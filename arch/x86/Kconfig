--- conflicted
+++ resolved
@@ -9,21 +9,10 @@
 config X86_32
 	def_bool y
 	depends on !64BIT
-<<<<<<< HEAD
-	select CLKSRC_I8253 if !XEN
-	select HAVE_UID16
-=======
->>>>>>> 2c6625cd
 
 config X86_64
 	def_bool y
 	depends on 64BIT
-<<<<<<< HEAD
-	select X86_DEV_DMA_OPS if !XEN
-	select ARCH_USE_CMPXCHG_LOCKREF if !XEN
-	select HAVE_LIVEPATCH
-=======
->>>>>>> 2c6625cd
 
 ### Arch settings
 config X86
@@ -44,32 +33,12 @@
 	select ARCH_MIGHT_HAVE_ACPI_PDC		if ACPI
 	select ARCH_MIGHT_HAVE_PC_PARPORT
 	select ARCH_MIGHT_HAVE_PC_SERIO
-<<<<<<< HEAD
-	select HAVE_AOUT if X86_32
-	select HAVE_UNSTABLE_SCHED_CLOCK
-	select ARCH_SUPPORTS_NUMA_BALANCING if X86_64
-	select ARCH_SUPPORTS_INT128 if X86_64
-	select HAVE_IDE
-	select HAVE_OPROFILE
-	select HAVE_PCSPKR_PLATFORM if !XEN_UNPRIVILEGED_GUEST
-	select HAVE_PERF_EVENTS
-	select HAVE_IOREMAP_PROT
-	select HAVE_KPROBES
-	select HAVE_MEMBLOCK
-	select HAVE_MEMBLOCK_NODE_MAP
-	select ARCH_DISCARD_MEMBLOCK
-	select ARCH_WANT_OPTIONAL_GPIOLIB
-	select ARCH_WANT_FRAME_POINTERS
-	select HAVE_DMA_ATTRS
-	select HAVE_DMA_CONTIGUOUS if !XEN
-	select HAVE_KRETPROBES
-=======
 	select ARCH_SUPPORTS_ATOMIC_RMW
 	select ARCH_SUPPORTS_DEFERRED_STRUCT_PAGE_INIT
 	select ARCH_SUPPORTS_INT128		if X86_64
 	select ARCH_SUPPORTS_NUMA_BALANCING	if X86_64
 	select ARCH_USE_BUILTIN_BSWAP
-	select ARCH_USE_CMPXCHG_LOCKREF		if X86_64
+	select ARCH_USE_CMPXCHG_LOCKREF		if X86_64 && !XEN
 	select ARCH_USE_QUEUED_RWLOCKS
 	select ARCH_USE_QUEUED_SPINLOCKS
 	select ARCH_WANTS_DYNAMIC_TASK_STRUCT
@@ -77,21 +46,20 @@
 	select ARCH_WANT_IPC_PARSE_VERSION	if X86_32
 	select ARCH_WANT_OPTIONAL_GPIOLIB
 	select BUILDTIME_EXTABLE_SORT
-	select CLKEVT_I8253
-	select CLKSRC_I8253			if X86_32
+	select CLKEVT_I8253			if !XEN
+	select CLKSRC_I8253			if X86_32 && !XEN
 	select CLOCKSOURCE_VALIDATE_LAST_CYCLE
-	select CLOCKSOURCE_WATCHDOG
+	select CLOCKSOURCE_WATCHDOG		if !XEN
 	select CLONE_BACKWARDS			if X86_32
 	select COMPAT_OLD_SIGACTION		if IA32_EMULATION
 	select DCACHE_WORD_ACCESS
 	select EDAC_ATOMIC_SCRUB
 	select EDAC_SUPPORT
 	select GENERIC_CLOCKEVENTS
-	select GENERIC_CLOCKEVENTS_BROADCAST	if X86_64 || (X86_32 && X86_LOCAL_APIC)
+	select GENERIC_CLOCKEVENTS_BROADCAST	if (X86_64 || (X86_32 && X86_LOCAL_APIC)) && !XEN
 	select GENERIC_CLOCKEVENTS_MIN_ADJUST
 	select GENERIC_CMOS_UPDATE
 	select GENERIC_CPU_AUTOPROBE
->>>>>>> 2c6625cd
 	select GENERIC_EARLY_IOREMAP
 	select GENERIC_FIND_FIRST_BIT
 	select GENERIC_IOMAP
@@ -107,15 +75,15 @@
 	select HAVE_ALIGNED_STRUCT_PAGE		if SLUB
 	select HAVE_AOUT			if X86_32
 	select HAVE_ARCH_AUDITSYSCALL
-	select HAVE_ARCH_HUGE_VMAP		if X86_64 || X86_PAE
+	select HAVE_ARCH_HUGE_VMAP		if (X86_64 || X86_PAE) && !XEN
 	select HAVE_ARCH_JUMP_LABEL
 	select HAVE_ARCH_KASAN			if X86_64 && SPARSEMEM_VMEMMAP
-	select HAVE_ARCH_KGDB
+	select HAVE_ARCH_KGDB			if !XEN
 	select HAVE_ARCH_KMEMCHECK
 	select HAVE_ARCH_SECCOMP_FILTER
-	select HAVE_ARCH_SOFT_DIRTY		if X86_64
+	select HAVE_ARCH_SOFT_DIRTY		if X86_64 && !XEN
 	select HAVE_ARCH_TRACEHOOK
-	select HAVE_ARCH_TRANSPARENT_HUGEPAGE
+	select HAVE_ARCH_TRANSPARENT_HUGEPAGE	if !XEN
 	select HAVE_BPF_JIT			if X86_64
 	select HAVE_CC_STACKPROTECTOR
 	select HAVE_CMPXCHG_DOUBLE
@@ -127,34 +95,9 @@
 	select HAVE_DEBUG_STACKOVERFLOW
 	select HAVE_DMA_API_DEBUG
 	select HAVE_DMA_ATTRS
-	select HAVE_DMA_CONTIGUOUS
+	select HAVE_DMA_CONTIGUOUS		if !XEN
 	select HAVE_DYNAMIC_FTRACE
 	select HAVE_DYNAMIC_FTRACE_WITH_REGS
-<<<<<<< HEAD
-	select HAVE_FUNCTION_TRACER
-	select HAVE_FUNCTION_GRAPH_TRACER
-	select HAVE_FUNCTION_GRAPH_FP_TEST
-	select HAVE_SYSCALL_TRACEPOINTS
-	select SYSCTL_EXCEPTION_TRACE
-	select HAVE_KVM if !XEN
-	select HAVE_ARCH_KGDB if !XEN
-	select HAVE_ARCH_TRACEHOOK
-	select HAVE_GENERIC_DMA_COHERENT if X86_32
-	select HAVE_EFFICIENT_UNALIGNED_ACCESS
-	select USER_STACKTRACE_SUPPORT
-	select HAVE_REGS_AND_STACK_ACCESS_API
-	select HAVE_DMA_API_DEBUG
-	select HAVE_KERNEL_GZIP
-	select HAVE_KERNEL_BZIP2 if !XEN
-	select HAVE_KERNEL_LZMA if !XEN
-	select HAVE_KERNEL_XZ if !XEN
-	select HAVE_KERNEL_LZO if !XEN
-	select HAVE_KERNEL_LZ4 if !XEN
-	select HAVE_HW_BREAKPOINT
-	select HAVE_MIXED_BREAKPOINTS_REGS
-	select PERF_EVENTS
-	select HAVE_PERF_EVENTS_NMI if !XEN
-=======
 	select HAVE_EFFICIENT_UNALIGNED_ACCESS
 	select HAVE_FENTRY			if X86_64
 	select HAVE_FTRACE_MCOUNT_RECORD
@@ -167,26 +110,25 @@
 	select HAVE_IOREMAP_PROT
 	select HAVE_IRQ_EXIT_ON_IRQ_STACK	if X86_64
 	select HAVE_IRQ_TIME_ACCOUNTING
-	select HAVE_KERNEL_BZIP2
+	select HAVE_KERNEL_BZIP2		if !XEN
 	select HAVE_KERNEL_GZIP
-	select HAVE_KERNEL_LZ4
-	select HAVE_KERNEL_LZMA
-	select HAVE_KERNEL_LZO
-	select HAVE_KERNEL_XZ
+	select HAVE_KERNEL_LZ4			if !XEN
+	select HAVE_KERNEL_LZMA			if !XEN
+	select HAVE_KERNEL_LZO			if !XEN
+	select HAVE_KERNEL_XZ			if !XEN
 	select HAVE_KPROBES
 	select HAVE_KPROBES_ON_FTRACE
 	select HAVE_KRETPROBES
-	select HAVE_KVM
+	select HAVE_KVM				if !XEN
 	select HAVE_LIVEPATCH			if X86_64
 	select HAVE_MEMBLOCK
 	select HAVE_MEMBLOCK_NODE_MAP
 	select HAVE_MIXED_BREAKPOINTS_REGS
 	select HAVE_OPROFILE
 	select HAVE_OPTPROBES
-	select HAVE_PCSPKR_PLATFORM
+	select HAVE_PCSPKR_PLATFORM		if !XEN_UNPRIVILEGED_GUEST
 	select HAVE_PERF_EVENTS
-	select HAVE_PERF_EVENTS_NMI
->>>>>>> 2c6625cd
+	select HAVE_PERF_EVENTS_NMI		if !XEN
 	select HAVE_PERF_REGS
 	select HAVE_PERF_USER_STACK_DUMP
 	select HAVE_REGS_AND_STACK_ACCESS_API
@@ -195,65 +137,18 @@
 	select HAVE_UNSTABLE_SCHED_CLOCK
 	select HAVE_USER_RETURN_NOTIFIER
 	select IRQ_FORCED_THREADING
-<<<<<<< HEAD
-	select HAVE_BPF_JIT if X86_64
-	select HAVE_ARCH_TRANSPARENT_HUGEPAGE if !XEN
-	select HAVE_ARCH_HUGE_VMAP if (X86_64 || (X86_32 && X86_PAE)) && !XEN
-	select ARCH_HAS_SG_CHAIN
-	select CLKEVT_I8253 if !XEN
-	select ARCH_HAVE_NMI_SAFE_CMPXCHG
-	select GENERIC_IOMAP
-	select DCACHE_WORD_ACCESS
-	select GENERIC_SMP_IDLE_THREAD
-	select ARCH_WANT_IPC_PARSE_VERSION if X86_32
-	select HAVE_ARCH_SECCOMP_FILTER
-	select BUILDTIME_EXTABLE_SORT
-	select GENERIC_CMOS_UPDATE
-	select HAVE_ARCH_SOFT_DIRTY if X86_64 && !XEN
-	select CLOCKSOURCE_WATCHDOG if !XEN
-	select GENERIC_CLOCKEVENTS
-	select ARCH_CLOCKSOURCE_DATA
-	select CLOCKSOURCE_VALIDATE_LAST_CYCLE
-	select GENERIC_CLOCKEVENTS_BROADCAST if (X86_64 || (X86_32 && X86_LOCAL_APIC)) && !XEN
-	select GENERIC_TIME_VSYSCALL
-	select GENERIC_STRNCPY_FROM_USER
-	select GENERIC_STRNLEN_USER
-	select HAVE_CONTEXT_TRACKING if X86_64
-	select HAVE_IRQ_TIME_ACCOUNTING
-	select VIRT_TO_BUS
-	select MODULES_USE_ELF_REL if X86_32
-	select MODULES_USE_ELF_RELA if X86_64
-	select CLONE_BACKWARDS if X86_32
-	select ARCH_USE_BUILTIN_BSWAP
-	select ARCH_USE_QUEUE_RWLOCK
-	select OLD_SIGSUSPEND3 if X86_32 || IA32_EMULATION
-	select OLD_SIGACTION if X86_32
-	select COMPAT_OLD_SIGACTION if IA32_EMULATION
-	select RTC_LIB if !XEN_UNPRIVILEGED_GUEST
-	select HAVE_DEBUG_STACKOVERFLOW
-	select HAVE_IRQ_EXIT_ON_IRQ_STACK if X86_64
-	select HAVE_CC_STACKPROTECTOR
-	select GENERIC_CPU_AUTOPROBE
-	select HAVE_ARCH_AUDITSYSCALL
-	select ARCH_SUPPORTS_ATOMIC_RMW
-	select HAVE_ACPI_APEI if ACPI
-	select HAVE_ACPI_APEI_NMI if ACPI
-	select ACPI_LEGACY_TABLES_LOOKUP if ACPI
-	select X86_FEATURE_NAMES if PROC_FS
-=======
 	select MODULES_USE_ELF_RELA		if X86_64
 	select MODULES_USE_ELF_REL		if X86_32
 	select OLD_SIGACTION			if X86_32
 	select OLD_SIGSUSPEND3			if X86_32 || IA32_EMULATION
 	select PERF_EVENTS
-	select RTC_LIB
+	select RTC_LIB				if !XEN_UNPRIVILEGED_GUEST
 	select SPARSE_IRQ
->>>>>>> 2c6625cd
 	select SRCU
 	select SYSCTL_EXCEPTION_TRACE
 	select USER_STACKTRACE_SUPPORT
 	select VIRT_TO_BUS
-	select X86_DEV_DMA_OPS			if X86_64
+	select X86_DEV_DMA_OPS			if X86_64 && !XEN
 	select X86_FEATURE_NAMES		if PROC_FS
 
 config INSTRUCTION_DECODER
@@ -378,11 +273,6 @@
 	def_bool y
 	depends on X86_64 && SMP
 
-<<<<<<< HEAD
-config X86_HT
-	def_bool y
-	depends on SMP && !XEN
-
 config X86_NO_TSS
 	def_bool y
 	depends on XEN
@@ -391,8 +281,6 @@
 	def_bool y
 	depends on XEN
 
-=======
->>>>>>> 2c6625cd
 config X86_32_LAZY_GS
 	def_bool y
 	depends on X86_32 && !CC_STACKPROTECTOR
@@ -775,7 +663,7 @@
 config SCHED_OMIT_FRAME_POINTER
 	def_bool y
 	prompt "Single-depth WCHAN output"
-	depends on X86 && !STACK_UNWIND
+	depends on X86
 	---help---
 	  Calculate simpler /proc/<PID>/wchan values. If this option
 	  is disabled then wchan values will recurse back to the
@@ -1003,13 +891,9 @@
 	default "1" if !SMP
 	default "8192" if MAXSMP
 	default "32" if SMP && X86_BIGSMP
-<<<<<<< HEAD
 	default "16" if X86_64_XEN
-	default "8" if SMP
-=======
 	default "8" if SMP && X86_32
 	default "64" if SMP
->>>>>>> 2c6625cd
 	---help---
 	  This allows you to specify the maximum number of CPUs which this
 	  kernel will support.  If CPUMASK_OFFSTACK is enabled, the maximum
@@ -1021,7 +905,7 @@
 
 config SCHED_SMT
 	bool "SMT (Hyperthreading) scheduler support"
-	depends on SMP
+	depends on SMP && !XEN
 	---help---
 	  SMT scheduler support improves the CPU scheduler's decision making
 	  when dealing with Intel Pentium 4 chips with HyperThreading at a
@@ -1031,7 +915,7 @@
 config SCHED_MC
 	def_bool y
 	prompt "Multi-core scheduler support"
-	depends on SMP
+	depends on SMP && !XEN
 	---help---
 	  Multi-core scheduler support improves the CPU scheduler's decision
 	  making when dealing with multi-core CPU chips at a cost of slightly
@@ -1072,22 +956,14 @@
 config X86_LOCAL_APIC
 	def_bool y
 	depends on X86_64 || SMP || X86_32_NON_STANDARD || X86_UP_APIC || PCI_MSI
-<<<<<<< HEAD
 	depends on !XEN_UNPRIVILEGED_GUEST
-	select GENERIC_IRQ_LEGACY_ALLOC_HWIRQ if !XEN
-=======
 	select IRQ_DOMAIN_HIERARCHY
-	select PCI_MSI_IRQ_DOMAIN if PCI_MSI
->>>>>>> 2c6625cd
+	select PCI_MSI_IRQ_DOMAIN if PCI_MSI && !XEN
 
 config X86_IO_APIC
 	def_bool y
 	depends on X86_LOCAL_APIC || X86_UP_IOAPIC
-<<<<<<< HEAD
 	depends on !XEN_UNPRIVILEGED_GUEST
-	select IRQ_DOMAIN
-=======
->>>>>>> 2c6625cd
 
 config X86_REROUTE_FOR_BROKEN_BOOT_IRQS
 	bool "Reroute for broken boot IRQs"
@@ -1170,6 +1046,7 @@
 	bool "Enable VM86 support" if EXPERT
 	default y
 	depends on X86_32
+	depends on !XEN || (XEN_COMPAT < 0x040300)
 	---help---
 	  This option is required by programs like DOSEMU to run
 	  16-bit real mode legacy code on x86 processors. It also may
@@ -2114,24 +1991,13 @@
 
 config XEN_BZIMAGE
 	bool "Produce bzImage (rather than ELF) format executable"
-#	depends on XEN && (XEN_COMPAT >= (XEN_UNPRIVILEGED_GUEST ? 0x030402 : 0x040000))
 	depends on XEN
-	depends on !XEN_COMPAT_030002_AND_LATER
-	depends on !XEN_COMPAT_030004_AND_LATER
-	depends on !XEN_COMPAT_030100_AND_LATER
-	depends on !XEN_COMPAT_030200_AND_LATER
-	depends on !XEN_COMPAT_030300_AND_LATER
-	depends on !XEN_COMPAT_030400_AND_LATER
-#	depends on XEN_UNPRIVILEGED_GUEST || !XEN_COMPAT_030402_AND_LATER
+	depends on (XEN_UNPRIVILEGED_GUEST && (XEN_COMPAT >= 0x030402)) || (XEN_COMPAT >= 0x040000)
 	select HAVE_KERNEL_BZIP2 if XEN_ADVANCED_COMPRESSION
 	select HAVE_KERNEL_LZMA if XEN_ADVANCED_COMPRESSION
-#	select HAVE_KERNEL_XZ if XEN_ADVANCED_COMPRESSION && (XEN_COMPAT > 0x040104)
-	select HAVE_KERNEL_XZ if XEN_ADVANCED_COMPRESSION && !XEN_COMPAT_040000_AND_LATER && !XEN_COMPAT_040100_AND_LATER
-	select HAVE_KERNEL_LZO if XEN_ADVANCED_COMPRESSION && !XEN_COMPAT_040000_AND_LATER
-#	select HAVE_KERNEL_LZ4 if XEN_ADVANCED_COMPRESSION && (XEN_COMPAT >= 0x040400)
-	select HAVE_KERNEL_LZ4 if XEN_ADVANCED_COMPRESSION && !XEN_COMPAT_040000_AND_LATER \
-				&& !XEN_COMPAT_040100_AND_LATER && !XEN_COMPAT_040200_AND_LATER \
-				&& !XEN_COMPAT_040300_AND_LATER
+	select HAVE_KERNEL_LZO if XEN_ADVANCED_COMPRESSION && (XEN_COMPAT > 0x040000)
+	select HAVE_KERNEL_XZ if XEN_ADVANCED_COMPRESSION && (XEN_COMPAT > 0x040104)
+	select HAVE_KERNEL_LZ4 if XEN_ADVANCED_COMPRESSION && (XEN_COMPAT >= 0x040400)
 	---help---
 	  Select whether, at the price of being incompatible with pre-3.4
 	  (pre-4.0 for Dom0) hypervisor versions, you want the final image
