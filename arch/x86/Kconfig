--- conflicted
+++ resolved
@@ -25,17 +25,12 @@
 	select HAVE_KPROBES
 	select ARCH_WANT_OPTIONAL_GPIOLIB
 	select HAVE_KRETPROBES
-<<<<<<< HEAD
-	select HAVE_KVM if ((X86_32 && !X86_VOYAGER && !X86_VISWS && !X86_NUMAQ) || X86_64) && !XEN
-	select HAVE_ARCH_KGDB if !X86_VOYAGER && !XEN
-=======
 	select HAVE_DYNAMIC_FTRACE
 	select HAVE_FTRACE
 	select HAVE_KVM if ((X86_32 && !X86_VOYAGER && !X86_VISWS && !X86_NUMAQ) || X86_64)
 	select HAVE_ARCH_KGDB if !X86_VOYAGER
 	select HAVE_GENERIC_DMA_COHERENT if X86_32
 	select HAVE_EFFICIENT_UNALIGNED_ACCESS
->>>>>>> 30a2f3c6
 
 config ARCH_DEFCONFIG
 	string
@@ -54,16 +49,13 @@
 
 config CLOCKSOURCE_WATCHDOG
 	def_bool y
-	depends on !XEN
 
 config GENERIC_CLOCKEVENTS
 	def_bool y
-	depends on !XEN
 
 config GENERIC_CLOCKEVENTS_BROADCAST
 	def_bool y
 	depends on X86_64 || (X86_32 && X86_LOCAL_APIC)
-	depends on !XEN
 
 config LOCKDEP_SUPPORT
 	def_bool y
@@ -143,7 +135,6 @@
 config ARCH_HIBERNATION_POSSIBLE
 	def_bool y
 	depends on !SMP || !X86_VOYAGER
-	depends on !XEN
 
 config ARCH_SUSPEND_POSSIBLE
 	def_bool y
@@ -197,37 +188,18 @@
 config X86_HT
 	bool
 	depends on SMP
-<<<<<<< HEAD
-	depends on (X86_32 && !(X86_VISWS || X86_VOYAGER)) || X86_64
-	depends on !XEN
-=======
 	depends on (X86_32 && !X86_VOYAGER) || X86_64
->>>>>>> 30a2f3c6
 	default y
 
 config X86_BIOS_REBOOT
 	bool
-<<<<<<< HEAD
-	depends on !X86_VISWS && !X86_VOYAGER
-	depends on !XEN
-=======
 	depends on !X86_VOYAGER
->>>>>>> 30a2f3c6
 	default y
 
 config X86_TRAMPOLINE
 	bool
 	depends on X86_SMP || (X86_VOYAGER && SMP) || (64BIT && ACPI_SLEEP)
-	depends on !XEN
 	default y
-
-config X86_NO_TSS
-	def_bool y
-	depends on XEN
-
-config X86_NO_IDT
-	def_bool y
-	depends on XEN
 
 config KTIME_SCALAR
 	def_bool X86_32
@@ -293,18 +265,6 @@
 	bool "PC-compatible"
 	help
 	  Choose this option if your computer is a standard PC or compatible.
-
-config X86_XEN
-	bool "Xen-compatible"
-	depends on X86_32
-	select XEN
-	select X86_PAE
-	select X86_UP_APIC if !SMP && XEN_PRIVILEGED_GUEST
-	select X86_UP_IOAPIC if !SMP && XEN_PRIVILEGED_GUEST
-	select SWIOTLB
-	help
-	  Choose this option if you plan to run this kernel on top of the
-	  Xen Hypervisor.
 
 config X86_ELAN
 	bool "AMD Elan"
@@ -406,32 +366,10 @@
 	  as R-8610-(G).
 	  If you don't have one of these chips, you should say N here.
 
-<<<<<<< HEAD
-config X86_64_XEN
-	bool "Enable Xen compatible kernel"
-	depends on X86_64
-	select XEN
-	select SWIOTLB
-	help
-	  This option will compile a kernel compatible with Xen hypervisor
-
-config X86_VSMP
-	bool "Support for ScaleMP vSMP"
-	select PARAVIRT
-	depends on X86_64
-	help
-	  Support for ScaleMP vSMP systems.  Say 'Y' here if this kernel is
-	  supposed to run on these EM64T-based machines.  Only choose this option
-	  if you have one of these machines.
-
-endchoice
-
-=======
->>>>>>> 30a2f3c6
 config SCHED_NO_NO_OMIT_FRAME_POINTER
 	def_bool y
 	prompt "Single-depth WCHAN output"
-	depends on X86_32 && !STACK_UNWIND
+	depends on X86_32
 	help
 	  Calculate simpler /proc/<PID>/wchan values. If this option
 	  is disabled then wchan values will recurse back to the
@@ -442,7 +380,6 @@
 
 menuconfig PARAVIRT_GUEST
 	bool "Paravirtualized guest support"
-	depends on !XEN
 	help
 	  Say Y here to get to see options related to running Linux under
 	  various hypervisors.  This option alone does not add any kernel code.
@@ -501,28 +438,12 @@
 
 endif
 
-<<<<<<< HEAD
-config MEMTEST_BOOTPARAM
-	bool "Memtest boot parameter"
-	depends on X86_64 && !XEN
-	default y
-	help
-	  This option adds a kernel parameter 'memtest', which allows memtest
-	  to be disabled at boot.  If this option is selected, memtest
-	  functionality can be disabled with memtest=0 on the kernel
-	  command line.  The purpose of this option is to allow a single
-	  kernel image to be distributed with memtest built in, but not
-	  necessarily enabled.
-
-	  If you are unsure how to answer this question, answer Y.
-=======
 config PARAVIRT_DEBUG
        bool "paravirt-ops debugging"
        depends on PARAVIRT && DEBUG_KERNEL
        help
          Enable to debug paravirt_ops internals.  Specifically, BUG if
 	 a paravirt_op is missing when it is called.
->>>>>>> 30a2f3c6
 
 config MEMTEST
 	bool "Memtest"
@@ -552,7 +473,6 @@
 config HPET_TIMER
 	def_bool X86_64
 	prompt "HPET Timer Support" if X86_32
-	depends on !XEN
 	help
          Use the IA-PC HPET (High Precision Event Timer) to manage
          time in preference to the PIT and RTC, if a HPET is
@@ -589,7 +509,7 @@
 	default y
 	select SWIOTLB
 	select AGP
-	depends on X86_64 && PCI && !X86_64_XEN
+	depends on X86_64 && PCI
 	help
 	  Support for full DMA access of devices with 32bit memory access only
 	  on systems with more than 3GB. This is usually needed for USB,
@@ -604,7 +524,7 @@
 config CALGARY_IOMMU
 	bool "IBM Calgary IOMMU support"
 	select SWIOTLB
-	depends on X86_64 && PCI && !X86_64_XEN && EXPERIMENTAL
+	depends on X86_64 && PCI && EXPERIMENTAL
 	help
 	  Support for hardware IOMMUs in IBM's xSeries x366 and x460
 	  systems. Needed to run systems with more than 3GB of memory
@@ -677,7 +597,6 @@
 	range 2 4096
 	depends on SMP
 	default "32" if X86_NUMAQ || X86_SUMMIT || X86_BIGSMP || X86_ES7000
-	default "16" if X86_64_XEN
 	default "8"
 	help
 	  This allows you to specify the maximum number of CPUs which this
@@ -734,11 +653,7 @@
 
 config X86_UP_APIC
 	bool "Local APIC support on uniprocessors"
-<<<<<<< HEAD
-	depends on X86_32 && !SMP && !(X86_VISWS || X86_VOYAGER || X86_GENERICARCH || XEN_UNPRIVILEGED_GUEST)
-=======
 	depends on X86_32 && !SMP && !(X86_VOYAGER || X86_GENERICARCH)
->>>>>>> 30a2f3c6
 	help
 	  A local APIC (Advanced Programmable Interrupt Controller) is an
 	  integrated interrupt controller in the CPU. If you have a single-CPU
@@ -763,33 +678,19 @@
 
 config X86_LOCAL_APIC
 	def_bool y
-<<<<<<< HEAD
-	depends on X86_64 || (X86_32 && (X86_UP_APIC || ((X86_VISWS || SMP) && !X86_VOYAGER) || X86_GENERICARCH))
-	depends on !XEN_UNPRIVILEGED_GUEST
+	depends on X86_64 || (X86_32 && (X86_UP_APIC || (SMP && !X86_VOYAGER) || X86_GENERICARCH))
 
 config X86_IO_APIC
 	def_bool y
-	depends on X86_64 || (X86_32 && (X86_UP_IOAPIC || (SMP && !(X86_VISWS || X86_VOYAGER)) || X86_GENERICARCH))
-	depends on !XEN_UNPRIVILEGED_GUEST
-=======
-	depends on X86_64 || (X86_32 && (X86_UP_APIC || (SMP && !X86_VOYAGER) || X86_GENERICARCH))
-
-config X86_IO_APIC
-	def_bool y
 	depends on X86_64 || (X86_32 && (X86_UP_IOAPIC || (SMP && !X86_VOYAGER) || X86_GENERICARCH))
->>>>>>> 30a2f3c6
 
 config X86_VISWS_APIC
 	def_bool y
 	depends on X86_32 && X86_VISWS
-
-config X86_XEN_GENAPIC
-	def_bool y
-	depends on X86_64_XEN
 
 config X86_MCE
 	bool "Machine Check Exception"
-	depends on !(X86_VOYAGER || XEN)
+	depends on !X86_VOYAGER
 	---help---
 	  Machine Check Exception support allows the processor to notify the
 	  kernel if it detects a problem (e.g. overheating, component failure).
@@ -889,7 +790,7 @@
 config X86_REBOOTFIXUPS
 	def_bool n
 	prompt "Enable X86 board specific fixups for reboot"
-	depends on X86_32 && !XEN
+	depends on X86_32 && X86
 	---help---
 	  This enables chipset and/or board specific fixups to be done
 	  in order to get reboot to work correctly. This is only needed on
@@ -906,7 +807,6 @@
 
 config MICROCODE
 	tristate "/dev/cpu/microcode - Intel IA32 CPU microcode support"
-	depends on !XEN_UNPRIVILEGED_GUEST
 	select FW_LOADER
 	---help---
 	  If you say Y here, you will be able to update the microcode on
@@ -1065,13 +965,8 @@
 # Common NUMA Features
 config NUMA
 	bool "Numa Memory Allocation and Scheduler Support (EXPERIMENTAL)"
-<<<<<<< HEAD
-	depends on SMP && !X86_64_XEN
-	depends on X86_64 || (X86_32 && HIGHMEM64G && (X86_NUMAQ || (X86_SUMMIT || X86_GENERICARCH) && ACPI) && EXPERIMENTAL)
-=======
 	depends on SMP
 	depends on X86_64 || (X86_32 && HIGHMEM64G && (X86_NUMAQ || X86_BIGSMP || X86_SUMMIT && ACPI) && EXPERIMENTAL)
->>>>>>> 30a2f3c6
 	default n if X86_PC
 	default y if (X86_NUMAQ || X86_SUMMIT || X86_BIGSMP)
 	help
@@ -1175,11 +1070,11 @@
 
 config ARCH_SPARSEMEM_DEFAULT
 	def_bool y
-	depends on X86_64 && !X86_64_XEN
+	depends on X86_64
 
 config ARCH_SPARSEMEM_ENABLE
 	def_bool y
-	depends on (X86_64 && !X86_64_XEN) || NUMA || (EXPERIMENTAL && X86_PC)
+	depends on X86_64 || NUMA || (EXPERIMENTAL && X86_PC)
 	select SPARSEMEM_STATIC if X86_32
 	select SPARSEMEM_VMEMMAP_ENABLE if X86_64
 
@@ -1205,7 +1100,6 @@
 config MATH_EMULATION
 	bool
 	prompt "Math emulation" if X86_32
-	depends on !XEN
 	---help---
 	  Linux can emulate a math coprocessor (used for floating point
 	  operations) if you don't have one. 486DX and Pentium processors have
@@ -1231,7 +1125,6 @@
 
 config MTRR
 	bool "MTRR (Memory Type Range Register) support"
-	depends on !XEN_UNPRIVILEGED_GUEST
 	---help---
 	  On Intel P6 family processors (Pentium Pro, Pentium II and later)
 	  the Memory Type Range Registers (MTRRs) may be used to control
@@ -1313,7 +1206,7 @@
 config EFI
 	def_bool n
 	prompt "EFI runtime service support"
-	depends on ACPI && !XEN
+	depends on ACPI
 	---help---
 	This enables the kernel to use EFI runtime services that are
 	available (such as the EFI variable services).
@@ -1328,7 +1221,7 @@
 config IRQBALANCE
 	def_bool y
 	prompt "Enable kernel irq balancing"
-	depends on X86_32 && SMP && X86_IO_APIC && !XEN
+	depends on X86_32 && SMP && X86_IO_APIC
 	help
 	  The default yes will allow the kernel to do irq load balancing.
 	  Saying no will keep the kernel from doing irq load balancing.
@@ -1391,7 +1284,6 @@
 config KEXEC
 	bool "kexec system call"
 	depends on X86_BIOS_REBOOT
-	depends on !XEN_UNPRIVILEGED_GUEST
 	help
 	  kexec is a system call that implements the ability to shutdown your
 	  current kernel, and to start another kernel.  It is like a reboot
@@ -1409,7 +1301,6 @@
 config CRASH_DUMP
 	bool "kernel crash dumps (EXPERIMENTAL)"
 	depends on X86_64 || (X86_32 && HIGHMEM)
-	depends on !XEN
 	help
 	  Generate crash dump after being started by kexec.
 	  This should be normally only set in special crash dump kernels
@@ -1474,7 +1365,7 @@
 
 config RELOCATABLE
 	bool "Build a relocatable kernel (EXPERIMENTAL)"
-	depends on EXPERIMENTAL && !XEN
+	depends on EXPERIMENTAL
 	help
 	  This builds a kernel image that retains relocation information
 	  so it can be loaded someplace besides the default 1MB.
@@ -1548,7 +1439,7 @@
 	depends on NUMA
 
 menu "Power management options"
-	depends on !(X86_VOYAGER || XEN_UNPRIVILEGED_GUEST)
+	depends on !X86_VOYAGER
 
 config ARCH_HIBERNATION_HEADER
 	def_bool y
@@ -1565,11 +1456,7 @@
 
 menuconfig APM
 	tristate "APM (Advanced Power Management) BIOS support"
-<<<<<<< HEAD
-	depends on X86_32 && PM_SLEEP && !(X86_VISWS || XEN)
-=======
 	depends on X86_32 && PM_SLEEP
->>>>>>> 30a2f3c6
 	---help---
 	  APM is a BIOS specification for saving power using several different
 	  techniques. This is mostly useful for battery powered laptops with
@@ -1735,7 +1622,6 @@
 
 config PCI_GOBIOS
 	bool "BIOS"
-	depends on !XEN
 
 config PCI_GOMMCONFIG
 	bool "MMConfig"
@@ -1747,13 +1633,6 @@
 	bool "OLPC"
 	depends on OLPC
 
-config PCI_GOXEN_FE
-	bool "Xen PCI Frontend"
-	depends on X86_XEN
-	help
-	  The PCI device frontend driver allows the kernel to import arbitrary
-	  PCI devices from a PCI backend to support PCI driver domains.
-
 config PCI_GOANY
 	bool "Any"
 
@@ -1761,11 +1640,7 @@
 
 config PCI_BIOS
 	def_bool y
-<<<<<<< HEAD
-	depends on X86_32 && !(X86_VISWS || XEN) && PCI && (PCI_GOBIOS || PCI_GOANY)
-=======
 	depends on X86_32 && PCI && (PCI_GOBIOS || PCI_GOANY)
->>>>>>> 30a2f3c6
 
 # x86-64 doesn't support PCI BIOS access from long mode so always go direct.
 config PCI_DIRECT
@@ -1788,25 +1663,9 @@
 	bool "Support mmconfig PCI config space access"
 	depends on X86_64 && PCI && ACPI
 
-config XEN_PCIDEV_FRONTEND
-	def_bool y
-	prompt "Xen PCI Frontend" if X86_64
-	depends on PCI && XEN && (PCI_GOXEN_FE || PCI_GOANY || X86_64)
- 	select HOTPLUG
-	help
-	  The PCI device frontend driver allows the kernel to import arbitrary
-	  PCI devices from a PCI backend to support PCI driver domains.
-
-config XEN_PCIDEV_FE_DEBUG
-	bool "Xen PCI Frontend Debugging"
-	depends on XEN_PCIDEV_FRONTEND
-	help
-	  Enables some debug statements within the PCI Frontend.
-
 config DMAR
 	bool "Support for DMA Remapping Devices (EXPERIMENTAL)"
 	depends on X86_64 && PCI_MSI && ACPI && EXPERIMENTAL
-	depends on !XEN
 	help
 	  DMA remapping (DMAR) devices support enables independent address
 	  translations for Direct Memory Access (DMA) from devices.
@@ -1846,11 +1705,7 @@
 
 config ISA
 	bool "ISA support"
-<<<<<<< HEAD
-	depends on !(X86_VOYAGER || X86_VISWS || XEN)
-=======
 	depends on !X86_VOYAGER
->>>>>>> 30a2f3c6
 	help
 	  Find out whether you have ISA slots on your motherboard.  ISA is the
 	  name of a bus system, i.e. the way the CPU talks to the other stuff
@@ -1877,11 +1732,7 @@
 source "drivers/eisa/Kconfig"
 
 config MCA
-<<<<<<< HEAD
-	bool "MCA support" if !(X86_VISWS || X86_VOYAGER || XEN)
-=======
 	bool "MCA support" if !X86_VOYAGER
->>>>>>> 30a2f3c6
 	default y if X86_VOYAGER
 	help
 	  MicroChannel Architecture is found in some IBM PS/2 machines and
