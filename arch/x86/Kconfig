# SPDX-License-Identifier: GPL-2.0
# Select 32 or 64 bit
config 64BIT
	bool "64-bit kernel" if "$(ARCH)" = "x86"
	default "$(ARCH)" != "i386"
	---help---
	  Say yes to build a 64-bit kernel - formerly known as x86_64
	  Say no to build a 32-bit kernel - formerly known as i386

config X86_32
	def_bool y
	depends on !64BIT
	# Options that are inherently 32-bit kernel only:
	select ARCH_WANT_IPC_PARSE_VERSION
	select CLKSRC_I8253
	select CLONE_BACKWARDS
	select HAVE_AOUT
	select HAVE_GENERIC_DMA_COHERENT
	select MODULES_USE_ELF_REL
	select OLD_SIGACTION

config X86_64
	def_bool y
	depends on 64BIT
	# Options that are inherently 64-bit kernel only:
	select ARCH_HAS_GIGANTIC_PAGE if (MEMORY_ISOLATION && COMPACTION) || CMA
	select ARCH_SUPPORTS_INT128
	select ARCH_USE_CMPXCHG_LOCKREF
	select HAVE_ARCH_SOFT_DIRTY
	select MODULES_USE_ELF_RELA
	select NEED_DMA_MAP_STATE
	select SWIOTLB
	select X86_DEV_DMA_OPS
	select ARCH_HAS_SYSCALL_WRAPPER

#
# Arch settings
#
# ( Note that options that are marked 'if X86_64' could in principle be
#   ported to 32-bit as well. )
#
config X86
	def_bool y
	#
	# Note: keep this list sorted alphabetically
	#
	select ACPI_LEGACY_TABLES_LOOKUP	if ACPI
	select ACPI_SYSTEM_POWER_STATES_SUPPORT	if ACPI
	select ANON_INODES
	select ARCH_CLOCKSOURCE_DATA
	select ARCH_DISCARD_MEMBLOCK
	select ARCH_HAS_ACPI_TABLE_UPGRADE	if ACPI
	select ARCH_HAS_DEBUG_VIRTUAL
	select ARCH_HAS_DEVMEM_IS_ALLOWED
	select ARCH_HAS_ELF_RANDOMIZE
	select ARCH_HAS_FAST_MULTIPLIER
	select ARCH_HAS_FILTER_PGPROT
	select ARCH_HAS_FORTIFY_SOURCE
	select ARCH_HAS_GCOV_PROFILE_ALL
	select ARCH_HAS_KCOV			if X86_64
	select ARCH_HAS_MEMBARRIER_SYNC_CORE
	select ARCH_HAS_PMEM_API		if X86_64
	select ARCH_HAS_PTE_SPECIAL
	select ARCH_HAS_REFCOUNT
	select ARCH_HAS_UACCESS_FLUSHCACHE	if X86_64
	select ARCH_HAS_UACCESS_MCSAFE		if X86_64
	select ARCH_HAS_SET_MEMORY
	select ARCH_HAS_SG_CHAIN
	select ARCH_HAS_STRICT_KERNEL_RWX
	select ARCH_HAS_STRICT_MODULE_RWX
	select ARCH_HAS_SYNC_CORE_BEFORE_USERMODE
	select ARCH_HAS_UBSAN_SANITIZE_ALL
	select ARCH_HAS_ZONE_DEVICE		if X86_64
	select ARCH_HAVE_NMI_SAFE_CMPXCHG
	select ARCH_MIGHT_HAVE_ACPI_PDC		if ACPI
	select ARCH_MIGHT_HAVE_PC_PARPORT
	select ARCH_MIGHT_HAVE_PC_SERIO
	select ARCH_SUPPORTS_ATOMIC_RMW
	select ARCH_SUPPORTS_DEFERRED_STRUCT_PAGE_INIT
	select ARCH_SUPPORTS_NUMA_BALANCING	if X86_64
	select ARCH_USE_BUILTIN_BSWAP
	select ARCH_USE_QUEUED_RWLOCKS
	select ARCH_USE_QUEUED_SPINLOCKS
	select ARCH_WANT_BATCHED_UNMAP_TLB_FLUSH
	select ARCH_WANTS_DYNAMIC_TASK_STRUCT
	select ARCH_WANTS_THP_SWAP		if X86_64
	select BUILDTIME_EXTABLE_SORT
	select CLKEVT_I8253
	select CLOCKSOURCE_VALIDATE_LAST_CYCLE
	select CLOCKSOURCE_WATCHDOG
	select DCACHE_WORD_ACCESS
	select DMA_DIRECT_OPS
	select EDAC_ATOMIC_SCRUB
	select EDAC_SUPPORT
	select GENERIC_CLOCKEVENTS
	select GENERIC_CLOCKEVENTS_BROADCAST	if X86_64 || (X86_32 && X86_LOCAL_APIC)
	select GENERIC_CLOCKEVENTS_MIN_ADJUST
	select GENERIC_CMOS_UPDATE
	select GENERIC_CPU_AUTOPROBE
	select GENERIC_CPU_VULNERABILITIES
	select GENERIC_EARLY_IOREMAP
	select GENERIC_FIND_FIRST_BIT
	select GENERIC_IOMAP
	select GENERIC_IRQ_EFFECTIVE_AFF_MASK	if SMP
	select GENERIC_IRQ_MATRIX_ALLOCATOR	if X86_LOCAL_APIC
	select GENERIC_IRQ_MIGRATION		if SMP
	select GENERIC_IRQ_PROBE
	select GENERIC_IRQ_RESERVATION_MODE
	select GENERIC_IRQ_SHOW
	select GENERIC_PENDING_IRQ		if SMP
	select GENERIC_SMP_IDLE_THREAD
	select GENERIC_STRNCPY_FROM_USER
	select GENERIC_STRNLEN_USER
	select GENERIC_TIME_VSYSCALL
	select HARDLOCKUP_CHECK_TIMESTAMP	if X86_64
	select HAVE_ACPI_APEI			if ACPI
	select HAVE_ACPI_APEI_NMI		if ACPI
	select HAVE_ALIGNED_STRUCT_PAGE		if SLUB
	select HAVE_ARCH_AUDITSYSCALL
	select HAVE_ARCH_HUGE_VMAP		if X86_64 || X86_PAE
	select HAVE_ARCH_JUMP_LABEL
	select HAVE_ARCH_KASAN			if X86_64
	select HAVE_ARCH_KGDB
	select HAVE_ARCH_MMAP_RND_BITS		if MMU
	select HAVE_ARCH_MMAP_RND_COMPAT_BITS	if MMU && COMPAT
	select HAVE_ARCH_COMPAT_MMAP_BASES	if MMU && COMPAT
	select HAVE_ARCH_SECCOMP_FILTER
	select HAVE_ARCH_THREAD_STRUCT_WHITELIST
	select HAVE_ARCH_TRACEHOOK
	select HAVE_ARCH_TRANSPARENT_HUGEPAGE
	select HAVE_ARCH_TRANSPARENT_HUGEPAGE_PUD if X86_64
	select HAVE_ARCH_VMAP_STACK		if X86_64
	select HAVE_ARCH_WITHIN_STACK_FRAMES
	select HAVE_CMPXCHG_DOUBLE
	select HAVE_CMPXCHG_LOCAL
	select HAVE_CONTEXT_TRACKING		if X86_64
	select HAVE_COPY_THREAD_TLS
	select HAVE_C_RECORDMCOUNT
	select HAVE_DEBUG_KMEMLEAK
	select HAVE_DEBUG_STACKOVERFLOW
	select HAVE_DMA_CONTIGUOUS
	select HAVE_DYNAMIC_FTRACE
	select HAVE_DYNAMIC_FTRACE_WITH_REGS
	select HAVE_EBPF_JIT
	select HAVE_EFFICIENT_UNALIGNED_ACCESS
	select HAVE_EXIT_THREAD
	select HAVE_FENTRY			if X86_64 || DYNAMIC_FTRACE
	select HAVE_FTRACE_MCOUNT_RECORD
	select HAVE_FUNCTION_GRAPH_TRACER
	select HAVE_FUNCTION_TRACER
	select HAVE_GCC_PLUGINS
	select HAVE_HW_BREAKPOINT
	select HAVE_IDE
	select HAVE_IOREMAP_PROT
	select HAVE_IRQ_EXIT_ON_IRQ_STACK	if X86_64
	select HAVE_IRQ_TIME_ACCOUNTING
	select HAVE_KERNEL_BZIP2
	select HAVE_KERNEL_GZIP
	select HAVE_KERNEL_LZ4
	select HAVE_KERNEL_LZMA
	select HAVE_KERNEL_LZO
	select HAVE_KERNEL_XZ
	select HAVE_KPROBES
	select HAVE_KPROBES_ON_FTRACE
	select HAVE_FUNCTION_ERROR_INJECTION
	select HAVE_KRETPROBES
	select HAVE_KVM
	select HAVE_LIVEPATCH			if X86_64
	select HAVE_MEMBLOCK
	select HAVE_MEMBLOCK_NODE_MAP
	select HAVE_MIXED_BREAKPOINTS_REGS
	select HAVE_MOD_ARCH_SPECIFIC
	select HAVE_NMI
	select HAVE_OPROFILE
	select HAVE_OPTPROBES
	select HAVE_PCSPKR_PLATFORM
	select HAVE_PERF_EVENTS
	select HAVE_PERF_EVENTS_NMI
	select HAVE_HARDLOCKUP_DETECTOR_PERF	if PERF_EVENTS && HAVE_PERF_EVENTS_NMI
	select HAVE_PERF_REGS
	select HAVE_PERF_USER_STACK_DUMP
	select HAVE_RCU_TABLE_FREE
	select HAVE_REGS_AND_STACK_ACCESS_API
<<<<<<< HEAD
	select HAVE_RELIABLE_STACKTRACE		if X86_64 && (UNWINDER_FRAME_POINTER || UNWINDER_ORC) && STACK_VALIDATION
=======
	select HAVE_RELIABLE_STACKTRACE		if X86_64 && UNWINDER_FRAME_POINTER && STACK_VALIDATION
	select HAVE_STACKPROTECTOR		if CC_HAS_SANE_STACKPROTECTOR
>>>>>>> ce397d21
	select HAVE_STACK_VALIDATION		if X86_64
	select HAVE_RSEQ
	select HAVE_SYSCALL_TRACEPOINTS
	select HAVE_UNSTABLE_SCHED_CLOCK
	select HAVE_USER_RETURN_NOTIFIER
	select IRQ_FORCED_THREADING
	select NEED_SG_DMA_LENGTH
	select PCI_LOCKLESS_CONFIG
	select PERF_EVENTS
	select RTC_LIB
	select RTC_MC146818_LIB
	select SPARSE_IRQ
	select SRCU
	select SYSCTL_EXCEPTION_TRACE
	select THREAD_INFO_IN_TASK
	select USER_STACKTRACE_SUPPORT
	select VIRT_TO_BUS
	select X86_FEATURE_NAMES		if PROC_FS

config INSTRUCTION_DECODER
	def_bool y
	depends on KPROBES || PERF_EVENTS || UPROBES

config OUTPUT_FORMAT
	string
	default "elf32-i386" if X86_32
	default "elf64-x86-64" if X86_64

config ARCH_DEFCONFIG
	string
	default "arch/x86/configs/i386_defconfig" if X86_32
	default "arch/x86/configs/x86_64_defconfig" if X86_64

config LOCKDEP_SUPPORT
	def_bool y

config STACKTRACE_SUPPORT
	def_bool y

config MMU
	def_bool y

config ARCH_MMAP_RND_BITS_MIN
	default 28 if 64BIT
	default 8

config ARCH_MMAP_RND_BITS_MAX
	default 32 if 64BIT
	default 16

config ARCH_MMAP_RND_COMPAT_BITS_MIN
	default 8

config ARCH_MMAP_RND_COMPAT_BITS_MAX
	default 16

config SBUS
	bool

config GENERIC_ISA_DMA
	def_bool y
	depends on ISA_DMA_API

config GENERIC_BUG
	def_bool y
	depends on BUG
	select GENERIC_BUG_RELATIVE_POINTERS if X86_64

config GENERIC_BUG_RELATIVE_POINTERS
	bool

config GENERIC_HWEIGHT
	def_bool y

config ARCH_MAY_HAVE_PC_FDC
	def_bool y
	depends on ISA_DMA_API

config RWSEM_XCHGADD_ALGORITHM
	def_bool y

config GENERIC_CALIBRATE_DELAY
	def_bool y

config ARCH_HAS_CPU_RELAX
	def_bool y

config ARCH_HAS_CACHE_LINE_SIZE
	def_bool y

config ARCH_HAS_FILTER_PGPROT
	def_bool y

config HAVE_SETUP_PER_CPU_AREA
	def_bool y

config NEED_PER_CPU_EMBED_FIRST_CHUNK
	def_bool y

config NEED_PER_CPU_PAGE_FIRST_CHUNK
	def_bool y

config ARCH_HIBERNATION_POSSIBLE
	def_bool y

config ARCH_SUSPEND_POSSIBLE
	def_bool y

config ARCH_WANT_HUGE_PMD_SHARE
	def_bool y

config ARCH_WANT_GENERAL_HUGETLB
	def_bool y

config ZONE_DMA32
	def_bool y if X86_64

config AUDIT_ARCH
	def_bool y if X86_64

config ARCH_SUPPORTS_OPTIMIZED_INLINING
	def_bool y

config ARCH_SUPPORTS_DEBUG_PAGEALLOC
	def_bool y

config KASAN_SHADOW_OFFSET
	hex
	depends on KASAN
	default 0xdffffc0000000000

config HAVE_INTEL_TXT
	def_bool y
	depends on INTEL_IOMMU && ACPI

config X86_32_SMP
	def_bool y
	depends on X86_32 && SMP

config X86_64_SMP
	def_bool y
	depends on X86_64 && SMP

config X86_32_LAZY_GS
	def_bool y
	depends on X86_32 && !STACKPROTECTOR

config ARCH_SUPPORTS_UPROBES
	def_bool y

config FIX_EARLYCON_MEM
	def_bool y

config DYNAMIC_PHYSICAL_MASK
	bool

config PGTABLE_LEVELS
	int
	default 5 if X86_5LEVEL
	default 4 if X86_64
	default 3 if X86_PAE
	default 2

source "init/Kconfig"

config CC_HAS_SANE_STACKPROTECTOR
	bool
	default $(success,$(srctree)/scripts/gcc-x86_64-has-stack-protector.sh $(CC)) if 64BIT
	default $(success,$(srctree)/scripts/gcc-x86_32-has-stack-protector.sh $(CC))
	help
	   We have to make sure stack protector is unconditionally disabled if
	   the compiler produces broken code.

source "kernel/Kconfig.freezer"

menu "Processor type and features"

config ZONE_DMA
	bool "DMA memory allocation support" if EXPERT
	default y
	help
	  DMA memory allocation support allows devices with less than 32-bit
	  addressing to allocate within the first 16MB of address space.
	  Disable if no such devices will be used.

	  If unsure, say Y.

config SMP
	bool "Symmetric multi-processing support"
	---help---
	  This enables support for systems with more than one CPU. If you have
	  a system with only one CPU, say N. If you have a system with more
	  than one CPU, say Y.

	  If you say N here, the kernel will run on uni- and multiprocessor
	  machines, but will use only one CPU of a multiprocessor machine. If
	  you say Y here, the kernel will run on many, but not all,
	  uniprocessor machines. On a uniprocessor machine, the kernel
	  will run faster if you say N here.

	  Note that if you say Y here and choose architecture "586" or
	  "Pentium" under "Processor family", the kernel will not work on 486
	  architectures. Similarly, multiprocessor kernels for the "PPro"
	  architecture may not work on all Pentium based boards.

	  People using multiprocessor machines who say Y here should also say
	  Y to "Enhanced Real Time Clock Support", below. The "Advanced Power
	  Management" code will be disabled if you say Y here.

	  See also <file:Documentation/x86/i386/IO-APIC.txt>,
	  <file:Documentation/lockup-watchdogs.txt> and the SMP-HOWTO available at
	  <http://www.tldp.org/docs.html#howto>.

	  If you don't know what to do here, say N.

config X86_FEATURE_NAMES
	bool "Processor feature human-readable names" if EMBEDDED
	default y
	---help---
	  This option compiles in a table of x86 feature bits and corresponding
	  names.  This is required to support /proc/cpuinfo and a few kernel
	  messages.  You can disable this to save space, at the expense of
	  making those few kernel messages show numeric feature bits instead.

	  If in doubt, say Y.

config X86_X2APIC
	bool "Support x2apic"
	depends on X86_LOCAL_APIC && X86_64 && (IRQ_REMAP || HYPERVISOR_GUEST)
	---help---
	  This enables x2apic support on CPUs that have this feature.

	  This allows 32-bit apic IDs (so it can support very large systems),
	  and accesses the local apic via MSRs not via mmio.

	  If you don't know what to do here, say N.

config X86_MPPARSE
	bool "Enable MPS table" if ACPI || SFI
	default y
	depends on X86_LOCAL_APIC
	---help---
	  For old smp systems that do not have proper acpi support. Newer systems
	  (esp with 64bit cpus) with acpi support, MADT and DSDT will override it

config GOLDFISH
       def_bool y
       depends on X86_GOLDFISH

config RETPOLINE
	bool "Avoid speculative indirect branches in kernel"
	default y
	select STACK_VALIDATION if HAVE_STACK_VALIDATION
	help
	  Compile kernel with the retpoline compiler options to guard against
	  kernel-to-user data leaks by avoiding speculative indirect
	  branches. Requires a compiler with -mindirect-branch=thunk-extern
	  support for full protection. The kernel may run slower.

	  Without compiler support, at least indirect branches in assembler
	  code are eliminated. Since this includes the syscall entry path,
	  it is not entirely pointless.

config INTEL_RDT
	bool "Intel Resource Director Technology support"
	default n
	depends on X86 && CPU_SUP_INTEL
	select KERNFS
	help
	  Select to enable resource allocation and monitoring which are
	  sub-features of Intel Resource Director Technology(RDT). More
	  information about RDT can be found in the Intel x86
	  Architecture Software Developer Manual.

	  Say N if unsure.

if X86_32
config X86_BIGSMP
	bool "Support for big SMP systems with more than 8 CPUs"
	depends on SMP
	---help---
	  This option is needed for the systems that have more than 8 CPUs

config X86_EXTENDED_PLATFORM
	bool "Support for extended (non-PC) x86 platforms"
	default y
	---help---
	  If you disable this option then the kernel will only support
	  standard PC platforms. (which covers the vast majority of
	  systems out there.)

	  If you enable this option then you'll be able to select support
	  for the following (non-PC) 32 bit x86 platforms:
		Goldfish (Android emulator)
		AMD Elan
		RDC R-321x SoC
		SGI 320/540 (Visual Workstation)
		STA2X11-based (e.g. Northville)
		Moorestown MID devices

	  If you have one of these systems, or if you want to build a
	  generic distribution kernel, say Y here - otherwise say N.
endif

if X86_64
config X86_EXTENDED_PLATFORM
	bool "Support for extended (non-PC) x86 platforms"
	default y
	---help---
	  If you disable this option then the kernel will only support
	  standard PC platforms. (which covers the vast majority of
	  systems out there.)

	  If you enable this option then you'll be able to select support
	  for the following (non-PC) 64 bit x86 platforms:
		Numascale NumaChip
		ScaleMP vSMP
		SGI Ultraviolet

	  If you have one of these systems, or if you want to build a
	  generic distribution kernel, say Y here - otherwise say N.
endif
# This is an alphabetically sorted list of 64 bit extended platforms
# Please maintain the alphabetic order if and when there are additions
config X86_NUMACHIP
	bool "Numascale NumaChip"
	depends on X86_64
	depends on X86_EXTENDED_PLATFORM
	depends on NUMA
	depends on SMP
	depends on X86_X2APIC
	depends on PCI_MMCONFIG
	---help---
	  Adds support for Numascale NumaChip large-SMP systems. Needed to
	  enable more than ~168 cores.
	  If you don't have one of these, you should say N here.

config X86_VSMP
	bool "ScaleMP vSMP"
	select HYPERVISOR_GUEST
	select PARAVIRT
	depends on X86_64 && PCI
	depends on X86_EXTENDED_PLATFORM
	depends on SMP
	---help---
	  Support for ScaleMP vSMP systems.  Say 'Y' here if this kernel is
	  supposed to run on these EM64T-based machines.  Only choose this option
	  if you have one of these machines.

config X86_UV
	bool "SGI Ultraviolet"
	depends on X86_64
	depends on X86_EXTENDED_PLATFORM
	depends on NUMA
	depends on EFI
	depends on X86_X2APIC
	depends on PCI
	---help---
	  This option is needed in order to support SGI Ultraviolet systems.
	  If you don't have one of these, you should say N here.

# Following is an alphabetically sorted list of 32 bit extended platforms
# Please maintain the alphabetic order if and when there are additions

config X86_GOLDFISH
       bool "Goldfish (Virtual Platform)"
       depends on X86_EXTENDED_PLATFORM
       ---help---
	 Enable support for the Goldfish virtual platform used primarily
	 for Android development. Unless you are building for the Android
	 Goldfish emulator say N here.

config X86_INTEL_CE
	bool "CE4100 TV platform"
	depends on PCI
	depends on PCI_GODIRECT
	depends on X86_IO_APIC
	depends on X86_32
	depends on X86_EXTENDED_PLATFORM
	select X86_REBOOTFIXUPS
	select OF
	select OF_EARLY_FLATTREE
	---help---
	  Select for the Intel CE media processor (CE4100) SOC.
	  This option compiles in support for the CE4100 SOC for settop
	  boxes and media devices.

config X86_INTEL_MID
	bool "Intel MID platform support"
	depends on X86_EXTENDED_PLATFORM
	depends on X86_PLATFORM_DEVICES
	depends on PCI
	depends on X86_64 || (PCI_GOANY && X86_32)
	depends on X86_IO_APIC
	select SFI
	select I2C
	select DW_APB_TIMER
	select APB_TIMER
	select INTEL_SCU_IPC
	select MFD_INTEL_MSIC
	---help---
	  Select to build a kernel capable of supporting Intel MID (Mobile
	  Internet Device) platform systems which do not have the PCI legacy
	  interfaces. If you are building for a PC class system say N here.

	  Intel MID platforms are based on an Intel processor and chipset which
	  consume less power than most of the x86 derivatives.

config X86_INTEL_QUARK
	bool "Intel Quark platform support"
	depends on X86_32
	depends on X86_EXTENDED_PLATFORM
	depends on X86_PLATFORM_DEVICES
	depends on X86_TSC
	depends on PCI
	depends on PCI_GOANY
	depends on X86_IO_APIC
	select IOSF_MBI
	select INTEL_IMR
	select COMMON_CLK
	---help---
	  Select to include support for Quark X1000 SoC.
	  Say Y here if you have a Quark based system such as the Arduino
	  compatible Intel Galileo.

config X86_INTEL_LPSS
	bool "Intel Low Power Subsystem Support"
	depends on X86 && ACPI
	select COMMON_CLK
	select PINCTRL
	select IOSF_MBI
	---help---
	  Select to build support for Intel Low Power Subsystem such as
	  found on Intel Lynxpoint PCH. Selecting this option enables
	  things like clock tree (common clock framework) and pincontrol
	  which are needed by the LPSS peripheral drivers.

config X86_AMD_PLATFORM_DEVICE
	bool "AMD ACPI2Platform devices support"
	depends on ACPI
	select COMMON_CLK
	select PINCTRL
	---help---
	  Select to interpret AMD specific ACPI device to platform device
	  such as I2C, UART, GPIO found on AMD Carrizo and later chipsets.
	  I2C and UART depend on COMMON_CLK to set clock. GPIO driver is
	  implemented under PINCTRL subsystem.

config IOSF_MBI
	tristate "Intel SoC IOSF Sideband support for SoC platforms"
	depends on PCI
	---help---
	  This option enables sideband register access support for Intel SoC
	  platforms. On these platforms the IOSF sideband is used in lieu of
	  MSR's for some register accesses, mostly but not limited to thermal
	  and power. Drivers may query the availability of this device to
	  determine if they need the sideband in order to work on these
	  platforms. The sideband is available on the following SoC products.
	  This list is not meant to be exclusive.
	   - BayTrail
	   - Braswell
	   - Quark

	  You should say Y if you are running a kernel on one of these SoC's.

config IOSF_MBI_DEBUG
	bool "Enable IOSF sideband access through debugfs"
	depends on IOSF_MBI && DEBUG_FS
	---help---
	  Select this option to expose the IOSF sideband access registers (MCR,
	  MDR, MCRX) through debugfs to write and read register information from
	  different units on the SoC. This is most useful for obtaining device
	  state information for debug and analysis. As this is a general access
	  mechanism, users of this option would have specific knowledge of the
	  device they want to access.

	  If you don't require the option or are in doubt, say N.

config X86_RDC321X
	bool "RDC R-321x SoC"
	depends on X86_32
	depends on X86_EXTENDED_PLATFORM
	select M486
	select X86_REBOOTFIXUPS
	---help---
	  This option is needed for RDC R-321x system-on-chip, also known
	  as R-8610-(G).
	  If you don't have one of these chips, you should say N here.

config X86_32_NON_STANDARD
	bool "Support non-standard 32-bit SMP architectures"
	depends on X86_32 && SMP
	depends on X86_EXTENDED_PLATFORM
	---help---
	  This option compiles in the bigsmp and STA2X11 default
	  subarchitectures.  It is intended for a generic binary
	  kernel. If you select them all, kernel will probe it one by
	  one and will fallback to default.

# Alphabetically sorted list of Non standard 32 bit platforms

config X86_SUPPORTS_MEMORY_FAILURE
	def_bool y
	# MCE code calls memory_failure():
	depends on X86_MCE
	# On 32-bit this adds too big of NODES_SHIFT and we run out of page flags:
	# On 32-bit SPARSEMEM adds too big of SECTIONS_WIDTH:
	depends on X86_64 || !SPARSEMEM
	select ARCH_SUPPORTS_MEMORY_FAILURE

config STA2X11
	bool "STA2X11 Companion Chip Support"
	depends on X86_32_NON_STANDARD && PCI
	select ARCH_HAS_PHYS_TO_DMA
	select X86_DEV_DMA_OPS
	select X86_DMA_REMAP
	select SWIOTLB
	select MFD_STA2X11
	select GPIOLIB
	default n
	---help---
	  This adds support for boards based on the STA2X11 IO-Hub,
	  a.k.a. "ConneXt". The chip is used in place of the standard
	  PC chipset, so all "standard" peripherals are missing. If this
	  option is selected the kernel will still be able to boot on
	  standard PC machines.

config X86_32_IRIS
	tristate "Eurobraille/Iris poweroff module"
	depends on X86_32
	---help---
	  The Iris machines from EuroBraille do not have APM or ACPI support
	  to shut themselves down properly.  A special I/O sequence is
	  needed to do so, which is what this module does at
	  kernel shutdown.

	  This is only for Iris machines from EuroBraille.

	  If unused, say N.

config SCHED_OMIT_FRAME_POINTER
	def_bool y
	prompt "Single-depth WCHAN output"
	depends on X86
	---help---
	  Calculate simpler /proc/<PID>/wchan values. If this option
	  is disabled then wchan values will recurse back to the
	  caller function. This provides more accurate wchan values,
	  at the expense of slightly more scheduling overhead.

	  If in doubt, say "Y".

menuconfig HYPERVISOR_GUEST
	bool "Linux guest support"
	---help---
	  Say Y here to enable options for running Linux under various hyper-
	  visors. This option enables basic hypervisor detection and platform
	  setup.

	  If you say N, all options in this submenu will be skipped and
	  disabled, and Linux guest support won't be built in.

if HYPERVISOR_GUEST

config PARAVIRT
	bool "Enable paravirtualization code"
	---help---
	  This changes the kernel so it can modify itself when it is run
	  under a hypervisor, potentially improving performance significantly
	  over full virtualization.  However, when run without a hypervisor
	  the kernel is theoretically slower and slightly larger.

config PARAVIRT_DEBUG
	bool "paravirt-ops debugging"
	depends on PARAVIRT && DEBUG_KERNEL
	---help---
	  Enable to debug paravirt_ops internals.  Specifically, BUG if
	  a paravirt_op is missing when it is called.

config PARAVIRT_SPINLOCKS
	bool "Paravirtualization layer for spinlocks"
	depends on PARAVIRT && SMP
	---help---
	  Paravirtualized spinlocks allow a pvops backend to replace the
	  spinlock implementation with something virtualization-friendly
	  (for example, block the virtual CPU rather than spinning).

	  It has a minimal impact on native kernels and gives a nice performance
	  benefit on paravirtualized KVM / Xen kernels.

	  If you are unsure how to answer this question, answer Y.

config QUEUED_LOCK_STAT
	bool "Paravirt queued spinlock statistics"
	depends on PARAVIRT_SPINLOCKS && DEBUG_FS
	---help---
	  Enable the collection of statistical data on the slowpath
	  behavior of paravirtualized queued spinlocks and report
	  them on debugfs.

source "arch/x86/xen/Kconfig"

config KVM_GUEST
	bool "KVM Guest support (including kvmclock)"
	depends on PARAVIRT
	select PARAVIRT_CLOCK
	default y
	---help---
	  This option enables various optimizations for running under the KVM
	  hypervisor. It includes a paravirtualized clock, so that instead
	  of relying on a PIT (or probably other) emulation by the
	  underlying device model, the host provides the guest with
	  timing infrastructure such as time of day, and system time

config KVM_DEBUG_FS
	bool "Enable debug information for KVM Guests in debugfs"
	depends on KVM_GUEST && DEBUG_FS
	default n
	---help---
	  This option enables collection of various statistics for KVM guest.
	  Statistics are displayed in debugfs filesystem. Enabling this option
	  may incur significant overhead.

config PARAVIRT_TIME_ACCOUNTING
	bool "Paravirtual steal time accounting"
	depends on PARAVIRT
	default n
	---help---
	  Select this option to enable fine granularity task steal time
	  accounting. Time spent executing other tasks in parallel with
	  the current vCPU is discounted from the vCPU power. To account for
	  that, there can be a small performance impact.

	  If in doubt, say N here.

config PARAVIRT_CLOCK
	bool

config JAILHOUSE_GUEST
	bool "Jailhouse non-root cell support"
	depends on X86_64 && PCI
	select X86_PM_TIMER
	---help---
	  This option allows to run Linux as guest in a Jailhouse non-root
	  cell. You can leave this option disabled if you only want to start
	  Jailhouse and run Linux afterwards in the root cell.

endif #HYPERVISOR_GUEST

config NO_BOOTMEM
	def_bool y

source "arch/x86/Kconfig.cpu"

config HPET_TIMER
	def_bool X86_64
	prompt "HPET Timer Support" if X86_32
	---help---
	  Use the IA-PC HPET (High Precision Event Timer) to manage
	  time in preference to the PIT and RTC, if a HPET is
	  present.
	  HPET is the next generation timer replacing legacy 8254s.
	  The HPET provides a stable time base on SMP
	  systems, unlike the TSC, but it is more expensive to access,
	  as it is off-chip.  The interface used is documented
	  in the HPET spec, revision 1.

	  You can safely choose Y here.  However, HPET will only be
	  activated if the platform and the BIOS support this feature.
	  Otherwise the 8254 will be used for timing services.

	  Choose N to continue using the legacy 8254 timer.

config HPET_EMULATE_RTC
	def_bool y
	depends on HPET_TIMER && (RTC=y || RTC=m || RTC_DRV_CMOS=m || RTC_DRV_CMOS=y)

config APB_TIMER
       def_bool y if X86_INTEL_MID
       prompt "Intel MID APB Timer Support" if X86_INTEL_MID
       select DW_APB_TIMER
       depends on X86_INTEL_MID && SFI
       help
         APB timer is the replacement for 8254, HPET on X86 MID platforms.
         The APBT provides a stable time base on SMP
         systems, unlike the TSC, but it is more expensive to access,
         as it is off-chip. APB timers are always running regardless of CPU
         C states, they are used as per CPU clockevent device when possible.

# Mark as expert because too many people got it wrong.
# The code disables itself when not needed.
config DMI
	default y
	select DMI_SCAN_MACHINE_NON_EFI_FALLBACK
	bool "Enable DMI scanning" if EXPERT
	---help---
	  Enabled scanning of DMI to identify machine quirks. Say Y
	  here unless you have verified that your setup is not
	  affected by entries in the DMI blacklist. Required by PNP
	  BIOS code.

config GART_IOMMU
	bool "Old AMD GART IOMMU support"
	select IOMMU_HELPER
	select SWIOTLB
	depends on X86_64 && PCI && AMD_NB
	---help---
	  Provides a driver for older AMD Athlon64/Opteron/Turion/Sempron
	  GART based hardware IOMMUs.

	  The GART supports full DMA access for devices with 32-bit access
	  limitations, on systems with more than 3 GB. This is usually needed
	  for USB, sound, many IDE/SATA chipsets and some other devices.

	  Newer systems typically have a modern AMD IOMMU, supported via
	  the CONFIG_AMD_IOMMU=y config option.

	  In normal configurations this driver is only active when needed:
	  there's more than 3 GB of memory and the system contains a
	  32-bit limited device.

	  If unsure, say Y.

config CALGARY_IOMMU
	bool "IBM Calgary IOMMU support"
	select IOMMU_HELPER
	select SWIOTLB
	depends on X86_64 && PCI
	---help---
	  Support for hardware IOMMUs in IBM's xSeries x366 and x460
	  systems. Needed to run systems with more than 3GB of memory
	  properly with 32-bit PCI devices that do not support DAC
	  (Double Address Cycle). Calgary also supports bus level
	  isolation, where all DMAs pass through the IOMMU.  This
	  prevents them from going anywhere except their intended
	  destination. This catches hard-to-find kernel bugs and
	  mis-behaving drivers and devices that do not use the DMA-API
	  properly to set up their DMA buffers.  The IOMMU can be
	  turned off at boot time with the iommu=off parameter.
	  Normally the kernel will make the right choice by itself.
	  If unsure, say Y.

config CALGARY_IOMMU_ENABLED_BY_DEFAULT
	def_bool y
	prompt "Should Calgary be enabled by default?"
	depends on CALGARY_IOMMU
	---help---
	  Should Calgary be enabled by default? if you choose 'y', Calgary
	  will be used (if it exists). If you choose 'n', Calgary will not be
	  used even if it exists. If you choose 'n' and would like to use
	  Calgary anyway, pass 'iommu=calgary' on the kernel command line.
	  If unsure, say Y.

config MAXSMP
	bool "Enable Maximum number of SMP Processors and NUMA Nodes"
	depends on X86_64 && SMP && DEBUG_KERNEL
	select CPUMASK_OFFSTACK
	---help---
	  Enable maximum number of CPUS and NUMA Nodes for this architecture.
	  If unsure, say N.

#
# The maximum number of CPUs supported:
#
# The main config value is NR_CPUS, which defaults to NR_CPUS_DEFAULT,
# and which can be configured interactively in the
# [NR_CPUS_RANGE_BEGIN ... NR_CPUS_RANGE_END] range.
#
# The ranges are different on 32-bit and 64-bit kernels, depending on
# hardware capabilities and scalability features of the kernel.
#
# ( If MAXSMP is enabled we just use the highest possible value and disable
#   interactive configuration. )
#

config NR_CPUS_RANGE_BEGIN
	int
	default NR_CPUS_RANGE_END if MAXSMP
	default    1 if !SMP
	default    2

config NR_CPUS_RANGE_END
	int
	depends on X86_32
	default   64 if  SMP &&  X86_BIGSMP
	default    8 if  SMP && !X86_BIGSMP
	default    1 if !SMP

config NR_CPUS_RANGE_END
	int
	depends on X86_64
	default 8192 if  SMP && ( MAXSMP ||  CPUMASK_OFFSTACK)
	default  512 if  SMP && (!MAXSMP && !CPUMASK_OFFSTACK)
	default    1 if !SMP

config NR_CPUS_DEFAULT
	int
	depends on X86_32
	default   32 if  X86_BIGSMP
	default    8 if  SMP
	default    1 if !SMP

config NR_CPUS_DEFAULT
	int
	depends on X86_64
	default 8192 if  MAXSMP
	default   64 if  SMP
	default    1 if !SMP

config NR_CPUS
	int "Maximum number of CPUs" if SMP && !MAXSMP
	range NR_CPUS_RANGE_BEGIN NR_CPUS_RANGE_END
	default NR_CPUS_DEFAULT
	---help---
	  This allows you to specify the maximum number of CPUs which this
	  kernel will support.  If CPUMASK_OFFSTACK is enabled, the maximum
	  supported value is 8192, otherwise the maximum value is 512.  The
	  minimum value which makes sense is 2.

	  This is purely to save memory: each supported CPU adds about 8KB
	  to the kernel image.

config SCHED_SMT
	bool "SMT (Hyperthreading) scheduler support"
	depends on SMP
	---help---
	  SMT scheduler support improves the CPU scheduler's decision making
	  when dealing with Intel Pentium 4 chips with HyperThreading at a
	  cost of slightly increased overhead in some places. If unsure say
	  N here.

config SCHED_MC
	def_bool y
	prompt "Multi-core scheduler support"
	depends on SMP
	---help---
	  Multi-core scheduler support improves the CPU scheduler's decision
	  making when dealing with multi-core CPU chips at a cost of slightly
	  increased overhead in some places. If unsure say N here.

config SCHED_MC_PRIO
	bool "CPU core priorities scheduler support"
	depends on SCHED_MC && CPU_SUP_INTEL
	select X86_INTEL_PSTATE
	select CPU_FREQ
	default y
	---help---
	  Intel Turbo Boost Max Technology 3.0 enabled CPUs have a
	  core ordering determined at manufacturing time, which allows
	  certain cores to reach higher turbo frequencies (when running
	  single threaded workloads) than others.

	  Enabling this kernel feature teaches the scheduler about
	  the TBM3 (aka ITMT) priority order of the CPU cores and adjusts the
	  scheduler's CPU selection logic accordingly, so that higher
	  overall system performance can be achieved.

	  This feature will have no effect on CPUs without this feature.

	  If unsure say Y here.

source "kernel/Kconfig.preempt"

config UP_LATE_INIT
       def_bool y
       depends on !SMP && X86_LOCAL_APIC

config X86_UP_APIC
	bool "Local APIC support on uniprocessors" if !PCI_MSI
	default PCI_MSI
	depends on X86_32 && !SMP && !X86_32_NON_STANDARD
	---help---
	  A local APIC (Advanced Programmable Interrupt Controller) is an
	  integrated interrupt controller in the CPU. If you have a single-CPU
	  system which has a processor with a local APIC, you can say Y here to
	  enable and use it. If you say Y here even though your machine doesn't
	  have a local APIC, then the kernel will still run with no slowdown at
	  all. The local APIC supports CPU-generated self-interrupts (timer,
	  performance counters), and the NMI watchdog which detects hard
	  lockups.

config X86_UP_IOAPIC
	bool "IO-APIC support on uniprocessors"
	depends on X86_UP_APIC
	---help---
	  An IO-APIC (I/O Advanced Programmable Interrupt Controller) is an
	  SMP-capable replacement for PC-style interrupt controllers. Most
	  SMP systems and many recent uniprocessor systems have one.

	  If you have a single-CPU system with an IO-APIC, you can say Y here
	  to use it. If you say Y here even though your machine doesn't have
	  an IO-APIC, then the kernel will still run with no slowdown at all.

config X86_LOCAL_APIC
	def_bool y
	depends on X86_64 || SMP || X86_32_NON_STANDARD || X86_UP_APIC || PCI_MSI
	select IRQ_DOMAIN_HIERARCHY
	select PCI_MSI_IRQ_DOMAIN if PCI_MSI

config X86_IO_APIC
	def_bool y
	depends on X86_LOCAL_APIC || X86_UP_IOAPIC

config X86_REROUTE_FOR_BROKEN_BOOT_IRQS
	bool "Reroute for broken boot IRQs"
	depends on X86_IO_APIC
	---help---
	  This option enables a workaround that fixes a source of
	  spurious interrupts. This is recommended when threaded
	  interrupt handling is used on systems where the generation of
	  superfluous "boot interrupts" cannot be disabled.

	  Some chipsets generate a legacy INTx "boot IRQ" when the IRQ
	  entry in the chipset's IO-APIC is masked (as, e.g. the RT
	  kernel does during interrupt handling). On chipsets where this
	  boot IRQ generation cannot be disabled, this workaround keeps
	  the original IRQ line masked so that only the equivalent "boot
	  IRQ" is delivered to the CPUs. The workaround also tells the
	  kernel to set up the IRQ handler on the boot IRQ line. In this
	  way only one interrupt is delivered to the kernel. Otherwise
	  the spurious second interrupt may cause the kernel to bring
	  down (vital) interrupt lines.

	  Only affects "broken" chipsets. Interrupt sharing may be
	  increased on these systems.

config X86_MCE
	bool "Machine Check / overheating reporting"
	select GENERIC_ALLOCATOR
	default y
	---help---
	  Machine Check support allows the processor to notify the
	  kernel if it detects a problem (e.g. overheating, data corruption).
	  The action the kernel takes depends on the severity of the problem,
	  ranging from warning messages to halting the machine.

config X86_MCELOG_LEGACY
	bool "Support for deprecated /dev/mcelog character device"
	depends on X86_MCE
	---help---
	  Enable support for /dev/mcelog which is needed by the old mcelog
	  userspace logging daemon. Consider switching to the new generation
	  rasdaemon solution.

config X86_MCE_INTEL
	def_bool y
	prompt "Intel MCE features"
	depends on X86_MCE && X86_LOCAL_APIC
	---help---
	   Additional support for intel specific MCE features such as
	   the thermal monitor.

config X86_MCE_AMD
	def_bool y
	prompt "AMD MCE features"
	depends on X86_MCE && X86_LOCAL_APIC && AMD_NB
	---help---
	   Additional support for AMD specific MCE features such as
	   the DRAM Error Threshold.

config X86_ANCIENT_MCE
	bool "Support for old Pentium 5 / WinChip machine checks"
	depends on X86_32 && X86_MCE
	---help---
	  Include support for machine check handling on old Pentium 5 or WinChip
	  systems. These typically need to be enabled explicitly on the command
	  line.

config X86_MCE_THRESHOLD
	depends on X86_MCE_AMD || X86_MCE_INTEL
	def_bool y

config X86_MCE_INJECT
	depends on X86_MCE && X86_LOCAL_APIC && DEBUG_FS
	tristate "Machine check injector support"
	---help---
	  Provide support for injecting machine checks for testing purposes.
	  If you don't know what a machine check is and you don't do kernel
	  QA it is safe to say n.

config X86_THERMAL_VECTOR
	def_bool y
	depends on X86_MCE_INTEL

source "arch/x86/events/Kconfig"

config X86_LEGACY_VM86
	bool "Legacy VM86 support"
	default n
	depends on X86_32
	---help---
	  This option allows user programs to put the CPU into V8086
	  mode, which is an 80286-era approximation of 16-bit real mode.

	  Some very old versions of X and/or vbetool require this option
	  for user mode setting.  Similarly, DOSEMU will use it if
	  available to accelerate real mode DOS programs.  However, any
	  recent version of DOSEMU, X, or vbetool should be fully
	  functional even without kernel VM86 support, as they will all
	  fall back to software emulation. Nevertheless, if you are using
	  a 16-bit DOS program where 16-bit performance matters, vm86
	  mode might be faster than emulation and you might want to
	  enable this option.

	  Note that any app that works on a 64-bit kernel is unlikely to
	  need this option, as 64-bit kernels don't, and can't, support
	  V8086 mode. This option is also unrelated to 16-bit protected
	  mode and is not needed to run most 16-bit programs under Wine.

	  Enabling this option increases the complexity of the kernel
	  and slows down exception handling a tiny bit.

	  If unsure, say N here.

config VM86
       bool
       default X86_LEGACY_VM86

config X86_16BIT
	bool "Enable support for 16-bit segments" if EXPERT
	default y
	depends on MODIFY_LDT_SYSCALL
	---help---
	  This option is required by programs like Wine to run 16-bit
	  protected mode legacy code on x86 processors.  Disabling
	  this option saves about 300 bytes on i386, or around 6K text
	  plus 16K runtime memory on x86-64,

config X86_ESPFIX32
	def_bool y
	depends on X86_16BIT && X86_32

config X86_ESPFIX64
	def_bool y
	depends on X86_16BIT && X86_64

config X86_VSYSCALL_EMULATION
       bool "Enable vsyscall emulation" if EXPERT
       default y
       depends on X86_64
       ---help---
	 This enables emulation of the legacy vsyscall page.  Disabling
	 it is roughly equivalent to booting with vsyscall=none, except
	 that it will also disable the helpful warning if a program
	 tries to use a vsyscall.  With this option set to N, offending
	 programs will just segfault, citing addresses of the form
	 0xffffffffff600?00.

	 This option is required by many programs built before 2013, and
	 care should be used even with newer programs if set to N.

	 Disabling this option saves about 7K of kernel size and
	 possibly 4K of additional runtime pagetable memory.

config TOSHIBA
	tristate "Toshiba Laptop support"
	depends on X86_32
	---help---
	  This adds a driver to safely access the System Management Mode of
	  the CPU on Toshiba portables with a genuine Toshiba BIOS. It does
	  not work on models with a Phoenix BIOS. The System Management Mode
	  is used to set the BIOS and power saving options on Toshiba portables.

	  For information on utilities to make use of this driver see the
	  Toshiba Linux utilities web site at:
	  <http://www.buzzard.org.uk/toshiba/>.

	  Say Y if you intend to run this kernel on a Toshiba portable.
	  Say N otherwise.

config I8K
	tristate "Dell i8k legacy laptop support"
	select HWMON
	select SENSORS_DELL_SMM
	---help---
	  This option enables legacy /proc/i8k userspace interface in hwmon
	  dell-smm-hwmon driver. Character file /proc/i8k reports bios version,
	  temperature and allows controlling fan speeds of Dell laptops via
	  System Management Mode. For old Dell laptops (like Dell Inspiron 8000)
	  it reports also power and hotkey status. For fan speed control is
	  needed userspace package i8kutils.

	  Say Y if you intend to run this kernel on old Dell laptops or want to
	  use userspace package i8kutils.
	  Say N otherwise.

config X86_REBOOTFIXUPS
	bool "Enable X86 board specific fixups for reboot"
	depends on X86_32
	---help---
	  This enables chipset and/or board specific fixups to be done
	  in order to get reboot to work correctly. This is only needed on
	  some combinations of hardware and BIOS. The symptom, for which
	  this config is intended, is when reboot ends with a stalled/hung
	  system.

	  Currently, the only fixup is for the Geode machines using
	  CS5530A and CS5536 chipsets and the RDC R-321x SoC.

	  Say Y if you want to enable the fixup. Currently, it's safe to
	  enable this option even if you don't need it.
	  Say N otherwise.

config MICROCODE
	bool "CPU microcode loading support"
	default y
	depends on CPU_SUP_AMD || CPU_SUP_INTEL
	select FW_LOADER
	---help---
	  If you say Y here, you will be able to update the microcode on
	  Intel and AMD processors. The Intel support is for the IA32 family,
	  e.g. Pentium Pro, Pentium II, Pentium III, Pentium 4, Xeon etc. The
	  AMD support is for families 0x10 and later. You will obviously need
	  the actual microcode binary data itself which is not shipped with
	  the Linux kernel.

	  The preferred method to load microcode from a detached initrd is described
	  in Documentation/x86/microcode.txt. For that you need to enable
	  CONFIG_BLK_DEV_INITRD in order for the loader to be able to scan the
	  initrd for microcode blobs.

	  In addition, you can build the microcode into the kernel. For that you
	  need to add the vendor-supplied microcode to the CONFIG_EXTRA_FIRMWARE
	  config option.

config MICROCODE_INTEL
	bool "Intel microcode loading support"
	depends on MICROCODE
	default MICROCODE
	select FW_LOADER
	---help---
	  This options enables microcode patch loading support for Intel
	  processors.

	  For the current Intel microcode data package go to
	  <https://downloadcenter.intel.com> and search for
	  'Linux Processor Microcode Data File'.

config MICROCODE_AMD
	bool "AMD microcode loading support"
	depends on MICROCODE
	select FW_LOADER
	---help---
	  If you select this option, microcode patch loading support for AMD
	  processors will be enabled.

config MICROCODE_OLD_INTERFACE
	def_bool y
	depends on MICROCODE

config X86_MSR
	tristate "/dev/cpu/*/msr - Model-specific register support"
	---help---
	  This device gives privileged processes access to the x86
	  Model-Specific Registers (MSRs).  It is a character device with
	  major 202 and minors 0 to 31 for /dev/cpu/0/msr to /dev/cpu/31/msr.
	  MSR accesses are directed to a specific CPU on multi-processor
	  systems.

config X86_CPUID
	tristate "/dev/cpu/*/cpuid - CPU information support"
	---help---
	  This device gives processes access to the x86 CPUID instruction to
	  be executed on a specific processor.  It is a character device
	  with major 203 and minors 0 to 31 for /dev/cpu/0/cpuid to
	  /dev/cpu/31/cpuid.

choice
	prompt "High Memory Support"
	default HIGHMEM4G
	depends on X86_32

config NOHIGHMEM
	bool "off"
	---help---
	  Linux can use up to 64 Gigabytes of physical memory on x86 systems.
	  However, the address space of 32-bit x86 processors is only 4
	  Gigabytes large. That means that, if you have a large amount of
	  physical memory, not all of it can be "permanently mapped" by the
	  kernel. The physical memory that's not permanently mapped is called
	  "high memory".

	  If you are compiling a kernel which will never run on a machine with
	  more than 1 Gigabyte total physical RAM, answer "off" here (default
	  choice and suitable for most users). This will result in a "3GB/1GB"
	  split: 3GB are mapped so that each process sees a 3GB virtual memory
	  space and the remaining part of the 4GB virtual memory space is used
	  by the kernel to permanently map as much physical memory as
	  possible.

	  If the machine has between 1 and 4 Gigabytes physical RAM, then
	  answer "4GB" here.

	  If more than 4 Gigabytes is used then answer "64GB" here. This
	  selection turns Intel PAE (Physical Address Extension) mode on.
	  PAE implements 3-level paging on IA32 processors. PAE is fully
	  supported by Linux, PAE mode is implemented on all recent Intel
	  processors (Pentium Pro and better). NOTE: If you say "64GB" here,
	  then the kernel will not boot on CPUs that don't support PAE!

	  The actual amount of total physical memory will either be
	  auto detected or can be forced by using a kernel command line option
	  such as "mem=256M". (Try "man bootparam" or see the documentation of
	  your boot loader (lilo or loadlin) about how to pass options to the
	  kernel at boot time.)

	  If unsure, say "off".

config HIGHMEM4G
	bool "4GB"
	---help---
	  Select this if you have a 32-bit processor and between 1 and 4
	  gigabytes of physical RAM.

config HIGHMEM64G
	bool "64GB"
	depends on !M486 && !M586 && !M586TSC && !M586MMX && !MGEODE_LX && !MGEODEGX1 && !MCYRIXIII && !MELAN && !MWINCHIPC6 && !WINCHIP3D && !MK6
	select X86_PAE
	---help---
	  Select this if you have a 32-bit processor and more than 4
	  gigabytes of physical RAM.

endchoice

choice
	prompt "Memory split" if EXPERT
	default VMSPLIT_3G
	depends on X86_32
	---help---
	  Select the desired split between kernel and user memory.

	  If the address range available to the kernel is less than the
	  physical memory installed, the remaining memory will be available
	  as "high memory". Accessing high memory is a little more costly
	  than low memory, as it needs to be mapped into the kernel first.
	  Note that increasing the kernel address space limits the range
	  available to user programs, making the address space there
	  tighter.  Selecting anything other than the default 3G/1G split
	  will also likely make your kernel incompatible with binary-only
	  kernel modules.

	  If you are not absolutely sure what you are doing, leave this
	  option alone!

	config VMSPLIT_3G
		bool "3G/1G user/kernel split"
	config VMSPLIT_3G_OPT
		depends on !X86_PAE
		bool "3G/1G user/kernel split (for full 1G low memory)"
	config VMSPLIT_2G
		bool "2G/2G user/kernel split"
	config VMSPLIT_2G_OPT
		depends on !X86_PAE
		bool "2G/2G user/kernel split (for full 2G low memory)"
	config VMSPLIT_1G
		bool "1G/3G user/kernel split"
endchoice

config PAGE_OFFSET
	hex
	default 0xB0000000 if VMSPLIT_3G_OPT
	default 0x80000000 if VMSPLIT_2G
	default 0x78000000 if VMSPLIT_2G_OPT
	default 0x40000000 if VMSPLIT_1G
	default 0xC0000000
	depends on X86_32

config HIGHMEM
	def_bool y
	depends on X86_32 && (HIGHMEM64G || HIGHMEM4G)

config X86_PAE
	bool "PAE (Physical Address Extension) Support"
	depends on X86_32 && !HIGHMEM4G
	select PHYS_ADDR_T_64BIT
	select SWIOTLB
	---help---
	  PAE is required for NX support, and furthermore enables
	  larger swapspace support for non-overcommit purposes. It
	  has the cost of more pagetable lookup overhead, and also
	  consumes more pagetable space per process.

config X86_5LEVEL
	bool "Enable 5-level page tables support"
	select DYNAMIC_MEMORY_LAYOUT
	select SPARSEMEM_VMEMMAP
	depends on X86_64
	---help---
	  5-level paging enables access to larger address space:
	  upto 128 PiB of virtual address space and 4 PiB of
	  physical address space.

	  It will be supported by future Intel CPUs.

	  A kernel with the option enabled can be booted on machines that
	  support 4- or 5-level paging.

	  See Documentation/x86/x86_64/5level-paging.txt for more
	  information.

	  Say N if unsure.

config X86_DIRECT_GBPAGES
	def_bool y
	depends on X86_64 && !DEBUG_PAGEALLOC
	---help---
	  Certain kernel features effectively disable kernel
	  linear 1 GB mappings (even if the CPU otherwise
	  supports them), so don't confuse the user by printing
	  that we have them enabled.

config ARCH_HAS_MEM_ENCRYPT
	def_bool y

config AMD_MEM_ENCRYPT
	bool "AMD Secure Memory Encryption (SME) support"
	depends on X86_64 && CPU_SUP_AMD
	select DYNAMIC_PHYSICAL_MASK
	---help---
	  Say yes to enable support for the encryption of system memory.
	  This requires an AMD processor that supports Secure Memory
	  Encryption (SME).

config AMD_MEM_ENCRYPT_ACTIVE_BY_DEFAULT
	bool "Activate AMD Secure Memory Encryption (SME) by default"
	default y
	depends on AMD_MEM_ENCRYPT
	---help---
	  Say yes to have system memory encrypted by default if running on
	  an AMD processor that supports Secure Memory Encryption (SME).

	  If set to Y, then the encryption of system memory can be
	  deactivated with the mem_encrypt=off command line option.

	  If set to N, then the encryption of system memory can be
	  activated with the mem_encrypt=on command line option.

config ARCH_USE_MEMREMAP_PROT
	def_bool y
	depends on AMD_MEM_ENCRYPT

# Common NUMA Features
config NUMA
	bool "Numa Memory Allocation and Scheduler Support"
	depends on SMP
	depends on X86_64 || (X86_32 && HIGHMEM64G && X86_BIGSMP)
	default y if X86_BIGSMP
	---help---
	  Enable NUMA (Non Uniform Memory Access) support.

	  The kernel will try to allocate memory used by a CPU on the
	  local memory controller of the CPU and add some more
	  NUMA awareness to the kernel.

	  For 64-bit this is recommended if the system is Intel Core i7
	  (or later), AMD Opteron, or EM64T NUMA.

	  For 32-bit this is only needed if you boot a 32-bit
	  kernel on a 64-bit NUMA platform.

	  Otherwise, you should say N.

config AMD_NUMA
	def_bool y
	prompt "Old style AMD Opteron NUMA detection"
	depends on X86_64 && NUMA && PCI
	---help---
	  Enable AMD NUMA node topology detection.  You should say Y here if
	  you have a multi processor AMD system. This uses an old method to
	  read the NUMA configuration directly from the builtin Northbridge
	  of Opteron. It is recommended to use X86_64_ACPI_NUMA instead,
	  which also takes priority if both are compiled in.

config X86_64_ACPI_NUMA
	def_bool y
	prompt "ACPI NUMA detection"
	depends on X86_64 && NUMA && ACPI && PCI
	select ACPI_NUMA
	---help---
	  Enable ACPI SRAT based node topology detection.

# Some NUMA nodes have memory ranges that span
# other nodes.  Even though a pfn is valid and
# between a node's start and end pfns, it may not
# reside on that node.  See memmap_init_zone()
# for details.
config NODES_SPAN_OTHER_NODES
	def_bool y
	depends on X86_64_ACPI_NUMA

config NUMA_EMU
	bool "NUMA emulation"
	depends on NUMA
	---help---
	  Enable NUMA emulation. A flat machine will be split
	  into virtual nodes when booted with "numa=fake=N", where N is the
	  number of nodes. This is only useful for debugging.

config NODES_SHIFT
	int "Maximum NUMA Nodes (as a power of 2)" if !MAXSMP
	range 1 10
	default "10" if MAXSMP
	default "6" if X86_64
	default "3"
	depends on NEED_MULTIPLE_NODES
	---help---
	  Specify the maximum number of NUMA Nodes available on the target
	  system.  Increases memory reserved to accommodate various tables.

config ARCH_HAVE_MEMORY_PRESENT
	def_bool y
	depends on X86_32 && DISCONTIGMEM

config ARCH_FLATMEM_ENABLE
	def_bool y
	depends on X86_32 && !NUMA

config ARCH_DISCONTIGMEM_ENABLE
	def_bool y
	depends on NUMA && X86_32

config ARCH_DISCONTIGMEM_DEFAULT
	def_bool y
	depends on NUMA && X86_32

config ARCH_SPARSEMEM_ENABLE
	def_bool y
	depends on X86_64 || NUMA || X86_32 || X86_32_NON_STANDARD
	select SPARSEMEM_STATIC if X86_32
	select SPARSEMEM_VMEMMAP_ENABLE if X86_64

config ARCH_SPARSEMEM_DEFAULT
	def_bool y
	depends on X86_64

config ARCH_SELECT_MEMORY_MODEL
	def_bool y
	depends on ARCH_SPARSEMEM_ENABLE

config ARCH_MEMORY_PROBE
	bool "Enable sysfs memory/probe interface"
	depends on X86_64 && MEMORY_HOTPLUG
	help
	  This option enables a sysfs memory/probe interface for testing.
	  See Documentation/memory-hotplug.txt for more information.
	  If you are unsure how to answer this question, answer N.

config ARCH_PROC_KCORE_TEXT
	def_bool y
	depends on X86_64 && PROC_KCORE

config ILLEGAL_POINTER_VALUE
       hex
       default 0 if X86_32
       default 0xdead000000000000 if X86_64

source "mm/Kconfig"

config X86_PMEM_LEGACY_DEVICE
	bool

config X86_PMEM_LEGACY
	tristate "Support non-standard NVDIMMs and ADR protected memory"
	depends on PHYS_ADDR_T_64BIT
	depends on BLK_DEV
	select X86_PMEM_LEGACY_DEVICE
	select LIBNVDIMM
	help
	  Treat memory marked using the non-standard e820 type of 12 as used
	  by the Intel Sandy Bridge-EP reference BIOS as protected memory.
	  The kernel will offer these regions to the 'pmem' driver so
	  they can be used for persistent storage.

	  Say Y if unsure.

config HIGHPTE
	bool "Allocate 3rd-level pagetables from highmem"
	depends on HIGHMEM
	---help---
	  The VM uses one page table entry for each page of physical memory.
	  For systems with a lot of RAM, this can be wasteful of precious
	  low memory.  Setting this option will put user-space page table
	  entries in high memory.

config X86_CHECK_BIOS_CORRUPTION
	bool "Check for low memory corruption"
	---help---
	  Periodically check for memory corruption in low memory, which
	  is suspected to be caused by BIOS.  Even when enabled in the
	  configuration, it is disabled at runtime.  Enable it by
	  setting "memory_corruption_check=1" on the kernel command
	  line.  By default it scans the low 64k of memory every 60
	  seconds; see the memory_corruption_check_size and
	  memory_corruption_check_period parameters in
	  Documentation/admin-guide/kernel-parameters.rst to adjust this.

	  When enabled with the default parameters, this option has
	  almost no overhead, as it reserves a relatively small amount
	  of memory and scans it infrequently.  It both detects corruption
	  and prevents it from affecting the running system.

	  It is, however, intended as a diagnostic tool; if repeatable
	  BIOS-originated corruption always affects the same memory,
	  you can use memmap= to prevent the kernel from using that
	  memory.

config X86_BOOTPARAM_MEMORY_CORRUPTION_CHECK
	bool "Set the default setting of memory_corruption_check"
	depends on X86_CHECK_BIOS_CORRUPTION
	default y
	---help---
	  Set whether the default state of memory_corruption_check is
	  on or off.

config X86_RESERVE_LOW
	int "Amount of low memory, in kilobytes, to reserve for the BIOS"
	default 64
	range 4 640
	---help---
	  Specify the amount of low memory to reserve for the BIOS.

	  The first page contains BIOS data structures that the kernel
	  must not use, so that page must always be reserved.

	  By default we reserve the first 64K of physical RAM, as a
	  number of BIOSes are known to corrupt that memory range
	  during events such as suspend/resume or monitor cable
	  insertion, so it must not be used by the kernel.

	  You can set this to 4 if you are absolutely sure that you
	  trust the BIOS to get all its memory reservations and usages
	  right.  If you know your BIOS have problems beyond the
	  default 64K area, you can set this to 640 to avoid using the
	  entire low memory range.

	  If you have doubts about the BIOS (e.g. suspend/resume does
	  not work or there's kernel crashes after certain hardware
	  hotplug events) then you might want to enable
	  X86_CHECK_BIOS_CORRUPTION=y to allow the kernel to check
	  typical corruption patterns.

	  Leave this to the default value of 64 if you are unsure.

config MATH_EMULATION
	bool
	depends on MODIFY_LDT_SYSCALL
	prompt "Math emulation" if X86_32
	---help---
	  Linux can emulate a math coprocessor (used for floating point
	  operations) if you don't have one. 486DX and Pentium processors have
	  a math coprocessor built in, 486SX and 386 do not, unless you added
	  a 487DX or 387, respectively. (The messages during boot time can
	  give you some hints here ["man dmesg"].) Everyone needs either a
	  coprocessor or this emulation.

	  If you don't have a math coprocessor, you need to say Y here; if you
	  say Y here even though you have a coprocessor, the coprocessor will
	  be used nevertheless. (This behavior can be changed with the kernel
	  command line option "no387", which comes handy if your coprocessor
	  is broken. Try "man bootparam" or see the documentation of your boot
	  loader (lilo or loadlin) about how to pass options to the kernel at
	  boot time.) This means that it is a good idea to say Y here if you
	  intend to use this kernel on different machines.

	  More information about the internals of the Linux math coprocessor
	  emulation can be found in <file:arch/x86/math-emu/README>.

	  If you are not sure, say Y; apart from resulting in a 66 KB bigger
	  kernel, it won't hurt.

config MTRR
	def_bool y
	prompt "MTRR (Memory Type Range Register) support" if EXPERT
	---help---
	  On Intel P6 family processors (Pentium Pro, Pentium II and later)
	  the Memory Type Range Registers (MTRRs) may be used to control
	  processor access to memory ranges. This is most useful if you have
	  a video (VGA) card on a PCI or AGP bus. Enabling write-combining
	  allows bus write transfers to be combined into a larger transfer
	  before bursting over the PCI/AGP bus. This can increase performance
	  of image write operations 2.5 times or more. Saying Y here creates a
	  /proc/mtrr file which may be used to manipulate your processor's
	  MTRRs. Typically the X server should use this.

	  This code has a reasonably generic interface so that similar
	  control registers on other processors can be easily supported
	  as well:

	  The Cyrix 6x86, 6x86MX and M II processors have Address Range
	  Registers (ARRs) which provide a similar functionality to MTRRs. For
	  these, the ARRs are used to emulate the MTRRs.
	  The AMD K6-2 (stepping 8 and above) and K6-3 processors have two
	  MTRRs. The Centaur C6 (WinChip) has 8 MCRs, allowing
	  write-combining. All of these processors are supported by this code
	  and it makes sense to say Y here if you have one of them.

	  Saying Y here also fixes a problem with buggy SMP BIOSes which only
	  set the MTRRs for the boot CPU and not for the secondary CPUs. This
	  can lead to all sorts of problems, so it's good to say Y here.

	  You can safely say Y even if your machine doesn't have MTRRs, you'll
	  just add about 9 KB to your kernel.

	  See <file:Documentation/x86/mtrr.txt> for more information.

config MTRR_SANITIZER
	def_bool y
	prompt "MTRR cleanup support"
	depends on MTRR
	---help---
	  Convert MTRR layout from continuous to discrete, so X drivers can
	  add writeback entries.

	  Can be disabled with disable_mtrr_cleanup on the kernel command line.
	  The largest mtrr entry size for a continuous block can be set with
	  mtrr_chunk_size.

	  If unsure, say Y.

config MTRR_SANITIZER_ENABLE_DEFAULT
	int "MTRR cleanup enable value (0-1)"
	range 0 1
	default "0"
	depends on MTRR_SANITIZER
	---help---
	  Enable mtrr cleanup default value

config MTRR_SANITIZER_SPARE_REG_NR_DEFAULT
	int "MTRR cleanup spare reg num (0-7)"
	range 0 7
	default "1"
	depends on MTRR_SANITIZER
	---help---
	  mtrr cleanup spare entries default, it can be changed via
	  mtrr_spare_reg_nr=N on the kernel command line.

config X86_PAT
	def_bool y
	prompt "x86 PAT support" if EXPERT
	depends on MTRR
	---help---
	  Use PAT attributes to setup page level cache control.

	  PATs are the modern equivalents of MTRRs and are much more
	  flexible than MTRRs.

	  Say N here if you see bootup problems (boot crash, boot hang,
	  spontaneous reboots) or a non-working video driver.

	  If unsure, say Y.

config ARCH_USES_PG_UNCACHED
	def_bool y
	depends on X86_PAT

config ARCH_RANDOM
	def_bool y
	prompt "x86 architectural random number generator" if EXPERT
	---help---
	  Enable the x86 architectural RDRAND instruction
	  (Intel Bull Mountain technology) to generate random numbers.
	  If supported, this is a high bandwidth, cryptographically
	  secure hardware random number generator.

config X86_SMAP
	def_bool y
	prompt "Supervisor Mode Access Prevention" if EXPERT
	---help---
	  Supervisor Mode Access Prevention (SMAP) is a security
	  feature in newer Intel processors.  There is a small
	  performance cost if this enabled and turned on; there is
	  also a small increase in the kernel size if this is enabled.

	  If unsure, say Y.

config X86_INTEL_UMIP
	def_bool y
	depends on CPU_SUP_INTEL
	prompt "Intel User Mode Instruction Prevention" if EXPERT
	---help---
	  The User Mode Instruction Prevention (UMIP) is a security
	  feature in newer Intel processors. If enabled, a general
	  protection fault is issued if the SGDT, SLDT, SIDT, SMSW
	  or STR instructions are executed in user mode. These instructions
	  unnecessarily expose information about the hardware state.

	  The vast majority of applications do not use these instructions.
	  For the very few that do, software emulation is provided in
	  specific cases in protected and virtual-8086 modes. Emulated
	  results are dummy.

config X86_INTEL_MPX
	prompt "Intel MPX (Memory Protection Extensions)"
	def_bool n
	# Note: only available in 64-bit mode due to VMA flags shortage
	depends on CPU_SUP_INTEL && X86_64
	select ARCH_USES_HIGH_VMA_FLAGS
	---help---
	  MPX provides hardware features that can be used in
	  conjunction with compiler-instrumented code to check
	  memory references.  It is designed to detect buffer
	  overflow or underflow bugs.

	  This option enables running applications which are
	  instrumented or otherwise use MPX.  It does not use MPX
	  itself inside the kernel or to protect the kernel
	  against bad memory references.

	  Enabling this option will make the kernel larger:
	  ~8k of kernel text and 36 bytes of data on a 64-bit
	  defconfig.  It adds a long to the 'mm_struct' which
	  will increase the kernel memory overhead of each
	  process and adds some branches to paths used during
	  exec() and munmap().

	  For details, see Documentation/x86/intel_mpx.txt

	  If unsure, say N.

config X86_INTEL_MEMORY_PROTECTION_KEYS
	prompt "Intel Memory Protection Keys"
	def_bool y
	# Note: only available in 64-bit mode
	depends on CPU_SUP_INTEL && X86_64
	select ARCH_USES_HIGH_VMA_FLAGS
	select ARCH_HAS_PKEYS
	---help---
	  Memory Protection Keys provides a mechanism for enforcing
	  page-based protections, but without requiring modification of the
	  page tables when an application changes protection domains.

	  For details, see Documentation/x86/protection-keys.txt

	  If unsure, say y.

config EFI
	bool "EFI runtime service support"
	depends on ACPI
	select UCS2_STRING
	select EFI_RUNTIME_WRAPPERS
	---help---
	  This enables the kernel to use EFI runtime services that are
	  available (such as the EFI variable services).

	  This option is only useful on systems that have EFI firmware.
	  In addition, you should use the latest ELILO loader available
	  at <http://elilo.sourceforge.net> in order to take advantage
	  of EFI runtime services. However, even with this option, the
	  resultant kernel should continue to boot on existing non-EFI
	  platforms.

config EFI_STUB
       bool "EFI stub support"
       depends on EFI && !X86_USE_3DNOW
       select RELOCATABLE
       ---help---
          This kernel feature allows a bzImage to be loaded directly
	  by EFI firmware without the use of a bootloader.

	  See Documentation/efi-stub.txt for more information.

config EFI_MIXED
	bool "EFI mixed-mode support"
	depends on EFI_STUB && X86_64
	---help---
	   Enabling this feature allows a 64-bit kernel to be booted
	   on a 32-bit firmware, provided that your CPU supports 64-bit
	   mode.

	   Note that it is not possible to boot a mixed-mode enabled
	   kernel via the EFI boot stub - a bootloader that supports
	   the EFI handover protocol must be used.

	   If unsure, say N.

config SECCOMP
	def_bool y
	prompt "Enable seccomp to safely compute untrusted bytecode"
	---help---
	  This kernel feature is useful for number crunching applications
	  that may need to compute untrusted bytecode during their
	  execution. By using pipes or other transports made available to
	  the process as file descriptors supporting the read/write
	  syscalls, it's possible to isolate those applications in
	  their own address space using seccomp. Once seccomp is
	  enabled via prctl(PR_SET_SECCOMP), it cannot be disabled
	  and the task is only allowed to execute a few safe syscalls
	  defined by each seccomp mode.

	  If unsure, say Y. Only embedded should say N here.

source kernel/Kconfig.hz

config KEXEC
	bool "kexec system call"
	select KEXEC_CORE
	---help---
	  kexec is a system call that implements the ability to shutdown your
	  current kernel, and to start another kernel.  It is like a reboot
	  but it is independent of the system firmware.   And like a reboot
	  you can start any kernel with it, not just Linux.

	  The name comes from the similarity to the exec system call.

	  It is an ongoing process to be certain the hardware in a machine
	  is properly shutdown, so do not be surprised if this code does not
	  initially work for you.  As of this writing the exact hardware
	  interface is strongly in flux, so no good recommendation can be
	  made.

config KEXEC_FILE
	bool "kexec file based system call"
	select KEXEC_CORE
	select BUILD_BIN2C
	depends on X86_64
	depends on CRYPTO=y
	depends on CRYPTO_SHA256=y
	---help---
	  This is new version of kexec system call. This system call is
	  file based and takes file descriptors as system call argument
	  for kernel and initramfs as opposed to list of segments as
	  accepted by previous system call.

config ARCH_HAS_KEXEC_PURGATORY
	def_bool KEXEC_FILE

config KEXEC_VERIFY_SIG
	bool "Verify kernel signature during kexec_file_load() syscall"
	depends on KEXEC_FILE
	---help---
	  This option makes kernel signature verification mandatory for
	  the kexec_file_load() syscall.

	  In addition to that option, you need to enable signature
	  verification for the corresponding kernel image type being
	  loaded in order for this to work.

config KEXEC_BZIMAGE_VERIFY_SIG
	bool "Enable bzImage signature verification support"
	depends on KEXEC_VERIFY_SIG
	depends on SIGNED_PE_FILE_VERIFICATION
	select SYSTEM_TRUSTED_KEYRING
	---help---
	  Enable bzImage signature verification support.

config CRASH_DUMP
	bool "kernel crash dumps"
	depends on X86_64 || (X86_32 && HIGHMEM)
	---help---
	  Generate crash dump after being started by kexec.
	  This should be normally only set in special crash dump kernels
	  which are loaded in the main kernel with kexec-tools into
	  a specially reserved region and then later executed after
	  a crash by kdump/kexec. The crash dump kernel must be compiled
	  to a memory address not used by the main kernel or BIOS using
	  PHYSICAL_START, or it must be built as a relocatable image
	  (CONFIG_RELOCATABLE=y).
	  For more details see Documentation/kdump/kdump.txt

config KEXEC_JUMP
	bool "kexec jump"
	depends on KEXEC && HIBERNATION
	---help---
	  Jump between original kernel and kexeced kernel and invoke
	  code in physical address mode via KEXEC

config PHYSICAL_START
	hex "Physical address where the kernel is loaded" if (EXPERT || CRASH_DUMP)
	default "0x1000000"
	---help---
	  This gives the physical address where the kernel is loaded.

	  If kernel is a not relocatable (CONFIG_RELOCATABLE=n) then
	  bzImage will decompress itself to above physical address and
	  run from there. Otherwise, bzImage will run from the address where
	  it has been loaded by the boot loader and will ignore above physical
	  address.

	  In normal kdump cases one does not have to set/change this option
	  as now bzImage can be compiled as a completely relocatable image
	  (CONFIG_RELOCATABLE=y) and be used to load and run from a different
	  address. This option is mainly useful for the folks who don't want
	  to use a bzImage for capturing the crash dump and want to use a
	  vmlinux instead. vmlinux is not relocatable hence a kernel needs
	  to be specifically compiled to run from a specific memory area
	  (normally a reserved region) and this option comes handy.

	  So if you are using bzImage for capturing the crash dump,
	  leave the value here unchanged to 0x1000000 and set
	  CONFIG_RELOCATABLE=y.  Otherwise if you plan to use vmlinux
	  for capturing the crash dump change this value to start of
	  the reserved region.  In other words, it can be set based on
	  the "X" value as specified in the "crashkernel=YM@XM"
	  command line boot parameter passed to the panic-ed
	  kernel. Please take a look at Documentation/kdump/kdump.txt
	  for more details about crash dumps.

	  Usage of bzImage for capturing the crash dump is recommended as
	  one does not have to build two kernels. Same kernel can be used
	  as production kernel and capture kernel. Above option should have
	  gone away after relocatable bzImage support is introduced. But it
	  is present because there are users out there who continue to use
	  vmlinux for dump capture. This option should go away down the
	  line.

	  Don't change this unless you know what you are doing.

config RELOCATABLE
	bool "Build a relocatable kernel"
	default y
	---help---
	  This builds a kernel image that retains relocation information
	  so it can be loaded someplace besides the default 1MB.
	  The relocations tend to make the kernel binary about 10% larger,
	  but are discarded at runtime.

	  One use is for the kexec on panic case where the recovery kernel
	  must live at a different physical address than the primary
	  kernel.

	  Note: If CONFIG_RELOCATABLE=y, then the kernel runs from the address
	  it has been loaded at and the compile time physical address
	  (CONFIG_PHYSICAL_START) is used as the minimum location.

config RANDOMIZE_BASE
	bool "Randomize the address of the kernel image (KASLR)"
	depends on RELOCATABLE
	default y
	---help---
	  In support of Kernel Address Space Layout Randomization (KASLR),
	  this randomizes the physical address at which the kernel image
	  is decompressed and the virtual address where the kernel
	  image is mapped, as a security feature that deters exploit
	  attempts relying on knowledge of the location of kernel
	  code internals.

	  On 64-bit, the kernel physical and virtual addresses are
	  randomized separately. The physical address will be anywhere
	  between 16MB and the top of physical memory (up to 64TB). The
	  virtual address will be randomized from 16MB up to 1GB (9 bits
	  of entropy). Note that this also reduces the memory space
	  available to kernel modules from 1.5GB to 1GB.

	  On 32-bit, the kernel physical and virtual addresses are
	  randomized together. They will be randomized from 16MB up to
	  512MB (8 bits of entropy).

	  Entropy is generated using the RDRAND instruction if it is
	  supported. If RDTSC is supported, its value is mixed into
	  the entropy pool as well. If neither RDRAND nor RDTSC are
	  supported, then entropy is read from the i8254 timer. The
	  usable entropy is limited by the kernel being built using
	  2GB addressing, and that PHYSICAL_ALIGN must be at a
	  minimum of 2MB. As a result, only 10 bits of entropy are
	  theoretically possible, but the implementations are further
	  limited due to memory layouts.

	  If unsure, say Y.

# Relocation on x86 needs some additional build support
config X86_NEED_RELOCS
	def_bool y
	depends on RANDOMIZE_BASE || (X86_32 && RELOCATABLE)

config PHYSICAL_ALIGN
	hex "Alignment value to which kernel should be aligned"
	default "0x200000"
	range 0x2000 0x1000000 if X86_32
	range 0x200000 0x1000000 if X86_64
	---help---
	  This value puts the alignment restrictions on physical address
	  where kernel is loaded and run from. Kernel is compiled for an
	  address which meets above alignment restriction.

	  If bootloader loads the kernel at a non-aligned address and
	  CONFIG_RELOCATABLE is set, kernel will move itself to nearest
	  address aligned to above value and run from there.

	  If bootloader loads the kernel at a non-aligned address and
	  CONFIG_RELOCATABLE is not set, kernel will ignore the run time
	  load address and decompress itself to the address it has been
	  compiled for and run from there. The address for which kernel is
	  compiled already meets above alignment restrictions. Hence the
	  end result is that kernel runs from a physical address meeting
	  above alignment restrictions.

	  On 32-bit this value must be a multiple of 0x2000. On 64-bit
	  this value must be a multiple of 0x200000.

	  Don't change this unless you know what you are doing.

config DYNAMIC_MEMORY_LAYOUT
	bool
	---help---
	  This option makes base addresses of vmalloc and vmemmap as well as
	  __PAGE_OFFSET movable during boot.

config RANDOMIZE_MEMORY
	bool "Randomize the kernel memory sections"
	depends on X86_64
	depends on RANDOMIZE_BASE
	select DYNAMIC_MEMORY_LAYOUT
	default RANDOMIZE_BASE
	---help---
	   Randomizes the base virtual address of kernel memory sections
	   (physical memory mapping, vmalloc & vmemmap). This security feature
	   makes exploits relying on predictable memory locations less reliable.

	   The order of allocations remains unchanged. Entropy is generated in
	   the same way as RANDOMIZE_BASE. Current implementation in the optimal
	   configuration have in average 30,000 different possible virtual
	   addresses for each memory section.

	   If unsure, say Y.

config RANDOMIZE_MEMORY_PHYSICAL_PADDING
	hex "Physical memory mapping padding" if EXPERT
	depends on RANDOMIZE_MEMORY
	default "0xa" if MEMORY_HOTPLUG
	default "0x0"
	range 0x1 0x40 if MEMORY_HOTPLUG
	range 0x0 0x40
	---help---
	   Define the padding in terabytes added to the existing physical
	   memory size during kernel memory randomization. It is useful
	   for memory hotplug support but reduces the entropy available for
	   address randomization.

	   If unsure, leave at the default value.

config HOTPLUG_CPU
	bool "Support for hot-pluggable CPUs"
	depends on SMP
	---help---
	  Say Y here to allow turning CPUs off and on. CPUs can be
	  controlled through /sys/devices/system/cpu.
	  ( Note: power management support will enable this option
	    automatically on SMP systems. )
	  Say N if you want to disable CPU hotplug.

config BOOTPARAM_HOTPLUG_CPU0
	bool "Set default setting of cpu0_hotpluggable"
	default n
	depends on HOTPLUG_CPU
	---help---
	  Set whether default state of cpu0_hotpluggable is on or off.

	  Say Y here to enable CPU0 hotplug by default. If this switch
	  is turned on, there is no need to give cpu0_hotplug kernel
	  parameter and the CPU0 hotplug feature is enabled by default.

	  Please note: there are two known CPU0 dependencies if you want
	  to enable the CPU0 hotplug feature either by this switch or by
	  cpu0_hotplug kernel parameter.

	  First, resume from hibernate or suspend always starts from CPU0.
	  So hibernate and suspend are prevented if CPU0 is offline.

	  Second dependency is PIC interrupts always go to CPU0. CPU0 can not
	  offline if any interrupt can not migrate out of CPU0. There may
	  be other CPU0 dependencies.

	  Please make sure the dependencies are under your control before
	  you enable this feature.

	  Say N if you don't want to enable CPU0 hotplug feature by default.
	  You still can enable the CPU0 hotplug feature at boot by kernel
	  parameter cpu0_hotplug.

config DEBUG_HOTPLUG_CPU0
	def_bool n
	prompt "Debug CPU0 hotplug"
	depends on HOTPLUG_CPU
	---help---
	  Enabling this option offlines CPU0 (if CPU0 can be offlined) as
	  soon as possible and boots up userspace with CPU0 offlined. User
	  can online CPU0 back after boot time.

	  To debug CPU0 hotplug, you need to enable CPU0 offline/online
	  feature by either turning on CONFIG_BOOTPARAM_HOTPLUG_CPU0 during
	  compilation or giving cpu0_hotplug kernel parameter at boot.

	  If unsure, say N.

config COMPAT_VDSO
	def_bool n
	prompt "Disable the 32-bit vDSO (needed for glibc 2.3.3)"
	depends on COMPAT_32
	---help---
	  Certain buggy versions of glibc will crash if they are
	  presented with a 32-bit vDSO that is not mapped at the address
	  indicated in its segment table.

	  The bug was introduced by f866314b89d56845f55e6f365e18b31ec978ec3a
	  and fixed by 3b3ddb4f7db98ec9e912ccdf54d35df4aa30e04a and
	  49ad572a70b8aeb91e57483a11dd1b77e31c4468.  Glibc 2.3.3 is
	  the only released version with the bug, but OpenSUSE 9
	  contains a buggy "glibc 2.3.2".

	  The symptom of the bug is that everything crashes on startup, saying:
	  dl_main: Assertion `(void *) ph->p_vaddr == _rtld_local._dl_sysinfo_dso' failed!

	  Saying Y here changes the default value of the vdso32 boot
	  option from 1 to 0, which turns off the 32-bit vDSO entirely.
	  This works around the glibc bug but hurts performance.

	  If unsure, say N: if you are compiling your own kernel, you
	  are unlikely to be using a buggy version of glibc.

choice
	prompt "vsyscall table for legacy applications"
	depends on X86_64
	default LEGACY_VSYSCALL_EMULATE
	help
	  Legacy user code that does not know how to find the vDSO expects
	  to be able to issue three syscalls by calling fixed addresses in
	  kernel space. Since this location is not randomized with ASLR,
	  it can be used to assist security vulnerability exploitation.

	  This setting can be changed at boot time via the kernel command
	  line parameter vsyscall=[emulate|none].

	  On a system with recent enough glibc (2.14 or newer) and no
	  static binaries, you can say None without a performance penalty
	  to improve security.

	  If unsure, select "Emulate".

	config LEGACY_VSYSCALL_EMULATE
		bool "Emulate"
		help
		  The kernel traps and emulates calls into the fixed
		  vsyscall address mapping. This makes the mapping
		  non-executable, but it still contains known contents,
		  which could be used in certain rare security vulnerability
		  exploits. This configuration is recommended when userspace
		  still uses the vsyscall area.

	config LEGACY_VSYSCALL_NONE
		bool "None"
		help
		  There will be no vsyscall mapping at all. This will
		  eliminate any risk of ASLR bypass due to the vsyscall
		  fixed address mapping. Attempts to use the vsyscalls
		  will be reported to dmesg, so that either old or
		  malicious userspace programs can be identified.

endchoice

config CMDLINE_BOOL
	bool "Built-in kernel command line"
	---help---
	  Allow for specifying boot arguments to the kernel at
	  build time.  On some systems (e.g. embedded ones), it is
	  necessary or convenient to provide some or all of the
	  kernel boot arguments with the kernel itself (that is,
	  to not rely on the boot loader to provide them.)

	  To compile command line arguments into the kernel,
	  set this option to 'Y', then fill in the
	  boot arguments in CONFIG_CMDLINE.

	  Systems with fully functional boot loaders (i.e. non-embedded)
	  should leave this option set to 'N'.

config CMDLINE
	string "Built-in kernel command string"
	depends on CMDLINE_BOOL
	default ""
	---help---
	  Enter arguments here that should be compiled into the kernel
	  image and used at boot time.  If the boot loader provides a
	  command line at boot time, it is appended to this string to
	  form the full kernel command line, when the system boots.

	  However, you can use the CONFIG_CMDLINE_OVERRIDE option to
	  change this behavior.

	  In most cases, the command line (whether built-in or provided
	  by the boot loader) should specify the device for the root
	  file system.

config CMDLINE_OVERRIDE
	bool "Built-in command line overrides boot loader arguments"
	depends on CMDLINE_BOOL
	---help---
	  Set this option to 'Y' to have the kernel ignore the boot loader
	  command line, and use ONLY the built-in command line.

	  This is used to work around broken boot loaders.  This should
	  be set to 'N' under normal conditions.

config MODIFY_LDT_SYSCALL
	bool "Enable the LDT (local descriptor table)" if EXPERT
	default y
	---help---
	  Linux can allow user programs to install a per-process x86
	  Local Descriptor Table (LDT) using the modify_ldt(2) system
	  call.  This is required to run 16-bit or segmented code such as
	  DOSEMU or some Wine programs.  It is also used by some very old
	  threading libraries.

	  Enabling this feature adds a small amount of overhead to
	  context switches and increases the low-level kernel attack
	  surface.  Disabling it removes the modify_ldt(2) system call.

	  Saying 'N' here may make sense for embedded or server kernels.

source "kernel/livepatch/Kconfig"

endmenu

config ARCH_HAS_ADD_PAGES
	def_bool y
	depends on X86_64 && ARCH_ENABLE_MEMORY_HOTPLUG

config ARCH_ENABLE_MEMORY_HOTPLUG
	def_bool y
	depends on X86_64 || (X86_32 && HIGHMEM)

config ARCH_ENABLE_MEMORY_HOTREMOVE
	def_bool y
	depends on MEMORY_HOTPLUG

config USE_PERCPU_NUMA_NODE_ID
	def_bool y
	depends on NUMA

config ARCH_ENABLE_SPLIT_PMD_PTLOCK
	def_bool y
	depends on X86_64 || X86_PAE

config ARCH_ENABLE_HUGEPAGE_MIGRATION
	def_bool y
	depends on X86_64 && HUGETLB_PAGE && MIGRATION

config ARCH_ENABLE_THP_MIGRATION
	def_bool y
	depends on X86_64 && TRANSPARENT_HUGEPAGE

menu "Power management and ACPI options"

config ARCH_HIBERNATION_HEADER
	def_bool y
	depends on X86_64 && HIBERNATION

source "kernel/power/Kconfig"

source "drivers/acpi/Kconfig"

source "drivers/sfi/Kconfig"

config X86_APM_BOOT
	def_bool y
	depends on APM

menuconfig APM
	tristate "APM (Advanced Power Management) BIOS support"
	depends on X86_32 && PM_SLEEP
	---help---
	  APM is a BIOS specification for saving power using several different
	  techniques. This is mostly useful for battery powered laptops with
	  APM compliant BIOSes. If you say Y here, the system time will be
	  reset after a RESUME operation, the /proc/apm device will provide
	  battery status information, and user-space programs will receive
	  notification of APM "events" (e.g. battery status change).

	  If you select "Y" here, you can disable actual use of the APM
	  BIOS by passing the "apm=off" option to the kernel at boot time.

	  Note that the APM support is almost completely disabled for
	  machines with more than one CPU.

	  In order to use APM, you will need supporting software. For location
	  and more information, read <file:Documentation/power/apm-acpi.txt>
	  and the Battery Powered Linux mini-HOWTO, available from
	  <http://www.tldp.org/docs.html#howto>.

	  This driver does not spin down disk drives (see the hdparm(8)
	  manpage ("man 8 hdparm") for that), and it doesn't turn off
	  VESA-compliant "green" monitors.

	  This driver does not support the TI 4000M TravelMate and the ACER
	  486/DX4/75 because they don't have compliant BIOSes. Many "green"
	  desktop machines also don't have compliant BIOSes, and this driver
	  may cause those machines to panic during the boot phase.

	  Generally, if you don't have a battery in your machine, there isn't
	  much point in using this driver and you should say N. If you get
	  random kernel OOPSes or reboots that don't seem to be related to
	  anything, try disabling/enabling this option (or disabling/enabling
	  APM in your BIOS).

	  Some other things you should try when experiencing seemingly random,
	  "weird" problems:

	  1) make sure that you have enough swap space and that it is
	  enabled.
	  2) pass the "no-hlt" option to the kernel
	  3) switch on floating point emulation in the kernel and pass
	  the "no387" option to the kernel
	  4) pass the "floppy=nodma" option to the kernel
	  5) pass the "mem=4M" option to the kernel (thereby disabling
	  all but the first 4 MB of RAM)
	  6) make sure that the CPU is not over clocked.
	  7) read the sig11 FAQ at <http://www.bitwizard.nl/sig11/>
	  8) disable the cache from your BIOS settings
	  9) install a fan for the video card or exchange video RAM
	  10) install a better fan for the CPU
	  11) exchange RAM chips
	  12) exchange the motherboard.

	  To compile this driver as a module, choose M here: the
	  module will be called apm.

if APM

config APM_IGNORE_USER_SUSPEND
	bool "Ignore USER SUSPEND"
	---help---
	  This option will ignore USER SUSPEND requests. On machines with a
	  compliant APM BIOS, you want to say N. However, on the NEC Versa M
	  series notebooks, it is necessary to say Y because of a BIOS bug.

config APM_DO_ENABLE
	bool "Enable PM at boot time"
	---help---
	  Enable APM features at boot time. From page 36 of the APM BIOS
	  specification: "When disabled, the APM BIOS does not automatically
	  power manage devices, enter the Standby State, enter the Suspend
	  State, or take power saving steps in response to CPU Idle calls."
	  This driver will make CPU Idle calls when Linux is idle (unless this
	  feature is turned off -- see "Do CPU IDLE calls", below). This
	  should always save battery power, but more complicated APM features
	  will be dependent on your BIOS implementation. You may need to turn
	  this option off if your computer hangs at boot time when using APM
	  support, or if it beeps continuously instead of suspending. Turn
	  this off if you have a NEC UltraLite Versa 33/C or a Toshiba
	  T400CDT. This is off by default since most machines do fine without
	  this feature.

config APM_CPU_IDLE
	depends on CPU_IDLE
	bool "Make CPU Idle calls when idle"
	---help---
	  Enable calls to APM CPU Idle/CPU Busy inside the kernel's idle loop.
	  On some machines, this can activate improved power savings, such as
	  a slowed CPU clock rate, when the machine is idle. These idle calls
	  are made after the idle loop has run for some length of time (e.g.,
	  333 mS). On some machines, this will cause a hang at boot time or
	  whenever the CPU becomes idle. (On machines with more than one CPU,
	  this option does nothing.)

config APM_DISPLAY_BLANK
	bool "Enable console blanking using APM"
	---help---
	  Enable console blanking using the APM. Some laptops can use this to
	  turn off the LCD backlight when the screen blanker of the Linux
	  virtual console blanks the screen. Note that this is only used by
	  the virtual console screen blanker, and won't turn off the backlight
	  when using the X Window system. This also doesn't have anything to
	  do with your VESA-compliant power-saving monitor. Further, this
	  option doesn't work for all laptops -- it might not turn off your
	  backlight at all, or it might print a lot of errors to the console,
	  especially if you are using gpm.

config APM_ALLOW_INTS
	bool "Allow interrupts during APM BIOS calls"
	---help---
	  Normally we disable external interrupts while we are making calls to
	  the APM BIOS as a measure to lessen the effects of a badly behaving
	  BIOS implementation.  The BIOS should reenable interrupts if it
	  needs to.  Unfortunately, some BIOSes do not -- especially those in
	  many of the newer IBM Thinkpads.  If you experience hangs when you
	  suspend, try setting this to Y.  Otherwise, say N.

endif # APM

source "drivers/cpufreq/Kconfig"

source "drivers/cpuidle/Kconfig"

source "drivers/idle/Kconfig"

endmenu


menu "Bus options (PCI etc.)"

config PCI
	bool "PCI support"
	default y
	---help---
	  Find out whether you have a PCI motherboard. PCI is the name of a
	  bus system, i.e. the way the CPU talks to the other stuff inside
	  your box. Other bus systems are ISA, EISA, MicroChannel (MCA) or
	  VESA. If you have PCI, say Y, otherwise N.

choice
	prompt "PCI access mode"
	depends on X86_32 && PCI
	default PCI_GOANY
	---help---
	  On PCI systems, the BIOS can be used to detect the PCI devices and
	  determine their configuration. However, some old PCI motherboards
	  have BIOS bugs and may crash if this is done. Also, some embedded
	  PCI-based systems don't have any BIOS at all. Linux can also try to
	  detect the PCI hardware directly without using the BIOS.

	  With this option, you can specify how Linux should detect the
	  PCI devices. If you choose "BIOS", the BIOS will be used,
	  if you choose "Direct", the BIOS won't be used, and if you
	  choose "MMConfig", then PCI Express MMCONFIG will be used.
	  If you choose "Any", the kernel will try MMCONFIG, then the
	  direct access method and falls back to the BIOS if that doesn't
	  work. If unsure, go with the default, which is "Any".

config PCI_GOBIOS
	bool "BIOS"

config PCI_GOMMCONFIG
	bool "MMConfig"

config PCI_GODIRECT
	bool "Direct"

config PCI_GOOLPC
	bool "OLPC XO-1"
	depends on OLPC

config PCI_GOANY
	bool "Any"

endchoice

config PCI_BIOS
	def_bool y
	depends on X86_32 && PCI && (PCI_GOBIOS || PCI_GOANY)

# x86-64 doesn't support PCI BIOS access from long mode so always go direct.
config PCI_DIRECT
	def_bool y
	depends on PCI && (X86_64 || (PCI_GODIRECT || PCI_GOANY || PCI_GOOLPC || PCI_GOMMCONFIG))

config PCI_MMCONFIG
	bool "Support mmconfig PCI config space access" if X86_64
	default y
	depends on PCI && (ACPI || SFI || JAILHOUSE_GUEST)
	depends on X86_64 || (PCI_GOANY || PCI_GOMMCONFIG)

config PCI_OLPC
	def_bool y
	depends on PCI && OLPC && (PCI_GOOLPC || PCI_GOANY)

config PCI_XEN
	def_bool y
	depends on PCI && XEN
	select SWIOTLB_XEN

config PCI_DOMAINS
	def_bool y
	depends on PCI

config MMCONF_FAM10H
	def_bool y
	depends on X86_64 && PCI_MMCONFIG && ACPI

config PCI_CNB20LE_QUIRK
	bool "Read CNB20LE Host Bridge Windows" if EXPERT
	depends on PCI
	help
	  Read the PCI windows out of the CNB20LE host bridge. This allows
	  PCI hotplug to work on systems with the CNB20LE chipset which do
	  not have ACPI.

	  There's no public spec for this chipset, and this functionality
	  is known to be incomplete.

	  You should say N unless you know you need this.

source "drivers/pci/Kconfig"

config ISA_BUS
	bool "ISA bus support on modern systems" if EXPERT
	help
	  Expose ISA bus device drivers and options available for selection and
	  configuration. Enable this option if your target machine has an ISA
	  bus. ISA is an older system, displaced by PCI and newer bus
	  architectures -- if your target machine is modern, it probably does
	  not have an ISA bus.

	  If unsure, say N.

# x86_64 have no ISA slots, but can have ISA-style DMA.
config ISA_DMA_API
	bool "ISA-style DMA support" if (X86_64 && EXPERT)
	default y
	help
	  Enables ISA-style DMA support for devices requiring such controllers.
	  If unsure, say Y.

if X86_32

config ISA
	bool "ISA support"
	---help---
	  Find out whether you have ISA slots on your motherboard.  ISA is the
	  name of a bus system, i.e. the way the CPU talks to the other stuff
	  inside your box.  Other bus systems are PCI, EISA, MicroChannel
	  (MCA) or VESA.  ISA is an older system, now being displaced by PCI;
	  newer boards don't support it.  If you have ISA, say Y, otherwise N.

config EISA
	bool "EISA support"
	depends on ISA
	---help---
	  The Extended Industry Standard Architecture (EISA) bus was
	  developed as an open alternative to the IBM MicroChannel bus.

	  The EISA bus provided some of the features of the IBM MicroChannel
	  bus while maintaining backward compatibility with cards made for
	  the older ISA bus.  The EISA bus saw limited use between 1988 and
	  1995 when it was made obsolete by the PCI bus.

	  Say Y here if you are building a kernel for an EISA-based machine.

	  Otherwise, say N.

source "drivers/eisa/Kconfig"

config SCx200
	tristate "NatSemi SCx200 support"
	---help---
	  This provides basic support for National Semiconductor's
	  (now AMD's) Geode processors.  The driver probes for the
	  PCI-IDs of several on-chip devices, so its a good dependency
	  for other scx200_* drivers.

	  If compiled as a module, the driver is named scx200.

config SCx200HR_TIMER
	tristate "NatSemi SCx200 27MHz High-Resolution Timer Support"
	depends on SCx200
	default y
	---help---
	  This driver provides a clocksource built upon the on-chip
	  27MHz high-resolution timer.  Its also a workaround for
	  NSC Geode SC-1100's buggy TSC, which loses time when the
	  processor goes idle (as is done by the scheduler).  The
	  other workaround is idle=poll boot option.

config OLPC
	bool "One Laptop Per Child support"
	depends on !X86_PAE
	select GPIOLIB
	select OF
	select OF_PROMTREE
	select IRQ_DOMAIN
	---help---
	  Add support for detecting the unique features of the OLPC
	  XO hardware.

config OLPC_XO1_PM
	bool "OLPC XO-1 Power Management"
	depends on OLPC && MFD_CS5535 && PM_SLEEP
	select MFD_CORE
	---help---
	  Add support for poweroff and suspend of the OLPC XO-1 laptop.

config OLPC_XO1_RTC
	bool "OLPC XO-1 Real Time Clock"
	depends on OLPC_XO1_PM && RTC_DRV_CMOS
	---help---
	  Add support for the XO-1 real time clock, which can be used as a
	  programmable wakeup source.

config OLPC_XO1_SCI
	bool "OLPC XO-1 SCI extras"
	depends on OLPC && OLPC_XO1_PM && GPIO_CS5535=y
	depends on INPUT=y
	select POWER_SUPPLY
	---help---
	  Add support for SCI-based features of the OLPC XO-1 laptop:
	   - EC-driven system wakeups
	   - Power button
	   - Ebook switch
	   - Lid switch
	   - AC adapter status updates
	   - Battery status updates

config OLPC_XO15_SCI
	bool "OLPC XO-1.5 SCI extras"
	depends on OLPC && ACPI
	select POWER_SUPPLY
	---help---
	  Add support for SCI-based features of the OLPC XO-1.5 laptop:
	   - EC-driven system wakeups
	   - AC adapter status updates
	   - Battery status updates

config ALIX
	bool "PCEngines ALIX System Support (LED setup)"
	select GPIOLIB
	---help---
	  This option enables system support for the PCEngines ALIX.
	  At present this just sets up LEDs for GPIO control on
	  ALIX2/3/6 boards.  However, other system specific setup should
	  get added here.

	  Note: You must still enable the drivers for GPIO and LED support
	  (GPIO_CS5535 & LEDS_GPIO) to actually use the LEDs

	  Note: You have to set alix.force=1 for boards with Award BIOS.

config NET5501
	bool "Soekris Engineering net5501 System Support (LEDS, GPIO, etc)"
	select GPIOLIB
	---help---
	  This option enables system support for the Soekris Engineering net5501.

config GEOS
	bool "Traverse Technologies GEOS System Support (LEDS, GPIO, etc)"
	select GPIOLIB
	depends on DMI
	---help---
	  This option enables system support for the Traverse Technologies GEOS.

config TS5500
	bool "Technologic Systems TS-5500 platform support"
	depends on MELAN
	select CHECK_SIGNATURE
	select NEW_LEDS
	select LEDS_CLASS
	---help---
	  This option enables system support for the Technologic Systems TS-5500.

endif # X86_32

config AMD_NB
	def_bool y
	depends on CPU_SUP_AMD && PCI

source "drivers/pcmcia/Kconfig"

config RAPIDIO
	tristate "RapidIO support"
	depends on PCI
	default n
	help
	  If enabled this option will include drivers and the core
	  infrastructure code to support RapidIO interconnect devices.

source "drivers/rapidio/Kconfig"

config X86_SYSFB
	bool "Mark VGA/VBE/EFI FB as generic system framebuffer"
	help
	  Firmwares often provide initial graphics framebuffers so the BIOS,
	  bootloader or kernel can show basic video-output during boot for
	  user-guidance and debugging. Historically, x86 used the VESA BIOS
	  Extensions and EFI-framebuffers for this, which are mostly limited
	  to x86.
	  This option, if enabled, marks VGA/VBE/EFI framebuffers as generic
	  framebuffers so the new generic system-framebuffer drivers can be
	  used on x86. If the framebuffer is not compatible with the generic
	  modes, it is adverticed as fallback platform framebuffer so legacy
	  drivers like efifb, vesafb and uvesafb can pick it up.
	  If this option is not selected, all system framebuffers are always
	  marked as fallback platform framebuffers as usual.

	  Note: Legacy fbdev drivers, including vesafb, efifb, uvesafb, will
	  not be able to pick up generic system framebuffers if this option
	  is selected. You are highly encouraged to enable simplefb as
	  replacement if you select this option. simplefb can correctly deal
	  with generic system framebuffers. But you should still keep vesafb
	  and others enabled as fallback if a system framebuffer is
	  incompatible with simplefb.

	  If unsure, say Y.

endmenu


menu "Executable file formats / Emulations"

source "fs/Kconfig.binfmt"

config IA32_EMULATION
	bool "IA32 Emulation"
	depends on X86_64
	select ARCH_WANT_OLD_COMPAT_IPC
	select BINFMT_ELF
	select COMPAT_BINFMT_ELF
	select COMPAT_OLD_SIGACTION
	---help---
	  Include code to run legacy 32-bit programs under a
	  64-bit kernel. You should likely turn this on, unless you're
	  100% sure that you don't have any 32-bit programs left.

config IA32_AOUT
	tristate "IA32 a.out support"
	depends on IA32_EMULATION
	---help---
	  Support old a.out binaries in the 32bit emulation.

config X86_X32
	bool "x32 ABI for 64-bit mode"
	depends on X86_64
	---help---
	  Include code to run binaries for the x32 native 32-bit ABI
	  for 64-bit processors.  An x32 process gets access to the
	  full 64-bit register file and wide data path while leaving
	  pointers at 32 bits for smaller memory footprint.

	  You will need a recent binutils (2.22 or later) with
	  elf32_x86_64 support enabled to compile a kernel with this
	  option set.

config COMPAT_32
	def_bool y
	depends on IA32_EMULATION || X86_32
	select HAVE_UID16
	select OLD_SIGSUSPEND3

config COMPAT
	def_bool y
	depends on IA32_EMULATION || X86_X32

if COMPAT
config COMPAT_FOR_U64_ALIGNMENT
	def_bool y

config SYSVIPC_COMPAT
	def_bool y
	depends on SYSVIPC
endif

endmenu


config HAVE_ATOMIC_IOMAP
	def_bool y
	depends on X86_32

config X86_DEV_DMA_OPS
	bool
	depends on X86_64 || STA2X11

config X86_DMA_REMAP
	bool
	depends on STA2X11

config HAVE_GENERIC_GUP
	def_bool y

source "net/Kconfig"

source "drivers/Kconfig"

source "drivers/firmware/Kconfig"

source "fs/Kconfig"

source "arch/x86/Kconfig.debug"

source "security/Kconfig"

source "crypto/Kconfig"

source "arch/x86/kvm/Kconfig"

source "lib/Kconfig"<|MERGE_RESOLUTION|>--- conflicted
+++ resolved
@@ -181,12 +181,8 @@
 	select HAVE_PERF_USER_STACK_DUMP
 	select HAVE_RCU_TABLE_FREE
 	select HAVE_REGS_AND_STACK_ACCESS_API
-<<<<<<< HEAD
 	select HAVE_RELIABLE_STACKTRACE		if X86_64 && (UNWINDER_FRAME_POINTER || UNWINDER_ORC) && STACK_VALIDATION
-=======
-	select HAVE_RELIABLE_STACKTRACE		if X86_64 && UNWINDER_FRAME_POINTER && STACK_VALIDATION
 	select HAVE_STACKPROTECTOR		if CC_HAS_SANE_STACKPROTECTOR
->>>>>>> ce397d21
 	select HAVE_STACK_VALIDATION		if X86_64
 	select HAVE_RSEQ
 	select HAVE_SYSCALL_TRACEPOINTS
