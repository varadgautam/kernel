menu "Kernel hacking"

config TRACE_IRQFLAGS_SUPPORT
	def_bool y

source "lib/Kconfig.debug"

config STRICT_DEVMEM
	bool "Filter access to /dev/mem"
	---help---
	  If this option is disabled, you allow userspace (root) access to all
	  of memory, including kernel and userspace memory. Accidental
	  access to this is obviously disastrous, but specific access can
	  be used by people debugging the kernel. Note that with PAT support
	  enabled, even in this case there are restrictions on /dev/mem
	  use due to the cache aliasing requirements.

	  If this option is switched on, the /dev/mem file only allows
	  userspace access to PCI space and the BIOS code and data regions.
	  This is sufficient for dosemu and X and all common users of
	  /dev/mem.

	  If in doubt, say Y.

config X86_VERBOSE_BOOTUP
	bool "Enable verbose x86 bootup info messages"
	default y
	---help---
	  Enables the informational output from the decompression stage
	  (e.g. bzImage) of the boot. If you disable this you will still
	  see errors. Disable this if you want silent bootup.

config EARLY_PRINTK
	bool "Early printk" if EXPERT
	default y
	---help---
	  Write kernel log output directly into the VGA buffer or to a serial
	  port.

	  This is useful for kernel debugging when your machine crashes very
	  early before the console code is initialized. For normal operation
	  it is not recommended because it looks ugly and doesn't cooperate
	  with klogd/syslogd or the X server. You should normally N here,
	  unless you want to debug such a crash.

config EARLY_PRINTK_DBGP
	bool "Early printk via EHCI debug port"
	depends on EARLY_PRINTK && PCI
	---help---
	  Write kernel log output directly into the EHCI debug port.

	  This is useful for kernel debugging when your machine crashes very
	  early before the console code is initialized. For normal operation
	  it is not recommended because it looks ugly and doesn't cooperate
	  with klogd/syslogd or the X server. You should normally N here,
	  unless you want to debug such a crash. You need usb debug device.

config EARLY_PRINTK_EFI
	bool "Early printk via the EFI framebuffer"
	depends on EFI && EARLY_PRINTK
	select FONT_SUPPORT
	---help---
	  Write kernel log output directly into the EFI framebuffer.

	  This is useful for kernel debugging when your machine crashes very
	  early before the console code is initialized.

config X86_PTDUMP_CORE
	def_bool n

config X86_PTDUMP
	bool "Export kernel pagetable layout to userspace via debugfs"
	depends on DEBUG_KERNEL
	select DEBUG_FS
	select X86_PTDUMP_CORE
	---help---
	  Say Y here if you want to show the kernel pagetable layout in a
	  debugfs file. This information is only useful for kernel developers
	  who are working in architecture specific areas of the kernel.
	  It is probably not a good idea to enable this feature in a production
	  kernel.
	  If in doubt, say "N"

config EFI_PGT_DUMP
	bool "Dump the EFI pagetable"
<<<<<<< HEAD
	depends on EFI && X86_PTDUMP
=======
	depends on EFI
	select X86_PTDUMP_CORE
>>>>>>> daba514f
	---help---
	  Enable this if you want to dump the EFI page table before
	  enabling virtual mode. This can be used to debug miscellaneous
	  issues with the mapping of the EFI runtime regions into that
	  table.

config DEBUG_RODATA
	bool "Write protect kernel read-only data structures"
	default y
	depends on DEBUG_KERNEL
	---help---
	  Mark the kernel read-only data as write-protected in the pagetables,
	  in order to catch accidental (and incorrect) writes to such const
	  data. This is recommended so that we can catch kernel bugs sooner.
	  If in doubt, say "Y".

config DEBUG_RODATA_TEST
	bool "Testcase for the DEBUG_RODATA feature"
	depends on DEBUG_RODATA
	default y
	---help---
	  This option enables a testcase for the DEBUG_RODATA
	  feature as well as for the change_page_attr() infrastructure.
	  If in doubt, say "N"

config DEBUG_WX
	bool "Warn on W+X mappings at boot"
	depends on DEBUG_RODATA
	select X86_PTDUMP_CORE
	---help---
	  Generate a warning if any W+X mappings are found at boot.

	  This is useful for discovering cases where the kernel is leaving
	  W+X mappings after applying NX, as such mappings are a security risk.

	  Look for a message in dmesg output like this:

	    x86/mm: Checked W+X mappings: passed, no W+X pages found.

	  or like this, if the check failed:

	    x86/mm: Checked W+X mappings: FAILED, <N> W+X pages found.

	  Note that even if the check fails, your kernel is possibly
	  still fine, as W+X mappings are not a security hole in
	  themselves, what they do is that they make the exploitation
	  of other unfixed kernel bugs easier.

	  There is no runtime or memory usage effect of this option
	  once the kernel has booted up - it's a one time check.

	  If in doubt, say "Y".

config DEBUG_SET_MODULE_RONX
	bool "Set loadable kernel module data as NX and text as RO"
	depends on MODULES
	---help---
	  This option helps catch unintended modifications to loadable
	  kernel module's text and read-only data. It also prevents execution
	  of module data. Such protection may interfere with run-time code
	  patching and dynamic kernel tracing - and they might also protect
	  against certain classes of kernel exploits.
	  If in doubt, say "N".

config DEBUG_NX_TEST
	tristate "Testcase for the NX non-executable stack feature"
	depends on DEBUG_KERNEL && m
	---help---
	  This option enables a testcase for the CPU NX capability
	  and the software setup of this feature.
	  If in doubt, say "N"

config DOUBLEFAULT
	default y
	bool "Enable doublefault exception handler" if EXPERT
	---help---
	  This option allows trapping of rare doublefault exceptions that
	  would otherwise cause a system to silently reboot. Disabling this
	  option saves about 4k and might cause you much additional grey
	  hair.

config DEBUG_TLBFLUSH
	bool "Set upper limit of TLB entries to flush one-by-one"
	depends on DEBUG_KERNEL
	---help---

	X86-only for now.

	This option allows the user to tune the amount of TLB entries the
	kernel flushes one-by-one instead of doing a full TLB flush. In
	certain situations, the former is cheaper. This is controlled by the
	tlb_flushall_shift knob under /sys/kernel/debug/x86. If you set it
	to -1, the code flushes the whole TLB unconditionally. Otherwise,
	for positive values of it, the kernel will use single TLB entry
	invalidating instructions according to the following formula:

	flush_entries <= active_tlb_entries / 2^tlb_flushall_shift

	If in doubt, say "N".

config IOMMU_DEBUG
	bool "Enable IOMMU debugging"
	depends on GART_IOMMU && DEBUG_KERNEL
	depends on X86_64
	---help---
	  Force the IOMMU to on even when you have less than 4GB of
	  memory and add debugging code. On overflow always panic. And
	  allow to enable IOMMU leak tracing. Can be disabled at boot
	  time with iommu=noforce. This will also enable scatter gather
	  list merging.  Currently not recommended for production
	  code. When you use it make sure you have a big enough
	  IOMMU/AGP aperture.  Most of the options enabled by this can
	  be set more finegrained using the iommu= command line
	  options. See Documentation/x86/x86_64/boot-options.txt for more
	  details.

config IOMMU_STRESS
	bool "Enable IOMMU stress-test mode"
	---help---
	  This option disables various optimizations in IOMMU related
	  code to do real stress testing of the IOMMU code. This option
	  will cause a performance drop and should only be enabled for
	  testing.

config IOMMU_LEAK
	bool "IOMMU leak tracing"
	depends on IOMMU_DEBUG && DMA_API_DEBUG
	---help---
	  Add a simple leak tracer to the IOMMU code. This is useful when you
	  are debugging a buggy device driver that leaks IOMMU mappings.

config HAVE_MMIOTRACE_SUPPORT
	def_bool y

config X86_DECODER_SELFTEST
	bool "x86 instruction decoder selftest"
	depends on DEBUG_KERNEL && KPROBES
	depends on !COMPILE_TEST
	---help---
	 Perform x86 instruction decoder selftests at build time.
	 This option is useful for checking the sanity of x86 instruction
	 decoder code.
	 If unsure, say "N".

#
# IO delay types:
#

config IO_DELAY_TYPE_0X80
	int
	default "0"

config IO_DELAY_TYPE_0XED
	int
	default "1"

config IO_DELAY_TYPE_UDELAY
	int
	default "2"

config IO_DELAY_TYPE_NONE
	int
	default "3"

choice
	prompt "IO delay type"
	default IO_DELAY_0X80

config IO_DELAY_0X80
	bool "port 0x80 based port-IO delay [recommended]"
	---help---
	  This is the traditional Linux IO delay used for in/out_p.
	  It is the most tested hence safest selection here.

config IO_DELAY_0XED
	bool "port 0xed based port-IO delay"
	---help---
	  Use port 0xed as the IO delay. This frees up port 0x80 which is
	  often used as a hardware-debug port.

config IO_DELAY_UDELAY
	bool "udelay based port-IO delay"
	---help---
	  Use udelay(2) as the IO delay method. This provides the delay
	  while not having any side-effect on the IO port space.

config IO_DELAY_NONE
	bool "no port-IO delay"
	---help---
	  No port-IO delay. Will break on old boxes that require port-IO
	  delay for certain operations. Should work on most new machines.

endchoice

if IO_DELAY_0X80
config DEFAULT_IO_DELAY_TYPE
	int
	default IO_DELAY_TYPE_0X80
endif

if IO_DELAY_0XED
config DEFAULT_IO_DELAY_TYPE
	int
	default IO_DELAY_TYPE_0XED
endif

if IO_DELAY_UDELAY
config DEFAULT_IO_DELAY_TYPE
	int
	default IO_DELAY_TYPE_UDELAY
endif

if IO_DELAY_NONE
config DEFAULT_IO_DELAY_TYPE
	int
	default IO_DELAY_TYPE_NONE
endif

config DEBUG_BOOT_PARAMS
	bool "Debug boot parameters"
	depends on DEBUG_KERNEL
	depends on DEBUG_FS
	---help---
	  This option will cause struct boot_params to be exported via debugfs.

config CPA_DEBUG
	bool "CPA self-test code"
	depends on DEBUG_KERNEL
	---help---
	  Do change_page_attr() self-tests every 30 seconds.

config OPTIMIZE_INLINING
	bool "Allow gcc to uninline functions marked 'inline'"
	---help---
	  This option determines if the kernel forces gcc to inline the functions
	  developers have marked 'inline'. Doing so takes away freedom from gcc to
	  do what it thinks is best, which is desirable for the gcc 3.x series of
	  compilers. The gcc 4.x series have a rewritten inlining algorithm and
	  enabling this option will generate a smaller kernel there. Hopefully
	  this algorithm is so good that allowing gcc 4.x and above to make the
	  decision will become the default in the future. Until then this option
	  is there to test gcc for this.

	  If unsure, say N.

config DEBUG_ENTRY
	bool "Debug low-level entry code"
	depends on DEBUG_KERNEL
	---help---
	  This option enables sanity checks in x86's low-level entry code.
	  Some of these sanity checks may slow down kernel entries and
	  exits or otherwise impact performance.

	  This is currently used to help test NMI code.

	  If unsure, say N.

config DEBUG_NMI_SELFTEST
	bool "NMI Selftest"
	depends on DEBUG_KERNEL && X86_LOCAL_APIC
	---help---
	  Enabling this option turns on a quick NMI selftest to verify
	  that the NMI behaves correctly.

	  This might help diagnose strange hangs that rely on NMI to
	  function properly.

	  If unsure, say N.

config DEBUG_IMR_SELFTEST
	bool "Isolated Memory Region self test"
	default n
	depends on INTEL_IMR
	---help---
	  This option enables automated sanity testing of the IMR code.
	  Some simple tests are run to verify IMR bounds checking, alignment
	  and overlapping. This option is really only useful if you are
	  debugging an IMR memory map or are modifying the IMR code and want to
	  test your changes.

	  If unsure say N here.

config X86_DEBUG_STATIC_CPU_HAS
	bool "Debug alternatives"
	depends on DEBUG_KERNEL
	---help---
	  This option causes additional code to be generated which
	  fails if static_cpu_has() is used before alternatives have
	  run.

	  If unsure, say N.

config X86_DEBUG_FPU
	bool "Debug the x86 FPU code"
	depends on DEBUG_KERNEL
	default y
	---help---
	  If this option is enabled then there will be extra sanity
	  checks and (boot time) debug printouts added to the kernel.
	  This debugging adds some small amount of runtime overhead
	  to the kernel.

	  If unsure, say N.

config PUNIT_ATOM_DEBUG
	tristate "ATOM Punit debug driver"
	select DEBUG_FS
	select IOSF_MBI
	---help---
	  This is a debug driver, which gets the power states
	  of all Punit North Complex devices. The power states of
	  each device is exposed as part of the debugfs interface.
	  The current power state can be read from
	  /sys/kernel/debug/punit_atom/dev_power_state

endmenu<|MERGE_RESOLUTION|>--- conflicted
+++ resolved
@@ -83,12 +83,8 @@
 
 config EFI_PGT_DUMP
 	bool "Dump the EFI pagetable"
-<<<<<<< HEAD
-	depends on EFI && X86_PTDUMP
-=======
 	depends on EFI
 	select X86_PTDUMP_CORE
->>>>>>> daba514f
 	---help---
 	  Enable this if you want to dump the EFI page table before
 	  enabling virtual mode. This can be used to debug miscellaneous
