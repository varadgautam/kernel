--- conflicted
+++ resolved
@@ -2,7 +2,7 @@
 # This Kconfig describes xen options
 #
 
-config PARAVIRT_XEN
+config XEN
 	bool "Xen guest support"
 	select PARAVIRT
 	select PARAVIRT_CLOCK
@@ -17,7 +17,7 @@
        int "Maximum allowed size of a domain in gigabytes"
        default 8 if X86_32
        default 32 if X86_64
-       depends on PARAVIRT_XEN
+       depends on XEN
        help
          The pseudo-physical to machine address array is sized
          according to the maximum possible memory size of a Xen
@@ -26,10 +26,6 @@
 
 config XEN_SAVE_RESTORE
        bool
-<<<<<<< HEAD
-       depends on PARAVIRT_XEN && PM
-       default y
-=======
        depends on XEN && PM
        default y
 
@@ -39,5 +35,4 @@
 	default n
 	help
 	  Enable statistics output and various tuning options in debugfs.
-	  Enabling this option may incur a significant performance overhead.
->>>>>>> 18e352e4
+	  Enabling this option may incur a significant performance overhead.