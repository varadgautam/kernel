--- conflicted
+++ resolved
@@ -529,11 +529,7 @@
 		p2m_top[topidx][mididx] = p2m;
 
 		/* For save/restore we need to MFN of the P2M saved */
-<<<<<<< HEAD
-
-=======
 		
->>>>>>> 77570429
 		mid_mfn_p = p2m_top_mfn_p[topidx];
 		WARN(mid_mfn_p[mididx] != virt_to_mfn(p2m_missing),
 			"P2M_TOP_P[%d][%d] != MFN of p2m_missing!\n",
