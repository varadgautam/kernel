--- conflicted
+++ resolved
@@ -411,17 +411,6 @@
 	xen_send_IPI_one(cpu, XEN_RESCHEDULE_VECTOR);
 }
 
-<<<<<<< HEAD
-static void xen_send_IPI_mask(const cpumask_t *mask, enum ipi_vector vector)
-{
-	unsigned cpu;
-
-	for_each_cpu_mask_and(cpu, *mask, cpu_online_map)
-		xen_send_IPI_one(cpu, vector);
-}
-
-static void xen_smp_send_call_function_ipi(const cpumask_t *mask)
-=======
 static void xen_send_IPI_mask(const struct cpumask *mask,
 			      enum ipi_vector vector)
 {
@@ -432,18 +421,13 @@
 }
 
 static void xen_smp_send_call_function_ipi(const struct cpumask *mask)
->>>>>>> 18e352e4
 {
 	int cpu;
 
 	xen_send_IPI_mask(mask, XEN_CALL_FUNCTION_VECTOR);
 
 	/* Make sure other vcpus get a chance to run if they need to. */
-<<<<<<< HEAD
-	for_each_cpu_mask_nr(cpu, *mask) {
-=======
 	for_each_cpu(cpu, mask) {
->>>>>>> 18e352e4
 		if (xen_vcpu_stolen(cpu)) {
 			HYPERVISOR_sched_op(SCHEDOP_yield, 0);
 			break;
@@ -453,11 +437,7 @@
 
 static void xen_smp_send_call_function_single_ipi(int cpu)
 {
-<<<<<<< HEAD
-	xen_send_IPI_mask(&cpumask_of_cpu(cpu),
-=======
 	xen_send_IPI_mask(cpumask_of(cpu),
->>>>>>> 18e352e4
 			  XEN_CALL_FUNCTION_SINGLE_VECTOR);
 }
 
