--- conflicted
+++ resolved
@@ -181,18 +181,6 @@
 }
 
 /*
-<<<<<<< HEAD
- * Return a full thread and slice mask until per-CPU is
- * properly supported.
- */
-static u64 l3_thread_slice_mask(void)
-{
-	if (boot_cpu_data.x86 <= 0x18)
-		return AMD64_L3_SLICE_MASK | AMD64_L3_THREAD_MASK;
-
-	return AMD64_L3_EN_ALL_SLICES | AMD64_L3_EN_ALL_CORES |
-	       AMD64_L3_F19H_THREAD_MASK;
-=======
  * Return a full thread and slice mask unless user
  * has provided them
  */
@@ -215,7 +203,6 @@
 	return config & (AMD64_L3_F19H_THREAD_MASK | AMD64_L3_SLICEID_MASK |
 			 AMD64_L3_EN_ALL_CORES | AMD64_L3_EN_ALL_SLICES |
 			 AMD64_L3_COREID_MASK);
->>>>>>> 9507dc11
 }
 
 static int amd_uncore_event_init(struct perf_event *event)
@@ -245,11 +232,7 @@
 	 * For other events, the two fields do not affect the count.
 	 */
 	if (l3_mask && is_llc_event(event))
-<<<<<<< HEAD
-		hwc->config |= l3_thread_slice_mask();
-=======
 		hwc->config |= l3_thread_slice_mask(event->attr.config);
->>>>>>> 9507dc11
 
 	uncore = event_to_amd_uncore(event);
 	if (!uncore)
