#include <linux/module.h>

#include <asm/cpu_device_id.h>
#include <asm/intel-family.h>
#include "uncore.h"

static struct intel_uncore_type *empty_uncore[] = { NULL, };
struct intel_uncore_type **uncore_msr_uncores = empty_uncore;
struct intel_uncore_type **uncore_pci_uncores = empty_uncore;

static bool pcidrv_registered;
struct pci_driver *uncore_pci_driver;
/* pci bus to socket mapping */
DEFINE_RAW_SPINLOCK(pci2phy_map_lock);
struct list_head pci2phy_map_head = LIST_HEAD_INIT(pci2phy_map_head);
struct pci_extra_dev *uncore_extra_pci_dev;
static int max_packages;

/* mask of cpus that collect uncore events */
static cpumask_t uncore_cpu_mask;

/* constraint for the fixed counter */
static struct event_constraint uncore_constraint_fixed =
	EVENT_CONSTRAINT(~0ULL, 1 << UNCORE_PMC_IDX_FIXED, ~0ULL);
struct event_constraint uncore_constraint_empty =
	EVENT_CONSTRAINT(0, 0, 0);

MODULE_LICENSE("GPL");

static int uncore_pcibus_to_physid(struct pci_bus *bus)
{
	struct pci2phy_map *map;
	int phys_id = -1;

	raw_spin_lock(&pci2phy_map_lock);
	list_for_each_entry(map, &pci2phy_map_head, list) {
		if (map->segment == pci_domain_nr(bus)) {
			phys_id = map->pbus_to_physid[bus->number];
			break;
		}
	}
	raw_spin_unlock(&pci2phy_map_lock);

	return phys_id;
}

static void uncore_free_pcibus_map(void)
{
	struct pci2phy_map *map, *tmp;

	list_for_each_entry_safe(map, tmp, &pci2phy_map_head, list) {
		list_del(&map->list);
		kfree(map);
	}
}

struct pci2phy_map *__find_pci2phy_map(int segment)
{
	struct pci2phy_map *map, *alloc = NULL;
	int i;

	lockdep_assert_held(&pci2phy_map_lock);

lookup:
	list_for_each_entry(map, &pci2phy_map_head, list) {
		if (map->segment == segment)
			goto end;
	}

	if (!alloc) {
		raw_spin_unlock(&pci2phy_map_lock);
		alloc = kmalloc(sizeof(struct pci2phy_map), GFP_KERNEL);
		raw_spin_lock(&pci2phy_map_lock);

		if (!alloc)
			return NULL;

		goto lookup;
	}

	map = alloc;
	alloc = NULL;
	map->segment = segment;
	for (i = 0; i < 256; i++)
		map->pbus_to_physid[i] = -1;
	list_add_tail(&map->list, &pci2phy_map_head);

end:
	kfree(alloc);
	return map;
}

ssize_t uncore_event_show(struct kobject *kobj,
			  struct kobj_attribute *attr, char *buf)
{
	struct uncore_event_desc *event =
		container_of(attr, struct uncore_event_desc, attr);
	return sprintf(buf, "%s", event->config);
}

struct intel_uncore_box *uncore_pmu_to_box(struct intel_uncore_pmu *pmu, int cpu)
{
	unsigned int pkgid = topology_logical_package_id(cpu);

	/*
	 * The unsigned check also catches the '-1' return value for non
	 * existent mappings in the topology map.
	 */
	return pkgid < max_packages ? pmu->boxes[pkgid] : NULL;
}

u64 uncore_msr_read_counter(struct intel_uncore_box *box, struct perf_event *event)
{
	u64 count;

	rdmsrl(event->hw.event_base, count);

	return count;
}

/*
 * generic get constraint function for shared match/mask registers.
 */
struct event_constraint *
uncore_get_constraint(struct intel_uncore_box *box, struct perf_event *event)
{
	struct intel_uncore_extra_reg *er;
	struct hw_perf_event_extra *reg1 = &event->hw.extra_reg;
	struct hw_perf_event_extra *reg2 = &event->hw.branch_reg;
	unsigned long flags;
	bool ok = false;

	/*
	 * reg->alloc can be set due to existing state, so for fake box we
	 * need to ignore this, otherwise we might fail to allocate proper
	 * fake state for this extra reg constraint.
	 */
	if (reg1->idx == EXTRA_REG_NONE ||
	    (!uncore_box_is_fake(box) && reg1->alloc))
		return NULL;

	er = &box->shared_regs[reg1->idx];
	raw_spin_lock_irqsave(&er->lock, flags);
	if (!atomic_read(&er->ref) ||
	    (er->config1 == reg1->config && er->config2 == reg2->config)) {
		atomic_inc(&er->ref);
		er->config1 = reg1->config;
		er->config2 = reg2->config;
		ok = true;
	}
	raw_spin_unlock_irqrestore(&er->lock, flags);

	if (ok) {
		if (!uncore_box_is_fake(box))
			reg1->alloc = 1;
		return NULL;
	}

	return &uncore_constraint_empty;
}

void uncore_put_constraint(struct intel_uncore_box *box, struct perf_event *event)
{
	struct intel_uncore_extra_reg *er;
	struct hw_perf_event_extra *reg1 = &event->hw.extra_reg;

	/*
	 * Only put constraint if extra reg was actually allocated. Also
	 * takes care of event which do not use an extra shared reg.
	 *
	 * Also, if this is a fake box we shouldn't touch any event state
	 * (reg->alloc) and we don't care about leaving inconsistent box
	 * state either since it will be thrown out.
	 */
	if (uncore_box_is_fake(box) || !reg1->alloc)
		return;

	er = &box->shared_regs[reg1->idx];
	atomic_dec(&er->ref);
	reg1->alloc = 0;
}

u64 uncore_shared_reg_config(struct intel_uncore_box *box, int idx)
{
	struct intel_uncore_extra_reg *er;
	unsigned long flags;
	u64 config;

	er = &box->shared_regs[idx];

	raw_spin_lock_irqsave(&er->lock, flags);
	config = er->config;
	raw_spin_unlock_irqrestore(&er->lock, flags);

	return config;
}

static void uncore_assign_hw_event(struct intel_uncore_box *box,
				   struct perf_event *event, int idx)
{
	struct hw_perf_event *hwc = &event->hw;

	hwc->idx = idx;
	hwc->last_tag = ++box->tags[idx];

	if (hwc->idx == UNCORE_PMC_IDX_FIXED) {
		hwc->event_base = uncore_fixed_ctr(box);
		hwc->config_base = uncore_fixed_ctl(box);
		return;
	}

	hwc->config_base = uncore_event_ctl(box, hwc->idx);
	hwc->event_base  = uncore_perf_ctr(box, hwc->idx);
}

void uncore_perf_event_update(struct intel_uncore_box *box, struct perf_event *event)
{
	u64 prev_count, new_count, delta;
	int shift;

	if (event->hw.idx >= UNCORE_PMC_IDX_FIXED)
		shift = 64 - uncore_fixed_ctr_bits(box);
	else
		shift = 64 - uncore_perf_ctr_bits(box);

	/* the hrtimer might modify the previous event value */
again:
	prev_count = local64_read(&event->hw.prev_count);
	new_count = uncore_read_counter(box, event);
	if (local64_xchg(&event->hw.prev_count, new_count) != prev_count)
		goto again;

	delta = (new_count << shift) - (prev_count << shift);
	delta >>= shift;

	local64_add(delta, &event->count);
}

/*
 * The overflow interrupt is unavailable for SandyBridge-EP, is broken
 * for SandyBridge. So we use hrtimer to periodically poll the counter
 * to avoid overflow.
 */
static enum hrtimer_restart uncore_pmu_hrtimer(struct hrtimer *hrtimer)
{
	struct intel_uncore_box *box;
	struct perf_event *event;
	unsigned long flags;
	int bit;

	box = container_of(hrtimer, struct intel_uncore_box, hrtimer);
	if (!box->n_active || box->cpu != smp_processor_id())
		return HRTIMER_NORESTART;
	/*
	 * disable local interrupt to prevent uncore_pmu_event_start/stop
	 * to interrupt the update process
	 */
	local_irq_save(flags);

	/*
	 * handle boxes with an active event list as opposed to active
	 * counters
	 */
	list_for_each_entry(event, &box->active_list, active_entry) {
		uncore_perf_event_update(box, event);
	}

	for_each_set_bit(bit, box->active_mask, UNCORE_PMC_IDX_MAX)
		uncore_perf_event_update(box, box->events[bit]);

	local_irq_restore(flags);

	hrtimer_forward_now(hrtimer, ns_to_ktime(box->hrtimer_duration));
	return HRTIMER_RESTART;
}

void uncore_pmu_start_hrtimer(struct intel_uncore_box *box)
{
	hrtimer_start(&box->hrtimer, ns_to_ktime(box->hrtimer_duration),
		      HRTIMER_MODE_REL_PINNED);
}

void uncore_pmu_cancel_hrtimer(struct intel_uncore_box *box)
{
	hrtimer_cancel(&box->hrtimer);
}

static void uncore_pmu_init_hrtimer(struct intel_uncore_box *box)
{
	hrtimer_init(&box->hrtimer, CLOCK_MONOTONIC, HRTIMER_MODE_REL);
	box->hrtimer.function = uncore_pmu_hrtimer;
}

static struct intel_uncore_box *uncore_alloc_box(struct intel_uncore_type *type,
						 int node)
{
	int i, size, numshared = type->num_shared_regs ;
	struct intel_uncore_box *box;

	size = sizeof(*box) + numshared * sizeof(struct intel_uncore_extra_reg);

	box = kzalloc_node(size, GFP_KERNEL, node);
	if (!box)
		return NULL;

	for (i = 0; i < numshared; i++)
		raw_spin_lock_init(&box->shared_regs[i].lock);

	uncore_pmu_init_hrtimer(box);
	box->cpu = -1;
	box->pci_phys_id = -1;
	box->pkgid = -1;

	/* set default hrtimer timeout */
	box->hrtimer_duration = UNCORE_PMU_HRTIMER_INTERVAL;

	INIT_LIST_HEAD(&box->active_list);

	return box;
}

/*
 * Using uncore_pmu_event_init pmu event_init callback
 * as a detection point for uncore events.
 */
static int uncore_pmu_event_init(struct perf_event *event);

static bool is_box_event(struct intel_uncore_box *box, struct perf_event *event)
{
	return &box->pmu->pmu == event->pmu;
}

static int
uncore_collect_events(struct intel_uncore_box *box, struct perf_event *leader,
		      bool dogrp)
{
	struct perf_event *event;
	int n, max_count;

	max_count = box->pmu->type->num_counters;
	if (box->pmu->type->fixed_ctl)
		max_count++;

	if (box->n_events >= max_count)
		return -EINVAL;

	n = box->n_events;

	if (is_box_event(box, leader)) {
		box->event_list[n] = leader;
		n++;
	}

	if (!dogrp)
		return n;

	list_for_each_entry(event, &leader->sibling_list, group_entry) {
		if (!is_box_event(box, event) ||
		    event->state <= PERF_EVENT_STATE_OFF)
			continue;

		if (n >= max_count)
			return -EINVAL;

		box->event_list[n] = event;
		n++;
	}
	return n;
}

static struct event_constraint *
uncore_get_event_constraint(struct intel_uncore_box *box, struct perf_event *event)
{
	struct intel_uncore_type *type = box->pmu->type;
	struct event_constraint *c;

	if (type->ops->get_constraint) {
		c = type->ops->get_constraint(box, event);
		if (c)
			return c;
	}

	if (event->attr.config == UNCORE_FIXED_EVENT)
		return &uncore_constraint_fixed;

	if (type->constraints) {
		for_each_event_constraint(c, type->constraints) {
			if ((event->hw.config & c->cmask) == c->code)
				return c;
		}
	}

	return &type->unconstrainted;
}

static void uncore_put_event_constraint(struct intel_uncore_box *box,
					struct perf_event *event)
{
	if (box->pmu->type->ops->put_constraint)
		box->pmu->type->ops->put_constraint(box, event);
}

static int uncore_assign_events(struct intel_uncore_box *box, int assign[], int n)
{
	unsigned long used_mask[BITS_TO_LONGS(UNCORE_PMC_IDX_MAX)];
	struct event_constraint *c;
	int i, wmin, wmax, ret = 0;
	struct hw_perf_event *hwc;

	bitmap_zero(used_mask, UNCORE_PMC_IDX_MAX);

	for (i = 0, wmin = UNCORE_PMC_IDX_MAX, wmax = 0; i < n; i++) {
		c = uncore_get_event_constraint(box, box->event_list[i]);
		box->event_constraint[i] = c;
		wmin = min(wmin, c->weight);
		wmax = max(wmax, c->weight);
	}

	/* fastpath, try to reuse previous register */
	for (i = 0; i < n; i++) {
		hwc = &box->event_list[i]->hw;
		c = box->event_constraint[i];

		/* never assigned */
		if (hwc->idx == -1)
			break;

		/* constraint still honored */
		if (!test_bit(hwc->idx, c->idxmsk))
			break;

		/* not already used */
		if (test_bit(hwc->idx, used_mask))
			break;

		__set_bit(hwc->idx, used_mask);
		if (assign)
			assign[i] = hwc->idx;
	}
	/* slow path */
	if (i != n)
		ret = perf_assign_events(box->event_constraint, n,
					 wmin, wmax, n, assign);

	if (!assign || ret) {
		for (i = 0; i < n; i++)
			uncore_put_event_constraint(box, box->event_list[i]);
	}
	return ret ? -EINVAL : 0;
}

static void uncore_pmu_event_start(struct perf_event *event, int flags)
{
	struct intel_uncore_box *box = uncore_event_to_box(event);
	int idx = event->hw.idx;

	if (WARN_ON_ONCE(!(event->hw.state & PERF_HES_STOPPED)))
		return;

	if (WARN_ON_ONCE(idx == -1 || idx >= UNCORE_PMC_IDX_MAX))
		return;

	event->hw.state = 0;
	box->events[idx] = event;
	box->n_active++;
	__set_bit(idx, box->active_mask);

	local64_set(&event->hw.prev_count, uncore_read_counter(box, event));
	uncore_enable_event(box, event);

	if (box->n_active == 1) {
		uncore_enable_box(box);
		uncore_pmu_start_hrtimer(box);
	}
}

static void uncore_pmu_event_stop(struct perf_event *event, int flags)
{
	struct intel_uncore_box *box = uncore_event_to_box(event);
	struct hw_perf_event *hwc = &event->hw;

	if (__test_and_clear_bit(hwc->idx, box->active_mask)) {
		uncore_disable_event(box, event);
		box->n_active--;
		box->events[hwc->idx] = NULL;
		WARN_ON_ONCE(hwc->state & PERF_HES_STOPPED);
		hwc->state |= PERF_HES_STOPPED;

		if (box->n_active == 0) {
			uncore_disable_box(box);
			uncore_pmu_cancel_hrtimer(box);
		}
	}

	if ((flags & PERF_EF_UPDATE) && !(hwc->state & PERF_HES_UPTODATE)) {
		/*
		 * Drain the remaining delta count out of a event
		 * that we are disabling:
		 */
		uncore_perf_event_update(box, event);
		hwc->state |= PERF_HES_UPTODATE;
	}
}

static int uncore_pmu_event_add(struct perf_event *event, int flags)
{
	struct intel_uncore_box *box = uncore_event_to_box(event);
	struct hw_perf_event *hwc = &event->hw;
	int assign[UNCORE_PMC_IDX_MAX];
	int i, n, ret;

	if (!box)
		return -ENODEV;

	ret = n = uncore_collect_events(box, event, false);
	if (ret < 0)
		return ret;

	hwc->state = PERF_HES_UPTODATE | PERF_HES_STOPPED;
	if (!(flags & PERF_EF_START))
		hwc->state |= PERF_HES_ARCH;

	ret = uncore_assign_events(box, assign, n);
	if (ret)
		return ret;

	/* save events moving to new counters */
	for (i = 0; i < box->n_events; i++) {
		event = box->event_list[i];
		hwc = &event->hw;

		if (hwc->idx == assign[i] &&
			hwc->last_tag == box->tags[assign[i]])
			continue;
		/*
		 * Ensure we don't accidentally enable a stopped
		 * counter simply because we rescheduled.
		 */
		if (hwc->state & PERF_HES_STOPPED)
			hwc->state |= PERF_HES_ARCH;

		uncore_pmu_event_stop(event, PERF_EF_UPDATE);
	}

	/* reprogram moved events into new counters */
	for (i = 0; i < n; i++) {
		event = box->event_list[i];
		hwc = &event->hw;

		if (hwc->idx != assign[i] ||
			hwc->last_tag != box->tags[assign[i]])
			uncore_assign_hw_event(box, event, assign[i]);
		else if (i < box->n_events)
			continue;

		if (hwc->state & PERF_HES_ARCH)
			continue;

		uncore_pmu_event_start(event, 0);
	}
	box->n_events = n;

	return 0;
}

static void uncore_pmu_event_del(struct perf_event *event, int flags)
{
	struct intel_uncore_box *box = uncore_event_to_box(event);
	int i;

	uncore_pmu_event_stop(event, PERF_EF_UPDATE);

	for (i = 0; i < box->n_events; i++) {
		if (event == box->event_list[i]) {
			uncore_put_event_constraint(box, event);

			for (++i; i < box->n_events; i++)
				box->event_list[i - 1] = box->event_list[i];

			--box->n_events;
			break;
		}
	}

	event->hw.idx = -1;
	event->hw.last_tag = ~0ULL;
}

void uncore_pmu_event_read(struct perf_event *event)
{
	struct intel_uncore_box *box = uncore_event_to_box(event);
	uncore_perf_event_update(box, event);
}

/*
 * validation ensures the group can be loaded onto the
 * PMU if it was the only group available.
 */
static int uncore_validate_group(struct intel_uncore_pmu *pmu,
				struct perf_event *event)
{
	struct perf_event *leader = event->group_leader;
	struct intel_uncore_box *fake_box;
	int ret = -EINVAL, n;

	fake_box = uncore_alloc_box(pmu->type, NUMA_NO_NODE);
	if (!fake_box)
		return -ENOMEM;

	fake_box->pmu = pmu;
	/*
	 * the event is not yet connected with its
	 * siblings therefore we must first collect
	 * existing siblings, then add the new event
	 * before we can simulate the scheduling
	 */
	n = uncore_collect_events(fake_box, leader, true);
	if (n < 0)
		goto out;

	fake_box->n_events = n;
	n = uncore_collect_events(fake_box, event, false);
	if (n < 0)
		goto out;

	fake_box->n_events = n;

	ret = uncore_assign_events(fake_box, NULL, n);
out:
	kfree(fake_box);
	return ret;
}

static int uncore_pmu_event_init(struct perf_event *event)
{
	struct intel_uncore_pmu *pmu;
	struct intel_uncore_box *box;
	struct hw_perf_event *hwc = &event->hw;
	int ret;

	if (event->attr.type != event->pmu->type)
		return -ENOENT;

	pmu = uncore_event_to_pmu(event);
	/* no device found for this pmu */
	if (pmu->func_id < 0)
		return -ENOENT;

	/*
	 * Uncore PMU does measure at all privilege level all the time.
	 * So it doesn't make sense to specify any exclude bits.
	 */
	if (event->attr.exclude_user || event->attr.exclude_kernel ||
			event->attr.exclude_hv || event->attr.exclude_idle)
		return -EINVAL;

	/* Sampling not supported yet */
	if (hwc->sample_period)
		return -EINVAL;

	/*
	 * Place all uncore events for a particular physical package
	 * onto a single cpu
	 */
	if (event->cpu < 0)
		return -EINVAL;
	box = uncore_pmu_to_box(pmu, event->cpu);
	if (!box || box->cpu < 0)
		return -EINVAL;
	event->cpu = box->cpu;
	event->pmu_private = box;

	event->event_caps |= PERF_EV_CAP_READ_ACTIVE_PKG;

	event->hw.idx = -1;
	event->hw.last_tag = ~0ULL;
	event->hw.extra_reg.idx = EXTRA_REG_NONE;
	event->hw.branch_reg.idx = EXTRA_REG_NONE;

	if (event->attr.config == UNCORE_FIXED_EVENT) {
		/* no fixed counter */
		if (!pmu->type->fixed_ctl)
			return -EINVAL;
		/*
		 * if there is only one fixed counter, only the first pmu
		 * can access the fixed counter
		 */
		if (pmu->type->single_fixed && pmu->pmu_idx > 0)
			return -EINVAL;

		/* fixed counters have event field hardcoded to zero */
		hwc->config = 0ULL;
	} else {
		hwc->config = event->attr.config &
			      (pmu->type->event_mask | ((u64)pmu->type->event_mask_ext << 32));
		if (pmu->type->ops->hw_config) {
			ret = pmu->type->ops->hw_config(box, event);
			if (ret)
				return ret;
		}
	}

	if (event->group_leader != event)
		ret = uncore_validate_group(pmu, event);
	else
		ret = 0;

	return ret;
}

static ssize_t uncore_get_attr_cpumask(struct device *dev,
				struct device_attribute *attr, char *buf)
{
	return cpumap_print_to_pagebuf(true, buf, &uncore_cpu_mask);
}

static DEVICE_ATTR(cpumask, S_IRUGO, uncore_get_attr_cpumask, NULL);

static struct attribute *uncore_pmu_attrs[] = {
	&dev_attr_cpumask.attr,
	NULL,
};

static struct attribute_group uncore_pmu_attr_group = {
	.attrs = uncore_pmu_attrs,
};

static int uncore_pmu_register(struct intel_uncore_pmu *pmu)
{
	int ret;

	if (!pmu->type->pmu) {
		pmu->pmu = (struct pmu) {
			.attr_groups	= pmu->type->attr_groups,
			.task_ctx_nr	= perf_invalid_context,
			.event_init	= uncore_pmu_event_init,
			.add		= uncore_pmu_event_add,
			.del		= uncore_pmu_event_del,
			.start		= uncore_pmu_event_start,
			.stop		= uncore_pmu_event_stop,
			.read		= uncore_pmu_event_read,
			.module		= THIS_MODULE,
		};
	} else {
		pmu->pmu = *pmu->type->pmu;
		pmu->pmu.attr_groups = pmu->type->attr_groups;
	}

	if (pmu->type->num_boxes == 1) {
		if (strlen(pmu->type->name) > 0)
			sprintf(pmu->name, "uncore_%s", pmu->type->name);
		else
			sprintf(pmu->name, "uncore");
	} else {
		sprintf(pmu->name, "uncore_%s_%d", pmu->type->name,
			pmu->pmu_idx);
	}

	ret = perf_pmu_register(&pmu->pmu, pmu->name, -1);
	if (!ret)
		pmu->registered = true;
	return ret;
}

static void uncore_pmu_unregister(struct intel_uncore_pmu *pmu)
{
	if (!pmu->registered)
		return;
	perf_pmu_unregister(&pmu->pmu);
	pmu->registered = false;
}

static void uncore_free_boxes(struct intel_uncore_pmu *pmu)
{
	int pkg;

	for (pkg = 0; pkg < max_packages; pkg++)
		kfree(pmu->boxes[pkg]);
	kfree(pmu->boxes);
}

static void uncore_type_exit(struct intel_uncore_type *type)
{
	struct intel_uncore_pmu *pmu = type->pmus;
	int i;

	if (pmu) {
		for (i = 0; i < type->num_boxes; i++, pmu++) {
			uncore_pmu_unregister(pmu);
			uncore_free_boxes(pmu);
		}
		kfree(type->pmus);
		type->pmus = NULL;
	}
	kfree(type->events_group);
	type->events_group = NULL;
}

static void uncore_types_exit(struct intel_uncore_type **types)
{
	for (; *types; types++)
		uncore_type_exit(*types);
}

static int __init uncore_type_init(struct intel_uncore_type *type, bool setid)
{
	struct intel_uncore_pmu *pmus;
	struct attribute_group *attr_group;
	struct attribute **attrs;
	size_t size;
	int i, j;

	pmus = kzalloc(sizeof(*pmus) * type->num_boxes, GFP_KERNEL);
	if (!pmus)
		return -ENOMEM;

	size = max_packages * sizeof(struct intel_uncore_box *);

	for (i = 0; i < type->num_boxes; i++) {
		pmus[i].func_id	= setid ? i : -1;
		pmus[i].pmu_idx	= i;
		pmus[i].type	= type;
		pmus[i].boxes	= kzalloc(size, GFP_KERNEL);
		if (!pmus[i].boxes)
			return -ENOMEM;
	}

	type->pmus = pmus;
	type->unconstrainted = (struct event_constraint)
		__EVENT_CONSTRAINT(0, (1ULL << type->num_counters) - 1,
				0, type->num_counters, 0, 0);

	if (type->event_descs) {
		for (i = 0; type->event_descs[i].attr.attr.name; i++);

		attr_group = kzalloc(sizeof(struct attribute *) * (i + 1) +
					sizeof(*attr_group), GFP_KERNEL);
		if (!attr_group)
			return -ENOMEM;

		attrs = (struct attribute **)(attr_group + 1);
		attr_group->name = "events";
		attr_group->attrs = attrs;

		for (j = 0; j < i; j++)
			attrs[j] = &type->event_descs[j].attr.attr;

		type->events_group = attr_group;
	}

	type->pmu_group = &uncore_pmu_attr_group;
	return 0;
}

static int __init
uncore_types_init(struct intel_uncore_type **types, bool setid)
{
	int ret;

	for (; *types; types++) {
		ret = uncore_type_init(*types, setid);
		if (ret)
			return ret;
	}
	return 0;
}

/*
 * add a pci uncore device
 */
static int uncore_pci_probe(struct pci_dev *pdev, const struct pci_device_id *id)
{
	struct intel_uncore_type *type;
	struct intel_uncore_pmu *pmu = NULL;
	struct intel_uncore_box *box;
	int phys_id, pkg, ret;

	phys_id = uncore_pcibus_to_physid(pdev->bus);
	if (phys_id < 0)
		return -ENODEV;

	pkg = topology_phys_to_logical_pkg(phys_id);
	if (pkg < 0)
		return -EINVAL;

	if (UNCORE_PCI_DEV_TYPE(id->driver_data) == UNCORE_EXTRA_PCI_DEV) {
		int idx = UNCORE_PCI_DEV_IDX(id->driver_data);

		uncore_extra_pci_dev[pkg].dev[idx] = pdev;
		pci_set_drvdata(pdev, NULL);
		return 0;
	}

	type = uncore_pci_uncores[UNCORE_PCI_DEV_TYPE(id->driver_data)];

	/*
	 * Some platforms, e.g.  Knights Landing, use a common PCI device ID
	 * for multiple instances of an uncore PMU device type. We should check
	 * PCI slot and func to indicate the uncore box.
	 */
	if (id->driver_data & ~0xffff) {
		struct pci_driver *pci_drv = pdev->driver;
		const struct pci_device_id *ids = pci_drv->id_table;
		unsigned int devfn;

		while (ids && ids->vendor) {
			if ((ids->vendor == pdev->vendor) &&
			    (ids->device == pdev->device)) {
				devfn = PCI_DEVFN(UNCORE_PCI_DEV_DEV(ids->driver_data),
						  UNCORE_PCI_DEV_FUNC(ids->driver_data));
				if (devfn == pdev->devfn) {
					pmu = &type->pmus[UNCORE_PCI_DEV_IDX(ids->driver_data)];
					break;
				}
			}
			ids++;
		}
		if (pmu == NULL)
			return -ENODEV;
	} else {
		/*
		 * for performance monitoring unit with multiple boxes,
		 * each box has a different function id.
		 */
		pmu = &type->pmus[UNCORE_PCI_DEV_IDX(id->driver_data)];
	}

	if (WARN_ON_ONCE(pmu->boxes[pkg] != NULL))
		return -EINVAL;

	box = uncore_alloc_box(type, NUMA_NO_NODE);
	if (!box)
		return -ENOMEM;

	if (pmu->func_id < 0)
		pmu->func_id = pdev->devfn;
	else
		WARN_ON_ONCE(pmu->func_id != pdev->devfn);

	atomic_inc(&box->refcnt);
	box->pci_phys_id = phys_id;
	box->pkgid = pkg;
	box->pci_dev = pdev;
	box->pmu = pmu;
	uncore_box_init(box);
	pci_set_drvdata(pdev, box);

	pmu->boxes[pkg] = box;
	if (atomic_inc_return(&pmu->activeboxes) > 1)
		return 0;

	/* First active box registers the pmu */
	ret = uncore_pmu_register(pmu);
	if (ret) {
		pci_set_drvdata(pdev, NULL);
		pmu->boxes[pkg] = NULL;
		uncore_box_exit(box);
		kfree(box);
	}
	return ret;
}

static void uncore_pci_remove(struct pci_dev *pdev)
{
	struct intel_uncore_box *box;
	struct intel_uncore_pmu *pmu;
	int i, phys_id, pkg;

	phys_id = uncore_pcibus_to_physid(pdev->bus);
	pkg = topology_phys_to_logical_pkg(phys_id);

	box = pci_get_drvdata(pdev);
	if (!box) {
		for (i = 0; i < UNCORE_EXTRA_PCI_DEV_MAX; i++) {
			if (uncore_extra_pci_dev[pkg].dev[i] == pdev) {
				uncore_extra_pci_dev[pkg].dev[i] = NULL;
				break;
			}
		}
		WARN_ON_ONCE(i >= UNCORE_EXTRA_PCI_DEV_MAX);
		return;
	}

	pmu = box->pmu;
	if (WARN_ON_ONCE(phys_id != box->pci_phys_id))
		return;

	pci_set_drvdata(pdev, NULL);
	pmu->boxes[pkg] = NULL;
	if (atomic_dec_return(&pmu->activeboxes) == 0)
		uncore_pmu_unregister(pmu);
	uncore_box_exit(box);
	kfree(box);
}

static int __init uncore_pci_init(void)
{
	size_t size;
	int ret;

	size = max_packages * sizeof(struct pci_extra_dev);
	uncore_extra_pci_dev = kzalloc(size, GFP_KERNEL);
	if (!uncore_extra_pci_dev) {
		ret = -ENOMEM;
		goto err;
	}

	ret = uncore_types_init(uncore_pci_uncores, false);
	if (ret)
		goto errtype;

	uncore_pci_driver->probe = uncore_pci_probe;
	uncore_pci_driver->remove = uncore_pci_remove;

	ret = pci_register_driver(uncore_pci_driver);
	if (ret)
		goto errtype;

	pcidrv_registered = true;
	return 0;

errtype:
	uncore_types_exit(uncore_pci_uncores);
	kfree(uncore_extra_pci_dev);
	uncore_extra_pci_dev = NULL;
	uncore_free_pcibus_map();
err:
	uncore_pci_uncores = empty_uncore;
	return ret;
}

static void uncore_pci_exit(void)
{
	if (pcidrv_registered) {
		pcidrv_registered = false;
		pci_unregister_driver(uncore_pci_driver);
		uncore_types_exit(uncore_pci_uncores);
		kfree(uncore_extra_pci_dev);
		uncore_free_pcibus_map();
	}
}

<<<<<<< HEAD
static int uncore_cpu_dying(unsigned int cpu)
{
	struct intel_uncore_type *type, **types = uncore_msr_uncores;
	struct intel_uncore_pmu *pmu;
	struct intel_uncore_box *box;
	int i, pkg;

	pkg = topology_logical_package_id(cpu);
	for (; *types; types++) {
		type = *types;
		pmu = type->pmus;
		for (i = 0; i < type->num_boxes; i++, pmu++) {
			box = pmu->boxes[pkg];
			if (box && atomic_dec_return(&box->refcnt) == 0)
				uncore_box_exit(box);
		}
	}
	return 0;
}

static int uncore_cpu_starting(unsigned int cpu)
{
	struct intel_uncore_type *type, **types = uncore_msr_uncores;
	struct intel_uncore_pmu *pmu;
	struct intel_uncore_box *box;
	int i, pkg;

	pkg = topology_logical_package_id(cpu);
	for (; *types; types++) {
		type = *types;
		pmu = type->pmus;
		for (i = 0; i < type->num_boxes; i++, pmu++) {
			box = pmu->boxes[pkg];
			if (!box)
				continue;
			/* The first cpu on a package activates the box */
			if (atomic_inc_return(&box->refcnt) == 1)
				uncore_box_init(box);
		}
	}

	return 0;
}

static int uncore_cpu_prepare(unsigned int cpu)
{
	struct intel_uncore_type *type, **types = uncore_msr_uncores;
	struct intel_uncore_pmu *pmu;
	struct intel_uncore_box *box;
	int i, pkg;

	pkg = topology_logical_package_id(cpu);
	for (; *types; types++) {
		type = *types;
		pmu = type->pmus;
		for (i = 0; i < type->num_boxes; i++, pmu++) {
			if (pmu->boxes[pkg])
				continue;
			/* First cpu of a package allocates the box */
			box = uncore_alloc_box(type, cpu_to_node(cpu));
			if (!box)
				return -ENOMEM;
			box->pmu = pmu;
			box->pkgid = pkg;
			pmu->boxes[pkg] = box;
		}
	}
	return 0;
}

=======
>>>>>>> a062067a
static void uncore_change_type_ctx(struct intel_uncore_type *type, int old_cpu,
				   int new_cpu)
{
	struct intel_uncore_pmu *pmu = type->pmus;
	struct intel_uncore_box *box;
	int i, pkg;

	pkg = topology_logical_package_id(old_cpu < 0 ? new_cpu : old_cpu);
	for (i = 0; i < type->num_boxes; i++, pmu++) {
		box = pmu->boxes[pkg];
		if (!box)
			continue;

		if (old_cpu < 0) {
			WARN_ON_ONCE(box->cpu != -1);
			box->cpu = new_cpu;
			continue;
		}

		WARN_ON_ONCE(box->cpu != old_cpu);
		box->cpu = -1;
		if (new_cpu < 0)
			continue;

		uncore_pmu_cancel_hrtimer(box);
		perf_pmu_migrate_context(&pmu->pmu, old_cpu, new_cpu);
		box->cpu = new_cpu;
	}
}

static void uncore_change_context(struct intel_uncore_type **uncores,
				  int old_cpu, int new_cpu)
{
	for (; *uncores; uncores++)
		uncore_change_type_ctx(*uncores, old_cpu, new_cpu);
}

static int uncore_event_cpu_offline(unsigned int cpu)
{
	struct intel_uncore_type *type, **types = uncore_msr_uncores;
	struct intel_uncore_pmu *pmu;
	struct intel_uncore_box *box;
	int i, pkg, target;

	/* Check if exiting cpu is used for collecting uncore events */
	if (!cpumask_test_and_clear_cpu(cpu, &uncore_cpu_mask))
		goto unref;
	/* Find a new cpu to collect uncore events */
	target = cpumask_any_but(topology_core_cpumask(cpu), cpu);

	/* Migrate uncore events to the new target */
	if (target < nr_cpu_ids)
		cpumask_set_cpu(target, &uncore_cpu_mask);
	else
		target = -1;

	uncore_change_context(uncore_msr_uncores, cpu, target);
	uncore_change_context(uncore_pci_uncores, cpu, target);

unref:
	/* Clear the references */
	pkg = topology_logical_package_id(cpu);
	for (; *types; types++) {
		type = *types;
		pmu = type->pmus;
		for (i = 0; i < type->num_boxes; i++, pmu++) {
			box = pmu->boxes[pkg];
			if (box && atomic_dec_return(&box->refcnt) == 0)
				uncore_box_exit(box);
		}
	}
	return 0;
}

static int allocate_boxes(struct intel_uncore_type **types,
			 unsigned int pkg, unsigned int cpu)
{
	struct intel_uncore_box *box, *tmp;
	struct intel_uncore_type *type;
	struct intel_uncore_pmu *pmu;
	LIST_HEAD(allocated);
	int i;

	/* Try to allocate all required boxes */
	for (; *types; types++) {
		type = *types;
		pmu = type->pmus;
		for (i = 0; i < type->num_boxes; i++, pmu++) {
			if (pmu->boxes[pkg])
				continue;
			box = uncore_alloc_box(type, cpu_to_node(cpu));
			if (!box)
				goto cleanup;
			box->pmu = pmu;
			box->pkgid = pkg;
			list_add(&box->active_list, &allocated);
		}
	}
	/* Install them in the pmus */
	list_for_each_entry_safe(box, tmp, &allocated, active_list) {
		list_del_init(&box->active_list);
		box->pmu->boxes[pkg] = box;
	}
	return 0;

cleanup:
	list_for_each_entry_safe(box, tmp, &allocated, active_list) {
		list_del_init(&box->active_list);
		kfree(box);
	}
	return -ENOMEM;
}

static int uncore_event_cpu_online(unsigned int cpu)
{
	struct intel_uncore_type *type, **types = uncore_msr_uncores;
	struct intel_uncore_pmu *pmu;
	struct intel_uncore_box *box;
	int i, ret, pkg, target;

	pkg = topology_logical_package_id(cpu);
	ret = allocate_boxes(types, pkg, cpu);
	if (ret)
		return ret;

	for (; *types; types++) {
		type = *types;
		pmu = type->pmus;
		for (i = 0; i < type->num_boxes; i++, pmu++) {
			box = pmu->boxes[pkg];
			if (!box && atomic_inc_return(&box->refcnt) == 1)
				uncore_box_init(box);
		}
	}

	/*
	 * Check if there is an online cpu in the package
	 * which collects uncore events already.
	 */
	target = cpumask_any_and(&uncore_cpu_mask, topology_core_cpumask(cpu));
	if (target < nr_cpu_ids)
		return 0;

	cpumask_set_cpu(cpu, &uncore_cpu_mask);

	uncore_change_context(uncore_msr_uncores, -1, cpu);
	uncore_change_context(uncore_pci_uncores, -1, cpu);
	return 0;
}

static int __init type_pmu_register(struct intel_uncore_type *type)
{
	int i, ret;

	for (i = 0; i < type->num_boxes; i++) {
		ret = uncore_pmu_register(&type->pmus[i]);
		if (ret)
			return ret;
	}
	return 0;
}

static int __init uncore_msr_pmus_register(void)
{
	struct intel_uncore_type **types = uncore_msr_uncores;
	int ret;

	for (; *types; types++) {
		ret = type_pmu_register(*types);
		if (ret)
			return ret;
	}
	return 0;
}

static int __init uncore_cpu_init(void)
{
	int ret;

	ret = uncore_types_init(uncore_msr_uncores, true);
	if (ret)
		goto err;

	ret = uncore_msr_pmus_register();
	if (ret)
		goto err;
	return 0;
err:
	uncore_types_exit(uncore_msr_uncores);
	uncore_msr_uncores = empty_uncore;
	return ret;
}

#define X86_UNCORE_MODEL_MATCH(model, init)	\
	{ X86_VENDOR_INTEL, 6, model, X86_FEATURE_ANY, (unsigned long)&init }

struct intel_uncore_init_fun {
	void	(*cpu_init)(void);
	int	(*pci_init)(void);
};

static const struct intel_uncore_init_fun nhm_uncore_init __initconst = {
	.cpu_init = nhm_uncore_cpu_init,
};

static const struct intel_uncore_init_fun snb_uncore_init __initconst = {
	.cpu_init = snb_uncore_cpu_init,
	.pci_init = snb_uncore_pci_init,
};

static const struct intel_uncore_init_fun ivb_uncore_init __initconst = {
	.cpu_init = snb_uncore_cpu_init,
	.pci_init = ivb_uncore_pci_init,
};

static const struct intel_uncore_init_fun hsw_uncore_init __initconst = {
	.cpu_init = snb_uncore_cpu_init,
	.pci_init = hsw_uncore_pci_init,
};

static const struct intel_uncore_init_fun bdw_uncore_init __initconst = {
	.cpu_init = snb_uncore_cpu_init,
	.pci_init = bdw_uncore_pci_init,
};

static const struct intel_uncore_init_fun snbep_uncore_init __initconst = {
	.cpu_init = snbep_uncore_cpu_init,
	.pci_init = snbep_uncore_pci_init,
};

static const struct intel_uncore_init_fun nhmex_uncore_init __initconst = {
	.cpu_init = nhmex_uncore_cpu_init,
};

static const struct intel_uncore_init_fun ivbep_uncore_init __initconst = {
	.cpu_init = ivbep_uncore_cpu_init,
	.pci_init = ivbep_uncore_pci_init,
};

static const struct intel_uncore_init_fun hswep_uncore_init __initconst = {
	.cpu_init = hswep_uncore_cpu_init,
	.pci_init = hswep_uncore_pci_init,
};

static const struct intel_uncore_init_fun bdx_uncore_init __initconst = {
	.cpu_init = bdx_uncore_cpu_init,
	.pci_init = bdx_uncore_pci_init,
};

static const struct intel_uncore_init_fun knl_uncore_init __initconst = {
	.cpu_init = knl_uncore_cpu_init,
	.pci_init = knl_uncore_pci_init,
};

static const struct intel_uncore_init_fun skl_uncore_init __initconst = {
	.cpu_init = skl_uncore_cpu_init,
	.pci_init = skl_uncore_pci_init,
};

static const struct intel_uncore_init_fun skx_uncore_init __initconst = {
	.cpu_init = skx_uncore_cpu_init,
	.pci_init = skx_uncore_pci_init,
};

static const struct x86_cpu_id intel_uncore_match[] __initconst = {
	X86_UNCORE_MODEL_MATCH(INTEL_FAM6_NEHALEM_EP,	  nhm_uncore_init),
	X86_UNCORE_MODEL_MATCH(INTEL_FAM6_NEHALEM,	  nhm_uncore_init),
	X86_UNCORE_MODEL_MATCH(INTEL_FAM6_WESTMERE,	  nhm_uncore_init),
	X86_UNCORE_MODEL_MATCH(INTEL_FAM6_WESTMERE_EP,	  nhm_uncore_init),
	X86_UNCORE_MODEL_MATCH(INTEL_FAM6_SANDYBRIDGE,	  snb_uncore_init),
	X86_UNCORE_MODEL_MATCH(INTEL_FAM6_IVYBRIDGE,	  ivb_uncore_init),
	X86_UNCORE_MODEL_MATCH(INTEL_FAM6_HASWELL_CORE,	  hsw_uncore_init),
	X86_UNCORE_MODEL_MATCH(INTEL_FAM6_HASWELL_ULT,	  hsw_uncore_init),
	X86_UNCORE_MODEL_MATCH(INTEL_FAM6_HASWELL_GT3E,	  hsw_uncore_init),
	X86_UNCORE_MODEL_MATCH(INTEL_FAM6_BROADWELL_CORE, bdw_uncore_init),
	X86_UNCORE_MODEL_MATCH(INTEL_FAM6_BROADWELL_GT3E, bdw_uncore_init),
	X86_UNCORE_MODEL_MATCH(INTEL_FAM6_SANDYBRIDGE_X,  snbep_uncore_init),
	X86_UNCORE_MODEL_MATCH(INTEL_FAM6_NEHALEM_EX,	  nhmex_uncore_init),
	X86_UNCORE_MODEL_MATCH(INTEL_FAM6_WESTMERE_EX,	  nhmex_uncore_init),
	X86_UNCORE_MODEL_MATCH(INTEL_FAM6_IVYBRIDGE_X,	  ivbep_uncore_init),
	X86_UNCORE_MODEL_MATCH(INTEL_FAM6_HASWELL_X,	  hswep_uncore_init),
	X86_UNCORE_MODEL_MATCH(INTEL_FAM6_BROADWELL_X,	  bdx_uncore_init),
	X86_UNCORE_MODEL_MATCH(INTEL_FAM6_BROADWELL_XEON_D, bdx_uncore_init),
	X86_UNCORE_MODEL_MATCH(INTEL_FAM6_XEON_PHI_KNL,	  knl_uncore_init),
	X86_UNCORE_MODEL_MATCH(INTEL_FAM6_XEON_PHI_KNM,	  knl_uncore_init),
	X86_UNCORE_MODEL_MATCH(INTEL_FAM6_SKYLAKE_DESKTOP,skl_uncore_init),
	X86_UNCORE_MODEL_MATCH(INTEL_FAM6_SKYLAKE_MOBILE, skl_uncore_init),
	X86_UNCORE_MODEL_MATCH(INTEL_FAM6_SKYLAKE_X,      skx_uncore_init),
	{},
};

MODULE_DEVICE_TABLE(x86cpu, intel_uncore_match);

static int __init intel_uncore_init(void)
{
	const struct x86_cpu_id *id;
	struct intel_uncore_init_fun *uncore_init;
	int pret = 0, cret = 0, ret;

	id = x86_match_cpu(intel_uncore_match);
	if (!id)
		return -ENODEV;

	if (boot_cpu_has(X86_FEATURE_HYPERVISOR))
		return -ENODEV;

	max_packages = topology_max_packages();

	uncore_init = (struct intel_uncore_init_fun *)id->driver_data;
	if (uncore_init->pci_init) {
		pret = uncore_init->pci_init();
		if (!pret)
			pret = uncore_pci_init();
	}

	if (uncore_init->cpu_init) {
		uncore_init->cpu_init();
		cret = uncore_cpu_init();
	}

	if (cret && pret)
		return -ENODEV;

<<<<<<< HEAD
	/*
	 * Install callbacks. Core will call them for each online cpu.
	 *
	 * The first online cpu of each package allocates and takes
	 * the refcounts for all other online cpus in that package.
	 * If msrs are not enabled no allocation is required and
	 * uncore_cpu_prepare() is not called for each online cpu.
	 */
	if (!cret) {
	       ret = cpuhp_setup_state(CPUHP_PERF_X86_UNCORE_PREP,
					"PERF_X86_UNCORE_PREP",
					uncore_cpu_prepare, NULL);
		if (ret)
			goto err;
	} else {
		cpuhp_setup_state_nocalls(CPUHP_PERF_X86_UNCORE_PREP,
					  "PERF_X86_UNCORE_PREP",
					  uncore_cpu_prepare, NULL);
	}

	cpuhp_setup_state(CPUHP_AP_PERF_X86_UNCORE_STARTING,
			  "AP_PERF_X86_UNCORE_STARTING",
			  uncore_cpu_starting, uncore_cpu_dying);

	cpuhp_setup_state(CPUHP_AP_PERF_X86_UNCORE_ONLINE,
			  "AP_PERF_X86_UNCORE_ONLINE",
			  uncore_event_cpu_online, uncore_event_cpu_offline);
=======
	/* Install hotplug callbacks to setup the targets for each package */
	ret = cpuhp_setup_state(CPUHP_AP_PERF_X86_UNCORE_ONLINE,
				"perf/x86/intel/uncore:online",
				uncore_event_cpu_online,
				uncore_event_cpu_offline);
	if (ret)
		goto err;
>>>>>>> a062067a
	return 0;

err:
	uncore_types_exit(uncore_msr_uncores);
	uncore_pci_exit();
	return ret;
}
module_init(intel_uncore_init);

static void __exit intel_uncore_exit(void)
{
	cpuhp_remove_state(CPUHP_AP_PERF_X86_UNCORE_ONLINE);
	uncore_types_exit(uncore_msr_uncores);
	uncore_pci_exit();
}
module_exit(intel_uncore_exit);<|MERGE_RESOLUTION|>--- conflicted
+++ resolved
@@ -1040,79 +1040,6 @@
 	}
 }
 
-<<<<<<< HEAD
-static int uncore_cpu_dying(unsigned int cpu)
-{
-	struct intel_uncore_type *type, **types = uncore_msr_uncores;
-	struct intel_uncore_pmu *pmu;
-	struct intel_uncore_box *box;
-	int i, pkg;
-
-	pkg = topology_logical_package_id(cpu);
-	for (; *types; types++) {
-		type = *types;
-		pmu = type->pmus;
-		for (i = 0; i < type->num_boxes; i++, pmu++) {
-			box = pmu->boxes[pkg];
-			if (box && atomic_dec_return(&box->refcnt) == 0)
-				uncore_box_exit(box);
-		}
-	}
-	return 0;
-}
-
-static int uncore_cpu_starting(unsigned int cpu)
-{
-	struct intel_uncore_type *type, **types = uncore_msr_uncores;
-	struct intel_uncore_pmu *pmu;
-	struct intel_uncore_box *box;
-	int i, pkg;
-
-	pkg = topology_logical_package_id(cpu);
-	for (; *types; types++) {
-		type = *types;
-		pmu = type->pmus;
-		for (i = 0; i < type->num_boxes; i++, pmu++) {
-			box = pmu->boxes[pkg];
-			if (!box)
-				continue;
-			/* The first cpu on a package activates the box */
-			if (atomic_inc_return(&box->refcnt) == 1)
-				uncore_box_init(box);
-		}
-	}
-
-	return 0;
-}
-
-static int uncore_cpu_prepare(unsigned int cpu)
-{
-	struct intel_uncore_type *type, **types = uncore_msr_uncores;
-	struct intel_uncore_pmu *pmu;
-	struct intel_uncore_box *box;
-	int i, pkg;
-
-	pkg = topology_logical_package_id(cpu);
-	for (; *types; types++) {
-		type = *types;
-		pmu = type->pmus;
-		for (i = 0; i < type->num_boxes; i++, pmu++) {
-			if (pmu->boxes[pkg])
-				continue;
-			/* First cpu of a package allocates the box */
-			box = uncore_alloc_box(type, cpu_to_node(cpu));
-			if (!box)
-				return -ENOMEM;
-			box->pmu = pmu;
-			box->pkgid = pkg;
-			pmu->boxes[pkg] = box;
-		}
-	}
-	return 0;
-}
-
-=======
->>>>>>> a062067a
 static void uncore_change_type_ctx(struct intel_uncore_type *type, int old_cpu,
 				   int new_cpu)
 {
@@ -1436,35 +1363,6 @@
 	if (cret && pret)
 		return -ENODEV;
 
-<<<<<<< HEAD
-	/*
-	 * Install callbacks. Core will call them for each online cpu.
-	 *
-	 * The first online cpu of each package allocates and takes
-	 * the refcounts for all other online cpus in that package.
-	 * If msrs are not enabled no allocation is required and
-	 * uncore_cpu_prepare() is not called for each online cpu.
-	 */
-	if (!cret) {
-	       ret = cpuhp_setup_state(CPUHP_PERF_X86_UNCORE_PREP,
-					"PERF_X86_UNCORE_PREP",
-					uncore_cpu_prepare, NULL);
-		if (ret)
-			goto err;
-	} else {
-		cpuhp_setup_state_nocalls(CPUHP_PERF_X86_UNCORE_PREP,
-					  "PERF_X86_UNCORE_PREP",
-					  uncore_cpu_prepare, NULL);
-	}
-
-	cpuhp_setup_state(CPUHP_AP_PERF_X86_UNCORE_STARTING,
-			  "AP_PERF_X86_UNCORE_STARTING",
-			  uncore_cpu_starting, uncore_cpu_dying);
-
-	cpuhp_setup_state(CPUHP_AP_PERF_X86_UNCORE_ONLINE,
-			  "AP_PERF_X86_UNCORE_ONLINE",
-			  uncore_event_cpu_online, uncore_event_cpu_offline);
-=======
 	/* Install hotplug callbacks to setup the targets for each package */
 	ret = cpuhp_setup_state(CPUHP_AP_PERF_X86_UNCORE_ONLINE,
 				"perf/x86/intel/uncore:online",
@@ -1472,7 +1370,6 @@
 				uncore_event_cpu_offline);
 	if (ret)
 		goto err;
->>>>>>> a062067a
 	return 0;
 
 err:
