# Put here option for CPU selection and depending optimization
if !X86_ELAN

choice
	prompt "Processor family"
	default M686 if X86_32
	default GENERIC_CPU if X86_64

config M386
	bool "386"
	depends on X86_32 && !UML
	---help---
	  This is the processor type of your CPU. This information is used for
	  optimizing purposes. In order to compile a kernel that can run on
	  all x86 CPU types (albeit not optimally fast), you can specify
	  "386" here.

	  The kernel will not necessarily run on earlier architectures than
	  the one you have chosen, e.g. a Pentium optimized kernel will run on
	  a PPro, but not necessarily on a i486.

	  Here are the settings recommended for greatest speed:
	  - "386" for the AMD/Cyrix/Intel 386DX/DXL/SL/SLC/SX, Cyrix/TI
	  486DLC/DLC2, and UMC 486SX-S.  Only "386" kernels will run on a 386
	  class machine.
	  - "486" for the AMD/Cyrix/IBM/Intel 486DX/DX2/DX4 or
	  SL/SLC/SLC2/SLC3/SX/SX2 and UMC U5D or U5S.
	  - "586" for generic Pentium CPUs lacking the TSC
	  (time stamp counter) register.
	  - "Pentium-Classic" for the Intel Pentium.
	  - "Pentium-MMX" for the Intel Pentium MMX.
	  - "Pentium-Pro" for the Intel Pentium Pro.
	  - "Pentium-II" for the Intel Pentium II or pre-Coppermine Celeron.
	  - "Pentium-III" for the Intel Pentium III or Coppermine Celeron.
	  - "Pentium-4" for the Intel Pentium 4 or P4-based Celeron.
	  - "K6" for the AMD K6, K6-II and K6-III (aka K6-3D).
	  - "Athlon" for the AMD K7 family (Athlon/Duron/Thunderbird).
	  - "Crusoe" for the Transmeta Crusoe series.
	  - "Efficeon" for the Transmeta Efficeon series.
	  - "Winchip-C6" for original IDT Winchip.
	  - "Winchip-2" for IDT Winchips with 3dNow! capabilities.
	  - "GeodeGX1" for Geode GX1 (Cyrix MediaGX).
	  - "Geode GX/LX" For AMD Geode GX and LX processors.
	  - "CyrixIII/VIA C3" for VIA Cyrix III or VIA C3.
	  - "VIA C3-2" for VIA C3-2 "Nehemiah" (model 9 and above).
	  - "VIA C7" for VIA C7.

	  If you don't know what to do, choose "386".

config M486
	bool "486"
	depends on X86_32
	---help---
	  Select this for a 486 series processor, either Intel or one of the
	  compatible processors from AMD, Cyrix, IBM, or Intel.  Includes DX,
	  DX2, and DX4 variants; also SL/SLC/SLC2/SLC3/SX/SX2 and UMC U5D or
	  U5S.

config M586
	bool "586/K5/5x86/6x86/6x86MX"
	depends on X86_32
	---help---
	  Select this for an 586 or 686 series processor such as the AMD K5,
	  the Cyrix 5x86, 6x86 and 6x86MX.  This choice does not
	  assume the RDTSC (Read Time Stamp Counter) instruction.

config M586TSC
	bool "Pentium-Classic"
	depends on X86_32
	---help---
	  Select this for a Pentium Classic processor with the RDTSC (Read
	  Time Stamp Counter) instruction for benchmarking.

config M586MMX
	bool "Pentium-MMX"
	depends on X86_32
	---help---
	  Select this for a Pentium with the MMX graphics/multimedia
	  extended instructions.

config M686
	bool "Pentium-Pro"
	depends on X86_32
	---help---
	  Select this for Intel Pentium Pro chips.  This enables the use of
	  Pentium Pro extended instructions, and disables the init-time guard
	  against the f00f bug found in earlier Pentiums.

config MPENTIUMII
	bool "Pentium-II/Celeron(pre-Coppermine)"
	depends on X86_32
	---help---
	  Select this for Intel chips based on the Pentium-II and
	  pre-Coppermine Celeron core.  This option enables an unaligned
	  copy optimization, compiles the kernel with optimization flags
	  tailored for the chip, and applies any applicable Pentium Pro
	  optimizations.

config MPENTIUMIII
	bool "Pentium-III/Celeron(Coppermine)/Pentium-III Xeon"
	depends on X86_32
	---help---
	  Select this for Intel chips based on the Pentium-III and
	  Celeron-Coppermine core.  This option enables use of some
	  extended prefetch instructions in addition to the Pentium II
	  extensions.

config MPENTIUMM
	bool "Pentium M"
	depends on X86_32
	---help---
	  Select this for Intel Pentium M (not Pentium-4 M)
	  notebook chips.

config MPENTIUM4
	bool "Pentium-4/Celeron(P4-based)/Pentium-4 M/older Xeon"
	depends on X86_32
	---help---
	  Select this for Intel Pentium 4 chips.  This includes the
	  Pentium 4, Pentium D, P4-based Celeron and Xeon, and
	  Pentium-4 M (not Pentium M) chips.  This option enables compile
	  flags optimized for the chip, uses the correct cache line size, and
	  applies any applicable optimizations.

	  CPUIDs: F[0-6][1-A] (in /proc/cpuinfo show = cpu family : 15 )

	  Select this for:
	    Pentiums (Pentium 4, Pentium D, Celeron, Celeron D) corename:
		-Willamette
		-Northwood
		-Mobile Pentium 4
		-Mobile Pentium 4 M
		-Extreme Edition (Gallatin)
		-Prescott
		-Prescott 2M
		-Cedar Mill
		-Presler
		-Smithfiled
	    Xeons (Intel Xeon, Xeon MP, Xeon LV, Xeon MV) corename:
		-Foster
		-Prestonia
		-Gallatin
		-Nocona
		-Irwindale
		-Cranford
		-Potomac
		-Paxville
		-Dempsey


config MK6
	bool "K6/K6-II/K6-III"
	depends on X86_32
	---help---
	  Select this for an AMD K6-family processor.  Enables use of
	  some extended instructions, and passes appropriate optimization
	  flags to GCC.

config MK7
	bool "Athlon/Duron/K7"
	depends on X86_32
	---help---
	  Select this for an AMD Athlon K7-family processor.  Enables use of
	  some extended instructions, and passes appropriate optimization
	  flags to GCC.

config MK8
	bool "Opteron/Athlon64/Hammer/K8"
	---help---
	  Select this for an AMD Opteron or Athlon64 Hammer-family processor.
	  Enables use of some extended instructions, and passes appropriate
	  optimization flags to GCC.

config MCRUSOE
	bool "Crusoe"
	depends on X86_32
	---help---
	  Select this for a Transmeta Crusoe processor.  Treats the processor
	  like a 586 with TSC, and sets some GCC optimization flags (like a
	  Pentium Pro with no alignment requirements).

config MEFFICEON
	bool "Efficeon"
	depends on X86_32
	---help---
	  Select this for a Transmeta Efficeon processor.

config MWINCHIPC6
	bool "Winchip-C6"
	depends on X86_32
	---help---
	  Select this for an IDT Winchip C6 chip.  Linux and GCC
	  treat this chip as a 586TSC with some extended instructions
	  and alignment requirements.

config MWINCHIP3D
	bool "Winchip-2/Winchip-2A/Winchip-3"
	depends on X86_32
	---help---
	  Select this for an IDT Winchip-2, 2A or 3.  Linux and GCC
	  treat this chip as a 586TSC with some extended instructions
	  and alignment requirements.  Also enable out of order memory
	  stores for this CPU, which can increase performance of some
	  operations.

config MGEODEGX1
	bool "GeodeGX1"
	depends on X86_32
	---help---
	  Select this for a Geode GX1 (Cyrix MediaGX) chip.

config MGEODE_LX
	bool "Geode GX/LX"
	depends on X86_32
	---help---
	  Select this for AMD Geode GX and LX processors.

config MCYRIXIII
	bool "CyrixIII/VIA-C3"
	depends on X86_32
	---help---
	  Select this for a Cyrix III or C3 chip.  Presently Linux and GCC
	  treat this chip as a generic 586. Whilst the CPU is 686 class,
	  it lacks the cmov extension which gcc assumes is present when
	  generating 686 code.
	  Note that Nehemiah (Model 9) and above will not boot with this
	  kernel due to them lacking the 3DNow! instructions used in earlier
	  incarnations of the CPU.

config MVIAC3_2
	bool "VIA C3-2 (Nehemiah)"
	depends on X86_32
	---help---
	  Select this for a VIA C3 "Nehemiah". Selecting this enables usage
	  of SSE and tells gcc to treat the CPU as a 686.
	  Note, this kernel will not boot on older (pre model 9) C3s.

config MVIAC7
	bool "VIA C7"
	depends on X86_32
	---help---
	  Select this for a VIA C7.  Selecting this uses the correct cache
	  shift and tells gcc to treat the CPU as a 686.

config MPSC
	bool "Intel P4 / older Netburst based Xeon"
	depends on X86_64
	---help---
	  Optimize for Intel Pentium 4, Pentium D and older Nocona/Dempsey
	  Xeon CPUs with Intel 64bit which is compatible with x86-64.
	  Note that the latest Xeons (Xeon 51xx and 53xx) are not based on the
	  Netburst core and shouldn't use this option. You can distinguish them
	  using the cpu family field
	  in /proc/cpuinfo. Family 15 is an older Xeon, Family 6 a newer one.

config MCORE2
	bool "Core 2/newer Xeon"
	---help---

	  Select this for Intel Core 2 and newer Core 2 Xeons (Xeon 51xx and
	  53xx) CPUs. You can distinguish newer from older Xeons by the CPU
	  family in /proc/cpuinfo. Newer ones have 6 and older ones 15
	  (not a typo)

config GENERIC_CPU
	bool "Generic-x86-64"
	depends on X86_64
	---help---
	  Generic x86-64 CPU.
	  Run equally well on all x86-64 CPUs.

endchoice

config X86_GENERIC
	bool "Generic x86 support"
	depends on X86_32
	---help---
	  Instead of just including optimizations for the selected
	  x86 variant (e.g. PII, Crusoe or Athlon), include some more
	  generic optimizations as well. This will make the kernel
	  perform better on x86 CPUs other than that selected.

	  This is really intended for distributors who need more
	  generic optimizations.

endif

config X86_CPU
	def_bool y
	select GENERIC_FIND_FIRST_BIT
	select GENERIC_FIND_NEXT_BIT

#
# Define implied options from the CPU selection here
config X86_L1_CACHE_BYTES
	int
	default "128" if MPSC
	default "64" if GENERIC_CPU || MK8 || MCORE2 || X86_32

config X86_INTERNODE_CACHE_BYTES
	int
	default "4096" if X86_VSMP
	default X86_L1_CACHE_BYTES if !X86_VSMP

config X86_CMPXCHG
	def_bool X86_64 || (X86_32 && !M386)

config X86_L1_CACHE_SHIFT
	int
	default "7" if MPENTIUM4 || MPSC
	default "4" if X86_ELAN || M486 || M386 || MGEODEGX1
	default "5" if MWINCHIP3D || MWINCHIPC6 || MCRUSOE || MEFFICEON || MCYRIXIII || MK6 || MPENTIUMIII || MPENTIUMII || M686 || M586MMX || M586TSC || M586 || MVIAC3_2 || MGEODE_LX
	default "6" if MK7 || MK8 || MPENTIUMM || MCORE2 || MVIAC7 || X86_GENERIC || GENERIC_CPU

config X86_XADD
	def_bool y
	depends on X86_32 && !M386

config X86_PPRO_FENCE
	bool "PentiumPro memory ordering errata workaround"
	depends on M686 || M586MMX || M586TSC || M586 || M486 || M386 || MGEODEGX1
	---help---
	  Old PentiumPro multiprocessor systems had errata that could cause
	  memory operations to violate the x86 ordering standard in rare cases.
	  Enabling this option will attempt to work around some (but not all)
	  occurances of this problem, at the cost of much heavier spinlock and
	  memory barrier operations.

	  If unsure, say n here. Even distro kernels should think twice before
	  enabling this: there are few systems, and an unlikely bug.

config X86_F00F_BUG
	def_bool y
	depends on (M586MMX || M586TSC || M586 || M486 || M386) && !X86_NO_IDT

config X86_WP_WORKS_OK
	def_bool y
	depends on !M386

config X86_INVLPG
	def_bool y
	depends on X86_32 && !M386

config X86_BSWAP
	def_bool y
	depends on X86_32 && !M386

config X86_POPAD_OK
	def_bool y
	depends on X86_32 && !M386

config X86_ALIGNMENT_16
	def_bool y
	depends on MWINCHIP3D || MWINCHIPC6 || MCYRIXIII || X86_ELAN || MK6 || M586MMX || M586TSC || M586 || M486 || MVIAC3_2 || MGEODEGX1

config X86_INTEL_USERCOPY
	def_bool y
	depends on MPENTIUM4 || MPENTIUMM || MPENTIUMIII || MPENTIUMII || M586MMX || X86_GENERIC || MK8 || MK7 || MEFFICEON || MCORE2

config X86_USE_PPRO_CHECKSUM
	def_bool y
	depends on MWINCHIP3D || MWINCHIPC6 || MCYRIXIII || MK7 || MK6 || MPENTIUM4 || MPENTIUMM || MPENTIUMIII || MPENTIUMII || M686 || MK8 || MVIAC3_2 || MEFFICEON || MGEODE_LX || MCORE2

config X86_USE_3DNOW
	def_bool y
	depends on (MCYRIXIII || MK7 || MGEODE_LX) && !UML

config X86_OOSTORE
	def_bool y
	depends on (MWINCHIP3D || MWINCHIPC6) && MTRR

#
# P6_NOPs are a relatively minor optimization that require a family >=
# 6 processor, except that it is broken on certain VIA chips.
# Furthermore, AMD chips prefer a totally different sequence of NOPs
# (which work on all CPUs).  In addition, it looks like Virtual PC
# does not understand them.
#
# As a result, disallow these if we're not compiling for X86_64 (these
# NOPs do work on all x86-64 capable chips); the list of processors in
# the right-hand clause are the cores that benefit from this optimization.
#
config X86_P6_NOP
	def_bool y
	depends on X86_64
	depends on (MCORE2 || MPENTIUM4 || MPSC)

config X86_TSC
	def_bool y
	depends on ((MWINCHIP3D || MCRUSOE || MEFFICEON || MCYRIXIII || MK7 || MK6 || MPENTIUM4 || MPENTIUMM || MPENTIUMIII || MPENTIUMII || M686 || M586MMX || M586TSC || MK8 || MVIAC3_2 || MVIAC7 || MGEODEGX1 || MGEODE_LX || MCORE2) && !X86_NUMAQ) || X86_64
	depends on !XEN

config X86_CMPXCHG64
	def_bool y
	depends on X86_PAE || X86_64

# this should be set for all -march=.. options where the compiler
# generates cmov.
config X86_CMOV
	def_bool y
	depends on (MK8 || MK7 || MCORE2 || MPENTIUM4 || MPENTIUMM || MPENTIUMIII || MPENTIUMII || M686 || MVIAC3_2 || MVIAC7 || MCRUSOE || MEFFICEON || X86_64)

config X86_MINIMUM_CPU_FAMILY
	int
	default "64" if X86_64
	default "6" if X86_32 && X86_P6_NOP
	default "4" if X86_32 && (X86_XADD || X86_CMPXCHG || X86_BSWAP || X86_WP_WORKS_OK)
	default "3"

config X86_DEBUGCTLMSR
	def_bool y
	depends on !(MK6 || MWINCHIPC6 || MWINCHIP3D || MCYRIXIII || M586MMX || M586TSC || M586 || M486 || M386) && !UML

menuconfig PROCESSOR_SELECT
	bool "Supported processor vendors" if EMBEDDED
	---help---
	  This lets you choose what x86 vendor support code your kernel
	  will include.

config CPU_SUP_INTEL
	default y
	bool "Support Intel processors" if PROCESSOR_SELECT
	---help---
	  This enables detection, tunings and quirks for Intel processors

	  You need this enabled if you want your kernel to run on an
	  Intel CPU. Disabling this option on other types of CPUs
	  makes the kernel a tiny bit smaller. Disabling it on an Intel
	  CPU might render the kernel unbootable.

	  If unsure, say N.

config CPU_SUP_CYRIX_32
	default y
	bool "Support Cyrix processors" if PROCESSOR_SELECT
	depends on !64BIT
	---help---
	  This enables detection, tunings and quirks for Cyrix processors

	  You need this enabled if you want your kernel to run on a
	  Cyrix CPU. Disabling this option on other types of CPUs
	  makes the kernel a tiny bit smaller. Disabling it on a Cyrix
	  CPU might render the kernel unbootable.

	  If unsure, say N.

config CPU_SUP_AMD
	default y
	bool "Support AMD processors" if PROCESSOR_SELECT
	---help---
	  This enables detection, tunings and quirks for AMD processors

	  You need this enabled if you want your kernel to run on an
	  AMD CPU. Disabling this option on other types of CPUs
	  makes the kernel a tiny bit smaller. Disabling it on an AMD
	  CPU might render the kernel unbootable.

	  If unsure, say N.

config CPU_SUP_CENTAUR
	default y
	bool "Support Centaur processors" if PROCESSOR_SELECT
	---help---
	  This enables detection, tunings and quirks for Centaur processors

	  You need this enabled if you want your kernel to run on a
	  Centaur CPU. Disabling this option on other types of CPUs
	  makes the kernel a tiny bit smaller. Disabling it on a Centaur
	  CPU might render the kernel unbootable.

	  If unsure, say N.

config CPU_SUP_TRANSMETA_32
	default y
	bool "Support Transmeta processors" if PROCESSOR_SELECT
	depends on !64BIT
	---help---
	  This enables detection, tunings and quirks for Transmeta processors

	  You need this enabled if you want your kernel to run on a
	  Transmeta CPU. Disabling this option on other types of CPUs
	  makes the kernel a tiny bit smaller. Disabling it on a Transmeta
	  CPU might render the kernel unbootable.

	  If unsure, say N.

config CPU_SUP_UMC_32
	default y
	bool "Support UMC processors" if PROCESSOR_SELECT
<<<<<<< HEAD
	depends on !64BIT && !XEN
	help
=======
	depends on !64BIT
	---help---
>>>>>>> 0882e8dd
	  This enables detection, tunings and quirks for UMC processors

	  You need this enabled if you want your kernel to run on a
	  UMC CPU. Disabling this option on other types of CPUs
	  makes the kernel a tiny bit smaller. Disabling it on a UMC
	  CPU might render the kernel unbootable.

	  If unsure, say N.

config X86_DS
	def_bool X86_PTRACE_BTS
	depends on X86_DEBUGCTLMSR && !XEN
	select HAVE_HW_BRANCH_TRACER

config X86_PTRACE_BTS
	bool "Branch Trace Store"
	default y
<<<<<<< HEAD
	depends on X86_DEBUGCTLMSR && !XEN
	help
=======
	depends on X86_DEBUGCTLMSR
	---help---
>>>>>>> 0882e8dd
	  This adds a ptrace interface to the hardware's branch trace store.

	  Debuggers may use it to collect an execution trace of the debugged
	  application in order to answer the question 'how did I get here?'.
	  Debuggers may trace user mode as well as kernel mode.

	  Say Y unless there is no application development on this machine
	  and you want to save a small amount of code size.<|MERGE_RESOLUTION|>--- conflicted
+++ resolved
@@ -331,7 +331,7 @@
 
 config X86_F00F_BUG
 	def_bool y
-	depends on (M586MMX || M586TSC || M586 || M486 || M386) && !X86_NO_IDT
+	depends on M586MMX || M586TSC || M586 || M486 || M386
 
 config X86_WP_WORKS_OK
 	def_bool y
@@ -388,7 +388,6 @@
 config X86_TSC
 	def_bool y
 	depends on ((MWINCHIP3D || MCRUSOE || MEFFICEON || MCYRIXIII || MK7 || MK6 || MPENTIUM4 || MPENTIUMM || MPENTIUMIII || MPENTIUMII || M686 || M586MMX || M586TSC || MK8 || MVIAC3_2 || MVIAC7 || MGEODEGX1 || MGEODE_LX || MCORE2) && !X86_NUMAQ) || X86_64
-	depends on !XEN
 
 config X86_CMPXCHG64
 	def_bool y
@@ -487,13 +486,8 @@
 config CPU_SUP_UMC_32
 	default y
 	bool "Support UMC processors" if PROCESSOR_SELECT
-<<<<<<< HEAD
-	depends on !64BIT && !XEN
-	help
-=======
 	depends on !64BIT
 	---help---
->>>>>>> 0882e8dd
 	  This enables detection, tunings and quirks for UMC processors
 
 	  You need this enabled if you want your kernel to run on a
@@ -505,19 +499,14 @@
 
 config X86_DS
 	def_bool X86_PTRACE_BTS
-	depends on X86_DEBUGCTLMSR && !XEN
+	depends on X86_DEBUGCTLMSR
 	select HAVE_HW_BRANCH_TRACER
 
 config X86_PTRACE_BTS
 	bool "Branch Trace Store"
 	default y
-<<<<<<< HEAD
-	depends on X86_DEBUGCTLMSR && !XEN
-	help
-=======
 	depends on X86_DEBUGCTLMSR
 	---help---
->>>>>>> 0882e8dd
 	  This adds a ptrace interface to the hardware's branch trace store.
 
 	  Debuggers may use it to collect an execution trace of the debugged
