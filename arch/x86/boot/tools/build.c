--- conflicted
+++ resolved
@@ -32,10 +32,6 @@
 #include <unistd.h>
 #include <fcntl.h>
 #include <sys/mman.h>
-<<<<<<< HEAD
-#include <asm/boot.h>
-=======
->>>>>>> b0b9e5c5
 #include <tools/le_byteshift.h>
 
 typedef unsigned char  u8;
