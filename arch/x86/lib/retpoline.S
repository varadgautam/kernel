--- conflicted
+++ resolved
@@ -7,8 +7,6 @@
 #include <asm/alternative-asm.h>
 #include <asm/export.h>
 #include <asm/nospec-branch.h>
-
-#ifdef CONFIG_RETPOLINE
 
 .macro THUNK reg
 	.section .text.__x86.indirect_thunk
@@ -47,65 +45,4 @@
 GENERATE_THUNK(r13)
 GENERATE_THUNK(r14)
 GENERATE_THUNK(r15)
-<<<<<<< HEAD
-#endif
-
-#endif /* CONFIG_RETPOLINE */
-
-/*
- * Fill the CPU return stack buffer.
- *
- * Each entry in the RSB, if used for a speculative 'ret', contains an
- * infinite 'pause; lfence; jmp' loop to capture speculative execution.
- *
- * This is required in various cases for retpoline and IBRS-based
- * mitigations for the Spectre variant 2 vulnerability. Sometimes to
- * eliminate potentially bogus entries from the RSB, and sometimes
- * purely to ensure that it doesn't get empty, which on some CPUs would
- * allow predictions from other (unwanted!) sources to be used.
- *
- * Google experimented with loop-unrolling and this turned out to be
- * the optimal version - two calls, each with their own speculation
- * trap should their return address end up getting used, in a loop.
- */
-.macro STUFF_RSB nr:req sp:req
-	mov	$(\nr / 2), %_ASM_BX
-	.align 16
-771:
-	call	772f
-773:						/* speculation trap */
-	pause
-	lfence
-	jmp	773b
-	.align 16
-772:
-	call	774f
-775:						/* speculation trap */
-	pause
-	lfence
-	jmp	775b
-	.align 16
-774:
-	dec	%_ASM_BX
-	jnz	771b
-	add	$((BITS_PER_LONG/8) * \nr), \sp
-.endm
-
-#define RSB_FILL_LOOPS		16	/* To avoid underflow */
-
-ENTRY(__fill_rsb)
-	STUFF_RSB RSB_FILL_LOOPS, %_ASM_SP
-	ret
-END(__fill_rsb)
-EXPORT_SYMBOL_GPL(__fill_rsb)
-
-#define RSB_CLEAR_LOOPS		32	/* To forcibly overwrite all entries */
-
-ENTRY(__clear_rsb)
-	STUFF_RSB RSB_CLEAR_LOOPS, %_ASM_SP
-	ret
-END(__clear_rsb)
-EXPORT_SYMBOL_GPL(__clear_rsb)
-=======
-#endif
->>>>>>> 661e50bc
+#endif