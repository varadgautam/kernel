/*
 * Kernel-based Virtual Machine driver for Linux
 *
 * This module enables machines with Intel VT-x extensions to run virtual
 * machines without emulation or binary translation.
 *
 * Copyright (C) 2006 Qumranet, Inc.
 * Copyright 2010 Red Hat, Inc. and/or its affiliates.
 *
 * Authors:
 *   Avi Kivity   <avi@qumranet.com>
 *   Yaniv Kamay  <yaniv@qumranet.com>
 *
 * This work is licensed under the terms of the GNU GPL, version 2.  See
 * the COPYING file in the top-level directory.
 *
 */

#include "irq.h"
#include "mmu.h"
#include "cpuid.h"
#include "lapic.h"

#include <linux/kvm_host.h>
#include <linux/module.h>
#include <linux/kernel.h>
#include <linux/mm.h>
#include <linux/highmem.h>
#include <linux/sched.h>
#include <linux/moduleparam.h>
#include <linux/mod_devicetable.h>
#include <linux/trace_events.h>
#include <linux/slab.h>
#include <linux/tboot.h>
#include <linux/hrtimer.h>
#include <linux/frame.h>
#include <linux/nospec.h>
#include "kvm_cache_regs.h"
#include "x86.h"

#include <asm/cpu.h>
#include <asm/io.h>
#include <asm/desc.h>
#include <asm/vmx.h>
#include <asm/virtext.h>
#include <asm/mce.h>
#include <asm/fpu/internal.h>
#include <asm/perf_event.h>
#include <asm/debugreg.h>
#include <asm/kexec.h>
#include <asm/apic.h>
#include <asm/irq_remapping.h>
#include <asm/mmu_context.h>
#include <asm/spec-ctrl.h>
#include <asm/mshyperv.h>

#include "trace.h"
#include "pmu.h"
#include "vmx_evmcs.h"

#define __ex(x) __kvm_handle_fault_on_reboot(x)
#define __ex_clear(x, reg) \
	____kvm_handle_fault_on_reboot(x, "xor " reg " , " reg)

MODULE_AUTHOR("Qumranet");
MODULE_LICENSE("GPL");

static const struct x86_cpu_id vmx_cpu_id[] = {
	X86_FEATURE_MATCH(X86_FEATURE_VMX),
	{}
};
MODULE_DEVICE_TABLE(x86cpu, vmx_cpu_id);

static bool __read_mostly enable_vpid = 1;
module_param_named(vpid, enable_vpid, bool, 0444);

static bool __read_mostly enable_vnmi = 1;
module_param_named(vnmi, enable_vnmi, bool, S_IRUGO);

static bool __read_mostly flexpriority_enabled = 1;
module_param_named(flexpriority, flexpriority_enabled, bool, S_IRUGO);

static bool __read_mostly enable_ept = 1;
module_param_named(ept, enable_ept, bool, S_IRUGO);

static bool __read_mostly enable_unrestricted_guest = 1;
module_param_named(unrestricted_guest,
			enable_unrestricted_guest, bool, S_IRUGO);

static bool __read_mostly enable_ept_ad_bits = 1;
module_param_named(eptad, enable_ept_ad_bits, bool, S_IRUGO);

static bool __read_mostly emulate_invalid_guest_state = true;
module_param(emulate_invalid_guest_state, bool, S_IRUGO);

static bool __read_mostly fasteoi = 1;
module_param(fasteoi, bool, S_IRUGO);

static bool __read_mostly enable_apicv = 1;
module_param(enable_apicv, bool, S_IRUGO);

static bool __read_mostly enable_shadow_vmcs = 1;
module_param_named(enable_shadow_vmcs, enable_shadow_vmcs, bool, S_IRUGO);
/*
 * If nested=1, nested virtualization is supported, i.e., guests may use
 * VMX and be a hypervisor for its own guests. If nested=0, guests may not
 * use VMX instructions.
 */
static bool __read_mostly nested = 0;
module_param(nested, bool, S_IRUGO);

static u64 __read_mostly host_xss;

static bool __read_mostly enable_pml = 1;
module_param_named(pml, enable_pml, bool, S_IRUGO);

#define MSR_TYPE_R	1
#define MSR_TYPE_W	2
#define MSR_TYPE_RW	3

#define MSR_BITMAP_MODE_X2APIC		1
#define MSR_BITMAP_MODE_X2APIC_APICV	2
#define MSR_BITMAP_MODE_LM		4

#define KVM_VMX_TSC_MULTIPLIER_MAX     0xffffffffffffffffULL

/* Guest_tsc -> host_tsc conversion requires 64-bit division.  */
static int __read_mostly cpu_preemption_timer_multi;
static bool __read_mostly enable_preemption_timer = 1;
#ifdef CONFIG_X86_64
module_param_named(preemption_timer, enable_preemption_timer, bool, S_IRUGO);
#endif

#define KVM_GUEST_CR0_MASK (X86_CR0_NW | X86_CR0_CD)
#define KVM_VM_CR0_ALWAYS_ON_UNRESTRICTED_GUEST X86_CR0_NE
#define KVM_VM_CR0_ALWAYS_ON				\
	(KVM_VM_CR0_ALWAYS_ON_UNRESTRICTED_GUEST | 	\
	 X86_CR0_WP | X86_CR0_PG | X86_CR0_PE)
#define KVM_CR4_GUEST_OWNED_BITS				      \
	(X86_CR4_PVI | X86_CR4_DE | X86_CR4_PCE | X86_CR4_OSFXSR      \
	 | X86_CR4_OSXMMEXCPT | X86_CR4_LA57 | X86_CR4_TSD)

#define KVM_VM_CR4_ALWAYS_ON_UNRESTRICTED_GUEST X86_CR4_VMXE
#define KVM_PMODE_VM_CR4_ALWAYS_ON (X86_CR4_PAE | X86_CR4_VMXE)
#define KVM_RMODE_VM_CR4_ALWAYS_ON (X86_CR4_VME | X86_CR4_PAE | X86_CR4_VMXE)

#define RMODE_GUEST_OWNED_EFLAGS_BITS (~(X86_EFLAGS_IOPL | X86_EFLAGS_VM))

#define VMX_MISC_EMULATED_PREEMPTION_TIMER_RATE 5

/*
 * Hyper-V requires all of these, so mark them as supported even though
 * they are just treated the same as all-context.
 */
#define VMX_VPID_EXTENT_SUPPORTED_MASK		\
	(VMX_VPID_EXTENT_INDIVIDUAL_ADDR_BIT |	\
	VMX_VPID_EXTENT_SINGLE_CONTEXT_BIT |	\
	VMX_VPID_EXTENT_GLOBAL_CONTEXT_BIT |	\
	VMX_VPID_EXTENT_SINGLE_NON_GLOBAL_BIT)

/*
 * These 2 parameters are used to config the controls for Pause-Loop Exiting:
 * ple_gap:    upper bound on the amount of time between two successive
 *             executions of PAUSE in a loop. Also indicate if ple enabled.
 *             According to test, this time is usually smaller than 128 cycles.
 * ple_window: upper bound on the amount of time a guest is allowed to execute
 *             in a PAUSE loop. Tests indicate that most spinlocks are held for
 *             less than 2^12 cycles
 * Time is measured based on a counter that runs at the same rate as the TSC,
 * refer SDM volume 3b section 21.6.13 & 22.1.3.
 */
static unsigned int ple_gap = KVM_DEFAULT_PLE_GAP;

static unsigned int ple_window = KVM_VMX_DEFAULT_PLE_WINDOW;
module_param(ple_window, uint, 0444);

/* Default doubles per-vcpu window every exit. */
static unsigned int ple_window_grow = KVM_DEFAULT_PLE_WINDOW_GROW;
module_param(ple_window_grow, uint, 0444);

/* Default resets per-vcpu window every exit to ple_window. */
static unsigned int ple_window_shrink = KVM_DEFAULT_PLE_WINDOW_SHRINK;
module_param(ple_window_shrink, uint, 0444);

/* Default is to compute the maximum so we can never overflow. */
static unsigned int ple_window_max        = KVM_VMX_DEFAULT_PLE_WINDOW_MAX;
module_param(ple_window_max, uint, 0444);

extern const ulong vmx_return;

struct kvm_vmx {
	struct kvm kvm;

	unsigned int tss_addr;
	bool ept_identity_pagetable_done;
	gpa_t ept_identity_map_addr;
};

#define NR_AUTOLOAD_MSRS 8

struct vmcs {
	u32 revision_id;
	u32 abort;
	char data[0];
};

/*
 * Track a VMCS that may be loaded on a certain CPU. If it is (cpu!=-1), also
 * remember whether it was VMLAUNCHed, and maintain a linked list of all VMCSs
 * loaded on this CPU (so we can clear them if the CPU goes down).
 */
struct loaded_vmcs {
	struct vmcs *vmcs;
	struct vmcs *shadow_vmcs;
	int cpu;
	bool launched;
	bool nmi_known_unmasked;
	unsigned long vmcs_host_cr3;	/* May not match real cr3 */
	unsigned long vmcs_host_cr4;	/* May not match real cr4 */
	/* Support for vnmi-less CPUs */
	int soft_vnmi_blocked;
	ktime_t entry_time;
	s64 vnmi_blocked_time;
	unsigned long *msr_bitmap;
	struct list_head loaded_vmcss_on_cpu_link;
};

struct shared_msr_entry {
	unsigned index;
	u64 data;
	u64 mask;
};

/*
 * struct vmcs12 describes the state that our guest hypervisor (L1) keeps for a
 * single nested guest (L2), hence the name vmcs12. Any VMX implementation has
 * a VMCS structure, and vmcs12 is our emulated VMX's VMCS. This structure is
 * stored in guest memory specified by VMPTRLD, but is opaque to the guest,
 * which must access it using VMREAD/VMWRITE/VMCLEAR instructions.
 * More than one of these structures may exist, if L1 runs multiple L2 guests.
 * nested_vmx_run() will use the data here to build the vmcs02: a VMCS for the
 * underlying hardware which will be used to run L2.
 * This structure is packed to ensure that its layout is identical across
 * machines (necessary for live migration).
 *
 * IMPORTANT: Changing the layout of existing fields in this structure
 * will break save/restore compatibility with older kvm releases. When
 * adding new fields, either use space in the reserved padding* arrays
 * or add the new fields to the end of the structure.
 */
typedef u64 natural_width;
struct __packed vmcs12 {
	/* According to the Intel spec, a VMCS region must start with the
	 * following two fields. Then follow implementation-specific data.
	 */
	u32 revision_id;
	u32 abort;

	u32 launch_state; /* set to 0 by VMCLEAR, to 1 by VMLAUNCH */
	u32 padding[7]; /* room for future expansion */

	u64 io_bitmap_a;
	u64 io_bitmap_b;
	u64 msr_bitmap;
	u64 vm_exit_msr_store_addr;
	u64 vm_exit_msr_load_addr;
	u64 vm_entry_msr_load_addr;
	u64 tsc_offset;
	u64 virtual_apic_page_addr;
	u64 apic_access_addr;
	u64 posted_intr_desc_addr;
	u64 ept_pointer;
	u64 eoi_exit_bitmap0;
	u64 eoi_exit_bitmap1;
	u64 eoi_exit_bitmap2;
	u64 eoi_exit_bitmap3;
	u64 xss_exit_bitmap;
	u64 guest_physical_address;
	u64 vmcs_link_pointer;
	u64 guest_ia32_debugctl;
	u64 guest_ia32_pat;
	u64 guest_ia32_efer;
	u64 guest_ia32_perf_global_ctrl;
	u64 guest_pdptr0;
	u64 guest_pdptr1;
	u64 guest_pdptr2;
	u64 guest_pdptr3;
	u64 guest_bndcfgs;
	u64 host_ia32_pat;
	u64 host_ia32_efer;
	u64 host_ia32_perf_global_ctrl;
	u64 vmread_bitmap;
	u64 vmwrite_bitmap;
	u64 vm_function_control;
	u64 eptp_list_address;
	u64 pml_address;
	u64 padding64[3]; /* room for future expansion */
	/*
	 * To allow migration of L1 (complete with its L2 guests) between
	 * machines of different natural widths (32 or 64 bit), we cannot have
	 * unsigned long fields with no explict size. We use u64 (aliased
	 * natural_width) instead. Luckily, x86 is little-endian.
	 */
	natural_width cr0_guest_host_mask;
	natural_width cr4_guest_host_mask;
	natural_width cr0_read_shadow;
	natural_width cr4_read_shadow;
	natural_width cr3_target_value0;
	natural_width cr3_target_value1;
	natural_width cr3_target_value2;
	natural_width cr3_target_value3;
	natural_width exit_qualification;
	natural_width guest_linear_address;
	natural_width guest_cr0;
	natural_width guest_cr3;
	natural_width guest_cr4;
	natural_width guest_es_base;
	natural_width guest_cs_base;
	natural_width guest_ss_base;
	natural_width guest_ds_base;
	natural_width guest_fs_base;
	natural_width guest_gs_base;
	natural_width guest_ldtr_base;
	natural_width guest_tr_base;
	natural_width guest_gdtr_base;
	natural_width guest_idtr_base;
	natural_width guest_dr7;
	natural_width guest_rsp;
	natural_width guest_rip;
	natural_width guest_rflags;
	natural_width guest_pending_dbg_exceptions;
	natural_width guest_sysenter_esp;
	natural_width guest_sysenter_eip;
	natural_width host_cr0;
	natural_width host_cr3;
	natural_width host_cr4;
	natural_width host_fs_base;
	natural_width host_gs_base;
	natural_width host_tr_base;
	natural_width host_gdtr_base;
	natural_width host_idtr_base;
	natural_width host_ia32_sysenter_esp;
	natural_width host_ia32_sysenter_eip;
	natural_width host_rsp;
	natural_width host_rip;
	natural_width paddingl[8]; /* room for future expansion */
	u32 pin_based_vm_exec_control;
	u32 cpu_based_vm_exec_control;
	u32 exception_bitmap;
	u32 page_fault_error_code_mask;
	u32 page_fault_error_code_match;
	u32 cr3_target_count;
	u32 vm_exit_controls;
	u32 vm_exit_msr_store_count;
	u32 vm_exit_msr_load_count;
	u32 vm_entry_controls;
	u32 vm_entry_msr_load_count;
	u32 vm_entry_intr_info_field;
	u32 vm_entry_exception_error_code;
	u32 vm_entry_instruction_len;
	u32 tpr_threshold;
	u32 secondary_vm_exec_control;
	u32 vm_instruction_error;
	u32 vm_exit_reason;
	u32 vm_exit_intr_info;
	u32 vm_exit_intr_error_code;
	u32 idt_vectoring_info_field;
	u32 idt_vectoring_error_code;
	u32 vm_exit_instruction_len;
	u32 vmx_instruction_info;
	u32 guest_es_limit;
	u32 guest_cs_limit;
	u32 guest_ss_limit;
	u32 guest_ds_limit;
	u32 guest_fs_limit;
	u32 guest_gs_limit;
	u32 guest_ldtr_limit;
	u32 guest_tr_limit;
	u32 guest_gdtr_limit;
	u32 guest_idtr_limit;
	u32 guest_es_ar_bytes;
	u32 guest_cs_ar_bytes;
	u32 guest_ss_ar_bytes;
	u32 guest_ds_ar_bytes;
	u32 guest_fs_ar_bytes;
	u32 guest_gs_ar_bytes;
	u32 guest_ldtr_ar_bytes;
	u32 guest_tr_ar_bytes;
	u32 guest_interruptibility_info;
	u32 guest_activity_state;
	u32 guest_sysenter_cs;
	u32 host_ia32_sysenter_cs;
	u32 vmx_preemption_timer_value;
	u32 padding32[7]; /* room for future expansion */
	u16 virtual_processor_id;
	u16 posted_intr_nv;
	u16 guest_es_selector;
	u16 guest_cs_selector;
	u16 guest_ss_selector;
	u16 guest_ds_selector;
	u16 guest_fs_selector;
	u16 guest_gs_selector;
	u16 guest_ldtr_selector;
	u16 guest_tr_selector;
	u16 guest_intr_status;
	u16 host_es_selector;
	u16 host_cs_selector;
	u16 host_ss_selector;
	u16 host_ds_selector;
	u16 host_fs_selector;
	u16 host_gs_selector;
	u16 host_tr_selector;
	u16 guest_pml_index;
};

/*
 * For save/restore compatibility, the vmcs12 field offsets must not change.
 */
#define CHECK_OFFSET(field, loc)				\
	BUILD_BUG_ON_MSG(offsetof(struct vmcs12, field) != (loc),	\
		"Offset of " #field " in struct vmcs12 has changed.")

static inline void vmx_check_vmcs12_offsets(void) {
	CHECK_OFFSET(revision_id, 0);
	CHECK_OFFSET(abort, 4);
	CHECK_OFFSET(launch_state, 8);
	CHECK_OFFSET(io_bitmap_a, 40);
	CHECK_OFFSET(io_bitmap_b, 48);
	CHECK_OFFSET(msr_bitmap, 56);
	CHECK_OFFSET(vm_exit_msr_store_addr, 64);
	CHECK_OFFSET(vm_exit_msr_load_addr, 72);
	CHECK_OFFSET(vm_entry_msr_load_addr, 80);
	CHECK_OFFSET(tsc_offset, 88);
	CHECK_OFFSET(virtual_apic_page_addr, 96);
	CHECK_OFFSET(apic_access_addr, 104);
	CHECK_OFFSET(posted_intr_desc_addr, 112);
	CHECK_OFFSET(ept_pointer, 120);
	CHECK_OFFSET(eoi_exit_bitmap0, 128);
	CHECK_OFFSET(eoi_exit_bitmap1, 136);
	CHECK_OFFSET(eoi_exit_bitmap2, 144);
	CHECK_OFFSET(eoi_exit_bitmap3, 152);
	CHECK_OFFSET(xss_exit_bitmap, 160);
	CHECK_OFFSET(guest_physical_address, 168);
	CHECK_OFFSET(vmcs_link_pointer, 176);
	CHECK_OFFSET(guest_ia32_debugctl, 184);
	CHECK_OFFSET(guest_ia32_pat, 192);
	CHECK_OFFSET(guest_ia32_efer, 200);
	CHECK_OFFSET(guest_ia32_perf_global_ctrl, 208);
	CHECK_OFFSET(guest_pdptr0, 216);
	CHECK_OFFSET(guest_pdptr1, 224);
	CHECK_OFFSET(guest_pdptr2, 232);
	CHECK_OFFSET(guest_pdptr3, 240);
	CHECK_OFFSET(guest_bndcfgs, 248);
	CHECK_OFFSET(host_ia32_pat, 256);
	CHECK_OFFSET(host_ia32_efer, 264);
	CHECK_OFFSET(host_ia32_perf_global_ctrl, 272);
	CHECK_OFFSET(vmread_bitmap, 280);
	CHECK_OFFSET(vmwrite_bitmap, 288);
	CHECK_OFFSET(vm_function_control, 296);
	CHECK_OFFSET(eptp_list_address, 304);
	CHECK_OFFSET(pml_address, 312);
	CHECK_OFFSET(cr0_guest_host_mask, 344);
	CHECK_OFFSET(cr4_guest_host_mask, 352);
	CHECK_OFFSET(cr0_read_shadow, 360);
	CHECK_OFFSET(cr4_read_shadow, 368);
	CHECK_OFFSET(cr3_target_value0, 376);
	CHECK_OFFSET(cr3_target_value1, 384);
	CHECK_OFFSET(cr3_target_value2, 392);
	CHECK_OFFSET(cr3_target_value3, 400);
	CHECK_OFFSET(exit_qualification, 408);
	CHECK_OFFSET(guest_linear_address, 416);
	CHECK_OFFSET(guest_cr0, 424);
	CHECK_OFFSET(guest_cr3, 432);
	CHECK_OFFSET(guest_cr4, 440);
	CHECK_OFFSET(guest_es_base, 448);
	CHECK_OFFSET(guest_cs_base, 456);
	CHECK_OFFSET(guest_ss_base, 464);
	CHECK_OFFSET(guest_ds_base, 472);
	CHECK_OFFSET(guest_fs_base, 480);
	CHECK_OFFSET(guest_gs_base, 488);
	CHECK_OFFSET(guest_ldtr_base, 496);
	CHECK_OFFSET(guest_tr_base, 504);
	CHECK_OFFSET(guest_gdtr_base, 512);
	CHECK_OFFSET(guest_idtr_base, 520);
	CHECK_OFFSET(guest_dr7, 528);
	CHECK_OFFSET(guest_rsp, 536);
	CHECK_OFFSET(guest_rip, 544);
	CHECK_OFFSET(guest_rflags, 552);
	CHECK_OFFSET(guest_pending_dbg_exceptions, 560);
	CHECK_OFFSET(guest_sysenter_esp, 568);
	CHECK_OFFSET(guest_sysenter_eip, 576);
	CHECK_OFFSET(host_cr0, 584);
	CHECK_OFFSET(host_cr3, 592);
	CHECK_OFFSET(host_cr4, 600);
	CHECK_OFFSET(host_fs_base, 608);
	CHECK_OFFSET(host_gs_base, 616);
	CHECK_OFFSET(host_tr_base, 624);
	CHECK_OFFSET(host_gdtr_base, 632);
	CHECK_OFFSET(host_idtr_base, 640);
	CHECK_OFFSET(host_ia32_sysenter_esp, 648);
	CHECK_OFFSET(host_ia32_sysenter_eip, 656);
	CHECK_OFFSET(host_rsp, 664);
	CHECK_OFFSET(host_rip, 672);
	CHECK_OFFSET(pin_based_vm_exec_control, 744);
	CHECK_OFFSET(cpu_based_vm_exec_control, 748);
	CHECK_OFFSET(exception_bitmap, 752);
	CHECK_OFFSET(page_fault_error_code_mask, 756);
	CHECK_OFFSET(page_fault_error_code_match, 760);
	CHECK_OFFSET(cr3_target_count, 764);
	CHECK_OFFSET(vm_exit_controls, 768);
	CHECK_OFFSET(vm_exit_msr_store_count, 772);
	CHECK_OFFSET(vm_exit_msr_load_count, 776);
	CHECK_OFFSET(vm_entry_controls, 780);
	CHECK_OFFSET(vm_entry_msr_load_count, 784);
	CHECK_OFFSET(vm_entry_intr_info_field, 788);
	CHECK_OFFSET(vm_entry_exception_error_code, 792);
	CHECK_OFFSET(vm_entry_instruction_len, 796);
	CHECK_OFFSET(tpr_threshold, 800);
	CHECK_OFFSET(secondary_vm_exec_control, 804);
	CHECK_OFFSET(vm_instruction_error, 808);
	CHECK_OFFSET(vm_exit_reason, 812);
	CHECK_OFFSET(vm_exit_intr_info, 816);
	CHECK_OFFSET(vm_exit_intr_error_code, 820);
	CHECK_OFFSET(idt_vectoring_info_field, 824);
	CHECK_OFFSET(idt_vectoring_error_code, 828);
	CHECK_OFFSET(vm_exit_instruction_len, 832);
	CHECK_OFFSET(vmx_instruction_info, 836);
	CHECK_OFFSET(guest_es_limit, 840);
	CHECK_OFFSET(guest_cs_limit, 844);
	CHECK_OFFSET(guest_ss_limit, 848);
	CHECK_OFFSET(guest_ds_limit, 852);
	CHECK_OFFSET(guest_fs_limit, 856);
	CHECK_OFFSET(guest_gs_limit, 860);
	CHECK_OFFSET(guest_ldtr_limit, 864);
	CHECK_OFFSET(guest_tr_limit, 868);
	CHECK_OFFSET(guest_gdtr_limit, 872);
	CHECK_OFFSET(guest_idtr_limit, 876);
	CHECK_OFFSET(guest_es_ar_bytes, 880);
	CHECK_OFFSET(guest_cs_ar_bytes, 884);
	CHECK_OFFSET(guest_ss_ar_bytes, 888);
	CHECK_OFFSET(guest_ds_ar_bytes, 892);
	CHECK_OFFSET(guest_fs_ar_bytes, 896);
	CHECK_OFFSET(guest_gs_ar_bytes, 900);
	CHECK_OFFSET(guest_ldtr_ar_bytes, 904);
	CHECK_OFFSET(guest_tr_ar_bytes, 908);
	CHECK_OFFSET(guest_interruptibility_info, 912);
	CHECK_OFFSET(guest_activity_state, 916);
	CHECK_OFFSET(guest_sysenter_cs, 920);
	CHECK_OFFSET(host_ia32_sysenter_cs, 924);
	CHECK_OFFSET(vmx_preemption_timer_value, 928);
	CHECK_OFFSET(virtual_processor_id, 960);
	CHECK_OFFSET(posted_intr_nv, 962);
	CHECK_OFFSET(guest_es_selector, 964);
	CHECK_OFFSET(guest_cs_selector, 966);
	CHECK_OFFSET(guest_ss_selector, 968);
	CHECK_OFFSET(guest_ds_selector, 970);
	CHECK_OFFSET(guest_fs_selector, 972);
	CHECK_OFFSET(guest_gs_selector, 974);
	CHECK_OFFSET(guest_ldtr_selector, 976);
	CHECK_OFFSET(guest_tr_selector, 978);
	CHECK_OFFSET(guest_intr_status, 980);
	CHECK_OFFSET(host_es_selector, 982);
	CHECK_OFFSET(host_cs_selector, 984);
	CHECK_OFFSET(host_ss_selector, 986);
	CHECK_OFFSET(host_ds_selector, 988);
	CHECK_OFFSET(host_fs_selector, 990);
	CHECK_OFFSET(host_gs_selector, 992);
	CHECK_OFFSET(host_tr_selector, 994);
	CHECK_OFFSET(guest_pml_index, 996);
}

/*
 * VMCS12_REVISION is an arbitrary id that should be changed if the content or
 * layout of struct vmcs12 is changed. MSR_IA32_VMX_BASIC returns this id, and
 * VMPTRLD verifies that the VMCS region that L1 is loading contains this id.
 *
 * IMPORTANT: Changing this value will break save/restore compatibility with
 * older kvm releases.
 */
#define VMCS12_REVISION 0x11e57ed0

/*
 * VMCS12_SIZE is the number of bytes L1 should allocate for the VMXON region
 * and any VMCS region. Although only sizeof(struct vmcs12) are used by the
 * current implementation, 4K are reserved to avoid future complications.
 */
#define VMCS12_SIZE 0x1000

/*
 * VMCS12_MAX_FIELD_INDEX is the highest index value used in any
 * supported VMCS12 field encoding.
 */
#define VMCS12_MAX_FIELD_INDEX 0x17

struct nested_vmx_msrs {
	/*
	 * We only store the "true" versions of the VMX capability MSRs. We
	 * generate the "non-true" versions by setting the must-be-1 bits
	 * according to the SDM.
	 */
	u32 procbased_ctls_low;
	u32 procbased_ctls_high;
	u32 secondary_ctls_low;
	u32 secondary_ctls_high;
	u32 pinbased_ctls_low;
	u32 pinbased_ctls_high;
	u32 exit_ctls_low;
	u32 exit_ctls_high;
	u32 entry_ctls_low;
	u32 entry_ctls_high;
	u32 misc_low;
	u32 misc_high;
	u32 ept_caps;
	u32 vpid_caps;
	u64 basic;
	u64 cr0_fixed0;
	u64 cr0_fixed1;
	u64 cr4_fixed0;
	u64 cr4_fixed1;
	u64 vmcs_enum;
	u64 vmfunc_controls;
};

/*
 * The nested_vmx structure is part of vcpu_vmx, and holds information we need
 * for correct emulation of VMX (i.e., nested VMX) on this vcpu.
 */
struct nested_vmx {
	/* Has the level1 guest done vmxon? */
	bool vmxon;
	gpa_t vmxon_ptr;
	bool pml_full;

	/* The guest-physical address of the current VMCS L1 keeps for L2 */
	gpa_t current_vmptr;
	/*
	 * Cache of the guest's VMCS, existing outside of guest memory.
	 * Loaded from guest memory during VMPTRLD. Flushed to guest
	 * memory during VMCLEAR and VMPTRLD.
	 */
	struct vmcs12 *cached_vmcs12;
	/*
	 * Indicates if the shadow vmcs must be updated with the
	 * data hold by vmcs12
	 */
	bool sync_shadow_vmcs;
	bool dirty_vmcs12;

	bool change_vmcs01_virtual_apic_mode;

	/* L2 must run next, and mustn't decide to exit to L1. */
	bool nested_run_pending;

	struct loaded_vmcs vmcs02;

	/*
	 * Guest pages referred to in the vmcs02 with host-physical
	 * pointers, so we must keep them pinned while L2 runs.
	 */
	struct page *apic_access_page;
	struct page *virtual_apic_page;
	struct page *pi_desc_page;
	struct pi_desc *pi_desc;
	bool pi_pending;
	u16 posted_intr_nv;

	struct hrtimer preemption_timer;
	bool preemption_timer_expired;

	/* to migrate it to L2 if VM_ENTRY_LOAD_DEBUG_CONTROLS is off */
	u64 vmcs01_debugctl;

	u16 vpid02;
	u16 last_vpid;

	struct nested_vmx_msrs msrs;

	/* SMM related state */
	struct {
		/* in VMX operation on SMM entry? */
		bool vmxon;
		/* in guest mode on SMM entry? */
		bool guest_mode;
	} smm;
};

#define POSTED_INTR_ON  0
#define POSTED_INTR_SN  1

/* Posted-Interrupt Descriptor */
struct pi_desc {
	u32 pir[8];     /* Posted interrupt requested */
	union {
		struct {
				/* bit 256 - Outstanding Notification */
			u16	on	: 1,
				/* bit 257 - Suppress Notification */
				sn	: 1,
				/* bit 271:258 - Reserved */
				rsvd_1	: 14;
				/* bit 279:272 - Notification Vector */
			u8	nv;
				/* bit 287:280 - Reserved */
			u8	rsvd_2;
				/* bit 319:288 - Notification Destination */
			u32	ndst;
		};
		u64 control;
	};
	u32 rsvd[6];
} __aligned(64);

static bool pi_test_and_set_on(struct pi_desc *pi_desc)
{
	return test_and_set_bit(POSTED_INTR_ON,
			(unsigned long *)&pi_desc->control);
}

static bool pi_test_and_clear_on(struct pi_desc *pi_desc)
{
	return test_and_clear_bit(POSTED_INTR_ON,
			(unsigned long *)&pi_desc->control);
}

static int pi_test_and_set_pir(int vector, struct pi_desc *pi_desc)
{
	return test_and_set_bit(vector, (unsigned long *)pi_desc->pir);
}

static inline void pi_clear_sn(struct pi_desc *pi_desc)
{
	return clear_bit(POSTED_INTR_SN,
			(unsigned long *)&pi_desc->control);
}

static inline void pi_set_sn(struct pi_desc *pi_desc)
{
	return set_bit(POSTED_INTR_SN,
			(unsigned long *)&pi_desc->control);
}

static inline void pi_clear_on(struct pi_desc *pi_desc)
{
	clear_bit(POSTED_INTR_ON,
  		  (unsigned long *)&pi_desc->control);
}

static inline int pi_test_on(struct pi_desc *pi_desc)
{
	return test_bit(POSTED_INTR_ON,
			(unsigned long *)&pi_desc->control);
}

static inline int pi_test_sn(struct pi_desc *pi_desc)
{
	return test_bit(POSTED_INTR_SN,
			(unsigned long *)&pi_desc->control);
}

struct vcpu_vmx {
	struct kvm_vcpu       vcpu;
	unsigned long         host_rsp;
	u8                    fail;
	u8		      msr_bitmap_mode;
	u32                   exit_intr_info;
	u32                   idt_vectoring_info;
	ulong                 rflags;
	struct shared_msr_entry *guest_msrs;
	int                   nmsrs;
	int                   save_nmsrs;
	unsigned long	      host_idt_base;
#ifdef CONFIG_X86_64
	u64 		      msr_host_kernel_gs_base;
	u64 		      msr_guest_kernel_gs_base;
#endif

	u64 		      arch_capabilities;
	u64 		      spec_ctrl;

	u32 vm_entry_controls_shadow;
	u32 vm_exit_controls_shadow;
	u32 secondary_exec_control;

	/*
	 * loaded_vmcs points to the VMCS currently used in this vcpu. For a
	 * non-nested (L1) guest, it always points to vmcs01. For a nested
	 * guest (L2), it points to a different VMCS.
	 */
	struct loaded_vmcs    vmcs01;
	struct loaded_vmcs   *loaded_vmcs;
	bool                  __launched; /* temporary, used in vmx_vcpu_run */
	struct msr_autoload {
		unsigned nr;
		struct vmx_msr_entry guest[NR_AUTOLOAD_MSRS];
		struct vmx_msr_entry host[NR_AUTOLOAD_MSRS];
	} msr_autoload;
	struct {
		int           loaded;
		u16           fs_sel, gs_sel, ldt_sel;
#ifdef CONFIG_X86_64
		u16           ds_sel, es_sel;
#endif
		int           gs_ldt_reload_needed;
		int           fs_reload_needed;
		u64           msr_host_bndcfgs;
	} host_state;
	struct {
		int vm86_active;
		ulong save_rflags;
		struct kvm_segment segs[8];
	} rmode;
	struct {
		u32 bitmask; /* 4 bits per segment (1 bit per field) */
		struct kvm_save_segment {
			u16 selector;
			unsigned long base;
			u32 limit;
			u32 ar;
		} seg[8];
	} segment_cache;
	int vpid;
	bool emulation_required;

	u32 exit_reason;

	/* Posted interrupt descriptor */
	struct pi_desc pi_desc;

	/* Support for a guest hypervisor (nested VMX) */
	struct nested_vmx nested;

	/* Dynamic PLE window. */
	int ple_window;
	bool ple_window_dirty;

	/* Support for PML */
#define PML_ENTITY_NUM		512
	struct page *pml_pg;

	/* apic deadline value in host tsc */
	u64 hv_deadline_tsc;

	u64 current_tsc_ratio;

	u32 host_pkru;

	unsigned long host_debugctlmsr;

	/*
	 * Only bits masked by msr_ia32_feature_control_valid_bits can be set in
	 * msr_ia32_feature_control. FEATURE_CONTROL_LOCKED is always included
	 * in msr_ia32_feature_control_valid_bits.
	 */
	u64 msr_ia32_feature_control;
	u64 msr_ia32_feature_control_valid_bits;
};

enum segment_cache_field {
	SEG_FIELD_SEL = 0,
	SEG_FIELD_BASE = 1,
	SEG_FIELD_LIMIT = 2,
	SEG_FIELD_AR = 3,

	SEG_FIELD_NR = 4
};

static inline struct kvm_vmx *to_kvm_vmx(struct kvm *kvm)
{
	return container_of(kvm, struct kvm_vmx, kvm);
}

static inline struct vcpu_vmx *to_vmx(struct kvm_vcpu *vcpu)
{
	return container_of(vcpu, struct vcpu_vmx, vcpu);
}

static struct pi_desc *vcpu_to_pi_desc(struct kvm_vcpu *vcpu)
{
	return &(to_vmx(vcpu)->pi_desc);
}

#define ROL16(val, n) ((u16)(((u16)(val) << (n)) | ((u16)(val) >> (16 - (n)))))
#define VMCS12_OFFSET(x) offsetof(struct vmcs12, x)
#define FIELD(number, name)	[ROL16(number, 6)] = VMCS12_OFFSET(name)
#define FIELD64(number, name)						\
	FIELD(number, name),						\
	[ROL16(number##_HIGH, 6)] = VMCS12_OFFSET(name) + sizeof(u32)


static u16 shadow_read_only_fields[] = {
#define SHADOW_FIELD_RO(x) x,
#include "vmx_shadow_fields.h"
};
static int max_shadow_read_only_fields =
	ARRAY_SIZE(shadow_read_only_fields);

static u16 shadow_read_write_fields[] = {
#define SHADOW_FIELD_RW(x) x,
#include "vmx_shadow_fields.h"
};
static int max_shadow_read_write_fields =
	ARRAY_SIZE(shadow_read_write_fields);

static const unsigned short vmcs_field_to_offset_table[] = {
	FIELD(VIRTUAL_PROCESSOR_ID, virtual_processor_id),
	FIELD(POSTED_INTR_NV, posted_intr_nv),
	FIELD(GUEST_ES_SELECTOR, guest_es_selector),
	FIELD(GUEST_CS_SELECTOR, guest_cs_selector),
	FIELD(GUEST_SS_SELECTOR, guest_ss_selector),
	FIELD(GUEST_DS_SELECTOR, guest_ds_selector),
	FIELD(GUEST_FS_SELECTOR, guest_fs_selector),
	FIELD(GUEST_GS_SELECTOR, guest_gs_selector),
	FIELD(GUEST_LDTR_SELECTOR, guest_ldtr_selector),
	FIELD(GUEST_TR_SELECTOR, guest_tr_selector),
	FIELD(GUEST_INTR_STATUS, guest_intr_status),
	FIELD(GUEST_PML_INDEX, guest_pml_index),
	FIELD(HOST_ES_SELECTOR, host_es_selector),
	FIELD(HOST_CS_SELECTOR, host_cs_selector),
	FIELD(HOST_SS_SELECTOR, host_ss_selector),
	FIELD(HOST_DS_SELECTOR, host_ds_selector),
	FIELD(HOST_FS_SELECTOR, host_fs_selector),
	FIELD(HOST_GS_SELECTOR, host_gs_selector),
	FIELD(HOST_TR_SELECTOR, host_tr_selector),
	FIELD64(IO_BITMAP_A, io_bitmap_a),
	FIELD64(IO_BITMAP_B, io_bitmap_b),
	FIELD64(MSR_BITMAP, msr_bitmap),
	FIELD64(VM_EXIT_MSR_STORE_ADDR, vm_exit_msr_store_addr),
	FIELD64(VM_EXIT_MSR_LOAD_ADDR, vm_exit_msr_load_addr),
	FIELD64(VM_ENTRY_MSR_LOAD_ADDR, vm_entry_msr_load_addr),
	FIELD64(PML_ADDRESS, pml_address),
	FIELD64(TSC_OFFSET, tsc_offset),
	FIELD64(VIRTUAL_APIC_PAGE_ADDR, virtual_apic_page_addr),
	FIELD64(APIC_ACCESS_ADDR, apic_access_addr),
	FIELD64(POSTED_INTR_DESC_ADDR, posted_intr_desc_addr),
	FIELD64(VM_FUNCTION_CONTROL, vm_function_control),
	FIELD64(EPT_POINTER, ept_pointer),
	FIELD64(EOI_EXIT_BITMAP0, eoi_exit_bitmap0),
	FIELD64(EOI_EXIT_BITMAP1, eoi_exit_bitmap1),
	FIELD64(EOI_EXIT_BITMAP2, eoi_exit_bitmap2),
	FIELD64(EOI_EXIT_BITMAP3, eoi_exit_bitmap3),
	FIELD64(EPTP_LIST_ADDRESS, eptp_list_address),
	FIELD64(VMREAD_BITMAP, vmread_bitmap),
	FIELD64(VMWRITE_BITMAP, vmwrite_bitmap),
	FIELD64(XSS_EXIT_BITMAP, xss_exit_bitmap),
	FIELD64(GUEST_PHYSICAL_ADDRESS, guest_physical_address),
	FIELD64(VMCS_LINK_POINTER, vmcs_link_pointer),
	FIELD64(GUEST_IA32_DEBUGCTL, guest_ia32_debugctl),
	FIELD64(GUEST_IA32_PAT, guest_ia32_pat),
	FIELD64(GUEST_IA32_EFER, guest_ia32_efer),
	FIELD64(GUEST_IA32_PERF_GLOBAL_CTRL, guest_ia32_perf_global_ctrl),
	FIELD64(GUEST_PDPTR0, guest_pdptr0),
	FIELD64(GUEST_PDPTR1, guest_pdptr1),
	FIELD64(GUEST_PDPTR2, guest_pdptr2),
	FIELD64(GUEST_PDPTR3, guest_pdptr3),
	FIELD64(GUEST_BNDCFGS, guest_bndcfgs),
	FIELD64(HOST_IA32_PAT, host_ia32_pat),
	FIELD64(HOST_IA32_EFER, host_ia32_efer),
	FIELD64(HOST_IA32_PERF_GLOBAL_CTRL, host_ia32_perf_global_ctrl),
	FIELD(PIN_BASED_VM_EXEC_CONTROL, pin_based_vm_exec_control),
	FIELD(CPU_BASED_VM_EXEC_CONTROL, cpu_based_vm_exec_control),
	FIELD(EXCEPTION_BITMAP, exception_bitmap),
	FIELD(PAGE_FAULT_ERROR_CODE_MASK, page_fault_error_code_mask),
	FIELD(PAGE_FAULT_ERROR_CODE_MATCH, page_fault_error_code_match),
	FIELD(CR3_TARGET_COUNT, cr3_target_count),
	FIELD(VM_EXIT_CONTROLS, vm_exit_controls),
	FIELD(VM_EXIT_MSR_STORE_COUNT, vm_exit_msr_store_count),
	FIELD(VM_EXIT_MSR_LOAD_COUNT, vm_exit_msr_load_count),
	FIELD(VM_ENTRY_CONTROLS, vm_entry_controls),
	FIELD(VM_ENTRY_MSR_LOAD_COUNT, vm_entry_msr_load_count),
	FIELD(VM_ENTRY_INTR_INFO_FIELD, vm_entry_intr_info_field),
	FIELD(VM_ENTRY_EXCEPTION_ERROR_CODE, vm_entry_exception_error_code),
	FIELD(VM_ENTRY_INSTRUCTION_LEN, vm_entry_instruction_len),
	FIELD(TPR_THRESHOLD, tpr_threshold),
	FIELD(SECONDARY_VM_EXEC_CONTROL, secondary_vm_exec_control),
	FIELD(VM_INSTRUCTION_ERROR, vm_instruction_error),
	FIELD(VM_EXIT_REASON, vm_exit_reason),
	FIELD(VM_EXIT_INTR_INFO, vm_exit_intr_info),
	FIELD(VM_EXIT_INTR_ERROR_CODE, vm_exit_intr_error_code),
	FIELD(IDT_VECTORING_INFO_FIELD, idt_vectoring_info_field),
	FIELD(IDT_VECTORING_ERROR_CODE, idt_vectoring_error_code),
	FIELD(VM_EXIT_INSTRUCTION_LEN, vm_exit_instruction_len),
	FIELD(VMX_INSTRUCTION_INFO, vmx_instruction_info),
	FIELD(GUEST_ES_LIMIT, guest_es_limit),
	FIELD(GUEST_CS_LIMIT, guest_cs_limit),
	FIELD(GUEST_SS_LIMIT, guest_ss_limit),
	FIELD(GUEST_DS_LIMIT, guest_ds_limit),
	FIELD(GUEST_FS_LIMIT, guest_fs_limit),
	FIELD(GUEST_GS_LIMIT, guest_gs_limit),
	FIELD(GUEST_LDTR_LIMIT, guest_ldtr_limit),
	FIELD(GUEST_TR_LIMIT, guest_tr_limit),
	FIELD(GUEST_GDTR_LIMIT, guest_gdtr_limit),
	FIELD(GUEST_IDTR_LIMIT, guest_idtr_limit),
	FIELD(GUEST_ES_AR_BYTES, guest_es_ar_bytes),
	FIELD(GUEST_CS_AR_BYTES, guest_cs_ar_bytes),
	FIELD(GUEST_SS_AR_BYTES, guest_ss_ar_bytes),
	FIELD(GUEST_DS_AR_BYTES, guest_ds_ar_bytes),
	FIELD(GUEST_FS_AR_BYTES, guest_fs_ar_bytes),
	FIELD(GUEST_GS_AR_BYTES, guest_gs_ar_bytes),
	FIELD(GUEST_LDTR_AR_BYTES, guest_ldtr_ar_bytes),
	FIELD(GUEST_TR_AR_BYTES, guest_tr_ar_bytes),
	FIELD(GUEST_INTERRUPTIBILITY_INFO, guest_interruptibility_info),
	FIELD(GUEST_ACTIVITY_STATE, guest_activity_state),
	FIELD(GUEST_SYSENTER_CS, guest_sysenter_cs),
	FIELD(HOST_IA32_SYSENTER_CS, host_ia32_sysenter_cs),
	FIELD(VMX_PREEMPTION_TIMER_VALUE, vmx_preemption_timer_value),
	FIELD(CR0_GUEST_HOST_MASK, cr0_guest_host_mask),
	FIELD(CR4_GUEST_HOST_MASK, cr4_guest_host_mask),
	FIELD(CR0_READ_SHADOW, cr0_read_shadow),
	FIELD(CR4_READ_SHADOW, cr4_read_shadow),
	FIELD(CR3_TARGET_VALUE0, cr3_target_value0),
	FIELD(CR3_TARGET_VALUE1, cr3_target_value1),
	FIELD(CR3_TARGET_VALUE2, cr3_target_value2),
	FIELD(CR3_TARGET_VALUE3, cr3_target_value3),
	FIELD(EXIT_QUALIFICATION, exit_qualification),
	FIELD(GUEST_LINEAR_ADDRESS, guest_linear_address),
	FIELD(GUEST_CR0, guest_cr0),
	FIELD(GUEST_CR3, guest_cr3),
	FIELD(GUEST_CR4, guest_cr4),
	FIELD(GUEST_ES_BASE, guest_es_base),
	FIELD(GUEST_CS_BASE, guest_cs_base),
	FIELD(GUEST_SS_BASE, guest_ss_base),
	FIELD(GUEST_DS_BASE, guest_ds_base),
	FIELD(GUEST_FS_BASE, guest_fs_base),
	FIELD(GUEST_GS_BASE, guest_gs_base),
	FIELD(GUEST_LDTR_BASE, guest_ldtr_base),
	FIELD(GUEST_TR_BASE, guest_tr_base),
	FIELD(GUEST_GDTR_BASE, guest_gdtr_base),
	FIELD(GUEST_IDTR_BASE, guest_idtr_base),
	FIELD(GUEST_DR7, guest_dr7),
	FIELD(GUEST_RSP, guest_rsp),
	FIELD(GUEST_RIP, guest_rip),
	FIELD(GUEST_RFLAGS, guest_rflags),
	FIELD(GUEST_PENDING_DBG_EXCEPTIONS, guest_pending_dbg_exceptions),
	FIELD(GUEST_SYSENTER_ESP, guest_sysenter_esp),
	FIELD(GUEST_SYSENTER_EIP, guest_sysenter_eip),
	FIELD(HOST_CR0, host_cr0),
	FIELD(HOST_CR3, host_cr3),
	FIELD(HOST_CR4, host_cr4),
	FIELD(HOST_FS_BASE, host_fs_base),
	FIELD(HOST_GS_BASE, host_gs_base),
	FIELD(HOST_TR_BASE, host_tr_base),
	FIELD(HOST_GDTR_BASE, host_gdtr_base),
	FIELD(HOST_IDTR_BASE, host_idtr_base),
	FIELD(HOST_IA32_SYSENTER_ESP, host_ia32_sysenter_esp),
	FIELD(HOST_IA32_SYSENTER_EIP, host_ia32_sysenter_eip),
	FIELD(HOST_RSP, host_rsp),
	FIELD(HOST_RIP, host_rip),
};

static inline short vmcs_field_to_offset(unsigned long field)
{
	const size_t size = ARRAY_SIZE(vmcs_field_to_offset_table);
	unsigned short offset;
	unsigned index;

	if (field >> 15)
		return -ENOENT;

	index = ROL16(field, 6);
	if (index >= size)
		return -ENOENT;

	index = array_index_nospec(index, size);
	offset = vmcs_field_to_offset_table[index];
	if (offset == 0)
		return -ENOENT;
	return offset;
}

static inline struct vmcs12 *get_vmcs12(struct kvm_vcpu *vcpu)
{
	return to_vmx(vcpu)->nested.cached_vmcs12;
}

static bool nested_ept_ad_enabled(struct kvm_vcpu *vcpu);
static unsigned long nested_ept_get_cr3(struct kvm_vcpu *vcpu);
static u64 construct_eptp(struct kvm_vcpu *vcpu, unsigned long root_hpa);
static bool vmx_xsaves_supported(void);
static void vmx_set_segment(struct kvm_vcpu *vcpu,
			    struct kvm_segment *var, int seg);
static void vmx_get_segment(struct kvm_vcpu *vcpu,
			    struct kvm_segment *var, int seg);
static bool guest_state_valid(struct kvm_vcpu *vcpu);
static u32 vmx_segment_access_rights(struct kvm_segment *var);
static void copy_shadow_to_vmcs12(struct vcpu_vmx *vmx);
static bool vmx_get_nmi_mask(struct kvm_vcpu *vcpu);
static void vmx_set_nmi_mask(struct kvm_vcpu *vcpu, bool masked);
static bool nested_vmx_is_page_fault_vmexit(struct vmcs12 *vmcs12,
					    u16 error_code);
static void vmx_update_msr_bitmap(struct kvm_vcpu *vcpu);
static void __always_inline vmx_disable_intercept_for_msr(unsigned long *msr_bitmap,
							  u32 msr, int type);

static DEFINE_PER_CPU(struct vmcs *, vmxarea);
static DEFINE_PER_CPU(struct vmcs *, current_vmcs);
/*
 * We maintain a per-CPU linked-list of VMCS loaded on that CPU. This is needed
 * when a CPU is brought down, and we need to VMCLEAR all VMCSs loaded on it.
 */
static DEFINE_PER_CPU(struct list_head, loaded_vmcss_on_cpu);

/*
 * We maintian a per-CPU linked-list of vCPU, so in wakeup_handler() we
 * can find which vCPU should be waken up.
 */
static DEFINE_PER_CPU(struct list_head, blocked_vcpu_on_cpu);
static DEFINE_PER_CPU(spinlock_t, blocked_vcpu_on_cpu_lock);

enum {
	VMX_VMREAD_BITMAP,
	VMX_VMWRITE_BITMAP,
	VMX_BITMAP_NR
};

static unsigned long *vmx_bitmap[VMX_BITMAP_NR];

#define vmx_vmread_bitmap                    (vmx_bitmap[VMX_VMREAD_BITMAP])
#define vmx_vmwrite_bitmap                   (vmx_bitmap[VMX_VMWRITE_BITMAP])

static bool cpu_has_load_ia32_efer;
static bool cpu_has_load_perf_global_ctrl;

static DECLARE_BITMAP(vmx_vpid_bitmap, VMX_NR_VPIDS);
static DEFINE_SPINLOCK(vmx_vpid_lock);

static struct vmcs_config {
	int size;
	int order;
	u32 basic_cap;
	u32 revision_id;
	u32 pin_based_exec_ctrl;
	u32 cpu_based_exec_ctrl;
	u32 cpu_based_2nd_exec_ctrl;
	u32 vmexit_ctrl;
	u32 vmentry_ctrl;
	struct nested_vmx_msrs nested;
} vmcs_config;

static struct vmx_capability {
	u32 ept;
	u32 vpid;
} vmx_capability;

#define VMX_SEGMENT_FIELD(seg)					\
	[VCPU_SREG_##seg] = {                                   \
		.selector = GUEST_##seg##_SELECTOR,		\
		.base = GUEST_##seg##_BASE,		   	\
		.limit = GUEST_##seg##_LIMIT,		   	\
		.ar_bytes = GUEST_##seg##_AR_BYTES,	   	\
	}

static const struct kvm_vmx_segment_field {
	unsigned selector;
	unsigned base;
	unsigned limit;
	unsigned ar_bytes;
} kvm_vmx_segment_fields[] = {
	VMX_SEGMENT_FIELD(CS),
	VMX_SEGMENT_FIELD(DS),
	VMX_SEGMENT_FIELD(ES),
	VMX_SEGMENT_FIELD(FS),
	VMX_SEGMENT_FIELD(GS),
	VMX_SEGMENT_FIELD(SS),
	VMX_SEGMENT_FIELD(TR),
	VMX_SEGMENT_FIELD(LDTR),
};

static u64 host_efer;

static void ept_save_pdptrs(struct kvm_vcpu *vcpu);

/*
 * Keep MSR_STAR at the end, as setup_msrs() will try to optimize it
 * away by decrementing the array size.
 */
static const u32 vmx_msr_index[] = {
#ifdef CONFIG_X86_64
	MSR_SYSCALL_MASK, MSR_LSTAR, MSR_CSTAR,
#endif
	MSR_EFER, MSR_TSC_AUX, MSR_STAR,
};

DEFINE_STATIC_KEY_FALSE(enable_evmcs);

#define current_evmcs ((struct hv_enlightened_vmcs *)this_cpu_read(current_vmcs))

#define KVM_EVMCS_VERSION 1

#if IS_ENABLED(CONFIG_HYPERV)
static bool __read_mostly enlightened_vmcs = true;
module_param(enlightened_vmcs, bool, 0444);

static inline void evmcs_write64(unsigned long field, u64 value)
{
	u16 clean_field;
	int offset = get_evmcs_offset(field, &clean_field);

	if (offset < 0)
		return;

	*(u64 *)((char *)current_evmcs + offset) = value;

	current_evmcs->hv_clean_fields &= ~clean_field;
}

static inline void evmcs_write32(unsigned long field, u32 value)
{
	u16 clean_field;
	int offset = get_evmcs_offset(field, &clean_field);

	if (offset < 0)
		return;

	*(u32 *)((char *)current_evmcs + offset) = value;
	current_evmcs->hv_clean_fields &= ~clean_field;
}

static inline void evmcs_write16(unsigned long field, u16 value)
{
	u16 clean_field;
	int offset = get_evmcs_offset(field, &clean_field);

	if (offset < 0)
		return;

	*(u16 *)((char *)current_evmcs + offset) = value;
	current_evmcs->hv_clean_fields &= ~clean_field;
}

static inline u64 evmcs_read64(unsigned long field)
{
	int offset = get_evmcs_offset(field, NULL);

	if (offset < 0)
		return 0;

	return *(u64 *)((char *)current_evmcs + offset);
}

static inline u32 evmcs_read32(unsigned long field)
{
	int offset = get_evmcs_offset(field, NULL);

	if (offset < 0)
		return 0;

	return *(u32 *)((char *)current_evmcs + offset);
}

static inline u16 evmcs_read16(unsigned long field)
{
	int offset = get_evmcs_offset(field, NULL);

	if (offset < 0)
		return 0;

	return *(u16 *)((char *)current_evmcs + offset);
}

static inline void evmcs_touch_msr_bitmap(void)
{
	if (unlikely(!current_evmcs))
		return;

	if (current_evmcs->hv_enlightenments_control.msr_bitmap)
		current_evmcs->hv_clean_fields &=
			~HV_VMX_ENLIGHTENED_CLEAN_FIELD_MSR_BITMAP;
}

static void evmcs_load(u64 phys_addr)
{
	struct hv_vp_assist_page *vp_ap =
		hv_get_vp_assist_page(smp_processor_id());

	vp_ap->current_nested_vmcs = phys_addr;
	vp_ap->enlighten_vmentry = 1;
}

static void evmcs_sanitize_exec_ctrls(struct vmcs_config *vmcs_conf)
{
	/*
	 * Enlightened VMCSv1 doesn't support these:
	 *
	 *	POSTED_INTR_NV                  = 0x00000002,
	 *	GUEST_INTR_STATUS               = 0x00000810,
	 *	APIC_ACCESS_ADDR		= 0x00002014,
	 *	POSTED_INTR_DESC_ADDR           = 0x00002016,
	 *	EOI_EXIT_BITMAP0                = 0x0000201c,
	 *	EOI_EXIT_BITMAP1                = 0x0000201e,
	 *	EOI_EXIT_BITMAP2                = 0x00002020,
	 *	EOI_EXIT_BITMAP3                = 0x00002022,
	 */
	vmcs_conf->pin_based_exec_ctrl &= ~PIN_BASED_POSTED_INTR;
	vmcs_conf->cpu_based_2nd_exec_ctrl &=
		~SECONDARY_EXEC_VIRTUAL_INTR_DELIVERY;
	vmcs_conf->cpu_based_2nd_exec_ctrl &=
		~SECONDARY_EXEC_VIRTUALIZE_APIC_ACCESSES;
	vmcs_conf->cpu_based_2nd_exec_ctrl &=
		~SECONDARY_EXEC_APIC_REGISTER_VIRT;

	/*
	 *	GUEST_PML_INDEX			= 0x00000812,
	 *	PML_ADDRESS			= 0x0000200e,
	 */
	vmcs_conf->cpu_based_2nd_exec_ctrl &= ~SECONDARY_EXEC_ENABLE_PML;

	/*	VM_FUNCTION_CONTROL             = 0x00002018, */
	vmcs_conf->cpu_based_2nd_exec_ctrl &= ~SECONDARY_EXEC_ENABLE_VMFUNC;

	/*
	 *	EPTP_LIST_ADDRESS               = 0x00002024,
	 *	VMREAD_BITMAP                   = 0x00002026,
	 *	VMWRITE_BITMAP                  = 0x00002028,
	 */
	vmcs_conf->cpu_based_2nd_exec_ctrl &= ~SECONDARY_EXEC_SHADOW_VMCS;

	/*
	 *	TSC_MULTIPLIER                  = 0x00002032,
	 */
	vmcs_conf->cpu_based_2nd_exec_ctrl &= ~SECONDARY_EXEC_TSC_SCALING;

	/*
	 *	PLE_GAP                         = 0x00004020,
	 *	PLE_WINDOW                      = 0x00004022,
	 */
	vmcs_conf->cpu_based_2nd_exec_ctrl &= ~SECONDARY_EXEC_PAUSE_LOOP_EXITING;

	/*
	 *	VMX_PREEMPTION_TIMER_VALUE      = 0x0000482E,
	 */
	vmcs_conf->pin_based_exec_ctrl &= ~PIN_BASED_VMX_PREEMPTION_TIMER;

	/*
	 *      GUEST_IA32_PERF_GLOBAL_CTRL     = 0x00002808,
	 *      HOST_IA32_PERF_GLOBAL_CTRL      = 0x00002c04,
	 */
	vmcs_conf->vmexit_ctrl &= ~VM_EXIT_LOAD_IA32_PERF_GLOBAL_CTRL;
	vmcs_conf->vmentry_ctrl &= ~VM_ENTRY_LOAD_IA32_PERF_GLOBAL_CTRL;

	/*
	 * Currently unsupported in KVM:
	 *	GUEST_IA32_RTIT_CTL		= 0x00002814,
	 */
}
#else /* !IS_ENABLED(CONFIG_HYPERV) */
static inline void evmcs_write64(unsigned long field, u64 value) {}
static inline void evmcs_write32(unsigned long field, u32 value) {}
static inline void evmcs_write16(unsigned long field, u16 value) {}
static inline u64 evmcs_read64(unsigned long field) { return 0; }
static inline u32 evmcs_read32(unsigned long field) { return 0; }
static inline u16 evmcs_read16(unsigned long field) { return 0; }
static inline void evmcs_load(u64 phys_addr) {}
static inline void evmcs_sanitize_exec_ctrls(struct vmcs_config *vmcs_conf) {}
static inline void evmcs_touch_msr_bitmap(void) {}
#endif /* IS_ENABLED(CONFIG_HYPERV) */

static inline bool is_exception_n(u32 intr_info, u8 vector)
{
	return (intr_info & (INTR_INFO_INTR_TYPE_MASK | INTR_INFO_VECTOR_MASK |
			     INTR_INFO_VALID_MASK)) ==
		(INTR_TYPE_HARD_EXCEPTION | vector | INTR_INFO_VALID_MASK);
}

static inline bool is_debug(u32 intr_info)
{
	return is_exception_n(intr_info, DB_VECTOR);
}

static inline bool is_breakpoint(u32 intr_info)
{
	return is_exception_n(intr_info, BP_VECTOR);
}

static inline bool is_page_fault(u32 intr_info)
{
	return is_exception_n(intr_info, PF_VECTOR);
}

static inline bool is_no_device(u32 intr_info)
{
	return is_exception_n(intr_info, NM_VECTOR);
}

static inline bool is_invalid_opcode(u32 intr_info)
{
	return is_exception_n(intr_info, UD_VECTOR);
}

static inline bool is_gp_fault(u32 intr_info)
{
	return is_exception_n(intr_info, GP_VECTOR);
}

static inline bool is_external_interrupt(u32 intr_info)
{
	return (intr_info & (INTR_INFO_INTR_TYPE_MASK | INTR_INFO_VALID_MASK))
		== (INTR_TYPE_EXT_INTR | INTR_INFO_VALID_MASK);
}

static inline bool is_machine_check(u32 intr_info)
{
	return (intr_info & (INTR_INFO_INTR_TYPE_MASK | INTR_INFO_VECTOR_MASK |
			     INTR_INFO_VALID_MASK)) ==
		(INTR_TYPE_HARD_EXCEPTION | MC_VECTOR | INTR_INFO_VALID_MASK);
}

/* Undocumented: icebp/int1 */
static inline bool is_icebp(u32 intr_info)
{
	return (intr_info & (INTR_INFO_INTR_TYPE_MASK | INTR_INFO_VALID_MASK))
		== (INTR_TYPE_PRIV_SW_EXCEPTION | INTR_INFO_VALID_MASK);
}

static inline bool cpu_has_vmx_msr_bitmap(void)
{
	return vmcs_config.cpu_based_exec_ctrl & CPU_BASED_USE_MSR_BITMAPS;
}

static inline bool cpu_has_vmx_tpr_shadow(void)
{
	return vmcs_config.cpu_based_exec_ctrl & CPU_BASED_TPR_SHADOW;
}

static inline bool cpu_need_tpr_shadow(struct kvm_vcpu *vcpu)
{
	return cpu_has_vmx_tpr_shadow() && lapic_in_kernel(vcpu);
}

static inline bool cpu_has_secondary_exec_ctrls(void)
{
	return vmcs_config.cpu_based_exec_ctrl &
		CPU_BASED_ACTIVATE_SECONDARY_CONTROLS;
}

static inline bool cpu_has_vmx_virtualize_apic_accesses(void)
{
	return vmcs_config.cpu_based_2nd_exec_ctrl &
		SECONDARY_EXEC_VIRTUALIZE_APIC_ACCESSES;
}

static inline bool cpu_has_vmx_virtualize_x2apic_mode(void)
{
	return vmcs_config.cpu_based_2nd_exec_ctrl &
		SECONDARY_EXEC_VIRTUALIZE_X2APIC_MODE;
}

static inline bool cpu_has_vmx_apic_register_virt(void)
{
	return vmcs_config.cpu_based_2nd_exec_ctrl &
		SECONDARY_EXEC_APIC_REGISTER_VIRT;
}

static inline bool cpu_has_vmx_virtual_intr_delivery(void)
{
	return vmcs_config.cpu_based_2nd_exec_ctrl &
		SECONDARY_EXEC_VIRTUAL_INTR_DELIVERY;
}

/*
 * Comment's format: document - errata name - stepping - processor name.
 * Refer from
 * https://www.virtualbox.org/svn/vbox/trunk/src/VBox/VMM/VMMR0/HMR0.cpp
 */
static u32 vmx_preemption_cpu_tfms[] = {
/* 323344.pdf - BA86   - D0 - Xeon 7500 Series */
0x000206E6,
/* 323056.pdf - AAX65  - C2 - Xeon L3406 */
/* 322814.pdf - AAT59  - C2 - i7-600, i5-500, i5-400 and i3-300 Mobile */
/* 322911.pdf - AAU65  - C2 - i5-600, i3-500 Desktop and Pentium G6950 */
0x00020652,
/* 322911.pdf - AAU65  - K0 - i5-600, i3-500 Desktop and Pentium G6950 */
0x00020655,
/* 322373.pdf - AAO95  - B1 - Xeon 3400 Series */
/* 322166.pdf - AAN92  - B1 - i7-800 and i5-700 Desktop */
/*
 * 320767.pdf - AAP86  - B1 -
 * i7-900 Mobile Extreme, i7-800 and i7-700 Mobile
 */
0x000106E5,
/* 321333.pdf - AAM126 - C0 - Xeon 3500 */
0x000106A0,
/* 321333.pdf - AAM126 - C1 - Xeon 3500 */
0x000106A1,
/* 320836.pdf - AAJ124 - C0 - i7-900 Desktop Extreme and i7-900 Desktop */
0x000106A4,
 /* 321333.pdf - AAM126 - D0 - Xeon 3500 */
 /* 321324.pdf - AAK139 - D0 - Xeon 5500 */
 /* 320836.pdf - AAJ124 - D0 - i7-900 Extreme and i7-900 Desktop */
0x000106A5,
};

static inline bool cpu_has_broken_vmx_preemption_timer(void)
{
	u32 eax = cpuid_eax(0x00000001), i;

	/* Clear the reserved bits */
	eax &= ~(0x3U << 14 | 0xfU << 28);
	for (i = 0; i < ARRAY_SIZE(vmx_preemption_cpu_tfms); i++)
		if (eax == vmx_preemption_cpu_tfms[i])
			return true;

	return false;
}

static inline bool cpu_has_vmx_preemption_timer(void)
{
	return vmcs_config.pin_based_exec_ctrl &
		PIN_BASED_VMX_PREEMPTION_TIMER;
}

static inline bool cpu_has_vmx_posted_intr(void)
{
	return IS_ENABLED(CONFIG_X86_LOCAL_APIC) &&
		vmcs_config.pin_based_exec_ctrl & PIN_BASED_POSTED_INTR;
}

static inline bool cpu_has_vmx_apicv(void)
{
	return cpu_has_vmx_apic_register_virt() &&
		cpu_has_vmx_virtual_intr_delivery() &&
		cpu_has_vmx_posted_intr();
}

static inline bool cpu_has_vmx_flexpriority(void)
{
	return cpu_has_vmx_tpr_shadow() &&
		cpu_has_vmx_virtualize_apic_accesses();
}

static inline bool cpu_has_vmx_ept_execute_only(void)
{
	return vmx_capability.ept & VMX_EPT_EXECUTE_ONLY_BIT;
}

static inline bool cpu_has_vmx_ept_2m_page(void)
{
	return vmx_capability.ept & VMX_EPT_2MB_PAGE_BIT;
}

static inline bool cpu_has_vmx_ept_1g_page(void)
{
	return vmx_capability.ept & VMX_EPT_1GB_PAGE_BIT;
}

static inline bool cpu_has_vmx_ept_4levels(void)
{
	return vmx_capability.ept & VMX_EPT_PAGE_WALK_4_BIT;
}

static inline bool cpu_has_vmx_ept_mt_wb(void)
{
	return vmx_capability.ept & VMX_EPTP_WB_BIT;
}

static inline bool cpu_has_vmx_ept_5levels(void)
{
	return vmx_capability.ept & VMX_EPT_PAGE_WALK_5_BIT;
}

static inline bool cpu_has_vmx_ept_ad_bits(void)
{
	return vmx_capability.ept & VMX_EPT_AD_BIT;
}

static inline bool cpu_has_vmx_invept_context(void)
{
	return vmx_capability.ept & VMX_EPT_EXTENT_CONTEXT_BIT;
}

static inline bool cpu_has_vmx_invept_global(void)
{
	return vmx_capability.ept & VMX_EPT_EXTENT_GLOBAL_BIT;
}

static inline bool cpu_has_vmx_invvpid_individual_addr(void)
{
	return vmx_capability.vpid & VMX_VPID_EXTENT_INDIVIDUAL_ADDR_BIT;
}

static inline bool cpu_has_vmx_invvpid_single(void)
{
	return vmx_capability.vpid & VMX_VPID_EXTENT_SINGLE_CONTEXT_BIT;
}

static inline bool cpu_has_vmx_invvpid_global(void)
{
	return vmx_capability.vpid & VMX_VPID_EXTENT_GLOBAL_CONTEXT_BIT;
}

static inline bool cpu_has_vmx_invvpid(void)
{
	return vmx_capability.vpid & VMX_VPID_INVVPID_BIT;
}

static inline bool cpu_has_vmx_ept(void)
{
	return vmcs_config.cpu_based_2nd_exec_ctrl &
		SECONDARY_EXEC_ENABLE_EPT;
}

static inline bool cpu_has_vmx_unrestricted_guest(void)
{
	return vmcs_config.cpu_based_2nd_exec_ctrl &
		SECONDARY_EXEC_UNRESTRICTED_GUEST;
}

static inline bool cpu_has_vmx_ple(void)
{
	return vmcs_config.cpu_based_2nd_exec_ctrl &
		SECONDARY_EXEC_PAUSE_LOOP_EXITING;
}

static inline bool cpu_has_vmx_basic_inout(void)
{
	return	(((u64)vmcs_config.basic_cap << 32) & VMX_BASIC_INOUT);
}

static inline bool cpu_need_virtualize_apic_accesses(struct kvm_vcpu *vcpu)
{
	return flexpriority_enabled && lapic_in_kernel(vcpu);
}

static inline bool cpu_has_vmx_vpid(void)
{
	return vmcs_config.cpu_based_2nd_exec_ctrl &
		SECONDARY_EXEC_ENABLE_VPID;
}

static inline bool cpu_has_vmx_rdtscp(void)
{
	return vmcs_config.cpu_based_2nd_exec_ctrl &
		SECONDARY_EXEC_RDTSCP;
}

static inline bool cpu_has_vmx_invpcid(void)
{
	return vmcs_config.cpu_based_2nd_exec_ctrl &
		SECONDARY_EXEC_ENABLE_INVPCID;
}

static inline bool cpu_has_virtual_nmis(void)
{
	return vmcs_config.pin_based_exec_ctrl & PIN_BASED_VIRTUAL_NMIS;
}

static inline bool cpu_has_vmx_wbinvd_exit(void)
{
	return vmcs_config.cpu_based_2nd_exec_ctrl &
		SECONDARY_EXEC_WBINVD_EXITING;
}

static inline bool cpu_has_vmx_shadow_vmcs(void)
{
	u64 vmx_msr;
	rdmsrl(MSR_IA32_VMX_MISC, vmx_msr);
	/* check if the cpu supports writing r/o exit information fields */
	if (!(vmx_msr & MSR_IA32_VMX_MISC_VMWRITE_SHADOW_RO_FIELDS))
		return false;

	return vmcs_config.cpu_based_2nd_exec_ctrl &
		SECONDARY_EXEC_SHADOW_VMCS;
}

static inline bool cpu_has_vmx_pml(void)
{
	return vmcs_config.cpu_based_2nd_exec_ctrl & SECONDARY_EXEC_ENABLE_PML;
}

static inline bool cpu_has_vmx_tsc_scaling(void)
{
	return vmcs_config.cpu_based_2nd_exec_ctrl &
		SECONDARY_EXEC_TSC_SCALING;
}

static inline bool cpu_has_vmx_vmfunc(void)
{
	return vmcs_config.cpu_based_2nd_exec_ctrl &
		SECONDARY_EXEC_ENABLE_VMFUNC;
}

static bool vmx_umip_emulated(void)
{
	return vmcs_config.cpu_based_2nd_exec_ctrl &
		SECONDARY_EXEC_DESC;
}

static inline bool report_flexpriority(void)
{
	return flexpriority_enabled;
}

static inline unsigned nested_cpu_vmx_misc_cr3_count(struct kvm_vcpu *vcpu)
{
	return vmx_misc_cr3_count(to_vmx(vcpu)->nested.msrs.misc_low);
}

<<<<<<< HEAD
=======
/*
 * Do the virtual VMX capability MSRs specify that L1 can use VMWRITE
 * to modify any valid field of the VMCS, or are the VM-exit
 * information fields read-only?
 */
static inline bool nested_cpu_has_vmwrite_any_field(struct kvm_vcpu *vcpu)
{
	return to_vmx(vcpu)->nested.msrs.misc_low &
		MSR_IA32_VMX_MISC_VMWRITE_SHADOW_RO_FIELDS;
}

>>>>>>> 22cb595e
static inline bool nested_cpu_has_zero_length_injection(struct kvm_vcpu *vcpu)
{
	return to_vmx(vcpu)->nested.msrs.misc_low & VMX_MISC_ZERO_LEN_INS;
}

static inline bool nested_cpu_supports_monitor_trap_flag(struct kvm_vcpu *vcpu)
{
	return to_vmx(vcpu)->nested.msrs.procbased_ctls_high &
			CPU_BASED_MONITOR_TRAP_FLAG;
}

static inline bool nested_cpu_has(struct vmcs12 *vmcs12, u32 bit)
{
	return vmcs12->cpu_based_vm_exec_control & bit;
}

static inline bool nested_cpu_has2(struct vmcs12 *vmcs12, u32 bit)
{
	return (vmcs12->cpu_based_vm_exec_control &
			CPU_BASED_ACTIVATE_SECONDARY_CONTROLS) &&
		(vmcs12->secondary_vm_exec_control & bit);
}

static inline bool nested_cpu_has_preemption_timer(struct vmcs12 *vmcs12)
{
	return vmcs12->pin_based_vm_exec_control &
		PIN_BASED_VMX_PREEMPTION_TIMER;
}

static inline bool nested_cpu_has_nmi_exiting(struct vmcs12 *vmcs12)
{
	return vmcs12->pin_based_vm_exec_control & PIN_BASED_NMI_EXITING;
}

static inline bool nested_cpu_has_virtual_nmis(struct vmcs12 *vmcs12)
{
	return vmcs12->pin_based_vm_exec_control & PIN_BASED_VIRTUAL_NMIS;
}

static inline int nested_cpu_has_ept(struct vmcs12 *vmcs12)
{
	return nested_cpu_has2(vmcs12, SECONDARY_EXEC_ENABLE_EPT);
}

static inline bool nested_cpu_has_xsaves(struct vmcs12 *vmcs12)
{
	return nested_cpu_has2(vmcs12, SECONDARY_EXEC_XSAVES);
}

static inline bool nested_cpu_has_pml(struct vmcs12 *vmcs12)
{
	return nested_cpu_has2(vmcs12, SECONDARY_EXEC_ENABLE_PML);
}

static inline bool nested_cpu_has_virt_x2apic_mode(struct vmcs12 *vmcs12)
{
	return nested_cpu_has2(vmcs12, SECONDARY_EXEC_VIRTUALIZE_X2APIC_MODE);
}

static inline bool nested_cpu_has_vpid(struct vmcs12 *vmcs12)
{
	return nested_cpu_has2(vmcs12, SECONDARY_EXEC_ENABLE_VPID);
}

static inline bool nested_cpu_has_apic_reg_virt(struct vmcs12 *vmcs12)
{
	return nested_cpu_has2(vmcs12, SECONDARY_EXEC_APIC_REGISTER_VIRT);
}

static inline bool nested_cpu_has_vid(struct vmcs12 *vmcs12)
{
	return nested_cpu_has2(vmcs12, SECONDARY_EXEC_VIRTUAL_INTR_DELIVERY);
}

static inline bool nested_cpu_has_posted_intr(struct vmcs12 *vmcs12)
{
	return vmcs12->pin_based_vm_exec_control & PIN_BASED_POSTED_INTR;
}

static inline bool nested_cpu_has_vmfunc(struct vmcs12 *vmcs12)
{
	return nested_cpu_has2(vmcs12, SECONDARY_EXEC_ENABLE_VMFUNC);
}

static inline bool nested_cpu_has_eptp_switching(struct vmcs12 *vmcs12)
{
	return nested_cpu_has_vmfunc(vmcs12) &&
		(vmcs12->vm_function_control &
		 VMX_VMFUNC_EPTP_SWITCHING);
}

static inline bool is_nmi(u32 intr_info)
{
	return (intr_info & (INTR_INFO_INTR_TYPE_MASK | INTR_INFO_VALID_MASK))
		== (INTR_TYPE_NMI_INTR | INTR_INFO_VALID_MASK);
}

static void nested_vmx_vmexit(struct kvm_vcpu *vcpu, u32 exit_reason,
			      u32 exit_intr_info,
			      unsigned long exit_qualification);
static void nested_vmx_entry_failure(struct kvm_vcpu *vcpu,
			struct vmcs12 *vmcs12,
			u32 reason, unsigned long qualification);

static int __find_msr_index(struct vcpu_vmx *vmx, u32 msr)
{
	int i;

	for (i = 0; i < vmx->nmsrs; ++i)
		if (vmx_msr_index[vmx->guest_msrs[i].index] == msr)
			return i;
	return -1;
}

static inline void __invvpid(int ext, u16 vpid, gva_t gva)
{
    struct {
	u64 vpid : 16;
	u64 rsvd : 48;
	u64 gva;
    } operand = { vpid, 0, gva };

    asm volatile (__ex(ASM_VMX_INVVPID)
		  /* CF==1 or ZF==1 --> rc = -1 */
		  "; ja 1f ; ud2 ; 1:"
		  : : "a"(&operand), "c"(ext) : "cc", "memory");
}

static inline void __invept(int ext, u64 eptp, gpa_t gpa)
{
	struct {
		u64 eptp, gpa;
	} operand = {eptp, gpa};

	asm volatile (__ex(ASM_VMX_INVEPT)
			/* CF==1 or ZF==1 --> rc = -1 */
			"; ja 1f ; ud2 ; 1:\n"
			: : "a" (&operand), "c" (ext) : "cc", "memory");
}

static struct shared_msr_entry *find_msr_entry(struct vcpu_vmx *vmx, u32 msr)
{
	int i;

	i = __find_msr_index(vmx, msr);
	if (i >= 0)
		return &vmx->guest_msrs[i];
	return NULL;
}

static void vmcs_clear(struct vmcs *vmcs)
{
	u64 phys_addr = __pa(vmcs);
	u8 error;

	asm volatile (__ex(ASM_VMX_VMCLEAR_RAX) "; setna %0"
		      : "=qm"(error) : "a"(&phys_addr), "m"(phys_addr)
		      : "cc", "memory");
	if (error)
		printk(KERN_ERR "kvm: vmclear fail: %p/%llx\n",
		       vmcs, phys_addr);
}

static inline void loaded_vmcs_init(struct loaded_vmcs *loaded_vmcs)
{
	vmcs_clear(loaded_vmcs->vmcs);
	if (loaded_vmcs->shadow_vmcs && loaded_vmcs->launched)
		vmcs_clear(loaded_vmcs->shadow_vmcs);
	loaded_vmcs->cpu = -1;
	loaded_vmcs->launched = 0;
}

static void vmcs_load(struct vmcs *vmcs)
{
	u64 phys_addr = __pa(vmcs);
	u8 error;

	if (static_branch_unlikely(&enable_evmcs))
		return evmcs_load(phys_addr);

	asm volatile (__ex(ASM_VMX_VMPTRLD_RAX) "; setna %0"
			: "=qm"(error) : "a"(&phys_addr), "m"(phys_addr)
			: "cc", "memory");
	if (error)
		printk(KERN_ERR "kvm: vmptrld %p/%llx failed\n",
		       vmcs, phys_addr);
}

#ifdef CONFIG_KEXEC_CORE
/*
 * This bitmap is used to indicate whether the vmclear
 * operation is enabled on all cpus. All disabled by
 * default.
 */
static cpumask_t crash_vmclear_enabled_bitmap = CPU_MASK_NONE;

static inline void crash_enable_local_vmclear(int cpu)
{
	cpumask_set_cpu(cpu, &crash_vmclear_enabled_bitmap);
}

static inline void crash_disable_local_vmclear(int cpu)
{
	cpumask_clear_cpu(cpu, &crash_vmclear_enabled_bitmap);
}

static inline int crash_local_vmclear_enabled(int cpu)
{
	return cpumask_test_cpu(cpu, &crash_vmclear_enabled_bitmap);
}

static void crash_vmclear_local_loaded_vmcss(void)
{
	int cpu = raw_smp_processor_id();
	struct loaded_vmcs *v;

	if (!crash_local_vmclear_enabled(cpu))
		return;

	list_for_each_entry(v, &per_cpu(loaded_vmcss_on_cpu, cpu),
			    loaded_vmcss_on_cpu_link)
		vmcs_clear(v->vmcs);
}
#else
static inline void crash_enable_local_vmclear(int cpu) { }
static inline void crash_disable_local_vmclear(int cpu) { }
#endif /* CONFIG_KEXEC_CORE */

static void __loaded_vmcs_clear(void *arg)
{
	struct loaded_vmcs *loaded_vmcs = arg;
	int cpu = raw_smp_processor_id();

	if (loaded_vmcs->cpu != cpu)
		return; /* vcpu migration can race with cpu offline */
	if (per_cpu(current_vmcs, cpu) == loaded_vmcs->vmcs)
		per_cpu(current_vmcs, cpu) = NULL;
	crash_disable_local_vmclear(cpu);
	list_del(&loaded_vmcs->loaded_vmcss_on_cpu_link);

	/*
	 * we should ensure updating loaded_vmcs->loaded_vmcss_on_cpu_link
	 * is before setting loaded_vmcs->vcpu to -1 which is done in
	 * loaded_vmcs_init. Otherwise, other cpu can see vcpu = -1 fist
	 * then adds the vmcs into percpu list before it is deleted.
	 */
	smp_wmb();

	loaded_vmcs_init(loaded_vmcs);
	crash_enable_local_vmclear(cpu);
}

static void loaded_vmcs_clear(struct loaded_vmcs *loaded_vmcs)
{
	int cpu = loaded_vmcs->cpu;

	if (cpu != -1)
		smp_call_function_single(cpu,
			 __loaded_vmcs_clear, loaded_vmcs, 1);
}

static inline void vpid_sync_vcpu_single(int vpid)
{
	if (vpid == 0)
		return;

	if (cpu_has_vmx_invvpid_single())
		__invvpid(VMX_VPID_EXTENT_SINGLE_CONTEXT, vpid, 0);
}

static inline void vpid_sync_vcpu_global(void)
{
	if (cpu_has_vmx_invvpid_global())
		__invvpid(VMX_VPID_EXTENT_ALL_CONTEXT, 0, 0);
}

static inline void vpid_sync_context(int vpid)
{
	if (cpu_has_vmx_invvpid_single())
		vpid_sync_vcpu_single(vpid);
	else
		vpid_sync_vcpu_global();
}

static inline void ept_sync_global(void)
{
	__invept(VMX_EPT_EXTENT_GLOBAL, 0, 0);
}

static inline void ept_sync_context(u64 eptp)
{
	if (cpu_has_vmx_invept_context())
		__invept(VMX_EPT_EXTENT_CONTEXT, eptp, 0);
	else
		ept_sync_global();
}

static __always_inline void vmcs_check16(unsigned long field)
{
        BUILD_BUG_ON_MSG(__builtin_constant_p(field) && ((field) & 0x6001) == 0x2000,
			 "16-bit accessor invalid for 64-bit field");
        BUILD_BUG_ON_MSG(__builtin_constant_p(field) && ((field) & 0x6001) == 0x2001,
			 "16-bit accessor invalid for 64-bit high field");
        BUILD_BUG_ON_MSG(__builtin_constant_p(field) && ((field) & 0x6000) == 0x4000,
			 "16-bit accessor invalid for 32-bit high field");
        BUILD_BUG_ON_MSG(__builtin_constant_p(field) && ((field) & 0x6000) == 0x6000,
			 "16-bit accessor invalid for natural width field");
}

static __always_inline void vmcs_check32(unsigned long field)
{
        BUILD_BUG_ON_MSG(__builtin_constant_p(field) && ((field) & 0x6000) == 0,
			 "32-bit accessor invalid for 16-bit field");
        BUILD_BUG_ON_MSG(__builtin_constant_p(field) && ((field) & 0x6000) == 0x6000,
			 "32-bit accessor invalid for natural width field");
}

static __always_inline void vmcs_check64(unsigned long field)
{
        BUILD_BUG_ON_MSG(__builtin_constant_p(field) && ((field) & 0x6000) == 0,
			 "64-bit accessor invalid for 16-bit field");
        BUILD_BUG_ON_MSG(__builtin_constant_p(field) && ((field) & 0x6001) == 0x2001,
			 "64-bit accessor invalid for 64-bit high field");
        BUILD_BUG_ON_MSG(__builtin_constant_p(field) && ((field) & 0x6000) == 0x4000,
			 "64-bit accessor invalid for 32-bit field");
        BUILD_BUG_ON_MSG(__builtin_constant_p(field) && ((field) & 0x6000) == 0x6000,
			 "64-bit accessor invalid for natural width field");
}

static __always_inline void vmcs_checkl(unsigned long field)
{
        BUILD_BUG_ON_MSG(__builtin_constant_p(field) && ((field) & 0x6000) == 0,
			 "Natural width accessor invalid for 16-bit field");
        BUILD_BUG_ON_MSG(__builtin_constant_p(field) && ((field) & 0x6001) == 0x2000,
			 "Natural width accessor invalid for 64-bit field");
        BUILD_BUG_ON_MSG(__builtin_constant_p(field) && ((field) & 0x6001) == 0x2001,
			 "Natural width accessor invalid for 64-bit high field");
        BUILD_BUG_ON_MSG(__builtin_constant_p(field) && ((field) & 0x6000) == 0x4000,
			 "Natural width accessor invalid for 32-bit field");
}

static __always_inline unsigned long __vmcs_readl(unsigned long field)
{
	unsigned long value;

	asm volatile (__ex_clear(ASM_VMX_VMREAD_RDX_RAX, "%0")
		      : "=a"(value) : "d"(field) : "cc");
	return value;
}

static __always_inline u16 vmcs_read16(unsigned long field)
{
	vmcs_check16(field);
	if (static_branch_unlikely(&enable_evmcs))
		return evmcs_read16(field);
	return __vmcs_readl(field);
}

static __always_inline u32 vmcs_read32(unsigned long field)
{
	vmcs_check32(field);
	if (static_branch_unlikely(&enable_evmcs))
		return evmcs_read32(field);
	return __vmcs_readl(field);
}

static __always_inline u64 vmcs_read64(unsigned long field)
{
	vmcs_check64(field);
	if (static_branch_unlikely(&enable_evmcs))
		return evmcs_read64(field);
#ifdef CONFIG_X86_64
	return __vmcs_readl(field);
#else
	return __vmcs_readl(field) | ((u64)__vmcs_readl(field+1) << 32);
#endif
}

static __always_inline unsigned long vmcs_readl(unsigned long field)
{
	vmcs_checkl(field);
	if (static_branch_unlikely(&enable_evmcs))
		return evmcs_read64(field);
	return __vmcs_readl(field);
}

static noinline void vmwrite_error(unsigned long field, unsigned long value)
{
	printk(KERN_ERR "vmwrite error: reg %lx value %lx (err %d)\n",
	       field, value, vmcs_read32(VM_INSTRUCTION_ERROR));
	dump_stack();
}

static __always_inline void __vmcs_writel(unsigned long field, unsigned long value)
{
	u8 error;

	asm volatile (__ex(ASM_VMX_VMWRITE_RAX_RDX) "; setna %0"
		       : "=q"(error) : "a"(value), "d"(field) : "cc");
	if (unlikely(error))
		vmwrite_error(field, value);
}

static __always_inline void vmcs_write16(unsigned long field, u16 value)
{
	vmcs_check16(field);
	if (static_branch_unlikely(&enable_evmcs))
		return evmcs_write16(field, value);

	__vmcs_writel(field, value);
}

static __always_inline void vmcs_write32(unsigned long field, u32 value)
{
	vmcs_check32(field);
	if (static_branch_unlikely(&enable_evmcs))
		return evmcs_write32(field, value);

	__vmcs_writel(field, value);
}

static __always_inline void vmcs_write64(unsigned long field, u64 value)
{
	vmcs_check64(field);
	if (static_branch_unlikely(&enable_evmcs))
		return evmcs_write64(field, value);

	__vmcs_writel(field, value);
#ifndef CONFIG_X86_64
	asm volatile ("");
	__vmcs_writel(field+1, value >> 32);
#endif
}

static __always_inline void vmcs_writel(unsigned long field, unsigned long value)
{
	vmcs_checkl(field);
	if (static_branch_unlikely(&enable_evmcs))
		return evmcs_write64(field, value);

	__vmcs_writel(field, value);
}

static __always_inline void vmcs_clear_bits(unsigned long field, u32 mask)
{
        BUILD_BUG_ON_MSG(__builtin_constant_p(field) && ((field) & 0x6000) == 0x2000,
			 "vmcs_clear_bits does not support 64-bit fields");
	if (static_branch_unlikely(&enable_evmcs))
		return evmcs_write32(field, evmcs_read32(field) & ~mask);

	__vmcs_writel(field, __vmcs_readl(field) & ~mask);
}

static __always_inline void vmcs_set_bits(unsigned long field, u32 mask)
{
        BUILD_BUG_ON_MSG(__builtin_constant_p(field) && ((field) & 0x6000) == 0x2000,
			 "vmcs_set_bits does not support 64-bit fields");
	if (static_branch_unlikely(&enable_evmcs))
		return evmcs_write32(field, evmcs_read32(field) | mask);

	__vmcs_writel(field, __vmcs_readl(field) | mask);
}

static inline void vm_entry_controls_reset_shadow(struct vcpu_vmx *vmx)
{
	vmx->vm_entry_controls_shadow = vmcs_read32(VM_ENTRY_CONTROLS);
}

static inline void vm_entry_controls_init(struct vcpu_vmx *vmx, u32 val)
{
	vmcs_write32(VM_ENTRY_CONTROLS, val);
	vmx->vm_entry_controls_shadow = val;
}

static inline void vm_entry_controls_set(struct vcpu_vmx *vmx, u32 val)
{
	if (vmx->vm_entry_controls_shadow != val)
		vm_entry_controls_init(vmx, val);
}

static inline u32 vm_entry_controls_get(struct vcpu_vmx *vmx)
{
	return vmx->vm_entry_controls_shadow;
}


static inline void vm_entry_controls_setbit(struct vcpu_vmx *vmx, u32 val)
{
	vm_entry_controls_set(vmx, vm_entry_controls_get(vmx) | val);
}

static inline void vm_entry_controls_clearbit(struct vcpu_vmx *vmx, u32 val)
{
	vm_entry_controls_set(vmx, vm_entry_controls_get(vmx) & ~val);
}

static inline void vm_exit_controls_reset_shadow(struct vcpu_vmx *vmx)
{
	vmx->vm_exit_controls_shadow = vmcs_read32(VM_EXIT_CONTROLS);
}

static inline void vm_exit_controls_init(struct vcpu_vmx *vmx, u32 val)
{
	vmcs_write32(VM_EXIT_CONTROLS, val);
	vmx->vm_exit_controls_shadow = val;
}

static inline void vm_exit_controls_set(struct vcpu_vmx *vmx, u32 val)
{
	if (vmx->vm_exit_controls_shadow != val)
		vm_exit_controls_init(vmx, val);
}

static inline u32 vm_exit_controls_get(struct vcpu_vmx *vmx)
{
	return vmx->vm_exit_controls_shadow;
}


static inline void vm_exit_controls_setbit(struct vcpu_vmx *vmx, u32 val)
{
	vm_exit_controls_set(vmx, vm_exit_controls_get(vmx) | val);
}

static inline void vm_exit_controls_clearbit(struct vcpu_vmx *vmx, u32 val)
{
	vm_exit_controls_set(vmx, vm_exit_controls_get(vmx) & ~val);
}

static void vmx_segment_cache_clear(struct vcpu_vmx *vmx)
{
	vmx->segment_cache.bitmask = 0;
}

static bool vmx_segment_cache_test_set(struct vcpu_vmx *vmx, unsigned seg,
				       unsigned field)
{
	bool ret;
	u32 mask = 1 << (seg * SEG_FIELD_NR + field);

	if (!(vmx->vcpu.arch.regs_avail & (1 << VCPU_EXREG_SEGMENTS))) {
		vmx->vcpu.arch.regs_avail |= (1 << VCPU_EXREG_SEGMENTS);
		vmx->segment_cache.bitmask = 0;
	}
	ret = vmx->segment_cache.bitmask & mask;
	vmx->segment_cache.bitmask |= mask;
	return ret;
}

static u16 vmx_read_guest_seg_selector(struct vcpu_vmx *vmx, unsigned seg)
{
	u16 *p = &vmx->segment_cache.seg[seg].selector;

	if (!vmx_segment_cache_test_set(vmx, seg, SEG_FIELD_SEL))
		*p = vmcs_read16(kvm_vmx_segment_fields[seg].selector);
	return *p;
}

static ulong vmx_read_guest_seg_base(struct vcpu_vmx *vmx, unsigned seg)
{
	ulong *p = &vmx->segment_cache.seg[seg].base;

	if (!vmx_segment_cache_test_set(vmx, seg, SEG_FIELD_BASE))
		*p = vmcs_readl(kvm_vmx_segment_fields[seg].base);
	return *p;
}

static u32 vmx_read_guest_seg_limit(struct vcpu_vmx *vmx, unsigned seg)
{
	u32 *p = &vmx->segment_cache.seg[seg].limit;

	if (!vmx_segment_cache_test_set(vmx, seg, SEG_FIELD_LIMIT))
		*p = vmcs_read32(kvm_vmx_segment_fields[seg].limit);
	return *p;
}

static u32 vmx_read_guest_seg_ar(struct vcpu_vmx *vmx, unsigned seg)
{
	u32 *p = &vmx->segment_cache.seg[seg].ar;

	if (!vmx_segment_cache_test_set(vmx, seg, SEG_FIELD_AR))
		*p = vmcs_read32(kvm_vmx_segment_fields[seg].ar_bytes);
	return *p;
}

static void update_exception_bitmap(struct kvm_vcpu *vcpu)
{
	u32 eb;

	eb = (1u << PF_VECTOR) | (1u << UD_VECTOR) | (1u << MC_VECTOR) |
	     (1u << DB_VECTOR) | (1u << AC_VECTOR);
	/*
	 * Guest access to VMware backdoor ports could legitimately
	 * trigger #GP because of TSS I/O permission bitmap.
	 * We intercept those #GP and allow access to them anyway
	 * as VMware does.
	 */
	if (enable_vmware_backdoor)
		eb |= (1u << GP_VECTOR);
	if ((vcpu->guest_debug &
	     (KVM_GUESTDBG_ENABLE | KVM_GUESTDBG_USE_SW_BP)) ==
	    (KVM_GUESTDBG_ENABLE | KVM_GUESTDBG_USE_SW_BP))
		eb |= 1u << BP_VECTOR;
	if (to_vmx(vcpu)->rmode.vm86_active)
		eb = ~0;
	if (enable_ept)
		eb &= ~(1u << PF_VECTOR); /* bypass_guest_pf = 0 */

	/* When we are running a nested L2 guest and L1 specified for it a
	 * certain exception bitmap, we must trap the same exceptions and pass
	 * them to L1. When running L2, we will only handle the exceptions
	 * specified above if L1 did not want them.
	 */
	if (is_guest_mode(vcpu))
		eb |= get_vmcs12(vcpu)->exception_bitmap;

	vmcs_write32(EXCEPTION_BITMAP, eb);
}

/*
 * Check if MSR is intercepted for currently loaded MSR bitmap.
 */
static bool msr_write_intercepted(struct kvm_vcpu *vcpu, u32 msr)
{
	unsigned long *msr_bitmap;
	int f = sizeof(unsigned long);

	if (!cpu_has_vmx_msr_bitmap())
		return true;

	msr_bitmap = to_vmx(vcpu)->loaded_vmcs->msr_bitmap;

	if (msr <= 0x1fff) {
		return !!test_bit(msr, msr_bitmap + 0x800 / f);
	} else if ((msr >= 0xc0000000) && (msr <= 0xc0001fff)) {
		msr &= 0x1fff;
		return !!test_bit(msr, msr_bitmap + 0xc00 / f);
	}

	return true;
}

/*
 * Check if MSR is intercepted for L01 MSR bitmap.
 */
static bool msr_write_intercepted_l01(struct kvm_vcpu *vcpu, u32 msr)
{
	unsigned long *msr_bitmap;
	int f = sizeof(unsigned long);

	if (!cpu_has_vmx_msr_bitmap())
		return true;

	msr_bitmap = to_vmx(vcpu)->vmcs01.msr_bitmap;

	if (msr <= 0x1fff) {
		return !!test_bit(msr, msr_bitmap + 0x800 / f);
	} else if ((msr >= 0xc0000000) && (msr <= 0xc0001fff)) {
		msr &= 0x1fff;
		return !!test_bit(msr, msr_bitmap + 0xc00 / f);
	}

	return true;
}

static void clear_atomic_switch_msr_special(struct vcpu_vmx *vmx,
		unsigned long entry, unsigned long exit)
{
	vm_entry_controls_clearbit(vmx, entry);
	vm_exit_controls_clearbit(vmx, exit);
}

static void clear_atomic_switch_msr(struct vcpu_vmx *vmx, unsigned msr)
{
	unsigned i;
	struct msr_autoload *m = &vmx->msr_autoload;

	switch (msr) {
	case MSR_EFER:
		if (cpu_has_load_ia32_efer) {
			clear_atomic_switch_msr_special(vmx,
					VM_ENTRY_LOAD_IA32_EFER,
					VM_EXIT_LOAD_IA32_EFER);
			return;
		}
		break;
	case MSR_CORE_PERF_GLOBAL_CTRL:
		if (cpu_has_load_perf_global_ctrl) {
			clear_atomic_switch_msr_special(vmx,
					VM_ENTRY_LOAD_IA32_PERF_GLOBAL_CTRL,
					VM_EXIT_LOAD_IA32_PERF_GLOBAL_CTRL);
			return;
		}
		break;
	}

	for (i = 0; i < m->nr; ++i)
		if (m->guest[i].index == msr)
			break;

	if (i == m->nr)
		return;
	--m->nr;
	m->guest[i] = m->guest[m->nr];
	m->host[i] = m->host[m->nr];
	vmcs_write32(VM_ENTRY_MSR_LOAD_COUNT, m->nr);
	vmcs_write32(VM_EXIT_MSR_LOAD_COUNT, m->nr);
}

static void add_atomic_switch_msr_special(struct vcpu_vmx *vmx,
		unsigned long entry, unsigned long exit,
		unsigned long guest_val_vmcs, unsigned long host_val_vmcs,
		u64 guest_val, u64 host_val)
{
	vmcs_write64(guest_val_vmcs, guest_val);
	vmcs_write64(host_val_vmcs, host_val);
	vm_entry_controls_setbit(vmx, entry);
	vm_exit_controls_setbit(vmx, exit);
}

static void add_atomic_switch_msr(struct vcpu_vmx *vmx, unsigned msr,
				  u64 guest_val, u64 host_val)
{
	unsigned i;
	struct msr_autoload *m = &vmx->msr_autoload;

	switch (msr) {
	case MSR_EFER:
		if (cpu_has_load_ia32_efer) {
			add_atomic_switch_msr_special(vmx,
					VM_ENTRY_LOAD_IA32_EFER,
					VM_EXIT_LOAD_IA32_EFER,
					GUEST_IA32_EFER,
					HOST_IA32_EFER,
					guest_val, host_val);
			return;
		}
		break;
	case MSR_CORE_PERF_GLOBAL_CTRL:
		if (cpu_has_load_perf_global_ctrl) {
			add_atomic_switch_msr_special(vmx,
					VM_ENTRY_LOAD_IA32_PERF_GLOBAL_CTRL,
					VM_EXIT_LOAD_IA32_PERF_GLOBAL_CTRL,
					GUEST_IA32_PERF_GLOBAL_CTRL,
					HOST_IA32_PERF_GLOBAL_CTRL,
					guest_val, host_val);
			return;
		}
		break;
	case MSR_IA32_PEBS_ENABLE:
		/* PEBS needs a quiescent period after being disabled (to write
		 * a record).  Disabling PEBS through VMX MSR swapping doesn't
		 * provide that period, so a CPU could write host's record into
		 * guest's memory.
		 */
		wrmsrl(MSR_IA32_PEBS_ENABLE, 0);
	}

	for (i = 0; i < m->nr; ++i)
		if (m->guest[i].index == msr)
			break;

	if (i == NR_AUTOLOAD_MSRS) {
		printk_once(KERN_WARNING "Not enough msr switch entries. "
				"Can't add msr %x\n", msr);
		return;
	} else if (i == m->nr) {
		++m->nr;
		vmcs_write32(VM_ENTRY_MSR_LOAD_COUNT, m->nr);
		vmcs_write32(VM_EXIT_MSR_LOAD_COUNT, m->nr);
	}

	m->guest[i].index = msr;
	m->guest[i].value = guest_val;
	m->host[i].index = msr;
	m->host[i].value = host_val;
}

static bool update_transition_efer(struct vcpu_vmx *vmx, int efer_offset)
{
	u64 guest_efer = vmx->vcpu.arch.efer;
	u64 ignore_bits = 0;

	if (!enable_ept) {
		/*
		 * NX is needed to handle CR0.WP=1, CR4.SMEP=1.  Testing
		 * host CPUID is more efficient than testing guest CPUID
		 * or CR4.  Host SMEP is anyway a requirement for guest SMEP.
		 */
		if (boot_cpu_has(X86_FEATURE_SMEP))
			guest_efer |= EFER_NX;
		else if (!(guest_efer & EFER_NX))
			ignore_bits |= EFER_NX;
	}

	/*
	 * LMA and LME handled by hardware; SCE meaningless outside long mode.
	 */
	ignore_bits |= EFER_SCE;
#ifdef CONFIG_X86_64
	ignore_bits |= EFER_LMA | EFER_LME;
	/* SCE is meaningful only in long mode on Intel */
	if (guest_efer & EFER_LMA)
		ignore_bits &= ~(u64)EFER_SCE;
#endif

	clear_atomic_switch_msr(vmx, MSR_EFER);

	/*
	 * On EPT, we can't emulate NX, so we must switch EFER atomically.
	 * On CPUs that support "load IA32_EFER", always switch EFER
	 * atomically, since it's faster than switching it manually.
	 */
	if (cpu_has_load_ia32_efer ||
	    (enable_ept && ((vmx->vcpu.arch.efer ^ host_efer) & EFER_NX))) {
		if (!(guest_efer & EFER_LMA))
			guest_efer &= ~EFER_LME;
		if (guest_efer != host_efer)
			add_atomic_switch_msr(vmx, MSR_EFER,
					      guest_efer, host_efer);
		return false;
	} else {
		guest_efer &= ~ignore_bits;
		guest_efer |= host_efer & ignore_bits;

		vmx->guest_msrs[efer_offset].data = guest_efer;
		vmx->guest_msrs[efer_offset].mask = ~ignore_bits;

		return true;
	}
}

#ifdef CONFIG_X86_32
/*
 * On 32-bit kernels, VM exits still load the FS and GS bases from the
 * VMCS rather than the segment table.  KVM uses this helper to figure
 * out the current bases to poke them into the VMCS before entry.
 */
static unsigned long segment_base(u16 selector)
{
	struct desc_struct *table;
	unsigned long v;

	if (!(selector & ~SEGMENT_RPL_MASK))
		return 0;

	table = get_current_gdt_ro();

	if ((selector & SEGMENT_TI_MASK) == SEGMENT_LDT) {
		u16 ldt_selector = kvm_read_ldt();

		if (!(ldt_selector & ~SEGMENT_RPL_MASK))
			return 0;

		table = (struct desc_struct *)segment_base(ldt_selector);
	}
	v = get_desc_base(&table[selector >> 3]);
	return v;
}
#endif

static void vmx_save_host_state(struct kvm_vcpu *vcpu)
{
	struct vcpu_vmx *vmx = to_vmx(vcpu);
#ifdef CONFIG_X86_64
	int cpu = raw_smp_processor_id();
	unsigned long fs_base, kernel_gs_base;
#endif
	int i;

	if (vmx->host_state.loaded)
		return;

	vmx->host_state.loaded = 1;
	/*
	 * Set host fs and gs selectors.  Unfortunately, 22.2.3 does not
	 * allow segment selectors with cpl > 0 or ti == 1.
	 */
	vmx->host_state.ldt_sel = kvm_read_ldt();
	vmx->host_state.gs_ldt_reload_needed = vmx->host_state.ldt_sel;

#ifdef CONFIG_X86_64
	if (likely(is_64bit_mm(current->mm))) {
		save_fsgs_for_kvm();
		vmx->host_state.fs_sel = current->thread.fsindex;
		vmx->host_state.gs_sel = current->thread.gsindex;
		fs_base = current->thread.fsbase;
		kernel_gs_base = current->thread.gsbase;
	} else {
#endif
		savesegment(fs, vmx->host_state.fs_sel);
		savesegment(gs, vmx->host_state.gs_sel);
#ifdef CONFIG_X86_64
		fs_base = read_msr(MSR_FS_BASE);
		kernel_gs_base = read_msr(MSR_KERNEL_GS_BASE);
	}
#endif
	if (!(vmx->host_state.fs_sel & 7)) {
		vmcs_write16(HOST_FS_SELECTOR, vmx->host_state.fs_sel);
		vmx->host_state.fs_reload_needed = 0;
	} else {
		vmcs_write16(HOST_FS_SELECTOR, 0);
		vmx->host_state.fs_reload_needed = 1;
	}
	if (!(vmx->host_state.gs_sel & 7))
		vmcs_write16(HOST_GS_SELECTOR, vmx->host_state.gs_sel);
	else {
		vmcs_write16(HOST_GS_SELECTOR, 0);
		vmx->host_state.gs_ldt_reload_needed = 1;
	}

#ifdef CONFIG_X86_64
	savesegment(ds, vmx->host_state.ds_sel);
	savesegment(es, vmx->host_state.es_sel);

	vmcs_writel(HOST_FS_BASE, fs_base);
	vmcs_writel(HOST_GS_BASE, cpu_kernelmode_gs_base(cpu));

	vmx->msr_host_kernel_gs_base = kernel_gs_base;
	if (is_long_mode(&vmx->vcpu))
		wrmsrl(MSR_KERNEL_GS_BASE, vmx->msr_guest_kernel_gs_base);
#else
	vmcs_writel(HOST_FS_BASE, segment_base(vmx->host_state.fs_sel));
	vmcs_writel(HOST_GS_BASE, segment_base(vmx->host_state.gs_sel));
#endif
	if (boot_cpu_has(X86_FEATURE_MPX))
		rdmsrl(MSR_IA32_BNDCFGS, vmx->host_state.msr_host_bndcfgs);
	for (i = 0; i < vmx->save_nmsrs; ++i)
		kvm_set_shared_msr(vmx->guest_msrs[i].index,
				   vmx->guest_msrs[i].data,
				   vmx->guest_msrs[i].mask);
}

static void __vmx_load_host_state(struct vcpu_vmx *vmx)
{
	if (!vmx->host_state.loaded)
		return;

	++vmx->vcpu.stat.host_state_reload;
	vmx->host_state.loaded = 0;
#ifdef CONFIG_X86_64
	if (is_long_mode(&vmx->vcpu))
		rdmsrl(MSR_KERNEL_GS_BASE, vmx->msr_guest_kernel_gs_base);
#endif
	if (vmx->host_state.gs_ldt_reload_needed) {
		kvm_load_ldt(vmx->host_state.ldt_sel);
#ifdef CONFIG_X86_64
		load_gs_index(vmx->host_state.gs_sel);
#else
		loadsegment(gs, vmx->host_state.gs_sel);
#endif
	}
	if (vmx->host_state.fs_reload_needed)
		loadsegment(fs, vmx->host_state.fs_sel);
#ifdef CONFIG_X86_64
	if (unlikely(vmx->host_state.ds_sel | vmx->host_state.es_sel)) {
		loadsegment(ds, vmx->host_state.ds_sel);
		loadsegment(es, vmx->host_state.es_sel);
	}
#endif
	invalidate_tss_limit();
#ifdef CONFIG_X86_64
	wrmsrl(MSR_KERNEL_GS_BASE, vmx->msr_host_kernel_gs_base);
#endif
	if (vmx->host_state.msr_host_bndcfgs)
		wrmsrl(MSR_IA32_BNDCFGS, vmx->host_state.msr_host_bndcfgs);
	load_fixmap_gdt(raw_smp_processor_id());
}

static void vmx_load_host_state(struct vcpu_vmx *vmx)
{
	preempt_disable();
	__vmx_load_host_state(vmx);
	preempt_enable();
}

static void vmx_vcpu_pi_load(struct kvm_vcpu *vcpu, int cpu)
{
	struct pi_desc *pi_desc = vcpu_to_pi_desc(vcpu);
	struct pi_desc old, new;
	unsigned int dest;

	/*
	 * In case of hot-plug or hot-unplug, we may have to undo
	 * vmx_vcpu_pi_put even if there is no assigned device.  And we
	 * always keep PI.NDST up to date for simplicity: it makes the
	 * code easier, and CPU migration is not a fast path.
	 */
	if (!pi_test_sn(pi_desc) && vcpu->cpu == cpu)
		return;

	/*
	 * First handle the simple case where no cmpxchg is necessary; just
	 * allow posting non-urgent interrupts.
	 *
	 * If the 'nv' field is POSTED_INTR_WAKEUP_VECTOR, do not change
	 * PI.NDST: pi_post_block will do it for us and the wakeup_handler
	 * expects the VCPU to be on the blocked_vcpu_list that matches
	 * PI.NDST.
	 */
	if (pi_desc->nv == POSTED_INTR_WAKEUP_VECTOR ||
	    vcpu->cpu == cpu) {
		pi_clear_sn(pi_desc);
		return;
	}

	/* The full case.  */
	do {
		old.control = new.control = pi_desc->control;

		dest = cpu_physical_id(cpu);

		if (x2apic_enabled())
			new.ndst = dest;
		else
			new.ndst = (dest << 8) & 0xFF00;

		new.sn = 0;
	} while (cmpxchg64(&pi_desc->control, old.control,
			   new.control) != old.control);
}

static void decache_tsc_multiplier(struct vcpu_vmx *vmx)
{
	vmx->current_tsc_ratio = vmx->vcpu.arch.tsc_scaling_ratio;
	vmcs_write64(TSC_MULTIPLIER, vmx->current_tsc_ratio);
}

/*
 * Switches to specified vcpu, until a matching vcpu_put(), but assumes
 * vcpu mutex is already taken.
 */
static void vmx_vcpu_load(struct kvm_vcpu *vcpu, int cpu)
{
	struct vcpu_vmx *vmx = to_vmx(vcpu);
	bool already_loaded = vmx->loaded_vmcs->cpu == cpu;

	if (!already_loaded) {
		loaded_vmcs_clear(vmx->loaded_vmcs);
		local_irq_disable();
		crash_disable_local_vmclear(cpu);

		/*
		 * Read loaded_vmcs->cpu should be before fetching
		 * loaded_vmcs->loaded_vmcss_on_cpu_link.
		 * See the comments in __loaded_vmcs_clear().
		 */
		smp_rmb();

		list_add(&vmx->loaded_vmcs->loaded_vmcss_on_cpu_link,
			 &per_cpu(loaded_vmcss_on_cpu, cpu));
		crash_enable_local_vmclear(cpu);
		local_irq_enable();
	}

	if (per_cpu(current_vmcs, cpu) != vmx->loaded_vmcs->vmcs) {
		per_cpu(current_vmcs, cpu) = vmx->loaded_vmcs->vmcs;
		vmcs_load(vmx->loaded_vmcs->vmcs);
		indirect_branch_prediction_barrier();
	}

	if (!already_loaded) {
		void *gdt = get_current_gdt_ro();
		unsigned long sysenter_esp;

		kvm_make_request(KVM_REQ_TLB_FLUSH, vcpu);

		/*
		 * Linux uses per-cpu TSS and GDT, so set these when switching
		 * processors.  See 22.2.4.
		 */
		vmcs_writel(HOST_TR_BASE,
			    (unsigned long)&get_cpu_entry_area(cpu)->tss.x86_tss);
		vmcs_writel(HOST_GDTR_BASE, (unsigned long)gdt);   /* 22.2.4 */

		/*
		 * VM exits change the host TR limit to 0x67 after a VM
		 * exit.  This is okay, since 0x67 covers everything except
		 * the IO bitmap and have have code to handle the IO bitmap
		 * being lost after a VM exit.
		 */
		BUILD_BUG_ON(IO_BITMAP_OFFSET - 1 != 0x67);

		rdmsrl(MSR_IA32_SYSENTER_ESP, sysenter_esp);
		vmcs_writel(HOST_IA32_SYSENTER_ESP, sysenter_esp); /* 22.2.3 */

		vmx->loaded_vmcs->cpu = cpu;
	}

	/* Setup TSC multiplier */
	if (kvm_has_tsc_control &&
	    vmx->current_tsc_ratio != vcpu->arch.tsc_scaling_ratio)
		decache_tsc_multiplier(vmx);

	vmx_vcpu_pi_load(vcpu, cpu);
	vmx->host_pkru = read_pkru();
	vmx->host_debugctlmsr = get_debugctlmsr();
}

static void vmx_vcpu_pi_put(struct kvm_vcpu *vcpu)
{
	struct pi_desc *pi_desc = vcpu_to_pi_desc(vcpu);

	if (!kvm_arch_has_assigned_device(vcpu->kvm) ||
		!irq_remapping_cap(IRQ_POSTING_CAP)  ||
		!kvm_vcpu_apicv_active(vcpu))
		return;

	/* Set SN when the vCPU is preempted */
	if (vcpu->preempted)
		pi_set_sn(pi_desc);
}

static void vmx_vcpu_put(struct kvm_vcpu *vcpu)
{
	vmx_vcpu_pi_put(vcpu);

	__vmx_load_host_state(to_vmx(vcpu));
}

static bool emulation_required(struct kvm_vcpu *vcpu)
{
	return emulate_invalid_guest_state && !guest_state_valid(vcpu);
}

static void vmx_decache_cr0_guest_bits(struct kvm_vcpu *vcpu);

/*
 * Return the cr0 value that a nested guest would read. This is a combination
 * of the real cr0 used to run the guest (guest_cr0), and the bits shadowed by
 * its hypervisor (cr0_read_shadow).
 */
static inline unsigned long nested_read_cr0(struct vmcs12 *fields)
{
	return (fields->guest_cr0 & ~fields->cr0_guest_host_mask) |
		(fields->cr0_read_shadow & fields->cr0_guest_host_mask);
}
static inline unsigned long nested_read_cr4(struct vmcs12 *fields)
{
	return (fields->guest_cr4 & ~fields->cr4_guest_host_mask) |
		(fields->cr4_read_shadow & fields->cr4_guest_host_mask);
}

static unsigned long vmx_get_rflags(struct kvm_vcpu *vcpu)
{
	unsigned long rflags, save_rflags;

	if (!test_bit(VCPU_EXREG_RFLAGS, (ulong *)&vcpu->arch.regs_avail)) {
		__set_bit(VCPU_EXREG_RFLAGS, (ulong *)&vcpu->arch.regs_avail);
		rflags = vmcs_readl(GUEST_RFLAGS);
		if (to_vmx(vcpu)->rmode.vm86_active) {
			rflags &= RMODE_GUEST_OWNED_EFLAGS_BITS;
			save_rflags = to_vmx(vcpu)->rmode.save_rflags;
			rflags |= save_rflags & ~RMODE_GUEST_OWNED_EFLAGS_BITS;
		}
		to_vmx(vcpu)->rflags = rflags;
	}
	return to_vmx(vcpu)->rflags;
}

static void vmx_set_rflags(struct kvm_vcpu *vcpu, unsigned long rflags)
{
	unsigned long old_rflags = vmx_get_rflags(vcpu);

	__set_bit(VCPU_EXREG_RFLAGS, (ulong *)&vcpu->arch.regs_avail);
	to_vmx(vcpu)->rflags = rflags;
	if (to_vmx(vcpu)->rmode.vm86_active) {
		to_vmx(vcpu)->rmode.save_rflags = rflags;
		rflags |= X86_EFLAGS_IOPL | X86_EFLAGS_VM;
	}
	vmcs_writel(GUEST_RFLAGS, rflags);

	if ((old_rflags ^ to_vmx(vcpu)->rflags) & X86_EFLAGS_VM)
		to_vmx(vcpu)->emulation_required = emulation_required(vcpu);
}

static u32 vmx_get_interrupt_shadow(struct kvm_vcpu *vcpu)
{
	u32 interruptibility = vmcs_read32(GUEST_INTERRUPTIBILITY_INFO);
	int ret = 0;

	if (interruptibility & GUEST_INTR_STATE_STI)
		ret |= KVM_X86_SHADOW_INT_STI;
	if (interruptibility & GUEST_INTR_STATE_MOV_SS)
		ret |= KVM_X86_SHADOW_INT_MOV_SS;

	return ret;
}

static void vmx_set_interrupt_shadow(struct kvm_vcpu *vcpu, int mask)
{
	u32 interruptibility_old = vmcs_read32(GUEST_INTERRUPTIBILITY_INFO);
	u32 interruptibility = interruptibility_old;

	interruptibility &= ~(GUEST_INTR_STATE_STI | GUEST_INTR_STATE_MOV_SS);

	if (mask & KVM_X86_SHADOW_INT_MOV_SS)
		interruptibility |= GUEST_INTR_STATE_MOV_SS;
	else if (mask & KVM_X86_SHADOW_INT_STI)
		interruptibility |= GUEST_INTR_STATE_STI;

	if ((interruptibility != interruptibility_old))
		vmcs_write32(GUEST_INTERRUPTIBILITY_INFO, interruptibility);
}

static void skip_emulated_instruction(struct kvm_vcpu *vcpu)
{
	unsigned long rip;

	rip = kvm_rip_read(vcpu);
	rip += vmcs_read32(VM_EXIT_INSTRUCTION_LEN);
	kvm_rip_write(vcpu, rip);

	/* skipping an emulated instruction also counts */
	vmx_set_interrupt_shadow(vcpu, 0);
}

static void nested_vmx_inject_exception_vmexit(struct kvm_vcpu *vcpu,
					       unsigned long exit_qual)
{
	struct vmcs12 *vmcs12 = get_vmcs12(vcpu);
	unsigned int nr = vcpu->arch.exception.nr;
	u32 intr_info = nr | INTR_INFO_VALID_MASK;

	if (vcpu->arch.exception.has_error_code) {
		vmcs12->vm_exit_intr_error_code = vcpu->arch.exception.error_code;
		intr_info |= INTR_INFO_DELIVER_CODE_MASK;
	}

	if (kvm_exception_is_soft(nr))
		intr_info |= INTR_TYPE_SOFT_EXCEPTION;
	else
		intr_info |= INTR_TYPE_HARD_EXCEPTION;

	if (!(vmcs12->idt_vectoring_info_field & VECTORING_INFO_VALID_MASK) &&
	    vmx_get_nmi_mask(vcpu))
		intr_info |= INTR_INFO_UNBLOCK_NMI;

	nested_vmx_vmexit(vcpu, EXIT_REASON_EXCEPTION_NMI, intr_info, exit_qual);
}

/*
 * KVM wants to inject page-faults which it got to the guest. This function
 * checks whether in a nested guest, we need to inject them to L1 or L2.
 */
static int nested_vmx_check_exception(struct kvm_vcpu *vcpu, unsigned long *exit_qual)
{
	struct vmcs12 *vmcs12 = get_vmcs12(vcpu);
	unsigned int nr = vcpu->arch.exception.nr;

	if (nr == PF_VECTOR) {
		if (vcpu->arch.exception.nested_apf) {
			*exit_qual = vcpu->arch.apf.nested_apf_token;
			return 1;
		}
		/*
		 * FIXME: we must not write CR2 when L1 intercepts an L2 #PF exception.
		 * The fix is to add the ancillary datum (CR2 or DR6) to structs
		 * kvm_queued_exception and kvm_vcpu_events, so that CR2 and DR6
		 * can be written only when inject_pending_event runs.  This should be
		 * conditional on a new capability---if the capability is disabled,
		 * kvm_multiple_exception would write the ancillary information to
		 * CR2 or DR6, for backwards ABI-compatibility.
		 */
		if (nested_vmx_is_page_fault_vmexit(vmcs12,
						    vcpu->arch.exception.error_code)) {
			*exit_qual = vcpu->arch.cr2;
			return 1;
		}
	} else {
		if (vmcs12->exception_bitmap & (1u << nr)) {
			if (nr == DB_VECTOR)
				*exit_qual = vcpu->arch.dr6;
			else
				*exit_qual = 0;
			return 1;
		}
	}

	return 0;
}

static void vmx_clear_hlt(struct kvm_vcpu *vcpu)
{
	/*
	 * Ensure that we clear the HLT state in the VMCS.  We don't need to
	 * explicitly skip the instruction because if the HLT state is set,
	 * then the instruction is already executing and RIP has already been
	 * advanced.
	 */
	if (kvm_hlt_in_guest(vcpu->kvm) &&
			vmcs_read32(GUEST_ACTIVITY_STATE) == GUEST_ACTIVITY_HLT)
		vmcs_write32(GUEST_ACTIVITY_STATE, GUEST_ACTIVITY_ACTIVE);
}

static void vmx_queue_exception(struct kvm_vcpu *vcpu)
{
	struct vcpu_vmx *vmx = to_vmx(vcpu);
	unsigned nr = vcpu->arch.exception.nr;
	bool has_error_code = vcpu->arch.exception.has_error_code;
	u32 error_code = vcpu->arch.exception.error_code;
	u32 intr_info = nr | INTR_INFO_VALID_MASK;

	if (has_error_code) {
		vmcs_write32(VM_ENTRY_EXCEPTION_ERROR_CODE, error_code);
		intr_info |= INTR_INFO_DELIVER_CODE_MASK;
	}

	if (vmx->rmode.vm86_active) {
		int inc_eip = 0;
		if (kvm_exception_is_soft(nr))
			inc_eip = vcpu->arch.event_exit_inst_len;
		if (kvm_inject_realmode_interrupt(vcpu, nr, inc_eip) != EMULATE_DONE)
			kvm_make_request(KVM_REQ_TRIPLE_FAULT, vcpu);
		return;
	}

	WARN_ON_ONCE(vmx->emulation_required);

	if (kvm_exception_is_soft(nr)) {
		vmcs_write32(VM_ENTRY_INSTRUCTION_LEN,
			     vmx->vcpu.arch.event_exit_inst_len);
		intr_info |= INTR_TYPE_SOFT_EXCEPTION;
	} else
		intr_info |= INTR_TYPE_HARD_EXCEPTION;

	vmcs_write32(VM_ENTRY_INTR_INFO_FIELD, intr_info);

	vmx_clear_hlt(vcpu);
}

static bool vmx_rdtscp_supported(void)
{
	return cpu_has_vmx_rdtscp();
}

static bool vmx_invpcid_supported(void)
{
	return cpu_has_vmx_invpcid() && enable_ept;
}

/*
 * Swap MSR entry in host/guest MSR entry array.
 */
static void move_msr_up(struct vcpu_vmx *vmx, int from, int to)
{
	struct shared_msr_entry tmp;

	tmp = vmx->guest_msrs[to];
	vmx->guest_msrs[to] = vmx->guest_msrs[from];
	vmx->guest_msrs[from] = tmp;
}

/*
 * Set up the vmcs to automatically save and restore system
 * msrs.  Don't touch the 64-bit msrs if the guest is in legacy
 * mode, as fiddling with msrs is very expensive.
 */
static void setup_msrs(struct vcpu_vmx *vmx)
{
	int save_nmsrs, index;

	save_nmsrs = 0;
#ifdef CONFIG_X86_64
	if (is_long_mode(&vmx->vcpu)) {
		index = __find_msr_index(vmx, MSR_SYSCALL_MASK);
		if (index >= 0)
			move_msr_up(vmx, index, save_nmsrs++);
		index = __find_msr_index(vmx, MSR_LSTAR);
		if (index >= 0)
			move_msr_up(vmx, index, save_nmsrs++);
		index = __find_msr_index(vmx, MSR_CSTAR);
		if (index >= 0)
			move_msr_up(vmx, index, save_nmsrs++);
		index = __find_msr_index(vmx, MSR_TSC_AUX);
		if (index >= 0 && guest_cpuid_has(&vmx->vcpu, X86_FEATURE_RDTSCP))
			move_msr_up(vmx, index, save_nmsrs++);
		/*
		 * MSR_STAR is only needed on long mode guests, and only
		 * if efer.sce is enabled.
		 */
		index = __find_msr_index(vmx, MSR_STAR);
		if ((index >= 0) && (vmx->vcpu.arch.efer & EFER_SCE))
			move_msr_up(vmx, index, save_nmsrs++);
	}
#endif
	index = __find_msr_index(vmx, MSR_EFER);
	if (index >= 0 && update_transition_efer(vmx, index))
		move_msr_up(vmx, index, save_nmsrs++);

	vmx->save_nmsrs = save_nmsrs;

	if (cpu_has_vmx_msr_bitmap())
		vmx_update_msr_bitmap(&vmx->vcpu);
}

static u64 vmx_read_l1_tsc_offset(struct kvm_vcpu *vcpu)
{
	struct vmcs12 *vmcs12 = get_vmcs12(vcpu);

	if (is_guest_mode(vcpu) &&
	    (vmcs12->cpu_based_vm_exec_control & CPU_BASED_USE_TSC_OFFSETING))
		return vcpu->arch.tsc_offset - vmcs12->tsc_offset;

	return vcpu->arch.tsc_offset;
}

/*
 * writes 'offset' into guest's timestamp counter offset register
 */
static void vmx_write_tsc_offset(struct kvm_vcpu *vcpu, u64 offset)
{
	if (is_guest_mode(vcpu)) {
		/*
		 * We're here if L1 chose not to trap WRMSR to TSC. According
		 * to the spec, this should set L1's TSC; The offset that L1
		 * set for L2 remains unchanged, and still needs to be added
		 * to the newly set TSC to get L2's TSC.
		 */
		struct vmcs12 *vmcs12;
		/* recalculate vmcs02.TSC_OFFSET: */
		vmcs12 = get_vmcs12(vcpu);
		vmcs_write64(TSC_OFFSET, offset +
			(nested_cpu_has(vmcs12, CPU_BASED_USE_TSC_OFFSETING) ?
			 vmcs12->tsc_offset : 0));
	} else {
		trace_kvm_write_tsc_offset(vcpu->vcpu_id,
					   vmcs_read64(TSC_OFFSET), offset);
		vmcs_write64(TSC_OFFSET, offset);
	}
}

/*
 * nested_vmx_allowed() checks whether a guest should be allowed to use VMX
 * instructions and MSRs (i.e., nested VMX). Nested VMX is disabled for
 * all guests if the "nested" module option is off, and can also be disabled
 * for a single guest by disabling its VMX cpuid bit.
 */
static inline bool nested_vmx_allowed(struct kvm_vcpu *vcpu)
{
	return nested && guest_cpuid_has(vcpu, X86_FEATURE_VMX);
}

/*
 * nested_vmx_setup_ctls_msrs() sets up variables containing the values to be
 * returned for the various VMX controls MSRs when nested VMX is enabled.
 * The same values should also be used to verify that vmcs12 control fields are
 * valid during nested entry from L1 to L2.
 * Each of these control msrs has a low and high 32-bit half: A low bit is on
 * if the corresponding bit in the (32-bit) control field *must* be on, and a
 * bit in the high half is on if the corresponding bit in the control field
 * may be on. See also vmx_control_verify().
 */
static void nested_vmx_setup_ctls_msrs(struct nested_vmx_msrs *msrs, bool apicv)
{
	if (!nested) {
		memset(msrs, 0, sizeof(*msrs));
		return;
	}

	/*
	 * Note that as a general rule, the high half of the MSRs (bits in
	 * the control fields which may be 1) should be initialized by the
	 * intersection of the underlying hardware's MSR (i.e., features which
	 * can be supported) and the list of features we want to expose -
	 * because they are known to be properly supported in our code.
	 * Also, usually, the low half of the MSRs (bits which must be 1) can
	 * be set to 0, meaning that L1 may turn off any of these bits. The
	 * reason is that if one of these bits is necessary, it will appear
	 * in vmcs01 and prepare_vmcs02, when it bitwise-or's the control
	 * fields of vmcs01 and vmcs02, will turn these bits off - and
	 * nested_vmx_exit_reflected() will not pass related exits to L1.
	 * These rules have exceptions below.
	 */

	/* pin-based controls */
	rdmsr(MSR_IA32_VMX_PINBASED_CTLS,
		msrs->pinbased_ctls_low,
		msrs->pinbased_ctls_high);
	msrs->pinbased_ctls_low |=
		PIN_BASED_ALWAYSON_WITHOUT_TRUE_MSR;
	msrs->pinbased_ctls_high &=
		PIN_BASED_EXT_INTR_MASK |
		PIN_BASED_NMI_EXITING |
		PIN_BASED_VIRTUAL_NMIS |
		(apicv ? PIN_BASED_POSTED_INTR : 0);
	msrs->pinbased_ctls_high |=
		PIN_BASED_ALWAYSON_WITHOUT_TRUE_MSR |
		PIN_BASED_VMX_PREEMPTION_TIMER;

	/* exit controls */
	rdmsr(MSR_IA32_VMX_EXIT_CTLS,
		msrs->exit_ctls_low,
		msrs->exit_ctls_high);
	msrs->exit_ctls_low =
		VM_EXIT_ALWAYSON_WITHOUT_TRUE_MSR;

	msrs->exit_ctls_high &=
#ifdef CONFIG_X86_64
		VM_EXIT_HOST_ADDR_SPACE_SIZE |
#endif
		VM_EXIT_LOAD_IA32_PAT | VM_EXIT_SAVE_IA32_PAT;
	msrs->exit_ctls_high |=
		VM_EXIT_ALWAYSON_WITHOUT_TRUE_MSR |
		VM_EXIT_LOAD_IA32_EFER | VM_EXIT_SAVE_IA32_EFER |
		VM_EXIT_SAVE_VMX_PREEMPTION_TIMER | VM_EXIT_ACK_INTR_ON_EXIT;

	if (kvm_mpx_supported())
		msrs->exit_ctls_high |= VM_EXIT_CLEAR_BNDCFGS;

	/* We support free control of debug control saving. */
	msrs->exit_ctls_low &= ~VM_EXIT_SAVE_DEBUG_CONTROLS;

	/* entry controls */
	rdmsr(MSR_IA32_VMX_ENTRY_CTLS,
		msrs->entry_ctls_low,
		msrs->entry_ctls_high);
	msrs->entry_ctls_low =
		VM_ENTRY_ALWAYSON_WITHOUT_TRUE_MSR;
	msrs->entry_ctls_high &=
#ifdef CONFIG_X86_64
		VM_ENTRY_IA32E_MODE |
#endif
		VM_ENTRY_LOAD_IA32_PAT;
	msrs->entry_ctls_high |=
		(VM_ENTRY_ALWAYSON_WITHOUT_TRUE_MSR | VM_ENTRY_LOAD_IA32_EFER);
	if (kvm_mpx_supported())
		msrs->entry_ctls_high |= VM_ENTRY_LOAD_BNDCFGS;

	/* We support free control of debug control loading. */
	msrs->entry_ctls_low &= ~VM_ENTRY_LOAD_DEBUG_CONTROLS;

	/* cpu-based controls */
	rdmsr(MSR_IA32_VMX_PROCBASED_CTLS,
		msrs->procbased_ctls_low,
		msrs->procbased_ctls_high);
	msrs->procbased_ctls_low =
		CPU_BASED_ALWAYSON_WITHOUT_TRUE_MSR;
	msrs->procbased_ctls_high &=
		CPU_BASED_VIRTUAL_INTR_PENDING |
		CPU_BASED_VIRTUAL_NMI_PENDING | CPU_BASED_USE_TSC_OFFSETING |
		CPU_BASED_HLT_EXITING | CPU_BASED_INVLPG_EXITING |
		CPU_BASED_MWAIT_EXITING | CPU_BASED_CR3_LOAD_EXITING |
		CPU_BASED_CR3_STORE_EXITING |
#ifdef CONFIG_X86_64
		CPU_BASED_CR8_LOAD_EXITING | CPU_BASED_CR8_STORE_EXITING |
#endif
		CPU_BASED_MOV_DR_EXITING | CPU_BASED_UNCOND_IO_EXITING |
		CPU_BASED_USE_IO_BITMAPS | CPU_BASED_MONITOR_TRAP_FLAG |
		CPU_BASED_MONITOR_EXITING | CPU_BASED_RDPMC_EXITING |
		CPU_BASED_RDTSC_EXITING | CPU_BASED_PAUSE_EXITING |
		CPU_BASED_TPR_SHADOW | CPU_BASED_ACTIVATE_SECONDARY_CONTROLS;
	/*
	 * We can allow some features even when not supported by the
	 * hardware. For example, L1 can specify an MSR bitmap - and we
	 * can use it to avoid exits to L1 - even when L0 runs L2
	 * without MSR bitmaps.
	 */
	msrs->procbased_ctls_high |=
		CPU_BASED_ALWAYSON_WITHOUT_TRUE_MSR |
		CPU_BASED_USE_MSR_BITMAPS;

	/* We support free control of CR3 access interception. */
	msrs->procbased_ctls_low &=
		~(CPU_BASED_CR3_LOAD_EXITING | CPU_BASED_CR3_STORE_EXITING);

	/*
	 * secondary cpu-based controls.  Do not include those that
	 * depend on CPUID bits, they are added later by vmx_cpuid_update.
	 */
	rdmsr(MSR_IA32_VMX_PROCBASED_CTLS2,
		msrs->secondary_ctls_low,
		msrs->secondary_ctls_high);
	msrs->secondary_ctls_low = 0;
	msrs->secondary_ctls_high &=
		SECONDARY_EXEC_VIRTUALIZE_APIC_ACCESSES |
		SECONDARY_EXEC_DESC |
		SECONDARY_EXEC_VIRTUALIZE_X2APIC_MODE |
		SECONDARY_EXEC_APIC_REGISTER_VIRT |
		SECONDARY_EXEC_VIRTUAL_INTR_DELIVERY |
		SECONDARY_EXEC_WBINVD_EXITING;

	if (enable_ept) {
		/* nested EPT: emulate EPT also to L1 */
		msrs->secondary_ctls_high |=
			SECONDARY_EXEC_ENABLE_EPT;
		msrs->ept_caps = VMX_EPT_PAGE_WALK_4_BIT |
			 VMX_EPTP_WB_BIT | VMX_EPT_INVEPT_BIT;
		if (cpu_has_vmx_ept_execute_only())
			msrs->ept_caps |=
				VMX_EPT_EXECUTE_ONLY_BIT;
		msrs->ept_caps &= vmx_capability.ept;
		msrs->ept_caps |= VMX_EPT_EXTENT_GLOBAL_BIT |
			VMX_EPT_EXTENT_CONTEXT_BIT | VMX_EPT_2MB_PAGE_BIT |
			VMX_EPT_1GB_PAGE_BIT;
		if (enable_ept_ad_bits) {
			msrs->secondary_ctls_high |=
				SECONDARY_EXEC_ENABLE_PML;
			msrs->ept_caps |= VMX_EPT_AD_BIT;
		}
	}

	if (cpu_has_vmx_vmfunc()) {
		msrs->secondary_ctls_high |=
			SECONDARY_EXEC_ENABLE_VMFUNC;
		/*
		 * Advertise EPTP switching unconditionally
		 * since we emulate it
		 */
		if (enable_ept)
			msrs->vmfunc_controls =
				VMX_VMFUNC_EPTP_SWITCHING;
	}

	/*
	 * Old versions of KVM use the single-context version without
	 * checking for support, so declare that it is supported even
	 * though it is treated as global context.  The alternative is
	 * not failing the single-context invvpid, and it is worse.
	 */
	if (enable_vpid) {
		msrs->secondary_ctls_high |=
			SECONDARY_EXEC_ENABLE_VPID;
		msrs->vpid_caps = VMX_VPID_INVVPID_BIT |
			VMX_VPID_EXTENT_SUPPORTED_MASK;
	}

	if (enable_unrestricted_guest)
		msrs->secondary_ctls_high |=
			SECONDARY_EXEC_UNRESTRICTED_GUEST;

	/* miscellaneous data */
	rdmsr(MSR_IA32_VMX_MISC,
		msrs->misc_low,
		msrs->misc_high);
	msrs->misc_low &= VMX_MISC_SAVE_EFER_LMA;
	msrs->misc_low |=
		MSR_IA32_VMX_MISC_VMWRITE_SHADOW_RO_FIELDS |
		VMX_MISC_EMULATED_PREEMPTION_TIMER_RATE |
		VMX_MISC_ACTIVITY_HLT;
	msrs->misc_high = 0;

	/*
	 * This MSR reports some information about VMX support. We
	 * should return information about the VMX we emulate for the
	 * guest, and the VMCS structure we give it - not about the
	 * VMX support of the underlying hardware.
	 */
	msrs->basic =
		VMCS12_REVISION |
		VMX_BASIC_TRUE_CTLS |
		((u64)VMCS12_SIZE << VMX_BASIC_VMCS_SIZE_SHIFT) |
		(VMX_BASIC_MEM_TYPE_WB << VMX_BASIC_MEM_TYPE_SHIFT);

	if (cpu_has_vmx_basic_inout())
		msrs->basic |= VMX_BASIC_INOUT;

	/*
	 * These MSRs specify bits which the guest must keep fixed on
	 * while L1 is in VMXON mode (in L1's root mode, or running an L2).
	 * We picked the standard core2 setting.
	 */
#define VMXON_CR0_ALWAYSON     (X86_CR0_PE | X86_CR0_PG | X86_CR0_NE)
#define VMXON_CR4_ALWAYSON     X86_CR4_VMXE
	msrs->cr0_fixed0 = VMXON_CR0_ALWAYSON;
	msrs->cr4_fixed0 = VMXON_CR4_ALWAYSON;

	/* These MSRs specify bits which the guest must keep fixed off. */
	rdmsrl(MSR_IA32_VMX_CR0_FIXED1, msrs->cr0_fixed1);
	rdmsrl(MSR_IA32_VMX_CR4_FIXED1, msrs->cr4_fixed1);

	/* highest index: VMX_PREEMPTION_TIMER_VALUE */
	msrs->vmcs_enum = VMCS12_MAX_FIELD_INDEX << 1;
}

/*
 * if fixed0[i] == 1: val[i] must be 1
 * if fixed1[i] == 0: val[i] must be 0
 */
static inline bool fixed_bits_valid(u64 val, u64 fixed0, u64 fixed1)
{
	return ((val & fixed1) | fixed0) == val;
}

static inline bool vmx_control_verify(u32 control, u32 low, u32 high)
{
	return fixed_bits_valid(control, low, high);
}

static inline u64 vmx_control_msr(u32 low, u32 high)
{
	return low | ((u64)high << 32);
}

static bool is_bitwise_subset(u64 superset, u64 subset, u64 mask)
{
	superset &= mask;
	subset &= mask;

	return (superset | subset) == superset;
}

static int vmx_restore_vmx_basic(struct vcpu_vmx *vmx, u64 data)
{
	const u64 feature_and_reserved =
		/* feature (except bit 48; see below) */
		BIT_ULL(49) | BIT_ULL(54) | BIT_ULL(55) |
		/* reserved */
		BIT_ULL(31) | GENMASK_ULL(47, 45) | GENMASK_ULL(63, 56);
	u64 vmx_basic = vmx->nested.msrs.basic;

	if (!is_bitwise_subset(vmx_basic, data, feature_and_reserved))
		return -EINVAL;

	/*
	 * KVM does not emulate a version of VMX that constrains physical
	 * addresses of VMX structures (e.g. VMCS) to 32-bits.
	 */
	if (data & BIT_ULL(48))
		return -EINVAL;

	if (vmx_basic_vmcs_revision_id(vmx_basic) !=
	    vmx_basic_vmcs_revision_id(data))
		return -EINVAL;

	if (vmx_basic_vmcs_size(vmx_basic) > vmx_basic_vmcs_size(data))
		return -EINVAL;

	vmx->nested.msrs.basic = data;
	return 0;
}

static int
vmx_restore_control_msr(struct vcpu_vmx *vmx, u32 msr_index, u64 data)
{
	u64 supported;
	u32 *lowp, *highp;

	switch (msr_index) {
	case MSR_IA32_VMX_TRUE_PINBASED_CTLS:
		lowp = &vmx->nested.msrs.pinbased_ctls_low;
		highp = &vmx->nested.msrs.pinbased_ctls_high;
		break;
	case MSR_IA32_VMX_TRUE_PROCBASED_CTLS:
		lowp = &vmx->nested.msrs.procbased_ctls_low;
		highp = &vmx->nested.msrs.procbased_ctls_high;
		break;
	case MSR_IA32_VMX_TRUE_EXIT_CTLS:
		lowp = &vmx->nested.msrs.exit_ctls_low;
		highp = &vmx->nested.msrs.exit_ctls_high;
		break;
	case MSR_IA32_VMX_TRUE_ENTRY_CTLS:
		lowp = &vmx->nested.msrs.entry_ctls_low;
		highp = &vmx->nested.msrs.entry_ctls_high;
		break;
	case MSR_IA32_VMX_PROCBASED_CTLS2:
		lowp = &vmx->nested.msrs.secondary_ctls_low;
		highp = &vmx->nested.msrs.secondary_ctls_high;
		break;
	default:
		BUG();
	}

	supported = vmx_control_msr(*lowp, *highp);

	/* Check must-be-1 bits are still 1. */
	if (!is_bitwise_subset(data, supported, GENMASK_ULL(31, 0)))
		return -EINVAL;

	/* Check must-be-0 bits are still 0. */
	if (!is_bitwise_subset(supported, data, GENMASK_ULL(63, 32)))
		return -EINVAL;

	*lowp = data;
	*highp = data >> 32;
	return 0;
}

static int vmx_restore_vmx_misc(struct vcpu_vmx *vmx, u64 data)
{
	const u64 feature_and_reserved_bits =
		/* feature */
		BIT_ULL(5) | GENMASK_ULL(8, 6) | BIT_ULL(14) | BIT_ULL(15) |
		BIT_ULL(28) | BIT_ULL(29) | BIT_ULL(30) |
		/* reserved */
		GENMASK_ULL(13, 9) | BIT_ULL(31);
	u64 vmx_misc;

	vmx_misc = vmx_control_msr(vmx->nested.msrs.misc_low,
				   vmx->nested.msrs.misc_high);

	if (!is_bitwise_subset(vmx_misc, data, feature_and_reserved_bits))
		return -EINVAL;

	if ((vmx->nested.msrs.pinbased_ctls_high &
	     PIN_BASED_VMX_PREEMPTION_TIMER) &&
	    vmx_misc_preemption_timer_rate(data) !=
	    vmx_misc_preemption_timer_rate(vmx_misc))
		return -EINVAL;

	if (vmx_misc_cr3_count(data) > vmx_misc_cr3_count(vmx_misc))
		return -EINVAL;

	if (vmx_misc_max_msr(data) > vmx_misc_max_msr(vmx_misc))
		return -EINVAL;

	if (vmx_misc_mseg_revid(data) != vmx_misc_mseg_revid(vmx_misc))
		return -EINVAL;

	vmx->nested.msrs.misc_low = data;
	vmx->nested.msrs.misc_high = data >> 32;

	/*
	 * If L1 has read-only VM-exit information fields, use the
	 * less permissive vmx_vmwrite_bitmap to specify write
	 * permissions for the shadow VMCS.
	 */
	if (enable_shadow_vmcs && !nested_cpu_has_vmwrite_any_field(&vmx->vcpu))
		vmcs_write64(VMWRITE_BITMAP, __pa(vmx_vmwrite_bitmap));

	return 0;
}

static int vmx_restore_vmx_ept_vpid_cap(struct vcpu_vmx *vmx, u64 data)
{
	u64 vmx_ept_vpid_cap;

	vmx_ept_vpid_cap = vmx_control_msr(vmx->nested.msrs.ept_caps,
					   vmx->nested.msrs.vpid_caps);

	/* Every bit is either reserved or a feature bit. */
	if (!is_bitwise_subset(vmx_ept_vpid_cap, data, -1ULL))
		return -EINVAL;

	vmx->nested.msrs.ept_caps = data;
	vmx->nested.msrs.vpid_caps = data >> 32;
	return 0;
}

static int vmx_restore_fixed0_msr(struct vcpu_vmx *vmx, u32 msr_index, u64 data)
{
	u64 *msr;

	switch (msr_index) {
	case MSR_IA32_VMX_CR0_FIXED0:
		msr = &vmx->nested.msrs.cr0_fixed0;
		break;
	case MSR_IA32_VMX_CR4_FIXED0:
		msr = &vmx->nested.msrs.cr4_fixed0;
		break;
	default:
		BUG();
	}

	/*
	 * 1 bits (which indicates bits which "must-be-1" during VMX operation)
	 * must be 1 in the restored value.
	 */
	if (!is_bitwise_subset(data, *msr, -1ULL))
		return -EINVAL;

	*msr = data;
	return 0;
}

/*
 * Called when userspace is restoring VMX MSRs.
 *
 * Returns 0 on success, non-0 otherwise.
 */
static int vmx_set_vmx_msr(struct kvm_vcpu *vcpu, u32 msr_index, u64 data)
{
	struct vcpu_vmx *vmx = to_vmx(vcpu);

	/*
	 * Don't allow changes to the VMX capability MSRs while the vCPU
	 * is in VMX operation.
	 */
	if (vmx->nested.vmxon)
		return -EBUSY;

	switch (msr_index) {
	case MSR_IA32_VMX_BASIC:
		return vmx_restore_vmx_basic(vmx, data);
	case MSR_IA32_VMX_PINBASED_CTLS:
	case MSR_IA32_VMX_PROCBASED_CTLS:
	case MSR_IA32_VMX_EXIT_CTLS:
	case MSR_IA32_VMX_ENTRY_CTLS:
		/*
		 * The "non-true" VMX capability MSRs are generated from the
		 * "true" MSRs, so we do not support restoring them directly.
		 *
		 * If userspace wants to emulate VMX_BASIC[55]=0, userspace
		 * should restore the "true" MSRs with the must-be-1 bits
		 * set according to the SDM Vol 3. A.2 "RESERVED CONTROLS AND
		 * DEFAULT SETTINGS".
		 */
		return -EINVAL;
	case MSR_IA32_VMX_TRUE_PINBASED_CTLS:
	case MSR_IA32_VMX_TRUE_PROCBASED_CTLS:
	case MSR_IA32_VMX_TRUE_EXIT_CTLS:
	case MSR_IA32_VMX_TRUE_ENTRY_CTLS:
	case MSR_IA32_VMX_PROCBASED_CTLS2:
		return vmx_restore_control_msr(vmx, msr_index, data);
	case MSR_IA32_VMX_MISC:
		return vmx_restore_vmx_misc(vmx, data);
	case MSR_IA32_VMX_CR0_FIXED0:
	case MSR_IA32_VMX_CR4_FIXED0:
		return vmx_restore_fixed0_msr(vmx, msr_index, data);
	case MSR_IA32_VMX_CR0_FIXED1:
	case MSR_IA32_VMX_CR4_FIXED1:
		/*
		 * These MSRs are generated based on the vCPU's CPUID, so we
		 * do not support restoring them directly.
		 */
		return -EINVAL;
	case MSR_IA32_VMX_EPT_VPID_CAP:
		return vmx_restore_vmx_ept_vpid_cap(vmx, data);
	case MSR_IA32_VMX_VMCS_ENUM:
		vmx->nested.msrs.vmcs_enum = data;
		return 0;
	default:
		/*
		 * The rest of the VMX capability MSRs do not support restore.
		 */
		return -EINVAL;
	}
}

/* Returns 0 on success, non-0 otherwise. */
static int vmx_get_vmx_msr(struct nested_vmx_msrs *msrs, u32 msr_index, u64 *pdata)
{
	switch (msr_index) {
	case MSR_IA32_VMX_BASIC:
		*pdata = msrs->basic;
		break;
	case MSR_IA32_VMX_TRUE_PINBASED_CTLS:
	case MSR_IA32_VMX_PINBASED_CTLS:
		*pdata = vmx_control_msr(
			msrs->pinbased_ctls_low,
			msrs->pinbased_ctls_high);
		if (msr_index == MSR_IA32_VMX_PINBASED_CTLS)
			*pdata |= PIN_BASED_ALWAYSON_WITHOUT_TRUE_MSR;
		break;
	case MSR_IA32_VMX_TRUE_PROCBASED_CTLS:
	case MSR_IA32_VMX_PROCBASED_CTLS:
		*pdata = vmx_control_msr(
			msrs->procbased_ctls_low,
			msrs->procbased_ctls_high);
		if (msr_index == MSR_IA32_VMX_PROCBASED_CTLS)
			*pdata |= CPU_BASED_ALWAYSON_WITHOUT_TRUE_MSR;
		break;
	case MSR_IA32_VMX_TRUE_EXIT_CTLS:
	case MSR_IA32_VMX_EXIT_CTLS:
		*pdata = vmx_control_msr(
			msrs->exit_ctls_low,
			msrs->exit_ctls_high);
		if (msr_index == MSR_IA32_VMX_EXIT_CTLS)
			*pdata |= VM_EXIT_ALWAYSON_WITHOUT_TRUE_MSR;
		break;
	case MSR_IA32_VMX_TRUE_ENTRY_CTLS:
	case MSR_IA32_VMX_ENTRY_CTLS:
		*pdata = vmx_control_msr(
			msrs->entry_ctls_low,
			msrs->entry_ctls_high);
		if (msr_index == MSR_IA32_VMX_ENTRY_CTLS)
			*pdata |= VM_ENTRY_ALWAYSON_WITHOUT_TRUE_MSR;
		break;
	case MSR_IA32_VMX_MISC:
		*pdata = vmx_control_msr(
			msrs->misc_low,
			msrs->misc_high);
		break;
	case MSR_IA32_VMX_CR0_FIXED0:
		*pdata = msrs->cr0_fixed0;
		break;
	case MSR_IA32_VMX_CR0_FIXED1:
		*pdata = msrs->cr0_fixed1;
		break;
	case MSR_IA32_VMX_CR4_FIXED0:
		*pdata = msrs->cr4_fixed0;
		break;
	case MSR_IA32_VMX_CR4_FIXED1:
		*pdata = msrs->cr4_fixed1;
		break;
	case MSR_IA32_VMX_VMCS_ENUM:
		*pdata = msrs->vmcs_enum;
		break;
	case MSR_IA32_VMX_PROCBASED_CTLS2:
		*pdata = vmx_control_msr(
			msrs->secondary_ctls_low,
			msrs->secondary_ctls_high);
		break;
	case MSR_IA32_VMX_EPT_VPID_CAP:
		*pdata = msrs->ept_caps |
			((u64)msrs->vpid_caps << 32);
		break;
	case MSR_IA32_VMX_VMFUNC:
		*pdata = msrs->vmfunc_controls;
		break;
	default:
		return 1;
	}

	return 0;
}

static inline bool vmx_feature_control_msr_valid(struct kvm_vcpu *vcpu,
						 uint64_t val)
{
	uint64_t valid_bits = to_vmx(vcpu)->msr_ia32_feature_control_valid_bits;

	return !(val & ~valid_bits);
}

static int vmx_get_msr_feature(struct kvm_msr_entry *msr)
{
	switch (msr->index) {
	case MSR_IA32_VMX_BASIC ... MSR_IA32_VMX_VMFUNC:
		if (!nested)
			return 1;
		return vmx_get_vmx_msr(&vmcs_config.nested, msr->index, &msr->data);
	default:
		return 1;
	}

	return 0;
}

/*
 * Reads an msr value (of 'msr_index') into 'pdata'.
 * Returns 0 on success, non-0 otherwise.
 * Assumes vcpu_load() was already called.
 */
static int vmx_get_msr(struct kvm_vcpu *vcpu, struct msr_data *msr_info)
{
	struct vcpu_vmx *vmx = to_vmx(vcpu);
	struct shared_msr_entry *msr;

	switch (msr_info->index) {
#ifdef CONFIG_X86_64
	case MSR_FS_BASE:
		msr_info->data = vmcs_readl(GUEST_FS_BASE);
		break;
	case MSR_GS_BASE:
		msr_info->data = vmcs_readl(GUEST_GS_BASE);
		break;
	case MSR_KERNEL_GS_BASE:
		vmx_load_host_state(vmx);
		msr_info->data = vmx->msr_guest_kernel_gs_base;
		break;
#endif
	case MSR_EFER:
		return kvm_get_msr_common(vcpu, msr_info);
	case MSR_IA32_SPEC_CTRL:
		if (!msr_info->host_initiated &&
		    !guest_cpuid_has(vcpu, X86_FEATURE_SPEC_CTRL))
			return 1;

		msr_info->data = to_vmx(vcpu)->spec_ctrl;
		break;
	case MSR_IA32_ARCH_CAPABILITIES:
		if (!msr_info->host_initiated &&
		    !guest_cpuid_has(vcpu, X86_FEATURE_ARCH_CAPABILITIES))
			return 1;
		msr_info->data = to_vmx(vcpu)->arch_capabilities;
		break;
	case MSR_IA32_SYSENTER_CS:
		msr_info->data = vmcs_read32(GUEST_SYSENTER_CS);
		break;
	case MSR_IA32_SYSENTER_EIP:
		msr_info->data = vmcs_readl(GUEST_SYSENTER_EIP);
		break;
	case MSR_IA32_SYSENTER_ESP:
		msr_info->data = vmcs_readl(GUEST_SYSENTER_ESP);
		break;
	case MSR_IA32_BNDCFGS:
		if (!kvm_mpx_supported() ||
		    (!msr_info->host_initiated &&
		     !guest_cpuid_has(vcpu, X86_FEATURE_MPX)))
			return 1;
		msr_info->data = vmcs_read64(GUEST_BNDCFGS);
		break;
	case MSR_IA32_MCG_EXT_CTL:
		if (!msr_info->host_initiated &&
		    !(vmx->msr_ia32_feature_control &
		      FEATURE_CONTROL_LMCE))
			return 1;
		msr_info->data = vcpu->arch.mcg_ext_ctl;
		break;
	case MSR_IA32_FEATURE_CONTROL:
		msr_info->data = vmx->msr_ia32_feature_control;
		break;
	case MSR_IA32_VMX_BASIC ... MSR_IA32_VMX_VMFUNC:
		if (!nested_vmx_allowed(vcpu))
			return 1;
		return vmx_get_vmx_msr(&vmx->nested.msrs, msr_info->index,
				       &msr_info->data);
	case MSR_IA32_XSS:
		if (!vmx_xsaves_supported())
			return 1;
		msr_info->data = vcpu->arch.ia32_xss;
		break;
	case MSR_TSC_AUX:
		if (!msr_info->host_initiated &&
		    !guest_cpuid_has(vcpu, X86_FEATURE_RDTSCP))
			return 1;
		/* Otherwise falls through */
	default:
		msr = find_msr_entry(vmx, msr_info->index);
		if (msr) {
			msr_info->data = msr->data;
			break;
		}
		return kvm_get_msr_common(vcpu, msr_info);
	}

	return 0;
}

static void vmx_leave_nested(struct kvm_vcpu *vcpu);

/*
 * Writes msr value into into the appropriate "register".
 * Returns 0 on success, non-0 otherwise.
 * Assumes vcpu_load() was already called.
 */
static int vmx_set_msr(struct kvm_vcpu *vcpu, struct msr_data *msr_info)
{
	struct vcpu_vmx *vmx = to_vmx(vcpu);
	struct shared_msr_entry *msr;
	int ret = 0;
	u32 msr_index = msr_info->index;
	u64 data = msr_info->data;

	switch (msr_index) {
	case MSR_EFER:
		ret = kvm_set_msr_common(vcpu, msr_info);
		break;
#ifdef CONFIG_X86_64
	case MSR_FS_BASE:
		vmx_segment_cache_clear(vmx);
		vmcs_writel(GUEST_FS_BASE, data);
		break;
	case MSR_GS_BASE:
		vmx_segment_cache_clear(vmx);
		vmcs_writel(GUEST_GS_BASE, data);
		break;
	case MSR_KERNEL_GS_BASE:
		vmx_load_host_state(vmx);
		vmx->msr_guest_kernel_gs_base = data;
		break;
#endif
	case MSR_IA32_SYSENTER_CS:
		vmcs_write32(GUEST_SYSENTER_CS, data);
		break;
	case MSR_IA32_SYSENTER_EIP:
		vmcs_writel(GUEST_SYSENTER_EIP, data);
		break;
	case MSR_IA32_SYSENTER_ESP:
		vmcs_writel(GUEST_SYSENTER_ESP, data);
		break;
	case MSR_IA32_BNDCFGS:
		if (!kvm_mpx_supported() ||
		    (!msr_info->host_initiated &&
		     !guest_cpuid_has(vcpu, X86_FEATURE_MPX)))
			return 1;
		if (is_noncanonical_address(data & PAGE_MASK, vcpu) ||
		    (data & MSR_IA32_BNDCFGS_RSVD))
			return 1;
		vmcs_write64(GUEST_BNDCFGS, data);
		break;
	case MSR_IA32_SPEC_CTRL:
		if (!msr_info->host_initiated &&
		    !guest_cpuid_has(vcpu, X86_FEATURE_SPEC_CTRL))
			return 1;

		/* The STIBP bit doesn't fault even if it's not advertised */
		if (data & ~(SPEC_CTRL_IBRS | SPEC_CTRL_STIBP | SPEC_CTRL_SSBD))
			return 1;

		vmx->spec_ctrl = data;

		if (!data)
			break;

		/*
		 * For non-nested:
		 * When it's written (to non-zero) for the first time, pass
		 * it through.
		 *
		 * For nested:
		 * The handling of the MSR bitmap for L2 guests is done in
		 * nested_vmx_merge_msr_bitmap. We should not touch the
		 * vmcs02.msr_bitmap here since it gets completely overwritten
		 * in the merging. We update the vmcs01 here for L1 as well
		 * since it will end up touching the MSR anyway now.
		 */
		vmx_disable_intercept_for_msr(vmx->vmcs01.msr_bitmap,
					      MSR_IA32_SPEC_CTRL,
					      MSR_TYPE_RW);
		break;
	case MSR_IA32_PRED_CMD:
		if (!msr_info->host_initiated &&
		    !guest_cpuid_has(vcpu, X86_FEATURE_SPEC_CTRL))
			return 1;

		if (data & ~PRED_CMD_IBPB)
			return 1;

		if (!data)
			break;

		wrmsrl(MSR_IA32_PRED_CMD, PRED_CMD_IBPB);

		/*
		 * For non-nested:
		 * When it's written (to non-zero) for the first time, pass
		 * it through.
		 *
		 * For nested:
		 * The handling of the MSR bitmap for L2 guests is done in
		 * nested_vmx_merge_msr_bitmap. We should not touch the
		 * vmcs02.msr_bitmap here since it gets completely overwritten
		 * in the merging.
		 */
		vmx_disable_intercept_for_msr(vmx->vmcs01.msr_bitmap, MSR_IA32_PRED_CMD,
					      MSR_TYPE_W);
		break;
	case MSR_IA32_ARCH_CAPABILITIES:
		if (!msr_info->host_initiated)
			return 1;
		vmx->arch_capabilities = data;
		break;
	case MSR_IA32_CR_PAT:
		if (vmcs_config.vmentry_ctrl & VM_ENTRY_LOAD_IA32_PAT) {
			if (!kvm_mtrr_valid(vcpu, MSR_IA32_CR_PAT, data))
				return 1;
			vmcs_write64(GUEST_IA32_PAT, data);
			vcpu->arch.pat = data;
			break;
		}
		ret = kvm_set_msr_common(vcpu, msr_info);
		break;
	case MSR_IA32_TSC_ADJUST:
		ret = kvm_set_msr_common(vcpu, msr_info);
		break;
	case MSR_IA32_MCG_EXT_CTL:
		if ((!msr_info->host_initiated &&
		     !(to_vmx(vcpu)->msr_ia32_feature_control &
		       FEATURE_CONTROL_LMCE)) ||
		    (data & ~MCG_EXT_CTL_LMCE_EN))
			return 1;
		vcpu->arch.mcg_ext_ctl = data;
		break;
	case MSR_IA32_FEATURE_CONTROL:
		if (!vmx_feature_control_msr_valid(vcpu, data) ||
		    (to_vmx(vcpu)->msr_ia32_feature_control &
		     FEATURE_CONTROL_LOCKED && !msr_info->host_initiated))
			return 1;
		vmx->msr_ia32_feature_control = data;
		if (msr_info->host_initiated && data == 0)
			vmx_leave_nested(vcpu);
		break;
	case MSR_IA32_VMX_BASIC ... MSR_IA32_VMX_VMFUNC:
		if (!msr_info->host_initiated)
			return 1; /* they are read-only */
		if (!nested_vmx_allowed(vcpu))
			return 1;
		return vmx_set_vmx_msr(vcpu, msr_index, data);
	case MSR_IA32_XSS:
		if (!vmx_xsaves_supported())
			return 1;
		/*
		 * The only supported bit as of Skylake is bit 8, but
		 * it is not supported on KVM.
		 */
		if (data != 0)
			return 1;
		vcpu->arch.ia32_xss = data;
		if (vcpu->arch.ia32_xss != host_xss)
			add_atomic_switch_msr(vmx, MSR_IA32_XSS,
				vcpu->arch.ia32_xss, host_xss);
		else
			clear_atomic_switch_msr(vmx, MSR_IA32_XSS);
		break;
	case MSR_TSC_AUX:
		if (!msr_info->host_initiated &&
		    !guest_cpuid_has(vcpu, X86_FEATURE_RDTSCP))
			return 1;
		/* Check reserved bit, higher 32 bits should be zero */
		if ((data >> 32) != 0)
			return 1;
		/* Otherwise falls through */
	default:
		msr = find_msr_entry(vmx, msr_index);
		if (msr) {
			u64 old_msr_data = msr->data;
			msr->data = data;
			if (msr - vmx->guest_msrs < vmx->save_nmsrs) {
				preempt_disable();
				ret = kvm_set_shared_msr(msr->index, msr->data,
							 msr->mask);
				preempt_enable();
				if (ret)
					msr->data = old_msr_data;
			}
			break;
		}
		ret = kvm_set_msr_common(vcpu, msr_info);
	}

	return ret;
}

static void vmx_cache_reg(struct kvm_vcpu *vcpu, enum kvm_reg reg)
{
	__set_bit(reg, (unsigned long *)&vcpu->arch.regs_avail);
	switch (reg) {
	case VCPU_REGS_RSP:
		vcpu->arch.regs[VCPU_REGS_RSP] = vmcs_readl(GUEST_RSP);
		break;
	case VCPU_REGS_RIP:
		vcpu->arch.regs[VCPU_REGS_RIP] = vmcs_readl(GUEST_RIP);
		break;
	case VCPU_EXREG_PDPTR:
		if (enable_ept)
			ept_save_pdptrs(vcpu);
		break;
	default:
		break;
	}
}

static __init int cpu_has_kvm_support(void)
{
	return cpu_has_vmx();
}

static __init int vmx_disabled_by_bios(void)
{
	u64 msr;

	rdmsrl(MSR_IA32_FEATURE_CONTROL, msr);
	if (msr & FEATURE_CONTROL_LOCKED) {
		/* launched w/ TXT and VMX disabled */
		if (!(msr & FEATURE_CONTROL_VMXON_ENABLED_INSIDE_SMX)
			&& tboot_enabled())
			return 1;
		/* launched w/o TXT and VMX only enabled w/ TXT */
		if (!(msr & FEATURE_CONTROL_VMXON_ENABLED_OUTSIDE_SMX)
			&& (msr & FEATURE_CONTROL_VMXON_ENABLED_INSIDE_SMX)
			&& !tboot_enabled()) {
			printk(KERN_WARNING "kvm: disable TXT in the BIOS or "
				"activate TXT before enabling KVM\n");
			return 1;
		}
		/* launched w/o TXT and VMX disabled */
		if (!(msr & FEATURE_CONTROL_VMXON_ENABLED_OUTSIDE_SMX)
			&& !tboot_enabled())
			return 1;
	}

	return 0;
}

static void kvm_cpu_vmxon(u64 addr)
{
	cr4_set_bits(X86_CR4_VMXE);
	intel_pt_handle_vmx(1);

	asm volatile (ASM_VMX_VMXON_RAX
			: : "a"(&addr), "m"(addr)
			: "memory", "cc");
}

static int hardware_enable(void)
{
	int cpu = raw_smp_processor_id();
	u64 phys_addr = __pa(per_cpu(vmxarea, cpu));
	u64 old, test_bits;

	if (cr4_read_shadow() & X86_CR4_VMXE)
		return -EBUSY;

	/*
	 * This can happen if we hot-added a CPU but failed to allocate
	 * VP assist page for it.
	 */
	if (static_branch_unlikely(&enable_evmcs) &&
	    !hv_get_vp_assist_page(cpu))
		return -EFAULT;

	INIT_LIST_HEAD(&per_cpu(loaded_vmcss_on_cpu, cpu));
	INIT_LIST_HEAD(&per_cpu(blocked_vcpu_on_cpu, cpu));
	spin_lock_init(&per_cpu(blocked_vcpu_on_cpu_lock, cpu));

	/*
	 * Now we can enable the vmclear operation in kdump
	 * since the loaded_vmcss_on_cpu list on this cpu
	 * has been initialized.
	 *
	 * Though the cpu is not in VMX operation now, there
	 * is no problem to enable the vmclear operation
	 * for the loaded_vmcss_on_cpu list is empty!
	 */
	crash_enable_local_vmclear(cpu);

	rdmsrl(MSR_IA32_FEATURE_CONTROL, old);

	test_bits = FEATURE_CONTROL_LOCKED;
	test_bits |= FEATURE_CONTROL_VMXON_ENABLED_OUTSIDE_SMX;
	if (tboot_enabled())
		test_bits |= FEATURE_CONTROL_VMXON_ENABLED_INSIDE_SMX;

	if ((old & test_bits) != test_bits) {
		/* enable and lock */
		wrmsrl(MSR_IA32_FEATURE_CONTROL, old | test_bits);
	}
	kvm_cpu_vmxon(phys_addr);
	if (enable_ept)
		ept_sync_global();

	return 0;
}

static void vmclear_local_loaded_vmcss(void)
{
	int cpu = raw_smp_processor_id();
	struct loaded_vmcs *v, *n;

	list_for_each_entry_safe(v, n, &per_cpu(loaded_vmcss_on_cpu, cpu),
				 loaded_vmcss_on_cpu_link)
		__loaded_vmcs_clear(v);
}


/* Just like cpu_vmxoff(), but with the __kvm_handle_fault_on_reboot()
 * tricks.
 */
static void kvm_cpu_vmxoff(void)
{
	asm volatile (__ex(ASM_VMX_VMXOFF) : : : "cc");

	intel_pt_handle_vmx(0);
	cr4_clear_bits(X86_CR4_VMXE);
}

static void hardware_disable(void)
{
	vmclear_local_loaded_vmcss();
	kvm_cpu_vmxoff();
}

static __init int adjust_vmx_controls(u32 ctl_min, u32 ctl_opt,
				      u32 msr, u32 *result)
{
	u32 vmx_msr_low, vmx_msr_high;
	u32 ctl = ctl_min | ctl_opt;

	rdmsr(msr, vmx_msr_low, vmx_msr_high);

	ctl &= vmx_msr_high; /* bit == 0 in high word ==> must be zero */
	ctl |= vmx_msr_low;  /* bit == 1 in low word  ==> must be one  */

	/* Ensure minimum (required) set of control bits are supported. */
	if (ctl_min & ~ctl)
		return -EIO;

	*result = ctl;
	return 0;
}

static __init bool allow_1_setting(u32 msr, u32 ctl)
{
	u32 vmx_msr_low, vmx_msr_high;

	rdmsr(msr, vmx_msr_low, vmx_msr_high);
	return vmx_msr_high & ctl;
}

static __init int setup_vmcs_config(struct vmcs_config *vmcs_conf)
{
	u32 vmx_msr_low, vmx_msr_high;
	u32 min, opt, min2, opt2;
	u32 _pin_based_exec_control = 0;
	u32 _cpu_based_exec_control = 0;
	u32 _cpu_based_2nd_exec_control = 0;
	u32 _vmexit_control = 0;
	u32 _vmentry_control = 0;

	memset(vmcs_conf, 0, sizeof(*vmcs_conf));
	min = CPU_BASED_HLT_EXITING |
#ifdef CONFIG_X86_64
	      CPU_BASED_CR8_LOAD_EXITING |
	      CPU_BASED_CR8_STORE_EXITING |
#endif
	      CPU_BASED_CR3_LOAD_EXITING |
	      CPU_BASED_CR3_STORE_EXITING |
	      CPU_BASED_UNCOND_IO_EXITING |
	      CPU_BASED_MOV_DR_EXITING |
	      CPU_BASED_USE_TSC_OFFSETING |
	      CPU_BASED_MWAIT_EXITING |
	      CPU_BASED_MONITOR_EXITING |
	      CPU_BASED_INVLPG_EXITING |
	      CPU_BASED_RDPMC_EXITING;

	opt = CPU_BASED_TPR_SHADOW |
	      CPU_BASED_USE_MSR_BITMAPS |
	      CPU_BASED_ACTIVATE_SECONDARY_CONTROLS;
	if (adjust_vmx_controls(min, opt, MSR_IA32_VMX_PROCBASED_CTLS,
				&_cpu_based_exec_control) < 0)
		return -EIO;
#ifdef CONFIG_X86_64
	if ((_cpu_based_exec_control & CPU_BASED_TPR_SHADOW))
		_cpu_based_exec_control &= ~CPU_BASED_CR8_LOAD_EXITING &
					   ~CPU_BASED_CR8_STORE_EXITING;
#endif
	if (_cpu_based_exec_control & CPU_BASED_ACTIVATE_SECONDARY_CONTROLS) {
		min2 = 0;
		opt2 = SECONDARY_EXEC_VIRTUALIZE_APIC_ACCESSES |
			SECONDARY_EXEC_VIRTUALIZE_X2APIC_MODE |
			SECONDARY_EXEC_WBINVD_EXITING |
			SECONDARY_EXEC_ENABLE_VPID |
			SECONDARY_EXEC_ENABLE_EPT |
			SECONDARY_EXEC_UNRESTRICTED_GUEST |
			SECONDARY_EXEC_PAUSE_LOOP_EXITING |
			SECONDARY_EXEC_DESC |
			SECONDARY_EXEC_RDTSCP |
			SECONDARY_EXEC_ENABLE_INVPCID |
			SECONDARY_EXEC_APIC_REGISTER_VIRT |
			SECONDARY_EXEC_VIRTUAL_INTR_DELIVERY |
			SECONDARY_EXEC_SHADOW_VMCS |
			SECONDARY_EXEC_XSAVES |
			SECONDARY_EXEC_RDSEED_EXITING |
			SECONDARY_EXEC_RDRAND_EXITING |
			SECONDARY_EXEC_ENABLE_PML |
			SECONDARY_EXEC_TSC_SCALING |
			SECONDARY_EXEC_ENABLE_VMFUNC;
		if (adjust_vmx_controls(min2, opt2,
					MSR_IA32_VMX_PROCBASED_CTLS2,
					&_cpu_based_2nd_exec_control) < 0)
			return -EIO;
	}
#ifndef CONFIG_X86_64
	if (!(_cpu_based_2nd_exec_control &
				SECONDARY_EXEC_VIRTUALIZE_APIC_ACCESSES))
		_cpu_based_exec_control &= ~CPU_BASED_TPR_SHADOW;
#endif

	if (!(_cpu_based_exec_control & CPU_BASED_TPR_SHADOW))
		_cpu_based_2nd_exec_control &= ~(
				SECONDARY_EXEC_APIC_REGISTER_VIRT |
				SECONDARY_EXEC_VIRTUALIZE_X2APIC_MODE |
				SECONDARY_EXEC_VIRTUAL_INTR_DELIVERY);

	rdmsr_safe(MSR_IA32_VMX_EPT_VPID_CAP,
		&vmx_capability.ept, &vmx_capability.vpid);

	if (_cpu_based_2nd_exec_control & SECONDARY_EXEC_ENABLE_EPT) {
		/* CR3 accesses and invlpg don't need to cause VM Exits when EPT
		   enabled */
		_cpu_based_exec_control &= ~(CPU_BASED_CR3_LOAD_EXITING |
					     CPU_BASED_CR3_STORE_EXITING |
					     CPU_BASED_INVLPG_EXITING);
	} else if (vmx_capability.ept) {
		vmx_capability.ept = 0;
		pr_warn_once("EPT CAP should not exist if not support "
				"1-setting enable EPT VM-execution control\n");
	}
	if (!(_cpu_based_2nd_exec_control & SECONDARY_EXEC_ENABLE_VPID) &&
		vmx_capability.vpid) {
		vmx_capability.vpid = 0;
		pr_warn_once("VPID CAP should not exist if not support "
				"1-setting enable VPID VM-execution control\n");
	}

	min = VM_EXIT_SAVE_DEBUG_CONTROLS | VM_EXIT_ACK_INTR_ON_EXIT;
#ifdef CONFIG_X86_64
	min |= VM_EXIT_HOST_ADDR_SPACE_SIZE;
#endif
	opt = VM_EXIT_SAVE_IA32_PAT | VM_EXIT_LOAD_IA32_PAT |
		VM_EXIT_CLEAR_BNDCFGS;
	if (adjust_vmx_controls(min, opt, MSR_IA32_VMX_EXIT_CTLS,
				&_vmexit_control) < 0)
		return -EIO;

	min = PIN_BASED_EXT_INTR_MASK | PIN_BASED_NMI_EXITING;
	opt = PIN_BASED_VIRTUAL_NMIS | PIN_BASED_POSTED_INTR |
		 PIN_BASED_VMX_PREEMPTION_TIMER;
	if (adjust_vmx_controls(min, opt, MSR_IA32_VMX_PINBASED_CTLS,
				&_pin_based_exec_control) < 0)
		return -EIO;

	if (cpu_has_broken_vmx_preemption_timer())
		_pin_based_exec_control &= ~PIN_BASED_VMX_PREEMPTION_TIMER;
	if (!(_cpu_based_2nd_exec_control &
		SECONDARY_EXEC_VIRTUAL_INTR_DELIVERY))
		_pin_based_exec_control &= ~PIN_BASED_POSTED_INTR;

	min = VM_ENTRY_LOAD_DEBUG_CONTROLS;
	opt = VM_ENTRY_LOAD_IA32_PAT | VM_ENTRY_LOAD_BNDCFGS;
	if (adjust_vmx_controls(min, opt, MSR_IA32_VMX_ENTRY_CTLS,
				&_vmentry_control) < 0)
		return -EIO;

	rdmsr(MSR_IA32_VMX_BASIC, vmx_msr_low, vmx_msr_high);

	/* IA-32 SDM Vol 3B: VMCS size is never greater than 4kB. */
	if ((vmx_msr_high & 0x1fff) > PAGE_SIZE)
		return -EIO;

#ifdef CONFIG_X86_64
	/* IA-32 SDM Vol 3B: 64-bit CPUs always have VMX_BASIC_MSR[48]==0. */
	if (vmx_msr_high & (1u<<16))
		return -EIO;
#endif

	/* Require Write-Back (WB) memory type for VMCS accesses. */
	if (((vmx_msr_high >> 18) & 15) != 6)
		return -EIO;

	vmcs_conf->size = vmx_msr_high & 0x1fff;
	vmcs_conf->order = get_order(vmcs_conf->size);
	vmcs_conf->basic_cap = vmx_msr_high & ~0x1fff;

	vmcs_conf->revision_id = vmx_msr_low;

	vmcs_conf->pin_based_exec_ctrl = _pin_based_exec_control;
	vmcs_conf->cpu_based_exec_ctrl = _cpu_based_exec_control;
	vmcs_conf->cpu_based_2nd_exec_ctrl = _cpu_based_2nd_exec_control;
	vmcs_conf->vmexit_ctrl         = _vmexit_control;
	vmcs_conf->vmentry_ctrl        = _vmentry_control;

	if (static_branch_unlikely(&enable_evmcs))
		evmcs_sanitize_exec_ctrls(vmcs_conf);

	cpu_has_load_ia32_efer =
		allow_1_setting(MSR_IA32_VMX_ENTRY_CTLS,
				VM_ENTRY_LOAD_IA32_EFER)
		&& allow_1_setting(MSR_IA32_VMX_EXIT_CTLS,
				   VM_EXIT_LOAD_IA32_EFER);

	cpu_has_load_perf_global_ctrl =
		allow_1_setting(MSR_IA32_VMX_ENTRY_CTLS,
				VM_ENTRY_LOAD_IA32_PERF_GLOBAL_CTRL)
		&& allow_1_setting(MSR_IA32_VMX_EXIT_CTLS,
				   VM_EXIT_LOAD_IA32_PERF_GLOBAL_CTRL);

	/*
	 * Some cpus support VM_ENTRY_(LOAD|SAVE)_IA32_PERF_GLOBAL_CTRL
	 * but due to errata below it can't be used. Workaround is to use
	 * msr load mechanism to switch IA32_PERF_GLOBAL_CTRL.
	 *
	 * VM Exit May Incorrectly Clear IA32_PERF_GLOBAL_CTRL [34:32]
	 *
	 * AAK155             (model 26)
	 * AAP115             (model 30)
	 * AAT100             (model 37)
	 * BC86,AAY89,BD102   (model 44)
	 * BA97               (model 46)
	 *
	 */
	if (cpu_has_load_perf_global_ctrl && boot_cpu_data.x86 == 0x6) {
		switch (boot_cpu_data.x86_model) {
		case 26:
		case 30:
		case 37:
		case 44:
		case 46:
			cpu_has_load_perf_global_ctrl = false;
			printk_once(KERN_WARNING"kvm: VM_EXIT_LOAD_IA32_PERF_GLOBAL_CTRL "
					"does not work properly. Using workaround\n");
			break;
		default:
			break;
		}
	}

	if (boot_cpu_has(X86_FEATURE_XSAVES))
		rdmsrl(MSR_IA32_XSS, host_xss);

	return 0;
}

static struct vmcs *alloc_vmcs_cpu(int cpu)
{
	int node = cpu_to_node(cpu);
	struct page *pages;
	struct vmcs *vmcs;

	pages = __alloc_pages_node(node, GFP_KERNEL, vmcs_config.order);
	if (!pages)
		return NULL;
	vmcs = page_address(pages);
	memset(vmcs, 0, vmcs_config.size);

	/* KVM supports Enlightened VMCS v1 only */
	if (static_branch_unlikely(&enable_evmcs))
		vmcs->revision_id = KVM_EVMCS_VERSION;
	else
		vmcs->revision_id = vmcs_config.revision_id;

	return vmcs;
}

static void free_vmcs(struct vmcs *vmcs)
{
	free_pages((unsigned long)vmcs, vmcs_config.order);
}

/*
 * Free a VMCS, but before that VMCLEAR it on the CPU where it was last loaded
 */
static void free_loaded_vmcs(struct loaded_vmcs *loaded_vmcs)
{
	if (!loaded_vmcs->vmcs)
		return;
	loaded_vmcs_clear(loaded_vmcs);
	free_vmcs(loaded_vmcs->vmcs);
	loaded_vmcs->vmcs = NULL;
	if (loaded_vmcs->msr_bitmap)
		free_page((unsigned long)loaded_vmcs->msr_bitmap);
	WARN_ON(loaded_vmcs->shadow_vmcs != NULL);
}

static struct vmcs *alloc_vmcs(void)
{
	return alloc_vmcs_cpu(raw_smp_processor_id());
}

static int alloc_loaded_vmcs(struct loaded_vmcs *loaded_vmcs)
{
	loaded_vmcs->vmcs = alloc_vmcs();
	if (!loaded_vmcs->vmcs)
		return -ENOMEM;

	loaded_vmcs->shadow_vmcs = NULL;
	loaded_vmcs_init(loaded_vmcs);

	if (cpu_has_vmx_msr_bitmap()) {
		loaded_vmcs->msr_bitmap = (unsigned long *)__get_free_page(GFP_KERNEL);
		if (!loaded_vmcs->msr_bitmap)
			goto out_vmcs;
		memset(loaded_vmcs->msr_bitmap, 0xff, PAGE_SIZE);

		if (IS_ENABLED(CONFIG_HYPERV) &&
		    static_branch_unlikely(&enable_evmcs) &&
		    (ms_hyperv.nested_features & HV_X64_NESTED_MSR_BITMAP)) {
			struct hv_enlightened_vmcs *evmcs =
				(struct hv_enlightened_vmcs *)loaded_vmcs->vmcs;

			evmcs->hv_enlightenments_control.msr_bitmap = 1;
		}
	}
	return 0;

out_vmcs:
	free_loaded_vmcs(loaded_vmcs);
	return -ENOMEM;
}

static void free_kvm_area(void)
{
	int cpu;

	for_each_possible_cpu(cpu) {
		free_vmcs(per_cpu(vmxarea, cpu));
		per_cpu(vmxarea, cpu) = NULL;
	}
}

enum vmcs_field_width {
	VMCS_FIELD_WIDTH_U16 = 0,
	VMCS_FIELD_WIDTH_U64 = 1,
	VMCS_FIELD_WIDTH_U32 = 2,
	VMCS_FIELD_WIDTH_NATURAL_WIDTH = 3
};

static inline int vmcs_field_width(unsigned long field)
{
	if (0x1 & field)	/* the *_HIGH fields are all 32 bit */
		return VMCS_FIELD_WIDTH_U32;
	return (field >> 13) & 0x3 ;
}

static inline int vmcs_field_readonly(unsigned long field)
{
	return (((field >> 10) & 0x3) == 1);
}

static void init_vmcs_shadow_fields(void)
{
	int i, j;

	for (i = j = 0; i < max_shadow_read_only_fields; i++) {
		u16 field = shadow_read_only_fields[i];
		if (vmcs_field_width(field) == VMCS_FIELD_WIDTH_U64 &&
		    (i + 1 == max_shadow_read_only_fields ||
		     shadow_read_only_fields[i + 1] != field + 1))
			pr_err("Missing field from shadow_read_only_field %x\n",
			       field + 1);

		clear_bit(field, vmx_vmread_bitmap);
#ifdef CONFIG_X86_64
		if (field & 1)
			continue;
#endif
		if (j < i)
			shadow_read_only_fields[j] = field;
		j++;
	}
	max_shadow_read_only_fields = j;

	for (i = j = 0; i < max_shadow_read_write_fields; i++) {
		u16 field = shadow_read_write_fields[i];
		if (vmcs_field_width(field) == VMCS_FIELD_WIDTH_U64 &&
		    (i + 1 == max_shadow_read_write_fields ||
		     shadow_read_write_fields[i + 1] != field + 1))
			pr_err("Missing field from shadow_read_write_field %x\n",
			       field + 1);

		/*
		 * PML and the preemption timer can be emulated, but the
		 * processor cannot vmwrite to fields that don't exist
		 * on bare metal.
		 */
		switch (field) {
		case GUEST_PML_INDEX:
			if (!cpu_has_vmx_pml())
				continue;
			break;
		case VMX_PREEMPTION_TIMER_VALUE:
			if (!cpu_has_vmx_preemption_timer())
				continue;
			break;
		case GUEST_INTR_STATUS:
			if (!cpu_has_vmx_apicv())
				continue;
			break;
		default:
			break;
		}

		clear_bit(field, vmx_vmwrite_bitmap);
		clear_bit(field, vmx_vmread_bitmap);
#ifdef CONFIG_X86_64
		if (field & 1)
			continue;
#endif
		if (j < i)
			shadow_read_write_fields[j] = field;
		j++;
	}
	max_shadow_read_write_fields = j;
}

static __init int alloc_kvm_area(void)
{
	int cpu;

	for_each_possible_cpu(cpu) {
		struct vmcs *vmcs;

		vmcs = alloc_vmcs_cpu(cpu);
		if (!vmcs) {
			free_kvm_area();
			return -ENOMEM;
		}

		/*
		 * When eVMCS is enabled, alloc_vmcs_cpu() sets
		 * vmcs->revision_id to KVM_EVMCS_VERSION instead of
		 * revision_id reported by MSR_IA32_VMX_BASIC.
		 *
		 * However, even though not explictly documented by
		 * TLFS, VMXArea passed as VMXON argument should
		 * still be marked with revision_id reported by
		 * physical CPU.
		 */
		if (static_branch_unlikely(&enable_evmcs))
			vmcs->revision_id = vmcs_config.revision_id;

		per_cpu(vmxarea, cpu) = vmcs;
	}
	return 0;
}

static void fix_pmode_seg(struct kvm_vcpu *vcpu, int seg,
		struct kvm_segment *save)
{
	if (!emulate_invalid_guest_state) {
		/*
		 * CS and SS RPL should be equal during guest entry according
		 * to VMX spec, but in reality it is not always so. Since vcpu
		 * is in the middle of the transition from real mode to
		 * protected mode it is safe to assume that RPL 0 is a good
		 * default value.
		 */
		if (seg == VCPU_SREG_CS || seg == VCPU_SREG_SS)
			save->selector &= ~SEGMENT_RPL_MASK;
		save->dpl = save->selector & SEGMENT_RPL_MASK;
		save->s = 1;
	}
	vmx_set_segment(vcpu, save, seg);
}

static void enter_pmode(struct kvm_vcpu *vcpu)
{
	unsigned long flags;
	struct vcpu_vmx *vmx = to_vmx(vcpu);

	/*
	 * Update real mode segment cache. It may be not up-to-date if sement
	 * register was written while vcpu was in a guest mode.
	 */
	vmx_get_segment(vcpu, &vmx->rmode.segs[VCPU_SREG_ES], VCPU_SREG_ES);
	vmx_get_segment(vcpu, &vmx->rmode.segs[VCPU_SREG_DS], VCPU_SREG_DS);
	vmx_get_segment(vcpu, &vmx->rmode.segs[VCPU_SREG_FS], VCPU_SREG_FS);
	vmx_get_segment(vcpu, &vmx->rmode.segs[VCPU_SREG_GS], VCPU_SREG_GS);
	vmx_get_segment(vcpu, &vmx->rmode.segs[VCPU_SREG_SS], VCPU_SREG_SS);
	vmx_get_segment(vcpu, &vmx->rmode.segs[VCPU_SREG_CS], VCPU_SREG_CS);

	vmx->rmode.vm86_active = 0;

	vmx_segment_cache_clear(vmx);

	vmx_set_segment(vcpu, &vmx->rmode.segs[VCPU_SREG_TR], VCPU_SREG_TR);

	flags = vmcs_readl(GUEST_RFLAGS);
	flags &= RMODE_GUEST_OWNED_EFLAGS_BITS;
	flags |= vmx->rmode.save_rflags & ~RMODE_GUEST_OWNED_EFLAGS_BITS;
	vmcs_writel(GUEST_RFLAGS, flags);

	vmcs_writel(GUEST_CR4, (vmcs_readl(GUEST_CR4) & ~X86_CR4_VME) |
			(vmcs_readl(CR4_READ_SHADOW) & X86_CR4_VME));

	update_exception_bitmap(vcpu);

	fix_pmode_seg(vcpu, VCPU_SREG_CS, &vmx->rmode.segs[VCPU_SREG_CS]);
	fix_pmode_seg(vcpu, VCPU_SREG_SS, &vmx->rmode.segs[VCPU_SREG_SS]);
	fix_pmode_seg(vcpu, VCPU_SREG_ES, &vmx->rmode.segs[VCPU_SREG_ES]);
	fix_pmode_seg(vcpu, VCPU_SREG_DS, &vmx->rmode.segs[VCPU_SREG_DS]);
	fix_pmode_seg(vcpu, VCPU_SREG_FS, &vmx->rmode.segs[VCPU_SREG_FS]);
	fix_pmode_seg(vcpu, VCPU_SREG_GS, &vmx->rmode.segs[VCPU_SREG_GS]);
}

static void fix_rmode_seg(int seg, struct kvm_segment *save)
{
	const struct kvm_vmx_segment_field *sf = &kvm_vmx_segment_fields[seg];
	struct kvm_segment var = *save;

	var.dpl = 0x3;
	if (seg == VCPU_SREG_CS)
		var.type = 0x3;

	if (!emulate_invalid_guest_state) {
		var.selector = var.base >> 4;
		var.base = var.base & 0xffff0;
		var.limit = 0xffff;
		var.g = 0;
		var.db = 0;
		var.present = 1;
		var.s = 1;
		var.l = 0;
		var.unusable = 0;
		var.type = 0x3;
		var.avl = 0;
		if (save->base & 0xf)
			printk_once(KERN_WARNING "kvm: segment base is not "
					"paragraph aligned when entering "
					"protected mode (seg=%d)", seg);
	}

	vmcs_write16(sf->selector, var.selector);
	vmcs_writel(sf->base, var.base);
	vmcs_write32(sf->limit, var.limit);
	vmcs_write32(sf->ar_bytes, vmx_segment_access_rights(&var));
}

static void enter_rmode(struct kvm_vcpu *vcpu)
{
	unsigned long flags;
	struct vcpu_vmx *vmx = to_vmx(vcpu);
	struct kvm_vmx *kvm_vmx = to_kvm_vmx(vcpu->kvm);

	vmx_get_segment(vcpu, &vmx->rmode.segs[VCPU_SREG_TR], VCPU_SREG_TR);
	vmx_get_segment(vcpu, &vmx->rmode.segs[VCPU_SREG_ES], VCPU_SREG_ES);
	vmx_get_segment(vcpu, &vmx->rmode.segs[VCPU_SREG_DS], VCPU_SREG_DS);
	vmx_get_segment(vcpu, &vmx->rmode.segs[VCPU_SREG_FS], VCPU_SREG_FS);
	vmx_get_segment(vcpu, &vmx->rmode.segs[VCPU_SREG_GS], VCPU_SREG_GS);
	vmx_get_segment(vcpu, &vmx->rmode.segs[VCPU_SREG_SS], VCPU_SREG_SS);
	vmx_get_segment(vcpu, &vmx->rmode.segs[VCPU_SREG_CS], VCPU_SREG_CS);

	vmx->rmode.vm86_active = 1;

	/*
	 * Very old userspace does not call KVM_SET_TSS_ADDR before entering
	 * vcpu. Warn the user that an update is overdue.
	 */
	if (!kvm_vmx->tss_addr)
		printk_once(KERN_WARNING "kvm: KVM_SET_TSS_ADDR need to be "
			     "called before entering vcpu\n");

	vmx_segment_cache_clear(vmx);

	vmcs_writel(GUEST_TR_BASE, kvm_vmx->tss_addr);
	vmcs_write32(GUEST_TR_LIMIT, RMODE_TSS_SIZE - 1);
	vmcs_write32(GUEST_TR_AR_BYTES, 0x008b);

	flags = vmcs_readl(GUEST_RFLAGS);
	vmx->rmode.save_rflags = flags;

	flags |= X86_EFLAGS_IOPL | X86_EFLAGS_VM;

	vmcs_writel(GUEST_RFLAGS, flags);
	vmcs_writel(GUEST_CR4, vmcs_readl(GUEST_CR4) | X86_CR4_VME);
	update_exception_bitmap(vcpu);

	fix_rmode_seg(VCPU_SREG_SS, &vmx->rmode.segs[VCPU_SREG_SS]);
	fix_rmode_seg(VCPU_SREG_CS, &vmx->rmode.segs[VCPU_SREG_CS]);
	fix_rmode_seg(VCPU_SREG_ES, &vmx->rmode.segs[VCPU_SREG_ES]);
	fix_rmode_seg(VCPU_SREG_DS, &vmx->rmode.segs[VCPU_SREG_DS]);
	fix_rmode_seg(VCPU_SREG_GS, &vmx->rmode.segs[VCPU_SREG_GS]);
	fix_rmode_seg(VCPU_SREG_FS, &vmx->rmode.segs[VCPU_SREG_FS]);

	kvm_mmu_reset_context(vcpu);
}

static void vmx_set_efer(struct kvm_vcpu *vcpu, u64 efer)
{
	struct vcpu_vmx *vmx = to_vmx(vcpu);
	struct shared_msr_entry *msr = find_msr_entry(vmx, MSR_EFER);

	if (!msr)
		return;

	/*
	 * Force kernel_gs_base reloading before EFER changes, as control
	 * of this msr depends on is_long_mode().
	 */
	vmx_load_host_state(to_vmx(vcpu));
	vcpu->arch.efer = efer;
	if (efer & EFER_LMA) {
		vm_entry_controls_setbit(to_vmx(vcpu), VM_ENTRY_IA32E_MODE);
		msr->data = efer;
	} else {
		vm_entry_controls_clearbit(to_vmx(vcpu), VM_ENTRY_IA32E_MODE);

		msr->data = efer & ~EFER_LME;
	}
	setup_msrs(vmx);
}

#ifdef CONFIG_X86_64

static void enter_lmode(struct kvm_vcpu *vcpu)
{
	u32 guest_tr_ar;

	vmx_segment_cache_clear(to_vmx(vcpu));

	guest_tr_ar = vmcs_read32(GUEST_TR_AR_BYTES);
	if ((guest_tr_ar & VMX_AR_TYPE_MASK) != VMX_AR_TYPE_BUSY_64_TSS) {
		pr_debug_ratelimited("%s: tss fixup for long mode. \n",
				     __func__);
		vmcs_write32(GUEST_TR_AR_BYTES,
			     (guest_tr_ar & ~VMX_AR_TYPE_MASK)
			     | VMX_AR_TYPE_BUSY_64_TSS);
	}
	vmx_set_efer(vcpu, vcpu->arch.efer | EFER_LMA);
}

static void exit_lmode(struct kvm_vcpu *vcpu)
{
	vm_entry_controls_clearbit(to_vmx(vcpu), VM_ENTRY_IA32E_MODE);
	vmx_set_efer(vcpu, vcpu->arch.efer & ~EFER_LMA);
}

#endif

static inline void __vmx_flush_tlb(struct kvm_vcpu *vcpu, int vpid,
				bool invalidate_gpa)
{
	if (enable_ept && (invalidate_gpa || !enable_vpid)) {
		if (!VALID_PAGE(vcpu->arch.mmu.root_hpa))
			return;
		ept_sync_context(construct_eptp(vcpu, vcpu->arch.mmu.root_hpa));
	} else {
		vpid_sync_context(vpid);
	}
}

static void vmx_flush_tlb(struct kvm_vcpu *vcpu, bool invalidate_gpa)
{
	__vmx_flush_tlb(vcpu, to_vmx(vcpu)->vpid, invalidate_gpa);
}

static void vmx_decache_cr0_guest_bits(struct kvm_vcpu *vcpu)
{
	ulong cr0_guest_owned_bits = vcpu->arch.cr0_guest_owned_bits;

	vcpu->arch.cr0 &= ~cr0_guest_owned_bits;
	vcpu->arch.cr0 |= vmcs_readl(GUEST_CR0) & cr0_guest_owned_bits;
}

static void vmx_decache_cr3(struct kvm_vcpu *vcpu)
{
	if (enable_unrestricted_guest || (enable_ept && is_paging(vcpu)))
		vcpu->arch.cr3 = vmcs_readl(GUEST_CR3);
	__set_bit(VCPU_EXREG_CR3, (ulong *)&vcpu->arch.regs_avail);
}

static void vmx_decache_cr4_guest_bits(struct kvm_vcpu *vcpu)
{
	ulong cr4_guest_owned_bits = vcpu->arch.cr4_guest_owned_bits;

	vcpu->arch.cr4 &= ~cr4_guest_owned_bits;
	vcpu->arch.cr4 |= vmcs_readl(GUEST_CR4) & cr4_guest_owned_bits;
}

static void ept_load_pdptrs(struct kvm_vcpu *vcpu)
{
	struct kvm_mmu *mmu = vcpu->arch.walk_mmu;

	if (!test_bit(VCPU_EXREG_PDPTR,
		      (unsigned long *)&vcpu->arch.regs_dirty))
		return;

	if (is_paging(vcpu) && is_pae(vcpu) && !is_long_mode(vcpu)) {
		vmcs_write64(GUEST_PDPTR0, mmu->pdptrs[0]);
		vmcs_write64(GUEST_PDPTR1, mmu->pdptrs[1]);
		vmcs_write64(GUEST_PDPTR2, mmu->pdptrs[2]);
		vmcs_write64(GUEST_PDPTR3, mmu->pdptrs[3]);
	}
}

static void ept_save_pdptrs(struct kvm_vcpu *vcpu)
{
	struct kvm_mmu *mmu = vcpu->arch.walk_mmu;

	if (is_paging(vcpu) && is_pae(vcpu) && !is_long_mode(vcpu)) {
		mmu->pdptrs[0] = vmcs_read64(GUEST_PDPTR0);
		mmu->pdptrs[1] = vmcs_read64(GUEST_PDPTR1);
		mmu->pdptrs[2] = vmcs_read64(GUEST_PDPTR2);
		mmu->pdptrs[3] = vmcs_read64(GUEST_PDPTR3);
	}

	__set_bit(VCPU_EXREG_PDPTR,
		  (unsigned long *)&vcpu->arch.regs_avail);
	__set_bit(VCPU_EXREG_PDPTR,
		  (unsigned long *)&vcpu->arch.regs_dirty);
}

static bool nested_guest_cr0_valid(struct kvm_vcpu *vcpu, unsigned long val)
{
	u64 fixed0 = to_vmx(vcpu)->nested.msrs.cr0_fixed0;
	u64 fixed1 = to_vmx(vcpu)->nested.msrs.cr0_fixed1;
	struct vmcs12 *vmcs12 = get_vmcs12(vcpu);

	if (to_vmx(vcpu)->nested.msrs.secondary_ctls_high &
		SECONDARY_EXEC_UNRESTRICTED_GUEST &&
	    nested_cpu_has2(vmcs12, SECONDARY_EXEC_UNRESTRICTED_GUEST))
		fixed0 &= ~(X86_CR0_PE | X86_CR0_PG);

	return fixed_bits_valid(val, fixed0, fixed1);
}

static bool nested_host_cr0_valid(struct kvm_vcpu *vcpu, unsigned long val)
{
	u64 fixed0 = to_vmx(vcpu)->nested.msrs.cr0_fixed0;
	u64 fixed1 = to_vmx(vcpu)->nested.msrs.cr0_fixed1;

	return fixed_bits_valid(val, fixed0, fixed1);
}

static bool nested_cr4_valid(struct kvm_vcpu *vcpu, unsigned long val)
{
	u64 fixed0 = to_vmx(vcpu)->nested.msrs.cr4_fixed0;
	u64 fixed1 = to_vmx(vcpu)->nested.msrs.cr4_fixed1;

	return fixed_bits_valid(val, fixed0, fixed1);
}

/* No difference in the restrictions on guest and host CR4 in VMX operation. */
#define nested_guest_cr4_valid	nested_cr4_valid
#define nested_host_cr4_valid	nested_cr4_valid

static int vmx_set_cr4(struct kvm_vcpu *vcpu, unsigned long cr4);

static void ept_update_paging_mode_cr0(unsigned long *hw_cr0,
					unsigned long cr0,
					struct kvm_vcpu *vcpu)
{
	if (!test_bit(VCPU_EXREG_CR3, (ulong *)&vcpu->arch.regs_avail))
		vmx_decache_cr3(vcpu);
	if (!(cr0 & X86_CR0_PG)) {
		/* From paging/starting to nonpaging */
		vmcs_write32(CPU_BASED_VM_EXEC_CONTROL,
			     vmcs_read32(CPU_BASED_VM_EXEC_CONTROL) |
			     (CPU_BASED_CR3_LOAD_EXITING |
			      CPU_BASED_CR3_STORE_EXITING));
		vcpu->arch.cr0 = cr0;
		vmx_set_cr4(vcpu, kvm_read_cr4(vcpu));
	} else if (!is_paging(vcpu)) {
		/* From nonpaging to paging */
		vmcs_write32(CPU_BASED_VM_EXEC_CONTROL,
			     vmcs_read32(CPU_BASED_VM_EXEC_CONTROL) &
			     ~(CPU_BASED_CR3_LOAD_EXITING |
			       CPU_BASED_CR3_STORE_EXITING));
		vcpu->arch.cr0 = cr0;
		vmx_set_cr4(vcpu, kvm_read_cr4(vcpu));
	}

	if (!(cr0 & X86_CR0_WP))
		*hw_cr0 &= ~X86_CR0_WP;
}

static void vmx_set_cr0(struct kvm_vcpu *vcpu, unsigned long cr0)
{
	struct vcpu_vmx *vmx = to_vmx(vcpu);
	unsigned long hw_cr0;

	hw_cr0 = (cr0 & ~KVM_GUEST_CR0_MASK);
	if (enable_unrestricted_guest)
		hw_cr0 |= KVM_VM_CR0_ALWAYS_ON_UNRESTRICTED_GUEST;
	else {
		hw_cr0 |= KVM_VM_CR0_ALWAYS_ON;

		if (vmx->rmode.vm86_active && (cr0 & X86_CR0_PE))
			enter_pmode(vcpu);

		if (!vmx->rmode.vm86_active && !(cr0 & X86_CR0_PE))
			enter_rmode(vcpu);
	}

#ifdef CONFIG_X86_64
	if (vcpu->arch.efer & EFER_LME) {
		if (!is_paging(vcpu) && (cr0 & X86_CR0_PG))
			enter_lmode(vcpu);
		if (is_paging(vcpu) && !(cr0 & X86_CR0_PG))
			exit_lmode(vcpu);
	}
#endif

	if (enable_ept && !enable_unrestricted_guest)
		ept_update_paging_mode_cr0(&hw_cr0, cr0, vcpu);

	vmcs_writel(CR0_READ_SHADOW, cr0);
	vmcs_writel(GUEST_CR0, hw_cr0);
	vcpu->arch.cr0 = cr0;

	/* depends on vcpu->arch.cr0 to be set to a new value */
	vmx->emulation_required = emulation_required(vcpu);
}

static int get_ept_level(struct kvm_vcpu *vcpu)
{
	if (cpu_has_vmx_ept_5levels() && (cpuid_maxphyaddr(vcpu) > 48))
		return 5;
	return 4;
}

static u64 construct_eptp(struct kvm_vcpu *vcpu, unsigned long root_hpa)
{
	u64 eptp = VMX_EPTP_MT_WB;

	eptp |= (get_ept_level(vcpu) == 5) ? VMX_EPTP_PWL_5 : VMX_EPTP_PWL_4;

	if (enable_ept_ad_bits &&
	    (!is_guest_mode(vcpu) || nested_ept_ad_enabled(vcpu)))
		eptp |= VMX_EPTP_AD_ENABLE_BIT;
	eptp |= (root_hpa & PAGE_MASK);

	return eptp;
}

static void vmx_set_cr3(struct kvm_vcpu *vcpu, unsigned long cr3)
{
	unsigned long guest_cr3;
	u64 eptp;

	guest_cr3 = cr3;
	if (enable_ept) {
		eptp = construct_eptp(vcpu, cr3);
		vmcs_write64(EPT_POINTER, eptp);
		if (enable_unrestricted_guest || is_paging(vcpu) ||
		    is_guest_mode(vcpu))
			guest_cr3 = kvm_read_cr3(vcpu);
		else
			guest_cr3 = to_kvm_vmx(vcpu->kvm)->ept_identity_map_addr;
		ept_load_pdptrs(vcpu);
	}

	vmx_flush_tlb(vcpu, true);
	vmcs_writel(GUEST_CR3, guest_cr3);
}

static int vmx_set_cr4(struct kvm_vcpu *vcpu, unsigned long cr4)
{
	/*
	 * Pass through host's Machine Check Enable value to hw_cr4, which
	 * is in force while we are in guest mode.  Do not let guests control
	 * this bit, even if host CR4.MCE == 0.
	 */
	unsigned long hw_cr4;

	hw_cr4 = (cr4_read_shadow() & X86_CR4_MCE) | (cr4 & ~X86_CR4_MCE);
	if (enable_unrestricted_guest)
		hw_cr4 |= KVM_VM_CR4_ALWAYS_ON_UNRESTRICTED_GUEST;
	else if (to_vmx(vcpu)->rmode.vm86_active)
		hw_cr4 |= KVM_RMODE_VM_CR4_ALWAYS_ON;
	else
		hw_cr4 |= KVM_PMODE_VM_CR4_ALWAYS_ON;

	if (!boot_cpu_has(X86_FEATURE_UMIP) && vmx_umip_emulated()) {
		if (cr4 & X86_CR4_UMIP) {
			vmcs_set_bits(SECONDARY_VM_EXEC_CONTROL,
				SECONDARY_EXEC_DESC);
			hw_cr4 &= ~X86_CR4_UMIP;
		} else if (!is_guest_mode(vcpu) ||
			!nested_cpu_has2(get_vmcs12(vcpu), SECONDARY_EXEC_DESC))
			vmcs_clear_bits(SECONDARY_VM_EXEC_CONTROL,
					SECONDARY_EXEC_DESC);
	}

	if (cr4 & X86_CR4_VMXE) {
		/*
		 * To use VMXON (and later other VMX instructions), a guest
		 * must first be able to turn on cr4.VMXE (see handle_vmon()).
		 * So basically the check on whether to allow nested VMX
		 * is here.
		 */
		if (!nested_vmx_allowed(vcpu))
			return 1;
	}

	if (to_vmx(vcpu)->nested.vmxon && !nested_cr4_valid(vcpu, cr4))
		return 1;

	vcpu->arch.cr4 = cr4;

	if (!enable_unrestricted_guest) {
		if (enable_ept) {
			if (!is_paging(vcpu)) {
				hw_cr4 &= ~X86_CR4_PAE;
				hw_cr4 |= X86_CR4_PSE;
			} else if (!(cr4 & X86_CR4_PAE)) {
				hw_cr4 &= ~X86_CR4_PAE;
			}
		}

		/*
		 * SMEP/SMAP/PKU is disabled if CPU is in non-paging mode in
		 * hardware.  To emulate this behavior, SMEP/SMAP/PKU needs
		 * to be manually disabled when guest switches to non-paging
		 * mode.
		 *
		 * If !enable_unrestricted_guest, the CPU is always running
		 * with CR0.PG=1 and CR4 needs to be modified.
		 * If enable_unrestricted_guest, the CPU automatically
		 * disables SMEP/SMAP/PKU when the guest sets CR0.PG=0.
		 */
		if (!is_paging(vcpu))
			hw_cr4 &= ~(X86_CR4_SMEP | X86_CR4_SMAP | X86_CR4_PKE);
	}

	vmcs_writel(CR4_READ_SHADOW, cr4);
	vmcs_writel(GUEST_CR4, hw_cr4);
	return 0;
}

static void vmx_get_segment(struct kvm_vcpu *vcpu,
			    struct kvm_segment *var, int seg)
{
	struct vcpu_vmx *vmx = to_vmx(vcpu);
	u32 ar;

	if (vmx->rmode.vm86_active && seg != VCPU_SREG_LDTR) {
		*var = vmx->rmode.segs[seg];
		if (seg == VCPU_SREG_TR
		    || var->selector == vmx_read_guest_seg_selector(vmx, seg))
			return;
		var->base = vmx_read_guest_seg_base(vmx, seg);
		var->selector = vmx_read_guest_seg_selector(vmx, seg);
		return;
	}
	var->base = vmx_read_guest_seg_base(vmx, seg);
	var->limit = vmx_read_guest_seg_limit(vmx, seg);
	var->selector = vmx_read_guest_seg_selector(vmx, seg);
	ar = vmx_read_guest_seg_ar(vmx, seg);
	var->unusable = (ar >> 16) & 1;
	var->type = ar & 15;
	var->s = (ar >> 4) & 1;
	var->dpl = (ar >> 5) & 3;
	/*
	 * Some userspaces do not preserve unusable property. Since usable
	 * segment has to be present according to VMX spec we can use present
	 * property to amend userspace bug by making unusable segment always
	 * nonpresent. vmx_segment_access_rights() already marks nonpresent
	 * segment as unusable.
	 */
	var->present = !var->unusable;
	var->avl = (ar >> 12) & 1;
	var->l = (ar >> 13) & 1;
	var->db = (ar >> 14) & 1;
	var->g = (ar >> 15) & 1;
}

static u64 vmx_get_segment_base(struct kvm_vcpu *vcpu, int seg)
{
	struct kvm_segment s;

	if (to_vmx(vcpu)->rmode.vm86_active) {
		vmx_get_segment(vcpu, &s, seg);
		return s.base;
	}
	return vmx_read_guest_seg_base(to_vmx(vcpu), seg);
}

static int vmx_get_cpl(struct kvm_vcpu *vcpu)
{
	struct vcpu_vmx *vmx = to_vmx(vcpu);

	if (unlikely(vmx->rmode.vm86_active))
		return 0;
	else {
		int ar = vmx_read_guest_seg_ar(vmx, VCPU_SREG_SS);
		return VMX_AR_DPL(ar);
	}
}

static u32 vmx_segment_access_rights(struct kvm_segment *var)
{
	u32 ar;

	if (var->unusable || !var->present)
		ar = 1 << 16;
	else {
		ar = var->type & 15;
		ar |= (var->s & 1) << 4;
		ar |= (var->dpl & 3) << 5;
		ar |= (var->present & 1) << 7;
		ar |= (var->avl & 1) << 12;
		ar |= (var->l & 1) << 13;
		ar |= (var->db & 1) << 14;
		ar |= (var->g & 1) << 15;
	}

	return ar;
}

static void vmx_set_segment(struct kvm_vcpu *vcpu,
			    struct kvm_segment *var, int seg)
{
	struct vcpu_vmx *vmx = to_vmx(vcpu);
	const struct kvm_vmx_segment_field *sf = &kvm_vmx_segment_fields[seg];

	vmx_segment_cache_clear(vmx);

	if (vmx->rmode.vm86_active && seg != VCPU_SREG_LDTR) {
		vmx->rmode.segs[seg] = *var;
		if (seg == VCPU_SREG_TR)
			vmcs_write16(sf->selector, var->selector);
		else if (var->s)
			fix_rmode_seg(seg, &vmx->rmode.segs[seg]);
		goto out;
	}

	vmcs_writel(sf->base, var->base);
	vmcs_write32(sf->limit, var->limit);
	vmcs_write16(sf->selector, var->selector);

	/*
	 *   Fix the "Accessed" bit in AR field of segment registers for older
	 * qemu binaries.
	 *   IA32 arch specifies that at the time of processor reset the
	 * "Accessed" bit in the AR field of segment registers is 1. And qemu
	 * is setting it to 0 in the userland code. This causes invalid guest
	 * state vmexit when "unrestricted guest" mode is turned on.
	 *    Fix for this setup issue in cpu_reset is being pushed in the qemu
	 * tree. Newer qemu binaries with that qemu fix would not need this
	 * kvm hack.
	 */
	if (enable_unrestricted_guest && (seg != VCPU_SREG_LDTR))
		var->type |= 0x1; /* Accessed */

	vmcs_write32(sf->ar_bytes, vmx_segment_access_rights(var));

out:
	vmx->emulation_required = emulation_required(vcpu);
}

static void vmx_get_cs_db_l_bits(struct kvm_vcpu *vcpu, int *db, int *l)
{
	u32 ar = vmx_read_guest_seg_ar(to_vmx(vcpu), VCPU_SREG_CS);

	*db = (ar >> 14) & 1;
	*l = (ar >> 13) & 1;
}

static void vmx_get_idt(struct kvm_vcpu *vcpu, struct desc_ptr *dt)
{
	dt->size = vmcs_read32(GUEST_IDTR_LIMIT);
	dt->address = vmcs_readl(GUEST_IDTR_BASE);
}

static void vmx_set_idt(struct kvm_vcpu *vcpu, struct desc_ptr *dt)
{
	vmcs_write32(GUEST_IDTR_LIMIT, dt->size);
	vmcs_writel(GUEST_IDTR_BASE, dt->address);
}

static void vmx_get_gdt(struct kvm_vcpu *vcpu, struct desc_ptr *dt)
{
	dt->size = vmcs_read32(GUEST_GDTR_LIMIT);
	dt->address = vmcs_readl(GUEST_GDTR_BASE);
}

static void vmx_set_gdt(struct kvm_vcpu *vcpu, struct desc_ptr *dt)
{
	vmcs_write32(GUEST_GDTR_LIMIT, dt->size);
	vmcs_writel(GUEST_GDTR_BASE, dt->address);
}

static bool rmode_segment_valid(struct kvm_vcpu *vcpu, int seg)
{
	struct kvm_segment var;
	u32 ar;

	vmx_get_segment(vcpu, &var, seg);
	var.dpl = 0x3;
	if (seg == VCPU_SREG_CS)
		var.type = 0x3;
	ar = vmx_segment_access_rights(&var);

	if (var.base != (var.selector << 4))
		return false;
	if (var.limit != 0xffff)
		return false;
	if (ar != 0xf3)
		return false;

	return true;
}

static bool code_segment_valid(struct kvm_vcpu *vcpu)
{
	struct kvm_segment cs;
	unsigned int cs_rpl;

	vmx_get_segment(vcpu, &cs, VCPU_SREG_CS);
	cs_rpl = cs.selector & SEGMENT_RPL_MASK;

	if (cs.unusable)
		return false;
	if (~cs.type & (VMX_AR_TYPE_CODE_MASK|VMX_AR_TYPE_ACCESSES_MASK))
		return false;
	if (!cs.s)
		return false;
	if (cs.type & VMX_AR_TYPE_WRITEABLE_MASK) {
		if (cs.dpl > cs_rpl)
			return false;
	} else {
		if (cs.dpl != cs_rpl)
			return false;
	}
	if (!cs.present)
		return false;

	/* TODO: Add Reserved field check, this'll require a new member in the kvm_segment_field structure */
	return true;
}

static bool stack_segment_valid(struct kvm_vcpu *vcpu)
{
	struct kvm_segment ss;
	unsigned int ss_rpl;

	vmx_get_segment(vcpu, &ss, VCPU_SREG_SS);
	ss_rpl = ss.selector & SEGMENT_RPL_MASK;

	if (ss.unusable)
		return true;
	if (ss.type != 3 && ss.type != 7)
		return false;
	if (!ss.s)
		return false;
	if (ss.dpl != ss_rpl) /* DPL != RPL */
		return false;
	if (!ss.present)
		return false;

	return true;
}

static bool data_segment_valid(struct kvm_vcpu *vcpu, int seg)
{
	struct kvm_segment var;
	unsigned int rpl;

	vmx_get_segment(vcpu, &var, seg);
	rpl = var.selector & SEGMENT_RPL_MASK;

	if (var.unusable)
		return true;
	if (!var.s)
		return false;
	if (!var.present)
		return false;
	if (~var.type & (VMX_AR_TYPE_CODE_MASK|VMX_AR_TYPE_WRITEABLE_MASK)) {
		if (var.dpl < rpl) /* DPL < RPL */
			return false;
	}

	/* TODO: Add other members to kvm_segment_field to allow checking for other access
	 * rights flags
	 */
	return true;
}

static bool tr_valid(struct kvm_vcpu *vcpu)
{
	struct kvm_segment tr;

	vmx_get_segment(vcpu, &tr, VCPU_SREG_TR);

	if (tr.unusable)
		return false;
	if (tr.selector & SEGMENT_TI_MASK)	/* TI = 1 */
		return false;
	if (tr.type != 3 && tr.type != 11) /* TODO: Check if guest is in IA32e mode */
		return false;
	if (!tr.present)
		return false;

	return true;
}

static bool ldtr_valid(struct kvm_vcpu *vcpu)
{
	struct kvm_segment ldtr;

	vmx_get_segment(vcpu, &ldtr, VCPU_SREG_LDTR);

	if (ldtr.unusable)
		return true;
	if (ldtr.selector & SEGMENT_TI_MASK)	/* TI = 1 */
		return false;
	if (ldtr.type != 2)
		return false;
	if (!ldtr.present)
		return false;

	return true;
}

static bool cs_ss_rpl_check(struct kvm_vcpu *vcpu)
{
	struct kvm_segment cs, ss;

	vmx_get_segment(vcpu, &cs, VCPU_SREG_CS);
	vmx_get_segment(vcpu, &ss, VCPU_SREG_SS);

	return ((cs.selector & SEGMENT_RPL_MASK) ==
		 (ss.selector & SEGMENT_RPL_MASK));
}

/*
 * Check if guest state is valid. Returns true if valid, false if
 * not.
 * We assume that registers are always usable
 */
static bool guest_state_valid(struct kvm_vcpu *vcpu)
{
	if (enable_unrestricted_guest)
		return true;

	/* real mode guest state checks */
	if (!is_protmode(vcpu) || (vmx_get_rflags(vcpu) & X86_EFLAGS_VM)) {
		if (!rmode_segment_valid(vcpu, VCPU_SREG_CS))
			return false;
		if (!rmode_segment_valid(vcpu, VCPU_SREG_SS))
			return false;
		if (!rmode_segment_valid(vcpu, VCPU_SREG_DS))
			return false;
		if (!rmode_segment_valid(vcpu, VCPU_SREG_ES))
			return false;
		if (!rmode_segment_valid(vcpu, VCPU_SREG_FS))
			return false;
		if (!rmode_segment_valid(vcpu, VCPU_SREG_GS))
			return false;
	} else {
	/* protected mode guest state checks */
		if (!cs_ss_rpl_check(vcpu))
			return false;
		if (!code_segment_valid(vcpu))
			return false;
		if (!stack_segment_valid(vcpu))
			return false;
		if (!data_segment_valid(vcpu, VCPU_SREG_DS))
			return false;
		if (!data_segment_valid(vcpu, VCPU_SREG_ES))
			return false;
		if (!data_segment_valid(vcpu, VCPU_SREG_FS))
			return false;
		if (!data_segment_valid(vcpu, VCPU_SREG_GS))
			return false;
		if (!tr_valid(vcpu))
			return false;
		if (!ldtr_valid(vcpu))
			return false;
	}
	/* TODO:
	 * - Add checks on RIP
	 * - Add checks on RFLAGS
	 */

	return true;
}

static bool page_address_valid(struct kvm_vcpu *vcpu, gpa_t gpa)
{
	return PAGE_ALIGNED(gpa) && !(gpa >> cpuid_maxphyaddr(vcpu));
}

static int init_rmode_tss(struct kvm *kvm)
{
	gfn_t fn;
	u16 data = 0;
	int idx, r;

	idx = srcu_read_lock(&kvm->srcu);
	fn = to_kvm_vmx(kvm)->tss_addr >> PAGE_SHIFT;
	r = kvm_clear_guest_page(kvm, fn, 0, PAGE_SIZE);
	if (r < 0)
		goto out;
	data = TSS_BASE_SIZE + TSS_REDIRECTION_SIZE;
	r = kvm_write_guest_page(kvm, fn++, &data,
			TSS_IOPB_BASE_OFFSET, sizeof(u16));
	if (r < 0)
		goto out;
	r = kvm_clear_guest_page(kvm, fn++, 0, PAGE_SIZE);
	if (r < 0)
		goto out;
	r = kvm_clear_guest_page(kvm, fn, 0, PAGE_SIZE);
	if (r < 0)
		goto out;
	data = ~0;
	r = kvm_write_guest_page(kvm, fn, &data,
				 RMODE_TSS_SIZE - 2 * PAGE_SIZE - 1,
				 sizeof(u8));
out:
	srcu_read_unlock(&kvm->srcu, idx);
	return r;
}

static int init_rmode_identity_map(struct kvm *kvm)
{
	struct kvm_vmx *kvm_vmx = to_kvm_vmx(kvm);
	int i, idx, r = 0;
	kvm_pfn_t identity_map_pfn;
	u32 tmp;

	/* Protect kvm_vmx->ept_identity_pagetable_done. */
	mutex_lock(&kvm->slots_lock);

	if (likely(kvm_vmx->ept_identity_pagetable_done))
		goto out2;

	if (!kvm_vmx->ept_identity_map_addr)
		kvm_vmx->ept_identity_map_addr = VMX_EPT_IDENTITY_PAGETABLE_ADDR;
	identity_map_pfn = kvm_vmx->ept_identity_map_addr >> PAGE_SHIFT;

	r = __x86_set_memory_region(kvm, IDENTITY_PAGETABLE_PRIVATE_MEMSLOT,
				    kvm_vmx->ept_identity_map_addr, PAGE_SIZE);
	if (r < 0)
		goto out2;

	idx = srcu_read_lock(&kvm->srcu);
	r = kvm_clear_guest_page(kvm, identity_map_pfn, 0, PAGE_SIZE);
	if (r < 0)
		goto out;
	/* Set up identity-mapping pagetable for EPT in real mode */
	for (i = 0; i < PT32_ENT_PER_PAGE; i++) {
		tmp = (i << 22) + (_PAGE_PRESENT | _PAGE_RW | _PAGE_USER |
			_PAGE_ACCESSED | _PAGE_DIRTY | _PAGE_PSE);
		r = kvm_write_guest_page(kvm, identity_map_pfn,
				&tmp, i * sizeof(tmp), sizeof(tmp));
		if (r < 0)
			goto out;
	}
	kvm_vmx->ept_identity_pagetable_done = true;

out:
	srcu_read_unlock(&kvm->srcu, idx);

out2:
	mutex_unlock(&kvm->slots_lock);
	return r;
}

static void seg_setup(int seg)
{
	const struct kvm_vmx_segment_field *sf = &kvm_vmx_segment_fields[seg];
	unsigned int ar;

	vmcs_write16(sf->selector, 0);
	vmcs_writel(sf->base, 0);
	vmcs_write32(sf->limit, 0xffff);
	ar = 0x93;
	if (seg == VCPU_SREG_CS)
		ar |= 0x08; /* code segment */

	vmcs_write32(sf->ar_bytes, ar);
}

static int alloc_apic_access_page(struct kvm *kvm)
{
	struct page *page;
	int r = 0;

	mutex_lock(&kvm->slots_lock);
	if (kvm->arch.apic_access_page_done)
		goto out;
	r = __x86_set_memory_region(kvm, APIC_ACCESS_PAGE_PRIVATE_MEMSLOT,
				    APIC_DEFAULT_PHYS_BASE, PAGE_SIZE);
	if (r)
		goto out;

	page = gfn_to_page(kvm, APIC_DEFAULT_PHYS_BASE >> PAGE_SHIFT);
	if (is_error_page(page)) {
		r = -EFAULT;
		goto out;
	}

	/*
	 * Do not pin the page in memory, so that memory hot-unplug
	 * is able to migrate it.
	 */
	put_page(page);
	kvm->arch.apic_access_page_done = true;
out:
	mutex_unlock(&kvm->slots_lock);
	return r;
}

static int allocate_vpid(void)
{
	int vpid;

	if (!enable_vpid)
		return 0;
	spin_lock(&vmx_vpid_lock);
	vpid = find_first_zero_bit(vmx_vpid_bitmap, VMX_NR_VPIDS);
	if (vpid < VMX_NR_VPIDS)
		__set_bit(vpid, vmx_vpid_bitmap);
	else
		vpid = 0;
	spin_unlock(&vmx_vpid_lock);
	return vpid;
}

static void free_vpid(int vpid)
{
	if (!enable_vpid || vpid == 0)
		return;
	spin_lock(&vmx_vpid_lock);
	__clear_bit(vpid, vmx_vpid_bitmap);
	spin_unlock(&vmx_vpid_lock);
}

static void __always_inline vmx_disable_intercept_for_msr(unsigned long *msr_bitmap,
							  u32 msr, int type)
{
	int f = sizeof(unsigned long);

	if (!cpu_has_vmx_msr_bitmap())
		return;

	if (static_branch_unlikely(&enable_evmcs))
		evmcs_touch_msr_bitmap();

	/*
	 * See Intel PRM Vol. 3, 20.6.9 (MSR-Bitmap Address). Early manuals
	 * have the write-low and read-high bitmap offsets the wrong way round.
	 * We can control MSRs 0x00000000-0x00001fff and 0xc0000000-0xc0001fff.
	 */
	if (msr <= 0x1fff) {
		if (type & MSR_TYPE_R)
			/* read-low */
			__clear_bit(msr, msr_bitmap + 0x000 / f);

		if (type & MSR_TYPE_W)
			/* write-low */
			__clear_bit(msr, msr_bitmap + 0x800 / f);

	} else if ((msr >= 0xc0000000) && (msr <= 0xc0001fff)) {
		msr &= 0x1fff;
		if (type & MSR_TYPE_R)
			/* read-high */
			__clear_bit(msr, msr_bitmap + 0x400 / f);

		if (type & MSR_TYPE_W)
			/* write-high */
			__clear_bit(msr, msr_bitmap + 0xc00 / f);

	}
}

static void __always_inline vmx_enable_intercept_for_msr(unsigned long *msr_bitmap,
							 u32 msr, int type)
{
	int f = sizeof(unsigned long);

	if (!cpu_has_vmx_msr_bitmap())
		return;

	if (static_branch_unlikely(&enable_evmcs))
		evmcs_touch_msr_bitmap();

	/*
	 * See Intel PRM Vol. 3, 20.6.9 (MSR-Bitmap Address). Early manuals
	 * have the write-low and read-high bitmap offsets the wrong way round.
	 * We can control MSRs 0x00000000-0x00001fff and 0xc0000000-0xc0001fff.
	 */
	if (msr <= 0x1fff) {
		if (type & MSR_TYPE_R)
			/* read-low */
			__set_bit(msr, msr_bitmap + 0x000 / f);

		if (type & MSR_TYPE_W)
			/* write-low */
			__set_bit(msr, msr_bitmap + 0x800 / f);

	} else if ((msr >= 0xc0000000) && (msr <= 0xc0001fff)) {
		msr &= 0x1fff;
		if (type & MSR_TYPE_R)
			/* read-high */
			__set_bit(msr, msr_bitmap + 0x400 / f);

		if (type & MSR_TYPE_W)
			/* write-high */
			__set_bit(msr, msr_bitmap + 0xc00 / f);

	}
}

static void __always_inline vmx_set_intercept_for_msr(unsigned long *msr_bitmap,
			     			      u32 msr, int type, bool value)
{
	if (value)
		vmx_enable_intercept_for_msr(msr_bitmap, msr, type);
	else
		vmx_disable_intercept_for_msr(msr_bitmap, msr, type);
}

/*
 * If a msr is allowed by L0, we should check whether it is allowed by L1.
 * The corresponding bit will be cleared unless both of L0 and L1 allow it.
 */
static void nested_vmx_disable_intercept_for_msr(unsigned long *msr_bitmap_l1,
					       unsigned long *msr_bitmap_nested,
					       u32 msr, int type)
{
	int f = sizeof(unsigned long);

	/*
	 * See Intel PRM Vol. 3, 20.6.9 (MSR-Bitmap Address). Early manuals
	 * have the write-low and read-high bitmap offsets the wrong way round.
	 * We can control MSRs 0x00000000-0x00001fff and 0xc0000000-0xc0001fff.
	 */
	if (msr <= 0x1fff) {
		if (type & MSR_TYPE_R &&
		   !test_bit(msr, msr_bitmap_l1 + 0x000 / f))
			/* read-low */
			__clear_bit(msr, msr_bitmap_nested + 0x000 / f);

		if (type & MSR_TYPE_W &&
		   !test_bit(msr, msr_bitmap_l1 + 0x800 / f))
			/* write-low */
			__clear_bit(msr, msr_bitmap_nested + 0x800 / f);

	} else if ((msr >= 0xc0000000) && (msr <= 0xc0001fff)) {
		msr &= 0x1fff;
		if (type & MSR_TYPE_R &&
		   !test_bit(msr, msr_bitmap_l1 + 0x400 / f))
			/* read-high */
			__clear_bit(msr, msr_bitmap_nested + 0x400 / f);

		if (type & MSR_TYPE_W &&
		   !test_bit(msr, msr_bitmap_l1 + 0xc00 / f))
			/* write-high */
			__clear_bit(msr, msr_bitmap_nested + 0xc00 / f);

	}
}

static u8 vmx_msr_bitmap_mode(struct kvm_vcpu *vcpu)
{
	u8 mode = 0;

	if (cpu_has_secondary_exec_ctrls() &&
	    (vmcs_read32(SECONDARY_VM_EXEC_CONTROL) &
	     SECONDARY_EXEC_VIRTUALIZE_X2APIC_MODE)) {
		mode |= MSR_BITMAP_MODE_X2APIC;
		if (enable_apicv && kvm_vcpu_apicv_active(vcpu))
			mode |= MSR_BITMAP_MODE_X2APIC_APICV;
	}

	if (is_long_mode(vcpu))
		mode |= MSR_BITMAP_MODE_LM;

	return mode;
}

#define X2APIC_MSR(r) (APIC_BASE_MSR + ((r) >> 4))

static void vmx_update_msr_bitmap_x2apic(unsigned long *msr_bitmap,
					 u8 mode)
{
	int msr;

	for (msr = 0x800; msr <= 0x8ff; msr += BITS_PER_LONG) {
		unsigned word = msr / BITS_PER_LONG;
		msr_bitmap[word] = (mode & MSR_BITMAP_MODE_X2APIC_APICV) ? 0 : ~0;
		msr_bitmap[word + (0x800 / sizeof(long))] = ~0;
	}

	if (mode & MSR_BITMAP_MODE_X2APIC) {
		/*
		 * TPR reads and writes can be virtualized even if virtual interrupt
		 * delivery is not in use.
		 */
		vmx_disable_intercept_for_msr(msr_bitmap, X2APIC_MSR(APIC_TASKPRI), MSR_TYPE_RW);
		if (mode & MSR_BITMAP_MODE_X2APIC_APICV) {
			vmx_enable_intercept_for_msr(msr_bitmap, X2APIC_MSR(APIC_TMCCT), MSR_TYPE_R);
			vmx_disable_intercept_for_msr(msr_bitmap, X2APIC_MSR(APIC_EOI), MSR_TYPE_W);
			vmx_disable_intercept_for_msr(msr_bitmap, X2APIC_MSR(APIC_SELF_IPI), MSR_TYPE_W);
		}
	}
}

static void vmx_update_msr_bitmap(struct kvm_vcpu *vcpu)
{
	struct vcpu_vmx *vmx = to_vmx(vcpu);
	unsigned long *msr_bitmap = vmx->vmcs01.msr_bitmap;
	u8 mode = vmx_msr_bitmap_mode(vcpu);
	u8 changed = mode ^ vmx->msr_bitmap_mode;

	if (!changed)
		return;

	vmx_set_intercept_for_msr(msr_bitmap, MSR_KERNEL_GS_BASE, MSR_TYPE_RW,
				  !(mode & MSR_BITMAP_MODE_LM));

	if (changed & (MSR_BITMAP_MODE_X2APIC | MSR_BITMAP_MODE_X2APIC_APICV))
		vmx_update_msr_bitmap_x2apic(msr_bitmap, mode);

	vmx->msr_bitmap_mode = mode;
}

static bool vmx_get_enable_apicv(struct kvm_vcpu *vcpu)
{
	return enable_apicv;
}

static void nested_mark_vmcs12_pages_dirty(struct kvm_vcpu *vcpu)
{
	struct vmcs12 *vmcs12 = get_vmcs12(vcpu);
	gfn_t gfn;

	/*
	 * Don't need to mark the APIC access page dirty; it is never
	 * written to by the CPU during APIC virtualization.
	 */

	if (nested_cpu_has(vmcs12, CPU_BASED_TPR_SHADOW)) {
		gfn = vmcs12->virtual_apic_page_addr >> PAGE_SHIFT;
		kvm_vcpu_mark_page_dirty(vcpu, gfn);
	}

	if (nested_cpu_has_posted_intr(vmcs12)) {
		gfn = vmcs12->posted_intr_desc_addr >> PAGE_SHIFT;
		kvm_vcpu_mark_page_dirty(vcpu, gfn);
	}
}


static void vmx_complete_nested_posted_interrupt(struct kvm_vcpu *vcpu)
{
	struct vcpu_vmx *vmx = to_vmx(vcpu);
	int max_irr;
	void *vapic_page;
	u16 status;

	if (!vmx->nested.pi_desc || !vmx->nested.pi_pending)
		return;

	vmx->nested.pi_pending = false;
	if (!pi_test_and_clear_on(vmx->nested.pi_desc))
		return;

	max_irr = find_last_bit((unsigned long *)vmx->nested.pi_desc->pir, 256);
	if (max_irr != 256) {
		vapic_page = kmap(vmx->nested.virtual_apic_page);
		__kvm_apic_update_irr(vmx->nested.pi_desc->pir,
			vapic_page, &max_irr);
		kunmap(vmx->nested.virtual_apic_page);

		status = vmcs_read16(GUEST_INTR_STATUS);
		if ((u8)max_irr > ((u8)status & 0xff)) {
			status &= ~0xff;
			status |= (u8)max_irr;
			vmcs_write16(GUEST_INTR_STATUS, status);
		}
	}

	nested_mark_vmcs12_pages_dirty(vcpu);
}

static inline bool kvm_vcpu_trigger_posted_interrupt(struct kvm_vcpu *vcpu,
						     bool nested)
{
#ifdef CONFIG_SMP
	int pi_vec = nested ? POSTED_INTR_NESTED_VECTOR : POSTED_INTR_VECTOR;

	if (vcpu->mode == IN_GUEST_MODE) {
		/*
		 * The vector of interrupt to be delivered to vcpu had
		 * been set in PIR before this function.
		 *
		 * Following cases will be reached in this block, and
		 * we always send a notification event in all cases as
		 * explained below.
		 *
		 * Case 1: vcpu keeps in non-root mode. Sending a
		 * notification event posts the interrupt to vcpu.
		 *
		 * Case 2: vcpu exits to root mode and is still
		 * runnable. PIR will be synced to vIRR before the
		 * next vcpu entry. Sending a notification event in
		 * this case has no effect, as vcpu is not in root
		 * mode.
		 *
		 * Case 3: vcpu exits to root mode and is blocked.
		 * vcpu_block() has already synced PIR to vIRR and
		 * never blocks vcpu if vIRR is not cleared. Therefore,
		 * a blocked vcpu here does not wait for any requested
		 * interrupts in PIR, and sending a notification event
		 * which has no effect is safe here.
		 */

		apic->send_IPI_mask(get_cpu_mask(vcpu->cpu), pi_vec);
		return true;
	}
#endif
	return false;
}

static int vmx_deliver_nested_posted_interrupt(struct kvm_vcpu *vcpu,
						int vector)
{
	struct vcpu_vmx *vmx = to_vmx(vcpu);

	if (is_guest_mode(vcpu) &&
	    vector == vmx->nested.posted_intr_nv) {
		/*
		 * If a posted intr is not recognized by hardware,
		 * we will accomplish it in the next vmentry.
		 */
		vmx->nested.pi_pending = true;
		kvm_make_request(KVM_REQ_EVENT, vcpu);
		/* the PIR and ON have been set by L1. */
		if (!kvm_vcpu_trigger_posted_interrupt(vcpu, true))
			kvm_vcpu_kick(vcpu);
		return 0;
	}
	return -1;
}
/*
 * Send interrupt to vcpu via posted interrupt way.
 * 1. If target vcpu is running(non-root mode), send posted interrupt
 * notification to vcpu and hardware will sync PIR to vIRR atomically.
 * 2. If target vcpu isn't running(root mode), kick it to pick up the
 * interrupt from PIR in next vmentry.
 */
static void vmx_deliver_posted_interrupt(struct kvm_vcpu *vcpu, int vector)
{
	struct vcpu_vmx *vmx = to_vmx(vcpu);
	int r;

	r = vmx_deliver_nested_posted_interrupt(vcpu, vector);
	if (!r)
		return;

	if (pi_test_and_set_pir(vector, &vmx->pi_desc))
		return;

	/* If a previous notification has sent the IPI, nothing to do.  */
	if (pi_test_and_set_on(&vmx->pi_desc))
		return;

	if (!kvm_vcpu_trigger_posted_interrupt(vcpu, false))
		kvm_vcpu_kick(vcpu);
}

/*
 * Set up the vmcs's constant host-state fields, i.e., host-state fields that
 * will not change in the lifetime of the guest.
 * Note that host-state that does change is set elsewhere. E.g., host-state
 * that is set differently for each CPU is set in vmx_vcpu_load(), not here.
 */
static void vmx_set_constant_host_state(struct vcpu_vmx *vmx)
{
	u32 low32, high32;
	unsigned long tmpl;
	struct desc_ptr dt;
	unsigned long cr0, cr3, cr4;

	cr0 = read_cr0();
	WARN_ON(cr0 & X86_CR0_TS);
	vmcs_writel(HOST_CR0, cr0);  /* 22.2.3 */

	/*
	 * Save the most likely value for this task's CR3 in the VMCS.
	 * We can't use __get_current_cr3_fast() because we're not atomic.
	 */
	cr3 = __read_cr3();
	vmcs_writel(HOST_CR3, cr3);		/* 22.2.3  FIXME: shadow tables */
	vmx->loaded_vmcs->vmcs_host_cr3 = cr3;

	/* Save the most likely value for this task's CR4 in the VMCS. */
	cr4 = cr4_read_shadow();
	vmcs_writel(HOST_CR4, cr4);			/* 22.2.3, 22.2.5 */
	vmx->loaded_vmcs->vmcs_host_cr4 = cr4;

	vmcs_write16(HOST_CS_SELECTOR, __KERNEL_CS);  /* 22.2.4 */
#ifdef CONFIG_X86_64
	/*
	 * Load null selectors, so we can avoid reloading them in
	 * __vmx_load_host_state(), in case userspace uses the null selectors
	 * too (the expected case).
	 */
	vmcs_write16(HOST_DS_SELECTOR, 0);
	vmcs_write16(HOST_ES_SELECTOR, 0);
#else
	vmcs_write16(HOST_DS_SELECTOR, __KERNEL_DS);  /* 22.2.4 */
	vmcs_write16(HOST_ES_SELECTOR, __KERNEL_DS);  /* 22.2.4 */
#endif
	vmcs_write16(HOST_SS_SELECTOR, __KERNEL_DS);  /* 22.2.4 */
	vmcs_write16(HOST_TR_SELECTOR, GDT_ENTRY_TSS*8);  /* 22.2.4 */

	store_idt(&dt);
	vmcs_writel(HOST_IDTR_BASE, dt.address);   /* 22.2.4 */
	vmx->host_idt_base = dt.address;

	vmcs_writel(HOST_RIP, vmx_return); /* 22.2.5 */

	rdmsr(MSR_IA32_SYSENTER_CS, low32, high32);
	vmcs_write32(HOST_IA32_SYSENTER_CS, low32);
	rdmsrl(MSR_IA32_SYSENTER_EIP, tmpl);
	vmcs_writel(HOST_IA32_SYSENTER_EIP, tmpl);   /* 22.2.3 */

	if (vmcs_config.vmexit_ctrl & VM_EXIT_LOAD_IA32_PAT) {
		rdmsr(MSR_IA32_CR_PAT, low32, high32);
		vmcs_write64(HOST_IA32_PAT, low32 | ((u64) high32 << 32));
	}
}

static void set_cr4_guest_host_mask(struct vcpu_vmx *vmx)
{
	vmx->vcpu.arch.cr4_guest_owned_bits = KVM_CR4_GUEST_OWNED_BITS;
	if (enable_ept)
		vmx->vcpu.arch.cr4_guest_owned_bits |= X86_CR4_PGE;
	if (is_guest_mode(&vmx->vcpu))
		vmx->vcpu.arch.cr4_guest_owned_bits &=
			~get_vmcs12(&vmx->vcpu)->cr4_guest_host_mask;
	vmcs_writel(CR4_GUEST_HOST_MASK, ~vmx->vcpu.arch.cr4_guest_owned_bits);
}

static u32 vmx_pin_based_exec_ctrl(struct vcpu_vmx *vmx)
{
	u32 pin_based_exec_ctrl = vmcs_config.pin_based_exec_ctrl;

	if (!kvm_vcpu_apicv_active(&vmx->vcpu))
		pin_based_exec_ctrl &= ~PIN_BASED_POSTED_INTR;

	if (!enable_vnmi)
		pin_based_exec_ctrl &= ~PIN_BASED_VIRTUAL_NMIS;

	/* Enable the preemption timer dynamically */
	pin_based_exec_ctrl &= ~PIN_BASED_VMX_PREEMPTION_TIMER;
	return pin_based_exec_ctrl;
}

static void vmx_refresh_apicv_exec_ctrl(struct kvm_vcpu *vcpu)
{
	struct vcpu_vmx *vmx = to_vmx(vcpu);

	vmcs_write32(PIN_BASED_VM_EXEC_CONTROL, vmx_pin_based_exec_ctrl(vmx));
	if (cpu_has_secondary_exec_ctrls()) {
		if (kvm_vcpu_apicv_active(vcpu))
			vmcs_set_bits(SECONDARY_VM_EXEC_CONTROL,
				      SECONDARY_EXEC_APIC_REGISTER_VIRT |
				      SECONDARY_EXEC_VIRTUAL_INTR_DELIVERY);
		else
			vmcs_clear_bits(SECONDARY_VM_EXEC_CONTROL,
					SECONDARY_EXEC_APIC_REGISTER_VIRT |
					SECONDARY_EXEC_VIRTUAL_INTR_DELIVERY);
	}

	if (cpu_has_vmx_msr_bitmap())
		vmx_update_msr_bitmap(vcpu);
}

static u32 vmx_exec_control(struct vcpu_vmx *vmx)
{
	u32 exec_control = vmcs_config.cpu_based_exec_ctrl;

	if (vmx->vcpu.arch.switch_db_regs & KVM_DEBUGREG_WONT_EXIT)
		exec_control &= ~CPU_BASED_MOV_DR_EXITING;

	if (!cpu_need_tpr_shadow(&vmx->vcpu)) {
		exec_control &= ~CPU_BASED_TPR_SHADOW;
#ifdef CONFIG_X86_64
		exec_control |= CPU_BASED_CR8_STORE_EXITING |
				CPU_BASED_CR8_LOAD_EXITING;
#endif
	}
	if (!enable_ept)
		exec_control |= CPU_BASED_CR3_STORE_EXITING |
				CPU_BASED_CR3_LOAD_EXITING  |
				CPU_BASED_INVLPG_EXITING;
	if (kvm_mwait_in_guest(vmx->vcpu.kvm))
		exec_control &= ~(CPU_BASED_MWAIT_EXITING |
				CPU_BASED_MONITOR_EXITING);
	if (kvm_hlt_in_guest(vmx->vcpu.kvm))
		exec_control &= ~CPU_BASED_HLT_EXITING;
	return exec_control;
}

static bool vmx_rdrand_supported(void)
{
	return vmcs_config.cpu_based_2nd_exec_ctrl &
		SECONDARY_EXEC_RDRAND_EXITING;
}

static bool vmx_rdseed_supported(void)
{
	return vmcs_config.cpu_based_2nd_exec_ctrl &
		SECONDARY_EXEC_RDSEED_EXITING;
}

static void vmx_compute_secondary_exec_control(struct vcpu_vmx *vmx)
{
	struct kvm_vcpu *vcpu = &vmx->vcpu;

	u32 exec_control = vmcs_config.cpu_based_2nd_exec_ctrl;

	if (!cpu_need_virtualize_apic_accesses(vcpu))
		exec_control &= ~SECONDARY_EXEC_VIRTUALIZE_APIC_ACCESSES;
	if (vmx->vpid == 0)
		exec_control &= ~SECONDARY_EXEC_ENABLE_VPID;
	if (!enable_ept) {
		exec_control &= ~SECONDARY_EXEC_ENABLE_EPT;
		enable_unrestricted_guest = 0;
		/* Enable INVPCID for non-ept guests may cause performance regression. */
		exec_control &= ~SECONDARY_EXEC_ENABLE_INVPCID;
	}
	if (!enable_unrestricted_guest)
		exec_control &= ~SECONDARY_EXEC_UNRESTRICTED_GUEST;
	if (kvm_pause_in_guest(vmx->vcpu.kvm))
		exec_control &= ~SECONDARY_EXEC_PAUSE_LOOP_EXITING;
	if (!kvm_vcpu_apicv_active(vcpu))
		exec_control &= ~(SECONDARY_EXEC_APIC_REGISTER_VIRT |
				  SECONDARY_EXEC_VIRTUAL_INTR_DELIVERY);
	exec_control &= ~SECONDARY_EXEC_VIRTUALIZE_X2APIC_MODE;

	/* SECONDARY_EXEC_DESC is enabled/disabled on writes to CR4.UMIP,
	 * in vmx_set_cr4.  */
	exec_control &= ~SECONDARY_EXEC_DESC;

	/* SECONDARY_EXEC_SHADOW_VMCS is enabled when L1 executes VMPTRLD
	   (handle_vmptrld).
	   We can NOT enable shadow_vmcs here because we don't have yet
	   a current VMCS12
	*/
	exec_control &= ~SECONDARY_EXEC_SHADOW_VMCS;

	if (!enable_pml)
		exec_control &= ~SECONDARY_EXEC_ENABLE_PML;

	if (vmx_xsaves_supported()) {
		/* Exposing XSAVES only when XSAVE is exposed */
		bool xsaves_enabled =
			guest_cpuid_has(vcpu, X86_FEATURE_XSAVE) &&
			guest_cpuid_has(vcpu, X86_FEATURE_XSAVES);

		if (!xsaves_enabled)
			exec_control &= ~SECONDARY_EXEC_XSAVES;

		if (nested) {
			if (xsaves_enabled)
				vmx->nested.msrs.secondary_ctls_high |=
					SECONDARY_EXEC_XSAVES;
			else
				vmx->nested.msrs.secondary_ctls_high &=
					~SECONDARY_EXEC_XSAVES;
		}
	}

	if (vmx_rdtscp_supported()) {
		bool rdtscp_enabled = guest_cpuid_has(vcpu, X86_FEATURE_RDTSCP);
		if (!rdtscp_enabled)
			exec_control &= ~SECONDARY_EXEC_RDTSCP;

		if (nested) {
			if (rdtscp_enabled)
				vmx->nested.msrs.secondary_ctls_high |=
					SECONDARY_EXEC_RDTSCP;
			else
				vmx->nested.msrs.secondary_ctls_high &=
					~SECONDARY_EXEC_RDTSCP;
		}
	}

	if (vmx_invpcid_supported()) {
		/* Exposing INVPCID only when PCID is exposed */
		bool invpcid_enabled =
			guest_cpuid_has(vcpu, X86_FEATURE_INVPCID) &&
			guest_cpuid_has(vcpu, X86_FEATURE_PCID);

		if (!invpcid_enabled) {
			exec_control &= ~SECONDARY_EXEC_ENABLE_INVPCID;
			guest_cpuid_clear(vcpu, X86_FEATURE_INVPCID);
		}

		if (nested) {
			if (invpcid_enabled)
				vmx->nested.msrs.secondary_ctls_high |=
					SECONDARY_EXEC_ENABLE_INVPCID;
			else
				vmx->nested.msrs.secondary_ctls_high &=
					~SECONDARY_EXEC_ENABLE_INVPCID;
		}
	}

	if (vmx_rdrand_supported()) {
		bool rdrand_enabled = guest_cpuid_has(vcpu, X86_FEATURE_RDRAND);
		if (rdrand_enabled)
			exec_control &= ~SECONDARY_EXEC_RDRAND_EXITING;

		if (nested) {
			if (rdrand_enabled)
				vmx->nested.msrs.secondary_ctls_high |=
					SECONDARY_EXEC_RDRAND_EXITING;
			else
				vmx->nested.msrs.secondary_ctls_high &=
					~SECONDARY_EXEC_RDRAND_EXITING;
		}
	}

	if (vmx_rdseed_supported()) {
		bool rdseed_enabled = guest_cpuid_has(vcpu, X86_FEATURE_RDSEED);
		if (rdseed_enabled)
			exec_control &= ~SECONDARY_EXEC_RDSEED_EXITING;

		if (nested) {
			if (rdseed_enabled)
				vmx->nested.msrs.secondary_ctls_high |=
					SECONDARY_EXEC_RDSEED_EXITING;
			else
				vmx->nested.msrs.secondary_ctls_high &=
					~SECONDARY_EXEC_RDSEED_EXITING;
		}
	}

	vmx->secondary_exec_control = exec_control;
}

static void ept_set_mmio_spte_mask(void)
{
	/*
	 * EPT Misconfigurations can be generated if the value of bits 2:0
	 * of an EPT paging-structure entry is 110b (write/execute).
	 */
	kvm_mmu_set_mmio_spte_mask(VMX_EPT_RWX_MASK,
				   VMX_EPT_MISCONFIG_WX_VALUE);
}

#define VMX_XSS_EXIT_BITMAP 0
/*
 * Sets up the vmcs for emulated real mode.
 */
static void vmx_vcpu_setup(struct vcpu_vmx *vmx)
{
#ifdef CONFIG_X86_64
	unsigned long a;
#endif
	int i;

	if (enable_shadow_vmcs) {
		/*
		 * At vCPU creation, "VMWRITE to any supported field
		 * in the VMCS" is supported, so use the more
		 * permissive vmx_vmread_bitmap to specify both read
		 * and write permissions for the shadow VMCS.
		 */
		vmcs_write64(VMREAD_BITMAP, __pa(vmx_vmread_bitmap));
		vmcs_write64(VMWRITE_BITMAP, __pa(vmx_vmread_bitmap));
	}
	if (cpu_has_vmx_msr_bitmap())
		vmcs_write64(MSR_BITMAP, __pa(vmx->vmcs01.msr_bitmap));

	vmcs_write64(VMCS_LINK_POINTER, -1ull); /* 22.3.1.5 */

	/* Control */
	vmcs_write32(PIN_BASED_VM_EXEC_CONTROL, vmx_pin_based_exec_ctrl(vmx));
	vmx->hv_deadline_tsc = -1;

	vmcs_write32(CPU_BASED_VM_EXEC_CONTROL, vmx_exec_control(vmx));

	if (cpu_has_secondary_exec_ctrls()) {
		vmx_compute_secondary_exec_control(vmx);
		vmcs_write32(SECONDARY_VM_EXEC_CONTROL,
			     vmx->secondary_exec_control);
	}

	if (kvm_vcpu_apicv_active(&vmx->vcpu)) {
		vmcs_write64(EOI_EXIT_BITMAP0, 0);
		vmcs_write64(EOI_EXIT_BITMAP1, 0);
		vmcs_write64(EOI_EXIT_BITMAP2, 0);
		vmcs_write64(EOI_EXIT_BITMAP3, 0);

		vmcs_write16(GUEST_INTR_STATUS, 0);

		vmcs_write16(POSTED_INTR_NV, POSTED_INTR_VECTOR);
		vmcs_write64(POSTED_INTR_DESC_ADDR, __pa((&vmx->pi_desc)));
	}

	if (!kvm_pause_in_guest(vmx->vcpu.kvm)) {
		vmcs_write32(PLE_GAP, ple_gap);
		vmx->ple_window = ple_window;
		vmx->ple_window_dirty = true;
	}

	vmcs_write32(PAGE_FAULT_ERROR_CODE_MASK, 0);
	vmcs_write32(PAGE_FAULT_ERROR_CODE_MATCH, 0);
	vmcs_write32(CR3_TARGET_COUNT, 0);           /* 22.2.1 */

	vmcs_write16(HOST_FS_SELECTOR, 0);            /* 22.2.4 */
	vmcs_write16(HOST_GS_SELECTOR, 0);            /* 22.2.4 */
	vmx_set_constant_host_state(vmx);
#ifdef CONFIG_X86_64
	rdmsrl(MSR_FS_BASE, a);
	vmcs_writel(HOST_FS_BASE, a); /* 22.2.4 */
	rdmsrl(MSR_GS_BASE, a);
	vmcs_writel(HOST_GS_BASE, a); /* 22.2.4 */
#else
	vmcs_writel(HOST_FS_BASE, 0); /* 22.2.4 */
	vmcs_writel(HOST_GS_BASE, 0); /* 22.2.4 */
#endif

	if (cpu_has_vmx_vmfunc())
		vmcs_write64(VM_FUNCTION_CONTROL, 0);

	vmcs_write32(VM_EXIT_MSR_STORE_COUNT, 0);
	vmcs_write32(VM_EXIT_MSR_LOAD_COUNT, 0);
	vmcs_write64(VM_EXIT_MSR_LOAD_ADDR, __pa(vmx->msr_autoload.host));
	vmcs_write32(VM_ENTRY_MSR_LOAD_COUNT, 0);
	vmcs_write64(VM_ENTRY_MSR_LOAD_ADDR, __pa(vmx->msr_autoload.guest));

	if (vmcs_config.vmentry_ctrl & VM_ENTRY_LOAD_IA32_PAT)
		vmcs_write64(GUEST_IA32_PAT, vmx->vcpu.arch.pat);

	for (i = 0; i < ARRAY_SIZE(vmx_msr_index); ++i) {
		u32 index = vmx_msr_index[i];
		u32 data_low, data_high;
		int j = vmx->nmsrs;

		if (rdmsr_safe(index, &data_low, &data_high) < 0)
			continue;
		if (wrmsr_safe(index, data_low, data_high) < 0)
			continue;
		vmx->guest_msrs[j].index = i;
		vmx->guest_msrs[j].data = 0;
		vmx->guest_msrs[j].mask = -1ull;
		++vmx->nmsrs;
	}

	if (boot_cpu_has(X86_FEATURE_ARCH_CAPABILITIES))
		rdmsrl(MSR_IA32_ARCH_CAPABILITIES, vmx->arch_capabilities);

	vm_exit_controls_init(vmx, vmcs_config.vmexit_ctrl);

	/* 22.2.1, 20.8.1 */
	vm_entry_controls_init(vmx, vmcs_config.vmentry_ctrl);

	vmx->vcpu.arch.cr0_guest_owned_bits = X86_CR0_TS;
	vmcs_writel(CR0_GUEST_HOST_MASK, ~X86_CR0_TS);

	set_cr4_guest_host_mask(vmx);

	if (vmx_xsaves_supported())
		vmcs_write64(XSS_EXIT_BITMAP, VMX_XSS_EXIT_BITMAP);

	if (enable_pml) {
		ASSERT(vmx->pml_pg);
		vmcs_write64(PML_ADDRESS, page_to_phys(vmx->pml_pg));
		vmcs_write16(GUEST_PML_INDEX, PML_ENTITY_NUM - 1);
	}
}

static void vmx_vcpu_reset(struct kvm_vcpu *vcpu, bool init_event)
{
	struct vcpu_vmx *vmx = to_vmx(vcpu);
	struct msr_data apic_base_msr;
	u64 cr0;

	vmx->rmode.vm86_active = 0;
	vmx->spec_ctrl = 0;

	vcpu->arch.microcode_version = 0x100000000ULL;
	vmx->vcpu.arch.regs[VCPU_REGS_RDX] = get_rdx_init_val();
	kvm_set_cr8(vcpu, 0);

	if (!init_event) {
		apic_base_msr.data = APIC_DEFAULT_PHYS_BASE |
				     MSR_IA32_APICBASE_ENABLE;
		if (kvm_vcpu_is_reset_bsp(vcpu))
			apic_base_msr.data |= MSR_IA32_APICBASE_BSP;
		apic_base_msr.host_initiated = true;
		kvm_set_apic_base(vcpu, &apic_base_msr);
	}

	vmx_segment_cache_clear(vmx);

	seg_setup(VCPU_SREG_CS);
	vmcs_write16(GUEST_CS_SELECTOR, 0xf000);
	vmcs_writel(GUEST_CS_BASE, 0xffff0000ul);

	seg_setup(VCPU_SREG_DS);
	seg_setup(VCPU_SREG_ES);
	seg_setup(VCPU_SREG_FS);
	seg_setup(VCPU_SREG_GS);
	seg_setup(VCPU_SREG_SS);

	vmcs_write16(GUEST_TR_SELECTOR, 0);
	vmcs_writel(GUEST_TR_BASE, 0);
	vmcs_write32(GUEST_TR_LIMIT, 0xffff);
	vmcs_write32(GUEST_TR_AR_BYTES, 0x008b);

	vmcs_write16(GUEST_LDTR_SELECTOR, 0);
	vmcs_writel(GUEST_LDTR_BASE, 0);
	vmcs_write32(GUEST_LDTR_LIMIT, 0xffff);
	vmcs_write32(GUEST_LDTR_AR_BYTES, 0x00082);

	if (!init_event) {
		vmcs_write32(GUEST_SYSENTER_CS, 0);
		vmcs_writel(GUEST_SYSENTER_ESP, 0);
		vmcs_writel(GUEST_SYSENTER_EIP, 0);
		vmcs_write64(GUEST_IA32_DEBUGCTL, 0);
	}

	kvm_set_rflags(vcpu, X86_EFLAGS_FIXED);
	kvm_rip_write(vcpu, 0xfff0);

	vmcs_writel(GUEST_GDTR_BASE, 0);
	vmcs_write32(GUEST_GDTR_LIMIT, 0xffff);

	vmcs_writel(GUEST_IDTR_BASE, 0);
	vmcs_write32(GUEST_IDTR_LIMIT, 0xffff);

	vmcs_write32(GUEST_ACTIVITY_STATE, GUEST_ACTIVITY_ACTIVE);
	vmcs_write32(GUEST_INTERRUPTIBILITY_INFO, 0);
	vmcs_writel(GUEST_PENDING_DBG_EXCEPTIONS, 0);
	if (kvm_mpx_supported())
		vmcs_write64(GUEST_BNDCFGS, 0);

	setup_msrs(vmx);

	vmcs_write32(VM_ENTRY_INTR_INFO_FIELD, 0);  /* 22.2.1 */

	if (cpu_has_vmx_tpr_shadow() && !init_event) {
		vmcs_write64(VIRTUAL_APIC_PAGE_ADDR, 0);
		if (cpu_need_tpr_shadow(vcpu))
			vmcs_write64(VIRTUAL_APIC_PAGE_ADDR,
				     __pa(vcpu->arch.apic->regs));
		vmcs_write32(TPR_THRESHOLD, 0);
	}

	kvm_make_request(KVM_REQ_APIC_PAGE_RELOAD, vcpu);

	if (vmx->vpid != 0)
		vmcs_write16(VIRTUAL_PROCESSOR_ID, vmx->vpid);

	cr0 = X86_CR0_NW | X86_CR0_CD | X86_CR0_ET;
	vmx->vcpu.arch.cr0 = cr0;
	vmx_set_cr0(vcpu, cr0); /* enter rmode */
	vmx_set_cr4(vcpu, 0);
	vmx_set_efer(vcpu, 0);

	update_exception_bitmap(vcpu);

	vpid_sync_context(vmx->vpid);
	if (init_event)
		vmx_clear_hlt(vcpu);
}

/*
 * In nested virtualization, check if L1 asked to exit on external interrupts.
 * For most existing hypervisors, this will always return true.
 */
static bool nested_exit_on_intr(struct kvm_vcpu *vcpu)
{
	return get_vmcs12(vcpu)->pin_based_vm_exec_control &
		PIN_BASED_EXT_INTR_MASK;
}

/*
 * In nested virtualization, check if L1 has set
 * VM_EXIT_ACK_INTR_ON_EXIT
 */
static bool nested_exit_intr_ack_set(struct kvm_vcpu *vcpu)
{
	return get_vmcs12(vcpu)->vm_exit_controls &
		VM_EXIT_ACK_INTR_ON_EXIT;
}

static bool nested_exit_on_nmi(struct kvm_vcpu *vcpu)
{
	return nested_cpu_has_nmi_exiting(get_vmcs12(vcpu));
}

static void enable_irq_window(struct kvm_vcpu *vcpu)
{
	vmcs_set_bits(CPU_BASED_VM_EXEC_CONTROL,
		      CPU_BASED_VIRTUAL_INTR_PENDING);
}

static void enable_nmi_window(struct kvm_vcpu *vcpu)
{
	if (!enable_vnmi ||
	    vmcs_read32(GUEST_INTERRUPTIBILITY_INFO) & GUEST_INTR_STATE_STI) {
		enable_irq_window(vcpu);
		return;
	}

	vmcs_set_bits(CPU_BASED_VM_EXEC_CONTROL,
		      CPU_BASED_VIRTUAL_NMI_PENDING);
}

static void vmx_inject_irq(struct kvm_vcpu *vcpu)
{
	struct vcpu_vmx *vmx = to_vmx(vcpu);
	uint32_t intr;
	int irq = vcpu->arch.interrupt.nr;

	trace_kvm_inj_virq(irq);

	++vcpu->stat.irq_injections;
	if (vmx->rmode.vm86_active) {
		int inc_eip = 0;
		if (vcpu->arch.interrupt.soft)
			inc_eip = vcpu->arch.event_exit_inst_len;
		if (kvm_inject_realmode_interrupt(vcpu, irq, inc_eip) != EMULATE_DONE)
			kvm_make_request(KVM_REQ_TRIPLE_FAULT, vcpu);
		return;
	}
	intr = irq | INTR_INFO_VALID_MASK;
	if (vcpu->arch.interrupt.soft) {
		intr |= INTR_TYPE_SOFT_INTR;
		vmcs_write32(VM_ENTRY_INSTRUCTION_LEN,
			     vmx->vcpu.arch.event_exit_inst_len);
	} else
		intr |= INTR_TYPE_EXT_INTR;
	vmcs_write32(VM_ENTRY_INTR_INFO_FIELD, intr);

	vmx_clear_hlt(vcpu);
}

static void vmx_inject_nmi(struct kvm_vcpu *vcpu)
{
	struct vcpu_vmx *vmx = to_vmx(vcpu);

	if (!enable_vnmi) {
		/*
		 * Tracking the NMI-blocked state in software is built upon
		 * finding the next open IRQ window. This, in turn, depends on
		 * well-behaving guests: They have to keep IRQs disabled at
		 * least as long as the NMI handler runs. Otherwise we may
		 * cause NMI nesting, maybe breaking the guest. But as this is
		 * highly unlikely, we can live with the residual risk.
		 */
		vmx->loaded_vmcs->soft_vnmi_blocked = 1;
		vmx->loaded_vmcs->vnmi_blocked_time = 0;
	}

	++vcpu->stat.nmi_injections;
	vmx->loaded_vmcs->nmi_known_unmasked = false;

	if (vmx->rmode.vm86_active) {
		if (kvm_inject_realmode_interrupt(vcpu, NMI_VECTOR, 0) != EMULATE_DONE)
			kvm_make_request(KVM_REQ_TRIPLE_FAULT, vcpu);
		return;
	}

	vmcs_write32(VM_ENTRY_INTR_INFO_FIELD,
			INTR_TYPE_NMI_INTR | INTR_INFO_VALID_MASK | NMI_VECTOR);

	vmx_clear_hlt(vcpu);
}

static bool vmx_get_nmi_mask(struct kvm_vcpu *vcpu)
{
	struct vcpu_vmx *vmx = to_vmx(vcpu);
	bool masked;

	if (!enable_vnmi)
		return vmx->loaded_vmcs->soft_vnmi_blocked;
	if (vmx->loaded_vmcs->nmi_known_unmasked)
		return false;
	masked = vmcs_read32(GUEST_INTERRUPTIBILITY_INFO) & GUEST_INTR_STATE_NMI;
	vmx->loaded_vmcs->nmi_known_unmasked = !masked;
	return masked;
}

static void vmx_set_nmi_mask(struct kvm_vcpu *vcpu, bool masked)
{
	struct vcpu_vmx *vmx = to_vmx(vcpu);

	if (!enable_vnmi) {
		if (vmx->loaded_vmcs->soft_vnmi_blocked != masked) {
			vmx->loaded_vmcs->soft_vnmi_blocked = masked;
			vmx->loaded_vmcs->vnmi_blocked_time = 0;
		}
	} else {
		vmx->loaded_vmcs->nmi_known_unmasked = !masked;
		if (masked)
			vmcs_set_bits(GUEST_INTERRUPTIBILITY_INFO,
				      GUEST_INTR_STATE_NMI);
		else
			vmcs_clear_bits(GUEST_INTERRUPTIBILITY_INFO,
					GUEST_INTR_STATE_NMI);
	}
}

static int vmx_nmi_allowed(struct kvm_vcpu *vcpu)
{
	if (to_vmx(vcpu)->nested.nested_run_pending)
		return 0;

	if (!enable_vnmi &&
	    to_vmx(vcpu)->loaded_vmcs->soft_vnmi_blocked)
		return 0;

	return	!(vmcs_read32(GUEST_INTERRUPTIBILITY_INFO) &
		  (GUEST_INTR_STATE_MOV_SS | GUEST_INTR_STATE_STI
		   | GUEST_INTR_STATE_NMI));
}

static int vmx_interrupt_allowed(struct kvm_vcpu *vcpu)
{
	return (!to_vmx(vcpu)->nested.nested_run_pending &&
		vmcs_readl(GUEST_RFLAGS) & X86_EFLAGS_IF) &&
		!(vmcs_read32(GUEST_INTERRUPTIBILITY_INFO) &
			(GUEST_INTR_STATE_STI | GUEST_INTR_STATE_MOV_SS));
}

static int vmx_set_tss_addr(struct kvm *kvm, unsigned int addr)
{
	int ret;

	if (enable_unrestricted_guest)
		return 0;

	ret = x86_set_memory_region(kvm, TSS_PRIVATE_MEMSLOT, addr,
				    PAGE_SIZE * 3);
	if (ret)
		return ret;
	to_kvm_vmx(kvm)->tss_addr = addr;
	return init_rmode_tss(kvm);
}

static int vmx_set_identity_map_addr(struct kvm *kvm, u64 ident_addr)
{
	to_kvm_vmx(kvm)->ept_identity_map_addr = ident_addr;
	return 0;
}

static bool rmode_exception(struct kvm_vcpu *vcpu, int vec)
{
	switch (vec) {
	case BP_VECTOR:
		/*
		 * Update instruction length as we may reinject the exception
		 * from user space while in guest debugging mode.
		 */
		to_vmx(vcpu)->vcpu.arch.event_exit_inst_len =
			vmcs_read32(VM_EXIT_INSTRUCTION_LEN);
		if (vcpu->guest_debug & KVM_GUESTDBG_USE_SW_BP)
			return false;
		/* fall through */
	case DB_VECTOR:
		if (vcpu->guest_debug &
			(KVM_GUESTDBG_SINGLESTEP | KVM_GUESTDBG_USE_HW_BP))
			return false;
		/* fall through */
	case DE_VECTOR:
	case OF_VECTOR:
	case BR_VECTOR:
	case UD_VECTOR:
	case DF_VECTOR:
	case SS_VECTOR:
	case GP_VECTOR:
	case MF_VECTOR:
		return true;
	break;
	}
	return false;
}

static int handle_rmode_exception(struct kvm_vcpu *vcpu,
				  int vec, u32 err_code)
{
	/*
	 * Instruction with address size override prefix opcode 0x67
	 * Cause the #SS fault with 0 error code in VM86 mode.
	 */
	if (((vec == GP_VECTOR) || (vec == SS_VECTOR)) && err_code == 0) {
		if (emulate_instruction(vcpu, 0) == EMULATE_DONE) {
			if (vcpu->arch.halt_request) {
				vcpu->arch.halt_request = 0;
				return kvm_vcpu_halt(vcpu);
			}
			return 1;
		}
		return 0;
	}

	/*
	 * Forward all other exceptions that are valid in real mode.
	 * FIXME: Breaks guest debugging in real mode, needs to be fixed with
	 *        the required debugging infrastructure rework.
	 */
	kvm_queue_exception(vcpu, vec);
	return 1;
}

/*
 * Trigger machine check on the host. We assume all the MSRs are already set up
 * by the CPU and that we still run on the same CPU as the MCE occurred on.
 * We pass a fake environment to the machine check handler because we want
 * the guest to be always treated like user space, no matter what context
 * it used internally.
 */
static void kvm_machine_check(void)
{
#if defined(CONFIG_X86_MCE) && defined(CONFIG_X86_64)
	struct pt_regs regs = {
		.cs = 3, /* Fake ring 3 no matter what the guest ran on */
		.flags = X86_EFLAGS_IF,
	};

	do_machine_check(&regs, 0);
#endif
}

static int handle_machine_check(struct kvm_vcpu *vcpu)
{
	/* already handled by vcpu_run */
	return 1;
}

static int handle_exception(struct kvm_vcpu *vcpu)
{
	struct vcpu_vmx *vmx = to_vmx(vcpu);
	struct kvm_run *kvm_run = vcpu->run;
	u32 intr_info, ex_no, error_code;
	unsigned long cr2, rip, dr6;
	u32 vect_info;
	enum emulation_result er;

	vect_info = vmx->idt_vectoring_info;
	intr_info = vmx->exit_intr_info;

	if (is_machine_check(intr_info))
		return handle_machine_check(vcpu);

	if (is_nmi(intr_info))
		return 1;  /* already handled by vmx_vcpu_run() */

	if (is_invalid_opcode(intr_info))
		return handle_ud(vcpu);

	error_code = 0;
	if (intr_info & INTR_INFO_DELIVER_CODE_MASK)
		error_code = vmcs_read32(VM_EXIT_INTR_ERROR_CODE);

	if (!vmx->rmode.vm86_active && is_gp_fault(intr_info)) {
		WARN_ON_ONCE(!enable_vmware_backdoor);
		er = emulate_instruction(vcpu,
			EMULTYPE_VMWARE | EMULTYPE_NO_UD_ON_FAIL);
		if (er == EMULATE_USER_EXIT)
			return 0;
		else if (er != EMULATE_DONE)
			kvm_queue_exception_e(vcpu, GP_VECTOR, error_code);
		return 1;
	}

	/*
	 * The #PF with PFEC.RSVD = 1 indicates the guest is accessing
	 * MMIO, it is better to report an internal error.
	 * See the comments in vmx_handle_exit.
	 */
	if ((vect_info & VECTORING_INFO_VALID_MASK) &&
	    !(is_page_fault(intr_info) && !(error_code & PFERR_RSVD_MASK))) {
		vcpu->run->exit_reason = KVM_EXIT_INTERNAL_ERROR;
		vcpu->run->internal.suberror = KVM_INTERNAL_ERROR_SIMUL_EX;
		vcpu->run->internal.ndata = 3;
		vcpu->run->internal.data[0] = vect_info;
		vcpu->run->internal.data[1] = intr_info;
		vcpu->run->internal.data[2] = error_code;
		return 0;
	}

	if (is_page_fault(intr_info)) {
		cr2 = vmcs_readl(EXIT_QUALIFICATION);
		/* EPT won't cause page fault directly */
		WARN_ON_ONCE(!vcpu->arch.apf.host_apf_reason && enable_ept);
		return kvm_handle_page_fault(vcpu, error_code, cr2, NULL, 0);
	}

	ex_no = intr_info & INTR_INFO_VECTOR_MASK;

	if (vmx->rmode.vm86_active && rmode_exception(vcpu, ex_no))
		return handle_rmode_exception(vcpu, ex_no, error_code);

	switch (ex_no) {
	case AC_VECTOR:
		kvm_queue_exception_e(vcpu, AC_VECTOR, error_code);
		return 1;
	case DB_VECTOR:
		dr6 = vmcs_readl(EXIT_QUALIFICATION);
		if (!(vcpu->guest_debug &
		      (KVM_GUESTDBG_SINGLESTEP | KVM_GUESTDBG_USE_HW_BP))) {
			vcpu->arch.dr6 &= ~15;
			vcpu->arch.dr6 |= dr6 | DR6_RTM;
			if (is_icebp(intr_info))
				skip_emulated_instruction(vcpu);

			kvm_queue_exception(vcpu, DB_VECTOR);
			return 1;
		}
		kvm_run->debug.arch.dr6 = dr6 | DR6_FIXED_1;
		kvm_run->debug.arch.dr7 = vmcs_readl(GUEST_DR7);
		/* fall through */
	case BP_VECTOR:
		/*
		 * Update instruction length as we may reinject #BP from
		 * user space while in guest debugging mode. Reading it for
		 * #DB as well causes no harm, it is not used in that case.
		 */
		vmx->vcpu.arch.event_exit_inst_len =
			vmcs_read32(VM_EXIT_INSTRUCTION_LEN);
		kvm_run->exit_reason = KVM_EXIT_DEBUG;
		rip = kvm_rip_read(vcpu);
		kvm_run->debug.arch.pc = vmcs_readl(GUEST_CS_BASE) + rip;
		kvm_run->debug.arch.exception = ex_no;
		break;
	default:
		kvm_run->exit_reason = KVM_EXIT_EXCEPTION;
		kvm_run->ex.exception = ex_no;
		kvm_run->ex.error_code = error_code;
		break;
	}
	return 0;
}

static int handle_external_interrupt(struct kvm_vcpu *vcpu)
{
	++vcpu->stat.irq_exits;
	return 1;
}

static int handle_triple_fault(struct kvm_vcpu *vcpu)
{
	vcpu->run->exit_reason = KVM_EXIT_SHUTDOWN;
	vcpu->mmio_needed = 0;
	return 0;
}

static int handle_io(struct kvm_vcpu *vcpu)
{
	unsigned long exit_qualification;
	int size, in, string;
	unsigned port;

	exit_qualification = vmcs_readl(EXIT_QUALIFICATION);
	string = (exit_qualification & 16) != 0;

	++vcpu->stat.io_exits;

	if (string)
		return emulate_instruction(vcpu, 0) == EMULATE_DONE;

	port = exit_qualification >> 16;
	size = (exit_qualification & 7) + 1;
	in = (exit_qualification & 8) != 0;

	return kvm_fast_pio(vcpu, size, port, in);
}

static void
vmx_patch_hypercall(struct kvm_vcpu *vcpu, unsigned char *hypercall)
{
	/*
	 * Patch in the VMCALL instruction:
	 */
	hypercall[0] = 0x0f;
	hypercall[1] = 0x01;
	hypercall[2] = 0xc1;
}

/* called to set cr0 as appropriate for a mov-to-cr0 exit. */
static int handle_set_cr0(struct kvm_vcpu *vcpu, unsigned long val)
{
	if (is_guest_mode(vcpu)) {
		struct vmcs12 *vmcs12 = get_vmcs12(vcpu);
		unsigned long orig_val = val;

		/*
		 * We get here when L2 changed cr0 in a way that did not change
		 * any of L1's shadowed bits (see nested_vmx_exit_handled_cr),
		 * but did change L0 shadowed bits. So we first calculate the
		 * effective cr0 value that L1 would like to write into the
		 * hardware. It consists of the L2-owned bits from the new
		 * value combined with the L1-owned bits from L1's guest_cr0.
		 */
		val = (val & ~vmcs12->cr0_guest_host_mask) |
			(vmcs12->guest_cr0 & vmcs12->cr0_guest_host_mask);

		if (!nested_guest_cr0_valid(vcpu, val))
			return 1;

		if (kvm_set_cr0(vcpu, val))
			return 1;
		vmcs_writel(CR0_READ_SHADOW, orig_val);
		return 0;
	} else {
		if (to_vmx(vcpu)->nested.vmxon &&
		    !nested_host_cr0_valid(vcpu, val))
			return 1;

		return kvm_set_cr0(vcpu, val);
	}
}

static int handle_set_cr4(struct kvm_vcpu *vcpu, unsigned long val)
{
	if (is_guest_mode(vcpu)) {
		struct vmcs12 *vmcs12 = get_vmcs12(vcpu);
		unsigned long orig_val = val;

		/* analogously to handle_set_cr0 */
		val = (val & ~vmcs12->cr4_guest_host_mask) |
			(vmcs12->guest_cr4 & vmcs12->cr4_guest_host_mask);
		if (kvm_set_cr4(vcpu, val))
			return 1;
		vmcs_writel(CR4_READ_SHADOW, orig_val);
		return 0;
	} else
		return kvm_set_cr4(vcpu, val);
}

static int handle_desc(struct kvm_vcpu *vcpu)
{
	WARN_ON(!(vcpu->arch.cr4 & X86_CR4_UMIP));
	return emulate_instruction(vcpu, 0) == EMULATE_DONE;
}

static int handle_cr(struct kvm_vcpu *vcpu)
{
	unsigned long exit_qualification, val;
	int cr;
	int reg;
	int err;
	int ret;

	exit_qualification = vmcs_readl(EXIT_QUALIFICATION);
	cr = exit_qualification & 15;
	reg = (exit_qualification >> 8) & 15;
	switch ((exit_qualification >> 4) & 3) {
	case 0: /* mov to cr */
		val = kvm_register_readl(vcpu, reg);
		trace_kvm_cr_write(cr, val);
		switch (cr) {
		case 0:
			err = handle_set_cr0(vcpu, val);
			return kvm_complete_insn_gp(vcpu, err);
		case 3:
			WARN_ON_ONCE(enable_unrestricted_guest);
			err = kvm_set_cr3(vcpu, val);
			return kvm_complete_insn_gp(vcpu, err);
		case 4:
			err = handle_set_cr4(vcpu, val);
			return kvm_complete_insn_gp(vcpu, err);
		case 8: {
				u8 cr8_prev = kvm_get_cr8(vcpu);
				u8 cr8 = (u8)val;
				err = kvm_set_cr8(vcpu, cr8);
				ret = kvm_complete_insn_gp(vcpu, err);
				if (lapic_in_kernel(vcpu))
					return ret;
				if (cr8_prev <= cr8)
					return ret;
				/*
				 * TODO: we might be squashing a
				 * KVM_GUESTDBG_SINGLESTEP-triggered
				 * KVM_EXIT_DEBUG here.
				 */
				vcpu->run->exit_reason = KVM_EXIT_SET_TPR;
				return 0;
			}
		}
		break;
	case 2: /* clts */
		WARN_ONCE(1, "Guest should always own CR0.TS");
		vmx_set_cr0(vcpu, kvm_read_cr0_bits(vcpu, ~X86_CR0_TS));
		trace_kvm_cr_write(0, kvm_read_cr0(vcpu));
		return kvm_skip_emulated_instruction(vcpu);
	case 1: /*mov from cr*/
		switch (cr) {
		case 3:
			WARN_ON_ONCE(enable_unrestricted_guest);
			val = kvm_read_cr3(vcpu);
			kvm_register_write(vcpu, reg, val);
			trace_kvm_cr_read(cr, val);
			return kvm_skip_emulated_instruction(vcpu);
		case 8:
			val = kvm_get_cr8(vcpu);
			kvm_register_write(vcpu, reg, val);
			trace_kvm_cr_read(cr, val);
			return kvm_skip_emulated_instruction(vcpu);
		}
		break;
	case 3: /* lmsw */
		val = (exit_qualification >> LMSW_SOURCE_DATA_SHIFT) & 0x0f;
		trace_kvm_cr_write(0, (kvm_read_cr0(vcpu) & ~0xful) | val);
		kvm_lmsw(vcpu, val);

		return kvm_skip_emulated_instruction(vcpu);
	default:
		break;
	}
	vcpu->run->exit_reason = 0;
	vcpu_unimpl(vcpu, "unhandled control register: op %d cr %d\n",
	       (int)(exit_qualification >> 4) & 3, cr);
	return 0;
}

static int handle_dr(struct kvm_vcpu *vcpu)
{
	unsigned long exit_qualification;
	int dr, dr7, reg;

	exit_qualification = vmcs_readl(EXIT_QUALIFICATION);
	dr = exit_qualification & DEBUG_REG_ACCESS_NUM;

	/* First, if DR does not exist, trigger UD */
	if (!kvm_require_dr(vcpu, dr))
		return 1;

	/* Do not handle if the CPL > 0, will trigger GP on re-entry */
	if (!kvm_require_cpl(vcpu, 0))
		return 1;
	dr7 = vmcs_readl(GUEST_DR7);
	if (dr7 & DR7_GD) {
		/*
		 * As the vm-exit takes precedence over the debug trap, we
		 * need to emulate the latter, either for the host or the
		 * guest debugging itself.
		 */
		if (vcpu->guest_debug & KVM_GUESTDBG_USE_HW_BP) {
			vcpu->run->debug.arch.dr6 = vcpu->arch.dr6;
			vcpu->run->debug.arch.dr7 = dr7;
			vcpu->run->debug.arch.pc = kvm_get_linear_rip(vcpu);
			vcpu->run->debug.arch.exception = DB_VECTOR;
			vcpu->run->exit_reason = KVM_EXIT_DEBUG;
			return 0;
		} else {
			vcpu->arch.dr6 &= ~15;
			vcpu->arch.dr6 |= DR6_BD | DR6_RTM;
			kvm_queue_exception(vcpu, DB_VECTOR);
			return 1;
		}
	}

	if (vcpu->guest_debug == 0) {
		vmcs_clear_bits(CPU_BASED_VM_EXEC_CONTROL,
				CPU_BASED_MOV_DR_EXITING);

		/*
		 * No more DR vmexits; force a reload of the debug registers
		 * and reenter on this instruction.  The next vmexit will
		 * retrieve the full state of the debug registers.
		 */
		vcpu->arch.switch_db_regs |= KVM_DEBUGREG_WONT_EXIT;
		return 1;
	}

	reg = DEBUG_REG_ACCESS_REG(exit_qualification);
	if (exit_qualification & TYPE_MOV_FROM_DR) {
		unsigned long val;

		if (kvm_get_dr(vcpu, dr, &val))
			return 1;
		kvm_register_write(vcpu, reg, val);
	} else
		if (kvm_set_dr(vcpu, dr, kvm_register_readl(vcpu, reg)))
			return 1;

	return kvm_skip_emulated_instruction(vcpu);
}

static u64 vmx_get_dr6(struct kvm_vcpu *vcpu)
{
	return vcpu->arch.dr6;
}

static void vmx_set_dr6(struct kvm_vcpu *vcpu, unsigned long val)
{
}

static void vmx_sync_dirty_debug_regs(struct kvm_vcpu *vcpu)
{
	get_debugreg(vcpu->arch.db[0], 0);
	get_debugreg(vcpu->arch.db[1], 1);
	get_debugreg(vcpu->arch.db[2], 2);
	get_debugreg(vcpu->arch.db[3], 3);
	get_debugreg(vcpu->arch.dr6, 6);
	vcpu->arch.dr7 = vmcs_readl(GUEST_DR7);

	vcpu->arch.switch_db_regs &= ~KVM_DEBUGREG_WONT_EXIT;
	vmcs_set_bits(CPU_BASED_VM_EXEC_CONTROL, CPU_BASED_MOV_DR_EXITING);
}

static void vmx_set_dr7(struct kvm_vcpu *vcpu, unsigned long val)
{
	vmcs_writel(GUEST_DR7, val);
}

static int handle_cpuid(struct kvm_vcpu *vcpu)
{
	return kvm_emulate_cpuid(vcpu);
}

static int handle_rdmsr(struct kvm_vcpu *vcpu)
{
	u32 ecx = vcpu->arch.regs[VCPU_REGS_RCX];
	struct msr_data msr_info;

	msr_info.index = ecx;
	msr_info.host_initiated = false;
	if (vmx_get_msr(vcpu, &msr_info)) {
		trace_kvm_msr_read_ex(ecx);
		kvm_inject_gp(vcpu, 0);
		return 1;
	}

	trace_kvm_msr_read(ecx, msr_info.data);

	/* FIXME: handling of bits 32:63 of rax, rdx */
	vcpu->arch.regs[VCPU_REGS_RAX] = msr_info.data & -1u;
	vcpu->arch.regs[VCPU_REGS_RDX] = (msr_info.data >> 32) & -1u;
	return kvm_skip_emulated_instruction(vcpu);
}

static int handle_wrmsr(struct kvm_vcpu *vcpu)
{
	struct msr_data msr;
	u32 ecx = vcpu->arch.regs[VCPU_REGS_RCX];
	u64 data = (vcpu->arch.regs[VCPU_REGS_RAX] & -1u)
		| ((u64)(vcpu->arch.regs[VCPU_REGS_RDX] & -1u) << 32);

	msr.data = data;
	msr.index = ecx;
	msr.host_initiated = false;
	if (kvm_set_msr(vcpu, &msr) != 0) {
		trace_kvm_msr_write_ex(ecx, data);
		kvm_inject_gp(vcpu, 0);
		return 1;
	}

	trace_kvm_msr_write(ecx, data);
	return kvm_skip_emulated_instruction(vcpu);
}

static int handle_tpr_below_threshold(struct kvm_vcpu *vcpu)
{
	kvm_apic_update_ppr(vcpu);
	return 1;
}

static int handle_interrupt_window(struct kvm_vcpu *vcpu)
{
	vmcs_clear_bits(CPU_BASED_VM_EXEC_CONTROL,
			CPU_BASED_VIRTUAL_INTR_PENDING);

	kvm_make_request(KVM_REQ_EVENT, vcpu);

	++vcpu->stat.irq_window_exits;
	return 1;
}

static int handle_halt(struct kvm_vcpu *vcpu)
{
	return kvm_emulate_halt(vcpu);
}

static int handle_vmcall(struct kvm_vcpu *vcpu)
{
	return kvm_emulate_hypercall(vcpu);
}

static int handle_invd(struct kvm_vcpu *vcpu)
{
	return emulate_instruction(vcpu, 0) == EMULATE_DONE;
}

static int handle_invlpg(struct kvm_vcpu *vcpu)
{
	unsigned long exit_qualification = vmcs_readl(EXIT_QUALIFICATION);

	kvm_mmu_invlpg(vcpu, exit_qualification);
	return kvm_skip_emulated_instruction(vcpu);
}

static int handle_rdpmc(struct kvm_vcpu *vcpu)
{
	int err;

	err = kvm_rdpmc(vcpu);
	return kvm_complete_insn_gp(vcpu, err);
}

static int handle_wbinvd(struct kvm_vcpu *vcpu)
{
	return kvm_emulate_wbinvd(vcpu);
}

static int handle_xsetbv(struct kvm_vcpu *vcpu)
{
	u64 new_bv = kvm_read_edx_eax(vcpu);
	u32 index = kvm_register_read(vcpu, VCPU_REGS_RCX);

	if (kvm_set_xcr(vcpu, index, new_bv) == 0)
		return kvm_skip_emulated_instruction(vcpu);
	return 1;
}

static int handle_xsaves(struct kvm_vcpu *vcpu)
{
	kvm_skip_emulated_instruction(vcpu);
	WARN(1, "this should never happen\n");
	return 1;
}

static int handle_xrstors(struct kvm_vcpu *vcpu)
{
	kvm_skip_emulated_instruction(vcpu);
	WARN(1, "this should never happen\n");
	return 1;
}

static int handle_apic_access(struct kvm_vcpu *vcpu)
{
	if (likely(fasteoi)) {
		unsigned long exit_qualification = vmcs_readl(EXIT_QUALIFICATION);
		int access_type, offset;

		access_type = exit_qualification & APIC_ACCESS_TYPE;
		offset = exit_qualification & APIC_ACCESS_OFFSET;
		/*
		 * Sane guest uses MOV to write EOI, with written value
		 * not cared. So make a short-circuit here by avoiding
		 * heavy instruction emulation.
		 */
		if ((access_type == TYPE_LINEAR_APIC_INST_WRITE) &&
		    (offset == APIC_EOI)) {
			kvm_lapic_set_eoi(vcpu);
			return kvm_skip_emulated_instruction(vcpu);
		}
	}
	return emulate_instruction(vcpu, 0) == EMULATE_DONE;
}

static int handle_apic_eoi_induced(struct kvm_vcpu *vcpu)
{
	unsigned long exit_qualification = vmcs_readl(EXIT_QUALIFICATION);
	int vector = exit_qualification & 0xff;

	/* EOI-induced VM exit is trap-like and thus no need to adjust IP */
	kvm_apic_set_eoi_accelerated(vcpu, vector);
	return 1;
}

static int handle_apic_write(struct kvm_vcpu *vcpu)
{
	unsigned long exit_qualification = vmcs_readl(EXIT_QUALIFICATION);
	u32 offset = exit_qualification & 0xfff;

	/* APIC-write VM exit is trap-like and thus no need to adjust IP */
	kvm_apic_write_nodecode(vcpu, offset);
	return 1;
}

static int handle_task_switch(struct kvm_vcpu *vcpu)
{
	struct vcpu_vmx *vmx = to_vmx(vcpu);
	unsigned long exit_qualification;
	bool has_error_code = false;
	u32 error_code = 0;
	u16 tss_selector;
	int reason, type, idt_v, idt_index;

	idt_v = (vmx->idt_vectoring_info & VECTORING_INFO_VALID_MASK);
	idt_index = (vmx->idt_vectoring_info & VECTORING_INFO_VECTOR_MASK);
	type = (vmx->idt_vectoring_info & VECTORING_INFO_TYPE_MASK);

	exit_qualification = vmcs_readl(EXIT_QUALIFICATION);

	reason = (u32)exit_qualification >> 30;
	if (reason == TASK_SWITCH_GATE && idt_v) {
		switch (type) {
		case INTR_TYPE_NMI_INTR:
			vcpu->arch.nmi_injected = false;
			vmx_set_nmi_mask(vcpu, true);
			break;
		case INTR_TYPE_EXT_INTR:
		case INTR_TYPE_SOFT_INTR:
			kvm_clear_interrupt_queue(vcpu);
			break;
		case INTR_TYPE_HARD_EXCEPTION:
			if (vmx->idt_vectoring_info &
			    VECTORING_INFO_DELIVER_CODE_MASK) {
				has_error_code = true;
				error_code =
					vmcs_read32(IDT_VECTORING_ERROR_CODE);
			}
			/* fall through */
		case INTR_TYPE_SOFT_EXCEPTION:
			kvm_clear_exception_queue(vcpu);
			break;
		default:
			break;
		}
	}
	tss_selector = exit_qualification;

	if (!idt_v || (type != INTR_TYPE_HARD_EXCEPTION &&
		       type != INTR_TYPE_EXT_INTR &&
		       type != INTR_TYPE_NMI_INTR))
		skip_emulated_instruction(vcpu);

	if (kvm_task_switch(vcpu, tss_selector,
			    type == INTR_TYPE_SOFT_INTR ? idt_index : -1, reason,
			    has_error_code, error_code) == EMULATE_FAIL) {
		vcpu->run->exit_reason = KVM_EXIT_INTERNAL_ERROR;
		vcpu->run->internal.suberror = KVM_INTERNAL_ERROR_EMULATION;
		vcpu->run->internal.ndata = 0;
		return 0;
	}

	/*
	 * TODO: What about debug traps on tss switch?
	 *       Are we supposed to inject them and update dr6?
	 */

	return 1;
}

static int handle_ept_violation(struct kvm_vcpu *vcpu)
{
	unsigned long exit_qualification;
	gpa_t gpa;
	u64 error_code;

	exit_qualification = vmcs_readl(EXIT_QUALIFICATION);

	/*
	 * EPT violation happened while executing iret from NMI,
	 * "blocked by NMI" bit has to be set before next VM entry.
	 * There are errata that may cause this bit to not be set:
	 * AAK134, BY25.
	 */
	if (!(to_vmx(vcpu)->idt_vectoring_info & VECTORING_INFO_VALID_MASK) &&
			enable_vnmi &&
			(exit_qualification & INTR_INFO_UNBLOCK_NMI))
		vmcs_set_bits(GUEST_INTERRUPTIBILITY_INFO, GUEST_INTR_STATE_NMI);

	gpa = vmcs_read64(GUEST_PHYSICAL_ADDRESS);
	trace_kvm_page_fault(gpa, exit_qualification);

	/* Is it a read fault? */
	error_code = (exit_qualification & EPT_VIOLATION_ACC_READ)
		     ? PFERR_USER_MASK : 0;
	/* Is it a write fault? */
	error_code |= (exit_qualification & EPT_VIOLATION_ACC_WRITE)
		      ? PFERR_WRITE_MASK : 0;
	/* Is it a fetch fault? */
	error_code |= (exit_qualification & EPT_VIOLATION_ACC_INSTR)
		      ? PFERR_FETCH_MASK : 0;
	/* ept page table entry is present? */
	error_code |= (exit_qualification &
		       (EPT_VIOLATION_READABLE | EPT_VIOLATION_WRITABLE |
			EPT_VIOLATION_EXECUTABLE))
		      ? PFERR_PRESENT_MASK : 0;

	error_code |= (exit_qualification & 0x100) != 0 ?
	       PFERR_GUEST_FINAL_MASK : PFERR_GUEST_PAGE_MASK;

	vcpu->arch.exit_qualification = exit_qualification;
	return kvm_mmu_page_fault(vcpu, gpa, error_code, NULL, 0);
}

static int handle_ept_misconfig(struct kvm_vcpu *vcpu)
{
	gpa_t gpa;

	/*
	 * A nested guest cannot optimize MMIO vmexits, because we have an
	 * nGPA here instead of the required GPA.
	 */
	gpa = vmcs_read64(GUEST_PHYSICAL_ADDRESS);
	if (!is_guest_mode(vcpu) &&
	    !kvm_io_bus_write(vcpu, KVM_FAST_MMIO_BUS, gpa, 0, NULL)) {
		trace_kvm_fast_mmio(gpa);
		/*
		 * Doing kvm_skip_emulated_instruction() depends on undefined
		 * behavior: Intel's manual doesn't mandate
		 * VM_EXIT_INSTRUCTION_LEN to be set in VMCS when EPT MISCONFIG
		 * occurs and while on real hardware it was observed to be set,
		 * other hypervisors (namely Hyper-V) don't set it, we end up
		 * advancing IP with some random value. Disable fast mmio when
		 * running nested and keep it for real hardware in hope that
		 * VM_EXIT_INSTRUCTION_LEN will always be set correctly.
		 */
		if (!static_cpu_has(X86_FEATURE_HYPERVISOR))
			return kvm_skip_emulated_instruction(vcpu);
		else
			return x86_emulate_instruction(vcpu, gpa, EMULTYPE_SKIP,
						       NULL, 0) == EMULATE_DONE;
	}

	return kvm_mmu_page_fault(vcpu, gpa, PFERR_RSVD_MASK, NULL, 0);
}

static int handle_nmi_window(struct kvm_vcpu *vcpu)
{
	WARN_ON_ONCE(!enable_vnmi);
	vmcs_clear_bits(CPU_BASED_VM_EXEC_CONTROL,
			CPU_BASED_VIRTUAL_NMI_PENDING);
	++vcpu->stat.nmi_window_exits;
	kvm_make_request(KVM_REQ_EVENT, vcpu);

	return 1;
}

static int handle_invalid_guest_state(struct kvm_vcpu *vcpu)
{
	struct vcpu_vmx *vmx = to_vmx(vcpu);
	enum emulation_result err = EMULATE_DONE;
	int ret = 1;
	u32 cpu_exec_ctrl;
	bool intr_window_requested;
	unsigned count = 130;

	/*
	 * We should never reach the point where we are emulating L2
	 * due to invalid guest state as that means we incorrectly
	 * allowed a nested VMEntry with an invalid vmcs12.
	 */
	WARN_ON_ONCE(vmx->emulation_required && vmx->nested.nested_run_pending);

	cpu_exec_ctrl = vmcs_read32(CPU_BASED_VM_EXEC_CONTROL);
	intr_window_requested = cpu_exec_ctrl & CPU_BASED_VIRTUAL_INTR_PENDING;

	while (vmx->emulation_required && count-- != 0) {
		if (intr_window_requested && vmx_interrupt_allowed(vcpu))
			return handle_interrupt_window(&vmx->vcpu);

		if (kvm_test_request(KVM_REQ_EVENT, vcpu))
			return 1;

		err = emulate_instruction(vcpu, 0);

		if (err == EMULATE_USER_EXIT) {
			++vcpu->stat.mmio_exits;
			ret = 0;
			goto out;
		}

		if (err != EMULATE_DONE)
			goto emulation_error;

		if (vmx->emulation_required && !vmx->rmode.vm86_active &&
		    vcpu->arch.exception.pending)
			goto emulation_error;

		if (vcpu->arch.halt_request) {
			vcpu->arch.halt_request = 0;
			ret = kvm_vcpu_halt(vcpu);
			goto out;
		}

		if (signal_pending(current))
			goto out;
		if (need_resched())
			schedule();
	}

out:
	return ret;

emulation_error:
	vcpu->run->exit_reason = KVM_EXIT_INTERNAL_ERROR;
	vcpu->run->internal.suberror = KVM_INTERNAL_ERROR_EMULATION;
	vcpu->run->internal.ndata = 0;
	return 0;
}

static void grow_ple_window(struct kvm_vcpu *vcpu)
{
	struct vcpu_vmx *vmx = to_vmx(vcpu);
	int old = vmx->ple_window;

	vmx->ple_window = __grow_ple_window(old, ple_window,
					    ple_window_grow,
					    ple_window_max);

	if (vmx->ple_window != old)
		vmx->ple_window_dirty = true;

	trace_kvm_ple_window_grow(vcpu->vcpu_id, vmx->ple_window, old);
}

static void shrink_ple_window(struct kvm_vcpu *vcpu)
{
	struct vcpu_vmx *vmx = to_vmx(vcpu);
	int old = vmx->ple_window;

	vmx->ple_window = __shrink_ple_window(old, ple_window,
					      ple_window_shrink,
					      ple_window);

	if (vmx->ple_window != old)
		vmx->ple_window_dirty = true;

	trace_kvm_ple_window_shrink(vcpu->vcpu_id, vmx->ple_window, old);
}

/*
 * Handler for POSTED_INTERRUPT_WAKEUP_VECTOR.
 */
static void wakeup_handler(void)
{
	struct kvm_vcpu *vcpu;
	int cpu = smp_processor_id();

	spin_lock(&per_cpu(blocked_vcpu_on_cpu_lock, cpu));
	list_for_each_entry(vcpu, &per_cpu(blocked_vcpu_on_cpu, cpu),
			blocked_vcpu_list) {
		struct pi_desc *pi_desc = vcpu_to_pi_desc(vcpu);

		if (pi_test_on(pi_desc) == 1)
			kvm_vcpu_kick(vcpu);
	}
	spin_unlock(&per_cpu(blocked_vcpu_on_cpu_lock, cpu));
}

static void vmx_enable_tdp(void)
{
	kvm_mmu_set_mask_ptes(VMX_EPT_READABLE_MASK,
		enable_ept_ad_bits ? VMX_EPT_ACCESS_BIT : 0ull,
		enable_ept_ad_bits ? VMX_EPT_DIRTY_BIT : 0ull,
		0ull, VMX_EPT_EXECUTABLE_MASK,
		cpu_has_vmx_ept_execute_only() ? 0ull : VMX_EPT_READABLE_MASK,
		VMX_EPT_RWX_MASK, 0ull);

	ept_set_mmio_spte_mask();
	kvm_enable_tdp();
}

static __init int hardware_setup(void)
{
	int r = -ENOMEM, i;

	rdmsrl_safe(MSR_EFER, &host_efer);

	for (i = 0; i < ARRAY_SIZE(vmx_msr_index); ++i)
		kvm_define_shared_msr(i, vmx_msr_index[i]);

	for (i = 0; i < VMX_BITMAP_NR; i++) {
		vmx_bitmap[i] = (unsigned long *)__get_free_page(GFP_KERNEL);
		if (!vmx_bitmap[i])
			goto out;
	}

	memset(vmx_vmread_bitmap, 0xff, PAGE_SIZE);
	memset(vmx_vmwrite_bitmap, 0xff, PAGE_SIZE);

	if (setup_vmcs_config(&vmcs_config) < 0) {
		r = -EIO;
		goto out;
	}

	if (boot_cpu_has(X86_FEATURE_NX))
		kvm_enable_efer_bits(EFER_NX);

	if (!cpu_has_vmx_vpid() || !cpu_has_vmx_invvpid() ||
		!(cpu_has_vmx_invvpid_single() || cpu_has_vmx_invvpid_global()))
		enable_vpid = 0;

	if (!cpu_has_vmx_ept() ||
	    !cpu_has_vmx_ept_4levels() ||
	    !cpu_has_vmx_ept_mt_wb() ||
	    !cpu_has_vmx_invept_global())
		enable_ept = 0;

	if (!cpu_has_vmx_ept_ad_bits() || !enable_ept)
		enable_ept_ad_bits = 0;

	if (!cpu_has_vmx_unrestricted_guest() || !enable_ept)
		enable_unrestricted_guest = 0;

	if (!cpu_has_vmx_flexpriority())
		flexpriority_enabled = 0;

	if (!cpu_has_virtual_nmis())
		enable_vnmi = 0;

	/*
	 * set_apic_access_page_addr() is used to reload apic access
	 * page upon invalidation.  No need to do anything if not
	 * using the APIC_ACCESS_ADDR VMCS field.
	 */
	if (!flexpriority_enabled)
		kvm_x86_ops->set_apic_access_page_addr = NULL;

	if (!cpu_has_vmx_tpr_shadow())
		kvm_x86_ops->update_cr8_intercept = NULL;

	if (enable_ept && !cpu_has_vmx_ept_2m_page())
		kvm_disable_largepages();

	if (!cpu_has_vmx_ple()) {
		ple_gap = 0;
		ple_window = 0;
		ple_window_grow = 0;
		ple_window_max = 0;
		ple_window_shrink = 0;
	}

	if (!cpu_has_vmx_apicv()) {
		enable_apicv = 0;
		kvm_x86_ops->sync_pir_to_irr = NULL;
	}

	if (cpu_has_vmx_tsc_scaling()) {
		kvm_has_tsc_control = true;
		kvm_max_tsc_scaling_ratio = KVM_VMX_TSC_MULTIPLIER_MAX;
		kvm_tsc_scaling_ratio_frac_bits = 48;
	}

	set_bit(0, vmx_vpid_bitmap); /* 0 is reserved for host */

	if (enable_ept)
		vmx_enable_tdp();
	else
		kvm_disable_tdp();

	/*
	 * Only enable PML when hardware supports PML feature, and both EPT
	 * and EPT A/D bit features are enabled -- PML depends on them to work.
	 */
	if (!enable_ept || !enable_ept_ad_bits || !cpu_has_vmx_pml())
		enable_pml = 0;

	if (!enable_pml) {
		kvm_x86_ops->slot_enable_log_dirty = NULL;
		kvm_x86_ops->slot_disable_log_dirty = NULL;
		kvm_x86_ops->flush_log_dirty = NULL;
		kvm_x86_ops->enable_log_dirty_pt_masked = NULL;
	}

	if (cpu_has_vmx_preemption_timer() && enable_preemption_timer) {
		u64 vmx_msr;

		rdmsrl(MSR_IA32_VMX_MISC, vmx_msr);
		cpu_preemption_timer_multi =
			 vmx_msr & VMX_MISC_PREEMPTION_TIMER_RATE_MASK;
	} else {
		kvm_x86_ops->set_hv_timer = NULL;
		kvm_x86_ops->cancel_hv_timer = NULL;
	}

	if (!cpu_has_vmx_shadow_vmcs())
		enable_shadow_vmcs = 0;
	if (enable_shadow_vmcs)
		init_vmcs_shadow_fields();

	kvm_set_posted_intr_wakeup_handler(wakeup_handler);
	nested_vmx_setup_ctls_msrs(&vmcs_config.nested, enable_apicv);

	kvm_mce_cap_supported |= MCG_LMCE_P;

	return alloc_kvm_area();

out:
	for (i = 0; i < VMX_BITMAP_NR; i++)
		free_page((unsigned long)vmx_bitmap[i]);

    return r;
}

static __exit void hardware_unsetup(void)
{
	int i;

	for (i = 0; i < VMX_BITMAP_NR; i++)
		free_page((unsigned long)vmx_bitmap[i]);

	free_kvm_area();
}

/*
 * Indicate a busy-waiting vcpu in spinlock. We do not enable the PAUSE
 * exiting, so only get here on cpu with PAUSE-Loop-Exiting.
 */
static int handle_pause(struct kvm_vcpu *vcpu)
{
	if (!kvm_pause_in_guest(vcpu->kvm))
		grow_ple_window(vcpu);

	/*
	 * Intel sdm vol3 ch-25.1.3 says: The "PAUSE-loop exiting"
	 * VM-execution control is ignored if CPL > 0. OTOH, KVM
	 * never set PAUSE_EXITING and just set PLE if supported,
	 * so the vcpu must be CPL=0 if it gets a PAUSE exit.
	 */
	kvm_vcpu_on_spin(vcpu, true);
	return kvm_skip_emulated_instruction(vcpu);
}

static int handle_nop(struct kvm_vcpu *vcpu)
{
	return kvm_skip_emulated_instruction(vcpu);
}

static int handle_mwait(struct kvm_vcpu *vcpu)
{
	printk_once(KERN_WARNING "kvm: MWAIT instruction emulated as NOP!\n");
	return handle_nop(vcpu);
}

static int handle_invalid_op(struct kvm_vcpu *vcpu)
{
	kvm_queue_exception(vcpu, UD_VECTOR);
	return 1;
}

static int handle_monitor_trap(struct kvm_vcpu *vcpu)
{
	return 1;
}

static int handle_monitor(struct kvm_vcpu *vcpu)
{
	printk_once(KERN_WARNING "kvm: MONITOR instruction emulated as NOP!\n");
	return handle_nop(vcpu);
}

/*
 * The following 3 functions, nested_vmx_succeed()/failValid()/failInvalid(),
 * set the success or error code of an emulated VMX instruction, as specified
 * by Vol 2B, VMX Instruction Reference, "Conventions".
 */
static void nested_vmx_succeed(struct kvm_vcpu *vcpu)
{
	vmx_set_rflags(vcpu, vmx_get_rflags(vcpu)
			& ~(X86_EFLAGS_CF | X86_EFLAGS_PF | X86_EFLAGS_AF |
			    X86_EFLAGS_ZF | X86_EFLAGS_SF | X86_EFLAGS_OF));
}

static void nested_vmx_failInvalid(struct kvm_vcpu *vcpu)
{
	vmx_set_rflags(vcpu, (vmx_get_rflags(vcpu)
			& ~(X86_EFLAGS_PF | X86_EFLAGS_AF | X86_EFLAGS_ZF |
			    X86_EFLAGS_SF | X86_EFLAGS_OF))
			| X86_EFLAGS_CF);
}

static void nested_vmx_failValid(struct kvm_vcpu *vcpu,
					u32 vm_instruction_error)
{
	if (to_vmx(vcpu)->nested.current_vmptr == -1ull) {
		/*
		 * failValid writes the error number to the current VMCS, which
		 * can't be done there isn't a current VMCS.
		 */
		nested_vmx_failInvalid(vcpu);
		return;
	}
	vmx_set_rflags(vcpu, (vmx_get_rflags(vcpu)
			& ~(X86_EFLAGS_CF | X86_EFLAGS_PF | X86_EFLAGS_AF |
			    X86_EFLAGS_SF | X86_EFLAGS_OF))
			| X86_EFLAGS_ZF);
	get_vmcs12(vcpu)->vm_instruction_error = vm_instruction_error;
	/*
	 * We don't need to force a shadow sync because
	 * VM_INSTRUCTION_ERROR is not shadowed
	 */
}

static void nested_vmx_abort(struct kvm_vcpu *vcpu, u32 indicator)
{
	/* TODO: not to reset guest simply here. */
	kvm_make_request(KVM_REQ_TRIPLE_FAULT, vcpu);
	pr_debug_ratelimited("kvm: nested vmx abort, indicator %d\n", indicator);
}

static enum hrtimer_restart vmx_preemption_timer_fn(struct hrtimer *timer)
{
	struct vcpu_vmx *vmx =
		container_of(timer, struct vcpu_vmx, nested.preemption_timer);

	vmx->nested.preemption_timer_expired = true;
	kvm_make_request(KVM_REQ_EVENT, &vmx->vcpu);
	kvm_vcpu_kick(&vmx->vcpu);

	return HRTIMER_NORESTART;
}

/*
 * Decode the memory-address operand of a vmx instruction, as recorded on an
 * exit caused by such an instruction (run by a guest hypervisor).
 * On success, returns 0. When the operand is invalid, returns 1 and throws
 * #UD or #GP.
 */
static int get_vmx_mem_address(struct kvm_vcpu *vcpu,
				 unsigned long exit_qualification,
				 u32 vmx_instruction_info, bool wr, gva_t *ret)
{
	gva_t off;
	bool exn;
	struct kvm_segment s;

	/*
	 * According to Vol. 3B, "Information for VM Exits Due to Instruction
	 * Execution", on an exit, vmx_instruction_info holds most of the
	 * addressing components of the operand. Only the displacement part
	 * is put in exit_qualification (see 3B, "Basic VM-Exit Information").
	 * For how an actual address is calculated from all these components,
	 * refer to Vol. 1, "Operand Addressing".
	 */
	int  scaling = vmx_instruction_info & 3;
	int  addr_size = (vmx_instruction_info >> 7) & 7;
	bool is_reg = vmx_instruction_info & (1u << 10);
	int  seg_reg = (vmx_instruction_info >> 15) & 7;
	int  index_reg = (vmx_instruction_info >> 18) & 0xf;
	bool index_is_valid = !(vmx_instruction_info & (1u << 22));
	int  base_reg       = (vmx_instruction_info >> 23) & 0xf;
	bool base_is_valid  = !(vmx_instruction_info & (1u << 27));

	if (is_reg) {
		kvm_queue_exception(vcpu, UD_VECTOR);
		return 1;
	}

	/* Addr = segment_base + offset */
	/* offset = base + [index * scale] + displacement */
	off = exit_qualification; /* holds the displacement */
	if (base_is_valid)
		off += kvm_register_read(vcpu, base_reg);
	if (index_is_valid)
		off += kvm_register_read(vcpu, index_reg)<<scaling;
	vmx_get_segment(vcpu, &s, seg_reg);
	*ret = s.base + off;

	if (addr_size == 1) /* 32 bit */
		*ret &= 0xffffffff;

	/* Checks for #GP/#SS exceptions. */
	exn = false;
	if (is_long_mode(vcpu)) {
		/* Long mode: #GP(0)/#SS(0) if the memory address is in a
		 * non-canonical form. This is the only check on the memory
		 * destination for long mode!
		 */
		exn = is_noncanonical_address(*ret, vcpu);
	} else if (is_protmode(vcpu)) {
		/* Protected mode: apply checks for segment validity in the
		 * following order:
		 * - segment type check (#GP(0) may be thrown)
		 * - usability check (#GP(0)/#SS(0))
		 * - limit check (#GP(0)/#SS(0))
		 */
		if (wr)
			/* #GP(0) if the destination operand is located in a
			 * read-only data segment or any code segment.
			 */
			exn = ((s.type & 0xa) == 0 || (s.type & 8));
		else
			/* #GP(0) if the source operand is located in an
			 * execute-only code segment
			 */
			exn = ((s.type & 0xa) == 8);
		if (exn) {
			kvm_queue_exception_e(vcpu, GP_VECTOR, 0);
			return 1;
		}
		/* Protected mode: #GP(0)/#SS(0) if the segment is unusable.
		 */
		exn = (s.unusable != 0);
		/* Protected mode: #GP(0)/#SS(0) if the memory
		 * operand is outside the segment limit.
		 */
		exn = exn || (off + sizeof(u64) > s.limit);
	}
	if (exn) {
		kvm_queue_exception_e(vcpu,
				      seg_reg == VCPU_SREG_SS ?
						SS_VECTOR : GP_VECTOR,
				      0);
		return 1;
	}

	return 0;
}

static int nested_vmx_get_vmptr(struct kvm_vcpu *vcpu, gpa_t *vmpointer)
{
	gva_t gva;
	struct x86_exception e;

	if (get_vmx_mem_address(vcpu, vmcs_readl(EXIT_QUALIFICATION),
			vmcs_read32(VMX_INSTRUCTION_INFO), false, &gva))
		return 1;

	if (kvm_read_guest_virt(vcpu, gva, vmpointer, sizeof(*vmpointer), &e)) {
		kvm_inject_page_fault(vcpu, &e);
		return 1;
	}

	return 0;
}

static int enter_vmx_operation(struct kvm_vcpu *vcpu)
{
	struct vcpu_vmx *vmx = to_vmx(vcpu);
	struct vmcs *shadow_vmcs;
	int r;

	r = alloc_loaded_vmcs(&vmx->nested.vmcs02);
	if (r < 0)
		goto out_vmcs02;

	vmx->nested.cached_vmcs12 = kmalloc(VMCS12_SIZE, GFP_KERNEL);
	if (!vmx->nested.cached_vmcs12)
		goto out_cached_vmcs12;

	if (enable_shadow_vmcs) {
		shadow_vmcs = alloc_vmcs();
		if (!shadow_vmcs)
			goto out_shadow_vmcs;
		/* mark vmcs as shadow */
		shadow_vmcs->revision_id |= (1u << 31);
		/* init shadow vmcs */
		vmcs_clear(shadow_vmcs);
		vmx->vmcs01.shadow_vmcs = shadow_vmcs;
	}

	hrtimer_init(&vmx->nested.preemption_timer, CLOCK_MONOTONIC,
		     HRTIMER_MODE_REL_PINNED);
	vmx->nested.preemption_timer.function = vmx_preemption_timer_fn;

	vmx->nested.vpid02 = allocate_vpid();

	vmx->nested.vmxon = true;
	return 0;

out_shadow_vmcs:
	kfree(vmx->nested.cached_vmcs12);

out_cached_vmcs12:
	free_loaded_vmcs(&vmx->nested.vmcs02);

out_vmcs02:
	return -ENOMEM;
}

/*
 * Emulate the VMXON instruction.
 * Currently, we just remember that VMX is active, and do not save or even
 * inspect the argument to VMXON (the so-called "VMXON pointer") because we
 * do not currently need to store anything in that guest-allocated memory
 * region. Consequently, VMCLEAR and VMPTRLD also do not verify that the their
 * argument is different from the VMXON pointer (which the spec says they do).
 */
static int handle_vmon(struct kvm_vcpu *vcpu)
{
	int ret;
	gpa_t vmptr;
	struct page *page;
	struct vcpu_vmx *vmx = to_vmx(vcpu);
	const u64 VMXON_NEEDED_FEATURES = FEATURE_CONTROL_LOCKED
		| FEATURE_CONTROL_VMXON_ENABLED_OUTSIDE_SMX;

	/*
	 * The Intel VMX Instruction Reference lists a bunch of bits that are
	 * prerequisite to running VMXON, most notably cr4.VMXE must be set to
	 * 1 (see vmx_set_cr4() for when we allow the guest to set this).
	 * Otherwise, we should fail with #UD.  But most faulting conditions
	 * have already been checked by hardware, prior to the VM-exit for
	 * VMXON.  We do test guest cr4.VMXE because processor CR4 always has
	 * that bit set to 1 in non-root mode.
	 */
	if (!kvm_read_cr4_bits(vcpu, X86_CR4_VMXE)) {
		kvm_queue_exception(vcpu, UD_VECTOR);
		return 1;
	}

	/* CPL=0 must be checked manually. */
	if (vmx_get_cpl(vcpu)) {
		kvm_queue_exception(vcpu, UD_VECTOR);
		return 1;
	}

	if (vmx->nested.vmxon) {
		nested_vmx_failValid(vcpu, VMXERR_VMXON_IN_VMX_ROOT_OPERATION);
		return kvm_skip_emulated_instruction(vcpu);
	}

	if ((vmx->msr_ia32_feature_control & VMXON_NEEDED_FEATURES)
			!= VMXON_NEEDED_FEATURES) {
		kvm_inject_gp(vcpu, 0);
		return 1;
	}

	if (nested_vmx_get_vmptr(vcpu, &vmptr))
		return 1;

	/*
	 * SDM 3: 24.11.5
	 * The first 4 bytes of VMXON region contain the supported
	 * VMCS revision identifier
	 *
	 * Note - IA32_VMX_BASIC[48] will never be 1 for the nested case;
	 * which replaces physical address width with 32
	 */
	if (!PAGE_ALIGNED(vmptr) || (vmptr >> cpuid_maxphyaddr(vcpu))) {
		nested_vmx_failInvalid(vcpu);
		return kvm_skip_emulated_instruction(vcpu);
	}

	page = kvm_vcpu_gpa_to_page(vcpu, vmptr);
	if (is_error_page(page)) {
		nested_vmx_failInvalid(vcpu);
		return kvm_skip_emulated_instruction(vcpu);
	}
	if (*(u32 *)kmap(page) != VMCS12_REVISION) {
		kunmap(page);
		kvm_release_page_clean(page);
		nested_vmx_failInvalid(vcpu);
		return kvm_skip_emulated_instruction(vcpu);
	}
	kunmap(page);
	kvm_release_page_clean(page);

	vmx->nested.vmxon_ptr = vmptr;
	ret = enter_vmx_operation(vcpu);
	if (ret)
		return ret;

	nested_vmx_succeed(vcpu);
	return kvm_skip_emulated_instruction(vcpu);
}

/*
 * Intel's VMX Instruction Reference specifies a common set of prerequisites
 * for running VMX instructions (except VMXON, whose prerequisites are
 * slightly different). It also specifies what exception to inject otherwise.
 * Note that many of these exceptions have priority over VM exits, so they
 * don't have to be checked again here.
 */
static int nested_vmx_check_permission(struct kvm_vcpu *vcpu)
{
	if (vmx_get_cpl(vcpu)) {
		kvm_queue_exception(vcpu, UD_VECTOR);
		return 0;
	}

	if (!to_vmx(vcpu)->nested.vmxon) {
		kvm_queue_exception(vcpu, UD_VECTOR);
		return 0;
	}
	return 1;
}

static void vmx_disable_shadow_vmcs(struct vcpu_vmx *vmx)
{
	vmcs_clear_bits(SECONDARY_VM_EXEC_CONTROL, SECONDARY_EXEC_SHADOW_VMCS);
	vmcs_write64(VMCS_LINK_POINTER, -1ull);
}

static inline void nested_release_vmcs12(struct vcpu_vmx *vmx)
{
	if (vmx->nested.current_vmptr == -1ull)
		return;

	if (enable_shadow_vmcs) {
		/* copy to memory all shadowed fields in case
		   they were modified */
		copy_shadow_to_vmcs12(vmx);
		vmx->nested.sync_shadow_vmcs = false;
		vmx_disable_shadow_vmcs(vmx);
	}
	vmx->nested.posted_intr_nv = -1;

	/* Flush VMCS12 to guest memory */
	kvm_vcpu_write_guest_page(&vmx->vcpu,
				  vmx->nested.current_vmptr >> PAGE_SHIFT,
				  vmx->nested.cached_vmcs12, 0, VMCS12_SIZE);

	vmx->nested.current_vmptr = -1ull;
}

/*
 * Free whatever needs to be freed from vmx->nested when L1 goes down, or
 * just stops using VMX.
 */
static void free_nested(struct vcpu_vmx *vmx)
{
	if (!vmx->nested.vmxon && !vmx->nested.smm.vmxon)
		return;

	vmx->nested.vmxon = false;
	vmx->nested.smm.vmxon = false;
	free_vpid(vmx->nested.vpid02);
	vmx->nested.posted_intr_nv = -1;
	vmx->nested.current_vmptr = -1ull;
	if (enable_shadow_vmcs) {
		vmx_disable_shadow_vmcs(vmx);
		vmcs_clear(vmx->vmcs01.shadow_vmcs);
		free_vmcs(vmx->vmcs01.shadow_vmcs);
		vmx->vmcs01.shadow_vmcs = NULL;
	}
	kfree(vmx->nested.cached_vmcs12);
	/* Unpin physical memory we referred to in the vmcs02 */
	if (vmx->nested.apic_access_page) {
		kvm_release_page_dirty(vmx->nested.apic_access_page);
		vmx->nested.apic_access_page = NULL;
	}
	if (vmx->nested.virtual_apic_page) {
		kvm_release_page_dirty(vmx->nested.virtual_apic_page);
		vmx->nested.virtual_apic_page = NULL;
	}
	if (vmx->nested.pi_desc_page) {
		kunmap(vmx->nested.pi_desc_page);
		kvm_release_page_dirty(vmx->nested.pi_desc_page);
		vmx->nested.pi_desc_page = NULL;
		vmx->nested.pi_desc = NULL;
	}

	free_loaded_vmcs(&vmx->nested.vmcs02);
}

/* Emulate the VMXOFF instruction */
static int handle_vmoff(struct kvm_vcpu *vcpu)
{
	if (!nested_vmx_check_permission(vcpu))
		return 1;
	free_nested(to_vmx(vcpu));
	nested_vmx_succeed(vcpu);
	return kvm_skip_emulated_instruction(vcpu);
}

/* Emulate the VMCLEAR instruction */
static int handle_vmclear(struct kvm_vcpu *vcpu)
{
	struct vcpu_vmx *vmx = to_vmx(vcpu);
	u32 zero = 0;
	gpa_t vmptr;

	if (!nested_vmx_check_permission(vcpu))
		return 1;

	if (nested_vmx_get_vmptr(vcpu, &vmptr))
		return 1;

	if (!PAGE_ALIGNED(vmptr) || (vmptr >> cpuid_maxphyaddr(vcpu))) {
		nested_vmx_failValid(vcpu, VMXERR_VMCLEAR_INVALID_ADDRESS);
		return kvm_skip_emulated_instruction(vcpu);
	}

	if (vmptr == vmx->nested.vmxon_ptr) {
		nested_vmx_failValid(vcpu, VMXERR_VMCLEAR_VMXON_POINTER);
		return kvm_skip_emulated_instruction(vcpu);
	}

	if (vmptr == vmx->nested.current_vmptr)
		nested_release_vmcs12(vmx);

	kvm_vcpu_write_guest(vcpu,
			vmptr + offsetof(struct vmcs12, launch_state),
			&zero, sizeof(zero));

	nested_vmx_succeed(vcpu);
	return kvm_skip_emulated_instruction(vcpu);
}

static int nested_vmx_run(struct kvm_vcpu *vcpu, bool launch);

/* Emulate the VMLAUNCH instruction */
static int handle_vmlaunch(struct kvm_vcpu *vcpu)
{
	return nested_vmx_run(vcpu, true);
}

/* Emulate the VMRESUME instruction */
static int handle_vmresume(struct kvm_vcpu *vcpu)
{

	return nested_vmx_run(vcpu, false);
}

/*
 * Read a vmcs12 field. Since these can have varying lengths and we return
 * one type, we chose the biggest type (u64) and zero-extend the return value
 * to that size. Note that the caller, handle_vmread, might need to use only
 * some of the bits we return here (e.g., on 32-bit guests, only 32 bits of
 * 64-bit fields are to be returned).
 */
static inline int vmcs12_read_any(struct kvm_vcpu *vcpu,
				  unsigned long field, u64 *ret)
{
	short offset = vmcs_field_to_offset(field);
	char *p;

	if (offset < 0)
		return offset;

	p = ((char *)(get_vmcs12(vcpu))) + offset;

	switch (vmcs_field_width(field)) {
	case VMCS_FIELD_WIDTH_NATURAL_WIDTH:
		*ret = *((natural_width *)p);
		return 0;
	case VMCS_FIELD_WIDTH_U16:
		*ret = *((u16 *)p);
		return 0;
	case VMCS_FIELD_WIDTH_U32:
		*ret = *((u32 *)p);
		return 0;
	case VMCS_FIELD_WIDTH_U64:
		*ret = *((u64 *)p);
		return 0;
	default:
		WARN_ON(1);
		return -ENOENT;
	}
}


static inline int vmcs12_write_any(struct kvm_vcpu *vcpu,
				   unsigned long field, u64 field_value){
	short offset = vmcs_field_to_offset(field);
	char *p = ((char *) get_vmcs12(vcpu)) + offset;
	if (offset < 0)
		return offset;

	switch (vmcs_field_width(field)) {
	case VMCS_FIELD_WIDTH_U16:
		*(u16 *)p = field_value;
		return 0;
	case VMCS_FIELD_WIDTH_U32:
		*(u32 *)p = field_value;
		return 0;
	case VMCS_FIELD_WIDTH_U64:
		*(u64 *)p = field_value;
		return 0;
	case VMCS_FIELD_WIDTH_NATURAL_WIDTH:
		*(natural_width *)p = field_value;
		return 0;
	default:
		WARN_ON(1);
		return -ENOENT;
	}

}

/*
 * Copy the writable VMCS shadow fields back to the VMCS12, in case
 * they have been modified by the L1 guest. Note that the "read-only"
 * VM-exit information fields are actually writable if the vCPU is
 * configured to support "VMWRITE to any supported field in the VMCS."
 */
static void copy_shadow_to_vmcs12(struct vcpu_vmx *vmx)
{
	const u16 *fields[] = {
		shadow_read_write_fields,
		shadow_read_only_fields
	};
	const int max_fields[] = {
		max_shadow_read_write_fields,
		max_shadow_read_only_fields
	};
	int i, q;
	unsigned long field;
	u64 field_value;
	struct vmcs *shadow_vmcs = vmx->vmcs01.shadow_vmcs;

	preempt_disable();

	vmcs_load(shadow_vmcs);

	for (q = 0; q < ARRAY_SIZE(fields); q++) {
		for (i = 0; i < max_fields[q]; i++) {
			field = fields[q][i];
			field_value = __vmcs_readl(field);
			vmcs12_write_any(&vmx->vcpu, field, field_value);
		}
		/*
		 * Skip the VM-exit information fields if they are read-only.
		 */
		if (!nested_cpu_has_vmwrite_any_field(&vmx->vcpu))
			break;
	}

	vmcs_clear(shadow_vmcs);
	vmcs_load(vmx->loaded_vmcs->vmcs);

	preempt_enable();
}

static void copy_vmcs12_to_shadow(struct vcpu_vmx *vmx)
{
	const u16 *fields[] = {
		shadow_read_write_fields,
		shadow_read_only_fields
	};
	const int max_fields[] = {
		max_shadow_read_write_fields,
		max_shadow_read_only_fields
	};
	int i, q;
	unsigned long field;
	u64 field_value = 0;
	struct vmcs *shadow_vmcs = vmx->vmcs01.shadow_vmcs;

	vmcs_load(shadow_vmcs);

	for (q = 0; q < ARRAY_SIZE(fields); q++) {
		for (i = 0; i < max_fields[q]; i++) {
			field = fields[q][i];
			vmcs12_read_any(&vmx->vcpu, field, &field_value);
			__vmcs_writel(field, field_value);
		}
	}

	vmcs_clear(shadow_vmcs);
	vmcs_load(vmx->loaded_vmcs->vmcs);
}

/*
 * VMX instructions which assume a current vmcs12 (i.e., that VMPTRLD was
 * used before) all generate the same failure when it is missing.
 */
static int nested_vmx_check_vmcs12(struct kvm_vcpu *vcpu)
{
	struct vcpu_vmx *vmx = to_vmx(vcpu);
	if (vmx->nested.current_vmptr == -1ull) {
		nested_vmx_failInvalid(vcpu);
		return 0;
	}
	return 1;
}

static int handle_vmread(struct kvm_vcpu *vcpu)
{
	unsigned long field;
	u64 field_value;
	unsigned long exit_qualification = vmcs_readl(EXIT_QUALIFICATION);
	u32 vmx_instruction_info = vmcs_read32(VMX_INSTRUCTION_INFO);
	gva_t gva = 0;

	if (!nested_vmx_check_permission(vcpu))
		return 1;

	if (!nested_vmx_check_vmcs12(vcpu))
		return kvm_skip_emulated_instruction(vcpu);

	/* Decode instruction info and find the field to read */
	field = kvm_register_readl(vcpu, (((vmx_instruction_info) >> 28) & 0xf));
	/* Read the field, zero-extended to a u64 field_value */
	if (vmcs12_read_any(vcpu, field, &field_value) < 0) {
		nested_vmx_failValid(vcpu, VMXERR_UNSUPPORTED_VMCS_COMPONENT);
		return kvm_skip_emulated_instruction(vcpu);
	}
	/*
	 * Now copy part of this value to register or memory, as requested.
	 * Note that the number of bits actually copied is 32 or 64 depending
	 * on the guest's mode (32 or 64 bit), not on the given field's length.
	 */
	if (vmx_instruction_info & (1u << 10)) {
		kvm_register_writel(vcpu, (((vmx_instruction_info) >> 3) & 0xf),
			field_value);
	} else {
		if (get_vmx_mem_address(vcpu, exit_qualification,
				vmx_instruction_info, true, &gva))
			return 1;
		/* _system ok, nested_vmx_check_permission has verified cpl=0 */
		kvm_write_guest_virt_system(vcpu, gva, &field_value,
					    (is_long_mode(vcpu) ? 8 : 4), NULL);
	}

	nested_vmx_succeed(vcpu);
	return kvm_skip_emulated_instruction(vcpu);
}


static int handle_vmwrite(struct kvm_vcpu *vcpu)
{
	unsigned long field;
	gva_t gva;
	struct vcpu_vmx *vmx = to_vmx(vcpu);
	unsigned long exit_qualification = vmcs_readl(EXIT_QUALIFICATION);
	u32 vmx_instruction_info = vmcs_read32(VMX_INSTRUCTION_INFO);

	/* The value to write might be 32 or 64 bits, depending on L1's long
	 * mode, and eventually we need to write that into a field of several
	 * possible lengths. The code below first zero-extends the value to 64
	 * bit (field_value), and then copies only the appropriate number of
	 * bits into the vmcs12 field.
	 */
	u64 field_value = 0;
	struct x86_exception e;

	if (!nested_vmx_check_permission(vcpu))
		return 1;

	if (!nested_vmx_check_vmcs12(vcpu))
		return kvm_skip_emulated_instruction(vcpu);

	if (vmx_instruction_info & (1u << 10))
		field_value = kvm_register_readl(vcpu,
			(((vmx_instruction_info) >> 3) & 0xf));
	else {
		if (get_vmx_mem_address(vcpu, exit_qualification,
				vmx_instruction_info, false, &gva))
			return 1;
		if (kvm_read_guest_virt(vcpu, gva, &field_value,
					(is_64_bit_mode(vcpu) ? 8 : 4), &e)) {
			kvm_inject_page_fault(vcpu, &e);
			return 1;
		}
	}


	field = kvm_register_readl(vcpu, (((vmx_instruction_info) >> 28) & 0xf));
	/*
	 * If the vCPU supports "VMWRITE to any supported field in the
	 * VMCS," then the "read-only" fields are actually read/write.
	 */
	if (vmcs_field_readonly(field) &&
	    !nested_cpu_has_vmwrite_any_field(vcpu)) {
		nested_vmx_failValid(vcpu,
			VMXERR_VMWRITE_READ_ONLY_VMCS_COMPONENT);
		return kvm_skip_emulated_instruction(vcpu);
	}

	if (vmcs12_write_any(vcpu, field, field_value) < 0) {
		nested_vmx_failValid(vcpu, VMXERR_UNSUPPORTED_VMCS_COMPONENT);
		return kvm_skip_emulated_instruction(vcpu);
	}

	switch (field) {
#define SHADOW_FIELD_RW(x) case x:
#include "vmx_shadow_fields.h"
		/*
		 * The fields that can be updated by L1 without a vmexit are
		 * always updated in the vmcs02, the others go down the slow
		 * path of prepare_vmcs02.
		 */
		break;
	default:
		vmx->nested.dirty_vmcs12 = true;
		break;
	}

	nested_vmx_succeed(vcpu);
	return kvm_skip_emulated_instruction(vcpu);
}

static void set_current_vmptr(struct vcpu_vmx *vmx, gpa_t vmptr)
{
	vmx->nested.current_vmptr = vmptr;
	if (enable_shadow_vmcs) {
		vmcs_set_bits(SECONDARY_VM_EXEC_CONTROL,
			      SECONDARY_EXEC_SHADOW_VMCS);
		vmcs_write64(VMCS_LINK_POINTER,
			     __pa(vmx->vmcs01.shadow_vmcs));
		vmx->nested.sync_shadow_vmcs = true;
	}
	vmx->nested.dirty_vmcs12 = true;
}

/* Emulate the VMPTRLD instruction */
static int handle_vmptrld(struct kvm_vcpu *vcpu)
{
	struct vcpu_vmx *vmx = to_vmx(vcpu);
	gpa_t vmptr;

	if (!nested_vmx_check_permission(vcpu))
		return 1;

	if (nested_vmx_get_vmptr(vcpu, &vmptr))
		return 1;

	if (!PAGE_ALIGNED(vmptr) || (vmptr >> cpuid_maxphyaddr(vcpu))) {
		nested_vmx_failValid(vcpu, VMXERR_VMPTRLD_INVALID_ADDRESS);
		return kvm_skip_emulated_instruction(vcpu);
	}

	if (vmptr == vmx->nested.vmxon_ptr) {
		nested_vmx_failValid(vcpu, VMXERR_VMPTRLD_VMXON_POINTER);
		return kvm_skip_emulated_instruction(vcpu);
	}

	if (vmx->nested.current_vmptr != vmptr) {
		struct vmcs12 *new_vmcs12;
		struct page *page;
		page = kvm_vcpu_gpa_to_page(vcpu, vmptr);
		if (is_error_page(page)) {
			nested_vmx_failInvalid(vcpu);
			return kvm_skip_emulated_instruction(vcpu);
		}
		new_vmcs12 = kmap(page);
		if (new_vmcs12->revision_id != VMCS12_REVISION) {
			kunmap(page);
			kvm_release_page_clean(page);
			nested_vmx_failValid(vcpu,
				VMXERR_VMPTRLD_INCORRECT_VMCS_REVISION_ID);
			return kvm_skip_emulated_instruction(vcpu);
		}

		nested_release_vmcs12(vmx);
		/*
		 * Load VMCS12 from guest memory since it is not already
		 * cached.
		 */
		memcpy(vmx->nested.cached_vmcs12, new_vmcs12, VMCS12_SIZE);
		kunmap(page);
		kvm_release_page_clean(page);

		set_current_vmptr(vmx, vmptr);
	}

	nested_vmx_succeed(vcpu);
	return kvm_skip_emulated_instruction(vcpu);
}

/* Emulate the VMPTRST instruction */
static int handle_vmptrst(struct kvm_vcpu *vcpu)
{
	unsigned long exit_qual = vmcs_readl(EXIT_QUALIFICATION);
	u32 instr_info = vmcs_read32(VMX_INSTRUCTION_INFO);
	gpa_t current_vmptr = to_vmx(vcpu)->nested.current_vmptr;
	struct x86_exception e;
	gva_t gva;

	if (!nested_vmx_check_permission(vcpu))
		return 1;

	if (get_vmx_mem_address(vcpu, exit_qual, instr_info, true, &gva))
		return 1;
	/* *_system ok, nested_vmx_check_permission has verified cpl=0 */
	if (kvm_write_guest_virt_system(vcpu, gva, (void *)&current_vmptr,
					sizeof(gpa_t), &e)) {
		kvm_inject_page_fault(vcpu, &e);
		return 1;
	}
	nested_vmx_succeed(vcpu);
	return kvm_skip_emulated_instruction(vcpu);
}

/* Emulate the INVEPT instruction */
static int handle_invept(struct kvm_vcpu *vcpu)
{
	struct vcpu_vmx *vmx = to_vmx(vcpu);
	u32 vmx_instruction_info, types;
	unsigned long type;
	gva_t gva;
	struct x86_exception e;
	struct {
		u64 eptp, gpa;
	} operand;

	if (!(vmx->nested.msrs.secondary_ctls_high &
	      SECONDARY_EXEC_ENABLE_EPT) ||
	    !(vmx->nested.msrs.ept_caps & VMX_EPT_INVEPT_BIT)) {
		kvm_queue_exception(vcpu, UD_VECTOR);
		return 1;
	}

	if (!nested_vmx_check_permission(vcpu))
		return 1;

	vmx_instruction_info = vmcs_read32(VMX_INSTRUCTION_INFO);
	type = kvm_register_readl(vcpu, (vmx_instruction_info >> 28) & 0xf);

	types = (vmx->nested.msrs.ept_caps >> VMX_EPT_EXTENT_SHIFT) & 6;

	if (type >= 32 || !(types & (1 << type))) {
		nested_vmx_failValid(vcpu,
				VMXERR_INVALID_OPERAND_TO_INVEPT_INVVPID);
		return kvm_skip_emulated_instruction(vcpu);
	}

	/* According to the Intel VMX instruction reference, the memory
	 * operand is read even if it isn't needed (e.g., for type==global)
	 */
	if (get_vmx_mem_address(vcpu, vmcs_readl(EXIT_QUALIFICATION),
			vmx_instruction_info, false, &gva))
		return 1;
	if (kvm_read_guest_virt(vcpu, gva, &operand, sizeof(operand), &e)) {
		kvm_inject_page_fault(vcpu, &e);
		return 1;
	}

	switch (type) {
	case VMX_EPT_EXTENT_GLOBAL:
	/*
	 * TODO: track mappings and invalidate
	 * single context requests appropriately
	 */
	case VMX_EPT_EXTENT_CONTEXT:
		kvm_mmu_sync_roots(vcpu);
		kvm_make_request(KVM_REQ_TLB_FLUSH, vcpu);
		nested_vmx_succeed(vcpu);
		break;
	default:
		BUG_ON(1);
		break;
	}

	return kvm_skip_emulated_instruction(vcpu);
}

static int handle_invvpid(struct kvm_vcpu *vcpu)
{
	struct vcpu_vmx *vmx = to_vmx(vcpu);
	u32 vmx_instruction_info;
	unsigned long type, types;
	gva_t gva;
	struct x86_exception e;
	struct {
		u64 vpid;
		u64 gla;
	} operand;

	if (!(vmx->nested.msrs.secondary_ctls_high &
	      SECONDARY_EXEC_ENABLE_VPID) ||
			!(vmx->nested.msrs.vpid_caps & VMX_VPID_INVVPID_BIT)) {
		kvm_queue_exception(vcpu, UD_VECTOR);
		return 1;
	}

	if (!nested_vmx_check_permission(vcpu))
		return 1;

	vmx_instruction_info = vmcs_read32(VMX_INSTRUCTION_INFO);
	type = kvm_register_readl(vcpu, (vmx_instruction_info >> 28) & 0xf);

	types = (vmx->nested.msrs.vpid_caps &
			VMX_VPID_EXTENT_SUPPORTED_MASK) >> 8;

	if (type >= 32 || !(types & (1 << type))) {
		nested_vmx_failValid(vcpu,
			VMXERR_INVALID_OPERAND_TO_INVEPT_INVVPID);
		return kvm_skip_emulated_instruction(vcpu);
	}

	/* according to the intel vmx instruction reference, the memory
	 * operand is read even if it isn't needed (e.g., for type==global)
	 */
	if (get_vmx_mem_address(vcpu, vmcs_readl(EXIT_QUALIFICATION),
			vmx_instruction_info, false, &gva))
		return 1;
	if (kvm_read_guest_virt(vcpu, gva, &operand, sizeof(operand), &e)) {
		kvm_inject_page_fault(vcpu, &e);
		return 1;
	}
	if (operand.vpid >> 16) {
		nested_vmx_failValid(vcpu,
			VMXERR_INVALID_OPERAND_TO_INVEPT_INVVPID);
		return kvm_skip_emulated_instruction(vcpu);
	}

	switch (type) {
	case VMX_VPID_EXTENT_INDIVIDUAL_ADDR:
		if (!operand.vpid ||
		    is_noncanonical_address(operand.gla, vcpu)) {
			nested_vmx_failValid(vcpu,
				VMXERR_INVALID_OPERAND_TO_INVEPT_INVVPID);
			return kvm_skip_emulated_instruction(vcpu);
		}
		if (cpu_has_vmx_invvpid_individual_addr() &&
		    vmx->nested.vpid02) {
			__invvpid(VMX_VPID_EXTENT_INDIVIDUAL_ADDR,
				vmx->nested.vpid02, operand.gla);
		} else
			__vmx_flush_tlb(vcpu, vmx->nested.vpid02, true);
		break;
	case VMX_VPID_EXTENT_SINGLE_CONTEXT:
	case VMX_VPID_EXTENT_SINGLE_NON_GLOBAL:
		if (!operand.vpid) {
			nested_vmx_failValid(vcpu,
				VMXERR_INVALID_OPERAND_TO_INVEPT_INVVPID);
			return kvm_skip_emulated_instruction(vcpu);
		}
		__vmx_flush_tlb(vcpu, vmx->nested.vpid02, true);
		break;
	case VMX_VPID_EXTENT_ALL_CONTEXT:
		__vmx_flush_tlb(vcpu, vmx->nested.vpid02, true);
		break;
	default:
		WARN_ON_ONCE(1);
		return kvm_skip_emulated_instruction(vcpu);
	}

	nested_vmx_succeed(vcpu);

	return kvm_skip_emulated_instruction(vcpu);
}

static int handle_pml_full(struct kvm_vcpu *vcpu)
{
	unsigned long exit_qualification;

	trace_kvm_pml_full(vcpu->vcpu_id);

	exit_qualification = vmcs_readl(EXIT_QUALIFICATION);

	/*
	 * PML buffer FULL happened while executing iret from NMI,
	 * "blocked by NMI" bit has to be set before next VM entry.
	 */
	if (!(to_vmx(vcpu)->idt_vectoring_info & VECTORING_INFO_VALID_MASK) &&
			enable_vnmi &&
			(exit_qualification & INTR_INFO_UNBLOCK_NMI))
		vmcs_set_bits(GUEST_INTERRUPTIBILITY_INFO,
				GUEST_INTR_STATE_NMI);

	/*
	 * PML buffer already flushed at beginning of VMEXIT. Nothing to do
	 * here.., and there's no userspace involvement needed for PML.
	 */
	return 1;
}

static int handle_preemption_timer(struct kvm_vcpu *vcpu)
{
	kvm_lapic_expired_hv_timer(vcpu);
	return 1;
}

static bool valid_ept_address(struct kvm_vcpu *vcpu, u64 address)
{
	struct vcpu_vmx *vmx = to_vmx(vcpu);
	int maxphyaddr = cpuid_maxphyaddr(vcpu);

	/* Check for memory type validity */
	switch (address & VMX_EPTP_MT_MASK) {
	case VMX_EPTP_MT_UC:
		if (!(vmx->nested.msrs.ept_caps & VMX_EPTP_UC_BIT))
			return false;
		break;
	case VMX_EPTP_MT_WB:
		if (!(vmx->nested.msrs.ept_caps & VMX_EPTP_WB_BIT))
			return false;
		break;
	default:
		return false;
	}

	/* only 4 levels page-walk length are valid */
	if ((address & VMX_EPTP_PWL_MASK) != VMX_EPTP_PWL_4)
		return false;

	/* Reserved bits should not be set */
	if (address >> maxphyaddr || ((address >> 7) & 0x1f))
		return false;

	/* AD, if set, should be supported */
	if (address & VMX_EPTP_AD_ENABLE_BIT) {
		if (!(vmx->nested.msrs.ept_caps & VMX_EPT_AD_BIT))
			return false;
	}

	return true;
}

static int nested_vmx_eptp_switching(struct kvm_vcpu *vcpu,
				     struct vmcs12 *vmcs12)
{
	u32 index = vcpu->arch.regs[VCPU_REGS_RCX];
	u64 address;
	bool accessed_dirty;
	struct kvm_mmu *mmu = vcpu->arch.walk_mmu;

	if (!nested_cpu_has_eptp_switching(vmcs12) ||
	    !nested_cpu_has_ept(vmcs12))
		return 1;

	if (index >= VMFUNC_EPTP_ENTRIES)
		return 1;


	if (kvm_vcpu_read_guest_page(vcpu, vmcs12->eptp_list_address >> PAGE_SHIFT,
				     &address, index * 8, 8))
		return 1;

	accessed_dirty = !!(address & VMX_EPTP_AD_ENABLE_BIT);

	/*
	 * If the (L2) guest does a vmfunc to the currently
	 * active ept pointer, we don't have to do anything else
	 */
	if (vmcs12->ept_pointer != address) {
		if (!valid_ept_address(vcpu, address))
			return 1;

		kvm_mmu_unload(vcpu);
		mmu->ept_ad = accessed_dirty;
		mmu->base_role.ad_disabled = !accessed_dirty;
		vmcs12->ept_pointer = address;
		/*
		 * TODO: Check what's the correct approach in case
		 * mmu reload fails. Currently, we just let the next
		 * reload potentially fail
		 */
		kvm_mmu_reload(vcpu);
	}

	return 0;
}

static int handle_vmfunc(struct kvm_vcpu *vcpu)
{
	struct vcpu_vmx *vmx = to_vmx(vcpu);
	struct vmcs12 *vmcs12;
	u32 function = vcpu->arch.regs[VCPU_REGS_RAX];

	/*
	 * VMFUNC is only supported for nested guests, but we always enable the
	 * secondary control for simplicity; for non-nested mode, fake that we
	 * didn't by injecting #UD.
	 */
	if (!is_guest_mode(vcpu)) {
		kvm_queue_exception(vcpu, UD_VECTOR);
		return 1;
	}

	vmcs12 = get_vmcs12(vcpu);
	if ((vmcs12->vm_function_control & (1 << function)) == 0)
		goto fail;

	switch (function) {
	case 0:
		if (nested_vmx_eptp_switching(vcpu, vmcs12))
			goto fail;
		break;
	default:
		goto fail;
	}
	return kvm_skip_emulated_instruction(vcpu);

fail:
	nested_vmx_vmexit(vcpu, vmx->exit_reason,
			  vmcs_read32(VM_EXIT_INTR_INFO),
			  vmcs_readl(EXIT_QUALIFICATION));
	return 1;
}

/*
 * The exit handlers return 1 if the exit was handled fully and guest execution
 * may resume.  Otherwise they set the kvm_run parameter to indicate what needs
 * to be done to userspace and return 0.
 */
static int (*const kvm_vmx_exit_handlers[])(struct kvm_vcpu *vcpu) = {
	[EXIT_REASON_EXCEPTION_NMI]           = handle_exception,
	[EXIT_REASON_EXTERNAL_INTERRUPT]      = handle_external_interrupt,
	[EXIT_REASON_TRIPLE_FAULT]            = handle_triple_fault,
	[EXIT_REASON_NMI_WINDOW]	      = handle_nmi_window,
	[EXIT_REASON_IO_INSTRUCTION]          = handle_io,
	[EXIT_REASON_CR_ACCESS]               = handle_cr,
	[EXIT_REASON_DR_ACCESS]               = handle_dr,
	[EXIT_REASON_CPUID]                   = handle_cpuid,
	[EXIT_REASON_MSR_READ]                = handle_rdmsr,
	[EXIT_REASON_MSR_WRITE]               = handle_wrmsr,
	[EXIT_REASON_PENDING_INTERRUPT]       = handle_interrupt_window,
	[EXIT_REASON_HLT]                     = handle_halt,
	[EXIT_REASON_INVD]		      = handle_invd,
	[EXIT_REASON_INVLPG]		      = handle_invlpg,
	[EXIT_REASON_RDPMC]                   = handle_rdpmc,
	[EXIT_REASON_VMCALL]                  = handle_vmcall,
	[EXIT_REASON_VMCLEAR]	              = handle_vmclear,
	[EXIT_REASON_VMLAUNCH]                = handle_vmlaunch,
	[EXIT_REASON_VMPTRLD]                 = handle_vmptrld,
	[EXIT_REASON_VMPTRST]                 = handle_vmptrst,
	[EXIT_REASON_VMREAD]                  = handle_vmread,
	[EXIT_REASON_VMRESUME]                = handle_vmresume,
	[EXIT_REASON_VMWRITE]                 = handle_vmwrite,
	[EXIT_REASON_VMOFF]                   = handle_vmoff,
	[EXIT_REASON_VMON]                    = handle_vmon,
	[EXIT_REASON_TPR_BELOW_THRESHOLD]     = handle_tpr_below_threshold,
	[EXIT_REASON_APIC_ACCESS]             = handle_apic_access,
	[EXIT_REASON_APIC_WRITE]              = handle_apic_write,
	[EXIT_REASON_EOI_INDUCED]             = handle_apic_eoi_induced,
	[EXIT_REASON_WBINVD]                  = handle_wbinvd,
	[EXIT_REASON_XSETBV]                  = handle_xsetbv,
	[EXIT_REASON_TASK_SWITCH]             = handle_task_switch,
	[EXIT_REASON_MCE_DURING_VMENTRY]      = handle_machine_check,
	[EXIT_REASON_GDTR_IDTR]		      = handle_desc,
	[EXIT_REASON_LDTR_TR]		      = handle_desc,
	[EXIT_REASON_EPT_VIOLATION]	      = handle_ept_violation,
	[EXIT_REASON_EPT_MISCONFIG]           = handle_ept_misconfig,
	[EXIT_REASON_PAUSE_INSTRUCTION]       = handle_pause,
	[EXIT_REASON_MWAIT_INSTRUCTION]	      = handle_mwait,
	[EXIT_REASON_MONITOR_TRAP_FLAG]       = handle_monitor_trap,
	[EXIT_REASON_MONITOR_INSTRUCTION]     = handle_monitor,
	[EXIT_REASON_INVEPT]                  = handle_invept,
	[EXIT_REASON_INVVPID]                 = handle_invvpid,
	[EXIT_REASON_RDRAND]                  = handle_invalid_op,
	[EXIT_REASON_RDSEED]                  = handle_invalid_op,
	[EXIT_REASON_XSAVES]                  = handle_xsaves,
	[EXIT_REASON_XRSTORS]                 = handle_xrstors,
	[EXIT_REASON_PML_FULL]		      = handle_pml_full,
	[EXIT_REASON_VMFUNC]                  = handle_vmfunc,
	[EXIT_REASON_PREEMPTION_TIMER]	      = handle_preemption_timer,
};

static const int kvm_vmx_max_exit_handlers =
	ARRAY_SIZE(kvm_vmx_exit_handlers);

static bool nested_vmx_exit_handled_io(struct kvm_vcpu *vcpu,
				       struct vmcs12 *vmcs12)
{
	unsigned long exit_qualification;
	gpa_t bitmap, last_bitmap;
	unsigned int port;
	int size;
	u8 b;

	if (!nested_cpu_has(vmcs12, CPU_BASED_USE_IO_BITMAPS))
		return nested_cpu_has(vmcs12, CPU_BASED_UNCOND_IO_EXITING);

	exit_qualification = vmcs_readl(EXIT_QUALIFICATION);

	port = exit_qualification >> 16;
	size = (exit_qualification & 7) + 1;

	last_bitmap = (gpa_t)-1;
	b = -1;

	while (size > 0) {
		if (port < 0x8000)
			bitmap = vmcs12->io_bitmap_a;
		else if (port < 0x10000)
			bitmap = vmcs12->io_bitmap_b;
		else
			return true;
		bitmap += (port & 0x7fff) / 8;

		if (last_bitmap != bitmap)
			if (kvm_vcpu_read_guest(vcpu, bitmap, &b, 1))
				return true;
		if (b & (1 << (port & 7)))
			return true;

		port++;
		size--;
		last_bitmap = bitmap;
	}

	return false;
}

/*
 * Return 1 if we should exit from L2 to L1 to handle an MSR access access,
 * rather than handle it ourselves in L0. I.e., check whether L1 expressed
 * disinterest in the current event (read or write a specific MSR) by using an
 * MSR bitmap. This may be the case even when L0 doesn't use MSR bitmaps.
 */
static bool nested_vmx_exit_handled_msr(struct kvm_vcpu *vcpu,
	struct vmcs12 *vmcs12, u32 exit_reason)
{
	u32 msr_index = vcpu->arch.regs[VCPU_REGS_RCX];
	gpa_t bitmap;

	if (!nested_cpu_has(vmcs12, CPU_BASED_USE_MSR_BITMAPS))
		return true;

	/*
	 * The MSR_BITMAP page is divided into four 1024-byte bitmaps,
	 * for the four combinations of read/write and low/high MSR numbers.
	 * First we need to figure out which of the four to use:
	 */
	bitmap = vmcs12->msr_bitmap;
	if (exit_reason == EXIT_REASON_MSR_WRITE)
		bitmap += 2048;
	if (msr_index >= 0xc0000000) {
		msr_index -= 0xc0000000;
		bitmap += 1024;
	}

	/* Then read the msr_index'th bit from this bitmap: */
	if (msr_index < 1024*8) {
		unsigned char b;
		if (kvm_vcpu_read_guest(vcpu, bitmap + msr_index/8, &b, 1))
			return true;
		return 1 & (b >> (msr_index & 7));
	} else
		return true; /* let L1 handle the wrong parameter */
}

/*
 * Return 1 if we should exit from L2 to L1 to handle a CR access exit,
 * rather than handle it ourselves in L0. I.e., check if L1 wanted to
 * intercept (via guest_host_mask etc.) the current event.
 */
static bool nested_vmx_exit_handled_cr(struct kvm_vcpu *vcpu,
	struct vmcs12 *vmcs12)
{
	unsigned long exit_qualification = vmcs_readl(EXIT_QUALIFICATION);
	int cr = exit_qualification & 15;
	int reg;
	unsigned long val;

	switch ((exit_qualification >> 4) & 3) {
	case 0: /* mov to cr */
		reg = (exit_qualification >> 8) & 15;
		val = kvm_register_readl(vcpu, reg);
		switch (cr) {
		case 0:
			if (vmcs12->cr0_guest_host_mask &
			    (val ^ vmcs12->cr0_read_shadow))
				return true;
			break;
		case 3:
			if ((vmcs12->cr3_target_count >= 1 &&
					vmcs12->cr3_target_value0 == val) ||
				(vmcs12->cr3_target_count >= 2 &&
					vmcs12->cr3_target_value1 == val) ||
				(vmcs12->cr3_target_count >= 3 &&
					vmcs12->cr3_target_value2 == val) ||
				(vmcs12->cr3_target_count >= 4 &&
					vmcs12->cr3_target_value3 == val))
				return false;
			if (nested_cpu_has(vmcs12, CPU_BASED_CR3_LOAD_EXITING))
				return true;
			break;
		case 4:
			if (vmcs12->cr4_guest_host_mask &
			    (vmcs12->cr4_read_shadow ^ val))
				return true;
			break;
		case 8:
			if (nested_cpu_has(vmcs12, CPU_BASED_CR8_LOAD_EXITING))
				return true;
			break;
		}
		break;
	case 2: /* clts */
		if ((vmcs12->cr0_guest_host_mask & X86_CR0_TS) &&
		    (vmcs12->cr0_read_shadow & X86_CR0_TS))
			return true;
		break;
	case 1: /* mov from cr */
		switch (cr) {
		case 3:
			if (vmcs12->cpu_based_vm_exec_control &
			    CPU_BASED_CR3_STORE_EXITING)
				return true;
			break;
		case 8:
			if (vmcs12->cpu_based_vm_exec_control &
			    CPU_BASED_CR8_STORE_EXITING)
				return true;
			break;
		}
		break;
	case 3: /* lmsw */
		/*
		 * lmsw can change bits 1..3 of cr0, and only set bit 0 of
		 * cr0. Other attempted changes are ignored, with no exit.
		 */
		val = (exit_qualification >> LMSW_SOURCE_DATA_SHIFT) & 0x0f;
		if (vmcs12->cr0_guest_host_mask & 0xe &
		    (val ^ vmcs12->cr0_read_shadow))
			return true;
		if ((vmcs12->cr0_guest_host_mask & 0x1) &&
		    !(vmcs12->cr0_read_shadow & 0x1) &&
		    (val & 0x1))
			return true;
		break;
	}
	return false;
}

/*
 * Return 1 if we should exit from L2 to L1 to handle an exit, or 0 if we
 * should handle it ourselves in L0 (and then continue L2). Only call this
 * when in is_guest_mode (L2).
 */
static bool nested_vmx_exit_reflected(struct kvm_vcpu *vcpu, u32 exit_reason)
{
	u32 intr_info = vmcs_read32(VM_EXIT_INTR_INFO);
	struct vcpu_vmx *vmx = to_vmx(vcpu);
	struct vmcs12 *vmcs12 = get_vmcs12(vcpu);

	if (vmx->nested.nested_run_pending)
		return false;

	if (unlikely(vmx->fail)) {
		pr_info_ratelimited("%s failed vm entry %x\n", __func__,
				    vmcs_read32(VM_INSTRUCTION_ERROR));
		return true;
	}

	/*
	 * The host physical addresses of some pages of guest memory
	 * are loaded into the vmcs02 (e.g. vmcs12's Virtual APIC
	 * Page). The CPU may write to these pages via their host
	 * physical address while L2 is running, bypassing any
	 * address-translation-based dirty tracking (e.g. EPT write
	 * protection).
	 *
	 * Mark them dirty on every exit from L2 to prevent them from
	 * getting out of sync with dirty tracking.
	 */
	nested_mark_vmcs12_pages_dirty(vcpu);

	trace_kvm_nested_vmexit(kvm_rip_read(vcpu), exit_reason,
				vmcs_readl(EXIT_QUALIFICATION),
				vmx->idt_vectoring_info,
				intr_info,
				vmcs_read32(VM_EXIT_INTR_ERROR_CODE),
				KVM_ISA_VMX);

	switch (exit_reason) {
	case EXIT_REASON_EXCEPTION_NMI:
		if (is_nmi(intr_info))
			return false;
		else if (is_page_fault(intr_info))
			return !vmx->vcpu.arch.apf.host_apf_reason && enable_ept;
		else if (is_no_device(intr_info) &&
			 !(vmcs12->guest_cr0 & X86_CR0_TS))
			return false;
		else if (is_debug(intr_info) &&
			 vcpu->guest_debug &
			 (KVM_GUESTDBG_SINGLESTEP | KVM_GUESTDBG_USE_HW_BP))
			return false;
		else if (is_breakpoint(intr_info) &&
			 vcpu->guest_debug & KVM_GUESTDBG_USE_SW_BP)
			return false;
		return vmcs12->exception_bitmap &
				(1u << (intr_info & INTR_INFO_VECTOR_MASK));
	case EXIT_REASON_EXTERNAL_INTERRUPT:
		return false;
	case EXIT_REASON_TRIPLE_FAULT:
		return true;
	case EXIT_REASON_PENDING_INTERRUPT:
		return nested_cpu_has(vmcs12, CPU_BASED_VIRTUAL_INTR_PENDING);
	case EXIT_REASON_NMI_WINDOW:
		return nested_cpu_has(vmcs12, CPU_BASED_VIRTUAL_NMI_PENDING);
	case EXIT_REASON_TASK_SWITCH:
		return true;
	case EXIT_REASON_CPUID:
		return true;
	case EXIT_REASON_HLT:
		return nested_cpu_has(vmcs12, CPU_BASED_HLT_EXITING);
	case EXIT_REASON_INVD:
		return true;
	case EXIT_REASON_INVLPG:
		return nested_cpu_has(vmcs12, CPU_BASED_INVLPG_EXITING);
	case EXIT_REASON_RDPMC:
		return nested_cpu_has(vmcs12, CPU_BASED_RDPMC_EXITING);
	case EXIT_REASON_RDRAND:
		return nested_cpu_has2(vmcs12, SECONDARY_EXEC_RDRAND_EXITING);
	case EXIT_REASON_RDSEED:
		return nested_cpu_has2(vmcs12, SECONDARY_EXEC_RDSEED_EXITING);
	case EXIT_REASON_RDTSC: case EXIT_REASON_RDTSCP:
		return nested_cpu_has(vmcs12, CPU_BASED_RDTSC_EXITING);
	case EXIT_REASON_VMCALL: case EXIT_REASON_VMCLEAR:
	case EXIT_REASON_VMLAUNCH: case EXIT_REASON_VMPTRLD:
	case EXIT_REASON_VMPTRST: case EXIT_REASON_VMREAD:
	case EXIT_REASON_VMRESUME: case EXIT_REASON_VMWRITE:
	case EXIT_REASON_VMOFF: case EXIT_REASON_VMON:
	case EXIT_REASON_INVEPT: case EXIT_REASON_INVVPID:
		/*
		 * VMX instructions trap unconditionally. This allows L1 to
		 * emulate them for its L2 guest, i.e., allows 3-level nesting!
		 */
		return true;
	case EXIT_REASON_CR_ACCESS:
		return nested_vmx_exit_handled_cr(vcpu, vmcs12);
	case EXIT_REASON_DR_ACCESS:
		return nested_cpu_has(vmcs12, CPU_BASED_MOV_DR_EXITING);
	case EXIT_REASON_IO_INSTRUCTION:
		return nested_vmx_exit_handled_io(vcpu, vmcs12);
	case EXIT_REASON_GDTR_IDTR: case EXIT_REASON_LDTR_TR:
		return nested_cpu_has2(vmcs12, SECONDARY_EXEC_DESC);
	case EXIT_REASON_MSR_READ:
	case EXIT_REASON_MSR_WRITE:
		return nested_vmx_exit_handled_msr(vcpu, vmcs12, exit_reason);
	case EXIT_REASON_INVALID_STATE:
		return true;
	case EXIT_REASON_MWAIT_INSTRUCTION:
		return nested_cpu_has(vmcs12, CPU_BASED_MWAIT_EXITING);
	case EXIT_REASON_MONITOR_TRAP_FLAG:
		return nested_cpu_has(vmcs12, CPU_BASED_MONITOR_TRAP_FLAG);
	case EXIT_REASON_MONITOR_INSTRUCTION:
		return nested_cpu_has(vmcs12, CPU_BASED_MONITOR_EXITING);
	case EXIT_REASON_PAUSE_INSTRUCTION:
		return nested_cpu_has(vmcs12, CPU_BASED_PAUSE_EXITING) ||
			nested_cpu_has2(vmcs12,
				SECONDARY_EXEC_PAUSE_LOOP_EXITING);
	case EXIT_REASON_MCE_DURING_VMENTRY:
		return false;
	case EXIT_REASON_TPR_BELOW_THRESHOLD:
		return nested_cpu_has(vmcs12, CPU_BASED_TPR_SHADOW);
	case EXIT_REASON_APIC_ACCESS:
	case EXIT_REASON_APIC_WRITE:
	case EXIT_REASON_EOI_INDUCED:
		/*
		 * The controls for "virtualize APIC accesses," "APIC-
		 * register virtualization," and "virtual-interrupt
		 * delivery" only come from vmcs12.
		 */
		return true;
	case EXIT_REASON_EPT_VIOLATION:
		/*
		 * L0 always deals with the EPT violation. If nested EPT is
		 * used, and the nested mmu code discovers that the address is
		 * missing in the guest EPT table (EPT12), the EPT violation
		 * will be injected with nested_ept_inject_page_fault()
		 */
		return false;
	case EXIT_REASON_EPT_MISCONFIG:
		/*
		 * L2 never uses directly L1's EPT, but rather L0's own EPT
		 * table (shadow on EPT) or a merged EPT table that L0 built
		 * (EPT on EPT). So any problems with the structure of the
		 * table is L0's fault.
		 */
		return false;
	case EXIT_REASON_INVPCID:
		return
			nested_cpu_has2(vmcs12, SECONDARY_EXEC_ENABLE_INVPCID) &&
			nested_cpu_has(vmcs12, CPU_BASED_INVLPG_EXITING);
	case EXIT_REASON_WBINVD:
		return nested_cpu_has2(vmcs12, SECONDARY_EXEC_WBINVD_EXITING);
	case EXIT_REASON_XSETBV:
		return true;
	case EXIT_REASON_XSAVES: case EXIT_REASON_XRSTORS:
		/*
		 * This should never happen, since it is not possible to
		 * set XSS to a non-zero value---neither in L1 nor in L2.
		 * If if it were, XSS would have to be checked against
		 * the XSS exit bitmap in vmcs12.
		 */
		return nested_cpu_has2(vmcs12, SECONDARY_EXEC_XSAVES);
	case EXIT_REASON_PREEMPTION_TIMER:
		return false;
	case EXIT_REASON_PML_FULL:
		/* We emulate PML support to L1. */
		return false;
	case EXIT_REASON_VMFUNC:
		/* VM functions are emulated through L2->L0 vmexits. */
		return false;
	default:
		return true;
	}
}

static int nested_vmx_reflect_vmexit(struct kvm_vcpu *vcpu, u32 exit_reason)
{
	u32 exit_intr_info = vmcs_read32(VM_EXIT_INTR_INFO);

	/*
	 * At this point, the exit interruption info in exit_intr_info
	 * is only valid for EXCEPTION_NMI exits.  For EXTERNAL_INTERRUPT
	 * we need to query the in-kernel LAPIC.
	 */
	WARN_ON(exit_reason == EXIT_REASON_EXTERNAL_INTERRUPT);
	if ((exit_intr_info &
	     (INTR_INFO_VALID_MASK | INTR_INFO_DELIVER_CODE_MASK)) ==
	    (INTR_INFO_VALID_MASK | INTR_INFO_DELIVER_CODE_MASK)) {
		struct vmcs12 *vmcs12 = get_vmcs12(vcpu);
		vmcs12->vm_exit_intr_error_code =
			vmcs_read32(VM_EXIT_INTR_ERROR_CODE);
	}

	nested_vmx_vmexit(vcpu, exit_reason, exit_intr_info,
			  vmcs_readl(EXIT_QUALIFICATION));
	return 1;
}

static void vmx_get_exit_info(struct kvm_vcpu *vcpu, u64 *info1, u64 *info2)
{
	*info1 = vmcs_readl(EXIT_QUALIFICATION);
	*info2 = vmcs_read32(VM_EXIT_INTR_INFO);
}

static void vmx_destroy_pml_buffer(struct vcpu_vmx *vmx)
{
	if (vmx->pml_pg) {
		__free_page(vmx->pml_pg);
		vmx->pml_pg = NULL;
	}
}

static void vmx_flush_pml_buffer(struct kvm_vcpu *vcpu)
{
	struct vcpu_vmx *vmx = to_vmx(vcpu);
	u64 *pml_buf;
	u16 pml_idx;

	pml_idx = vmcs_read16(GUEST_PML_INDEX);

	/* Do nothing if PML buffer is empty */
	if (pml_idx == (PML_ENTITY_NUM - 1))
		return;

	/* PML index always points to next available PML buffer entity */
	if (pml_idx >= PML_ENTITY_NUM)
		pml_idx = 0;
	else
		pml_idx++;

	pml_buf = page_address(vmx->pml_pg);
	for (; pml_idx < PML_ENTITY_NUM; pml_idx++) {
		u64 gpa;

		gpa = pml_buf[pml_idx];
		WARN_ON(gpa & (PAGE_SIZE - 1));
		kvm_vcpu_mark_page_dirty(vcpu, gpa >> PAGE_SHIFT);
	}

	/* reset PML index */
	vmcs_write16(GUEST_PML_INDEX, PML_ENTITY_NUM - 1);
}

/*
 * Flush all vcpus' PML buffer and update logged GPAs to dirty_bitmap.
 * Called before reporting dirty_bitmap to userspace.
 */
static void kvm_flush_pml_buffers(struct kvm *kvm)
{
	int i;
	struct kvm_vcpu *vcpu;
	/*
	 * We only need to kick vcpu out of guest mode here, as PML buffer
	 * is flushed at beginning of all VMEXITs, and it's obvious that only
	 * vcpus running in guest are possible to have unflushed GPAs in PML
	 * buffer.
	 */
	kvm_for_each_vcpu(i, vcpu, kvm)
		kvm_vcpu_kick(vcpu);
}

static void vmx_dump_sel(char *name, uint32_t sel)
{
	pr_err("%s sel=0x%04x, attr=0x%05x, limit=0x%08x, base=0x%016lx\n",
	       name, vmcs_read16(sel),
	       vmcs_read32(sel + GUEST_ES_AR_BYTES - GUEST_ES_SELECTOR),
	       vmcs_read32(sel + GUEST_ES_LIMIT - GUEST_ES_SELECTOR),
	       vmcs_readl(sel + GUEST_ES_BASE - GUEST_ES_SELECTOR));
}

static void vmx_dump_dtsel(char *name, uint32_t limit)
{
	pr_err("%s                           limit=0x%08x, base=0x%016lx\n",
	       name, vmcs_read32(limit),
	       vmcs_readl(limit + GUEST_GDTR_BASE - GUEST_GDTR_LIMIT));
}

static void dump_vmcs(void)
{
	u32 vmentry_ctl = vmcs_read32(VM_ENTRY_CONTROLS);
	u32 vmexit_ctl = vmcs_read32(VM_EXIT_CONTROLS);
	u32 cpu_based_exec_ctrl = vmcs_read32(CPU_BASED_VM_EXEC_CONTROL);
	u32 pin_based_exec_ctrl = vmcs_read32(PIN_BASED_VM_EXEC_CONTROL);
	u32 secondary_exec_control = 0;
	unsigned long cr4 = vmcs_readl(GUEST_CR4);
	u64 efer = vmcs_read64(GUEST_IA32_EFER);
	int i, n;

	if (cpu_has_secondary_exec_ctrls())
		secondary_exec_control = vmcs_read32(SECONDARY_VM_EXEC_CONTROL);

	pr_err("*** Guest State ***\n");
	pr_err("CR0: actual=0x%016lx, shadow=0x%016lx, gh_mask=%016lx\n",
	       vmcs_readl(GUEST_CR0), vmcs_readl(CR0_READ_SHADOW),
	       vmcs_readl(CR0_GUEST_HOST_MASK));
	pr_err("CR4: actual=0x%016lx, shadow=0x%016lx, gh_mask=%016lx\n",
	       cr4, vmcs_readl(CR4_READ_SHADOW), vmcs_readl(CR4_GUEST_HOST_MASK));
	pr_err("CR3 = 0x%016lx\n", vmcs_readl(GUEST_CR3));
	if ((secondary_exec_control & SECONDARY_EXEC_ENABLE_EPT) &&
	    (cr4 & X86_CR4_PAE) && !(efer & EFER_LMA))
	{
		pr_err("PDPTR0 = 0x%016llx  PDPTR1 = 0x%016llx\n",
		       vmcs_read64(GUEST_PDPTR0), vmcs_read64(GUEST_PDPTR1));
		pr_err("PDPTR2 = 0x%016llx  PDPTR3 = 0x%016llx\n",
		       vmcs_read64(GUEST_PDPTR2), vmcs_read64(GUEST_PDPTR3));
	}
	pr_err("RSP = 0x%016lx  RIP = 0x%016lx\n",
	       vmcs_readl(GUEST_RSP), vmcs_readl(GUEST_RIP));
	pr_err("RFLAGS=0x%08lx         DR7 = 0x%016lx\n",
	       vmcs_readl(GUEST_RFLAGS), vmcs_readl(GUEST_DR7));
	pr_err("Sysenter RSP=%016lx CS:RIP=%04x:%016lx\n",
	       vmcs_readl(GUEST_SYSENTER_ESP),
	       vmcs_read32(GUEST_SYSENTER_CS), vmcs_readl(GUEST_SYSENTER_EIP));
	vmx_dump_sel("CS:  ", GUEST_CS_SELECTOR);
	vmx_dump_sel("DS:  ", GUEST_DS_SELECTOR);
	vmx_dump_sel("SS:  ", GUEST_SS_SELECTOR);
	vmx_dump_sel("ES:  ", GUEST_ES_SELECTOR);
	vmx_dump_sel("FS:  ", GUEST_FS_SELECTOR);
	vmx_dump_sel("GS:  ", GUEST_GS_SELECTOR);
	vmx_dump_dtsel("GDTR:", GUEST_GDTR_LIMIT);
	vmx_dump_sel("LDTR:", GUEST_LDTR_SELECTOR);
	vmx_dump_dtsel("IDTR:", GUEST_IDTR_LIMIT);
	vmx_dump_sel("TR:  ", GUEST_TR_SELECTOR);
	if ((vmexit_ctl & (VM_EXIT_SAVE_IA32_PAT | VM_EXIT_SAVE_IA32_EFER)) ||
	    (vmentry_ctl & (VM_ENTRY_LOAD_IA32_PAT | VM_ENTRY_LOAD_IA32_EFER)))
		pr_err("EFER =     0x%016llx  PAT = 0x%016llx\n",
		       efer, vmcs_read64(GUEST_IA32_PAT));
	pr_err("DebugCtl = 0x%016llx  DebugExceptions = 0x%016lx\n",
	       vmcs_read64(GUEST_IA32_DEBUGCTL),
	       vmcs_readl(GUEST_PENDING_DBG_EXCEPTIONS));
	if (cpu_has_load_perf_global_ctrl &&
	    vmentry_ctl & VM_ENTRY_LOAD_IA32_PERF_GLOBAL_CTRL)
		pr_err("PerfGlobCtl = 0x%016llx\n",
		       vmcs_read64(GUEST_IA32_PERF_GLOBAL_CTRL));
	if (vmentry_ctl & VM_ENTRY_LOAD_BNDCFGS)
		pr_err("BndCfgS = 0x%016llx\n", vmcs_read64(GUEST_BNDCFGS));
	pr_err("Interruptibility = %08x  ActivityState = %08x\n",
	       vmcs_read32(GUEST_INTERRUPTIBILITY_INFO),
	       vmcs_read32(GUEST_ACTIVITY_STATE));
	if (secondary_exec_control & SECONDARY_EXEC_VIRTUAL_INTR_DELIVERY)
		pr_err("InterruptStatus = %04x\n",
		       vmcs_read16(GUEST_INTR_STATUS));

	pr_err("*** Host State ***\n");
	pr_err("RIP = 0x%016lx  RSP = 0x%016lx\n",
	       vmcs_readl(HOST_RIP), vmcs_readl(HOST_RSP));
	pr_err("CS=%04x SS=%04x DS=%04x ES=%04x FS=%04x GS=%04x TR=%04x\n",
	       vmcs_read16(HOST_CS_SELECTOR), vmcs_read16(HOST_SS_SELECTOR),
	       vmcs_read16(HOST_DS_SELECTOR), vmcs_read16(HOST_ES_SELECTOR),
	       vmcs_read16(HOST_FS_SELECTOR), vmcs_read16(HOST_GS_SELECTOR),
	       vmcs_read16(HOST_TR_SELECTOR));
	pr_err("FSBase=%016lx GSBase=%016lx TRBase=%016lx\n",
	       vmcs_readl(HOST_FS_BASE), vmcs_readl(HOST_GS_BASE),
	       vmcs_readl(HOST_TR_BASE));
	pr_err("GDTBase=%016lx IDTBase=%016lx\n",
	       vmcs_readl(HOST_GDTR_BASE), vmcs_readl(HOST_IDTR_BASE));
	pr_err("CR0=%016lx CR3=%016lx CR4=%016lx\n",
	       vmcs_readl(HOST_CR0), vmcs_readl(HOST_CR3),
	       vmcs_readl(HOST_CR4));
	pr_err("Sysenter RSP=%016lx CS:RIP=%04x:%016lx\n",
	       vmcs_readl(HOST_IA32_SYSENTER_ESP),
	       vmcs_read32(HOST_IA32_SYSENTER_CS),
	       vmcs_readl(HOST_IA32_SYSENTER_EIP));
	if (vmexit_ctl & (VM_EXIT_LOAD_IA32_PAT | VM_EXIT_LOAD_IA32_EFER))
		pr_err("EFER = 0x%016llx  PAT = 0x%016llx\n",
		       vmcs_read64(HOST_IA32_EFER),
		       vmcs_read64(HOST_IA32_PAT));
	if (cpu_has_load_perf_global_ctrl &&
	    vmexit_ctl & VM_EXIT_LOAD_IA32_PERF_GLOBAL_CTRL)
		pr_err("PerfGlobCtl = 0x%016llx\n",
		       vmcs_read64(HOST_IA32_PERF_GLOBAL_CTRL));

	pr_err("*** Control State ***\n");
	pr_err("PinBased=%08x CPUBased=%08x SecondaryExec=%08x\n",
	       pin_based_exec_ctrl, cpu_based_exec_ctrl, secondary_exec_control);
	pr_err("EntryControls=%08x ExitControls=%08x\n", vmentry_ctl, vmexit_ctl);
	pr_err("ExceptionBitmap=%08x PFECmask=%08x PFECmatch=%08x\n",
	       vmcs_read32(EXCEPTION_BITMAP),
	       vmcs_read32(PAGE_FAULT_ERROR_CODE_MASK),
	       vmcs_read32(PAGE_FAULT_ERROR_CODE_MATCH));
	pr_err("VMEntry: intr_info=%08x errcode=%08x ilen=%08x\n",
	       vmcs_read32(VM_ENTRY_INTR_INFO_FIELD),
	       vmcs_read32(VM_ENTRY_EXCEPTION_ERROR_CODE),
	       vmcs_read32(VM_ENTRY_INSTRUCTION_LEN));
	pr_err("VMExit: intr_info=%08x errcode=%08x ilen=%08x\n",
	       vmcs_read32(VM_EXIT_INTR_INFO),
	       vmcs_read32(VM_EXIT_INTR_ERROR_CODE),
	       vmcs_read32(VM_EXIT_INSTRUCTION_LEN));
	pr_err("        reason=%08x qualification=%016lx\n",
	       vmcs_read32(VM_EXIT_REASON), vmcs_readl(EXIT_QUALIFICATION));
	pr_err("IDTVectoring: info=%08x errcode=%08x\n",
	       vmcs_read32(IDT_VECTORING_INFO_FIELD),
	       vmcs_read32(IDT_VECTORING_ERROR_CODE));
	pr_err("TSC Offset = 0x%016llx\n", vmcs_read64(TSC_OFFSET));
	if (secondary_exec_control & SECONDARY_EXEC_TSC_SCALING)
		pr_err("TSC Multiplier = 0x%016llx\n",
		       vmcs_read64(TSC_MULTIPLIER));
	if (cpu_based_exec_ctrl & CPU_BASED_TPR_SHADOW)
		pr_err("TPR Threshold = 0x%02x\n", vmcs_read32(TPR_THRESHOLD));
	if (pin_based_exec_ctrl & PIN_BASED_POSTED_INTR)
		pr_err("PostedIntrVec = 0x%02x\n", vmcs_read16(POSTED_INTR_NV));
	if ((secondary_exec_control & SECONDARY_EXEC_ENABLE_EPT))
		pr_err("EPT pointer = 0x%016llx\n", vmcs_read64(EPT_POINTER));
	n = vmcs_read32(CR3_TARGET_COUNT);
	for (i = 0; i + 1 < n; i += 4)
		pr_err("CR3 target%u=%016lx target%u=%016lx\n",
		       i, vmcs_readl(CR3_TARGET_VALUE0 + i * 2),
		       i + 1, vmcs_readl(CR3_TARGET_VALUE0 + i * 2 + 2));
	if (i < n)
		pr_err("CR3 target%u=%016lx\n",
		       i, vmcs_readl(CR3_TARGET_VALUE0 + i * 2));
	if (secondary_exec_control & SECONDARY_EXEC_PAUSE_LOOP_EXITING)
		pr_err("PLE Gap=%08x Window=%08x\n",
		       vmcs_read32(PLE_GAP), vmcs_read32(PLE_WINDOW));
	if (secondary_exec_control & SECONDARY_EXEC_ENABLE_VPID)
		pr_err("Virtual processor ID = 0x%04x\n",
		       vmcs_read16(VIRTUAL_PROCESSOR_ID));
}

/*
 * The guest has exited.  See if we can fix it or if we need userspace
 * assistance.
 */
static int vmx_handle_exit(struct kvm_vcpu *vcpu)
{
	struct vcpu_vmx *vmx = to_vmx(vcpu);
	u32 exit_reason = vmx->exit_reason;
	u32 vectoring_info = vmx->idt_vectoring_info;

	trace_kvm_exit(exit_reason, vcpu, KVM_ISA_VMX);

	/*
	 * Flush logged GPAs PML buffer, this will make dirty_bitmap more
	 * updated. Another good is, in kvm_vm_ioctl_get_dirty_log, before
	 * querying dirty_bitmap, we only need to kick all vcpus out of guest
	 * mode as if vcpus is in root mode, the PML buffer must has been
	 * flushed already.
	 */
	if (enable_pml)
		vmx_flush_pml_buffer(vcpu);

	/* If guest state is invalid, start emulating */
	if (vmx->emulation_required)
		return handle_invalid_guest_state(vcpu);

	if (is_guest_mode(vcpu) && nested_vmx_exit_reflected(vcpu, exit_reason))
		return nested_vmx_reflect_vmexit(vcpu, exit_reason);

	if (exit_reason & VMX_EXIT_REASONS_FAILED_VMENTRY) {
		dump_vmcs();
		vcpu->run->exit_reason = KVM_EXIT_FAIL_ENTRY;
		vcpu->run->fail_entry.hardware_entry_failure_reason
			= exit_reason;
		return 0;
	}

	if (unlikely(vmx->fail)) {
		vcpu->run->exit_reason = KVM_EXIT_FAIL_ENTRY;
		vcpu->run->fail_entry.hardware_entry_failure_reason
			= vmcs_read32(VM_INSTRUCTION_ERROR);
		return 0;
	}

	/*
	 * Note:
	 * Do not try to fix EXIT_REASON_EPT_MISCONFIG if it caused by
	 * delivery event since it indicates guest is accessing MMIO.
	 * The vm-exit can be triggered again after return to guest that
	 * will cause infinite loop.
	 */
	if ((vectoring_info & VECTORING_INFO_VALID_MASK) &&
			(exit_reason != EXIT_REASON_EXCEPTION_NMI &&
			exit_reason != EXIT_REASON_EPT_VIOLATION &&
			exit_reason != EXIT_REASON_PML_FULL &&
			exit_reason != EXIT_REASON_TASK_SWITCH)) {
		vcpu->run->exit_reason = KVM_EXIT_INTERNAL_ERROR;
		vcpu->run->internal.suberror = KVM_INTERNAL_ERROR_DELIVERY_EV;
		vcpu->run->internal.ndata = 3;
		vcpu->run->internal.data[0] = vectoring_info;
		vcpu->run->internal.data[1] = exit_reason;
		vcpu->run->internal.data[2] = vcpu->arch.exit_qualification;
		if (exit_reason == EXIT_REASON_EPT_MISCONFIG) {
			vcpu->run->internal.ndata++;
			vcpu->run->internal.data[3] =
				vmcs_read64(GUEST_PHYSICAL_ADDRESS);
		}
		return 0;
	}

	if (unlikely(!enable_vnmi &&
		     vmx->loaded_vmcs->soft_vnmi_blocked)) {
		if (vmx_interrupt_allowed(vcpu)) {
			vmx->loaded_vmcs->soft_vnmi_blocked = 0;
		} else if (vmx->loaded_vmcs->vnmi_blocked_time > 1000000000LL &&
			   vcpu->arch.nmi_pending) {
			/*
			 * This CPU don't support us in finding the end of an
			 * NMI-blocked window if the guest runs with IRQs
			 * disabled. So we pull the trigger after 1 s of
			 * futile waiting, but inform the user about this.
			 */
			printk(KERN_WARNING "%s: Breaking out of NMI-blocked "
			       "state on VCPU %d after 1 s timeout\n",
			       __func__, vcpu->vcpu_id);
			vmx->loaded_vmcs->soft_vnmi_blocked = 0;
		}
	}

	if (exit_reason < kvm_vmx_max_exit_handlers
	    && kvm_vmx_exit_handlers[exit_reason])
		return kvm_vmx_exit_handlers[exit_reason](vcpu);
	else {
		vcpu_unimpl(vcpu, "vmx: unexpected exit reason 0x%x\n",
				exit_reason);
		kvm_queue_exception(vcpu, UD_VECTOR);
		return 1;
	}
}

static void update_cr8_intercept(struct kvm_vcpu *vcpu, int tpr, int irr)
{
	struct vmcs12 *vmcs12 = get_vmcs12(vcpu);

	if (is_guest_mode(vcpu) &&
		nested_cpu_has(vmcs12, CPU_BASED_TPR_SHADOW))
		return;

	if (irr == -1 || tpr < irr) {
		vmcs_write32(TPR_THRESHOLD, 0);
		return;
	}

	vmcs_write32(TPR_THRESHOLD, irr);
}

static void vmx_set_virtual_apic_mode(struct kvm_vcpu *vcpu)
{
	u32 sec_exec_control;

	if (!lapic_in_kernel(vcpu))
		return;

	/* Postpone execution until vmcs01 is the current VMCS. */
	if (is_guest_mode(vcpu)) {
		to_vmx(vcpu)->nested.change_vmcs01_virtual_apic_mode = true;
		return;
	}

	if (!cpu_need_tpr_shadow(vcpu))
		return;

	sec_exec_control = vmcs_read32(SECONDARY_VM_EXEC_CONTROL);
	sec_exec_control &= ~(SECONDARY_EXEC_VIRTUALIZE_APIC_ACCESSES |
			      SECONDARY_EXEC_VIRTUALIZE_X2APIC_MODE);

	switch (kvm_get_apic_mode(vcpu)) {
	case LAPIC_MODE_INVALID:
		WARN_ONCE(true, "Invalid local APIC state");
	case LAPIC_MODE_DISABLED:
		break;
	case LAPIC_MODE_XAPIC:
		if (flexpriority_enabled) {
			sec_exec_control |=
				SECONDARY_EXEC_VIRTUALIZE_APIC_ACCESSES;
			vmx_flush_tlb(vcpu, true);
		}
		break;
	case LAPIC_MODE_X2APIC:
		if (cpu_has_vmx_virtualize_x2apic_mode())
			sec_exec_control |=
				SECONDARY_EXEC_VIRTUALIZE_X2APIC_MODE;
		break;
	}
	vmcs_write32(SECONDARY_VM_EXEC_CONTROL, sec_exec_control);

	vmx_update_msr_bitmap(vcpu);
}

static void vmx_set_apic_access_page_addr(struct kvm_vcpu *vcpu, hpa_t hpa)
{
	if (!is_guest_mode(vcpu)) {
		vmcs_write64(APIC_ACCESS_ADDR, hpa);
		vmx_flush_tlb(vcpu, true);
	}
}

static void vmx_hwapic_isr_update(struct kvm_vcpu *vcpu, int max_isr)
{
	u16 status;
	u8 old;

	if (max_isr == -1)
		max_isr = 0;

	status = vmcs_read16(GUEST_INTR_STATUS);
	old = status >> 8;
	if (max_isr != old) {
		status &= 0xff;
		status |= max_isr << 8;
		vmcs_write16(GUEST_INTR_STATUS, status);
	}
}

static void vmx_set_rvi(int vector)
{
	u16 status;
	u8 old;

	if (vector == -1)
		vector = 0;

	status = vmcs_read16(GUEST_INTR_STATUS);
	old = (u8)status & 0xff;
	if ((u8)vector != old) {
		status &= ~0xff;
		status |= (u8)vector;
		vmcs_write16(GUEST_INTR_STATUS, status);
	}
}

static void vmx_hwapic_irr_update(struct kvm_vcpu *vcpu, int max_irr)
{
	/*
	 * When running L2, updating RVI is only relevant when
	 * vmcs12 virtual-interrupt-delivery enabled.
	 * However, it can be enabled only when L1 also
	 * intercepts external-interrupts and in that case
	 * we should not update vmcs02 RVI but instead intercept
	 * interrupt. Therefore, do nothing when running L2.
	 */
	if (!is_guest_mode(vcpu))
		vmx_set_rvi(max_irr);
}

static int vmx_sync_pir_to_irr(struct kvm_vcpu *vcpu)
{
	struct vcpu_vmx *vmx = to_vmx(vcpu);
	int max_irr;
	bool max_irr_updated;

	WARN_ON(!vcpu->arch.apicv_active);
	if (pi_test_on(&vmx->pi_desc)) {
		pi_clear_on(&vmx->pi_desc);
		/*
		 * IOMMU can write to PIR.ON, so the barrier matters even on UP.
		 * But on x86 this is just a compiler barrier anyway.
		 */
		smp_mb__after_atomic();
		max_irr_updated =
			kvm_apic_update_irr(vcpu, vmx->pi_desc.pir, &max_irr);

		/*
		 * If we are running L2 and L1 has a new pending interrupt
		 * which can be injected, we should re-evaluate
		 * what should be done with this new L1 interrupt.
		 * If L1 intercepts external-interrupts, we should
		 * exit from L2 to L1. Otherwise, interrupt should be
		 * delivered directly to L2.
		 */
		if (is_guest_mode(vcpu) && max_irr_updated) {
			if (nested_exit_on_intr(vcpu))
				kvm_vcpu_exiting_guest_mode(vcpu);
			else
				kvm_make_request(KVM_REQ_EVENT, vcpu);
		}
	} else {
		max_irr = kvm_lapic_find_highest_irr(vcpu);
	}
	vmx_hwapic_irr_update(vcpu, max_irr);
	return max_irr;
}

static void vmx_load_eoi_exitmap(struct kvm_vcpu *vcpu, u64 *eoi_exit_bitmap)
{
	if (!kvm_vcpu_apicv_active(vcpu))
		return;

	vmcs_write64(EOI_EXIT_BITMAP0, eoi_exit_bitmap[0]);
	vmcs_write64(EOI_EXIT_BITMAP1, eoi_exit_bitmap[1]);
	vmcs_write64(EOI_EXIT_BITMAP2, eoi_exit_bitmap[2]);
	vmcs_write64(EOI_EXIT_BITMAP3, eoi_exit_bitmap[3]);
}

static void vmx_apicv_post_state_restore(struct kvm_vcpu *vcpu)
{
	struct vcpu_vmx *vmx = to_vmx(vcpu);

	pi_clear_on(&vmx->pi_desc);
	memset(vmx->pi_desc.pir, 0, sizeof(vmx->pi_desc.pir));
}

static void vmx_complete_atomic_exit(struct vcpu_vmx *vmx)
{
	u32 exit_intr_info = 0;
	u16 basic_exit_reason = (u16)vmx->exit_reason;

	if (!(basic_exit_reason == EXIT_REASON_MCE_DURING_VMENTRY
	      || basic_exit_reason == EXIT_REASON_EXCEPTION_NMI))
		return;

	if (!(vmx->exit_reason & VMX_EXIT_REASONS_FAILED_VMENTRY))
		exit_intr_info = vmcs_read32(VM_EXIT_INTR_INFO);
	vmx->exit_intr_info = exit_intr_info;

	/* if exit due to PF check for async PF */
	if (is_page_fault(exit_intr_info))
		vmx->vcpu.arch.apf.host_apf_reason = kvm_read_and_reset_pf_reason();

	/* Handle machine checks before interrupts are enabled */
	if (basic_exit_reason == EXIT_REASON_MCE_DURING_VMENTRY ||
	    is_machine_check(exit_intr_info))
		kvm_machine_check();

	/* We need to handle NMIs before interrupts are enabled */
	if (is_nmi(exit_intr_info)) {
		kvm_before_interrupt(&vmx->vcpu);
		asm("int $2");
		kvm_after_interrupt(&vmx->vcpu);
	}
}

static void vmx_handle_external_intr(struct kvm_vcpu *vcpu)
{
	u32 exit_intr_info = vmcs_read32(VM_EXIT_INTR_INFO);

	if ((exit_intr_info & (INTR_INFO_VALID_MASK | INTR_INFO_INTR_TYPE_MASK))
			== (INTR_INFO_VALID_MASK | INTR_TYPE_EXT_INTR)) {
		unsigned int vector;
		unsigned long entry;
		gate_desc *desc;
		struct vcpu_vmx *vmx = to_vmx(vcpu);
#ifdef CONFIG_X86_64
		unsigned long tmp;
#endif

		vector =  exit_intr_info & INTR_INFO_VECTOR_MASK;
		desc = (gate_desc *)vmx->host_idt_base + vector;
		entry = gate_offset(desc);
		asm volatile(
#ifdef CONFIG_X86_64
			"mov %%" _ASM_SP ", %[sp]\n\t"
			"and $0xfffffffffffffff0, %%" _ASM_SP "\n\t"
			"push $%c[ss]\n\t"
			"push %[sp]\n\t"
#endif
			"pushf\n\t"
			__ASM_SIZE(push) " $%c[cs]\n\t"
			CALL_NOSPEC
			:
#ifdef CONFIG_X86_64
			[sp]"=&r"(tmp),
#endif
			ASM_CALL_CONSTRAINT
			:
			THUNK_TARGET(entry),
			[ss]"i"(__KERNEL_DS),
			[cs]"i"(__KERNEL_CS)
			);
	}
}
STACK_FRAME_NON_STANDARD(vmx_handle_external_intr);

static bool vmx_has_emulated_msr(int index)
{
	switch (index) {
	case MSR_IA32_SMBASE:
		/*
		 * We cannot do SMM unless we can run the guest in big
		 * real mode.
		 */
		return enable_unrestricted_guest || emulate_invalid_guest_state;
	case MSR_AMD64_VIRT_SPEC_CTRL:
		/* This is AMD only.  */
		return false;
	default:
		return true;
	}
}

static bool vmx_mpx_supported(void)
{
	return (vmcs_config.vmexit_ctrl & VM_EXIT_CLEAR_BNDCFGS) &&
		(vmcs_config.vmentry_ctrl & VM_ENTRY_LOAD_BNDCFGS);
}

static bool vmx_xsaves_supported(void)
{
	return vmcs_config.cpu_based_2nd_exec_ctrl &
		SECONDARY_EXEC_XSAVES;
}

static void vmx_recover_nmi_blocking(struct vcpu_vmx *vmx)
{
	u32 exit_intr_info;
	bool unblock_nmi;
	u8 vector;
	bool idtv_info_valid;

	idtv_info_valid = vmx->idt_vectoring_info & VECTORING_INFO_VALID_MASK;

	if (enable_vnmi) {
		if (vmx->loaded_vmcs->nmi_known_unmasked)
			return;
		/*
		 * Can't use vmx->exit_intr_info since we're not sure what
		 * the exit reason is.
		 */
		exit_intr_info = vmcs_read32(VM_EXIT_INTR_INFO);
		unblock_nmi = (exit_intr_info & INTR_INFO_UNBLOCK_NMI) != 0;
		vector = exit_intr_info & INTR_INFO_VECTOR_MASK;
		/*
		 * SDM 3: 27.7.1.2 (September 2008)
		 * Re-set bit "block by NMI" before VM entry if vmexit caused by
		 * a guest IRET fault.
		 * SDM 3: 23.2.2 (September 2008)
		 * Bit 12 is undefined in any of the following cases:
		 *  If the VM exit sets the valid bit in the IDT-vectoring
		 *   information field.
		 *  If the VM exit is due to a double fault.
		 */
		if ((exit_intr_info & INTR_INFO_VALID_MASK) && unblock_nmi &&
		    vector != DF_VECTOR && !idtv_info_valid)
			vmcs_set_bits(GUEST_INTERRUPTIBILITY_INFO,
				      GUEST_INTR_STATE_NMI);
		else
			vmx->loaded_vmcs->nmi_known_unmasked =
				!(vmcs_read32(GUEST_INTERRUPTIBILITY_INFO)
				  & GUEST_INTR_STATE_NMI);
	} else if (unlikely(vmx->loaded_vmcs->soft_vnmi_blocked))
		vmx->loaded_vmcs->vnmi_blocked_time +=
			ktime_to_ns(ktime_sub(ktime_get(),
					      vmx->loaded_vmcs->entry_time));
}

static void __vmx_complete_interrupts(struct kvm_vcpu *vcpu,
				      u32 idt_vectoring_info,
				      int instr_len_field,
				      int error_code_field)
{
	u8 vector;
	int type;
	bool idtv_info_valid;

	idtv_info_valid = idt_vectoring_info & VECTORING_INFO_VALID_MASK;

	vcpu->arch.nmi_injected = false;
	kvm_clear_exception_queue(vcpu);
	kvm_clear_interrupt_queue(vcpu);

	if (!idtv_info_valid)
		return;

	kvm_make_request(KVM_REQ_EVENT, vcpu);

	vector = idt_vectoring_info & VECTORING_INFO_VECTOR_MASK;
	type = idt_vectoring_info & VECTORING_INFO_TYPE_MASK;

	switch (type) {
	case INTR_TYPE_NMI_INTR:
		vcpu->arch.nmi_injected = true;
		/*
		 * SDM 3: 27.7.1.2 (September 2008)
		 * Clear bit "block by NMI" before VM entry if a NMI
		 * delivery faulted.
		 */
		vmx_set_nmi_mask(vcpu, false);
		break;
	case INTR_TYPE_SOFT_EXCEPTION:
		vcpu->arch.event_exit_inst_len = vmcs_read32(instr_len_field);
		/* fall through */
	case INTR_TYPE_HARD_EXCEPTION:
		if (idt_vectoring_info & VECTORING_INFO_DELIVER_CODE_MASK) {
			u32 err = vmcs_read32(error_code_field);
			kvm_requeue_exception_e(vcpu, vector, err);
		} else
			kvm_requeue_exception(vcpu, vector);
		break;
	case INTR_TYPE_SOFT_INTR:
		vcpu->arch.event_exit_inst_len = vmcs_read32(instr_len_field);
		/* fall through */
	case INTR_TYPE_EXT_INTR:
		kvm_queue_interrupt(vcpu, vector, type == INTR_TYPE_SOFT_INTR);
		break;
	default:
		break;
	}
}

static void vmx_complete_interrupts(struct vcpu_vmx *vmx)
{
	__vmx_complete_interrupts(&vmx->vcpu, vmx->idt_vectoring_info,
				  VM_EXIT_INSTRUCTION_LEN,
				  IDT_VECTORING_ERROR_CODE);
}

static void vmx_cancel_injection(struct kvm_vcpu *vcpu)
{
	__vmx_complete_interrupts(vcpu,
				  vmcs_read32(VM_ENTRY_INTR_INFO_FIELD),
				  VM_ENTRY_INSTRUCTION_LEN,
				  VM_ENTRY_EXCEPTION_ERROR_CODE);

	vmcs_write32(VM_ENTRY_INTR_INFO_FIELD, 0);
}

static void atomic_switch_perf_msrs(struct vcpu_vmx *vmx)
{
	int i, nr_msrs;
	struct perf_guest_switch_msr *msrs;

	msrs = perf_guest_get_msrs(&nr_msrs);

	if (!msrs)
		return;

	for (i = 0; i < nr_msrs; i++)
		if (msrs[i].host == msrs[i].guest)
			clear_atomic_switch_msr(vmx, msrs[i].msr);
		else
			add_atomic_switch_msr(vmx, msrs[i].msr, msrs[i].guest,
					msrs[i].host);
}

static void vmx_arm_hv_timer(struct kvm_vcpu *vcpu)
{
	struct vcpu_vmx *vmx = to_vmx(vcpu);
	u64 tscl;
	u32 delta_tsc;

	if (vmx->hv_deadline_tsc == -1)
		return;

	tscl = rdtsc();
	if (vmx->hv_deadline_tsc > tscl)
		/* sure to be 32 bit only because checked on set_hv_timer */
		delta_tsc = (u32)((vmx->hv_deadline_tsc - tscl) >>
			cpu_preemption_timer_multi);
	else
		delta_tsc = 0;

	vmcs_write32(VMX_PREEMPTION_TIMER_VALUE, delta_tsc);
}

static void __noclone vmx_vcpu_run(struct kvm_vcpu *vcpu)
{
	struct vcpu_vmx *vmx = to_vmx(vcpu);
	unsigned long cr3, cr4, evmcs_rsp;

	/* Record the guest's net vcpu time for enforced NMI injections. */
	if (unlikely(!enable_vnmi &&
		     vmx->loaded_vmcs->soft_vnmi_blocked))
		vmx->loaded_vmcs->entry_time = ktime_get();

	/* Don't enter VMX if guest state is invalid, let the exit handler
	   start emulation until we arrive back to a valid state */
	if (vmx->emulation_required)
		return;

	if (vmx->ple_window_dirty) {
		vmx->ple_window_dirty = false;
		vmcs_write32(PLE_WINDOW, vmx->ple_window);
	}

	if (vmx->nested.sync_shadow_vmcs) {
		copy_vmcs12_to_shadow(vmx);
		vmx->nested.sync_shadow_vmcs = false;
	}

	if (test_bit(VCPU_REGS_RSP, (unsigned long *)&vcpu->arch.regs_dirty))
		vmcs_writel(GUEST_RSP, vcpu->arch.regs[VCPU_REGS_RSP]);
	if (test_bit(VCPU_REGS_RIP, (unsigned long *)&vcpu->arch.regs_dirty))
		vmcs_writel(GUEST_RIP, vcpu->arch.regs[VCPU_REGS_RIP]);

	cr3 = __get_current_cr3_fast();
	if (unlikely(cr3 != vmx->loaded_vmcs->vmcs_host_cr3)) {
		vmcs_writel(HOST_CR3, cr3);
		vmx->loaded_vmcs->vmcs_host_cr3 = cr3;
	}

	cr4 = cr4_read_shadow();
	if (unlikely(cr4 != vmx->loaded_vmcs->vmcs_host_cr4)) {
		vmcs_writel(HOST_CR4, cr4);
		vmx->loaded_vmcs->vmcs_host_cr4 = cr4;
	}

	/* When single-stepping over STI and MOV SS, we must clear the
	 * corresponding interruptibility bits in the guest state. Otherwise
	 * vmentry fails as it then expects bit 14 (BS) in pending debug
	 * exceptions being set, but that's not correct for the guest debugging
	 * case. */
	if (vcpu->guest_debug & KVM_GUESTDBG_SINGLESTEP)
		vmx_set_interrupt_shadow(vcpu, 0);

	if (static_cpu_has(X86_FEATURE_PKU) &&
	    kvm_read_cr4_bits(vcpu, X86_CR4_PKE) &&
	    vcpu->arch.pkru != vmx->host_pkru)
		__write_pkru(vcpu->arch.pkru);

	atomic_switch_perf_msrs(vmx);

	vmx_arm_hv_timer(vcpu);

	/*
	 * If this vCPU has touched SPEC_CTRL, restore the guest's value if
	 * it's non-zero. Since vmentry is serialising on affected CPUs, there
	 * is no need to worry about the conditional branch over the wrmsr
	 * being speculatively taken.
	 */
	x86_spec_ctrl_set_guest(vmx->spec_ctrl, 0);

	vmx->__launched = vmx->loaded_vmcs->launched;

	evmcs_rsp = static_branch_unlikely(&enable_evmcs) ?
		(unsigned long)&current_evmcs->host_rsp : 0;

	asm(
		/* Store host registers */
		"push %%" _ASM_DX "; push %%" _ASM_BP ";"
		"push %%" _ASM_CX " \n\t" /* placeholder for guest rcx */
		"push %%" _ASM_CX " \n\t"
		"cmp %%" _ASM_SP ", %c[host_rsp](%0) \n\t"
		"je 1f \n\t"
		"mov %%" _ASM_SP ", %c[host_rsp](%0) \n\t"
		/* Avoid VMWRITE when Enlightened VMCS is in use */
		"test %%" _ASM_SI ", %%" _ASM_SI " \n\t"
		"jz 2f \n\t"
		"mov %%" _ASM_SP ", (%%" _ASM_SI ") \n\t"
		"jmp 1f \n\t"
		"2: \n\t"
		__ex(ASM_VMX_VMWRITE_RSP_RDX) "\n\t"
		"1: \n\t"
		/* Reload cr2 if changed */
		"mov %c[cr2](%0), %%" _ASM_AX " \n\t"
		"mov %%cr2, %%" _ASM_DX " \n\t"
		"cmp %%" _ASM_AX ", %%" _ASM_DX " \n\t"
		"je 3f \n\t"
		"mov %%" _ASM_AX", %%cr2 \n\t"
		"3: \n\t"
		/* Check if vmlaunch of vmresume is needed */
		"cmpl $0, %c[launched](%0) \n\t"
		/* Load guest registers.  Don't clobber flags. */
		"mov %c[rax](%0), %%" _ASM_AX " \n\t"
		"mov %c[rbx](%0), %%" _ASM_BX " \n\t"
		"mov %c[rdx](%0), %%" _ASM_DX " \n\t"
		"mov %c[rsi](%0), %%" _ASM_SI " \n\t"
		"mov %c[rdi](%0), %%" _ASM_DI " \n\t"
		"mov %c[rbp](%0), %%" _ASM_BP " \n\t"
#ifdef CONFIG_X86_64
		"mov %c[r8](%0),  %%r8  \n\t"
		"mov %c[r9](%0),  %%r9  \n\t"
		"mov %c[r10](%0), %%r10 \n\t"
		"mov %c[r11](%0), %%r11 \n\t"
		"mov %c[r12](%0), %%r12 \n\t"
		"mov %c[r13](%0), %%r13 \n\t"
		"mov %c[r14](%0), %%r14 \n\t"
		"mov %c[r15](%0), %%r15 \n\t"
#endif
		"mov %c[rcx](%0), %%" _ASM_CX " \n\t" /* kills %0 (ecx) */

		/* Enter guest mode */
		"jne 1f \n\t"
		__ex(ASM_VMX_VMLAUNCH) "\n\t"
		"jmp 2f \n\t"
		"1: " __ex(ASM_VMX_VMRESUME) "\n\t"
		"2: "
		/* Save guest registers, load host registers, keep flags */
		"mov %0, %c[wordsize](%%" _ASM_SP ") \n\t"
		"pop %0 \n\t"
		"setbe %c[fail](%0)\n\t"
		"mov %%" _ASM_AX ", %c[rax](%0) \n\t"
		"mov %%" _ASM_BX ", %c[rbx](%0) \n\t"
		__ASM_SIZE(pop) " %c[rcx](%0) \n\t"
		"mov %%" _ASM_DX ", %c[rdx](%0) \n\t"
		"mov %%" _ASM_SI ", %c[rsi](%0) \n\t"
		"mov %%" _ASM_DI ", %c[rdi](%0) \n\t"
		"mov %%" _ASM_BP ", %c[rbp](%0) \n\t"
#ifdef CONFIG_X86_64
		"mov %%r8,  %c[r8](%0) \n\t"
		"mov %%r9,  %c[r9](%0) \n\t"
		"mov %%r10, %c[r10](%0) \n\t"
		"mov %%r11, %c[r11](%0) \n\t"
		"mov %%r12, %c[r12](%0) \n\t"
		"mov %%r13, %c[r13](%0) \n\t"
		"mov %%r14, %c[r14](%0) \n\t"
		"mov %%r15, %c[r15](%0) \n\t"
		"xor %%r8d,  %%r8d \n\t"
		"xor %%r9d,  %%r9d \n\t"
		"xor %%r10d, %%r10d \n\t"
		"xor %%r11d, %%r11d \n\t"
		"xor %%r12d, %%r12d \n\t"
		"xor %%r13d, %%r13d \n\t"
		"xor %%r14d, %%r14d \n\t"
		"xor %%r15d, %%r15d \n\t"
#endif
		"mov %%cr2, %%" _ASM_AX "   \n\t"
		"mov %%" _ASM_AX ", %c[cr2](%0) \n\t"

		"xor %%eax, %%eax \n\t"
		"xor %%ebx, %%ebx \n\t"
		"xor %%esi, %%esi \n\t"
		"xor %%edi, %%edi \n\t"
		"pop  %%" _ASM_BP "; pop  %%" _ASM_DX " \n\t"
		".pushsection .rodata \n\t"
		".global vmx_return \n\t"
		"vmx_return: " _ASM_PTR " 2b \n\t"
		".popsection"
	      : : "c"(vmx), "d"((unsigned long)HOST_RSP), "S"(evmcs_rsp),
		[launched]"i"(offsetof(struct vcpu_vmx, __launched)),
		[fail]"i"(offsetof(struct vcpu_vmx, fail)),
		[host_rsp]"i"(offsetof(struct vcpu_vmx, host_rsp)),
		[rax]"i"(offsetof(struct vcpu_vmx, vcpu.arch.regs[VCPU_REGS_RAX])),
		[rbx]"i"(offsetof(struct vcpu_vmx, vcpu.arch.regs[VCPU_REGS_RBX])),
		[rcx]"i"(offsetof(struct vcpu_vmx, vcpu.arch.regs[VCPU_REGS_RCX])),
		[rdx]"i"(offsetof(struct vcpu_vmx, vcpu.arch.regs[VCPU_REGS_RDX])),
		[rsi]"i"(offsetof(struct vcpu_vmx, vcpu.arch.regs[VCPU_REGS_RSI])),
		[rdi]"i"(offsetof(struct vcpu_vmx, vcpu.arch.regs[VCPU_REGS_RDI])),
		[rbp]"i"(offsetof(struct vcpu_vmx, vcpu.arch.regs[VCPU_REGS_RBP])),
#ifdef CONFIG_X86_64
		[r8]"i"(offsetof(struct vcpu_vmx, vcpu.arch.regs[VCPU_REGS_R8])),
		[r9]"i"(offsetof(struct vcpu_vmx, vcpu.arch.regs[VCPU_REGS_R9])),
		[r10]"i"(offsetof(struct vcpu_vmx, vcpu.arch.regs[VCPU_REGS_R10])),
		[r11]"i"(offsetof(struct vcpu_vmx, vcpu.arch.regs[VCPU_REGS_R11])),
		[r12]"i"(offsetof(struct vcpu_vmx, vcpu.arch.regs[VCPU_REGS_R12])),
		[r13]"i"(offsetof(struct vcpu_vmx, vcpu.arch.regs[VCPU_REGS_R13])),
		[r14]"i"(offsetof(struct vcpu_vmx, vcpu.arch.regs[VCPU_REGS_R14])),
		[r15]"i"(offsetof(struct vcpu_vmx, vcpu.arch.regs[VCPU_REGS_R15])),
#endif
		[cr2]"i"(offsetof(struct vcpu_vmx, vcpu.arch.cr2)),
		[wordsize]"i"(sizeof(ulong))
	      : "cc", "memory"
#ifdef CONFIG_X86_64
		, "rax", "rbx", "rdi"
		, "r8", "r9", "r10", "r11", "r12", "r13", "r14", "r15"
#else
		, "eax", "ebx", "edi"
#endif
	      );

	/*
	 * We do not use IBRS in the kernel. If this vCPU has used the
	 * SPEC_CTRL MSR it may have left it on; save the value and
	 * turn it off. This is much more efficient than blindly adding
	 * it to the atomic save/restore list. Especially as the former
	 * (Saving guest MSRs on vmexit) doesn't even exist in KVM.
	 *
	 * For non-nested case:
	 * If the L01 MSR bitmap does not intercept the MSR, then we need to
	 * save it.
	 *
	 * For nested case:
	 * If the L02 MSR bitmap does not intercept the MSR, then we need to
	 * save it.
	 */
	if (unlikely(!msr_write_intercepted(vcpu, MSR_IA32_SPEC_CTRL)))
		vmx->spec_ctrl = native_read_msr(MSR_IA32_SPEC_CTRL);

	x86_spec_ctrl_restore_host(vmx->spec_ctrl, 0);

	/* Eliminate branch target predictions from guest mode */
	vmexit_fill_RSB();

	/* All fields are clean at this point */
	if (static_branch_unlikely(&enable_evmcs))
		current_evmcs->hv_clean_fields |=
			HV_VMX_ENLIGHTENED_CLEAN_FIELD_ALL;

	/* MSR_IA32_DEBUGCTLMSR is zeroed on vmexit. Restore it if needed */
	if (vmx->host_debugctlmsr)
		update_debugctlmsr(vmx->host_debugctlmsr);

#ifndef CONFIG_X86_64
	/*
	 * The sysexit path does not restore ds/es, so we must set them to
	 * a reasonable value ourselves.
	 *
	 * We can't defer this to vmx_load_host_state() since that function
	 * may be executed in interrupt context, which saves and restore segments
	 * around it, nullifying its effect.
	 */
	loadsegment(ds, __USER_DS);
	loadsegment(es, __USER_DS);
#endif

	vcpu->arch.regs_avail = ~((1 << VCPU_REGS_RIP) | (1 << VCPU_REGS_RSP)
				  | (1 << VCPU_EXREG_RFLAGS)
				  | (1 << VCPU_EXREG_PDPTR)
				  | (1 << VCPU_EXREG_SEGMENTS)
				  | (1 << VCPU_EXREG_CR3));
	vcpu->arch.regs_dirty = 0;

	/*
	 * eager fpu is enabled if PKEY is supported and CR4 is switched
	 * back on host, so it is safe to read guest PKRU from current
	 * XSAVE.
	 */
	if (static_cpu_has(X86_FEATURE_PKU) &&
	    kvm_read_cr4_bits(vcpu, X86_CR4_PKE)) {
		vcpu->arch.pkru = __read_pkru();
		if (vcpu->arch.pkru != vmx->host_pkru)
			__write_pkru(vmx->host_pkru);
	}

	vmx->nested.nested_run_pending = 0;
	vmx->idt_vectoring_info = 0;

	vmx->exit_reason = vmx->fail ? 0xdead : vmcs_read32(VM_EXIT_REASON);
	if (vmx->fail || (vmx->exit_reason & VMX_EXIT_REASONS_FAILED_VMENTRY))
		return;

	vmx->loaded_vmcs->launched = 1;
	vmx->idt_vectoring_info = vmcs_read32(IDT_VECTORING_INFO_FIELD);

	vmx_complete_atomic_exit(vmx);
	vmx_recover_nmi_blocking(vmx);
	vmx_complete_interrupts(vmx);
}
STACK_FRAME_NON_STANDARD(vmx_vcpu_run);

static struct kvm *vmx_vm_alloc(void)
{
	struct kvm_vmx *kvm_vmx = vzalloc(sizeof(struct kvm_vmx));
	return &kvm_vmx->kvm;
}

static void vmx_vm_free(struct kvm *kvm)
{
	vfree(to_kvm_vmx(kvm));
}

static void vmx_switch_vmcs(struct kvm_vcpu *vcpu, struct loaded_vmcs *vmcs)
{
	struct vcpu_vmx *vmx = to_vmx(vcpu);
	int cpu;

	if (vmx->loaded_vmcs == vmcs)
		return;

	cpu = get_cpu();
	vmx->loaded_vmcs = vmcs;
	vmx_vcpu_put(vcpu);
	vmx_vcpu_load(vcpu, cpu);
	put_cpu();
}

/*
 * Ensure that the current vmcs of the logical processor is the
 * vmcs01 of the vcpu before calling free_nested().
 */
static void vmx_free_vcpu_nested(struct kvm_vcpu *vcpu)
{
       struct vcpu_vmx *vmx = to_vmx(vcpu);

       vcpu_load(vcpu);
       vmx_switch_vmcs(vcpu, &vmx->vmcs01);
       free_nested(vmx);
       vcpu_put(vcpu);
}

static void vmx_free_vcpu(struct kvm_vcpu *vcpu)
{
	struct vcpu_vmx *vmx = to_vmx(vcpu);

	if (enable_pml)
		vmx_destroy_pml_buffer(vmx);
	free_vpid(vmx->vpid);
	leave_guest_mode(vcpu);
	vmx_free_vcpu_nested(vcpu);
	free_loaded_vmcs(vmx->loaded_vmcs);
	kfree(vmx->guest_msrs);
	kvm_vcpu_uninit(vcpu);
	kmem_cache_free(kvm_vcpu_cache, vmx);
}

static struct kvm_vcpu *vmx_create_vcpu(struct kvm *kvm, unsigned int id)
{
	int err;
	struct vcpu_vmx *vmx = kmem_cache_zalloc(kvm_vcpu_cache, GFP_KERNEL);
	unsigned long *msr_bitmap;
	int cpu;

	if (!vmx)
		return ERR_PTR(-ENOMEM);

	vmx->vpid = allocate_vpid();

	err = kvm_vcpu_init(&vmx->vcpu, kvm, id);
	if (err)
		goto free_vcpu;

	err = -ENOMEM;

	/*
	 * If PML is turned on, failure on enabling PML just results in failure
	 * of creating the vcpu, therefore we can simplify PML logic (by
	 * avoiding dealing with cases, such as enabling PML partially on vcpus
	 * for the guest, etc.
	 */
	if (enable_pml) {
		vmx->pml_pg = alloc_page(GFP_KERNEL | __GFP_ZERO);
		if (!vmx->pml_pg)
			goto uninit_vcpu;
	}

	vmx->guest_msrs = kmalloc(PAGE_SIZE, GFP_KERNEL);
	BUILD_BUG_ON(ARRAY_SIZE(vmx_msr_index) * sizeof(vmx->guest_msrs[0])
		     > PAGE_SIZE);

	if (!vmx->guest_msrs)
		goto free_pml;

	err = alloc_loaded_vmcs(&vmx->vmcs01);
	if (err < 0)
		goto free_msrs;

	msr_bitmap = vmx->vmcs01.msr_bitmap;
	vmx_disable_intercept_for_msr(msr_bitmap, MSR_FS_BASE, MSR_TYPE_RW);
	vmx_disable_intercept_for_msr(msr_bitmap, MSR_GS_BASE, MSR_TYPE_RW);
	vmx_disable_intercept_for_msr(msr_bitmap, MSR_KERNEL_GS_BASE, MSR_TYPE_RW);
	vmx_disable_intercept_for_msr(msr_bitmap, MSR_IA32_SYSENTER_CS, MSR_TYPE_RW);
	vmx_disable_intercept_for_msr(msr_bitmap, MSR_IA32_SYSENTER_ESP, MSR_TYPE_RW);
	vmx_disable_intercept_for_msr(msr_bitmap, MSR_IA32_SYSENTER_EIP, MSR_TYPE_RW);
	vmx->msr_bitmap_mode = 0;

	vmx->loaded_vmcs = &vmx->vmcs01;
	cpu = get_cpu();
	vmx_vcpu_load(&vmx->vcpu, cpu);
	vmx->vcpu.cpu = cpu;
	vmx_vcpu_setup(vmx);
	vmx_vcpu_put(&vmx->vcpu);
	put_cpu();
	if (cpu_need_virtualize_apic_accesses(&vmx->vcpu)) {
		err = alloc_apic_access_page(kvm);
		if (err)
			goto free_vmcs;
	}

	if (enable_ept && !enable_unrestricted_guest) {
		err = init_rmode_identity_map(kvm);
		if (err)
			goto free_vmcs;
	}

	if (nested)
		nested_vmx_setup_ctls_msrs(&vmx->nested.msrs,
					   kvm_vcpu_apicv_active(&vmx->vcpu));

	vmx->nested.posted_intr_nv = -1;
	vmx->nested.current_vmptr = -1ull;

	vmx->msr_ia32_feature_control_valid_bits = FEATURE_CONTROL_LOCKED;

	/*
	 * Enforce invariant: pi_desc.nv is always either POSTED_INTR_VECTOR
	 * or POSTED_INTR_WAKEUP_VECTOR.
	 */
	vmx->pi_desc.nv = POSTED_INTR_VECTOR;
	vmx->pi_desc.sn = 1;

	return &vmx->vcpu;

free_vmcs:
	free_loaded_vmcs(vmx->loaded_vmcs);
free_msrs:
	kfree(vmx->guest_msrs);
free_pml:
	vmx_destroy_pml_buffer(vmx);
uninit_vcpu:
	kvm_vcpu_uninit(&vmx->vcpu);
free_vcpu:
	free_vpid(vmx->vpid);
	kmem_cache_free(kvm_vcpu_cache, vmx);
	return ERR_PTR(err);
}

static int vmx_vm_init(struct kvm *kvm)
{
	if (!ple_gap)
		kvm->arch.pause_in_guest = true;
	return 0;
}

static void __init vmx_check_processor_compat(void *rtn)
{
	struct vmcs_config vmcs_conf;

	*(int *)rtn = 0;
	if (setup_vmcs_config(&vmcs_conf) < 0)
		*(int *)rtn = -EIO;
	nested_vmx_setup_ctls_msrs(&vmcs_conf.nested, enable_apicv);
	if (memcmp(&vmcs_config, &vmcs_conf, sizeof(struct vmcs_config)) != 0) {
		printk(KERN_ERR "kvm: CPU %d feature inconsistency!\n",
				smp_processor_id());
		*(int *)rtn = -EIO;
	}
}

static u64 vmx_get_mt_mask(struct kvm_vcpu *vcpu, gfn_t gfn, bool is_mmio)
{
	u8 cache;
	u64 ipat = 0;

	/* For VT-d and EPT combination
	 * 1. MMIO: always map as UC
	 * 2. EPT with VT-d:
	 *   a. VT-d without snooping control feature: can't guarantee the
	 *	result, try to trust guest.
	 *   b. VT-d with snooping control feature: snooping control feature of
	 *	VT-d engine can guarantee the cache correctness. Just set it
	 *	to WB to keep consistent with host. So the same as item 3.
	 * 3. EPT without VT-d: always map as WB and set IPAT=1 to keep
	 *    consistent with host MTRR
	 */
	if (is_mmio) {
		cache = MTRR_TYPE_UNCACHABLE;
		goto exit;
	}

	if (!kvm_arch_has_noncoherent_dma(vcpu->kvm)) {
		ipat = VMX_EPT_IPAT_BIT;
		cache = MTRR_TYPE_WRBACK;
		goto exit;
	}

	if (kvm_read_cr0(vcpu) & X86_CR0_CD) {
		ipat = VMX_EPT_IPAT_BIT;
		if (kvm_check_has_quirk(vcpu->kvm, KVM_X86_QUIRK_CD_NW_CLEARED))
			cache = MTRR_TYPE_WRBACK;
		else
			cache = MTRR_TYPE_UNCACHABLE;
		goto exit;
	}

	cache = kvm_mtrr_get_guest_memory_type(vcpu, gfn);

exit:
	return (cache << VMX_EPT_MT_EPTE_SHIFT) | ipat;
}

static int vmx_get_lpage_level(void)
{
	if (enable_ept && !cpu_has_vmx_ept_1g_page())
		return PT_DIRECTORY_LEVEL;
	else
		/* For shadow and EPT supported 1GB page */
		return PT_PDPE_LEVEL;
}

static void vmcs_set_secondary_exec_control(u32 new_ctl)
{
	/*
	 * These bits in the secondary execution controls field
	 * are dynamic, the others are mostly based on the hypervisor
	 * architecture and the guest's CPUID.  Do not touch the
	 * dynamic bits.
	 */
	u32 mask =
		SECONDARY_EXEC_SHADOW_VMCS |
		SECONDARY_EXEC_VIRTUALIZE_X2APIC_MODE |
		SECONDARY_EXEC_VIRTUALIZE_APIC_ACCESSES |
		SECONDARY_EXEC_DESC;

	u32 cur_ctl = vmcs_read32(SECONDARY_VM_EXEC_CONTROL);

	vmcs_write32(SECONDARY_VM_EXEC_CONTROL,
		     (new_ctl & ~mask) | (cur_ctl & mask));
}

/*
 * Generate MSR_IA32_VMX_CR{0,4}_FIXED1 according to CPUID. Only set bits
 * (indicating "allowed-1") if they are supported in the guest's CPUID.
 */
static void nested_vmx_cr_fixed1_bits_update(struct kvm_vcpu *vcpu)
{
	struct vcpu_vmx *vmx = to_vmx(vcpu);
	struct kvm_cpuid_entry2 *entry;

	vmx->nested.msrs.cr0_fixed1 = 0xffffffff;
	vmx->nested.msrs.cr4_fixed1 = X86_CR4_PCE;

#define cr4_fixed1_update(_cr4_mask, _reg, _cpuid_mask) do {		\
	if (entry && (entry->_reg & (_cpuid_mask)))			\
		vmx->nested.msrs.cr4_fixed1 |= (_cr4_mask);	\
} while (0)

	entry = kvm_find_cpuid_entry(vcpu, 0x1, 0);
	cr4_fixed1_update(X86_CR4_VME,        edx, bit(X86_FEATURE_VME));
	cr4_fixed1_update(X86_CR4_PVI,        edx, bit(X86_FEATURE_VME));
	cr4_fixed1_update(X86_CR4_TSD,        edx, bit(X86_FEATURE_TSC));
	cr4_fixed1_update(X86_CR4_DE,         edx, bit(X86_FEATURE_DE));
	cr4_fixed1_update(X86_CR4_PSE,        edx, bit(X86_FEATURE_PSE));
	cr4_fixed1_update(X86_CR4_PAE,        edx, bit(X86_FEATURE_PAE));
	cr4_fixed1_update(X86_CR4_MCE,        edx, bit(X86_FEATURE_MCE));
	cr4_fixed1_update(X86_CR4_PGE,        edx, bit(X86_FEATURE_PGE));
	cr4_fixed1_update(X86_CR4_OSFXSR,     edx, bit(X86_FEATURE_FXSR));
	cr4_fixed1_update(X86_CR4_OSXMMEXCPT, edx, bit(X86_FEATURE_XMM));
	cr4_fixed1_update(X86_CR4_VMXE,       ecx, bit(X86_FEATURE_VMX));
	cr4_fixed1_update(X86_CR4_SMXE,       ecx, bit(X86_FEATURE_SMX));
	cr4_fixed1_update(X86_CR4_PCIDE,      ecx, bit(X86_FEATURE_PCID));
	cr4_fixed1_update(X86_CR4_OSXSAVE,    ecx, bit(X86_FEATURE_XSAVE));

	entry = kvm_find_cpuid_entry(vcpu, 0x7, 0);
	cr4_fixed1_update(X86_CR4_FSGSBASE,   ebx, bit(X86_FEATURE_FSGSBASE));
	cr4_fixed1_update(X86_CR4_SMEP,       ebx, bit(X86_FEATURE_SMEP));
	cr4_fixed1_update(X86_CR4_SMAP,       ebx, bit(X86_FEATURE_SMAP));
	cr4_fixed1_update(X86_CR4_PKE,        ecx, bit(X86_FEATURE_PKU));
	cr4_fixed1_update(X86_CR4_UMIP,       ecx, bit(X86_FEATURE_UMIP));

#undef cr4_fixed1_update
}

static void vmx_cpuid_update(struct kvm_vcpu *vcpu)
{
	struct vcpu_vmx *vmx = to_vmx(vcpu);

	if (cpu_has_secondary_exec_ctrls()) {
		vmx_compute_secondary_exec_control(vmx);
		vmcs_set_secondary_exec_control(vmx->secondary_exec_control);
	}

	if (nested_vmx_allowed(vcpu))
		to_vmx(vcpu)->msr_ia32_feature_control_valid_bits |=
			FEATURE_CONTROL_VMXON_ENABLED_OUTSIDE_SMX;
	else
		to_vmx(vcpu)->msr_ia32_feature_control_valid_bits &=
			~FEATURE_CONTROL_VMXON_ENABLED_OUTSIDE_SMX;

	if (nested_vmx_allowed(vcpu))
		nested_vmx_cr_fixed1_bits_update(vcpu);
}

static void vmx_set_supported_cpuid(u32 func, struct kvm_cpuid_entry2 *entry)
{
	if (func == 1 && nested)
		entry->ecx |= bit(X86_FEATURE_VMX);
}

static void nested_ept_inject_page_fault(struct kvm_vcpu *vcpu,
		struct x86_exception *fault)
{
	struct vmcs12 *vmcs12 = get_vmcs12(vcpu);
	struct vcpu_vmx *vmx = to_vmx(vcpu);
	u32 exit_reason;
	unsigned long exit_qualification = vcpu->arch.exit_qualification;

	if (vmx->nested.pml_full) {
		exit_reason = EXIT_REASON_PML_FULL;
		vmx->nested.pml_full = false;
		exit_qualification &= INTR_INFO_UNBLOCK_NMI;
	} else if (fault->error_code & PFERR_RSVD_MASK)
		exit_reason = EXIT_REASON_EPT_MISCONFIG;
	else
		exit_reason = EXIT_REASON_EPT_VIOLATION;

	nested_vmx_vmexit(vcpu, exit_reason, 0, exit_qualification);
	vmcs12->guest_physical_address = fault->address;
}

static bool nested_ept_ad_enabled(struct kvm_vcpu *vcpu)
{
	return nested_ept_get_cr3(vcpu) & VMX_EPTP_AD_ENABLE_BIT;
}

/* Callbacks for nested_ept_init_mmu_context: */

static unsigned long nested_ept_get_cr3(struct kvm_vcpu *vcpu)
{
	/* return the page table to be shadowed - in our case, EPT12 */
	return get_vmcs12(vcpu)->ept_pointer;
}

static int nested_ept_init_mmu_context(struct kvm_vcpu *vcpu)
{
	WARN_ON(mmu_is_nested(vcpu));
	if (!valid_ept_address(vcpu, nested_ept_get_cr3(vcpu)))
		return 1;

	kvm_mmu_unload(vcpu);
	kvm_init_shadow_ept_mmu(vcpu,
			to_vmx(vcpu)->nested.msrs.ept_caps &
			VMX_EPT_EXECUTE_ONLY_BIT,
			nested_ept_ad_enabled(vcpu));
	vcpu->arch.mmu.set_cr3           = vmx_set_cr3;
	vcpu->arch.mmu.get_cr3           = nested_ept_get_cr3;
	vcpu->arch.mmu.inject_page_fault = nested_ept_inject_page_fault;

	vcpu->arch.walk_mmu              = &vcpu->arch.nested_mmu;
	return 0;
}

static void nested_ept_uninit_mmu_context(struct kvm_vcpu *vcpu)
{
	vcpu->arch.walk_mmu = &vcpu->arch.mmu;
}

static bool nested_vmx_is_page_fault_vmexit(struct vmcs12 *vmcs12,
					    u16 error_code)
{
	bool inequality, bit;

	bit = (vmcs12->exception_bitmap & (1u << PF_VECTOR)) != 0;
	inequality =
		(error_code & vmcs12->page_fault_error_code_mask) !=
		 vmcs12->page_fault_error_code_match;
	return inequality ^ bit;
}

static void vmx_inject_page_fault_nested(struct kvm_vcpu *vcpu,
		struct x86_exception *fault)
{
	struct vmcs12 *vmcs12 = get_vmcs12(vcpu);

	WARN_ON(!is_guest_mode(vcpu));

	if (nested_vmx_is_page_fault_vmexit(vmcs12, fault->error_code) &&
		!to_vmx(vcpu)->nested.nested_run_pending) {
		vmcs12->vm_exit_intr_error_code = fault->error_code;
		nested_vmx_vmexit(vcpu, EXIT_REASON_EXCEPTION_NMI,
				  PF_VECTOR | INTR_TYPE_HARD_EXCEPTION |
				  INTR_INFO_DELIVER_CODE_MASK | INTR_INFO_VALID_MASK,
				  fault->address);
	} else {
		kvm_inject_page_fault(vcpu, fault);
	}
}

static inline bool nested_vmx_prepare_msr_bitmap(struct kvm_vcpu *vcpu,
						 struct vmcs12 *vmcs12);

static void nested_get_vmcs12_pages(struct kvm_vcpu *vcpu,
					struct vmcs12 *vmcs12)
{
	struct vcpu_vmx *vmx = to_vmx(vcpu);
	struct page *page;
	u64 hpa;

	if (nested_cpu_has2(vmcs12, SECONDARY_EXEC_VIRTUALIZE_APIC_ACCESSES)) {
		/*
		 * Translate L1 physical address to host physical
		 * address for vmcs02. Keep the page pinned, so this
		 * physical address remains valid. We keep a reference
		 * to it so we can release it later.
		 */
		if (vmx->nested.apic_access_page) { /* shouldn't happen */
			kvm_release_page_dirty(vmx->nested.apic_access_page);
			vmx->nested.apic_access_page = NULL;
		}
		page = kvm_vcpu_gpa_to_page(vcpu, vmcs12->apic_access_addr);
		/*
		 * If translation failed, no matter: This feature asks
		 * to exit when accessing the given address, and if it
		 * can never be accessed, this feature won't do
		 * anything anyway.
		 */
		if (!is_error_page(page)) {
			vmx->nested.apic_access_page = page;
			hpa = page_to_phys(vmx->nested.apic_access_page);
			vmcs_write64(APIC_ACCESS_ADDR, hpa);
		} else {
			vmcs_clear_bits(SECONDARY_VM_EXEC_CONTROL,
					SECONDARY_EXEC_VIRTUALIZE_APIC_ACCESSES);
		}
	}

	if (nested_cpu_has(vmcs12, CPU_BASED_TPR_SHADOW)) {
		if (vmx->nested.virtual_apic_page) { /* shouldn't happen */
			kvm_release_page_dirty(vmx->nested.virtual_apic_page);
			vmx->nested.virtual_apic_page = NULL;
		}
		page = kvm_vcpu_gpa_to_page(vcpu, vmcs12->virtual_apic_page_addr);

		/*
		 * If translation failed, VM entry will fail because
		 * prepare_vmcs02 set VIRTUAL_APIC_PAGE_ADDR to -1ull.
		 * Failing the vm entry is _not_ what the processor
		 * does but it's basically the only possibility we
		 * have.  We could still enter the guest if CR8 load
		 * exits are enabled, CR8 store exits are enabled, and
		 * virtualize APIC access is disabled; in this case
		 * the processor would never use the TPR shadow and we
		 * could simply clear the bit from the execution
		 * control.  But such a configuration is useless, so
		 * let's keep the code simple.
		 */
		if (!is_error_page(page)) {
			vmx->nested.virtual_apic_page = page;
			hpa = page_to_phys(vmx->nested.virtual_apic_page);
			vmcs_write64(VIRTUAL_APIC_PAGE_ADDR, hpa);
		}
	}

	if (nested_cpu_has_posted_intr(vmcs12)) {
		if (vmx->nested.pi_desc_page) { /* shouldn't happen */
			kunmap(vmx->nested.pi_desc_page);
			kvm_release_page_dirty(vmx->nested.pi_desc_page);
			vmx->nested.pi_desc_page = NULL;
		}
		page = kvm_vcpu_gpa_to_page(vcpu, vmcs12->posted_intr_desc_addr);
		if (is_error_page(page))
			return;
		vmx->nested.pi_desc_page = page;
		vmx->nested.pi_desc = kmap(vmx->nested.pi_desc_page);
		vmx->nested.pi_desc =
			(struct pi_desc *)((void *)vmx->nested.pi_desc +
			(unsigned long)(vmcs12->posted_intr_desc_addr &
			(PAGE_SIZE - 1)));
		vmcs_write64(POSTED_INTR_DESC_ADDR,
			page_to_phys(vmx->nested.pi_desc_page) +
			(unsigned long)(vmcs12->posted_intr_desc_addr &
			(PAGE_SIZE - 1)));
	}
	if (nested_vmx_prepare_msr_bitmap(vcpu, vmcs12))
		vmcs_set_bits(CPU_BASED_VM_EXEC_CONTROL,
			      CPU_BASED_USE_MSR_BITMAPS);
	else
		vmcs_clear_bits(CPU_BASED_VM_EXEC_CONTROL,
				CPU_BASED_USE_MSR_BITMAPS);
}

static void vmx_start_preemption_timer(struct kvm_vcpu *vcpu)
{
	u64 preemption_timeout = get_vmcs12(vcpu)->vmx_preemption_timer_value;
	struct vcpu_vmx *vmx = to_vmx(vcpu);

	if (vcpu->arch.virtual_tsc_khz == 0)
		return;

	/* Make sure short timeouts reliably trigger an immediate vmexit.
	 * hrtimer_start does not guarantee this. */
	if (preemption_timeout <= 1) {
		vmx_preemption_timer_fn(&vmx->nested.preemption_timer);
		return;
	}

	preemption_timeout <<= VMX_MISC_EMULATED_PREEMPTION_TIMER_RATE;
	preemption_timeout *= 1000000;
	do_div(preemption_timeout, vcpu->arch.virtual_tsc_khz);
	hrtimer_start(&vmx->nested.preemption_timer,
		      ns_to_ktime(preemption_timeout), HRTIMER_MODE_REL);
}

static int nested_vmx_check_io_bitmap_controls(struct kvm_vcpu *vcpu,
					       struct vmcs12 *vmcs12)
{
	if (!nested_cpu_has(vmcs12, CPU_BASED_USE_IO_BITMAPS))
		return 0;

	if (!page_address_valid(vcpu, vmcs12->io_bitmap_a) ||
	    !page_address_valid(vcpu, vmcs12->io_bitmap_b))
		return -EINVAL;

	return 0;
}

static int nested_vmx_check_msr_bitmap_controls(struct kvm_vcpu *vcpu,
						struct vmcs12 *vmcs12)
{
	if (!nested_cpu_has(vmcs12, CPU_BASED_USE_MSR_BITMAPS))
		return 0;

	if (!page_address_valid(vcpu, vmcs12->msr_bitmap))
		return -EINVAL;

	return 0;
}

static int nested_vmx_check_tpr_shadow_controls(struct kvm_vcpu *vcpu,
						struct vmcs12 *vmcs12)
{
	if (!nested_cpu_has(vmcs12, CPU_BASED_TPR_SHADOW))
		return 0;

	if (!page_address_valid(vcpu, vmcs12->virtual_apic_page_addr))
		return -EINVAL;

	return 0;
}

/*
 * Merge L0's and L1's MSR bitmap, return false to indicate that
 * we do not use the hardware.
 */
static inline bool nested_vmx_prepare_msr_bitmap(struct kvm_vcpu *vcpu,
						 struct vmcs12 *vmcs12)
{
	int msr;
	struct page *page;
	unsigned long *msr_bitmap_l1;
	unsigned long *msr_bitmap_l0 = to_vmx(vcpu)->nested.vmcs02.msr_bitmap;
	/*
	 * pred_cmd & spec_ctrl are trying to verify two things:
	 *
	 * 1. L0 gave a permission to L1 to actually passthrough the MSR. This
	 *    ensures that we do not accidentally generate an L02 MSR bitmap
	 *    from the L12 MSR bitmap that is too permissive.
	 * 2. That L1 or L2s have actually used the MSR. This avoids
	 *    unnecessarily merging of the bitmap if the MSR is unused. This
	 *    works properly because we only update the L01 MSR bitmap lazily.
	 *    So even if L0 should pass L1 these MSRs, the L01 bitmap is only
	 *    updated to reflect this when L1 (or its L2s) actually write to
	 *    the MSR.
	 */
	bool pred_cmd = !msr_write_intercepted_l01(vcpu, MSR_IA32_PRED_CMD);
	bool spec_ctrl = !msr_write_intercepted_l01(vcpu, MSR_IA32_SPEC_CTRL);

	/* Nothing to do if the MSR bitmap is not in use.  */
	if (!cpu_has_vmx_msr_bitmap() ||
	    !nested_cpu_has(vmcs12, CPU_BASED_USE_MSR_BITMAPS))
		return false;

	if (!nested_cpu_has_virt_x2apic_mode(vmcs12) &&
	    !pred_cmd && !spec_ctrl)
		return false;

	page = kvm_vcpu_gpa_to_page(vcpu, vmcs12->msr_bitmap);
	if (is_error_page(page))
		return false;

	msr_bitmap_l1 = (unsigned long *)kmap(page);
	if (nested_cpu_has_apic_reg_virt(vmcs12)) {
		/*
		 * L0 need not intercept reads for MSRs between 0x800 and 0x8ff, it
		 * just lets the processor take the value from the virtual-APIC page;
		 * take those 256 bits directly from the L1 bitmap.
		 */
		for (msr = 0x800; msr <= 0x8ff; msr += BITS_PER_LONG) {
			unsigned word = msr / BITS_PER_LONG;
			msr_bitmap_l0[word] = msr_bitmap_l1[word];
			msr_bitmap_l0[word + (0x800 / sizeof(long))] = ~0;
		}
	} else {
		for (msr = 0x800; msr <= 0x8ff; msr += BITS_PER_LONG) {
			unsigned word = msr / BITS_PER_LONG;
			msr_bitmap_l0[word] = ~0;
			msr_bitmap_l0[word + (0x800 / sizeof(long))] = ~0;
		}
	}

	nested_vmx_disable_intercept_for_msr(
		msr_bitmap_l1, msr_bitmap_l0,
		X2APIC_MSR(APIC_TASKPRI),
		MSR_TYPE_W);

	if (nested_cpu_has_vid(vmcs12)) {
		nested_vmx_disable_intercept_for_msr(
			msr_bitmap_l1, msr_bitmap_l0,
			X2APIC_MSR(APIC_EOI),
			MSR_TYPE_W);
		nested_vmx_disable_intercept_for_msr(
			msr_bitmap_l1, msr_bitmap_l0,
			X2APIC_MSR(APIC_SELF_IPI),
			MSR_TYPE_W);
	}

	if (spec_ctrl)
		nested_vmx_disable_intercept_for_msr(
					msr_bitmap_l1, msr_bitmap_l0,
					MSR_IA32_SPEC_CTRL,
					MSR_TYPE_R | MSR_TYPE_W);

	if (pred_cmd)
		nested_vmx_disable_intercept_for_msr(
					msr_bitmap_l1, msr_bitmap_l0,
					MSR_IA32_PRED_CMD,
					MSR_TYPE_W);

	kunmap(page);
	kvm_release_page_clean(page);

	return true;
}

static int nested_vmx_check_apic_access_controls(struct kvm_vcpu *vcpu,
					  struct vmcs12 *vmcs12)
{
	if (nested_cpu_has2(vmcs12, SECONDARY_EXEC_VIRTUALIZE_APIC_ACCESSES) &&
	    !page_address_valid(vcpu, vmcs12->apic_access_addr))
		return -EINVAL;
	else
		return 0;
}

static int nested_vmx_check_apicv_controls(struct kvm_vcpu *vcpu,
					   struct vmcs12 *vmcs12)
{
	if (!nested_cpu_has_virt_x2apic_mode(vmcs12) &&
	    !nested_cpu_has_apic_reg_virt(vmcs12) &&
	    !nested_cpu_has_vid(vmcs12) &&
	    !nested_cpu_has_posted_intr(vmcs12))
		return 0;

	/*
	 * If virtualize x2apic mode is enabled,
	 * virtualize apic access must be disabled.
	 */
	if (nested_cpu_has_virt_x2apic_mode(vmcs12) &&
	    nested_cpu_has2(vmcs12, SECONDARY_EXEC_VIRTUALIZE_APIC_ACCESSES))
		return -EINVAL;

	/*
	 * If virtual interrupt delivery is enabled,
	 * we must exit on external interrupts.
	 */
	if (nested_cpu_has_vid(vmcs12) &&
	   !nested_exit_on_intr(vcpu))
		return -EINVAL;

	/*
	 * bits 15:8 should be zero in posted_intr_nv,
	 * the descriptor address has been already checked
	 * in nested_get_vmcs12_pages.
	 */
	if (nested_cpu_has_posted_intr(vmcs12) &&
	   (!nested_cpu_has_vid(vmcs12) ||
	    !nested_exit_intr_ack_set(vcpu) ||
	    vmcs12->posted_intr_nv & 0xff00))
		return -EINVAL;

	/* tpr shadow is needed by all apicv features. */
	if (!nested_cpu_has(vmcs12, CPU_BASED_TPR_SHADOW))
		return -EINVAL;

	return 0;
}

static int nested_vmx_check_msr_switch(struct kvm_vcpu *vcpu,
				       unsigned long count_field,
				       unsigned long addr_field)
{
	int maxphyaddr;
	u64 count, addr;

	if (vmcs12_read_any(vcpu, count_field, &count) ||
	    vmcs12_read_any(vcpu, addr_field, &addr)) {
		WARN_ON(1);
		return -EINVAL;
	}
	if (count == 0)
		return 0;
	maxphyaddr = cpuid_maxphyaddr(vcpu);
	if (!IS_ALIGNED(addr, 16) || addr >> maxphyaddr ||
	    (addr + count * sizeof(struct vmx_msr_entry) - 1) >> maxphyaddr) {
		pr_debug_ratelimited(
			"nVMX: invalid MSR switch (0x%lx, %d, %llu, 0x%08llx)",
			addr_field, maxphyaddr, count, addr);
		return -EINVAL;
	}
	return 0;
}

static int nested_vmx_check_msr_switch_controls(struct kvm_vcpu *vcpu,
						struct vmcs12 *vmcs12)
{
	if (vmcs12->vm_exit_msr_load_count == 0 &&
	    vmcs12->vm_exit_msr_store_count == 0 &&
	    vmcs12->vm_entry_msr_load_count == 0)
		return 0; /* Fast path */
	if (nested_vmx_check_msr_switch(vcpu, VM_EXIT_MSR_LOAD_COUNT,
					VM_EXIT_MSR_LOAD_ADDR) ||
	    nested_vmx_check_msr_switch(vcpu, VM_EXIT_MSR_STORE_COUNT,
					VM_EXIT_MSR_STORE_ADDR) ||
	    nested_vmx_check_msr_switch(vcpu, VM_ENTRY_MSR_LOAD_COUNT,
					VM_ENTRY_MSR_LOAD_ADDR))
		return -EINVAL;
	return 0;
}

static int nested_vmx_check_pml_controls(struct kvm_vcpu *vcpu,
					 struct vmcs12 *vmcs12)
{
	u64 address = vmcs12->pml_address;
	int maxphyaddr = cpuid_maxphyaddr(vcpu);

	if (nested_cpu_has2(vmcs12, SECONDARY_EXEC_ENABLE_PML)) {
		if (!nested_cpu_has_ept(vmcs12) ||
		    !IS_ALIGNED(address, 4096)  ||
		    address >> maxphyaddr)
			return -EINVAL;
	}

	return 0;
}

static int nested_vmx_msr_check_common(struct kvm_vcpu *vcpu,
				       struct vmx_msr_entry *e)
{
	/* x2APIC MSR accesses are not allowed */
	if (vcpu->arch.apic_base & X2APIC_ENABLE && e->index >> 8 == 0x8)
		return -EINVAL;
	if (e->index == MSR_IA32_UCODE_WRITE || /* SDM Table 35-2 */
	    e->index == MSR_IA32_UCODE_REV)
		return -EINVAL;
	if (e->reserved != 0)
		return -EINVAL;
	return 0;
}

static int nested_vmx_load_msr_check(struct kvm_vcpu *vcpu,
				     struct vmx_msr_entry *e)
{
	if (e->index == MSR_FS_BASE ||
	    e->index == MSR_GS_BASE ||
	    e->index == MSR_IA32_SMM_MONITOR_CTL || /* SMM is not supported */
	    nested_vmx_msr_check_common(vcpu, e))
		return -EINVAL;
	return 0;
}

static int nested_vmx_store_msr_check(struct kvm_vcpu *vcpu,
				      struct vmx_msr_entry *e)
{
	if (e->index == MSR_IA32_SMBASE || /* SMM is not supported */
	    nested_vmx_msr_check_common(vcpu, e))
		return -EINVAL;
	return 0;
}

/*
 * Load guest's/host's msr at nested entry/exit.
 * return 0 for success, entry index for failure.
 */
static u32 nested_vmx_load_msr(struct kvm_vcpu *vcpu, u64 gpa, u32 count)
{
	u32 i;
	struct vmx_msr_entry e;
	struct msr_data msr;

	msr.host_initiated = false;
	for (i = 0; i < count; i++) {
		if (kvm_vcpu_read_guest(vcpu, gpa + i * sizeof(e),
					&e, sizeof(e))) {
			pr_debug_ratelimited(
				"%s cannot read MSR entry (%u, 0x%08llx)\n",
				__func__, i, gpa + i * sizeof(e));
			goto fail;
		}
		if (nested_vmx_load_msr_check(vcpu, &e)) {
			pr_debug_ratelimited(
				"%s check failed (%u, 0x%x, 0x%x)\n",
				__func__, i, e.index, e.reserved);
			goto fail;
		}
		msr.index = e.index;
		msr.data = e.value;
		if (kvm_set_msr(vcpu, &msr)) {
			pr_debug_ratelimited(
				"%s cannot write MSR (%u, 0x%x, 0x%llx)\n",
				__func__, i, e.index, e.value);
			goto fail;
		}
	}
	return 0;
fail:
	return i + 1;
}

static int nested_vmx_store_msr(struct kvm_vcpu *vcpu, u64 gpa, u32 count)
{
	u32 i;
	struct vmx_msr_entry e;

	for (i = 0; i < count; i++) {
		struct msr_data msr_info;
		if (kvm_vcpu_read_guest(vcpu,
					gpa + i * sizeof(e),
					&e, 2 * sizeof(u32))) {
			pr_debug_ratelimited(
				"%s cannot read MSR entry (%u, 0x%08llx)\n",
				__func__, i, gpa + i * sizeof(e));
			return -EINVAL;
		}
		if (nested_vmx_store_msr_check(vcpu, &e)) {
			pr_debug_ratelimited(
				"%s check failed (%u, 0x%x, 0x%x)\n",
				__func__, i, e.index, e.reserved);
			return -EINVAL;
		}
		msr_info.host_initiated = false;
		msr_info.index = e.index;
		if (kvm_get_msr(vcpu, &msr_info)) {
			pr_debug_ratelimited(
				"%s cannot read MSR (%u, 0x%x)\n",
				__func__, i, e.index);
			return -EINVAL;
		}
		if (kvm_vcpu_write_guest(vcpu,
					 gpa + i * sizeof(e) +
					     offsetof(struct vmx_msr_entry, value),
					 &msr_info.data, sizeof(msr_info.data))) {
			pr_debug_ratelimited(
				"%s cannot write MSR (%u, 0x%x, 0x%llx)\n",
				__func__, i, e.index, msr_info.data);
			return -EINVAL;
		}
	}
	return 0;
}

static bool nested_cr3_valid(struct kvm_vcpu *vcpu, unsigned long val)
{
	unsigned long invalid_mask;

	invalid_mask = (~0ULL) << cpuid_maxphyaddr(vcpu);
	return (val & invalid_mask) == 0;
}

/*
 * Load guest's/host's cr3 at nested entry/exit. nested_ept is true if we are
 * emulating VM entry into a guest with EPT enabled.
 * Returns 0 on success, 1 on failure. Invalid state exit qualification code
 * is assigned to entry_failure_code on failure.
 */
static int nested_vmx_load_cr3(struct kvm_vcpu *vcpu, unsigned long cr3, bool nested_ept,
			       u32 *entry_failure_code)
{
	if (cr3 != kvm_read_cr3(vcpu) || (!nested_ept && pdptrs_changed(vcpu))) {
		if (!nested_cr3_valid(vcpu, cr3)) {
			*entry_failure_code = ENTRY_FAIL_DEFAULT;
			return 1;
		}

		/*
		 * If PAE paging and EPT are both on, CR3 is not used by the CPU and
		 * must not be dereferenced.
		 */
		if (!is_long_mode(vcpu) && is_pae(vcpu) && is_paging(vcpu) &&
		    !nested_ept) {
			if (!load_pdptrs(vcpu, vcpu->arch.walk_mmu, cr3)) {
				*entry_failure_code = ENTRY_FAIL_PDPTE;
				return 1;
			}
		}

		vcpu->arch.cr3 = cr3;
		__set_bit(VCPU_EXREG_CR3, (ulong *)&vcpu->arch.regs_avail);
	}

	kvm_mmu_reset_context(vcpu);
	return 0;
}

static void prepare_vmcs02_full(struct kvm_vcpu *vcpu, struct vmcs12 *vmcs12)
{
	struct vcpu_vmx *vmx = to_vmx(vcpu);

	vmcs_write16(GUEST_ES_SELECTOR, vmcs12->guest_es_selector);
	vmcs_write16(GUEST_SS_SELECTOR, vmcs12->guest_ss_selector);
	vmcs_write16(GUEST_DS_SELECTOR, vmcs12->guest_ds_selector);
	vmcs_write16(GUEST_FS_SELECTOR, vmcs12->guest_fs_selector);
	vmcs_write16(GUEST_GS_SELECTOR, vmcs12->guest_gs_selector);
	vmcs_write16(GUEST_LDTR_SELECTOR, vmcs12->guest_ldtr_selector);
	vmcs_write16(GUEST_TR_SELECTOR, vmcs12->guest_tr_selector);
	vmcs_write32(GUEST_ES_LIMIT, vmcs12->guest_es_limit);
	vmcs_write32(GUEST_SS_LIMIT, vmcs12->guest_ss_limit);
	vmcs_write32(GUEST_DS_LIMIT, vmcs12->guest_ds_limit);
	vmcs_write32(GUEST_FS_LIMIT, vmcs12->guest_fs_limit);
	vmcs_write32(GUEST_GS_LIMIT, vmcs12->guest_gs_limit);
	vmcs_write32(GUEST_LDTR_LIMIT, vmcs12->guest_ldtr_limit);
	vmcs_write32(GUEST_TR_LIMIT, vmcs12->guest_tr_limit);
	vmcs_write32(GUEST_GDTR_LIMIT, vmcs12->guest_gdtr_limit);
	vmcs_write32(GUEST_IDTR_LIMIT, vmcs12->guest_idtr_limit);
	vmcs_write32(GUEST_ES_AR_BYTES, vmcs12->guest_es_ar_bytes);
	vmcs_write32(GUEST_SS_AR_BYTES, vmcs12->guest_ss_ar_bytes);
	vmcs_write32(GUEST_DS_AR_BYTES, vmcs12->guest_ds_ar_bytes);
	vmcs_write32(GUEST_FS_AR_BYTES, vmcs12->guest_fs_ar_bytes);
	vmcs_write32(GUEST_GS_AR_BYTES, vmcs12->guest_gs_ar_bytes);
	vmcs_write32(GUEST_LDTR_AR_BYTES, vmcs12->guest_ldtr_ar_bytes);
	vmcs_write32(GUEST_TR_AR_BYTES, vmcs12->guest_tr_ar_bytes);
	vmcs_writel(GUEST_SS_BASE, vmcs12->guest_ss_base);
	vmcs_writel(GUEST_DS_BASE, vmcs12->guest_ds_base);
	vmcs_writel(GUEST_FS_BASE, vmcs12->guest_fs_base);
	vmcs_writel(GUEST_GS_BASE, vmcs12->guest_gs_base);
	vmcs_writel(GUEST_LDTR_BASE, vmcs12->guest_ldtr_base);
	vmcs_writel(GUEST_TR_BASE, vmcs12->guest_tr_base);
	vmcs_writel(GUEST_GDTR_BASE, vmcs12->guest_gdtr_base);
	vmcs_writel(GUEST_IDTR_BASE, vmcs12->guest_idtr_base);

	vmcs_write32(GUEST_SYSENTER_CS, vmcs12->guest_sysenter_cs);
	vmcs_writel(GUEST_PENDING_DBG_EXCEPTIONS,
		vmcs12->guest_pending_dbg_exceptions);
	vmcs_writel(GUEST_SYSENTER_ESP, vmcs12->guest_sysenter_esp);
	vmcs_writel(GUEST_SYSENTER_EIP, vmcs12->guest_sysenter_eip);

	if (nested_cpu_has_xsaves(vmcs12))
		vmcs_write64(XSS_EXIT_BITMAP, vmcs12->xss_exit_bitmap);
	vmcs_write64(VMCS_LINK_POINTER, -1ull);

	if (cpu_has_vmx_posted_intr())
		vmcs_write16(POSTED_INTR_NV, POSTED_INTR_NESTED_VECTOR);

	/*
	 * Whether page-faults are trapped is determined by a combination of
	 * 3 settings: PFEC_MASK, PFEC_MATCH and EXCEPTION_BITMAP.PF.
	 * If enable_ept, L0 doesn't care about page faults and we should
	 * set all of these to L1's desires. However, if !enable_ept, L0 does
	 * care about (at least some) page faults, and because it is not easy
	 * (if at all possible?) to merge L0 and L1's desires, we simply ask
	 * to exit on each and every L2 page fault. This is done by setting
	 * MASK=MATCH=0 and (see below) EB.PF=1.
	 * Note that below we don't need special code to set EB.PF beyond the
	 * "or"ing of the EB of vmcs01 and vmcs12, because when enable_ept,
	 * vmcs01's EB.PF is 0 so the "or" will take vmcs12's value, and when
	 * !enable_ept, EB.PF is 1, so the "or" will always be 1.
	 */
	vmcs_write32(PAGE_FAULT_ERROR_CODE_MASK,
		enable_ept ? vmcs12->page_fault_error_code_mask : 0);
	vmcs_write32(PAGE_FAULT_ERROR_CODE_MATCH,
		enable_ept ? vmcs12->page_fault_error_code_match : 0);

	/* All VMFUNCs are currently emulated through L0 vmexits.  */
	if (cpu_has_vmx_vmfunc())
		vmcs_write64(VM_FUNCTION_CONTROL, 0);

	if (cpu_has_vmx_apicv()) {
		vmcs_write64(EOI_EXIT_BITMAP0, vmcs12->eoi_exit_bitmap0);
		vmcs_write64(EOI_EXIT_BITMAP1, vmcs12->eoi_exit_bitmap1);
		vmcs_write64(EOI_EXIT_BITMAP2, vmcs12->eoi_exit_bitmap2);
		vmcs_write64(EOI_EXIT_BITMAP3, vmcs12->eoi_exit_bitmap3);
	}

	/*
	 * Set host-state according to L0's settings (vmcs12 is irrelevant here)
	 * Some constant fields are set here by vmx_set_constant_host_state().
	 * Other fields are different per CPU, and will be set later when
	 * vmx_vcpu_load() is called, and when vmx_save_host_state() is called.
	 */
	vmx_set_constant_host_state(vmx);

	/*
	 * Set the MSR load/store lists to match L0's settings.
	 */
	vmcs_write32(VM_EXIT_MSR_STORE_COUNT, 0);
	vmcs_write32(VM_EXIT_MSR_LOAD_COUNT, vmx->msr_autoload.nr);
	vmcs_write64(VM_EXIT_MSR_LOAD_ADDR, __pa(vmx->msr_autoload.host));
	vmcs_write32(VM_ENTRY_MSR_LOAD_COUNT, vmx->msr_autoload.nr);
	vmcs_write64(VM_ENTRY_MSR_LOAD_ADDR, __pa(vmx->msr_autoload.guest));

	set_cr4_guest_host_mask(vmx);

	if (vmx_mpx_supported())
		vmcs_write64(GUEST_BNDCFGS, vmcs12->guest_bndcfgs);

	if (enable_vpid) {
		if (nested_cpu_has_vpid(vmcs12) && vmx->nested.vpid02)
			vmcs_write16(VIRTUAL_PROCESSOR_ID, vmx->nested.vpid02);
		else
			vmcs_write16(VIRTUAL_PROCESSOR_ID, vmx->vpid);
	}

	/*
	 * L1 may access the L2's PDPTR, so save them to construct vmcs12
	 */
	if (enable_ept) {
		vmcs_write64(GUEST_PDPTR0, vmcs12->guest_pdptr0);
		vmcs_write64(GUEST_PDPTR1, vmcs12->guest_pdptr1);
		vmcs_write64(GUEST_PDPTR2, vmcs12->guest_pdptr2);
		vmcs_write64(GUEST_PDPTR3, vmcs12->guest_pdptr3);
	}

	if (cpu_has_vmx_msr_bitmap())
		vmcs_write64(MSR_BITMAP, __pa(vmx->nested.vmcs02.msr_bitmap));
}

/*
 * prepare_vmcs02 is called when the L1 guest hypervisor runs its nested
 * L2 guest. L1 has a vmcs for L2 (vmcs12), and this function "merges" it
 * with L0's requirements for its guest (a.k.a. vmcs01), so we can run the L2
 * guest in a way that will both be appropriate to L1's requests, and our
 * needs. In addition to modifying the active vmcs (which is vmcs02), this
 * function also has additional necessary side-effects, like setting various
 * vcpu->arch fields.
 * Returns 0 on success, 1 on failure. Invalid state exit qualification code
 * is assigned to entry_failure_code on failure.
 */
static int prepare_vmcs02(struct kvm_vcpu *vcpu, struct vmcs12 *vmcs12,
			  u32 *entry_failure_code)
{
	struct vcpu_vmx *vmx = to_vmx(vcpu);
	u32 exec_control, vmcs12_exec_ctrl;

	if (vmx->nested.dirty_vmcs12) {
		prepare_vmcs02_full(vcpu, vmcs12);
		vmx->nested.dirty_vmcs12 = false;
	}

	/*
	 * First, the fields that are shadowed.  This must be kept in sync
	 * with vmx_shadow_fields.h.
	 */

	vmcs_write16(GUEST_CS_SELECTOR, vmcs12->guest_cs_selector);
	vmcs_write32(GUEST_CS_LIMIT, vmcs12->guest_cs_limit);
	vmcs_write32(GUEST_CS_AR_BYTES, vmcs12->guest_cs_ar_bytes);
	vmcs_writel(GUEST_ES_BASE, vmcs12->guest_es_base);
	vmcs_writel(GUEST_CS_BASE, vmcs12->guest_cs_base);

	/*
	 * Not in vmcs02: GUEST_PML_INDEX, HOST_FS_SELECTOR, HOST_GS_SELECTOR,
	 * HOST_FS_BASE, HOST_GS_BASE.
	 */

	if (vmx->nested.nested_run_pending &&
	    (vmcs12->vm_entry_controls & VM_ENTRY_LOAD_DEBUG_CONTROLS)) {
		kvm_set_dr(vcpu, 7, vmcs12->guest_dr7);
		vmcs_write64(GUEST_IA32_DEBUGCTL, vmcs12->guest_ia32_debugctl);
	} else {
		kvm_set_dr(vcpu, 7, vcpu->arch.dr7);
		vmcs_write64(GUEST_IA32_DEBUGCTL, vmx->nested.vmcs01_debugctl);
	}
	if (vmx->nested.nested_run_pending) {
		vmcs_write32(VM_ENTRY_INTR_INFO_FIELD,
			     vmcs12->vm_entry_intr_info_field);
		vmcs_write32(VM_ENTRY_EXCEPTION_ERROR_CODE,
			     vmcs12->vm_entry_exception_error_code);
		vmcs_write32(VM_ENTRY_INSTRUCTION_LEN,
			     vmcs12->vm_entry_instruction_len);
		vmcs_write32(GUEST_INTERRUPTIBILITY_INFO,
			     vmcs12->guest_interruptibility_info);
		vmx->loaded_vmcs->nmi_known_unmasked =
			!(vmcs12->guest_interruptibility_info & GUEST_INTR_STATE_NMI);
	} else {
		vmcs_write32(VM_ENTRY_INTR_INFO_FIELD, 0);
	}
	vmx_set_rflags(vcpu, vmcs12->guest_rflags);

	exec_control = vmcs12->pin_based_vm_exec_control;

	/* Preemption timer setting is only taken from vmcs01.  */
	exec_control &= ~PIN_BASED_VMX_PREEMPTION_TIMER;
	exec_control |= vmcs_config.pin_based_exec_ctrl;
	if (vmx->hv_deadline_tsc == -1)
		exec_control &= ~PIN_BASED_VMX_PREEMPTION_TIMER;

	/* Posted interrupts setting is only taken from vmcs12.  */
	if (nested_cpu_has_posted_intr(vmcs12)) {
		vmx->nested.posted_intr_nv = vmcs12->posted_intr_nv;
		vmx->nested.pi_pending = false;
	} else {
		exec_control &= ~PIN_BASED_POSTED_INTR;
	}

	vmcs_write32(PIN_BASED_VM_EXEC_CONTROL, exec_control);

	vmx->nested.preemption_timer_expired = false;
	if (nested_cpu_has_preemption_timer(vmcs12))
		vmx_start_preemption_timer(vcpu);

	if (cpu_has_secondary_exec_ctrls()) {
		exec_control = vmx->secondary_exec_control;

		/* Take the following fields only from vmcs12 */
		exec_control &= ~(SECONDARY_EXEC_VIRTUALIZE_APIC_ACCESSES |
				  SECONDARY_EXEC_ENABLE_INVPCID |
				  SECONDARY_EXEC_RDTSCP |
				  SECONDARY_EXEC_XSAVES |
				  SECONDARY_EXEC_VIRTUAL_INTR_DELIVERY |
				  SECONDARY_EXEC_APIC_REGISTER_VIRT |
				  SECONDARY_EXEC_ENABLE_VMFUNC);
		if (nested_cpu_has(vmcs12,
				   CPU_BASED_ACTIVATE_SECONDARY_CONTROLS)) {
			vmcs12_exec_ctrl = vmcs12->secondary_vm_exec_control &
				~SECONDARY_EXEC_ENABLE_PML;
			exec_control |= vmcs12_exec_ctrl;
		}

		if (exec_control & SECONDARY_EXEC_VIRTUAL_INTR_DELIVERY)
			vmcs_write16(GUEST_INTR_STATUS,
				vmcs12->guest_intr_status);

		/*
		 * Write an illegal value to APIC_ACCESS_ADDR. Later,
		 * nested_get_vmcs12_pages will either fix it up or
		 * remove the VM execution control.
		 */
		if (exec_control & SECONDARY_EXEC_VIRTUALIZE_APIC_ACCESSES)
			vmcs_write64(APIC_ACCESS_ADDR, -1ull);

		vmcs_write32(SECONDARY_VM_EXEC_CONTROL, exec_control);
	}

	/*
	 * HOST_RSP is normally set correctly in vmx_vcpu_run() just before
	 * entry, but only if the current (host) sp changed from the value
	 * we wrote last (vmx->host_rsp). This cache is no longer relevant
	 * if we switch vmcs, and rather than hold a separate cache per vmcs,
	 * here we just force the write to happen on entry.
	 */
	vmx->host_rsp = 0;

	exec_control = vmx_exec_control(vmx); /* L0's desires */
	exec_control &= ~CPU_BASED_VIRTUAL_INTR_PENDING;
	exec_control &= ~CPU_BASED_VIRTUAL_NMI_PENDING;
	exec_control &= ~CPU_BASED_TPR_SHADOW;
	exec_control |= vmcs12->cpu_based_vm_exec_control;

	/*
	 * Write an illegal value to VIRTUAL_APIC_PAGE_ADDR. Later, if
	 * nested_get_vmcs12_pages can't fix it up, the illegal value
	 * will result in a VM entry failure.
	 */
	if (exec_control & CPU_BASED_TPR_SHADOW) {
		vmcs_write64(VIRTUAL_APIC_PAGE_ADDR, -1ull);
		vmcs_write32(TPR_THRESHOLD, vmcs12->tpr_threshold);
	} else {
#ifdef CONFIG_X86_64
		exec_control |= CPU_BASED_CR8_LOAD_EXITING |
				CPU_BASED_CR8_STORE_EXITING;
#endif
	}

	/*
	 * A vmexit (to either L1 hypervisor or L0 userspace) is always needed
	 * for I/O port accesses.
	 */
	exec_control &= ~CPU_BASED_USE_IO_BITMAPS;
	exec_control |= CPU_BASED_UNCOND_IO_EXITING;

	vmcs_write32(CPU_BASED_VM_EXEC_CONTROL, exec_control);

	/* EXCEPTION_BITMAP and CR0_GUEST_HOST_MASK should basically be the
	 * bitwise-or of what L1 wants to trap for L2, and what we want to
	 * trap. Note that CR0.TS also needs updating - we do this later.
	 */
	update_exception_bitmap(vcpu);
	vcpu->arch.cr0_guest_owned_bits &= ~vmcs12->cr0_guest_host_mask;
	vmcs_writel(CR0_GUEST_HOST_MASK, ~vcpu->arch.cr0_guest_owned_bits);

	/* L2->L1 exit controls are emulated - the hardware exit is to L0 so
	 * we should use its exit controls. Note that VM_EXIT_LOAD_IA32_EFER
	 * bits are further modified by vmx_set_efer() below.
	 */
	vmcs_write32(VM_EXIT_CONTROLS, vmcs_config.vmexit_ctrl);

	/* vmcs12's VM_ENTRY_LOAD_IA32_EFER and VM_ENTRY_IA32E_MODE are
	 * emulated by vmx_set_efer(), below.
	 */
	vm_entry_controls_init(vmx, 
		(vmcs12->vm_entry_controls & ~VM_ENTRY_LOAD_IA32_EFER &
			~VM_ENTRY_IA32E_MODE) |
		(vmcs_config.vmentry_ctrl & ~VM_ENTRY_IA32E_MODE));

	if (vmx->nested.nested_run_pending &&
	    (vmcs12->vm_entry_controls & VM_ENTRY_LOAD_IA32_PAT)) {
		vmcs_write64(GUEST_IA32_PAT, vmcs12->guest_ia32_pat);
		vcpu->arch.pat = vmcs12->guest_ia32_pat;
	} else if (vmcs_config.vmentry_ctrl & VM_ENTRY_LOAD_IA32_PAT) {
		vmcs_write64(GUEST_IA32_PAT, vmx->vcpu.arch.pat);
	}

	vmcs_write64(TSC_OFFSET, vcpu->arch.tsc_offset);

	if (kvm_has_tsc_control)
		decache_tsc_multiplier(vmx);

	if (enable_vpid) {
		/*
		 * There is no direct mapping between vpid02 and vpid12, the
		 * vpid02 is per-vCPU for L0 and reused while the value of
		 * vpid12 is changed w/ one invvpid during nested vmentry.
		 * The vpid12 is allocated by L1 for L2, so it will not
		 * influence global bitmap(for vpid01 and vpid02 allocation)
		 * even if spawn a lot of nested vCPUs.
		 */
		if (nested_cpu_has_vpid(vmcs12) && vmx->nested.vpid02) {
			if (vmcs12->virtual_processor_id != vmx->nested.last_vpid) {
				vmx->nested.last_vpid = vmcs12->virtual_processor_id;
				__vmx_flush_tlb(vcpu, vmx->nested.vpid02, true);
			}
		} else {
			vmx_flush_tlb(vcpu, true);
		}
	}

	if (enable_pml) {
		/*
		 * Conceptually we want to copy the PML address and index from
		 * vmcs01 here, and then back to vmcs01 on nested vmexit. But,
		 * since we always flush the log on each vmexit, this happens
		 * to be equivalent to simply resetting the fields in vmcs02.
		 */
		ASSERT(vmx->pml_pg);
		vmcs_write64(PML_ADDRESS, page_to_phys(vmx->pml_pg));
		vmcs_write16(GUEST_PML_INDEX, PML_ENTITY_NUM - 1);
	}

	if (nested_cpu_has_ept(vmcs12)) {
		if (nested_ept_init_mmu_context(vcpu)) {
			*entry_failure_code = ENTRY_FAIL_DEFAULT;
			return 1;
		}
	} else if (nested_cpu_has2(vmcs12,
				   SECONDARY_EXEC_VIRTUALIZE_APIC_ACCESSES)) {
		vmx_flush_tlb(vcpu, true);
	}

	/*
	 * This sets GUEST_CR0 to vmcs12->guest_cr0, possibly modifying those
	 * bits which we consider mandatory enabled.
	 * The CR0_READ_SHADOW is what L2 should have expected to read given
	 * the specifications by L1; It's not enough to take
	 * vmcs12->cr0_read_shadow because on our cr0_guest_host_mask we we
	 * have more bits than L1 expected.
	 */
	vmx_set_cr0(vcpu, vmcs12->guest_cr0);
	vmcs_writel(CR0_READ_SHADOW, nested_read_cr0(vmcs12));

	vmx_set_cr4(vcpu, vmcs12->guest_cr4);
	vmcs_writel(CR4_READ_SHADOW, nested_read_cr4(vmcs12));

	if (vmx->nested.nested_run_pending &&
	    (vmcs12->vm_entry_controls & VM_ENTRY_LOAD_IA32_EFER))
		vcpu->arch.efer = vmcs12->guest_ia32_efer;
	else if (vmcs12->vm_entry_controls & VM_ENTRY_IA32E_MODE)
		vcpu->arch.efer |= (EFER_LMA | EFER_LME);
	else
		vcpu->arch.efer &= ~(EFER_LMA | EFER_LME);
	/* Note: modifies VM_ENTRY/EXIT_CONTROLS and GUEST/HOST_IA32_EFER */
	vmx_set_efer(vcpu, vcpu->arch.efer);

	/*
	 * Guest state is invalid and unrestricted guest is disabled,
	 * which means L1 attempted VMEntry to L2 with invalid state.
	 * Fail the VMEntry.
	 */
	if (vmx->emulation_required) {
		*entry_failure_code = ENTRY_FAIL_DEFAULT;
		return 1;
	}

	/* Shadow page tables on either EPT or shadow page tables. */
	if (nested_vmx_load_cr3(vcpu, vmcs12->guest_cr3, nested_cpu_has_ept(vmcs12),
				entry_failure_code))
		return 1;

	if (!enable_ept)
		vcpu->arch.walk_mmu->inject_page_fault = vmx_inject_page_fault_nested;

	kvm_register_write(vcpu, VCPU_REGS_RSP, vmcs12->guest_rsp);
	kvm_register_write(vcpu, VCPU_REGS_RIP, vmcs12->guest_rip);
	return 0;
}

static int nested_vmx_check_nmi_controls(struct vmcs12 *vmcs12)
{
	if (!nested_cpu_has_nmi_exiting(vmcs12) &&
	    nested_cpu_has_virtual_nmis(vmcs12))
		return -EINVAL;

	if (!nested_cpu_has_virtual_nmis(vmcs12) &&
	    nested_cpu_has(vmcs12, CPU_BASED_VIRTUAL_NMI_PENDING))
		return -EINVAL;

	return 0;
}

static int check_vmentry_prereqs(struct kvm_vcpu *vcpu, struct vmcs12 *vmcs12)
{
	struct vcpu_vmx *vmx = to_vmx(vcpu);

	if (vmcs12->guest_activity_state != GUEST_ACTIVITY_ACTIVE &&
	    vmcs12->guest_activity_state != GUEST_ACTIVITY_HLT)
		return VMXERR_ENTRY_INVALID_CONTROL_FIELD;

	if (nested_vmx_check_io_bitmap_controls(vcpu, vmcs12))
		return VMXERR_ENTRY_INVALID_CONTROL_FIELD;

	if (nested_vmx_check_msr_bitmap_controls(vcpu, vmcs12))
		return VMXERR_ENTRY_INVALID_CONTROL_FIELD;

	if (nested_vmx_check_apic_access_controls(vcpu, vmcs12))
		return VMXERR_ENTRY_INVALID_CONTROL_FIELD;

	if (nested_vmx_check_tpr_shadow_controls(vcpu, vmcs12))
		return VMXERR_ENTRY_INVALID_CONTROL_FIELD;

	if (nested_vmx_check_apicv_controls(vcpu, vmcs12))
		return VMXERR_ENTRY_INVALID_CONTROL_FIELD;

	if (nested_vmx_check_msr_switch_controls(vcpu, vmcs12))
		return VMXERR_ENTRY_INVALID_CONTROL_FIELD;

	if (nested_vmx_check_pml_controls(vcpu, vmcs12))
		return VMXERR_ENTRY_INVALID_CONTROL_FIELD;

	if (!vmx_control_verify(vmcs12->cpu_based_vm_exec_control,
				vmx->nested.msrs.procbased_ctls_low,
				vmx->nested.msrs.procbased_ctls_high) ||
	    (nested_cpu_has(vmcs12, CPU_BASED_ACTIVATE_SECONDARY_CONTROLS) &&
	     !vmx_control_verify(vmcs12->secondary_vm_exec_control,
				 vmx->nested.msrs.secondary_ctls_low,
				 vmx->nested.msrs.secondary_ctls_high)) ||
	    !vmx_control_verify(vmcs12->pin_based_vm_exec_control,
				vmx->nested.msrs.pinbased_ctls_low,
				vmx->nested.msrs.pinbased_ctls_high) ||
	    !vmx_control_verify(vmcs12->vm_exit_controls,
				vmx->nested.msrs.exit_ctls_low,
				vmx->nested.msrs.exit_ctls_high) ||
	    !vmx_control_verify(vmcs12->vm_entry_controls,
				vmx->nested.msrs.entry_ctls_low,
				vmx->nested.msrs.entry_ctls_high))
		return VMXERR_ENTRY_INVALID_CONTROL_FIELD;

	if (nested_vmx_check_nmi_controls(vmcs12))
		return VMXERR_ENTRY_INVALID_CONTROL_FIELD;

	if (nested_cpu_has_vmfunc(vmcs12)) {
		if (vmcs12->vm_function_control &
		    ~vmx->nested.msrs.vmfunc_controls)
			return VMXERR_ENTRY_INVALID_CONTROL_FIELD;

		if (nested_cpu_has_eptp_switching(vmcs12)) {
			if (!nested_cpu_has_ept(vmcs12) ||
			    !page_address_valid(vcpu, vmcs12->eptp_list_address))
				return VMXERR_ENTRY_INVALID_CONTROL_FIELD;
		}
	}

	if (vmcs12->cr3_target_count > nested_cpu_vmx_misc_cr3_count(vcpu))
		return VMXERR_ENTRY_INVALID_CONTROL_FIELD;

	if (!nested_host_cr0_valid(vcpu, vmcs12->host_cr0) ||
	    !nested_host_cr4_valid(vcpu, vmcs12->host_cr4) ||
	    !nested_cr3_valid(vcpu, vmcs12->host_cr3))
		return VMXERR_ENTRY_INVALID_HOST_STATE_FIELD;

	/*
	 * From the Intel SDM, volume 3:
	 * Fields relevant to VM-entry event injection must be set properly.
	 * These fields are the VM-entry interruption-information field, the
	 * VM-entry exception error code, and the VM-entry instruction length.
	 */
	if (vmcs12->vm_entry_intr_info_field & INTR_INFO_VALID_MASK) {
		u32 intr_info = vmcs12->vm_entry_intr_info_field;
		u8 vector = intr_info & INTR_INFO_VECTOR_MASK;
		u32 intr_type = intr_info & INTR_INFO_INTR_TYPE_MASK;
		bool has_error_code = intr_info & INTR_INFO_DELIVER_CODE_MASK;
		bool should_have_error_code;
		bool urg = nested_cpu_has2(vmcs12,
					   SECONDARY_EXEC_UNRESTRICTED_GUEST);
		bool prot_mode = !urg || vmcs12->guest_cr0 & X86_CR0_PE;

		/* VM-entry interruption-info field: interruption type */
		if (intr_type == INTR_TYPE_RESERVED ||
		    (intr_type == INTR_TYPE_OTHER_EVENT &&
		     !nested_cpu_supports_monitor_trap_flag(vcpu)))
			return VMXERR_ENTRY_INVALID_CONTROL_FIELD;

		/* VM-entry interruption-info field: vector */
		if ((intr_type == INTR_TYPE_NMI_INTR && vector != NMI_VECTOR) ||
		    (intr_type == INTR_TYPE_HARD_EXCEPTION && vector > 31) ||
		    (intr_type == INTR_TYPE_OTHER_EVENT && vector != 0))
			return VMXERR_ENTRY_INVALID_CONTROL_FIELD;

		/* VM-entry interruption-info field: deliver error code */
		should_have_error_code =
			intr_type == INTR_TYPE_HARD_EXCEPTION && prot_mode &&
			x86_exception_has_error_code(vector);
		if (has_error_code != should_have_error_code)
			return VMXERR_ENTRY_INVALID_CONTROL_FIELD;

		/* VM-entry exception error code */
		if (has_error_code &&
		    vmcs12->vm_entry_exception_error_code & GENMASK(31, 15))
			return VMXERR_ENTRY_INVALID_CONTROL_FIELD;

		/* VM-entry interruption-info field: reserved bits */
		if (intr_info & INTR_INFO_RESVD_BITS_MASK)
			return VMXERR_ENTRY_INVALID_CONTROL_FIELD;

		/* VM-entry instruction length */
		switch (intr_type) {
		case INTR_TYPE_SOFT_EXCEPTION:
		case INTR_TYPE_SOFT_INTR:
		case INTR_TYPE_PRIV_SW_EXCEPTION:
			if ((vmcs12->vm_entry_instruction_len > 15) ||
			    (vmcs12->vm_entry_instruction_len == 0 &&
			     !nested_cpu_has_zero_length_injection(vcpu)))
				return VMXERR_ENTRY_INVALID_CONTROL_FIELD;
		}
	}

	return 0;
}

static int check_vmentry_postreqs(struct kvm_vcpu *vcpu, struct vmcs12 *vmcs12,
				  u32 *exit_qual)
{
	bool ia32e;

	*exit_qual = ENTRY_FAIL_DEFAULT;

	if (!nested_guest_cr0_valid(vcpu, vmcs12->guest_cr0) ||
	    !nested_guest_cr4_valid(vcpu, vmcs12->guest_cr4))
		return 1;

	if (!nested_cpu_has2(vmcs12, SECONDARY_EXEC_SHADOW_VMCS) &&
	    vmcs12->vmcs_link_pointer != -1ull) {
		*exit_qual = ENTRY_FAIL_VMCS_LINK_PTR;
		return 1;
	}

	/*
	 * If the load IA32_EFER VM-entry control is 1, the following checks
	 * are performed on the field for the IA32_EFER MSR:
	 * - Bits reserved in the IA32_EFER MSR must be 0.
	 * - Bit 10 (corresponding to IA32_EFER.LMA) must equal the value of
	 *   the IA-32e mode guest VM-exit control. It must also be identical
	 *   to bit 8 (LME) if bit 31 in the CR0 field (corresponding to
	 *   CR0.PG) is 1.
	 */
	if (to_vmx(vcpu)->nested.nested_run_pending &&
	    (vmcs12->vm_entry_controls & VM_ENTRY_LOAD_IA32_EFER)) {
		ia32e = (vmcs12->vm_entry_controls & VM_ENTRY_IA32E_MODE) != 0;
		if (!kvm_valid_efer(vcpu, vmcs12->guest_ia32_efer) ||
		    ia32e != !!(vmcs12->guest_ia32_efer & EFER_LMA) ||
		    ((vmcs12->guest_cr0 & X86_CR0_PG) &&
		     ia32e != !!(vmcs12->guest_ia32_efer & EFER_LME)))
			return 1;
	}

	/*
	 * If the load IA32_EFER VM-exit control is 1, bits reserved in the
	 * IA32_EFER MSR must be 0 in the field for that register. In addition,
	 * the values of the LMA and LME bits in the field must each be that of
	 * the host address-space size VM-exit control.
	 */
	if (vmcs12->vm_exit_controls & VM_EXIT_LOAD_IA32_EFER) {
		ia32e = (vmcs12->vm_exit_controls &
			 VM_EXIT_HOST_ADDR_SPACE_SIZE) != 0;
		if (!kvm_valid_efer(vcpu, vmcs12->host_ia32_efer) ||
		    ia32e != !!(vmcs12->host_ia32_efer & EFER_LMA) ||
		    ia32e != !!(vmcs12->host_ia32_efer & EFER_LME))
			return 1;
	}

	if ((vmcs12->vm_entry_controls & VM_ENTRY_LOAD_BNDCFGS) &&
		(is_noncanonical_address(vmcs12->guest_bndcfgs & PAGE_MASK, vcpu) ||
		(vmcs12->guest_bndcfgs & MSR_IA32_BNDCFGS_RSVD)))
			return 1;

	return 0;
}

static int enter_vmx_non_root_mode(struct kvm_vcpu *vcpu)
{
	struct vcpu_vmx *vmx = to_vmx(vcpu);
	struct vmcs12 *vmcs12 = get_vmcs12(vcpu);
	u32 exit_qual;
	int r;

	enter_guest_mode(vcpu);

	if (!(vmcs12->vm_entry_controls & VM_ENTRY_LOAD_DEBUG_CONTROLS))
		vmx->nested.vmcs01_debugctl = vmcs_read64(GUEST_IA32_DEBUGCTL);

	vmx_switch_vmcs(vcpu, &vmx->nested.vmcs02);
	vmx_segment_cache_clear(vmx);

	if (vmcs12->cpu_based_vm_exec_control & CPU_BASED_USE_TSC_OFFSETING)
		vcpu->arch.tsc_offset += vmcs12->tsc_offset;

	r = EXIT_REASON_INVALID_STATE;
	if (prepare_vmcs02(vcpu, vmcs12, &exit_qual))
		goto fail;

	nested_get_vmcs12_pages(vcpu, vmcs12);

	r = EXIT_REASON_MSR_LOAD_FAIL;
	exit_qual = nested_vmx_load_msr(vcpu,
					vmcs12->vm_entry_msr_load_addr,
					vmcs12->vm_entry_msr_load_count);
	if (exit_qual)
		goto fail;

	/*
	 * Note no nested_vmx_succeed or nested_vmx_fail here. At this point
	 * we are no longer running L1, and VMLAUNCH/VMRESUME has not yet
	 * returned as far as L1 is concerned. It will only return (and set
	 * the success flag) when L2 exits (see nested_vmx_vmexit()).
	 */
	return 0;

fail:
	if (vmcs12->cpu_based_vm_exec_control & CPU_BASED_USE_TSC_OFFSETING)
		vcpu->arch.tsc_offset -= vmcs12->tsc_offset;
	leave_guest_mode(vcpu);
	vmx_switch_vmcs(vcpu, &vmx->vmcs01);
	nested_vmx_entry_failure(vcpu, vmcs12, r, exit_qual);
	return 1;
}

/*
 * nested_vmx_run() handles a nested entry, i.e., a VMLAUNCH or VMRESUME on L1
 * for running an L2 nested guest.
 */
static int nested_vmx_run(struct kvm_vcpu *vcpu, bool launch)
{
	struct vmcs12 *vmcs12;
	struct vcpu_vmx *vmx = to_vmx(vcpu);
	u32 interrupt_shadow = vmx_get_interrupt_shadow(vcpu);
	u32 exit_qual;
	int ret;

	if (!nested_vmx_check_permission(vcpu))
		return 1;

	if (!nested_vmx_check_vmcs12(vcpu))
		goto out;

	vmcs12 = get_vmcs12(vcpu);

	if (enable_shadow_vmcs)
		copy_shadow_to_vmcs12(vmx);

	/*
	 * The nested entry process starts with enforcing various prerequisites
	 * on vmcs12 as required by the Intel SDM, and act appropriately when
	 * they fail: As the SDM explains, some conditions should cause the
	 * instruction to fail, while others will cause the instruction to seem
	 * to succeed, but return an EXIT_REASON_INVALID_STATE.
	 * To speed up the normal (success) code path, we should avoid checking
	 * for misconfigurations which will anyway be caught by the processor
	 * when using the merged vmcs02.
	 */
	if (interrupt_shadow & KVM_X86_SHADOW_INT_MOV_SS) {
		nested_vmx_failValid(vcpu,
				     VMXERR_ENTRY_EVENTS_BLOCKED_BY_MOV_SS);
		goto out;
	}

	if (vmcs12->launch_state == launch) {
		nested_vmx_failValid(vcpu,
			launch ? VMXERR_VMLAUNCH_NONCLEAR_VMCS
			       : VMXERR_VMRESUME_NONLAUNCHED_VMCS);
		goto out;
	}

	ret = check_vmentry_prereqs(vcpu, vmcs12);
	if (ret) {
		nested_vmx_failValid(vcpu, ret);
		goto out;
	}

	/*
	 * After this point, the trap flag no longer triggers a singlestep trap
	 * on the vm entry instructions; don't call kvm_skip_emulated_instruction.
	 * This is not 100% correct; for performance reasons, we delegate most
	 * of the checks on host state to the processor.  If those fail,
	 * the singlestep trap is missed.
	 */
	skip_emulated_instruction(vcpu);

	ret = check_vmentry_postreqs(vcpu, vmcs12, &exit_qual);
	if (ret) {
		nested_vmx_entry_failure(vcpu, vmcs12,
					 EXIT_REASON_INVALID_STATE, exit_qual);
		return 1;
	}

	/*
	 * We're finally done with prerequisite checking, and can start with
	 * the nested entry.
	 */

	vmx->nested.nested_run_pending = 1;
	ret = enter_vmx_non_root_mode(vcpu);
	if (ret) {
		vmx->nested.nested_run_pending = 0;
		return ret;
	}

	/*
	 * If we're entering a halted L2 vcpu and the L2 vcpu won't be woken
	 * by event injection, halt vcpu.
	 */
	if ((vmcs12->guest_activity_state == GUEST_ACTIVITY_HLT) &&
	    !(vmcs12->vm_entry_intr_info_field & INTR_INFO_VALID_MASK)) {
		vmx->nested.nested_run_pending = 0;
		return kvm_vcpu_halt(vcpu);
	}
	return 1;

out:
	return kvm_skip_emulated_instruction(vcpu);
}

/*
 * On a nested exit from L2 to L1, vmcs12.guest_cr0 might not be up-to-date
 * because L2 may have changed some cr0 bits directly (CRO_GUEST_HOST_MASK).
 * This function returns the new value we should put in vmcs12.guest_cr0.
 * It's not enough to just return the vmcs02 GUEST_CR0. Rather,
 *  1. Bits that neither L0 nor L1 trapped, were set directly by L2 and are now
 *     available in vmcs02 GUEST_CR0. (Note: It's enough to check that L0
 *     didn't trap the bit, because if L1 did, so would L0).
 *  2. Bits that L1 asked to trap (and therefore L0 also did) could not have
 *     been modified by L2, and L1 knows it. So just leave the old value of
 *     the bit from vmcs12.guest_cr0. Note that the bit from vmcs02 GUEST_CR0
 *     isn't relevant, because if L0 traps this bit it can set it to anything.
 *  3. Bits that L1 didn't trap, but L0 did. L1 believes the guest could have
 *     changed these bits, and therefore they need to be updated, but L0
 *     didn't necessarily allow them to be changed in GUEST_CR0 - and rather
 *     put them in vmcs02 CR0_READ_SHADOW. So take these bits from there.
 */
static inline unsigned long
vmcs12_guest_cr0(struct kvm_vcpu *vcpu, struct vmcs12 *vmcs12)
{
	return
	/*1*/	(vmcs_readl(GUEST_CR0) & vcpu->arch.cr0_guest_owned_bits) |
	/*2*/	(vmcs12->guest_cr0 & vmcs12->cr0_guest_host_mask) |
	/*3*/	(vmcs_readl(CR0_READ_SHADOW) & ~(vmcs12->cr0_guest_host_mask |
			vcpu->arch.cr0_guest_owned_bits));
}

static inline unsigned long
vmcs12_guest_cr4(struct kvm_vcpu *vcpu, struct vmcs12 *vmcs12)
{
	return
	/*1*/	(vmcs_readl(GUEST_CR4) & vcpu->arch.cr4_guest_owned_bits) |
	/*2*/	(vmcs12->guest_cr4 & vmcs12->cr4_guest_host_mask) |
	/*3*/	(vmcs_readl(CR4_READ_SHADOW) & ~(vmcs12->cr4_guest_host_mask |
			vcpu->arch.cr4_guest_owned_bits));
}

static void vmcs12_save_pending_event(struct kvm_vcpu *vcpu,
				       struct vmcs12 *vmcs12)
{
	u32 idt_vectoring;
	unsigned int nr;

	if (vcpu->arch.exception.injected) {
		nr = vcpu->arch.exception.nr;
		idt_vectoring = nr | VECTORING_INFO_VALID_MASK;

		if (kvm_exception_is_soft(nr)) {
			vmcs12->vm_exit_instruction_len =
				vcpu->arch.event_exit_inst_len;
			idt_vectoring |= INTR_TYPE_SOFT_EXCEPTION;
		} else
			idt_vectoring |= INTR_TYPE_HARD_EXCEPTION;

		if (vcpu->arch.exception.has_error_code) {
			idt_vectoring |= VECTORING_INFO_DELIVER_CODE_MASK;
			vmcs12->idt_vectoring_error_code =
				vcpu->arch.exception.error_code;
		}

		vmcs12->idt_vectoring_info_field = idt_vectoring;
	} else if (vcpu->arch.nmi_injected) {
		vmcs12->idt_vectoring_info_field =
			INTR_TYPE_NMI_INTR | INTR_INFO_VALID_MASK | NMI_VECTOR;
	} else if (vcpu->arch.interrupt.injected) {
		nr = vcpu->arch.interrupt.nr;
		idt_vectoring = nr | VECTORING_INFO_VALID_MASK;

		if (vcpu->arch.interrupt.soft) {
			idt_vectoring |= INTR_TYPE_SOFT_INTR;
			vmcs12->vm_entry_instruction_len =
				vcpu->arch.event_exit_inst_len;
		} else
			idt_vectoring |= INTR_TYPE_EXT_INTR;

		vmcs12->idt_vectoring_info_field = idt_vectoring;
	}
}

static int vmx_check_nested_events(struct kvm_vcpu *vcpu, bool external_intr)
{
	struct vcpu_vmx *vmx = to_vmx(vcpu);
	unsigned long exit_qual;
	bool block_nested_events =
	    vmx->nested.nested_run_pending || kvm_event_needs_reinjection(vcpu);

	if (vcpu->arch.exception.pending &&
		nested_vmx_check_exception(vcpu, &exit_qual)) {
		if (block_nested_events)
			return -EBUSY;
		nested_vmx_inject_exception_vmexit(vcpu, exit_qual);
		return 0;
	}

	if (nested_cpu_has_preemption_timer(get_vmcs12(vcpu)) &&
	    vmx->nested.preemption_timer_expired) {
		if (block_nested_events)
			return -EBUSY;
		nested_vmx_vmexit(vcpu, EXIT_REASON_PREEMPTION_TIMER, 0, 0);
		return 0;
	}

	if (vcpu->arch.nmi_pending && nested_exit_on_nmi(vcpu)) {
		if (block_nested_events)
			return -EBUSY;
		nested_vmx_vmexit(vcpu, EXIT_REASON_EXCEPTION_NMI,
				  NMI_VECTOR | INTR_TYPE_NMI_INTR |
				  INTR_INFO_VALID_MASK, 0);
		/*
		 * The NMI-triggered VM exit counts as injection:
		 * clear this one and block further NMIs.
		 */
		vcpu->arch.nmi_pending = 0;
		vmx_set_nmi_mask(vcpu, true);
		return 0;
	}

	if ((kvm_cpu_has_interrupt(vcpu) || external_intr) &&
	    nested_exit_on_intr(vcpu)) {
		if (block_nested_events)
			return -EBUSY;
		nested_vmx_vmexit(vcpu, EXIT_REASON_EXTERNAL_INTERRUPT, 0, 0);
		return 0;
	}

	vmx_complete_nested_posted_interrupt(vcpu);
	return 0;
}

static u32 vmx_get_preemption_timer_value(struct kvm_vcpu *vcpu)
{
	ktime_t remaining =
		hrtimer_get_remaining(&to_vmx(vcpu)->nested.preemption_timer);
	u64 value;

	if (ktime_to_ns(remaining) <= 0)
		return 0;

	value = ktime_to_ns(remaining) * vcpu->arch.virtual_tsc_khz;
	do_div(value, 1000000);
	return value >> VMX_MISC_EMULATED_PREEMPTION_TIMER_RATE;
}

/*
 * Update the guest state fields of vmcs12 to reflect changes that
 * occurred while L2 was running. (The "IA-32e mode guest" bit of the
 * VM-entry controls is also updated, since this is really a guest
 * state bit.)
 */
static void sync_vmcs12(struct kvm_vcpu *vcpu, struct vmcs12 *vmcs12)
{
	vmcs12->guest_cr0 = vmcs12_guest_cr0(vcpu, vmcs12);
	vmcs12->guest_cr4 = vmcs12_guest_cr4(vcpu, vmcs12);

	vmcs12->guest_rsp = kvm_register_read(vcpu, VCPU_REGS_RSP);
	vmcs12->guest_rip = kvm_register_read(vcpu, VCPU_REGS_RIP);
	vmcs12->guest_rflags = vmcs_readl(GUEST_RFLAGS);

	vmcs12->guest_es_selector = vmcs_read16(GUEST_ES_SELECTOR);
	vmcs12->guest_cs_selector = vmcs_read16(GUEST_CS_SELECTOR);
	vmcs12->guest_ss_selector = vmcs_read16(GUEST_SS_SELECTOR);
	vmcs12->guest_ds_selector = vmcs_read16(GUEST_DS_SELECTOR);
	vmcs12->guest_fs_selector = vmcs_read16(GUEST_FS_SELECTOR);
	vmcs12->guest_gs_selector = vmcs_read16(GUEST_GS_SELECTOR);
	vmcs12->guest_ldtr_selector = vmcs_read16(GUEST_LDTR_SELECTOR);
	vmcs12->guest_tr_selector = vmcs_read16(GUEST_TR_SELECTOR);
	vmcs12->guest_es_limit = vmcs_read32(GUEST_ES_LIMIT);
	vmcs12->guest_cs_limit = vmcs_read32(GUEST_CS_LIMIT);
	vmcs12->guest_ss_limit = vmcs_read32(GUEST_SS_LIMIT);
	vmcs12->guest_ds_limit = vmcs_read32(GUEST_DS_LIMIT);
	vmcs12->guest_fs_limit = vmcs_read32(GUEST_FS_LIMIT);
	vmcs12->guest_gs_limit = vmcs_read32(GUEST_GS_LIMIT);
	vmcs12->guest_ldtr_limit = vmcs_read32(GUEST_LDTR_LIMIT);
	vmcs12->guest_tr_limit = vmcs_read32(GUEST_TR_LIMIT);
	vmcs12->guest_gdtr_limit = vmcs_read32(GUEST_GDTR_LIMIT);
	vmcs12->guest_idtr_limit = vmcs_read32(GUEST_IDTR_LIMIT);
	vmcs12->guest_es_ar_bytes = vmcs_read32(GUEST_ES_AR_BYTES);
	vmcs12->guest_cs_ar_bytes = vmcs_read32(GUEST_CS_AR_BYTES);
	vmcs12->guest_ss_ar_bytes = vmcs_read32(GUEST_SS_AR_BYTES);
	vmcs12->guest_ds_ar_bytes = vmcs_read32(GUEST_DS_AR_BYTES);
	vmcs12->guest_fs_ar_bytes = vmcs_read32(GUEST_FS_AR_BYTES);
	vmcs12->guest_gs_ar_bytes = vmcs_read32(GUEST_GS_AR_BYTES);
	vmcs12->guest_ldtr_ar_bytes = vmcs_read32(GUEST_LDTR_AR_BYTES);
	vmcs12->guest_tr_ar_bytes = vmcs_read32(GUEST_TR_AR_BYTES);
	vmcs12->guest_es_base = vmcs_readl(GUEST_ES_BASE);
	vmcs12->guest_cs_base = vmcs_readl(GUEST_CS_BASE);
	vmcs12->guest_ss_base = vmcs_readl(GUEST_SS_BASE);
	vmcs12->guest_ds_base = vmcs_readl(GUEST_DS_BASE);
	vmcs12->guest_fs_base = vmcs_readl(GUEST_FS_BASE);
	vmcs12->guest_gs_base = vmcs_readl(GUEST_GS_BASE);
	vmcs12->guest_ldtr_base = vmcs_readl(GUEST_LDTR_BASE);
	vmcs12->guest_tr_base = vmcs_readl(GUEST_TR_BASE);
	vmcs12->guest_gdtr_base = vmcs_readl(GUEST_GDTR_BASE);
	vmcs12->guest_idtr_base = vmcs_readl(GUEST_IDTR_BASE);

	vmcs12->guest_interruptibility_info =
		vmcs_read32(GUEST_INTERRUPTIBILITY_INFO);
	vmcs12->guest_pending_dbg_exceptions =
		vmcs_readl(GUEST_PENDING_DBG_EXCEPTIONS);
	if (vcpu->arch.mp_state == KVM_MP_STATE_HALTED)
		vmcs12->guest_activity_state = GUEST_ACTIVITY_HLT;
	else
		vmcs12->guest_activity_state = GUEST_ACTIVITY_ACTIVE;

	if (nested_cpu_has_preemption_timer(vmcs12)) {
		if (vmcs12->vm_exit_controls &
		    VM_EXIT_SAVE_VMX_PREEMPTION_TIMER)
			vmcs12->vmx_preemption_timer_value =
				vmx_get_preemption_timer_value(vcpu);
		hrtimer_cancel(&to_vmx(vcpu)->nested.preemption_timer);
	}

	/*
	 * In some cases (usually, nested EPT), L2 is allowed to change its
	 * own CR3 without exiting. If it has changed it, we must keep it.
	 * Of course, if L0 is using shadow page tables, GUEST_CR3 was defined
	 * by L0, not L1 or L2, so we mustn't unconditionally copy it to vmcs12.
	 *
	 * Additionally, restore L2's PDPTR to vmcs12.
	 */
	if (enable_ept) {
		vmcs12->guest_cr3 = vmcs_readl(GUEST_CR3);
		vmcs12->guest_pdptr0 = vmcs_read64(GUEST_PDPTR0);
		vmcs12->guest_pdptr1 = vmcs_read64(GUEST_PDPTR1);
		vmcs12->guest_pdptr2 = vmcs_read64(GUEST_PDPTR2);
		vmcs12->guest_pdptr3 = vmcs_read64(GUEST_PDPTR3);
	}

	vmcs12->guest_linear_address = vmcs_readl(GUEST_LINEAR_ADDRESS);

	if (nested_cpu_has_vid(vmcs12))
		vmcs12->guest_intr_status = vmcs_read16(GUEST_INTR_STATUS);

	vmcs12->vm_entry_controls =
		(vmcs12->vm_entry_controls & ~VM_ENTRY_IA32E_MODE) |
		(vm_entry_controls_get(to_vmx(vcpu)) & VM_ENTRY_IA32E_MODE);

	if (vmcs12->vm_exit_controls & VM_EXIT_SAVE_DEBUG_CONTROLS) {
		kvm_get_dr(vcpu, 7, (unsigned long *)&vmcs12->guest_dr7);
		vmcs12->guest_ia32_debugctl = vmcs_read64(GUEST_IA32_DEBUGCTL);
	}

	/* TODO: These cannot have changed unless we have MSR bitmaps and
	 * the relevant bit asks not to trap the change */
	if (vmcs12->vm_exit_controls & VM_EXIT_SAVE_IA32_PAT)
		vmcs12->guest_ia32_pat = vmcs_read64(GUEST_IA32_PAT);
	if (vmcs12->vm_exit_controls & VM_EXIT_SAVE_IA32_EFER)
		vmcs12->guest_ia32_efer = vcpu->arch.efer;
	vmcs12->guest_sysenter_cs = vmcs_read32(GUEST_SYSENTER_CS);
	vmcs12->guest_sysenter_esp = vmcs_readl(GUEST_SYSENTER_ESP);
	vmcs12->guest_sysenter_eip = vmcs_readl(GUEST_SYSENTER_EIP);
	if (kvm_mpx_supported())
		vmcs12->guest_bndcfgs = vmcs_read64(GUEST_BNDCFGS);
}

/*
 * prepare_vmcs12 is part of what we need to do when the nested L2 guest exits
 * and we want to prepare to run its L1 parent. L1 keeps a vmcs for L2 (vmcs12),
 * and this function updates it to reflect the changes to the guest state while
 * L2 was running (and perhaps made some exits which were handled directly by L0
 * without going back to L1), and to reflect the exit reason.
 * Note that we do not have to copy here all VMCS fields, just those that
 * could have changed by the L2 guest or the exit - i.e., the guest-state and
 * exit-information fields only. Other fields are modified by L1 with VMWRITE,
 * which already writes to vmcs12 directly.
 */
static void prepare_vmcs12(struct kvm_vcpu *vcpu, struct vmcs12 *vmcs12,
			   u32 exit_reason, u32 exit_intr_info,
			   unsigned long exit_qualification)
{
	/* update guest state fields: */
	sync_vmcs12(vcpu, vmcs12);

	/* update exit information fields: */

	vmcs12->vm_exit_reason = exit_reason;
	vmcs12->exit_qualification = exit_qualification;
	vmcs12->vm_exit_intr_info = exit_intr_info;

	vmcs12->idt_vectoring_info_field = 0;
	vmcs12->vm_exit_instruction_len = vmcs_read32(VM_EXIT_INSTRUCTION_LEN);
	vmcs12->vmx_instruction_info = vmcs_read32(VMX_INSTRUCTION_INFO);

	if (!(vmcs12->vm_exit_reason & VMX_EXIT_REASONS_FAILED_VMENTRY)) {
		vmcs12->launch_state = 1;

		/* vm_entry_intr_info_field is cleared on exit. Emulate this
		 * instead of reading the real value. */
		vmcs12->vm_entry_intr_info_field &= ~INTR_INFO_VALID_MASK;

		/*
		 * Transfer the event that L0 or L1 may wanted to inject into
		 * L2 to IDT_VECTORING_INFO_FIELD.
		 */
		vmcs12_save_pending_event(vcpu, vmcs12);
	}

	/*
	 * Drop what we picked up for L2 via vmx_complete_interrupts. It is
	 * preserved above and would only end up incorrectly in L1.
	 */
	vcpu->arch.nmi_injected = false;
	kvm_clear_exception_queue(vcpu);
	kvm_clear_interrupt_queue(vcpu);
}

static void load_vmcs12_mmu_host_state(struct kvm_vcpu *vcpu,
			struct vmcs12 *vmcs12)
{
	u32 entry_failure_code;

	nested_ept_uninit_mmu_context(vcpu);

	/*
	 * Only PDPTE load can fail as the value of cr3 was checked on entry and
	 * couldn't have changed.
	 */
	if (nested_vmx_load_cr3(vcpu, vmcs12->host_cr3, false, &entry_failure_code))
		nested_vmx_abort(vcpu, VMX_ABORT_LOAD_HOST_PDPTE_FAIL);

	if (!enable_ept)
		vcpu->arch.walk_mmu->inject_page_fault = kvm_inject_page_fault;
}

/*
 * A part of what we need to when the nested L2 guest exits and we want to
 * run its L1 parent, is to reset L1's guest state to the host state specified
 * in vmcs12.
 * This function is to be called not only on normal nested exit, but also on
 * a nested entry failure, as explained in Intel's spec, 3B.23.7 ("VM-Entry
 * Failures During or After Loading Guest State").
 * This function should be called when the active VMCS is L1's (vmcs01).
 */
static void load_vmcs12_host_state(struct kvm_vcpu *vcpu,
				   struct vmcs12 *vmcs12)
{
	struct kvm_segment seg;

	if (vmcs12->vm_exit_controls & VM_EXIT_LOAD_IA32_EFER)
		vcpu->arch.efer = vmcs12->host_ia32_efer;
	else if (vmcs12->vm_exit_controls & VM_EXIT_HOST_ADDR_SPACE_SIZE)
		vcpu->arch.efer |= (EFER_LMA | EFER_LME);
	else
		vcpu->arch.efer &= ~(EFER_LMA | EFER_LME);
	vmx_set_efer(vcpu, vcpu->arch.efer);

	kvm_register_write(vcpu, VCPU_REGS_RSP, vmcs12->host_rsp);
	kvm_register_write(vcpu, VCPU_REGS_RIP, vmcs12->host_rip);
	vmx_set_rflags(vcpu, X86_EFLAGS_FIXED);
	/*
	 * Note that calling vmx_set_cr0 is important, even if cr0 hasn't
	 * actually changed, because vmx_set_cr0 refers to efer set above.
	 *
	 * CR0_GUEST_HOST_MASK is already set in the original vmcs01
	 * (KVM doesn't change it);
	 */
	vcpu->arch.cr0_guest_owned_bits = X86_CR0_TS;
	vmx_set_cr0(vcpu, vmcs12->host_cr0);

	/* Same as above - no reason to call set_cr4_guest_host_mask().  */
	vcpu->arch.cr4_guest_owned_bits = ~vmcs_readl(CR4_GUEST_HOST_MASK);
	vmx_set_cr4(vcpu, vmcs12->host_cr4);

	load_vmcs12_mmu_host_state(vcpu, vmcs12);

	/*
	 * If vmcs01 don't use VPID, CPU flushes TLB on every
	 * VMEntry/VMExit. Thus, no need to flush TLB.
	 *
	 * If vmcs12 uses VPID, TLB entries populated by L2 are
	 * tagged with vmx->nested.vpid02 while L1 entries are tagged
	 * with vmx->vpid. Thus, no need to flush TLB.
	 *
	 * Therefore, flush TLB only in case vmcs01 uses VPID and
	 * vmcs12 don't use VPID as in this case L1 & L2 TLB entries
	 * are both tagged with vmx->vpid.
	 */
	if (enable_vpid &&
	    !(nested_cpu_has_vpid(vmcs12) && to_vmx(vcpu)->nested.vpid02)) {
		vmx_flush_tlb(vcpu, true);
	}

	vmcs_write32(GUEST_SYSENTER_CS, vmcs12->host_ia32_sysenter_cs);
	vmcs_writel(GUEST_SYSENTER_ESP, vmcs12->host_ia32_sysenter_esp);
	vmcs_writel(GUEST_SYSENTER_EIP, vmcs12->host_ia32_sysenter_eip);
	vmcs_writel(GUEST_IDTR_BASE, vmcs12->host_idtr_base);
	vmcs_writel(GUEST_GDTR_BASE, vmcs12->host_gdtr_base);
	vmcs_write32(GUEST_IDTR_LIMIT, 0xFFFF);
	vmcs_write32(GUEST_GDTR_LIMIT, 0xFFFF);

	/* If not VM_EXIT_CLEAR_BNDCFGS, the L2 value propagates to L1.  */
	if (vmcs12->vm_exit_controls & VM_EXIT_CLEAR_BNDCFGS)
		vmcs_write64(GUEST_BNDCFGS, 0);

	if (vmcs12->vm_exit_controls & VM_EXIT_LOAD_IA32_PAT) {
		vmcs_write64(GUEST_IA32_PAT, vmcs12->host_ia32_pat);
		vcpu->arch.pat = vmcs12->host_ia32_pat;
	}
	if (vmcs12->vm_exit_controls & VM_EXIT_LOAD_IA32_PERF_GLOBAL_CTRL)
		vmcs_write64(GUEST_IA32_PERF_GLOBAL_CTRL,
			vmcs12->host_ia32_perf_global_ctrl);

	/* Set L1 segment info according to Intel SDM
	    27.5.2 Loading Host Segment and Descriptor-Table Registers */
	seg = (struct kvm_segment) {
		.base = 0,
		.limit = 0xFFFFFFFF,
		.selector = vmcs12->host_cs_selector,
		.type = 11,
		.present = 1,
		.s = 1,
		.g = 1
	};
	if (vmcs12->vm_exit_controls & VM_EXIT_HOST_ADDR_SPACE_SIZE)
		seg.l = 1;
	else
		seg.db = 1;
	vmx_set_segment(vcpu, &seg, VCPU_SREG_CS);
	seg = (struct kvm_segment) {
		.base = 0,
		.limit = 0xFFFFFFFF,
		.type = 3,
		.present = 1,
		.s = 1,
		.db = 1,
		.g = 1
	};
	seg.selector = vmcs12->host_ds_selector;
	vmx_set_segment(vcpu, &seg, VCPU_SREG_DS);
	seg.selector = vmcs12->host_es_selector;
	vmx_set_segment(vcpu, &seg, VCPU_SREG_ES);
	seg.selector = vmcs12->host_ss_selector;
	vmx_set_segment(vcpu, &seg, VCPU_SREG_SS);
	seg.selector = vmcs12->host_fs_selector;
	seg.base = vmcs12->host_fs_base;
	vmx_set_segment(vcpu, &seg, VCPU_SREG_FS);
	seg.selector = vmcs12->host_gs_selector;
	seg.base = vmcs12->host_gs_base;
	vmx_set_segment(vcpu, &seg, VCPU_SREG_GS);
	seg = (struct kvm_segment) {
		.base = vmcs12->host_tr_base,
		.limit = 0x67,
		.selector = vmcs12->host_tr_selector,
		.type = 11,
		.present = 1
	};
	vmx_set_segment(vcpu, &seg, VCPU_SREG_TR);

	kvm_set_dr(vcpu, 7, 0x400);
	vmcs_write64(GUEST_IA32_DEBUGCTL, 0);

	if (cpu_has_vmx_msr_bitmap())
		vmx_update_msr_bitmap(vcpu);

	if (nested_vmx_load_msr(vcpu, vmcs12->vm_exit_msr_load_addr,
				vmcs12->vm_exit_msr_load_count))
		nested_vmx_abort(vcpu, VMX_ABORT_LOAD_HOST_MSR_FAIL);
}

/*
 * Emulate an exit from nested guest (L2) to L1, i.e., prepare to run L1
 * and modify vmcs12 to make it see what it would expect to see there if
 * L2 was its real guest. Must only be called when in L2 (is_guest_mode())
 */
static void nested_vmx_vmexit(struct kvm_vcpu *vcpu, u32 exit_reason,
			      u32 exit_intr_info,
			      unsigned long exit_qualification)
{
	struct vcpu_vmx *vmx = to_vmx(vcpu);
	struct vmcs12 *vmcs12 = get_vmcs12(vcpu);

	/* trying to cancel vmlaunch/vmresume is a bug */
	WARN_ON_ONCE(vmx->nested.nested_run_pending);

	/*
	 * The only expected VM-instruction error is "VM entry with
	 * invalid control field(s)." Anything else indicates a
	 * problem with L0.
	 */
	WARN_ON_ONCE(vmx->fail && (vmcs_read32(VM_INSTRUCTION_ERROR) !=
				   VMXERR_ENTRY_INVALID_CONTROL_FIELD));

	leave_guest_mode(vcpu);

	if (vmcs12->cpu_based_vm_exec_control & CPU_BASED_USE_TSC_OFFSETING)
		vcpu->arch.tsc_offset -= vmcs12->tsc_offset;

	if (likely(!vmx->fail)) {
		if (exit_reason == -1)
			sync_vmcs12(vcpu, vmcs12);
		else
			prepare_vmcs12(vcpu, vmcs12, exit_reason, exit_intr_info,
				       exit_qualification);

		if (nested_vmx_store_msr(vcpu, vmcs12->vm_exit_msr_store_addr,
					 vmcs12->vm_exit_msr_store_count))
			nested_vmx_abort(vcpu, VMX_ABORT_SAVE_GUEST_MSR_FAIL);
	}

	vmx_switch_vmcs(vcpu, &vmx->vmcs01);
	vm_entry_controls_reset_shadow(vmx);
	vm_exit_controls_reset_shadow(vmx);
	vmx_segment_cache_clear(vmx);

	/* Update any VMCS fields that might have changed while L2 ran */
	vmcs_write32(VM_EXIT_MSR_LOAD_COUNT, vmx->msr_autoload.nr);
	vmcs_write32(VM_ENTRY_MSR_LOAD_COUNT, vmx->msr_autoload.nr);
	vmcs_write64(TSC_OFFSET, vcpu->arch.tsc_offset);
	if (vmx->hv_deadline_tsc == -1)
		vmcs_clear_bits(PIN_BASED_VM_EXEC_CONTROL,
				PIN_BASED_VMX_PREEMPTION_TIMER);
	else
		vmcs_set_bits(PIN_BASED_VM_EXEC_CONTROL,
			      PIN_BASED_VMX_PREEMPTION_TIMER);
	if (kvm_has_tsc_control)
		decache_tsc_multiplier(vmx);

	if (vmx->nested.change_vmcs01_virtual_apic_mode) {
		vmx->nested.change_vmcs01_virtual_apic_mode = false;
		vmx_set_virtual_apic_mode(vcpu);
	} else if (!nested_cpu_has_ept(vmcs12) &&
		   nested_cpu_has2(vmcs12,
				   SECONDARY_EXEC_VIRTUALIZE_APIC_ACCESSES)) {
		vmx_flush_tlb(vcpu, true);
	}

	/* This is needed for same reason as it was needed in prepare_vmcs02 */
	vmx->host_rsp = 0;

	/* Unpin physical memory we referred to in vmcs02 */
	if (vmx->nested.apic_access_page) {
		kvm_release_page_dirty(vmx->nested.apic_access_page);
		vmx->nested.apic_access_page = NULL;
	}
	if (vmx->nested.virtual_apic_page) {
		kvm_release_page_dirty(vmx->nested.virtual_apic_page);
		vmx->nested.virtual_apic_page = NULL;
	}
	if (vmx->nested.pi_desc_page) {
		kunmap(vmx->nested.pi_desc_page);
		kvm_release_page_dirty(vmx->nested.pi_desc_page);
		vmx->nested.pi_desc_page = NULL;
		vmx->nested.pi_desc = NULL;
	}

	/*
	 * We are now running in L2, mmu_notifier will force to reload the
	 * page's hpa for L2 vmcs. Need to reload it for L1 before entering L1.
	 */
	kvm_make_request(KVM_REQ_APIC_PAGE_RELOAD, vcpu);

	if (enable_shadow_vmcs && exit_reason != -1)
		vmx->nested.sync_shadow_vmcs = true;

	/* in case we halted in L2 */
	vcpu->arch.mp_state = KVM_MP_STATE_RUNNABLE;

	if (likely(!vmx->fail)) {
		/*
		 * TODO: SDM says that with acknowledge interrupt on
		 * exit, bit 31 of the VM-exit interrupt information
		 * (valid interrupt) is always set to 1 on
		 * EXIT_REASON_EXTERNAL_INTERRUPT, so we shouldn't
		 * need kvm_cpu_has_interrupt().  See the commit
		 * message for details.
		 */
		if (nested_exit_intr_ack_set(vcpu) &&
		    exit_reason == EXIT_REASON_EXTERNAL_INTERRUPT &&
		    kvm_cpu_has_interrupt(vcpu)) {
			int irq = kvm_cpu_get_interrupt(vcpu);
			WARN_ON(irq < 0);
			vmcs12->vm_exit_intr_info = irq |
				INTR_INFO_VALID_MASK | INTR_TYPE_EXT_INTR;
		}

		if (exit_reason != -1)
			trace_kvm_nested_vmexit_inject(vmcs12->vm_exit_reason,
						       vmcs12->exit_qualification,
						       vmcs12->idt_vectoring_info_field,
						       vmcs12->vm_exit_intr_info,
						       vmcs12->vm_exit_intr_error_code,
						       KVM_ISA_VMX);

		load_vmcs12_host_state(vcpu, vmcs12);

		return;
	}
	
	/*
	 * After an early L2 VM-entry failure, we're now back
	 * in L1 which thinks it just finished a VMLAUNCH or
	 * VMRESUME instruction, so we need to set the failure
	 * flag and the VM-instruction error field of the VMCS
	 * accordingly.
	 */
	nested_vmx_failValid(vcpu, VMXERR_ENTRY_INVALID_CONTROL_FIELD);

	load_vmcs12_mmu_host_state(vcpu, vmcs12);

	/*
	 * The emulated instruction was already skipped in
	 * nested_vmx_run, but the updated RIP was never
	 * written back to the vmcs01.
	 */
	skip_emulated_instruction(vcpu);
	vmx->fail = 0;
}

/*
 * Forcibly leave nested mode in order to be able to reset the VCPU later on.
 */
static void vmx_leave_nested(struct kvm_vcpu *vcpu)
{
	if (is_guest_mode(vcpu)) {
		to_vmx(vcpu)->nested.nested_run_pending = 0;
		nested_vmx_vmexit(vcpu, -1, 0, 0);
	}
	free_nested(to_vmx(vcpu));
}

/*
 * L1's failure to enter L2 is a subset of a normal exit, as explained in
 * 23.7 "VM-entry failures during or after loading guest state" (this also
 * lists the acceptable exit-reason and exit-qualification parameters).
 * It should only be called before L2 actually succeeded to run, and when
 * vmcs01 is current (it doesn't leave_guest_mode() or switch vmcss).
 */
static void nested_vmx_entry_failure(struct kvm_vcpu *vcpu,
			struct vmcs12 *vmcs12,
			u32 reason, unsigned long qualification)
{
	load_vmcs12_host_state(vcpu, vmcs12);
	vmcs12->vm_exit_reason = reason | VMX_EXIT_REASONS_FAILED_VMENTRY;
	vmcs12->exit_qualification = qualification;
	nested_vmx_succeed(vcpu);
	if (enable_shadow_vmcs)
		to_vmx(vcpu)->nested.sync_shadow_vmcs = true;
}

static int vmx_check_intercept(struct kvm_vcpu *vcpu,
			       struct x86_instruction_info *info,
			       enum x86_intercept_stage stage)
{
	struct vmcs12 *vmcs12 = get_vmcs12(vcpu);
	struct x86_emulate_ctxt *ctxt = &vcpu->arch.emulate_ctxt;

	/*
	 * RDPID causes #UD if disabled through secondary execution controls.
	 * Because it is marked as EmulateOnUD, we need to intercept it here.
	 */
	if (info->intercept == x86_intercept_rdtscp &&
	    !nested_cpu_has2(vmcs12, SECONDARY_EXEC_RDTSCP)) {
		ctxt->exception.vector = UD_VECTOR;
		ctxt->exception.error_code_valid = false;
		return X86EMUL_PROPAGATE_FAULT;
	}

	/* TODO: check more intercepts... */
	return X86EMUL_CONTINUE;
}

#ifdef CONFIG_X86_64
/* (a << shift) / divisor, return 1 if overflow otherwise 0 */
static inline int u64_shl_div_u64(u64 a, unsigned int shift,
				  u64 divisor, u64 *result)
{
	u64 low = a << shift, high = a >> (64 - shift);

	/* To avoid the overflow on divq */
	if (high >= divisor)
		return 1;

	/* Low hold the result, high hold rem which is discarded */
	asm("divq %2\n\t" : "=a" (low), "=d" (high) :
	    "rm" (divisor), "0" (low), "1" (high));
	*result = low;

	return 0;
}

static int vmx_set_hv_timer(struct kvm_vcpu *vcpu, u64 guest_deadline_tsc)
{
	struct vcpu_vmx *vmx;
	u64 tscl, guest_tscl, delta_tsc, lapic_timer_advance_cycles;

	if (kvm_mwait_in_guest(vcpu->kvm))
		return -EOPNOTSUPP;

	vmx = to_vmx(vcpu);
	tscl = rdtsc();
	guest_tscl = kvm_read_l1_tsc(vcpu, tscl);
	delta_tsc = max(guest_deadline_tsc, guest_tscl) - guest_tscl;
	lapic_timer_advance_cycles = nsec_to_cycles(vcpu, lapic_timer_advance_ns);

	if (delta_tsc > lapic_timer_advance_cycles)
		delta_tsc -= lapic_timer_advance_cycles;
	else
		delta_tsc = 0;

	/* Convert to host delta tsc if tsc scaling is enabled */
	if (vcpu->arch.tsc_scaling_ratio != kvm_default_tsc_scaling_ratio &&
			u64_shl_div_u64(delta_tsc,
				kvm_tsc_scaling_ratio_frac_bits,
				vcpu->arch.tsc_scaling_ratio,
				&delta_tsc))
		return -ERANGE;

	/*
	 * If the delta tsc can't fit in the 32 bit after the multi shift,
	 * we can't use the preemption timer.
	 * It's possible that it fits on later vmentries, but checking
	 * on every vmentry is costly so we just use an hrtimer.
	 */
	if (delta_tsc >> (cpu_preemption_timer_multi + 32))
		return -ERANGE;

	vmx->hv_deadline_tsc = tscl + delta_tsc;
	vmcs_set_bits(PIN_BASED_VM_EXEC_CONTROL,
			PIN_BASED_VMX_PREEMPTION_TIMER);

	return delta_tsc == 0;
}

static void vmx_cancel_hv_timer(struct kvm_vcpu *vcpu)
{
	struct vcpu_vmx *vmx = to_vmx(vcpu);
	vmx->hv_deadline_tsc = -1;
	vmcs_clear_bits(PIN_BASED_VM_EXEC_CONTROL,
			PIN_BASED_VMX_PREEMPTION_TIMER);
}
#endif

static void vmx_sched_in(struct kvm_vcpu *vcpu, int cpu)
{
	if (!kvm_pause_in_guest(vcpu->kvm))
		shrink_ple_window(vcpu);
}

static void vmx_slot_enable_log_dirty(struct kvm *kvm,
				     struct kvm_memory_slot *slot)
{
	kvm_mmu_slot_leaf_clear_dirty(kvm, slot);
	kvm_mmu_slot_largepage_remove_write_access(kvm, slot);
}

static void vmx_slot_disable_log_dirty(struct kvm *kvm,
				       struct kvm_memory_slot *slot)
{
	kvm_mmu_slot_set_dirty(kvm, slot);
}

static void vmx_flush_log_dirty(struct kvm *kvm)
{
	kvm_flush_pml_buffers(kvm);
}

static int vmx_write_pml_buffer(struct kvm_vcpu *vcpu)
{
	struct vmcs12 *vmcs12;
	struct vcpu_vmx *vmx = to_vmx(vcpu);
	gpa_t gpa;
	struct page *page = NULL;
	u64 *pml_address;

	if (is_guest_mode(vcpu)) {
		WARN_ON_ONCE(vmx->nested.pml_full);

		/*
		 * Check if PML is enabled for the nested guest.
		 * Whether eptp bit 6 is set is already checked
		 * as part of A/D emulation.
		 */
		vmcs12 = get_vmcs12(vcpu);
		if (!nested_cpu_has_pml(vmcs12))
			return 0;

		if (vmcs12->guest_pml_index >= PML_ENTITY_NUM) {
			vmx->nested.pml_full = true;
			return 1;
		}

		gpa = vmcs_read64(GUEST_PHYSICAL_ADDRESS) & ~0xFFFull;

		page = kvm_vcpu_gpa_to_page(vcpu, vmcs12->pml_address);
		if (is_error_page(page))
			return 0;

		pml_address = kmap(page);
		pml_address[vmcs12->guest_pml_index--] = gpa;
		kunmap(page);
		kvm_release_page_clean(page);
	}

	return 0;
}

static void vmx_enable_log_dirty_pt_masked(struct kvm *kvm,
					   struct kvm_memory_slot *memslot,
					   gfn_t offset, unsigned long mask)
{
	kvm_mmu_clear_dirty_pt_masked(kvm, memslot, offset, mask);
}

static void __pi_post_block(struct kvm_vcpu *vcpu)
{
	struct pi_desc *pi_desc = vcpu_to_pi_desc(vcpu);
	struct pi_desc old, new;
	unsigned int dest;

	do {
		old.control = new.control = pi_desc->control;
		WARN(old.nv != POSTED_INTR_WAKEUP_VECTOR,
		     "Wakeup handler not enabled while the VCPU is blocked\n");

		dest = cpu_physical_id(vcpu->cpu);

		if (x2apic_enabled())
			new.ndst = dest;
		else
			new.ndst = (dest << 8) & 0xFF00;

		/* set 'NV' to 'notification vector' */
		new.nv = POSTED_INTR_VECTOR;
	} while (cmpxchg64(&pi_desc->control, old.control,
			   new.control) != old.control);

	if (!WARN_ON_ONCE(vcpu->pre_pcpu == -1)) {
		spin_lock(&per_cpu(blocked_vcpu_on_cpu_lock, vcpu->pre_pcpu));
		list_del(&vcpu->blocked_vcpu_list);
		spin_unlock(&per_cpu(blocked_vcpu_on_cpu_lock, vcpu->pre_pcpu));
		vcpu->pre_pcpu = -1;
	}
}

/*
 * This routine does the following things for vCPU which is going
 * to be blocked if VT-d PI is enabled.
 * - Store the vCPU to the wakeup list, so when interrupts happen
 *   we can find the right vCPU to wake up.
 * - Change the Posted-interrupt descriptor as below:
 *      'NDST' <-- vcpu->pre_pcpu
 *      'NV' <-- POSTED_INTR_WAKEUP_VECTOR
 * - If 'ON' is set during this process, which means at least one
 *   interrupt is posted for this vCPU, we cannot block it, in
 *   this case, return 1, otherwise, return 0.
 *
 */
static int pi_pre_block(struct kvm_vcpu *vcpu)
{
	unsigned int dest;
	struct pi_desc old, new;
	struct pi_desc *pi_desc = vcpu_to_pi_desc(vcpu);

	if (!kvm_arch_has_assigned_device(vcpu->kvm) ||
		!irq_remapping_cap(IRQ_POSTING_CAP)  ||
		!kvm_vcpu_apicv_active(vcpu))
		return 0;

	WARN_ON(irqs_disabled());
	local_irq_disable();
	if (!WARN_ON_ONCE(vcpu->pre_pcpu != -1)) {
		vcpu->pre_pcpu = vcpu->cpu;
		spin_lock(&per_cpu(blocked_vcpu_on_cpu_lock, vcpu->pre_pcpu));
		list_add_tail(&vcpu->blocked_vcpu_list,
			      &per_cpu(blocked_vcpu_on_cpu,
				       vcpu->pre_pcpu));
		spin_unlock(&per_cpu(blocked_vcpu_on_cpu_lock, vcpu->pre_pcpu));
	}

	do {
		old.control = new.control = pi_desc->control;

		WARN((pi_desc->sn == 1),
		     "Warning: SN field of posted-interrupts "
		     "is set before blocking\n");

		/*
		 * Since vCPU can be preempted during this process,
		 * vcpu->cpu could be different with pre_pcpu, we
		 * need to set pre_pcpu as the destination of wakeup
		 * notification event, then we can find the right vCPU
		 * to wakeup in wakeup handler if interrupts happen
		 * when the vCPU is in blocked state.
		 */
		dest = cpu_physical_id(vcpu->pre_pcpu);

		if (x2apic_enabled())
			new.ndst = dest;
		else
			new.ndst = (dest << 8) & 0xFF00;

		/* set 'NV' to 'wakeup vector' */
		new.nv = POSTED_INTR_WAKEUP_VECTOR;
	} while (cmpxchg64(&pi_desc->control, old.control,
			   new.control) != old.control);

	/* We should not block the vCPU if an interrupt is posted for it.  */
	if (pi_test_on(pi_desc) == 1)
		__pi_post_block(vcpu);

	local_irq_enable();
	return (vcpu->pre_pcpu == -1);
}

static int vmx_pre_block(struct kvm_vcpu *vcpu)
{
	if (pi_pre_block(vcpu))
		return 1;

	if (kvm_lapic_hv_timer_in_use(vcpu))
		kvm_lapic_switch_to_sw_timer(vcpu);

	return 0;
}

static void pi_post_block(struct kvm_vcpu *vcpu)
{
	if (vcpu->pre_pcpu == -1)
		return;

	WARN_ON(irqs_disabled());
	local_irq_disable();
	__pi_post_block(vcpu);
	local_irq_enable();
}

static void vmx_post_block(struct kvm_vcpu *vcpu)
{
	if (kvm_x86_ops->set_hv_timer)
		kvm_lapic_switch_to_hv_timer(vcpu);

	pi_post_block(vcpu);
}

/*
 * vmx_update_pi_irte - set IRTE for Posted-Interrupts
 *
 * @kvm: kvm
 * @host_irq: host irq of the interrupt
 * @guest_irq: gsi of the interrupt
 * @set: set or unset PI
 * returns 0 on success, < 0 on failure
 */
static int vmx_update_pi_irte(struct kvm *kvm, unsigned int host_irq,
			      uint32_t guest_irq, bool set)
{
	struct kvm_kernel_irq_routing_entry *e;
	struct kvm_irq_routing_table *irq_rt;
	struct kvm_lapic_irq irq;
	struct kvm_vcpu *vcpu;
	struct vcpu_data vcpu_info;
	int idx, ret = 0;

	if (!kvm_arch_has_assigned_device(kvm) ||
		!irq_remapping_cap(IRQ_POSTING_CAP) ||
		!kvm_vcpu_apicv_active(kvm->vcpus[0]))
		return 0;

	idx = srcu_read_lock(&kvm->irq_srcu);
	irq_rt = srcu_dereference(kvm->irq_routing, &kvm->irq_srcu);
	if (guest_irq >= irq_rt->nr_rt_entries ||
	    hlist_empty(&irq_rt->map[guest_irq])) {
		pr_warn_once("no route for guest_irq %u/%u (broken user space?)\n",
			     guest_irq, irq_rt->nr_rt_entries);
		goto out;
	}

	hlist_for_each_entry(e, &irq_rt->map[guest_irq], link) {
		if (e->type != KVM_IRQ_ROUTING_MSI)
			continue;
		/*
		 * VT-d PI cannot support posting multicast/broadcast
		 * interrupts to a vCPU, we still use interrupt remapping
		 * for these kind of interrupts.
		 *
		 * For lowest-priority interrupts, we only support
		 * those with single CPU as the destination, e.g. user
		 * configures the interrupts via /proc/irq or uses
		 * irqbalance to make the interrupts single-CPU.
		 *
		 * We will support full lowest-priority interrupt later.
		 */

		kvm_set_msi_irq(kvm, e, &irq);
		if (!kvm_intr_is_single_vcpu(kvm, &irq, &vcpu)) {
			/*
			 * Make sure the IRTE is in remapped mode if
			 * we don't handle it in posted mode.
			 */
			ret = irq_set_vcpu_affinity(host_irq, NULL);
			if (ret < 0) {
				printk(KERN_INFO
				   "failed to back to remapped mode, irq: %u\n",
				   host_irq);
				goto out;
			}

			continue;
		}

		vcpu_info.pi_desc_addr = __pa(vcpu_to_pi_desc(vcpu));
		vcpu_info.vector = irq.vector;

		trace_kvm_pi_irte_update(host_irq, vcpu->vcpu_id, e->gsi,
				vcpu_info.vector, vcpu_info.pi_desc_addr, set);

		if (set)
			ret = irq_set_vcpu_affinity(host_irq, &vcpu_info);
		else
			ret = irq_set_vcpu_affinity(host_irq, NULL);

		if (ret < 0) {
			printk(KERN_INFO "%s: failed to update PI IRTE\n",
					__func__);
			goto out;
		}
	}

	ret = 0;
out:
	srcu_read_unlock(&kvm->irq_srcu, idx);
	return ret;
}

static void vmx_setup_mce(struct kvm_vcpu *vcpu)
{
	if (vcpu->arch.mcg_cap & MCG_LMCE_P)
		to_vmx(vcpu)->msr_ia32_feature_control_valid_bits |=
			FEATURE_CONTROL_LMCE;
	else
		to_vmx(vcpu)->msr_ia32_feature_control_valid_bits &=
			~FEATURE_CONTROL_LMCE;
}

static int vmx_smi_allowed(struct kvm_vcpu *vcpu)
{
	/* we need a nested vmexit to enter SMM, postpone if run is pending */
	if (to_vmx(vcpu)->nested.nested_run_pending)
		return 0;
	return 1;
}

static int vmx_pre_enter_smm(struct kvm_vcpu *vcpu, char *smstate)
{
	struct vcpu_vmx *vmx = to_vmx(vcpu);

	vmx->nested.smm.guest_mode = is_guest_mode(vcpu);
	if (vmx->nested.smm.guest_mode)
		nested_vmx_vmexit(vcpu, -1, 0, 0);

	vmx->nested.smm.vmxon = vmx->nested.vmxon;
	vmx->nested.vmxon = false;
	vmx_clear_hlt(vcpu);
	return 0;
}

static int vmx_pre_leave_smm(struct kvm_vcpu *vcpu, u64 smbase)
{
	struct vcpu_vmx *vmx = to_vmx(vcpu);
	int ret;

	if (vmx->nested.smm.vmxon) {
		vmx->nested.vmxon = true;
		vmx->nested.smm.vmxon = false;
	}

	if (vmx->nested.smm.guest_mode) {
		vcpu->arch.hflags &= ~HF_SMM_MASK;
		ret = enter_vmx_non_root_mode(vcpu);
		vcpu->arch.hflags |= HF_SMM_MASK;
		if (ret)
			return ret;

		vmx->nested.smm.guest_mode = false;
	}
	return 0;
}

static int enable_smi_window(struct kvm_vcpu *vcpu)
{
	return 0;
}

static struct kvm_x86_ops vmx_x86_ops __ro_after_init = {
	.cpu_has_kvm_support = cpu_has_kvm_support,
	.disabled_by_bios = vmx_disabled_by_bios,
	.hardware_setup = hardware_setup,
	.hardware_unsetup = hardware_unsetup,
	.check_processor_compatibility = vmx_check_processor_compat,
	.hardware_enable = hardware_enable,
	.hardware_disable = hardware_disable,
	.cpu_has_accelerated_tpr = report_flexpriority,
	.has_emulated_msr = vmx_has_emulated_msr,

	.vm_init = vmx_vm_init,
	.vm_alloc = vmx_vm_alloc,
	.vm_free = vmx_vm_free,

	.vcpu_create = vmx_create_vcpu,
	.vcpu_free = vmx_free_vcpu,
	.vcpu_reset = vmx_vcpu_reset,

	.prepare_guest_switch = vmx_save_host_state,
	.vcpu_load = vmx_vcpu_load,
	.vcpu_put = vmx_vcpu_put,

	.update_bp_intercept = update_exception_bitmap,
	.get_msr_feature = vmx_get_msr_feature,
	.get_msr = vmx_get_msr,
	.set_msr = vmx_set_msr,
	.get_segment_base = vmx_get_segment_base,
	.get_segment = vmx_get_segment,
	.set_segment = vmx_set_segment,
	.get_cpl = vmx_get_cpl,
	.get_cs_db_l_bits = vmx_get_cs_db_l_bits,
	.decache_cr0_guest_bits = vmx_decache_cr0_guest_bits,
	.decache_cr3 = vmx_decache_cr3,
	.decache_cr4_guest_bits = vmx_decache_cr4_guest_bits,
	.set_cr0 = vmx_set_cr0,
	.set_cr3 = vmx_set_cr3,
	.set_cr4 = vmx_set_cr4,
	.set_efer = vmx_set_efer,
	.get_idt = vmx_get_idt,
	.set_idt = vmx_set_idt,
	.get_gdt = vmx_get_gdt,
	.set_gdt = vmx_set_gdt,
	.get_dr6 = vmx_get_dr6,
	.set_dr6 = vmx_set_dr6,
	.set_dr7 = vmx_set_dr7,
	.sync_dirty_debug_regs = vmx_sync_dirty_debug_regs,
	.cache_reg = vmx_cache_reg,
	.get_rflags = vmx_get_rflags,
	.set_rflags = vmx_set_rflags,

	.tlb_flush = vmx_flush_tlb,

	.run = vmx_vcpu_run,
	.handle_exit = vmx_handle_exit,
	.skip_emulated_instruction = skip_emulated_instruction,
	.set_interrupt_shadow = vmx_set_interrupt_shadow,
	.get_interrupt_shadow = vmx_get_interrupt_shadow,
	.patch_hypercall = vmx_patch_hypercall,
	.set_irq = vmx_inject_irq,
	.set_nmi = vmx_inject_nmi,
	.queue_exception = vmx_queue_exception,
	.cancel_injection = vmx_cancel_injection,
	.interrupt_allowed = vmx_interrupt_allowed,
	.nmi_allowed = vmx_nmi_allowed,
	.get_nmi_mask = vmx_get_nmi_mask,
	.set_nmi_mask = vmx_set_nmi_mask,
	.enable_nmi_window = enable_nmi_window,
	.enable_irq_window = enable_irq_window,
	.update_cr8_intercept = update_cr8_intercept,
	.set_virtual_apic_mode = vmx_set_virtual_apic_mode,
	.set_apic_access_page_addr = vmx_set_apic_access_page_addr,
	.get_enable_apicv = vmx_get_enable_apicv,
	.refresh_apicv_exec_ctrl = vmx_refresh_apicv_exec_ctrl,
	.load_eoi_exitmap = vmx_load_eoi_exitmap,
	.apicv_post_state_restore = vmx_apicv_post_state_restore,
	.hwapic_irr_update = vmx_hwapic_irr_update,
	.hwapic_isr_update = vmx_hwapic_isr_update,
	.sync_pir_to_irr = vmx_sync_pir_to_irr,
	.deliver_posted_interrupt = vmx_deliver_posted_interrupt,

	.set_tss_addr = vmx_set_tss_addr,
	.set_identity_map_addr = vmx_set_identity_map_addr,
	.get_tdp_level = get_ept_level,
	.get_mt_mask = vmx_get_mt_mask,

	.get_exit_info = vmx_get_exit_info,

	.get_lpage_level = vmx_get_lpage_level,

	.cpuid_update = vmx_cpuid_update,

	.rdtscp_supported = vmx_rdtscp_supported,
	.invpcid_supported = vmx_invpcid_supported,

	.set_supported_cpuid = vmx_set_supported_cpuid,

	.has_wbinvd_exit = cpu_has_vmx_wbinvd_exit,

	.read_l1_tsc_offset = vmx_read_l1_tsc_offset,
	.write_tsc_offset = vmx_write_tsc_offset,

	.set_tdp_cr3 = vmx_set_cr3,

	.check_intercept = vmx_check_intercept,
	.handle_external_intr = vmx_handle_external_intr,
	.mpx_supported = vmx_mpx_supported,
	.xsaves_supported = vmx_xsaves_supported,
	.umip_emulated = vmx_umip_emulated,

	.check_nested_events = vmx_check_nested_events,

	.sched_in = vmx_sched_in,

	.slot_enable_log_dirty = vmx_slot_enable_log_dirty,
	.slot_disable_log_dirty = vmx_slot_disable_log_dirty,
	.flush_log_dirty = vmx_flush_log_dirty,
	.enable_log_dirty_pt_masked = vmx_enable_log_dirty_pt_masked,
	.write_log_dirty = vmx_write_pml_buffer,

	.pre_block = vmx_pre_block,
	.post_block = vmx_post_block,

	.pmu_ops = &intel_pmu_ops,

	.update_pi_irte = vmx_update_pi_irte,

#ifdef CONFIG_X86_64
	.set_hv_timer = vmx_set_hv_timer,
	.cancel_hv_timer = vmx_cancel_hv_timer,
#endif

	.setup_mce = vmx_setup_mce,

	.smi_allowed = vmx_smi_allowed,
	.pre_enter_smm = vmx_pre_enter_smm,
	.pre_leave_smm = vmx_pre_leave_smm,
	.enable_smi_window = enable_smi_window,
};

static int __init vmx_init(void)
{
	int r;

#if IS_ENABLED(CONFIG_HYPERV)
	/*
	 * Enlightened VMCS usage should be recommended and the host needs
	 * to support eVMCS v1 or above. We can also disable eVMCS support
	 * with module parameter.
	 */
	if (enlightened_vmcs &&
	    ms_hyperv.hints & HV_X64_ENLIGHTENED_VMCS_RECOMMENDED &&
	    (ms_hyperv.nested_features & HV_X64_ENLIGHTENED_VMCS_VERSION) >=
	    KVM_EVMCS_VERSION) {
		int cpu;

		/* Check that we have assist pages on all online CPUs */
		for_each_online_cpu(cpu) {
			if (!hv_get_vp_assist_page(cpu)) {
				enlightened_vmcs = false;
				break;
			}
		}

		if (enlightened_vmcs) {
			pr_info("KVM: vmx: using Hyper-V Enlightened VMCS\n");
			static_branch_enable(&enable_evmcs);
		}
	} else {
		enlightened_vmcs = false;
	}
#endif

	r = kvm_init(&vmx_x86_ops, sizeof(struct vcpu_vmx),
                     __alignof__(struct vcpu_vmx), THIS_MODULE);
	if (r)
		return r;

#ifdef CONFIG_KEXEC_CORE
	rcu_assign_pointer(crash_vmclear_loaded_vmcss,
			   crash_vmclear_local_loaded_vmcss);
#endif
	vmx_check_vmcs12_offsets();

	return 0;
}

static void __exit vmx_exit(void)
{
#ifdef CONFIG_KEXEC_CORE
	RCU_INIT_POINTER(crash_vmclear_loaded_vmcss, NULL);
	synchronize_rcu();
#endif

	kvm_exit();

#if IS_ENABLED(CONFIG_HYPERV)
	if (static_branch_unlikely(&enable_evmcs)) {
		int cpu;
		struct hv_vp_assist_page *vp_ap;
		/*
		 * Reset everything to support using non-enlightened VMCS
		 * access later (e.g. when we reload the module with
		 * enlightened_vmcs=0)
		 */
		for_each_online_cpu(cpu) {
			vp_ap =	hv_get_vp_assist_page(cpu);

			if (!vp_ap)
				continue;

			vp_ap->current_nested_vmcs = 0;
			vp_ap->enlighten_vmentry = 0;
		}

		static_branch_disable(&enable_evmcs);
	}
#endif
}

module_init(vmx_init)
module_exit(vmx_exit)<|MERGE_RESOLUTION|>--- conflicted
+++ resolved
@@ -1694,8 +1694,6 @@
 	return vmx_misc_cr3_count(to_vmx(vcpu)->nested.msrs.misc_low);
 }
 
-<<<<<<< HEAD
-=======
 /*
  * Do the virtual VMX capability MSRs specify that L1 can use VMWRITE
  * to modify any valid field of the VMCS, or are the VM-exit
@@ -1707,7 +1705,6 @@
 		MSR_IA32_VMX_MISC_VMWRITE_SHADOW_RO_FIELDS;
 }
 
->>>>>>> 22cb595e
 static inline bool nested_cpu_has_zero_length_injection(struct kvm_vcpu *vcpu)
 {
 	return to_vmx(vcpu)->nested.msrs.misc_low & VMX_MISC_ZERO_LEN_INS;
