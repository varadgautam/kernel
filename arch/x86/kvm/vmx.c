/*
 * Kernel-based Virtual Machine driver for Linux
 *
 * This module enables machines with Intel VT-x extensions to run virtual
 * machines without emulation or binary translation.
 *
 * Copyright (C) 2006 Qumranet, Inc.
 * Copyright 2010 Red Hat, Inc. and/or its affiliates.
 *
 * Authors:
 *   Avi Kivity   <avi@qumranet.com>
 *   Yaniv Kamay  <yaniv@qumranet.com>
 *
 * This work is licensed under the terms of the GNU GPL, version 2.  See
 * the COPYING file in the top-level directory.
 *
 */

#include "irq.h"
#include "mmu.h"
#include "cpuid.h"
#include "lapic.h"

#include <linux/kvm_host.h>
#include <linux/module.h>
#include <linux/kernel.h>
#include <linux/mm.h>
#include <linux/highmem.h>
#include <linux/sched.h>
#include <linux/moduleparam.h>
#include <linux/mod_devicetable.h>
#include <linux/trace_events.h>
#include <linux/slab.h>
#include <linux/tboot.h>
#include <linux/hrtimer.h>
#include <linux/frame.h>
#include <linux/nospec.h>
#include "kvm_cache_regs.h"
#include "x86.h"

#include <asm/cpu.h>
#include <asm/io.h>
#include <asm/desc.h>
#include <asm/vmx.h>
#include <asm/virtext.h>
#include <asm/mce.h>
#include <asm/fpu/internal.h>
#include <asm/perf_event.h>
#include <asm/debugreg.h>
#include <asm/kexec.h>
#include <asm/apic.h>
#include <asm/irq_remapping.h>
#include <asm/mmu_context.h>
#include <asm/nospec-branch.h>

#include "trace.h"
#include "pmu.h"

#define __ex(x) __kvm_handle_fault_on_reboot(x)
#define __ex_clear(x, reg) \
	____kvm_handle_fault_on_reboot(x, "xor " reg " , " reg)

MODULE_AUTHOR("Qumranet");
MODULE_LICENSE("GPL");

static const struct x86_cpu_id vmx_cpu_id[] = {
	X86_FEATURE_MATCH(X86_FEATURE_VMX),
	{}
};
MODULE_DEVICE_TABLE(x86cpu, vmx_cpu_id);

static bool __read_mostly enable_vpid = 1;
module_param_named(vpid, enable_vpid, bool, 0444);

static bool __read_mostly enable_vnmi = 1;
module_param_named(vnmi, enable_vnmi, bool, S_IRUGO);

static bool __read_mostly flexpriority_enabled = 1;
module_param_named(flexpriority, flexpriority_enabled, bool, S_IRUGO);

static bool __read_mostly enable_ept = 1;
module_param_named(ept, enable_ept, bool, S_IRUGO);

static bool __read_mostly enable_unrestricted_guest = 1;
module_param_named(unrestricted_guest,
			enable_unrestricted_guest, bool, S_IRUGO);

static bool __read_mostly enable_ept_ad_bits = 1;
module_param_named(eptad, enable_ept_ad_bits, bool, S_IRUGO);

static bool __read_mostly emulate_invalid_guest_state = true;
module_param(emulate_invalid_guest_state, bool, S_IRUGO);

static bool __read_mostly fasteoi = 1;
module_param(fasteoi, bool, S_IRUGO);

static bool __read_mostly enable_apicv = 1;
module_param(enable_apicv, bool, S_IRUGO);

static bool __read_mostly enable_shadow_vmcs = 1;
module_param_named(enable_shadow_vmcs, enable_shadow_vmcs, bool, S_IRUGO);
/*
 * If nested=1, nested virtualization is supported, i.e., guests may use
 * VMX and be a hypervisor for its own guests. If nested=0, guests may not
 * use VMX instructions.
 */
static bool __read_mostly nested = 0;
module_param(nested, bool, S_IRUGO);

static u64 __read_mostly host_xss;

static bool __read_mostly enable_pml = 1;
module_param_named(pml, enable_pml, bool, S_IRUGO);

#define MSR_TYPE_R	1
#define MSR_TYPE_W	2
#define MSR_TYPE_RW	3

#define MSR_BITMAP_MODE_X2APIC		1
#define MSR_BITMAP_MODE_X2APIC_APICV	2
#define MSR_BITMAP_MODE_LM		4

#define KVM_VMX_TSC_MULTIPLIER_MAX     0xffffffffffffffffULL

/* Guest_tsc -> host_tsc conversion requires 64-bit division.  */
static int __read_mostly cpu_preemption_timer_multi;
static bool __read_mostly enable_preemption_timer = 1;
#ifdef CONFIG_X86_64
module_param_named(preemption_timer, enable_preemption_timer, bool, S_IRUGO);
#endif

#define KVM_GUEST_CR0_MASK (X86_CR0_NW | X86_CR0_CD)
#define KVM_VM_CR0_ALWAYS_ON_UNRESTRICTED_GUEST (X86_CR0_WP | X86_CR0_NE)
#define KVM_VM_CR0_ALWAYS_ON						\
	(KVM_VM_CR0_ALWAYS_ON_UNRESTRICTED_GUEST | X86_CR0_PG | X86_CR0_PE)
#define KVM_CR4_GUEST_OWNED_BITS				      \
	(X86_CR4_PVI | X86_CR4_DE | X86_CR4_PCE | X86_CR4_OSFXSR      \
	 | X86_CR4_OSXMMEXCPT | X86_CR4_LA57 | X86_CR4_TSD)

#define KVM_PMODE_VM_CR4_ALWAYS_ON (X86_CR4_PAE | X86_CR4_VMXE)
#define KVM_RMODE_VM_CR4_ALWAYS_ON (X86_CR4_VME | X86_CR4_PAE | X86_CR4_VMXE)

#define RMODE_GUEST_OWNED_EFLAGS_BITS (~(X86_EFLAGS_IOPL | X86_EFLAGS_VM))

#define VMX_MISC_EMULATED_PREEMPTION_TIMER_RATE 5

/*
 * Hyper-V requires all of these, so mark them as supported even though
 * they are just treated the same as all-context.
 */
#define VMX_VPID_EXTENT_SUPPORTED_MASK		\
	(VMX_VPID_EXTENT_INDIVIDUAL_ADDR_BIT |	\
	VMX_VPID_EXTENT_SINGLE_CONTEXT_BIT |	\
	VMX_VPID_EXTENT_GLOBAL_CONTEXT_BIT |	\
	VMX_VPID_EXTENT_SINGLE_NON_GLOBAL_BIT)

/*
 * These 2 parameters are used to config the controls for Pause-Loop Exiting:
 * ple_gap:    upper bound on the amount of time between two successive
 *             executions of PAUSE in a loop. Also indicate if ple enabled.
 *             According to test, this time is usually smaller than 128 cycles.
 * ple_window: upper bound on the amount of time a guest is allowed to execute
 *             in a PAUSE loop. Tests indicate that most spinlocks are held for
 *             less than 2^12 cycles
 * Time is measured based on a counter that runs at the same rate as the TSC,
 * refer SDM volume 3b section 21.6.13 & 22.1.3.
 */
#define KVM_VMX_DEFAULT_PLE_GAP           128
#define KVM_VMX_DEFAULT_PLE_WINDOW        4096
#define KVM_VMX_DEFAULT_PLE_WINDOW_GROW   2
#define KVM_VMX_DEFAULT_PLE_WINDOW_SHRINK 0
#define KVM_VMX_DEFAULT_PLE_WINDOW_MAX    \
		INT_MAX / KVM_VMX_DEFAULT_PLE_WINDOW_GROW

static int ple_gap = KVM_VMX_DEFAULT_PLE_GAP;
module_param(ple_gap, int, S_IRUGO);

static int ple_window = KVM_VMX_DEFAULT_PLE_WINDOW;
module_param(ple_window, int, S_IRUGO);

/* Default doubles per-vcpu window every exit. */
static int ple_window_grow = KVM_VMX_DEFAULT_PLE_WINDOW_GROW;
module_param(ple_window_grow, int, S_IRUGO);

/* Default resets per-vcpu window every exit to ple_window. */
static int ple_window_shrink = KVM_VMX_DEFAULT_PLE_WINDOW_SHRINK;
module_param(ple_window_shrink, int, S_IRUGO);

/* Default is to compute the maximum so we can never overflow. */
static int ple_window_actual_max = KVM_VMX_DEFAULT_PLE_WINDOW_MAX;
static int ple_window_max        = KVM_VMX_DEFAULT_PLE_WINDOW_MAX;
module_param(ple_window_max, int, S_IRUGO);

extern const ulong vmx_return;

#define NR_AUTOLOAD_MSRS 8

struct vmcs {
	u32 revision_id;
	u32 abort;
	char data[0];
};

/*
 * Track a VMCS that may be loaded on a certain CPU. If it is (cpu!=-1), also
 * remember whether it was VMLAUNCHed, and maintain a linked list of all VMCSs
 * loaded on this CPU (so we can clear them if the CPU goes down).
 */
struct loaded_vmcs {
	struct vmcs *vmcs;
	struct vmcs *shadow_vmcs;
	int cpu;
	bool launched;
	bool nmi_known_unmasked;
	unsigned long vmcs_host_cr3;	/* May not match real cr3 */
	unsigned long vmcs_host_cr4;	/* May not match real cr4 */
	/* Support for vnmi-less CPUs */
	int soft_vnmi_blocked;
	ktime_t entry_time;
	s64 vnmi_blocked_time;
	unsigned long *msr_bitmap;
	struct list_head loaded_vmcss_on_cpu_link;
};

struct shared_msr_entry {
	unsigned index;
	u64 data;
	u64 mask;
};

/*
 * struct vmcs12 describes the state that our guest hypervisor (L1) keeps for a
 * single nested guest (L2), hence the name vmcs12. Any VMX implementation has
 * a VMCS structure, and vmcs12 is our emulated VMX's VMCS. This structure is
 * stored in guest memory specified by VMPTRLD, but is opaque to the guest,
 * which must access it using VMREAD/VMWRITE/VMCLEAR instructions.
 * More than one of these structures may exist, if L1 runs multiple L2 guests.
 * nested_vmx_run() will use the data here to build the vmcs02: a VMCS for the
 * underlying hardware which will be used to run L2.
 * This structure is packed to ensure that its layout is identical across
 * machines (necessary for live migration).
 * If there are changes in this struct, VMCS12_REVISION must be changed.
 */
typedef u64 natural_width;
struct __packed vmcs12 {
	/* According to the Intel spec, a VMCS region must start with the
	 * following two fields. Then follow implementation-specific data.
	 */
	u32 revision_id;
	u32 abort;

	u32 launch_state; /* set to 0 by VMCLEAR, to 1 by VMLAUNCH */
	u32 padding[7]; /* room for future expansion */

	u64 io_bitmap_a;
	u64 io_bitmap_b;
	u64 msr_bitmap;
	u64 vm_exit_msr_store_addr;
	u64 vm_exit_msr_load_addr;
	u64 vm_entry_msr_load_addr;
	u64 tsc_offset;
	u64 virtual_apic_page_addr;
	u64 apic_access_addr;
	u64 posted_intr_desc_addr;
	u64 vm_function_control;
	u64 ept_pointer;
	u64 eoi_exit_bitmap0;
	u64 eoi_exit_bitmap1;
	u64 eoi_exit_bitmap2;
	u64 eoi_exit_bitmap3;
	u64 eptp_list_address;
	u64 xss_exit_bitmap;
	u64 guest_physical_address;
	u64 vmcs_link_pointer;
	u64 pml_address;
	u64 guest_ia32_debugctl;
	u64 guest_ia32_pat;
	u64 guest_ia32_efer;
	u64 guest_ia32_perf_global_ctrl;
	u64 guest_pdptr0;
	u64 guest_pdptr1;
	u64 guest_pdptr2;
	u64 guest_pdptr3;
	u64 guest_bndcfgs;
	u64 host_ia32_pat;
	u64 host_ia32_efer;
	u64 host_ia32_perf_global_ctrl;
	u64 padding64[8]; /* room for future expansion */
	/*
	 * To allow migration of L1 (complete with its L2 guests) between
	 * machines of different natural widths (32 or 64 bit), we cannot have
	 * unsigned long fields with no explict size. We use u64 (aliased
	 * natural_width) instead. Luckily, x86 is little-endian.
	 */
	natural_width cr0_guest_host_mask;
	natural_width cr4_guest_host_mask;
	natural_width cr0_read_shadow;
	natural_width cr4_read_shadow;
	natural_width cr3_target_value0;
	natural_width cr3_target_value1;
	natural_width cr3_target_value2;
	natural_width cr3_target_value3;
	natural_width exit_qualification;
	natural_width guest_linear_address;
	natural_width guest_cr0;
	natural_width guest_cr3;
	natural_width guest_cr4;
	natural_width guest_es_base;
	natural_width guest_cs_base;
	natural_width guest_ss_base;
	natural_width guest_ds_base;
	natural_width guest_fs_base;
	natural_width guest_gs_base;
	natural_width guest_ldtr_base;
	natural_width guest_tr_base;
	natural_width guest_gdtr_base;
	natural_width guest_idtr_base;
	natural_width guest_dr7;
	natural_width guest_rsp;
	natural_width guest_rip;
	natural_width guest_rflags;
	natural_width guest_pending_dbg_exceptions;
	natural_width guest_sysenter_esp;
	natural_width guest_sysenter_eip;
	natural_width host_cr0;
	natural_width host_cr3;
	natural_width host_cr4;
	natural_width host_fs_base;
	natural_width host_gs_base;
	natural_width host_tr_base;
	natural_width host_gdtr_base;
	natural_width host_idtr_base;
	natural_width host_ia32_sysenter_esp;
	natural_width host_ia32_sysenter_eip;
	natural_width host_rsp;
	natural_width host_rip;
	natural_width paddingl[8]; /* room for future expansion */
	u32 pin_based_vm_exec_control;
	u32 cpu_based_vm_exec_control;
	u32 exception_bitmap;
	u32 page_fault_error_code_mask;
	u32 page_fault_error_code_match;
	u32 cr3_target_count;
	u32 vm_exit_controls;
	u32 vm_exit_msr_store_count;
	u32 vm_exit_msr_load_count;
	u32 vm_entry_controls;
	u32 vm_entry_msr_load_count;
	u32 vm_entry_intr_info_field;
	u32 vm_entry_exception_error_code;
	u32 vm_entry_instruction_len;
	u32 tpr_threshold;
	u32 secondary_vm_exec_control;
	u32 vm_instruction_error;
	u32 vm_exit_reason;
	u32 vm_exit_intr_info;
	u32 vm_exit_intr_error_code;
	u32 idt_vectoring_info_field;
	u32 idt_vectoring_error_code;
	u32 vm_exit_instruction_len;
	u32 vmx_instruction_info;
	u32 guest_es_limit;
	u32 guest_cs_limit;
	u32 guest_ss_limit;
	u32 guest_ds_limit;
	u32 guest_fs_limit;
	u32 guest_gs_limit;
	u32 guest_ldtr_limit;
	u32 guest_tr_limit;
	u32 guest_gdtr_limit;
	u32 guest_idtr_limit;
	u32 guest_es_ar_bytes;
	u32 guest_cs_ar_bytes;
	u32 guest_ss_ar_bytes;
	u32 guest_ds_ar_bytes;
	u32 guest_fs_ar_bytes;
	u32 guest_gs_ar_bytes;
	u32 guest_ldtr_ar_bytes;
	u32 guest_tr_ar_bytes;
	u32 guest_interruptibility_info;
	u32 guest_activity_state;
	u32 guest_sysenter_cs;
	u32 host_ia32_sysenter_cs;
	u32 vmx_preemption_timer_value;
	u32 padding32[7]; /* room for future expansion */
	u16 virtual_processor_id;
	u16 posted_intr_nv;
	u16 guest_es_selector;
	u16 guest_cs_selector;
	u16 guest_ss_selector;
	u16 guest_ds_selector;
	u16 guest_fs_selector;
	u16 guest_gs_selector;
	u16 guest_ldtr_selector;
	u16 guest_tr_selector;
	u16 guest_intr_status;
	u16 guest_pml_index;
	u16 host_es_selector;
	u16 host_cs_selector;
	u16 host_ss_selector;
	u16 host_ds_selector;
	u16 host_fs_selector;
	u16 host_gs_selector;
	u16 host_tr_selector;
};

/*
 * VMCS12_REVISION is an arbitrary id that should be changed if the content or
 * layout of struct vmcs12 is changed. MSR_IA32_VMX_BASIC returns this id, and
 * VMPTRLD verifies that the VMCS region that L1 is loading contains this id.
 */
#define VMCS12_REVISION 0x11e57ed0

/*
 * VMCS12_SIZE is the number of bytes L1 should allocate for the VMXON region
 * and any VMCS region. Although only sizeof(struct vmcs12) are used by the
 * current implementation, 4K are reserved to avoid future complications.
 */
#define VMCS12_SIZE 0x1000

<<<<<<< HEAD
=======
/*
 * VMCS12_MAX_FIELD_INDEX is the highest index value used in any
 * supported VMCS12 field encoding.
 */
#define VMCS12_MAX_FIELD_INDEX 0x17

>>>>>>> 7928b2cb
/*
 * The nested_vmx structure is part of vcpu_vmx, and holds information we need
 * for correct emulation of VMX (i.e., nested VMX) on this vcpu.
 */
struct nested_vmx {
	/* Has the level1 guest done vmxon? */
	bool vmxon;
	gpa_t vmxon_ptr;
	bool pml_full;

	/* The guest-physical address of the current VMCS L1 keeps for L2 */
	gpa_t current_vmptr;
	/*
	 * Cache of the guest's VMCS, existing outside of guest memory.
	 * Loaded from guest memory during VMPTRLD. Flushed to guest
	 * memory during VMCLEAR and VMPTRLD.
	 */
	struct vmcs12 *cached_vmcs12;
	/*
	 * Indicates if the shadow vmcs must be updated with the
	 * data hold by vmcs12
	 */
	bool sync_shadow_vmcs;
	bool dirty_vmcs12;

	bool change_vmcs01_virtual_x2apic_mode;
	/* L2 must run next, and mustn't decide to exit to L1. */
	bool nested_run_pending;

	struct loaded_vmcs vmcs02;

	/*
	 * Guest pages referred to in the vmcs02 with host-physical
	 * pointers, so we must keep them pinned while L2 runs.
	 */
	struct page *apic_access_page;
	struct page *virtual_apic_page;
	struct page *pi_desc_page;
	struct pi_desc *pi_desc;
	bool pi_pending;
	u16 posted_intr_nv;

	struct hrtimer preemption_timer;
	bool preemption_timer_expired;

	/* to migrate it to L2 if VM_ENTRY_LOAD_DEBUG_CONTROLS is off */
	u64 vmcs01_debugctl;

	u16 vpid02;
	u16 last_vpid;

	/*
	 * We only store the "true" versions of the VMX capability MSRs. We
	 * generate the "non-true" versions by setting the must-be-1 bits
	 * according to the SDM.
	 */
	u32 nested_vmx_procbased_ctls_low;
	u32 nested_vmx_procbased_ctls_high;
	u32 nested_vmx_secondary_ctls_low;
	u32 nested_vmx_secondary_ctls_high;
	u32 nested_vmx_pinbased_ctls_low;
	u32 nested_vmx_pinbased_ctls_high;
	u32 nested_vmx_exit_ctls_low;
	u32 nested_vmx_exit_ctls_high;
	u32 nested_vmx_entry_ctls_low;
	u32 nested_vmx_entry_ctls_high;
	u32 nested_vmx_misc_low;
	u32 nested_vmx_misc_high;
	u32 nested_vmx_ept_caps;
	u32 nested_vmx_vpid_caps;
	u64 nested_vmx_basic;
	u64 nested_vmx_cr0_fixed0;
	u64 nested_vmx_cr0_fixed1;
	u64 nested_vmx_cr4_fixed0;
	u64 nested_vmx_cr4_fixed1;
	u64 nested_vmx_vmcs_enum;
	u64 nested_vmx_vmfunc_controls;

	/* SMM related state */
	struct {
		/* in VMX operation on SMM entry? */
		bool vmxon;
		/* in guest mode on SMM entry? */
		bool guest_mode;
	} smm;
};

#define POSTED_INTR_ON  0
#define POSTED_INTR_SN  1

/* Posted-Interrupt Descriptor */
struct pi_desc {
	u32 pir[8];     /* Posted interrupt requested */
	union {
		struct {
				/* bit 256 - Outstanding Notification */
			u16	on	: 1,
				/* bit 257 - Suppress Notification */
				sn	: 1,
				/* bit 271:258 - Reserved */
				rsvd_1	: 14;
				/* bit 279:272 - Notification Vector */
			u8	nv;
				/* bit 287:280 - Reserved */
			u8	rsvd_2;
				/* bit 319:288 - Notification Destination */
			u32	ndst;
		};
		u64 control;
	};
	u32 rsvd[6];
} __aligned(64);

static bool pi_test_and_set_on(struct pi_desc *pi_desc)
{
	return test_and_set_bit(POSTED_INTR_ON,
			(unsigned long *)&pi_desc->control);
}

static bool pi_test_and_clear_on(struct pi_desc *pi_desc)
{
	return test_and_clear_bit(POSTED_INTR_ON,
			(unsigned long *)&pi_desc->control);
}

static int pi_test_and_set_pir(int vector, struct pi_desc *pi_desc)
{
	return test_and_set_bit(vector, (unsigned long *)pi_desc->pir);
}

static inline void pi_clear_sn(struct pi_desc *pi_desc)
{
	return clear_bit(POSTED_INTR_SN,
			(unsigned long *)&pi_desc->control);
}

static inline void pi_set_sn(struct pi_desc *pi_desc)
{
	return set_bit(POSTED_INTR_SN,
			(unsigned long *)&pi_desc->control);
}

static inline void pi_clear_on(struct pi_desc *pi_desc)
{
	clear_bit(POSTED_INTR_ON,
  		  (unsigned long *)&pi_desc->control);
}

static inline int pi_test_on(struct pi_desc *pi_desc)
{
	return test_bit(POSTED_INTR_ON,
			(unsigned long *)&pi_desc->control);
}

static inline int pi_test_sn(struct pi_desc *pi_desc)
{
	return test_bit(POSTED_INTR_SN,
			(unsigned long *)&pi_desc->control);
}

struct vcpu_vmx {
	struct kvm_vcpu       vcpu;
	unsigned long         host_rsp;
	u8                    fail;
	u8		      msr_bitmap_mode;
	u32                   exit_intr_info;
	u32                   idt_vectoring_info;
	ulong                 rflags;
	struct shared_msr_entry *guest_msrs;
	int                   nmsrs;
	int                   save_nmsrs;
	unsigned long	      host_idt_base;
#ifdef CONFIG_X86_64
	u64 		      msr_host_kernel_gs_base;
	u64 		      msr_guest_kernel_gs_base;
#endif

	u64 		      arch_capabilities;
	u64 		      spec_ctrl;

	u32 vm_entry_controls_shadow;
	u32 vm_exit_controls_shadow;
	u32 secondary_exec_control;

	/*
	 * loaded_vmcs points to the VMCS currently used in this vcpu. For a
	 * non-nested (L1) guest, it always points to vmcs01. For a nested
	 * guest (L2), it points to a different VMCS.
	 */
	struct loaded_vmcs    vmcs01;
	struct loaded_vmcs   *loaded_vmcs;
	bool                  __launched; /* temporary, used in vmx_vcpu_run */
	struct msr_autoload {
		unsigned nr;
		struct vmx_msr_entry guest[NR_AUTOLOAD_MSRS];
		struct vmx_msr_entry host[NR_AUTOLOAD_MSRS];
	} msr_autoload;
	struct {
		int           loaded;
		u16           fs_sel, gs_sel, ldt_sel;
#ifdef CONFIG_X86_64
		u16           ds_sel, es_sel;
#endif
		int           gs_ldt_reload_needed;
		int           fs_reload_needed;
		u64           msr_host_bndcfgs;
	} host_state;
	struct {
		int vm86_active;
		ulong save_rflags;
		struct kvm_segment segs[8];
	} rmode;
	struct {
		u32 bitmask; /* 4 bits per segment (1 bit per field) */
		struct kvm_save_segment {
			u16 selector;
			unsigned long base;
			u32 limit;
			u32 ar;
		} seg[8];
	} segment_cache;
	int vpid;
	bool emulation_required;

	u32 exit_reason;

	/* Posted interrupt descriptor */
	struct pi_desc pi_desc;

	/* Support for a guest hypervisor (nested VMX) */
	struct nested_vmx nested;

	/* Dynamic PLE window. */
	int ple_window;
	bool ple_window_dirty;

	/* Support for PML */
#define PML_ENTITY_NUM		512
	struct page *pml_pg;

	/* apic deadline value in host tsc */
	u64 hv_deadline_tsc;

	u64 current_tsc_ratio;

	u32 host_pkru;

	unsigned long host_debugctlmsr;

	/*
	 * Only bits masked by msr_ia32_feature_control_valid_bits can be set in
	 * msr_ia32_feature_control. FEATURE_CONTROL_LOCKED is always included
	 * in msr_ia32_feature_control_valid_bits.
	 */
	u64 msr_ia32_feature_control;
	u64 msr_ia32_feature_control_valid_bits;
};

enum segment_cache_field {
	SEG_FIELD_SEL = 0,
	SEG_FIELD_BASE = 1,
	SEG_FIELD_LIMIT = 2,
	SEG_FIELD_AR = 3,

	SEG_FIELD_NR = 4
};

static inline struct vcpu_vmx *to_vmx(struct kvm_vcpu *vcpu)
{
	return container_of(vcpu, struct vcpu_vmx, vcpu);
}

static struct pi_desc *vcpu_to_pi_desc(struct kvm_vcpu *vcpu)
{
	return &(to_vmx(vcpu)->pi_desc);
}

#define ROL16(val, n) ((u16)(((u16)(val) << (n)) | ((u16)(val) >> (16 - (n)))))
#define VMCS12_OFFSET(x) offsetof(struct vmcs12, x)
#define FIELD(number, name)	[ROL16(number, 6)] = VMCS12_OFFSET(name)
#define FIELD64(number, name)						\
	FIELD(number, name),						\
	[ROL16(number##_HIGH, 6)] = VMCS12_OFFSET(name) + sizeof(u32)


static u16 shadow_read_only_fields[] = {
#define SHADOW_FIELD_RO(x) x,
#include "vmx_shadow_fields.h"
};
static int max_shadow_read_only_fields =
	ARRAY_SIZE(shadow_read_only_fields);

static u16 shadow_read_write_fields[] = {
#define SHADOW_FIELD_RW(x) x,
#include "vmx_shadow_fields.h"
};
static int max_shadow_read_write_fields =
	ARRAY_SIZE(shadow_read_write_fields);

static const unsigned short vmcs_field_to_offset_table[] = {
	FIELD(VIRTUAL_PROCESSOR_ID, virtual_processor_id),
	FIELD(POSTED_INTR_NV, posted_intr_nv),
	FIELD(GUEST_ES_SELECTOR, guest_es_selector),
	FIELD(GUEST_CS_SELECTOR, guest_cs_selector),
	FIELD(GUEST_SS_SELECTOR, guest_ss_selector),
	FIELD(GUEST_DS_SELECTOR, guest_ds_selector),
	FIELD(GUEST_FS_SELECTOR, guest_fs_selector),
	FIELD(GUEST_GS_SELECTOR, guest_gs_selector),
	FIELD(GUEST_LDTR_SELECTOR, guest_ldtr_selector),
	FIELD(GUEST_TR_SELECTOR, guest_tr_selector),
	FIELD(GUEST_INTR_STATUS, guest_intr_status),
	FIELD(GUEST_PML_INDEX, guest_pml_index),
	FIELD(HOST_ES_SELECTOR, host_es_selector),
	FIELD(HOST_CS_SELECTOR, host_cs_selector),
	FIELD(HOST_SS_SELECTOR, host_ss_selector),
	FIELD(HOST_DS_SELECTOR, host_ds_selector),
	FIELD(HOST_FS_SELECTOR, host_fs_selector),
	FIELD(HOST_GS_SELECTOR, host_gs_selector),
	FIELD(HOST_TR_SELECTOR, host_tr_selector),
	FIELD64(IO_BITMAP_A, io_bitmap_a),
	FIELD64(IO_BITMAP_B, io_bitmap_b),
	FIELD64(MSR_BITMAP, msr_bitmap),
	FIELD64(VM_EXIT_MSR_STORE_ADDR, vm_exit_msr_store_addr),
	FIELD64(VM_EXIT_MSR_LOAD_ADDR, vm_exit_msr_load_addr),
	FIELD64(VM_ENTRY_MSR_LOAD_ADDR, vm_entry_msr_load_addr),
	FIELD64(TSC_OFFSET, tsc_offset),
	FIELD64(VIRTUAL_APIC_PAGE_ADDR, virtual_apic_page_addr),
	FIELD64(APIC_ACCESS_ADDR, apic_access_addr),
	FIELD64(POSTED_INTR_DESC_ADDR, posted_intr_desc_addr),
	FIELD64(VM_FUNCTION_CONTROL, vm_function_control),
	FIELD64(EPT_POINTER, ept_pointer),
	FIELD64(EOI_EXIT_BITMAP0, eoi_exit_bitmap0),
	FIELD64(EOI_EXIT_BITMAP1, eoi_exit_bitmap1),
	FIELD64(EOI_EXIT_BITMAP2, eoi_exit_bitmap2),
	FIELD64(EOI_EXIT_BITMAP3, eoi_exit_bitmap3),
	FIELD64(EPTP_LIST_ADDRESS, eptp_list_address),
	FIELD64(XSS_EXIT_BITMAP, xss_exit_bitmap),
	FIELD64(GUEST_PHYSICAL_ADDRESS, guest_physical_address),
	FIELD64(VMCS_LINK_POINTER, vmcs_link_pointer),
	FIELD64(PML_ADDRESS, pml_address),
	FIELD64(GUEST_IA32_DEBUGCTL, guest_ia32_debugctl),
	FIELD64(GUEST_IA32_PAT, guest_ia32_pat),
	FIELD64(GUEST_IA32_EFER, guest_ia32_efer),
	FIELD64(GUEST_IA32_PERF_GLOBAL_CTRL, guest_ia32_perf_global_ctrl),
	FIELD64(GUEST_PDPTR0, guest_pdptr0),
	FIELD64(GUEST_PDPTR1, guest_pdptr1),
	FIELD64(GUEST_PDPTR2, guest_pdptr2),
	FIELD64(GUEST_PDPTR3, guest_pdptr3),
	FIELD64(GUEST_BNDCFGS, guest_bndcfgs),
	FIELD64(HOST_IA32_PAT, host_ia32_pat),
	FIELD64(HOST_IA32_EFER, host_ia32_efer),
	FIELD64(HOST_IA32_PERF_GLOBAL_CTRL, host_ia32_perf_global_ctrl),
	FIELD(PIN_BASED_VM_EXEC_CONTROL, pin_based_vm_exec_control),
	FIELD(CPU_BASED_VM_EXEC_CONTROL, cpu_based_vm_exec_control),
	FIELD(EXCEPTION_BITMAP, exception_bitmap),
	FIELD(PAGE_FAULT_ERROR_CODE_MASK, page_fault_error_code_mask),
	FIELD(PAGE_FAULT_ERROR_CODE_MATCH, page_fault_error_code_match),
	FIELD(CR3_TARGET_COUNT, cr3_target_count),
	FIELD(VM_EXIT_CONTROLS, vm_exit_controls),
	FIELD(VM_EXIT_MSR_STORE_COUNT, vm_exit_msr_store_count),
	FIELD(VM_EXIT_MSR_LOAD_COUNT, vm_exit_msr_load_count),
	FIELD(VM_ENTRY_CONTROLS, vm_entry_controls),
	FIELD(VM_ENTRY_MSR_LOAD_COUNT, vm_entry_msr_load_count),
	FIELD(VM_ENTRY_INTR_INFO_FIELD, vm_entry_intr_info_field),
	FIELD(VM_ENTRY_EXCEPTION_ERROR_CODE, vm_entry_exception_error_code),
	FIELD(VM_ENTRY_INSTRUCTION_LEN, vm_entry_instruction_len),
	FIELD(TPR_THRESHOLD, tpr_threshold),
	FIELD(SECONDARY_VM_EXEC_CONTROL, secondary_vm_exec_control),
	FIELD(VM_INSTRUCTION_ERROR, vm_instruction_error),
	FIELD(VM_EXIT_REASON, vm_exit_reason),
	FIELD(VM_EXIT_INTR_INFO, vm_exit_intr_info),
	FIELD(VM_EXIT_INTR_ERROR_CODE, vm_exit_intr_error_code),
	FIELD(IDT_VECTORING_INFO_FIELD, idt_vectoring_info_field),
	FIELD(IDT_VECTORING_ERROR_CODE, idt_vectoring_error_code),
	FIELD(VM_EXIT_INSTRUCTION_LEN, vm_exit_instruction_len),
	FIELD(VMX_INSTRUCTION_INFO, vmx_instruction_info),
	FIELD(GUEST_ES_LIMIT, guest_es_limit),
	FIELD(GUEST_CS_LIMIT, guest_cs_limit),
	FIELD(GUEST_SS_LIMIT, guest_ss_limit),
	FIELD(GUEST_DS_LIMIT, guest_ds_limit),
	FIELD(GUEST_FS_LIMIT, guest_fs_limit),
	FIELD(GUEST_GS_LIMIT, guest_gs_limit),
	FIELD(GUEST_LDTR_LIMIT, guest_ldtr_limit),
	FIELD(GUEST_TR_LIMIT, guest_tr_limit),
	FIELD(GUEST_GDTR_LIMIT, guest_gdtr_limit),
	FIELD(GUEST_IDTR_LIMIT, guest_idtr_limit),
	FIELD(GUEST_ES_AR_BYTES, guest_es_ar_bytes),
	FIELD(GUEST_CS_AR_BYTES, guest_cs_ar_bytes),
	FIELD(GUEST_SS_AR_BYTES, guest_ss_ar_bytes),
	FIELD(GUEST_DS_AR_BYTES, guest_ds_ar_bytes),
	FIELD(GUEST_FS_AR_BYTES, guest_fs_ar_bytes),
	FIELD(GUEST_GS_AR_BYTES, guest_gs_ar_bytes),
	FIELD(GUEST_LDTR_AR_BYTES, guest_ldtr_ar_bytes),
	FIELD(GUEST_TR_AR_BYTES, guest_tr_ar_bytes),
	FIELD(GUEST_INTERRUPTIBILITY_INFO, guest_interruptibility_info),
	FIELD(GUEST_ACTIVITY_STATE, guest_activity_state),
	FIELD(GUEST_SYSENTER_CS, guest_sysenter_cs),
	FIELD(HOST_IA32_SYSENTER_CS, host_ia32_sysenter_cs),
	FIELD(VMX_PREEMPTION_TIMER_VALUE, vmx_preemption_timer_value),
	FIELD(CR0_GUEST_HOST_MASK, cr0_guest_host_mask),
	FIELD(CR4_GUEST_HOST_MASK, cr4_guest_host_mask),
	FIELD(CR0_READ_SHADOW, cr0_read_shadow),
	FIELD(CR4_READ_SHADOW, cr4_read_shadow),
	FIELD(CR3_TARGET_VALUE0, cr3_target_value0),
	FIELD(CR3_TARGET_VALUE1, cr3_target_value1),
	FIELD(CR3_TARGET_VALUE2, cr3_target_value2),
	FIELD(CR3_TARGET_VALUE3, cr3_target_value3),
	FIELD(EXIT_QUALIFICATION, exit_qualification),
	FIELD(GUEST_LINEAR_ADDRESS, guest_linear_address),
	FIELD(GUEST_CR0, guest_cr0),
	FIELD(GUEST_CR3, guest_cr3),
	FIELD(GUEST_CR4, guest_cr4),
	FIELD(GUEST_ES_BASE, guest_es_base),
	FIELD(GUEST_CS_BASE, guest_cs_base),
	FIELD(GUEST_SS_BASE, guest_ss_base),
	FIELD(GUEST_DS_BASE, guest_ds_base),
	FIELD(GUEST_FS_BASE, guest_fs_base),
	FIELD(GUEST_GS_BASE, guest_gs_base),
	FIELD(GUEST_LDTR_BASE, guest_ldtr_base),
	FIELD(GUEST_TR_BASE, guest_tr_base),
	FIELD(GUEST_GDTR_BASE, guest_gdtr_base),
	FIELD(GUEST_IDTR_BASE, guest_idtr_base),
	FIELD(GUEST_DR7, guest_dr7),
	FIELD(GUEST_RSP, guest_rsp),
	FIELD(GUEST_RIP, guest_rip),
	FIELD(GUEST_RFLAGS, guest_rflags),
	FIELD(GUEST_PENDING_DBG_EXCEPTIONS, guest_pending_dbg_exceptions),
	FIELD(GUEST_SYSENTER_ESP, guest_sysenter_esp),
	FIELD(GUEST_SYSENTER_EIP, guest_sysenter_eip),
	FIELD(HOST_CR0, host_cr0),
	FIELD(HOST_CR3, host_cr3),
	FIELD(HOST_CR4, host_cr4),
	FIELD(HOST_FS_BASE, host_fs_base),
	FIELD(HOST_GS_BASE, host_gs_base),
	FIELD(HOST_TR_BASE, host_tr_base),
	FIELD(HOST_GDTR_BASE, host_gdtr_base),
	FIELD(HOST_IDTR_BASE, host_idtr_base),
	FIELD(HOST_IA32_SYSENTER_ESP, host_ia32_sysenter_esp),
	FIELD(HOST_IA32_SYSENTER_EIP, host_ia32_sysenter_eip),
	FIELD(HOST_RSP, host_rsp),
	FIELD(HOST_RIP, host_rip),
};

static inline short vmcs_field_to_offset(unsigned long field)
{
	const size_t size = ARRAY_SIZE(vmcs_field_to_offset_table);
	unsigned short offset;
<<<<<<< HEAD

	BUILD_BUG_ON(size > SHRT_MAX);
	if (field >= size)
		return -ENOENT;

	field = array_index_nospec(field, size);
	offset = vmcs_field_to_offset_table[field];
	if (offset == 0)
		return -ENOENT;
=======
	unsigned index;

	if (field >> 15)
		return -ENOENT;

	index = ROL16(field, 6);
	if (index >= size)
		return -ENOENT;

	index = array_index_nospec(index, size);
	offset = vmcs_field_to_offset_table[index];
	if (offset == 0)
		return -ENOENT;
>>>>>>> 7928b2cb
	return offset;
}

static inline struct vmcs12 *get_vmcs12(struct kvm_vcpu *vcpu)
{
	return to_vmx(vcpu)->nested.cached_vmcs12;
}

static bool nested_ept_ad_enabled(struct kvm_vcpu *vcpu);
static unsigned long nested_ept_get_cr3(struct kvm_vcpu *vcpu);
static u64 construct_eptp(struct kvm_vcpu *vcpu, unsigned long root_hpa);
static bool vmx_xsaves_supported(void);
static void vmx_set_segment(struct kvm_vcpu *vcpu,
			    struct kvm_segment *var, int seg);
static void vmx_get_segment(struct kvm_vcpu *vcpu,
			    struct kvm_segment *var, int seg);
static bool guest_state_valid(struct kvm_vcpu *vcpu);
static u32 vmx_segment_access_rights(struct kvm_segment *var);
static void copy_shadow_to_vmcs12(struct vcpu_vmx *vmx);
static bool vmx_get_nmi_mask(struct kvm_vcpu *vcpu);
static void vmx_set_nmi_mask(struct kvm_vcpu *vcpu, bool masked);
static bool nested_vmx_is_page_fault_vmexit(struct vmcs12 *vmcs12,
					    u16 error_code);
static void vmx_update_msr_bitmap(struct kvm_vcpu *vcpu);
static void __always_inline vmx_disable_intercept_for_msr(unsigned long *msr_bitmap,
							  u32 msr, int type);

static DEFINE_PER_CPU(struct vmcs *, vmxarea);
static DEFINE_PER_CPU(struct vmcs *, current_vmcs);
/*
 * We maintain a per-CPU linked-list of VMCS loaded on that CPU. This is needed
 * when a CPU is brought down, and we need to VMCLEAR all VMCSs loaded on it.
 */
static DEFINE_PER_CPU(struct list_head, loaded_vmcss_on_cpu);

/*
 * We maintian a per-CPU linked-list of vCPU, so in wakeup_handler() we
 * can find which vCPU should be waken up.
 */
static DEFINE_PER_CPU(struct list_head, blocked_vcpu_on_cpu);
static DEFINE_PER_CPU(spinlock_t, blocked_vcpu_on_cpu_lock);

enum {
<<<<<<< HEAD
	VMX_IO_BITMAP_A,
	VMX_IO_BITMAP_B,
=======
>>>>>>> 7928b2cb
	VMX_VMREAD_BITMAP,
	VMX_VMWRITE_BITMAP,
	VMX_BITMAP_NR
};

static unsigned long *vmx_bitmap[VMX_BITMAP_NR];

<<<<<<< HEAD
#define vmx_io_bitmap_a                      (vmx_bitmap[VMX_IO_BITMAP_A])
#define vmx_io_bitmap_b                      (vmx_bitmap[VMX_IO_BITMAP_B])
=======
>>>>>>> 7928b2cb
#define vmx_vmread_bitmap                    (vmx_bitmap[VMX_VMREAD_BITMAP])
#define vmx_vmwrite_bitmap                   (vmx_bitmap[VMX_VMWRITE_BITMAP])

static bool cpu_has_load_ia32_efer;
static bool cpu_has_load_perf_global_ctrl;

static DECLARE_BITMAP(vmx_vpid_bitmap, VMX_NR_VPIDS);
static DEFINE_SPINLOCK(vmx_vpid_lock);

static struct vmcs_config {
	int size;
	int order;
	u32 basic_cap;
	u32 revision_id;
	u32 pin_based_exec_ctrl;
	u32 cpu_based_exec_ctrl;
	u32 cpu_based_2nd_exec_ctrl;
	u32 vmexit_ctrl;
	u32 vmentry_ctrl;
} vmcs_config;

static struct vmx_capability {
	u32 ept;
	u32 vpid;
} vmx_capability;

#define VMX_SEGMENT_FIELD(seg)					\
	[VCPU_SREG_##seg] = {                                   \
		.selector = GUEST_##seg##_SELECTOR,		\
		.base = GUEST_##seg##_BASE,		   	\
		.limit = GUEST_##seg##_LIMIT,		   	\
		.ar_bytes = GUEST_##seg##_AR_BYTES,	   	\
	}

static const struct kvm_vmx_segment_field {
	unsigned selector;
	unsigned base;
	unsigned limit;
	unsigned ar_bytes;
} kvm_vmx_segment_fields[] = {
	VMX_SEGMENT_FIELD(CS),
	VMX_SEGMENT_FIELD(DS),
	VMX_SEGMENT_FIELD(ES),
	VMX_SEGMENT_FIELD(FS),
	VMX_SEGMENT_FIELD(GS),
	VMX_SEGMENT_FIELD(SS),
	VMX_SEGMENT_FIELD(TR),
	VMX_SEGMENT_FIELD(LDTR),
};

static u64 host_efer;

static void ept_save_pdptrs(struct kvm_vcpu *vcpu);

/*
 * Keep MSR_STAR at the end, as setup_msrs() will try to optimize it
 * away by decrementing the array size.
 */
static const u32 vmx_msr_index[] = {
#ifdef CONFIG_X86_64
	MSR_SYSCALL_MASK, MSR_LSTAR, MSR_CSTAR,
#endif
	MSR_EFER, MSR_TSC_AUX, MSR_STAR,
};

static inline bool is_exception_n(u32 intr_info, u8 vector)
{
	return (intr_info & (INTR_INFO_INTR_TYPE_MASK | INTR_INFO_VECTOR_MASK |
			     INTR_INFO_VALID_MASK)) ==
		(INTR_TYPE_HARD_EXCEPTION | vector | INTR_INFO_VALID_MASK);
}

static inline bool is_debug(u32 intr_info)
{
	return is_exception_n(intr_info, DB_VECTOR);
}

static inline bool is_breakpoint(u32 intr_info)
{
	return is_exception_n(intr_info, BP_VECTOR);
}

static inline bool is_page_fault(u32 intr_info)
{
	return is_exception_n(intr_info, PF_VECTOR);
}

static inline bool is_no_device(u32 intr_info)
{
	return is_exception_n(intr_info, NM_VECTOR);
}

static inline bool is_invalid_opcode(u32 intr_info)
{
	return is_exception_n(intr_info, UD_VECTOR);
}

static inline bool is_external_interrupt(u32 intr_info)
{
	return (intr_info & (INTR_INFO_INTR_TYPE_MASK | INTR_INFO_VALID_MASK))
		== (INTR_TYPE_EXT_INTR | INTR_INFO_VALID_MASK);
}

static inline bool is_machine_check(u32 intr_info)
{
	return (intr_info & (INTR_INFO_INTR_TYPE_MASK | INTR_INFO_VECTOR_MASK |
			     INTR_INFO_VALID_MASK)) ==
		(INTR_TYPE_HARD_EXCEPTION | MC_VECTOR | INTR_INFO_VALID_MASK);
}

static inline bool cpu_has_vmx_msr_bitmap(void)
{
	return vmcs_config.cpu_based_exec_ctrl & CPU_BASED_USE_MSR_BITMAPS;
}

static inline bool cpu_has_vmx_tpr_shadow(void)
{
	return vmcs_config.cpu_based_exec_ctrl & CPU_BASED_TPR_SHADOW;
}

static inline bool cpu_need_tpr_shadow(struct kvm_vcpu *vcpu)
{
	return cpu_has_vmx_tpr_shadow() && lapic_in_kernel(vcpu);
}

static inline bool cpu_has_secondary_exec_ctrls(void)
{
	return vmcs_config.cpu_based_exec_ctrl &
		CPU_BASED_ACTIVATE_SECONDARY_CONTROLS;
}

static inline bool cpu_has_vmx_virtualize_apic_accesses(void)
{
	return vmcs_config.cpu_based_2nd_exec_ctrl &
		SECONDARY_EXEC_VIRTUALIZE_APIC_ACCESSES;
}

static inline bool cpu_has_vmx_virtualize_x2apic_mode(void)
{
	return vmcs_config.cpu_based_2nd_exec_ctrl &
		SECONDARY_EXEC_VIRTUALIZE_X2APIC_MODE;
}

static inline bool cpu_has_vmx_apic_register_virt(void)
{
	return vmcs_config.cpu_based_2nd_exec_ctrl &
		SECONDARY_EXEC_APIC_REGISTER_VIRT;
}

static inline bool cpu_has_vmx_virtual_intr_delivery(void)
{
	return vmcs_config.cpu_based_2nd_exec_ctrl &
		SECONDARY_EXEC_VIRTUAL_INTR_DELIVERY;
}

/*
 * Comment's format: document - errata name - stepping - processor name.
 * Refer from
 * https://www.virtualbox.org/svn/vbox/trunk/src/VBox/VMM/VMMR0/HMR0.cpp
 */
static u32 vmx_preemption_cpu_tfms[] = {
/* 323344.pdf - BA86   - D0 - Xeon 7500 Series */
0x000206E6,
/* 323056.pdf - AAX65  - C2 - Xeon L3406 */
/* 322814.pdf - AAT59  - C2 - i7-600, i5-500, i5-400 and i3-300 Mobile */
/* 322911.pdf - AAU65  - C2 - i5-600, i3-500 Desktop and Pentium G6950 */
0x00020652,
/* 322911.pdf - AAU65  - K0 - i5-600, i3-500 Desktop and Pentium G6950 */
0x00020655,
/* 322373.pdf - AAO95  - B1 - Xeon 3400 Series */
/* 322166.pdf - AAN92  - B1 - i7-800 and i5-700 Desktop */
/*
 * 320767.pdf - AAP86  - B1 -
 * i7-900 Mobile Extreme, i7-800 and i7-700 Mobile
 */
0x000106E5,
/* 321333.pdf - AAM126 - C0 - Xeon 3500 */
0x000106A0,
/* 321333.pdf - AAM126 - C1 - Xeon 3500 */
0x000106A1,
/* 320836.pdf - AAJ124 - C0 - i7-900 Desktop Extreme and i7-900 Desktop */
0x000106A4,
 /* 321333.pdf - AAM126 - D0 - Xeon 3500 */
 /* 321324.pdf - AAK139 - D0 - Xeon 5500 */
 /* 320836.pdf - AAJ124 - D0 - i7-900 Extreme and i7-900 Desktop */
0x000106A5,
};

static inline bool cpu_has_broken_vmx_preemption_timer(void)
{
	u32 eax = cpuid_eax(0x00000001), i;

	/* Clear the reserved bits */
	eax &= ~(0x3U << 14 | 0xfU << 28);
	for (i = 0; i < ARRAY_SIZE(vmx_preemption_cpu_tfms); i++)
		if (eax == vmx_preemption_cpu_tfms[i])
			return true;

	return false;
}

static inline bool cpu_has_vmx_preemption_timer(void)
{
	return vmcs_config.pin_based_exec_ctrl &
		PIN_BASED_VMX_PREEMPTION_TIMER;
}

static inline bool cpu_has_vmx_posted_intr(void)
{
	return IS_ENABLED(CONFIG_X86_LOCAL_APIC) &&
		vmcs_config.pin_based_exec_ctrl & PIN_BASED_POSTED_INTR;
}

static inline bool cpu_has_vmx_apicv(void)
{
	return cpu_has_vmx_apic_register_virt() &&
		cpu_has_vmx_virtual_intr_delivery() &&
		cpu_has_vmx_posted_intr();
}

static inline bool cpu_has_vmx_flexpriority(void)
{
	return cpu_has_vmx_tpr_shadow() &&
		cpu_has_vmx_virtualize_apic_accesses();
}

static inline bool cpu_has_vmx_ept_execute_only(void)
{
	return vmx_capability.ept & VMX_EPT_EXECUTE_ONLY_BIT;
}

static inline bool cpu_has_vmx_ept_2m_page(void)
{
	return vmx_capability.ept & VMX_EPT_2MB_PAGE_BIT;
}

static inline bool cpu_has_vmx_ept_1g_page(void)
{
	return vmx_capability.ept & VMX_EPT_1GB_PAGE_BIT;
}

static inline bool cpu_has_vmx_ept_4levels(void)
{
	return vmx_capability.ept & VMX_EPT_PAGE_WALK_4_BIT;
}

static inline bool cpu_has_vmx_ept_mt_wb(void)
{
	return vmx_capability.ept & VMX_EPTP_WB_BIT;
}

static inline bool cpu_has_vmx_ept_5levels(void)
{
	return vmx_capability.ept & VMX_EPT_PAGE_WALK_5_BIT;
}

static inline bool cpu_has_vmx_ept_ad_bits(void)
{
	return vmx_capability.ept & VMX_EPT_AD_BIT;
}

static inline bool cpu_has_vmx_invept_context(void)
{
	return vmx_capability.ept & VMX_EPT_EXTENT_CONTEXT_BIT;
}

static inline bool cpu_has_vmx_invept_global(void)
{
	return vmx_capability.ept & VMX_EPT_EXTENT_GLOBAL_BIT;
}

static inline bool cpu_has_vmx_invvpid_single(void)
{
	return vmx_capability.vpid & VMX_VPID_EXTENT_SINGLE_CONTEXT_BIT;
}

static inline bool cpu_has_vmx_invvpid_global(void)
{
	return vmx_capability.vpid & VMX_VPID_EXTENT_GLOBAL_CONTEXT_BIT;
}

static inline bool cpu_has_vmx_invvpid(void)
{
	return vmx_capability.vpid & VMX_VPID_INVVPID_BIT;
}

static inline bool cpu_has_vmx_ept(void)
{
	return vmcs_config.cpu_based_2nd_exec_ctrl &
		SECONDARY_EXEC_ENABLE_EPT;
}

static inline bool cpu_has_vmx_unrestricted_guest(void)
{
	return vmcs_config.cpu_based_2nd_exec_ctrl &
		SECONDARY_EXEC_UNRESTRICTED_GUEST;
}

static inline bool cpu_has_vmx_ple(void)
{
	return vmcs_config.cpu_based_2nd_exec_ctrl &
		SECONDARY_EXEC_PAUSE_LOOP_EXITING;
}

static inline bool cpu_has_vmx_basic_inout(void)
{
	return	(((u64)vmcs_config.basic_cap << 32) & VMX_BASIC_INOUT);
}

static inline bool cpu_need_virtualize_apic_accesses(struct kvm_vcpu *vcpu)
{
	return flexpriority_enabled && lapic_in_kernel(vcpu);
}

static inline bool cpu_has_vmx_vpid(void)
{
	return vmcs_config.cpu_based_2nd_exec_ctrl &
		SECONDARY_EXEC_ENABLE_VPID;
}

static inline bool cpu_has_vmx_rdtscp(void)
{
	return vmcs_config.cpu_based_2nd_exec_ctrl &
		SECONDARY_EXEC_RDTSCP;
}

static inline bool cpu_has_vmx_invpcid(void)
{
	return vmcs_config.cpu_based_2nd_exec_ctrl &
		SECONDARY_EXEC_ENABLE_INVPCID;
}

static inline bool cpu_has_virtual_nmis(void)
{
	return vmcs_config.pin_based_exec_ctrl & PIN_BASED_VIRTUAL_NMIS;
}

static inline bool cpu_has_vmx_wbinvd_exit(void)
{
	return vmcs_config.cpu_based_2nd_exec_ctrl &
		SECONDARY_EXEC_WBINVD_EXITING;
}

static inline bool cpu_has_vmx_shadow_vmcs(void)
{
	u64 vmx_msr;
	rdmsrl(MSR_IA32_VMX_MISC, vmx_msr);
	/* check if the cpu supports writing r/o exit information fields */
	if (!(vmx_msr & MSR_IA32_VMX_MISC_VMWRITE_SHADOW_RO_FIELDS))
		return false;

	return vmcs_config.cpu_based_2nd_exec_ctrl &
		SECONDARY_EXEC_SHADOW_VMCS;
}

static inline bool cpu_has_vmx_pml(void)
{
	return vmcs_config.cpu_based_2nd_exec_ctrl & SECONDARY_EXEC_ENABLE_PML;
}

static inline bool cpu_has_vmx_tsc_scaling(void)
{
	return vmcs_config.cpu_based_2nd_exec_ctrl &
		SECONDARY_EXEC_TSC_SCALING;
}

static inline bool cpu_has_vmx_vmfunc(void)
{
	return vmcs_config.cpu_based_2nd_exec_ctrl &
		SECONDARY_EXEC_ENABLE_VMFUNC;
}

static inline bool report_flexpriority(void)
{
	return flexpriority_enabled;
}

static inline unsigned nested_cpu_vmx_misc_cr3_count(struct kvm_vcpu *vcpu)
{
	return vmx_misc_cr3_count(to_vmx(vcpu)->nested.nested_vmx_misc_low);
}

static inline bool nested_cpu_has(struct vmcs12 *vmcs12, u32 bit)
{
	return vmcs12->cpu_based_vm_exec_control & bit;
}

static inline bool nested_cpu_has2(struct vmcs12 *vmcs12, u32 bit)
{
	return (vmcs12->cpu_based_vm_exec_control &
			CPU_BASED_ACTIVATE_SECONDARY_CONTROLS) &&
		(vmcs12->secondary_vm_exec_control & bit);
}

static inline bool nested_cpu_has_preemption_timer(struct vmcs12 *vmcs12)
{
	return vmcs12->pin_based_vm_exec_control &
		PIN_BASED_VMX_PREEMPTION_TIMER;
}

static inline int nested_cpu_has_ept(struct vmcs12 *vmcs12)
{
	return nested_cpu_has2(vmcs12, SECONDARY_EXEC_ENABLE_EPT);
}

static inline bool nested_cpu_has_xsaves(struct vmcs12 *vmcs12)
{
	return nested_cpu_has2(vmcs12, SECONDARY_EXEC_XSAVES);
}

static inline bool nested_cpu_has_pml(struct vmcs12 *vmcs12)
{
	return nested_cpu_has2(vmcs12, SECONDARY_EXEC_ENABLE_PML);
}

static inline bool nested_cpu_has_virt_x2apic_mode(struct vmcs12 *vmcs12)
{
	return nested_cpu_has2(vmcs12, SECONDARY_EXEC_VIRTUALIZE_X2APIC_MODE);
}

static inline bool nested_cpu_has_vpid(struct vmcs12 *vmcs12)
{
	return nested_cpu_has2(vmcs12, SECONDARY_EXEC_ENABLE_VPID);
}

static inline bool nested_cpu_has_apic_reg_virt(struct vmcs12 *vmcs12)
{
	return nested_cpu_has2(vmcs12, SECONDARY_EXEC_APIC_REGISTER_VIRT);
}

static inline bool nested_cpu_has_vid(struct vmcs12 *vmcs12)
{
	return nested_cpu_has2(vmcs12, SECONDARY_EXEC_VIRTUAL_INTR_DELIVERY);
}

static inline bool nested_cpu_has_posted_intr(struct vmcs12 *vmcs12)
{
	return vmcs12->pin_based_vm_exec_control & PIN_BASED_POSTED_INTR;
}

static inline bool nested_cpu_has_vmfunc(struct vmcs12 *vmcs12)
{
	return nested_cpu_has2(vmcs12, SECONDARY_EXEC_ENABLE_VMFUNC);
}

static inline bool nested_cpu_has_eptp_switching(struct vmcs12 *vmcs12)
{
	return nested_cpu_has_vmfunc(vmcs12) &&
		(vmcs12->vm_function_control &
		 VMX_VMFUNC_EPTP_SWITCHING);
}

static inline bool is_nmi(u32 intr_info)
{
	return (intr_info & (INTR_INFO_INTR_TYPE_MASK | INTR_INFO_VALID_MASK))
		== (INTR_TYPE_NMI_INTR | INTR_INFO_VALID_MASK);
}

static void nested_vmx_vmexit(struct kvm_vcpu *vcpu, u32 exit_reason,
			      u32 exit_intr_info,
			      unsigned long exit_qualification);
static void nested_vmx_entry_failure(struct kvm_vcpu *vcpu,
			struct vmcs12 *vmcs12,
			u32 reason, unsigned long qualification);

static int __find_msr_index(struct vcpu_vmx *vmx, u32 msr)
{
	int i;

	for (i = 0; i < vmx->nmsrs; ++i)
		if (vmx_msr_index[vmx->guest_msrs[i].index] == msr)
			return i;
	return -1;
}

static inline void __invvpid(int ext, u16 vpid, gva_t gva)
{
    struct {
	u64 vpid : 16;
	u64 rsvd : 48;
	u64 gva;
    } operand = { vpid, 0, gva };

    asm volatile (__ex(ASM_VMX_INVVPID)
		  /* CF==1 or ZF==1 --> rc = -1 */
		  "; ja 1f ; ud2 ; 1:"
		  : : "a"(&operand), "c"(ext) : "cc", "memory");
}

static inline void __invept(int ext, u64 eptp, gpa_t gpa)
{
	struct {
		u64 eptp, gpa;
	} operand = {eptp, gpa};

	asm volatile (__ex(ASM_VMX_INVEPT)
			/* CF==1 or ZF==1 --> rc = -1 */
			"; ja 1f ; ud2 ; 1:\n"
			: : "a" (&operand), "c" (ext) : "cc", "memory");
}

static struct shared_msr_entry *find_msr_entry(struct vcpu_vmx *vmx, u32 msr)
{
	int i;

	i = __find_msr_index(vmx, msr);
	if (i >= 0)
		return &vmx->guest_msrs[i];
	return NULL;
}

static void vmcs_clear(struct vmcs *vmcs)
{
	u64 phys_addr = __pa(vmcs);
	u8 error;

	asm volatile (__ex(ASM_VMX_VMCLEAR_RAX) "; setna %0"
		      : "=qm"(error) : "a"(&phys_addr), "m"(phys_addr)
		      : "cc", "memory");
	if (error)
		printk(KERN_ERR "kvm: vmclear fail: %p/%llx\n",
		       vmcs, phys_addr);
}

static inline void loaded_vmcs_init(struct loaded_vmcs *loaded_vmcs)
{
	vmcs_clear(loaded_vmcs->vmcs);
	if (loaded_vmcs->shadow_vmcs && loaded_vmcs->launched)
		vmcs_clear(loaded_vmcs->shadow_vmcs);
	loaded_vmcs->cpu = -1;
	loaded_vmcs->launched = 0;
}

static void vmcs_load(struct vmcs *vmcs)
{
	u64 phys_addr = __pa(vmcs);
	u8 error;

	asm volatile (__ex(ASM_VMX_VMPTRLD_RAX) "; setna %0"
			: "=qm"(error) : "a"(&phys_addr), "m"(phys_addr)
			: "cc", "memory");
	if (error)
		printk(KERN_ERR "kvm: vmptrld %p/%llx failed\n",
		       vmcs, phys_addr);
}

#ifdef CONFIG_KEXEC_CORE
/*
 * This bitmap is used to indicate whether the vmclear
 * operation is enabled on all cpus. All disabled by
 * default.
 */
static cpumask_t crash_vmclear_enabled_bitmap = CPU_MASK_NONE;

static inline void crash_enable_local_vmclear(int cpu)
{
	cpumask_set_cpu(cpu, &crash_vmclear_enabled_bitmap);
}

static inline void crash_disable_local_vmclear(int cpu)
{
	cpumask_clear_cpu(cpu, &crash_vmclear_enabled_bitmap);
}

static inline int crash_local_vmclear_enabled(int cpu)
{
	return cpumask_test_cpu(cpu, &crash_vmclear_enabled_bitmap);
}

static void crash_vmclear_local_loaded_vmcss(void)
{
	int cpu = raw_smp_processor_id();
	struct loaded_vmcs *v;

	if (!crash_local_vmclear_enabled(cpu))
		return;

	list_for_each_entry(v, &per_cpu(loaded_vmcss_on_cpu, cpu),
			    loaded_vmcss_on_cpu_link)
		vmcs_clear(v->vmcs);
}
#else
static inline void crash_enable_local_vmclear(int cpu) { }
static inline void crash_disable_local_vmclear(int cpu) { }
#endif /* CONFIG_KEXEC_CORE */

static void __loaded_vmcs_clear(void *arg)
{
	struct loaded_vmcs *loaded_vmcs = arg;
	int cpu = raw_smp_processor_id();

	if (loaded_vmcs->cpu != cpu)
		return; /* vcpu migration can race with cpu offline */
	if (per_cpu(current_vmcs, cpu) == loaded_vmcs->vmcs)
		per_cpu(current_vmcs, cpu) = NULL;
	crash_disable_local_vmclear(cpu);
	list_del(&loaded_vmcs->loaded_vmcss_on_cpu_link);

	/*
	 * we should ensure updating loaded_vmcs->loaded_vmcss_on_cpu_link
	 * is before setting loaded_vmcs->vcpu to -1 which is done in
	 * loaded_vmcs_init. Otherwise, other cpu can see vcpu = -1 fist
	 * then adds the vmcs into percpu list before it is deleted.
	 */
	smp_wmb();

	loaded_vmcs_init(loaded_vmcs);
	crash_enable_local_vmclear(cpu);
}

static void loaded_vmcs_clear(struct loaded_vmcs *loaded_vmcs)
{
	int cpu = loaded_vmcs->cpu;

	if (cpu != -1)
		smp_call_function_single(cpu,
			 __loaded_vmcs_clear, loaded_vmcs, 1);
}

static inline void vpid_sync_vcpu_single(int vpid)
{
	if (vpid == 0)
		return;

	if (cpu_has_vmx_invvpid_single())
		__invvpid(VMX_VPID_EXTENT_SINGLE_CONTEXT, vpid, 0);
}

static inline void vpid_sync_vcpu_global(void)
{
	if (cpu_has_vmx_invvpid_global())
		__invvpid(VMX_VPID_EXTENT_ALL_CONTEXT, 0, 0);
}

static inline void vpid_sync_context(int vpid)
{
	if (cpu_has_vmx_invvpid_single())
		vpid_sync_vcpu_single(vpid);
	else
		vpid_sync_vcpu_global();
}

static inline void ept_sync_global(void)
{
	__invept(VMX_EPT_EXTENT_GLOBAL, 0, 0);
}

static inline void ept_sync_context(u64 eptp)
{
	if (cpu_has_vmx_invept_context())
		__invept(VMX_EPT_EXTENT_CONTEXT, eptp, 0);
	else
		ept_sync_global();
}

static __always_inline void vmcs_check16(unsigned long field)
{
        BUILD_BUG_ON_MSG(__builtin_constant_p(field) && ((field) & 0x6001) == 0x2000,
			 "16-bit accessor invalid for 64-bit field");
        BUILD_BUG_ON_MSG(__builtin_constant_p(field) && ((field) & 0x6001) == 0x2001,
			 "16-bit accessor invalid for 64-bit high field");
        BUILD_BUG_ON_MSG(__builtin_constant_p(field) && ((field) & 0x6000) == 0x4000,
			 "16-bit accessor invalid for 32-bit high field");
        BUILD_BUG_ON_MSG(__builtin_constant_p(field) && ((field) & 0x6000) == 0x6000,
			 "16-bit accessor invalid for natural width field");
}

static __always_inline void vmcs_check32(unsigned long field)
{
        BUILD_BUG_ON_MSG(__builtin_constant_p(field) && ((field) & 0x6000) == 0,
			 "32-bit accessor invalid for 16-bit field");
        BUILD_BUG_ON_MSG(__builtin_constant_p(field) && ((field) & 0x6000) == 0x6000,
			 "32-bit accessor invalid for natural width field");
}

static __always_inline void vmcs_check64(unsigned long field)
{
        BUILD_BUG_ON_MSG(__builtin_constant_p(field) && ((field) & 0x6000) == 0,
			 "64-bit accessor invalid for 16-bit field");
        BUILD_BUG_ON_MSG(__builtin_constant_p(field) && ((field) & 0x6001) == 0x2001,
			 "64-bit accessor invalid for 64-bit high field");
        BUILD_BUG_ON_MSG(__builtin_constant_p(field) && ((field) & 0x6000) == 0x4000,
			 "64-bit accessor invalid for 32-bit field");
        BUILD_BUG_ON_MSG(__builtin_constant_p(field) && ((field) & 0x6000) == 0x6000,
			 "64-bit accessor invalid for natural width field");
}

static __always_inline void vmcs_checkl(unsigned long field)
{
        BUILD_BUG_ON_MSG(__builtin_constant_p(field) && ((field) & 0x6000) == 0,
			 "Natural width accessor invalid for 16-bit field");
        BUILD_BUG_ON_MSG(__builtin_constant_p(field) && ((field) & 0x6001) == 0x2000,
			 "Natural width accessor invalid for 64-bit field");
        BUILD_BUG_ON_MSG(__builtin_constant_p(field) && ((field) & 0x6001) == 0x2001,
			 "Natural width accessor invalid for 64-bit high field");
        BUILD_BUG_ON_MSG(__builtin_constant_p(field) && ((field) & 0x6000) == 0x4000,
			 "Natural width accessor invalid for 32-bit field");
}

static __always_inline unsigned long __vmcs_readl(unsigned long field)
{
	unsigned long value;

	asm volatile (__ex_clear(ASM_VMX_VMREAD_RDX_RAX, "%0")
		      : "=a"(value) : "d"(field) : "cc");
	return value;
}

static __always_inline u16 vmcs_read16(unsigned long field)
{
	vmcs_check16(field);
	return __vmcs_readl(field);
}

static __always_inline u32 vmcs_read32(unsigned long field)
{
	vmcs_check32(field);
	return __vmcs_readl(field);
}

static __always_inline u64 vmcs_read64(unsigned long field)
{
	vmcs_check64(field);
#ifdef CONFIG_X86_64
	return __vmcs_readl(field);
#else
	return __vmcs_readl(field) | ((u64)__vmcs_readl(field+1) << 32);
#endif
}

static __always_inline unsigned long vmcs_readl(unsigned long field)
{
	vmcs_checkl(field);
	return __vmcs_readl(field);
}

static noinline void vmwrite_error(unsigned long field, unsigned long value)
{
	printk(KERN_ERR "vmwrite error: reg %lx value %lx (err %d)\n",
	       field, value, vmcs_read32(VM_INSTRUCTION_ERROR));
	dump_stack();
}

static __always_inline void __vmcs_writel(unsigned long field, unsigned long value)
{
	u8 error;

	asm volatile (__ex(ASM_VMX_VMWRITE_RAX_RDX) "; setna %0"
		       : "=q"(error) : "a"(value), "d"(field) : "cc");
	if (unlikely(error))
		vmwrite_error(field, value);
}

static __always_inline void vmcs_write16(unsigned long field, u16 value)
{
	vmcs_check16(field);
	__vmcs_writel(field, value);
}

static __always_inline void vmcs_write32(unsigned long field, u32 value)
{
	vmcs_check32(field);
	__vmcs_writel(field, value);
}

static __always_inline void vmcs_write64(unsigned long field, u64 value)
{
	vmcs_check64(field);
	__vmcs_writel(field, value);
#ifndef CONFIG_X86_64
	asm volatile ("");
	__vmcs_writel(field+1, value >> 32);
#endif
}

static __always_inline void vmcs_writel(unsigned long field, unsigned long value)
{
	vmcs_checkl(field);
	__vmcs_writel(field, value);
}

static __always_inline void vmcs_clear_bits(unsigned long field, u32 mask)
{
        BUILD_BUG_ON_MSG(__builtin_constant_p(field) && ((field) & 0x6000) == 0x2000,
			 "vmcs_clear_bits does not support 64-bit fields");
	__vmcs_writel(field, __vmcs_readl(field) & ~mask);
}

static __always_inline void vmcs_set_bits(unsigned long field, u32 mask)
{
        BUILD_BUG_ON_MSG(__builtin_constant_p(field) && ((field) & 0x6000) == 0x2000,
			 "vmcs_set_bits does not support 64-bit fields");
	__vmcs_writel(field, __vmcs_readl(field) | mask);
}

static inline void vm_entry_controls_reset_shadow(struct vcpu_vmx *vmx)
{
	vmx->vm_entry_controls_shadow = vmcs_read32(VM_ENTRY_CONTROLS);
}

static inline void vm_entry_controls_init(struct vcpu_vmx *vmx, u32 val)
{
	vmcs_write32(VM_ENTRY_CONTROLS, val);
	vmx->vm_entry_controls_shadow = val;
}

static inline void vm_entry_controls_set(struct vcpu_vmx *vmx, u32 val)
{
	if (vmx->vm_entry_controls_shadow != val)
		vm_entry_controls_init(vmx, val);
}

static inline u32 vm_entry_controls_get(struct vcpu_vmx *vmx)
{
	return vmx->vm_entry_controls_shadow;
}


static inline void vm_entry_controls_setbit(struct vcpu_vmx *vmx, u32 val)
{
	vm_entry_controls_set(vmx, vm_entry_controls_get(vmx) | val);
}

static inline void vm_entry_controls_clearbit(struct vcpu_vmx *vmx, u32 val)
{
	vm_entry_controls_set(vmx, vm_entry_controls_get(vmx) & ~val);
}

static inline void vm_exit_controls_reset_shadow(struct vcpu_vmx *vmx)
{
	vmx->vm_exit_controls_shadow = vmcs_read32(VM_EXIT_CONTROLS);
}

static inline void vm_exit_controls_init(struct vcpu_vmx *vmx, u32 val)
{
	vmcs_write32(VM_EXIT_CONTROLS, val);
	vmx->vm_exit_controls_shadow = val;
}

static inline void vm_exit_controls_set(struct vcpu_vmx *vmx, u32 val)
{
	if (vmx->vm_exit_controls_shadow != val)
		vm_exit_controls_init(vmx, val);
}

static inline u32 vm_exit_controls_get(struct vcpu_vmx *vmx)
{
	return vmx->vm_exit_controls_shadow;
}


static inline void vm_exit_controls_setbit(struct vcpu_vmx *vmx, u32 val)
{
	vm_exit_controls_set(vmx, vm_exit_controls_get(vmx) | val);
}

static inline void vm_exit_controls_clearbit(struct vcpu_vmx *vmx, u32 val)
{
	vm_exit_controls_set(vmx, vm_exit_controls_get(vmx) & ~val);
}

static void vmx_segment_cache_clear(struct vcpu_vmx *vmx)
{
	vmx->segment_cache.bitmask = 0;
}

static bool vmx_segment_cache_test_set(struct vcpu_vmx *vmx, unsigned seg,
				       unsigned field)
{
	bool ret;
	u32 mask = 1 << (seg * SEG_FIELD_NR + field);

	if (!(vmx->vcpu.arch.regs_avail & (1 << VCPU_EXREG_SEGMENTS))) {
		vmx->vcpu.arch.regs_avail |= (1 << VCPU_EXREG_SEGMENTS);
		vmx->segment_cache.bitmask = 0;
	}
	ret = vmx->segment_cache.bitmask & mask;
	vmx->segment_cache.bitmask |= mask;
	return ret;
}

static u16 vmx_read_guest_seg_selector(struct vcpu_vmx *vmx, unsigned seg)
{
	u16 *p = &vmx->segment_cache.seg[seg].selector;

	if (!vmx_segment_cache_test_set(vmx, seg, SEG_FIELD_SEL))
		*p = vmcs_read16(kvm_vmx_segment_fields[seg].selector);
	return *p;
}

static ulong vmx_read_guest_seg_base(struct vcpu_vmx *vmx, unsigned seg)
{
	ulong *p = &vmx->segment_cache.seg[seg].base;

	if (!vmx_segment_cache_test_set(vmx, seg, SEG_FIELD_BASE))
		*p = vmcs_readl(kvm_vmx_segment_fields[seg].base);
	return *p;
}

static u32 vmx_read_guest_seg_limit(struct vcpu_vmx *vmx, unsigned seg)
{
	u32 *p = &vmx->segment_cache.seg[seg].limit;

	if (!vmx_segment_cache_test_set(vmx, seg, SEG_FIELD_LIMIT))
		*p = vmcs_read32(kvm_vmx_segment_fields[seg].limit);
	return *p;
}

static u32 vmx_read_guest_seg_ar(struct vcpu_vmx *vmx, unsigned seg)
{
	u32 *p = &vmx->segment_cache.seg[seg].ar;

	if (!vmx_segment_cache_test_set(vmx, seg, SEG_FIELD_AR))
		*p = vmcs_read32(kvm_vmx_segment_fields[seg].ar_bytes);
	return *p;
}

static void update_exception_bitmap(struct kvm_vcpu *vcpu)
{
	u32 eb;

	eb = (1u << PF_VECTOR) | (1u << UD_VECTOR) | (1u << MC_VECTOR) |
	     (1u << DB_VECTOR) | (1u << AC_VECTOR);
	if ((vcpu->guest_debug &
	     (KVM_GUESTDBG_ENABLE | KVM_GUESTDBG_USE_SW_BP)) ==
	    (KVM_GUESTDBG_ENABLE | KVM_GUESTDBG_USE_SW_BP))
		eb |= 1u << BP_VECTOR;
	if (to_vmx(vcpu)->rmode.vm86_active)
		eb = ~0;
	if (enable_ept)
		eb &= ~(1u << PF_VECTOR); /* bypass_guest_pf = 0 */

	/* When we are running a nested L2 guest and L1 specified for it a
	 * certain exception bitmap, we must trap the same exceptions and pass
	 * them to L1. When running L2, we will only handle the exceptions
	 * specified above if L1 did not want them.
	 */
	if (is_guest_mode(vcpu))
		eb |= get_vmcs12(vcpu)->exception_bitmap;

	vmcs_write32(EXCEPTION_BITMAP, eb);
}

/*
 * Check if MSR is intercepted for currently loaded MSR bitmap.
 */
static bool msr_write_intercepted(struct kvm_vcpu *vcpu, u32 msr)
{
	unsigned long *msr_bitmap;
	int f = sizeof(unsigned long);

	if (!cpu_has_vmx_msr_bitmap())
		return true;

	msr_bitmap = to_vmx(vcpu)->loaded_vmcs->msr_bitmap;

	if (msr <= 0x1fff) {
		return !!test_bit(msr, msr_bitmap + 0x800 / f);
	} else if ((msr >= 0xc0000000) && (msr <= 0xc0001fff)) {
		msr &= 0x1fff;
		return !!test_bit(msr, msr_bitmap + 0xc00 / f);
	}

	return true;
}

/*
 * Check if MSR is intercepted for L01 MSR bitmap.
 */
static bool msr_write_intercepted_l01(struct kvm_vcpu *vcpu, u32 msr)
{
	unsigned long *msr_bitmap;
	int f = sizeof(unsigned long);

	if (!cpu_has_vmx_msr_bitmap())
		return true;

	msr_bitmap = to_vmx(vcpu)->vmcs01.msr_bitmap;

	if (msr <= 0x1fff) {
		return !!test_bit(msr, msr_bitmap + 0x800 / f);
	} else if ((msr >= 0xc0000000) && (msr <= 0xc0001fff)) {
		msr &= 0x1fff;
		return !!test_bit(msr, msr_bitmap + 0xc00 / f);
	}

	return true;
}

static void clear_atomic_switch_msr_special(struct vcpu_vmx *vmx,
		unsigned long entry, unsigned long exit)
{
	vm_entry_controls_clearbit(vmx, entry);
	vm_exit_controls_clearbit(vmx, exit);
}

static void clear_atomic_switch_msr(struct vcpu_vmx *vmx, unsigned msr)
{
	unsigned i;
	struct msr_autoload *m = &vmx->msr_autoload;

	switch (msr) {
	case MSR_EFER:
		if (cpu_has_load_ia32_efer) {
			clear_atomic_switch_msr_special(vmx,
					VM_ENTRY_LOAD_IA32_EFER,
					VM_EXIT_LOAD_IA32_EFER);
			return;
		}
		break;
	case MSR_CORE_PERF_GLOBAL_CTRL:
		if (cpu_has_load_perf_global_ctrl) {
			clear_atomic_switch_msr_special(vmx,
					VM_ENTRY_LOAD_IA32_PERF_GLOBAL_CTRL,
					VM_EXIT_LOAD_IA32_PERF_GLOBAL_CTRL);
			return;
		}
		break;
	}

	for (i = 0; i < m->nr; ++i)
		if (m->guest[i].index == msr)
			break;

	if (i == m->nr)
		return;
	--m->nr;
	m->guest[i] = m->guest[m->nr];
	m->host[i] = m->host[m->nr];
	vmcs_write32(VM_ENTRY_MSR_LOAD_COUNT, m->nr);
	vmcs_write32(VM_EXIT_MSR_LOAD_COUNT, m->nr);
}

static void add_atomic_switch_msr_special(struct vcpu_vmx *vmx,
		unsigned long entry, unsigned long exit,
		unsigned long guest_val_vmcs, unsigned long host_val_vmcs,
		u64 guest_val, u64 host_val)
{
	vmcs_write64(guest_val_vmcs, guest_val);
	vmcs_write64(host_val_vmcs, host_val);
	vm_entry_controls_setbit(vmx, entry);
	vm_exit_controls_setbit(vmx, exit);
}

static void add_atomic_switch_msr(struct vcpu_vmx *vmx, unsigned msr,
				  u64 guest_val, u64 host_val)
{
	unsigned i;
	struct msr_autoload *m = &vmx->msr_autoload;

	switch (msr) {
	case MSR_EFER:
		if (cpu_has_load_ia32_efer) {
			add_atomic_switch_msr_special(vmx,
					VM_ENTRY_LOAD_IA32_EFER,
					VM_EXIT_LOAD_IA32_EFER,
					GUEST_IA32_EFER,
					HOST_IA32_EFER,
					guest_val, host_val);
			return;
		}
		break;
	case MSR_CORE_PERF_GLOBAL_CTRL:
		if (cpu_has_load_perf_global_ctrl) {
			add_atomic_switch_msr_special(vmx,
					VM_ENTRY_LOAD_IA32_PERF_GLOBAL_CTRL,
					VM_EXIT_LOAD_IA32_PERF_GLOBAL_CTRL,
					GUEST_IA32_PERF_GLOBAL_CTRL,
					HOST_IA32_PERF_GLOBAL_CTRL,
					guest_val, host_val);
			return;
		}
		break;
	case MSR_IA32_PEBS_ENABLE:
		/* PEBS needs a quiescent period after being disabled (to write
		 * a record).  Disabling PEBS through VMX MSR swapping doesn't
		 * provide that period, so a CPU could write host's record into
		 * guest's memory.
		 */
		wrmsrl(MSR_IA32_PEBS_ENABLE, 0);
	}

	for (i = 0; i < m->nr; ++i)
		if (m->guest[i].index == msr)
			break;

	if (i == NR_AUTOLOAD_MSRS) {
		printk_once(KERN_WARNING "Not enough msr switch entries. "
				"Can't add msr %x\n", msr);
		return;
	} else if (i == m->nr) {
		++m->nr;
		vmcs_write32(VM_ENTRY_MSR_LOAD_COUNT, m->nr);
		vmcs_write32(VM_EXIT_MSR_LOAD_COUNT, m->nr);
	}

	m->guest[i].index = msr;
	m->guest[i].value = guest_val;
	m->host[i].index = msr;
	m->host[i].value = host_val;
}

static bool update_transition_efer(struct vcpu_vmx *vmx, int efer_offset)
{
	u64 guest_efer = vmx->vcpu.arch.efer;
	u64 ignore_bits = 0;

	if (!enable_ept) {
		/*
		 * NX is needed to handle CR0.WP=1, CR4.SMEP=1.  Testing
		 * host CPUID is more efficient than testing guest CPUID
		 * or CR4.  Host SMEP is anyway a requirement for guest SMEP.
		 */
		if (boot_cpu_has(X86_FEATURE_SMEP))
			guest_efer |= EFER_NX;
		else if (!(guest_efer & EFER_NX))
			ignore_bits |= EFER_NX;
	}

	/*
	 * LMA and LME handled by hardware; SCE meaningless outside long mode.
	 */
	ignore_bits |= EFER_SCE;
#ifdef CONFIG_X86_64
	ignore_bits |= EFER_LMA | EFER_LME;
	/* SCE is meaningful only in long mode on Intel */
	if (guest_efer & EFER_LMA)
		ignore_bits &= ~(u64)EFER_SCE;
#endif

	clear_atomic_switch_msr(vmx, MSR_EFER);

	/*
	 * On EPT, we can't emulate NX, so we must switch EFER atomically.
	 * On CPUs that support "load IA32_EFER", always switch EFER
	 * atomically, since it's faster than switching it manually.
	 */
	if (cpu_has_load_ia32_efer ||
	    (enable_ept && ((vmx->vcpu.arch.efer ^ host_efer) & EFER_NX))) {
		if (!(guest_efer & EFER_LMA))
			guest_efer &= ~EFER_LME;
		if (guest_efer != host_efer)
			add_atomic_switch_msr(vmx, MSR_EFER,
					      guest_efer, host_efer);
		return false;
	} else {
		guest_efer &= ~ignore_bits;
		guest_efer |= host_efer & ignore_bits;

		vmx->guest_msrs[efer_offset].data = guest_efer;
		vmx->guest_msrs[efer_offset].mask = ~ignore_bits;

		return true;
	}
}

#ifdef CONFIG_X86_32
/*
 * On 32-bit kernels, VM exits still load the FS and GS bases from the
 * VMCS rather than the segment table.  KVM uses this helper to figure
 * out the current bases to poke them into the VMCS before entry.
 */
static unsigned long segment_base(u16 selector)
{
	struct desc_struct *table;
	unsigned long v;

	if (!(selector & ~SEGMENT_RPL_MASK))
		return 0;

	table = get_current_gdt_ro();

	if ((selector & SEGMENT_TI_MASK) == SEGMENT_LDT) {
		u16 ldt_selector = kvm_read_ldt();

		if (!(ldt_selector & ~SEGMENT_RPL_MASK))
			return 0;

		table = (struct desc_struct *)segment_base(ldt_selector);
	}
	v = get_desc_base(&table[selector >> 3]);
	return v;
}
#endif

static void vmx_save_host_state(struct kvm_vcpu *vcpu)
{
	struct vcpu_vmx *vmx = to_vmx(vcpu);
	int i;

	if (vmx->host_state.loaded)
		return;

	vmx->host_state.loaded = 1;
	/*
	 * Set host fs and gs selectors.  Unfortunately, 22.2.3 does not
	 * allow segment selectors with cpl > 0 or ti == 1.
	 */
	vmx->host_state.ldt_sel = kvm_read_ldt();
	vmx->host_state.gs_ldt_reload_needed = vmx->host_state.ldt_sel;
	savesegment(fs, vmx->host_state.fs_sel);
	if (!(vmx->host_state.fs_sel & 7)) {
		vmcs_write16(HOST_FS_SELECTOR, vmx->host_state.fs_sel);
		vmx->host_state.fs_reload_needed = 0;
	} else {
		vmcs_write16(HOST_FS_SELECTOR, 0);
		vmx->host_state.fs_reload_needed = 1;
	}
	savesegment(gs, vmx->host_state.gs_sel);
	if (!(vmx->host_state.gs_sel & 7))
		vmcs_write16(HOST_GS_SELECTOR, vmx->host_state.gs_sel);
	else {
		vmcs_write16(HOST_GS_SELECTOR, 0);
		vmx->host_state.gs_ldt_reload_needed = 1;
	}

#ifdef CONFIG_X86_64
	savesegment(ds, vmx->host_state.ds_sel);
	savesegment(es, vmx->host_state.es_sel);
#endif

#ifdef CONFIG_X86_64
	vmcs_writel(HOST_FS_BASE, read_msr(MSR_FS_BASE));
	vmcs_writel(HOST_GS_BASE, read_msr(MSR_GS_BASE));
#else
	vmcs_writel(HOST_FS_BASE, segment_base(vmx->host_state.fs_sel));
	vmcs_writel(HOST_GS_BASE, segment_base(vmx->host_state.gs_sel));
#endif

#ifdef CONFIG_X86_64
	rdmsrl(MSR_KERNEL_GS_BASE, vmx->msr_host_kernel_gs_base);
	if (is_long_mode(&vmx->vcpu))
		wrmsrl(MSR_KERNEL_GS_BASE, vmx->msr_guest_kernel_gs_base);
#endif
	if (boot_cpu_has(X86_FEATURE_MPX))
		rdmsrl(MSR_IA32_BNDCFGS, vmx->host_state.msr_host_bndcfgs);
	for (i = 0; i < vmx->save_nmsrs; ++i)
		kvm_set_shared_msr(vmx->guest_msrs[i].index,
				   vmx->guest_msrs[i].data,
				   vmx->guest_msrs[i].mask);
}

static void __vmx_load_host_state(struct vcpu_vmx *vmx)
{
	if (!vmx->host_state.loaded)
		return;

	++vmx->vcpu.stat.host_state_reload;
	vmx->host_state.loaded = 0;
#ifdef CONFIG_X86_64
	if (is_long_mode(&vmx->vcpu))
		rdmsrl(MSR_KERNEL_GS_BASE, vmx->msr_guest_kernel_gs_base);
#endif
	if (vmx->host_state.gs_ldt_reload_needed) {
		kvm_load_ldt(vmx->host_state.ldt_sel);
#ifdef CONFIG_X86_64
		load_gs_index(vmx->host_state.gs_sel);
#else
		loadsegment(gs, vmx->host_state.gs_sel);
#endif
	}
	if (vmx->host_state.fs_reload_needed)
		loadsegment(fs, vmx->host_state.fs_sel);
#ifdef CONFIG_X86_64
	if (unlikely(vmx->host_state.ds_sel | vmx->host_state.es_sel)) {
		loadsegment(ds, vmx->host_state.ds_sel);
		loadsegment(es, vmx->host_state.es_sel);
	}
#endif
	invalidate_tss_limit();
#ifdef CONFIG_X86_64
	wrmsrl(MSR_KERNEL_GS_BASE, vmx->msr_host_kernel_gs_base);
#endif
	if (vmx->host_state.msr_host_bndcfgs)
		wrmsrl(MSR_IA32_BNDCFGS, vmx->host_state.msr_host_bndcfgs);
	load_fixmap_gdt(raw_smp_processor_id());
}

static void vmx_load_host_state(struct vcpu_vmx *vmx)
{
	preempt_disable();
	__vmx_load_host_state(vmx);
	preempt_enable();
}

static void vmx_vcpu_pi_load(struct kvm_vcpu *vcpu, int cpu)
{
	struct pi_desc *pi_desc = vcpu_to_pi_desc(vcpu);
	struct pi_desc old, new;
	unsigned int dest;

	/*
	 * In case of hot-plug or hot-unplug, we may have to undo
	 * vmx_vcpu_pi_put even if there is no assigned device.  And we
	 * always keep PI.NDST up to date for simplicity: it makes the
	 * code easier, and CPU migration is not a fast path.
	 */
	if (!pi_test_sn(pi_desc) && vcpu->cpu == cpu)
		return;

	/*
	 * First handle the simple case where no cmpxchg is necessary; just
	 * allow posting non-urgent interrupts.
	 *
	 * If the 'nv' field is POSTED_INTR_WAKEUP_VECTOR, do not change
	 * PI.NDST: pi_post_block will do it for us and the wakeup_handler
	 * expects the VCPU to be on the blocked_vcpu_list that matches
	 * PI.NDST.
	 */
	if (pi_desc->nv == POSTED_INTR_WAKEUP_VECTOR ||
	    vcpu->cpu == cpu) {
		pi_clear_sn(pi_desc);
		return;
	}

	/* The full case.  */
	do {
		old.control = new.control = pi_desc->control;

		dest = cpu_physical_id(cpu);

		if (x2apic_enabled())
			new.ndst = dest;
		else
			new.ndst = (dest << 8) & 0xFF00;

		new.sn = 0;
	} while (cmpxchg64(&pi_desc->control, old.control,
			   new.control) != old.control);
}

static void decache_tsc_multiplier(struct vcpu_vmx *vmx)
{
	vmx->current_tsc_ratio = vmx->vcpu.arch.tsc_scaling_ratio;
	vmcs_write64(TSC_MULTIPLIER, vmx->current_tsc_ratio);
}

/*
 * Switches to specified vcpu, until a matching vcpu_put(), but assumes
 * vcpu mutex is already taken.
 */
static void vmx_vcpu_load(struct kvm_vcpu *vcpu, int cpu)
{
	struct vcpu_vmx *vmx = to_vmx(vcpu);
	bool already_loaded = vmx->loaded_vmcs->cpu == cpu;

	if (!already_loaded) {
		loaded_vmcs_clear(vmx->loaded_vmcs);
		local_irq_disable();
		crash_disable_local_vmclear(cpu);

		/*
		 * Read loaded_vmcs->cpu should be before fetching
		 * loaded_vmcs->loaded_vmcss_on_cpu_link.
		 * See the comments in __loaded_vmcs_clear().
		 */
		smp_rmb();

		list_add(&vmx->loaded_vmcs->loaded_vmcss_on_cpu_link,
			 &per_cpu(loaded_vmcss_on_cpu, cpu));
		crash_enable_local_vmclear(cpu);
		local_irq_enable();
	}

	if (per_cpu(current_vmcs, cpu) != vmx->loaded_vmcs->vmcs) {
		per_cpu(current_vmcs, cpu) = vmx->loaded_vmcs->vmcs;
		vmcs_load(vmx->loaded_vmcs->vmcs);
		indirect_branch_prediction_barrier();
	}

	if (!already_loaded) {
		void *gdt = get_current_gdt_ro();
		unsigned long sysenter_esp;

		kvm_make_request(KVM_REQ_TLB_FLUSH, vcpu);

		/*
		 * Linux uses per-cpu TSS and GDT, so set these when switching
		 * processors.  See 22.2.4.
		 */
		vmcs_writel(HOST_TR_BASE,
			    (unsigned long)&get_cpu_entry_area(cpu)->tss.x86_tss);
		vmcs_writel(HOST_GDTR_BASE, (unsigned long)gdt);   /* 22.2.4 */

		/*
		 * VM exits change the host TR limit to 0x67 after a VM
		 * exit.  This is okay, since 0x67 covers everything except
		 * the IO bitmap and have have code to handle the IO bitmap
		 * being lost after a VM exit.
		 */
		BUILD_BUG_ON(IO_BITMAP_OFFSET - 1 != 0x67);

		rdmsrl(MSR_IA32_SYSENTER_ESP, sysenter_esp);
		vmcs_writel(HOST_IA32_SYSENTER_ESP, sysenter_esp); /* 22.2.3 */

		vmx->loaded_vmcs->cpu = cpu;
	}

	/* Setup TSC multiplier */
	if (kvm_has_tsc_control &&
	    vmx->current_tsc_ratio != vcpu->arch.tsc_scaling_ratio)
		decache_tsc_multiplier(vmx);

	vmx_vcpu_pi_load(vcpu, cpu);
	vmx->host_pkru = read_pkru();
	vmx->host_debugctlmsr = get_debugctlmsr();
}

static void vmx_vcpu_pi_put(struct kvm_vcpu *vcpu)
{
	struct pi_desc *pi_desc = vcpu_to_pi_desc(vcpu);

	if (!kvm_arch_has_assigned_device(vcpu->kvm) ||
		!irq_remapping_cap(IRQ_POSTING_CAP)  ||
		!kvm_vcpu_apicv_active(vcpu))
		return;

	/* Set SN when the vCPU is preempted */
	if (vcpu->preempted)
		pi_set_sn(pi_desc);
}

static void vmx_vcpu_put(struct kvm_vcpu *vcpu)
{
	vmx_vcpu_pi_put(vcpu);

	__vmx_load_host_state(to_vmx(vcpu));
}

static bool emulation_required(struct kvm_vcpu *vcpu)
{
	return emulate_invalid_guest_state && !guest_state_valid(vcpu);
}

static void vmx_decache_cr0_guest_bits(struct kvm_vcpu *vcpu);

/*
 * Return the cr0 value that a nested guest would read. This is a combination
 * of the real cr0 used to run the guest (guest_cr0), and the bits shadowed by
 * its hypervisor (cr0_read_shadow).
 */
static inline unsigned long nested_read_cr0(struct vmcs12 *fields)
{
	return (fields->guest_cr0 & ~fields->cr0_guest_host_mask) |
		(fields->cr0_read_shadow & fields->cr0_guest_host_mask);
}
static inline unsigned long nested_read_cr4(struct vmcs12 *fields)
{
	return (fields->guest_cr4 & ~fields->cr4_guest_host_mask) |
		(fields->cr4_read_shadow & fields->cr4_guest_host_mask);
}

static unsigned long vmx_get_rflags(struct kvm_vcpu *vcpu)
{
	unsigned long rflags, save_rflags;

	if (!test_bit(VCPU_EXREG_RFLAGS, (ulong *)&vcpu->arch.regs_avail)) {
		__set_bit(VCPU_EXREG_RFLAGS, (ulong *)&vcpu->arch.regs_avail);
		rflags = vmcs_readl(GUEST_RFLAGS);
		if (to_vmx(vcpu)->rmode.vm86_active) {
			rflags &= RMODE_GUEST_OWNED_EFLAGS_BITS;
			save_rflags = to_vmx(vcpu)->rmode.save_rflags;
			rflags |= save_rflags & ~RMODE_GUEST_OWNED_EFLAGS_BITS;
		}
		to_vmx(vcpu)->rflags = rflags;
	}
	return to_vmx(vcpu)->rflags;
}

static void vmx_set_rflags(struct kvm_vcpu *vcpu, unsigned long rflags)
{
	unsigned long old_rflags = vmx_get_rflags(vcpu);

	__set_bit(VCPU_EXREG_RFLAGS, (ulong *)&vcpu->arch.regs_avail);
	to_vmx(vcpu)->rflags = rflags;
	if (to_vmx(vcpu)->rmode.vm86_active) {
		to_vmx(vcpu)->rmode.save_rflags = rflags;
		rflags |= X86_EFLAGS_IOPL | X86_EFLAGS_VM;
	}
	vmcs_writel(GUEST_RFLAGS, rflags);

	if ((old_rflags ^ to_vmx(vcpu)->rflags) & X86_EFLAGS_VM)
		to_vmx(vcpu)->emulation_required = emulation_required(vcpu);
}

static u32 vmx_get_interrupt_shadow(struct kvm_vcpu *vcpu)
{
	u32 interruptibility = vmcs_read32(GUEST_INTERRUPTIBILITY_INFO);
	int ret = 0;

	if (interruptibility & GUEST_INTR_STATE_STI)
		ret |= KVM_X86_SHADOW_INT_STI;
	if (interruptibility & GUEST_INTR_STATE_MOV_SS)
		ret |= KVM_X86_SHADOW_INT_MOV_SS;

	return ret;
}

static void vmx_set_interrupt_shadow(struct kvm_vcpu *vcpu, int mask)
{
	u32 interruptibility_old = vmcs_read32(GUEST_INTERRUPTIBILITY_INFO);
	u32 interruptibility = interruptibility_old;

	interruptibility &= ~(GUEST_INTR_STATE_STI | GUEST_INTR_STATE_MOV_SS);

	if (mask & KVM_X86_SHADOW_INT_MOV_SS)
		interruptibility |= GUEST_INTR_STATE_MOV_SS;
	else if (mask & KVM_X86_SHADOW_INT_STI)
		interruptibility |= GUEST_INTR_STATE_STI;

	if ((interruptibility != interruptibility_old))
		vmcs_write32(GUEST_INTERRUPTIBILITY_INFO, interruptibility);
}

static void skip_emulated_instruction(struct kvm_vcpu *vcpu)
{
	unsigned long rip;

	rip = kvm_rip_read(vcpu);
	rip += vmcs_read32(VM_EXIT_INSTRUCTION_LEN);
	kvm_rip_write(vcpu, rip);

	/* skipping an emulated instruction also counts */
	vmx_set_interrupt_shadow(vcpu, 0);
}

static void nested_vmx_inject_exception_vmexit(struct kvm_vcpu *vcpu,
					       unsigned long exit_qual)
{
	struct vmcs12 *vmcs12 = get_vmcs12(vcpu);
	unsigned int nr = vcpu->arch.exception.nr;
	u32 intr_info = nr | INTR_INFO_VALID_MASK;

	if (vcpu->arch.exception.has_error_code) {
		vmcs12->vm_exit_intr_error_code = vcpu->arch.exception.error_code;
		intr_info |= INTR_INFO_DELIVER_CODE_MASK;
	}

	if (kvm_exception_is_soft(nr))
		intr_info |= INTR_TYPE_SOFT_EXCEPTION;
	else
		intr_info |= INTR_TYPE_HARD_EXCEPTION;

	if (!(vmcs12->idt_vectoring_info_field & VECTORING_INFO_VALID_MASK) &&
	    vmx_get_nmi_mask(vcpu))
		intr_info |= INTR_INFO_UNBLOCK_NMI;

	nested_vmx_vmexit(vcpu, EXIT_REASON_EXCEPTION_NMI, intr_info, exit_qual);
}

/*
 * KVM wants to inject page-faults which it got to the guest. This function
 * checks whether in a nested guest, we need to inject them to L1 or L2.
 */
static int nested_vmx_check_exception(struct kvm_vcpu *vcpu, unsigned long *exit_qual)
{
	struct vmcs12 *vmcs12 = get_vmcs12(vcpu);
	unsigned int nr = vcpu->arch.exception.nr;

	if (nr == PF_VECTOR) {
		if (vcpu->arch.exception.nested_apf) {
			*exit_qual = vcpu->arch.apf.nested_apf_token;
			return 1;
		}
		/*
		 * FIXME: we must not write CR2 when L1 intercepts an L2 #PF exception.
		 * The fix is to add the ancillary datum (CR2 or DR6) to structs
		 * kvm_queued_exception and kvm_vcpu_events, so that CR2 and DR6
		 * can be written only when inject_pending_event runs.  This should be
		 * conditional on a new capability---if the capability is disabled,
		 * kvm_multiple_exception would write the ancillary information to
		 * CR2 or DR6, for backwards ABI-compatibility.
		 */
		if (nested_vmx_is_page_fault_vmexit(vmcs12,
						    vcpu->arch.exception.error_code)) {
			*exit_qual = vcpu->arch.cr2;
			return 1;
		}
	} else {
		if (vmcs12->exception_bitmap & (1u << nr)) {
			if (nr == DB_VECTOR)
				*exit_qual = vcpu->arch.dr6;
			else
				*exit_qual = 0;
			return 1;
		}
	}

	return 0;
}

static void vmx_queue_exception(struct kvm_vcpu *vcpu)
{
	struct vcpu_vmx *vmx = to_vmx(vcpu);
	unsigned nr = vcpu->arch.exception.nr;
	bool has_error_code = vcpu->arch.exception.has_error_code;
	u32 error_code = vcpu->arch.exception.error_code;
	u32 intr_info = nr | INTR_INFO_VALID_MASK;

	if (has_error_code) {
		vmcs_write32(VM_ENTRY_EXCEPTION_ERROR_CODE, error_code);
		intr_info |= INTR_INFO_DELIVER_CODE_MASK;
	}

	if (vmx->rmode.vm86_active) {
		int inc_eip = 0;
		if (kvm_exception_is_soft(nr))
			inc_eip = vcpu->arch.event_exit_inst_len;
		if (kvm_inject_realmode_interrupt(vcpu, nr, inc_eip) != EMULATE_DONE)
			kvm_make_request(KVM_REQ_TRIPLE_FAULT, vcpu);
		return;
	}

	if (kvm_exception_is_soft(nr)) {
		vmcs_write32(VM_ENTRY_INSTRUCTION_LEN,
			     vmx->vcpu.arch.event_exit_inst_len);
		intr_info |= INTR_TYPE_SOFT_EXCEPTION;
	} else
		intr_info |= INTR_TYPE_HARD_EXCEPTION;

	vmcs_write32(VM_ENTRY_INTR_INFO_FIELD, intr_info);
}

static bool vmx_rdtscp_supported(void)
{
	return cpu_has_vmx_rdtscp();
}

static bool vmx_invpcid_supported(void)
{
	return cpu_has_vmx_invpcid() && enable_ept;
}

/*
 * Swap MSR entry in host/guest MSR entry array.
 */
static void move_msr_up(struct vcpu_vmx *vmx, int from, int to)
{
	struct shared_msr_entry tmp;

	tmp = vmx->guest_msrs[to];
	vmx->guest_msrs[to] = vmx->guest_msrs[from];
	vmx->guest_msrs[from] = tmp;
}

/*
 * Set up the vmcs to automatically save and restore system
 * msrs.  Don't touch the 64-bit msrs if the guest is in legacy
 * mode, as fiddling with msrs is very expensive.
 */
static void setup_msrs(struct vcpu_vmx *vmx)
{
	int save_nmsrs, index;

	save_nmsrs = 0;
#ifdef CONFIG_X86_64
	if (is_long_mode(&vmx->vcpu)) {
		index = __find_msr_index(vmx, MSR_SYSCALL_MASK);
		if (index >= 0)
			move_msr_up(vmx, index, save_nmsrs++);
		index = __find_msr_index(vmx, MSR_LSTAR);
		if (index >= 0)
			move_msr_up(vmx, index, save_nmsrs++);
		index = __find_msr_index(vmx, MSR_CSTAR);
		if (index >= 0)
			move_msr_up(vmx, index, save_nmsrs++);
		index = __find_msr_index(vmx, MSR_TSC_AUX);
		if (index >= 0 && guest_cpuid_has(&vmx->vcpu, X86_FEATURE_RDTSCP))
			move_msr_up(vmx, index, save_nmsrs++);
		/*
		 * MSR_STAR is only needed on long mode guests, and only
		 * if efer.sce is enabled.
		 */
		index = __find_msr_index(vmx, MSR_STAR);
		if ((index >= 0) && (vmx->vcpu.arch.efer & EFER_SCE))
			move_msr_up(vmx, index, save_nmsrs++);
	}
#endif
	index = __find_msr_index(vmx, MSR_EFER);
	if (index >= 0 && update_transition_efer(vmx, index))
		move_msr_up(vmx, index, save_nmsrs++);

	vmx->save_nmsrs = save_nmsrs;

	if (cpu_has_vmx_msr_bitmap())
		vmx_update_msr_bitmap(&vmx->vcpu);
}

/*
 * reads and returns guest's timestamp counter "register"
 * guest_tsc = (host_tsc * tsc multiplier) >> 48 + tsc_offset
 * -- Intel TSC Scaling for Virtualization White Paper, sec 1.3
 */
static u64 guest_read_tsc(struct kvm_vcpu *vcpu)
{
	u64 host_tsc, tsc_offset;

	host_tsc = rdtsc();
	tsc_offset = vmcs_read64(TSC_OFFSET);
	return kvm_scale_tsc(vcpu, host_tsc) + tsc_offset;
}

/*
 * writes 'offset' into guest's timestamp counter offset register
 */
static void vmx_write_tsc_offset(struct kvm_vcpu *vcpu, u64 offset)
{
	if (is_guest_mode(vcpu)) {
		/*
		 * We're here if L1 chose not to trap WRMSR to TSC. According
		 * to the spec, this should set L1's TSC; The offset that L1
		 * set for L2 remains unchanged, and still needs to be added
		 * to the newly set TSC to get L2's TSC.
		 */
		struct vmcs12 *vmcs12;
		/* recalculate vmcs02.TSC_OFFSET: */
		vmcs12 = get_vmcs12(vcpu);
		vmcs_write64(TSC_OFFSET, offset +
			(nested_cpu_has(vmcs12, CPU_BASED_USE_TSC_OFFSETING) ?
			 vmcs12->tsc_offset : 0));
	} else {
		trace_kvm_write_tsc_offset(vcpu->vcpu_id,
					   vmcs_read64(TSC_OFFSET), offset);
		vmcs_write64(TSC_OFFSET, offset);
	}
}

/*
 * nested_vmx_allowed() checks whether a guest should be allowed to use VMX
 * instructions and MSRs (i.e., nested VMX). Nested VMX is disabled for
 * all guests if the "nested" module option is off, and can also be disabled
 * for a single guest by disabling its VMX cpuid bit.
 */
static inline bool nested_vmx_allowed(struct kvm_vcpu *vcpu)
{
	return nested && guest_cpuid_has(vcpu, X86_FEATURE_VMX);
}

/*
 * nested_vmx_setup_ctls_msrs() sets up variables containing the values to be
 * returned for the various VMX controls MSRs when nested VMX is enabled.
 * The same values should also be used to verify that vmcs12 control fields are
 * valid during nested entry from L1 to L2.
 * Each of these control msrs has a low and high 32-bit half: A low bit is on
 * if the corresponding bit in the (32-bit) control field *must* be on, and a
 * bit in the high half is on if the corresponding bit in the control field
 * may be on. See also vmx_control_verify().
 */
static void nested_vmx_setup_ctls_msrs(struct vcpu_vmx *vmx)
{
	/*
	 * Note that as a general rule, the high half of the MSRs (bits in
	 * the control fields which may be 1) should be initialized by the
	 * intersection of the underlying hardware's MSR (i.e., features which
	 * can be supported) and the list of features we want to expose -
	 * because they are known to be properly supported in our code.
	 * Also, usually, the low half of the MSRs (bits which must be 1) can
	 * be set to 0, meaning that L1 may turn off any of these bits. The
	 * reason is that if one of these bits is necessary, it will appear
	 * in vmcs01 and prepare_vmcs02, when it bitwise-or's the control
	 * fields of vmcs01 and vmcs02, will turn these bits off - and
	 * nested_vmx_exit_reflected() will not pass related exits to L1.
	 * These rules have exceptions below.
	 */

	/* pin-based controls */
	rdmsr(MSR_IA32_VMX_PINBASED_CTLS,
		vmx->nested.nested_vmx_pinbased_ctls_low,
		vmx->nested.nested_vmx_pinbased_ctls_high);
	vmx->nested.nested_vmx_pinbased_ctls_low |=
		PIN_BASED_ALWAYSON_WITHOUT_TRUE_MSR;
	vmx->nested.nested_vmx_pinbased_ctls_high &=
		PIN_BASED_EXT_INTR_MASK |
		PIN_BASED_NMI_EXITING |
		PIN_BASED_VIRTUAL_NMIS;
	vmx->nested.nested_vmx_pinbased_ctls_high |=
		PIN_BASED_ALWAYSON_WITHOUT_TRUE_MSR |
		PIN_BASED_VMX_PREEMPTION_TIMER;
	if (kvm_vcpu_apicv_active(&vmx->vcpu))
		vmx->nested.nested_vmx_pinbased_ctls_high |=
			PIN_BASED_POSTED_INTR;

	/* exit controls */
	rdmsr(MSR_IA32_VMX_EXIT_CTLS,
		vmx->nested.nested_vmx_exit_ctls_low,
		vmx->nested.nested_vmx_exit_ctls_high);
	vmx->nested.nested_vmx_exit_ctls_low =
		VM_EXIT_ALWAYSON_WITHOUT_TRUE_MSR;

	vmx->nested.nested_vmx_exit_ctls_high &=
#ifdef CONFIG_X86_64
		VM_EXIT_HOST_ADDR_SPACE_SIZE |
#endif
		VM_EXIT_LOAD_IA32_PAT | VM_EXIT_SAVE_IA32_PAT;
	vmx->nested.nested_vmx_exit_ctls_high |=
		VM_EXIT_ALWAYSON_WITHOUT_TRUE_MSR |
		VM_EXIT_LOAD_IA32_EFER | VM_EXIT_SAVE_IA32_EFER |
		VM_EXIT_SAVE_VMX_PREEMPTION_TIMER | VM_EXIT_ACK_INTR_ON_EXIT;

	if (kvm_mpx_supported())
		vmx->nested.nested_vmx_exit_ctls_high |= VM_EXIT_CLEAR_BNDCFGS;

	/* We support free control of debug control saving. */
	vmx->nested.nested_vmx_exit_ctls_low &= ~VM_EXIT_SAVE_DEBUG_CONTROLS;

	/* entry controls */
	rdmsr(MSR_IA32_VMX_ENTRY_CTLS,
		vmx->nested.nested_vmx_entry_ctls_low,
		vmx->nested.nested_vmx_entry_ctls_high);
	vmx->nested.nested_vmx_entry_ctls_low =
		VM_ENTRY_ALWAYSON_WITHOUT_TRUE_MSR;
	vmx->nested.nested_vmx_entry_ctls_high &=
#ifdef CONFIG_X86_64
		VM_ENTRY_IA32E_MODE |
#endif
		VM_ENTRY_LOAD_IA32_PAT;
	vmx->nested.nested_vmx_entry_ctls_high |=
		(VM_ENTRY_ALWAYSON_WITHOUT_TRUE_MSR | VM_ENTRY_LOAD_IA32_EFER);
	if (kvm_mpx_supported())
		vmx->nested.nested_vmx_entry_ctls_high |= VM_ENTRY_LOAD_BNDCFGS;

	/* We support free control of debug control loading. */
	vmx->nested.nested_vmx_entry_ctls_low &= ~VM_ENTRY_LOAD_DEBUG_CONTROLS;

	/* cpu-based controls */
	rdmsr(MSR_IA32_VMX_PROCBASED_CTLS,
		vmx->nested.nested_vmx_procbased_ctls_low,
		vmx->nested.nested_vmx_procbased_ctls_high);
	vmx->nested.nested_vmx_procbased_ctls_low =
		CPU_BASED_ALWAYSON_WITHOUT_TRUE_MSR;
	vmx->nested.nested_vmx_procbased_ctls_high &=
		CPU_BASED_VIRTUAL_INTR_PENDING |
		CPU_BASED_VIRTUAL_NMI_PENDING | CPU_BASED_USE_TSC_OFFSETING |
		CPU_BASED_HLT_EXITING | CPU_BASED_INVLPG_EXITING |
		CPU_BASED_MWAIT_EXITING | CPU_BASED_CR3_LOAD_EXITING |
		CPU_BASED_CR3_STORE_EXITING |
#ifdef CONFIG_X86_64
		CPU_BASED_CR8_LOAD_EXITING | CPU_BASED_CR8_STORE_EXITING |
#endif
		CPU_BASED_MOV_DR_EXITING | CPU_BASED_UNCOND_IO_EXITING |
		CPU_BASED_USE_IO_BITMAPS | CPU_BASED_MONITOR_TRAP_FLAG |
		CPU_BASED_MONITOR_EXITING | CPU_BASED_RDPMC_EXITING |
		CPU_BASED_RDTSC_EXITING | CPU_BASED_PAUSE_EXITING |
		CPU_BASED_TPR_SHADOW | CPU_BASED_ACTIVATE_SECONDARY_CONTROLS;
	/*
	 * We can allow some features even when not supported by the
	 * hardware. For example, L1 can specify an MSR bitmap - and we
	 * can use it to avoid exits to L1 - even when L0 runs L2
	 * without MSR bitmaps.
	 */
	vmx->nested.nested_vmx_procbased_ctls_high |=
		CPU_BASED_ALWAYSON_WITHOUT_TRUE_MSR |
		CPU_BASED_USE_MSR_BITMAPS;

	/* We support free control of CR3 access interception. */
	vmx->nested.nested_vmx_procbased_ctls_low &=
		~(CPU_BASED_CR3_LOAD_EXITING | CPU_BASED_CR3_STORE_EXITING);

	/*
	 * secondary cpu-based controls.  Do not include those that
	 * depend on CPUID bits, they are added later by vmx_cpuid_update.
	 */
	rdmsr(MSR_IA32_VMX_PROCBASED_CTLS2,
		vmx->nested.nested_vmx_secondary_ctls_low,
		vmx->nested.nested_vmx_secondary_ctls_high);
	vmx->nested.nested_vmx_secondary_ctls_low = 0;
	vmx->nested.nested_vmx_secondary_ctls_high &=
		SECONDARY_EXEC_VIRTUALIZE_APIC_ACCESSES |
		SECONDARY_EXEC_DESC |
		SECONDARY_EXEC_VIRTUALIZE_X2APIC_MODE |
		SECONDARY_EXEC_APIC_REGISTER_VIRT |
		SECONDARY_EXEC_VIRTUAL_INTR_DELIVERY |
		SECONDARY_EXEC_WBINVD_EXITING;

	if (enable_ept) {
		/* nested EPT: emulate EPT also to L1 */
		vmx->nested.nested_vmx_secondary_ctls_high |=
			SECONDARY_EXEC_ENABLE_EPT;
		vmx->nested.nested_vmx_ept_caps = VMX_EPT_PAGE_WALK_4_BIT |
			 VMX_EPTP_WB_BIT | VMX_EPT_INVEPT_BIT;
		if (cpu_has_vmx_ept_execute_only())
			vmx->nested.nested_vmx_ept_caps |=
				VMX_EPT_EXECUTE_ONLY_BIT;
		vmx->nested.nested_vmx_ept_caps &= vmx_capability.ept;
		vmx->nested.nested_vmx_ept_caps |= VMX_EPT_EXTENT_GLOBAL_BIT |
			VMX_EPT_EXTENT_CONTEXT_BIT | VMX_EPT_2MB_PAGE_BIT |
			VMX_EPT_1GB_PAGE_BIT;
		if (enable_ept_ad_bits) {
			vmx->nested.nested_vmx_secondary_ctls_high |=
				SECONDARY_EXEC_ENABLE_PML;
			vmx->nested.nested_vmx_ept_caps |= VMX_EPT_AD_BIT;
		}
	}

	if (cpu_has_vmx_vmfunc()) {
		vmx->nested.nested_vmx_secondary_ctls_high |=
			SECONDARY_EXEC_ENABLE_VMFUNC;
		/*
		 * Advertise EPTP switching unconditionally
		 * since we emulate it
		 */
		if (enable_ept)
			vmx->nested.nested_vmx_vmfunc_controls =
				VMX_VMFUNC_EPTP_SWITCHING;
	}

	/*
	 * Old versions of KVM use the single-context version without
	 * checking for support, so declare that it is supported even
	 * though it is treated as global context.  The alternative is
	 * not failing the single-context invvpid, and it is worse.
	 */
	if (enable_vpid) {
		vmx->nested.nested_vmx_secondary_ctls_high |=
			SECONDARY_EXEC_ENABLE_VPID;
		vmx->nested.nested_vmx_vpid_caps = VMX_VPID_INVVPID_BIT |
			VMX_VPID_EXTENT_SUPPORTED_MASK;
	}

	if (enable_unrestricted_guest)
		vmx->nested.nested_vmx_secondary_ctls_high |=
			SECONDARY_EXEC_UNRESTRICTED_GUEST;

	/* miscellaneous data */
	rdmsr(MSR_IA32_VMX_MISC,
		vmx->nested.nested_vmx_misc_low,
		vmx->nested.nested_vmx_misc_high);
	vmx->nested.nested_vmx_misc_low &= VMX_MISC_SAVE_EFER_LMA;
	vmx->nested.nested_vmx_misc_low |=
		VMX_MISC_EMULATED_PREEMPTION_TIMER_RATE |
		VMX_MISC_ACTIVITY_HLT;
	vmx->nested.nested_vmx_misc_high = 0;

	/*
	 * This MSR reports some information about VMX support. We
	 * should return information about the VMX we emulate for the
	 * guest, and the VMCS structure we give it - not about the
	 * VMX support of the underlying hardware.
	 */
	vmx->nested.nested_vmx_basic =
		VMCS12_REVISION |
		VMX_BASIC_TRUE_CTLS |
		((u64)VMCS12_SIZE << VMX_BASIC_VMCS_SIZE_SHIFT) |
		(VMX_BASIC_MEM_TYPE_WB << VMX_BASIC_MEM_TYPE_SHIFT);

	if (cpu_has_vmx_basic_inout())
		vmx->nested.nested_vmx_basic |= VMX_BASIC_INOUT;

	/*
	 * These MSRs specify bits which the guest must keep fixed on
	 * while L1 is in VMXON mode (in L1's root mode, or running an L2).
	 * We picked the standard core2 setting.
	 */
#define VMXON_CR0_ALWAYSON     (X86_CR0_PE | X86_CR0_PG | X86_CR0_NE)
#define VMXON_CR4_ALWAYSON     X86_CR4_VMXE
	vmx->nested.nested_vmx_cr0_fixed0 = VMXON_CR0_ALWAYSON;
	vmx->nested.nested_vmx_cr4_fixed0 = VMXON_CR4_ALWAYSON;

	/* These MSRs specify bits which the guest must keep fixed off. */
	rdmsrl(MSR_IA32_VMX_CR0_FIXED1, vmx->nested.nested_vmx_cr0_fixed1);
	rdmsrl(MSR_IA32_VMX_CR4_FIXED1, vmx->nested.nested_vmx_cr4_fixed1);

	/* highest index: VMX_PREEMPTION_TIMER_VALUE */
	vmx->nested.nested_vmx_vmcs_enum = VMCS12_MAX_FIELD_INDEX << 1;
}

/*
 * if fixed0[i] == 1: val[i] must be 1
 * if fixed1[i] == 0: val[i] must be 0
 */
static inline bool fixed_bits_valid(u64 val, u64 fixed0, u64 fixed1)
{
	return ((val & fixed1) | fixed0) == val;
}

static inline bool vmx_control_verify(u32 control, u32 low, u32 high)
{
	return fixed_bits_valid(control, low, high);
}

static inline u64 vmx_control_msr(u32 low, u32 high)
{
	return low | ((u64)high << 32);
}

static bool is_bitwise_subset(u64 superset, u64 subset, u64 mask)
{
	superset &= mask;
	subset &= mask;

	return (superset | subset) == superset;
}

static int vmx_restore_vmx_basic(struct vcpu_vmx *vmx, u64 data)
{
	const u64 feature_and_reserved =
		/* feature (except bit 48; see below) */
		BIT_ULL(49) | BIT_ULL(54) | BIT_ULL(55) |
		/* reserved */
		BIT_ULL(31) | GENMASK_ULL(47, 45) | GENMASK_ULL(63, 56);
	u64 vmx_basic = vmx->nested.nested_vmx_basic;

	if (!is_bitwise_subset(vmx_basic, data, feature_and_reserved))
		return -EINVAL;

	/*
	 * KVM does not emulate a version of VMX that constrains physical
	 * addresses of VMX structures (e.g. VMCS) to 32-bits.
	 */
	if (data & BIT_ULL(48))
		return -EINVAL;

	if (vmx_basic_vmcs_revision_id(vmx_basic) !=
	    vmx_basic_vmcs_revision_id(data))
		return -EINVAL;

	if (vmx_basic_vmcs_size(vmx_basic) > vmx_basic_vmcs_size(data))
		return -EINVAL;

	vmx->nested.nested_vmx_basic = data;
	return 0;
}

static int
vmx_restore_control_msr(struct vcpu_vmx *vmx, u32 msr_index, u64 data)
{
	u64 supported;
	u32 *lowp, *highp;

	switch (msr_index) {
	case MSR_IA32_VMX_TRUE_PINBASED_CTLS:
		lowp = &vmx->nested.nested_vmx_pinbased_ctls_low;
		highp = &vmx->nested.nested_vmx_pinbased_ctls_high;
		break;
	case MSR_IA32_VMX_TRUE_PROCBASED_CTLS:
		lowp = &vmx->nested.nested_vmx_procbased_ctls_low;
		highp = &vmx->nested.nested_vmx_procbased_ctls_high;
		break;
	case MSR_IA32_VMX_TRUE_EXIT_CTLS:
		lowp = &vmx->nested.nested_vmx_exit_ctls_low;
		highp = &vmx->nested.nested_vmx_exit_ctls_high;
		break;
	case MSR_IA32_VMX_TRUE_ENTRY_CTLS:
		lowp = &vmx->nested.nested_vmx_entry_ctls_low;
		highp = &vmx->nested.nested_vmx_entry_ctls_high;
		break;
	case MSR_IA32_VMX_PROCBASED_CTLS2:
		lowp = &vmx->nested.nested_vmx_secondary_ctls_low;
		highp = &vmx->nested.nested_vmx_secondary_ctls_high;
		break;
	default:
		BUG();
	}

	supported = vmx_control_msr(*lowp, *highp);

	/* Check must-be-1 bits are still 1. */
	if (!is_bitwise_subset(data, supported, GENMASK_ULL(31, 0)))
		return -EINVAL;

	/* Check must-be-0 bits are still 0. */
	if (!is_bitwise_subset(supported, data, GENMASK_ULL(63, 32)))
		return -EINVAL;

	*lowp = data;
	*highp = data >> 32;
	return 0;
}

static int vmx_restore_vmx_misc(struct vcpu_vmx *vmx, u64 data)
{
	const u64 feature_and_reserved_bits =
		/* feature */
		BIT_ULL(5) | GENMASK_ULL(8, 6) | BIT_ULL(14) | BIT_ULL(15) |
		BIT_ULL(28) | BIT_ULL(29) | BIT_ULL(30) |
		/* reserved */
		GENMASK_ULL(13, 9) | BIT_ULL(31);
	u64 vmx_misc;

	vmx_misc = vmx_control_msr(vmx->nested.nested_vmx_misc_low,
				   vmx->nested.nested_vmx_misc_high);

	if (!is_bitwise_subset(vmx_misc, data, feature_and_reserved_bits))
		return -EINVAL;

	if ((vmx->nested.nested_vmx_pinbased_ctls_high &
	     PIN_BASED_VMX_PREEMPTION_TIMER) &&
	    vmx_misc_preemption_timer_rate(data) !=
	    vmx_misc_preemption_timer_rate(vmx_misc))
		return -EINVAL;

	if (vmx_misc_cr3_count(data) > vmx_misc_cr3_count(vmx_misc))
		return -EINVAL;

	if (vmx_misc_max_msr(data) > vmx_misc_max_msr(vmx_misc))
		return -EINVAL;

	if (vmx_misc_mseg_revid(data) != vmx_misc_mseg_revid(vmx_misc))
		return -EINVAL;

	vmx->nested.nested_vmx_misc_low = data;
	vmx->nested.nested_vmx_misc_high = data >> 32;
	return 0;
}

static int vmx_restore_vmx_ept_vpid_cap(struct vcpu_vmx *vmx, u64 data)
{
	u64 vmx_ept_vpid_cap;

	vmx_ept_vpid_cap = vmx_control_msr(vmx->nested.nested_vmx_ept_caps,
					   vmx->nested.nested_vmx_vpid_caps);

	/* Every bit is either reserved or a feature bit. */
	if (!is_bitwise_subset(vmx_ept_vpid_cap, data, -1ULL))
		return -EINVAL;

	vmx->nested.nested_vmx_ept_caps = data;
	vmx->nested.nested_vmx_vpid_caps = data >> 32;
	return 0;
}

static int vmx_restore_fixed0_msr(struct vcpu_vmx *vmx, u32 msr_index, u64 data)
{
	u64 *msr;

	switch (msr_index) {
	case MSR_IA32_VMX_CR0_FIXED0:
		msr = &vmx->nested.nested_vmx_cr0_fixed0;
		break;
	case MSR_IA32_VMX_CR4_FIXED0:
		msr = &vmx->nested.nested_vmx_cr4_fixed0;
		break;
	default:
		BUG();
	}

	/*
	 * 1 bits (which indicates bits which "must-be-1" during VMX operation)
	 * must be 1 in the restored value.
	 */
	if (!is_bitwise_subset(data, *msr, -1ULL))
		return -EINVAL;

	*msr = data;
	return 0;
}

/*
 * Called when userspace is restoring VMX MSRs.
 *
 * Returns 0 on success, non-0 otherwise.
 */
static int vmx_set_vmx_msr(struct kvm_vcpu *vcpu, u32 msr_index, u64 data)
{
	struct vcpu_vmx *vmx = to_vmx(vcpu);

	switch (msr_index) {
	case MSR_IA32_VMX_BASIC:
		return vmx_restore_vmx_basic(vmx, data);
	case MSR_IA32_VMX_PINBASED_CTLS:
	case MSR_IA32_VMX_PROCBASED_CTLS:
	case MSR_IA32_VMX_EXIT_CTLS:
	case MSR_IA32_VMX_ENTRY_CTLS:
		/*
		 * The "non-true" VMX capability MSRs are generated from the
		 * "true" MSRs, so we do not support restoring them directly.
		 *
		 * If userspace wants to emulate VMX_BASIC[55]=0, userspace
		 * should restore the "true" MSRs with the must-be-1 bits
		 * set according to the SDM Vol 3. A.2 "RESERVED CONTROLS AND
		 * DEFAULT SETTINGS".
		 */
		return -EINVAL;
	case MSR_IA32_VMX_TRUE_PINBASED_CTLS:
	case MSR_IA32_VMX_TRUE_PROCBASED_CTLS:
	case MSR_IA32_VMX_TRUE_EXIT_CTLS:
	case MSR_IA32_VMX_TRUE_ENTRY_CTLS:
	case MSR_IA32_VMX_PROCBASED_CTLS2:
		return vmx_restore_control_msr(vmx, msr_index, data);
	case MSR_IA32_VMX_MISC:
		return vmx_restore_vmx_misc(vmx, data);
	case MSR_IA32_VMX_CR0_FIXED0:
	case MSR_IA32_VMX_CR4_FIXED0:
		return vmx_restore_fixed0_msr(vmx, msr_index, data);
	case MSR_IA32_VMX_CR0_FIXED1:
	case MSR_IA32_VMX_CR4_FIXED1:
		/*
		 * These MSRs are generated based on the vCPU's CPUID, so we
		 * do not support restoring them directly.
		 */
		return -EINVAL;
	case MSR_IA32_VMX_EPT_VPID_CAP:
		return vmx_restore_vmx_ept_vpid_cap(vmx, data);
	case MSR_IA32_VMX_VMCS_ENUM:
		vmx->nested.nested_vmx_vmcs_enum = data;
		return 0;
	default:
		/*
		 * The rest of the VMX capability MSRs do not support restore.
		 */
		return -EINVAL;
	}
}

/* Returns 0 on success, non-0 otherwise. */
static int vmx_get_vmx_msr(struct kvm_vcpu *vcpu, u32 msr_index, u64 *pdata)
{
	struct vcpu_vmx *vmx = to_vmx(vcpu);

	switch (msr_index) {
	case MSR_IA32_VMX_BASIC:
		*pdata = vmx->nested.nested_vmx_basic;
		break;
	case MSR_IA32_VMX_TRUE_PINBASED_CTLS:
	case MSR_IA32_VMX_PINBASED_CTLS:
		*pdata = vmx_control_msr(
			vmx->nested.nested_vmx_pinbased_ctls_low,
			vmx->nested.nested_vmx_pinbased_ctls_high);
		if (msr_index == MSR_IA32_VMX_PINBASED_CTLS)
			*pdata |= PIN_BASED_ALWAYSON_WITHOUT_TRUE_MSR;
		break;
	case MSR_IA32_VMX_TRUE_PROCBASED_CTLS:
	case MSR_IA32_VMX_PROCBASED_CTLS:
		*pdata = vmx_control_msr(
			vmx->nested.nested_vmx_procbased_ctls_low,
			vmx->nested.nested_vmx_procbased_ctls_high);
		if (msr_index == MSR_IA32_VMX_PROCBASED_CTLS)
			*pdata |= CPU_BASED_ALWAYSON_WITHOUT_TRUE_MSR;
		break;
	case MSR_IA32_VMX_TRUE_EXIT_CTLS:
	case MSR_IA32_VMX_EXIT_CTLS:
		*pdata = vmx_control_msr(
			vmx->nested.nested_vmx_exit_ctls_low,
			vmx->nested.nested_vmx_exit_ctls_high);
		if (msr_index == MSR_IA32_VMX_EXIT_CTLS)
			*pdata |= VM_EXIT_ALWAYSON_WITHOUT_TRUE_MSR;
		break;
	case MSR_IA32_VMX_TRUE_ENTRY_CTLS:
	case MSR_IA32_VMX_ENTRY_CTLS:
		*pdata = vmx_control_msr(
			vmx->nested.nested_vmx_entry_ctls_low,
			vmx->nested.nested_vmx_entry_ctls_high);
		if (msr_index == MSR_IA32_VMX_ENTRY_CTLS)
			*pdata |= VM_ENTRY_ALWAYSON_WITHOUT_TRUE_MSR;
		break;
	case MSR_IA32_VMX_MISC:
		*pdata = vmx_control_msr(
			vmx->nested.nested_vmx_misc_low,
			vmx->nested.nested_vmx_misc_high);
		break;
	case MSR_IA32_VMX_CR0_FIXED0:
		*pdata = vmx->nested.nested_vmx_cr0_fixed0;
		break;
	case MSR_IA32_VMX_CR0_FIXED1:
		*pdata = vmx->nested.nested_vmx_cr0_fixed1;
		break;
	case MSR_IA32_VMX_CR4_FIXED0:
		*pdata = vmx->nested.nested_vmx_cr4_fixed0;
		break;
	case MSR_IA32_VMX_CR4_FIXED1:
		*pdata = vmx->nested.nested_vmx_cr4_fixed1;
		break;
	case MSR_IA32_VMX_VMCS_ENUM:
		*pdata = vmx->nested.nested_vmx_vmcs_enum;
		break;
	case MSR_IA32_VMX_PROCBASED_CTLS2:
		*pdata = vmx_control_msr(
			vmx->nested.nested_vmx_secondary_ctls_low,
			vmx->nested.nested_vmx_secondary_ctls_high);
		break;
	case MSR_IA32_VMX_EPT_VPID_CAP:
		*pdata = vmx->nested.nested_vmx_ept_caps |
			((u64)vmx->nested.nested_vmx_vpid_caps << 32);
		break;
	case MSR_IA32_VMX_VMFUNC:
		*pdata = vmx->nested.nested_vmx_vmfunc_controls;
		break;
	default:
		return 1;
	}

	return 0;
}

static inline bool vmx_feature_control_msr_valid(struct kvm_vcpu *vcpu,
						 uint64_t val)
{
	uint64_t valid_bits = to_vmx(vcpu)->msr_ia32_feature_control_valid_bits;

	return !(val & ~valid_bits);
}

/*
 * Reads an msr value (of 'msr_index') into 'pdata'.
 * Returns 0 on success, non-0 otherwise.
 * Assumes vcpu_load() was already called.
 */
static int vmx_get_msr(struct kvm_vcpu *vcpu, struct msr_data *msr_info)
{
	struct vcpu_vmx *vmx = to_vmx(vcpu);
	struct shared_msr_entry *msr;

	switch (msr_info->index) {
#ifdef CONFIG_X86_64
	case MSR_FS_BASE:
		msr_info->data = vmcs_readl(GUEST_FS_BASE);
		break;
	case MSR_GS_BASE:
		msr_info->data = vmcs_readl(GUEST_GS_BASE);
		break;
	case MSR_KERNEL_GS_BASE:
		vmx_load_host_state(vmx);
		msr_info->data = vmx->msr_guest_kernel_gs_base;
		break;
#endif
	case MSR_EFER:
		return kvm_get_msr_common(vcpu, msr_info);
	case MSR_IA32_TSC:
		msr_info->data = guest_read_tsc(vcpu);
		break;
	case MSR_IA32_SPEC_CTRL:
		if (!msr_info->host_initiated &&
		    !guest_cpuid_has(vcpu, X86_FEATURE_IBRS) &&
		    !guest_cpuid_has(vcpu, X86_FEATURE_SPEC_CTRL))
			return 1;

		msr_info->data = to_vmx(vcpu)->spec_ctrl;
		break;
	case MSR_IA32_ARCH_CAPABILITIES:
		if (!msr_info->host_initiated &&
		    !guest_cpuid_has(vcpu, X86_FEATURE_ARCH_CAPABILITIES))
			return 1;
		msr_info->data = to_vmx(vcpu)->arch_capabilities;
		break;
	case MSR_IA32_SYSENTER_CS:
		msr_info->data = vmcs_read32(GUEST_SYSENTER_CS);
		break;
	case MSR_IA32_SYSENTER_EIP:
		msr_info->data = vmcs_readl(GUEST_SYSENTER_EIP);
		break;
	case MSR_IA32_SYSENTER_ESP:
		msr_info->data = vmcs_readl(GUEST_SYSENTER_ESP);
		break;
	case MSR_IA32_BNDCFGS:
		if (!kvm_mpx_supported() ||
		    (!msr_info->host_initiated &&
		     !guest_cpuid_has(vcpu, X86_FEATURE_MPX)))
			return 1;
		msr_info->data = vmcs_read64(GUEST_BNDCFGS);
		break;
	case MSR_IA32_MCG_EXT_CTL:
		if (!msr_info->host_initiated &&
		    !(vmx->msr_ia32_feature_control &
		      FEATURE_CONTROL_LMCE))
			return 1;
		msr_info->data = vcpu->arch.mcg_ext_ctl;
		break;
	case MSR_IA32_FEATURE_CONTROL:
		msr_info->data = vmx->msr_ia32_feature_control;
		break;
	case MSR_IA32_VMX_BASIC ... MSR_IA32_VMX_VMFUNC:
		if (!nested_vmx_allowed(vcpu))
			return 1;
		return vmx_get_vmx_msr(vcpu, msr_info->index, &msr_info->data);
	case MSR_IA32_XSS:
		if (!vmx_xsaves_supported())
			return 1;
		msr_info->data = vcpu->arch.ia32_xss;
		break;
	case MSR_TSC_AUX:
		if (!msr_info->host_initiated &&
		    !guest_cpuid_has(vcpu, X86_FEATURE_RDTSCP))
			return 1;
		/* Otherwise falls through */
	default:
		msr = find_msr_entry(vmx, msr_info->index);
		if (msr) {
			msr_info->data = msr->data;
			break;
		}
		return kvm_get_msr_common(vcpu, msr_info);
	}

	return 0;
}

static void vmx_leave_nested(struct kvm_vcpu *vcpu);

/*
 * Writes msr value into into the appropriate "register".
 * Returns 0 on success, non-0 otherwise.
 * Assumes vcpu_load() was already called.
 */
static int vmx_set_msr(struct kvm_vcpu *vcpu, struct msr_data *msr_info)
{
	struct vcpu_vmx *vmx = to_vmx(vcpu);
	struct shared_msr_entry *msr;
	int ret = 0;
	u32 msr_index = msr_info->index;
	u64 data = msr_info->data;

	switch (msr_index) {
	case MSR_EFER:
		ret = kvm_set_msr_common(vcpu, msr_info);
		break;
#ifdef CONFIG_X86_64
	case MSR_FS_BASE:
		vmx_segment_cache_clear(vmx);
		vmcs_writel(GUEST_FS_BASE, data);
		break;
	case MSR_GS_BASE:
		vmx_segment_cache_clear(vmx);
		vmcs_writel(GUEST_GS_BASE, data);
		break;
	case MSR_KERNEL_GS_BASE:
		vmx_load_host_state(vmx);
		vmx->msr_guest_kernel_gs_base = data;
		break;
#endif
	case MSR_IA32_SYSENTER_CS:
		vmcs_write32(GUEST_SYSENTER_CS, data);
		break;
	case MSR_IA32_SYSENTER_EIP:
		vmcs_writel(GUEST_SYSENTER_EIP, data);
		break;
	case MSR_IA32_SYSENTER_ESP:
		vmcs_writel(GUEST_SYSENTER_ESP, data);
		break;
	case MSR_IA32_BNDCFGS:
		if (!kvm_mpx_supported() ||
		    (!msr_info->host_initiated &&
		     !guest_cpuid_has(vcpu, X86_FEATURE_MPX)))
			return 1;
		if (is_noncanonical_address(data & PAGE_MASK, vcpu) ||
		    (data & MSR_IA32_BNDCFGS_RSVD))
			return 1;
		vmcs_write64(GUEST_BNDCFGS, data);
		break;
	case MSR_IA32_TSC:
		kvm_write_tsc(vcpu, msr_info);
		break;
	case MSR_IA32_SPEC_CTRL:
		if (!msr_info->host_initiated &&
		    !guest_cpuid_has(vcpu, X86_FEATURE_IBRS) &&
		    !guest_cpuid_has(vcpu, X86_FEATURE_SPEC_CTRL))
			return 1;

		/* The STIBP bit doesn't fault even if it's not advertised */
		if (data & ~(SPEC_CTRL_IBRS | SPEC_CTRL_STIBP))
			return 1;

		vmx->spec_ctrl = data;

		if (!data)
			break;

		/*
		 * For non-nested:
		 * When it's written (to non-zero) for the first time, pass
		 * it through.
		 *
		 * For nested:
		 * The handling of the MSR bitmap for L2 guests is done in
		 * nested_vmx_merge_msr_bitmap. We should not touch the
		 * vmcs02.msr_bitmap here since it gets completely overwritten
		 * in the merging. We update the vmcs01 here for L1 as well
		 * since it will end up touching the MSR anyway now.
		 */
		vmx_disable_intercept_for_msr(vmx->vmcs01.msr_bitmap,
					      MSR_IA32_SPEC_CTRL,
					      MSR_TYPE_RW);
		break;
	case MSR_IA32_PRED_CMD:
		if (!msr_info->host_initiated &&
		    !guest_cpuid_has(vcpu, X86_FEATURE_IBPB) &&
		    !guest_cpuid_has(vcpu, X86_FEATURE_SPEC_CTRL))
			return 1;

		if (data & ~PRED_CMD_IBPB)
			return 1;

		if (!data)
			break;

		wrmsrl(MSR_IA32_PRED_CMD, PRED_CMD_IBPB);

		/*
		 * For non-nested:
		 * When it's written (to non-zero) for the first time, pass
		 * it through.
		 *
		 * For nested:
		 * The handling of the MSR bitmap for L2 guests is done in
		 * nested_vmx_merge_msr_bitmap. We should not touch the
		 * vmcs02.msr_bitmap here since it gets completely overwritten
		 * in the merging.
		 */
		vmx_disable_intercept_for_msr(vmx->vmcs01.msr_bitmap, MSR_IA32_PRED_CMD,
					      MSR_TYPE_W);
		break;
	case MSR_IA32_ARCH_CAPABILITIES:
		if (!msr_info->host_initiated)
			return 1;
		vmx->arch_capabilities = data;
		break;
	case MSR_IA32_CR_PAT:
		if (vmcs_config.vmentry_ctrl & VM_ENTRY_LOAD_IA32_PAT) {
			if (!kvm_mtrr_valid(vcpu, MSR_IA32_CR_PAT, data))
				return 1;
			vmcs_write64(GUEST_IA32_PAT, data);
			vcpu->arch.pat = data;
			break;
		}
		ret = kvm_set_msr_common(vcpu, msr_info);
		break;
	case MSR_IA32_TSC_ADJUST:
		ret = kvm_set_msr_common(vcpu, msr_info);
		break;
	case MSR_IA32_MCG_EXT_CTL:
		if ((!msr_info->host_initiated &&
		     !(to_vmx(vcpu)->msr_ia32_feature_control &
		       FEATURE_CONTROL_LMCE)) ||
		    (data & ~MCG_EXT_CTL_LMCE_EN))
			return 1;
		vcpu->arch.mcg_ext_ctl = data;
		break;
	case MSR_IA32_FEATURE_CONTROL:
		if (!vmx_feature_control_msr_valid(vcpu, data) ||
		    (to_vmx(vcpu)->msr_ia32_feature_control &
		     FEATURE_CONTROL_LOCKED && !msr_info->host_initiated))
			return 1;
		vmx->msr_ia32_feature_control = data;
		if (msr_info->host_initiated && data == 0)
			vmx_leave_nested(vcpu);
		break;
	case MSR_IA32_VMX_BASIC ... MSR_IA32_VMX_VMFUNC:
		if (!msr_info->host_initiated)
			return 1; /* they are read-only */
		if (!nested_vmx_allowed(vcpu))
			return 1;
		return vmx_set_vmx_msr(vcpu, msr_index, data);
	case MSR_IA32_XSS:
		if (!vmx_xsaves_supported())
			return 1;
		/*
		 * The only supported bit as of Skylake is bit 8, but
		 * it is not supported on KVM.
		 */
		if (data != 0)
			return 1;
		vcpu->arch.ia32_xss = data;
		if (vcpu->arch.ia32_xss != host_xss)
			add_atomic_switch_msr(vmx, MSR_IA32_XSS,
				vcpu->arch.ia32_xss, host_xss);
		else
			clear_atomic_switch_msr(vmx, MSR_IA32_XSS);
		break;
	case MSR_TSC_AUX:
		if (!msr_info->host_initiated &&
		    !guest_cpuid_has(vcpu, X86_FEATURE_RDTSCP))
			return 1;
		/* Check reserved bit, higher 32 bits should be zero */
		if ((data >> 32) != 0)
			return 1;
		/* Otherwise falls through */
	default:
		msr = find_msr_entry(vmx, msr_index);
		if (msr) {
			u64 old_msr_data = msr->data;
			msr->data = data;
			if (msr - vmx->guest_msrs < vmx->save_nmsrs) {
				preempt_disable();
				ret = kvm_set_shared_msr(msr->index, msr->data,
							 msr->mask);
				preempt_enable();
				if (ret)
					msr->data = old_msr_data;
			}
			break;
		}
		ret = kvm_set_msr_common(vcpu, msr_info);
	}

	return ret;
}

static void vmx_cache_reg(struct kvm_vcpu *vcpu, enum kvm_reg reg)
{
	__set_bit(reg, (unsigned long *)&vcpu->arch.regs_avail);
	switch (reg) {
	case VCPU_REGS_RSP:
		vcpu->arch.regs[VCPU_REGS_RSP] = vmcs_readl(GUEST_RSP);
		break;
	case VCPU_REGS_RIP:
		vcpu->arch.regs[VCPU_REGS_RIP] = vmcs_readl(GUEST_RIP);
		break;
	case VCPU_EXREG_PDPTR:
		if (enable_ept)
			ept_save_pdptrs(vcpu);
		break;
	default:
		break;
	}
}

static __init int cpu_has_kvm_support(void)
{
	return cpu_has_vmx();
}

static __init int vmx_disabled_by_bios(void)
{
	u64 msr;

	rdmsrl(MSR_IA32_FEATURE_CONTROL, msr);
	if (msr & FEATURE_CONTROL_LOCKED) {
		/* launched w/ TXT and VMX disabled */
		if (!(msr & FEATURE_CONTROL_VMXON_ENABLED_INSIDE_SMX)
			&& tboot_enabled())
			return 1;
		/* launched w/o TXT and VMX only enabled w/ TXT */
		if (!(msr & FEATURE_CONTROL_VMXON_ENABLED_OUTSIDE_SMX)
			&& (msr & FEATURE_CONTROL_VMXON_ENABLED_INSIDE_SMX)
			&& !tboot_enabled()) {
			printk(KERN_WARNING "kvm: disable TXT in the BIOS or "
				"activate TXT before enabling KVM\n");
			return 1;
		}
		/* launched w/o TXT and VMX disabled */
		if (!(msr & FEATURE_CONTROL_VMXON_ENABLED_OUTSIDE_SMX)
			&& !tboot_enabled())
			return 1;
	}

	return 0;
}

static void kvm_cpu_vmxon(u64 addr)
{
	cr4_set_bits(X86_CR4_VMXE);
	intel_pt_handle_vmx(1);

	asm volatile (ASM_VMX_VMXON_RAX
			: : "a"(&addr), "m"(addr)
			: "memory", "cc");
}

static int hardware_enable(void)
{
	int cpu = raw_smp_processor_id();
	u64 phys_addr = __pa(per_cpu(vmxarea, cpu));
	u64 old, test_bits;

	if (cr4_read_shadow() & X86_CR4_VMXE)
		return -EBUSY;

	INIT_LIST_HEAD(&per_cpu(loaded_vmcss_on_cpu, cpu));
	INIT_LIST_HEAD(&per_cpu(blocked_vcpu_on_cpu, cpu));
	spin_lock_init(&per_cpu(blocked_vcpu_on_cpu_lock, cpu));

	/*
	 * Now we can enable the vmclear operation in kdump
	 * since the loaded_vmcss_on_cpu list on this cpu
	 * has been initialized.
	 *
	 * Though the cpu is not in VMX operation now, there
	 * is no problem to enable the vmclear operation
	 * for the loaded_vmcss_on_cpu list is empty!
	 */
	crash_enable_local_vmclear(cpu);

	rdmsrl(MSR_IA32_FEATURE_CONTROL, old);

	test_bits = FEATURE_CONTROL_LOCKED;
	test_bits |= FEATURE_CONTROL_VMXON_ENABLED_OUTSIDE_SMX;
	if (tboot_enabled())
		test_bits |= FEATURE_CONTROL_VMXON_ENABLED_INSIDE_SMX;

	if ((old & test_bits) != test_bits) {
		/* enable and lock */
		wrmsrl(MSR_IA32_FEATURE_CONTROL, old | test_bits);
	}
	kvm_cpu_vmxon(phys_addr);
	if (enable_ept)
		ept_sync_global();

	return 0;
}

static void vmclear_local_loaded_vmcss(void)
{
	int cpu = raw_smp_processor_id();
	struct loaded_vmcs *v, *n;

	list_for_each_entry_safe(v, n, &per_cpu(loaded_vmcss_on_cpu, cpu),
				 loaded_vmcss_on_cpu_link)
		__loaded_vmcs_clear(v);
}


/* Just like cpu_vmxoff(), but with the __kvm_handle_fault_on_reboot()
 * tricks.
 */
static void kvm_cpu_vmxoff(void)
{
	asm volatile (__ex(ASM_VMX_VMXOFF) : : : "cc");

	intel_pt_handle_vmx(0);
	cr4_clear_bits(X86_CR4_VMXE);
}

static void hardware_disable(void)
{
	vmclear_local_loaded_vmcss();
	kvm_cpu_vmxoff();
}

static __init int adjust_vmx_controls(u32 ctl_min, u32 ctl_opt,
				      u32 msr, u32 *result)
{
	u32 vmx_msr_low, vmx_msr_high;
	u32 ctl = ctl_min | ctl_opt;

	rdmsr(msr, vmx_msr_low, vmx_msr_high);

	ctl &= vmx_msr_high; /* bit == 0 in high word ==> must be zero */
	ctl |= vmx_msr_low;  /* bit == 1 in low word  ==> must be one  */

	/* Ensure minimum (required) set of control bits are supported. */
	if (ctl_min & ~ctl)
		return -EIO;

	*result = ctl;
	return 0;
}

static __init bool allow_1_setting(u32 msr, u32 ctl)
{
	u32 vmx_msr_low, vmx_msr_high;

	rdmsr(msr, vmx_msr_low, vmx_msr_high);
	return vmx_msr_high & ctl;
}

static __init int setup_vmcs_config(struct vmcs_config *vmcs_conf)
{
	u32 vmx_msr_low, vmx_msr_high;
	u32 min, opt, min2, opt2;
	u32 _pin_based_exec_control = 0;
	u32 _cpu_based_exec_control = 0;
	u32 _cpu_based_2nd_exec_control = 0;
	u32 _vmexit_control = 0;
	u32 _vmentry_control = 0;

	min = CPU_BASED_HLT_EXITING |
#ifdef CONFIG_X86_64
	      CPU_BASED_CR8_LOAD_EXITING |
	      CPU_BASED_CR8_STORE_EXITING |
#endif
	      CPU_BASED_CR3_LOAD_EXITING |
	      CPU_BASED_CR3_STORE_EXITING |
	      CPU_BASED_UNCOND_IO_EXITING |
	      CPU_BASED_MOV_DR_EXITING |
	      CPU_BASED_USE_TSC_OFFSETING |
	      CPU_BASED_INVLPG_EXITING |
	      CPU_BASED_RDPMC_EXITING;

	if (!kvm_mwait_in_guest())
		min |= CPU_BASED_MWAIT_EXITING |
			CPU_BASED_MONITOR_EXITING;

	opt = CPU_BASED_TPR_SHADOW |
	      CPU_BASED_USE_MSR_BITMAPS |
	      CPU_BASED_ACTIVATE_SECONDARY_CONTROLS;
	if (adjust_vmx_controls(min, opt, MSR_IA32_VMX_PROCBASED_CTLS,
				&_cpu_based_exec_control) < 0)
		return -EIO;
#ifdef CONFIG_X86_64
	if ((_cpu_based_exec_control & CPU_BASED_TPR_SHADOW))
		_cpu_based_exec_control &= ~CPU_BASED_CR8_LOAD_EXITING &
					   ~CPU_BASED_CR8_STORE_EXITING;
#endif
	if (_cpu_based_exec_control & CPU_BASED_ACTIVATE_SECONDARY_CONTROLS) {
		min2 = 0;
		opt2 = SECONDARY_EXEC_VIRTUALIZE_APIC_ACCESSES |
			SECONDARY_EXEC_VIRTUALIZE_X2APIC_MODE |
			SECONDARY_EXEC_WBINVD_EXITING |
			SECONDARY_EXEC_ENABLE_VPID |
			SECONDARY_EXEC_ENABLE_EPT |
			SECONDARY_EXEC_UNRESTRICTED_GUEST |
			SECONDARY_EXEC_PAUSE_LOOP_EXITING |
			SECONDARY_EXEC_DESC |
			SECONDARY_EXEC_RDTSCP |
			SECONDARY_EXEC_ENABLE_INVPCID |
			SECONDARY_EXEC_APIC_REGISTER_VIRT |
			SECONDARY_EXEC_VIRTUAL_INTR_DELIVERY |
			SECONDARY_EXEC_SHADOW_VMCS |
			SECONDARY_EXEC_XSAVES |
			SECONDARY_EXEC_RDSEED_EXITING |
			SECONDARY_EXEC_RDRAND_EXITING |
			SECONDARY_EXEC_ENABLE_PML |
			SECONDARY_EXEC_TSC_SCALING |
			SECONDARY_EXEC_ENABLE_VMFUNC;
		if (adjust_vmx_controls(min2, opt2,
					MSR_IA32_VMX_PROCBASED_CTLS2,
					&_cpu_based_2nd_exec_control) < 0)
			return -EIO;
	}
#ifndef CONFIG_X86_64
	if (!(_cpu_based_2nd_exec_control &
				SECONDARY_EXEC_VIRTUALIZE_APIC_ACCESSES))
		_cpu_based_exec_control &= ~CPU_BASED_TPR_SHADOW;
#endif

	if (!(_cpu_based_exec_control & CPU_BASED_TPR_SHADOW))
		_cpu_based_2nd_exec_control &= ~(
				SECONDARY_EXEC_APIC_REGISTER_VIRT |
				SECONDARY_EXEC_VIRTUALIZE_X2APIC_MODE |
				SECONDARY_EXEC_VIRTUAL_INTR_DELIVERY);

	rdmsr_safe(MSR_IA32_VMX_EPT_VPID_CAP,
		&vmx_capability.ept, &vmx_capability.vpid);

	if (_cpu_based_2nd_exec_control & SECONDARY_EXEC_ENABLE_EPT) {
		/* CR3 accesses and invlpg don't need to cause VM Exits when EPT
		   enabled */
		_cpu_based_exec_control &= ~(CPU_BASED_CR3_LOAD_EXITING |
					     CPU_BASED_CR3_STORE_EXITING |
					     CPU_BASED_INVLPG_EXITING);
	} else if (vmx_capability.ept) {
		vmx_capability.ept = 0;
		pr_warn_once("EPT CAP should not exist if not support "
				"1-setting enable EPT VM-execution control\n");
	}
	if (!(_cpu_based_2nd_exec_control & SECONDARY_EXEC_ENABLE_VPID) &&
		vmx_capability.vpid) {
		vmx_capability.vpid = 0;
		pr_warn_once("VPID CAP should not exist if not support "
				"1-setting enable VPID VM-execution control\n");
	}

	min = VM_EXIT_SAVE_DEBUG_CONTROLS | VM_EXIT_ACK_INTR_ON_EXIT;
#ifdef CONFIG_X86_64
	min |= VM_EXIT_HOST_ADDR_SPACE_SIZE;
#endif
	opt = VM_EXIT_SAVE_IA32_PAT | VM_EXIT_LOAD_IA32_PAT |
		VM_EXIT_CLEAR_BNDCFGS;
	if (adjust_vmx_controls(min, opt, MSR_IA32_VMX_EXIT_CTLS,
				&_vmexit_control) < 0)
		return -EIO;

	min = PIN_BASED_EXT_INTR_MASK | PIN_BASED_NMI_EXITING;
	opt = PIN_BASED_VIRTUAL_NMIS | PIN_BASED_POSTED_INTR |
		 PIN_BASED_VMX_PREEMPTION_TIMER;
	if (adjust_vmx_controls(min, opt, MSR_IA32_VMX_PINBASED_CTLS,
				&_pin_based_exec_control) < 0)
		return -EIO;

	if (cpu_has_broken_vmx_preemption_timer())
		_pin_based_exec_control &= ~PIN_BASED_VMX_PREEMPTION_TIMER;
	if (!(_cpu_based_2nd_exec_control &
		SECONDARY_EXEC_VIRTUAL_INTR_DELIVERY))
		_pin_based_exec_control &= ~PIN_BASED_POSTED_INTR;

	min = VM_ENTRY_LOAD_DEBUG_CONTROLS;
	opt = VM_ENTRY_LOAD_IA32_PAT | VM_ENTRY_LOAD_BNDCFGS;
	if (adjust_vmx_controls(min, opt, MSR_IA32_VMX_ENTRY_CTLS,
				&_vmentry_control) < 0)
		return -EIO;

	rdmsr(MSR_IA32_VMX_BASIC, vmx_msr_low, vmx_msr_high);

	/* IA-32 SDM Vol 3B: VMCS size is never greater than 4kB. */
	if ((vmx_msr_high & 0x1fff) > PAGE_SIZE)
		return -EIO;

#ifdef CONFIG_X86_64
	/* IA-32 SDM Vol 3B: 64-bit CPUs always have VMX_BASIC_MSR[48]==0. */
	if (vmx_msr_high & (1u<<16))
		return -EIO;
#endif

	/* Require Write-Back (WB) memory type for VMCS accesses. */
	if (((vmx_msr_high >> 18) & 15) != 6)
		return -EIO;

	vmcs_conf->size = vmx_msr_high & 0x1fff;
	vmcs_conf->order = get_order(vmcs_conf->size);
	vmcs_conf->basic_cap = vmx_msr_high & ~0x1fff;
	vmcs_conf->revision_id = vmx_msr_low;

	vmcs_conf->pin_based_exec_ctrl = _pin_based_exec_control;
	vmcs_conf->cpu_based_exec_ctrl = _cpu_based_exec_control;
	vmcs_conf->cpu_based_2nd_exec_ctrl = _cpu_based_2nd_exec_control;
	vmcs_conf->vmexit_ctrl         = _vmexit_control;
	vmcs_conf->vmentry_ctrl        = _vmentry_control;

	cpu_has_load_ia32_efer =
		allow_1_setting(MSR_IA32_VMX_ENTRY_CTLS,
				VM_ENTRY_LOAD_IA32_EFER)
		&& allow_1_setting(MSR_IA32_VMX_EXIT_CTLS,
				   VM_EXIT_LOAD_IA32_EFER);

	cpu_has_load_perf_global_ctrl =
		allow_1_setting(MSR_IA32_VMX_ENTRY_CTLS,
				VM_ENTRY_LOAD_IA32_PERF_GLOBAL_CTRL)
		&& allow_1_setting(MSR_IA32_VMX_EXIT_CTLS,
				   VM_EXIT_LOAD_IA32_PERF_GLOBAL_CTRL);

	/*
	 * Some cpus support VM_ENTRY_(LOAD|SAVE)_IA32_PERF_GLOBAL_CTRL
	 * but due to errata below it can't be used. Workaround is to use
	 * msr load mechanism to switch IA32_PERF_GLOBAL_CTRL.
	 *
	 * VM Exit May Incorrectly Clear IA32_PERF_GLOBAL_CTRL [34:32]
	 *
	 * AAK155             (model 26)
	 * AAP115             (model 30)
	 * AAT100             (model 37)
	 * BC86,AAY89,BD102   (model 44)
	 * BA97               (model 46)
	 *
	 */
	if (cpu_has_load_perf_global_ctrl && boot_cpu_data.x86 == 0x6) {
		switch (boot_cpu_data.x86_model) {
		case 26:
		case 30:
		case 37:
		case 44:
		case 46:
			cpu_has_load_perf_global_ctrl = false;
			printk_once(KERN_WARNING"kvm: VM_EXIT_LOAD_IA32_PERF_GLOBAL_CTRL "
					"does not work properly. Using workaround\n");
			break;
		default:
			break;
		}
	}

	if (boot_cpu_has(X86_FEATURE_XSAVES))
		rdmsrl(MSR_IA32_XSS, host_xss);

	return 0;
}

static struct vmcs *alloc_vmcs_cpu(int cpu)
{
	int node = cpu_to_node(cpu);
	struct page *pages;
	struct vmcs *vmcs;

	pages = __alloc_pages_node(node, GFP_KERNEL, vmcs_config.order);
	if (!pages)
		return NULL;
	vmcs = page_address(pages);
	memset(vmcs, 0, vmcs_config.size);
	vmcs->revision_id = vmcs_config.revision_id; /* vmcs revision id */
	return vmcs;
}

static void free_vmcs(struct vmcs *vmcs)
{
	free_pages((unsigned long)vmcs, vmcs_config.order);
}

/*
 * Free a VMCS, but before that VMCLEAR it on the CPU where it was last loaded
 */
static void free_loaded_vmcs(struct loaded_vmcs *loaded_vmcs)
{
	if (!loaded_vmcs->vmcs)
		return;
	loaded_vmcs_clear(loaded_vmcs);
	free_vmcs(loaded_vmcs->vmcs);
	loaded_vmcs->vmcs = NULL;
	if (loaded_vmcs->msr_bitmap)
		free_page((unsigned long)loaded_vmcs->msr_bitmap);
	WARN_ON(loaded_vmcs->shadow_vmcs != NULL);
}

static struct vmcs *alloc_vmcs(void)
{
	return alloc_vmcs_cpu(raw_smp_processor_id());
}

static int alloc_loaded_vmcs(struct loaded_vmcs *loaded_vmcs)
{
	loaded_vmcs->vmcs = alloc_vmcs();
	if (!loaded_vmcs->vmcs)
		return -ENOMEM;

	loaded_vmcs->shadow_vmcs = NULL;
	loaded_vmcs_init(loaded_vmcs);

	if (cpu_has_vmx_msr_bitmap()) {
		loaded_vmcs->msr_bitmap = (unsigned long *)__get_free_page(GFP_KERNEL);
		if (!loaded_vmcs->msr_bitmap)
			goto out_vmcs;
		memset(loaded_vmcs->msr_bitmap, 0xff, PAGE_SIZE);
	}
	return 0;

out_vmcs:
	free_loaded_vmcs(loaded_vmcs);
	return -ENOMEM;
}

static void free_kvm_area(void)
{
	int cpu;

	for_each_possible_cpu(cpu) {
		free_vmcs(per_cpu(vmxarea, cpu));
		per_cpu(vmxarea, cpu) = NULL;
	}
}

enum vmcs_field_width {
	VMCS_FIELD_WIDTH_U16 = 0,
	VMCS_FIELD_WIDTH_U64 = 1,
	VMCS_FIELD_WIDTH_U32 = 2,
	VMCS_FIELD_WIDTH_NATURAL_WIDTH = 3
};

static inline int vmcs_field_width(unsigned long field)
{
	if (0x1 & field)	/* the *_HIGH fields are all 32 bit */
		return VMCS_FIELD_WIDTH_U32;
	return (field >> 13) & 0x3 ;
}

static inline int vmcs_field_readonly(unsigned long field)
{
	return (((field >> 10) & 0x3) == 1);
}

static void init_vmcs_shadow_fields(void)
{
	int i, j;

	for (i = j = 0; i < max_shadow_read_only_fields; i++) {
		u16 field = shadow_read_only_fields[i];
		if (vmcs_field_width(field) == VMCS_FIELD_WIDTH_U64 &&
		    (i + 1 == max_shadow_read_only_fields ||
		     shadow_read_only_fields[i + 1] != field + 1))
			pr_err("Missing field from shadow_read_only_field %x\n",
			       field + 1);

		clear_bit(field, vmx_vmread_bitmap);
#ifdef CONFIG_X86_64
		if (field & 1)
			continue;
#endif
		if (j < i)
			shadow_read_only_fields[j] = field;
		j++;
	}
	max_shadow_read_only_fields = j;

	for (i = j = 0; i < max_shadow_read_write_fields; i++) {
		u16 field = shadow_read_write_fields[i];
		if (vmcs_field_width(field) == VMCS_FIELD_WIDTH_U64 &&
		    (i + 1 == max_shadow_read_write_fields ||
		     shadow_read_write_fields[i + 1] != field + 1))
			pr_err("Missing field from shadow_read_write_field %x\n",
			       field + 1);

		/*
		 * PML and the preemption timer can be emulated, but the
		 * processor cannot vmwrite to fields that don't exist
		 * on bare metal.
		 */
		switch (field) {
		case GUEST_PML_INDEX:
			if (!cpu_has_vmx_pml())
				continue;
			break;
		case VMX_PREEMPTION_TIMER_VALUE:
			if (!cpu_has_vmx_preemption_timer())
				continue;
			break;
		case GUEST_INTR_STATUS:
			if (!cpu_has_vmx_apicv())
				continue;
			break;
		default:
			break;
		}

		clear_bit(field, vmx_vmwrite_bitmap);
		clear_bit(field, vmx_vmread_bitmap);
#ifdef CONFIG_X86_64
		if (field & 1)
			continue;
#endif
		if (j < i)
			shadow_read_write_fields[j] = field;
		j++;
	}
	max_shadow_read_write_fields = j;
}

static __init int alloc_kvm_area(void)
{
	int cpu;

	for_each_possible_cpu(cpu) {
		struct vmcs *vmcs;

		vmcs = alloc_vmcs_cpu(cpu);
		if (!vmcs) {
			free_kvm_area();
			return -ENOMEM;
		}

		per_cpu(vmxarea, cpu) = vmcs;
	}
	return 0;
}

static void fix_pmode_seg(struct kvm_vcpu *vcpu, int seg,
		struct kvm_segment *save)
{
	if (!emulate_invalid_guest_state) {
		/*
		 * CS and SS RPL should be equal during guest entry according
		 * to VMX spec, but in reality it is not always so. Since vcpu
		 * is in the middle of the transition from real mode to
		 * protected mode it is safe to assume that RPL 0 is a good
		 * default value.
		 */
		if (seg == VCPU_SREG_CS || seg == VCPU_SREG_SS)
			save->selector &= ~SEGMENT_RPL_MASK;
		save->dpl = save->selector & SEGMENT_RPL_MASK;
		save->s = 1;
	}
	vmx_set_segment(vcpu, save, seg);
}

static void enter_pmode(struct kvm_vcpu *vcpu)
{
	unsigned long flags;
	struct vcpu_vmx *vmx = to_vmx(vcpu);

	/*
	 * Update real mode segment cache. It may be not up-to-date if sement
	 * register was written while vcpu was in a guest mode.
	 */
	vmx_get_segment(vcpu, &vmx->rmode.segs[VCPU_SREG_ES], VCPU_SREG_ES);
	vmx_get_segment(vcpu, &vmx->rmode.segs[VCPU_SREG_DS], VCPU_SREG_DS);
	vmx_get_segment(vcpu, &vmx->rmode.segs[VCPU_SREG_FS], VCPU_SREG_FS);
	vmx_get_segment(vcpu, &vmx->rmode.segs[VCPU_SREG_GS], VCPU_SREG_GS);
	vmx_get_segment(vcpu, &vmx->rmode.segs[VCPU_SREG_SS], VCPU_SREG_SS);
	vmx_get_segment(vcpu, &vmx->rmode.segs[VCPU_SREG_CS], VCPU_SREG_CS);

	vmx->rmode.vm86_active = 0;

	vmx_segment_cache_clear(vmx);

	vmx_set_segment(vcpu, &vmx->rmode.segs[VCPU_SREG_TR], VCPU_SREG_TR);

	flags = vmcs_readl(GUEST_RFLAGS);
	flags &= RMODE_GUEST_OWNED_EFLAGS_BITS;
	flags |= vmx->rmode.save_rflags & ~RMODE_GUEST_OWNED_EFLAGS_BITS;
	vmcs_writel(GUEST_RFLAGS, flags);

	vmcs_writel(GUEST_CR4, (vmcs_readl(GUEST_CR4) & ~X86_CR4_VME) |
			(vmcs_readl(CR4_READ_SHADOW) & X86_CR4_VME));

	update_exception_bitmap(vcpu);

	fix_pmode_seg(vcpu, VCPU_SREG_CS, &vmx->rmode.segs[VCPU_SREG_CS]);
	fix_pmode_seg(vcpu, VCPU_SREG_SS, &vmx->rmode.segs[VCPU_SREG_SS]);
	fix_pmode_seg(vcpu, VCPU_SREG_ES, &vmx->rmode.segs[VCPU_SREG_ES]);
	fix_pmode_seg(vcpu, VCPU_SREG_DS, &vmx->rmode.segs[VCPU_SREG_DS]);
	fix_pmode_seg(vcpu, VCPU_SREG_FS, &vmx->rmode.segs[VCPU_SREG_FS]);
	fix_pmode_seg(vcpu, VCPU_SREG_GS, &vmx->rmode.segs[VCPU_SREG_GS]);
}

static void fix_rmode_seg(int seg, struct kvm_segment *save)
{
	const struct kvm_vmx_segment_field *sf = &kvm_vmx_segment_fields[seg];
	struct kvm_segment var = *save;

	var.dpl = 0x3;
	if (seg == VCPU_SREG_CS)
		var.type = 0x3;

	if (!emulate_invalid_guest_state) {
		var.selector = var.base >> 4;
		var.base = var.base & 0xffff0;
		var.limit = 0xffff;
		var.g = 0;
		var.db = 0;
		var.present = 1;
		var.s = 1;
		var.l = 0;
		var.unusable = 0;
		var.type = 0x3;
		var.avl = 0;
		if (save->base & 0xf)
			printk_once(KERN_WARNING "kvm: segment base is not "
					"paragraph aligned when entering "
					"protected mode (seg=%d)", seg);
	}

	vmcs_write16(sf->selector, var.selector);
	vmcs_writel(sf->base, var.base);
	vmcs_write32(sf->limit, var.limit);
	vmcs_write32(sf->ar_bytes, vmx_segment_access_rights(&var));
}

static void enter_rmode(struct kvm_vcpu *vcpu)
{
	unsigned long flags;
	struct vcpu_vmx *vmx = to_vmx(vcpu);

	vmx_get_segment(vcpu, &vmx->rmode.segs[VCPU_SREG_TR], VCPU_SREG_TR);
	vmx_get_segment(vcpu, &vmx->rmode.segs[VCPU_SREG_ES], VCPU_SREG_ES);
	vmx_get_segment(vcpu, &vmx->rmode.segs[VCPU_SREG_DS], VCPU_SREG_DS);
	vmx_get_segment(vcpu, &vmx->rmode.segs[VCPU_SREG_FS], VCPU_SREG_FS);
	vmx_get_segment(vcpu, &vmx->rmode.segs[VCPU_SREG_GS], VCPU_SREG_GS);
	vmx_get_segment(vcpu, &vmx->rmode.segs[VCPU_SREG_SS], VCPU_SREG_SS);
	vmx_get_segment(vcpu, &vmx->rmode.segs[VCPU_SREG_CS], VCPU_SREG_CS);

	vmx->rmode.vm86_active = 1;

	/*
	 * Very old userspace does not call KVM_SET_TSS_ADDR before entering
	 * vcpu. Warn the user that an update is overdue.
	 */
	if (!vcpu->kvm->arch.tss_addr)
		printk_once(KERN_WARNING "kvm: KVM_SET_TSS_ADDR need to be "
			     "called before entering vcpu\n");

	vmx_segment_cache_clear(vmx);

	vmcs_writel(GUEST_TR_BASE, vcpu->kvm->arch.tss_addr);
	vmcs_write32(GUEST_TR_LIMIT, RMODE_TSS_SIZE - 1);
	vmcs_write32(GUEST_TR_AR_BYTES, 0x008b);

	flags = vmcs_readl(GUEST_RFLAGS);
	vmx->rmode.save_rflags = flags;

	flags |= X86_EFLAGS_IOPL | X86_EFLAGS_VM;

	vmcs_writel(GUEST_RFLAGS, flags);
	vmcs_writel(GUEST_CR4, vmcs_readl(GUEST_CR4) | X86_CR4_VME);
	update_exception_bitmap(vcpu);

	fix_rmode_seg(VCPU_SREG_SS, &vmx->rmode.segs[VCPU_SREG_SS]);
	fix_rmode_seg(VCPU_SREG_CS, &vmx->rmode.segs[VCPU_SREG_CS]);
	fix_rmode_seg(VCPU_SREG_ES, &vmx->rmode.segs[VCPU_SREG_ES]);
	fix_rmode_seg(VCPU_SREG_DS, &vmx->rmode.segs[VCPU_SREG_DS]);
	fix_rmode_seg(VCPU_SREG_GS, &vmx->rmode.segs[VCPU_SREG_GS]);
	fix_rmode_seg(VCPU_SREG_FS, &vmx->rmode.segs[VCPU_SREG_FS]);

	kvm_mmu_reset_context(vcpu);
}

static void vmx_set_efer(struct kvm_vcpu *vcpu, u64 efer)
{
	struct vcpu_vmx *vmx = to_vmx(vcpu);
	struct shared_msr_entry *msr = find_msr_entry(vmx, MSR_EFER);

	if (!msr)
		return;

	/*
	 * Force kernel_gs_base reloading before EFER changes, as control
	 * of this msr depends on is_long_mode().
	 */
	vmx_load_host_state(to_vmx(vcpu));
	vcpu->arch.efer = efer;
	if (efer & EFER_LMA) {
		vm_entry_controls_setbit(to_vmx(vcpu), VM_ENTRY_IA32E_MODE);
		msr->data = efer;
	} else {
		vm_entry_controls_clearbit(to_vmx(vcpu), VM_ENTRY_IA32E_MODE);

		msr->data = efer & ~EFER_LME;
	}
	setup_msrs(vmx);
}

#ifdef CONFIG_X86_64

static void enter_lmode(struct kvm_vcpu *vcpu)
{
	u32 guest_tr_ar;

	vmx_segment_cache_clear(to_vmx(vcpu));

	guest_tr_ar = vmcs_read32(GUEST_TR_AR_BYTES);
	if ((guest_tr_ar & VMX_AR_TYPE_MASK) != VMX_AR_TYPE_BUSY_64_TSS) {
		pr_debug_ratelimited("%s: tss fixup for long mode. \n",
				     __func__);
		vmcs_write32(GUEST_TR_AR_BYTES,
			     (guest_tr_ar & ~VMX_AR_TYPE_MASK)
			     | VMX_AR_TYPE_BUSY_64_TSS);
	}
	vmx_set_efer(vcpu, vcpu->arch.efer | EFER_LMA);
}

static void exit_lmode(struct kvm_vcpu *vcpu)
{
	vm_entry_controls_clearbit(to_vmx(vcpu), VM_ENTRY_IA32E_MODE);
	vmx_set_efer(vcpu, vcpu->arch.efer & ~EFER_LMA);
}

#endif

static inline void __vmx_flush_tlb(struct kvm_vcpu *vcpu, int vpid,
				bool invalidate_gpa)
{
	if (enable_ept && (invalidate_gpa || !enable_vpid)) {
		if (!VALID_PAGE(vcpu->arch.mmu.root_hpa))
			return;
		ept_sync_context(construct_eptp(vcpu, vcpu->arch.mmu.root_hpa));
	} else {
		vpid_sync_context(vpid);
	}
}

static void vmx_flush_tlb(struct kvm_vcpu *vcpu, bool invalidate_gpa)
{
	__vmx_flush_tlb(vcpu, to_vmx(vcpu)->vpid, invalidate_gpa);
}

static void vmx_flush_tlb_ept_only(struct kvm_vcpu *vcpu)
{
	if (enable_ept)
		vmx_flush_tlb(vcpu, true);
}

static void vmx_decache_cr0_guest_bits(struct kvm_vcpu *vcpu)
{
	ulong cr0_guest_owned_bits = vcpu->arch.cr0_guest_owned_bits;

	vcpu->arch.cr0 &= ~cr0_guest_owned_bits;
	vcpu->arch.cr0 |= vmcs_readl(GUEST_CR0) & cr0_guest_owned_bits;
}

static void vmx_decache_cr3(struct kvm_vcpu *vcpu)
{
	if (enable_ept && is_paging(vcpu))
		vcpu->arch.cr3 = vmcs_readl(GUEST_CR3);
	__set_bit(VCPU_EXREG_CR3, (ulong *)&vcpu->arch.regs_avail);
}

static void vmx_decache_cr4_guest_bits(struct kvm_vcpu *vcpu)
{
	ulong cr4_guest_owned_bits = vcpu->arch.cr4_guest_owned_bits;

	vcpu->arch.cr4 &= ~cr4_guest_owned_bits;
	vcpu->arch.cr4 |= vmcs_readl(GUEST_CR4) & cr4_guest_owned_bits;
}

static void ept_load_pdptrs(struct kvm_vcpu *vcpu)
{
	struct kvm_mmu *mmu = vcpu->arch.walk_mmu;

	if (!test_bit(VCPU_EXREG_PDPTR,
		      (unsigned long *)&vcpu->arch.regs_dirty))
		return;

	if (is_paging(vcpu) && is_pae(vcpu) && !is_long_mode(vcpu)) {
		vmcs_write64(GUEST_PDPTR0, mmu->pdptrs[0]);
		vmcs_write64(GUEST_PDPTR1, mmu->pdptrs[1]);
		vmcs_write64(GUEST_PDPTR2, mmu->pdptrs[2]);
		vmcs_write64(GUEST_PDPTR3, mmu->pdptrs[3]);
	}
}

static void ept_save_pdptrs(struct kvm_vcpu *vcpu)
{
	struct kvm_mmu *mmu = vcpu->arch.walk_mmu;

	if (is_paging(vcpu) && is_pae(vcpu) && !is_long_mode(vcpu)) {
		mmu->pdptrs[0] = vmcs_read64(GUEST_PDPTR0);
		mmu->pdptrs[1] = vmcs_read64(GUEST_PDPTR1);
		mmu->pdptrs[2] = vmcs_read64(GUEST_PDPTR2);
		mmu->pdptrs[3] = vmcs_read64(GUEST_PDPTR3);
	}

	__set_bit(VCPU_EXREG_PDPTR,
		  (unsigned long *)&vcpu->arch.regs_avail);
	__set_bit(VCPU_EXREG_PDPTR,
		  (unsigned long *)&vcpu->arch.regs_dirty);
}

static bool nested_guest_cr0_valid(struct kvm_vcpu *vcpu, unsigned long val)
{
	u64 fixed0 = to_vmx(vcpu)->nested.nested_vmx_cr0_fixed0;
	u64 fixed1 = to_vmx(vcpu)->nested.nested_vmx_cr0_fixed1;
	struct vmcs12 *vmcs12 = get_vmcs12(vcpu);

	if (to_vmx(vcpu)->nested.nested_vmx_secondary_ctls_high &
		SECONDARY_EXEC_UNRESTRICTED_GUEST &&
	    nested_cpu_has2(vmcs12, SECONDARY_EXEC_UNRESTRICTED_GUEST))
		fixed0 &= ~(X86_CR0_PE | X86_CR0_PG);

	return fixed_bits_valid(val, fixed0, fixed1);
}

static bool nested_host_cr0_valid(struct kvm_vcpu *vcpu, unsigned long val)
{
	u64 fixed0 = to_vmx(vcpu)->nested.nested_vmx_cr0_fixed0;
	u64 fixed1 = to_vmx(vcpu)->nested.nested_vmx_cr0_fixed1;

	return fixed_bits_valid(val, fixed0, fixed1);
}

static bool nested_cr4_valid(struct kvm_vcpu *vcpu, unsigned long val)
{
	u64 fixed0 = to_vmx(vcpu)->nested.nested_vmx_cr4_fixed0;
	u64 fixed1 = to_vmx(vcpu)->nested.nested_vmx_cr4_fixed1;

	return fixed_bits_valid(val, fixed0, fixed1);
}

/* No difference in the restrictions on guest and host CR4 in VMX operation. */
#define nested_guest_cr4_valid	nested_cr4_valid
#define nested_host_cr4_valid	nested_cr4_valid

static int vmx_set_cr4(struct kvm_vcpu *vcpu, unsigned long cr4);

static void ept_update_paging_mode_cr0(unsigned long *hw_cr0,
					unsigned long cr0,
					struct kvm_vcpu *vcpu)
{
	if (!test_bit(VCPU_EXREG_CR3, (ulong *)&vcpu->arch.regs_avail))
		vmx_decache_cr3(vcpu);
	if (!(cr0 & X86_CR0_PG)) {
		/* From paging/starting to nonpaging */
		vmcs_write32(CPU_BASED_VM_EXEC_CONTROL,
			     vmcs_read32(CPU_BASED_VM_EXEC_CONTROL) |
			     (CPU_BASED_CR3_LOAD_EXITING |
			      CPU_BASED_CR3_STORE_EXITING));
		vcpu->arch.cr0 = cr0;
		vmx_set_cr4(vcpu, kvm_read_cr4(vcpu));
	} else if (!is_paging(vcpu)) {
		/* From nonpaging to paging */
		vmcs_write32(CPU_BASED_VM_EXEC_CONTROL,
			     vmcs_read32(CPU_BASED_VM_EXEC_CONTROL) &
			     ~(CPU_BASED_CR3_LOAD_EXITING |
			       CPU_BASED_CR3_STORE_EXITING));
		vcpu->arch.cr0 = cr0;
		vmx_set_cr4(vcpu, kvm_read_cr4(vcpu));
	}

	if (!(cr0 & X86_CR0_WP))
		*hw_cr0 &= ~X86_CR0_WP;
}

static void vmx_set_cr0(struct kvm_vcpu *vcpu, unsigned long cr0)
{
	struct vcpu_vmx *vmx = to_vmx(vcpu);
	unsigned long hw_cr0;

	hw_cr0 = (cr0 & ~KVM_GUEST_CR0_MASK);
	if (enable_unrestricted_guest)
		hw_cr0 |= KVM_VM_CR0_ALWAYS_ON_UNRESTRICTED_GUEST;
	else {
		hw_cr0 |= KVM_VM_CR0_ALWAYS_ON;

		if (vmx->rmode.vm86_active && (cr0 & X86_CR0_PE))
			enter_pmode(vcpu);

		if (!vmx->rmode.vm86_active && !(cr0 & X86_CR0_PE))
			enter_rmode(vcpu);
	}

#ifdef CONFIG_X86_64
	if (vcpu->arch.efer & EFER_LME) {
		if (!is_paging(vcpu) && (cr0 & X86_CR0_PG))
			enter_lmode(vcpu);
		if (is_paging(vcpu) && !(cr0 & X86_CR0_PG))
			exit_lmode(vcpu);
	}
#endif

	if (enable_ept)
		ept_update_paging_mode_cr0(&hw_cr0, cr0, vcpu);

	vmcs_writel(CR0_READ_SHADOW, cr0);
	vmcs_writel(GUEST_CR0, hw_cr0);
	vcpu->arch.cr0 = cr0;

	/* depends on vcpu->arch.cr0 to be set to a new value */
	vmx->emulation_required = emulation_required(vcpu);
}

static int get_ept_level(struct kvm_vcpu *vcpu)
{
	if (cpu_has_vmx_ept_5levels() && (cpuid_maxphyaddr(vcpu) > 48))
		return 5;
	return 4;
}

static u64 construct_eptp(struct kvm_vcpu *vcpu, unsigned long root_hpa)
{
	u64 eptp = VMX_EPTP_MT_WB;

	eptp |= (get_ept_level(vcpu) == 5) ? VMX_EPTP_PWL_5 : VMX_EPTP_PWL_4;

	if (enable_ept_ad_bits &&
	    (!is_guest_mode(vcpu) || nested_ept_ad_enabled(vcpu)))
		eptp |= VMX_EPTP_AD_ENABLE_BIT;
	eptp |= (root_hpa & PAGE_MASK);

	return eptp;
}

static void vmx_set_cr3(struct kvm_vcpu *vcpu, unsigned long cr3)
{
	unsigned long guest_cr3;
	u64 eptp;

	guest_cr3 = cr3;
	if (enable_ept) {
		eptp = construct_eptp(vcpu, cr3);
		vmcs_write64(EPT_POINTER, eptp);
		if (is_paging(vcpu) || is_guest_mode(vcpu))
			guest_cr3 = kvm_read_cr3(vcpu);
		else
			guest_cr3 = vcpu->kvm->arch.ept_identity_map_addr;
		ept_load_pdptrs(vcpu);
	}

	vmx_flush_tlb(vcpu, true);
	vmcs_writel(GUEST_CR3, guest_cr3);
}

static int vmx_set_cr4(struct kvm_vcpu *vcpu, unsigned long cr4)
{
	/*
	 * Pass through host's Machine Check Enable value to hw_cr4, which
	 * is in force while we are in guest mode.  Do not let guests control
	 * this bit, even if host CR4.MCE == 0.
	 */
	unsigned long hw_cr4 =
		(cr4_read_shadow() & X86_CR4_MCE) |
		(cr4 & ~X86_CR4_MCE) |
		(to_vmx(vcpu)->rmode.vm86_active ?
		 KVM_RMODE_VM_CR4_ALWAYS_ON : KVM_PMODE_VM_CR4_ALWAYS_ON);

	if ((cr4 & X86_CR4_UMIP) && !boot_cpu_has(X86_FEATURE_UMIP)) {
		vmcs_set_bits(SECONDARY_VM_EXEC_CONTROL,
			      SECONDARY_EXEC_DESC);
		hw_cr4 &= ~X86_CR4_UMIP;
	} else
		vmcs_clear_bits(SECONDARY_VM_EXEC_CONTROL,
				SECONDARY_EXEC_DESC);

	if (cr4 & X86_CR4_VMXE) {
		/*
		 * To use VMXON (and later other VMX instructions), a guest
		 * must first be able to turn on cr4.VMXE (see handle_vmon()).
		 * So basically the check on whether to allow nested VMX
		 * is here.
		 */
		if (!nested_vmx_allowed(vcpu))
			return 1;
	}

	if (to_vmx(vcpu)->nested.vmxon && !nested_cr4_valid(vcpu, cr4))
		return 1;

	vcpu->arch.cr4 = cr4;
	if (enable_ept) {
		if (!is_paging(vcpu)) {
			hw_cr4 &= ~X86_CR4_PAE;
			hw_cr4 |= X86_CR4_PSE;
		} else if (!(cr4 & X86_CR4_PAE)) {
			hw_cr4 &= ~X86_CR4_PAE;
		}
	}

	if (!enable_unrestricted_guest && !is_paging(vcpu))
		/*
		 * SMEP/SMAP/PKU is disabled if CPU is in non-paging mode in
		 * hardware.  To emulate this behavior, SMEP/SMAP/PKU needs
		 * to be manually disabled when guest switches to non-paging
		 * mode.
		 *
		 * If !enable_unrestricted_guest, the CPU is always running
		 * with CR0.PG=1 and CR4 needs to be modified.
		 * If enable_unrestricted_guest, the CPU automatically
		 * disables SMEP/SMAP/PKU when the guest sets CR0.PG=0.
		 */
		hw_cr4 &= ~(X86_CR4_SMEP | X86_CR4_SMAP | X86_CR4_PKE);

	vmcs_writel(CR4_READ_SHADOW, cr4);
	vmcs_writel(GUEST_CR4, hw_cr4);
	return 0;
}

static void vmx_get_segment(struct kvm_vcpu *vcpu,
			    struct kvm_segment *var, int seg)
{
	struct vcpu_vmx *vmx = to_vmx(vcpu);
	u32 ar;

	if (vmx->rmode.vm86_active && seg != VCPU_SREG_LDTR) {
		*var = vmx->rmode.segs[seg];
		if (seg == VCPU_SREG_TR
		    || var->selector == vmx_read_guest_seg_selector(vmx, seg))
			return;
		var->base = vmx_read_guest_seg_base(vmx, seg);
		var->selector = vmx_read_guest_seg_selector(vmx, seg);
		return;
	}
	var->base = vmx_read_guest_seg_base(vmx, seg);
	var->limit = vmx_read_guest_seg_limit(vmx, seg);
	var->selector = vmx_read_guest_seg_selector(vmx, seg);
	ar = vmx_read_guest_seg_ar(vmx, seg);
	var->unusable = (ar >> 16) & 1;
	var->type = ar & 15;
	var->s = (ar >> 4) & 1;
	var->dpl = (ar >> 5) & 3;
	/*
	 * Some userspaces do not preserve unusable property. Since usable
	 * segment has to be present according to VMX spec we can use present
	 * property to amend userspace bug by making unusable segment always
	 * nonpresent. vmx_segment_access_rights() already marks nonpresent
	 * segment as unusable.
	 */
	var->present = !var->unusable;
	var->avl = (ar >> 12) & 1;
	var->l = (ar >> 13) & 1;
	var->db = (ar >> 14) & 1;
	var->g = (ar >> 15) & 1;
}

static u64 vmx_get_segment_base(struct kvm_vcpu *vcpu, int seg)
{
	struct kvm_segment s;

	if (to_vmx(vcpu)->rmode.vm86_active) {
		vmx_get_segment(vcpu, &s, seg);
		return s.base;
	}
	return vmx_read_guest_seg_base(to_vmx(vcpu), seg);
}

static int vmx_get_cpl(struct kvm_vcpu *vcpu)
{
	struct vcpu_vmx *vmx = to_vmx(vcpu);

	if (unlikely(vmx->rmode.vm86_active))
		return 0;
	else {
		int ar = vmx_read_guest_seg_ar(vmx, VCPU_SREG_SS);
		return VMX_AR_DPL(ar);
	}
}

static u32 vmx_segment_access_rights(struct kvm_segment *var)
{
	u32 ar;

	if (var->unusable || !var->present)
		ar = 1 << 16;
	else {
		ar = var->type & 15;
		ar |= (var->s & 1) << 4;
		ar |= (var->dpl & 3) << 5;
		ar |= (var->present & 1) << 7;
		ar |= (var->avl & 1) << 12;
		ar |= (var->l & 1) << 13;
		ar |= (var->db & 1) << 14;
		ar |= (var->g & 1) << 15;
	}

	return ar;
}

static void vmx_set_segment(struct kvm_vcpu *vcpu,
			    struct kvm_segment *var, int seg)
{
	struct vcpu_vmx *vmx = to_vmx(vcpu);
	const struct kvm_vmx_segment_field *sf = &kvm_vmx_segment_fields[seg];

	vmx_segment_cache_clear(vmx);

	if (vmx->rmode.vm86_active && seg != VCPU_SREG_LDTR) {
		vmx->rmode.segs[seg] = *var;
		if (seg == VCPU_SREG_TR)
			vmcs_write16(sf->selector, var->selector);
		else if (var->s)
			fix_rmode_seg(seg, &vmx->rmode.segs[seg]);
		goto out;
	}

	vmcs_writel(sf->base, var->base);
	vmcs_write32(sf->limit, var->limit);
	vmcs_write16(sf->selector, var->selector);

	/*
	 *   Fix the "Accessed" bit in AR field of segment registers for older
	 * qemu binaries.
	 *   IA32 arch specifies that at the time of processor reset the
	 * "Accessed" bit in the AR field of segment registers is 1. And qemu
	 * is setting it to 0 in the userland code. This causes invalid guest
	 * state vmexit when "unrestricted guest" mode is turned on.
	 *    Fix for this setup issue in cpu_reset is being pushed in the qemu
	 * tree. Newer qemu binaries with that qemu fix would not need this
	 * kvm hack.
	 */
	if (enable_unrestricted_guest && (seg != VCPU_SREG_LDTR))
		var->type |= 0x1; /* Accessed */

	vmcs_write32(sf->ar_bytes, vmx_segment_access_rights(var));

out:
	vmx->emulation_required = emulation_required(vcpu);
}

static void vmx_get_cs_db_l_bits(struct kvm_vcpu *vcpu, int *db, int *l)
{
	u32 ar = vmx_read_guest_seg_ar(to_vmx(vcpu), VCPU_SREG_CS);

	*db = (ar >> 14) & 1;
	*l = (ar >> 13) & 1;
}

static void vmx_get_idt(struct kvm_vcpu *vcpu, struct desc_ptr *dt)
{
	dt->size = vmcs_read32(GUEST_IDTR_LIMIT);
	dt->address = vmcs_readl(GUEST_IDTR_BASE);
}

static void vmx_set_idt(struct kvm_vcpu *vcpu, struct desc_ptr *dt)
{
	vmcs_write32(GUEST_IDTR_LIMIT, dt->size);
	vmcs_writel(GUEST_IDTR_BASE, dt->address);
}

static void vmx_get_gdt(struct kvm_vcpu *vcpu, struct desc_ptr *dt)
{
	dt->size = vmcs_read32(GUEST_GDTR_LIMIT);
	dt->address = vmcs_readl(GUEST_GDTR_BASE);
}

static void vmx_set_gdt(struct kvm_vcpu *vcpu, struct desc_ptr *dt)
{
	vmcs_write32(GUEST_GDTR_LIMIT, dt->size);
	vmcs_writel(GUEST_GDTR_BASE, dt->address);
}

static bool rmode_segment_valid(struct kvm_vcpu *vcpu, int seg)
{
	struct kvm_segment var;
	u32 ar;

	vmx_get_segment(vcpu, &var, seg);
	var.dpl = 0x3;
	if (seg == VCPU_SREG_CS)
		var.type = 0x3;
	ar = vmx_segment_access_rights(&var);

	if (var.base != (var.selector << 4))
		return false;
	if (var.limit != 0xffff)
		return false;
	if (ar != 0xf3)
		return false;

	return true;
}

static bool code_segment_valid(struct kvm_vcpu *vcpu)
{
	struct kvm_segment cs;
	unsigned int cs_rpl;

	vmx_get_segment(vcpu, &cs, VCPU_SREG_CS);
	cs_rpl = cs.selector & SEGMENT_RPL_MASK;

	if (cs.unusable)
		return false;
	if (~cs.type & (VMX_AR_TYPE_CODE_MASK|VMX_AR_TYPE_ACCESSES_MASK))
		return false;
	if (!cs.s)
		return false;
	if (cs.type & VMX_AR_TYPE_WRITEABLE_MASK) {
		if (cs.dpl > cs_rpl)
			return false;
	} else {
		if (cs.dpl != cs_rpl)
			return false;
	}
	if (!cs.present)
		return false;

	/* TODO: Add Reserved field check, this'll require a new member in the kvm_segment_field structure */
	return true;
}

static bool stack_segment_valid(struct kvm_vcpu *vcpu)
{
	struct kvm_segment ss;
	unsigned int ss_rpl;

	vmx_get_segment(vcpu, &ss, VCPU_SREG_SS);
	ss_rpl = ss.selector & SEGMENT_RPL_MASK;

	if (ss.unusable)
		return true;
	if (ss.type != 3 && ss.type != 7)
		return false;
	if (!ss.s)
		return false;
	if (ss.dpl != ss_rpl) /* DPL != RPL */
		return false;
	if (!ss.present)
		return false;

	return true;
}

static bool data_segment_valid(struct kvm_vcpu *vcpu, int seg)
{
	struct kvm_segment var;
	unsigned int rpl;

	vmx_get_segment(vcpu, &var, seg);
	rpl = var.selector & SEGMENT_RPL_MASK;

	if (var.unusable)
		return true;
	if (!var.s)
		return false;
	if (!var.present)
		return false;
	if (~var.type & (VMX_AR_TYPE_CODE_MASK|VMX_AR_TYPE_WRITEABLE_MASK)) {
		if (var.dpl < rpl) /* DPL < RPL */
			return false;
	}

	/* TODO: Add other members to kvm_segment_field to allow checking for other access
	 * rights flags
	 */
	return true;
}

static bool tr_valid(struct kvm_vcpu *vcpu)
{
	struct kvm_segment tr;

	vmx_get_segment(vcpu, &tr, VCPU_SREG_TR);

	if (tr.unusable)
		return false;
	if (tr.selector & SEGMENT_TI_MASK)	/* TI = 1 */
		return false;
	if (tr.type != 3 && tr.type != 11) /* TODO: Check if guest is in IA32e mode */
		return false;
	if (!tr.present)
		return false;

	return true;
}

static bool ldtr_valid(struct kvm_vcpu *vcpu)
{
	struct kvm_segment ldtr;

	vmx_get_segment(vcpu, &ldtr, VCPU_SREG_LDTR);

	if (ldtr.unusable)
		return true;
	if (ldtr.selector & SEGMENT_TI_MASK)	/* TI = 1 */
		return false;
	if (ldtr.type != 2)
		return false;
	if (!ldtr.present)
		return false;

	return true;
}

static bool cs_ss_rpl_check(struct kvm_vcpu *vcpu)
{
	struct kvm_segment cs, ss;

	vmx_get_segment(vcpu, &cs, VCPU_SREG_CS);
	vmx_get_segment(vcpu, &ss, VCPU_SREG_SS);

	return ((cs.selector & SEGMENT_RPL_MASK) ==
		 (ss.selector & SEGMENT_RPL_MASK));
}

/*
 * Check if guest state is valid. Returns true if valid, false if
 * not.
 * We assume that registers are always usable
 */
static bool guest_state_valid(struct kvm_vcpu *vcpu)
{
	if (enable_unrestricted_guest)
		return true;

	/* real mode guest state checks */
	if (!is_protmode(vcpu) || (vmx_get_rflags(vcpu) & X86_EFLAGS_VM)) {
		if (!rmode_segment_valid(vcpu, VCPU_SREG_CS))
			return false;
		if (!rmode_segment_valid(vcpu, VCPU_SREG_SS))
			return false;
		if (!rmode_segment_valid(vcpu, VCPU_SREG_DS))
			return false;
		if (!rmode_segment_valid(vcpu, VCPU_SREG_ES))
			return false;
		if (!rmode_segment_valid(vcpu, VCPU_SREG_FS))
			return false;
		if (!rmode_segment_valid(vcpu, VCPU_SREG_GS))
			return false;
	} else {
	/* protected mode guest state checks */
		if (!cs_ss_rpl_check(vcpu))
			return false;
		if (!code_segment_valid(vcpu))
			return false;
		if (!stack_segment_valid(vcpu))
			return false;
		if (!data_segment_valid(vcpu, VCPU_SREG_DS))
			return false;
		if (!data_segment_valid(vcpu, VCPU_SREG_ES))
			return false;
		if (!data_segment_valid(vcpu, VCPU_SREG_FS))
			return false;
		if (!data_segment_valid(vcpu, VCPU_SREG_GS))
			return false;
		if (!tr_valid(vcpu))
			return false;
		if (!ldtr_valid(vcpu))
			return false;
	}
	/* TODO:
	 * - Add checks on RIP
	 * - Add checks on RFLAGS
	 */

	return true;
}

static bool page_address_valid(struct kvm_vcpu *vcpu, gpa_t gpa)
{
	return PAGE_ALIGNED(gpa) && !(gpa >> cpuid_maxphyaddr(vcpu));
}

static int init_rmode_tss(struct kvm *kvm)
{
	gfn_t fn;
	u16 data = 0;
	int idx, r;

	idx = srcu_read_lock(&kvm->srcu);
	fn = kvm->arch.tss_addr >> PAGE_SHIFT;
	r = kvm_clear_guest_page(kvm, fn, 0, PAGE_SIZE);
	if (r < 0)
		goto out;
	data = TSS_BASE_SIZE + TSS_REDIRECTION_SIZE;
	r = kvm_write_guest_page(kvm, fn++, &data,
			TSS_IOPB_BASE_OFFSET, sizeof(u16));
	if (r < 0)
		goto out;
	r = kvm_clear_guest_page(kvm, fn++, 0, PAGE_SIZE);
	if (r < 0)
		goto out;
	r = kvm_clear_guest_page(kvm, fn, 0, PAGE_SIZE);
	if (r < 0)
		goto out;
	data = ~0;
	r = kvm_write_guest_page(kvm, fn, &data,
				 RMODE_TSS_SIZE - 2 * PAGE_SIZE - 1,
				 sizeof(u8));
out:
	srcu_read_unlock(&kvm->srcu, idx);
	return r;
}

static int init_rmode_identity_map(struct kvm *kvm)
{
	int i, idx, r = 0;
	kvm_pfn_t identity_map_pfn;
	u32 tmp;

	/* Protect kvm->arch.ept_identity_pagetable_done. */
	mutex_lock(&kvm->slots_lock);

	if (likely(kvm->arch.ept_identity_pagetable_done))
		goto out2;

	if (!kvm->arch.ept_identity_map_addr)
		kvm->arch.ept_identity_map_addr = VMX_EPT_IDENTITY_PAGETABLE_ADDR;
	identity_map_pfn = kvm->arch.ept_identity_map_addr >> PAGE_SHIFT;

	r = __x86_set_memory_region(kvm, IDENTITY_PAGETABLE_PRIVATE_MEMSLOT,
				    kvm->arch.ept_identity_map_addr, PAGE_SIZE);
	if (r < 0)
		goto out2;

	idx = srcu_read_lock(&kvm->srcu);
	r = kvm_clear_guest_page(kvm, identity_map_pfn, 0, PAGE_SIZE);
	if (r < 0)
		goto out;
	/* Set up identity-mapping pagetable for EPT in real mode */
	for (i = 0; i < PT32_ENT_PER_PAGE; i++) {
		tmp = (i << 22) + (_PAGE_PRESENT | _PAGE_RW | _PAGE_USER |
			_PAGE_ACCESSED | _PAGE_DIRTY | _PAGE_PSE);
		r = kvm_write_guest_page(kvm, identity_map_pfn,
				&tmp, i * sizeof(tmp), sizeof(tmp));
		if (r < 0)
			goto out;
	}
	kvm->arch.ept_identity_pagetable_done = true;

out:
	srcu_read_unlock(&kvm->srcu, idx);

out2:
	mutex_unlock(&kvm->slots_lock);
	return r;
}

static void seg_setup(int seg)
{
	const struct kvm_vmx_segment_field *sf = &kvm_vmx_segment_fields[seg];
	unsigned int ar;

	vmcs_write16(sf->selector, 0);
	vmcs_writel(sf->base, 0);
	vmcs_write32(sf->limit, 0xffff);
	ar = 0x93;
	if (seg == VCPU_SREG_CS)
		ar |= 0x08; /* code segment */

	vmcs_write32(sf->ar_bytes, ar);
}

static int alloc_apic_access_page(struct kvm *kvm)
{
	struct page *page;
	int r = 0;

	mutex_lock(&kvm->slots_lock);
	if (kvm->arch.apic_access_page_done)
		goto out;
	r = __x86_set_memory_region(kvm, APIC_ACCESS_PAGE_PRIVATE_MEMSLOT,
				    APIC_DEFAULT_PHYS_BASE, PAGE_SIZE);
	if (r)
		goto out;

	page = gfn_to_page(kvm, APIC_DEFAULT_PHYS_BASE >> PAGE_SHIFT);
	if (is_error_page(page)) {
		r = -EFAULT;
		goto out;
	}

	/*
	 * Do not pin the page in memory, so that memory hot-unplug
	 * is able to migrate it.
	 */
	put_page(page);
	kvm->arch.apic_access_page_done = true;
out:
	mutex_unlock(&kvm->slots_lock);
	return r;
}

static int allocate_vpid(void)
{
	int vpid;

	if (!enable_vpid)
		return 0;
	spin_lock(&vmx_vpid_lock);
	vpid = find_first_zero_bit(vmx_vpid_bitmap, VMX_NR_VPIDS);
	if (vpid < VMX_NR_VPIDS)
		__set_bit(vpid, vmx_vpid_bitmap);
	else
		vpid = 0;
	spin_unlock(&vmx_vpid_lock);
	return vpid;
}

static void free_vpid(int vpid)
{
	if (!enable_vpid || vpid == 0)
		return;
	spin_lock(&vmx_vpid_lock);
	__clear_bit(vpid, vmx_vpid_bitmap);
	spin_unlock(&vmx_vpid_lock);
}

static void __always_inline vmx_disable_intercept_for_msr(unsigned long *msr_bitmap,
							  u32 msr, int type)
{
	int f = sizeof(unsigned long);

	if (!cpu_has_vmx_msr_bitmap())
		return;

	/*
	 * See Intel PRM Vol. 3, 20.6.9 (MSR-Bitmap Address). Early manuals
	 * have the write-low and read-high bitmap offsets the wrong way round.
	 * We can control MSRs 0x00000000-0x00001fff and 0xc0000000-0xc0001fff.
	 */
	if (msr <= 0x1fff) {
		if (type & MSR_TYPE_R)
			/* read-low */
			__clear_bit(msr, msr_bitmap + 0x000 / f);

		if (type & MSR_TYPE_W)
			/* write-low */
			__clear_bit(msr, msr_bitmap + 0x800 / f);

	} else if ((msr >= 0xc0000000) && (msr <= 0xc0001fff)) {
		msr &= 0x1fff;
		if (type & MSR_TYPE_R)
			/* read-high */
			__clear_bit(msr, msr_bitmap + 0x400 / f);

		if (type & MSR_TYPE_W)
			/* write-high */
			__clear_bit(msr, msr_bitmap + 0xc00 / f);

	}
}

static void __always_inline vmx_enable_intercept_for_msr(unsigned long *msr_bitmap,
							 u32 msr, int type)
{
	int f = sizeof(unsigned long);

	if (!cpu_has_vmx_msr_bitmap())
		return;

	/*
	 * See Intel PRM Vol. 3, 20.6.9 (MSR-Bitmap Address). Early manuals
	 * have the write-low and read-high bitmap offsets the wrong way round.
	 * We can control MSRs 0x00000000-0x00001fff and 0xc0000000-0xc0001fff.
	 */
	if (msr <= 0x1fff) {
		if (type & MSR_TYPE_R)
			/* read-low */
			__set_bit(msr, msr_bitmap + 0x000 / f);

		if (type & MSR_TYPE_W)
			/* write-low */
			__set_bit(msr, msr_bitmap + 0x800 / f);

	} else if ((msr >= 0xc0000000) && (msr <= 0xc0001fff)) {
		msr &= 0x1fff;
		if (type & MSR_TYPE_R)
			/* read-high */
			__set_bit(msr, msr_bitmap + 0x400 / f);

		if (type & MSR_TYPE_W)
			/* write-high */
			__set_bit(msr, msr_bitmap + 0xc00 / f);

	}
}

static void __always_inline vmx_set_intercept_for_msr(unsigned long *msr_bitmap,
			     			      u32 msr, int type, bool value)
{
	if (value)
		vmx_enable_intercept_for_msr(msr_bitmap, msr, type);
	else
		vmx_disable_intercept_for_msr(msr_bitmap, msr, type);
}

/*
 * If a msr is allowed by L0, we should check whether it is allowed by L1.
 * The corresponding bit will be cleared unless both of L0 and L1 allow it.
 */
static void nested_vmx_disable_intercept_for_msr(unsigned long *msr_bitmap_l1,
					       unsigned long *msr_bitmap_nested,
					       u32 msr, int type)
{
	int f = sizeof(unsigned long);

	/*
	 * See Intel PRM Vol. 3, 20.6.9 (MSR-Bitmap Address). Early manuals
	 * have the write-low and read-high bitmap offsets the wrong way round.
	 * We can control MSRs 0x00000000-0x00001fff and 0xc0000000-0xc0001fff.
	 */
	if (msr <= 0x1fff) {
		if (type & MSR_TYPE_R &&
		   !test_bit(msr, msr_bitmap_l1 + 0x000 / f))
			/* read-low */
			__clear_bit(msr, msr_bitmap_nested + 0x000 / f);

		if (type & MSR_TYPE_W &&
		   !test_bit(msr, msr_bitmap_l1 + 0x800 / f))
			/* write-low */
			__clear_bit(msr, msr_bitmap_nested + 0x800 / f);

	} else if ((msr >= 0xc0000000) && (msr <= 0xc0001fff)) {
		msr &= 0x1fff;
		if (type & MSR_TYPE_R &&
		   !test_bit(msr, msr_bitmap_l1 + 0x400 / f))
			/* read-high */
			__clear_bit(msr, msr_bitmap_nested + 0x400 / f);

		if (type & MSR_TYPE_W &&
		   !test_bit(msr, msr_bitmap_l1 + 0xc00 / f))
			/* write-high */
			__clear_bit(msr, msr_bitmap_nested + 0xc00 / f);

	}
}

static u8 vmx_msr_bitmap_mode(struct kvm_vcpu *vcpu)
{
	u8 mode = 0;

	if (cpu_has_secondary_exec_ctrls() &&
	    (vmcs_read32(SECONDARY_VM_EXEC_CONTROL) &
	     SECONDARY_EXEC_VIRTUALIZE_X2APIC_MODE)) {
		mode |= MSR_BITMAP_MODE_X2APIC;
		if (enable_apicv && kvm_vcpu_apicv_active(vcpu))
			mode |= MSR_BITMAP_MODE_X2APIC_APICV;
	}

	if (is_long_mode(vcpu))
		mode |= MSR_BITMAP_MODE_LM;

	return mode;
}

#define X2APIC_MSR(r) (APIC_BASE_MSR + ((r) >> 4))

static void vmx_update_msr_bitmap_x2apic(unsigned long *msr_bitmap,
					 u8 mode)
{
	int msr;

	for (msr = 0x800; msr <= 0x8ff; msr += BITS_PER_LONG) {
		unsigned word = msr / BITS_PER_LONG;
		msr_bitmap[word] = (mode & MSR_BITMAP_MODE_X2APIC_APICV) ? 0 : ~0;
		msr_bitmap[word + (0x800 / sizeof(long))] = ~0;
	}

	if (mode & MSR_BITMAP_MODE_X2APIC) {
		/*
		 * TPR reads and writes can be virtualized even if virtual interrupt
		 * delivery is not in use.
		 */
		vmx_disable_intercept_for_msr(msr_bitmap, X2APIC_MSR(APIC_TASKPRI), MSR_TYPE_RW);
		if (mode & MSR_BITMAP_MODE_X2APIC_APICV) {
			vmx_enable_intercept_for_msr(msr_bitmap, X2APIC_MSR(APIC_TMCCT), MSR_TYPE_R);
			vmx_disable_intercept_for_msr(msr_bitmap, X2APIC_MSR(APIC_EOI), MSR_TYPE_W);
			vmx_disable_intercept_for_msr(msr_bitmap, X2APIC_MSR(APIC_SELF_IPI), MSR_TYPE_W);
		}
	}
}

static void vmx_update_msr_bitmap(struct kvm_vcpu *vcpu)
{
	struct vcpu_vmx *vmx = to_vmx(vcpu);
	unsigned long *msr_bitmap = vmx->vmcs01.msr_bitmap;
	u8 mode = vmx_msr_bitmap_mode(vcpu);
	u8 changed = mode ^ vmx->msr_bitmap_mode;

	if (!changed)
		return;

	vmx_set_intercept_for_msr(msr_bitmap, MSR_KERNEL_GS_BASE, MSR_TYPE_RW,
				  !(mode & MSR_BITMAP_MODE_LM));

	if (changed & (MSR_BITMAP_MODE_X2APIC | MSR_BITMAP_MODE_X2APIC_APICV))
		vmx_update_msr_bitmap_x2apic(msr_bitmap, mode);

	vmx->msr_bitmap_mode = mode;
}

static bool vmx_get_enable_apicv(struct kvm_vcpu *vcpu)
{
	return enable_apicv;
}

static void nested_mark_vmcs12_pages_dirty(struct kvm_vcpu *vcpu)
{
	struct vmcs12 *vmcs12 = get_vmcs12(vcpu);
	gfn_t gfn;

	/*
	 * Don't need to mark the APIC access page dirty; it is never
	 * written to by the CPU during APIC virtualization.
	 */

	if (nested_cpu_has(vmcs12, CPU_BASED_TPR_SHADOW)) {
		gfn = vmcs12->virtual_apic_page_addr >> PAGE_SHIFT;
		kvm_vcpu_mark_page_dirty(vcpu, gfn);
	}

	if (nested_cpu_has_posted_intr(vmcs12)) {
		gfn = vmcs12->posted_intr_desc_addr >> PAGE_SHIFT;
		kvm_vcpu_mark_page_dirty(vcpu, gfn);
	}
}


static void vmx_complete_nested_posted_interrupt(struct kvm_vcpu *vcpu)
{
	struct vcpu_vmx *vmx = to_vmx(vcpu);
	int max_irr;
	void *vapic_page;
	u16 status;

	if (!vmx->nested.pi_desc || !vmx->nested.pi_pending)
		return;

	vmx->nested.pi_pending = false;
	if (!pi_test_and_clear_on(vmx->nested.pi_desc))
		return;

	max_irr = find_last_bit((unsigned long *)vmx->nested.pi_desc->pir, 256);
	if (max_irr != 256) {
		vapic_page = kmap(vmx->nested.virtual_apic_page);
		__kvm_apic_update_irr(vmx->nested.pi_desc->pir,
			vapic_page, &max_irr);
		kunmap(vmx->nested.virtual_apic_page);

		status = vmcs_read16(GUEST_INTR_STATUS);
		if ((u8)max_irr > ((u8)status & 0xff)) {
			status &= ~0xff;
			status |= (u8)max_irr;
			vmcs_write16(GUEST_INTR_STATUS, status);
		}
	}

	nested_mark_vmcs12_pages_dirty(vcpu);
}

static inline bool kvm_vcpu_trigger_posted_interrupt(struct kvm_vcpu *vcpu,
						     bool nested)
{
#ifdef CONFIG_SMP
	int pi_vec = nested ? POSTED_INTR_NESTED_VECTOR : POSTED_INTR_VECTOR;

	if (vcpu->mode == IN_GUEST_MODE) {
		/*
		 * The vector of interrupt to be delivered to vcpu had
		 * been set in PIR before this function.
		 *
		 * Following cases will be reached in this block, and
		 * we always send a notification event in all cases as
		 * explained below.
		 *
		 * Case 1: vcpu keeps in non-root mode. Sending a
		 * notification event posts the interrupt to vcpu.
		 *
		 * Case 2: vcpu exits to root mode and is still
		 * runnable. PIR will be synced to vIRR before the
		 * next vcpu entry. Sending a notification event in
		 * this case has no effect, as vcpu is not in root
		 * mode.
		 *
		 * Case 3: vcpu exits to root mode and is blocked.
		 * vcpu_block() has already synced PIR to vIRR and
		 * never blocks vcpu if vIRR is not cleared. Therefore,
		 * a blocked vcpu here does not wait for any requested
		 * interrupts in PIR, and sending a notification event
		 * which has no effect is safe here.
		 */

		apic->send_IPI_mask(get_cpu_mask(vcpu->cpu), pi_vec);
		return true;
	}
#endif
	return false;
}

static int vmx_deliver_nested_posted_interrupt(struct kvm_vcpu *vcpu,
						int vector)
{
	struct vcpu_vmx *vmx = to_vmx(vcpu);

	if (is_guest_mode(vcpu) &&
	    vector == vmx->nested.posted_intr_nv) {
		/*
		 * If a posted intr is not recognized by hardware,
		 * we will accomplish it in the next vmentry.
		 */
		vmx->nested.pi_pending = true;
		kvm_make_request(KVM_REQ_EVENT, vcpu);
		/* the PIR and ON have been set by L1. */
		if (!kvm_vcpu_trigger_posted_interrupt(vcpu, true))
			kvm_vcpu_kick(vcpu);
		return 0;
	}
	return -1;
}
/*
 * Send interrupt to vcpu via posted interrupt way.
 * 1. If target vcpu is running(non-root mode), send posted interrupt
 * notification to vcpu and hardware will sync PIR to vIRR atomically.
 * 2. If target vcpu isn't running(root mode), kick it to pick up the
 * interrupt from PIR in next vmentry.
 */
static void vmx_deliver_posted_interrupt(struct kvm_vcpu *vcpu, int vector)
{
	struct vcpu_vmx *vmx = to_vmx(vcpu);
	int r;

	r = vmx_deliver_nested_posted_interrupt(vcpu, vector);
	if (!r)
		return;

	if (pi_test_and_set_pir(vector, &vmx->pi_desc))
		return;

	/* If a previous notification has sent the IPI, nothing to do.  */
	if (pi_test_and_set_on(&vmx->pi_desc))
		return;

	if (!kvm_vcpu_trigger_posted_interrupt(vcpu, false))
		kvm_vcpu_kick(vcpu);
}

/*
 * Set up the vmcs's constant host-state fields, i.e., host-state fields that
 * will not change in the lifetime of the guest.
 * Note that host-state that does change is set elsewhere. E.g., host-state
 * that is set differently for each CPU is set in vmx_vcpu_load(), not here.
 */
static void vmx_set_constant_host_state(struct vcpu_vmx *vmx)
{
	u32 low32, high32;
	unsigned long tmpl;
	struct desc_ptr dt;
	unsigned long cr0, cr3, cr4;

	cr0 = read_cr0();
	WARN_ON(cr0 & X86_CR0_TS);
	vmcs_writel(HOST_CR0, cr0);  /* 22.2.3 */

	/*
	 * Save the most likely value for this task's CR3 in the VMCS.
	 * We can't use __get_current_cr3_fast() because we're not atomic.
	 */
	cr3 = __read_cr3();
	vmcs_writel(HOST_CR3, cr3);		/* 22.2.3  FIXME: shadow tables */
	vmx->loaded_vmcs->vmcs_host_cr3 = cr3;

	/* Save the most likely value for this task's CR4 in the VMCS. */
	cr4 = cr4_read_shadow();
	vmcs_writel(HOST_CR4, cr4);			/* 22.2.3, 22.2.5 */
	vmx->loaded_vmcs->vmcs_host_cr4 = cr4;

	vmcs_write16(HOST_CS_SELECTOR, __KERNEL_CS);  /* 22.2.4 */
#ifdef CONFIG_X86_64
	/*
	 * Load null selectors, so we can avoid reloading them in
	 * __vmx_load_host_state(), in case userspace uses the null selectors
	 * too (the expected case).
	 */
	vmcs_write16(HOST_DS_SELECTOR, 0);
	vmcs_write16(HOST_ES_SELECTOR, 0);
#else
	vmcs_write16(HOST_DS_SELECTOR, __KERNEL_DS);  /* 22.2.4 */
	vmcs_write16(HOST_ES_SELECTOR, __KERNEL_DS);  /* 22.2.4 */
#endif
	vmcs_write16(HOST_SS_SELECTOR, __KERNEL_DS);  /* 22.2.4 */
	vmcs_write16(HOST_TR_SELECTOR, GDT_ENTRY_TSS*8);  /* 22.2.4 */

	store_idt(&dt);
	vmcs_writel(HOST_IDTR_BASE, dt.address);   /* 22.2.4 */
	vmx->host_idt_base = dt.address;

	vmcs_writel(HOST_RIP, vmx_return); /* 22.2.5 */

	rdmsr(MSR_IA32_SYSENTER_CS, low32, high32);
	vmcs_write32(HOST_IA32_SYSENTER_CS, low32);
	rdmsrl(MSR_IA32_SYSENTER_EIP, tmpl);
	vmcs_writel(HOST_IA32_SYSENTER_EIP, tmpl);   /* 22.2.3 */

	if (vmcs_config.vmexit_ctrl & VM_EXIT_LOAD_IA32_PAT) {
		rdmsr(MSR_IA32_CR_PAT, low32, high32);
		vmcs_write64(HOST_IA32_PAT, low32 | ((u64) high32 << 32));
	}
}

static void set_cr4_guest_host_mask(struct vcpu_vmx *vmx)
{
	vmx->vcpu.arch.cr4_guest_owned_bits = KVM_CR4_GUEST_OWNED_BITS;
	if (enable_ept)
		vmx->vcpu.arch.cr4_guest_owned_bits |= X86_CR4_PGE;
	if (is_guest_mode(&vmx->vcpu))
		vmx->vcpu.arch.cr4_guest_owned_bits &=
			~get_vmcs12(&vmx->vcpu)->cr4_guest_host_mask;
	vmcs_writel(CR4_GUEST_HOST_MASK, ~vmx->vcpu.arch.cr4_guest_owned_bits);
}

static u32 vmx_pin_based_exec_ctrl(struct vcpu_vmx *vmx)
{
	u32 pin_based_exec_ctrl = vmcs_config.pin_based_exec_ctrl;

	if (!kvm_vcpu_apicv_active(&vmx->vcpu))
		pin_based_exec_ctrl &= ~PIN_BASED_POSTED_INTR;

	if (!enable_vnmi)
		pin_based_exec_ctrl &= ~PIN_BASED_VIRTUAL_NMIS;

	/* Enable the preemption timer dynamically */
	pin_based_exec_ctrl &= ~PIN_BASED_VMX_PREEMPTION_TIMER;
	return pin_based_exec_ctrl;
}

static void vmx_refresh_apicv_exec_ctrl(struct kvm_vcpu *vcpu)
{
	struct vcpu_vmx *vmx = to_vmx(vcpu);

	vmcs_write32(PIN_BASED_VM_EXEC_CONTROL, vmx_pin_based_exec_ctrl(vmx));
	if (cpu_has_secondary_exec_ctrls()) {
		if (kvm_vcpu_apicv_active(vcpu))
			vmcs_set_bits(SECONDARY_VM_EXEC_CONTROL,
				      SECONDARY_EXEC_APIC_REGISTER_VIRT |
				      SECONDARY_EXEC_VIRTUAL_INTR_DELIVERY);
		else
			vmcs_clear_bits(SECONDARY_VM_EXEC_CONTROL,
					SECONDARY_EXEC_APIC_REGISTER_VIRT |
					SECONDARY_EXEC_VIRTUAL_INTR_DELIVERY);
	}

	if (cpu_has_vmx_msr_bitmap())
		vmx_update_msr_bitmap(vcpu);
}

static u32 vmx_exec_control(struct vcpu_vmx *vmx)
{
	u32 exec_control = vmcs_config.cpu_based_exec_ctrl;

	if (vmx->vcpu.arch.switch_db_regs & KVM_DEBUGREG_WONT_EXIT)
		exec_control &= ~CPU_BASED_MOV_DR_EXITING;

	if (!cpu_need_tpr_shadow(&vmx->vcpu)) {
		exec_control &= ~CPU_BASED_TPR_SHADOW;
#ifdef CONFIG_X86_64
		exec_control |= CPU_BASED_CR8_STORE_EXITING |
				CPU_BASED_CR8_LOAD_EXITING;
#endif
	}
	if (!enable_ept)
		exec_control |= CPU_BASED_CR3_STORE_EXITING |
				CPU_BASED_CR3_LOAD_EXITING  |
				CPU_BASED_INVLPG_EXITING;
	return exec_control;
}

static bool vmx_rdrand_supported(void)
{
	return vmcs_config.cpu_based_2nd_exec_ctrl &
		SECONDARY_EXEC_RDRAND_EXITING;
}

static bool vmx_rdseed_supported(void)
{
	return vmcs_config.cpu_based_2nd_exec_ctrl &
		SECONDARY_EXEC_RDSEED_EXITING;
}

static void vmx_compute_secondary_exec_control(struct vcpu_vmx *vmx)
{
	struct kvm_vcpu *vcpu = &vmx->vcpu;

	u32 exec_control = vmcs_config.cpu_based_2nd_exec_ctrl;

	if (!cpu_need_virtualize_apic_accesses(vcpu))
		exec_control &= ~SECONDARY_EXEC_VIRTUALIZE_APIC_ACCESSES;
	if (vmx->vpid == 0)
		exec_control &= ~SECONDARY_EXEC_ENABLE_VPID;
	if (!enable_ept) {
		exec_control &= ~SECONDARY_EXEC_ENABLE_EPT;
		enable_unrestricted_guest = 0;
		/* Enable INVPCID for non-ept guests may cause performance regression. */
		exec_control &= ~SECONDARY_EXEC_ENABLE_INVPCID;
	}
	if (!enable_unrestricted_guest)
		exec_control &= ~SECONDARY_EXEC_UNRESTRICTED_GUEST;
	if (!ple_gap)
		exec_control &= ~SECONDARY_EXEC_PAUSE_LOOP_EXITING;
	if (!kvm_vcpu_apicv_active(vcpu))
		exec_control &= ~(SECONDARY_EXEC_APIC_REGISTER_VIRT |
				  SECONDARY_EXEC_VIRTUAL_INTR_DELIVERY);
	exec_control &= ~SECONDARY_EXEC_VIRTUALIZE_X2APIC_MODE;

	/* SECONDARY_EXEC_DESC is enabled/disabled on writes to CR4.UMIP,
	 * in vmx_set_cr4.  */
	exec_control &= ~SECONDARY_EXEC_DESC;

	/* SECONDARY_EXEC_SHADOW_VMCS is enabled when L1 executes VMPTRLD
	   (handle_vmptrld).
	   We can NOT enable shadow_vmcs here because we don't have yet
	   a current VMCS12
	*/
	exec_control &= ~SECONDARY_EXEC_SHADOW_VMCS;

	if (!enable_pml)
		exec_control &= ~SECONDARY_EXEC_ENABLE_PML;

	if (vmx_xsaves_supported()) {
		/* Exposing XSAVES only when XSAVE is exposed */
		bool xsaves_enabled =
			guest_cpuid_has(vcpu, X86_FEATURE_XSAVE) &&
			guest_cpuid_has(vcpu, X86_FEATURE_XSAVES);

		if (!xsaves_enabled)
			exec_control &= ~SECONDARY_EXEC_XSAVES;

		if (nested) {
			if (xsaves_enabled)
				vmx->nested.nested_vmx_secondary_ctls_high |=
					SECONDARY_EXEC_XSAVES;
			else
				vmx->nested.nested_vmx_secondary_ctls_high &=
					~SECONDARY_EXEC_XSAVES;
		}
	}

	if (vmx_rdtscp_supported()) {
		bool rdtscp_enabled = guest_cpuid_has(vcpu, X86_FEATURE_RDTSCP);
		if (!rdtscp_enabled)
			exec_control &= ~SECONDARY_EXEC_RDTSCP;

		if (nested) {
			if (rdtscp_enabled)
				vmx->nested.nested_vmx_secondary_ctls_high |=
					SECONDARY_EXEC_RDTSCP;
			else
				vmx->nested.nested_vmx_secondary_ctls_high &=
					~SECONDARY_EXEC_RDTSCP;
		}
	}

	if (vmx_invpcid_supported()) {
		/* Exposing INVPCID only when PCID is exposed */
		bool invpcid_enabled =
			guest_cpuid_has(vcpu, X86_FEATURE_INVPCID) &&
			guest_cpuid_has(vcpu, X86_FEATURE_PCID);

		if (!invpcid_enabled) {
			exec_control &= ~SECONDARY_EXEC_ENABLE_INVPCID;
			guest_cpuid_clear(vcpu, X86_FEATURE_INVPCID);
		}

		if (nested) {
			if (invpcid_enabled)
				vmx->nested.nested_vmx_secondary_ctls_high |=
					SECONDARY_EXEC_ENABLE_INVPCID;
			else
				vmx->nested.nested_vmx_secondary_ctls_high &=
					~SECONDARY_EXEC_ENABLE_INVPCID;
		}
	}

	if (vmx_rdrand_supported()) {
		bool rdrand_enabled = guest_cpuid_has(vcpu, X86_FEATURE_RDRAND);
		if (rdrand_enabled)
			exec_control &= ~SECONDARY_EXEC_RDRAND_EXITING;

		if (nested) {
			if (rdrand_enabled)
				vmx->nested.nested_vmx_secondary_ctls_high |=
					SECONDARY_EXEC_RDRAND_EXITING;
			else
				vmx->nested.nested_vmx_secondary_ctls_high &=
					~SECONDARY_EXEC_RDRAND_EXITING;
		}
	}

	if (vmx_rdseed_supported()) {
		bool rdseed_enabled = guest_cpuid_has(vcpu, X86_FEATURE_RDSEED);
		if (rdseed_enabled)
			exec_control &= ~SECONDARY_EXEC_RDSEED_EXITING;

		if (nested) {
			if (rdseed_enabled)
				vmx->nested.nested_vmx_secondary_ctls_high |=
					SECONDARY_EXEC_RDSEED_EXITING;
			else
				vmx->nested.nested_vmx_secondary_ctls_high &=
					~SECONDARY_EXEC_RDSEED_EXITING;
		}
	}

	vmx->secondary_exec_control = exec_control;
}

static void ept_set_mmio_spte_mask(void)
{
	/*
	 * EPT Misconfigurations can be generated if the value of bits 2:0
	 * of an EPT paging-structure entry is 110b (write/execute).
	 */
	kvm_mmu_set_mmio_spte_mask(VMX_EPT_RWX_MASK,
				   VMX_EPT_MISCONFIG_WX_VALUE);
}

#define VMX_XSS_EXIT_BITMAP 0
/*
 * Sets up the vmcs for emulated real mode.
 */
static void vmx_vcpu_setup(struct vcpu_vmx *vmx)
{
#ifdef CONFIG_X86_64
	unsigned long a;
#endif
	int i;

	if (enable_shadow_vmcs) {
		vmcs_write64(VMREAD_BITMAP, __pa(vmx_vmread_bitmap));
		vmcs_write64(VMWRITE_BITMAP, __pa(vmx_vmwrite_bitmap));
	}
	if (cpu_has_vmx_msr_bitmap())
		vmcs_write64(MSR_BITMAP, __pa(vmx->vmcs01.msr_bitmap));

	vmcs_write64(VMCS_LINK_POINTER, -1ull); /* 22.3.1.5 */

	/* Control */
	vmcs_write32(PIN_BASED_VM_EXEC_CONTROL, vmx_pin_based_exec_ctrl(vmx));
	vmx->hv_deadline_tsc = -1;

	vmcs_write32(CPU_BASED_VM_EXEC_CONTROL, vmx_exec_control(vmx));

	if (cpu_has_secondary_exec_ctrls()) {
		vmx_compute_secondary_exec_control(vmx);
		vmcs_write32(SECONDARY_VM_EXEC_CONTROL,
			     vmx->secondary_exec_control);
	}

	if (kvm_vcpu_apicv_active(&vmx->vcpu)) {
		vmcs_write64(EOI_EXIT_BITMAP0, 0);
		vmcs_write64(EOI_EXIT_BITMAP1, 0);
		vmcs_write64(EOI_EXIT_BITMAP2, 0);
		vmcs_write64(EOI_EXIT_BITMAP3, 0);

		vmcs_write16(GUEST_INTR_STATUS, 0);

		vmcs_write16(POSTED_INTR_NV, POSTED_INTR_VECTOR);
		vmcs_write64(POSTED_INTR_DESC_ADDR, __pa((&vmx->pi_desc)));
	}

	if (ple_gap) {
		vmcs_write32(PLE_GAP, ple_gap);
		vmx->ple_window = ple_window;
		vmx->ple_window_dirty = true;
	}

	vmcs_write32(PAGE_FAULT_ERROR_CODE_MASK, 0);
	vmcs_write32(PAGE_FAULT_ERROR_CODE_MATCH, 0);
	vmcs_write32(CR3_TARGET_COUNT, 0);           /* 22.2.1 */

	vmcs_write16(HOST_FS_SELECTOR, 0);            /* 22.2.4 */
	vmcs_write16(HOST_GS_SELECTOR, 0);            /* 22.2.4 */
	vmx_set_constant_host_state(vmx);
#ifdef CONFIG_X86_64
	rdmsrl(MSR_FS_BASE, a);
	vmcs_writel(HOST_FS_BASE, a); /* 22.2.4 */
	rdmsrl(MSR_GS_BASE, a);
	vmcs_writel(HOST_GS_BASE, a); /* 22.2.4 */
#else
	vmcs_writel(HOST_FS_BASE, 0); /* 22.2.4 */
	vmcs_writel(HOST_GS_BASE, 0); /* 22.2.4 */
#endif

	if (cpu_has_vmx_vmfunc())
		vmcs_write64(VM_FUNCTION_CONTROL, 0);

	vmcs_write32(VM_EXIT_MSR_STORE_COUNT, 0);
	vmcs_write32(VM_EXIT_MSR_LOAD_COUNT, 0);
	vmcs_write64(VM_EXIT_MSR_LOAD_ADDR, __pa(vmx->msr_autoload.host));
	vmcs_write32(VM_ENTRY_MSR_LOAD_COUNT, 0);
	vmcs_write64(VM_ENTRY_MSR_LOAD_ADDR, __pa(vmx->msr_autoload.guest));

	if (vmcs_config.vmentry_ctrl & VM_ENTRY_LOAD_IA32_PAT)
		vmcs_write64(GUEST_IA32_PAT, vmx->vcpu.arch.pat);

	for (i = 0; i < ARRAY_SIZE(vmx_msr_index); ++i) {
		u32 index = vmx_msr_index[i];
		u32 data_low, data_high;
		int j = vmx->nmsrs;

		if (rdmsr_safe(index, &data_low, &data_high) < 0)
			continue;
		if (wrmsr_safe(index, data_low, data_high) < 0)
			continue;
		vmx->guest_msrs[j].index = i;
		vmx->guest_msrs[j].data = 0;
		vmx->guest_msrs[j].mask = -1ull;
		++vmx->nmsrs;
	}

	if (boot_cpu_has(X86_FEATURE_ARCH_CAPABILITIES))
		rdmsrl(MSR_IA32_ARCH_CAPABILITIES, vmx->arch_capabilities);

	vm_exit_controls_init(vmx, vmcs_config.vmexit_ctrl);

	/* 22.2.1, 20.8.1 */
	vm_entry_controls_init(vmx, vmcs_config.vmentry_ctrl);

	vmx->vcpu.arch.cr0_guest_owned_bits = X86_CR0_TS;
	vmcs_writel(CR0_GUEST_HOST_MASK, ~X86_CR0_TS);

	set_cr4_guest_host_mask(vmx);

	if (vmx_xsaves_supported())
		vmcs_write64(XSS_EXIT_BITMAP, VMX_XSS_EXIT_BITMAP);

	if (enable_pml) {
		ASSERT(vmx->pml_pg);
		vmcs_write64(PML_ADDRESS, page_to_phys(vmx->pml_pg));
		vmcs_write16(GUEST_PML_INDEX, PML_ENTITY_NUM - 1);
	}
}

static void vmx_vcpu_reset(struct kvm_vcpu *vcpu, bool init_event)
{
	struct vcpu_vmx *vmx = to_vmx(vcpu);
	struct msr_data apic_base_msr;
	u64 cr0;

	vmx->rmode.vm86_active = 0;
	vmx->spec_ctrl = 0;

	vmx->vcpu.arch.regs[VCPU_REGS_RDX] = get_rdx_init_val();
	kvm_set_cr8(vcpu, 0);

	if (!init_event) {
		apic_base_msr.data = APIC_DEFAULT_PHYS_BASE |
				     MSR_IA32_APICBASE_ENABLE;
		if (kvm_vcpu_is_reset_bsp(vcpu))
			apic_base_msr.data |= MSR_IA32_APICBASE_BSP;
		apic_base_msr.host_initiated = true;
		kvm_set_apic_base(vcpu, &apic_base_msr);
	}

	vmx_segment_cache_clear(vmx);

	seg_setup(VCPU_SREG_CS);
	vmcs_write16(GUEST_CS_SELECTOR, 0xf000);
	vmcs_writel(GUEST_CS_BASE, 0xffff0000ul);

	seg_setup(VCPU_SREG_DS);
	seg_setup(VCPU_SREG_ES);
	seg_setup(VCPU_SREG_FS);
	seg_setup(VCPU_SREG_GS);
	seg_setup(VCPU_SREG_SS);

	vmcs_write16(GUEST_TR_SELECTOR, 0);
	vmcs_writel(GUEST_TR_BASE, 0);
	vmcs_write32(GUEST_TR_LIMIT, 0xffff);
	vmcs_write32(GUEST_TR_AR_BYTES, 0x008b);

	vmcs_write16(GUEST_LDTR_SELECTOR, 0);
	vmcs_writel(GUEST_LDTR_BASE, 0);
	vmcs_write32(GUEST_LDTR_LIMIT, 0xffff);
	vmcs_write32(GUEST_LDTR_AR_BYTES, 0x00082);

	if (!init_event) {
		vmcs_write32(GUEST_SYSENTER_CS, 0);
		vmcs_writel(GUEST_SYSENTER_ESP, 0);
		vmcs_writel(GUEST_SYSENTER_EIP, 0);
		vmcs_write64(GUEST_IA32_DEBUGCTL, 0);
	}

	kvm_set_rflags(vcpu, X86_EFLAGS_FIXED);
	kvm_rip_write(vcpu, 0xfff0);

	vmcs_writel(GUEST_GDTR_BASE, 0);
	vmcs_write32(GUEST_GDTR_LIMIT, 0xffff);

	vmcs_writel(GUEST_IDTR_BASE, 0);
	vmcs_write32(GUEST_IDTR_LIMIT, 0xffff);

	vmcs_write32(GUEST_ACTIVITY_STATE, GUEST_ACTIVITY_ACTIVE);
	vmcs_write32(GUEST_INTERRUPTIBILITY_INFO, 0);
	vmcs_writel(GUEST_PENDING_DBG_EXCEPTIONS, 0);
	if (kvm_mpx_supported())
		vmcs_write64(GUEST_BNDCFGS, 0);

	setup_msrs(vmx);

	vmcs_write32(VM_ENTRY_INTR_INFO_FIELD, 0);  /* 22.2.1 */

	if (cpu_has_vmx_tpr_shadow() && !init_event) {
		vmcs_write64(VIRTUAL_APIC_PAGE_ADDR, 0);
		if (cpu_need_tpr_shadow(vcpu))
			vmcs_write64(VIRTUAL_APIC_PAGE_ADDR,
				     __pa(vcpu->arch.apic->regs));
		vmcs_write32(TPR_THRESHOLD, 0);
	}

	kvm_make_request(KVM_REQ_APIC_PAGE_RELOAD, vcpu);

	if (vmx->vpid != 0)
		vmcs_write16(VIRTUAL_PROCESSOR_ID, vmx->vpid);

	cr0 = X86_CR0_NW | X86_CR0_CD | X86_CR0_ET;
	vmx->vcpu.arch.cr0 = cr0;
	vmx_set_cr0(vcpu, cr0); /* enter rmode */
	vmx_set_cr4(vcpu, 0);
	vmx_set_efer(vcpu, 0);

	update_exception_bitmap(vcpu);

	vpid_sync_context(vmx->vpid);
}

/*
 * In nested virtualization, check if L1 asked to exit on external interrupts.
 * For most existing hypervisors, this will always return true.
 */
static bool nested_exit_on_intr(struct kvm_vcpu *vcpu)
{
	return get_vmcs12(vcpu)->pin_based_vm_exec_control &
		PIN_BASED_EXT_INTR_MASK;
}

/*
 * In nested virtualization, check if L1 has set
 * VM_EXIT_ACK_INTR_ON_EXIT
 */
static bool nested_exit_intr_ack_set(struct kvm_vcpu *vcpu)
{
	return get_vmcs12(vcpu)->vm_exit_controls &
		VM_EXIT_ACK_INTR_ON_EXIT;
}

static bool nested_exit_on_nmi(struct kvm_vcpu *vcpu)
{
	return get_vmcs12(vcpu)->pin_based_vm_exec_control &
		PIN_BASED_NMI_EXITING;
}

static void enable_irq_window(struct kvm_vcpu *vcpu)
{
	vmcs_set_bits(CPU_BASED_VM_EXEC_CONTROL,
		      CPU_BASED_VIRTUAL_INTR_PENDING);
}

static void enable_nmi_window(struct kvm_vcpu *vcpu)
{
	if (!enable_vnmi ||
	    vmcs_read32(GUEST_INTERRUPTIBILITY_INFO) & GUEST_INTR_STATE_STI) {
		enable_irq_window(vcpu);
		return;
	}

	vmcs_set_bits(CPU_BASED_VM_EXEC_CONTROL,
		      CPU_BASED_VIRTUAL_NMI_PENDING);
}

static void vmx_inject_irq(struct kvm_vcpu *vcpu)
{
	struct vcpu_vmx *vmx = to_vmx(vcpu);
	uint32_t intr;
	int irq = vcpu->arch.interrupt.nr;

	trace_kvm_inj_virq(irq);

	++vcpu->stat.irq_injections;
	if (vmx->rmode.vm86_active) {
		int inc_eip = 0;
		if (vcpu->arch.interrupt.soft)
			inc_eip = vcpu->arch.event_exit_inst_len;
		if (kvm_inject_realmode_interrupt(vcpu, irq, inc_eip) != EMULATE_DONE)
			kvm_make_request(KVM_REQ_TRIPLE_FAULT, vcpu);
		return;
	}
	intr = irq | INTR_INFO_VALID_MASK;
	if (vcpu->arch.interrupt.soft) {
		intr |= INTR_TYPE_SOFT_INTR;
		vmcs_write32(VM_ENTRY_INSTRUCTION_LEN,
			     vmx->vcpu.arch.event_exit_inst_len);
	} else
		intr |= INTR_TYPE_EXT_INTR;
	vmcs_write32(VM_ENTRY_INTR_INFO_FIELD, intr);
}

static void vmx_inject_nmi(struct kvm_vcpu *vcpu)
{
	struct vcpu_vmx *vmx = to_vmx(vcpu);

	if (!enable_vnmi) {
		/*
		 * Tracking the NMI-blocked state in software is built upon
		 * finding the next open IRQ window. This, in turn, depends on
		 * well-behaving guests: They have to keep IRQs disabled at
		 * least as long as the NMI handler runs. Otherwise we may
		 * cause NMI nesting, maybe breaking the guest. But as this is
		 * highly unlikely, we can live with the residual risk.
		 */
		vmx->loaded_vmcs->soft_vnmi_blocked = 1;
		vmx->loaded_vmcs->vnmi_blocked_time = 0;
	}

	++vcpu->stat.nmi_injections;
	vmx->loaded_vmcs->nmi_known_unmasked = false;

	if (vmx->rmode.vm86_active) {
		if (kvm_inject_realmode_interrupt(vcpu, NMI_VECTOR, 0) != EMULATE_DONE)
			kvm_make_request(KVM_REQ_TRIPLE_FAULT, vcpu);
		return;
	}

	vmcs_write32(VM_ENTRY_INTR_INFO_FIELD,
			INTR_TYPE_NMI_INTR | INTR_INFO_VALID_MASK | NMI_VECTOR);
}

static bool vmx_get_nmi_mask(struct kvm_vcpu *vcpu)
{
	struct vcpu_vmx *vmx = to_vmx(vcpu);
	bool masked;

	if (!enable_vnmi)
		return vmx->loaded_vmcs->soft_vnmi_blocked;
	if (vmx->loaded_vmcs->nmi_known_unmasked)
		return false;
	masked = vmcs_read32(GUEST_INTERRUPTIBILITY_INFO) & GUEST_INTR_STATE_NMI;
	vmx->loaded_vmcs->nmi_known_unmasked = !masked;
	return masked;
}

static void vmx_set_nmi_mask(struct kvm_vcpu *vcpu, bool masked)
{
	struct vcpu_vmx *vmx = to_vmx(vcpu);

	if (!enable_vnmi) {
		if (vmx->loaded_vmcs->soft_vnmi_blocked != masked) {
			vmx->loaded_vmcs->soft_vnmi_blocked = masked;
			vmx->loaded_vmcs->vnmi_blocked_time = 0;
		}
	} else {
		vmx->loaded_vmcs->nmi_known_unmasked = !masked;
		if (masked)
			vmcs_set_bits(GUEST_INTERRUPTIBILITY_INFO,
				      GUEST_INTR_STATE_NMI);
		else
			vmcs_clear_bits(GUEST_INTERRUPTIBILITY_INFO,
					GUEST_INTR_STATE_NMI);
	}
}

static int vmx_nmi_allowed(struct kvm_vcpu *vcpu)
{
	if (to_vmx(vcpu)->nested.nested_run_pending)
		return 0;

	if (!enable_vnmi &&
	    to_vmx(vcpu)->loaded_vmcs->soft_vnmi_blocked)
		return 0;

	return	!(vmcs_read32(GUEST_INTERRUPTIBILITY_INFO) &
		  (GUEST_INTR_STATE_MOV_SS | GUEST_INTR_STATE_STI
		   | GUEST_INTR_STATE_NMI));
}

static int vmx_interrupt_allowed(struct kvm_vcpu *vcpu)
{
	return (!to_vmx(vcpu)->nested.nested_run_pending &&
		vmcs_readl(GUEST_RFLAGS) & X86_EFLAGS_IF) &&
		!(vmcs_read32(GUEST_INTERRUPTIBILITY_INFO) &
			(GUEST_INTR_STATE_STI | GUEST_INTR_STATE_MOV_SS));
}

static int vmx_set_tss_addr(struct kvm *kvm, unsigned int addr)
{
	int ret;

	ret = x86_set_memory_region(kvm, TSS_PRIVATE_MEMSLOT, addr,
				    PAGE_SIZE * 3);
	if (ret)
		return ret;
	kvm->arch.tss_addr = addr;
	return init_rmode_tss(kvm);
}

static bool rmode_exception(struct kvm_vcpu *vcpu, int vec)
{
	switch (vec) {
	case BP_VECTOR:
		/*
		 * Update instruction length as we may reinject the exception
		 * from user space while in guest debugging mode.
		 */
		to_vmx(vcpu)->vcpu.arch.event_exit_inst_len =
			vmcs_read32(VM_EXIT_INSTRUCTION_LEN);
		if (vcpu->guest_debug & KVM_GUESTDBG_USE_SW_BP)
			return false;
		/* fall through */
	case DB_VECTOR:
		if (vcpu->guest_debug &
			(KVM_GUESTDBG_SINGLESTEP | KVM_GUESTDBG_USE_HW_BP))
			return false;
		/* fall through */
	case DE_VECTOR:
	case OF_VECTOR:
	case BR_VECTOR:
	case UD_VECTOR:
	case DF_VECTOR:
	case SS_VECTOR:
	case GP_VECTOR:
	case MF_VECTOR:
		return true;
	break;
	}
	return false;
}

static int handle_rmode_exception(struct kvm_vcpu *vcpu,
				  int vec, u32 err_code)
{
	/*
	 * Instruction with address size override prefix opcode 0x67
	 * Cause the #SS fault with 0 error code in VM86 mode.
	 */
	if (((vec == GP_VECTOR) || (vec == SS_VECTOR)) && err_code == 0) {
		if (emulate_instruction(vcpu, 0) == EMULATE_DONE) {
			if (vcpu->arch.halt_request) {
				vcpu->arch.halt_request = 0;
				return kvm_vcpu_halt(vcpu);
			}
			return 1;
		}
		return 0;
	}

	/*
	 * Forward all other exceptions that are valid in real mode.
	 * FIXME: Breaks guest debugging in real mode, needs to be fixed with
	 *        the required debugging infrastructure rework.
	 */
	kvm_queue_exception(vcpu, vec);
	return 1;
}

/*
 * Trigger machine check on the host. We assume all the MSRs are already set up
 * by the CPU and that we still run on the same CPU as the MCE occurred on.
 * We pass a fake environment to the machine check handler because we want
 * the guest to be always treated like user space, no matter what context
 * it used internally.
 */
static void kvm_machine_check(void)
{
#if defined(CONFIG_X86_MCE) && defined(CONFIG_X86_64)
	struct pt_regs regs = {
		.cs = 3, /* Fake ring 3 no matter what the guest ran on */
		.flags = X86_EFLAGS_IF,
	};

	do_machine_check(&regs, 0);
#endif
}

static int handle_machine_check(struct kvm_vcpu *vcpu)
{
	/* already handled by vcpu_run */
	return 1;
}

static int handle_exception(struct kvm_vcpu *vcpu)
{
	struct vcpu_vmx *vmx = to_vmx(vcpu);
	struct kvm_run *kvm_run = vcpu->run;
	u32 intr_info, ex_no, error_code;
	unsigned long cr2, rip, dr6;
	u32 vect_info;
	enum emulation_result er;

	vect_info = vmx->idt_vectoring_info;
	intr_info = vmx->exit_intr_info;

	if (is_machine_check(intr_info))
		return handle_machine_check(vcpu);

	if (is_nmi(intr_info))
		return 1;  /* already handled by vmx_vcpu_run() */

	if (is_invalid_opcode(intr_info)) {
		er = emulate_instruction(vcpu, EMULTYPE_TRAP_UD);
		if (er == EMULATE_USER_EXIT)
			return 0;
		if (er != EMULATE_DONE)
			kvm_queue_exception(vcpu, UD_VECTOR);
		return 1;
	}

	error_code = 0;
	if (intr_info & INTR_INFO_DELIVER_CODE_MASK)
		error_code = vmcs_read32(VM_EXIT_INTR_ERROR_CODE);

	/*
	 * The #PF with PFEC.RSVD = 1 indicates the guest is accessing
	 * MMIO, it is better to report an internal error.
	 * See the comments in vmx_handle_exit.
	 */
	if ((vect_info & VECTORING_INFO_VALID_MASK) &&
	    !(is_page_fault(intr_info) && !(error_code & PFERR_RSVD_MASK))) {
		vcpu->run->exit_reason = KVM_EXIT_INTERNAL_ERROR;
		vcpu->run->internal.suberror = KVM_INTERNAL_ERROR_SIMUL_EX;
		vcpu->run->internal.ndata = 3;
		vcpu->run->internal.data[0] = vect_info;
		vcpu->run->internal.data[1] = intr_info;
		vcpu->run->internal.data[2] = error_code;
		return 0;
	}

	if (is_page_fault(intr_info)) {
		cr2 = vmcs_readl(EXIT_QUALIFICATION);
		/* EPT won't cause page fault directly */
		WARN_ON_ONCE(!vcpu->arch.apf.host_apf_reason && enable_ept);
		return kvm_handle_page_fault(vcpu, error_code, cr2, NULL, 0);
	}

	ex_no = intr_info & INTR_INFO_VECTOR_MASK;

	if (vmx->rmode.vm86_active && rmode_exception(vcpu, ex_no))
		return handle_rmode_exception(vcpu, ex_no, error_code);

	switch (ex_no) {
	case AC_VECTOR:
		kvm_queue_exception_e(vcpu, AC_VECTOR, error_code);
		return 1;
	case DB_VECTOR:
		dr6 = vmcs_readl(EXIT_QUALIFICATION);
		if (!(vcpu->guest_debug &
		      (KVM_GUESTDBG_SINGLESTEP | KVM_GUESTDBG_USE_HW_BP))) {
			vcpu->arch.dr6 &= ~15;
			vcpu->arch.dr6 |= dr6 | DR6_RTM;
			if (!(dr6 & ~DR6_RESERVED)) /* icebp */
				skip_emulated_instruction(vcpu);

			kvm_queue_exception(vcpu, DB_VECTOR);
			return 1;
		}
		kvm_run->debug.arch.dr6 = dr6 | DR6_FIXED_1;
		kvm_run->debug.arch.dr7 = vmcs_readl(GUEST_DR7);
		/* fall through */
	case BP_VECTOR:
		/*
		 * Update instruction length as we may reinject #BP from
		 * user space while in guest debugging mode. Reading it for
		 * #DB as well causes no harm, it is not used in that case.
		 */
		vmx->vcpu.arch.event_exit_inst_len =
			vmcs_read32(VM_EXIT_INSTRUCTION_LEN);
		kvm_run->exit_reason = KVM_EXIT_DEBUG;
		rip = kvm_rip_read(vcpu);
		kvm_run->debug.arch.pc = vmcs_readl(GUEST_CS_BASE) + rip;
		kvm_run->debug.arch.exception = ex_no;
		break;
	default:
		kvm_run->exit_reason = KVM_EXIT_EXCEPTION;
		kvm_run->ex.exception = ex_no;
		kvm_run->ex.error_code = error_code;
		break;
	}
	return 0;
}

static int handle_external_interrupt(struct kvm_vcpu *vcpu)
{
	++vcpu->stat.irq_exits;
	return 1;
}

static int handle_triple_fault(struct kvm_vcpu *vcpu)
{
	vcpu->run->exit_reason = KVM_EXIT_SHUTDOWN;
	vcpu->mmio_needed = 0;
	return 0;
}

static int handle_io(struct kvm_vcpu *vcpu)
{
	unsigned long exit_qualification;
	int size, in, string, ret;
	unsigned port;

	exit_qualification = vmcs_readl(EXIT_QUALIFICATION);
	string = (exit_qualification & 16) != 0;
	in = (exit_qualification & 8) != 0;

	++vcpu->stat.io_exits;

	if (string || in)
		return emulate_instruction(vcpu, 0) == EMULATE_DONE;

	port = exit_qualification >> 16;
	size = (exit_qualification & 7) + 1;

	ret = kvm_skip_emulated_instruction(vcpu);

	/*
	 * TODO: we might be squashing a KVM_GUESTDBG_SINGLESTEP-triggered
	 * KVM_EXIT_DEBUG here.
	 */
	return kvm_fast_pio_out(vcpu, size, port) && ret;
}

static void
vmx_patch_hypercall(struct kvm_vcpu *vcpu, unsigned char *hypercall)
{
	/*
	 * Patch in the VMCALL instruction:
	 */
	hypercall[0] = 0x0f;
	hypercall[1] = 0x01;
	hypercall[2] = 0xc1;
}

/* called to set cr0 as appropriate for a mov-to-cr0 exit. */
static int handle_set_cr0(struct kvm_vcpu *vcpu, unsigned long val)
{
	if (is_guest_mode(vcpu)) {
		struct vmcs12 *vmcs12 = get_vmcs12(vcpu);
		unsigned long orig_val = val;

		/*
		 * We get here when L2 changed cr0 in a way that did not change
		 * any of L1's shadowed bits (see nested_vmx_exit_handled_cr),
		 * but did change L0 shadowed bits. So we first calculate the
		 * effective cr0 value that L1 would like to write into the
		 * hardware. It consists of the L2-owned bits from the new
		 * value combined with the L1-owned bits from L1's guest_cr0.
		 */
		val = (val & ~vmcs12->cr0_guest_host_mask) |
			(vmcs12->guest_cr0 & vmcs12->cr0_guest_host_mask);

		if (!nested_guest_cr0_valid(vcpu, val))
			return 1;

		if (kvm_set_cr0(vcpu, val))
			return 1;
		vmcs_writel(CR0_READ_SHADOW, orig_val);
		return 0;
	} else {
		if (to_vmx(vcpu)->nested.vmxon &&
		    !nested_host_cr0_valid(vcpu, val))
			return 1;

		return kvm_set_cr0(vcpu, val);
	}
}

static int handle_set_cr4(struct kvm_vcpu *vcpu, unsigned long val)
{
	if (is_guest_mode(vcpu)) {
		struct vmcs12 *vmcs12 = get_vmcs12(vcpu);
		unsigned long orig_val = val;

		/* analogously to handle_set_cr0 */
		val = (val & ~vmcs12->cr4_guest_host_mask) |
			(vmcs12->guest_cr4 & vmcs12->cr4_guest_host_mask);
		if (kvm_set_cr4(vcpu, val))
			return 1;
		vmcs_writel(CR4_READ_SHADOW, orig_val);
		return 0;
	} else
		return kvm_set_cr4(vcpu, val);
}

static int handle_desc(struct kvm_vcpu *vcpu)
{
	WARN_ON(!(vcpu->arch.cr4 & X86_CR4_UMIP));
	return emulate_instruction(vcpu, 0) == EMULATE_DONE;
}

static int handle_cr(struct kvm_vcpu *vcpu)
{
	unsigned long exit_qualification, val;
	int cr;
	int reg;
	int err;
	int ret;

	exit_qualification = vmcs_readl(EXIT_QUALIFICATION);
	cr = exit_qualification & 15;
	reg = (exit_qualification >> 8) & 15;
	switch ((exit_qualification >> 4) & 3) {
	case 0: /* mov to cr */
		val = kvm_register_readl(vcpu, reg);
		trace_kvm_cr_write(cr, val);
		switch (cr) {
		case 0:
			err = handle_set_cr0(vcpu, val);
			return kvm_complete_insn_gp(vcpu, err);
		case 3:
			err = kvm_set_cr3(vcpu, val);
			return kvm_complete_insn_gp(vcpu, err);
		case 4:
			err = handle_set_cr4(vcpu, val);
			return kvm_complete_insn_gp(vcpu, err);
		case 8: {
				u8 cr8_prev = kvm_get_cr8(vcpu);
				u8 cr8 = (u8)val;
				err = kvm_set_cr8(vcpu, cr8);
				ret = kvm_complete_insn_gp(vcpu, err);
				if (lapic_in_kernel(vcpu))
					return ret;
				if (cr8_prev <= cr8)
					return ret;
				/*
				 * TODO: we might be squashing a
				 * KVM_GUESTDBG_SINGLESTEP-triggered
				 * KVM_EXIT_DEBUG here.
				 */
				vcpu->run->exit_reason = KVM_EXIT_SET_TPR;
				return 0;
			}
		}
		break;
	case 2: /* clts */
		WARN_ONCE(1, "Guest should always own CR0.TS");
		vmx_set_cr0(vcpu, kvm_read_cr0_bits(vcpu, ~X86_CR0_TS));
		trace_kvm_cr_write(0, kvm_read_cr0(vcpu));
		return kvm_skip_emulated_instruction(vcpu);
	case 1: /*mov from cr*/
		switch (cr) {
		case 3:
			val = kvm_read_cr3(vcpu);
			kvm_register_write(vcpu, reg, val);
			trace_kvm_cr_read(cr, val);
			return kvm_skip_emulated_instruction(vcpu);
		case 8:
			val = kvm_get_cr8(vcpu);
			kvm_register_write(vcpu, reg, val);
			trace_kvm_cr_read(cr, val);
			return kvm_skip_emulated_instruction(vcpu);
		}
		break;
	case 3: /* lmsw */
		val = (exit_qualification >> LMSW_SOURCE_DATA_SHIFT) & 0x0f;
		trace_kvm_cr_write(0, (kvm_read_cr0(vcpu) & ~0xful) | val);
		kvm_lmsw(vcpu, val);

		return kvm_skip_emulated_instruction(vcpu);
	default:
		break;
	}
	vcpu->run->exit_reason = 0;
	vcpu_unimpl(vcpu, "unhandled control register: op %d cr %d\n",
	       (int)(exit_qualification >> 4) & 3, cr);
	return 0;
}

static int handle_dr(struct kvm_vcpu *vcpu)
{
	unsigned long exit_qualification;
	int dr, dr7, reg;

	exit_qualification = vmcs_readl(EXIT_QUALIFICATION);
	dr = exit_qualification & DEBUG_REG_ACCESS_NUM;

	/* First, if DR does not exist, trigger UD */
	if (!kvm_require_dr(vcpu, dr))
		return 1;

	/* Do not handle if the CPL > 0, will trigger GP on re-entry */
	if (!kvm_require_cpl(vcpu, 0))
		return 1;
	dr7 = vmcs_readl(GUEST_DR7);
	if (dr7 & DR7_GD) {
		/*
		 * As the vm-exit takes precedence over the debug trap, we
		 * need to emulate the latter, either for the host or the
		 * guest debugging itself.
		 */
		if (vcpu->guest_debug & KVM_GUESTDBG_USE_HW_BP) {
			vcpu->run->debug.arch.dr6 = vcpu->arch.dr6;
			vcpu->run->debug.arch.dr7 = dr7;
			vcpu->run->debug.arch.pc = kvm_get_linear_rip(vcpu);
			vcpu->run->debug.arch.exception = DB_VECTOR;
			vcpu->run->exit_reason = KVM_EXIT_DEBUG;
			return 0;
		} else {
			vcpu->arch.dr6 &= ~15;
			vcpu->arch.dr6 |= DR6_BD | DR6_RTM;
			kvm_queue_exception(vcpu, DB_VECTOR);
			return 1;
		}
	}

	if (vcpu->guest_debug == 0) {
		vmcs_clear_bits(CPU_BASED_VM_EXEC_CONTROL,
				CPU_BASED_MOV_DR_EXITING);

		/*
		 * No more DR vmexits; force a reload of the debug registers
		 * and reenter on this instruction.  The next vmexit will
		 * retrieve the full state of the debug registers.
		 */
		vcpu->arch.switch_db_regs |= KVM_DEBUGREG_WONT_EXIT;
		return 1;
	}

	reg = DEBUG_REG_ACCESS_REG(exit_qualification);
	if (exit_qualification & TYPE_MOV_FROM_DR) {
		unsigned long val;

		if (kvm_get_dr(vcpu, dr, &val))
			return 1;
		kvm_register_write(vcpu, reg, val);
	} else
		if (kvm_set_dr(vcpu, dr, kvm_register_readl(vcpu, reg)))
			return 1;

	return kvm_skip_emulated_instruction(vcpu);
}

static u64 vmx_get_dr6(struct kvm_vcpu *vcpu)
{
	return vcpu->arch.dr6;
}

static void vmx_set_dr6(struct kvm_vcpu *vcpu, unsigned long val)
{
}

static void vmx_sync_dirty_debug_regs(struct kvm_vcpu *vcpu)
{
	get_debugreg(vcpu->arch.db[0], 0);
	get_debugreg(vcpu->arch.db[1], 1);
	get_debugreg(vcpu->arch.db[2], 2);
	get_debugreg(vcpu->arch.db[3], 3);
	get_debugreg(vcpu->arch.dr6, 6);
	vcpu->arch.dr7 = vmcs_readl(GUEST_DR7);

	vcpu->arch.switch_db_regs &= ~KVM_DEBUGREG_WONT_EXIT;
	vmcs_set_bits(CPU_BASED_VM_EXEC_CONTROL, CPU_BASED_MOV_DR_EXITING);
}

static void vmx_set_dr7(struct kvm_vcpu *vcpu, unsigned long val)
{
	vmcs_writel(GUEST_DR7, val);
}

static int handle_cpuid(struct kvm_vcpu *vcpu)
{
	return kvm_emulate_cpuid(vcpu);
}

static int handle_rdmsr(struct kvm_vcpu *vcpu)
{
	u32 ecx = vcpu->arch.regs[VCPU_REGS_RCX];
	struct msr_data msr_info;

	msr_info.index = ecx;
	msr_info.host_initiated = false;
	if (vmx_get_msr(vcpu, &msr_info)) {
		trace_kvm_msr_read_ex(ecx);
		kvm_inject_gp(vcpu, 0);
		return 1;
	}

	trace_kvm_msr_read(ecx, msr_info.data);

	/* FIXME: handling of bits 32:63 of rax, rdx */
	vcpu->arch.regs[VCPU_REGS_RAX] = msr_info.data & -1u;
	vcpu->arch.regs[VCPU_REGS_RDX] = (msr_info.data >> 32) & -1u;
	return kvm_skip_emulated_instruction(vcpu);
}

static int handle_wrmsr(struct kvm_vcpu *vcpu)
{
	struct msr_data msr;
	u32 ecx = vcpu->arch.regs[VCPU_REGS_RCX];
	u64 data = (vcpu->arch.regs[VCPU_REGS_RAX] & -1u)
		| ((u64)(vcpu->arch.regs[VCPU_REGS_RDX] & -1u) << 32);

	msr.data = data;
	msr.index = ecx;
	msr.host_initiated = false;
	if (kvm_set_msr(vcpu, &msr) != 0) {
		trace_kvm_msr_write_ex(ecx, data);
		kvm_inject_gp(vcpu, 0);
		return 1;
	}

	trace_kvm_msr_write(ecx, data);
	return kvm_skip_emulated_instruction(vcpu);
}

static int handle_tpr_below_threshold(struct kvm_vcpu *vcpu)
{
	kvm_apic_update_ppr(vcpu);
	return 1;
}

static int handle_interrupt_window(struct kvm_vcpu *vcpu)
{
	vmcs_clear_bits(CPU_BASED_VM_EXEC_CONTROL,
			CPU_BASED_VIRTUAL_INTR_PENDING);

	kvm_make_request(KVM_REQ_EVENT, vcpu);

	++vcpu->stat.irq_window_exits;
	return 1;
}

static int handle_halt(struct kvm_vcpu *vcpu)
{
	return kvm_emulate_halt(vcpu);
}

static int handle_vmcall(struct kvm_vcpu *vcpu)
{
	return kvm_emulate_hypercall(vcpu);
}

static int handle_invd(struct kvm_vcpu *vcpu)
{
	return emulate_instruction(vcpu, 0) == EMULATE_DONE;
}

static int handle_invlpg(struct kvm_vcpu *vcpu)
{
	unsigned long exit_qualification = vmcs_readl(EXIT_QUALIFICATION);

	kvm_mmu_invlpg(vcpu, exit_qualification);
	return kvm_skip_emulated_instruction(vcpu);
}

static int handle_rdpmc(struct kvm_vcpu *vcpu)
{
	int err;

	err = kvm_rdpmc(vcpu);
	return kvm_complete_insn_gp(vcpu, err);
}

static int handle_wbinvd(struct kvm_vcpu *vcpu)
{
	return kvm_emulate_wbinvd(vcpu);
}

static int handle_xsetbv(struct kvm_vcpu *vcpu)
{
	u64 new_bv = kvm_read_edx_eax(vcpu);
	u32 index = kvm_register_read(vcpu, VCPU_REGS_RCX);

	if (kvm_set_xcr(vcpu, index, new_bv) == 0)
		return kvm_skip_emulated_instruction(vcpu);
	return 1;
}

static int handle_xsaves(struct kvm_vcpu *vcpu)
{
	kvm_skip_emulated_instruction(vcpu);
	WARN(1, "this should never happen\n");
	return 1;
}

static int handle_xrstors(struct kvm_vcpu *vcpu)
{
	kvm_skip_emulated_instruction(vcpu);
	WARN(1, "this should never happen\n");
	return 1;
}

static int handle_apic_access(struct kvm_vcpu *vcpu)
{
	if (likely(fasteoi)) {
		unsigned long exit_qualification = vmcs_readl(EXIT_QUALIFICATION);
		int access_type, offset;

		access_type = exit_qualification & APIC_ACCESS_TYPE;
		offset = exit_qualification & APIC_ACCESS_OFFSET;
		/*
		 * Sane guest uses MOV to write EOI, with written value
		 * not cared. So make a short-circuit here by avoiding
		 * heavy instruction emulation.
		 */
		if ((access_type == TYPE_LINEAR_APIC_INST_WRITE) &&
		    (offset == APIC_EOI)) {
			kvm_lapic_set_eoi(vcpu);
			return kvm_skip_emulated_instruction(vcpu);
		}
	}
	return emulate_instruction(vcpu, 0) == EMULATE_DONE;
}

static int handle_apic_eoi_induced(struct kvm_vcpu *vcpu)
{
	unsigned long exit_qualification = vmcs_readl(EXIT_QUALIFICATION);
	int vector = exit_qualification & 0xff;

	/* EOI-induced VM exit is trap-like and thus no need to adjust IP */
	kvm_apic_set_eoi_accelerated(vcpu, vector);
	return 1;
}

static int handle_apic_write(struct kvm_vcpu *vcpu)
{
	unsigned long exit_qualification = vmcs_readl(EXIT_QUALIFICATION);
	u32 offset = exit_qualification & 0xfff;

	/* APIC-write VM exit is trap-like and thus no need to adjust IP */
	kvm_apic_write_nodecode(vcpu, offset);
	return 1;
}

static int handle_task_switch(struct kvm_vcpu *vcpu)
{
	struct vcpu_vmx *vmx = to_vmx(vcpu);
	unsigned long exit_qualification;
	bool has_error_code = false;
	u32 error_code = 0;
	u16 tss_selector;
	int reason, type, idt_v, idt_index;

	idt_v = (vmx->idt_vectoring_info & VECTORING_INFO_VALID_MASK);
	idt_index = (vmx->idt_vectoring_info & VECTORING_INFO_VECTOR_MASK);
	type = (vmx->idt_vectoring_info & VECTORING_INFO_TYPE_MASK);

	exit_qualification = vmcs_readl(EXIT_QUALIFICATION);

	reason = (u32)exit_qualification >> 30;
	if (reason == TASK_SWITCH_GATE && idt_v) {
		switch (type) {
		case INTR_TYPE_NMI_INTR:
			vcpu->arch.nmi_injected = false;
			vmx_set_nmi_mask(vcpu, true);
			break;
		case INTR_TYPE_EXT_INTR:
		case INTR_TYPE_SOFT_INTR:
			kvm_clear_interrupt_queue(vcpu);
			break;
		case INTR_TYPE_HARD_EXCEPTION:
			if (vmx->idt_vectoring_info &
			    VECTORING_INFO_DELIVER_CODE_MASK) {
				has_error_code = true;
				error_code =
					vmcs_read32(IDT_VECTORING_ERROR_CODE);
			}
			/* fall through */
		case INTR_TYPE_SOFT_EXCEPTION:
			kvm_clear_exception_queue(vcpu);
			break;
		default:
			break;
		}
	}
	tss_selector = exit_qualification;

	if (!idt_v || (type != INTR_TYPE_HARD_EXCEPTION &&
		       type != INTR_TYPE_EXT_INTR &&
		       type != INTR_TYPE_NMI_INTR))
		skip_emulated_instruction(vcpu);

	if (kvm_task_switch(vcpu, tss_selector,
			    type == INTR_TYPE_SOFT_INTR ? idt_index : -1, reason,
			    has_error_code, error_code) == EMULATE_FAIL) {
		vcpu->run->exit_reason = KVM_EXIT_INTERNAL_ERROR;
		vcpu->run->internal.suberror = KVM_INTERNAL_ERROR_EMULATION;
		vcpu->run->internal.ndata = 0;
		return 0;
	}

	/*
	 * TODO: What about debug traps on tss switch?
	 *       Are we supposed to inject them and update dr6?
	 */

	return 1;
}

static int handle_ept_violation(struct kvm_vcpu *vcpu)
{
	unsigned long exit_qualification;
	gpa_t gpa;
	u64 error_code;

	exit_qualification = vmcs_readl(EXIT_QUALIFICATION);

	/*
	 * EPT violation happened while executing iret from NMI,
	 * "blocked by NMI" bit has to be set before next VM entry.
	 * There are errata that may cause this bit to not be set:
	 * AAK134, BY25.
	 */
	if (!(to_vmx(vcpu)->idt_vectoring_info & VECTORING_INFO_VALID_MASK) &&
			enable_vnmi &&
			(exit_qualification & INTR_INFO_UNBLOCK_NMI))
		vmcs_set_bits(GUEST_INTERRUPTIBILITY_INFO, GUEST_INTR_STATE_NMI);

	gpa = vmcs_read64(GUEST_PHYSICAL_ADDRESS);
	trace_kvm_page_fault(gpa, exit_qualification);

	/* Is it a read fault? */
	error_code = (exit_qualification & EPT_VIOLATION_ACC_READ)
		     ? PFERR_USER_MASK : 0;
	/* Is it a write fault? */
	error_code |= (exit_qualification & EPT_VIOLATION_ACC_WRITE)
		      ? PFERR_WRITE_MASK : 0;
	/* Is it a fetch fault? */
	error_code |= (exit_qualification & EPT_VIOLATION_ACC_INSTR)
		      ? PFERR_FETCH_MASK : 0;
	/* ept page table entry is present? */
	error_code |= (exit_qualification &
		       (EPT_VIOLATION_READABLE | EPT_VIOLATION_WRITABLE |
			EPT_VIOLATION_EXECUTABLE))
		      ? PFERR_PRESENT_MASK : 0;

	error_code |= (exit_qualification & 0x100) != 0 ?
	       PFERR_GUEST_FINAL_MASK : PFERR_GUEST_PAGE_MASK;

	vcpu->arch.exit_qualification = exit_qualification;
	return kvm_mmu_page_fault(vcpu, gpa, error_code, NULL, 0);
}

static int handle_ept_misconfig(struct kvm_vcpu *vcpu)
{
	int ret;
	gpa_t gpa;

	/*
	 * A nested guest cannot optimize MMIO vmexits, because we have an
	 * nGPA here instead of the required GPA.
	 */
	gpa = vmcs_read64(GUEST_PHYSICAL_ADDRESS);
	if (!is_guest_mode(vcpu) &&
	    !kvm_io_bus_write(vcpu, KVM_FAST_MMIO_BUS, gpa, 0, NULL)) {
		trace_kvm_fast_mmio(gpa);
		/*
		 * Doing kvm_skip_emulated_instruction() depends on undefined
		 * behavior: Intel's manual doesn't mandate
		 * VM_EXIT_INSTRUCTION_LEN to be set in VMCS when EPT MISCONFIG
		 * occurs and while on real hardware it was observed to be set,
		 * other hypervisors (namely Hyper-V) don't set it, we end up
		 * advancing IP with some random value. Disable fast mmio when
		 * running nested and keep it for real hardware in hope that
		 * VM_EXIT_INSTRUCTION_LEN will always be set correctly.
		 */
		if (!static_cpu_has(X86_FEATURE_HYPERVISOR))
			return kvm_skip_emulated_instruction(vcpu);
		else
			return x86_emulate_instruction(vcpu, gpa, EMULTYPE_SKIP,
						       NULL, 0) == EMULATE_DONE;
	}

	ret = kvm_mmu_page_fault(vcpu, gpa, PFERR_RSVD_MASK, NULL, 0);
	if (ret >= 0)
		return ret;

	/* It is the real ept misconfig */
	WARN_ON(1);

	vcpu->run->exit_reason = KVM_EXIT_UNKNOWN;
	vcpu->run->hw.hardware_exit_reason = EXIT_REASON_EPT_MISCONFIG;

	return 0;
}

static int handle_nmi_window(struct kvm_vcpu *vcpu)
{
	WARN_ON_ONCE(!enable_vnmi);
	vmcs_clear_bits(CPU_BASED_VM_EXEC_CONTROL,
			CPU_BASED_VIRTUAL_NMI_PENDING);
	++vcpu->stat.nmi_window_exits;
	kvm_make_request(KVM_REQ_EVENT, vcpu);

	return 1;
}

static int handle_invalid_guest_state(struct kvm_vcpu *vcpu)
{
	struct vcpu_vmx *vmx = to_vmx(vcpu);
	enum emulation_result err = EMULATE_DONE;
	int ret = 1;
	u32 cpu_exec_ctrl;
	bool intr_window_requested;
	unsigned count = 130;

	cpu_exec_ctrl = vmcs_read32(CPU_BASED_VM_EXEC_CONTROL);
	intr_window_requested = cpu_exec_ctrl & CPU_BASED_VIRTUAL_INTR_PENDING;

	while (vmx->emulation_required && count-- != 0) {
		if (intr_window_requested && vmx_interrupt_allowed(vcpu))
			return handle_interrupt_window(&vmx->vcpu);

		if (kvm_test_request(KVM_REQ_EVENT, vcpu))
			return 1;

		err = emulate_instruction(vcpu, 0);

		if (err == EMULATE_USER_EXIT) {
			++vcpu->stat.mmio_exits;
			ret = 0;
			goto out;
		}

		if (err != EMULATE_DONE) {
			vcpu->run->exit_reason = KVM_EXIT_INTERNAL_ERROR;
			vcpu->run->internal.suberror = KVM_INTERNAL_ERROR_EMULATION;
			vcpu->run->internal.ndata = 0;
			return 0;
		}

		if (vcpu->arch.halt_request) {
			vcpu->arch.halt_request = 0;
			ret = kvm_vcpu_halt(vcpu);
			goto out;
		}

		if (signal_pending(current))
			goto out;
		if (need_resched())
			schedule();
	}

out:
	return ret;
}

static int __grow_ple_window(int val)
{
	if (ple_window_grow < 1)
		return ple_window;

	val = min(val, ple_window_actual_max);

	if (ple_window_grow < ple_window)
		val *= ple_window_grow;
	else
		val += ple_window_grow;

	return val;
}

static int __shrink_ple_window(int val, int modifier, int minimum)
{
	if (modifier < 1)
		return ple_window;

	if (modifier < ple_window)
		val /= modifier;
	else
		val -= modifier;

	return max(val, minimum);
}

static void grow_ple_window(struct kvm_vcpu *vcpu)
{
	struct vcpu_vmx *vmx = to_vmx(vcpu);
	int old = vmx->ple_window;

	vmx->ple_window = __grow_ple_window(old);

	if (vmx->ple_window != old)
		vmx->ple_window_dirty = true;

	trace_kvm_ple_window_grow(vcpu->vcpu_id, vmx->ple_window, old);
}

static void shrink_ple_window(struct kvm_vcpu *vcpu)
{
	struct vcpu_vmx *vmx = to_vmx(vcpu);
	int old = vmx->ple_window;

	vmx->ple_window = __shrink_ple_window(old,
	                                      ple_window_shrink, ple_window);

	if (vmx->ple_window != old)
		vmx->ple_window_dirty = true;

	trace_kvm_ple_window_shrink(vcpu->vcpu_id, vmx->ple_window, old);
}

/*
 * ple_window_actual_max is computed to be one grow_ple_window() below
 * ple_window_max. (See __grow_ple_window for the reason.)
 * This prevents overflows, because ple_window_max is int.
 * ple_window_max effectively rounded down to a multiple of ple_window_grow in
 * this process.
 * ple_window_max is also prevented from setting vmx->ple_window < ple_window.
 */
static void update_ple_window_actual_max(void)
{
	ple_window_actual_max =
			__shrink_ple_window(max(ple_window_max, ple_window),
			                    ple_window_grow, INT_MIN);
}

/*
 * Handler for POSTED_INTERRUPT_WAKEUP_VECTOR.
 */
static void wakeup_handler(void)
{
	struct kvm_vcpu *vcpu;
	int cpu = smp_processor_id();

	spin_lock(&per_cpu(blocked_vcpu_on_cpu_lock, cpu));
	list_for_each_entry(vcpu, &per_cpu(blocked_vcpu_on_cpu, cpu),
			blocked_vcpu_list) {
		struct pi_desc *pi_desc = vcpu_to_pi_desc(vcpu);

		if (pi_test_on(pi_desc) == 1)
			kvm_vcpu_kick(vcpu);
	}
	spin_unlock(&per_cpu(blocked_vcpu_on_cpu_lock, cpu));
}

void vmx_enable_tdp(void)
{
	kvm_mmu_set_mask_ptes(VMX_EPT_READABLE_MASK,
		enable_ept_ad_bits ? VMX_EPT_ACCESS_BIT : 0ull,
		enable_ept_ad_bits ? VMX_EPT_DIRTY_BIT : 0ull,
		0ull, VMX_EPT_EXECUTABLE_MASK,
		cpu_has_vmx_ept_execute_only() ? 0ull : VMX_EPT_READABLE_MASK,
		VMX_EPT_RWX_MASK, 0ull);

	ept_set_mmio_spte_mask();
	kvm_enable_tdp();
}

static __init int hardware_setup(void)
{
	int r = -ENOMEM, i;

	rdmsrl_safe(MSR_EFER, &host_efer);

	for (i = 0; i < ARRAY_SIZE(vmx_msr_index); ++i)
		kvm_define_shared_msr(i, vmx_msr_index[i]);

	for (i = 0; i < VMX_BITMAP_NR; i++) {
		vmx_bitmap[i] = (unsigned long *)__get_free_page(GFP_KERNEL);
		if (!vmx_bitmap[i])
			goto out;
	}

	memset(vmx_vmread_bitmap, 0xff, PAGE_SIZE);
	memset(vmx_vmwrite_bitmap, 0xff, PAGE_SIZE);

<<<<<<< HEAD
	memset(vmx_io_bitmap_a, 0xff, PAGE_SIZE);

	memset(vmx_io_bitmap_b, 0xff, PAGE_SIZE);

=======
>>>>>>> 7928b2cb
	if (setup_vmcs_config(&vmcs_config) < 0) {
		r = -EIO;
		goto out;
	}

	if (boot_cpu_has(X86_FEATURE_NX))
		kvm_enable_efer_bits(EFER_NX);

	if (!cpu_has_vmx_vpid() || !cpu_has_vmx_invvpid() ||
		!(cpu_has_vmx_invvpid_single() || cpu_has_vmx_invvpid_global()))
		enable_vpid = 0;

	if (!cpu_has_vmx_ept() ||
	    !cpu_has_vmx_ept_4levels() ||
	    !cpu_has_vmx_ept_mt_wb() ||
	    !cpu_has_vmx_invept_global())
		enable_ept = 0;

	if (!cpu_has_vmx_ept_ad_bits() || !enable_ept)
		enable_ept_ad_bits = 0;

	if (!cpu_has_vmx_unrestricted_guest() || !enable_ept)
		enable_unrestricted_guest = 0;

	if (!cpu_has_vmx_flexpriority())
		flexpriority_enabled = 0;

	if (!cpu_has_virtual_nmis())
		enable_vnmi = 0;

	/*
	 * set_apic_access_page_addr() is used to reload apic access
	 * page upon invalidation.  No need to do anything if not
	 * using the APIC_ACCESS_ADDR VMCS field.
	 */
	if (!flexpriority_enabled)
		kvm_x86_ops->set_apic_access_page_addr = NULL;

	if (!cpu_has_vmx_tpr_shadow())
		kvm_x86_ops->update_cr8_intercept = NULL;

	if (enable_ept && !cpu_has_vmx_ept_2m_page())
		kvm_disable_largepages();

	if (!cpu_has_vmx_ple()) {
		ple_gap = 0;
		ple_window = 0;
		ple_window_grow = 0;
		ple_window_max = 0;
		ple_window_shrink = 0;
	}

	if (!cpu_has_vmx_apicv()) {
		enable_apicv = 0;
		kvm_x86_ops->sync_pir_to_irr = NULL;
	}

	if (cpu_has_vmx_tsc_scaling()) {
		kvm_has_tsc_control = true;
		kvm_max_tsc_scaling_ratio = KVM_VMX_TSC_MULTIPLIER_MAX;
		kvm_tsc_scaling_ratio_frac_bits = 48;
	}

	set_bit(0, vmx_vpid_bitmap); /* 0 is reserved for host */

	if (enable_ept)
		vmx_enable_tdp();
	else
		kvm_disable_tdp();

	update_ple_window_actual_max();

	/*
	 * Only enable PML when hardware supports PML feature, and both EPT
	 * and EPT A/D bit features are enabled -- PML depends on them to work.
	 */
	if (!enable_ept || !enable_ept_ad_bits || !cpu_has_vmx_pml())
		enable_pml = 0;

	if (!enable_pml) {
		kvm_x86_ops->slot_enable_log_dirty = NULL;
		kvm_x86_ops->slot_disable_log_dirty = NULL;
		kvm_x86_ops->flush_log_dirty = NULL;
		kvm_x86_ops->enable_log_dirty_pt_masked = NULL;
	}

	if (cpu_has_vmx_preemption_timer() && enable_preemption_timer) {
		u64 vmx_msr;

		rdmsrl(MSR_IA32_VMX_MISC, vmx_msr);
		cpu_preemption_timer_multi =
			 vmx_msr & VMX_MISC_PREEMPTION_TIMER_RATE_MASK;
	} else {
		kvm_x86_ops->set_hv_timer = NULL;
		kvm_x86_ops->cancel_hv_timer = NULL;
	}

	if (!cpu_has_vmx_shadow_vmcs())
		enable_shadow_vmcs = 0;
	if (enable_shadow_vmcs)
		init_vmcs_shadow_fields();

	kvm_set_posted_intr_wakeup_handler(wakeup_handler);

	kvm_mce_cap_supported |= MCG_LMCE_P;

	return alloc_kvm_area();

out:
	for (i = 0; i < VMX_BITMAP_NR; i++)
		free_page((unsigned long)vmx_bitmap[i]);

    return r;
}

static __exit void hardware_unsetup(void)
{
	int i;

	for (i = 0; i < VMX_BITMAP_NR; i++)
		free_page((unsigned long)vmx_bitmap[i]);

	free_kvm_area();
}

/*
 * Indicate a busy-waiting vcpu in spinlock. We do not enable the PAUSE
 * exiting, so only get here on cpu with PAUSE-Loop-Exiting.
 */
static int handle_pause(struct kvm_vcpu *vcpu)
{
	if (ple_gap)
		grow_ple_window(vcpu);

	/*
	 * Intel sdm vol3 ch-25.1.3 says: The "PAUSE-loop exiting"
	 * VM-execution control is ignored if CPL > 0. OTOH, KVM
	 * never set PAUSE_EXITING and just set PLE if supported,
	 * so the vcpu must be CPL=0 if it gets a PAUSE exit.
	 */
	kvm_vcpu_on_spin(vcpu, true);
	return kvm_skip_emulated_instruction(vcpu);
}

static int handle_nop(struct kvm_vcpu *vcpu)
{
	return kvm_skip_emulated_instruction(vcpu);
}

static int handle_mwait(struct kvm_vcpu *vcpu)
{
	printk_once(KERN_WARNING "kvm: MWAIT instruction emulated as NOP!\n");
	return handle_nop(vcpu);
}

static int handle_invalid_op(struct kvm_vcpu *vcpu)
{
	kvm_queue_exception(vcpu, UD_VECTOR);
	return 1;
}

static int handle_monitor_trap(struct kvm_vcpu *vcpu)
{
	return 1;
}

static int handle_monitor(struct kvm_vcpu *vcpu)
{
	printk_once(KERN_WARNING "kvm: MONITOR instruction emulated as NOP!\n");
	return handle_nop(vcpu);
}

/*
 * The following 3 functions, nested_vmx_succeed()/failValid()/failInvalid(),
 * set the success or error code of an emulated VMX instruction, as specified
 * by Vol 2B, VMX Instruction Reference, "Conventions".
 */
static void nested_vmx_succeed(struct kvm_vcpu *vcpu)
{
	vmx_set_rflags(vcpu, vmx_get_rflags(vcpu)
			& ~(X86_EFLAGS_CF | X86_EFLAGS_PF | X86_EFLAGS_AF |
			    X86_EFLAGS_ZF | X86_EFLAGS_SF | X86_EFLAGS_OF));
}

static void nested_vmx_failInvalid(struct kvm_vcpu *vcpu)
{
	vmx_set_rflags(vcpu, (vmx_get_rflags(vcpu)
			& ~(X86_EFLAGS_PF | X86_EFLAGS_AF | X86_EFLAGS_ZF |
			    X86_EFLAGS_SF | X86_EFLAGS_OF))
			| X86_EFLAGS_CF);
}

static void nested_vmx_failValid(struct kvm_vcpu *vcpu,
					u32 vm_instruction_error)
{
	if (to_vmx(vcpu)->nested.current_vmptr == -1ull) {
		/*
		 * failValid writes the error number to the current VMCS, which
		 * can't be done there isn't a current VMCS.
		 */
		nested_vmx_failInvalid(vcpu);
		return;
	}
	vmx_set_rflags(vcpu, (vmx_get_rflags(vcpu)
			& ~(X86_EFLAGS_CF | X86_EFLAGS_PF | X86_EFLAGS_AF |
			    X86_EFLAGS_SF | X86_EFLAGS_OF))
			| X86_EFLAGS_ZF);
	get_vmcs12(vcpu)->vm_instruction_error = vm_instruction_error;
	/*
	 * We don't need to force a shadow sync because
	 * VM_INSTRUCTION_ERROR is not shadowed
	 */
}

static void nested_vmx_abort(struct kvm_vcpu *vcpu, u32 indicator)
{
	/* TODO: not to reset guest simply here. */
	kvm_make_request(KVM_REQ_TRIPLE_FAULT, vcpu);
	pr_debug_ratelimited("kvm: nested vmx abort, indicator %d\n", indicator);
}

static enum hrtimer_restart vmx_preemption_timer_fn(struct hrtimer *timer)
{
	struct vcpu_vmx *vmx =
		container_of(timer, struct vcpu_vmx, nested.preemption_timer);

	vmx->nested.preemption_timer_expired = true;
	kvm_make_request(KVM_REQ_EVENT, &vmx->vcpu);
	kvm_vcpu_kick(&vmx->vcpu);

	return HRTIMER_NORESTART;
}

/*
 * Decode the memory-address operand of a vmx instruction, as recorded on an
 * exit caused by such an instruction (run by a guest hypervisor).
 * On success, returns 0. When the operand is invalid, returns 1 and throws
 * #UD or #GP.
 */
static int get_vmx_mem_address(struct kvm_vcpu *vcpu,
				 unsigned long exit_qualification,
				 u32 vmx_instruction_info, bool wr, gva_t *ret)
{
	gva_t off;
	bool exn;
	struct kvm_segment s;

	/*
	 * According to Vol. 3B, "Information for VM Exits Due to Instruction
	 * Execution", on an exit, vmx_instruction_info holds most of the
	 * addressing components of the operand. Only the displacement part
	 * is put in exit_qualification (see 3B, "Basic VM-Exit Information").
	 * For how an actual address is calculated from all these components,
	 * refer to Vol. 1, "Operand Addressing".
	 */
	int  scaling = vmx_instruction_info & 3;
	int  addr_size = (vmx_instruction_info >> 7) & 7;
	bool is_reg = vmx_instruction_info & (1u << 10);
	int  seg_reg = (vmx_instruction_info >> 15) & 7;
	int  index_reg = (vmx_instruction_info >> 18) & 0xf;
	bool index_is_valid = !(vmx_instruction_info & (1u << 22));
	int  base_reg       = (vmx_instruction_info >> 23) & 0xf;
	bool base_is_valid  = !(vmx_instruction_info & (1u << 27));

	if (is_reg) {
		kvm_queue_exception(vcpu, UD_VECTOR);
		return 1;
	}

	/* Addr = segment_base + offset */
	/* offset = base + [index * scale] + displacement */
	off = exit_qualification; /* holds the displacement */
	if (base_is_valid)
		off += kvm_register_read(vcpu, base_reg);
	if (index_is_valid)
		off += kvm_register_read(vcpu, index_reg)<<scaling;
	vmx_get_segment(vcpu, &s, seg_reg);
	*ret = s.base + off;

	if (addr_size == 1) /* 32 bit */
		*ret &= 0xffffffff;

	/* Checks for #GP/#SS exceptions. */
	exn = false;
	if (is_long_mode(vcpu)) {
		/* Long mode: #GP(0)/#SS(0) if the memory address is in a
		 * non-canonical form. This is the only check on the memory
		 * destination for long mode!
		 */
		exn = is_noncanonical_address(*ret, vcpu);
	} else if (is_protmode(vcpu)) {
		/* Protected mode: apply checks for segment validity in the
		 * following order:
		 * - segment type check (#GP(0) may be thrown)
		 * - usability check (#GP(0)/#SS(0))
		 * - limit check (#GP(0)/#SS(0))
		 */
		if (wr)
			/* #GP(0) if the destination operand is located in a
			 * read-only data segment or any code segment.
			 */
			exn = ((s.type & 0xa) == 0 || (s.type & 8));
		else
			/* #GP(0) if the source operand is located in an
			 * execute-only code segment
			 */
			exn = ((s.type & 0xa) == 8);
		if (exn) {
			kvm_queue_exception_e(vcpu, GP_VECTOR, 0);
			return 1;
		}
		/* Protected mode: #GP(0)/#SS(0) if the segment is unusable.
		 */
		exn = (s.unusable != 0);
		/* Protected mode: #GP(0)/#SS(0) if the memory
		 * operand is outside the segment limit.
		 */
		exn = exn || (off + sizeof(u64) > s.limit);
	}
	if (exn) {
		kvm_queue_exception_e(vcpu,
				      seg_reg == VCPU_SREG_SS ?
						SS_VECTOR : GP_VECTOR,
				      0);
		return 1;
	}

	return 0;
}

static int nested_vmx_get_vmptr(struct kvm_vcpu *vcpu, gpa_t *vmpointer)
{
	gva_t gva;
	struct x86_exception e;

	if (get_vmx_mem_address(vcpu, vmcs_readl(EXIT_QUALIFICATION),
			vmcs_read32(VMX_INSTRUCTION_INFO), false, &gva))
		return 1;

	if (kvm_read_guest_virt(&vcpu->arch.emulate_ctxt, gva, vmpointer,
				sizeof(*vmpointer), &e)) {
		kvm_inject_page_fault(vcpu, &e);
		return 1;
	}

	return 0;
}

static int enter_vmx_operation(struct kvm_vcpu *vcpu)
{
	struct vcpu_vmx *vmx = to_vmx(vcpu);
	struct vmcs *shadow_vmcs;
	int r;

	r = alloc_loaded_vmcs(&vmx->nested.vmcs02);
	if (r < 0)
		goto out_vmcs02;

	vmx->nested.cached_vmcs12 = kmalloc(VMCS12_SIZE, GFP_KERNEL);
	if (!vmx->nested.cached_vmcs12)
		goto out_cached_vmcs12;

	if (enable_shadow_vmcs) {
		shadow_vmcs = alloc_vmcs();
		if (!shadow_vmcs)
			goto out_shadow_vmcs;
		/* mark vmcs as shadow */
		shadow_vmcs->revision_id |= (1u << 31);
		/* init shadow vmcs */
		vmcs_clear(shadow_vmcs);
		vmx->vmcs01.shadow_vmcs = shadow_vmcs;
	}

	hrtimer_init(&vmx->nested.preemption_timer, CLOCK_MONOTONIC,
		     HRTIMER_MODE_REL_PINNED);
	vmx->nested.preemption_timer.function = vmx_preemption_timer_fn;

	vmx->nested.vmxon = true;
	return 0;

out_shadow_vmcs:
	kfree(vmx->nested.cached_vmcs12);

out_cached_vmcs12:
	free_loaded_vmcs(&vmx->nested.vmcs02);

out_vmcs02:
	return -ENOMEM;
}

/*
 * Emulate the VMXON instruction.
 * Currently, we just remember that VMX is active, and do not save or even
 * inspect the argument to VMXON (the so-called "VMXON pointer") because we
 * do not currently need to store anything in that guest-allocated memory
 * region. Consequently, VMCLEAR and VMPTRLD also do not verify that the their
 * argument is different from the VMXON pointer (which the spec says they do).
 */
static int handle_vmon(struct kvm_vcpu *vcpu)
{
	int ret;
	gpa_t vmptr;
	struct page *page;
	struct vcpu_vmx *vmx = to_vmx(vcpu);
	const u64 VMXON_NEEDED_FEATURES = FEATURE_CONTROL_LOCKED
		| FEATURE_CONTROL_VMXON_ENABLED_OUTSIDE_SMX;

	/*
	 * The Intel VMX Instruction Reference lists a bunch of bits that are
	 * prerequisite to running VMXON, most notably cr4.VMXE must be set to
	 * 1 (see vmx_set_cr4() for when we allow the guest to set this).
	 * Otherwise, we should fail with #UD.  But most faulting conditions
	 * have already been checked by hardware, prior to the VM-exit for
	 * VMXON.  We do test guest cr4.VMXE because processor CR4 always has
	 * that bit set to 1 in non-root mode.
	 */
	if (!kvm_read_cr4_bits(vcpu, X86_CR4_VMXE)) {
		kvm_queue_exception(vcpu, UD_VECTOR);
		return 1;
	}

	if (vmx->nested.vmxon) {
		nested_vmx_failValid(vcpu, VMXERR_VMXON_IN_VMX_ROOT_OPERATION);
		return kvm_skip_emulated_instruction(vcpu);
	}

	if ((vmx->msr_ia32_feature_control & VMXON_NEEDED_FEATURES)
			!= VMXON_NEEDED_FEATURES) {
		kvm_inject_gp(vcpu, 0);
		return 1;
	}

	if (nested_vmx_get_vmptr(vcpu, &vmptr))
		return 1;

	/*
	 * SDM 3: 24.11.5
	 * The first 4 bytes of VMXON region contain the supported
	 * VMCS revision identifier
	 *
	 * Note - IA32_VMX_BASIC[48] will never be 1 for the nested case;
	 * which replaces physical address width with 32
	 */
	if (!PAGE_ALIGNED(vmptr) || (vmptr >> cpuid_maxphyaddr(vcpu))) {
		nested_vmx_failInvalid(vcpu);
		return kvm_skip_emulated_instruction(vcpu);
	}

	page = kvm_vcpu_gpa_to_page(vcpu, vmptr);
	if (is_error_page(page)) {
		nested_vmx_failInvalid(vcpu);
		return kvm_skip_emulated_instruction(vcpu);
	}
	if (*(u32 *)kmap(page) != VMCS12_REVISION) {
		kunmap(page);
		kvm_release_page_clean(page);
		nested_vmx_failInvalid(vcpu);
		return kvm_skip_emulated_instruction(vcpu);
	}
	kunmap(page);
	kvm_release_page_clean(page);

	vmx->nested.vmxon_ptr = vmptr;
	ret = enter_vmx_operation(vcpu);
	if (ret)
		return ret;

	nested_vmx_succeed(vcpu);
	return kvm_skip_emulated_instruction(vcpu);
}

/*
 * Intel's VMX Instruction Reference specifies a common set of prerequisites
 * for running VMX instructions (except VMXON, whose prerequisites are
 * slightly different). It also specifies what exception to inject otherwise.
 * Note that many of these exceptions have priority over VM exits, so they
 * don't have to be checked again here.
 */
static int nested_vmx_check_permission(struct kvm_vcpu *vcpu)
{
	if (!to_vmx(vcpu)->nested.vmxon) {
		kvm_queue_exception(vcpu, UD_VECTOR);
		return 0;
	}
	return 1;
}

static void vmx_disable_shadow_vmcs(struct vcpu_vmx *vmx)
{
	vmcs_clear_bits(SECONDARY_VM_EXEC_CONTROL, SECONDARY_EXEC_SHADOW_VMCS);
	vmcs_write64(VMCS_LINK_POINTER, -1ull);
}

static inline void nested_release_vmcs12(struct vcpu_vmx *vmx)
{
	if (vmx->nested.current_vmptr == -1ull)
		return;

	if (enable_shadow_vmcs) {
		/* copy to memory all shadowed fields in case
		   they were modified */
		copy_shadow_to_vmcs12(vmx);
		vmx->nested.sync_shadow_vmcs = false;
		vmx_disable_shadow_vmcs(vmx);
	}
	vmx->nested.posted_intr_nv = -1;

	/* Flush VMCS12 to guest memory */
	kvm_vcpu_write_guest_page(&vmx->vcpu,
				  vmx->nested.current_vmptr >> PAGE_SHIFT,
				  vmx->nested.cached_vmcs12, 0, VMCS12_SIZE);

	vmx->nested.current_vmptr = -1ull;
}

/*
 * Free whatever needs to be freed from vmx->nested when L1 goes down, or
 * just stops using VMX.
 */
static void free_nested(struct vcpu_vmx *vmx)
{
	if (!vmx->nested.vmxon && !vmx->nested.smm.vmxon)
		return;

	vmx->nested.vmxon = false;
	vmx->nested.smm.vmxon = false;
	free_vpid(vmx->nested.vpid02);
	vmx->nested.posted_intr_nv = -1;
	vmx->nested.current_vmptr = -1ull;
	if (enable_shadow_vmcs) {
		vmx_disable_shadow_vmcs(vmx);
		vmcs_clear(vmx->vmcs01.shadow_vmcs);
		free_vmcs(vmx->vmcs01.shadow_vmcs);
		vmx->vmcs01.shadow_vmcs = NULL;
	}
	kfree(vmx->nested.cached_vmcs12);
	/* Unpin physical memory we referred to in the vmcs02 */
	if (vmx->nested.apic_access_page) {
		kvm_release_page_dirty(vmx->nested.apic_access_page);
		vmx->nested.apic_access_page = NULL;
	}
	if (vmx->nested.virtual_apic_page) {
		kvm_release_page_dirty(vmx->nested.virtual_apic_page);
		vmx->nested.virtual_apic_page = NULL;
	}
	if (vmx->nested.pi_desc_page) {
		kunmap(vmx->nested.pi_desc_page);
		kvm_release_page_dirty(vmx->nested.pi_desc_page);
		vmx->nested.pi_desc_page = NULL;
		vmx->nested.pi_desc = NULL;
	}

	free_loaded_vmcs(&vmx->nested.vmcs02);
}

/* Emulate the VMXOFF instruction */
static int handle_vmoff(struct kvm_vcpu *vcpu)
{
	if (!nested_vmx_check_permission(vcpu))
		return 1;
	free_nested(to_vmx(vcpu));
	nested_vmx_succeed(vcpu);
	return kvm_skip_emulated_instruction(vcpu);
}

/* Emulate the VMCLEAR instruction */
static int handle_vmclear(struct kvm_vcpu *vcpu)
{
	struct vcpu_vmx *vmx = to_vmx(vcpu);
	u32 zero = 0;
	gpa_t vmptr;

	if (!nested_vmx_check_permission(vcpu))
		return 1;

	if (nested_vmx_get_vmptr(vcpu, &vmptr))
		return 1;

	if (!PAGE_ALIGNED(vmptr) || (vmptr >> cpuid_maxphyaddr(vcpu))) {
		nested_vmx_failValid(vcpu, VMXERR_VMCLEAR_INVALID_ADDRESS);
		return kvm_skip_emulated_instruction(vcpu);
	}

	if (vmptr == vmx->nested.vmxon_ptr) {
		nested_vmx_failValid(vcpu, VMXERR_VMCLEAR_VMXON_POINTER);
		return kvm_skip_emulated_instruction(vcpu);
	}

	if (vmptr == vmx->nested.current_vmptr)
		nested_release_vmcs12(vmx);

	kvm_vcpu_write_guest(vcpu,
			vmptr + offsetof(struct vmcs12, launch_state),
			&zero, sizeof(zero));

	nested_vmx_succeed(vcpu);
	return kvm_skip_emulated_instruction(vcpu);
}

static int nested_vmx_run(struct kvm_vcpu *vcpu, bool launch);

/* Emulate the VMLAUNCH instruction */
static int handle_vmlaunch(struct kvm_vcpu *vcpu)
{
	return nested_vmx_run(vcpu, true);
}

/* Emulate the VMRESUME instruction */
static int handle_vmresume(struct kvm_vcpu *vcpu)
{

	return nested_vmx_run(vcpu, false);
}

/*
 * Read a vmcs12 field. Since these can have varying lengths and we return
 * one type, we chose the biggest type (u64) and zero-extend the return value
 * to that size. Note that the caller, handle_vmread, might need to use only
 * some of the bits we return here (e.g., on 32-bit guests, only 32 bits of
 * 64-bit fields are to be returned).
 */
static inline int vmcs12_read_any(struct kvm_vcpu *vcpu,
				  unsigned long field, u64 *ret)
{
	short offset = vmcs_field_to_offset(field);
	char *p;

	if (offset < 0)
		return offset;

	p = ((char *)(get_vmcs12(vcpu))) + offset;

	switch (vmcs_field_width(field)) {
	case VMCS_FIELD_WIDTH_NATURAL_WIDTH:
		*ret = *((natural_width *)p);
		return 0;
	case VMCS_FIELD_WIDTH_U16:
		*ret = *((u16 *)p);
		return 0;
	case VMCS_FIELD_WIDTH_U32:
		*ret = *((u32 *)p);
		return 0;
	case VMCS_FIELD_WIDTH_U64:
		*ret = *((u64 *)p);
		return 0;
	default:
		WARN_ON(1);
		return -ENOENT;
	}
}


static inline int vmcs12_write_any(struct kvm_vcpu *vcpu,
				   unsigned long field, u64 field_value){
	short offset = vmcs_field_to_offset(field);
	char *p = ((char *) get_vmcs12(vcpu)) + offset;
	if (offset < 0)
		return offset;

	switch (vmcs_field_width(field)) {
	case VMCS_FIELD_WIDTH_U16:
		*(u16 *)p = field_value;
		return 0;
	case VMCS_FIELD_WIDTH_U32:
		*(u32 *)p = field_value;
		return 0;
	case VMCS_FIELD_WIDTH_U64:
		*(u64 *)p = field_value;
		return 0;
	case VMCS_FIELD_WIDTH_NATURAL_WIDTH:
		*(natural_width *)p = field_value;
		return 0;
	default:
		WARN_ON(1);
		return -ENOENT;
	}

}

static void copy_shadow_to_vmcs12(struct vcpu_vmx *vmx)
{
	int i;
	unsigned long field;
	u64 field_value;
	struct vmcs *shadow_vmcs = vmx->vmcs01.shadow_vmcs;
	const u16 *fields = shadow_read_write_fields;
	const int num_fields = max_shadow_read_write_fields;

	preempt_disable();

	vmcs_load(shadow_vmcs);

	for (i = 0; i < num_fields; i++) {
		field = fields[i];
		field_value = __vmcs_readl(field);
		vmcs12_write_any(&vmx->vcpu, field, field_value);
	}

	vmcs_clear(shadow_vmcs);
	vmcs_load(vmx->loaded_vmcs->vmcs);

	preempt_enable();
}

static void copy_vmcs12_to_shadow(struct vcpu_vmx *vmx)
{
	const u16 *fields[] = {
		shadow_read_write_fields,
		shadow_read_only_fields
	};
	const int max_fields[] = {
		max_shadow_read_write_fields,
		max_shadow_read_only_fields
	};
	int i, q;
	unsigned long field;
	u64 field_value = 0;
	struct vmcs *shadow_vmcs = vmx->vmcs01.shadow_vmcs;

	vmcs_load(shadow_vmcs);

	for (q = 0; q < ARRAY_SIZE(fields); q++) {
		for (i = 0; i < max_fields[q]; i++) {
			field = fields[q][i];
			vmcs12_read_any(&vmx->vcpu, field, &field_value);
			__vmcs_writel(field, field_value);
		}
	}

	vmcs_clear(shadow_vmcs);
	vmcs_load(vmx->loaded_vmcs->vmcs);
}

/*
 * VMX instructions which assume a current vmcs12 (i.e., that VMPTRLD was
 * used before) all generate the same failure when it is missing.
 */
static int nested_vmx_check_vmcs12(struct kvm_vcpu *vcpu)
{
	struct vcpu_vmx *vmx = to_vmx(vcpu);
	if (vmx->nested.current_vmptr == -1ull) {
		nested_vmx_failInvalid(vcpu);
		return 0;
	}
	return 1;
}

static int handle_vmread(struct kvm_vcpu *vcpu)
{
	unsigned long field;
	u64 field_value;
	unsigned long exit_qualification = vmcs_readl(EXIT_QUALIFICATION);
	u32 vmx_instruction_info = vmcs_read32(VMX_INSTRUCTION_INFO);
	gva_t gva = 0;

	if (!nested_vmx_check_permission(vcpu))
		return 1;

	if (!nested_vmx_check_vmcs12(vcpu))
		return kvm_skip_emulated_instruction(vcpu);

	/* Decode instruction info and find the field to read */
	field = kvm_register_readl(vcpu, (((vmx_instruction_info) >> 28) & 0xf));
	/* Read the field, zero-extended to a u64 field_value */
	if (vmcs12_read_any(vcpu, field, &field_value) < 0) {
		nested_vmx_failValid(vcpu, VMXERR_UNSUPPORTED_VMCS_COMPONENT);
		return kvm_skip_emulated_instruction(vcpu);
	}
	/*
	 * Now copy part of this value to register or memory, as requested.
	 * Note that the number of bits actually copied is 32 or 64 depending
	 * on the guest's mode (32 or 64 bit), not on the given field's length.
	 */
	if (vmx_instruction_info & (1u << 10)) {
		kvm_register_writel(vcpu, (((vmx_instruction_info) >> 3) & 0xf),
			field_value);
	} else {
		if (get_vmx_mem_address(vcpu, exit_qualification,
				vmx_instruction_info, true, &gva))
			return 1;
		/* _system ok, as hardware has verified cpl=0 */
		kvm_write_guest_virt_system(&vcpu->arch.emulate_ctxt, gva,
			     &field_value, (is_long_mode(vcpu) ? 8 : 4), NULL);
	}

	nested_vmx_succeed(vcpu);
	return kvm_skip_emulated_instruction(vcpu);
}


static int handle_vmwrite(struct kvm_vcpu *vcpu)
{
	unsigned long field;
	gva_t gva;
	struct vcpu_vmx *vmx = to_vmx(vcpu);
	unsigned long exit_qualification = vmcs_readl(EXIT_QUALIFICATION);
	u32 vmx_instruction_info = vmcs_read32(VMX_INSTRUCTION_INFO);

	/* The value to write might be 32 or 64 bits, depending on L1's long
	 * mode, and eventually we need to write that into a field of several
	 * possible lengths. The code below first zero-extends the value to 64
	 * bit (field_value), and then copies only the appropriate number of
	 * bits into the vmcs12 field.
	 */
	u64 field_value = 0;
	struct x86_exception e;

	if (!nested_vmx_check_permission(vcpu))
		return 1;

	if (!nested_vmx_check_vmcs12(vcpu))
		return kvm_skip_emulated_instruction(vcpu);

	if (vmx_instruction_info & (1u << 10))
		field_value = kvm_register_readl(vcpu,
			(((vmx_instruction_info) >> 3) & 0xf));
	else {
		if (get_vmx_mem_address(vcpu, exit_qualification,
				vmx_instruction_info, false, &gva))
			return 1;
		if (kvm_read_guest_virt(&vcpu->arch.emulate_ctxt, gva,
			   &field_value, (is_64_bit_mode(vcpu) ? 8 : 4), &e)) {
			kvm_inject_page_fault(vcpu, &e);
			return 1;
		}
	}


	field = kvm_register_readl(vcpu, (((vmx_instruction_info) >> 28) & 0xf));
	if (vmcs_field_readonly(field)) {
		nested_vmx_failValid(vcpu,
			VMXERR_VMWRITE_READ_ONLY_VMCS_COMPONENT);
		return kvm_skip_emulated_instruction(vcpu);
	}

	if (vmcs12_write_any(vcpu, field, field_value) < 0) {
		nested_vmx_failValid(vcpu, VMXERR_UNSUPPORTED_VMCS_COMPONENT);
		return kvm_skip_emulated_instruction(vcpu);
	}

	switch (field) {
#define SHADOW_FIELD_RW(x) case x:
#include "vmx_shadow_fields.h"
		/*
		 * The fields that can be updated by L1 without a vmexit are
		 * always updated in the vmcs02, the others go down the slow
		 * path of prepare_vmcs02.
		 */
		break;
	default:
		vmx->nested.dirty_vmcs12 = true;
		break;
	}

	nested_vmx_succeed(vcpu);
	return kvm_skip_emulated_instruction(vcpu);
}

static void set_current_vmptr(struct vcpu_vmx *vmx, gpa_t vmptr)
{
	vmx->nested.current_vmptr = vmptr;
	if (enable_shadow_vmcs) {
		vmcs_set_bits(SECONDARY_VM_EXEC_CONTROL,
			      SECONDARY_EXEC_SHADOW_VMCS);
		vmcs_write64(VMCS_LINK_POINTER,
			     __pa(vmx->vmcs01.shadow_vmcs));
		vmx->nested.sync_shadow_vmcs = true;
	}
	vmx->nested.dirty_vmcs12 = true;
}

/* Emulate the VMPTRLD instruction */
static int handle_vmptrld(struct kvm_vcpu *vcpu)
{
	struct vcpu_vmx *vmx = to_vmx(vcpu);
	gpa_t vmptr;

	if (!nested_vmx_check_permission(vcpu))
		return 1;

	if (nested_vmx_get_vmptr(vcpu, &vmptr))
		return 1;

	if (!PAGE_ALIGNED(vmptr) || (vmptr >> cpuid_maxphyaddr(vcpu))) {
		nested_vmx_failValid(vcpu, VMXERR_VMPTRLD_INVALID_ADDRESS);
		return kvm_skip_emulated_instruction(vcpu);
	}

	if (vmptr == vmx->nested.vmxon_ptr) {
		nested_vmx_failValid(vcpu, VMXERR_VMPTRLD_VMXON_POINTER);
		return kvm_skip_emulated_instruction(vcpu);
	}

	if (vmx->nested.current_vmptr != vmptr) {
		struct vmcs12 *new_vmcs12;
		struct page *page;
		page = kvm_vcpu_gpa_to_page(vcpu, vmptr);
		if (is_error_page(page)) {
			nested_vmx_failInvalid(vcpu);
			return kvm_skip_emulated_instruction(vcpu);
		}
		new_vmcs12 = kmap(page);
		if (new_vmcs12->revision_id != VMCS12_REVISION) {
			kunmap(page);
			kvm_release_page_clean(page);
			nested_vmx_failValid(vcpu,
				VMXERR_VMPTRLD_INCORRECT_VMCS_REVISION_ID);
			return kvm_skip_emulated_instruction(vcpu);
		}

		nested_release_vmcs12(vmx);
		/*
		 * Load VMCS12 from guest memory since it is not already
		 * cached.
		 */
		memcpy(vmx->nested.cached_vmcs12, new_vmcs12, VMCS12_SIZE);
		kunmap(page);
		kvm_release_page_clean(page);

		set_current_vmptr(vmx, vmptr);
	}

	nested_vmx_succeed(vcpu);
	return kvm_skip_emulated_instruction(vcpu);
}

/* Emulate the VMPTRST instruction */
static int handle_vmptrst(struct kvm_vcpu *vcpu)
{
	unsigned long exit_qualification = vmcs_readl(EXIT_QUALIFICATION);
	u32 vmx_instruction_info = vmcs_read32(VMX_INSTRUCTION_INFO);
	gva_t vmcs_gva;
	struct x86_exception e;

	if (!nested_vmx_check_permission(vcpu))
		return 1;

	if (get_vmx_mem_address(vcpu, exit_qualification,
			vmx_instruction_info, true, &vmcs_gva))
		return 1;
	/* ok to use *_system, as hardware has verified cpl=0 */
	if (kvm_write_guest_virt_system(&vcpu->arch.emulate_ctxt, vmcs_gva,
				 (void *)&to_vmx(vcpu)->nested.current_vmptr,
				 sizeof(u64), &e)) {
		kvm_inject_page_fault(vcpu, &e);
		return 1;
	}
	nested_vmx_succeed(vcpu);
	return kvm_skip_emulated_instruction(vcpu);
}

/* Emulate the INVEPT instruction */
static int handle_invept(struct kvm_vcpu *vcpu)
{
	struct vcpu_vmx *vmx = to_vmx(vcpu);
	u32 vmx_instruction_info, types;
	unsigned long type;
	gva_t gva;
	struct x86_exception e;
	struct {
		u64 eptp, gpa;
	} operand;

	if (!(vmx->nested.nested_vmx_secondary_ctls_high &
	      SECONDARY_EXEC_ENABLE_EPT) ||
	    !(vmx->nested.nested_vmx_ept_caps & VMX_EPT_INVEPT_BIT)) {
		kvm_queue_exception(vcpu, UD_VECTOR);
		return 1;
	}

	if (!nested_vmx_check_permission(vcpu))
		return 1;

	vmx_instruction_info = vmcs_read32(VMX_INSTRUCTION_INFO);
	type = kvm_register_readl(vcpu, (vmx_instruction_info >> 28) & 0xf);

	types = (vmx->nested.nested_vmx_ept_caps >> VMX_EPT_EXTENT_SHIFT) & 6;

	if (type >= 32 || !(types & (1 << type))) {
		nested_vmx_failValid(vcpu,
				VMXERR_INVALID_OPERAND_TO_INVEPT_INVVPID);
		return kvm_skip_emulated_instruction(vcpu);
	}

	/* According to the Intel VMX instruction reference, the memory
	 * operand is read even if it isn't needed (e.g., for type==global)
	 */
	if (get_vmx_mem_address(vcpu, vmcs_readl(EXIT_QUALIFICATION),
			vmx_instruction_info, false, &gva))
		return 1;
	if (kvm_read_guest_virt(&vcpu->arch.emulate_ctxt, gva, &operand,
				sizeof(operand), &e)) {
		kvm_inject_page_fault(vcpu, &e);
		return 1;
	}

	switch (type) {
	case VMX_EPT_EXTENT_GLOBAL:
	/*
	 * TODO: track mappings and invalidate
	 * single context requests appropriately
	 */
	case VMX_EPT_EXTENT_CONTEXT:
		kvm_mmu_sync_roots(vcpu);
		kvm_make_request(KVM_REQ_TLB_FLUSH, vcpu);
		nested_vmx_succeed(vcpu);
		break;
	default:
		BUG_ON(1);
		break;
	}

	return kvm_skip_emulated_instruction(vcpu);
}

static int handle_invvpid(struct kvm_vcpu *vcpu)
{
	struct vcpu_vmx *vmx = to_vmx(vcpu);
	u32 vmx_instruction_info;
	unsigned long type, types;
	gva_t gva;
	struct x86_exception e;
	struct {
		u64 vpid;
		u64 gla;
	} operand;

	if (!(vmx->nested.nested_vmx_secondary_ctls_high &
	      SECONDARY_EXEC_ENABLE_VPID) ||
			!(vmx->nested.nested_vmx_vpid_caps & VMX_VPID_INVVPID_BIT)) {
		kvm_queue_exception(vcpu, UD_VECTOR);
		return 1;
	}

	if (!nested_vmx_check_permission(vcpu))
		return 1;

	vmx_instruction_info = vmcs_read32(VMX_INSTRUCTION_INFO);
	type = kvm_register_readl(vcpu, (vmx_instruction_info >> 28) & 0xf);

	types = (vmx->nested.nested_vmx_vpid_caps &
			VMX_VPID_EXTENT_SUPPORTED_MASK) >> 8;

	if (type >= 32 || !(types & (1 << type))) {
		nested_vmx_failValid(vcpu,
			VMXERR_INVALID_OPERAND_TO_INVEPT_INVVPID);
		return kvm_skip_emulated_instruction(vcpu);
	}

	/* according to the intel vmx instruction reference, the memory
	 * operand is read even if it isn't needed (e.g., for type==global)
	 */
	if (get_vmx_mem_address(vcpu, vmcs_readl(EXIT_QUALIFICATION),
			vmx_instruction_info, false, &gva))
		return 1;
	if (kvm_read_guest_virt(&vcpu->arch.emulate_ctxt, gva, &operand,
				sizeof(operand), &e)) {
		kvm_inject_page_fault(vcpu, &e);
		return 1;
	}
	if (operand.vpid >> 16) {
		nested_vmx_failValid(vcpu,
			VMXERR_INVALID_OPERAND_TO_INVEPT_INVVPID);
		return kvm_skip_emulated_instruction(vcpu);
	}

	switch (type) {
	case VMX_VPID_EXTENT_INDIVIDUAL_ADDR:
		if (is_noncanonical_address(operand.gla, vcpu)) {
			nested_vmx_failValid(vcpu,
				VMXERR_INVALID_OPERAND_TO_INVEPT_INVVPID);
			return kvm_skip_emulated_instruction(vcpu);
		}
		/* fall through */
	case VMX_VPID_EXTENT_SINGLE_CONTEXT:
	case VMX_VPID_EXTENT_SINGLE_NON_GLOBAL:
		if (!operand.vpid) {
			nested_vmx_failValid(vcpu,
				VMXERR_INVALID_OPERAND_TO_INVEPT_INVVPID);
			return kvm_skip_emulated_instruction(vcpu);
		}
		break;
	case VMX_VPID_EXTENT_ALL_CONTEXT:
		break;
	default:
		WARN_ON_ONCE(1);
		return kvm_skip_emulated_instruction(vcpu);
	}

	__vmx_flush_tlb(vcpu, vmx->nested.vpid02, true);
	nested_vmx_succeed(vcpu);

	return kvm_skip_emulated_instruction(vcpu);
}

static int handle_pml_full(struct kvm_vcpu *vcpu)
{
	unsigned long exit_qualification;

	trace_kvm_pml_full(vcpu->vcpu_id);

	exit_qualification = vmcs_readl(EXIT_QUALIFICATION);

	/*
	 * PML buffer FULL happened while executing iret from NMI,
	 * "blocked by NMI" bit has to be set before next VM entry.
	 */
	if (!(to_vmx(vcpu)->idt_vectoring_info & VECTORING_INFO_VALID_MASK) &&
			enable_vnmi &&
			(exit_qualification & INTR_INFO_UNBLOCK_NMI))
		vmcs_set_bits(GUEST_INTERRUPTIBILITY_INFO,
				GUEST_INTR_STATE_NMI);

	/*
	 * PML buffer already flushed at beginning of VMEXIT. Nothing to do
	 * here.., and there's no userspace involvement needed for PML.
	 */
	return 1;
}

static int handle_preemption_timer(struct kvm_vcpu *vcpu)
{
	kvm_lapic_expired_hv_timer(vcpu);
	return 1;
}

static bool valid_ept_address(struct kvm_vcpu *vcpu, u64 address)
{
	struct vcpu_vmx *vmx = to_vmx(vcpu);
	int maxphyaddr = cpuid_maxphyaddr(vcpu);

	/* Check for memory type validity */
	switch (address & VMX_EPTP_MT_MASK) {
	case VMX_EPTP_MT_UC:
		if (!(vmx->nested.nested_vmx_ept_caps & VMX_EPTP_UC_BIT))
			return false;
		break;
	case VMX_EPTP_MT_WB:
		if (!(vmx->nested.nested_vmx_ept_caps & VMX_EPTP_WB_BIT))
			return false;
		break;
	default:
		return false;
	}

	/* only 4 levels page-walk length are valid */
	if ((address & VMX_EPTP_PWL_MASK) != VMX_EPTP_PWL_4)
		return false;

	/* Reserved bits should not be set */
	if (address >> maxphyaddr || ((address >> 7) & 0x1f))
		return false;

	/* AD, if set, should be supported */
	if (address & VMX_EPTP_AD_ENABLE_BIT) {
		if (!(vmx->nested.nested_vmx_ept_caps & VMX_EPT_AD_BIT))
			return false;
	}

	return true;
}

static int nested_vmx_eptp_switching(struct kvm_vcpu *vcpu,
				     struct vmcs12 *vmcs12)
{
	u32 index = vcpu->arch.regs[VCPU_REGS_RCX];
	u64 address;
	bool accessed_dirty;
	struct kvm_mmu *mmu = vcpu->arch.walk_mmu;

	if (!nested_cpu_has_eptp_switching(vmcs12) ||
	    !nested_cpu_has_ept(vmcs12))
		return 1;

	if (index >= VMFUNC_EPTP_ENTRIES)
		return 1;


	if (kvm_vcpu_read_guest_page(vcpu, vmcs12->eptp_list_address >> PAGE_SHIFT,
				     &address, index * 8, 8))
		return 1;

	accessed_dirty = !!(address & VMX_EPTP_AD_ENABLE_BIT);

	/*
	 * If the (L2) guest does a vmfunc to the currently
	 * active ept pointer, we don't have to do anything else
	 */
	if (vmcs12->ept_pointer != address) {
		if (!valid_ept_address(vcpu, address))
			return 1;

		kvm_mmu_unload(vcpu);
		mmu->ept_ad = accessed_dirty;
		mmu->base_role.ad_disabled = !accessed_dirty;
		vmcs12->ept_pointer = address;
		/*
		 * TODO: Check what's the correct approach in case
		 * mmu reload fails. Currently, we just let the next
		 * reload potentially fail
		 */
		kvm_mmu_reload(vcpu);
	}

	return 0;
}

static int handle_vmfunc(struct kvm_vcpu *vcpu)
{
	struct vcpu_vmx *vmx = to_vmx(vcpu);
	struct vmcs12 *vmcs12;
	u32 function = vcpu->arch.regs[VCPU_REGS_RAX];

	/*
	 * VMFUNC is only supported for nested guests, but we always enable the
	 * secondary control for simplicity; for non-nested mode, fake that we
	 * didn't by injecting #UD.
	 */
	if (!is_guest_mode(vcpu)) {
		kvm_queue_exception(vcpu, UD_VECTOR);
		return 1;
	}

	vmcs12 = get_vmcs12(vcpu);
	if ((vmcs12->vm_function_control & (1 << function)) == 0)
		goto fail;

	switch (function) {
	case 0:
		if (nested_vmx_eptp_switching(vcpu, vmcs12))
			goto fail;
		break;
	default:
		goto fail;
	}
	return kvm_skip_emulated_instruction(vcpu);

fail:
	nested_vmx_vmexit(vcpu, vmx->exit_reason,
			  vmcs_read32(VM_EXIT_INTR_INFO),
			  vmcs_readl(EXIT_QUALIFICATION));
	return 1;
}

/*
 * The exit handlers return 1 if the exit was handled fully and guest execution
 * may resume.  Otherwise they set the kvm_run parameter to indicate what needs
 * to be done to userspace and return 0.
 */
static int (*const kvm_vmx_exit_handlers[])(struct kvm_vcpu *vcpu) = {
	[EXIT_REASON_EXCEPTION_NMI]           = handle_exception,
	[EXIT_REASON_EXTERNAL_INTERRUPT]      = handle_external_interrupt,
	[EXIT_REASON_TRIPLE_FAULT]            = handle_triple_fault,
	[EXIT_REASON_NMI_WINDOW]	      = handle_nmi_window,
	[EXIT_REASON_IO_INSTRUCTION]          = handle_io,
	[EXIT_REASON_CR_ACCESS]               = handle_cr,
	[EXIT_REASON_DR_ACCESS]               = handle_dr,
	[EXIT_REASON_CPUID]                   = handle_cpuid,
	[EXIT_REASON_MSR_READ]                = handle_rdmsr,
	[EXIT_REASON_MSR_WRITE]               = handle_wrmsr,
	[EXIT_REASON_PENDING_INTERRUPT]       = handle_interrupt_window,
	[EXIT_REASON_HLT]                     = handle_halt,
	[EXIT_REASON_INVD]		      = handle_invd,
	[EXIT_REASON_INVLPG]		      = handle_invlpg,
	[EXIT_REASON_RDPMC]                   = handle_rdpmc,
	[EXIT_REASON_VMCALL]                  = handle_vmcall,
	[EXIT_REASON_VMCLEAR]	              = handle_vmclear,
	[EXIT_REASON_VMLAUNCH]                = handle_vmlaunch,
	[EXIT_REASON_VMPTRLD]                 = handle_vmptrld,
	[EXIT_REASON_VMPTRST]                 = handle_vmptrst,
	[EXIT_REASON_VMREAD]                  = handle_vmread,
	[EXIT_REASON_VMRESUME]                = handle_vmresume,
	[EXIT_REASON_VMWRITE]                 = handle_vmwrite,
	[EXIT_REASON_VMOFF]                   = handle_vmoff,
	[EXIT_REASON_VMON]                    = handle_vmon,
	[EXIT_REASON_TPR_BELOW_THRESHOLD]     = handle_tpr_below_threshold,
	[EXIT_REASON_APIC_ACCESS]             = handle_apic_access,
	[EXIT_REASON_APIC_WRITE]              = handle_apic_write,
	[EXIT_REASON_EOI_INDUCED]             = handle_apic_eoi_induced,
	[EXIT_REASON_WBINVD]                  = handle_wbinvd,
	[EXIT_REASON_XSETBV]                  = handle_xsetbv,
	[EXIT_REASON_TASK_SWITCH]             = handle_task_switch,
	[EXIT_REASON_MCE_DURING_VMENTRY]      = handle_machine_check,
	[EXIT_REASON_GDTR_IDTR]		      = handle_desc,
	[EXIT_REASON_LDTR_TR]		      = handle_desc,
	[EXIT_REASON_EPT_VIOLATION]	      = handle_ept_violation,
	[EXIT_REASON_EPT_MISCONFIG]           = handle_ept_misconfig,
	[EXIT_REASON_PAUSE_INSTRUCTION]       = handle_pause,
	[EXIT_REASON_MWAIT_INSTRUCTION]	      = handle_mwait,
	[EXIT_REASON_MONITOR_TRAP_FLAG]       = handle_monitor_trap,
	[EXIT_REASON_MONITOR_INSTRUCTION]     = handle_monitor,
	[EXIT_REASON_INVEPT]                  = handle_invept,
	[EXIT_REASON_INVVPID]                 = handle_invvpid,
	[EXIT_REASON_RDRAND]                  = handle_invalid_op,
	[EXIT_REASON_RDSEED]                  = handle_invalid_op,
	[EXIT_REASON_XSAVES]                  = handle_xsaves,
	[EXIT_REASON_XRSTORS]                 = handle_xrstors,
	[EXIT_REASON_PML_FULL]		      = handle_pml_full,
	[EXIT_REASON_VMFUNC]                  = handle_vmfunc,
	[EXIT_REASON_PREEMPTION_TIMER]	      = handle_preemption_timer,
};

static const int kvm_vmx_max_exit_handlers =
	ARRAY_SIZE(kvm_vmx_exit_handlers);

static bool nested_vmx_exit_handled_io(struct kvm_vcpu *vcpu,
				       struct vmcs12 *vmcs12)
{
	unsigned long exit_qualification;
	gpa_t bitmap, last_bitmap;
	unsigned int port;
	int size;
	u8 b;

	if (!nested_cpu_has(vmcs12, CPU_BASED_USE_IO_BITMAPS))
		return nested_cpu_has(vmcs12, CPU_BASED_UNCOND_IO_EXITING);

	exit_qualification = vmcs_readl(EXIT_QUALIFICATION);

	port = exit_qualification >> 16;
	size = (exit_qualification & 7) + 1;

	last_bitmap = (gpa_t)-1;
	b = -1;

	while (size > 0) {
		if (port < 0x8000)
			bitmap = vmcs12->io_bitmap_a;
		else if (port < 0x10000)
			bitmap = vmcs12->io_bitmap_b;
		else
			return true;
		bitmap += (port & 0x7fff) / 8;

		if (last_bitmap != bitmap)
			if (kvm_vcpu_read_guest(vcpu, bitmap, &b, 1))
				return true;
		if (b & (1 << (port & 7)))
			return true;

		port++;
		size--;
		last_bitmap = bitmap;
	}

	return false;
}

/*
 * Return 1 if we should exit from L2 to L1 to handle an MSR access access,
 * rather than handle it ourselves in L0. I.e., check whether L1 expressed
 * disinterest in the current event (read or write a specific MSR) by using an
 * MSR bitmap. This may be the case even when L0 doesn't use MSR bitmaps.
 */
static bool nested_vmx_exit_handled_msr(struct kvm_vcpu *vcpu,
	struct vmcs12 *vmcs12, u32 exit_reason)
{
	u32 msr_index = vcpu->arch.regs[VCPU_REGS_RCX];
	gpa_t bitmap;

	if (!nested_cpu_has(vmcs12, CPU_BASED_USE_MSR_BITMAPS))
		return true;

	/*
	 * The MSR_BITMAP page is divided into four 1024-byte bitmaps,
	 * for the four combinations of read/write and low/high MSR numbers.
	 * First we need to figure out which of the four to use:
	 */
	bitmap = vmcs12->msr_bitmap;
	if (exit_reason == EXIT_REASON_MSR_WRITE)
		bitmap += 2048;
	if (msr_index >= 0xc0000000) {
		msr_index -= 0xc0000000;
		bitmap += 1024;
	}

	/* Then read the msr_index'th bit from this bitmap: */
	if (msr_index < 1024*8) {
		unsigned char b;
		if (kvm_vcpu_read_guest(vcpu, bitmap + msr_index/8, &b, 1))
			return true;
		return 1 & (b >> (msr_index & 7));
	} else
		return true; /* let L1 handle the wrong parameter */
}

/*
 * Return 1 if we should exit from L2 to L1 to handle a CR access exit,
 * rather than handle it ourselves in L0. I.e., check if L1 wanted to
 * intercept (via guest_host_mask etc.) the current event.
 */
static bool nested_vmx_exit_handled_cr(struct kvm_vcpu *vcpu,
	struct vmcs12 *vmcs12)
{
	unsigned long exit_qualification = vmcs_readl(EXIT_QUALIFICATION);
	int cr = exit_qualification & 15;
	int reg;
	unsigned long val;

	switch ((exit_qualification >> 4) & 3) {
	case 0: /* mov to cr */
		reg = (exit_qualification >> 8) & 15;
		val = kvm_register_readl(vcpu, reg);
		switch (cr) {
		case 0:
			if (vmcs12->cr0_guest_host_mask &
			    (val ^ vmcs12->cr0_read_shadow))
				return true;
			break;
		case 3:
			if ((vmcs12->cr3_target_count >= 1 &&
					vmcs12->cr3_target_value0 == val) ||
				(vmcs12->cr3_target_count >= 2 &&
					vmcs12->cr3_target_value1 == val) ||
				(vmcs12->cr3_target_count >= 3 &&
					vmcs12->cr3_target_value2 == val) ||
				(vmcs12->cr3_target_count >= 4 &&
					vmcs12->cr3_target_value3 == val))
				return false;
			if (nested_cpu_has(vmcs12, CPU_BASED_CR3_LOAD_EXITING))
				return true;
			break;
		case 4:
			if (vmcs12->cr4_guest_host_mask &
			    (vmcs12->cr4_read_shadow ^ val))
				return true;
			break;
		case 8:
			if (nested_cpu_has(vmcs12, CPU_BASED_CR8_LOAD_EXITING))
				return true;
			break;
		}
		break;
	case 2: /* clts */
		if ((vmcs12->cr0_guest_host_mask & X86_CR0_TS) &&
		    (vmcs12->cr0_read_shadow & X86_CR0_TS))
			return true;
		break;
	case 1: /* mov from cr */
		switch (cr) {
		case 3:
			if (vmcs12->cpu_based_vm_exec_control &
			    CPU_BASED_CR3_STORE_EXITING)
				return true;
			break;
		case 8:
			if (vmcs12->cpu_based_vm_exec_control &
			    CPU_BASED_CR8_STORE_EXITING)
				return true;
			break;
		}
		break;
	case 3: /* lmsw */
		/*
		 * lmsw can change bits 1..3 of cr0, and only set bit 0 of
		 * cr0. Other attempted changes are ignored, with no exit.
		 */
		val = (exit_qualification >> LMSW_SOURCE_DATA_SHIFT) & 0x0f;
		if (vmcs12->cr0_guest_host_mask & 0xe &
		    (val ^ vmcs12->cr0_read_shadow))
			return true;
		if ((vmcs12->cr0_guest_host_mask & 0x1) &&
		    !(vmcs12->cr0_read_shadow & 0x1) &&
		    (val & 0x1))
			return true;
		break;
	}
	return false;
}

/*
 * Return 1 if we should exit from L2 to L1 to handle an exit, or 0 if we
 * should handle it ourselves in L0 (and then continue L2). Only call this
 * when in is_guest_mode (L2).
 */
static bool nested_vmx_exit_reflected(struct kvm_vcpu *vcpu, u32 exit_reason)
{
	u32 intr_info = vmcs_read32(VM_EXIT_INTR_INFO);
	struct vcpu_vmx *vmx = to_vmx(vcpu);
	struct vmcs12 *vmcs12 = get_vmcs12(vcpu);

	if (vmx->nested.nested_run_pending)
		return false;

	if (unlikely(vmx->fail)) {
		pr_info_ratelimited("%s failed vm entry %x\n", __func__,
				    vmcs_read32(VM_INSTRUCTION_ERROR));
		return true;
	}

	/*
	 * The host physical addresses of some pages of guest memory
	 * are loaded into the vmcs02 (e.g. vmcs12's Virtual APIC
	 * Page). The CPU may write to these pages via their host
	 * physical address while L2 is running, bypassing any
	 * address-translation-based dirty tracking (e.g. EPT write
	 * protection).
	 *
	 * Mark them dirty on every exit from L2 to prevent them from
	 * getting out of sync with dirty tracking.
	 */
	nested_mark_vmcs12_pages_dirty(vcpu);

	trace_kvm_nested_vmexit(kvm_rip_read(vcpu), exit_reason,
				vmcs_readl(EXIT_QUALIFICATION),
				vmx->idt_vectoring_info,
				intr_info,
				vmcs_read32(VM_EXIT_INTR_ERROR_CODE),
				KVM_ISA_VMX);

	switch (exit_reason) {
	case EXIT_REASON_EXCEPTION_NMI:
		if (is_nmi(intr_info))
			return false;
		else if (is_page_fault(intr_info))
			return !vmx->vcpu.arch.apf.host_apf_reason && enable_ept;
		else if (is_no_device(intr_info) &&
			 !(vmcs12->guest_cr0 & X86_CR0_TS))
			return false;
		else if (is_debug(intr_info) &&
			 vcpu->guest_debug &
			 (KVM_GUESTDBG_SINGLESTEP | KVM_GUESTDBG_USE_HW_BP))
			return false;
		else if (is_breakpoint(intr_info) &&
			 vcpu->guest_debug & KVM_GUESTDBG_USE_SW_BP)
			return false;
		return vmcs12->exception_bitmap &
				(1u << (intr_info & INTR_INFO_VECTOR_MASK));
	case EXIT_REASON_EXTERNAL_INTERRUPT:
		return false;
	case EXIT_REASON_TRIPLE_FAULT:
		return true;
	case EXIT_REASON_PENDING_INTERRUPT:
		return nested_cpu_has(vmcs12, CPU_BASED_VIRTUAL_INTR_PENDING);
	case EXIT_REASON_NMI_WINDOW:
		return nested_cpu_has(vmcs12, CPU_BASED_VIRTUAL_NMI_PENDING);
	case EXIT_REASON_TASK_SWITCH:
		return true;
	case EXIT_REASON_CPUID:
		return true;
	case EXIT_REASON_HLT:
		return nested_cpu_has(vmcs12, CPU_BASED_HLT_EXITING);
	case EXIT_REASON_INVD:
		return true;
	case EXIT_REASON_INVLPG:
		return nested_cpu_has(vmcs12, CPU_BASED_INVLPG_EXITING);
	case EXIT_REASON_RDPMC:
		return nested_cpu_has(vmcs12, CPU_BASED_RDPMC_EXITING);
	case EXIT_REASON_RDRAND:
		return nested_cpu_has2(vmcs12, SECONDARY_EXEC_RDRAND_EXITING);
	case EXIT_REASON_RDSEED:
		return nested_cpu_has2(vmcs12, SECONDARY_EXEC_RDSEED_EXITING);
	case EXIT_REASON_RDTSC: case EXIT_REASON_RDTSCP:
		return nested_cpu_has(vmcs12, CPU_BASED_RDTSC_EXITING);
	case EXIT_REASON_VMCALL: case EXIT_REASON_VMCLEAR:
	case EXIT_REASON_VMLAUNCH: case EXIT_REASON_VMPTRLD:
	case EXIT_REASON_VMPTRST: case EXIT_REASON_VMREAD:
	case EXIT_REASON_VMRESUME: case EXIT_REASON_VMWRITE:
	case EXIT_REASON_VMOFF: case EXIT_REASON_VMON:
	case EXIT_REASON_INVEPT: case EXIT_REASON_INVVPID:
		/*
		 * VMX instructions trap unconditionally. This allows L1 to
		 * emulate them for its L2 guest, i.e., allows 3-level nesting!
		 */
		return true;
	case EXIT_REASON_CR_ACCESS:
		return nested_vmx_exit_handled_cr(vcpu, vmcs12);
	case EXIT_REASON_DR_ACCESS:
		return nested_cpu_has(vmcs12, CPU_BASED_MOV_DR_EXITING);
	case EXIT_REASON_IO_INSTRUCTION:
		return nested_vmx_exit_handled_io(vcpu, vmcs12);
	case EXIT_REASON_GDTR_IDTR: case EXIT_REASON_LDTR_TR:
		return nested_cpu_has2(vmcs12, SECONDARY_EXEC_DESC);
	case EXIT_REASON_MSR_READ:
	case EXIT_REASON_MSR_WRITE:
		return nested_vmx_exit_handled_msr(vcpu, vmcs12, exit_reason);
	case EXIT_REASON_INVALID_STATE:
		return true;
	case EXIT_REASON_MWAIT_INSTRUCTION:
		return nested_cpu_has(vmcs12, CPU_BASED_MWAIT_EXITING);
	case EXIT_REASON_MONITOR_TRAP_FLAG:
		return nested_cpu_has(vmcs12, CPU_BASED_MONITOR_TRAP_FLAG);
	case EXIT_REASON_MONITOR_INSTRUCTION:
		return nested_cpu_has(vmcs12, CPU_BASED_MONITOR_EXITING);
	case EXIT_REASON_PAUSE_INSTRUCTION:
		return nested_cpu_has(vmcs12, CPU_BASED_PAUSE_EXITING) ||
			nested_cpu_has2(vmcs12,
				SECONDARY_EXEC_PAUSE_LOOP_EXITING);
	case EXIT_REASON_MCE_DURING_VMENTRY:
		return false;
	case EXIT_REASON_TPR_BELOW_THRESHOLD:
		return nested_cpu_has(vmcs12, CPU_BASED_TPR_SHADOW);
	case EXIT_REASON_APIC_ACCESS:
		return nested_cpu_has2(vmcs12,
			SECONDARY_EXEC_VIRTUALIZE_APIC_ACCESSES);
	case EXIT_REASON_APIC_WRITE:
	case EXIT_REASON_EOI_INDUCED:
		/* apic_write and eoi_induced should exit unconditionally. */
		return true;
	case EXIT_REASON_EPT_VIOLATION:
		/*
		 * L0 always deals with the EPT violation. If nested EPT is
		 * used, and the nested mmu code discovers that the address is
		 * missing in the guest EPT table (EPT12), the EPT violation
		 * will be injected with nested_ept_inject_page_fault()
		 */
		return false;
	case EXIT_REASON_EPT_MISCONFIG:
		/*
		 * L2 never uses directly L1's EPT, but rather L0's own EPT
		 * table (shadow on EPT) or a merged EPT table that L0 built
		 * (EPT on EPT). So any problems with the structure of the
		 * table is L0's fault.
		 */
		return false;
	case EXIT_REASON_INVPCID:
		return
			nested_cpu_has2(vmcs12, SECONDARY_EXEC_ENABLE_INVPCID) &&
			nested_cpu_has(vmcs12, CPU_BASED_INVLPG_EXITING);
	case EXIT_REASON_WBINVD:
		return nested_cpu_has2(vmcs12, SECONDARY_EXEC_WBINVD_EXITING);
	case EXIT_REASON_XSETBV:
		return true;
	case EXIT_REASON_XSAVES: case EXIT_REASON_XRSTORS:
		/*
		 * This should never happen, since it is not possible to
		 * set XSS to a non-zero value---neither in L1 nor in L2.
		 * If if it were, XSS would have to be checked against
		 * the XSS exit bitmap in vmcs12.
		 */
		return nested_cpu_has2(vmcs12, SECONDARY_EXEC_XSAVES);
	case EXIT_REASON_PREEMPTION_TIMER:
		return false;
	case EXIT_REASON_PML_FULL:
		/* We emulate PML support to L1. */
		return false;
	case EXIT_REASON_VMFUNC:
		/* VM functions are emulated through L2->L0 vmexits. */
		return false;
	default:
		return true;
	}
}

static int nested_vmx_reflect_vmexit(struct kvm_vcpu *vcpu, u32 exit_reason)
{
	u32 exit_intr_info = vmcs_read32(VM_EXIT_INTR_INFO);

	/*
	 * At this point, the exit interruption info in exit_intr_info
	 * is only valid for EXCEPTION_NMI exits.  For EXTERNAL_INTERRUPT
	 * we need to query the in-kernel LAPIC.
	 */
	WARN_ON(exit_reason == EXIT_REASON_EXTERNAL_INTERRUPT);
	if ((exit_intr_info &
	     (INTR_INFO_VALID_MASK | INTR_INFO_DELIVER_CODE_MASK)) ==
	    (INTR_INFO_VALID_MASK | INTR_INFO_DELIVER_CODE_MASK)) {
		struct vmcs12 *vmcs12 = get_vmcs12(vcpu);
		vmcs12->vm_exit_intr_error_code =
			vmcs_read32(VM_EXIT_INTR_ERROR_CODE);
	}

	nested_vmx_vmexit(vcpu, exit_reason, exit_intr_info,
			  vmcs_readl(EXIT_QUALIFICATION));
	return 1;
}

static void vmx_get_exit_info(struct kvm_vcpu *vcpu, u64 *info1, u64 *info2)
{
	*info1 = vmcs_readl(EXIT_QUALIFICATION);
	*info2 = vmcs_read32(VM_EXIT_INTR_INFO);
}

static void vmx_destroy_pml_buffer(struct vcpu_vmx *vmx)
{
	if (vmx->pml_pg) {
		__free_page(vmx->pml_pg);
		vmx->pml_pg = NULL;
	}
}

static void vmx_flush_pml_buffer(struct kvm_vcpu *vcpu)
{
	struct vcpu_vmx *vmx = to_vmx(vcpu);
	u64 *pml_buf;
	u16 pml_idx;

	pml_idx = vmcs_read16(GUEST_PML_INDEX);

	/* Do nothing if PML buffer is empty */
	if (pml_idx == (PML_ENTITY_NUM - 1))
		return;

	/* PML index always points to next available PML buffer entity */
	if (pml_idx >= PML_ENTITY_NUM)
		pml_idx = 0;
	else
		pml_idx++;

	pml_buf = page_address(vmx->pml_pg);
	for (; pml_idx < PML_ENTITY_NUM; pml_idx++) {
		u64 gpa;

		gpa = pml_buf[pml_idx];
		WARN_ON(gpa & (PAGE_SIZE - 1));
		kvm_vcpu_mark_page_dirty(vcpu, gpa >> PAGE_SHIFT);
	}

	/* reset PML index */
	vmcs_write16(GUEST_PML_INDEX, PML_ENTITY_NUM - 1);
}

/*
 * Flush all vcpus' PML buffer and update logged GPAs to dirty_bitmap.
 * Called before reporting dirty_bitmap to userspace.
 */
static void kvm_flush_pml_buffers(struct kvm *kvm)
{
	int i;
	struct kvm_vcpu *vcpu;
	/*
	 * We only need to kick vcpu out of guest mode here, as PML buffer
	 * is flushed at beginning of all VMEXITs, and it's obvious that only
	 * vcpus running in guest are possible to have unflushed GPAs in PML
	 * buffer.
	 */
	kvm_for_each_vcpu(i, vcpu, kvm)
		kvm_vcpu_kick(vcpu);
}

static void vmx_dump_sel(char *name, uint32_t sel)
{
	pr_err("%s sel=0x%04x, attr=0x%05x, limit=0x%08x, base=0x%016lx\n",
	       name, vmcs_read16(sel),
	       vmcs_read32(sel + GUEST_ES_AR_BYTES - GUEST_ES_SELECTOR),
	       vmcs_read32(sel + GUEST_ES_LIMIT - GUEST_ES_SELECTOR),
	       vmcs_readl(sel + GUEST_ES_BASE - GUEST_ES_SELECTOR));
}

static void vmx_dump_dtsel(char *name, uint32_t limit)
{
	pr_err("%s                           limit=0x%08x, base=0x%016lx\n",
	       name, vmcs_read32(limit),
	       vmcs_readl(limit + GUEST_GDTR_BASE - GUEST_GDTR_LIMIT));
}

static void dump_vmcs(void)
{
	u32 vmentry_ctl = vmcs_read32(VM_ENTRY_CONTROLS);
	u32 vmexit_ctl = vmcs_read32(VM_EXIT_CONTROLS);
	u32 cpu_based_exec_ctrl = vmcs_read32(CPU_BASED_VM_EXEC_CONTROL);
	u32 pin_based_exec_ctrl = vmcs_read32(PIN_BASED_VM_EXEC_CONTROL);
	u32 secondary_exec_control = 0;
	unsigned long cr4 = vmcs_readl(GUEST_CR4);
	u64 efer = vmcs_read64(GUEST_IA32_EFER);
	int i, n;

	if (cpu_has_secondary_exec_ctrls())
		secondary_exec_control = vmcs_read32(SECONDARY_VM_EXEC_CONTROL);

	pr_err("*** Guest State ***\n");
	pr_err("CR0: actual=0x%016lx, shadow=0x%016lx, gh_mask=%016lx\n",
	       vmcs_readl(GUEST_CR0), vmcs_readl(CR0_READ_SHADOW),
	       vmcs_readl(CR0_GUEST_HOST_MASK));
	pr_err("CR4: actual=0x%016lx, shadow=0x%016lx, gh_mask=%016lx\n",
	       cr4, vmcs_readl(CR4_READ_SHADOW), vmcs_readl(CR4_GUEST_HOST_MASK));
	pr_err("CR3 = 0x%016lx\n", vmcs_readl(GUEST_CR3));
	if ((secondary_exec_control & SECONDARY_EXEC_ENABLE_EPT) &&
	    (cr4 & X86_CR4_PAE) && !(efer & EFER_LMA))
	{
		pr_err("PDPTR0 = 0x%016llx  PDPTR1 = 0x%016llx\n",
		       vmcs_read64(GUEST_PDPTR0), vmcs_read64(GUEST_PDPTR1));
		pr_err("PDPTR2 = 0x%016llx  PDPTR3 = 0x%016llx\n",
		       vmcs_read64(GUEST_PDPTR2), vmcs_read64(GUEST_PDPTR3));
	}
	pr_err("RSP = 0x%016lx  RIP = 0x%016lx\n",
	       vmcs_readl(GUEST_RSP), vmcs_readl(GUEST_RIP));
	pr_err("RFLAGS=0x%08lx         DR7 = 0x%016lx\n",
	       vmcs_readl(GUEST_RFLAGS), vmcs_readl(GUEST_DR7));
	pr_err("Sysenter RSP=%016lx CS:RIP=%04x:%016lx\n",
	       vmcs_readl(GUEST_SYSENTER_ESP),
	       vmcs_read32(GUEST_SYSENTER_CS), vmcs_readl(GUEST_SYSENTER_EIP));
	vmx_dump_sel("CS:  ", GUEST_CS_SELECTOR);
	vmx_dump_sel("DS:  ", GUEST_DS_SELECTOR);
	vmx_dump_sel("SS:  ", GUEST_SS_SELECTOR);
	vmx_dump_sel("ES:  ", GUEST_ES_SELECTOR);
	vmx_dump_sel("FS:  ", GUEST_FS_SELECTOR);
	vmx_dump_sel("GS:  ", GUEST_GS_SELECTOR);
	vmx_dump_dtsel("GDTR:", GUEST_GDTR_LIMIT);
	vmx_dump_sel("LDTR:", GUEST_LDTR_SELECTOR);
	vmx_dump_dtsel("IDTR:", GUEST_IDTR_LIMIT);
	vmx_dump_sel("TR:  ", GUEST_TR_SELECTOR);
	if ((vmexit_ctl & (VM_EXIT_SAVE_IA32_PAT | VM_EXIT_SAVE_IA32_EFER)) ||
	    (vmentry_ctl & (VM_ENTRY_LOAD_IA32_PAT | VM_ENTRY_LOAD_IA32_EFER)))
		pr_err("EFER =     0x%016llx  PAT = 0x%016llx\n",
		       efer, vmcs_read64(GUEST_IA32_PAT));
	pr_err("DebugCtl = 0x%016llx  DebugExceptions = 0x%016lx\n",
	       vmcs_read64(GUEST_IA32_DEBUGCTL),
	       vmcs_readl(GUEST_PENDING_DBG_EXCEPTIONS));
	if (vmentry_ctl & VM_ENTRY_LOAD_IA32_PERF_GLOBAL_CTRL)
		pr_err("PerfGlobCtl = 0x%016llx\n",
		       vmcs_read64(GUEST_IA32_PERF_GLOBAL_CTRL));
	if (vmentry_ctl & VM_ENTRY_LOAD_BNDCFGS)
		pr_err("BndCfgS = 0x%016llx\n", vmcs_read64(GUEST_BNDCFGS));
	pr_err("Interruptibility = %08x  ActivityState = %08x\n",
	       vmcs_read32(GUEST_INTERRUPTIBILITY_INFO),
	       vmcs_read32(GUEST_ACTIVITY_STATE));
	if (secondary_exec_control & SECONDARY_EXEC_VIRTUAL_INTR_DELIVERY)
		pr_err("InterruptStatus = %04x\n",
		       vmcs_read16(GUEST_INTR_STATUS));

	pr_err("*** Host State ***\n");
	pr_err("RIP = 0x%016lx  RSP = 0x%016lx\n",
	       vmcs_readl(HOST_RIP), vmcs_readl(HOST_RSP));
	pr_err("CS=%04x SS=%04x DS=%04x ES=%04x FS=%04x GS=%04x TR=%04x\n",
	       vmcs_read16(HOST_CS_SELECTOR), vmcs_read16(HOST_SS_SELECTOR),
	       vmcs_read16(HOST_DS_SELECTOR), vmcs_read16(HOST_ES_SELECTOR),
	       vmcs_read16(HOST_FS_SELECTOR), vmcs_read16(HOST_GS_SELECTOR),
	       vmcs_read16(HOST_TR_SELECTOR));
	pr_err("FSBase=%016lx GSBase=%016lx TRBase=%016lx\n",
	       vmcs_readl(HOST_FS_BASE), vmcs_readl(HOST_GS_BASE),
	       vmcs_readl(HOST_TR_BASE));
	pr_err("GDTBase=%016lx IDTBase=%016lx\n",
	       vmcs_readl(HOST_GDTR_BASE), vmcs_readl(HOST_IDTR_BASE));
	pr_err("CR0=%016lx CR3=%016lx CR4=%016lx\n",
	       vmcs_readl(HOST_CR0), vmcs_readl(HOST_CR3),
	       vmcs_readl(HOST_CR4));
	pr_err("Sysenter RSP=%016lx CS:RIP=%04x:%016lx\n",
	       vmcs_readl(HOST_IA32_SYSENTER_ESP),
	       vmcs_read32(HOST_IA32_SYSENTER_CS),
	       vmcs_readl(HOST_IA32_SYSENTER_EIP));
	if (vmexit_ctl & (VM_EXIT_LOAD_IA32_PAT | VM_EXIT_LOAD_IA32_EFER))
		pr_err("EFER = 0x%016llx  PAT = 0x%016llx\n",
		       vmcs_read64(HOST_IA32_EFER),
		       vmcs_read64(HOST_IA32_PAT));
	if (vmexit_ctl & VM_EXIT_LOAD_IA32_PERF_GLOBAL_CTRL)
		pr_err("PerfGlobCtl = 0x%016llx\n",
		       vmcs_read64(HOST_IA32_PERF_GLOBAL_CTRL));

	pr_err("*** Control State ***\n");
	pr_err("PinBased=%08x CPUBased=%08x SecondaryExec=%08x\n",
	       pin_based_exec_ctrl, cpu_based_exec_ctrl, secondary_exec_control);
	pr_err("EntryControls=%08x ExitControls=%08x\n", vmentry_ctl, vmexit_ctl);
	pr_err("ExceptionBitmap=%08x PFECmask=%08x PFECmatch=%08x\n",
	       vmcs_read32(EXCEPTION_BITMAP),
	       vmcs_read32(PAGE_FAULT_ERROR_CODE_MASK),
	       vmcs_read32(PAGE_FAULT_ERROR_CODE_MATCH));
	pr_err("VMEntry: intr_info=%08x errcode=%08x ilen=%08x\n",
	       vmcs_read32(VM_ENTRY_INTR_INFO_FIELD),
	       vmcs_read32(VM_ENTRY_EXCEPTION_ERROR_CODE),
	       vmcs_read32(VM_ENTRY_INSTRUCTION_LEN));
	pr_err("VMExit: intr_info=%08x errcode=%08x ilen=%08x\n",
	       vmcs_read32(VM_EXIT_INTR_INFO),
	       vmcs_read32(VM_EXIT_INTR_ERROR_CODE),
	       vmcs_read32(VM_EXIT_INSTRUCTION_LEN));
	pr_err("        reason=%08x qualification=%016lx\n",
	       vmcs_read32(VM_EXIT_REASON), vmcs_readl(EXIT_QUALIFICATION));
	pr_err("IDTVectoring: info=%08x errcode=%08x\n",
	       vmcs_read32(IDT_VECTORING_INFO_FIELD),
	       vmcs_read32(IDT_VECTORING_ERROR_CODE));
	pr_err("TSC Offset = 0x%016llx\n", vmcs_read64(TSC_OFFSET));
	if (secondary_exec_control & SECONDARY_EXEC_TSC_SCALING)
		pr_err("TSC Multiplier = 0x%016llx\n",
		       vmcs_read64(TSC_MULTIPLIER));
	if (cpu_based_exec_ctrl & CPU_BASED_TPR_SHADOW)
		pr_err("TPR Threshold = 0x%02x\n", vmcs_read32(TPR_THRESHOLD));
	if (pin_based_exec_ctrl & PIN_BASED_POSTED_INTR)
		pr_err("PostedIntrVec = 0x%02x\n", vmcs_read16(POSTED_INTR_NV));
	if ((secondary_exec_control & SECONDARY_EXEC_ENABLE_EPT))
		pr_err("EPT pointer = 0x%016llx\n", vmcs_read64(EPT_POINTER));
	n = vmcs_read32(CR3_TARGET_COUNT);
	for (i = 0; i + 1 < n; i += 4)
		pr_err("CR3 target%u=%016lx target%u=%016lx\n",
		       i, vmcs_readl(CR3_TARGET_VALUE0 + i * 2),
		       i + 1, vmcs_readl(CR3_TARGET_VALUE0 + i * 2 + 2));
	if (i < n)
		pr_err("CR3 target%u=%016lx\n",
		       i, vmcs_readl(CR3_TARGET_VALUE0 + i * 2));
	if (secondary_exec_control & SECONDARY_EXEC_PAUSE_LOOP_EXITING)
		pr_err("PLE Gap=%08x Window=%08x\n",
		       vmcs_read32(PLE_GAP), vmcs_read32(PLE_WINDOW));
	if (secondary_exec_control & SECONDARY_EXEC_ENABLE_VPID)
		pr_err("Virtual processor ID = 0x%04x\n",
		       vmcs_read16(VIRTUAL_PROCESSOR_ID));
}

/*
 * The guest has exited.  See if we can fix it or if we need userspace
 * assistance.
 */
static int vmx_handle_exit(struct kvm_vcpu *vcpu)
{
	struct vcpu_vmx *vmx = to_vmx(vcpu);
	u32 exit_reason = vmx->exit_reason;
	u32 vectoring_info = vmx->idt_vectoring_info;

	trace_kvm_exit(exit_reason, vcpu, KVM_ISA_VMX);

	/*
	 * Flush logged GPAs PML buffer, this will make dirty_bitmap more
	 * updated. Another good is, in kvm_vm_ioctl_get_dirty_log, before
	 * querying dirty_bitmap, we only need to kick all vcpus out of guest
	 * mode as if vcpus is in root mode, the PML buffer must has been
	 * flushed already.
	 */
	if (enable_pml)
		vmx_flush_pml_buffer(vcpu);

	/* If guest state is invalid, start emulating */
	if (vmx->emulation_required)
		return handle_invalid_guest_state(vcpu);

	if (is_guest_mode(vcpu) && nested_vmx_exit_reflected(vcpu, exit_reason))
		return nested_vmx_reflect_vmexit(vcpu, exit_reason);

	if (exit_reason & VMX_EXIT_REASONS_FAILED_VMENTRY) {
		dump_vmcs();
		vcpu->run->exit_reason = KVM_EXIT_FAIL_ENTRY;
		vcpu->run->fail_entry.hardware_entry_failure_reason
			= exit_reason;
		return 0;
	}

	if (unlikely(vmx->fail)) {
		vcpu->run->exit_reason = KVM_EXIT_FAIL_ENTRY;
		vcpu->run->fail_entry.hardware_entry_failure_reason
			= vmcs_read32(VM_INSTRUCTION_ERROR);
		return 0;
	}

	/*
	 * Note:
	 * Do not try to fix EXIT_REASON_EPT_MISCONFIG if it caused by
	 * delivery event since it indicates guest is accessing MMIO.
	 * The vm-exit can be triggered again after return to guest that
	 * will cause infinite loop.
	 */
	if ((vectoring_info & VECTORING_INFO_VALID_MASK) &&
			(exit_reason != EXIT_REASON_EXCEPTION_NMI &&
			exit_reason != EXIT_REASON_EPT_VIOLATION &&
			exit_reason != EXIT_REASON_PML_FULL &&
			exit_reason != EXIT_REASON_TASK_SWITCH)) {
		vcpu->run->exit_reason = KVM_EXIT_INTERNAL_ERROR;
		vcpu->run->internal.suberror = KVM_INTERNAL_ERROR_DELIVERY_EV;
		vcpu->run->internal.ndata = 3;
		vcpu->run->internal.data[0] = vectoring_info;
		vcpu->run->internal.data[1] = exit_reason;
		vcpu->run->internal.data[2] = vcpu->arch.exit_qualification;
		if (exit_reason == EXIT_REASON_EPT_MISCONFIG) {
			vcpu->run->internal.ndata++;
			vcpu->run->internal.data[3] =
				vmcs_read64(GUEST_PHYSICAL_ADDRESS);
		}
		return 0;
	}

	if (unlikely(!enable_vnmi &&
		     vmx->loaded_vmcs->soft_vnmi_blocked)) {
		if (vmx_interrupt_allowed(vcpu)) {
			vmx->loaded_vmcs->soft_vnmi_blocked = 0;
		} else if (vmx->loaded_vmcs->vnmi_blocked_time > 1000000000LL &&
			   vcpu->arch.nmi_pending) {
			/*
			 * This CPU don't support us in finding the end of an
			 * NMI-blocked window if the guest runs with IRQs
			 * disabled. So we pull the trigger after 1 s of
			 * futile waiting, but inform the user about this.
			 */
			printk(KERN_WARNING "%s: Breaking out of NMI-blocked "
			       "state on VCPU %d after 1 s timeout\n",
			       __func__, vcpu->vcpu_id);
			vmx->loaded_vmcs->soft_vnmi_blocked = 0;
		}
	}

	if (exit_reason < kvm_vmx_max_exit_handlers
	    && kvm_vmx_exit_handlers[exit_reason])
		return kvm_vmx_exit_handlers[exit_reason](vcpu);
	else {
		vcpu_unimpl(vcpu, "vmx: unexpected exit reason 0x%x\n",
				exit_reason);
		kvm_queue_exception(vcpu, UD_VECTOR);
		return 1;
	}
}

static void update_cr8_intercept(struct kvm_vcpu *vcpu, int tpr, int irr)
{
	struct vmcs12 *vmcs12 = get_vmcs12(vcpu);

	if (is_guest_mode(vcpu) &&
		nested_cpu_has(vmcs12, CPU_BASED_TPR_SHADOW))
		return;

	if (irr == -1 || tpr < irr) {
		vmcs_write32(TPR_THRESHOLD, 0);
		return;
	}

	vmcs_write32(TPR_THRESHOLD, irr);
}

static void vmx_set_virtual_x2apic_mode(struct kvm_vcpu *vcpu, bool set)
{
	u32 sec_exec_control;

	/* Postpone execution until vmcs01 is the current VMCS. */
	if (is_guest_mode(vcpu)) {
		to_vmx(vcpu)->nested.change_vmcs01_virtual_x2apic_mode = true;
		return;
	}

	if (!cpu_has_vmx_virtualize_x2apic_mode())
		return;

	if (!cpu_need_tpr_shadow(vcpu))
		return;

	sec_exec_control = vmcs_read32(SECONDARY_VM_EXEC_CONTROL);

	if (set) {
		sec_exec_control &= ~SECONDARY_EXEC_VIRTUALIZE_APIC_ACCESSES;
		sec_exec_control |= SECONDARY_EXEC_VIRTUALIZE_X2APIC_MODE;
	} else {
		sec_exec_control &= ~SECONDARY_EXEC_VIRTUALIZE_X2APIC_MODE;
		sec_exec_control |= SECONDARY_EXEC_VIRTUALIZE_APIC_ACCESSES;
		vmx_flush_tlb_ept_only(vcpu);
	}
	vmcs_write32(SECONDARY_VM_EXEC_CONTROL, sec_exec_control);

	vmx_update_msr_bitmap(vcpu);
}

static void vmx_set_apic_access_page_addr(struct kvm_vcpu *vcpu, hpa_t hpa)
{
	struct vcpu_vmx *vmx = to_vmx(vcpu);

	/*
	 * Currently we do not handle the nested case where L2 has an
	 * APIC access page of its own; that page is still pinned.
	 * Hence, we skip the case where the VCPU is in guest mode _and_
	 * L1 prepared an APIC access page for L2.
	 *
	 * For the case where L1 and L2 share the same APIC access page
	 * (flexpriority=Y but SECONDARY_EXEC_VIRTUALIZE_APIC_ACCESSES clear
	 * in the vmcs12), this function will only update either the vmcs01
	 * or the vmcs02.  If the former, the vmcs02 will be updated by
	 * prepare_vmcs02.  If the latter, the vmcs01 will be updated in
	 * the next L2->L1 exit.
	 */
	if (!is_guest_mode(vcpu) ||
	    !nested_cpu_has2(get_vmcs12(&vmx->vcpu),
			     SECONDARY_EXEC_VIRTUALIZE_APIC_ACCESSES)) {
		vmcs_write64(APIC_ACCESS_ADDR, hpa);
		vmx_flush_tlb_ept_only(vcpu);
	}
}

static void vmx_hwapic_isr_update(struct kvm_vcpu *vcpu, int max_isr)
{
	u16 status;
	u8 old;

	if (max_isr == -1)
		max_isr = 0;

	status = vmcs_read16(GUEST_INTR_STATUS);
	old = status >> 8;
	if (max_isr != old) {
		status &= 0xff;
		status |= max_isr << 8;
		vmcs_write16(GUEST_INTR_STATUS, status);
	}
}

static void vmx_set_rvi(int vector)
{
	u16 status;
	u8 old;

	if (vector == -1)
		vector = 0;

	status = vmcs_read16(GUEST_INTR_STATUS);
	old = (u8)status & 0xff;
	if ((u8)vector != old) {
		status &= ~0xff;
		status |= (u8)vector;
		vmcs_write16(GUEST_INTR_STATUS, status);
	}
}

static void vmx_hwapic_irr_update(struct kvm_vcpu *vcpu, int max_irr)
{
	/*
	 * When running L2, updating RVI is only relevant when
	 * vmcs12 virtual-interrupt-delivery enabled.
	 * However, it can be enabled only when L1 also
	 * intercepts external-interrupts and in that case
	 * we should not update vmcs02 RVI but instead intercept
	 * interrupt. Therefore, do nothing when running L2.
	 */
	if (!is_guest_mode(vcpu))
		vmx_set_rvi(max_irr);
}

static int vmx_sync_pir_to_irr(struct kvm_vcpu *vcpu)
{
	struct vcpu_vmx *vmx = to_vmx(vcpu);
	int max_irr;
	bool max_irr_updated;

	WARN_ON(!vcpu->arch.apicv_active);
	if (pi_test_on(&vmx->pi_desc)) {
		pi_clear_on(&vmx->pi_desc);
		/*
		 * IOMMU can write to PIR.ON, so the barrier matters even on UP.
		 * But on x86 this is just a compiler barrier anyway.
		 */
		smp_mb__after_atomic();
		max_irr_updated =
			kvm_apic_update_irr(vcpu, vmx->pi_desc.pir, &max_irr);

		/*
		 * If we are running L2 and L1 has a new pending interrupt
		 * which can be injected, we should re-evaluate
		 * what should be done with this new L1 interrupt.
		 * If L1 intercepts external-interrupts, we should
		 * exit from L2 to L1. Otherwise, interrupt should be
		 * delivered directly to L2.
		 */
		if (is_guest_mode(vcpu) && max_irr_updated) {
			if (nested_exit_on_intr(vcpu))
				kvm_vcpu_exiting_guest_mode(vcpu);
			else
				kvm_make_request(KVM_REQ_EVENT, vcpu);
		}
	} else {
		max_irr = kvm_lapic_find_highest_irr(vcpu);
	}
	vmx_hwapic_irr_update(vcpu, max_irr);
	return max_irr;
}

static void vmx_load_eoi_exitmap(struct kvm_vcpu *vcpu, u64 *eoi_exit_bitmap)
{
	if (!kvm_vcpu_apicv_active(vcpu))
		return;

	vmcs_write64(EOI_EXIT_BITMAP0, eoi_exit_bitmap[0]);
	vmcs_write64(EOI_EXIT_BITMAP1, eoi_exit_bitmap[1]);
	vmcs_write64(EOI_EXIT_BITMAP2, eoi_exit_bitmap[2]);
	vmcs_write64(EOI_EXIT_BITMAP3, eoi_exit_bitmap[3]);
}

static void vmx_apicv_post_state_restore(struct kvm_vcpu *vcpu)
{
	struct vcpu_vmx *vmx = to_vmx(vcpu);

	pi_clear_on(&vmx->pi_desc);
	memset(vmx->pi_desc.pir, 0, sizeof(vmx->pi_desc.pir));
}

static void vmx_complete_atomic_exit(struct vcpu_vmx *vmx)
{
	u32 exit_intr_info = 0;
	u16 basic_exit_reason = (u16)vmx->exit_reason;

	if (!(basic_exit_reason == EXIT_REASON_MCE_DURING_VMENTRY
	      || basic_exit_reason == EXIT_REASON_EXCEPTION_NMI))
		return;

	if (!(vmx->exit_reason & VMX_EXIT_REASONS_FAILED_VMENTRY))
		exit_intr_info = vmcs_read32(VM_EXIT_INTR_INFO);
	vmx->exit_intr_info = exit_intr_info;

	/* if exit due to PF check for async PF */
	if (is_page_fault(exit_intr_info))
		vmx->vcpu.arch.apf.host_apf_reason = kvm_read_and_reset_pf_reason();

	/* Handle machine checks before interrupts are enabled */
	if (basic_exit_reason == EXIT_REASON_MCE_DURING_VMENTRY ||
	    is_machine_check(exit_intr_info))
		kvm_machine_check();

	/* We need to handle NMIs before interrupts are enabled */
	if (is_nmi(exit_intr_info)) {
		kvm_before_handle_nmi(&vmx->vcpu);
		asm("int $2");
		kvm_after_handle_nmi(&vmx->vcpu);
	}
}

static void vmx_handle_external_intr(struct kvm_vcpu *vcpu)
{
	u32 exit_intr_info = vmcs_read32(VM_EXIT_INTR_INFO);

	if ((exit_intr_info & (INTR_INFO_VALID_MASK | INTR_INFO_INTR_TYPE_MASK))
			== (INTR_INFO_VALID_MASK | INTR_TYPE_EXT_INTR)) {
		unsigned int vector;
		unsigned long entry;
		gate_desc *desc;
		struct vcpu_vmx *vmx = to_vmx(vcpu);
#ifdef CONFIG_X86_64
		unsigned long tmp;
#endif

		vector =  exit_intr_info & INTR_INFO_VECTOR_MASK;
		desc = (gate_desc *)vmx->host_idt_base + vector;
		entry = gate_offset(desc);
		asm volatile(
#ifdef CONFIG_X86_64
			"mov %%" _ASM_SP ", %[sp]\n\t"
			"and $0xfffffffffffffff0, %%" _ASM_SP "\n\t"
			"push $%c[ss]\n\t"
			"push %[sp]\n\t"
#endif
			"pushf\n\t"
			__ASM_SIZE(push) " $%c[cs]\n\t"
			CALL_NOSPEC
			:
#ifdef CONFIG_X86_64
			[sp]"=&r"(tmp),
#endif
			ASM_CALL_CONSTRAINT
			:
			THUNK_TARGET(entry),
			[ss]"i"(__KERNEL_DS),
			[cs]"i"(__KERNEL_CS)
			);
	}
}
STACK_FRAME_NON_STANDARD(vmx_handle_external_intr);

static bool vmx_has_high_real_mode_segbase(void)
{
	return enable_unrestricted_guest || emulate_invalid_guest_state;
}

static bool vmx_mpx_supported(void)
{
	return (vmcs_config.vmexit_ctrl & VM_EXIT_CLEAR_BNDCFGS) &&
		(vmcs_config.vmentry_ctrl & VM_ENTRY_LOAD_BNDCFGS);
}

static bool vmx_xsaves_supported(void)
{
	return vmcs_config.cpu_based_2nd_exec_ctrl &
		SECONDARY_EXEC_XSAVES;
}

static bool vmx_umip_emulated(void)
{
	return vmcs_config.cpu_based_2nd_exec_ctrl &
		SECONDARY_EXEC_DESC;
}

static void vmx_recover_nmi_blocking(struct vcpu_vmx *vmx)
{
	u32 exit_intr_info;
	bool unblock_nmi;
	u8 vector;
	bool idtv_info_valid;

	idtv_info_valid = vmx->idt_vectoring_info & VECTORING_INFO_VALID_MASK;

	if (enable_vnmi) {
		if (vmx->loaded_vmcs->nmi_known_unmasked)
			return;
		/*
		 * Can't use vmx->exit_intr_info since we're not sure what
		 * the exit reason is.
		 */
		exit_intr_info = vmcs_read32(VM_EXIT_INTR_INFO);
		unblock_nmi = (exit_intr_info & INTR_INFO_UNBLOCK_NMI) != 0;
		vector = exit_intr_info & INTR_INFO_VECTOR_MASK;
		/*
		 * SDM 3: 27.7.1.2 (September 2008)
		 * Re-set bit "block by NMI" before VM entry if vmexit caused by
		 * a guest IRET fault.
		 * SDM 3: 23.2.2 (September 2008)
		 * Bit 12 is undefined in any of the following cases:
		 *  If the VM exit sets the valid bit in the IDT-vectoring
		 *   information field.
		 *  If the VM exit is due to a double fault.
		 */
		if ((exit_intr_info & INTR_INFO_VALID_MASK) && unblock_nmi &&
		    vector != DF_VECTOR && !idtv_info_valid)
			vmcs_set_bits(GUEST_INTERRUPTIBILITY_INFO,
				      GUEST_INTR_STATE_NMI);
		else
			vmx->loaded_vmcs->nmi_known_unmasked =
				!(vmcs_read32(GUEST_INTERRUPTIBILITY_INFO)
				  & GUEST_INTR_STATE_NMI);
	} else if (unlikely(vmx->loaded_vmcs->soft_vnmi_blocked))
		vmx->loaded_vmcs->vnmi_blocked_time +=
			ktime_to_ns(ktime_sub(ktime_get(),
					      vmx->loaded_vmcs->entry_time));
}

static void __vmx_complete_interrupts(struct kvm_vcpu *vcpu,
				      u32 idt_vectoring_info,
				      int instr_len_field,
				      int error_code_field)
{
	u8 vector;
	int type;
	bool idtv_info_valid;

	idtv_info_valid = idt_vectoring_info & VECTORING_INFO_VALID_MASK;

	vcpu->arch.nmi_injected = false;
	kvm_clear_exception_queue(vcpu);
	kvm_clear_interrupt_queue(vcpu);

	if (!idtv_info_valid)
		return;

	kvm_make_request(KVM_REQ_EVENT, vcpu);

	vector = idt_vectoring_info & VECTORING_INFO_VECTOR_MASK;
	type = idt_vectoring_info & VECTORING_INFO_TYPE_MASK;

	switch (type) {
	case INTR_TYPE_NMI_INTR:
		vcpu->arch.nmi_injected = true;
		/*
		 * SDM 3: 27.7.1.2 (September 2008)
		 * Clear bit "block by NMI" before VM entry if a NMI
		 * delivery faulted.
		 */
		vmx_set_nmi_mask(vcpu, false);
		break;
	case INTR_TYPE_SOFT_EXCEPTION:
		vcpu->arch.event_exit_inst_len = vmcs_read32(instr_len_field);
		/* fall through */
	case INTR_TYPE_HARD_EXCEPTION:
		if (idt_vectoring_info & VECTORING_INFO_DELIVER_CODE_MASK) {
			u32 err = vmcs_read32(error_code_field);
			kvm_requeue_exception_e(vcpu, vector, err);
		} else
			kvm_requeue_exception(vcpu, vector);
		break;
	case INTR_TYPE_SOFT_INTR:
		vcpu->arch.event_exit_inst_len = vmcs_read32(instr_len_field);
		/* fall through */
	case INTR_TYPE_EXT_INTR:
		kvm_queue_interrupt(vcpu, vector, type == INTR_TYPE_SOFT_INTR);
		break;
	default:
		break;
	}
}

static void vmx_complete_interrupts(struct vcpu_vmx *vmx)
{
	__vmx_complete_interrupts(&vmx->vcpu, vmx->idt_vectoring_info,
				  VM_EXIT_INSTRUCTION_LEN,
				  IDT_VECTORING_ERROR_CODE);
}

static void vmx_cancel_injection(struct kvm_vcpu *vcpu)
{
	__vmx_complete_interrupts(vcpu,
				  vmcs_read32(VM_ENTRY_INTR_INFO_FIELD),
				  VM_ENTRY_INSTRUCTION_LEN,
				  VM_ENTRY_EXCEPTION_ERROR_CODE);

	vmcs_write32(VM_ENTRY_INTR_INFO_FIELD, 0);
}

static void atomic_switch_perf_msrs(struct vcpu_vmx *vmx)
{
	int i, nr_msrs;
	struct perf_guest_switch_msr *msrs;

	msrs = perf_guest_get_msrs(&nr_msrs);

	if (!msrs)
		return;

	for (i = 0; i < nr_msrs; i++)
		if (msrs[i].host == msrs[i].guest)
			clear_atomic_switch_msr(vmx, msrs[i].msr);
		else
			add_atomic_switch_msr(vmx, msrs[i].msr, msrs[i].guest,
					msrs[i].host);
}

static void vmx_arm_hv_timer(struct kvm_vcpu *vcpu)
{
	struct vcpu_vmx *vmx = to_vmx(vcpu);
	u64 tscl;
	u32 delta_tsc;

	if (vmx->hv_deadline_tsc == -1)
		return;

	tscl = rdtsc();
	if (vmx->hv_deadline_tsc > tscl)
		/* sure to be 32 bit only because checked on set_hv_timer */
		delta_tsc = (u32)((vmx->hv_deadline_tsc - tscl) >>
			cpu_preemption_timer_multi);
	else
		delta_tsc = 0;

	vmcs_write32(VMX_PREEMPTION_TIMER_VALUE, delta_tsc);
}

static void __noclone vmx_vcpu_run(struct kvm_vcpu *vcpu)
{
	struct vcpu_vmx *vmx = to_vmx(vcpu);
	unsigned long cr3, cr4;

	/* Record the guest's net vcpu time for enforced NMI injections. */
	if (unlikely(!enable_vnmi &&
		     vmx->loaded_vmcs->soft_vnmi_blocked))
		vmx->loaded_vmcs->entry_time = ktime_get();

	/* Don't enter VMX if guest state is invalid, let the exit handler
	   start emulation until we arrive back to a valid state */
	if (vmx->emulation_required)
		return;

	if (vmx->ple_window_dirty) {
		vmx->ple_window_dirty = false;
		vmcs_write32(PLE_WINDOW, vmx->ple_window);
	}

	if (vmx->nested.sync_shadow_vmcs) {
		copy_vmcs12_to_shadow(vmx);
		vmx->nested.sync_shadow_vmcs = false;
	}

	if (test_bit(VCPU_REGS_RSP, (unsigned long *)&vcpu->arch.regs_dirty))
		vmcs_writel(GUEST_RSP, vcpu->arch.regs[VCPU_REGS_RSP]);
	if (test_bit(VCPU_REGS_RIP, (unsigned long *)&vcpu->arch.regs_dirty))
		vmcs_writel(GUEST_RIP, vcpu->arch.regs[VCPU_REGS_RIP]);

	cr3 = __get_current_cr3_fast();
	if (unlikely(cr3 != vmx->loaded_vmcs->vmcs_host_cr3)) {
		vmcs_writel(HOST_CR3, cr3);
		vmx->loaded_vmcs->vmcs_host_cr3 = cr3;
	}

	cr4 = cr4_read_shadow();
	if (unlikely(cr4 != vmx->loaded_vmcs->vmcs_host_cr4)) {
		vmcs_writel(HOST_CR4, cr4);
		vmx->loaded_vmcs->vmcs_host_cr4 = cr4;
	}

	/* When single-stepping over STI and MOV SS, we must clear the
	 * corresponding interruptibility bits in the guest state. Otherwise
	 * vmentry fails as it then expects bit 14 (BS) in pending debug
	 * exceptions being set, but that's not correct for the guest debugging
	 * case. */
	if (vcpu->guest_debug & KVM_GUESTDBG_SINGLESTEP)
		vmx_set_interrupt_shadow(vcpu, 0);

	if (static_cpu_has(X86_FEATURE_PKU) &&
	    kvm_read_cr4_bits(vcpu, X86_CR4_PKE) &&
	    vcpu->arch.pkru != vmx->host_pkru)
		__write_pkru(vcpu->arch.pkru);

	atomic_switch_perf_msrs(vmx);

	vmx_arm_hv_timer(vcpu);

	/*
	 * If this vCPU has touched SPEC_CTRL, restore the guest's value if
	 * it's non-zero. Since vmentry is serialising on affected CPUs, there
	 * is no need to worry about the conditional branch over the wrmsr
	 * being speculatively taken.
	 */
	if (vmx->spec_ctrl)
		wrmsrl(MSR_IA32_SPEC_CTRL, vmx->spec_ctrl);

	vmx->__launched = vmx->loaded_vmcs->launched;
	asm(
		/* Store host registers */
		"push %%" _ASM_DX "; push %%" _ASM_BP ";"
		"push %%" _ASM_CX " \n\t" /* placeholder for guest rcx */
		"push %%" _ASM_CX " \n\t"
		"cmp %%" _ASM_SP ", %c[host_rsp](%0) \n\t"
		"je 1f \n\t"
		"mov %%" _ASM_SP ", %c[host_rsp](%0) \n\t"
		__ex(ASM_VMX_VMWRITE_RSP_RDX) "\n\t"
		"1: \n\t"
		/* Reload cr2 if changed */
		"mov %c[cr2](%0), %%" _ASM_AX " \n\t"
		"mov %%cr2, %%" _ASM_DX " \n\t"
		"cmp %%" _ASM_AX ", %%" _ASM_DX " \n\t"
		"je 2f \n\t"
		"mov %%" _ASM_AX", %%cr2 \n\t"
		"2: \n\t"
		/* Check if vmlaunch of vmresume is needed */
		"cmpl $0, %c[launched](%0) \n\t"
		/* Load guest registers.  Don't clobber flags. */
		"mov %c[rax](%0), %%" _ASM_AX " \n\t"
		"mov %c[rbx](%0), %%" _ASM_BX " \n\t"
		"mov %c[rdx](%0), %%" _ASM_DX " \n\t"
		"mov %c[rsi](%0), %%" _ASM_SI " \n\t"
		"mov %c[rdi](%0), %%" _ASM_DI " \n\t"
		"mov %c[rbp](%0), %%" _ASM_BP " \n\t"
#ifdef CONFIG_X86_64
		"mov %c[r8](%0),  %%r8  \n\t"
		"mov %c[r9](%0),  %%r9  \n\t"
		"mov %c[r10](%0), %%r10 \n\t"
		"mov %c[r11](%0), %%r11 \n\t"
		"mov %c[r12](%0), %%r12 \n\t"
		"mov %c[r13](%0), %%r13 \n\t"
		"mov %c[r14](%0), %%r14 \n\t"
		"mov %c[r15](%0), %%r15 \n\t"
#endif
		"mov %c[rcx](%0), %%" _ASM_CX " \n\t" /* kills %0 (ecx) */

		/* Enter guest mode */
		"jne 1f \n\t"
		__ex(ASM_VMX_VMLAUNCH) "\n\t"
		"jmp 2f \n\t"
		"1: " __ex(ASM_VMX_VMRESUME) "\n\t"
		"2: "
		/* Save guest registers, load host registers, keep flags */
		"mov %0, %c[wordsize](%%" _ASM_SP ") \n\t"
		"pop %0 \n\t"
		"setbe %c[fail](%0)\n\t"
		"mov %%" _ASM_AX ", %c[rax](%0) \n\t"
		"mov %%" _ASM_BX ", %c[rbx](%0) \n\t"
		__ASM_SIZE(pop) " %c[rcx](%0) \n\t"
		"mov %%" _ASM_DX ", %c[rdx](%0) \n\t"
		"mov %%" _ASM_SI ", %c[rsi](%0) \n\t"
		"mov %%" _ASM_DI ", %c[rdi](%0) \n\t"
		"mov %%" _ASM_BP ", %c[rbp](%0) \n\t"
#ifdef CONFIG_X86_64
		"mov %%r8,  %c[r8](%0) \n\t"
		"mov %%r9,  %c[r9](%0) \n\t"
		"mov %%r10, %c[r10](%0) \n\t"
		"mov %%r11, %c[r11](%0) \n\t"
		"mov %%r12, %c[r12](%0) \n\t"
		"mov %%r13, %c[r13](%0) \n\t"
		"mov %%r14, %c[r14](%0) \n\t"
		"mov %%r15, %c[r15](%0) \n\t"
		"xor %%r8d,  %%r8d \n\t"
		"xor %%r9d,  %%r9d \n\t"
		"xor %%r10d, %%r10d \n\t"
		"xor %%r11d, %%r11d \n\t"
		"xor %%r12d, %%r12d \n\t"
		"xor %%r13d, %%r13d \n\t"
		"xor %%r14d, %%r14d \n\t"
		"xor %%r15d, %%r15d \n\t"
#endif
		"mov %%cr2, %%" _ASM_AX "   \n\t"
		"mov %%" _ASM_AX ", %c[cr2](%0) \n\t"

		"xor %%eax, %%eax \n\t"
		"xor %%ebx, %%ebx \n\t"
		"xor %%esi, %%esi \n\t"
		"xor %%edi, %%edi \n\t"
		"pop  %%" _ASM_BP "; pop  %%" _ASM_DX " \n\t"
		".pushsection .rodata \n\t"
		".global vmx_return \n\t"
		"vmx_return: " _ASM_PTR " 2b \n\t"
		".popsection"
	      : : "c"(vmx), "d"((unsigned long)HOST_RSP),
		[launched]"i"(offsetof(struct vcpu_vmx, __launched)),
		[fail]"i"(offsetof(struct vcpu_vmx, fail)),
		[host_rsp]"i"(offsetof(struct vcpu_vmx, host_rsp)),
		[rax]"i"(offsetof(struct vcpu_vmx, vcpu.arch.regs[VCPU_REGS_RAX])),
		[rbx]"i"(offsetof(struct vcpu_vmx, vcpu.arch.regs[VCPU_REGS_RBX])),
		[rcx]"i"(offsetof(struct vcpu_vmx, vcpu.arch.regs[VCPU_REGS_RCX])),
		[rdx]"i"(offsetof(struct vcpu_vmx, vcpu.arch.regs[VCPU_REGS_RDX])),
		[rsi]"i"(offsetof(struct vcpu_vmx, vcpu.arch.regs[VCPU_REGS_RSI])),
		[rdi]"i"(offsetof(struct vcpu_vmx, vcpu.arch.regs[VCPU_REGS_RDI])),
		[rbp]"i"(offsetof(struct vcpu_vmx, vcpu.arch.regs[VCPU_REGS_RBP])),
#ifdef CONFIG_X86_64
		[r8]"i"(offsetof(struct vcpu_vmx, vcpu.arch.regs[VCPU_REGS_R8])),
		[r9]"i"(offsetof(struct vcpu_vmx, vcpu.arch.regs[VCPU_REGS_R9])),
		[r10]"i"(offsetof(struct vcpu_vmx, vcpu.arch.regs[VCPU_REGS_R10])),
		[r11]"i"(offsetof(struct vcpu_vmx, vcpu.arch.regs[VCPU_REGS_R11])),
		[r12]"i"(offsetof(struct vcpu_vmx, vcpu.arch.regs[VCPU_REGS_R12])),
		[r13]"i"(offsetof(struct vcpu_vmx, vcpu.arch.regs[VCPU_REGS_R13])),
		[r14]"i"(offsetof(struct vcpu_vmx, vcpu.arch.regs[VCPU_REGS_R14])),
		[r15]"i"(offsetof(struct vcpu_vmx, vcpu.arch.regs[VCPU_REGS_R15])),
#endif
		[cr2]"i"(offsetof(struct vcpu_vmx, vcpu.arch.cr2)),
		[wordsize]"i"(sizeof(ulong))
	      : "cc", "memory"
#ifdef CONFIG_X86_64
		, "rax", "rbx", "rdi", "rsi"
		, "r8", "r9", "r10", "r11", "r12", "r13", "r14", "r15"
#else
		, "eax", "ebx", "edi", "esi"
#endif
	      );

	/*
	 * We do not use IBRS in the kernel. If this vCPU has used the
	 * SPEC_CTRL MSR it may have left it on; save the value and
	 * turn it off. This is much more efficient than blindly adding
	 * it to the atomic save/restore list. Especially as the former
	 * (Saving guest MSRs on vmexit) doesn't even exist in KVM.
	 *
	 * For non-nested case:
	 * If the L01 MSR bitmap does not intercept the MSR, then we need to
	 * save it.
	 *
	 * For nested case:
	 * If the L02 MSR bitmap does not intercept the MSR, then we need to
	 * save it.
	 */
	if (!msr_write_intercepted(vcpu, MSR_IA32_SPEC_CTRL))
		rdmsrl(MSR_IA32_SPEC_CTRL, vmx->spec_ctrl);

	if (vmx->spec_ctrl)
		wrmsrl(MSR_IA32_SPEC_CTRL, 0);

	/* Eliminate branch target predictions from guest mode */
	vmexit_fill_RSB();

	/* MSR_IA32_DEBUGCTLMSR is zeroed on vmexit. Restore it if needed */
	if (vmx->host_debugctlmsr)
		update_debugctlmsr(vmx->host_debugctlmsr);

#ifndef CONFIG_X86_64
	/*
	 * The sysexit path does not restore ds/es, so we must set them to
	 * a reasonable value ourselves.
	 *
	 * We can't defer this to vmx_load_host_state() since that function
	 * may be executed in interrupt context, which saves and restore segments
	 * around it, nullifying its effect.
	 */
	loadsegment(ds, __USER_DS);
	loadsegment(es, __USER_DS);
#endif

	vcpu->arch.regs_avail = ~((1 << VCPU_REGS_RIP) | (1 << VCPU_REGS_RSP)
				  | (1 << VCPU_EXREG_RFLAGS)
				  | (1 << VCPU_EXREG_PDPTR)
				  | (1 << VCPU_EXREG_SEGMENTS)
				  | (1 << VCPU_EXREG_CR3));
	vcpu->arch.regs_dirty = 0;

	/*
	 * eager fpu is enabled if PKEY is supported and CR4 is switched
	 * back on host, so it is safe to read guest PKRU from current
	 * XSAVE.
	 */
	if (static_cpu_has(X86_FEATURE_PKU) &&
	    kvm_read_cr4_bits(vcpu, X86_CR4_PKE)) {
		vcpu->arch.pkru = __read_pkru();
		if (vcpu->arch.pkru != vmx->host_pkru)
			__write_pkru(vmx->host_pkru);
	}

	/*
	 * the KVM_REQ_EVENT optimization bit is only on for one entry, and if
	 * we did not inject a still-pending event to L1 now because of
	 * nested_run_pending, we need to re-enable this bit.
	 */
	if (vmx->nested.nested_run_pending)
		kvm_make_request(KVM_REQ_EVENT, vcpu);

	vmx->nested.nested_run_pending = 0;
	vmx->idt_vectoring_info = 0;

	vmx->exit_reason = vmx->fail ? 0xdead : vmcs_read32(VM_EXIT_REASON);
	if (vmx->fail || (vmx->exit_reason & VMX_EXIT_REASONS_FAILED_VMENTRY))
		return;

	vmx->loaded_vmcs->launched = 1;
	vmx->idt_vectoring_info = vmcs_read32(IDT_VECTORING_INFO_FIELD);

	vmx_complete_atomic_exit(vmx);
	vmx_recover_nmi_blocking(vmx);
	vmx_complete_interrupts(vmx);
}
STACK_FRAME_NON_STANDARD(vmx_vcpu_run);

static void vmx_switch_vmcs(struct kvm_vcpu *vcpu, struct loaded_vmcs *vmcs)
{
	struct vcpu_vmx *vmx = to_vmx(vcpu);
	int cpu;

	if (vmx->loaded_vmcs == vmcs)
		return;

	cpu = get_cpu();
	vmx->loaded_vmcs = vmcs;
	vmx_vcpu_put(vcpu);
	vmx_vcpu_load(vcpu, cpu);
	put_cpu();
}

/*
 * Ensure that the current vmcs of the logical processor is the
 * vmcs01 of the vcpu before calling free_nested().
 */
static void vmx_free_vcpu_nested(struct kvm_vcpu *vcpu)
{
       struct vcpu_vmx *vmx = to_vmx(vcpu);

       vcpu_load(vcpu);
       vmx_switch_vmcs(vcpu, &vmx->vmcs01);
       free_nested(vmx);
       vcpu_put(vcpu);
}

static void vmx_free_vcpu(struct kvm_vcpu *vcpu)
{
	struct vcpu_vmx *vmx = to_vmx(vcpu);

	if (enable_pml)
		vmx_destroy_pml_buffer(vmx);
	free_vpid(vmx->vpid);
	leave_guest_mode(vcpu);
	vmx_free_vcpu_nested(vcpu);
	free_loaded_vmcs(vmx->loaded_vmcs);
	kfree(vmx->guest_msrs);
	kvm_vcpu_uninit(vcpu);
	kmem_cache_free(kvm_vcpu_cache, vmx);
}

static struct kvm_vcpu *vmx_create_vcpu(struct kvm *kvm, unsigned int id)
{
	int err;
	struct vcpu_vmx *vmx = kmem_cache_zalloc(kvm_vcpu_cache, GFP_KERNEL);
	unsigned long *msr_bitmap;
	int cpu;

	if (!vmx)
		return ERR_PTR(-ENOMEM);

	vmx->vpid = allocate_vpid();

	err = kvm_vcpu_init(&vmx->vcpu, kvm, id);
	if (err)
		goto free_vcpu;

	err = -ENOMEM;

	/*
	 * If PML is turned on, failure on enabling PML just results in failure
	 * of creating the vcpu, therefore we can simplify PML logic (by
	 * avoiding dealing with cases, such as enabling PML partially on vcpus
	 * for the guest, etc.
	 */
	if (enable_pml) {
		vmx->pml_pg = alloc_page(GFP_KERNEL | __GFP_ZERO);
		if (!vmx->pml_pg)
			goto uninit_vcpu;
	}

	vmx->guest_msrs = kmalloc(PAGE_SIZE, GFP_KERNEL);
	BUILD_BUG_ON(ARRAY_SIZE(vmx_msr_index) * sizeof(vmx->guest_msrs[0])
		     > PAGE_SIZE);

	if (!vmx->guest_msrs)
		goto free_pml;

	err = alloc_loaded_vmcs(&vmx->vmcs01);
	if (err < 0)
		goto free_msrs;

	msr_bitmap = vmx->vmcs01.msr_bitmap;
	vmx_disable_intercept_for_msr(msr_bitmap, MSR_FS_BASE, MSR_TYPE_RW);
	vmx_disable_intercept_for_msr(msr_bitmap, MSR_GS_BASE, MSR_TYPE_RW);
	vmx_disable_intercept_for_msr(msr_bitmap, MSR_KERNEL_GS_BASE, MSR_TYPE_RW);
	vmx_disable_intercept_for_msr(msr_bitmap, MSR_IA32_SYSENTER_CS, MSR_TYPE_RW);
	vmx_disable_intercept_for_msr(msr_bitmap, MSR_IA32_SYSENTER_ESP, MSR_TYPE_RW);
	vmx_disable_intercept_for_msr(msr_bitmap, MSR_IA32_SYSENTER_EIP, MSR_TYPE_RW);
	vmx->msr_bitmap_mode = 0;

	vmx->loaded_vmcs = &vmx->vmcs01;
	cpu = get_cpu();
	vmx_vcpu_load(&vmx->vcpu, cpu);
	vmx->vcpu.cpu = cpu;
	vmx_vcpu_setup(vmx);
	vmx_vcpu_put(&vmx->vcpu);
	put_cpu();
	if (cpu_need_virtualize_apic_accesses(&vmx->vcpu)) {
		err = alloc_apic_access_page(kvm);
		if (err)
			goto free_vmcs;
	}

	if (enable_ept) {
		err = init_rmode_identity_map(kvm);
		if (err)
			goto free_vmcs;
	}

	if (nested) {
		nested_vmx_setup_ctls_msrs(vmx);
		vmx->nested.vpid02 = allocate_vpid();
	}

	vmx->nested.posted_intr_nv = -1;
	vmx->nested.current_vmptr = -1ull;

	vmx->msr_ia32_feature_control_valid_bits = FEATURE_CONTROL_LOCKED;

	/*
	 * Enforce invariant: pi_desc.nv is always either POSTED_INTR_VECTOR
	 * or POSTED_INTR_WAKEUP_VECTOR.
	 */
	vmx->pi_desc.nv = POSTED_INTR_VECTOR;
	vmx->pi_desc.sn = 1;

	return &vmx->vcpu;

free_vmcs:
	free_vpid(vmx->nested.vpid02);
	free_loaded_vmcs(vmx->loaded_vmcs);
free_msrs:
	kfree(vmx->guest_msrs);
free_pml:
	vmx_destroy_pml_buffer(vmx);
uninit_vcpu:
	kvm_vcpu_uninit(&vmx->vcpu);
free_vcpu:
	free_vpid(vmx->vpid);
	kmem_cache_free(kvm_vcpu_cache, vmx);
	return ERR_PTR(err);
}

static void __init vmx_check_processor_compat(void *rtn)
{
	struct vmcs_config vmcs_conf;

	*(int *)rtn = 0;
	if (setup_vmcs_config(&vmcs_conf) < 0)
		*(int *)rtn = -EIO;
	if (memcmp(&vmcs_config, &vmcs_conf, sizeof(struct vmcs_config)) != 0) {
		printk(KERN_ERR "kvm: CPU %d feature inconsistency!\n",
				smp_processor_id());
		*(int *)rtn = -EIO;
	}
}

static u64 vmx_get_mt_mask(struct kvm_vcpu *vcpu, gfn_t gfn, bool is_mmio)
{
	u8 cache;
	u64 ipat = 0;

	/* For VT-d and EPT combination
	 * 1. MMIO: always map as UC
	 * 2. EPT with VT-d:
	 *   a. VT-d without snooping control feature: can't guarantee the
	 *	result, try to trust guest.
	 *   b. VT-d with snooping control feature: snooping control feature of
	 *	VT-d engine can guarantee the cache correctness. Just set it
	 *	to WB to keep consistent with host. So the same as item 3.
	 * 3. EPT without VT-d: always map as WB and set IPAT=1 to keep
	 *    consistent with host MTRR
	 */
	if (is_mmio) {
		cache = MTRR_TYPE_UNCACHABLE;
		goto exit;
	}

	if (!kvm_arch_has_noncoherent_dma(vcpu->kvm)) {
		ipat = VMX_EPT_IPAT_BIT;
		cache = MTRR_TYPE_WRBACK;
		goto exit;
	}

	if (kvm_read_cr0(vcpu) & X86_CR0_CD) {
		ipat = VMX_EPT_IPAT_BIT;
		if (kvm_check_has_quirk(vcpu->kvm, KVM_X86_QUIRK_CD_NW_CLEARED))
			cache = MTRR_TYPE_WRBACK;
		else
			cache = MTRR_TYPE_UNCACHABLE;
		goto exit;
	}

	cache = kvm_mtrr_get_guest_memory_type(vcpu, gfn);

exit:
	return (cache << VMX_EPT_MT_EPTE_SHIFT) | ipat;
}

static int vmx_get_lpage_level(void)
{
	if (enable_ept && !cpu_has_vmx_ept_1g_page())
		return PT_DIRECTORY_LEVEL;
	else
		/* For shadow and EPT supported 1GB page */
		return PT_PDPE_LEVEL;
}

static void vmcs_set_secondary_exec_control(u32 new_ctl)
{
	/*
	 * These bits in the secondary execution controls field
	 * are dynamic, the others are mostly based on the hypervisor
	 * architecture and the guest's CPUID.  Do not touch the
	 * dynamic bits.
	 */
	u32 mask =
		SECONDARY_EXEC_SHADOW_VMCS |
		SECONDARY_EXEC_VIRTUALIZE_X2APIC_MODE |
		SECONDARY_EXEC_VIRTUALIZE_APIC_ACCESSES |
		SECONDARY_EXEC_DESC;

	u32 cur_ctl = vmcs_read32(SECONDARY_VM_EXEC_CONTROL);

	vmcs_write32(SECONDARY_VM_EXEC_CONTROL,
		     (new_ctl & ~mask) | (cur_ctl & mask));
}

/*
 * Generate MSR_IA32_VMX_CR{0,4}_FIXED1 according to CPUID. Only set bits
 * (indicating "allowed-1") if they are supported in the guest's CPUID.
 */
static void nested_vmx_cr_fixed1_bits_update(struct kvm_vcpu *vcpu)
{
	struct vcpu_vmx *vmx = to_vmx(vcpu);
	struct kvm_cpuid_entry2 *entry;

	vmx->nested.nested_vmx_cr0_fixed1 = 0xffffffff;
	vmx->nested.nested_vmx_cr4_fixed1 = X86_CR4_PCE;

#define cr4_fixed1_update(_cr4_mask, _reg, _cpuid_mask) do {		\
	if (entry && (entry->_reg & (_cpuid_mask)))			\
		vmx->nested.nested_vmx_cr4_fixed1 |= (_cr4_mask);	\
} while (0)

	entry = kvm_find_cpuid_entry(vcpu, 0x1, 0);
	cr4_fixed1_update(X86_CR4_VME,        edx, bit(X86_FEATURE_VME));
	cr4_fixed1_update(X86_CR4_PVI,        edx, bit(X86_FEATURE_VME));
	cr4_fixed1_update(X86_CR4_TSD,        edx, bit(X86_FEATURE_TSC));
	cr4_fixed1_update(X86_CR4_DE,         edx, bit(X86_FEATURE_DE));
	cr4_fixed1_update(X86_CR4_PSE,        edx, bit(X86_FEATURE_PSE));
	cr4_fixed1_update(X86_CR4_PAE,        edx, bit(X86_FEATURE_PAE));
	cr4_fixed1_update(X86_CR4_MCE,        edx, bit(X86_FEATURE_MCE));
	cr4_fixed1_update(X86_CR4_PGE,        edx, bit(X86_FEATURE_PGE));
	cr4_fixed1_update(X86_CR4_OSFXSR,     edx, bit(X86_FEATURE_FXSR));
	cr4_fixed1_update(X86_CR4_OSXMMEXCPT, edx, bit(X86_FEATURE_XMM));
	cr4_fixed1_update(X86_CR4_VMXE,       ecx, bit(X86_FEATURE_VMX));
	cr4_fixed1_update(X86_CR4_SMXE,       ecx, bit(X86_FEATURE_SMX));
	cr4_fixed1_update(X86_CR4_PCIDE,      ecx, bit(X86_FEATURE_PCID));
	cr4_fixed1_update(X86_CR4_OSXSAVE,    ecx, bit(X86_FEATURE_XSAVE));

	entry = kvm_find_cpuid_entry(vcpu, 0x7, 0);
	cr4_fixed1_update(X86_CR4_FSGSBASE,   ebx, bit(X86_FEATURE_FSGSBASE));
	cr4_fixed1_update(X86_CR4_SMEP,       ebx, bit(X86_FEATURE_SMEP));
	cr4_fixed1_update(X86_CR4_SMAP,       ebx, bit(X86_FEATURE_SMAP));
	cr4_fixed1_update(X86_CR4_PKE,        ecx, bit(X86_FEATURE_PKU));
	cr4_fixed1_update(X86_CR4_UMIP,       ecx, bit(X86_FEATURE_UMIP));

#undef cr4_fixed1_update
}

static void vmx_cpuid_update(struct kvm_vcpu *vcpu)
{
	struct vcpu_vmx *vmx = to_vmx(vcpu);

	if (cpu_has_secondary_exec_ctrls()) {
		vmx_compute_secondary_exec_control(vmx);
		vmcs_set_secondary_exec_control(vmx->secondary_exec_control);
	}

	if (nested_vmx_allowed(vcpu))
		to_vmx(vcpu)->msr_ia32_feature_control_valid_bits |=
			FEATURE_CONTROL_VMXON_ENABLED_OUTSIDE_SMX;
	else
		to_vmx(vcpu)->msr_ia32_feature_control_valid_bits &=
			~FEATURE_CONTROL_VMXON_ENABLED_OUTSIDE_SMX;

	if (nested_vmx_allowed(vcpu))
		nested_vmx_cr_fixed1_bits_update(vcpu);
}

static void vmx_set_supported_cpuid(u32 func, struct kvm_cpuid_entry2 *entry)
{
	if (func == 1 && nested)
		entry->ecx |= bit(X86_FEATURE_VMX);
}

static void nested_ept_inject_page_fault(struct kvm_vcpu *vcpu,
		struct x86_exception *fault)
{
	struct vmcs12 *vmcs12 = get_vmcs12(vcpu);
	struct vcpu_vmx *vmx = to_vmx(vcpu);
	u32 exit_reason;
	unsigned long exit_qualification = vcpu->arch.exit_qualification;

	if (vmx->nested.pml_full) {
		exit_reason = EXIT_REASON_PML_FULL;
		vmx->nested.pml_full = false;
		exit_qualification &= INTR_INFO_UNBLOCK_NMI;
	} else if (fault->error_code & PFERR_RSVD_MASK)
		exit_reason = EXIT_REASON_EPT_MISCONFIG;
	else
		exit_reason = EXIT_REASON_EPT_VIOLATION;

	nested_vmx_vmexit(vcpu, exit_reason, 0, exit_qualification);
	vmcs12->guest_physical_address = fault->address;
}

static bool nested_ept_ad_enabled(struct kvm_vcpu *vcpu)
{
	return nested_ept_get_cr3(vcpu) & VMX_EPTP_AD_ENABLE_BIT;
}

/* Callbacks for nested_ept_init_mmu_context: */

static unsigned long nested_ept_get_cr3(struct kvm_vcpu *vcpu)
{
	/* return the page table to be shadowed - in our case, EPT12 */
	return get_vmcs12(vcpu)->ept_pointer;
}

static int nested_ept_init_mmu_context(struct kvm_vcpu *vcpu)
{
	WARN_ON(mmu_is_nested(vcpu));
	if (!valid_ept_address(vcpu, nested_ept_get_cr3(vcpu)))
		return 1;

	kvm_mmu_unload(vcpu);
	kvm_init_shadow_ept_mmu(vcpu,
			to_vmx(vcpu)->nested.nested_vmx_ept_caps &
			VMX_EPT_EXECUTE_ONLY_BIT,
			nested_ept_ad_enabled(vcpu));
	vcpu->arch.mmu.set_cr3           = vmx_set_cr3;
	vcpu->arch.mmu.get_cr3           = nested_ept_get_cr3;
	vcpu->arch.mmu.inject_page_fault = nested_ept_inject_page_fault;

	vcpu->arch.walk_mmu              = &vcpu->arch.nested_mmu;
	return 0;
}

static void nested_ept_uninit_mmu_context(struct kvm_vcpu *vcpu)
{
	vcpu->arch.walk_mmu = &vcpu->arch.mmu;
}

static bool nested_vmx_is_page_fault_vmexit(struct vmcs12 *vmcs12,
					    u16 error_code)
{
	bool inequality, bit;

	bit = (vmcs12->exception_bitmap & (1u << PF_VECTOR)) != 0;
	inequality =
		(error_code & vmcs12->page_fault_error_code_mask) !=
		 vmcs12->page_fault_error_code_match;
	return inequality ^ bit;
}

static void vmx_inject_page_fault_nested(struct kvm_vcpu *vcpu,
		struct x86_exception *fault)
{
	struct vmcs12 *vmcs12 = get_vmcs12(vcpu);

	WARN_ON(!is_guest_mode(vcpu));

	if (nested_vmx_is_page_fault_vmexit(vmcs12, fault->error_code) &&
		!to_vmx(vcpu)->nested.nested_run_pending) {
		vmcs12->vm_exit_intr_error_code = fault->error_code;
		nested_vmx_vmexit(vcpu, EXIT_REASON_EXCEPTION_NMI,
				  PF_VECTOR | INTR_TYPE_HARD_EXCEPTION |
				  INTR_INFO_DELIVER_CODE_MASK | INTR_INFO_VALID_MASK,
				  fault->address);
	} else {
		kvm_inject_page_fault(vcpu, fault);
	}
}

static inline bool nested_vmx_prepare_msr_bitmap(struct kvm_vcpu *vcpu,
						 struct vmcs12 *vmcs12);

static void nested_get_vmcs12_pages(struct kvm_vcpu *vcpu,
					struct vmcs12 *vmcs12)
{
	struct vcpu_vmx *vmx = to_vmx(vcpu);
	struct page *page;
	u64 hpa;

	if (nested_cpu_has2(vmcs12, SECONDARY_EXEC_VIRTUALIZE_APIC_ACCESSES)) {
		/*
		 * Translate L1 physical address to host physical
		 * address for vmcs02. Keep the page pinned, so this
		 * physical address remains valid. We keep a reference
		 * to it so we can release it later.
		 */
		if (vmx->nested.apic_access_page) { /* shouldn't happen */
			kvm_release_page_dirty(vmx->nested.apic_access_page);
			vmx->nested.apic_access_page = NULL;
		}
		page = kvm_vcpu_gpa_to_page(vcpu, vmcs12->apic_access_addr);
		/*
		 * If translation failed, no matter: This feature asks
		 * to exit when accessing the given address, and if it
		 * can never be accessed, this feature won't do
		 * anything anyway.
		 */
		if (!is_error_page(page)) {
			vmx->nested.apic_access_page = page;
			hpa = page_to_phys(vmx->nested.apic_access_page);
			vmcs_write64(APIC_ACCESS_ADDR, hpa);
		} else {
			vmcs_clear_bits(SECONDARY_VM_EXEC_CONTROL,
					SECONDARY_EXEC_VIRTUALIZE_APIC_ACCESSES);
		}
	} else if (!(nested_cpu_has_virt_x2apic_mode(vmcs12)) &&
		   cpu_need_virtualize_apic_accesses(&vmx->vcpu)) {
		vmcs_set_bits(SECONDARY_VM_EXEC_CONTROL,
			      SECONDARY_EXEC_VIRTUALIZE_APIC_ACCESSES);
		kvm_vcpu_reload_apic_access_page(vcpu);
	}

	if (nested_cpu_has(vmcs12, CPU_BASED_TPR_SHADOW)) {
		if (vmx->nested.virtual_apic_page) { /* shouldn't happen */
			kvm_release_page_dirty(vmx->nested.virtual_apic_page);
			vmx->nested.virtual_apic_page = NULL;
		}
		page = kvm_vcpu_gpa_to_page(vcpu, vmcs12->virtual_apic_page_addr);

		/*
		 * If translation failed, VM entry will fail because
		 * prepare_vmcs02 set VIRTUAL_APIC_PAGE_ADDR to -1ull.
		 * Failing the vm entry is _not_ what the processor
		 * does but it's basically the only possibility we
		 * have.  We could still enter the guest if CR8 load
		 * exits are enabled, CR8 store exits are enabled, and
		 * virtualize APIC access is disabled; in this case
		 * the processor would never use the TPR shadow and we
		 * could simply clear the bit from the execution
		 * control.  But such a configuration is useless, so
		 * let's keep the code simple.
		 */
		if (!is_error_page(page)) {
			vmx->nested.virtual_apic_page = page;
			hpa = page_to_phys(vmx->nested.virtual_apic_page);
			vmcs_write64(VIRTUAL_APIC_PAGE_ADDR, hpa);
		}
	}

	if (nested_cpu_has_posted_intr(vmcs12)) {
		if (vmx->nested.pi_desc_page) { /* shouldn't happen */
			kunmap(vmx->nested.pi_desc_page);
			kvm_release_page_dirty(vmx->nested.pi_desc_page);
			vmx->nested.pi_desc_page = NULL;
		}
		page = kvm_vcpu_gpa_to_page(vcpu, vmcs12->posted_intr_desc_addr);
		if (is_error_page(page))
			return;
		vmx->nested.pi_desc_page = page;
		vmx->nested.pi_desc = kmap(vmx->nested.pi_desc_page);
		vmx->nested.pi_desc =
			(struct pi_desc *)((void *)vmx->nested.pi_desc +
			(unsigned long)(vmcs12->posted_intr_desc_addr &
			(PAGE_SIZE - 1)));
		vmcs_write64(POSTED_INTR_DESC_ADDR,
			page_to_phys(vmx->nested.pi_desc_page) +
			(unsigned long)(vmcs12->posted_intr_desc_addr &
			(PAGE_SIZE - 1)));
	}
<<<<<<< HEAD
	if (cpu_has_vmx_msr_bitmap() &&
	    nested_cpu_has(vmcs12, CPU_BASED_USE_MSR_BITMAPS) &&
	    nested_vmx_merge_msr_bitmap(vcpu, vmcs12))
		vmcs_set_bits(CPU_BASED_VM_EXEC_CONTROL,
			      CPU_BASED_USE_MSR_BITMAPS);
	else
=======
	if (!nested_vmx_prepare_msr_bitmap(vcpu, vmcs12))
>>>>>>> 7928b2cb
		vmcs_clear_bits(CPU_BASED_VM_EXEC_CONTROL,
				CPU_BASED_USE_MSR_BITMAPS);
}

static void vmx_start_preemption_timer(struct kvm_vcpu *vcpu)
{
	u64 preemption_timeout = get_vmcs12(vcpu)->vmx_preemption_timer_value;
	struct vcpu_vmx *vmx = to_vmx(vcpu);

	if (vcpu->arch.virtual_tsc_khz == 0)
		return;

	/* Make sure short timeouts reliably trigger an immediate vmexit.
	 * hrtimer_start does not guarantee this. */
	if (preemption_timeout <= 1) {
		vmx_preemption_timer_fn(&vmx->nested.preemption_timer);
		return;
	}

	preemption_timeout <<= VMX_MISC_EMULATED_PREEMPTION_TIMER_RATE;
	preemption_timeout *= 1000000;
	do_div(preemption_timeout, vcpu->arch.virtual_tsc_khz);
	hrtimer_start(&vmx->nested.preemption_timer,
		      ns_to_ktime(preemption_timeout), HRTIMER_MODE_REL);
}

static int nested_vmx_check_io_bitmap_controls(struct kvm_vcpu *vcpu,
					       struct vmcs12 *vmcs12)
{
	if (!nested_cpu_has(vmcs12, CPU_BASED_USE_IO_BITMAPS))
		return 0;

	if (!page_address_valid(vcpu, vmcs12->io_bitmap_a) ||
	    !page_address_valid(vcpu, vmcs12->io_bitmap_b))
		return -EINVAL;

	return 0;
}

static int nested_vmx_check_msr_bitmap_controls(struct kvm_vcpu *vcpu,
						struct vmcs12 *vmcs12)
{
	if (!nested_cpu_has(vmcs12, CPU_BASED_USE_MSR_BITMAPS))
		return 0;

	if (!page_address_valid(vcpu, vmcs12->msr_bitmap))
		return -EINVAL;

	return 0;
}

static int nested_vmx_check_tpr_shadow_controls(struct kvm_vcpu *vcpu,
						struct vmcs12 *vmcs12)
{
	if (!nested_cpu_has(vmcs12, CPU_BASED_TPR_SHADOW))
		return 0;

	if (!page_address_valid(vcpu, vmcs12->virtual_apic_page_addr))
		return -EINVAL;

	return 0;
}

/*
 * Merge L0's and L1's MSR bitmap, return false to indicate that
 * we do not use the hardware.
 */
static inline bool nested_vmx_prepare_msr_bitmap(struct kvm_vcpu *vcpu,
						 struct vmcs12 *vmcs12)
{
	int msr;
	struct page *page;
	unsigned long *msr_bitmap_l1;
	unsigned long *msr_bitmap_l0 = to_vmx(vcpu)->nested.vmcs02.msr_bitmap;
	/*
	 * pred_cmd & spec_ctrl are trying to verify two things:
	 *
	 * 1. L0 gave a permission to L1 to actually passthrough the MSR. This
	 *    ensures that we do not accidentally generate an L02 MSR bitmap
	 *    from the L12 MSR bitmap that is too permissive.
	 * 2. That L1 or L2s have actually used the MSR. This avoids
	 *    unnecessarily merging of the bitmap if the MSR is unused. This
	 *    works properly because we only update the L01 MSR bitmap lazily.
	 *    So even if L0 should pass L1 these MSRs, the L01 bitmap is only
	 *    updated to reflect this when L1 (or its L2s) actually write to
	 *    the MSR.
	 */
<<<<<<< HEAD
	bool pred_cmd = !msr_write_intercepted_l01(vcpu, MSR_IA32_PRED_CMD);
	bool spec_ctrl = !msr_write_intercepted_l01(vcpu, MSR_IA32_SPEC_CTRL);
=======
	bool pred_cmd = msr_write_intercepted_l01(vcpu, MSR_IA32_PRED_CMD);
	bool spec_ctrl = msr_write_intercepted_l01(vcpu, MSR_IA32_SPEC_CTRL);

	/* Nothing to do if the MSR bitmap is not in use.  */
	if (!cpu_has_vmx_msr_bitmap() ||
	    !nested_cpu_has(vmcs12, CPU_BASED_USE_MSR_BITMAPS))
		return false;
>>>>>>> 7928b2cb

	if (!nested_cpu_has_virt_x2apic_mode(vmcs12) &&
	    !pred_cmd && !spec_ctrl)
		return false;

	page = kvm_vcpu_gpa_to_page(vcpu, vmcs12->msr_bitmap);
	if (is_error_page(page))
		return false;

	msr_bitmap_l1 = (unsigned long *)kmap(page);
	if (nested_cpu_has_apic_reg_virt(vmcs12)) {
		/*
		 * L0 need not intercept reads for MSRs between 0x800 and 0x8ff, it
		 * just lets the processor take the value from the virtual-APIC page;
		 * take those 256 bits directly from the L1 bitmap.
		 */
		for (msr = 0x800; msr <= 0x8ff; msr += BITS_PER_LONG) {
			unsigned word = msr / BITS_PER_LONG;
			msr_bitmap_l0[word] = msr_bitmap_l1[word];
			msr_bitmap_l0[word + (0x800 / sizeof(long))] = ~0;
		}
	} else {
		for (msr = 0x800; msr <= 0x8ff; msr += BITS_PER_LONG) {
			unsigned word = msr / BITS_PER_LONG;
			msr_bitmap_l0[word] = ~0;
			msr_bitmap_l0[word + (0x800 / sizeof(long))] = ~0;
		}
	}

	nested_vmx_disable_intercept_for_msr(
		msr_bitmap_l1, msr_bitmap_l0,
		X2APIC_MSR(APIC_TASKPRI),
		MSR_TYPE_W);

	if (nested_cpu_has_vid(vmcs12)) {
		nested_vmx_disable_intercept_for_msr(
			msr_bitmap_l1, msr_bitmap_l0,
			X2APIC_MSR(APIC_EOI),
			MSR_TYPE_W);
		nested_vmx_disable_intercept_for_msr(
			msr_bitmap_l1, msr_bitmap_l0,
			X2APIC_MSR(APIC_SELF_IPI),
			MSR_TYPE_W);
	}

	if (spec_ctrl)
		nested_vmx_disable_intercept_for_msr(
					msr_bitmap_l1, msr_bitmap_l0,
					MSR_IA32_SPEC_CTRL,
					MSR_TYPE_R | MSR_TYPE_W);

	if (pred_cmd)
		nested_vmx_disable_intercept_for_msr(
<<<<<<< HEAD
				msr_bitmap_l1, msr_bitmap_l0,
				APIC_BASE_MSR + (APIC_TASKPRI >> 4),
				MSR_TYPE_R | MSR_TYPE_W);

		if (nested_cpu_has_vid(vmcs12)) {
			nested_vmx_disable_intercept_for_msr(
				msr_bitmap_l1, msr_bitmap_l0,
				APIC_BASE_MSR + (APIC_EOI >> 4),
				MSR_TYPE_W);
			nested_vmx_disable_intercept_for_msr(
				msr_bitmap_l1, msr_bitmap_l0,
				APIC_BASE_MSR + (APIC_SELF_IPI >> 4),
				MSR_TYPE_W);
		}
	}

	if (spec_ctrl)
		nested_vmx_disable_intercept_for_msr(
					msr_bitmap_l1, msr_bitmap_l0,
					MSR_IA32_SPEC_CTRL,
					MSR_TYPE_R | MSR_TYPE_W);

	if (pred_cmd)
		nested_vmx_disable_intercept_for_msr(
=======
>>>>>>> 7928b2cb
					msr_bitmap_l1, msr_bitmap_l0,
					MSR_IA32_PRED_CMD,
					MSR_TYPE_W);

	kunmap(page);
	kvm_release_page_clean(page);

	return true;
}

static int nested_vmx_check_apicv_controls(struct kvm_vcpu *vcpu,
					   struct vmcs12 *vmcs12)
{
	if (!nested_cpu_has_virt_x2apic_mode(vmcs12) &&
	    !nested_cpu_has_apic_reg_virt(vmcs12) &&
	    !nested_cpu_has_vid(vmcs12) &&
	    !nested_cpu_has_posted_intr(vmcs12))
		return 0;

	/*
	 * If virtualize x2apic mode is enabled,
	 * virtualize apic access must be disabled.
	 */
	if (nested_cpu_has_virt_x2apic_mode(vmcs12) &&
	    nested_cpu_has2(vmcs12, SECONDARY_EXEC_VIRTUALIZE_APIC_ACCESSES))
		return -EINVAL;

	/*
	 * If virtual interrupt delivery is enabled,
	 * we must exit on external interrupts.
	 */
	if (nested_cpu_has_vid(vmcs12) &&
	   !nested_exit_on_intr(vcpu))
		return -EINVAL;

	/*
	 * bits 15:8 should be zero in posted_intr_nv,
	 * the descriptor address has been already checked
	 * in nested_get_vmcs12_pages.
	 */
	if (nested_cpu_has_posted_intr(vmcs12) &&
	   (!nested_cpu_has_vid(vmcs12) ||
	    !nested_exit_intr_ack_set(vcpu) ||
	    vmcs12->posted_intr_nv & 0xff00))
		return -EINVAL;

	/* tpr shadow is needed by all apicv features. */
	if (!nested_cpu_has(vmcs12, CPU_BASED_TPR_SHADOW))
		return -EINVAL;

	return 0;
}

static int nested_vmx_check_msr_switch(struct kvm_vcpu *vcpu,
				       unsigned long count_field,
				       unsigned long addr_field)
{
	int maxphyaddr;
	u64 count, addr;

	if (vmcs12_read_any(vcpu, count_field, &count) ||
	    vmcs12_read_any(vcpu, addr_field, &addr)) {
		WARN_ON(1);
		return -EINVAL;
	}
	if (count == 0)
		return 0;
	maxphyaddr = cpuid_maxphyaddr(vcpu);
	if (!IS_ALIGNED(addr, 16) || addr >> maxphyaddr ||
	    (addr + count * sizeof(struct vmx_msr_entry) - 1) >> maxphyaddr) {
		pr_debug_ratelimited(
			"nVMX: invalid MSR switch (0x%lx, %d, %llu, 0x%08llx)",
			addr_field, maxphyaddr, count, addr);
		return -EINVAL;
	}
	return 0;
}

static int nested_vmx_check_msr_switch_controls(struct kvm_vcpu *vcpu,
						struct vmcs12 *vmcs12)
{
	if (vmcs12->vm_exit_msr_load_count == 0 &&
	    vmcs12->vm_exit_msr_store_count == 0 &&
	    vmcs12->vm_entry_msr_load_count == 0)
		return 0; /* Fast path */
	if (nested_vmx_check_msr_switch(vcpu, VM_EXIT_MSR_LOAD_COUNT,
					VM_EXIT_MSR_LOAD_ADDR) ||
	    nested_vmx_check_msr_switch(vcpu, VM_EXIT_MSR_STORE_COUNT,
					VM_EXIT_MSR_STORE_ADDR) ||
	    nested_vmx_check_msr_switch(vcpu, VM_ENTRY_MSR_LOAD_COUNT,
					VM_ENTRY_MSR_LOAD_ADDR))
		return -EINVAL;
	return 0;
}

static int nested_vmx_check_pml_controls(struct kvm_vcpu *vcpu,
					 struct vmcs12 *vmcs12)
{
	u64 address = vmcs12->pml_address;
	int maxphyaddr = cpuid_maxphyaddr(vcpu);

	if (nested_cpu_has2(vmcs12, SECONDARY_EXEC_ENABLE_PML)) {
		if (!nested_cpu_has_ept(vmcs12) ||
		    !IS_ALIGNED(address, 4096)  ||
		    address >> maxphyaddr)
			return -EINVAL;
	}

	return 0;
}

static int nested_vmx_msr_check_common(struct kvm_vcpu *vcpu,
				       struct vmx_msr_entry *e)
{
	/* x2APIC MSR accesses are not allowed */
	if (vcpu->arch.apic_base & X2APIC_ENABLE && e->index >> 8 == 0x8)
		return -EINVAL;
	if (e->index == MSR_IA32_UCODE_WRITE || /* SDM Table 35-2 */
	    e->index == MSR_IA32_UCODE_REV)
		return -EINVAL;
	if (e->reserved != 0)
		return -EINVAL;
	return 0;
}

static int nested_vmx_load_msr_check(struct kvm_vcpu *vcpu,
				     struct vmx_msr_entry *e)
{
	if (e->index == MSR_FS_BASE ||
	    e->index == MSR_GS_BASE ||
	    e->index == MSR_IA32_SMM_MONITOR_CTL || /* SMM is not supported */
	    nested_vmx_msr_check_common(vcpu, e))
		return -EINVAL;
	return 0;
}

static int nested_vmx_store_msr_check(struct kvm_vcpu *vcpu,
				      struct vmx_msr_entry *e)
{
	if (e->index == MSR_IA32_SMBASE || /* SMM is not supported */
	    nested_vmx_msr_check_common(vcpu, e))
		return -EINVAL;
	return 0;
}

/*
 * Load guest's/host's msr at nested entry/exit.
 * return 0 for success, entry index for failure.
 */
static u32 nested_vmx_load_msr(struct kvm_vcpu *vcpu, u64 gpa, u32 count)
{
	u32 i;
	struct vmx_msr_entry e;
	struct msr_data msr;

	msr.host_initiated = false;
	for (i = 0; i < count; i++) {
		if (kvm_vcpu_read_guest(vcpu, gpa + i * sizeof(e),
					&e, sizeof(e))) {
			pr_debug_ratelimited(
				"%s cannot read MSR entry (%u, 0x%08llx)\n",
				__func__, i, gpa + i * sizeof(e));
			goto fail;
		}
		if (nested_vmx_load_msr_check(vcpu, &e)) {
			pr_debug_ratelimited(
				"%s check failed (%u, 0x%x, 0x%x)\n",
				__func__, i, e.index, e.reserved);
			goto fail;
		}
		msr.index = e.index;
		msr.data = e.value;
		if (kvm_set_msr(vcpu, &msr)) {
			pr_debug_ratelimited(
				"%s cannot write MSR (%u, 0x%x, 0x%llx)\n",
				__func__, i, e.index, e.value);
			goto fail;
		}
	}
	return 0;
fail:
	return i + 1;
}

static int nested_vmx_store_msr(struct kvm_vcpu *vcpu, u64 gpa, u32 count)
{
	u32 i;
	struct vmx_msr_entry e;

	for (i = 0; i < count; i++) {
		struct msr_data msr_info;
		if (kvm_vcpu_read_guest(vcpu,
					gpa + i * sizeof(e),
					&e, 2 * sizeof(u32))) {
			pr_debug_ratelimited(
				"%s cannot read MSR entry (%u, 0x%08llx)\n",
				__func__, i, gpa + i * sizeof(e));
			return -EINVAL;
		}
		if (nested_vmx_store_msr_check(vcpu, &e)) {
			pr_debug_ratelimited(
				"%s check failed (%u, 0x%x, 0x%x)\n",
				__func__, i, e.index, e.reserved);
			return -EINVAL;
		}
		msr_info.host_initiated = false;
		msr_info.index = e.index;
		if (kvm_get_msr(vcpu, &msr_info)) {
			pr_debug_ratelimited(
				"%s cannot read MSR (%u, 0x%x)\n",
				__func__, i, e.index);
			return -EINVAL;
		}
		if (kvm_vcpu_write_guest(vcpu,
					 gpa + i * sizeof(e) +
					     offsetof(struct vmx_msr_entry, value),
					 &msr_info.data, sizeof(msr_info.data))) {
			pr_debug_ratelimited(
				"%s cannot write MSR (%u, 0x%x, 0x%llx)\n",
				__func__, i, e.index, msr_info.data);
			return -EINVAL;
		}
	}
	return 0;
}

static bool nested_cr3_valid(struct kvm_vcpu *vcpu, unsigned long val)
{
	unsigned long invalid_mask;

	invalid_mask = (~0ULL) << cpuid_maxphyaddr(vcpu);
	return (val & invalid_mask) == 0;
}

/*
 * Load guest's/host's cr3 at nested entry/exit. nested_ept is true if we are
 * emulating VM entry into a guest with EPT enabled.
 * Returns 0 on success, 1 on failure. Invalid state exit qualification code
 * is assigned to entry_failure_code on failure.
 */
static int nested_vmx_load_cr3(struct kvm_vcpu *vcpu, unsigned long cr3, bool nested_ept,
			       u32 *entry_failure_code)
{
	if (cr3 != kvm_read_cr3(vcpu) || (!nested_ept && pdptrs_changed(vcpu))) {
		if (!nested_cr3_valid(vcpu, cr3)) {
			*entry_failure_code = ENTRY_FAIL_DEFAULT;
			return 1;
		}

		/*
		 * If PAE paging and EPT are both on, CR3 is not used by the CPU and
		 * must not be dereferenced.
		 */
		if (!is_long_mode(vcpu) && is_pae(vcpu) && is_paging(vcpu) &&
		    !nested_ept) {
			if (!load_pdptrs(vcpu, vcpu->arch.walk_mmu, cr3)) {
				*entry_failure_code = ENTRY_FAIL_PDPTE;
				return 1;
			}
		}

		vcpu->arch.cr3 = cr3;
		__set_bit(VCPU_EXREG_CR3, (ulong *)&vcpu->arch.regs_avail);
	}

	kvm_mmu_reset_context(vcpu);
	return 0;
}

static void prepare_vmcs02_full(struct kvm_vcpu *vcpu, struct vmcs12 *vmcs12,
			       bool from_vmentry)
{
	struct vcpu_vmx *vmx = to_vmx(vcpu);

	vmcs_write16(GUEST_ES_SELECTOR, vmcs12->guest_es_selector);
	vmcs_write16(GUEST_SS_SELECTOR, vmcs12->guest_ss_selector);
	vmcs_write16(GUEST_DS_SELECTOR, vmcs12->guest_ds_selector);
	vmcs_write16(GUEST_FS_SELECTOR, vmcs12->guest_fs_selector);
	vmcs_write16(GUEST_GS_SELECTOR, vmcs12->guest_gs_selector);
	vmcs_write16(GUEST_LDTR_SELECTOR, vmcs12->guest_ldtr_selector);
	vmcs_write16(GUEST_TR_SELECTOR, vmcs12->guest_tr_selector);
	vmcs_write32(GUEST_ES_LIMIT, vmcs12->guest_es_limit);
	vmcs_write32(GUEST_SS_LIMIT, vmcs12->guest_ss_limit);
	vmcs_write32(GUEST_DS_LIMIT, vmcs12->guest_ds_limit);
	vmcs_write32(GUEST_FS_LIMIT, vmcs12->guest_fs_limit);
	vmcs_write32(GUEST_GS_LIMIT, vmcs12->guest_gs_limit);
	vmcs_write32(GUEST_LDTR_LIMIT, vmcs12->guest_ldtr_limit);
	vmcs_write32(GUEST_TR_LIMIT, vmcs12->guest_tr_limit);
	vmcs_write32(GUEST_GDTR_LIMIT, vmcs12->guest_gdtr_limit);
	vmcs_write32(GUEST_IDTR_LIMIT, vmcs12->guest_idtr_limit);
	vmcs_write32(GUEST_ES_AR_BYTES, vmcs12->guest_es_ar_bytes);
	vmcs_write32(GUEST_SS_AR_BYTES, vmcs12->guest_ss_ar_bytes);
	vmcs_write32(GUEST_DS_AR_BYTES, vmcs12->guest_ds_ar_bytes);
	vmcs_write32(GUEST_FS_AR_BYTES, vmcs12->guest_fs_ar_bytes);
	vmcs_write32(GUEST_GS_AR_BYTES, vmcs12->guest_gs_ar_bytes);
	vmcs_write32(GUEST_LDTR_AR_BYTES, vmcs12->guest_ldtr_ar_bytes);
	vmcs_write32(GUEST_TR_AR_BYTES, vmcs12->guest_tr_ar_bytes);
	vmcs_writel(GUEST_SS_BASE, vmcs12->guest_ss_base);
	vmcs_writel(GUEST_DS_BASE, vmcs12->guest_ds_base);
	vmcs_writel(GUEST_FS_BASE, vmcs12->guest_fs_base);
	vmcs_writel(GUEST_GS_BASE, vmcs12->guest_gs_base);
	vmcs_writel(GUEST_LDTR_BASE, vmcs12->guest_ldtr_base);
	vmcs_writel(GUEST_TR_BASE, vmcs12->guest_tr_base);
	vmcs_writel(GUEST_GDTR_BASE, vmcs12->guest_gdtr_base);
	vmcs_writel(GUEST_IDTR_BASE, vmcs12->guest_idtr_base);

	vmcs_write32(GUEST_SYSENTER_CS, vmcs12->guest_sysenter_cs);
	vmcs_writel(GUEST_PENDING_DBG_EXCEPTIONS,
		vmcs12->guest_pending_dbg_exceptions);
	vmcs_writel(GUEST_SYSENTER_ESP, vmcs12->guest_sysenter_esp);
	vmcs_writel(GUEST_SYSENTER_EIP, vmcs12->guest_sysenter_eip);

	if (nested_cpu_has_xsaves(vmcs12))
		vmcs_write64(XSS_EXIT_BITMAP, vmcs12->xss_exit_bitmap);
	vmcs_write64(VMCS_LINK_POINTER, -1ull);

	if (cpu_has_vmx_posted_intr())
		vmcs_write16(POSTED_INTR_NV, POSTED_INTR_NESTED_VECTOR);

	/*
	 * Whether page-faults are trapped is determined by a combination of
	 * 3 settings: PFEC_MASK, PFEC_MATCH and EXCEPTION_BITMAP.PF.
	 * If enable_ept, L0 doesn't care about page faults and we should
	 * set all of these to L1's desires. However, if !enable_ept, L0 does
	 * care about (at least some) page faults, and because it is not easy
	 * (if at all possible?) to merge L0 and L1's desires, we simply ask
	 * to exit on each and every L2 page fault. This is done by setting
	 * MASK=MATCH=0 and (see below) EB.PF=1.
	 * Note that below we don't need special code to set EB.PF beyond the
	 * "or"ing of the EB of vmcs01 and vmcs12, because when enable_ept,
	 * vmcs01's EB.PF is 0 so the "or" will take vmcs12's value, and when
	 * !enable_ept, EB.PF is 1, so the "or" will always be 1.
	 */
	vmcs_write32(PAGE_FAULT_ERROR_CODE_MASK,
		enable_ept ? vmcs12->page_fault_error_code_mask : 0);
	vmcs_write32(PAGE_FAULT_ERROR_CODE_MATCH,
		enable_ept ? vmcs12->page_fault_error_code_match : 0);

	/* All VMFUNCs are currently emulated through L0 vmexits.  */
	if (cpu_has_vmx_vmfunc())
		vmcs_write64(VM_FUNCTION_CONTROL, 0);

	if (cpu_has_vmx_apicv()) {
		vmcs_write64(EOI_EXIT_BITMAP0, vmcs12->eoi_exit_bitmap0);
		vmcs_write64(EOI_EXIT_BITMAP1, vmcs12->eoi_exit_bitmap1);
		vmcs_write64(EOI_EXIT_BITMAP2, vmcs12->eoi_exit_bitmap2);
		vmcs_write64(EOI_EXIT_BITMAP3, vmcs12->eoi_exit_bitmap3);
	}

	/*
	 * Set host-state according to L0's settings (vmcs12 is irrelevant here)
	 * Some constant fields are set here by vmx_set_constant_host_state().
	 * Other fields are different per CPU, and will be set later when
	 * vmx_vcpu_load() is called, and when vmx_save_host_state() is called.
	 */
	vmx_set_constant_host_state(vmx);

	/*
	 * Set the MSR load/store lists to match L0's settings.
	 */
	vmcs_write32(VM_EXIT_MSR_STORE_COUNT, 0);
	vmcs_write32(VM_EXIT_MSR_LOAD_COUNT, vmx->msr_autoload.nr);
	vmcs_write64(VM_EXIT_MSR_LOAD_ADDR, __pa(vmx->msr_autoload.host));
	vmcs_write32(VM_ENTRY_MSR_LOAD_COUNT, vmx->msr_autoload.nr);
	vmcs_write64(VM_ENTRY_MSR_LOAD_ADDR, __pa(vmx->msr_autoload.guest));

	set_cr4_guest_host_mask(vmx);

	if (vmx_mpx_supported())
		vmcs_write64(GUEST_BNDCFGS, vmcs12->guest_bndcfgs);

	if (enable_vpid) {
		if (nested_cpu_has_vpid(vmcs12) && vmx->nested.vpid02)
			vmcs_write16(VIRTUAL_PROCESSOR_ID, vmx->nested.vpid02);
		else
			vmcs_write16(VIRTUAL_PROCESSOR_ID, vmx->vpid);
	}

	/*
	 * L1 may access the L2's PDPTR, so save them to construct vmcs12
	 */
	if (enable_ept) {
		vmcs_write64(GUEST_PDPTR0, vmcs12->guest_pdptr0);
		vmcs_write64(GUEST_PDPTR1, vmcs12->guest_pdptr1);
		vmcs_write64(GUEST_PDPTR2, vmcs12->guest_pdptr2);
		vmcs_write64(GUEST_PDPTR3, vmcs12->guest_pdptr3);
	}

	if (cpu_has_vmx_msr_bitmap())
		vmcs_write64(MSR_BITMAP, __pa(vmx->nested.vmcs02.msr_bitmap));
}

/*
 * prepare_vmcs02 is called when the L1 guest hypervisor runs its nested
 * L2 guest. L1 has a vmcs for L2 (vmcs12), and this function "merges" it
 * with L0's requirements for its guest (a.k.a. vmcs01), so we can run the L2
 * guest in a way that will both be appropriate to L1's requests, and our
 * needs. In addition to modifying the active vmcs (which is vmcs02), this
 * function also has additional necessary side-effects, like setting various
 * vcpu->arch fields.
 * Returns 0 on success, 1 on failure. Invalid state exit qualification code
 * is assigned to entry_failure_code on failure.
 */
static int prepare_vmcs02(struct kvm_vcpu *vcpu, struct vmcs12 *vmcs12,
			  bool from_vmentry, u32 *entry_failure_code)
{
	struct vcpu_vmx *vmx = to_vmx(vcpu);
	u32 exec_control, vmcs12_exec_ctrl;

	/*
	 * First, the fields that are shadowed.  This must be kept in sync
	 * with vmx_shadow_fields.h.
	 */

	vmcs_write16(GUEST_CS_SELECTOR, vmcs12->guest_cs_selector);
	vmcs_write32(GUEST_CS_LIMIT, vmcs12->guest_cs_limit);
	vmcs_write32(GUEST_CS_AR_BYTES, vmcs12->guest_cs_ar_bytes);
	vmcs_writel(GUEST_ES_BASE, vmcs12->guest_es_base);
	vmcs_writel(GUEST_CS_BASE, vmcs12->guest_cs_base);

	/*
	 * Not in vmcs02: GUEST_PML_INDEX, HOST_FS_SELECTOR, HOST_GS_SELECTOR,
	 * HOST_FS_BASE, HOST_GS_BASE.
	 */

	if (from_vmentry &&
	    (vmcs12->vm_entry_controls & VM_ENTRY_LOAD_DEBUG_CONTROLS)) {
		kvm_set_dr(vcpu, 7, vmcs12->guest_dr7);
		vmcs_write64(GUEST_IA32_DEBUGCTL, vmcs12->guest_ia32_debugctl);
	} else {
		kvm_set_dr(vcpu, 7, vcpu->arch.dr7);
		vmcs_write64(GUEST_IA32_DEBUGCTL, vmx->nested.vmcs01_debugctl);
	}
	if (from_vmentry) {
		vmcs_write32(VM_ENTRY_INTR_INFO_FIELD,
			     vmcs12->vm_entry_intr_info_field);
		vmcs_write32(VM_ENTRY_EXCEPTION_ERROR_CODE,
			     vmcs12->vm_entry_exception_error_code);
		vmcs_write32(VM_ENTRY_INSTRUCTION_LEN,
			     vmcs12->vm_entry_instruction_len);
		vmcs_write32(GUEST_INTERRUPTIBILITY_INFO,
			     vmcs12->guest_interruptibility_info);
		vmx->loaded_vmcs->nmi_known_unmasked =
			!(vmcs12->guest_interruptibility_info & GUEST_INTR_STATE_NMI);
	} else {
		vmcs_write32(VM_ENTRY_INTR_INFO_FIELD, 0);
	}
	vmx_set_rflags(vcpu, vmcs12->guest_rflags);

	exec_control = vmcs12->pin_based_vm_exec_control;

	/* Preemption timer setting is only taken from vmcs01.  */
	exec_control &= ~PIN_BASED_VMX_PREEMPTION_TIMER;
	exec_control |= vmcs_config.pin_based_exec_ctrl;
	if (vmx->hv_deadline_tsc == -1)
		exec_control &= ~PIN_BASED_VMX_PREEMPTION_TIMER;

	/* Posted interrupts setting is only taken from vmcs12.  */
	if (nested_cpu_has_posted_intr(vmcs12)) {
		vmx->nested.posted_intr_nv = vmcs12->posted_intr_nv;
		vmx->nested.pi_pending = false;
	} else {
		exec_control &= ~PIN_BASED_POSTED_INTR;
	}

	vmcs_write32(PIN_BASED_VM_EXEC_CONTROL, exec_control);

	vmx->nested.preemption_timer_expired = false;
	if (nested_cpu_has_preemption_timer(vmcs12))
		vmx_start_preemption_timer(vcpu);

	if (cpu_has_secondary_exec_ctrls()) {
		exec_control = vmx->secondary_exec_control;

		/* Take the following fields only from vmcs12 */
		exec_control &= ~(SECONDARY_EXEC_VIRTUALIZE_APIC_ACCESSES |
				  SECONDARY_EXEC_ENABLE_INVPCID |
				  SECONDARY_EXEC_RDTSCP |
				  SECONDARY_EXEC_XSAVES |
				  SECONDARY_EXEC_VIRTUAL_INTR_DELIVERY |
				  SECONDARY_EXEC_APIC_REGISTER_VIRT |
				  SECONDARY_EXEC_ENABLE_VMFUNC);
		if (nested_cpu_has(vmcs12,
				   CPU_BASED_ACTIVATE_SECONDARY_CONTROLS)) {
			vmcs12_exec_ctrl = vmcs12->secondary_vm_exec_control &
				~SECONDARY_EXEC_ENABLE_PML;
			exec_control |= vmcs12_exec_ctrl;
		}

		if (exec_control & SECONDARY_EXEC_VIRTUAL_INTR_DELIVERY)
			vmcs_write16(GUEST_INTR_STATUS,
				vmcs12->guest_intr_status);

		/*
		 * Write an illegal value to APIC_ACCESS_ADDR. Later,
		 * nested_get_vmcs12_pages will either fix it up or
		 * remove the VM execution control.
		 */
		if (exec_control & SECONDARY_EXEC_VIRTUALIZE_APIC_ACCESSES)
			vmcs_write64(APIC_ACCESS_ADDR, -1ull);

		vmcs_write32(SECONDARY_VM_EXEC_CONTROL, exec_control);
	}

	/*
	 * HOST_RSP is normally set correctly in vmx_vcpu_run() just before
	 * entry, but only if the current (host) sp changed from the value
	 * we wrote last (vmx->host_rsp). This cache is no longer relevant
	 * if we switch vmcs, and rather than hold a separate cache per vmcs,
	 * here we just force the write to happen on entry.
	 */
	vmx->host_rsp = 0;

	exec_control = vmx_exec_control(vmx); /* L0's desires */
	exec_control &= ~CPU_BASED_VIRTUAL_INTR_PENDING;
	exec_control &= ~CPU_BASED_VIRTUAL_NMI_PENDING;
	exec_control &= ~CPU_BASED_TPR_SHADOW;
	exec_control |= vmcs12->cpu_based_vm_exec_control;

	/*
	 * Write an illegal value to VIRTUAL_APIC_PAGE_ADDR. Later, if
	 * nested_get_vmcs12_pages can't fix it up, the illegal value
	 * will result in a VM entry failure.
	 */
	if (exec_control & CPU_BASED_TPR_SHADOW) {
		vmcs_write64(VIRTUAL_APIC_PAGE_ADDR, -1ull);
		vmcs_write32(TPR_THRESHOLD, vmcs12->tpr_threshold);
	} else {
#ifdef CONFIG_X86_64
		exec_control |= CPU_BASED_CR8_LOAD_EXITING |
				CPU_BASED_CR8_STORE_EXITING;
#endif
	}

	/*
	 * A vmexit (to either L1 hypervisor or L0 userspace) is always needed
	 * for I/O port accesses.
	 */
	exec_control &= ~CPU_BASED_USE_IO_BITMAPS;
	exec_control |= CPU_BASED_UNCOND_IO_EXITING;

	vmcs_write32(CPU_BASED_VM_EXEC_CONTROL, exec_control);

	/* EXCEPTION_BITMAP and CR0_GUEST_HOST_MASK should basically be the
	 * bitwise-or of what L1 wants to trap for L2, and what we want to
	 * trap. Note that CR0.TS also needs updating - we do this later.
	 */
	update_exception_bitmap(vcpu);
	vcpu->arch.cr0_guest_owned_bits &= ~vmcs12->cr0_guest_host_mask;
	vmcs_writel(CR0_GUEST_HOST_MASK, ~vcpu->arch.cr0_guest_owned_bits);

	/* L2->L1 exit controls are emulated - the hardware exit is to L0 so
	 * we should use its exit controls. Note that VM_EXIT_LOAD_IA32_EFER
	 * bits are further modified by vmx_set_efer() below.
	 */
	vmcs_write32(VM_EXIT_CONTROLS, vmcs_config.vmexit_ctrl);

	/* vmcs12's VM_ENTRY_LOAD_IA32_EFER and VM_ENTRY_IA32E_MODE are
	 * emulated by vmx_set_efer(), below.
	 */
	vm_entry_controls_init(vmx, 
		(vmcs12->vm_entry_controls & ~VM_ENTRY_LOAD_IA32_EFER &
			~VM_ENTRY_IA32E_MODE) |
		(vmcs_config.vmentry_ctrl & ~VM_ENTRY_IA32E_MODE));

	if (from_vmentry &&
	    (vmcs12->vm_entry_controls & VM_ENTRY_LOAD_IA32_PAT)) {
		vmcs_write64(GUEST_IA32_PAT, vmcs12->guest_ia32_pat);
		vcpu->arch.pat = vmcs12->guest_ia32_pat;
	} else if (vmcs_config.vmentry_ctrl & VM_ENTRY_LOAD_IA32_PAT) {
		vmcs_write64(GUEST_IA32_PAT, vmx->vcpu.arch.pat);
	}

	if (vmcs12->cpu_based_vm_exec_control & CPU_BASED_USE_TSC_OFFSETING)
		vmcs_write64(TSC_OFFSET,
			vcpu->arch.tsc_offset + vmcs12->tsc_offset);
	else
		vmcs_write64(TSC_OFFSET, vcpu->arch.tsc_offset);
	if (kvm_has_tsc_control)
		decache_tsc_multiplier(vmx);

	if (cpu_has_vmx_msr_bitmap())
		vmcs_write64(MSR_BITMAP, __pa(vmx->nested.vmcs02.msr_bitmap));

	if (enable_vpid) {
		/*
		 * There is no direct mapping between vpid02 and vpid12, the
		 * vpid02 is per-vCPU for L0 and reused while the value of
		 * vpid12 is changed w/ one invvpid during nested vmentry.
		 * The vpid12 is allocated by L1 for L2, so it will not
		 * influence global bitmap(for vpid01 and vpid02 allocation)
		 * even if spawn a lot of nested vCPUs.
		 */
		if (nested_cpu_has_vpid(vmcs12) && vmx->nested.vpid02) {
			if (vmcs12->virtual_processor_id != vmx->nested.last_vpid) {
				vmx->nested.last_vpid = vmcs12->virtual_processor_id;
				__vmx_flush_tlb(vcpu, to_vmx(vcpu)->nested.vpid02, true);
			}
		} else {
			vmx_flush_tlb(vcpu, true);
		}
	}

	if (enable_pml) {
		/*
		 * Conceptually we want to copy the PML address and index from
		 * vmcs01 here, and then back to vmcs01 on nested vmexit. But,
		 * since we always flush the log on each vmexit, this happens
		 * to be equivalent to simply resetting the fields in vmcs02.
		 */
		ASSERT(vmx->pml_pg);
		vmcs_write64(PML_ADDRESS, page_to_phys(vmx->pml_pg));
		vmcs_write16(GUEST_PML_INDEX, PML_ENTITY_NUM - 1);
	}

	if (nested_cpu_has_ept(vmcs12)) {
		if (nested_ept_init_mmu_context(vcpu)) {
			*entry_failure_code = ENTRY_FAIL_DEFAULT;
			return 1;
		}
	} else if (nested_cpu_has2(vmcs12,
				   SECONDARY_EXEC_VIRTUALIZE_APIC_ACCESSES)) {
		vmx_flush_tlb_ept_only(vcpu);
	}

	/*
	 * This sets GUEST_CR0 to vmcs12->guest_cr0, possibly modifying those
	 * bits which we consider mandatory enabled.
	 * The CR0_READ_SHADOW is what L2 should have expected to read given
	 * the specifications by L1; It's not enough to take
	 * vmcs12->cr0_read_shadow because on our cr0_guest_host_mask we we
	 * have more bits than L1 expected.
	 */
	vmx_set_cr0(vcpu, vmcs12->guest_cr0);
	vmcs_writel(CR0_READ_SHADOW, nested_read_cr0(vmcs12));

	vmx_set_cr4(vcpu, vmcs12->guest_cr4);
	vmcs_writel(CR4_READ_SHADOW, nested_read_cr4(vmcs12));

	if (from_vmentry &&
	    (vmcs12->vm_entry_controls & VM_ENTRY_LOAD_IA32_EFER))
		vcpu->arch.efer = vmcs12->guest_ia32_efer;
	else if (vmcs12->vm_entry_controls & VM_ENTRY_IA32E_MODE)
		vcpu->arch.efer |= (EFER_LMA | EFER_LME);
	else
		vcpu->arch.efer &= ~(EFER_LMA | EFER_LME);
	/* Note: modifies VM_ENTRY/EXIT_CONTROLS and GUEST/HOST_IA32_EFER */
	vmx_set_efer(vcpu, vcpu->arch.efer);

	if (vmx->nested.dirty_vmcs12) {
		prepare_vmcs02_full(vcpu, vmcs12, from_vmentry);
		vmx->nested.dirty_vmcs12 = false;
	}

	/* Shadow page tables on either EPT or shadow page tables. */
	if (nested_vmx_load_cr3(vcpu, vmcs12->guest_cr3, nested_cpu_has_ept(vmcs12),
				entry_failure_code))
		return 1;

	if (!enable_ept)
		vcpu->arch.walk_mmu->inject_page_fault = vmx_inject_page_fault_nested;

	kvm_register_write(vcpu, VCPU_REGS_RSP, vmcs12->guest_rsp);
	kvm_register_write(vcpu, VCPU_REGS_RIP, vmcs12->guest_rip);
	return 0;
}

static int check_vmentry_prereqs(struct kvm_vcpu *vcpu, struct vmcs12 *vmcs12)
{
	struct vcpu_vmx *vmx = to_vmx(vcpu);

	if (vmcs12->guest_activity_state != GUEST_ACTIVITY_ACTIVE &&
	    vmcs12->guest_activity_state != GUEST_ACTIVITY_HLT)
		return VMXERR_ENTRY_INVALID_CONTROL_FIELD;

	if (nested_vmx_check_io_bitmap_controls(vcpu, vmcs12))
		return VMXERR_ENTRY_INVALID_CONTROL_FIELD;

	if (nested_vmx_check_msr_bitmap_controls(vcpu, vmcs12))
		return VMXERR_ENTRY_INVALID_CONTROL_FIELD;

	if (nested_vmx_check_tpr_shadow_controls(vcpu, vmcs12))
		return VMXERR_ENTRY_INVALID_CONTROL_FIELD;

	if (nested_vmx_check_apicv_controls(vcpu, vmcs12))
		return VMXERR_ENTRY_INVALID_CONTROL_FIELD;

	if (nested_vmx_check_msr_switch_controls(vcpu, vmcs12))
		return VMXERR_ENTRY_INVALID_CONTROL_FIELD;

	if (nested_vmx_check_pml_controls(vcpu, vmcs12))
		return VMXERR_ENTRY_INVALID_CONTROL_FIELD;

	if (!vmx_control_verify(vmcs12->cpu_based_vm_exec_control,
				vmx->nested.nested_vmx_procbased_ctls_low,
				vmx->nested.nested_vmx_procbased_ctls_high) ||
	    (nested_cpu_has(vmcs12, CPU_BASED_ACTIVATE_SECONDARY_CONTROLS) &&
	     !vmx_control_verify(vmcs12->secondary_vm_exec_control,
				 vmx->nested.nested_vmx_secondary_ctls_low,
				 vmx->nested.nested_vmx_secondary_ctls_high)) ||
	    !vmx_control_verify(vmcs12->pin_based_vm_exec_control,
				vmx->nested.nested_vmx_pinbased_ctls_low,
				vmx->nested.nested_vmx_pinbased_ctls_high) ||
	    !vmx_control_verify(vmcs12->vm_exit_controls,
				vmx->nested.nested_vmx_exit_ctls_low,
				vmx->nested.nested_vmx_exit_ctls_high) ||
	    !vmx_control_verify(vmcs12->vm_entry_controls,
				vmx->nested.nested_vmx_entry_ctls_low,
				vmx->nested.nested_vmx_entry_ctls_high))
		return VMXERR_ENTRY_INVALID_CONTROL_FIELD;

	if (nested_cpu_has_vmfunc(vmcs12)) {
		if (vmcs12->vm_function_control &
		    ~vmx->nested.nested_vmx_vmfunc_controls)
			return VMXERR_ENTRY_INVALID_CONTROL_FIELD;

		if (nested_cpu_has_eptp_switching(vmcs12)) {
			if (!nested_cpu_has_ept(vmcs12) ||
			    !page_address_valid(vcpu, vmcs12->eptp_list_address))
				return VMXERR_ENTRY_INVALID_CONTROL_FIELD;
		}
	}

	if (vmcs12->cr3_target_count > nested_cpu_vmx_misc_cr3_count(vcpu))
		return VMXERR_ENTRY_INVALID_CONTROL_FIELD;

	if (!nested_host_cr0_valid(vcpu, vmcs12->host_cr0) ||
	    !nested_host_cr4_valid(vcpu, vmcs12->host_cr4) ||
	    !nested_cr3_valid(vcpu, vmcs12->host_cr3))
		return VMXERR_ENTRY_INVALID_HOST_STATE_FIELD;

	return 0;
}

static int check_vmentry_postreqs(struct kvm_vcpu *vcpu, struct vmcs12 *vmcs12,
				  u32 *exit_qual)
{
	bool ia32e;

	*exit_qual = ENTRY_FAIL_DEFAULT;

	if (!nested_guest_cr0_valid(vcpu, vmcs12->guest_cr0) ||
	    !nested_guest_cr4_valid(vcpu, vmcs12->guest_cr4))
		return 1;

	if (!nested_cpu_has2(vmcs12, SECONDARY_EXEC_SHADOW_VMCS) &&
	    vmcs12->vmcs_link_pointer != -1ull) {
		*exit_qual = ENTRY_FAIL_VMCS_LINK_PTR;
		return 1;
	}

	/*
	 * If the load IA32_EFER VM-entry control is 1, the following checks
	 * are performed on the field for the IA32_EFER MSR:
	 * - Bits reserved in the IA32_EFER MSR must be 0.
	 * - Bit 10 (corresponding to IA32_EFER.LMA) must equal the value of
	 *   the IA-32e mode guest VM-exit control. It must also be identical
	 *   to bit 8 (LME) if bit 31 in the CR0 field (corresponding to
	 *   CR0.PG) is 1.
	 */
	if (to_vmx(vcpu)->nested.nested_run_pending &&
	    (vmcs12->vm_entry_controls & VM_ENTRY_LOAD_IA32_EFER)) {
		ia32e = (vmcs12->vm_entry_controls & VM_ENTRY_IA32E_MODE) != 0;
		if (!kvm_valid_efer(vcpu, vmcs12->guest_ia32_efer) ||
		    ia32e != !!(vmcs12->guest_ia32_efer & EFER_LMA) ||
		    ((vmcs12->guest_cr0 & X86_CR0_PG) &&
		     ia32e != !!(vmcs12->guest_ia32_efer & EFER_LME)))
			return 1;
	}

	/*
	 * If the load IA32_EFER VM-exit control is 1, bits reserved in the
	 * IA32_EFER MSR must be 0 in the field for that register. In addition,
	 * the values of the LMA and LME bits in the field must each be that of
	 * the host address-space size VM-exit control.
	 */
	if (vmcs12->vm_exit_controls & VM_EXIT_LOAD_IA32_EFER) {
		ia32e = (vmcs12->vm_exit_controls &
			 VM_EXIT_HOST_ADDR_SPACE_SIZE) != 0;
		if (!kvm_valid_efer(vcpu, vmcs12->host_ia32_efer) ||
		    ia32e != !!(vmcs12->host_ia32_efer & EFER_LMA) ||
		    ia32e != !!(vmcs12->host_ia32_efer & EFER_LME))
			return 1;
	}

	if ((vmcs12->vm_entry_controls & VM_ENTRY_LOAD_BNDCFGS) &&
		(is_noncanonical_address(vmcs12->guest_bndcfgs & PAGE_MASK, vcpu) ||
		(vmcs12->guest_bndcfgs & MSR_IA32_BNDCFGS_RSVD)))
			return 1;

	return 0;
}

static int enter_vmx_non_root_mode(struct kvm_vcpu *vcpu, bool from_vmentry)
{
	struct vcpu_vmx *vmx = to_vmx(vcpu);
	struct vmcs12 *vmcs12 = get_vmcs12(vcpu);
	u32 msr_entry_idx;
	u32 exit_qual;

	enter_guest_mode(vcpu);

	if (!(vmcs12->vm_entry_controls & VM_ENTRY_LOAD_DEBUG_CONTROLS))
		vmx->nested.vmcs01_debugctl = vmcs_read64(GUEST_IA32_DEBUGCTL);

	vmx_switch_vmcs(vcpu, &vmx->nested.vmcs02);
	vmx_segment_cache_clear(vmx);

	if (prepare_vmcs02(vcpu, vmcs12, from_vmentry, &exit_qual)) {
		leave_guest_mode(vcpu);
		vmx_switch_vmcs(vcpu, &vmx->vmcs01);
		nested_vmx_entry_failure(vcpu, vmcs12,
					 EXIT_REASON_INVALID_STATE, exit_qual);
		return 1;
	}

	nested_get_vmcs12_pages(vcpu, vmcs12);

	msr_entry_idx = nested_vmx_load_msr(vcpu,
					    vmcs12->vm_entry_msr_load_addr,
					    vmcs12->vm_entry_msr_load_count);
	if (msr_entry_idx) {
		leave_guest_mode(vcpu);
		vmx_switch_vmcs(vcpu, &vmx->vmcs01);
		nested_vmx_entry_failure(vcpu, vmcs12,
				EXIT_REASON_MSR_LOAD_FAIL, msr_entry_idx);
		return 1;
	}

	/*
	 * Note no nested_vmx_succeed or nested_vmx_fail here. At this point
	 * we are no longer running L1, and VMLAUNCH/VMRESUME has not yet
	 * returned as far as L1 is concerned. It will only return (and set
	 * the success flag) when L2 exits (see nested_vmx_vmexit()).
	 */
	return 0;
}

/*
 * nested_vmx_run() handles a nested entry, i.e., a VMLAUNCH or VMRESUME on L1
 * for running an L2 nested guest.
 */
static int nested_vmx_run(struct kvm_vcpu *vcpu, bool launch)
{
	struct vmcs12 *vmcs12;
	struct vcpu_vmx *vmx = to_vmx(vcpu);
	u32 interrupt_shadow = vmx_get_interrupt_shadow(vcpu);
	u32 exit_qual;
	int ret;

	if (!nested_vmx_check_permission(vcpu))
		return 1;

	if (!nested_vmx_check_vmcs12(vcpu))
		goto out;

	vmcs12 = get_vmcs12(vcpu);

	if (enable_shadow_vmcs)
		copy_shadow_to_vmcs12(vmx);

	/*
	 * The nested entry process starts with enforcing various prerequisites
	 * on vmcs12 as required by the Intel SDM, and act appropriately when
	 * they fail: As the SDM explains, some conditions should cause the
	 * instruction to fail, while others will cause the instruction to seem
	 * to succeed, but return an EXIT_REASON_INVALID_STATE.
	 * To speed up the normal (success) code path, we should avoid checking
	 * for misconfigurations which will anyway be caught by the processor
	 * when using the merged vmcs02.
	 */
	if (interrupt_shadow & KVM_X86_SHADOW_INT_MOV_SS) {
		nested_vmx_failValid(vcpu,
				     VMXERR_ENTRY_EVENTS_BLOCKED_BY_MOV_SS);
		goto out;
	}

	if (vmcs12->launch_state == launch) {
		nested_vmx_failValid(vcpu,
			launch ? VMXERR_VMLAUNCH_NONCLEAR_VMCS
			       : VMXERR_VMRESUME_NONLAUNCHED_VMCS);
		goto out;
	}

	ret = check_vmentry_prereqs(vcpu, vmcs12);
	if (ret) {
		nested_vmx_failValid(vcpu, ret);
		goto out;
	}

	/*
	 * After this point, the trap flag no longer triggers a singlestep trap
	 * on the vm entry instructions; don't call kvm_skip_emulated_instruction.
	 * This is not 100% correct; for performance reasons, we delegate most
	 * of the checks on host state to the processor.  If those fail,
	 * the singlestep trap is missed.
	 */
	skip_emulated_instruction(vcpu);

	ret = check_vmentry_postreqs(vcpu, vmcs12, &exit_qual);
	if (ret) {
		nested_vmx_entry_failure(vcpu, vmcs12,
					 EXIT_REASON_INVALID_STATE, exit_qual);
		return 1;
	}

	/*
	 * We're finally done with prerequisite checking, and can start with
	 * the nested entry.
	 */

	ret = enter_vmx_non_root_mode(vcpu, true);
	if (ret)
		return ret;

	if (vmcs12->guest_activity_state == GUEST_ACTIVITY_HLT)
		return kvm_vcpu_halt(vcpu);

	vmx->nested.nested_run_pending = 1;

	return 1;

out:
	return kvm_skip_emulated_instruction(vcpu);
}

/*
 * On a nested exit from L2 to L1, vmcs12.guest_cr0 might not be up-to-date
 * because L2 may have changed some cr0 bits directly (CRO_GUEST_HOST_MASK).
 * This function returns the new value we should put in vmcs12.guest_cr0.
 * It's not enough to just return the vmcs02 GUEST_CR0. Rather,
 *  1. Bits that neither L0 nor L1 trapped, were set directly by L2 and are now
 *     available in vmcs02 GUEST_CR0. (Note: It's enough to check that L0
 *     didn't trap the bit, because if L1 did, so would L0).
 *  2. Bits that L1 asked to trap (and therefore L0 also did) could not have
 *     been modified by L2, and L1 knows it. So just leave the old value of
 *     the bit from vmcs12.guest_cr0. Note that the bit from vmcs02 GUEST_CR0
 *     isn't relevant, because if L0 traps this bit it can set it to anything.
 *  3. Bits that L1 didn't trap, but L0 did. L1 believes the guest could have
 *     changed these bits, and therefore they need to be updated, but L0
 *     didn't necessarily allow them to be changed in GUEST_CR0 - and rather
 *     put them in vmcs02 CR0_READ_SHADOW. So take these bits from there.
 */
static inline unsigned long
vmcs12_guest_cr0(struct kvm_vcpu *vcpu, struct vmcs12 *vmcs12)
{
	return
	/*1*/	(vmcs_readl(GUEST_CR0) & vcpu->arch.cr0_guest_owned_bits) |
	/*2*/	(vmcs12->guest_cr0 & vmcs12->cr0_guest_host_mask) |
	/*3*/	(vmcs_readl(CR0_READ_SHADOW) & ~(vmcs12->cr0_guest_host_mask |
			vcpu->arch.cr0_guest_owned_bits));
}

static inline unsigned long
vmcs12_guest_cr4(struct kvm_vcpu *vcpu, struct vmcs12 *vmcs12)
{
	return
	/*1*/	(vmcs_readl(GUEST_CR4) & vcpu->arch.cr4_guest_owned_bits) |
	/*2*/	(vmcs12->guest_cr4 & vmcs12->cr4_guest_host_mask) |
	/*3*/	(vmcs_readl(CR4_READ_SHADOW) & ~(vmcs12->cr4_guest_host_mask |
			vcpu->arch.cr4_guest_owned_bits));
}

static void vmcs12_save_pending_event(struct kvm_vcpu *vcpu,
				       struct vmcs12 *vmcs12)
{
	u32 idt_vectoring;
	unsigned int nr;

	if (vcpu->arch.exception.injected) {
		nr = vcpu->arch.exception.nr;
		idt_vectoring = nr | VECTORING_INFO_VALID_MASK;

		if (kvm_exception_is_soft(nr)) {
			vmcs12->vm_exit_instruction_len =
				vcpu->arch.event_exit_inst_len;
			idt_vectoring |= INTR_TYPE_SOFT_EXCEPTION;
		} else
			idt_vectoring |= INTR_TYPE_HARD_EXCEPTION;

		if (vcpu->arch.exception.has_error_code) {
			idt_vectoring |= VECTORING_INFO_DELIVER_CODE_MASK;
			vmcs12->idt_vectoring_error_code =
				vcpu->arch.exception.error_code;
		}

		vmcs12->idt_vectoring_info_field = idt_vectoring;
	} else if (vcpu->arch.nmi_injected) {
		vmcs12->idt_vectoring_info_field =
			INTR_TYPE_NMI_INTR | INTR_INFO_VALID_MASK | NMI_VECTOR;
	} else if (vcpu->arch.interrupt.pending) {
		nr = vcpu->arch.interrupt.nr;
		idt_vectoring = nr | VECTORING_INFO_VALID_MASK;

		if (vcpu->arch.interrupt.soft) {
			idt_vectoring |= INTR_TYPE_SOFT_INTR;
			vmcs12->vm_entry_instruction_len =
				vcpu->arch.event_exit_inst_len;
		} else
			idt_vectoring |= INTR_TYPE_EXT_INTR;

		vmcs12->idt_vectoring_info_field = idt_vectoring;
	}
}

static int vmx_check_nested_events(struct kvm_vcpu *vcpu, bool external_intr)
{
	struct vcpu_vmx *vmx = to_vmx(vcpu);
	unsigned long exit_qual;
	bool block_nested_events =
	    vmx->nested.nested_run_pending || kvm_event_needs_reinjection(vcpu);

	if (vcpu->arch.exception.pending &&
		nested_vmx_check_exception(vcpu, &exit_qual)) {
		if (block_nested_events)
			return -EBUSY;
		nested_vmx_inject_exception_vmexit(vcpu, exit_qual);
		return 0;
	}

	if (nested_cpu_has_preemption_timer(get_vmcs12(vcpu)) &&
	    vmx->nested.preemption_timer_expired) {
		if (block_nested_events)
			return -EBUSY;
		nested_vmx_vmexit(vcpu, EXIT_REASON_PREEMPTION_TIMER, 0, 0);
		return 0;
	}

	if (vcpu->arch.nmi_pending && nested_exit_on_nmi(vcpu)) {
		if (block_nested_events)
			return -EBUSY;
		nested_vmx_vmexit(vcpu, EXIT_REASON_EXCEPTION_NMI,
				  NMI_VECTOR | INTR_TYPE_NMI_INTR |
				  INTR_INFO_VALID_MASK, 0);
		/*
		 * The NMI-triggered VM exit counts as injection:
		 * clear this one and block further NMIs.
		 */
		vcpu->arch.nmi_pending = 0;
		vmx_set_nmi_mask(vcpu, true);
		return 0;
	}

	if ((kvm_cpu_has_interrupt(vcpu) || external_intr) &&
	    nested_exit_on_intr(vcpu)) {
		if (block_nested_events)
			return -EBUSY;
		nested_vmx_vmexit(vcpu, EXIT_REASON_EXTERNAL_INTERRUPT, 0, 0);
		return 0;
	}

	vmx_complete_nested_posted_interrupt(vcpu);
	return 0;
}

static u32 vmx_get_preemption_timer_value(struct kvm_vcpu *vcpu)
{
	ktime_t remaining =
		hrtimer_get_remaining(&to_vmx(vcpu)->nested.preemption_timer);
	u64 value;

	if (ktime_to_ns(remaining) <= 0)
		return 0;

	value = ktime_to_ns(remaining) * vcpu->arch.virtual_tsc_khz;
	do_div(value, 1000000);
	return value >> VMX_MISC_EMULATED_PREEMPTION_TIMER_RATE;
}

/*
 * Update the guest state fields of vmcs12 to reflect changes that
 * occurred while L2 was running. (The "IA-32e mode guest" bit of the
 * VM-entry controls is also updated, since this is really a guest
 * state bit.)
 */
static void sync_vmcs12(struct kvm_vcpu *vcpu, struct vmcs12 *vmcs12)
{
	vmcs12->guest_cr0 = vmcs12_guest_cr0(vcpu, vmcs12);
	vmcs12->guest_cr4 = vmcs12_guest_cr4(vcpu, vmcs12);

	vmcs12->guest_rsp = kvm_register_read(vcpu, VCPU_REGS_RSP);
	vmcs12->guest_rip = kvm_register_read(vcpu, VCPU_REGS_RIP);
	vmcs12->guest_rflags = vmcs_readl(GUEST_RFLAGS);

	vmcs12->guest_es_selector = vmcs_read16(GUEST_ES_SELECTOR);
	vmcs12->guest_cs_selector = vmcs_read16(GUEST_CS_SELECTOR);
	vmcs12->guest_ss_selector = vmcs_read16(GUEST_SS_SELECTOR);
	vmcs12->guest_ds_selector = vmcs_read16(GUEST_DS_SELECTOR);
	vmcs12->guest_fs_selector = vmcs_read16(GUEST_FS_SELECTOR);
	vmcs12->guest_gs_selector = vmcs_read16(GUEST_GS_SELECTOR);
	vmcs12->guest_ldtr_selector = vmcs_read16(GUEST_LDTR_SELECTOR);
	vmcs12->guest_tr_selector = vmcs_read16(GUEST_TR_SELECTOR);
	vmcs12->guest_es_limit = vmcs_read32(GUEST_ES_LIMIT);
	vmcs12->guest_cs_limit = vmcs_read32(GUEST_CS_LIMIT);
	vmcs12->guest_ss_limit = vmcs_read32(GUEST_SS_LIMIT);
	vmcs12->guest_ds_limit = vmcs_read32(GUEST_DS_LIMIT);
	vmcs12->guest_fs_limit = vmcs_read32(GUEST_FS_LIMIT);
	vmcs12->guest_gs_limit = vmcs_read32(GUEST_GS_LIMIT);
	vmcs12->guest_ldtr_limit = vmcs_read32(GUEST_LDTR_LIMIT);
	vmcs12->guest_tr_limit = vmcs_read32(GUEST_TR_LIMIT);
	vmcs12->guest_gdtr_limit = vmcs_read32(GUEST_GDTR_LIMIT);
	vmcs12->guest_idtr_limit = vmcs_read32(GUEST_IDTR_LIMIT);
	vmcs12->guest_es_ar_bytes = vmcs_read32(GUEST_ES_AR_BYTES);
	vmcs12->guest_cs_ar_bytes = vmcs_read32(GUEST_CS_AR_BYTES);
	vmcs12->guest_ss_ar_bytes = vmcs_read32(GUEST_SS_AR_BYTES);
	vmcs12->guest_ds_ar_bytes = vmcs_read32(GUEST_DS_AR_BYTES);
	vmcs12->guest_fs_ar_bytes = vmcs_read32(GUEST_FS_AR_BYTES);
	vmcs12->guest_gs_ar_bytes = vmcs_read32(GUEST_GS_AR_BYTES);
	vmcs12->guest_ldtr_ar_bytes = vmcs_read32(GUEST_LDTR_AR_BYTES);
	vmcs12->guest_tr_ar_bytes = vmcs_read32(GUEST_TR_AR_BYTES);
	vmcs12->guest_es_base = vmcs_readl(GUEST_ES_BASE);
	vmcs12->guest_cs_base = vmcs_readl(GUEST_CS_BASE);
	vmcs12->guest_ss_base = vmcs_readl(GUEST_SS_BASE);
	vmcs12->guest_ds_base = vmcs_readl(GUEST_DS_BASE);
	vmcs12->guest_fs_base = vmcs_readl(GUEST_FS_BASE);
	vmcs12->guest_gs_base = vmcs_readl(GUEST_GS_BASE);
	vmcs12->guest_ldtr_base = vmcs_readl(GUEST_LDTR_BASE);
	vmcs12->guest_tr_base = vmcs_readl(GUEST_TR_BASE);
	vmcs12->guest_gdtr_base = vmcs_readl(GUEST_GDTR_BASE);
	vmcs12->guest_idtr_base = vmcs_readl(GUEST_IDTR_BASE);

	vmcs12->guest_interruptibility_info =
		vmcs_read32(GUEST_INTERRUPTIBILITY_INFO);
	vmcs12->guest_pending_dbg_exceptions =
		vmcs_readl(GUEST_PENDING_DBG_EXCEPTIONS);
	if (vcpu->arch.mp_state == KVM_MP_STATE_HALTED)
		vmcs12->guest_activity_state = GUEST_ACTIVITY_HLT;
	else
		vmcs12->guest_activity_state = GUEST_ACTIVITY_ACTIVE;

	if (nested_cpu_has_preemption_timer(vmcs12)) {
		if (vmcs12->vm_exit_controls &
		    VM_EXIT_SAVE_VMX_PREEMPTION_TIMER)
			vmcs12->vmx_preemption_timer_value =
				vmx_get_preemption_timer_value(vcpu);
		hrtimer_cancel(&to_vmx(vcpu)->nested.preemption_timer);
	}

	/*
	 * In some cases (usually, nested EPT), L2 is allowed to change its
	 * own CR3 without exiting. If it has changed it, we must keep it.
	 * Of course, if L0 is using shadow page tables, GUEST_CR3 was defined
	 * by L0, not L1 or L2, so we mustn't unconditionally copy it to vmcs12.
	 *
	 * Additionally, restore L2's PDPTR to vmcs12.
	 */
	if (enable_ept) {
		vmcs12->guest_cr3 = vmcs_readl(GUEST_CR3);
		vmcs12->guest_pdptr0 = vmcs_read64(GUEST_PDPTR0);
		vmcs12->guest_pdptr1 = vmcs_read64(GUEST_PDPTR1);
		vmcs12->guest_pdptr2 = vmcs_read64(GUEST_PDPTR2);
		vmcs12->guest_pdptr3 = vmcs_read64(GUEST_PDPTR3);
	}

	vmcs12->guest_linear_address = vmcs_readl(GUEST_LINEAR_ADDRESS);

	if (nested_cpu_has_vid(vmcs12))
		vmcs12->guest_intr_status = vmcs_read16(GUEST_INTR_STATUS);

	vmcs12->vm_entry_controls =
		(vmcs12->vm_entry_controls & ~VM_ENTRY_IA32E_MODE) |
		(vm_entry_controls_get(to_vmx(vcpu)) & VM_ENTRY_IA32E_MODE);

	if (vmcs12->vm_exit_controls & VM_EXIT_SAVE_DEBUG_CONTROLS) {
		kvm_get_dr(vcpu, 7, (unsigned long *)&vmcs12->guest_dr7);
		vmcs12->guest_ia32_debugctl = vmcs_read64(GUEST_IA32_DEBUGCTL);
	}

	/* TODO: These cannot have changed unless we have MSR bitmaps and
	 * the relevant bit asks not to trap the change */
	if (vmcs12->vm_exit_controls & VM_EXIT_SAVE_IA32_PAT)
		vmcs12->guest_ia32_pat = vmcs_read64(GUEST_IA32_PAT);
	if (vmcs12->vm_exit_controls & VM_EXIT_SAVE_IA32_EFER)
		vmcs12->guest_ia32_efer = vcpu->arch.efer;
	vmcs12->guest_sysenter_cs = vmcs_read32(GUEST_SYSENTER_CS);
	vmcs12->guest_sysenter_esp = vmcs_readl(GUEST_SYSENTER_ESP);
	vmcs12->guest_sysenter_eip = vmcs_readl(GUEST_SYSENTER_EIP);
	if (kvm_mpx_supported())
		vmcs12->guest_bndcfgs = vmcs_read64(GUEST_BNDCFGS);
}

/*
 * prepare_vmcs12 is part of what we need to do when the nested L2 guest exits
 * and we want to prepare to run its L1 parent. L1 keeps a vmcs for L2 (vmcs12),
 * and this function updates it to reflect the changes to the guest state while
 * L2 was running (and perhaps made some exits which were handled directly by L0
 * without going back to L1), and to reflect the exit reason.
 * Note that we do not have to copy here all VMCS fields, just those that
 * could have changed by the L2 guest or the exit - i.e., the guest-state and
 * exit-information fields only. Other fields are modified by L1 with VMWRITE,
 * which already writes to vmcs12 directly.
 */
static void prepare_vmcs12(struct kvm_vcpu *vcpu, struct vmcs12 *vmcs12,
			   u32 exit_reason, u32 exit_intr_info,
			   unsigned long exit_qualification)
{
	/* update guest state fields: */
	sync_vmcs12(vcpu, vmcs12);

	/* update exit information fields: */

	vmcs12->vm_exit_reason = exit_reason;
	vmcs12->exit_qualification = exit_qualification;
	vmcs12->vm_exit_intr_info = exit_intr_info;

	vmcs12->idt_vectoring_info_field = 0;
	vmcs12->vm_exit_instruction_len = vmcs_read32(VM_EXIT_INSTRUCTION_LEN);
	vmcs12->vmx_instruction_info = vmcs_read32(VMX_INSTRUCTION_INFO);

	if (!(vmcs12->vm_exit_reason & VMX_EXIT_REASONS_FAILED_VMENTRY)) {
		vmcs12->launch_state = 1;

		/* vm_entry_intr_info_field is cleared on exit. Emulate this
		 * instead of reading the real value. */
		vmcs12->vm_entry_intr_info_field &= ~INTR_INFO_VALID_MASK;

		/*
		 * Transfer the event that L0 or L1 may wanted to inject into
		 * L2 to IDT_VECTORING_INFO_FIELD.
		 */
		vmcs12_save_pending_event(vcpu, vmcs12);
	}

	/*
	 * Drop what we picked up for L2 via vmx_complete_interrupts. It is
	 * preserved above and would only end up incorrectly in L1.
	 */
	vcpu->arch.nmi_injected = false;
	kvm_clear_exception_queue(vcpu);
	kvm_clear_interrupt_queue(vcpu);
}

static void load_vmcs12_mmu_host_state(struct kvm_vcpu *vcpu,
			struct vmcs12 *vmcs12)
{
	u32 entry_failure_code;

	nested_ept_uninit_mmu_context(vcpu);

	/*
	 * Only PDPTE load can fail as the value of cr3 was checked on entry and
	 * couldn't have changed.
	 */
	if (nested_vmx_load_cr3(vcpu, vmcs12->host_cr3, false, &entry_failure_code))
		nested_vmx_abort(vcpu, VMX_ABORT_LOAD_HOST_PDPTE_FAIL);

	if (!enable_ept)
		vcpu->arch.walk_mmu->inject_page_fault = kvm_inject_page_fault;
}

/*
 * A part of what we need to when the nested L2 guest exits and we want to
 * run its L1 parent, is to reset L1's guest state to the host state specified
 * in vmcs12.
 * This function is to be called not only on normal nested exit, but also on
 * a nested entry failure, as explained in Intel's spec, 3B.23.7 ("VM-Entry
 * Failures During or After Loading Guest State").
 * This function should be called when the active VMCS is L1's (vmcs01).
 */
static void load_vmcs12_host_state(struct kvm_vcpu *vcpu,
				   struct vmcs12 *vmcs12)
{
	struct kvm_segment seg;

	if (vmcs12->vm_exit_controls & VM_EXIT_LOAD_IA32_EFER)
		vcpu->arch.efer = vmcs12->host_ia32_efer;
	else if (vmcs12->vm_exit_controls & VM_EXIT_HOST_ADDR_SPACE_SIZE)
		vcpu->arch.efer |= (EFER_LMA | EFER_LME);
	else
		vcpu->arch.efer &= ~(EFER_LMA | EFER_LME);
	vmx_set_efer(vcpu, vcpu->arch.efer);

	kvm_register_write(vcpu, VCPU_REGS_RSP, vmcs12->host_rsp);
	kvm_register_write(vcpu, VCPU_REGS_RIP, vmcs12->host_rip);
	vmx_set_rflags(vcpu, X86_EFLAGS_FIXED);
	/*
	 * Note that calling vmx_set_cr0 is important, even if cr0 hasn't
	 * actually changed, because vmx_set_cr0 refers to efer set above.
	 *
	 * CR0_GUEST_HOST_MASK is already set in the original vmcs01
	 * (KVM doesn't change it);
	 */
	vcpu->arch.cr0_guest_owned_bits = X86_CR0_TS;
	vmx_set_cr0(vcpu, vmcs12->host_cr0);

	/* Same as above - no reason to call set_cr4_guest_host_mask().  */
	vcpu->arch.cr4_guest_owned_bits = ~vmcs_readl(CR4_GUEST_HOST_MASK);
	vmx_set_cr4(vcpu, vmcs12->host_cr4);

	load_vmcs12_mmu_host_state(vcpu, vmcs12);

	if (enable_vpid) {
		/*
		 * Trivially support vpid by letting L2s share their parent
		 * L1's vpid. TODO: move to a more elaborate solution, giving
		 * each L2 its own vpid and exposing the vpid feature to L1.
		 */
		vmx_flush_tlb(vcpu, true);
	}

	vmcs_write32(GUEST_SYSENTER_CS, vmcs12->host_ia32_sysenter_cs);
	vmcs_writel(GUEST_SYSENTER_ESP, vmcs12->host_ia32_sysenter_esp);
	vmcs_writel(GUEST_SYSENTER_EIP, vmcs12->host_ia32_sysenter_eip);
	vmcs_writel(GUEST_IDTR_BASE, vmcs12->host_idtr_base);
	vmcs_writel(GUEST_GDTR_BASE, vmcs12->host_gdtr_base);
	vmcs_write32(GUEST_IDTR_LIMIT, 0xFFFF);
	vmcs_write32(GUEST_GDTR_LIMIT, 0xFFFF);

	/* If not VM_EXIT_CLEAR_BNDCFGS, the L2 value propagates to L1.  */
	if (vmcs12->vm_exit_controls & VM_EXIT_CLEAR_BNDCFGS)
		vmcs_write64(GUEST_BNDCFGS, 0);

	if (vmcs12->vm_exit_controls & VM_EXIT_LOAD_IA32_PAT) {
		vmcs_write64(GUEST_IA32_PAT, vmcs12->host_ia32_pat);
		vcpu->arch.pat = vmcs12->host_ia32_pat;
	}
	if (vmcs12->vm_exit_controls & VM_EXIT_LOAD_IA32_PERF_GLOBAL_CTRL)
		vmcs_write64(GUEST_IA32_PERF_GLOBAL_CTRL,
			vmcs12->host_ia32_perf_global_ctrl);

	/* Set L1 segment info according to Intel SDM
	    27.5.2 Loading Host Segment and Descriptor-Table Registers */
	seg = (struct kvm_segment) {
		.base = 0,
		.limit = 0xFFFFFFFF,
		.selector = vmcs12->host_cs_selector,
		.type = 11,
		.present = 1,
		.s = 1,
		.g = 1
	};
	if (vmcs12->vm_exit_controls & VM_EXIT_HOST_ADDR_SPACE_SIZE)
		seg.l = 1;
	else
		seg.db = 1;
	vmx_set_segment(vcpu, &seg, VCPU_SREG_CS);
	seg = (struct kvm_segment) {
		.base = 0,
		.limit = 0xFFFFFFFF,
		.type = 3,
		.present = 1,
		.s = 1,
		.db = 1,
		.g = 1
	};
	seg.selector = vmcs12->host_ds_selector;
	vmx_set_segment(vcpu, &seg, VCPU_SREG_DS);
	seg.selector = vmcs12->host_es_selector;
	vmx_set_segment(vcpu, &seg, VCPU_SREG_ES);
	seg.selector = vmcs12->host_ss_selector;
	vmx_set_segment(vcpu, &seg, VCPU_SREG_SS);
	seg.selector = vmcs12->host_fs_selector;
	seg.base = vmcs12->host_fs_base;
	vmx_set_segment(vcpu, &seg, VCPU_SREG_FS);
	seg.selector = vmcs12->host_gs_selector;
	seg.base = vmcs12->host_gs_base;
	vmx_set_segment(vcpu, &seg, VCPU_SREG_GS);
	seg = (struct kvm_segment) {
		.base = vmcs12->host_tr_base,
		.limit = 0x67,
		.selector = vmcs12->host_tr_selector,
		.type = 11,
		.present = 1
	};
	vmx_set_segment(vcpu, &seg, VCPU_SREG_TR);

	kvm_set_dr(vcpu, 7, 0x400);
	vmcs_write64(GUEST_IA32_DEBUGCTL, 0);

	if (cpu_has_vmx_msr_bitmap())
		vmx_update_msr_bitmap(vcpu);

	if (nested_vmx_load_msr(vcpu, vmcs12->vm_exit_msr_load_addr,
				vmcs12->vm_exit_msr_load_count))
		nested_vmx_abort(vcpu, VMX_ABORT_LOAD_HOST_MSR_FAIL);
}

/*
 * Emulate an exit from nested guest (L2) to L1, i.e., prepare to run L1
 * and modify vmcs12 to make it see what it would expect to see there if
 * L2 was its real guest. Must only be called when in L2 (is_guest_mode())
 */
static void nested_vmx_vmexit(struct kvm_vcpu *vcpu, u32 exit_reason,
			      u32 exit_intr_info,
			      unsigned long exit_qualification)
{
	struct vcpu_vmx *vmx = to_vmx(vcpu);
	struct vmcs12 *vmcs12 = get_vmcs12(vcpu);

	/* trying to cancel vmlaunch/vmresume is a bug */
	WARN_ON_ONCE(vmx->nested.nested_run_pending);

	/*
	 * The only expected VM-instruction error is "VM entry with
	 * invalid control field(s)." Anything else indicates a
	 * problem with L0.
	 */
	WARN_ON_ONCE(vmx->fail && (vmcs_read32(VM_INSTRUCTION_ERROR) !=
				   VMXERR_ENTRY_INVALID_CONTROL_FIELD));

	leave_guest_mode(vcpu);

	if (likely(!vmx->fail)) {
		if (exit_reason == -1)
			sync_vmcs12(vcpu, vmcs12);
		else
			prepare_vmcs12(vcpu, vmcs12, exit_reason, exit_intr_info,
				       exit_qualification);

		if (nested_vmx_store_msr(vcpu, vmcs12->vm_exit_msr_store_addr,
					 vmcs12->vm_exit_msr_store_count))
			nested_vmx_abort(vcpu, VMX_ABORT_SAVE_GUEST_MSR_FAIL);
	}

	vmx_switch_vmcs(vcpu, &vmx->vmcs01);
	vm_entry_controls_reset_shadow(vmx);
	vm_exit_controls_reset_shadow(vmx);
	vmx_segment_cache_clear(vmx);

	/* Update any VMCS fields that might have changed while L2 ran */
	vmcs_write32(VM_EXIT_MSR_LOAD_COUNT, vmx->msr_autoload.nr);
	vmcs_write32(VM_ENTRY_MSR_LOAD_COUNT, vmx->msr_autoload.nr);
	vmcs_write64(TSC_OFFSET, vcpu->arch.tsc_offset);
	if (vmx->hv_deadline_tsc == -1)
		vmcs_clear_bits(PIN_BASED_VM_EXEC_CONTROL,
				PIN_BASED_VMX_PREEMPTION_TIMER);
	else
		vmcs_set_bits(PIN_BASED_VM_EXEC_CONTROL,
			      PIN_BASED_VMX_PREEMPTION_TIMER);
	if (kvm_has_tsc_control)
		decache_tsc_multiplier(vmx);

	if (vmx->nested.change_vmcs01_virtual_x2apic_mode) {
		vmx->nested.change_vmcs01_virtual_x2apic_mode = false;
		vmx_set_virtual_x2apic_mode(vcpu,
				vcpu->arch.apic_base & X2APIC_ENABLE);
	} else if (!nested_cpu_has_ept(vmcs12) &&
		   nested_cpu_has2(vmcs12,
				   SECONDARY_EXEC_VIRTUALIZE_APIC_ACCESSES)) {
		vmx_flush_tlb_ept_only(vcpu);
	}

	/* This is needed for same reason as it was needed in prepare_vmcs02 */
	vmx->host_rsp = 0;

	/* Unpin physical memory we referred to in vmcs02 */
	if (vmx->nested.apic_access_page) {
		kvm_release_page_dirty(vmx->nested.apic_access_page);
		vmx->nested.apic_access_page = NULL;
	}
	if (vmx->nested.virtual_apic_page) {
		kvm_release_page_dirty(vmx->nested.virtual_apic_page);
		vmx->nested.virtual_apic_page = NULL;
	}
	if (vmx->nested.pi_desc_page) {
		kunmap(vmx->nested.pi_desc_page);
		kvm_release_page_dirty(vmx->nested.pi_desc_page);
		vmx->nested.pi_desc_page = NULL;
		vmx->nested.pi_desc = NULL;
	}

	/*
	 * We are now running in L2, mmu_notifier will force to reload the
	 * page's hpa for L2 vmcs. Need to reload it for L1 before entering L1.
	 */
	kvm_make_request(KVM_REQ_APIC_PAGE_RELOAD, vcpu);

	if (enable_shadow_vmcs && exit_reason != -1)
		vmx->nested.sync_shadow_vmcs = true;

	/* in case we halted in L2 */
	vcpu->arch.mp_state = KVM_MP_STATE_RUNNABLE;

	if (likely(!vmx->fail)) {
		/*
		 * TODO: SDM says that with acknowledge interrupt on
		 * exit, bit 31 of the VM-exit interrupt information
		 * (valid interrupt) is always set to 1 on
		 * EXIT_REASON_EXTERNAL_INTERRUPT, so we shouldn't
		 * need kvm_cpu_has_interrupt().  See the commit
		 * message for details.
		 */
		if (nested_exit_intr_ack_set(vcpu) &&
		    exit_reason == EXIT_REASON_EXTERNAL_INTERRUPT &&
		    kvm_cpu_has_interrupt(vcpu)) {
			int irq = kvm_cpu_get_interrupt(vcpu);
			WARN_ON(irq < 0);
			vmcs12->vm_exit_intr_info = irq |
				INTR_INFO_VALID_MASK | INTR_TYPE_EXT_INTR;
		}

		if (exit_reason != -1)
			trace_kvm_nested_vmexit_inject(vmcs12->vm_exit_reason,
						       vmcs12->exit_qualification,
						       vmcs12->idt_vectoring_info_field,
						       vmcs12->vm_exit_intr_info,
						       vmcs12->vm_exit_intr_error_code,
						       KVM_ISA_VMX);

		load_vmcs12_host_state(vcpu, vmcs12);

		return;
	}
	
	/*
	 * After an early L2 VM-entry failure, we're now back
	 * in L1 which thinks it just finished a VMLAUNCH or
	 * VMRESUME instruction, so we need to set the failure
	 * flag and the VM-instruction error field of the VMCS
	 * accordingly.
	 */
	nested_vmx_failValid(vcpu, VMXERR_ENTRY_INVALID_CONTROL_FIELD);

	load_vmcs12_mmu_host_state(vcpu, vmcs12);

	/*
	 * The emulated instruction was already skipped in
	 * nested_vmx_run, but the updated RIP was never
	 * written back to the vmcs01.
	 */
	skip_emulated_instruction(vcpu);
	vmx->fail = 0;
}

/*
 * Forcibly leave nested mode in order to be able to reset the VCPU later on.
 */
static void vmx_leave_nested(struct kvm_vcpu *vcpu)
{
	if (is_guest_mode(vcpu)) {
		to_vmx(vcpu)->nested.nested_run_pending = 0;
		nested_vmx_vmexit(vcpu, -1, 0, 0);
	}
	free_nested(to_vmx(vcpu));
}

/*
 * L1's failure to enter L2 is a subset of a normal exit, as explained in
 * 23.7 "VM-entry failures during or after loading guest state" (this also
 * lists the acceptable exit-reason and exit-qualification parameters).
 * It should only be called before L2 actually succeeded to run, and when
 * vmcs01 is current (it doesn't leave_guest_mode() or switch vmcss).
 */
static void nested_vmx_entry_failure(struct kvm_vcpu *vcpu,
			struct vmcs12 *vmcs12,
			u32 reason, unsigned long qualification)
{
	load_vmcs12_host_state(vcpu, vmcs12);
	vmcs12->vm_exit_reason = reason | VMX_EXIT_REASONS_FAILED_VMENTRY;
	vmcs12->exit_qualification = qualification;
	nested_vmx_succeed(vcpu);
	if (enable_shadow_vmcs)
		to_vmx(vcpu)->nested.sync_shadow_vmcs = true;
}

static int vmx_check_intercept(struct kvm_vcpu *vcpu,
			       struct x86_instruction_info *info,
			       enum x86_intercept_stage stage)
{
	struct vmcs12 *vmcs12 = get_vmcs12(vcpu);
	struct x86_emulate_ctxt *ctxt = &vcpu->arch.emulate_ctxt;

	/*
	 * RDPID causes #UD if disabled through secondary execution controls.
	 * Because it is marked as EmulateOnUD, we need to intercept it here.
	 */
	if (info->intercept == x86_intercept_rdtscp &&
	    !nested_cpu_has2(vmcs12, SECONDARY_EXEC_RDTSCP)) {
		ctxt->exception.vector = UD_VECTOR;
		ctxt->exception.error_code_valid = false;
		return X86EMUL_PROPAGATE_FAULT;
	}

	/* TODO: check more intercepts... */
	return X86EMUL_CONTINUE;
}

#ifdef CONFIG_X86_64
/* (a << shift) / divisor, return 1 if overflow otherwise 0 */
static inline int u64_shl_div_u64(u64 a, unsigned int shift,
				  u64 divisor, u64 *result)
{
	u64 low = a << shift, high = a >> (64 - shift);

	/* To avoid the overflow on divq */
	if (high >= divisor)
		return 1;

	/* Low hold the result, high hold rem which is discarded */
	asm("divq %2\n\t" : "=a" (low), "=d" (high) :
	    "rm" (divisor), "0" (low), "1" (high));
	*result = low;

	return 0;
}

static int vmx_set_hv_timer(struct kvm_vcpu *vcpu, u64 guest_deadline_tsc)
{
	struct vcpu_vmx *vmx = to_vmx(vcpu);
	u64 tscl = rdtsc();
	u64 guest_tscl = kvm_read_l1_tsc(vcpu, tscl);
	u64 delta_tsc = max(guest_deadline_tsc, guest_tscl) - guest_tscl;

	/* Convert to host delta tsc if tsc scaling is enabled */
	if (vcpu->arch.tsc_scaling_ratio != kvm_default_tsc_scaling_ratio &&
			u64_shl_div_u64(delta_tsc,
				kvm_tsc_scaling_ratio_frac_bits,
				vcpu->arch.tsc_scaling_ratio,
				&delta_tsc))
		return -ERANGE;

	/*
	 * If the delta tsc can't fit in the 32 bit after the multi shift,
	 * we can't use the preemption timer.
	 * It's possible that it fits on later vmentries, but checking
	 * on every vmentry is costly so we just use an hrtimer.
	 */
	if (delta_tsc >> (cpu_preemption_timer_multi + 32))
		return -ERANGE;

	vmx->hv_deadline_tsc = tscl + delta_tsc;
	vmcs_set_bits(PIN_BASED_VM_EXEC_CONTROL,
			PIN_BASED_VMX_PREEMPTION_TIMER);

	return delta_tsc == 0;
}

static void vmx_cancel_hv_timer(struct kvm_vcpu *vcpu)
{
	struct vcpu_vmx *vmx = to_vmx(vcpu);
	vmx->hv_deadline_tsc = -1;
	vmcs_clear_bits(PIN_BASED_VM_EXEC_CONTROL,
			PIN_BASED_VMX_PREEMPTION_TIMER);
}
#endif

static void vmx_sched_in(struct kvm_vcpu *vcpu, int cpu)
{
	if (ple_gap)
		shrink_ple_window(vcpu);
}

static void vmx_slot_enable_log_dirty(struct kvm *kvm,
				     struct kvm_memory_slot *slot)
{
	kvm_mmu_slot_leaf_clear_dirty(kvm, slot);
	kvm_mmu_slot_largepage_remove_write_access(kvm, slot);
}

static void vmx_slot_disable_log_dirty(struct kvm *kvm,
				       struct kvm_memory_slot *slot)
{
	kvm_mmu_slot_set_dirty(kvm, slot);
}

static void vmx_flush_log_dirty(struct kvm *kvm)
{
	kvm_flush_pml_buffers(kvm);
}

static int vmx_write_pml_buffer(struct kvm_vcpu *vcpu)
{
	struct vmcs12 *vmcs12;
	struct vcpu_vmx *vmx = to_vmx(vcpu);
	gpa_t gpa;
	struct page *page = NULL;
	u64 *pml_address;

	if (is_guest_mode(vcpu)) {
		WARN_ON_ONCE(vmx->nested.pml_full);

		/*
		 * Check if PML is enabled for the nested guest.
		 * Whether eptp bit 6 is set is already checked
		 * as part of A/D emulation.
		 */
		vmcs12 = get_vmcs12(vcpu);
		if (!nested_cpu_has_pml(vmcs12))
			return 0;

		if (vmcs12->guest_pml_index >= PML_ENTITY_NUM) {
			vmx->nested.pml_full = true;
			return 1;
		}

		gpa = vmcs_read64(GUEST_PHYSICAL_ADDRESS) & ~0xFFFull;

		page = kvm_vcpu_gpa_to_page(vcpu, vmcs12->pml_address);
		if (is_error_page(page))
			return 0;

		pml_address = kmap(page);
		pml_address[vmcs12->guest_pml_index--] = gpa;
		kunmap(page);
		kvm_release_page_clean(page);
	}

	return 0;
}

static void vmx_enable_log_dirty_pt_masked(struct kvm *kvm,
					   struct kvm_memory_slot *memslot,
					   gfn_t offset, unsigned long mask)
{
	kvm_mmu_clear_dirty_pt_masked(kvm, memslot, offset, mask);
}

static void __pi_post_block(struct kvm_vcpu *vcpu)
{
	struct pi_desc *pi_desc = vcpu_to_pi_desc(vcpu);
	struct pi_desc old, new;
	unsigned int dest;

	do {
		old.control = new.control = pi_desc->control;
		WARN(old.nv != POSTED_INTR_WAKEUP_VECTOR,
		     "Wakeup handler not enabled while the VCPU is blocked\n");

		dest = cpu_physical_id(vcpu->cpu);

		if (x2apic_enabled())
			new.ndst = dest;
		else
			new.ndst = (dest << 8) & 0xFF00;

		/* set 'NV' to 'notification vector' */
		new.nv = POSTED_INTR_VECTOR;
	} while (cmpxchg64(&pi_desc->control, old.control,
			   new.control) != old.control);

	if (!WARN_ON_ONCE(vcpu->pre_pcpu == -1)) {
		spin_lock(&per_cpu(blocked_vcpu_on_cpu_lock, vcpu->pre_pcpu));
		list_del(&vcpu->blocked_vcpu_list);
		spin_unlock(&per_cpu(blocked_vcpu_on_cpu_lock, vcpu->pre_pcpu));
		vcpu->pre_pcpu = -1;
	}
}

/*
 * This routine does the following things for vCPU which is going
 * to be blocked if VT-d PI is enabled.
 * - Store the vCPU to the wakeup list, so when interrupts happen
 *   we can find the right vCPU to wake up.
 * - Change the Posted-interrupt descriptor as below:
 *      'NDST' <-- vcpu->pre_pcpu
 *      'NV' <-- POSTED_INTR_WAKEUP_VECTOR
 * - If 'ON' is set during this process, which means at least one
 *   interrupt is posted for this vCPU, we cannot block it, in
 *   this case, return 1, otherwise, return 0.
 *
 */
static int pi_pre_block(struct kvm_vcpu *vcpu)
{
	unsigned int dest;
	struct pi_desc old, new;
	struct pi_desc *pi_desc = vcpu_to_pi_desc(vcpu);

	if (!kvm_arch_has_assigned_device(vcpu->kvm) ||
		!irq_remapping_cap(IRQ_POSTING_CAP)  ||
		!kvm_vcpu_apicv_active(vcpu))
		return 0;

	WARN_ON(irqs_disabled());
	local_irq_disable();
	if (!WARN_ON_ONCE(vcpu->pre_pcpu != -1)) {
		vcpu->pre_pcpu = vcpu->cpu;
		spin_lock(&per_cpu(blocked_vcpu_on_cpu_lock, vcpu->pre_pcpu));
		list_add_tail(&vcpu->blocked_vcpu_list,
			      &per_cpu(blocked_vcpu_on_cpu,
				       vcpu->pre_pcpu));
		spin_unlock(&per_cpu(blocked_vcpu_on_cpu_lock, vcpu->pre_pcpu));
	}

	do {
		old.control = new.control = pi_desc->control;

		WARN((pi_desc->sn == 1),
		     "Warning: SN field of posted-interrupts "
		     "is set before blocking\n");

		/*
		 * Since vCPU can be preempted during this process,
		 * vcpu->cpu could be different with pre_pcpu, we
		 * need to set pre_pcpu as the destination of wakeup
		 * notification event, then we can find the right vCPU
		 * to wakeup in wakeup handler if interrupts happen
		 * when the vCPU is in blocked state.
		 */
		dest = cpu_physical_id(vcpu->pre_pcpu);

		if (x2apic_enabled())
			new.ndst = dest;
		else
			new.ndst = (dest << 8) & 0xFF00;

		/* set 'NV' to 'wakeup vector' */
		new.nv = POSTED_INTR_WAKEUP_VECTOR;
	} while (cmpxchg64(&pi_desc->control, old.control,
			   new.control) != old.control);

	/* We should not block the vCPU if an interrupt is posted for it.  */
	if (pi_test_on(pi_desc) == 1)
		__pi_post_block(vcpu);

	local_irq_enable();
	return (vcpu->pre_pcpu == -1);
}

static int vmx_pre_block(struct kvm_vcpu *vcpu)
{
	if (pi_pre_block(vcpu))
		return 1;

	if (kvm_lapic_hv_timer_in_use(vcpu))
		kvm_lapic_switch_to_sw_timer(vcpu);

	return 0;
}

static void pi_post_block(struct kvm_vcpu *vcpu)
{
	if (vcpu->pre_pcpu == -1)
		return;

	WARN_ON(irqs_disabled());
	local_irq_disable();
	__pi_post_block(vcpu);
	local_irq_enable();
}

static void vmx_post_block(struct kvm_vcpu *vcpu)
{
	if (kvm_x86_ops->set_hv_timer)
		kvm_lapic_switch_to_hv_timer(vcpu);

	pi_post_block(vcpu);
}

/*
 * vmx_update_pi_irte - set IRTE for Posted-Interrupts
 *
 * @kvm: kvm
 * @host_irq: host irq of the interrupt
 * @guest_irq: gsi of the interrupt
 * @set: set or unset PI
 * returns 0 on success, < 0 on failure
 */
static int vmx_update_pi_irte(struct kvm *kvm, unsigned int host_irq,
			      uint32_t guest_irq, bool set)
{
	struct kvm_kernel_irq_routing_entry *e;
	struct kvm_irq_routing_table *irq_rt;
	struct kvm_lapic_irq irq;
	struct kvm_vcpu *vcpu;
	struct vcpu_data vcpu_info;
	int idx, ret = 0;

	if (!kvm_arch_has_assigned_device(kvm) ||
		!irq_remapping_cap(IRQ_POSTING_CAP) ||
		!kvm_vcpu_apicv_active(kvm->vcpus[0]))
		return 0;

	idx = srcu_read_lock(&kvm->irq_srcu);
	irq_rt = srcu_dereference(kvm->irq_routing, &kvm->irq_srcu);
	if (guest_irq >= irq_rt->nr_rt_entries ||
	    hlist_empty(&irq_rt->map[guest_irq])) {
		pr_warn_once("no route for guest_irq %u/%u (broken user space?)\n",
			     guest_irq, irq_rt->nr_rt_entries);
		goto out;
	}

	hlist_for_each_entry(e, &irq_rt->map[guest_irq], link) {
		if (e->type != KVM_IRQ_ROUTING_MSI)
			continue;
		/*
		 * VT-d PI cannot support posting multicast/broadcast
		 * interrupts to a vCPU, we still use interrupt remapping
		 * for these kind of interrupts.
		 *
		 * For lowest-priority interrupts, we only support
		 * those with single CPU as the destination, e.g. user
		 * configures the interrupts via /proc/irq or uses
		 * irqbalance to make the interrupts single-CPU.
		 *
		 * We will support full lowest-priority interrupt later.
		 */

		kvm_set_msi_irq(kvm, e, &irq);
		if (!kvm_intr_is_single_vcpu(kvm, &irq, &vcpu)) {
			/*
			 * Make sure the IRTE is in remapped mode if
			 * we don't handle it in posted mode.
			 */
			ret = irq_set_vcpu_affinity(host_irq, NULL);
			if (ret < 0) {
				printk(KERN_INFO
				   "failed to back to remapped mode, irq: %u\n",
				   host_irq);
				goto out;
			}

			continue;
		}

		vcpu_info.pi_desc_addr = __pa(vcpu_to_pi_desc(vcpu));
		vcpu_info.vector = irq.vector;

		trace_kvm_pi_irte_update(vcpu->vcpu_id, host_irq, e->gsi,
				vcpu_info.vector, vcpu_info.pi_desc_addr, set);

		if (set)
			ret = irq_set_vcpu_affinity(host_irq, &vcpu_info);
		else
			ret = irq_set_vcpu_affinity(host_irq, NULL);

		if (ret < 0) {
			printk(KERN_INFO "%s: failed to update PI IRTE\n",
					__func__);
			goto out;
		}
	}

	ret = 0;
out:
	srcu_read_unlock(&kvm->irq_srcu, idx);
	return ret;
}

static void vmx_setup_mce(struct kvm_vcpu *vcpu)
{
	if (vcpu->arch.mcg_cap & MCG_LMCE_P)
		to_vmx(vcpu)->msr_ia32_feature_control_valid_bits |=
			FEATURE_CONTROL_LMCE;
	else
		to_vmx(vcpu)->msr_ia32_feature_control_valid_bits &=
			~FEATURE_CONTROL_LMCE;
}

static int vmx_smi_allowed(struct kvm_vcpu *vcpu)
{
	/* we need a nested vmexit to enter SMM, postpone if run is pending */
	if (to_vmx(vcpu)->nested.nested_run_pending)
		return 0;
	return 1;
}

static int vmx_pre_enter_smm(struct kvm_vcpu *vcpu, char *smstate)
{
	struct vcpu_vmx *vmx = to_vmx(vcpu);

	vmx->nested.smm.guest_mode = is_guest_mode(vcpu);
	if (vmx->nested.smm.guest_mode)
		nested_vmx_vmexit(vcpu, -1, 0, 0);

	vmx->nested.smm.vmxon = vmx->nested.vmxon;
	vmx->nested.vmxon = false;
	return 0;
}

static int vmx_pre_leave_smm(struct kvm_vcpu *vcpu, u64 smbase)
{
	struct vcpu_vmx *vmx = to_vmx(vcpu);
	int ret;

	if (vmx->nested.smm.vmxon) {
		vmx->nested.vmxon = true;
		vmx->nested.smm.vmxon = false;
	}

	if (vmx->nested.smm.guest_mode) {
		vcpu->arch.hflags &= ~HF_SMM_MASK;
		ret = enter_vmx_non_root_mode(vcpu, false);
		vcpu->arch.hflags |= HF_SMM_MASK;
		if (ret)
			return ret;

		vmx->nested.smm.guest_mode = false;
	}
	return 0;
}

static int enable_smi_window(struct kvm_vcpu *vcpu)
{
	return 0;
}

static struct kvm_x86_ops vmx_x86_ops __ro_after_init = {
	.cpu_has_kvm_support = cpu_has_kvm_support,
	.disabled_by_bios = vmx_disabled_by_bios,
	.hardware_setup = hardware_setup,
	.hardware_unsetup = hardware_unsetup,
	.check_processor_compatibility = vmx_check_processor_compat,
	.hardware_enable = hardware_enable,
	.hardware_disable = hardware_disable,
	.cpu_has_accelerated_tpr = report_flexpriority,
	.cpu_has_high_real_mode_segbase = vmx_has_high_real_mode_segbase,

	.vcpu_create = vmx_create_vcpu,
	.vcpu_free = vmx_free_vcpu,
	.vcpu_reset = vmx_vcpu_reset,

	.prepare_guest_switch = vmx_save_host_state,
	.vcpu_load = vmx_vcpu_load,
	.vcpu_put = vmx_vcpu_put,

	.update_bp_intercept = update_exception_bitmap,
	.get_msr = vmx_get_msr,
	.set_msr = vmx_set_msr,
	.get_segment_base = vmx_get_segment_base,
	.get_segment = vmx_get_segment,
	.set_segment = vmx_set_segment,
	.get_cpl = vmx_get_cpl,
	.get_cs_db_l_bits = vmx_get_cs_db_l_bits,
	.decache_cr0_guest_bits = vmx_decache_cr0_guest_bits,
	.decache_cr3 = vmx_decache_cr3,
	.decache_cr4_guest_bits = vmx_decache_cr4_guest_bits,
	.set_cr0 = vmx_set_cr0,
	.set_cr3 = vmx_set_cr3,
	.set_cr4 = vmx_set_cr4,
	.set_efer = vmx_set_efer,
	.get_idt = vmx_get_idt,
	.set_idt = vmx_set_idt,
	.get_gdt = vmx_get_gdt,
	.set_gdt = vmx_set_gdt,
	.get_dr6 = vmx_get_dr6,
	.set_dr6 = vmx_set_dr6,
	.set_dr7 = vmx_set_dr7,
	.sync_dirty_debug_regs = vmx_sync_dirty_debug_regs,
	.cache_reg = vmx_cache_reg,
	.get_rflags = vmx_get_rflags,
	.set_rflags = vmx_set_rflags,

	.tlb_flush = vmx_flush_tlb,

	.run = vmx_vcpu_run,
	.handle_exit = vmx_handle_exit,
	.skip_emulated_instruction = skip_emulated_instruction,
	.set_interrupt_shadow = vmx_set_interrupt_shadow,
	.get_interrupt_shadow = vmx_get_interrupt_shadow,
	.patch_hypercall = vmx_patch_hypercall,
	.set_irq = vmx_inject_irq,
	.set_nmi = vmx_inject_nmi,
	.queue_exception = vmx_queue_exception,
	.cancel_injection = vmx_cancel_injection,
	.interrupt_allowed = vmx_interrupt_allowed,
	.nmi_allowed = vmx_nmi_allowed,
	.get_nmi_mask = vmx_get_nmi_mask,
	.set_nmi_mask = vmx_set_nmi_mask,
	.enable_nmi_window = enable_nmi_window,
	.enable_irq_window = enable_irq_window,
	.update_cr8_intercept = update_cr8_intercept,
	.set_virtual_x2apic_mode = vmx_set_virtual_x2apic_mode,
	.set_apic_access_page_addr = vmx_set_apic_access_page_addr,
	.get_enable_apicv = vmx_get_enable_apicv,
	.refresh_apicv_exec_ctrl = vmx_refresh_apicv_exec_ctrl,
	.load_eoi_exitmap = vmx_load_eoi_exitmap,
	.apicv_post_state_restore = vmx_apicv_post_state_restore,
	.hwapic_irr_update = vmx_hwapic_irr_update,
	.hwapic_isr_update = vmx_hwapic_isr_update,
	.sync_pir_to_irr = vmx_sync_pir_to_irr,
	.deliver_posted_interrupt = vmx_deliver_posted_interrupt,

	.set_tss_addr = vmx_set_tss_addr,
	.get_tdp_level = get_ept_level,
	.get_mt_mask = vmx_get_mt_mask,

	.get_exit_info = vmx_get_exit_info,

	.get_lpage_level = vmx_get_lpage_level,

	.cpuid_update = vmx_cpuid_update,

	.rdtscp_supported = vmx_rdtscp_supported,
	.invpcid_supported = vmx_invpcid_supported,

	.set_supported_cpuid = vmx_set_supported_cpuid,

	.has_wbinvd_exit = cpu_has_vmx_wbinvd_exit,

	.write_tsc_offset = vmx_write_tsc_offset,

	.set_tdp_cr3 = vmx_set_cr3,

	.check_intercept = vmx_check_intercept,
	.handle_external_intr = vmx_handle_external_intr,
	.mpx_supported = vmx_mpx_supported,
	.xsaves_supported = vmx_xsaves_supported,
	.umip_emulated = vmx_umip_emulated,

	.check_nested_events = vmx_check_nested_events,

	.sched_in = vmx_sched_in,

	.slot_enable_log_dirty = vmx_slot_enable_log_dirty,
	.slot_disable_log_dirty = vmx_slot_disable_log_dirty,
	.flush_log_dirty = vmx_flush_log_dirty,
	.enable_log_dirty_pt_masked = vmx_enable_log_dirty_pt_masked,
	.write_log_dirty = vmx_write_pml_buffer,

	.pre_block = vmx_pre_block,
	.post_block = vmx_post_block,

	.pmu_ops = &intel_pmu_ops,

	.update_pi_irte = vmx_update_pi_irte,

#ifdef CONFIG_X86_64
	.set_hv_timer = vmx_set_hv_timer,
	.cancel_hv_timer = vmx_cancel_hv_timer,
#endif

	.setup_mce = vmx_setup_mce,

	.smi_allowed = vmx_smi_allowed,
	.pre_enter_smm = vmx_pre_enter_smm,
	.pre_leave_smm = vmx_pre_leave_smm,
	.enable_smi_window = enable_smi_window,
};

static int __init vmx_init(void)
{
	int r = kvm_init(&vmx_x86_ops, sizeof(struct vcpu_vmx),
                     __alignof__(struct vcpu_vmx), THIS_MODULE);
	if (r)
		return r;

#ifdef CONFIG_KEXEC_CORE
	rcu_assign_pointer(crash_vmclear_loaded_vmcss,
			   crash_vmclear_local_loaded_vmcss);
#endif

	return 0;
}

static void __exit vmx_exit(void)
{
#ifdef CONFIG_KEXEC_CORE
	RCU_INIT_POINTER(crash_vmclear_loaded_vmcss, NULL);
	synchronize_rcu();
#endif

	kvm_exit();
}

module_init(vmx_init)
module_exit(vmx_exit)<|MERGE_RESOLUTION|>--- conflicted
+++ resolved
@@ -418,15 +418,12 @@
  */
 #define VMCS12_SIZE 0x1000
 
-<<<<<<< HEAD
-=======
 /*
  * VMCS12_MAX_FIELD_INDEX is the highest index value used in any
  * supported VMCS12 field encoding.
  */
 #define VMCS12_MAX_FIELD_INDEX 0x17
 
->>>>>>> 7928b2cb
 /*
  * The nested_vmx structure is part of vcpu_vmx, and holds information we need
  * for correct emulation of VMX (i.e., nested VMX) on this vcpu.
@@ -874,17 +871,6 @@
 {
 	const size_t size = ARRAY_SIZE(vmcs_field_to_offset_table);
 	unsigned short offset;
-<<<<<<< HEAD
-
-	BUILD_BUG_ON(size > SHRT_MAX);
-	if (field >= size)
-		return -ENOENT;
-
-	field = array_index_nospec(field, size);
-	offset = vmcs_field_to_offset_table[field];
-	if (offset == 0)
-		return -ENOENT;
-=======
 	unsigned index;
 
 	if (field >> 15)
@@ -898,7 +884,6 @@
 	offset = vmcs_field_to_offset_table[index];
 	if (offset == 0)
 		return -ENOENT;
->>>>>>> 7928b2cb
 	return offset;
 }
 
@@ -942,11 +927,6 @@
 static DEFINE_PER_CPU(spinlock_t, blocked_vcpu_on_cpu_lock);
 
 enum {
-<<<<<<< HEAD
-	VMX_IO_BITMAP_A,
-	VMX_IO_BITMAP_B,
-=======
->>>>>>> 7928b2cb
 	VMX_VMREAD_BITMAP,
 	VMX_VMWRITE_BITMAP,
 	VMX_BITMAP_NR
@@ -954,11 +934,6 @@
 
 static unsigned long *vmx_bitmap[VMX_BITMAP_NR];
 
-<<<<<<< HEAD
-#define vmx_io_bitmap_a                      (vmx_bitmap[VMX_IO_BITMAP_A])
-#define vmx_io_bitmap_b                      (vmx_bitmap[VMX_IO_BITMAP_B])
-=======
->>>>>>> 7928b2cb
 #define vmx_vmread_bitmap                    (vmx_bitmap[VMX_VMREAD_BITMAP])
 #define vmx_vmwrite_bitmap                   (vmx_bitmap[VMX_VMWRITE_BITMAP])
 
@@ -7002,13 +6977,6 @@
 	memset(vmx_vmread_bitmap, 0xff, PAGE_SIZE);
 	memset(vmx_vmwrite_bitmap, 0xff, PAGE_SIZE);
 
-<<<<<<< HEAD
-	memset(vmx_io_bitmap_a, 0xff, PAGE_SIZE);
-
-	memset(vmx_io_bitmap_b, 0xff, PAGE_SIZE);
-
-=======
->>>>>>> 7928b2cb
 	if (setup_vmcs_config(&vmcs_config) < 0) {
 		r = -EIO;
 		goto out;
@@ -10168,16 +10136,7 @@
 			(unsigned long)(vmcs12->posted_intr_desc_addr &
 			(PAGE_SIZE - 1)));
 	}
-<<<<<<< HEAD
-	if (cpu_has_vmx_msr_bitmap() &&
-	    nested_cpu_has(vmcs12, CPU_BASED_USE_MSR_BITMAPS) &&
-	    nested_vmx_merge_msr_bitmap(vcpu, vmcs12))
-		vmcs_set_bits(CPU_BASED_VM_EXEC_CONTROL,
-			      CPU_BASED_USE_MSR_BITMAPS);
-	else
-=======
 	if (!nested_vmx_prepare_msr_bitmap(vcpu, vmcs12))
->>>>>>> 7928b2cb
 		vmcs_clear_bits(CPU_BASED_VM_EXEC_CONTROL,
 				CPU_BASED_USE_MSR_BITMAPS);
 }
@@ -10265,10 +10224,6 @@
 	 *    updated to reflect this when L1 (or its L2s) actually write to
 	 *    the MSR.
 	 */
-<<<<<<< HEAD
-	bool pred_cmd = !msr_write_intercepted_l01(vcpu, MSR_IA32_PRED_CMD);
-	bool spec_ctrl = !msr_write_intercepted_l01(vcpu, MSR_IA32_SPEC_CTRL);
-=======
 	bool pred_cmd = msr_write_intercepted_l01(vcpu, MSR_IA32_PRED_CMD);
 	bool spec_ctrl = msr_write_intercepted_l01(vcpu, MSR_IA32_SPEC_CTRL);
 
@@ -10276,7 +10231,6 @@
 	if (!cpu_has_vmx_msr_bitmap() ||
 	    !nested_cpu_has(vmcs12, CPU_BASED_USE_MSR_BITMAPS))
 		return false;
->>>>>>> 7928b2cb
 
 	if (!nested_cpu_has_virt_x2apic_mode(vmcs12) &&
 	    !pred_cmd && !spec_ctrl)
@@ -10330,33 +10284,6 @@
 
 	if (pred_cmd)
 		nested_vmx_disable_intercept_for_msr(
-<<<<<<< HEAD
-				msr_bitmap_l1, msr_bitmap_l0,
-				APIC_BASE_MSR + (APIC_TASKPRI >> 4),
-				MSR_TYPE_R | MSR_TYPE_W);
-
-		if (nested_cpu_has_vid(vmcs12)) {
-			nested_vmx_disable_intercept_for_msr(
-				msr_bitmap_l1, msr_bitmap_l0,
-				APIC_BASE_MSR + (APIC_EOI >> 4),
-				MSR_TYPE_W);
-			nested_vmx_disable_intercept_for_msr(
-				msr_bitmap_l1, msr_bitmap_l0,
-				APIC_BASE_MSR + (APIC_SELF_IPI >> 4),
-				MSR_TYPE_W);
-		}
-	}
-
-	if (spec_ctrl)
-		nested_vmx_disable_intercept_for_msr(
-					msr_bitmap_l1, msr_bitmap_l0,
-					MSR_IA32_SPEC_CTRL,
-					MSR_TYPE_R | MSR_TYPE_W);
-
-	if (pred_cmd)
-		nested_vmx_disable_intercept_for_msr(
-=======
->>>>>>> 7928b2cb
 					msr_bitmap_l1, msr_bitmap_l0,
 					MSR_IA32_PRED_CMD,
 					MSR_TYPE_W);
@@ -10937,9 +10864,6 @@
 		vmcs_write64(TSC_OFFSET, vcpu->arch.tsc_offset);
 	if (kvm_has_tsc_control)
 		decache_tsc_multiplier(vmx);
-
-	if (cpu_has_vmx_msr_bitmap())
-		vmcs_write64(MSR_BITMAP, __pa(vmx->nested.vmcs02.msr_bitmap));
 
 	if (enable_vpid) {
 		/*
