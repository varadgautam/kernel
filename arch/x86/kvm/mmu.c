--- conflicted
+++ resolved
@@ -5671,9 +5671,6 @@
 
 static void kvm_zap_obsolete_pages(struct kvm *kvm)
 {
-<<<<<<< HEAD
-	kvm_mmu_zap_all(kvm);
-=======
 	struct kvm_mmu_page *sp, *node;
 	LIST_HEAD(invalid_list);
 	int ign;
@@ -5747,7 +5744,6 @@
 
 	kvm_zap_obsolete_pages(kvm);
 	spin_unlock(&kvm->mmu_lock);
->>>>>>> f95f0722
 }
 
 static void kvm_mmu_invalidate_zap_pages_in_memslot(struct kvm *kvm,
