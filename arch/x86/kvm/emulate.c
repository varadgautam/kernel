--- conflicted
+++ resolved
@@ -173,7 +173,6 @@
 #define NearBranch  ((u64)1 << 52)  /* Near branches */
 #define No16	    ((u64)1 << 53)  /* No 16 bit operand */
 #define IncSP       ((u64)1 << 54)  /* SP is incremented before ModRM calc */
-#define Aligned16   ((u64)1 << 55)  /* Aligned to 16 byte boundary (e.g. FXSAVE) */
 
 #define DstXacc     (DstAccLo | SrcAccHi | SrcWrite)
 
@@ -660,21 +659,6 @@
  */
 static unsigned insn_alignment(struct x86_emulate_ctxt *ctxt, unsigned size)
 {
-<<<<<<< HEAD
-	if (likely(size < 16))
-		return 1;
-
-	if (ctxt->d & Aligned)
-		return size;
-	else if (ctxt->d & Unaligned)
-		return 1;
-	else if (ctxt->d & Avx)
-		return 1;
-	else if (ctxt->d & Aligned16)
-		return 16;
-	else
-		return size;
-=======
 	u64 alignment = ctxt->d & AlignMask;
 
 	if (likely(size < 16))
@@ -690,7 +674,6 @@
 	default:
 		return size;
 	}
->>>>>>> a062067a
 }
 
 static __always_inline int __linearize(struct x86_emulate_ctxt *ctxt,
