// SPDX-License-Identifier: GPL-2.0-only
/*
 * Kernel-based Virtual Machine driver for Linux
 *
 * This module enables machines with Intel VT-x extensions to run virtual
 * machines without emulation or binary translation.
 *
 * Copyright (C) 2006 Qumranet, Inc.
 * Copyright 2010 Red Hat, Inc. and/or its affiliates.
 *
 * Authors:
 *   Avi Kivity   <avi@qumranet.com>
 *   Yaniv Kamay  <yaniv@qumranet.com>
 */

#include <linux/frame.h>
#include <linux/highmem.h>
#include <linux/hrtimer.h>
#include <linux/kernel.h>
#include <linux/kvm_host.h>
#include <linux/module.h>
#include <linux/moduleparam.h>
#include <linux/mod_devicetable.h>
#include <linux/mm.h>
#include <linux/sched.h>
#include <linux/sched/smt.h>
#include <linux/slab.h>
#include <linux/tboot.h>
#include <linux/trace_events.h>

#include <asm/apic.h>
#include <asm/asm.h>
#include <asm/cpu.h>
#include <asm/debugreg.h>
#include <asm/desc.h>
#include <asm/fpu/internal.h>
#include <asm/io.h>
#include <asm/irq_remapping.h>
#include <asm/kexec.h>
#include <asm/perf_event.h>
#include <asm/mce.h>
#include <asm/mmu_context.h>
#include <asm/mshyperv.h>
#include <asm/spec-ctrl.h>
#include <asm/virtext.h>
#include <asm/vmx.h>

#include "capabilities.h"
#include "cpuid.h"
#include "evmcs.h"
#include "irq.h"
#include "kvm_cache_regs.h"
#include "lapic.h"
#include "mmu.h"
#include "nested.h"
#include "ops.h"
#include "pmu.h"
#include "trace.h"
#include "vmcs.h"
#include "vmcs12.h"
#include "vmx.h"
#include "x86.h"

MODULE_AUTHOR("Qumranet");
MODULE_LICENSE("GPL");

static const struct x86_cpu_id vmx_cpu_id[] = {
	X86_FEATURE_MATCH(X86_FEATURE_VMX),
	{}
};
MODULE_DEVICE_TABLE(x86cpu, vmx_cpu_id);

bool __read_mostly enable_vpid = 1;
module_param_named(vpid, enable_vpid, bool, 0444);

static bool __read_mostly enable_vnmi = 1;
module_param_named(vnmi, enable_vnmi, bool, S_IRUGO);

bool __read_mostly flexpriority_enabled = 1;
module_param_named(flexpriority, flexpriority_enabled, bool, S_IRUGO);

bool __read_mostly enable_ept = 1;
module_param_named(ept, enable_ept, bool, S_IRUGO);

bool __read_mostly enable_unrestricted_guest = 1;
module_param_named(unrestricted_guest,
			enable_unrestricted_guest, bool, S_IRUGO);

bool __read_mostly enable_ept_ad_bits = 1;
module_param_named(eptad, enable_ept_ad_bits, bool, S_IRUGO);

static bool __read_mostly emulate_invalid_guest_state = true;
module_param(emulate_invalid_guest_state, bool, S_IRUGO);

static bool __read_mostly fasteoi = 1;
module_param(fasteoi, bool, S_IRUGO);

static bool __read_mostly enable_apicv = 1;
module_param(enable_apicv, bool, S_IRUGO);

/*
 * If nested=1, nested virtualization is supported, i.e., guests may use
 * VMX and be a hypervisor for its own guests. If nested=0, guests may not
 * use VMX instructions.
 */
static bool __read_mostly nested = 1;
module_param(nested, bool, S_IRUGO);

static u64 __read_mostly host_xss;

bool __read_mostly enable_pml = 1;
module_param_named(pml, enable_pml, bool, S_IRUGO);

static bool __read_mostly dump_invalid_vmcs = 0;
module_param(dump_invalid_vmcs, bool, 0644);

#define MSR_BITMAP_MODE_X2APIC		1
#define MSR_BITMAP_MODE_X2APIC_APICV	2

#define KVM_VMX_TSC_MULTIPLIER_MAX     0xffffffffffffffffULL

/* Guest_tsc -> host_tsc conversion requires 64-bit division.  */
static int __read_mostly cpu_preemption_timer_multi;
static bool __read_mostly enable_preemption_timer = 1;
#ifdef CONFIG_X86_64
module_param_named(preemption_timer, enable_preemption_timer, bool, S_IRUGO);
#endif

#define KVM_VM_CR0_ALWAYS_OFF (X86_CR0_NW | X86_CR0_CD)
#define KVM_VM_CR0_ALWAYS_ON_UNRESTRICTED_GUEST X86_CR0_NE
#define KVM_VM_CR0_ALWAYS_ON				\
	(KVM_VM_CR0_ALWAYS_ON_UNRESTRICTED_GUEST | 	\
	 X86_CR0_WP | X86_CR0_PG | X86_CR0_PE)
#define KVM_CR4_GUEST_OWNED_BITS				      \
	(X86_CR4_PVI | X86_CR4_DE | X86_CR4_PCE | X86_CR4_OSFXSR      \
	 | X86_CR4_OSXMMEXCPT | X86_CR4_LA57 | X86_CR4_TSD)

#define KVM_VM_CR4_ALWAYS_ON_UNRESTRICTED_GUEST X86_CR4_VMXE
#define KVM_PMODE_VM_CR4_ALWAYS_ON (X86_CR4_PAE | X86_CR4_VMXE)
#define KVM_RMODE_VM_CR4_ALWAYS_ON (X86_CR4_VME | X86_CR4_PAE | X86_CR4_VMXE)

#define RMODE_GUEST_OWNED_EFLAGS_BITS (~(X86_EFLAGS_IOPL | X86_EFLAGS_VM))

#define MSR_IA32_RTIT_STATUS_MASK (~(RTIT_STATUS_FILTEREN | \
	RTIT_STATUS_CONTEXTEN | RTIT_STATUS_TRIGGEREN | \
	RTIT_STATUS_ERROR | RTIT_STATUS_STOPPED | \
	RTIT_STATUS_BYTECNT))

#define MSR_IA32_RTIT_OUTPUT_BASE_MASK \
	(~((1UL << cpuid_query_maxphyaddr(vcpu)) - 1) | 0x7f)

/*
 * These 2 parameters are used to config the controls for Pause-Loop Exiting:
 * ple_gap:    upper bound on the amount of time between two successive
 *             executions of PAUSE in a loop. Also indicate if ple enabled.
 *             According to test, this time is usually smaller than 128 cycles.
 * ple_window: upper bound on the amount of time a guest is allowed to execute
 *             in a PAUSE loop. Tests indicate that most spinlocks are held for
 *             less than 2^12 cycles
 * Time is measured based on a counter that runs at the same rate as the TSC,
 * refer SDM volume 3b section 21.6.13 & 22.1.3.
 */
static unsigned int ple_gap = KVM_DEFAULT_PLE_GAP;
module_param(ple_gap, uint, 0444);

static unsigned int ple_window = KVM_VMX_DEFAULT_PLE_WINDOW;
module_param(ple_window, uint, 0444);

/* Default doubles per-vcpu window every exit. */
static unsigned int ple_window_grow = KVM_DEFAULT_PLE_WINDOW_GROW;
module_param(ple_window_grow, uint, 0444);

/* Default resets per-vcpu window every exit to ple_window. */
static unsigned int ple_window_shrink = KVM_DEFAULT_PLE_WINDOW_SHRINK;
module_param(ple_window_shrink, uint, 0444);

/* Default is to compute the maximum so we can never overflow. */
static unsigned int ple_window_max        = KVM_VMX_DEFAULT_PLE_WINDOW_MAX;
module_param(ple_window_max, uint, 0444);

/* Default is SYSTEM mode, 1 for host-guest mode */
int __read_mostly pt_mode = PT_MODE_SYSTEM;
module_param(pt_mode, int, S_IRUGO);

static DEFINE_STATIC_KEY_FALSE(vmx_l1d_should_flush);
static DEFINE_STATIC_KEY_FALSE(vmx_l1d_flush_cond);
static DEFINE_MUTEX(vmx_l1d_flush_mutex);

/* Storage for pre module init parameter parsing */
static enum vmx_l1d_flush_state __read_mostly vmentry_l1d_flush_param = VMENTER_L1D_FLUSH_AUTO;

static const struct {
	const char *option;
	bool for_parse;
} vmentry_l1d_param[] = {
	[VMENTER_L1D_FLUSH_AUTO]	 = {"auto", true},
	[VMENTER_L1D_FLUSH_NEVER]	 = {"never", true},
	[VMENTER_L1D_FLUSH_COND]	 = {"cond", true},
	[VMENTER_L1D_FLUSH_ALWAYS]	 = {"always", true},
	[VMENTER_L1D_FLUSH_EPT_DISABLED] = {"EPT disabled", false},
	[VMENTER_L1D_FLUSH_NOT_REQUIRED] = {"not required", false},
};

#define L1D_CACHE_ORDER 4
static void *vmx_l1d_flush_pages;

static int vmx_setup_l1d_flush(enum vmx_l1d_flush_state l1tf)
{
	struct page *page;
	unsigned int i;

	if (!enable_ept) {
		l1tf_vmx_mitigation = VMENTER_L1D_FLUSH_EPT_DISABLED;
		return 0;
	}

	if (boot_cpu_has(X86_FEATURE_ARCH_CAPABILITIES)) {
		u64 msr;

		rdmsrl(MSR_IA32_ARCH_CAPABILITIES, msr);
		if (msr & ARCH_CAP_SKIP_VMENTRY_L1DFLUSH) {
			l1tf_vmx_mitigation = VMENTER_L1D_FLUSH_NOT_REQUIRED;
			return 0;
		}
	}

	/* If set to auto use the default l1tf mitigation method */
	if (l1tf == VMENTER_L1D_FLUSH_AUTO) {
		switch (l1tf_mitigation) {
		case L1TF_MITIGATION_OFF:
			l1tf = VMENTER_L1D_FLUSH_NEVER;
			break;
		case L1TF_MITIGATION_FLUSH_NOWARN:
		case L1TF_MITIGATION_FLUSH:
		case L1TF_MITIGATION_FLUSH_NOSMT:
			l1tf = VMENTER_L1D_FLUSH_COND;
			break;
		case L1TF_MITIGATION_FULL:
		case L1TF_MITIGATION_FULL_FORCE:
			l1tf = VMENTER_L1D_FLUSH_ALWAYS;
			break;
		}
	} else if (l1tf_mitigation == L1TF_MITIGATION_FULL_FORCE) {
		l1tf = VMENTER_L1D_FLUSH_ALWAYS;
	}

	if (l1tf != VMENTER_L1D_FLUSH_NEVER && !vmx_l1d_flush_pages &&
	    !boot_cpu_has(X86_FEATURE_FLUSH_L1D)) {
		/*
		 * This allocation for vmx_l1d_flush_pages is not tied to a VM
		 * lifetime and so should not be charged to a memcg.
		 */
		page = alloc_pages(GFP_KERNEL, L1D_CACHE_ORDER);
		if (!page)
			return -ENOMEM;
		vmx_l1d_flush_pages = page_address(page);

		/*
		 * Initialize each page with a different pattern in
		 * order to protect against KSM in the nested
		 * virtualization case.
		 */
		for (i = 0; i < 1u << L1D_CACHE_ORDER; ++i) {
			memset(vmx_l1d_flush_pages + i * PAGE_SIZE, i + 1,
			       PAGE_SIZE);
		}
	}

	l1tf_vmx_mitigation = l1tf;

	if (l1tf != VMENTER_L1D_FLUSH_NEVER)
		static_branch_enable(&vmx_l1d_should_flush);
	else
		static_branch_disable(&vmx_l1d_should_flush);

	if (l1tf == VMENTER_L1D_FLUSH_COND)
		static_branch_enable(&vmx_l1d_flush_cond);
	else
		static_branch_disable(&vmx_l1d_flush_cond);
	return 0;
}

static int vmentry_l1d_flush_parse(const char *s)
{
	unsigned int i;

	if (s) {
		for (i = 0; i < ARRAY_SIZE(vmentry_l1d_param); i++) {
			if (vmentry_l1d_param[i].for_parse &&
			    sysfs_streq(s, vmentry_l1d_param[i].option))
				return i;
		}
	}
	return -EINVAL;
}

static int vmentry_l1d_flush_set(const char *s, const struct kernel_param *kp)
{
	int l1tf, ret;

	l1tf = vmentry_l1d_flush_parse(s);
	if (l1tf < 0)
		return l1tf;

	if (!boot_cpu_has(X86_BUG_L1TF))
		return 0;

	/*
	 * Has vmx_init() run already? If not then this is the pre init
	 * parameter parsing. In that case just store the value and let
	 * vmx_init() do the proper setup after enable_ept has been
	 * established.
	 */
	if (l1tf_vmx_mitigation == VMENTER_L1D_FLUSH_AUTO) {
		vmentry_l1d_flush_param = l1tf;
		return 0;
	}

	mutex_lock(&vmx_l1d_flush_mutex);
	ret = vmx_setup_l1d_flush(l1tf);
	mutex_unlock(&vmx_l1d_flush_mutex);
	return ret;
}

static int vmentry_l1d_flush_get(char *s, const struct kernel_param *kp)
{
	if (WARN_ON_ONCE(l1tf_vmx_mitigation >= ARRAY_SIZE(vmentry_l1d_param)))
		return sprintf(s, "???\n");

	return sprintf(s, "%s\n", vmentry_l1d_param[l1tf_vmx_mitigation].option);
}

static const struct kernel_param_ops vmentry_l1d_flush_ops = {
	.set = vmentry_l1d_flush_set,
	.get = vmentry_l1d_flush_get,
};
module_param_cb(vmentry_l1d_flush, &vmentry_l1d_flush_ops, NULL, 0644);

static bool guest_state_valid(struct kvm_vcpu *vcpu);
static u32 vmx_segment_access_rights(struct kvm_segment *var);
static __always_inline void vmx_disable_intercept_for_msr(unsigned long *msr_bitmap,
							  u32 msr, int type);

void vmx_vmexit(void);

static DEFINE_PER_CPU(struct vmcs *, vmxarea);
DEFINE_PER_CPU(struct vmcs *, current_vmcs);
/*
 * We maintain a per-CPU linked-list of VMCS loaded on that CPU. This is needed
 * when a CPU is brought down, and we need to VMCLEAR all VMCSs loaded on it.
 */
static DEFINE_PER_CPU(struct list_head, loaded_vmcss_on_cpu);

/*
 * We maintian a per-CPU linked-list of vCPU, so in wakeup_handler() we
 * can find which vCPU should be waken up.
 */
static DEFINE_PER_CPU(struct list_head, blocked_vcpu_on_cpu);
static DEFINE_PER_CPU(spinlock_t, blocked_vcpu_on_cpu_lock);

static DECLARE_BITMAP(vmx_vpid_bitmap, VMX_NR_VPIDS);
static DEFINE_SPINLOCK(vmx_vpid_lock);

struct vmcs_config vmcs_config;
struct vmx_capability vmx_capability;

#define VMX_SEGMENT_FIELD(seg)					\
	[VCPU_SREG_##seg] = {                                   \
		.selector = GUEST_##seg##_SELECTOR,		\
		.base = GUEST_##seg##_BASE,		   	\
		.limit = GUEST_##seg##_LIMIT,		   	\
		.ar_bytes = GUEST_##seg##_AR_BYTES,	   	\
	}

static const struct kvm_vmx_segment_field {
	unsigned selector;
	unsigned base;
	unsigned limit;
	unsigned ar_bytes;
} kvm_vmx_segment_fields[] = {
	VMX_SEGMENT_FIELD(CS),
	VMX_SEGMENT_FIELD(DS),
	VMX_SEGMENT_FIELD(ES),
	VMX_SEGMENT_FIELD(FS),
	VMX_SEGMENT_FIELD(GS),
	VMX_SEGMENT_FIELD(SS),
	VMX_SEGMENT_FIELD(TR),
	VMX_SEGMENT_FIELD(LDTR),
};

u64 host_efer;
static unsigned long host_idt_base;

/*
 * Though SYSCALL is only supported in 64-bit mode on Intel CPUs, kvm
 * will emulate SYSCALL in legacy mode if the vendor string in guest
 * CPUID.0:{EBX,ECX,EDX} is "AuthenticAMD" or "AMDisbetter!" To
 * support this emulation, IA32_STAR must always be included in
 * vmx_msr_index[], even in i386 builds.
 */
const u32 vmx_msr_index[] = {
#ifdef CONFIG_X86_64
	MSR_SYSCALL_MASK, MSR_LSTAR, MSR_CSTAR,
#endif
	MSR_EFER, MSR_TSC_AUX, MSR_STAR,
};

#if IS_ENABLED(CONFIG_HYPERV)
static bool __read_mostly enlightened_vmcs = true;
module_param(enlightened_vmcs, bool, 0444);

/* check_ept_pointer() should be under protection of ept_pointer_lock. */
static void check_ept_pointer_match(struct kvm *kvm)
{
	struct kvm_vcpu *vcpu;
	u64 tmp_eptp = INVALID_PAGE;
	int i;

	kvm_for_each_vcpu(i, vcpu, kvm) {
		if (!VALID_PAGE(tmp_eptp)) {
			tmp_eptp = to_vmx(vcpu)->ept_pointer;
		} else if (tmp_eptp != to_vmx(vcpu)->ept_pointer) {
			to_kvm_vmx(kvm)->ept_pointers_match
				= EPT_POINTERS_MISMATCH;
			return;
		}
	}

	to_kvm_vmx(kvm)->ept_pointers_match = EPT_POINTERS_MATCH;
}

static int kvm_fill_hv_flush_list_func(struct hv_guest_mapping_flush_list *flush,
		void *data)
{
	struct kvm_tlb_range *range = data;

	return hyperv_fill_flush_guest_mapping_list(flush, range->start_gfn,
			range->pages);
}

static inline int __hv_remote_flush_tlb_with_range(struct kvm *kvm,
		struct kvm_vcpu *vcpu, struct kvm_tlb_range *range)
{
	u64 ept_pointer = to_vmx(vcpu)->ept_pointer;

	/*
	 * FLUSH_GUEST_PHYSICAL_ADDRESS_SPACE hypercall needs address
	 * of the base of EPT PML4 table, strip off EPT configuration
	 * information.
	 */
	if (range)
		return hyperv_flush_guest_mapping_range(ept_pointer & PAGE_MASK,
				kvm_fill_hv_flush_list_func, (void *)range);
	else
		return hyperv_flush_guest_mapping(ept_pointer & PAGE_MASK);
}

static int hv_remote_flush_tlb_with_range(struct kvm *kvm,
		struct kvm_tlb_range *range)
{
	struct kvm_vcpu *vcpu;
	int ret = 0, i;

	spin_lock(&to_kvm_vmx(kvm)->ept_pointer_lock);

	if (to_kvm_vmx(kvm)->ept_pointers_match == EPT_POINTERS_CHECK)
		check_ept_pointer_match(kvm);

	if (to_kvm_vmx(kvm)->ept_pointers_match != EPT_POINTERS_MATCH) {
		kvm_for_each_vcpu(i, vcpu, kvm) {
			/* If ept_pointer is invalid pointer, bypass flush request. */
			if (VALID_PAGE(to_vmx(vcpu)->ept_pointer))
				ret |= __hv_remote_flush_tlb_with_range(
					kvm, vcpu, range);
		}
	} else {
		ret = __hv_remote_flush_tlb_with_range(kvm,
				kvm_get_vcpu(kvm, 0), range);
	}

	spin_unlock(&to_kvm_vmx(kvm)->ept_pointer_lock);
	return ret;
}
static int hv_remote_flush_tlb(struct kvm *kvm)
{
	return hv_remote_flush_tlb_with_range(kvm, NULL);
}

#endif /* IS_ENABLED(CONFIG_HYPERV) */

/*
 * Comment's format: document - errata name - stepping - processor name.
 * Refer from
 * https://www.virtualbox.org/svn/vbox/trunk/src/VBox/VMM/VMMR0/HMR0.cpp
 */
static u32 vmx_preemption_cpu_tfms[] = {
/* 323344.pdf - BA86   - D0 - Xeon 7500 Series */
0x000206E6,
/* 323056.pdf - AAX65  - C2 - Xeon L3406 */
/* 322814.pdf - AAT59  - C2 - i7-600, i5-500, i5-400 and i3-300 Mobile */
/* 322911.pdf - AAU65  - C2 - i5-600, i3-500 Desktop and Pentium G6950 */
0x00020652,
/* 322911.pdf - AAU65  - K0 - i5-600, i3-500 Desktop and Pentium G6950 */
0x00020655,
/* 322373.pdf - AAO95  - B1 - Xeon 3400 Series */
/* 322166.pdf - AAN92  - B1 - i7-800 and i5-700 Desktop */
/*
 * 320767.pdf - AAP86  - B1 -
 * i7-900 Mobile Extreme, i7-800 and i7-700 Mobile
 */
0x000106E5,
/* 321333.pdf - AAM126 - C0 - Xeon 3500 */
0x000106A0,
/* 321333.pdf - AAM126 - C1 - Xeon 3500 */
0x000106A1,
/* 320836.pdf - AAJ124 - C0 - i7-900 Desktop Extreme and i7-900 Desktop */
0x000106A4,
 /* 321333.pdf - AAM126 - D0 - Xeon 3500 */
 /* 321324.pdf - AAK139 - D0 - Xeon 5500 */
 /* 320836.pdf - AAJ124 - D0 - i7-900 Extreme and i7-900 Desktop */
0x000106A5,
 /* Xeon E3-1220 V2 */
0x000306A8,
};

static inline bool cpu_has_broken_vmx_preemption_timer(void)
{
	u32 eax = cpuid_eax(0x00000001), i;

	/* Clear the reserved bits */
	eax &= ~(0x3U << 14 | 0xfU << 28);
	for (i = 0; i < ARRAY_SIZE(vmx_preemption_cpu_tfms); i++)
		if (eax == vmx_preemption_cpu_tfms[i])
			return true;

	return false;
}

static inline bool cpu_need_virtualize_apic_accesses(struct kvm_vcpu *vcpu)
{
	return flexpriority_enabled && lapic_in_kernel(vcpu);
}

static inline bool report_flexpriority(void)
{
	return flexpriority_enabled;
}

static inline int __find_msr_index(struct vcpu_vmx *vmx, u32 msr)
{
	int i;

	for (i = 0; i < vmx->nmsrs; ++i)
		if (vmx_msr_index[vmx->guest_msrs[i].index] == msr)
			return i;
	return -1;
}

struct shared_msr_entry *find_msr_entry(struct vcpu_vmx *vmx, u32 msr)
{
	int i;

	i = __find_msr_index(vmx, msr);
	if (i >= 0)
		return &vmx->guest_msrs[i];
	return NULL;
}

void loaded_vmcs_init(struct loaded_vmcs *loaded_vmcs)
{
	vmcs_clear(loaded_vmcs->vmcs);
	if (loaded_vmcs->shadow_vmcs && loaded_vmcs->launched)
		vmcs_clear(loaded_vmcs->shadow_vmcs);
	loaded_vmcs->cpu = -1;
	loaded_vmcs->launched = 0;
}

#ifdef CONFIG_KEXEC_CORE
/*
 * This bitmap is used to indicate whether the vmclear
 * operation is enabled on all cpus. All disabled by
 * default.
 */
static cpumask_t crash_vmclear_enabled_bitmap = CPU_MASK_NONE;

static inline void crash_enable_local_vmclear(int cpu)
{
	cpumask_set_cpu(cpu, &crash_vmclear_enabled_bitmap);
}

static inline void crash_disable_local_vmclear(int cpu)
{
	cpumask_clear_cpu(cpu, &crash_vmclear_enabled_bitmap);
}

static inline int crash_local_vmclear_enabled(int cpu)
{
	return cpumask_test_cpu(cpu, &crash_vmclear_enabled_bitmap);
}

static void crash_vmclear_local_loaded_vmcss(void)
{
	int cpu = raw_smp_processor_id();
	struct loaded_vmcs *v;

	if (!crash_local_vmclear_enabled(cpu))
		return;

	list_for_each_entry(v, &per_cpu(loaded_vmcss_on_cpu, cpu),
			    loaded_vmcss_on_cpu_link)
		vmcs_clear(v->vmcs);
}
#else
static inline void crash_enable_local_vmclear(int cpu) { }
static inline void crash_disable_local_vmclear(int cpu) { }
#endif /* CONFIG_KEXEC_CORE */

static void __loaded_vmcs_clear(void *arg)
{
	struct loaded_vmcs *loaded_vmcs = arg;
	int cpu = raw_smp_processor_id();

	if (loaded_vmcs->cpu != cpu)
		return; /* vcpu migration can race with cpu offline */
	if (per_cpu(current_vmcs, cpu) == loaded_vmcs->vmcs)
		per_cpu(current_vmcs, cpu) = NULL;
	crash_disable_local_vmclear(cpu);
	list_del(&loaded_vmcs->loaded_vmcss_on_cpu_link);

	/*
	 * we should ensure updating loaded_vmcs->loaded_vmcss_on_cpu_link
	 * is before setting loaded_vmcs->vcpu to -1 which is done in
	 * loaded_vmcs_init. Otherwise, other cpu can see vcpu = -1 fist
	 * then adds the vmcs into percpu list before it is deleted.
	 */
	smp_wmb();

	loaded_vmcs_init(loaded_vmcs);
	crash_enable_local_vmclear(cpu);
}

void loaded_vmcs_clear(struct loaded_vmcs *loaded_vmcs)
{
	int cpu = loaded_vmcs->cpu;

	if (cpu != -1)
		smp_call_function_single(cpu,
			 __loaded_vmcs_clear, loaded_vmcs, 1);
}

static bool vmx_segment_cache_test_set(struct vcpu_vmx *vmx, unsigned seg,
				       unsigned field)
{
	bool ret;
	u32 mask = 1 << (seg * SEG_FIELD_NR + field);

	if (!(vmx->vcpu.arch.regs_avail & (1 << VCPU_EXREG_SEGMENTS))) {
		vmx->vcpu.arch.regs_avail |= (1 << VCPU_EXREG_SEGMENTS);
		vmx->segment_cache.bitmask = 0;
	}
	ret = vmx->segment_cache.bitmask & mask;
	vmx->segment_cache.bitmask |= mask;
	return ret;
}

static u16 vmx_read_guest_seg_selector(struct vcpu_vmx *vmx, unsigned seg)
{
	u16 *p = &vmx->segment_cache.seg[seg].selector;

	if (!vmx_segment_cache_test_set(vmx, seg, SEG_FIELD_SEL))
		*p = vmcs_read16(kvm_vmx_segment_fields[seg].selector);
	return *p;
}

static ulong vmx_read_guest_seg_base(struct vcpu_vmx *vmx, unsigned seg)
{
	ulong *p = &vmx->segment_cache.seg[seg].base;

	if (!vmx_segment_cache_test_set(vmx, seg, SEG_FIELD_BASE))
		*p = vmcs_readl(kvm_vmx_segment_fields[seg].base);
	return *p;
}

static u32 vmx_read_guest_seg_limit(struct vcpu_vmx *vmx, unsigned seg)
{
	u32 *p = &vmx->segment_cache.seg[seg].limit;

	if (!vmx_segment_cache_test_set(vmx, seg, SEG_FIELD_LIMIT))
		*p = vmcs_read32(kvm_vmx_segment_fields[seg].limit);
	return *p;
}

static u32 vmx_read_guest_seg_ar(struct vcpu_vmx *vmx, unsigned seg)
{
	u32 *p = &vmx->segment_cache.seg[seg].ar;

	if (!vmx_segment_cache_test_set(vmx, seg, SEG_FIELD_AR))
		*p = vmcs_read32(kvm_vmx_segment_fields[seg].ar_bytes);
	return *p;
}

void update_exception_bitmap(struct kvm_vcpu *vcpu)
{
	u32 eb;

	eb = (1u << PF_VECTOR) | (1u << UD_VECTOR) | (1u << MC_VECTOR) |
	     (1u << DB_VECTOR) | (1u << AC_VECTOR);
	/*
	 * Guest access to VMware backdoor ports could legitimately
	 * trigger #GP because of TSS I/O permission bitmap.
	 * We intercept those #GP and allow access to them anyway
	 * as VMware does.
	 */
	if (enable_vmware_backdoor)
		eb |= (1u << GP_VECTOR);
	if ((vcpu->guest_debug &
	     (KVM_GUESTDBG_ENABLE | KVM_GUESTDBG_USE_SW_BP)) ==
	    (KVM_GUESTDBG_ENABLE | KVM_GUESTDBG_USE_SW_BP))
		eb |= 1u << BP_VECTOR;
	if (to_vmx(vcpu)->rmode.vm86_active)
		eb = ~0;
	if (enable_ept)
		eb &= ~(1u << PF_VECTOR); /* bypass_guest_pf = 0 */

	/* When we are running a nested L2 guest and L1 specified for it a
	 * certain exception bitmap, we must trap the same exceptions and pass
	 * them to L1. When running L2, we will only handle the exceptions
	 * specified above if L1 did not want them.
	 */
	if (is_guest_mode(vcpu))
		eb |= get_vmcs12(vcpu)->exception_bitmap;

	vmcs_write32(EXCEPTION_BITMAP, eb);
}

/*
 * Check if MSR is intercepted for currently loaded MSR bitmap.
 */
static bool msr_write_intercepted(struct kvm_vcpu *vcpu, u32 msr)
{
	unsigned long *msr_bitmap;
	int f = sizeof(unsigned long);

	if (!cpu_has_vmx_msr_bitmap())
		return true;

	msr_bitmap = to_vmx(vcpu)->loaded_vmcs->msr_bitmap;

	if (msr <= 0x1fff) {
		return !!test_bit(msr, msr_bitmap + 0x800 / f);
	} else if ((msr >= 0xc0000000) && (msr <= 0xc0001fff)) {
		msr &= 0x1fff;
		return !!test_bit(msr, msr_bitmap + 0xc00 / f);
	}

	return true;
}

static void clear_atomic_switch_msr_special(struct vcpu_vmx *vmx,
		unsigned long entry, unsigned long exit)
{
	vm_entry_controls_clearbit(vmx, entry);
	vm_exit_controls_clearbit(vmx, exit);
}

static int find_msr(struct vmx_msrs *m, unsigned int msr)
{
	unsigned int i;

	for (i = 0; i < m->nr; ++i) {
		if (m->val[i].index == msr)
			return i;
	}
	return -ENOENT;
}

static void clear_atomic_switch_msr(struct vcpu_vmx *vmx, unsigned msr)
{
	int i;
	struct msr_autoload *m = &vmx->msr_autoload;

	switch (msr) {
	case MSR_EFER:
		if (cpu_has_load_ia32_efer()) {
			clear_atomic_switch_msr_special(vmx,
					VM_ENTRY_LOAD_IA32_EFER,
					VM_EXIT_LOAD_IA32_EFER);
			return;
		}
		break;
	case MSR_CORE_PERF_GLOBAL_CTRL:
		if (cpu_has_load_perf_global_ctrl()) {
			clear_atomic_switch_msr_special(vmx,
					VM_ENTRY_LOAD_IA32_PERF_GLOBAL_CTRL,
					VM_EXIT_LOAD_IA32_PERF_GLOBAL_CTRL);
			return;
		}
		break;
	}
	i = find_msr(&m->guest, msr);
	if (i < 0)
		goto skip_guest;
	--m->guest.nr;
	m->guest.val[i] = m->guest.val[m->guest.nr];
	vmcs_write32(VM_ENTRY_MSR_LOAD_COUNT, m->guest.nr);

skip_guest:
	i = find_msr(&m->host, msr);
	if (i < 0)
		return;

	--m->host.nr;
	m->host.val[i] = m->host.val[m->host.nr];
	vmcs_write32(VM_EXIT_MSR_LOAD_COUNT, m->host.nr);
}

static void add_atomic_switch_msr_special(struct vcpu_vmx *vmx,
		unsigned long entry, unsigned long exit,
		unsigned long guest_val_vmcs, unsigned long host_val_vmcs,
		u64 guest_val, u64 host_val)
{
	vmcs_write64(guest_val_vmcs, guest_val);
	if (host_val_vmcs != HOST_IA32_EFER)
		vmcs_write64(host_val_vmcs, host_val);
	vm_entry_controls_setbit(vmx, entry);
	vm_exit_controls_setbit(vmx, exit);
}

static void add_atomic_switch_msr(struct vcpu_vmx *vmx, unsigned msr,
				  u64 guest_val, u64 host_val, bool entry_only)
{
	int i, j = 0;
	struct msr_autoload *m = &vmx->msr_autoload;

	switch (msr) {
	case MSR_EFER:
		if (cpu_has_load_ia32_efer()) {
			add_atomic_switch_msr_special(vmx,
					VM_ENTRY_LOAD_IA32_EFER,
					VM_EXIT_LOAD_IA32_EFER,
					GUEST_IA32_EFER,
					HOST_IA32_EFER,
					guest_val, host_val);
			return;
		}
		break;
	case MSR_CORE_PERF_GLOBAL_CTRL:
		if (cpu_has_load_perf_global_ctrl()) {
			add_atomic_switch_msr_special(vmx,
					VM_ENTRY_LOAD_IA32_PERF_GLOBAL_CTRL,
					VM_EXIT_LOAD_IA32_PERF_GLOBAL_CTRL,
					GUEST_IA32_PERF_GLOBAL_CTRL,
					HOST_IA32_PERF_GLOBAL_CTRL,
					guest_val, host_val);
			return;
		}
		break;
	case MSR_IA32_PEBS_ENABLE:
		/* PEBS needs a quiescent period after being disabled (to write
		 * a record).  Disabling PEBS through VMX MSR swapping doesn't
		 * provide that period, so a CPU could write host's record into
		 * guest's memory.
		 */
		wrmsrl(MSR_IA32_PEBS_ENABLE, 0);
	}

	i = find_msr(&m->guest, msr);
	if (!entry_only)
		j = find_msr(&m->host, msr);

	if ((i < 0 && m->guest.nr == NR_AUTOLOAD_MSRS) ||
		(j < 0 &&  m->host.nr == NR_AUTOLOAD_MSRS)) {
		printk_once(KERN_WARNING "Not enough msr switch entries. "
				"Can't add msr %x\n", msr);
		return;
	}
	if (i < 0) {
		i = m->guest.nr++;
		vmcs_write32(VM_ENTRY_MSR_LOAD_COUNT, m->guest.nr);
	}
	m->guest.val[i].index = msr;
	m->guest.val[i].value = guest_val;

	if (entry_only)
		return;

	if (j < 0) {
		j = m->host.nr++;
		vmcs_write32(VM_EXIT_MSR_LOAD_COUNT, m->host.nr);
	}
	m->host.val[j].index = msr;
	m->host.val[j].value = host_val;
}

static bool update_transition_efer(struct vcpu_vmx *vmx, int efer_offset)
{
	u64 guest_efer = vmx->vcpu.arch.efer;
	u64 ignore_bits = 0;

	if (!enable_ept) {
		/*
		 * NX is needed to handle CR0.WP=1, CR4.SMEP=1.  Testing
		 * host CPUID is more efficient than testing guest CPUID
		 * or CR4.  Host SMEP is anyway a requirement for guest SMEP.
		 */
		if (boot_cpu_has(X86_FEATURE_SMEP))
			guest_efer |= EFER_NX;
		else if (!(guest_efer & EFER_NX))
			ignore_bits |= EFER_NX;
	}

	/*
	 * LMA and LME handled by hardware; SCE meaningless outside long mode.
	 */
	ignore_bits |= EFER_SCE;
#ifdef CONFIG_X86_64
	ignore_bits |= EFER_LMA | EFER_LME;
	/* SCE is meaningful only in long mode on Intel */
	if (guest_efer & EFER_LMA)
		ignore_bits &= ~(u64)EFER_SCE;
#endif

	/*
	 * On EPT, we can't emulate NX, so we must switch EFER atomically.
	 * On CPUs that support "load IA32_EFER", always switch EFER
	 * atomically, since it's faster than switching it manually.
	 */
	if (cpu_has_load_ia32_efer() ||
	    (enable_ept && ((vmx->vcpu.arch.efer ^ host_efer) & EFER_NX))) {
		if (!(guest_efer & EFER_LMA))
			guest_efer &= ~EFER_LME;
		if (guest_efer != host_efer)
			add_atomic_switch_msr(vmx, MSR_EFER,
					      guest_efer, host_efer, false);
		else
			clear_atomic_switch_msr(vmx, MSR_EFER);
		return false;
	} else {
		clear_atomic_switch_msr(vmx, MSR_EFER);

		guest_efer &= ~ignore_bits;
		guest_efer |= host_efer & ignore_bits;

		vmx->guest_msrs[efer_offset].data = guest_efer;
		vmx->guest_msrs[efer_offset].mask = ~ignore_bits;

		return true;
	}
}

#ifdef CONFIG_X86_32
/*
 * On 32-bit kernels, VM exits still load the FS and GS bases from the
 * VMCS rather than the segment table.  KVM uses this helper to figure
 * out the current bases to poke them into the VMCS before entry.
 */
static unsigned long segment_base(u16 selector)
{
	struct desc_struct *table;
	unsigned long v;

	if (!(selector & ~SEGMENT_RPL_MASK))
		return 0;

	table = get_current_gdt_ro();

	if ((selector & SEGMENT_TI_MASK) == SEGMENT_LDT) {
		u16 ldt_selector = kvm_read_ldt();

		if (!(ldt_selector & ~SEGMENT_RPL_MASK))
			return 0;

		table = (struct desc_struct *)segment_base(ldt_selector);
	}
	v = get_desc_base(&table[selector >> 3]);
	return v;
}
#endif

static inline void pt_load_msr(struct pt_ctx *ctx, u32 addr_range)
{
	u32 i;

	wrmsrl(MSR_IA32_RTIT_STATUS, ctx->status);
	wrmsrl(MSR_IA32_RTIT_OUTPUT_BASE, ctx->output_base);
	wrmsrl(MSR_IA32_RTIT_OUTPUT_MASK, ctx->output_mask);
	wrmsrl(MSR_IA32_RTIT_CR3_MATCH, ctx->cr3_match);
	for (i = 0; i < addr_range; i++) {
		wrmsrl(MSR_IA32_RTIT_ADDR0_A + i * 2, ctx->addr_a[i]);
		wrmsrl(MSR_IA32_RTIT_ADDR0_B + i * 2, ctx->addr_b[i]);
	}
}

static inline void pt_save_msr(struct pt_ctx *ctx, u32 addr_range)
{
	u32 i;

	rdmsrl(MSR_IA32_RTIT_STATUS, ctx->status);
	rdmsrl(MSR_IA32_RTIT_OUTPUT_BASE, ctx->output_base);
	rdmsrl(MSR_IA32_RTIT_OUTPUT_MASK, ctx->output_mask);
	rdmsrl(MSR_IA32_RTIT_CR3_MATCH, ctx->cr3_match);
	for (i = 0; i < addr_range; i++) {
		rdmsrl(MSR_IA32_RTIT_ADDR0_A + i * 2, ctx->addr_a[i]);
		rdmsrl(MSR_IA32_RTIT_ADDR0_B + i * 2, ctx->addr_b[i]);
	}
}

static void pt_guest_enter(struct vcpu_vmx *vmx)
{
	if (pt_mode == PT_MODE_SYSTEM)
		return;

	/*
	 * GUEST_IA32_RTIT_CTL is already set in the VMCS.
	 * Save host state before VM entry.
	 */
	rdmsrl(MSR_IA32_RTIT_CTL, vmx->pt_desc.host.ctl);
	if (vmx->pt_desc.guest.ctl & RTIT_CTL_TRACEEN) {
		wrmsrl(MSR_IA32_RTIT_CTL, 0);
		pt_save_msr(&vmx->pt_desc.host, vmx->pt_desc.addr_range);
		pt_load_msr(&vmx->pt_desc.guest, vmx->pt_desc.addr_range);
	}
}

static void pt_guest_exit(struct vcpu_vmx *vmx)
{
	if (pt_mode == PT_MODE_SYSTEM)
		return;

	if (vmx->pt_desc.guest.ctl & RTIT_CTL_TRACEEN) {
		pt_save_msr(&vmx->pt_desc.guest, vmx->pt_desc.addr_range);
		pt_load_msr(&vmx->pt_desc.host, vmx->pt_desc.addr_range);
	}

	/* Reload host state (IA32_RTIT_CTL will be cleared on VM exit). */
	wrmsrl(MSR_IA32_RTIT_CTL, vmx->pt_desc.host.ctl);
}

void vmx_set_host_fs_gs(struct vmcs_host_state *host, u16 fs_sel, u16 gs_sel,
			unsigned long fs_base, unsigned long gs_base)
{
	if (unlikely(fs_sel != host->fs_sel)) {
		if (!(fs_sel & 7))
			vmcs_write16(HOST_FS_SELECTOR, fs_sel);
		else
			vmcs_write16(HOST_FS_SELECTOR, 0);
		host->fs_sel = fs_sel;
	}
	if (unlikely(gs_sel != host->gs_sel)) {
		if (!(gs_sel & 7))
			vmcs_write16(HOST_GS_SELECTOR, gs_sel);
		else
			vmcs_write16(HOST_GS_SELECTOR, 0);
		host->gs_sel = gs_sel;
	}
	if (unlikely(fs_base != host->fs_base)) {
		vmcs_writel(HOST_FS_BASE, fs_base);
		host->fs_base = fs_base;
	}
	if (unlikely(gs_base != host->gs_base)) {
		vmcs_writel(HOST_GS_BASE, gs_base);
		host->gs_base = gs_base;
	}
}

void vmx_prepare_switch_to_guest(struct kvm_vcpu *vcpu)
{
	struct vcpu_vmx *vmx = to_vmx(vcpu);
	struct vmcs_host_state *host_state;
#ifdef CONFIG_X86_64
	int cpu = raw_smp_processor_id();
#endif
	unsigned long fs_base, gs_base;
	u16 fs_sel, gs_sel;
	int i;

	vmx->req_immediate_exit = false;

	/*
	 * Note that guest MSRs to be saved/restored can also be changed
	 * when guest state is loaded. This happens when guest transitions
	 * to/from long-mode by setting MSR_EFER.LMA.
	 */
	if (!vmx->guest_msrs_ready) {
		vmx->guest_msrs_ready = true;
		for (i = 0; i < vmx->save_nmsrs; ++i)
			kvm_set_shared_msr(vmx->guest_msrs[i].index,
					   vmx->guest_msrs[i].data,
					   vmx->guest_msrs[i].mask);

	}
	if (vmx->guest_state_loaded)
		return;

	host_state = &vmx->loaded_vmcs->host_state;

	/*
	 * Set host fs and gs selectors.  Unfortunately, 22.2.3 does not
	 * allow segment selectors with cpl > 0 or ti == 1.
	 */
	host_state->ldt_sel = kvm_read_ldt();

#ifdef CONFIG_X86_64
	savesegment(ds, host_state->ds_sel);
	savesegment(es, host_state->es_sel);

	gs_base = cpu_kernelmode_gs_base(cpu);
	if (likely(is_64bit_mm(current->mm))) {
		save_fsgs_for_kvm();
		fs_sel = current->thread.fsindex;
		gs_sel = current->thread.gsindex;
		fs_base = current->thread.fsbase;
		vmx->msr_host_kernel_gs_base = current->thread.gsbase;
	} else {
		savesegment(fs, fs_sel);
		savesegment(gs, gs_sel);
		fs_base = read_msr(MSR_FS_BASE);
		vmx->msr_host_kernel_gs_base = read_msr(MSR_KERNEL_GS_BASE);
	}

	wrmsrl(MSR_KERNEL_GS_BASE, vmx->msr_guest_kernel_gs_base);
#else
	savesegment(fs, fs_sel);
	savesegment(gs, gs_sel);
	fs_base = segment_base(fs_sel);
	gs_base = segment_base(gs_sel);
#endif

	vmx_set_host_fs_gs(host_state, fs_sel, gs_sel, fs_base, gs_base);
	vmx->guest_state_loaded = true;
}

static void vmx_prepare_switch_to_host(struct vcpu_vmx *vmx)
{
	struct vmcs_host_state *host_state;

	if (!vmx->guest_state_loaded)
		return;

	host_state = &vmx->loaded_vmcs->host_state;

	++vmx->vcpu.stat.host_state_reload;

#ifdef CONFIG_X86_64
	rdmsrl(MSR_KERNEL_GS_BASE, vmx->msr_guest_kernel_gs_base);
#endif
	if (host_state->ldt_sel || (host_state->gs_sel & 7)) {
		kvm_load_ldt(host_state->ldt_sel);
#ifdef CONFIG_X86_64
		load_gs_index(host_state->gs_sel);
#else
		loadsegment(gs, host_state->gs_sel);
#endif
	}
	if (host_state->fs_sel & 7)
		loadsegment(fs, host_state->fs_sel);
#ifdef CONFIG_X86_64
	if (unlikely(host_state->ds_sel | host_state->es_sel)) {
		loadsegment(ds, host_state->ds_sel);
		loadsegment(es, host_state->es_sel);
	}
#endif
	invalidate_tss_limit();
#ifdef CONFIG_X86_64
	wrmsrl(MSR_KERNEL_GS_BASE, vmx->msr_host_kernel_gs_base);
#endif
	load_fixmap_gdt(raw_smp_processor_id());
	vmx->guest_state_loaded = false;
	vmx->guest_msrs_ready = false;
}

#ifdef CONFIG_X86_64
static u64 vmx_read_guest_kernel_gs_base(struct vcpu_vmx *vmx)
{
	preempt_disable();
	if (vmx->guest_state_loaded)
		rdmsrl(MSR_KERNEL_GS_BASE, vmx->msr_guest_kernel_gs_base);
	preempt_enable();
	return vmx->msr_guest_kernel_gs_base;
}

static void vmx_write_guest_kernel_gs_base(struct vcpu_vmx *vmx, u64 data)
{
	preempt_disable();
	if (vmx->guest_state_loaded)
		wrmsrl(MSR_KERNEL_GS_BASE, data);
	preempt_enable();
	vmx->msr_guest_kernel_gs_base = data;
}
#endif

static void vmx_vcpu_pi_load(struct kvm_vcpu *vcpu, int cpu)
{
	struct pi_desc *pi_desc = vcpu_to_pi_desc(vcpu);
	struct pi_desc old, new;
	unsigned int dest;

	/*
	 * In case of hot-plug or hot-unplug, we may have to undo
	 * vmx_vcpu_pi_put even if there is no assigned device.  And we
	 * always keep PI.NDST up to date for simplicity: it makes the
	 * code easier, and CPU migration is not a fast path.
	 */
	if (!pi_test_sn(pi_desc) && vcpu->cpu == cpu)
		return;

	/* The full case.  */
	do {
		old.control = new.control = pi_desc->control;

		dest = cpu_physical_id(cpu);

		if (x2apic_enabled())
			new.ndst = dest;
		else
			new.ndst = (dest << 8) & 0xFF00;

		new.sn = 0;
	} while (cmpxchg64(&pi_desc->control, old.control,
			   new.control) != old.control);

	/*
	 * Clear SN before reading the bitmap.  The VT-d firmware
	 * writes the bitmap and reads SN atomically (5.2.3 in the
	 * spec), so it doesn't really have a memory barrier that
	 * pairs with this, but we cannot do that and we need one.
	 */
	smp_mb__after_atomic();

	if (!bitmap_empty((unsigned long *)pi_desc->pir, NR_VECTORS))
		pi_set_on(pi_desc);
}

void vmx_vcpu_load_vmcs(struct kvm_vcpu *vcpu, int cpu)
{
	struct vcpu_vmx *vmx = to_vmx(vcpu);
	bool already_loaded = vmx->loaded_vmcs->cpu == cpu;

	if (!already_loaded) {
		loaded_vmcs_clear(vmx->loaded_vmcs);
		local_irq_disable();
		crash_disable_local_vmclear(cpu);

		/*
		 * Read loaded_vmcs->cpu should be before fetching
		 * loaded_vmcs->loaded_vmcss_on_cpu_link.
		 * See the comments in __loaded_vmcs_clear().
		 */
		smp_rmb();

		list_add(&vmx->loaded_vmcs->loaded_vmcss_on_cpu_link,
			 &per_cpu(loaded_vmcss_on_cpu, cpu));
		crash_enable_local_vmclear(cpu);
		local_irq_enable();
	}

	if (per_cpu(current_vmcs, cpu) != vmx->loaded_vmcs->vmcs) {
		per_cpu(current_vmcs, cpu) = vmx->loaded_vmcs->vmcs;
		vmcs_load(vmx->loaded_vmcs->vmcs);
		indirect_branch_prediction_barrier();
	}

	if (!already_loaded) {
		void *gdt = get_current_gdt_ro();
		unsigned long sysenter_esp;

		kvm_make_request(KVM_REQ_TLB_FLUSH, vcpu);

		/*
		 * Linux uses per-cpu TSS and GDT, so set these when switching
		 * processors.  See 22.2.4.
		 */
		vmcs_writel(HOST_TR_BASE,
			    (unsigned long)&get_cpu_entry_area(cpu)->tss.x86_tss);
		vmcs_writel(HOST_GDTR_BASE, (unsigned long)gdt);   /* 22.2.4 */

		/*
		 * VM exits change the host TR limit to 0x67 after a VM
		 * exit.  This is okay, since 0x67 covers everything except
		 * the IO bitmap and have have code to handle the IO bitmap
		 * being lost after a VM exit.
		 */
		BUILD_BUG_ON(IO_BITMAP_OFFSET - 1 != 0x67);

		rdmsrl(MSR_IA32_SYSENTER_ESP, sysenter_esp);
		vmcs_writel(HOST_IA32_SYSENTER_ESP, sysenter_esp); /* 22.2.3 */

		vmx->loaded_vmcs->cpu = cpu;
	}

	/* Setup TSC multiplier */
	if (kvm_has_tsc_control &&
	    vmx->current_tsc_ratio != vcpu->arch.tsc_scaling_ratio)
		decache_tsc_multiplier(vmx);
}

/*
 * Switches to specified vcpu, until a matching vcpu_put(), but assumes
 * vcpu mutex is already taken.
 */
void vmx_vcpu_load(struct kvm_vcpu *vcpu, int cpu)
{
	struct vcpu_vmx *vmx = to_vmx(vcpu);

	vmx_vcpu_load_vmcs(vcpu, cpu);

	vmx_vcpu_pi_load(vcpu, cpu);

	vmx->host_pkru = read_pkru();
	vmx->host_debugctlmsr = get_debugctlmsr();
}

static void vmx_vcpu_pi_put(struct kvm_vcpu *vcpu)
{
	struct pi_desc *pi_desc = vcpu_to_pi_desc(vcpu);

	if (!kvm_arch_has_assigned_device(vcpu->kvm) ||
		!irq_remapping_cap(IRQ_POSTING_CAP)  ||
		!kvm_vcpu_apicv_active(vcpu))
		return;

	/* Set SN when the vCPU is preempted */
	if (vcpu->preempted)
		pi_set_sn(pi_desc);
}

static void vmx_vcpu_put(struct kvm_vcpu *vcpu)
{
	vmx_vcpu_pi_put(vcpu);

	vmx_prepare_switch_to_host(to_vmx(vcpu));
}

static bool emulation_required(struct kvm_vcpu *vcpu)
{
	return emulate_invalid_guest_state && !guest_state_valid(vcpu);
}

static void vmx_decache_cr0_guest_bits(struct kvm_vcpu *vcpu);

unsigned long vmx_get_rflags(struct kvm_vcpu *vcpu)
{
	unsigned long rflags, save_rflags;

	if (!test_bit(VCPU_EXREG_RFLAGS, (ulong *)&vcpu->arch.regs_avail)) {
		__set_bit(VCPU_EXREG_RFLAGS, (ulong *)&vcpu->arch.regs_avail);
		rflags = vmcs_readl(GUEST_RFLAGS);
		if (to_vmx(vcpu)->rmode.vm86_active) {
			rflags &= RMODE_GUEST_OWNED_EFLAGS_BITS;
			save_rflags = to_vmx(vcpu)->rmode.save_rflags;
			rflags |= save_rflags & ~RMODE_GUEST_OWNED_EFLAGS_BITS;
		}
		to_vmx(vcpu)->rflags = rflags;
	}
	return to_vmx(vcpu)->rflags;
}

void vmx_set_rflags(struct kvm_vcpu *vcpu, unsigned long rflags)
{
	unsigned long old_rflags = vmx_get_rflags(vcpu);

	__set_bit(VCPU_EXREG_RFLAGS, (ulong *)&vcpu->arch.regs_avail);
	to_vmx(vcpu)->rflags = rflags;
	if (to_vmx(vcpu)->rmode.vm86_active) {
		to_vmx(vcpu)->rmode.save_rflags = rflags;
		rflags |= X86_EFLAGS_IOPL | X86_EFLAGS_VM;
	}
	vmcs_writel(GUEST_RFLAGS, rflags);

	if ((old_rflags ^ to_vmx(vcpu)->rflags) & X86_EFLAGS_VM)
		to_vmx(vcpu)->emulation_required = emulation_required(vcpu);
}

u32 vmx_get_interrupt_shadow(struct kvm_vcpu *vcpu)
{
	u32 interruptibility = vmcs_read32(GUEST_INTERRUPTIBILITY_INFO);
	int ret = 0;

	if (interruptibility & GUEST_INTR_STATE_STI)
		ret |= KVM_X86_SHADOW_INT_STI;
	if (interruptibility & GUEST_INTR_STATE_MOV_SS)
		ret |= KVM_X86_SHADOW_INT_MOV_SS;

	return ret;
}

void vmx_set_interrupt_shadow(struct kvm_vcpu *vcpu, int mask)
{
	u32 interruptibility_old = vmcs_read32(GUEST_INTERRUPTIBILITY_INFO);
	u32 interruptibility = interruptibility_old;

	interruptibility &= ~(GUEST_INTR_STATE_STI | GUEST_INTR_STATE_MOV_SS);

	if (mask & KVM_X86_SHADOW_INT_MOV_SS)
		interruptibility |= GUEST_INTR_STATE_MOV_SS;
	else if (mask & KVM_X86_SHADOW_INT_STI)
		interruptibility |= GUEST_INTR_STATE_STI;

	if ((interruptibility != interruptibility_old))
		vmcs_write32(GUEST_INTERRUPTIBILITY_INFO, interruptibility);
}

static int vmx_rtit_ctl_check(struct kvm_vcpu *vcpu, u64 data)
{
	struct vcpu_vmx *vmx = to_vmx(vcpu);
	unsigned long value;

	/*
	 * Any MSR write that attempts to change bits marked reserved will
	 * case a #GP fault.
	 */
	if (data & vmx->pt_desc.ctl_bitmask)
		return 1;

	/*
	 * Any attempt to modify IA32_RTIT_CTL while TraceEn is set will
	 * result in a #GP unless the same write also clears TraceEn.
	 */
	if ((vmx->pt_desc.guest.ctl & RTIT_CTL_TRACEEN) &&
		((vmx->pt_desc.guest.ctl ^ data) & ~RTIT_CTL_TRACEEN))
		return 1;

	/*
	 * WRMSR to IA32_RTIT_CTL that sets TraceEn but clears this bit
	 * and FabricEn would cause #GP, if
	 * CPUID.(EAX=14H, ECX=0):ECX.SNGLRGNOUT[bit 2] = 0
	 */
	if ((data & RTIT_CTL_TRACEEN) && !(data & RTIT_CTL_TOPA) &&
		!(data & RTIT_CTL_FABRIC_EN) &&
		!intel_pt_validate_cap(vmx->pt_desc.caps,
					PT_CAP_single_range_output))
		return 1;

	/*
	 * MTCFreq, CycThresh and PSBFreq encodings check, any MSR write that
	 * utilize encodings marked reserved will casue a #GP fault.
	 */
	value = intel_pt_validate_cap(vmx->pt_desc.caps, PT_CAP_mtc_periods);
	if (intel_pt_validate_cap(vmx->pt_desc.caps, PT_CAP_mtc) &&
			!test_bit((data & RTIT_CTL_MTC_RANGE) >>
			RTIT_CTL_MTC_RANGE_OFFSET, &value))
		return 1;
	value = intel_pt_validate_cap(vmx->pt_desc.caps,
						PT_CAP_cycle_thresholds);
	if (intel_pt_validate_cap(vmx->pt_desc.caps, PT_CAP_psb_cyc) &&
			!test_bit((data & RTIT_CTL_CYC_THRESH) >>
			RTIT_CTL_CYC_THRESH_OFFSET, &value))
		return 1;
	value = intel_pt_validate_cap(vmx->pt_desc.caps, PT_CAP_psb_periods);
	if (intel_pt_validate_cap(vmx->pt_desc.caps, PT_CAP_psb_cyc) &&
			!test_bit((data & RTIT_CTL_PSB_FREQ) >>
			RTIT_CTL_PSB_FREQ_OFFSET, &value))
		return 1;

	/*
	 * If ADDRx_CFG is reserved or the encodings is >2 will
	 * cause a #GP fault.
	 */
	value = (data & RTIT_CTL_ADDR0) >> RTIT_CTL_ADDR0_OFFSET;
	if ((value && (vmx->pt_desc.addr_range < 1)) || (value > 2))
		return 1;
	value = (data & RTIT_CTL_ADDR1) >> RTIT_CTL_ADDR1_OFFSET;
	if ((value && (vmx->pt_desc.addr_range < 2)) || (value > 2))
		return 1;
	value = (data & RTIT_CTL_ADDR2) >> RTIT_CTL_ADDR2_OFFSET;
	if ((value && (vmx->pt_desc.addr_range < 3)) || (value > 2))
		return 1;
	value = (data & RTIT_CTL_ADDR3) >> RTIT_CTL_ADDR3_OFFSET;
	if ((value && (vmx->pt_desc.addr_range < 4)) || (value > 2))
		return 1;

	return 0;
}


static void skip_emulated_instruction(struct kvm_vcpu *vcpu)
{
	unsigned long rip;

	rip = kvm_rip_read(vcpu);
	rip += vmcs_read32(VM_EXIT_INSTRUCTION_LEN);
	kvm_rip_write(vcpu, rip);

	/* skipping an emulated instruction also counts */
	vmx_set_interrupt_shadow(vcpu, 0);
}

static void vmx_clear_hlt(struct kvm_vcpu *vcpu)
{
	/*
	 * Ensure that we clear the HLT state in the VMCS.  We don't need to
	 * explicitly skip the instruction because if the HLT state is set,
	 * then the instruction is already executing and RIP has already been
	 * advanced.
	 */
	if (kvm_hlt_in_guest(vcpu->kvm) &&
			vmcs_read32(GUEST_ACTIVITY_STATE) == GUEST_ACTIVITY_HLT)
		vmcs_write32(GUEST_ACTIVITY_STATE, GUEST_ACTIVITY_ACTIVE);
}

static void vmx_queue_exception(struct kvm_vcpu *vcpu)
{
	struct vcpu_vmx *vmx = to_vmx(vcpu);
	unsigned nr = vcpu->arch.exception.nr;
	bool has_error_code = vcpu->arch.exception.has_error_code;
	u32 error_code = vcpu->arch.exception.error_code;
	u32 intr_info = nr | INTR_INFO_VALID_MASK;

	kvm_deliver_exception_payload(vcpu);

	if (has_error_code) {
		vmcs_write32(VM_ENTRY_EXCEPTION_ERROR_CODE, error_code);
		intr_info |= INTR_INFO_DELIVER_CODE_MASK;
	}

	if (vmx->rmode.vm86_active) {
		int inc_eip = 0;
		if (kvm_exception_is_soft(nr))
			inc_eip = vcpu->arch.event_exit_inst_len;
		if (kvm_inject_realmode_interrupt(vcpu, nr, inc_eip) != EMULATE_DONE)
			kvm_make_request(KVM_REQ_TRIPLE_FAULT, vcpu);
		return;
	}

	WARN_ON_ONCE(vmx->emulation_required);

	if (kvm_exception_is_soft(nr)) {
		vmcs_write32(VM_ENTRY_INSTRUCTION_LEN,
			     vmx->vcpu.arch.event_exit_inst_len);
		intr_info |= INTR_TYPE_SOFT_EXCEPTION;
	} else
		intr_info |= INTR_TYPE_HARD_EXCEPTION;

	vmcs_write32(VM_ENTRY_INTR_INFO_FIELD, intr_info);

	vmx_clear_hlt(vcpu);
}

static bool vmx_rdtscp_supported(void)
{
	return cpu_has_vmx_rdtscp();
}

static bool vmx_invpcid_supported(void)
{
	return cpu_has_vmx_invpcid();
}

/*
 * Swap MSR entry in host/guest MSR entry array.
 */
static void move_msr_up(struct vcpu_vmx *vmx, int from, int to)
{
	struct shared_msr_entry tmp;

	tmp = vmx->guest_msrs[to];
	vmx->guest_msrs[to] = vmx->guest_msrs[from];
	vmx->guest_msrs[from] = tmp;
}

/*
 * Set up the vmcs to automatically save and restore system
 * msrs.  Don't touch the 64-bit msrs if the guest is in legacy
 * mode, as fiddling with msrs is very expensive.
 */
static void setup_msrs(struct vcpu_vmx *vmx)
{
	int save_nmsrs, index;

	save_nmsrs = 0;
#ifdef CONFIG_X86_64
	/*
	 * The SYSCALL MSRs are only needed on long mode guests, and only
	 * when EFER.SCE is set.
	 */
	if (is_long_mode(&vmx->vcpu) && (vmx->vcpu.arch.efer & EFER_SCE)) {
		index = __find_msr_index(vmx, MSR_STAR);
		if (index >= 0)
			move_msr_up(vmx, index, save_nmsrs++);
		index = __find_msr_index(vmx, MSR_LSTAR);
		if (index >= 0)
			move_msr_up(vmx, index, save_nmsrs++);
		index = __find_msr_index(vmx, MSR_SYSCALL_MASK);
		if (index >= 0)
			move_msr_up(vmx, index, save_nmsrs++);
	}
#endif
	index = __find_msr_index(vmx, MSR_EFER);
	if (index >= 0 && update_transition_efer(vmx, index))
		move_msr_up(vmx, index, save_nmsrs++);
	index = __find_msr_index(vmx, MSR_TSC_AUX);
	if (index >= 0 && guest_cpuid_has(&vmx->vcpu, X86_FEATURE_RDTSCP))
		move_msr_up(vmx, index, save_nmsrs++);

	vmx->save_nmsrs = save_nmsrs;
	vmx->guest_msrs_ready = false;

	if (cpu_has_vmx_msr_bitmap())
		vmx_update_msr_bitmap(&vmx->vcpu);
}

static u64 vmx_read_l1_tsc_offset(struct kvm_vcpu *vcpu)
{
	struct vmcs12 *vmcs12 = get_vmcs12(vcpu);

	if (is_guest_mode(vcpu) &&
	    (vmcs12->cpu_based_vm_exec_control & CPU_BASED_USE_TSC_OFFSETING))
		return vcpu->arch.tsc_offset - vmcs12->tsc_offset;

	return vcpu->arch.tsc_offset;
}

static u64 vmx_write_l1_tsc_offset(struct kvm_vcpu *vcpu, u64 offset)
{
	struct vmcs12 *vmcs12 = get_vmcs12(vcpu);
	u64 g_tsc_offset = 0;

	/*
	 * We're here if L1 chose not to trap WRMSR to TSC. According
	 * to the spec, this should set L1's TSC; The offset that L1
	 * set for L2 remains unchanged, and still needs to be added
	 * to the newly set TSC to get L2's TSC.
	 */
	if (is_guest_mode(vcpu) &&
	    (vmcs12->cpu_based_vm_exec_control & CPU_BASED_USE_TSC_OFFSETING))
		g_tsc_offset = vmcs12->tsc_offset;

	trace_kvm_write_tsc_offset(vcpu->vcpu_id,
				   vcpu->arch.tsc_offset - g_tsc_offset,
				   offset);
	vmcs_write64(TSC_OFFSET, offset + g_tsc_offset);
	return offset + g_tsc_offset;
}

/*
 * nested_vmx_allowed() checks whether a guest should be allowed to use VMX
 * instructions and MSRs (i.e., nested VMX). Nested VMX is disabled for
 * all guests if the "nested" module option is off, and can also be disabled
 * for a single guest by disabling its VMX cpuid bit.
 */
bool nested_vmx_allowed(struct kvm_vcpu *vcpu)
{
	return nested && guest_cpuid_has(vcpu, X86_FEATURE_VMX);
}

static inline bool vmx_feature_control_msr_valid(struct kvm_vcpu *vcpu,
						 uint64_t val)
{
	uint64_t valid_bits = to_vmx(vcpu)->msr_ia32_feature_control_valid_bits;

	return !(val & ~valid_bits);
}

static int vmx_get_msr_feature(struct kvm_msr_entry *msr)
{
	switch (msr->index) {
	case MSR_IA32_VMX_BASIC ... MSR_IA32_VMX_VMFUNC:
		if (!nested)
			return 1;
		return vmx_get_vmx_msr(&vmcs_config.nested, msr->index, &msr->data);
	default:
		return 1;
	}

	return 0;
}

/*
 * Reads an msr value (of 'msr_index') into 'pdata'.
 * Returns 0 on success, non-0 otherwise.
 * Assumes vcpu_load() was already called.
 */
static int vmx_get_msr(struct kvm_vcpu *vcpu, struct msr_data *msr_info)
{
	struct vcpu_vmx *vmx = to_vmx(vcpu);
	struct shared_msr_entry *msr;
	u32 index;

	switch (msr_info->index) {
#ifdef CONFIG_X86_64
	case MSR_FS_BASE:
		msr_info->data = vmcs_readl(GUEST_FS_BASE);
		break;
	case MSR_GS_BASE:
		msr_info->data = vmcs_readl(GUEST_GS_BASE);
		break;
	case MSR_KERNEL_GS_BASE:
		msr_info->data = vmx_read_guest_kernel_gs_base(vmx);
		break;
#endif
	case MSR_EFER:
		return kvm_get_msr_common(vcpu, msr_info);
	case MSR_IA32_SPEC_CTRL:
		if (!msr_info->host_initiated &&
		    !guest_cpuid_has(vcpu, X86_FEATURE_SPEC_CTRL))
			return 1;

		msr_info->data = to_vmx(vcpu)->spec_ctrl;
		break;
	case MSR_IA32_SYSENTER_CS:
		msr_info->data = vmcs_read32(GUEST_SYSENTER_CS);
		break;
	case MSR_IA32_SYSENTER_EIP:
		msr_info->data = vmcs_readl(GUEST_SYSENTER_EIP);
		break;
	case MSR_IA32_SYSENTER_ESP:
		msr_info->data = vmcs_readl(GUEST_SYSENTER_ESP);
		break;
	case MSR_IA32_BNDCFGS:
		if (!kvm_mpx_supported() ||
		    (!msr_info->host_initiated &&
		     !guest_cpuid_has(vcpu, X86_FEATURE_MPX)))
			return 1;
		msr_info->data = vmcs_read64(GUEST_BNDCFGS);
		break;
	case MSR_IA32_MCG_EXT_CTL:
		if (!msr_info->host_initiated &&
		    !(vmx->msr_ia32_feature_control &
		      FEATURE_CONTROL_LMCE))
			return 1;
		msr_info->data = vcpu->arch.mcg_ext_ctl;
		break;
	case MSR_IA32_FEATURE_CONTROL:
		msr_info->data = vmx->msr_ia32_feature_control;
		break;
	case MSR_IA32_VMX_BASIC ... MSR_IA32_VMX_VMFUNC:
		if (!nested_vmx_allowed(vcpu))
			return 1;
		return vmx_get_vmx_msr(&vmx->nested.msrs, msr_info->index,
				       &msr_info->data);
	case MSR_IA32_XSS:
		if (!vmx_xsaves_supported() ||
		    (!msr_info->host_initiated &&
		     !(guest_cpuid_has(vcpu, X86_FEATURE_XSAVE) &&
		       guest_cpuid_has(vcpu, X86_FEATURE_XSAVES))))
			return 1;
		msr_info->data = vcpu->arch.ia32_xss;
		break;
	case MSR_IA32_RTIT_CTL:
		if (pt_mode != PT_MODE_HOST_GUEST)
			return 1;
		msr_info->data = vmx->pt_desc.guest.ctl;
		break;
	case MSR_IA32_RTIT_STATUS:
		if (pt_mode != PT_MODE_HOST_GUEST)
			return 1;
		msr_info->data = vmx->pt_desc.guest.status;
		break;
	case MSR_IA32_RTIT_CR3_MATCH:
		if ((pt_mode != PT_MODE_HOST_GUEST) ||
			!intel_pt_validate_cap(vmx->pt_desc.caps,
						PT_CAP_cr3_filtering))
			return 1;
		msr_info->data = vmx->pt_desc.guest.cr3_match;
		break;
	case MSR_IA32_RTIT_OUTPUT_BASE:
		if ((pt_mode != PT_MODE_HOST_GUEST) ||
			(!intel_pt_validate_cap(vmx->pt_desc.caps,
					PT_CAP_topa_output) &&
			 !intel_pt_validate_cap(vmx->pt_desc.caps,
					PT_CAP_single_range_output)))
			return 1;
		msr_info->data = vmx->pt_desc.guest.output_base;
		break;
	case MSR_IA32_RTIT_OUTPUT_MASK:
		if ((pt_mode != PT_MODE_HOST_GUEST) ||
			(!intel_pt_validate_cap(vmx->pt_desc.caps,
					PT_CAP_topa_output) &&
			 !intel_pt_validate_cap(vmx->pt_desc.caps,
					PT_CAP_single_range_output)))
			return 1;
		msr_info->data = vmx->pt_desc.guest.output_mask;
		break;
	case MSR_IA32_RTIT_ADDR0_A ... MSR_IA32_RTIT_ADDR3_B:
		index = msr_info->index - MSR_IA32_RTIT_ADDR0_A;
		if ((pt_mode != PT_MODE_HOST_GUEST) ||
			(index >= 2 * intel_pt_validate_cap(vmx->pt_desc.caps,
					PT_CAP_num_address_ranges)))
			return 1;
		if (index % 2)
			msr_info->data = vmx->pt_desc.guest.addr_b[index / 2];
		else
			msr_info->data = vmx->pt_desc.guest.addr_a[index / 2];
		break;
	case MSR_TSC_AUX:
		if (!msr_info->host_initiated &&
		    !guest_cpuid_has(vcpu, X86_FEATURE_RDTSCP))
			return 1;
		/* Else, falls through */
	default:
		msr = find_msr_entry(vmx, msr_info->index);
		if (msr) {
			msr_info->data = msr->data;
			break;
		}
		return kvm_get_msr_common(vcpu, msr_info);
	}

	return 0;
}

/*
 * Writes msr value into into the appropriate "register".
 * Returns 0 on success, non-0 otherwise.
 * Assumes vcpu_load() was already called.
 */
static int vmx_set_msr(struct kvm_vcpu *vcpu, struct msr_data *msr_info)
{
	struct vcpu_vmx *vmx = to_vmx(vcpu);
	struct shared_msr_entry *msr;
	int ret = 0;
	u32 msr_index = msr_info->index;
	u64 data = msr_info->data;
	u32 index;

	switch (msr_index) {
	case MSR_EFER:
		ret = kvm_set_msr_common(vcpu, msr_info);
		break;
#ifdef CONFIG_X86_64
	case MSR_FS_BASE:
		vmx_segment_cache_clear(vmx);
		vmcs_writel(GUEST_FS_BASE, data);
		break;
	case MSR_GS_BASE:
		vmx_segment_cache_clear(vmx);
		vmcs_writel(GUEST_GS_BASE, data);
		break;
	case MSR_KERNEL_GS_BASE:
		vmx_write_guest_kernel_gs_base(vmx, data);
		break;
#endif
	case MSR_IA32_SYSENTER_CS:
		if (is_guest_mode(vcpu))
			get_vmcs12(vcpu)->guest_sysenter_cs = data;
		vmcs_write32(GUEST_SYSENTER_CS, data);
		break;
	case MSR_IA32_SYSENTER_EIP:
		if (is_guest_mode(vcpu))
			get_vmcs12(vcpu)->guest_sysenter_eip = data;
		vmcs_writel(GUEST_SYSENTER_EIP, data);
		break;
	case MSR_IA32_SYSENTER_ESP:
		if (is_guest_mode(vcpu))
			get_vmcs12(vcpu)->guest_sysenter_esp = data;
		vmcs_writel(GUEST_SYSENTER_ESP, data);
		break;
	case MSR_IA32_DEBUGCTLMSR:
		if (is_guest_mode(vcpu) && get_vmcs12(vcpu)->vm_exit_controls &
						VM_EXIT_SAVE_DEBUG_CONTROLS)
			get_vmcs12(vcpu)->guest_ia32_debugctl = data;

		ret = kvm_set_msr_common(vcpu, msr_info);
		break;

	case MSR_IA32_BNDCFGS:
		if (!kvm_mpx_supported() ||
		    (!msr_info->host_initiated &&
		     !guest_cpuid_has(vcpu, X86_FEATURE_MPX)))
			return 1;
		if (is_noncanonical_address(data & PAGE_MASK, vcpu) ||
		    (data & MSR_IA32_BNDCFGS_RSVD))
			return 1;
		vmcs_write64(GUEST_BNDCFGS, data);
		break;
	case MSR_IA32_SPEC_CTRL:
		if (!msr_info->host_initiated &&
		    !guest_cpuid_has(vcpu, X86_FEATURE_SPEC_CTRL))
			return 1;

		/* The STIBP bit doesn't fault even if it's not advertised */
		if (data & ~(SPEC_CTRL_IBRS | SPEC_CTRL_STIBP | SPEC_CTRL_SSBD))
			return 1;

		vmx->spec_ctrl = data;

		if (!data)
			break;

		/*
		 * For non-nested:
		 * When it's written (to non-zero) for the first time, pass
		 * it through.
		 *
		 * For nested:
		 * The handling of the MSR bitmap for L2 guests is done in
		 * nested_vmx_merge_msr_bitmap. We should not touch the
		 * vmcs02.msr_bitmap here since it gets completely overwritten
		 * in the merging. We update the vmcs01 here for L1 as well
		 * since it will end up touching the MSR anyway now.
		 */
		vmx_disable_intercept_for_msr(vmx->vmcs01.msr_bitmap,
					      MSR_IA32_SPEC_CTRL,
					      MSR_TYPE_RW);
		break;
	case MSR_IA32_PRED_CMD:
		if (!msr_info->host_initiated &&
		    !guest_cpuid_has(vcpu, X86_FEATURE_SPEC_CTRL))
			return 1;

		if (data & ~PRED_CMD_IBPB)
			return 1;

		if (!data)
			break;

		wrmsrl(MSR_IA32_PRED_CMD, PRED_CMD_IBPB);

		/*
		 * For non-nested:
		 * When it's written (to non-zero) for the first time, pass
		 * it through.
		 *
		 * For nested:
		 * The handling of the MSR bitmap for L2 guests is done in
		 * nested_vmx_merge_msr_bitmap. We should not touch the
		 * vmcs02.msr_bitmap here since it gets completely overwritten
		 * in the merging.
		 */
		vmx_disable_intercept_for_msr(vmx->vmcs01.msr_bitmap, MSR_IA32_PRED_CMD,
					      MSR_TYPE_W);
		break;
	case MSR_IA32_CR_PAT:
		if (!kvm_pat_valid(data))
			return 1;

<<<<<<< HEAD
=======
		if (is_guest_mode(vcpu) &&
		    get_vmcs12(vcpu)->vm_exit_controls & VM_EXIT_SAVE_IA32_PAT)
			get_vmcs12(vcpu)->guest_ia32_pat = data;

>>>>>>> f95f0722
		if (vmcs_config.vmentry_ctrl & VM_ENTRY_LOAD_IA32_PAT) {
			vmcs_write64(GUEST_IA32_PAT, data);
			vcpu->arch.pat = data;
			break;
		}
		ret = kvm_set_msr_common(vcpu, msr_info);
		break;
	case MSR_IA32_TSC_ADJUST:
		ret = kvm_set_msr_common(vcpu, msr_info);
		break;
	case MSR_IA32_MCG_EXT_CTL:
		if ((!msr_info->host_initiated &&
		     !(to_vmx(vcpu)->msr_ia32_feature_control &
		       FEATURE_CONTROL_LMCE)) ||
		    (data & ~MCG_EXT_CTL_LMCE_EN))
			return 1;
		vcpu->arch.mcg_ext_ctl = data;
		break;
	case MSR_IA32_FEATURE_CONTROL:
		if (!vmx_feature_control_msr_valid(vcpu, data) ||
		    (to_vmx(vcpu)->msr_ia32_feature_control &
		     FEATURE_CONTROL_LOCKED && !msr_info->host_initiated))
			return 1;
		vmx->msr_ia32_feature_control = data;
		if (msr_info->host_initiated && data == 0)
			vmx_leave_nested(vcpu);
		break;
	case MSR_IA32_VMX_BASIC ... MSR_IA32_VMX_VMFUNC:
		if (!msr_info->host_initiated)
			return 1; /* they are read-only */
		if (!nested_vmx_allowed(vcpu))
			return 1;
		return vmx_set_vmx_msr(vcpu, msr_index, data);
	case MSR_IA32_XSS:
		if (!vmx_xsaves_supported() ||
		    (!msr_info->host_initiated &&
		     !(guest_cpuid_has(vcpu, X86_FEATURE_XSAVE) &&
		       guest_cpuid_has(vcpu, X86_FEATURE_XSAVES))))
			return 1;
		/*
		 * The only supported bit as of Skylake is bit 8, but
		 * it is not supported on KVM.
		 */
		if (data != 0)
			return 1;
		vcpu->arch.ia32_xss = data;
		if (vcpu->arch.ia32_xss != host_xss)
			add_atomic_switch_msr(vmx, MSR_IA32_XSS,
				vcpu->arch.ia32_xss, host_xss, false);
		else
			clear_atomic_switch_msr(vmx, MSR_IA32_XSS);
		break;
	case MSR_IA32_RTIT_CTL:
		if ((pt_mode != PT_MODE_HOST_GUEST) ||
			vmx_rtit_ctl_check(vcpu, data) ||
			vmx->nested.vmxon)
			return 1;
		vmcs_write64(GUEST_IA32_RTIT_CTL, data);
		vmx->pt_desc.guest.ctl = data;
		pt_update_intercept_for_msr(vmx);
		break;
	case MSR_IA32_RTIT_STATUS:
		if ((pt_mode != PT_MODE_HOST_GUEST) ||
			(vmx->pt_desc.guest.ctl & RTIT_CTL_TRACEEN) ||
			(data & MSR_IA32_RTIT_STATUS_MASK))
			return 1;
		vmx->pt_desc.guest.status = data;
		break;
	case MSR_IA32_RTIT_CR3_MATCH:
		if ((pt_mode != PT_MODE_HOST_GUEST) ||
			(vmx->pt_desc.guest.ctl & RTIT_CTL_TRACEEN) ||
			!intel_pt_validate_cap(vmx->pt_desc.caps,
						PT_CAP_cr3_filtering))
			return 1;
		vmx->pt_desc.guest.cr3_match = data;
		break;
	case MSR_IA32_RTIT_OUTPUT_BASE:
		if ((pt_mode != PT_MODE_HOST_GUEST) ||
			(vmx->pt_desc.guest.ctl & RTIT_CTL_TRACEEN) ||
			(!intel_pt_validate_cap(vmx->pt_desc.caps,
					PT_CAP_topa_output) &&
			 !intel_pt_validate_cap(vmx->pt_desc.caps,
					PT_CAP_single_range_output)) ||
			(data & MSR_IA32_RTIT_OUTPUT_BASE_MASK))
			return 1;
		vmx->pt_desc.guest.output_base = data;
		break;
	case MSR_IA32_RTIT_OUTPUT_MASK:
		if ((pt_mode != PT_MODE_HOST_GUEST) ||
			(vmx->pt_desc.guest.ctl & RTIT_CTL_TRACEEN) ||
			(!intel_pt_validate_cap(vmx->pt_desc.caps,
					PT_CAP_topa_output) &&
			 !intel_pt_validate_cap(vmx->pt_desc.caps,
					PT_CAP_single_range_output)))
			return 1;
		vmx->pt_desc.guest.output_mask = data;
		break;
	case MSR_IA32_RTIT_ADDR0_A ... MSR_IA32_RTIT_ADDR3_B:
		index = msr_info->index - MSR_IA32_RTIT_ADDR0_A;
		if ((pt_mode != PT_MODE_HOST_GUEST) ||
			(vmx->pt_desc.guest.ctl & RTIT_CTL_TRACEEN) ||
			(index >= 2 * intel_pt_validate_cap(vmx->pt_desc.caps,
					PT_CAP_num_address_ranges)))
			return 1;
		if (index % 2)
			vmx->pt_desc.guest.addr_b[index / 2] = data;
		else
			vmx->pt_desc.guest.addr_a[index / 2] = data;
		break;
	case MSR_TSC_AUX:
		if (!msr_info->host_initiated &&
		    !guest_cpuid_has(vcpu, X86_FEATURE_RDTSCP))
			return 1;
		/* Check reserved bit, higher 32 bits should be zero */
		if ((data >> 32) != 0)
			return 1;
		/* Else, falls through */
	default:
		msr = find_msr_entry(vmx, msr_index);
		if (msr) {
			u64 old_msr_data = msr->data;
			msr->data = data;
			if (msr - vmx->guest_msrs < vmx->save_nmsrs) {
				preempt_disable();
				ret = kvm_set_shared_msr(msr->index, msr->data,
							 msr->mask);
				preempt_enable();
				if (ret)
					msr->data = old_msr_data;
			}
			break;
		}
		ret = kvm_set_msr_common(vcpu, msr_info);
	}

	return ret;
}

static void vmx_cache_reg(struct kvm_vcpu *vcpu, enum kvm_reg reg)
{
	__set_bit(reg, (unsigned long *)&vcpu->arch.regs_avail);
	switch (reg) {
	case VCPU_REGS_RSP:
		vcpu->arch.regs[VCPU_REGS_RSP] = vmcs_readl(GUEST_RSP);
		break;
	case VCPU_REGS_RIP:
		vcpu->arch.regs[VCPU_REGS_RIP] = vmcs_readl(GUEST_RIP);
		break;
	case VCPU_EXREG_PDPTR:
		if (enable_ept)
			ept_save_pdptrs(vcpu);
		break;
	default:
		break;
	}
}

static __init int cpu_has_kvm_support(void)
{
	return cpu_has_vmx();
}

static __init int vmx_disabled_by_bios(void)
{
	u64 msr;

	rdmsrl(MSR_IA32_FEATURE_CONTROL, msr);
	if (msr & FEATURE_CONTROL_LOCKED) {
		/* launched w/ TXT and VMX disabled */
		if (!(msr & FEATURE_CONTROL_VMXON_ENABLED_INSIDE_SMX)
			&& tboot_enabled())
			return 1;
		/* launched w/o TXT and VMX only enabled w/ TXT */
		if (!(msr & FEATURE_CONTROL_VMXON_ENABLED_OUTSIDE_SMX)
			&& (msr & FEATURE_CONTROL_VMXON_ENABLED_INSIDE_SMX)
			&& !tboot_enabled()) {
			printk(KERN_WARNING "kvm: disable TXT in the BIOS or "
				"activate TXT before enabling KVM\n");
			return 1;
		}
		/* launched w/o TXT and VMX disabled */
		if (!(msr & FEATURE_CONTROL_VMXON_ENABLED_OUTSIDE_SMX)
			&& !tboot_enabled())
			return 1;
	}

	return 0;
}

static void kvm_cpu_vmxon(u64 addr)
{
	cr4_set_bits(X86_CR4_VMXE);
	intel_pt_handle_vmx(1);

	asm volatile ("vmxon %0" : : "m"(addr));
}

static int hardware_enable(void)
{
	int cpu = raw_smp_processor_id();
	u64 phys_addr = __pa(per_cpu(vmxarea, cpu));
	u64 old, test_bits;

	if (cr4_read_shadow() & X86_CR4_VMXE)
		return -EBUSY;

	/*
	 * This can happen if we hot-added a CPU but failed to allocate
	 * VP assist page for it.
	 */
	if (static_branch_unlikely(&enable_evmcs) &&
	    !hv_get_vp_assist_page(cpu))
		return -EFAULT;

	INIT_LIST_HEAD(&per_cpu(loaded_vmcss_on_cpu, cpu));
	INIT_LIST_HEAD(&per_cpu(blocked_vcpu_on_cpu, cpu));
	spin_lock_init(&per_cpu(blocked_vcpu_on_cpu_lock, cpu));

	/*
	 * Now we can enable the vmclear operation in kdump
	 * since the loaded_vmcss_on_cpu list on this cpu
	 * has been initialized.
	 *
	 * Though the cpu is not in VMX operation now, there
	 * is no problem to enable the vmclear operation
	 * for the loaded_vmcss_on_cpu list is empty!
	 */
	crash_enable_local_vmclear(cpu);

	rdmsrl(MSR_IA32_FEATURE_CONTROL, old);

	test_bits = FEATURE_CONTROL_LOCKED;
	test_bits |= FEATURE_CONTROL_VMXON_ENABLED_OUTSIDE_SMX;
	if (tboot_enabled())
		test_bits |= FEATURE_CONTROL_VMXON_ENABLED_INSIDE_SMX;

	if ((old & test_bits) != test_bits) {
		/* enable and lock */
		wrmsrl(MSR_IA32_FEATURE_CONTROL, old | test_bits);
	}
	kvm_cpu_vmxon(phys_addr);
	if (enable_ept)
		ept_sync_global();

	return 0;
}

static void vmclear_local_loaded_vmcss(void)
{
	int cpu = raw_smp_processor_id();
	struct loaded_vmcs *v, *n;

	list_for_each_entry_safe(v, n, &per_cpu(loaded_vmcss_on_cpu, cpu),
				 loaded_vmcss_on_cpu_link)
		__loaded_vmcs_clear(v);
}


/* Just like cpu_vmxoff(), but with the __kvm_handle_fault_on_reboot()
 * tricks.
 */
static void kvm_cpu_vmxoff(void)
{
	asm volatile (__ex("vmxoff"));

	intel_pt_handle_vmx(0);
	cr4_clear_bits(X86_CR4_VMXE);
}

static void hardware_disable(void)
{
	vmclear_local_loaded_vmcss();
	kvm_cpu_vmxoff();
}

static __init int adjust_vmx_controls(u32 ctl_min, u32 ctl_opt,
				      u32 msr, u32 *result)
{
	u32 vmx_msr_low, vmx_msr_high;
	u32 ctl = ctl_min | ctl_opt;

	rdmsr(msr, vmx_msr_low, vmx_msr_high);

	ctl &= vmx_msr_high; /* bit == 0 in high word ==> must be zero */
	ctl |= vmx_msr_low;  /* bit == 1 in low word  ==> must be one  */

	/* Ensure minimum (required) set of control bits are supported. */
	if (ctl_min & ~ctl)
		return -EIO;

	*result = ctl;
	return 0;
}

static __init int setup_vmcs_config(struct vmcs_config *vmcs_conf,
				    struct vmx_capability *vmx_cap)
{
	u32 vmx_msr_low, vmx_msr_high;
	u32 min, opt, min2, opt2;
	u32 _pin_based_exec_control = 0;
	u32 _cpu_based_exec_control = 0;
	u32 _cpu_based_2nd_exec_control = 0;
	u32 _vmexit_control = 0;
	u32 _vmentry_control = 0;

	memset(vmcs_conf, 0, sizeof(*vmcs_conf));
	min = CPU_BASED_HLT_EXITING |
#ifdef CONFIG_X86_64
	      CPU_BASED_CR8_LOAD_EXITING |
	      CPU_BASED_CR8_STORE_EXITING |
#endif
	      CPU_BASED_CR3_LOAD_EXITING |
	      CPU_BASED_CR3_STORE_EXITING |
	      CPU_BASED_UNCOND_IO_EXITING |
	      CPU_BASED_MOV_DR_EXITING |
	      CPU_BASED_USE_TSC_OFFSETING |
	      CPU_BASED_MWAIT_EXITING |
	      CPU_BASED_MONITOR_EXITING |
	      CPU_BASED_INVLPG_EXITING |
	      CPU_BASED_RDPMC_EXITING;

	opt = CPU_BASED_TPR_SHADOW |
	      CPU_BASED_USE_MSR_BITMAPS |
	      CPU_BASED_ACTIVATE_SECONDARY_CONTROLS;
	if (adjust_vmx_controls(min, opt, MSR_IA32_VMX_PROCBASED_CTLS,
				&_cpu_based_exec_control) < 0)
		return -EIO;
#ifdef CONFIG_X86_64
	if ((_cpu_based_exec_control & CPU_BASED_TPR_SHADOW))
		_cpu_based_exec_control &= ~CPU_BASED_CR8_LOAD_EXITING &
					   ~CPU_BASED_CR8_STORE_EXITING;
#endif
	if (_cpu_based_exec_control & CPU_BASED_ACTIVATE_SECONDARY_CONTROLS) {
		min2 = 0;
		opt2 = SECONDARY_EXEC_VIRTUALIZE_APIC_ACCESSES |
			SECONDARY_EXEC_VIRTUALIZE_X2APIC_MODE |
			SECONDARY_EXEC_WBINVD_EXITING |
			SECONDARY_EXEC_ENABLE_VPID |
			SECONDARY_EXEC_ENABLE_EPT |
			SECONDARY_EXEC_UNRESTRICTED_GUEST |
			SECONDARY_EXEC_PAUSE_LOOP_EXITING |
			SECONDARY_EXEC_DESC |
			SECONDARY_EXEC_RDTSCP |
			SECONDARY_EXEC_ENABLE_INVPCID |
			SECONDARY_EXEC_APIC_REGISTER_VIRT |
			SECONDARY_EXEC_VIRTUAL_INTR_DELIVERY |
			SECONDARY_EXEC_SHADOW_VMCS |
			SECONDARY_EXEC_XSAVES |
			SECONDARY_EXEC_RDSEED_EXITING |
			SECONDARY_EXEC_RDRAND_EXITING |
			SECONDARY_EXEC_ENABLE_PML |
			SECONDARY_EXEC_TSC_SCALING |
			SECONDARY_EXEC_PT_USE_GPA |
			SECONDARY_EXEC_PT_CONCEAL_VMX |
			SECONDARY_EXEC_ENABLE_VMFUNC |
			SECONDARY_EXEC_ENCLS_EXITING;
		if (adjust_vmx_controls(min2, opt2,
					MSR_IA32_VMX_PROCBASED_CTLS2,
					&_cpu_based_2nd_exec_control) < 0)
			return -EIO;
	}
#ifndef CONFIG_X86_64
	if (!(_cpu_based_2nd_exec_control &
				SECONDARY_EXEC_VIRTUALIZE_APIC_ACCESSES))
		_cpu_based_exec_control &= ~CPU_BASED_TPR_SHADOW;
#endif

	if (!(_cpu_based_exec_control & CPU_BASED_TPR_SHADOW))
		_cpu_based_2nd_exec_control &= ~(
				SECONDARY_EXEC_APIC_REGISTER_VIRT |
				SECONDARY_EXEC_VIRTUALIZE_X2APIC_MODE |
				SECONDARY_EXEC_VIRTUAL_INTR_DELIVERY);

	rdmsr_safe(MSR_IA32_VMX_EPT_VPID_CAP,
		&vmx_cap->ept, &vmx_cap->vpid);

	if (_cpu_based_2nd_exec_control & SECONDARY_EXEC_ENABLE_EPT) {
		/* CR3 accesses and invlpg don't need to cause VM Exits when EPT
		   enabled */
		_cpu_based_exec_control &= ~(CPU_BASED_CR3_LOAD_EXITING |
					     CPU_BASED_CR3_STORE_EXITING |
					     CPU_BASED_INVLPG_EXITING);
	} else if (vmx_cap->ept) {
		vmx_cap->ept = 0;
		pr_warn_once("EPT CAP should not exist if not support "
				"1-setting enable EPT VM-execution control\n");
	}
	if (!(_cpu_based_2nd_exec_control & SECONDARY_EXEC_ENABLE_VPID) &&
		vmx_cap->vpid) {
		vmx_cap->vpid = 0;
		pr_warn_once("VPID CAP should not exist if not support "
				"1-setting enable VPID VM-execution control\n");
	}

	min = VM_EXIT_SAVE_DEBUG_CONTROLS | VM_EXIT_ACK_INTR_ON_EXIT;
#ifdef CONFIG_X86_64
	min |= VM_EXIT_HOST_ADDR_SPACE_SIZE;
#endif
	opt = VM_EXIT_LOAD_IA32_PERF_GLOBAL_CTRL |
	      VM_EXIT_LOAD_IA32_PAT |
	      VM_EXIT_LOAD_IA32_EFER |
	      VM_EXIT_CLEAR_BNDCFGS |
	      VM_EXIT_PT_CONCEAL_PIP |
	      VM_EXIT_CLEAR_IA32_RTIT_CTL;
	if (adjust_vmx_controls(min, opt, MSR_IA32_VMX_EXIT_CTLS,
				&_vmexit_control) < 0)
		return -EIO;

	min = PIN_BASED_EXT_INTR_MASK | PIN_BASED_NMI_EXITING;
	opt = PIN_BASED_VIRTUAL_NMIS | PIN_BASED_POSTED_INTR |
		 PIN_BASED_VMX_PREEMPTION_TIMER;
	if (adjust_vmx_controls(min, opt, MSR_IA32_VMX_PINBASED_CTLS,
				&_pin_based_exec_control) < 0)
		return -EIO;

	if (cpu_has_broken_vmx_preemption_timer())
		_pin_based_exec_control &= ~PIN_BASED_VMX_PREEMPTION_TIMER;
	if (!(_cpu_based_2nd_exec_control &
		SECONDARY_EXEC_VIRTUAL_INTR_DELIVERY))
		_pin_based_exec_control &= ~PIN_BASED_POSTED_INTR;

	min = VM_ENTRY_LOAD_DEBUG_CONTROLS;
	opt = VM_ENTRY_LOAD_IA32_PERF_GLOBAL_CTRL |
	      VM_ENTRY_LOAD_IA32_PAT |
	      VM_ENTRY_LOAD_IA32_EFER |
	      VM_ENTRY_LOAD_BNDCFGS |
	      VM_ENTRY_PT_CONCEAL_PIP |
	      VM_ENTRY_LOAD_IA32_RTIT_CTL;
	if (adjust_vmx_controls(min, opt, MSR_IA32_VMX_ENTRY_CTLS,
				&_vmentry_control) < 0)
		return -EIO;

	/*
	 * Some cpus support VM_{ENTRY,EXIT}_IA32_PERF_GLOBAL_CTRL but they
	 * can't be used due to an errata where VM Exit may incorrectly clear
	 * IA32_PERF_GLOBAL_CTRL[34:32].  Workaround the errata by using the
	 * MSR load mechanism to switch IA32_PERF_GLOBAL_CTRL.
	 */
	if (boot_cpu_data.x86 == 0x6) {
		switch (boot_cpu_data.x86_model) {
		case 26: /* AAK155 */
		case 30: /* AAP115 */
		case 37: /* AAT100 */
		case 44: /* BC86,AAY89,BD102 */
		case 46: /* BA97 */
			_vmentry_control &= ~VM_ENTRY_LOAD_IA32_PERF_GLOBAL_CTRL;
			_vmexit_control &= ~VM_EXIT_LOAD_IA32_PERF_GLOBAL_CTRL;
			pr_warn_once("kvm: VM_EXIT_LOAD_IA32_PERF_GLOBAL_CTRL "
					"does not work properly. Using workaround\n");
			break;
		default:
			break;
		}
	}


	rdmsr(MSR_IA32_VMX_BASIC, vmx_msr_low, vmx_msr_high);

	/* IA-32 SDM Vol 3B: VMCS size is never greater than 4kB. */
	if ((vmx_msr_high & 0x1fff) > PAGE_SIZE)
		return -EIO;

#ifdef CONFIG_X86_64
	/* IA-32 SDM Vol 3B: 64-bit CPUs always have VMX_BASIC_MSR[48]==0. */
	if (vmx_msr_high & (1u<<16))
		return -EIO;
#endif

	/* Require Write-Back (WB) memory type for VMCS accesses. */
	if (((vmx_msr_high >> 18) & 15) != 6)
		return -EIO;

	vmcs_conf->size = vmx_msr_high & 0x1fff;
	vmcs_conf->order = get_order(vmcs_conf->size);
	vmcs_conf->basic_cap = vmx_msr_high & ~0x1fff;

	vmcs_conf->revision_id = vmx_msr_low;

	vmcs_conf->pin_based_exec_ctrl = _pin_based_exec_control;
	vmcs_conf->cpu_based_exec_ctrl = _cpu_based_exec_control;
	vmcs_conf->cpu_based_2nd_exec_ctrl = _cpu_based_2nd_exec_control;
	vmcs_conf->vmexit_ctrl         = _vmexit_control;
	vmcs_conf->vmentry_ctrl        = _vmentry_control;

	if (static_branch_unlikely(&enable_evmcs))
		evmcs_sanitize_exec_ctrls(vmcs_conf);

	return 0;
}

struct vmcs *alloc_vmcs_cpu(bool shadow, int cpu, gfp_t flags)
{
	int node = cpu_to_node(cpu);
	struct page *pages;
	struct vmcs *vmcs;

	pages = __alloc_pages_node(node, flags, vmcs_config.order);
	if (!pages)
		return NULL;
	vmcs = page_address(pages);
	memset(vmcs, 0, vmcs_config.size);

	/* KVM supports Enlightened VMCS v1 only */
	if (static_branch_unlikely(&enable_evmcs))
		vmcs->hdr.revision_id = KVM_EVMCS_VERSION;
	else
		vmcs->hdr.revision_id = vmcs_config.revision_id;

	if (shadow)
		vmcs->hdr.shadow_vmcs = 1;
	return vmcs;
}

void free_vmcs(struct vmcs *vmcs)
{
	free_pages((unsigned long)vmcs, vmcs_config.order);
}

/*
 * Free a VMCS, but before that VMCLEAR it on the CPU where it was last loaded
 */
void free_loaded_vmcs(struct loaded_vmcs *loaded_vmcs)
{
	if (!loaded_vmcs->vmcs)
		return;
	loaded_vmcs_clear(loaded_vmcs);
	free_vmcs(loaded_vmcs->vmcs);
	loaded_vmcs->vmcs = NULL;
	if (loaded_vmcs->msr_bitmap)
		free_page((unsigned long)loaded_vmcs->msr_bitmap);
	WARN_ON(loaded_vmcs->shadow_vmcs != NULL);
}

int alloc_loaded_vmcs(struct loaded_vmcs *loaded_vmcs)
{
	loaded_vmcs->vmcs = alloc_vmcs(false);
	if (!loaded_vmcs->vmcs)
		return -ENOMEM;

	loaded_vmcs->shadow_vmcs = NULL;
	loaded_vmcs->hv_timer_soft_disabled = false;
	loaded_vmcs_init(loaded_vmcs);

	if (cpu_has_vmx_msr_bitmap()) {
		loaded_vmcs->msr_bitmap = (unsigned long *)
				__get_free_page(GFP_KERNEL_ACCOUNT);
		if (!loaded_vmcs->msr_bitmap)
			goto out_vmcs;
		memset(loaded_vmcs->msr_bitmap, 0xff, PAGE_SIZE);

		if (IS_ENABLED(CONFIG_HYPERV) &&
		    static_branch_unlikely(&enable_evmcs) &&
		    (ms_hyperv.nested_features & HV_X64_NESTED_MSR_BITMAP)) {
			struct hv_enlightened_vmcs *evmcs =
				(struct hv_enlightened_vmcs *)loaded_vmcs->vmcs;

			evmcs->hv_enlightenments_control.msr_bitmap = 1;
		}
	}

	memset(&loaded_vmcs->host_state, 0, sizeof(struct vmcs_host_state));
	memset(&loaded_vmcs->controls_shadow, 0,
		sizeof(struct vmcs_controls_shadow));

	return 0;

out_vmcs:
	free_loaded_vmcs(loaded_vmcs);
	return -ENOMEM;
}

static void free_kvm_area(void)
{
	int cpu;

	for_each_possible_cpu(cpu) {
		free_vmcs(per_cpu(vmxarea, cpu));
		per_cpu(vmxarea, cpu) = NULL;
	}
}

static __init int alloc_kvm_area(void)
{
	int cpu;

	for_each_possible_cpu(cpu) {
		struct vmcs *vmcs;

		vmcs = alloc_vmcs_cpu(false, cpu, GFP_KERNEL);
		if (!vmcs) {
			free_kvm_area();
			return -ENOMEM;
		}

		/*
		 * When eVMCS is enabled, alloc_vmcs_cpu() sets
		 * vmcs->revision_id to KVM_EVMCS_VERSION instead of
		 * revision_id reported by MSR_IA32_VMX_BASIC.
		 *
		 * However, even though not explicitly documented by
		 * TLFS, VMXArea passed as VMXON argument should
		 * still be marked with revision_id reported by
		 * physical CPU.
		 */
		if (static_branch_unlikely(&enable_evmcs))
			vmcs->hdr.revision_id = vmcs_config.revision_id;

		per_cpu(vmxarea, cpu) = vmcs;
	}
	return 0;
}

static void fix_pmode_seg(struct kvm_vcpu *vcpu, int seg,
		struct kvm_segment *save)
{
	if (!emulate_invalid_guest_state) {
		/*
		 * CS and SS RPL should be equal during guest entry according
		 * to VMX spec, but in reality it is not always so. Since vcpu
		 * is in the middle of the transition from real mode to
		 * protected mode it is safe to assume that RPL 0 is a good
		 * default value.
		 */
		if (seg == VCPU_SREG_CS || seg == VCPU_SREG_SS)
			save->selector &= ~SEGMENT_RPL_MASK;
		save->dpl = save->selector & SEGMENT_RPL_MASK;
		save->s = 1;
	}
	vmx_set_segment(vcpu, save, seg);
}

static void enter_pmode(struct kvm_vcpu *vcpu)
{
	unsigned long flags;
	struct vcpu_vmx *vmx = to_vmx(vcpu);

	/*
	 * Update real mode segment cache. It may be not up-to-date if sement
	 * register was written while vcpu was in a guest mode.
	 */
	vmx_get_segment(vcpu, &vmx->rmode.segs[VCPU_SREG_ES], VCPU_SREG_ES);
	vmx_get_segment(vcpu, &vmx->rmode.segs[VCPU_SREG_DS], VCPU_SREG_DS);
	vmx_get_segment(vcpu, &vmx->rmode.segs[VCPU_SREG_FS], VCPU_SREG_FS);
	vmx_get_segment(vcpu, &vmx->rmode.segs[VCPU_SREG_GS], VCPU_SREG_GS);
	vmx_get_segment(vcpu, &vmx->rmode.segs[VCPU_SREG_SS], VCPU_SREG_SS);
	vmx_get_segment(vcpu, &vmx->rmode.segs[VCPU_SREG_CS], VCPU_SREG_CS);

	vmx->rmode.vm86_active = 0;

	vmx_segment_cache_clear(vmx);

	vmx_set_segment(vcpu, &vmx->rmode.segs[VCPU_SREG_TR], VCPU_SREG_TR);

	flags = vmcs_readl(GUEST_RFLAGS);
	flags &= RMODE_GUEST_OWNED_EFLAGS_BITS;
	flags |= vmx->rmode.save_rflags & ~RMODE_GUEST_OWNED_EFLAGS_BITS;
	vmcs_writel(GUEST_RFLAGS, flags);

	vmcs_writel(GUEST_CR4, (vmcs_readl(GUEST_CR4) & ~X86_CR4_VME) |
			(vmcs_readl(CR4_READ_SHADOW) & X86_CR4_VME));

	update_exception_bitmap(vcpu);

	fix_pmode_seg(vcpu, VCPU_SREG_CS, &vmx->rmode.segs[VCPU_SREG_CS]);
	fix_pmode_seg(vcpu, VCPU_SREG_SS, &vmx->rmode.segs[VCPU_SREG_SS]);
	fix_pmode_seg(vcpu, VCPU_SREG_ES, &vmx->rmode.segs[VCPU_SREG_ES]);
	fix_pmode_seg(vcpu, VCPU_SREG_DS, &vmx->rmode.segs[VCPU_SREG_DS]);
	fix_pmode_seg(vcpu, VCPU_SREG_FS, &vmx->rmode.segs[VCPU_SREG_FS]);
	fix_pmode_seg(vcpu, VCPU_SREG_GS, &vmx->rmode.segs[VCPU_SREG_GS]);
}

static void fix_rmode_seg(int seg, struct kvm_segment *save)
{
	const struct kvm_vmx_segment_field *sf = &kvm_vmx_segment_fields[seg];
	struct kvm_segment var = *save;

	var.dpl = 0x3;
	if (seg == VCPU_SREG_CS)
		var.type = 0x3;

	if (!emulate_invalid_guest_state) {
		var.selector = var.base >> 4;
		var.base = var.base & 0xffff0;
		var.limit = 0xffff;
		var.g = 0;
		var.db = 0;
		var.present = 1;
		var.s = 1;
		var.l = 0;
		var.unusable = 0;
		var.type = 0x3;
		var.avl = 0;
		if (save->base & 0xf)
			printk_once(KERN_WARNING "kvm: segment base is not "
					"paragraph aligned when entering "
					"protected mode (seg=%d)", seg);
	}

	vmcs_write16(sf->selector, var.selector);
	vmcs_writel(sf->base, var.base);
	vmcs_write32(sf->limit, var.limit);
	vmcs_write32(sf->ar_bytes, vmx_segment_access_rights(&var));
}

static void enter_rmode(struct kvm_vcpu *vcpu)
{
	unsigned long flags;
	struct vcpu_vmx *vmx = to_vmx(vcpu);
	struct kvm_vmx *kvm_vmx = to_kvm_vmx(vcpu->kvm);

	vmx_get_segment(vcpu, &vmx->rmode.segs[VCPU_SREG_TR], VCPU_SREG_TR);
	vmx_get_segment(vcpu, &vmx->rmode.segs[VCPU_SREG_ES], VCPU_SREG_ES);
	vmx_get_segment(vcpu, &vmx->rmode.segs[VCPU_SREG_DS], VCPU_SREG_DS);
	vmx_get_segment(vcpu, &vmx->rmode.segs[VCPU_SREG_FS], VCPU_SREG_FS);
	vmx_get_segment(vcpu, &vmx->rmode.segs[VCPU_SREG_GS], VCPU_SREG_GS);
	vmx_get_segment(vcpu, &vmx->rmode.segs[VCPU_SREG_SS], VCPU_SREG_SS);
	vmx_get_segment(vcpu, &vmx->rmode.segs[VCPU_SREG_CS], VCPU_SREG_CS);

	vmx->rmode.vm86_active = 1;

	/*
	 * Very old userspace does not call KVM_SET_TSS_ADDR before entering
	 * vcpu. Warn the user that an update is overdue.
	 */
	if (!kvm_vmx->tss_addr)
		printk_once(KERN_WARNING "kvm: KVM_SET_TSS_ADDR need to be "
			     "called before entering vcpu\n");

	vmx_segment_cache_clear(vmx);

	vmcs_writel(GUEST_TR_BASE, kvm_vmx->tss_addr);
	vmcs_write32(GUEST_TR_LIMIT, RMODE_TSS_SIZE - 1);
	vmcs_write32(GUEST_TR_AR_BYTES, 0x008b);

	flags = vmcs_readl(GUEST_RFLAGS);
	vmx->rmode.save_rflags = flags;

	flags |= X86_EFLAGS_IOPL | X86_EFLAGS_VM;

	vmcs_writel(GUEST_RFLAGS, flags);
	vmcs_writel(GUEST_CR4, vmcs_readl(GUEST_CR4) | X86_CR4_VME);
	update_exception_bitmap(vcpu);

	fix_rmode_seg(VCPU_SREG_SS, &vmx->rmode.segs[VCPU_SREG_SS]);
	fix_rmode_seg(VCPU_SREG_CS, &vmx->rmode.segs[VCPU_SREG_CS]);
	fix_rmode_seg(VCPU_SREG_ES, &vmx->rmode.segs[VCPU_SREG_ES]);
	fix_rmode_seg(VCPU_SREG_DS, &vmx->rmode.segs[VCPU_SREG_DS]);
	fix_rmode_seg(VCPU_SREG_GS, &vmx->rmode.segs[VCPU_SREG_GS]);
	fix_rmode_seg(VCPU_SREG_FS, &vmx->rmode.segs[VCPU_SREG_FS]);

	kvm_mmu_reset_context(vcpu);
}

void vmx_set_efer(struct kvm_vcpu *vcpu, u64 efer)
{
	struct vcpu_vmx *vmx = to_vmx(vcpu);
	struct shared_msr_entry *msr = find_msr_entry(vmx, MSR_EFER);

	if (!msr)
		return;

	vcpu->arch.efer = efer;
	if (efer & EFER_LMA) {
		vm_entry_controls_setbit(to_vmx(vcpu), VM_ENTRY_IA32E_MODE);
		msr->data = efer;
	} else {
		vm_entry_controls_clearbit(to_vmx(vcpu), VM_ENTRY_IA32E_MODE);

		msr->data = efer & ~EFER_LME;
	}
	setup_msrs(vmx);
}

#ifdef CONFIG_X86_64

static void enter_lmode(struct kvm_vcpu *vcpu)
{
	u32 guest_tr_ar;

	vmx_segment_cache_clear(to_vmx(vcpu));

	guest_tr_ar = vmcs_read32(GUEST_TR_AR_BYTES);
	if ((guest_tr_ar & VMX_AR_TYPE_MASK) != VMX_AR_TYPE_BUSY_64_TSS) {
		pr_debug_ratelimited("%s: tss fixup for long mode. \n",
				     __func__);
		vmcs_write32(GUEST_TR_AR_BYTES,
			     (guest_tr_ar & ~VMX_AR_TYPE_MASK)
			     | VMX_AR_TYPE_BUSY_64_TSS);
	}
	vmx_set_efer(vcpu, vcpu->arch.efer | EFER_LMA);
}

static void exit_lmode(struct kvm_vcpu *vcpu)
{
	vm_entry_controls_clearbit(to_vmx(vcpu), VM_ENTRY_IA32E_MODE);
	vmx_set_efer(vcpu, vcpu->arch.efer & ~EFER_LMA);
}

#endif

static void vmx_flush_tlb_gva(struct kvm_vcpu *vcpu, gva_t addr)
{
	int vpid = to_vmx(vcpu)->vpid;

	if (!vpid_sync_vcpu_addr(vpid, addr))
		vpid_sync_context(vpid);

	/*
	 * If VPIDs are not supported or enabled, then the above is a no-op.
	 * But we don't really need a TLB flush in that case anyway, because
	 * each VM entry/exit includes an implicit flush when VPID is 0.
	 */
}

static void vmx_decache_cr0_guest_bits(struct kvm_vcpu *vcpu)
{
	ulong cr0_guest_owned_bits = vcpu->arch.cr0_guest_owned_bits;

	vcpu->arch.cr0 &= ~cr0_guest_owned_bits;
	vcpu->arch.cr0 |= vmcs_readl(GUEST_CR0) & cr0_guest_owned_bits;
}

static void vmx_decache_cr3(struct kvm_vcpu *vcpu)
{
	if (enable_unrestricted_guest || (enable_ept && is_paging(vcpu)))
		vcpu->arch.cr3 = vmcs_readl(GUEST_CR3);
	__set_bit(VCPU_EXREG_CR3, (ulong *)&vcpu->arch.regs_avail);
}

static void vmx_decache_cr4_guest_bits(struct kvm_vcpu *vcpu)
{
	ulong cr4_guest_owned_bits = vcpu->arch.cr4_guest_owned_bits;

	vcpu->arch.cr4 &= ~cr4_guest_owned_bits;
	vcpu->arch.cr4 |= vmcs_readl(GUEST_CR4) & cr4_guest_owned_bits;
}

static void ept_load_pdptrs(struct kvm_vcpu *vcpu)
{
	struct kvm_mmu *mmu = vcpu->arch.walk_mmu;

	if (!test_bit(VCPU_EXREG_PDPTR,
		      (unsigned long *)&vcpu->arch.regs_dirty))
		return;

	if (is_pae_paging(vcpu)) {
		vmcs_write64(GUEST_PDPTR0, mmu->pdptrs[0]);
		vmcs_write64(GUEST_PDPTR1, mmu->pdptrs[1]);
		vmcs_write64(GUEST_PDPTR2, mmu->pdptrs[2]);
		vmcs_write64(GUEST_PDPTR3, mmu->pdptrs[3]);
	}
}

void ept_save_pdptrs(struct kvm_vcpu *vcpu)
{
	struct kvm_mmu *mmu = vcpu->arch.walk_mmu;

	if (is_pae_paging(vcpu)) {
		mmu->pdptrs[0] = vmcs_read64(GUEST_PDPTR0);
		mmu->pdptrs[1] = vmcs_read64(GUEST_PDPTR1);
		mmu->pdptrs[2] = vmcs_read64(GUEST_PDPTR2);
		mmu->pdptrs[3] = vmcs_read64(GUEST_PDPTR3);
	}

	__set_bit(VCPU_EXREG_PDPTR,
		  (unsigned long *)&vcpu->arch.regs_avail);
	__set_bit(VCPU_EXREG_PDPTR,
		  (unsigned long *)&vcpu->arch.regs_dirty);
}

static void ept_update_paging_mode_cr0(unsigned long *hw_cr0,
					unsigned long cr0,
					struct kvm_vcpu *vcpu)
{
	struct vcpu_vmx *vmx = to_vmx(vcpu);

	if (!test_bit(VCPU_EXREG_CR3, (ulong *)&vcpu->arch.regs_avail))
		vmx_decache_cr3(vcpu);
	if (!(cr0 & X86_CR0_PG)) {
		/* From paging/starting to nonpaging */
		exec_controls_setbit(vmx, CPU_BASED_CR3_LOAD_EXITING |
					  CPU_BASED_CR3_STORE_EXITING);
		vcpu->arch.cr0 = cr0;
		vmx_set_cr4(vcpu, kvm_read_cr4(vcpu));
	} else if (!is_paging(vcpu)) {
		/* From nonpaging to paging */
		exec_controls_clearbit(vmx, CPU_BASED_CR3_LOAD_EXITING |
					    CPU_BASED_CR3_STORE_EXITING);
		vcpu->arch.cr0 = cr0;
		vmx_set_cr4(vcpu, kvm_read_cr4(vcpu));
	}

	if (!(cr0 & X86_CR0_WP))
		*hw_cr0 &= ~X86_CR0_WP;
}

void vmx_set_cr0(struct kvm_vcpu *vcpu, unsigned long cr0)
{
	struct vcpu_vmx *vmx = to_vmx(vcpu);
	unsigned long hw_cr0;

	hw_cr0 = (cr0 & ~KVM_VM_CR0_ALWAYS_OFF);
	if (enable_unrestricted_guest)
		hw_cr0 |= KVM_VM_CR0_ALWAYS_ON_UNRESTRICTED_GUEST;
	else {
		hw_cr0 |= KVM_VM_CR0_ALWAYS_ON;

		if (vmx->rmode.vm86_active && (cr0 & X86_CR0_PE))
			enter_pmode(vcpu);

		if (!vmx->rmode.vm86_active && !(cr0 & X86_CR0_PE))
			enter_rmode(vcpu);
	}

#ifdef CONFIG_X86_64
	if (vcpu->arch.efer & EFER_LME) {
		if (!is_paging(vcpu) && (cr0 & X86_CR0_PG))
			enter_lmode(vcpu);
		if (is_paging(vcpu) && !(cr0 & X86_CR0_PG))
			exit_lmode(vcpu);
	}
#endif

	if (enable_ept && !enable_unrestricted_guest)
		ept_update_paging_mode_cr0(&hw_cr0, cr0, vcpu);

	vmcs_writel(CR0_READ_SHADOW, cr0);
	vmcs_writel(GUEST_CR0, hw_cr0);
	vcpu->arch.cr0 = cr0;

	/* depends on vcpu->arch.cr0 to be set to a new value */
	vmx->emulation_required = emulation_required(vcpu);
}

static int get_ept_level(struct kvm_vcpu *vcpu)
{
	if (cpu_has_vmx_ept_5levels() && (cpuid_maxphyaddr(vcpu) > 48))
		return 5;
	return 4;
}

u64 construct_eptp(struct kvm_vcpu *vcpu, unsigned long root_hpa)
{
	u64 eptp = VMX_EPTP_MT_WB;

	eptp |= (get_ept_level(vcpu) == 5) ? VMX_EPTP_PWL_5 : VMX_EPTP_PWL_4;

	if (enable_ept_ad_bits &&
	    (!is_guest_mode(vcpu) || nested_ept_ad_enabled(vcpu)))
		eptp |= VMX_EPTP_AD_ENABLE_BIT;
	eptp |= (root_hpa & PAGE_MASK);

	return eptp;
}

void vmx_set_cr3(struct kvm_vcpu *vcpu, unsigned long cr3)
{
	struct kvm *kvm = vcpu->kvm;
	unsigned long guest_cr3;
	u64 eptp;

	guest_cr3 = cr3;
	if (enable_ept) {
		eptp = construct_eptp(vcpu, cr3);
		vmcs_write64(EPT_POINTER, eptp);

		if (kvm_x86_ops->tlb_remote_flush) {
			spin_lock(&to_kvm_vmx(kvm)->ept_pointer_lock);
			to_vmx(vcpu)->ept_pointer = eptp;
			to_kvm_vmx(kvm)->ept_pointers_match
				= EPT_POINTERS_CHECK;
			spin_unlock(&to_kvm_vmx(kvm)->ept_pointer_lock);
		}

		if (enable_unrestricted_guest || is_paging(vcpu) ||
		    is_guest_mode(vcpu))
			guest_cr3 = kvm_read_cr3(vcpu);
		else
			guest_cr3 = to_kvm_vmx(kvm)->ept_identity_map_addr;
		ept_load_pdptrs(vcpu);
	}

	vmcs_writel(GUEST_CR3, guest_cr3);
}

int vmx_set_cr4(struct kvm_vcpu *vcpu, unsigned long cr4)
{
	struct vcpu_vmx *vmx = to_vmx(vcpu);
	/*
	 * Pass through host's Machine Check Enable value to hw_cr4, which
	 * is in force while we are in guest mode.  Do not let guests control
	 * this bit, even if host CR4.MCE == 0.
	 */
	unsigned long hw_cr4;

	hw_cr4 = (cr4_read_shadow() & X86_CR4_MCE) | (cr4 & ~X86_CR4_MCE);
	if (enable_unrestricted_guest)
		hw_cr4 |= KVM_VM_CR4_ALWAYS_ON_UNRESTRICTED_GUEST;
	else if (vmx->rmode.vm86_active)
		hw_cr4 |= KVM_RMODE_VM_CR4_ALWAYS_ON;
	else
		hw_cr4 |= KVM_PMODE_VM_CR4_ALWAYS_ON;

	if (!boot_cpu_has(X86_FEATURE_UMIP) && vmx_umip_emulated()) {
		if (cr4 & X86_CR4_UMIP) {
			secondary_exec_controls_setbit(vmx, SECONDARY_EXEC_DESC);
			hw_cr4 &= ~X86_CR4_UMIP;
		} else if (!is_guest_mode(vcpu) ||
			!nested_cpu_has2(get_vmcs12(vcpu), SECONDARY_EXEC_DESC)) {
			secondary_exec_controls_clearbit(vmx, SECONDARY_EXEC_DESC);
		}
	}

	if (cr4 & X86_CR4_VMXE) {
		/*
		 * To use VMXON (and later other VMX instructions), a guest
		 * must first be able to turn on cr4.VMXE (see handle_vmon()).
		 * So basically the check on whether to allow nested VMX
		 * is here.  We operate under the default treatment of SMM,
		 * so VMX cannot be enabled under SMM.
		 */
		if (!nested_vmx_allowed(vcpu) || is_smm(vcpu))
			return 1;
	}

	if (vmx->nested.vmxon && !nested_cr4_valid(vcpu, cr4))
		return 1;

	vcpu->arch.cr4 = cr4;

	if (!enable_unrestricted_guest) {
		if (enable_ept) {
			if (!is_paging(vcpu)) {
				hw_cr4 &= ~X86_CR4_PAE;
				hw_cr4 |= X86_CR4_PSE;
			} else if (!(cr4 & X86_CR4_PAE)) {
				hw_cr4 &= ~X86_CR4_PAE;
			}
		}

		/*
		 * SMEP/SMAP/PKU is disabled if CPU is in non-paging mode in
		 * hardware.  To emulate this behavior, SMEP/SMAP/PKU needs
		 * to be manually disabled when guest switches to non-paging
		 * mode.
		 *
		 * If !enable_unrestricted_guest, the CPU is always running
		 * with CR0.PG=1 and CR4 needs to be modified.
		 * If enable_unrestricted_guest, the CPU automatically
		 * disables SMEP/SMAP/PKU when the guest sets CR0.PG=0.
		 */
		if (!is_paging(vcpu))
			hw_cr4 &= ~(X86_CR4_SMEP | X86_CR4_SMAP | X86_CR4_PKE);
	}

	vmcs_writel(CR4_READ_SHADOW, cr4);
	vmcs_writel(GUEST_CR4, hw_cr4);
	return 0;
}

void vmx_get_segment(struct kvm_vcpu *vcpu, struct kvm_segment *var, int seg)
{
	struct vcpu_vmx *vmx = to_vmx(vcpu);
	u32 ar;

	if (vmx->rmode.vm86_active && seg != VCPU_SREG_LDTR) {
		*var = vmx->rmode.segs[seg];
		if (seg == VCPU_SREG_TR
		    || var->selector == vmx_read_guest_seg_selector(vmx, seg))
			return;
		var->base = vmx_read_guest_seg_base(vmx, seg);
		var->selector = vmx_read_guest_seg_selector(vmx, seg);
		return;
	}
	var->base = vmx_read_guest_seg_base(vmx, seg);
	var->limit = vmx_read_guest_seg_limit(vmx, seg);
	var->selector = vmx_read_guest_seg_selector(vmx, seg);
	ar = vmx_read_guest_seg_ar(vmx, seg);
	var->unusable = (ar >> 16) & 1;
	var->type = ar & 15;
	var->s = (ar >> 4) & 1;
	var->dpl = (ar >> 5) & 3;
	/*
	 * Some userspaces do not preserve unusable property. Since usable
	 * segment has to be present according to VMX spec we can use present
	 * property to amend userspace bug by making unusable segment always
	 * nonpresent. vmx_segment_access_rights() already marks nonpresent
	 * segment as unusable.
	 */
	var->present = !var->unusable;
	var->avl = (ar >> 12) & 1;
	var->l = (ar >> 13) & 1;
	var->db = (ar >> 14) & 1;
	var->g = (ar >> 15) & 1;
}

static u64 vmx_get_segment_base(struct kvm_vcpu *vcpu, int seg)
{
	struct kvm_segment s;

	if (to_vmx(vcpu)->rmode.vm86_active) {
		vmx_get_segment(vcpu, &s, seg);
		return s.base;
	}
	return vmx_read_guest_seg_base(to_vmx(vcpu), seg);
}

int vmx_get_cpl(struct kvm_vcpu *vcpu)
{
	struct vcpu_vmx *vmx = to_vmx(vcpu);

	if (unlikely(vmx->rmode.vm86_active))
		return 0;
	else {
		int ar = vmx_read_guest_seg_ar(vmx, VCPU_SREG_SS);
		return VMX_AR_DPL(ar);
	}
}

static u32 vmx_segment_access_rights(struct kvm_segment *var)
{
	u32 ar;

	if (var->unusable || !var->present)
		ar = 1 << 16;
	else {
		ar = var->type & 15;
		ar |= (var->s & 1) << 4;
		ar |= (var->dpl & 3) << 5;
		ar |= (var->present & 1) << 7;
		ar |= (var->avl & 1) << 12;
		ar |= (var->l & 1) << 13;
		ar |= (var->db & 1) << 14;
		ar |= (var->g & 1) << 15;
	}

	return ar;
}

void vmx_set_segment(struct kvm_vcpu *vcpu, struct kvm_segment *var, int seg)
{
	struct vcpu_vmx *vmx = to_vmx(vcpu);
	const struct kvm_vmx_segment_field *sf = &kvm_vmx_segment_fields[seg];

	vmx_segment_cache_clear(vmx);

	if (vmx->rmode.vm86_active && seg != VCPU_SREG_LDTR) {
		vmx->rmode.segs[seg] = *var;
		if (seg == VCPU_SREG_TR)
			vmcs_write16(sf->selector, var->selector);
		else if (var->s)
			fix_rmode_seg(seg, &vmx->rmode.segs[seg]);
		goto out;
	}

	vmcs_writel(sf->base, var->base);
	vmcs_write32(sf->limit, var->limit);
	vmcs_write16(sf->selector, var->selector);

	/*
	 *   Fix the "Accessed" bit in AR field of segment registers for older
	 * qemu binaries.
	 *   IA32 arch specifies that at the time of processor reset the
	 * "Accessed" bit in the AR field of segment registers is 1. And qemu
	 * is setting it to 0 in the userland code. This causes invalid guest
	 * state vmexit when "unrestricted guest" mode is turned on.
	 *    Fix for this setup issue in cpu_reset is being pushed in the qemu
	 * tree. Newer qemu binaries with that qemu fix would not need this
	 * kvm hack.
	 */
	if (enable_unrestricted_guest && (seg != VCPU_SREG_LDTR))
		var->type |= 0x1; /* Accessed */

	vmcs_write32(sf->ar_bytes, vmx_segment_access_rights(var));

out:
	vmx->emulation_required = emulation_required(vcpu);
}

static void vmx_get_cs_db_l_bits(struct kvm_vcpu *vcpu, int *db, int *l)
{
	u32 ar = vmx_read_guest_seg_ar(to_vmx(vcpu), VCPU_SREG_CS);

	*db = (ar >> 14) & 1;
	*l = (ar >> 13) & 1;
}

static void vmx_get_idt(struct kvm_vcpu *vcpu, struct desc_ptr *dt)
{
	dt->size = vmcs_read32(GUEST_IDTR_LIMIT);
	dt->address = vmcs_readl(GUEST_IDTR_BASE);
}

static void vmx_set_idt(struct kvm_vcpu *vcpu, struct desc_ptr *dt)
{
	vmcs_write32(GUEST_IDTR_LIMIT, dt->size);
	vmcs_writel(GUEST_IDTR_BASE, dt->address);
}

static void vmx_get_gdt(struct kvm_vcpu *vcpu, struct desc_ptr *dt)
{
	dt->size = vmcs_read32(GUEST_GDTR_LIMIT);
	dt->address = vmcs_readl(GUEST_GDTR_BASE);
}

static void vmx_set_gdt(struct kvm_vcpu *vcpu, struct desc_ptr *dt)
{
	vmcs_write32(GUEST_GDTR_LIMIT, dt->size);
	vmcs_writel(GUEST_GDTR_BASE, dt->address);
}

static bool rmode_segment_valid(struct kvm_vcpu *vcpu, int seg)
{
	struct kvm_segment var;
	u32 ar;

	vmx_get_segment(vcpu, &var, seg);
	var.dpl = 0x3;
	if (seg == VCPU_SREG_CS)
		var.type = 0x3;
	ar = vmx_segment_access_rights(&var);

	if (var.base != (var.selector << 4))
		return false;
	if (var.limit != 0xffff)
		return false;
	if (ar != 0xf3)
		return false;

	return true;
}

static bool code_segment_valid(struct kvm_vcpu *vcpu)
{
	struct kvm_segment cs;
	unsigned int cs_rpl;

	vmx_get_segment(vcpu, &cs, VCPU_SREG_CS);
	cs_rpl = cs.selector & SEGMENT_RPL_MASK;

	if (cs.unusable)
		return false;
	if (~cs.type & (VMX_AR_TYPE_CODE_MASK|VMX_AR_TYPE_ACCESSES_MASK))
		return false;
	if (!cs.s)
		return false;
	if (cs.type & VMX_AR_TYPE_WRITEABLE_MASK) {
		if (cs.dpl > cs_rpl)
			return false;
	} else {
		if (cs.dpl != cs_rpl)
			return false;
	}
	if (!cs.present)
		return false;

	/* TODO: Add Reserved field check, this'll require a new member in the kvm_segment_field structure */
	return true;
}

static bool stack_segment_valid(struct kvm_vcpu *vcpu)
{
	struct kvm_segment ss;
	unsigned int ss_rpl;

	vmx_get_segment(vcpu, &ss, VCPU_SREG_SS);
	ss_rpl = ss.selector & SEGMENT_RPL_MASK;

	if (ss.unusable)
		return true;
	if (ss.type != 3 && ss.type != 7)
		return false;
	if (!ss.s)
		return false;
	if (ss.dpl != ss_rpl) /* DPL != RPL */
		return false;
	if (!ss.present)
		return false;

	return true;
}

static bool data_segment_valid(struct kvm_vcpu *vcpu, int seg)
{
	struct kvm_segment var;
	unsigned int rpl;

	vmx_get_segment(vcpu, &var, seg);
	rpl = var.selector & SEGMENT_RPL_MASK;

	if (var.unusable)
		return true;
	if (!var.s)
		return false;
	if (!var.present)
		return false;
	if (~var.type & (VMX_AR_TYPE_CODE_MASK|VMX_AR_TYPE_WRITEABLE_MASK)) {
		if (var.dpl < rpl) /* DPL < RPL */
			return false;
	}

	/* TODO: Add other members to kvm_segment_field to allow checking for other access
	 * rights flags
	 */
	return true;
}

static bool tr_valid(struct kvm_vcpu *vcpu)
{
	struct kvm_segment tr;

	vmx_get_segment(vcpu, &tr, VCPU_SREG_TR);

	if (tr.unusable)
		return false;
	if (tr.selector & SEGMENT_TI_MASK)	/* TI = 1 */
		return false;
	if (tr.type != 3 && tr.type != 11) /* TODO: Check if guest is in IA32e mode */
		return false;
	if (!tr.present)
		return false;

	return true;
}

static bool ldtr_valid(struct kvm_vcpu *vcpu)
{
	struct kvm_segment ldtr;

	vmx_get_segment(vcpu, &ldtr, VCPU_SREG_LDTR);

	if (ldtr.unusable)
		return true;
	if (ldtr.selector & SEGMENT_TI_MASK)	/* TI = 1 */
		return false;
	if (ldtr.type != 2)
		return false;
	if (!ldtr.present)
		return false;

	return true;
}

static bool cs_ss_rpl_check(struct kvm_vcpu *vcpu)
{
	struct kvm_segment cs, ss;

	vmx_get_segment(vcpu, &cs, VCPU_SREG_CS);
	vmx_get_segment(vcpu, &ss, VCPU_SREG_SS);

	return ((cs.selector & SEGMENT_RPL_MASK) ==
		 (ss.selector & SEGMENT_RPL_MASK));
}

/*
 * Check if guest state is valid. Returns true if valid, false if
 * not.
 * We assume that registers are always usable
 */
static bool guest_state_valid(struct kvm_vcpu *vcpu)
{
	if (enable_unrestricted_guest)
		return true;

	/* real mode guest state checks */
	if (!is_protmode(vcpu) || (vmx_get_rflags(vcpu) & X86_EFLAGS_VM)) {
		if (!rmode_segment_valid(vcpu, VCPU_SREG_CS))
			return false;
		if (!rmode_segment_valid(vcpu, VCPU_SREG_SS))
			return false;
		if (!rmode_segment_valid(vcpu, VCPU_SREG_DS))
			return false;
		if (!rmode_segment_valid(vcpu, VCPU_SREG_ES))
			return false;
		if (!rmode_segment_valid(vcpu, VCPU_SREG_FS))
			return false;
		if (!rmode_segment_valid(vcpu, VCPU_SREG_GS))
			return false;
	} else {
	/* protected mode guest state checks */
		if (!cs_ss_rpl_check(vcpu))
			return false;
		if (!code_segment_valid(vcpu))
			return false;
		if (!stack_segment_valid(vcpu))
			return false;
		if (!data_segment_valid(vcpu, VCPU_SREG_DS))
			return false;
		if (!data_segment_valid(vcpu, VCPU_SREG_ES))
			return false;
		if (!data_segment_valid(vcpu, VCPU_SREG_FS))
			return false;
		if (!data_segment_valid(vcpu, VCPU_SREG_GS))
			return false;
		if (!tr_valid(vcpu))
			return false;
		if (!ldtr_valid(vcpu))
			return false;
	}
	/* TODO:
	 * - Add checks on RIP
	 * - Add checks on RFLAGS
	 */

	return true;
}

static int init_rmode_tss(struct kvm *kvm)
{
	gfn_t fn;
	u16 data = 0;
	int idx, r;

	idx = srcu_read_lock(&kvm->srcu);
	fn = to_kvm_vmx(kvm)->tss_addr >> PAGE_SHIFT;
	r = kvm_clear_guest_page(kvm, fn, 0, PAGE_SIZE);
	if (r < 0)
		goto out;
	data = TSS_BASE_SIZE + TSS_REDIRECTION_SIZE;
	r = kvm_write_guest_page(kvm, fn++, &data,
			TSS_IOPB_BASE_OFFSET, sizeof(u16));
	if (r < 0)
		goto out;
	r = kvm_clear_guest_page(kvm, fn++, 0, PAGE_SIZE);
	if (r < 0)
		goto out;
	r = kvm_clear_guest_page(kvm, fn, 0, PAGE_SIZE);
	if (r < 0)
		goto out;
	data = ~0;
	r = kvm_write_guest_page(kvm, fn, &data,
				 RMODE_TSS_SIZE - 2 * PAGE_SIZE - 1,
				 sizeof(u8));
out:
	srcu_read_unlock(&kvm->srcu, idx);
	return r;
}

static int init_rmode_identity_map(struct kvm *kvm)
{
	struct kvm_vmx *kvm_vmx = to_kvm_vmx(kvm);
	int i, idx, r = 0;
	kvm_pfn_t identity_map_pfn;
	u32 tmp;

	/* Protect kvm_vmx->ept_identity_pagetable_done. */
	mutex_lock(&kvm->slots_lock);

	if (likely(kvm_vmx->ept_identity_pagetable_done))
		goto out2;

	if (!kvm_vmx->ept_identity_map_addr)
		kvm_vmx->ept_identity_map_addr = VMX_EPT_IDENTITY_PAGETABLE_ADDR;
	identity_map_pfn = kvm_vmx->ept_identity_map_addr >> PAGE_SHIFT;

	r = __x86_set_memory_region(kvm, IDENTITY_PAGETABLE_PRIVATE_MEMSLOT,
				    kvm_vmx->ept_identity_map_addr, PAGE_SIZE);
	if (r < 0)
		goto out2;

	idx = srcu_read_lock(&kvm->srcu);
	r = kvm_clear_guest_page(kvm, identity_map_pfn, 0, PAGE_SIZE);
	if (r < 0)
		goto out;
	/* Set up identity-mapping pagetable for EPT in real mode */
	for (i = 0; i < PT32_ENT_PER_PAGE; i++) {
		tmp = (i << 22) + (_PAGE_PRESENT | _PAGE_RW | _PAGE_USER |
			_PAGE_ACCESSED | _PAGE_DIRTY | _PAGE_PSE);
		r = kvm_write_guest_page(kvm, identity_map_pfn,
				&tmp, i * sizeof(tmp), sizeof(tmp));
		if (r < 0)
			goto out;
	}
	kvm_vmx->ept_identity_pagetable_done = true;

out:
	srcu_read_unlock(&kvm->srcu, idx);

out2:
	mutex_unlock(&kvm->slots_lock);
	return r;
}

static void seg_setup(int seg)
{
	const struct kvm_vmx_segment_field *sf = &kvm_vmx_segment_fields[seg];
	unsigned int ar;

	vmcs_write16(sf->selector, 0);
	vmcs_writel(sf->base, 0);
	vmcs_write32(sf->limit, 0xffff);
	ar = 0x93;
	if (seg == VCPU_SREG_CS)
		ar |= 0x08; /* code segment */

	vmcs_write32(sf->ar_bytes, ar);
}

static int alloc_apic_access_page(struct kvm *kvm)
{
	struct page *page;
	int r = 0;

	mutex_lock(&kvm->slots_lock);
	if (kvm->arch.apic_access_page_done)
		goto out;
	r = __x86_set_memory_region(kvm, APIC_ACCESS_PAGE_PRIVATE_MEMSLOT,
				    APIC_DEFAULT_PHYS_BASE, PAGE_SIZE);
	if (r)
		goto out;

	page = gfn_to_page(kvm, APIC_DEFAULT_PHYS_BASE >> PAGE_SHIFT);
	if (is_error_page(page)) {
		r = -EFAULT;
		goto out;
	}

	/*
	 * Do not pin the page in memory, so that memory hot-unplug
	 * is able to migrate it.
	 */
	put_page(page);
	kvm->arch.apic_access_page_done = true;
out:
	mutex_unlock(&kvm->slots_lock);
	return r;
}

int allocate_vpid(void)
{
	int vpid;

	if (!enable_vpid)
		return 0;
	spin_lock(&vmx_vpid_lock);
	vpid = find_first_zero_bit(vmx_vpid_bitmap, VMX_NR_VPIDS);
	if (vpid < VMX_NR_VPIDS)
		__set_bit(vpid, vmx_vpid_bitmap);
	else
		vpid = 0;
	spin_unlock(&vmx_vpid_lock);
	return vpid;
}

void free_vpid(int vpid)
{
	if (!enable_vpid || vpid == 0)
		return;
	spin_lock(&vmx_vpid_lock);
	__clear_bit(vpid, vmx_vpid_bitmap);
	spin_unlock(&vmx_vpid_lock);
}

static __always_inline void vmx_disable_intercept_for_msr(unsigned long *msr_bitmap,
							  u32 msr, int type)
{
	int f = sizeof(unsigned long);

	if (!cpu_has_vmx_msr_bitmap())
		return;

	if (static_branch_unlikely(&enable_evmcs))
		evmcs_touch_msr_bitmap();

	/*
	 * See Intel PRM Vol. 3, 20.6.9 (MSR-Bitmap Address). Early manuals
	 * have the write-low and read-high bitmap offsets the wrong way round.
	 * We can control MSRs 0x00000000-0x00001fff and 0xc0000000-0xc0001fff.
	 */
	if (msr <= 0x1fff) {
		if (type & MSR_TYPE_R)
			/* read-low */
			__clear_bit(msr, msr_bitmap + 0x000 / f);

		if (type & MSR_TYPE_W)
			/* write-low */
			__clear_bit(msr, msr_bitmap + 0x800 / f);

	} else if ((msr >= 0xc0000000) && (msr <= 0xc0001fff)) {
		msr &= 0x1fff;
		if (type & MSR_TYPE_R)
			/* read-high */
			__clear_bit(msr, msr_bitmap + 0x400 / f);

		if (type & MSR_TYPE_W)
			/* write-high */
			__clear_bit(msr, msr_bitmap + 0xc00 / f);

	}
}

static __always_inline void vmx_enable_intercept_for_msr(unsigned long *msr_bitmap,
							 u32 msr, int type)
{
	int f = sizeof(unsigned long);

	if (!cpu_has_vmx_msr_bitmap())
		return;

	if (static_branch_unlikely(&enable_evmcs))
		evmcs_touch_msr_bitmap();

	/*
	 * See Intel PRM Vol. 3, 20.6.9 (MSR-Bitmap Address). Early manuals
	 * have the write-low and read-high bitmap offsets the wrong way round.
	 * We can control MSRs 0x00000000-0x00001fff and 0xc0000000-0xc0001fff.
	 */
	if (msr <= 0x1fff) {
		if (type & MSR_TYPE_R)
			/* read-low */
			__set_bit(msr, msr_bitmap + 0x000 / f);

		if (type & MSR_TYPE_W)
			/* write-low */
			__set_bit(msr, msr_bitmap + 0x800 / f);

	} else if ((msr >= 0xc0000000) && (msr <= 0xc0001fff)) {
		msr &= 0x1fff;
		if (type & MSR_TYPE_R)
			/* read-high */
			__set_bit(msr, msr_bitmap + 0x400 / f);

		if (type & MSR_TYPE_W)
			/* write-high */
			__set_bit(msr, msr_bitmap + 0xc00 / f);

	}
}

static __always_inline void vmx_set_intercept_for_msr(unsigned long *msr_bitmap,
			     			      u32 msr, int type, bool value)
{
	if (value)
		vmx_enable_intercept_for_msr(msr_bitmap, msr, type);
	else
		vmx_disable_intercept_for_msr(msr_bitmap, msr, type);
}

static u8 vmx_msr_bitmap_mode(struct kvm_vcpu *vcpu)
{
	u8 mode = 0;

	if (cpu_has_secondary_exec_ctrls() &&
	    (secondary_exec_controls_get(to_vmx(vcpu)) &
	     SECONDARY_EXEC_VIRTUALIZE_X2APIC_MODE)) {
		mode |= MSR_BITMAP_MODE_X2APIC;
		if (enable_apicv && kvm_vcpu_apicv_active(vcpu))
			mode |= MSR_BITMAP_MODE_X2APIC_APICV;
	}

	return mode;
}

static void vmx_update_msr_bitmap_x2apic(unsigned long *msr_bitmap,
					 u8 mode)
{
	int msr;

	for (msr = 0x800; msr <= 0x8ff; msr += BITS_PER_LONG) {
		unsigned word = msr / BITS_PER_LONG;
		msr_bitmap[word] = (mode & MSR_BITMAP_MODE_X2APIC_APICV) ? 0 : ~0;
		msr_bitmap[word + (0x800 / sizeof(long))] = ~0;
	}

	if (mode & MSR_BITMAP_MODE_X2APIC) {
		/*
		 * TPR reads and writes can be virtualized even if virtual interrupt
		 * delivery is not in use.
		 */
		vmx_disable_intercept_for_msr(msr_bitmap, X2APIC_MSR(APIC_TASKPRI), MSR_TYPE_RW);
		if (mode & MSR_BITMAP_MODE_X2APIC_APICV) {
			vmx_enable_intercept_for_msr(msr_bitmap, X2APIC_MSR(APIC_TMCCT), MSR_TYPE_R);
			vmx_disable_intercept_for_msr(msr_bitmap, X2APIC_MSR(APIC_EOI), MSR_TYPE_W);
			vmx_disable_intercept_for_msr(msr_bitmap, X2APIC_MSR(APIC_SELF_IPI), MSR_TYPE_W);
		}
	}
}

void vmx_update_msr_bitmap(struct kvm_vcpu *vcpu)
{
	struct vcpu_vmx *vmx = to_vmx(vcpu);
	unsigned long *msr_bitmap = vmx->vmcs01.msr_bitmap;
	u8 mode = vmx_msr_bitmap_mode(vcpu);
	u8 changed = mode ^ vmx->msr_bitmap_mode;

	if (!changed)
		return;

	if (changed & (MSR_BITMAP_MODE_X2APIC | MSR_BITMAP_MODE_X2APIC_APICV))
		vmx_update_msr_bitmap_x2apic(msr_bitmap, mode);

	vmx->msr_bitmap_mode = mode;
}

void pt_update_intercept_for_msr(struct vcpu_vmx *vmx)
{
	unsigned long *msr_bitmap = vmx->vmcs01.msr_bitmap;
	bool flag = !(vmx->pt_desc.guest.ctl & RTIT_CTL_TRACEEN);
	u32 i;

	vmx_set_intercept_for_msr(msr_bitmap, MSR_IA32_RTIT_STATUS,
							MSR_TYPE_RW, flag);
	vmx_set_intercept_for_msr(msr_bitmap, MSR_IA32_RTIT_OUTPUT_BASE,
							MSR_TYPE_RW, flag);
	vmx_set_intercept_for_msr(msr_bitmap, MSR_IA32_RTIT_OUTPUT_MASK,
							MSR_TYPE_RW, flag);
	vmx_set_intercept_for_msr(msr_bitmap, MSR_IA32_RTIT_CR3_MATCH,
							MSR_TYPE_RW, flag);
	for (i = 0; i < vmx->pt_desc.addr_range; i++) {
		vmx_set_intercept_for_msr(msr_bitmap,
			MSR_IA32_RTIT_ADDR0_A + i * 2, MSR_TYPE_RW, flag);
		vmx_set_intercept_for_msr(msr_bitmap,
			MSR_IA32_RTIT_ADDR0_B + i * 2, MSR_TYPE_RW, flag);
	}
}

static bool vmx_get_enable_apicv(struct kvm_vcpu *vcpu)
{
	return enable_apicv;
}

static bool vmx_guest_apic_has_interrupt(struct kvm_vcpu *vcpu)
{
	struct vcpu_vmx *vmx = to_vmx(vcpu);
	void *vapic_page;
	u32 vppr;
	int rvi;

	if (WARN_ON_ONCE(!is_guest_mode(vcpu)) ||
		!nested_cpu_has_vid(get_vmcs12(vcpu)) ||
		WARN_ON_ONCE(!vmx->nested.virtual_apic_map.gfn))
		return false;

	rvi = vmx_get_rvi();

	vapic_page = vmx->nested.virtual_apic_map.hva;
	vppr = *((u32 *)(vapic_page + APIC_PROCPRI));

	return ((rvi & 0xf0) > (vppr & 0xf0));
}

static inline bool kvm_vcpu_trigger_posted_interrupt(struct kvm_vcpu *vcpu,
						     bool nested)
{
#ifdef CONFIG_SMP
	int pi_vec = nested ? POSTED_INTR_NESTED_VECTOR : POSTED_INTR_VECTOR;

	if (vcpu->mode == IN_GUEST_MODE) {
		/*
		 * The vector of interrupt to be delivered to vcpu had
		 * been set in PIR before this function.
		 *
		 * Following cases will be reached in this block, and
		 * we always send a notification event in all cases as
		 * explained below.
		 *
		 * Case 1: vcpu keeps in non-root mode. Sending a
		 * notification event posts the interrupt to vcpu.
		 *
		 * Case 2: vcpu exits to root mode and is still
		 * runnable. PIR will be synced to vIRR before the
		 * next vcpu entry. Sending a notification event in
		 * this case has no effect, as vcpu is not in root
		 * mode.
		 *
		 * Case 3: vcpu exits to root mode and is blocked.
		 * vcpu_block() has already synced PIR to vIRR and
		 * never blocks vcpu if vIRR is not cleared. Therefore,
		 * a blocked vcpu here does not wait for any requested
		 * interrupts in PIR, and sending a notification event
		 * which has no effect is safe here.
		 */

		apic->send_IPI_mask(get_cpu_mask(vcpu->cpu), pi_vec);
		return true;
	}
#endif
	return false;
}

static int vmx_deliver_nested_posted_interrupt(struct kvm_vcpu *vcpu,
						int vector)
{
	struct vcpu_vmx *vmx = to_vmx(vcpu);

	if (is_guest_mode(vcpu) &&
	    vector == vmx->nested.posted_intr_nv) {
		/*
		 * If a posted intr is not recognized by hardware,
		 * we will accomplish it in the next vmentry.
		 */
		vmx->nested.pi_pending = true;
		kvm_make_request(KVM_REQ_EVENT, vcpu);
		/* the PIR and ON have been set by L1. */
		if (!kvm_vcpu_trigger_posted_interrupt(vcpu, true))
			kvm_vcpu_kick(vcpu);
		return 0;
	}
	return -1;
}
/*
 * Send interrupt to vcpu via posted interrupt way.
 * 1. If target vcpu is running(non-root mode), send posted interrupt
 * notification to vcpu and hardware will sync PIR to vIRR atomically.
 * 2. If target vcpu isn't running(root mode), kick it to pick up the
 * interrupt from PIR in next vmentry.
 */
static void vmx_deliver_posted_interrupt(struct kvm_vcpu *vcpu, int vector)
{
	struct vcpu_vmx *vmx = to_vmx(vcpu);
	int r;

	r = vmx_deliver_nested_posted_interrupt(vcpu, vector);
	if (!r)
		return;

	if (pi_test_and_set_pir(vector, &vmx->pi_desc))
		return;

	/* If a previous notification has sent the IPI, nothing to do.  */
	if (pi_test_and_set_on(&vmx->pi_desc))
		return;

	if (!kvm_vcpu_trigger_posted_interrupt(vcpu, false))
		kvm_vcpu_kick(vcpu);
}

/*
 * Set up the vmcs's constant host-state fields, i.e., host-state fields that
 * will not change in the lifetime of the guest.
 * Note that host-state that does change is set elsewhere. E.g., host-state
 * that is set differently for each CPU is set in vmx_vcpu_load(), not here.
 */
void vmx_set_constant_host_state(struct vcpu_vmx *vmx)
{
	u32 low32, high32;
	unsigned long tmpl;
	unsigned long cr0, cr3, cr4;

	cr0 = read_cr0();
	WARN_ON(cr0 & X86_CR0_TS);
	vmcs_writel(HOST_CR0, cr0);  /* 22.2.3 */

	/*
	 * Save the most likely value for this task's CR3 in the VMCS.
	 * We can't use __get_current_cr3_fast() because we're not atomic.
	 */
	cr3 = __read_cr3();
	vmcs_writel(HOST_CR3, cr3);		/* 22.2.3  FIXME: shadow tables */
	vmx->loaded_vmcs->host_state.cr3 = cr3;

	/* Save the most likely value for this task's CR4 in the VMCS. */
	cr4 = cr4_read_shadow();
	vmcs_writel(HOST_CR4, cr4);			/* 22.2.3, 22.2.5 */
	vmx->loaded_vmcs->host_state.cr4 = cr4;

	vmcs_write16(HOST_CS_SELECTOR, __KERNEL_CS);  /* 22.2.4 */
#ifdef CONFIG_X86_64
	/*
	 * Load null selectors, so we can avoid reloading them in
	 * vmx_prepare_switch_to_host(), in case userspace uses
	 * the null selectors too (the expected case).
	 */
	vmcs_write16(HOST_DS_SELECTOR, 0);
	vmcs_write16(HOST_ES_SELECTOR, 0);
#else
	vmcs_write16(HOST_DS_SELECTOR, __KERNEL_DS);  /* 22.2.4 */
	vmcs_write16(HOST_ES_SELECTOR, __KERNEL_DS);  /* 22.2.4 */
#endif
	vmcs_write16(HOST_SS_SELECTOR, __KERNEL_DS);  /* 22.2.4 */
	vmcs_write16(HOST_TR_SELECTOR, GDT_ENTRY_TSS*8);  /* 22.2.4 */

	vmcs_writel(HOST_IDTR_BASE, host_idt_base);   /* 22.2.4 */

	vmcs_writel(HOST_RIP, (unsigned long)vmx_vmexit); /* 22.2.5 */

	rdmsr(MSR_IA32_SYSENTER_CS, low32, high32);
	vmcs_write32(HOST_IA32_SYSENTER_CS, low32);
	rdmsrl(MSR_IA32_SYSENTER_EIP, tmpl);
	vmcs_writel(HOST_IA32_SYSENTER_EIP, tmpl);   /* 22.2.3 */

	if (vmcs_config.vmexit_ctrl & VM_EXIT_LOAD_IA32_PAT) {
		rdmsr(MSR_IA32_CR_PAT, low32, high32);
		vmcs_write64(HOST_IA32_PAT, low32 | ((u64) high32 << 32));
	}

	if (cpu_has_load_ia32_efer())
		vmcs_write64(HOST_IA32_EFER, host_efer);
}

void set_cr4_guest_host_mask(struct vcpu_vmx *vmx)
{
	vmx->vcpu.arch.cr4_guest_owned_bits = KVM_CR4_GUEST_OWNED_BITS;
	if (enable_ept)
		vmx->vcpu.arch.cr4_guest_owned_bits |= X86_CR4_PGE;
	if (is_guest_mode(&vmx->vcpu))
		vmx->vcpu.arch.cr4_guest_owned_bits &=
			~get_vmcs12(&vmx->vcpu)->cr4_guest_host_mask;
	vmcs_writel(CR4_GUEST_HOST_MASK, ~vmx->vcpu.arch.cr4_guest_owned_bits);
}

u32 vmx_pin_based_exec_ctrl(struct vcpu_vmx *vmx)
{
	u32 pin_based_exec_ctrl = vmcs_config.pin_based_exec_ctrl;

	if (!kvm_vcpu_apicv_active(&vmx->vcpu))
		pin_based_exec_ctrl &= ~PIN_BASED_POSTED_INTR;

	if (!enable_vnmi)
		pin_based_exec_ctrl &= ~PIN_BASED_VIRTUAL_NMIS;

	if (!enable_preemption_timer)
		pin_based_exec_ctrl &= ~PIN_BASED_VMX_PREEMPTION_TIMER;

	return pin_based_exec_ctrl;
}

static void vmx_refresh_apicv_exec_ctrl(struct kvm_vcpu *vcpu)
{
	struct vcpu_vmx *vmx = to_vmx(vcpu);

	pin_controls_set(vmx, vmx_pin_based_exec_ctrl(vmx));
	if (cpu_has_secondary_exec_ctrls()) {
		if (kvm_vcpu_apicv_active(vcpu))
			secondary_exec_controls_setbit(vmx,
				      SECONDARY_EXEC_APIC_REGISTER_VIRT |
				      SECONDARY_EXEC_VIRTUAL_INTR_DELIVERY);
		else
			secondary_exec_controls_clearbit(vmx,
					SECONDARY_EXEC_APIC_REGISTER_VIRT |
					SECONDARY_EXEC_VIRTUAL_INTR_DELIVERY);
	}

	if (cpu_has_vmx_msr_bitmap())
		vmx_update_msr_bitmap(vcpu);
}

u32 vmx_exec_control(struct vcpu_vmx *vmx)
{
	u32 exec_control = vmcs_config.cpu_based_exec_ctrl;

	if (vmx->vcpu.arch.switch_db_regs & KVM_DEBUGREG_WONT_EXIT)
		exec_control &= ~CPU_BASED_MOV_DR_EXITING;

	if (!cpu_need_tpr_shadow(&vmx->vcpu)) {
		exec_control &= ~CPU_BASED_TPR_SHADOW;
#ifdef CONFIG_X86_64
		exec_control |= CPU_BASED_CR8_STORE_EXITING |
				CPU_BASED_CR8_LOAD_EXITING;
#endif
	}
	if (!enable_ept)
		exec_control |= CPU_BASED_CR3_STORE_EXITING |
				CPU_BASED_CR3_LOAD_EXITING  |
				CPU_BASED_INVLPG_EXITING;
	if (kvm_mwait_in_guest(vmx->vcpu.kvm))
		exec_control &= ~(CPU_BASED_MWAIT_EXITING |
				CPU_BASED_MONITOR_EXITING);
	if (kvm_hlt_in_guest(vmx->vcpu.kvm))
		exec_control &= ~CPU_BASED_HLT_EXITING;
	return exec_control;
}


static void vmx_compute_secondary_exec_control(struct vcpu_vmx *vmx)
{
	struct kvm_vcpu *vcpu = &vmx->vcpu;

	u32 exec_control = vmcs_config.cpu_based_2nd_exec_ctrl;

	if (pt_mode == PT_MODE_SYSTEM)
		exec_control &= ~(SECONDARY_EXEC_PT_USE_GPA | SECONDARY_EXEC_PT_CONCEAL_VMX);
	if (!cpu_need_virtualize_apic_accesses(vcpu))
		exec_control &= ~SECONDARY_EXEC_VIRTUALIZE_APIC_ACCESSES;
	if (vmx->vpid == 0)
		exec_control &= ~SECONDARY_EXEC_ENABLE_VPID;
	if (!enable_ept) {
		exec_control &= ~SECONDARY_EXEC_ENABLE_EPT;
		enable_unrestricted_guest = 0;
	}
	if (!enable_unrestricted_guest)
		exec_control &= ~SECONDARY_EXEC_UNRESTRICTED_GUEST;
	if (kvm_pause_in_guest(vmx->vcpu.kvm))
		exec_control &= ~SECONDARY_EXEC_PAUSE_LOOP_EXITING;
	if (!kvm_vcpu_apicv_active(vcpu))
		exec_control &= ~(SECONDARY_EXEC_APIC_REGISTER_VIRT |
				  SECONDARY_EXEC_VIRTUAL_INTR_DELIVERY);
	exec_control &= ~SECONDARY_EXEC_VIRTUALIZE_X2APIC_MODE;

	/* SECONDARY_EXEC_DESC is enabled/disabled on writes to CR4.UMIP,
	 * in vmx_set_cr4.  */
	exec_control &= ~SECONDARY_EXEC_DESC;

	/* SECONDARY_EXEC_SHADOW_VMCS is enabled when L1 executes VMPTRLD
	   (handle_vmptrld).
	   We can NOT enable shadow_vmcs here because we don't have yet
	   a current VMCS12
	*/
	exec_control &= ~SECONDARY_EXEC_SHADOW_VMCS;

	if (!enable_pml)
		exec_control &= ~SECONDARY_EXEC_ENABLE_PML;

	if (vmx_xsaves_supported()) {
		/* Exposing XSAVES only when XSAVE is exposed */
		bool xsaves_enabled =
			guest_cpuid_has(vcpu, X86_FEATURE_XSAVE) &&
			guest_cpuid_has(vcpu, X86_FEATURE_XSAVES);

		if (!xsaves_enabled)
			exec_control &= ~SECONDARY_EXEC_XSAVES;

		if (nested) {
			if (xsaves_enabled)
				vmx->nested.msrs.secondary_ctls_high |=
					SECONDARY_EXEC_XSAVES;
			else
				vmx->nested.msrs.secondary_ctls_high &=
					~SECONDARY_EXEC_XSAVES;
		}
	}

	if (vmx_rdtscp_supported()) {
		bool rdtscp_enabled = guest_cpuid_has(vcpu, X86_FEATURE_RDTSCP);
		if (!rdtscp_enabled)
			exec_control &= ~SECONDARY_EXEC_RDTSCP;

		if (nested) {
			if (rdtscp_enabled)
				vmx->nested.msrs.secondary_ctls_high |=
					SECONDARY_EXEC_RDTSCP;
			else
				vmx->nested.msrs.secondary_ctls_high &=
					~SECONDARY_EXEC_RDTSCP;
		}
	}

	if (vmx_invpcid_supported()) {
		/* Exposing INVPCID only when PCID is exposed */
		bool invpcid_enabled =
			guest_cpuid_has(vcpu, X86_FEATURE_INVPCID) &&
			guest_cpuid_has(vcpu, X86_FEATURE_PCID);

		if (!invpcid_enabled) {
			exec_control &= ~SECONDARY_EXEC_ENABLE_INVPCID;
			guest_cpuid_clear(vcpu, X86_FEATURE_INVPCID);
		}

		if (nested) {
			if (invpcid_enabled)
				vmx->nested.msrs.secondary_ctls_high |=
					SECONDARY_EXEC_ENABLE_INVPCID;
			else
				vmx->nested.msrs.secondary_ctls_high &=
					~SECONDARY_EXEC_ENABLE_INVPCID;
		}
	}

	if (vmx_rdrand_supported()) {
		bool rdrand_enabled = guest_cpuid_has(vcpu, X86_FEATURE_RDRAND);
		if (rdrand_enabled)
			exec_control &= ~SECONDARY_EXEC_RDRAND_EXITING;

		if (nested) {
			if (rdrand_enabled)
				vmx->nested.msrs.secondary_ctls_high |=
					SECONDARY_EXEC_RDRAND_EXITING;
			else
				vmx->nested.msrs.secondary_ctls_high &=
					~SECONDARY_EXEC_RDRAND_EXITING;
		}
	}

	if (vmx_rdseed_supported()) {
		bool rdseed_enabled = guest_cpuid_has(vcpu, X86_FEATURE_RDSEED);
		if (rdseed_enabled)
			exec_control &= ~SECONDARY_EXEC_RDSEED_EXITING;

		if (nested) {
			if (rdseed_enabled)
				vmx->nested.msrs.secondary_ctls_high |=
					SECONDARY_EXEC_RDSEED_EXITING;
			else
				vmx->nested.msrs.secondary_ctls_high &=
					~SECONDARY_EXEC_RDSEED_EXITING;
		}
	}

	vmx->secondary_exec_control = exec_control;
}

static void ept_set_mmio_spte_mask(void)
{
	/*
	 * EPT Misconfigurations can be generated if the value of bits 2:0
	 * of an EPT paging-structure entry is 110b (write/execute).
	 */
	kvm_mmu_set_mmio_spte_mask(VMX_EPT_RWX_MASK,
				   VMX_EPT_MISCONFIG_WX_VALUE);
}

#define VMX_XSS_EXIT_BITMAP 0

/*
 * Sets up the vmcs for emulated real mode.
 */
static void vmx_vcpu_setup(struct vcpu_vmx *vmx)
{
	int i;

	if (nested)
		nested_vmx_vcpu_setup();

	if (cpu_has_vmx_msr_bitmap())
		vmcs_write64(MSR_BITMAP, __pa(vmx->vmcs01.msr_bitmap));

	vmcs_write64(VMCS_LINK_POINTER, -1ull); /* 22.3.1.5 */

	/* Control */
	pin_controls_set(vmx, vmx_pin_based_exec_ctrl(vmx));
	vmx->hv_deadline_tsc = -1;

	exec_controls_set(vmx, vmx_exec_control(vmx));

	if (cpu_has_secondary_exec_ctrls()) {
		vmx_compute_secondary_exec_control(vmx);
		secondary_exec_controls_set(vmx, vmx->secondary_exec_control);
	}

	if (kvm_vcpu_apicv_active(&vmx->vcpu)) {
		vmcs_write64(EOI_EXIT_BITMAP0, 0);
		vmcs_write64(EOI_EXIT_BITMAP1, 0);
		vmcs_write64(EOI_EXIT_BITMAP2, 0);
		vmcs_write64(EOI_EXIT_BITMAP3, 0);

		vmcs_write16(GUEST_INTR_STATUS, 0);

		vmcs_write16(POSTED_INTR_NV, POSTED_INTR_VECTOR);
		vmcs_write64(POSTED_INTR_DESC_ADDR, __pa((&vmx->pi_desc)));
	}

	if (!kvm_pause_in_guest(vmx->vcpu.kvm)) {
		vmcs_write32(PLE_GAP, ple_gap);
		vmx->ple_window = ple_window;
		vmx->ple_window_dirty = true;
	}

	vmcs_write32(PAGE_FAULT_ERROR_CODE_MASK, 0);
	vmcs_write32(PAGE_FAULT_ERROR_CODE_MATCH, 0);
	vmcs_write32(CR3_TARGET_COUNT, 0);           /* 22.2.1 */

	vmcs_write16(HOST_FS_SELECTOR, 0);            /* 22.2.4 */
	vmcs_write16(HOST_GS_SELECTOR, 0);            /* 22.2.4 */
	vmx_set_constant_host_state(vmx);
	vmcs_writel(HOST_FS_BASE, 0); /* 22.2.4 */
	vmcs_writel(HOST_GS_BASE, 0); /* 22.2.4 */

	if (cpu_has_vmx_vmfunc())
		vmcs_write64(VM_FUNCTION_CONTROL, 0);

	vmcs_write32(VM_EXIT_MSR_STORE_COUNT, 0);
	vmcs_write32(VM_EXIT_MSR_LOAD_COUNT, 0);
	vmcs_write64(VM_EXIT_MSR_LOAD_ADDR, __pa(vmx->msr_autoload.host.val));
	vmcs_write32(VM_ENTRY_MSR_LOAD_COUNT, 0);
	vmcs_write64(VM_ENTRY_MSR_LOAD_ADDR, __pa(vmx->msr_autoload.guest.val));

	if (vmcs_config.vmentry_ctrl & VM_ENTRY_LOAD_IA32_PAT)
		vmcs_write64(GUEST_IA32_PAT, vmx->vcpu.arch.pat);

	for (i = 0; i < ARRAY_SIZE(vmx_msr_index); ++i) {
		u32 index = vmx_msr_index[i];
		u32 data_low, data_high;
		int j = vmx->nmsrs;

		if (rdmsr_safe(index, &data_low, &data_high) < 0)
			continue;
		if (wrmsr_safe(index, data_low, data_high) < 0)
			continue;
		vmx->guest_msrs[j].index = i;
		vmx->guest_msrs[j].data = 0;
		vmx->guest_msrs[j].mask = -1ull;
		++vmx->nmsrs;
	}

	vm_exit_controls_set(vmx, vmx_vmexit_ctrl());

	/* 22.2.1, 20.8.1 */
	vm_entry_controls_set(vmx, vmx_vmentry_ctrl());

	vmx->vcpu.arch.cr0_guest_owned_bits = X86_CR0_TS;
	vmcs_writel(CR0_GUEST_HOST_MASK, ~X86_CR0_TS);

	set_cr4_guest_host_mask(vmx);

	if (vmx_xsaves_supported())
		vmcs_write64(XSS_EXIT_BITMAP, VMX_XSS_EXIT_BITMAP);

	if (enable_pml) {
		vmcs_write64(PML_ADDRESS, page_to_phys(vmx->pml_pg));
		vmcs_write16(GUEST_PML_INDEX, PML_ENTITY_NUM - 1);
	}

	if (cpu_has_vmx_encls_vmexit())
		vmcs_write64(ENCLS_EXITING_BITMAP, -1ull);

	if (pt_mode == PT_MODE_HOST_GUEST) {
		memset(&vmx->pt_desc, 0, sizeof(vmx->pt_desc));
		/* Bit[6~0] are forced to 1, writes are ignored. */
		vmx->pt_desc.guest.output_mask = 0x7F;
		vmcs_write64(GUEST_IA32_RTIT_CTL, 0);
	}
}

static void vmx_vcpu_reset(struct kvm_vcpu *vcpu, bool init_event)
{
	struct vcpu_vmx *vmx = to_vmx(vcpu);
	struct msr_data apic_base_msr;
	u64 cr0;

	vmx->rmode.vm86_active = 0;
	vmx->spec_ctrl = 0;

	vcpu->arch.microcode_version = 0x100000000ULL;
	vmx->vcpu.arch.regs[VCPU_REGS_RDX] = get_rdx_init_val();
	kvm_set_cr8(vcpu, 0);

	if (!init_event) {
		apic_base_msr.data = APIC_DEFAULT_PHYS_BASE |
				     MSR_IA32_APICBASE_ENABLE;
		if (kvm_vcpu_is_reset_bsp(vcpu))
			apic_base_msr.data |= MSR_IA32_APICBASE_BSP;
		apic_base_msr.host_initiated = true;
		kvm_set_apic_base(vcpu, &apic_base_msr);
	}

	vmx_segment_cache_clear(vmx);

	seg_setup(VCPU_SREG_CS);
	vmcs_write16(GUEST_CS_SELECTOR, 0xf000);
	vmcs_writel(GUEST_CS_BASE, 0xffff0000ul);

	seg_setup(VCPU_SREG_DS);
	seg_setup(VCPU_SREG_ES);
	seg_setup(VCPU_SREG_FS);
	seg_setup(VCPU_SREG_GS);
	seg_setup(VCPU_SREG_SS);

	vmcs_write16(GUEST_TR_SELECTOR, 0);
	vmcs_writel(GUEST_TR_BASE, 0);
	vmcs_write32(GUEST_TR_LIMIT, 0xffff);
	vmcs_write32(GUEST_TR_AR_BYTES, 0x008b);

	vmcs_write16(GUEST_LDTR_SELECTOR, 0);
	vmcs_writel(GUEST_LDTR_BASE, 0);
	vmcs_write32(GUEST_LDTR_LIMIT, 0xffff);
	vmcs_write32(GUEST_LDTR_AR_BYTES, 0x00082);

	if (!init_event) {
		vmcs_write32(GUEST_SYSENTER_CS, 0);
		vmcs_writel(GUEST_SYSENTER_ESP, 0);
		vmcs_writel(GUEST_SYSENTER_EIP, 0);
		vmcs_write64(GUEST_IA32_DEBUGCTL, 0);
	}

	kvm_set_rflags(vcpu, X86_EFLAGS_FIXED);
	kvm_rip_write(vcpu, 0xfff0);

	vmcs_writel(GUEST_GDTR_BASE, 0);
	vmcs_write32(GUEST_GDTR_LIMIT, 0xffff);

	vmcs_writel(GUEST_IDTR_BASE, 0);
	vmcs_write32(GUEST_IDTR_LIMIT, 0xffff);

	vmcs_write32(GUEST_ACTIVITY_STATE, GUEST_ACTIVITY_ACTIVE);
	vmcs_write32(GUEST_INTERRUPTIBILITY_INFO, 0);
	vmcs_writel(GUEST_PENDING_DBG_EXCEPTIONS, 0);
	if (kvm_mpx_supported())
		vmcs_write64(GUEST_BNDCFGS, 0);

	setup_msrs(vmx);

	vmcs_write32(VM_ENTRY_INTR_INFO_FIELD, 0);  /* 22.2.1 */

	if (cpu_has_vmx_tpr_shadow() && !init_event) {
		vmcs_write64(VIRTUAL_APIC_PAGE_ADDR, 0);
		if (cpu_need_tpr_shadow(vcpu))
			vmcs_write64(VIRTUAL_APIC_PAGE_ADDR,
				     __pa(vcpu->arch.apic->regs));
		vmcs_write32(TPR_THRESHOLD, 0);
	}

	kvm_make_request(KVM_REQ_APIC_PAGE_RELOAD, vcpu);

	if (vmx->vpid != 0)
		vmcs_write16(VIRTUAL_PROCESSOR_ID, vmx->vpid);

	cr0 = X86_CR0_NW | X86_CR0_CD | X86_CR0_ET;
	vmx->vcpu.arch.cr0 = cr0;
	vmx_set_cr0(vcpu, cr0); /* enter rmode */
	vmx_set_cr4(vcpu, 0);
	vmx_set_efer(vcpu, 0);

	update_exception_bitmap(vcpu);

	vpid_sync_context(vmx->vpid);
	if (init_event)
		vmx_clear_hlt(vcpu);
}

static void enable_irq_window(struct kvm_vcpu *vcpu)
{
	exec_controls_setbit(to_vmx(vcpu), CPU_BASED_VIRTUAL_INTR_PENDING);
}

static void enable_nmi_window(struct kvm_vcpu *vcpu)
{
	if (!enable_vnmi ||
	    vmcs_read32(GUEST_INTERRUPTIBILITY_INFO) & GUEST_INTR_STATE_STI) {
		enable_irq_window(vcpu);
		return;
	}

	exec_controls_setbit(to_vmx(vcpu), CPU_BASED_VIRTUAL_NMI_PENDING);
}

static void vmx_inject_irq(struct kvm_vcpu *vcpu)
{
	struct vcpu_vmx *vmx = to_vmx(vcpu);
	uint32_t intr;
	int irq = vcpu->arch.interrupt.nr;

	trace_kvm_inj_virq(irq);

	++vcpu->stat.irq_injections;
	if (vmx->rmode.vm86_active) {
		int inc_eip = 0;
		if (vcpu->arch.interrupt.soft)
			inc_eip = vcpu->arch.event_exit_inst_len;
		if (kvm_inject_realmode_interrupt(vcpu, irq, inc_eip) != EMULATE_DONE)
			kvm_make_request(KVM_REQ_TRIPLE_FAULT, vcpu);
		return;
	}
	intr = irq | INTR_INFO_VALID_MASK;
	if (vcpu->arch.interrupt.soft) {
		intr |= INTR_TYPE_SOFT_INTR;
		vmcs_write32(VM_ENTRY_INSTRUCTION_LEN,
			     vmx->vcpu.arch.event_exit_inst_len);
	} else
		intr |= INTR_TYPE_EXT_INTR;
	vmcs_write32(VM_ENTRY_INTR_INFO_FIELD, intr);

	vmx_clear_hlt(vcpu);
}

static void vmx_inject_nmi(struct kvm_vcpu *vcpu)
{
	struct vcpu_vmx *vmx = to_vmx(vcpu);

	if (!enable_vnmi) {
		/*
		 * Tracking the NMI-blocked state in software is built upon
		 * finding the next open IRQ window. This, in turn, depends on
		 * well-behaving guests: They have to keep IRQs disabled at
		 * least as long as the NMI handler runs. Otherwise we may
		 * cause NMI nesting, maybe breaking the guest. But as this is
		 * highly unlikely, we can live with the residual risk.
		 */
		vmx->loaded_vmcs->soft_vnmi_blocked = 1;
		vmx->loaded_vmcs->vnmi_blocked_time = 0;
	}

	++vcpu->stat.nmi_injections;
	vmx->loaded_vmcs->nmi_known_unmasked = false;

	if (vmx->rmode.vm86_active) {
		if (kvm_inject_realmode_interrupt(vcpu, NMI_VECTOR, 0) != EMULATE_DONE)
			kvm_make_request(KVM_REQ_TRIPLE_FAULT, vcpu);
		return;
	}

	vmcs_write32(VM_ENTRY_INTR_INFO_FIELD,
			INTR_TYPE_NMI_INTR | INTR_INFO_VALID_MASK | NMI_VECTOR);

	vmx_clear_hlt(vcpu);
}

bool vmx_get_nmi_mask(struct kvm_vcpu *vcpu)
{
	struct vcpu_vmx *vmx = to_vmx(vcpu);
	bool masked;

	if (!enable_vnmi)
		return vmx->loaded_vmcs->soft_vnmi_blocked;
	if (vmx->loaded_vmcs->nmi_known_unmasked)
		return false;
	masked = vmcs_read32(GUEST_INTERRUPTIBILITY_INFO) & GUEST_INTR_STATE_NMI;
	vmx->loaded_vmcs->nmi_known_unmasked = !masked;
	return masked;
}

void vmx_set_nmi_mask(struct kvm_vcpu *vcpu, bool masked)
{
	struct vcpu_vmx *vmx = to_vmx(vcpu);

	if (!enable_vnmi) {
		if (vmx->loaded_vmcs->soft_vnmi_blocked != masked) {
			vmx->loaded_vmcs->soft_vnmi_blocked = masked;
			vmx->loaded_vmcs->vnmi_blocked_time = 0;
		}
	} else {
		vmx->loaded_vmcs->nmi_known_unmasked = !masked;
		if (masked)
			vmcs_set_bits(GUEST_INTERRUPTIBILITY_INFO,
				      GUEST_INTR_STATE_NMI);
		else
			vmcs_clear_bits(GUEST_INTERRUPTIBILITY_INFO,
					GUEST_INTR_STATE_NMI);
	}
}

static int vmx_nmi_allowed(struct kvm_vcpu *vcpu)
{
	if (to_vmx(vcpu)->nested.nested_run_pending)
		return 0;

	if (!enable_vnmi &&
	    to_vmx(vcpu)->loaded_vmcs->soft_vnmi_blocked)
		return 0;

	return	!(vmcs_read32(GUEST_INTERRUPTIBILITY_INFO) &
		  (GUEST_INTR_STATE_MOV_SS | GUEST_INTR_STATE_STI
		   | GUEST_INTR_STATE_NMI));
}

static int vmx_interrupt_allowed(struct kvm_vcpu *vcpu)
{
	return (!to_vmx(vcpu)->nested.nested_run_pending &&
		vmcs_readl(GUEST_RFLAGS) & X86_EFLAGS_IF) &&
		!(vmcs_read32(GUEST_INTERRUPTIBILITY_INFO) &
			(GUEST_INTR_STATE_STI | GUEST_INTR_STATE_MOV_SS));
}

static int vmx_set_tss_addr(struct kvm *kvm, unsigned int addr)
{
	int ret;

	if (enable_unrestricted_guest)
		return 0;

	ret = x86_set_memory_region(kvm, TSS_PRIVATE_MEMSLOT, addr,
				    PAGE_SIZE * 3);
	if (ret)
		return ret;
	to_kvm_vmx(kvm)->tss_addr = addr;
	return init_rmode_tss(kvm);
}

static int vmx_set_identity_map_addr(struct kvm *kvm, u64 ident_addr)
{
	to_kvm_vmx(kvm)->ept_identity_map_addr = ident_addr;
	return 0;
}

static bool rmode_exception(struct kvm_vcpu *vcpu, int vec)
{
	switch (vec) {
	case BP_VECTOR:
		/*
		 * Update instruction length as we may reinject the exception
		 * from user space while in guest debugging mode.
		 */
		to_vmx(vcpu)->vcpu.arch.event_exit_inst_len =
			vmcs_read32(VM_EXIT_INSTRUCTION_LEN);
		if (vcpu->guest_debug & KVM_GUESTDBG_USE_SW_BP)
			return false;
		/* fall through */
	case DB_VECTOR:
		if (vcpu->guest_debug &
			(KVM_GUESTDBG_SINGLESTEP | KVM_GUESTDBG_USE_HW_BP))
			return false;
		/* fall through */
	case DE_VECTOR:
	case OF_VECTOR:
	case BR_VECTOR:
	case UD_VECTOR:
	case DF_VECTOR:
	case SS_VECTOR:
	case GP_VECTOR:
	case MF_VECTOR:
		return true;
	break;
	}
	return false;
}

static int handle_rmode_exception(struct kvm_vcpu *vcpu,
				  int vec, u32 err_code)
{
	/*
	 * Instruction with address size override prefix opcode 0x67
	 * Cause the #SS fault with 0 error code in VM86 mode.
	 */
	if (((vec == GP_VECTOR) || (vec == SS_VECTOR)) && err_code == 0) {
		if (kvm_emulate_instruction(vcpu, 0) == EMULATE_DONE) {
			if (vcpu->arch.halt_request) {
				vcpu->arch.halt_request = 0;
				return kvm_vcpu_halt(vcpu);
			}
			return 1;
		}
		return 0;
	}

	/*
	 * Forward all other exceptions that are valid in real mode.
	 * FIXME: Breaks guest debugging in real mode, needs to be fixed with
	 *        the required debugging infrastructure rework.
	 */
	kvm_queue_exception(vcpu, vec);
	return 1;
}

/*
 * Trigger machine check on the host. We assume all the MSRs are already set up
 * by the CPU and that we still run on the same CPU as the MCE occurred on.
 * We pass a fake environment to the machine check handler because we want
 * the guest to be always treated like user space, no matter what context
 * it used internally.
 */
static void kvm_machine_check(void)
{
#if defined(CONFIG_X86_MCE) && defined(CONFIG_X86_64)
	struct pt_regs regs = {
		.cs = 3, /* Fake ring 3 no matter what the guest ran on */
		.flags = X86_EFLAGS_IF,
	};

	do_machine_check(&regs, 0);
#endif
}

static int handle_machine_check(struct kvm_vcpu *vcpu)
{
	/* handled by vmx_vcpu_run() */
	return 1;
}

static int handle_exception_nmi(struct kvm_vcpu *vcpu)
{
	struct vcpu_vmx *vmx = to_vmx(vcpu);
	struct kvm_run *kvm_run = vcpu->run;
	u32 intr_info, ex_no, error_code;
	unsigned long cr2, rip, dr6;
	u32 vect_info;
	enum emulation_result er;

	vect_info = vmx->idt_vectoring_info;
	intr_info = vmx->exit_intr_info;

	if (is_machine_check(intr_info) || is_nmi(intr_info))
		return 1; /* handled by handle_exception_nmi_irqoff() */

	if (is_invalid_opcode(intr_info))
		return handle_ud(vcpu);

	error_code = 0;
	if (intr_info & INTR_INFO_DELIVER_CODE_MASK)
		error_code = vmcs_read32(VM_EXIT_INTR_ERROR_CODE);

	if (!vmx->rmode.vm86_active && is_gp_fault(intr_info)) {
		WARN_ON_ONCE(!enable_vmware_backdoor);
		er = kvm_emulate_instruction(vcpu,
			EMULTYPE_VMWARE | EMULTYPE_NO_UD_ON_FAIL);
		if (er == EMULATE_USER_EXIT)
			return 0;
		else if (er != EMULATE_DONE)
			kvm_queue_exception_e(vcpu, GP_VECTOR, error_code);
		return 1;
	}

	/*
	 * The #PF with PFEC.RSVD = 1 indicates the guest is accessing
	 * MMIO, it is better to report an internal error.
	 * See the comments in vmx_handle_exit.
	 */
	if ((vect_info & VECTORING_INFO_VALID_MASK) &&
	    !(is_page_fault(intr_info) && !(error_code & PFERR_RSVD_MASK))) {
		vcpu->run->exit_reason = KVM_EXIT_INTERNAL_ERROR;
		vcpu->run->internal.suberror = KVM_INTERNAL_ERROR_SIMUL_EX;
		vcpu->run->internal.ndata = 3;
		vcpu->run->internal.data[0] = vect_info;
		vcpu->run->internal.data[1] = intr_info;
		vcpu->run->internal.data[2] = error_code;
		return 0;
	}

	if (is_page_fault(intr_info)) {
		cr2 = vmcs_readl(EXIT_QUALIFICATION);
		/* EPT won't cause page fault directly */
		WARN_ON_ONCE(!vcpu->arch.apf.host_apf_reason && enable_ept);
		return kvm_handle_page_fault(vcpu, error_code, cr2, NULL, 0);
	}

	ex_no = intr_info & INTR_INFO_VECTOR_MASK;

	if (vmx->rmode.vm86_active && rmode_exception(vcpu, ex_no))
		return handle_rmode_exception(vcpu, ex_no, error_code);

	switch (ex_no) {
	case AC_VECTOR:
		kvm_queue_exception_e(vcpu, AC_VECTOR, error_code);
		return 1;
	case DB_VECTOR:
		dr6 = vmcs_readl(EXIT_QUALIFICATION);
		if (!(vcpu->guest_debug &
		      (KVM_GUESTDBG_SINGLESTEP | KVM_GUESTDBG_USE_HW_BP))) {
			vcpu->arch.dr6 &= ~DR_TRAP_BITS;
			vcpu->arch.dr6 |= dr6 | DR6_RTM;
			if (is_icebp(intr_info))
				skip_emulated_instruction(vcpu);

			kvm_queue_exception(vcpu, DB_VECTOR);
			return 1;
		}
		kvm_run->debug.arch.dr6 = dr6 | DR6_FIXED_1;
		kvm_run->debug.arch.dr7 = vmcs_readl(GUEST_DR7);
		/* fall through */
	case BP_VECTOR:
		/*
		 * Update instruction length as we may reinject #BP from
		 * user space while in guest debugging mode. Reading it for
		 * #DB as well causes no harm, it is not used in that case.
		 */
		vmx->vcpu.arch.event_exit_inst_len =
			vmcs_read32(VM_EXIT_INSTRUCTION_LEN);
		kvm_run->exit_reason = KVM_EXIT_DEBUG;
		rip = kvm_rip_read(vcpu);
		kvm_run->debug.arch.pc = vmcs_readl(GUEST_CS_BASE) + rip;
		kvm_run->debug.arch.exception = ex_no;
		break;
	default:
		kvm_run->exit_reason = KVM_EXIT_EXCEPTION;
		kvm_run->ex.exception = ex_no;
		kvm_run->ex.error_code = error_code;
		break;
	}
	return 0;
}

static int handle_external_interrupt(struct kvm_vcpu *vcpu)
{
	++vcpu->stat.irq_exits;
	return 1;
}

static int handle_triple_fault(struct kvm_vcpu *vcpu)
{
	vcpu->run->exit_reason = KVM_EXIT_SHUTDOWN;
	vcpu->mmio_needed = 0;
	return 0;
}

static int handle_io(struct kvm_vcpu *vcpu)
{
	unsigned long exit_qualification;
	int size, in, string;
	unsigned port;

	exit_qualification = vmcs_readl(EXIT_QUALIFICATION);
	string = (exit_qualification & 16) != 0;

	++vcpu->stat.io_exits;

	if (string)
		return kvm_emulate_instruction(vcpu, 0) == EMULATE_DONE;

	port = exit_qualification >> 16;
	size = (exit_qualification & 7) + 1;
	in = (exit_qualification & 8) != 0;

	return kvm_fast_pio(vcpu, size, port, in);
}

static void
vmx_patch_hypercall(struct kvm_vcpu *vcpu, unsigned char *hypercall)
{
	/*
	 * Patch in the VMCALL instruction:
	 */
	hypercall[0] = 0x0f;
	hypercall[1] = 0x01;
	hypercall[2] = 0xc1;
}

/* called to set cr0 as appropriate for a mov-to-cr0 exit. */
static int handle_set_cr0(struct kvm_vcpu *vcpu, unsigned long val)
{
	if (is_guest_mode(vcpu)) {
		struct vmcs12 *vmcs12 = get_vmcs12(vcpu);
		unsigned long orig_val = val;

		/*
		 * We get here when L2 changed cr0 in a way that did not change
		 * any of L1's shadowed bits (see nested_vmx_exit_handled_cr),
		 * but did change L0 shadowed bits. So we first calculate the
		 * effective cr0 value that L1 would like to write into the
		 * hardware. It consists of the L2-owned bits from the new
		 * value combined with the L1-owned bits from L1's guest_cr0.
		 */
		val = (val & ~vmcs12->cr0_guest_host_mask) |
			(vmcs12->guest_cr0 & vmcs12->cr0_guest_host_mask);

		if (!nested_guest_cr0_valid(vcpu, val))
			return 1;

		if (kvm_set_cr0(vcpu, val))
			return 1;
		vmcs_writel(CR0_READ_SHADOW, orig_val);
		return 0;
	} else {
		if (to_vmx(vcpu)->nested.vmxon &&
		    !nested_host_cr0_valid(vcpu, val))
			return 1;

		return kvm_set_cr0(vcpu, val);
	}
}

static int handle_set_cr4(struct kvm_vcpu *vcpu, unsigned long val)
{
	if (is_guest_mode(vcpu)) {
		struct vmcs12 *vmcs12 = get_vmcs12(vcpu);
		unsigned long orig_val = val;

		/* analogously to handle_set_cr0 */
		val = (val & ~vmcs12->cr4_guest_host_mask) |
			(vmcs12->guest_cr4 & vmcs12->cr4_guest_host_mask);
		if (kvm_set_cr4(vcpu, val))
			return 1;
		vmcs_writel(CR4_READ_SHADOW, orig_val);
		return 0;
	} else
		return kvm_set_cr4(vcpu, val);
}

static int handle_desc(struct kvm_vcpu *vcpu)
{
	WARN_ON(!(vcpu->arch.cr4 & X86_CR4_UMIP));
	return kvm_emulate_instruction(vcpu, 0) == EMULATE_DONE;
}

static int handle_cr(struct kvm_vcpu *vcpu)
{
	unsigned long exit_qualification, val;
	int cr;
	int reg;
	int err;
	int ret;

	exit_qualification = vmcs_readl(EXIT_QUALIFICATION);
	cr = exit_qualification & 15;
	reg = (exit_qualification >> 8) & 15;
	switch ((exit_qualification >> 4) & 3) {
	case 0: /* mov to cr */
		val = kvm_register_readl(vcpu, reg);
		trace_kvm_cr_write(cr, val);
		switch (cr) {
		case 0:
			err = handle_set_cr0(vcpu, val);
			return kvm_complete_insn_gp(vcpu, err);
		case 3:
			WARN_ON_ONCE(enable_unrestricted_guest);
			err = kvm_set_cr3(vcpu, val);
			return kvm_complete_insn_gp(vcpu, err);
		case 4:
			err = handle_set_cr4(vcpu, val);
			return kvm_complete_insn_gp(vcpu, err);
		case 8: {
				u8 cr8_prev = kvm_get_cr8(vcpu);
				u8 cr8 = (u8)val;
				err = kvm_set_cr8(vcpu, cr8);
				ret = kvm_complete_insn_gp(vcpu, err);
				if (lapic_in_kernel(vcpu))
					return ret;
				if (cr8_prev <= cr8)
					return ret;
				/*
				 * TODO: we might be squashing a
				 * KVM_GUESTDBG_SINGLESTEP-triggered
				 * KVM_EXIT_DEBUG here.
				 */
				vcpu->run->exit_reason = KVM_EXIT_SET_TPR;
				return 0;
			}
		}
		break;
	case 2: /* clts */
		WARN_ONCE(1, "Guest should always own CR0.TS");
		vmx_set_cr0(vcpu, kvm_read_cr0_bits(vcpu, ~X86_CR0_TS));
		trace_kvm_cr_write(0, kvm_read_cr0(vcpu));
		return kvm_skip_emulated_instruction(vcpu);
	case 1: /*mov from cr*/
		switch (cr) {
		case 3:
			WARN_ON_ONCE(enable_unrestricted_guest);
			val = kvm_read_cr3(vcpu);
			kvm_register_write(vcpu, reg, val);
			trace_kvm_cr_read(cr, val);
			return kvm_skip_emulated_instruction(vcpu);
		case 8:
			val = kvm_get_cr8(vcpu);
			kvm_register_write(vcpu, reg, val);
			trace_kvm_cr_read(cr, val);
			return kvm_skip_emulated_instruction(vcpu);
		}
		break;
	case 3: /* lmsw */
		val = (exit_qualification >> LMSW_SOURCE_DATA_SHIFT) & 0x0f;
		trace_kvm_cr_write(0, (kvm_read_cr0(vcpu) & ~0xful) | val);
		kvm_lmsw(vcpu, val);

		return kvm_skip_emulated_instruction(vcpu);
	default:
		break;
	}
	vcpu->run->exit_reason = 0;
	vcpu_unimpl(vcpu, "unhandled control register: op %d cr %d\n",
	       (int)(exit_qualification >> 4) & 3, cr);
	return 0;
}

static int handle_dr(struct kvm_vcpu *vcpu)
{
	unsigned long exit_qualification;
	int dr, dr7, reg;

	exit_qualification = vmcs_readl(EXIT_QUALIFICATION);
	dr = exit_qualification & DEBUG_REG_ACCESS_NUM;

	/* First, if DR does not exist, trigger UD */
	if (!kvm_require_dr(vcpu, dr))
		return 1;

	/* Do not handle if the CPL > 0, will trigger GP on re-entry */
	if (!kvm_require_cpl(vcpu, 0))
		return 1;
	dr7 = vmcs_readl(GUEST_DR7);
	if (dr7 & DR7_GD) {
		/*
		 * As the vm-exit takes precedence over the debug trap, we
		 * need to emulate the latter, either for the host or the
		 * guest debugging itself.
		 */
		if (vcpu->guest_debug & KVM_GUESTDBG_USE_HW_BP) {
			vcpu->run->debug.arch.dr6 = vcpu->arch.dr6;
			vcpu->run->debug.arch.dr7 = dr7;
			vcpu->run->debug.arch.pc = kvm_get_linear_rip(vcpu);
			vcpu->run->debug.arch.exception = DB_VECTOR;
			vcpu->run->exit_reason = KVM_EXIT_DEBUG;
			return 0;
		} else {
			vcpu->arch.dr6 &= ~DR_TRAP_BITS;
			vcpu->arch.dr6 |= DR6_BD | DR6_RTM;
			kvm_queue_exception(vcpu, DB_VECTOR);
			return 1;
		}
	}

	if (vcpu->guest_debug == 0) {
		exec_controls_clearbit(to_vmx(vcpu), CPU_BASED_MOV_DR_EXITING);

		/*
		 * No more DR vmexits; force a reload of the debug registers
		 * and reenter on this instruction.  The next vmexit will
		 * retrieve the full state of the debug registers.
		 */
		vcpu->arch.switch_db_regs |= KVM_DEBUGREG_WONT_EXIT;
		return 1;
	}

	reg = DEBUG_REG_ACCESS_REG(exit_qualification);
	if (exit_qualification & TYPE_MOV_FROM_DR) {
		unsigned long val;

		if (kvm_get_dr(vcpu, dr, &val))
			return 1;
		kvm_register_write(vcpu, reg, val);
	} else
		if (kvm_set_dr(vcpu, dr, kvm_register_readl(vcpu, reg)))
			return 1;

	return kvm_skip_emulated_instruction(vcpu);
}

static u64 vmx_get_dr6(struct kvm_vcpu *vcpu)
{
	return vcpu->arch.dr6;
}

static void vmx_set_dr6(struct kvm_vcpu *vcpu, unsigned long val)
{
}

static void vmx_sync_dirty_debug_regs(struct kvm_vcpu *vcpu)
{
	get_debugreg(vcpu->arch.db[0], 0);
	get_debugreg(vcpu->arch.db[1], 1);
	get_debugreg(vcpu->arch.db[2], 2);
	get_debugreg(vcpu->arch.db[3], 3);
	get_debugreg(vcpu->arch.dr6, 6);
	vcpu->arch.dr7 = vmcs_readl(GUEST_DR7);

	vcpu->arch.switch_db_regs &= ~KVM_DEBUGREG_WONT_EXIT;
	exec_controls_setbit(to_vmx(vcpu), CPU_BASED_MOV_DR_EXITING);
}

static void vmx_set_dr7(struct kvm_vcpu *vcpu, unsigned long val)
{
	vmcs_writel(GUEST_DR7, val);
}

static int handle_cpuid(struct kvm_vcpu *vcpu)
{
	return kvm_emulate_cpuid(vcpu);
}

static int handle_rdmsr(struct kvm_vcpu *vcpu)
{
	u32 ecx = kvm_rcx_read(vcpu);
	struct msr_data msr_info;

	msr_info.index = ecx;
	msr_info.host_initiated = false;
	if (vmx_get_msr(vcpu, &msr_info)) {
		trace_kvm_msr_read_ex(ecx);
		kvm_inject_gp(vcpu, 0);
		return 1;
	}

	trace_kvm_msr_read(ecx, msr_info.data);

	kvm_rax_write(vcpu, msr_info.data & -1u);
	kvm_rdx_write(vcpu, (msr_info.data >> 32) & -1u);
	return kvm_skip_emulated_instruction(vcpu);
}

static int handle_wrmsr(struct kvm_vcpu *vcpu)
{
	struct msr_data msr;
	u32 ecx = kvm_rcx_read(vcpu);
	u64 data = kvm_read_edx_eax(vcpu);

	msr.data = data;
	msr.index = ecx;
	msr.host_initiated = false;
	if (kvm_set_msr(vcpu, &msr) != 0) {
		trace_kvm_msr_write_ex(ecx, data);
		kvm_inject_gp(vcpu, 0);
		return 1;
	}

	trace_kvm_msr_write(ecx, data);
	return kvm_skip_emulated_instruction(vcpu);
}

static int handle_tpr_below_threshold(struct kvm_vcpu *vcpu)
{
	kvm_apic_update_ppr(vcpu);
	return 1;
}

static int handle_interrupt_window(struct kvm_vcpu *vcpu)
{
	exec_controls_clearbit(to_vmx(vcpu), CPU_BASED_VIRTUAL_INTR_PENDING);

	kvm_make_request(KVM_REQ_EVENT, vcpu);

	++vcpu->stat.irq_window_exits;
	return 1;
}

static int handle_halt(struct kvm_vcpu *vcpu)
{
	return kvm_emulate_halt(vcpu);
}

static int handle_vmcall(struct kvm_vcpu *vcpu)
{
	return kvm_emulate_hypercall(vcpu);
}

static int handle_invd(struct kvm_vcpu *vcpu)
{
	return kvm_emulate_instruction(vcpu, 0) == EMULATE_DONE;
}

static int handle_invlpg(struct kvm_vcpu *vcpu)
{
	unsigned long exit_qualification = vmcs_readl(EXIT_QUALIFICATION);

	kvm_mmu_invlpg(vcpu, exit_qualification);
	return kvm_skip_emulated_instruction(vcpu);
}

static int handle_rdpmc(struct kvm_vcpu *vcpu)
{
	int err;

	err = kvm_rdpmc(vcpu);
	return kvm_complete_insn_gp(vcpu, err);
}

static int handle_wbinvd(struct kvm_vcpu *vcpu)
{
	return kvm_emulate_wbinvd(vcpu);
}

static int handle_xsetbv(struct kvm_vcpu *vcpu)
{
	u64 new_bv = kvm_read_edx_eax(vcpu);
	u32 index = kvm_rcx_read(vcpu);

	if (kvm_set_xcr(vcpu, index, new_bv) == 0)
		return kvm_skip_emulated_instruction(vcpu);
	return 1;
}

static int handle_xsaves(struct kvm_vcpu *vcpu)
{
	kvm_skip_emulated_instruction(vcpu);
	WARN(1, "this should never happen\n");
	return 1;
}

static int handle_xrstors(struct kvm_vcpu *vcpu)
{
	kvm_skip_emulated_instruction(vcpu);
	WARN(1, "this should never happen\n");
	return 1;
}

static int handle_apic_access(struct kvm_vcpu *vcpu)
{
	if (likely(fasteoi)) {
		unsigned long exit_qualification = vmcs_readl(EXIT_QUALIFICATION);
		int access_type, offset;

		access_type = exit_qualification & APIC_ACCESS_TYPE;
		offset = exit_qualification & APIC_ACCESS_OFFSET;
		/*
		 * Sane guest uses MOV to write EOI, with written value
		 * not cared. So make a short-circuit here by avoiding
		 * heavy instruction emulation.
		 */
		if ((access_type == TYPE_LINEAR_APIC_INST_WRITE) &&
		    (offset == APIC_EOI)) {
			kvm_lapic_set_eoi(vcpu);
			return kvm_skip_emulated_instruction(vcpu);
		}
	}
	return kvm_emulate_instruction(vcpu, 0) == EMULATE_DONE;
}

static int handle_apic_eoi_induced(struct kvm_vcpu *vcpu)
{
	unsigned long exit_qualification = vmcs_readl(EXIT_QUALIFICATION);
	int vector = exit_qualification & 0xff;

	/* EOI-induced VM exit is trap-like and thus no need to adjust IP */
	kvm_apic_set_eoi_accelerated(vcpu, vector);
	return 1;
}

static int handle_apic_write(struct kvm_vcpu *vcpu)
{
	unsigned long exit_qualification = vmcs_readl(EXIT_QUALIFICATION);
	u32 offset = exit_qualification & 0xfff;

	/* APIC-write VM exit is trap-like and thus no need to adjust IP */
	kvm_apic_write_nodecode(vcpu, offset);
	return 1;
}

static int handle_task_switch(struct kvm_vcpu *vcpu)
{
	struct vcpu_vmx *vmx = to_vmx(vcpu);
	unsigned long exit_qualification;
	bool has_error_code = false;
	u32 error_code = 0;
	u16 tss_selector;
	int reason, type, idt_v, idt_index;

	idt_v = (vmx->idt_vectoring_info & VECTORING_INFO_VALID_MASK);
	idt_index = (vmx->idt_vectoring_info & VECTORING_INFO_VECTOR_MASK);
	type = (vmx->idt_vectoring_info & VECTORING_INFO_TYPE_MASK);

	exit_qualification = vmcs_readl(EXIT_QUALIFICATION);

	reason = (u32)exit_qualification >> 30;
	if (reason == TASK_SWITCH_GATE && idt_v) {
		switch (type) {
		case INTR_TYPE_NMI_INTR:
			vcpu->arch.nmi_injected = false;
			vmx_set_nmi_mask(vcpu, true);
			break;
		case INTR_TYPE_EXT_INTR:
		case INTR_TYPE_SOFT_INTR:
			kvm_clear_interrupt_queue(vcpu);
			break;
		case INTR_TYPE_HARD_EXCEPTION:
			if (vmx->idt_vectoring_info &
			    VECTORING_INFO_DELIVER_CODE_MASK) {
				has_error_code = true;
				error_code =
					vmcs_read32(IDT_VECTORING_ERROR_CODE);
			}
			/* fall through */
		case INTR_TYPE_SOFT_EXCEPTION:
			kvm_clear_exception_queue(vcpu);
			break;
		default:
			break;
		}
	}
	tss_selector = exit_qualification;

	if (!idt_v || (type != INTR_TYPE_HARD_EXCEPTION &&
		       type != INTR_TYPE_EXT_INTR &&
		       type != INTR_TYPE_NMI_INTR))
		skip_emulated_instruction(vcpu);

	if (kvm_task_switch(vcpu, tss_selector,
			    type == INTR_TYPE_SOFT_INTR ? idt_index : -1, reason,
			    has_error_code, error_code) == EMULATE_FAIL) {
		vcpu->run->exit_reason = KVM_EXIT_INTERNAL_ERROR;
		vcpu->run->internal.suberror = KVM_INTERNAL_ERROR_EMULATION;
		vcpu->run->internal.ndata = 0;
		return 0;
	}

	/*
	 * TODO: What about debug traps on tss switch?
	 *       Are we supposed to inject them and update dr6?
	 */

	return 1;
}

static int handle_ept_violation(struct kvm_vcpu *vcpu)
{
	unsigned long exit_qualification;
	gpa_t gpa;
	u64 error_code;

	exit_qualification = vmcs_readl(EXIT_QUALIFICATION);

	/*
	 * EPT violation happened while executing iret from NMI,
	 * "blocked by NMI" bit has to be set before next VM entry.
	 * There are errata that may cause this bit to not be set:
	 * AAK134, BY25.
	 */
	if (!(to_vmx(vcpu)->idt_vectoring_info & VECTORING_INFO_VALID_MASK) &&
			enable_vnmi &&
			(exit_qualification & INTR_INFO_UNBLOCK_NMI))
		vmcs_set_bits(GUEST_INTERRUPTIBILITY_INFO, GUEST_INTR_STATE_NMI);

	gpa = vmcs_read64(GUEST_PHYSICAL_ADDRESS);
	trace_kvm_page_fault(gpa, exit_qualification);

	/* Is it a read fault? */
	error_code = (exit_qualification & EPT_VIOLATION_ACC_READ)
		     ? PFERR_USER_MASK : 0;
	/* Is it a write fault? */
	error_code |= (exit_qualification & EPT_VIOLATION_ACC_WRITE)
		      ? PFERR_WRITE_MASK : 0;
	/* Is it a fetch fault? */
	error_code |= (exit_qualification & EPT_VIOLATION_ACC_INSTR)
		      ? PFERR_FETCH_MASK : 0;
	/* ept page table entry is present? */
	error_code |= (exit_qualification &
		       (EPT_VIOLATION_READABLE | EPT_VIOLATION_WRITABLE |
			EPT_VIOLATION_EXECUTABLE))
		      ? PFERR_PRESENT_MASK : 0;

	error_code |= (exit_qualification & 0x100) != 0 ?
	       PFERR_GUEST_FINAL_MASK : PFERR_GUEST_PAGE_MASK;

	vcpu->arch.exit_qualification = exit_qualification;
	return kvm_mmu_page_fault(vcpu, gpa, error_code, NULL, 0);
}

static int handle_ept_misconfig(struct kvm_vcpu *vcpu)
{
	gpa_t gpa;

	/*
	 * A nested guest cannot optimize MMIO vmexits, because we have an
	 * nGPA here instead of the required GPA.
	 */
	gpa = vmcs_read64(GUEST_PHYSICAL_ADDRESS);
	if (!is_guest_mode(vcpu) &&
	    !kvm_io_bus_write(vcpu, KVM_FAST_MMIO_BUS, gpa, 0, NULL)) {
		trace_kvm_fast_mmio(gpa);
		/*
		 * Doing kvm_skip_emulated_instruction() depends on undefined
		 * behavior: Intel's manual doesn't mandate
		 * VM_EXIT_INSTRUCTION_LEN to be set in VMCS when EPT MISCONFIG
		 * occurs and while on real hardware it was observed to be set,
		 * other hypervisors (namely Hyper-V) don't set it, we end up
		 * advancing IP with some random value. Disable fast mmio when
		 * running nested and keep it for real hardware in hope that
		 * VM_EXIT_INSTRUCTION_LEN will always be set correctly.
		 */
		if (!static_cpu_has(X86_FEATURE_HYPERVISOR))
			return kvm_skip_emulated_instruction(vcpu);
		else
			return kvm_emulate_instruction(vcpu, EMULTYPE_SKIP) ==
								EMULATE_DONE;
	}

	return kvm_mmu_page_fault(vcpu, gpa, PFERR_RSVD_MASK, NULL, 0);
}

static int handle_nmi_window(struct kvm_vcpu *vcpu)
{
	WARN_ON_ONCE(!enable_vnmi);
	exec_controls_clearbit(to_vmx(vcpu), CPU_BASED_VIRTUAL_NMI_PENDING);
	++vcpu->stat.nmi_window_exits;
	kvm_make_request(KVM_REQ_EVENT, vcpu);

	return 1;
}

static int handle_invalid_guest_state(struct kvm_vcpu *vcpu)
{
	struct vcpu_vmx *vmx = to_vmx(vcpu);
	enum emulation_result err = EMULATE_DONE;
	int ret = 1;
	bool intr_window_requested;
	unsigned count = 130;

	/*
	 * We should never reach the point where we are emulating L2
	 * due to invalid guest state as that means we incorrectly
	 * allowed a nested VMEntry with an invalid vmcs12.
	 */
	WARN_ON_ONCE(vmx->emulation_required && vmx->nested.nested_run_pending);

	intr_window_requested = exec_controls_get(vmx) &
				CPU_BASED_VIRTUAL_INTR_PENDING;

	while (vmx->emulation_required && count-- != 0) {
		if (intr_window_requested && vmx_interrupt_allowed(vcpu))
			return handle_interrupt_window(&vmx->vcpu);

		if (kvm_test_request(KVM_REQ_EVENT, vcpu))
			return 1;

		err = kvm_emulate_instruction(vcpu, 0);

		if (err == EMULATE_USER_EXIT) {
			++vcpu->stat.mmio_exits;
			ret = 0;
			goto out;
		}

		if (err != EMULATE_DONE)
			goto emulation_error;

		if (vmx->emulation_required && !vmx->rmode.vm86_active &&
		    vcpu->arch.exception.pending)
			goto emulation_error;

		if (vcpu->arch.halt_request) {
			vcpu->arch.halt_request = 0;
			ret = kvm_vcpu_halt(vcpu);
			goto out;
		}

		if (signal_pending(current))
			goto out;
		if (need_resched())
			schedule();
	}

out:
	return ret;

emulation_error:
	vcpu->run->exit_reason = KVM_EXIT_INTERNAL_ERROR;
	vcpu->run->internal.suberror = KVM_INTERNAL_ERROR_EMULATION;
	vcpu->run->internal.ndata = 0;
	return 0;
}

static void grow_ple_window(struct kvm_vcpu *vcpu)
{
	struct vcpu_vmx *vmx = to_vmx(vcpu);
	int old = vmx->ple_window;

	vmx->ple_window = __grow_ple_window(old, ple_window,
					    ple_window_grow,
					    ple_window_max);

	if (vmx->ple_window != old)
		vmx->ple_window_dirty = true;

	trace_kvm_ple_window_grow(vcpu->vcpu_id, vmx->ple_window, old);
}

static void shrink_ple_window(struct kvm_vcpu *vcpu)
{
	struct vcpu_vmx *vmx = to_vmx(vcpu);
	int old = vmx->ple_window;

	vmx->ple_window = __shrink_ple_window(old, ple_window,
					      ple_window_shrink,
					      ple_window);

	if (vmx->ple_window != old)
		vmx->ple_window_dirty = true;

	trace_kvm_ple_window_shrink(vcpu->vcpu_id, vmx->ple_window, old);
}

/*
 * Handler for POSTED_INTERRUPT_WAKEUP_VECTOR.
 */
static void wakeup_handler(void)
{
	struct kvm_vcpu *vcpu;
	int cpu = smp_processor_id();

	spin_lock(&per_cpu(blocked_vcpu_on_cpu_lock, cpu));
	list_for_each_entry(vcpu, &per_cpu(blocked_vcpu_on_cpu, cpu),
			blocked_vcpu_list) {
		struct pi_desc *pi_desc = vcpu_to_pi_desc(vcpu);

		if (pi_test_on(pi_desc) == 1)
			kvm_vcpu_kick(vcpu);
	}
	spin_unlock(&per_cpu(blocked_vcpu_on_cpu_lock, cpu));
}

static void vmx_enable_tdp(void)
{
	kvm_mmu_set_mask_ptes(VMX_EPT_READABLE_MASK,
		enable_ept_ad_bits ? VMX_EPT_ACCESS_BIT : 0ull,
		enable_ept_ad_bits ? VMX_EPT_DIRTY_BIT : 0ull,
		0ull, VMX_EPT_EXECUTABLE_MASK,
		cpu_has_vmx_ept_execute_only() ? 0ull : VMX_EPT_READABLE_MASK,
		VMX_EPT_RWX_MASK, 0ull);

	ept_set_mmio_spte_mask();
	kvm_enable_tdp();
}

/*
 * Indicate a busy-waiting vcpu in spinlock. We do not enable the PAUSE
 * exiting, so only get here on cpu with PAUSE-Loop-Exiting.
 */
static int handle_pause(struct kvm_vcpu *vcpu)
{
	if (!kvm_pause_in_guest(vcpu->kvm))
		grow_ple_window(vcpu);

	/*
	 * Intel sdm vol3 ch-25.1.3 says: The "PAUSE-loop exiting"
	 * VM-execution control is ignored if CPL > 0. OTOH, KVM
	 * never set PAUSE_EXITING and just set PLE if supported,
	 * so the vcpu must be CPL=0 if it gets a PAUSE exit.
	 */
	kvm_vcpu_on_spin(vcpu, true);
	return kvm_skip_emulated_instruction(vcpu);
}

static int handle_nop(struct kvm_vcpu *vcpu)
{
	return kvm_skip_emulated_instruction(vcpu);
}

static int handle_mwait(struct kvm_vcpu *vcpu)
{
	printk_once(KERN_WARNING "kvm: MWAIT instruction emulated as NOP!\n");
	return handle_nop(vcpu);
}

static int handle_invalid_op(struct kvm_vcpu *vcpu)
{
	kvm_queue_exception(vcpu, UD_VECTOR);
	return 1;
}

static int handle_monitor_trap(struct kvm_vcpu *vcpu)
{
	return 1;
}

static int handle_monitor(struct kvm_vcpu *vcpu)
{
	printk_once(KERN_WARNING "kvm: MONITOR instruction emulated as NOP!\n");
	return handle_nop(vcpu);
}

static int handle_invpcid(struct kvm_vcpu *vcpu)
{
	u32 vmx_instruction_info;
	unsigned long type;
	bool pcid_enabled;
	gva_t gva;
	struct x86_exception e;
	unsigned i;
	unsigned long roots_to_free = 0;
	struct {
		u64 pcid;
		u64 gla;
	} operand;

	if (!guest_cpuid_has(vcpu, X86_FEATURE_INVPCID)) {
		kvm_queue_exception(vcpu, UD_VECTOR);
		return 1;
	}

	vmx_instruction_info = vmcs_read32(VMX_INSTRUCTION_INFO);
	type = kvm_register_readl(vcpu, (vmx_instruction_info >> 28) & 0xf);

	if (type > 3) {
		kvm_inject_gp(vcpu, 0);
		return 1;
	}

	/* According to the Intel instruction reference, the memory operand
	 * is read even if it isn't needed (e.g., for type==all)
	 */
	if (get_vmx_mem_address(vcpu, vmcs_readl(EXIT_QUALIFICATION),
				vmx_instruction_info, false,
				sizeof(operand), &gva))
		return 1;

	if (kvm_read_guest_virt(vcpu, gva, &operand, sizeof(operand), &e)) {
		kvm_inject_page_fault(vcpu, &e);
		return 1;
	}

	if (operand.pcid >> 12 != 0) {
		kvm_inject_gp(vcpu, 0);
		return 1;
	}

	pcid_enabled = kvm_read_cr4_bits(vcpu, X86_CR4_PCIDE);

	switch (type) {
	case INVPCID_TYPE_INDIV_ADDR:
		if ((!pcid_enabled && (operand.pcid != 0)) ||
		    is_noncanonical_address(operand.gla, vcpu)) {
			kvm_inject_gp(vcpu, 0);
			return 1;
		}
		kvm_mmu_invpcid_gva(vcpu, operand.gla, operand.pcid);
		return kvm_skip_emulated_instruction(vcpu);

	case INVPCID_TYPE_SINGLE_CTXT:
		if (!pcid_enabled && (operand.pcid != 0)) {
			kvm_inject_gp(vcpu, 0);
			return 1;
		}

		if (kvm_get_active_pcid(vcpu) == operand.pcid) {
			kvm_mmu_sync_roots(vcpu);
			kvm_make_request(KVM_REQ_TLB_FLUSH, vcpu);
		}

		for (i = 0; i < KVM_MMU_NUM_PREV_ROOTS; i++)
			if (kvm_get_pcid(vcpu, vcpu->arch.mmu->prev_roots[i].cr3)
			    == operand.pcid)
				roots_to_free |= KVM_MMU_ROOT_PREVIOUS(i);

		kvm_mmu_free_roots(vcpu, vcpu->arch.mmu, roots_to_free);
		/*
		 * If neither the current cr3 nor any of the prev_roots use the
		 * given PCID, then nothing needs to be done here because a
		 * resync will happen anyway before switching to any other CR3.
		 */

		return kvm_skip_emulated_instruction(vcpu);

	case INVPCID_TYPE_ALL_NON_GLOBAL:
		/*
		 * Currently, KVM doesn't mark global entries in the shadow
		 * page tables, so a non-global flush just degenerates to a
		 * global flush. If needed, we could optimize this later by
		 * keeping track of global entries in shadow page tables.
		 */

		/* fall-through */
	case INVPCID_TYPE_ALL_INCL_GLOBAL:
		kvm_mmu_unload(vcpu);
		return kvm_skip_emulated_instruction(vcpu);

	default:
		BUG(); /* We have already checked above that type <= 3 */
	}
}

static int handle_pml_full(struct kvm_vcpu *vcpu)
{
	unsigned long exit_qualification;

	trace_kvm_pml_full(vcpu->vcpu_id);

	exit_qualification = vmcs_readl(EXIT_QUALIFICATION);

	/*
	 * PML buffer FULL happened while executing iret from NMI,
	 * "blocked by NMI" bit has to be set before next VM entry.
	 */
	if (!(to_vmx(vcpu)->idt_vectoring_info & VECTORING_INFO_VALID_MASK) &&
			enable_vnmi &&
			(exit_qualification & INTR_INFO_UNBLOCK_NMI))
		vmcs_set_bits(GUEST_INTERRUPTIBILITY_INFO,
				GUEST_INTR_STATE_NMI);

	/*
	 * PML buffer already flushed at beginning of VMEXIT. Nothing to do
	 * here.., and there's no userspace involvement needed for PML.
	 */
	return 1;
}

static int handle_preemption_timer(struct kvm_vcpu *vcpu)
{
	struct vcpu_vmx *vmx = to_vmx(vcpu);

	if (!vmx->req_immediate_exit &&
	    !unlikely(vmx->loaded_vmcs->hv_timer_soft_disabled))
		kvm_lapic_expired_hv_timer(vcpu);

	return 1;
}

/*
 * When nested=0, all VMX instruction VM Exits filter here.  The handlers
 * are overwritten by nested_vmx_setup() when nested=1.
 */
static int handle_vmx_instruction(struct kvm_vcpu *vcpu)
{
	kvm_queue_exception(vcpu, UD_VECTOR);
	return 1;
}

static int handle_encls(struct kvm_vcpu *vcpu)
{
	/*
	 * SGX virtualization is not yet supported.  There is no software
	 * enable bit for SGX, so we have to trap ENCLS and inject a #UD
	 * to prevent the guest from executing ENCLS.
	 */
	kvm_queue_exception(vcpu, UD_VECTOR);
	return 1;
}

/*
 * The exit handlers return 1 if the exit was handled fully and guest execution
 * may resume.  Otherwise they set the kvm_run parameter to indicate what needs
 * to be done to userspace and return 0.
 */
static int (*kvm_vmx_exit_handlers[])(struct kvm_vcpu *vcpu) = {
	[EXIT_REASON_EXCEPTION_NMI]           = handle_exception_nmi,
	[EXIT_REASON_EXTERNAL_INTERRUPT]      = handle_external_interrupt,
	[EXIT_REASON_TRIPLE_FAULT]            = handle_triple_fault,
	[EXIT_REASON_NMI_WINDOW]	      = handle_nmi_window,
	[EXIT_REASON_IO_INSTRUCTION]          = handle_io,
	[EXIT_REASON_CR_ACCESS]               = handle_cr,
	[EXIT_REASON_DR_ACCESS]               = handle_dr,
	[EXIT_REASON_CPUID]                   = handle_cpuid,
	[EXIT_REASON_MSR_READ]                = handle_rdmsr,
	[EXIT_REASON_MSR_WRITE]               = handle_wrmsr,
	[EXIT_REASON_PENDING_INTERRUPT]       = handle_interrupt_window,
	[EXIT_REASON_HLT]                     = handle_halt,
	[EXIT_REASON_INVD]		      = handle_invd,
	[EXIT_REASON_INVLPG]		      = handle_invlpg,
	[EXIT_REASON_RDPMC]                   = handle_rdpmc,
	[EXIT_REASON_VMCALL]                  = handle_vmcall,
	[EXIT_REASON_VMCLEAR]		      = handle_vmx_instruction,
	[EXIT_REASON_VMLAUNCH]		      = handle_vmx_instruction,
	[EXIT_REASON_VMPTRLD]		      = handle_vmx_instruction,
	[EXIT_REASON_VMPTRST]		      = handle_vmx_instruction,
	[EXIT_REASON_VMREAD]		      = handle_vmx_instruction,
	[EXIT_REASON_VMRESUME]		      = handle_vmx_instruction,
	[EXIT_REASON_VMWRITE]		      = handle_vmx_instruction,
	[EXIT_REASON_VMOFF]		      = handle_vmx_instruction,
	[EXIT_REASON_VMON]		      = handle_vmx_instruction,
	[EXIT_REASON_TPR_BELOW_THRESHOLD]     = handle_tpr_below_threshold,
	[EXIT_REASON_APIC_ACCESS]             = handle_apic_access,
	[EXIT_REASON_APIC_WRITE]              = handle_apic_write,
	[EXIT_REASON_EOI_INDUCED]             = handle_apic_eoi_induced,
	[EXIT_REASON_WBINVD]                  = handle_wbinvd,
	[EXIT_REASON_XSETBV]                  = handle_xsetbv,
	[EXIT_REASON_TASK_SWITCH]             = handle_task_switch,
	[EXIT_REASON_MCE_DURING_VMENTRY]      = handle_machine_check,
	[EXIT_REASON_GDTR_IDTR]		      = handle_desc,
	[EXIT_REASON_LDTR_TR]		      = handle_desc,
	[EXIT_REASON_EPT_VIOLATION]	      = handle_ept_violation,
	[EXIT_REASON_EPT_MISCONFIG]           = handle_ept_misconfig,
	[EXIT_REASON_PAUSE_INSTRUCTION]       = handle_pause,
	[EXIT_REASON_MWAIT_INSTRUCTION]	      = handle_mwait,
	[EXIT_REASON_MONITOR_TRAP_FLAG]       = handle_monitor_trap,
	[EXIT_REASON_MONITOR_INSTRUCTION]     = handle_monitor,
	[EXIT_REASON_INVEPT]                  = handle_vmx_instruction,
	[EXIT_REASON_INVVPID]                 = handle_vmx_instruction,
	[EXIT_REASON_RDRAND]                  = handle_invalid_op,
	[EXIT_REASON_RDSEED]                  = handle_invalid_op,
	[EXIT_REASON_XSAVES]                  = handle_xsaves,
	[EXIT_REASON_XRSTORS]                 = handle_xrstors,
	[EXIT_REASON_PML_FULL]		      = handle_pml_full,
	[EXIT_REASON_INVPCID]                 = handle_invpcid,
	[EXIT_REASON_VMFUNC]		      = handle_vmx_instruction,
	[EXIT_REASON_PREEMPTION_TIMER]	      = handle_preemption_timer,
	[EXIT_REASON_ENCLS]		      = handle_encls,
};

static const int kvm_vmx_max_exit_handlers =
	ARRAY_SIZE(kvm_vmx_exit_handlers);

static void vmx_get_exit_info(struct kvm_vcpu *vcpu, u64 *info1, u64 *info2)
{
	*info1 = vmcs_readl(EXIT_QUALIFICATION);
	*info2 = vmcs_read32(VM_EXIT_INTR_INFO);
}

static void vmx_destroy_pml_buffer(struct vcpu_vmx *vmx)
{
	if (vmx->pml_pg) {
		__free_page(vmx->pml_pg);
		vmx->pml_pg = NULL;
	}
}

static void vmx_flush_pml_buffer(struct kvm_vcpu *vcpu)
{
	struct vcpu_vmx *vmx = to_vmx(vcpu);
	u64 *pml_buf;
	u16 pml_idx;

	pml_idx = vmcs_read16(GUEST_PML_INDEX);

	/* Do nothing if PML buffer is empty */
	if (pml_idx == (PML_ENTITY_NUM - 1))
		return;

	/* PML index always points to next available PML buffer entity */
	if (pml_idx >= PML_ENTITY_NUM)
		pml_idx = 0;
	else
		pml_idx++;

	pml_buf = page_address(vmx->pml_pg);
	for (; pml_idx < PML_ENTITY_NUM; pml_idx++) {
		u64 gpa;

		gpa = pml_buf[pml_idx];
		WARN_ON(gpa & (PAGE_SIZE - 1));
		kvm_vcpu_mark_page_dirty(vcpu, gpa >> PAGE_SHIFT);
	}

	/* reset PML index */
	vmcs_write16(GUEST_PML_INDEX, PML_ENTITY_NUM - 1);
}

/*
 * Flush all vcpus' PML buffer and update logged GPAs to dirty_bitmap.
 * Called before reporting dirty_bitmap to userspace.
 */
static void kvm_flush_pml_buffers(struct kvm *kvm)
{
	int i;
	struct kvm_vcpu *vcpu;
	/*
	 * We only need to kick vcpu out of guest mode here, as PML buffer
	 * is flushed at beginning of all VMEXITs, and it's obvious that only
	 * vcpus running in guest are possible to have unflushed GPAs in PML
	 * buffer.
	 */
	kvm_for_each_vcpu(i, vcpu, kvm)
		kvm_vcpu_kick(vcpu);
}

static void vmx_dump_sel(char *name, uint32_t sel)
{
	pr_err("%s sel=0x%04x, attr=0x%05x, limit=0x%08x, base=0x%016lx\n",
	       name, vmcs_read16(sel),
	       vmcs_read32(sel + GUEST_ES_AR_BYTES - GUEST_ES_SELECTOR),
	       vmcs_read32(sel + GUEST_ES_LIMIT - GUEST_ES_SELECTOR),
	       vmcs_readl(sel + GUEST_ES_BASE - GUEST_ES_SELECTOR));
}

static void vmx_dump_dtsel(char *name, uint32_t limit)
{
	pr_err("%s                           limit=0x%08x, base=0x%016lx\n",
	       name, vmcs_read32(limit),
	       vmcs_readl(limit + GUEST_GDTR_BASE - GUEST_GDTR_LIMIT));
}

void dump_vmcs(void)
{
	u32 vmentry_ctl, vmexit_ctl;
	u32 cpu_based_exec_ctrl, pin_based_exec_ctrl, secondary_exec_control;
	unsigned long cr4;
	u64 efer;
	int i, n;

	if (!dump_invalid_vmcs) {
		pr_warn_ratelimited("set kvm_intel.dump_invalid_vmcs=1 to dump internal KVM state.\n");
		return;
	}

	vmentry_ctl = vmcs_read32(VM_ENTRY_CONTROLS);
	vmexit_ctl = vmcs_read32(VM_EXIT_CONTROLS);
	cpu_based_exec_ctrl = vmcs_read32(CPU_BASED_VM_EXEC_CONTROL);
	pin_based_exec_ctrl = vmcs_read32(PIN_BASED_VM_EXEC_CONTROL);
	cr4 = vmcs_readl(GUEST_CR4);
	efer = vmcs_read64(GUEST_IA32_EFER);
	secondary_exec_control = 0;
	if (cpu_has_secondary_exec_ctrls())
		secondary_exec_control = vmcs_read32(SECONDARY_VM_EXEC_CONTROL);

	pr_err("*** Guest State ***\n");
	pr_err("CR0: actual=0x%016lx, shadow=0x%016lx, gh_mask=%016lx\n",
	       vmcs_readl(GUEST_CR0), vmcs_readl(CR0_READ_SHADOW),
	       vmcs_readl(CR0_GUEST_HOST_MASK));
	pr_err("CR4: actual=0x%016lx, shadow=0x%016lx, gh_mask=%016lx\n",
	       cr4, vmcs_readl(CR4_READ_SHADOW), vmcs_readl(CR4_GUEST_HOST_MASK));
	pr_err("CR3 = 0x%016lx\n", vmcs_readl(GUEST_CR3));
	if ((secondary_exec_control & SECONDARY_EXEC_ENABLE_EPT) &&
	    (cr4 & X86_CR4_PAE) && !(efer & EFER_LMA))
	{
		pr_err("PDPTR0 = 0x%016llx  PDPTR1 = 0x%016llx\n",
		       vmcs_read64(GUEST_PDPTR0), vmcs_read64(GUEST_PDPTR1));
		pr_err("PDPTR2 = 0x%016llx  PDPTR3 = 0x%016llx\n",
		       vmcs_read64(GUEST_PDPTR2), vmcs_read64(GUEST_PDPTR3));
	}
	pr_err("RSP = 0x%016lx  RIP = 0x%016lx\n",
	       vmcs_readl(GUEST_RSP), vmcs_readl(GUEST_RIP));
	pr_err("RFLAGS=0x%08lx         DR7 = 0x%016lx\n",
	       vmcs_readl(GUEST_RFLAGS), vmcs_readl(GUEST_DR7));
	pr_err("Sysenter RSP=%016lx CS:RIP=%04x:%016lx\n",
	       vmcs_readl(GUEST_SYSENTER_ESP),
	       vmcs_read32(GUEST_SYSENTER_CS), vmcs_readl(GUEST_SYSENTER_EIP));
	vmx_dump_sel("CS:  ", GUEST_CS_SELECTOR);
	vmx_dump_sel("DS:  ", GUEST_DS_SELECTOR);
	vmx_dump_sel("SS:  ", GUEST_SS_SELECTOR);
	vmx_dump_sel("ES:  ", GUEST_ES_SELECTOR);
	vmx_dump_sel("FS:  ", GUEST_FS_SELECTOR);
	vmx_dump_sel("GS:  ", GUEST_GS_SELECTOR);
	vmx_dump_dtsel("GDTR:", GUEST_GDTR_LIMIT);
	vmx_dump_sel("LDTR:", GUEST_LDTR_SELECTOR);
	vmx_dump_dtsel("IDTR:", GUEST_IDTR_LIMIT);
	vmx_dump_sel("TR:  ", GUEST_TR_SELECTOR);
	if ((vmexit_ctl & (VM_EXIT_SAVE_IA32_PAT | VM_EXIT_SAVE_IA32_EFER)) ||
	    (vmentry_ctl & (VM_ENTRY_LOAD_IA32_PAT | VM_ENTRY_LOAD_IA32_EFER)))
		pr_err("EFER =     0x%016llx  PAT = 0x%016llx\n",
		       efer, vmcs_read64(GUEST_IA32_PAT));
	pr_err("DebugCtl = 0x%016llx  DebugExceptions = 0x%016lx\n",
	       vmcs_read64(GUEST_IA32_DEBUGCTL),
	       vmcs_readl(GUEST_PENDING_DBG_EXCEPTIONS));
	if (cpu_has_load_perf_global_ctrl() &&
	    vmentry_ctl & VM_ENTRY_LOAD_IA32_PERF_GLOBAL_CTRL)
		pr_err("PerfGlobCtl = 0x%016llx\n",
		       vmcs_read64(GUEST_IA32_PERF_GLOBAL_CTRL));
	if (vmentry_ctl & VM_ENTRY_LOAD_BNDCFGS)
		pr_err("BndCfgS = 0x%016llx\n", vmcs_read64(GUEST_BNDCFGS));
	pr_err("Interruptibility = %08x  ActivityState = %08x\n",
	       vmcs_read32(GUEST_INTERRUPTIBILITY_INFO),
	       vmcs_read32(GUEST_ACTIVITY_STATE));
	if (secondary_exec_control & SECONDARY_EXEC_VIRTUAL_INTR_DELIVERY)
		pr_err("InterruptStatus = %04x\n",
		       vmcs_read16(GUEST_INTR_STATUS));

	pr_err("*** Host State ***\n");
	pr_err("RIP = 0x%016lx  RSP = 0x%016lx\n",
	       vmcs_readl(HOST_RIP), vmcs_readl(HOST_RSP));
	pr_err("CS=%04x SS=%04x DS=%04x ES=%04x FS=%04x GS=%04x TR=%04x\n",
	       vmcs_read16(HOST_CS_SELECTOR), vmcs_read16(HOST_SS_SELECTOR),
	       vmcs_read16(HOST_DS_SELECTOR), vmcs_read16(HOST_ES_SELECTOR),
	       vmcs_read16(HOST_FS_SELECTOR), vmcs_read16(HOST_GS_SELECTOR),
	       vmcs_read16(HOST_TR_SELECTOR));
	pr_err("FSBase=%016lx GSBase=%016lx TRBase=%016lx\n",
	       vmcs_readl(HOST_FS_BASE), vmcs_readl(HOST_GS_BASE),
	       vmcs_readl(HOST_TR_BASE));
	pr_err("GDTBase=%016lx IDTBase=%016lx\n",
	       vmcs_readl(HOST_GDTR_BASE), vmcs_readl(HOST_IDTR_BASE));
	pr_err("CR0=%016lx CR3=%016lx CR4=%016lx\n",
	       vmcs_readl(HOST_CR0), vmcs_readl(HOST_CR3),
	       vmcs_readl(HOST_CR4));
	pr_err("Sysenter RSP=%016lx CS:RIP=%04x:%016lx\n",
	       vmcs_readl(HOST_IA32_SYSENTER_ESP),
	       vmcs_read32(HOST_IA32_SYSENTER_CS),
	       vmcs_readl(HOST_IA32_SYSENTER_EIP));
	if (vmexit_ctl & (VM_EXIT_LOAD_IA32_PAT | VM_EXIT_LOAD_IA32_EFER))
		pr_err("EFER = 0x%016llx  PAT = 0x%016llx\n",
		       vmcs_read64(HOST_IA32_EFER),
		       vmcs_read64(HOST_IA32_PAT));
	if (cpu_has_load_perf_global_ctrl() &&
	    vmexit_ctl & VM_EXIT_LOAD_IA32_PERF_GLOBAL_CTRL)
		pr_err("PerfGlobCtl = 0x%016llx\n",
		       vmcs_read64(HOST_IA32_PERF_GLOBAL_CTRL));

	pr_err("*** Control State ***\n");
	pr_err("PinBased=%08x CPUBased=%08x SecondaryExec=%08x\n",
	       pin_based_exec_ctrl, cpu_based_exec_ctrl, secondary_exec_control);
	pr_err("EntryControls=%08x ExitControls=%08x\n", vmentry_ctl, vmexit_ctl);
	pr_err("ExceptionBitmap=%08x PFECmask=%08x PFECmatch=%08x\n",
	       vmcs_read32(EXCEPTION_BITMAP),
	       vmcs_read32(PAGE_FAULT_ERROR_CODE_MASK),
	       vmcs_read32(PAGE_FAULT_ERROR_CODE_MATCH));
	pr_err("VMEntry: intr_info=%08x errcode=%08x ilen=%08x\n",
	       vmcs_read32(VM_ENTRY_INTR_INFO_FIELD),
	       vmcs_read32(VM_ENTRY_EXCEPTION_ERROR_CODE),
	       vmcs_read32(VM_ENTRY_INSTRUCTION_LEN));
	pr_err("VMExit: intr_info=%08x errcode=%08x ilen=%08x\n",
	       vmcs_read32(VM_EXIT_INTR_INFO),
	       vmcs_read32(VM_EXIT_INTR_ERROR_CODE),
	       vmcs_read32(VM_EXIT_INSTRUCTION_LEN));
	pr_err("        reason=%08x qualification=%016lx\n",
	       vmcs_read32(VM_EXIT_REASON), vmcs_readl(EXIT_QUALIFICATION));
	pr_err("IDTVectoring: info=%08x errcode=%08x\n",
	       vmcs_read32(IDT_VECTORING_INFO_FIELD),
	       vmcs_read32(IDT_VECTORING_ERROR_CODE));
	pr_err("TSC Offset = 0x%016llx\n", vmcs_read64(TSC_OFFSET));
	if (secondary_exec_control & SECONDARY_EXEC_TSC_SCALING)
		pr_err("TSC Multiplier = 0x%016llx\n",
		       vmcs_read64(TSC_MULTIPLIER));
	if (cpu_based_exec_ctrl & CPU_BASED_TPR_SHADOW) {
		if (secondary_exec_control & SECONDARY_EXEC_VIRTUAL_INTR_DELIVERY) {
			u16 status = vmcs_read16(GUEST_INTR_STATUS);
			pr_err("SVI|RVI = %02x|%02x ", status >> 8, status & 0xff);
		}
		pr_cont("TPR Threshold = 0x%02x\n", vmcs_read32(TPR_THRESHOLD));
		if (secondary_exec_control & SECONDARY_EXEC_VIRTUALIZE_APIC_ACCESSES)
			pr_err("APIC-access addr = 0x%016llx ", vmcs_read64(APIC_ACCESS_ADDR));
		pr_cont("virt-APIC addr = 0x%016llx\n", vmcs_read64(VIRTUAL_APIC_PAGE_ADDR));
	}
	if (pin_based_exec_ctrl & PIN_BASED_POSTED_INTR)
		pr_err("PostedIntrVec = 0x%02x\n", vmcs_read16(POSTED_INTR_NV));
	if ((secondary_exec_control & SECONDARY_EXEC_ENABLE_EPT))
		pr_err("EPT pointer = 0x%016llx\n", vmcs_read64(EPT_POINTER));
	n = vmcs_read32(CR3_TARGET_COUNT);
	for (i = 0; i + 1 < n; i += 4)
		pr_err("CR3 target%u=%016lx target%u=%016lx\n",
		       i, vmcs_readl(CR3_TARGET_VALUE0 + i * 2),
		       i + 1, vmcs_readl(CR3_TARGET_VALUE0 + i * 2 + 2));
	if (i < n)
		pr_err("CR3 target%u=%016lx\n",
		       i, vmcs_readl(CR3_TARGET_VALUE0 + i * 2));
	if (secondary_exec_control & SECONDARY_EXEC_PAUSE_LOOP_EXITING)
		pr_err("PLE Gap=%08x Window=%08x\n",
		       vmcs_read32(PLE_GAP), vmcs_read32(PLE_WINDOW));
	if (secondary_exec_control & SECONDARY_EXEC_ENABLE_VPID)
		pr_err("Virtual processor ID = 0x%04x\n",
		       vmcs_read16(VIRTUAL_PROCESSOR_ID));
}

/*
 * The guest has exited.  See if we can fix it or if we need userspace
 * assistance.
 */
static int vmx_handle_exit(struct kvm_vcpu *vcpu)
{
	struct vcpu_vmx *vmx = to_vmx(vcpu);
	u32 exit_reason = vmx->exit_reason;
	u32 vectoring_info = vmx->idt_vectoring_info;

	trace_kvm_exit(exit_reason, vcpu, KVM_ISA_VMX);

	/*
	 * Flush logged GPAs PML buffer, this will make dirty_bitmap more
	 * updated. Another good is, in kvm_vm_ioctl_get_dirty_log, before
	 * querying dirty_bitmap, we only need to kick all vcpus out of guest
	 * mode as if vcpus is in root mode, the PML buffer must has been
	 * flushed already.
	 */
	if (enable_pml)
		vmx_flush_pml_buffer(vcpu);

	/* If guest state is invalid, start emulating */
	if (vmx->emulation_required)
		return handle_invalid_guest_state(vcpu);

	if (is_guest_mode(vcpu) && nested_vmx_exit_reflected(vcpu, exit_reason))
		return nested_vmx_reflect_vmexit(vcpu, exit_reason);

	if (exit_reason & VMX_EXIT_REASONS_FAILED_VMENTRY) {
		dump_vmcs();
		vcpu->run->exit_reason = KVM_EXIT_FAIL_ENTRY;
		vcpu->run->fail_entry.hardware_entry_failure_reason
			= exit_reason;
		return 0;
	}

	if (unlikely(vmx->fail)) {
		dump_vmcs();
		vcpu->run->exit_reason = KVM_EXIT_FAIL_ENTRY;
		vcpu->run->fail_entry.hardware_entry_failure_reason
			= vmcs_read32(VM_INSTRUCTION_ERROR);
		return 0;
	}

	/*
	 * Note:
	 * Do not try to fix EXIT_REASON_EPT_MISCONFIG if it caused by
	 * delivery event since it indicates guest is accessing MMIO.
	 * The vm-exit can be triggered again after return to guest that
	 * will cause infinite loop.
	 */
	if ((vectoring_info & VECTORING_INFO_VALID_MASK) &&
			(exit_reason != EXIT_REASON_EXCEPTION_NMI &&
			exit_reason != EXIT_REASON_EPT_VIOLATION &&
			exit_reason != EXIT_REASON_PML_FULL &&
			exit_reason != EXIT_REASON_TASK_SWITCH)) {
		vcpu->run->exit_reason = KVM_EXIT_INTERNAL_ERROR;
		vcpu->run->internal.suberror = KVM_INTERNAL_ERROR_DELIVERY_EV;
		vcpu->run->internal.ndata = 3;
		vcpu->run->internal.data[0] = vectoring_info;
		vcpu->run->internal.data[1] = exit_reason;
		vcpu->run->internal.data[2] = vcpu->arch.exit_qualification;
		if (exit_reason == EXIT_REASON_EPT_MISCONFIG) {
			vcpu->run->internal.ndata++;
			vcpu->run->internal.data[3] =
				vmcs_read64(GUEST_PHYSICAL_ADDRESS);
		}
		return 0;
	}

	if (unlikely(!enable_vnmi &&
		     vmx->loaded_vmcs->soft_vnmi_blocked)) {
		if (vmx_interrupt_allowed(vcpu)) {
			vmx->loaded_vmcs->soft_vnmi_blocked = 0;
		} else if (vmx->loaded_vmcs->vnmi_blocked_time > 1000000000LL &&
			   vcpu->arch.nmi_pending) {
			/*
			 * This CPU don't support us in finding the end of an
			 * NMI-blocked window if the guest runs with IRQs
			 * disabled. So we pull the trigger after 1 s of
			 * futile waiting, but inform the user about this.
			 */
			printk(KERN_WARNING "%s: Breaking out of NMI-blocked "
			       "state on VCPU %d after 1 s timeout\n",
			       __func__, vcpu->vcpu_id);
			vmx->loaded_vmcs->soft_vnmi_blocked = 0;
		}
	}

	if (exit_reason < kvm_vmx_max_exit_handlers
	    && kvm_vmx_exit_handlers[exit_reason])
		return kvm_vmx_exit_handlers[exit_reason](vcpu);
	else {
		vcpu_unimpl(vcpu, "vmx: unexpected exit reason 0x%x\n",
				exit_reason);
		kvm_queue_exception(vcpu, UD_VECTOR);
		return 1;
	}
}

/*
 * Software based L1D cache flush which is used when microcode providing
 * the cache control MSR is not loaded.
 *
 * The L1D cache is 32 KiB on Nehalem and later microarchitectures, but to
 * flush it is required to read in 64 KiB because the replacement algorithm
 * is not exactly LRU. This could be sized at runtime via topology
 * information but as all relevant affected CPUs have 32KiB L1D cache size
 * there is no point in doing so.
 */
static void vmx_l1d_flush(struct kvm_vcpu *vcpu)
{
	int size = PAGE_SIZE << L1D_CACHE_ORDER;

	/*
	 * This code is only executed when the the flush mode is 'cond' or
	 * 'always'
	 */
	if (static_branch_likely(&vmx_l1d_flush_cond)) {
		bool flush_l1d;

		/*
		 * Clear the per-vcpu flush bit, it gets set again
		 * either from vcpu_run() or from one of the unsafe
		 * VMEXIT handlers.
		 */
		flush_l1d = vcpu->arch.l1tf_flush_l1d;
		vcpu->arch.l1tf_flush_l1d = false;

		/*
		 * Clear the per-cpu flush bit, it gets set again from
		 * the interrupt handlers.
		 */
		flush_l1d |= kvm_get_cpu_l1tf_flush_l1d();
		kvm_clear_cpu_l1tf_flush_l1d();

		if (!flush_l1d)
			return;
	}

	vcpu->stat.l1d_flush++;

	if (static_cpu_has(X86_FEATURE_FLUSH_L1D)) {
		wrmsrl(MSR_IA32_FLUSH_CMD, L1D_FLUSH);
		return;
	}

	asm volatile(
		/* First ensure the pages are in the TLB */
		"xorl	%%eax, %%eax\n"
		".Lpopulate_tlb:\n\t"
		"movzbl	(%[flush_pages], %%" _ASM_AX "), %%ecx\n\t"
		"addl	$4096, %%eax\n\t"
		"cmpl	%%eax, %[size]\n\t"
		"jne	.Lpopulate_tlb\n\t"
		"xorl	%%eax, %%eax\n\t"
		"cpuid\n\t"
		/* Now fill the cache */
		"xorl	%%eax, %%eax\n"
		".Lfill_cache:\n"
		"movzbl	(%[flush_pages], %%" _ASM_AX "), %%ecx\n\t"
		"addl	$64, %%eax\n\t"
		"cmpl	%%eax, %[size]\n\t"
		"jne	.Lfill_cache\n\t"
		"lfence\n"
		:: [flush_pages] "r" (vmx_l1d_flush_pages),
		    [size] "r" (size)
		: "eax", "ebx", "ecx", "edx");
}

static void update_cr8_intercept(struct kvm_vcpu *vcpu, int tpr, int irr)
{
	struct vmcs12 *vmcs12 = get_vmcs12(vcpu);

	if (is_guest_mode(vcpu) &&
		nested_cpu_has(vmcs12, CPU_BASED_TPR_SHADOW))
		return;

	if (irr == -1 || tpr < irr) {
		vmcs_write32(TPR_THRESHOLD, 0);
		return;
	}

	vmcs_write32(TPR_THRESHOLD, irr);
}

void vmx_set_virtual_apic_mode(struct kvm_vcpu *vcpu)
{
	struct vcpu_vmx *vmx = to_vmx(vcpu);
	u32 sec_exec_control;

	if (!lapic_in_kernel(vcpu))
		return;

	if (!flexpriority_enabled &&
	    !cpu_has_vmx_virtualize_x2apic_mode())
		return;

	/* Postpone execution until vmcs01 is the current VMCS. */
	if (is_guest_mode(vcpu)) {
		vmx->nested.change_vmcs01_virtual_apic_mode = true;
		return;
	}

	sec_exec_control = secondary_exec_controls_get(vmx);
	sec_exec_control &= ~(SECONDARY_EXEC_VIRTUALIZE_APIC_ACCESSES |
			      SECONDARY_EXEC_VIRTUALIZE_X2APIC_MODE);

	switch (kvm_get_apic_mode(vcpu)) {
	case LAPIC_MODE_INVALID:
		WARN_ONCE(true, "Invalid local APIC state");
	case LAPIC_MODE_DISABLED:
		break;
	case LAPIC_MODE_XAPIC:
		if (flexpriority_enabled) {
			sec_exec_control |=
				SECONDARY_EXEC_VIRTUALIZE_APIC_ACCESSES;
			vmx_flush_tlb(vcpu, true);
		}
		break;
	case LAPIC_MODE_X2APIC:
		if (cpu_has_vmx_virtualize_x2apic_mode())
			sec_exec_control |=
				SECONDARY_EXEC_VIRTUALIZE_X2APIC_MODE;
		break;
	}
	secondary_exec_controls_set(vmx, sec_exec_control);

	vmx_update_msr_bitmap(vcpu);
}

static void vmx_set_apic_access_page_addr(struct kvm_vcpu *vcpu, hpa_t hpa)
{
	if (!is_guest_mode(vcpu)) {
		vmcs_write64(APIC_ACCESS_ADDR, hpa);
		vmx_flush_tlb(vcpu, true);
	}
}

static void vmx_hwapic_isr_update(struct kvm_vcpu *vcpu, int max_isr)
{
	u16 status;
	u8 old;

	if (max_isr == -1)
		max_isr = 0;

	status = vmcs_read16(GUEST_INTR_STATUS);
	old = status >> 8;
	if (max_isr != old) {
		status &= 0xff;
		status |= max_isr << 8;
		vmcs_write16(GUEST_INTR_STATUS, status);
	}
}

static void vmx_set_rvi(int vector)
{
	u16 status;
	u8 old;

	if (vector == -1)
		vector = 0;

	status = vmcs_read16(GUEST_INTR_STATUS);
	old = (u8)status & 0xff;
	if ((u8)vector != old) {
		status &= ~0xff;
		status |= (u8)vector;
		vmcs_write16(GUEST_INTR_STATUS, status);
	}
}

static void vmx_hwapic_irr_update(struct kvm_vcpu *vcpu, int max_irr)
{
	/*
	 * When running L2, updating RVI is only relevant when
	 * vmcs12 virtual-interrupt-delivery enabled.
	 * However, it can be enabled only when L1 also
	 * intercepts external-interrupts and in that case
	 * we should not update vmcs02 RVI but instead intercept
	 * interrupt. Therefore, do nothing when running L2.
	 */
	if (!is_guest_mode(vcpu))
		vmx_set_rvi(max_irr);
}

static int vmx_sync_pir_to_irr(struct kvm_vcpu *vcpu)
{
	struct vcpu_vmx *vmx = to_vmx(vcpu);
	int max_irr;
	bool max_irr_updated;

	WARN_ON(!vcpu->arch.apicv_active);
	if (pi_test_on(&vmx->pi_desc)) {
		pi_clear_on(&vmx->pi_desc);
		/*
		 * IOMMU can write to PIR.ON, so the barrier matters even on UP.
		 * But on x86 this is just a compiler barrier anyway.
		 */
		smp_mb__after_atomic();
		max_irr_updated =
			kvm_apic_update_irr(vcpu, vmx->pi_desc.pir, &max_irr);

		/*
		 * If we are running L2 and L1 has a new pending interrupt
		 * which can be injected, we should re-evaluate
		 * what should be done with this new L1 interrupt.
		 * If L1 intercepts external-interrupts, we should
		 * exit from L2 to L1. Otherwise, interrupt should be
		 * delivered directly to L2.
		 */
		if (is_guest_mode(vcpu) && max_irr_updated) {
			if (nested_exit_on_intr(vcpu))
				kvm_vcpu_exiting_guest_mode(vcpu);
			else
				kvm_make_request(KVM_REQ_EVENT, vcpu);
		}
	} else {
		max_irr = kvm_lapic_find_highest_irr(vcpu);
	}
	vmx_hwapic_irr_update(vcpu, max_irr);
	return max_irr;
}

static bool vmx_dy_apicv_has_pending_interrupt(struct kvm_vcpu *vcpu)
{
	return pi_test_on(vcpu_to_pi_desc(vcpu));
}

static void vmx_load_eoi_exitmap(struct kvm_vcpu *vcpu, u64 *eoi_exit_bitmap)
{
	if (!kvm_vcpu_apicv_active(vcpu))
		return;

	vmcs_write64(EOI_EXIT_BITMAP0, eoi_exit_bitmap[0]);
	vmcs_write64(EOI_EXIT_BITMAP1, eoi_exit_bitmap[1]);
	vmcs_write64(EOI_EXIT_BITMAP2, eoi_exit_bitmap[2]);
	vmcs_write64(EOI_EXIT_BITMAP3, eoi_exit_bitmap[3]);
}

static void vmx_apicv_post_state_restore(struct kvm_vcpu *vcpu)
{
	struct vcpu_vmx *vmx = to_vmx(vcpu);

	pi_clear_on(&vmx->pi_desc);
	memset(vmx->pi_desc.pir, 0, sizeof(vmx->pi_desc.pir));
}

static void handle_exception_nmi_irqoff(struct vcpu_vmx *vmx)
{
<<<<<<< HEAD
	if (vmx->exit_reason != EXIT_REASON_EXCEPTION_NMI)
		return;

=======
>>>>>>> f95f0722
	vmx->exit_intr_info = vmcs_read32(VM_EXIT_INTR_INFO);

	/* if exit due to PF check for async PF */
	if (is_page_fault(vmx->exit_intr_info))
		vmx->vcpu.arch.apf.host_apf_reason = kvm_read_and_reset_pf_reason();

	/* Handle machine checks before interrupts are enabled */
	if (is_machine_check(vmx->exit_intr_info))
		kvm_machine_check();

	/* We need to handle NMIs before interrupts are enabled */
	if (is_nmi(vmx->exit_intr_info)) {
		kvm_before_interrupt(&vmx->vcpu);
		asm("int $2");
		kvm_after_interrupt(&vmx->vcpu);
	}
}

static void handle_external_interrupt_irqoff(struct kvm_vcpu *vcpu)
{
	unsigned int vector;
	unsigned long entry;
#ifdef CONFIG_X86_64
	unsigned long tmp;
#endif
	gate_desc *desc;
	u32 intr_info;

	intr_info = vmcs_read32(VM_EXIT_INTR_INFO);
	if (WARN_ONCE(!is_external_intr(intr_info),
	    "KVM: unexpected VM-Exit interrupt info: 0x%x", intr_info))
		return;

	vector = intr_info & INTR_INFO_VECTOR_MASK;
	desc = (gate_desc *)host_idt_base + vector;
	entry = gate_offset(desc);

	kvm_before_interrupt(vcpu);

	asm volatile(
#ifdef CONFIG_X86_64
		"mov %%" _ASM_SP ", %[sp]\n\t"
		"and $0xfffffffffffffff0, %%" _ASM_SP "\n\t"
		"push $%c[ss]\n\t"
		"push %[sp]\n\t"
#endif
		"pushf\n\t"
		__ASM_SIZE(push) " $%c[cs]\n\t"
		CALL_NOSPEC
		:
#ifdef CONFIG_X86_64
		[sp]"=&r"(tmp),
#endif
		ASM_CALL_CONSTRAINT
		:
		THUNK_TARGET(entry),
		[ss]"i"(__KERNEL_DS),
		[cs]"i"(__KERNEL_CS)
	);

	kvm_after_interrupt(vcpu);
}
STACK_FRAME_NON_STANDARD(handle_external_interrupt_irqoff);

static void vmx_handle_exit_irqoff(struct kvm_vcpu *vcpu)
{
	struct vcpu_vmx *vmx = to_vmx(vcpu);

	if (vmx->exit_reason == EXIT_REASON_EXTERNAL_INTERRUPT)
		handle_external_interrupt_irqoff(vcpu);
	else if (vmx->exit_reason == EXIT_REASON_EXCEPTION_NMI)
		handle_exception_nmi_irqoff(vmx);
}

static bool vmx_has_emulated_msr(int index)
{
	switch (index) {
	case MSR_IA32_SMBASE:
		/*
		 * We cannot do SMM unless we can run the guest in big
		 * real mode.
		 */
		return enable_unrestricted_guest || emulate_invalid_guest_state;
	case MSR_IA32_VMX_BASIC ... MSR_IA32_VMX_VMFUNC:
		return nested;
	case MSR_AMD64_VIRT_SPEC_CTRL:
		/* This is AMD only.  */
		return false;
	default:
		return true;
	}
}

static bool vmx_pt_supported(void)
{
	return pt_mode == PT_MODE_HOST_GUEST;
}

static void vmx_recover_nmi_blocking(struct vcpu_vmx *vmx)
{
	u32 exit_intr_info;
	bool unblock_nmi;
	u8 vector;
	bool idtv_info_valid;

	idtv_info_valid = vmx->idt_vectoring_info & VECTORING_INFO_VALID_MASK;

	if (enable_vnmi) {
		if (vmx->loaded_vmcs->nmi_known_unmasked)
			return;
		/*
		 * Can't use vmx->exit_intr_info since we're not sure what
		 * the exit reason is.
		 */
		exit_intr_info = vmcs_read32(VM_EXIT_INTR_INFO);
		unblock_nmi = (exit_intr_info & INTR_INFO_UNBLOCK_NMI) != 0;
		vector = exit_intr_info & INTR_INFO_VECTOR_MASK;
		/*
		 * SDM 3: 27.7.1.2 (September 2008)
		 * Re-set bit "block by NMI" before VM entry if vmexit caused by
		 * a guest IRET fault.
		 * SDM 3: 23.2.2 (September 2008)
		 * Bit 12 is undefined in any of the following cases:
		 *  If the VM exit sets the valid bit in the IDT-vectoring
		 *   information field.
		 *  If the VM exit is due to a double fault.
		 */
		if ((exit_intr_info & INTR_INFO_VALID_MASK) && unblock_nmi &&
		    vector != DF_VECTOR && !idtv_info_valid)
			vmcs_set_bits(GUEST_INTERRUPTIBILITY_INFO,
				      GUEST_INTR_STATE_NMI);
		else
			vmx->loaded_vmcs->nmi_known_unmasked =
				!(vmcs_read32(GUEST_INTERRUPTIBILITY_INFO)
				  & GUEST_INTR_STATE_NMI);
	} else if (unlikely(vmx->loaded_vmcs->soft_vnmi_blocked))
		vmx->loaded_vmcs->vnmi_blocked_time +=
			ktime_to_ns(ktime_sub(ktime_get(),
					      vmx->loaded_vmcs->entry_time));
}

static void __vmx_complete_interrupts(struct kvm_vcpu *vcpu,
				      u32 idt_vectoring_info,
				      int instr_len_field,
				      int error_code_field)
{
	u8 vector;
	int type;
	bool idtv_info_valid;

	idtv_info_valid = idt_vectoring_info & VECTORING_INFO_VALID_MASK;

	vcpu->arch.nmi_injected = false;
	kvm_clear_exception_queue(vcpu);
	kvm_clear_interrupt_queue(vcpu);

	if (!idtv_info_valid)
		return;

	kvm_make_request(KVM_REQ_EVENT, vcpu);

	vector = idt_vectoring_info & VECTORING_INFO_VECTOR_MASK;
	type = idt_vectoring_info & VECTORING_INFO_TYPE_MASK;

	switch (type) {
	case INTR_TYPE_NMI_INTR:
		vcpu->arch.nmi_injected = true;
		/*
		 * SDM 3: 27.7.1.2 (September 2008)
		 * Clear bit "block by NMI" before VM entry if a NMI
		 * delivery faulted.
		 */
		vmx_set_nmi_mask(vcpu, false);
		break;
	case INTR_TYPE_SOFT_EXCEPTION:
		vcpu->arch.event_exit_inst_len = vmcs_read32(instr_len_field);
		/* fall through */
	case INTR_TYPE_HARD_EXCEPTION:
		if (idt_vectoring_info & VECTORING_INFO_DELIVER_CODE_MASK) {
			u32 err = vmcs_read32(error_code_field);
			kvm_requeue_exception_e(vcpu, vector, err);
		} else
			kvm_requeue_exception(vcpu, vector);
		break;
	case INTR_TYPE_SOFT_INTR:
		vcpu->arch.event_exit_inst_len = vmcs_read32(instr_len_field);
		/* fall through */
	case INTR_TYPE_EXT_INTR:
		kvm_queue_interrupt(vcpu, vector, type == INTR_TYPE_SOFT_INTR);
		break;
	default:
		break;
	}
}

static void vmx_complete_interrupts(struct vcpu_vmx *vmx)
{
	__vmx_complete_interrupts(&vmx->vcpu, vmx->idt_vectoring_info,
				  VM_EXIT_INSTRUCTION_LEN,
				  IDT_VECTORING_ERROR_CODE);
}

static void vmx_cancel_injection(struct kvm_vcpu *vcpu)
{
	__vmx_complete_interrupts(vcpu,
				  vmcs_read32(VM_ENTRY_INTR_INFO_FIELD),
				  VM_ENTRY_INSTRUCTION_LEN,
				  VM_ENTRY_EXCEPTION_ERROR_CODE);

	vmcs_write32(VM_ENTRY_INTR_INFO_FIELD, 0);
}

static void atomic_switch_perf_msrs(struct vcpu_vmx *vmx)
{
	int i, nr_msrs;
	struct perf_guest_switch_msr *msrs;

	msrs = perf_guest_get_msrs(&nr_msrs);

	if (!msrs)
		return;

	for (i = 0; i < nr_msrs; i++)
		if (msrs[i].host == msrs[i].guest)
			clear_atomic_switch_msr(vmx, msrs[i].msr);
		else
			add_atomic_switch_msr(vmx, msrs[i].msr, msrs[i].guest,
					msrs[i].host, false);
}

static void vmx_update_hv_timer(struct kvm_vcpu *vcpu)
{
	struct vcpu_vmx *vmx = to_vmx(vcpu);
	u64 tscl;
	u32 delta_tsc;

	if (vmx->req_immediate_exit) {
		vmcs_write32(VMX_PREEMPTION_TIMER_VALUE, 0);
		vmx->loaded_vmcs->hv_timer_soft_disabled = false;
	} else if (vmx->hv_deadline_tsc != -1) {
		tscl = rdtsc();
		if (vmx->hv_deadline_tsc > tscl)
			/* set_hv_timer ensures the delta fits in 32-bits */
			delta_tsc = (u32)((vmx->hv_deadline_tsc - tscl) >>
				cpu_preemption_timer_multi);
		else
			delta_tsc = 0;

		vmcs_write32(VMX_PREEMPTION_TIMER_VALUE, delta_tsc);
		vmx->loaded_vmcs->hv_timer_soft_disabled = false;
	} else if (!vmx->loaded_vmcs->hv_timer_soft_disabled) {
		vmcs_write32(VMX_PREEMPTION_TIMER_VALUE, -1);
		vmx->loaded_vmcs->hv_timer_soft_disabled = true;
	}
}

void vmx_update_host_rsp(struct vcpu_vmx *vmx, unsigned long host_rsp)
{
	if (unlikely(host_rsp != vmx->loaded_vmcs->host_state.rsp)) {
		vmx->loaded_vmcs->host_state.rsp = host_rsp;
		vmcs_writel(HOST_RSP, host_rsp);
	}
}

bool __vmx_vcpu_run(struct vcpu_vmx *vmx, unsigned long *regs, bool launched);

static void vmx_vcpu_run(struct kvm_vcpu *vcpu)
{
	struct vcpu_vmx *vmx = to_vmx(vcpu);
	unsigned long cr3, cr4;

	/* Record the guest's net vcpu time for enforced NMI injections. */
	if (unlikely(!enable_vnmi &&
		     vmx->loaded_vmcs->soft_vnmi_blocked))
		vmx->loaded_vmcs->entry_time = ktime_get();

	/* Don't enter VMX if guest state is invalid, let the exit handler
	   start emulation until we arrive back to a valid state */
	if (vmx->emulation_required)
		return;

	if (vmx->ple_window_dirty) {
		vmx->ple_window_dirty = false;
		vmcs_write32(PLE_WINDOW, vmx->ple_window);
	}

	if (vmx->nested.need_vmcs12_to_shadow_sync)
		nested_sync_vmcs12_to_shadow(vcpu);

	if (test_bit(VCPU_REGS_RSP, (unsigned long *)&vcpu->arch.regs_dirty))
		vmcs_writel(GUEST_RSP, vcpu->arch.regs[VCPU_REGS_RSP]);
	if (test_bit(VCPU_REGS_RIP, (unsigned long *)&vcpu->arch.regs_dirty))
		vmcs_writel(GUEST_RIP, vcpu->arch.regs[VCPU_REGS_RIP]);

	cr3 = __get_current_cr3_fast();
	if (unlikely(cr3 != vmx->loaded_vmcs->host_state.cr3)) {
		vmcs_writel(HOST_CR3, cr3);
		vmx->loaded_vmcs->host_state.cr3 = cr3;
	}

	cr4 = cr4_read_shadow();
	if (unlikely(cr4 != vmx->loaded_vmcs->host_state.cr4)) {
		vmcs_writel(HOST_CR4, cr4);
		vmx->loaded_vmcs->host_state.cr4 = cr4;
	}

	/* When single-stepping over STI and MOV SS, we must clear the
	 * corresponding interruptibility bits in the guest state. Otherwise
	 * vmentry fails as it then expects bit 14 (BS) in pending debug
	 * exceptions being set, but that's not correct for the guest debugging
	 * case. */
	if (vcpu->guest_debug & KVM_GUESTDBG_SINGLESTEP)
		vmx_set_interrupt_shadow(vcpu, 0);

	kvm_load_guest_xcr0(vcpu);

	if (static_cpu_has(X86_FEATURE_PKU) &&
	    kvm_read_cr4_bits(vcpu, X86_CR4_PKE) &&
	    vcpu->arch.pkru != vmx->host_pkru)
		__write_pkru(vcpu->arch.pkru);

	pt_guest_enter(vmx);

	atomic_switch_perf_msrs(vmx);

	if (enable_preemption_timer)
		vmx_update_hv_timer(vcpu);

	if (lapic_in_kernel(vcpu) &&
		vcpu->arch.apic->lapic_timer.timer_advance_ns)
		kvm_wait_lapic_expire(vcpu);

	/*
	 * If this vCPU has touched SPEC_CTRL, restore the guest's value if
	 * it's non-zero. Since vmentry is serialising on affected CPUs, there
	 * is no need to worry about the conditional branch over the wrmsr
	 * being speculatively taken.
	 */
	x86_spec_ctrl_set_guest(vmx->spec_ctrl, 0);

	/* L1D Flush includes CPU buffer clear to mitigate MDS */
	if (static_branch_unlikely(&vmx_l1d_should_flush))
		vmx_l1d_flush(vcpu);
	else if (static_branch_unlikely(&mds_user_clear))
		mds_clear_cpu_buffers();

	if (vcpu->arch.cr2 != read_cr2())
		write_cr2(vcpu->arch.cr2);

	vmx->fail = __vmx_vcpu_run(vmx, (unsigned long *)&vcpu->arch.regs,
				   vmx->loaded_vmcs->launched);

	vcpu->arch.cr2 = read_cr2();

	/*
	 * We do not use IBRS in the kernel. If this vCPU has used the
	 * SPEC_CTRL MSR it may have left it on; save the value and
	 * turn it off. This is much more efficient than blindly adding
	 * it to the atomic save/restore list. Especially as the former
	 * (Saving guest MSRs on vmexit) doesn't even exist in KVM.
	 *
	 * For non-nested case:
	 * If the L01 MSR bitmap does not intercept the MSR, then we need to
	 * save it.
	 *
	 * For nested case:
	 * If the L02 MSR bitmap does not intercept the MSR, then we need to
	 * save it.
	 */
	if (unlikely(!msr_write_intercepted(vcpu, MSR_IA32_SPEC_CTRL)))
		vmx->spec_ctrl = native_read_msr(MSR_IA32_SPEC_CTRL);

	x86_spec_ctrl_restore_host(vmx->spec_ctrl, 0);

	/* All fields are clean at this point */
	if (static_branch_unlikely(&enable_evmcs))
		current_evmcs->hv_clean_fields |=
			HV_VMX_ENLIGHTENED_CLEAN_FIELD_ALL;

	/* MSR_IA32_DEBUGCTLMSR is zeroed on vmexit. Restore it if needed */
	if (vmx->host_debugctlmsr)
		update_debugctlmsr(vmx->host_debugctlmsr);

#ifndef CONFIG_X86_64
	/*
	 * The sysexit path does not restore ds/es, so we must set them to
	 * a reasonable value ourselves.
	 *
	 * We can't defer this to vmx_prepare_switch_to_host() since that
	 * function may be executed in interrupt context, which saves and
	 * restore segments around it, nullifying its effect.
	 */
	loadsegment(ds, __USER_DS);
	loadsegment(es, __USER_DS);
#endif

	vcpu->arch.regs_avail = ~((1 << VCPU_REGS_RIP) | (1 << VCPU_REGS_RSP)
				  | (1 << VCPU_EXREG_RFLAGS)
				  | (1 << VCPU_EXREG_PDPTR)
				  | (1 << VCPU_EXREG_SEGMENTS)
				  | (1 << VCPU_EXREG_CR3));
	vcpu->arch.regs_dirty = 0;

	pt_guest_exit(vmx);

	/*
	 * eager fpu is enabled if PKEY is supported and CR4 is switched
	 * back on host, so it is safe to read guest PKRU from current
	 * XSAVE.
	 */
	if (static_cpu_has(X86_FEATURE_PKU) &&
	    kvm_read_cr4_bits(vcpu, X86_CR4_PKE)) {
		vcpu->arch.pkru = rdpkru();
		if (vcpu->arch.pkru != vmx->host_pkru)
			__write_pkru(vmx->host_pkru);
	}

	kvm_put_guest_xcr0(vcpu);

	vmx->nested.nested_run_pending = 0;
	vmx->idt_vectoring_info = 0;

	vmx->exit_reason = vmx->fail ? 0xdead : vmcs_read32(VM_EXIT_REASON);
	if ((u16)vmx->exit_reason == EXIT_REASON_MCE_DURING_VMENTRY)
		kvm_machine_check();

	if (vmx->fail || (vmx->exit_reason & VMX_EXIT_REASONS_FAILED_VMENTRY))
		return;

	vmx->loaded_vmcs->launched = 1;
	vmx->idt_vectoring_info = vmcs_read32(IDT_VECTORING_INFO_FIELD);

	vmx_recover_nmi_blocking(vmx);
	vmx_complete_interrupts(vmx);
}

static struct kvm *vmx_vm_alloc(void)
{
	struct kvm_vmx *kvm_vmx = __vmalloc(sizeof(struct kvm_vmx),
					    GFP_KERNEL_ACCOUNT | __GFP_ZERO,
					    PAGE_KERNEL);
	return &kvm_vmx->kvm;
}

static void vmx_vm_free(struct kvm *kvm)
{
	vfree(to_kvm_vmx(kvm));
}

static void vmx_free_vcpu(struct kvm_vcpu *vcpu)
{
	struct vcpu_vmx *vmx = to_vmx(vcpu);

	if (enable_pml)
		vmx_destroy_pml_buffer(vmx);
	free_vpid(vmx->vpid);
	nested_vmx_free_vcpu(vcpu);
	free_loaded_vmcs(vmx->loaded_vmcs);
	kfree(vmx->guest_msrs);
	kvm_vcpu_uninit(vcpu);
	kmem_cache_free(x86_fpu_cache, vmx->vcpu.arch.user_fpu);
	kmem_cache_free(x86_fpu_cache, vmx->vcpu.arch.guest_fpu);
	kmem_cache_free(kvm_vcpu_cache, vmx);
}

static struct kvm_vcpu *vmx_create_vcpu(struct kvm *kvm, unsigned int id)
{
	int err;
	struct vcpu_vmx *vmx;
	unsigned long *msr_bitmap;
	int cpu;

	vmx = kmem_cache_zalloc(kvm_vcpu_cache, GFP_KERNEL_ACCOUNT);
	if (!vmx)
		return ERR_PTR(-ENOMEM);

	vmx->vcpu.arch.user_fpu = kmem_cache_zalloc(x86_fpu_cache,
			GFP_KERNEL_ACCOUNT);
	if (!vmx->vcpu.arch.user_fpu) {
		printk(KERN_ERR "kvm: failed to allocate kvm userspace's fpu\n");
		err = -ENOMEM;
		goto free_partial_vcpu;
	}

	vmx->vcpu.arch.guest_fpu = kmem_cache_zalloc(x86_fpu_cache,
			GFP_KERNEL_ACCOUNT);
	if (!vmx->vcpu.arch.guest_fpu) {
		printk(KERN_ERR "kvm: failed to allocate vcpu's fpu\n");
		err = -ENOMEM;
		goto free_user_fpu;
	}

	vmx->vpid = allocate_vpid();

	err = kvm_vcpu_init(&vmx->vcpu, kvm, id);
	if (err)
		goto free_vcpu;

	err = -ENOMEM;

	/*
	 * If PML is turned on, failure on enabling PML just results in failure
	 * of creating the vcpu, therefore we can simplify PML logic (by
	 * avoiding dealing with cases, such as enabling PML partially on vcpus
	 * for the guest, etc.
	 */
	if (enable_pml) {
		vmx->pml_pg = alloc_page(GFP_KERNEL_ACCOUNT | __GFP_ZERO);
		if (!vmx->pml_pg)
			goto uninit_vcpu;
	}

	vmx->guest_msrs = kmalloc(PAGE_SIZE, GFP_KERNEL_ACCOUNT);
	BUILD_BUG_ON(ARRAY_SIZE(vmx_msr_index) * sizeof(vmx->guest_msrs[0])
		     > PAGE_SIZE);

	if (!vmx->guest_msrs)
		goto free_pml;

	err = alloc_loaded_vmcs(&vmx->vmcs01);
	if (err < 0)
		goto free_msrs;

	msr_bitmap = vmx->vmcs01.msr_bitmap;
	vmx_disable_intercept_for_msr(msr_bitmap, MSR_IA32_TSC, MSR_TYPE_R);
	vmx_disable_intercept_for_msr(msr_bitmap, MSR_FS_BASE, MSR_TYPE_RW);
	vmx_disable_intercept_for_msr(msr_bitmap, MSR_GS_BASE, MSR_TYPE_RW);
	vmx_disable_intercept_for_msr(msr_bitmap, MSR_KERNEL_GS_BASE, MSR_TYPE_RW);
	vmx_disable_intercept_for_msr(msr_bitmap, MSR_IA32_SYSENTER_CS, MSR_TYPE_RW);
	vmx_disable_intercept_for_msr(msr_bitmap, MSR_IA32_SYSENTER_ESP, MSR_TYPE_RW);
	vmx_disable_intercept_for_msr(msr_bitmap, MSR_IA32_SYSENTER_EIP, MSR_TYPE_RW);
	if (kvm_cstate_in_guest(kvm)) {
		vmx_disable_intercept_for_msr(msr_bitmap, MSR_CORE_C1_RES, MSR_TYPE_R);
		vmx_disable_intercept_for_msr(msr_bitmap, MSR_CORE_C3_RESIDENCY, MSR_TYPE_R);
		vmx_disable_intercept_for_msr(msr_bitmap, MSR_CORE_C6_RESIDENCY, MSR_TYPE_R);
		vmx_disable_intercept_for_msr(msr_bitmap, MSR_CORE_C7_RESIDENCY, MSR_TYPE_R);
	}
	vmx->msr_bitmap_mode = 0;

	vmx->loaded_vmcs = &vmx->vmcs01;
	cpu = get_cpu();
	vmx_vcpu_load(&vmx->vcpu, cpu);
	vmx->vcpu.cpu = cpu;
	vmx_vcpu_setup(vmx);
	vmx_vcpu_put(&vmx->vcpu);
	put_cpu();
	if (cpu_need_virtualize_apic_accesses(&vmx->vcpu)) {
		err = alloc_apic_access_page(kvm);
		if (err)
			goto free_vmcs;
	}

	if (enable_ept && !enable_unrestricted_guest) {
		err = init_rmode_identity_map(kvm);
		if (err)
			goto free_vmcs;
	}

	if (nested)
		nested_vmx_setup_ctls_msrs(&vmx->nested.msrs,
					   vmx_capability.ept,
					   kvm_vcpu_apicv_active(&vmx->vcpu));
	else
		memset(&vmx->nested.msrs, 0, sizeof(vmx->nested.msrs));

	vmx->nested.posted_intr_nv = -1;
	vmx->nested.current_vmptr = -1ull;

	vmx->msr_ia32_feature_control_valid_bits = FEATURE_CONTROL_LOCKED;

	/*
	 * Enforce invariant: pi_desc.nv is always either POSTED_INTR_VECTOR
	 * or POSTED_INTR_WAKEUP_VECTOR.
	 */
	vmx->pi_desc.nv = POSTED_INTR_VECTOR;
	vmx->pi_desc.sn = 1;

	vmx->ept_pointer = INVALID_PAGE;

	return &vmx->vcpu;

free_vmcs:
	free_loaded_vmcs(vmx->loaded_vmcs);
free_msrs:
	kfree(vmx->guest_msrs);
free_pml:
	vmx_destroy_pml_buffer(vmx);
uninit_vcpu:
	kvm_vcpu_uninit(&vmx->vcpu);
free_vcpu:
	free_vpid(vmx->vpid);
	kmem_cache_free(x86_fpu_cache, vmx->vcpu.arch.guest_fpu);
free_user_fpu:
	kmem_cache_free(x86_fpu_cache, vmx->vcpu.arch.user_fpu);
free_partial_vcpu:
	kmem_cache_free(kvm_vcpu_cache, vmx);
	return ERR_PTR(err);
}

#define L1TF_MSG_SMT "L1TF CPU bug present and SMT on, data leak possible. See CVE-2018-3646 and https://www.kernel.org/doc/html/latest/admin-guide/hw-vuln/l1tf.html for details.\n"
#define L1TF_MSG_L1D "L1TF CPU bug present and virtualization mitigation disabled, data leak possible. See CVE-2018-3646 and https://www.kernel.org/doc/html/latest/admin-guide/hw-vuln/l1tf.html for details.\n"

static int vmx_vm_init(struct kvm *kvm)
{
	spin_lock_init(&to_kvm_vmx(kvm)->ept_pointer_lock);

	if (!ple_gap)
		kvm->arch.pause_in_guest = true;

	if (boot_cpu_has(X86_BUG_L1TF) && enable_ept) {
		switch (l1tf_mitigation) {
		case L1TF_MITIGATION_OFF:
		case L1TF_MITIGATION_FLUSH_NOWARN:
			/* 'I explicitly don't care' is set */
			break;
		case L1TF_MITIGATION_FLUSH:
		case L1TF_MITIGATION_FLUSH_NOSMT:
		case L1TF_MITIGATION_FULL:
			/*
			 * Warn upon starting the first VM in a potentially
			 * insecure environment.
			 */
			if (sched_smt_active())
				pr_warn_once(L1TF_MSG_SMT);
			if (l1tf_vmx_mitigation == VMENTER_L1D_FLUSH_NEVER)
				pr_warn_once(L1TF_MSG_L1D);
			break;
		case L1TF_MITIGATION_FULL_FORCE:
			/* Flush is enforced */
			break;
		}
	}
	return 0;
}

static int __init vmx_check_processor_compat(void)
{
	struct vmcs_config vmcs_conf;
	struct vmx_capability vmx_cap;

	if (setup_vmcs_config(&vmcs_conf, &vmx_cap) < 0)
		return -EIO;
	if (nested)
		nested_vmx_setup_ctls_msrs(&vmcs_conf.nested, vmx_cap.ept,
					   enable_apicv);
	if (memcmp(&vmcs_config, &vmcs_conf, sizeof(struct vmcs_config)) != 0) {
		printk(KERN_ERR "kvm: CPU %d feature inconsistency!\n",
				smp_processor_id());
		return -EIO;
	}
	return 0;
}

static u64 vmx_get_mt_mask(struct kvm_vcpu *vcpu, gfn_t gfn, bool is_mmio)
{
	u8 cache;
	u64 ipat = 0;

	/* For VT-d and EPT combination
	 * 1. MMIO: always map as UC
	 * 2. EPT with VT-d:
	 *   a. VT-d without snooping control feature: can't guarantee the
	 *	result, try to trust guest.
	 *   b. VT-d with snooping control feature: snooping control feature of
	 *	VT-d engine can guarantee the cache correctness. Just set it
	 *	to WB to keep consistent with host. So the same as item 3.
	 * 3. EPT without VT-d: always map as WB and set IPAT=1 to keep
	 *    consistent with host MTRR
	 */
	if (is_mmio) {
		cache = MTRR_TYPE_UNCACHABLE;
		goto exit;
	}

	if (!kvm_arch_has_noncoherent_dma(vcpu->kvm)) {
		ipat = VMX_EPT_IPAT_BIT;
		cache = MTRR_TYPE_WRBACK;
		goto exit;
	}

	if (kvm_read_cr0(vcpu) & X86_CR0_CD) {
		ipat = VMX_EPT_IPAT_BIT;
		if (kvm_check_has_quirk(vcpu->kvm, KVM_X86_QUIRK_CD_NW_CLEARED))
			cache = MTRR_TYPE_WRBACK;
		else
			cache = MTRR_TYPE_UNCACHABLE;
		goto exit;
	}

	cache = kvm_mtrr_get_guest_memory_type(vcpu, gfn);

exit:
	return (cache << VMX_EPT_MT_EPTE_SHIFT) | ipat;
}

static int vmx_get_lpage_level(void)
{
	if (enable_ept && !cpu_has_vmx_ept_1g_page())
		return PT_DIRECTORY_LEVEL;
	else
		/* For shadow and EPT supported 1GB page */
		return PT_PDPE_LEVEL;
}

static void vmcs_set_secondary_exec_control(struct vcpu_vmx *vmx)
{
	/*
	 * These bits in the secondary execution controls field
	 * are dynamic, the others are mostly based on the hypervisor
	 * architecture and the guest's CPUID.  Do not touch the
	 * dynamic bits.
	 */
	u32 mask =
		SECONDARY_EXEC_SHADOW_VMCS |
		SECONDARY_EXEC_VIRTUALIZE_X2APIC_MODE |
		SECONDARY_EXEC_VIRTUALIZE_APIC_ACCESSES |
		SECONDARY_EXEC_DESC;

	u32 new_ctl = vmx->secondary_exec_control;
	u32 cur_ctl = secondary_exec_controls_get(vmx);

	secondary_exec_controls_set(vmx, (new_ctl & ~mask) | (cur_ctl & mask));
}

/*
 * Generate MSR_IA32_VMX_CR{0,4}_FIXED1 according to CPUID. Only set bits
 * (indicating "allowed-1") if they are supported in the guest's CPUID.
 */
static void nested_vmx_cr_fixed1_bits_update(struct kvm_vcpu *vcpu)
{
	struct vcpu_vmx *vmx = to_vmx(vcpu);
	struct kvm_cpuid_entry2 *entry;

	vmx->nested.msrs.cr0_fixed1 = 0xffffffff;
	vmx->nested.msrs.cr4_fixed1 = X86_CR4_PCE;

#define cr4_fixed1_update(_cr4_mask, _reg, _cpuid_mask) do {		\
	if (entry && (entry->_reg & (_cpuid_mask)))			\
		vmx->nested.msrs.cr4_fixed1 |= (_cr4_mask);	\
} while (0)

	entry = kvm_find_cpuid_entry(vcpu, 0x1, 0);
	cr4_fixed1_update(X86_CR4_VME,        edx, bit(X86_FEATURE_VME));
	cr4_fixed1_update(X86_CR4_PVI,        edx, bit(X86_FEATURE_VME));
	cr4_fixed1_update(X86_CR4_TSD,        edx, bit(X86_FEATURE_TSC));
	cr4_fixed1_update(X86_CR4_DE,         edx, bit(X86_FEATURE_DE));
	cr4_fixed1_update(X86_CR4_PSE,        edx, bit(X86_FEATURE_PSE));
	cr4_fixed1_update(X86_CR4_PAE,        edx, bit(X86_FEATURE_PAE));
	cr4_fixed1_update(X86_CR4_MCE,        edx, bit(X86_FEATURE_MCE));
	cr4_fixed1_update(X86_CR4_PGE,        edx, bit(X86_FEATURE_PGE));
	cr4_fixed1_update(X86_CR4_OSFXSR,     edx, bit(X86_FEATURE_FXSR));
	cr4_fixed1_update(X86_CR4_OSXMMEXCPT, edx, bit(X86_FEATURE_XMM));
	cr4_fixed1_update(X86_CR4_VMXE,       ecx, bit(X86_FEATURE_VMX));
	cr4_fixed1_update(X86_CR4_SMXE,       ecx, bit(X86_FEATURE_SMX));
	cr4_fixed1_update(X86_CR4_PCIDE,      ecx, bit(X86_FEATURE_PCID));
	cr4_fixed1_update(X86_CR4_OSXSAVE,    ecx, bit(X86_FEATURE_XSAVE));

	entry = kvm_find_cpuid_entry(vcpu, 0x7, 0);
	cr4_fixed1_update(X86_CR4_FSGSBASE,   ebx, bit(X86_FEATURE_FSGSBASE));
	cr4_fixed1_update(X86_CR4_SMEP,       ebx, bit(X86_FEATURE_SMEP));
	cr4_fixed1_update(X86_CR4_SMAP,       ebx, bit(X86_FEATURE_SMAP));
	cr4_fixed1_update(X86_CR4_PKE,        ecx, bit(X86_FEATURE_PKU));
	cr4_fixed1_update(X86_CR4_UMIP,       ecx, bit(X86_FEATURE_UMIP));

#undef cr4_fixed1_update
}

static void nested_vmx_entry_exit_ctls_update(struct kvm_vcpu *vcpu)
{
	struct vcpu_vmx *vmx = to_vmx(vcpu);

	if (kvm_mpx_supported()) {
		bool mpx_enabled = guest_cpuid_has(vcpu, X86_FEATURE_MPX);

		if (mpx_enabled) {
			vmx->nested.msrs.entry_ctls_high |= VM_ENTRY_LOAD_BNDCFGS;
			vmx->nested.msrs.exit_ctls_high |= VM_EXIT_CLEAR_BNDCFGS;
		} else {
			vmx->nested.msrs.entry_ctls_high &= ~VM_ENTRY_LOAD_BNDCFGS;
			vmx->nested.msrs.exit_ctls_high &= ~VM_EXIT_CLEAR_BNDCFGS;
		}
	}
}

static void update_intel_pt_cfg(struct kvm_vcpu *vcpu)
{
	struct vcpu_vmx *vmx = to_vmx(vcpu);
	struct kvm_cpuid_entry2 *best = NULL;
	int i;

	for (i = 0; i < PT_CPUID_LEAVES; i++) {
		best = kvm_find_cpuid_entry(vcpu, 0x14, i);
		if (!best)
			return;
		vmx->pt_desc.caps[CPUID_EAX + i*PT_CPUID_REGS_NUM] = best->eax;
		vmx->pt_desc.caps[CPUID_EBX + i*PT_CPUID_REGS_NUM] = best->ebx;
		vmx->pt_desc.caps[CPUID_ECX + i*PT_CPUID_REGS_NUM] = best->ecx;
		vmx->pt_desc.caps[CPUID_EDX + i*PT_CPUID_REGS_NUM] = best->edx;
	}

	/* Get the number of configurable Address Ranges for filtering */
	vmx->pt_desc.addr_range = intel_pt_validate_cap(vmx->pt_desc.caps,
						PT_CAP_num_address_ranges);

	/* Initialize and clear the no dependency bits */
	vmx->pt_desc.ctl_bitmask = ~(RTIT_CTL_TRACEEN | RTIT_CTL_OS |
			RTIT_CTL_USR | RTIT_CTL_TSC_EN | RTIT_CTL_DISRETC);

	/*
	 * If CPUID.(EAX=14H,ECX=0):EBX[0]=1 CR3Filter can be set otherwise
	 * will inject an #GP
	 */
	if (intel_pt_validate_cap(vmx->pt_desc.caps, PT_CAP_cr3_filtering))
		vmx->pt_desc.ctl_bitmask &= ~RTIT_CTL_CR3EN;

	/*
	 * If CPUID.(EAX=14H,ECX=0):EBX[1]=1 CYCEn, CycThresh and
	 * PSBFreq can be set
	 */
	if (intel_pt_validate_cap(vmx->pt_desc.caps, PT_CAP_psb_cyc))
		vmx->pt_desc.ctl_bitmask &= ~(RTIT_CTL_CYCLEACC |
				RTIT_CTL_CYC_THRESH | RTIT_CTL_PSB_FREQ);

	/*
	 * If CPUID.(EAX=14H,ECX=0):EBX[3]=1 MTCEn BranchEn and
	 * MTCFreq can be set
	 */
	if (intel_pt_validate_cap(vmx->pt_desc.caps, PT_CAP_mtc))
		vmx->pt_desc.ctl_bitmask &= ~(RTIT_CTL_MTC_EN |
				RTIT_CTL_BRANCH_EN | RTIT_CTL_MTC_RANGE);

	/* If CPUID.(EAX=14H,ECX=0):EBX[4]=1 FUPonPTW and PTWEn can be set */
	if (intel_pt_validate_cap(vmx->pt_desc.caps, PT_CAP_ptwrite))
		vmx->pt_desc.ctl_bitmask &= ~(RTIT_CTL_FUP_ON_PTW |
							RTIT_CTL_PTW_EN);

	/* If CPUID.(EAX=14H,ECX=0):EBX[5]=1 PwrEvEn can be set */
	if (intel_pt_validate_cap(vmx->pt_desc.caps, PT_CAP_power_event_trace))
		vmx->pt_desc.ctl_bitmask &= ~RTIT_CTL_PWR_EVT_EN;

	/* If CPUID.(EAX=14H,ECX=0):ECX[0]=1 ToPA can be set */
	if (intel_pt_validate_cap(vmx->pt_desc.caps, PT_CAP_topa_output))
		vmx->pt_desc.ctl_bitmask &= ~RTIT_CTL_TOPA;

	/* If CPUID.(EAX=14H,ECX=0):ECX[3]=1 FabircEn can be set */
	if (intel_pt_validate_cap(vmx->pt_desc.caps, PT_CAP_output_subsys))
		vmx->pt_desc.ctl_bitmask &= ~RTIT_CTL_FABRIC_EN;

	/* unmask address range configure area */
	for (i = 0; i < vmx->pt_desc.addr_range; i++)
		vmx->pt_desc.ctl_bitmask &= ~(0xfULL << (32 + i * 4));
}

static void vmx_cpuid_update(struct kvm_vcpu *vcpu)
{
	struct vcpu_vmx *vmx = to_vmx(vcpu);

	if (cpu_has_secondary_exec_ctrls()) {
		vmx_compute_secondary_exec_control(vmx);
		vmcs_set_secondary_exec_control(vmx);
	}

	if (nested_vmx_allowed(vcpu))
		to_vmx(vcpu)->msr_ia32_feature_control_valid_bits |=
			FEATURE_CONTROL_VMXON_ENABLED_OUTSIDE_SMX;
	else
		to_vmx(vcpu)->msr_ia32_feature_control_valid_bits &=
			~FEATURE_CONTROL_VMXON_ENABLED_OUTSIDE_SMX;

	if (nested_vmx_allowed(vcpu)) {
		nested_vmx_cr_fixed1_bits_update(vcpu);
		nested_vmx_entry_exit_ctls_update(vcpu);
	}

	if (boot_cpu_has(X86_FEATURE_INTEL_PT) &&
			guest_cpuid_has(vcpu, X86_FEATURE_INTEL_PT))
		update_intel_pt_cfg(vcpu);
}

static void vmx_set_supported_cpuid(u32 func, struct kvm_cpuid_entry2 *entry)
{
	if (func == 1 && nested)
		entry->ecx |= bit(X86_FEATURE_VMX);
}

static void vmx_request_immediate_exit(struct kvm_vcpu *vcpu)
{
	to_vmx(vcpu)->req_immediate_exit = true;
}

static int vmx_check_intercept(struct kvm_vcpu *vcpu,
			       struct x86_instruction_info *info,
			       enum x86_intercept_stage stage)
{
	struct vmcs12 *vmcs12 = get_vmcs12(vcpu);
	struct x86_emulate_ctxt *ctxt = &vcpu->arch.emulate_ctxt;

	/*
	 * RDPID causes #UD if disabled through secondary execution controls.
	 * Because it is marked as EmulateOnUD, we need to intercept it here.
	 */
	if (info->intercept == x86_intercept_rdtscp &&
	    !nested_cpu_has2(vmcs12, SECONDARY_EXEC_RDTSCP)) {
		ctxt->exception.vector = UD_VECTOR;
		ctxt->exception.error_code_valid = false;
		return X86EMUL_PROPAGATE_FAULT;
	}

	/* TODO: check more intercepts... */
	return X86EMUL_CONTINUE;
}

#ifdef CONFIG_X86_64
/* (a << shift) / divisor, return 1 if overflow otherwise 0 */
static inline int u64_shl_div_u64(u64 a, unsigned int shift,
				  u64 divisor, u64 *result)
{
	u64 low = a << shift, high = a >> (64 - shift);

	/* To avoid the overflow on divq */
	if (high >= divisor)
		return 1;

	/* Low hold the result, high hold rem which is discarded */
	asm("divq %2\n\t" : "=a" (low), "=d" (high) :
	    "rm" (divisor), "0" (low), "1" (high));
	*result = low;

	return 0;
}

static int vmx_set_hv_timer(struct kvm_vcpu *vcpu, u64 guest_deadline_tsc,
			    bool *expired)
{
	struct vcpu_vmx *vmx;
	u64 tscl, guest_tscl, delta_tsc, lapic_timer_advance_cycles;
	struct kvm_timer *ktimer = &vcpu->arch.apic->lapic_timer;

	if (kvm_mwait_in_guest(vcpu->kvm) ||
		kvm_can_post_timer_interrupt(vcpu))
		return -EOPNOTSUPP;

	vmx = to_vmx(vcpu);
	tscl = rdtsc();
	guest_tscl = kvm_read_l1_tsc(vcpu, tscl);
	delta_tsc = max(guest_deadline_tsc, guest_tscl) - guest_tscl;
	lapic_timer_advance_cycles = nsec_to_cycles(vcpu,
						    ktimer->timer_advance_ns);

	if (delta_tsc > lapic_timer_advance_cycles)
		delta_tsc -= lapic_timer_advance_cycles;
	else
		delta_tsc = 0;

	/* Convert to host delta tsc if tsc scaling is enabled */
	if (vcpu->arch.tsc_scaling_ratio != kvm_default_tsc_scaling_ratio &&
	    delta_tsc && u64_shl_div_u64(delta_tsc,
				kvm_tsc_scaling_ratio_frac_bits,
				vcpu->arch.tsc_scaling_ratio, &delta_tsc))
		return -ERANGE;

	/*
	 * If the delta tsc can't fit in the 32 bit after the multi shift,
	 * we can't use the preemption timer.
	 * It's possible that it fits on later vmentries, but checking
	 * on every vmentry is costly so we just use an hrtimer.
	 */
	if (delta_tsc >> (cpu_preemption_timer_multi + 32))
		return -ERANGE;

	vmx->hv_deadline_tsc = tscl + delta_tsc;
	*expired = !delta_tsc;
	return 0;
}

static void vmx_cancel_hv_timer(struct kvm_vcpu *vcpu)
{
	to_vmx(vcpu)->hv_deadline_tsc = -1;
}
#endif

static void vmx_sched_in(struct kvm_vcpu *vcpu, int cpu)
{
	if (!kvm_pause_in_guest(vcpu->kvm))
		shrink_ple_window(vcpu);
}

static void vmx_slot_enable_log_dirty(struct kvm *kvm,
				     struct kvm_memory_slot *slot)
{
	kvm_mmu_slot_leaf_clear_dirty(kvm, slot);
	kvm_mmu_slot_largepage_remove_write_access(kvm, slot);
}

static void vmx_slot_disable_log_dirty(struct kvm *kvm,
				       struct kvm_memory_slot *slot)
{
	kvm_mmu_slot_set_dirty(kvm, slot);
}

static void vmx_flush_log_dirty(struct kvm *kvm)
{
	kvm_flush_pml_buffers(kvm);
}

static int vmx_write_pml_buffer(struct kvm_vcpu *vcpu)
{
	struct vmcs12 *vmcs12;
	struct vcpu_vmx *vmx = to_vmx(vcpu);
	gpa_t gpa, dst;

	if (is_guest_mode(vcpu)) {
		WARN_ON_ONCE(vmx->nested.pml_full);

		/*
		 * Check if PML is enabled for the nested guest.
		 * Whether eptp bit 6 is set is already checked
		 * as part of A/D emulation.
		 */
		vmcs12 = get_vmcs12(vcpu);
		if (!nested_cpu_has_pml(vmcs12))
			return 0;

		if (vmcs12->guest_pml_index >= PML_ENTITY_NUM) {
			vmx->nested.pml_full = true;
			return 1;
		}

		gpa = vmcs_read64(GUEST_PHYSICAL_ADDRESS) & ~0xFFFull;
		dst = vmcs12->pml_address + sizeof(u64) * vmcs12->guest_pml_index;

		if (kvm_write_guest_page(vcpu->kvm, gpa_to_gfn(dst), &gpa,
					 offset_in_page(dst), sizeof(gpa)))
			return 0;

		vmcs12->guest_pml_index--;
	}

	return 0;
}

static void vmx_enable_log_dirty_pt_masked(struct kvm *kvm,
					   struct kvm_memory_slot *memslot,
					   gfn_t offset, unsigned long mask)
{
	kvm_mmu_clear_dirty_pt_masked(kvm, memslot, offset, mask);
}

static void __pi_post_block(struct kvm_vcpu *vcpu)
{
	struct pi_desc *pi_desc = vcpu_to_pi_desc(vcpu);
	struct pi_desc old, new;
	unsigned int dest;

	do {
		old.control = new.control = pi_desc->control;
		WARN(old.nv != POSTED_INTR_WAKEUP_VECTOR,
		     "Wakeup handler not enabled while the VCPU is blocked\n");

		dest = cpu_physical_id(vcpu->cpu);

		if (x2apic_enabled())
			new.ndst = dest;
		else
			new.ndst = (dest << 8) & 0xFF00;

		/* set 'NV' to 'notification vector' */
		new.nv = POSTED_INTR_VECTOR;
	} while (cmpxchg64(&pi_desc->control, old.control,
			   new.control) != old.control);

	if (!WARN_ON_ONCE(vcpu->pre_pcpu == -1)) {
		spin_lock(&per_cpu(blocked_vcpu_on_cpu_lock, vcpu->pre_pcpu));
		list_del(&vcpu->blocked_vcpu_list);
		spin_unlock(&per_cpu(blocked_vcpu_on_cpu_lock, vcpu->pre_pcpu));
		vcpu->pre_pcpu = -1;
	}
}

/*
 * This routine does the following things for vCPU which is going
 * to be blocked if VT-d PI is enabled.
 * - Store the vCPU to the wakeup list, so when interrupts happen
 *   we can find the right vCPU to wake up.
 * - Change the Posted-interrupt descriptor as below:
 *      'NDST' <-- vcpu->pre_pcpu
 *      'NV' <-- POSTED_INTR_WAKEUP_VECTOR
 * - If 'ON' is set during this process, which means at least one
 *   interrupt is posted for this vCPU, we cannot block it, in
 *   this case, return 1, otherwise, return 0.
 *
 */
static int pi_pre_block(struct kvm_vcpu *vcpu)
{
	unsigned int dest;
	struct pi_desc old, new;
	struct pi_desc *pi_desc = vcpu_to_pi_desc(vcpu);

	if (!kvm_arch_has_assigned_device(vcpu->kvm) ||
		!irq_remapping_cap(IRQ_POSTING_CAP)  ||
		!kvm_vcpu_apicv_active(vcpu))
		return 0;

	WARN_ON(irqs_disabled());
	local_irq_disable();
	if (!WARN_ON_ONCE(vcpu->pre_pcpu != -1)) {
		vcpu->pre_pcpu = vcpu->cpu;
		spin_lock(&per_cpu(blocked_vcpu_on_cpu_lock, vcpu->pre_pcpu));
		list_add_tail(&vcpu->blocked_vcpu_list,
			      &per_cpu(blocked_vcpu_on_cpu,
				       vcpu->pre_pcpu));
		spin_unlock(&per_cpu(blocked_vcpu_on_cpu_lock, vcpu->pre_pcpu));
	}

	do {
		old.control = new.control = pi_desc->control;

		WARN((pi_desc->sn == 1),
		     "Warning: SN field of posted-interrupts "
		     "is set before blocking\n");

		/*
		 * Since vCPU can be preempted during this process,
		 * vcpu->cpu could be different with pre_pcpu, we
		 * need to set pre_pcpu as the destination of wakeup
		 * notification event, then we can find the right vCPU
		 * to wakeup in wakeup handler if interrupts happen
		 * when the vCPU is in blocked state.
		 */
		dest = cpu_physical_id(vcpu->pre_pcpu);

		if (x2apic_enabled())
			new.ndst = dest;
		else
			new.ndst = (dest << 8) & 0xFF00;

		/* set 'NV' to 'wakeup vector' */
		new.nv = POSTED_INTR_WAKEUP_VECTOR;
	} while (cmpxchg64(&pi_desc->control, old.control,
			   new.control) != old.control);

	/* We should not block the vCPU if an interrupt is posted for it.  */
	if (pi_test_on(pi_desc) == 1)
		__pi_post_block(vcpu);

	local_irq_enable();
	return (vcpu->pre_pcpu == -1);
}

static int vmx_pre_block(struct kvm_vcpu *vcpu)
{
	if (pi_pre_block(vcpu))
		return 1;

	if (kvm_lapic_hv_timer_in_use(vcpu))
		kvm_lapic_switch_to_sw_timer(vcpu);

	return 0;
}

static void pi_post_block(struct kvm_vcpu *vcpu)
{
	if (vcpu->pre_pcpu == -1)
		return;

	WARN_ON(irqs_disabled());
	local_irq_disable();
	__pi_post_block(vcpu);
	local_irq_enable();
}

static void vmx_post_block(struct kvm_vcpu *vcpu)
{
	if (kvm_x86_ops->set_hv_timer)
		kvm_lapic_switch_to_hv_timer(vcpu);

	pi_post_block(vcpu);
}

/*
 * vmx_update_pi_irte - set IRTE for Posted-Interrupts
 *
 * @kvm: kvm
 * @host_irq: host irq of the interrupt
 * @guest_irq: gsi of the interrupt
 * @set: set or unset PI
 * returns 0 on success, < 0 on failure
 */
static int vmx_update_pi_irte(struct kvm *kvm, unsigned int host_irq,
			      uint32_t guest_irq, bool set)
{
	struct kvm_kernel_irq_routing_entry *e;
	struct kvm_irq_routing_table *irq_rt;
	struct kvm_lapic_irq irq;
	struct kvm_vcpu *vcpu;
	struct vcpu_data vcpu_info;
	int idx, ret = 0;

	if (!kvm_arch_has_assigned_device(kvm) ||
		!irq_remapping_cap(IRQ_POSTING_CAP) ||
		!kvm_vcpu_apicv_active(kvm->vcpus[0]))
		return 0;

	idx = srcu_read_lock(&kvm->irq_srcu);
	irq_rt = srcu_dereference(kvm->irq_routing, &kvm->irq_srcu);
	if (guest_irq >= irq_rt->nr_rt_entries ||
	    hlist_empty(&irq_rt->map[guest_irq])) {
		pr_warn_once("no route for guest_irq %u/%u (broken user space?)\n",
			     guest_irq, irq_rt->nr_rt_entries);
		goto out;
	}

	hlist_for_each_entry(e, &irq_rt->map[guest_irq], link) {
		if (e->type != KVM_IRQ_ROUTING_MSI)
			continue;
		/*
		 * VT-d PI cannot support posting multicast/broadcast
		 * interrupts to a vCPU, we still use interrupt remapping
		 * for these kind of interrupts.
		 *
		 * For lowest-priority interrupts, we only support
		 * those with single CPU as the destination, e.g. user
		 * configures the interrupts via /proc/irq or uses
		 * irqbalance to make the interrupts single-CPU.
		 *
		 * We will support full lowest-priority interrupt later.
		 */

		kvm_set_msi_irq(kvm, e, &irq);
		if (!kvm_intr_is_single_vcpu(kvm, &irq, &vcpu)) {
			/*
			 * Make sure the IRTE is in remapped mode if
			 * we don't handle it in posted mode.
			 */
			ret = irq_set_vcpu_affinity(host_irq, NULL);
			if (ret < 0) {
				printk(KERN_INFO
				   "failed to back to remapped mode, irq: %u\n",
				   host_irq);
				goto out;
			}

			continue;
		}

		vcpu_info.pi_desc_addr = __pa(vcpu_to_pi_desc(vcpu));
		vcpu_info.vector = irq.vector;

		trace_kvm_pi_irte_update(host_irq, vcpu->vcpu_id, e->gsi,
				vcpu_info.vector, vcpu_info.pi_desc_addr, set);

		if (set)
			ret = irq_set_vcpu_affinity(host_irq, &vcpu_info);
		else
			ret = irq_set_vcpu_affinity(host_irq, NULL);

		if (ret < 0) {
			printk(KERN_INFO "%s: failed to update PI IRTE\n",
					__func__);
			goto out;
		}
	}

	ret = 0;
out:
	srcu_read_unlock(&kvm->irq_srcu, idx);
	return ret;
}

static void vmx_setup_mce(struct kvm_vcpu *vcpu)
{
	if (vcpu->arch.mcg_cap & MCG_LMCE_P)
		to_vmx(vcpu)->msr_ia32_feature_control_valid_bits |=
			FEATURE_CONTROL_LMCE;
	else
		to_vmx(vcpu)->msr_ia32_feature_control_valid_bits &=
			~FEATURE_CONTROL_LMCE;
}

static int vmx_smi_allowed(struct kvm_vcpu *vcpu)
{
	/* we need a nested vmexit to enter SMM, postpone if run is pending */
	if (to_vmx(vcpu)->nested.nested_run_pending)
		return 0;
	return 1;
}

static int vmx_pre_enter_smm(struct kvm_vcpu *vcpu, char *smstate)
{
	struct vcpu_vmx *vmx = to_vmx(vcpu);

	vmx->nested.smm.guest_mode = is_guest_mode(vcpu);
	if (vmx->nested.smm.guest_mode)
		nested_vmx_vmexit(vcpu, -1, 0, 0);

	vmx->nested.smm.vmxon = vmx->nested.vmxon;
	vmx->nested.vmxon = false;
	vmx_clear_hlt(vcpu);
	return 0;
}

static int vmx_pre_leave_smm(struct kvm_vcpu *vcpu, const char *smstate)
{
	struct vcpu_vmx *vmx = to_vmx(vcpu);
	int ret;

	if (vmx->nested.smm.vmxon) {
		vmx->nested.vmxon = true;
		vmx->nested.smm.vmxon = false;
	}

	if (vmx->nested.smm.guest_mode) {
		ret = nested_vmx_enter_non_root_mode(vcpu, false);
		if (ret)
			return ret;

		vmx->nested.smm.guest_mode = false;
	}
	return 0;
}

static int enable_smi_window(struct kvm_vcpu *vcpu)
{
	return 0;
}

static bool vmx_need_emulation_on_page_fault(struct kvm_vcpu *vcpu)
{
	return false;
}

static __init int hardware_setup(void)
{
	unsigned long host_bndcfgs;
	struct desc_ptr dt;
	int r, i;

	rdmsrl_safe(MSR_EFER, &host_efer);

	store_idt(&dt);
	host_idt_base = dt.address;

	for (i = 0; i < ARRAY_SIZE(vmx_msr_index); ++i)
		kvm_define_shared_msr(i, vmx_msr_index[i]);

	if (setup_vmcs_config(&vmcs_config, &vmx_capability) < 0)
		return -EIO;

	if (boot_cpu_has(X86_FEATURE_NX))
		kvm_enable_efer_bits(EFER_NX);

	if (boot_cpu_has(X86_FEATURE_MPX)) {
		rdmsrl(MSR_IA32_BNDCFGS, host_bndcfgs);
		WARN_ONCE(host_bndcfgs, "KVM: BNDCFGS in host will be lost");
	}

	if (boot_cpu_has(X86_FEATURE_XSAVES))
		rdmsrl(MSR_IA32_XSS, host_xss);

	if (!cpu_has_vmx_vpid() || !cpu_has_vmx_invvpid() ||
	    !(cpu_has_vmx_invvpid_single() || cpu_has_vmx_invvpid_global()))
		enable_vpid = 0;

	if (!cpu_has_vmx_ept() ||
	    !cpu_has_vmx_ept_4levels() ||
	    !cpu_has_vmx_ept_mt_wb() ||
	    !cpu_has_vmx_invept_global())
		enable_ept = 0;

	if (!cpu_has_vmx_ept_ad_bits() || !enable_ept)
		enable_ept_ad_bits = 0;

	if (!cpu_has_vmx_unrestricted_guest() || !enable_ept)
		enable_unrestricted_guest = 0;

	if (!cpu_has_vmx_flexpriority())
		flexpriority_enabled = 0;

	if (!cpu_has_virtual_nmis())
		enable_vnmi = 0;

	/*
	 * set_apic_access_page_addr() is used to reload apic access
	 * page upon invalidation.  No need to do anything if not
	 * using the APIC_ACCESS_ADDR VMCS field.
	 */
	if (!flexpriority_enabled)
		kvm_x86_ops->set_apic_access_page_addr = NULL;

	if (!cpu_has_vmx_tpr_shadow())
		kvm_x86_ops->update_cr8_intercept = NULL;

	if (enable_ept && !cpu_has_vmx_ept_2m_page())
		kvm_disable_largepages();

#if IS_ENABLED(CONFIG_HYPERV)
	if (ms_hyperv.nested_features & HV_X64_NESTED_GUEST_MAPPING_FLUSH
	    && enable_ept) {
		kvm_x86_ops->tlb_remote_flush = hv_remote_flush_tlb;
		kvm_x86_ops->tlb_remote_flush_with_range =
				hv_remote_flush_tlb_with_range;
	}
#endif

	if (!cpu_has_vmx_ple()) {
		ple_gap = 0;
		ple_window = 0;
		ple_window_grow = 0;
		ple_window_max = 0;
		ple_window_shrink = 0;
	}

	if (!cpu_has_vmx_apicv()) {
		enable_apicv = 0;
		kvm_x86_ops->sync_pir_to_irr = NULL;
	}

	if (cpu_has_vmx_tsc_scaling()) {
		kvm_has_tsc_control = true;
		kvm_max_tsc_scaling_ratio = KVM_VMX_TSC_MULTIPLIER_MAX;
		kvm_tsc_scaling_ratio_frac_bits = 48;
	}

	set_bit(0, vmx_vpid_bitmap); /* 0 is reserved for host */

	if (enable_ept)
		vmx_enable_tdp();
	else
		kvm_disable_tdp();

	/*
	 * Only enable PML when hardware supports PML feature, and both EPT
	 * and EPT A/D bit features are enabled -- PML depends on them to work.
	 */
	if (!enable_ept || !enable_ept_ad_bits || !cpu_has_vmx_pml())
		enable_pml = 0;

	if (!enable_pml) {
		kvm_x86_ops->slot_enable_log_dirty = NULL;
		kvm_x86_ops->slot_disable_log_dirty = NULL;
		kvm_x86_ops->flush_log_dirty = NULL;
		kvm_x86_ops->enable_log_dirty_pt_masked = NULL;
	}

	if (!cpu_has_vmx_preemption_timer())
		enable_preemption_timer = false;

	if (enable_preemption_timer) {
		u64 use_timer_freq = 5000ULL * 1000 * 1000;
		u64 vmx_msr;

		rdmsrl(MSR_IA32_VMX_MISC, vmx_msr);
		cpu_preemption_timer_multi =
			vmx_msr & VMX_MISC_PREEMPTION_TIMER_RATE_MASK;

		if (tsc_khz)
			use_timer_freq = (u64)tsc_khz * 1000;
		use_timer_freq >>= cpu_preemption_timer_multi;

		/*
		 * KVM "disables" the preemption timer by setting it to its max
		 * value.  Don't use the timer if it might cause spurious exits
		 * at a rate faster than 0.1 Hz (of uninterrupted guest time).
		 */
		if (use_timer_freq > 0xffffffffu / 10)
			enable_preemption_timer = false;
	}

	if (!enable_preemption_timer) {
		kvm_x86_ops->set_hv_timer = NULL;
		kvm_x86_ops->cancel_hv_timer = NULL;
		kvm_x86_ops->request_immediate_exit = __kvm_request_immediate_exit;
	}

	kvm_set_posted_intr_wakeup_handler(wakeup_handler);

	kvm_mce_cap_supported |= MCG_LMCE_P;

	if (pt_mode != PT_MODE_SYSTEM && pt_mode != PT_MODE_HOST_GUEST)
		return -EINVAL;
	if (!enable_ept || !cpu_has_vmx_intel_pt())
		pt_mode = PT_MODE_SYSTEM;

	if (nested) {
		nested_vmx_setup_ctls_msrs(&vmcs_config.nested,
					   vmx_capability.ept, enable_apicv);

		r = nested_vmx_hardware_setup(kvm_vmx_exit_handlers);
		if (r)
			return r;
	}

	r = alloc_kvm_area();
	if (r)
		nested_vmx_hardware_unsetup();
	return r;
}

static __exit void hardware_unsetup(void)
{
	if (nested)
		nested_vmx_hardware_unsetup();

	free_kvm_area();
}

static struct kvm_x86_ops vmx_x86_ops __ro_after_init = {
	.cpu_has_kvm_support = cpu_has_kvm_support,
	.disabled_by_bios = vmx_disabled_by_bios,
	.hardware_setup = hardware_setup,
	.hardware_unsetup = hardware_unsetup,
	.check_processor_compatibility = vmx_check_processor_compat,
	.hardware_enable = hardware_enable,
	.hardware_disable = hardware_disable,
	.cpu_has_accelerated_tpr = report_flexpriority,
	.has_emulated_msr = vmx_has_emulated_msr,

	.vm_init = vmx_vm_init,
	.vm_alloc = vmx_vm_alloc,
	.vm_free = vmx_vm_free,

	.vcpu_create = vmx_create_vcpu,
	.vcpu_free = vmx_free_vcpu,
	.vcpu_reset = vmx_vcpu_reset,

	.prepare_guest_switch = vmx_prepare_switch_to_guest,
	.vcpu_load = vmx_vcpu_load,
	.vcpu_put = vmx_vcpu_put,

	.update_bp_intercept = update_exception_bitmap,
	.get_msr_feature = vmx_get_msr_feature,
	.get_msr = vmx_get_msr,
	.set_msr = vmx_set_msr,
	.get_segment_base = vmx_get_segment_base,
	.get_segment = vmx_get_segment,
	.set_segment = vmx_set_segment,
	.get_cpl = vmx_get_cpl,
	.get_cs_db_l_bits = vmx_get_cs_db_l_bits,
	.decache_cr0_guest_bits = vmx_decache_cr0_guest_bits,
	.decache_cr3 = vmx_decache_cr3,
	.decache_cr4_guest_bits = vmx_decache_cr4_guest_bits,
	.set_cr0 = vmx_set_cr0,
	.set_cr3 = vmx_set_cr3,
	.set_cr4 = vmx_set_cr4,
	.set_efer = vmx_set_efer,
	.get_idt = vmx_get_idt,
	.set_idt = vmx_set_idt,
	.get_gdt = vmx_get_gdt,
	.set_gdt = vmx_set_gdt,
	.get_dr6 = vmx_get_dr6,
	.set_dr6 = vmx_set_dr6,
	.set_dr7 = vmx_set_dr7,
	.sync_dirty_debug_regs = vmx_sync_dirty_debug_regs,
	.cache_reg = vmx_cache_reg,
	.get_rflags = vmx_get_rflags,
	.set_rflags = vmx_set_rflags,

	.tlb_flush = vmx_flush_tlb,
	.tlb_flush_gva = vmx_flush_tlb_gva,

	.run = vmx_vcpu_run,
	.handle_exit = vmx_handle_exit,
	.skip_emulated_instruction = skip_emulated_instruction,
	.set_interrupt_shadow = vmx_set_interrupt_shadow,
	.get_interrupt_shadow = vmx_get_interrupt_shadow,
	.patch_hypercall = vmx_patch_hypercall,
	.set_irq = vmx_inject_irq,
	.set_nmi = vmx_inject_nmi,
	.queue_exception = vmx_queue_exception,
	.cancel_injection = vmx_cancel_injection,
	.interrupt_allowed = vmx_interrupt_allowed,
	.nmi_allowed = vmx_nmi_allowed,
	.get_nmi_mask = vmx_get_nmi_mask,
	.set_nmi_mask = vmx_set_nmi_mask,
	.enable_nmi_window = enable_nmi_window,
	.enable_irq_window = enable_irq_window,
	.update_cr8_intercept = update_cr8_intercept,
	.set_virtual_apic_mode = vmx_set_virtual_apic_mode,
	.set_apic_access_page_addr = vmx_set_apic_access_page_addr,
	.get_enable_apicv = vmx_get_enable_apicv,
	.refresh_apicv_exec_ctrl = vmx_refresh_apicv_exec_ctrl,
	.load_eoi_exitmap = vmx_load_eoi_exitmap,
	.apicv_post_state_restore = vmx_apicv_post_state_restore,
	.hwapic_irr_update = vmx_hwapic_irr_update,
	.hwapic_isr_update = vmx_hwapic_isr_update,
	.guest_apic_has_interrupt = vmx_guest_apic_has_interrupt,
	.sync_pir_to_irr = vmx_sync_pir_to_irr,
	.deliver_posted_interrupt = vmx_deliver_posted_interrupt,
	.dy_apicv_has_pending_interrupt = vmx_dy_apicv_has_pending_interrupt,

	.set_tss_addr = vmx_set_tss_addr,
	.set_identity_map_addr = vmx_set_identity_map_addr,
	.get_tdp_level = get_ept_level,
	.get_mt_mask = vmx_get_mt_mask,

	.get_exit_info = vmx_get_exit_info,

	.get_lpage_level = vmx_get_lpage_level,

	.cpuid_update = vmx_cpuid_update,

	.rdtscp_supported = vmx_rdtscp_supported,
	.invpcid_supported = vmx_invpcid_supported,

	.set_supported_cpuid = vmx_set_supported_cpuid,

	.has_wbinvd_exit = cpu_has_vmx_wbinvd_exit,

	.read_l1_tsc_offset = vmx_read_l1_tsc_offset,
	.write_l1_tsc_offset = vmx_write_l1_tsc_offset,

	.set_tdp_cr3 = vmx_set_cr3,

	.check_intercept = vmx_check_intercept,
	.handle_exit_irqoff = vmx_handle_exit_irqoff,
	.mpx_supported = vmx_mpx_supported,
	.xsaves_supported = vmx_xsaves_supported,
	.umip_emulated = vmx_umip_emulated,
	.pt_supported = vmx_pt_supported,

	.request_immediate_exit = vmx_request_immediate_exit,

	.sched_in = vmx_sched_in,

	.slot_enable_log_dirty = vmx_slot_enable_log_dirty,
	.slot_disable_log_dirty = vmx_slot_disable_log_dirty,
	.flush_log_dirty = vmx_flush_log_dirty,
	.enable_log_dirty_pt_masked = vmx_enable_log_dirty_pt_masked,
	.write_log_dirty = vmx_write_pml_buffer,

	.pre_block = vmx_pre_block,
	.post_block = vmx_post_block,

	.pmu_ops = &intel_pmu_ops,

	.update_pi_irte = vmx_update_pi_irte,

#ifdef CONFIG_X86_64
	.set_hv_timer = vmx_set_hv_timer,
	.cancel_hv_timer = vmx_cancel_hv_timer,
#endif

	.setup_mce = vmx_setup_mce,

	.smi_allowed = vmx_smi_allowed,
	.pre_enter_smm = vmx_pre_enter_smm,
	.pre_leave_smm = vmx_pre_leave_smm,
	.enable_smi_window = enable_smi_window,

	.check_nested_events = NULL,
	.get_nested_state = NULL,
	.set_nested_state = NULL,
	.get_vmcs12_pages = NULL,
	.nested_enable_evmcs = NULL,
	.nested_get_evmcs_version = NULL,
	.need_emulation_on_page_fault = vmx_need_emulation_on_page_fault,
};

static void vmx_cleanup_l1d_flush(void)
{
	if (vmx_l1d_flush_pages) {
		free_pages((unsigned long)vmx_l1d_flush_pages, L1D_CACHE_ORDER);
		vmx_l1d_flush_pages = NULL;
	}
	/* Restore state so sysfs ignores VMX */
	l1tf_vmx_mitigation = VMENTER_L1D_FLUSH_AUTO;
}

static void vmx_exit(void)
{
#ifdef CONFIG_KEXEC_CORE
	RCU_INIT_POINTER(crash_vmclear_loaded_vmcss, NULL);
	synchronize_rcu();
#endif

	kvm_exit();

#if IS_ENABLED(CONFIG_HYPERV)
	if (static_branch_unlikely(&enable_evmcs)) {
		int cpu;
		struct hv_vp_assist_page *vp_ap;
		/*
		 * Reset everything to support using non-enlightened VMCS
		 * access later (e.g. when we reload the module with
		 * enlightened_vmcs=0)
		 */
		for_each_online_cpu(cpu) {
			vp_ap =	hv_get_vp_assist_page(cpu);

			if (!vp_ap)
				continue;

			vp_ap->current_nested_vmcs = 0;
			vp_ap->enlighten_vmentry = 0;
		}

		static_branch_disable(&enable_evmcs);
	}
#endif
	vmx_cleanup_l1d_flush();
}
module_exit(vmx_exit);

static int __init vmx_init(void)
{
	int r;

#if IS_ENABLED(CONFIG_HYPERV)
	/*
	 * Enlightened VMCS usage should be recommended and the host needs
	 * to support eVMCS v1 or above. We can also disable eVMCS support
	 * with module parameter.
	 */
	if (enlightened_vmcs &&
	    ms_hyperv.hints & HV_X64_ENLIGHTENED_VMCS_RECOMMENDED &&
	    (ms_hyperv.nested_features & HV_X64_ENLIGHTENED_VMCS_VERSION) >=
	    KVM_EVMCS_VERSION) {
		int cpu;

		/* Check that we have assist pages on all online CPUs */
		for_each_online_cpu(cpu) {
			if (!hv_get_vp_assist_page(cpu)) {
				enlightened_vmcs = false;
				break;
			}
		}

		if (enlightened_vmcs) {
			pr_info("KVM: vmx: using Hyper-V Enlightened VMCS\n");
			static_branch_enable(&enable_evmcs);
		}
	} else {
		enlightened_vmcs = false;
	}
#endif

	r = kvm_init(&vmx_x86_ops, sizeof(struct vcpu_vmx),
		     __alignof__(struct vcpu_vmx), THIS_MODULE);
	if (r)
		return r;

	/*
	 * Must be called after kvm_init() so enable_ept is properly set
	 * up. Hand the parameter mitigation value in which was stored in
	 * the pre module init parser. If no parameter was given, it will
	 * contain 'auto' which will be turned into the default 'cond'
	 * mitigation mode.
	 */
	if (boot_cpu_has(X86_BUG_L1TF)) {
		r = vmx_setup_l1d_flush(vmentry_l1d_flush_param);
		if (r) {
			vmx_exit();
			return r;
		}
	}

#ifdef CONFIG_KEXEC_CORE
	rcu_assign_pointer(crash_vmclear_loaded_vmcss,
			   crash_vmclear_local_loaded_vmcss);
#endif
	vmx_check_vmcs12_offsets();

	return 0;
}
module_init(vmx_init);<|MERGE_RESOLUTION|>--- conflicted
+++ resolved
@@ -1924,13 +1924,10 @@
 		if (!kvm_pat_valid(data))
 			return 1;
 
-<<<<<<< HEAD
-=======
 		if (is_guest_mode(vcpu) &&
 		    get_vmcs12(vcpu)->vm_exit_controls & VM_EXIT_SAVE_IA32_PAT)
 			get_vmcs12(vcpu)->guest_ia32_pat = data;
 
->>>>>>> f95f0722
 		if (vmcs_config.vmentry_ctrl & VM_ENTRY_LOAD_IA32_PAT) {
 			vmcs_write64(GUEST_IA32_PAT, data);
 			vcpu->arch.pat = data;
@@ -6146,12 +6143,6 @@
 
 static void handle_exception_nmi_irqoff(struct vcpu_vmx *vmx)
 {
-<<<<<<< HEAD
-	if (vmx->exit_reason != EXIT_REASON_EXCEPTION_NMI)
-		return;
-
-=======
->>>>>>> f95f0722
 	vmx->exit_intr_info = vmcs_read32(VM_EXIT_INTR_INFO);
 
 	/* if exit due to PF check for async PF */
