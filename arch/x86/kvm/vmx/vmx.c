--- conflicted
+++ resolved
@@ -7177,10 +7177,7 @@
 	else
 		intercept = nested_vmx_check_io_bitmaps(vcpu, port, size);
 
-<<<<<<< HEAD
-=======
 	/* FIXME: produce nested vmexit and return X86EMUL_INTERCEPTED.  */
->>>>>>> 98d54f81
 	return intercept ? X86EMUL_UNHANDLEABLE : X86EMUL_CONTINUE;
 }
 
@@ -7209,8 +7206,6 @@
 	case x86_intercept_out:
 	case x86_intercept_outs:
 		return vmx_check_intercept_io(vcpu, info);
-<<<<<<< HEAD
-=======
 
 	case x86_intercept_lgdt:
 	case x86_intercept_lidt:
@@ -7225,7 +7220,6 @@
 
 		/* FIXME: produce nested vmexit and return X86EMUL_INTERCEPTED.  */
 		break;
->>>>>>> 98d54f81
 
 	/* TODO: check more intercepts... */
 	default:
