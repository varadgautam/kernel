/*
 * Kernel-based Virtual Machine driver for Linux
 *
 * derived from drivers/kvm/kvm_main.c
 *
 * Copyright (C) 2006 Qumranet, Inc.
 * Copyright (C) 2008 Qumranet, Inc.
 * Copyright IBM Corporation, 2008
 * Copyright 2010 Red Hat, Inc. and/or its affiliates.
 *
 * Authors:
 *   Avi Kivity   <avi@qumranet.com>
 *   Yaniv Kamay  <yaniv@qumranet.com>
 *   Amit Shah    <amit.shah@qumranet.com>
 *   Ben-Ami Yassour <benami@il.ibm.com>
 *
 * This work is licensed under the terms of the GNU GPL, version 2.  See
 * the COPYING file in the top-level directory.
 *
 */

#include <linux/kvm_host.h>
#include "irq.h"
#include "mmu.h"
#include "i8254.h"
#include "tss.h"
#include "kvm_cache_regs.h"
#include "x86.h"
#include "cpuid.h"
#include "pmu.h"
#include "hyperv.h"

#include <linux/clocksource.h>
#include <linux/interrupt.h>
#include <linux/kvm.h>
#include <linux/fs.h>
#include <linux/vmalloc.h>
#include <linux/export.h>
#include <linux/moduleparam.h>
#include <linux/mman.h>
#include <linux/highmem.h>
#include <linux/iommu.h>
#include <linux/intel-iommu.h>
#include <linux/cpufreq.h>
#include <linux/user-return-notifier.h>
#include <linux/srcu.h>
#include <linux/slab.h>
#include <linux/perf_event.h>
#include <linux/uaccess.h>
#include <linux/hash.h>
#include <linux/pci.h>
#include <linux/timekeeper_internal.h>
#include <linux/pvclock_gtod.h>
#include <linux/kvm_irqfd.h>
#include <linux/irqbypass.h>
#include <linux/sched/stat.h>

#include <trace/events/kvm.h>

#include <asm/debugreg.h>
#include <asm/msr.h>
#include <asm/desc.h>
#include <asm/mce.h>
#include <linux/kernel_stat.h>
#include <asm/fpu/internal.h> /* Ugh! */
#include <asm/pvclock.h>
#include <asm/div64.h>
#include <asm/irq_remapping.h>

#define CREATE_TRACE_POINTS
#include "trace.h"

#define MAX_IO_MSRS 256
#define KVM_MAX_MCE_BANKS 32
u64 __read_mostly kvm_mce_cap_supported = MCG_CTL_P | MCG_SER_P;
EXPORT_SYMBOL_GPL(kvm_mce_cap_supported);

#define emul_to_vcpu(ctxt) \
	container_of(ctxt, struct kvm_vcpu, arch.emulate_ctxt)

/* EFER defaults:
 * - enable syscall per default because its emulated by KVM
 * - enable LME and LMA per default on 64 bit KVM
 */
#ifdef CONFIG_X86_64
static
u64 __read_mostly efer_reserved_bits = ~((u64)(EFER_SCE | EFER_LME | EFER_LMA));
#else
static u64 __read_mostly efer_reserved_bits = ~((u64)EFER_SCE);
#endif

#define VM_STAT(x) offsetof(struct kvm, stat.x), KVM_STAT_VM
#define VCPU_STAT(x) offsetof(struct kvm_vcpu, stat.x), KVM_STAT_VCPU

#define KVM_X2APIC_API_VALID_FLAGS (KVM_X2APIC_API_USE_32BIT_IDS | \
                                    KVM_X2APIC_API_DISABLE_BROADCAST_QUIRK)

static void update_cr8_intercept(struct kvm_vcpu *vcpu);
static void process_nmi(struct kvm_vcpu *vcpu);
static void enter_smm(struct kvm_vcpu *vcpu);
static void __kvm_set_rflags(struct kvm_vcpu *vcpu, unsigned long rflags);

struct kvm_x86_ops *kvm_x86_ops __read_mostly;
EXPORT_SYMBOL_GPL(kvm_x86_ops);

static bool __read_mostly ignore_msrs = 0;
module_param(ignore_msrs, bool, S_IRUGO | S_IWUSR);

unsigned int min_timer_period_us = 500;
module_param(min_timer_period_us, uint, S_IRUGO | S_IWUSR);

static bool __read_mostly kvmclock_periodic_sync = true;
module_param(kvmclock_periodic_sync, bool, S_IRUGO);

bool __read_mostly kvm_has_tsc_control;
EXPORT_SYMBOL_GPL(kvm_has_tsc_control);
u32  __read_mostly kvm_max_guest_tsc_khz;
EXPORT_SYMBOL_GPL(kvm_max_guest_tsc_khz);
u8   __read_mostly kvm_tsc_scaling_ratio_frac_bits;
EXPORT_SYMBOL_GPL(kvm_tsc_scaling_ratio_frac_bits);
u64  __read_mostly kvm_max_tsc_scaling_ratio;
EXPORT_SYMBOL_GPL(kvm_max_tsc_scaling_ratio);
u64 __read_mostly kvm_default_tsc_scaling_ratio;
EXPORT_SYMBOL_GPL(kvm_default_tsc_scaling_ratio);

/* tsc tolerance in parts per million - default to 1/2 of the NTP threshold */
static u32 __read_mostly tsc_tolerance_ppm = 250;
module_param(tsc_tolerance_ppm, uint, S_IRUGO | S_IWUSR);

/* lapic timer advance (tscdeadline mode only) in nanoseconds */
unsigned int __read_mostly lapic_timer_advance_ns = 0;
module_param(lapic_timer_advance_ns, uint, S_IRUGO | S_IWUSR);

static bool __read_mostly vector_hashing = true;
module_param(vector_hashing, bool, S_IRUGO);

static bool __read_mostly backwards_tsc_observed = false;

#define KVM_NR_SHARED_MSRS 16

struct kvm_shared_msrs_global {
	int nr;
	u32 msrs[KVM_NR_SHARED_MSRS];
};

struct kvm_shared_msrs {
	struct user_return_notifier urn;
	bool registered;
	struct kvm_shared_msr_values {
		u64 host;
		u64 curr;
	} values[KVM_NR_SHARED_MSRS];
};

static struct kvm_shared_msrs_global __read_mostly shared_msrs_global;
static struct kvm_shared_msrs __percpu *shared_msrs;

struct kvm_stats_debugfs_item debugfs_entries[] = {
	{ "pf_fixed", VCPU_STAT(pf_fixed) },
	{ "pf_guest", VCPU_STAT(pf_guest) },
	{ "tlb_flush", VCPU_STAT(tlb_flush) },
	{ "invlpg", VCPU_STAT(invlpg) },
	{ "exits", VCPU_STAT(exits) },
	{ "io_exits", VCPU_STAT(io_exits) },
	{ "mmio_exits", VCPU_STAT(mmio_exits) },
	{ "signal_exits", VCPU_STAT(signal_exits) },
	{ "irq_window", VCPU_STAT(irq_window_exits) },
	{ "nmi_window", VCPU_STAT(nmi_window_exits) },
	{ "halt_exits", VCPU_STAT(halt_exits) },
	{ "halt_successful_poll", VCPU_STAT(halt_successful_poll) },
	{ "halt_attempted_poll", VCPU_STAT(halt_attempted_poll) },
	{ "halt_poll_invalid", VCPU_STAT(halt_poll_invalid) },
	{ "halt_wakeup", VCPU_STAT(halt_wakeup) },
	{ "hypercalls", VCPU_STAT(hypercalls) },
	{ "request_irq", VCPU_STAT(request_irq_exits) },
	{ "irq_exits", VCPU_STAT(irq_exits) },
	{ "host_state_reload", VCPU_STAT(host_state_reload) },
	{ "efer_reload", VCPU_STAT(efer_reload) },
	{ "fpu_reload", VCPU_STAT(fpu_reload) },
	{ "insn_emulation", VCPU_STAT(insn_emulation) },
	{ "insn_emulation_fail", VCPU_STAT(insn_emulation_fail) },
	{ "irq_injections", VCPU_STAT(irq_injections) },
	{ "nmi_injections", VCPU_STAT(nmi_injections) },
	{ "req_event", VCPU_STAT(req_event) },
	{ "mmu_shadow_zapped", VM_STAT(mmu_shadow_zapped) },
	{ "mmu_pte_write", VM_STAT(mmu_pte_write) },
	{ "mmu_pte_updated", VM_STAT(mmu_pte_updated) },
	{ "mmu_pde_zapped", VM_STAT(mmu_pde_zapped) },
	{ "mmu_flooded", VM_STAT(mmu_flooded) },
	{ "mmu_recycled", VM_STAT(mmu_recycled) },
	{ "mmu_cache_miss", VM_STAT(mmu_cache_miss) },
	{ "mmu_unsync", VM_STAT(mmu_unsync) },
	{ "remote_tlb_flush", VM_STAT(remote_tlb_flush) },
	{ "largepages", VM_STAT(lpages) },
	{ "max_mmu_page_hash_collisions",
		VM_STAT(max_mmu_page_hash_collisions) },
	{ NULL }
};

u64 __read_mostly host_xcr0;

static int emulator_fix_hypercall(struct x86_emulate_ctxt *ctxt);

static inline void kvm_async_pf_hash_reset(struct kvm_vcpu *vcpu)
{
	int i;
	for (i = 0; i < roundup_pow_of_two(ASYNC_PF_PER_VCPU); i++)
		vcpu->arch.apf.gfns[i] = ~0;
}

static void kvm_on_user_return(struct user_return_notifier *urn)
{
	unsigned slot;
	struct kvm_shared_msrs *locals
		= container_of(urn, struct kvm_shared_msrs, urn);
	struct kvm_shared_msr_values *values;
	unsigned long flags;

	/*
	 * Disabling irqs at this point since the following code could be
	 * interrupted and executed through kvm_arch_hardware_disable()
	 */
	local_irq_save(flags);
	if (locals->registered) {
		locals->registered = false;
		user_return_notifier_unregister(urn);
	}
	local_irq_restore(flags);
	for (slot = 0; slot < shared_msrs_global.nr; ++slot) {
		values = &locals->values[slot];
		if (values->host != values->curr) {
			wrmsrl(shared_msrs_global.msrs[slot], values->host);
			values->curr = values->host;
		}
	}
}

static void shared_msr_update(unsigned slot, u32 msr)
{
	u64 value;
	unsigned int cpu = smp_processor_id();
	struct kvm_shared_msrs *smsr = per_cpu_ptr(shared_msrs, cpu);

	/* only read, and nobody should modify it at this time,
	 * so don't need lock */
	if (slot >= shared_msrs_global.nr) {
		printk(KERN_ERR "kvm: invalid MSR slot!");
		return;
	}
	rdmsrl_safe(msr, &value);
	smsr->values[slot].host = value;
	smsr->values[slot].curr = value;
}

void kvm_define_shared_msr(unsigned slot, u32 msr)
{
	BUG_ON(slot >= KVM_NR_SHARED_MSRS);
	shared_msrs_global.msrs[slot] = msr;
	if (slot >= shared_msrs_global.nr)
		shared_msrs_global.nr = slot + 1;
}
EXPORT_SYMBOL_GPL(kvm_define_shared_msr);

static void kvm_shared_msr_cpu_online(void)
{
	unsigned i;

	for (i = 0; i < shared_msrs_global.nr; ++i)
		shared_msr_update(i, shared_msrs_global.msrs[i]);
}

int kvm_set_shared_msr(unsigned slot, u64 value, u64 mask)
{
	unsigned int cpu = smp_processor_id();
	struct kvm_shared_msrs *smsr = per_cpu_ptr(shared_msrs, cpu);
	int err;

	if (((value ^ smsr->values[slot].curr) & mask) == 0)
		return 0;
	smsr->values[slot].curr = value;
	err = wrmsrl_safe(shared_msrs_global.msrs[slot], value);
	if (err)
		return 1;

	if (!smsr->registered) {
		smsr->urn.on_user_return = kvm_on_user_return;
		user_return_notifier_register(&smsr->urn);
		smsr->registered = true;
	}
	return 0;
}
EXPORT_SYMBOL_GPL(kvm_set_shared_msr);

static void drop_user_return_notifiers(void)
{
	unsigned int cpu = smp_processor_id();
	struct kvm_shared_msrs *smsr = per_cpu_ptr(shared_msrs, cpu);

	if (smsr->registered)
		kvm_on_user_return(&smsr->urn);
}

u64 kvm_get_apic_base(struct kvm_vcpu *vcpu)
{
	return vcpu->arch.apic_base;
}
EXPORT_SYMBOL_GPL(kvm_get_apic_base);

int kvm_set_apic_base(struct kvm_vcpu *vcpu, struct msr_data *msr_info)
{
	u64 old_state = vcpu->arch.apic_base &
		(MSR_IA32_APICBASE_ENABLE | X2APIC_ENABLE);
	u64 new_state = msr_info->data &
		(MSR_IA32_APICBASE_ENABLE | X2APIC_ENABLE);
	u64 reserved_bits = ((~0ULL) << cpuid_maxphyaddr(vcpu)) |
		0x2ff | (guest_cpuid_has_x2apic(vcpu) ? 0 : X2APIC_ENABLE);

	if (!msr_info->host_initiated &&
	    ((msr_info->data & reserved_bits) != 0 ||
	     new_state == X2APIC_ENABLE ||
	     (new_state == MSR_IA32_APICBASE_ENABLE &&
	      old_state == (MSR_IA32_APICBASE_ENABLE | X2APIC_ENABLE)) ||
	     (new_state == (MSR_IA32_APICBASE_ENABLE | X2APIC_ENABLE) &&
	      old_state == 0)))
		return 1;

	kvm_lapic_set_base(vcpu, msr_info->data);
	return 0;
}
EXPORT_SYMBOL_GPL(kvm_set_apic_base);

asmlinkage __visible void kvm_spurious_fault(void)
{
	/* Fault while not rebooting.  We want the trace. */
	BUG();
}
EXPORT_SYMBOL_GPL(kvm_spurious_fault);

#define EXCPT_BENIGN		0
#define EXCPT_CONTRIBUTORY	1
#define EXCPT_PF		2

static int exception_class(int vector)
{
	switch (vector) {
	case PF_VECTOR:
		return EXCPT_PF;
	case DE_VECTOR:
	case TS_VECTOR:
	case NP_VECTOR:
	case SS_VECTOR:
	case GP_VECTOR:
		return EXCPT_CONTRIBUTORY;
	default:
		break;
	}
	return EXCPT_BENIGN;
}

#define EXCPT_FAULT		0
#define EXCPT_TRAP		1
#define EXCPT_ABORT		2
#define EXCPT_INTERRUPT		3

static int exception_type(int vector)
{
	unsigned int mask;

	if (WARN_ON(vector > 31 || vector == NMI_VECTOR))
		return EXCPT_INTERRUPT;

	mask = 1 << vector;

	/* #DB is trap, as instruction watchpoints are handled elsewhere */
	if (mask & ((1 << DB_VECTOR) | (1 << BP_VECTOR) | (1 << OF_VECTOR)))
		return EXCPT_TRAP;

	if (mask & ((1 << DF_VECTOR) | (1 << MC_VECTOR)))
		return EXCPT_ABORT;

	/* Reserved exceptions will result in fault */
	return EXCPT_FAULT;
}

static void kvm_multiple_exception(struct kvm_vcpu *vcpu,
		unsigned nr, bool has_error, u32 error_code,
		bool reinject)
{
	u32 prev_nr;
	int class1, class2;

	kvm_make_request(KVM_REQ_EVENT, vcpu);

	if (!vcpu->arch.exception.pending) {
	queue:
		if (has_error && !is_protmode(vcpu))
			has_error = false;
		vcpu->arch.exception.pending = true;
		vcpu->arch.exception.has_error_code = has_error;
		vcpu->arch.exception.nr = nr;
		vcpu->arch.exception.error_code = error_code;
		vcpu->arch.exception.reinject = reinject;
		return;
	}

	/* to check exception */
	prev_nr = vcpu->arch.exception.nr;
	if (prev_nr == DF_VECTOR) {
		/* triple fault -> shutdown */
		kvm_make_request(KVM_REQ_TRIPLE_FAULT, vcpu);
		return;
	}
	class1 = exception_class(prev_nr);
	class2 = exception_class(nr);
	if ((class1 == EXCPT_CONTRIBUTORY && class2 == EXCPT_CONTRIBUTORY)
		|| (class1 == EXCPT_PF && class2 != EXCPT_BENIGN)) {
		/* generate double fault per SDM Table 5-5 */
		vcpu->arch.exception.pending = true;
		vcpu->arch.exception.has_error_code = true;
		vcpu->arch.exception.nr = DF_VECTOR;
		vcpu->arch.exception.error_code = 0;
	} else
		/* replace previous exception with a new one in a hope
		   that instruction re-execution will regenerate lost
		   exception */
		goto queue;
}

void kvm_queue_exception(struct kvm_vcpu *vcpu, unsigned nr)
{
	kvm_multiple_exception(vcpu, nr, false, 0, false);
}
EXPORT_SYMBOL_GPL(kvm_queue_exception);

void kvm_requeue_exception(struct kvm_vcpu *vcpu, unsigned nr)
{
	kvm_multiple_exception(vcpu, nr, false, 0, true);
}
EXPORT_SYMBOL_GPL(kvm_requeue_exception);

int kvm_complete_insn_gp(struct kvm_vcpu *vcpu, int err)
{
	if (err)
		kvm_inject_gp(vcpu, 0);
	else
		return kvm_skip_emulated_instruction(vcpu);

	return 1;
}
EXPORT_SYMBOL_GPL(kvm_complete_insn_gp);

void kvm_inject_page_fault(struct kvm_vcpu *vcpu, struct x86_exception *fault)
{
	++vcpu->stat.pf_guest;
	vcpu->arch.cr2 = fault->address;
	kvm_queue_exception_e(vcpu, PF_VECTOR, fault->error_code);
}
EXPORT_SYMBOL_GPL(kvm_inject_page_fault);

static bool kvm_propagate_fault(struct kvm_vcpu *vcpu, struct x86_exception *fault)
{
	if (mmu_is_nested(vcpu) && !fault->nested_page_fault)
		vcpu->arch.nested_mmu.inject_page_fault(vcpu, fault);
	else
		vcpu->arch.mmu.inject_page_fault(vcpu, fault);

	return fault->nested_page_fault;
}

void kvm_inject_nmi(struct kvm_vcpu *vcpu)
{
	atomic_inc(&vcpu->arch.nmi_queued);
	kvm_make_request(KVM_REQ_NMI, vcpu);
}
EXPORT_SYMBOL_GPL(kvm_inject_nmi);

void kvm_queue_exception_e(struct kvm_vcpu *vcpu, unsigned nr, u32 error_code)
{
	kvm_multiple_exception(vcpu, nr, true, error_code, false);
}
EXPORT_SYMBOL_GPL(kvm_queue_exception_e);

void kvm_requeue_exception_e(struct kvm_vcpu *vcpu, unsigned nr, u32 error_code)
{
	kvm_multiple_exception(vcpu, nr, true, error_code, true);
}
EXPORT_SYMBOL_GPL(kvm_requeue_exception_e);

/*
 * Checks if cpl <= required_cpl; if true, return true.  Otherwise queue
 * a #GP and return false.
 */
bool kvm_require_cpl(struct kvm_vcpu *vcpu, int required_cpl)
{
	if (kvm_x86_ops->get_cpl(vcpu) <= required_cpl)
		return true;
	kvm_queue_exception_e(vcpu, GP_VECTOR, 0);
	return false;
}
EXPORT_SYMBOL_GPL(kvm_require_cpl);

bool kvm_require_dr(struct kvm_vcpu *vcpu, int dr)
{
	if ((dr != 4 && dr != 5) || !kvm_read_cr4_bits(vcpu, X86_CR4_DE))
		return true;

	kvm_queue_exception(vcpu, UD_VECTOR);
	return false;
}
EXPORT_SYMBOL_GPL(kvm_require_dr);

/*
 * This function will be used to read from the physical memory of the currently
 * running guest. The difference to kvm_vcpu_read_guest_page is that this function
 * can read from guest physical or from the guest's guest physical memory.
 */
int kvm_read_guest_page_mmu(struct kvm_vcpu *vcpu, struct kvm_mmu *mmu,
			    gfn_t ngfn, void *data, int offset, int len,
			    u32 access)
{
	struct x86_exception exception;
	gfn_t real_gfn;
	gpa_t ngpa;

	ngpa     = gfn_to_gpa(ngfn);
	real_gfn = mmu->translate_gpa(vcpu, ngpa, access, &exception);
	if (real_gfn == UNMAPPED_GVA)
		return -EFAULT;

	real_gfn = gpa_to_gfn(real_gfn);

	return kvm_vcpu_read_guest_page(vcpu, real_gfn, data, offset, len);
}
EXPORT_SYMBOL_GPL(kvm_read_guest_page_mmu);

static int kvm_read_nested_guest_page(struct kvm_vcpu *vcpu, gfn_t gfn,
			       void *data, int offset, int len, u32 access)
{
	return kvm_read_guest_page_mmu(vcpu, vcpu->arch.walk_mmu, gfn,
				       data, offset, len, access);
}

/*
 * Load the pae pdptrs.  Return true is they are all valid.
 */
int load_pdptrs(struct kvm_vcpu *vcpu, struct kvm_mmu *mmu, unsigned long cr3)
{
	gfn_t pdpt_gfn = cr3 >> PAGE_SHIFT;
	unsigned offset = ((cr3 & (PAGE_SIZE-1)) >> 5) << 2;
	int i;
	int ret;
	u64 pdpte[ARRAY_SIZE(mmu->pdptrs)];

	ret = kvm_read_guest_page_mmu(vcpu, mmu, pdpt_gfn, pdpte,
				      offset * sizeof(u64), sizeof(pdpte),
				      PFERR_USER_MASK|PFERR_WRITE_MASK);
	if (ret < 0) {
		ret = 0;
		goto out;
	}
	for (i = 0; i < ARRAY_SIZE(pdpte); ++i) {
		if ((pdpte[i] & PT_PRESENT_MASK) &&
		    (pdpte[i] &
		     vcpu->arch.mmu.guest_rsvd_check.rsvd_bits_mask[0][2])) {
			ret = 0;
			goto out;
		}
	}
	ret = 1;

	memcpy(mmu->pdptrs, pdpte, sizeof(mmu->pdptrs));
	__set_bit(VCPU_EXREG_PDPTR,
		  (unsigned long *)&vcpu->arch.regs_avail);
	__set_bit(VCPU_EXREG_PDPTR,
		  (unsigned long *)&vcpu->arch.regs_dirty);
out:

	return ret;
}
EXPORT_SYMBOL_GPL(load_pdptrs);

bool pdptrs_changed(struct kvm_vcpu *vcpu)
{
	u64 pdpte[ARRAY_SIZE(vcpu->arch.walk_mmu->pdptrs)];
	bool changed = true;
	int offset;
	gfn_t gfn;
	int r;

	if (is_long_mode(vcpu) || !is_pae(vcpu))
		return false;

	if (!test_bit(VCPU_EXREG_PDPTR,
		      (unsigned long *)&vcpu->arch.regs_avail))
		return true;

	gfn = (kvm_read_cr3(vcpu) & ~31u) >> PAGE_SHIFT;
	offset = (kvm_read_cr3(vcpu) & ~31u) & (PAGE_SIZE - 1);
	r = kvm_read_nested_guest_page(vcpu, gfn, pdpte, offset, sizeof(pdpte),
				       PFERR_USER_MASK | PFERR_WRITE_MASK);
	if (r < 0)
		goto out;
	changed = memcmp(pdpte, vcpu->arch.walk_mmu->pdptrs, sizeof(pdpte)) != 0;
out:

	return changed;
}
EXPORT_SYMBOL_GPL(pdptrs_changed);

int kvm_set_cr0(struct kvm_vcpu *vcpu, unsigned long cr0)
{
	unsigned long old_cr0 = kvm_read_cr0(vcpu);
	unsigned long update_bits = X86_CR0_PG | X86_CR0_WP;

	cr0 |= X86_CR0_ET;

#ifdef CONFIG_X86_64
	if (cr0 & 0xffffffff00000000UL)
		return 1;
#endif

	cr0 &= ~CR0_RESERVED_BITS;

	if ((cr0 & X86_CR0_NW) && !(cr0 & X86_CR0_CD))
		return 1;

	if ((cr0 & X86_CR0_PG) && !(cr0 & X86_CR0_PE))
		return 1;

	if (!is_paging(vcpu) && (cr0 & X86_CR0_PG)) {
#ifdef CONFIG_X86_64
		if ((vcpu->arch.efer & EFER_LME)) {
			int cs_db, cs_l;

			if (!is_pae(vcpu))
				return 1;
			kvm_x86_ops->get_cs_db_l_bits(vcpu, &cs_db, &cs_l);
			if (cs_l)
				return 1;
		} else
#endif
		if (is_pae(vcpu) && !load_pdptrs(vcpu, vcpu->arch.walk_mmu,
						 kvm_read_cr3(vcpu)))
			return 1;
	}

	if (!(cr0 & X86_CR0_PG) && kvm_read_cr4_bits(vcpu, X86_CR4_PCIDE))
		return 1;

	kvm_x86_ops->set_cr0(vcpu, cr0);

	if ((cr0 ^ old_cr0) & X86_CR0_PG) {
		kvm_clear_async_pf_completion_queue(vcpu);
		kvm_async_pf_hash_reset(vcpu);
	}

	if ((cr0 ^ old_cr0) & update_bits)
		kvm_mmu_reset_context(vcpu);

	if (((cr0 ^ old_cr0) & X86_CR0_CD) &&
	    kvm_arch_has_noncoherent_dma(vcpu->kvm) &&
	    !kvm_check_has_quirk(vcpu->kvm, KVM_X86_QUIRK_CD_NW_CLEARED))
		kvm_zap_gfn_range(vcpu->kvm, 0, ~0ULL);

	return 0;
}
EXPORT_SYMBOL_GPL(kvm_set_cr0);

void kvm_lmsw(struct kvm_vcpu *vcpu, unsigned long msw)
{
	(void)kvm_set_cr0(vcpu, kvm_read_cr0_bits(vcpu, ~0x0eul) | (msw & 0x0f));
}
EXPORT_SYMBOL_GPL(kvm_lmsw);

static void kvm_load_guest_xcr0(struct kvm_vcpu *vcpu)
{
	if (kvm_read_cr4_bits(vcpu, X86_CR4_OSXSAVE) &&
			!vcpu->guest_xcr0_loaded) {
		/* kvm_set_xcr() also depends on this */
		xsetbv(XCR_XFEATURE_ENABLED_MASK, vcpu->arch.xcr0);
		vcpu->guest_xcr0_loaded = 1;
	}
}

static void kvm_put_guest_xcr0(struct kvm_vcpu *vcpu)
{
	if (vcpu->guest_xcr0_loaded) {
		if (vcpu->arch.xcr0 != host_xcr0)
			xsetbv(XCR_XFEATURE_ENABLED_MASK, host_xcr0);
		vcpu->guest_xcr0_loaded = 0;
	}
}

static int __kvm_set_xcr(struct kvm_vcpu *vcpu, u32 index, u64 xcr)
{
	u64 xcr0 = xcr;
	u64 old_xcr0 = vcpu->arch.xcr0;
	u64 valid_bits;

	/* Only support XCR_XFEATURE_ENABLED_MASK(xcr0) now  */
	if (index != XCR_XFEATURE_ENABLED_MASK)
		return 1;
	if (!(xcr0 & XFEATURE_MASK_FP))
		return 1;
	if ((xcr0 & XFEATURE_MASK_YMM) && !(xcr0 & XFEATURE_MASK_SSE))
		return 1;

	/*
	 * Do not allow the guest to set bits that we do not support
	 * saving.  However, xcr0 bit 0 is always set, even if the
	 * emulated CPU does not support XSAVE (see fx_init).
	 */
	valid_bits = vcpu->arch.guest_supported_xcr0 | XFEATURE_MASK_FP;
	if (xcr0 & ~valid_bits)
		return 1;

	if ((!(xcr0 & XFEATURE_MASK_BNDREGS)) !=
	    (!(xcr0 & XFEATURE_MASK_BNDCSR)))
		return 1;

	if (xcr0 & XFEATURE_MASK_AVX512) {
		if (!(xcr0 & XFEATURE_MASK_YMM))
			return 1;
		if ((xcr0 & XFEATURE_MASK_AVX512) != XFEATURE_MASK_AVX512)
			return 1;
	}
	vcpu->arch.xcr0 = xcr0;

	if ((xcr0 ^ old_xcr0) & XFEATURE_MASK_EXTEND)
		kvm_update_cpuid(vcpu);
	return 0;
}

int kvm_set_xcr(struct kvm_vcpu *vcpu, u32 index, u64 xcr)
{
	if (kvm_x86_ops->get_cpl(vcpu) != 0 ||
	    __kvm_set_xcr(vcpu, index, xcr)) {
		kvm_inject_gp(vcpu, 0);
		return 1;
	}
	return 0;
}
EXPORT_SYMBOL_GPL(kvm_set_xcr);

int kvm_set_cr4(struct kvm_vcpu *vcpu, unsigned long cr4)
{
	unsigned long old_cr4 = kvm_read_cr4(vcpu);
	unsigned long pdptr_bits = X86_CR4_PGE | X86_CR4_PSE | X86_CR4_PAE |
				   X86_CR4_SMEP | X86_CR4_SMAP | X86_CR4_PKE;

	if (cr4 & CR4_RESERVED_BITS)
		return 1;

	if (!guest_cpuid_has_xsave(vcpu) && (cr4 & X86_CR4_OSXSAVE))
		return 1;

	if (!guest_cpuid_has_smep(vcpu) && (cr4 & X86_CR4_SMEP))
		return 1;

	if (!guest_cpuid_has_smap(vcpu) && (cr4 & X86_CR4_SMAP))
		return 1;

	if (!guest_cpuid_has_fsgsbase(vcpu) && (cr4 & X86_CR4_FSGSBASE))
		return 1;

	if (!guest_cpuid_has_pku(vcpu) && (cr4 & X86_CR4_PKE))
		return 1;

	if (is_long_mode(vcpu)) {
		if (!(cr4 & X86_CR4_PAE))
			return 1;
	} else if (is_paging(vcpu) && (cr4 & X86_CR4_PAE)
		   && ((cr4 ^ old_cr4) & pdptr_bits)
		   && !load_pdptrs(vcpu, vcpu->arch.walk_mmu,
				   kvm_read_cr3(vcpu)))
		return 1;

	if ((cr4 & X86_CR4_PCIDE) && !(old_cr4 & X86_CR4_PCIDE)) {
		if (!guest_cpuid_has_pcid(vcpu))
			return 1;

		/* PCID can not be enabled when cr3[11:0]!=000H or EFER.LMA=0 */
		if ((kvm_read_cr3(vcpu) & X86_CR3_PCID_MASK) || !is_long_mode(vcpu))
			return 1;
	}

	if (kvm_x86_ops->set_cr4(vcpu, cr4))
		return 1;

	if (((cr4 ^ old_cr4) & pdptr_bits) ||
	    (!(cr4 & X86_CR4_PCIDE) && (old_cr4 & X86_CR4_PCIDE)))
		kvm_mmu_reset_context(vcpu);

	if ((cr4 ^ old_cr4) & (X86_CR4_OSXSAVE | X86_CR4_PKE))
		kvm_update_cpuid(vcpu);

	return 0;
}
EXPORT_SYMBOL_GPL(kvm_set_cr4);

int kvm_set_cr3(struct kvm_vcpu *vcpu, unsigned long cr3)
{
#ifdef CONFIG_X86_64
	cr3 &= ~CR3_PCID_INVD;
#endif

	if (cr3 == kvm_read_cr3(vcpu) && !pdptrs_changed(vcpu)) {
		kvm_mmu_sync_roots(vcpu);
		kvm_make_request(KVM_REQ_TLB_FLUSH, vcpu);
		return 0;
	}

	if (is_long_mode(vcpu)) {
		if (cr3 & CR3_L_MODE_RESERVED_BITS)
			return 1;
	} else if (is_pae(vcpu) && is_paging(vcpu) &&
		   !load_pdptrs(vcpu, vcpu->arch.walk_mmu, cr3))
		return 1;

	vcpu->arch.cr3 = cr3;
	__set_bit(VCPU_EXREG_CR3, (ulong *)&vcpu->arch.regs_avail);
	kvm_mmu_new_cr3(vcpu);
	return 0;
}
EXPORT_SYMBOL_GPL(kvm_set_cr3);

int kvm_set_cr8(struct kvm_vcpu *vcpu, unsigned long cr8)
{
	if (cr8 & CR8_RESERVED_BITS)
		return 1;
	if (lapic_in_kernel(vcpu))
		kvm_lapic_set_tpr(vcpu, cr8);
	else
		vcpu->arch.cr8 = cr8;
	return 0;
}
EXPORT_SYMBOL_GPL(kvm_set_cr8);

unsigned long kvm_get_cr8(struct kvm_vcpu *vcpu)
{
	if (lapic_in_kernel(vcpu))
		return kvm_lapic_get_cr8(vcpu);
	else
		return vcpu->arch.cr8;
}
EXPORT_SYMBOL_GPL(kvm_get_cr8);

static void kvm_update_dr0123(struct kvm_vcpu *vcpu)
{
	int i;

	if (!(vcpu->guest_debug & KVM_GUESTDBG_USE_HW_BP)) {
		for (i = 0; i < KVM_NR_DB_REGS; i++)
			vcpu->arch.eff_db[i] = vcpu->arch.db[i];
		vcpu->arch.switch_db_regs |= KVM_DEBUGREG_RELOAD;
	}
}

static void kvm_update_dr6(struct kvm_vcpu *vcpu)
{
	if (!(vcpu->guest_debug & KVM_GUESTDBG_USE_HW_BP))
		kvm_x86_ops->set_dr6(vcpu, vcpu->arch.dr6);
}

static void kvm_update_dr7(struct kvm_vcpu *vcpu)
{
	unsigned long dr7;

	if (vcpu->guest_debug & KVM_GUESTDBG_USE_HW_BP)
		dr7 = vcpu->arch.guest_debug_dr7;
	else
		dr7 = vcpu->arch.dr7;
	kvm_x86_ops->set_dr7(vcpu, dr7);
	vcpu->arch.switch_db_regs &= ~KVM_DEBUGREG_BP_ENABLED;
	if (dr7 & DR7_BP_EN_MASK)
		vcpu->arch.switch_db_regs |= KVM_DEBUGREG_BP_ENABLED;
}

static u64 kvm_dr6_fixed(struct kvm_vcpu *vcpu)
{
	u64 fixed = DR6_FIXED_1;

	if (!guest_cpuid_has_rtm(vcpu))
		fixed |= DR6_RTM;
	return fixed;
}

static int __kvm_set_dr(struct kvm_vcpu *vcpu, int dr, unsigned long val)
{
	switch (dr) {
	case 0 ... 3:
		vcpu->arch.db[dr] = val;
		if (!(vcpu->guest_debug & KVM_GUESTDBG_USE_HW_BP))
			vcpu->arch.eff_db[dr] = val;
		break;
	case 4:
		/* fall through */
	case 6:
		if (val & 0xffffffff00000000ULL)
			return -1; /* #GP */
		vcpu->arch.dr6 = (val & DR6_VOLATILE) | kvm_dr6_fixed(vcpu);
		kvm_update_dr6(vcpu);
		break;
	case 5:
		/* fall through */
	default: /* 7 */
		if (val & 0xffffffff00000000ULL)
			return -1; /* #GP */
		vcpu->arch.dr7 = (val & DR7_VOLATILE) | DR7_FIXED_1;
		kvm_update_dr7(vcpu);
		break;
	}

	return 0;
}

int kvm_set_dr(struct kvm_vcpu *vcpu, int dr, unsigned long val)
{
	if (__kvm_set_dr(vcpu, dr, val)) {
		kvm_inject_gp(vcpu, 0);
		return 1;
	}
	return 0;
}
EXPORT_SYMBOL_GPL(kvm_set_dr);

int kvm_get_dr(struct kvm_vcpu *vcpu, int dr, unsigned long *val)
{
	switch (dr) {
	case 0 ... 3:
		*val = vcpu->arch.db[dr];
		break;
	case 4:
		/* fall through */
	case 6:
		if (vcpu->guest_debug & KVM_GUESTDBG_USE_HW_BP)
			*val = vcpu->arch.dr6;
		else
			*val = kvm_x86_ops->get_dr6(vcpu);
		break;
	case 5:
		/* fall through */
	default: /* 7 */
		*val = vcpu->arch.dr7;
		break;
	}
	return 0;
}
EXPORT_SYMBOL_GPL(kvm_get_dr);

bool kvm_rdpmc(struct kvm_vcpu *vcpu)
{
	u32 ecx = kvm_register_read(vcpu, VCPU_REGS_RCX);
	u64 data;
	int err;

	err = kvm_pmu_rdpmc(vcpu, ecx, &data);
	if (err)
		return err;
	kvm_register_write(vcpu, VCPU_REGS_RAX, (u32)data);
	kvm_register_write(vcpu, VCPU_REGS_RDX, data >> 32);
	return err;
}
EXPORT_SYMBOL_GPL(kvm_rdpmc);

/*
 * List of msr numbers which we expose to userspace through KVM_GET_MSRS
 * and KVM_SET_MSRS, and KVM_GET_MSR_INDEX_LIST.
 *
 * This list is modified at module load time to reflect the
 * capabilities of the host cpu. This capabilities test skips MSRs that are
 * kvm-specific. Those are put in emulated_msrs; filtering of emulated_msrs
 * may depend on host virtualization features rather than host cpu features.
 */

static u32 msrs_to_save[] = {
	MSR_IA32_SYSENTER_CS, MSR_IA32_SYSENTER_ESP, MSR_IA32_SYSENTER_EIP,
	MSR_STAR,
#ifdef CONFIG_X86_64
	MSR_CSTAR, MSR_KERNEL_GS_BASE, MSR_SYSCALL_MASK, MSR_LSTAR,
#endif
	MSR_IA32_TSC, MSR_IA32_CR_PAT, MSR_VM_HSAVE_PA,
	MSR_IA32_FEATURE_CONTROL, MSR_IA32_BNDCFGS, MSR_TSC_AUX,
};

static unsigned num_msrs_to_save;

static u32 emulated_msrs[] = {
	MSR_KVM_SYSTEM_TIME, MSR_KVM_WALL_CLOCK,
	MSR_KVM_SYSTEM_TIME_NEW, MSR_KVM_WALL_CLOCK_NEW,
	HV_X64_MSR_GUEST_OS_ID, HV_X64_MSR_HYPERCALL,
	HV_X64_MSR_TIME_REF_COUNT, HV_X64_MSR_REFERENCE_TSC,
	HV_X64_MSR_CRASH_P0, HV_X64_MSR_CRASH_P1, HV_X64_MSR_CRASH_P2,
	HV_X64_MSR_CRASH_P3, HV_X64_MSR_CRASH_P4, HV_X64_MSR_CRASH_CTL,
	HV_X64_MSR_RESET,
	HV_X64_MSR_VP_INDEX,
	HV_X64_MSR_VP_RUNTIME,
	HV_X64_MSR_SCONTROL,
	HV_X64_MSR_STIMER0_CONFIG,
	HV_X64_MSR_APIC_ASSIST_PAGE, MSR_KVM_ASYNC_PF_EN, MSR_KVM_STEAL_TIME,
	MSR_KVM_PV_EOI_EN,

	MSR_IA32_TSC_ADJUST,
	MSR_IA32_TSCDEADLINE,
	MSR_IA32_MISC_ENABLE,
	MSR_IA32_MCG_STATUS,
	MSR_IA32_MCG_CTL,
	MSR_IA32_MCG_EXT_CTL,
	MSR_IA32_SMBASE,
	MSR_PLATFORM_INFO,
	MSR_MISC_FEATURES_ENABLES,
};

static unsigned num_emulated_msrs;

bool kvm_valid_efer(struct kvm_vcpu *vcpu, u64 efer)
{
	if (efer & efer_reserved_bits)
		return false;

	if (efer & EFER_FFXSR) {
		struct kvm_cpuid_entry2 *feat;

		feat = kvm_find_cpuid_entry(vcpu, 0x80000001, 0);
		if (!feat || !(feat->edx & bit(X86_FEATURE_FXSR_OPT)))
			return false;
	}

	if (efer & EFER_SVME) {
		struct kvm_cpuid_entry2 *feat;

		feat = kvm_find_cpuid_entry(vcpu, 0x80000001, 0);
		if (!feat || !(feat->ecx & bit(X86_FEATURE_SVM)))
			return false;
	}

	return true;
}
EXPORT_SYMBOL_GPL(kvm_valid_efer);

static int set_efer(struct kvm_vcpu *vcpu, u64 efer)
{
	u64 old_efer = vcpu->arch.efer;

	if (!kvm_valid_efer(vcpu, efer))
		return 1;

	if (is_paging(vcpu)
	    && (vcpu->arch.efer & EFER_LME) != (efer & EFER_LME))
		return 1;

	efer &= ~EFER_LMA;
	efer |= vcpu->arch.efer & EFER_LMA;

	kvm_x86_ops->set_efer(vcpu, efer);

	/* Update reserved bits */
	if ((efer ^ old_efer) & EFER_NX)
		kvm_mmu_reset_context(vcpu);

	return 0;
}

void kvm_enable_efer_bits(u64 mask)
{
       efer_reserved_bits &= ~mask;
}
EXPORT_SYMBOL_GPL(kvm_enable_efer_bits);

/*
 * Writes msr value into into the appropriate "register".
 * Returns 0 on success, non-0 otherwise.
 * Assumes vcpu_load() was already called.
 */
int kvm_set_msr(struct kvm_vcpu *vcpu, struct msr_data *msr)
{
	switch (msr->index) {
	case MSR_FS_BASE:
	case MSR_GS_BASE:
	case MSR_KERNEL_GS_BASE:
	case MSR_CSTAR:
	case MSR_LSTAR:
		if (is_noncanonical_address(msr->data))
			return 1;
		break;
	case MSR_IA32_SYSENTER_EIP:
	case MSR_IA32_SYSENTER_ESP:
		/*
		 * IA32_SYSENTER_ESP and IA32_SYSENTER_EIP cause #GP if
		 * non-canonical address is written on Intel but not on
		 * AMD (which ignores the top 32-bits, because it does
		 * not implement 64-bit SYSENTER).
		 *
		 * 64-bit code should hence be able to write a non-canonical
		 * value on AMD.  Making the address canonical ensures that
		 * vmentry does not fail on Intel after writing a non-canonical
		 * value, and that something deterministic happens if the guest
		 * invokes 64-bit SYSENTER.
		 */
		msr->data = get_canonical(msr->data);
	}
	return kvm_x86_ops->set_msr(vcpu, msr);
}
EXPORT_SYMBOL_GPL(kvm_set_msr);

/*
 * Adapt set_msr() to msr_io()'s calling convention
 */
static int do_get_msr(struct kvm_vcpu *vcpu, unsigned index, u64 *data)
{
	struct msr_data msr;
	int r;

	msr.index = index;
	msr.host_initiated = true;
	r = kvm_get_msr(vcpu, &msr);
	if (r)
		return r;

	*data = msr.data;
	return 0;
}

static int do_set_msr(struct kvm_vcpu *vcpu, unsigned index, u64 *data)
{
	struct msr_data msr;

	msr.data = *data;
	msr.index = index;
	msr.host_initiated = true;
	return kvm_set_msr(vcpu, &msr);
}

#ifdef CONFIG_X86_64
struct pvclock_gtod_data {
	seqcount_t	seq;

	struct { /* extract of a clocksource struct */
		int vclock_mode;
		u64	cycle_last;
		u64	mask;
		u32	mult;
		u32	shift;
	} clock;

	u64		boot_ns;
	u64		nsec_base;
	u64		wall_time_sec;
};

static struct pvclock_gtod_data pvclock_gtod_data;

static void update_pvclock_gtod(struct timekeeper *tk)
{
	struct pvclock_gtod_data *vdata = &pvclock_gtod_data;
	u64 boot_ns;

	boot_ns = ktime_to_ns(ktime_add(tk->tkr_mono.base, tk->offs_boot));

	write_seqcount_begin(&vdata->seq);

	/* copy pvclock gtod data */
	vdata->clock.vclock_mode	= tk->tkr_mono.clock->archdata.vclock_mode;
	vdata->clock.cycle_last		= tk->tkr_mono.cycle_last;
	vdata->clock.mask		= tk->tkr_mono.mask;
	vdata->clock.mult		= tk->tkr_mono.mult;
	vdata->clock.shift		= tk->tkr_mono.shift;

	vdata->boot_ns			= boot_ns;
	vdata->nsec_base		= tk->tkr_mono.xtime_nsec;

	vdata->wall_time_sec            = tk->xtime_sec;

	write_seqcount_end(&vdata->seq);
}
#endif

void kvm_set_pending_timer(struct kvm_vcpu *vcpu)
{
	/*
	 * Note: KVM_REQ_PENDING_TIMER is implicitly checked in
	 * vcpu_enter_guest.  This function is only called from
	 * the physical CPU that is running vcpu.
	 */
	kvm_make_request(KVM_REQ_PENDING_TIMER, vcpu);
}

static void kvm_write_wall_clock(struct kvm *kvm, gpa_t wall_clock)
{
	int version;
	int r;
	struct pvclock_wall_clock wc;
	struct timespec64 boot;

	if (!wall_clock)
		return;

	r = kvm_read_guest(kvm, wall_clock, &version, sizeof(version));
	if (r)
		return;

	if (version & 1)
		++version;  /* first time write, random junk */

	++version;

	if (kvm_write_guest(kvm, wall_clock, &version, sizeof(version)))
		return;

	/*
	 * The guest calculates current wall clock time by adding
	 * system time (updated by kvm_guest_time_update below) to the
	 * wall clock specified here.  guest system time equals host
	 * system time for us, thus we must fill in host boot time here.
	 */
	getboottime64(&boot);

	if (kvm->arch.kvmclock_offset) {
		struct timespec64 ts = ns_to_timespec64(kvm->arch.kvmclock_offset);
		boot = timespec64_sub(boot, ts);
	}
	wc.sec = (u32)boot.tv_sec; /* overflow in 2106 guest time */
	wc.nsec = boot.tv_nsec;
	wc.version = version;

	kvm_write_guest(kvm, wall_clock, &wc, sizeof(wc));

	version++;
	kvm_write_guest(kvm, wall_clock, &version, sizeof(version));
}

static uint32_t div_frac(uint32_t dividend, uint32_t divisor)
{
	do_shl32_div32(dividend, divisor);
	return dividend;
}

static void kvm_get_time_scale(uint64_t scaled_hz, uint64_t base_hz,
			       s8 *pshift, u32 *pmultiplier)
{
	uint64_t scaled64;
	int32_t  shift = 0;
	uint64_t tps64;
	uint32_t tps32;

	tps64 = base_hz;
	scaled64 = scaled_hz;
	while (tps64 > scaled64*2 || tps64 & 0xffffffff00000000ULL) {
		tps64 >>= 1;
		shift--;
	}

	tps32 = (uint32_t)tps64;
	while (tps32 <= scaled64 || scaled64 & 0xffffffff00000000ULL) {
		if (scaled64 & 0xffffffff00000000ULL || tps32 & 0x80000000)
			scaled64 >>= 1;
		else
			tps32 <<= 1;
		shift++;
	}

	*pshift = shift;
	*pmultiplier = div_frac(scaled64, tps32);

	pr_debug("%s: base_hz %llu => %llu, shift %d, mul %u\n",
		 __func__, base_hz, scaled_hz, shift, *pmultiplier);
}

#ifdef CONFIG_X86_64
static atomic_t kvm_guest_has_master_clock = ATOMIC_INIT(0);
#endif

static DEFINE_PER_CPU(unsigned long, cpu_tsc_khz);
static unsigned long max_tsc_khz;

static u32 adjust_tsc_khz(u32 khz, s32 ppm)
{
	u64 v = (u64)khz * (1000000 + ppm);
	do_div(v, 1000000);
	return v;
}

static int set_tsc_khz(struct kvm_vcpu *vcpu, u32 user_tsc_khz, bool scale)
{
	u64 ratio;

	/* Guest TSC same frequency as host TSC? */
	if (!scale) {
		vcpu->arch.tsc_scaling_ratio = kvm_default_tsc_scaling_ratio;
		return 0;
	}

	/* TSC scaling supported? */
	if (!kvm_has_tsc_control) {
		if (user_tsc_khz > tsc_khz) {
			vcpu->arch.tsc_catchup = 1;
			vcpu->arch.tsc_always_catchup = 1;
			return 0;
		} else {
			WARN(1, "user requested TSC rate below hardware speed\n");
			return -1;
		}
	}

	/* TSC scaling required  - calculate ratio */
	ratio = mul_u64_u32_div(1ULL << kvm_tsc_scaling_ratio_frac_bits,
				user_tsc_khz, tsc_khz);

	if (ratio == 0 || ratio >= kvm_max_tsc_scaling_ratio) {
		WARN_ONCE(1, "Invalid TSC scaling ratio - virtual-tsc-khz=%u\n",
			  user_tsc_khz);
		return -1;
	}

	vcpu->arch.tsc_scaling_ratio = ratio;
	return 0;
}

static int kvm_set_tsc_khz(struct kvm_vcpu *vcpu, u32 user_tsc_khz)
{
	u32 thresh_lo, thresh_hi;
	int use_scaling = 0;

	/* tsc_khz can be zero if TSC calibration fails */
	if (user_tsc_khz == 0) {
		/* set tsc_scaling_ratio to a safe value */
		vcpu->arch.tsc_scaling_ratio = kvm_default_tsc_scaling_ratio;
		return -1;
	}

	/* Compute a scale to convert nanoseconds in TSC cycles */
	kvm_get_time_scale(user_tsc_khz * 1000LL, NSEC_PER_SEC,
			   &vcpu->arch.virtual_tsc_shift,
			   &vcpu->arch.virtual_tsc_mult);
	vcpu->arch.virtual_tsc_khz = user_tsc_khz;

	/*
	 * Compute the variation in TSC rate which is acceptable
	 * within the range of tolerance and decide if the
	 * rate being applied is within that bounds of the hardware
	 * rate.  If so, no scaling or compensation need be done.
	 */
	thresh_lo = adjust_tsc_khz(tsc_khz, -tsc_tolerance_ppm);
	thresh_hi = adjust_tsc_khz(tsc_khz, tsc_tolerance_ppm);
	if (user_tsc_khz < thresh_lo || user_tsc_khz > thresh_hi) {
		pr_debug("kvm: requested TSC rate %u falls outside tolerance [%u,%u]\n", user_tsc_khz, thresh_lo, thresh_hi);
		use_scaling = 1;
	}
	return set_tsc_khz(vcpu, user_tsc_khz, use_scaling);
}

static u64 compute_guest_tsc(struct kvm_vcpu *vcpu, s64 kernel_ns)
{
	u64 tsc = pvclock_scale_delta(kernel_ns-vcpu->arch.this_tsc_nsec,
				      vcpu->arch.virtual_tsc_mult,
				      vcpu->arch.virtual_tsc_shift);
	tsc += vcpu->arch.this_tsc_write;
	return tsc;
}

static void kvm_track_tsc_matching(struct kvm_vcpu *vcpu)
{
#ifdef CONFIG_X86_64
	bool vcpus_matched;
	struct kvm_arch *ka = &vcpu->kvm->arch;
	struct pvclock_gtod_data *gtod = &pvclock_gtod_data;

	vcpus_matched = (ka->nr_vcpus_matched_tsc + 1 ==
			 atomic_read(&vcpu->kvm->online_vcpus));

	/*
	 * Once the masterclock is enabled, always perform request in
	 * order to update it.
	 *
	 * In order to enable masterclock, the host clocksource must be TSC
	 * and the vcpus need to have matched TSCs.  When that happens,
	 * perform request to enable masterclock.
	 */
	if (ka->use_master_clock ||
	    (gtod->clock.vclock_mode == VCLOCK_TSC && vcpus_matched))
		kvm_make_request(KVM_REQ_MASTERCLOCK_UPDATE, vcpu);

	trace_kvm_track_tsc(vcpu->vcpu_id, ka->nr_vcpus_matched_tsc,
			    atomic_read(&vcpu->kvm->online_vcpus),
		            ka->use_master_clock, gtod->clock.vclock_mode);
#endif
}

static void update_ia32_tsc_adjust_msr(struct kvm_vcpu *vcpu, s64 offset)
{
	u64 curr_offset = vcpu->arch.tsc_offset;
	vcpu->arch.ia32_tsc_adjust_msr += offset - curr_offset;
}

/*
 * Multiply tsc by a fixed point number represented by ratio.
 *
 * The most significant 64-N bits (mult) of ratio represent the
 * integral part of the fixed point number; the remaining N bits
 * (frac) represent the fractional part, ie. ratio represents a fixed
 * point number (mult + frac * 2^(-N)).
 *
 * N equals to kvm_tsc_scaling_ratio_frac_bits.
 */
static inline u64 __scale_tsc(u64 ratio, u64 tsc)
{
	return mul_u64_u64_shr(tsc, ratio, kvm_tsc_scaling_ratio_frac_bits);
}

u64 kvm_scale_tsc(struct kvm_vcpu *vcpu, u64 tsc)
{
	u64 _tsc = tsc;
	u64 ratio = vcpu->arch.tsc_scaling_ratio;

	if (ratio != kvm_default_tsc_scaling_ratio)
		_tsc = __scale_tsc(ratio, tsc);

	return _tsc;
}
EXPORT_SYMBOL_GPL(kvm_scale_tsc);

static u64 kvm_compute_tsc_offset(struct kvm_vcpu *vcpu, u64 target_tsc)
{
	u64 tsc;

	tsc = kvm_scale_tsc(vcpu, rdtsc());

	return target_tsc - tsc;
}

u64 kvm_read_l1_tsc(struct kvm_vcpu *vcpu, u64 host_tsc)
{
	return vcpu->arch.tsc_offset + kvm_scale_tsc(vcpu, host_tsc);
}
EXPORT_SYMBOL_GPL(kvm_read_l1_tsc);

static void kvm_vcpu_write_tsc_offset(struct kvm_vcpu *vcpu, u64 offset)
{
	kvm_x86_ops->write_tsc_offset(vcpu, offset);
	vcpu->arch.tsc_offset = offset;
}

void kvm_write_tsc(struct kvm_vcpu *vcpu, struct msr_data *msr)
{
	struct kvm *kvm = vcpu->kvm;
	u64 offset, ns, elapsed;
	unsigned long flags;
	bool matched;
	bool already_matched;
	u64 data = msr->data;
	bool synchronizing = false;

	raw_spin_lock_irqsave(&kvm->arch.tsc_write_lock, flags);
	offset = kvm_compute_tsc_offset(vcpu, data);
	ns = ktime_get_boot_ns();
	elapsed = ns - kvm->arch.last_tsc_nsec;

	if (vcpu->arch.virtual_tsc_khz) {
		if (data == 0 && msr->host_initiated) {
			/*
			 * detection of vcpu initialization -- need to sync
			 * with other vCPUs. This particularly helps to keep
			 * kvm_clock stable after CPU hotplug
			 */
			synchronizing = true;
		} else {
			u64 tsc_exp = kvm->arch.last_tsc_write +
						nsec_to_cycles(vcpu, elapsed);
			u64 tsc_hz = vcpu->arch.virtual_tsc_khz * 1000LL;
			/*
			 * Special case: TSC write with a small delta (1 second)
			 * of virtual cycle time against real time is
			 * interpreted as an attempt to synchronize the CPU.
			 */
			synchronizing = data < tsc_exp + tsc_hz &&
					data + tsc_hz > tsc_exp;
		}
	}

	/*
	 * For a reliable TSC, we can match TSC offsets, and for an unstable
	 * TSC, we add elapsed time in this computation.  We could let the
	 * compensation code attempt to catch up if we fall behind, but
	 * it's better to try to match offsets from the beginning.
         */
	if (synchronizing &&
	    vcpu->arch.virtual_tsc_khz == kvm->arch.last_tsc_khz) {
		if (!check_tsc_unstable()) {
			offset = kvm->arch.cur_tsc_offset;
			pr_debug("kvm: matched tsc offset for %llu\n", data);
		} else {
			u64 delta = nsec_to_cycles(vcpu, elapsed);
			data += delta;
			offset = kvm_compute_tsc_offset(vcpu, data);
			pr_debug("kvm: adjusted tsc offset by %llu\n", delta);
		}
		matched = true;
		already_matched = (vcpu->arch.this_tsc_generation == kvm->arch.cur_tsc_generation);
	} else {
		/*
		 * We split periods of matched TSC writes into generations.
		 * For each generation, we track the original measured
		 * nanosecond time, offset, and write, so if TSCs are in
		 * sync, we can match exact offset, and if not, we can match
		 * exact software computation in compute_guest_tsc()
		 *
		 * These values are tracked in kvm->arch.cur_xxx variables.
		 */
		kvm->arch.cur_tsc_generation++;
		kvm->arch.cur_tsc_nsec = ns;
		kvm->arch.cur_tsc_write = data;
		kvm->arch.cur_tsc_offset = offset;
		matched = false;
		pr_debug("kvm: new tsc generation %llu, clock %llu\n",
			 kvm->arch.cur_tsc_generation, data);
	}

	/*
	 * We also track th most recent recorded KHZ, write and time to
	 * allow the matching interval to be extended at each write.
	 */
	kvm->arch.last_tsc_nsec = ns;
	kvm->arch.last_tsc_write = data;
	kvm->arch.last_tsc_khz = vcpu->arch.virtual_tsc_khz;

	vcpu->arch.last_guest_tsc = data;

	/* Keep track of which generation this VCPU has synchronized to */
	vcpu->arch.this_tsc_generation = kvm->arch.cur_tsc_generation;
	vcpu->arch.this_tsc_nsec = kvm->arch.cur_tsc_nsec;
	vcpu->arch.this_tsc_write = kvm->arch.cur_tsc_write;

	if (guest_cpuid_has_tsc_adjust(vcpu) && !msr->host_initiated)
		update_ia32_tsc_adjust_msr(vcpu, offset);
	kvm_vcpu_write_tsc_offset(vcpu, offset);
	raw_spin_unlock_irqrestore(&kvm->arch.tsc_write_lock, flags);

	spin_lock(&kvm->arch.pvclock_gtod_sync_lock);
	if (!matched) {
		kvm->arch.nr_vcpus_matched_tsc = 0;
	} else if (!already_matched) {
		kvm->arch.nr_vcpus_matched_tsc++;
	}

	kvm_track_tsc_matching(vcpu);
	spin_unlock(&kvm->arch.pvclock_gtod_sync_lock);
}

EXPORT_SYMBOL_GPL(kvm_write_tsc);

static inline void adjust_tsc_offset_guest(struct kvm_vcpu *vcpu,
					   s64 adjustment)
{
	kvm_vcpu_write_tsc_offset(vcpu, vcpu->arch.tsc_offset + adjustment);
}

static inline void adjust_tsc_offset_host(struct kvm_vcpu *vcpu, s64 adjustment)
{
	if (vcpu->arch.tsc_scaling_ratio != kvm_default_tsc_scaling_ratio)
		WARN_ON(adjustment < 0);
	adjustment = kvm_scale_tsc(vcpu, (u64) adjustment);
	adjust_tsc_offset_guest(vcpu, adjustment);
}

#ifdef CONFIG_X86_64

static u64 read_tsc(void)
{
	u64 ret = (u64)rdtsc_ordered();
	u64 last = pvclock_gtod_data.clock.cycle_last;

	if (likely(ret >= last))
		return ret;

	/*
	 * GCC likes to generate cmov here, but this branch is extremely
	 * predictable (it's just a function of time and the likely is
	 * very likely) and there's a data dependence, so force GCC
	 * to generate a branch instead.  I don't barrier() because
	 * we don't actually need a barrier, and if this function
	 * ever gets inlined it will generate worse code.
	 */
	asm volatile ("");
	return last;
}

static inline u64 vgettsc(u64 *cycle_now)
{
	long v;
	struct pvclock_gtod_data *gtod = &pvclock_gtod_data;

	*cycle_now = read_tsc();

	v = (*cycle_now - gtod->clock.cycle_last) & gtod->clock.mask;
	return v * gtod->clock.mult;
}

static int do_monotonic_boot(s64 *t, u64 *cycle_now)
{
	struct pvclock_gtod_data *gtod = &pvclock_gtod_data;
	unsigned long seq;
	int mode;
	u64 ns;

	do {
		seq = read_seqcount_begin(&gtod->seq);
		mode = gtod->clock.vclock_mode;
		ns = gtod->nsec_base;
		ns += vgettsc(cycle_now);
		ns >>= gtod->clock.shift;
		ns += gtod->boot_ns;
	} while (unlikely(read_seqcount_retry(&gtod->seq, seq)));
	*t = ns;

	return mode;
}

static int do_realtime(struct timespec *ts, u64 *cycle_now)
{
	struct pvclock_gtod_data *gtod = &pvclock_gtod_data;
	unsigned long seq;
	int mode;
	u64 ns;

	do {
		seq = read_seqcount_begin(&gtod->seq);
		mode = gtod->clock.vclock_mode;
		ts->tv_sec = gtod->wall_time_sec;
		ns = gtod->nsec_base;
		ns += vgettsc(cycle_now);
		ns >>= gtod->clock.shift;
	} while (unlikely(read_seqcount_retry(&gtod->seq, seq)));

	ts->tv_sec += __iter_div_u64_rem(ns, NSEC_PER_SEC, &ns);
	ts->tv_nsec = ns;

	return mode;
}

/* returns true if host is using tsc clocksource */
static bool kvm_get_time_and_clockread(s64 *kernel_ns, u64 *cycle_now)
{
	/* checked again under seqlock below */
	if (pvclock_gtod_data.clock.vclock_mode != VCLOCK_TSC)
		return false;

	return do_monotonic_boot(kernel_ns, cycle_now) == VCLOCK_TSC;
}

/* returns true if host is using tsc clocksource */
static bool kvm_get_walltime_and_clockread(struct timespec *ts,
					   u64 *cycle_now)
{
	/* checked again under seqlock below */
	if (pvclock_gtod_data.clock.vclock_mode != VCLOCK_TSC)
		return false;

	return do_realtime(ts, cycle_now) == VCLOCK_TSC;
}
#endif

/*
 *
 * Assuming a stable TSC across physical CPUS, and a stable TSC
 * across virtual CPUs, the following condition is possible.
 * Each numbered line represents an event visible to both
 * CPUs at the next numbered event.
 *
 * "timespecX" represents host monotonic time. "tscX" represents
 * RDTSC value.
 *
 * 		VCPU0 on CPU0		|	VCPU1 on CPU1
 *
 * 1.  read timespec0,tsc0
 * 2.					| timespec1 = timespec0 + N
 * 					| tsc1 = tsc0 + M
 * 3. transition to guest		| transition to guest
 * 4. ret0 = timespec0 + (rdtsc - tsc0) |
 * 5.				        | ret1 = timespec1 + (rdtsc - tsc1)
 * 				        | ret1 = timespec0 + N + (rdtsc - (tsc0 + M))
 *
 * Since ret0 update is visible to VCPU1 at time 5, to obey monotonicity:
 *
 * 	- ret0 < ret1
 *	- timespec0 + (rdtsc - tsc0) < timespec0 + N + (rdtsc - (tsc0 + M))
 *		...
 *	- 0 < N - M => M < N
 *
 * That is, when timespec0 != timespec1, M < N. Unfortunately that is not
 * always the case (the difference between two distinct xtime instances
 * might be smaller then the difference between corresponding TSC reads,
 * when updating guest vcpus pvclock areas).
 *
 * To avoid that problem, do not allow visibility of distinct
 * system_timestamp/tsc_timestamp values simultaneously: use a master
 * copy of host monotonic time values. Update that master copy
 * in lockstep.
 *
 * Rely on synchronization of host TSCs and guest TSCs for monotonicity.
 *
 */

static void pvclock_update_vm_gtod_copy(struct kvm *kvm)
{
#ifdef CONFIG_X86_64
	struct kvm_arch *ka = &kvm->arch;
	int vclock_mode;
	bool host_tsc_clocksource, vcpus_matched;

	vcpus_matched = (ka->nr_vcpus_matched_tsc + 1 ==
			atomic_read(&kvm->online_vcpus));

	/*
	 * If the host uses TSC clock, then passthrough TSC as stable
	 * to the guest.
	 */
	host_tsc_clocksource = kvm_get_time_and_clockread(
					&ka->master_kernel_ns,
					&ka->master_cycle_now);

	ka->use_master_clock = host_tsc_clocksource && vcpus_matched
				&& !backwards_tsc_observed
				&& !ka->boot_vcpu_runs_old_kvmclock;

	if (ka->use_master_clock)
		atomic_set(&kvm_guest_has_master_clock, 1);

	vclock_mode = pvclock_gtod_data.clock.vclock_mode;
	trace_kvm_update_master_clock(ka->use_master_clock, vclock_mode,
					vcpus_matched);
#endif
}

void kvm_make_mclock_inprogress_request(struct kvm *kvm)
{
	kvm_make_all_cpus_request(kvm, KVM_REQ_MCLOCK_INPROGRESS);
}

static void kvm_gen_update_masterclock(struct kvm *kvm)
{
#ifdef CONFIG_X86_64
	int i;
	struct kvm_vcpu *vcpu;
	struct kvm_arch *ka = &kvm->arch;

	spin_lock(&ka->pvclock_gtod_sync_lock);
	kvm_make_mclock_inprogress_request(kvm);
	/* no guest entries from this point */
	pvclock_update_vm_gtod_copy(kvm);

	kvm_for_each_vcpu(i, vcpu, kvm)
		kvm_make_request(KVM_REQ_CLOCK_UPDATE, vcpu);

	/* guest entries allowed */
	kvm_for_each_vcpu(i, vcpu, kvm)
		kvm_clear_request(KVM_REQ_MCLOCK_INPROGRESS, vcpu);

	spin_unlock(&ka->pvclock_gtod_sync_lock);
#endif
}

u64 get_kvmclock_ns(struct kvm *kvm)
{
	struct kvm_arch *ka = &kvm->arch;
	struct pvclock_vcpu_time_info hv_clock;
	u64 ret;

	spin_lock(&ka->pvclock_gtod_sync_lock);
	if (!ka->use_master_clock) {
		spin_unlock(&ka->pvclock_gtod_sync_lock);
		return ktime_get_boot_ns() + ka->kvmclock_offset;
	}

	hv_clock.tsc_timestamp = ka->master_cycle_now;
	hv_clock.system_time = ka->master_kernel_ns + ka->kvmclock_offset;
	spin_unlock(&ka->pvclock_gtod_sync_lock);

	/* both __this_cpu_read() and rdtsc() should be on the same cpu */
	get_cpu();

	kvm_get_time_scale(NSEC_PER_SEC, __this_cpu_read(cpu_tsc_khz) * 1000LL,
			   &hv_clock.tsc_shift,
			   &hv_clock.tsc_to_system_mul);
	ret = __pvclock_read_cycles(&hv_clock, rdtsc());
<<<<<<< HEAD

	put_cpu();

	return ret;
}
=======
>>>>>>> a122c576

	put_cpu();

	return ret;
}

static void kvm_setup_pvclock_page(struct kvm_vcpu *v)
{
	struct kvm_vcpu_arch *vcpu = &v->arch;
	struct pvclock_vcpu_time_info guest_hv_clock;

	if (unlikely(kvm_read_guest_cached(v->kvm, &vcpu->pv_time,
		&guest_hv_clock, sizeof(guest_hv_clock))))
		return;

	/* This VCPU is paused, but it's legal for a guest to read another
	 * VCPU's kvmclock, so we really have to follow the specification where
	 * it says that version is odd if data is being modified, and even after
	 * it is consistent.
	 *
	 * Version field updates must be kept separate.  This is because
	 * kvm_write_guest_cached might use a "rep movs" instruction, and
	 * writes within a string instruction are weakly ordered.  So there
	 * are three writes overall.
	 *
	 * As a small optimization, only write the version field in the first
	 * and third write.  The vcpu->pv_time cache is still valid, because the
	 * version field is the first in the struct.
	 */
	BUILD_BUG_ON(offsetof(struct pvclock_vcpu_time_info, version) != 0);

	vcpu->hv_clock.version = guest_hv_clock.version + 1;
	kvm_write_guest_cached(v->kvm, &vcpu->pv_time,
				&vcpu->hv_clock,
				sizeof(vcpu->hv_clock.version));

	smp_wmb();

	/* retain PVCLOCK_GUEST_STOPPED if set in guest copy */
	vcpu->hv_clock.flags |= (guest_hv_clock.flags & PVCLOCK_GUEST_STOPPED);

	if (vcpu->pvclock_set_guest_stopped_request) {
		vcpu->hv_clock.flags |= PVCLOCK_GUEST_STOPPED;
		vcpu->pvclock_set_guest_stopped_request = false;
	}

	trace_kvm_pvclock_update(v->vcpu_id, &vcpu->hv_clock);

	kvm_write_guest_cached(v->kvm, &vcpu->pv_time,
				&vcpu->hv_clock,
				sizeof(vcpu->hv_clock));

	smp_wmb();

	vcpu->hv_clock.version++;
	kvm_write_guest_cached(v->kvm, &vcpu->pv_time,
				&vcpu->hv_clock,
				sizeof(vcpu->hv_clock.version));
}

static int kvm_guest_time_update(struct kvm_vcpu *v)
{
	unsigned long flags, tgt_tsc_khz;
	struct kvm_vcpu_arch *vcpu = &v->arch;
	struct kvm_arch *ka = &v->kvm->arch;
	s64 kernel_ns;
	u64 tsc_timestamp, host_tsc;
	u8 pvclock_flags;
	bool use_master_clock;

	kernel_ns = 0;
	host_tsc = 0;

	/*
	 * If the host uses TSC clock, then passthrough TSC as stable
	 * to the guest.
	 */
	spin_lock(&ka->pvclock_gtod_sync_lock);
	use_master_clock = ka->use_master_clock;
	if (use_master_clock) {
		host_tsc = ka->master_cycle_now;
		kernel_ns = ka->master_kernel_ns;
	}
	spin_unlock(&ka->pvclock_gtod_sync_lock);

	/* Keep irq disabled to prevent changes to the clock */
	local_irq_save(flags);
	tgt_tsc_khz = __this_cpu_read(cpu_tsc_khz);
	if (unlikely(tgt_tsc_khz == 0)) {
		local_irq_restore(flags);
		kvm_make_request(KVM_REQ_CLOCK_UPDATE, v);
		return 1;
	}
	if (!use_master_clock) {
		host_tsc = rdtsc();
		kernel_ns = ktime_get_boot_ns();
	}

	tsc_timestamp = kvm_read_l1_tsc(v, host_tsc);

	/*
	 * We may have to catch up the TSC to match elapsed wall clock
	 * time for two reasons, even if kvmclock is used.
	 *   1) CPU could have been running below the maximum TSC rate
	 *   2) Broken TSC compensation resets the base at each VCPU
	 *      entry to avoid unknown leaps of TSC even when running
	 *      again on the same CPU.  This may cause apparent elapsed
	 *      time to disappear, and the guest to stand still or run
	 *	very slowly.
	 */
	if (vcpu->tsc_catchup) {
		u64 tsc = compute_guest_tsc(v, kernel_ns);
		if (tsc > tsc_timestamp) {
			adjust_tsc_offset_guest(v, tsc - tsc_timestamp);
			tsc_timestamp = tsc;
		}
	}

	local_irq_restore(flags);

	/* With all the info we got, fill in the values */

	if (kvm_has_tsc_control)
		tgt_tsc_khz = kvm_scale_tsc(v, tgt_tsc_khz);

	if (unlikely(vcpu->hw_tsc_khz != tgt_tsc_khz)) {
		kvm_get_time_scale(NSEC_PER_SEC, tgt_tsc_khz * 1000LL,
				   &vcpu->hv_clock.tsc_shift,
				   &vcpu->hv_clock.tsc_to_system_mul);
		vcpu->hw_tsc_khz = tgt_tsc_khz;
	}

	vcpu->hv_clock.tsc_timestamp = tsc_timestamp;
	vcpu->hv_clock.system_time = kernel_ns + v->kvm->arch.kvmclock_offset;
	vcpu->last_guest_tsc = tsc_timestamp;

	/* If the host uses TSC clocksource, then it is stable */
	pvclock_flags = 0;
	if (use_master_clock)
		pvclock_flags |= PVCLOCK_TSC_STABLE_BIT;

	vcpu->hv_clock.flags = pvclock_flags;

	if (vcpu->pv_time_enabled)
		kvm_setup_pvclock_page(v);
	if (v == kvm_get_vcpu(v->kvm, 0))
		kvm_hv_setup_tsc_page(v->kvm, &vcpu->hv_clock);
	return 0;
}

/*
 * kvmclock updates which are isolated to a given vcpu, such as
 * vcpu->cpu migration, should not allow system_timestamp from
 * the rest of the vcpus to remain static. Otherwise ntp frequency
 * correction applies to one vcpu's system_timestamp but not
 * the others.
 *
 * So in those cases, request a kvmclock update for all vcpus.
 * We need to rate-limit these requests though, as they can
 * considerably slow guests that have a large number of vcpus.
 * The time for a remote vcpu to update its kvmclock is bound
 * by the delay we use to rate-limit the updates.
 */

#define KVMCLOCK_UPDATE_DELAY msecs_to_jiffies(100)

static void kvmclock_update_fn(struct work_struct *work)
{
	int i;
	struct delayed_work *dwork = to_delayed_work(work);
	struct kvm_arch *ka = container_of(dwork, struct kvm_arch,
					   kvmclock_update_work);
	struct kvm *kvm = container_of(ka, struct kvm, arch);
	struct kvm_vcpu *vcpu;

	kvm_for_each_vcpu(i, vcpu, kvm) {
		kvm_make_request(KVM_REQ_CLOCK_UPDATE, vcpu);
		kvm_vcpu_kick(vcpu);
	}
}

static void kvm_gen_kvmclock_update(struct kvm_vcpu *v)
{
	struct kvm *kvm = v->kvm;

	kvm_make_request(KVM_REQ_CLOCK_UPDATE, v);
	schedule_delayed_work(&kvm->arch.kvmclock_update_work,
					KVMCLOCK_UPDATE_DELAY);
}

#define KVMCLOCK_SYNC_PERIOD (300 * HZ)

static void kvmclock_sync_fn(struct work_struct *work)
{
	struct delayed_work *dwork = to_delayed_work(work);
	struct kvm_arch *ka = container_of(dwork, struct kvm_arch,
					   kvmclock_sync_work);
	struct kvm *kvm = container_of(ka, struct kvm, arch);

	if (!kvmclock_periodic_sync)
		return;

	schedule_delayed_work(&kvm->arch.kvmclock_update_work, 0);
	schedule_delayed_work(&kvm->arch.kvmclock_sync_work,
					KVMCLOCK_SYNC_PERIOD);
}

static int set_msr_mce(struct kvm_vcpu *vcpu, u32 msr, u64 data)
{
	u64 mcg_cap = vcpu->arch.mcg_cap;
	unsigned bank_num = mcg_cap & 0xff;

	switch (msr) {
	case MSR_IA32_MCG_STATUS:
		vcpu->arch.mcg_status = data;
		break;
	case MSR_IA32_MCG_CTL:
		if (!(mcg_cap & MCG_CTL_P))
			return 1;
		if (data != 0 && data != ~(u64)0)
			return -1;
		vcpu->arch.mcg_ctl = data;
		break;
	default:
		if (msr >= MSR_IA32_MC0_CTL &&
		    msr < MSR_IA32_MCx_CTL(bank_num)) {
			u32 offset = msr - MSR_IA32_MC0_CTL;
			/* only 0 or all 1s can be written to IA32_MCi_CTL
			 * some Linux kernels though clear bit 10 in bank 4 to
			 * workaround a BIOS/GART TBL issue on AMD K8s, ignore
			 * this to avoid an uncatched #GP in the guest
			 */
			if ((offset & 0x3) == 0 &&
			    data != 0 && (data | (1 << 10)) != ~(u64)0)
				return -1;
			vcpu->arch.mce_banks[offset] = data;
			break;
		}
		return 1;
	}
	return 0;
}

static int xen_hvm_config(struct kvm_vcpu *vcpu, u64 data)
{
	struct kvm *kvm = vcpu->kvm;
	int lm = is_long_mode(vcpu);
	u8 *blob_addr = lm ? (u8 *)(long)kvm->arch.xen_hvm_config.blob_addr_64
		: (u8 *)(long)kvm->arch.xen_hvm_config.blob_addr_32;
	u8 blob_size = lm ? kvm->arch.xen_hvm_config.blob_size_64
		: kvm->arch.xen_hvm_config.blob_size_32;
	u32 page_num = data & ~PAGE_MASK;
	u64 page_addr = data & PAGE_MASK;
	u8 *page;
	int r;

	r = -E2BIG;
	if (page_num >= blob_size)
		goto out;
	r = -ENOMEM;
	page = memdup_user(blob_addr + (page_num * PAGE_SIZE), PAGE_SIZE);
	if (IS_ERR(page)) {
		r = PTR_ERR(page);
		goto out;
	}
	if (kvm_vcpu_write_guest(vcpu, page_addr, page, PAGE_SIZE))
		goto out_free;
	r = 0;
out_free:
	kfree(page);
out:
	return r;
}

static int kvm_pv_enable_async_pf(struct kvm_vcpu *vcpu, u64 data)
{
	gpa_t gpa = data & ~0x3f;

	/* Bits 2:5 are reserved, Should be zero */
	if (data & 0x3c)
		return 1;

	vcpu->arch.apf.msr_val = data;

	if (!(data & KVM_ASYNC_PF_ENABLED)) {
		kvm_clear_async_pf_completion_queue(vcpu);
		kvm_async_pf_hash_reset(vcpu);
		return 0;
	}

	if (kvm_gfn_to_hva_cache_init(vcpu->kvm, &vcpu->arch.apf.data, gpa,
					sizeof(u32)))
		return 1;

	vcpu->arch.apf.send_user_only = !(data & KVM_ASYNC_PF_SEND_ALWAYS);
	kvm_async_pf_wakeup_all(vcpu);
	return 0;
}

static void kvmclock_reset(struct kvm_vcpu *vcpu)
{
	vcpu->arch.pv_time_enabled = false;
}

static void record_steal_time(struct kvm_vcpu *vcpu)
{
	if (!(vcpu->arch.st.msr_val & KVM_MSR_ENABLED))
		return;

	if (unlikely(kvm_read_guest_cached(vcpu->kvm, &vcpu->arch.st.stime,
		&vcpu->arch.st.steal, sizeof(struct kvm_steal_time))))
		return;

	vcpu->arch.st.steal.preempted = 0;

	if (vcpu->arch.st.steal.version & 1)
		vcpu->arch.st.steal.version += 1;  /* first time write, random junk */

	vcpu->arch.st.steal.version += 1;

	kvm_write_guest_cached(vcpu->kvm, &vcpu->arch.st.stime,
		&vcpu->arch.st.steal, sizeof(struct kvm_steal_time));

	smp_wmb();

	vcpu->arch.st.steal.steal += current->sched_info.run_delay -
		vcpu->arch.st.last_steal;
	vcpu->arch.st.last_steal = current->sched_info.run_delay;

	kvm_write_guest_cached(vcpu->kvm, &vcpu->arch.st.stime,
		&vcpu->arch.st.steal, sizeof(struct kvm_steal_time));

	smp_wmb();

	vcpu->arch.st.steal.version += 1;

	kvm_write_guest_cached(vcpu->kvm, &vcpu->arch.st.stime,
		&vcpu->arch.st.steal, sizeof(struct kvm_steal_time));
}

int kvm_set_msr_common(struct kvm_vcpu *vcpu, struct msr_data *msr_info)
{
	bool pr = false;
	u32 msr = msr_info->index;
	u64 data = msr_info->data;

	switch (msr) {
	case MSR_AMD64_NB_CFG:
	case MSR_IA32_UCODE_REV:
	case MSR_IA32_UCODE_WRITE:
	case MSR_VM_HSAVE_PA:
	case MSR_AMD64_PATCH_LOADER:
	case MSR_AMD64_BU_CFG2:
	case MSR_AMD64_DC_CFG:
		break;

	case MSR_EFER:
		return set_efer(vcpu, data);
	case MSR_K7_HWCR:
		data &= ~(u64)0x40;	/* ignore flush filter disable */
		data &= ~(u64)0x100;	/* ignore ignne emulation enable */
		data &= ~(u64)0x8;	/* ignore TLB cache disable */
		data &= ~(u64)0x40000;  /* ignore Mc status write enable */
		if (data != 0) {
			vcpu_unimpl(vcpu, "unimplemented HWCR wrmsr: 0x%llx\n",
				    data);
			return 1;
		}
		break;
	case MSR_FAM10H_MMIO_CONF_BASE:
		if (data != 0) {
			vcpu_unimpl(vcpu, "unimplemented MMIO_CONF_BASE wrmsr: "
				    "0x%llx\n", data);
			return 1;
		}
		break;
	case MSR_IA32_DEBUGCTLMSR:
		if (!data) {
			/* We support the non-activated case already */
			break;
		} else if (data & ~(DEBUGCTLMSR_LBR | DEBUGCTLMSR_BTF)) {
			/* Values other than LBR and BTF are vendor-specific,
			   thus reserved and should throw a #GP */
			return 1;
		}
		vcpu_unimpl(vcpu, "%s: MSR_IA32_DEBUGCTLMSR 0x%llx, nop\n",
			    __func__, data);
		break;
	case 0x200 ... 0x2ff:
		return kvm_mtrr_set_msr(vcpu, msr, data);
	case MSR_IA32_APICBASE:
		return kvm_set_apic_base(vcpu, msr_info);
	case APIC_BASE_MSR ... APIC_BASE_MSR + 0x3ff:
		return kvm_x2apic_msr_write(vcpu, msr, data);
	case MSR_IA32_TSCDEADLINE:
		kvm_set_lapic_tscdeadline_msr(vcpu, data);
		break;
	case MSR_IA32_TSC_ADJUST:
		if (guest_cpuid_has_tsc_adjust(vcpu)) {
			if (!msr_info->host_initiated) {
				s64 adj = data - vcpu->arch.ia32_tsc_adjust_msr;
				adjust_tsc_offset_guest(vcpu, adj);
			}
			vcpu->arch.ia32_tsc_adjust_msr = data;
		}
		break;
	case MSR_IA32_MISC_ENABLE:
		vcpu->arch.ia32_misc_enable_msr = data;
		break;
	case MSR_IA32_SMBASE:
		if (!msr_info->host_initiated)
			return 1;
		vcpu->arch.smbase = data;
		break;
	case MSR_KVM_WALL_CLOCK_NEW:
	case MSR_KVM_WALL_CLOCK:
		vcpu->kvm->arch.wall_clock = data;
		kvm_write_wall_clock(vcpu->kvm, data);
		break;
	case MSR_KVM_SYSTEM_TIME_NEW:
	case MSR_KVM_SYSTEM_TIME: {
		struct kvm_arch *ka = &vcpu->kvm->arch;

		kvmclock_reset(vcpu);

		if (vcpu->vcpu_id == 0 && !msr_info->host_initiated) {
			bool tmp = (msr == MSR_KVM_SYSTEM_TIME);

			if (ka->boot_vcpu_runs_old_kvmclock != tmp)
				kvm_make_request(KVM_REQ_MASTERCLOCK_UPDATE, vcpu);

			ka->boot_vcpu_runs_old_kvmclock = tmp;
		}

		vcpu->arch.time = data;
		kvm_make_request(KVM_REQ_GLOBAL_CLOCK_UPDATE, vcpu);

		/* we verify if the enable bit is set... */
		if (!(data & 1))
			break;

		if (kvm_gfn_to_hva_cache_init(vcpu->kvm,
		     &vcpu->arch.pv_time, data & ~1ULL,
		     sizeof(struct pvclock_vcpu_time_info)))
			vcpu->arch.pv_time_enabled = false;
		else
			vcpu->arch.pv_time_enabled = true;

		break;
	}
	case MSR_KVM_ASYNC_PF_EN:
		if (kvm_pv_enable_async_pf(vcpu, data))
			return 1;
		break;
	case MSR_KVM_STEAL_TIME:

		if (unlikely(!sched_info_on()))
			return 1;

		if (data & KVM_STEAL_RESERVED_MASK)
			return 1;

		if (kvm_gfn_to_hva_cache_init(vcpu->kvm, &vcpu->arch.st.stime,
						data & KVM_STEAL_VALID_BITS,
						sizeof(struct kvm_steal_time)))
			return 1;

		vcpu->arch.st.msr_val = data;

		if (!(data & KVM_MSR_ENABLED))
			break;

		kvm_make_request(KVM_REQ_STEAL_UPDATE, vcpu);

		break;
	case MSR_KVM_PV_EOI_EN:
		if (kvm_lapic_enable_pv_eoi(vcpu, data))
			return 1;
		break;

	case MSR_IA32_MCG_CTL:
	case MSR_IA32_MCG_STATUS:
	case MSR_IA32_MC0_CTL ... MSR_IA32_MCx_CTL(KVM_MAX_MCE_BANKS) - 1:
		return set_msr_mce(vcpu, msr, data);

	case MSR_K7_PERFCTR0 ... MSR_K7_PERFCTR3:
	case MSR_P6_PERFCTR0 ... MSR_P6_PERFCTR1:
		pr = true; /* fall through */
	case MSR_K7_EVNTSEL0 ... MSR_K7_EVNTSEL3:
	case MSR_P6_EVNTSEL0 ... MSR_P6_EVNTSEL1:
		if (kvm_pmu_is_valid_msr(vcpu, msr))
			return kvm_pmu_set_msr(vcpu, msr_info);

		if (pr || data != 0)
			vcpu_unimpl(vcpu, "disabled perfctr wrmsr: "
				    "0x%x data 0x%llx\n", msr, data);
		break;
	case MSR_K7_CLK_CTL:
		/*
		 * Ignore all writes to this no longer documented MSR.
		 * Writes are only relevant for old K7 processors,
		 * all pre-dating SVM, but a recommended workaround from
		 * AMD for these chips. It is possible to specify the
		 * affected processor models on the command line, hence
		 * the need to ignore the workaround.
		 */
		break;
	case HV_X64_MSR_GUEST_OS_ID ... HV_X64_MSR_SINT15:
	case HV_X64_MSR_CRASH_P0 ... HV_X64_MSR_CRASH_P4:
	case HV_X64_MSR_CRASH_CTL:
	case HV_X64_MSR_STIMER0_CONFIG ... HV_X64_MSR_STIMER3_COUNT:
		return kvm_hv_set_msr_common(vcpu, msr, data,
					     msr_info->host_initiated);
	case MSR_IA32_BBL_CR_CTL3:
		/* Drop writes to this legacy MSR -- see rdmsr
		 * counterpart for further detail.
		 */
		vcpu_unimpl(vcpu, "ignored wrmsr: 0x%x data 0x%llx\n", msr, data);
		break;
	case MSR_AMD64_OSVW_ID_LENGTH:
		if (!guest_cpuid_has_osvw(vcpu))
			return 1;
		vcpu->arch.osvw.length = data;
		break;
	case MSR_AMD64_OSVW_STATUS:
		if (!guest_cpuid_has_osvw(vcpu))
			return 1;
		vcpu->arch.osvw.status = data;
		break;
	case MSR_PLATFORM_INFO:
		if (!msr_info->host_initiated ||
		    data & ~MSR_PLATFORM_INFO_CPUID_FAULT ||
		    (!(data & MSR_PLATFORM_INFO_CPUID_FAULT) &&
		     cpuid_fault_enabled(vcpu)))
			return 1;
		vcpu->arch.msr_platform_info = data;
		break;
	case MSR_MISC_FEATURES_ENABLES:
		if (data & ~MSR_MISC_FEATURES_ENABLES_CPUID_FAULT ||
		    (data & MSR_MISC_FEATURES_ENABLES_CPUID_FAULT &&
		     !supports_cpuid_fault(vcpu)))
			return 1;
		vcpu->arch.msr_misc_features_enables = data;
		break;
	default:
		if (msr && (msr == vcpu->kvm->arch.xen_hvm_config.msr))
			return xen_hvm_config(vcpu, data);
		if (kvm_pmu_is_valid_msr(vcpu, msr))
			return kvm_pmu_set_msr(vcpu, msr_info);
		if (!ignore_msrs) {
			vcpu_debug_ratelimited(vcpu, "unhandled wrmsr: 0x%x data 0x%llx\n",
				    msr, data);
			return 1;
		} else {
			vcpu_unimpl(vcpu, "ignored wrmsr: 0x%x data 0x%llx\n",
				    msr, data);
			break;
		}
	}
	return 0;
}
EXPORT_SYMBOL_GPL(kvm_set_msr_common);


/*
 * Reads an msr value (of 'msr_index') into 'pdata'.
 * Returns 0 on success, non-0 otherwise.
 * Assumes vcpu_load() was already called.
 */
int kvm_get_msr(struct kvm_vcpu *vcpu, struct msr_data *msr)
{
	return kvm_x86_ops->get_msr(vcpu, msr);
}
EXPORT_SYMBOL_GPL(kvm_get_msr);

static int get_msr_mce(struct kvm_vcpu *vcpu, u32 msr, u64 *pdata)
{
	u64 data;
	u64 mcg_cap = vcpu->arch.mcg_cap;
	unsigned bank_num = mcg_cap & 0xff;

	switch (msr) {
	case MSR_IA32_P5_MC_ADDR:
	case MSR_IA32_P5_MC_TYPE:
		data = 0;
		break;
	case MSR_IA32_MCG_CAP:
		data = vcpu->arch.mcg_cap;
		break;
	case MSR_IA32_MCG_CTL:
		if (!(mcg_cap & MCG_CTL_P))
			return 1;
		data = vcpu->arch.mcg_ctl;
		break;
	case MSR_IA32_MCG_STATUS:
		data = vcpu->arch.mcg_status;
		break;
	default:
		if (msr >= MSR_IA32_MC0_CTL &&
		    msr < MSR_IA32_MCx_CTL(bank_num)) {
			u32 offset = msr - MSR_IA32_MC0_CTL;
			data = vcpu->arch.mce_banks[offset];
			break;
		}
		return 1;
	}
	*pdata = data;
	return 0;
}

int kvm_get_msr_common(struct kvm_vcpu *vcpu, struct msr_data *msr_info)
{
	switch (msr_info->index) {
	case MSR_IA32_PLATFORM_ID:
	case MSR_IA32_EBL_CR_POWERON:
	case MSR_IA32_DEBUGCTLMSR:
	case MSR_IA32_LASTBRANCHFROMIP:
	case MSR_IA32_LASTBRANCHTOIP:
	case MSR_IA32_LASTINTFROMIP:
	case MSR_IA32_LASTINTTOIP:
	case MSR_K8_SYSCFG:
	case MSR_K8_TSEG_ADDR:
	case MSR_K8_TSEG_MASK:
	case MSR_K7_HWCR:
	case MSR_VM_HSAVE_PA:
	case MSR_K8_INT_PENDING_MSG:
	case MSR_AMD64_NB_CFG:
	case MSR_FAM10H_MMIO_CONF_BASE:
	case MSR_AMD64_BU_CFG2:
	case MSR_IA32_PERF_CTL:
	case MSR_AMD64_DC_CFG:
		msr_info->data = 0;
		break;
	case MSR_K7_EVNTSEL0 ... MSR_K7_EVNTSEL3:
	case MSR_K7_PERFCTR0 ... MSR_K7_PERFCTR3:
	case MSR_P6_PERFCTR0 ... MSR_P6_PERFCTR1:
	case MSR_P6_EVNTSEL0 ... MSR_P6_EVNTSEL1:
		if (kvm_pmu_is_valid_msr(vcpu, msr_info->index))
			return kvm_pmu_get_msr(vcpu, msr_info->index, &msr_info->data);
		msr_info->data = 0;
		break;
	case MSR_IA32_UCODE_REV:
		msr_info->data = 0x100000000ULL;
		break;
	case MSR_MTRRcap:
	case 0x200 ... 0x2ff:
		return kvm_mtrr_get_msr(vcpu, msr_info->index, &msr_info->data);
	case 0xcd: /* fsb frequency */
		msr_info->data = 3;
		break;
		/*
		 * MSR_EBC_FREQUENCY_ID
		 * Conservative value valid for even the basic CPU models.
		 * Models 0,1: 000 in bits 23:21 indicating a bus speed of
		 * 100MHz, model 2 000 in bits 18:16 indicating 100MHz,
		 * and 266MHz for model 3, or 4. Set Core Clock
		 * Frequency to System Bus Frequency Ratio to 1 (bits
		 * 31:24) even though these are only valid for CPU
		 * models > 2, however guests may end up dividing or
		 * multiplying by zero otherwise.
		 */
	case MSR_EBC_FREQUENCY_ID:
		msr_info->data = 1 << 24;
		break;
	case MSR_IA32_APICBASE:
		msr_info->data = kvm_get_apic_base(vcpu);
		break;
	case APIC_BASE_MSR ... APIC_BASE_MSR + 0x3ff:
		return kvm_x2apic_msr_read(vcpu, msr_info->index, &msr_info->data);
		break;
	case MSR_IA32_TSCDEADLINE:
		msr_info->data = kvm_get_lapic_tscdeadline_msr(vcpu);
		break;
	case MSR_IA32_TSC_ADJUST:
		msr_info->data = (u64)vcpu->arch.ia32_tsc_adjust_msr;
		break;
	case MSR_IA32_MISC_ENABLE:
		msr_info->data = vcpu->arch.ia32_misc_enable_msr;
		break;
	case MSR_IA32_SMBASE:
		if (!msr_info->host_initiated)
			return 1;
		msr_info->data = vcpu->arch.smbase;
		break;
	case MSR_IA32_PERF_STATUS:
		/* TSC increment by tick */
		msr_info->data = 1000ULL;
		/* CPU multiplier */
		msr_info->data |= (((uint64_t)4ULL) << 40);
		break;
	case MSR_EFER:
		msr_info->data = vcpu->arch.efer;
		break;
	case MSR_KVM_WALL_CLOCK:
	case MSR_KVM_WALL_CLOCK_NEW:
		msr_info->data = vcpu->kvm->arch.wall_clock;
		break;
	case MSR_KVM_SYSTEM_TIME:
	case MSR_KVM_SYSTEM_TIME_NEW:
		msr_info->data = vcpu->arch.time;
		break;
	case MSR_KVM_ASYNC_PF_EN:
		msr_info->data = vcpu->arch.apf.msr_val;
		break;
	case MSR_KVM_STEAL_TIME:
		msr_info->data = vcpu->arch.st.msr_val;
		break;
	case MSR_KVM_PV_EOI_EN:
		msr_info->data = vcpu->arch.pv_eoi.msr_val;
		break;
	case MSR_IA32_P5_MC_ADDR:
	case MSR_IA32_P5_MC_TYPE:
	case MSR_IA32_MCG_CAP:
	case MSR_IA32_MCG_CTL:
	case MSR_IA32_MCG_STATUS:
	case MSR_IA32_MC0_CTL ... MSR_IA32_MCx_CTL(KVM_MAX_MCE_BANKS) - 1:
		return get_msr_mce(vcpu, msr_info->index, &msr_info->data);
	case MSR_K7_CLK_CTL:
		/*
		 * Provide expected ramp-up count for K7. All other
		 * are set to zero, indicating minimum divisors for
		 * every field.
		 *
		 * This prevents guest kernels on AMD host with CPU
		 * type 6, model 8 and higher from exploding due to
		 * the rdmsr failing.
		 */
		msr_info->data = 0x20000000;
		break;
	case HV_X64_MSR_GUEST_OS_ID ... HV_X64_MSR_SINT15:
	case HV_X64_MSR_CRASH_P0 ... HV_X64_MSR_CRASH_P4:
	case HV_X64_MSR_CRASH_CTL:
	case HV_X64_MSR_STIMER0_CONFIG ... HV_X64_MSR_STIMER3_COUNT:
		return kvm_hv_get_msr_common(vcpu,
					     msr_info->index, &msr_info->data);
		break;
	case MSR_IA32_BBL_CR_CTL3:
		/* This legacy MSR exists but isn't fully documented in current
		 * silicon.  It is however accessed by winxp in very narrow
		 * scenarios where it sets bit #19, itself documented as
		 * a "reserved" bit.  Best effort attempt to source coherent
		 * read data here should the balance of the register be
		 * interpreted by the guest:
		 *
		 * L2 cache control register 3: 64GB range, 256KB size,
		 * enabled, latency 0x1, configured
		 */
		msr_info->data = 0xbe702111;
		break;
	case MSR_AMD64_OSVW_ID_LENGTH:
		if (!guest_cpuid_has_osvw(vcpu))
			return 1;
		msr_info->data = vcpu->arch.osvw.length;
		break;
	case MSR_AMD64_OSVW_STATUS:
		if (!guest_cpuid_has_osvw(vcpu))
			return 1;
		msr_info->data = vcpu->arch.osvw.status;
		break;
	case MSR_PLATFORM_INFO:
		msr_info->data = vcpu->arch.msr_platform_info;
		break;
	case MSR_MISC_FEATURES_ENABLES:
		msr_info->data = vcpu->arch.msr_misc_features_enables;
		break;
	default:
		if (kvm_pmu_is_valid_msr(vcpu, msr_info->index))
			return kvm_pmu_get_msr(vcpu, msr_info->index, &msr_info->data);
		if (!ignore_msrs) {
			vcpu_debug_ratelimited(vcpu, "unhandled rdmsr: 0x%x\n",
					       msr_info->index);
			return 1;
		} else {
			vcpu_unimpl(vcpu, "ignored rdmsr: 0x%x\n", msr_info->index);
			msr_info->data = 0;
		}
		break;
	}
	return 0;
}
EXPORT_SYMBOL_GPL(kvm_get_msr_common);

/*
 * Read or write a bunch of msrs. All parameters are kernel addresses.
 *
 * @return number of msrs set successfully.
 */
static int __msr_io(struct kvm_vcpu *vcpu, struct kvm_msrs *msrs,
		    struct kvm_msr_entry *entries,
		    int (*do_msr)(struct kvm_vcpu *vcpu,
				  unsigned index, u64 *data))
{
	int i, idx;

	idx = srcu_read_lock(&vcpu->kvm->srcu);
	for (i = 0; i < msrs->nmsrs; ++i)
		if (do_msr(vcpu, entries[i].index, &entries[i].data))
			break;
	srcu_read_unlock(&vcpu->kvm->srcu, idx);

	return i;
}

/*
 * Read or write a bunch of msrs. Parameters are user addresses.
 *
 * @return number of msrs set successfully.
 */
static int msr_io(struct kvm_vcpu *vcpu, struct kvm_msrs __user *user_msrs,
		  int (*do_msr)(struct kvm_vcpu *vcpu,
				unsigned index, u64 *data),
		  int writeback)
{
	struct kvm_msrs msrs;
	struct kvm_msr_entry *entries;
	int r, n;
	unsigned size;

	r = -EFAULT;
	if (copy_from_user(&msrs, user_msrs, sizeof msrs))
		goto out;

	r = -E2BIG;
	if (msrs.nmsrs >= MAX_IO_MSRS)
		goto out;

	size = sizeof(struct kvm_msr_entry) * msrs.nmsrs;
	entries = memdup_user(user_msrs->entries, size);
	if (IS_ERR(entries)) {
		r = PTR_ERR(entries);
		goto out;
	}

	r = n = __msr_io(vcpu, &msrs, entries, do_msr);
	if (r < 0)
		goto out_free;

	r = -EFAULT;
	if (writeback && copy_to_user(user_msrs->entries, entries, size))
		goto out_free;

	r = n;

out_free:
	kfree(entries);
out:
	return r;
}

int kvm_vm_ioctl_check_extension(struct kvm *kvm, long ext)
{
	int r;

	switch (ext) {
	case KVM_CAP_IRQCHIP:
	case KVM_CAP_HLT:
	case KVM_CAP_MMU_SHADOW_CACHE_CONTROL:
	case KVM_CAP_SET_TSS_ADDR:
	case KVM_CAP_EXT_CPUID:
	case KVM_CAP_EXT_EMUL_CPUID:
	case KVM_CAP_CLOCKSOURCE:
	case KVM_CAP_PIT:
	case KVM_CAP_NOP_IO_DELAY:
	case KVM_CAP_MP_STATE:
	case KVM_CAP_SYNC_MMU:
	case KVM_CAP_USER_NMI:
	case KVM_CAP_REINJECT_CONTROL:
	case KVM_CAP_IRQ_INJECT_STATUS:
	case KVM_CAP_IOEVENTFD:
	case KVM_CAP_IOEVENTFD_NO_LENGTH:
	case KVM_CAP_PIT2:
	case KVM_CAP_PIT_STATE2:
	case KVM_CAP_SET_IDENTITY_MAP_ADDR:
	case KVM_CAP_XEN_HVM:
	case KVM_CAP_VCPU_EVENTS:
	case KVM_CAP_HYPERV:
	case KVM_CAP_HYPERV_VAPIC:
	case KVM_CAP_HYPERV_SPIN:
	case KVM_CAP_HYPERV_SYNIC:
	case KVM_CAP_PCI_SEGMENT:
	case KVM_CAP_DEBUGREGS:
	case KVM_CAP_X86_ROBUST_SINGLESTEP:
	case KVM_CAP_XSAVE:
	case KVM_CAP_ASYNC_PF:
	case KVM_CAP_GET_TSC_KHZ:
	case KVM_CAP_KVMCLOCK_CTRL:
	case KVM_CAP_READONLY_MEM:
	case KVM_CAP_HYPERV_TIME:
	case KVM_CAP_IOAPIC_POLARITY_IGNORED:
	case KVM_CAP_TSC_DEADLINE_TIMER:
	case KVM_CAP_ENABLE_CAP_VM:
	case KVM_CAP_DISABLE_QUIRKS:
	case KVM_CAP_SET_BOOT_CPU_ID:
 	case KVM_CAP_SPLIT_IRQCHIP:
	case KVM_CAP_IMMEDIATE_EXIT:
		r = 1;
		break;
	case KVM_CAP_ADJUST_CLOCK:
		r = KVM_CLOCK_TSC_STABLE;
		break;
	case KVM_CAP_X86_GUEST_MWAIT:
		r = kvm_mwait_in_guest();
		break;
	case KVM_CAP_X86_SMM:
		/* SMBASE is usually relocated above 1M on modern chipsets,
		 * and SMM handlers might indeed rely on 4G segment limits,
		 * so do not report SMM to be available if real mode is
		 * emulated via vm86 mode.  Still, do not go to great lengths
		 * to avoid userspace's usage of the feature, because it is a
		 * fringe case that is not enabled except via specific settings
		 * of the module parameters.
		 */
		r = kvm_x86_ops->cpu_has_high_real_mode_segbase();
		break;
	case KVM_CAP_VAPIC:
		r = !kvm_x86_ops->cpu_has_accelerated_tpr();
		break;
	case KVM_CAP_NR_VCPUS:
		r = KVM_SOFT_MAX_VCPUS;
		break;
	case KVM_CAP_MAX_VCPUS:
		r = KVM_MAX_VCPUS;
		break;
	case KVM_CAP_NR_MEMSLOTS:
		r = KVM_USER_MEM_SLOTS;
		break;
	case KVM_CAP_PV_MMU:	/* obsolete */
		r = 0;
		break;
	case KVM_CAP_MCE:
		r = KVM_MAX_MCE_BANKS;
		break;
	case KVM_CAP_XCRS:
		r = boot_cpu_has(X86_FEATURE_XSAVE);
		break;
	case KVM_CAP_TSC_CONTROL:
		r = kvm_has_tsc_control;
		break;
	case KVM_CAP_X2APIC_API:
		r = KVM_X2APIC_API_VALID_FLAGS;
		break;
	default:
		r = 0;
		break;
	}
	return r;

}

long kvm_arch_dev_ioctl(struct file *filp,
			unsigned int ioctl, unsigned long arg)
{
	void __user *argp = (void __user *)arg;
	long r;

	switch (ioctl) {
	case KVM_GET_MSR_INDEX_LIST: {
		struct kvm_msr_list __user *user_msr_list = argp;
		struct kvm_msr_list msr_list;
		unsigned n;

		r = -EFAULT;
		if (copy_from_user(&msr_list, user_msr_list, sizeof msr_list))
			goto out;
		n = msr_list.nmsrs;
		msr_list.nmsrs = num_msrs_to_save + num_emulated_msrs;
		if (copy_to_user(user_msr_list, &msr_list, sizeof msr_list))
			goto out;
		r = -E2BIG;
		if (n < msr_list.nmsrs)
			goto out;
		r = -EFAULT;
		if (copy_to_user(user_msr_list->indices, &msrs_to_save,
				 num_msrs_to_save * sizeof(u32)))
			goto out;
		if (copy_to_user(user_msr_list->indices + num_msrs_to_save,
				 &emulated_msrs,
				 num_emulated_msrs * sizeof(u32)))
			goto out;
		r = 0;
		break;
	}
	case KVM_GET_SUPPORTED_CPUID:
	case KVM_GET_EMULATED_CPUID: {
		struct kvm_cpuid2 __user *cpuid_arg = argp;
		struct kvm_cpuid2 cpuid;

		r = -EFAULT;
		if (copy_from_user(&cpuid, cpuid_arg, sizeof cpuid))
			goto out;

		r = kvm_dev_ioctl_get_cpuid(&cpuid, cpuid_arg->entries,
					    ioctl);
		if (r)
			goto out;

		r = -EFAULT;
		if (copy_to_user(cpuid_arg, &cpuid, sizeof cpuid))
			goto out;
		r = 0;
		break;
	}
	case KVM_X86_GET_MCE_CAP_SUPPORTED: {
		r = -EFAULT;
		if (copy_to_user(argp, &kvm_mce_cap_supported,
				 sizeof(kvm_mce_cap_supported)))
			goto out;
		r = 0;
		break;
	}
	default:
		r = -EINVAL;
	}
out:
	return r;
}

static void wbinvd_ipi(void *garbage)
{
	wbinvd();
}

static bool need_emulate_wbinvd(struct kvm_vcpu *vcpu)
{
	return kvm_arch_has_noncoherent_dma(vcpu->kvm);
}

void kvm_arch_vcpu_load(struct kvm_vcpu *vcpu, int cpu)
{
	/* Address WBINVD may be executed by guest */
	if (need_emulate_wbinvd(vcpu)) {
		if (kvm_x86_ops->has_wbinvd_exit())
			cpumask_set_cpu(cpu, vcpu->arch.wbinvd_dirty_mask);
		else if (vcpu->cpu != -1 && vcpu->cpu != cpu)
			smp_call_function_single(vcpu->cpu,
					wbinvd_ipi, NULL, 1);
	}

	kvm_x86_ops->vcpu_load(vcpu, cpu);

	/* Apply any externally detected TSC adjustments (due to suspend) */
	if (unlikely(vcpu->arch.tsc_offset_adjustment)) {
		adjust_tsc_offset_host(vcpu, vcpu->arch.tsc_offset_adjustment);
		vcpu->arch.tsc_offset_adjustment = 0;
		kvm_make_request(KVM_REQ_CLOCK_UPDATE, vcpu);
	}

	if (unlikely(vcpu->cpu != cpu) || check_tsc_unstable()) {
		s64 tsc_delta = !vcpu->arch.last_host_tsc ? 0 :
				rdtsc() - vcpu->arch.last_host_tsc;
		if (tsc_delta < 0)
			mark_tsc_unstable("KVM discovered backwards TSC");

		if (check_tsc_unstable()) {
			u64 offset = kvm_compute_tsc_offset(vcpu,
						vcpu->arch.last_guest_tsc);
			kvm_vcpu_write_tsc_offset(vcpu, offset);
			vcpu->arch.tsc_catchup = 1;
		}
		if (kvm_lapic_hv_timer_in_use(vcpu) &&
				kvm_x86_ops->set_hv_timer(vcpu,
					kvm_get_lapic_target_expiration_tsc(vcpu)))
			kvm_lapic_switch_to_sw_timer(vcpu);
		/*
		 * On a host with synchronized TSC, there is no need to update
		 * kvmclock on vcpu->cpu migration
		 */
		if (!vcpu->kvm->arch.use_master_clock || vcpu->cpu == -1)
			kvm_make_request(KVM_REQ_GLOBAL_CLOCK_UPDATE, vcpu);
		if (vcpu->cpu != cpu)
			kvm_make_request(KVM_REQ_MIGRATE_TIMER, vcpu);
		vcpu->cpu = cpu;
	}

	kvm_make_request(KVM_REQ_STEAL_UPDATE, vcpu);
}

static void kvm_steal_time_set_preempted(struct kvm_vcpu *vcpu)
{
	if (!(vcpu->arch.st.msr_val & KVM_MSR_ENABLED))
		return;

	vcpu->arch.st.steal.preempted = 1;

	kvm_write_guest_offset_cached(vcpu->kvm, &vcpu->arch.st.stime,
			&vcpu->arch.st.steal.preempted,
			offsetof(struct kvm_steal_time, preempted),
			sizeof(vcpu->arch.st.steal.preempted));
}

void kvm_arch_vcpu_put(struct kvm_vcpu *vcpu)
{
	int idx;
	/*
	 * Disable page faults because we're in atomic context here.
	 * kvm_write_guest_offset_cached() would call might_fault()
	 * that relies on pagefault_disable() to tell if there's a
	 * bug. NOTE: the write to guest memory may not go through if
	 * during postcopy live migration or if there's heavy guest
	 * paging.
	 */
	pagefault_disable();
	/*
	 * kvm_memslots() will be called by
	 * kvm_write_guest_offset_cached() so take the srcu lock.
	 */
	idx = srcu_read_lock(&vcpu->kvm->srcu);
	kvm_steal_time_set_preempted(vcpu);
	srcu_read_unlock(&vcpu->kvm->srcu, idx);
	pagefault_enable();
	kvm_x86_ops->vcpu_put(vcpu);
	kvm_put_guest_fpu(vcpu);
	vcpu->arch.last_host_tsc = rdtsc();
}

static int kvm_vcpu_ioctl_get_lapic(struct kvm_vcpu *vcpu,
				    struct kvm_lapic_state *s)
{
	if (kvm_x86_ops->sync_pir_to_irr && vcpu->arch.apicv_active)
		kvm_x86_ops->sync_pir_to_irr(vcpu);

	return kvm_apic_get_state(vcpu, s);
}

static int kvm_vcpu_ioctl_set_lapic(struct kvm_vcpu *vcpu,
				    struct kvm_lapic_state *s)
{
	int r;

	r = kvm_apic_set_state(vcpu, s);
	if (r)
		return r;
	update_cr8_intercept(vcpu);

	return 0;
}

static int kvm_cpu_accept_dm_intr(struct kvm_vcpu *vcpu)
{
	return (!lapic_in_kernel(vcpu) ||
		kvm_apic_accept_pic_intr(vcpu));
}

/*
 * if userspace requested an interrupt window, check that the
 * interrupt window is open.
 *
 * No need to exit to userspace if we already have an interrupt queued.
 */
static int kvm_vcpu_ready_for_interrupt_injection(struct kvm_vcpu *vcpu)
{
	return kvm_arch_interrupt_allowed(vcpu) &&
		!kvm_cpu_has_interrupt(vcpu) &&
		!kvm_event_needs_reinjection(vcpu) &&
		kvm_cpu_accept_dm_intr(vcpu);
}

static int kvm_vcpu_ioctl_interrupt(struct kvm_vcpu *vcpu,
				    struct kvm_interrupt *irq)
{
	if (irq->irq >= KVM_NR_INTERRUPTS)
		return -EINVAL;

	if (!irqchip_in_kernel(vcpu->kvm)) {
		kvm_queue_interrupt(vcpu, irq->irq, false);
		kvm_make_request(KVM_REQ_EVENT, vcpu);
		return 0;
	}

	/*
	 * With in-kernel LAPIC, we only use this to inject EXTINT, so
	 * fail for in-kernel 8259.
	 */
	if (pic_in_kernel(vcpu->kvm))
		return -ENXIO;

	if (vcpu->arch.pending_external_vector != -1)
		return -EEXIST;

	vcpu->arch.pending_external_vector = irq->irq;
	kvm_make_request(KVM_REQ_EVENT, vcpu);
	return 0;
}

static int kvm_vcpu_ioctl_nmi(struct kvm_vcpu *vcpu)
{
	kvm_inject_nmi(vcpu);

	return 0;
}

static int kvm_vcpu_ioctl_smi(struct kvm_vcpu *vcpu)
{
	kvm_make_request(KVM_REQ_SMI, vcpu);

	return 0;
}

static int vcpu_ioctl_tpr_access_reporting(struct kvm_vcpu *vcpu,
					   struct kvm_tpr_access_ctl *tac)
{
	if (tac->flags)
		return -EINVAL;
	vcpu->arch.tpr_access_reporting = !!tac->enabled;
	return 0;
}

static int kvm_vcpu_ioctl_x86_setup_mce(struct kvm_vcpu *vcpu,
					u64 mcg_cap)
{
	int r;
	unsigned bank_num = mcg_cap & 0xff, bank;

	r = -EINVAL;
	if (!bank_num || bank_num >= KVM_MAX_MCE_BANKS)
		goto out;
	if (mcg_cap & ~(kvm_mce_cap_supported | 0xff | 0xff0000))
		goto out;
	r = 0;
	vcpu->arch.mcg_cap = mcg_cap;
	/* Init IA32_MCG_CTL to all 1s */
	if (mcg_cap & MCG_CTL_P)
		vcpu->arch.mcg_ctl = ~(u64)0;
	/* Init IA32_MCi_CTL to all 1s */
	for (bank = 0; bank < bank_num; bank++)
		vcpu->arch.mce_banks[bank*4] = ~(u64)0;

	if (kvm_x86_ops->setup_mce)
		kvm_x86_ops->setup_mce(vcpu);
out:
	return r;
}

static int kvm_vcpu_ioctl_x86_set_mce(struct kvm_vcpu *vcpu,
				      struct kvm_x86_mce *mce)
{
	u64 mcg_cap = vcpu->arch.mcg_cap;
	unsigned bank_num = mcg_cap & 0xff;
	u64 *banks = vcpu->arch.mce_banks;

	if (mce->bank >= bank_num || !(mce->status & MCI_STATUS_VAL))
		return -EINVAL;
	/*
	 * if IA32_MCG_CTL is not all 1s, the uncorrected error
	 * reporting is disabled
	 */
	if ((mce->status & MCI_STATUS_UC) && (mcg_cap & MCG_CTL_P) &&
	    vcpu->arch.mcg_ctl != ~(u64)0)
		return 0;
	banks += 4 * mce->bank;
	/*
	 * if IA32_MCi_CTL is not all 1s, the uncorrected error
	 * reporting is disabled for the bank
	 */
	if ((mce->status & MCI_STATUS_UC) && banks[0] != ~(u64)0)
		return 0;
	if (mce->status & MCI_STATUS_UC) {
		if ((vcpu->arch.mcg_status & MCG_STATUS_MCIP) ||
		    !kvm_read_cr4_bits(vcpu, X86_CR4_MCE)) {
			kvm_make_request(KVM_REQ_TRIPLE_FAULT, vcpu);
			return 0;
		}
		if (banks[1] & MCI_STATUS_VAL)
			mce->status |= MCI_STATUS_OVER;
		banks[2] = mce->addr;
		banks[3] = mce->misc;
		vcpu->arch.mcg_status = mce->mcg_status;
		banks[1] = mce->status;
		kvm_queue_exception(vcpu, MC_VECTOR);
	} else if (!(banks[1] & MCI_STATUS_VAL)
		   || !(banks[1] & MCI_STATUS_UC)) {
		if (banks[1] & MCI_STATUS_VAL)
			mce->status |= MCI_STATUS_OVER;
		banks[2] = mce->addr;
		banks[3] = mce->misc;
		banks[1] = mce->status;
	} else
		banks[1] |= MCI_STATUS_OVER;
	return 0;
}

static void kvm_vcpu_ioctl_x86_get_vcpu_events(struct kvm_vcpu *vcpu,
					       struct kvm_vcpu_events *events)
{
	process_nmi(vcpu);
	events->exception.injected =
		vcpu->arch.exception.pending &&
		!kvm_exception_is_soft(vcpu->arch.exception.nr);
	events->exception.nr = vcpu->arch.exception.nr;
	events->exception.has_error_code = vcpu->arch.exception.has_error_code;
	events->exception.pad = 0;
	events->exception.error_code = vcpu->arch.exception.error_code;

	events->interrupt.injected =
		vcpu->arch.interrupt.pending && !vcpu->arch.interrupt.soft;
	events->interrupt.nr = vcpu->arch.interrupt.nr;
	events->interrupt.soft = 0;
	events->interrupt.shadow = kvm_x86_ops->get_interrupt_shadow(vcpu);

	events->nmi.injected = vcpu->arch.nmi_injected;
	events->nmi.pending = vcpu->arch.nmi_pending != 0;
	events->nmi.masked = kvm_x86_ops->get_nmi_mask(vcpu);
	events->nmi.pad = 0;

	events->sipi_vector = 0; /* never valid when reporting to user space */

	events->smi.smm = is_smm(vcpu);
	events->smi.pending = vcpu->arch.smi_pending;
	events->smi.smm_inside_nmi =
		!!(vcpu->arch.hflags & HF_SMM_INSIDE_NMI_MASK);
	events->smi.latched_init = kvm_lapic_latched_init(vcpu);

	events->flags = (KVM_VCPUEVENT_VALID_NMI_PENDING
			 | KVM_VCPUEVENT_VALID_SHADOW
			 | KVM_VCPUEVENT_VALID_SMM);
	memset(&events->reserved, 0, sizeof(events->reserved));
}

static void kvm_set_hflags(struct kvm_vcpu *vcpu, unsigned emul_flags);

static int kvm_vcpu_ioctl_x86_set_vcpu_events(struct kvm_vcpu *vcpu,
					      struct kvm_vcpu_events *events)
{
	if (events->flags & ~(KVM_VCPUEVENT_VALID_NMI_PENDING
			      | KVM_VCPUEVENT_VALID_SIPI_VECTOR
			      | KVM_VCPUEVENT_VALID_SHADOW
			      | KVM_VCPUEVENT_VALID_SMM))
		return -EINVAL;

	if (events->exception.injected &&
	    (events->exception.nr > 31 || events->exception.nr == NMI_VECTOR ||
	     is_guest_mode(vcpu)))
		return -EINVAL;

	/* INITs are latched while in SMM */
	if (events->flags & KVM_VCPUEVENT_VALID_SMM &&
	    (events->smi.smm || events->smi.pending) &&
	    vcpu->arch.mp_state == KVM_MP_STATE_INIT_RECEIVED)
		return -EINVAL;

	/* INITs are latched while in SMM */
	if (events->flags & KVM_VCPUEVENT_VALID_SMM &&
	    (events->smi.smm || events->smi.pending) &&
	    vcpu->arch.mp_state == KVM_MP_STATE_INIT_RECEIVED)
		return -EINVAL;

	process_nmi(vcpu);
	vcpu->arch.exception.pending = events->exception.injected;
	vcpu->arch.exception.nr = events->exception.nr;
	vcpu->arch.exception.has_error_code = events->exception.has_error_code;
	vcpu->arch.exception.error_code = events->exception.error_code;

	vcpu->arch.interrupt.pending = events->interrupt.injected;
	vcpu->arch.interrupt.nr = events->interrupt.nr;
	vcpu->arch.interrupt.soft = events->interrupt.soft;
	if (events->flags & KVM_VCPUEVENT_VALID_SHADOW)
		kvm_x86_ops->set_interrupt_shadow(vcpu,
						  events->interrupt.shadow);

	vcpu->arch.nmi_injected = events->nmi.injected;
	if (events->flags & KVM_VCPUEVENT_VALID_NMI_PENDING)
		vcpu->arch.nmi_pending = events->nmi.pending;
	kvm_x86_ops->set_nmi_mask(vcpu, events->nmi.masked);

	if (events->flags & KVM_VCPUEVENT_VALID_SIPI_VECTOR &&
	    lapic_in_kernel(vcpu))
		vcpu->arch.apic->sipi_vector = events->sipi_vector;

	if (events->flags & KVM_VCPUEVENT_VALID_SMM) {
		u32 hflags = vcpu->arch.hflags;
		if (events->smi.smm)
			hflags |= HF_SMM_MASK;
		else
			hflags &= ~HF_SMM_MASK;
		kvm_set_hflags(vcpu, hflags);

		vcpu->arch.smi_pending = events->smi.pending;
		if (events->smi.smm_inside_nmi)
			vcpu->arch.hflags |= HF_SMM_INSIDE_NMI_MASK;
		else
			vcpu->arch.hflags &= ~HF_SMM_INSIDE_NMI_MASK;
		if (lapic_in_kernel(vcpu)) {
			if (events->smi.latched_init)
				set_bit(KVM_APIC_INIT, &vcpu->arch.apic->pending_events);
			else
				clear_bit(KVM_APIC_INIT, &vcpu->arch.apic->pending_events);
		}
	}

	kvm_make_request(KVM_REQ_EVENT, vcpu);

	return 0;
}

static void kvm_vcpu_ioctl_x86_get_debugregs(struct kvm_vcpu *vcpu,
					     struct kvm_debugregs *dbgregs)
{
	unsigned long val;

	memcpy(dbgregs->db, vcpu->arch.db, sizeof(vcpu->arch.db));
	kvm_get_dr(vcpu, 6, &val);
	dbgregs->dr6 = val;
	dbgregs->dr7 = vcpu->arch.dr7;
	dbgregs->flags = 0;
	memset(&dbgregs->reserved, 0, sizeof(dbgregs->reserved));
}

static int kvm_vcpu_ioctl_x86_set_debugregs(struct kvm_vcpu *vcpu,
					    struct kvm_debugregs *dbgregs)
{
	if (dbgregs->flags)
		return -EINVAL;

	if (dbgregs->dr6 & ~0xffffffffull)
		return -EINVAL;
	if (dbgregs->dr7 & ~0xffffffffull)
		return -EINVAL;

	memcpy(vcpu->arch.db, dbgregs->db, sizeof(vcpu->arch.db));
	kvm_update_dr0123(vcpu);
	vcpu->arch.dr6 = dbgregs->dr6;
	kvm_update_dr6(vcpu);
	vcpu->arch.dr7 = dbgregs->dr7;
	kvm_update_dr7(vcpu);

	return 0;
}

#define XSTATE_COMPACTION_ENABLED (1ULL << 63)

static void fill_xsave(u8 *dest, struct kvm_vcpu *vcpu)
{
	struct xregs_state *xsave = &vcpu->arch.guest_fpu.state.xsave;
	u64 xstate_bv = xsave->header.xfeatures;
	u64 valid;

	/*
	 * Copy legacy XSAVE area, to avoid complications with CPUID
	 * leaves 0 and 1 in the loop below.
	 */
	memcpy(dest, xsave, XSAVE_HDR_OFFSET);

	/* Set XSTATE_BV */
	xstate_bv &= vcpu->arch.guest_supported_xcr0 | XFEATURE_MASK_FPSSE;
	*(u64 *)(dest + XSAVE_HDR_OFFSET) = xstate_bv;

	/*
	 * Copy each region from the possibly compacted offset to the
	 * non-compacted offset.
	 */
	valid = xstate_bv & ~XFEATURE_MASK_FPSSE;
	while (valid) {
		u64 feature = valid & -valid;
		int index = fls64(feature) - 1;
		void *src = get_xsave_addr(xsave, feature);

		if (src) {
			u32 size, offset, ecx, edx;
			cpuid_count(XSTATE_CPUID, index,
				    &size, &offset, &ecx, &edx);
			memcpy(dest + offset, src, size);
		}

		valid -= feature;
	}
}

static void load_xsave(struct kvm_vcpu *vcpu, u8 *src)
{
	struct xregs_state *xsave = &vcpu->arch.guest_fpu.state.xsave;
	u64 xstate_bv = *(u64 *)(src + XSAVE_HDR_OFFSET);
	u64 valid;

	/*
	 * Copy legacy XSAVE area, to avoid complications with CPUID
	 * leaves 0 and 1 in the loop below.
	 */
	memcpy(xsave, src, XSAVE_HDR_OFFSET);

	/* Set XSTATE_BV and possibly XCOMP_BV.  */
	xsave->header.xfeatures = xstate_bv;
	if (boot_cpu_has(X86_FEATURE_XSAVES))
		xsave->header.xcomp_bv = host_xcr0 | XSTATE_COMPACTION_ENABLED;

	/*
	 * Copy each region from the non-compacted offset to the
	 * possibly compacted offset.
	 */
	valid = xstate_bv & ~XFEATURE_MASK_FPSSE;
	while (valid) {
		u64 feature = valid & -valid;
		int index = fls64(feature) - 1;
		void *dest = get_xsave_addr(xsave, feature);

		if (dest) {
			u32 size, offset, ecx, edx;
			cpuid_count(XSTATE_CPUID, index,
				    &size, &offset, &ecx, &edx);
			memcpy(dest, src + offset, size);
		}

		valid -= feature;
	}
}

static void kvm_vcpu_ioctl_x86_get_xsave(struct kvm_vcpu *vcpu,
					 struct kvm_xsave *guest_xsave)
{
	if (boot_cpu_has(X86_FEATURE_XSAVE)) {
		memset(guest_xsave, 0, sizeof(struct kvm_xsave));
		fill_xsave((u8 *) guest_xsave->region, vcpu);
	} else {
		memcpy(guest_xsave->region,
			&vcpu->arch.guest_fpu.state.fxsave,
			sizeof(struct fxregs_state));
		*(u64 *)&guest_xsave->region[XSAVE_HDR_OFFSET / sizeof(u32)] =
			XFEATURE_MASK_FPSSE;
	}
}

#define XSAVE_MXCSR_OFFSET 24

static int kvm_vcpu_ioctl_x86_set_xsave(struct kvm_vcpu *vcpu,
					struct kvm_xsave *guest_xsave)
{
	u64 xstate_bv =
		*(u64 *)&guest_xsave->region[XSAVE_HDR_OFFSET / sizeof(u32)];
	u32 mxcsr = *(u32 *)&guest_xsave->region[XSAVE_MXCSR_OFFSET / sizeof(u32)];

	if (boot_cpu_has(X86_FEATURE_XSAVE)) {
		/*
		 * Here we allow setting states that are not present in
		 * CPUID leaf 0xD, index 0, EDX:EAX.  This is for compatibility
		 * with old userspace.
		 */
		if (xstate_bv & ~kvm_supported_xcr0() ||
			mxcsr & ~mxcsr_feature_mask)
			return -EINVAL;
		load_xsave(vcpu, (u8 *)guest_xsave->region);
	} else {
		if (xstate_bv & ~XFEATURE_MASK_FPSSE ||
			mxcsr & ~mxcsr_feature_mask)
			return -EINVAL;
		memcpy(&vcpu->arch.guest_fpu.state.fxsave,
			guest_xsave->region, sizeof(struct fxregs_state));
	}
	return 0;
}

static void kvm_vcpu_ioctl_x86_get_xcrs(struct kvm_vcpu *vcpu,
					struct kvm_xcrs *guest_xcrs)
{
	if (!boot_cpu_has(X86_FEATURE_XSAVE)) {
		guest_xcrs->nr_xcrs = 0;
		return;
	}

	guest_xcrs->nr_xcrs = 1;
	guest_xcrs->flags = 0;
	guest_xcrs->xcrs[0].xcr = XCR_XFEATURE_ENABLED_MASK;
	guest_xcrs->xcrs[0].value = vcpu->arch.xcr0;
}

static int kvm_vcpu_ioctl_x86_set_xcrs(struct kvm_vcpu *vcpu,
				       struct kvm_xcrs *guest_xcrs)
{
	int i, r = 0;

	if (!boot_cpu_has(X86_FEATURE_XSAVE))
		return -EINVAL;

	if (guest_xcrs->nr_xcrs > KVM_MAX_XCRS || guest_xcrs->flags)
		return -EINVAL;

	for (i = 0; i < guest_xcrs->nr_xcrs; i++)
		/* Only support XCR0 currently */
		if (guest_xcrs->xcrs[i].xcr == XCR_XFEATURE_ENABLED_MASK) {
			r = __kvm_set_xcr(vcpu, XCR_XFEATURE_ENABLED_MASK,
				guest_xcrs->xcrs[i].value);
			break;
		}
	if (r)
		r = -EINVAL;
	return r;
}

/*
 * kvm_set_guest_paused() indicates to the guest kernel that it has been
 * stopped by the hypervisor.  This function will be called from the host only.
 * EINVAL is returned when the host attempts to set the flag for a guest that
 * does not support pv clocks.
 */
static int kvm_set_guest_paused(struct kvm_vcpu *vcpu)
{
	if (!vcpu->arch.pv_time_enabled)
		return -EINVAL;
	vcpu->arch.pvclock_set_guest_stopped_request = true;
	kvm_make_request(KVM_REQ_CLOCK_UPDATE, vcpu);
	return 0;
}

static int kvm_vcpu_ioctl_enable_cap(struct kvm_vcpu *vcpu,
				     struct kvm_enable_cap *cap)
{
	if (cap->flags)
		return -EINVAL;

	switch (cap->cap) {
	case KVM_CAP_HYPERV_SYNIC:
		if (!irqchip_in_kernel(vcpu->kvm))
			return -EINVAL;
		return kvm_hv_activate_synic(vcpu);
	default:
		return -EINVAL;
	}
}

long kvm_arch_vcpu_ioctl(struct file *filp,
			 unsigned int ioctl, unsigned long arg)
{
	struct kvm_vcpu *vcpu = filp->private_data;
	void __user *argp = (void __user *)arg;
	int r;
	union {
		struct kvm_lapic_state *lapic;
		struct kvm_xsave *xsave;
		struct kvm_xcrs *xcrs;
		void *buffer;
	} u;

	u.buffer = NULL;
	switch (ioctl) {
	case KVM_GET_LAPIC: {
		r = -EINVAL;
		if (!lapic_in_kernel(vcpu))
			goto out;
		u.lapic = kzalloc(sizeof(struct kvm_lapic_state), GFP_KERNEL);

		r = -ENOMEM;
		if (!u.lapic)
			goto out;
		r = kvm_vcpu_ioctl_get_lapic(vcpu, u.lapic);
		if (r)
			goto out;
		r = -EFAULT;
		if (copy_to_user(argp, u.lapic, sizeof(struct kvm_lapic_state)))
			goto out;
		r = 0;
		break;
	}
	case KVM_SET_LAPIC: {
		r = -EINVAL;
		if (!lapic_in_kernel(vcpu))
			goto out;
		u.lapic = memdup_user(argp, sizeof(*u.lapic));
		if (IS_ERR(u.lapic))
			return PTR_ERR(u.lapic);

		r = kvm_vcpu_ioctl_set_lapic(vcpu, u.lapic);
		break;
	}
	case KVM_INTERRUPT: {
		struct kvm_interrupt irq;

		r = -EFAULT;
		if (copy_from_user(&irq, argp, sizeof irq))
			goto out;
		r = kvm_vcpu_ioctl_interrupt(vcpu, &irq);
		break;
	}
	case KVM_NMI: {
		r = kvm_vcpu_ioctl_nmi(vcpu);
		break;
	}
	case KVM_SMI: {
		r = kvm_vcpu_ioctl_smi(vcpu);
		break;
	}
	case KVM_SET_CPUID: {
		struct kvm_cpuid __user *cpuid_arg = argp;
		struct kvm_cpuid cpuid;

		r = -EFAULT;
		if (copy_from_user(&cpuid, cpuid_arg, sizeof cpuid))
			goto out;
		r = kvm_vcpu_ioctl_set_cpuid(vcpu, &cpuid, cpuid_arg->entries);
		break;
	}
	case KVM_SET_CPUID2: {
		struct kvm_cpuid2 __user *cpuid_arg = argp;
		struct kvm_cpuid2 cpuid;

		r = -EFAULT;
		if (copy_from_user(&cpuid, cpuid_arg, sizeof cpuid))
			goto out;
		r = kvm_vcpu_ioctl_set_cpuid2(vcpu, &cpuid,
					      cpuid_arg->entries);
		break;
	}
	case KVM_GET_CPUID2: {
		struct kvm_cpuid2 __user *cpuid_arg = argp;
		struct kvm_cpuid2 cpuid;

		r = -EFAULT;
		if (copy_from_user(&cpuid, cpuid_arg, sizeof cpuid))
			goto out;
		r = kvm_vcpu_ioctl_get_cpuid2(vcpu, &cpuid,
					      cpuid_arg->entries);
		if (r)
			goto out;
		r = -EFAULT;
		if (copy_to_user(cpuid_arg, &cpuid, sizeof cpuid))
			goto out;
		r = 0;
		break;
	}
	case KVM_GET_MSRS:
		r = msr_io(vcpu, argp, do_get_msr, 1);
		break;
	case KVM_SET_MSRS:
		r = msr_io(vcpu, argp, do_set_msr, 0);
		break;
	case KVM_TPR_ACCESS_REPORTING: {
		struct kvm_tpr_access_ctl tac;

		r = -EFAULT;
		if (copy_from_user(&tac, argp, sizeof tac))
			goto out;
		r = vcpu_ioctl_tpr_access_reporting(vcpu, &tac);
		if (r)
			goto out;
		r = -EFAULT;
		if (copy_to_user(argp, &tac, sizeof tac))
			goto out;
		r = 0;
		break;
	};
	case KVM_SET_VAPIC_ADDR: {
		struct kvm_vapic_addr va;
		int idx;

		r = -EINVAL;
		if (!lapic_in_kernel(vcpu))
			goto out;
		r = -EFAULT;
		if (copy_from_user(&va, argp, sizeof va))
			goto out;
		idx = srcu_read_lock(&vcpu->kvm->srcu);
		r = kvm_lapic_set_vapic_addr(vcpu, va.vapic_addr);
		srcu_read_unlock(&vcpu->kvm->srcu, idx);
		break;
	}
	case KVM_X86_SETUP_MCE: {
		u64 mcg_cap;

		r = -EFAULT;
		if (copy_from_user(&mcg_cap, argp, sizeof mcg_cap))
			goto out;
		r = kvm_vcpu_ioctl_x86_setup_mce(vcpu, mcg_cap);
		break;
	}
	case KVM_X86_SET_MCE: {
		struct kvm_x86_mce mce;

		r = -EFAULT;
		if (copy_from_user(&mce, argp, sizeof mce))
			goto out;
		r = kvm_vcpu_ioctl_x86_set_mce(vcpu, &mce);
		break;
	}
	case KVM_GET_VCPU_EVENTS: {
		struct kvm_vcpu_events events;

		kvm_vcpu_ioctl_x86_get_vcpu_events(vcpu, &events);

		r = -EFAULT;
		if (copy_to_user(argp, &events, sizeof(struct kvm_vcpu_events)))
			break;
		r = 0;
		break;
	}
	case KVM_SET_VCPU_EVENTS: {
		struct kvm_vcpu_events events;

		r = -EFAULT;
		if (copy_from_user(&events, argp, sizeof(struct kvm_vcpu_events)))
			break;

		r = kvm_vcpu_ioctl_x86_set_vcpu_events(vcpu, &events);
		break;
	}
	case KVM_GET_DEBUGREGS: {
		struct kvm_debugregs dbgregs;

		kvm_vcpu_ioctl_x86_get_debugregs(vcpu, &dbgregs);

		r = -EFAULT;
		if (copy_to_user(argp, &dbgregs,
				 sizeof(struct kvm_debugregs)))
			break;
		r = 0;
		break;
	}
	case KVM_SET_DEBUGREGS: {
		struct kvm_debugregs dbgregs;

		r = -EFAULT;
		if (copy_from_user(&dbgregs, argp,
				   sizeof(struct kvm_debugregs)))
			break;

		r = kvm_vcpu_ioctl_x86_set_debugregs(vcpu, &dbgregs);
		break;
	}
	case KVM_GET_XSAVE: {
		u.xsave = kzalloc(sizeof(struct kvm_xsave), GFP_KERNEL);
		r = -ENOMEM;
		if (!u.xsave)
			break;

		kvm_vcpu_ioctl_x86_get_xsave(vcpu, u.xsave);

		r = -EFAULT;
		if (copy_to_user(argp, u.xsave, sizeof(struct kvm_xsave)))
			break;
		r = 0;
		break;
	}
	case KVM_SET_XSAVE: {
		u.xsave = memdup_user(argp, sizeof(*u.xsave));
		if (IS_ERR(u.xsave))
			return PTR_ERR(u.xsave);

		r = kvm_vcpu_ioctl_x86_set_xsave(vcpu, u.xsave);
		break;
	}
	case KVM_GET_XCRS: {
		u.xcrs = kzalloc(sizeof(struct kvm_xcrs), GFP_KERNEL);
		r = -ENOMEM;
		if (!u.xcrs)
			break;

		kvm_vcpu_ioctl_x86_get_xcrs(vcpu, u.xcrs);

		r = -EFAULT;
		if (copy_to_user(argp, u.xcrs,
				 sizeof(struct kvm_xcrs)))
			break;
		r = 0;
		break;
	}
	case KVM_SET_XCRS: {
		u.xcrs = memdup_user(argp, sizeof(*u.xcrs));
		if (IS_ERR(u.xcrs))
			return PTR_ERR(u.xcrs);

		r = kvm_vcpu_ioctl_x86_set_xcrs(vcpu, u.xcrs);
		break;
	}
	case KVM_SET_TSC_KHZ: {
		u32 user_tsc_khz;

		r = -EINVAL;
		user_tsc_khz = (u32)arg;

		if (user_tsc_khz >= kvm_max_guest_tsc_khz)
			goto out;

		if (user_tsc_khz == 0)
			user_tsc_khz = tsc_khz;

		if (!kvm_set_tsc_khz(vcpu, user_tsc_khz))
			r = 0;

		goto out;
	}
	case KVM_GET_TSC_KHZ: {
		r = vcpu->arch.virtual_tsc_khz;
		goto out;
	}
	case KVM_KVMCLOCK_CTRL: {
		r = kvm_set_guest_paused(vcpu);
		goto out;
	}
	case KVM_ENABLE_CAP: {
		struct kvm_enable_cap cap;

		r = -EFAULT;
		if (copy_from_user(&cap, argp, sizeof(cap)))
			goto out;
		r = kvm_vcpu_ioctl_enable_cap(vcpu, &cap);
		break;
	}
	default:
		r = -EINVAL;
	}
out:
	kfree(u.buffer);
	return r;
}

int kvm_arch_vcpu_fault(struct kvm_vcpu *vcpu, struct vm_fault *vmf)
{
	return VM_FAULT_SIGBUS;
}

static int kvm_vm_ioctl_set_tss_addr(struct kvm *kvm, unsigned long addr)
{
	int ret;

	if (addr > (unsigned int)(-3 * PAGE_SIZE))
		return -EINVAL;
	ret = kvm_x86_ops->set_tss_addr(kvm, addr);
	return ret;
}

static int kvm_vm_ioctl_set_identity_map_addr(struct kvm *kvm,
					      u64 ident_addr)
{
	kvm->arch.ept_identity_map_addr = ident_addr;
	return 0;
}

static int kvm_vm_ioctl_set_nr_mmu_pages(struct kvm *kvm,
					  u32 kvm_nr_mmu_pages)
{
	if (kvm_nr_mmu_pages < KVM_MIN_ALLOC_MMU_PAGES)
		return -EINVAL;

	mutex_lock(&kvm->slots_lock);

	kvm_mmu_change_mmu_pages(kvm, kvm_nr_mmu_pages);
	kvm->arch.n_requested_mmu_pages = kvm_nr_mmu_pages;

	mutex_unlock(&kvm->slots_lock);
	return 0;
}

static int kvm_vm_ioctl_get_nr_mmu_pages(struct kvm *kvm)
{
	return kvm->arch.n_max_mmu_pages;
}

static int kvm_vm_ioctl_get_irqchip(struct kvm *kvm, struct kvm_irqchip *chip)
{
	struct kvm_pic *pic = kvm->arch.vpic;
	int r;

	r = 0;
	switch (chip->chip_id) {
	case KVM_IRQCHIP_PIC_MASTER:
		memcpy(&chip->chip.pic, &pic->pics[0],
			sizeof(struct kvm_pic_state));
		break;
	case KVM_IRQCHIP_PIC_SLAVE:
		memcpy(&chip->chip.pic, &pic->pics[1],
			sizeof(struct kvm_pic_state));
		break;
	case KVM_IRQCHIP_IOAPIC:
		kvm_get_ioapic(kvm, &chip->chip.ioapic);
		break;
	default:
		r = -EINVAL;
		break;
	}
	return r;
}

static int kvm_vm_ioctl_set_irqchip(struct kvm *kvm, struct kvm_irqchip *chip)
{
	struct kvm_pic *pic = kvm->arch.vpic;
	int r;

	r = 0;
	switch (chip->chip_id) {
	case KVM_IRQCHIP_PIC_MASTER:
		spin_lock(&pic->lock);
		memcpy(&pic->pics[0], &chip->chip.pic,
			sizeof(struct kvm_pic_state));
		spin_unlock(&pic->lock);
		break;
	case KVM_IRQCHIP_PIC_SLAVE:
		spin_lock(&pic->lock);
		memcpy(&pic->pics[1], &chip->chip.pic,
			sizeof(struct kvm_pic_state));
		spin_unlock(&pic->lock);
		break;
	case KVM_IRQCHIP_IOAPIC:
		kvm_set_ioapic(kvm, &chip->chip.ioapic);
		break;
	default:
		r = -EINVAL;
		break;
	}
	kvm_pic_update_irq(pic);
	return r;
}

static int kvm_vm_ioctl_get_pit(struct kvm *kvm, struct kvm_pit_state *ps)
{
	struct kvm_kpit_state *kps = &kvm->arch.vpit->pit_state;

	BUILD_BUG_ON(sizeof(*ps) != sizeof(kps->channels));

	mutex_lock(&kps->lock);
	memcpy(ps, &kps->channels, sizeof(*ps));
	mutex_unlock(&kps->lock);
	return 0;
}

static int kvm_vm_ioctl_set_pit(struct kvm *kvm, struct kvm_pit_state *ps)
{
	int i;
	struct kvm_pit *pit = kvm->arch.vpit;

	mutex_lock(&pit->pit_state.lock);
	memcpy(&pit->pit_state.channels, ps, sizeof(*ps));
	for (i = 0; i < 3; i++)
		kvm_pit_load_count(pit, i, ps->channels[i].count, 0);
	mutex_unlock(&pit->pit_state.lock);
	return 0;
}

static int kvm_vm_ioctl_get_pit2(struct kvm *kvm, struct kvm_pit_state2 *ps)
{
	mutex_lock(&kvm->arch.vpit->pit_state.lock);
	memcpy(ps->channels, &kvm->arch.vpit->pit_state.channels,
		sizeof(ps->channels));
	ps->flags = kvm->arch.vpit->pit_state.flags;
	mutex_unlock(&kvm->arch.vpit->pit_state.lock);
	memset(&ps->reserved, 0, sizeof(ps->reserved));
	return 0;
}

static int kvm_vm_ioctl_set_pit2(struct kvm *kvm, struct kvm_pit_state2 *ps)
{
	int start = 0;
	int i;
	u32 prev_legacy, cur_legacy;
	struct kvm_pit *pit = kvm->arch.vpit;

	mutex_lock(&pit->pit_state.lock);
	prev_legacy = pit->pit_state.flags & KVM_PIT_FLAGS_HPET_LEGACY;
	cur_legacy = ps->flags & KVM_PIT_FLAGS_HPET_LEGACY;
	if (!prev_legacy && cur_legacy)
		start = 1;
	memcpy(&pit->pit_state.channels, &ps->channels,
	       sizeof(pit->pit_state.channels));
	pit->pit_state.flags = ps->flags;
	for (i = 0; i < 3; i++)
		kvm_pit_load_count(pit, i, pit->pit_state.channels[i].count,
				   start && i == 0);
	mutex_unlock(&pit->pit_state.lock);
	return 0;
}

static int kvm_vm_ioctl_reinject(struct kvm *kvm,
				 struct kvm_reinject_control *control)
{
	struct kvm_pit *pit = kvm->arch.vpit;

	if (!pit)
		return -ENXIO;

	/* pit->pit_state.lock was overloaded to prevent userspace from getting
	 * an inconsistent state after running multiple KVM_REINJECT_CONTROL
	 * ioctls in parallel.  Use a separate lock if that ioctl isn't rare.
	 */
	mutex_lock(&pit->pit_state.lock);
	kvm_pit_set_reinject(pit, control->pit_reinject);
	mutex_unlock(&pit->pit_state.lock);

	return 0;
}

/**
 * kvm_vm_ioctl_get_dirty_log - get and clear the log of dirty pages in a slot
 * @kvm: kvm instance
 * @log: slot id and address to which we copy the log
 *
 * Steps 1-4 below provide general overview of dirty page logging. See
 * kvm_get_dirty_log_protect() function description for additional details.
 *
 * We call kvm_get_dirty_log_protect() to handle steps 1-3, upon return we
 * always flush the TLB (step 4) even if previous step failed  and the dirty
 * bitmap may be corrupt. Regardless of previous outcome the KVM logging API
 * does not preclude user space subsequent dirty log read. Flushing TLB ensures
 * writes will be marked dirty for next log read.
 *
 *   1. Take a snapshot of the bit and clear it if needed.
 *   2. Write protect the corresponding page.
 *   3. Copy the snapshot to the userspace.
 *   4. Flush TLB's if needed.
 */
int kvm_vm_ioctl_get_dirty_log(struct kvm *kvm, struct kvm_dirty_log *log)
{
	bool is_dirty = false;
	int r;

	mutex_lock(&kvm->slots_lock);

	/*
	 * Flush potentially hardware-cached dirty pages to dirty_bitmap.
	 */
	if (kvm_x86_ops->flush_log_dirty)
		kvm_x86_ops->flush_log_dirty(kvm);

	r = kvm_get_dirty_log_protect(kvm, log, &is_dirty);

	/*
	 * All the TLBs can be flushed out of mmu lock, see the comments in
	 * kvm_mmu_slot_remove_write_access().
	 */
	lockdep_assert_held(&kvm->slots_lock);
	if (is_dirty)
		kvm_flush_remote_tlbs(kvm);

	mutex_unlock(&kvm->slots_lock);
	return r;
}

int kvm_vm_ioctl_irq_line(struct kvm *kvm, struct kvm_irq_level *irq_event,
			bool line_status)
{
	if (!irqchip_in_kernel(kvm))
		return -ENXIO;

	irq_event->status = kvm_set_irq(kvm, KVM_USERSPACE_IRQ_SOURCE_ID,
					irq_event->irq, irq_event->level,
					line_status);
	return 0;
}

static int kvm_vm_ioctl_enable_cap(struct kvm *kvm,
				   struct kvm_enable_cap *cap)
{
	int r;

	if (cap->flags)
		return -EINVAL;

	switch (cap->cap) {
	case KVM_CAP_DISABLE_QUIRKS:
		kvm->arch.disabled_quirks = cap->args[0];
		r = 0;
		break;
	case KVM_CAP_SPLIT_IRQCHIP: {
		mutex_lock(&kvm->lock);
		r = -EINVAL;
		if (cap->args[0] > MAX_NR_RESERVED_IOAPIC_PINS)
			goto split_irqchip_unlock;
		r = -EEXIST;
		if (irqchip_in_kernel(kvm))
			goto split_irqchip_unlock;
		if (kvm->created_vcpus)
			goto split_irqchip_unlock;
		r = kvm_setup_empty_irq_routing(kvm);
		if (r)
			goto split_irqchip_unlock;
		/* Pairs with irqchip_in_kernel. */
		smp_wmb();
		kvm->arch.irqchip_mode = KVM_IRQCHIP_SPLIT;
		kvm->arch.nr_reserved_ioapic_pins = cap->args[0];
		r = 0;
split_irqchip_unlock:
		mutex_unlock(&kvm->lock);
		break;
	}
	case KVM_CAP_X2APIC_API:
		r = -EINVAL;
		if (cap->args[0] & ~KVM_X2APIC_API_VALID_FLAGS)
			break;

		if (cap->args[0] & KVM_X2APIC_API_USE_32BIT_IDS)
			kvm->arch.x2apic_format = true;
		if (cap->args[0] & KVM_X2APIC_API_DISABLE_BROADCAST_QUIRK)
			kvm->arch.x2apic_broadcast_quirk_disabled = true;

		r = 0;
		break;
	default:
		r = -EINVAL;
		break;
	}
	return r;
}

long kvm_arch_vm_ioctl(struct file *filp,
		       unsigned int ioctl, unsigned long arg)
{
	struct kvm *kvm = filp->private_data;
	void __user *argp = (void __user *)arg;
	int r = -ENOTTY;
	/*
	 * This union makes it completely explicit to gcc-3.x
	 * that these two variables' stack usage should be
	 * combined, not added together.
	 */
	union {
		struct kvm_pit_state ps;
		struct kvm_pit_state2 ps2;
		struct kvm_pit_config pit_config;
	} u;

	switch (ioctl) {
	case KVM_SET_TSS_ADDR:
		r = kvm_vm_ioctl_set_tss_addr(kvm, arg);
		break;
	case KVM_SET_IDENTITY_MAP_ADDR: {
		u64 ident_addr;

		r = -EFAULT;
		if (copy_from_user(&ident_addr, argp, sizeof ident_addr))
			goto out;
		r = kvm_vm_ioctl_set_identity_map_addr(kvm, ident_addr);
		break;
	}
	case KVM_SET_NR_MMU_PAGES:
		r = kvm_vm_ioctl_set_nr_mmu_pages(kvm, arg);
		break;
	case KVM_GET_NR_MMU_PAGES:
		r = kvm_vm_ioctl_get_nr_mmu_pages(kvm);
		break;
	case KVM_CREATE_IRQCHIP: {
		mutex_lock(&kvm->lock);

		r = -EEXIST;
		if (irqchip_in_kernel(kvm))
			goto create_irqchip_unlock;

		r = -EINVAL;
		if (kvm->created_vcpus)
			goto create_irqchip_unlock;

		r = kvm_pic_init(kvm);
		if (r)
			goto create_irqchip_unlock;

		r = kvm_ioapic_init(kvm);
		if (r) {
			kvm_pic_destroy(kvm);
			goto create_irqchip_unlock;
		}

		r = kvm_setup_default_irq_routing(kvm);
		if (r) {
			kvm_ioapic_destroy(kvm);
			kvm_pic_destroy(kvm);
			goto create_irqchip_unlock;
		}
		/* Write kvm->irq_routing before enabling irqchip_in_kernel. */
		smp_wmb();
		kvm->arch.irqchip_mode = KVM_IRQCHIP_KERNEL;
	create_irqchip_unlock:
		mutex_unlock(&kvm->lock);
		break;
	}
	case KVM_CREATE_PIT:
		u.pit_config.flags = KVM_PIT_SPEAKER_DUMMY;
		goto create_pit;
	case KVM_CREATE_PIT2:
		r = -EFAULT;
		if (copy_from_user(&u.pit_config, argp,
				   sizeof(struct kvm_pit_config)))
			goto out;
	create_pit:
		mutex_lock(&kvm->lock);
		r = -EEXIST;
		if (kvm->arch.vpit)
			goto create_pit_unlock;
		r = -ENOMEM;
		kvm->arch.vpit = kvm_create_pit(kvm, u.pit_config.flags);
		if (kvm->arch.vpit)
			r = 0;
	create_pit_unlock:
		mutex_unlock(&kvm->lock);
		break;
	case KVM_GET_IRQCHIP: {
		/* 0: PIC master, 1: PIC slave, 2: IOAPIC */
		struct kvm_irqchip *chip;

		chip = memdup_user(argp, sizeof(*chip));
		if (IS_ERR(chip)) {
			r = PTR_ERR(chip);
			goto out;
		}

		r = -ENXIO;
		if (!irqchip_kernel(kvm))
			goto get_irqchip_out;
		r = kvm_vm_ioctl_get_irqchip(kvm, chip);
		if (r)
			goto get_irqchip_out;
		r = -EFAULT;
		if (copy_to_user(argp, chip, sizeof *chip))
			goto get_irqchip_out;
		r = 0;
	get_irqchip_out:
		kfree(chip);
		break;
	}
	case KVM_SET_IRQCHIP: {
		/* 0: PIC master, 1: PIC slave, 2: IOAPIC */
		struct kvm_irqchip *chip;

		chip = memdup_user(argp, sizeof(*chip));
		if (IS_ERR(chip)) {
			r = PTR_ERR(chip);
			goto out;
		}

		r = -ENXIO;
		if (!irqchip_kernel(kvm))
			goto set_irqchip_out;
		r = kvm_vm_ioctl_set_irqchip(kvm, chip);
		if (r)
			goto set_irqchip_out;
		r = 0;
	set_irqchip_out:
		kfree(chip);
		break;
	}
	case KVM_GET_PIT: {
		r = -EFAULT;
		if (copy_from_user(&u.ps, argp, sizeof(struct kvm_pit_state)))
			goto out;
		r = -ENXIO;
		if (!kvm->arch.vpit)
			goto out;
		r = kvm_vm_ioctl_get_pit(kvm, &u.ps);
		if (r)
			goto out;
		r = -EFAULT;
		if (copy_to_user(argp, &u.ps, sizeof(struct kvm_pit_state)))
			goto out;
		r = 0;
		break;
	}
	case KVM_SET_PIT: {
		r = -EFAULT;
		if (copy_from_user(&u.ps, argp, sizeof u.ps))
			goto out;
		r = -ENXIO;
		if (!kvm->arch.vpit)
			goto out;
		r = kvm_vm_ioctl_set_pit(kvm, &u.ps);
		break;
	}
	case KVM_GET_PIT2: {
		r = -ENXIO;
		if (!kvm->arch.vpit)
			goto out;
		r = kvm_vm_ioctl_get_pit2(kvm, &u.ps2);
		if (r)
			goto out;
		r = -EFAULT;
		if (copy_to_user(argp, &u.ps2, sizeof(u.ps2)))
			goto out;
		r = 0;
		break;
	}
	case KVM_SET_PIT2: {
		r = -EFAULT;
		if (copy_from_user(&u.ps2, argp, sizeof(u.ps2)))
			goto out;
		r = -ENXIO;
		if (!kvm->arch.vpit)
			goto out;
		r = kvm_vm_ioctl_set_pit2(kvm, &u.ps2);
		break;
	}
	case KVM_REINJECT_CONTROL: {
		struct kvm_reinject_control control;
		r =  -EFAULT;
		if (copy_from_user(&control, argp, sizeof(control)))
			goto out;
		r = kvm_vm_ioctl_reinject(kvm, &control);
		break;
	}
	case KVM_SET_BOOT_CPU_ID:
		r = 0;
		mutex_lock(&kvm->lock);
		if (kvm->created_vcpus)
			r = -EBUSY;
		else
			kvm->arch.bsp_vcpu_id = arg;
		mutex_unlock(&kvm->lock);
		break;
	case KVM_XEN_HVM_CONFIG: {
		r = -EFAULT;
		if (copy_from_user(&kvm->arch.xen_hvm_config, argp,
				   sizeof(struct kvm_xen_hvm_config)))
			goto out;
		r = -EINVAL;
		if (kvm->arch.xen_hvm_config.flags)
			goto out;
		r = 0;
		break;
	}
	case KVM_SET_CLOCK: {
		struct kvm_clock_data user_ns;
		u64 now_ns;

		r = -EFAULT;
		if (copy_from_user(&user_ns, argp, sizeof(user_ns)))
			goto out;

		r = -EINVAL;
		if (user_ns.flags)
			goto out;

		r = 0;
		now_ns = get_kvmclock_ns(kvm);
		kvm->arch.kvmclock_offset += user_ns.clock - now_ns;
		kvm_gen_update_masterclock(kvm);
		break;
	}
	case KVM_GET_CLOCK: {
		struct kvm_clock_data user_ns;
		u64 now_ns;

		now_ns = get_kvmclock_ns(kvm);
		user_ns.clock = now_ns;
		user_ns.flags = kvm->arch.use_master_clock ? KVM_CLOCK_TSC_STABLE : 0;
		memset(&user_ns.pad, 0, sizeof(user_ns.pad));

		r = -EFAULT;
		if (copy_to_user(argp, &user_ns, sizeof(user_ns)))
			goto out;
		r = 0;
		break;
	}
	case KVM_ENABLE_CAP: {
		struct kvm_enable_cap cap;

		r = -EFAULT;
		if (copy_from_user(&cap, argp, sizeof(cap)))
			goto out;
		r = kvm_vm_ioctl_enable_cap(kvm, &cap);
		break;
	}
	default:
		r = -ENOTTY;
	}
out:
	return r;
}

static void kvm_init_msr_list(void)
{
	u32 dummy[2];
	unsigned i, j;

	for (i = j = 0; i < ARRAY_SIZE(msrs_to_save); i++) {
		if (rdmsr_safe(msrs_to_save[i], &dummy[0], &dummy[1]) < 0)
			continue;

		/*
		 * Even MSRs that are valid in the host may not be exposed
		 * to the guests in some cases.
		 */
		switch (msrs_to_save[i]) {
		case MSR_IA32_BNDCFGS:
			if (!kvm_x86_ops->mpx_supported())
				continue;
			break;
		case MSR_TSC_AUX:
			if (!kvm_x86_ops->rdtscp_supported())
				continue;
			break;
		default:
			break;
		}

		if (j < i)
			msrs_to_save[j] = msrs_to_save[i];
		j++;
	}
	num_msrs_to_save = j;

	for (i = j = 0; i < ARRAY_SIZE(emulated_msrs); i++) {
		switch (emulated_msrs[i]) {
		case MSR_IA32_SMBASE:
			if (!kvm_x86_ops->cpu_has_high_real_mode_segbase())
				continue;
			break;
		default:
			break;
		}

		if (j < i)
			emulated_msrs[j] = emulated_msrs[i];
		j++;
	}
	num_emulated_msrs = j;
}

static int vcpu_mmio_write(struct kvm_vcpu *vcpu, gpa_t addr, int len,
			   const void *v)
{
	int handled = 0;
	int n;

	do {
		n = min(len, 8);
		if (!(lapic_in_kernel(vcpu) &&
		      !kvm_iodevice_write(vcpu, &vcpu->arch.apic->dev, addr, n, v))
		    && kvm_io_bus_write(vcpu, KVM_MMIO_BUS, addr, n, v))
			break;
		handled += n;
		addr += n;
		len -= n;
		v += n;
	} while (len);

	return handled;
}

static int vcpu_mmio_read(struct kvm_vcpu *vcpu, gpa_t addr, int len, void *v)
{
	int handled = 0;
	int n;

	do {
		n = min(len, 8);
		if (!(lapic_in_kernel(vcpu) &&
		      !kvm_iodevice_read(vcpu, &vcpu->arch.apic->dev,
					 addr, n, v))
		    && kvm_io_bus_read(vcpu, KVM_MMIO_BUS, addr, n, v))
			break;
		trace_kvm_mmio(KVM_TRACE_MMIO_READ, n, addr, *(u64 *)v);
		handled += n;
		addr += n;
		len -= n;
		v += n;
	} while (len);

	return handled;
}

static void kvm_set_segment(struct kvm_vcpu *vcpu,
			struct kvm_segment *var, int seg)
{
	kvm_x86_ops->set_segment(vcpu, var, seg);
}

void kvm_get_segment(struct kvm_vcpu *vcpu,
		     struct kvm_segment *var, int seg)
{
	kvm_x86_ops->get_segment(vcpu, var, seg);
}

gpa_t translate_nested_gpa(struct kvm_vcpu *vcpu, gpa_t gpa, u32 access,
			   struct x86_exception *exception)
{
	gpa_t t_gpa;

	BUG_ON(!mmu_is_nested(vcpu));

	/* NPT walks are always user-walks */
	access |= PFERR_USER_MASK;
	t_gpa  = vcpu->arch.mmu.gva_to_gpa(vcpu, gpa, access, exception);

	return t_gpa;
}

gpa_t kvm_mmu_gva_to_gpa_read(struct kvm_vcpu *vcpu, gva_t gva,
			      struct x86_exception *exception)
{
	u32 access = (kvm_x86_ops->get_cpl(vcpu) == 3) ? PFERR_USER_MASK : 0;
	return vcpu->arch.walk_mmu->gva_to_gpa(vcpu, gva, access, exception);
}

 gpa_t kvm_mmu_gva_to_gpa_fetch(struct kvm_vcpu *vcpu, gva_t gva,
				struct x86_exception *exception)
{
	u32 access = (kvm_x86_ops->get_cpl(vcpu) == 3) ? PFERR_USER_MASK : 0;
	access |= PFERR_FETCH_MASK;
	return vcpu->arch.walk_mmu->gva_to_gpa(vcpu, gva, access, exception);
}

gpa_t kvm_mmu_gva_to_gpa_write(struct kvm_vcpu *vcpu, gva_t gva,
			       struct x86_exception *exception)
{
	u32 access = (kvm_x86_ops->get_cpl(vcpu) == 3) ? PFERR_USER_MASK : 0;
	access |= PFERR_WRITE_MASK;
	return vcpu->arch.walk_mmu->gva_to_gpa(vcpu, gva, access, exception);
}

/* uses this to access any guest's mapped memory without checking CPL */
gpa_t kvm_mmu_gva_to_gpa_system(struct kvm_vcpu *vcpu, gva_t gva,
				struct x86_exception *exception)
{
	return vcpu->arch.walk_mmu->gva_to_gpa(vcpu, gva, 0, exception);
}

static int kvm_read_guest_virt_helper(gva_t addr, void *val, unsigned int bytes,
				      struct kvm_vcpu *vcpu, u32 access,
				      struct x86_exception *exception)
{
	void *data = val;
	int r = X86EMUL_CONTINUE;

	while (bytes) {
		gpa_t gpa = vcpu->arch.walk_mmu->gva_to_gpa(vcpu, addr, access,
							    exception);
		unsigned offset = addr & (PAGE_SIZE-1);
		unsigned toread = min(bytes, (unsigned)PAGE_SIZE - offset);
		int ret;

		if (gpa == UNMAPPED_GVA)
			return X86EMUL_PROPAGATE_FAULT;
		ret = kvm_vcpu_read_guest_page(vcpu, gpa >> PAGE_SHIFT, data,
					       offset, toread);
		if (ret < 0) {
			r = X86EMUL_IO_NEEDED;
			goto out;
		}

		bytes -= toread;
		data += toread;
		addr += toread;
	}
out:
	return r;
}

/* used for instruction fetching */
static int kvm_fetch_guest_virt(struct x86_emulate_ctxt *ctxt,
				gva_t addr, void *val, unsigned int bytes,
				struct x86_exception *exception)
{
	struct kvm_vcpu *vcpu = emul_to_vcpu(ctxt);
	u32 access = (kvm_x86_ops->get_cpl(vcpu) == 3) ? PFERR_USER_MASK : 0;
	unsigned offset;
	int ret;

	/* Inline kvm_read_guest_virt_helper for speed.  */
	gpa_t gpa = vcpu->arch.walk_mmu->gva_to_gpa(vcpu, addr, access|PFERR_FETCH_MASK,
						    exception);
	if (unlikely(gpa == UNMAPPED_GVA))
		return X86EMUL_PROPAGATE_FAULT;

	offset = addr & (PAGE_SIZE-1);
	if (WARN_ON(offset + bytes > PAGE_SIZE))
		bytes = (unsigned)PAGE_SIZE - offset;
	ret = kvm_vcpu_read_guest_page(vcpu, gpa >> PAGE_SHIFT, val,
				       offset, bytes);
	if (unlikely(ret < 0))
		return X86EMUL_IO_NEEDED;

	return X86EMUL_CONTINUE;
}

int kvm_read_guest_virt(struct x86_emulate_ctxt *ctxt,
			       gva_t addr, void *val, unsigned int bytes,
			       struct x86_exception *exception)
{
	struct kvm_vcpu *vcpu = emul_to_vcpu(ctxt);
	u32 access = (kvm_x86_ops->get_cpl(vcpu) == 3) ? PFERR_USER_MASK : 0;

	return kvm_read_guest_virt_helper(addr, val, bytes, vcpu, access,
					  exception);
}
EXPORT_SYMBOL_GPL(kvm_read_guest_virt);

static int kvm_read_guest_virt_system(struct x86_emulate_ctxt *ctxt,
				      gva_t addr, void *val, unsigned int bytes,
				      struct x86_exception *exception)
{
	struct kvm_vcpu *vcpu = emul_to_vcpu(ctxt);
	return kvm_read_guest_virt_helper(addr, val, bytes, vcpu, 0, exception);
}

static int kvm_read_guest_phys_system(struct x86_emulate_ctxt *ctxt,
		unsigned long addr, void *val, unsigned int bytes)
{
	struct kvm_vcpu *vcpu = emul_to_vcpu(ctxt);
	int r = kvm_vcpu_read_guest(vcpu, addr, val, bytes);

	return r < 0 ? X86EMUL_IO_NEEDED : X86EMUL_CONTINUE;
}

int kvm_write_guest_virt_system(struct x86_emulate_ctxt *ctxt,
				       gva_t addr, void *val,
				       unsigned int bytes,
				       struct x86_exception *exception)
{
	struct kvm_vcpu *vcpu = emul_to_vcpu(ctxt);
	void *data = val;
	int r = X86EMUL_CONTINUE;

	while (bytes) {
		gpa_t gpa =  vcpu->arch.walk_mmu->gva_to_gpa(vcpu, addr,
							     PFERR_WRITE_MASK,
							     exception);
		unsigned offset = addr & (PAGE_SIZE-1);
		unsigned towrite = min(bytes, (unsigned)PAGE_SIZE - offset);
		int ret;

		if (gpa == UNMAPPED_GVA)
			return X86EMUL_PROPAGATE_FAULT;
		ret = kvm_vcpu_write_guest(vcpu, gpa, data, towrite);
		if (ret < 0) {
			r = X86EMUL_IO_NEEDED;
			goto out;
		}

		bytes -= towrite;
		data += towrite;
		addr += towrite;
	}
out:
	return r;
}
EXPORT_SYMBOL_GPL(kvm_write_guest_virt_system);

static int vcpu_is_mmio_gpa(struct kvm_vcpu *vcpu, unsigned long gva,
			    gpa_t gpa, bool write)
{
	/* For APIC access vmexit */
	if ((gpa & PAGE_MASK) == APIC_DEFAULT_PHYS_BASE)
		return 1;

	if (vcpu_match_mmio_gpa(vcpu, gpa)) {
		trace_vcpu_match_mmio(gva, gpa, write, true);
		return 1;
	}

	return 0;
}

static int vcpu_mmio_gva_to_gpa(struct kvm_vcpu *vcpu, unsigned long gva,
				gpa_t *gpa, struct x86_exception *exception,
				bool write)
{
	u32 access = ((kvm_x86_ops->get_cpl(vcpu) == 3) ? PFERR_USER_MASK : 0)
		| (write ? PFERR_WRITE_MASK : 0);

	/*
	 * currently PKRU is only applied to ept enabled guest so
	 * there is no pkey in EPT page table for L1 guest or EPT
	 * shadow page table for L2 guest.
	 */
	if (vcpu_match_mmio_gva(vcpu, gva)
	    && !permission_fault(vcpu, vcpu->arch.walk_mmu,
				 vcpu->arch.access, 0, access)) {
		*gpa = vcpu->arch.mmio_gfn << PAGE_SHIFT |
					(gva & (PAGE_SIZE - 1));
		trace_vcpu_match_mmio(gva, *gpa, write, false);
		return 1;
	}

	*gpa = vcpu->arch.walk_mmu->gva_to_gpa(vcpu, gva, access, exception);

	if (*gpa == UNMAPPED_GVA)
		return -1;

	return vcpu_is_mmio_gpa(vcpu, gva, *gpa, write);
}

int emulator_write_phys(struct kvm_vcpu *vcpu, gpa_t gpa,
			const void *val, int bytes)
{
	int ret;

	ret = kvm_vcpu_write_guest(vcpu, gpa, val, bytes);
	if (ret < 0)
		return 0;
	kvm_page_track_write(vcpu, gpa, val, bytes);
	return 1;
}

struct read_write_emulator_ops {
	int (*read_write_prepare)(struct kvm_vcpu *vcpu, void *val,
				  int bytes);
	int (*read_write_emulate)(struct kvm_vcpu *vcpu, gpa_t gpa,
				  void *val, int bytes);
	int (*read_write_mmio)(struct kvm_vcpu *vcpu, gpa_t gpa,
			       int bytes, void *val);
	int (*read_write_exit_mmio)(struct kvm_vcpu *vcpu, gpa_t gpa,
				    void *val, int bytes);
	bool write;
};

static int read_prepare(struct kvm_vcpu *vcpu, void *val, int bytes)
{
	if (vcpu->mmio_read_completed) {
		trace_kvm_mmio(KVM_TRACE_MMIO_READ, bytes,
			       vcpu->mmio_fragments[0].gpa, *(u64 *)val);
		vcpu->mmio_read_completed = 0;
		return 1;
	}

	return 0;
}

static int read_emulate(struct kvm_vcpu *vcpu, gpa_t gpa,
			void *val, int bytes)
{
	return !kvm_vcpu_read_guest(vcpu, gpa, val, bytes);
}

static int write_emulate(struct kvm_vcpu *vcpu, gpa_t gpa,
			 void *val, int bytes)
{
	return emulator_write_phys(vcpu, gpa, val, bytes);
}

static int write_mmio(struct kvm_vcpu *vcpu, gpa_t gpa, int bytes, void *val)
{
	trace_kvm_mmio(KVM_TRACE_MMIO_WRITE, bytes, gpa, *(u64 *)val);
	return vcpu_mmio_write(vcpu, gpa, bytes, val);
}

static int read_exit_mmio(struct kvm_vcpu *vcpu, gpa_t gpa,
			  void *val, int bytes)
{
	trace_kvm_mmio(KVM_TRACE_MMIO_READ_UNSATISFIED, bytes, gpa, 0);
	return X86EMUL_IO_NEEDED;
}

static int write_exit_mmio(struct kvm_vcpu *vcpu, gpa_t gpa,
			   void *val, int bytes)
{
	struct kvm_mmio_fragment *frag = &vcpu->mmio_fragments[0];

	memcpy(vcpu->run->mmio.data, frag->data, min(8u, frag->len));
	return X86EMUL_CONTINUE;
}

static const struct read_write_emulator_ops read_emultor = {
	.read_write_prepare = read_prepare,
	.read_write_emulate = read_emulate,
	.read_write_mmio = vcpu_mmio_read,
	.read_write_exit_mmio = read_exit_mmio,
};

static const struct read_write_emulator_ops write_emultor = {
	.read_write_emulate = write_emulate,
	.read_write_mmio = write_mmio,
	.read_write_exit_mmio = write_exit_mmio,
	.write = true,
};

static int emulator_read_write_onepage(unsigned long addr, void *val,
				       unsigned int bytes,
				       struct x86_exception *exception,
				       struct kvm_vcpu *vcpu,
				       const struct read_write_emulator_ops *ops)
{
	gpa_t gpa;
	int handled, ret;
	bool write = ops->write;
	struct kvm_mmio_fragment *frag;
	struct x86_emulate_ctxt *ctxt = &vcpu->arch.emulate_ctxt;

	/*
	 * If the exit was due to a NPF we may already have a GPA.
	 * If the GPA is present, use it to avoid the GVA to GPA table walk.
	 * Note, this cannot be used on string operations since string
	 * operation using rep will only have the initial GPA from the NPF
	 * occurred.
	 */
	if (vcpu->arch.gpa_available &&
	    emulator_can_use_gpa(ctxt) &&
	    vcpu_is_mmio_gpa(vcpu, addr, exception->address, write) &&
	    (addr & ~PAGE_MASK) == (exception->address & ~PAGE_MASK)) {
		gpa = exception->address;
		goto mmio;
	}

	ret = vcpu_mmio_gva_to_gpa(vcpu, addr, &gpa, exception, write);

	if (ret < 0)
		return X86EMUL_PROPAGATE_FAULT;

	/* For APIC access vmexit */
	if (ret)
		goto mmio;

	if (ops->read_write_emulate(vcpu, gpa, val, bytes))
		return X86EMUL_CONTINUE;

mmio:
	/*
	 * Is this MMIO handled locally?
	 */
	handled = ops->read_write_mmio(vcpu, gpa, bytes, val);
	if (handled == bytes)
		return X86EMUL_CONTINUE;

	gpa += handled;
	bytes -= handled;
	val += handled;

	WARN_ON(vcpu->mmio_nr_fragments >= KVM_MAX_MMIO_FRAGMENTS);
	frag = &vcpu->mmio_fragments[vcpu->mmio_nr_fragments++];
	frag->gpa = gpa;
	frag->data = val;
	frag->len = bytes;
	return X86EMUL_CONTINUE;
}

static int emulator_read_write(struct x86_emulate_ctxt *ctxt,
			unsigned long addr,
			void *val, unsigned int bytes,
			struct x86_exception *exception,
			const struct read_write_emulator_ops *ops)
{
	struct kvm_vcpu *vcpu = emul_to_vcpu(ctxt);
	gpa_t gpa;
	int rc;

	if (ops->read_write_prepare &&
		  ops->read_write_prepare(vcpu, val, bytes))
		return X86EMUL_CONTINUE;

	vcpu->mmio_nr_fragments = 0;

	/* Crossing a page boundary? */
	if (((addr + bytes - 1) ^ addr) & PAGE_MASK) {
		int now;

		now = -addr & ~PAGE_MASK;
		rc = emulator_read_write_onepage(addr, val, now, exception,
						 vcpu, ops);

		if (rc != X86EMUL_CONTINUE)
			return rc;
		addr += now;
		if (ctxt->mode != X86EMUL_MODE_PROT64)
			addr = (u32)addr;
		val += now;
		bytes -= now;
	}

	rc = emulator_read_write_onepage(addr, val, bytes, exception,
					 vcpu, ops);
	if (rc != X86EMUL_CONTINUE)
		return rc;

	if (!vcpu->mmio_nr_fragments)
		return rc;

	gpa = vcpu->mmio_fragments[0].gpa;

	vcpu->mmio_needed = 1;
	vcpu->mmio_cur_fragment = 0;

	vcpu->run->mmio.len = min(8u, vcpu->mmio_fragments[0].len);
	vcpu->run->mmio.is_write = vcpu->mmio_is_write = ops->write;
	vcpu->run->exit_reason = KVM_EXIT_MMIO;
	vcpu->run->mmio.phys_addr = gpa;

	return ops->read_write_exit_mmio(vcpu, gpa, val, bytes);
}

static int emulator_read_emulated(struct x86_emulate_ctxt *ctxt,
				  unsigned long addr,
				  void *val,
				  unsigned int bytes,
				  struct x86_exception *exception)
{
	return emulator_read_write(ctxt, addr, val, bytes,
				   exception, &read_emultor);
}

static int emulator_write_emulated(struct x86_emulate_ctxt *ctxt,
			    unsigned long addr,
			    const void *val,
			    unsigned int bytes,
			    struct x86_exception *exception)
{
	return emulator_read_write(ctxt, addr, (void *)val, bytes,
				   exception, &write_emultor);
}

#define CMPXCHG_TYPE(t, ptr, old, new) \
	(cmpxchg((t *)(ptr), *(t *)(old), *(t *)(new)) == *(t *)(old))

#ifdef CONFIG_X86_64
#  define CMPXCHG64(ptr, old, new) CMPXCHG_TYPE(u64, ptr, old, new)
#else
#  define CMPXCHG64(ptr, old, new) \
	(cmpxchg64((u64 *)(ptr), *(u64 *)(old), *(u64 *)(new)) == *(u64 *)(old))
#endif

static int emulator_cmpxchg_emulated(struct x86_emulate_ctxt *ctxt,
				     unsigned long addr,
				     const void *old,
				     const void *new,
				     unsigned int bytes,
				     struct x86_exception *exception)
{
	struct kvm_vcpu *vcpu = emul_to_vcpu(ctxt);
	gpa_t gpa;
	struct page *page;
	char *kaddr;
	bool exchanged;

	/* guests cmpxchg8b have to be emulated atomically */
	if (bytes > 8 || (bytes & (bytes - 1)))
		goto emul_write;

	gpa = kvm_mmu_gva_to_gpa_write(vcpu, addr, NULL);

	if (gpa == UNMAPPED_GVA ||
	    (gpa & PAGE_MASK) == APIC_DEFAULT_PHYS_BASE)
		goto emul_write;

	if (((gpa + bytes - 1) & PAGE_MASK) != (gpa & PAGE_MASK))
		goto emul_write;

	page = kvm_vcpu_gfn_to_page(vcpu, gpa >> PAGE_SHIFT);
	if (is_error_page(page))
		goto emul_write;

	kaddr = kmap_atomic(page);
	kaddr += offset_in_page(gpa);
	switch (bytes) {
	case 1:
		exchanged = CMPXCHG_TYPE(u8, kaddr, old, new);
		break;
	case 2:
		exchanged = CMPXCHG_TYPE(u16, kaddr, old, new);
		break;
	case 4:
		exchanged = CMPXCHG_TYPE(u32, kaddr, old, new);
		break;
	case 8:
		exchanged = CMPXCHG64(kaddr, old, new);
		break;
	default:
		BUG();
	}
	kunmap_atomic(kaddr);
	kvm_release_page_dirty(page);

	if (!exchanged)
		return X86EMUL_CMPXCHG_FAILED;

	kvm_vcpu_mark_page_dirty(vcpu, gpa >> PAGE_SHIFT);
	kvm_page_track_write(vcpu, gpa, new, bytes);

	return X86EMUL_CONTINUE;

emul_write:
	printk_once(KERN_WARNING "kvm: emulating exchange as write\n");

	return emulator_write_emulated(ctxt, addr, new, bytes, exception);
}

static int kernel_pio(struct kvm_vcpu *vcpu, void *pd)
{
	int r = 0, i;

	for (i = 0; i < vcpu->arch.pio.count; i++) {
		if (vcpu->arch.pio.in)
			r = kvm_io_bus_read(vcpu, KVM_PIO_BUS, vcpu->arch.pio.port,
					    vcpu->arch.pio.size, pd);
		else
			r = kvm_io_bus_write(vcpu, KVM_PIO_BUS,
					     vcpu->arch.pio.port, vcpu->arch.pio.size,
					     pd);
		if (r)
			break;
		pd += vcpu->arch.pio.size;
	}
	return r;
}

static int emulator_pio_in_out(struct kvm_vcpu *vcpu, int size,
			       unsigned short port, void *val,
			       unsigned int count, bool in)
{
	vcpu->arch.pio.port = port;
	vcpu->arch.pio.in = in;
	vcpu->arch.pio.count  = count;
	vcpu->arch.pio.size = size;

	if (!kernel_pio(vcpu, vcpu->arch.pio_data)) {
		vcpu->arch.pio.count = 0;
		return 1;
	}

	vcpu->run->exit_reason = KVM_EXIT_IO;
	vcpu->run->io.direction = in ? KVM_EXIT_IO_IN : KVM_EXIT_IO_OUT;
	vcpu->run->io.size = size;
	vcpu->run->io.data_offset = KVM_PIO_PAGE_OFFSET * PAGE_SIZE;
	vcpu->run->io.count = count;
	vcpu->run->io.port = port;

	return 0;
}

static int emulator_pio_in_emulated(struct x86_emulate_ctxt *ctxt,
				    int size, unsigned short port, void *val,
				    unsigned int count)
{
	struct kvm_vcpu *vcpu = emul_to_vcpu(ctxt);
	int ret;

	if (vcpu->arch.pio.count)
		goto data_avail;

	memset(vcpu->arch.pio_data, 0, size * count);

	ret = emulator_pio_in_out(vcpu, size, port, val, count, true);
	if (ret) {
data_avail:
		memcpy(val, vcpu->arch.pio_data, size * count);
		trace_kvm_pio(KVM_PIO_IN, port, size, count, vcpu->arch.pio_data);
		vcpu->arch.pio.count = 0;
		return 1;
	}

	return 0;
}

static int emulator_pio_out_emulated(struct x86_emulate_ctxt *ctxt,
				     int size, unsigned short port,
				     const void *val, unsigned int count)
{
	struct kvm_vcpu *vcpu = emul_to_vcpu(ctxt);

	memcpy(vcpu->arch.pio_data, val, size * count);
	trace_kvm_pio(KVM_PIO_OUT, port, size, count, vcpu->arch.pio_data);
	return emulator_pio_in_out(vcpu, size, port, (void *)val, count, false);
}

static unsigned long get_segment_base(struct kvm_vcpu *vcpu, int seg)
{
	return kvm_x86_ops->get_segment_base(vcpu, seg);
}

static void emulator_invlpg(struct x86_emulate_ctxt *ctxt, ulong address)
{
	kvm_mmu_invlpg(emul_to_vcpu(ctxt), address);
}

static int kvm_emulate_wbinvd_noskip(struct kvm_vcpu *vcpu)
{
	if (!need_emulate_wbinvd(vcpu))
		return X86EMUL_CONTINUE;

	if (kvm_x86_ops->has_wbinvd_exit()) {
		int cpu = get_cpu();

		cpumask_set_cpu(cpu, vcpu->arch.wbinvd_dirty_mask);
		smp_call_function_many(vcpu->arch.wbinvd_dirty_mask,
				wbinvd_ipi, NULL, 1);
		put_cpu();
		cpumask_clear(vcpu->arch.wbinvd_dirty_mask);
	} else
		wbinvd();
	return X86EMUL_CONTINUE;
}

int kvm_emulate_wbinvd(struct kvm_vcpu *vcpu)
{
	kvm_emulate_wbinvd_noskip(vcpu);
	return kvm_skip_emulated_instruction(vcpu);
}
EXPORT_SYMBOL_GPL(kvm_emulate_wbinvd);



static void emulator_wbinvd(struct x86_emulate_ctxt *ctxt)
{
	kvm_emulate_wbinvd_noskip(emul_to_vcpu(ctxt));
}

static int emulator_get_dr(struct x86_emulate_ctxt *ctxt, int dr,
			   unsigned long *dest)
{
	return kvm_get_dr(emul_to_vcpu(ctxt), dr, dest);
}

static int emulator_set_dr(struct x86_emulate_ctxt *ctxt, int dr,
			   unsigned long value)
{

	return __kvm_set_dr(emul_to_vcpu(ctxt), dr, value);
}

static u64 mk_cr_64(u64 curr_cr, u32 new_val)
{
	return (curr_cr & ~((1ULL << 32) - 1)) | new_val;
}

static unsigned long emulator_get_cr(struct x86_emulate_ctxt *ctxt, int cr)
{
	struct kvm_vcpu *vcpu = emul_to_vcpu(ctxt);
	unsigned long value;

	switch (cr) {
	case 0:
		value = kvm_read_cr0(vcpu);
		break;
	case 2:
		value = vcpu->arch.cr2;
		break;
	case 3:
		value = kvm_read_cr3(vcpu);
		break;
	case 4:
		value = kvm_read_cr4(vcpu);
		break;
	case 8:
		value = kvm_get_cr8(vcpu);
		break;
	default:
		kvm_err("%s: unexpected cr %u\n", __func__, cr);
		return 0;
	}

	return value;
}

static int emulator_set_cr(struct x86_emulate_ctxt *ctxt, int cr, ulong val)
{
	struct kvm_vcpu *vcpu = emul_to_vcpu(ctxt);
	int res = 0;

	switch (cr) {
	case 0:
		res = kvm_set_cr0(vcpu, mk_cr_64(kvm_read_cr0(vcpu), val));
		break;
	case 2:
		vcpu->arch.cr2 = val;
		break;
	case 3:
		res = kvm_set_cr3(vcpu, val);
		break;
	case 4:
		res = kvm_set_cr4(vcpu, mk_cr_64(kvm_read_cr4(vcpu), val));
		break;
	case 8:
		res = kvm_set_cr8(vcpu, val);
		break;
	default:
		kvm_err("%s: unexpected cr %u\n", __func__, cr);
		res = -1;
	}

	return res;
}

static int emulator_get_cpl(struct x86_emulate_ctxt *ctxt)
{
	return kvm_x86_ops->get_cpl(emul_to_vcpu(ctxt));
}

static void emulator_get_gdt(struct x86_emulate_ctxt *ctxt, struct desc_ptr *dt)
{
	kvm_x86_ops->get_gdt(emul_to_vcpu(ctxt), dt);
}

static void emulator_get_idt(struct x86_emulate_ctxt *ctxt, struct desc_ptr *dt)
{
	kvm_x86_ops->get_idt(emul_to_vcpu(ctxt), dt);
}

static void emulator_set_gdt(struct x86_emulate_ctxt *ctxt, struct desc_ptr *dt)
{
	kvm_x86_ops->set_gdt(emul_to_vcpu(ctxt), dt);
}

static void emulator_set_idt(struct x86_emulate_ctxt *ctxt, struct desc_ptr *dt)
{
	kvm_x86_ops->set_idt(emul_to_vcpu(ctxt), dt);
}

static unsigned long emulator_get_cached_segment_base(
	struct x86_emulate_ctxt *ctxt, int seg)
{
	return get_segment_base(emul_to_vcpu(ctxt), seg);
}

static bool emulator_get_segment(struct x86_emulate_ctxt *ctxt, u16 *selector,
				 struct desc_struct *desc, u32 *base3,
				 int seg)
{
	struct kvm_segment var;

	kvm_get_segment(emul_to_vcpu(ctxt), &var, seg);
	*selector = var.selector;

	if (var.unusable) {
		memset(desc, 0, sizeof(*desc));
		if (base3)
			*base3 = 0;
		return false;
	}

	if (var.g)
		var.limit >>= 12;
	set_desc_limit(desc, var.limit);
	set_desc_base(desc, (unsigned long)var.base);
#ifdef CONFIG_X86_64
	if (base3)
		*base3 = var.base >> 32;
#endif
	desc->type = var.type;
	desc->s = var.s;
	desc->dpl = var.dpl;
	desc->p = var.present;
	desc->avl = var.avl;
	desc->l = var.l;
	desc->d = var.db;
	desc->g = var.g;

	return true;
}

static void emulator_set_segment(struct x86_emulate_ctxt *ctxt, u16 selector,
				 struct desc_struct *desc, u32 base3,
				 int seg)
{
	struct kvm_vcpu *vcpu = emul_to_vcpu(ctxt);
	struct kvm_segment var;

	var.selector = selector;
	var.base = get_desc_base(desc);
#ifdef CONFIG_X86_64
	var.base |= ((u64)base3) << 32;
#endif
	var.limit = get_desc_limit(desc);
	if (desc->g)
		var.limit = (var.limit << 12) | 0xfff;
	var.type = desc->type;
	var.dpl = desc->dpl;
	var.db = desc->d;
	var.s = desc->s;
	var.l = desc->l;
	var.g = desc->g;
	var.avl = desc->avl;
	var.present = desc->p;
	var.unusable = !var.present;
	var.padding = 0;

	kvm_set_segment(vcpu, &var, seg);
	return;
}

static int emulator_get_msr(struct x86_emulate_ctxt *ctxt,
			    u32 msr_index, u64 *pdata)
{
	struct msr_data msr;
	int r;

	msr.index = msr_index;
	msr.host_initiated = false;
	r = kvm_get_msr(emul_to_vcpu(ctxt), &msr);
	if (r)
		return r;

	*pdata = msr.data;
	return 0;
}

static int emulator_set_msr(struct x86_emulate_ctxt *ctxt,
			    u32 msr_index, u64 data)
{
	struct msr_data msr;

	msr.data = data;
	msr.index = msr_index;
	msr.host_initiated = false;
	return kvm_set_msr(emul_to_vcpu(ctxt), &msr);
}

static u64 emulator_get_smbase(struct x86_emulate_ctxt *ctxt)
{
	struct kvm_vcpu *vcpu = emul_to_vcpu(ctxt);

	return vcpu->arch.smbase;
}

static void emulator_set_smbase(struct x86_emulate_ctxt *ctxt, u64 smbase)
{
	struct kvm_vcpu *vcpu = emul_to_vcpu(ctxt);

	vcpu->arch.smbase = smbase;
}

static int emulator_check_pmc(struct x86_emulate_ctxt *ctxt,
			      u32 pmc)
{
	return kvm_pmu_is_valid_msr_idx(emul_to_vcpu(ctxt), pmc);
}

static int emulator_read_pmc(struct x86_emulate_ctxt *ctxt,
			     u32 pmc, u64 *pdata)
{
	return kvm_pmu_rdpmc(emul_to_vcpu(ctxt), pmc, pdata);
}

static void emulator_halt(struct x86_emulate_ctxt *ctxt)
{
	emul_to_vcpu(ctxt)->arch.halt_request = 1;
}

static void emulator_get_fpu(struct x86_emulate_ctxt *ctxt)
{
	preempt_disable();
	kvm_load_guest_fpu(emul_to_vcpu(ctxt));
}

static void emulator_put_fpu(struct x86_emulate_ctxt *ctxt)
{
	preempt_enable();
}

static int emulator_intercept(struct x86_emulate_ctxt *ctxt,
			      struct x86_instruction_info *info,
			      enum x86_intercept_stage stage)
{
	return kvm_x86_ops->check_intercept(emul_to_vcpu(ctxt), info, stage);
}

static void emulator_get_cpuid(struct x86_emulate_ctxt *ctxt,
			       u32 *eax, u32 *ebx, u32 *ecx, u32 *edx)
{
	kvm_cpuid(emul_to_vcpu(ctxt), eax, ebx, ecx, edx);
}

static ulong emulator_read_gpr(struct x86_emulate_ctxt *ctxt, unsigned reg)
{
	return kvm_register_read(emul_to_vcpu(ctxt), reg);
}

static void emulator_write_gpr(struct x86_emulate_ctxt *ctxt, unsigned reg, ulong val)
{
	kvm_register_write(emul_to_vcpu(ctxt), reg, val);
}

static void emulator_set_nmi_mask(struct x86_emulate_ctxt *ctxt, bool masked)
{
	kvm_x86_ops->set_nmi_mask(emul_to_vcpu(ctxt), masked);
}

static unsigned emulator_get_hflags(struct x86_emulate_ctxt *ctxt)
{
	return emul_to_vcpu(ctxt)->arch.hflags;
}

static void emulator_set_hflags(struct x86_emulate_ctxt *ctxt, unsigned emul_flags)
{
	kvm_set_hflags(emul_to_vcpu(ctxt), emul_flags);
}

static const struct x86_emulate_ops emulate_ops = {
	.read_gpr            = emulator_read_gpr,
	.write_gpr           = emulator_write_gpr,
	.read_std            = kvm_read_guest_virt_system,
	.write_std           = kvm_write_guest_virt_system,
	.read_phys           = kvm_read_guest_phys_system,
	.fetch               = kvm_fetch_guest_virt,
	.read_emulated       = emulator_read_emulated,
	.write_emulated      = emulator_write_emulated,
	.cmpxchg_emulated    = emulator_cmpxchg_emulated,
	.invlpg              = emulator_invlpg,
	.pio_in_emulated     = emulator_pio_in_emulated,
	.pio_out_emulated    = emulator_pio_out_emulated,
	.get_segment         = emulator_get_segment,
	.set_segment         = emulator_set_segment,
	.get_cached_segment_base = emulator_get_cached_segment_base,
	.get_gdt             = emulator_get_gdt,
	.get_idt	     = emulator_get_idt,
	.set_gdt             = emulator_set_gdt,
	.set_idt	     = emulator_set_idt,
	.get_cr              = emulator_get_cr,
	.set_cr              = emulator_set_cr,
	.cpl                 = emulator_get_cpl,
	.get_dr              = emulator_get_dr,
	.set_dr              = emulator_set_dr,
	.get_smbase          = emulator_get_smbase,
	.set_smbase          = emulator_set_smbase,
	.set_msr             = emulator_set_msr,
	.get_msr             = emulator_get_msr,
	.check_pmc	     = emulator_check_pmc,
	.read_pmc            = emulator_read_pmc,
	.halt                = emulator_halt,
	.wbinvd              = emulator_wbinvd,
	.fix_hypercall       = emulator_fix_hypercall,
	.get_fpu             = emulator_get_fpu,
	.put_fpu             = emulator_put_fpu,
	.intercept           = emulator_intercept,
	.get_cpuid           = emulator_get_cpuid,
	.set_nmi_mask        = emulator_set_nmi_mask,
	.get_hflags          = emulator_get_hflags,
	.set_hflags          = emulator_set_hflags,
};

static void toggle_interruptibility(struct kvm_vcpu *vcpu, u32 mask)
{
	u32 int_shadow = kvm_x86_ops->get_interrupt_shadow(vcpu);
	/*
	 * an sti; sti; sequence only disable interrupts for the first
	 * instruction. So, if the last instruction, be it emulated or
	 * not, left the system with the INT_STI flag enabled, it
	 * means that the last instruction is an sti. We should not
	 * leave the flag on in this case. The same goes for mov ss
	 */
	if (int_shadow & mask)
		mask = 0;
	if (unlikely(int_shadow || mask)) {
		kvm_x86_ops->set_interrupt_shadow(vcpu, mask);
		if (!mask)
			kvm_make_request(KVM_REQ_EVENT, vcpu);
	}
}

static bool inject_emulated_exception(struct kvm_vcpu *vcpu)
{
	struct x86_emulate_ctxt *ctxt = &vcpu->arch.emulate_ctxt;
	if (ctxt->exception.vector == PF_VECTOR)
		return kvm_propagate_fault(vcpu, &ctxt->exception);

	if (ctxt->exception.error_code_valid)
		kvm_queue_exception_e(vcpu, ctxt->exception.vector,
				      ctxt->exception.error_code);
	else
		kvm_queue_exception(vcpu, ctxt->exception.vector);
	return false;
}

static void init_emulate_ctxt(struct kvm_vcpu *vcpu)
{
	struct x86_emulate_ctxt *ctxt = &vcpu->arch.emulate_ctxt;
	int cs_db, cs_l;

	kvm_x86_ops->get_cs_db_l_bits(vcpu, &cs_db, &cs_l);

	ctxt->eflags = kvm_get_rflags(vcpu);
	ctxt->tf = (ctxt->eflags & X86_EFLAGS_TF) != 0;

	ctxt->eip = kvm_rip_read(vcpu);
	ctxt->mode = (!is_protmode(vcpu))		? X86EMUL_MODE_REAL :
		     (ctxt->eflags & X86_EFLAGS_VM)	? X86EMUL_MODE_VM86 :
		     (cs_l && is_long_mode(vcpu))	? X86EMUL_MODE_PROT64 :
		     cs_db				? X86EMUL_MODE_PROT32 :
							  X86EMUL_MODE_PROT16;
	BUILD_BUG_ON(HF_GUEST_MASK != X86EMUL_GUEST_MASK);
	BUILD_BUG_ON(HF_SMM_MASK != X86EMUL_SMM_MASK);
	BUILD_BUG_ON(HF_SMM_INSIDE_NMI_MASK != X86EMUL_SMM_INSIDE_NMI_MASK);

	init_decode_cache(ctxt);
	vcpu->arch.emulate_regs_need_sync_from_vcpu = false;
}

int kvm_inject_realmode_interrupt(struct kvm_vcpu *vcpu, int irq, int inc_eip)
{
	struct x86_emulate_ctxt *ctxt = &vcpu->arch.emulate_ctxt;
	int ret;

	init_emulate_ctxt(vcpu);

	ctxt->op_bytes = 2;
	ctxt->ad_bytes = 2;
	ctxt->_eip = ctxt->eip + inc_eip;
	ret = emulate_int_real(ctxt, irq);

	if (ret != X86EMUL_CONTINUE)
		return EMULATE_FAIL;

	ctxt->eip = ctxt->_eip;
	kvm_rip_write(vcpu, ctxt->eip);
	kvm_set_rflags(vcpu, ctxt->eflags);

	if (irq == NMI_VECTOR)
		vcpu->arch.nmi_pending = 0;
	else
		vcpu->arch.interrupt.pending = false;

	return EMULATE_DONE;
}
EXPORT_SYMBOL_GPL(kvm_inject_realmode_interrupt);

static int handle_emulation_failure(struct kvm_vcpu *vcpu)
{
	int r = EMULATE_DONE;

	++vcpu->stat.insn_emulation_fail;
	trace_kvm_emulate_insn_failed(vcpu);
	if (!is_guest_mode(vcpu) && kvm_x86_ops->get_cpl(vcpu) == 0) {
		vcpu->run->exit_reason = KVM_EXIT_INTERNAL_ERROR;
		vcpu->run->internal.suberror = KVM_INTERNAL_ERROR_EMULATION;
		vcpu->run->internal.ndata = 0;
		r = EMULATE_FAIL;
	}
	kvm_queue_exception(vcpu, UD_VECTOR);

	return r;
}

static bool reexecute_instruction(struct kvm_vcpu *vcpu, gva_t cr2,
				  bool write_fault_to_shadow_pgtable,
				  int emulation_type)
{
	gpa_t gpa = cr2;
	kvm_pfn_t pfn;

	if (emulation_type & EMULTYPE_NO_REEXECUTE)
		return false;

	if (!vcpu->arch.mmu.direct_map) {
		/*
		 * Write permission should be allowed since only
		 * write access need to be emulated.
		 */
		gpa = kvm_mmu_gva_to_gpa_write(vcpu, cr2, NULL);

		/*
		 * If the mapping is invalid in guest, let cpu retry
		 * it to generate fault.
		 */
		if (gpa == UNMAPPED_GVA)
			return true;
	}

	/*
	 * Do not retry the unhandleable instruction if it faults on the
	 * readonly host memory, otherwise it will goto a infinite loop:
	 * retry instruction -> write #PF -> emulation fail -> retry
	 * instruction -> ...
	 */
	pfn = gfn_to_pfn(vcpu->kvm, gpa_to_gfn(gpa));

	/*
	 * If the instruction failed on the error pfn, it can not be fixed,
	 * report the error to userspace.
	 */
	if (is_error_noslot_pfn(pfn))
		return false;

	kvm_release_pfn_clean(pfn);

	/* The instructions are well-emulated on direct mmu. */
	if (vcpu->arch.mmu.direct_map) {
		unsigned int indirect_shadow_pages;

		spin_lock(&vcpu->kvm->mmu_lock);
		indirect_shadow_pages = vcpu->kvm->arch.indirect_shadow_pages;
		spin_unlock(&vcpu->kvm->mmu_lock);

		if (indirect_shadow_pages)
			kvm_mmu_unprotect_page(vcpu->kvm, gpa_to_gfn(gpa));

		return true;
	}

	/*
	 * if emulation was due to access to shadowed page table
	 * and it failed try to unshadow page and re-enter the
	 * guest to let CPU execute the instruction.
	 */
	kvm_mmu_unprotect_page(vcpu->kvm, gpa_to_gfn(gpa));

	/*
	 * If the access faults on its page table, it can not
	 * be fixed by unprotecting shadow page and it should
	 * be reported to userspace.
	 */
	return !write_fault_to_shadow_pgtable;
}

static bool retry_instruction(struct x86_emulate_ctxt *ctxt,
			      unsigned long cr2,  int emulation_type)
{
	struct kvm_vcpu *vcpu = emul_to_vcpu(ctxt);
	unsigned long last_retry_eip, last_retry_addr, gpa = cr2;

	last_retry_eip = vcpu->arch.last_retry_eip;
	last_retry_addr = vcpu->arch.last_retry_addr;

	/*
	 * If the emulation is caused by #PF and it is non-page_table
	 * writing instruction, it means the VM-EXIT is caused by shadow
	 * page protected, we can zap the shadow page and retry this
	 * instruction directly.
	 *
	 * Note: if the guest uses a non-page-table modifying instruction
	 * on the PDE that points to the instruction, then we will unmap
	 * the instruction and go to an infinite loop. So, we cache the
	 * last retried eip and the last fault address, if we meet the eip
	 * and the address again, we can break out of the potential infinite
	 * loop.
	 */
	vcpu->arch.last_retry_eip = vcpu->arch.last_retry_addr = 0;

	if (!(emulation_type & EMULTYPE_RETRY))
		return false;

	if (x86_page_table_writing_insn(ctxt))
		return false;

	if (ctxt->eip == last_retry_eip && last_retry_addr == cr2)
		return false;

	vcpu->arch.last_retry_eip = ctxt->eip;
	vcpu->arch.last_retry_addr = cr2;

	if (!vcpu->arch.mmu.direct_map)
		gpa = kvm_mmu_gva_to_gpa_write(vcpu, cr2, NULL);

	kvm_mmu_unprotect_page(vcpu->kvm, gpa_to_gfn(gpa));

	return true;
}

static int complete_emulated_mmio(struct kvm_vcpu *vcpu);
static int complete_emulated_pio(struct kvm_vcpu *vcpu);

static void kvm_smm_changed(struct kvm_vcpu *vcpu)
{
	if (!(vcpu->arch.hflags & HF_SMM_MASK)) {
		/* This is a good place to trace that we are exiting SMM.  */
		trace_kvm_enter_smm(vcpu->vcpu_id, vcpu->arch.smbase, false);

		/* Process a latched INIT or SMI, if any.  */
		kvm_make_request(KVM_REQ_EVENT, vcpu);
	}

	kvm_mmu_reset_context(vcpu);
}

static void kvm_set_hflags(struct kvm_vcpu *vcpu, unsigned emul_flags)
{
	unsigned changed = vcpu->arch.hflags ^ emul_flags;

	vcpu->arch.hflags = emul_flags;

	if (changed & HF_SMM_MASK)
		kvm_smm_changed(vcpu);
}

static int kvm_vcpu_check_hw_bp(unsigned long addr, u32 type, u32 dr7,
				unsigned long *db)
{
	u32 dr6 = 0;
	int i;
	u32 enable, rwlen;

	enable = dr7;
	rwlen = dr7 >> 16;
	for (i = 0; i < 4; i++, enable >>= 2, rwlen >>= 4)
		if ((enable & 3) && (rwlen & 15) == type && db[i] == addr)
			dr6 |= (1 << i);
	return dr6;
}

static void kvm_vcpu_do_singlestep(struct kvm_vcpu *vcpu, int *r)
{
	struct kvm_run *kvm_run = vcpu->run;

	if (vcpu->guest_debug & KVM_GUESTDBG_SINGLESTEP) {
		kvm_run->debug.arch.dr6 = DR6_BS | DR6_FIXED_1 | DR6_RTM;
		kvm_run->debug.arch.pc = vcpu->arch.singlestep_rip;
		kvm_run->debug.arch.exception = DB_VECTOR;
		kvm_run->exit_reason = KVM_EXIT_DEBUG;
		*r = EMULATE_USER_EXIT;
	} else {
		/*
		 * "Certain debug exceptions may clear bit 0-3.  The
		 * remaining contents of the DR6 register are never
		 * cleared by the processor".
		 */
		vcpu->arch.dr6 &= ~15;
		vcpu->arch.dr6 |= DR6_BS | DR6_RTM;
		kvm_queue_exception(vcpu, DB_VECTOR);
	}
}

int kvm_skip_emulated_instruction(struct kvm_vcpu *vcpu)
{
	unsigned long rflags = kvm_x86_ops->get_rflags(vcpu);
	int r = EMULATE_DONE;

	kvm_x86_ops->skip_emulated_instruction(vcpu);

	/*
	 * rflags is the old, "raw" value of the flags.  The new value has
	 * not been saved yet.
	 *
	 * This is correct even for TF set by the guest, because "the
	 * processor will not generate this exception after the instruction
	 * that sets the TF flag".
	 */
	if (unlikely(rflags & X86_EFLAGS_TF))
		kvm_vcpu_do_singlestep(vcpu, &r);
	return r == EMULATE_DONE;
}
EXPORT_SYMBOL_GPL(kvm_skip_emulated_instruction);

static bool kvm_vcpu_check_breakpoint(struct kvm_vcpu *vcpu, int *r)
{
	if (unlikely(vcpu->guest_debug & KVM_GUESTDBG_USE_HW_BP) &&
	    (vcpu->arch.guest_debug_dr7 & DR7_BP_EN_MASK)) {
		struct kvm_run *kvm_run = vcpu->run;
		unsigned long eip = kvm_get_linear_rip(vcpu);
		u32 dr6 = kvm_vcpu_check_hw_bp(eip, 0,
					   vcpu->arch.guest_debug_dr7,
					   vcpu->arch.eff_db);

		if (dr6 != 0) {
			kvm_run->debug.arch.dr6 = dr6 | DR6_FIXED_1 | DR6_RTM;
			kvm_run->debug.arch.pc = eip;
			kvm_run->debug.arch.exception = DB_VECTOR;
			kvm_run->exit_reason = KVM_EXIT_DEBUG;
			*r = EMULATE_USER_EXIT;
			return true;
		}
	}

	if (unlikely(vcpu->arch.dr7 & DR7_BP_EN_MASK) &&
	    !(kvm_get_rflags(vcpu) & X86_EFLAGS_RF)) {
		unsigned long eip = kvm_get_linear_rip(vcpu);
		u32 dr6 = kvm_vcpu_check_hw_bp(eip, 0,
					   vcpu->arch.dr7,
					   vcpu->arch.db);

		if (dr6 != 0) {
			vcpu->arch.dr6 &= ~15;
			vcpu->arch.dr6 |= dr6 | DR6_RTM;
			kvm_queue_exception(vcpu, DB_VECTOR);
			*r = EMULATE_DONE;
			return true;
		}
	}

	return false;
}

int x86_emulate_instruction(struct kvm_vcpu *vcpu,
			    unsigned long cr2,
			    int emulation_type,
			    void *insn,
			    int insn_len)
{
	int r;
	struct x86_emulate_ctxt *ctxt = &vcpu->arch.emulate_ctxt;
	bool writeback = true;
	bool write_fault_to_spt = vcpu->arch.write_fault_to_shadow_pgtable;

	/*
	 * Clear write_fault_to_shadow_pgtable here to ensure it is
	 * never reused.
	 */
	vcpu->arch.write_fault_to_shadow_pgtable = false;
	kvm_clear_exception_queue(vcpu);

	if (!(emulation_type & EMULTYPE_NO_DECODE)) {
		init_emulate_ctxt(vcpu);

		/*
		 * We will reenter on the same instruction since
		 * we do not set complete_userspace_io.  This does not
		 * handle watchpoints yet, those would be handled in
		 * the emulate_ops.
		 */
		if (kvm_vcpu_check_breakpoint(vcpu, &r))
			return r;

		ctxt->interruptibility = 0;
		ctxt->have_exception = false;
		ctxt->exception.vector = -1;
		ctxt->perm_ok = false;

		ctxt->ud = emulation_type & EMULTYPE_TRAP_UD;

		r = x86_decode_insn(ctxt, insn, insn_len);

		trace_kvm_emulate_insn_start(vcpu);
		++vcpu->stat.insn_emulation;
		if (r != EMULATION_OK)  {
			if (emulation_type & EMULTYPE_TRAP_UD)
				return EMULATE_FAIL;
			if (reexecute_instruction(vcpu, cr2, write_fault_to_spt,
						emulation_type))
				return EMULATE_DONE;
			if (emulation_type & EMULTYPE_SKIP)
				return EMULATE_FAIL;
			return handle_emulation_failure(vcpu);
		}
	}

	if (emulation_type & EMULTYPE_SKIP) {
		kvm_rip_write(vcpu, ctxt->_eip);
		if (ctxt->eflags & X86_EFLAGS_RF)
			kvm_set_rflags(vcpu, ctxt->eflags & ~X86_EFLAGS_RF);
		return EMULATE_DONE;
	}

	if (retry_instruction(ctxt, cr2, emulation_type))
		return EMULATE_DONE;

	/* this is needed for vmware backdoor interface to work since it
	   changes registers values  during IO operation */
	if (vcpu->arch.emulate_regs_need_sync_from_vcpu) {
		vcpu->arch.emulate_regs_need_sync_from_vcpu = false;
		emulator_invalidate_register_cache(ctxt);
	}

restart:
	/* Save the faulting GPA (cr2) in the address field */
	ctxt->exception.address = cr2;

	r = x86_emulate_insn(ctxt);

	if (r == EMULATION_INTERCEPTED)
		return EMULATE_DONE;

	if (r == EMULATION_FAILED) {
		if (reexecute_instruction(vcpu, cr2, write_fault_to_spt,
					emulation_type))
			return EMULATE_DONE;

		return handle_emulation_failure(vcpu);
	}

	if (ctxt->have_exception) {
		r = EMULATE_DONE;
		if (inject_emulated_exception(vcpu))
			return r;
	} else if (vcpu->arch.pio.count) {
		if (!vcpu->arch.pio.in) {
			/* FIXME: return into emulator if single-stepping.  */
			vcpu->arch.pio.count = 0;
		} else {
			writeback = false;
			vcpu->arch.complete_userspace_io = complete_emulated_pio;
		}
		r = EMULATE_USER_EXIT;
	} else if (vcpu->mmio_needed) {
		if (!vcpu->mmio_is_write)
			writeback = false;
		r = EMULATE_USER_EXIT;
		vcpu->arch.complete_userspace_io = complete_emulated_mmio;
	} else if (r == EMULATION_RESTART)
		goto restart;
	else
		r = EMULATE_DONE;

	if (writeback) {
		unsigned long rflags = kvm_x86_ops->get_rflags(vcpu);
		toggle_interruptibility(vcpu, ctxt->interruptibility);
		vcpu->arch.emulate_regs_need_sync_to_vcpu = false;
		kvm_rip_write(vcpu, ctxt->eip);
		if (r == EMULATE_DONE &&
		    (ctxt->tf || (vcpu->guest_debug & KVM_GUESTDBG_SINGLESTEP)))
			kvm_vcpu_do_singlestep(vcpu, &r);
		if (!ctxt->have_exception ||
		    exception_type(ctxt->exception.vector) == EXCPT_TRAP)
			__kvm_set_rflags(vcpu, ctxt->eflags);

		/*
		 * For STI, interrupts are shadowed; so KVM_REQ_EVENT will
		 * do nothing, and it will be requested again as soon as
		 * the shadow expires.  But we still need to check here,
		 * because POPF has no interrupt shadow.
		 */
		if (unlikely((ctxt->eflags & ~rflags) & X86_EFLAGS_IF))
			kvm_make_request(KVM_REQ_EVENT, vcpu);
	} else
		vcpu->arch.emulate_regs_need_sync_to_vcpu = true;

	return r;
}
EXPORT_SYMBOL_GPL(x86_emulate_instruction);

int kvm_fast_pio_out(struct kvm_vcpu *vcpu, int size, unsigned short port)
{
	unsigned long val = kvm_register_read(vcpu, VCPU_REGS_RAX);
	int ret = emulator_pio_out_emulated(&vcpu->arch.emulate_ctxt,
					    size, port, &val, 1);
	/* do not return to emulator after return from userspace */
	vcpu->arch.pio.count = 0;
	return ret;
}
EXPORT_SYMBOL_GPL(kvm_fast_pio_out);

static int complete_fast_pio_in(struct kvm_vcpu *vcpu)
{
	unsigned long val;

	/* We should only ever be called with arch.pio.count equal to 1 */
	BUG_ON(vcpu->arch.pio.count != 1);

	/* For size less than 4 we merge, else we zero extend */
	val = (vcpu->arch.pio.size < 4) ? kvm_register_read(vcpu, VCPU_REGS_RAX)
					: 0;

	/*
	 * Since vcpu->arch.pio.count == 1 let emulator_pio_in_emulated perform
	 * the copy and tracing
	 */
	emulator_pio_in_emulated(&vcpu->arch.emulate_ctxt, vcpu->arch.pio.size,
				 vcpu->arch.pio.port, &val, 1);
	kvm_register_write(vcpu, VCPU_REGS_RAX, val);

	return 1;
}

int kvm_fast_pio_in(struct kvm_vcpu *vcpu, int size, unsigned short port)
{
	unsigned long val;
	int ret;

	/* For size less than 4 we merge, else we zero extend */
	val = (size < 4) ? kvm_register_read(vcpu, VCPU_REGS_RAX) : 0;

	ret = emulator_pio_in_emulated(&vcpu->arch.emulate_ctxt, size, port,
				       &val, 1);
	if (ret) {
		kvm_register_write(vcpu, VCPU_REGS_RAX, val);
		return ret;
	}

	vcpu->arch.complete_userspace_io = complete_fast_pio_in;

	return 0;
}
EXPORT_SYMBOL_GPL(kvm_fast_pio_in);

static int kvmclock_cpu_down_prep(unsigned int cpu)
{
	__this_cpu_write(cpu_tsc_khz, 0);
	return 0;
}

static void tsc_khz_changed(void *data)
{
	struct cpufreq_freqs *freq = data;
	unsigned long khz = 0;

	if (data)
		khz = freq->new;
	else if (!boot_cpu_has(X86_FEATURE_CONSTANT_TSC))
		khz = cpufreq_quick_get(raw_smp_processor_id());
	if (!khz)
		khz = tsc_khz;
	__this_cpu_write(cpu_tsc_khz, khz);
}

static int kvmclock_cpufreq_notifier(struct notifier_block *nb, unsigned long val,
				     void *data)
{
	struct cpufreq_freqs *freq = data;
	struct kvm *kvm;
	struct kvm_vcpu *vcpu;
	int i, send_ipi = 0;

	/*
	 * We allow guests to temporarily run on slowing clocks,
	 * provided we notify them after, or to run on accelerating
	 * clocks, provided we notify them before.  Thus time never
	 * goes backwards.
	 *
	 * However, we have a problem.  We can't atomically update
	 * the frequency of a given CPU from this function; it is
	 * merely a notifier, which can be called from any CPU.
	 * Changing the TSC frequency at arbitrary points in time
	 * requires a recomputation of local variables related to
	 * the TSC for each VCPU.  We must flag these local variables
	 * to be updated and be sure the update takes place with the
	 * new frequency before any guests proceed.
	 *
	 * Unfortunately, the combination of hotplug CPU and frequency
	 * change creates an intractable locking scenario; the order
	 * of when these callouts happen is undefined with respect to
	 * CPU hotplug, and they can race with each other.  As such,
	 * merely setting per_cpu(cpu_tsc_khz) = X during a hotadd is
	 * undefined; you can actually have a CPU frequency change take
	 * place in between the computation of X and the setting of the
	 * variable.  To protect against this problem, all updates of
	 * the per_cpu tsc_khz variable are done in an interrupt
	 * protected IPI, and all callers wishing to update the value
	 * must wait for a synchronous IPI to complete (which is trivial
	 * if the caller is on the CPU already).  This establishes the
	 * necessary total order on variable updates.
	 *
	 * Note that because a guest time update may take place
	 * anytime after the setting of the VCPU's request bit, the
	 * correct TSC value must be set before the request.  However,
	 * to ensure the update actually makes it to any guest which
	 * starts running in hardware virtualization between the set
	 * and the acquisition of the spinlock, we must also ping the
	 * CPU after setting the request bit.
	 *
	 */

	if (val == CPUFREQ_PRECHANGE && freq->old > freq->new)
		return 0;
	if (val == CPUFREQ_POSTCHANGE && freq->old < freq->new)
		return 0;

	smp_call_function_single(freq->cpu, tsc_khz_changed, freq, 1);

	spin_lock(&kvm_lock);
	list_for_each_entry(kvm, &vm_list, vm_list) {
		kvm_for_each_vcpu(i, vcpu, kvm) {
			if (vcpu->cpu != freq->cpu)
				continue;
			kvm_make_request(KVM_REQ_CLOCK_UPDATE, vcpu);
			if (vcpu->cpu != smp_processor_id())
				send_ipi = 1;
		}
	}
	spin_unlock(&kvm_lock);

	if (freq->old < freq->new && send_ipi) {
		/*
		 * We upscale the frequency.  Must make the guest
		 * doesn't see old kvmclock values while running with
		 * the new frequency, otherwise we risk the guest sees
		 * time go backwards.
		 *
		 * In case we update the frequency for another cpu
		 * (which might be in guest context) send an interrupt
		 * to kick the cpu out of guest context.  Next time
		 * guest context is entered kvmclock will be updated,
		 * so the guest will not see stale values.
		 */
		smp_call_function_single(freq->cpu, tsc_khz_changed, freq, 1);
	}
	return 0;
}

static struct notifier_block kvmclock_cpufreq_notifier_block = {
	.notifier_call  = kvmclock_cpufreq_notifier
};

static int kvmclock_cpu_online(unsigned int cpu)
{
	tsc_khz_changed(NULL);
	return 0;
}

static void kvm_timer_init(void)
{
	max_tsc_khz = tsc_khz;

	if (!boot_cpu_has(X86_FEATURE_CONSTANT_TSC)) {
#ifdef CONFIG_CPU_FREQ
		struct cpufreq_policy policy;
		int cpu;

		memset(&policy, 0, sizeof(policy));
		cpu = get_cpu();
		cpufreq_get_policy(&policy, cpu);
		if (policy.cpuinfo.max_freq)
			max_tsc_khz = policy.cpuinfo.max_freq;
		put_cpu();
#endif
		cpufreq_register_notifier(&kvmclock_cpufreq_notifier_block,
					  CPUFREQ_TRANSITION_NOTIFIER);
	}
	pr_debug("kvm: max_tsc_khz = %ld\n", max_tsc_khz);

	cpuhp_setup_state(CPUHP_AP_X86_KVM_CLK_ONLINE, "x86/kvm/clk:online",
			  kvmclock_cpu_online, kvmclock_cpu_down_prep);
}

static DEFINE_PER_CPU(struct kvm_vcpu *, current_vcpu);

int kvm_is_in_guest(void)
{
	return __this_cpu_read(current_vcpu) != NULL;
}

static int kvm_is_user_mode(void)
{
	int user_mode = 3;

	if (__this_cpu_read(current_vcpu))
		user_mode = kvm_x86_ops->get_cpl(__this_cpu_read(current_vcpu));

	return user_mode != 0;
}

static unsigned long kvm_get_guest_ip(void)
{
	unsigned long ip = 0;

	if (__this_cpu_read(current_vcpu))
		ip = kvm_rip_read(__this_cpu_read(current_vcpu));

	return ip;
}

static struct perf_guest_info_callbacks kvm_guest_cbs = {
	.is_in_guest		= kvm_is_in_guest,
	.is_user_mode		= kvm_is_user_mode,
	.get_guest_ip		= kvm_get_guest_ip,
};

void kvm_before_handle_nmi(struct kvm_vcpu *vcpu)
{
	__this_cpu_write(current_vcpu, vcpu);
}
EXPORT_SYMBOL_GPL(kvm_before_handle_nmi);

void kvm_after_handle_nmi(struct kvm_vcpu *vcpu)
{
	__this_cpu_write(current_vcpu, NULL);
}
EXPORT_SYMBOL_GPL(kvm_after_handle_nmi);

static void kvm_set_mmio_spte_mask(void)
{
	u64 mask;
	int maxphyaddr = boot_cpu_data.x86_phys_bits;

	/*
	 * Set the reserved bits and the present bit of an paging-structure
	 * entry to generate page fault with PFER.RSV = 1.
	 */
	 /* Mask the reserved physical address bits. */
	mask = rsvd_bits(maxphyaddr, 51);

	/* Set the present bit. */
	mask |= 1ull;

#ifdef CONFIG_X86_64
	/*
	 * If reserved bit is not supported, clear the present bit to disable
	 * mmio page fault.
	 */
	if (maxphyaddr == 52)
		mask &= ~1ull;
#endif

	kvm_mmu_set_mmio_spte_mask(mask);
}

#ifdef CONFIG_X86_64
static void pvclock_gtod_update_fn(struct work_struct *work)
{
	struct kvm *kvm;

	struct kvm_vcpu *vcpu;
	int i;

	spin_lock(&kvm_lock);
	list_for_each_entry(kvm, &vm_list, vm_list)
		kvm_for_each_vcpu(i, vcpu, kvm)
			kvm_make_request(KVM_REQ_MASTERCLOCK_UPDATE, vcpu);
	atomic_set(&kvm_guest_has_master_clock, 0);
	spin_unlock(&kvm_lock);
}

static DECLARE_WORK(pvclock_gtod_work, pvclock_gtod_update_fn);

/*
 * Notification about pvclock gtod data update.
 */
static int pvclock_gtod_notify(struct notifier_block *nb, unsigned long unused,
			       void *priv)
{
	struct pvclock_gtod_data *gtod = &pvclock_gtod_data;
	struct timekeeper *tk = priv;

	update_pvclock_gtod(tk);

	/* disable master clock if host does not trust, or does not
	 * use, TSC clocksource
	 */
	if (gtod->clock.vclock_mode != VCLOCK_TSC &&
	    atomic_read(&kvm_guest_has_master_clock) != 0)
		queue_work(system_long_wq, &pvclock_gtod_work);

	return 0;
}

static struct notifier_block pvclock_gtod_notifier = {
	.notifier_call = pvclock_gtod_notify,
};
#endif

int kvm_arch_init(void *opaque)
{
	int r;
	struct kvm_x86_ops *ops = opaque;

	if (kvm_x86_ops) {
		printk(KERN_ERR "kvm: already loaded the other module\n");
		r = -EEXIST;
		goto out;
	}

	if (!ops->cpu_has_kvm_support()) {
		printk(KERN_ERR "kvm: no hardware support\n");
		r = -EOPNOTSUPP;
		goto out;
	}
	if (ops->disabled_by_bios()) {
		printk(KERN_ERR "kvm: disabled by bios\n");
		r = -EOPNOTSUPP;
		goto out;
	}

	r = -ENOMEM;
	shared_msrs = alloc_percpu(struct kvm_shared_msrs);
	if (!shared_msrs) {
		printk(KERN_ERR "kvm: failed to allocate percpu kvm_shared_msrs\n");
		goto out;
	}

	r = kvm_mmu_module_init();
	if (r)
		goto out_free_percpu;

	kvm_set_mmio_spte_mask();

	kvm_x86_ops = ops;

	kvm_mmu_set_mask_ptes(PT_USER_MASK, PT_ACCESSED_MASK,
			PT_DIRTY_MASK, PT64_NX_MASK, 0,
			PT_PRESENT_MASK, 0);
	kvm_timer_init();

	perf_register_guest_info_callbacks(&kvm_guest_cbs);

	if (boot_cpu_has(X86_FEATURE_XSAVE))
		host_xcr0 = xgetbv(XCR_XFEATURE_ENABLED_MASK);

	kvm_lapic_init();
#ifdef CONFIG_X86_64
	pvclock_gtod_register_notifier(&pvclock_gtod_notifier);
#endif

	return 0;

out_free_percpu:
	free_percpu(shared_msrs);
out:
	return r;
}

void kvm_arch_exit(void)
{
	kvm_lapic_exit();
	perf_unregister_guest_info_callbacks(&kvm_guest_cbs);

	if (!boot_cpu_has(X86_FEATURE_CONSTANT_TSC))
		cpufreq_unregister_notifier(&kvmclock_cpufreq_notifier_block,
					    CPUFREQ_TRANSITION_NOTIFIER);
	cpuhp_remove_state_nocalls(CPUHP_AP_X86_KVM_CLK_ONLINE);
#ifdef CONFIG_X86_64
	pvclock_gtod_unregister_notifier(&pvclock_gtod_notifier);
#endif
	kvm_x86_ops = NULL;
	kvm_mmu_module_exit();
	free_percpu(shared_msrs);
}

int kvm_vcpu_halt(struct kvm_vcpu *vcpu)
{
	++vcpu->stat.halt_exits;
	if (lapic_in_kernel(vcpu)) {
		vcpu->arch.mp_state = KVM_MP_STATE_HALTED;
		return 1;
	} else {
		vcpu->run->exit_reason = KVM_EXIT_HLT;
		return 0;
	}
}
EXPORT_SYMBOL_GPL(kvm_vcpu_halt);

int kvm_emulate_halt(struct kvm_vcpu *vcpu)
{
	int ret = kvm_skip_emulated_instruction(vcpu);
	/*
	 * TODO: we might be squashing a GUESTDBG_SINGLESTEP-triggered
	 * KVM_EXIT_DEBUG here.
	 */
	return kvm_vcpu_halt(vcpu) && ret;
}
EXPORT_SYMBOL_GPL(kvm_emulate_halt);

#ifdef CONFIG_X86_64
static int kvm_pv_clock_pairing(struct kvm_vcpu *vcpu, gpa_t paddr,
			        unsigned long clock_type)
{
	struct kvm_clock_pairing clock_pairing;
	struct timespec ts;
	u64 cycle;
	int ret;

	if (clock_type != KVM_CLOCK_PAIRING_WALLCLOCK)
		return -KVM_EOPNOTSUPP;

	if (kvm_get_walltime_and_clockread(&ts, &cycle) == false)
		return -KVM_EOPNOTSUPP;

	clock_pairing.sec = ts.tv_sec;
	clock_pairing.nsec = ts.tv_nsec;
	clock_pairing.tsc = kvm_read_l1_tsc(vcpu, cycle);
	clock_pairing.flags = 0;

	ret = 0;
	if (kvm_write_guest(vcpu->kvm, paddr, &clock_pairing,
			    sizeof(struct kvm_clock_pairing)))
		ret = -KVM_EFAULT;

	return ret;
}
#endif

/*
 * kvm_pv_kick_cpu_op:  Kick a vcpu.
 *
 * @apicid - apicid of vcpu to be kicked.
 */
static void kvm_pv_kick_cpu_op(struct kvm *kvm, unsigned long flags, int apicid)
{
	struct kvm_lapic_irq lapic_irq;

	lapic_irq.shorthand = 0;
	lapic_irq.dest_mode = 0;
	lapic_irq.dest_id = apicid;
	lapic_irq.msi_redir_hint = false;

	lapic_irq.delivery_mode = APIC_DM_REMRD;
	kvm_irq_delivery_to_apic(kvm, NULL, &lapic_irq, NULL);
}

void kvm_vcpu_deactivate_apicv(struct kvm_vcpu *vcpu)
{
	vcpu->arch.apicv_active = false;
	kvm_x86_ops->refresh_apicv_exec_ctrl(vcpu);
}

int kvm_emulate_hypercall(struct kvm_vcpu *vcpu)
{
	unsigned long nr, a0, a1, a2, a3, ret;
	int op_64_bit, r;

	r = kvm_skip_emulated_instruction(vcpu);

	if (kvm_hv_hypercall_enabled(vcpu->kvm))
		return kvm_hv_hypercall(vcpu);

	nr = kvm_register_read(vcpu, VCPU_REGS_RAX);
	a0 = kvm_register_read(vcpu, VCPU_REGS_RBX);
	a1 = kvm_register_read(vcpu, VCPU_REGS_RCX);
	a2 = kvm_register_read(vcpu, VCPU_REGS_RDX);
	a3 = kvm_register_read(vcpu, VCPU_REGS_RSI);

	trace_kvm_hypercall(nr, a0, a1, a2, a3);

	op_64_bit = is_64_bit_mode(vcpu);
	if (!op_64_bit) {
		nr &= 0xFFFFFFFF;
		a0 &= 0xFFFFFFFF;
		a1 &= 0xFFFFFFFF;
		a2 &= 0xFFFFFFFF;
		a3 &= 0xFFFFFFFF;
	}

	if (kvm_x86_ops->get_cpl(vcpu) != 0) {
		ret = -KVM_EPERM;
		goto out;
	}

	switch (nr) {
	case KVM_HC_VAPIC_POLL_IRQ:
		ret = 0;
		break;
	case KVM_HC_KICK_CPU:
		kvm_pv_kick_cpu_op(vcpu->kvm, a0, a1);
		ret = 0;
		break;
#ifdef CONFIG_X86_64
	case KVM_HC_CLOCK_PAIRING:
		ret = kvm_pv_clock_pairing(vcpu, a0, a1);
		break;
#endif
	default:
		ret = -KVM_ENOSYS;
		break;
	}
out:
	if (!op_64_bit)
		ret = (u32)ret;
	kvm_register_write(vcpu, VCPU_REGS_RAX, ret);
	++vcpu->stat.hypercalls;
	return r;
}
EXPORT_SYMBOL_GPL(kvm_emulate_hypercall);

static int emulator_fix_hypercall(struct x86_emulate_ctxt *ctxt)
{
	struct kvm_vcpu *vcpu = emul_to_vcpu(ctxt);
	char instruction[3];
	unsigned long rip = kvm_rip_read(vcpu);

	kvm_x86_ops->patch_hypercall(vcpu, instruction);

	return emulator_write_emulated(ctxt, rip, instruction, 3,
		&ctxt->exception);
}

static int dm_request_for_irq_injection(struct kvm_vcpu *vcpu)
{
	return vcpu->run->request_interrupt_window &&
		likely(!pic_in_kernel(vcpu->kvm));
}

static void post_kvm_run_save(struct kvm_vcpu *vcpu)
{
	struct kvm_run *kvm_run = vcpu->run;

	kvm_run->if_flag = (kvm_get_rflags(vcpu) & X86_EFLAGS_IF) != 0;
	kvm_run->flags = is_smm(vcpu) ? KVM_RUN_X86_SMM : 0;
	kvm_run->cr8 = kvm_get_cr8(vcpu);
	kvm_run->apic_base = kvm_get_apic_base(vcpu);
	kvm_run->ready_for_interrupt_injection =
		pic_in_kernel(vcpu->kvm) ||
		kvm_vcpu_ready_for_interrupt_injection(vcpu);
}

static void update_cr8_intercept(struct kvm_vcpu *vcpu)
{
	int max_irr, tpr;

	if (!kvm_x86_ops->update_cr8_intercept)
		return;

	if (!lapic_in_kernel(vcpu))
		return;

	if (vcpu->arch.apicv_active)
		return;

	if (!vcpu->arch.apic->vapic_addr)
		max_irr = kvm_lapic_find_highest_irr(vcpu);
	else
		max_irr = -1;

	if (max_irr != -1)
		max_irr >>= 4;

	tpr = kvm_lapic_get_cr8(vcpu);

	kvm_x86_ops->update_cr8_intercept(vcpu, tpr, max_irr);
}

static int inject_pending_event(struct kvm_vcpu *vcpu, bool req_int_win)
{
	int r;

	/* try to reinject previous events if any */
	if (vcpu->arch.exception.pending) {
		trace_kvm_inj_exception(vcpu->arch.exception.nr,
					vcpu->arch.exception.has_error_code,
					vcpu->arch.exception.error_code);

		if (exception_type(vcpu->arch.exception.nr) == EXCPT_FAULT)
			__kvm_set_rflags(vcpu, kvm_get_rflags(vcpu) |
					     X86_EFLAGS_RF);

		if (vcpu->arch.exception.nr == DB_VECTOR &&
		    (vcpu->arch.dr7 & DR7_GD)) {
			vcpu->arch.dr7 &= ~DR7_GD;
			kvm_update_dr7(vcpu);
		}

		kvm_x86_ops->queue_exception(vcpu, vcpu->arch.exception.nr,
					  vcpu->arch.exception.has_error_code,
					  vcpu->arch.exception.error_code,
					  vcpu->arch.exception.reinject);
		return 0;
	}

	if (vcpu->arch.nmi_injected) {
		kvm_x86_ops->set_nmi(vcpu);
		return 0;
	}

	if (vcpu->arch.interrupt.pending) {
		kvm_x86_ops->set_irq(vcpu);
		return 0;
	}

	if (is_guest_mode(vcpu) && kvm_x86_ops->check_nested_events) {
		r = kvm_x86_ops->check_nested_events(vcpu, req_int_win);
		if (r != 0)
			return r;
	}

	/* try to inject new event if pending */
	if (vcpu->arch.smi_pending && !is_smm(vcpu)) {
		vcpu->arch.smi_pending = false;
		enter_smm(vcpu);
	} else if (vcpu->arch.nmi_pending && kvm_x86_ops->nmi_allowed(vcpu)) {
		--vcpu->arch.nmi_pending;
		vcpu->arch.nmi_injected = true;
		kvm_x86_ops->set_nmi(vcpu);
	} else if (kvm_cpu_has_injectable_intr(vcpu)) {
		/*
		 * Because interrupts can be injected asynchronously, we are
		 * calling check_nested_events again here to avoid a race condition.
		 * See https://lkml.org/lkml/2014/7/2/60 for discussion about this
		 * proposal and current concerns.  Perhaps we should be setting
		 * KVM_REQ_EVENT only on certain events and not unconditionally?
		 */
		if (is_guest_mode(vcpu) && kvm_x86_ops->check_nested_events) {
			r = kvm_x86_ops->check_nested_events(vcpu, req_int_win);
			if (r != 0)
				return r;
		}
		if (kvm_x86_ops->interrupt_allowed(vcpu)) {
			kvm_queue_interrupt(vcpu, kvm_cpu_get_interrupt(vcpu),
					    false);
			kvm_x86_ops->set_irq(vcpu);
		}
	}

	return 0;
}

static void process_nmi(struct kvm_vcpu *vcpu)
{
	unsigned limit = 2;

	/*
	 * x86 is limited to one NMI running, and one NMI pending after it.
	 * If an NMI is already in progress, limit further NMIs to just one.
	 * Otherwise, allow two (and we'll inject the first one immediately).
	 */
	if (kvm_x86_ops->get_nmi_mask(vcpu) || vcpu->arch.nmi_injected)
		limit = 1;

	vcpu->arch.nmi_pending += atomic_xchg(&vcpu->arch.nmi_queued, 0);
	vcpu->arch.nmi_pending = min(vcpu->arch.nmi_pending, limit);
	kvm_make_request(KVM_REQ_EVENT, vcpu);
}

#define put_smstate(type, buf, offset, val)			  \
	*(type *)((buf) + (offset) - 0x7e00) = val

static u32 enter_smm_get_segment_flags(struct kvm_segment *seg)
{
	u32 flags = 0;
	flags |= seg->g       << 23;
	flags |= seg->db      << 22;
	flags |= seg->l       << 21;
	flags |= seg->avl     << 20;
	flags |= seg->present << 15;
	flags |= seg->dpl     << 13;
	flags |= seg->s       << 12;
	flags |= seg->type    << 8;
	return flags;
}

static void enter_smm_save_seg_32(struct kvm_vcpu *vcpu, char *buf, int n)
{
	struct kvm_segment seg;
	int offset;

	kvm_get_segment(vcpu, &seg, n);
	put_smstate(u32, buf, 0x7fa8 + n * 4, seg.selector);

	if (n < 3)
		offset = 0x7f84 + n * 12;
	else
		offset = 0x7f2c + (n - 3) * 12;

	put_smstate(u32, buf, offset + 8, seg.base);
	put_smstate(u32, buf, offset + 4, seg.limit);
	put_smstate(u32, buf, offset, enter_smm_get_segment_flags(&seg));
}

#ifdef CONFIG_X86_64
static void enter_smm_save_seg_64(struct kvm_vcpu *vcpu, char *buf, int n)
{
	struct kvm_segment seg;
	int offset;
	u16 flags;

	kvm_get_segment(vcpu, &seg, n);
	offset = 0x7e00 + n * 16;

	flags = enter_smm_get_segment_flags(&seg) >> 8;
	put_smstate(u16, buf, offset, seg.selector);
	put_smstate(u16, buf, offset + 2, flags);
	put_smstate(u32, buf, offset + 4, seg.limit);
	put_smstate(u64, buf, offset + 8, seg.base);
}
#endif

static void enter_smm_save_state_32(struct kvm_vcpu *vcpu, char *buf)
{
	struct desc_ptr dt;
	struct kvm_segment seg;
	unsigned long val;
	int i;

	put_smstate(u32, buf, 0x7ffc, kvm_read_cr0(vcpu));
	put_smstate(u32, buf, 0x7ff8, kvm_read_cr3(vcpu));
	put_smstate(u32, buf, 0x7ff4, kvm_get_rflags(vcpu));
	put_smstate(u32, buf, 0x7ff0, kvm_rip_read(vcpu));

	for (i = 0; i < 8; i++)
		put_smstate(u32, buf, 0x7fd0 + i * 4, kvm_register_read(vcpu, i));

	kvm_get_dr(vcpu, 6, &val);
	put_smstate(u32, buf, 0x7fcc, (u32)val);
	kvm_get_dr(vcpu, 7, &val);
	put_smstate(u32, buf, 0x7fc8, (u32)val);

	kvm_get_segment(vcpu, &seg, VCPU_SREG_TR);
	put_smstate(u32, buf, 0x7fc4, seg.selector);
	put_smstate(u32, buf, 0x7f64, seg.base);
	put_smstate(u32, buf, 0x7f60, seg.limit);
	put_smstate(u32, buf, 0x7f5c, enter_smm_get_segment_flags(&seg));

	kvm_get_segment(vcpu, &seg, VCPU_SREG_LDTR);
	put_smstate(u32, buf, 0x7fc0, seg.selector);
	put_smstate(u32, buf, 0x7f80, seg.base);
	put_smstate(u32, buf, 0x7f7c, seg.limit);
	put_smstate(u32, buf, 0x7f78, enter_smm_get_segment_flags(&seg));

	kvm_x86_ops->get_gdt(vcpu, &dt);
	put_smstate(u32, buf, 0x7f74, dt.address);
	put_smstate(u32, buf, 0x7f70, dt.size);

	kvm_x86_ops->get_idt(vcpu, &dt);
	put_smstate(u32, buf, 0x7f58, dt.address);
	put_smstate(u32, buf, 0x7f54, dt.size);

	for (i = 0; i < 6; i++)
		enter_smm_save_seg_32(vcpu, buf, i);

	put_smstate(u32, buf, 0x7f14, kvm_read_cr4(vcpu));

	/* revision id */
	put_smstate(u32, buf, 0x7efc, 0x00020000);
	put_smstate(u32, buf, 0x7ef8, vcpu->arch.smbase);
}

static void enter_smm_save_state_64(struct kvm_vcpu *vcpu, char *buf)
{
#ifdef CONFIG_X86_64
	struct desc_ptr dt;
	struct kvm_segment seg;
	unsigned long val;
	int i;

	for (i = 0; i < 16; i++)
		put_smstate(u64, buf, 0x7ff8 - i * 8, kvm_register_read(vcpu, i));

	put_smstate(u64, buf, 0x7f78, kvm_rip_read(vcpu));
	put_smstate(u32, buf, 0x7f70, kvm_get_rflags(vcpu));

	kvm_get_dr(vcpu, 6, &val);
	put_smstate(u64, buf, 0x7f68, val);
	kvm_get_dr(vcpu, 7, &val);
	put_smstate(u64, buf, 0x7f60, val);

	put_smstate(u64, buf, 0x7f58, kvm_read_cr0(vcpu));
	put_smstate(u64, buf, 0x7f50, kvm_read_cr3(vcpu));
	put_smstate(u64, buf, 0x7f48, kvm_read_cr4(vcpu));

	put_smstate(u32, buf, 0x7f00, vcpu->arch.smbase);

	/* revision id */
	put_smstate(u32, buf, 0x7efc, 0x00020064);

	put_smstate(u64, buf, 0x7ed0, vcpu->arch.efer);

	kvm_get_segment(vcpu, &seg, VCPU_SREG_TR);
	put_smstate(u16, buf, 0x7e90, seg.selector);
	put_smstate(u16, buf, 0x7e92, enter_smm_get_segment_flags(&seg) >> 8);
	put_smstate(u32, buf, 0x7e94, seg.limit);
	put_smstate(u64, buf, 0x7e98, seg.base);

	kvm_x86_ops->get_idt(vcpu, &dt);
	put_smstate(u32, buf, 0x7e84, dt.size);
	put_smstate(u64, buf, 0x7e88, dt.address);

	kvm_get_segment(vcpu, &seg, VCPU_SREG_LDTR);
	put_smstate(u16, buf, 0x7e70, seg.selector);
	put_smstate(u16, buf, 0x7e72, enter_smm_get_segment_flags(&seg) >> 8);
	put_smstate(u32, buf, 0x7e74, seg.limit);
	put_smstate(u64, buf, 0x7e78, seg.base);

	kvm_x86_ops->get_gdt(vcpu, &dt);
	put_smstate(u32, buf, 0x7e64, dt.size);
	put_smstate(u64, buf, 0x7e68, dt.address);

	for (i = 0; i < 6; i++)
		enter_smm_save_seg_64(vcpu, buf, i);
#else
	WARN_ON_ONCE(1);
#endif
}

static void enter_smm(struct kvm_vcpu *vcpu)
{
	struct kvm_segment cs, ds;
	struct desc_ptr dt;
	char buf[512];
	u32 cr0;

	trace_kvm_enter_smm(vcpu->vcpu_id, vcpu->arch.smbase, true);
	vcpu->arch.hflags |= HF_SMM_MASK;
	memset(buf, 0, 512);
	if (guest_cpuid_has_longmode(vcpu))
		enter_smm_save_state_64(vcpu, buf);
	else
		enter_smm_save_state_32(vcpu, buf);

	kvm_vcpu_write_guest(vcpu, vcpu->arch.smbase + 0xfe00, buf, sizeof(buf));

	if (kvm_x86_ops->get_nmi_mask(vcpu))
		vcpu->arch.hflags |= HF_SMM_INSIDE_NMI_MASK;
	else
		kvm_x86_ops->set_nmi_mask(vcpu, true);

	kvm_set_rflags(vcpu, X86_EFLAGS_FIXED);
	kvm_rip_write(vcpu, 0x8000);

	cr0 = vcpu->arch.cr0 & ~(X86_CR0_PE | X86_CR0_EM | X86_CR0_TS | X86_CR0_PG);
	kvm_x86_ops->set_cr0(vcpu, cr0);
	vcpu->arch.cr0 = cr0;

	kvm_x86_ops->set_cr4(vcpu, 0);

	/* Undocumented: IDT limit is set to zero on entry to SMM.  */
	dt.address = dt.size = 0;
	kvm_x86_ops->set_idt(vcpu, &dt);

	__kvm_set_dr(vcpu, 7, DR7_FIXED_1);

	cs.selector = (vcpu->arch.smbase >> 4) & 0xffff;
	cs.base = vcpu->arch.smbase;

	ds.selector = 0;
	ds.base = 0;

	cs.limit    = ds.limit = 0xffffffff;
	cs.type     = ds.type = 0x3;
	cs.dpl      = ds.dpl = 0;
	cs.db       = ds.db = 0;
	cs.s        = ds.s = 1;
	cs.l        = ds.l = 0;
	cs.g        = ds.g = 1;
	cs.avl      = ds.avl = 0;
	cs.present  = ds.present = 1;
	cs.unusable = ds.unusable = 0;
	cs.padding  = ds.padding = 0;

	kvm_set_segment(vcpu, &cs, VCPU_SREG_CS);
	kvm_set_segment(vcpu, &ds, VCPU_SREG_DS);
	kvm_set_segment(vcpu, &ds, VCPU_SREG_ES);
	kvm_set_segment(vcpu, &ds, VCPU_SREG_FS);
	kvm_set_segment(vcpu, &ds, VCPU_SREG_GS);
	kvm_set_segment(vcpu, &ds, VCPU_SREG_SS);

	if (guest_cpuid_has_longmode(vcpu))
		kvm_x86_ops->set_efer(vcpu, 0);

	kvm_update_cpuid(vcpu);
	kvm_mmu_reset_context(vcpu);
}

static void process_smi(struct kvm_vcpu *vcpu)
{
	vcpu->arch.smi_pending = true;
	kvm_make_request(KVM_REQ_EVENT, vcpu);
}

void kvm_make_scan_ioapic_request(struct kvm *kvm)
{
	kvm_make_all_cpus_request(kvm, KVM_REQ_SCAN_IOAPIC);
}

static void vcpu_scan_ioapic(struct kvm_vcpu *vcpu)
{
	u64 eoi_exit_bitmap[4];

	if (!kvm_apic_hw_enabled(vcpu->arch.apic))
		return;

	bitmap_zero(vcpu->arch.ioapic_handled_vectors, 256);

	if (irqchip_split(vcpu->kvm))
		kvm_scan_ioapic_routes(vcpu, vcpu->arch.ioapic_handled_vectors);
	else {
		if (kvm_x86_ops->sync_pir_to_irr && vcpu->arch.apicv_active)
			kvm_x86_ops->sync_pir_to_irr(vcpu);
		kvm_ioapic_scan_entry(vcpu, vcpu->arch.ioapic_handled_vectors);
	}
	bitmap_or((ulong *)eoi_exit_bitmap, vcpu->arch.ioapic_handled_vectors,
		  vcpu_to_synic(vcpu)->vec_bitmap, 256);
	kvm_x86_ops->load_eoi_exitmap(vcpu, eoi_exit_bitmap);
}

static void kvm_vcpu_flush_tlb(struct kvm_vcpu *vcpu)
{
	++vcpu->stat.tlb_flush;
	kvm_x86_ops->tlb_flush(vcpu);
}

void kvm_vcpu_reload_apic_access_page(struct kvm_vcpu *vcpu)
{
	struct page *page = NULL;

	if (!lapic_in_kernel(vcpu))
		return;

	if (!kvm_x86_ops->set_apic_access_page_addr)
		return;

	page = gfn_to_page(vcpu->kvm, APIC_DEFAULT_PHYS_BASE >> PAGE_SHIFT);
	if (is_error_page(page))
		return;
	kvm_x86_ops->set_apic_access_page_addr(vcpu, page_to_phys(page));

	/*
	 * Do not pin apic access page in memory, the MMU notifier
	 * will call us again if it is migrated or swapped out.
	 */
	put_page(page);
}
EXPORT_SYMBOL_GPL(kvm_vcpu_reload_apic_access_page);

void kvm_arch_mmu_notifier_invalidate_page(struct kvm *kvm,
					   unsigned long address)
{
	/*
	 * The physical address of apic access page is stored in the VMCS.
	 * Update it when it becomes invalid.
	 */
	if (address == gfn_to_hva(kvm, APIC_DEFAULT_PHYS_BASE >> PAGE_SHIFT))
		kvm_make_all_cpus_request(kvm, KVM_REQ_APIC_PAGE_RELOAD);
}

/*
 * Returns 1 to let vcpu_run() continue the guest execution loop without
 * exiting to the userspace.  Otherwise, the value will be returned to the
 * userspace.
 */
static int vcpu_enter_guest(struct kvm_vcpu *vcpu)
{
	int r;
	bool req_int_win =
		dm_request_for_irq_injection(vcpu) &&
		kvm_cpu_accept_dm_intr(vcpu);

	bool req_immediate_exit = false;

	if (vcpu->requests) {
		if (kvm_check_request(KVM_REQ_MMU_RELOAD, vcpu))
			kvm_mmu_unload(vcpu);
		if (kvm_check_request(KVM_REQ_MIGRATE_TIMER, vcpu))
			__kvm_migrate_timers(vcpu);
		if (kvm_check_request(KVM_REQ_MASTERCLOCK_UPDATE, vcpu))
			kvm_gen_update_masterclock(vcpu->kvm);
		if (kvm_check_request(KVM_REQ_GLOBAL_CLOCK_UPDATE, vcpu))
			kvm_gen_kvmclock_update(vcpu);
		if (kvm_check_request(KVM_REQ_CLOCK_UPDATE, vcpu)) {
			r = kvm_guest_time_update(vcpu);
			if (unlikely(r))
				goto out;
		}
		if (kvm_check_request(KVM_REQ_MMU_SYNC, vcpu))
			kvm_mmu_sync_roots(vcpu);
		if (kvm_check_request(KVM_REQ_TLB_FLUSH, vcpu))
			kvm_vcpu_flush_tlb(vcpu);
		if (kvm_check_request(KVM_REQ_REPORT_TPR_ACCESS, vcpu)) {
			vcpu->run->exit_reason = KVM_EXIT_TPR_ACCESS;
			r = 0;
			goto out;
		}
		if (kvm_check_request(KVM_REQ_TRIPLE_FAULT, vcpu)) {
			vcpu->run->exit_reason = KVM_EXIT_SHUTDOWN;
			r = 0;
			goto out;
		}
		if (kvm_check_request(KVM_REQ_APF_HALT, vcpu)) {
			/* Page is swapped out. Do synthetic halt */
			vcpu->arch.apf.halted = true;
			r = 1;
			goto out;
		}
		if (kvm_check_request(KVM_REQ_STEAL_UPDATE, vcpu))
			record_steal_time(vcpu);
		if (kvm_check_request(KVM_REQ_SMI, vcpu))
			process_smi(vcpu);
		if (kvm_check_request(KVM_REQ_NMI, vcpu))
			process_nmi(vcpu);
		if (kvm_check_request(KVM_REQ_PMU, vcpu))
			kvm_pmu_handle_event(vcpu);
		if (kvm_check_request(KVM_REQ_PMI, vcpu))
			kvm_pmu_deliver_pmi(vcpu);
		if (kvm_check_request(KVM_REQ_IOAPIC_EOI_EXIT, vcpu)) {
			BUG_ON(vcpu->arch.pending_ioapic_eoi > 255);
			if (test_bit(vcpu->arch.pending_ioapic_eoi,
				     vcpu->arch.ioapic_handled_vectors)) {
				vcpu->run->exit_reason = KVM_EXIT_IOAPIC_EOI;
				vcpu->run->eoi.vector =
						vcpu->arch.pending_ioapic_eoi;
				r = 0;
				goto out;
			}
		}
		if (kvm_check_request(KVM_REQ_SCAN_IOAPIC, vcpu))
			vcpu_scan_ioapic(vcpu);
		if (kvm_check_request(KVM_REQ_APIC_PAGE_RELOAD, vcpu))
			kvm_vcpu_reload_apic_access_page(vcpu);
		if (kvm_check_request(KVM_REQ_HV_CRASH, vcpu)) {
			vcpu->run->exit_reason = KVM_EXIT_SYSTEM_EVENT;
			vcpu->run->system_event.type = KVM_SYSTEM_EVENT_CRASH;
			r = 0;
			goto out;
		}
		if (kvm_check_request(KVM_REQ_HV_RESET, vcpu)) {
			vcpu->run->exit_reason = KVM_EXIT_SYSTEM_EVENT;
			vcpu->run->system_event.type = KVM_SYSTEM_EVENT_RESET;
			r = 0;
			goto out;
		}
		if (kvm_check_request(KVM_REQ_HV_EXIT, vcpu)) {
			vcpu->run->exit_reason = KVM_EXIT_HYPERV;
			vcpu->run->hyperv = vcpu->arch.hyperv.exit;
			r = 0;
			goto out;
		}

		/*
		 * KVM_REQ_HV_STIMER has to be processed after
		 * KVM_REQ_CLOCK_UPDATE, because Hyper-V SynIC timers
		 * depend on the guest clock being up-to-date
		 */
		if (kvm_check_request(KVM_REQ_HV_STIMER, vcpu))
			kvm_hv_process_stimers(vcpu);
	}

	if (kvm_check_request(KVM_REQ_EVENT, vcpu) || req_int_win) {
		++vcpu->stat.req_event;
		kvm_apic_accept_events(vcpu);
		if (vcpu->arch.mp_state == KVM_MP_STATE_INIT_RECEIVED) {
			r = 1;
			goto out;
		}

		if (inject_pending_event(vcpu, req_int_win) != 0)
			req_immediate_exit = true;
		else {
			/* Enable NMI/IRQ window open exits if needed.
			 *
			 * SMIs have two cases: 1) they can be nested, and
			 * then there is nothing to do here because RSM will
			 * cause a vmexit anyway; 2) or the SMI can be pending
			 * because inject_pending_event has completed the
			 * injection of an IRQ or NMI from the previous vmexit,
			 * and then we request an immediate exit to inject the SMI.
			 */
			if (vcpu->arch.smi_pending && !is_smm(vcpu))
				req_immediate_exit = true;
			if (vcpu->arch.nmi_pending)
				kvm_x86_ops->enable_nmi_window(vcpu);
			if (kvm_cpu_has_injectable_intr(vcpu) || req_int_win)
				kvm_x86_ops->enable_irq_window(vcpu);
		}

		if (kvm_lapic_enabled(vcpu)) {
			update_cr8_intercept(vcpu);
			kvm_lapic_sync_to_vapic(vcpu);
		}
	}

	r = kvm_mmu_reload(vcpu);
	if (unlikely(r)) {
		goto cancel_injection;
	}

	preempt_disable();

	kvm_x86_ops->prepare_guest_switch(vcpu);
	kvm_load_guest_fpu(vcpu);

	/*
	 * Disable IRQs before setting IN_GUEST_MODE.  Posted interrupt
	 * IPI are then delayed after guest entry, which ensures that they
	 * result in virtual interrupt delivery.
	 */
	local_irq_disable();
	vcpu->mode = IN_GUEST_MODE;

	srcu_read_unlock(&vcpu->kvm->srcu, vcpu->srcu_idx);

	/*
	 * 1) We should set ->mode before checking ->requests.  Please see
	 * the comment in kvm_vcpu_exiting_guest_mode().
	 *
	 * 2) For APICv, we should set ->mode before checking PIR.ON.  This
	 * pairs with the memory barrier implicit in pi_test_and_set_on
	 * (see vmx_deliver_posted_interrupt).
	 *
	 * 3) This also orders the write to mode from any reads to the page
	 * tables done while the VCPU is running.  Please see the comment
	 * in kvm_flush_remote_tlbs.
	 */
	smp_mb__after_srcu_read_unlock();

	/*
	 * This handles the case where a posted interrupt was
	 * notified with kvm_vcpu_kick.
	 */
	if (kvm_lapic_enabled(vcpu)) {
		if (kvm_x86_ops->sync_pir_to_irr && vcpu->arch.apicv_active)
			kvm_x86_ops->sync_pir_to_irr(vcpu);
	}

	if (vcpu->mode == EXITING_GUEST_MODE || vcpu->requests
	    || need_resched() || signal_pending(current)) {
		vcpu->mode = OUTSIDE_GUEST_MODE;
		smp_wmb();
		local_irq_enable();
		preempt_enable();
		vcpu->srcu_idx = srcu_read_lock(&vcpu->kvm->srcu);
		r = 1;
		goto cancel_injection;
	}

	kvm_load_guest_xcr0(vcpu);

	if (req_immediate_exit) {
		kvm_make_request(KVM_REQ_EVENT, vcpu);
		smp_send_reschedule(vcpu->cpu);
	}

	trace_kvm_entry(vcpu->vcpu_id);
	wait_lapic_expire(vcpu);
	guest_enter_irqoff();

	if (unlikely(vcpu->arch.switch_db_regs)) {
		set_debugreg(0, 7);
		set_debugreg(vcpu->arch.eff_db[0], 0);
		set_debugreg(vcpu->arch.eff_db[1], 1);
		set_debugreg(vcpu->arch.eff_db[2], 2);
		set_debugreg(vcpu->arch.eff_db[3], 3);
		set_debugreg(vcpu->arch.dr6, 6);
		vcpu->arch.switch_db_regs &= ~KVM_DEBUGREG_RELOAD;
	}

	kvm_x86_ops->run(vcpu);

	/*
	 * Do this here before restoring debug registers on the host.  And
	 * since we do this before handling the vmexit, a DR access vmexit
	 * can (a) read the correct value of the debug registers, (b) set
	 * KVM_DEBUGREG_WONT_EXIT again.
	 */
	if (unlikely(vcpu->arch.switch_db_regs & KVM_DEBUGREG_WONT_EXIT)) {
		WARN_ON(vcpu->guest_debug & KVM_GUESTDBG_USE_HW_BP);
		kvm_x86_ops->sync_dirty_debug_regs(vcpu);
		kvm_update_dr0123(vcpu);
		kvm_update_dr6(vcpu);
		kvm_update_dr7(vcpu);
		vcpu->arch.switch_db_regs &= ~KVM_DEBUGREG_RELOAD;
	}

	/*
	 * If the guest has used debug registers, at least dr7
	 * will be disabled while returning to the host.
	 * If we don't have active breakpoints in the host, we don't
	 * care about the messed up debug address registers. But if
	 * we have some of them active, restore the old state.
	 */
	if (hw_breakpoint_active())
		hw_breakpoint_restore();

	vcpu->arch.last_guest_tsc = kvm_read_l1_tsc(vcpu, rdtsc());

	vcpu->mode = OUTSIDE_GUEST_MODE;
	smp_wmb();

	kvm_put_guest_xcr0(vcpu);

	kvm_x86_ops->handle_external_intr(vcpu);

	++vcpu->stat.exits;

	guest_exit_irqoff();

	local_irq_enable();
	preempt_enable();

	vcpu->srcu_idx = srcu_read_lock(&vcpu->kvm->srcu);

	/*
	 * Profile KVM exit RIPs:
	 */
	if (unlikely(prof_on == KVM_PROFILING)) {
		unsigned long rip = kvm_rip_read(vcpu);
		profile_hit(KVM_PROFILING, (void *)rip);
	}

	if (unlikely(vcpu->arch.tsc_always_catchup))
		kvm_make_request(KVM_REQ_CLOCK_UPDATE, vcpu);

	if (vcpu->arch.apic_attention)
		kvm_lapic_sync_from_vapic(vcpu);

	r = kvm_x86_ops->handle_exit(vcpu);
	return r;

cancel_injection:
	kvm_x86_ops->cancel_injection(vcpu);
	if (unlikely(vcpu->arch.apic_attention))
		kvm_lapic_sync_from_vapic(vcpu);
out:
	return r;
}

static inline int vcpu_block(struct kvm *kvm, struct kvm_vcpu *vcpu)
{
	if (!kvm_arch_vcpu_runnable(vcpu) &&
	    (!kvm_x86_ops->pre_block || kvm_x86_ops->pre_block(vcpu) == 0)) {
		srcu_read_unlock(&kvm->srcu, vcpu->srcu_idx);
		kvm_vcpu_block(vcpu);
		vcpu->srcu_idx = srcu_read_lock(&kvm->srcu);

		if (kvm_x86_ops->post_block)
			kvm_x86_ops->post_block(vcpu);

		if (!kvm_check_request(KVM_REQ_UNHALT, vcpu))
			return 1;
	}

	kvm_apic_accept_events(vcpu);
	switch(vcpu->arch.mp_state) {
	case KVM_MP_STATE_HALTED:
		vcpu->arch.pv.pv_unhalted = false;
		vcpu->arch.mp_state =
			KVM_MP_STATE_RUNNABLE;
	case KVM_MP_STATE_RUNNABLE:
		vcpu->arch.apf.halted = false;
		break;
	case KVM_MP_STATE_INIT_RECEIVED:
		break;
	default:
		return -EINTR;
		break;
	}
	return 1;
}

static inline bool kvm_vcpu_running(struct kvm_vcpu *vcpu)
{
	if (is_guest_mode(vcpu) && kvm_x86_ops->check_nested_events)
		kvm_x86_ops->check_nested_events(vcpu, false);

	return (vcpu->arch.mp_state == KVM_MP_STATE_RUNNABLE &&
		!vcpu->arch.apf.halted);
}

static int vcpu_run(struct kvm_vcpu *vcpu)
{
	int r;
	struct kvm *kvm = vcpu->kvm;

	vcpu->srcu_idx = srcu_read_lock(&kvm->srcu);

	for (;;) {
		if (kvm_vcpu_running(vcpu)) {
			r = vcpu_enter_guest(vcpu);
		} else {
			r = vcpu_block(kvm, vcpu);
		}

		if (r <= 0)
			break;

		kvm_clear_request(KVM_REQ_PENDING_TIMER, vcpu);
		if (kvm_cpu_has_pending_timer(vcpu))
			kvm_inject_pending_timer_irqs(vcpu);

		if (dm_request_for_irq_injection(vcpu) &&
			kvm_vcpu_ready_for_interrupt_injection(vcpu)) {
			r = 0;
			vcpu->run->exit_reason = KVM_EXIT_IRQ_WINDOW_OPEN;
			++vcpu->stat.request_irq_exits;
			break;
		}

		kvm_check_async_pf_completion(vcpu);

		if (signal_pending(current)) {
			r = -EINTR;
			vcpu->run->exit_reason = KVM_EXIT_INTR;
			++vcpu->stat.signal_exits;
			break;
		}
		if (need_resched()) {
			srcu_read_unlock(&kvm->srcu, vcpu->srcu_idx);
			cond_resched();
			vcpu->srcu_idx = srcu_read_lock(&kvm->srcu);
		}
	}

	srcu_read_unlock(&kvm->srcu, vcpu->srcu_idx);

	return r;
}

static inline int complete_emulated_io(struct kvm_vcpu *vcpu)
{
	int r;
	vcpu->srcu_idx = srcu_read_lock(&vcpu->kvm->srcu);
	r = emulate_instruction(vcpu, EMULTYPE_NO_DECODE);
	srcu_read_unlock(&vcpu->kvm->srcu, vcpu->srcu_idx);
	if (r != EMULATE_DONE)
		return 0;
	return 1;
}

static int complete_emulated_pio(struct kvm_vcpu *vcpu)
{
	BUG_ON(!vcpu->arch.pio.count);

	return complete_emulated_io(vcpu);
}

/*
 * Implements the following, as a state machine:
 *
 * read:
 *   for each fragment
 *     for each mmio piece in the fragment
 *       write gpa, len
 *       exit
 *       copy data
 *   execute insn
 *
 * write:
 *   for each fragment
 *     for each mmio piece in the fragment
 *       write gpa, len
 *       copy data
 *       exit
 */
static int complete_emulated_mmio(struct kvm_vcpu *vcpu)
{
	struct kvm_run *run = vcpu->run;
	struct kvm_mmio_fragment *frag;
	unsigned len;

	BUG_ON(!vcpu->mmio_needed);

	/* Complete previous fragment */
	frag = &vcpu->mmio_fragments[vcpu->mmio_cur_fragment];
	len = min(8u, frag->len);
	if (!vcpu->mmio_is_write)
		memcpy(frag->data, run->mmio.data, len);

	if (frag->len <= 8) {
		/* Switch to the next fragment. */
		frag++;
		vcpu->mmio_cur_fragment++;
	} else {
		/* Go forward to the next mmio piece. */
		frag->data += len;
		frag->gpa += len;
		frag->len -= len;
	}

	if (vcpu->mmio_cur_fragment >= vcpu->mmio_nr_fragments) {
		vcpu->mmio_needed = 0;

		/* FIXME: return into emulator if single-stepping.  */
		if (vcpu->mmio_is_write)
			return 1;
		vcpu->mmio_read_completed = 1;
		return complete_emulated_io(vcpu);
	}

	run->exit_reason = KVM_EXIT_MMIO;
	run->mmio.phys_addr = frag->gpa;
	if (vcpu->mmio_is_write)
		memcpy(run->mmio.data, frag->data, min(8u, frag->len));
	run->mmio.len = min(8u, frag->len);
	run->mmio.is_write = vcpu->mmio_is_write;
	vcpu->arch.complete_userspace_io = complete_emulated_mmio;
	return 0;
}


int kvm_arch_vcpu_ioctl_run(struct kvm_vcpu *vcpu, struct kvm_run *kvm_run)
{
	struct fpu *fpu = &current->thread.fpu;
	int r;
	sigset_t sigsaved;

	fpu__activate_curr(fpu);

	if (vcpu->sigset_active)
		sigprocmask(SIG_SETMASK, &vcpu->sigset, &sigsaved);

	if (unlikely(vcpu->arch.mp_state == KVM_MP_STATE_UNINITIALIZED)) {
		kvm_vcpu_block(vcpu);
		kvm_apic_accept_events(vcpu);
		kvm_clear_request(KVM_REQ_UNHALT, vcpu);
		r = -EAGAIN;
		goto out;
	}

	/* re-sync apic's tpr */
	if (!lapic_in_kernel(vcpu)) {
		if (kvm_set_cr8(vcpu, kvm_run->cr8) != 0) {
			r = -EINVAL;
			goto out;
		}
	}

	if (unlikely(vcpu->arch.complete_userspace_io)) {
		int (*cui)(struct kvm_vcpu *) = vcpu->arch.complete_userspace_io;
		vcpu->arch.complete_userspace_io = NULL;
		r = cui(vcpu);
		if (r <= 0)
			goto out;
	} else
		WARN_ON(vcpu->arch.pio.count || vcpu->mmio_needed);

	if (kvm_run->immediate_exit)
		r = -EINTR;
	else
		r = vcpu_run(vcpu);

out:
	post_kvm_run_save(vcpu);
	if (vcpu->sigset_active)
		sigprocmask(SIG_SETMASK, &sigsaved, NULL);

	return r;
}

int kvm_arch_vcpu_ioctl_get_regs(struct kvm_vcpu *vcpu, struct kvm_regs *regs)
{
	if (vcpu->arch.emulate_regs_need_sync_to_vcpu) {
		/*
		 * We are here if userspace calls get_regs() in the middle of
		 * instruction emulation. Registers state needs to be copied
		 * back from emulation context to vcpu. Userspace shouldn't do
		 * that usually, but some bad designed PV devices (vmware
		 * backdoor interface) need this to work
		 */
		emulator_writeback_register_cache(&vcpu->arch.emulate_ctxt);
		vcpu->arch.emulate_regs_need_sync_to_vcpu = false;
	}
	regs->rax = kvm_register_read(vcpu, VCPU_REGS_RAX);
	regs->rbx = kvm_register_read(vcpu, VCPU_REGS_RBX);
	regs->rcx = kvm_register_read(vcpu, VCPU_REGS_RCX);
	regs->rdx = kvm_register_read(vcpu, VCPU_REGS_RDX);
	regs->rsi = kvm_register_read(vcpu, VCPU_REGS_RSI);
	regs->rdi = kvm_register_read(vcpu, VCPU_REGS_RDI);
	regs->rsp = kvm_register_read(vcpu, VCPU_REGS_RSP);
	regs->rbp = kvm_register_read(vcpu, VCPU_REGS_RBP);
#ifdef CONFIG_X86_64
	regs->r8 = kvm_register_read(vcpu, VCPU_REGS_R8);
	regs->r9 = kvm_register_read(vcpu, VCPU_REGS_R9);
	regs->r10 = kvm_register_read(vcpu, VCPU_REGS_R10);
	regs->r11 = kvm_register_read(vcpu, VCPU_REGS_R11);
	regs->r12 = kvm_register_read(vcpu, VCPU_REGS_R12);
	regs->r13 = kvm_register_read(vcpu, VCPU_REGS_R13);
	regs->r14 = kvm_register_read(vcpu, VCPU_REGS_R14);
	regs->r15 = kvm_register_read(vcpu, VCPU_REGS_R15);
#endif

	regs->rip = kvm_rip_read(vcpu);
	regs->rflags = kvm_get_rflags(vcpu);

	return 0;
}

int kvm_arch_vcpu_ioctl_set_regs(struct kvm_vcpu *vcpu, struct kvm_regs *regs)
{
	vcpu->arch.emulate_regs_need_sync_from_vcpu = true;
	vcpu->arch.emulate_regs_need_sync_to_vcpu = false;

	kvm_register_write(vcpu, VCPU_REGS_RAX, regs->rax);
	kvm_register_write(vcpu, VCPU_REGS_RBX, regs->rbx);
	kvm_register_write(vcpu, VCPU_REGS_RCX, regs->rcx);
	kvm_register_write(vcpu, VCPU_REGS_RDX, regs->rdx);
	kvm_register_write(vcpu, VCPU_REGS_RSI, regs->rsi);
	kvm_register_write(vcpu, VCPU_REGS_RDI, regs->rdi);
	kvm_register_write(vcpu, VCPU_REGS_RSP, regs->rsp);
	kvm_register_write(vcpu, VCPU_REGS_RBP, regs->rbp);
#ifdef CONFIG_X86_64
	kvm_register_write(vcpu, VCPU_REGS_R8, regs->r8);
	kvm_register_write(vcpu, VCPU_REGS_R9, regs->r9);
	kvm_register_write(vcpu, VCPU_REGS_R10, regs->r10);
	kvm_register_write(vcpu, VCPU_REGS_R11, regs->r11);
	kvm_register_write(vcpu, VCPU_REGS_R12, regs->r12);
	kvm_register_write(vcpu, VCPU_REGS_R13, regs->r13);
	kvm_register_write(vcpu, VCPU_REGS_R14, regs->r14);
	kvm_register_write(vcpu, VCPU_REGS_R15, regs->r15);
#endif

	kvm_rip_write(vcpu, regs->rip);
	kvm_set_rflags(vcpu, regs->rflags);

	vcpu->arch.exception.pending = false;

	kvm_make_request(KVM_REQ_EVENT, vcpu);

	return 0;
}

void kvm_get_cs_db_l_bits(struct kvm_vcpu *vcpu, int *db, int *l)
{
	struct kvm_segment cs;

	kvm_get_segment(vcpu, &cs, VCPU_SREG_CS);
	*db = cs.db;
	*l = cs.l;
}
EXPORT_SYMBOL_GPL(kvm_get_cs_db_l_bits);

int kvm_arch_vcpu_ioctl_get_sregs(struct kvm_vcpu *vcpu,
				  struct kvm_sregs *sregs)
{
	struct desc_ptr dt;

	kvm_get_segment(vcpu, &sregs->cs, VCPU_SREG_CS);
	kvm_get_segment(vcpu, &sregs->ds, VCPU_SREG_DS);
	kvm_get_segment(vcpu, &sregs->es, VCPU_SREG_ES);
	kvm_get_segment(vcpu, &sregs->fs, VCPU_SREG_FS);
	kvm_get_segment(vcpu, &sregs->gs, VCPU_SREG_GS);
	kvm_get_segment(vcpu, &sregs->ss, VCPU_SREG_SS);

	kvm_get_segment(vcpu, &sregs->tr, VCPU_SREG_TR);
	kvm_get_segment(vcpu, &sregs->ldt, VCPU_SREG_LDTR);

	kvm_x86_ops->get_idt(vcpu, &dt);
	sregs->idt.limit = dt.size;
	sregs->idt.base = dt.address;
	kvm_x86_ops->get_gdt(vcpu, &dt);
	sregs->gdt.limit = dt.size;
	sregs->gdt.base = dt.address;

	sregs->cr0 = kvm_read_cr0(vcpu);
	sregs->cr2 = vcpu->arch.cr2;
	sregs->cr3 = kvm_read_cr3(vcpu);
	sregs->cr4 = kvm_read_cr4(vcpu);
	sregs->cr8 = kvm_get_cr8(vcpu);
	sregs->efer = vcpu->arch.efer;
	sregs->apic_base = kvm_get_apic_base(vcpu);

	memset(sregs->interrupt_bitmap, 0, sizeof sregs->interrupt_bitmap);

	if (vcpu->arch.interrupt.pending && !vcpu->arch.interrupt.soft)
		set_bit(vcpu->arch.interrupt.nr,
			(unsigned long *)sregs->interrupt_bitmap);

	return 0;
}

int kvm_arch_vcpu_ioctl_get_mpstate(struct kvm_vcpu *vcpu,
				    struct kvm_mp_state *mp_state)
{
	kvm_apic_accept_events(vcpu);
	if (vcpu->arch.mp_state == KVM_MP_STATE_HALTED &&
					vcpu->arch.pv.pv_unhalted)
		mp_state->mp_state = KVM_MP_STATE_RUNNABLE;
	else
		mp_state->mp_state = vcpu->arch.mp_state;

	return 0;
}

int kvm_arch_vcpu_ioctl_set_mpstate(struct kvm_vcpu *vcpu,
				    struct kvm_mp_state *mp_state)
{
	if (!lapic_in_kernel(vcpu) &&
	    mp_state->mp_state != KVM_MP_STATE_RUNNABLE)
		return -EINVAL;

	/* INITs are latched while in SMM */
	if ((is_smm(vcpu) || vcpu->arch.smi_pending) &&
	    (mp_state->mp_state == KVM_MP_STATE_SIPI_RECEIVED ||
	     mp_state->mp_state == KVM_MP_STATE_INIT_RECEIVED))
		return -EINVAL;

	if (mp_state->mp_state == KVM_MP_STATE_SIPI_RECEIVED) {
		vcpu->arch.mp_state = KVM_MP_STATE_INIT_RECEIVED;
		set_bit(KVM_APIC_SIPI, &vcpu->arch.apic->pending_events);
	} else
		vcpu->arch.mp_state = mp_state->mp_state;
	kvm_make_request(KVM_REQ_EVENT, vcpu);
	return 0;
}

int kvm_task_switch(struct kvm_vcpu *vcpu, u16 tss_selector, int idt_index,
		    int reason, bool has_error_code, u32 error_code)
{
	struct x86_emulate_ctxt *ctxt = &vcpu->arch.emulate_ctxt;
	int ret;

	init_emulate_ctxt(vcpu);

	ret = emulator_task_switch(ctxt, tss_selector, idt_index, reason,
				   has_error_code, error_code);

	if (ret)
		return EMULATE_FAIL;

	kvm_rip_write(vcpu, ctxt->eip);
	kvm_set_rflags(vcpu, ctxt->eflags);
	kvm_make_request(KVM_REQ_EVENT, vcpu);
	return EMULATE_DONE;
}
EXPORT_SYMBOL_GPL(kvm_task_switch);

int kvm_arch_vcpu_ioctl_set_sregs(struct kvm_vcpu *vcpu,
				  struct kvm_sregs *sregs)
{
	struct msr_data apic_base_msr;
	int mmu_reset_needed = 0;
	int pending_vec, max_bits, idx;
	struct desc_ptr dt;

	if (!guest_cpuid_has_xsave(vcpu) && (sregs->cr4 & X86_CR4_OSXSAVE))
		return -EINVAL;

	dt.size = sregs->idt.limit;
	dt.address = sregs->idt.base;
	kvm_x86_ops->set_idt(vcpu, &dt);
	dt.size = sregs->gdt.limit;
	dt.address = sregs->gdt.base;
	kvm_x86_ops->set_gdt(vcpu, &dt);

	vcpu->arch.cr2 = sregs->cr2;
	mmu_reset_needed |= kvm_read_cr3(vcpu) != sregs->cr3;
	vcpu->arch.cr3 = sregs->cr3;
	__set_bit(VCPU_EXREG_CR3, (ulong *)&vcpu->arch.regs_avail);

	kvm_set_cr8(vcpu, sregs->cr8);

	mmu_reset_needed |= vcpu->arch.efer != sregs->efer;
	kvm_x86_ops->set_efer(vcpu, sregs->efer);
	apic_base_msr.data = sregs->apic_base;
	apic_base_msr.host_initiated = true;
	kvm_set_apic_base(vcpu, &apic_base_msr);

	mmu_reset_needed |= kvm_read_cr0(vcpu) != sregs->cr0;
	kvm_x86_ops->set_cr0(vcpu, sregs->cr0);
	vcpu->arch.cr0 = sregs->cr0;

	mmu_reset_needed |= kvm_read_cr4(vcpu) != sregs->cr4;
	kvm_x86_ops->set_cr4(vcpu, sregs->cr4);
	if (sregs->cr4 & (X86_CR4_OSXSAVE | X86_CR4_PKE))
		kvm_update_cpuid(vcpu);

	idx = srcu_read_lock(&vcpu->kvm->srcu);
	if (!is_long_mode(vcpu) && is_pae(vcpu)) {
		load_pdptrs(vcpu, vcpu->arch.walk_mmu, kvm_read_cr3(vcpu));
		mmu_reset_needed = 1;
	}
	srcu_read_unlock(&vcpu->kvm->srcu, idx);

	if (mmu_reset_needed)
		kvm_mmu_reset_context(vcpu);

	max_bits = KVM_NR_INTERRUPTS;
	pending_vec = find_first_bit(
		(const unsigned long *)sregs->interrupt_bitmap, max_bits);
	if (pending_vec < max_bits) {
		kvm_queue_interrupt(vcpu, pending_vec, false);
		pr_debug("Set back pending irq %d\n", pending_vec);
	}

	kvm_set_segment(vcpu, &sregs->cs, VCPU_SREG_CS);
	kvm_set_segment(vcpu, &sregs->ds, VCPU_SREG_DS);
	kvm_set_segment(vcpu, &sregs->es, VCPU_SREG_ES);
	kvm_set_segment(vcpu, &sregs->fs, VCPU_SREG_FS);
	kvm_set_segment(vcpu, &sregs->gs, VCPU_SREG_GS);
	kvm_set_segment(vcpu, &sregs->ss, VCPU_SREG_SS);

	kvm_set_segment(vcpu, &sregs->tr, VCPU_SREG_TR);
	kvm_set_segment(vcpu, &sregs->ldt, VCPU_SREG_LDTR);

	update_cr8_intercept(vcpu);

	/* Older userspace won't unhalt the vcpu on reset. */
	if (kvm_vcpu_is_bsp(vcpu) && kvm_rip_read(vcpu) == 0xfff0 &&
	    sregs->cs.selector == 0xf000 && sregs->cs.base == 0xffff0000 &&
	    !is_protmode(vcpu))
		vcpu->arch.mp_state = KVM_MP_STATE_RUNNABLE;

	kvm_make_request(KVM_REQ_EVENT, vcpu);

	return 0;
}

int kvm_arch_vcpu_ioctl_set_guest_debug(struct kvm_vcpu *vcpu,
					struct kvm_guest_debug *dbg)
{
	unsigned long rflags;
	int i, r;

	if (dbg->control & (KVM_GUESTDBG_INJECT_DB | KVM_GUESTDBG_INJECT_BP)) {
		r = -EBUSY;
		if (vcpu->arch.exception.pending)
			goto out;
		if (dbg->control & KVM_GUESTDBG_INJECT_DB)
			kvm_queue_exception(vcpu, DB_VECTOR);
		else
			kvm_queue_exception(vcpu, BP_VECTOR);
	}

	/*
	 * Read rflags as long as potentially injected trace flags are still
	 * filtered out.
	 */
	rflags = kvm_get_rflags(vcpu);

	vcpu->guest_debug = dbg->control;
	if (!(vcpu->guest_debug & KVM_GUESTDBG_ENABLE))
		vcpu->guest_debug = 0;

	if (vcpu->guest_debug & KVM_GUESTDBG_USE_HW_BP) {
		for (i = 0; i < KVM_NR_DB_REGS; ++i)
			vcpu->arch.eff_db[i] = dbg->arch.debugreg[i];
		vcpu->arch.guest_debug_dr7 = dbg->arch.debugreg[7];
	} else {
		for (i = 0; i < KVM_NR_DB_REGS; i++)
			vcpu->arch.eff_db[i] = vcpu->arch.db[i];
	}
	kvm_update_dr7(vcpu);

	if (vcpu->guest_debug & KVM_GUESTDBG_SINGLESTEP)
		vcpu->arch.singlestep_rip = kvm_rip_read(vcpu) +
			get_segment_base(vcpu, VCPU_SREG_CS);

	/*
	 * Trigger an rflags update that will inject or remove the trace
	 * flags.
	 */
	kvm_set_rflags(vcpu, rflags);

	kvm_x86_ops->update_bp_intercept(vcpu);

	r = 0;

out:

	return r;
}

/*
 * Translate a guest virtual address to a guest physical address.
 */
int kvm_arch_vcpu_ioctl_translate(struct kvm_vcpu *vcpu,
				    struct kvm_translation *tr)
{
	unsigned long vaddr = tr->linear_address;
	gpa_t gpa;
	int idx;

	idx = srcu_read_lock(&vcpu->kvm->srcu);
	gpa = kvm_mmu_gva_to_gpa_system(vcpu, vaddr, NULL);
	srcu_read_unlock(&vcpu->kvm->srcu, idx);
	tr->physical_address = gpa;
	tr->valid = gpa != UNMAPPED_GVA;
	tr->writeable = 1;
	tr->usermode = 0;

	return 0;
}

int kvm_arch_vcpu_ioctl_get_fpu(struct kvm_vcpu *vcpu, struct kvm_fpu *fpu)
{
	struct fxregs_state *fxsave =
			&vcpu->arch.guest_fpu.state.fxsave;

	memcpy(fpu->fpr, fxsave->st_space, 128);
	fpu->fcw = fxsave->cwd;
	fpu->fsw = fxsave->swd;
	fpu->ftwx = fxsave->twd;
	fpu->last_opcode = fxsave->fop;
	fpu->last_ip = fxsave->rip;
	fpu->last_dp = fxsave->rdp;
	memcpy(fpu->xmm, fxsave->xmm_space, sizeof fxsave->xmm_space);

	return 0;
}

int kvm_arch_vcpu_ioctl_set_fpu(struct kvm_vcpu *vcpu, struct kvm_fpu *fpu)
{
	struct fxregs_state *fxsave =
			&vcpu->arch.guest_fpu.state.fxsave;

	memcpy(fxsave->st_space, fpu->fpr, 128);
	fxsave->cwd = fpu->fcw;
	fxsave->swd = fpu->fsw;
	fxsave->twd = fpu->ftwx;
	fxsave->fop = fpu->last_opcode;
	fxsave->rip = fpu->last_ip;
	fxsave->rdp = fpu->last_dp;
	memcpy(fxsave->xmm_space, fpu->xmm, sizeof fxsave->xmm_space);

	return 0;
}

static void fx_init(struct kvm_vcpu *vcpu)
{
	fpstate_init(&vcpu->arch.guest_fpu.state);
	if (boot_cpu_has(X86_FEATURE_XSAVES))
		vcpu->arch.guest_fpu.state.xsave.header.xcomp_bv =
			host_xcr0 | XSTATE_COMPACTION_ENABLED;

	/*
	 * Ensure guest xcr0 is valid for loading
	 */
	vcpu->arch.xcr0 = XFEATURE_MASK_FP;

	vcpu->arch.cr0 |= X86_CR0_ET;
}

void kvm_load_guest_fpu(struct kvm_vcpu *vcpu)
{
	if (vcpu->guest_fpu_loaded)
		return;

	/*
	 * Restore all possible states in the guest,
	 * and assume host would use all available bits.
	 * Guest xcr0 would be loaded later.
	 */
	vcpu->guest_fpu_loaded = 1;
	__kernel_fpu_begin();
	__copy_kernel_to_fpregs(&vcpu->arch.guest_fpu.state);
	trace_kvm_fpu(1);
}

void kvm_put_guest_fpu(struct kvm_vcpu *vcpu)
{
	if (!vcpu->guest_fpu_loaded)
		return;

	vcpu->guest_fpu_loaded = 0;
	copy_fpregs_to_fpstate(&vcpu->arch.guest_fpu);
	__kernel_fpu_end();
	++vcpu->stat.fpu_reload;
	trace_kvm_fpu(0);
}

void kvm_arch_vcpu_free(struct kvm_vcpu *vcpu)
{
	void *wbinvd_dirty_mask = vcpu->arch.wbinvd_dirty_mask;

	kvmclock_reset(vcpu);

	kvm_x86_ops->vcpu_free(vcpu);
	free_cpumask_var(wbinvd_dirty_mask);
}

struct kvm_vcpu *kvm_arch_vcpu_create(struct kvm *kvm,
						unsigned int id)
{
	struct kvm_vcpu *vcpu;

	if (check_tsc_unstable() && atomic_read(&kvm->online_vcpus) != 0)
		printk_once(KERN_WARNING
		"kvm: SMP vm created on host with unstable TSC; "
		"guest TSC will not be reliable\n");

	vcpu = kvm_x86_ops->vcpu_create(kvm, id);

	return vcpu;
}

int kvm_arch_vcpu_setup(struct kvm_vcpu *vcpu)
{
	int r;

	kvm_vcpu_mtrr_init(vcpu);
	r = vcpu_load(vcpu);
	if (r)
		return r;
	kvm_vcpu_reset(vcpu, false);
	kvm_mmu_setup(vcpu);
	vcpu_put(vcpu);
	return r;
}

void kvm_arch_vcpu_postcreate(struct kvm_vcpu *vcpu)
{
	struct msr_data msr;
	struct kvm *kvm = vcpu->kvm;

	if (vcpu_load(vcpu))
		return;
	msr.data = 0x0;
	msr.index = MSR_IA32_TSC;
	msr.host_initiated = true;
	kvm_write_tsc(vcpu, &msr);
	vcpu_put(vcpu);

	if (!kvmclock_periodic_sync)
		return;

	schedule_delayed_work(&kvm->arch.kvmclock_sync_work,
					KVMCLOCK_SYNC_PERIOD);
}

void kvm_arch_vcpu_destroy(struct kvm_vcpu *vcpu)
{
	int r;
	vcpu->arch.apf.msr_val = 0;

	r = vcpu_load(vcpu);
	BUG_ON(r);
	kvm_mmu_unload(vcpu);
	vcpu_put(vcpu);

	kvm_x86_ops->vcpu_free(vcpu);
}

void kvm_vcpu_reset(struct kvm_vcpu *vcpu, bool init_event)
{
	vcpu->arch.hflags = 0;

	vcpu->arch.smi_pending = 0;
	atomic_set(&vcpu->arch.nmi_queued, 0);
	vcpu->arch.nmi_pending = 0;
	vcpu->arch.nmi_injected = false;
	kvm_clear_interrupt_queue(vcpu);
	kvm_clear_exception_queue(vcpu);

	memset(vcpu->arch.db, 0, sizeof(vcpu->arch.db));
	kvm_update_dr0123(vcpu);
	vcpu->arch.dr6 = DR6_INIT;
	kvm_update_dr6(vcpu);
	vcpu->arch.dr7 = DR7_FIXED_1;
	kvm_update_dr7(vcpu);

	vcpu->arch.cr2 = 0;

	kvm_make_request(KVM_REQ_EVENT, vcpu);
	vcpu->arch.apf.msr_val = 0;
	vcpu->arch.st.msr_val = 0;

	kvmclock_reset(vcpu);

	kvm_clear_async_pf_completion_queue(vcpu);
	kvm_async_pf_hash_reset(vcpu);
	vcpu->arch.apf.halted = false;

	if (!init_event) {
		kvm_pmu_reset(vcpu);
		vcpu->arch.smbase = 0x30000;

		vcpu->arch.msr_platform_info = MSR_PLATFORM_INFO_CPUID_FAULT;
		vcpu->arch.msr_misc_features_enables = 0;
	}

	memset(vcpu->arch.regs, 0, sizeof(vcpu->arch.regs));
	vcpu->arch.regs_avail = ~0;
	vcpu->arch.regs_dirty = ~0;

	kvm_x86_ops->vcpu_reset(vcpu, init_event);
}

void kvm_vcpu_deliver_sipi_vector(struct kvm_vcpu *vcpu, u8 vector)
{
	struct kvm_segment cs;

	kvm_get_segment(vcpu, &cs, VCPU_SREG_CS);
	cs.selector = vector << 8;
	cs.base = vector << 12;
	kvm_set_segment(vcpu, &cs, VCPU_SREG_CS);
	kvm_rip_write(vcpu, 0);
}

int kvm_arch_hardware_enable(void)
{
	struct kvm *kvm;
	struct kvm_vcpu *vcpu;
	int i;
	int ret;
	u64 local_tsc;
	u64 max_tsc = 0;
	bool stable, backwards_tsc = false;

	kvm_shared_msr_cpu_online();
	ret = kvm_x86_ops->hardware_enable();
	if (ret != 0)
		return ret;

	local_tsc = rdtsc();
	stable = !check_tsc_unstable();
	list_for_each_entry(kvm, &vm_list, vm_list) {
		kvm_for_each_vcpu(i, vcpu, kvm) {
			if (!stable && vcpu->cpu == smp_processor_id())
				kvm_make_request(KVM_REQ_CLOCK_UPDATE, vcpu);
			if (stable && vcpu->arch.last_host_tsc > local_tsc) {
				backwards_tsc = true;
				if (vcpu->arch.last_host_tsc > max_tsc)
					max_tsc = vcpu->arch.last_host_tsc;
			}
		}
	}

	/*
	 * Sometimes, even reliable TSCs go backwards.  This happens on
	 * platforms that reset TSC during suspend or hibernate actions, but
	 * maintain synchronization.  We must compensate.  Fortunately, we can
	 * detect that condition here, which happens early in CPU bringup,
	 * before any KVM threads can be running.  Unfortunately, we can't
	 * bring the TSCs fully up to date with real time, as we aren't yet far
	 * enough into CPU bringup that we know how much real time has actually
	 * elapsed; our helper function, ktime_get_boot_ns() will be using boot
	 * variables that haven't been updated yet.
	 *
	 * So we simply find the maximum observed TSC above, then record the
	 * adjustment to TSC in each VCPU.  When the VCPU later gets loaded,
	 * the adjustment will be applied.  Note that we accumulate
	 * adjustments, in case multiple suspend cycles happen before some VCPU
	 * gets a chance to run again.  In the event that no KVM threads get a
	 * chance to run, we will miss the entire elapsed period, as we'll have
	 * reset last_host_tsc, so VCPUs will not have the TSC adjusted and may
	 * loose cycle time.  This isn't too big a deal, since the loss will be
	 * uniform across all VCPUs (not to mention the scenario is extremely
	 * unlikely). It is possible that a second hibernate recovery happens
	 * much faster than a first, causing the observed TSC here to be
	 * smaller; this would require additional padding adjustment, which is
	 * why we set last_host_tsc to the local tsc observed here.
	 *
	 * N.B. - this code below runs only on platforms with reliable TSC,
	 * as that is the only way backwards_tsc is set above.  Also note
	 * that this runs for ALL vcpus, which is not a bug; all VCPUs should
	 * have the same delta_cyc adjustment applied if backwards_tsc
	 * is detected.  Note further, this adjustment is only done once,
	 * as we reset last_host_tsc on all VCPUs to stop this from being
	 * called multiple times (one for each physical CPU bringup).
	 *
	 * Platforms with unreliable TSCs don't have to deal with this, they
	 * will be compensated by the logic in vcpu_load, which sets the TSC to
	 * catchup mode.  This will catchup all VCPUs to real time, but cannot
	 * guarantee that they stay in perfect synchronization.
	 */
	if (backwards_tsc) {
		u64 delta_cyc = max_tsc - local_tsc;
		backwards_tsc_observed = true;
		list_for_each_entry(kvm, &vm_list, vm_list) {
			kvm_for_each_vcpu(i, vcpu, kvm) {
				vcpu->arch.tsc_offset_adjustment += delta_cyc;
				vcpu->arch.last_host_tsc = local_tsc;
				kvm_make_request(KVM_REQ_MASTERCLOCK_UPDATE, vcpu);
			}

			/*
			 * We have to disable TSC offset matching.. if you were
			 * booting a VM while issuing an S4 host suspend....
			 * you may have some problem.  Solving this issue is
			 * left as an exercise to the reader.
			 */
			kvm->arch.last_tsc_nsec = 0;
			kvm->arch.last_tsc_write = 0;
		}

	}
	return 0;
}

void kvm_arch_hardware_disable(void)
{
	kvm_x86_ops->hardware_disable();
	drop_user_return_notifiers();
}

int kvm_arch_hardware_setup(void)
{
	int r;

	r = kvm_x86_ops->hardware_setup();
	if (r != 0)
		return r;

	if (kvm_has_tsc_control) {
		/*
		 * Make sure the user can only configure tsc_khz values that
		 * fit into a signed integer.
		 * A min value is not calculated needed because it will always
		 * be 1 on all machines.
		 */
		u64 max = min(0x7fffffffULL,
			      __scale_tsc(kvm_max_tsc_scaling_ratio, tsc_khz));
		kvm_max_guest_tsc_khz = max;

		kvm_default_tsc_scaling_ratio = 1ULL << kvm_tsc_scaling_ratio_frac_bits;
	}

	kvm_init_msr_list();
	return 0;
}

void kvm_arch_hardware_unsetup(void)
{
	kvm_x86_ops->hardware_unsetup();
}

void kvm_arch_check_processor_compat(void *rtn)
{
	kvm_x86_ops->check_processor_compatibility(rtn);
}

bool kvm_vcpu_is_reset_bsp(struct kvm_vcpu *vcpu)
{
	return vcpu->kvm->arch.bsp_vcpu_id == vcpu->vcpu_id;
}
EXPORT_SYMBOL_GPL(kvm_vcpu_is_reset_bsp);

bool kvm_vcpu_is_bsp(struct kvm_vcpu *vcpu)
{
	return (vcpu->arch.apic_base & MSR_IA32_APICBASE_BSP) != 0;
}

struct static_key kvm_no_apic_vcpu __read_mostly;
EXPORT_SYMBOL_GPL(kvm_no_apic_vcpu);

int kvm_arch_vcpu_init(struct kvm_vcpu *vcpu)
{
	struct page *page;
	struct kvm *kvm;
	int r;

	BUG_ON(vcpu->kvm == NULL);
	kvm = vcpu->kvm;

	vcpu->arch.apicv_active = kvm_x86_ops->get_enable_apicv();
	vcpu->arch.pv.pv_unhalted = false;
	vcpu->arch.emulate_ctxt.ops = &emulate_ops;
	if (!irqchip_in_kernel(kvm) || kvm_vcpu_is_reset_bsp(vcpu))
		vcpu->arch.mp_state = KVM_MP_STATE_RUNNABLE;
	else
		vcpu->arch.mp_state = KVM_MP_STATE_UNINITIALIZED;

	page = alloc_page(GFP_KERNEL | __GFP_ZERO);
	if (!page) {
		r = -ENOMEM;
		goto fail;
	}
	vcpu->arch.pio_data = page_address(page);

	kvm_set_tsc_khz(vcpu, max_tsc_khz);

	r = kvm_mmu_create(vcpu);
	if (r < 0)
		goto fail_free_pio_data;

	if (irqchip_in_kernel(kvm)) {
		r = kvm_create_lapic(vcpu);
		if (r < 0)
			goto fail_mmu_destroy;
	} else
		static_key_slow_inc(&kvm_no_apic_vcpu);

	vcpu->arch.mce_banks = kzalloc(KVM_MAX_MCE_BANKS * sizeof(u64) * 4,
				       GFP_KERNEL);
	if (!vcpu->arch.mce_banks) {
		r = -ENOMEM;
		goto fail_free_lapic;
	}
	vcpu->arch.mcg_cap = KVM_MAX_MCE_BANKS;

	if (!zalloc_cpumask_var(&vcpu->arch.wbinvd_dirty_mask, GFP_KERNEL)) {
		r = -ENOMEM;
		goto fail_free_mce_banks;
	}

	fx_init(vcpu);

	vcpu->arch.ia32_tsc_adjust_msr = 0x0;
	vcpu->arch.pv_time_enabled = false;

	vcpu->arch.guest_supported_xcr0 = 0;
	vcpu->arch.guest_xstate_size = XSAVE_HDR_SIZE + XSAVE_HDR_OFFSET;

	vcpu->arch.maxphyaddr = cpuid_query_maxphyaddr(vcpu);

	vcpu->arch.pat = MSR_IA32_CR_PAT_DEFAULT;

	kvm_async_pf_hash_reset(vcpu);
	kvm_pmu_init(vcpu);

	vcpu->arch.pending_external_vector = -1;

	kvm_hv_vcpu_init(vcpu);

	return 0;

fail_free_mce_banks:
	kfree(vcpu->arch.mce_banks);
fail_free_lapic:
	kvm_free_lapic(vcpu);
fail_mmu_destroy:
	kvm_mmu_destroy(vcpu);
fail_free_pio_data:
	free_page((unsigned long)vcpu->arch.pio_data);
fail:
	return r;
}

void kvm_arch_vcpu_uninit(struct kvm_vcpu *vcpu)
{
	int idx;

	kvm_hv_vcpu_uninit(vcpu);
	kvm_pmu_destroy(vcpu);
	kfree(vcpu->arch.mce_banks);
	kvm_free_lapic(vcpu);
	idx = srcu_read_lock(&vcpu->kvm->srcu);
	kvm_mmu_destroy(vcpu);
	srcu_read_unlock(&vcpu->kvm->srcu, idx);
	free_page((unsigned long)vcpu->arch.pio_data);
	if (!lapic_in_kernel(vcpu))
		static_key_slow_dec(&kvm_no_apic_vcpu);
}

void kvm_arch_sched_in(struct kvm_vcpu *vcpu, int cpu)
{
	kvm_x86_ops->sched_in(vcpu, cpu);
}

int kvm_arch_init_vm(struct kvm *kvm, unsigned long type)
{
	if (type)
		return -EINVAL;

	INIT_HLIST_HEAD(&kvm->arch.mask_notifier_list);
	INIT_LIST_HEAD(&kvm->arch.active_mmu_pages);
	INIT_LIST_HEAD(&kvm->arch.zapped_obsolete_pages);
	INIT_LIST_HEAD(&kvm->arch.assigned_dev_head);
	atomic_set(&kvm->arch.noncoherent_dma_count, 0);

	/* Reserve bit 0 of irq_sources_bitmap for userspace irq source */
	set_bit(KVM_USERSPACE_IRQ_SOURCE_ID, &kvm->arch.irq_sources_bitmap);
	/* Reserve bit 1 of irq_sources_bitmap for irqfd-resampler */
	set_bit(KVM_IRQFD_RESAMPLE_IRQ_SOURCE_ID,
		&kvm->arch.irq_sources_bitmap);

	raw_spin_lock_init(&kvm->arch.tsc_write_lock);
	mutex_init(&kvm->arch.apic_map_lock);
	mutex_init(&kvm->arch.hyperv.hv_lock);
	spin_lock_init(&kvm->arch.pvclock_gtod_sync_lock);

	kvm->arch.kvmclock_offset = -ktime_get_boot_ns();
	pvclock_update_vm_gtod_copy(kvm);

	INIT_DELAYED_WORK(&kvm->arch.kvmclock_update_work, kvmclock_update_fn);
	INIT_DELAYED_WORK(&kvm->arch.kvmclock_sync_work, kvmclock_sync_fn);

	kvm_page_track_init(kvm);
	kvm_mmu_init_vm(kvm);

	if (kvm_x86_ops->vm_init)
		return kvm_x86_ops->vm_init(kvm);

	return 0;
}

static void kvm_unload_vcpu_mmu(struct kvm_vcpu *vcpu)
{
	int r;
	r = vcpu_load(vcpu);
	BUG_ON(r);
	kvm_mmu_unload(vcpu);
	vcpu_put(vcpu);
}

static void kvm_free_vcpus(struct kvm *kvm)
{
	unsigned int i;
	struct kvm_vcpu *vcpu;

	/*
	 * Unpin any mmu pages first.
	 */
	kvm_for_each_vcpu(i, vcpu, kvm) {
		kvm_clear_async_pf_completion_queue(vcpu);
		kvm_unload_vcpu_mmu(vcpu);
	}
	kvm_for_each_vcpu(i, vcpu, kvm)
		kvm_arch_vcpu_free(vcpu);

	mutex_lock(&kvm->lock);
	for (i = 0; i < atomic_read(&kvm->online_vcpus); i++)
		kvm->vcpus[i] = NULL;

	atomic_set(&kvm->online_vcpus, 0);
	mutex_unlock(&kvm->lock);
}

void kvm_arch_sync_events(struct kvm *kvm)
{
	cancel_delayed_work_sync(&kvm->arch.kvmclock_sync_work);
	cancel_delayed_work_sync(&kvm->arch.kvmclock_update_work);
	kvm_free_pit(kvm);
}

int __x86_set_memory_region(struct kvm *kvm, int id, gpa_t gpa, u32 size)
{
	int i, r;
	unsigned long hva;
	struct kvm_memslots *slots = kvm_memslots(kvm);
	struct kvm_memory_slot *slot, old;

	/* Called with kvm->slots_lock held.  */
	if (WARN_ON(id >= KVM_MEM_SLOTS_NUM))
		return -EINVAL;

	slot = id_to_memslot(slots, id);
	if (size) {
		if (slot->npages)
			return -EEXIST;

		/*
		 * MAP_SHARED to prevent internal slot pages from being moved
		 * by fork()/COW.
		 */
		hva = vm_mmap(NULL, 0, size, PROT_READ | PROT_WRITE,
			      MAP_SHARED | MAP_ANONYMOUS, 0);
		if (IS_ERR((void *)hva))
			return PTR_ERR((void *)hva);
	} else {
		if (!slot->npages)
			return 0;

		hva = 0;
	}

	old = *slot;
	for (i = 0; i < KVM_ADDRESS_SPACE_NUM; i++) {
		struct kvm_userspace_memory_region m;

		m.slot = id | (i << 16);
		m.flags = 0;
		m.guest_phys_addr = gpa;
		m.userspace_addr = hva;
		m.memory_size = size;
		r = __kvm_set_memory_region(kvm, &m);
		if (r < 0)
			return r;
	}

	if (!size) {
		r = vm_munmap(old.userspace_addr, old.npages * PAGE_SIZE);
		WARN_ON(r < 0);
	}

	return 0;
}
EXPORT_SYMBOL_GPL(__x86_set_memory_region);

int x86_set_memory_region(struct kvm *kvm, int id, gpa_t gpa, u32 size)
{
	int r;

	mutex_lock(&kvm->slots_lock);
	r = __x86_set_memory_region(kvm, id, gpa, size);
	mutex_unlock(&kvm->slots_lock);

	return r;
}
EXPORT_SYMBOL_GPL(x86_set_memory_region);

void kvm_arch_destroy_vm(struct kvm *kvm)
{
	if (current->mm == kvm->mm) {
		/*
		 * Free memory regions allocated on behalf of userspace,
		 * unless the the memory map has changed due to process exit
		 * or fd copying.
		 */
		x86_set_memory_region(kvm, APIC_ACCESS_PAGE_PRIVATE_MEMSLOT, 0, 0);
		x86_set_memory_region(kvm, IDENTITY_PAGETABLE_PRIVATE_MEMSLOT, 0, 0);
		x86_set_memory_region(kvm, TSS_PRIVATE_MEMSLOT, 0, 0);
	}
	if (kvm_x86_ops->vm_destroy)
		kvm_x86_ops->vm_destroy(kvm);
	kvm_pic_destroy(kvm);
	kvm_ioapic_destroy(kvm);
	kvm_free_vcpus(kvm);
	kvfree(rcu_dereference_check(kvm->arch.apic_map, 1));
	kvm_mmu_uninit_vm(kvm);
	kvm_page_track_cleanup(kvm);
}

void kvm_arch_free_memslot(struct kvm *kvm, struct kvm_memory_slot *free,
			   struct kvm_memory_slot *dont)
{
	int i;

	for (i = 0; i < KVM_NR_PAGE_SIZES; ++i) {
		if (!dont || free->arch.rmap[i] != dont->arch.rmap[i]) {
			kvfree(free->arch.rmap[i]);
			free->arch.rmap[i] = NULL;
		}
		if (i == 0)
			continue;

		if (!dont || free->arch.lpage_info[i - 1] !=
			     dont->arch.lpage_info[i - 1]) {
			kvfree(free->arch.lpage_info[i - 1]);
			free->arch.lpage_info[i - 1] = NULL;
		}
	}

	kvm_page_track_free_memslot(free, dont);
}

int kvm_arch_create_memslot(struct kvm *kvm, struct kvm_memory_slot *slot,
			    unsigned long npages)
{
	int i;

	for (i = 0; i < KVM_NR_PAGE_SIZES; ++i) {
		struct kvm_lpage_info *linfo;
		unsigned long ugfn;
		int lpages;
		int level = i + 1;

		lpages = gfn_to_index(slot->base_gfn + npages - 1,
				      slot->base_gfn, level) + 1;

		slot->arch.rmap[i] =
			kvzalloc(lpages * sizeof(*slot->arch.rmap[i]), GFP_KERNEL);
		if (!slot->arch.rmap[i])
			goto out_free;
		if (i == 0)
			continue;

		linfo = kvzalloc(lpages * sizeof(*linfo), GFP_KERNEL);
		if (!linfo)
			goto out_free;

		slot->arch.lpage_info[i - 1] = linfo;

		if (slot->base_gfn & (KVM_PAGES_PER_HPAGE(level) - 1))
			linfo[0].disallow_lpage = 1;
		if ((slot->base_gfn + npages) & (KVM_PAGES_PER_HPAGE(level) - 1))
			linfo[lpages - 1].disallow_lpage = 1;
		ugfn = slot->userspace_addr >> PAGE_SHIFT;
		/*
		 * If the gfn and userspace address are not aligned wrt each
		 * other, or if explicitly asked to, disable large page
		 * support for this slot
		 */
		if ((slot->base_gfn ^ ugfn) & (KVM_PAGES_PER_HPAGE(level) - 1) ||
		    !kvm_largepages_enabled()) {
			unsigned long j;

			for (j = 0; j < lpages; ++j)
				linfo[j].disallow_lpage = 1;
		}
	}

	if (kvm_page_track_create_memslot(slot, npages))
		goto out_free;

	return 0;

out_free:
	for (i = 0; i < KVM_NR_PAGE_SIZES; ++i) {
		kvfree(slot->arch.rmap[i]);
		slot->arch.rmap[i] = NULL;
		if (i == 0)
			continue;

		kvfree(slot->arch.lpage_info[i - 1]);
		slot->arch.lpage_info[i - 1] = NULL;
	}
	return -ENOMEM;
}

void kvm_arch_memslots_updated(struct kvm *kvm, struct kvm_memslots *slots)
{
	/*
	 * memslots->generation has been incremented.
	 * mmio generation may have reached its maximum value.
	 */
	kvm_mmu_invalidate_mmio_sptes(kvm, slots);
}

int kvm_arch_prepare_memory_region(struct kvm *kvm,
				struct kvm_memory_slot *memslot,
				const struct kvm_userspace_memory_region *mem,
				enum kvm_mr_change change)
{
	return 0;
}

static void kvm_mmu_slot_apply_flags(struct kvm *kvm,
				     struct kvm_memory_slot *new)
{
	/* Still write protect RO slot */
	if (new->flags & KVM_MEM_READONLY) {
		kvm_mmu_slot_remove_write_access(kvm, new);
		return;
	}

	/*
	 * Call kvm_x86_ops dirty logging hooks when they are valid.
	 *
	 * kvm_x86_ops->slot_disable_log_dirty is called when:
	 *
	 *  - KVM_MR_CREATE with dirty logging is disabled
	 *  - KVM_MR_FLAGS_ONLY with dirty logging is disabled in new flag
	 *
	 * The reason is, in case of PML, we need to set D-bit for any slots
	 * with dirty logging disabled in order to eliminate unnecessary GPA
	 * logging in PML buffer (and potential PML buffer full VMEXT). This
	 * guarantees leaving PML enabled during guest's lifetime won't have
	 * any additonal overhead from PML when guest is running with dirty
	 * logging disabled for memory slots.
	 *
	 * kvm_x86_ops->slot_enable_log_dirty is called when switching new slot
	 * to dirty logging mode.
	 *
	 * If kvm_x86_ops dirty logging hooks are invalid, use write protect.
	 *
	 * In case of write protect:
	 *
	 * Write protect all pages for dirty logging.
	 *
	 * All the sptes including the large sptes which point to this
	 * slot are set to readonly. We can not create any new large
	 * spte on this slot until the end of the logging.
	 *
	 * See the comments in fast_page_fault().
	 */
	if (new->flags & KVM_MEM_LOG_DIRTY_PAGES) {
		if (kvm_x86_ops->slot_enable_log_dirty)
			kvm_x86_ops->slot_enable_log_dirty(kvm, new);
		else
			kvm_mmu_slot_remove_write_access(kvm, new);
	} else {
		if (kvm_x86_ops->slot_disable_log_dirty)
			kvm_x86_ops->slot_disable_log_dirty(kvm, new);
	}
}

void kvm_arch_commit_memory_region(struct kvm *kvm,
				const struct kvm_userspace_memory_region *mem,
				const struct kvm_memory_slot *old,
				const struct kvm_memory_slot *new,
				enum kvm_mr_change change)
{
	int nr_mmu_pages = 0;

	if (!kvm->arch.n_requested_mmu_pages)
		nr_mmu_pages = kvm_mmu_calculate_mmu_pages(kvm);

	if (nr_mmu_pages)
		kvm_mmu_change_mmu_pages(kvm, nr_mmu_pages);

	/*
	 * Dirty logging tracks sptes in 4k granularity, meaning that large
	 * sptes have to be split.  If live migration is successful, the guest
	 * in the source machine will be destroyed and large sptes will be
	 * created in the destination. However, if the guest continues to run
	 * in the source machine (for example if live migration fails), small
	 * sptes will remain around and cause bad performance.
	 *
	 * Scan sptes if dirty logging has been stopped, dropping those
	 * which can be collapsed into a single large-page spte.  Later
	 * page faults will create the large-page sptes.
	 */
	if ((change != KVM_MR_DELETE) &&
		(old->flags & KVM_MEM_LOG_DIRTY_PAGES) &&
		!(new->flags & KVM_MEM_LOG_DIRTY_PAGES))
		kvm_mmu_zap_collapsible_sptes(kvm, new);

	/*
	 * Set up write protection and/or dirty logging for the new slot.
	 *
	 * For KVM_MR_DELETE and KVM_MR_MOVE, the shadow pages of old slot have
	 * been zapped so no dirty logging staff is needed for old slot. For
	 * KVM_MR_FLAGS_ONLY, the old slot is essentially the same one as the
	 * new and it's also covered when dealing with the new slot.
	 *
	 * FIXME: const-ify all uses of struct kvm_memory_slot.
	 */
	if (change != KVM_MR_DELETE)
		kvm_mmu_slot_apply_flags(kvm, (struct kvm_memory_slot *) new);
}

void kvm_arch_flush_shadow_all(struct kvm *kvm)
{
	kvm_mmu_invalidate_zap_all_pages(kvm);
}

void kvm_arch_flush_shadow_memslot(struct kvm *kvm,
				   struct kvm_memory_slot *slot)
{
	kvm_page_track_flush_slot(kvm, slot);
}

static inline bool kvm_vcpu_has_events(struct kvm_vcpu *vcpu)
{
	if (!list_empty_careful(&vcpu->async_pf.done))
		return true;

	if (kvm_apic_has_events(vcpu))
		return true;

	if (vcpu->arch.pv.pv_unhalted)
		return true;

	if (kvm_test_request(KVM_REQ_NMI, vcpu) ||
	    (vcpu->arch.nmi_pending &&
	     kvm_x86_ops->nmi_allowed(vcpu)))
		return true;

	if (kvm_test_request(KVM_REQ_SMI, vcpu) ||
	    (vcpu->arch.smi_pending && !is_smm(vcpu)))
		return true;

	if (kvm_arch_interrupt_allowed(vcpu) &&
	    kvm_cpu_has_interrupt(vcpu))
		return true;

	if (kvm_hv_has_stimer_pending(vcpu))
		return true;

	return false;
}

int kvm_arch_vcpu_runnable(struct kvm_vcpu *vcpu)
{
	return kvm_vcpu_running(vcpu) || kvm_vcpu_has_events(vcpu);
}

int kvm_arch_vcpu_should_kick(struct kvm_vcpu *vcpu)
{
	return kvm_vcpu_exiting_guest_mode(vcpu) == IN_GUEST_MODE;
}

int kvm_arch_interrupt_allowed(struct kvm_vcpu *vcpu)
{
	return kvm_x86_ops->interrupt_allowed(vcpu);
}

unsigned long kvm_get_linear_rip(struct kvm_vcpu *vcpu)
{
	if (is_64_bit_mode(vcpu))
		return kvm_rip_read(vcpu);
	return (u32)(get_segment_base(vcpu, VCPU_SREG_CS) +
		     kvm_rip_read(vcpu));
}
EXPORT_SYMBOL_GPL(kvm_get_linear_rip);

bool kvm_is_linear_rip(struct kvm_vcpu *vcpu, unsigned long linear_rip)
{
	return kvm_get_linear_rip(vcpu) == linear_rip;
}
EXPORT_SYMBOL_GPL(kvm_is_linear_rip);

unsigned long kvm_get_rflags(struct kvm_vcpu *vcpu)
{
	unsigned long rflags;

	rflags = kvm_x86_ops->get_rflags(vcpu);
	if (vcpu->guest_debug & KVM_GUESTDBG_SINGLESTEP)
		rflags &= ~X86_EFLAGS_TF;
	return rflags;
}
EXPORT_SYMBOL_GPL(kvm_get_rflags);

static void __kvm_set_rflags(struct kvm_vcpu *vcpu, unsigned long rflags)
{
	if (vcpu->guest_debug & KVM_GUESTDBG_SINGLESTEP &&
	    kvm_is_linear_rip(vcpu, vcpu->arch.singlestep_rip))
		rflags |= X86_EFLAGS_TF;
	kvm_x86_ops->set_rflags(vcpu, rflags);
}

void kvm_set_rflags(struct kvm_vcpu *vcpu, unsigned long rflags)
{
	__kvm_set_rflags(vcpu, rflags);
	kvm_make_request(KVM_REQ_EVENT, vcpu);
}
EXPORT_SYMBOL_GPL(kvm_set_rflags);

void kvm_arch_async_page_ready(struct kvm_vcpu *vcpu, struct kvm_async_pf *work)
{
	int r;

	if ((vcpu->arch.mmu.direct_map != work->arch.direct_map) ||
	      work->wakeup_all)
		return;

	r = kvm_mmu_reload(vcpu);
	if (unlikely(r))
		return;

	if (!vcpu->arch.mmu.direct_map &&
	      work->arch.cr3 != vcpu->arch.mmu.get_cr3(vcpu))
		return;

	vcpu->arch.mmu.page_fault(vcpu, work->gva, 0, true);
}

static inline u32 kvm_async_pf_hash_fn(gfn_t gfn)
{
	return hash_32(gfn & 0xffffffff, order_base_2(ASYNC_PF_PER_VCPU));
}

static inline u32 kvm_async_pf_next_probe(u32 key)
{
	return (key + 1) & (roundup_pow_of_two(ASYNC_PF_PER_VCPU) - 1);
}

static void kvm_add_async_pf_gfn(struct kvm_vcpu *vcpu, gfn_t gfn)
{
	u32 key = kvm_async_pf_hash_fn(gfn);

	while (vcpu->arch.apf.gfns[key] != ~0)
		key = kvm_async_pf_next_probe(key);

	vcpu->arch.apf.gfns[key] = gfn;
}

static u32 kvm_async_pf_gfn_slot(struct kvm_vcpu *vcpu, gfn_t gfn)
{
	int i;
	u32 key = kvm_async_pf_hash_fn(gfn);

	for (i = 0; i < roundup_pow_of_two(ASYNC_PF_PER_VCPU) &&
		     (vcpu->arch.apf.gfns[key] != gfn &&
		      vcpu->arch.apf.gfns[key] != ~0); i++)
		key = kvm_async_pf_next_probe(key);

	return key;
}

bool kvm_find_async_pf_gfn(struct kvm_vcpu *vcpu, gfn_t gfn)
{
	return vcpu->arch.apf.gfns[kvm_async_pf_gfn_slot(vcpu, gfn)] == gfn;
}

static void kvm_del_async_pf_gfn(struct kvm_vcpu *vcpu, gfn_t gfn)
{
	u32 i, j, k;

	i = j = kvm_async_pf_gfn_slot(vcpu, gfn);
	while (true) {
		vcpu->arch.apf.gfns[i] = ~0;
		do {
			j = kvm_async_pf_next_probe(j);
			if (vcpu->arch.apf.gfns[j] == ~0)
				return;
			k = kvm_async_pf_hash_fn(vcpu->arch.apf.gfns[j]);
			/*
			 * k lies cyclically in ]i,j]
			 * |    i.k.j |
			 * |....j i.k.| or  |.k..j i...|
			 */
		} while ((i <= j) ? (i < k && k <= j) : (i < k || k <= j));
		vcpu->arch.apf.gfns[i] = vcpu->arch.apf.gfns[j];
		i = j;
	}
}

static int apf_put_user(struct kvm_vcpu *vcpu, u32 val)
{

	return kvm_write_guest_cached(vcpu->kvm, &vcpu->arch.apf.data, &val,
				      sizeof(val));
}

void kvm_arch_async_page_not_present(struct kvm_vcpu *vcpu,
				     struct kvm_async_pf *work)
{
	struct x86_exception fault;

	trace_kvm_async_pf_not_present(work->arch.token, work->gva);
	kvm_add_async_pf_gfn(vcpu, work->arch.gfn);

	if (!(vcpu->arch.apf.msr_val & KVM_ASYNC_PF_ENABLED) ||
	    (vcpu->arch.apf.send_user_only &&
	     kvm_x86_ops->get_cpl(vcpu) == 0))
		kvm_make_request(KVM_REQ_APF_HALT, vcpu);
	else if (!apf_put_user(vcpu, KVM_PV_REASON_PAGE_NOT_PRESENT)) {
		fault.vector = PF_VECTOR;
		fault.error_code_valid = true;
		fault.error_code = 0;
		fault.nested_page_fault = false;
		fault.address = work->arch.token;
		kvm_inject_page_fault(vcpu, &fault);
	}
}

void kvm_arch_async_page_present(struct kvm_vcpu *vcpu,
				 struct kvm_async_pf *work)
{
	struct x86_exception fault;

	if (work->wakeup_all)
		work->arch.token = ~0; /* broadcast wakeup */
	else
		kvm_del_async_pf_gfn(vcpu, work->arch.gfn);
	trace_kvm_async_pf_ready(work->arch.token, work->gva);

	if ((vcpu->arch.apf.msr_val & KVM_ASYNC_PF_ENABLED) &&
	    !apf_put_user(vcpu, KVM_PV_REASON_PAGE_READY)) {
		fault.vector = PF_VECTOR;
		fault.error_code_valid = true;
		fault.error_code = 0;
		fault.nested_page_fault = false;
		fault.address = work->arch.token;
		kvm_inject_page_fault(vcpu, &fault);
	}
	vcpu->arch.apf.halted = false;
	vcpu->arch.mp_state = KVM_MP_STATE_RUNNABLE;
}

bool kvm_arch_can_inject_async_page_present(struct kvm_vcpu *vcpu)
{
	if (!(vcpu->arch.apf.msr_val & KVM_ASYNC_PF_ENABLED))
		return true;
	else
		return kvm_can_do_async_pf(vcpu);
}

void kvm_arch_start_assignment(struct kvm *kvm)
{
	atomic_inc(&kvm->arch.assigned_device_count);
}
EXPORT_SYMBOL_GPL(kvm_arch_start_assignment);

void kvm_arch_end_assignment(struct kvm *kvm)
{
	atomic_dec(&kvm->arch.assigned_device_count);
}
EXPORT_SYMBOL_GPL(kvm_arch_end_assignment);

bool kvm_arch_has_assigned_device(struct kvm *kvm)
{
	return atomic_read(&kvm->arch.assigned_device_count);
}
EXPORT_SYMBOL_GPL(kvm_arch_has_assigned_device);

void kvm_arch_register_noncoherent_dma(struct kvm *kvm)
{
	atomic_inc(&kvm->arch.noncoherent_dma_count);
}
EXPORT_SYMBOL_GPL(kvm_arch_register_noncoherent_dma);

void kvm_arch_unregister_noncoherent_dma(struct kvm *kvm)
{
	atomic_dec(&kvm->arch.noncoherent_dma_count);
}
EXPORT_SYMBOL_GPL(kvm_arch_unregister_noncoherent_dma);

bool kvm_arch_has_noncoherent_dma(struct kvm *kvm)
{
	return atomic_read(&kvm->arch.noncoherent_dma_count);
}
EXPORT_SYMBOL_GPL(kvm_arch_has_noncoherent_dma);

bool kvm_arch_has_irq_bypass(void)
{
	return kvm_x86_ops->update_pi_irte != NULL;
}

int kvm_arch_irq_bypass_add_producer(struct irq_bypass_consumer *cons,
				      struct irq_bypass_producer *prod)
{
	struct kvm_kernel_irqfd *irqfd =
		container_of(cons, struct kvm_kernel_irqfd, consumer);

	irqfd->producer = prod;

	return kvm_x86_ops->update_pi_irte(irqfd->kvm,
					   prod->irq, irqfd->gsi, 1);
}

void kvm_arch_irq_bypass_del_producer(struct irq_bypass_consumer *cons,
				      struct irq_bypass_producer *prod)
{
	int ret;
	struct kvm_kernel_irqfd *irqfd =
		container_of(cons, struct kvm_kernel_irqfd, consumer);

	WARN_ON(irqfd->producer != prod);
	irqfd->producer = NULL;

	/*
	 * When producer of consumer is unregistered, we change back to
	 * remapped mode, so we can re-use the current implementation
	 * when the irq is masked/disabled or the consumer side (KVM
	 * int this case doesn't want to receive the interrupts.
	*/
	ret = kvm_x86_ops->update_pi_irte(irqfd->kvm, prod->irq, irqfd->gsi, 0);
	if (ret)
		printk(KERN_INFO "irq bypass consumer (token %p) unregistration"
		       " fails: %d\n", irqfd->consumer.token, ret);
}

int kvm_arch_update_irqfd_routing(struct kvm *kvm, unsigned int host_irq,
				   uint32_t guest_irq, bool set)
{
	if (!kvm_x86_ops->update_pi_irte)
		return -EINVAL;

	return kvm_x86_ops->update_pi_irte(kvm, host_irq, guest_irq, set);
}

bool kvm_vector_hashing_enabled(void)
{
	return vector_hashing;
}
EXPORT_SYMBOL_GPL(kvm_vector_hashing_enabled);

EXPORT_TRACEPOINT_SYMBOL_GPL(kvm_exit);
EXPORT_TRACEPOINT_SYMBOL_GPL(kvm_fast_mmio);
EXPORT_TRACEPOINT_SYMBOL_GPL(kvm_inj_virq);
EXPORT_TRACEPOINT_SYMBOL_GPL(kvm_page_fault);
EXPORT_TRACEPOINT_SYMBOL_GPL(kvm_msr);
EXPORT_TRACEPOINT_SYMBOL_GPL(kvm_cr);
EXPORT_TRACEPOINT_SYMBOL_GPL(kvm_nested_vmrun);
EXPORT_TRACEPOINT_SYMBOL_GPL(kvm_nested_vmexit);
EXPORT_TRACEPOINT_SYMBOL_GPL(kvm_nested_vmexit_inject);
EXPORT_TRACEPOINT_SYMBOL_GPL(kvm_nested_intr_vmexit);
EXPORT_TRACEPOINT_SYMBOL_GPL(kvm_invlpga);
EXPORT_TRACEPOINT_SYMBOL_GPL(kvm_skinit);
EXPORT_TRACEPOINT_SYMBOL_GPL(kvm_nested_intercepts);
EXPORT_TRACEPOINT_SYMBOL_GPL(kvm_write_tsc_offset);
EXPORT_TRACEPOINT_SYMBOL_GPL(kvm_ple_window);
EXPORT_TRACEPOINT_SYMBOL_GPL(kvm_pml_full);
EXPORT_TRACEPOINT_SYMBOL_GPL(kvm_pi_irte_update);
EXPORT_TRACEPOINT_SYMBOL_GPL(kvm_avic_unaccelerated_access);
EXPORT_TRACEPOINT_SYMBOL_GPL(kvm_avic_incomplete_ipi);<|MERGE_RESOLUTION|>--- conflicted
+++ resolved
@@ -1782,14 +1782,6 @@
 			   &hv_clock.tsc_shift,
 			   &hv_clock.tsc_to_system_mul);
 	ret = __pvclock_read_cycles(&hv_clock, rdtsc());
-<<<<<<< HEAD
-
-	put_cpu();
-
-	return ret;
-}
-=======
->>>>>>> a122c576
 
 	put_cpu();
 
@@ -3122,12 +3114,6 @@
 	if (events->exception.injected &&
 	    (events->exception.nr > 31 || events->exception.nr == NMI_VECTOR ||
 	     is_guest_mode(vcpu)))
-		return -EINVAL;
-
-	/* INITs are latched while in SMM */
-	if (events->flags & KVM_VCPUEVENT_VALID_SMM &&
-	    (events->smi.smm || events->smi.pending) &&
-	    vcpu->arch.mp_state == KVM_MP_STATE_INIT_RECEIVED)
 		return -EINVAL;
 
 	/* INITs are latched while in SMM */
