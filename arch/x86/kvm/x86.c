--- conflicted
+++ resolved
@@ -1269,8 +1269,6 @@
 
 	if (efer & EFER_SVME && !guest_cpuid_has(vcpu, X86_FEATURE_SVM))
 		return false;
-<<<<<<< HEAD
-=======
 
 	if (efer & (EFER_LME | EFER_LMA) &&
 	    !guest_cpuid_has(vcpu, X86_FEATURE_LM))
@@ -1278,7 +1276,6 @@
 
 	if (efer & EFER_NX && !guest_cpuid_has(vcpu, X86_FEATURE_NX))
 		return false;
->>>>>>> c59c1e66
 
 	return true;
 
@@ -3124,12 +3121,6 @@
 		break;
 	case KVM_CAP_MAX_VCPU_ID:
 		r = KVM_MAX_VCPU_ID;
-<<<<<<< HEAD
-		break;
-	case KVM_CAP_NR_MEMSLOTS:
-		r = KVM_USER_MEM_SLOTS;
-=======
->>>>>>> c59c1e66
 		break;
 	case KVM_CAP_PV_MMU:	/* obsolete */
 		r = 0;
