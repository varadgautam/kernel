--- conflicted
+++ resolved
@@ -9247,18 +9247,9 @@
 
 int kvm_arch_vcpu_precreate(struct kvm *kvm, unsigned int id)
 {
-<<<<<<< HEAD
-	void *wbinvd_dirty_mask = vcpu->arch.wbinvd_dirty_mask;
-	struct gfn_to_pfn_cache *cache = &vcpu->arch.st.cache;
-
-	kvm_release_pfn(cache->pfn, cache->dirty, cache);
-
-	kvmclock_reset(vcpu);
-=======
 	if (kvm_check_tsc_unstable() && atomic_read(&kvm->online_vcpus) != 0)
 		pr_warn_once("kvm: SMP vm created on host with unstable TSC; "
 			     "guest TSC will not be reliable\n");
->>>>>>> bb6d3fb3
 
 	return 0;
 }
