#include <linux/clocksource.h>
#include <linux/clockchips.h>
#include <linux/interrupt.h>
#include <linux/export.h>
#include <linux/delay.h>
#include <linux/errno.h>
#include <linux/i8253.h>
#include <linux/slab.h>
#include <linux/hpet.h>
#include <linux/init.h>
#include <linux/cpu.h>
#include <linux/pm.h>
#include <linux/io.h>

#include <asm/irqdomain.h>
#include <asm/fixmap.h>
#include <asm/hpet.h>
#include <asm/time.h>

#define HPET_MASK			CLOCKSOURCE_MASK(32)

/* FSEC = 10^-15
   NSEC = 10^-9 */
#define FSEC_PER_NSEC			1000000L

#define HPET_DEV_USED_BIT		2
#define HPET_DEV_USED			(1 << HPET_DEV_USED_BIT)
#define HPET_DEV_VALID			0x8
#define HPET_DEV_FSB_CAP		0x1000
#define HPET_DEV_PERI_CAP		0x2000

#define HPET_MIN_CYCLES			128
#define HPET_MIN_PROG_DELTA		(HPET_MIN_CYCLES + (HPET_MIN_CYCLES >> 1))

/*
 * HPET address is set in acpi/boot.c, when an ACPI entry exists
 */
unsigned long				hpet_address;
u8					hpet_blockid; /* OS timer block num */
u8					hpet_msi_disable;

#ifdef CONFIG_PCI_MSI
static unsigned long			hpet_num_timers;
#endif
static void __iomem			*hpet_virt_address;
static int hpet_legacy_use_64_bits;

struct hpet_dev {
	struct clock_event_device	evt;
	unsigned int			num;
	int				cpu;
	unsigned int			irq;
	unsigned int			flags;
	char				name[10];
};

inline struct hpet_dev *EVT_TO_HPET_DEV(struct clock_event_device *evtdev)
{
	return container_of(evtdev, struct hpet_dev, evt);
}

inline unsigned int hpet_readl(unsigned int a)
{
	return readl(hpet_virt_address + a);
}

static inline void hpet_writel(unsigned int d, unsigned int a)
{
	writel(d, hpet_virt_address + a);
}

#ifdef CONFIG_X86_64
#include <asm/pgtable.h>
static inline unsigned long hpet_read_value(unsigned long a)
{
	if (hpet_legacy_use_64_bits)
		return readq(hpet_virt_address + a);
	else
		return readl(hpet_virt_address + a);
}

static void hpet_write_value(unsigned long d, unsigned long a)
{
	if (hpet_legacy_use_64_bits)
		writeq(d, hpet_virt_address + a);
	else
		writel(d, hpet_virt_address + a);
}

#else

static inline unsigned long hpet_read_value(unsigned long a)
{
	return readl(hpet_virt_address + a);
}

static void hpet_write_value(unsigned long d, unsigned long a)
{
	writel(d, hpet_virt_address + a);
}
#endif

static inline void hpet_set_mapping(void)
{
	hpet_virt_address = ioremap_nocache(hpet_address, HPET_MMAP_SIZE);
}

static inline void hpet_clear_mapping(void)
{
	iounmap(hpet_virt_address);
	hpet_virt_address = NULL;
}

/*
 * HPET command line enable / disable
 */
int boot_hpet_disable;
int hpet_force_user;
static int hpet_verbose;

static int __init hpet_setup(char *str)
{
	while (str) {
		char *next = strchr(str, ',');

		if (next)
			*next++ = 0;
		if (!strncmp("disable", str, 7))
			boot_hpet_disable = 1;
		if (!strncmp("force", str, 5))
			hpet_force_user = 1;
		if (!strncmp("verbose", str, 7))
			hpet_verbose = 1;
		str = next;
	}
	return 1;
}
__setup("hpet=", hpet_setup);

static int __init disable_hpet(char *str)
{
	boot_hpet_disable = 1;
	return 1;
}
__setup("nohpet", disable_hpet);

#ifdef CONFIG_X86_64
static int hpet64 = 0;
static int __init hpet64_setup(char *str)
{
	hpet64 = 1;
	return 1;
}
__setup("hpet64", hpet64_setup);
#endif


static inline int is_hpet_capable(void)
{
	return !boot_hpet_disable && hpet_address;
}

/*
 * HPET timer interrupt enable / disable
 */
static int hpet_legacy_int_enabled;

/**
 * is_hpet_enabled - check whether the hpet timer interrupt is enabled
 */
int is_hpet_enabled(void)
{
	return is_hpet_capable() && hpet_legacy_int_enabled;
}
EXPORT_SYMBOL_GPL(is_hpet_enabled);

static void _hpet_print_config(const char *function, int line)
{
	u32 i, timers, l, h;
	printk(KERN_INFO "hpet: %s(%d):\n", function, line);
	l = hpet_readl(HPET_ID);
	h = hpet_readl(HPET_PERIOD);
	timers = ((l & HPET_ID_NUMBER) >> HPET_ID_NUMBER_SHIFT) + 1;
	printk(KERN_INFO "hpet: ID: 0x%x, PERIOD: 0x%x\n", l, h);
	l = hpet_readl(HPET_CFG);
	h = hpet_readl(HPET_STATUS);
	printk(KERN_INFO "hpet: CFG: 0x%x, STATUS: 0x%x\n", l, h);
	l = hpet_readl(HPET_COUNTER);
	h = hpet_readl(HPET_COUNTER+4);
	printk(KERN_INFO "hpet: COUNTER_l: 0x%x, COUNTER_h: 0x%x\n", l, h);

	for (i = 0; i < timers; i++) {
		l = hpet_readl(HPET_Tn_CFG(i));
		h = hpet_readl(HPET_Tn_CFG(i)+4);
		printk(KERN_INFO "hpet: T%d: CFG_l: 0x%x, CFG_h: 0x%x\n",
		       i, l, h);
		l = hpet_readl(HPET_Tn_CMP(i));
		h = hpet_readl(HPET_Tn_CMP(i)+4);
		printk(KERN_INFO "hpet: T%d: CMP_l: 0x%x, CMP_h: 0x%x\n",
		       i, l, h);
		l = hpet_readl(HPET_Tn_ROUTE(i));
		h = hpet_readl(HPET_Tn_ROUTE(i)+4);
		printk(KERN_INFO "hpet: T%d ROUTE_l: 0x%x, ROUTE_h: 0x%x\n",
		       i, l, h);
	}
}

#define hpet_print_config()					\
do {								\
	if (hpet_verbose)					\
		_hpet_print_config(__func__, __LINE__);	\
} while (0)

/*
 * When the hpet driver (/dev/hpet) is enabled, we need to reserve
 * timer 0 and timer 1 in case of RTC emulation.
 */
#ifdef CONFIG_HPET

static void hpet_reserve_msi_timers(struct hpet_data *hd);

static void hpet_reserve_platform_timers(unsigned int id)
{
	struct hpet __iomem *hpet = hpet_virt_address;
	struct hpet_timer __iomem *timer = &hpet->hpet_timers[2];
	unsigned int nrtimers, i;
	struct hpet_data hd;

	nrtimers = ((id & HPET_ID_NUMBER) >> HPET_ID_NUMBER_SHIFT) + 1;

	memset(&hd, 0, sizeof(hd));
	hd.hd_phys_address	= hpet_address;
	hd.hd_address		= hpet;
	hd.hd_nirqs		= nrtimers;
	hpet_reserve_timer(&hd, 0);

#ifdef CONFIG_HPET_EMULATE_RTC
	hpet_reserve_timer(&hd, 1);
#endif

	/*
	 * NOTE that hd_irq[] reflects IOAPIC input pins (LEGACY_8254
	 * is wrong for i8259!) not the output IRQ.  Many BIOS writers
	 * don't bother configuring *any* comparator interrupts.
	 */
	hd.hd_irq[0] = HPET_LEGACY_8254;
	hd.hd_irq[1] = HPET_LEGACY_RTC;

	for (i = 2; i < nrtimers; timer++, i++) {
		hd.hd_irq[i] = (readl(&timer->hpet_config) &
			Tn_INT_ROUTE_CNF_MASK) >> Tn_INT_ROUTE_CNF_SHIFT;
	}

	hpet_reserve_msi_timers(&hd);

	hpet_alloc(&hd);

}
#else
static void hpet_reserve_platform_timers(unsigned int id) { }
#endif

/*
 * Common hpet info
 */
static unsigned long hpet_freq;
static int hpet_legacy_use_64_bits; /* configure T0 in 64-bit mode? */

static struct clock_event_device hpet_clockevent;

static void hpet_stop_counter(void)
{
	unsigned long cfg = hpet_readl(HPET_CFG);
	cfg &= ~HPET_CFG_ENABLE;
	hpet_writel(cfg, HPET_CFG);
}

static void hpet_reset_counter(void)
{
	hpet_writel(0, HPET_COUNTER);
	hpet_writel(0, HPET_COUNTER + 4);
}

static void hpet_start_counter(void)
{
	unsigned int cfg = hpet_readl(HPET_CFG);
	cfg |= HPET_CFG_ENABLE;
	hpet_writel(cfg, HPET_CFG);
}

static void hpet_restart_counter(void)
{
	hpet_stop_counter();
	hpet_reset_counter();
	hpet_start_counter();
}

static void hpet_resume_device(void)
{
	force_hpet_resume();
}

static void hpet_resume_counter(struct clocksource *cs)
{
	hpet_resume_device();
	hpet_restart_counter();
}

static void hpet_enable_legacy_int(void)
{
	unsigned int cfg = hpet_readl(HPET_CFG);

	cfg |= HPET_CFG_LEGACY;
	hpet_writel(cfg, HPET_CFG);
	hpet_legacy_int_enabled = 1;
}

static int timer0_use_64_bits(void)
{
#ifndef CONFIG_X86_64
	/* using the HPET in 64-bit mode without atomic 64-bit
	 * accesses is too inefficient
	 */
	return 0;
#else

	if (unlikely(hpet64)) {
		u32 id, t0_cfg;
		id = hpet_readl(HPET_ID);
		t0_cfg = hpet_readl(HPET_Tn_CFG(0));

		if ((id & HPET_ID_64BIT) && (t0_cfg & HPET_TN_64BIT_CAP)) {
			printk(KERN_DEBUG "hpet timer0 configured in 64-bit mode\n");
			return 1;
		}
		else {
			printk(KERN_DEBUG "hpet timer0 does not support 64-bit mode\n");
			return 0;
		}
	}
	else return 0;
#endif
}

static void hpet_legacy_clockevent_register(void)
{
	/* Start HPET legacy interrupts */
	hpet_enable_legacy_int();
	hpet_legacy_use_64_bits = timer0_use_64_bits();

	/*
	 * Start hpet with the boot cpu mask and make it
	 * global after the IO_APIC has been initialized.
	 */
	hpet_clockevent.cpumask = cpumask_of(smp_processor_id());
	clockevents_config_and_register(&hpet_clockevent, hpet_freq,
					HPET_MIN_PROG_DELTA, 0x7FFFFFFF);
	global_clock_event = &hpet_clockevent;
	printk(KERN_DEBUG "hpet clockevent registered\n");
}

static int hpet_set_periodic(struct clock_event_device *evt, int timer)
{
	unsigned int cfg, cmp, now;
	uint64_t delta;

<<<<<<< HEAD
	switch (mode) {
	case CLOCK_EVT_MODE_PERIODIC:
		hpet_stop_counter();
		delta = ((uint64_t)(NSEC_PER_SEC/HZ)) * evt->mult;
		delta >>= evt->shift;
		now = hpet_readl(HPET_COUNTER);
		cmp = now + (unsigned int) delta;
		cfg = hpet_readl(HPET_Tn_CFG(timer));
		cfg |= HPET_TN_ENABLE | HPET_TN_PERIODIC |
		       HPET_TN_SETVAL |
		       (hpet_legacy_use_64_bits ? 0 : HPET_TN_32BIT);
		hpet_writel(cfg, HPET_Tn_CFG(timer));
		hpet_write_value(cmp, HPET_Tn_CMP(timer));
		udelay(1);
		/*
		 * HPET on AMD 81xx needs a second write (with HPET_TN_SETVAL
		 * cleared) to T0_CMP to set the period. The HPET_TN_SETVAL
		 * bit is automatically cleared after the first write.
		 * (See AMD-8111 HyperTransport I/O Hub Data Sheet,
		 * Publication # 24674)
		 */
		hpet_write_value((unsigned long) delta, HPET_Tn_CMP(timer));
		hpet_start_counter();
		hpet_print_config();
		break;

	case CLOCK_EVT_MODE_ONESHOT:
		cfg = hpet_readl(HPET_Tn_CFG(timer));
		cfg &= ~HPET_TN_PERIODIC;
		cfg |= HPET_TN_ENABLE |
		       (hpet_legacy_use_64_bits ? 0 : HPET_TN_32BIT);
		hpet_writel(cfg, HPET_Tn_CFG(timer));
		break;
=======
	hpet_stop_counter();
	delta = ((uint64_t)(NSEC_PER_SEC / HZ)) * evt->mult;
	delta >>= evt->shift;
	now = hpet_readl(HPET_COUNTER);
	cmp = now + (unsigned int)delta;
	cfg = hpet_readl(HPET_Tn_CFG(timer));
	cfg |= HPET_TN_ENABLE | HPET_TN_PERIODIC | HPET_TN_SETVAL |
	       HPET_TN_32BIT;
	hpet_writel(cfg, HPET_Tn_CFG(timer));
	hpet_writel(cmp, HPET_Tn_CMP(timer));
	udelay(1);
	/*
	 * HPET on AMD 81xx needs a second write (with HPET_TN_SETVAL
	 * cleared) to T0_CMP to set the period. The HPET_TN_SETVAL
	 * bit is automatically cleared after the first write.
	 * (See AMD-8111 HyperTransport I/O Hub Data Sheet,
	 * Publication # 24674)
	 */
	hpet_writel((unsigned int)delta, HPET_Tn_CMP(timer));
	hpet_start_counter();
	hpet_print_config();

	return 0;
}
>>>>>>> 25cb62b7

static int hpet_set_oneshot(struct clock_event_device *evt, int timer)
{
	unsigned int cfg;

	cfg = hpet_readl(HPET_Tn_CFG(timer));
	cfg &= ~HPET_TN_PERIODIC;
	cfg |= HPET_TN_ENABLE | HPET_TN_32BIT;
	hpet_writel(cfg, HPET_Tn_CFG(timer));

	return 0;
}

static int hpet_shutdown(struct clock_event_device *evt, int timer)
{
	unsigned int cfg;

	cfg = hpet_readl(HPET_Tn_CFG(timer));
	cfg &= ~HPET_TN_ENABLE;
	hpet_writel(cfg, HPET_Tn_CFG(timer));

	return 0;
}

static int hpet_resume(struct clock_event_device *evt, int timer)
{
	if (!timer) {
		hpet_enable_legacy_int();
	} else {
		struct hpet_dev *hdev = EVT_TO_HPET_DEV(evt);

		irq_domain_activate_irq(irq_get_irq_data(hdev->irq));
		disable_irq(hdev->irq);
		irq_set_affinity(hdev->irq, cpumask_of(hdev->cpu));
		enable_irq(hdev->irq);
	}
	hpet_print_config();

	return 0;
}

static int hpet_next_event(unsigned long delta,
			   struct clock_event_device *evt, int timer)
{
	unsigned long cnt;
	s32 res;

	cnt = hpet_read_value(HPET_COUNTER);
	cnt += (u32) delta;
	hpet_write_value(cnt, HPET_Tn_CMP(timer));

	/*
	 * HPETs are a complete disaster. The compare register is
	 * based on a equal comparison and neither provides a less
	 * than or equal functionality (which would require to take
	 * the wraparound into account) nor a simple count down event
	 * mode. Further the write to the comparator register is
	 * delayed internally up to two HPET clock cycles in certain
	 * chipsets (ATI, ICH9,10). Some newer AMD chipsets have even
	 * longer delays. We worked around that by reading back the
	 * compare register, but that required another workaround for
	 * ICH9,10 chips where the first readout after write can
	 * return the old stale value. We already had a minimum
	 * programming delta of 5us enforced, but a NMI or SMI hitting
	 * between the counter readout and the comparator write can
	 * move us behind that point easily. Now instead of reading
	 * the compare register back several times, we make the ETIME
	 * decision based on the following: Return ETIME if the
	 * counter value after the write is less than HPET_MIN_CYCLES
	 * away from the event or if the counter is already ahead of
	 * the event. The minimum programming delta for the generic
	 * clockevents code is set to 1.5 * HPET_MIN_CYCLES.
	 */
	res = (s32)((u32)cnt - (u32)hpet_readl(HPET_COUNTER));

	return res < HPET_MIN_CYCLES ? -ETIME : 0;
}

static int hpet_legacy_shutdown(struct clock_event_device *evt)
{
	return hpet_shutdown(evt, 0);
}

static int hpet_legacy_set_oneshot(struct clock_event_device *evt)
{
	return hpet_set_oneshot(evt, 0);
}

static int hpet_legacy_set_periodic(struct clock_event_device *evt)
{
	return hpet_set_periodic(evt, 0);
}

static int hpet_legacy_resume(struct clock_event_device *evt)
{
	return hpet_resume(evt, 0);
}

static int hpet_legacy_next_event(unsigned long delta,
			struct clock_event_device *evt)
{
	return hpet_next_event(delta, evt, 0);
}

/*
 * The hpet clock event device
 */
static struct clock_event_device hpet_clockevent = {
	.name			= "hpet",
	.features		= CLOCK_EVT_FEAT_PERIODIC |
				  CLOCK_EVT_FEAT_ONESHOT,
	.set_state_periodic	= hpet_legacy_set_periodic,
	.set_state_oneshot	= hpet_legacy_set_oneshot,
	.set_state_shutdown	= hpet_legacy_shutdown,
	.tick_resume		= hpet_legacy_resume,
	.set_next_event		= hpet_legacy_next_event,
	.irq			= 0,
	.rating			= 50,
};

/*
 * HPET MSI Support
 */
#ifdef CONFIG_PCI_MSI

static DEFINE_PER_CPU(struct hpet_dev *, cpu_hpet_dev);
static struct hpet_dev	*hpet_devs;
static struct irq_domain *hpet_domain;

void hpet_msi_unmask(struct irq_data *data)
{
	struct hpet_dev *hdev = irq_data_get_irq_handler_data(data);
	unsigned int cfg;

	/* unmask it */
	cfg = hpet_readl(HPET_Tn_CFG(hdev->num));
	cfg |= HPET_TN_ENABLE | HPET_TN_FSB;
	hpet_writel(cfg, HPET_Tn_CFG(hdev->num));
}

void hpet_msi_mask(struct irq_data *data)
{
	struct hpet_dev *hdev = irq_data_get_irq_handler_data(data);
	unsigned int cfg;

	/* mask it */
	cfg = hpet_readl(HPET_Tn_CFG(hdev->num));
	cfg &= ~(HPET_TN_ENABLE | HPET_TN_FSB);
	hpet_writel(cfg, HPET_Tn_CFG(hdev->num));
}

void hpet_msi_write(struct hpet_dev *hdev, struct msi_msg *msg)
{
	hpet_writel(msg->data, HPET_Tn_ROUTE(hdev->num));
	hpet_writel(msg->address_lo, HPET_Tn_ROUTE(hdev->num) + 4);
}

void hpet_msi_read(struct hpet_dev *hdev, struct msi_msg *msg)
{
	msg->data = hpet_readl(HPET_Tn_ROUTE(hdev->num));
	msg->address_lo = hpet_readl(HPET_Tn_ROUTE(hdev->num) + 4);
	msg->address_hi = 0;
}

static int hpet_msi_shutdown(struct clock_event_device *evt)
{
	struct hpet_dev *hdev = EVT_TO_HPET_DEV(evt);

	return hpet_shutdown(evt, hdev->num);
}

static int hpet_msi_set_oneshot(struct clock_event_device *evt)
{
	struct hpet_dev *hdev = EVT_TO_HPET_DEV(evt);

	return hpet_set_oneshot(evt, hdev->num);
}

static int hpet_msi_set_periodic(struct clock_event_device *evt)
{
	struct hpet_dev *hdev = EVT_TO_HPET_DEV(evt);

	return hpet_set_periodic(evt, hdev->num);
}

static int hpet_msi_resume(struct clock_event_device *evt)
{
	struct hpet_dev *hdev = EVT_TO_HPET_DEV(evt);

	return hpet_resume(evt, hdev->num);
}

static int hpet_msi_next_event(unsigned long delta,
				struct clock_event_device *evt)
{
	struct hpet_dev *hdev = EVT_TO_HPET_DEV(evt);
	return hpet_next_event(delta, evt, hdev->num);
}

static irqreturn_t hpet_interrupt_handler(int irq, void *data)
{
	struct hpet_dev *dev = (struct hpet_dev *)data;
	struct clock_event_device *hevt = &dev->evt;

	if (!hevt->event_handler) {
		printk(KERN_INFO "Spurious HPET timer interrupt on HPET timer %d\n",
				dev->num);
		return IRQ_HANDLED;
	}

	hevt->event_handler(hevt);
	return IRQ_HANDLED;
}

static int hpet_setup_irq(struct hpet_dev *dev)
{

	if (request_irq(dev->irq, hpet_interrupt_handler,
			IRQF_TIMER | IRQF_NOBALANCING,
			dev->name, dev))
		return -1;

	disable_irq(dev->irq);
	irq_set_affinity(dev->irq, cpumask_of(dev->cpu));
	enable_irq(dev->irq);

	printk(KERN_DEBUG "hpet: %s irq %d for MSI\n",
			 dev->name, dev->irq);

	return 0;
}

/* This should be called in specific @cpu */
static void init_one_hpet_msi_clockevent(struct hpet_dev *hdev, int cpu)
{
	struct clock_event_device *evt = &hdev->evt;

	WARN_ON(cpu != smp_processor_id());
	if (!(hdev->flags & HPET_DEV_VALID))
		return;

	hdev->cpu = cpu;
	per_cpu(cpu_hpet_dev, cpu) = hdev;
	evt->name = hdev->name;
	hpet_setup_irq(hdev);
	evt->irq = hdev->irq;

	evt->rating = 110;
	evt->features = CLOCK_EVT_FEAT_ONESHOT;
	if (hdev->flags & HPET_DEV_PERI_CAP) {
		evt->features |= CLOCK_EVT_FEAT_PERIODIC;
		evt->set_state_periodic = hpet_msi_set_periodic;
	}

	evt->set_state_shutdown = hpet_msi_shutdown;
	evt->set_state_oneshot = hpet_msi_set_oneshot;
	evt->tick_resume = hpet_msi_resume;
	evt->set_next_event = hpet_msi_next_event;
	evt->cpumask = cpumask_of(hdev->cpu);

	clockevents_config_and_register(evt, hpet_freq, HPET_MIN_PROG_DELTA,
					0x7FFFFFFF);
}

#ifdef CONFIG_HPET
/* Reserve at least one timer for userspace (/dev/hpet) */
#define RESERVE_TIMERS 1
#else
#define RESERVE_TIMERS 0
#endif

static void hpet_msi_capability_lookup(unsigned int start_timer)
{
	unsigned int id;
	unsigned int num_timers;
	unsigned int num_timers_used = 0;
	int i, irq;

	if (hpet_msi_disable)
		return;

	if (boot_cpu_has(X86_FEATURE_ARAT))
		return;
	id = hpet_readl(HPET_ID);

	num_timers = ((id & HPET_ID_NUMBER) >> HPET_ID_NUMBER_SHIFT);
	num_timers++; /* Value read out starts from 0 */
	hpet_print_config();

	hpet_domain = hpet_create_irq_domain(hpet_blockid);
	if (!hpet_domain)
		return;

	hpet_devs = kzalloc(sizeof(struct hpet_dev) * num_timers, GFP_KERNEL);
	if (!hpet_devs)
		return;

	hpet_num_timers = num_timers;

	for (i = start_timer; i < num_timers - RESERVE_TIMERS; i++) {
		struct hpet_dev *hdev = &hpet_devs[num_timers_used];
		unsigned int cfg = hpet_readl(HPET_Tn_CFG(i));

		/* Only consider HPET timer with MSI support */
		if (!(cfg & HPET_TN_FSB_CAP))
			continue;

		hdev->flags = 0;
		if (cfg & HPET_TN_PERIODIC_CAP)
			hdev->flags |= HPET_DEV_PERI_CAP;
		sprintf(hdev->name, "hpet%d", i);
		hdev->num = i;

		irq = hpet_assign_irq(hpet_domain, hdev, hdev->num);
		if (irq <= 0)
			continue;

		hdev->irq = irq;
		hdev->flags |= HPET_DEV_FSB_CAP;
		hdev->flags |= HPET_DEV_VALID;
		num_timers_used++;
		if (num_timers_used == num_possible_cpus())
			break;
	}

	printk(KERN_INFO "HPET: %d timers in total, %d timers will be used for per-cpu timer\n",
		num_timers, num_timers_used);
}

#ifdef CONFIG_HPET
static void hpet_reserve_msi_timers(struct hpet_data *hd)
{
	int i;

	if (!hpet_devs)
		return;

	for (i = 0; i < hpet_num_timers; i++) {
		struct hpet_dev *hdev = &hpet_devs[i];

		if (!(hdev->flags & HPET_DEV_VALID))
			continue;

		hd->hd_irq[hdev->num] = hdev->irq;
		hpet_reserve_timer(hd, hdev->num);
	}
}
#endif

static struct hpet_dev *hpet_get_unused_timer(void)
{
	int i;

	if (!hpet_devs)
		return NULL;

	for (i = 0; i < hpet_num_timers; i++) {
		struct hpet_dev *hdev = &hpet_devs[i];

		if (!(hdev->flags & HPET_DEV_VALID))
			continue;
		if (test_and_set_bit(HPET_DEV_USED_BIT,
			(unsigned long *)&hdev->flags))
			continue;
		return hdev;
	}
	return NULL;
}

struct hpet_work_struct {
	struct delayed_work work;
	struct completion complete;
};

static void hpet_work(struct work_struct *w)
{
	struct hpet_dev *hdev;
	int cpu = smp_processor_id();
	struct hpet_work_struct *hpet_work;

	hpet_work = container_of(w, struct hpet_work_struct, work.work);

	hdev = hpet_get_unused_timer();
	if (hdev)
		init_one_hpet_msi_clockevent(hdev, cpu);

	complete(&hpet_work->complete);
}

static int hpet_cpuhp_notify(struct notifier_block *n,
		unsigned long action, void *hcpu)
{
	unsigned long cpu = (unsigned long)hcpu;
	struct hpet_work_struct work;
	struct hpet_dev *hdev = per_cpu(cpu_hpet_dev, cpu);

	switch (action & 0xf) {
	case CPU_ONLINE:
		INIT_DELAYED_WORK_ONSTACK(&work.work, hpet_work);
		init_completion(&work.complete);
		/* FIXME: add schedule_work_on() */
		schedule_delayed_work_on(cpu, &work.work, 0);
		wait_for_completion(&work.complete);
		destroy_delayed_work_on_stack(&work.work);
		break;
	case CPU_DEAD:
		if (hdev) {
			free_irq(hdev->irq, hdev);
			hdev->flags &= ~HPET_DEV_USED;
			per_cpu(cpu_hpet_dev, cpu) = NULL;
		}
		break;
	}
	return NOTIFY_OK;
}
#else

static void hpet_msi_capability_lookup(unsigned int start_timer)
{
	return;
}

#ifdef CONFIG_HPET
static void hpet_reserve_msi_timers(struct hpet_data *hd)
{
	return;
}
#endif

static int hpet_cpuhp_notify(struct notifier_block *n,
		unsigned long action, void *hcpu)
{
	return NOTIFY_OK;
}

#endif

/*
 * Clock source related code
 */
static cycle_t read_hpet(struct clocksource *cs)
{
	return (cycle_t)hpet_readl(HPET_COUNTER);
}

static struct clocksource clocksource_hpet = {
	.name		= "hpet",
	.rating		= 250,
	.read		= read_hpet,
	.mask		= HPET_MASK,
	.flags		= CLOCK_SOURCE_IS_CONTINUOUS,
	.resume		= hpet_resume_counter,
	.archdata	= { .vclock_mode = VCLOCK_HPET },
};

static int hpet_clocksource_register(void)
{
	u64 start, now;
	cycle_t t1;

	/* Start the counter */
	hpet_restart_counter();

	/* Verify whether hpet counter works */
	t1 = hpet_readl(HPET_COUNTER);
	start = rdtsc();

	/*
	 * We don't know the TSC frequency yet, but waiting for
	 * 200000 TSC cycles is safe:
	 * 4 GHz == 50us
	 * 1 GHz == 200us
	 */
	do {
		rep_nop();
		now = rdtsc();
	} while ((now - start) < 200000UL);

	if (t1 == hpet_readl(HPET_COUNTER)) {
		printk(KERN_WARNING
		       "HPET counter not counting. HPET disabled\n");
		return -ENODEV;
	}

	clocksource_register_hz(&clocksource_hpet, (u32)hpet_freq);
	return 0;
}

static u32 *hpet_boot_cfg;

/**
 * hpet_enable - Try to setup the HPET timer. Returns 1 on success.
 */
int __init hpet_enable(void)
{
	u32 hpet_period, cfg, id;
	u64 freq;
	unsigned int i, last;

	if (!is_hpet_capable())
		return 0;

	hpet_set_mapping();

	/*
	 * Read the period and check for a sane value:
	 */
	hpet_period = hpet_readl(HPET_PERIOD);

	/*
	 * AMD SB700 based systems with spread spectrum enabled use a
	 * SMM based HPET emulation to provide proper frequency
	 * setting. The SMM code is initialized with the first HPET
	 * register access and takes some time to complete. During
	 * this time the config register reads 0xffffffff. We check
	 * for max. 1000 loops whether the config register reads a non
	 * 0xffffffff value to make sure that HPET is up and running
	 * before we go further. A counting loop is safe, as the HPET
	 * access takes thousands of CPU cycles. On non SB700 based
	 * machines this check is only done once and has no side
	 * effects.
	 */
	for (i = 0; hpet_readl(HPET_CFG) == 0xFFFFFFFF; i++) {
		if (i == 1000) {
			printk(KERN_WARNING
			       "HPET config register value = 0xFFFFFFFF. "
			       "Disabling HPET\n");
			goto out_nohpet;
		}
	}

	if (hpet_period < HPET_MIN_PERIOD || hpet_period > HPET_MAX_PERIOD)
		goto out_nohpet;

	/*
	 * The period is a femto seconds value. Convert it to a
	 * frequency.
	 */
	freq = FSEC_PER_SEC;
	do_div(freq, hpet_period);
	hpet_freq = freq;

	/*
	 * Read the HPET ID register to retrieve the IRQ routing
	 * information and the number of channels
	 */
	id = hpet_readl(HPET_ID);
	hpet_print_config();

	last = (id & HPET_ID_NUMBER) >> HPET_ID_NUMBER_SHIFT;

#ifdef CONFIG_HPET_EMULATE_RTC
	/*
	 * The legacy routing mode needs at least two channels, tick timer
	 * and the rtc emulation channel.
	 */
	if (!last)
		goto out_nohpet;
#endif

	cfg = hpet_readl(HPET_CFG);
	hpet_boot_cfg = kmalloc((last + 2) * sizeof(*hpet_boot_cfg),
				GFP_KERNEL);
	if (hpet_boot_cfg)
		*hpet_boot_cfg = cfg;
	else
		pr_warn("HPET initial state will not be saved\n");
	cfg &= ~(HPET_CFG_ENABLE | HPET_CFG_LEGACY);
	hpet_writel(cfg, HPET_CFG);
	if (cfg)
		pr_warn("HPET: Unrecognized bits %#x set in global cfg\n",
			cfg);

	for (i = 0; i <= last; ++i) {
		cfg = hpet_readl(HPET_Tn_CFG(i));
		if (hpet_boot_cfg)
			hpet_boot_cfg[i + 1] = cfg;
		cfg &= ~(HPET_TN_ENABLE | HPET_TN_LEVEL | HPET_TN_FSB);
		hpet_writel(cfg, HPET_Tn_CFG(i));
		cfg &= ~(HPET_TN_PERIODIC | HPET_TN_PERIODIC_CAP
			 | HPET_TN_64BIT_CAP | HPET_TN_32BIT | HPET_TN_ROUTE
			 | HPET_TN_FSB | HPET_TN_FSB_CAP);
		if (cfg)
			pr_warn("HPET: Unrecognized bits %#x set in cfg#%u\n",
				cfg, i);
	}
	hpet_print_config();

	if (hpet_clocksource_register())
		goto out_nohpet;

	if (id & HPET_ID_LEGSUP) {
		hpet_legacy_clockevent_register();
		return 1;
	}
	return 0;

out_nohpet:
	hpet_clear_mapping();
	hpet_address = 0;
	return 0;
}

/*
 * Needs to be late, as the reserve_timer code calls kalloc !
 *
 * Not a problem on i386 as hpet_enable is called from late_time_init,
 * but on x86_64 it is necessary !
 */
static __init int hpet_late_init(void)
{
	int cpu;

	if (boot_hpet_disable)
		return -ENODEV;

	if (!hpet_address) {
		if (!force_hpet_address)
			return -ENODEV;

		hpet_address = force_hpet_address;
		hpet_enable();
	}

	if (!hpet_virt_address)
		return -ENODEV;

	if (hpet_readl(HPET_ID) & HPET_ID_LEGSUP)
		hpet_msi_capability_lookup(2);
	else
		hpet_msi_capability_lookup(0);

	hpet_reserve_platform_timers(hpet_readl(HPET_ID));
	hpet_print_config();

	if (hpet_msi_disable)
		return 0;

	if (boot_cpu_has(X86_FEATURE_ARAT))
		return 0;

	cpu_notifier_register_begin();
	for_each_online_cpu(cpu) {
		hpet_cpuhp_notify(NULL, CPU_ONLINE, (void *)(long)cpu);
	}

	/* This notifier should be called after workqueue is ready */
	__hotcpu_notifier(hpet_cpuhp_notify, -20);
	cpu_notifier_register_done();

	return 0;
}
fs_initcall(hpet_late_init);

void hpet_disable(void)
{
	if (is_hpet_capable() && hpet_virt_address) {
		unsigned int cfg = hpet_readl(HPET_CFG), id, last;

		if (hpet_boot_cfg)
			cfg = *hpet_boot_cfg;
		else if (hpet_legacy_int_enabled) {
			cfg &= ~HPET_CFG_LEGACY;
			hpet_legacy_int_enabled = 0;
		}
		cfg &= ~HPET_CFG_ENABLE;
		hpet_writel(cfg, HPET_CFG);

		if (!hpet_boot_cfg)
			return;

		id = hpet_readl(HPET_ID);
		last = ((id & HPET_ID_NUMBER) >> HPET_ID_NUMBER_SHIFT);

		for (id = 0; id <= last; ++id)
			hpet_writel(hpet_boot_cfg[id + 1], HPET_Tn_CFG(id));

		if (*hpet_boot_cfg & HPET_CFG_ENABLE)
			hpet_writel(*hpet_boot_cfg, HPET_CFG);
	}
}

#ifdef CONFIG_HPET_EMULATE_RTC

/* HPET in LegacyReplacement Mode eats up RTC interrupt line. When, HPET
 * is enabled, we support RTC interrupt functionality in software.
 * RTC has 3 kinds of interrupts:
 * 1) Update Interrupt - generate an interrupt, every sec, when RTC clock
 *    is updated
 * 2) Alarm Interrupt - generate an interrupt at a specific time of day
 * 3) Periodic Interrupt - generate periodic interrupt, with frequencies
 *    2Hz-8192Hz (2Hz-64Hz for non-root user) (all freqs in powers of 2)
 * (1) and (2) above are implemented using polling at a frequency of
 * 64 Hz. The exact frequency is a tradeoff between accuracy and interrupt
 * overhead. (DEFAULT_RTC_INT_FREQ)
 * For (3), we use interrupts at 64Hz or user specified periodic
 * frequency, whichever is higher.
 */
#include <linux/mc146818rtc.h>
#include <linux/rtc.h>
#include <asm/rtc.h>

#define DEFAULT_RTC_INT_FREQ	64
#define DEFAULT_RTC_SHIFT	6
#define RTC_NUM_INTS		1

static unsigned long hpet_rtc_flags;
static int hpet_prev_update_sec;
static struct rtc_time hpet_alarm_time;
static unsigned long hpet_pie_count;
static u32 hpet_t1_cmp;
static u32 hpet_default_delta;
static u32 hpet_pie_delta;
static unsigned long hpet_pie_limit;

static rtc_irq_handler irq_handler;

/*
 * Check that the hpet counter c1 is ahead of the c2
 */
static inline int hpet_cnt_ahead(u32 c1, u32 c2)
{
	return (s32)(c2 - c1) < 0;
}

/*
 * Registers a IRQ handler.
 */
int hpet_register_irq_handler(rtc_irq_handler handler)
{
	if (!is_hpet_enabled())
		return -ENODEV;
	if (irq_handler)
		return -EBUSY;

	irq_handler = handler;

	return 0;
}
EXPORT_SYMBOL_GPL(hpet_register_irq_handler);

/*
 * Deregisters the IRQ handler registered with hpet_register_irq_handler()
 * and does cleanup.
 */
void hpet_unregister_irq_handler(rtc_irq_handler handler)
{
	if (!is_hpet_enabled())
		return;

	irq_handler = NULL;
	hpet_rtc_flags = 0;
}
EXPORT_SYMBOL_GPL(hpet_unregister_irq_handler);

/*
 * Timer 1 for RTC emulation. We use one shot mode, as periodic mode
 * is not supported by all HPET implementations for timer 1.
 *
 * hpet_rtc_timer_init() is called when the rtc is initialized.
 */
int hpet_rtc_timer_init(void)
{
	unsigned int cfg, cnt, delta;
	unsigned long flags;

	if (!is_hpet_enabled())
		return 0;

	if (!hpet_default_delta) {
		uint64_t clc;

		clc = (uint64_t) hpet_clockevent.mult * NSEC_PER_SEC;
		clc >>= hpet_clockevent.shift + DEFAULT_RTC_SHIFT;
		hpet_default_delta = clc;
	}

	if (!(hpet_rtc_flags & RTC_PIE) || hpet_pie_limit)
		delta = hpet_default_delta;
	else
		delta = hpet_pie_delta;

	local_irq_save(flags);

	cnt = delta + hpet_readl(HPET_COUNTER);
	hpet_writel(cnt, HPET_T1_CMP);
	hpet_t1_cmp = cnt;

	cfg = hpet_readl(HPET_T1_CFG);
	cfg &= ~HPET_TN_PERIODIC;
	cfg |= HPET_TN_ENABLE | HPET_TN_32BIT;
	hpet_writel(cfg, HPET_T1_CFG);

	local_irq_restore(flags);

	return 1;
}
EXPORT_SYMBOL_GPL(hpet_rtc_timer_init);

static void hpet_disable_rtc_channel(void)
{
	unsigned long cfg;
	cfg = hpet_readl(HPET_T1_CFG);
	cfg &= ~HPET_TN_ENABLE;
	hpet_writel(cfg, HPET_T1_CFG);
}

/*
 * The functions below are called from rtc driver.
 * Return 0 if HPET is not being used.
 * Otherwise do the necessary changes and return 1.
 */
int hpet_mask_rtc_irq_bit(unsigned long bit_mask)
{
	if (!is_hpet_enabled())
		return 0;

	hpet_rtc_flags &= ~bit_mask;
	if (unlikely(!hpet_rtc_flags))
		hpet_disable_rtc_channel();

	return 1;
}
EXPORT_SYMBOL_GPL(hpet_mask_rtc_irq_bit);

int hpet_set_rtc_irq_bit(unsigned long bit_mask)
{
	unsigned long oldbits = hpet_rtc_flags;

	if (!is_hpet_enabled())
		return 0;

	hpet_rtc_flags |= bit_mask;

	if ((bit_mask & RTC_UIE) && !(oldbits & RTC_UIE))
		hpet_prev_update_sec = -1;

	if (!oldbits)
		hpet_rtc_timer_init();

	return 1;
}
EXPORT_SYMBOL_GPL(hpet_set_rtc_irq_bit);

int hpet_set_alarm_time(unsigned char hrs, unsigned char min,
			unsigned char sec)
{
	if (!is_hpet_enabled())
		return 0;

	hpet_alarm_time.tm_hour = hrs;
	hpet_alarm_time.tm_min = min;
	hpet_alarm_time.tm_sec = sec;

	return 1;
}
EXPORT_SYMBOL_GPL(hpet_set_alarm_time);

int hpet_set_periodic_freq(unsigned long freq)
{
	uint64_t clc;

	if (!is_hpet_enabled())
		return 0;

	if (freq <= DEFAULT_RTC_INT_FREQ)
		hpet_pie_limit = DEFAULT_RTC_INT_FREQ / freq;
	else {
		clc = (uint64_t) hpet_clockevent.mult * NSEC_PER_SEC;
		do_div(clc, freq);
		clc >>= hpet_clockevent.shift;
		hpet_pie_delta = clc;
		hpet_pie_limit = 0;
	}
	return 1;
}
EXPORT_SYMBOL_GPL(hpet_set_periodic_freq);

int hpet_rtc_dropped_irq(void)
{
	return is_hpet_enabled();
}
EXPORT_SYMBOL_GPL(hpet_rtc_dropped_irq);

static void hpet_rtc_timer_reinit(void)
{
	unsigned int delta;
	int lost_ints = -1;

	if (unlikely(!hpet_rtc_flags))
		hpet_disable_rtc_channel();

	if (!(hpet_rtc_flags & RTC_PIE) || hpet_pie_limit)
		delta = hpet_default_delta;
	else
		delta = hpet_pie_delta;

	/*
	 * Increment the comparator value until we are ahead of the
	 * current count.
	 */
	do {
		hpet_t1_cmp += delta;
		hpet_writel(hpet_t1_cmp, HPET_T1_CMP);
		lost_ints++;
	} while (!hpet_cnt_ahead(hpet_t1_cmp, hpet_readl(HPET_COUNTER)));

	if (lost_ints) {
		if (hpet_rtc_flags & RTC_PIE)
			hpet_pie_count += lost_ints;
		if (printk_ratelimit())
			printk(KERN_WARNING "hpet1: lost %d rtc interrupts\n",
				lost_ints);
	}
}

irqreturn_t hpet_rtc_interrupt(int irq, void *dev_id)
{
	struct rtc_time curr_time;
	unsigned long rtc_int_flag = 0;

	hpet_rtc_timer_reinit();
	memset(&curr_time, 0, sizeof(struct rtc_time));

	if (hpet_rtc_flags & (RTC_UIE | RTC_AIE))
		get_rtc_time(&curr_time);

	if (hpet_rtc_flags & RTC_UIE &&
	    curr_time.tm_sec != hpet_prev_update_sec) {
		if (hpet_prev_update_sec >= 0)
			rtc_int_flag = RTC_UF;
		hpet_prev_update_sec = curr_time.tm_sec;
	}

	if (hpet_rtc_flags & RTC_PIE &&
	    ++hpet_pie_count >= hpet_pie_limit) {
		rtc_int_flag |= RTC_PF;
		hpet_pie_count = 0;
	}

	if (hpet_rtc_flags & RTC_AIE &&
	    (curr_time.tm_sec == hpet_alarm_time.tm_sec) &&
	    (curr_time.tm_min == hpet_alarm_time.tm_min) &&
	    (curr_time.tm_hour == hpet_alarm_time.tm_hour))
			rtc_int_flag |= RTC_AF;

	if (rtc_int_flag) {
		rtc_int_flag |= (RTC_IRQF | (RTC_NUM_INTS << 8));
		if (irq_handler)
			irq_handler(rtc_int_flag, dev_id);
	}
	return IRQ_HANDLED;
}
EXPORT_SYMBOL_GPL(hpet_rtc_interrupt);
#endif<|MERGE_RESOLUTION|>--- conflicted
+++ resolved
@@ -43,7 +43,6 @@
 static unsigned long			hpet_num_timers;
 #endif
 static void __iomem			*hpet_virt_address;
-static int hpet_legacy_use_64_bits;
 
 struct hpet_dev {
 	struct clock_event_device	evt;
@@ -71,33 +70,6 @@
 
 #ifdef CONFIG_X86_64
 #include <asm/pgtable.h>
-static inline unsigned long hpet_read_value(unsigned long a)
-{
-	if (hpet_legacy_use_64_bits)
-		return readq(hpet_virt_address + a);
-	else
-		return readl(hpet_virt_address + a);
-}
-
-static void hpet_write_value(unsigned long d, unsigned long a)
-{
-	if (hpet_legacy_use_64_bits)
-		writeq(d, hpet_virt_address + a);
-	else
-		writel(d, hpet_virt_address + a);
-}
-
-#else
-
-static inline unsigned long hpet_read_value(unsigned long a)
-{
-	return readl(hpet_virt_address + a);
-}
-
-static void hpet_write_value(unsigned long d, unsigned long a)
-{
-	writel(d, hpet_virt_address + a);
-}
 #endif
 
 static inline void hpet_set_mapping(void)
@@ -143,17 +115,6 @@
 	return 1;
 }
 __setup("nohpet", disable_hpet);
-
-#ifdef CONFIG_X86_64
-static int hpet64 = 0;
-static int __init hpet64_setup(char *str)
-{
-	hpet64 = 1;
-	return 1;
-}
-__setup("hpet64", hpet64_setup);
-#endif
-
 
 static inline int is_hpet_capable(void)
 {
@@ -264,7 +225,6 @@
  * Common hpet info
  */
 static unsigned long hpet_freq;
-static int hpet_legacy_use_64_bits; /* configure T0 in 64-bit mode? */
 
 static struct clock_event_device hpet_clockevent;
 
@@ -315,38 +275,10 @@
 	hpet_legacy_int_enabled = 1;
 }
 
-static int timer0_use_64_bits(void)
-{
-#ifndef CONFIG_X86_64
-	/* using the HPET in 64-bit mode without atomic 64-bit
-	 * accesses is too inefficient
-	 */
-	return 0;
-#else
-
-	if (unlikely(hpet64)) {
-		u32 id, t0_cfg;
-		id = hpet_readl(HPET_ID);
-		t0_cfg = hpet_readl(HPET_Tn_CFG(0));
-
-		if ((id & HPET_ID_64BIT) && (t0_cfg & HPET_TN_64BIT_CAP)) {
-			printk(KERN_DEBUG "hpet timer0 configured in 64-bit mode\n");
-			return 1;
-		}
-		else {
-			printk(KERN_DEBUG "hpet timer0 does not support 64-bit mode\n");
-			return 0;
-		}
-	}
-	else return 0;
-#endif
-}
-
 static void hpet_legacy_clockevent_register(void)
 {
 	/* Start HPET legacy interrupts */
 	hpet_enable_legacy_int();
-	hpet_legacy_use_64_bits = timer0_use_64_bits();
 
 	/*
 	 * Start hpet with the boot cpu mask and make it
@@ -364,41 +296,6 @@
 	unsigned int cfg, cmp, now;
 	uint64_t delta;
 
-<<<<<<< HEAD
-	switch (mode) {
-	case CLOCK_EVT_MODE_PERIODIC:
-		hpet_stop_counter();
-		delta = ((uint64_t)(NSEC_PER_SEC/HZ)) * evt->mult;
-		delta >>= evt->shift;
-		now = hpet_readl(HPET_COUNTER);
-		cmp = now + (unsigned int) delta;
-		cfg = hpet_readl(HPET_Tn_CFG(timer));
-		cfg |= HPET_TN_ENABLE | HPET_TN_PERIODIC |
-		       HPET_TN_SETVAL |
-		       (hpet_legacy_use_64_bits ? 0 : HPET_TN_32BIT);
-		hpet_writel(cfg, HPET_Tn_CFG(timer));
-		hpet_write_value(cmp, HPET_Tn_CMP(timer));
-		udelay(1);
-		/*
-		 * HPET on AMD 81xx needs a second write (with HPET_TN_SETVAL
-		 * cleared) to T0_CMP to set the period. The HPET_TN_SETVAL
-		 * bit is automatically cleared after the first write.
-		 * (See AMD-8111 HyperTransport I/O Hub Data Sheet,
-		 * Publication # 24674)
-		 */
-		hpet_write_value((unsigned long) delta, HPET_Tn_CMP(timer));
-		hpet_start_counter();
-		hpet_print_config();
-		break;
-
-	case CLOCK_EVT_MODE_ONESHOT:
-		cfg = hpet_readl(HPET_Tn_CFG(timer));
-		cfg &= ~HPET_TN_PERIODIC;
-		cfg |= HPET_TN_ENABLE |
-		       (hpet_legacy_use_64_bits ? 0 : HPET_TN_32BIT);
-		hpet_writel(cfg, HPET_Tn_CFG(timer));
-		break;
-=======
 	hpet_stop_counter();
 	delta = ((uint64_t)(NSEC_PER_SEC / HZ)) * evt->mult;
 	delta >>= evt->shift;
@@ -423,7 +320,6 @@
 
 	return 0;
 }
->>>>>>> 25cb62b7
 
 static int hpet_set_oneshot(struct clock_event_device *evt, int timer)
 {
@@ -468,12 +364,12 @@
 static int hpet_next_event(unsigned long delta,
 			   struct clock_event_device *evt, int timer)
 {
-	unsigned long cnt;
+	u32 cnt;
 	s32 res;
 
-	cnt = hpet_read_value(HPET_COUNTER);
+	cnt = hpet_readl(HPET_COUNTER);
 	cnt += (u32) delta;
-	hpet_write_value(cnt, HPET_Tn_CMP(timer));
+	hpet_writel(cnt, HPET_Tn_CMP(timer));
 
 	/*
 	 * HPETs are a complete disaster. The compare register is
@@ -497,7 +393,7 @@
 	 * the event. The minimum programming delta for the generic
 	 * clockevents code is set to 1.5 * HPET_MIN_CYCLES.
 	 */
-	res = (s32)((u32)cnt - (u32)hpet_readl(HPET_COUNTER));
+	res = (s32)(cnt - hpet_readl(HPET_COUNTER));
 
 	return res < HPET_MIN_CYCLES ? -ETIME : 0;
 }
