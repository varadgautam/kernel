--- conflicted
+++ resolved
@@ -135,23 +135,6 @@
 
 	fpu__prepare_write(fpu);
 
-<<<<<<< HEAD
-	if (boot_cpu_has(X86_FEATURE_XSAVES)) {
-		ret = copyin_to_xsaves(kbuf, ubuf, xsave);
-	} else {
-		ret = user_regset_copyin(&pos, &count, &kbuf, &ubuf, xsave, 0, -1);
-
-		/* xcomp_bv must be 0 when using uncompacted format */
-		if (!ret && xsave->header.xcomp_bv)
-			ret = -EINVAL;
-	}
-
-	/*
-	 * In case of failure, mark all states as init:
-	 */
-	if (ret)
-		fpstate_init(&fpu->state);
-=======
 	if (using_compacted_format()) {
 		if (kbuf)
 			ret = copy_kernel_to_xstate(xsave, kbuf);
@@ -162,7 +145,6 @@
 		if (!ret)
 			ret = validate_xstate_header(&xsave->header);
 	}
->>>>>>> ef03de22
 
 	/*
 	 * mxcsr reserved bits must be masked to zero for security reasons.
