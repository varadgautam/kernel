/*
 * This file is subject to the terms and conditions of the GNU General Public
 * License.  See the file "COPYING" in the main directory of this archive
 * for more details.
 *
 * SGI UV APIC functions (note: not an Intel compatible APIC)
 *
 * Copyright (C) 2007-2009 Silicon Graphics, Inc. All rights reserved.
 */
#include <linux/cpumask.h>
#include <linux/hardirq.h>
#include <linux/proc_fs.h>
#include <linux/threads.h>
#include <linux/kernel.h>
#include <linux/module.h>
#include <linux/string.h>
#include <linux/ctype.h>
#include <linux/sched.h>
#include <linux/timer.h>
#include <linux/cpu.h>
#include <linux/init.h>
#include <linux/io.h>

#include <asm/uv/uv_mmrs.h>
#include <asm/uv/uv_hub.h>
#include <asm/current.h>
#include <asm/pgtable.h>
#include <asm/uv/bios.h>
#include <asm/uv/uv.h>
#include <asm/apic.h>
#include <asm/ipi.h>
#include <asm/smp.h>
#include <asm/x86_init.h>

DEFINE_PER_CPU(int, x2apic_extra_bits);

static enum uv_system_type uv_system_type;
static u64 gru_start_paddr, gru_end_paddr;

static int is_GRU_range(u64 start, u64 end)
{
	return start >= gru_start_paddr && end < gru_end_paddr;
}

static int uv_is_untracked_pat_range(u64 start, u64 end)
{
	return is_ISA_range(start, end) || is_GRU_range(start, end);
}

static int early_get_nodeid(void)
{
	union uvh_node_id_u node_id;
	unsigned long *mmr;

	mmr = early_ioremap(UV_LOCAL_MMR_BASE | UVH_NODE_ID, sizeof(*mmr));
	node_id.v = *mmr;
	early_iounmap(mmr, sizeof(*mmr));
	return node_id.s.node_id;
}

static int __init uv_acpi_madt_oem_check(char *oem_id, char *oem_table_id)
{
	if (!strcmp(oem_id, "SGI")) {
		x86_platform.is_untracked_pat_range =  uv_is_untracked_pat_range;
		if (!strcmp(oem_table_id, "UVL"))
			uv_system_type = UV_LEGACY_APIC;
		else if (!strcmp(oem_table_id, "UVX"))
			uv_system_type = UV_X2APIC;
		else if (!strcmp(oem_table_id, "UVH")) {
			__get_cpu_var(x2apic_extra_bits) =
				early_get_nodeid() << (UV_APIC_PNODE_SHIFT - 1);
			uv_system_type = UV_NON_UNIQUE_APIC;
			return 1;
		}
	}
	return 0;
}

enum uv_system_type get_uv_system_type(void)
{
	return uv_system_type;
}

int is_uv_system(void)
{
	return uv_system_type != UV_NONE;
}
EXPORT_SYMBOL_GPL(is_uv_system);

DEFINE_PER_CPU(struct uv_hub_info_s, __uv_hub_info);
EXPORT_PER_CPU_SYMBOL_GPL(__uv_hub_info);

struct uv_blade_info *uv_blade_info;
EXPORT_SYMBOL_GPL(uv_blade_info);

short *uv_node_to_blade;
EXPORT_SYMBOL_GPL(uv_node_to_blade);

short *uv_cpu_to_blade;
EXPORT_SYMBOL_GPL(uv_cpu_to_blade);

short uv_possible_blades;
EXPORT_SYMBOL_GPL(uv_possible_blades);

unsigned long sn_rtc_cycles_per_second;
EXPORT_SYMBOL(sn_rtc_cycles_per_second);

/* Start with all IRQs pointing to boot CPU.  IRQ balancing will shift them. */

static const struct cpumask *uv_target_cpus(void)
{
	return cpumask_of(0);
}

static void uv_vector_allocation_domain(int cpu, struct cpumask *retmask)
{
	cpumask_clear(retmask);
	cpumask_set_cpu(cpu, retmask);
}

static int __cpuinit uv_wakeup_secondary(int phys_apicid, unsigned long start_rip)
{
#ifdef CONFIG_SMP
	unsigned long val;
	int pnode;

	pnode = uv_apicid_to_pnode(phys_apicid);
	val = (1UL << UVH_IPI_INT_SEND_SHFT) |
	    (phys_apicid << UVH_IPI_INT_APIC_ID_SHFT) |
	    ((start_rip << UVH_IPI_INT_VECTOR_SHFT) >> 12) |
	    APIC_DM_INIT;
	uv_write_global_mmr64(pnode, UVH_IPI_INT, val);
	mdelay(10);

	val = (1UL << UVH_IPI_INT_SEND_SHFT) |
	    (phys_apicid << UVH_IPI_INT_APIC_ID_SHFT) |
	    ((start_rip << UVH_IPI_INT_VECTOR_SHFT) >> 12) |
	    APIC_DM_STARTUP;
	uv_write_global_mmr64(pnode, UVH_IPI_INT, val);

	atomic_set(&init_deasserted, 1);
#endif
	return 0;
}

static void uv_send_IPI_one(int cpu, int vector)
{
	unsigned long apicid;
	int pnode;

	apicid = per_cpu(x86_cpu_to_apicid, cpu);
	pnode = uv_apicid_to_pnode(apicid);
	uv_hub_send_ipi(pnode, apicid, vector);
}

static void uv_send_IPI_mask(const struct cpumask *mask, int vector)
{
	unsigned int cpu;

	for_each_cpu(cpu, mask)
		uv_send_IPI_one(cpu, vector);
}

static void uv_send_IPI_mask_allbutself(const struct cpumask *mask, int vector)
{
	unsigned int this_cpu = smp_processor_id();
	unsigned int cpu;

	for_each_cpu(cpu, mask) {
		if (cpu != this_cpu)
			uv_send_IPI_one(cpu, vector);
	}
}

static void uv_send_IPI_allbutself(int vector)
{
	unsigned int this_cpu = smp_processor_id();
	unsigned int cpu;

	for_each_online_cpu(cpu) {
		if (cpu != this_cpu)
			uv_send_IPI_one(cpu, vector);
	}
}

static void uv_send_IPI_all(int vector)
{
	uv_send_IPI_mask(cpu_online_mask, vector);
}

static int uv_apic_id_registered(void)
{
	return 1;
}

static void uv_init_apic_ldr(void)
{
}

static unsigned int uv_cpu_mask_to_apicid(const struct cpumask *cpumask)
{
	/*
	 * We're using fixed IRQ delivery, can only return one phys APIC ID.
	 * May as well be the first.
	 */
	int cpu = cpumask_first(cpumask);

	if ((unsigned)cpu < nr_cpu_ids)
		return per_cpu(x86_cpu_to_apicid, cpu);
	else
		return BAD_APICID;
}

static unsigned int
uv_cpu_mask_to_apicid_and(const struct cpumask *cpumask,
			  const struct cpumask *andmask)
{
	int cpu;

	/*
	 * We're using fixed IRQ delivery, can only return one phys APIC ID.
	 * May as well be the first.
	 */
	for_each_cpu_and(cpu, cpumask, andmask) {
		if (cpumask_test_cpu(cpu, cpu_online_mask))
			break;
	}
	if (cpu < nr_cpu_ids)
		return per_cpu(x86_cpu_to_apicid, cpu);

	return BAD_APICID;
}

static unsigned int x2apic_get_apic_id(unsigned long x)
{
	unsigned int id;

	WARN_ON(preemptible() && num_online_cpus() > 1);
	id = x | __get_cpu_var(x2apic_extra_bits);

	return id;
}

static unsigned long set_apic_id(unsigned int id)
{
	unsigned long x;

	/* maskout x2apic_extra_bits ? */
	x = id;
	return x;
}

static unsigned int uv_read_apic_id(void)
{

	return x2apic_get_apic_id(apic_read(APIC_ID));
}

static int uv_phys_pkg_id(int initial_apicid, int index_msb)
{
	return uv_read_apic_id() >> index_msb;
}

static void uv_send_IPI_self(int vector)
{
	apic_write(APIC_SELF_IPI, vector);
}

struct apic __refdata apic_x2apic_uv_x = {

	.name				= "UV large system",
	.probe				= NULL,
	.acpi_madt_oem_check		= uv_acpi_madt_oem_check,
	.apic_id_registered		= uv_apic_id_registered,

	.irq_delivery_mode		= dest_Fixed,
	.irq_dest_mode			= 0, /* physical */

	.target_cpus			= uv_target_cpus,
	.disable_esr			= 0,
	.dest_logical			= APIC_DEST_LOGICAL,
	.check_apicid_used		= NULL,
	.check_apicid_present		= NULL,

	.vector_allocation_domain	= uv_vector_allocation_domain,
	.init_apic_ldr			= uv_init_apic_ldr,

	.ioapic_phys_id_map		= NULL,
	.setup_apic_routing		= NULL,
	.multi_timer_check		= NULL,
	.apicid_to_node			= NULL,
	.cpu_to_logical_apicid		= NULL,
	.cpu_present_to_apicid		= default_cpu_present_to_apicid,
	.apicid_to_cpu_present		= NULL,
	.setup_portio_remap		= NULL,
	.check_phys_apicid_present	= default_check_phys_apicid_present,
	.enable_apic_mode		= NULL,
	.phys_pkg_id			= uv_phys_pkg_id,
	.mps_oem_check			= NULL,

	.get_apic_id			= x2apic_get_apic_id,
	.set_apic_id			= set_apic_id,
	.apic_id_mask			= 0xFFFFFFFFu,

	.cpu_mask_to_apicid		= uv_cpu_mask_to_apicid,
	.cpu_mask_to_apicid_and		= uv_cpu_mask_to_apicid_and,

	.send_IPI_mask			= uv_send_IPI_mask,
	.send_IPI_mask_allbutself	= uv_send_IPI_mask_allbutself,
	.send_IPI_allbutself		= uv_send_IPI_allbutself,
	.send_IPI_all			= uv_send_IPI_all,
	.send_IPI_self			= uv_send_IPI_self,

	.wakeup_secondary_cpu		= uv_wakeup_secondary,
	.trampoline_phys_low		= DEFAULT_TRAMPOLINE_PHYS_LOW,
	.trampoline_phys_high		= DEFAULT_TRAMPOLINE_PHYS_HIGH,
	.wait_for_init_deassert		= NULL,
	.smp_callin_clear_local_apic	= NULL,
	.inquire_remote_apic		= NULL,

	.read				= native_apic_msr_read,
	.write				= native_apic_msr_write,
	.icr_read			= native_x2apic_icr_read,
	.icr_write			= native_x2apic_icr_write,
	.wait_icr_idle			= native_x2apic_wait_icr_idle,
	.safe_wait_icr_idle		= native_safe_x2apic_wait_icr_idle,
};

static __cpuinit void set_x2apic_extra_bits(int pnode)
{
	__get_cpu_var(x2apic_extra_bits) = (pnode << 6);
}

/*
 * Called on boot cpu.
 */
static __init int boot_pnode_to_blade(int pnode)
{
	int blade;

	for (blade = 0; blade < uv_num_possible_blades(); blade++)
		if (pnode == uv_blade_info[blade].pnode)
			return blade;
	BUG();
}

struct redir_addr {
	unsigned long redirect;
	unsigned long alias;
};

#define DEST_SHIFT UVH_RH_GAM_ALIAS210_REDIRECT_CONFIG_0_MMR_DEST_BASE_SHFT

static __initdata struct redir_addr redir_addrs[] = {
	{UVH_RH_GAM_ALIAS210_REDIRECT_CONFIG_0_MMR, UVH_SI_ALIAS0_OVERLAY_CONFIG},
	{UVH_RH_GAM_ALIAS210_REDIRECT_CONFIG_1_MMR, UVH_SI_ALIAS1_OVERLAY_CONFIG},
	{UVH_RH_GAM_ALIAS210_REDIRECT_CONFIG_2_MMR, UVH_SI_ALIAS2_OVERLAY_CONFIG},
};

static __init void get_lowmem_redirect(unsigned long *base, unsigned long *size)
{
	union uvh_si_alias0_overlay_config_u alias;
	union uvh_rh_gam_alias210_redirect_config_2_mmr_u redirect;
	int i;

	for (i = 0; i < ARRAY_SIZE(redir_addrs); i++) {
		alias.v = uv_read_local_mmr(redir_addrs[i].alias);
		if (alias.s.enable && alias.s.base == 0) {
			*size = (1UL << alias.s.m_alias);
			redirect.v = uv_read_local_mmr(redir_addrs[i].redirect);
			*base = (unsigned long)redirect.s.dest_base << DEST_SHIFT;
			return;
		}
	}
	*base = *size = 0;
}

enum map_type {map_wb, map_uc};

static __init void map_high(char *id, unsigned long base, int pshift,
			int bshift, int max_pnode, enum map_type map_type)
{
	unsigned long bytes, paddr;

	paddr = base << pshift;
	bytes = (1UL << bshift) * (max_pnode + 1);
	printk(KERN_INFO "UV: Map %s_HI 0x%lx - 0x%lx\n", id, paddr,
						paddr + bytes);
	if (map_type == map_uc)
		init_extra_mapping_uc(paddr, bytes);
	else
		init_extra_mapping_wb(paddr, bytes);

}
static __init void map_gru_high(int max_pnode)
{
	union uvh_rh_gam_gru_overlay_config_mmr_u gru;
	int shift = UVH_RH_GAM_GRU_OVERLAY_CONFIG_MMR_BASE_SHFT;

	gru.v = uv_read_local_mmr(UVH_RH_GAM_GRU_OVERLAY_CONFIG_MMR);
<<<<<<< HEAD
	if (gru.s.enable) {
		map_high("GRU", gru.s.base, shift, max_pnode, map_wb);
		gru_start_paddr = ((u64)gru.s.base << shift);
		gru_end_paddr = gru_start_paddr + (1UL << shift) * (max_pnode + 1);

	}
=======
	if (gru.s.enable)
		map_high("GRU", gru.s.base, shift, shift, max_pnode, map_wb);
>>>>>>> a2febcd4
}

static __init void map_mmr_high(int max_pnode)
{
	union uvh_rh_gam_mmr_overlay_config_mmr_u mmr;
	int shift = UVH_RH_GAM_MMR_OVERLAY_CONFIG_MMR_BASE_SHFT;

	mmr.v = uv_read_local_mmr(UVH_RH_GAM_MMR_OVERLAY_CONFIG_MMR);
	if (mmr.s.enable)
		map_high("MMR", mmr.s.base, shift, shift, max_pnode, map_uc);
}

static __init void map_mmioh_high(int max_pnode)
{
	union uvh_rh_gam_mmioh_overlay_config_mmr_u mmioh;
	int shift = UVH_RH_GAM_MMIOH_OVERLAY_CONFIG_MMR_BASE_SHFT;

	mmioh.v = uv_read_local_mmr(UVH_RH_GAM_MMIOH_OVERLAY_CONFIG_MMR);
	if (mmioh.s.enable)
		map_high("MMIOH", mmioh.s.base, shift, mmioh.s.m_io,
			max_pnode, map_uc);
}

static __init void map_low_mmrs(void)
{
	init_extra_mapping_uc(UV_GLOBAL_MMR32_BASE, UV_GLOBAL_MMR32_SIZE);
	init_extra_mapping_uc(UV_LOCAL_MMR_BASE, UV_LOCAL_MMR_SIZE);
}

static __init void uv_rtc_init(void)
{
	long status;
	u64 ticks_per_sec;

	status = uv_bios_freq_base(BIOS_FREQ_BASE_REALTIME_CLOCK,
					&ticks_per_sec);
	if (status != BIOS_STATUS_SUCCESS || ticks_per_sec < 100000) {
		printk(KERN_WARNING
			"unable to determine platform RTC clock frequency, "
			"guessing.\n");
		/* BIOS gives wrong value for clock freq. so guess */
		sn_rtc_cycles_per_second = 1000000000000UL / 30000UL;
	} else
		sn_rtc_cycles_per_second = ticks_per_sec;
}

/*
 * percpu heartbeat timer
 */
static void uv_heartbeat(unsigned long ignored)
{
	struct timer_list *timer = &uv_hub_info->scir.timer;
	unsigned char bits = uv_hub_info->scir.state;

	/* flip heartbeat bit */
	bits ^= SCIR_CPU_HEARTBEAT;

	/* is this cpu idle? */
	if (idle_cpu(raw_smp_processor_id()))
		bits &= ~SCIR_CPU_ACTIVITY;
	else
		bits |= SCIR_CPU_ACTIVITY;

	/* update system controller interface reg */
	uv_set_scir_bits(bits);

	/* enable next timer period */
	mod_timer_pinned(timer, jiffies + SCIR_CPU_HB_INTERVAL);
}

static void __cpuinit uv_heartbeat_enable(int cpu)
{
	if (!uv_cpu_hub_info(cpu)->scir.enabled) {
		struct timer_list *timer = &uv_cpu_hub_info(cpu)->scir.timer;

		uv_set_cpu_scir_bits(cpu, SCIR_CPU_HEARTBEAT|SCIR_CPU_ACTIVITY);
		setup_timer(timer, uv_heartbeat, cpu);
		timer->expires = jiffies + SCIR_CPU_HB_INTERVAL;
		add_timer_on(timer, cpu);
		uv_cpu_hub_info(cpu)->scir.enabled = 1;
	}

	/* check boot cpu */
	if (!uv_cpu_hub_info(0)->scir.enabled)
		uv_heartbeat_enable(0);
}

#ifdef CONFIG_HOTPLUG_CPU
static void __cpuinit uv_heartbeat_disable(int cpu)
{
	if (uv_cpu_hub_info(cpu)->scir.enabled) {
		uv_cpu_hub_info(cpu)->scir.enabled = 0;
		del_timer(&uv_cpu_hub_info(cpu)->scir.timer);
	}
	uv_set_cpu_scir_bits(cpu, 0xff);
}

/*
 * cpu hotplug notifier
 */
static __cpuinit int uv_scir_cpu_notify(struct notifier_block *self,
				       unsigned long action, void *hcpu)
{
	long cpu = (long)hcpu;

	switch (action) {
	case CPU_ONLINE:
		uv_heartbeat_enable(cpu);
		break;
	case CPU_DOWN_PREPARE:
		uv_heartbeat_disable(cpu);
		break;
	default:
		break;
	}
	return NOTIFY_OK;
}

static __init void uv_scir_register_cpu_notifier(void)
{
	hotcpu_notifier(uv_scir_cpu_notify, 0);
}

#else /* !CONFIG_HOTPLUG_CPU */

static __init void uv_scir_register_cpu_notifier(void)
{
}

static __init int uv_init_heartbeat(void)
{
	int cpu;

	if (is_uv_system())
		for_each_online_cpu(cpu)
			uv_heartbeat_enable(cpu);
	return 0;
}

late_initcall(uv_init_heartbeat);

#endif /* !CONFIG_HOTPLUG_CPU */

/*
 * Called on each cpu to initialize the per_cpu UV data area.
 * FIXME: hotplug not supported yet
 */
void __cpuinit uv_cpu_init(void)
{
	/* CPU 0 initilization will be done via uv_system_init. */
	if (!uv_blade_info)
		return;

	uv_blade_info[uv_numa_blade_id()].nr_online_cpus++;

	if (get_uv_system_type() == UV_NON_UNIQUE_APIC)
		set_x2apic_extra_bits(uv_hub_info->pnode);
}


void __init uv_system_init(void)
{
	union uvh_si_addr_map_config_u m_n_config;
	union uvh_node_id_u node_id;
	unsigned long gnode_upper, lowmem_redir_base, lowmem_redir_size;
	int bytes, nid, cpu, lcpu, pnode, blade, i, j, m_val, n_val;
	int gnode_extra, max_pnode = 0;
	unsigned long mmr_base, present, paddr;
	unsigned short pnode_mask;

	map_low_mmrs();

	m_n_config.v = uv_read_local_mmr(UVH_SI_ADDR_MAP_CONFIG);
	m_val = m_n_config.s.m_skt;
	n_val = m_n_config.s.n_skt;
	mmr_base =
	    uv_read_local_mmr(UVH_RH_GAM_MMR_OVERLAY_CONFIG_MMR) &
	    ~UV_MMR_ENABLE;
	pnode_mask = (1 << n_val) - 1;
	node_id.v = uv_read_local_mmr(UVH_NODE_ID);
	gnode_extra = (node_id.s.node_id & ~((1 << n_val) - 1)) >> 1;
	gnode_upper = ((unsigned long)gnode_extra  << m_val);
	printk(KERN_DEBUG "UV: N %d, M %d, gnode_upper 0x%lx, gnode_extra 0x%x\n",
			n_val, m_val, gnode_upper, gnode_extra);

	printk(KERN_DEBUG "UV: global MMR base 0x%lx\n", mmr_base);

	for(i = 0; i < UVH_NODE_PRESENT_TABLE_DEPTH; i++)
		uv_possible_blades +=
		  hweight64(uv_read_local_mmr( UVH_NODE_PRESENT_TABLE + i * 8));
	printk(KERN_DEBUG "UV: Found %d blades\n", uv_num_possible_blades());

	bytes = sizeof(struct uv_blade_info) * uv_num_possible_blades();
	uv_blade_info = kmalloc(bytes, GFP_KERNEL);
	BUG_ON(!uv_blade_info);
	for (blade = 0; blade < uv_num_possible_blades(); blade++)
		uv_blade_info[blade].memory_nid = -1;

	get_lowmem_redirect(&lowmem_redir_base, &lowmem_redir_size);

	bytes = sizeof(uv_node_to_blade[0]) * num_possible_nodes();
	uv_node_to_blade = kmalloc(bytes, GFP_KERNEL);
	BUG_ON(!uv_node_to_blade);
	memset(uv_node_to_blade, 255, bytes);

	bytes = sizeof(uv_cpu_to_blade[0]) * num_possible_cpus();
	uv_cpu_to_blade = kmalloc(bytes, GFP_KERNEL);
	BUG_ON(!uv_cpu_to_blade);
	memset(uv_cpu_to_blade, 255, bytes);

	blade = 0;
	for (i = 0; i < UVH_NODE_PRESENT_TABLE_DEPTH; i++) {
		present = uv_read_local_mmr(UVH_NODE_PRESENT_TABLE + i * 8);
		for (j = 0; j < 64; j++) {
			if (!test_bit(j, &present))
				continue;
			uv_blade_info[blade].pnode = (i * 64 + j);
			uv_blade_info[blade].nr_possible_cpus = 0;
			uv_blade_info[blade].nr_online_cpus = 0;
			blade++;
		}
	}

	uv_bios_init();
	uv_bios_get_sn_info(0, &uv_type, &sn_partition_id, &sn_coherency_id,
			    &sn_region_size, &system_serial_number);
	uv_rtc_init();

	for_each_present_cpu(cpu) {
		int apicid = per_cpu(x86_cpu_to_apicid, cpu);

		nid = cpu_to_node(cpu);
		pnode = uv_apicid_to_pnode(apicid);
		blade = boot_pnode_to_blade(pnode);
		lcpu = uv_blade_info[blade].nr_possible_cpus;
		uv_blade_info[blade].nr_possible_cpus++;

		/* Any node on the blade, else will contain -1. */
		uv_blade_info[blade].memory_nid = nid;

		uv_cpu_hub_info(cpu)->lowmem_remap_base = lowmem_redir_base;
		uv_cpu_hub_info(cpu)->lowmem_remap_top = lowmem_redir_size;
		uv_cpu_hub_info(cpu)->m_val = m_val;
		uv_cpu_hub_info(cpu)->n_val = n_val;
		uv_cpu_hub_info(cpu)->numa_blade_id = blade;
		uv_cpu_hub_info(cpu)->blade_processor_id = lcpu;
		uv_cpu_hub_info(cpu)->pnode = pnode;
		uv_cpu_hub_info(cpu)->pnode_mask = pnode_mask;
		uv_cpu_hub_info(cpu)->gpa_mask = (1UL << (m_val + n_val)) - 1;
		uv_cpu_hub_info(cpu)->gnode_upper = gnode_upper;
		uv_cpu_hub_info(cpu)->gnode_extra = gnode_extra;
		uv_cpu_hub_info(cpu)->global_mmr_base = mmr_base;
		uv_cpu_hub_info(cpu)->coherency_domain_number = sn_coherency_id;
		uv_cpu_hub_info(cpu)->scir.offset = uv_scir_offset(apicid);
		uv_node_to_blade[nid] = blade;
		uv_cpu_to_blade[cpu] = blade;
		max_pnode = max(pnode, max_pnode);

		printk(KERN_DEBUG "UV: cpu %d, apicid 0x%x, pnode %d, nid %d, lcpu %d, blade %d\n",
			cpu, apicid, pnode, nid, lcpu, blade);
	}

	/* Add blade/pnode info for nodes without cpus */
	for_each_online_node(nid) {
		if (uv_node_to_blade[nid] >= 0)
			continue;
		paddr = node_start_pfn(nid) << PAGE_SHIFT;
		paddr = uv_soc_phys_ram_to_gpa(paddr);
		pnode = (paddr >> m_val) & pnode_mask;
		blade = boot_pnode_to_blade(pnode);
		uv_node_to_blade[nid] = blade;
		max_pnode = max(pnode, max_pnode);
	}

	map_gru_high(max_pnode);
	map_mmr_high(max_pnode);
	map_mmioh_high(max_pnode);

	uv_cpu_init();
	uv_scir_register_cpu_notifier();
	proc_mkdir("sgi_uv", NULL);
}<|MERGE_RESOLUTION|>--- conflicted
+++ resolved
@@ -398,17 +398,12 @@
 	int shift = UVH_RH_GAM_GRU_OVERLAY_CONFIG_MMR_BASE_SHFT;
 
 	gru.v = uv_read_local_mmr(UVH_RH_GAM_GRU_OVERLAY_CONFIG_MMR);
-<<<<<<< HEAD
 	if (gru.s.enable) {
-		map_high("GRU", gru.s.base, shift, max_pnode, map_wb);
+		map_high("GRU", gru.s.base, shift, shift, max_pnode, map_wb);
 		gru_start_paddr = ((u64)gru.s.base << shift);
 		gru_end_paddr = gru_start_paddr + (1UL << shift) * (max_pnode + 1);
 
 	}
-=======
-	if (gru.s.enable)
-		map_high("GRU", gru.s.base, shift, shift, max_pnode, map_wb);
->>>>>>> a2febcd4
 }
 
 static __init void map_mmr_high(int max_pnode)
