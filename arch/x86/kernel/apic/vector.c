--- conflicted
+++ resolved
@@ -523,24 +523,11 @@
 			goto error;
 		}
 
-<<<<<<< HEAD
-		irq_data->chip = &lapic_controller;
-		irq_data->chip_data = data;
-		irq_data->hwirq = virq + i;
-		err = assign_irq_vector_policy(virq + i, node, data, info,
-					       irq_data);
-		if (err) {
-			irq_data->chip_data = NULL;
-			free_apic_chip_data(data);
-			goto error;
-		}
-=======
 		apicd->irq = virq + i;
 		irqd->chip = &lapic_controller;
 		irqd->chip_data = apicd;
 		irqd->hwirq = virq + i;
 		irqd_set_single_target(irqd);
->>>>>>> 0186f2dc
 		/*
 		 * Legacy vectors are already assigned when the IOAPIC
 		 * takes them over. They stay on the same vector. This is
