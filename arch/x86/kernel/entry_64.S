/*
 *  linux/arch/x86_64/entry.S
 *
 *  Copyright (C) 1991, 1992  Linus Torvalds
 *  Copyright (C) 2000, 2001, 2002  Andi Kleen SuSE Labs
 *  Copyright (C) 2000  Pavel Machek <pavel@suse.cz>
 */

/*
 * entry.S contains the system-call and fault low-level handling routines.
 *
 * Some of this is documented in Documentation/x86/entry_64.txt
 *
 * NOTE: This code handles signal-recognition, which happens every time
 * after an interrupt and after each system call.
 *
 * A note on terminology:
 * - iret frame: Architecture defined interrupt frame from SS to RIP
 * at the top of the kernel process stack.
 *
 * Some macro usage:
 * - CFI macros are used to generate dwarf2 unwind information for better
 * backtraces. They don't change any code.
 * - ENTRY/END Define functions in the symbol table.
 * - TRACE_IRQ_* - Trace hard interrupt state for lock debugging.
 * - idtentry - Define exception entry points.
 */

#include <linux/linkage.h>
#include <asm/segment.h>
#include <asm/cache.h>
#include <asm/errno.h>
#include <asm/dwarf2.h>
#include <asm/calling.h>
#include <asm/asm-offsets.h>
#include <asm/msr.h>
#include <asm/unistd.h>
#include <asm/thread_info.h>
#include <asm/hw_irq.h>
#include <asm/page_types.h>
#include <asm/irqflags.h>
#include <asm/paravirt.h>
#include <asm/percpu.h>
#include <asm/asm.h>
#include <asm/context_tracking.h>
#include <asm/smap.h>
#include <asm/pgtable_types.h>
#include <linux/err.h>

/* Avoid __ASSEMBLER__'ifying <linux/audit.h> just for this.  */
#include <linux/elf-em.h>
#define AUDIT_ARCH_X86_64	(EM_X86_64|__AUDIT_ARCH_64BIT|__AUDIT_ARCH_LE)
#define __AUDIT_ARCH_64BIT 0x80000000
#define __AUDIT_ARCH_LE	   0x40000000

	.code64
	.section .entry.text, "ax"


#ifdef CONFIG_PARAVIRT
ENTRY(native_usergs_sysret64)
	swapgs
	sysretq
ENDPROC(native_usergs_sysret64)
#endif /* CONFIG_PARAVIRT */


.macro TRACE_IRQS_IRETQ
#ifdef CONFIG_TRACE_IRQFLAGS
	bt   $9,EFLAGS(%rsp)	/* interrupts off? */
	jnc  1f
	TRACE_IRQS_ON
1:
#endif
.endm

/*
 * When dynamic function tracer is enabled it will add a breakpoint
 * to all locations that it is about to modify, sync CPUs, update
 * all the code, sync CPUs, then remove the breakpoints. In this time
 * if lockdep is enabled, it might jump back into the debug handler
 * outside the updating of the IST protection. (TRACE_IRQS_ON/OFF).
 *
 * We need to change the IDT table before calling TRACE_IRQS_ON/OFF to
 * make sure the stack pointer does not get reset back to the top
 * of the debug stack, and instead just reuses the current stack.
 */
#if defined(CONFIG_DYNAMIC_FTRACE) && defined(CONFIG_TRACE_IRQFLAGS)

.macro TRACE_IRQS_OFF_DEBUG
	call debug_stack_set_zero
	TRACE_IRQS_OFF
	call debug_stack_reset
.endm

.macro TRACE_IRQS_ON_DEBUG
	call debug_stack_set_zero
	TRACE_IRQS_ON
	call debug_stack_reset
.endm

.macro TRACE_IRQS_IRETQ_DEBUG
	bt   $9,EFLAGS(%rsp)	/* interrupts off? */
	jnc  1f
	TRACE_IRQS_ON_DEBUG
1:
.endm

#else
# define TRACE_IRQS_OFF_DEBUG		TRACE_IRQS_OFF
# define TRACE_IRQS_ON_DEBUG		TRACE_IRQS_ON
# define TRACE_IRQS_IRETQ_DEBUG		TRACE_IRQS_IRETQ
#endif

/*
 * empty frame
 */
	.macro EMPTY_FRAME offset=0
	CFI_STARTPROC simple
	CFI_SIGNAL_FRAME
	CFI_DEF_CFA rsp,\offset
	.endm

/*
 * initial frame state for interrupts (and exceptions without error code)
 */
	.macro INTR_FRAME start=1 offset=0
<<<<<<< HEAD
	.if \start
	EMPTY_FRAME SS+8+\offset-RIP
	.else
	CFI_DEF_CFA_OFFSET SS+8+\offset-RIP
	.endif
	/*CFI_REL_OFFSET ss, SS+\offset-RIP*/
	CFI_REL_OFFSET rsp, RSP+\offset-RIP
	/*CFI_REL_OFFSET rflags, EFLAGS+\offset-RIP*/
	/*CFI_REL_OFFSET cs, CS+\offset-RIP*/
	CFI_REL_OFFSET rip, RIP+\offset-RIP
=======
	EMPTY_FRAME \start, 5*8+\offset
	/*CFI_REL_OFFSET ss, 4*8+\offset*/
	CFI_REL_OFFSET rsp, 3*8+\offset
	/*CFI_REL_OFFSET rflags, 2*8+\offset*/
	/*CFI_REL_OFFSET cs, 1*8+\offset*/
	CFI_REL_OFFSET rip, 0*8+\offset
>>>>>>> c65b99f0
	.endm

/*
 * initial frame state for exceptions with error code (and interrupts
 * with vector already pushed)
 */
	.macro XCPT_FRAME start=1 offset=0
<<<<<<< HEAD
	INTR_FRAME \start, RIP+\offset-ORIG_RAX
	.endm

/*
 * frame that enables calling into C.
 */
	.macro PARTIAL_FRAME start=1 offset=0
	.if \start >= 0
	XCPT_FRAME \start, ORIG_RAX+\offset-ARGOFFSET
	.endif
	CFI_REL_OFFSET rdi, RDI+\offset-ARGOFFSET
	CFI_REL_OFFSET rsi, RSI+\offset-ARGOFFSET
	CFI_REL_OFFSET rdx, RDX+\offset-ARGOFFSET
	CFI_REL_OFFSET rcx, RCX+\offset-ARGOFFSET
	CFI_REL_OFFSET rax, RAX+\offset-ARGOFFSET
	CFI_REL_OFFSET r8, R8+\offset-ARGOFFSET
	CFI_REL_OFFSET r9, R9+\offset-ARGOFFSET
	CFI_REL_OFFSET r10, R10+\offset-ARGOFFSET
	CFI_REL_OFFSET r11, R11+\offset-ARGOFFSET
=======
	INTR_FRAME \start, 1*8+\offset
>>>>>>> c65b99f0
	.endm

/*
 * frame that enables passing a complete pt_regs to a C function.
 */
	.macro DEFAULT_FRAME start=1 offset=0
<<<<<<< HEAD
	.if \start >= -1
	PARTIAL_FRAME \start, R11+\offset-R15
	.endif
=======
	XCPT_FRAME \start, ORIG_RAX+\offset
	CFI_REL_OFFSET rdi, RDI+\offset
	CFI_REL_OFFSET rsi, RSI+\offset
	CFI_REL_OFFSET rdx, RDX+\offset
	CFI_REL_OFFSET rcx, RCX+\offset
	CFI_REL_OFFSET rax, RAX+\offset
	CFI_REL_OFFSET r8, R8+\offset
	CFI_REL_OFFSET r9, R9+\offset
	CFI_REL_OFFSET r10, R10+\offset
	CFI_REL_OFFSET r11, R11+\offset
>>>>>>> c65b99f0
	CFI_REL_OFFSET rbx, RBX+\offset
	CFI_REL_OFFSET rbp, RBP+\offset
	CFI_REL_OFFSET r12, R12+\offset
	CFI_REL_OFFSET r13, R13+\offset
	CFI_REL_OFFSET r14, R14+\offset
	CFI_REL_OFFSET r15, R15+\offset
	.endm

<<<<<<< HEAD
ENTRY(save_paranoid)
	XCPT_FRAME 1 (ORIG_RAX-R15+8)
	cld
	movq %rdi, RDI+8(%rsp)
	movq %rsi, RSI+8(%rsp)
	movq_cfi rdx, RDX+8
	movq_cfi rcx, RCX+8
	movq_cfi rax, RAX+8
	movq %r8, R8+8(%rsp)
	movq %r9, R9+8(%rsp)
	movq %r10, R10+8(%rsp)
	movq %r11, R11+8(%rsp)
	movq_cfi rbx, RBX+8
	movq %rbp, RBP+8(%rsp)
	movq %r12, R12+8(%rsp)
	movq %r13, R13+8(%rsp)
	movq %r14, R14+8(%rsp)
	movq %r15, R15+8(%rsp)
	movl $1,%ebx
	movl $MSR_GS_BASE,%ecx
	rdmsr
	testl %edx,%edx
	js 1f	/* negative -> in kernel */
	SWAPGS
	xorl %ebx,%ebx
1:	ret
	CFI_ENDPROC
END(save_paranoid)

=======
>>>>>>> c65b99f0
/*
 * 64bit SYSCALL instruction entry. Up to 6 arguments in registers.
 *
 * 64bit SYSCALL saves rip to rcx, clears rflags.RF, then saves rflags to r11,
 * then loads new ss, cs, and rip from previously programmed MSRs.
 * rflags gets masked by a value from another MSR (so CLD and CLAC
 * are not needed). SYSCALL does not save anything on the stack
 * and does not change rsp.
 *
 * Registers on entry:
 * rax  system call number
 * rcx  return address
 * r11  saved rflags (note: r11 is callee-clobbered register in C ABI)
 * rdi  arg0
 * rsi  arg1
 * rdx  arg2
 * r10  arg3 (needs to be moved to rcx to conform to C ABI)
 * r8   arg4
 * r9   arg5
 * (note: r12-r15,rbp,rbx are callee-preserved in C ABI)
 *
 * Only called from user space.
 *
 * When user can change pt_regs->foo always force IRET. That is because
 * it deals with uncanonical addresses better. SYSRET has trouble
 * with them due to bugs in both AMD and Intel CPUs.
 */

ENTRY(system_call)
	CFI_STARTPROC	simple
	CFI_SIGNAL_FRAME
	CFI_DEF_CFA	rsp,0
	CFI_REGISTER	rip,rcx
	/*CFI_REGISTER	rflags,r11*/

	/*
	 * Interrupts are off on entry.
	 * We do not frame this tiny irq-off block with TRACE_IRQS_OFF/ON,
	 * it is too small to ever cause noticeable irq latency.
	 */
	SWAPGS_UNSAFE_STACK
	/*
	 * A hypervisor implementation might want to use a label
	 * after the swapgs, so that it can do the swapgs
	 * for the guest and jump here on syscall.
	 */
GLOBAL(system_call_after_swapgs)

	movq	%rsp,PER_CPU_VAR(rsp_scratch)
	movq	PER_CPU_VAR(kernel_stack),%rsp

	/* Construct struct pt_regs on stack */
	pushq_cfi $__USER_DS			/* pt_regs->ss */
	pushq_cfi PER_CPU_VAR(rsp_scratch)	/* pt_regs->sp */
	/*
	 * Re-enable interrupts.
	 * We use 'rsp_scratch' as a scratch space, hence irq-off block above
	 * must execute atomically in the face of possible interrupt-driven
	 * task preemption. We must enable interrupts only after we're done
	 * with using rsp_scratch:
	 */
	ENABLE_INTERRUPTS(CLBR_NONE)
	pushq_cfi	%r11			/* pt_regs->flags */
	pushq_cfi	$__USER_CS		/* pt_regs->cs */
	pushq_cfi	%rcx			/* pt_regs->ip */
	CFI_REL_OFFSET rip,0
	pushq_cfi_reg	rax			/* pt_regs->orig_ax */
	pushq_cfi_reg	rdi			/* pt_regs->di */
	pushq_cfi_reg	rsi			/* pt_regs->si */
	pushq_cfi_reg	rdx			/* pt_regs->dx */
	pushq_cfi_reg	rcx			/* pt_regs->cx */
	pushq_cfi	$-ENOSYS		/* pt_regs->ax */
	pushq_cfi_reg	r8			/* pt_regs->r8 */
	pushq_cfi_reg	r9			/* pt_regs->r9 */
	pushq_cfi_reg	r10			/* pt_regs->r10 */
	pushq_cfi_reg	r11			/* pt_regs->r11 */
	sub	$(6*8),%rsp /* pt_regs->bp,bx,r12-15 not saved */
	CFI_ADJUST_CFA_OFFSET 6*8

	testl $_TIF_WORK_SYSCALL_ENTRY, ASM_THREAD_INFO(TI_flags, %rsp, SIZEOF_PTREGS)
	jnz tracesys
system_call_fastpath:
#if __SYSCALL_MASK == ~0
	cmpq $__NR_syscall_max,%rax
#else
	andl $__SYSCALL_MASK,%eax
	cmpl $__NR_syscall_max,%eax
#endif
	ja	1f	/* return -ENOSYS (already in pt_regs->ax) */
	movq %r10,%rcx
	call *sys_call_table(,%rax,8)
	movq %rax,RAX(%rsp)
1:
/*
 * Syscall return path ending with SYSRET (fast path).
 * Has incompletely filled pt_regs.
 */
	LOCKDEP_SYS_EXIT
	/*
	 * We do not frame this tiny irq-off block with TRACE_IRQS_OFF/ON,
	 * it is too small to ever cause noticeable irq latency.
	 */
	DISABLE_INTERRUPTS(CLBR_NONE)

	/*
	 * We must check ti flags with interrupts (or at least preemption)
	 * off because we must *never* return to userspace without
	 * processing exit work that is enqueued if we're preempted here.
	 * In particular, returning to userspace with any of the one-shot
	 * flags (TIF_NOTIFY_RESUME, TIF_USER_RETURN_NOTIFY, etc) set is
	 * very bad.
	 */
	testl $_TIF_ALLWORK_MASK, ASM_THREAD_INFO(TI_flags, %rsp, SIZEOF_PTREGS)
	jnz int_ret_from_sys_call_irqs_off	/* Go to the slow path */

	CFI_REMEMBER_STATE

	RESTORE_C_REGS_EXCEPT_RCX_R11
	movq	RIP(%rsp),%rcx
	CFI_REGISTER	rip,rcx
	movq	EFLAGS(%rsp),%r11
	/*CFI_REGISTER	rflags,r11*/
	movq	RSP(%rsp),%rsp
	/*
	 * 64bit SYSRET restores rip from rcx,
	 * rflags from r11 (but RF and VM bits are forced to 0),
	 * cs and ss are loaded from MSRs.
	 * Restoration of rflags re-enables interrupts.
	 *
	 * NB: On AMD CPUs with the X86_BUG_SYSRET_SS_ATTRS bug, the ss
	 * descriptor is not reinitialized.  This means that we should
	 * avoid SYSRET with SS == NULL, which could happen if we schedule,
	 * exit the kernel, and re-enter using an interrupt vector.  (All
	 * interrupt entries on x86_64 set SS to NULL.)  We prevent that
	 * from happening by reloading SS in __switch_to.  (Actually
	 * detecting the failure in 64-bit userspace is tricky but can be
	 * done.)
	 */
	USERGS_SYSRET64

	CFI_RESTORE_STATE

	/* Do syscall entry tracing */
tracesys:
	movq %rsp, %rdi
	movl $AUDIT_ARCH_X86_64, %esi
	call syscall_trace_enter_phase1
	test %rax, %rax
	jnz tracesys_phase2		/* if needed, run the slow path */
	RESTORE_C_REGS_EXCEPT_RAX	/* else restore clobbered regs */
	movq ORIG_RAX(%rsp), %rax
	jmp system_call_fastpath	/*      and return to the fast path */

tracesys_phase2:
	SAVE_EXTRA_REGS
	movq %rsp, %rdi
	movl $AUDIT_ARCH_X86_64, %esi
	movq %rax,%rdx
	call syscall_trace_enter_phase2

	/*
	 * Reload registers from stack in case ptrace changed them.
	 * We don't reload %rax because syscall_trace_entry_phase2() returned
	 * the value it wants us to use in the table lookup.
	 */
	RESTORE_C_REGS_EXCEPT_RAX
	RESTORE_EXTRA_REGS
#if __SYSCALL_MASK == ~0
	cmpq $__NR_syscall_max,%rax
#else
	andl $__SYSCALL_MASK,%eax
	cmpl $__NR_syscall_max,%eax
#endif
	ja	1f	/* return -ENOSYS (already in pt_regs->ax) */
	movq %r10,%rcx	/* fixup for C */
	call *sys_call_table(,%rax,8)
	movq %rax,RAX(%rsp)
1:
	/* Use IRET because user could have changed pt_regs->foo */

/*
 * Syscall return path ending with IRET.
 * Has correct iret frame.
 */
GLOBAL(int_ret_from_sys_call)
	DISABLE_INTERRUPTS(CLBR_NONE)
int_ret_from_sys_call_irqs_off: /* jumps come here from the irqs-off SYSRET path */
	TRACE_IRQS_OFF
	movl $_TIF_ALLWORK_MASK,%edi
	/* edi:	mask to check */
GLOBAL(int_with_check)
	LOCKDEP_SYS_EXIT_IRQ
	GET_THREAD_INFO(%rcx)
	movl TI_flags(%rcx),%edx
	andl %edi,%edx
	jnz   int_careful
	andl	$~TS_COMPAT,TI_status(%rcx)
	jmp	syscall_return

	/* Either reschedule or signal or syscall exit tracking needed. */
	/* First do a reschedule test. */
	/* edx:	work, edi: workmask */
int_careful:
	bt $TIF_NEED_RESCHED,%edx
	jnc  int_very_careful
	TRACE_IRQS_ON
	ENABLE_INTERRUPTS(CLBR_NONE)
	pushq_cfi %rdi
	SCHEDULE_USER
	popq_cfi %rdi
	DISABLE_INTERRUPTS(CLBR_NONE)
	TRACE_IRQS_OFF
	jmp int_with_check

	/* handle signals and tracing -- both require a full pt_regs */
int_very_careful:
	TRACE_IRQS_ON
	ENABLE_INTERRUPTS(CLBR_NONE)
	SAVE_EXTRA_REGS
	/* Check for syscall exit trace */
	testl $_TIF_WORK_SYSCALL_EXIT,%edx
	jz int_signal
	pushq_cfi %rdi
	leaq 8(%rsp),%rdi	# &ptregs -> arg1
	call syscall_trace_leave
	popq_cfi %rdi
	andl $~(_TIF_WORK_SYSCALL_EXIT|_TIF_SYSCALL_EMU),%edi
	jmp int_restore_rest

int_signal:
	testl $_TIF_DO_NOTIFY_MASK,%edx
	jz 1f
	movq %rsp,%rdi		# &ptregs -> arg1
	xorl %esi,%esi		# oldset -> arg2
	call do_notify_resume
1:	movl $_TIF_WORK_MASK,%edi
int_restore_rest:
	RESTORE_EXTRA_REGS
	DISABLE_INTERRUPTS(CLBR_NONE)
	TRACE_IRQS_OFF
	jmp int_with_check

syscall_return:
	/* The IRETQ could re-enable interrupts: */
	DISABLE_INTERRUPTS(CLBR_ANY)
	TRACE_IRQS_IRETQ

	/*
	 * Try to use SYSRET instead of IRET if we're returning to
	 * a completely clean 64-bit userspace context.
	 */
	movq RCX(%rsp),%rcx
	cmpq %rcx,RIP(%rsp)		/* RCX == RIP */
	jne opportunistic_sysret_failed

	/*
	 * On Intel CPUs, SYSRET with non-canonical RCX/RIP will #GP
	 * in kernel space.  This essentially lets the user take over
	 * the kernel, since userspace controls RSP.  It's not worth
	 * testing for canonicalness exactly -- this check detects any
	 * of the 17 high bits set, which is true for non-canonical
	 * or kernel addresses.  (This will pessimize vsyscall=native.
	 * Big deal.)
	 *
	 * If virtual addresses ever become wider, this will need
	 * to be updated to remain correct on both old and new CPUs.
	 */
	.ifne __VIRTUAL_MASK_SHIFT - 47
	.error "virtual address width changed -- SYSRET checks need update"
	.endif
	shr $__VIRTUAL_MASK_SHIFT, %rcx
	jnz opportunistic_sysret_failed

	cmpq $__USER_CS,CS(%rsp)	/* CS must match SYSRET */
	jne opportunistic_sysret_failed

	movq R11(%rsp),%r11
	cmpq %r11,EFLAGS(%rsp)		/* R11 == RFLAGS */
	jne opportunistic_sysret_failed

	/*
	 * SYSRET can't restore RF.  SYSRET can restore TF, but unlike IRET,
	 * restoring TF results in a trap from userspace immediately after
	 * SYSRET.  This would cause an infinite loop whenever #DB happens
	 * with register state that satisfies the opportunistic SYSRET
	 * conditions.  For example, single-stepping this user code:
	 *
	 *           movq $stuck_here,%rcx
	 *           pushfq
	 *           popq %r11
	 *   stuck_here:
	 *
	 * would never get past 'stuck_here'.
	 */
	testq $(X86_EFLAGS_RF|X86_EFLAGS_TF), %r11
	jnz opportunistic_sysret_failed

	/* nothing to check for RSP */

	cmpq $__USER_DS,SS(%rsp)	/* SS must match SYSRET */
	jne opportunistic_sysret_failed

	/*
	 * We win!  This label is here just for ease of understanding
	 * perf profiles.  Nothing jumps here.
	 */
syscall_return_via_sysret:
	CFI_REMEMBER_STATE
	/* r11 is already restored (see code above) */
	RESTORE_C_REGS_EXCEPT_R11
	movq RSP(%rsp),%rsp
	USERGS_SYSRET64
	CFI_RESTORE_STATE

opportunistic_sysret_failed:
	SWAPGS
	jmp	restore_c_regs_and_iret
	CFI_ENDPROC
END(system_call)


	.macro FORK_LIKE func
ENTRY(stub_\func)
	CFI_STARTPROC
	DEFAULT_FRAME 0, 8		/* offset 8: return address */
	SAVE_EXTRA_REGS 8
	jmp sys_\func
	CFI_ENDPROC
END(stub_\func)
	.endm

	FORK_LIKE  clone
	FORK_LIKE  fork
	FORK_LIKE  vfork

ENTRY(stub_execve)
	CFI_STARTPROC
	DEFAULT_FRAME 0, 8
	call	sys_execve
return_from_execve:
	testl	%eax, %eax
	jz	1f
	/* exec failed, can use fast SYSRET code path in this case */
	ret
1:
	/* must use IRET code path (pt_regs->cs may have changed) */
	addq	$8, %rsp
	CFI_ADJUST_CFA_OFFSET -8
	ZERO_EXTRA_REGS
	movq	%rax,RAX(%rsp)
	jmp	int_ret_from_sys_call
	CFI_ENDPROC
END(stub_execve)
/*
 * Remaining execve stubs are only 7 bytes long.
 * ENTRY() often aligns to 16 bytes, which in this case has no benefits.
 */
	.align	8
GLOBAL(stub_execveat)
	CFI_STARTPROC
	DEFAULT_FRAME 0, 8
	call	sys_execveat
	jmp	return_from_execve
	CFI_ENDPROC
END(stub_execveat)

#ifdef CONFIG_X86_X32_ABI
	.align	8
GLOBAL(stub_x32_execve)
	CFI_STARTPROC
	DEFAULT_FRAME 0, 8
	call	compat_sys_execve
	jmp	return_from_execve
	CFI_ENDPROC
END(stub_x32_execve)
	.align	8
GLOBAL(stub_x32_execveat)
	CFI_STARTPROC
	DEFAULT_FRAME 0, 8
	call	compat_sys_execveat
	jmp	return_from_execve
	CFI_ENDPROC
END(stub_x32_execveat)
#endif

#ifdef CONFIG_IA32_EMULATION
	.align	8
GLOBAL(stub32_execve)
	CFI_STARTPROC
	call	compat_sys_execve
	jmp	return_from_execve
	CFI_ENDPROC
END(stub32_execve)
	.align	8
GLOBAL(stub32_execveat)
	CFI_STARTPROC
	call	compat_sys_execveat
	jmp	return_from_execve
	CFI_ENDPROC
END(stub32_execveat)
#endif

/*
 * sigreturn is special because it needs to restore all registers on return.
 * This cannot be done with SYSRET, so use the IRET return path instead.
 */
ENTRY(stub_rt_sigreturn)
	CFI_STARTPROC
	DEFAULT_FRAME 0, 8
	/*
	 * SAVE_EXTRA_REGS result is not normally needed:
	 * sigreturn overwrites all pt_regs->GPREGS.
	 * But sigreturn can fail (!), and there is no easy way to detect that.
	 * To make sure RESTORE_EXTRA_REGS doesn't restore garbage on error,
	 * we SAVE_EXTRA_REGS here.
	 */
	SAVE_EXTRA_REGS 8
	call sys_rt_sigreturn
return_from_stub:
	addq	$8, %rsp
	CFI_ADJUST_CFA_OFFSET -8
	RESTORE_EXTRA_REGS
	movq %rax,RAX(%rsp)
	jmp int_ret_from_sys_call
	CFI_ENDPROC
END(stub_rt_sigreturn)

#ifdef CONFIG_X86_X32_ABI
ENTRY(stub_x32_rt_sigreturn)
	CFI_STARTPROC
	DEFAULT_FRAME 0, 8
	SAVE_EXTRA_REGS 8
	call sys32_x32_rt_sigreturn
	jmp  return_from_stub
	CFI_ENDPROC
END(stub_x32_rt_sigreturn)
#endif

/*
 * A newly forked process directly context switches into this address.
 *
 * rdi: prev task we switched from
 */
ENTRY(ret_from_fork)
	DEFAULT_FRAME

	LOCK ; btr $TIF_FORK,TI_flags(%r8)

	pushq_cfi $0x0002
	popfq_cfi				# reset kernel eflags

	call schedule_tail			# rdi: 'prev' task parameter

	RESTORE_EXTRA_REGS

	testl $3,CS(%rsp)			# from kernel_thread?

	/*
	 * By the time we get here, we have no idea whether our pt_regs,
	 * ti flags, and ti status came from the 64-bit SYSCALL fast path,
	 * the slow path, or one of the ia32entry paths.
	 * Use IRET code path to return, since it can safely handle
	 * all of the above.
	 */
	jnz	int_ret_from_sys_call

	/* We came from kernel_thread */
	/* nb: we depend on RESTORE_EXTRA_REGS above */
	movq %rbp, %rdi
	call *%rbx
	movl $0, RAX(%rsp)
	RESTORE_EXTRA_REGS
	jmp int_ret_from_sys_call
	CFI_ENDPROC
END(ret_from_fork)

/*
 * Build the entry stubs with some assembler magic.
 * We pack 1 stub into every 8-byte block.
 */
	.align 8
ENTRY(irq_entries_start)
	INTR_FRAME
    vector=FIRST_EXTERNAL_VECTOR
    .rept (FIRST_SYSTEM_VECTOR - FIRST_EXTERNAL_VECTOR)
	pushq_cfi $(~vector+0x80)	/* Note: always in signed byte range */
    vector=vector+1
	jmp	common_interrupt
	CFI_ADJUST_CFA_OFFSET -8
	.align	8
    .endr
	CFI_ENDPROC
END(irq_entries_start)

/*
 * Interrupt entry/exit.
 *
 * Interrupt entry points save only callee clobbered registers in fast path.
 *
 * Entry runs with interrupts off.
 */

/* 0(%rsp): ~(interrupt number) */
	.macro interrupt func
	cld
	/*
	 * Since nothing in interrupt handling code touches r12...r15 members
	 * of "struct pt_regs", and since interrupts can nest, we can save
	 * four stack slots and simultaneously provide
	 * an unwind-friendly stack layout by saving "truncated" pt_regs
	 * exactly up to rbp slot, without these members.
	 */
	ALLOC_PT_GPREGS_ON_STACK -RBP
	SAVE_C_REGS -RBP
	/* this goes to 0(%rsp) for unwinder, not for saving the value: */
	SAVE_EXTRA_REGS_RBP -RBP

	leaq -RBP(%rsp),%rdi	/* arg1 for \func (pointer to pt_regs) */

	testl $3, CS-RBP(%rsp)
	je 1f
	SWAPGS
1:
	/*
	 * Save previous stack pointer, optionally switch to interrupt stack.
	 * irq_count is used to check if a CPU is already on an interrupt stack
	 * or not. While this is essentially redundant with preempt_count it is
	 * a little cheaper to use a separate counter in the PDA (short of
	 * moving irq_enter into assembly, which would be too much work)
	 */
	movq %rsp, %rsi
	incl PER_CPU_VAR(irq_count)
	cmovzq PER_CPU_VAR(irq_stack_ptr),%rsp
	CFI_DEF_CFA_REGISTER	rsi
	pushq %rsi
	/*
	 * For debugger:
	 * "CFA (Current Frame Address) is the value on stack + offset"
	 */
	CFI_ESCAPE	0x0f /* DW_CFA_def_cfa_expression */, 6, \
			0x77 /* DW_OP_breg7 (rsp) */, 0, \
			0x06 /* DW_OP_deref */, \
			0x08 /* DW_OP_const1u */, SIZEOF_PTREGS-RBP, \
			0x22 /* DW_OP_plus */
	/* We entered an interrupt context - irqs are off: */
	TRACE_IRQS_OFF

	call \func
	.endm

	/*
	 * The interrupt stubs push (~vector+0x80) onto the stack and
	 * then jump to common_interrupt.
	 */
	.p2align CONFIG_X86_L1_CACHE_SHIFT
common_interrupt:
	XCPT_FRAME
	ASM_CLAC
	addq $-0x80,(%rsp)		/* Adjust vector to [-256,-1] range */
	interrupt do_IRQ
	/* 0(%rsp): old RSP */
ret_from_intr:
	DISABLE_INTERRUPTS(CLBR_NONE)
	TRACE_IRQS_OFF
	decl PER_CPU_VAR(irq_count)

	/* Restore saved previous stack */
	popq %rsi
	CFI_DEF_CFA rsi,SIZEOF_PTREGS-RBP /* reg/off reset after def_cfa_expr */
	/* return code expects complete pt_regs - adjust rsp accordingly: */
	leaq -RBP(%rsi),%rsp
	CFI_DEF_CFA_REGISTER	rsp
	CFI_ADJUST_CFA_OFFSET	RBP

	testl $3,CS(%rsp)
	je retint_kernel
	/* Interrupt came from user space */

	GET_THREAD_INFO(%rcx)
	/*
	 * %rcx: thread info. Interrupts off.
	 */
retint_with_reschedule:
	movl $_TIF_WORK_MASK,%edi
retint_check:
	LOCKDEP_SYS_EXIT_IRQ
	movl TI_flags(%rcx),%edx
	andl %edi,%edx
	CFI_REMEMBER_STATE
	jnz  retint_careful

retint_swapgs:		/* return to user-space */
	/*
	 * The iretq could re-enable interrupts:
	 */
	DISABLE_INTERRUPTS(CLBR_ANY)
	TRACE_IRQS_IRETQ

	SWAPGS
	jmp	restore_c_regs_and_iret

/* Returning to kernel space */
retint_kernel:
#ifdef CONFIG_PREEMPT
	/* Interrupts are off */
	/* Check if we need preemption */
	bt	$9,EFLAGS(%rsp)	/* interrupts were off? */
	jnc	1f
0:	cmpl	$0,PER_CPU_VAR(__preempt_count)
	jnz	1f
	call	preempt_schedule_irq
	jmp	0b
1:
#endif
	/*
	 * The iretq could re-enable interrupts:
	 */
	TRACE_IRQS_IRETQ

/*
 * At this label, code paths which return to kernel and to user,
 * which come from interrupts/exception and from syscalls, merge.
 */
restore_c_regs_and_iret:
	RESTORE_C_REGS
	REMOVE_PT_GPREGS_FROM_STACK 8

irq_return:
	INTERRUPT_RETURN

ENTRY(native_iret)
	/*
	 * Are we returning to a stack segment from the LDT?  Note: in
	 * 64-bit mode SS:RSP on the exception stack is always valid.
	 */
#ifdef CONFIG_X86_ESPFIX64
	testb $4,(SS-RIP)(%rsp)
	jnz native_irq_return_ldt
#endif

.global native_irq_return_iret
native_irq_return_iret:
	/*
	 * This may fault.  Non-paranoid faults on return to userspace are
	 * handled by fixup_bad_iret.  These include #SS, #GP, and #NP.
	 * Double-faults due to espfix64 are handled in do_double_fault.
	 * Other faults here are fatal.
	 */
	iretq

#ifdef CONFIG_X86_ESPFIX64
native_irq_return_ldt:
	pushq_cfi %rax
	pushq_cfi %rdi
	SWAPGS
	movq PER_CPU_VAR(espfix_waddr),%rdi
	movq %rax,(0*8)(%rdi)	/* RAX */
	movq (2*8)(%rsp),%rax	/* RIP */
	movq %rax,(1*8)(%rdi)
	movq (3*8)(%rsp),%rax	/* CS */
	movq %rax,(2*8)(%rdi)
	movq (4*8)(%rsp),%rax	/* RFLAGS */
	movq %rax,(3*8)(%rdi)
	movq (6*8)(%rsp),%rax	/* SS */
	movq %rax,(5*8)(%rdi)
	movq (5*8)(%rsp),%rax	/* RSP */
	movq %rax,(4*8)(%rdi)
	andl $0xffff0000,%eax
	popq_cfi %rdi
	orq PER_CPU_VAR(espfix_stack),%rax
	SWAPGS
	movq %rax,%rsp
	popq_cfi %rax
	jmp native_irq_return_iret
#endif

	/* edi: workmask, edx: work */
retint_careful:
	CFI_RESTORE_STATE
	bt    $TIF_NEED_RESCHED,%edx
	jnc   retint_signal
	TRACE_IRQS_ON
	ENABLE_INTERRUPTS(CLBR_NONE)
	pushq_cfi %rdi
	SCHEDULE_USER
	popq_cfi %rdi
	GET_THREAD_INFO(%rcx)
	DISABLE_INTERRUPTS(CLBR_NONE)
	TRACE_IRQS_OFF
	jmp retint_check

retint_signal:
	testl $_TIF_DO_NOTIFY_MASK,%edx
	jz    retint_swapgs
	TRACE_IRQS_ON
	ENABLE_INTERRUPTS(CLBR_NONE)
	SAVE_EXTRA_REGS
	movq $-1,ORIG_RAX(%rsp)
	xorl %esi,%esi		# oldset
	movq %rsp,%rdi		# &pt_regs
	call do_notify_resume
	RESTORE_EXTRA_REGS
	DISABLE_INTERRUPTS(CLBR_NONE)
	TRACE_IRQS_OFF
	GET_THREAD_INFO(%rcx)
	jmp retint_with_reschedule

	CFI_ENDPROC
END(common_interrupt)

/*
 * APIC interrupts.
 */
.macro apicinterrupt3 num sym do_sym
ENTRY(\sym)
	INTR_FRAME
	ASM_CLAC
	pushq_cfi $~(\num)
.Lcommon_\sym:
	interrupt \do_sym
	jmp ret_from_intr
	CFI_ENDPROC
END(\sym)
.endm

#ifdef CONFIG_TRACING
#define trace(sym) trace_##sym
#define smp_trace(sym) smp_trace_##sym

.macro trace_apicinterrupt num sym
apicinterrupt3 \num trace(\sym) smp_trace(\sym)
.endm
#else
.macro trace_apicinterrupt num sym do_sym
.endm
#endif

.macro apicinterrupt num sym do_sym
apicinterrupt3 \num \sym \do_sym
trace_apicinterrupt \num \sym
.endm

#ifdef CONFIG_SMP
apicinterrupt3 IRQ_MOVE_CLEANUP_VECTOR \
	irq_move_cleanup_interrupt smp_irq_move_cleanup_interrupt
apicinterrupt3 REBOOT_VECTOR \
	reboot_interrupt smp_reboot_interrupt
#endif

#ifdef CONFIG_X86_UV
apicinterrupt3 UV_BAU_MESSAGE \
	uv_bau_message_intr1 uv_bau_message_interrupt
#endif
apicinterrupt LOCAL_TIMER_VECTOR \
	apic_timer_interrupt smp_apic_timer_interrupt
apicinterrupt X86_PLATFORM_IPI_VECTOR \
	x86_platform_ipi smp_x86_platform_ipi

#ifdef CONFIG_HAVE_KVM
apicinterrupt3 POSTED_INTR_VECTOR \
	kvm_posted_intr_ipi smp_kvm_posted_intr_ipi
#endif

#ifdef CONFIG_X86_MCE_THRESHOLD
apicinterrupt THRESHOLD_APIC_VECTOR \
	threshold_interrupt smp_threshold_interrupt
#endif

#ifdef CONFIG_X86_THERMAL_VECTOR
apicinterrupt THERMAL_APIC_VECTOR \
	thermal_interrupt smp_thermal_interrupt
#endif

#ifdef CONFIG_SMP
apicinterrupt CALL_FUNCTION_SINGLE_VECTOR \
	call_function_single_interrupt smp_call_function_single_interrupt
apicinterrupt CALL_FUNCTION_VECTOR \
	call_function_interrupt smp_call_function_interrupt
apicinterrupt RESCHEDULE_VECTOR \
	reschedule_interrupt smp_reschedule_interrupt
#endif

apicinterrupt ERROR_APIC_VECTOR \
	error_interrupt smp_error_interrupt
apicinterrupt SPURIOUS_APIC_VECTOR \
	spurious_interrupt smp_spurious_interrupt

#ifdef CONFIG_IRQ_WORK
apicinterrupt IRQ_WORK_VECTOR \
	irq_work_interrupt smp_irq_work_interrupt
#endif

/*
 * Exception entry points.
 */
#define CPU_TSS_IST(x) PER_CPU_VAR(cpu_tss) + (TSS_ist + ((x) - 1) * 8)

.macro idtentry sym do_sym has_error_code:req paranoid=0 shift_ist=-1
ENTRY(\sym)
	/* Sanity check */
	.if \shift_ist != -1 && \paranoid == 0
	.error "using shift_ist requires paranoid=1"
	.endif

	.if \has_error_code
	XCPT_FRAME
	.else
	INTR_FRAME
	.endif

	ASM_CLAC
	PARAVIRT_ADJUST_EXCEPTION_FRAME

	.ifeq \has_error_code
	pushq_cfi $-1			/* ORIG_RAX: no syscall to restart */
	.endif

	ALLOC_PT_GPREGS_ON_STACK

	.if \paranoid
	.if \paranoid == 1
	CFI_REMEMBER_STATE
	testl $3, CS(%rsp)		/* If coming from userspace, switch */
	jnz 1f				/* stacks. */
	.endif
	call paranoid_entry
	.else
	call error_entry
	.endif
	/* returned flag: ebx=0: need swapgs on exit, ebx=1: don't need it */

	DEFAULT_FRAME -1

	.if \paranoid
	.if \shift_ist != -1
	TRACE_IRQS_OFF_DEBUG		/* reload IDT in case of recursion */
	.else
	TRACE_IRQS_OFF
	.endif
	.endif

	movq %rsp,%rdi			/* pt_regs pointer */

	.if \has_error_code
	movq ORIG_RAX(%rsp),%rsi	/* get error code */
	movq $-1,ORIG_RAX(%rsp)		/* no syscall to restart */
	.else
	xorl %esi,%esi			/* no error code */
	.endif

	.if \shift_ist != -1
	subq $EXCEPTION_STKSZ, CPU_TSS_IST(\shift_ist)
	.endif

	call \do_sym

	.if \shift_ist != -1
	addq $EXCEPTION_STKSZ, CPU_TSS_IST(\shift_ist)
	.endif

	/* these procedures expect "no swapgs" flag in ebx */
	.if \paranoid
	jmp paranoid_exit
	.else
	jmp error_exit
	.endif

	.if \paranoid == 1
	CFI_RESTORE_STATE
	/*
	 * Paranoid entry from userspace.  Switch stacks and treat it
	 * as a normal entry.  This means that paranoid handlers
	 * run in real process context if user_mode(regs).
	 */
1:
	call error_entry

	DEFAULT_FRAME 0

	movq %rsp,%rdi			/* pt_regs pointer */
	call sync_regs
	movq %rax,%rsp			/* switch stack */

	movq %rsp,%rdi			/* pt_regs pointer */

	.if \has_error_code
	movq ORIG_RAX(%rsp),%rsi	/* get error code */
	movq $-1,ORIG_RAX(%rsp)		/* no syscall to restart */
	.else
	xorl %esi,%esi			/* no error code */
	.endif

	call \do_sym

	jmp error_exit			/* %ebx: no swapgs flag */
	.endif

	CFI_ENDPROC
END(\sym)
.endm

#ifdef CONFIG_TRACING
.macro trace_idtentry sym do_sym has_error_code:req
idtentry trace(\sym) trace(\do_sym) has_error_code=\has_error_code
idtentry \sym \do_sym has_error_code=\has_error_code
.endm
#else
.macro trace_idtentry sym do_sym has_error_code:req
idtentry \sym \do_sym has_error_code=\has_error_code
.endm
#endif

idtentry divide_error do_divide_error has_error_code=0
idtentry overflow do_overflow has_error_code=0
idtentry bounds do_bounds has_error_code=0
idtentry invalid_op do_invalid_op has_error_code=0
idtentry device_not_available do_device_not_available has_error_code=0
idtentry double_fault do_double_fault has_error_code=1 paranoid=2
idtentry coprocessor_segment_overrun do_coprocessor_segment_overrun has_error_code=0
idtentry invalid_TSS do_invalid_TSS has_error_code=1
idtentry segment_not_present do_segment_not_present has_error_code=1
idtentry spurious_interrupt_bug do_spurious_interrupt_bug has_error_code=0
idtentry coprocessor_error do_coprocessor_error has_error_code=0
idtentry alignment_check do_alignment_check has_error_code=1
idtentry simd_coprocessor_error do_simd_coprocessor_error has_error_code=0


	/* Reload gs selector with exception handling */
	/* edi:  new selector */
ENTRY(native_load_gs_index)
	CFI_STARTPROC
	pushfq_cfi
	DISABLE_INTERRUPTS(CLBR_ANY & ~CLBR_RDI)
	SWAPGS
gs_change:
	movl %edi,%gs
2:	mfence		/* workaround */
	SWAPGS
	popfq_cfi
	ret
	CFI_ENDPROC
END(native_load_gs_index)

	_ASM_EXTABLE(gs_change,bad_gs)
	.section .fixup,"ax"
	/* running with kernelgs */
bad_gs:
	SWAPGS			/* switch back to user gs */
	xorl %eax,%eax
	movl %eax,%gs
	jmp  2b
	.previous

/* Call softirq on interrupt stack. Interrupts are off. */
ENTRY(do_softirq_own_stack)
	CFI_STARTPROC
	pushq_cfi %rbp
	CFI_REL_OFFSET rbp,0
	mov  %rsp,%rbp
	CFI_DEF_CFA_REGISTER rbp
	incl PER_CPU_VAR(irq_count)
	cmove PER_CPU_VAR(irq_stack_ptr),%rsp
	push  %rbp			# backlink for old unwinder
	call __do_softirq
	leaveq
	CFI_RESTORE		rbp
	CFI_DEF_CFA_REGISTER	rsp
	CFI_ADJUST_CFA_OFFSET   -8
	decl PER_CPU_VAR(irq_count)
	ret
	CFI_ENDPROC
END(do_softirq_own_stack)

#ifdef CONFIG_STACK_UNWIND
ENTRY(arch_unwind_init_running)
	CFI_STARTPROC
	movq	%r15, R15(%rdi)
	movq	%r14, R14(%rdi)
	xchgq	%rsi, %rdx
	movq	%r13, R13(%rdi)
	movq	%r12, R12(%rdi)
	xorl	%eax, %eax
	movq	%rbp, RBP(%rdi)
	movq	%rbx, RBX(%rdi)
	movq	(%rsp), %r9
	xchgq	%rdx, %rcx
	movq	%rax, R11(%rdi)
	movq	%rax, R10(%rdi)
	movq	%rax, R9(%rdi)
	movq	%rax, R8(%rdi)
	movq	%rax, RAX(%rdi)
	movq	%rax, RCX(%rdi)
	movq	%rax, RDX(%rdi)
	movq	%rax, RSI(%rdi)
	movq	%rax, RDI(%rdi)
	movq	%rax, ORIG_RAX(%rdi)
	movq	%r9, RIP(%rdi)
	leaq	8(%rsp), %r9
	movq	$__KERNEL_CS, CS(%rdi)
	movq	%rax, EFLAGS(%rdi)
	movq	%r9, RSP(%rdi)
	movq	$__KERNEL_DS, SS(%rdi)
	jmpq	*%rcx
	CFI_ENDPROC
END(arch_unwind_init_running)
#endif

#ifdef CONFIG_PARAVIRT_XEN
idtentry xen_hypervisor_callback xen_do_hypervisor_callback has_error_code=0

/*
 * A note on the "critical region" in our callback handler.
 * We want to avoid stacking callback handlers due to events occurring
 * during handling of the last event. To do this, we keep events disabled
 * until we've done all processing. HOWEVER, we must enable events before
 * popping the stack frame (can't be done atomically) and so it would still
 * be possible to get enough handler activations to overflow the stack.
 * Although unlikely, bugs of that kind are hard to track down, so we'd
 * like to avoid the possibility.
 * So, on entry to the handler we detect whether we interrupted an
 * existing activation in its critical region -- if so, we pop the current
 * activation and restart the handler using the previous one.
 */
ENTRY(xen_do_hypervisor_callback)   # do_hypervisor_callback(struct *pt_regs)
	CFI_STARTPROC
/*
 * Since we don't modify %rdi, evtchn_do_upall(struct *pt_regs) will
 * see the correct pointer to the pt_regs
 */
	movq %rdi, %rsp            # we don't return, adjust the stack frame
	CFI_ENDPROC
	DEFAULT_FRAME
11:	incl PER_CPU_VAR(irq_count)
	movq %rsp,%rbp
	CFI_DEF_CFA_REGISTER rbp
	cmovzq PER_CPU_VAR(irq_stack_ptr),%rsp
	pushq %rbp			# backlink for old unwinder
	call xen_evtchn_do_upcall
	popq %rsp
	CFI_DEF_CFA_REGISTER rsp
	decl PER_CPU_VAR(irq_count)
#ifndef CONFIG_PREEMPT
	call xen_maybe_preempt_hcall
#endif
	jmp  error_exit
	CFI_ENDPROC
END(xen_do_hypervisor_callback)

/*
 * Hypervisor uses this for application faults while it executes.
 * We get here for two reasons:
 *  1. Fault while reloading DS, ES, FS or GS
 *  2. Fault while executing IRET
 * Category 1 we do not need to fix up as Xen has already reloaded all segment
 * registers that could be reloaded and zeroed the others.
 * Category 2 we fix up by killing the current process. We cannot use the
 * normal Linux return path in this case because if we use the IRET hypercall
 * to pop the stack frame we end up in an infinite loop of failsafe callbacks.
 * We distinguish between categories by comparing each saved segment register
 * with its current contents: any discrepancy means we in category 1.
 */
ENTRY(xen_failsafe_callback)
	INTR_FRAME 1 (6*8)
	/*CFI_REL_OFFSET gs,GS*/
	/*CFI_REL_OFFSET fs,FS*/
	/*CFI_REL_OFFSET es,ES*/
	/*CFI_REL_OFFSET ds,DS*/
	CFI_REL_OFFSET r11,8
	CFI_REL_OFFSET rcx,0
	movw %ds,%cx
	cmpw %cx,0x10(%rsp)
	CFI_REMEMBER_STATE
	jne 1f
	movw %es,%cx
	cmpw %cx,0x18(%rsp)
	jne 1f
	movw %fs,%cx
	cmpw %cx,0x20(%rsp)
	jne 1f
	movw %gs,%cx
	cmpw %cx,0x28(%rsp)
	jne 1f
	/* All segments match their saved values => Category 2 (Bad IRET). */
	movq (%rsp),%rcx
	CFI_RESTORE rcx
	movq 8(%rsp),%r11
	CFI_RESTORE r11
	addq $0x30,%rsp
	CFI_ADJUST_CFA_OFFSET -0x30
	pushq_cfi $0	/* RIP */
	pushq_cfi %r11
	pushq_cfi %rcx
	jmp general_protection
	CFI_RESTORE_STATE
1:	/* Segment mismatch => Category 1 (Bad segment). Retry the IRET. */
	movq (%rsp),%rcx
	CFI_RESTORE rcx
	movq 8(%rsp),%r11
	CFI_RESTORE r11
	addq $0x30,%rsp
	CFI_ADJUST_CFA_OFFSET -0x30
	pushq_cfi $-1 /* orig_ax = -1 => not a system call */
	ALLOC_PT_GPREGS_ON_STACK
	SAVE_C_REGS
	SAVE_EXTRA_REGS
	jmp error_exit
	CFI_ENDPROC
END(xen_failsafe_callback)

apicinterrupt3 HYPERVISOR_CALLBACK_VECTOR \
	xen_hvm_callback_vector xen_evtchn_do_upcall

#endif /* CONFIG_PARAVIRT_XEN */

#if IS_ENABLED(CONFIG_HYPERV)
apicinterrupt3 HYPERVISOR_CALLBACK_VECTOR \
	hyperv_callback_vector hyperv_vector_handler
#endif /* CONFIG_HYPERV */

idtentry debug do_debug has_error_code=0 paranoid=1 shift_ist=DEBUG_STACK
idtentry int3 do_int3 has_error_code=0 paranoid=1 shift_ist=DEBUG_STACK
idtentry stack_segment do_stack_segment has_error_code=1
#ifdef CONFIG_PARAVIRT_XEN
idtentry xen_debug do_debug has_error_code=0
idtentry xen_int3 do_int3 has_error_code=0
idtentry xen_stack_segment do_stack_segment has_error_code=1
#endif
idtentry general_protection do_general_protection has_error_code=1
trace_idtentry page_fault do_page_fault has_error_code=1
#ifdef CONFIG_KVM_GUEST
idtentry async_page_fault do_async_page_fault has_error_code=1
#endif
#ifdef CONFIG_X86_MCE
idtentry machine_check has_error_code=0 paranoid=1 do_sym=*machine_check_vector(%rip)
#endif

/*
 * Save all registers in pt_regs, and switch gs if needed.
 * Use slow, but surefire "are we in kernel?" check.
 * Return: ebx=0: need swapgs on exit, ebx=1: otherwise
 */
ENTRY(paranoid_entry)
	XCPT_FRAME 1 15*8
	cld
	SAVE_C_REGS 8
	SAVE_EXTRA_REGS 8
	movl $1,%ebx
	movl $MSR_GS_BASE,%ecx
	rdmsr
	testl %edx,%edx
	js 1f	/* negative -> in kernel */
	SWAPGS
	xorl %ebx,%ebx
1:	ret
	CFI_ENDPROC
END(paranoid_entry)

/*
 * "Paranoid" exit path from exception stack.  This is invoked
 * only on return from non-NMI IST interrupts that came
 * from kernel space.
 *
 * We may be returning to very strange contexts (e.g. very early
 * in syscall entry), so checking for preemption here would
 * be complicated.  Fortunately, we there's no good reason
 * to try to handle preemption here.
 */
/* On entry, ebx is "no swapgs" flag (1: don't need swapgs, 0: need it) */
ENTRY(paranoid_exit)
	DEFAULT_FRAME
	DISABLE_INTERRUPTS(CLBR_NONE)
	TRACE_IRQS_OFF_DEBUG
	testl %ebx,%ebx				/* swapgs needed? */
	jnz paranoid_exit_no_swapgs
	TRACE_IRQS_IRETQ
	SWAPGS_UNSAFE_STACK
	jmp paranoid_exit_restore
paranoid_exit_no_swapgs:
	TRACE_IRQS_IRETQ_DEBUG
paranoid_exit_restore:
	RESTORE_EXTRA_REGS
	RESTORE_C_REGS
	REMOVE_PT_GPREGS_FROM_STACK 8
	INTERRUPT_RETURN
	CFI_ENDPROC
END(paranoid_exit)

/*
 * Save all registers in pt_regs, and switch gs if needed.
 * Return: ebx=0: need swapgs on exit, ebx=1: otherwise
 */
ENTRY(error_entry)
<<<<<<< HEAD
	XCPT_FRAME 1 (ORIG_RAX-R15+8)
	/* oldrax contains error code */
=======
	XCPT_FRAME 1 15*8
>>>>>>> c65b99f0
	cld
	SAVE_C_REGS 8
	SAVE_EXTRA_REGS 8
	xorl %ebx,%ebx
	testl $3,CS+8(%rsp)
	je error_kernelspace
error_swapgs:
	SWAPGS
error_sti:
	TRACE_IRQS_OFF
	ret

	/*
	 * There are two places in the kernel that can potentially fault with
	 * usergs. Handle them here.  B stepping K8s sometimes report a
	 * truncated RIP for IRET exceptions returning to compat mode. Check
	 * for these here too.
	 */
error_kernelspace:
	CFI_REL_OFFSET rcx, RCX+8
	incl %ebx
	leaq native_irq_return_iret(%rip),%rcx
	cmpq %rcx,RIP+8(%rsp)
	je error_bad_iret
	movl %ecx,%eax	/* zero extend */
	cmpq %rax,RIP+8(%rsp)
	je bstep_iret
	cmpq $gs_change,RIP+8(%rsp)
	je error_swapgs
	jmp error_sti

bstep_iret:
	/* Fix truncated RIP */
	movq %rcx,RIP+8(%rsp)
	/* fall through */

error_bad_iret:
	SWAPGS
	mov %rsp,%rdi
	call fixup_bad_iret
	mov %rax,%rsp
	decl %ebx	/* Return to usergs */
	jmp error_sti
	CFI_ENDPROC
END(error_entry)


/* On entry, ebx is "no swapgs" flag (1: don't need swapgs, 0: need it) */
ENTRY(error_exit)
	DEFAULT_FRAME
	movl %ebx,%eax
	RESTORE_EXTRA_REGS
	DISABLE_INTERRUPTS(CLBR_NONE)
	TRACE_IRQS_OFF
	GET_THREAD_INFO(%rcx)
	testl %eax,%eax
	jne retint_kernel
	LOCKDEP_SYS_EXIT_IRQ
	movl TI_flags(%rcx),%edx
	movl $_TIF_WORK_MASK,%edi
	andl %edi,%edx
	jnz retint_careful
	jmp retint_swapgs
	CFI_ENDPROC
END(error_exit)

/* Runs on exception stack */
ENTRY(nmi)
	INTR_FRAME
	PARAVIRT_ADJUST_EXCEPTION_FRAME
	/*
	 * We allow breakpoints in NMIs. If a breakpoint occurs, then
	 * the iretq it performs will take us out of NMI context.
	 * This means that we can have nested NMIs where the next
	 * NMI is using the top of the stack of the previous NMI. We
	 * can't let it execute because the nested NMI will corrupt the
	 * stack of the previous NMI. NMI handlers are not re-entrant
	 * anyway.
	 *
	 * To handle this case we do the following:
	 *  Check the a special location on the stack that contains
	 *  a variable that is set when NMIs are executing.
	 *  The interrupted task's stack is also checked to see if it
	 *  is an NMI stack.
	 *  If the variable is not set and the stack is not the NMI
	 *  stack then:
	 *    o Set the special variable on the stack
	 *    o Copy the interrupt frame into a "saved" location on the stack
	 *    o Copy the interrupt frame into a "copy" location on the stack
	 *    o Continue processing the NMI
	 *  If the variable is set or the previous stack is the NMI stack:
	 *    o Modify the "copy" location to jump to the repeate_nmi
	 *    o return back to the first NMI
	 *
	 * Now on exit of the first NMI, we first clear the stack variable
	 * The NMI stack will tell any nested NMIs at that point that it is
	 * nested. Then we pop the stack normally with iret, and if there was
	 * a nested NMI that updated the copy interrupt stack frame, a
	 * jump will be made to the repeat_nmi code that will handle the second
	 * NMI.
	 */

	/* Use %rdx as our temp variable throughout */
	pushq_cfi %rdx
	CFI_REL_OFFSET rdx, 0

	/*
	 * If %cs was not the kernel segment, then the NMI triggered in user
	 * space, which means it is definitely not nested.
	 */
	cmpl $__KERNEL_CS, 16(%rsp)
	jne first_nmi

	/*
	 * Check the special variable on the stack to see if NMIs are
	 * executing.
	 */
	cmpl $1, -8(%rsp)
	je nested_nmi

	/*
	 * Now test if the previous stack was an NMI stack.
	 * We need the double check. We check the NMI stack to satisfy the
	 * race when the first NMI clears the variable before returning.
	 * We check the variable because the first NMI could be in a
	 * breakpoint routine using a breakpoint stack.
	 */
	lea	6*8(%rsp), %rdx
	/* Compare the NMI stack (rdx) with the stack we came from (4*8(%rsp)) */
	cmpq	%rdx, 4*8(%rsp)
	/* If the stack pointer is above the NMI stack, this is a normal NMI */
	ja	first_nmi
	subq	$EXCEPTION_STKSZ, %rdx
	cmpq	%rdx, 4*8(%rsp)
	/* If it is below the NMI stack, it is a normal NMI */
	jb	first_nmi
	/* Ah, it is within the NMI stack, treat it as nested */

	CFI_REMEMBER_STATE

nested_nmi:
	/*
	 * Do nothing if we interrupted the fixup in repeat_nmi.
	 * It's about to repeat the NMI handler, so we are fine
	 * with ignoring this one.
	 */
	movq $repeat_nmi, %rdx
	cmpq 8(%rsp), %rdx
	ja 1f
	movq $end_repeat_nmi, %rdx
	cmpq 8(%rsp), %rdx
	ja nested_nmi_out

1:
	/* Set up the interrupted NMIs stack to jump to repeat_nmi */
	leaq -1*8(%rsp), %rdx
	movq %rdx, %rsp
	CFI_ADJUST_CFA_OFFSET 1*8
	leaq -10*8(%rsp), %rdx
	pushq_cfi $__KERNEL_DS
	pushq_cfi %rdx
	pushfq_cfi
	pushq_cfi $__KERNEL_CS
	pushq_cfi $repeat_nmi

	/* Put stack back */
	addq $(6*8), %rsp
	CFI_ADJUST_CFA_OFFSET -6*8

nested_nmi_out:
	popq_cfi %rdx
	CFI_RESTORE rdx

	/* No need to check faults here */
	INTERRUPT_RETURN

	CFI_RESTORE_STATE
first_nmi:
	/*
	 * Because nested NMIs will use the pushed location that we
	 * stored in rdx, we must keep that space available.
	 * Here's what our stack frame will look like:
	 * +-------------------------+
	 * | original SS             |
	 * | original Return RSP     |
	 * | original RFLAGS         |
	 * | original CS             |
	 * | original RIP            |
	 * +-------------------------+
	 * | temp storage for rdx    |
	 * +-------------------------+
	 * | NMI executing variable  |
	 * +-------------------------+
	 * | copied SS               |
	 * | copied Return RSP       |
	 * | copied RFLAGS           |
	 * | copied CS               |
	 * | copied RIP              |
	 * +-------------------------+
	 * | Saved SS                |
	 * | Saved Return RSP        |
	 * | Saved RFLAGS            |
	 * | Saved CS                |
	 * | Saved RIP               |
	 * +-------------------------+
	 * | pt_regs                 |
	 * +-------------------------+
	 *
	 * The saved stack frame is used to fix up the copied stack frame
	 * that a nested NMI may change to make the interrupted NMI iret jump
	 * to the repeat_nmi. The original stack frame and the temp storage
	 * is also used by nested NMIs and can not be trusted on exit.
	 */
	/* Do not pop rdx, nested NMIs will corrupt that part of the stack */
	movq (%rsp), %rdx
	CFI_RESTORE rdx

	/* Set the NMI executing variable on the stack. */
	pushq_cfi $1

	/*
	 * Leave room for the "copied" frame
	 */
	subq $(5*8), %rsp
	CFI_ADJUST_CFA_OFFSET 5*8

	/* Copy the stack frame to the Saved frame */
	.rept 5
	pushq_cfi 11*8(%rsp)
	.endr
	CFI_DEF_CFA_OFFSET 5*8

	/* Everything up to here is safe from nested NMIs */

	/*
	 * If there was a nested NMI, the first NMI's iret will return
	 * here. But NMIs are still enabled and we can take another
	 * nested NMI. The nested NMI checks the interrupted RIP to see
	 * if it is between repeat_nmi and end_repeat_nmi, and if so
	 * it will just return, as we are about to repeat an NMI anyway.
	 * This makes it safe to copy to the stack frame that a nested
	 * NMI will update.
	 */
repeat_nmi:
	/*
	 * Update the stack variable to say we are still in NMI (the update
	 * is benign for the non-repeat case, where 1 was pushed just above
	 * to this very stack slot).
	 */
	movq $1, 10*8(%rsp)

	/* Make another copy, this one may be modified by nested NMIs */
	addq $(10*8), %rsp
	CFI_ADJUST_CFA_OFFSET -10*8
	.rept 5
	pushq_cfi -6*8(%rsp)
	.endr
	subq $(5*8), %rsp
	CFI_DEF_CFA_OFFSET 5*8
end_repeat_nmi:

	/*
	 * Everything below this point can be preempted by a nested
	 * NMI if the first NMI took an exception and reset our iret stack
	 * so that we repeat another NMI.
	 */
	pushq_cfi $-1		/* ORIG_RAX: no syscall to restart */
	ALLOC_PT_GPREGS_ON_STACK

	/*
	 * Use paranoid_entry to handle SWAPGS, but no need to use paranoid_exit
	 * as we should not be calling schedule in NMI context.
	 * Even with normal interrupts enabled. An NMI should not be
	 * setting NEED_RESCHED or anything that normal interrupts and
	 * exceptions might do.
	 */
<<<<<<< HEAD
	call save_paranoid
	DEFAULT_FRAME -1
=======
	call paranoid_entry
	DEFAULT_FRAME 0
>>>>>>> c65b99f0

	/*
	 * Save off the CR2 register. If we take a page fault in the NMI then
	 * it could corrupt the CR2 value. If the NMI preempts a page fault
	 * handler before it was able to read the CR2 register, and then the
	 * NMI itself takes a page fault, the page fault that was preempted
	 * will read the information from the NMI page fault and not the
	 * origin fault. Save it off and restore it if it changes.
	 * Use the r12 callee-saved register.
	 */
	movq %cr2, %r12

	/* paranoidentry do_nmi, 0; without TRACE_IRQS_OFF */
	movq %rsp,%rdi
	movq $-1,%rsi
	call do_nmi

	/* Did the NMI take a page fault? Restore cr2 if it did */
	movq %cr2, %rcx
	cmpq %rcx, %r12
	je 1f
	movq %r12, %cr2
1:
	
	testl %ebx,%ebx				/* swapgs needed? */
	jnz nmi_restore
nmi_swapgs:
	SWAPGS_UNSAFE_STACK
nmi_restore:
	RESTORE_EXTRA_REGS
	RESTORE_C_REGS
	/* Pop the extra iret frame at once */
	REMOVE_PT_GPREGS_FROM_STACK 6*8

	/* Clear the NMI executing stack variable */
	movq $0, 5*8(%rsp)
	jmp irq_return
	CFI_ENDPROC
END(nmi)

ENTRY(ignore_sysret)
	CFI_STARTPROC
	mov $-ENOSYS,%eax
	sysret
	CFI_ENDPROC
END(ignore_sysret)
<|MERGE_RESOLUTION|>--- conflicted
+++ resolved
@@ -125,25 +125,16 @@
  * initial frame state for interrupts (and exceptions without error code)
  */
 	.macro INTR_FRAME start=1 offset=0
-<<<<<<< HEAD
 	.if \start
-	EMPTY_FRAME SS+8+\offset-RIP
+	EMPTY_FRAME 5*8+\offset
 	.else
-	CFI_DEF_CFA_OFFSET SS+8+\offset-RIP
+	CFI_DEF_CFA_OFFSET 5*8+\offset
 	.endif
-	/*CFI_REL_OFFSET ss, SS+\offset-RIP*/
-	CFI_REL_OFFSET rsp, RSP+\offset-RIP
-	/*CFI_REL_OFFSET rflags, EFLAGS+\offset-RIP*/
-	/*CFI_REL_OFFSET cs, CS+\offset-RIP*/
-	CFI_REL_OFFSET rip, RIP+\offset-RIP
-=======
-	EMPTY_FRAME \start, 5*8+\offset
 	/*CFI_REL_OFFSET ss, 4*8+\offset*/
 	CFI_REL_OFFSET rsp, 3*8+\offset
 	/*CFI_REL_OFFSET rflags, 2*8+\offset*/
 	/*CFI_REL_OFFSET cs, 1*8+\offset*/
 	CFI_REL_OFFSET rip, 0*8+\offset
->>>>>>> c65b99f0
 	.endm
 
 /*
@@ -151,40 +142,13 @@
  * with vector already pushed)
  */
 	.macro XCPT_FRAME start=1 offset=0
-<<<<<<< HEAD
-	INTR_FRAME \start, RIP+\offset-ORIG_RAX
+	INTR_FRAME \start, 1*8+\offset
 	.endm
 
 /*
- * frame that enables calling into C.
- */
-	.macro PARTIAL_FRAME start=1 offset=0
-	.if \start >= 0
-	XCPT_FRAME \start, ORIG_RAX+\offset-ARGOFFSET
-	.endif
-	CFI_REL_OFFSET rdi, RDI+\offset-ARGOFFSET
-	CFI_REL_OFFSET rsi, RSI+\offset-ARGOFFSET
-	CFI_REL_OFFSET rdx, RDX+\offset-ARGOFFSET
-	CFI_REL_OFFSET rcx, RCX+\offset-ARGOFFSET
-	CFI_REL_OFFSET rax, RAX+\offset-ARGOFFSET
-	CFI_REL_OFFSET r8, R8+\offset-ARGOFFSET
-	CFI_REL_OFFSET r9, R9+\offset-ARGOFFSET
-	CFI_REL_OFFSET r10, R10+\offset-ARGOFFSET
-	CFI_REL_OFFSET r11, R11+\offset-ARGOFFSET
-=======
-	INTR_FRAME \start, 1*8+\offset
->>>>>>> c65b99f0
-	.endm
-
-/*
  * frame that enables passing a complete pt_regs to a C function.
  */
-	.macro DEFAULT_FRAME start=1 offset=0
-<<<<<<< HEAD
-	.if \start >= -1
-	PARTIAL_FRAME \start, R11+\offset-R15
-	.endif
-=======
+	.macro DEFAULT_FRAME start=1 offset=0 extra=1
 	XCPT_FRAME \start, ORIG_RAX+\offset
 	CFI_REL_OFFSET rdi, RDI+\offset
 	CFI_REL_OFFSET rsi, RSI+\offset
@@ -195,47 +159,16 @@
 	CFI_REL_OFFSET r9, R9+\offset
 	CFI_REL_OFFSET r10, R10+\offset
 	CFI_REL_OFFSET r11, R11+\offset
->>>>>>> c65b99f0
+	.if \extra
 	CFI_REL_OFFSET rbx, RBX+\offset
 	CFI_REL_OFFSET rbp, RBP+\offset
 	CFI_REL_OFFSET r12, R12+\offset
 	CFI_REL_OFFSET r13, R13+\offset
 	CFI_REL_OFFSET r14, R14+\offset
 	CFI_REL_OFFSET r15, R15+\offset
+	.endif
 	.endm
 
-<<<<<<< HEAD
-ENTRY(save_paranoid)
-	XCPT_FRAME 1 (ORIG_RAX-R15+8)
-	cld
-	movq %rdi, RDI+8(%rsp)
-	movq %rsi, RSI+8(%rsp)
-	movq_cfi rdx, RDX+8
-	movq_cfi rcx, RCX+8
-	movq_cfi rax, RAX+8
-	movq %r8, R8+8(%rsp)
-	movq %r9, R9+8(%rsp)
-	movq %r10, R10+8(%rsp)
-	movq %r11, R11+8(%rsp)
-	movq_cfi rbx, RBX+8
-	movq %rbp, RBP+8(%rsp)
-	movq %r12, R12+8(%rsp)
-	movq %r13, R13+8(%rsp)
-	movq %r14, R14+8(%rsp)
-	movq %r15, R15+8(%rsp)
-	movl $1,%ebx
-	movl $MSR_GS_BASE,%ecx
-	rdmsr
-	testl %edx,%edx
-	js 1f	/* negative -> in kernel */
-	SWAPGS
-	xorl %ebx,%ebx
-1:	ret
-	CFI_ENDPROC
-END(save_paranoid)
-
-=======
->>>>>>> c65b99f0
 /*
  * 64bit SYSCALL instruction entry. Up to 6 arguments in registers.
  *
@@ -560,7 +493,7 @@
 	.macro FORK_LIKE func
 ENTRY(stub_\func)
 	CFI_STARTPROC
-	DEFAULT_FRAME 0, 8		/* offset 8: return address */
+	DEFAULT_FRAME 0, 8, 0		/* offset 8: return address */
 	SAVE_EXTRA_REGS 8
 	jmp sys_\func
 	CFI_ENDPROC
@@ -573,7 +506,7 @@
 
 ENTRY(stub_execve)
 	CFI_STARTPROC
-	DEFAULT_FRAME 0, 8
+	DEFAULT_FRAME 0, 8, 0
 	call	sys_execve
 return_from_execve:
 	testl	%eax, %eax
@@ -596,7 +529,7 @@
 	.align	8
 GLOBAL(stub_execveat)
 	CFI_STARTPROC
-	DEFAULT_FRAME 0, 8
+	DEFAULT_FRAME 0, 8, 0
 	call	sys_execveat
 	jmp	return_from_execve
 	CFI_ENDPROC
@@ -606,7 +539,7 @@
 	.align	8
 GLOBAL(stub_x32_execve)
 	CFI_STARTPROC
-	DEFAULT_FRAME 0, 8
+	DEFAULT_FRAME 0, 8, 0
 	call	compat_sys_execve
 	jmp	return_from_execve
 	CFI_ENDPROC
@@ -614,7 +547,7 @@
 	.align	8
 GLOBAL(stub_x32_execveat)
 	CFI_STARTPROC
-	DEFAULT_FRAME 0, 8
+	DEFAULT_FRAME 0, 8, 0
 	call	compat_sys_execveat
 	jmp	return_from_execve
 	CFI_ENDPROC
@@ -644,7 +577,7 @@
  */
 ENTRY(stub_rt_sigreturn)
 	CFI_STARTPROC
-	DEFAULT_FRAME 0, 8
+	DEFAULT_FRAME 0, 8, 0
 	/*
 	 * SAVE_EXTRA_REGS result is not normally needed:
 	 * sigreturn overwrites all pt_regs->GPREGS.
@@ -666,7 +599,7 @@
 #ifdef CONFIG_X86_X32_ABI
 ENTRY(stub_x32_rt_sigreturn)
 	CFI_STARTPROC
-	DEFAULT_FRAME 0, 8
+	DEFAULT_FRAME 0, 8, 0
 	SAVE_EXTRA_REGS 8
 	call sys32_x32_rt_sigreturn
 	jmp  return_from_stub
@@ -1067,7 +1000,7 @@
 	.endif
 	/* returned flag: ebx=0: need swapgs on exit, ebx=1: don't need it */
 
-	DEFAULT_FRAME -1
+	DEFAULT_FRAME 0
 
 	.if \paranoid
 	.if \shift_ist != -1
@@ -1428,12 +1361,7 @@
  * Return: ebx=0: need swapgs on exit, ebx=1: otherwise
  */
 ENTRY(error_entry)
-<<<<<<< HEAD
-	XCPT_FRAME 1 (ORIG_RAX-R15+8)
-	/* oldrax contains error code */
-=======
 	XCPT_FRAME 1 15*8
->>>>>>> c65b99f0
 	cld
 	SAVE_C_REGS 8
 	SAVE_EXTRA_REGS 8
@@ -1710,13 +1638,8 @@
 	 * setting NEED_RESCHED or anything that normal interrupts and
 	 * exceptions might do.
 	 */
-<<<<<<< HEAD
-	call save_paranoid
-	DEFAULT_FRAME -1
-=======
 	call paranoid_entry
 	DEFAULT_FRAME 0
->>>>>>> c65b99f0
 
 	/*
 	 * Save off the CR2 register. If we take a page fault in the NMI then
