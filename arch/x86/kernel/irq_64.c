--- conflicted
+++ resolved
@@ -26,27 +26,7 @@
 DEFINE_PER_CPU_PAGE_ALIGNED(struct irq_stack, irq_stack_backing_store) __visible;
 DECLARE_INIT_PER_CPU(irq_stack_backing_store);
 
-<<<<<<< HEAD
-/*
- * Probabilistic stack overflow check:
- *
- * Regular device interrupts can enter on the following stacks:
- *
- * - User stack
- *
- * - Kernel task stack
- *
- * - Interrupt stack if a device driver reenables interrupts
- *   which should only happen in really old drivers.
- *
- * - Debug IST stack
- *
- * All other contexts are invalid.
- */
-static inline void stack_overflow_check(struct pt_regs *regs)
-=======
 bool handle_irq(struct irq_desc *desc, struct pt_regs *regs)
->>>>>>> c59c1e66
 {
 	if (IS_ERR_OR_NULL(desc))
 		return false;
@@ -69,16 +49,8 @@
 	for (i = 0; i < IRQ_STACK_SIZE / PAGE_SIZE; i++) {
 		phys_addr_t pa = per_cpu_ptr_to_phys(stack + (i << PAGE_SHIFT));
 
-<<<<<<< HEAD
-	oist = this_cpu_ptr(&orig_ist);
-	estack_bottom = (u64)oist->ist[DEBUG_STACK];
-	estack_top = estack_bottom - DEBUG_STKSZ + STACK_TOP_MARGIN;
-	if (regs->sp >= estack_top && regs->sp <= estack_bottom)
-		return;
-=======
 		pages[i] = pfn_to_page(pa >> PAGE_SHIFT);
 	}
->>>>>>> c59c1e66
 
 	va = vmap(pages, IRQ_STACK_SIZE / PAGE_SIZE, GFP_KERNEL, PAGE_KERNEL);
 	if (!va)
