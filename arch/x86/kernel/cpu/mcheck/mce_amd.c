/*
 *  (c) 2005-2016 Advanced Micro Devices, Inc.
 *  Your use of this code is subject to the terms and conditions of the
 *  GNU general public license version 2. See "COPYING" or
 *  http://www.gnu.org/licenses/gpl.html
 *
 *  Written by Jacob Shin - AMD, Inc.
 *  Maintained by: Borislav Petkov <bp@alien8.de>
 *
 *  All MC4_MISCi registers are shared between cores on a node.
 */
#include <linux/interrupt.h>
#include <linux/notifier.h>
#include <linux/kobject.h>
#include <linux/percpu.h>
#include <linux/errno.h>
#include <linux/sched.h>
#include <linux/sysfs.h>
#include <linux/slab.h>
#include <linux/init.h>
#include <linux/cpu.h>
#include <linux/smp.h>
#include <linux/string.h>

#include <asm/amd_nb.h>
#include <asm/apic.h>
#include <asm/mce.h>
#include <asm/msr.h>
#include <asm/trace/irq_vectors.h>

#include "mce-internal.h"

#define NR_BLOCKS         5
#define THRESHOLD_MAX     0xFFF
#define INT_TYPE_APIC     0x00020000
#define MASK_VALID_HI     0x80000000
#define MASK_CNTP_HI      0x40000000
#define MASK_LOCKED_HI    0x20000000
#define MASK_LVTOFF_HI    0x00F00000
#define MASK_COUNT_EN_HI  0x00080000
#define MASK_INT_TYPE_HI  0x00060000
#define MASK_OVERFLOW_HI  0x00010000
#define MASK_ERR_COUNT_HI 0x00000FFF
#define MASK_BLKPTR_LO    0xFF000000
#define MCG_XBLK_ADDR     0xC0000400

/* Deferred error settings */
#define MSR_CU_DEF_ERR		0xC0000410
#define MASK_DEF_LVTOFF		0x000000F0
#define MASK_DEF_INT_TYPE	0x00000006
#define DEF_LVT_OFF		0x2
#define DEF_INT_TYPE_APIC	0x2

/* Scalable MCA: */

/* Threshold LVT offset is at MSR0xC0000410[15:12] */
#define SMCA_THR_LVT_OFF	0xF000

static bool thresholding_en;

static const char * const th_names[] = {
	"load_store",
	"insn_fetch",
	"combined_unit",
	"decode_unit",
	"northbridge",
	"execution_unit",
};

static const char * const smca_umc_block_names[] = {
	"dram_ecc",
	"misc_umc"
};

struct smca_bank_name {
	const char *name;	/* Short name for sysfs */
	const char *long_name;	/* Long name for pretty-printing */
};

static struct smca_bank_name smca_names[] = {
	[SMCA_LS]	= { "load_store",	"Load Store Unit" },
	[SMCA_IF]	= { "insn_fetch",	"Instruction Fetch Unit" },
	[SMCA_L2_CACHE]	= { "l2_cache",		"L2 Cache" },
	[SMCA_DE]	= { "decode_unit",	"Decode Unit" },
	[SMCA_RESERVED]	= { "reserved",		"Reserved" },
	[SMCA_EX]	= { "execution_unit",	"Execution Unit" },
	[SMCA_FP]	= { "floating_point",	"Floating Point Unit" },
	[SMCA_L3_CACHE]	= { "l3_cache",		"L3 Cache" },
	[SMCA_CS]	= { "coherent_slave",	"Coherent Slave" },
	[SMCA_PIE]	= { "pie",		"Power, Interrupts, etc." },
	[SMCA_UMC]	= { "umc",		"Unified Memory Controller" },
	[SMCA_PB]	= { "param_block",	"Parameter Block" },
	[SMCA_PSP]	= { "psp",		"Platform Security Processor" },
	[SMCA_SMU]	= { "smu",		"System Management Unit" },
};

const char *smca_get_name(enum smca_bank_types t)
{
	if (t >= N_SMCA_BANK_TYPES)
		return NULL;

	return smca_names[t].name;
}

const char *smca_get_long_name(enum smca_bank_types t)
{
	if (t >= N_SMCA_BANK_TYPES)
		return NULL;

	return smca_names[t].long_name;
}
EXPORT_SYMBOL_GPL(smca_get_long_name);

static enum smca_bank_types smca_get_bank_type(unsigned int bank)
{
	struct smca_bank *b;

	if (bank >= MAX_NR_BANKS)
		return N_SMCA_BANK_TYPES;

	b = &smca_banks[bank];
	if (!b->hwid)
		return N_SMCA_BANK_TYPES;

	return b->hwid->bank_type;
}

static struct smca_hwid smca_hwid_mcatypes[] = {
	/* { bank_type, hwid_mcatype, xec_bitmap } */

	/* Reserved type */
	{ SMCA_RESERVED, HWID_MCATYPE(0x00, 0x0), 0x0 },

	/* ZN Core (HWID=0xB0) MCA types */
	{ SMCA_LS,	 HWID_MCATYPE(0xB0, 0x0), 0x1FFFEF },
	{ SMCA_IF,	 HWID_MCATYPE(0xB0, 0x1), 0x3FFF },
	{ SMCA_L2_CACHE, HWID_MCATYPE(0xB0, 0x2), 0xF },
	{ SMCA_DE,	 HWID_MCATYPE(0xB0, 0x3), 0x1FF },
	/* HWID 0xB0 MCATYPE 0x4 is Reserved */
	{ SMCA_EX,	 HWID_MCATYPE(0xB0, 0x5), 0x7FF },
	{ SMCA_FP,	 HWID_MCATYPE(0xB0, 0x6), 0x7F },
	{ SMCA_L3_CACHE, HWID_MCATYPE(0xB0, 0x7), 0xFF },

	/* Data Fabric MCA types */
	{ SMCA_CS,	 HWID_MCATYPE(0x2E, 0x0), 0x1FF },
	{ SMCA_PIE,	 HWID_MCATYPE(0x2E, 0x1), 0xF },

	/* Unified Memory Controller MCA type */
	{ SMCA_UMC,	 HWID_MCATYPE(0x96, 0x0), 0x3F },

	/* Parameter Block MCA type */
	{ SMCA_PB,	 HWID_MCATYPE(0x05, 0x0), 0x1 },

	/* Platform Security Processor MCA type */
	{ SMCA_PSP,	 HWID_MCATYPE(0xFF, 0x0), 0x1 },

	/* System Management Unit MCA type */
	{ SMCA_SMU,	 HWID_MCATYPE(0x01, 0x0), 0x1 },
};

struct smca_bank smca_banks[MAX_NR_BANKS];
EXPORT_SYMBOL_GPL(smca_banks);

/*
 * In SMCA enabled processors, we can have multiple banks for a given IP type.
 * So to define a unique name for each bank, we use a temp c-string to append
 * the MCA_IPID[InstanceId] to type's name in get_name().
 *
 * InstanceId is 32 bits which is 8 characters. Make sure MAX_MCATYPE_NAME_LEN
 * is greater than 8 plus 1 (for underscore) plus length of longest type name.
 */
#define MAX_MCATYPE_NAME_LEN	30
static char buf_mcatype[MAX_MCATYPE_NAME_LEN];

static DEFINE_PER_CPU(struct threshold_bank **, threshold_banks);
static DEFINE_PER_CPU(unsigned int, bank_map);	/* see which banks are on */

static void amd_threshold_interrupt(void);
static void amd_deferred_error_interrupt(void);

static void default_deferred_error_interrupt(void)
{
	pr_err("Unexpected deferred interrupt at vector %x\n", DEFERRED_ERROR_VECTOR);
}
void (*deferred_error_int_vector)(void) = default_deferred_error_interrupt;

static void smca_configure(unsigned int bank, unsigned int cpu)
{
	unsigned int i, hwid_mcatype;
	struct smca_hwid *s_hwid;
	u32 high, low;
	u32 smca_config = MSR_AMD64_SMCA_MCx_CONFIG(bank);

	/* Set appropriate bits in MCA_CONFIG */
	if (!rdmsr_safe(smca_config, &low, &high)) {
		/*
		 * OS is required to set the MCAX bit to acknowledge that it is
		 * now using the new MSR ranges and new registers under each
		 * bank. It also means that the OS will configure deferred
		 * errors in the new MCx_CONFIG register. If the bit is not set,
		 * uncorrectable errors will cause a system panic.
		 *
		 * MCA_CONFIG[MCAX] is bit 32 (0 in the high portion of the MSR.)
		 */
		high |= BIT(0);

		/*
		 * SMCA sets the Deferred Error Interrupt type per bank.
		 *
		 * MCA_CONFIG[DeferredIntTypeSupported] is bit 5, and tells us
		 * if the DeferredIntType bit field is available.
		 *
		 * MCA_CONFIG[DeferredIntType] is bits [38:37] ([6:5] in the
		 * high portion of the MSR). OS should set this to 0x1 to enable
		 * APIC based interrupt. First, check that no interrupt has been
		 * set.
		 */
		if ((low & BIT(5)) && !((high >> 5) & 0x3))
			high |= BIT(5);

		wrmsr(smca_config, low, high);
	}

	/* Return early if this bank was already initialized. */
	if (smca_banks[bank].hwid)
		return;

	if (rdmsr_safe_on_cpu(cpu, MSR_AMD64_SMCA_MCx_IPID(bank), &low, &high)) {
		pr_warn("Failed to read MCA_IPID for bank %d\n", bank);
		return;
	}

	hwid_mcatype = HWID_MCATYPE(high & MCI_IPID_HWID,
				    (high & MCI_IPID_MCATYPE) >> 16);

	for (i = 0; i < ARRAY_SIZE(smca_hwid_mcatypes); i++) {
		s_hwid = &smca_hwid_mcatypes[i];
		if (hwid_mcatype == s_hwid->hwid_mcatype) {
			smca_banks[bank].hwid = s_hwid;
			smca_banks[bank].id = low;
			smca_banks[bank].sysfs_id = s_hwid->count++;
			break;
		}
	}
}

struct thresh_restart {
	struct threshold_block	*b;
	int			reset;
	int			set_lvt_off;
	int			lvt_off;
	u16			old_limit;
};

static inline bool is_shared_bank(int bank)
{
	/*
	 * Scalable MCA provides for only one core to have access to the MSRs of
	 * a shared bank.
	 */
	if (mce_flags.smca)
		return false;

	/* Bank 4 is for northbridge reporting and is thus shared */
	return (bank == 4);
}

static const char *bank4_names(const struct threshold_block *b)
{
	switch (b->address) {
	/* MSR4_MISC0 */
	case 0x00000413:
		return "dram";

	case 0xc0000408:
		return "ht_links";

	case 0xc0000409:
		return "l3_cache";

	default:
		WARN(1, "Funny MSR: 0x%08x\n", b->address);
		return "";
	}
};


static bool lvt_interrupt_supported(unsigned int bank, u32 msr_high_bits)
{
	/*
	 * bank 4 supports APIC LVT interrupts implicitly since forever.
	 */
	if (bank == 4)
		return true;

	/*
	 * IntP: interrupt present; if this bit is set, the thresholding
	 * bank can generate APIC LVT interrupts
	 */
	return msr_high_bits & BIT(28);
}

static int lvt_off_valid(struct threshold_block *b, int apic, u32 lo, u32 hi)
{
	int msr = (hi & MASK_LVTOFF_HI) >> 20;

	if (apic < 0) {
		pr_err(FW_BUG "cpu %d, failed to setup threshold interrupt "
		       "for bank %d, block %d (MSR%08X=0x%x%08x)\n", b->cpu,
		       b->bank, b->block, b->address, hi, lo);
		return 0;
	}

	if (apic != msr) {
		/*
		 * On SMCA CPUs, LVT offset is programmed at a different MSR, and
		 * the BIOS provides the value. The original field where LVT offset
		 * was set is reserved. Return early here:
		 */
		if (mce_flags.smca)
			return 0;

		pr_err(FW_BUG "cpu %d, invalid threshold interrupt offset %d "
		       "for bank %d, block %d (MSR%08X=0x%x%08x)\n",
		       b->cpu, apic, b->bank, b->block, b->address, hi, lo);
		return 0;
	}

	return 1;
};

/* Reprogram MCx_MISC MSR behind this threshold bank. */
static void threshold_restart_bank(void *_tr)
{
	struct thresh_restart *tr = _tr;
	u32 hi, lo;

	rdmsr(tr->b->address, lo, hi);

	if (tr->b->threshold_limit < (hi & THRESHOLD_MAX))
		tr->reset = 1;	/* limit cannot be lower than err count */

	if (tr->reset) {		/* reset err count and overflow bit */
		hi =
		    (hi & ~(MASK_ERR_COUNT_HI | MASK_OVERFLOW_HI)) |
		    (THRESHOLD_MAX - tr->b->threshold_limit);
	} else if (tr->old_limit) {	/* change limit w/o reset */
		int new_count = (hi & THRESHOLD_MAX) +
		    (tr->old_limit - tr->b->threshold_limit);

		hi = (hi & ~MASK_ERR_COUNT_HI) |
		    (new_count & THRESHOLD_MAX);
	}

	/* clear IntType */
	hi &= ~MASK_INT_TYPE_HI;

	if (!tr->b->interrupt_capable)
		goto done;

	if (tr->set_lvt_off) {
		if (lvt_off_valid(tr->b, tr->lvt_off, lo, hi)) {
			/* set new lvt offset */
			hi &= ~MASK_LVTOFF_HI;
			hi |= tr->lvt_off << 20;
		}
	}

	if (tr->b->interrupt_enable)
		hi |= INT_TYPE_APIC;

 done:

	hi |= MASK_COUNT_EN_HI;
	wrmsr(tr->b->address, lo, hi);
}

static void mce_threshold_block_init(struct threshold_block *b, int offset)
{
	struct thresh_restart tr = {
		.b			= b,
		.set_lvt_off		= 1,
		.lvt_off		= offset,
	};

	b->threshold_limit		= THRESHOLD_MAX;
	threshold_restart_bank(&tr);
};

static int setup_APIC_mce_threshold(int reserved, int new)
{
	if (reserved < 0 && !setup_APIC_eilvt(new, THRESHOLD_APIC_VECTOR,
					      APIC_EILVT_MSG_FIX, 0))
		return new;

	return reserved;
}

static int setup_APIC_deferred_error(int reserved, int new)
{
	if (reserved < 0 && !setup_APIC_eilvt(new, DEFERRED_ERROR_VECTOR,
					      APIC_EILVT_MSG_FIX, 0))
		return new;

	return reserved;
}

static void deferred_error_interrupt_enable(struct cpuinfo_x86 *c)
{
	u32 low = 0, high = 0;
	int def_offset = -1, def_new;

	if (rdmsr_safe(MSR_CU_DEF_ERR, &low, &high))
		return;

	def_new = (low & MASK_DEF_LVTOFF) >> 4;
	if (!(low & MASK_DEF_LVTOFF)) {
		pr_err(FW_BUG "Your BIOS is not setting up LVT offset 0x2 for deferred error IRQs correctly.\n");
		def_new = DEF_LVT_OFF;
		low = (low & ~MASK_DEF_LVTOFF) | (DEF_LVT_OFF << 4);
	}

	def_offset = setup_APIC_deferred_error(def_offset, def_new);
	if ((def_offset == def_new) &&
	    (deferred_error_int_vector != amd_deferred_error_interrupt))
		deferred_error_int_vector = amd_deferred_error_interrupt;

	if (!mce_flags.smca)
		low = (low & ~MASK_DEF_INT_TYPE) | DEF_INT_TYPE_APIC;

	wrmsr(MSR_CU_DEF_ERR, low, high);
}

static u32 smca_get_block_address(unsigned int cpu, unsigned int bank,
				  unsigned int block)
{
	u32 low, high;
	u32 addr = 0;

	if (smca_get_bank_type(bank) == SMCA_RESERVED)
		return addr;

	if (!block)
		return MSR_AMD64_SMCA_MCx_MISC(bank);

	/*
	 * For SMCA enabled processors, BLKPTR field of the first MISC register
	 * (MCx_MISC0) indicates presence of additional MISC regs set (MISC1-4).
	 */
	if (rdmsr_safe_on_cpu(cpu, MSR_AMD64_SMCA_MCx_CONFIG(bank), &low, &high))
		return addr;

	if (!(low & MCI_CONFIG_MCAX))
		return addr;

	if (!rdmsr_safe_on_cpu(cpu, MSR_AMD64_SMCA_MCx_MISC(bank), &low, &high) &&
	    (low & MASK_BLKPTR_LO))
		return MSR_AMD64_SMCA_MCx_MISCy(bank, block - 1);

	return addr;
}

static u32 get_block_address(unsigned int cpu, u32 current_addr, u32 low, u32 high,
			     unsigned int bank, unsigned int block)
{
	u32 addr = 0, offset = 0;

	if ((bank >= mca_cfg.banks) || (block >= NR_BLOCKS))
		return addr;
<<<<<<< HEAD

	/* Get address from already initialized block. */
	if (per_cpu(threshold_banks, cpu)) {
		struct threshold_bank *bankp = per_cpu(threshold_banks, cpu)[bank];

		if (bankp && bankp->blocks) {
			struct threshold_block *blockp = &bankp->blocks[block];

			if (blockp)
				return blockp->address;
		}
	}

	if (mce_flags.smca) {
		if (smca_get_bank_type(bank) == SMCA_RESERVED)
			return addr;

		if (!block) {
			addr = MSR_AMD64_SMCA_MCx_MISC(bank);
		} else {
			/*
			 * For SMCA enabled processors, BLKPTR field of the
			 * first MISC register (MCx_MISC0) indicates presence of
			 * additional MISC register set (MISC1-4).
			 */
			u32 low, high;
=======
>>>>>>> 28783bf4

	/* Get address from already initialized block. */
	if (per_cpu(threshold_banks, cpu)) {
		struct threshold_bank *bankp = per_cpu(threshold_banks, cpu)[bank];

		if (bankp && bankp->blocks) {
			struct threshold_block *blockp = &bankp->blocks[block];

			if (blockp)
				return blockp->address;
		}
	}

	if (mce_flags.smca)
		return smca_get_block_address(cpu, bank, block);

	/* Fall back to method we used for older processors: */
	switch (block) {
	case 0:
		addr = msr_ops.misc(bank);
		break;
	case 1:
		offset = ((low & MASK_BLKPTR_LO) >> 21);
		if (offset)
			addr = MCG_XBLK_ADDR + offset;
		break;
	default:
		addr = ++current_addr;
	}
	return addr;
}

static int
prepare_threshold_block(unsigned int bank, unsigned int block, u32 addr,
			int offset, u32 misc_high)
{
	unsigned int cpu = smp_processor_id();
	u32 smca_low, smca_high;
	struct threshold_block b;
	int new;

	if (!block)
		per_cpu(bank_map, cpu) |= (1 << bank);

	memset(&b, 0, sizeof(b));
	b.cpu			= cpu;
	b.bank			= bank;
	b.block			= block;
	b.address		= addr;
	b.interrupt_capable	= lvt_interrupt_supported(bank, misc_high);

	if (!b.interrupt_capable)
		goto done;

	b.interrupt_enable = 1;

	if (!mce_flags.smca) {
		new = (misc_high & MASK_LVTOFF_HI) >> 20;
		goto set_offset;
	}

	/* Gather LVT offset for thresholding: */
	if (rdmsr_safe(MSR_CU_DEF_ERR, &smca_low, &smca_high))
		goto out;

	new = (smca_low & SMCA_THR_LVT_OFF) >> 12;

set_offset:
	offset = setup_APIC_mce_threshold(offset, new);

	if ((offset == new) && (mce_threshold_vector != amd_threshold_interrupt))
		mce_threshold_vector = amd_threshold_interrupt;

done:
	mce_threshold_block_init(&b, offset);

out:
	return offset;
}

/* cpu init entry point, called from mce.c with preempt off */
void mce_amd_feature_init(struct cpuinfo_x86 *c)
{
	u32 low = 0, high = 0, address = 0;
	unsigned int bank, block, cpu = smp_processor_id();
	int offset = -1;

	for (bank = 0; bank < mca_cfg.banks; ++bank) {
		if (mce_flags.smca)
			smca_configure(bank, cpu);

		for (block = 0; block < NR_BLOCKS; ++block) {
			address = get_block_address(cpu, address, low, high, bank, block);
			if (!address)
				break;

			if (rdmsr_safe(address, &low, &high))
				break;

			if (!(high & MASK_VALID_HI))
				continue;

			if (!(high & MASK_CNTP_HI)  ||
			     (high & MASK_LOCKED_HI))
				continue;

			offset = prepare_threshold_block(bank, block, address, offset, high);
		}
	}

	if (mce_flags.succor)
		deferred_error_interrupt_enable(c);
}

int umc_normaddr_to_sysaddr(u64 norm_addr, u16 nid, u8 umc, u64 *sys_addr)
{
	u64 dram_base_addr, dram_limit_addr, dram_hole_base;
	/* We start from the normalized address */
	u64 ret_addr = norm_addr;

	u32 tmp;

	u8 die_id_shift, die_id_mask, socket_id_shift, socket_id_mask;
	u8 intlv_num_dies, intlv_num_chan, intlv_num_sockets;
	u8 intlv_addr_sel, intlv_addr_bit;
	u8 num_intlv_bits, hashed_bit;
	u8 lgcy_mmio_hole_en, base = 0;
	u8 cs_mask, cs_id = 0;
	bool hash_enabled = false;

	/* Read D18F0x1B4 (DramOffset), check if base 1 is used. */
	if (amd_df_indirect_read(nid, 0, 0x1B4, umc, &tmp))
		goto out_err;

	/* Remove HiAddrOffset from normalized address, if enabled: */
	if (tmp & BIT(0)) {
		u64 hi_addr_offset = (tmp & GENMASK_ULL(31, 20)) << 8;

		if (norm_addr >= hi_addr_offset) {
			ret_addr -= hi_addr_offset;
			base = 1;
		}
	}

	/* Read D18F0x110 (DramBaseAddress). */
	if (amd_df_indirect_read(nid, 0, 0x110 + (8 * base), umc, &tmp))
		goto out_err;

	/* Check if address range is valid. */
	if (!(tmp & BIT(0))) {
		pr_err("%s: Invalid DramBaseAddress range: 0x%x.\n",
			__func__, tmp);
		goto out_err;
	}

	lgcy_mmio_hole_en = tmp & BIT(1);
	intlv_num_chan	  = (tmp >> 4) & 0xF;
	intlv_addr_sel	  = (tmp >> 8) & 0x7;
	dram_base_addr	  = (tmp & GENMASK_ULL(31, 12)) << 16;

	/* {0, 1, 2, 3} map to address bits {8, 9, 10, 11} respectively */
	if (intlv_addr_sel > 3) {
		pr_err("%s: Invalid interleave address select %d.\n",
			__func__, intlv_addr_sel);
		goto out_err;
	}

	/* Read D18F0x114 (DramLimitAddress). */
	if (amd_df_indirect_read(nid, 0, 0x114 + (8 * base), umc, &tmp))
		goto out_err;

	intlv_num_sockets = (tmp >> 8) & 0x1;
	intlv_num_dies	  = (tmp >> 10) & 0x3;
	dram_limit_addr	  = ((tmp & GENMASK_ULL(31, 12)) << 16) | GENMASK_ULL(27, 0);

	intlv_addr_bit = intlv_addr_sel + 8;

	/* Re-use intlv_num_chan by setting it equal to log2(#channels) */
	switch (intlv_num_chan) {
	case 0:	intlv_num_chan = 0; break;
	case 1: intlv_num_chan = 1; break;
	case 3: intlv_num_chan = 2; break;
	case 5:	intlv_num_chan = 3; break;
	case 7:	intlv_num_chan = 4; break;

	case 8: intlv_num_chan = 1;
		hash_enabled = true;
		break;
	default:
		pr_err("%s: Invalid number of interleaved channels %d.\n",
			__func__, intlv_num_chan);
		goto out_err;
	}

	num_intlv_bits = intlv_num_chan;

	if (intlv_num_dies > 2) {
		pr_err("%s: Invalid number of interleaved nodes/dies %d.\n",
			__func__, intlv_num_dies);
		goto out_err;
	}

	num_intlv_bits += intlv_num_dies;

	/* Add a bit if sockets are interleaved. */
	num_intlv_bits += intlv_num_sockets;

	/* Assert num_intlv_bits <= 4 */
	if (num_intlv_bits > 4) {
		pr_err("%s: Invalid interleave bits %d.\n",
			__func__, num_intlv_bits);
		goto out_err;
	}

	if (num_intlv_bits > 0) {
		u64 temp_addr_x, temp_addr_i, temp_addr_y;
		u8 die_id_bit, sock_id_bit, cs_fabric_id;

		/*
		 * Read FabricBlockInstanceInformation3_CS[BlockFabricID].
		 * This is the fabric id for this coherent slave. Use
		 * umc/channel# as instance id of the coherent slave
		 * for FICAA.
		 */
		if (amd_df_indirect_read(nid, 0, 0x50, umc, &tmp))
			goto out_err;

		cs_fabric_id = (tmp >> 8) & 0xFF;
		die_id_bit   = 0;

		/* If interleaved over more than 1 channel: */
		if (intlv_num_chan) {
			die_id_bit = intlv_num_chan;
			cs_mask	   = (1 << die_id_bit) - 1;
			cs_id	   = cs_fabric_id & cs_mask;
		}

		sock_id_bit = die_id_bit;

		/* Read D18F1x208 (SystemFabricIdMask). */
		if (intlv_num_dies || intlv_num_sockets)
			if (amd_df_indirect_read(nid, 1, 0x208, umc, &tmp))
				goto out_err;

		/* If interleaved over more than 1 die. */
		if (intlv_num_dies) {
			sock_id_bit  = die_id_bit + intlv_num_dies;
			die_id_shift = (tmp >> 24) & 0xF;
			die_id_mask  = (tmp >> 8) & 0xFF;

			cs_id |= ((cs_fabric_id & die_id_mask) >> die_id_shift) << die_id_bit;
		}

		/* If interleaved over more than 1 socket. */
		if (intlv_num_sockets) {
			socket_id_shift	= (tmp >> 28) & 0xF;
			socket_id_mask	= (tmp >> 16) & 0xFF;

			cs_id |= ((cs_fabric_id & socket_id_mask) >> socket_id_shift) << sock_id_bit;
		}

		/*
		 * The pre-interleaved address consists of XXXXXXIIIYYYYY
		 * where III is the ID for this CS, and XXXXXXYYYYY are the
		 * address bits from the post-interleaved address.
		 * "num_intlv_bits" has been calculated to tell us how many "I"
		 * bits there are. "intlv_addr_bit" tells us how many "Y" bits
		 * there are (where "I" starts).
		 */
		temp_addr_y = ret_addr & GENMASK_ULL(intlv_addr_bit-1, 0);
		temp_addr_i = (cs_id << intlv_addr_bit);
		temp_addr_x = (ret_addr & GENMASK_ULL(63, intlv_addr_bit)) << num_intlv_bits;
		ret_addr    = temp_addr_x | temp_addr_i | temp_addr_y;
	}

	/* Add dram base address */
	ret_addr += dram_base_addr;

	/* If legacy MMIO hole enabled */
	if (lgcy_mmio_hole_en) {
		if (amd_df_indirect_read(nid, 0, 0x104, umc, &tmp))
			goto out_err;

		dram_hole_base = tmp & GENMASK(31, 24);
		if (ret_addr >= dram_hole_base)
			ret_addr += (BIT_ULL(32) - dram_hole_base);
	}

	if (hash_enabled) {
		/* Save some parentheses and grab ls-bit at the end. */
		hashed_bit =	(ret_addr >> 12) ^
				(ret_addr >> 18) ^
				(ret_addr >> 21) ^
				(ret_addr >> 30) ^
				cs_id;

		hashed_bit &= BIT(0);

		if (hashed_bit != ((ret_addr >> intlv_addr_bit) & BIT(0)))
			ret_addr ^= BIT(intlv_addr_bit);
	}

	/* Is calculated system address is above DRAM limit address? */
	if (ret_addr > dram_limit_addr)
		goto out_err;

	*sys_addr = ret_addr;
	return 0;

out_err:
	return -EINVAL;
}
EXPORT_SYMBOL_GPL(umc_normaddr_to_sysaddr);

bool amd_mce_is_memory_error(struct mce *m)
{
	/* ErrCodeExt[20:16] */
	u8 xec = (m->status >> 16) & 0x1f;

	if (mce_flags.smca)
		return smca_get_bank_type(m->bank) == SMCA_UMC && xec == 0x0;

	return m->bank == 4 && xec == 0x8;
}

static void __log_error(unsigned int bank, u64 status, u64 addr, u64 misc)
{
	struct mce m;

	mce_setup(&m);

	m.status = status;
	m.misc   = misc;
	m.bank   = bank;
	m.tsc	 = rdtsc();

	if (m.status & MCI_STATUS_ADDRV) {
		m.addr = addr;

		/*
		 * Extract [55:<lsb>] where lsb is the least significant
		 * *valid* bit of the address bits.
		 */
		if (mce_flags.smca) {
			u8 lsb = (m.addr >> 56) & 0x3f;

			m.addr &= GENMASK_ULL(55, lsb);
		}
	}

	if (mce_flags.smca) {
		rdmsrl(MSR_AMD64_SMCA_MCx_IPID(bank), m.ipid);

		if (m.status & MCI_STATUS_SYNDV)
			rdmsrl(MSR_AMD64_SMCA_MCx_SYND(bank), m.synd);
	}

	mce_log(&m);
}

asmlinkage __visible void __irq_entry smp_deferred_error_interrupt(void)
{
	entering_irq();
	trace_deferred_error_apic_entry(DEFERRED_ERROR_VECTOR);
	inc_irq_stat(irq_deferred_error_count);
	deferred_error_int_vector();
	trace_deferred_error_apic_exit(DEFERRED_ERROR_VECTOR);
	exiting_ack_irq();
}

/*
 * Returns true if the logged error is deferred. False, otherwise.
 */
static inline bool
_log_error_bank(unsigned int bank, u32 msr_stat, u32 msr_addr, u64 misc)
{
	u64 status, addr = 0;

	rdmsrl(msr_stat, status);
	if (!(status & MCI_STATUS_VAL))
		return false;

	if (status & MCI_STATUS_ADDRV)
		rdmsrl(msr_addr, addr);

	__log_error(bank, status, addr, misc);

	wrmsrl(msr_stat, 0);

	return status & MCI_STATUS_DEFERRED;
}

/*
 * We have three scenarios for checking for Deferred errors:
 *
 * 1) Non-SMCA systems check MCA_STATUS and log error if found.
 * 2) SMCA systems check MCA_STATUS. If error is found then log it and also
 *    clear MCA_DESTAT.
 * 3) SMCA systems check MCA_DESTAT, if error was not found in MCA_STATUS, and
 *    log it.
 */
static void log_error_deferred(unsigned int bank)
{
	bool defrd;

	defrd = _log_error_bank(bank, msr_ops.status(bank),
					msr_ops.addr(bank), 0);

	if (!mce_flags.smca)
		return;

	/* Clear MCA_DESTAT if we logged the deferred error from MCA_STATUS. */
	if (defrd) {
		wrmsrl(MSR_AMD64_SMCA_MCx_DESTAT(bank), 0);
		return;
	}

	/*
	 * Only deferred errors are logged in MCA_DE{STAT,ADDR} so just check
	 * for a valid error.
	 */
	_log_error_bank(bank, MSR_AMD64_SMCA_MCx_DESTAT(bank),
			      MSR_AMD64_SMCA_MCx_DEADDR(bank), 0);
}

/* APIC interrupt handler for deferred errors */
static void amd_deferred_error_interrupt(void)
{
	unsigned int bank;

	for (bank = 0; bank < mca_cfg.banks; ++bank)
		log_error_deferred(bank);
}

static void log_error_thresholding(unsigned int bank, u64 misc)
{
	_log_error_bank(bank, msr_ops.status(bank), msr_ops.addr(bank), misc);
}

static void log_and_reset_block(struct threshold_block *block)
{
	struct thresh_restart tr;
	u32 low = 0, high = 0;

	if (!block)
		return;

	if (rdmsr_safe(block->address, &low, &high))
		return;

	if (!(high & MASK_OVERFLOW_HI))
		return;

	/* Log the MCE which caused the threshold event. */
	log_error_thresholding(block->bank, ((u64)high << 32) | low);

	/* Reset threshold block after logging error. */
	memset(&tr, 0, sizeof(tr));
	tr.b = block;
	threshold_restart_bank(&tr);
}

/*
 * Threshold interrupt handler will service THRESHOLD_APIC_VECTOR. The interrupt
 * goes off when error_count reaches threshold_limit.
 */
static void amd_threshold_interrupt(void)
{
	struct threshold_block *first_block = NULL, *block = NULL, *tmp = NULL;
	unsigned int bank, cpu = smp_processor_id();

	for (bank = 0; bank < mca_cfg.banks; ++bank) {
		if (!(per_cpu(bank_map, cpu) & (1 << bank)))
			continue;

		first_block = per_cpu(threshold_banks, cpu)[bank]->blocks;
		if (!first_block)
			continue;

		/*
		 * The first block is also the head of the list. Check it first
		 * before iterating over the rest.
		 */
		log_and_reset_block(first_block);
		list_for_each_entry_safe(block, tmp, &first_block->miscj, miscj)
			log_and_reset_block(block);
	}
}

/*
 * Sysfs Interface
 */

struct threshold_attr {
	struct attribute attr;
	ssize_t (*show) (struct threshold_block *, char *);
	ssize_t (*store) (struct threshold_block *, const char *, size_t count);
};

#define SHOW_FIELDS(name)						\
static ssize_t show_ ## name(struct threshold_block *b, char *buf)	\
{									\
	return sprintf(buf, "%lu\n", (unsigned long) b->name);		\
}
SHOW_FIELDS(interrupt_enable)
SHOW_FIELDS(threshold_limit)

static ssize_t
store_interrupt_enable(struct threshold_block *b, const char *buf, size_t size)
{
	struct thresh_restart tr;
	unsigned long new;

	if (!b->interrupt_capable)
		return -EINVAL;

	if (kstrtoul(buf, 0, &new) < 0)
		return -EINVAL;

	b->interrupt_enable = !!new;

	memset(&tr, 0, sizeof(tr));
	tr.b		= b;

	smp_call_function_single(b->cpu, threshold_restart_bank, &tr, 1);

	return size;
}

static ssize_t
store_threshold_limit(struct threshold_block *b, const char *buf, size_t size)
{
	struct thresh_restart tr;
	unsigned long new;

	if (kstrtoul(buf, 0, &new) < 0)
		return -EINVAL;

	if (new > THRESHOLD_MAX)
		new = THRESHOLD_MAX;
	if (new < 1)
		new = 1;

	memset(&tr, 0, sizeof(tr));
	tr.old_limit = b->threshold_limit;
	b->threshold_limit = new;
	tr.b = b;

	smp_call_function_single(b->cpu, threshold_restart_bank, &tr, 1);

	return size;
}

static ssize_t show_error_count(struct threshold_block *b, char *buf)
{
	u32 lo, hi;

	rdmsr_on_cpu(b->cpu, b->address, &lo, &hi);

	return sprintf(buf, "%u\n", ((hi & THRESHOLD_MAX) -
				     (THRESHOLD_MAX - b->threshold_limit)));
}

static struct threshold_attr error_count = {
	.attr = {.name = __stringify(error_count), .mode = 0444 },
	.show = show_error_count,
};

#define RW_ATTR(val)							\
static struct threshold_attr val = {					\
	.attr	= {.name = __stringify(val), .mode = 0644 },		\
	.show	= show_## val,						\
	.store	= store_## val,						\
};

RW_ATTR(interrupt_enable);
RW_ATTR(threshold_limit);

static struct attribute *default_attrs[] = {
	&threshold_limit.attr,
	&error_count.attr,
	NULL,	/* possibly interrupt_enable if supported, see below */
	NULL,
};

#define to_block(k)	container_of(k, struct threshold_block, kobj)
#define to_attr(a)	container_of(a, struct threshold_attr, attr)

static ssize_t show(struct kobject *kobj, struct attribute *attr, char *buf)
{
	struct threshold_block *b = to_block(kobj);
	struct threshold_attr *a = to_attr(attr);
	ssize_t ret;

	ret = a->show ? a->show(b, buf) : -EIO;

	return ret;
}

static ssize_t store(struct kobject *kobj, struct attribute *attr,
		     const char *buf, size_t count)
{
	struct threshold_block *b = to_block(kobj);
	struct threshold_attr *a = to_attr(attr);
	ssize_t ret;

	ret = a->store ? a->store(b, buf, count) : -EIO;

	return ret;
}

static const struct sysfs_ops threshold_ops = {
	.show			= show,
	.store			= store,
};

static struct kobj_type threshold_ktype = {
	.sysfs_ops		= &threshold_ops,
	.default_attrs		= default_attrs,
};

static const char *get_name(unsigned int bank, struct threshold_block *b)
{
	enum smca_bank_types bank_type;

	if (!mce_flags.smca) {
		if (b && bank == 4)
			return bank4_names(b);

		return th_names[bank];
	}

	bank_type = smca_get_bank_type(bank);
	if (bank_type >= N_SMCA_BANK_TYPES)
		return NULL;

	if (b && bank_type == SMCA_UMC) {
		if (b->block < ARRAY_SIZE(smca_umc_block_names))
			return smca_umc_block_names[b->block];
		return NULL;
	}

	if (smca_banks[bank].hwid->count == 1)
		return smca_get_name(bank_type);

	snprintf(buf_mcatype, MAX_MCATYPE_NAME_LEN,
		 "%s_%x", smca_get_name(bank_type),
			  smca_banks[bank].sysfs_id);
	return buf_mcatype;
}

static int allocate_threshold_blocks(unsigned int cpu, unsigned int bank,
				     unsigned int block, u32 address)
{
	struct threshold_block *b = NULL;
	u32 low, high;
	int err;

	if ((bank >= mca_cfg.banks) || (block >= NR_BLOCKS))
		return 0;

	if (rdmsr_safe_on_cpu(cpu, address, &low, &high))
		return 0;

	if (!(high & MASK_VALID_HI)) {
		if (block)
			goto recurse;
		else
			return 0;
	}

	if (!(high & MASK_CNTP_HI)  ||
	     (high & MASK_LOCKED_HI))
		goto recurse;

	b = kzalloc(sizeof(struct threshold_block), GFP_KERNEL);
	if (!b)
		return -ENOMEM;

	b->block		= block;
	b->bank			= bank;
	b->cpu			= cpu;
	b->address		= address;
	b->interrupt_enable	= 0;
	b->interrupt_capable	= lvt_interrupt_supported(bank, high);
	b->threshold_limit	= THRESHOLD_MAX;

	if (b->interrupt_capable) {
		threshold_ktype.default_attrs[2] = &interrupt_enable.attr;
		b->interrupt_enable = 1;
	} else {
		threshold_ktype.default_attrs[2] = NULL;
	}

	INIT_LIST_HEAD(&b->miscj);

	if (per_cpu(threshold_banks, cpu)[bank]->blocks) {
		list_add(&b->miscj,
			 &per_cpu(threshold_banks, cpu)[bank]->blocks->miscj);
	} else {
		per_cpu(threshold_banks, cpu)[bank]->blocks = b;
	}

	err = kobject_init_and_add(&b->kobj, &threshold_ktype,
				   per_cpu(threshold_banks, cpu)[bank]->kobj,
				   get_name(bank, b));
	if (err)
		goto out_free;
recurse:
	address = get_block_address(cpu, address, low, high, bank, ++block);
	if (!address)
		return 0;

	err = allocate_threshold_blocks(cpu, bank, block, address);
	if (err)
		goto out_free;

	if (b)
		kobject_uevent(&b->kobj, KOBJ_ADD);

	return err;

out_free:
	if (b) {
		kobject_put(&b->kobj);
		list_del(&b->miscj);
		kfree(b);
	}
	return err;
}

static int __threshold_add_blocks(struct threshold_bank *b)
{
	struct list_head *head = &b->blocks->miscj;
	struct threshold_block *pos = NULL;
	struct threshold_block *tmp = NULL;
	int err = 0;

	err = kobject_add(&b->blocks->kobj, b->kobj, b->blocks->kobj.name);
	if (err)
		return err;

	list_for_each_entry_safe(pos, tmp, head, miscj) {

		err = kobject_add(&pos->kobj, b->kobj, pos->kobj.name);
		if (err) {
			list_for_each_entry_safe_reverse(pos, tmp, head, miscj)
				kobject_del(&pos->kobj);

			return err;
		}
	}
	return err;
}

static int threshold_create_bank(unsigned int cpu, unsigned int bank)
{
	struct device *dev = per_cpu(mce_device, cpu);
	struct amd_northbridge *nb = NULL;
	struct threshold_bank *b = NULL;
	const char *name = get_name(bank, NULL);
	int err = 0;

	if (!dev)
		return -ENODEV;

	if (is_shared_bank(bank)) {
		nb = node_to_amd_nb(amd_get_nb_id(cpu));

		/* threshold descriptor already initialized on this node? */
		if (nb && nb->bank4) {
			/* yes, use it */
			b = nb->bank4;
			err = kobject_add(b->kobj, &dev->kobj, name);
			if (err)
				goto out;

			per_cpu(threshold_banks, cpu)[bank] = b;
			refcount_inc(&b->cpus);

			err = __threshold_add_blocks(b);

			goto out;
		}
	}

	b = kzalloc(sizeof(struct threshold_bank), GFP_KERNEL);
	if (!b) {
		err = -ENOMEM;
		goto out;
	}

	b->kobj = kobject_create_and_add(name, &dev->kobj);
	if (!b->kobj) {
		err = -EINVAL;
		goto out_free;
	}

	per_cpu(threshold_banks, cpu)[bank] = b;

	if (is_shared_bank(bank)) {
		refcount_set(&b->cpus, 1);

		/* nb is already initialized, see above */
		if (nb) {
			WARN_ON(nb->bank4);
			nb->bank4 = b;
		}
	}

	err = allocate_threshold_blocks(cpu, bank, 0, msr_ops.misc(bank));
	if (!err)
		goto out;

 out_free:
	kfree(b);

 out:
	return err;
}

static void deallocate_threshold_block(unsigned int cpu,
						 unsigned int bank)
{
	struct threshold_block *pos = NULL;
	struct threshold_block *tmp = NULL;
	struct threshold_bank *head = per_cpu(threshold_banks, cpu)[bank];

	if (!head)
		return;

	list_for_each_entry_safe(pos, tmp, &head->blocks->miscj, miscj) {
		kobject_put(&pos->kobj);
		list_del(&pos->miscj);
		kfree(pos);
	}

	kfree(per_cpu(threshold_banks, cpu)[bank]->blocks);
	per_cpu(threshold_banks, cpu)[bank]->blocks = NULL;
}

static void __threshold_remove_blocks(struct threshold_bank *b)
{
	struct threshold_block *pos = NULL;
	struct threshold_block *tmp = NULL;

	kobject_del(b->kobj);

	list_for_each_entry_safe(pos, tmp, &b->blocks->miscj, miscj)
		kobject_del(&pos->kobj);
}

static void threshold_remove_bank(unsigned int cpu, int bank)
{
	struct amd_northbridge *nb;
	struct threshold_bank *b;

	b = per_cpu(threshold_banks, cpu)[bank];
	if (!b)
		return;

	if (!b->blocks)
		goto free_out;

	if (is_shared_bank(bank)) {
		if (!refcount_dec_and_test(&b->cpus)) {
			__threshold_remove_blocks(b);
			per_cpu(threshold_banks, cpu)[bank] = NULL;
			return;
		} else {
			/*
			 * the last CPU on this node using the shared bank is
			 * going away, remove that bank now.
			 */
			nb = node_to_amd_nb(amd_get_nb_id(cpu));
			nb->bank4 = NULL;
		}
	}

	deallocate_threshold_block(cpu, bank);

free_out:
	kobject_del(b->kobj);
	kobject_put(b->kobj);
	kfree(b);
	per_cpu(threshold_banks, cpu)[bank] = NULL;
}

int mce_threshold_remove_device(unsigned int cpu)
{
	unsigned int bank;

	if (!thresholding_en)
		return 0;

	for (bank = 0; bank < mca_cfg.banks; ++bank) {
		if (!(per_cpu(bank_map, cpu) & (1 << bank)))
			continue;
		threshold_remove_bank(cpu, bank);
	}
	kfree(per_cpu(threshold_banks, cpu));
	per_cpu(threshold_banks, cpu) = NULL;
	return 0;
}

/* create dir/files for all valid threshold banks */
int mce_threshold_create_device(unsigned int cpu)
{
	unsigned int bank;
	struct threshold_bank **bp;
	int err = 0;

	if (!thresholding_en)
		return 0;

	bp = per_cpu(threshold_banks, cpu);
	if (bp)
		return 0;

	bp = kzalloc(sizeof(struct threshold_bank *) * mca_cfg.banks,
		     GFP_KERNEL);
	if (!bp)
		return -ENOMEM;

	per_cpu(threshold_banks, cpu) = bp;

	for (bank = 0; bank < mca_cfg.banks; ++bank) {
		if (!(per_cpu(bank_map, cpu) & (1 << bank)))
			continue;
		err = threshold_create_bank(cpu, bank);
		if (err)
			goto err;
	}
	return err;
err:
	mce_threshold_remove_device(cpu);
	return err;
}

static __init int threshold_init_device(void)
{
	unsigned lcpu = 0;

	if (mce_threshold_vector == amd_threshold_interrupt)
		thresholding_en = true;

	/* to hit CPUs online before the notifier is up */
	for_each_online_cpu(lcpu) {
		int err = mce_threshold_create_device(lcpu);

		if (err)
			return err;
	}

	return 0;
}
/*
 * there are 3 funcs which need to be _initcalled in a logic sequence:
 * 1. xen_late_init_mcelog
 * 2. mcheck_init_device
 * 3. threshold_init_device
 *
 * xen_late_init_mcelog must register xen_mce_chrdev_device before
 * native mce_chrdev_device registration if running under xen platform;
 *
 * mcheck_init_device should be inited before threshold_init_device to
 * initialize mce_device, otherwise a NULL ptr dereference will cause panic.
 *
 * so we use following _initcalls
 * 1. device_initcall(xen_late_init_mcelog);
 * 2. device_initcall_sync(mcheck_init_device);
 * 3. late_initcall(threshold_init_device);
 *
 * when running under xen, the initcall order is 1,2,3;
 * on baremetal, we skip 1 and we do only 2 and 3.
 */
late_initcall(threshold_init_device);<|MERGE_RESOLUTION|>--- conflicted
+++ resolved
@@ -467,35 +467,6 @@
 
 	if ((bank >= mca_cfg.banks) || (block >= NR_BLOCKS))
 		return addr;
-<<<<<<< HEAD
-
-	/* Get address from already initialized block. */
-	if (per_cpu(threshold_banks, cpu)) {
-		struct threshold_bank *bankp = per_cpu(threshold_banks, cpu)[bank];
-
-		if (bankp && bankp->blocks) {
-			struct threshold_block *blockp = &bankp->blocks[block];
-
-			if (blockp)
-				return blockp->address;
-		}
-	}
-
-	if (mce_flags.smca) {
-		if (smca_get_bank_type(bank) == SMCA_RESERVED)
-			return addr;
-
-		if (!block) {
-			addr = MSR_AMD64_SMCA_MCx_MISC(bank);
-		} else {
-			/*
-			 * For SMCA enabled processors, BLKPTR field of the
-			 * first MISC register (MCx_MISC0) indicates presence of
-			 * additional MISC register set (MISC1-4).
-			 */
-			u32 low, high;
-=======
->>>>>>> 28783bf4
 
 	/* Get address from already initialized block. */
 	if (per_cpu(threshold_banks, cpu)) {
