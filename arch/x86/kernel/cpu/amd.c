--- conflicted
+++ resolved
@@ -295,7 +295,7 @@
  *     Assumption: Number of cores in each internal node is the same.
  * (2) AMD processors supporting compute units
  */
-#ifdef CONFIG_SMP
+#if defined(CONFIG_SMP) && !defined(CONFIG_XEN)
 static void amd_get_topology(struct cpuinfo_x86 *c)
 {
 	u32 cores_per_cu = 1;
@@ -348,7 +348,7 @@
  */
 static void amd_detect_cmp(struct cpuinfo_x86 *c)
 {
-#ifdef CONFIG_SMP
+#if defined(CONFIG_SMP) && !defined(CONFIG_XEN)
 	unsigned bits;
 	int cpu = smp_processor_id();
 
@@ -433,7 +433,7 @@
 
 static void early_init_amd_mc(struct cpuinfo_x86 *c)
 {
-#ifdef CONFIG_SMP
+#if defined(CONFIG_SMP) && !defined(CONFIG_XEN)
 	unsigned bits, ecx;
 
 	/* Multi core CPU? */
@@ -532,12 +532,7 @@
 		    (c->x86_model == 8 && c->x86_mask >= 8))
 			set_cpu_cap(c, X86_FEATURE_K6_MTRR);
 #endif
-<<<<<<< HEAD
 #if defined(CONFIG_X86_LOCAL_APIC) && defined(CONFIG_PCI) && !defined(CONFIG_XEN)
-	/* check CPU config space for extended APIC ID */
-	if (cpu_has_apic && c->x86 >= 0xf) {
-=======
-#if defined(CONFIG_X86_LOCAL_APIC) && defined(CONFIG_PCI)
 	/*
 	 * ApicID can always be treated as an 8-bit value for AMD APIC versions
 	 * >= 0x10, but even old K8s came out of reset with version 0x10. So, we
@@ -548,7 +543,6 @@
 		set_cpu_cap(c, X86_FEATURE_EXTD_APICID);
 	} else if (cpu_has_apic && c->x86 >= 0xf) {
 		/* check CPU config space for extended APIC ID */
->>>>>>> 2c6625cd
 		unsigned int val;
 		val = read_pci_config(0, 24, 0, 0x68);
 		if ((val & ((1 << 17) | (1 << 18))) == ((1 << 17) | (1 << 18)))
