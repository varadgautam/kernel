// SPDX-License-Identifier: GPL-2.0
#include <linux/kernel.h>

#include <linux/string.h>
#include <linux/bitops.h>
#include <linux/smp.h>
#include <linux/sched.h>
#include <linux/sched/clock.h>
#include <linux/thread_info.h>
#include <linux/init.h>
#include <linux/uaccess.h>

#include <asm/cpufeature.h>
#include <asm/pgtable.h>
#include <asm/msr.h>
#include <asm/bugs.h>
#include <asm/cpu.h>
#include <asm/intel-family.h>
#include <asm/microcode_intel.h>
#include <asm/hwcap2.h>
#include <asm/elf.h>

#ifdef CONFIG_X86_64
#include <linux/topology.h>
#endif

#include "cpu.h"

#ifdef CONFIG_X86_LOCAL_APIC
#include <asm/mpspec.h>
#include <asm/apic.h>
#endif

/*
 * Just in case our CPU detection goes bad, or you have a weird system,
 * allow a way to override the automatic disabling of MPX.
 */
static int forcempx;

static int __init forcempx_setup(char *__unused)
{
	forcempx = 1;

	return 1;
}
__setup("intel-skd-046-workaround=disable", forcempx_setup);

void check_mpx_erratum(struct cpuinfo_x86 *c)
{
	if (forcempx)
		return;
	/*
	 * Turn off the MPX feature on CPUs where SMEP is not
	 * available or disabled.
	 *
	 * Works around Intel Erratum SKD046: "Branch Instructions
	 * May Initialize MPX Bound Registers Incorrectly".
	 *
	 * This might falsely disable MPX on systems without
	 * SMEP, like Atom processors without SMEP.  But there
	 * is no such hardware known at the moment.
	 */
	if (cpu_has(c, X86_FEATURE_MPX) && !cpu_has(c, X86_FEATURE_SMEP)) {
		setup_clear_cpu_cap(X86_FEATURE_MPX);
		pr_warn("x86/mpx: Disabling MPX since SMEP not present\n");
	}
}

static bool ring3mwait_disabled __read_mostly;

static int __init ring3mwait_disable(char *__unused)
{
	ring3mwait_disabled = true;
	return 0;
}
__setup("ring3mwait=disable", ring3mwait_disable);

static void probe_xeon_phi_r3mwait(struct cpuinfo_x86 *c)
{
	/*
	 * Ring 3 MONITOR/MWAIT feature cannot be detected without
	 * cpu model and family comparison.
	 */
	if (c->x86 != 6)
		return;
	switch (c->x86_model) {
	case INTEL_FAM6_XEON_PHI_KNL:
	case INTEL_FAM6_XEON_PHI_KNM:
		break;
	default:
		return;
	}

	if (ring3mwait_disabled)
		return;

	set_cpu_cap(c, X86_FEATURE_RING3MWAIT);
	this_cpu_or(msr_misc_features_shadow,
		    1UL << MSR_MISC_FEATURES_ENABLES_RING3MWAIT_BIT);

	if (c == &boot_cpu_data)
		ELF_HWCAP2 |= HWCAP2_RING3MWAIT;
}

/*
 * Early microcode releases for the Spectre v2 mitigation were broken.
 * Information taken from;
 * - https://newsroom.intel.com/wp-content/uploads/sites/11/2018/01/microcode-update-guidance.pdf
 * - https://kb.vmware.com/s/article/52345
 * - Microcode revisions observed in the wild
 * - Release note from 20180108 microcode release
 */
struct sku_microcode {
	u8 model;
	u8 stepping;
	u32 microcode;
};
static const struct sku_microcode spectre_bad_microcodes[] = {
<<<<<<< HEAD
	{ INTEL_FAM6_KABYLAKE_DESKTOP,	0x0B,	0x80 },
	{ INTEL_FAM6_KABYLAKE_DESKTOP,	0x0A,	0x80 },
	{ INTEL_FAM6_KABYLAKE_DESKTOP,	0x09,	0x80 },
	{ INTEL_FAM6_KABYLAKE_MOBILE,	0x0A,	0x80 },
	{ INTEL_FAM6_KABYLAKE_MOBILE,	0x09,	0x80 },
	{ INTEL_FAM6_SKYLAKE_X,		0x03,	0x0100013e },
	{ INTEL_FAM6_SKYLAKE_X,		0x04,	0x0200003c },
=======
	{ INTEL_FAM6_KABYLAKE_DESKTOP,	0x0B,	0x84 },
	{ INTEL_FAM6_KABYLAKE_DESKTOP,	0x0A,	0x84 },
	{ INTEL_FAM6_KABYLAKE_DESKTOP,	0x09,	0x84 },
	{ INTEL_FAM6_KABYLAKE_MOBILE,	0x0A,	0x84 },
	{ INTEL_FAM6_KABYLAKE_MOBILE,	0x09,	0x84 },
	{ INTEL_FAM6_SKYLAKE_X,		0x03,	0x0100013e },
	{ INTEL_FAM6_SKYLAKE_X,		0x04,	0x0200003c },
	{ INTEL_FAM6_SKYLAKE_MOBILE,	0x03,	0xc2 },
>>>>>>> 7928b2cb
	{ INTEL_FAM6_SKYLAKE_DESKTOP,	0x03,	0xc2 },
	{ INTEL_FAM6_BROADWELL_CORE,	0x04,	0x28 },
	{ INTEL_FAM6_BROADWELL_GT3E,	0x01,	0x1b },
	{ INTEL_FAM6_BROADWELL_XEON_D,	0x02,	0x14 },
	{ INTEL_FAM6_BROADWELL_XEON_D,	0x03,	0x07000011 },
	{ INTEL_FAM6_BROADWELL_X,	0x01,	0x0b000025 },
	{ INTEL_FAM6_HASWELL_ULT,	0x01,	0x21 },
	{ INTEL_FAM6_HASWELL_GT3E,	0x01,	0x18 },
	{ INTEL_FAM6_HASWELL_CORE,	0x03,	0x23 },
	{ INTEL_FAM6_HASWELL_X,		0x02,	0x3b },
	{ INTEL_FAM6_HASWELL_X,		0x04,	0x10 },
	{ INTEL_FAM6_IVYBRIDGE_X,	0x04,	0x42a },
<<<<<<< HEAD
=======
	/* Updated in the 20180108 release; blacklist until we know otherwise */
	{ INTEL_FAM6_ATOM_GEMINI_LAKE,	0x01,	0x22 },
>>>>>>> 7928b2cb
	/* Observed in the wild */
	{ INTEL_FAM6_SANDYBRIDGE_X,	0x06,	0x61b },
	{ INTEL_FAM6_SANDYBRIDGE_X,	0x07,	0x712 },
};

static bool bad_spectre_microcode(struct cpuinfo_x86 *c)
{
	int i;

	for (i = 0; i < ARRAY_SIZE(spectre_bad_microcodes); i++) {
		if (c->x86_model == spectre_bad_microcodes[i].model &&
<<<<<<< HEAD
		    c->x86_stepping == spectre_bad_microcodes[i].stepping)
=======
		    c->x86_mask == spectre_bad_microcodes[i].stepping)
>>>>>>> 7928b2cb
			return (c->microcode <= spectre_bad_microcodes[i].microcode);
	}
	return false;
}

static void early_init_intel(struct cpuinfo_x86 *c)
{
	u64 misc_enable;

	/* Unmask CPUID levels if masked: */
	if (c->x86 > 6 || (c->x86 == 6 && c->x86_model >= 0xd)) {
		if (msr_clear_bit(MSR_IA32_MISC_ENABLE,
				  MSR_IA32_MISC_ENABLE_LIMIT_CPUID_BIT) > 0) {
			c->cpuid_level = cpuid_eax(0);
			get_cpu_cap(c);
		}
	}

	if ((c->x86 == 0xf && c->x86_model >= 0x03) ||
		(c->x86 == 0x6 && c->x86_model >= 0x0e))
		set_cpu_cap(c, X86_FEATURE_CONSTANT_TSC);

	if (c->x86 >= 6 && !cpu_has(c, X86_FEATURE_IA64))
		c->microcode = intel_get_microcode_revision();

	/* Now if any of them are set, check the blacklist and clear the lot */
	if ((cpu_has(c, X86_FEATURE_SPEC_CTRL) ||
	     cpu_has(c, X86_FEATURE_INTEL_STIBP) ||
	     cpu_has(c, X86_FEATURE_IBRS) || cpu_has(c, X86_FEATURE_IBPB) ||
	     cpu_has(c, X86_FEATURE_STIBP)) && bad_spectre_microcode(c)) {
		pr_warn("Intel Spectre v2 broken microcode detected; disabling Speculation Control\n");
		setup_clear_cpu_cap(X86_FEATURE_IBRS);
		setup_clear_cpu_cap(X86_FEATURE_IBPB);
		setup_clear_cpu_cap(X86_FEATURE_STIBP);
		setup_clear_cpu_cap(X86_FEATURE_SPEC_CTRL);
		setup_clear_cpu_cap(X86_FEATURE_INTEL_STIBP);
	}

	/*
	 * Atom erratum AAE44/AAF40/AAG38/AAH41:
	 *
	 * A race condition between speculative fetches and invalidating
	 * a large page.  This is worked around in microcode, but we
	 * need the microcode to have already been loaded... so if it is
	 * not, recommend a BIOS update and disable large pages.
	 */
	if (c->x86 == 6 && c->x86_model == 0x1c && c->x86_stepping <= 2 &&
	    c->microcode < 0x20e) {
		pr_warn("Atom PSE erratum detected, BIOS microcode update recommended\n");
		clear_cpu_cap(c, X86_FEATURE_PSE);
	}

#ifdef CONFIG_X86_64
	set_cpu_cap(c, X86_FEATURE_SYSENTER32);
#else
	/* Netburst reports 64 bytes clflush size, but does IO in 128 bytes */
	if (c->x86 == 15 && c->x86_cache_alignment == 64)
		c->x86_cache_alignment = 128;
#endif

	/* CPUID workaround for 0F33/0F34 CPU */
	if (c->x86 == 0xF && c->x86_model == 0x3
	    && (c->x86_stepping == 0x3 || c->x86_stepping == 0x4))
		c->x86_phys_bits = 36;

	/*
	 * c->x86_power is 8000_0007 edx. Bit 8 is TSC runs at constant rate
	 * with P/T states and does not stop in deep C-states.
	 *
	 * It is also reliable across cores and sockets. (but not across
	 * cabinets - we turn it off in that case explicitly.)
	 */
	if (c->x86_power & (1 << 8)) {
		set_cpu_cap(c, X86_FEATURE_CONSTANT_TSC);
		set_cpu_cap(c, X86_FEATURE_NONSTOP_TSC);
	}

	/* Penwell and Cloverview have the TSC which doesn't sleep on S3 */
	if (c->x86 == 6) {
		switch (c->x86_model) {
		case 0x27:	/* Penwell */
		case 0x35:	/* Cloverview */
		case 0x4a:	/* Merrifield */
			set_cpu_cap(c, X86_FEATURE_NONSTOP_TSC_S3);
			break;
		default:
			break;
		}
	}

	/*
	 * There is a known erratum on Pentium III and Core Solo
	 * and Core Duo CPUs.
	 * " Page with PAT set to WC while associated MTRR is UC
	 *   may consolidate to UC "
	 * Because of this erratum, it is better to stick with
	 * setting WC in MTRR rather than using PAT on these CPUs.
	 *
	 * Enable PAT WC only on P4, Core 2 or later CPUs.
	 */
	if (c->x86 == 6 && c->x86_model < 15)
		clear_cpu_cap(c, X86_FEATURE_PAT);

	/*
	 * If fast string is not enabled in IA32_MISC_ENABLE for any reason,
	 * clear the fast string and enhanced fast string CPU capabilities.
	 */
	if (c->x86 > 6 || (c->x86 == 6 && c->x86_model >= 0xd)) {
		rdmsrl(MSR_IA32_MISC_ENABLE, misc_enable);
		if (!(misc_enable & MSR_IA32_MISC_ENABLE_FAST_STRING)) {
			pr_info("Disabled fast string operations\n");
			setup_clear_cpu_cap(X86_FEATURE_REP_GOOD);
			setup_clear_cpu_cap(X86_FEATURE_ERMS);
		}
	}

	/*
	 * Intel Quark Core DevMan_001.pdf section 6.4.11
	 * "The operating system also is required to invalidate (i.e., flush)
	 *  the TLB when any changes are made to any of the page table entries.
	 *  The operating system must reload CR3 to cause the TLB to be flushed"
	 *
	 * As a result, boot_cpu_has(X86_FEATURE_PGE) in arch/x86/include/asm/tlbflush.h
	 * should be false so that __flush_tlb_all() causes CR3 insted of CR4.PGE
	 * to be modified.
	 */
	if (c->x86 == 5 && c->x86_model == 9) {
		pr_info("Disabling PGE capability bit\n");
		setup_clear_cpu_cap(X86_FEATURE_PGE);
	}

	if (c->cpuid_level >= 0x00000001) {
		u32 eax, ebx, ecx, edx;

		cpuid(0x00000001, &eax, &ebx, &ecx, &edx);
		/*
		 * If HTT (EDX[28]) is set EBX[16:23] contain the number of
		 * apicids which are reserved per package. Store the resulting
		 * shift value for the package management code.
		 */
		if (edx & (1U << 28))
			c->x86_coreid_bits = get_count_order((ebx >> 16) & 0xff);
	}

	check_mpx_erratum(c);
}

#ifdef CONFIG_X86_32
/*
 *	Early probe support logic for ppro memory erratum #50
 *
 *	This is called before we do cpu ident work
 */

int ppro_with_ram_bug(void)
{
	/* Uses data from early_cpu_detect now */
	if (boot_cpu_data.x86_vendor == X86_VENDOR_INTEL &&
	    boot_cpu_data.x86 == 6 &&
	    boot_cpu_data.x86_model == 1 &&
	    boot_cpu_data.x86_stepping < 8) {
		pr_info("Pentium Pro with Errata#50 detected. Taking evasive action.\n");
		return 1;
	}
	return 0;
}

static void intel_smp_check(struct cpuinfo_x86 *c)
{
	/* calling is from identify_secondary_cpu() ? */
	if (!c->cpu_index)
		return;

	/*
	 * Mask B, Pentium, but not Pentium MMX
	 */
	if (c->x86 == 5 &&
	    c->x86_stepping >= 1 && c->x86_stepping <= 4 &&
	    c->x86_model <= 3) {
		/*
		 * Remember we have B step Pentia with bugs
		 */
		WARN_ONCE(1, "WARNING: SMP operation may be unreliable"
				    "with B stepping processors.\n");
	}
}

static int forcepae;
static int __init forcepae_setup(char *__unused)
{
	forcepae = 1;
	return 1;
}
__setup("forcepae", forcepae_setup);

static void intel_workarounds(struct cpuinfo_x86 *c)
{
#ifdef CONFIG_X86_F00F_BUG
	/*
	 * All models of Pentium and Pentium with MMX technology CPUs
	 * have the F0 0F bug, which lets nonprivileged users lock up the
	 * system. Announce that the fault handler will be checking for it.
	 * The Quark is also family 5, but does not have the same bug.
	 */
	clear_cpu_bug(c, X86_BUG_F00F);
	if (c->x86 == 5 && c->x86_model < 9) {
		static int f00f_workaround_enabled;

		set_cpu_bug(c, X86_BUG_F00F);
		if (!f00f_workaround_enabled) {
			pr_notice("Intel Pentium with F0 0F bug - workaround enabled.\n");
			f00f_workaround_enabled = 1;
		}
	}
#endif

	/*
	 * SEP CPUID bug: Pentium Pro reports SEP but doesn't have it until
	 * model 3 mask 3
	 */
	if ((c->x86<<8 | c->x86_model<<4 | c->x86_stepping) < 0x633)
		clear_cpu_cap(c, X86_FEATURE_SEP);

	/*
	 * PAE CPUID issue: many Pentium M report no PAE but may have a
	 * functionally usable PAE implementation.
	 * Forcefully enable PAE if kernel parameter "forcepae" is present.
	 */
	if (forcepae) {
		pr_warn("PAE forced!\n");
		set_cpu_cap(c, X86_FEATURE_PAE);
		add_taint(TAINT_CPU_OUT_OF_SPEC, LOCKDEP_NOW_UNRELIABLE);
	}

	/*
	 * P4 Xeon erratum 037 workaround.
	 * Hardware prefetcher may cause stale data to be loaded into the cache.
	 */
	if ((c->x86 == 15) && (c->x86_model == 1) && (c->x86_stepping == 1)) {
		if (msr_set_bit(MSR_IA32_MISC_ENABLE,
				MSR_IA32_MISC_ENABLE_PREFETCH_DISABLE_BIT) > 0) {
			pr_info("CPU: C0 stepping P4 Xeon detected.\n");
			pr_info("CPU: Disabling hardware prefetching (Erratum 037)\n");
		}
	}

	/*
	 * See if we have a good local APIC by checking for buggy Pentia,
	 * i.e. all B steppings and the C2 stepping of P54C when using their
	 * integrated APIC (see 11AP erratum in "Pentium Processor
	 * Specification Update").
	 */
	if (boot_cpu_has(X86_FEATURE_APIC) && (c->x86<<8 | c->x86_model<<4) == 0x520 &&
	    (c->x86_stepping < 0x6 || c->x86_stepping == 0xb))
		set_cpu_bug(c, X86_BUG_11AP);


#ifdef CONFIG_X86_INTEL_USERCOPY
	/*
	 * Set up the preferred alignment for movsl bulk memory moves
	 */
	switch (c->x86) {
	case 4:		/* 486: untested */
		break;
	case 5:		/* Old Pentia: untested */
		break;
	case 6:		/* PII/PIII only like movsl with 8-byte alignment */
		movsl_mask.mask = 7;
		break;
	case 15:	/* P4 is OK down to 8-byte alignment */
		movsl_mask.mask = 7;
		break;
	}
#endif

	intel_smp_check(c);
}
#else
static void intel_workarounds(struct cpuinfo_x86 *c)
{
}
#endif

static void srat_detect_node(struct cpuinfo_x86 *c)
{
#ifdef CONFIG_NUMA
	unsigned node;
	int cpu = smp_processor_id();

	/* Don't do the funky fallback heuristics the AMD version employs
	   for now. */
	node = numa_cpu_node(cpu);
	if (node == NUMA_NO_NODE || !node_online(node)) {
		/* reuse the value from init_cpu_to_node() */
		node = cpu_to_node(cpu);
	}
	numa_set_node(cpu, node);
#endif
}

/*
 * find out the number of processor cores on the die
 */
static int intel_num_cpu_cores(struct cpuinfo_x86 *c)
{
	unsigned int eax, ebx, ecx, edx;

	if (!IS_ENABLED(CONFIG_SMP) || c->cpuid_level < 4)
		return 1;

	/* Intel has a non-standard dependency on %ecx for this CPUID level. */
	cpuid_count(4, 0, &eax, &ebx, &ecx, &edx);
	if (eax & 0x1f)
		return (eax >> 26) + 1;
	else
		return 1;
}

static void detect_vmx_virtcap(struct cpuinfo_x86 *c)
{
	/* Intel VMX MSR indicated features */
#define X86_VMX_FEATURE_PROC_CTLS_TPR_SHADOW	0x00200000
#define X86_VMX_FEATURE_PROC_CTLS_VNMI		0x00400000
#define X86_VMX_FEATURE_PROC_CTLS_2ND_CTLS	0x80000000
#define X86_VMX_FEATURE_PROC_CTLS2_VIRT_APIC	0x00000001
#define X86_VMX_FEATURE_PROC_CTLS2_EPT		0x00000002
#define X86_VMX_FEATURE_PROC_CTLS2_VPID		0x00000020

	u32 vmx_msr_low, vmx_msr_high, msr_ctl, msr_ctl2;

	clear_cpu_cap(c, X86_FEATURE_TPR_SHADOW);
	clear_cpu_cap(c, X86_FEATURE_VNMI);
	clear_cpu_cap(c, X86_FEATURE_FLEXPRIORITY);
	clear_cpu_cap(c, X86_FEATURE_EPT);
	clear_cpu_cap(c, X86_FEATURE_VPID);

	rdmsr(MSR_IA32_VMX_PROCBASED_CTLS, vmx_msr_low, vmx_msr_high);
	msr_ctl = vmx_msr_high | vmx_msr_low;
	if (msr_ctl & X86_VMX_FEATURE_PROC_CTLS_TPR_SHADOW)
		set_cpu_cap(c, X86_FEATURE_TPR_SHADOW);
	if (msr_ctl & X86_VMX_FEATURE_PROC_CTLS_VNMI)
		set_cpu_cap(c, X86_FEATURE_VNMI);
	if (msr_ctl & X86_VMX_FEATURE_PROC_CTLS_2ND_CTLS) {
		rdmsr(MSR_IA32_VMX_PROCBASED_CTLS2,
		      vmx_msr_low, vmx_msr_high);
		msr_ctl2 = vmx_msr_high | vmx_msr_low;
		if ((msr_ctl2 & X86_VMX_FEATURE_PROC_CTLS2_VIRT_APIC) &&
		    (msr_ctl & X86_VMX_FEATURE_PROC_CTLS_TPR_SHADOW))
			set_cpu_cap(c, X86_FEATURE_FLEXPRIORITY);
		if (msr_ctl2 & X86_VMX_FEATURE_PROC_CTLS2_EPT)
			set_cpu_cap(c, X86_FEATURE_EPT);
		if (msr_ctl2 & X86_VMX_FEATURE_PROC_CTLS2_VPID)
			set_cpu_cap(c, X86_FEATURE_VPID);
	}
}

static void init_intel_energy_perf(struct cpuinfo_x86 *c)
{
	u64 epb;

	/*
	 * Initialize MSR_IA32_ENERGY_PERF_BIAS if not already initialized.
	 * (x86_energy_perf_policy(8) is available to change it at run-time.)
	 */
	if (!cpu_has(c, X86_FEATURE_EPB))
		return;

	rdmsrl(MSR_IA32_ENERGY_PERF_BIAS, epb);
	if ((epb & 0xF) != ENERGY_PERF_BIAS_PERFORMANCE)
		return;

	pr_warn_once("ENERGY_PERF_BIAS: Set to 'normal', was 'performance'\n");
	pr_warn_once("ENERGY_PERF_BIAS: View and update with x86_energy_perf_policy(8)\n");
	epb = (epb & ~0xF) | ENERGY_PERF_BIAS_NORMAL;
	wrmsrl(MSR_IA32_ENERGY_PERF_BIAS, epb);
}

static void intel_bsp_resume(struct cpuinfo_x86 *c)
{
	/*
	 * MSR_IA32_ENERGY_PERF_BIAS is lost across suspend/resume,
	 * so reinitialize it properly like during bootup:
	 */
	init_intel_energy_perf(c);
}

static void init_cpuid_fault(struct cpuinfo_x86 *c)
{
	u64 msr;

	if (!rdmsrl_safe(MSR_PLATFORM_INFO, &msr)) {
		if (msr & MSR_PLATFORM_INFO_CPUID_FAULT)
			set_cpu_cap(c, X86_FEATURE_CPUID_FAULT);
	}
}

static void init_intel_misc_features(struct cpuinfo_x86 *c)
{
	u64 msr;

	if (rdmsrl_safe(MSR_MISC_FEATURES_ENABLES, &msr))
		return;

	/* Clear all MISC features */
	this_cpu_write(msr_misc_features_shadow, 0);

	/* Check features and update capabilities and shadow control bits */
	init_cpuid_fault(c);
	probe_xeon_phi_r3mwait(c);

	msr = this_cpu_read(msr_misc_features_shadow);
	wrmsrl(MSR_MISC_FEATURES_ENABLES, msr);
}

static void init_intel(struct cpuinfo_x86 *c)
{
	unsigned int l2 = 0;

	early_init_intel(c);

	intel_workarounds(c);

	/*
	 * Detect the extended topology information if available. This
	 * will reinitialise the initial_apicid which will be used
	 * in init_intel_cacheinfo()
	 */
	detect_extended_topology(c);

	if (!cpu_has(c, X86_FEATURE_XTOPOLOGY)) {
		/*
		 * let's use the legacy cpuid vector 0x1 and 0x4 for topology
		 * detection.
		 */
		c->x86_max_cores = intel_num_cpu_cores(c);
#ifdef CONFIG_X86_32
		detect_ht(c);
#endif
	}

	l2 = init_intel_cacheinfo(c);

	/* Detect legacy cache sizes if init_intel_cacheinfo did not */
	if (l2 == 0) {
		cpu_detect_cache_sizes(c);
		l2 = c->x86_cache_size;
	}

	if (c->cpuid_level > 9) {
		unsigned eax = cpuid_eax(10);
		/* Check for version and the number of counters */
		if ((eax & 0xff) && (((eax>>8) & 0xff) > 1))
			set_cpu_cap(c, X86_FEATURE_ARCH_PERFMON);
	}

	if (cpu_has(c, X86_FEATURE_XMM2))
		set_cpu_cap(c, X86_FEATURE_LFENCE_RDTSC);

	if (boot_cpu_has(X86_FEATURE_DS)) {
		unsigned int l1;
		rdmsr(MSR_IA32_MISC_ENABLE, l1, l2);
		if (!(l1 & (1<<11)))
			set_cpu_cap(c, X86_FEATURE_BTS);
		if (!(l1 & (1<<12)))
			set_cpu_cap(c, X86_FEATURE_PEBS);
	}

	if (c->x86 == 6 && boot_cpu_has(X86_FEATURE_CLFLUSH) &&
	    (c->x86_model == 29 || c->x86_model == 46 || c->x86_model == 47))
		set_cpu_bug(c, X86_BUG_CLFLUSH_MONITOR);

	if (c->x86 == 6 && boot_cpu_has(X86_FEATURE_MWAIT) &&
		((c->x86_model == INTEL_FAM6_ATOM_GOLDMONT)))
		set_cpu_bug(c, X86_BUG_MONITOR);

#ifdef CONFIG_X86_64
	if (c->x86 == 15)
		c->x86_cache_alignment = c->x86_clflush_size * 2;
	if (c->x86 == 6)
		set_cpu_cap(c, X86_FEATURE_REP_GOOD);
#else
	/*
	 * Names for the Pentium II/Celeron processors
	 * detectable only by also checking the cache size.
	 * Dixon is NOT a Celeron.
	 */
	if (c->x86 == 6) {
		char *p = NULL;

		switch (c->x86_model) {
		case 5:
			if (l2 == 0)
				p = "Celeron (Covington)";
			else if (l2 == 256)
				p = "Mobile Pentium II (Dixon)";
			break;

		case 6:
			if (l2 == 128)
				p = "Celeron (Mendocino)";
			else if (c->x86_stepping == 0 || c->x86_stepping == 5)
				p = "Celeron-A";
			break;

		case 8:
			if (l2 == 128)
				p = "Celeron (Coppermine)";
			break;
		}

		if (p)
			strcpy(c->x86_model_id, p);
	}

	if (c->x86 == 15)
		set_cpu_cap(c, X86_FEATURE_P4);
	if (c->x86 == 6)
		set_cpu_cap(c, X86_FEATURE_P3);
#endif

	/* Work around errata */
	srat_detect_node(c);

	if (cpu_has(c, X86_FEATURE_VMX))
		detect_vmx_virtcap(c);

	init_intel_energy_perf(c);

	init_intel_misc_features(c);
}

#ifdef CONFIG_X86_32
static unsigned int intel_size_cache(struct cpuinfo_x86 *c, unsigned int size)
{
	/*
	 * Intel PIII Tualatin. This comes in two flavours.
	 * One has 256kb of cache, the other 512. We have no way
	 * to determine which, so we use a boottime override
	 * for the 512kb model, and assume 256 otherwise.
	 */
	if ((c->x86 == 6) && (c->x86_model == 11) && (size == 0))
		size = 256;

	/*
	 * Intel Quark SoC X1000 contains a 4-way set associative
	 * 16K cache with a 16 byte cache line and 256 lines per tag
	 */
	if ((c->x86 == 5) && (c->x86_model == 9))
		size = 16;
	return size;
}
#endif

#define TLB_INST_4K	0x01
#define TLB_INST_4M	0x02
#define TLB_INST_2M_4M	0x03

#define TLB_INST_ALL	0x05
#define TLB_INST_1G	0x06

#define TLB_DATA_4K	0x11
#define TLB_DATA_4M	0x12
#define TLB_DATA_2M_4M	0x13
#define TLB_DATA_4K_4M	0x14

#define TLB_DATA_1G	0x16

#define TLB_DATA0_4K	0x21
#define TLB_DATA0_4M	0x22
#define TLB_DATA0_2M_4M	0x23

#define STLB_4K		0x41
#define STLB_4K_2M	0x42

static const struct _tlb_table intel_tlb_table[] = {
	{ 0x01, TLB_INST_4K,		32,	" TLB_INST 4 KByte pages, 4-way set associative" },
	{ 0x02, TLB_INST_4M,		2,	" TLB_INST 4 MByte pages, full associative" },
	{ 0x03, TLB_DATA_4K,		64,	" TLB_DATA 4 KByte pages, 4-way set associative" },
	{ 0x04, TLB_DATA_4M,		8,	" TLB_DATA 4 MByte pages, 4-way set associative" },
	{ 0x05, TLB_DATA_4M,		32,	" TLB_DATA 4 MByte pages, 4-way set associative" },
	{ 0x0b, TLB_INST_4M,		4,	" TLB_INST 4 MByte pages, 4-way set associative" },
	{ 0x4f, TLB_INST_4K,		32,	" TLB_INST 4 KByte pages */" },
	{ 0x50, TLB_INST_ALL,		64,	" TLB_INST 4 KByte and 2-MByte or 4-MByte pages" },
	{ 0x51, TLB_INST_ALL,		128,	" TLB_INST 4 KByte and 2-MByte or 4-MByte pages" },
	{ 0x52, TLB_INST_ALL,		256,	" TLB_INST 4 KByte and 2-MByte or 4-MByte pages" },
	{ 0x55, TLB_INST_2M_4M,		7,	" TLB_INST 2-MByte or 4-MByte pages, fully associative" },
	{ 0x56, TLB_DATA0_4M,		16,	" TLB_DATA0 4 MByte pages, 4-way set associative" },
	{ 0x57, TLB_DATA0_4K,		16,	" TLB_DATA0 4 KByte pages, 4-way associative" },
	{ 0x59, TLB_DATA0_4K,		16,	" TLB_DATA0 4 KByte pages, fully associative" },
	{ 0x5a, TLB_DATA0_2M_4M,	32,	" TLB_DATA0 2-MByte or 4 MByte pages, 4-way set associative" },
	{ 0x5b, TLB_DATA_4K_4M,		64,	" TLB_DATA 4 KByte and 4 MByte pages" },
	{ 0x5c, TLB_DATA_4K_4M,		128,	" TLB_DATA 4 KByte and 4 MByte pages" },
	{ 0x5d, TLB_DATA_4K_4M,		256,	" TLB_DATA 4 KByte and 4 MByte pages" },
	{ 0x61, TLB_INST_4K,		48,	" TLB_INST 4 KByte pages, full associative" },
	{ 0x63, TLB_DATA_1G,		4,	" TLB_DATA 1 GByte pages, 4-way set associative" },
	{ 0x76, TLB_INST_2M_4M,		8,	" TLB_INST 2-MByte or 4-MByte pages, fully associative" },
	{ 0xb0, TLB_INST_4K,		128,	" TLB_INST 4 KByte pages, 4-way set associative" },
	{ 0xb1, TLB_INST_2M_4M,		4,	" TLB_INST 2M pages, 4-way, 8 entries or 4M pages, 4-way entries" },
	{ 0xb2, TLB_INST_4K,		64,	" TLB_INST 4KByte pages, 4-way set associative" },
	{ 0xb3, TLB_DATA_4K,		128,	" TLB_DATA 4 KByte pages, 4-way set associative" },
	{ 0xb4, TLB_DATA_4K,		256,	" TLB_DATA 4 KByte pages, 4-way associative" },
	{ 0xb5, TLB_INST_4K,		64,	" TLB_INST 4 KByte pages, 8-way set associative" },
	{ 0xb6, TLB_INST_4K,		128,	" TLB_INST 4 KByte pages, 8-way set associative" },
	{ 0xba, TLB_DATA_4K,		64,	" TLB_DATA 4 KByte pages, 4-way associative" },
	{ 0xc0, TLB_DATA_4K_4M,		8,	" TLB_DATA 4 KByte and 4 MByte pages, 4-way associative" },
	{ 0xc1, STLB_4K_2M,		1024,	" STLB 4 KByte and 2 MByte pages, 8-way associative" },
	{ 0xc2, TLB_DATA_2M_4M,		16,	" DTLB 2 MByte/4MByte pages, 4-way associative" },
	{ 0xca, STLB_4K,		512,	" STLB 4 KByte pages, 4-way associative" },
	{ 0x00, 0, 0 }
};

static void intel_tlb_lookup(const unsigned char desc)
{
	unsigned char k;
	if (desc == 0)
		return;

	/* look up this descriptor in the table */
	for (k = 0; intel_tlb_table[k].descriptor != desc && \
			intel_tlb_table[k].descriptor != 0; k++)
		;

	if (intel_tlb_table[k].tlb_type == 0)
		return;

	switch (intel_tlb_table[k].tlb_type) {
	case STLB_4K:
		if (tlb_lli_4k[ENTRIES] < intel_tlb_table[k].entries)
			tlb_lli_4k[ENTRIES] = intel_tlb_table[k].entries;
		if (tlb_lld_4k[ENTRIES] < intel_tlb_table[k].entries)
			tlb_lld_4k[ENTRIES] = intel_tlb_table[k].entries;
		break;
	case STLB_4K_2M:
		if (tlb_lli_4k[ENTRIES] < intel_tlb_table[k].entries)
			tlb_lli_4k[ENTRIES] = intel_tlb_table[k].entries;
		if (tlb_lld_4k[ENTRIES] < intel_tlb_table[k].entries)
			tlb_lld_4k[ENTRIES] = intel_tlb_table[k].entries;
		if (tlb_lli_2m[ENTRIES] < intel_tlb_table[k].entries)
			tlb_lli_2m[ENTRIES] = intel_tlb_table[k].entries;
		if (tlb_lld_2m[ENTRIES] < intel_tlb_table[k].entries)
			tlb_lld_2m[ENTRIES] = intel_tlb_table[k].entries;
		if (tlb_lli_4m[ENTRIES] < intel_tlb_table[k].entries)
			tlb_lli_4m[ENTRIES] = intel_tlb_table[k].entries;
		if (tlb_lld_4m[ENTRIES] < intel_tlb_table[k].entries)
			tlb_lld_4m[ENTRIES] = intel_tlb_table[k].entries;
		break;
	case TLB_INST_ALL:
		if (tlb_lli_4k[ENTRIES] < intel_tlb_table[k].entries)
			tlb_lli_4k[ENTRIES] = intel_tlb_table[k].entries;
		if (tlb_lli_2m[ENTRIES] < intel_tlb_table[k].entries)
			tlb_lli_2m[ENTRIES] = intel_tlb_table[k].entries;
		if (tlb_lli_4m[ENTRIES] < intel_tlb_table[k].entries)
			tlb_lli_4m[ENTRIES] = intel_tlb_table[k].entries;
		break;
	case TLB_INST_4K:
		if (tlb_lli_4k[ENTRIES] < intel_tlb_table[k].entries)
			tlb_lli_4k[ENTRIES] = intel_tlb_table[k].entries;
		break;
	case TLB_INST_4M:
		if (tlb_lli_4m[ENTRIES] < intel_tlb_table[k].entries)
			tlb_lli_4m[ENTRIES] = intel_tlb_table[k].entries;
		break;
	case TLB_INST_2M_4M:
		if (tlb_lli_2m[ENTRIES] < intel_tlb_table[k].entries)
			tlb_lli_2m[ENTRIES] = intel_tlb_table[k].entries;
		if (tlb_lli_4m[ENTRIES] < intel_tlb_table[k].entries)
			tlb_lli_4m[ENTRIES] = intel_tlb_table[k].entries;
		break;
	case TLB_DATA_4K:
	case TLB_DATA0_4K:
		if (tlb_lld_4k[ENTRIES] < intel_tlb_table[k].entries)
			tlb_lld_4k[ENTRIES] = intel_tlb_table[k].entries;
		break;
	case TLB_DATA_4M:
	case TLB_DATA0_4M:
		if (tlb_lld_4m[ENTRIES] < intel_tlb_table[k].entries)
			tlb_lld_4m[ENTRIES] = intel_tlb_table[k].entries;
		break;
	case TLB_DATA_2M_4M:
	case TLB_DATA0_2M_4M:
		if (tlb_lld_2m[ENTRIES] < intel_tlb_table[k].entries)
			tlb_lld_2m[ENTRIES] = intel_tlb_table[k].entries;
		if (tlb_lld_4m[ENTRIES] < intel_tlb_table[k].entries)
			tlb_lld_4m[ENTRIES] = intel_tlb_table[k].entries;
		break;
	case TLB_DATA_4K_4M:
		if (tlb_lld_4k[ENTRIES] < intel_tlb_table[k].entries)
			tlb_lld_4k[ENTRIES] = intel_tlb_table[k].entries;
		if (tlb_lld_4m[ENTRIES] < intel_tlb_table[k].entries)
			tlb_lld_4m[ENTRIES] = intel_tlb_table[k].entries;
		break;
	case TLB_DATA_1G:
		if (tlb_lld_1g[ENTRIES] < intel_tlb_table[k].entries)
			tlb_lld_1g[ENTRIES] = intel_tlb_table[k].entries;
		break;
	}
}

static void intel_detect_tlb(struct cpuinfo_x86 *c)
{
	int i, j, n;
	unsigned int regs[4];
	unsigned char *desc = (unsigned char *)regs;

	if (c->cpuid_level < 2)
		return;

	/* Number of times to iterate */
	n = cpuid_eax(2) & 0xFF;

	for (i = 0 ; i < n ; i++) {
		cpuid(2, &regs[0], &regs[1], &regs[2], &regs[3]);

		/* If bit 31 is set, this is an unknown format */
		for (j = 0 ; j < 3 ; j++)
			if (regs[j] & (1 << 31))
				regs[j] = 0;

		/* Byte 0 is level count, not a descriptor */
		for (j = 1 ; j < 16 ; j++)
			intel_tlb_lookup(desc[j]);
	}
}

static const struct cpu_dev intel_cpu_dev = {
	.c_vendor	= "Intel",
	.c_ident	= { "GenuineIntel" },
#ifdef CONFIG_X86_32
	.legacy_models = {
		{ .family = 4, .model_names =
		  {
			  [0] = "486 DX-25/33",
			  [1] = "486 DX-50",
			  [2] = "486 SX",
			  [3] = "486 DX/2",
			  [4] = "486 SL",
			  [5] = "486 SX/2",
			  [7] = "486 DX/2-WB",
			  [8] = "486 DX/4",
			  [9] = "486 DX/4-WB"
		  }
		},
		{ .family = 5, .model_names =
		  {
			  [0] = "Pentium 60/66 A-step",
			  [1] = "Pentium 60/66",
			  [2] = "Pentium 75 - 200",
			  [3] = "OverDrive PODP5V83",
			  [4] = "Pentium MMX",
			  [7] = "Mobile Pentium 75 - 200",
			  [8] = "Mobile Pentium MMX",
			  [9] = "Quark SoC X1000",
		  }
		},
		{ .family = 6, .model_names =
		  {
			  [0] = "Pentium Pro A-step",
			  [1] = "Pentium Pro",
			  [3] = "Pentium II (Klamath)",
			  [4] = "Pentium II (Deschutes)",
			  [5] = "Pentium II (Deschutes)",
			  [6] = "Mobile Pentium II",
			  [7] = "Pentium III (Katmai)",
			  [8] = "Pentium III (Coppermine)",
			  [10] = "Pentium III (Cascades)",
			  [11] = "Pentium III (Tualatin)",
		  }
		},
		{ .family = 15, .model_names =
		  {
			  [0] = "Pentium 4 (Unknown)",
			  [1] = "Pentium 4 (Willamette)",
			  [2] = "Pentium 4 (Northwood)",
			  [4] = "Pentium 4 (Foster)",
			  [5] = "Pentium 4 (Foster)",
		  }
		},
	},
	.legacy_cache_size = intel_size_cache,
#endif
	.c_detect_tlb	= intel_detect_tlb,
	.c_early_init   = early_init_intel,
	.c_init		= init_intel,
	.c_bsp_resume	= intel_bsp_resume,
	.c_x86_vendor	= X86_VENDOR_INTEL,
};

cpu_dev_register(intel_cpu_dev);
<|MERGE_RESOLUTION|>--- conflicted
+++ resolved
@@ -116,15 +116,6 @@
 	u32 microcode;
 };
 static const struct sku_microcode spectre_bad_microcodes[] = {
-<<<<<<< HEAD
-	{ INTEL_FAM6_KABYLAKE_DESKTOP,	0x0B,	0x80 },
-	{ INTEL_FAM6_KABYLAKE_DESKTOP,	0x0A,	0x80 },
-	{ INTEL_FAM6_KABYLAKE_DESKTOP,	0x09,	0x80 },
-	{ INTEL_FAM6_KABYLAKE_MOBILE,	0x0A,	0x80 },
-	{ INTEL_FAM6_KABYLAKE_MOBILE,	0x09,	0x80 },
-	{ INTEL_FAM6_SKYLAKE_X,		0x03,	0x0100013e },
-	{ INTEL_FAM6_SKYLAKE_X,		0x04,	0x0200003c },
-=======
 	{ INTEL_FAM6_KABYLAKE_DESKTOP,	0x0B,	0x84 },
 	{ INTEL_FAM6_KABYLAKE_DESKTOP,	0x0A,	0x84 },
 	{ INTEL_FAM6_KABYLAKE_DESKTOP,	0x09,	0x84 },
@@ -133,7 +124,6 @@
 	{ INTEL_FAM6_SKYLAKE_X,		0x03,	0x0100013e },
 	{ INTEL_FAM6_SKYLAKE_X,		0x04,	0x0200003c },
 	{ INTEL_FAM6_SKYLAKE_MOBILE,	0x03,	0xc2 },
->>>>>>> 7928b2cb
 	{ INTEL_FAM6_SKYLAKE_DESKTOP,	0x03,	0xc2 },
 	{ INTEL_FAM6_BROADWELL_CORE,	0x04,	0x28 },
 	{ INTEL_FAM6_BROADWELL_GT3E,	0x01,	0x1b },
@@ -146,11 +136,8 @@
 	{ INTEL_FAM6_HASWELL_X,		0x02,	0x3b },
 	{ INTEL_FAM6_HASWELL_X,		0x04,	0x10 },
 	{ INTEL_FAM6_IVYBRIDGE_X,	0x04,	0x42a },
-<<<<<<< HEAD
-=======
 	/* Updated in the 20180108 release; blacklist until we know otherwise */
 	{ INTEL_FAM6_ATOM_GEMINI_LAKE,	0x01,	0x22 },
->>>>>>> 7928b2cb
 	/* Observed in the wild */
 	{ INTEL_FAM6_SANDYBRIDGE_X,	0x06,	0x61b },
 	{ INTEL_FAM6_SANDYBRIDGE_X,	0x07,	0x712 },
@@ -162,11 +149,7 @@
 
 	for (i = 0; i < ARRAY_SIZE(spectre_bad_microcodes); i++) {
 		if (c->x86_model == spectre_bad_microcodes[i].model &&
-<<<<<<< HEAD
-		    c->x86_stepping == spectre_bad_microcodes[i].stepping)
-=======
 		    c->x86_mask == spectre_bad_microcodes[i].stepping)
->>>>>>> 7928b2cb
 			return (c->microcode <= spectre_bad_microcodes[i].microcode);
 	}
 	return false;
@@ -213,7 +196,7 @@
 	 * need the microcode to have already been loaded... so if it is
 	 * not, recommend a BIOS update and disable large pages.
 	 */
-	if (c->x86 == 6 && c->x86_model == 0x1c && c->x86_stepping <= 2 &&
+	if (c->x86 == 6 && c->x86_model == 0x1c && c->x86_mask <= 2 &&
 	    c->microcode < 0x20e) {
 		pr_warn("Atom PSE erratum detected, BIOS microcode update recommended\n");
 		clear_cpu_cap(c, X86_FEATURE_PSE);
@@ -229,7 +212,7 @@
 
 	/* CPUID workaround for 0F33/0F34 CPU */
 	if (c->x86 == 0xF && c->x86_model == 0x3
-	    && (c->x86_stepping == 0x3 || c->x86_stepping == 0x4))
+	    && (c->x86_mask == 0x3 || c->x86_mask == 0x4))
 		c->x86_phys_bits = 36;
 
 	/*
@@ -327,7 +310,7 @@
 	if (boot_cpu_data.x86_vendor == X86_VENDOR_INTEL &&
 	    boot_cpu_data.x86 == 6 &&
 	    boot_cpu_data.x86_model == 1 &&
-	    boot_cpu_data.x86_stepping < 8) {
+	    boot_cpu_data.x86_mask < 8) {
 		pr_info("Pentium Pro with Errata#50 detected. Taking evasive action.\n");
 		return 1;
 	}
@@ -344,7 +327,7 @@
 	 * Mask B, Pentium, but not Pentium MMX
 	 */
 	if (c->x86 == 5 &&
-	    c->x86_stepping >= 1 && c->x86_stepping <= 4 &&
+	    c->x86_mask >= 1 && c->x86_mask <= 4 &&
 	    c->x86_model <= 3) {
 		/*
 		 * Remember we have B step Pentia with bugs
@@ -387,7 +370,7 @@
 	 * SEP CPUID bug: Pentium Pro reports SEP but doesn't have it until
 	 * model 3 mask 3
 	 */
-	if ((c->x86<<8 | c->x86_model<<4 | c->x86_stepping) < 0x633)
+	if ((c->x86<<8 | c->x86_model<<4 | c->x86_mask) < 0x633)
 		clear_cpu_cap(c, X86_FEATURE_SEP);
 
 	/*
@@ -405,7 +388,7 @@
 	 * P4 Xeon erratum 037 workaround.
 	 * Hardware prefetcher may cause stale data to be loaded into the cache.
 	 */
-	if ((c->x86 == 15) && (c->x86_model == 1) && (c->x86_stepping == 1)) {
+	if ((c->x86 == 15) && (c->x86_model == 1) && (c->x86_mask == 1)) {
 		if (msr_set_bit(MSR_IA32_MISC_ENABLE,
 				MSR_IA32_MISC_ENABLE_PREFETCH_DISABLE_BIT) > 0) {
 			pr_info("CPU: C0 stepping P4 Xeon detected.\n");
@@ -420,7 +403,7 @@
 	 * Specification Update").
 	 */
 	if (boot_cpu_has(X86_FEATURE_APIC) && (c->x86<<8 | c->x86_model<<4) == 0x520 &&
-	    (c->x86_stepping < 0x6 || c->x86_stepping == 0xb))
+	    (c->x86_mask < 0x6 || c->x86_mask == 0xb))
 		set_cpu_bug(c, X86_BUG_11AP);
 
 
@@ -667,7 +650,7 @@
 		case 6:
 			if (l2 == 128)
 				p = "Celeron (Mendocino)";
-			else if (c->x86_stepping == 0 || c->x86_stepping == 5)
+			else if (c->x86_mask == 0 || c->x86_mask == 5)
 				p = "Celeron-A";
 			break;
 
