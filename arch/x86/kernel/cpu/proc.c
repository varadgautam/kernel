--- conflicted
+++ resolved
@@ -76,12 +76,8 @@
 	if (c->x86_mask || c->cpuid_level >= 0)
 		seq_printf(m, "stepping\t: %d\n", c->x86_mask);
 	else
-<<<<<<< HEAD
-		seq_printf(m, "stepping\t: unknown\n");
+		seq_puts(m, "stepping\t: unknown\n");
 #ifndef CONFIG_XEN
-=======
-		seq_puts(m, "stepping\t: unknown\n");
->>>>>>> ec6f34e5
 	if (c->microcode)
 		seq_printf(m, "microcode\t: 0x%x\n", c->microcode);
 #endif
