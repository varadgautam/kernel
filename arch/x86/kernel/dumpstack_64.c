// SPDX-License-Identifier: GPL-2.0
/*
 *  Copyright (C) 1991, 1992  Linus Torvalds
 *  Copyright (C) 2000, 2001, 2002 Andi Kleen, SuSE Labs
 */
#include <linux/sched/debug.h>
#include <linux/kallsyms.h>
#include <linux/kprobes.h>
#include <linux/uaccess.h>
#include <linux/hardirq.h>
#include <linux/kdebug.h>
#include <linux/export.h>
#include <linux/ptrace.h>
#include <linux/kexec.h>
#include <linux/sysfs.h>
#include <linux/bug.h>
#include <linux/nmi.h>

#include <asm/stacktrace.h>

static char *exception_stack_names[N_EXCEPTION_STACKS] = {
		[ DOUBLEFAULT_STACK-1	]	= "#DF",
		[ NMI_STACK-1		]	= "NMI",
		[ DEBUG_STACK-1		]	= "#DB",
		[ MCE_STACK-1		]	= "#MC",
};

static unsigned long exception_stack_sizes[N_EXCEPTION_STACKS] = {
	[0 ... N_EXCEPTION_STACKS - 1]		= EXCEPTION_STKSZ,
	[DEBUG_STACK - 1]			= DEBUG_STKSZ
};

const char *stack_type_name(enum stack_type type)
{
	BUILD_BUG_ON(N_EXCEPTION_STACKS != 4);

	if (type == STACK_TYPE_IRQ)
		return "IRQ";

<<<<<<< HEAD
	if (type == STACK_TYPE_SYSENTER)
		return "SYSENTER";
=======
	if (type == STACK_TYPE_ENTRY) {
		/*
		 * On 64-bit, we have a generic entry stack that we
		 * use for all the kernel entry points, including
		 * SYSENTER.
		 */
		return "ENTRY_TRAMPOLINE";
	}
>>>>>>> 464e1d5f

	if (type >= STACK_TYPE_EXCEPTION && type <= STACK_TYPE_EXCEPTION_LAST)
		return exception_stack_names[type - STACK_TYPE_EXCEPTION];

	return NULL;
}

static bool in_exception_stack(unsigned long *stack, struct stack_info *info)
{
	unsigned long *begin, *end;
	struct pt_regs *regs;
	unsigned k;

	BUILD_BUG_ON(N_EXCEPTION_STACKS != 4);

	for (k = 0; k < N_EXCEPTION_STACKS; k++) {
		end   = (unsigned long *)raw_cpu_ptr(&orig_ist)->ist[k];
		begin = end - (exception_stack_sizes[k] / sizeof(long));
		regs  = (struct pt_regs *)end - 1;

		if (stack <= begin || stack >= end)
			continue;

		info->type	= STACK_TYPE_EXCEPTION + k;
		info->begin	= begin;
		info->end	= end;
		info->next_sp	= (unsigned long *)regs->sp;

		return true;
	}

	return false;
}

static bool in_irq_stack(unsigned long *stack, struct stack_info *info)
{
	unsigned long *end   = (unsigned long *)this_cpu_read(irq_stack_ptr);
	unsigned long *begin = end - (IRQ_STACK_SIZE / sizeof(long));

	/*
	 * This is a software stack, so 'end' can be a valid stack pointer.
	 * It just means the stack is empty.
	 */
	if (stack <= begin || stack > end)
		return false;

	info->type	= STACK_TYPE_IRQ;
	info->begin	= begin;
	info->end	= end;

	/*
	 * The next stack pointer is the first thing pushed by the entry code
	 * after switching to the irq stack.
	 */
	info->next_sp = (unsigned long *)*(end - 1);

	return true;
}

int get_stack_info(unsigned long *stack, struct task_struct *task,
		   struct stack_info *info, unsigned long *visit_mask)
{
	if (!stack)
		goto unknown;

	task = task ? : current;

	if (in_task_stack(stack, task, info))
		goto recursion_check;

	if (task != current)
		goto unknown;

	if (in_exception_stack(stack, info))
		goto recursion_check;

	if (in_irq_stack(stack, info))
		goto recursion_check;

<<<<<<< HEAD
	if (in_sysenter_stack(stack, info))
=======
	if (in_entry_stack(stack, info))
>>>>>>> 464e1d5f
		goto recursion_check;

	goto unknown;

recursion_check:
	/*
	 * Make sure we don't iterate through any given stack more than once.
	 * If it comes up a second time then there's something wrong going on:
	 * just break out and report an unknown stack type.
	 */
	if (visit_mask) {
		if (*visit_mask & (1UL << info->type)) {
			printk_deferred_once(KERN_WARNING "WARNING: stack recursion on stack type %d\n", info->type);
			goto unknown;
		}
		*visit_mask |= 1UL << info->type;
	}

	return 0;

unknown:
	info->type = STACK_TYPE_UNKNOWN;
	return -EINVAL;
}

void show_regs(struct pt_regs *regs)
{
	int i;

	show_regs_print_info(KERN_DEFAULT);
	__show_regs(regs, 1);

	/*
	 * When in-kernel, we also print out the stack and code at the
	 * time of the fault..
	 */
	if (!user_mode(regs)) {
		unsigned int code_prologue = code_bytes * 43 / 64;
		unsigned int code_len = code_bytes;
		unsigned char c;
		u8 *ip;

		show_trace_log_lvl(current, regs, NULL, KERN_DEFAULT);

		printk(KERN_DEFAULT "Code: ");

		ip = (u8 *)regs->ip - code_prologue;
		if (ip < (u8 *)PAGE_OFFSET || probe_kernel_address(ip, c)) {
			/* try starting at IP */
			ip = (u8 *)regs->ip;
			code_len = code_len - code_prologue + 1;
		}
		for (i = 0; i < code_len; i++, ip++) {
			if (ip < (u8 *)PAGE_OFFSET ||
					probe_kernel_address(ip, c)) {
				pr_cont(" Bad RIP value.");
				break;
			}
			if (ip == (u8 *)regs->ip)
				pr_cont("<%02x> ", c);
			else
				pr_cont("%02x ", c);
		}
	}
	pr_cont("\n");
}<|MERGE_RESOLUTION|>--- conflicted
+++ resolved
@@ -37,10 +37,6 @@
 	if (type == STACK_TYPE_IRQ)
 		return "IRQ";
 
-<<<<<<< HEAD
-	if (type == STACK_TYPE_SYSENTER)
-		return "SYSENTER";
-=======
 	if (type == STACK_TYPE_ENTRY) {
 		/*
 		 * On 64-bit, we have a generic entry stack that we
@@ -49,7 +45,6 @@
 		 */
 		return "ENTRY_TRAMPOLINE";
 	}
->>>>>>> 464e1d5f
 
 	if (type >= STACK_TYPE_EXCEPTION && type <= STACK_TYPE_EXCEPTION_LAST)
 		return exception_stack_names[type - STACK_TYPE_EXCEPTION];
@@ -129,11 +124,7 @@
 	if (in_irq_stack(stack, info))
 		goto recursion_check;
 
-<<<<<<< HEAD
-	if (in_sysenter_stack(stack, info))
-=======
 	if (in_entry_stack(stack, info))
->>>>>>> 464e1d5f
 		goto recursion_check;
 
 	goto unknown;
