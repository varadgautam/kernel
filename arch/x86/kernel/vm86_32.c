/*
 *  Copyright (C) 1994  Linus Torvalds
 *
 *  29 dec 2001 - Fixed oopses caused by unchecked access to the vm86
 *                stack - Manfred Spraul <manfred@colorfullife.com>
 *
 *  22 mar 2002 - Manfred detected the stackfaults, but didn't handle
 *                them correctly. Now the emulation will be in a
 *                consistent state after stackfaults - Kasper Dupont
 *                <kasperd@daimi.au.dk>
 *
 *  22 mar 2002 - Added missing clear_IF in set_vflags_* Kasper Dupont
 *                <kasperd@daimi.au.dk>
 *
 *  ?? ??? 2002 - Fixed premature returns from handle_vm86_fault
 *                caused by Kasper Dupont's changes - Stas Sergeev
 *
 *   4 apr 2002 - Fixed CHECK_IF_IN_TRAP broken by Stas' changes.
 *                Kasper Dupont <kasperd@daimi.au.dk>
 *
 *   9 apr 2002 - Changed syntax of macros in handle_vm86_fault.
 *                Kasper Dupont <kasperd@daimi.au.dk>
 *
 *   9 apr 2002 - Changed stack access macros to jump to a label
 *                instead of returning to userspace. This simplifies
 *                do_int, and is needed by handle_vm6_fault. Kasper
 *                Dupont <kasperd@daimi.au.dk>
 *
 */

#define pr_fmt(fmt) KBUILD_MODNAME ": " fmt

#include <linux/capability.h>
#include <linux/errno.h>
#include <linux/interrupt.h>
#include <linux/syscalls.h>
#include <linux/sched.h>
#include <linux/kernel.h>
#include <linux/signal.h>
#include <linux/string.h>
#include <linux/mm.h>
#include <linux/smp.h>
#include <linux/highmem.h>
#include <linux/ptrace.h>
#include <linux/audit.h>
#include <linux/stddef.h>

#include <asm/uaccess.h>
#include <asm/io.h>
#include <asm/tlbflush.h>
#include <asm/irq.h>

/*
 * Known problems:
 *
 * Interrupt handling is not guaranteed:
 * - a real x86 will disable all interrupts for one instruction
 *   after a "mov ss,xx" to make stack handling atomic even without
 *   the 'lss' instruction. We can't guarantee this in v86 mode,
 *   as the next instruction might result in a page fault or similar.
 * - a real x86 will have interrupts disabled for one instruction
 *   past the 'sti' that enables them. We don't bother with all the
 *   details yet.
 *
 * Let's hope these problems do not actually matter for anything.
 */


#define KVM86	((struct kernel_vm86_struct *)regs)
#define VMPI	KVM86->vm86plus


/*
 * 8- and 16-bit register defines..
 */
#define AL(regs)	(((unsigned char *)&((regs)->pt.ax))[0])
#define AH(regs)	(((unsigned char *)&((regs)->pt.ax))[1])
#define IP(regs)	(*(unsigned short *)&((regs)->pt.ip))
#define SP(regs)	(*(unsigned short *)&((regs)->pt.sp))

/*
 * virtual flags (16 and 32-bit versions)
 */
#define VFLAGS	(*(unsigned short *)&(current->thread.v86flags))
#define VEFLAGS	(current->thread.v86flags)

#define set_flags(X, new, mask) \
((X) = ((X) & ~(mask)) | ((new) & (mask)))

#define SAFE_MASK	(0xDD5)
#define RETURN_MASK	(0xDFF)

/* convert kernel_vm86_regs to vm86_regs */
static int copy_vm86_regs_to_user(struct vm86_regs __user *user,
				  const struct kernel_vm86_regs *regs)
{
	int ret = 0;

	/*
	 * kernel_vm86_regs is missing gs, so copy everything up to
	 * (but not including) orig_eax, and then rest including orig_eax.
	 */
	ret += copy_to_user(user, regs, offsetof(struct kernel_vm86_regs, pt.orig_ax));
	ret += copy_to_user(&user->orig_eax, &regs->pt.orig_ax,
			    sizeof(struct kernel_vm86_regs) -
			    offsetof(struct kernel_vm86_regs, pt.orig_ax));

	return ret;
}

/* convert vm86_regs to kernel_vm86_regs */
static int copy_vm86_regs_from_user(struct kernel_vm86_regs *regs,
				    const struct vm86_regs __user *user,
				    unsigned extra)
{
	int ret = 0;

	/* copy ax-fs inclusive */
	ret += copy_from_user(regs, user, offsetof(struct kernel_vm86_regs, pt.orig_ax));
	/* copy orig_ax-__gsh+extra */
	ret += copy_from_user(&regs->pt.orig_ax, &user->orig_eax,
			      sizeof(struct kernel_vm86_regs) -
			      offsetof(struct kernel_vm86_regs, pt.orig_ax) +
			      extra);
	return ret;
}

struct pt_regs *save_v86_state(struct kernel_vm86_regs *regs)
{
#ifndef CONFIG_X86_NO_TSS
	struct tss_struct *tss;
#endif
	struct pt_regs *ret;
	unsigned long tmp;

	/*
	 * This gets called from entry.S with interrupts disabled, but
	 * from process context. Enable interrupts here, before trying
	 * to access user space.
	 */
	local_irq_enable();

	if (!current->thread.vm86_info) {
		pr_alert("no vm86_info: BAD\n");
		do_exit(SIGSEGV);
	}
	set_flags(regs->pt.flags, VEFLAGS, X86_EFLAGS_VIF | current->thread.v86mask);
	tmp = copy_vm86_regs_to_user(&current->thread.vm86_info->regs, regs);
	tmp += put_user(current->thread.screen_bitmap, &current->thread.vm86_info->screen_bitmap);
	if (tmp) {
		pr_alert("could not access userspace vm86_info\n");
		do_exit(SIGSEGV);
	}

#ifndef CONFIG_X86_NO_TSS
	tss = &per_cpu(init_tss, get_cpu());
#endif
	current->thread.sp0 = current->thread.saved_sp0;
	current->thread.sysenter_cs = __KERNEL_CS;
	load_sp0(tss, &current->thread);
	current->thread.saved_sp0 = 0;
#ifndef CONFIG_X86_NO_TSS
	put_cpu();
#endif

	ret = KVM86->regs32;

	ret->fs = current->thread.saved_fs;
	set_user_gs(ret, current->thread.saved_gs);

	return ret;
}

static void mark_screen_rdonly(struct mm_struct *mm)
{
	pgd_t *pgd;
	pud_t *pud;
	pmd_t *pmd;
	pte_t *pte;
	spinlock_t *ptl;
	int i;

	down_write(&mm->mmap_sem);
	pgd = pgd_offset(mm, 0xA0000);
	if (pgd_none_or_clear_bad(pgd))
		goto out;
	pud = pud_offset(pgd, 0xA0000);
	if (pud_none_or_clear_bad(pud))
		goto out;
	pmd = pmd_offset(pud, 0xA0000);
	split_huge_page_pmd_mm(mm, 0xA0000, pmd);
	if (pmd_none_or_clear_bad(pmd))
		goto out;
	pte = pte_offset_map_lock(mm, pmd, 0xA0000, &ptl);
	for (i = 0; i < 32; i++) {
		if (pte_present(*pte))
			set_pte(pte, pte_wrprotect(*pte));
		pte++;
	}
	pte_unmap_unlock(pte, ptl);
out:
	up_write(&mm->mmap_sem);
	flush_tlb();
}



static int do_vm86_irq_handling(int subfunction, int irqnumber);
static void do_sys_vm86(struct kernel_vm86_struct *info, struct task_struct *tsk);

SYSCALL_DEFINE1(vm86old, struct vm86_struct __user *, v86)
{
	struct kernel_vm86_struct info; /* declare this _on top_,
					 * this avoids wasting of stack space.
					 * This remains on the stack until we
					 * return to 32 bit user space.
					 */
	struct task_struct *tsk = current;
<<<<<<< HEAD
	int tmp, ret = -EPERM;
=======
	int tmp;
>>>>>>> 30b4eb63

	if (tsk->thread.saved_sp0)
		return -EPERM;
	tmp = copy_vm86_regs_from_user(&info.regs, &v86->regs,
				       offsetof(struct kernel_vm86_struct, vm86plus) -
				       sizeof(info.regs));
	if (tmp)
		return -EFAULT;
	memset(&info.vm86plus, 0, (int)&info.regs32 - (int)&info.vm86plus);
	info.regs32 = current_pt_regs();
	tsk->thread.vm86_info = v86;
	do_sys_vm86(&info, tsk);
<<<<<<< HEAD
	ret = 0;	/* we never return here */
out:
	asmlinkage_protect(1, ret, v86);
	return ret;
=======
	return 0;	/* we never return here */
>>>>>>> 30b4eb63
}


SYSCALL_DEFINE2(vm86, unsigned long, cmd, unsigned long, arg)
{
	struct kernel_vm86_struct info; /* declare this _on top_,
					 * this avoids wasting of stack space.
					 * This remains on the stack until we
					 * return to 32 bit user space.
					 */
	struct task_struct *tsk;
	int tmp;
	struct vm86plus_struct __user *v86;

	tsk = current;
	switch (cmd) {
	case VM86_REQUEST_IRQ:
	case VM86_FREE_IRQ:
	case VM86_GET_IRQ_BITS:
	case VM86_GET_AND_RESET_IRQ:
		return do_vm86_irq_handling(cmd, (int)arg);
	case VM86_PLUS_INSTALL_CHECK:
		/*
		 * NOTE: on old vm86 stuff this will return the error
		 *  from access_ok(), because the subfunction is
		 *  interpreted as (invalid) address to vm86_struct.
		 *  So the installation check works.
		 */
		return 0;
	}

	/* we come here only for functions VM86_ENTER, VM86_ENTER_NO_BYPASS */
	if (tsk->thread.saved_sp0)
		return -EPERM;
	v86 = (struct vm86plus_struct __user *)arg;
	tmp = copy_vm86_regs_from_user(&info.regs, &v86->regs,
				       offsetof(struct kernel_vm86_struct, regs32) -
				       sizeof(info.regs));
	if (tmp)
		return -EFAULT;
	info.regs32 = current_pt_regs();
	info.vm86plus.is_vm86pus = 1;
	tsk->thread.vm86_info = (struct vm86_struct __user *)v86;
	do_sys_vm86(&info, tsk);
<<<<<<< HEAD
	ret = 0;	/* we never return here */
out:
	asmlinkage_protect(2, ret, cmd, arg);
	return ret;
=======
	return 0;	/* we never return here */
>>>>>>> 30b4eb63
}


static void do_sys_vm86(struct kernel_vm86_struct *info, struct task_struct *tsk)
{
#ifndef CONFIG_X86_NO_TSS
	struct tss_struct *tss;
#endif
/*
 * make sure the vm86() system call doesn't try to do anything silly
 */
	info->regs.pt.ds = 0;
	info->regs.pt.es = 0;
	info->regs.pt.fs = 0;
#ifndef CONFIG_X86_32_LAZY_GS
	info->regs.pt.gs = 0;
#endif

/*
 * The flags register is also special: we cannot trust that the user
 * has set it up safely, so this makes sure interrupt etc flags are
 * inherited from protected mode.
 */
	VEFLAGS = info->regs.pt.flags;
	info->regs.pt.flags &= SAFE_MASK;
	info->regs.pt.flags |= info->regs32->flags & ~SAFE_MASK;
	info->regs.pt.flags |= X86_VM_MASK;

	switch (info->cpu_type) {
	case CPU_286:
		tsk->thread.v86mask = 0;
		break;
	case CPU_386:
		tsk->thread.v86mask = X86_EFLAGS_NT | X86_EFLAGS_IOPL;
		break;
	case CPU_486:
		tsk->thread.v86mask = X86_EFLAGS_AC | X86_EFLAGS_NT | X86_EFLAGS_IOPL;
		break;
	default:
		tsk->thread.v86mask = X86_EFLAGS_ID | X86_EFLAGS_AC | X86_EFLAGS_NT | X86_EFLAGS_IOPL;
		break;
	}

/*
 * Save old state, set default return value (%ax) to 0 (VM86_SIGNAL)
 */
	info->regs32->ax = VM86_SIGNAL;
	tsk->thread.saved_sp0 = tsk->thread.sp0;
	tsk->thread.saved_fs = info->regs32->fs;
	tsk->thread.saved_gs = get_user_gs(info->regs32);

#ifndef CONFIG_X86_NO_TSS
	tss = &per_cpu(init_tss, get_cpu());
#endif
	tsk->thread.sp0 = (unsigned long) &info->VM86_TSS_ESP0;
	if (cpu_has_sep)
		tsk->thread.sysenter_cs = 0;
	load_sp0(tss, &tsk->thread);
#ifndef CONFIG_X86_NO_TSS
	put_cpu();
#endif

	tsk->thread.screen_bitmap = info->screen_bitmap;
	if (info->flags & VM86_SCREEN_BITMAP)
		mark_screen_rdonly(tsk->mm);

	/*call __audit_syscall_exit since we do not exit via the normal paths */
#ifdef CONFIG_AUDITSYSCALL
	if (unlikely(current->audit_context))
		__audit_syscall_exit(1, 0);
#endif

	__asm__ __volatile__(
		"movl %0,%%esp\n\t"
		"movl %1,%%ebp\n\t"
#ifdef CONFIG_X86_32_LAZY_GS
		"mov  %2, %%gs\n\t"
#endif
		"jmp resume_userspace"
		: /* no outputs */
		:"r" (&info->regs), "r" (task_thread_info(tsk)), "r" (0));
	/* we never return here */
}

static inline void return_to_32bit(struct kernel_vm86_regs *regs16, int retval)
{
	struct pt_regs *regs32;

	regs32 = save_v86_state(regs16);
	regs32->ax = retval;
	__asm__ __volatile__("movl %0,%%esp\n\t"
		"movl %1,%%ebp\n\t"
		"jmp resume_userspace"
		: : "r" (regs32), "r" (current_thread_info()));
}

static inline void set_IF(struct kernel_vm86_regs *regs)
{
	VEFLAGS |= X86_EFLAGS_VIF;
	if (VEFLAGS & X86_EFLAGS_VIP)
		return_to_32bit(regs, VM86_STI);
}

static inline void clear_IF(struct kernel_vm86_regs *regs)
{
	VEFLAGS &= ~X86_EFLAGS_VIF;
}

static inline void clear_TF(struct kernel_vm86_regs *regs)
{
	regs->pt.flags &= ~X86_EFLAGS_TF;
}

static inline void clear_AC(struct kernel_vm86_regs *regs)
{
	regs->pt.flags &= ~X86_EFLAGS_AC;
}

/*
 * It is correct to call set_IF(regs) from the set_vflags_*
 * functions. However someone forgot to call clear_IF(regs)
 * in the opposite case.
 * After the command sequence CLI PUSHF STI POPF you should
 * end up with interrupts disabled, but you ended up with
 * interrupts enabled.
 *  ( I was testing my own changes, but the only bug I
 *    could find was in a function I had not changed. )
 * [KD]
 */

static inline void set_vflags_long(unsigned long flags, struct kernel_vm86_regs *regs)
{
	set_flags(VEFLAGS, flags, current->thread.v86mask);
	set_flags(regs->pt.flags, flags, SAFE_MASK);
	if (flags & X86_EFLAGS_IF)
		set_IF(regs);
	else
		clear_IF(regs);
}

static inline void set_vflags_short(unsigned short flags, struct kernel_vm86_regs *regs)
{
	set_flags(VFLAGS, flags, current->thread.v86mask);
	set_flags(regs->pt.flags, flags, SAFE_MASK);
	if (flags & X86_EFLAGS_IF)
		set_IF(regs);
	else
		clear_IF(regs);
}

static inline unsigned long get_vflags(struct kernel_vm86_regs *regs)
{
	unsigned long flags = regs->pt.flags & RETURN_MASK;

	if (VEFLAGS & X86_EFLAGS_VIF)
		flags |= X86_EFLAGS_IF;
	flags |= X86_EFLAGS_IOPL;
	return flags | (VEFLAGS & current->thread.v86mask);
}

static inline int is_revectored(int nr, struct revectored_struct *bitmap)
{
	__asm__ __volatile__("btl %2,%1\n\tsbbl %0,%0"
		:"=r" (nr)
		:"m" (*bitmap), "r" (nr));
	return nr;
}

#define val_byte(val, n) (((__u8 *)&val)[n])

#define pushb(base, ptr, val, err_label) \
	do { \
		__u8 __val = val; \
		ptr--; \
		if (put_user(__val, base + ptr) < 0) \
			goto err_label; \
	} while (0)

#define pushw(base, ptr, val, err_label) \
	do { \
		__u16 __val = val; \
		ptr--; \
		if (put_user(val_byte(__val, 1), base + ptr) < 0) \
			goto err_label; \
		ptr--; \
		if (put_user(val_byte(__val, 0), base + ptr) < 0) \
			goto err_label; \
	} while (0)

#define pushl(base, ptr, val, err_label) \
	do { \
		__u32 __val = val; \
		ptr--; \
		if (put_user(val_byte(__val, 3), base + ptr) < 0) \
			goto err_label; \
		ptr--; \
		if (put_user(val_byte(__val, 2), base + ptr) < 0) \
			goto err_label; \
		ptr--; \
		if (put_user(val_byte(__val, 1), base + ptr) < 0) \
			goto err_label; \
		ptr--; \
		if (put_user(val_byte(__val, 0), base + ptr) < 0) \
			goto err_label; \
	} while (0)

#define popb(base, ptr, err_label) \
	({ \
		__u8 __res; \
		if (get_user(__res, base + ptr) < 0) \
			goto err_label; \
		ptr++; \
		__res; \
	})

#define popw(base, ptr, err_label) \
	({ \
		__u16 __res; \
		if (get_user(val_byte(__res, 0), base + ptr) < 0) \
			goto err_label; \
		ptr++; \
		if (get_user(val_byte(__res, 1), base + ptr) < 0) \
			goto err_label; \
		ptr++; \
		__res; \
	})

#define popl(base, ptr, err_label) \
	({ \
		__u32 __res; \
		if (get_user(val_byte(__res, 0), base + ptr) < 0) \
			goto err_label; \
		ptr++; \
		if (get_user(val_byte(__res, 1), base + ptr) < 0) \
			goto err_label; \
		ptr++; \
		if (get_user(val_byte(__res, 2), base + ptr) < 0) \
			goto err_label; \
		ptr++; \
		if (get_user(val_byte(__res, 3), base + ptr) < 0) \
			goto err_label; \
		ptr++; \
		__res; \
	})

/* There are so many possible reasons for this function to return
 * VM86_INTx, so adding another doesn't bother me. We can expect
 * userspace programs to be able to handle it. (Getting a problem
 * in userspace is always better than an Oops anyway.) [KD]
 */
static void do_int(struct kernel_vm86_regs *regs, int i,
    unsigned char __user *ssp, unsigned short sp)
{
	unsigned long __user *intr_ptr;
	unsigned long segoffs;

	if (regs->pt.cs == BIOSSEG)
		goto cannot_handle;
	if (is_revectored(i, &KVM86->int_revectored))
		goto cannot_handle;
	if (i == 0x21 && is_revectored(AH(regs), &KVM86->int21_revectored))
		goto cannot_handle;
	intr_ptr = (unsigned long __user *) (i << 2);
	if (get_user(segoffs, intr_ptr))
		goto cannot_handle;
	if ((segoffs >> 16) == BIOSSEG)
		goto cannot_handle;
	pushw(ssp, sp, get_vflags(regs), cannot_handle);
	pushw(ssp, sp, regs->pt.cs, cannot_handle);
	pushw(ssp, sp, IP(regs), cannot_handle);
	regs->pt.cs = segoffs >> 16;
	SP(regs) -= 6;
	IP(regs) = segoffs & 0xffff;
	clear_TF(regs);
	clear_IF(regs);
	clear_AC(regs);
	return;

cannot_handle:
	return_to_32bit(regs, VM86_INTx + (i << 8));
}

int handle_vm86_trap(struct kernel_vm86_regs *regs, long error_code, int trapno)
{
	if (VMPI.is_vm86pus) {
		if ((trapno == 3) || (trapno == 1)) {
			KVM86->regs32->ax = VM86_TRAP + (trapno << 8);
			/* setting this flag forces the code in entry_32.S to
			   the path where we call save_v86_state() and change
			   the stack pointer to KVM86->regs32 */
			set_thread_flag(TIF_NOTIFY_RESUME);
			return 0;
		}
		do_int(regs, trapno, (unsigned char __user *) (regs->pt.ss << 4), SP(regs));
		return 0;
	}
	if (trapno != 1)
		return 1; /* we let this handle by the calling routine */
	current->thread.trap_nr = trapno;
	current->thread.error_code = error_code;
	force_sig(SIGTRAP, current);
	return 0;
}

void handle_vm86_fault(struct kernel_vm86_regs *regs, long error_code)
{
	unsigned char opcode;
	unsigned char __user *csp;
	unsigned char __user *ssp;
	unsigned short ip, sp, orig_flags;
	int data32, pref_done;

#define CHECK_IF_IN_TRAP \
	if (VMPI.vm86dbg_active && VMPI.vm86dbg_TFpendig) \
		newflags |= X86_EFLAGS_TF
#define VM86_FAULT_RETURN do { \
	if (VMPI.force_return_for_pic  && (VEFLAGS & (X86_EFLAGS_IF | X86_EFLAGS_VIF))) \
		return_to_32bit(regs, VM86_PICRETURN); \
	if (orig_flags & X86_EFLAGS_TF) \
		handle_vm86_trap(regs, 0, 1); \
	return; } while (0)

	orig_flags = *(unsigned short *)&regs->pt.flags;

	csp = (unsigned char __user *) (regs->pt.cs << 4);
	ssp = (unsigned char __user *) (regs->pt.ss << 4);
	sp = SP(regs);
	ip = IP(regs);

	data32 = 0;
	pref_done = 0;
	do {
		switch (opcode = popb(csp, ip, simulate_sigsegv)) {
		case 0x66:      /* 32-bit data */     data32 = 1; break;
		case 0x67:      /* 32-bit address */  break;
		case 0x2e:      /* CS */              break;
		case 0x3e:      /* DS */              break;
		case 0x26:      /* ES */              break;
		case 0x36:      /* SS */              break;
		case 0x65:      /* GS */              break;
		case 0x64:      /* FS */              break;
		case 0xf2:      /* repnz */       break;
		case 0xf3:      /* rep */             break;
		default: pref_done = 1;
		}
	} while (!pref_done);

	switch (opcode) {

	/* pushf */
	case 0x9c:
		if (data32) {
			pushl(ssp, sp, get_vflags(regs), simulate_sigsegv);
			SP(regs) -= 4;
		} else {
			pushw(ssp, sp, get_vflags(regs), simulate_sigsegv);
			SP(regs) -= 2;
		}
		IP(regs) = ip;
		VM86_FAULT_RETURN;

	/* popf */
	case 0x9d:
		{
		unsigned long newflags;
		if (data32) {
			newflags = popl(ssp, sp, simulate_sigsegv);
			SP(regs) += 4;
		} else {
			newflags = popw(ssp, sp, simulate_sigsegv);
			SP(regs) += 2;
		}
		IP(regs) = ip;
		CHECK_IF_IN_TRAP;
		if (data32)
			set_vflags_long(newflags, regs);
		else
			set_vflags_short(newflags, regs);

		VM86_FAULT_RETURN;
		}

	/* int xx */
	case 0xcd: {
		int intno = popb(csp, ip, simulate_sigsegv);
		IP(regs) = ip;
		if (VMPI.vm86dbg_active) {
			if ((1 << (intno & 7)) & VMPI.vm86dbg_intxxtab[intno >> 3])
				return_to_32bit(regs, VM86_INTx + (intno << 8));
		}
		do_int(regs, intno, ssp, sp);
		return;
	}

	/* iret */
	case 0xcf:
		{
		unsigned long newip;
		unsigned long newcs;
		unsigned long newflags;
		if (data32) {
			newip = popl(ssp, sp, simulate_sigsegv);
			newcs = popl(ssp, sp, simulate_sigsegv);
			newflags = popl(ssp, sp, simulate_sigsegv);
			SP(regs) += 12;
		} else {
			newip = popw(ssp, sp, simulate_sigsegv);
			newcs = popw(ssp, sp, simulate_sigsegv);
			newflags = popw(ssp, sp, simulate_sigsegv);
			SP(regs) += 6;
		}
		IP(regs) = newip;
		regs->pt.cs = newcs;
		CHECK_IF_IN_TRAP;
		if (data32) {
			set_vflags_long(newflags, regs);
		} else {
			set_vflags_short(newflags, regs);
		}
		VM86_FAULT_RETURN;
		}

	/* cli */
	case 0xfa:
		IP(regs) = ip;
		clear_IF(regs);
		VM86_FAULT_RETURN;

	/* sti */
	/*
	 * Damn. This is incorrect: the 'sti' instruction should actually
	 * enable interrupts after the /next/ instruction. Not good.
	 *
	 * Probably needs some horsing around with the TF flag. Aiee..
	 */
	case 0xfb:
		IP(regs) = ip;
		set_IF(regs);
		VM86_FAULT_RETURN;

	default:
		return_to_32bit(regs, VM86_UNKNOWN);
	}

	return;

simulate_sigsegv:
	/* FIXME: After a long discussion with Stas we finally
	 *        agreed, that this is wrong. Here we should
	 *        really send a SIGSEGV to the user program.
	 *        But how do we create the correct context? We
	 *        are inside a general protection fault handler
	 *        and has just returned from a page fault handler.
	 *        The correct context for the signal handler
	 *        should be a mixture of the two, but how do we
	 *        get the information? [KD]
	 */
	return_to_32bit(regs, VM86_UNKNOWN);
}

/* ---------------- vm86 special IRQ passing stuff ----------------- */

#define VM86_IRQNAME		"vm86irq"

static struct vm86_irqs {
	struct task_struct *tsk;
	int sig;
} vm86_irqs[16];

static DEFINE_SPINLOCK(irqbits_lock);
static int irqbits;

#define ALLOWED_SIGS (1 /* 0 = don't send a signal */ \
	| (1 << SIGUSR1) | (1 << SIGUSR2) | (1 << SIGIO)  | (1 << SIGURG) \
	| (1 << SIGUNUSED))

static irqreturn_t irq_handler(int intno, void *dev_id)
{
	int irq_bit;
	unsigned long flags;

	spin_lock_irqsave(&irqbits_lock, flags);
	irq_bit = 1 << intno;
	if ((irqbits & irq_bit) || !vm86_irqs[intno].tsk)
		goto out;
	irqbits |= irq_bit;
	if (vm86_irqs[intno].sig)
		send_sig(vm86_irqs[intno].sig, vm86_irqs[intno].tsk, 1);
	/*
	 * IRQ will be re-enabled when user asks for the irq (whether
	 * polling or as a result of the signal)
	 */
	disable_irq_nosync(intno);
	spin_unlock_irqrestore(&irqbits_lock, flags);
	return IRQ_HANDLED;

out:
	spin_unlock_irqrestore(&irqbits_lock, flags);
	return IRQ_NONE;
}

static inline void free_vm86_irq(int irqnumber)
{
	unsigned long flags;

	free_irq(irqnumber, NULL);
	vm86_irqs[irqnumber].tsk = NULL;

	spin_lock_irqsave(&irqbits_lock, flags);
	irqbits &= ~(1 << irqnumber);
	spin_unlock_irqrestore(&irqbits_lock, flags);
}

void release_vm86_irqs(struct task_struct *task)
{
	int i;
	for (i = FIRST_VM86_IRQ ; i <= LAST_VM86_IRQ; i++)
	    if (vm86_irqs[i].tsk == task)
		free_vm86_irq(i);
}

static inline int get_and_reset_irq(int irqnumber)
{
	int bit;
	unsigned long flags;
	int ret = 0;

	if (invalid_vm86_irq(irqnumber)) return 0;
	if (vm86_irqs[irqnumber].tsk != current) return 0;
	spin_lock_irqsave(&irqbits_lock, flags);
	bit = irqbits & (1 << irqnumber);
	irqbits &= ~bit;
	if (bit) {
		enable_irq(irqnumber);
		ret = 1;
	}

	spin_unlock_irqrestore(&irqbits_lock, flags);
	return ret;
}


static int do_vm86_irq_handling(int subfunction, int irqnumber)
{
	int ret;
	switch (subfunction) {
		case VM86_GET_AND_RESET_IRQ: {
			return get_and_reset_irq(irqnumber);
		}
		case VM86_GET_IRQ_BITS: {
			return irqbits;
		}
		case VM86_REQUEST_IRQ: {
			int sig = irqnumber >> 8;
			int irq = irqnumber & 255;
			if (!capable(CAP_SYS_ADMIN)) return -EPERM;
			if (!((1 << sig) & ALLOWED_SIGS)) return -EPERM;
			if (invalid_vm86_irq(irq)) return -EPERM;
			if (vm86_irqs[irq].tsk) return -EPERM;
			ret = request_irq(irq, &irq_handler, 0, VM86_IRQNAME, NULL);
			if (ret) return ret;
			vm86_irqs[irq].sig = sig;
			vm86_irqs[irq].tsk = current;
			return irq;
		}
		case  VM86_FREE_IRQ: {
			if (invalid_vm86_irq(irqnumber)) return -EPERM;
			if (!vm86_irqs[irqnumber].tsk) return 0;
			if (vm86_irqs[irqnumber].tsk != current) return -EPERM;
			free_vm86_irq(irqnumber);
			return 0;
		}
	}
	return -EINVAL;
}
<|MERGE_RESOLUTION|>--- conflicted
+++ resolved
@@ -216,11 +216,7 @@
 					 * return to 32 bit user space.
 					 */
 	struct task_struct *tsk = current;
-<<<<<<< HEAD
-	int tmp, ret = -EPERM;
-=======
 	int tmp;
->>>>>>> 30b4eb63
 
 	if (tsk->thread.saved_sp0)
 		return -EPERM;
@@ -233,14 +229,7 @@
 	info.regs32 = current_pt_regs();
 	tsk->thread.vm86_info = v86;
 	do_sys_vm86(&info, tsk);
-<<<<<<< HEAD
-	ret = 0;	/* we never return here */
-out:
-	asmlinkage_protect(1, ret, v86);
-	return ret;
-=======
 	return 0;	/* we never return here */
->>>>>>> 30b4eb63
 }
 
 
@@ -285,14 +274,7 @@
 	info.vm86plus.is_vm86pus = 1;
 	tsk->thread.vm86_info = (struct vm86_struct __user *)v86;
 	do_sys_vm86(&info, tsk);
-<<<<<<< HEAD
-	ret = 0;	/* we never return here */
-out:
-	asmlinkage_protect(2, ret, cmd, arg);
-	return ret;
-=======
 	return 0;	/* we never return here */
->>>>>>> 30b4eb63
 }
 
 
