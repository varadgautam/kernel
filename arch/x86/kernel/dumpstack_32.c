// SPDX-License-Identifier: GPL-2.0
/*
 *  Copyright (C) 1991, 1992  Linus Torvalds
 *  Copyright (C) 2000, 2001, 2002 Andi Kleen, SuSE Labs
 */
#include <linux/sched/debug.h>
#include <linux/kallsyms.h>
#include <linux/kprobes.h>
#include <linux/uaccess.h>
#include <linux/hardirq.h>
#include <linux/kdebug.h>
#include <linux/export.h>
#include <linux/ptrace.h>
#include <linux/kexec.h>
#include <linux/sysfs.h>
#include <linux/bug.h>
#include <linux/nmi.h>

#include <asm/stacktrace.h>

const char *stack_type_name(enum stack_type type)
{
	if (type == STACK_TYPE_IRQ)
		return "IRQ";

	if (type == STACK_TYPE_SOFTIRQ)
		return "SOFTIRQ";

<<<<<<< HEAD
	if (type == STACK_TYPE_SYSENTER)
		return "SYSENTER";
=======
	if (type == STACK_TYPE_ENTRY)
		return "ENTRY_TRAMPOLINE";
>>>>>>> 464e1d5f

	return NULL;
}

static bool in_hardirq_stack(unsigned long *stack, struct stack_info *info)
{
	unsigned long *begin = (unsigned long *)this_cpu_read(hardirq_stack);
	unsigned long *end   = begin + (THREAD_SIZE / sizeof(long));

	/*
	 * This is a software stack, so 'end' can be a valid stack pointer.
	 * It just means the stack is empty.
	 */
	if (stack <= begin || stack > end)
		return false;

	info->type	= STACK_TYPE_IRQ;
	info->begin	= begin;
	info->end	= end;

	/*
	 * See irq_32.c -- the next stack pointer is stored at the beginning of
	 * the stack.
	 */
	info->next_sp	= (unsigned long *)*begin;

	return true;
}

static bool in_softirq_stack(unsigned long *stack, struct stack_info *info)
{
	unsigned long *begin = (unsigned long *)this_cpu_read(softirq_stack);
	unsigned long *end   = begin + (THREAD_SIZE / sizeof(long));

	/*
	 * This is a software stack, so 'end' can be a valid stack pointer.
	 * It just means the stack is empty.
	 */
	if (stack <= begin || stack > end)
		return false;

	info->type	= STACK_TYPE_SOFTIRQ;
	info->begin	= begin;
	info->end	= end;

	/*
	 * The next stack pointer is stored at the beginning of the stack.
	 * See irq_32.c.
	 */
	info->next_sp	= (unsigned long *)*begin;

	return true;
}

int get_stack_info(unsigned long *stack, struct task_struct *task,
		   struct stack_info *info, unsigned long *visit_mask)
{
	if (!stack)
		goto unknown;

	task = task ? : current;

	if (in_task_stack(stack, task, info))
		goto recursion_check;

	if (task != current)
		goto unknown;

<<<<<<< HEAD
	if (in_sysenter_stack(stack, info))
=======
	if (in_entry_stack(stack, info))
>>>>>>> 464e1d5f
		goto recursion_check;

	if (in_hardirq_stack(stack, info))
		goto recursion_check;

	if (in_softirq_stack(stack, info))
		goto recursion_check;

	goto unknown;

recursion_check:
	/*
	 * Make sure we don't iterate through any given stack more than once.
	 * If it comes up a second time then there's something wrong going on:
	 * just break out and report an unknown stack type.
	 */
	if (visit_mask) {
		if (*visit_mask & (1UL << info->type)) {
			printk_deferred_once(KERN_WARNING "WARNING: stack recursion on stack type %d\n", info->type);
			goto unknown;
		}
		*visit_mask |= 1UL << info->type;
	}

	return 0;

unknown:
	info->type = STACK_TYPE_UNKNOWN;
	return -EINVAL;
}

void show_regs(struct pt_regs *regs)
{
	int i;

	show_regs_print_info(KERN_EMERG);
	__show_regs(regs, !user_mode(regs));

	/*
	 * When in-kernel, we also print out the stack and code at the
	 * time of the fault..
	 */
	if (!user_mode(regs)) {
		unsigned int code_prologue = code_bytes * 43 / 64;
		unsigned int code_len = code_bytes;
		unsigned char c;
		u8 *ip;

		show_trace_log_lvl(current, regs, NULL, KERN_EMERG);

		pr_emerg("Code:");

		ip = (u8 *)regs->ip - code_prologue;
		if (ip < (u8 *)PAGE_OFFSET || probe_kernel_address(ip, c)) {
			/* try starting at IP */
			ip = (u8 *)regs->ip;
			code_len = code_len - code_prologue + 1;
		}
		for (i = 0; i < code_len; i++, ip++) {
			if (ip < (u8 *)PAGE_OFFSET ||
					probe_kernel_address(ip, c)) {
				pr_cont("  Bad EIP value.");
				break;
			}
			if (ip == (u8 *)regs->ip)
				pr_cont(" <%02x>", c);
			else
				pr_cont(" %02x", c);
		}
	}
	pr_cont("\n");
}<|MERGE_RESOLUTION|>--- conflicted
+++ resolved
@@ -26,13 +26,8 @@
 	if (type == STACK_TYPE_SOFTIRQ)
 		return "SOFTIRQ";
 
-<<<<<<< HEAD
-	if (type == STACK_TYPE_SYSENTER)
-		return "SYSENTER";
-=======
 	if (type == STACK_TYPE_ENTRY)
 		return "ENTRY_TRAMPOLINE";
->>>>>>> 464e1d5f
 
 	return NULL;
 }
@@ -101,11 +96,7 @@
 	if (task != current)
 		goto unknown;
 
-<<<<<<< HEAD
-	if (in_sysenter_stack(stack, info))
-=======
 	if (in_entry_stack(stack, info))
->>>>>>> 464e1d5f
 		goto recursion_check;
 
 	if (in_hardirq_stack(stack, info))
