--- conflicted
+++ resolved
@@ -366,7 +366,6 @@
 		regs->ip == (unsigned long)native_irq_return_iret)
 	{
 		struct pt_regs *gpregs = (struct pt_regs *)this_cpu_read(cpu_tss_rw.x86_tss.sp0) - 1;
-<<<<<<< HEAD
 
 		/*
 		 * regs->sp points to the failing IRET frame on the
@@ -378,19 +377,6 @@
 		gpregs->orig_ax = 0;  /* Missing (lost) #GP error code */
 
 		/*
-=======
-
-		/*
-		 * regs->sp points to the failing IRET frame on the
-		 * ESPFIX64 stack.  Copy it to the entry stack.  This fills
-		 * in gpregs->ss through gpregs->ip.
-		 *
-		 */
-		memmove(&gpregs->ip, (void *)regs->sp, 5*8);
-		gpregs->orig_ax = 0;  /* Missing (lost) #GP error code */
-
-		/*
->>>>>>> 0186f2dc
 		 * Adjust our frame so that we return straight to the #GP
 		 * vector with the expected RSP value.  This is safe because
 		 * we won't enable interupts or schedule before we invoke
