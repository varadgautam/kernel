--- conflicted
+++ resolved
@@ -170,15 +170,9 @@
 	alloc_intr_gate(THERMAL_APIC_VECTOR, thermal_interrupt);
 #endif
 
-<<<<<<< HEAD
 #ifdef CONFIG_PERFMON
 	set_intr_gate(LOCAL_PERFMON_VECTOR, pmu_interrupt);
 #endif
-	if (!acpi_ioapic)
-		setup_irq(2, &irq2);
-
-=======
->>>>>>> 8e492151
 	/* setup after call gates are initialised (usually add in
 	 * the architecture specific gates)
 	 */
