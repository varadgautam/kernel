--- conflicted
+++ resolved
@@ -738,11 +738,7 @@
 #ifdef CONFIG_PCI
 	int i;
 	u16 vendor, devid;
-<<<<<<< HEAD
-	static const u16 snb_ids[] = {
-=======
 	static const __initconst u16 snb_ids[] = {
->>>>>>> 81881a45
 		0x0102,
 		0x0112,
 		0x0122,
@@ -775,11 +771,7 @@
  */
 static void __init trim_snb_memory(void)
 {
-<<<<<<< HEAD
-	static const unsigned long bad_pages[] = {
-=======
 	static const __initconst unsigned long bad_pages[] = {
->>>>>>> 81881a45
 		0x20050000,
 		0x20110000,
 		0x20130000,
