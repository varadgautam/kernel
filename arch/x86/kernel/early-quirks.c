/* Various workarounds for chipset bugs.
   This code runs very early and can't use the regular PCI subsystem
   The entries are keyed to PCI bridges which usually identify chipsets
   uniquely.
   This is only for whole classes of chipsets with specific problems which
   need early invasive action (e.g. before the timers are initialized).
   Most PCI device specific workarounds can be done later and should be
   in standard PCI quirks
   Mainboard specific bugs should be handled by DMI entries.
   CPU specific bugs in setup.c */

#include <linux/pci.h>
#include <linux/acpi.h>
#include <linux/pci_ids.h>
#include <asm/pci-direct.h>
#include <asm/dma.h>
#include <asm/io_apic.h>
#include <asm/apic.h>
#include <asm/iommu.h>

extern int hpet_rework;

static void __init fix_hypertransport_config(int num, int slot, int func)
{
	u32 htcfg;
	/*
	 * we found a hypertransport bus
	 * make sure that we are broadcasting
	 * interrupts to all cpus on the ht bus
	 * if we're using extended apic ids
	 */
	htcfg = read_pci_config(num, slot, func, 0x68);
	if (htcfg & (1 << 18)) {
		printk(KERN_INFO "Detected use of extended apic ids "
				 "on hypertransport bus\n");
		if ((htcfg & (1 << 17)) == 0) {
			printk(KERN_INFO "Enabling hypertransport extended "
					 "apic interrupt broadcast\n");
			printk(KERN_INFO "Note this is a bios bug, "
					 "please contact your hw vendor\n");
			htcfg |= (1 << 17);
			write_pci_config(num, slot, func, 0x68, htcfg);
		}
	}


}

static void __init via_bugs(int  num, int slot, int func)
{
#ifdef CONFIG_GART_IOMMU
	if ((max_pfn > MAX_DMA32_PFN ||  force_iommu) &&
	    !gart_iommu_aperture_allowed) {
		printk(KERN_INFO
		       "Looks like a VIA chipset. Disabling IOMMU."
		       " Override with iommu=allowed\n");
		gart_iommu_aperture_disabled = 1;
	}
#endif
}

#ifdef CONFIG_ACPI
#ifdef CONFIG_X86_IO_APIC

static int __init nvidia_hpet_check(struct acpi_table_header *header)
{
	return 0;
}
#endif /* CONFIG_X86_IO_APIC */
#endif /* CONFIG_ACPI */

static void __init nvidia_bugs(int num, int slot, int func)
{
#ifdef CONFIG_ACPI
#ifdef CONFIG_X86_IO_APIC
	/*
	 * All timer overrides on Nvidia are
	 * wrong unless HPET is enabled.
	 * Unfortunately that's not true on many Asus boards.
	 * We don't know yet how to detect this automatically, but
	 * at least allow a command line override.
	 */
	if (acpi_use_timer_override)
		return;

	if (acpi_table_parse(ACPI_SIG_HPET, nvidia_hpet_check)) {
		acpi_skip_timer_override = 1;
		printk(KERN_INFO "Nvidia board "
		       "detected. Ignoring ACPI "
		       "timer override.\n");
		printk(KERN_INFO "If you got timer trouble "
			"try acpi_use_timer_override\n");
	}
#endif
#endif
	/* RED-PEN skip them on mptables too? */

}

<<<<<<< HEAD
static void __init ati_bugs(int num, int slot, int func)
{
#ifdef CONFIG_X86_IO_APIC
	if (timer_over_8254 == 1) {
		timer_over_8254 = 0;
		printk(KERN_INFO
		"ATI board detected. Disabling timer routing over 8254.\n");
	}
#endif
}

static void __init amd_sb700_hpet(int num, int slot, int func)
{
	int rev;
	rev = read_pci_config_byte(num, slot, func, 0x08);
	if (rev <= 0x3a && rev >=0x30) {
		hpet_rework = 1;
		printk(KERN_INFO "SB700 rev 0x3a under detected!\n");
	}
}

=======
>>>>>>> 30a2f3c6
#define QFLAG_APPLY_ONCE 	0x1
#define QFLAG_APPLIED		0x2
#define QFLAG_DONE		(QFLAG_APPLY_ONCE|QFLAG_APPLIED)
struct chipset {
	u32 vendor;
	u32 device;
	u32 class;
	u32 class_mask;
	u32 flags;
	void (*f)(int num, int slot, int func);
};

static struct chipset early_qrk[] __initdata = {
	{ PCI_VENDOR_ID_NVIDIA, PCI_ANY_ID,
	  PCI_CLASS_BRIDGE_PCI, PCI_ANY_ID, QFLAG_APPLY_ONCE, nvidia_bugs },
	{ PCI_VENDOR_ID_VIA, PCI_ANY_ID,
	  PCI_CLASS_BRIDGE_PCI, PCI_ANY_ID, QFLAG_APPLY_ONCE, via_bugs },
	{ PCI_VENDOR_ID_AMD, PCI_DEVICE_ID_AMD_K8_NB,
	  PCI_CLASS_BRIDGE_HOST, PCI_ANY_ID, 0, fix_hypertransport_config },
	{ PCI_VENDOR_ID_ATI, PCI_DEVICE_ID_ATI_SBX00_SMBUS,
	  PCI_CLASS_SERIAL_SMBUS, PCI_ANY_ID, 0, amd_sb700_hpet },
	{}
};

/**
 * check_dev_quirk - apply early quirks to a given PCI device
 * @num: bus number
 * @slot: slot number
 * @func: PCI function
 *
 * Check the vendor & device ID against the early quirks table.
 *
 * If the device is single function, let early_quirks() know so we don't
 * poke at this device again.
 */
static int __init check_dev_quirk(int num, int slot, int func)
{
	u16 class;
	u16 vendor;
	u16 device;
	u8 type;
	int i;

	class = read_pci_config_16(num, slot, func, PCI_CLASS_DEVICE);

	if (class == 0xffff)
		return -1; /* no class, treat as single function */

	vendor = read_pci_config_16(num, slot, func, PCI_VENDOR_ID);

	device = read_pci_config_16(num, slot, func, PCI_DEVICE_ID);

	for (i = 0; early_qrk[i].f != NULL; i++) {
		if (((early_qrk[i].vendor == PCI_ANY_ID) ||
			(early_qrk[i].vendor == vendor)) &&
			((early_qrk[i].device == PCI_ANY_ID) ||
			(early_qrk[i].device == device)) &&
			(!((early_qrk[i].class ^ class) &
			    early_qrk[i].class_mask))) {
				if ((early_qrk[i].flags &
				     QFLAG_DONE) != QFLAG_DONE)
					early_qrk[i].f(num, slot, func);
				early_qrk[i].flags |= QFLAG_APPLIED;
			}
	}

	type = read_pci_config_byte(num, slot, func,
				    PCI_HEADER_TYPE);
	if (!(type & 0x80))
		return -1;

	return 0;
}

void __init early_quirks(void)
{
	int num, slot, func;

	if (!early_pci_allowed())
		return;

	/* Poor man's PCI discovery */
	for (num = 0; num < 32; num++)
		for (slot = 0; slot < 32; slot++)
			for (func = 0; func < 8; func++) {
				/* Only probe function 0 on single fn devices */
				if (check_dev_quirk(num, slot, func))
					break;
			}
}<|MERGE_RESOLUTION|>--- conflicted
+++ resolved
@@ -97,18 +97,6 @@
 
 }
 
-<<<<<<< HEAD
-static void __init ati_bugs(int num, int slot, int func)
-{
-#ifdef CONFIG_X86_IO_APIC
-	if (timer_over_8254 == 1) {
-		timer_over_8254 = 0;
-		printk(KERN_INFO
-		"ATI board detected. Disabling timer routing over 8254.\n");
-	}
-#endif
-}
-
 static void __init amd_sb700_hpet(int num, int slot, int func)
 {
 	int rev;
@@ -119,8 +107,6 @@
 	}
 }
 
-=======
->>>>>>> 30a2f3c6
 #define QFLAG_APPLY_ONCE 	0x1
 #define QFLAG_APPLIED		0x2
 #define QFLAG_DONE		(QFLAG_APPLY_ONCE|QFLAG_APPLIED)
