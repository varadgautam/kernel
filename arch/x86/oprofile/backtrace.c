/**
 * @file backtrace.c
 *
 * @remark Copyright 2002 OProfile authors
 * @remark Read the file COPYING
 *
 * @author John Levon
 * @author David Smith
 */

#include <linux/oprofile.h>
#include <linux/sched.h>
#include <linux/mm.h>
#include <linux/compat.h>
#include <linux/uaccess.h>

#include <asm/ptrace.h>
#include <asm/stacktrace.h>
<<<<<<< HEAD

static void backtrace_warning_symbol(void *data, char *msg,
				     unsigned long symbol)
{
	/* Ignore warnings */
}

static void backtrace_warning(void *data, char *msg)
{
	/* Ignore warnings */
}

static int backtrace_stack(void *data, char *name)
{
	/* Yes, we want all stacks */
	return 0;
}

static int backtrace_address(void *data, unsigned long addr, int reliable)
{
	unsigned int *depth = data;

	if ((*depth)--)
		oprofile_add_trace(addr);
	return 0;
}

static struct stacktrace_ops backtrace_ops = {
	.warning	= backtrace_warning,
	.warning_symbol	= backtrace_warning_symbol,
	.stack		= backtrace_stack,
	.address	= backtrace_address,
	.walk_stack	= print_context_stack,
};
=======
#include <asm/unwind.h>
>>>>>>> 1001354c

#ifdef CONFIG_COMPAT
static struct stack_frame_ia32 *
dump_user_backtrace_32(struct stack_frame_ia32 *head)
{
	/* Also check accessibility of one struct frame_head beyond: */
	struct stack_frame_ia32 bufhead[2];
	struct stack_frame_ia32 *fp;
	unsigned long bytes;

	bytes = copy_from_user_nmi(bufhead, head, sizeof(bufhead));
	if (bytes != 0)
		return NULL;

	fp = (struct stack_frame_ia32 *) compat_ptr(bufhead[0].next_frame);

	oprofile_add_trace(bufhead[0].return_address);

	/* frame pointers should strictly progress back up the stack
	* (towards higher addresses) */
	if (head >= fp)
		return NULL;

	return fp;
}

static inline int
x86_backtrace_32(struct pt_regs * const regs, unsigned int depth)
{
	struct stack_frame_ia32 *head;

	/* User process is IA32 */
	if (!current || !test_thread_flag(TIF_IA32))
		return 0;

	head = (struct stack_frame_ia32 *) regs->bp;
	while (depth-- && head)
		head = dump_user_backtrace_32(head);

	return 1;
}

#else
static inline int
x86_backtrace_32(struct pt_regs * const regs, unsigned int depth)
{
	return 0;
}
#endif /* CONFIG_COMPAT */

static struct stack_frame *dump_user_backtrace(struct stack_frame *head)
{
	/* Also check accessibility of one struct frame_head beyond: */
	struct stack_frame bufhead[2];
	unsigned long bytes;

	bytes = copy_from_user_nmi(bufhead, head, sizeof(bufhead));
	if (bytes != 0)
		return NULL;

	oprofile_add_trace(bufhead[0].return_address);

	/* frame pointers should strictly progress back up the stack
	 * (towards higher addresses) */
	if (head >= bufhead[0].next_frame)
		return NULL;

	return bufhead[0].next_frame;
}

void
x86_backtrace(struct pt_regs * const regs, unsigned int depth)
{
	struct stack_frame *head = (struct stack_frame *)frame_pointer(regs);

	if (!user_mode(regs)) {
		struct unwind_state state;
		unsigned long addr;

		if (!depth)
			return;

		oprofile_add_trace(regs->ip);

		if (!--depth)
			return;

		for (unwind_start(&state, current, regs, NULL);
		     !unwind_done(&state); unwind_next_frame(&state)) {
			addr = unwind_get_return_address(&state);
			if (!addr)
				break;

			oprofile_add_trace(addr);

			if (!--depth)
				break;
		}

		return;
	}

	if (x86_backtrace_32(regs, depth))
		return;

	while (depth-- && head)
		head = dump_user_backtrace(head);
}<|MERGE_RESOLUTION|>--- conflicted
+++ resolved
@@ -16,44 +16,7 @@
 
 #include <asm/ptrace.h>
 #include <asm/stacktrace.h>
-<<<<<<< HEAD
-
-static void backtrace_warning_symbol(void *data, char *msg,
-				     unsigned long symbol)
-{
-	/* Ignore warnings */
-}
-
-static void backtrace_warning(void *data, char *msg)
-{
-	/* Ignore warnings */
-}
-
-static int backtrace_stack(void *data, char *name)
-{
-	/* Yes, we want all stacks */
-	return 0;
-}
-
-static int backtrace_address(void *data, unsigned long addr, int reliable)
-{
-	unsigned int *depth = data;
-
-	if ((*depth)--)
-		oprofile_add_trace(addr);
-	return 0;
-}
-
-static struct stacktrace_ops backtrace_ops = {
-	.warning	= backtrace_warning,
-	.warning_symbol	= backtrace_warning_symbol,
-	.stack		= backtrace_stack,
-	.address	= backtrace_address,
-	.walk_stack	= print_context_stack,
-};
-=======
 #include <asm/unwind.h>
->>>>>>> 1001354c
 
 #ifdef CONFIG_COMPAT
 static struct stack_frame_ia32 *
