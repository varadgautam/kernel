/*
 * sfi.c - x86 architecture SFI support.
 *
 * Copyright (c) 2009, Intel Corporation.
 *
 * This program is free software; you can redistribute it and/or modify it
 * under the terms and conditions of the GNU General Public License,
 * version 2, as published by the Free Software Foundation.
 *
 * This program is distributed in the hope it will be useful, but WITHOUT
 * ANY WARRANTY; without even the implied warranty of MERCHANTABILITY or
 * FITNESS FOR A PARTICULAR PURPOSE.  See the GNU General Public License for
 * more details.
 *
 * You should have received a copy of the GNU General Public License along with
 * this program; if not, write to the Free Software Foundation, Inc.,
 * 51 Franklin St - Fifth Floor, Boston, MA 02110-1301 USA.
 *
 */

#define KMSG_COMPONENT "SFI"
#define pr_fmt(fmt) KMSG_COMPONENT ": " fmt

#include <linux/acpi.h>
#include <linux/init.h>
#include <linux/sfi.h>
#include <linux/io.h>

#include <asm/io_apic.h>
#include <asm/mpspec.h>
#include <asm/setup.h>
#include <asm/apic.h>

#if defined(CONFIG_X86_LOCAL_APIC) && !defined(CONFIG_XEN)
static unsigned long sfi_lapic_addr __initdata = APIC_DEFAULT_PHYS_BASE;

/* All CPUs enumerated by SFI must be present and enabled */
static void __cpuinit mp_sfi_register_lapic(u8 id)
{
	if (MAX_LOCAL_APIC - id <= 0) {
		pr_warning("Processor #%d invalid (max %d)\n",
			id, MAX_LOCAL_APIC);
		return;
	}

	pr_info("registering lapic[%d]\n", id);

	generic_processor_info(id, GET_APIC_VERSION(apic_read(APIC_LVR)));
}

static int __init sfi_parse_cpus(struct sfi_table_header *table)
{
	struct sfi_table_simple *sb;
	struct sfi_cpu_table_entry *pentry;
	int i;
	int cpu_num;

	sb = (struct sfi_table_simple *)table;
	cpu_num = SFI_GET_NUM_ENTRIES(sb, struct sfi_cpu_table_entry);
	pentry = (struct sfi_cpu_table_entry *)sb->pentry;

	for (i = 0; i < cpu_num; i++) {
		mp_sfi_register_lapic(pentry->apic_id);
		pentry++;
	}

	smp_found_config = 1;
	return 0;
}
#endif /* CONFIG_X86_LOCAL_APIC */

#ifdef CONFIG_X86_IO_APIC

static int __init sfi_parse_ioapic(struct sfi_table_header *table)
{
	struct sfi_table_simple *sb;
	struct sfi_apic_table_entry *pentry;
	int i, num;

	sb = (struct sfi_table_simple *)table;
	num = SFI_GET_NUM_ENTRIES(sb, struct sfi_apic_table_entry);
	pentry = (struct sfi_apic_table_entry *)sb->pentry;

	for (i = 0; i < num; i++) {
		mp_register_ioapic(i, pentry->phys_addr, gsi_top);
		pentry++;
	}

#ifndef CONFIG_XEN
	WARN(pic_mode, KERN_WARNING
		"SFI: pic_mod shouldn't be 1 when IOAPIC table is present\n");
	pic_mode = 0;
#endif

	return 0;
}
#endif /* CONFIG_X86_IO_APIC */

/*
 * sfi_platform_init(): register lapics & io-apics
 */
int __init sfi_platform_init(void)
{
<<<<<<< HEAD
#if defined(CONFIG_X86_LOCAL_APIC) && !defined(CONFIG_XEN)
	mp_sfi_register_lapic_address(sfi_lapic_addr);
=======
#ifdef CONFIG_X86_LOCAL_APIC
	register_lapic_address(sfi_lapic_addr);
>>>>>>> c56eb8fb
	sfi_table_parse(SFI_SIG_CPUS, NULL, NULL, sfi_parse_cpus);
#endif
#ifdef CONFIG_X86_IO_APIC
	sfi_table_parse(SFI_SIG_APIC, NULL, NULL, sfi_parse_ioapic);
#endif
	return 0;
}<|MERGE_RESOLUTION|>--- conflicted
+++ resolved
@@ -31,7 +31,7 @@
 #include <asm/setup.h>
 #include <asm/apic.h>
 
-#if defined(CONFIG_X86_LOCAL_APIC) && !defined(CONFIG_XEN)
+#ifdef CONFIG_X86_LOCAL_APIC
 static unsigned long sfi_lapic_addr __initdata = APIC_DEFAULT_PHYS_BASE;
 
 /* All CPUs enumerated by SFI must be present and enabled */
@@ -86,12 +86,9 @@
 		pentry++;
 	}
 
-#ifndef CONFIG_XEN
 	WARN(pic_mode, KERN_WARNING
 		"SFI: pic_mod shouldn't be 1 when IOAPIC table is present\n");
 	pic_mode = 0;
-#endif
-
 	return 0;
 }
 #endif /* CONFIG_X86_IO_APIC */
@@ -101,13 +98,8 @@
  */
 int __init sfi_platform_init(void)
 {
-<<<<<<< HEAD
-#if defined(CONFIG_X86_LOCAL_APIC) && !defined(CONFIG_XEN)
-	mp_sfi_register_lapic_address(sfi_lapic_addr);
-=======
 #ifdef CONFIG_X86_LOCAL_APIC
 	register_lapic_address(sfi_lapic_addr);
->>>>>>> c56eb8fb
 	sfi_table_parse(SFI_SIG_CPUS, NULL, NULL, sfi_parse_cpus);
 #endif
 #ifdef CONFIG_X86_IO_APIC
