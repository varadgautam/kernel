/*
 *  linux/arch/x86_64/mm/init.c
 *
 *  Copyright (C) 1995  Linus Torvalds
 *  Copyright (C) 2000  Pavel Machek <pavel@suse.cz>
 *  Copyright (C) 2002,2003 Andi Kleen <ak@suse.de>
 */

#include <linux/signal.h>
#include <linux/sched.h>
#include <linux/kernel.h>
#include <linux/errno.h>
#include <linux/string.h>
#include <linux/types.h>
#include <linux/ptrace.h>
#include <linux/mman.h>
#include <linux/mm.h>
#include <linux/swap.h>
#include <linux/smp.h>
#include <linux/init.h>
#include <linux/initrd.h>
#include <linux/pagemap.h>
#include <linux/bootmem.h>
#include <linux/proc_fs.h>
#include <linux/pci.h>
#include <linux/pfn.h>
#include <linux/poison.h>
#include <linux/dma-mapping.h>
#include <linux/module.h>
#include <linux/memory_hotplug.h>
#include <linux/nmi.h>

#include <asm/processor.h>
#include <asm/bios_ebda.h>
#include <asm/system.h>
#include <asm/uaccess.h>
#include <asm/pgtable.h>
#include <asm/pgalloc.h>
#include <asm/dma.h>
#include <asm/fixmap.h>
#include <asm/e820.h>
#include <asm/apic.h>
#include <asm/tlb.h>
#include <asm/mmu_context.h>
#include <asm/proto.h>
#include <asm/smp.h>
#include <asm/sections.h>
#include <asm/kdebug.h>
#include <asm/numa.h>
#include <asm/cacheflush.h>

/*
 * end_pfn only includes RAM, while max_pfn_mapped includes all e820 entries.
 * The direct mapping extends to max_pfn_mapped, so that we can directly access
 * apertures, ACPI and other tables without having to play with fixmaps.
 */
unsigned long max_low_pfn_mapped;
unsigned long max_pfn_mapped;

static unsigned long dma_reserve __initdata;

DEFINE_PER_CPU(struct mmu_gather, mmu_gathers);

int direct_gbpages
#ifdef CONFIG_DIRECT_GBPAGES
				= 1
#endif
;

static int __init parse_direct_gbpages_off(char *arg)
{
	direct_gbpages = 0;
	return 0;
}
early_param("nogbpages", parse_direct_gbpages_off);

static int __init parse_direct_gbpages_on(char *arg)
{
	direct_gbpages = 1;
	return 0;
}
early_param("gbpages", parse_direct_gbpages_on);

/*
 * NOTE: pagetable_init alloc all the fixmap pagetables contiguous on the
 * physical space so we can cache the place of the first one and move
 * around without checking the pgd every time.
 */

int after_bootmem;

pteval_t __supported_pte_mask __read_mostly = ~_PAGE_IOMAP;
EXPORT_SYMBOL_GPL(__supported_pte_mask);

static int do_not_nx __cpuinitdata;

/*
 * noexec=on|off
 * Control non-executable mappings for 64-bit processes.
 *
 * on	Enable (default)
 * off	Disable
 */
static int __init nonx_setup(char *str)
{
	if (!str)
		return -EINVAL;
	if (!strncmp(str, "on", 2)) {
		__supported_pte_mask |= _PAGE_NX;
		do_not_nx = 0;
	} else if (!strncmp(str, "off", 3)) {
		do_not_nx = 1;
		__supported_pte_mask &= ~_PAGE_NX;
	}
	return 0;
}
early_param("noexec", nonx_setup);

void __cpuinit check_efer(void)
{
	unsigned long efer;

	rdmsrl(MSR_EFER, efer);
	if (!(efer & EFER_NX) || do_not_nx)
		__supported_pte_mask &= ~_PAGE_NX;
}

int force_personality32;

/*
 * noexec32=on|off
 * Control non executable heap for 32bit processes.
 * To control the stack too use noexec=off
 *
 * on	PROT_READ does not imply PROT_EXEC for 32-bit processes (default)
 * off	PROT_READ implies PROT_EXEC
 */
static int __init nonx32_setup(char *str)
{
	if (!strcmp(str, "on"))
		force_personality32 &= ~READ_IMPLIES_EXEC;
	else if (!strcmp(str, "off"))
		force_personality32 |= READ_IMPLIES_EXEC;
	return 1;
}
__setup("noexec32=", nonx32_setup);

/*
 * NOTE: This function is marked __ref because it calls __init function
 * (alloc_bootmem_pages). It's safe to do it ONLY when after_bootmem == 0.
 */
static __ref void *spp_getpage(void)
{
	void *ptr;

	if (after_bootmem)
		ptr = (void *) get_zeroed_page(GFP_ATOMIC);
	else
		ptr = alloc_bootmem_pages(PAGE_SIZE);

	if (!ptr || ((unsigned long)ptr & ~PAGE_MASK)) {
		panic("set_pte_phys: cannot allocate page data %s\n",
			after_bootmem ? "after bootmem" : "");
	}

	pr_debug("spp_getpage %p\n", ptr);

	return ptr;
}

void
set_pte_vaddr_pud(pud_t *pud_page, unsigned long vaddr, pte_t new_pte)
{
	pud_t *pud;
	pmd_t *pmd;
	pte_t *pte;

	pud = pud_page + pud_index(vaddr);
	if (pud_none(*pud)) {
		pmd = (pmd_t *) spp_getpage();
		pud_populate(&init_mm, pud, pmd);
		if (pmd != pmd_offset(pud, 0)) {
			printk(KERN_ERR "PAGETABLE BUG #01! %p <-> %p\n",
				pmd, pmd_offset(pud, 0));
			return;
		}
	}
	pmd = pmd_offset(pud, vaddr);
	if (pmd_none(*pmd)) {
		pte = (pte_t *) spp_getpage();
		pmd_populate_kernel(&init_mm, pmd, pte);
		if (pte != pte_offset_kernel(pmd, 0)) {
			printk(KERN_ERR "PAGETABLE BUG #02!\n");
			return;
		}
	}

	pte = pte_offset_kernel(pmd, vaddr);
	set_pte(pte, new_pte);

	/*
	 * It's enough to flush this one mapping.
	 * (PGE mappings get flushed as well)
	 */
	__flush_tlb_one(vaddr);
}

void
set_pte_vaddr(unsigned long vaddr, pte_t pteval)
{
	pgd_t *pgd;
	pud_t *pud_page;

	pr_debug("set_pte_vaddr %lx to %lx\n", vaddr, native_pte_val(pteval));

	pgd = pgd_offset_k(vaddr);
	if (pgd_none(*pgd)) {
		printk(KERN_ERR
			"PGD FIXMAP MISSING, it should be setup in head.S!\n");
		return;
	}
	pud_page = (pud_t*)pgd_page_vaddr(*pgd);
	set_pte_vaddr_pud(pud_page, vaddr, pteval);
}

/*
 * Create large page table mappings for a range of physical addresses.
 */
static void __init __init_extra_mapping(unsigned long phys, unsigned long size,
						pgprot_t prot)
{
	pgd_t *pgd;
	pud_t *pud;
	pmd_t *pmd;

	BUG_ON((phys & ~PMD_MASK) || (size & ~PMD_MASK));
	for (; size; phys += PMD_SIZE, size -= PMD_SIZE) {
		pgd = pgd_offset_k((unsigned long)__va(phys));
		if (pgd_none(*pgd)) {
			pud = (pud_t *) spp_getpage();
			set_pgd(pgd, __pgd(__pa(pud) | _KERNPG_TABLE |
						_PAGE_USER));
		}
		pud = pud_offset(pgd, (unsigned long)__va(phys));
		if (pud_none(*pud)) {
			pmd = (pmd_t *) spp_getpage();
			set_pud(pud, __pud(__pa(pmd) | _KERNPG_TABLE |
						_PAGE_USER));
		}
		pmd = pmd_offset(pud, phys);
		BUG_ON(!pmd_none(*pmd));
		set_pmd(pmd, __pmd(phys | pgprot_val(prot)));
	}
}

void __init init_extra_mapping_wb(unsigned long phys, unsigned long size)
{
	__init_extra_mapping(phys, size, PAGE_KERNEL_LARGE);
}

void __init init_extra_mapping_uc(unsigned long phys, unsigned long size)
{
	__init_extra_mapping(phys, size, PAGE_KERNEL_LARGE_NOCACHE);
}

/*
 * The head.S code sets up the kernel high mapping:
 *
 *   from __START_KERNEL_map to __START_KERNEL_map + size (== _end-_text)
 *
 * phys_addr holds the negative offset to the kernel, which is added
 * to the compile time generated pmds. This results in invalid pmds up
 * to the point where we hit the physaddr 0 mapping.
 *
 * We limit the mappings to the region from _text to _end.  _end is
 * rounded up to the 2MB boundary. This catches the invalid pmds as
 * well, as they are located before _text:
 */
void __init cleanup_highmap(void)
{
	unsigned long vaddr = __START_KERNEL_map;
	unsigned long end = roundup((unsigned long)_end, PMD_SIZE) - 1;
	pmd_t *pmd = level2_kernel_pgt;
	pmd_t *last_pmd = pmd + PTRS_PER_PMD;

	for (; pmd < last_pmd; pmd++, vaddr += PMD_SIZE) {
		if (pmd_none(*pmd))
			continue;
		if (vaddr < (unsigned long) _text || vaddr > end)
			set_pmd(pmd, __pmd(0));
	}
}

static unsigned long __initdata table_start;
static unsigned long __meminitdata table_end;
static unsigned long __meminitdata table_top;

static __ref void *alloc_low_page(unsigned long *phys)
{
	unsigned long pfn = table_end++;
	void *adr;

	if (after_bootmem) {
		adr = (void *)get_zeroed_page(GFP_ATOMIC);
		*phys = __pa(adr);

		return adr;
	}

	if (pfn >= table_top)
		panic("alloc_low_page: ran out of memory");

	adr = early_memremap(pfn * PAGE_SIZE, PAGE_SIZE);
	memset(adr, 0, PAGE_SIZE);
	*phys  = pfn * PAGE_SIZE;
	return adr;
}

static __ref void unmap_low_page(void *adr)
{
	if (after_bootmem)
		return;

	early_iounmap(adr, PAGE_SIZE);
}

static unsigned long __meminit
phys_pte_init(pte_t *pte_page, unsigned long addr, unsigned long end,
	      pgprot_t prot)
{
	unsigned pages = 0;
	unsigned long last_map_addr = end;
	int i;

	pte_t *pte = pte_page + pte_index(addr);

	for(i = pte_index(addr); i < PTRS_PER_PTE; i++, addr += PAGE_SIZE, pte++) {

		if (addr >= end) {
			if (!after_bootmem) {
				for(; i < PTRS_PER_PTE; i++, pte++)
					set_pte(pte, __pte(0));
			}
			break;
		}

		/*
		 * We will re-use the existing mapping.
		 * Xen for example has some special requirements, like mapping
		 * pagetable pages as RO. So assume someone who pre-setup
		 * these mappings are more intelligent.
		 */
		if (pte_val(*pte)) {
			pages++;
			continue;
		}

		if (0)
			printk("   pte=%p addr=%lx pte=%016lx\n",
			       pte, addr, pfn_pte(addr >> PAGE_SHIFT, PAGE_KERNEL).pte);
		pages++;
		set_pte(pte, pfn_pte(addr >> PAGE_SHIFT, prot));
		last_map_addr = (addr & PAGE_MASK) + PAGE_SIZE;
	}

	update_page_count(PG_LEVEL_4K, pages);

	return last_map_addr;
}

static unsigned long __meminit
phys_pte_update(pmd_t *pmd, unsigned long address, unsigned long end,
		pgprot_t prot)
{
	pte_t *pte = (pte_t *)pmd_page_vaddr(*pmd);

	return phys_pte_init(pte, address, end, prot);
}

static unsigned long __meminit
phys_pmd_init(pmd_t *pmd_page, unsigned long address, unsigned long end,
	      unsigned long page_size_mask, pgprot_t prot)
{
	unsigned long pages = 0;
	unsigned long last_map_addr = end;

	int i = pmd_index(address);

	for (; i < PTRS_PER_PMD; i++, address += PMD_SIZE) {
		unsigned long pte_phys;
		pmd_t *pmd = pmd_page + pmd_index(address);
		pte_t *pte;
		pgprot_t new_prot = prot;

		if (address >= end) {
			if (!after_bootmem) {
				for (; i < PTRS_PER_PMD; i++, pmd++)
					set_pmd(pmd, __pmd(0));
			}
			break;
		}

		if (pmd_val(*pmd)) {
			if (!pmd_large(*pmd)) {
				spin_lock(&init_mm.page_table_lock);
				last_map_addr = phys_pte_update(pmd, address,
								end, prot);
				spin_unlock(&init_mm.page_table_lock);
				continue;
			}
			/*
			 * If we are ok with PG_LEVEL_2M mapping, then we will
			 * use the existing mapping,
			 *
			 * Otherwise, we will split the large page mapping but
			 * use the same existing protection bits except for
			 * large page, so that we don't violate Intel's TLB
			 * Application note (317080) which says, while changing
			 * the page sizes, new and old translations should
			 * not differ with respect to page frame and
			 * attributes.
			 */
			if (page_size_mask & (1 << PG_LEVEL_2M)) {
				pages++;
				continue;
			}
			new_prot = pte_pgprot(pte_clrhuge(*(pte_t *)pmd));
		}

		if (page_size_mask & (1<<PG_LEVEL_2M)) {
			pages++;
			spin_lock(&init_mm.page_table_lock);
			set_pte((pte_t *)pmd,
				pfn_pte(address >> PAGE_SHIFT,
					__pgprot(pgprot_val(prot) | _PAGE_PSE)));
			spin_unlock(&init_mm.page_table_lock);
			last_map_addr = (address & PMD_MASK) + PMD_SIZE;
			continue;
		}

		pte = alloc_low_page(&pte_phys);
		last_map_addr = phys_pte_init(pte, address, end, new_prot);
		unmap_low_page(pte);

		spin_lock(&init_mm.page_table_lock);
		pmd_populate_kernel(&init_mm, pmd, __va(pte_phys));
		spin_unlock(&init_mm.page_table_lock);
	}
	update_page_count(PG_LEVEL_2M, pages);
	return last_map_addr;
}

static unsigned long __meminit
phys_pmd_update(pud_t *pud, unsigned long address, unsigned long end,
		unsigned long page_size_mask, pgprot_t prot)
{
	pmd_t *pmd = pmd_offset(pud, 0);
	unsigned long last_map_addr;

	last_map_addr = phys_pmd_init(pmd, address, end, page_size_mask, prot);
	__flush_tlb_all();
	return last_map_addr;
}

static unsigned long __meminit
phys_pud_init(pud_t *pud_page, unsigned long addr, unsigned long end,
			 unsigned long page_size_mask)
{
	unsigned long pages = 0;
	unsigned long last_map_addr = end;
	int i = pud_index(addr);

	for (; i < PTRS_PER_PUD; i++, addr = (addr & PUD_MASK) + PUD_SIZE) {
		unsigned long pmd_phys;
		pud_t *pud = pud_page + pud_index(addr);
		pmd_t *pmd;
		pgprot_t prot = PAGE_KERNEL;

		if (addr >= end)
			break;

		if (!after_bootmem &&
				!e820_any_mapped(addr, addr+PUD_SIZE, 0)) {
			set_pud(pud, __pud(0));
			continue;
		}

		if (pud_val(*pud)) {
			if (!pud_large(*pud)) {
				last_map_addr = phys_pmd_update(pud, addr, end,
							 page_size_mask, prot);
				continue;
			}
			/*
			 * If we are ok with PG_LEVEL_1G mapping, then we will
			 * use the existing mapping.
			 *
			 * Otherwise, we will split the gbpage mapping but use
			 * the same existing protection  bits except for large
			 * page, so that we don't violate Intel's TLB
			 * Application note (317080) which says, while changing
			 * the page sizes, new and old translations should
			 * not differ with respect to page frame and
			 * attributes.
			 */
			if (page_size_mask & (1 << PG_LEVEL_1G)) {
				pages++;
				continue;
			}
			prot = pte_pgprot(pte_clrhuge(*(pte_t *)pud));
		}

		if (page_size_mask & (1<<PG_LEVEL_1G)) {
			pages++;
			spin_lock(&init_mm.page_table_lock);
			set_pte((pte_t *)pud,
				pfn_pte(addr >> PAGE_SHIFT, PAGE_KERNEL_LARGE));
			spin_unlock(&init_mm.page_table_lock);
			last_map_addr = (addr & PUD_MASK) + PUD_SIZE;
			continue;
		}

		pmd = alloc_low_page(&pmd_phys);
		last_map_addr = phys_pmd_init(pmd, addr, end, page_size_mask,
					      prot);
		unmap_low_page(pmd);

		spin_lock(&init_mm.page_table_lock);
		pud_populate(&init_mm, pud, __va(pmd_phys));
		spin_unlock(&init_mm.page_table_lock);
	}
	__flush_tlb_all();

	update_page_count(PG_LEVEL_1G, pages);

	return last_map_addr;
}

static unsigned long __meminit
phys_pud_update(pgd_t *pgd, unsigned long addr, unsigned long end,
		 unsigned long page_size_mask)
{
	pud_t *pud;

	pud = (pud_t *)pgd_page_vaddr(*pgd);

	return phys_pud_init(pud, addr, end, page_size_mask);
}

static void __init find_early_table_space(unsigned long end, int use_pse,
					  int use_gbpages)
{
	unsigned long puds, pmds, ptes, tables, start;

	puds = (end + PUD_SIZE - 1) >> PUD_SHIFT;
<<<<<<< HEAD
	tables = round_up(puds * sizeof(pud_t), PAGE_SIZE);
=======
	tables = roundup(puds * sizeof(pud_t), PAGE_SIZE);
>>>>>>> 18e352e4
	if (use_gbpages) {
		unsigned long extra;
		extra = end - ((end>>PUD_SHIFT) << PUD_SHIFT);
		pmds = (extra + PMD_SIZE - 1) >> PMD_SHIFT;
	} else
		pmds = (end + PMD_SIZE - 1) >> PMD_SHIFT;
	tables += roundup(pmds * sizeof(pmd_t), PAGE_SIZE);

	if (use_pse) {
		unsigned long extra;
		extra = end - ((end>>PMD_SHIFT) << PMD_SHIFT);
		ptes = (extra + PAGE_SIZE - 1) >> PAGE_SHIFT;
	} else
		ptes = (end + PAGE_SIZE - 1) >> PAGE_SHIFT;
	tables += roundup(ptes * sizeof(pte_t), PAGE_SIZE);

	/*
	 * RED-PEN putting page tables only on node 0 could
	 * cause a hotspot and fill up ZONE_DMA. The page tables
	 * need roughly 0.5KB per GB.
	 */
	start = 0x8000;
	table_start = find_e820_area(start, end, tables, PAGE_SIZE);
	if (table_start == -1UL)
		panic("Cannot find space for the kernel page tables");

	table_start >>= PAGE_SHIFT;
	table_end = table_start;
	table_top = table_start + (tables >> PAGE_SHIFT);

	printk(KERN_DEBUG "kernel direct mapping tables up to %lx @ %lx-%lx\n",
		end, table_start << PAGE_SHIFT, table_top << PAGE_SHIFT);
}

static void __init init_gbpages(void)
{
	if (direct_gbpages && cpu_has_gbpages)
		printk(KERN_INFO "Using GB pages for direct mapping\n");
	else
		direct_gbpages = 0;
}

static unsigned long __meminit kernel_physical_mapping_init(unsigned long start,
						unsigned long end,
						unsigned long page_size_mask)
{

	unsigned long next, last_map_addr = end;

	start = (unsigned long)__va(start);
	end = (unsigned long)__va(end);

	for (; start < end; start = next) {
		pgd_t *pgd = pgd_offset_k(start);
		unsigned long pud_phys;
		pud_t *pud;

		next = (start + PGDIR_SIZE) & PGDIR_MASK;
		if (next > end)
			next = end;

		if (pgd_val(*pgd)) {
			last_map_addr = phys_pud_update(pgd, __pa(start),
						 __pa(end), page_size_mask);
			continue;
		}

		pud = alloc_low_page(&pud_phys);
		last_map_addr = phys_pud_init(pud, __pa(start), __pa(next),
						 page_size_mask);
		unmap_low_page(pud);

		spin_lock(&init_mm.page_table_lock);
		pgd_populate(&init_mm, pgd, __va(pud_phys));
		spin_unlock(&init_mm.page_table_lock);
	}
	__flush_tlb_all();

	return last_map_addr;
}

struct map_range {
	unsigned long start;
	unsigned long end;
	unsigned page_size_mask;
};

#define NR_RANGE_MR 5

static int save_mr(struct map_range *mr, int nr_range,
		   unsigned long start_pfn, unsigned long end_pfn,
		   unsigned long page_size_mask)
{

	if (start_pfn < end_pfn) {
		if (nr_range >= NR_RANGE_MR)
			panic("run out of range for init_memory_mapping\n");
		mr[nr_range].start = start_pfn<<PAGE_SHIFT;
		mr[nr_range].end   = end_pfn<<PAGE_SHIFT;
		mr[nr_range].page_size_mask = page_size_mask;
		nr_range++;
	}

	return nr_range;
}

/*
 * Setup the direct mapping of the physical memory at PAGE_OFFSET.
 * This runs before bootmem is initialized and gets pages directly from
 * the physical memory. To access them they are temporarily mapped.
 */
unsigned long __init_refok init_memory_mapping(unsigned long start,
					       unsigned long end)
{
	unsigned long last_map_addr = 0;
	unsigned long page_size_mask = 0;
	unsigned long start_pfn, end_pfn;
	unsigned long pos;

	struct map_range mr[NR_RANGE_MR];
	int nr_range, i;
	int use_pse, use_gbpages;

	printk(KERN_INFO "init_memory_mapping: %016lx-%016lx\n", start, end);

	/*
	 * Find space for the kernel direct mapping tables.
	 *
	 * Later we should allocate these tables in the local node of the
	 * memory mapped. Unfortunately this is done currently before the
	 * nodes are discovered.
	 */
	if (!after_bootmem)
		init_gbpages();

#ifdef CONFIG_DEBUG_PAGEALLOC
	/*
	 * For CONFIG_DEBUG_PAGEALLOC, identity mapping will use small pages.
	 * This will simplify cpa(), which otherwise needs to support splitting
	 * large pages into small in interrupt context, etc.
	 */
	use_pse = use_gbpages = 0;
#else
	use_pse = cpu_has_pse;
	use_gbpages = direct_gbpages;
#endif

	if (use_gbpages)
		page_size_mask |= 1 << PG_LEVEL_1G;
	if (use_pse)
		page_size_mask |= 1 << PG_LEVEL_2M;

	memset(mr, 0, sizeof(mr));
	nr_range = 0;

	/* head if not big page alignment ?*/
	start_pfn = start >> PAGE_SHIFT;
	pos = start_pfn << PAGE_SHIFT;
	end_pfn = ((pos + (PMD_SIZE - 1)) >> PMD_SHIFT)
			<< (PMD_SHIFT - PAGE_SHIFT);
	if (start_pfn < end_pfn) {
		nr_range = save_mr(mr, nr_range, start_pfn, end_pfn, 0);
		pos = end_pfn << PAGE_SHIFT;
	}

	/* big page (2M) range*/
	start_pfn = ((pos + (PMD_SIZE - 1))>>PMD_SHIFT)
			 << (PMD_SHIFT - PAGE_SHIFT);
	end_pfn = ((pos + (PUD_SIZE - 1))>>PUD_SHIFT)
			 << (PUD_SHIFT - PAGE_SHIFT);
	if (end_pfn > ((end>>PMD_SHIFT)<<(PMD_SHIFT - PAGE_SHIFT)))
		end_pfn = ((end>>PMD_SHIFT)<<(PMD_SHIFT - PAGE_SHIFT));
	if (start_pfn < end_pfn) {
		nr_range = save_mr(mr, nr_range, start_pfn, end_pfn,
				page_size_mask & (1<<PG_LEVEL_2M));
		pos = end_pfn << PAGE_SHIFT;
	}

	/* big page (1G) range */
	start_pfn = ((pos + (PUD_SIZE - 1))>>PUD_SHIFT)
			 << (PUD_SHIFT - PAGE_SHIFT);
	end_pfn = (end >> PUD_SHIFT) << (PUD_SHIFT - PAGE_SHIFT);
	if (start_pfn < end_pfn) {
		nr_range = save_mr(mr, nr_range, start_pfn, end_pfn,
				page_size_mask &
				 ((1<<PG_LEVEL_2M)|(1<<PG_LEVEL_1G)));
		pos = end_pfn << PAGE_SHIFT;
	}

	/* tail is not big page (1G) alignment */
	start_pfn = ((pos + (PMD_SIZE - 1))>>PMD_SHIFT)
			 << (PMD_SHIFT - PAGE_SHIFT);
	end_pfn = (end >> PMD_SHIFT) << (PMD_SHIFT - PAGE_SHIFT);
	if (start_pfn < end_pfn) {
		nr_range = save_mr(mr, nr_range, start_pfn, end_pfn,
				page_size_mask & (1<<PG_LEVEL_2M));
		pos = end_pfn << PAGE_SHIFT;
	}

	/* tail is not big page (2M) alignment */
	start_pfn = pos>>PAGE_SHIFT;
	end_pfn = end>>PAGE_SHIFT;
	nr_range = save_mr(mr, nr_range, start_pfn, end_pfn, 0);

	/* try to merge same page size and continuous */
	for (i = 0; nr_range > 1 && i < nr_range - 1; i++) {
		unsigned long old_start;
		if (mr[i].end != mr[i+1].start ||
		    mr[i].page_size_mask != mr[i+1].page_size_mask)
			continue;
		/* move it */
		old_start = mr[i].start;
		memmove(&mr[i], &mr[i+1],
			 (nr_range - 1 - i) * sizeof (struct map_range));
		mr[i--].start = old_start;
		nr_range--;
	}

	for (i = 0; i < nr_range; i++)
		printk(KERN_DEBUG " %010lx - %010lx page %s\n",
				mr[i].start, mr[i].end,
			(mr[i].page_size_mask & (1<<PG_LEVEL_1G))?"1G":(
			 (mr[i].page_size_mask & (1<<PG_LEVEL_2M))?"2M":"4k"));

	if (!after_bootmem)
		find_early_table_space(end, use_pse, use_gbpages);

	for (i = 0; i < nr_range; i++)
		last_map_addr = kernel_physical_mapping_init(
					mr[i].start, mr[i].end,
					mr[i].page_size_mask);

	if (!after_bootmem)
		mmu_cr4_features = read_cr4();
	__flush_tlb_all();

	if (!after_bootmem && table_end > table_start)
		reserve_early(table_start << PAGE_SHIFT,
				 table_end << PAGE_SHIFT, "PGTABLE");

	printk(KERN_INFO "last_map_addr: %lx end: %lx\n",
			 last_map_addr, end);

	if (!after_bootmem)
		early_memtest(start, end);

	return last_map_addr >> PAGE_SHIFT;
}

#ifndef CONFIG_NUMA
void __init initmem_init(unsigned long start_pfn, unsigned long end_pfn)
{
	unsigned long bootmap_size, bootmap;

	bootmap_size = bootmem_bootmap_pages(end_pfn)<<PAGE_SHIFT;
	bootmap = find_e820_area(0, end_pfn<<PAGE_SHIFT, bootmap_size,
				 PAGE_SIZE);
	if (bootmap == -1L)
		panic("Cannot find bootmem map of size %ld\n", bootmap_size);
	/* don't touch min_low_pfn */
	bootmap_size = init_bootmem_node(NODE_DATA(0), bootmap >> PAGE_SHIFT,
					 0, end_pfn);
	e820_register_active_regions(0, start_pfn, end_pfn);
	free_bootmem_with_active_regions(0, end_pfn);
	early_res_to_bootmem(0, end_pfn<<PAGE_SHIFT);
	reserve_bootmem(bootmap, bootmap_size, BOOTMEM_DEFAULT);
}

void __init paging_init(void)
{
	unsigned long max_zone_pfns[MAX_NR_ZONES];

	memset(max_zone_pfns, 0, sizeof(max_zone_pfns));
	max_zone_pfns[ZONE_DMA] = MAX_DMA_PFN;
	max_zone_pfns[ZONE_DMA32] = MAX_DMA32_PFN;
	max_zone_pfns[ZONE_NORMAL] = max_pfn;

	memory_present(0, 0, max_pfn);
	sparse_init();
	free_area_init_nodes(max_zone_pfns);
}
#endif

/*
 * Memory hotplug specific functions
 */
#ifdef CONFIG_MEMORY_HOTPLUG
/*
 * Memory is added always to NORMAL zone. This means you will never get
 * additional DMA/DMA32 memory.
 */
int arch_add_memory(int nid, u64 start, u64 size)
{
	struct pglist_data *pgdat = NODE_DATA(nid);
	struct zone *zone = pgdat->node_zones + ZONE_NORMAL;
	unsigned long last_mapped_pfn, start_pfn = start >> PAGE_SHIFT;
	unsigned long nr_pages = size >> PAGE_SHIFT;
	int ret;

	last_mapped_pfn = init_memory_mapping(start, start + size);
	if (last_mapped_pfn > max_pfn_mapped)
		max_pfn_mapped = last_mapped_pfn;

<<<<<<< HEAD
	ret = __add_pages(zone, start_pfn, nr_pages);
=======
	ret = __add_pages(nid, zone, start_pfn, nr_pages);
>>>>>>> 18e352e4
	WARN_ON_ONCE(ret);

	return ret;
}
EXPORT_SYMBOL_GPL(arch_add_memory);

#if !defined(CONFIG_ACPI_NUMA) && defined(CONFIG_NUMA)
int memory_add_physaddr_to_nid(u64 start)
{
	return 0;
}
EXPORT_SYMBOL_GPL(memory_add_physaddr_to_nid);
#endif

#endif /* CONFIG_MEMORY_HOTPLUG */

/*
 * devmem_is_allowed() checks to see if /dev/mem access to a certain address
 * is valid. The argument is a physical page number.
 *
 *
 * On x86, access has to be given to the first megabyte of ram because that area
 * contains bios code and data regions used by X and dosemu and similar apps.
 * Access has to be given to non-kernel-ram areas as well, these contain the PCI
 * mmio resources as well as potential bios/acpi data regions.
 */
int devmem_is_allowed(unsigned long pagenr)
{
	if (pagenr <= 256)
		return 1;
	if (iomem_is_exclusive(pagenr << PAGE_SHIFT))
		return 0;
	if (!page_is_ram(pagenr))
		return 1;
	return 0;
}


static struct kcore_list kcore_mem, kcore_vmalloc, kcore_kernel,
			 kcore_modules, kcore_vsyscall;

void __init mem_init(void)
{
	long codesize, reservedpages, datasize, initsize;
	unsigned long absent_pages;

	pci_iommu_alloc();

	/* clear_bss() already clear the empty_zero_page */

	reservedpages = 0;

	/* this will put all low memory onto the freelists */
#ifdef CONFIG_NUMA
	totalram_pages = numa_free_all_bootmem();
#else
	totalram_pages = free_all_bootmem();
#endif

	absent_pages = absent_pages_in_range(0, max_pfn);
	reservedpages = max_pfn - totalram_pages - absent_pages;
	after_bootmem = 1;

	codesize =  (unsigned long) &_etext - (unsigned long) &_text;
	datasize =  (unsigned long) &_edata - (unsigned long) &_etext;
	initsize =  (unsigned long) &__init_end - (unsigned long) &__init_begin;

	/* Register memory areas for /proc/kcore */
	kclist_add(&kcore_mem, __va(0), max_low_pfn << PAGE_SHIFT);
	kclist_add(&kcore_vmalloc, (void *)VMALLOC_START,
		   VMALLOC_END-VMALLOC_START);
	kclist_add(&kcore_kernel, &_stext, _end - _stext);
	kclist_add(&kcore_modules, (void *)MODULES_VADDR, MODULES_LEN);
	kclist_add(&kcore_vsyscall, (void *)VSYSCALL_START,
				 VSYSCALL_END - VSYSCALL_START);

	printk(KERN_INFO "Memory: %luk/%luk available (%ldk kernel code, "
			 "%ldk absent, %ldk reserved, %ldk data, %ldk init)\n",
		(unsigned long) nr_free_pages() << (PAGE_SHIFT-10),
		max_pfn << (PAGE_SHIFT-10),
		codesize >> 10,
		absent_pages << (PAGE_SHIFT-10),
		reservedpages << (PAGE_SHIFT-10),
		datasize >> 10,
		initsize >> 10);
}

void free_init_pages(char *what, unsigned long begin, unsigned long end)
{
	unsigned long addr = begin;

	if (addr >= end)
		return;

	/*
	 * If debugging page accesses then do not free this memory but
	 * mark them not present - any buggy init-section access will
	 * create a kernel page fault:
	 */
#ifdef CONFIG_DEBUG_PAGEALLOC
	printk(KERN_INFO "debug: unmapping init memory %08lx..%08lx\n",
		begin, PAGE_ALIGN(end));
	set_memory_np(begin, (end - begin) >> PAGE_SHIFT);
#else
	printk(KERN_INFO "Freeing %s: %luk freed\n", what, (end - begin) >> 10);

	for (; addr < end; addr += PAGE_SIZE) {
		ClearPageReserved(virt_to_page(addr));
		init_page_count(virt_to_page(addr));
		memset((void *)(addr & ~(PAGE_SIZE-1)),
			POISON_FREE_INITMEM, PAGE_SIZE);
		free_page(addr);
		totalram_pages++;
	}
#endif
}

void free_initmem(void)
{
	free_init_pages("unused kernel memory",
			(unsigned long)(&__init_begin),
			(unsigned long)(&__init_end));
}

#ifdef CONFIG_DEBUG_RODATA
const int rodata_test_data = 0xC3;
EXPORT_SYMBOL_GPL(rodata_test_data);

void mark_rodata_ro(void)
{
	unsigned long start = PFN_ALIGN(_stext), end = PFN_ALIGN(__end_rodata);
	unsigned long rodata_start =
		((unsigned long)__start_rodata + PAGE_SIZE - 1) & PAGE_MASK;

#ifdef CONFIG_DYNAMIC_FTRACE
	/* Dynamic tracing modifies the kernel text section */
	start = rodata_start;
#endif

	printk(KERN_INFO "Write protecting the kernel read-only data: %luk\n",
	       (end - start) >> 10);
	set_memory_ro(start, (end - start) >> PAGE_SHIFT);

	/*
	 * The rodata section (but not the kernel text!) should also be
	 * not-executable.
	 */
	set_memory_nx(rodata_start, (end - rodata_start) >> PAGE_SHIFT);

	rodata_test();

#ifdef CONFIG_CPA_DEBUG
	printk(KERN_INFO "Testing CPA: undo %lx-%lx\n", start, end);
	set_memory_rw(start, (end-start) >> PAGE_SHIFT);

	printk(KERN_INFO "Testing CPA: again\n");
	set_memory_ro(start, (end-start) >> PAGE_SHIFT);
#endif
}
EXPORT_SYMBOL(mark_rodata_ro);

void mark_rodata_rw(void)
{
	unsigned long start = PFN_ALIGN(_stext), end = PFN_ALIGN(__end_rodata);
	unsigned long rodata_start =
		((unsigned long)__start_rodata + PAGE_SIZE - 1) & PAGE_MASK;

#ifdef CONFIG_DYNAMIC_FTRACE
	/* Dynamic tracing modifies the kernel text section */
	start = rodata_start;
#endif

	printk(KERN_INFO "Write enabling the kernel read-only data: %luk\n",
	       (end - start) >> 10);
	set_memory_rw_force(start, (end - start) >> PAGE_SHIFT);
}
EXPORT_SYMBOL(mark_rodata_rw);
#endif

#ifdef CONFIG_BLK_DEV_INITRD
void free_initrd_mem(unsigned long start, unsigned long end)
{
	free_init_pages("initrd memory", start, end);
}
#endif

int __init reserve_bootmem_generic(unsigned long phys, unsigned long len,
				   int flags)
{
#ifdef CONFIG_NUMA
	int nid, next_nid;
	int ret;
#endif
	unsigned long pfn = phys >> PAGE_SHIFT;

	if (pfn >= max_pfn) {
		/*
		 * This can happen with kdump kernels when accessing
		 * firmware tables:
		 */
		if (pfn < max_pfn_mapped)
			return -EFAULT;

		printk(KERN_ERR "reserve_bootmem: illegal reserve %lx %lu\n",
				phys, len);
		return -EFAULT;
	}

	/* Should check here against the e820 map to avoid double free */
#ifdef CONFIG_NUMA
	nid = phys_to_nid(phys);
	next_nid = phys_to_nid(phys + len - 1);
	if (nid == next_nid)
		ret = reserve_bootmem_node(NODE_DATA(nid), phys, len, flags);
	else
		ret = reserve_bootmem(phys, len, flags);

	if (ret != 0)
		return ret;

#else
	reserve_bootmem(phys, len, BOOTMEM_DEFAULT);
#endif

	if (phys+len <= MAX_DMA_PFN*PAGE_SIZE) {
		dma_reserve += len / PAGE_SIZE;
		set_dma_reserve(dma_reserve);
	}

	return 0;
}

int kern_addr_valid(unsigned long addr)
{
	unsigned long above = ((long)addr) >> __VIRTUAL_MASK_SHIFT;
	pgd_t *pgd;
	pud_t *pud;
	pmd_t *pmd;
	pte_t *pte;

	if (above != 0 && above != -1UL)
		return 0;

	pgd = pgd_offset_k(addr);
	if (pgd_none(*pgd))
		return 0;

	pud = pud_offset(pgd, addr);
	if (pud_none(*pud))
		return 0;

	pmd = pmd_offset(pud, addr);
	if (pmd_none(*pmd))
		return 0;

	if (pmd_large(*pmd))
		return pfn_valid(pmd_pfn(*pmd));

	pte = pte_offset_kernel(pmd, addr);
	if (pte_none(*pte))
		return 0;

	return pfn_valid(pte_pfn(*pte));
}

/*
 * A pseudo VMA to allow ptrace access for the vsyscall page.  This only
 * covers the 64bit vsyscall page now. 32bit has a real VMA now and does
 * not need special handling anymore:
 */
static struct vm_area_struct gate_vma = {
	.vm_start	= VSYSCALL_START,
	.vm_end		= VSYSCALL_START + (VSYSCALL_MAPPED_PAGES * PAGE_SIZE),
	.vm_page_prot	= PAGE_READONLY_EXEC,
	.vm_flags	= VM_READ | VM_EXEC
};

struct vm_area_struct *get_gate_vma(struct task_struct *tsk)
{
#ifdef CONFIG_IA32_EMULATION
	if (test_tsk_thread_flag(tsk, TIF_IA32))
		return NULL;
#endif
	return &gate_vma;
}

int in_gate_area(struct task_struct *task, unsigned long addr)
{
	struct vm_area_struct *vma = get_gate_vma(task);

	if (!vma)
		return 0;

	return (addr >= vma->vm_start) && (addr < vma->vm_end);
}

/*
 * Use this when you have no reliable task/vma, typically from interrupt
 * context. It is less reliable than using the task's vma and may give
 * false positives:
 */
int in_gate_area_no_task(unsigned long addr)
{
	return (addr >= VSYSCALL_START) && (addr < VSYSCALL_END);
}

const char *arch_vma_name(struct vm_area_struct *vma)
{
	if (vma->vm_mm && vma->vm_start == (long)vma->vm_mm->context.vdso)
		return "[vdso]";
	if (vma == &gate_vma)
		return "[vsyscall]";
	return NULL;
}

#ifdef CONFIG_SPARSEMEM_VMEMMAP
/*
 * Initialise the sparsemem vmemmap using huge-pages at the PMD level.
 */
static long __meminitdata addr_start, addr_end;
static void __meminitdata *p_start, *p_end;
static int __meminitdata node_start;

int __meminit
vmemmap_populate(struct page *start_page, unsigned long size, int node)
{
	unsigned long addr = (unsigned long)start_page;
	unsigned long end = (unsigned long)(start_page + size);
	unsigned long next;
	pgd_t *pgd;
	pud_t *pud;
	pmd_t *pmd;

	for (; addr < end; addr = next) {
		void *p = NULL;

		pgd = vmemmap_pgd_populate(addr, node);
		if (!pgd)
			return -ENOMEM;

		pud = vmemmap_pud_populate(pgd, addr, node);
		if (!pud)
			return -ENOMEM;

		if (!cpu_has_pse) {
			next = (addr + PAGE_SIZE) & PAGE_MASK;
			pmd = vmemmap_pmd_populate(pud, addr, node);

			if (!pmd)
				return -ENOMEM;

			p = vmemmap_pte_populate(pmd, addr, node);

			if (!p)
				return -ENOMEM;

			addr_end = addr + PAGE_SIZE;
			p_end = p + PAGE_SIZE;
		} else {
			next = pmd_addr_end(addr, end);

			pmd = pmd_offset(pud, addr);
			if (pmd_none(*pmd)) {
				pte_t entry;

				p = vmemmap_alloc_block(PMD_SIZE, node);
				if (!p)
					return -ENOMEM;

				entry = pfn_pte(__pa(p) >> PAGE_SHIFT,
						PAGE_KERNEL_LARGE);
				set_pmd(pmd, __pmd(pte_val(entry)));

				/* check to see if we have contiguous blocks */
				if (p_end != p || node_start != node) {
					if (p_start)
						printk(KERN_DEBUG " [%lx-%lx] PMD -> [%p-%p] on node %d\n",
						       addr_start, addr_end-1, p_start, p_end-1, node_start);
					addr_start = addr;
					node_start = node;
					p_start = p;
				}

				addr_end = addr + PMD_SIZE;
				p_end = p + PMD_SIZE;
			} else
				vmemmap_verify((pte_t *)pmd, node, addr, next);
		}

	}
	return 0;
}

void __meminit vmemmap_populate_print_last(void)
{
	if (p_start) {
		printk(KERN_DEBUG " [%lx-%lx] PMD -> [%p-%p] on node %d\n",
			addr_start, addr_end-1, p_start, p_end-1, node_start);
		p_start = NULL;
		p_end = NULL;
		node_start = 0;
	}
}
#endif<|MERGE_RESOLUTION|>--- conflicted
+++ resolved
@@ -553,11 +553,7 @@
 	unsigned long puds, pmds, ptes, tables, start;
 
 	puds = (end + PUD_SIZE - 1) >> PUD_SHIFT;
-<<<<<<< HEAD
-	tables = round_up(puds * sizeof(pud_t), PAGE_SIZE);
-=======
 	tables = roundup(puds * sizeof(pud_t), PAGE_SIZE);
->>>>>>> 18e352e4
 	if (use_gbpages) {
 		unsigned long extra;
 		extra = end - ((end>>PUD_SHIFT) << PUD_SHIFT);
@@ -861,11 +857,7 @@
 	if (last_mapped_pfn > max_pfn_mapped)
 		max_pfn_mapped = last_mapped_pfn;
 
-<<<<<<< HEAD
-	ret = __add_pages(zone, start_pfn, nr_pages);
-=======
 	ret = __add_pages(nid, zone, start_pfn, nr_pages);
->>>>>>> 18e352e4
 	WARN_ON_ONCE(ret);
 
 	return ret;
