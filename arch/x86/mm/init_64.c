/*
 *  linux/arch/x86_64/mm/init.c
 *
 *  Copyright (C) 1995  Linus Torvalds
 *  Copyright (C) 2000  Pavel Machek <pavel@suse.cz>
 *  Copyright (C) 2002,2003 Andi Kleen <ak@suse.de>
 */

#include <linux/signal.h>
#include <linux/sched.h>
#include <linux/kernel.h>
#include <linux/errno.h>
#include <linux/string.h>
#include <linux/types.h>
#include <linux/ptrace.h>
#include <linux/mman.h>
#include <linux/mm.h>
#include <linux/swap.h>
#include <linux/smp.h>
#include <linux/init.h>
#include <linux/initrd.h>
#include <linux/pagemap.h>
#include <linux/bootmem.h>
#include <linux/proc_fs.h>
#include <linux/pci.h>
#include <linux/pfn.h>
#include <linux/poison.h>
#include <linux/dma-mapping.h>
#include <linux/module.h>
#include <linux/memory_hotplug.h>
#include <linux/nmi.h>

#include <asm/processor.h>
#include <asm/bios_ebda.h>
#include <asm/system.h>
#include <asm/uaccess.h>
#include <asm/pgtable.h>
#include <asm/pgalloc.h>
#include <asm/dma.h>
#include <asm/fixmap.h>
#include <asm/e820.h>
#include <asm/apic.h>
#include <asm/tlb.h>
#include <asm/mmu_context.h>
#include <asm/proto.h>
#include <asm/smp.h>
#include <asm/sections.h>
#include <asm/kdebug.h>
#include <asm/numa.h>
#include <asm/cacheflush.h>
#include <asm/init.h>

static unsigned long dma_reserve __initdata;

static int __init parse_direct_gbpages_off(char *arg)
{
	direct_gbpages = 0;
	return 0;
}
early_param("nogbpages", parse_direct_gbpages_off);

static int __init parse_direct_gbpages_on(char *arg)
{
	direct_gbpages = 1;
	return 0;
}
early_param("gbpages", parse_direct_gbpages_on);

/*
 * NOTE: pagetable_init alloc all the fixmap pagetables contiguous on the
 * physical space so we can cache the place of the first one and move
 * around without checking the pgd every time.
 */

pteval_t __supported_pte_mask __read_mostly = ~_PAGE_IOMAP;
EXPORT_SYMBOL_GPL(__supported_pte_mask);

int force_personality32;

/*
 * noexec32=on|off
 * Control non executable heap for 32bit processes.
 * To control the stack too use noexec=off
 *
 * on	PROT_READ does not imply PROT_EXEC for 32-bit processes (default)
 * off	PROT_READ implies PROT_EXEC
 */
static int __init nonx32_setup(char *str)
{
	if (!strcmp(str, "on"))
		force_personality32 &= ~READ_IMPLIES_EXEC;
	else if (!strcmp(str, "off"))
		force_personality32 |= READ_IMPLIES_EXEC;
	return 1;
}
__setup("noexec32=", nonx32_setup);

/*
 * NOTE: This function is marked __ref because it calls __init function
 * (alloc_bootmem_pages). It's safe to do it ONLY when after_bootmem == 0.
 */
static __ref void *spp_getpage(void)
{
	void *ptr;

	if (after_bootmem)
		ptr = (void *) get_zeroed_page(GFP_ATOMIC | __GFP_NOTRACK);
	else
		ptr = alloc_bootmem_pages(PAGE_SIZE);

	if (!ptr || ((unsigned long)ptr & ~PAGE_MASK)) {
		panic("set_pte_phys: cannot allocate page data %s\n",
			after_bootmem ? "after bootmem" : "");
	}

	pr_debug("spp_getpage %p\n", ptr);

	return ptr;
}

static pud_t *fill_pud(pgd_t *pgd, unsigned long vaddr)
{
	if (pgd_none(*pgd)) {
		pud_t *pud = (pud_t *)spp_getpage();
		pgd_populate(&init_mm, pgd, pud);
		if (pud != pud_offset(pgd, 0))
			printk(KERN_ERR "PAGETABLE BUG #00! %p <-> %p\n",
			       pud, pud_offset(pgd, 0));
	}
	return pud_offset(pgd, vaddr);
}

static pmd_t *fill_pmd(pud_t *pud, unsigned long vaddr)
{
	if (pud_none(*pud)) {
		pmd_t *pmd = (pmd_t *) spp_getpage();
		pud_populate(&init_mm, pud, pmd);
		if (pmd != pmd_offset(pud, 0))
			printk(KERN_ERR "PAGETABLE BUG #01! %p <-> %p\n",
			       pmd, pmd_offset(pud, 0));
	}
	return pmd_offset(pud, vaddr);
}

static pte_t *fill_pte(pmd_t *pmd, unsigned long vaddr)
{
	if (pmd_none(*pmd)) {
		pte_t *pte = (pte_t *) spp_getpage();
		pmd_populate_kernel(&init_mm, pmd, pte);
		if (pte != pte_offset_kernel(pmd, 0))
			printk(KERN_ERR "PAGETABLE BUG #02!\n");
	}
	return pte_offset_kernel(pmd, vaddr);
}

void set_pte_vaddr_pud(pud_t *pud_page, unsigned long vaddr, pte_t new_pte)
{
	pud_t *pud;
	pmd_t *pmd;
	pte_t *pte;

	pud = pud_page + pud_index(vaddr);
	pmd = fill_pmd(pud, vaddr);
	pte = fill_pte(pmd, vaddr);

	set_pte(pte, new_pte);

	/*
	 * It's enough to flush this one mapping.
	 * (PGE mappings get flushed as well)
	 */
	__flush_tlb_one(vaddr);
}

void set_pte_vaddr(unsigned long vaddr, pte_t pteval)
{
	pgd_t *pgd;
	pud_t *pud_page;

	pr_debug("set_pte_vaddr %lx to %lx\n", vaddr, native_pte_val(pteval));

	pgd = pgd_offset_k(vaddr);
	if (pgd_none(*pgd)) {
		printk(KERN_ERR
			"PGD FIXMAP MISSING, it should be setup in head.S!\n");
		return;
	}
	pud_page = (pud_t*)pgd_page_vaddr(*pgd);
	set_pte_vaddr_pud(pud_page, vaddr, pteval);
}

pmd_t * __init populate_extra_pmd(unsigned long vaddr)
{
	pgd_t *pgd;
	pud_t *pud;

	pgd = pgd_offset_k(vaddr);
	pud = fill_pud(pgd, vaddr);
	return fill_pmd(pud, vaddr);
}

pte_t * __init populate_extra_pte(unsigned long vaddr)
{
	pmd_t *pmd;

	pmd = populate_extra_pmd(vaddr);
	return fill_pte(pmd, vaddr);
}

/*
 * Create large page table mappings for a range of physical addresses.
 */
static void __init __init_extra_mapping(unsigned long phys, unsigned long size,
						pgprot_t prot)
{
	pgd_t *pgd;
	pud_t *pud;
	pmd_t *pmd;

	BUG_ON((phys & ~PMD_MASK) || (size & ~PMD_MASK));
	for (; size; phys += PMD_SIZE, size -= PMD_SIZE) {
		pgd = pgd_offset_k((unsigned long)__va(phys));
		if (pgd_none(*pgd)) {
			pud = (pud_t *) spp_getpage();
			set_pgd(pgd, __pgd(__pa(pud) | _KERNPG_TABLE |
						_PAGE_USER));
		}
		pud = pud_offset(pgd, (unsigned long)__va(phys));
		if (pud_none(*pud)) {
			pmd = (pmd_t *) spp_getpage();
			set_pud(pud, __pud(__pa(pmd) | _KERNPG_TABLE |
						_PAGE_USER));
		}
		pmd = pmd_offset(pud, phys);
		BUG_ON(!pmd_none(*pmd));
		set_pmd(pmd, __pmd(phys | pgprot_val(prot)));
	}
}

void __init init_extra_mapping_wb(unsigned long phys, unsigned long size)
{
	__init_extra_mapping(phys, size, PAGE_KERNEL_LARGE);
}

void __init init_extra_mapping_uc(unsigned long phys, unsigned long size)
{
	__init_extra_mapping(phys, size, PAGE_KERNEL_LARGE_NOCACHE);
}

/*
 * The head.S code sets up the kernel high mapping:
 *
 *   from __START_KERNEL_map to __START_KERNEL_map + size (== _end-_text)
 *
 * phys_addr holds the negative offset to the kernel, which is added
 * to the compile time generated pmds. This results in invalid pmds up
 * to the point where we hit the physaddr 0 mapping.
 *
 * We limit the mappings to the region from _text to _end.  _end is
 * rounded up to the 2MB boundary. This catches the invalid pmds as
 * well, as they are located before _text:
 */
void __init cleanup_highmap(void)
{
	unsigned long vaddr = __START_KERNEL_map;
	unsigned long end = roundup((unsigned long)_end, PMD_SIZE) - 1;
	pmd_t *pmd = level2_kernel_pgt;
	pmd_t *last_pmd = pmd + PTRS_PER_PMD;

	for (; pmd < last_pmd; pmd++, vaddr += PMD_SIZE) {
		if (pmd_none(*pmd))
			continue;
		if (vaddr < (unsigned long) _text || vaddr > end)
			set_pmd(pmd, __pmd(0));
	}
}

static __ref void *alloc_low_page(unsigned long *phys)
{
	unsigned long pfn = e820_table_end++;
	void *adr;

	if (after_bootmem) {
		adr = (void *)get_zeroed_page(GFP_ATOMIC | __GFP_NOTRACK);
		*phys = __pa(adr);

		return adr;
	}

	if (pfn >= e820_table_top)
		panic("alloc_low_page: ran out of memory");

	adr = early_memremap(pfn * PAGE_SIZE, PAGE_SIZE);
	memset(adr, 0, PAGE_SIZE);
	*phys  = pfn * PAGE_SIZE;
	return adr;
}

static __ref void unmap_low_page(void *adr)
{
	if (after_bootmem)
		return;

	early_iounmap(adr, PAGE_SIZE);
}

static unsigned long __meminit
phys_pte_init(pte_t *pte_page, unsigned long addr, unsigned long end,
	      pgprot_t prot)
{
	unsigned pages = 0;
	unsigned long last_map_addr = end;
	int i;

	pte_t *pte = pte_page + pte_index(addr);

	for(i = pte_index(addr); i < PTRS_PER_PTE; i++, addr += PAGE_SIZE, pte++) {

		if (addr >= end) {
			if (!after_bootmem) {
				for(; i < PTRS_PER_PTE; i++, pte++)
					set_pte(pte, __pte(0));
			}
			break;
		}

		/*
		 * We will re-use the existing mapping.
		 * Xen for example has some special requirements, like mapping
		 * pagetable pages as RO. So assume someone who pre-setup
		 * these mappings are more intelligent.
		 */
		if (pte_val(*pte)) {
			pages++;
			continue;
		}

		if (0)
			printk("   pte=%p addr=%lx pte=%016lx\n",
			       pte, addr, pfn_pte(addr >> PAGE_SHIFT, PAGE_KERNEL).pte);
		pages++;
		set_pte(pte, pfn_pte(addr >> PAGE_SHIFT, prot));
		last_map_addr = (addr & PAGE_MASK) + PAGE_SIZE;
	}

	update_page_count(PG_LEVEL_4K, pages);

	return last_map_addr;
}

static unsigned long __meminit
phys_pte_update(pmd_t *pmd, unsigned long address, unsigned long end,
		pgprot_t prot)
{
	pte_t *pte = (pte_t *)pmd_page_vaddr(*pmd);

	return phys_pte_init(pte, address, end, prot);
}

static unsigned long __meminit
phys_pmd_init(pmd_t *pmd_page, unsigned long address, unsigned long end,
	      unsigned long page_size_mask, pgprot_t prot)
{
	unsigned long pages = 0;
	unsigned long last_map_addr = end;

	int i = pmd_index(address);

	for (; i < PTRS_PER_PMD; i++, address += PMD_SIZE) {
		unsigned long pte_phys;
		pmd_t *pmd = pmd_page + pmd_index(address);
		pte_t *pte;
		pgprot_t new_prot = prot;

		if (address >= end) {
			if (!after_bootmem) {
				for (; i < PTRS_PER_PMD; i++, pmd++)
					set_pmd(pmd, __pmd(0));
			}
			break;
		}

		if (pmd_val(*pmd)) {
			if (!pmd_large(*pmd)) {
				spin_lock(&init_mm.page_table_lock);
				last_map_addr = phys_pte_update(pmd, address,
								end, prot);
				spin_unlock(&init_mm.page_table_lock);
				continue;
			}
			/*
			 * If we are ok with PG_LEVEL_2M mapping, then we will
			 * use the existing mapping,
			 *
			 * Otherwise, we will split the large page mapping but
			 * use the same existing protection bits except for
			 * large page, so that we don't violate Intel's TLB
			 * Application note (317080) which says, while changing
			 * the page sizes, new and old translations should
			 * not differ with respect to page frame and
			 * attributes.
			 */
			if (page_size_mask & (1 << PG_LEVEL_2M)) {
				pages++;
				continue;
			}
			new_prot = pte_pgprot(pte_clrhuge(*(pte_t *)pmd));
		}

		if (page_size_mask & (1<<PG_LEVEL_2M)) {
			pages++;
			spin_lock(&init_mm.page_table_lock);
			set_pte((pte_t *)pmd,
				pfn_pte(address >> PAGE_SHIFT,
					__pgprot(pgprot_val(prot) | _PAGE_PSE)));
			spin_unlock(&init_mm.page_table_lock);
			last_map_addr = (address & PMD_MASK) + PMD_SIZE;
			continue;
		}

		pte = alloc_low_page(&pte_phys);
		last_map_addr = phys_pte_init(pte, address, end, new_prot);
		unmap_low_page(pte);

		spin_lock(&init_mm.page_table_lock);
		pmd_populate_kernel(&init_mm, pmd, __va(pte_phys));
		spin_unlock(&init_mm.page_table_lock);
	}
	update_page_count(PG_LEVEL_2M, pages);
	return last_map_addr;
}

static unsigned long __meminit
phys_pmd_update(pud_t *pud, unsigned long address, unsigned long end,
		unsigned long page_size_mask, pgprot_t prot)
{
	pmd_t *pmd = pmd_offset(pud, 0);
	unsigned long last_map_addr;

	last_map_addr = phys_pmd_init(pmd, address, end, page_size_mask, prot);
	__flush_tlb_all();
	return last_map_addr;
}

static unsigned long __meminit
phys_pud_init(pud_t *pud_page, unsigned long addr, unsigned long end,
			 unsigned long page_size_mask)
{
	unsigned long pages = 0;
	unsigned long last_map_addr = end;
	int i = pud_index(addr);

	for (; i < PTRS_PER_PUD; i++, addr = (addr & PUD_MASK) + PUD_SIZE) {
		unsigned long pmd_phys;
		pud_t *pud = pud_page + pud_index(addr);
		pmd_t *pmd;
		pgprot_t prot = PAGE_KERNEL;

		if (addr >= end)
			break;

		if (!after_bootmem &&
				!e820_any_mapped(addr, addr+PUD_SIZE, 0)) {
			set_pud(pud, __pud(0));
			continue;
		}

		if (pud_val(*pud)) {
			if (!pud_large(*pud)) {
				last_map_addr = phys_pmd_update(pud, addr, end,
							 page_size_mask, prot);
				continue;
			}
			/*
			 * If we are ok with PG_LEVEL_1G mapping, then we will
			 * use the existing mapping.
			 *
			 * Otherwise, we will split the gbpage mapping but use
			 * the same existing protection  bits except for large
			 * page, so that we don't violate Intel's TLB
			 * Application note (317080) which says, while changing
			 * the page sizes, new and old translations should
			 * not differ with respect to page frame and
			 * attributes.
			 */
			if (page_size_mask & (1 << PG_LEVEL_1G)) {
				pages++;
				continue;
			}
			prot = pte_pgprot(pte_clrhuge(*(pte_t *)pud));
		}

		if (page_size_mask & (1<<PG_LEVEL_1G)) {
			pages++;
			spin_lock(&init_mm.page_table_lock);
			set_pte((pte_t *)pud,
				pfn_pte(addr >> PAGE_SHIFT, PAGE_KERNEL_LARGE));
			spin_unlock(&init_mm.page_table_lock);
			last_map_addr = (addr & PUD_MASK) + PUD_SIZE;
			continue;
		}

		pmd = alloc_low_page(&pmd_phys);
		last_map_addr = phys_pmd_init(pmd, addr, end, page_size_mask,
					      prot);
		unmap_low_page(pmd);

		spin_lock(&init_mm.page_table_lock);
		pud_populate(&init_mm, pud, __va(pmd_phys));
		spin_unlock(&init_mm.page_table_lock);
	}
	__flush_tlb_all();

	update_page_count(PG_LEVEL_1G, pages);

	return last_map_addr;
}

static unsigned long __meminit
phys_pud_update(pgd_t *pgd, unsigned long addr, unsigned long end,
		 unsigned long page_size_mask)
{
	pud_t *pud;

	pud = (pud_t *)pgd_page_vaddr(*pgd);

	return phys_pud_init(pud, addr, end, page_size_mask);
}

unsigned long __meminit
kernel_physical_mapping_init(unsigned long start,
			     unsigned long end,
			     unsigned long page_size_mask)
{

	unsigned long next, last_map_addr = end;

	start = (unsigned long)__va(start);
	end = (unsigned long)__va(end);

	for (; start < end; start = next) {
		pgd_t *pgd = pgd_offset_k(start);
		unsigned long pud_phys;
		pud_t *pud;

		next = (start + PGDIR_SIZE) & PGDIR_MASK;
		if (next > end)
			next = end;

		if (pgd_val(*pgd)) {
			last_map_addr = phys_pud_update(pgd, __pa(start),
						 __pa(end), page_size_mask);
			continue;
		}

		pud = alloc_low_page(&pud_phys);
		last_map_addr = phys_pud_init(pud, __pa(start), __pa(next),
						 page_size_mask);
		unmap_low_page(pud);

		spin_lock(&init_mm.page_table_lock);
		pgd_populate(&init_mm, pgd, __va(pud_phys));
		spin_unlock(&init_mm.page_table_lock);
	}
	__flush_tlb_all();

	return last_map_addr;
}

#ifndef CONFIG_NUMA
void __init initmem_init(unsigned long start_pfn, unsigned long end_pfn,
				int acpi, int k8)
{
	unsigned long bootmap_size, bootmap;

	bootmap_size = bootmem_bootmap_pages(end_pfn)<<PAGE_SHIFT;
	bootmap = find_e820_area(0, end_pfn<<PAGE_SHIFT, bootmap_size,
				 PAGE_SIZE);
	if (bootmap == -1L)
		panic("Cannot find bootmem map of size %ld\n", bootmap_size);
	/* don't touch min_low_pfn */
	bootmap_size = init_bootmem_node(NODE_DATA(0), bootmap >> PAGE_SHIFT,
					 0, end_pfn);
	e820_register_active_regions(0, start_pfn, end_pfn);
	free_bootmem_with_active_regions(0, end_pfn);
	early_res_to_bootmem(0, end_pfn<<PAGE_SHIFT);
	reserve_bootmem(bootmap, bootmap_size, BOOTMEM_DEFAULT);
}
#endif

void __init paging_init(void)
{
	unsigned long max_zone_pfns[MAX_NR_ZONES];

	memset(max_zone_pfns, 0, sizeof(max_zone_pfns));
	max_zone_pfns[ZONE_DMA] = MAX_DMA_PFN;
	max_zone_pfns[ZONE_DMA32] = MAX_DMA32_PFN;
	max_zone_pfns[ZONE_NORMAL] = max_pfn;

	sparse_memory_present_with_active_regions(MAX_NUMNODES);
	sparse_init();

	/*
	 * clear the default setting with node 0
	 * note: don't use nodes_clear here, that is really clearing when
	 *	 numa support is not compiled in, and later node_set_state
	 *	 will not set it back.
	 */
	node_clear_state(0, N_NORMAL_MEMORY);

	free_area_init_nodes(max_zone_pfns);
}

/*
 * Memory hotplug specific functions
 */
#ifdef CONFIG_MEMORY_HOTPLUG
/*
 * Memory is added always to NORMAL zone. This means you will never get
 * additional DMA/DMA32 memory.
 */
int arch_add_memory(int nid, u64 start, u64 size)
{
	struct pglist_data *pgdat = NODE_DATA(nid);
	struct zone *zone = pgdat->node_zones + ZONE_NORMAL;
	unsigned long last_mapped_pfn, start_pfn = start >> PAGE_SHIFT;
	unsigned long nr_pages = size >> PAGE_SHIFT;
	int ret;

	last_mapped_pfn = init_memory_mapping(start, start + size);
	if (last_mapped_pfn > max_pfn_mapped)
		max_pfn_mapped = last_mapped_pfn;

	ret = __add_pages(nid, zone, start_pfn, nr_pages);
	WARN_ON_ONCE(ret);

	return ret;
}
EXPORT_SYMBOL_GPL(arch_add_memory);

#if !defined(CONFIG_ACPI_NUMA) && defined(CONFIG_NUMA)
int memory_add_physaddr_to_nid(u64 start)
{
	return 0;
}
EXPORT_SYMBOL_GPL(memory_add_physaddr_to_nid);
#endif

#endif /* CONFIG_MEMORY_HOTPLUG */

static struct kcore_list kcore_vsyscall;

void __init mem_init(void)
{
	long codesize, reservedpages, datasize, initsize;
	unsigned long absent_pages;

	pci_iommu_alloc();

	/* clear_bss() already clear the empty_zero_page */

	reservedpages = 0;

	/* this will put all low memory onto the freelists */
#ifdef CONFIG_NUMA
	totalram_pages = numa_free_all_bootmem();
#else
	totalram_pages = free_all_bootmem();
#endif

	absent_pages = absent_pages_in_range(0, max_pfn);
	reservedpages = max_pfn - totalram_pages - absent_pages;
	after_bootmem = 1;

	codesize =  (unsigned long) &_etext - (unsigned long) &_text;
	datasize =  (unsigned long) &_edata - (unsigned long) &_etext;
	initsize =  (unsigned long) &__init_end - (unsigned long) &__init_begin;

	/* Register memory areas for /proc/kcore */
	kclist_add(&kcore_vsyscall, (void *)VSYSCALL_START,
			 VSYSCALL_END - VSYSCALL_START, KCORE_OTHER);

	printk(KERN_INFO "Memory: %luk/%luk available (%ldk kernel code, "
			 "%ldk absent, %ldk reserved, %ldk data, %ldk init)\n",
		nr_free_pages() << (PAGE_SHIFT-10),
		max_pfn << (PAGE_SHIFT-10),
		codesize >> 10,
		absent_pages << (PAGE_SHIFT-10),
		reservedpages << (PAGE_SHIFT-10),
		datasize >> 10,
		initsize >> 10);
}

#ifdef CONFIG_DEBUG_RODATA
const int rodata_test_data = 0xC3;
EXPORT_SYMBOL_GPL(rodata_test_data);

int kernel_set_to_readonly;

void set_kernel_text_rw(void)
{
	unsigned long start = PFN_ALIGN(_text);
<<<<<<< HEAD
	unsigned long end = PFN_ALIGN(__start_rodata);
=======
	unsigned long end = PFN_ALIGN(__stop___ex_table);
>>>>>>> 92dcffb9

	if (!kernel_set_to_readonly)
		return;

	pr_debug("Set kernel text: %lx - %lx for read write\n",
		 start, end);

	/*
	 * Make the kernel identity mapping for text RW. Kernel text
	 * mapping will always be RO. Refer to the comment in
	 * static_protections() in pageattr.c
	 */
	set_memory_rw(start, (end - start) >> PAGE_SHIFT);
}

void set_kernel_text_ro(void)
{
	unsigned long start = PFN_ALIGN(_text);
<<<<<<< HEAD
	unsigned long end = PFN_ALIGN(__start_rodata);
=======
	unsigned long end = PFN_ALIGN(__stop___ex_table);
>>>>>>> 92dcffb9

	if (!kernel_set_to_readonly)
		return;

	pr_debug("Set kernel text: %lx - %lx for read only\n",
		 start, end);

	/*
	 * Set the kernel identity mapping for text RO.
	 */
	set_memory_ro(start, (end - start) >> PAGE_SHIFT);
}

static int initmem_freed __read_mostly = 0;
void mark_rodata_ro(void)
{
	unsigned long start = PFN_ALIGN(_text);
	unsigned long rodata_start =
		((unsigned long)__start_rodata + PAGE_SIZE - 1) & PAGE_MASK;
	unsigned long end = (unsigned long) &__end_rodata_hpage_align;
	unsigned long text_end = PAGE_ALIGN((unsigned long) &__stop___ex_table);
	unsigned long rodata_end = PAGE_ALIGN((unsigned long) &__end_rodata);
	unsigned long data_start = (unsigned long) &_sdata;

	printk(KERN_INFO "Write protecting the kernel read-only data: %luk\n",
	       (end - start) >> 10);
	set_memory_ro(start, (end - start) >> PAGE_SHIFT);

	kernel_set_to_readonly = 1;

	/*
	 * The rodata section (but not the kernel text!) should also be
	 * not-executable.
	 */
	set_memory_nx(rodata_start, (end - rodata_start) >> PAGE_SHIFT);

	rodata_test();

#ifdef CONFIG_CPA_DEBUG
	printk(KERN_INFO "Testing CPA: undo %lx-%lx\n", start, end);
	set_memory_rw(start, (end-start) >> PAGE_SHIFT);

	printk(KERN_INFO "Testing CPA: again\n");
	set_memory_ro(start, (end-start) >> PAGE_SHIFT);
#endif

<<<<<<< HEAD
	if (!initmem_freed) {
		initmem_freed = 1;
		free_init_pages("unused kernel memory",
				(unsigned long)
				 page_address(virt_to_page(text_end)),
				(unsigned long)
				 page_address(virt_to_page(rodata_start)));
		free_init_pages("unused kernel memory",
				(unsigned long)
				 page_address(virt_to_page(rodata_end)),
				(unsigned long)
				 page_address(virt_to_page(data_start)));
	}
=======
	free_init_pages("unused kernel memory",
			(unsigned long) page_address(virt_to_page(text_end)),
			(unsigned long)
				 page_address(virt_to_page(rodata_start)));
	free_init_pages("unused kernel memory",
			(unsigned long) page_address(virt_to_page(rodata_end)),
			(unsigned long) page_address(virt_to_page(data_start)));
>>>>>>> 92dcffb9
}
EXPORT_SYMBOL_GPL(mark_rodata_ro);

void mark_rodata_rw(void)
{
	unsigned long rodata_start =
		((unsigned long)__start_rodata + PAGE_SIZE - 1) & PAGE_MASK;
	unsigned long end = (unsigned long) &__end_rodata_hpage_align;

	printk(KERN_INFO "Write protecting the kernel read-only data: %luk\n",
	       (end - rodata_start) >> 10);
	set_memory_rw_force(rodata_start, (end - rodata_start) >> PAGE_SHIFT);
}
EXPORT_SYMBOL_GPL(mark_rodata_rw);
#endif

int __init reserve_bootmem_generic(unsigned long phys, unsigned long len,
				   int flags)
{
#ifdef CONFIG_NUMA
	int nid, next_nid;
	int ret;
#endif
	unsigned long pfn = phys >> PAGE_SHIFT;

	if (pfn >= max_pfn) {
		/*
		 * This can happen with kdump kernels when accessing
		 * firmware tables:
		 */
		if (pfn < max_pfn_mapped)
			return -EFAULT;

		printk(KERN_ERR "reserve_bootmem: illegal reserve %lx %lu\n",
				phys, len);
		return -EFAULT;
	}

	/* Should check here against the e820 map to avoid double free */
#ifdef CONFIG_NUMA
	nid = phys_to_nid(phys);
	next_nid = phys_to_nid(phys + len - 1);
	if (nid == next_nid)
		ret = reserve_bootmem_node(NODE_DATA(nid), phys, len, flags);
	else
		ret = reserve_bootmem(phys, len, flags);

	if (ret != 0)
		return ret;

#else
	reserve_bootmem(phys, len, flags);
#endif

	if (phys+len <= MAX_DMA_PFN*PAGE_SIZE) {
		dma_reserve += len / PAGE_SIZE;
		set_dma_reserve(dma_reserve);
	}

	return 0;
}

int kern_addr_valid(unsigned long addr)
{
	unsigned long above = ((long)addr) >> __VIRTUAL_MASK_SHIFT;
	pgd_t *pgd;
	pud_t *pud;
	pmd_t *pmd;
	pte_t *pte;

	if (above != 0 && above != -1UL)
		return 0;

	pgd = pgd_offset_k(addr);
	if (pgd_none(*pgd))
		return 0;

	pud = pud_offset(pgd, addr);
	if (pud_none(*pud))
		return 0;

	pmd = pmd_offset(pud, addr);
	if (pmd_none(*pmd))
		return 0;

	if (pmd_large(*pmd))
		return pfn_valid(pmd_pfn(*pmd));

	pte = pte_offset_kernel(pmd, addr);
	if (pte_none(*pte))
		return 0;

	return pfn_valid(pte_pfn(*pte));
}

/*
 * A pseudo VMA to allow ptrace access for the vsyscall page.  This only
 * covers the 64bit vsyscall page now. 32bit has a real VMA now and does
 * not need special handling anymore:
 */
static struct vm_area_struct gate_vma = {
	.vm_start	= VSYSCALL_START,
	.vm_end		= VSYSCALL_START + (VSYSCALL_MAPPED_PAGES * PAGE_SIZE),
	.vm_page_prot	= PAGE_READONLY_EXEC,
	.vm_flags	= VM_READ | VM_EXEC
};

struct vm_area_struct *get_gate_vma(struct task_struct *tsk)
{
#ifdef CONFIG_IA32_EMULATION
	if (test_tsk_thread_flag(tsk, TIF_IA32))
		return NULL;
#endif
	return &gate_vma;
}

int in_gate_area(struct task_struct *task, unsigned long addr)
{
	struct vm_area_struct *vma = get_gate_vma(task);

	if (!vma)
		return 0;

	return (addr >= vma->vm_start) && (addr < vma->vm_end);
}

/*
 * Use this when you have no reliable task/vma, typically from interrupt
 * context. It is less reliable than using the task's vma and may give
 * false positives:
 */
int in_gate_area_no_task(unsigned long addr)
{
	return (addr >= VSYSCALL_START) && (addr < VSYSCALL_END);
}

const char *arch_vma_name(struct vm_area_struct *vma)
{
	if (vma->vm_mm && vma->vm_start == (long)vma->vm_mm->context.vdso)
		return "[vdso]";
	if (vma == &gate_vma)
		return "[vsyscall]";
	return NULL;
}

#ifdef CONFIG_SPARSEMEM_VMEMMAP
/*
 * Initialise the sparsemem vmemmap using huge-pages at the PMD level.
 */
static long __meminitdata addr_start, addr_end;
static void __meminitdata *p_start, *p_end;
static int __meminitdata node_start;

int __meminit
vmemmap_populate(struct page *start_page, unsigned long size, int node)
{
	unsigned long addr = (unsigned long)start_page;
	unsigned long end = (unsigned long)(start_page + size);
	unsigned long next;
	pgd_t *pgd;
	pud_t *pud;
	pmd_t *pmd;

	for (; addr < end; addr = next) {
		void *p = NULL;

		pgd = vmemmap_pgd_populate(addr, node);
		if (!pgd)
			return -ENOMEM;

		pud = vmemmap_pud_populate(pgd, addr, node);
		if (!pud)
			return -ENOMEM;

		if (!cpu_has_pse) {
			next = (addr + PAGE_SIZE) & PAGE_MASK;
			pmd = vmemmap_pmd_populate(pud, addr, node);

			if (!pmd)
				return -ENOMEM;

			p = vmemmap_pte_populate(pmd, addr, node);

			if (!p)
				return -ENOMEM;

			addr_end = addr + PAGE_SIZE;
			p_end = p + PAGE_SIZE;
		} else {
			next = pmd_addr_end(addr, end);

			pmd = pmd_offset(pud, addr);
			if (pmd_none(*pmd)) {
				pte_t entry;

				p = vmemmap_alloc_block(PMD_SIZE, node);
				if (!p)
					return -ENOMEM;

				entry = pfn_pte(__pa(p) >> PAGE_SHIFT,
						PAGE_KERNEL_LARGE);
				set_pmd(pmd, __pmd(pte_val(entry)));

				/* check to see if we have contiguous blocks */
				if (p_end != p || node_start != node) {
					if (p_start)
						printk(KERN_DEBUG " [%lx-%lx] PMD -> [%p-%p] on node %d\n",
						       addr_start, addr_end-1, p_start, p_end-1, node_start);
					addr_start = addr;
					node_start = node;
					p_start = p;
				}

				addr_end = addr + PMD_SIZE;
				p_end = p + PMD_SIZE;
			} else
				vmemmap_verify((pte_t *)pmd, node, addr, next);
		}

	}
	return 0;
}

void __meminit vmemmap_populate_print_last(void)
{
	if (p_start) {
		printk(KERN_DEBUG " [%lx-%lx] PMD -> [%p-%p] on node %d\n",
			addr_start, addr_end-1, p_start, p_end-1, node_start);
		p_start = NULL;
		p_end = NULL;
		node_start = 0;
	}
}
#endif<|MERGE_RESOLUTION|>--- conflicted
+++ resolved
@@ -700,11 +700,7 @@
 void set_kernel_text_rw(void)
 {
 	unsigned long start = PFN_ALIGN(_text);
-<<<<<<< HEAD
-	unsigned long end = PFN_ALIGN(__start_rodata);
-=======
 	unsigned long end = PFN_ALIGN(__stop___ex_table);
->>>>>>> 92dcffb9
 
 	if (!kernel_set_to_readonly)
 		return;
@@ -723,11 +719,7 @@
 void set_kernel_text_ro(void)
 {
 	unsigned long start = PFN_ALIGN(_text);
-<<<<<<< HEAD
-	unsigned long end = PFN_ALIGN(__start_rodata);
-=======
 	unsigned long end = PFN_ALIGN(__stop___ex_table);
->>>>>>> 92dcffb9
 
 	if (!kernel_set_to_readonly)
 		return;
@@ -774,7 +766,6 @@
 	set_memory_ro(start, (end-start) >> PAGE_SHIFT);
 #endif
 
-<<<<<<< HEAD
 	if (!initmem_freed) {
 		initmem_freed = 1;
 		free_init_pages("unused kernel memory",
@@ -788,15 +779,6 @@
 				(unsigned long)
 				 page_address(virt_to_page(data_start)));
 	}
-=======
-	free_init_pages("unused kernel memory",
-			(unsigned long) page_address(virt_to_page(text_end)),
-			(unsigned long)
-				 page_address(virt_to_page(rodata_start)));
-	free_init_pages("unused kernel memory",
-			(unsigned long) page_address(virt_to_page(rodata_end)),
-			(unsigned long) page_address(virt_to_page(data_start)));
->>>>>>> 92dcffb9
 }
 EXPORT_SYMBOL_GPL(mark_rodata_ro);
 
