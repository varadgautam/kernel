--- conflicted
+++ resolved
@@ -17,8 +17,6 @@
 #include <asm/processor.h>
 #include <asm/fpu/internal.h>
 
-<<<<<<< HEAD
-=======
 #define CREATE_TRACE_POINTS
 #include <asm/trace/mpx.h>
 
@@ -38,7 +36,6 @@
 		return MPX_BT_SIZE_BYTES_32;
 }
 
->>>>>>> 827c24bc
 /*
  * This is really a simplified "vm_mmap". it only handles MPX
  * bounds tables (the bounds directory is user-allocated).
