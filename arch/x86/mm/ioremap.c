// SPDX-License-Identifier: GPL-2.0-only
/*
 * Re-map IO memory to kernel address space so that we can access it.
 * This is needed for high PCI addresses that aren't mapped in the
 * 640k-1MB IO memory area on PC's
 *
 * (C) Copyright 1995 1996 Linus Torvalds
 */

#include <linux/memblock.h>
#include <linux/init.h>
#include <linux/io.h>
#include <linux/ioport.h>
#include <linux/slab.h>
#include <linux/vmalloc.h>
#include <linux/mmiotrace.h>
#include <linux/mem_encrypt.h>
#include <linux/efi.h>

#include <asm/set_memory.h>
#include <asm/e820/api.h>
#include <asm/efi.h>
#include <asm/fixmap.h>
#include <asm/pgtable.h>
#include <asm/tlbflush.h>
#include <asm/pgalloc.h>
#include <asm/memtype.h>
#include <asm/setup.h>

#include "physaddr.h"

/*
 * Descriptor controlling ioremap() behavior.
 */
struct ioremap_desc {
	unsigned int flags;
};

/*
 * Fix up the linear direct mapping of the kernel to avoid cache attribute
 * conflicts.
 */
int ioremap_change_attr(unsigned long vaddr, unsigned long size,
			enum page_cache_mode pcm)
{
	unsigned long nrpages = size >> PAGE_SHIFT;
	int err;

	switch (pcm) {
	case _PAGE_CACHE_MODE_UC:
	default:
		err = _set_memory_uc(vaddr, nrpages);
		break;
	case _PAGE_CACHE_MODE_WC:
		err = _set_memory_wc(vaddr, nrpages);
		break;
	case _PAGE_CACHE_MODE_WT:
		err = _set_memory_wt(vaddr, nrpages);
		break;
	case _PAGE_CACHE_MODE_WB:
		err = _set_memory_wb(vaddr, nrpages);
		break;
	}

	return err;
}

/* Does the range (or a subset of) contain normal RAM? */
static unsigned int __ioremap_check_ram(struct resource *res)
{
	unsigned long start_pfn, stop_pfn;
	unsigned long i;

	if ((res->flags & IORESOURCE_SYSTEM_RAM) != IORESOURCE_SYSTEM_RAM)
		return 0;

	start_pfn = (res->start + PAGE_SIZE - 1) >> PAGE_SHIFT;
	stop_pfn = (res->end + 1) >> PAGE_SHIFT;
	if (stop_pfn > start_pfn) {
		for (i = 0; i < (stop_pfn - start_pfn); ++i)
			if (pfn_valid(start_pfn + i) &&
			    !PageReserved(pfn_to_page(start_pfn + i)))
				return IORES_MAP_SYSTEM_RAM;
	}

	return 0;
}

/*
 * In a SEV guest, NONE and RESERVED should not be mapped encrypted because
 * there the whole memory is already encrypted.
 */
static unsigned int __ioremap_check_encrypted(struct resource *res)
{
	if (!sev_active())
		return 0;

	switch (res->desc) {
	case IORES_DESC_NONE:
	case IORES_DESC_RESERVED:
		break;
	default:
		return IORES_MAP_ENCRYPTED;
	}

	return 0;
}

/*
 * The EFI runtime services data area is not covered by walk_mem_res(), but must
 * be mapped encrypted when SEV is active.
 */
static void __ioremap_check_other(resource_size_t addr, struct ioremap_desc *desc)
{
	if (!sev_active())
		return;

<<<<<<< HEAD
=======
	if (!IS_ENABLED(CONFIG_EFI))
		return;

>>>>>>> 7117be3f
	if (efi_mem_type(addr) == EFI_RUNTIME_SERVICES_DATA)
		desc->flags |= IORES_MAP_ENCRYPTED;
}

static int __ioremap_collect_map_flags(struct resource *res, void *arg)
{
	struct ioremap_desc *desc = arg;

	if (!(desc->flags & IORES_MAP_SYSTEM_RAM))
		desc->flags |= __ioremap_check_ram(res);

	if (!(desc->flags & IORES_MAP_ENCRYPTED))
		desc->flags |= __ioremap_check_encrypted(res);

	return ((desc->flags & (IORES_MAP_SYSTEM_RAM | IORES_MAP_ENCRYPTED)) ==
			       (IORES_MAP_SYSTEM_RAM | IORES_MAP_ENCRYPTED));
}

/*
 * To avoid multiple resource walks, this function walks resources marked as
 * IORESOURCE_MEM and IORESOURCE_BUSY and looking for system RAM and/or a
 * resource described not as IORES_DESC_NONE (e.g. IORES_DESC_ACPI_TABLES).
 *
 * After that, deal with misc other ranges in __ioremap_check_other() which do
 * not fall into the above category.
 */
static void __ioremap_check_mem(resource_size_t addr, unsigned long size,
				struct ioremap_desc *desc)
{
	u64 start, end;

	start = (u64)addr;
	end = start + size - 1;
	memset(desc, 0, sizeof(struct ioremap_desc));

	walk_mem_res(start, end, desc, __ioremap_collect_map_flags);

	__ioremap_check_other(addr, desc);
}

/*
 * Remap an arbitrary physical address space into the kernel virtual
 * address space. It transparently creates kernel huge I/O mapping when
 * the physical address is aligned by a huge page size (1GB or 2MB) and
 * the requested size is at least the huge page size.
 *
 * NOTE: MTRRs can override PAT memory types with a 4KB granularity.
 * Therefore, the mapping code falls back to use a smaller page toward 4KB
 * when a mapping range is covered by non-WB type of MTRRs.
 *
 * NOTE! We need to allow non-page-aligned mappings too: we will obviously
 * have to convert them into an offset in a page-aligned mapping, but the
 * caller shouldn't need to know that small detail.
 */
static void __iomem *
__ioremap_caller(resource_size_t phys_addr, unsigned long size,
		 enum page_cache_mode pcm, void *caller, bool encrypted)
{
	unsigned long offset, vaddr;
	resource_size_t last_addr;
	const resource_size_t unaligned_phys_addr = phys_addr;
	const unsigned long unaligned_size = size;
	struct ioremap_desc io_desc;
	struct vm_struct *area;
	enum page_cache_mode new_pcm;
	pgprot_t prot;
	int retval;
	void __iomem *ret_addr;

	/* Don't allow wraparound or zero size */
	last_addr = phys_addr + size - 1;
	if (!size || last_addr < phys_addr)
		return NULL;

	if (!phys_addr_valid(phys_addr)) {
		printk(KERN_WARNING "ioremap: invalid physical address %llx\n",
		       (unsigned long long)phys_addr);
		WARN_ON_ONCE(1);
		return NULL;
	}

	__ioremap_check_mem(phys_addr, size, &io_desc);

	/*
	 * Don't allow anybody to remap normal RAM that we're using..
	 */
	if (io_desc.flags & IORES_MAP_SYSTEM_RAM) {
		WARN_ONCE(1, "ioremap on RAM at %pa - %pa\n",
			  &phys_addr, &last_addr);
		return NULL;
	}

	/*
	 * Mappings have to be page-aligned
	 */
	offset = phys_addr & ~PAGE_MASK;
	phys_addr &= PHYSICAL_PAGE_MASK;
	size = PAGE_ALIGN(last_addr+1) - phys_addr;

	retval = memtype_reserve(phys_addr, (u64)phys_addr + size,
						pcm, &new_pcm);
	if (retval) {
		printk(KERN_ERR "ioremap memtype_reserve failed %d\n", retval);
		return NULL;
	}

	if (pcm != new_pcm) {
		if (!is_new_memtype_allowed(phys_addr, size, pcm, new_pcm)) {
			printk(KERN_ERR
		"ioremap error for 0x%llx-0x%llx, requested 0x%x, got 0x%x\n",
				(unsigned long long)phys_addr,
				(unsigned long long)(phys_addr + size),
				pcm, new_pcm);
			goto err_free_memtype;
		}
		pcm = new_pcm;
	}

	/*
	 * If the page being mapped is in memory and SEV is active then
	 * make sure the memory encryption attribute is enabled in the
	 * resulting mapping.
	 */
	prot = PAGE_KERNEL_IO;
	if ((io_desc.flags & IORES_MAP_ENCRYPTED) || encrypted)
		prot = pgprot_encrypted(prot);

	switch (pcm) {
	case _PAGE_CACHE_MODE_UC:
	default:
		prot = __pgprot(pgprot_val(prot) |
				cachemode2protval(_PAGE_CACHE_MODE_UC));
		break;
	case _PAGE_CACHE_MODE_UC_MINUS:
		prot = __pgprot(pgprot_val(prot) |
				cachemode2protval(_PAGE_CACHE_MODE_UC_MINUS));
		break;
	case _PAGE_CACHE_MODE_WC:
		prot = __pgprot(pgprot_val(prot) |
				cachemode2protval(_PAGE_CACHE_MODE_WC));
		break;
	case _PAGE_CACHE_MODE_WT:
		prot = __pgprot(pgprot_val(prot) |
				cachemode2protval(_PAGE_CACHE_MODE_WT));
		break;
	case _PAGE_CACHE_MODE_WB:
		break;
	}

	/*
	 * Ok, go for it..
	 */
	area = get_vm_area_caller(size, VM_IOREMAP, caller);
	if (!area)
		goto err_free_memtype;
	area->phys_addr = phys_addr;
	vaddr = (unsigned long) area->addr;

	if (memtype_kernel_map_sync(phys_addr, size, pcm))
		goto err_free_area;

	if (ioremap_page_range(vaddr, vaddr + size, phys_addr, prot))
		goto err_free_area;

	ret_addr = (void __iomem *) (vaddr + offset);
	mmiotrace_ioremap(unaligned_phys_addr, unaligned_size, ret_addr);

	/*
	 * Check if the request spans more than any BAR in the iomem resource
	 * tree.
	 */
	if (iomem_map_sanity_check(unaligned_phys_addr, unaligned_size))
		pr_warn("caller %pS mapping multiple BARs\n", caller);

	return ret_addr;
err_free_area:
	free_vm_area(area);
err_free_memtype:
	memtype_free(phys_addr, phys_addr + size);
	return NULL;
}

/**
 * ioremap     -   map bus memory into CPU space
 * @phys_addr:    bus address of the memory
 * @size:      size of the resource to map
 *
 * ioremap performs a platform specific sequence of operations to
 * make bus memory CPU accessible via the readb/readw/readl/writeb/
 * writew/writel functions and the other mmio helpers. The returned
 * address is not guaranteed to be usable directly as a virtual
 * address.
 *
 * This version of ioremap ensures that the memory is marked uncachable
 * on the CPU as well as honouring existing caching rules from things like
 * the PCI bus. Note that there are other caches and buffers on many
 * busses. In particular driver authors should read up on PCI writes
 *
 * It's useful if some control registers are in such an area and
 * write combining or read caching is not desirable:
 *
 * Must be freed with iounmap.
 */
void __iomem *ioremap(resource_size_t phys_addr, unsigned long size)
{
	/*
	 * Ideally, this should be:
	 *	pat_enabled() ? _PAGE_CACHE_MODE_UC : _PAGE_CACHE_MODE_UC_MINUS;
	 *
	 * Till we fix all X drivers to use ioremap_wc(), we will use
	 * UC MINUS. Drivers that are certain they need or can already
	 * be converted over to strong UC can use ioremap_uc().
	 */
	enum page_cache_mode pcm = _PAGE_CACHE_MODE_UC_MINUS;

	return __ioremap_caller(phys_addr, size, pcm,
				__builtin_return_address(0), false);
}
EXPORT_SYMBOL(ioremap);

/**
 * ioremap_uc     -   map bus memory into CPU space as strongly uncachable
 * @phys_addr:    bus address of the memory
 * @size:      size of the resource to map
 *
 * ioremap_uc performs a platform specific sequence of operations to
 * make bus memory CPU accessible via the readb/readw/readl/writeb/
 * writew/writel functions and the other mmio helpers. The returned
 * address is not guaranteed to be usable directly as a virtual
 * address.
 *
 * This version of ioremap ensures that the memory is marked with a strong
 * preference as completely uncachable on the CPU when possible. For non-PAT
 * systems this ends up setting page-attribute flags PCD=1, PWT=1. For PAT
 * systems this will set the PAT entry for the pages as strong UC.  This call
 * will honor existing caching rules from things like the PCI bus. Note that
 * there are other caches and buffers on many busses. In particular driver
 * authors should read up on PCI writes.
 *
 * It's useful if some control registers are in such an area and
 * write combining or read caching is not desirable:
 *
 * Must be freed with iounmap.
 */
void __iomem *ioremap_uc(resource_size_t phys_addr, unsigned long size)
{
	enum page_cache_mode pcm = _PAGE_CACHE_MODE_UC;

	return __ioremap_caller(phys_addr, size, pcm,
				__builtin_return_address(0), false);
}
EXPORT_SYMBOL_GPL(ioremap_uc);

/**
 * ioremap_wc	-	map memory into CPU space write combined
 * @phys_addr:	bus address of the memory
 * @size:	size of the resource to map
 *
 * This version of ioremap ensures that the memory is marked write combining.
 * Write combining allows faster writes to some hardware devices.
 *
 * Must be freed with iounmap.
 */
void __iomem *ioremap_wc(resource_size_t phys_addr, unsigned long size)
{
	return __ioremap_caller(phys_addr, size, _PAGE_CACHE_MODE_WC,
					__builtin_return_address(0), false);
}
EXPORT_SYMBOL(ioremap_wc);

/**
 * ioremap_wt	-	map memory into CPU space write through
 * @phys_addr:	bus address of the memory
 * @size:	size of the resource to map
 *
 * This version of ioremap ensures that the memory is marked write through.
 * Write through stores data into memory while keeping the cache up-to-date.
 *
 * Must be freed with iounmap.
 */
void __iomem *ioremap_wt(resource_size_t phys_addr, unsigned long size)
{
	return __ioremap_caller(phys_addr, size, _PAGE_CACHE_MODE_WT,
					__builtin_return_address(0), false);
}
EXPORT_SYMBOL(ioremap_wt);

void __iomem *ioremap_encrypted(resource_size_t phys_addr, unsigned long size)
{
	return __ioremap_caller(phys_addr, size, _PAGE_CACHE_MODE_WB,
				__builtin_return_address(0), true);
}
EXPORT_SYMBOL(ioremap_encrypted);

void __iomem *ioremap_cache(resource_size_t phys_addr, unsigned long size)
{
	return __ioremap_caller(phys_addr, size, _PAGE_CACHE_MODE_WB,
				__builtin_return_address(0), false);
}
EXPORT_SYMBOL(ioremap_cache);

void __iomem *ioremap_prot(resource_size_t phys_addr, unsigned long size,
				unsigned long prot_val)
{
	return __ioremap_caller(phys_addr, size,
				pgprot2cachemode(__pgprot(prot_val)),
				__builtin_return_address(0), false);
}
EXPORT_SYMBOL(ioremap_prot);

/**
 * iounmap - Free a IO remapping
 * @addr: virtual address from ioremap_*
 *
 * Caller must ensure there is only one unmapping for the same pointer.
 */
void iounmap(volatile void __iomem *addr)
{
	struct vm_struct *p, *o;

	if ((void __force *)addr <= high_memory)
		return;

	/*
	 * The PCI/ISA range special-casing was removed from __ioremap()
	 * so this check, in theory, can be removed. However, there are
	 * cases where iounmap() is called for addresses not obtained via
	 * ioremap() (vga16fb for example). Add a warning so that these
	 * cases can be caught and fixed.
	 */
	if ((void __force *)addr >= phys_to_virt(ISA_START_ADDRESS) &&
	    (void __force *)addr < phys_to_virt(ISA_END_ADDRESS)) {
		WARN(1, "iounmap() called for ISA range not obtained using ioremap()\n");
		return;
	}

	mmiotrace_iounmap(addr);

	addr = (volatile void __iomem *)
		(PAGE_MASK & (unsigned long __force)addr);

	/* Use the vm area unlocked, assuming the caller
	   ensures there isn't another iounmap for the same address
	   in parallel. Reuse of the virtual address is prevented by
	   leaving it in the global lists until we're done with it.
	   cpa takes care of the direct mappings. */
	p = find_vm_area((void __force *)addr);

	if (!p) {
		printk(KERN_ERR "iounmap: bad address %p\n", addr);
		dump_stack();
		return;
	}

	memtype_free(p->phys_addr, p->phys_addr + get_vm_area_size(p));

	/* Finally remove it */
	o = remove_vm_area((void __force *)addr);
	BUG_ON(p != o || o == NULL);
	kfree(p);
}
EXPORT_SYMBOL(iounmap);

int __init arch_ioremap_p4d_supported(void)
{
	return 0;
}

int __init arch_ioremap_pud_supported(void)
{
#ifdef CONFIG_X86_64
	return boot_cpu_has(X86_FEATURE_GBPAGES);
#else
	return 0;
#endif
}

int __init arch_ioremap_pmd_supported(void)
{
	return boot_cpu_has(X86_FEATURE_PSE);
}

/*
 * Convert a physical pointer to a virtual kernel pointer for /dev/mem
 * access
 */
void *xlate_dev_mem_ptr(phys_addr_t phys)
{
	unsigned long start  = phys &  PAGE_MASK;
	unsigned long offset = phys & ~PAGE_MASK;
	void *vaddr;

	/* memremap() maps if RAM, otherwise falls back to ioremap() */
	vaddr = memremap(start, PAGE_SIZE, MEMREMAP_WB);

	/* Only add the offset on success and return NULL if memremap() failed */
	if (vaddr)
		vaddr += offset;

	return vaddr;
}

void unxlate_dev_mem_ptr(phys_addr_t phys, void *addr)
{
	memunmap((void *)((unsigned long)addr & PAGE_MASK));
}

/*
 * Examine the physical address to determine if it is an area of memory
 * that should be mapped decrypted.  If the memory is not part of the
 * kernel usable area it was accessed and created decrypted, so these
 * areas should be mapped decrypted. And since the encryption key can
 * change across reboots, persistent memory should also be mapped
 * decrypted.
 *
 * If SEV is active, that implies that BIOS/UEFI also ran encrypted so
 * only persistent memory should be mapped decrypted.
 */
static bool memremap_should_map_decrypted(resource_size_t phys_addr,
					  unsigned long size)
{
	int is_pmem;

	/*
	 * Check if the address is part of a persistent memory region.
	 * This check covers areas added by E820, EFI and ACPI.
	 */
	is_pmem = region_intersects(phys_addr, size, IORESOURCE_MEM,
				    IORES_DESC_PERSISTENT_MEMORY);
	if (is_pmem != REGION_DISJOINT)
		return true;

	/*
	 * Check if the non-volatile attribute is set for an EFI
	 * reserved area.
	 */
	if (efi_enabled(EFI_BOOT)) {
		switch (efi_mem_type(phys_addr)) {
		case EFI_RESERVED_TYPE:
			if (efi_mem_attributes(phys_addr) & EFI_MEMORY_NV)
				return true;
			break;
		default:
			break;
		}
	}

	/* Check if the address is outside kernel usable area */
	switch (e820__get_entry_type(phys_addr, phys_addr + size - 1)) {
	case E820_TYPE_RESERVED:
	case E820_TYPE_ACPI:
	case E820_TYPE_NVS:
	case E820_TYPE_UNUSABLE:
		/* For SEV, these areas are encrypted */
		if (sev_active())
			break;
		/* Fallthrough */

	case E820_TYPE_PRAM:
		return true;
	default:
		break;
	}

	return false;
}

/*
 * Examine the physical address to determine if it is EFI data. Check
 * it against the boot params structure and EFI tables and memory types.
 */
static bool memremap_is_efi_data(resource_size_t phys_addr,
				 unsigned long size)
{
	u64 paddr;

	/* Check if the address is part of EFI boot/runtime data */
	if (!efi_enabled(EFI_BOOT))
		return false;

	paddr = boot_params.efi_info.efi_memmap_hi;
	paddr <<= 32;
	paddr |= boot_params.efi_info.efi_memmap;
	if (phys_addr == paddr)
		return true;

	paddr = boot_params.efi_info.efi_systab_hi;
	paddr <<= 32;
	paddr |= boot_params.efi_info.efi_systab;
	if (phys_addr == paddr)
		return true;

	if (efi_is_table_address(phys_addr))
		return true;

	switch (efi_mem_type(phys_addr)) {
	case EFI_BOOT_SERVICES_DATA:
	case EFI_RUNTIME_SERVICES_DATA:
		return true;
	default:
		break;
	}

	return false;
}

/*
 * Examine the physical address to determine if it is boot data by checking
 * it against the boot params setup_data chain.
 */
static bool memremap_is_setup_data(resource_size_t phys_addr,
				   unsigned long size)
{
	struct setup_data *data;
	u64 paddr, paddr_next;

	paddr = boot_params.hdr.setup_data;
	while (paddr) {
		unsigned int len;

		if (phys_addr == paddr)
			return true;

		data = memremap(paddr, sizeof(*data),
				MEMREMAP_WB | MEMREMAP_DEC);

		paddr_next = data->next;
		len = data->len;

		if ((phys_addr > paddr) && (phys_addr < (paddr + len))) {
			memunmap(data);
			return true;
		}

		if (data->type == SETUP_INDIRECT &&
		    ((struct setup_indirect *)data->data)->type != SETUP_INDIRECT) {
			paddr = ((struct setup_indirect *)data->data)->addr;
			len = ((struct setup_indirect *)data->data)->len;
		}

		memunmap(data);

		if ((phys_addr > paddr) && (phys_addr < (paddr + len)))
			return true;

		paddr = paddr_next;
	}

	return false;
}

/*
 * Examine the physical address to determine if it is boot data by checking
 * it against the boot params setup_data chain (early boot version).
 */
static bool __init early_memremap_is_setup_data(resource_size_t phys_addr,
						unsigned long size)
{
	struct setup_data *data;
	u64 paddr, paddr_next;

	paddr = boot_params.hdr.setup_data;
	while (paddr) {
		unsigned int len;

		if (phys_addr == paddr)
			return true;

		data = early_memremap_decrypted(paddr, sizeof(*data));

		paddr_next = data->next;
		len = data->len;

		early_memunmap(data, sizeof(*data));

		if ((phys_addr > paddr) && (phys_addr < (paddr + len)))
			return true;

		paddr = paddr_next;
	}

	return false;
}

/*
 * Architecture function to determine if RAM remap is allowed. By default, a
 * RAM remap will map the data as encrypted. Determine if a RAM remap should
 * not be done so that the data will be mapped decrypted.
 */
bool arch_memremap_can_ram_remap(resource_size_t phys_addr, unsigned long size,
				 unsigned long flags)
{
	if (!mem_encrypt_active())
		return true;

	if (flags & MEMREMAP_ENC)
		return true;

	if (flags & MEMREMAP_DEC)
		return false;

	if (sme_active()) {
		if (memremap_is_setup_data(phys_addr, size) ||
		    memremap_is_efi_data(phys_addr, size))
			return false;
	}

	return !memremap_should_map_decrypted(phys_addr, size);
}

/*
 * Architecture override of __weak function to adjust the protection attributes
 * used when remapping memory. By default, early_memremap() will map the data
 * as encrypted. Determine if an encrypted mapping should not be done and set
 * the appropriate protection attributes.
 */
pgprot_t __init early_memremap_pgprot_adjust(resource_size_t phys_addr,
					     unsigned long size,
					     pgprot_t prot)
{
	bool encrypted_prot;

	if (!mem_encrypt_active())
		return prot;

	encrypted_prot = true;

	if (sme_active()) {
		if (early_memremap_is_setup_data(phys_addr, size) ||
		    memremap_is_efi_data(phys_addr, size))
			encrypted_prot = false;
	}

	if (encrypted_prot && memremap_should_map_decrypted(phys_addr, size))
		encrypted_prot = false;

	return encrypted_prot ? pgprot_encrypted(prot)
			      : pgprot_decrypted(prot);
}

bool phys_mem_access_encrypted(unsigned long phys_addr, unsigned long size)
{
	return arch_memremap_can_ram_remap(phys_addr, size, 0);
}

#ifdef CONFIG_AMD_MEM_ENCRYPT
/* Remap memory with encryption */
void __init *early_memremap_encrypted(resource_size_t phys_addr,
				      unsigned long size)
{
	return early_memremap_prot(phys_addr, size, __PAGE_KERNEL_ENC);
}

/*
 * Remap memory with encryption and write-protected - cannot be called
 * before pat_init() is called
 */
void __init *early_memremap_encrypted_wp(resource_size_t phys_addr,
					 unsigned long size)
{
	/* Be sure the write-protect PAT entry is set for write-protect */
	if (__pte2cachemode_tbl[_PAGE_CACHE_MODE_WP] != _PAGE_CACHE_MODE_WP)
		return NULL;

	return early_memremap_prot(phys_addr, size, __PAGE_KERNEL_ENC_WP);
}

/* Remap memory without encryption */
void __init *early_memremap_decrypted(resource_size_t phys_addr,
				      unsigned long size)
{
	return early_memremap_prot(phys_addr, size, __PAGE_KERNEL_NOENC);
}

/*
 * Remap memory without encryption and write-protected - cannot be called
 * before pat_init() is called
 */
void __init *early_memremap_decrypted_wp(resource_size_t phys_addr,
					 unsigned long size)
{
	/* Be sure the write-protect PAT entry is set for write-protect */
	if (__pte2cachemode_tbl[_PAGE_CACHE_MODE_WP] != _PAGE_CACHE_MODE_WP)
		return NULL;

	return early_memremap_prot(phys_addr, size, __PAGE_KERNEL_NOENC_WP);
}
#endif	/* CONFIG_AMD_MEM_ENCRYPT */

static pte_t bm_pte[PAGE_SIZE/sizeof(pte_t)] __page_aligned_bss;

static inline pmd_t * __init early_ioremap_pmd(unsigned long addr)
{
	/* Don't assume we're using swapper_pg_dir at this point */
	pgd_t *base = __va(read_cr3_pa());
	pgd_t *pgd = &base[pgd_index(addr)];
	p4d_t *p4d = p4d_offset(pgd, addr);
	pud_t *pud = pud_offset(p4d, addr);
	pmd_t *pmd = pmd_offset(pud, addr);

	return pmd;
}

static inline pte_t * __init early_ioremap_pte(unsigned long addr)
{
	return &bm_pte[pte_index(addr)];
}

bool __init is_early_ioremap_ptep(pte_t *ptep)
{
	return ptep >= &bm_pte[0] && ptep < &bm_pte[PAGE_SIZE/sizeof(pte_t)];
}

void __init early_ioremap_init(void)
{
	pmd_t *pmd;

#ifdef CONFIG_X86_64
	BUILD_BUG_ON((fix_to_virt(0) + PAGE_SIZE) & ((1 << PMD_SHIFT) - 1));
#else
	WARN_ON((fix_to_virt(0) + PAGE_SIZE) & ((1 << PMD_SHIFT) - 1));
#endif

	early_ioremap_setup();

	pmd = early_ioremap_pmd(fix_to_virt(FIX_BTMAP_BEGIN));
	memset(bm_pte, 0, sizeof(bm_pte));
	pmd_populate_kernel(&init_mm, pmd, bm_pte);

	/*
	 * The boot-ioremap range spans multiple pmds, for which
	 * we are not prepared:
	 */
#define __FIXADDR_TOP (-PAGE_SIZE)
	BUILD_BUG_ON((__fix_to_virt(FIX_BTMAP_BEGIN) >> PMD_SHIFT)
		     != (__fix_to_virt(FIX_BTMAP_END) >> PMD_SHIFT));
#undef __FIXADDR_TOP
	if (pmd != early_ioremap_pmd(fix_to_virt(FIX_BTMAP_END))) {
		WARN_ON(1);
		printk(KERN_WARNING "pmd %p != %p\n",
		       pmd, early_ioremap_pmd(fix_to_virt(FIX_BTMAP_END)));
		printk(KERN_WARNING "fix_to_virt(FIX_BTMAP_BEGIN): %08lx\n",
			fix_to_virt(FIX_BTMAP_BEGIN));
		printk(KERN_WARNING "fix_to_virt(FIX_BTMAP_END):   %08lx\n",
			fix_to_virt(FIX_BTMAP_END));

		printk(KERN_WARNING "FIX_BTMAP_END:       %d\n", FIX_BTMAP_END);
		printk(KERN_WARNING "FIX_BTMAP_BEGIN:     %d\n",
		       FIX_BTMAP_BEGIN);
	}
}

void __init __early_set_fixmap(enum fixed_addresses idx,
			       phys_addr_t phys, pgprot_t flags)
{
	unsigned long addr = __fix_to_virt(idx);
	pte_t *pte;

	if (idx >= __end_of_fixed_addresses) {
		BUG();
		return;
	}
	pte = early_ioremap_pte(addr);

	/* Sanitize 'prot' against any unsupported bits: */
	pgprot_val(flags) &= __supported_pte_mask;

	if (pgprot_val(flags))
		set_pte(pte, pfn_pte(phys >> PAGE_SHIFT, flags));
	else
		pte_clear(&init_mm, addr, pte);
	__flush_tlb_one_kernel(addr);
}<|MERGE_RESOLUTION|>--- conflicted
+++ resolved
@@ -115,12 +115,9 @@
 	if (!sev_active())
 		return;
 
-<<<<<<< HEAD
-=======
 	if (!IS_ENABLED(CONFIG_EFI))
 		return;
 
->>>>>>> 7117be3f
 	if (efi_mem_type(addr) == EFI_RUNTIME_SERVICES_DATA)
 		desc->flags |= IORES_MAP_ENCRYPTED;
 }
