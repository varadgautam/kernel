obj-y	:=  init.o init_$(BITS).o fault.o ioremap.o extable.o pageattr.o mmap.o \
	    pat.o pgtable.o physaddr.o gup.o setup_nx.o

# Make sure __phys_addr has no stackprotector
nostackp := $(call cc-option, -fno-stack-protector)
CFLAGS_physaddr.o		:= $(nostackp)
CFLAGS_setup_nx.o		:= $(nostackp)

obj-$(CONFIG_X86_PAT)		+= pat_rbtree.o
obj-$(CONFIG_SMP)		+= tlb.o

obj-$(CONFIG_X86_32)		+= pgtable_32.o iomap_32.o

obj-$(CONFIG_HUGETLB_PAGE)	+= hugetlbpage.o
obj-$(CONFIG_X86_PTDUMP)	+= dump_pagetables.o

obj-$(CONFIG_HIGHMEM)		+= highmem_32.o

obj-$(CONFIG_KMEMCHECK)		+= kmemcheck/

obj-$(CONFIG_MMIOTRACE)		+= mmiotrace.o
mmiotrace-y			:= kmmio.o pf_in.o mmio-mod.o
obj-$(CONFIG_MMIOTRACE_TEST)	+= testmmiotrace.o

obj-$(CONFIG_NUMA)		+= numa.o numa_$(BITS).o
obj-$(CONFIG_AMD_NUMA)		+= amdtopology.o
obj-$(CONFIG_ACPI_NUMA)		+= srat.o
obj-$(CONFIG_NUMA_EMU)		+= numa_emulation.o

<<<<<<< HEAD
obj-$(CONFIG_XEN)		+= hypervisor.o
disabled-obj-$(CONFIG_XEN)	:= gup.o tlb.o

obj-$(CONFIG_HAVE_MEMBLOCK)		+= memblock.o

=======
>>>>>>> 62aa2b53
obj-$(CONFIG_MEMTEST)		+= memtest.o<|MERGE_RESOLUTION|>--- conflicted
+++ resolved
@@ -27,12 +27,4 @@
 obj-$(CONFIG_ACPI_NUMA)		+= srat.o
 obj-$(CONFIG_NUMA_EMU)		+= numa_emulation.o
 
-<<<<<<< HEAD
-obj-$(CONFIG_XEN)		+= hypervisor.o
-disabled-obj-$(CONFIG_XEN)	:= gup.o tlb.o
-
-obj-$(CONFIG_HAVE_MEMBLOCK)		+= memblock.o
-
-=======
->>>>>>> 62aa2b53
 obj-$(CONFIG_MEMTEST)		+= memtest.o