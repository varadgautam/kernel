#ifndef _ASM_X86_DMA_MAPPING_H
#define _ASM_X86_DMA_MAPPING_H

/*
 * IOMMU interface. See Documentation/PCI/PCI-DMA-mapping.txt and
 * Documentation/DMA-API.txt for documentation.
 */

#include <linux/scatterlist.h>
#include <linux/dma-debug.h>
#include <linux/dma-attrs.h>
#include <asm/io.h>
#include <asm/swiotlb.h>
#include <asm-generic/dma-coherent.h>

extern dma_addr_t bad_dma_address;
extern int iommu_merge;
extern struct device x86_dma_fallback_dev;
extern int panic_on_overflow;

extern struct dma_map_ops *dma_ops;

static inline struct dma_map_ops *get_dma_ops(struct device *dev)
{
#ifdef CONFIG_X86_32
	return dma_ops;
#else
	if (unlikely(!dev) || !dev->archdata.dma_ops)
		return dma_ops;
	else
		return dev->archdata.dma_ops;
#endif
}

/* Make sure we keep the same behaviour */
static inline int dma_mapping_error(struct device *dev, dma_addr_t dma_addr)
{
	struct dma_map_ops *ops = get_dma_ops(dev);
	if (ops->mapping_error)
		return ops->mapping_error(dev, dma_addr);

	return (dma_addr == bad_dma_address);
}

#define dma_alloc_noncoherent(d, s, h, f) dma_alloc_coherent(d, s, h, f)
#define dma_free_noncoherent(d, s, v, h) dma_free_coherent(d, s, v, h)
#define dma_is_consistent(d, h)	(1)

extern int dma_supported(struct device *hwdev, u64 mask);
extern int dma_set_mask(struct device *dev, u64 mask);

extern void *dma_generic_alloc_coherent(struct device *dev, size_t size,
					dma_addr_t *dma_addr, gfp_t flag);

static inline dma_addr_t
dma_map_single(struct device *hwdev, void *ptr, size_t size,
	       enum dma_data_direction dir)
{
	struct dma_map_ops *ops = get_dma_ops(hwdev);
	dma_addr_t addr;

	BUG_ON(!valid_dma_direction(dir));
	addr = ops->map_page(hwdev, virt_to_page(ptr),
			     (unsigned long)ptr & ~PAGE_MASK, size,
			     dir, NULL);
	debug_dma_map_page(hwdev, virt_to_page(ptr),
			   (unsigned long)ptr & ~PAGE_MASK, size,
			   dir, addr, true);
	return addr;
}

static inline void
dma_unmap_single(struct device *dev, dma_addr_t addr, size_t size,
		 enum dma_data_direction dir)
{
	struct dma_map_ops *ops = get_dma_ops(dev);

	BUG_ON(!valid_dma_direction(dir));
	if (ops->unmap_page)
		ops->unmap_page(dev, addr, size, dir, NULL);
	debug_dma_unmap_page(dev, addr, size, dir, true);
}

static inline int
dma_map_sg(struct device *hwdev, struct scatterlist *sg,
	   int nents, enum dma_data_direction dir)
{
	struct dma_map_ops *ops = get_dma_ops(hwdev);
	int ents;

	BUG_ON(!valid_dma_direction(dir));
	ents = ops->map_sg(hwdev, sg, nents, dir, NULL);
	debug_dma_map_sg(hwdev, sg, nents, ents, dir);

	return ents;
}

static inline void
dma_unmap_sg(struct device *hwdev, struct scatterlist *sg, int nents,
	     enum dma_data_direction dir)
{
	struct dma_map_ops *ops = get_dma_ops(hwdev);

	BUG_ON(!valid_dma_direction(dir));
	debug_dma_unmap_sg(hwdev, sg, nents, dir);
	if (ops->unmap_sg)
		ops->unmap_sg(hwdev, sg, nents, dir, NULL);
}

static inline void
dma_sync_single_for_cpu(struct device *hwdev, dma_addr_t dma_handle,
			size_t size, enum dma_data_direction dir)
{
	struct dma_map_ops *ops = get_dma_ops(hwdev);

	BUG_ON(!valid_dma_direction(dir));
	if (ops->sync_single_for_cpu)
		ops->sync_single_for_cpu(hwdev, dma_handle, size, dir);
	debug_dma_sync_single_for_cpu(hwdev, dma_handle, size, dir);
	flush_write_buffers();
}

static inline void
dma_sync_single_for_device(struct device *hwdev, dma_addr_t dma_handle,
			   size_t size, enum dma_data_direction dir)
{
	struct dma_map_ops *ops = get_dma_ops(hwdev);

	BUG_ON(!valid_dma_direction(dir));
	if (ops->sync_single_for_device)
		ops->sync_single_for_device(hwdev, dma_handle, size, dir);
	debug_dma_sync_single_for_device(hwdev, dma_handle, size, dir);
	flush_write_buffers();
}

static inline void
dma_sync_single_range_for_cpu(struct device *hwdev, dma_addr_t dma_handle,
			      unsigned long offset, size_t size,
			      enum dma_data_direction dir)
{
	struct dma_map_ops *ops = get_dma_ops(hwdev);

	BUG_ON(!valid_dma_direction(dir));
	if (ops->sync_single_range_for_cpu)
		ops->sync_single_range_for_cpu(hwdev, dma_handle, offset,
					       size, dir);
	debug_dma_sync_single_range_for_cpu(hwdev, dma_handle,
					    offset, size, dir);
	flush_write_buffers();
}

static inline void
dma_sync_single_range_for_device(struct device *hwdev, dma_addr_t dma_handle,
				 unsigned long offset, size_t size,
				 enum dma_data_direction dir)
{
	struct dma_map_ops *ops = get_dma_ops(hwdev);

	BUG_ON(!valid_dma_direction(dir));
	if (ops->sync_single_range_for_device)
		ops->sync_single_range_for_device(hwdev, dma_handle,
						  offset, size, dir);
	debug_dma_sync_single_range_for_device(hwdev, dma_handle,
					       offset, size, dir);
	flush_write_buffers();
}

static inline void
dma_sync_sg_for_cpu(struct device *hwdev, struct scatterlist *sg,
		    int nelems, enum dma_data_direction dir)
{
	struct dma_map_ops *ops = get_dma_ops(hwdev);

	BUG_ON(!valid_dma_direction(dir));
	if (ops->sync_sg_for_cpu)
		ops->sync_sg_for_cpu(hwdev, sg, nelems, dir);
	debug_dma_sync_sg_for_cpu(hwdev, sg, nelems, dir);
	flush_write_buffers();
}

static inline void
dma_sync_sg_for_device(struct device *hwdev, struct scatterlist *sg,
		       int nelems, enum dma_data_direction dir)
{
	struct dma_map_ops *ops = get_dma_ops(hwdev);

	BUG_ON(!valid_dma_direction(dir));
	if (ops->sync_sg_for_device)
		ops->sync_sg_for_device(hwdev, sg, nelems, dir);
	debug_dma_sync_sg_for_device(hwdev, sg, nelems, dir);

	flush_write_buffers();
}

static inline dma_addr_t dma_map_page(struct device *dev, struct page *page,
				      size_t offset, size_t size,
				      enum dma_data_direction dir)
{
	struct dma_map_ops *ops = get_dma_ops(dev);
	dma_addr_t addr;

<<<<<<< HEAD
	BUG_ON(!valid_dma_direction(direction));
#ifndef CONFIG_XEN
	return ops->map_single(dev, page_to_phys(page) + offset,
			       size, direction);
#else
	return ops->map_single(dev, page_to_pseudophys(page) + offset,
			       size, direction);
#endif
=======
	BUG_ON(!valid_dma_direction(dir));
	addr = ops->map_page(dev, page, offset, size, dir, NULL);
	debug_dma_map_page(dev, page, offset, size, dir, addr, false);

	return addr;
>>>>>>> 0882e8dd
}

static inline void dma_unmap_page(struct device *dev, dma_addr_t addr,
				  size_t size, enum dma_data_direction dir)
{
	struct dma_map_ops *ops = get_dma_ops(dev);

	BUG_ON(!valid_dma_direction(dir));
	if (ops->unmap_page)
		ops->unmap_page(dev, addr, size, dir, NULL);
	debug_dma_unmap_page(dev, addr, size, dir, false);
}

static inline void
dma_cache_sync(struct device *dev, void *vaddr, size_t size,
	enum dma_data_direction dir)
{
	flush_write_buffers();
}

static inline int dma_get_cache_alignment(void)
{
	/* no easy way to get cache size on all x86, so return the
	 * maximum possible, to be safe */
	return boot_cpu_data.x86_clflush_size;
}

static inline unsigned long dma_alloc_coherent_mask(struct device *dev,
						    gfp_t gfp)
{
	unsigned long dma_mask = 0;

	dma_mask = dev->coherent_dma_mask;
	if (!dma_mask)
		dma_mask = (gfp & GFP_DMA) ? DMA_BIT_MASK(24) : DMA_BIT_MASK(32);

	return dma_mask;
}

static inline gfp_t dma_alloc_coherent_gfp_flags(struct device *dev, gfp_t gfp)
{
	unsigned long dma_mask = dma_alloc_coherent_mask(dev, gfp);

	if (dma_mask <= DMA_BIT_MASK(24))
		gfp |= GFP_DMA;
#ifdef CONFIG_X86_64
	if (dma_mask <= DMA_BIT_MASK(32) && !(gfp & GFP_DMA))
		gfp |= GFP_DMA32;
#endif
       return gfp;
}

static inline void *
dma_alloc_coherent(struct device *dev, size_t size, dma_addr_t *dma_handle,
		gfp_t gfp)
{
	struct dma_map_ops *ops = get_dma_ops(dev);
	void *memory;

	gfp &= ~(__GFP_DMA | __GFP_HIGHMEM | __GFP_DMA32);

	if (dma_alloc_from_coherent(dev, size, dma_handle, &memory))
		return memory;

	if (!dev) {
		dev = &x86_dma_fallback_dev;
		gfp |= GFP_DMA;
	}

	if (!is_device_dma_capable(dev))
		return NULL;

	if (!ops->alloc_coherent)
		return NULL;

	memory = ops->alloc_coherent(dev, size, dma_handle,
				     dma_alloc_coherent_gfp_flags(dev, gfp));
	debug_dma_alloc_coherent(dev, size, *dma_handle, memory);

	return memory;
}

static inline void dma_free_coherent(struct device *dev, size_t size,
				     void *vaddr, dma_addr_t bus)
{
	struct dma_map_ops *ops = get_dma_ops(dev);

	WARN_ON(irqs_disabled());       /* for portability */

	if (dma_release_from_coherent(dev, get_order(size), vaddr))
		return;

	debug_dma_free_coherent(dev, size, vaddr, bus);
	if (ops->free_coherent)
		ops->free_coherent(dev, size, vaddr, bus);
}

#endif<|MERGE_RESOLUTION|>--- conflicted
+++ resolved
@@ -199,22 +199,11 @@
 	struct dma_map_ops *ops = get_dma_ops(dev);
 	dma_addr_t addr;
 
-<<<<<<< HEAD
-	BUG_ON(!valid_dma_direction(direction));
-#ifndef CONFIG_XEN
-	return ops->map_single(dev, page_to_phys(page) + offset,
-			       size, direction);
-#else
-	return ops->map_single(dev, page_to_pseudophys(page) + offset,
-			       size, direction);
-#endif
-=======
 	BUG_ON(!valid_dma_direction(dir));
 	addr = ops->map_page(dev, page, offset, size, dir, NULL);
 	debug_dma_map_page(dev, page, offset, size, dir, addr, false);
 
 	return addr;
->>>>>>> 0882e8dd
 }
 
 static inline void dma_unmap_page(struct device *dev, dma_addr_t addr,
