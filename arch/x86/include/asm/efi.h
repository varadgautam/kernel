#ifndef _ASM_X86_EFI_H
#define _ASM_X86_EFI_H

#ifdef CONFIG_X86_32

#define EFI_LOADER_SIGNATURE	"EL32"

extern unsigned long asmlinkage efi_call_phys(void *, ...);

#define efi_call_phys0(f)		efi_call_phys(f)
#define efi_call_phys1(f, a1)		efi_call_phys(f, a1)
#define efi_call_phys2(f, a1, a2)	efi_call_phys(f, a1, a2)
#define efi_call_phys3(f, a1, a2, a3)	efi_call_phys(f, a1, a2, a3)
#define efi_call_phys4(f, a1, a2, a3, a4)	\
	efi_call_phys(f, a1, a2, a3, a4)
#define efi_call_phys5(f, a1, a2, a3, a4, a5)	\
	efi_call_phys(f, a1, a2, a3, a4, a5)
#define efi_call_phys6(f, a1, a2, a3, a4, a5, a6)	\
	efi_call_phys(f, a1, a2, a3, a4, a5, a6)
/*
 * Wrap all the virtual calls in a way that forces the parameters on the stack.
 */

#define efi_call_virt(f, args...) \
	((efi_##f##_t __attribute__((regparm(0)))*)efi.systab->runtime->f)(args)

#define efi_call_virt0(f)		efi_call_virt(f)
#define efi_call_virt1(f, a1)		efi_call_virt(f, a1)
#define efi_call_virt2(f, a1, a2)	efi_call_virt(f, a1, a2)
#define efi_call_virt3(f, a1, a2, a3)	efi_call_virt(f, a1, a2, a3)
#define efi_call_virt4(f, a1, a2, a3, a4)	\
	efi_call_virt(f, a1, a2, a3, a4)
#define efi_call_virt5(f, a1, a2, a3, a4, a5)	\
	efi_call_virt(f, a1, a2, a3, a4, a5)
#define efi_call_virt6(f, a1, a2, a3, a4, a5, a6)	\
	efi_call_virt(f, a1, a2, a3, a4, a5, a6)

#define efi_ioremap(addr, size, type, attr)	ioremap_cache(addr, size)

#else /* !CONFIG_X86_32 */

#define EFI_LOADER_SIGNATURE	"EL64"

extern u64 efi_call0(void *fp);
extern u64 efi_call1(void *fp, u64 arg1);
extern u64 efi_call2(void *fp, u64 arg1, u64 arg2);
extern u64 efi_call3(void *fp, u64 arg1, u64 arg2, u64 arg3);
extern u64 efi_call4(void *fp, u64 arg1, u64 arg2, u64 arg3, u64 arg4);
extern u64 efi_call5(void *fp, u64 arg1, u64 arg2, u64 arg3,
		     u64 arg4, u64 arg5);
extern u64 efi_call6(void *fp, u64 arg1, u64 arg2, u64 arg3,
		     u64 arg4, u64 arg5, u64 arg6);

#define efi_call_phys0(f)			\
	efi_call0((void *)(f))
#define efi_call_phys1(f, a1)			\
	efi_call1((void *)(f), (u64)(a1))
#define efi_call_phys2(f, a1, a2)			\
	efi_call2((void *)(f), (u64)(a1), (u64)(a2))
#define efi_call_phys3(f, a1, a2, a3)				\
	efi_call3((void *)(f), (u64)(a1), (u64)(a2), (u64)(a3))
#define efi_call_phys4(f, a1, a2, a3, a4)				\
	efi_call4((void *)(f), (u64)(a1), (u64)(a2), (u64)(a3),		\
		  (u64)(a4))
#define efi_call_phys5(f, a1, a2, a3, a4, a5)				\
	efi_call5((void *)(f), (u64)(a1), (u64)(a2), (u64)(a3),		\
		  (u64)(a4), (u64)(a5))
#define efi_call_phys6(f, a1, a2, a3, a4, a5, a6)			\
	efi_call6((void *)(f), (u64)(a1), (u64)(a2), (u64)(a3),		\
		  (u64)(a4), (u64)(a5), (u64)(a6))

#define efi_call_virt0(f)				\
	efi_call0((void *)(efi.systab->runtime->f))
#define efi_call_virt1(f, a1)					\
	efi_call1((void *)(efi.systab->runtime->f), (u64)(a1))
#define efi_call_virt2(f, a1, a2)					\
	efi_call2((void *)(efi.systab->runtime->f), (u64)(a1), (u64)(a2))
#define efi_call_virt3(f, a1, a2, a3)					\
	efi_call3((void *)(efi.systab->runtime->f), (u64)(a1), (u64)(a2), \
		  (u64)(a3))
#define efi_call_virt4(f, a1, a2, a3, a4)				\
	efi_call4((void *)(efi.systab->runtime->f), (u64)(a1), (u64)(a2), \
		  (u64)(a3), (u64)(a4))
#define efi_call_virt5(f, a1, a2, a3, a4, a5)				\
	efi_call5((void *)(efi.systab->runtime->f), (u64)(a1), (u64)(a2), \
		  (u64)(a3), (u64)(a4), (u64)(a5))
#define efi_call_virt6(f, a1, a2, a3, a4, a5, a6)			\
	efi_call6((void *)(efi.systab->runtime->f), (u64)(a1), (u64)(a2), \
		  (u64)(a3), (u64)(a4), (u64)(a5), (u64)(a6))

extern void __iomem *efi_ioremap(unsigned long addr, unsigned long size,
				 u32 type, u64 attribute);

#endif /* CONFIG_X86_32 */

extern int add_efi_memmap;
extern unsigned long x86_efi_facility;
extern void efi_set_executable(efi_memory_desc_t *md, bool executable);
extern int efi_memblock_x86_reserve_range(void);
extern void efi_call_phys_prelog(void);
extern void efi_call_phys_epilog(void);
extern void efi_unmap_memmap(void);
extern void efi_memory_uc(u64 addr, unsigned long size);

struct efi_var_bootdata {
	struct setup_data data;
	u64 store_size;
	u64 remaining_size;
	u64 max_var_size;
};

<<<<<<< HEAD
#ifndef CONFIG_EFI
=======
#ifdef CONFIG_EFI

static inline bool efi_is_native(void)
{
#ifndef CONFIG_XEN
	return IS_ENABLED(CONFIG_X86_64) == efi_enabled(EFI_64BIT);
#else
	return 1; /* Hypervisor handles the mismatch quite fine. */
#endif
}

#else
>>>>>>> 8ca7cd1b
/*
 * IF EFI is not configured, have the EFI calls return -ENOSYS.
 */
#define efi_call0(_f)					(-ENOSYS)
#define efi_call1(_f, _a1)				(-ENOSYS)
#define efi_call2(_f, _a1, _a2)				(-ENOSYS)
#define efi_call3(_f, _a1, _a2, _a3)			(-ENOSYS)
#define efi_call4(_f, _a1, _a2, _a3, _a4)		(-ENOSYS)
#define efi_call5(_f, _a1, _a2, _a3, _a4, _a5)		(-ENOSYS)
#define efi_call6(_f, _a1, _a2, _a3, _a4, _a5, _a6)	(-ENOSYS)
#endif /* CONFIG_EFI */

#endif /* _ASM_X86_EFI_H */<|MERGE_RESOLUTION|>--- conflicted
+++ resolved
@@ -109,9 +109,6 @@
 	u64 max_var_size;
 };
 
-<<<<<<< HEAD
-#ifndef CONFIG_EFI
-=======
 #ifdef CONFIG_EFI
 
 static inline bool efi_is_native(void)
@@ -124,7 +121,6 @@
 }
 
 #else
->>>>>>> 8ca7cd1b
 /*
  * IF EFI is not configured, have the EFI calls return -ENOSYS.
  */
