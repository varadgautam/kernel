--- conflicted
+++ resolved
@@ -16,11 +16,7 @@
 	STACK_TYPE_TASK,
 	STACK_TYPE_IRQ,
 	STACK_TYPE_SOFTIRQ,
-<<<<<<< HEAD
-	STACK_TYPE_SYSENTER,
-=======
 	STACK_TYPE_ENTRY,
->>>>>>> 464e1d5f
 	STACK_TYPE_EXCEPTION,
 	STACK_TYPE_EXCEPTION_LAST = STACK_TYPE_EXCEPTION + N_EXCEPTION_STACKS-1,
 };
@@ -33,11 +29,7 @@
 bool in_task_stack(unsigned long *stack, struct task_struct *task,
 		   struct stack_info *info);
 
-<<<<<<< HEAD
-bool in_sysenter_stack(unsigned long *stack, struct stack_info *info);
-=======
 bool in_entry_stack(unsigned long *stack, struct stack_info *info);
->>>>>>> 464e1d5f
 
 int get_stack_info(unsigned long *stack, struct task_struct *task,
 		   struct stack_info *info, unsigned long *visit_mask);
