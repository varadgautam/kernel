--- conflicted
+++ resolved
@@ -55,16 +55,12 @@
 #define INTEL_FAM6_KABYLAKE_L		0x8E
 #define INTEL_FAM6_KABYLAKE		0x9E
 
-#define INTEL_FAM6_CANNONLAKE_L	0x66
+#define INTEL_FAM6_CANNONLAKE_L		0x66
 
-<<<<<<< HEAD
 #define INTEL_FAM6_ICELAKE_X		0x6A
 #define INTEL_FAM6_ICELAKE_XEON_D	0x6C
 #define INTEL_FAM6_ICELAKE_DESKTOP	0x7D
-#define INTEL_FAM6_ICELAKE_MOBILE	0x7E
-=======
 #define INTEL_FAM6_ICELAKE_L		0x7E
->>>>>>> e98faac0
 
 /* "Small Core" Processors (Atom) */
 
