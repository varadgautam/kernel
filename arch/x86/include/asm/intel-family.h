#ifndef _ASM_X86_INTEL_FAMILY_H
#define _ASM_X86_INTEL_FAMILY_H

/*
 * "Big Core" Processors (Branded as Core, Xeon, etc...)
 *
 * The "_X" parts are generally the EP and EX Xeons, or the
 * "Extreme" ones, like Broadwell-E, or Atom microserver.
 *
 * Things ending in "2" are usually because we have no better
 * name for them.  There's no processor called "SILVERMONT2".
 *
 * While adding a new CPUID for a new microarchitecture, add a new
 * group to keep logically sorted out in chronological order. Within
 * that group keep the CPUID for the variants sorted by model number.
 */

#define INTEL_FAM6_CORE_YONAH		0x0E

#define INTEL_FAM6_CORE2_MEROM		0x0F
#define INTEL_FAM6_CORE2_MEROM_L	0x16
#define INTEL_FAM6_CORE2_PENRYN		0x17
#define INTEL_FAM6_CORE2_DUNNINGTON	0x1D

#define INTEL_FAM6_NEHALEM		0x1E
#define INTEL_FAM6_NEHALEM_G		0x1F /* Auburndale / Havendale */
#define INTEL_FAM6_NEHALEM_EP		0x1A
#define INTEL_FAM6_NEHALEM_EX		0x2E

#define INTEL_FAM6_WESTMERE		0x25
#define INTEL_FAM6_WESTMERE_EP		0x2C
#define INTEL_FAM6_WESTMERE_EX		0x2F

#define INTEL_FAM6_SANDYBRIDGE		0x2A
#define INTEL_FAM6_SANDYBRIDGE_X	0x2D
#define INTEL_FAM6_IVYBRIDGE		0x3A
#define INTEL_FAM6_IVYBRIDGE_X		0x3E

#define INTEL_FAM6_HASWELL_CORE		0x3C
#define INTEL_FAM6_HASWELL_X		0x3F
#define INTEL_FAM6_HASWELL_ULT		0x45
#define INTEL_FAM6_HASWELL_GT3E		0x46

#define INTEL_FAM6_BROADWELL_CORE	0x3D
#define INTEL_FAM6_BROADWELL_GT3E	0x47
#define INTEL_FAM6_BROADWELL_X		0x4F
#define INTEL_FAM6_BROADWELL_XEON_D	0x56

#define INTEL_FAM6_SKYLAKE_MOBILE	0x4E
#define INTEL_FAM6_SKYLAKE_DESKTOP	0x5E
#define INTEL_FAM6_SKYLAKE_X		0x55
#define INTEL_FAM6_KABYLAKE_MOBILE	0x8E
#define INTEL_FAM6_KABYLAKE_DESKTOP	0x9E

#define INTEL_FAM6_CANNONLAKE_MOBILE	0x66

<<<<<<< HEAD
=======
#define INTEL_FAM6_ICELAKE_MOBILE	0x7E

>>>>>>> 7ce58816
/* "Small Core" Processors (Atom) */

#define INTEL_FAM6_ATOM_BONNELL	0x1C
#define INTEL_FAM6_ATOM_BONNELL_MID	0x26
#define INTEL_FAM6_ATOM_SALTWELL_MID		0x27
#define INTEL_FAM6_ATOM_SALTWELL_TABLET	0x35
#define INTEL_FAM6_ATOM_SALTWELL	0x36
#define INTEL_FAM6_ATOM_SILVERMONT	0x37 /* BayTrail/BYT / Valleyview */
#define INTEL_FAM6_ATOM_SILVERMONT_X	0x4D /* Avaton/Rangely */
#define INTEL_FAM6_ATOM_AIRMONT		0x4C /* CherryTrail / Braswell */
#define INTEL_FAM6_ATOM_SILVERMONT_MID	0x4A /* Tangier */
#define INTEL_FAM6_ATOM_AIRMONT_MID	0x5A /* Anniedale */
#define INTEL_FAM6_ATOM_GOLDMONT	0x5C
#define INTEL_FAM6_ATOM_GOLDMONT_X	0x5F /* Goldmont Microserver */
#define INTEL_FAM6_ATOM_GOLDMONT_PLUS	0x7A
#define INTEL_FAM6_ATOM_TREMONT_X	0x86 /* Jacobswille */

/* Xeon Phi */

#define INTEL_FAM6_XEON_PHI_KNL		0x57 /* Knights Landing */
#define INTEL_FAM6_XEON_PHI_KNM		0x85 /* Knights Mill */

#endif /* _ASM_X86_INTEL_FAMILY_H */<|MERGE_RESOLUTION|>--- conflicted
+++ resolved
@@ -54,11 +54,8 @@
 
 #define INTEL_FAM6_CANNONLAKE_MOBILE	0x66
 
-<<<<<<< HEAD
-=======
 #define INTEL_FAM6_ICELAKE_MOBILE	0x7E
 
->>>>>>> 7ce58816
 /* "Small Core" Processors (Atom) */
 
 #define INTEL_FAM6_ATOM_BONNELL	0x1C
