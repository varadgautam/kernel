--- conflicted
+++ resolved
@@ -32,13 +32,10 @@
 #include <asm/mpspec.h>
 #include <asm/realmode.h>
 
-<<<<<<< HEAD
-=======
 #ifdef CONFIG_ACPI_APEI
 # include <asm/pgtable_types.h>
 #endif
 
->>>>>>> daba514f
 #ifdef CONFIG_ACPI
 extern int acpi_lapic;
 extern int acpi_ioapic;
