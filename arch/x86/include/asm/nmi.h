--- conflicted
+++ resolved
@@ -17,17 +17,8 @@
 extern int proc_nmi_enabled(struct ctl_table *, int ,
 			void __user *, size_t *, loff_t *);
 extern int unknown_nmi_panic;
-#endif
 
-<<<<<<< HEAD
-#if (defined(CONFIG_X86_LOCAL_APIC) && !defined(CONFIG_XEN)) || \
-    (defined(CONFIG_XEN_SMPBOOT) && CONFIG_XEN_COMPAT >= 0x030200)
-void arch_trigger_all_cpu_backtrace(void);
-#define arch_trigger_all_cpu_backtrace arch_trigger_all_cpu_backtrace
-#endif
-=======
 #endif /* CONFIG_X86_LOCAL_APIC */
->>>>>>> 9e895ace
 
 #define NMI_FLAG_FIRST	1
 
