--- conflicted
+++ resolved
@@ -11,7 +11,7 @@
 	unsigned long stack_mask;
 	struct task_struct *task;
 	int graph_idx;
-<<<<<<< HEAD
+	bool error;
 #ifdef CONFIG_DWARF_UNWIND
 	union {
 		struct pt_regs regs;
@@ -20,11 +20,7 @@
 	unsigned long dw_sp;
 	unsigned call_frame:1;
 #elif defined(CONFIG_FRAME_POINTER)
-=======
-	bool error;
-#ifdef CONFIG_FRAME_POINTER
 	bool got_irq;
->>>>>>> 08332893
 	unsigned long *bp, *orig_sp;
 	struct pt_regs *regs;
 	unsigned long ip;
@@ -54,7 +50,11 @@
 	__unwind_start(state, task, regs, first_frame);
 }
 
-<<<<<<< HEAD
+static inline bool unwind_error(struct unwind_state *state)
+{
+	return state->error;
+}
+
 #ifdef CONFIG_DWARF_UNWIND
 
 #include <asm/dwarf.h>
@@ -77,14 +77,6 @@
 }
 
 #elif defined(CONFIG_FRAME_POINTER)
-=======
-static inline bool unwind_error(struct unwind_state *state)
-{
-	return state->error;
-}
-
-#ifdef CONFIG_FRAME_POINTER
->>>>>>> 08332893
 
 static inline
 unsigned long *unwind_get_return_address_ptr(struct unwind_state *state)
