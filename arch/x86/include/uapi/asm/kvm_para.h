/* SPDX-License-Identifier: GPL-2.0 WITH Linux-syscall-note */
#ifndef _UAPI_ASM_X86_KVM_PARA_H
#define _UAPI_ASM_X86_KVM_PARA_H

#include <linux/types.h>
#include <asm/hyperv.h>

/* This CPUID returns the signature 'KVMKVMKVM' in ebx, ecx, and edx.  It
 * should be used to determine that a VM is running under KVM.
 */
#define KVM_CPUID_SIGNATURE	0x40000000

/* This CPUID returns a feature bitmap in eax.  Before enabling a particular
 * paravirtualization, the appropriate feature bit should be checked.
 */
#define KVM_CPUID_FEATURES	0x40000001
#define KVM_FEATURE_CLOCKSOURCE		0
#define KVM_FEATURE_NOP_IO_DELAY	1
#define KVM_FEATURE_MMU_OP		2
/* This indicates that the new set of kvmclock msrs
 * are available. The use of 0x11 and 0x12 is deprecated
 */
#define KVM_FEATURE_CLOCKSOURCE2        3
#define KVM_FEATURE_ASYNC_PF		4
#define KVM_FEATURE_STEAL_TIME		5
#define KVM_FEATURE_PV_EOI		6
#define KVM_FEATURE_PV_UNHALT		7
<<<<<<< HEAD
=======
#define KVM_FEATURE_PV_TLB_FLUSH	9
>>>>>>> 022a1d6c
#define KVM_FEATURE_ASYNC_PF_VMEXIT	10

/* The last 8 bits are used to indicate how to interpret the flags field
 * in pvclock structure. If no bits are set, all flags are ignored.
 */
#define KVM_FEATURE_CLOCKSOURCE_STABLE_BIT	24

#define MSR_KVM_WALL_CLOCK  0x11
#define MSR_KVM_SYSTEM_TIME 0x12

#define KVM_MSR_ENABLED 1
/* Custom MSRs falls in the range 0x4b564d00-0x4b564dff */
#define MSR_KVM_WALL_CLOCK_NEW  0x4b564d00
#define MSR_KVM_SYSTEM_TIME_NEW 0x4b564d01
#define MSR_KVM_ASYNC_PF_EN 0x4b564d02
#define MSR_KVM_STEAL_TIME  0x4b564d03
#define MSR_KVM_PV_EOI_EN      0x4b564d04

struct kvm_steal_time {
	__u64 steal;
	__u32 version;
	__u32 flags;
	__u8  preempted;
	__u8  u8_pad[3];
	__u32 pad[11];
};

#define KVM_VCPU_PREEMPTED          (1 << 0)
#define KVM_VCPU_FLUSH_TLB          (1 << 1)

#define KVM_CLOCK_PAIRING_WALLCLOCK 0
struct kvm_clock_pairing {
	__s64 sec;
	__s64 nsec;
	__u64 tsc;
	__u32 flags;
	__u32 pad[9];
};

#define KVM_STEAL_ALIGNMENT_BITS 5
#define KVM_STEAL_VALID_BITS ((-1ULL << (KVM_STEAL_ALIGNMENT_BITS + 1)))
#define KVM_STEAL_RESERVED_MASK (((1 << KVM_STEAL_ALIGNMENT_BITS) - 1 ) << 1)

#define KVM_MAX_MMU_OP_BATCH           32

#define KVM_ASYNC_PF_ENABLED			(1 << 0)
#define KVM_ASYNC_PF_SEND_ALWAYS		(1 << 1)
#define KVM_ASYNC_PF_DELIVERY_AS_PF_VMEXIT	(1 << 2)

/* Operations for KVM_HC_MMU_OP */
#define KVM_MMU_OP_WRITE_PTE            1
#define KVM_MMU_OP_FLUSH_TLB	        2
#define KVM_MMU_OP_RELEASE_PT	        3

/* Payload for KVM_HC_MMU_OP */
struct kvm_mmu_op_header {
	__u32 op;
	__u32 pad;
};

struct kvm_mmu_op_write_pte {
	struct kvm_mmu_op_header header;
	__u64 pte_phys;
	__u64 pte_val;
};

struct kvm_mmu_op_flush_tlb {
	struct kvm_mmu_op_header header;
};

struct kvm_mmu_op_release_pt {
	struct kvm_mmu_op_header header;
	__u64 pt_phys;
};

#define KVM_PV_REASON_PAGE_NOT_PRESENT 1
#define KVM_PV_REASON_PAGE_READY 2

struct kvm_vcpu_pv_apf_data {
	__u32 reason;
	__u8 pad[60];
	__u32 enabled;
};

#define KVM_PV_EOI_BIT 0
#define KVM_PV_EOI_MASK (0x1 << KVM_PV_EOI_BIT)
#define KVM_PV_EOI_ENABLED KVM_PV_EOI_MASK
#define KVM_PV_EOI_DISABLED 0x0

#endif /* _UAPI_ASM_X86_KVM_PARA_H */<|MERGE_RESOLUTION|>--- conflicted
+++ resolved
@@ -25,10 +25,7 @@
 #define KVM_FEATURE_STEAL_TIME		5
 #define KVM_FEATURE_PV_EOI		6
 #define KVM_FEATURE_PV_UNHALT		7
-<<<<<<< HEAD
-=======
 #define KVM_FEATURE_PV_TLB_FLUSH	9
->>>>>>> 022a1d6c
 #define KVM_FEATURE_ASYNC_PF_VMEXIT	10
 
 /* The last 8 bits are used to indicate how to interpret the flags field
