--- conflicted
+++ resolved
@@ -497,19 +497,11 @@
 	actionp = &sparc_irq[cpu_irq].action;
 	action = *actionp;
 	if (action) {
-<<<<<<< HEAD
-		if (!(action->flags & SA_SHIRQ) || !(irqflags & SA_SHIRQ)) {
-			ret = -EBUSY;
-			goto out_unlock;
-		}
-		if ((action->flags & SA_INTERRUPT) != (irqflags & SA_INTERRUPT)) {
-=======
 		if (!(action->flags & IRQF_SHARED) || !(irqflags & IRQF_SHARED)) {
 			ret = -EBUSY;
 			goto out_unlock;
 		}
 		if ((action->flags & IRQF_DISABLED) != (irqflags & IRQF_DISABLED)) {
->>>>>>> 120bda20
 			printk("Attempt to mix fast and slow interrupts on IRQ%d denied\n", irq);
 			ret = -EBUSY;
 			goto out_unlock;
