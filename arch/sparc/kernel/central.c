--- conflicted
+++ resolved
@@ -149,11 +149,6 @@
 };
 
 static struct of_platform_driver clock_board_driver = {
-<<<<<<< HEAD
-	.owner		= THIS_MODULE,
-	.match_table	= clock_board_match,
-=======
->>>>>>> e44a21b7
 	.probe		= clock_board_probe,
 	.driver = {
 		.name = "clock_board",
@@ -260,11 +255,6 @@
 };
 
 static struct of_platform_driver fhc_driver = {
-<<<<<<< HEAD
-	.owner		= THIS_MODULE,
-	.match_table	= fhc_match,
-=======
->>>>>>> e44a21b7
 	.probe		= fhc_probe,
 	.driver = {
 		.name = "fhc",
