/*  linux/arch/sparc/kernel/signal.c
 *
 *  Copyright (C) 1991, 1992  Linus Torvalds
 *  Copyright (C) 1995 David S. Miller (davem@caip.rutgers.edu)
 *  Copyright (C) 1996 Miguel de Icaza (miguel@nuclecu.unam.mx)
 *  Copyright (C) 1997 Eddie C. Dost   (ecd@skynet.be)
 */

#include <linux/sched.h>
#include <linux/kernel.h>
#include <linux/signal.h>
#include <linux/errno.h>
#include <linux/wait.h>
#include <linux/ptrace.h>
#include <linux/unistd.h>
#include <linux/mm.h>
#include <linux/tty.h>
#include <linux/smp.h>
#include <linux/binfmts.h>	/* do_coredum */
#include <linux/bitops.h>

#include <asm/uaccess.h>
#include <asm/ptrace.h>
#include <asm/pgalloc.h>
#include <asm/pgtable.h>
#include <asm/cacheflush.h>	/* flush_sig_insns */

#define _BLOCKABLE (~(sigmask(SIGKILL) | sigmask(SIGSTOP)))

extern void fpsave(unsigned long *fpregs, unsigned long *fsr,
		   void *fpqueue, unsigned long *fpqdepth);
extern void fpload(unsigned long *fpregs, unsigned long *fsr);

struct signal_frame {
	struct sparc_stackf	ss;
	__siginfo_t		info;
	__siginfo_fpu_t __user	*fpu_save;
	unsigned long		insns[2] __attribute__ ((aligned (8)));
	unsigned int		extramask[_NSIG_WORDS - 1];
	unsigned int		extra_size; /* Should be 0 */
	__siginfo_fpu_t		fpu_state;
};

struct rt_signal_frame {
	struct sparc_stackf	ss;
	siginfo_t		info;
	struct pt_regs		regs;
	sigset_t		mask;
	__siginfo_fpu_t __user	*fpu_save;
	unsigned int		insns[2];
	stack_t			stack;
	unsigned int		extra_size; /* Should be 0 */
	__siginfo_fpu_t		fpu_state;
};

/* Align macros */
#define SF_ALIGNEDSZ  (((sizeof(struct signal_frame) + 7) & (~7)))
#define RT_ALIGNEDSZ  (((sizeof(struct rt_signal_frame) + 7) & (~7)))

static int _sigpause_common(old_sigset_t set)
{
	set &= _BLOCKABLE;
	spin_lock_irq(&current->sighand->siglock);
	current->saved_sigmask = current->blocked;
	siginitset(&current->blocked, set);
	recalc_sigpending();
	spin_unlock_irq(&current->sighand->siglock);

	current->state = TASK_INTERRUPTIBLE;
	schedule();
	set_thread_flag(TIF_RESTORE_SIGMASK);

	return -ERESTARTNOHAND;
}

asmlinkage int sys_sigsuspend(old_sigset_t set)
{
	return _sigpause_common(set);
}

static inline int
restore_fpu_state(struct pt_regs *regs, __siginfo_fpu_t __user *fpu)
{
	int err;
#ifdef CONFIG_SMP
	if (test_tsk_thread_flag(current, TIF_USEDFPU))
		regs->psr &= ~PSR_EF;
#else
	if (current == last_task_used_math) {
		last_task_used_math = NULL;
		regs->psr &= ~PSR_EF;
	}
#endif
	set_used_math();
	clear_tsk_thread_flag(current, TIF_USEDFPU);

	if (!access_ok(VERIFY_READ, fpu, sizeof(*fpu)))
		return -EFAULT;

	err = __copy_from_user(&current->thread.float_regs[0], &fpu->si_float_regs[0],
			       (sizeof(unsigned long) * 32));
	err |= __get_user(current->thread.fsr, &fpu->si_fsr);
	err |= __get_user(current->thread.fpqdepth, &fpu->si_fpqdepth);
	if (current->thread.fpqdepth != 0)
		err |= __copy_from_user(&current->thread.fpqueue[0],
					&fpu->si_fpqueue[0],
					((sizeof(unsigned long) +
					(sizeof(unsigned long *)))*16));
	return err;
}

asmlinkage void do_sigreturn(struct pt_regs *regs)
{
	struct signal_frame __user *sf;
	unsigned long up_psr, pc, npc;
	sigset_t set;
	__siginfo_fpu_t __user *fpu_save;
	int err;

	/* Always make any pending restarted system calls return -EINTR */
	current_thread_info()->restart_block.fn = do_no_restart_syscall;

	synchronize_user_stack();

	sf = (struct signal_frame __user *) regs->u_regs[UREG_FP];

	/* 1. Make sure we are not getting garbage from the user */
	if (!access_ok(VERIFY_READ, sf, sizeof(*sf)))
		goto segv_and_exit;

	if (((unsigned long) sf) & 3)
		goto segv_and_exit;

	err = __get_user(pc,  &sf->info.si_regs.pc);
	err |= __get_user(npc, &sf->info.si_regs.npc);

	if ((pc | npc) & 3)
		goto segv_and_exit;

	/* 2. Restore the state */
	up_psr = regs->psr;
	err |= __copy_from_user(regs, &sf->info.si_regs, sizeof(struct pt_regs));

	/* User can only change condition codes and FPU enabling in %psr. */
	regs->psr = (up_psr & ~(PSR_ICC | PSR_EF))
		  | (regs->psr & (PSR_ICC | PSR_EF));

	/* Prevent syscall restart.  */
	pt_regs_clear_syscall(regs);

	err |= __get_user(fpu_save, &sf->fpu_save);

	if (fpu_save)
		err |= restore_fpu_state(regs, fpu_save);

	/* This is pretty much atomic, no amount locking would prevent
	 * the races which exist anyways.
	 */
	err |= __get_user(set.sig[0], &sf->info.si_mask);
	err |= __copy_from_user(&set.sig[1], &sf->extramask,
			        (_NSIG_WORDS-1) * sizeof(unsigned int));
			   
	if (err)
		goto segv_and_exit;

	sigdelsetmask(&set, ~_BLOCKABLE);
	spin_lock_irq(&current->sighand->siglock);
	current->blocked = set;
	recalc_sigpending();
	spin_unlock_irq(&current->sighand->siglock);
	return;

segv_and_exit:
	force_sig(SIGSEGV, current);
}

asmlinkage void do_rt_sigreturn(struct pt_regs *regs)
{
	struct rt_signal_frame __user *sf;
	unsigned int psr, pc, npc;
	__siginfo_fpu_t __user *fpu_save;
	mm_segment_t old_fs;
	sigset_t set;
	stack_t st;
	int err;

	synchronize_user_stack();
	sf = (struct rt_signal_frame __user *) regs->u_regs[UREG_FP];
	if (!access_ok(VERIFY_READ, sf, sizeof(*sf)) ||
	    (((unsigned long) sf) & 0x03))
		goto segv;

	err = __get_user(pc, &sf->regs.pc);
	err |= __get_user(npc, &sf->regs.npc);
	err |= ((pc | npc) & 0x03);

	err |= __get_user(regs->y, &sf->regs.y);
	err |= __get_user(psr, &sf->regs.psr);

	err |= __copy_from_user(&regs->u_regs[UREG_G1],
				&sf->regs.u_regs[UREG_G1], 15 * sizeof(u32));

	regs->psr = (regs->psr & ~PSR_ICC) | (psr & PSR_ICC);

	/* Prevent syscall restart.  */
	pt_regs_clear_syscall(regs);

	err |= __get_user(fpu_save, &sf->fpu_save);

	if (fpu_save)
		err |= restore_fpu_state(regs, fpu_save);
	err |= __copy_from_user(&set, &sf->mask, sizeof(sigset_t));
	
	err |= __copy_from_user(&st, &sf->stack, sizeof(stack_t));
	
	if (err)
		goto segv;
		
	regs->pc = pc;
	regs->npc = npc;
	
	/* It is more difficult to avoid calling this function than to
	 * call it and ignore errors.
	 */
	old_fs = get_fs();
	set_fs(KERNEL_DS);
	do_sigaltstack((const stack_t __user *) &st, NULL, (unsigned long)sf);
	set_fs(old_fs);

	sigdelsetmask(&set, ~_BLOCKABLE);
	spin_lock_irq(&current->sighand->siglock);
	current->blocked = set;
	recalc_sigpending();
	spin_unlock_irq(&current->sighand->siglock);
	return;
segv:
	force_sig(SIGSEGV, current);
}

/* Checks if the fp is valid */
static inline int invalid_frame_pointer(void __user *fp, int fplen)
{
	if ((((unsigned long) fp) & 7) ||
	    !__access_ok((unsigned long)fp, fplen) ||
	    ((sparc_cpu_model == sun4 || sparc_cpu_model == sun4c) &&
	     ((unsigned long) fp < 0xe0000000 && (unsigned long) fp >= 0x20000000)))
		return 1;
	
	return 0;
}

static inline void __user *get_sigframe(struct sigaction *sa, struct pt_regs *regs, unsigned long framesize)
{
	unsigned long sp = regs->u_regs[UREG_FP];

	/*
	 * If we are on the alternate signal stack and would overflow it, don't.
	 * Return an always-bogus address instead so we will die with SIGSEGV.
	 */
	if (on_sig_stack(sp) && !likely(on_sig_stack(sp - framesize)))
		return (void __user *) -1L;

	/* This is the X/Open sanctioned signal stack switching.  */
	if (sa->sa_flags & SA_ONSTACK) {
		if (sas_ss_flags(sp) == 0)
			sp = current->sas_ss_sp + current->sas_ss_size;
	}
<<<<<<< HEAD

	/* Always align the stack frame.  This handles two cases.  First,
	 * sigaltstack need not be mindful of platform specific stack
	 * alignment.  Second, if we took this signal because the stack
	 * is not aligned properly, we'd like to take the signal cleanly
	 * and report that.
	 */
	sp &= ~7UL;

	return (void __user *)(sp - framesize);
}

static inline void
setup_frame(struct sigaction *sa, struct pt_regs *regs, int signr, sigset_t *oldset, siginfo_t *info)
{
	struct signal_sframe __user *sframep;
	struct sigcontext __user *sc;
	int window = 0, err;
	unsigned long pc = regs->pc;
	unsigned long npc = regs->npc;
	struct thread_info *tp = current_thread_info();
	void __user *sig_address;
	int sig_code;

	synchronize_user_stack();
	sframep = (struct signal_sframe __user *)
		get_sigframe(sa, regs, SF_ALIGNEDSZ);
	if (invalid_frame_pointer(sframep, sizeof(*sframep))){
		/* Don't change signal code and address, so that
		 * post mortem debuggers can have a look.
		 */
		goto sigill_and_return;
	}
=======
>>>>>>> 28ffb5d3

	/* Always align the stack frame.  This handles two cases.  First,
	 * sigaltstack need not be mindful of platform specific stack
	 * alignment.  Second, if we took this signal because the stack
	 * is not aligned properly, we'd like to take the signal cleanly
	 * and report that.
	 */
	sp &= ~7UL;

	return (void __user *)(sp - framesize);
}

static inline int
save_fpu_state(struct pt_regs *regs, __siginfo_fpu_t __user *fpu)
{
	int err = 0;
#ifdef CONFIG_SMP
	if (test_tsk_thread_flag(current, TIF_USEDFPU)) {
		put_psr(get_psr() | PSR_EF);
		fpsave(&current->thread.float_regs[0], &current->thread.fsr,
		       &current->thread.fpqueue[0], &current->thread.fpqdepth);
		regs->psr &= ~(PSR_EF);
		clear_tsk_thread_flag(current, TIF_USEDFPU);
	}
#else
	if (current == last_task_used_math) {
		put_psr(get_psr() | PSR_EF);
		fpsave(&current->thread.float_regs[0], &current->thread.fsr,
		       &current->thread.fpqueue[0], &current->thread.fpqdepth);
		last_task_used_math = NULL;
		regs->psr &= ~(PSR_EF);
	}
#endif
	err |= __copy_to_user(&fpu->si_float_regs[0],
			      &current->thread.float_regs[0],
			      (sizeof(unsigned long) * 32));
	err |= __put_user(current->thread.fsr, &fpu->si_fsr);
	err |= __put_user(current->thread.fpqdepth, &fpu->si_fpqdepth);
	if (current->thread.fpqdepth != 0)
		err |= __copy_to_user(&fpu->si_fpqueue[0],
				      &current->thread.fpqueue[0],
				      ((sizeof(unsigned long) +
				      (sizeof(unsigned long *)))*16));
	clear_used_math();
	return err;
}

static void setup_frame(struct k_sigaction *ka, struct pt_regs *regs,
			int signo, sigset_t *oldset)
{
	struct signal_frame __user *sf;
	int sigframe_size, err;

	/* 1. Make sure everything is clean */
	synchronize_user_stack();

	sigframe_size = SF_ALIGNEDSZ;
	if (!used_math())
		sigframe_size -= sizeof(__siginfo_fpu_t);

	sf = (struct signal_frame __user *)
		get_sigframe(&ka->sa, regs, sigframe_size);

	if (invalid_frame_pointer(sf, sigframe_size))
		goto sigill_and_return;

	if (current_thread_info()->w_saved != 0)
		goto sigill_and_return;

	/* 2. Save the current process state */
	err = __copy_to_user(&sf->info.si_regs, regs, sizeof(struct pt_regs));
	
	err |= __put_user(0, &sf->extra_size);

	if (used_math()) {
		err |= save_fpu_state(regs, &sf->fpu_state);
		err |= __put_user(&sf->fpu_state, &sf->fpu_save);
	} else {
		err |= __put_user(0, &sf->fpu_save);
	}

	err |= __put_user(oldset->sig[0], &sf->info.si_mask);
	err |= __copy_to_user(sf->extramask, &oldset->sig[1],
			      (_NSIG_WORDS - 1) * sizeof(unsigned int));
	err |= __copy_to_user(sf, (char *) regs->u_regs[UREG_FP],
			      sizeof(struct reg_window));
	if (err)
		goto sigsegv;
	
	/* 3. signal handler back-trampoline and parameters */
	regs->u_regs[UREG_FP] = (unsigned long) sf;
	regs->u_regs[UREG_I0] = signo;
	regs->u_regs[UREG_I1] = (unsigned long) &sf->info;
	regs->u_regs[UREG_I2] = (unsigned long) &sf->info;

	/* 4. signal handler */
	regs->pc = (unsigned long) ka->sa.sa_handler;
	regs->npc = (regs->pc + 4);

	/* 5. return to kernel instructions */
	if (ka->ka_restorer)
		regs->u_regs[UREG_I7] = (unsigned long)ka->ka_restorer;
	else {
		regs->u_regs[UREG_I7] = (unsigned long)(&(sf->insns[0]) - 2);

		/* mov __NR_sigreturn, %g1 */
		err |= __put_user(0x821020d8, &sf->insns[0]);

		/* t 0x10 */
		err |= __put_user(0x91d02010, &sf->insns[1]);
		if (err)
			goto sigsegv;

		/* Flush instruction space. */
		flush_sig_insns(current->mm, (unsigned long) &(sf->insns[0]));
	}
	return;

sigill_and_return:
	do_exit(SIGILL);
sigsegv:
	force_sigsegv(signo, current);
}

static void setup_rt_frame(struct k_sigaction *ka, struct pt_regs *regs,
			   int signo, sigset_t *oldset, siginfo_t *info)
{
	struct rt_signal_frame __user *sf;
	int sigframe_size;
	unsigned int psr;
	int err;

	synchronize_user_stack();
	sigframe_size = RT_ALIGNEDSZ;
	if (!used_math())
		sigframe_size -= sizeof(__siginfo_fpu_t);
	sf = (struct rt_signal_frame __user *)
		get_sigframe(&ka->sa, regs, sigframe_size);
	if (invalid_frame_pointer(sf, sigframe_size))
		goto sigill;
	if (current_thread_info()->w_saved != 0)
		goto sigill;

	err  = __put_user(regs->pc, &sf->regs.pc);
	err |= __put_user(regs->npc, &sf->regs.npc);
	err |= __put_user(regs->y, &sf->regs.y);
	psr = regs->psr;
	if (used_math())
		psr |= PSR_EF;
	err |= __put_user(psr, &sf->regs.psr);
	err |= __copy_to_user(&sf->regs.u_regs, regs->u_regs, sizeof(regs->u_regs));
	err |= __put_user(0, &sf->extra_size);

	if (psr & PSR_EF) {
		err |= save_fpu_state(regs, &sf->fpu_state);
		err |= __put_user(&sf->fpu_state, &sf->fpu_save);
	} else {
		err |= __put_user(0, &sf->fpu_save);
	}
	err |= __copy_to_user(&sf->mask, &oldset->sig[0], sizeof(sigset_t));
	
	/* Setup sigaltstack */
	err |= __put_user(current->sas_ss_sp, &sf->stack.ss_sp);
	err |= __put_user(sas_ss_flags(regs->u_regs[UREG_FP]), &sf->stack.ss_flags);
	err |= __put_user(current->sas_ss_size, &sf->stack.ss_size);
	
	err |= __copy_to_user(sf, (char *) regs->u_regs[UREG_FP],
			      sizeof(struct reg_window));	

	err |= copy_siginfo_to_user(&sf->info, info);

	if (err)
		goto sigsegv;

	regs->u_regs[UREG_FP] = (unsigned long) sf;
	regs->u_regs[UREG_I0] = signo;
	regs->u_regs[UREG_I1] = (unsigned long) &sf->info;
	regs->u_regs[UREG_I2] = (unsigned long) &sf->regs;

	regs->pc = (unsigned long) ka->sa.sa_handler;
	regs->npc = (regs->pc + 4);

	if (ka->ka_restorer)
		regs->u_regs[UREG_I7] = (unsigned long)ka->ka_restorer;
	else {
		regs->u_regs[UREG_I7] = (unsigned long)(&(sf->insns[0]) - 2);

		/* mov __NR_sigreturn, %g1 */
		err |= __put_user(0x821020d8, &sf->insns[0]);

		/* t 0x10 */
		err |= __put_user(0x91d02010, &sf->insns[1]);
		if (err)
			goto sigsegv;

		/* Flush instruction space. */
		flush_sig_insns(current->mm, (unsigned long) &(sf->insns[0]));
	}
	return;

sigill:
	do_exit(SIGILL);
sigsegv:
	force_sigsegv(signo, current);
}

static inline void
handle_signal(unsigned long signr, struct k_sigaction *ka,
	      siginfo_t *info, sigset_t *oldset, struct pt_regs *regs)
{
	if (ka->sa.sa_flags & SA_SIGINFO)
		setup_rt_frame(ka, regs, signr, oldset, info);
	else
		setup_frame(ka, regs, signr, oldset);

	spin_lock_irq(&current->sighand->siglock);
	sigorsets(&current->blocked,&current->blocked,&ka->sa.sa_mask);
	if (!(ka->sa.sa_flags & SA_NOMASK))
		sigaddset(&current->blocked, signr);
	recalc_sigpending();
	spin_unlock_irq(&current->sighand->siglock);
}

static inline void syscall_restart(unsigned long orig_i0, struct pt_regs *regs,
				   struct sigaction *sa)
{
	switch(regs->u_regs[UREG_I0]) {
	case ERESTART_RESTARTBLOCK:
	case ERESTARTNOHAND:
	no_system_call_restart:
		regs->u_regs[UREG_I0] = EINTR;
		regs->psr |= PSR_C;
		break;
	case ERESTARTSYS:
		if (!(sa->sa_flags & SA_RESTART))
			goto no_system_call_restart;
		/* fallthrough */
	case ERESTARTNOINTR:
		regs->u_regs[UREG_I0] = orig_i0;
		regs->pc -= 4;
		regs->npc -= 4;
	}
}

/* Note that 'init' is a special process: it doesn't get signals it doesn't
 * want to handle. Thus you cannot kill init even with a SIGKILL even by
 * mistake.
 */
asmlinkage void do_signal(struct pt_regs * regs, unsigned long orig_i0)
{
	struct k_sigaction ka;
	int restart_syscall;
	sigset_t *oldset;
	siginfo_t info;
	int signr;

<<<<<<< HEAD
	/*
	 * XXX Disable svr4 signal handling until solaris emulation works.
	 * It is buggy - Anton
	 */
#define SVR4_SIGNAL_BROKEN 1
#ifdef SVR4_SIGNAL_BROKEN
	int svr4_signal = 0;
#else
	int svr4_signal = current->personality == PER_SVR4;
#endif

 	if (pt_regs_is_syscall(regs) && (regs->psr & PSR_C))
 		restart_syscall = 1;
 	else
 		restart_syscall = 0;
=======
	if (pt_regs_is_syscall(regs) && (regs->psr & PSR_C))
		restart_syscall = 1;
	else
		restart_syscall = 0;
>>>>>>> 28ffb5d3

	if (test_thread_flag(TIF_RESTORE_SIGMASK))
		oldset = &current->saved_sigmask;
	else
		oldset = &current->blocked;

<<<<<<< HEAD
 	signr = get_signal_to_deliver(&info, &ka, regs, NULL);

 	/* If the debugger messes with the program counter, it clears
 	 * the software "in syscall" bit, directing us to not perform
 	 * a syscall restart.
 	 */
 	if (restart_syscall && !pt_regs_is_syscall(regs))
 		restart_syscall = 0;
=======
	signr = get_signal_to_deliver(&info, &ka, regs, NULL);

	/* If the debugger messes with the program counter, it clears
	 * the software "in syscall" bit, directing us to not perform
	 * a syscall restart.
	 */
	if (restart_syscall && !pt_regs_is_syscall(regs))
		restart_syscall = 0;
>>>>>>> 28ffb5d3

	if (signr > 0) {
		if (restart_syscall)
			syscall_restart(orig_i0, regs, &ka.sa);
<<<<<<< HEAD
		handle_signal(signr, &ka, &info, oldset,
			      regs, svr4_signal);
=======
		handle_signal(signr, &ka, &info, oldset, regs);

>>>>>>> 28ffb5d3
		/* a signal was successfully delivered; the saved
		 * sigmask will have been stored in the signal frame,
		 * and will be restored by sigreturn, so we can simply
		 * clear the TIF_RESTORE_SIGMASK flag.
		 */
		if (test_thread_flag(TIF_RESTORE_SIGMASK))
			clear_thread_flag(TIF_RESTORE_SIGMASK);
		return;
	}
	if (restart_syscall &&
	    (regs->u_regs[UREG_I0] == ERESTARTNOHAND ||
	     regs->u_regs[UREG_I0] == ERESTARTSYS ||
	     regs->u_regs[UREG_I0] == ERESTARTNOINTR)) {
		/* replay the system call when we are done */
		regs->u_regs[UREG_I0] = orig_i0;
		regs->pc -= 4;
		regs->npc -= 4;
	}
	if (restart_syscall &&
	    regs->u_regs[UREG_I0] == ERESTART_RESTARTBLOCK) {
		regs->u_regs[UREG_G1] = __NR_restart_syscall;
		regs->pc -= 4;
		regs->npc -= 4;
	}

	/* if there's no signal to deliver, we just put the saved sigmask
	 * back
	 */
	if (test_thread_flag(TIF_RESTORE_SIGMASK)) {
		clear_thread_flag(TIF_RESTORE_SIGMASK);
		sigprocmask(SIG_SETMASK, &current->saved_sigmask, NULL);
	}
}

asmlinkage int
do_sys_sigstack(struct sigstack __user *ssptr, struct sigstack __user *ossptr,
		unsigned long sp)
{
	int ret = -EFAULT;

	/* First see if old state is wanted. */
	if (ossptr) {
		if (put_user(current->sas_ss_sp + current->sas_ss_size,
			     &ossptr->the_stack) ||
		    __put_user(on_sig_stack(sp), &ossptr->cur_status))
			goto out;
	}

	/* Now see if we want to update the new state. */
	if (ssptr) {
		char *ss_sp;

		if (get_user(ss_sp, &ssptr->the_stack))
			goto out;
		/* If the current stack was set with sigaltstack, don't
		   swap stacks while we are on it.  */
		ret = -EPERM;
		if (current->sas_ss_sp && on_sig_stack(sp))
			goto out;

		/* Since we don't know the extent of the stack, and we don't
		   track onstack-ness, but rather calculate it, we must
		   presume a size.  Ho hum this interface is lossy.  */
		current->sas_ss_sp = (unsigned long)ss_sp - SIGSTKSZ;
		current->sas_ss_size = SIGSTKSZ;
	}
	ret = 0;
out:
	return ret;
}<|MERGE_RESOLUTION|>--- conflicted
+++ resolved
@@ -265,42 +265,6 @@
 		if (sas_ss_flags(sp) == 0)
 			sp = current->sas_ss_sp + current->sas_ss_size;
 	}
-<<<<<<< HEAD
-
-	/* Always align the stack frame.  This handles two cases.  First,
-	 * sigaltstack need not be mindful of platform specific stack
-	 * alignment.  Second, if we took this signal because the stack
-	 * is not aligned properly, we'd like to take the signal cleanly
-	 * and report that.
-	 */
-	sp &= ~7UL;
-
-	return (void __user *)(sp - framesize);
-}
-
-static inline void
-setup_frame(struct sigaction *sa, struct pt_regs *regs, int signr, sigset_t *oldset, siginfo_t *info)
-{
-	struct signal_sframe __user *sframep;
-	struct sigcontext __user *sc;
-	int window = 0, err;
-	unsigned long pc = regs->pc;
-	unsigned long npc = regs->npc;
-	struct thread_info *tp = current_thread_info();
-	void __user *sig_address;
-	int sig_code;
-
-	synchronize_user_stack();
-	sframep = (struct signal_sframe __user *)
-		get_sigframe(sa, regs, SF_ALIGNEDSZ);
-	if (invalid_frame_pointer(sframep, sizeof(*sframep))){
-		/* Don't change signal code and address, so that
-		 * post mortem debuggers can have a look.
-		 */
-		goto sigill_and_return;
-	}
-=======
->>>>>>> 28ffb5d3
 
 	/* Always align the stack frame.  This handles two cases.  First,
 	 * sigaltstack need not be mindful of platform specific stack
@@ -557,44 +521,16 @@
 	siginfo_t info;
 	int signr;
 
-<<<<<<< HEAD
-	/*
-	 * XXX Disable svr4 signal handling until solaris emulation works.
-	 * It is buggy - Anton
-	 */
-#define SVR4_SIGNAL_BROKEN 1
-#ifdef SVR4_SIGNAL_BROKEN
-	int svr4_signal = 0;
-#else
-	int svr4_signal = current->personality == PER_SVR4;
-#endif
-
- 	if (pt_regs_is_syscall(regs) && (regs->psr & PSR_C))
- 		restart_syscall = 1;
- 	else
- 		restart_syscall = 0;
-=======
 	if (pt_regs_is_syscall(regs) && (regs->psr & PSR_C))
 		restart_syscall = 1;
 	else
 		restart_syscall = 0;
->>>>>>> 28ffb5d3
 
 	if (test_thread_flag(TIF_RESTORE_SIGMASK))
 		oldset = &current->saved_sigmask;
 	else
 		oldset = &current->blocked;
 
-<<<<<<< HEAD
- 	signr = get_signal_to_deliver(&info, &ka, regs, NULL);
-
- 	/* If the debugger messes with the program counter, it clears
- 	 * the software "in syscall" bit, directing us to not perform
- 	 * a syscall restart.
- 	 */
- 	if (restart_syscall && !pt_regs_is_syscall(regs))
- 		restart_syscall = 0;
-=======
 	signr = get_signal_to_deliver(&info, &ka, regs, NULL);
 
 	/* If the debugger messes with the program counter, it clears
@@ -603,18 +539,12 @@
 	 */
 	if (restart_syscall && !pt_regs_is_syscall(regs))
 		restart_syscall = 0;
->>>>>>> 28ffb5d3
 
 	if (signr > 0) {
 		if (restart_syscall)
 			syscall_restart(orig_i0, regs, &ka.sa);
-<<<<<<< HEAD
-		handle_signal(signr, &ka, &info, oldset,
-			      regs, svr4_signal);
-=======
 		handle_signal(signr, &ka, &info, oldset, regs);
 
->>>>>>> 28ffb5d3
 		/* a signal was successfully delivered; the saved
 		 * sigmask will have been stored in the signal frame,
 		 * and will be restored by sigreturn, so we can simply
