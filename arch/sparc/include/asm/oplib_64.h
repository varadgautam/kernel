/* oplib.h:  Describes the interface and available routines in the
 *           Linux Prom library.
 *
 * Copyright (C) 1995, 2007 David S. Miller (davem@davemloft.net)
 * Copyright (C) 1996 Jakub Jelinek (jj@sunsite.mff.cuni.cz)
 */

#ifndef __SPARC64_OPLIB_H
#define __SPARC64_OPLIB_H

#include <asm/openprom.h>

/* OBP version string. */
extern char prom_version[];

/* Root node of the prom device tree, this stays constant after
 * initialization is complete.
 */
extern phandle prom_root_node;

/* PROM stdin and stdout */
extern int prom_stdin, prom_stdout;

/* /chosen node of the prom device tree, this stays constant after
 * initialization is complete.
 */
extern phandle prom_chosen_node;

/* Helper values and strings in arch/sparc64/kernel/head.S */
extern const char prom_peer_name[];
extern const char prom_compatible_name[];
extern const char prom_root_compatible[];
extern const char prom_cpu_compatible[];
extern const char prom_finddev_name[];
extern const char prom_chosen_path[];
extern const char prom_cpu_path[];
extern const char prom_getprop_name[];
extern const char prom_mmu_name[];
extern const char prom_callmethod_name[];
extern const char prom_translate_name[];
extern const char prom_map_name[];
extern const char prom_unmap_name[];
extern int prom_mmu_ihandle_cache;
extern unsigned int prom_boot_mapped_pc;
extern unsigned int prom_boot_mapping_mode;
extern unsigned long prom_boot_mapping_phys_high, prom_boot_mapping_phys_low;

struct linux_mlist_p1275 {
	struct linux_mlist_p1275 *theres_more;
	unsigned long start_adr;
	unsigned long num_bytes;
};

struct linux_mem_p1275 {
	struct linux_mlist_p1275 **p1275_totphys;
	struct linux_mlist_p1275 **p1275_prommap;
	struct linux_mlist_p1275 **p1275_available; /* What we can use */
};

/* The functions... */

/* You must call prom_init() before using any of the library services,
 * preferably as early as possible.  Pass it the romvec pointer.
 */
extern void prom_init(void *cif_handler, void *cif_stack);

/* Boot argument acquisition, returns the boot command line string. */
extern char *prom_getbootargs(void);

/* Miscellaneous routines, don't really fit in any category per se. */

/* Reboot the machine with the command line passed. */
extern void prom_reboot(const char *boot_command);

/* Evaluate the forth string passed. */
extern void prom_feval(const char *forth_string);

/* Enter the prom, with possibility of continuation with the 'go'
 * command in newer proms.
 */
extern void prom_cmdline(void);

/* Enter the prom, with no chance of continuation for the stand-alone
 * which calls this.
 */
extern void prom_halt(void) __attribute__ ((noreturn));

/* Halt and power-off the machine. */
extern void prom_halt_power_off(void) __attribute__ ((noreturn));

/* Acquire the IDPROM of the root node in the prom device tree.  This
 * gets passed a buffer where you would like it stuffed.  The return value
 * is the format type of this idprom or 0xff on error.
 */
extern unsigned char prom_get_idprom(char *idp_buffer, int idpbuf_size);

/* Write a buffer of characters to the console. */
extern void prom_console_write_buf(const char *buf, int len);

/* Prom's internal routines, don't use in kernel/boot code. */
extern void prom_printf(const char *fmt, ...);
extern void prom_write(const char *buf, unsigned int len);

/* Multiprocessor operations... */
#ifdef CONFIG_SMP
/* Start the CPU with the given device tree node at the passed program
 * counter with the given arg passed in via register %o0.
 */
extern void prom_startcpu(int cpunode, unsigned long pc, unsigned long arg);

/* Start the CPU with the given cpu ID at the passed program
 * counter with the given arg passed in via register %o0.
 */
extern void prom_startcpu_cpuid(int cpuid, unsigned long pc, unsigned long arg);

/* Stop the CPU with the given cpu ID.  */
extern void prom_stopcpu_cpuid(int cpuid);

/* Stop the current CPU. */
extern void prom_stopself(void);

/* Idle the current CPU. */
extern void prom_idleself(void);

/* Resume the CPU with the passed device tree node. */
extern void prom_resumecpu(int cpunode);
#endif

/* Power management interfaces. */

/* Put the current CPU to sleep. */
extern void prom_sleepself(void);

/* Put the entire system to sleep. */
extern int prom_sleepsystem(void);

/* Initiate a wakeup event. */
extern int prom_wakeupsystem(void);

/* MMU and memory related OBP interfaces. */

/* Get unique string identifying SIMM at given physical address. */
extern int prom_getunumber(int syndrome_code,
			   unsigned long phys_addr,
			   char *buf, int buflen);

/* Retain physical memory to the caller across soft resets. */
extern int prom_retain(const char *name, unsigned long size,
		       unsigned long align, unsigned long *paddr);

/* Load explicit I/D TLB entries into the calling processor. */
extern long prom_itlb_load(unsigned long index,
			   unsigned long tte_data,
			   unsigned long vaddr);

extern long prom_dtlb_load(unsigned long index,
			   unsigned long tte_data,
			   unsigned long vaddr);

/* Map/Unmap client program address ranges.  First the format of
 * the mapping mode argument.
 */
#define PROM_MAP_WRITE	0x0001 /* Writable */
#define PROM_MAP_READ	0x0002 /* Readable - sw */
#define PROM_MAP_EXEC	0x0004 /* Executable - sw */
#define PROM_MAP_LOCKED	0x0010 /* Locked, use i/dtlb load calls for this instead */
#define PROM_MAP_CACHED	0x0020 /* Cacheable in both L1 and L2 caches */
#define PROM_MAP_SE	0x0040 /* Side-Effects */
#define PROM_MAP_GLOB	0x0080 /* Global */
#define PROM_MAP_IE	0x0100 /* Invert-Endianness */
#define PROM_MAP_DEFAULT (PROM_MAP_WRITE | PROM_MAP_READ | PROM_MAP_EXEC | PROM_MAP_CACHED)

extern int prom_map(int mode, unsigned long size,
		    unsigned long vaddr, unsigned long paddr);
extern void prom_unmap(unsigned long size, unsigned long vaddr);


/* PROM device tree traversal functions... */

/* Get the child node of the given node, or zero if no child exists. */
extern phandle prom_getchild(phandle parent_node);

/* Get the next sibling node of the given node, or zero if no further
 * siblings exist.
 */
extern phandle prom_getsibling(phandle node);

/* Get the length, at the passed node, of the given property type.
 * Returns -1 on error (ie. no such property at this node).
 */
extern int prom_getproplen(phandle thisnode, const char *property);

/* Fetch the requested property using the given buffer.  Returns
 * the number of bytes the prom put into your buffer or -1 on error.
 */
extern int prom_getproperty(phandle thisnode, const char *property,
			    char *prop_buffer, int propbuf_size);

/* Acquire an integer property. */
extern int prom_getint(phandle node, const char *property);

/* Acquire an integer property, with a default value. */
extern int prom_getintdefault(phandle node, const char *property, int defval);

/* Acquire a boolean property, 0=FALSE 1=TRUE. */
extern int prom_getbool(phandle node, const char *prop);

/* Acquire a string property, null string on error. */
extern void prom_getstring(phandle node, const char *prop, char *buf,
			   int bufsize);

/* Does the passed node have the given "name"? YES=1 NO=0 */
extern int prom_nodematch(phandle thisnode, const char *name);

/* Search all siblings starting at the passed node for "name" matching
 * the given string.  Returns the node on success, zero on failure.
 */
extern phandle prom_searchsiblings(phandle node_start, const char *name);

/* Return the first property type, as a string, for the given node.
 * Returns a null string on error. Buffer should be at least 32B long.
 */
extern char *prom_firstprop(phandle node, char *buffer);

/* Returns the next property after the passed property for the given
 * node.  Returns null string on failure. Buffer should be at least 32B long.
 */
extern char *prom_nextprop(phandle node, const char *prev_property, char *buf);

/* Returns 1 if the specified node has given property. */
extern int prom_node_has_property(phandle node, const char *property);

/* Returns phandle of the path specified */
extern phandle prom_finddevice(const char *name);

/* Set the indicated property at the given node with the passed value.
 * Returns the number of bytes of your value that the prom took.
 */
extern int prom_setprop(phandle node, const char *prop_name, char *prop_value,
			int value_size);

<<<<<<< HEAD
extern int prom_inst2pkg(int);
=======
extern phandle prom_inst2pkg(int);
>>>>>>> 08eab940
extern void prom_sun4v_guest_soft_state(void);

extern int prom_ihandle2path(int handle, char *buffer, int bufsize);

/* Client interface level routines. */
extern void p1275_cmd_direct(unsigned long *);

#endif /* !(__SPARC64_OPLIB_H) */<|MERGE_RESOLUTION|>--- conflicted
+++ resolved
@@ -239,11 +239,7 @@
 extern int prom_setprop(phandle node, const char *prop_name, char *prop_value,
 			int value_size);
 
-<<<<<<< HEAD
-extern int prom_inst2pkg(int);
-=======
 extern phandle prom_inst2pkg(int);
->>>>>>> 08eab940
 extern void prom_sun4v_guest_soft_state(void);
 
 extern int prom_ihandle2path(int handle, char *buffer, int bufsize);
