/* SPDX-License-Identifier: GPL-2.0 */
#ifndef _SPARC64_TLB_H
#define _SPARC64_TLB_H

#include <linux/swap.h>
#include <linux/pagemap.h>
#include <asm/pgalloc.h>
#include <asm/tlbflush.h>
#include <asm/mmu_context.h>

#ifdef CONFIG_SMP
void smp_flush_tlb_pending(struct mm_struct *,
				  unsigned long, unsigned long *);
#endif

#ifdef CONFIG_SMP
void smp_flush_tlb_mm(struct mm_struct *mm);
#define do_flush_tlb_mm(mm) smp_flush_tlb_mm(mm)
#else
#define do_flush_tlb_mm(mm) __flush_tlb_mm(CTX_HWBITS(mm->context), SECONDARY_CONTEXT)
#endif

void __flush_tlb_pending(unsigned long, unsigned long, unsigned long *);
void flush_tlb_pending(void);

#define tlb_start_vma(tlb, vma) do { } while (0)
#define tlb_end_vma(tlb, vma)	do { } while (0)
#define __tlb_remove_tlb_entry(tlb, ptep, address) do { } while (0)
#define tlb_flush(tlb)	flush_tlb_pending()

/*
 * SPARC64's hardware TLB fill does not use the Linux page-tables
 * and therefore we don't need a TLBI when freeing page-table pages.
 */

<<<<<<< HEAD
#ifdef CONFIG_HAVE_RCU_TABLE_FREE
=======
#ifdef CONFIG_MMU_GATHER_RCU_TABLE_FREE
>>>>>>> 7117be3f
#define tlb_needs_table_invalidate()	(false)
#endif

#include <asm-generic/tlb.h>

#endif /* _SPARC64_TLB_H */<|MERGE_RESOLUTION|>--- conflicted
+++ resolved
@@ -33,11 +33,7 @@
  * and therefore we don't need a TLBI when freeing page-table pages.
  */
 
-<<<<<<< HEAD
-#ifdef CONFIG_HAVE_RCU_TABLE_FREE
-=======
 #ifdef CONFIG_MMU_GATHER_RCU_TABLE_FREE
->>>>>>> 7117be3f
 #define tlb_needs_table_invalidate()	(false)
 #endif
 
