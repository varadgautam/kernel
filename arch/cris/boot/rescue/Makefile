--- conflicted
+++ resolved
@@ -8,12 +8,6 @@
 # asflags-y += -I $(srctree)/include/asm/arch/mach/ -I $(srctree)/include/asm/arch
 # LD = gcc-cris -mlinux -march=v32 -nostdlib
 
-<<<<<<< HEAD
-asflags-y += $(LINUXINCLUDE)
-ccflags-y += -O2 $(LINUXINCLUDE)
-
-=======
->>>>>>> a062067a
 ifdef CONFIG_ETRAX_AXISFLASHMAP
 
 arch-$(CONFIG_ETRAX_ARCH_V10) = v10
