/*
 *	Intel IO-APIC support for multi-Pentium hosts.
 *
 *	Copyright (C) 1997, 1998, 1999, 2000 Ingo Molnar, Hajnalka Szabo
 *
 *	Many thanks to Stig Venaas for trying out countless experimental
 *	patches and reporting/debugging problems patiently!
 *
 *	(c) 1999, Multiple IO-APIC support, developed by
 *	Ken-ichi Yaku <yaku@css1.kbnes.nec.co.jp> and
 *      Hidemi Kishimoto <kisimoto@css1.kbnes.nec.co.jp>,
 *	further tested and cleaned up by Zach Brown <zab@redhat.com>
 *	and Ingo Molnar <mingo@redhat.com>
 *
 *	Fixes
 *	Maciej W. Rozycki	:	Bits for genuine 82489DX APICs;
 *					thanks to Eric Gilmore
 *					and Rolf G. Tews
 *					for testing these extensively
 *	Paul Diefenbaugh	:	Added full ACPI support
 */

#include <linux/mm.h>
#include <linux/irq.h>
#include <linux/interrupt.h>
#include <linux/init.h>
#include <linux/delay.h>
#include <linux/sched.h>
#include <linux/config.h>
#include <linux/smp_lock.h>
#include <linux/mc146818rtc.h>
#include <linux/acpi.h>

#include <asm/io.h>
#include <asm/smp.h>
#include <asm/desc.h>
#include <asm/proto.h>

int sis_apic_bug; /* not actually supported, dummy for compile */

#undef APIC_LOCKUP_DEBUG

#define APIC_LOCKUP_DEBUG

static spinlock_t ioapic_lock = SPIN_LOCK_UNLOCKED;

/*
 * # of IRQ routing registers
 */
int nr_ioapic_registers[MAX_IO_APICS];

/*
 * Rough estimation of how many shared IRQs there are, can
 * be changed anytime.
 */
#define MAX_PLUS_SHARED_IRQS NR_IRQS
#define PIN_MAP_SIZE (MAX_PLUS_SHARED_IRQS + NR_IRQS)

/*
 * This is performance-critical, we want to do it O(1)
 *
 * the indexing order of this array favors 1:1 mappings
 * between pins and IRQs.
 */

static struct irq_pin_list {
	short apic, pin, next;
} irq_2_pin[PIN_MAP_SIZE];

int vector_irq[NR_VECTORS] = { [0 ... NR_VECTORS - 1] = -1};
#ifdef CONFIG_PCI_MSI
#define vector_to_irq(vector) 	\
	(platform_legacy_irq(vector) ? vector : vector_irq[vector])
#else
#define vector_to_irq(vector)	(vector)
#endif

/*
 * The common case is 1:1 IRQ<->pin mappings. Sometimes there are
 * shared ISA-space IRQs, so we have to support them. We are super
 * fast in the common case, and fast for shared ISA-space IRQs.
 */
static void __init add_pin_to_irq(unsigned int irq, int apic, int pin)
{
	static int first_free_entry = NR_IRQS;
	struct irq_pin_list *entry = irq_2_pin + irq;

	while (entry->next)
		entry = irq_2_pin + entry->next;

	if (entry->pin != -1) {
		entry->next = first_free_entry;
		entry = irq_2_pin + entry->next;
		if (++first_free_entry >= PIN_MAP_SIZE)
			panic("io_apic.c: whoops");
	}
	entry->apic = apic;
	entry->pin = pin;
}

#define __DO_ACTION(R, ACTION, FINAL)					\
									\
{									\
	int pin;							\
	struct irq_pin_list *entry = irq_2_pin + irq;			\
									\
	for (;;) {							\
		unsigned int reg;					\
		pin = entry->pin;					\
		if (pin == -1)						\
			break;						\
		reg = io_apic_read(entry->apic, 0x10 + R + pin*2);	\
		reg ACTION;						\
		io_apic_modify(entry->apic, reg);			\
		if (!entry->next)					\
			break;						\
		entry = irq_2_pin + entry->next;			\
	}								\
	FINAL;								\
}

#define DO_ACTION(name,R,ACTION, FINAL)					\
									\
	static void name##_IO_APIC_irq (unsigned int irq)		\
	__DO_ACTION(R, ACTION, FINAL)

DO_ACTION( __mask,             0, |= 0x00010000, io_apic_sync(entry->apic) )
						/* mask = 1 */
DO_ACTION( __unmask,           0, &= 0xfffeffff, )
						/* mask = 0 */
DO_ACTION( __mask_and_edge,    0, = (reg & 0xffff7fff) | 0x00010000, )
						/* mask = 1, trigger = 0 */
DO_ACTION( __unmask_and_level, 0, = (reg & 0xfffeffff) | 0x00008000, )
						/* mask = 0, trigger = 1 */

static void mask_IO_APIC_irq (unsigned int irq)
{
	unsigned long flags;

	spin_lock_irqsave(&ioapic_lock, flags);
	__mask_IO_APIC_irq(irq);
	spin_unlock_irqrestore(&ioapic_lock, flags);
}

static void unmask_IO_APIC_irq (unsigned int irq)
{
	unsigned long flags;

	spin_lock_irqsave(&ioapic_lock, flags);
	__unmask_IO_APIC_irq(irq);
	spin_unlock_irqrestore(&ioapic_lock, flags);
}

void clear_IO_APIC_pin(unsigned int apic, unsigned int pin)
{
	struct IO_APIC_route_entry entry;
	unsigned long flags;

	/* Check delivery_mode to be sure we're not clearing an SMI pin */
	spin_lock_irqsave(&ioapic_lock, flags);
	*(((int*)&entry) + 0) = io_apic_read(apic, 0x10 + 2 * pin);
	*(((int*)&entry) + 1) = io_apic_read(apic, 0x11 + 2 * pin);
	spin_unlock_irqrestore(&ioapic_lock, flags);
	if (entry.delivery_mode == dest_SMI)
		return;
	/*
	 * Disable it in the IO-APIC irq-routing table:
	 */
	memset(&entry, 0, sizeof(entry));
	entry.mask = 1;
	spin_lock_irqsave(&ioapic_lock, flags);
	io_apic_write(apic, 0x10 + 2 * pin, *(((int *)&entry) + 0));
	io_apic_write(apic, 0x11 + 2 * pin, *(((int *)&entry) + 1));
	spin_unlock_irqrestore(&ioapic_lock, flags);
}

static void clear_IO_APIC (void)
{
	int apic, pin;

	for (apic = 0; apic < nr_ioapics; apic++)
		for (pin = 0; pin < nr_ioapic_registers[apic]; pin++)
			clear_IO_APIC_pin(apic, pin);
}

/*
 * support for broken MP BIOSs, enables hand-redirection of PIRQ0-7 to
 * specific CPU-side IRQs.
 */

#define MAX_PIRQS 8
int pirq_entries [MAX_PIRQS];
int pirqs_enabled;
int skip_ioapic_setup;
int ioapic_force;

/* dummy parsing: see setup.c */

static int __init disable_ioapic_setup(char *str)
{
	skip_ioapic_setup = 1;
	return 1;
}

static int __init enable_ioapic_setup(char *str)
{
	ioapic_force = 1;
	skip_ioapic_setup = 0;
	return 1;
}

__setup("noapic", disable_ioapic_setup);
__setup("apic", enable_ioapic_setup);

#include <asm/pci-direct.h>
#include <linux/pci_ids.h>
#include <linux/pci.h>

/* Temporary Hack. Nvidia and VIA boards currently only work with IO-APIC
   off. Check for an Nvidia or VIA PCI bridge and turn it off.
   Use pci direct infrastructure because this runs before the PCI subsystem. 

<<<<<<< HEAD
   Can be overwritten with "apic" 
   
=======
   Can be overwritten with "apic"

>>>>>>> 30e74fea
   And another hack to disable the IOMMU on VIA chipsets.

   Kludge-O-Rama. */
void __init check_ioapic(void) 
{ 
	int num,slot,func; 
	if (ioapic_force) 
		return; 

	/* Poor man's PCI discovery */
	for (num = 0; num < 32; num++) { 
		for (slot = 0; slot < 32; slot++) { 
			for (func = 0; func < 8; func++) { 
				u32 class;
				u32 vendor;
				u8 type;
				class = read_pci_config(num,slot,func,
							PCI_CLASS_REVISION);
				if (class == 0xffffffff)
					break; 

		       		if ((class >> 16) != PCI_CLASS_BRIDGE_PCI)
					continue; 

				vendor = read_pci_config(num, slot, func, 
							 PCI_VENDOR_ID);
				vendor &= 0xffff;
				switch (vendor) { 
				case PCI_VENDOR_ID_VIA:
#ifdef CONFIG_GART_IOMMU
<<<<<<< HEAD
					if (end_pfn >= (0xffffffff>>PAGE_SHIFT) &&
					    !iommu_aperture_allowed) { 
						printk(KERN_INFO
    "Looks like a VIA chipset. Disabling IOMMU. Overwrite with \"iommu=allowed\"\n"); 
						iommu_aperture_disabled = 1; 
					} 
=======
					if ((end_pfn >= (0xffffffff>>PAGE_SHIFT) ||
					     force_iommu) &&
					    !iommu_aperture_allowed) {
						printk(KERN_INFO
    "Looks like a VIA chipset. Disabling IOMMU. Overwrite with \"iommu=allowed\"\n");
						iommu_aperture_disabled = 1;
					}
>>>>>>> 30e74fea
#endif
					return;
				case PCI_VENDOR_ID_NVIDIA:
#ifndef CONFIG_SMP
					printk(KERN_INFO 
     "PCI bridge %02x:%02x from %x found. Setting \"noapic\". Overwrite with \"apic\"\n",
					       num,slot,vendor); 
					skip_ioapic_setup = 1;
#endif
					return;
				} 

				/* No multi-function device? */
				type = read_pci_config_byte(num,slot,func,
							    PCI_HEADER_TYPE);
				if (!(type & 0x80))
					break;
			} 
		}
	}
} 

static int __init ioapic_pirq_setup(char *str)
{
	int i, max;
	int ints[MAX_PIRQS+1];

	get_options(str, ARRAY_SIZE(ints), ints);

	for (i = 0; i < MAX_PIRQS; i++)
		pirq_entries[i] = -1;

	pirqs_enabled = 1;
	printk(KERN_INFO "PIRQ redirection, working around broken MP-BIOS.\n");
	max = MAX_PIRQS;
	if (ints[0] < MAX_PIRQS)
		max = ints[0];

	for (i = 0; i < max; i++) {
		printk(KERN_DEBUG "... PIRQ%d -> IRQ %d\n", i, ints[i+1]);
		/*
		 * PIRQs are mapped upside down, usually.
		 */
		pirq_entries[MAX_PIRQS-i-1] = ints[i+1];
	}
	return 1;
}

__setup("pirq=", ioapic_pirq_setup);

/*
 * Find the IRQ entry number of a certain pin.
 */
static int __init find_irq_entry(int apic, int pin, int type)
{
	int i;

	for (i = 0; i < mp_irq_entries; i++)
		if (mp_irqs[i].mpc_irqtype == type &&
		    (mp_irqs[i].mpc_dstapic == mp_ioapics[apic].mpc_apicid ||
		     mp_irqs[i].mpc_dstapic == MP_APIC_ALL) &&
		    mp_irqs[i].mpc_dstirq == pin)
			return i;

	return -1;
}

/*
 * Find the pin to which IRQ[irq] (ISA) is connected
 */
static int __init find_isa_irq_pin(int irq, int type)
{
	int i;

	for (i = 0; i < mp_irq_entries; i++) {
		int lbus = mp_irqs[i].mpc_srcbus;

		if ((mp_bus_id_to_type[lbus] == MP_BUS_ISA ||
		     mp_bus_id_to_type[lbus] == MP_BUS_EISA ||
		     mp_bus_id_to_type[lbus] == MP_BUS_MCA) &&
		    (mp_irqs[i].mpc_irqtype == type) &&
		    (mp_irqs[i].mpc_srcbusirq == irq))

			return mp_irqs[i].mpc_dstirq;
	}
	return -1;
}

/*
 * Find a specific PCI IRQ entry.
 * Not an __init, possibly needed by modules
 */
static int pin_2_irq(int idx, int apic, int pin);

int IO_APIC_get_PCI_irq_vector(int bus, int slot, int pin)
{
	int apic, i, best_guess = -1;

	Dprintk("querying PCI -> IRQ mapping bus:%d, slot:%d, pin:%d.\n",
		bus, slot, pin);
	if (mp_bus_id_to_pci_bus[bus] == -1) {
		printk(KERN_WARNING "PCI BIOS passed nonexistent PCI bus %d!\n", bus);
		return -1;
	}
	for (i = 0; i < mp_irq_entries; i++) {
		int lbus = mp_irqs[i].mpc_srcbus;

		for (apic = 0; apic < nr_ioapics; apic++)
			if (mp_ioapics[apic].mpc_apicid == mp_irqs[i].mpc_dstapic ||
			    mp_irqs[i].mpc_dstapic == MP_APIC_ALL)
				break;

		if ((mp_bus_id_to_type[lbus] == MP_BUS_PCI) &&
		    !mp_irqs[i].mpc_irqtype &&
		    (bus == lbus) &&
		    (slot == ((mp_irqs[i].mpc_srcbusirq >> 2) & 0x1f))) {
			int irq = pin_2_irq(i,apic,mp_irqs[i].mpc_dstirq);

			if (!(apic || IO_APIC_IRQ(irq)))
				continue;

			if (pin == (mp_irqs[i].mpc_srcbusirq & 3))
				return irq;
			/*
			 * Use the first all-but-pin matching entry as a
			 * best-guess fuzzy result for broken mptables.
			 */
			if (best_guess < 0)
				best_guess = irq;
		}
	}
	return best_guess;
}

/*
 * EISA Edge/Level control register, ELCR
 */
static int __init EISA_ELCR(unsigned int irq)
{
	if (irq < 16) {
		unsigned int port = 0x4d0 + (irq >> 3);
		return (inb(port) >> (irq & 7)) & 1;
	}
	printk(KERN_INFO "Broken MPtable reports ISA irq %d\n", irq);
	return 0;
}

/* EISA interrupts are always polarity zero and can be edge or level
 * trigger depending on the ELCR value.  If an interrupt is listed as
 * EISA conforming in the MP table, that means its trigger type must
 * be read in from the ELCR */

#define default_EISA_trigger(idx)	(EISA_ELCR(mp_irqs[idx].mpc_srcbusirq))
#define default_EISA_polarity(idx)	(0)

/* ISA interrupts are always polarity zero edge triggered,
 * when listed as conforming in the MP table. */

#define default_ISA_trigger(idx)	(0)
#define default_ISA_polarity(idx)	(0)

/* PCI interrupts are always polarity one level triggered,
 * when listed as conforming in the MP table. */

#define default_PCI_trigger(idx)	(1)
#define default_PCI_polarity(idx)	(1)

/* MCA interrupts are always polarity zero level triggered,
 * when listed as conforming in the MP table. */

#define default_MCA_trigger(idx)	(1)
#define default_MCA_polarity(idx)	(0)

static int __init MPBIOS_polarity(int idx)
{
	int bus = mp_irqs[idx].mpc_srcbus;
	int polarity;

	/*
	 * Determine IRQ line polarity (high active or low active):
	 */
	switch (mp_irqs[idx].mpc_irqflag & 3)
	{
		case 0: /* conforms, ie. bus-type dependent polarity */
		{
			switch (mp_bus_id_to_type[bus])
			{
				case MP_BUS_ISA: /* ISA pin */
				{
					polarity = default_ISA_polarity(idx);
					break;
				}
				case MP_BUS_EISA: /* EISA pin */
				{
					polarity = default_EISA_polarity(idx);
					break;
				}
				case MP_BUS_PCI: /* PCI pin */
				{
					polarity = default_PCI_polarity(idx);
					break;
				}
				case MP_BUS_MCA: /* MCA pin */
				{
					polarity = default_MCA_polarity(idx);
					break;
				}
				default:
				{
					printk(KERN_WARNING "broken BIOS!!\n");
					polarity = 1;
					break;
				}
			}
			break;
		}
		case 1: /* high active */
		{
			polarity = 0;
			break;
		}
		case 2: /* reserved */
		{
			printk(KERN_WARNING "broken BIOS!!\n");
			polarity = 1;
			break;
		}
		case 3: /* low active */
		{
			polarity = 1;
			break;
		}
		default: /* invalid */
		{
			printk(KERN_WARNING "broken BIOS!!\n");
			polarity = 1;
			break;
		}
	}
	return polarity;
}

static int __init MPBIOS_trigger(int idx)
{
	int bus = mp_irqs[idx].mpc_srcbus;
	int trigger;

	/*
	 * Determine IRQ trigger mode (edge or level sensitive):
	 */
	switch ((mp_irqs[idx].mpc_irqflag>>2) & 3)
	{
		case 0: /* conforms, ie. bus-type dependent */
		{
			switch (mp_bus_id_to_type[bus])
			{
				case MP_BUS_ISA: /* ISA pin */
				{
					trigger = default_ISA_trigger(idx);
					break;
				}
				case MP_BUS_EISA: /* EISA pin */
				{
					trigger = default_EISA_trigger(idx);
					break;
				}
				case MP_BUS_PCI: /* PCI pin */
				{
					trigger = default_PCI_trigger(idx);
					break;
				}
				case MP_BUS_MCA: /* MCA pin */
				{
					trigger = default_MCA_trigger(idx);
					break;
				}
				default:
				{
					printk(KERN_WARNING "broken BIOS!!\n");
					trigger = 1;
					break;
				}
			}
			break;
		}
		case 1: /* edge */
		{
			trigger = 0;
			break;
		}
		case 2: /* reserved */
		{
			printk(KERN_WARNING "broken BIOS!!\n");
			trigger = 1;
			break;
		}
		case 3: /* level */
		{
			trigger = 1;
			break;
		}
		default: /* invalid */
		{
			printk(KERN_WARNING "broken BIOS!!\n");
			trigger = 0;
			break;
		}
	}
	return trigger;
}

static inline int irq_polarity(int idx)
{
	return MPBIOS_polarity(idx);
}

static inline int irq_trigger(int idx)
{
	return MPBIOS_trigger(idx);
}

static int pin_2_irq(int idx, int apic, int pin)
{
	int irq, i;
	int bus = mp_irqs[idx].mpc_srcbus;

	/*
	 * Debugging check, we are in big trouble if this message pops up!
	 */
	if (mp_irqs[idx].mpc_dstirq != pin)
		printk(KERN_ERR "broken BIOS or MPTABLE parser, ayiee!!\n");

	switch (mp_bus_id_to_type[bus])
	{
		case MP_BUS_ISA: /* ISA pin */
		case MP_BUS_EISA:
		case MP_BUS_MCA:
		{
			irq = mp_irqs[idx].mpc_srcbusirq;
			break;
		}
		case MP_BUS_PCI: /* PCI pin */
		{
			/*
			 * PCI IRQs are mapped in order
			 */
			i = irq = 0;
			while (i < apic)
				irq += nr_ioapic_registers[i++];
			irq += pin;
			break;
		}
		default:
		{
			printk(KERN_ERR "unknown bus type %d.\n",bus); 
			irq = 0;
			break;
		}
	}

	/*
	 * PCI IRQ command line redirection. Yes, limits are hardcoded.
	 */
	if ((pin >= 16) && (pin <= 23)) {
		if (pirq_entries[pin-16] != -1) {
			if (!pirq_entries[pin-16]) {
				printk(KERN_DEBUG "disabling PIRQ%d\n", pin-16);
			} else {
				irq = pirq_entries[pin-16];
				printk(KERN_DEBUG "using PIRQ%d -> IRQ %d\n",
						pin-16, irq);
			}
		}
	}
	return irq;
}

static inline int IO_APIC_irq_trigger(int irq)
{
	int apic, idx, pin;

	for (apic = 0; apic < nr_ioapics; apic++) {
		for (pin = 0; pin < nr_ioapic_registers[apic]; pin++) {
			idx = find_irq_entry(apic,pin,mp_INT);
			if ((idx != -1) && (irq == pin_2_irq(idx,apic,pin)))
				return irq_trigger(idx);
		}
	}
	/*
	 * nonexistent IRQs are edge default
	 */
	return 0;
}

/* irq_vectors is indexed by the sum of all RTEs in all I/O APICs. */
u8 irq_vector[NR_IRQ_VECTORS] = { FIRST_DEVICE_VECTOR , 0 };

#ifdef CONFIG_PCI_MSI
int assign_irq_vector(int irq)
#else
int __init assign_irq_vector(int irq)
#endif
{
	static int current_vector = FIRST_DEVICE_VECTOR, offset = 0;

	BUG_ON(irq >= NR_IRQ_VECTORS);
	if (IO_APIC_VECTOR(irq) > 0)
		return IO_APIC_VECTOR(irq);
next:
	current_vector += 8;
	if (current_vector == IA32_SYSCALL_VECTOR)
		goto next;

	if (current_vector >= FIRST_SYSTEM_VECTOR) {
		offset++;
		if (!(offset%8))
			return -ENOSPC;
		current_vector = FIRST_DEVICE_VECTOR + offset;
	}

	vector_irq[current_vector] = irq;
	if (irq != AUTO_ASSIGN)
		IO_APIC_VECTOR(irq) = current_vector;

	return current_vector;
}

extern void (*interrupt[NR_IRQS])(void);
static struct hw_interrupt_type ioapic_level_type;
static struct hw_interrupt_type ioapic_edge_type;

#define IOAPIC_AUTO	-1
#define IOAPIC_EDGE	0
#define IOAPIC_LEVEL	1

static inline void ioapic_register_intr(int irq, int vector, unsigned long trigger)
{
	if (use_pci_vector() && !platform_legacy_irq(irq)) {
		if ((trigger == IOAPIC_AUTO && IO_APIC_irq_trigger(irq)) ||
				trigger == IOAPIC_LEVEL)
			irq_desc[vector].handler = &ioapic_level_type;
		else
			irq_desc[vector].handler = &ioapic_edge_type;
		set_intr_gate(vector, interrupt[vector]);
	} else	{
		if ((trigger == IOAPIC_AUTO && IO_APIC_irq_trigger(irq)) ||
				trigger == IOAPIC_LEVEL)
			irq_desc[irq].handler = &ioapic_level_type;
		else
			irq_desc[irq].handler = &ioapic_edge_type;
		set_intr_gate(vector, interrupt[irq]);
	}
}

void __init setup_IO_APIC_irqs(void)
{
	struct IO_APIC_route_entry entry;
	int apic, pin, idx, irq, first_notcon = 1, vector;
	unsigned long flags;

	printk(KERN_DEBUG "init IO_APIC IRQs\n");

	for (apic = 0; apic < nr_ioapics; apic++) {
	for (pin = 0; pin < nr_ioapic_registers[apic]; pin++) {

		/*
		 * add it to the IO-APIC irq-routing table:
		 */
		memset(&entry,0,sizeof(entry));

		entry.delivery_mode = dest_LowestPrio;
		entry.dest_mode = INT_DELIVERY_MODE;
		entry.mask = 0;				/* enable IRQ */
		entry.dest.logical.logical_dest = TARGET_CPUS;

		idx = find_irq_entry(apic,pin,mp_INT);
		if (idx == -1) {
			if (first_notcon) {
				printk(KERN_DEBUG " IO-APIC (apicid-pin) %d-%d", mp_ioapics[apic].mpc_apicid, pin);
				first_notcon = 0;
			} else
				printk(", %d-%d", mp_ioapics[apic].mpc_apicid, pin);
			continue;
		}

		entry.trigger = irq_trigger(idx);
		entry.polarity = irq_polarity(idx);

		if (irq_trigger(idx)) {
			entry.trigger = 1;
			entry.mask = 1;
			entry.dest.logical.logical_dest = TARGET_CPUS;
		}

		irq = pin_2_irq(idx, apic, pin);
		add_pin_to_irq(irq, apic, pin);

		if (!apic && !IO_APIC_IRQ(irq))
			continue;

		if (IO_APIC_IRQ(irq)) {
			vector = assign_irq_vector(irq);
			entry.vector = vector;

			ioapic_register_intr(irq, vector, IOAPIC_AUTO);
			if (!apic && (irq < 16))
				disable_8259A_irq(irq);
		}
		spin_lock_irqsave(&ioapic_lock, flags);
		io_apic_write(apic, 0x11+2*pin, *(((int *)&entry)+1));
		io_apic_write(apic, 0x10+2*pin, *(((int *)&entry)+0));
		spin_unlock_irqrestore(&ioapic_lock, flags);
	}
	}

	if (!first_notcon)
		printk(" not connected.\n");
}

/*
 * Set up the 8259A-master output pin as broadcast to all
 * CPUs.
 */
void __init setup_ExtINT_IRQ0_pin(unsigned int pin, int vector)
{
	struct IO_APIC_route_entry entry;
	unsigned long flags;

	memset(&entry,0,sizeof(entry));

	disable_8259A_irq(0);

	/* mask LVT0 */
	apic_write_around(APIC_LVT0, APIC_LVT_MASKED | APIC_DM_EXTINT);

	/*
	 * We use logical delivery to get the timer IRQ
	 * to the first CPU.
	 */
	entry.dest_mode = INT_DELIVERY_MODE;
	entry.mask = 0;					/* unmask IRQ now */
	entry.dest.logical.logical_dest = TARGET_CPUS;
	entry.delivery_mode = dest_LowestPrio;
	entry.polarity = 0;
	entry.trigger = 0;
	entry.vector = vector;

	/*
	 * The timer IRQ doesn't have to know that behind the
	 * scene we have a 8259A-master in AEOI mode ...
	 */
	irq_desc[0].handler = &ioapic_edge_type;

	/*
	 * Add it to the IO-APIC irq-routing table:
	 */
	spin_lock_irqsave(&ioapic_lock, flags);
	io_apic_write(0, 0x11+2*pin, *(((int *)&entry)+1));
	io_apic_write(0, 0x10+2*pin, *(((int *)&entry)+0));
	spin_unlock_irqrestore(&ioapic_lock, flags);

	enable_8259A_irq(0);
}

void __init UNEXPECTED_IO_APIC(void)
{
#if 0
	printk(KERN_WARNING " WARNING: unexpected IO-APIC, please mail\n");
	printk(KERN_WARNING "          to linux-smp@vger.kernel.org\n");
#endif
}

void __init print_IO_APIC(void)
{
	int apic, i;
	union IO_APIC_reg_00 reg_00;
	union IO_APIC_reg_01 reg_01;
	union IO_APIC_reg_02 reg_02;
	unsigned long flags;

 	printk(KERN_DEBUG "number of MP IRQ sources: %d.\n", mp_irq_entries);
	for (i = 0; i < nr_ioapics; i++)
		printk(KERN_DEBUG "number of IO-APIC #%d registers: %d.\n",
		       mp_ioapics[i].mpc_apicid, nr_ioapic_registers[i]);

	/*
	 * We are a bit conservative about what we expect.  We have to
	 * know about every hardware change ASAP.
	 */
	printk(KERN_INFO "testing the IO APIC.......................\n");

	for (apic = 0; apic < nr_ioapics; apic++) {

	spin_lock_irqsave(&ioapic_lock, flags);
	reg_00.raw = io_apic_read(apic, 0);
	reg_01.raw = io_apic_read(apic, 1);
	if (reg_01.bits.version >= 0x10)
		reg_02.raw = io_apic_read(apic, 2);
	spin_unlock_irqrestore(&ioapic_lock, flags);

	printk("\n");
	printk(KERN_DEBUG "IO APIC #%d......\n", mp_ioapics[apic].mpc_apicid);
	printk(KERN_DEBUG ".... register #00: %08X\n", reg_00.raw);
	printk(KERN_DEBUG ".......    : physical APIC id: %02X\n", reg_00.bits.ID);
	if (reg_00.bits.__reserved_1 || reg_00.bits.__reserved_2)
		UNEXPECTED_IO_APIC();

	printk(KERN_DEBUG ".... register #01: %08X\n", *(int *)&reg_01);
	printk(KERN_DEBUG ".......     : max redirection entries: %04X\n", reg_01.bits.entries);
	if (	(reg_01.bits.entries != 0x0f) && /* older (Neptune) boards */
		(reg_01.bits.entries != 0x17) && /* typical ISA+PCI boards */
		(reg_01.bits.entries != 0x1b) && /* Compaq Proliant boards */
		(reg_01.bits.entries != 0x1f) && /* dual Xeon boards */
		(reg_01.bits.entries != 0x22) && /* bigger Xeon boards */
		(reg_01.bits.entries != 0x2E) &&
		(reg_01.bits.entries != 0x3F) &&
		(reg_01.bits.entries != 0x03) 
	)
		UNEXPECTED_IO_APIC();

	printk(KERN_DEBUG ".......     : PRQ implemented: %X\n", reg_01.bits.PRQ);
	printk(KERN_DEBUG ".......     : IO APIC version: %04X\n", reg_01.bits.version);
	if (	(reg_01.bits.version != 0x01) && /* 82489DX IO-APICs */
		(reg_01.bits.version != 0x02) && /* 82801BA IO-APICs (ICH2) */
		(reg_01.bits.version != 0x10) && /* oldest IO-APICs */
		(reg_01.bits.version != 0x11) && /* Pentium/Pro IO-APICs */
		(reg_01.bits.version != 0x13) && /* Xeon IO-APICs */
		(reg_01.bits.version != 0x20)    /* Intel P64H (82806 AA) */
	)
		UNEXPECTED_IO_APIC();
	if (reg_01.bits.__reserved_1 || reg_01.bits.__reserved_2)
		UNEXPECTED_IO_APIC();

	if (reg_01.bits.version >= 0x10) {
		printk(KERN_DEBUG ".... register #02: %08X\n", reg_02.raw);
		printk(KERN_DEBUG ".......     : arbitration: %02X\n", reg_02.bits.arbitration);
		if (reg_02.bits.__reserved_1 || reg_02.bits.__reserved_2)
			UNEXPECTED_IO_APIC();
	}

	printk(KERN_DEBUG ".... IRQ redirection table:\n");

	printk(KERN_DEBUG " NR Log Phy Mask Trig IRR Pol"
			  " Stat Dest Deli Vect:   \n");

	for (i = 0; i <= reg_01.bits.entries; i++) {
		struct IO_APIC_route_entry entry;

		spin_lock_irqsave(&ioapic_lock, flags);
		*(((int *)&entry)+0) = io_apic_read(apic, 0x10+i*2);
		*(((int *)&entry)+1) = io_apic_read(apic, 0x11+i*2);
		spin_unlock_irqrestore(&ioapic_lock, flags);

		printk(KERN_DEBUG " %02x %03X %02X  ",
			i,
			entry.dest.logical.logical_dest,
			entry.dest.physical.physical_dest
		);

		printk("%1d    %1d    %1d   %1d   %1d    %1d    %1d    %02X\n",
			entry.mask,
			entry.trigger,
			entry.irr,
			entry.polarity,
			entry.delivery_status,
			entry.dest_mode,
			entry.delivery_mode,
			entry.vector
		);
	}
	}
	if (use_pci_vector())
		printk(KERN_INFO "Using vector-based indexing\n");
	printk(KERN_DEBUG "IRQ to pin mappings:\n");
	for (i = 0; i < NR_IRQS; i++) {
		struct irq_pin_list *entry = irq_2_pin + i;
		if (entry->pin < 0)
			continue;
 		if (use_pci_vector() && !platform_legacy_irq(i))
			printk(KERN_DEBUG "IRQ%d ", IO_APIC_VECTOR(i));
		else
			printk(KERN_DEBUG "IRQ%d ", i);
		for (;;) {
			printk("-> %d:%d", entry->apic, entry->pin);
			if (!entry->next)
				break;
			entry = irq_2_pin + entry->next;
		}
		printk("\n");
	}

	printk(KERN_INFO ".................................... done.\n");

	return;
}

static void print_APIC_bitfield (int base)
{
	unsigned int v;
	int i, j;

	printk(KERN_DEBUG "0123456789abcdef0123456789abcdef\n" KERN_DEBUG);
	for (i = 0; i < 8; i++) {
		v = apic_read(base + i*0x10);
		for (j = 0; j < 32; j++) {
			if (v & (1<<j))
				printk("1");
			else
				printk("0");
		}
		printk("\n");
	}
}

void /*__init*/ print_local_APIC(void * dummy)
{
	unsigned int v, ver, maxlvt;

	printk("\n" KERN_DEBUG "printing local APIC contents on CPU#%d/%d:\n",
		smp_processor_id(), hard_smp_processor_id());
	v = apic_read(APIC_ID);
	printk(KERN_INFO "... APIC ID:      %08x (%01x)\n", v, GET_APIC_ID(v));
	v = apic_read(APIC_LVR);
	printk(KERN_INFO "... APIC VERSION: %08x\n", v);
	ver = GET_APIC_VERSION(v);
	maxlvt = get_maxlvt();

	v = apic_read(APIC_TASKPRI);
	printk(KERN_DEBUG "... APIC TASKPRI: %08x (%02x)\n", v, v & APIC_TPRI_MASK);

	if (APIC_INTEGRATED(ver)) {			/* !82489DX */
		v = apic_read(APIC_ARBPRI);
		printk(KERN_DEBUG "... APIC ARBPRI: %08x (%02x)\n", v,
			v & APIC_ARBPRI_MASK);
		v = apic_read(APIC_PROCPRI);
		printk(KERN_DEBUG "... APIC PROCPRI: %08x\n", v);
	}

	v = apic_read(APIC_EOI);
	printk(KERN_DEBUG "... APIC EOI: %08x\n", v);
	v = apic_read(APIC_RRR);
	printk(KERN_DEBUG "... APIC RRR: %08x\n", v);
	v = apic_read(APIC_LDR);
	printk(KERN_DEBUG "... APIC LDR: %08x\n", v);
	v = apic_read(APIC_DFR);
	printk(KERN_DEBUG "... APIC DFR: %08x\n", v);
	v = apic_read(APIC_SPIV);
	printk(KERN_DEBUG "... APIC SPIV: %08x\n", v);

	printk(KERN_DEBUG "... APIC ISR field:\n");
	print_APIC_bitfield(APIC_ISR);
	printk(KERN_DEBUG "... APIC TMR field:\n");
	print_APIC_bitfield(APIC_TMR);
	printk(KERN_DEBUG "... APIC IRR field:\n");
	print_APIC_bitfield(APIC_IRR);

	if (APIC_INTEGRATED(ver)) {		/* !82489DX */
		if (maxlvt > 3)		/* Due to the Pentium erratum 3AP. */
			apic_write(APIC_ESR, 0);
		v = apic_read(APIC_ESR);
		printk(KERN_DEBUG "... APIC ESR: %08x\n", v);
	}

	v = apic_read(APIC_ICR);
	printk(KERN_DEBUG "... APIC ICR: %08x\n", v);
	v = apic_read(APIC_ICR2);
	printk(KERN_DEBUG "... APIC ICR2: %08x\n", v);

	v = apic_read(APIC_LVTT);
	printk(KERN_DEBUG "... APIC LVTT: %08x\n", v);

	if (maxlvt > 3) {                       /* PC is LVT#4. */
		v = apic_read(APIC_LVTPC);
		printk(KERN_DEBUG "... APIC LVTPC: %08x\n", v);
	}
	v = apic_read(APIC_LVT0);
	printk(KERN_DEBUG "... APIC LVT0: %08x\n", v);
	v = apic_read(APIC_LVT1);
	printk(KERN_DEBUG "... APIC LVT1: %08x\n", v);

	if (maxlvt > 2) {			/* ERR is LVT#3. */
		v = apic_read(APIC_LVTERR);
		printk(KERN_DEBUG "... APIC LVTERR: %08x\n", v);
	}

	v = apic_read(APIC_TMICT);
	printk(KERN_DEBUG "... APIC TMICT: %08x\n", v);
	v = apic_read(APIC_TMCCT);
	printk(KERN_DEBUG "... APIC TMCCT: %08x\n", v);
	v = apic_read(APIC_TDCR);
	printk(KERN_DEBUG "... APIC TDCR: %08x\n", v);
	printk("\n");
}

void print_all_local_APICs (void)
{
	on_each_cpu(print_local_APIC, NULL, 1, 1);
}

void /*__init*/ print_PIC(void)
{
	extern spinlock_t i8259A_lock;
	unsigned int v;
	unsigned long flags;

	printk(KERN_DEBUG "\nprinting PIC contents\n");

	spin_lock_irqsave(&i8259A_lock, flags);

	v = inb(0xa1) << 8 | inb(0x21);
	printk(KERN_DEBUG "... PIC  IMR: %04x\n", v);

	v = inb(0xa0) << 8 | inb(0x20);
	printk(KERN_DEBUG "... PIC  IRR: %04x\n", v);

	outb(0x0b,0xa0);
	outb(0x0b,0x20);
	v = inb(0xa0) << 8 | inb(0x20);
	outb(0x0a,0xa0);
	outb(0x0a,0x20);

	spin_unlock_irqrestore(&i8259A_lock, flags);

	printk(KERN_DEBUG "... PIC  ISR: %04x\n", v);

	v = inb(0x4d1) << 8 | inb(0x4d0);
	printk(KERN_DEBUG "... PIC ELCR: %04x\n", v);
}

static void __init enable_IO_APIC(void)
{
	union IO_APIC_reg_01 reg_01;
	int i;
	unsigned long flags;

	for (i = 0; i < PIN_MAP_SIZE; i++) {
		irq_2_pin[i].pin = -1;
		irq_2_pin[i].next = 0;
	}
	if (!pirqs_enabled)
		for (i = 0; i < MAX_PIRQS; i++)
			pirq_entries[i] = -1;

	/*
	 * The number of IO-APIC IRQ registers (== #pins):
	 */
	for (i = 0; i < nr_ioapics; i++) {
		spin_lock_irqsave(&ioapic_lock, flags);
		reg_01.raw = io_apic_read(i, 1);
		spin_unlock_irqrestore(&ioapic_lock, flags);
		nr_ioapic_registers[i] = reg_01.bits.entries+1;
	}

	/*
	 * Do not trust the IO-APIC being empty at bootup
	 */
	clear_IO_APIC();
}

/*
 * Not an __init, needed by the reboot code
 */
void disable_IO_APIC(void)
{
	/*
	 * Clear the IO-APIC before rebooting:
	 */
	clear_IO_APIC();

	disconnect_bsp_APIC();
}

/*
 * function to set the IO-APIC physical IDs based on the
 * values stored in the MPC table.
 *
 * by Matt Domsch <Matt_Domsch@dell.com>  Tue Dec 21 12:25:05 CST 1999
 */

static void __init setup_ioapic_ids_from_mpc (void)
{
	union IO_APIC_reg_00 reg_00;
	physid_mask_t phys_id_present_map = phys_cpu_present_map;
	int apic;
	int i;
	unsigned char old_id;
	unsigned long flags;

	/*
	 * Set the IOAPIC ID to the value stored in the MPC table.
	 */
	for (apic = 0; apic < nr_ioapics; apic++) {

		/* Read the register 0 value */
		spin_lock_irqsave(&ioapic_lock, flags);
		reg_00.raw = io_apic_read(apic, 0);
		spin_unlock_irqrestore(&ioapic_lock, flags);
		
		old_id = mp_ioapics[apic].mpc_apicid;

		if (mp_ioapics[apic].mpc_apicid >= 0xf) {
			printk(KERN_ERR "BIOS bug, IO-APIC#%d ID is %d in the MPC table!...\n",
				apic, mp_ioapics[apic].mpc_apicid);
			printk(KERN_ERR "... fixing up to %d. (tell your hw vendor)\n",
				reg_00.bits.ID);
			mp_ioapics[apic].mpc_apicid = reg_00.bits.ID;
		}

		/*
		 * Sanity check, is the ID really free? Every APIC in a
		 * system must have a unique ID or we get lots of nice
		 * 'stuck on smp_invalidate_needed IPI wait' messages.
	 	 */
		if (physid_isset(mp_ioapics[apic].mpc_apicid, phys_id_present_map)) {
			printk(KERN_ERR "BIOS bug, IO-APIC#%d ID %d is already used!...\n",
				apic, mp_ioapics[apic].mpc_apicid);
			for (i = 0; i < 0xf; i++)
				if (!physid_isset(i, phys_id_present_map))
					break;
			if (i >= 0xf)
				panic("Max APIC ID exceeded!\n");
			printk(KERN_ERR "... fixing up to %d. (tell your hw vendor)\n",
				i);
			physid_set(i, phys_id_present_map);
			mp_ioapics[apic].mpc_apicid = i;
		} else {
			printk(KERN_INFO 
			       "Using IO-APIC %d\n", mp_ioapics[apic].mpc_apicid);
			physid_set(mp_ioapics[apic].mpc_apicid, phys_id_present_map);
		}


		/*
		 * We need to adjust the IRQ routing table
		 * if the ID changed.
		 */
		if (old_id != mp_ioapics[apic].mpc_apicid)
			for (i = 0; i < mp_irq_entries; i++)
				if (mp_irqs[i].mpc_dstapic == old_id)
					mp_irqs[i].mpc_dstapic
						= mp_ioapics[apic].mpc_apicid;

		/*
		 * Read the right value from the MPC table and
		 * write it into the ID register.
	 	 */
		printk(KERN_INFO "...changing IO-APIC physical APIC ID to %d ...",
				mp_ioapics[apic].mpc_apicid);

		reg_00.bits.ID = mp_ioapics[apic].mpc_apicid;
		spin_lock_irqsave(&ioapic_lock, flags);
		io_apic_write(apic, 0, reg_00.raw);
		spin_unlock_irqrestore(&ioapic_lock, flags);

		/*
		 * Sanity check
		 */
		spin_lock_irqsave(&ioapic_lock, flags);
		reg_00.raw = io_apic_read(apic, 0);
		spin_unlock_irqrestore(&ioapic_lock, flags);
		if (reg_00.bits.ID != mp_ioapics[apic].mpc_apicid)
			panic("could not set ID!\n");
		else
			printk(" ok.\n");
	}
}

/*
 * There is a nasty bug in some older SMP boards, their mptable lies
 * about the timer IRQ. We do the following to work around the situation:
 *
 *	- timer IRQ defaults to IO-APIC IRQ
 *	- if this function detects that timer IRQs are defunct, then we fall
 *	  back to ISA timer IRQs
 */
static int __init timer_irq_works(void)
{
	unsigned long t1 = jiffies;

	local_irq_enable();
	/* Let ten ticks pass... */
	mdelay((10 * 1000) / HZ);

	/*
	 * Expect a few ticks at least, to be sure some possible
	 * glue logic does not lock up after one or two first
	 * ticks in a non-ExtINT mode.  Also the local APIC
	 * might have cached one ExtINT interrupt.  Finally, at
	 * least one tick may be lost due to delays.
	 */

	/* jiffies wrap? */
	if (jiffies - t1 > 4)
		return 1;
	return 0;
}

/*
 * In the SMP+IOAPIC case it might happen that there are an unspecified
 * number of pending IRQ events unhandled. These cases are very rare,
 * so we 'resend' these IRQs via IPIs, to the same CPU. It's much
 * better to do it this way as thus we do not have to be aware of
 * 'pending' interrupts in the IRQ path, except at this point.
 */
/*
 * Edge triggered needs to resend any interrupt
 * that was delayed but this is now handled in the device
 * independent code.
 */

/*
 * Starting up a edge-triggered IO-APIC interrupt is
 * nasty - we need to make sure that we get the edge.
 * If it is already asserted for some reason, we need
 * return 1 to indicate that is was pending.
 *
 * This is not complete - we should be able to fake
 * an edge even if it isn't on the 8259A...
 */

static unsigned int startup_edge_ioapic_irq(unsigned int irq)
{
	int was_pending = 0;
	unsigned long flags;

	spin_lock_irqsave(&ioapic_lock, flags);
	if (irq < 16) {
		disable_8259A_irq(irq);
		if (i8259A_irq_pending(irq))
			was_pending = 1;
	}
	__unmask_IO_APIC_irq(irq);
	spin_unlock_irqrestore(&ioapic_lock, flags);

	return was_pending;
}

/*
 * Once we have recorded IRQ_PENDING already, we can mask the
 * interrupt for real. This prevents IRQ storms from unhandled
 * devices.
 */
static void ack_edge_ioapic_irq(unsigned int irq)
{
	if ((irq_desc[irq].status & (IRQ_PENDING | IRQ_DISABLED))
					== (IRQ_PENDING | IRQ_DISABLED))
		mask_IO_APIC_irq(irq);
	ack_APIC_irq();
}

/*
 * Level triggered interrupts can just be masked,
 * and shutting down and starting up the interrupt
 * is the same as enabling and disabling them -- except
 * with a startup need to return a "was pending" value.
 *
 * Level triggered interrupts are special because we
 * do not touch any IO-APIC register while handling
 * them. We ack the APIC in the end-IRQ handler, not
 * in the start-IRQ-handler. Protection against reentrance
 * from the same interrupt is still provided, both by the
 * generic IRQ layer and by the fact that an unacked local
 * APIC does not accept IRQs.
 */
static unsigned int startup_level_ioapic_irq (unsigned int irq)
{
	unmask_IO_APIC_irq(irq);

	return 0; /* don't check for pending */
}

static void end_level_ioapic_irq (unsigned int irq)
{
	unsigned long v;
	int i;

/*
 * It appears there is an erratum which affects at least version 0x11
 * of I/O APIC (that's the 82093AA and cores integrated into various
 * chipsets).  Under certain conditions a level-triggered interrupt is
 * erroneously delivered as edge-triggered one but the respective IRR
 * bit gets set nevertheless.  As a result the I/O unit expects an EOI
 * message but it will never arrive and further interrupts are blocked
 * from the source.  The exact reason is so far unknown, but the
 * phenomenon was observed when two consecutive interrupt requests
 * from a given source get delivered to the same CPU and the source is
 * temporarily disabled in between.
 *
 * A workaround is to simulate an EOI message manually.  We achieve it
 * by setting the trigger mode to edge and then to level when the edge
 * trigger mode gets detected in the TMR of a local APIC for a
 * level-triggered interrupt.  We mask the source for the time of the
 * operation to prevent an edge-triggered interrupt escaping meanwhile.
 * The idea is from Manfred Spraul.  --macro
 */
	i = IO_APIC_VECTOR(irq);
	v = apic_read(APIC_TMR + ((i & ~0x1f) >> 1));

	ack_APIC_irq();

	if (!(v & (1 << (i & 0x1f)))) {
#ifdef APIC_LOCKUP_DEBUG
		struct irq_pin_list *entry;
#endif

#ifdef APIC_MISMATCH_DEBUG
		atomic_inc(&irq_mis_count);
#endif
		spin_lock(&ioapic_lock);
		__mask_and_edge_IO_APIC_irq(irq);
#ifdef APIC_LOCKUP_DEBUG
		for (entry = irq_2_pin + irq;;) {
			unsigned int reg;

			if (entry->pin == -1)
				break;
			reg = io_apic_read(entry->apic, 0x10 + entry->pin * 2);
			if (reg & 0x00004000)
				printk(KERN_CRIT "Aieee!!!  Remote IRR"
					" still set after unlock!\n");
			if (!entry->next)
				break;
			entry = irq_2_pin + entry->next;
		}
#endif
		__unmask_and_level_IO_APIC_irq(irq);
		spin_unlock(&ioapic_lock);
	}
}

static void set_ioapic_affinity_irq(unsigned int irq, cpumask_t mask)
{
	unsigned long flags;
	unsigned int dest;

	dest = cpu_mask_to_apicid(mask);

	/*
	 * Only the first 8 bits are valid.
	 */
	dest = dest << 24;

	spin_lock_irqsave(&ioapic_lock, flags);
	__DO_ACTION(1, = dest, )
	spin_unlock_irqrestore(&ioapic_lock, flags);
}

#ifdef CONFIG_PCI_MSI
static unsigned int startup_edge_ioapic_vector(unsigned int vector)
{
	int irq = vector_to_irq(vector);

	return startup_edge_ioapic_irq(irq);
}

static void ack_edge_ioapic_vector(unsigned int vector)
{
	int irq = vector_to_irq(vector);

	ack_edge_ioapic_irq(irq);
}

static unsigned int startup_level_ioapic_vector (unsigned int vector)
{
	int irq = vector_to_irq(vector);

	return startup_level_ioapic_irq (irq);
}

static void end_level_ioapic_vector (unsigned int vector)
{
	int irq = vector_to_irq(vector);

	end_level_ioapic_irq(irq);
}

static void mask_IO_APIC_vector (unsigned int vector)
{
	int irq = vector_to_irq(vector);

	mask_IO_APIC_irq(irq);
}

static void unmask_IO_APIC_vector (unsigned int vector)
{
	int irq = vector_to_irq(vector);

	unmask_IO_APIC_irq(irq);
}

static void set_ioapic_affinity_vector (unsigned int vector,
					cpumask_t cpu_mask)
{
	int irq = vector_to_irq(vector);

	set_ioapic_affinity_irq(irq, cpu_mask);
}
#endif

/*
 * Level and edge triggered IO-APIC interrupts need different handling,
 * so we use two separate IRQ descriptors. Edge triggered IRQs can be
 * handled with the level-triggered descriptor, but that one has slightly
 * more overhead. Level-triggered interrupts cannot be handled with the
 * edge-triggered handler, without risking IRQ storms and other ugly
 * races.
 */

static struct hw_interrupt_type ioapic_edge_type = {
	.typename = "IO-APIC-edge",
	.startup 	= startup_edge_ioapic,
	.shutdown 	= shutdown_edge_ioapic,
	.enable 	= enable_edge_ioapic,
	.disable 	= disable_edge_ioapic,
	.ack 		= ack_edge_ioapic,
	.end 		= end_edge_ioapic,
	.set_affinity = set_ioapic_affinity,
};

static struct hw_interrupt_type ioapic_level_type = {
	.typename = "IO-APIC-level",
	.startup 	= startup_level_ioapic,
	.shutdown 	= shutdown_level_ioapic,
	.enable 	= enable_level_ioapic,
	.disable 	= disable_level_ioapic,
	.ack 		= mask_and_ack_level_ioapic,
	.end 		= end_level_ioapic,
	.set_affinity = set_ioapic_affinity,
};

static inline void init_IO_APIC_traps(void)
{
	int irq;

	/*
	 * NOTE! The local APIC isn't very good at handling
	 * multiple interrupts at the same interrupt level.
	 * As the interrupt level is determined by taking the
	 * vector number and shifting that right by 4, we
	 * want to spread these out a bit so that they don't
	 * all fall in the same interrupt level.
	 *
	 * Also, we've got to be careful not to trash gate
	 * 0x80, because int 0x80 is hm, kind of importantish. ;)
	 */
	for (irq = 0; irq < NR_IRQS ; irq++) {
		int tmp = irq;
		if (use_pci_vector()) {
			if (!platform_legacy_irq(tmp))
				if ((tmp = vector_to_irq(tmp)) == -1)
					continue;
		}
		if (IO_APIC_IRQ(tmp) && !IO_APIC_VECTOR(tmp)) {
			/*
			 * Hmm.. We don't have an entry for this,
			 * so default to an old-fashioned 8259
			 * interrupt if we can..
			 */
			if (irq < 16)
				make_8259A_irq(irq);
			else
				/* Strange. Oh, well.. */
				irq_desc[irq].handler = &no_irq_type;
		}
	}
}

static void enable_lapic_irq (unsigned int irq)
{
	unsigned long v;

	v = apic_read(APIC_LVT0);
	apic_write_around(APIC_LVT0, v & ~APIC_LVT_MASKED);
}

static void disable_lapic_irq (unsigned int irq)
{
	unsigned long v;

	v = apic_read(APIC_LVT0);
	apic_write_around(APIC_LVT0, v | APIC_LVT_MASKED);
}

static void ack_lapic_irq (unsigned int irq)
{
	ack_APIC_irq();
}

static void end_lapic_irq (unsigned int i) { /* nothing */ }

static struct hw_interrupt_type lapic_irq_type = {
	.typename = "local-APIC-edge",
	.startup = NULL, /* startup_irq() not used for IRQ0 */
	.shutdown = NULL, /* shutdown_irq() not used for IRQ0 */
	.enable = enable_lapic_irq,
	.disable = disable_lapic_irq,
	.ack = ack_lapic_irq,
	.end = end_lapic_irq,
};

static void setup_nmi (void)
{
	/*
 	 * Dirty trick to enable the NMI watchdog ...
	 * We put the 8259A master into AEOI mode and
	 * unmask on all local APICs LVT0 as NMI.
	 *
	 * The idea to use the 8259A in AEOI mode ('8259A Virtual Wire')
	 * is from Maciej W. Rozycki - so we do not have to EOI from
	 * the NMI handler or the timer interrupt.
	 */ 
	printk(KERN_INFO "activating NMI Watchdog ...");

	enable_NMI_through_LVT0(NULL);

	printk(" done.\n");
}

/*
 * This looks a bit hackish but it's about the only one way of sending
 * a few INTA cycles to 8259As and any associated glue logic.  ICR does
 * not support the ExtINT mode, unfortunately.  We need to send these
 * cycles as some i82489DX-based boards have glue logic that keeps the
 * 8259A interrupt line asserted until INTA.  --macro
 */
static inline void unlock_ExtINT_logic(void)
{
	int pin, i;
	struct IO_APIC_route_entry entry0, entry1;
	unsigned char save_control, save_freq_select;
	unsigned long flags;

	pin = find_isa_irq_pin(8, mp_INT);
	if (pin == -1)
		return;

	spin_lock_irqsave(&ioapic_lock, flags);
	*(((int *)&entry0) + 1) = io_apic_read(0, 0x11 + 2 * pin);
	*(((int *)&entry0) + 0) = io_apic_read(0, 0x10 + 2 * pin);
	spin_unlock_irqrestore(&ioapic_lock, flags);
	clear_IO_APIC_pin(0, pin);

	memset(&entry1, 0, sizeof(entry1));

	entry1.dest_mode = 0;			/* physical delivery */
	entry1.mask = 0;			/* unmask IRQ now */
	entry1.dest.physical.physical_dest = hard_smp_processor_id();
	entry1.delivery_mode = dest_ExtINT;
	entry1.polarity = entry0.polarity;
	entry1.trigger = 0;
	entry1.vector = 0;

	spin_lock_irqsave(&ioapic_lock, flags);
	io_apic_write(0, 0x11 + 2 * pin, *(((int *)&entry1) + 1));
	io_apic_write(0, 0x10 + 2 * pin, *(((int *)&entry1) + 0));
	spin_unlock_irqrestore(&ioapic_lock, flags);

	save_control = CMOS_READ(RTC_CONTROL);
	save_freq_select = CMOS_READ(RTC_FREQ_SELECT);
	CMOS_WRITE((save_freq_select & ~RTC_RATE_SELECT) | 0x6,
		   RTC_FREQ_SELECT);
	CMOS_WRITE(save_control | RTC_PIE, RTC_CONTROL);

	i = 100;
	while (i-- > 0) {
		mdelay(10);
		if ((CMOS_READ(RTC_INTR_FLAGS) & RTC_PF) == RTC_PF)
			i -= 10;
	}

	CMOS_WRITE(save_control, RTC_CONTROL);
	CMOS_WRITE(save_freq_select, RTC_FREQ_SELECT);
	clear_IO_APIC_pin(0, pin);

	spin_lock_irqsave(&ioapic_lock, flags);
	io_apic_write(0, 0x11 + 2 * pin, *(((int *)&entry0) + 1));
	io_apic_write(0, 0x10 + 2 * pin, *(((int *)&entry0) + 0));
	spin_unlock_irqrestore(&ioapic_lock, flags);
}

/*
 * This code may look a bit paranoid, but it's supposed to cooperate with
 * a wide range of boards and BIOS bugs.  Fortunately only the timer IRQ
 * is so screwy.  Thanks to Brian Perkins for testing/hacking this beast
 * fanatically on his truly buggy board.
 */
static inline void check_timer(void)
{
	int pin1, pin2;
	int vector;

	/*
	 * get/set the timer IRQ vector:
	 */
	disable_8259A_irq(0);
	vector = assign_irq_vector(0);
	set_intr_gate(vector, interrupt[0]);

	/*
	 * Subtle, code in do_timer_interrupt() expects an AEOI
	 * mode for the 8259A whenever interrupts are routed
	 * through I/O APICs.  Also IRQ0 has to be enabled in
	 * the 8259A which implies the virtual wire has to be
	 * disabled in the local APIC.
	 */
	apic_write_around(APIC_LVT0, APIC_LVT_MASKED | APIC_DM_EXTINT);
	init_8259A(1);
	enable_8259A_irq(0);

	pin1 = find_isa_irq_pin(0, mp_INT);
	pin2 = find_isa_irq_pin(0, mp_ExtINT);

	printk(KERN_INFO "..TIMER: vector=0x%02X pin1=%d pin2=%d\n", vector, pin1, pin2);

	if (pin1 != -1) {
		/*
		 * Ok, does IRQ0 through the IOAPIC work?
		 */
		unmask_IO_APIC_irq(0);
		if (timer_irq_works()) {
			nmi_watchdog_default();
			if (nmi_watchdog == NMI_IO_APIC) {
				disable_8259A_irq(0);
				setup_nmi();
				enable_8259A_irq(0);
				check_nmi_watchdog();
			}
			return;
		}
		clear_IO_APIC_pin(0, pin1);
		printk(KERN_ERR "..MP-BIOS bug: 8254 timer not connected to IO-APIC\n");
	}

	printk(KERN_INFO "...trying to set up timer (IRQ0) through the 8259A ... ");
	if (pin2 != -1) {
		printk("\n..... (found pin %d) ...", pin2);
		/*
		 * legacy devices should be connected to IO APIC #0
		 */
		setup_ExtINT_IRQ0_pin(pin2, vector);
		if (timer_irq_works()) {
			printk("works.\n");
			nmi_watchdog_default();
			if (nmi_watchdog == NMI_IO_APIC) {
				setup_nmi();
				check_nmi_watchdog();
			}
			return;
		}
		/*
		 * Cleanup, just in case ...
		 */
		clear_IO_APIC_pin(0, pin2);
	}
	printk(" failed.\n");

	if (nmi_watchdog) {
		printk(KERN_WARNING "timer doesn't work through the IO-APIC - disabling NMI Watchdog!\n");
		nmi_watchdog = 0;
	}

	printk(KERN_INFO "...trying to set up timer as Virtual Wire IRQ...");

	disable_8259A_irq(0);
	irq_desc[0].handler = &lapic_irq_type;
	apic_write_around(APIC_LVT0, APIC_DM_FIXED | vector);	/* Fixed mode */
	enable_8259A_irq(0);

	if (timer_irq_works()) {
		printk(" works.\n");
		return;
	}
	apic_write_around(APIC_LVT0, APIC_LVT_MASKED | APIC_DM_FIXED | vector);
	printk(" failed.\n");

	printk(KERN_INFO "...trying to set up timer as ExtINT IRQ...");

	init_8259A(0);
	make_8259A_irq(0);
	apic_write_around(APIC_LVT0, APIC_DM_EXTINT);

	unlock_ExtINT_logic();

	if (timer_irq_works()) {
		printk(" works.\n");
		return;
	}
	printk(" failed :(.\n");
	panic("IO-APIC + timer doesn't work! Try using the 'noapic' kernel parameter\n");
}

/*
 *
 * IRQ's that are handled by the PIC in the MPS IOAPIC case.
 * - IRQ2 is the cascade IRQ, and cannot be a io-apic IRQ.
 *   Linux doesn't really care, as it's not actually used
 *   for any interrupt handling anyway.
 */
#define PIC_IRQS	(1<<2)

void __init setup_IO_APIC(void)
{
	enable_IO_APIC();

	if (acpi_ioapic)
		io_apic_irqs = ~0;	/* all IRQs go through IOAPIC */
	else
<<<<<<< HEAD
	io_apic_irqs = ~PIC_IRQS;
=======
		io_apic_irqs = ~PIC_IRQS;
>>>>>>> 30e74fea

	printk("ENABLING IO-APIC IRQs\n");

	/*
	 * Set up the IO-APIC IRQ routing table.
	 */
	if (!acpi_ioapic)
		setup_ioapic_ids_from_mpc();
	sync_Arb_IDs();
	setup_IO_APIC_irqs();
	init_IO_APIC_traps();
	check_timer();
	if (!acpi_ioapic)
		print_IO_APIC();
}

/* --------------------------------------------------------------------------
                          ACPI-based IOAPIC Configuration
   -------------------------------------------------------------------------- */

#ifdef CONFIG_ACPI_BOOT

#define IO_APIC_MAX_ID		15

int __init io_apic_get_unique_id (int ioapic, int apic_id)
{
	union IO_APIC_reg_00 reg_00;
	static physid_mask_t apic_id_map;
	unsigned long flags;
	int i = 0;

	/*
	 * The P4 platform supports up to 256 APIC IDs on two separate APIC 
	 * buses (one for LAPICs, one for IOAPICs), where predecessors only 
	 * supports up to 16 on one shared APIC bus.
	 * 
	 * TBD: Expand LAPIC/IOAPIC support on P4-class systems to take full
	 *      advantage of new APIC bus architecture.
	 */

	if (physids_empty(apic_id_map))
		apic_id_map = phys_cpu_present_map;

	spin_lock_irqsave(&ioapic_lock, flags);
	reg_00.raw = io_apic_read(ioapic, 0);
	spin_unlock_irqrestore(&ioapic_lock, flags);

	if (apic_id >= IO_APIC_MAX_ID) {
		printk(KERN_WARNING "IOAPIC[%d]: Invalid apic_id %d, trying "
			"%d\n", ioapic, apic_id, reg_00.bits.ID);
		apic_id = reg_00.bits.ID;
	}

	/*
	 * Every APIC in a system must have a unique ID or we get lots of nice 
	 * 'stuck on smp_invalidate_needed IPI wait' messages.
	 */
	if (physid_isset(apic_id, apic_id_map)) {

		for (i = 0; i < IO_APIC_MAX_ID; i++) {
			if (!physid_isset(i, apic_id_map))
				break;
		}

		if (i == IO_APIC_MAX_ID)
			panic("Max apic_id exceeded!\n");

		printk(KERN_WARNING "IOAPIC[%d]: apic_id %d already used, "
			"trying %d\n", ioapic, apic_id, i);

		apic_id = i;
	} 

	physid_set(apic_id, apic_id_map);

	if (reg_00.bits.ID != apic_id) {
		reg_00.bits.ID = apic_id;

		spin_lock_irqsave(&ioapic_lock, flags);
		io_apic_write(ioapic, 0, reg_00.raw);
		reg_00.raw = io_apic_read(ioapic, 0);
		spin_unlock_irqrestore(&ioapic_lock, flags);

		/* Sanity check */
		if (reg_00.bits.ID != apic_id)
			panic("IOAPIC[%d]: Unable change apic_id!\n", ioapic);
	}

	printk(KERN_INFO "IOAPIC[%d]: Assigned apic_id %d\n", ioapic, apic_id);

	return apic_id;
}


int __init io_apic_get_version (int ioapic)
{
	union IO_APIC_reg_01	reg_01;
	unsigned long flags;

	spin_lock_irqsave(&ioapic_lock, flags);
	reg_01.raw = io_apic_read(ioapic, 1);
	spin_unlock_irqrestore(&ioapic_lock, flags);

	return reg_01.bits.version;
}


int __init io_apic_get_redir_entries (int ioapic)
{
	union IO_APIC_reg_01	reg_01;
	unsigned long flags;

	spin_lock_irqsave(&ioapic_lock, flags);
	reg_01.raw = io_apic_read(ioapic, 1);
	spin_unlock_irqrestore(&ioapic_lock, flags);

	return reg_01.bits.entries;
}


int io_apic_set_pci_routing (int ioapic, int pin, int irq, int edge_level, int active_high_low)
{
	struct IO_APIC_route_entry entry;
	unsigned long flags;

	if (!IO_APIC_IRQ(irq)) {
		printk(KERN_ERR "IOAPIC[%d]: Invalid reference to IRQ 0\n",
			ioapic);
		return -EINVAL;
	}

	/*
	 * Generate a PCI IRQ routing entry and program the IOAPIC accordingly.
	 * Note that we mask (disable) IRQs now -- these get enabled when the
	 * corresponding device driver registers for this IRQ.
	 */

	memset(&entry,0,sizeof(entry));

	entry.delivery_mode = dest_LowestPrio;
	entry.dest_mode = INT_DELIVERY_MODE;
	entry.dest.logical.logical_dest = TARGET_CPUS;
	entry.trigger = edge_level;
	entry.polarity = active_high_low;
	entry.mask = 1;					 /* Disabled (masked) */

	/*
	 * IRQs < 16 are already in the irq_2_pin[] map
	 */
	if (irq >= 16)
		add_pin_to_irq(irq, ioapic, pin);

	entry.vector = assign_irq_vector(irq);

	printk(KERN_DEBUG "IOAPIC[%d]: Set PCI routing entry (%d-%d -> 0x%x -> "
		"IRQ %d Mode:%i Active:%i)\n", ioapic, 
	       mp_ioapics[ioapic].mpc_apicid, pin, entry.vector, irq,
	       edge_level, active_high_low);

 	if (use_pci_vector() && !platform_legacy_irq(irq))
		irq = IO_APIC_VECTOR(irq);
	if (edge_level) {
		irq_desc[irq].handler = &ioapic_level_type;
	} else {
		irq_desc[irq].handler = &ioapic_edge_type;
	}

	set_intr_gate(entry.vector, interrupt[irq]);

	if (!ioapic && (irq < 16))
		disable_8259A_irq(irq);

	spin_lock_irqsave(&ioapic_lock, flags);
	io_apic_write(ioapic, 0x11+2*pin, *(((int *)&entry)+1));
	io_apic_write(ioapic, 0x10+2*pin, *(((int *)&entry)+0));
	spin_unlock_irqrestore(&ioapic_lock, flags);

	return 0;
}

#endif /*CONFIG_ACPI_BOOT*/

#ifndef CONFIG_SMP
void send_IPI_self(int vector)
{
	unsigned int cfg;

       /*
        * Wait for idle.
        */
	apic_wait_icr_idle();
	cfg = APIC_DM_FIXED | APIC_DEST_SELF | vector | APIC_DEST_LOGICAL;

	/*
	 * Send the IPI. The write to APIC_ICR fires this off.
	 */
	apic_write_around(APIC_ICR, cfg);
}
#endif<|MERGE_RESOLUTION|>--- conflicted
+++ resolved
@@ -220,13 +220,8 @@
    off. Check for an Nvidia or VIA PCI bridge and turn it off.
    Use pci direct infrastructure because this runs before the PCI subsystem. 
 
-<<<<<<< HEAD
-   Can be overwritten with "apic" 
-   
-=======
    Can be overwritten with "apic"
 
->>>>>>> 30e74fea
    And another hack to disable the IOMMU on VIA chipsets.
 
    Kludge-O-Rama. */
@@ -257,14 +252,6 @@
 				switch (vendor) { 
 				case PCI_VENDOR_ID_VIA:
 #ifdef CONFIG_GART_IOMMU
-<<<<<<< HEAD
-					if (end_pfn >= (0xffffffff>>PAGE_SHIFT) &&
-					    !iommu_aperture_allowed) { 
-						printk(KERN_INFO
-    "Looks like a VIA chipset. Disabling IOMMU. Overwrite with \"iommu=allowed\"\n"); 
-						iommu_aperture_disabled = 1; 
-					} 
-=======
 					if ((end_pfn >= (0xffffffff>>PAGE_SHIFT) ||
 					     force_iommu) &&
 					    !iommu_aperture_allowed) {
@@ -272,7 +259,6 @@
     "Looks like a VIA chipset. Disabling IOMMU. Overwrite with \"iommu=allowed\"\n");
 						iommu_aperture_disabled = 1;
 					}
->>>>>>> 30e74fea
 #endif
 					return;
 				case PCI_VENDOR_ID_NVIDIA:
@@ -1780,11 +1766,7 @@
 	if (acpi_ioapic)
 		io_apic_irqs = ~0;	/* all IRQs go through IOAPIC */
 	else
-<<<<<<< HEAD
-	io_apic_irqs = ~PIC_IRQS;
-=======
 		io_apic_irqs = ~PIC_IRQS;
->>>>>>> 30e74fea
 
 	printk("ENABLING IO-APIC IRQs\n");
 
