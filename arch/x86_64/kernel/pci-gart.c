--- conflicted
+++ resolved
@@ -40,7 +40,7 @@
 dma_addr_t bad_dma_address;
 
 unsigned long iommu_bus_base;	/* GART remapping area (physical) */
-unsigned long iommu_size; 	/* size of remapping area bytes */
+static unsigned long iommu_size; 	/* size of remapping area bytes */
 static unsigned long iommu_pages;	/* .. and in pages */
 
 u32 *iommu_gatt_base; 		/* Remapping table */
@@ -192,11 +192,7 @@
 	/* Kludge to make it bug-to-bug compatible with i386. i386
 	   uses the normal dma_mask for alloc_consistent. */
 	if (hwdev)
-<<<<<<< HEAD
-		dma_mask &= hwdev->dma_mask;
-=======
 	dma_mask &= hwdev->dma_mask;
->>>>>>> 30e74fea
 
  again:
 	memory = (void *)__get_free_pages(gfp, get_order(size));
@@ -855,7 +851,7 @@
 fs_initcall(pci_iommu_init);
 
 /* iommu=[size][,noagp][,off][,force][,noforce][,leak][,memaper[=order]][,merge]
-         [,forcesac][,fullflush][,nomerge][,noaperture]
+         [,forcesac][,fullflush][,nomerge]
    size  set size of iommu (in bytes) 
    noagp don't initialize the AGP driver and use full aperture.
    off   don't use the IOMMU
@@ -870,7 +866,6 @@
    nofullflush Don't use IOMMU fullflush
    allowed  overwrite iommu off workarounds for specific chipsets.
    soft	 Use software bounce buffering (default for Intel machines)
-   noaperture Don't touch the aperture for AGP.
 */
 __init int iommu_setup(char *opt) 
 { 
@@ -885,11 +880,7 @@
 	    if (!memcmp(p,"force", 5)) {
 		    force_iommu = 1;
 		    iommu_aperture_allowed = 1;
-<<<<<<< HEAD
-	    } 
-=======
 	    }
->>>>>>> 30e74fea
 	    if (!memcmp(p,"allowed",7))
 		    iommu_aperture_allowed = 1;
 	    if (!memcmp(p,"noforce", 7)) { 
@@ -899,7 +890,7 @@
 	    if (!memcmp(p, "memaper", 7)) { 
 		    fallback_aper_force = 1; 
 		    p += 7; 
-		    if (*p == '=' && (p++, get_option(&p, &arg)))
+		    if (*p == '=' && get_option(&p, &arg))
 			    fallback_aper_order = arg;
 	    } 
 	    if (!memcmp(p, "panic", 5))
@@ -920,10 +911,6 @@
 		    iommu_fullflush = 0;
 	    if (!memcmp(p, "soft", 4))
 		    swiotlb = 1;
-	    if (!memcmp(p, "noaperture", 10)) { 
-		    extern int fix_agp_aperture;
-		    fix_agp_aperture = 0;
-	    }
 #ifdef CONFIG_IOMMU_LEAK
 	    if (!memcmp(p,"leak", 4)) { 
 		    leak_trace = 1;
