# This file is included by the global makefile so that you can add your own
# architecture-specific flags and dependencies.
#
# This file is subject to the terms and conditions of the GNU General Public
# License.  See the file "COPYING" in the main directory of this archive
# for more details.
#
# Copyright (C) 1994 by Linus Torvalds
# Changes for PPC by Gary Thomas
# Rewritten by Cort Dougan and Paul Mackerras
#

# This must match PAGE_OFFSET in include/asm-ppc/page.h.
KERNELLOAD	:= $(CONFIG_KERNEL_START)

HAS_BIARCH	:= $(call cc-option-yn, -m32)
ifeq ($(HAS_BIARCH),y)
AS		:= $(AS) -a32
LD		:= $(LD) -m elf32ppc
CC		:= $(CC) -m32
endif

LDFLAGS_vmlinux	:= -Ttext $(KERNELLOAD) -Bstatic
CPPFLAGS	+= -Iarch/$(ARCH)
AFLAGS		+= -Iarch/$(ARCH)
CFLAGS		+= -Iarch/$(ARCH) -msoft-float -pipe \
		-ffixed-r2 -Wno-uninitialized -mmultiple
CPP		= $(CC) -E $(CFLAGS)

CHECKFLAGS	+= -D__powerpc__=1

ifndef CONFIG_E500
CFLAGS		+= -mstring
endif

cpu-as-$(CONFIG_PPC64BRIDGE)	+= -Wa,-mppc64bridge
cpu-as-$(CONFIG_4xx)		+= -Wa,-m405
cpu-as-$(CONFIG_6xx)		+= -Wa,-maltivec
cpu-as-$(CONFIG_POWER4)		+= -Wa,-maltivec
cpu-as-$(CONFIG_E500)		+= -Wa,-me500

AFLAGS += $(cpu-as-y)
CFLAGS += $(cpu-as-y)

head-y				:= arch/ppc/kernel/head.o
head-$(CONFIG_8xx)		:= arch/ppc/kernel/head_8xx.o
head-$(CONFIG_4xx)		:= arch/ppc/kernel/head_4xx.o
head-$(CONFIG_44x)		:= arch/ppc/kernel/head_44x.o
head-$(CONFIG_E500)		:= arch/ppc/kernel/head_e500.o

head-$(CONFIG_6xx)		+= arch/ppc/kernel/idle_6xx.o
head-$(CONFIG_POWER4)		+= arch/ppc/kernel/idle_power4.o

core-y				+= arch/ppc/kernel/ arch/ppc/platforms/ \
				   arch/ppc/mm/ arch/ppc/lib/ arch/ppc/syslib/
core-$(CONFIG_4xx)		+= arch/ppc/platforms/4xx/
core-$(CONFIG_85xx)		+= arch/ppc/platforms/85xx/
core-$(CONFIG_MATH_EMULATION)	+= arch/ppc/math-emu/
core-$(CONFIG_XMON)		+= arch/ppc/xmon/
core-$(CONFIG_APUS)		+= arch/ppc/amiga/
drivers-$(CONFIG_8xx)		+= arch/ppc/8xx_io/
drivers-$(CONFIG_4xx)		+= arch/ppc/4xx_io/
drivers-$(CONFIG_CPM2)		+= arch/ppc/8260_io/

drivers-$(CONFIG_OPROFILE)	+= arch/ppc/oprofile/

BOOT_TARGETS = zImage zImage.initrd znetboot znetboot.initrd vmlinux.sm

.PHONY: $(BOOT_TARGETS)

all: zImage

CPPFLAGS_vmlinux.lds	:= -Upowerpc

# All the instructions talk about "make bzImage".
bzImage: zImage

boot := arch/$(ARCH)/boot

$(BOOT_TARGETS): vmlinux
	$(Q)$(MAKE) $(build)=$(boot) $@

uImage: vmlinux
	$(Q)$(MAKE) $(build)=$(boot)/images $(boot)/images/$@

define archhelp
  @echo '* zImage          - Compressed kernel image (arch/$(ARCH)/boot/images/zImage.*)'
  @echo '  uImage          - Create a bootable image for U-Boot / PPCBoot'
  @echo '  install         - Install kernel using'
  @echo '                    (your) ~/bin/installkernel or'
  @echo '                    (distribution) /sbin/installkernel or'
  @echo '                    install to $$(INSTALL_PATH) and run lilo'
  @echo '  *_defconfig     - Select default config from arch/$(ARCH)/ppc/configs'
endef

archclean:
	$(Q)$(MAKE) $(clean)=arch/ppc/boot

prepare: include/asm-$(ARCH)/offsets.h checkbin

arch/$(ARCH)/kernel/asm-offsets.s: include/asm include/linux/version.h \
				   include/config/MARKER

include/asm-$(ARCH)/offsets.h: arch/$(ARCH)/kernel/asm-offsets.s
	$(call filechk,gen-asm-offsets)

# Use the file '.tmp_gas_check' for binutils tests, as gas won't output
# to stdout and these checks are run even on install targets.
TOUT	:= .tmp_gas_check
# Ensure this is binutils 2.12.1 (or 2.12.90.0.7) or later for altivec
# instructions.
AS_ALTIVEC	:= $(shell echo dssall | $(AS) -many -o $(TOUT) >/dev/null 2>&1 ; echo $$?)
# gcc-3.4 and binutils-2.14 are a fatal combination.
GCC_VERSION	:= $(call cc-version)
<<<<<<< HEAD
BAD_GCC_AS	:= $(shell echo mftb 5 | $(AS) -mppc -many -o /dev/null >/dev/null 2>&1 && echo 0 || echo 1)
=======
BAD_GCC_AS	:= $(shell echo mftb 5 | $(AS) -mppc -many -o $(TOUT) >/dev/null 2>&1 && echo 0 || echo 1)
>>>>>>> 8a690d16

checkbin:
ifeq ($(GCC_VERSION)$(BAD_GCC_AS),03041)
	@echo -n '*** ${VERSION}.${PATCHLEVEL} kernels no longer build '
	@echo 'correctly with gcc-3.4 and your version of binutils.'
	@echo '*** Please upgrade your binutils or downgrade your gcc'
	@false
endif
ifneq ($(AS_ALTIVEC),0)
	echo $(AS_ALTIVEC)
	@echo -n '*** ${VERSION}.${PATCHLEVEL} kernels no longer build '
	@echo 'correctly with old versions of binutils.'
	@echo '*** Please upgrade your binutils to 2.12.1 or newer'
	@false
endif
	@true

<<<<<<< HEAD
CLEAN_FILES += arch/$(ARCH)/kernel/asm-offsets.s
MRPROPER_FILES += include/asm-$(ARCH)/offsets.h
=======
CLEAN_FILES +=	include/asm-$(ARCH)/offsets.h \
		arch/$(ARCH)/kernel/asm-offsets.s \
		$(TOUT)
>>>>>>> 8a690d16
<|MERGE_RESOLUTION|>--- conflicted
+++ resolved
@@ -112,11 +112,7 @@
 AS_ALTIVEC	:= $(shell echo dssall | $(AS) -many -o $(TOUT) >/dev/null 2>&1 ; echo $$?)
 # gcc-3.4 and binutils-2.14 are a fatal combination.
 GCC_VERSION	:= $(call cc-version)
-<<<<<<< HEAD
-BAD_GCC_AS	:= $(shell echo mftb 5 | $(AS) -mppc -many -o /dev/null >/dev/null 2>&1 && echo 0 || echo 1)
-=======
 BAD_GCC_AS	:= $(shell echo mftb 5 | $(AS) -mppc -many -o $(TOUT) >/dev/null 2>&1 && echo 0 || echo 1)
->>>>>>> 8a690d16
 
 checkbin:
 ifeq ($(GCC_VERSION)$(BAD_GCC_AS),03041)
@@ -134,11 +130,6 @@
 endif
 	@true
 
-<<<<<<< HEAD
-CLEAN_FILES += arch/$(ARCH)/kernel/asm-offsets.s
+CLEAN_FILES += arch/$(ARCH)/kernel/asm-offsets.s \
+		$(TOUT)
 MRPROPER_FILES += include/asm-$(ARCH)/offsets.h
-=======
-CLEAN_FILES +=	include/asm-$(ARCH)/offsets.h \
-		arch/$(ARCH)/kernel/asm-offsets.s \
-		$(TOUT)
->>>>>>> 8a690d16
