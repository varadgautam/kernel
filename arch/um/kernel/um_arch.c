/*
 * Copyright (C) 2000, 2002 Jeff Dike (jdike@karaya.com)
 * Licensed under the GPL
 */

#include "linux/config.h"
#include "linux/kernel.h"
#include "linux/sched.h"
#include "linux/notifier.h"
#include "linux/mm.h"
#include "linux/types.h"
#include "linux/tty.h"
#include "linux/init.h"
#include "linux/bootmem.h"
#include "linux/spinlock.h"
#include "linux/utsname.h"
#include "linux/console.h"
#include "linux/sysrq.h"
#include "linux/seq_file.h"
#include "linux/delay.h"
#include "linux/module.h"
#include "asm/page.h"
#include "asm/pgtable.h"
#include "asm/ptrace.h"
#include "asm/elf.h"
#include "asm/user.h"
#include "asm/setup.h"
#include "ubd_user.h"
#include "asm/current.h"
#include "user_util.h"
#include "kern_util.h"
#include "kern.h"
#include "mem_user.h"
#include "mem.h"
#include "umid.h"
#include "initrd.h"
#include "init.h"
#include "os.h"
#include "choose-mode.h"
#include "mode_kern.h"
#include "mode.h"
#ifdef UML_CONFIG_MODE_SKAS
#include "skas.h"
#endif

#define DEFAULT_COMMAND_LINE "root=98:0"

/* Changed in linux_main and setup_arch, which run before SMP is started */
static char command_line[COMMAND_LINE_SIZE] = { 0 };

static void add_arg(char *arg)
{
	if (strlen(command_line) + strlen(arg) + 1 > COMMAND_LINE_SIZE) {
		printf("add_arg: Too many command line arguments!\n");
		exit(1);
	}
	if(strlen(command_line) > 0)
		strcat(command_line, " ");
	strcat(command_line, arg);
}

struct cpuinfo_um boot_cpu_data = {
	.loops_per_jiffy	= 0,
	.ipi_pipe		= { -1, -1 }
};

unsigned long thread_saved_pc(struct task_struct *task)
{
	return(os_process_pc(CHOOSE_MODE_PROC(thread_pid_tt, thread_pid_skas,
					      task)));
}

static int show_cpuinfo(struct seq_file *m, void *v)
{
	int index = 0;

#ifdef CONFIG_SMP
	index = (struct cpuinfo_um *) v - cpu_data;
	if (!cpu_online(index))
		return 0;
#endif

	seq_printf(m, "processor\t: %d\n", index);
	seq_printf(m, "vendor_id\t: User Mode Linux\n");
	seq_printf(m, "model name\t: UML\n");
	seq_printf(m, "mode\t\t: %s\n", CHOOSE_MODE("tt", "skas"));
	seq_printf(m, "host\t\t: %s\n", host_info);
	seq_printf(m, "bogomips\t: %lu.%02lu\n\n",
		   loops_per_jiffy/(500000/HZ),
		   (loops_per_jiffy/(5000/HZ)) % 100);

	return(0);
}

static void *c_start(struct seq_file *m, loff_t *pos)
{
	return *pos < NR_CPUS ? cpu_data + *pos : NULL;
}

static void *c_next(struct seq_file *m, void *v, loff_t *pos)
{
	++*pos;
	return c_start(m, pos);
}

static void c_stop(struct seq_file *m, void *v)
{
}

struct seq_operations cpuinfo_op = {
	.start	= c_start,
	.next	= c_next,
	.stop	= c_stop,
	.show	= show_cpuinfo,
};

/* Set in linux_main */
unsigned long host_task_size;
unsigned long task_size;

unsigned long uml_start;

/* Set in early boot */
unsigned long uml_physmem;
unsigned long uml_reserved;
unsigned long start_vm;
unsigned long end_vm;
int ncpus = 1;

#ifdef CONFIG_CMDLINE_ON_HOST
/* Pointer set in linux_main, the array itself is private to each thread,
 * and changed at address space creation time so this poses no concurrency
 * problems.
 */
static char *argv1_begin = NULL;
static char *argv1_end = NULL;
#endif

/* Set in early boot */
static int have_root __initdata = 0;
long long physmem_size = 32 * 1024 * 1024;

void set_cmdline(char *cmd)
{
#ifdef CONFIG_CMDLINE_ON_HOST
	char *umid, *ptr;

	if(CHOOSE_MODE(honeypot, 0)) return;

	umid = get_umid();
	if(*umid != '\0'){
		snprintf(argv1_begin, 
			 (argv1_end - argv1_begin) * sizeof(*ptr), 
			 "(%s) ", umid);
		ptr = &argv1_begin[strlen(argv1_begin)];
	}
	else ptr = argv1_begin;

	snprintf(ptr, (argv1_end - ptr) * sizeof(*ptr), "[%s]", cmd);
	memset(argv1_begin + strlen(argv1_begin), '\0', 
	       argv1_end - argv1_begin - strlen(argv1_begin));
#endif
}

static char *usage_string = 
"User Mode Linux v%s\n"
"	available at http://user-mode-linux.sourceforge.net/\n\n";

static int __init uml_version_setup(char *line, int *add)
{
	printf("%s\n", system_utsname.release);
	exit(0);

	return 0;
}

__uml_setup("--version", uml_version_setup,
"--version\n"
"    Prints the version number of the kernel.\n\n"
);

static int __init uml_root_setup(char *line, int *add)
{
	have_root = 1;
	return 0;
}

__uml_setup("root=", uml_root_setup,
"root=<file containing the root fs>\n"
"    This is actually used by the generic kernel in exactly the same\n"
"    way as in any other kernel. If you configure a number of block\n"
"    devices and want to boot off something other than ubd0, you \n"
"    would use something like:\n"
"        root=/dev/ubd5\n\n"
);

#ifndef CONFIG_MODE_TT

static int __init no_skas_debug_setup(char *line, int *add)
{
	printf("'debug' is not necessary to gdb UML in skas mode - run \n");
	printf("'gdb linux' and disable CONFIG_CMDLINE_ON_HOST if gdb \n");
	printf("doesn't work as expected\n");

	return 0;
}

__uml_setup("debug", no_skas_debug_setup,
"debug\n"
"    this flag is not needed to run gdb on UML in skas mode\n\n"
);

#endif

#ifdef CONFIG_SMP
static int __init uml_ncpus_setup(char *line, int *add)
{
       if (!sscanf(line, "%d", &ncpus)) {
               printf("Couldn't parse [%s]\n", line);
               return -1;
       }

       return 0;
}

__uml_setup("ncpus=", uml_ncpus_setup,
"ncpus=<# of desired CPUs>\n"
"    This tells an SMP kernel how many virtual processors to start.\n\n"
);
#endif

static int force_tt = 0;

#if defined(CONFIG_MODE_TT) && defined(CONFIG_MODE_SKAS)
#define DEFAULT_TT 0

static int __init mode_tt_setup(char *line, int *add)
{
	force_tt = 1;
	return(0);
}

#else
#ifdef CONFIG_MODE_SKAS

#define DEFAULT_TT 0

static int __init mode_tt_setup(char *line, int *add)
{
	printf("CONFIG_MODE_TT disabled - 'mode=tt' ignored\n");
	return(0);
}

#else
#ifdef CONFIG_MODE_TT

#define DEFAULT_TT 1

static int __init mode_tt_setup(char *line, int *add)
{
	printf("CONFIG_MODE_SKAS disabled - 'mode=tt' redundant\n");
	return(0);
}

#endif
#endif
#endif

__uml_setup("mode=tt", mode_tt_setup,
"mode=tt\n"
"    When both CONFIG_MODE_TT and CONFIG_MODE_SKAS are enabled, this option\n"
"    forces UML to run in tt (tracing thread) mode.  It is not the default\n"
"    because it's slower and less secure than skas mode.\n\n"
);

int mode_tt = DEFAULT_TT;

static int __init Usage(char *line, int *add)
{
 	const char **p;

	printf(usage_string, system_utsname.release);
 	p = &__uml_help_start;
 	while (p < &__uml_help_end) {
 		printf("%s", *p);
 		p++;
 	}
	exit(0);

	return 0;
}

__uml_setup("--help", Usage,
"--help\n"
"    Prints this message.\n\n"
);

static int __init uml_checksetup(char *line, int *add)
{
	struct uml_param *p;

	p = &__uml_setup_start;
	while(p < &__uml_setup_end) {
		int n;

		n = strlen(p->str);
		if(!strncmp(line, p->str, n)){
			if (p->setup_func(line + n, add)) return 1;
		}
		p++;
	}
	return 0;
}

static void __init uml_postsetup(void)
{
	initcall_t *p;

	p = &__uml_postsetup_start;
	while(p < &__uml_postsetup_end){
		(*p)();
		p++;
	}
	return;
}

/* Set during early boot */
unsigned long brk_start;
unsigned long end_iomem;
EXPORT_SYMBOL(end_iomem);

#define MIN_VMALLOC (32 * 1024 * 1024)

int linux_main(int argc, char **argv)
{
	unsigned long avail, diff;
	unsigned long virtmem_size, max_physmem;
	unsigned int i, add;
	char * mode;

	for (i = 1; i < argc; i++){
		if((i == 1) && (argv[i][0] == ' ')) continue;
		add = 1;
		uml_checksetup(argv[i], &add);
		if (add)
			add_arg(argv[i]);
	}
	if(have_root == 0)
		add_arg(DEFAULT_COMMAND_LINE);

	os_early_checks();
	if (force_tt)
		clear_can_do_skas();
	mode_tt = force_tt ? 1 : !can_do_skas();
#ifndef CONFIG_MODE_TT
	if (mode_tt) {
		/*Since CONFIG_MODE_TT is #undef'ed, force_tt cannot be 1. So,
		 * can_do_skas() returned 0, and the message is correct. */
		printf("Support for TT mode is disabled, and no SKAS support is present on the host.\n");
		exit(1);
	}
#endif

#ifndef CONFIG_MODE_SKAS
	mode = "TT";
#else
	/* Show to the user the result of selection */
	if (mode_tt)
		mode = "TT";
	else if (proc_mm && ptrace_faultinfo)
		mode = "SKAS3";
	else
		mode = "SKAS0";
#endif

	printf("UML running in %s mode\n", mode);

	uml_start = CHOOSE_MODE_PROC(set_task_sizes_tt, set_task_sizes_skas, 0,
				     &host_task_size, &task_size);

	/*
 	 * Setting up handlers to 'sig_info' struct
 	 */
	os_fill_handlinfo(handlinfo_kern);

	brk_start = (unsigned long) sbrk(0);
	CHOOSE_MODE_PROC(before_mem_tt, before_mem_skas, brk_start);
	/* Increase physical memory size for exec-shield users
	so they actually get what they asked for. This should
	add zero for non-exec shield users */

	diff = UML_ROUND_UP(brk_start) - UML_ROUND_UP(&_end);
	if(diff > 1024 * 1024){
		printf("Adding %ld bytes to physical memory to account for "
		       "exec-shield gap\n", diff);
		physmem_size += UML_ROUND_UP(brk_start) - UML_ROUND_UP(&_end);
	}

	uml_physmem = uml_start;

	/* Reserve up to 4M after the current brk */
	uml_reserved = ROUND_4M(brk_start) + (1 << 22);

	setup_machinename(system_utsname.machine);

#ifdef CONFIG_CMDLINE_ON_HOST
	argv1_begin = argv[1];
	argv1_end = &argv[1][strlen(argv[1])];
#endif

	highmem = 0;
	iomem_size = (iomem_size + PAGE_SIZE - 1) & PAGE_MASK;
	max_physmem = get_kmem_end() - uml_physmem - iomem_size - MIN_VMALLOC;

	/* Zones have to begin on a 1 << MAX_ORDER page boundary,
	 * so this makes sure that's true for highmem
	 */
	max_physmem &= ~((1 << (PAGE_SHIFT + MAX_ORDER)) - 1);
	if(physmem_size + iomem_size > max_physmem){
		highmem = physmem_size + iomem_size - max_physmem;
		physmem_size -= highmem;
#ifndef CONFIG_HIGHMEM
		highmem = 0;
		printf("CONFIG_HIGHMEM not enabled - physical memory shrunk "
		       "to %Lu bytes\n", physmem_size);
#endif
	}

	high_physmem = uml_physmem + physmem_size;
	end_iomem = high_physmem + iomem_size;
	high_memory = (void *) end_iomem;

	start_vm = VMALLOC_START;

	setup_physmem(uml_physmem, uml_reserved, physmem_size, highmem);
	if(init_maps(physmem_size, iomem_size, highmem)){
		printf("Failed to allocate mem_map for %Lu bytes of physical "
		       "memory and %Lu bytes of highmem\n", physmem_size,
		       highmem);
		exit(1);
	}

	virtmem_size = physmem_size;
	avail = get_kmem_end() - start_vm;
	if(physmem_size > avail) virtmem_size = avail;
	end_vm = start_vm + virtmem_size;

	if(virtmem_size < physmem_size)
		printf("Kernel virtual memory size shrunk to %lu bytes\n",
		       virtmem_size);

  	uml_postsetup();

	task_protections((unsigned long) &init_thread_info);
	os_flush_stdout();

	return(CHOOSE_MODE(start_uml_tt(), start_uml_skas()));
}

extern int uml_exitcode;

static int panic_exit(struct notifier_block *self, unsigned long unused1,
		      void *unused2)
{
	bust_spinlocks(1);
	show_regs(&(current->thread.regs));
	bust_spinlocks(0);
	uml_exitcode = 1;
	machine_halt();
	return(0);
}

static struct notifier_block panic_exit_notifier = {
	.notifier_call 		= panic_exit,
	.next 			= NULL,
	.priority 		= 0
};

extern int console_use_vt; /* FIXME */

void __init setup_arch(char **cmdline_p)
{
	atomic_notifier_chain_register(&panic_notifier_list,
			&panic_exit_notifier);
	paging_init();
        strlcpy(saved_command_line, command_line, COMMAND_LINE_SIZE);
 	*cmdline_p = command_line;
	setup_hostinfo();
#if defined(CONFIG_DUMMY_CONSOLE)
	console_use_vt = 0;
#endif
}

void __init check_bugs(void)
{
	arch_check_bugs();
 	os_check_bugs();
<<<<<<< HEAD
}

void apply_alternatives(struct alt_instr *start, struct alt_instr *end)
{
}

void alternatives_smp_module_add(struct module *mod, char *name,
				 void *locks, void *locks_end,
				 void *text,  void *text_end)
{
}

void alternatives_smp_module_del(struct module *mod)
=======
}

void apply_alternatives(struct alt_instr *start, struct alt_instr *end)
>>>>>>> 120bda20
{
}

#ifdef CONFIG_SMP
void alternatives_smp_module_add(struct module *mod, char *name,
				 void *locks, void *locks_end,
				 void *text,  void *text_end)
{
}

void alternatives_smp_module_del(struct module *mod)
{
}
#endif<|MERGE_RESOLUTION|>--- conflicted
+++ resolved
@@ -495,25 +495,9 @@
 {
 	arch_check_bugs();
  	os_check_bugs();
-<<<<<<< HEAD
 }
 
 void apply_alternatives(struct alt_instr *start, struct alt_instr *end)
-{
-}
-
-void alternatives_smp_module_add(struct module *mod, char *name,
-				 void *locks, void *locks_end,
-				 void *text,  void *text_end)
-{
-}
-
-void alternatives_smp_module_del(struct module *mod)
-=======
-}
-
-void apply_alternatives(struct alt_instr *start, struct alt_instr *end)
->>>>>>> 120bda20
 {
 }
 
