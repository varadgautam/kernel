obj-y = bugs.o checksum.o extable.o fault.o ksyms.o ldt.o module.o \
	ptrace.o ptrace_user.o semaphore.o sigcontext.o syscalls.o sysrq.o

obj-$(CONFIG_HIGHMEM) += highmem.o

export-objs = ksyms.o

USER_OBJS := bugs.o ptrace_user.o sigcontext.o fault.o
USER_OBJS := $(foreach file,$(USER_OBJS),$(obj)/$(file))

<<<<<<< HEAD
SYMLINKS = semaphore.c extable.c highmem.c module.c
SYMLINKS := $(foreach f,$(SYMLINKS),$(src)/$f)
=======
SYMLINKS = semaphore.c highmem.c module.c
>>>>>>> 2cf77372

semaphore.c-dir = kernel
highmem.c-dir = mm
module.c-dir = kernel

define make_link
	-rm -f $1
	ln -sf $(TOPDIR)/arch/i386/$($(notdir $1)-dir)/$(notdir $1) $1
endef

$(USER_OBJS) : %.o: %.c
	$(CC) $(CFLAGS_$(notdir $@)) $(USER_CFLAGS) -c -o $@ $<

$(SYMLINKS): 
	$(call make_link,$@)

clean:
	$(MAKE) -C util clean

fastdep:

dep:

archmrproper:
	rm -f $(SYMLINKS)

archclean:

archdep:

modules:
<|MERGE_RESOLUTION|>--- conflicted
+++ resolved
@@ -8,12 +8,8 @@
 USER_OBJS := bugs.o ptrace_user.o sigcontext.o fault.o
 USER_OBJS := $(foreach file,$(USER_OBJS),$(obj)/$(file))
 
-<<<<<<< HEAD
-SYMLINKS = semaphore.c extable.c highmem.c module.c
+SYMLINKS = semaphore.c highmem.c module.c
 SYMLINKS := $(foreach f,$(SYMLINKS),$(src)/$f)
-=======
-SYMLINKS = semaphore.c highmem.c module.c
->>>>>>> 2cf77372
 
 semaphore.c-dir = kernel
 highmem.c-dir = mm
