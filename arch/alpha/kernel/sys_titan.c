/*
 *	linux/arch/alpha/kernel/sys_titan.c
 *
 *	Copyright (C) 1995 David A Rusling
 *	Copyright (C) 1996, 1999 Jay A Estabrook
 *	Copyright (C) 1998, 1999 Richard Henderson
 *      Copyright (C) 1999, 2000 Jeff Wiedemeier
 *
 * Code supporting TITAN systems (EV6+TITAN), currently:
 *      Privateer
 */

#include <linux/config.h>
#include <linux/kernel.h>
#include <linux/types.h>
#include <linux/mm.h>
#include <linux/sched.h>
#include <linux/pci.h>
#include <linux/init.h>

#include <asm/ptrace.h>
#include <asm/system.h>
#include <asm/dma.h>
#include <asm/irq.h>
#include <asm/bitops.h>
#include <asm/mmu_context.h>
#include <asm/io.h>
#include <asm/pgtable.h>
#include <asm/core_titan.h>
#include <asm/hwrpb.h>
#include <asm/tlbflush.h>

#include "proto.h"
#include "irq_impl.h"
#include "pci_impl.h"
#include "machvec_impl.h"

/* Note mask bit is true for ENABLED irqs. */
static unsigned long cached_irq_mask;
/* Titan boards handle at most four CPUs.  */
static unsigned long cpu_irq_affinity[4] = { ~0UL, ~0UL, ~0UL, ~0UL };

spinlock_t titan_irq_lock = SPIN_LOCK_UNLOCKED;

static void
titan_update_irq_hw(unsigned long mask)
{
	register titan_cchip *cchip = TITAN_cchip;
	unsigned long isa_enable = 1UL << 55;
	register int bcpu = boot_cpuid;

#ifdef CONFIG_SMP
	register unsigned long cpm = cpu_present_mask;
	volatile unsigned long *dim0, *dim1, *dim2, *dim3;
	unsigned long mask0, mask1, mask2, mask3, dummy;

	mask &= ~isa_enable;
	mask0 = mask & cpu_irq_affinity[0];
	mask1 = mask & cpu_irq_affinity[1];
	mask2 = mask & cpu_irq_affinity[2];
	mask3 = mask & cpu_irq_affinity[3];

	if (bcpu == 0) mask0 |= isa_enable;
	else if (bcpu == 1) mask1 |= isa_enable;
	else if (bcpu == 2) mask2 |= isa_enable;
	else mask3 |= isa_enable;

	dim0 = &cchip->dim0.csr;
	dim1 = &cchip->dim1.csr;
	dim2 = &cchip->dim2.csr;
	dim3 = &cchip->dim3.csr;
	if ((cpm & 1) == 0) dim0 = &dummy;
	if ((cpm & 2) == 0) dim1 = &dummy;
	if ((cpm & 4) == 0) dim2 = &dummy;
	if ((cpm & 8) == 0) dim3 = &dummy;

	*dim0 = mask0;
	*dim1 = mask1;
	*dim2 = mask2;
	*dim3 = mask3;
	mb();
	*dim0;
	*dim1;
	*dim2;
	*dim3;
#else
	volatile unsigned long *dimB;
	dimB = &cchip->dim0.csr;
	if (bcpu == 1) dimB = &cchip->dim1.csr;
	else if (bcpu == 2) dimB = &cchip->dim2.csr;
	else if (bcpu == 3) dimB = &cchip->dim3.csr;

	*dimB = mask | isa_enable;
	mb();
	*dimB;
#endif
}

static inline void
privateer_enable_irq(unsigned int irq)
{
	spin_lock(&titan_irq_lock);
	cached_irq_mask |= 1UL << (irq - 16);
	titan_update_irq_hw(cached_irq_mask);
	spin_unlock(&titan_irq_lock);
}

static inline void
privateer_disable_irq(unsigned int irq)
{
	spin_lock(&titan_irq_lock);
	cached_irq_mask &= ~(1UL << (irq - 16));
	titan_update_irq_hw(cached_irq_mask);
	spin_unlock(&titan_irq_lock);
}

static unsigned int
privateer_startup_irq(unsigned int irq)
{
	privateer_enable_irq(irq);
	return 0;	/* never anything pending */
}

static void
privateer_end_irq(unsigned int irq)
{
	if (!(irq_desc[irq].status & (IRQ_DISABLED|IRQ_INPROGRESS)))
		privateer_enable_irq(irq);
}

static void
cpu_set_irq_affinity(unsigned int irq, unsigned long affinity)
{
	int cpu;

	for (cpu = 0; cpu < 4; cpu++) {
		if (affinity & (1UL << cpu))
			cpu_irq_affinity[cpu] |= 1UL << irq;
		else
			cpu_irq_affinity[cpu] &= ~(1UL << irq);
	}

}

static void
privateer_set_affinity(unsigned int irq, unsigned long affinity)
{ 
	spin_lock(&titan_irq_lock);
	cpu_set_irq_affinity(irq - 16, affinity);
	titan_update_irq_hw(cached_irq_mask);
	spin_unlock(&titan_irq_lock);
}

static struct hw_interrupt_type privateer_irq_type = {
	.typename	= "PRIVATEER",
	.startup	= privateer_startup_irq,
	.shutdown	= privateer_disable_irq,
	.enable		= privateer_enable_irq,
	.disable	= privateer_disable_irq,
	.ack		= privateer_disable_irq,
	.end		= privateer_end_irq,
	.set_affinity	= privateer_set_affinity,
};

static void
privateer_device_interrupt(unsigned long vector, struct pt_regs * regs)
{
	printk("privateer_device_interrupt: NOT IMPLEMENTED YET!! \n");
}

static void 
privateer_srm_device_interrupt(unsigned long vector, struct pt_regs * regs)
{
	int irq;

	irq = (vector - 0x800) >> 4;
	handle_irq(irq, regs);
}


static void __init
init_titan_irqs(struct hw_interrupt_type * ops, int imin, int imax)
{
	long i;
	for(i = imin; i <= imax; ++i) {
		irq_desc[i].status = IRQ_DISABLED | IRQ_LEVEL;
		irq_desc[i].handler = ops;
	}
}

static void __init
privateer_init_irq(void)
{
	outb(0, DMA1_RESET_REG);
	outb(0, DMA2_RESET_REG);
	outb(DMA_MODE_CASCADE, DMA2_MODE_REG);
	outb(0, DMA2_MASK_REG);

	if (alpha_using_srm)
		alpha_mv.device_interrupt = privateer_srm_device_interrupt;

	titan_update_irq_hw(0UL);

	init_i8259a_irqs();
	init_titan_irqs(&privateer_irq_type, 16, 63 + 16);
}

/*
 * Privateer PCI Fixup configuration.
 *
 * PCHIP 0 BUS 0 (Hose 0)
 *
 *     IDSEL	Dev	What
 *     -----	---	----
 *	18	 7	Embedded Southbridge
 *	19	 8	Slot 0 
 *	20	 9	Slot 1
 *	21	10	Slot 2 
 *	22	11	Slot 3
 *	23	12	Embedded HotPlug controller
 *	27	16	Embedded Southbridge IDE
 *	29	18     	Embedded Southbridge PMU
 *	31	20	Embedded Southbridge USB
 *
 * PCHIP 1 BUS 0 (Hose 1)
 *
 *     IDSEL	Dev	What
 *     -----	---	----
 *	12	 1	Slot 0
 * 	13	 2	Slot 1
 *	17	 6	Embedded hotPlug controller
 *
 * PCHIP 0 BUS 1 (Hose 2)
 *
 *     IDSEL	What
 *     -----	----
 *	NONE	AGP
 *
 * PCHIP 1 BUS 1 (Hose 3)
 *
 *     IDSEL	Dev	What
 *     -----	---	----
 *	12	 1	Slot 0
 * 	13	 2	Slot 1
 *	17	 6	Embedded hotPlug controller
 *
 * Summary @ TITAN_CSR_DIM0:
 * Bit      Meaning
 *  0-7     Unused
 *  8       PCHIP 0 BUS 1 YUKON (if present)
 *  9       PCHIP 1 BUS 1 YUKON
 * 10       PCHIP 1 BUS 0 YUKON
 * 11       PCHIP 0 BUS 0 YUKON
 * 12       PCHIP 0 BUS 0 SLOT 2 INT A
 * 13       PCHIP 0 BUS 0 SLOT 2 INT B
 * 14       PCHIP 0 BUS 0 SLOT 2 INT C
 * 15       PCHIP 0 BUS 0 SLOT 2 INT D
 * 16       PCHIP 0 BUS 0 SLOT 3 INT A
 * 17       PCHIP 0 BUS 0 SLOT 3 INT B
 * 18       PCHIP 0 BUS 0 SLOT 3 INT C
 * 19       PCHIP 0 BUS 0 SLOT 3 INT D
 * 20       PCHIP 0 BUS 0 SLOT 0 INT A
 * 21       PCHIP 0 BUS 0 SLOT 0 INT B
 * 22       PCHIP 0 BUS 0 SLOT 0 INT C
 * 23       PCHIP 0 BUS 0 SLOT 0 INT D
 * 24       PCHIP 0 BUS 0 SLOT 1 INT A
 * 25       PCHIP 0 BUS 0 SLOT 1 INT B
 * 26       PCHIP 0 BUS 0 SLOT 1 INT C
 * 27       PCHIP 0 BUS 0 SLOT 1 INT D
 * 28       PCHIP 1 BUS 0 SLOT 0 INT A
 * 29       PCHIP 1 BUS 0 SLOT 0 INT B
 * 30       PCHIP 1 BUS 0 SLOT 0 INT C
 * 31       PCHIP 1 BUS 0 SLOT 0 INT D
 * 32       PCHIP 1 BUS 0 SLOT 1 INT A
 * 33       PCHIP 1 BUS 0 SLOT 1 INT B
 * 34       PCHIP 1 BUS 0 SLOT 1 INT C
 * 35       PCHIP 1 BUS 0 SLOT 1 INT D
 * 36       PCHIP 1 BUS 1 SLOT 0 INT A
 * 37       PCHIP 1 BUS 1 SLOT 0 INT B
 * 38       PCHIP 1 BUS 1 SLOT 0 INT C
 * 39       PCHIP 1 BUS 1 SLOT 0 INT D
 * 40       PCHIP 1 BUS 1 SLOT 1 INT A
 * 41       PCHIP 1 BUS 1 SLOT 1 INT B
 * 42       PCHIP 1 BUS 1 SLOT 1 INT C
 * 43       PCHIP 1 BUS 1 SLOT 1 INT D
 * 44       AGP INT A
 * 45       AGP INT B
 * 46-47    Unused
 * 49       Reserved for Sleep mode
 * 50       Temperature Warning (optional)
 * 51       Power Warning (optional)
 * 52       Reserved
 * 53       South Bridge NMI
 * 54       South Bridge SMI INT
 * 55       South Bridge ISA Interrupt
 * 56-58    Unused
 * 59       PCHIP1_C_ERROR
 * 60       PCHIP0_C_ERROR 
 * 61       PCHIP1_H_ERROR
 * 62       PCHIP0_H_ERROR
 * 63       Reserved
 *
 */
static int __init
privateer_map_irq(struct pci_dev *dev, u8 slot, u8 pin)
{
	u8 irq;
	
	pci_read_config_byte(dev, PCI_INTERRUPT_LINE, &irq);

	/* is it routed through ISA? */
	if ((irq & 0xF0) == 0xE0)
		return (int)irq;

	return (int)irq + 16;	/* HACK -- this better only be called once */
}

#ifdef CONFIG_VGA_HOSE
static struct pci_controller * __init
privateer_vga_hose_select(struct pci_controller *h1, struct pci_controller *h2)
{
	struct pci_controller *hose = h1;
	int agp1, agp2;

	/* which hose(s) are agp? */
	agp1 = (0 != (TITAN_agp & (1 << h1->index)));
	agp2 = (0 != (TITAN_agp & (1 << h2->index)));
       
	hose = h1;			/* default to h1 */
	if (agp1 ^ agp2) {
		if (agp2) hose = h2;	/* take agp if only one */
	} else if (h2->index < h1->index)
		hose = h2;		/* first hose if 2xpci or 2xagp */

	return hose;
}
#endif

static void __init
privateer_init_pci(void)
{
	common_init_pci();
	SMC669_Init(0);
#ifdef CONFIG_VGA_HOSE
	locate_and_init_vga(privateer_vga_hose_select);
#endif
}

void
privateer_machine_check(unsigned long vector, unsigned long la_ptr,
			struct pt_regs * regs)
{
	/* only handle system events here */
	if (vector != SCB_Q_SYSEVENT) 
		return titan_machine_check(vector, la_ptr, regs);

	/* it's a system event, handle it here */
	printk("PRIVATEER 680 Machine Check on CPU %d\n", smp_processor_id());
}


/*
 * The System Vectors
 */

struct alpha_machine_vector privateer_mv __initmv = {
	.vector_name		= "PRIVATEER",
	DO_EV6_MMU,
	DO_DEFAULT_RTC,
	DO_TITAN_IO,
	DO_TITAN_BUS,
<<<<<<< HEAD
	.machine_check		= privateer_machine_check,
	.max_dma_address	= ALPHA_MAX_DMA_ADDRESS,
	.min_io_address		= DEFAULT_IO_BASE,
	.min_mem_address	= DEFAULT_MEM_BASE,
	.pci_dac_offset		= TITAN_DAC_OFFSET,

	.nr_irqs		= 80,	/* 64 + 16 */
	.device_interrupt	= privateer_device_interrupt,

	.init_arch		= titan_init_arch,
	.init_irq		= privateer_init_irq,
	.init_rtc		= common_init_rtc,
	.init_pci		= privateer_init_pci,
	.kill_arch		= titan_kill_arch,
	.pci_map_irq		= privateer_map_irq,
	.pci_swizzle		= common_swizzle,
=======
	machine_check:		privateer_machine_check,
	max_isa_dma_address:	ALPHA_MAX_ISA_DMA_ADDRESS,
	min_io_address:		DEFAULT_IO_BASE,
	min_mem_address:	DEFAULT_MEM_BASE,
	pci_dac_offset:		TITAN_DAC_OFFSET,

	nr_irqs:		80,	/* 64 + 16 */
	device_interrupt:	privateer_device_interrupt,

	init_arch:		titan_init_arch,
	init_irq:		privateer_init_irq,
	init_rtc:		common_init_rtc,
	init_pci:		privateer_init_pci,
	kill_arch:		titan_kill_arch,
	pci_map_irq:		privateer_map_irq,
	pci_swizzle:		common_swizzle,
>>>>>>> 48e7ce94
};
ALIAS_MV(privateer)<|MERGE_RESOLUTION|>--- conflicted
+++ resolved
@@ -369,9 +369,8 @@
 	DO_DEFAULT_RTC,
 	DO_TITAN_IO,
 	DO_TITAN_BUS,
-<<<<<<< HEAD
 	.machine_check		= privateer_machine_check,
-	.max_dma_address	= ALPHA_MAX_DMA_ADDRESS,
+	.max_isa_dma_address	= ALPHA_MAX_ISA_DMA_ADDRESS,
 	.min_io_address		= DEFAULT_IO_BASE,
 	.min_mem_address	= DEFAULT_MEM_BASE,
 	.pci_dac_offset		= TITAN_DAC_OFFSET,
@@ -386,23 +385,5 @@
 	.kill_arch		= titan_kill_arch,
 	.pci_map_irq		= privateer_map_irq,
 	.pci_swizzle		= common_swizzle,
-=======
-	machine_check:		privateer_machine_check,
-	max_isa_dma_address:	ALPHA_MAX_ISA_DMA_ADDRESS,
-	min_io_address:		DEFAULT_IO_BASE,
-	min_mem_address:	DEFAULT_MEM_BASE,
-	pci_dac_offset:		TITAN_DAC_OFFSET,
-
-	nr_irqs:		80,	/* 64 + 16 */
-	device_interrupt:	privateer_device_interrupt,
-
-	init_arch:		titan_init_arch,
-	init_irq:		privateer_init_irq,
-	init_rtc:		common_init_rtc,
-	init_pci:		privateer_init_pci,
-	kill_arch:		titan_kill_arch,
-	pci_map_irq:		privateer_map_irq,
-	pci_swizzle:		common_swizzle,
->>>>>>> 48e7ce94
 };
 ALIAS_MV(privateer)