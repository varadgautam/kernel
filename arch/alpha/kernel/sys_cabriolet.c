/*
 *	linux/arch/alpha/kernel/sys_cabriolet.c
 *
 *	Copyright (C) 1995 David A Rusling
 *	Copyright (C) 1996 Jay A Estabrook
 *	Copyright (C) 1998, 1999, 2000 Richard Henderson
 *
 * Code supporting the Cabriolet (AlphaPC64), EB66+, and EB164,
 * PC164 and LX164.
 */

#include <linux/config.h>
#include <linux/kernel.h>
#include <linux/types.h>
#include <linux/mm.h>
#include <linux/sched.h>
#include <linux/pci.h>
#include <linux/init.h>

#include <asm/ptrace.h>
#include <asm/system.h>
#include <asm/dma.h>
#include <asm/irq.h>
#include <asm/bitops.h>
#include <asm/mmu_context.h>
#include <asm/io.h>
#include <asm/pgtable.h>
#include <asm/core_apecs.h>
#include <asm/core_cia.h>
#include <asm/core_lca.h>
#include <asm/tlbflush.h>

#include "proto.h"
#include "irq_impl.h"
#include "pci_impl.h"
#include "machvec_impl.h"


/* Note mask bit is true for DISABLED irqs.  */
static unsigned long cached_irq_mask = ~0UL;

static inline void
cabriolet_update_irq_hw(unsigned int irq, unsigned long mask)
{
	int ofs = (irq - 16) / 8;
	outb(mask >> (16 + ofs * 8), 0x804 + ofs);
}

static inline void
cabriolet_enable_irq(unsigned int irq)
{
	cabriolet_update_irq_hw(irq, cached_irq_mask &= ~(1UL << irq));
}

static void
cabriolet_disable_irq(unsigned int irq)
{
	cabriolet_update_irq_hw(irq, cached_irq_mask |= 1UL << irq);
}

static unsigned int
cabriolet_startup_irq(unsigned int irq)
{ 
	cabriolet_enable_irq(irq);
	return 0; /* never anything pending */
}

static void
cabriolet_end_irq(unsigned int irq)
{ 
	if (!(irq_desc[irq].status & (IRQ_DISABLED|IRQ_INPROGRESS)))
		cabriolet_enable_irq(irq);
}

static struct hw_interrupt_type cabriolet_irq_type = {
	.typename	= "CABRIOLET",
	.startup	= cabriolet_startup_irq,
	.shutdown	= cabriolet_disable_irq,
	.enable		= cabriolet_enable_irq,
	.disable	= cabriolet_disable_irq,
	.ack		= cabriolet_disable_irq,
	.end		= cabriolet_end_irq,
};

static void 
cabriolet_device_interrupt(unsigned long v, struct pt_regs *r)
{
	unsigned long pld;
	unsigned int i;

	/* Read the interrupt summary registers */
	pld = inb(0x804) | (inb(0x805) << 8) | (inb(0x806) << 16);

	/*
	 * Now for every possible bit set, work through them and call
	 * the appropriate interrupt handler.
	 */
	while (pld) {
		i = ffz(~pld);
		pld &= pld - 1;	/* clear least bit set */
		if (i == 4) {
			isa_device_interrupt(v, r);
		} else {
			handle_irq(16 + i, r);
		}
	}
}

static void __init
common_init_irq(void (*srm_dev_int)(unsigned long v, struct pt_regs *r))
{
	init_i8259a_irqs();

	if (alpha_using_srm) {
		alpha_mv.device_interrupt = srm_dev_int;
		init_srm_irqs(35, 0);
	}
	else {
		long i;

		outb(0xff, 0x804);
		outb(0xff, 0x805);
		outb(0xff, 0x806);

		for (i = 16; i < 35; ++i) {
			irq_desc[i].status = IRQ_DISABLED | IRQ_LEVEL;
			irq_desc[i].handler = &cabriolet_irq_type;
		}
	}

	common_init_isa_dma();
	setup_irq(16+4, &isa_cascade_irqaction);
}

static void __init
cabriolet_init_irq(void)
{
	common_init_irq(srm_device_interrupt);
}

#if defined(CONFIG_ALPHA_GENERIC) || defined(CONFIG_ALPHA_PC164)
/* In theory, the PC164 has the same interrupt hardware as the other
   Cabriolet based systems.  However, something got screwed up late
   in the development cycle which broke the interrupt masking hardware.
   Repeat, it is not possible to mask and ack interrupts.  At all.

   In an attempt to work around this, while processing interrupts,
   we do not allow the IPL to drop below what it is currently.  This
   prevents the possibility of recursion.  

   ??? Another option might be to force all PCI devices to use edge
   triggered rather than level triggered interrupts.  That might be
   too invasive though.  */

static void
pc164_srm_device_interrupt(unsigned long v, struct pt_regs *r)
{
	__min_ipl = getipl();
	srm_device_interrupt(v, r);
	__min_ipl = 0;
}

static void
pc164_device_interrupt(unsigned long v, struct pt_regs *r)
{
	__min_ipl = getipl();
	cabriolet_device_interrupt(v, r);
	__min_ipl = 0;
}

static void __init
pc164_init_irq(void)
{
	common_init_irq(pc164_srm_device_interrupt);
}
#endif

/*
 * The EB66+ is very similar to the EB66 except that it does not have
 * the on-board NCR and Tulip chips.  In the code below, I have used
 * slot number to refer to the id select line and *not* the slot
 * number used in the EB66+ documentation.  However, in the table,
 * I've given the slot number, the id select line and the Jxx number
 * that's printed on the board.  The interrupt pins from the PCI slots
 * are wired into 3 interrupt summary registers at 0x804, 0x805 and
 * 0x806 ISA.
 *
 * In the table, -1 means don't assign an IRQ number.  This is usually
 * because it is the Saturn IO (SIO) PCI/ISA Bridge Chip.
 */

static inline int __init
eb66p_map_irq(struct pci_dev *dev, u8 slot, u8 pin)
{
	static char irq_tab[5][5] __initdata = {
		/*INT  INTA  INTB  INTC   INTD */
		{16+0, 16+0, 16+5,  16+9, 16+13},  /* IdSel 6,  slot 0, J25 */
		{16+1, 16+1, 16+6, 16+10, 16+14},  /* IdSel 7,  slot 1, J26 */
		{  -1,   -1,   -1,    -1,    -1},  /* IdSel 8,  SIO         */
		{16+2, 16+2, 16+7, 16+11, 16+15},  /* IdSel 9,  slot 2, J27 */
		{16+3, 16+3, 16+8, 16+12,  16+6}   /* IdSel 10, slot 3, J28 */
	};
	const long min_idsel = 6, max_idsel = 10, irqs_per_slot = 5;
	return COMMON_TABLE_LOOKUP;
}


/*
 * The AlphaPC64 is very similar to the EB66+ except that its slots
 * are numbered differently.  In the code below, I have used slot
 * number to refer to the id select line and *not* the slot number
 * used in the AlphaPC64 documentation.  However, in the table, I've
 * given the slot number, the id select line and the Jxx number that's
 * printed on the board.  The interrupt pins from the PCI slots are
 * wired into 3 interrupt summary registers at 0x804, 0x805 and 0x806
 * ISA.
 *
 * In the table, -1 means don't assign an IRQ number.  This is usually
 * because it is the Saturn IO (SIO) PCI/ISA Bridge Chip.
 */

static inline int __init
cabriolet_map_irq(struct pci_dev *dev, u8 slot, u8 pin)
{
	static char irq_tab[5][5] __initdata = {
		/*INT   INTA  INTB  INTC   INTD */
		{ 16+2, 16+2, 16+7, 16+11, 16+15}, /* IdSel 5,  slot 2, J21 */
		{ 16+0, 16+0, 16+5,  16+9, 16+13}, /* IdSel 6,  slot 0, J19 */
		{ 16+1, 16+1, 16+6, 16+10, 16+14}, /* IdSel 7,  slot 1, J20 */
		{   -1,   -1,   -1,    -1,    -1}, /* IdSel 8,  SIO         */
		{ 16+3, 16+3, 16+8, 16+12, 16+16}  /* IdSel 9,  slot 3, J22 */
	};
	const long min_idsel = 5, max_idsel = 9, irqs_per_slot = 5;
	return COMMON_TABLE_LOOKUP;
}

static inline void __init
cabriolet_init_pci(void)
{
	common_init_pci();
	ns87312_enable_ide(0x398);
}

static inline void __init
cia_cab_init_pci(void)
{
	cia_init_pci();
	ns87312_enable_ide(0x398);
}

/*
 * The PC164 and LX164 have 19 PCI interrupts, four from each of the four
 * PCI slots, the SIO, PCI/IDE, and USB.
 * 
 * Each of the interrupts can be individually masked. This is
 * accomplished by setting the appropriate bit in the mask register.
 * A bit is set by writing a "1" to the desired position in the mask
 * register and cleared by writing a "0". There are 3 mask registers
 * located at ISA address 804h, 805h and 806h.
 * 
 * An I/O read at ISA address 804h, 805h, 806h will return the
 * state of the 11 PCI interrupts and not the state of the MASKED
 * interrupts.
 * 
 * Note: A write to I/O 804h, 805h, and 806h the mask register will be
 * updated.
 * 
 * 
 * 				ISA DATA<7:0>
 * ISA     +--------------------------------------------------------------+
 * ADDRESS |   7   |   6   |   5   |   4   |   3   |   2  |   1   |   0   |
 *         +==============================================================+
 * 0x804   | INTB0 |  USB  |  IDE  |  SIO  | INTA3 |INTA2 | INTA1 | INTA0 |
 *         +--------------------------------------------------------------+
 * 0x805   | INTD0 | INTC3 | INTC2 | INTC1 | INTC0 |INTB3 | INTB2 | INTB1 |
 *         +--------------------------------------------------------------+
 * 0x806   | Rsrv  | Rsrv  | Rsrv  | Rsrv  | Rsrv  |INTD3 | INTD2 | INTD1 |
 *         +--------------------------------------------------------------+
 *         * Rsrv = reserved bits
 *         Note: The mask register is write-only.
 * 
 * IdSel	
 *   5	 32 bit PCI option slot 2
 *   6	 64 bit PCI option slot 0
 *   7	 64 bit PCI option slot 1
 *   8	 Saturn I/O
 *   9	 32 bit PCI option slot 3
 *  10	 USB
 *  11	 IDE
 * 
 */

static inline int __init
alphapc164_map_irq(struct pci_dev *dev, u8 slot, u8 pin)
{
	static char irq_tab[7][5] __initdata = {
		/*INT   INTA  INTB   INTC   INTD */
		{ 16+2, 16+2, 16+9,  16+13, 16+17}, /* IdSel  5, slot 2, J20 */
		{ 16+0, 16+0, 16+7,  16+11, 16+15}, /* IdSel  6, slot 0, J29 */
		{ 16+1, 16+1, 16+8,  16+12, 16+16}, /* IdSel  7, slot 1, J26 */
		{   -1,   -1,   -1,    -1,    -1},  /* IdSel  8, SIO */
		{ 16+3, 16+3, 16+10, 16+14, 16+18}, /* IdSel  9, slot 3, J19 */
		{ 16+6, 16+6, 16+6,  16+6,  16+6},  /* IdSel 10, USB */
		{ 16+5, 16+5, 16+5,  16+5,  16+5}   /* IdSel 11, IDE */
	};
	const long min_idsel = 5, max_idsel = 11, irqs_per_slot = 5;
	return COMMON_TABLE_LOOKUP;
}

static inline void __init
alphapc164_init_pci(void)
{
	cia_init_pci();
	SMC93x_Init();
}


/*
 * The System Vector
 */

#if defined(CONFIG_ALPHA_GENERIC) || defined(CONFIG_ALPHA_CABRIOLET)
struct alpha_machine_vector cabriolet_mv __initmv = {
	.vector_name		= "Cabriolet",
	DO_EV4_MMU,
	DO_DEFAULT_RTC,
	DO_APECS_IO,
	DO_APECS_BUS,
<<<<<<< HEAD
	.machine_check		= apecs_machine_check,
	.max_dma_address	= ALPHA_MAX_DMA_ADDRESS,
	.min_io_address		= DEFAULT_IO_BASE,
	.min_mem_address	= APECS_AND_LCA_DEFAULT_MEM_BASE,

	.nr_irqs		= 35,
	.device_interrupt	= cabriolet_device_interrupt,

	.init_arch		= apecs_init_arch,
	.init_irq		= cabriolet_init_irq,
	.init_rtc		= common_init_rtc,
	.init_pci		= cabriolet_init_pci,
	.kill_arch		= NULL,
	.pci_map_irq		= cabriolet_map_irq,
	.pci_swizzle		= common_swizzle,
=======
	machine_check:		apecs_machine_check,
	max_isa_dma_address:	ALPHA_MAX_ISA_DMA_ADDRESS,
	min_io_address:		DEFAULT_IO_BASE,
	min_mem_address:	APECS_AND_LCA_DEFAULT_MEM_BASE,

	nr_irqs:		35,
	device_interrupt:	cabriolet_device_interrupt,

	init_arch:		apecs_init_arch,
	init_irq:		cabriolet_init_irq,
	init_rtc:		common_init_rtc,
	init_pci:		cabriolet_init_pci,
	kill_arch:		NULL,
	pci_map_irq:		cabriolet_map_irq,
	pci_swizzle:		common_swizzle,
>>>>>>> 48e7ce94
};
#ifndef CONFIG_ALPHA_EB64P
ALIAS_MV(cabriolet)
#endif
#endif

#if defined(CONFIG_ALPHA_GENERIC) || defined(CONFIG_ALPHA_EB164)
struct alpha_machine_vector eb164_mv __initmv = {
	.vector_name		= "EB164",
	DO_EV5_MMU,
	DO_DEFAULT_RTC,
	DO_CIA_IO,
	DO_CIA_BUS,
<<<<<<< HEAD
	.machine_check		= cia_machine_check,
	.max_dma_address	= ALPHA_MAX_DMA_ADDRESS,
	.min_io_address		= DEFAULT_IO_BASE,
	.min_mem_address	= CIA_DEFAULT_MEM_BASE,

	.nr_irqs		= 35,
	.device_interrupt	= cabriolet_device_interrupt,

	.init_arch		= cia_init_arch,
	.init_irq		= cabriolet_init_irq,
	.init_rtc		= common_init_rtc,
	.init_pci		= cia_cab_init_pci,
	.pci_map_irq		= cabriolet_map_irq,
	.pci_swizzle		= common_swizzle,
=======
	machine_check:		cia_machine_check,
	max_isa_dma_address:	ALPHA_MAX_ISA_DMA_ADDRESS,
	min_io_address:		DEFAULT_IO_BASE,
	min_mem_address:	CIA_DEFAULT_MEM_BASE,

	nr_irqs:		35,
	device_interrupt:	cabriolet_device_interrupt,

	init_arch:		cia_init_arch,
	init_irq:		cabriolet_init_irq,
	init_rtc:		common_init_rtc,
	init_pci:		cia_cab_init_pci,
	pci_map_irq:		cabriolet_map_irq,
	pci_swizzle:		common_swizzle,
>>>>>>> 48e7ce94
};
ALIAS_MV(eb164)
#endif

#if defined(CONFIG_ALPHA_GENERIC) || defined(CONFIG_ALPHA_EB66P)
struct alpha_machine_vector eb66p_mv __initmv = {
	.vector_name		= "EB66+",
	DO_EV4_MMU,
	DO_DEFAULT_RTC,
	DO_LCA_IO,
	DO_LCA_BUS,
<<<<<<< HEAD
	.machine_check		= lca_machine_check,
	.max_dma_address	= ALPHA_MAX_DMA_ADDRESS,
	.min_io_address		= DEFAULT_IO_BASE,
	.min_mem_address	= APECS_AND_LCA_DEFAULT_MEM_BASE,

	.nr_irqs		= 35,
	.device_interrupt	= cabriolet_device_interrupt,

	.init_arch		= lca_init_arch,
	.init_irq		= cabriolet_init_irq,
	.init_rtc		= common_init_rtc,
	.init_pci		= cabriolet_init_pci,
	.pci_map_irq		= eb66p_map_irq,
	.pci_swizzle		= common_swizzle,
=======
	machine_check:		lca_machine_check,
	max_isa_dma_address:	ALPHA_MAX_ISA_DMA_ADDRESS,
	min_io_address:		DEFAULT_IO_BASE,
	min_mem_address:	APECS_AND_LCA_DEFAULT_MEM_BASE,

	nr_irqs:		35,
	device_interrupt:	cabriolet_device_interrupt,

	init_arch:		lca_init_arch,
	init_irq:		cabriolet_init_irq,
	init_rtc:		common_init_rtc,
	init_pci:		cabriolet_init_pci,
	pci_map_irq:		eb66p_map_irq,
	pci_swizzle:		common_swizzle,
>>>>>>> 48e7ce94
};
ALIAS_MV(eb66p)
#endif

#if defined(CONFIG_ALPHA_GENERIC) || defined(CONFIG_ALPHA_LX164)
struct alpha_machine_vector lx164_mv __initmv = {
	.vector_name		= "LX164",
	DO_EV5_MMU,
	DO_DEFAULT_RTC,
	DO_PYXIS_IO,
	DO_CIA_BUS,
<<<<<<< HEAD
	.machine_check		= cia_machine_check,
	.max_dma_address	= ALPHA_MAX_DMA_ADDRESS,
	.min_io_address		= DEFAULT_IO_BASE,
	.min_mem_address	= DEFAULT_MEM_BASE,
	.pci_dac_offset		= PYXIS_DAC_OFFSET,

	.nr_irqs		= 35,
	.device_interrupt	= cabriolet_device_interrupt,

	.init_arch		= pyxis_init_arch,
	.init_irq		= cabriolet_init_irq,
	.init_rtc		= common_init_rtc,
	.init_pci		= alphapc164_init_pci,
	.pci_map_irq		= alphapc164_map_irq,
	.pci_swizzle		= common_swizzle,
=======
	machine_check:		cia_machine_check,
	max_isa_dma_address:	ALPHA_MAX_ISA_DMA_ADDRESS,
	min_io_address:		DEFAULT_IO_BASE,
	min_mem_address:	DEFAULT_MEM_BASE,
	pci_dac_offset:		PYXIS_DAC_OFFSET,

	nr_irqs:		35,
	device_interrupt:	cabriolet_device_interrupt,

	init_arch:		pyxis_init_arch,
	init_irq:		cabriolet_init_irq,
	init_rtc:		common_init_rtc,
	init_pci:		alphapc164_init_pci,
	pci_map_irq:		alphapc164_map_irq,
	pci_swizzle:		common_swizzle,
>>>>>>> 48e7ce94
};
ALIAS_MV(lx164)
#endif

#if defined(CONFIG_ALPHA_GENERIC) || defined(CONFIG_ALPHA_PC164)
struct alpha_machine_vector pc164_mv __initmv = {
	.vector_name		= "PC164",
	DO_EV5_MMU,
	DO_DEFAULT_RTC,
	DO_CIA_IO,
	DO_CIA_BUS,
<<<<<<< HEAD
	.machine_check		= cia_machine_check,
	.max_dma_address	= ALPHA_MAX_DMA_ADDRESS,
	.min_io_address		= DEFAULT_IO_BASE,
	.min_mem_address	= CIA_DEFAULT_MEM_BASE,

	.nr_irqs		= 35,
	.device_interrupt	= pc164_device_interrupt,

	.init_arch		= cia_init_arch,
	.init_irq		= pc164_init_irq,
	.init_rtc		= common_init_rtc,
	.init_pci		= alphapc164_init_pci,
	.pci_map_irq		= alphapc164_map_irq,
	.pci_swizzle		= common_swizzle,
=======
	machine_check:		cia_machine_check,
	max_isa_dma_address:	ALPHA_MAX_ISA_DMA_ADDRESS,
	min_io_address:		DEFAULT_IO_BASE,
	min_mem_address:	CIA_DEFAULT_MEM_BASE,

	nr_irqs:		35,
	device_interrupt:	pc164_device_interrupt,

	init_arch:		cia_init_arch,
	init_irq:		pc164_init_irq,
	init_rtc:		common_init_rtc,
	init_pci:		alphapc164_init_pci,
	pci_map_irq:		alphapc164_map_irq,
	pci_swizzle:		common_swizzle,
>>>>>>> 48e7ce94
};
ALIAS_MV(pc164)
#endif<|MERGE_RESOLUTION|>--- conflicted
+++ resolved
@@ -326,9 +326,8 @@
 	DO_DEFAULT_RTC,
 	DO_APECS_IO,
 	DO_APECS_BUS,
-<<<<<<< HEAD
 	.machine_check		= apecs_machine_check,
-	.max_dma_address	= ALPHA_MAX_DMA_ADDRESS,
+	.max_isa_dma_address	= ALPHA_MAX_ISA_DMA_ADDRESS,
 	.min_io_address		= DEFAULT_IO_BASE,
 	.min_mem_address	= APECS_AND_LCA_DEFAULT_MEM_BASE,
 
@@ -342,23 +341,6 @@
 	.kill_arch		= NULL,
 	.pci_map_irq		= cabriolet_map_irq,
 	.pci_swizzle		= common_swizzle,
-=======
-	machine_check:		apecs_machine_check,
-	max_isa_dma_address:	ALPHA_MAX_ISA_DMA_ADDRESS,
-	min_io_address:		DEFAULT_IO_BASE,
-	min_mem_address:	APECS_AND_LCA_DEFAULT_MEM_BASE,
-
-	nr_irqs:		35,
-	device_interrupt:	cabriolet_device_interrupt,
-
-	init_arch:		apecs_init_arch,
-	init_irq:		cabriolet_init_irq,
-	init_rtc:		common_init_rtc,
-	init_pci:		cabriolet_init_pci,
-	kill_arch:		NULL,
-	pci_map_irq:		cabriolet_map_irq,
-	pci_swizzle:		common_swizzle,
->>>>>>> 48e7ce94
 };
 #ifndef CONFIG_ALPHA_EB64P
 ALIAS_MV(cabriolet)
@@ -372,9 +354,8 @@
 	DO_DEFAULT_RTC,
 	DO_CIA_IO,
 	DO_CIA_BUS,
-<<<<<<< HEAD
 	.machine_check		= cia_machine_check,
-	.max_dma_address	= ALPHA_MAX_DMA_ADDRESS,
+	.max_isa_dma_address	= ALPHA_MAX_ISA_DMA_ADDRESS,
 	.min_io_address		= DEFAULT_IO_BASE,
 	.min_mem_address	= CIA_DEFAULT_MEM_BASE,
 
@@ -387,22 +368,6 @@
 	.init_pci		= cia_cab_init_pci,
 	.pci_map_irq		= cabriolet_map_irq,
 	.pci_swizzle		= common_swizzle,
-=======
-	machine_check:		cia_machine_check,
-	max_isa_dma_address:	ALPHA_MAX_ISA_DMA_ADDRESS,
-	min_io_address:		DEFAULT_IO_BASE,
-	min_mem_address:	CIA_DEFAULT_MEM_BASE,
-
-	nr_irqs:		35,
-	device_interrupt:	cabriolet_device_interrupt,
-
-	init_arch:		cia_init_arch,
-	init_irq:		cabriolet_init_irq,
-	init_rtc:		common_init_rtc,
-	init_pci:		cia_cab_init_pci,
-	pci_map_irq:		cabriolet_map_irq,
-	pci_swizzle:		common_swizzle,
->>>>>>> 48e7ce94
 };
 ALIAS_MV(eb164)
 #endif
@@ -414,9 +379,8 @@
 	DO_DEFAULT_RTC,
 	DO_LCA_IO,
 	DO_LCA_BUS,
-<<<<<<< HEAD
 	.machine_check		= lca_machine_check,
-	.max_dma_address	= ALPHA_MAX_DMA_ADDRESS,
+	.max_isa_dma_address	= ALPHA_MAX_ISA_DMA_ADDRESS,
 	.min_io_address		= DEFAULT_IO_BASE,
 	.min_mem_address	= APECS_AND_LCA_DEFAULT_MEM_BASE,
 
@@ -429,22 +393,6 @@
 	.init_pci		= cabriolet_init_pci,
 	.pci_map_irq		= eb66p_map_irq,
 	.pci_swizzle		= common_swizzle,
-=======
-	machine_check:		lca_machine_check,
-	max_isa_dma_address:	ALPHA_MAX_ISA_DMA_ADDRESS,
-	min_io_address:		DEFAULT_IO_BASE,
-	min_mem_address:	APECS_AND_LCA_DEFAULT_MEM_BASE,
-
-	nr_irqs:		35,
-	device_interrupt:	cabriolet_device_interrupt,
-
-	init_arch:		lca_init_arch,
-	init_irq:		cabriolet_init_irq,
-	init_rtc:		common_init_rtc,
-	init_pci:		cabriolet_init_pci,
-	pci_map_irq:		eb66p_map_irq,
-	pci_swizzle:		common_swizzle,
->>>>>>> 48e7ce94
 };
 ALIAS_MV(eb66p)
 #endif
@@ -456,9 +404,8 @@
 	DO_DEFAULT_RTC,
 	DO_PYXIS_IO,
 	DO_CIA_BUS,
-<<<<<<< HEAD
 	.machine_check		= cia_machine_check,
-	.max_dma_address	= ALPHA_MAX_DMA_ADDRESS,
+	.max_isa_dma_address	= ALPHA_MAX_ISA_DMA_ADDRESS,
 	.min_io_address		= DEFAULT_IO_BASE,
 	.min_mem_address	= DEFAULT_MEM_BASE,
 	.pci_dac_offset		= PYXIS_DAC_OFFSET,
@@ -472,23 +419,6 @@
 	.init_pci		= alphapc164_init_pci,
 	.pci_map_irq		= alphapc164_map_irq,
 	.pci_swizzle		= common_swizzle,
-=======
-	machine_check:		cia_machine_check,
-	max_isa_dma_address:	ALPHA_MAX_ISA_DMA_ADDRESS,
-	min_io_address:		DEFAULT_IO_BASE,
-	min_mem_address:	DEFAULT_MEM_BASE,
-	pci_dac_offset:		PYXIS_DAC_OFFSET,
-
-	nr_irqs:		35,
-	device_interrupt:	cabriolet_device_interrupt,
-
-	init_arch:		pyxis_init_arch,
-	init_irq:		cabriolet_init_irq,
-	init_rtc:		common_init_rtc,
-	init_pci:		alphapc164_init_pci,
-	pci_map_irq:		alphapc164_map_irq,
-	pci_swizzle:		common_swizzle,
->>>>>>> 48e7ce94
 };
 ALIAS_MV(lx164)
 #endif
@@ -500,9 +430,8 @@
 	DO_DEFAULT_RTC,
 	DO_CIA_IO,
 	DO_CIA_BUS,
-<<<<<<< HEAD
 	.machine_check		= cia_machine_check,
-	.max_dma_address	= ALPHA_MAX_DMA_ADDRESS,
+	.max_isa_dma_address	= ALPHA_MAX_ISA_DMA_ADDRESS,
 	.min_io_address		= DEFAULT_IO_BASE,
 	.min_mem_address	= CIA_DEFAULT_MEM_BASE,
 
@@ -515,22 +444,6 @@
 	.init_pci		= alphapc164_init_pci,
 	.pci_map_irq		= alphapc164_map_irq,
 	.pci_swizzle		= common_swizzle,
-=======
-	machine_check:		cia_machine_check,
-	max_isa_dma_address:	ALPHA_MAX_ISA_DMA_ADDRESS,
-	min_io_address:		DEFAULT_IO_BASE,
-	min_mem_address:	CIA_DEFAULT_MEM_BASE,
-
-	nr_irqs:		35,
-	device_interrupt:	pc164_device_interrupt,
-
-	init_arch:		cia_init_arch,
-	init_irq:		pc164_init_irq,
-	init_rtc:		common_init_rtc,
-	init_pci:		alphapc164_init_pci,
-	pci_map_irq:		alphapc164_map_irq,
-	pci_swizzle:		common_swizzle,
->>>>>>> 48e7ce94
 };
 ALIAS_MV(pc164)
 #endif