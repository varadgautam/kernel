--- conflicted
+++ resolved
@@ -2611,17 +2611,10 @@
 
 	mm->context.uses_skeys = 1;
 	for (vma = mm->mmap; vma; vma = vma->vm_next) {
-<<<<<<< HEAD
-		if (ksm_madvise(vma, vma->vm_start, vma->vm_end,
-				MADV_UNMERGEABLE, &vma->vm_flags)) {
-			mm->context.uses_skeys = 0;
-			rc = -ENOMEM;
-=======
 		rc = ksm_madvise(vma, vma->vm_start, vma->vm_end,
 				 MADV_UNMERGEABLE, &vma->vm_flags);
 		if (rc) {
-			mm->context.use_skey = 0;
->>>>>>> a8f054de
+			mm->context.uses_skeys = 0;
 			goto out_up;
 		}
 	}
