// SPDX-License-Identifier: GPL-2.0
/*
 * handling privileged instructions
 *
 * Copyright IBM Corp. 2008, 2018
 *
 *    Author(s): Carsten Otte <cotte@de.ibm.com>
 *               Christian Borntraeger <borntraeger@de.ibm.com>
 */

#include <linux/kvm.h>
#include <linux/gfp.h>
#include <linux/errno.h>
#include <linux/compat.h>
#include <linux/mm_types.h>

#include <asm/asm-offsets.h>
#include <asm/facility.h>
#include <asm/current.h>
#include <asm/debug.h>
#include <asm/ebcdic.h>
#include <asm/sysinfo.h>
#include <asm/pgtable.h>
#include <asm/page-states.h>
#include <asm/pgalloc.h>
#include <asm/gmap.h>
#include <asm/io.h>
#include <asm/ptrace.h>
#include <asm/compat.h>
#include <asm/sclp.h>
#include "gaccess.h"
#include "kvm-s390.h"
#include "trace.h"

static int handle_ri(struct kvm_vcpu *vcpu)
{
	vcpu->stat.instruction_ri++;

	if (test_kvm_facility(vcpu->kvm, 64)) {
		VCPU_EVENT(vcpu, 3, "%s", "ENABLE: RI (lazy)");
		vcpu->arch.sie_block->ecb3 |= ECB3_RI;
		kvm_s390_retry_instr(vcpu);
		return 0;
	} else
		return kvm_s390_inject_program_int(vcpu, PGM_OPERATION);
}

int kvm_s390_handle_aa(struct kvm_vcpu *vcpu)
{
	if ((vcpu->arch.sie_block->ipa & 0xf) <= 4)
		return handle_ri(vcpu);
	else
		return -EOPNOTSUPP;
}

static int handle_gs(struct kvm_vcpu *vcpu)
{
	vcpu->stat.instruction_gs++;

	if (test_kvm_facility(vcpu->kvm, 133)) {
		VCPU_EVENT(vcpu, 3, "%s", "ENABLE: GS (lazy)");
		preempt_disable();
		__ctl_set_bit(2, 4);
		current->thread.gs_cb = (struct gs_cb *)&vcpu->run->s.regs.gscb;
		restore_gs_cb(current->thread.gs_cb);
		preempt_enable();
		vcpu->arch.sie_block->ecb |= ECB_GS;
		vcpu->arch.sie_block->ecd |= ECD_HOSTREGMGMT;
		vcpu->arch.gs_enabled = 1;
		kvm_s390_retry_instr(vcpu);
		return 0;
	} else
		return kvm_s390_inject_program_int(vcpu, PGM_OPERATION);
}

int kvm_s390_handle_e3(struct kvm_vcpu *vcpu)
{
	int code = vcpu->arch.sie_block->ipb & 0xff;

	if (code == 0x49 || code == 0x4d)
		return handle_gs(vcpu);
	else
		return -EOPNOTSUPP;
}
/* Handle SCK (SET CLOCK) interception */
static int handle_set_clock(struct kvm_vcpu *vcpu)
{
	struct kvm_s390_vm_tod_clock gtod = { 0 };
	int rc;
	u8 ar;
	u64 op2;
<<<<<<< HEAD
=======

	vcpu->stat.instruction_sck++;
>>>>>>> 022a1d6c

	if (vcpu->arch.sie_block->gpsw.mask & PSW_MASK_PSTATE)
		return kvm_s390_inject_program_int(vcpu, PGM_PRIVILEGED_OP);

	op2 = kvm_s390_get_base_disp_s(vcpu, &ar);
	if (op2 & 7)	/* Operand must be on a doubleword boundary */
		return kvm_s390_inject_program_int(vcpu, PGM_SPECIFICATION);
	rc = read_guest(vcpu, op2, ar, &gtod.tod, sizeof(gtod.tod));
	if (rc)
		return kvm_s390_inject_prog_cond(vcpu, rc);

	VCPU_EVENT(vcpu, 3, "SCK: setting guest TOD to 0x%llx", gtod.tod);
	kvm_s390_set_tod_clock(vcpu->kvm, &gtod);

	kvm_s390_set_psw_cc(vcpu, 0);
	return 0;
}

static int handle_set_prefix(struct kvm_vcpu *vcpu)
{
	u64 operand2;
	u32 address;
	int rc;
	u8 ar;

	vcpu->stat.instruction_spx++;

	if (vcpu->arch.sie_block->gpsw.mask & PSW_MASK_PSTATE)
		return kvm_s390_inject_program_int(vcpu, PGM_PRIVILEGED_OP);

	operand2 = kvm_s390_get_base_disp_s(vcpu, &ar);

	/* must be word boundary */
	if (operand2 & 3)
		return kvm_s390_inject_program_int(vcpu, PGM_SPECIFICATION);

	/* get the value */
	rc = read_guest(vcpu, operand2, ar, &address, sizeof(address));
	if (rc)
		return kvm_s390_inject_prog_cond(vcpu, rc);

	address &= 0x7fffe000u;

	/*
	 * Make sure the new value is valid memory. We only need to check the
	 * first page, since address is 8k aligned and memory pieces are always
	 * at least 1MB aligned and have at least a size of 1MB.
	 */
	if (kvm_is_error_gpa(vcpu->kvm, address))
		return kvm_s390_inject_program_int(vcpu, PGM_ADDRESSING);

	kvm_s390_set_prefix(vcpu, address);
	trace_kvm_s390_handle_prefix(vcpu, 1, address);
	return 0;
}

static int handle_store_prefix(struct kvm_vcpu *vcpu)
{
	u64 operand2;
	u32 address;
	int rc;
	u8 ar;

	vcpu->stat.instruction_stpx++;

	if (vcpu->arch.sie_block->gpsw.mask & PSW_MASK_PSTATE)
		return kvm_s390_inject_program_int(vcpu, PGM_PRIVILEGED_OP);

	operand2 = kvm_s390_get_base_disp_s(vcpu, &ar);

	/* must be word boundary */
	if (operand2 & 3)
		return kvm_s390_inject_program_int(vcpu, PGM_SPECIFICATION);

	address = kvm_s390_get_prefix(vcpu);

	/* get the value */
	rc = write_guest(vcpu, operand2, ar, &address, sizeof(address));
	if (rc)
		return kvm_s390_inject_prog_cond(vcpu, rc);

	VCPU_EVENT(vcpu, 3, "STPX: storing prefix 0x%x into 0x%llx", address, operand2);
	trace_kvm_s390_handle_prefix(vcpu, 0, address);
	return 0;
}

static int handle_store_cpu_address(struct kvm_vcpu *vcpu)
{
	u16 vcpu_id = vcpu->vcpu_id;
	u64 ga;
	int rc;
	u8 ar;

	vcpu->stat.instruction_stap++;

	if (vcpu->arch.sie_block->gpsw.mask & PSW_MASK_PSTATE)
		return kvm_s390_inject_program_int(vcpu, PGM_PRIVILEGED_OP);

	ga = kvm_s390_get_base_disp_s(vcpu, &ar);

	if (ga & 1)
		return kvm_s390_inject_program_int(vcpu, PGM_SPECIFICATION);

	rc = write_guest(vcpu, ga, ar, &vcpu_id, sizeof(vcpu_id));
	if (rc)
		return kvm_s390_inject_prog_cond(vcpu, rc);

	VCPU_EVENT(vcpu, 3, "STAP: storing cpu address (%u) to 0x%llx", vcpu_id, ga);
	trace_kvm_s390_handle_stap(vcpu, ga);
	return 0;
}

int kvm_s390_skey_check_enable(struct kvm_vcpu *vcpu)
{
	int rc = 0;
	struct kvm_s390_sie_block *sie_block = vcpu->arch.sie_block;

	trace_kvm_s390_skey_related_inst(vcpu);
	if (!(sie_block->ictl & (ICTL_ISKE | ICTL_SSKE | ICTL_RRBE)) &&
	    !kvm_s390_test_cpuflags(vcpu, CPUSTAT_KSS))
		return rc;

	rc = s390_enable_skey();
	VCPU_EVENT(vcpu, 3, "enabling storage keys for guest: %d", rc);
	if (!rc) {
		if (kvm_s390_test_cpuflags(vcpu, CPUSTAT_KSS))
			kvm_s390_clear_cpuflags(vcpu, CPUSTAT_KSS);
		else
			sie_block->ictl &= ~(ICTL_ISKE | ICTL_SSKE |
					     ICTL_RRBE);
	}
	return rc;
}

static int try_handle_skey(struct kvm_vcpu *vcpu)
{
	int rc;

	rc = kvm_s390_skey_check_enable(vcpu);
	if (rc)
		return rc;
	if (sclp.has_skey) {
		/* with storage-key facility, SIE interprets it for us */
		kvm_s390_retry_instr(vcpu);
		VCPU_EVENT(vcpu, 4, "%s", "retrying storage key operation");
		return -EAGAIN;
	}
	return 0;
}

static int handle_iske(struct kvm_vcpu *vcpu)
{
	unsigned long addr;
	unsigned char key;
	int reg1, reg2;
	int rc;

	vcpu->stat.instruction_iske++;

	if (vcpu->arch.sie_block->gpsw.mask & PSW_MASK_PSTATE)
		return kvm_s390_inject_program_int(vcpu, PGM_PRIVILEGED_OP);

	rc = try_handle_skey(vcpu);
	if (rc)
		return rc != -EAGAIN ? rc : 0;

	kvm_s390_get_regs_rre(vcpu, &reg1, &reg2);

	addr = vcpu->run->s.regs.gprs[reg2] & PAGE_MASK;
	addr = kvm_s390_logical_to_effective(vcpu, addr);
	addr = kvm_s390_real_to_abs(vcpu, addr);
	addr = gfn_to_hva(vcpu->kvm, gpa_to_gfn(addr));
	if (kvm_is_error_hva(addr))
		return kvm_s390_inject_program_int(vcpu, PGM_ADDRESSING);

	down_read(&current->mm->mmap_sem);
	rc = get_guest_storage_key(current->mm, addr, &key);
	up_read(&current->mm->mmap_sem);
	if (rc)
		return kvm_s390_inject_program_int(vcpu, PGM_ADDRESSING);
	vcpu->run->s.regs.gprs[reg1] &= ~0xff;
	vcpu->run->s.regs.gprs[reg1] |= key;
	return 0;
}

static int handle_rrbe(struct kvm_vcpu *vcpu)
{
	unsigned long addr;
	int reg1, reg2;
	int rc;

	vcpu->stat.instruction_rrbe++;

	if (vcpu->arch.sie_block->gpsw.mask & PSW_MASK_PSTATE)
		return kvm_s390_inject_program_int(vcpu, PGM_PRIVILEGED_OP);

	rc = try_handle_skey(vcpu);
	if (rc)
		return rc != -EAGAIN ? rc : 0;

	kvm_s390_get_regs_rre(vcpu, &reg1, &reg2);

	addr = vcpu->run->s.regs.gprs[reg2] & PAGE_MASK;
	addr = kvm_s390_logical_to_effective(vcpu, addr);
	addr = kvm_s390_real_to_abs(vcpu, addr);
	addr = gfn_to_hva(vcpu->kvm, gpa_to_gfn(addr));
	if (kvm_is_error_hva(addr))
		return kvm_s390_inject_program_int(vcpu, PGM_ADDRESSING);

	down_read(&current->mm->mmap_sem);
	rc = reset_guest_reference_bit(current->mm, addr);
	up_read(&current->mm->mmap_sem);
	if (rc < 0)
		return kvm_s390_inject_program_int(vcpu, PGM_ADDRESSING);

	kvm_s390_set_psw_cc(vcpu, rc);
	return 0;
}

#define SSKE_NQ 0x8
#define SSKE_MR 0x4
#define SSKE_MC 0x2
#define SSKE_MB 0x1
static int handle_sske(struct kvm_vcpu *vcpu)
{
	unsigned char m3 = vcpu->arch.sie_block->ipb >> 28;
	unsigned long start, end;
	unsigned char key, oldkey;
	int reg1, reg2;
	int rc;

	vcpu->stat.instruction_sske++;

	if (vcpu->arch.sie_block->gpsw.mask & PSW_MASK_PSTATE)
		return kvm_s390_inject_program_int(vcpu, PGM_PRIVILEGED_OP);

	rc = try_handle_skey(vcpu);
	if (rc)
		return rc != -EAGAIN ? rc : 0;

	if (!test_kvm_facility(vcpu->kvm, 8))
		m3 &= ~SSKE_MB;
	if (!test_kvm_facility(vcpu->kvm, 10))
		m3 &= ~(SSKE_MC | SSKE_MR);
	if (!test_kvm_facility(vcpu->kvm, 14))
		m3 &= ~SSKE_NQ;

	kvm_s390_get_regs_rre(vcpu, &reg1, &reg2);

	key = vcpu->run->s.regs.gprs[reg1] & 0xfe;
	start = vcpu->run->s.regs.gprs[reg2] & PAGE_MASK;
	start = kvm_s390_logical_to_effective(vcpu, start);
	if (m3 & SSKE_MB) {
		/* start already designates an absolute address */
		end = (start + _SEGMENT_SIZE) & ~(_SEGMENT_SIZE - 1);
	} else {
		start = kvm_s390_real_to_abs(vcpu, start);
		end = start + PAGE_SIZE;
	}

	while (start != end) {
		unsigned long addr = gfn_to_hva(vcpu->kvm, gpa_to_gfn(start));

		if (kvm_is_error_hva(addr))
			return kvm_s390_inject_program_int(vcpu, PGM_ADDRESSING);

		down_read(&current->mm->mmap_sem);
		rc = cond_set_guest_storage_key(current->mm, addr, key, &oldkey,
						m3 & SSKE_NQ, m3 & SSKE_MR,
						m3 & SSKE_MC);
		up_read(&current->mm->mmap_sem);
		if (rc < 0)
			return kvm_s390_inject_program_int(vcpu, PGM_ADDRESSING);
		start += PAGE_SIZE;
	}

	if (m3 & (SSKE_MC | SSKE_MR)) {
		if (m3 & SSKE_MB) {
			/* skey in reg1 is unpredictable */
			kvm_s390_set_psw_cc(vcpu, 3);
		} else {
			kvm_s390_set_psw_cc(vcpu, rc);
			vcpu->run->s.regs.gprs[reg1] &= ~0xff00UL;
			vcpu->run->s.regs.gprs[reg1] |= (u64) oldkey << 8;
		}
	}
	if (m3 & SSKE_MB) {
		if (psw_bits(vcpu->arch.sie_block->gpsw).eaba == PSW_BITS_AMODE_64BIT)
			vcpu->run->s.regs.gprs[reg2] &= ~PAGE_MASK;
		else
			vcpu->run->s.regs.gprs[reg2] &= ~0xfffff000UL;
		end = kvm_s390_logical_to_effective(vcpu, end);
		vcpu->run->s.regs.gprs[reg2] |= end;
	}
	return 0;
}

static int handle_ipte_interlock(struct kvm_vcpu *vcpu)
{
	vcpu->stat.instruction_ipte_interlock++;
	if (psw_bits(vcpu->arch.sie_block->gpsw).pstate)
		return kvm_s390_inject_program_int(vcpu, PGM_PRIVILEGED_OP);
	wait_event(vcpu->kvm->arch.ipte_wq, !ipte_lock_held(vcpu));
	kvm_s390_retry_instr(vcpu);
	VCPU_EVENT(vcpu, 4, "%s", "retrying ipte interlock operation");
	return 0;
}

static int handle_test_block(struct kvm_vcpu *vcpu)
{
	gpa_t addr;
	int reg2;

	vcpu->stat.instruction_tb++;

	if (vcpu->arch.sie_block->gpsw.mask & PSW_MASK_PSTATE)
		return kvm_s390_inject_program_int(vcpu, PGM_PRIVILEGED_OP);

	kvm_s390_get_regs_rre(vcpu, NULL, &reg2);
	addr = vcpu->run->s.regs.gprs[reg2] & PAGE_MASK;
	addr = kvm_s390_logical_to_effective(vcpu, addr);
	if (kvm_s390_check_low_addr_prot_real(vcpu, addr))
		return kvm_s390_inject_prog_irq(vcpu, &vcpu->arch.pgm);
	addr = kvm_s390_real_to_abs(vcpu, addr);

	if (kvm_is_error_gpa(vcpu->kvm, addr))
		return kvm_s390_inject_program_int(vcpu, PGM_ADDRESSING);
	/*
	 * We don't expect errors on modern systems, and do not care
	 * about storage keys (yet), so let's just clear the page.
	 */
	if (kvm_clear_guest(vcpu->kvm, addr, PAGE_SIZE))
		return -EFAULT;
	kvm_s390_set_psw_cc(vcpu, 0);
	vcpu->run->s.regs.gprs[0] = 0;
	return 0;
}

static int handle_tpi(struct kvm_vcpu *vcpu)
{
	struct kvm_s390_interrupt_info *inti;
	unsigned long len;
	u32 tpi_data[3];
	int rc;
	u64 addr;
	u8 ar;

	vcpu->stat.instruction_tpi++;

	addr = kvm_s390_get_base_disp_s(vcpu, &ar);
	if (addr & 3)
		return kvm_s390_inject_program_int(vcpu, PGM_SPECIFICATION);

	inti = kvm_s390_get_io_int(vcpu->kvm, vcpu->arch.sie_block->gcr[6], 0);
	if (!inti) {
		kvm_s390_set_psw_cc(vcpu, 0);
		return 0;
	}

	tpi_data[0] = inti->io.subchannel_id << 16 | inti->io.subchannel_nr;
	tpi_data[1] = inti->io.io_int_parm;
	tpi_data[2] = inti->io.io_int_word;
	if (addr) {
		/*
		 * Store the two-word I/O interruption code into the
		 * provided area.
		 */
		len = sizeof(tpi_data) - 4;
		rc = write_guest(vcpu, addr, ar, &tpi_data, len);
		if (rc) {
			rc = kvm_s390_inject_prog_cond(vcpu, rc);
			goto reinject_interrupt;
		}
	} else {
		/*
		 * Store the three-word I/O interruption code into
		 * the appropriate lowcore area.
		 */
		len = sizeof(tpi_data);
		if (write_guest_lc(vcpu, __LC_SUBCHANNEL_ID, &tpi_data, len)) {
			/* failed writes to the low core are not recoverable */
			rc = -EFAULT;
			goto reinject_interrupt;
		}
	}

	/* irq was successfully handed to the guest */
	kfree(inti);
	kvm_s390_set_psw_cc(vcpu, 1);
	return 0;
reinject_interrupt:
	/*
	 * If we encounter a problem storing the interruption code, the
	 * instruction is suppressed from the guest's view: reinject the
	 * interrupt.
	 */
	if (kvm_s390_reinject_io_int(vcpu->kvm, inti)) {
		kfree(inti);
		rc = -EFAULT;
	}
	/* don't set the cc, a pgm irq was injected or we drop to user space */
	return rc ? -EFAULT : 0;
}

static int handle_tsch(struct kvm_vcpu *vcpu)
{
	struct kvm_s390_interrupt_info *inti = NULL;
	const u64 isc_mask = 0xffUL << 24; /* all iscs set */

	vcpu->stat.instruction_tsch++;

	/* a valid schid has at least one bit set */
	if (vcpu->run->s.regs.gprs[1])
		inti = kvm_s390_get_io_int(vcpu->kvm, isc_mask,
					   vcpu->run->s.regs.gprs[1]);

	/*
	 * Prepare exit to userspace.
	 * We indicate whether we dequeued a pending I/O interrupt
	 * so that userspace can re-inject it if the instruction gets
	 * a program check. While this may re-order the pending I/O
	 * interrupts, this is no problem since the priority is kept
	 * intact.
	 */
	vcpu->run->exit_reason = KVM_EXIT_S390_TSCH;
	vcpu->run->s390_tsch.dequeued = !!inti;
	if (inti) {
		vcpu->run->s390_tsch.subchannel_id = inti->io.subchannel_id;
		vcpu->run->s390_tsch.subchannel_nr = inti->io.subchannel_nr;
		vcpu->run->s390_tsch.io_int_parm = inti->io.io_int_parm;
		vcpu->run->s390_tsch.io_int_word = inti->io.io_int_word;
	}
	vcpu->run->s390_tsch.ipb = vcpu->arch.sie_block->ipb;
	kfree(inti);
	return -EREMOTE;
}

static int handle_io_inst(struct kvm_vcpu *vcpu)
{
	VCPU_EVENT(vcpu, 4, "%s", "I/O instruction");

	if (vcpu->arch.sie_block->gpsw.mask & PSW_MASK_PSTATE)
		return kvm_s390_inject_program_int(vcpu, PGM_PRIVILEGED_OP);

	if (vcpu->kvm->arch.css_support) {
		/*
		 * Most I/O instructions will be handled by userspace.
		 * Exceptions are tpi and the interrupt portion of tsch.
		 */
		if (vcpu->arch.sie_block->ipa == 0xb236)
			return handle_tpi(vcpu);
		if (vcpu->arch.sie_block->ipa == 0xb235)
			return handle_tsch(vcpu);
		/* Handle in userspace. */
		vcpu->stat.instruction_io_other++;
		return -EOPNOTSUPP;
	} else {
		/*
		 * Set condition code 3 to stop the guest from issuing channel
		 * I/O instructions.
		 */
		kvm_s390_set_psw_cc(vcpu, 3);
		return 0;
	}
}

static int handle_stfl(struct kvm_vcpu *vcpu)
{
	int rc;
	unsigned int fac;

	vcpu->stat.instruction_stfl++;

	if (vcpu->arch.sie_block->gpsw.mask & PSW_MASK_PSTATE)
		return kvm_s390_inject_program_int(vcpu, PGM_PRIVILEGED_OP);

	/*
	 * We need to shift the lower 32 facility bits (bit 0-31) from a u64
	 * into a u32 memory representation. They will remain bits 0-31.
	 */
	fac = *vcpu->kvm->arch.model.fac_list >> 32;
	rc = write_guest_lc(vcpu, offsetof(struct lowcore, stfl_fac_list),
			    &fac, sizeof(fac));
	if (rc)
		return rc;
	VCPU_EVENT(vcpu, 3, "STFL: store facility list 0x%x", fac);
	trace_kvm_s390_handle_stfl(vcpu, fac);
	return 0;
}

#define PSW_MASK_ADDR_MODE (PSW_MASK_EA | PSW_MASK_BA)
#define PSW_MASK_UNASSIGNED 0xb80800fe7fffffffUL
#define PSW_ADDR_24 0x0000000000ffffffUL
#define PSW_ADDR_31 0x000000007fffffffUL

int is_valid_psw(psw_t *psw)
{
	if (psw->mask & PSW_MASK_UNASSIGNED)
		return 0;
	if ((psw->mask & PSW_MASK_ADDR_MODE) == PSW_MASK_BA) {
		if (psw->addr & ~PSW_ADDR_31)
			return 0;
	}
	if (!(psw->mask & PSW_MASK_ADDR_MODE) && (psw->addr & ~PSW_ADDR_24))
		return 0;
	if ((psw->mask & PSW_MASK_ADDR_MODE) ==  PSW_MASK_EA)
		return 0;
	if (psw->addr & 1)
		return 0;
	return 1;
}

int kvm_s390_handle_lpsw(struct kvm_vcpu *vcpu)
{
	psw_t *gpsw = &vcpu->arch.sie_block->gpsw;
	psw_compat_t new_psw;
	u64 addr;
	int rc;
	u8 ar;

	vcpu->stat.instruction_lpsw++;

	if (gpsw->mask & PSW_MASK_PSTATE)
		return kvm_s390_inject_program_int(vcpu, PGM_PRIVILEGED_OP);

	addr = kvm_s390_get_base_disp_s(vcpu, &ar);
	if (addr & 7)
		return kvm_s390_inject_program_int(vcpu, PGM_SPECIFICATION);

	rc = read_guest(vcpu, addr, ar, &new_psw, sizeof(new_psw));
	if (rc)
		return kvm_s390_inject_prog_cond(vcpu, rc);
	if (!(new_psw.mask & PSW32_MASK_BASE))
		return kvm_s390_inject_program_int(vcpu, PGM_SPECIFICATION);
	gpsw->mask = (new_psw.mask & ~PSW32_MASK_BASE) << 32;
	gpsw->mask |= new_psw.addr & PSW32_ADDR_AMODE;
	gpsw->addr = new_psw.addr & ~PSW32_ADDR_AMODE;
	if (!is_valid_psw(gpsw))
		return kvm_s390_inject_program_int(vcpu, PGM_SPECIFICATION);
	return 0;
}

static int handle_lpswe(struct kvm_vcpu *vcpu)
{
	psw_t new_psw;
	u64 addr;
	int rc;
	u8 ar;

	vcpu->stat.instruction_lpswe++;

	if (vcpu->arch.sie_block->gpsw.mask & PSW_MASK_PSTATE)
		return kvm_s390_inject_program_int(vcpu, PGM_PRIVILEGED_OP);

	addr = kvm_s390_get_base_disp_s(vcpu, &ar);
	if (addr & 7)
		return kvm_s390_inject_program_int(vcpu, PGM_SPECIFICATION);
	rc = read_guest(vcpu, addr, ar, &new_psw, sizeof(new_psw));
	if (rc)
		return kvm_s390_inject_prog_cond(vcpu, rc);
	vcpu->arch.sie_block->gpsw = new_psw;
	if (!is_valid_psw(&vcpu->arch.sie_block->gpsw))
		return kvm_s390_inject_program_int(vcpu, PGM_SPECIFICATION);
	return 0;
}

static int handle_stidp(struct kvm_vcpu *vcpu)
{
	u64 stidp_data = vcpu->kvm->arch.model.cpuid;
	u64 operand2;
	int rc;
	u8 ar;

	vcpu->stat.instruction_stidp++;

	if (vcpu->arch.sie_block->gpsw.mask & PSW_MASK_PSTATE)
		return kvm_s390_inject_program_int(vcpu, PGM_PRIVILEGED_OP);

	operand2 = kvm_s390_get_base_disp_s(vcpu, &ar);

	if (operand2 & 7)
		return kvm_s390_inject_program_int(vcpu, PGM_SPECIFICATION);

	rc = write_guest(vcpu, operand2, ar, &stidp_data, sizeof(stidp_data));
	if (rc)
		return kvm_s390_inject_prog_cond(vcpu, rc);

	VCPU_EVENT(vcpu, 3, "STIDP: store cpu id 0x%llx", stidp_data);
	return 0;
}

static void handle_stsi_3_2_2(struct kvm_vcpu *vcpu, struct sysinfo_3_2_2 *mem)
{
	int cpus = 0;
	int n;

	cpus = atomic_read(&vcpu->kvm->online_vcpus);

	/* deal with other level 3 hypervisors */
	if (stsi(mem, 3, 2, 2))
		mem->count = 0;
	if (mem->count < 8)
		mem->count++;
	for (n = mem->count - 1; n > 0 ; n--)
		memcpy(&mem->vm[n], &mem->vm[n - 1], sizeof(mem->vm[0]));

	memset(&mem->vm[0], 0, sizeof(mem->vm[0]));
	mem->vm[0].cpus_total = cpus;
	mem->vm[0].cpus_configured = cpus;
	mem->vm[0].cpus_standby = 0;
	mem->vm[0].cpus_reserved = 0;
	mem->vm[0].caf = 1000;
	memcpy(mem->vm[0].name, "KVMguest", 8);
	ASCEBC(mem->vm[0].name, 8);
	memcpy(mem->vm[0].cpi, "KVM/Linux       ", 16);
	ASCEBC(mem->vm[0].cpi, 16);
}

static void insert_stsi_usr_data(struct kvm_vcpu *vcpu, u64 addr, u8 ar,
				 u8 fc, u8 sel1, u16 sel2)
{
	vcpu->run->exit_reason = KVM_EXIT_S390_STSI;
	vcpu->run->s390_stsi.addr = addr;
	vcpu->run->s390_stsi.ar = ar;
	vcpu->run->s390_stsi.fc = fc;
	vcpu->run->s390_stsi.sel1 = sel1;
	vcpu->run->s390_stsi.sel2 = sel2;
}

static int handle_stsi(struct kvm_vcpu *vcpu)
{
	int fc = (vcpu->run->s.regs.gprs[0] & 0xf0000000) >> 28;
	int sel1 = vcpu->run->s.regs.gprs[0] & 0xff;
	int sel2 = vcpu->run->s.regs.gprs[1] & 0xffff;
	unsigned long mem = 0;
	u64 operand2;
	int rc = 0;
	u8 ar;

	vcpu->stat.instruction_stsi++;
	VCPU_EVENT(vcpu, 3, "STSI: fc: %u sel1: %u sel2: %u", fc, sel1, sel2);

	if (vcpu->arch.sie_block->gpsw.mask & PSW_MASK_PSTATE)
		return kvm_s390_inject_program_int(vcpu, PGM_PRIVILEGED_OP);

	if (fc > 3) {
		kvm_s390_set_psw_cc(vcpu, 3);
		return 0;
	}

	if (vcpu->run->s.regs.gprs[0] & 0x0fffff00
	    || vcpu->run->s.regs.gprs[1] & 0xffff0000)
		return kvm_s390_inject_program_int(vcpu, PGM_SPECIFICATION);

	if (fc == 0) {
		vcpu->run->s.regs.gprs[0] = 3 << 28;
		kvm_s390_set_psw_cc(vcpu, 0);
		return 0;
	}

	operand2 = kvm_s390_get_base_disp_s(vcpu, &ar);

	if (operand2 & 0xfff)
		return kvm_s390_inject_program_int(vcpu, PGM_SPECIFICATION);

	switch (fc) {
	case 1: /* same handling for 1 and 2 */
	case 2:
		mem = get_zeroed_page(GFP_KERNEL);
		if (!mem)
			goto out_no_data;
		if (stsi((void *) mem, fc, sel1, sel2))
			goto out_no_data;
		break;
	case 3:
		if (sel1 != 2 || sel2 != 2)
			goto out_no_data;
		mem = get_zeroed_page(GFP_KERNEL);
		if (!mem)
			goto out_no_data;
		handle_stsi_3_2_2(vcpu, (void *) mem);
		break;
	}

	rc = write_guest(vcpu, operand2, ar, (void *)mem, PAGE_SIZE);
	if (rc) {
		rc = kvm_s390_inject_prog_cond(vcpu, rc);
		goto out;
	}
	if (vcpu->kvm->arch.user_stsi) {
		insert_stsi_usr_data(vcpu, operand2, ar, fc, sel1, sel2);
		rc = -EREMOTE;
	}
	trace_kvm_s390_handle_stsi(vcpu, fc, sel1, sel2, operand2);
	free_page(mem);
	kvm_s390_set_psw_cc(vcpu, 0);
	vcpu->run->s.regs.gprs[0] = 0;
	return rc;
out_no_data:
	kvm_s390_set_psw_cc(vcpu, 3);
out:
	free_page(mem);
	return rc;
}

int kvm_s390_handle_b2(struct kvm_vcpu *vcpu)
{
	switch (vcpu->arch.sie_block->ipa & 0x00ff) {
	case 0x02:
		return handle_stidp(vcpu);
	case 0x04:
		return handle_set_clock(vcpu);
	case 0x10:
		return handle_set_prefix(vcpu);
	case 0x11:
		return handle_store_prefix(vcpu);
	case 0x12:
		return handle_store_cpu_address(vcpu);
	case 0x14:
		return kvm_s390_handle_vsie(vcpu);
	case 0x21:
	case 0x50:
		return handle_ipte_interlock(vcpu);
	case 0x29:
		return handle_iske(vcpu);
	case 0x2a:
		return handle_rrbe(vcpu);
	case 0x2b:
		return handle_sske(vcpu);
	case 0x2c:
		return handle_test_block(vcpu);
	case 0x30:
	case 0x31:
	case 0x32:
	case 0x33:
	case 0x34:
	case 0x35:
	case 0x36:
	case 0x37:
	case 0x38:
	case 0x39:
	case 0x3a:
	case 0x3b:
	case 0x3c:
	case 0x5f:
	case 0x74:
	case 0x76:
		return handle_io_inst(vcpu);
	case 0x56:
		return handle_sthyi(vcpu);
	case 0x7d:
		return handle_stsi(vcpu);
	case 0xb1:
		return handle_stfl(vcpu);
	case 0xb2:
		return handle_lpswe(vcpu);
	default:
		return -EOPNOTSUPP;
	}
}

static int handle_epsw(struct kvm_vcpu *vcpu)
{
	int reg1, reg2;

	vcpu->stat.instruction_epsw++;

	kvm_s390_get_regs_rre(vcpu, &reg1, &reg2);

	/* This basically extracts the mask half of the psw. */
	vcpu->run->s.regs.gprs[reg1] &= 0xffffffff00000000UL;
	vcpu->run->s.regs.gprs[reg1] |= vcpu->arch.sie_block->gpsw.mask >> 32;
	if (reg2) {
		vcpu->run->s.regs.gprs[reg2] &= 0xffffffff00000000UL;
		vcpu->run->s.regs.gprs[reg2] |=
			vcpu->arch.sie_block->gpsw.mask & 0x00000000ffffffffUL;
	}
	return 0;
}

#define PFMF_RESERVED   0xfffc0101UL
#define PFMF_SK         0x00020000UL
#define PFMF_CF         0x00010000UL
#define PFMF_UI         0x00008000UL
#define PFMF_FSC        0x00007000UL
#define PFMF_NQ         0x00000800UL
#define PFMF_MR         0x00000400UL
#define PFMF_MC         0x00000200UL
#define PFMF_KEY        0x000000feUL

static int handle_pfmf(struct kvm_vcpu *vcpu)
{
	bool mr = false, mc = false, nq;
	int reg1, reg2;
	unsigned long start, end;
	unsigned char key;

	vcpu->stat.instruction_pfmf++;

	kvm_s390_get_regs_rre(vcpu, &reg1, &reg2);

	if (!test_kvm_facility(vcpu->kvm, 8))
		return kvm_s390_inject_program_int(vcpu, PGM_OPERATION);

	if (vcpu->arch.sie_block->gpsw.mask & PSW_MASK_PSTATE)
		return kvm_s390_inject_program_int(vcpu, PGM_PRIVILEGED_OP);

	if (vcpu->run->s.regs.gprs[reg1] & PFMF_RESERVED)
		return kvm_s390_inject_program_int(vcpu, PGM_SPECIFICATION);

	/* Only provide non-quiescing support if enabled for the guest */
	if (vcpu->run->s.regs.gprs[reg1] & PFMF_NQ &&
	    !test_kvm_facility(vcpu->kvm, 14))
		return kvm_s390_inject_program_int(vcpu, PGM_SPECIFICATION);

	/* Only provide conditional-SSKE support if enabled for the guest */
	if (vcpu->run->s.regs.gprs[reg1] & PFMF_SK &&
	    test_kvm_facility(vcpu->kvm, 10)) {
		mr = vcpu->run->s.regs.gprs[reg1] & PFMF_MR;
		mc = vcpu->run->s.regs.gprs[reg1] & PFMF_MC;
	}

	nq = vcpu->run->s.regs.gprs[reg1] & PFMF_NQ;
	key = vcpu->run->s.regs.gprs[reg1] & PFMF_KEY;
	start = vcpu->run->s.regs.gprs[reg2] & PAGE_MASK;
	start = kvm_s390_logical_to_effective(vcpu, start);

	if (vcpu->run->s.regs.gprs[reg1] & PFMF_CF) {
		if (kvm_s390_check_low_addr_prot_real(vcpu, start))
			return kvm_s390_inject_prog_irq(vcpu, &vcpu->arch.pgm);
	}

	switch (vcpu->run->s.regs.gprs[reg1] & PFMF_FSC) {
	case 0x00000000:
		/* only 4k frames specify a real address */
		start = kvm_s390_real_to_abs(vcpu, start);
		end = (start + PAGE_SIZE) & ~(PAGE_SIZE - 1);
		break;
	case 0x00001000:
		end = (start + _SEGMENT_SIZE) & ~(_SEGMENT_SIZE - 1);
		break;
	case 0x00002000:
		/* only support 2G frame size if EDAT2 is available and we are
		   not in 24-bit addressing mode */
		if (!test_kvm_facility(vcpu->kvm, 78) ||
		    psw_bits(vcpu->arch.sie_block->gpsw).eaba == PSW_BITS_AMODE_24BIT)
			return kvm_s390_inject_program_int(vcpu, PGM_SPECIFICATION);
		end = (start + _REGION3_SIZE) & ~(_REGION3_SIZE - 1);
		break;
	default:
		return kvm_s390_inject_program_int(vcpu, PGM_SPECIFICATION);
	}

	while (start != end) {
		unsigned long useraddr;

		/* Translate guest address to host address */
		useraddr = gfn_to_hva(vcpu->kvm, gpa_to_gfn(start));
		if (kvm_is_error_hva(useraddr))
			return kvm_s390_inject_program_int(vcpu, PGM_ADDRESSING);

		if (vcpu->run->s.regs.gprs[reg1] & PFMF_CF) {
			if (clear_user((void __user *)useraddr, PAGE_SIZE))
				return kvm_s390_inject_program_int(vcpu, PGM_ADDRESSING);
		}

		if (vcpu->run->s.regs.gprs[reg1] & PFMF_SK) {
			int rc = kvm_s390_skey_check_enable(vcpu);

			if (rc)
				return rc;
			down_read(&current->mm->mmap_sem);
			rc = cond_set_guest_storage_key(current->mm, useraddr,
							key, NULL, nq, mr, mc);
			up_read(&current->mm->mmap_sem);
			if (rc < 0)
				return kvm_s390_inject_program_int(vcpu, PGM_ADDRESSING);
		}

		start += PAGE_SIZE;
	}
	if (vcpu->run->s.regs.gprs[reg1] & PFMF_FSC) {
		if (psw_bits(vcpu->arch.sie_block->gpsw).eaba == PSW_BITS_AMODE_64BIT) {
			vcpu->run->s.regs.gprs[reg2] = end;
		} else {
			vcpu->run->s.regs.gprs[reg2] &= ~0xffffffffUL;
			end = kvm_s390_logical_to_effective(vcpu, end);
			vcpu->run->s.regs.gprs[reg2] |= end;
		}
	}
	return 0;
}

static inline int do_essa(struct kvm_vcpu *vcpu, const int orc)
{
	struct kvm_s390_migration_state *ms = vcpu->kvm->arch.migration_state;
	int r1, r2, nappended, entries;
	unsigned long gfn, hva, res, pgstev, ptev;
	unsigned long *cbrlo;

	/*
	 * We don't need to set SD.FPF.SK to 1 here, because if we have a
	 * machine check here we either handle it or crash
	 */

	kvm_s390_get_regs_rre(vcpu, &r1, &r2);
	gfn = vcpu->run->s.regs.gprs[r2] >> PAGE_SHIFT;
	hva = gfn_to_hva(vcpu->kvm, gfn);
	entries = (vcpu->arch.sie_block->cbrlo & ~PAGE_MASK) >> 3;

	if (kvm_is_error_hva(hva))
		return kvm_s390_inject_program_int(vcpu, PGM_ADDRESSING);

	nappended = pgste_perform_essa(vcpu->kvm->mm, hva, orc, &ptev, &pgstev);
	if (nappended < 0) {
		res = orc ? 0x10 : 0;
		vcpu->run->s.regs.gprs[r1] = res; /* Exception Indication */
		return 0;
	}
	res = (pgstev & _PGSTE_GPS_USAGE_MASK) >> 22;
	/*
	 * Set the block-content state part of the result. 0 means resident, so
	 * nothing to do if the page is valid. 2 is for preserved pages
	 * (non-present and non-zero), and 3 for zero pages (non-present and
	 * zero).
	 */
	if (ptev & _PAGE_INVALID) {
		res |= 2;
		if (pgstev & _PGSTE_GPS_ZERO)
			res |= 1;
	}
	if (pgstev & _PGSTE_GPS_NODAT)
		res |= 0x20;
	vcpu->run->s.regs.gprs[r1] = res;
	/*
	 * It is possible that all the normal 511 slots were full, in which case
	 * we will now write in the 512th slot, which is reserved for host use.
	 * In both cases we let the normal essa handling code process all the
	 * slots, including the reserved one, if needed.
	 */
	if (nappended > 0) {
		cbrlo = phys_to_virt(vcpu->arch.sie_block->cbrlo & PAGE_MASK);
		cbrlo[entries] = gfn << PAGE_SHIFT;
	}

	if (orc && gfn < ms->bitmap_size) {
		/* increment only if we are really flipping the bit to 1 */
		if (!test_and_set_bit(gfn, ms->pgste_bitmap))
			atomic64_inc(&ms->dirty_pages);
	}

	return nappended;
}

static int handle_essa(struct kvm_vcpu *vcpu)
{
	/* entries expected to be 1FF */
	int entries = (vcpu->arch.sie_block->cbrlo & ~PAGE_MASK) >> 3;
	unsigned long *cbrlo;
	struct gmap *gmap;
	int i, orc;

	VCPU_EVENT(vcpu, 4, "ESSA: release %d pages", entries);
	gmap = vcpu->arch.gmap;
	vcpu->stat.instruction_essa++;
	if (!vcpu->kvm->arch.use_cmma)
		return kvm_s390_inject_program_int(vcpu, PGM_OPERATION);

	if (vcpu->arch.sie_block->gpsw.mask & PSW_MASK_PSTATE)
		return kvm_s390_inject_program_int(vcpu, PGM_PRIVILEGED_OP);
	/* Check for invalid operation request code */
	orc = (vcpu->arch.sie_block->ipb & 0xf0000000) >> 28;
	/* ORCs 0-6 are always valid */
	if (orc > (test_kvm_facility(vcpu->kvm, 147) ? ESSA_SET_STABLE_NODAT
						: ESSA_SET_STABLE_IF_RESIDENT))
		return kvm_s390_inject_program_int(vcpu, PGM_SPECIFICATION);

	if (likely(!vcpu->kvm->arch.migration_state)) {
		/*
		 * CMMA is enabled in the KVM settings, but is disabled in
		 * the SIE block and in the mm_context, and we are not doing
		 * a migration. Enable CMMA in the mm_context.
		 * Since we need to take a write lock to write to the context
		 * to avoid races with storage keys handling, we check if the
		 * value really needs to be written to; if the value is
		 * already correct, we do nothing and avoid the lock.
		 */
		if (vcpu->kvm->mm->context.use_cmma == 0) {
			down_write(&vcpu->kvm->mm->mmap_sem);
			vcpu->kvm->mm->context.use_cmma = 1;
			up_write(&vcpu->kvm->mm->mmap_sem);
		}
		/*
		 * If we are here, we are supposed to have CMMA enabled in
		 * the SIE block. Enabling CMMA works on a per-CPU basis,
		 * while the context use_cmma flag is per process.
		 * It's possible that the context flag is enabled and the
		 * SIE flag is not, so we set the flag always; if it was
		 * already set, nothing changes, otherwise we enable it
		 * on this CPU too.
		 */
		vcpu->arch.sie_block->ecb2 |= ECB2_CMMA;
		/* Retry the ESSA instruction */
		kvm_s390_retry_instr(vcpu);
	} else {
		/* Account for the possible extra cbrl entry */
		i = do_essa(vcpu, orc);
		if (i < 0)
			return i;
		entries += i;
	}
	vcpu->arch.sie_block->cbrlo &= PAGE_MASK;	/* reset nceo */
	cbrlo = phys_to_virt(vcpu->arch.sie_block->cbrlo);
	down_read(&gmap->mm->mmap_sem);
	for (i = 0; i < entries; ++i)
		__gmap_zap(gmap, cbrlo[i]);
	up_read(&gmap->mm->mmap_sem);
	return 0;
}

int kvm_s390_handle_b9(struct kvm_vcpu *vcpu)
{
	switch (vcpu->arch.sie_block->ipa & 0x00ff) {
	case 0x8a:
	case 0x8e:
	case 0x8f:
		return handle_ipte_interlock(vcpu);
	case 0x8d:
		return handle_epsw(vcpu);
	case 0xab:
		return handle_essa(vcpu);
	case 0xaf:
		return handle_pfmf(vcpu);
	default:
		return -EOPNOTSUPP;
	}
}

int kvm_s390_handle_lctl(struct kvm_vcpu *vcpu)
{
	int reg1 = (vcpu->arch.sie_block->ipa & 0x00f0) >> 4;
	int reg3 = vcpu->arch.sie_block->ipa & 0x000f;
	int reg, rc, nr_regs;
	u32 ctl_array[16];
	u64 ga;
	u8 ar;

	vcpu->stat.instruction_lctl++;

	if (vcpu->arch.sie_block->gpsw.mask & PSW_MASK_PSTATE)
		return kvm_s390_inject_program_int(vcpu, PGM_PRIVILEGED_OP);

	ga = kvm_s390_get_base_disp_rs(vcpu, &ar);

	if (ga & 3)
		return kvm_s390_inject_program_int(vcpu, PGM_SPECIFICATION);

	VCPU_EVENT(vcpu, 4, "LCTL: r1:%d, r3:%d, addr: 0x%llx", reg1, reg3, ga);
	trace_kvm_s390_handle_lctl(vcpu, 0, reg1, reg3, ga);

	nr_regs = ((reg3 - reg1) & 0xf) + 1;
	rc = read_guest(vcpu, ga, ar, ctl_array, nr_regs * sizeof(u32));
	if (rc)
		return kvm_s390_inject_prog_cond(vcpu, rc);
	reg = reg1;
	nr_regs = 0;
	do {
		vcpu->arch.sie_block->gcr[reg] &= 0xffffffff00000000ul;
		vcpu->arch.sie_block->gcr[reg] |= ctl_array[nr_regs++];
		if (reg == reg3)
			break;
		reg = (reg + 1) % 16;
	} while (1);
	kvm_make_request(KVM_REQ_TLB_FLUSH, vcpu);
	return 0;
}

int kvm_s390_handle_stctl(struct kvm_vcpu *vcpu)
{
	int reg1 = (vcpu->arch.sie_block->ipa & 0x00f0) >> 4;
	int reg3 = vcpu->arch.sie_block->ipa & 0x000f;
	int reg, rc, nr_regs;
	u32 ctl_array[16];
	u64 ga;
	u8 ar;

	vcpu->stat.instruction_stctl++;

	if (vcpu->arch.sie_block->gpsw.mask & PSW_MASK_PSTATE)
		return kvm_s390_inject_program_int(vcpu, PGM_PRIVILEGED_OP);

	ga = kvm_s390_get_base_disp_rs(vcpu, &ar);

	if (ga & 3)
		return kvm_s390_inject_program_int(vcpu, PGM_SPECIFICATION);

	VCPU_EVENT(vcpu, 4, "STCTL r1:%d, r3:%d, addr: 0x%llx", reg1, reg3, ga);
	trace_kvm_s390_handle_stctl(vcpu, 0, reg1, reg3, ga);

	reg = reg1;
	nr_regs = 0;
	do {
		ctl_array[nr_regs++] = vcpu->arch.sie_block->gcr[reg];
		if (reg == reg3)
			break;
		reg = (reg + 1) % 16;
	} while (1);
	rc = write_guest(vcpu, ga, ar, ctl_array, nr_regs * sizeof(u32));
	return rc ? kvm_s390_inject_prog_cond(vcpu, rc) : 0;
}

static int handle_lctlg(struct kvm_vcpu *vcpu)
{
	int reg1 = (vcpu->arch.sie_block->ipa & 0x00f0) >> 4;
	int reg3 = vcpu->arch.sie_block->ipa & 0x000f;
	int reg, rc, nr_regs;
	u64 ctl_array[16];
	u64 ga;
	u8 ar;

	vcpu->stat.instruction_lctlg++;

	if (vcpu->arch.sie_block->gpsw.mask & PSW_MASK_PSTATE)
		return kvm_s390_inject_program_int(vcpu, PGM_PRIVILEGED_OP);

	ga = kvm_s390_get_base_disp_rsy(vcpu, &ar);

	if (ga & 7)
		return kvm_s390_inject_program_int(vcpu, PGM_SPECIFICATION);

	VCPU_EVENT(vcpu, 4, "LCTLG: r1:%d, r3:%d, addr: 0x%llx", reg1, reg3, ga);
	trace_kvm_s390_handle_lctl(vcpu, 1, reg1, reg3, ga);

	nr_regs = ((reg3 - reg1) & 0xf) + 1;
	rc = read_guest(vcpu, ga, ar, ctl_array, nr_regs * sizeof(u64));
	if (rc)
		return kvm_s390_inject_prog_cond(vcpu, rc);
	reg = reg1;
	nr_regs = 0;
	do {
		vcpu->arch.sie_block->gcr[reg] = ctl_array[nr_regs++];
		if (reg == reg3)
			break;
		reg = (reg + 1) % 16;
	} while (1);
	kvm_make_request(KVM_REQ_TLB_FLUSH, vcpu);
	return 0;
}

static int handle_stctg(struct kvm_vcpu *vcpu)
{
	int reg1 = (vcpu->arch.sie_block->ipa & 0x00f0) >> 4;
	int reg3 = vcpu->arch.sie_block->ipa & 0x000f;
	int reg, rc, nr_regs;
	u64 ctl_array[16];
	u64 ga;
	u8 ar;

	vcpu->stat.instruction_stctg++;

	if (vcpu->arch.sie_block->gpsw.mask & PSW_MASK_PSTATE)
		return kvm_s390_inject_program_int(vcpu, PGM_PRIVILEGED_OP);

	ga = kvm_s390_get_base_disp_rsy(vcpu, &ar);

	if (ga & 7)
		return kvm_s390_inject_program_int(vcpu, PGM_SPECIFICATION);

	VCPU_EVENT(vcpu, 4, "STCTG r1:%d, r3:%d, addr: 0x%llx", reg1, reg3, ga);
	trace_kvm_s390_handle_stctl(vcpu, 1, reg1, reg3, ga);

	reg = reg1;
	nr_regs = 0;
	do {
		ctl_array[nr_regs++] = vcpu->arch.sie_block->gcr[reg];
		if (reg == reg3)
			break;
		reg = (reg + 1) % 16;
	} while (1);
	rc = write_guest(vcpu, ga, ar, ctl_array, nr_regs * sizeof(u64));
	return rc ? kvm_s390_inject_prog_cond(vcpu, rc) : 0;
}

int kvm_s390_handle_eb(struct kvm_vcpu *vcpu)
{
	switch (vcpu->arch.sie_block->ipb & 0x000000ff) {
	case 0x25:
		return handle_stctg(vcpu);
	case 0x2f:
		return handle_lctlg(vcpu);
	case 0x60:
	case 0x61:
	case 0x62:
		return handle_ri(vcpu);
	default:
		return -EOPNOTSUPP;
	}
}

static int handle_tprot(struct kvm_vcpu *vcpu)
{
	u64 address1, address2;
	unsigned long hva, gpa;
	int ret = 0, cc = 0;
	bool writable;
	u8 ar;

	vcpu->stat.instruction_tprot++;

	if (vcpu->arch.sie_block->gpsw.mask & PSW_MASK_PSTATE)
		return kvm_s390_inject_program_int(vcpu, PGM_PRIVILEGED_OP);

	kvm_s390_get_base_disp_sse(vcpu, &address1, &address2, &ar, NULL);

	/* we only handle the Linux memory detection case:
	 * access key == 0
	 * everything else goes to userspace. */
	if (address2 & 0xf0)
		return -EOPNOTSUPP;
	if (vcpu->arch.sie_block->gpsw.mask & PSW_MASK_DAT)
		ipte_lock(vcpu);
	ret = guest_translate_address(vcpu, address1, ar, &gpa, GACC_STORE);
	if (ret == PGM_PROTECTION) {
		/* Write protected? Try again with read-only... */
		cc = 1;
		ret = guest_translate_address(vcpu, address1, ar, &gpa,
					      GACC_FETCH);
	}
	if (ret) {
		if (ret == PGM_ADDRESSING || ret == PGM_TRANSLATION_SPEC) {
			ret = kvm_s390_inject_program_int(vcpu, ret);
		} else if (ret > 0) {
			/* Translation not available */
			kvm_s390_set_psw_cc(vcpu, 3);
			ret = 0;
		}
		goto out_unlock;
	}

	hva = gfn_to_hva_prot(vcpu->kvm, gpa_to_gfn(gpa), &writable);
	if (kvm_is_error_hva(hva)) {
		ret = kvm_s390_inject_program_int(vcpu, PGM_ADDRESSING);
	} else {
		if (!writable)
			cc = 1;		/* Write not permitted ==> read-only */
		kvm_s390_set_psw_cc(vcpu, cc);
		/* Note: CC2 only occurs for storage keys (not supported yet) */
	}
out_unlock:
	if (vcpu->arch.sie_block->gpsw.mask & PSW_MASK_DAT)
		ipte_unlock(vcpu);
	return ret;
}

int kvm_s390_handle_e5(struct kvm_vcpu *vcpu)
{
	switch (vcpu->arch.sie_block->ipa & 0x00ff) {
	case 0x01:
		return handle_tprot(vcpu);
	default:
		return -EOPNOTSUPP;
	}
}

static int handle_sckpf(struct kvm_vcpu *vcpu)
{
	u32 value;

	vcpu->stat.instruction_sckpf++;

	if (vcpu->arch.sie_block->gpsw.mask & PSW_MASK_PSTATE)
		return kvm_s390_inject_program_int(vcpu, PGM_PRIVILEGED_OP);

	if (vcpu->run->s.regs.gprs[0] & 0x00000000ffff0000)
		return kvm_s390_inject_program_int(vcpu,
						   PGM_SPECIFICATION);

	value = vcpu->run->s.regs.gprs[0] & 0x000000000000ffff;
	vcpu->arch.sie_block->todpr = value;

	return 0;
}

static int handle_ptff(struct kvm_vcpu *vcpu)
{
	vcpu->stat.instruction_ptff++;

	/* we don't emulate any control instructions yet */
	kvm_s390_set_psw_cc(vcpu, 3);
	return 0;
}

int kvm_s390_handle_01(struct kvm_vcpu *vcpu)
{
	switch (vcpu->arch.sie_block->ipa & 0x00ff) {
	case 0x04:
		return handle_ptff(vcpu);
	case 0x07:
		return handle_sckpf(vcpu);
	default:
		return -EOPNOTSUPP;
	}
}<|MERGE_RESOLUTION|>--- conflicted
+++ resolved
@@ -89,11 +89,8 @@
 	int rc;
 	u8 ar;
 	u64 op2;
-<<<<<<< HEAD
-=======
 
 	vcpu->stat.instruction_sck++;
->>>>>>> 022a1d6c
 
 	if (vcpu->arch.sie_block->gpsw.mask & PSW_MASK_PSTATE)
 		return kvm_s390_inject_program_int(vcpu, PGM_PRIVILEGED_OP);
