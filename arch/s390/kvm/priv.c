/*
 * handling privileged instructions
 *
 * Copyright IBM Corp. 2008, 2013
 *
 * This program is free software; you can redistribute it and/or modify
 * it under the terms of the GNU General Public License (version 2 only)
 * as published by the Free Software Foundation.
 *
 *    Author(s): Carsten Otte <cotte@de.ibm.com>
 *               Christian Borntraeger <borntraeger@de.ibm.com>
 */

#include <linux/kvm.h>
#include <linux/gfp.h>
#include <linux/errno.h>
#include <linux/compat.h>
#include <asm/asm-offsets.h>
#include <asm/facility.h>
#include <asm/current.h>
#include <asm/debug.h>
#include <asm/ebcdic.h>
#include <asm/sysinfo.h>
#include <asm/pgtable.h>
#include <asm/pgalloc.h>
#include <asm/io.h>
#include <asm/ptrace.h>
#include <asm/compat.h>
#include "gaccess.h"
#include "kvm-s390.h"
#include "trace.h"

/* Handle SCK (SET CLOCK) interception */
static int handle_set_clock(struct kvm_vcpu *vcpu)
{
	struct kvm_vcpu *cpup;
	s64 hostclk, val;
	int i, rc;
	ar_t ar;
	u64 op2;

	if (vcpu->arch.sie_block->gpsw.mask & PSW_MASK_PSTATE)
		return kvm_s390_inject_program_int(vcpu, PGM_PRIVILEGED_OP);

	op2 = kvm_s390_get_base_disp_s(vcpu, &ar);
	if (op2 & 7)	/* Operand must be on a doubleword boundary */
		return kvm_s390_inject_program_int(vcpu, PGM_SPECIFICATION);
	rc = read_guest(vcpu, op2, ar, &val, sizeof(val));
	if (rc)
		return kvm_s390_inject_prog_cond(vcpu, rc);

	if (store_tod_clock(&hostclk)) {
		kvm_s390_set_psw_cc(vcpu, 3);
		return 0;
	}
	val = (val - hostclk) & ~0x3fUL;

	mutex_lock(&vcpu->kvm->lock);
	kvm_for_each_vcpu(i, cpup, vcpu->kvm)
		cpup->arch.sie_block->epoch = val;
	mutex_unlock(&vcpu->kvm->lock);

	kvm_s390_set_psw_cc(vcpu, 0);
	return 0;
}

static int handle_set_prefix(struct kvm_vcpu *vcpu)
{
	u64 operand2;
	u32 address;
	int rc;
	ar_t ar;

	vcpu->stat.instruction_spx++;

	if (vcpu->arch.sie_block->gpsw.mask & PSW_MASK_PSTATE)
		return kvm_s390_inject_program_int(vcpu, PGM_PRIVILEGED_OP);

	operand2 = kvm_s390_get_base_disp_s(vcpu, &ar);

	/* must be word boundary */
	if (operand2 & 3)
		return kvm_s390_inject_program_int(vcpu, PGM_SPECIFICATION);

	/* get the value */
	rc = read_guest(vcpu, operand2, ar, &address, sizeof(address));
	if (rc)
		return kvm_s390_inject_prog_cond(vcpu, rc);

	address &= 0x7fffe000u;

	/*
	 * Make sure the new value is valid memory. We only need to check the
	 * first page, since address is 8k aligned and memory pieces are always
	 * at least 1MB aligned and have at least a size of 1MB.
	 */
	if (kvm_is_error_gpa(vcpu->kvm, address))
		return kvm_s390_inject_program_int(vcpu, PGM_ADDRESSING);

	kvm_s390_set_prefix(vcpu, address);

	VCPU_EVENT(vcpu, 5, "setting prefix to %x", address);
	trace_kvm_s390_handle_prefix(vcpu, 1, address);
	return 0;
}

static int handle_store_prefix(struct kvm_vcpu *vcpu)
{
	u64 operand2;
	u32 address;
	int rc;
	ar_t ar;

	vcpu->stat.instruction_stpx++;

	if (vcpu->arch.sie_block->gpsw.mask & PSW_MASK_PSTATE)
		return kvm_s390_inject_program_int(vcpu, PGM_PRIVILEGED_OP);

	operand2 = kvm_s390_get_base_disp_s(vcpu, &ar);

	/* must be word boundary */
	if (operand2 & 3)
		return kvm_s390_inject_program_int(vcpu, PGM_SPECIFICATION);

	address = kvm_s390_get_prefix(vcpu);

	/* get the value */
	rc = write_guest(vcpu, operand2, ar, &address, sizeof(address));
	if (rc)
		return kvm_s390_inject_prog_cond(vcpu, rc);

	VCPU_EVENT(vcpu, 5, "storing prefix to %x", address);
	trace_kvm_s390_handle_prefix(vcpu, 0, address);
	return 0;
}

static int handle_store_cpu_address(struct kvm_vcpu *vcpu)
{
	u16 vcpu_id = vcpu->vcpu_id;
	u64 ga;
	int rc;
	ar_t ar;

	vcpu->stat.instruction_stap++;

	if (vcpu->arch.sie_block->gpsw.mask & PSW_MASK_PSTATE)
		return kvm_s390_inject_program_int(vcpu, PGM_PRIVILEGED_OP);

	ga = kvm_s390_get_base_disp_s(vcpu, &ar);

	if (ga & 1)
		return kvm_s390_inject_program_int(vcpu, PGM_SPECIFICATION);

	rc = write_guest(vcpu, ga, ar, &vcpu_id, sizeof(vcpu_id));
	if (rc)
		return kvm_s390_inject_prog_cond(vcpu, rc);

	VCPU_EVENT(vcpu, 5, "storing cpu address to %llx", ga);
	trace_kvm_s390_handle_stap(vcpu, ga);
	return 0;
}

static int __skey_check_enable(struct kvm_vcpu *vcpu)
{
	int rc = 0;
	if (!(vcpu->arch.sie_block->ictl & (ICTL_ISKE | ICTL_SSKE | ICTL_RRBE)))
		return rc;

	rc = s390_enable_skey();
	trace_kvm_s390_skey_related_inst(vcpu);
	vcpu->arch.sie_block->ictl &= ~(ICTL_ISKE | ICTL_SSKE | ICTL_RRBE);
	return rc;
}


static int handle_skey(struct kvm_vcpu *vcpu)
{
	int rc = __skey_check_enable(vcpu);

	if (rc)
		return rc;
	vcpu->stat.instruction_storage_key++;

	if (vcpu->arch.sie_block->gpsw.mask & PSW_MASK_PSTATE)
		return kvm_s390_inject_program_int(vcpu, PGM_PRIVILEGED_OP);

	kvm_s390_rewind_psw(vcpu, 4);
	VCPU_EVENT(vcpu, 4, "%s", "retrying storage key operation");
	return 0;
}

static int handle_ipte_interlock(struct kvm_vcpu *vcpu)
{
	vcpu->stat.instruction_ipte_interlock++;
	if (psw_bits(vcpu->arch.sie_block->gpsw).p)
		return kvm_s390_inject_program_int(vcpu, PGM_PRIVILEGED_OP);
	wait_event(vcpu->kvm->arch.ipte_wq, !ipte_lock_held(vcpu));
	kvm_s390_rewind_psw(vcpu, 4);
	VCPU_EVENT(vcpu, 4, "%s", "retrying ipte interlock operation");
	return 0;
}

static int handle_test_block(struct kvm_vcpu *vcpu)
{
	gpa_t addr;
	int reg2;

	if (vcpu->arch.sie_block->gpsw.mask & PSW_MASK_PSTATE)
		return kvm_s390_inject_program_int(vcpu, PGM_PRIVILEGED_OP);

	kvm_s390_get_regs_rre(vcpu, NULL, &reg2);
	addr = vcpu->run->s.regs.gprs[reg2] & PAGE_MASK;
	addr = kvm_s390_logical_to_effective(vcpu, addr);
	if (kvm_s390_check_low_addr_prot_real(vcpu, addr))
		return kvm_s390_inject_prog_irq(vcpu, &vcpu->arch.pgm);
	addr = kvm_s390_real_to_abs(vcpu, addr);

	if (kvm_is_error_gpa(vcpu->kvm, addr))
		return kvm_s390_inject_program_int(vcpu, PGM_ADDRESSING);
	/*
	 * We don't expect errors on modern systems, and do not care
	 * about storage keys (yet), so let's just clear the page.
	 */
	if (kvm_clear_guest(vcpu->kvm, addr, PAGE_SIZE))
		return -EFAULT;
	kvm_s390_set_psw_cc(vcpu, 0);
	vcpu->run->s.regs.gprs[0] = 0;
	return 0;
}

static int handle_tpi(struct kvm_vcpu *vcpu)
{
	struct kvm_s390_interrupt_info *inti;
	unsigned long len;
	u32 tpi_data[3];
	int rc;
	u64 addr;
	ar_t ar;

<<<<<<< HEAD
	addr = kvm_s390_get_base_disp_s(vcpu);
=======
	addr = kvm_s390_get_base_disp_s(vcpu, &ar);
>>>>>>> 53b729de
	if (addr & 3)
		return kvm_s390_inject_program_int(vcpu, PGM_SPECIFICATION);

	inti = kvm_s390_get_io_int(vcpu->kvm, vcpu->arch.sie_block->gcr[6], 0);
	if (!inti) {
		kvm_s390_set_psw_cc(vcpu, 0);
		return 0;
	}

	tpi_data[0] = inti->io.subchannel_id << 16 | inti->io.subchannel_nr;
	tpi_data[1] = inti->io.io_int_parm;
	tpi_data[2] = inti->io.io_int_word;
	if (addr) {
		/*
		 * Store the two-word I/O interruption code into the
		 * provided area.
		 */
		len = sizeof(tpi_data) - 4;
<<<<<<< HEAD
		rc = write_guest(vcpu, addr, &tpi_data, len);
=======
		rc = write_guest(vcpu, addr, ar, &tpi_data, len);
>>>>>>> 53b729de
		if (rc) {
			rc = kvm_s390_inject_prog_cond(vcpu, rc);
			goto reinject_interrupt;
		}
	} else {
		/*
		 * Store the three-word I/O interruption code into
		 * the appropriate lowcore area.
		 */
		len = sizeof(tpi_data);
		if (write_guest_lc(vcpu, __LC_SUBCHANNEL_ID, &tpi_data, len)) {
			/* failed writes to the low core are not recoverable */
			rc = -EFAULT;
			goto reinject_interrupt;
		}
	}

	/* irq was successfully handed to the guest */
	kfree(inti);
	kvm_s390_set_psw_cc(vcpu, 1);
	return 0;
reinject_interrupt:
	/*
	 * If we encounter a problem storing the interruption code, the
	 * instruction is suppressed from the guest's view: reinject the
	 * interrupt.
	 */
	if (kvm_s390_reinject_io_int(vcpu->kvm, inti)) {
		kfree(inti);
		rc = -EFAULT;
	}
	/* don't set the cc, a pgm irq was injected or we drop to user space */
	return rc ? -EFAULT : 0;
}

static int handle_tsch(struct kvm_vcpu *vcpu)
{
	struct kvm_s390_interrupt_info *inti = NULL;
	const u64 isc_mask = 0xffUL << 24; /* all iscs set */

	/* a valid schid has at least one bit set */
	if (vcpu->run->s.regs.gprs[1])
		inti = kvm_s390_get_io_int(vcpu->kvm, isc_mask,
					   vcpu->run->s.regs.gprs[1]);

	/*
	 * Prepare exit to userspace.
	 * We indicate whether we dequeued a pending I/O interrupt
	 * so that userspace can re-inject it if the instruction gets
	 * a program check. While this may re-order the pending I/O
	 * interrupts, this is no problem since the priority is kept
	 * intact.
	 */
	vcpu->run->exit_reason = KVM_EXIT_S390_TSCH;
	vcpu->run->s390_tsch.dequeued = !!inti;
	if (inti) {
		vcpu->run->s390_tsch.subchannel_id = inti->io.subchannel_id;
		vcpu->run->s390_tsch.subchannel_nr = inti->io.subchannel_nr;
		vcpu->run->s390_tsch.io_int_parm = inti->io.io_int_parm;
		vcpu->run->s390_tsch.io_int_word = inti->io.io_int_word;
	}
	vcpu->run->s390_tsch.ipb = vcpu->arch.sie_block->ipb;
	kfree(inti);
	return -EREMOTE;
}

static int handle_io_inst(struct kvm_vcpu *vcpu)
{
	VCPU_EVENT(vcpu, 4, "%s", "I/O instruction");

	if (vcpu->arch.sie_block->gpsw.mask & PSW_MASK_PSTATE)
		return kvm_s390_inject_program_int(vcpu, PGM_PRIVILEGED_OP);

	if (vcpu->kvm->arch.css_support) {
		/*
		 * Most I/O instructions will be handled by userspace.
		 * Exceptions are tpi and the interrupt portion of tsch.
		 */
		if (vcpu->arch.sie_block->ipa == 0xb236)
			return handle_tpi(vcpu);
		if (vcpu->arch.sie_block->ipa == 0xb235)
			return handle_tsch(vcpu);
		/* Handle in userspace. */
		return -EOPNOTSUPP;
	} else {
		/*
		 * Set condition code 3 to stop the guest from issuing channel
		 * I/O instructions.
		 */
		kvm_s390_set_psw_cc(vcpu, 3);
		return 0;
	}
}

static int handle_stfl(struct kvm_vcpu *vcpu)
{
	int rc;
	unsigned int fac;

	vcpu->stat.instruction_stfl++;

	if (vcpu->arch.sie_block->gpsw.mask & PSW_MASK_PSTATE)
		return kvm_s390_inject_program_int(vcpu, PGM_PRIVILEGED_OP);

	/*
	 * We need to shift the lower 32 facility bits (bit 0-31) from a u64
	 * into a u32 memory representation. They will remain bits 0-31.
	 */
	fac = *vcpu->kvm->arch.model.fac->list >> 32;
	rc = write_guest_lc(vcpu, offsetof(struct _lowcore, stfl_fac_list),
			    &fac, sizeof(fac));
	if (rc)
		return rc;
	VCPU_EVENT(vcpu, 5, "store facility list value %x", fac);
	trace_kvm_s390_handle_stfl(vcpu, fac);
	return 0;
}

#define PSW_MASK_ADDR_MODE (PSW_MASK_EA | PSW_MASK_BA)
#define PSW_MASK_UNASSIGNED 0xb80800fe7fffffffUL
#define PSW_ADDR_24 0x0000000000ffffffUL
#define PSW_ADDR_31 0x000000007fffffffUL

int is_valid_psw(psw_t *psw)
{
	if (psw->mask & PSW_MASK_UNASSIGNED)
		return 0;
	if ((psw->mask & PSW_MASK_ADDR_MODE) == PSW_MASK_BA) {
		if (psw->addr & ~PSW_ADDR_31)
			return 0;
	}
	if (!(psw->mask & PSW_MASK_ADDR_MODE) && (psw->addr & ~PSW_ADDR_24))
		return 0;
	if ((psw->mask & PSW_MASK_ADDR_MODE) ==  PSW_MASK_EA)
		return 0;
	if (psw->addr & 1)
		return 0;
	return 1;
}

int kvm_s390_handle_lpsw(struct kvm_vcpu *vcpu)
{
	psw_t *gpsw = &vcpu->arch.sie_block->gpsw;
	psw_compat_t new_psw;
	u64 addr;
	int rc;
	ar_t ar;

	if (gpsw->mask & PSW_MASK_PSTATE)
		return kvm_s390_inject_program_int(vcpu, PGM_PRIVILEGED_OP);

	addr = kvm_s390_get_base_disp_s(vcpu, &ar);
	if (addr & 7)
		return kvm_s390_inject_program_int(vcpu, PGM_SPECIFICATION);

	rc = read_guest(vcpu, addr, ar, &new_psw, sizeof(new_psw));
	if (rc)
		return kvm_s390_inject_prog_cond(vcpu, rc);
	if (!(new_psw.mask & PSW32_MASK_BASE))
		return kvm_s390_inject_program_int(vcpu, PGM_SPECIFICATION);
	gpsw->mask = (new_psw.mask & ~PSW32_MASK_BASE) << 32;
	gpsw->mask |= new_psw.addr & PSW32_ADDR_AMODE;
	gpsw->addr = new_psw.addr & ~PSW32_ADDR_AMODE;
	if (!is_valid_psw(gpsw))
		return kvm_s390_inject_program_int(vcpu, PGM_SPECIFICATION);
	return 0;
}

static int handle_lpswe(struct kvm_vcpu *vcpu)
{
	psw_t new_psw;
	u64 addr;
	int rc;
	ar_t ar;

	if (vcpu->arch.sie_block->gpsw.mask & PSW_MASK_PSTATE)
		return kvm_s390_inject_program_int(vcpu, PGM_PRIVILEGED_OP);

	addr = kvm_s390_get_base_disp_s(vcpu, &ar);
	if (addr & 7)
		return kvm_s390_inject_program_int(vcpu, PGM_SPECIFICATION);
	rc = read_guest(vcpu, addr, ar, &new_psw, sizeof(new_psw));
	if (rc)
		return kvm_s390_inject_prog_cond(vcpu, rc);
	vcpu->arch.sie_block->gpsw = new_psw;
	if (!is_valid_psw(&vcpu->arch.sie_block->gpsw))
		return kvm_s390_inject_program_int(vcpu, PGM_SPECIFICATION);
	return 0;
}

static int handle_stidp(struct kvm_vcpu *vcpu)
{
	u64 stidp_data = vcpu->arch.stidp_data;
	u64 operand2;
	int rc;
	ar_t ar;

	vcpu->stat.instruction_stidp++;

	if (vcpu->arch.sie_block->gpsw.mask & PSW_MASK_PSTATE)
		return kvm_s390_inject_program_int(vcpu, PGM_PRIVILEGED_OP);

	operand2 = kvm_s390_get_base_disp_s(vcpu, &ar);

	if (operand2 & 7)
		return kvm_s390_inject_program_int(vcpu, PGM_SPECIFICATION);

	rc = write_guest(vcpu, operand2, ar, &stidp_data, sizeof(stidp_data));
	if (rc)
		return kvm_s390_inject_prog_cond(vcpu, rc);

	VCPU_EVENT(vcpu, 5, "%s", "store cpu id");
	return 0;
}

static void handle_stsi_3_2_2(struct kvm_vcpu *vcpu, struct sysinfo_3_2_2 *mem)
{
	int cpus = 0;
	int n;

	cpus = atomic_read(&vcpu->kvm->online_vcpus);

	/* deal with other level 3 hypervisors */
	if (stsi(mem, 3, 2, 2))
		mem->count = 0;
	if (mem->count < 8)
		mem->count++;
	for (n = mem->count - 1; n > 0 ; n--)
		memcpy(&mem->vm[n], &mem->vm[n - 1], sizeof(mem->vm[0]));

	memset(&mem->vm[0], 0, sizeof(mem->vm[0]));
	mem->vm[0].cpus_total = cpus;
	mem->vm[0].cpus_configured = cpus;
	mem->vm[0].cpus_standby = 0;
	mem->vm[0].cpus_reserved = 0;
	mem->vm[0].caf = 1000;
	memcpy(mem->vm[0].name, "KVMguest", 8);
	ASCEBC(mem->vm[0].name, 8);
	memcpy(mem->vm[0].cpi, "KVM/Linux       ", 16);
	ASCEBC(mem->vm[0].cpi, 16);
}

static void insert_stsi_usr_data(struct kvm_vcpu *vcpu, u64 addr, ar_t ar,
				 u8 fc, u8 sel1, u16 sel2)
{
	vcpu->run->exit_reason = KVM_EXIT_S390_STSI;
	vcpu->run->s390_stsi.addr = addr;
	vcpu->run->s390_stsi.ar = ar;
	vcpu->run->s390_stsi.fc = fc;
	vcpu->run->s390_stsi.sel1 = sel1;
	vcpu->run->s390_stsi.sel2 = sel2;
}

static int handle_stsi(struct kvm_vcpu *vcpu)
{
	int fc = (vcpu->run->s.regs.gprs[0] & 0xf0000000) >> 28;
	int sel1 = vcpu->run->s.regs.gprs[0] & 0xff;
	int sel2 = vcpu->run->s.regs.gprs[1] & 0xffff;
	unsigned long mem = 0;
	u64 operand2;
	int rc = 0;
	ar_t ar;

	vcpu->stat.instruction_stsi++;
	VCPU_EVENT(vcpu, 4, "stsi: fc: %x sel1: %x sel2: %x", fc, sel1, sel2);

	if (vcpu->arch.sie_block->gpsw.mask & PSW_MASK_PSTATE)
		return kvm_s390_inject_program_int(vcpu, PGM_PRIVILEGED_OP);

	if (fc > 3) {
		kvm_s390_set_psw_cc(vcpu, 3);
		return 0;
	}

	if (vcpu->run->s.regs.gprs[0] & 0x0fffff00
	    || vcpu->run->s.regs.gprs[1] & 0xffff0000)
		return kvm_s390_inject_program_int(vcpu, PGM_SPECIFICATION);

	if (fc == 0) {
		vcpu->run->s.regs.gprs[0] = 3 << 28;
		kvm_s390_set_psw_cc(vcpu, 0);
		return 0;
	}

	operand2 = kvm_s390_get_base_disp_s(vcpu, &ar);

	if (operand2 & 0xfff)
		return kvm_s390_inject_program_int(vcpu, PGM_SPECIFICATION);

	switch (fc) {
	case 1: /* same handling for 1 and 2 */
	case 2:
		mem = get_zeroed_page(GFP_KERNEL);
		if (!mem)
			goto out_no_data;
		if (stsi((void *) mem, fc, sel1, sel2))
			goto out_no_data;
		break;
	case 3:
		if (sel1 != 2 || sel2 != 2)
			goto out_no_data;
		mem = get_zeroed_page(GFP_KERNEL);
		if (!mem)
			goto out_no_data;
		handle_stsi_3_2_2(vcpu, (void *) mem);
		break;
	}

	rc = write_guest(vcpu, operand2, ar, (void *)mem, PAGE_SIZE);
	if (rc) {
		rc = kvm_s390_inject_prog_cond(vcpu, rc);
		goto out;
	}
	if (vcpu->kvm->arch.user_stsi) {
		insert_stsi_usr_data(vcpu, operand2, ar, fc, sel1, sel2);
		rc = -EREMOTE;
	}
	trace_kvm_s390_handle_stsi(vcpu, fc, sel1, sel2, operand2);
	free_page(mem);
	kvm_s390_set_psw_cc(vcpu, 0);
	vcpu->run->s.regs.gprs[0] = 0;
	return rc;
out_no_data:
	kvm_s390_set_psw_cc(vcpu, 3);
out:
	free_page(mem);
	return rc;
}

static const intercept_handler_t b2_handlers[256] = {
	[0x02] = handle_stidp,
	[0x04] = handle_set_clock,
	[0x10] = handle_set_prefix,
	[0x11] = handle_store_prefix,
	[0x12] = handle_store_cpu_address,
	[0x21] = handle_ipte_interlock,
	[0x29] = handle_skey,
	[0x2a] = handle_skey,
	[0x2b] = handle_skey,
	[0x2c] = handle_test_block,
	[0x30] = handle_io_inst,
	[0x31] = handle_io_inst,
	[0x32] = handle_io_inst,
	[0x33] = handle_io_inst,
	[0x34] = handle_io_inst,
	[0x35] = handle_io_inst,
	[0x36] = handle_io_inst,
	[0x37] = handle_io_inst,
	[0x38] = handle_io_inst,
	[0x39] = handle_io_inst,
	[0x3a] = handle_io_inst,
	[0x3b] = handle_io_inst,
	[0x3c] = handle_io_inst,
	[0x50] = handle_ipte_interlock,
	[0x5f] = handle_io_inst,
	[0x74] = handle_io_inst,
	[0x76] = handle_io_inst,
	[0x7d] = handle_stsi,
	[0xb1] = handle_stfl,
	[0xb2] = handle_lpswe,
};

int kvm_s390_handle_b2(struct kvm_vcpu *vcpu)
{
	intercept_handler_t handler;

	/*
	 * A lot of B2 instructions are priviledged. Here we check for
	 * the privileged ones, that we can handle in the kernel.
	 * Anything else goes to userspace.
	 */
	handler = b2_handlers[vcpu->arch.sie_block->ipa & 0x00ff];
	if (handler)
		return handler(vcpu);

	return -EOPNOTSUPP;
}

static int handle_epsw(struct kvm_vcpu *vcpu)
{
	int reg1, reg2;

	kvm_s390_get_regs_rre(vcpu, &reg1, &reg2);

	/* This basically extracts the mask half of the psw. */
	vcpu->run->s.regs.gprs[reg1] &= 0xffffffff00000000UL;
	vcpu->run->s.regs.gprs[reg1] |= vcpu->arch.sie_block->gpsw.mask >> 32;
	if (reg2) {
		vcpu->run->s.regs.gprs[reg2] &= 0xffffffff00000000UL;
		vcpu->run->s.regs.gprs[reg2] |=
			vcpu->arch.sie_block->gpsw.mask & 0x00000000ffffffffUL;
	}
	return 0;
}

#define PFMF_RESERVED   0xfffc0101UL
#define PFMF_SK         0x00020000UL
#define PFMF_CF         0x00010000UL
#define PFMF_UI         0x00008000UL
#define PFMF_FSC        0x00007000UL
#define PFMF_NQ         0x00000800UL
#define PFMF_MR         0x00000400UL
#define PFMF_MC         0x00000200UL
#define PFMF_KEY        0x000000feUL

static int handle_pfmf(struct kvm_vcpu *vcpu)
{
	int reg1, reg2;
	unsigned long start, end;

	vcpu->stat.instruction_pfmf++;

	kvm_s390_get_regs_rre(vcpu, &reg1, &reg2);

	if (!MACHINE_HAS_PFMF)
		return kvm_s390_inject_program_int(vcpu, PGM_OPERATION);

	if (vcpu->arch.sie_block->gpsw.mask & PSW_MASK_PSTATE)
		return kvm_s390_inject_program_int(vcpu, PGM_PRIVILEGED_OP);

	if (vcpu->run->s.regs.gprs[reg1] & PFMF_RESERVED)
		return kvm_s390_inject_program_int(vcpu, PGM_SPECIFICATION);

	/* Only provide non-quiescing support if the host supports it */
	if (vcpu->run->s.regs.gprs[reg1] & PFMF_NQ && !test_facility(14))
		return kvm_s390_inject_program_int(vcpu, PGM_SPECIFICATION);

	/* No support for conditional-SSKE */
	if (vcpu->run->s.regs.gprs[reg1] & (PFMF_MR | PFMF_MC))
		return kvm_s390_inject_program_int(vcpu, PGM_SPECIFICATION);

	start = vcpu->run->s.regs.gprs[reg2] & PAGE_MASK;
	start = kvm_s390_logical_to_effective(vcpu, start);

	switch (vcpu->run->s.regs.gprs[reg1] & PFMF_FSC) {
	case 0x00000000:
		end = (start + (1UL << 12)) & ~((1UL << 12) - 1);
		break;
	case 0x00001000:
		end = (start + (1UL << 20)) & ~((1UL << 20) - 1);
		break;
	/* We dont support EDAT2
	case 0x00002000:
		end = (start + (1UL << 31)) & ~((1UL << 31) - 1);
		break;*/
	default:
		return kvm_s390_inject_program_int(vcpu, PGM_SPECIFICATION);
	}

	if (vcpu->run->s.regs.gprs[reg1] & PFMF_CF) {
		if (kvm_s390_check_low_addr_prot_real(vcpu, start))
			return kvm_s390_inject_prog_irq(vcpu, &vcpu->arch.pgm);
	}

	while (start < end) {
		unsigned long useraddr, abs_addr;

		/* Translate guest address to host address */
		if ((vcpu->run->s.regs.gprs[reg1] & PFMF_FSC) == 0)
			abs_addr = kvm_s390_real_to_abs(vcpu, start);
		else
			abs_addr = start;
		useraddr = gfn_to_hva(vcpu->kvm, gpa_to_gfn(abs_addr));
		if (kvm_is_error_hva(useraddr))
			return kvm_s390_inject_program_int(vcpu, PGM_ADDRESSING);

		if (vcpu->run->s.regs.gprs[reg1] & PFMF_CF) {
			if (clear_user((void __user *)useraddr, PAGE_SIZE))
				return kvm_s390_inject_program_int(vcpu, PGM_ADDRESSING);
		}

		if (vcpu->run->s.regs.gprs[reg1] & PFMF_SK) {
			int rc = __skey_check_enable(vcpu);

			if (rc)
				return rc;
			if (set_guest_storage_key(current->mm, useraddr,
					vcpu->run->s.regs.gprs[reg1] & PFMF_KEY,
					vcpu->run->s.regs.gprs[reg1] & PFMF_NQ))
				return kvm_s390_inject_program_int(vcpu, PGM_ADDRESSING);
		}

		start += PAGE_SIZE;
	}
	if (vcpu->run->s.regs.gprs[reg1] & PFMF_FSC)
		vcpu->run->s.regs.gprs[reg2] = end;
	return 0;
}

static int handle_essa(struct kvm_vcpu *vcpu)
{
	/* entries expected to be 1FF */
	int entries = (vcpu->arch.sie_block->cbrlo & ~PAGE_MASK) >> 3;
	unsigned long *cbrlo, cbrle;
	struct gmap *gmap;
	int i;

	VCPU_EVENT(vcpu, 5, "cmma release %d pages", entries);
	gmap = vcpu->arch.gmap;
	vcpu->stat.instruction_essa++;
	if (!kvm_s390_cmma_enabled(vcpu->kvm))
		return kvm_s390_inject_program_int(vcpu, PGM_OPERATION);

	if (vcpu->arch.sie_block->gpsw.mask & PSW_MASK_PSTATE)
		return kvm_s390_inject_program_int(vcpu, PGM_PRIVILEGED_OP);

	if (((vcpu->arch.sie_block->ipb & 0xf0000000) >> 28) > 6)
		return kvm_s390_inject_program_int(vcpu, PGM_SPECIFICATION);

	/* Rewind PSW to repeat the ESSA instruction */
	kvm_s390_rewind_psw(vcpu, 4);
	vcpu->arch.sie_block->cbrlo &= PAGE_MASK;	/* reset nceo */
	cbrlo = phys_to_virt(vcpu->arch.sie_block->cbrlo);
	down_read(&gmap->mm->mmap_sem);
	for (i = 0; i < entries; ++i) {
		cbrle = cbrlo[i];
		if (unlikely(cbrle & ~PAGE_MASK || cbrle < 2 * PAGE_SIZE))
			/* invalid entry */
			break;
		/* try to free backing */
		__gmap_zap(gmap, cbrle);
	}
	up_read(&gmap->mm->mmap_sem);
	if (i < entries)
		return kvm_s390_inject_program_int(vcpu, PGM_SPECIFICATION);
	return 0;
}

static const intercept_handler_t b9_handlers[256] = {
	[0x8a] = handle_ipte_interlock,
	[0x8d] = handle_epsw,
	[0x8e] = handle_ipte_interlock,
	[0x8f] = handle_ipte_interlock,
	[0xab] = handle_essa,
	[0xaf] = handle_pfmf,
};

int kvm_s390_handle_b9(struct kvm_vcpu *vcpu)
{
	intercept_handler_t handler;

	/* This is handled just as for the B2 instructions. */
	handler = b9_handlers[vcpu->arch.sie_block->ipa & 0x00ff];
	if (handler)
		return handler(vcpu);

	return -EOPNOTSUPP;
}

int kvm_s390_handle_lctl(struct kvm_vcpu *vcpu)
{
	int reg1 = (vcpu->arch.sie_block->ipa & 0x00f0) >> 4;
	int reg3 = vcpu->arch.sie_block->ipa & 0x000f;
	int reg, rc, nr_regs;
	u32 ctl_array[16];
	u64 ga;
	ar_t ar;

	vcpu->stat.instruction_lctl++;

	if (vcpu->arch.sie_block->gpsw.mask & PSW_MASK_PSTATE)
		return kvm_s390_inject_program_int(vcpu, PGM_PRIVILEGED_OP);

	ga = kvm_s390_get_base_disp_rs(vcpu, &ar);

	if (ga & 3)
		return kvm_s390_inject_program_int(vcpu, PGM_SPECIFICATION);

	VCPU_EVENT(vcpu, 5, "lctl r1:%x, r3:%x, addr:%llx", reg1, reg3, ga);
	trace_kvm_s390_handle_lctl(vcpu, 0, reg1, reg3, ga);

	nr_regs = ((reg3 - reg1) & 0xf) + 1;
	rc = read_guest(vcpu, ga, ar, ctl_array, nr_regs * sizeof(u32));
	if (rc)
		return kvm_s390_inject_prog_cond(vcpu, rc);
	reg = reg1;
	nr_regs = 0;
	do {
		vcpu->arch.sie_block->gcr[reg] &= 0xffffffff00000000ul;
		vcpu->arch.sie_block->gcr[reg] |= ctl_array[nr_regs++];
		if (reg == reg3)
			break;
		reg = (reg + 1) % 16;
	} while (1);
	kvm_make_request(KVM_REQ_TLB_FLUSH, vcpu);
	return 0;
}

int kvm_s390_handle_stctl(struct kvm_vcpu *vcpu)
{
	int reg1 = (vcpu->arch.sie_block->ipa & 0x00f0) >> 4;
	int reg3 = vcpu->arch.sie_block->ipa & 0x000f;
	int reg, rc, nr_regs;
	u32 ctl_array[16];
	u64 ga;
	ar_t ar;

	vcpu->stat.instruction_stctl++;

	if (vcpu->arch.sie_block->gpsw.mask & PSW_MASK_PSTATE)
		return kvm_s390_inject_program_int(vcpu, PGM_PRIVILEGED_OP);

	ga = kvm_s390_get_base_disp_rs(vcpu, &ar);

	if (ga & 3)
		return kvm_s390_inject_program_int(vcpu, PGM_SPECIFICATION);

	VCPU_EVENT(vcpu, 5, "stctl r1:%x, r3:%x, addr:%llx", reg1, reg3, ga);
	trace_kvm_s390_handle_stctl(vcpu, 0, reg1, reg3, ga);

	reg = reg1;
	nr_regs = 0;
	do {
		ctl_array[nr_regs++] = vcpu->arch.sie_block->gcr[reg];
		if (reg == reg3)
			break;
		reg = (reg + 1) % 16;
	} while (1);
	rc = write_guest(vcpu, ga, ar, ctl_array, nr_regs * sizeof(u32));
	return rc ? kvm_s390_inject_prog_cond(vcpu, rc) : 0;
}

static int handle_lctlg(struct kvm_vcpu *vcpu)
{
	int reg1 = (vcpu->arch.sie_block->ipa & 0x00f0) >> 4;
	int reg3 = vcpu->arch.sie_block->ipa & 0x000f;
	int reg, rc, nr_regs;
	u64 ctl_array[16];
	u64 ga;
	ar_t ar;

	vcpu->stat.instruction_lctlg++;

	if (vcpu->arch.sie_block->gpsw.mask & PSW_MASK_PSTATE)
		return kvm_s390_inject_program_int(vcpu, PGM_PRIVILEGED_OP);

	ga = kvm_s390_get_base_disp_rsy(vcpu, &ar);

	if (ga & 7)
		return kvm_s390_inject_program_int(vcpu, PGM_SPECIFICATION);

	VCPU_EVENT(vcpu, 5, "lctlg r1:%x, r3:%x, addr:%llx", reg1, reg3, ga);
	trace_kvm_s390_handle_lctl(vcpu, 1, reg1, reg3, ga);

	nr_regs = ((reg3 - reg1) & 0xf) + 1;
	rc = read_guest(vcpu, ga, ar, ctl_array, nr_regs * sizeof(u64));
	if (rc)
		return kvm_s390_inject_prog_cond(vcpu, rc);
	reg = reg1;
	nr_regs = 0;
	do {
		vcpu->arch.sie_block->gcr[reg] = ctl_array[nr_regs++];
		if (reg == reg3)
			break;
		reg = (reg + 1) % 16;
	} while (1);
	kvm_make_request(KVM_REQ_TLB_FLUSH, vcpu);
	return 0;
}

static int handle_stctg(struct kvm_vcpu *vcpu)
{
	int reg1 = (vcpu->arch.sie_block->ipa & 0x00f0) >> 4;
	int reg3 = vcpu->arch.sie_block->ipa & 0x000f;
	int reg, rc, nr_regs;
	u64 ctl_array[16];
	u64 ga;
	ar_t ar;

	vcpu->stat.instruction_stctg++;

	if (vcpu->arch.sie_block->gpsw.mask & PSW_MASK_PSTATE)
		return kvm_s390_inject_program_int(vcpu, PGM_PRIVILEGED_OP);

	ga = kvm_s390_get_base_disp_rsy(vcpu, &ar);

	if (ga & 7)
		return kvm_s390_inject_program_int(vcpu, PGM_SPECIFICATION);

	VCPU_EVENT(vcpu, 5, "stctg r1:%x, r3:%x, addr:%llx", reg1, reg3, ga);
	trace_kvm_s390_handle_stctl(vcpu, 1, reg1, reg3, ga);

	reg = reg1;
	nr_regs = 0;
	do {
		ctl_array[nr_regs++] = vcpu->arch.sie_block->gcr[reg];
		if (reg == reg3)
			break;
		reg = (reg + 1) % 16;
	} while (1);
	rc = write_guest(vcpu, ga, ar, ctl_array, nr_regs * sizeof(u64));
	return rc ? kvm_s390_inject_prog_cond(vcpu, rc) : 0;
}

static const intercept_handler_t eb_handlers[256] = {
	[0x2f] = handle_lctlg,
	[0x25] = handle_stctg,
};

int kvm_s390_handle_eb(struct kvm_vcpu *vcpu)
{
	intercept_handler_t handler;

	handler = eb_handlers[vcpu->arch.sie_block->ipb & 0xff];
	if (handler)
		return handler(vcpu);
	return -EOPNOTSUPP;
}

static int handle_tprot(struct kvm_vcpu *vcpu)
{
	u64 address1, address2;
	unsigned long hva, gpa;
	int ret = 0, cc = 0;
	bool writable;
	ar_t ar;

	vcpu->stat.instruction_tprot++;

	if (vcpu->arch.sie_block->gpsw.mask & PSW_MASK_PSTATE)
		return kvm_s390_inject_program_int(vcpu, PGM_PRIVILEGED_OP);

	kvm_s390_get_base_disp_sse(vcpu, &address1, &address2, &ar, NULL);

	/* we only handle the Linux memory detection case:
	 * access key == 0
	 * everything else goes to userspace. */
	if (address2 & 0xf0)
		return -EOPNOTSUPP;
	if (vcpu->arch.sie_block->gpsw.mask & PSW_MASK_DAT)
		ipte_lock(vcpu);
	ret = guest_translate_address(vcpu, address1, ar, &gpa, 1);
	if (ret == PGM_PROTECTION) {
		/* Write protected? Try again with read-only... */
		cc = 1;
		ret = guest_translate_address(vcpu, address1, ar, &gpa, 0);
	}
	if (ret) {
		if (ret == PGM_ADDRESSING || ret == PGM_TRANSLATION_SPEC) {
			ret = kvm_s390_inject_program_int(vcpu, ret);
		} else if (ret > 0) {
			/* Translation not available */
			kvm_s390_set_psw_cc(vcpu, 3);
			ret = 0;
		}
		goto out_unlock;
	}

	hva = gfn_to_hva_prot(vcpu->kvm, gpa_to_gfn(gpa), &writable);
	if (kvm_is_error_hva(hva)) {
		ret = kvm_s390_inject_program_int(vcpu, PGM_ADDRESSING);
	} else {
		if (!writable)
			cc = 1;		/* Write not permitted ==> read-only */
		kvm_s390_set_psw_cc(vcpu, cc);
		/* Note: CC2 only occurs for storage keys (not supported yet) */
	}
out_unlock:
	if (vcpu->arch.sie_block->gpsw.mask & PSW_MASK_DAT)
		ipte_unlock(vcpu);
	return ret;
}

int kvm_s390_handle_e5(struct kvm_vcpu *vcpu)
{
	/* For e5xx... instructions we only handle TPROT */
	if ((vcpu->arch.sie_block->ipa & 0x00ff) == 0x01)
		return handle_tprot(vcpu);
	return -EOPNOTSUPP;
}

static int handle_sckpf(struct kvm_vcpu *vcpu)
{
	u32 value;

	if (vcpu->arch.sie_block->gpsw.mask & PSW_MASK_PSTATE)
		return kvm_s390_inject_program_int(vcpu, PGM_PRIVILEGED_OP);

	if (vcpu->run->s.regs.gprs[0] & 0x00000000ffff0000)
		return kvm_s390_inject_program_int(vcpu,
						   PGM_SPECIFICATION);

	value = vcpu->run->s.regs.gprs[0] & 0x000000000000ffff;
	vcpu->arch.sie_block->todpr = value;

	return 0;
}

static const intercept_handler_t x01_handlers[256] = {
	[0x07] = handle_sckpf,
};

int kvm_s390_handle_01(struct kvm_vcpu *vcpu)
{
	intercept_handler_t handler;

	handler = x01_handlers[vcpu->arch.sie_block->ipa & 0x00ff];
	if (handler)
		return handler(vcpu);
	return -EOPNOTSUPP;
}<|MERGE_RESOLUTION|>--- conflicted
+++ resolved
@@ -237,11 +237,7 @@
 	u64 addr;
 	ar_t ar;
 
-<<<<<<< HEAD
-	addr = kvm_s390_get_base_disp_s(vcpu);
-=======
 	addr = kvm_s390_get_base_disp_s(vcpu, &ar);
->>>>>>> 53b729de
 	if (addr & 3)
 		return kvm_s390_inject_program_int(vcpu, PGM_SPECIFICATION);
 
@@ -260,11 +256,7 @@
 		 * provided area.
 		 */
 		len = sizeof(tpi_data) - 4;
-<<<<<<< HEAD
-		rc = write_guest(vcpu, addr, &tpi_data, len);
-=======
 		rc = write_guest(vcpu, addr, ar, &tpi_data, len);
->>>>>>> 53b729de
 		if (rc) {
 			rc = kvm_s390_inject_prog_cond(vcpu, rc);
 			goto reinject_interrupt;
