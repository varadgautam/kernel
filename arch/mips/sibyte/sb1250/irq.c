/*
 * Copyright (C) 2000, 2001, 2002, 2003 Broadcom Corporation
 *
 * This program is free software; you can redistribute it and/or
 * modify it under the terms of the GNU General Public License
 * as published by the Free Software Foundation; either version 2
 * of the License, or (at your option) any later version.
 *
 * This program is distributed in the hope that it will be useful,
 * but WITHOUT ANY WARRANTY; without even the implied warranty of
 * MERCHANTABILITY or FITNESS FOR A PARTICULAR PURPOSE.  See the
 * GNU General Public License for more details.
 *
 * You should have received a copy of the GNU General Public License
 * along with this program; if not, write to the Free Software
 * Foundation, Inc., 59 Temple Place - Suite 330, Boston, MA  02111-1307, USA.
 */
#include <linux/kernel.h>
#include <linux/init.h>
#include <linux/linkage.h>
#include <linux/interrupt.h>
#include <linux/spinlock.h>
#include <linux/smp.h>
#include <linux/mm.h>
#include <linux/slab.h>
#include <linux/kernel_stat.h>

#include <asm/errno.h>
#include <asm/signal.h>
#include <asm/system.h>
#include <asm/ptrace.h>
#include <asm/io.h>

#include <asm/sibyte/sb1250_regs.h>
#include <asm/sibyte/sb1250_int.h>
#include <asm/sibyte/sb1250_uart.h>
#include <asm/sibyte/sb1250_scd.h>
#include <asm/sibyte/sb1250.h>

/*
 * These are the routines that handle all the low level interrupt stuff.
 * Actions handled here are: initialization of the interrupt map, requesting of
 * interrupt lines by handlers, dispatching if interrupts to handlers, probing
 * for interrupt lines
 */


#define shutdown_sb1250_irq	disable_sb1250_irq
static void end_sb1250_irq(unsigned int irq);
static void enable_sb1250_irq(unsigned int irq);
static void disable_sb1250_irq(unsigned int irq);
static unsigned int startup_sb1250_irq(unsigned int irq);
static void ack_sb1250_irq(unsigned int irq);
#ifdef CONFIG_SMP
static void sb1250_set_affinity(unsigned int irq, cpumask_t mask);
#endif

#ifdef CONFIG_SIBYTE_HAS_LDT
extern unsigned long ldt_eoi_space;
#endif

#ifdef CONFIG_KGDB
static int kgdb_irq;

/* Default to UART1 */
int kgdb_port = 1;
#ifdef CONFIG_SIBYTE_SB1250_DUART
extern char sb1250_duart_present[];
#endif
#endif

static struct hw_interrupt_type sb1250_irq_type = {
	.typename = "SB1250-IMR",
	.startup = startup_sb1250_irq,
	.shutdown = shutdown_sb1250_irq,
	.enable = enable_sb1250_irq,
	.disable = disable_sb1250_irq,
	.ack = ack_sb1250_irq,
	.end = end_sb1250_irq,
#ifdef CONFIG_SMP
	.set_affinity = sb1250_set_affinity
#endif
};

/* Store the CPU id (not the logical number) */
int sb1250_irq_owner[SB1250_NR_IRQS];

DEFINE_SPINLOCK(sb1250_imr_lock);

void sb1250_mask_irq(int cpu, int irq)
{
	unsigned long flags;
	u64 cur_ints;

	spin_lock_irqsave(&sb1250_imr_lock, flags);
	cur_ints = ____raw_readq(IOADDR(A_IMR_MAPPER(cpu) +
					R_IMR_INTERRUPT_MASK));
	cur_ints |= (((u64) 1) << irq);
	____raw_writeq(cur_ints, IOADDR(A_IMR_MAPPER(cpu) +
					R_IMR_INTERRUPT_MASK));
	spin_unlock_irqrestore(&sb1250_imr_lock, flags);
}

void sb1250_unmask_irq(int cpu, int irq)
{
	unsigned long flags;
	u64 cur_ints;

	spin_lock_irqsave(&sb1250_imr_lock, flags);
	cur_ints = ____raw_readq(IOADDR(A_IMR_MAPPER(cpu) +
					R_IMR_INTERRUPT_MASK));
	cur_ints &= ~(((u64) 1) << irq);
	____raw_writeq(cur_ints, IOADDR(A_IMR_MAPPER(cpu) +
					R_IMR_INTERRUPT_MASK));
	spin_unlock_irqrestore(&sb1250_imr_lock, flags);
}

#ifdef CONFIG_SMP
static void sb1250_set_affinity(unsigned int irq, cpumask_t mask)
{
	int i = 0, old_cpu, cpu, int_on;
	u64 cur_ints;
	irq_desc_t *desc = irq_desc + irq;
	unsigned long flags;

	i = first_cpu(mask);

	if (cpus_weight(mask) > 1) {
		printk("attempted to set irq affinity for irq %d to multiple CPUs\n", irq);
		return;
	}

	/* Convert logical CPU to physical CPU */
	cpu = cpu_logical_map(i);

	/* Protect against other affinity changers and IMR manipulation */
	spin_lock_irqsave(&desc->lock, flags);
	spin_lock(&sb1250_imr_lock);

	/* Swizzle each CPU's IMR (but leave the IP selection alone) */
	old_cpu = sb1250_irq_owner[irq];
	cur_ints = ____raw_readq(IOADDR(A_IMR_MAPPER(old_cpu) +
					R_IMR_INTERRUPT_MASK));
	int_on = !(cur_ints & (((u64) 1) << irq));
	if (int_on) {
		/* If it was on, mask it */
		cur_ints |= (((u64) 1) << irq);
		____raw_writeq(cur_ints, IOADDR(A_IMR_MAPPER(old_cpu) +
					R_IMR_INTERRUPT_MASK));
	}
	sb1250_irq_owner[irq] = cpu;
	if (int_on) {
		/* unmask for the new CPU */
		cur_ints = ____raw_readq(IOADDR(A_IMR_MAPPER(cpu) +
					R_IMR_INTERRUPT_MASK));
		cur_ints &= ~(((u64) 1) << irq);
		____raw_writeq(cur_ints, IOADDR(A_IMR_MAPPER(cpu) +
					R_IMR_INTERRUPT_MASK));
	}
	spin_unlock(&sb1250_imr_lock);
	spin_unlock_irqrestore(&desc->lock, flags);
}
#endif

/*****************************************************************************/

static unsigned int startup_sb1250_irq(unsigned int irq)
{
	sb1250_unmask_irq(sb1250_irq_owner[irq], irq);

	return 0;		/* never anything pending */
}


static void disable_sb1250_irq(unsigned int irq)
{
	sb1250_mask_irq(sb1250_irq_owner[irq], irq);
}

static void enable_sb1250_irq(unsigned int irq)
{
	sb1250_unmask_irq(sb1250_irq_owner[irq], irq);
}


static void ack_sb1250_irq(unsigned int irq)
{
#ifdef CONFIG_SIBYTE_HAS_LDT
	u64 pending;

	/*
	 * If the interrupt was an HT interrupt, now is the time to
	 * clear it.  NOTE: we assume the HT bridge was set up to
	 * deliver the interrupts to all CPUs (which makes affinity
	 * changing easier for us)
	 */
	pending = __raw_readq(IOADDR(A_IMR_REGISTER(sb1250_irq_owner[irq],
						    R_IMR_LDT_INTERRUPT)));
	pending &= ((u64)1 << (irq));
	if (pending) {
		int i;
		for (i=0; i<NR_CPUS; i++) {
			int cpu;
#ifdef CONFIG_SMP
			cpu = cpu_logical_map(i);
#else
			cpu = i;
#endif
			/*
			 * Clear for all CPUs so an affinity switch
			 * doesn't find an old status
			 */
			__raw_writeq(pending,
				     IOADDR(A_IMR_REGISTER(cpu,
						R_IMR_LDT_INTERRUPT_CLR)));
		}

		/*
		 * Generate EOI.  For Pass 1 parts, EOI is a nop.  For
		 * Pass 2, the LDT world may be edge-triggered, but
		 * this EOI shouldn't hurt.  If they are
		 * level-sensitive, the EOI is required.
		 */
		*(uint32_t *)(ldt_eoi_space+(irq<<16)+(7<<2)) = 0;
	}
#endif
	sb1250_mask_irq(sb1250_irq_owner[irq], irq);
}


static void end_sb1250_irq(unsigned int irq)
{
	if (!(irq_desc[irq].status & (IRQ_DISABLED | IRQ_INPROGRESS))) {
		sb1250_unmask_irq(sb1250_irq_owner[irq], irq);
	}
}


void __init init_sb1250_irqs(void)
{
	int i;

	for (i = 0; i < NR_IRQS; i++) {
		irq_desc[i].status = IRQ_DISABLED;
		irq_desc[i].action = 0;
		irq_desc[i].depth = 1;
		if (i < SB1250_NR_IRQS) {
			irq_desc[i].chip = &sb1250_irq_type;
			sb1250_irq_owner[i] = 0;
		} else {
			irq_desc[i].chip = &no_irq_type;
		}
	}
}


static irqreturn_t  sb1250_dummy_handler(int irq, void *dev_id,
	struct pt_regs *regs)
{
	return IRQ_NONE;
}

static struct irqaction sb1250_dummy_action = {
	.handler = sb1250_dummy_handler,
	.flags   = 0,
	.mask    = CPU_MASK_NONE,
	.name    = "sb1250-private",
	.next    = NULL,
	.dev_id  = 0
};

int sb1250_steal_irq(int irq)
{
	irq_desc_t *desc = irq_desc + irq;
	unsigned long flags;
	int retval = 0;

	if (irq >= SB1250_NR_IRQS)
		return -EINVAL;

	spin_lock_irqsave(&desc->lock,flags);
	/* Don't allow sharing at all for these */
	if (desc->action != NULL)
		retval = -EBUSY;
	else {
		desc->action = &sb1250_dummy_action;
		desc->depth = 0;
	}
	spin_unlock_irqrestore(&desc->lock,flags);
	return 0;
}

/*
 *  arch_init_irq is called early in the boot sequence from init/main.c via
 *  init_IRQ.  It is responsible for setting up the interrupt mapper and
 *  installing the handler that will be responsible for dispatching interrupts
 *  to the "right" place.
 */
/*
 * For now, map all interrupts to IP[2].  We could save
 * some cycles by parceling out system interrupts to different
 * IP lines, but keep it simple for bringup.  We'll also direct
 * all interrupts to a single CPU; we should probably route
 * PCI and LDT to one cpu and everything else to the other
 * to balance the load a bit.
 *
 * On the second cpu, everything is set to IP5, which is
 * ignored, EXCEPT the mailbox interrupt.  That one is
 * set to IP[2] so it is handled.  This is needed so we
 * can do cross-cpu function calls, as requred by SMP
 */

#define IMR_IP2_VAL	K_INT_MAP_I0
#define IMR_IP3_VAL	K_INT_MAP_I1
#define IMR_IP4_VAL	K_INT_MAP_I2
#define IMR_IP5_VAL	K_INT_MAP_I3
#define IMR_IP6_VAL	K_INT_MAP_I4

void __init arch_init_irq(void)
{

	unsigned int i;
	u64 tmp;
	unsigned int imask = STATUSF_IP4 | STATUSF_IP3 | STATUSF_IP2 |
		STATUSF_IP1 | STATUSF_IP0;

	/* Default everything to IP2 */
	for (i = 0; i < SB1250_NR_IRQS; i++) {	/* was I0 */
		__raw_writeq(IMR_IP2_VAL,
			     IOADDR(A_IMR_REGISTER(0,
						   R_IMR_INTERRUPT_MAP_BASE) +
				    (i << 3)));
		__raw_writeq(IMR_IP2_VAL,
			     IOADDR(A_IMR_REGISTER(1,
						   R_IMR_INTERRUPT_MAP_BASE) +
				    (i << 3)));
	}

	init_sb1250_irqs();

	/*
	 * Map the high 16 bits of the mailbox registers to IP[3], for
	 * inter-cpu messages
	 */
	/* Was I1 */
	__raw_writeq(IMR_IP3_VAL,
		     IOADDR(A_IMR_REGISTER(0, R_IMR_INTERRUPT_MAP_BASE) +
			    (K_INT_MBOX_0 << 3)));
	__raw_writeq(IMR_IP3_VAL,
		     IOADDR(A_IMR_REGISTER(1, R_IMR_INTERRUPT_MAP_BASE) +
			    (K_INT_MBOX_0 << 3)));

	/* Clear the mailboxes.  The firmware may leave them dirty */
	__raw_writeq(0xffffffffffffffffULL,
		     IOADDR(A_IMR_REGISTER(0, R_IMR_MAILBOX_CLR_CPU)));
	__raw_writeq(0xffffffffffffffffULL,
		     IOADDR(A_IMR_REGISTER(1, R_IMR_MAILBOX_CLR_CPU)));

	/* Mask everything except the mailbox registers for both cpus */
	tmp = ~((u64) 0) ^ (((u64) 1) << K_INT_MBOX_0);
	__raw_writeq(tmp, IOADDR(A_IMR_REGISTER(0, R_IMR_INTERRUPT_MASK)));
	__raw_writeq(tmp, IOADDR(A_IMR_REGISTER(1, R_IMR_INTERRUPT_MASK)));

	sb1250_steal_irq(K_INT_MBOX_0);

	/*
	 * Note that the timer interrupts are also mapped, but this is
	 * done in sb1250_time_init().  Also, the profiling driver
	 * does its own management of IP7.
	 */

#ifdef CONFIG_KGDB
	imask |= STATUSF_IP6;
#endif
	/* Enable necessary IPs, disable the rest */
	change_c0_status(ST0_IM, imask);

#ifdef CONFIG_KGDB
	if (kgdb_flag) {
		kgdb_irq = K_INT_UART_0 + kgdb_port;

#ifdef CONFIG_SIBYTE_SB1250_DUART
		sb1250_duart_present[kgdb_port] = 0;
#endif
		/* Setup uart 1 settings, mapper */
		__raw_writeq(M_DUART_IMR_BRK,
			     IOADDR(A_DUART_IMRREG(kgdb_port)));

		sb1250_steal_irq(kgdb_irq);
		__raw_writeq(IMR_IP6_VAL,
			     IOADDR(A_IMR_REGISTER(0,
						   R_IMR_INTERRUPT_MAP_BASE) +
				    (kgdb_irq << 3)));
		sb1250_unmask_irq(0, kgdb_irq);
	}
#endif
}

#ifdef CONFIG_KGDB

#include <linux/delay.h>

#define duart_out(reg, val)     csr_out32(val, IOADDR(A_DUART_CHANREG(kgdb_port,reg)))
#define duart_in(reg)           csr_in32(IOADDR(A_DUART_CHANREG(kgdb_port,reg)))

static void sb1250_kgdb_interrupt(struct pt_regs *regs)
{
	/*
	 * Clear break-change status (allow some time for the remote
	 * host to stop the break, since we would see another
	 * interrupt on the end-of-break too)
	 */
	kstat_this_cpu.irqs[kgdb_irq]++;
	mdelay(500);
	duart_out(R_DUART_CMD, V_DUART_MISC_CMD_RESET_BREAK_INT |
				M_DUART_RX_EN | M_DUART_TX_EN);
	set_async_breakpoint(&regs->cp0_epc);
}

#endif 	/* CONFIG_KGDB */

static inline int dclz(unsigned long long x)
{
	int lz;

	__asm__ (
	"	.set	push						\n"
	"	.set	mips64						\n"
	"	dclz	%0, %1						\n"
	"	.set	pop						\n"
	: "=r" (lz)
	: "r" (x));

	return lz;
}

<<<<<<< HEAD
=======
extern void sb1250_timer_interrupt(struct pt_regs *regs);
extern void sb1250_mailbox_interrupt(struct pt_regs *regs);
extern void sb1250_kgdb_interrupt(struct pt_regs *regs);

>>>>>>> 120bda20
asmlinkage void plat_irq_dispatch(struct pt_regs *regs)
{
	unsigned int pending;

#ifdef CONFIG_SIBYTE_SB1250_PROF
	/* Set compare to count to silence count/compare timer interrupts */
<<<<<<< HEAD
	write_c0_count(read_c0_count());
=======
	write_c0_compare(read_c0_count());
>>>>>>> 120bda20
#endif

	/*
	 * What a pain. We have to be really careful saving the upper 32 bits
	 * of any * register across function calls if we don't want them
	 * trashed--since were running in -o32, the calling routing never saves
	 * the full 64 bits of a register across a function call.  Being the
	 * interrupt handler, we're guaranteed that interrupts are disabled
	 * during this code so we don't have to worry about random interrupts
	 * blasting the high 32 bits.
	 */

	pending = read_c0_cause();

#ifdef CONFIG_SIBYTE_SB1250_PROF
	if (pending & CAUSEF_IP7) { /* Cpu performance counter interrupt */
		sbprof_cpu_intr(exception_epc(regs));
	}
#endif

	if (pending & CAUSEF_IP4)
		sb1250_timer_interrupt(regs);

#ifdef CONFIG_SMP
	if (pending & CAUSEF_IP3)
		sb1250_mailbox_interrupt(regs);
#endif

#ifdef CONFIG_KGDB
	if (pending & CAUSEF_IP6)			/* KGDB (uart 1) */
		sb1250_kgdb_interrupt(regs);
#endif

	if (pending & CAUSEF_IP2) {
		unsigned long long mask;

		/*
		 * Default...we've hit an IP[2] interrupt, which means we've
		 * got to check the 1250 interrupt registers to figure out what
		 * to do.  Need to detect which CPU we're on, now that
<<<<<<< HEAD
		 ~ smp_affinity is supported.
=======
		 * smp_affinity is supported.
>>>>>>> 120bda20
		 */
		mask = __raw_readq(IOADDR(A_IMR_REGISTER(smp_processor_id(),
		                              R_IMR_INTERRUPT_STATUS_BASE)));
		if (mask)
			do_IRQ(63 - dclz(mask), regs);
	}
}<|MERGE_RESOLUTION|>--- conflicted
+++ resolved
@@ -434,24 +434,17 @@
 	return lz;
 }
 
-<<<<<<< HEAD
-=======
 extern void sb1250_timer_interrupt(struct pt_regs *regs);
 extern void sb1250_mailbox_interrupt(struct pt_regs *regs);
 extern void sb1250_kgdb_interrupt(struct pt_regs *regs);
 
->>>>>>> 120bda20
 asmlinkage void plat_irq_dispatch(struct pt_regs *regs)
 {
 	unsigned int pending;
 
 #ifdef CONFIG_SIBYTE_SB1250_PROF
 	/* Set compare to count to silence count/compare timer interrupts */
-<<<<<<< HEAD
-	write_c0_count(read_c0_count());
-=======
 	write_c0_compare(read_c0_count());
->>>>>>> 120bda20
 #endif
 
 	/*
@@ -492,11 +485,7 @@
 		 * Default...we've hit an IP[2] interrupt, which means we've
 		 * got to check the 1250 interrupt registers to figure out what
 		 * to do.  Need to detect which CPU we're on, now that
-<<<<<<< HEAD
-		 ~ smp_affinity is supported.
-=======
 		 * smp_affinity is supported.
->>>>>>> 120bda20
 		 */
 		mask = __raw_readq(IOADDR(A_IMR_REGISTER(smp_processor_id(),
 		                              R_IMR_INTERRUPT_STATUS_BASE)));
