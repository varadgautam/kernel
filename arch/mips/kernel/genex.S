/*
 * This file is subject to the terms and conditions of the GNU General Public
 * License.  See the file "COPYING" in the main directory of this archive
 * for more details.
 *
 * Copyright (C) 1994 - 2000, 2001, 2003 Ralf Baechle
 * Copyright (C) 1999, 2000 Silicon Graphics, Inc.
 * Copyright (C) 2001 MIPS Technologies, Inc.
 * Copyright (C) 2002 Maciej W. Rozycki
 */
#include <linux/init.h>

#include <asm/asm.h>
#include <asm/asmmacro.h>
#include <asm/cacheops.h>
#include <asm/regdef.h>
#include <asm/fpregdef.h>
#include <asm/mipsregs.h>
#include <asm/stackframe.h>
#include <asm/war.h>

#define PANIC_PIC(msg)					\
		.set push;				\
		.set	reorder;			\
		PTR_LA	a0,8f;				\
		.set	noat;				\
		PTR_LA	AT, panic;			\
		jr	AT;				\
9:		b	9b;				\
		.set	pop;				\
		TEXT(msg)

	__INIT

NESTED(except_vec0_generic, 0, sp)
	PANIC_PIC("Exception vector 0 called")
	END(except_vec0_generic)

NESTED(except_vec1_generic, 0, sp)
	PANIC_PIC("Exception vector 1 called")
	END(except_vec1_generic)

/*
 * General exception vector for all other CPUs.
 *
 * Be careful when changing this, it has to be at most 128 bytes
 * to fit into space reserved for the exception handler.
 */
NESTED(except_vec3_generic, 0, sp)
	.set	push
	.set	noat
#if R5432_CP0_INTERRUPT_WAR
	mfc0	k0, CP0_INDEX
#endif
	mfc0	k1, CP0_CAUSE
	andi	k1, k1, 0x7c
#ifdef CONFIG_64BIT
	dsll	k1, k1, 1
#endif
	PTR_L	k0, exception_handlers(k1)
	jr	k0
	.set	pop
	END(except_vec3_generic)

/*
 * General exception handler for CPUs with virtual coherency exception.
 *
 * Be careful when changing this, it has to be at most 256 (as a special
 * exception) bytes to fit into space reserved for the exception handler.
 */
NESTED(except_vec3_r4000, 0, sp)
	.set	push
	.set	mips3
	.set	noat
	mfc0	k1, CP0_CAUSE
	li	k0, 31<<2
	andi	k1, k1, 0x7c
	.set	push
	.set	noreorder
	.set	nomacro
	beq	k1, k0, handle_vced
	 li	k0, 14<<2
	beq	k1, k0, handle_vcei
#ifdef CONFIG_64BIT
	 dsll	k1, k1, 1
#endif
	.set	pop
	PTR_L	k0, exception_handlers(k1)
	jr	k0

	/*
	 * Big shit, we now may have two dirty primary cache lines for the same
	 * physical address.  We can safely invalidate the line pointed to by
	 * c0_badvaddr because after return from this exception handler the
	 * load / store will be re-executed.
	 */
handle_vced:
	MFC0	k0, CP0_BADVADDR
	li	k1, -4					# Is this ...
	and	k0, k1					# ... really needed?
	mtc0	zero, CP0_TAGLO
	cache	Index_Store_Tag_D, (k0)
	cache	Hit_Writeback_Inv_SD, (k0)
#ifdef CONFIG_PROC_FS
	PTR_LA	k0, vced_count
	lw	k1, (k0)
	addiu	k1, 1
	sw	k1, (k0)
#endif
	eret

handle_vcei:
	MFC0	k0, CP0_BADVADDR
	cache	Hit_Writeback_Inv_SD, (k0)		# also cleans pi
#ifdef CONFIG_PROC_FS
	PTR_LA	k0, vcei_count
	lw	k1, (k0)
	addiu	k1, 1
	sw	k1, (k0)
#endif
	eret
	.set	pop
	END(except_vec3_r4000)

	__FINIT

	.align  5
NESTED(handle_int, PT_SIZE, sp)
	SAVE_ALL
	CLI

	PTR_LA	ra, ret_from_irq
	move	a0, sp
	j	plat_irq_dispatch
	END(handle_int)

	__INIT

/*
 * Special interrupt vector for MIPS64 ISA & embedded MIPS processors.
 * This is a dedicated interrupt exception vector which reduces the
 * interrupt processing overhead.  The jump instruction will be replaced
 * at the initialization time.
 *
 * Be careful when changing this, it has to be at most 128 bytes
 * to fit into space reserved for the exception handler.
 */
NESTED(except_vec4, 0, sp)
1:	j	1b			/* Dummy, will be replaced */
	END(except_vec4)

/*
 * EJTAG debug exception handler.
 * The EJTAG debug exception entry point is 0xbfc00480, which
 * normally is in the boot PROM, so the boot PROM must do a
 * unconditional jump to this vector.
 */
NESTED(except_vec_ejtag_debug, 0, sp)
	j	ejtag_debug_handler
	END(except_vec_ejtag_debug)

	__FINIT

/*
 * Vectored interrupt handler.
 * This prototype is copied to ebase + n*IntCtl.VS and patched
 * to invoke the handler
 */
NESTED(except_vec_vi, 0, sp)
	SAVE_SOME
	SAVE_AT
	.set	push
	.set	noreorder
#ifdef CONFIG_MIPS_MT_SMTC
	/*
	 * To keep from blindly blocking *all* interrupts
	 * during service by SMTC kernel, we also want to
	 * pass the IM value to be cleared.
	 */
EXPORT(except_vec_vi_mori)
	ori	a0, $0, 0
#endif /* CONFIG_MIPS_MT_SMTC */
EXPORT(except_vec_vi_lui)
	lui	v0, 0		/* Patched */
	j	except_vec_vi_handler
EXPORT(except_vec_vi_ori)
	 ori	v0, 0		/* Patched */
	.set	pop
	END(except_vec_vi)
EXPORT(except_vec_vi_end)

/*
 * Common Vectored Interrupt code
 * Complete the register saves and invoke the handler which is passed in $v0
 */
NESTED(except_vec_vi_handler, 0, sp)
	SAVE_TEMP
	SAVE_STATIC
#ifdef CONFIG_MIPS_MT_SMTC
	/*
	 * SMTC has an interesting problem that interrupts are level-triggered,
	 * and the CLI macro will clear EXL, potentially causing a duplicate
	 * interrupt service invocation. So we need to clear the associated
	 * IM bit of Status prior to doing CLI, and restore it after the
	 * service routine has been invoked - we must assume that the
	 * service routine will have cleared the state, and any active
	 * level represents a new or otherwised unserviced event...
	 */
	mfc0	t1, CP0_STATUS
	and	t0, a0, t1
	mfc0	t2, CP0_TCCONTEXT
	or	t0, t0, t2
	mtc0	t0, CP0_TCCONTEXT
	xor	t1, t1, t0
	mtc0	t1, CP0_STATUS
<<<<<<< HEAD
	ehb
=======
	_ehb
>>>>>>> 120bda20
#endif /* CONFIG_MIPS_MT_SMTC */
	CLI
	move	a0, sp
	jalr	v0
	j	ret_from_irq
	END(except_vec_vi_handler)

/*
 * EJTAG debug exception handler.
 */
NESTED(ejtag_debug_handler, PT_SIZE, sp)
	.set	push
	.set	noat
	MTC0	k0, CP0_DESAVE
	mfc0	k0, CP0_DEBUG

	sll	k0, k0, 30	# Check for SDBBP.
	bgez	k0, ejtag_return

	PTR_LA	k0, ejtag_debug_buffer
	LONG_S	k1, 0(k0)
	SAVE_ALL
	move	a0, sp
	jal	ejtag_exception_handler
	RESTORE_ALL
	PTR_LA	k0, ejtag_debug_buffer
	LONG_L	k1, 0(k0)

ejtag_return:
	MFC0	k0, CP0_DESAVE
	.set	mips32
	deret
	.set pop
	END(ejtag_debug_handler)

/*
 * This buffer is reserved for the use of the EJTAG debug
 * handler.
 */
	.data
EXPORT(ejtag_debug_buffer)
	.fill	LONGSIZE
	.previous

	__INIT

/*
 * NMI debug exception handler for MIPS reference boards.
 * The NMI debug exception entry point is 0xbfc00000, which
 * normally is in the boot PROM, so the boot PROM must do a
 * unconditional jump to this vector.
 */
NESTED(except_vec_nmi, 0, sp)
	j	nmi_handler
	END(except_vec_nmi)

	__FINIT

NESTED(nmi_handler, PT_SIZE, sp)
	.set	push
	.set	noat
	SAVE_ALL
 	move	a0, sp
	jal	nmi_exception_handler
	RESTORE_ALL
	.set	mips3
	eret
	.set	pop
	END(nmi_handler)

	.macro	__build_clear_none
	.endm

	.macro	__build_clear_sti
	STI
	.endm

	.macro	__build_clear_cli
	CLI
	.endm

	.macro	__build_clear_fpe
	cfc1	a1, fcr31
	li	a2, ~(0x3f << 12)
	and	a2, a1
	ctc1	a2, fcr31
	STI
	.endm

	.macro	__build_clear_ade
	MFC0	t0, CP0_BADVADDR
	PTR_S	t0, PT_BVADDR(sp)
	KMODE
	.endm

	.macro	__BUILD_silent exception
	.endm

	/* Gas tries to parse the PRINT argument as a string containing
	   string escapes and emits bogus warnings if it believes to
	   recognize an unknown escape code.  So make the arguments
	   start with an n and gas will believe \n is ok ...  */
	.macro	__BUILD_verbose	nexception
	LONG_L	a1, PT_EPC(sp)
#ifdef CONFIG_32BIT
	PRINT("Got \nexception at %08lx\012")
#endif
#ifdef CONFIG_64BIT
	PRINT("Got \nexception at %016lx\012")
#endif
	.endm

	.macro	__BUILD_count exception
	LONG_L	t0,exception_count_\exception
	LONG_ADDIU t0, 1
	LONG_S	t0,exception_count_\exception
	.comm	exception_count\exception, 8, 8
	.endm

	.macro	__BUILD_HANDLER exception handler clear verbose ext
	.align	5
	NESTED(handle_\exception, PT_SIZE, sp)
	.set	noat
	SAVE_ALL
	FEXPORT(handle_\exception\ext)
	__BUILD_clear_\clear
	.set	at
	__BUILD_\verbose \exception
	move	a0, sp
	jal	do_\handler
	j	ret_from_exception
	END(handle_\exception)
	.endm

	.macro	BUILD_HANDLER exception handler clear verbose
	__BUILD_HANDLER	\exception \handler \clear \verbose _int
	.endm

	BUILD_HANDLER adel ade ade silent		/* #4  */
	BUILD_HANDLER ades ade ade silent		/* #5  */
	BUILD_HANDLER ibe be cli silent			/* #6  */
	BUILD_HANDLER dbe be cli silent			/* #7  */
	BUILD_HANDLER bp bp sti silent			/* #9  */
	BUILD_HANDLER ri ri sti silent			/* #10 */
	BUILD_HANDLER cpu cpu sti silent		/* #11 */
	BUILD_HANDLER ov ov sti silent			/* #12 */
	BUILD_HANDLER tr tr sti silent			/* #13 */
	BUILD_HANDLER fpe fpe fpe silent		/* #15 */
	BUILD_HANDLER mdmx mdmx sti silent		/* #22 */
	BUILD_HANDLER watch watch sti verbose		/* #23 */
	BUILD_HANDLER mcheck mcheck cli verbose		/* #24 */
	BUILD_HANDLER mt mt sti verbose			/* #25 */
	BUILD_HANDLER dsp dsp sti silent		/* #26 */
	BUILD_HANDLER reserved reserved sti verbose	/* others */

#ifdef CONFIG_64BIT
/* A temporary overflow handler used by check_daddi(). */

	__INIT

	BUILD_HANDLER  daddi_ov daddi_ov none silent	/* #12 */
#endif<|MERGE_RESOLUTION|>--- conflicted
+++ resolved
@@ -213,11 +213,7 @@
 	mtc0	t0, CP0_TCCONTEXT
 	xor	t1, t1, t0
 	mtc0	t1, CP0_STATUS
-<<<<<<< HEAD
-	ehb
-=======
 	_ehb
->>>>>>> 120bda20
 #endif /* CONFIG_MIPS_MT_SMTC */
 	CLI
 	move	a0, sp
