/*
 * This file is subject to the terms and conditions of the GNU General Public
 * License.  See the file "COPYING" in the main directory of this archive
 * for more details.
 *
 * Copyright (C) 1995, 96, 97, 98, 99, 2000, 01, 02 by Ralf Baechle
 * Copyright (C) 1999, 2000 Silicon Graphics, Inc.
 * Copyright (C) 2001 MIPS Technologies, Inc.
 */
#include <linux/errno.h>
#include <asm/asm.h>
#include <asm/asmmacro.h>
#include <asm/mipsregs.h>
#include <asm/regdef.h>
#include <asm/stackframe.h>
#include <asm/asm-offsets.h>
#include <asm/sysmips.h>
#include <asm/thread_info.h>
#include <asm/unistd.h>
#include <asm/war.h>

#ifndef CONFIG_BINFMT_ELF32
/* Neither O32 nor N32, so define handle_sys here */
#define handle_sys64 handle_sys
#endif

	.align  5
NESTED(handle_sys64, PT_SIZE, sp)
#if !defined(CONFIG_MIPS32_O32) && !defined(CONFIG_MIPS32_N32)
	/*
	 * When 32-bit compatibility is configured scall_o32.S
	 * already did this.
	 */
	.set	noat
	SAVE_SOME
	STI
	.set	at
#endif

	dsubu	t0, v0, __NR_64_Linux	# check syscall number
	sltiu	t0, t0,	__NR_64_Linux_syscalls + 1
#if !defined(CONFIG_MIPS32_O32) && !defined(CONFIG_MIPS32_N32)
	ld	t1, PT_EPC(sp)		# skip syscall on return
	daddiu	t1, 4			# skip to next instruction
	sd	t1, PT_EPC(sp)
#endif
	beqz	t0, illegal_syscall

	dsll	t0, v0, 3		# offset into table
	ld	t2, (sys_call_table - (__NR_64_Linux * 8))(t0)
					# syscall routine

	sd	a3, PT_R26(sp)		# save a3 for syscall restarting

	li	t1, _TIF_SYSCALL_TRACE | _TIF_SYSCALL_AUDIT
	LONG_L	t0, TI_FLAGS($28)	# syscall tracing enabled?
	and	t0, t1, t0
	bnez	t0, syscall_trace_entry

	jalr	t2			# Do The Real Thing (TM)

	li	t0, -EMAXERRNO - 1	# error?
	sltu	t0, t0, v0
	sd	t0, PT_R7(sp)		# set error flag
	beqz	t0, 1f

	dnegu	v0			# error
	sd	v0, PT_R0(sp)		# set flag for syscall
					# restarting
1:	sd	v0, PT_R2(sp)		# result

n64_syscall_exit:
	local_irq_disable		# make sure need_resched and
					# signals dont change between
					# sampling and return
	LONG_L	a2, TI_FLAGS($28)	# current->work
	li	t0, _TIF_ALLWORK_MASK
	and	t0, a2, t0
	bnez	t0, n64_syscall_exit_work

	j	restore_partial

n64_syscall_exit_work:
	j	syscall_exit_work_partial

/* ------------------------------------------------------------------------ */

syscall_trace_entry:
	SAVE_STATIC
	move	s0, t2
	move	a0, sp
	li	a1, 0
	jal	do_syscall_trace

	move	t0, s0
	RESTORE_STATIC
	ld	a0, PT_R4(sp)		# Restore argument registers
	ld	a1, PT_R5(sp)
	ld	a2, PT_R6(sp)
	ld	a3, PT_R7(sp)
	ld	a4, PT_R8(sp)
	ld	a5, PT_R9(sp)
	jalr	t0

	li	t0, -EMAXERRNO - 1	# error?
	sltu	t0, t0, v0
	sd	t0, PT_R7(sp)		# set error flag
	beqz	t0, 1f

	dnegu	v0			# error
	sd	v0, PT_R0(sp)		# set flag for syscall restarting
1:	sd	v0, PT_R2(sp)		# result

	j	syscall_exit

illegal_syscall:
	/* This also isn't a 64-bit syscall, throw an error.  */
	li	v0, -ENOSYS			# error
	sd	v0, PT_R2(sp)
	li	t0, 1				# set error flag
	sd	t0, PT_R7(sp)
	j	n64_syscall_exit
	END(handle_sys64)

	LEAF(mips_atomic_set)
	andi	v0, a1, 3			# must be word aligned
	bnez	v0, bad_alignment

	LONG_L	v1, TI_ADDR_LIMIT($28)		# in legal address range?
	LONG_ADDIU	a0, a1, 4
	or	a0, a0, a1
	and	a0, a0, v1
	bltz	a0, bad_address

#ifdef CONFIG_CPU_HAS_LLSC
	/* Ok, this is the ll/sc case.  World is sane :-)  */
1:	ll	v0, (a1)
	move	a0, a2
2:	sc	a0, (a1)
#if R10000_LLSC_WAR
	beqzl	a0, 1b
#else
	beqz	a0, 1b
#endif

	.section __ex_table,"a"
	PTR	1b, bad_stack
	PTR	2b, bad_stack
	.previous
#else
	sw	a1, 16(sp)
	sw	a2, 20(sp)

	move	a0, sp
	move	a2, a1
	li	a1, 1
	jal	do_page_fault

	lw	a1, 16(sp)
	lw	a2, 20(sp)

	/*
	 * At this point the page should be readable and writable unless
	 * there was no more memory available.
	 */
1:	lw	v0, (a1)
2:	sw	a2, (a1)

	.section __ex_table,"a"
	PTR	1b, no_mem
	PTR	2b, no_mem
	.previous
#endif

	sd	zero, PT_R7(sp)		# success
	sd	v0, PT_R2(sp)		# result

	j	n64_syscall_exit	# continue like a normal syscall

no_mem:	li	v0, -ENOMEM
	jr	ra

bad_address:
	li	v0, -EFAULT
	jr	ra

bad_alignment:
	li	v0, -EINVAL
	jr	ra
	END(mips_atomic_set)

	LEAF(sys_sysmips)
	beq	a0, MIPS_ATOMIC_SET, mips_atomic_set
	j	_sys_sysmips
	END(sys_sysmips)

	.align	3
sys_call_table:
	PTR	sys_read			/* 5000 */
	PTR	sys_write
	PTR	sys_open
	PTR	sys_close
	PTR	sys_newstat
	PTR	sys_newfstat			/* 5005 */
	PTR	sys_newlstat
	PTR	sys_poll
	PTR	sys_lseek
	PTR	old_mmap
	PTR	sys_mprotect			/* 5010 */
	PTR	sys_munmap
	PTR	sys_brk
	PTR	sys_rt_sigaction
	PTR	sys_rt_sigprocmask
	PTR	sys_ioctl			/* 5015 */
	PTR	sys_pread64
	PTR	sys_pwrite64
	PTR	sys_readv
	PTR	sys_writev
	PTR	sys_access			/* 5020 */
	PTR	sys_pipe
	PTR	sys_select
	PTR	sys_sched_yield
	PTR	sys_mremap
	PTR	sys_msync			/* 5025 */
	PTR	sys_mincore
	PTR	sys_madvise
	PTR	sys_shmget
	PTR	sys_shmat
	PTR	sys_shmctl			/* 5030 */
	PTR	sys_dup
	PTR	sys_dup2
	PTR	sys_pause
	PTR	sys_nanosleep
	PTR	sys_getitimer			/* 5035 */
	PTR	sys_setitimer
	PTR	sys_alarm
	PTR	sys_getpid
	PTR	sys_sendfile64
	PTR	sys_socket			/* 5040 */
	PTR	sys_connect
	PTR	sys_accept
	PTR	sys_sendto
	PTR	sys_recvfrom
	PTR	sys_sendmsg			/* 5045 */
	PTR	sys_recvmsg
	PTR	sys_shutdown
	PTR	sys_bind
	PTR	sys_listen
	PTR	sys_getsockname			/* 5050 */
	PTR	sys_getpeername
	PTR	sys_socketpair
	PTR	sys_setsockopt
	PTR	sys_getsockopt
	PTR	sys_clone			/* 5055 */
	PTR	sys_fork
	PTR	sys_execve
	PTR	sys_exit
	PTR	sys_wait4
	PTR	sys_kill			/* 5060 */
	PTR	sys_newuname
	PTR	sys_semget
	PTR	sys_semop
	PTR	sys_semctl
	PTR	sys_shmdt			/* 5065 */
	PTR	sys_msgget
	PTR	sys_msgsnd
	PTR	sys_msgrcv
	PTR	sys_msgctl
	PTR	sys_fcntl			/* 5070 */
	PTR	sys_flock
	PTR	sys_fsync
	PTR	sys_fdatasync
	PTR	sys_truncate
	PTR	sys_ftruncate			/* 5075 */
	PTR	sys_getdents
	PTR	sys_getcwd
	PTR	sys_chdir
	PTR	sys_fchdir
	PTR	sys_rename			/* 5080 */
	PTR	sys_mkdir
	PTR	sys_rmdir
	PTR	sys_creat
	PTR	sys_link
	PTR	sys_unlink			/* 5085 */
	PTR	sys_symlink
	PTR	sys_readlink
	PTR	sys_chmod
	PTR	sys_fchmod
	PTR	sys_chown			/* 5090 */
	PTR	sys_fchown
	PTR	sys_lchown
	PTR	sys_umask
	PTR	sys_gettimeofday
	PTR	sys_getrlimit			/* 5095 */
	PTR	sys_getrusage
	PTR	sys_sysinfo
	PTR	sys_times
	PTR	sys_ptrace
	PTR	sys_getuid			/* 5100 */
	PTR	sys_syslog
	PTR	sys_getgid
	PTR	sys_setuid
	PTR	sys_setgid
	PTR	sys_geteuid			/* 5105 */
	PTR	sys_getegid
	PTR	sys_setpgid
	PTR	sys_getppid
	PTR	sys_getpgrp
	PTR	sys_setsid			/* 5110 */
	PTR	sys_setreuid
	PTR	sys_setregid
	PTR	sys_getgroups
	PTR	sys_setgroups
	PTR	sys_setresuid			/* 5115 */
	PTR	sys_getresuid
	PTR	sys_setresgid
	PTR	sys_getresgid
	PTR	sys_getpgid
	PTR	sys_setfsuid			/* 5120 */
	PTR	sys_setfsgid
	PTR	sys_getsid
	PTR	sys_capget
	PTR	sys_capset
	PTR	sys_rt_sigpending		/* 5125 */
	PTR	sys_rt_sigtimedwait
	PTR	sys_rt_sigqueueinfo
	PTR	sys_rt_sigsuspend
	PTR	sys_sigaltstack
	PTR	sys_utime			/* 5130 */
	PTR	sys_mknod
	PTR	sys_personality
	PTR	sys_ustat
	PTR	sys_statfs
	PTR	sys_fstatfs			/* 5135 */
	PTR	sys_sysfs
	PTR	sys_getpriority
	PTR	sys_setpriority
	PTR	sys_sched_setparam
	PTR	sys_sched_getparam		/* 5140 */
	PTR	sys_sched_setscheduler
	PTR	sys_sched_getscheduler
	PTR	sys_sched_get_priority_max
	PTR	sys_sched_get_priority_min
	PTR	sys_sched_rr_get_interval	/* 5145 */
	PTR	sys_mlock
	PTR	sys_munlock
	PTR	sys_mlockall
	PTR	sys_munlockall
	PTR	sys_vhangup			/* 5150 */
	PTR	sys_pivot_root
	PTR	sys_sysctl
	PTR	sys_prctl
	PTR	sys_adjtimex
	PTR	sys_setrlimit			/* 5155 */
	PTR	sys_chroot
	PTR	sys_sync
	PTR	sys_acct
	PTR	sys_settimeofday
	PTR	sys_mount			/* 5160 */
	PTR	sys_umount
	PTR	sys_swapon
	PTR	sys_swapoff
	PTR	sys_reboot
	PTR	sys_sethostname			/* 5165 */
	PTR	sys_setdomainname
	PTR	sys_ni_syscall			/* was create_module */
	PTR	sys_init_module
	PTR	sys_delete_module
	PTR	sys_ni_syscall			/* 5170, was get_kernel_syms */
	PTR	sys_ni_syscall			/* was query_module */
	PTR	sys_quotactl
	PTR	sys_nfsservctl
	PTR	sys_ni_syscall			/* res. for getpmsg */
	PTR	sys_ni_syscall			/* 5175  for putpmsg */
	PTR	sys_ni_syscall			/* res. for afs_syscall */
	PTR	sys_ni_syscall			/* res. for security */
	PTR	sys_gettid
	PTR	sys_readahead
	PTR	sys_setxattr			/* 5180 */
	PTR	sys_lsetxattr
	PTR	sys_fsetxattr
	PTR	sys_getxattr
	PTR	sys_lgetxattr
	PTR	sys_fgetxattr			/* 5185 */
	PTR	sys_listxattr
	PTR	sys_llistxattr
	PTR	sys_flistxattr
	PTR	sys_removexattr
	PTR	sys_lremovexattr		/* 5190 */
	PTR	sys_fremovexattr
	PTR	sys_tkill
	PTR	sys_ni_syscall
	PTR	sys_futex
	PTR	sys_sched_setaffinity		/* 5195 */
	PTR	sys_sched_getaffinity
	PTR	sys_cacheflush
	PTR	sys_cachectl
	PTR	sys_sysmips
	PTR	sys_io_setup			/* 5200 */
	PTR	sys_io_destroy
	PTR	sys_io_getevents
	PTR	sys_io_submit
	PTR	sys_io_cancel
	PTR	sys_exit_group			/* 5205 */
	PTR	sys_lookup_dcookie
	PTR	sys_epoll_create
	PTR	sys_epoll_ctl
	PTR	sys_epoll_wait
	PTR	sys_remap_file_pages		/* 5210 */
	PTR	sys_rt_sigreturn
	PTR	sys_set_tid_address
	PTR	sys_restart_syscall
	PTR	sys_semtimedop
	PTR	sys_fadvise64_64		/* 5215 */
	PTR	sys_timer_create
	PTR	sys_timer_settime
	PTR	sys_timer_gettime
	PTR	sys_timer_getoverrun
	PTR	sys_timer_delete		/* 5220 */
	PTR	sys_clock_settime
	PTR	sys_clock_gettime
	PTR	sys_clock_getres
	PTR	sys_clock_nanosleep
	PTR	sys_tgkill			/* 5225 */
	PTR	sys_utimes
	PTR	sys_mbind
	PTR	sys_ni_syscall			/* sys_get_mempolicy */
	PTR	sys_ni_syscall			/* sys_set_mempolicy */
	PTR	sys_mq_open			/* 5230 */
	PTR	sys_mq_unlink
	PTR	sys_mq_timedsend
	PTR	sys_mq_timedreceive
	PTR	sys_mq_notify
	PTR	sys_mq_getsetattr		/* 5235 */
	PTR	sys_ni_syscall			/* sys_vserver */
	PTR	sys_waitid
	PTR	sys_ni_syscall			/* available, was setaltroot */
	PTR	sys_add_key
	PTR	sys_request_key			/* 5240 */
	PTR	sys_keyctl
	PTR	sys_set_thread_area
	PTR	sys_inotify_init
	PTR	sys_inotify_add_watch
	PTR	sys_inotify_rm_watch		/* 5245 */
	PTR	sys_migrate_pages
	PTR	sys_openat
	PTR	sys_mkdirat
	PTR	sys_mknodat
	PTR	sys_fchownat			/* 5250 */
	PTR	sys_futimesat
	PTR	sys_newfstatat
	PTR	sys_unlinkat
	PTR	sys_renameat
	PTR	sys_linkat			/* 5255 */
	PTR	sys_symlinkat
	PTR	sys_readlinkat
	PTR	sys_fchmodat
	PTR	sys_faccessat
	PTR	sys_pselect6			/* 5260 */
	PTR	sys_ppoll
	PTR	sys_unshare
	PTR	sys_splice
<<<<<<< HEAD
	PTR	sys_sync_file_range
=======
	PTR	sys_sync_file_range
	PTR	sys_tee				/* 5265 */
>>>>>>> 120bda20
<|MERGE_RESOLUTION|>--- conflicted
+++ resolved
@@ -460,9 +460,5 @@
 	PTR	sys_ppoll
 	PTR	sys_unshare
 	PTR	sys_splice
-<<<<<<< HEAD
 	PTR	sys_sync_file_range
-=======
-	PTR	sys_sync_file_range
-	PTR	sys_tee				/* 5265 */
->>>>>>> 120bda20
+	PTR	sys_tee				/* 5265 */