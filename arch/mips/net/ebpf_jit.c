--- conflicted
+++ resolved
@@ -347,11 +347,7 @@
 	if (dest_reg == MIPS_R_RA) {
 		/* Don't let zero extended value escape. */
 		td = get_reg_val_type(ctx, prog->len, BPF_REG_0);
-<<<<<<< HEAD
-		if (td == REG_64BIT || td == REG_32BIT_ZERO_EX)
-=======
 		if (td == REG_64BIT)
->>>>>>> 8ccc0d69
 			emit_instr(ctx, sll, r0, r0, 0);
 	}
 
