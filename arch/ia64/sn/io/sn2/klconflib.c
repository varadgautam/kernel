--- conflicted
+++ resolved
@@ -556,185 +556,6 @@
 
 #include "asm/sn/sn_private.h"
 
-<<<<<<< HEAD
-xwidgetnum_t
-nodevertex_widgetnum_get(devfs_handle_t node_vtx)
-{
-	hubinfo_t hubinfo_p;
-
-	hwgraph_info_get_LBL(node_vtx, INFO_LBL_NODE_INFO, 
-			     (arbitrary_info_t *) &hubinfo_p);
-	return(hubinfo_p->h_widgetid);
-}
-
-devfs_handle_t
-nodevertex_xbow_peer_get(devfs_handle_t node_vtx)
-{
-	hubinfo_t hubinfo_p;
-	nasid_t xbow_peer_nasid;
-	cnodeid_t xbow_peer;
-
-	hwgraph_info_get_LBL(node_vtx, INFO_LBL_NODE_INFO,
-				     (arbitrary_info_t *) &hubinfo_p);
-	xbow_peer_nasid = hubinfo_p->h_nodepda->xbow_peer;
-	if(xbow_peer_nasid == INVALID_NASID) 
-			return ( (devfs_handle_t)-1);
-	xbow_peer = NASID_TO_COMPACT_NODEID(xbow_peer_nasid);
-	return(NODEPDA(xbow_peer)->node_vertex);
-}
-
-/* NIC Sorting Support */
-
-#define MAX_NICS_PER_STRING 	32
-#define MAX_NIC_NAME_LEN	32
-
-static char *
-get_nic_string(lboard_t *lb)
-{
-        int         	i;
-        klinfo_t    	*k = NULL ;
-    	klconf_off_t    mfg_off = 0 ;
-    	char            *mfg_nic = NULL ;
-
-        for (i = 0; i < KLCF_NUM_COMPS(lb); i++) {
-                k = KLCF_COMP(lb, i) ;
-                switch(k->struct_type) {
-                        case KLSTRUCT_BRI:
-            			mfg_off = ((klbri_t *)k)->bri_mfg_nic ;
-				break ;
-
-                        case KLSTRUCT_HUB:
-            			mfg_off = ((klhub_t *)k)->hub_mfg_nic ;
-				break ;
-
-                        case KLSTRUCT_ROU:
-            			mfg_off = ((klrou_t *)k)->rou_mfg_nic ;
-				break ;
-
-                        case KLSTRUCT_GFX:
-            			mfg_off = ((klgfx_t *)k)->gfx_mfg_nic ;
-				break ;
-
-                        case KLSTRUCT_TPU:
-            			mfg_off = ((kltpu_t *)k)->tpu_mfg_nic ;
-				break ;
-
-                        case KLSTRUCT_GSN_A:
-                        case KLSTRUCT_GSN_B:
-            			mfg_off = ((klgsn_t *)k)->gsn_mfg_nic ;
-				break ;
-
-                        case KLSTRUCT_XTHD:
-                                mfg_off = ((klxthd_t *)k)->xthd_mfg_nic ;
-                                break;
-
-			default:
-				mfg_off = 0 ;
-                                break ;
-                }
-		if (mfg_off)
-			break ;
-        }
-
-	if ((mfg_off) && (k))
-		mfg_nic = (char *)NODE_OFFSET_TO_K0(k->nasid, mfg_off) ;
-
-        return mfg_nic ;
-}
-
-char *
-get_first_string(char **ptrs, int n)
-{
-        int     i ;
-        char    *tmpptr ;
-
-        if ((ptrs == NULL) || (n == 0))
-                return NULL ;
-
-        tmpptr = ptrs[0] ;
-
-        if (n == 1)
-                return tmpptr ;
-
-        for (i = 0 ; i < n ; i++) {
-                if (strcmp(tmpptr, ptrs[i]) > 0)
-                        tmpptr = ptrs[i] ;
-        }
-
-        return tmpptr ;
-}
-
-int
-get_ptrs(char *idata, char **ptrs, int n, char *label)
-{
-        int     i = 0 ;
-        char    *tmp = idata ;
-
-        if ((ptrs == NULL) || (idata == NULL) || (label == NULL) || (n == 0))
-                return 0 ;
-
-        while  ( (tmp = strstr(tmp, label)) ){
-                tmp += strlen(label) ;
-                /* check for empty name field, and last NULL ptr */
-                if ((i < (n-1)) && (*tmp != ';')) {
-                        ptrs[i++] = tmp ;
-                }
-        }
-
-        ptrs[i] = NULL ;
-
-        return i ;
-}
-
-/*
- * sort_nic_names
- *
- * 	Does not really do sorting. Find the alphabetically lowest
- *	name among all the nic names found in a nic string.
- *
- * Return:
- *	Nothing
- *
- * Side Effects:
- *
- *	lb->brd_name gets the new name found
- */
-
-static void
-sort_nic_names(lboard_t *lb)
-{
-	char 	*nic_str ;
-        char    *ptrs[MAX_NICS_PER_STRING] ;
-        char    name[MAX_NIC_NAME_LEN] ;
-        char    *tmp, *tmp1 ;
-
-	*name = 0 ;
-
-	/* Get the nic pointer from the lb */
-
-	if ((nic_str = get_nic_string(lb)) == NULL)
-		return ;
-
-        tmp = get_first_string(ptrs,
-                        get_ptrs(nic_str, ptrs, MAX_NICS_PER_STRING, "Name:")) ;
-
-        if (tmp == NULL)
-		return ;
-
-        if  ( (tmp1 = strchr(tmp, ';')) )
-                strlcpy(name, tmp, tmp1-tmp);
-        else
-                strlcpy(name, tmp, (sizeof(name)));
-
-	strlcpy(lb->brd_name, name, sizeof(lb->brd_name)) ;
-}
-
-
-
-char brick_types[MAX_BRICK_TYPES + 1] = "crikxdpn%#012345";
-
-=======
->>>>>>> 17e74013
 /*
  * Format a module id for printing.
  */
