--- conflicted
+++ resolved
@@ -23,12 +23,6 @@
 int     htlbpage_max;
 static long    htlbzone_pages;
 
-<<<<<<< HEAD
-static struct page *
-alloc_hugetlb_page (void)
-{
-	struct list_head *curr, *head;
-=======
 struct vm_operations_struct hugetlb_vm_ops;
 static LIST_HEAD(htlbpage_freelist);
 static spinlock_t htlbpage_lock = SPIN_LOCK_UNLOCKED;
@@ -36,7 +30,6 @@
 static struct page *alloc_hugetlb_page(void)
 {
 	int i;
->>>>>>> 887b478a
 	struct page *page;
 
 	spin_lock(&htlbpage_lock);
@@ -178,10 +171,6 @@
 	spin_unlock(&htlbpage_lock);
 }
 
-<<<<<<< HEAD
-int
-set_hugetlb_mem_size (int count)
-=======
 void huge_page_release(struct page *page)
 {
 	if (!put_page_testzero(page))
@@ -312,7 +301,6 @@
 }
 
 int set_hugetlb_mem_size(int count)
->>>>>>> 887b478a
 {
 	int j, lcount;
 	struct page *page, *map;
