--- conflicted
+++ resolved
@@ -1146,11 +1146,7 @@
 	ia64_mca_cmc_int_handler(cpe_irq, arg, ptregs);
 
 	for (++cpuid ; !cpu_online(cpuid) && cpuid < NR_CPUS ; cpuid++);
-<<<<<<< HEAD
-		
-=======
-
->>>>>>> d2855c5d
+
 	if (cpuid < NR_CPUS) {
 		platform_send_ipi(cpuid, IA64_CMCP_VECTOR, IA64_IPI_DM_INT, 0);
 	} else {
@@ -1180,11 +1176,7 @@
 
 		start_count = -1;
 	}
-<<<<<<< HEAD
-		
-=======
-
->>>>>>> d2855c5d
+
 	return IRQ_HANDLED;
 }
 
