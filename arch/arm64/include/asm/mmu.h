/*
 * Copyright (C) 2012 ARM Ltd.
 *
 * This program is free software; you can redistribute it and/or modify
 * it under the terms of the GNU General Public License version 2 as
 * published by the Free Software Foundation.
 *
 * This program is distributed in the hope that it will be useful,
 * but WITHOUT ANY WARRANTY; without even the implied warranty of
 * MERCHANTABILITY or FITNESS FOR A PARTICULAR PURPOSE.  See the
 * GNU General Public License for more details.
 *
 * You should have received a copy of the GNU General Public License
 * along with this program.  If not, see <http://www.gnu.org/licenses/>.
 */
#ifndef __ASM_MMU_H
#define __ASM_MMU_H

#define MMCF_AARCH32	0x1	/* mm context flag for AArch32 executables */
<<<<<<< HEAD
#define USER_ASID_FLAG	(UL(1) << 48)
=======
#define USER_ASID_BIT	48
#define USER_ASID_FLAG	(UL(1) << USER_ASID_BIT)
>>>>>>> 7928b2cb
#define TTBR_ASID_MASK	(UL(0xffff) << 48)

#ifndef __ASSEMBLY__

typedef struct {
	atomic64_t	id;
	void		*vdso;
	unsigned long	flags;
} mm_context_t;

/*
 * This macro is only used by the TLBI code, which cannot race with an
 * ASID change and therefore doesn't need to reload the counter using
 * atomic64_read.
 */
#define ASID(mm)	((mm)->context.id.counter & 0xffff)

static inline bool arm64_kernel_unmapped_at_el0(void)
{
	return IS_ENABLED(CONFIG_UNMAP_KERNEL_AT_EL0) &&
	       cpus_have_const_cap(ARM64_UNMAP_KERNEL_AT_EL0);
}

typedef void (*bp_hardening_cb_t)(void);

struct bp_hardening_data {
	int			hyp_vectors_slot;
	bp_hardening_cb_t	fn;
};

#ifdef CONFIG_HARDEN_BRANCH_PREDICTOR
extern char __bp_harden_hyp_vecs_start[], __bp_harden_hyp_vecs_end[];

DECLARE_PER_CPU_READ_MOSTLY(struct bp_hardening_data, bp_hardening_data);

static inline struct bp_hardening_data *arm64_get_bp_hardening_data(void)
{
	return this_cpu_ptr(&bp_hardening_data);
}

static inline void arm64_apply_bp_hardening(void)
{
	struct bp_hardening_data *d;

	if (!cpus_have_const_cap(ARM64_HARDEN_BRANCH_PREDICTOR))
		return;

	d = arm64_get_bp_hardening_data();
	if (d->fn)
		d->fn();
}
#else
static inline struct bp_hardening_data *arm64_get_bp_hardening_data(void)
{
	return NULL;
}

static inline void arm64_apply_bp_hardening(void)	{ }
#endif	/* CONFIG_HARDEN_BRANCH_PREDICTOR */

extern void paging_init(void);
extern void bootmem_init(void);
extern void __iomem *early_io_map(phys_addr_t phys, unsigned long virt);
extern void init_mem_pgprot(void);
extern void create_pgd_mapping(struct mm_struct *mm, phys_addr_t phys,
			       unsigned long virt, phys_addr_t size,
			       pgprot_t prot, bool page_mappings_only);
extern void *fixmap_remap_fdt(phys_addr_t dt_phys);
extern void mark_linear_text_alias_ro(void);

#endif	/* !__ASSEMBLY__ */
#endif<|MERGE_RESOLUTION|>--- conflicted
+++ resolved
@@ -17,12 +17,8 @@
 #define __ASM_MMU_H
 
 #define MMCF_AARCH32	0x1	/* mm context flag for AArch32 executables */
-<<<<<<< HEAD
-#define USER_ASID_FLAG	(UL(1) << 48)
-=======
 #define USER_ASID_BIT	48
 #define USER_ASID_FLAG	(UL(1) << USER_ASID_BIT)
->>>>>>> 7928b2cb
 #define TTBR_ASID_MASK	(UL(0xffff) << 48)
 
 #ifndef __ASSEMBLY__
