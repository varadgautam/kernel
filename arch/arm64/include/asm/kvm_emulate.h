--- conflicted
+++ resolved
@@ -319,11 +319,7 @@
 	return !!(kvm_vcpu_get_hsr(vcpu) & ESR_ELx_SF);
 }
 
-<<<<<<< HEAD
-static inline int kvm_vcpu_dabt_get_rd(const struct kvm_vcpu *vcpu)
-=======
 static __always_inline int kvm_vcpu_dabt_get_rd(const struct kvm_vcpu *vcpu)
->>>>>>> 7117be3f
 {
 	return (kvm_vcpu_get_hsr(vcpu) & ESR_ELx_SRT_MASK) >> ESR_ELx_SRT_SHIFT;
 }
