--- conflicted
+++ resolved
@@ -77,10 +77,6 @@
 	"663:\n\t"							\
 	newinstr "\n"							\
 	"664:\n\t"							\
-<<<<<<< HEAD
-	".previous\n\t"							\
-=======
->>>>>>> 40ad9846
 	".org	. - (664b-663b) + (662b-661b)\n\t"			\
 	".org	. - (662b-661b) + (664b-663b)\n\t"			\
 	".previous\n"							\
