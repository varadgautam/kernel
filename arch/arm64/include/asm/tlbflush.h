--- conflicted
+++ resolved
@@ -123,8 +123,6 @@
 		asm("tlbi vaae1is, %0" : : "r"(addr));
 	dsb(ish);
 	isb();
-<<<<<<< HEAD
-=======
 }
 
 /*
@@ -148,7 +146,6 @@
 		__flush_tlb_kernel_range(start, end);
 	else
 		flush_tlb_all();
->>>>>>> 4a53ddf5
 }
 
 /*
