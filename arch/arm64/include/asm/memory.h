/*
 * Based on arch/arm/include/asm/memory.h
 *
 * Copyright (C) 2000-2002 Russell King
 * Copyright (C) 2012 ARM Ltd.
 *
 * This program is free software; you can redistribute it and/or modify
 * it under the terms of the GNU General Public License version 2 as
 * published by the Free Software Foundation.
 *
 * This program is distributed in the hope that it will be useful,
 * but WITHOUT ANY WARRANTY; without even the implied warranty of
 * MERCHANTABILITY or FITNESS FOR A PARTICULAR PURPOSE.  See the
 * GNU General Public License for more details.
 *
 * You should have received a copy of the GNU General Public License
 * along with this program.  If not, see <http://www.gnu.org/licenses/>.
 *
 * Note: this file should not be included by non-asm/.h files
 */
#ifndef __ASM_MEMORY_H
#define __ASM_MEMORY_H

#include <linux/compiler.h>
#include <linux/const.h>
#include <linux/types.h>
#include <asm/bug.h>
#include <asm/page-def.h>
#include <asm/sizes.h>

/*
 * Size of the PCI I/O space. This must remain a power of two so that
 * IO_SPACE_LIMIT acts as a mask for the low bits of I/O addresses.
 */
#define PCI_IO_SIZE		SZ_16M

/*
 * VMEMMAP_SIZE - allows the whole linear region to be covered by
 *                a struct page array
 */
#define VMEMMAP_SIZE (UL(1) << (VA_BITS - PAGE_SHIFT - 1 + STRUCT_PAGE_MAX_SHIFT))

/*
 * PAGE_OFFSET - the virtual address of the start of the linear map (top
 *		 (VA_BITS - 1))
 * KIMAGE_VADDR - the virtual address of the start of the kernel image
 * VA_BITS - the maximum number of bits for virtual addresses.
 * VA_START - the first kernel virtual address.
 */
#define VA_BITS			(CONFIG_ARM64_VA_BITS)
#define VA_START		(UL(0xffffffffffffffff) - \
	(UL(1) << VA_BITS) + 1)
#define PAGE_OFFSET		(UL(0xffffffffffffffff) - \
	(UL(1) << (VA_BITS - 1)) + 1)
#define KIMAGE_VADDR		(MODULES_END)
#define BPF_JIT_REGION_START	(VA_START + KASAN_SHADOW_SIZE)
#define BPF_JIT_REGION_SIZE	(SZ_128M)
#define BPF_JIT_REGION_END	(BPF_JIT_REGION_START + BPF_JIT_REGION_SIZE)
#define MODULES_END		(MODULES_VADDR + MODULES_VSIZE)
#define MODULES_VADDR		(BPF_JIT_REGION_END)
#define MODULES_VSIZE		(SZ_128M)
#define VMEMMAP_START		(PAGE_OFFSET - VMEMMAP_SIZE)
#define PCI_IO_END		(VMEMMAP_START - SZ_2M)
#define PCI_IO_START		(PCI_IO_END - PCI_IO_SIZE)
#define FIXADDR_TOP		(PCI_IO_START - SZ_2M)

#define KERNEL_START      _text
#define KERNEL_END        _end

#ifdef CONFIG_ARM64_USER_VA_BITS_52
#define MAX_USER_VA_BITS	52
#else
#define MAX_USER_VA_BITS	VA_BITS
#endif

/*
<<<<<<< HEAD
 * KASAN requires 1/8th of the kernel virtual address space for the shadow
 * region. KASAN can bloat the stack significantly, so double the (minimum)
 * stack size when KASAN is in use, and then double it again if KASAN_EXTRA is
 * on.
=======
 * Generic and tag-based KASAN require 1/8th and 1/16th of the kernel virtual
 * address space for the shadow region respectively. They can bloat the stack
 * significantly, so double the (minimum) stack size when they are in use.
>>>>>>> 8ccc0d69
 */
#ifdef CONFIG_KASAN
#define KASAN_SHADOW_SIZE	(UL(1) << (VA_BITS - KASAN_SHADOW_SCALE_SHIFT))
#ifdef CONFIG_KASAN_EXTRA
#define KASAN_THREAD_SHIFT	2
#else
#define KASAN_THREAD_SHIFT	1
#endif /* CONFIG_KASAN_EXTRA */
#else
#define KASAN_SHADOW_SIZE	(0)
#define KASAN_THREAD_SHIFT	0
#endif

#define MIN_THREAD_SHIFT	(14 + KASAN_THREAD_SHIFT)

/*
 * VMAP'd stacks are allocated at page granularity, so we must ensure that such
 * stacks are a multiple of page size.
 */
#if defined(CONFIG_VMAP_STACK) && (MIN_THREAD_SHIFT < PAGE_SHIFT)
#define THREAD_SHIFT		PAGE_SHIFT
#else
#define THREAD_SHIFT		MIN_THREAD_SHIFT
#endif

#if THREAD_SHIFT >= PAGE_SHIFT
#define THREAD_SIZE_ORDER	(THREAD_SHIFT - PAGE_SHIFT)
#endif

#define THREAD_SIZE		(UL(1) << THREAD_SHIFT)

/*
 * By aligning VMAP'd stacks to 2 * THREAD_SIZE, we can detect overflow by
 * checking sp & (1 << THREAD_SHIFT), which we can do cheaply in the entry
 * assembly.
 */
#ifdef CONFIG_VMAP_STACK
#define THREAD_ALIGN		(2 * THREAD_SIZE)
#else
#define THREAD_ALIGN		THREAD_SIZE
#endif

#define IRQ_STACK_SIZE		THREAD_SIZE

#define OVERFLOW_STACK_SIZE	SZ_4K

/*
 * Alignment of kernel segments (e.g. .text, .data).
 */
#if defined(CONFIG_DEBUG_ALIGN_RODATA)
/*
 *  4 KB granule:   1 level 2 entry
 * 16 KB granule: 128 level 3 entries, with contiguous bit
 * 64 KB granule:  32 level 3 entries, with contiguous bit
 */
#define SEGMENT_ALIGN			SZ_2M
#else
/*
 *  4 KB granule:  16 level 3 entries, with contiguous bit
 * 16 KB granule:   4 level 3 entries, without contiguous bit
 * 64 KB granule:   1 level 3 entry
 */
#define SEGMENT_ALIGN			SZ_64K
#endif

/*
 * Memory types available.
 */
#define MT_DEVICE_nGnRnE	0
#define MT_DEVICE_nGnRE		1
#define MT_DEVICE_GRE		2
#define MT_NORMAL_NC		3
#define MT_NORMAL		4
#define MT_NORMAL_WT		5

/*
 * Memory types for Stage-2 translation
 */
#define MT_S2_NORMAL		0xf
#define MT_S2_DEVICE_nGnRE	0x1

/*
 * Memory types for Stage-2 translation when ID_AA64MMFR2_EL1.FWB is 0001
 * Stage-2 enforces Normal-WB and Device-nGnRE
 */
#define MT_S2_FWB_NORMAL	6
#define MT_S2_FWB_DEVICE_nGnRE	1

#ifdef CONFIG_ARM64_4K_PAGES
#define IOREMAP_MAX_ORDER	(PUD_SHIFT)
#else
#define IOREMAP_MAX_ORDER	(PMD_SHIFT)
#endif

#ifndef __ASSEMBLY__

#include <linux/bitops.h>
#include <linux/mmdebug.h>

extern s64			memstart_addr;
/* PHYS_OFFSET - the physical address of the start of memory. */
#define PHYS_OFFSET		({ VM_BUG_ON(memstart_addr & 1); memstart_addr; })

/* the virtual base of the kernel image (minus TEXT_OFFSET) */
extern u64			kimage_vaddr;

/* the offset between the kernel virtual and physical mappings */
extern u64			kimage_voffset;

static inline unsigned long kaslr_offset(void)
{
	return kimage_vaddr - KIMAGE_VADDR;
}

/* the actual size of a user virtual address */
extern u64			vabits_user;

/*
 * Allow all memory at the discovery stage. We will clip it later.
 */
#define MIN_MEMBLOCK_ADDR	0
#define MAX_MEMBLOCK_ADDR	U64_MAX

/*
 * PFNs are used to describe any physical page; this means
 * PFN 0 == physical address 0.
 *
 * This is the PFN of the first RAM page in the kernel
 * direct-mapped view.  We assume this is the first page
 * of RAM in the mem_map as well.
 */
#define PHYS_PFN_OFFSET	(PHYS_OFFSET >> PAGE_SHIFT)

/*
 * When dealing with data aborts, watchpoints, or instruction traps we may end
 * up with a tagged userland pointer. Clear the tag to get a sane pointer to
 * pass on to access_ok(), for instance.
 */
#define untagged_addr(addr)	\
	((__typeof__(addr))sign_extend64((u64)(addr), 55))

#ifdef CONFIG_KASAN_SW_TAGS
#define __tag_shifted(tag)	((u64)(tag) << 56)
#define __tag_set(addr, tag)	(__typeof__(addr))( \
		((u64)(addr) & ~__tag_shifted(0xff)) | __tag_shifted(tag))
#define __tag_reset(addr)	untagged_addr(addr)
#define __tag_get(addr)		(__u8)((u64)(addr) >> 56)
#else
#define __tag_set(addr, tag)	(addr)
#define __tag_reset(addr)	(addr)
#define __tag_get(addr)		0
#endif

/*
 * Physical vs virtual RAM address space conversion.  These are
 * private definitions which should NOT be used outside memory.h
 * files.  Use virt_to_phys/phys_to_virt/__pa/__va instead.
 */


/*
 * The linear kernel range starts in the middle of the virtual adddress
 * space. Testing the top bit for the start of the region is a
 * sufficient check.
 */
#define __is_lm_address(addr)	(!!((addr) & BIT(VA_BITS - 1)))

#define __lm_to_phys(addr)	(((addr) & ~PAGE_OFFSET) + PHYS_OFFSET)
#define __kimg_to_phys(addr)	((addr) - kimage_voffset)

#define __virt_to_phys_nodebug(x) ({					\
	phys_addr_t __x = (phys_addr_t)(x);				\
	__is_lm_address(__x) ? __lm_to_phys(__x) :			\
			       __kimg_to_phys(__x);			\
})

#define __pa_symbol_nodebug(x)	__kimg_to_phys((phys_addr_t)(x))

#ifdef CONFIG_DEBUG_VIRTUAL
extern phys_addr_t __virt_to_phys(unsigned long x);
extern phys_addr_t __phys_addr_symbol(unsigned long x);
#else
#define __virt_to_phys(x)	__virt_to_phys_nodebug(x)
#define __phys_addr_symbol(x)	__pa_symbol_nodebug(x)
#endif

#define __phys_to_virt(x)	((unsigned long)((x) - PHYS_OFFSET) | PAGE_OFFSET)
#define __phys_to_kimg(x)	((unsigned long)((x) + kimage_voffset))

/*
 * Convert a page to/from a physical address
 */
#define page_to_phys(page)	(__pfn_to_phys(page_to_pfn(page)))
#define phys_to_page(phys)	(pfn_to_page(__phys_to_pfn(phys)))

/*
 * Note: Drivers should NOT use these.  They are the wrong
 * translation for translating DMA addresses.  Use the driver
 * DMA support - see dma-mapping.h.
 */
#define virt_to_phys virt_to_phys
static inline phys_addr_t virt_to_phys(const volatile void *x)
{
	return __virt_to_phys((unsigned long)(x));
}

#define phys_to_virt phys_to_virt
static inline void *phys_to_virt(phys_addr_t x)
{
	return (void *)(__phys_to_virt(x));
}

/*
 * Drivers should NOT use these either.
 */
#define __pa(x)			__virt_to_phys((unsigned long)(x))
#define __pa_symbol(x)		__phys_addr_symbol(RELOC_HIDE((unsigned long)(x), 0))
#define __pa_nodebug(x)		__virt_to_phys_nodebug((unsigned long)(x))
#define __va(x)			((void *)__phys_to_virt((phys_addr_t)(x)))
#define pfn_to_kaddr(pfn)	__va((pfn) << PAGE_SHIFT)
#define virt_to_pfn(x)      __phys_to_pfn(__virt_to_phys((unsigned long)(x)))
#define sym_to_pfn(x)	    __phys_to_pfn(__pa_symbol(x))

/*
 *  virt_to_page(k)	convert a _valid_ virtual address to struct page *
 *  virt_addr_valid(k)	indicates whether a virtual address is valid
 */
#define ARCH_PFN_OFFSET		((unsigned long)PHYS_PFN_OFFSET)

#ifndef CONFIG_SPARSEMEM_VMEMMAP
#define virt_to_page(kaddr)	pfn_to_page(__pa(kaddr) >> PAGE_SHIFT)
#define _virt_addr_valid(kaddr)	pfn_valid(__pa(kaddr) >> PAGE_SHIFT)
#else
#define __virt_to_pgoff(kaddr)	(((u64)(kaddr) & ~PAGE_OFFSET) / PAGE_SIZE * sizeof(struct page))
#define __page_to_voff(kaddr)	(((u64)(kaddr) & ~VMEMMAP_START) * PAGE_SIZE / sizeof(struct page))

#define page_to_virt(page)	({					\
	unsigned long __addr =						\
		((__page_to_voff(page)) | PAGE_OFFSET);			\
	__addr = __tag_set(__addr, page_kasan_tag(page));		\
	((void *)__addr);						\
})

#define virt_to_page(vaddr)	((struct page *)((__virt_to_pgoff(vaddr)) | VMEMMAP_START))

#define _virt_addr_valid(kaddr)	pfn_valid((((u64)(kaddr) & ~PAGE_OFFSET) \
					   + PHYS_OFFSET) >> PAGE_SHIFT)
#endif
#endif

#define _virt_addr_is_linear(kaddr)	\
	(__tag_reset((u64)(kaddr)) >= PAGE_OFFSET)
#define virt_addr_valid(kaddr)		\
	(_virt_addr_is_linear(kaddr) && _virt_addr_valid(kaddr))

/*
 * Given that the GIC architecture permits ITS implementations that can only be
 * configured with a LPI table address once, GICv3 systems with many CPUs may
 * end up reserving a lot of different regions after a kexec for their LPI
 * tables (one per CPU), as we are forced to reuse the same memory after kexec
 * (and thus reserve it persistently with EFI beforehand)
 */
#if defined(CONFIG_EFI) && defined(CONFIG_ARM_GIC_V3_ITS)
# define INIT_MEMBLOCK_RESERVED_REGIONS	(INIT_MEMBLOCK_REGIONS + NR_CPUS + 1)
#endif

/*
 * Given that the GIC architecture permits ITS implementations that can only be
 * configured with a LPI table address once, GICv3 systems with many CPUs may
 * end up reserving a lot of different regions after a kexec for their LPI
 * tables (one per CPU), as we are forced to reuse the same memory after kexec
 * (and thus reserve it persistently with EFI beforehand)
 */
#if defined(CONFIG_EFI) && defined(CONFIG_ARM_GIC_V3_ITS)
# define INIT_MEMBLOCK_RESERVED_REGIONS	(INIT_MEMBLOCK_REGIONS + 2*(NR_CPUS + 1))
#endif

#include <asm-generic/memory_model.h>

#endif<|MERGE_RESOLUTION|>--- conflicted
+++ resolved
@@ -74,16 +74,9 @@
 #endif
 
 /*
-<<<<<<< HEAD
- * KASAN requires 1/8th of the kernel virtual address space for the shadow
- * region. KASAN can bloat the stack significantly, so double the (minimum)
- * stack size when KASAN is in use, and then double it again if KASAN_EXTRA is
- * on.
-=======
  * Generic and tag-based KASAN require 1/8th and 1/16th of the kernel virtual
  * address space for the shadow region respectively. They can bloat the stack
  * significantly, so double the (minimum) stack size when they are in use.
->>>>>>> 8ccc0d69
  */
 #ifdef CONFIG_KASAN
 #define KASAN_SHADOW_SIZE	(UL(1) << (VA_BITS - KASAN_SHADOW_SCALE_SHIFT))
@@ -350,17 +343,6 @@
 # define INIT_MEMBLOCK_RESERVED_REGIONS	(INIT_MEMBLOCK_REGIONS + NR_CPUS + 1)
 #endif
 
-/*
- * Given that the GIC architecture permits ITS implementations that can only be
- * configured with a LPI table address once, GICv3 systems with many CPUs may
- * end up reserving a lot of different regions after a kexec for their LPI
- * tables (one per CPU), as we are forced to reuse the same memory after kexec
- * (and thus reserve it persistently with EFI beforehand)
- */
-#if defined(CONFIG_EFI) && defined(CONFIG_ARM_GIC_V3_ITS)
-# define INIT_MEMBLOCK_RESERVED_REGIONS	(INIT_MEMBLOCK_REGIONS + 2*(NR_CPUS + 1))
-#endif
-
 #include <asm-generic/memory_model.h>
 
 #endif