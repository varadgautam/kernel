/*
 * arch/arm64/include/asm/cpucaps.h
 *
 * Copyright (C) 2016 ARM Ltd.
 *
 * This program is free software: you can redistribute it and/or modify
 * it under the terms of the GNU General Public License version 2 as
 * published by the Free Software Foundation.
 *
 * This program is distributed in the hope that it will be useful,
 * but WITHOUT ANY WARRANTY; without even the implied warranty of
 * MERCHANTABILITY or FITNESS FOR A PARTICULAR PURPOSE.  See the
 * GNU General Public License for more details.
 *
 * You should have received a copy of the GNU General Public License
 * along with this program.  If not, see <http://www.gnu.org/licenses/>.
 */
#ifndef __ASM_CPUCAPS_H
#define __ASM_CPUCAPS_H

#define ARM64_WORKAROUND_CLEAN_CACHE		0
#define ARM64_WORKAROUND_DEVICE_LOAD_ACQUIRE	1
#define ARM64_WORKAROUND_845719			2
#define ARM64_HAS_SYSREG_GIC_CPUIF		3
#define ARM64_HAS_PAN				4
#define ARM64_HAS_LSE_ATOMICS			5
#define ARM64_WORKAROUND_CAVIUM_23154		6
#define ARM64_WORKAROUND_834220			7
#define ARM64_HAS_NO_HW_PREFETCH		8
#define ARM64_HAS_UAO				9
#define ARM64_ALT_PAN_NOT_UAO			10
#define ARM64_HAS_VIRT_HOST_EXTN		11
#define ARM64_WORKAROUND_CAVIUM_27456		12
#define ARM64_HAS_32BIT_EL0			13
#define ARM64_HYP_OFFSET_LOW			14
#define ARM64_MISMATCHED_CACHE_LINE_SIZE	15
#define ARM64_HAS_NO_FPSIMD			16
#define ARM64_WORKAROUND_REPEAT_TLBI		17
#define ARM64_WORKAROUND_QCOM_FALKOR_E1003	18
#define ARM64_WORKAROUND_858921			19
#define ARM64_WORKAROUND_CAVIUM_30115		20
#define ARM64_SVE				21
#define ARM64_UNMAP_KERNEL_AT_EL0		22
#define ARM64_HARDEN_BRANCH_PREDICTOR		23
#define ARM64_HARDEN_BP_POST_GUEST_EXIT		24
#define ARM64_HAS_RAS_EXTN			25
#define ARM64_HW_DBM				26
#define ARM64_SSBD				27
#define ARM64_HAS_CNP				28
#define ARM64_WORKAROUND_843419			29
<<<<<<< HEAD

/* kabi: reserve 30 - 40 for future cpu capabilities */
=======
#define ARM64_SSBS				30
#define ARM64_WORKAROUND_1418040		31
#define ARM64_HAS_CACHE_IDC			32
#define ARM64_HAS_CACHE_DIC			33
#define ARM64_MISMATCHED_CACHE_TYPE		34
#define ARM64_WORKAROUND_1542419		35

/* kabi: reserve 36 - 40 for future cpu capabilities */
>>>>>>> 17d93760
#define ARM64_NCAPS				40

#endif /* __ASM_CPUCAPS_H */<|MERGE_RESOLUTION|>--- conflicted
+++ resolved
@@ -48,10 +48,6 @@
 #define ARM64_SSBD				27
 #define ARM64_HAS_CNP				28
 #define ARM64_WORKAROUND_843419			29
-<<<<<<< HEAD
-
-/* kabi: reserve 30 - 40 for future cpu capabilities */
-=======
 #define ARM64_SSBS				30
 #define ARM64_WORKAROUND_1418040		31
 #define ARM64_HAS_CACHE_IDC			32
@@ -60,7 +56,6 @@
 #define ARM64_WORKAROUND_1542419		35
 
 /* kabi: reserve 36 - 40 for future cpu capabilities */
->>>>>>> 17d93760
 #define ARM64_NCAPS				40
 
 #endif /* __ASM_CPUCAPS_H */