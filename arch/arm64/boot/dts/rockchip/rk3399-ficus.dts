--- conflicted
+++ resolved
@@ -23,88 +23,6 @@
 		clock-output-names = "clkin_gmac";
 		#clock-cells = <0>;
 	};
-<<<<<<< HEAD
-
-	vcc1v8_s0: vcc1v8-s0 {
-		compatible = "regulator-fixed";
-		regulator-name = "vcc1v8_s0";
-		regulator-min-microvolt = <1800000>;
-		regulator-max-microvolt = <1800000>;
-		regulator-always-on;
-	};
-
-	vcc_sys: vcc-sys {
-		compatible = "regulator-fixed";
-		regulator-name = "vcc_sys";
-		regulator-min-microvolt = <5000000>;
-		regulator-max-microvolt = <5000000>;
-		regulator-always-on;
-	};
-
-	vcc3v3_sys: vcc3v3-sys {
-		compatible = "regulator-fixed";
-		regulator-name = "vcc3v3_sys";
-		regulator-min-microvolt = <3300000>;
-		regulator-max-microvolt = <3300000>;
-		regulator-always-on;
-		vin-supply = <&vcc_sys>;
-	};
-
-	vcc3v3_pcie: vcc3v3-pcie-regulator {
-		compatible = "regulator-fixed";
-		enable-active-high;
-		gpio = <&gpio1 24 GPIO_ACTIVE_HIGH>;
-		pinctrl-names = "default";
-		pinctrl-0 = <&pcie_drv>;
-		regulator-boot-on;
-		regulator-name = "vcc3v3_pcie";
-		regulator-min-microvolt = <3300000>;
-		regulator-max-microvolt = <3300000>;
-		vin-supply = <&vcc3v3_sys>;
-	};
-
-	vcc5v0_host: vcc5v0-host-regulator {
-		compatible = "regulator-fixed";
-		enable-active-high;
-		gpio = <&gpio4 27 GPIO_ACTIVE_HIGH>;
-		pinctrl-names = "default";
-		pinctrl-0 = <&host_vbus_drv>;
-		regulator-name = "vcc5v0_host";
-		regulator-min-microvolt = <5000000>;
-		regulator-max-microvolt = <5000000>;
-		regulator-always-on;
-		vin-supply = <&vcc_sys>;
-	};
-};
-
-&cpu_l0 {
-	cpu-supply = <&vdd_cpu_l>;
-};
-
-&cpu_l1 {
-	cpu-supply = <&vdd_cpu_l>;
-};
-
-&cpu_l2 {
-	cpu-supply = <&vdd_cpu_l>;
-};
-
-&cpu_l3 {
-	cpu-supply = <&vdd_cpu_l>;
-};
-
-&cpu_b0 {
-	cpu-supply = <&vdd_cpu_b>;
-};
-
-&cpu_b1 {
-	cpu-supply = <&vdd_cpu_b>;
-};
-
-&emmc_phy {
-	status = "okay";
-=======
->>>>>>> e2afa97a
 };
 
 &gmac {
