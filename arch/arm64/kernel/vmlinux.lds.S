--- conflicted
+++ resolved
@@ -178,10 +178,6 @@
 
 	__rela_offset	= ABSOLUTE(ADDR(.rela) - KIMAGE_VADDR);
 	__rela_size	= SIZEOF(.rela);
-<<<<<<< HEAD
-	__dynsym_offset	= ABSOLUTE(ADDR(.dynsym) - KIMAGE_VADDR);
-=======
->>>>>>> 29e106ae
 
 	. = ALIGN(SEGMENT_ALIGN);
 	__init_end = .;
