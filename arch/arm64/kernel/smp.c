// SPDX-License-Identifier: GPL-2.0-only
/*
 * SMP initialisation and IPI support
 * Based on arch/arm/kernel/smp.c
 *
 * Copyright (C) 2012 ARM Ltd.
 */

#include <linux/acpi.h>
#include <linux/arm_sdei.h>
#include <linux/delay.h>
#include <linux/init.h>
#include <linux/spinlock.h>
#include <linux/sched/mm.h>
#include <linux/sched/hotplug.h>
#include <linux/sched/task_stack.h>
#include <linux/interrupt.h>
#include <linux/cache.h>
#include <linux/profile.h>
#include <linux/errno.h>
#include <linux/mm.h>
#include <linux/err.h>
#include <linux/cpu.h>
#include <linux/smp.h>
#include <linux/seq_file.h>
#include <linux/irq.h>
#include <linux/irqchip/arm-gic-v3.h>
#include <linux/percpu.h>
#include <linux/clockchips.h>
#include <linux/completion.h>
#include <linux/of.h>
#include <linux/irq_work.h>
#include <linux/kexec.h>

#include <asm/alternative.h>
#include <asm/atomic.h>
#include <asm/cacheflush.h>
#include <asm/cpu.h>
#include <asm/cputype.h>
#include <asm/cpu_ops.h>
#include <asm/daifflags.h>
#include <asm/mmu_context.h>
#include <asm/numa.h>
#include <asm/pgtable.h>
#include <asm/pgalloc.h>
#include <asm/processor.h>
#include <asm/smp_plat.h>
#include <asm/sections.h>
#include <asm/tlbflush.h>
#include <asm/ptrace.h>
#include <asm/virt.h>

#define CREATE_TRACE_POINTS
#include <trace/events/ipi.h>

DEFINE_PER_CPU_READ_MOSTLY(int, cpu_number);
EXPORT_PER_CPU_SYMBOL(cpu_number);

/*
 * as from 2.5, kernels no longer have an init_tasks structure
 * so we need some other way of telling a new secondary core
 * where to place its SVC stack
 */
struct secondary_data secondary_data;
/* Number of CPUs which aren't online, but looping in kernel text. */
int cpus_stuck_in_kernel;

enum ipi_msg_type {
	IPI_RESCHEDULE,
	IPI_CALL_FUNC,
	IPI_CPU_STOP,
	IPI_CPU_CRASH_STOP,
	IPI_TIMER,
	IPI_IRQ_WORK,
	IPI_WAKEUP
};

#ifdef CONFIG_HOTPLUG_CPU
static int op_cpu_kill(unsigned int cpu);
#else
static inline int op_cpu_kill(unsigned int cpu)
{
	return -ENOSYS;
}
#endif


/*
 * Boot a secondary CPU, and assign it the specified idle task.
 * This also gives us the initial stack to use for this CPU.
 */
static int boot_secondary(unsigned int cpu, struct task_struct *idle)
{
	if (cpu_ops[cpu]->cpu_boot)
		return cpu_ops[cpu]->cpu_boot(cpu);

	return -EOPNOTSUPP;
}

static DECLARE_COMPLETION(cpu_running);

int __cpu_up(unsigned int cpu, struct task_struct *idle)
{
	int ret;
	long status;

	/*
	 * We need to tell the secondary core where to find its stack and the
	 * page tables.
	 */
	secondary_data.task = idle;
	secondary_data.stack = task_stack_page(idle) + THREAD_SIZE;
	update_cpu_boot_status(CPU_MMU_OFF);
	__flush_dcache_area(&secondary_data, sizeof(secondary_data));

	/*
	 * Now bring the CPU into our world.
	 */
	ret = boot_secondary(cpu, idle);
	if (ret == 0) {
		/*
		 * CPU was successfully started, wait for it to come online or
		 * time out.
		 */
		wait_for_completion_timeout(&cpu_running,
					    msecs_to_jiffies(1000));

		if (!cpu_online(cpu)) {
			pr_crit("CPU%u: failed to come online\n", cpu);
			ret = -EIO;
		}
	} else {
		pr_err("CPU%u: failed to boot: %d\n", cpu, ret);
		return ret;
	}

	secondary_data.task = NULL;
	secondary_data.stack = NULL;
	status = READ_ONCE(secondary_data.status);
	if (ret && status) {

		if (status == CPU_MMU_OFF)
			status = READ_ONCE(__early_cpu_boot_status);

		switch (status & CPU_BOOT_STATUS_MASK) {
		default:
			pr_err("CPU%u: failed in unknown state : 0x%lx\n",
					cpu, status);
			break;
		case CPU_KILL_ME:
			if (!op_cpu_kill(cpu)) {
				pr_crit("CPU%u: died during early boot\n", cpu);
				break;
			}
			pr_crit("CPU%u: may not have shut down cleanly\n", cpu);
			/* Fall through */
		case CPU_STUCK_IN_KERNEL:
			pr_crit("CPU%u: is stuck in kernel\n", cpu);
			if (status & CPU_STUCK_REASON_52_BIT_VA)
				pr_crit("CPU%u: does not support 52-bit VAs\n", cpu);
			if (status & CPU_STUCK_REASON_NO_GRAN)
				pr_crit("CPU%u: does not support %luK granule \n", cpu, PAGE_SIZE / SZ_1K);
			cpus_stuck_in_kernel++;
			break;
		case CPU_PANIC_KERNEL:
			panic("CPU%u detected unsupported configuration\n", cpu);
		}
	}

	return ret;
}

static void init_gic_priority_masking(void)
{
	u32 cpuflags;

	if (WARN_ON(!gic_enable_sre()))
		return;

	cpuflags = read_sysreg(daif);

	WARN_ON(!(cpuflags & PSR_I_BIT));

<<<<<<< HEAD
	/* We can only unmask PSR.I if we can take aborts */
	if (!(cpuflags & PSR_A_BIT)) {
		gic_write_pmr(GIC_PRIO_IRQOFF);
		write_sysreg(cpuflags & ~PSR_I_BIT, daif);
	} else {
		gic_write_pmr(GIC_PRIO_IRQON | GIC_PRIO_PSR_I_SET);
	}
=======
	gic_write_pmr(GIC_PRIO_IRQON | GIC_PRIO_PSR_I_SET);
>>>>>>> f95f0722
}

/*
 * This is the secondary CPU boot entry.  We're using this CPUs
 * idle thread stack, but a set of temporary page tables.
 */
asmlinkage notrace void secondary_start_kernel(void)
{
	u64 mpidr = read_cpuid_mpidr() & MPIDR_HWID_BITMASK;
	struct mm_struct *mm = &init_mm;
	unsigned int cpu;

	cpu = task_cpu(current);
	set_my_cpu_offset(per_cpu_offset(cpu));

	/*
	 * All kernel threads share the same mm context; grab a
	 * reference and switch to it.
	 */
	mmgrab(mm);
	current->active_mm = mm;

	/*
	 * TTBR0 is only used for the identity mapping at this stage. Make it
	 * point to zero page to avoid speculatively fetching new entries.
	 */
	cpu_uninstall_idmap();

	if (system_uses_irq_prio_masking())
		init_gic_priority_masking();

	preempt_disable();
	trace_hardirqs_off();

	/*
	 * If the system has established the capabilities, make sure
	 * this CPU ticks all of those. If it doesn't, the CPU will
	 * fail to come online.
	 */
	check_local_cpu_capabilities();

	if (cpu_ops[cpu]->cpu_postboot)
		cpu_ops[cpu]->cpu_postboot();

	/*
	 * Log the CPU info before it is marked online and might get read.
	 */
	cpuinfo_store_cpu();

	/*
	 * Enable GIC and timers.
	 */
	notify_cpu_starting(cpu);

	store_cpu_topology(cpu);
	numa_add_cpu(cpu);

	/*
	 * OK, now it's safe to let the boot CPU continue.  Wait for
	 * the CPU migration code to notice that the CPU is online
	 * before we continue.
	 */
	pr_info("CPU%u: Booted secondary processor 0x%010lx [0x%08x]\n",
					 cpu, (unsigned long)mpidr,
					 read_cpuid_id());
	update_cpu_boot_status(CPU_BOOT_SUCCESS);
	set_cpu_online(cpu, true);
	complete(&cpu_running);

	local_daif_restore(DAIF_PROCCTX);

	/*
	 * OK, it's off to the idle thread for us
	 */
	cpu_startup_entry(CPUHP_AP_ONLINE_IDLE);
}

#ifdef CONFIG_HOTPLUG_CPU
static int op_cpu_disable(unsigned int cpu)
{
	/*
	 * If we don't have a cpu_die method, abort before we reach the point
	 * of no return. CPU0 may not have an cpu_ops, so test for it.
	 */
	if (!cpu_ops[cpu] || !cpu_ops[cpu]->cpu_die)
		return -EOPNOTSUPP;

	/*
	 * We may need to abort a hot unplug for some other mechanism-specific
	 * reason.
	 */
	if (cpu_ops[cpu]->cpu_disable)
		return cpu_ops[cpu]->cpu_disable(cpu);

	return 0;
}

/*
 * __cpu_disable runs on the processor to be shutdown.
 */
int __cpu_disable(void)
{
	unsigned int cpu = smp_processor_id();
	int ret;

	ret = op_cpu_disable(cpu);
	if (ret)
		return ret;

	remove_cpu_topology(cpu);
	numa_remove_cpu(cpu);

	/*
	 * Take this CPU offline.  Once we clear this, we can't return,
	 * and we must not schedule until we're ready to give up the cpu.
	 */
	set_cpu_online(cpu, false);

	/*
	 * OK - migrate IRQs away from this CPU
	 */
	irq_migrate_all_off_this_cpu();

	return 0;
}

static int op_cpu_kill(unsigned int cpu)
{
	/*
	 * If we have no means of synchronising with the dying CPU, then assume
	 * that it is really dead. We can only wait for an arbitrary length of
	 * time and hope that it's dead, so let's skip the wait and just hope.
	 */
	if (!cpu_ops[cpu]->cpu_kill)
		return 0;

	return cpu_ops[cpu]->cpu_kill(cpu);
}

/*
 * called on the thread which is asking for a CPU to be shutdown -
 * waits until shutdown has completed, or it is timed out.
 */
void __cpu_die(unsigned int cpu)
{
	int err;

	if (!cpu_wait_death(cpu, 5)) {
		pr_crit("CPU%u: cpu didn't die\n", cpu);
		return;
	}
	pr_notice("CPU%u: shutdown\n", cpu);

	/*
	 * Now that the dying CPU is beyond the point of no return w.r.t.
	 * in-kernel synchronisation, try to get the firwmare to help us to
	 * verify that it has really left the kernel before we consider
	 * clobbering anything it might still be using.
	 */
	err = op_cpu_kill(cpu);
	if (err)
		pr_warn("CPU%d may not have shut down cleanly: %d\n",
			cpu, err);
}

/*
 * Called from the idle thread for the CPU which has been shutdown.
 *
 */
void cpu_die(void)
{
	unsigned int cpu = smp_processor_id();

	idle_task_exit();

	local_daif_mask();

	/* Tell __cpu_die() that this CPU is now safe to dispose of */
	(void)cpu_report_death();

	/*
	 * Actually shutdown the CPU. This must never fail. The specific hotplug
	 * mechanism must perform all required cache maintenance to ensure that
	 * no dirty lines are lost in the process of shutting down the CPU.
	 */
	cpu_ops[cpu]->cpu_die(cpu);

	BUG();
}
#endif

/*
 * Kill the calling secondary CPU, early in bringup before it is turned
 * online.
 */
void cpu_die_early(void)
{
	int cpu = smp_processor_id();

	pr_crit("CPU%d: will not boot\n", cpu);

	/* Mark this CPU absent */
	set_cpu_present(cpu, 0);

#ifdef CONFIG_HOTPLUG_CPU
	update_cpu_boot_status(CPU_KILL_ME);
	/* Check if we can park ourselves */
	if (cpu_ops[cpu] && cpu_ops[cpu]->cpu_die)
		cpu_ops[cpu]->cpu_die(cpu);
#endif
	update_cpu_boot_status(CPU_STUCK_IN_KERNEL);

	cpu_park_loop();
}

static void __init hyp_mode_check(void)
{
	if (is_hyp_mode_available())
		pr_info("CPU: All CPU(s) started at EL2\n");
	else if (is_hyp_mode_mismatched())
		WARN_TAINT(1, TAINT_CPU_OUT_OF_SPEC,
			   "CPU: CPUs started in inconsistent modes");
	else
		pr_info("CPU: All CPU(s) started at EL1\n");
}

void __init smp_cpus_done(unsigned int max_cpus)
{
	pr_info("SMP: Total of %d processors activated.\n", num_online_cpus());
	setup_cpu_features();
	hyp_mode_check();
	apply_alternatives_all();
	mark_linear_text_alias_ro();
}

void __init smp_prepare_boot_cpu(void)
{
	set_my_cpu_offset(per_cpu_offset(smp_processor_id()));
	cpuinfo_store_boot_cpu();

	/*
	 * We now know enough about the boot CPU to apply the
	 * alternatives that cannot wait until interrupt handling
	 * and/or scheduling is enabled.
	 */
	apply_boot_alternatives();

	/* Conditionally switch to GIC PMR for interrupt masking */
	if (system_uses_irq_prio_masking())
		init_gic_priority_masking();
}

static u64 __init of_get_cpu_mpidr(struct device_node *dn)
{
	const __be32 *cell;
	u64 hwid;

	/*
	 * A cpu node with missing "reg" property is
	 * considered invalid to build a cpu_logical_map
	 * entry.
	 */
	cell = of_get_property(dn, "reg", NULL);
	if (!cell) {
		pr_err("%pOF: missing reg property\n", dn);
		return INVALID_HWID;
	}

	hwid = of_read_number(cell, of_n_addr_cells(dn));
	/*
	 * Non affinity bits must be set to 0 in the DT
	 */
	if (hwid & ~MPIDR_HWID_BITMASK) {
		pr_err("%pOF: invalid reg property\n", dn);
		return INVALID_HWID;
	}
	return hwid;
}

/*
 * Duplicate MPIDRs are a recipe for disaster. Scan all initialized
 * entries and check for duplicates. If any is found just ignore the
 * cpu. cpu_logical_map was initialized to INVALID_HWID to avoid
 * matching valid MPIDR values.
 */
static bool __init is_mpidr_duplicate(unsigned int cpu, u64 hwid)
{
	unsigned int i;

	for (i = 1; (i < cpu) && (i < NR_CPUS); i++)
		if (cpu_logical_map(i) == hwid)
			return true;
	return false;
}

/*
 * Initialize cpu operations for a logical cpu and
 * set it in the possible mask on success
 */
static int __init smp_cpu_setup(int cpu)
{
	if (cpu_read_ops(cpu))
		return -ENODEV;

	if (cpu_ops[cpu]->cpu_init(cpu))
		return -ENODEV;

	set_cpu_possible(cpu, true);

	return 0;
}

static bool bootcpu_valid __initdata;
static unsigned int cpu_count = 1;

#ifdef CONFIG_ACPI
static struct acpi_madt_generic_interrupt cpu_madt_gicc[NR_CPUS];

struct acpi_madt_generic_interrupt *acpi_cpu_get_madt_gicc(int cpu)
{
	return &cpu_madt_gicc[cpu];
}

/*
 * acpi_map_gic_cpu_interface - parse processor MADT entry
 *
 * Carry out sanity checks on MADT processor entry and initialize
 * cpu_logical_map on success
 */
static void __init
acpi_map_gic_cpu_interface(struct acpi_madt_generic_interrupt *processor)
{
	u64 hwid = processor->arm_mpidr;

	if (!(processor->flags & ACPI_MADT_ENABLED)) {
		pr_debug("skipping disabled CPU entry with 0x%llx MPIDR\n", hwid);
		return;
	}

	if (hwid & ~MPIDR_HWID_BITMASK || hwid == INVALID_HWID) {
		pr_err("skipping CPU entry with invalid MPIDR 0x%llx\n", hwid);
		return;
	}

	if (is_mpidr_duplicate(cpu_count, hwid)) {
		pr_err("duplicate CPU MPIDR 0x%llx in MADT\n", hwid);
		return;
	}

	/* Check if GICC structure of boot CPU is available in the MADT */
	if (cpu_logical_map(0) == hwid) {
		if (bootcpu_valid) {
			pr_err("duplicate boot CPU MPIDR: 0x%llx in MADT\n",
			       hwid);
			return;
		}
		bootcpu_valid = true;
		cpu_madt_gicc[0] = *processor;
		return;
	}

	if (cpu_count >= NR_CPUS)
		return;

	/* map the logical cpu id to cpu MPIDR */
	cpu_logical_map(cpu_count) = hwid;

	cpu_madt_gicc[cpu_count] = *processor;

	/*
	 * Set-up the ACPI parking protocol cpu entries
	 * while initializing the cpu_logical_map to
	 * avoid parsing MADT entries multiple times for
	 * nothing (ie a valid cpu_logical_map entry should
	 * contain a valid parking protocol data set to
	 * initialize the cpu if the parking protocol is
	 * the only available enable method).
	 */
	acpi_set_mailbox_entry(cpu_count, processor);

	cpu_count++;
}

static int __init
acpi_parse_gic_cpu_interface(union acpi_subtable_headers *header,
			     const unsigned long end)
{
	struct acpi_madt_generic_interrupt *processor;

	processor = (struct acpi_madt_generic_interrupt *)header;
	if (BAD_MADT_GICC_ENTRY(processor, end))
		return -EINVAL;

	acpi_table_print_madt_entry(&header->common);

	acpi_map_gic_cpu_interface(processor);

	return 0;
}

static void __init acpi_parse_and_init_cpus(void)
{
	int i;

	/*
	 * do a walk of MADT to determine how many CPUs
	 * we have including disabled CPUs, and get information
	 * we need for SMP init.
	 */
	acpi_table_parse_madt(ACPI_MADT_TYPE_GENERIC_INTERRUPT,
				      acpi_parse_gic_cpu_interface, 0);

	/*
	 * In ACPI, SMP and CPU NUMA information is provided in separate
	 * static tables, namely the MADT and the SRAT.
	 *
	 * Thus, it is simpler to first create the cpu logical map through
	 * an MADT walk and then map the logical cpus to their node ids
	 * as separate steps.
	 */
	acpi_map_cpus_to_nodes();

	for (i = 0; i < nr_cpu_ids; i++)
		early_map_cpu_to_node(i, acpi_numa_get_nid(i));
}
#else
#define acpi_parse_and_init_cpus(...)	do { } while (0)
#endif

/*
 * Enumerate the possible CPU set from the device tree and build the
 * cpu logical map array containing MPIDR values related to logical
 * cpus. Assumes that cpu_logical_map(0) has already been initialized.
 */
static void __init of_parse_and_init_cpus(void)
{
	struct device_node *dn;

	for_each_of_cpu_node(dn) {
		u64 hwid = of_get_cpu_mpidr(dn);

		if (hwid == INVALID_HWID)
			goto next;

		if (is_mpidr_duplicate(cpu_count, hwid)) {
			pr_err("%pOF: duplicate cpu reg properties in the DT\n",
				dn);
			goto next;
		}

		/*
		 * The numbering scheme requires that the boot CPU
		 * must be assigned logical id 0. Record it so that
		 * the logical map built from DT is validated and can
		 * be used.
		 */
		if (hwid == cpu_logical_map(0)) {
			if (bootcpu_valid) {
				pr_err("%pOF: duplicate boot cpu reg property in DT\n",
					dn);
				goto next;
			}

			bootcpu_valid = true;
			early_map_cpu_to_node(0, of_node_to_nid(dn));

			/*
			 * cpu_logical_map has already been
			 * initialized and the boot cpu doesn't need
			 * the enable-method so continue without
			 * incrementing cpu.
			 */
			continue;
		}

		if (cpu_count >= NR_CPUS)
			goto next;

		pr_debug("cpu logical map 0x%llx\n", hwid);
		cpu_logical_map(cpu_count) = hwid;

		early_map_cpu_to_node(cpu_count, of_node_to_nid(dn));
next:
		cpu_count++;
	}
}

/*
 * Enumerate the possible CPU set from the device tree or ACPI and build the
 * cpu logical map array containing MPIDR values related to logical
 * cpus. Assumes that cpu_logical_map(0) has already been initialized.
 */
void __init smp_init_cpus(void)
{
	int i;

	if (acpi_disabled)
		of_parse_and_init_cpus();
	else
		acpi_parse_and_init_cpus();

	if (cpu_count > nr_cpu_ids)
		pr_warn("Number of cores (%d) exceeds configured maximum of %u - clipping\n",
			cpu_count, nr_cpu_ids);

	if (!bootcpu_valid) {
		pr_err("missing boot CPU MPIDR, not enabling secondaries\n");
		return;
	}

	/*
	 * We need to set the cpu_logical_map entries before enabling
	 * the cpus so that cpu processor description entries (DT cpu nodes
	 * and ACPI MADT entries) can be retrieved by matching the cpu hwid
	 * with entries in cpu_logical_map while initializing the cpus.
	 * If the cpu set-up fails, invalidate the cpu_logical_map entry.
	 */
	for (i = 1; i < nr_cpu_ids; i++) {
		if (cpu_logical_map(i) != INVALID_HWID) {
			if (smp_cpu_setup(i))
				cpu_logical_map(i) = INVALID_HWID;
		}
	}
}

void __init smp_prepare_cpus(unsigned int max_cpus)
{
	int err;
	unsigned int cpu;
	unsigned int this_cpu;

	init_cpu_topology();

	this_cpu = smp_processor_id();
	store_cpu_topology(this_cpu);
	numa_store_cpu_info(this_cpu);
	numa_add_cpu(this_cpu);

	/*
	 * If UP is mandated by "nosmp" (which implies "maxcpus=0"), don't set
	 * secondary CPUs present.
	 */
	if (max_cpus == 0)
		return;

	/*
	 * Initialise the present map (which describes the set of CPUs
	 * actually populated at the present time) and release the
	 * secondaries from the bootloader.
	 */
	for_each_possible_cpu(cpu) {

		per_cpu(cpu_number, cpu) = cpu;

		if (cpu == smp_processor_id())
			continue;

		if (!cpu_ops[cpu])
			continue;

		err = cpu_ops[cpu]->cpu_prepare(cpu);
		if (err)
			continue;

		set_cpu_present(cpu, true);
		numa_store_cpu_info(cpu);
	}
}

void (*__smp_cross_call)(const struct cpumask *, unsigned int);

void __init set_smp_cross_call(void (*fn)(const struct cpumask *, unsigned int))
{
	__smp_cross_call = fn;
}

static const char *ipi_types[NR_IPI] __tracepoint_string = {
#define S(x,s)	[x] = s
	S(IPI_RESCHEDULE, "Rescheduling interrupts"),
	S(IPI_CALL_FUNC, "Function call interrupts"),
	S(IPI_CPU_STOP, "CPU stop interrupts"),
	S(IPI_CPU_CRASH_STOP, "CPU stop (for crash dump) interrupts"),
	S(IPI_TIMER, "Timer broadcast interrupts"),
	S(IPI_IRQ_WORK, "IRQ work interrupts"),
	S(IPI_WAKEUP, "CPU wake-up interrupts"),
};

static void smp_cross_call(const struct cpumask *target, unsigned int ipinr)
{
	trace_ipi_raise(target, ipi_types[ipinr]);
	__smp_cross_call(target, ipinr);
}

void show_ipi_list(struct seq_file *p, int prec)
{
	unsigned int cpu, i;

	for (i = 0; i < NR_IPI; i++) {
		seq_printf(p, "%*s%u:%s", prec - 1, "IPI", i,
			   prec >= 4 ? " " : "");
		for_each_online_cpu(cpu)
			seq_printf(p, "%10u ",
				   __get_irq_stat(cpu, ipi_irqs[i]));
		seq_printf(p, "      %s\n", ipi_types[i]);
	}
}

u64 smp_irq_stat_cpu(unsigned int cpu)
{
	u64 sum = 0;
	int i;

	for (i = 0; i < NR_IPI; i++)
		sum += __get_irq_stat(cpu, ipi_irqs[i]);

	return sum;
}

void arch_send_call_function_ipi_mask(const struct cpumask *mask)
{
	smp_cross_call(mask, IPI_CALL_FUNC);
}

void arch_send_call_function_single_ipi(int cpu)
{
	smp_cross_call(cpumask_of(cpu), IPI_CALL_FUNC);
}

#ifdef CONFIG_ARM64_ACPI_PARKING_PROTOCOL
void arch_send_wakeup_ipi_mask(const struct cpumask *mask)
{
	smp_cross_call(mask, IPI_WAKEUP);
}
#endif

#ifdef CONFIG_IRQ_WORK
void arch_irq_work_raise(void)
{
	if (__smp_cross_call)
		smp_cross_call(cpumask_of(smp_processor_id()), IPI_IRQ_WORK);
}
#endif

static void local_cpu_stop(void)
{
	set_cpu_online(smp_processor_id(), false);

	local_daif_mask();
	sdei_mask_local_cpu();
	cpu_park_loop();
}

/*
 * We need to implement panic_smp_self_stop() for parallel panic() calls, so
 * that cpu_online_mask gets correctly updated and smp_send_stop() can skip
 * CPUs that have already stopped themselves.
 */
void panic_smp_self_stop(void)
{
	local_cpu_stop();
}

#ifdef CONFIG_KEXEC_CORE
static atomic_t waiting_for_crash_ipi = ATOMIC_INIT(0);
#endif

static void ipi_cpu_crash_stop(unsigned int cpu, struct pt_regs *regs)
{
#ifdef CONFIG_KEXEC_CORE
	crash_save_cpu(regs, cpu);

	atomic_dec(&waiting_for_crash_ipi);

	local_irq_disable();
	sdei_mask_local_cpu();

#ifdef CONFIG_HOTPLUG_CPU
	if (cpu_ops[cpu]->cpu_die)
		cpu_ops[cpu]->cpu_die(cpu);
#endif

	/* just in case */
	cpu_park_loop();
#endif
}

/*
 * Main handler for inter-processor interrupts
 */
void handle_IPI(int ipinr, struct pt_regs *regs)
{
	unsigned int cpu = smp_processor_id();
	struct pt_regs *old_regs = set_irq_regs(regs);

	if ((unsigned)ipinr < NR_IPI) {
		trace_ipi_entry_rcuidle(ipi_types[ipinr]);
		__inc_irq_stat(cpu, ipi_irqs[ipinr]);
	}

	switch (ipinr) {
	case IPI_RESCHEDULE:
		scheduler_ipi();
		break;

	case IPI_CALL_FUNC:
		irq_enter();
		generic_smp_call_function_interrupt();
		irq_exit();
		break;

	case IPI_CPU_STOP:
		irq_enter();
		local_cpu_stop();
		irq_exit();
		break;

	case IPI_CPU_CRASH_STOP:
		if (IS_ENABLED(CONFIG_KEXEC_CORE)) {
			irq_enter();
			ipi_cpu_crash_stop(cpu, regs);

			unreachable();
		}
		break;

#ifdef CONFIG_GENERIC_CLOCKEVENTS_BROADCAST
	case IPI_TIMER:
		irq_enter();
		tick_receive_broadcast();
		irq_exit();
		break;
#endif

#ifdef CONFIG_IRQ_WORK
	case IPI_IRQ_WORK:
		irq_enter();
		irq_work_run();
		irq_exit();
		break;
#endif

#ifdef CONFIG_ARM64_ACPI_PARKING_PROTOCOL
	case IPI_WAKEUP:
		WARN_ONCE(!acpi_parking_protocol_valid(cpu),
			  "CPU%u: Wake-up IPI outside the ACPI parking protocol\n",
			  cpu);
		break;
#endif

	default:
		pr_crit("CPU%u: Unknown IPI message 0x%x\n", cpu, ipinr);
		break;
	}

	if ((unsigned)ipinr < NR_IPI)
		trace_ipi_exit_rcuidle(ipi_types[ipinr]);
	set_irq_regs(old_regs);
}

void smp_send_reschedule(int cpu)
{
	smp_cross_call(cpumask_of(cpu), IPI_RESCHEDULE);
}

#ifdef CONFIG_GENERIC_CLOCKEVENTS_BROADCAST
void tick_broadcast(const struct cpumask *mask)
{
	smp_cross_call(mask, IPI_TIMER);
}
#endif

void smp_send_stop(void)
{
	unsigned long timeout;

	if (num_online_cpus() > 1) {
		cpumask_t mask;

		cpumask_copy(&mask, cpu_online_mask);
		cpumask_clear_cpu(smp_processor_id(), &mask);

		if (system_state <= SYSTEM_RUNNING)
			pr_crit("SMP: stopping secondary CPUs\n");
		smp_cross_call(&mask, IPI_CPU_STOP);
	}

	/* Wait up to one second for other CPUs to stop */
	timeout = USEC_PER_SEC;
	while (num_online_cpus() > 1 && timeout--)
		udelay(1);

	if (num_online_cpus() > 1)
		pr_warning("SMP: failed to stop secondary CPUs %*pbl\n",
			   cpumask_pr_args(cpu_online_mask));

	sdei_mask_local_cpu();
}

#ifdef CONFIG_KEXEC_CORE
void crash_smp_send_stop(void)
{
	static int cpus_stopped;
	cpumask_t mask;
	unsigned long timeout;

	/*
	 * This function can be called twice in panic path, but obviously
	 * we execute this only once.
	 */
	if (cpus_stopped)
		return;

	cpus_stopped = 1;

	if (num_online_cpus() == 1) {
		sdei_mask_local_cpu();
		return;
	}

	cpumask_copy(&mask, cpu_online_mask);
	cpumask_clear_cpu(smp_processor_id(), &mask);

	atomic_set(&waiting_for_crash_ipi, num_online_cpus() - 1);

	pr_crit("SMP: stopping secondary CPUs\n");
	smp_cross_call(&mask, IPI_CPU_CRASH_STOP);

	/* Wait up to one second for other CPUs to stop */
	timeout = USEC_PER_SEC;
	while ((atomic_read(&waiting_for_crash_ipi) > 0) && timeout--)
		udelay(1);

	if (atomic_read(&waiting_for_crash_ipi) > 0)
		pr_warning("SMP: failed to stop secondary CPUs %*pbl\n",
			   cpumask_pr_args(&mask));

	sdei_mask_local_cpu();
}

bool smp_crash_stop_failed(void)
{
	return (atomic_read(&waiting_for_crash_ipi) > 0);
}
#endif

/*
 * not supported here
 */
int setup_profiling_timer(unsigned int multiplier)
{
	return -EINVAL;
}

static bool have_cpu_die(void)
{
#ifdef CONFIG_HOTPLUG_CPU
	int any_cpu = raw_smp_processor_id();

	if (cpu_ops[any_cpu] && cpu_ops[any_cpu]->cpu_die)
		return true;
#endif
	return false;
}

bool cpus_are_stuck_in_kernel(void)
{
	bool smp_spin_tables = (num_possible_cpus() > 1 && !have_cpu_die());

	return !!cpus_stuck_in_kernel || smp_spin_tables;
}<|MERGE_RESOLUTION|>--- conflicted
+++ resolved
@@ -181,17 +181,7 @@
 
 	WARN_ON(!(cpuflags & PSR_I_BIT));
 
-<<<<<<< HEAD
-	/* We can only unmask PSR.I if we can take aborts */
-	if (!(cpuflags & PSR_A_BIT)) {
-		gic_write_pmr(GIC_PRIO_IRQOFF);
-		write_sysreg(cpuflags & ~PSR_I_BIT, daif);
-	} else {
-		gic_write_pmr(GIC_PRIO_IRQON | GIC_PRIO_PSR_I_SET);
-	}
-=======
 	gic_write_pmr(GIC_PRIO_IRQON | GIC_PRIO_PSR_I_SET);
->>>>>>> f95f0722
 }
 
 /*
