/*
 * Copyright (C) 2012,2013 - ARM Ltd
 * Author: Marc Zyngier <marc.zyngier@arm.com>
 *
 * Derived from arch/arm/kvm/guest.c:
 * Copyright (C) 2012 - Virtual Open Systems and Columbia University
 * Author: Christoffer Dall <c.dall@virtualopensystems.com>
 *
 * This program is free software; you can redistribute it and/or modify
 * it under the terms of the GNU General Public License version 2 as
 * published by the Free Software Foundation.
 *
 * This program is distributed in the hope that it will be useful,
 * but WITHOUT ANY WARRANTY; without even the implied warranty of
 * MERCHANTABILITY or FITNESS FOR A PARTICULAR PURPOSE.  See the
 * GNU General Public License for more details.
 *
 * You should have received a copy of the GNU General Public License
 * along with this program.  If not, see <http://www.gnu.org/licenses/>.
 */

#include <linux/errno.h>
#include <linux/err.h>
#include <linux/kvm_host.h>
#include <linux/module.h>
#include <linux/vmalloc.h>
#include <linux/fs.h>
#include <kvm/arm_psci.h>
#include <asm/cputype.h>
#include <linux/uaccess.h>
#include <asm/kvm.h>
#include <asm/kvm_emulate.h>
#include <asm/kvm_coproc.h>

#include "trace.h"

#define VM_STAT(x) { #x, offsetof(struct kvm, stat.x), KVM_STAT_VM }
#define VCPU_STAT(x) { #x, offsetof(struct kvm_vcpu, stat.x), KVM_STAT_VCPU }

struct kvm_stats_debugfs_item debugfs_entries[] = {
	VCPU_STAT(hvc_exit_stat),
	VCPU_STAT(wfe_exit_stat),
	VCPU_STAT(wfi_exit_stat),
	VCPU_STAT(mmio_exit_user),
	VCPU_STAT(mmio_exit_kernel),
	VCPU_STAT(exits),
	{ NULL }
};

int kvm_arch_vcpu_setup(struct kvm_vcpu *vcpu)
{
	return 0;
}

static u64 core_reg_offset_from_id(u64 id)
{
	return id & ~(KVM_REG_ARCH_MASK | KVM_REG_SIZE_MASK | KVM_REG_ARM_CORE);
}

static int validate_core_offset(const struct kvm_one_reg *reg)
{
	u64 off = core_reg_offset_from_id(reg->id);
	int size;

	switch (off) {
	case KVM_REG_ARM_CORE_REG(regs.regs[0]) ...
	     KVM_REG_ARM_CORE_REG(regs.regs[30]):
	case KVM_REG_ARM_CORE_REG(regs.sp):
	case KVM_REG_ARM_CORE_REG(regs.pc):
	case KVM_REG_ARM_CORE_REG(regs.pstate):
	case KVM_REG_ARM_CORE_REG(sp_el1):
	case KVM_REG_ARM_CORE_REG(elr_el1):
	case KVM_REG_ARM_CORE_REG(spsr[0]) ...
	     KVM_REG_ARM_CORE_REG(spsr[KVM_NR_SPSR - 1]):
		size = sizeof(__u64);
		break;

	case KVM_REG_ARM_CORE_REG(fp_regs.vregs[0]) ...
	     KVM_REG_ARM_CORE_REG(fp_regs.vregs[31]):
		size = sizeof(__uint128_t);
		break;

	case KVM_REG_ARM_CORE_REG(fp_regs.fpsr):
	case KVM_REG_ARM_CORE_REG(fp_regs.fpcr):
		size = sizeof(__u32);
		break;

	default:
		return -EINVAL;
	}

	if (KVM_REG_SIZE(reg->id) == size &&
	    IS_ALIGNED(off, size / sizeof(__u32)))
		return 0;

	return -EINVAL;
}

static int get_core_reg(struct kvm_vcpu *vcpu, const struct kvm_one_reg *reg)
{
	/*
	 * Because the kvm_regs structure is a mix of 32, 64 and
	 * 128bit fields, we index it as if it was a 32bit
	 * array. Hence below, nr_regs is the number of entries, and
	 * off the index in the "array".
	 */
	__u32 __user *uaddr = (__u32 __user *)(unsigned long)reg->addr;
	struct kvm_regs *regs = vcpu_gp_regs(vcpu);
	int nr_regs = sizeof(*regs) / sizeof(__u32);
	u32 off;

	/* Our ID is an index into the kvm_regs struct. */
	off = core_reg_offset_from_id(reg->id);
	if (off >= nr_regs ||
	    (off + (KVM_REG_SIZE(reg->id) / sizeof(__u32))) >= nr_regs)
		return -ENOENT;

	if (validate_core_offset(reg))
		return -EINVAL;

	if (copy_to_user(uaddr, ((u32 *)regs) + off, KVM_REG_SIZE(reg->id)))
		return -EFAULT;

	return 0;
}

static int set_core_reg(struct kvm_vcpu *vcpu, const struct kvm_one_reg *reg)
{
	__u32 __user *uaddr = (__u32 __user *)(unsigned long)reg->addr;
	struct kvm_regs *regs = vcpu_gp_regs(vcpu);
	int nr_regs = sizeof(*regs) / sizeof(__u32);
	__uint128_t tmp;
	void *valp = &tmp;
	u64 off;
	int err = 0;

	/* Our ID is an index into the kvm_regs struct. */
	off = core_reg_offset_from_id(reg->id);
	if (off >= nr_regs ||
	    (off + (KVM_REG_SIZE(reg->id) / sizeof(__u32))) >= nr_regs)
		return -ENOENT;

	if (validate_core_offset(reg))
		return -EINVAL;

	if (KVM_REG_SIZE(reg->id) > sizeof(tmp))
		return -EINVAL;

	if (copy_from_user(valp, uaddr, KVM_REG_SIZE(reg->id))) {
		err = -EFAULT;
		goto out;
	}

	if (off == KVM_REG_ARM_CORE_REG(regs.pstate)) {
<<<<<<< HEAD
		u64 mode = (*(u64 *)valp) & COMPAT_PSR_MODE_MASK;
		switch (mode) {
		case COMPAT_PSR_MODE_USR:
			if (!system_supports_32bit_el0())
				return -EINVAL;
			break;
		case COMPAT_PSR_MODE_FIQ:
		case COMPAT_PSR_MODE_IRQ:
		case COMPAT_PSR_MODE_SVC:
		case COMPAT_PSR_MODE_ABT:
		case COMPAT_PSR_MODE_UND:
=======
		u64 mode = (*(u64 *)valp) & PSR_AA32_MODE_MASK;
		switch (mode) {
		case PSR_AA32_MODE_USR:
			if (!system_supports_32bit_el0())
				return -EINVAL;
			break;
		case PSR_AA32_MODE_FIQ:
		case PSR_AA32_MODE_IRQ:
		case PSR_AA32_MODE_SVC:
		case PSR_AA32_MODE_ABT:
		case PSR_AA32_MODE_UND:
>>>>>>> 8e6fbfc0
			if (!vcpu_el1_is_32bit(vcpu))
				return -EINVAL;
			break;
		case PSR_MODE_EL0t:
		case PSR_MODE_EL1t:
		case PSR_MODE_EL1h:
			if (vcpu_el1_is_32bit(vcpu))
				return -EINVAL;
			break;
		default:
			err = -EINVAL;
			goto out;
		}
	}

	memcpy((u32 *)regs + off, valp, KVM_REG_SIZE(reg->id));
out:
	return err;
}

int kvm_arch_vcpu_ioctl_get_regs(struct kvm_vcpu *vcpu, struct kvm_regs *regs)
{
	return -EINVAL;
}

int kvm_arch_vcpu_ioctl_set_regs(struct kvm_vcpu *vcpu, struct kvm_regs *regs)
{
	return -EINVAL;
}

static unsigned long num_core_regs(void)
{
	return sizeof(struct kvm_regs) / sizeof(__u32);
}

/**
 * ARM64 versions of the TIMER registers, always available on arm64
 */

#define NUM_TIMER_REGS 3

static bool is_timer_reg(u64 index)
{
	switch (index) {
	case KVM_REG_ARM_TIMER_CTL:
	case KVM_REG_ARM_TIMER_CNT:
	case KVM_REG_ARM_TIMER_CVAL:
		return true;
	}
	return false;
}

static int copy_timer_indices(struct kvm_vcpu *vcpu, u64 __user *uindices)
{
	if (put_user(KVM_REG_ARM_TIMER_CTL, uindices))
		return -EFAULT;
	uindices++;
	if (put_user(KVM_REG_ARM_TIMER_CNT, uindices))
		return -EFAULT;
	uindices++;
	if (put_user(KVM_REG_ARM_TIMER_CVAL, uindices))
		return -EFAULT;

	return 0;
}

static int set_timer_reg(struct kvm_vcpu *vcpu, const struct kvm_one_reg *reg)
{
	void __user *uaddr = (void __user *)(long)reg->addr;
	u64 val;
	int ret;

	ret = copy_from_user(&val, uaddr, KVM_REG_SIZE(reg->id));
	if (ret != 0)
		return -EFAULT;

	return kvm_arm_timer_set_reg(vcpu, reg->id, val);
}

static int get_timer_reg(struct kvm_vcpu *vcpu, const struct kvm_one_reg *reg)
{
	void __user *uaddr = (void __user *)(long)reg->addr;
	u64 val;

	val = kvm_arm_timer_get_reg(vcpu, reg->id);
	return copy_to_user(uaddr, &val, KVM_REG_SIZE(reg->id)) ? -EFAULT : 0;
}

/**
 * kvm_arm_num_regs - how many registers do we present via KVM_GET_ONE_REG
 *
 * This is for all registers.
 */
unsigned long kvm_arm_num_regs(struct kvm_vcpu *vcpu)
{
	return num_core_regs() + kvm_arm_num_sys_reg_descs(vcpu)
		+ kvm_arm_get_fw_num_regs(vcpu)	+ NUM_TIMER_REGS;
}

/**
 * kvm_arm_copy_reg_indices - get indices of all registers.
 *
 * We do core registers right here, then we append system regs.
 */
int kvm_arm_copy_reg_indices(struct kvm_vcpu *vcpu, u64 __user *uindices)
{
	unsigned int i;
	const u64 core_reg = KVM_REG_ARM64 | KVM_REG_SIZE_U64 | KVM_REG_ARM_CORE;
	int ret;

	for (i = 0; i < sizeof(struct kvm_regs) / sizeof(__u32); i++) {
		if (put_user(core_reg | i, uindices))
			return -EFAULT;
		uindices++;
	}

	ret = kvm_arm_copy_fw_reg_indices(vcpu, uindices);
	if (ret)
		return ret;
	uindices += kvm_arm_get_fw_num_regs(vcpu);

	ret = copy_timer_indices(vcpu, uindices);
	if (ret)
		return ret;
	uindices += NUM_TIMER_REGS;

	return kvm_arm_copy_sys_reg_indices(vcpu, uindices);
}

int kvm_arm_get_reg(struct kvm_vcpu *vcpu, const struct kvm_one_reg *reg)
{
	/* We currently use nothing arch-specific in upper 32 bits */
	if ((reg->id & ~KVM_REG_SIZE_MASK) >> 32 != KVM_REG_ARM64 >> 32)
		return -EINVAL;

	/* Register group 16 means we want a core register. */
	if ((reg->id & KVM_REG_ARM_COPROC_MASK) == KVM_REG_ARM_CORE)
		return get_core_reg(vcpu, reg);

	if ((reg->id & KVM_REG_ARM_COPROC_MASK) == KVM_REG_ARM_FW)
		return kvm_arm_get_fw_reg(vcpu, reg);

	if (is_timer_reg(reg->id))
		return get_timer_reg(vcpu, reg);

	return kvm_arm_sys_reg_get_reg(vcpu, reg);
}

int kvm_arm_set_reg(struct kvm_vcpu *vcpu, const struct kvm_one_reg *reg)
{
	/* We currently use nothing arch-specific in upper 32 bits */
	if ((reg->id & ~KVM_REG_SIZE_MASK) >> 32 != KVM_REG_ARM64 >> 32)
		return -EINVAL;

	/* Register group 16 means we set a core register. */
	if ((reg->id & KVM_REG_ARM_COPROC_MASK) == KVM_REG_ARM_CORE)
		return set_core_reg(vcpu, reg);

	if ((reg->id & KVM_REG_ARM_COPROC_MASK) == KVM_REG_ARM_FW)
		return kvm_arm_set_fw_reg(vcpu, reg);

	if (is_timer_reg(reg->id))
		return set_timer_reg(vcpu, reg);

	return kvm_arm_sys_reg_set_reg(vcpu, reg);
}

int kvm_arch_vcpu_ioctl_get_sregs(struct kvm_vcpu *vcpu,
				  struct kvm_sregs *sregs)
{
	return -EINVAL;
}

int kvm_arch_vcpu_ioctl_set_sregs(struct kvm_vcpu *vcpu,
				  struct kvm_sregs *sregs)
{
	return -EINVAL;
}

int __kvm_arm_vcpu_get_events(struct kvm_vcpu *vcpu,
			      struct kvm_vcpu_events *events)
{
	events->exception.serror_pending = !!(vcpu->arch.hcr_el2 & HCR_VSE);
	events->exception.serror_has_esr = cpus_have_const_cap(ARM64_HAS_RAS_EXTN);

	if (events->exception.serror_pending && events->exception.serror_has_esr)
		events->exception.serror_esr = vcpu_get_vsesr(vcpu);

	return 0;
}

int __kvm_arm_vcpu_set_events(struct kvm_vcpu *vcpu,
			      struct kvm_vcpu_events *events)
{
	bool serror_pending = events->exception.serror_pending;
	bool has_esr = events->exception.serror_has_esr;

	if (serror_pending && has_esr) {
		if (!cpus_have_const_cap(ARM64_HAS_RAS_EXTN))
			return -EINVAL;

		if (!((events->exception.serror_esr) & ~ESR_ELx_ISS_MASK))
			kvm_set_sei_esr(vcpu, events->exception.serror_esr);
		else
			return -EINVAL;
	} else if (serror_pending) {
		kvm_inject_vabt(vcpu);
	}

	return 0;
}

int __attribute_const__ kvm_target_cpu(void)
{
	unsigned long implementor = read_cpuid_implementor();
	unsigned long part_number = read_cpuid_part_number();

	switch (implementor) {
	case ARM_CPU_IMP_ARM:
		switch (part_number) {
		case ARM_CPU_PART_AEM_V8:
			return KVM_ARM_TARGET_AEM_V8;
		case ARM_CPU_PART_FOUNDATION:
			return KVM_ARM_TARGET_FOUNDATION_V8;
		case ARM_CPU_PART_CORTEX_A53:
			return KVM_ARM_TARGET_CORTEX_A53;
		case ARM_CPU_PART_CORTEX_A57:
			return KVM_ARM_TARGET_CORTEX_A57;
		};
		break;
	case ARM_CPU_IMP_APM:
		switch (part_number) {
		case APM_CPU_PART_POTENZA:
			return KVM_ARM_TARGET_XGENE_POTENZA;
		};
		break;
	};

	/* Return a default generic target */
	return KVM_ARM_TARGET_GENERIC_V8;
}

int kvm_vcpu_preferred_target(struct kvm_vcpu_init *init)
{
	int target = kvm_target_cpu();

	if (target < 0)
		return -ENODEV;

	memset(init, 0, sizeof(*init));

	/*
	 * For now, we don't return any features.
	 * In future, we might use features to return target
	 * specific features available for the preferred
	 * target type.
	 */
	init->target = (__u32)target;

	return 0;
}

int kvm_arch_vcpu_ioctl_get_fpu(struct kvm_vcpu *vcpu, struct kvm_fpu *fpu)
{
	return -EINVAL;
}

int kvm_arch_vcpu_ioctl_set_fpu(struct kvm_vcpu *vcpu, struct kvm_fpu *fpu)
{
	return -EINVAL;
}

int kvm_arch_vcpu_ioctl_translate(struct kvm_vcpu *vcpu,
				  struct kvm_translation *tr)
{
	return -EINVAL;
}

#define KVM_GUESTDBG_VALID_MASK (KVM_GUESTDBG_ENABLE |    \
			    KVM_GUESTDBG_USE_SW_BP | \
			    KVM_GUESTDBG_USE_HW | \
			    KVM_GUESTDBG_SINGLESTEP)

/**
 * kvm_arch_vcpu_ioctl_set_guest_debug - set up guest debugging
 * @kvm:	pointer to the KVM struct
 * @kvm_guest_debug: the ioctl data buffer
 *
 * This sets up and enables the VM for guest debugging. Userspace
 * passes in a control flag to enable different debug types and
 * potentially other architecture specific information in the rest of
 * the structure.
 */
int kvm_arch_vcpu_ioctl_set_guest_debug(struct kvm_vcpu *vcpu,
					struct kvm_guest_debug *dbg)
{
	int ret = 0;

	trace_kvm_set_guest_debug(vcpu, dbg->control);

	if (dbg->control & ~KVM_GUESTDBG_VALID_MASK) {
		ret = -EINVAL;
		goto out;
	}

	if (dbg->control & KVM_GUESTDBG_ENABLE) {
		vcpu->guest_debug = dbg->control;

		/* Hardware assisted Break and Watch points */
		if (vcpu->guest_debug & KVM_GUESTDBG_USE_HW) {
			vcpu->arch.external_debug_state = dbg->arch;
		}

	} else {
		/* If not enabled clear all flags */
		vcpu->guest_debug = 0;
	}

out:
	return ret;
}

int kvm_arm_vcpu_arch_set_attr(struct kvm_vcpu *vcpu,
			       struct kvm_device_attr *attr)
{
	int ret;

	switch (attr->group) {
	case KVM_ARM_VCPU_PMU_V3_CTRL:
		ret = kvm_arm_pmu_v3_set_attr(vcpu, attr);
		break;
	case KVM_ARM_VCPU_TIMER_CTRL:
		ret = kvm_arm_timer_set_attr(vcpu, attr);
		break;
	default:
		ret = -ENXIO;
		break;
	}

	return ret;
}

int kvm_arm_vcpu_arch_get_attr(struct kvm_vcpu *vcpu,
			       struct kvm_device_attr *attr)
{
	int ret;

	switch (attr->group) {
	case KVM_ARM_VCPU_PMU_V3_CTRL:
		ret = kvm_arm_pmu_v3_get_attr(vcpu, attr);
		break;
	case KVM_ARM_VCPU_TIMER_CTRL:
		ret = kvm_arm_timer_get_attr(vcpu, attr);
		break;
	default:
		ret = -ENXIO;
		break;
	}

	return ret;
}

int kvm_arm_vcpu_arch_has_attr(struct kvm_vcpu *vcpu,
			       struct kvm_device_attr *attr)
{
	int ret;

	switch (attr->group) {
	case KVM_ARM_VCPU_PMU_V3_CTRL:
		ret = kvm_arm_pmu_v3_has_attr(vcpu, attr);
		break;
	case KVM_ARM_VCPU_TIMER_CTRL:
		ret = kvm_arm_timer_has_attr(vcpu, attr);
		break;
	default:
		ret = -ENXIO;
		break;
	}

	return ret;
}<|MERGE_RESOLUTION|>--- conflicted
+++ resolved
@@ -152,19 +152,6 @@
 	}
 
 	if (off == KVM_REG_ARM_CORE_REG(regs.pstate)) {
-<<<<<<< HEAD
-		u64 mode = (*(u64 *)valp) & COMPAT_PSR_MODE_MASK;
-		switch (mode) {
-		case COMPAT_PSR_MODE_USR:
-			if (!system_supports_32bit_el0())
-				return -EINVAL;
-			break;
-		case COMPAT_PSR_MODE_FIQ:
-		case COMPAT_PSR_MODE_IRQ:
-		case COMPAT_PSR_MODE_SVC:
-		case COMPAT_PSR_MODE_ABT:
-		case COMPAT_PSR_MODE_UND:
-=======
 		u64 mode = (*(u64 *)valp) & PSR_AA32_MODE_MASK;
 		switch (mode) {
 		case PSR_AA32_MODE_USR:
@@ -176,7 +163,6 @@
 		case PSR_AA32_MODE_SVC:
 		case PSR_AA32_MODE_ABT:
 		case PSR_AA32_MODE_UND:
->>>>>>> 8e6fbfc0
 			if (!vcpu_el1_is_32bit(vcpu))
 				return -EINVAL;
 			break;
