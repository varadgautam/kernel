--- conflicted
+++ resolved
@@ -110,7 +110,6 @@
 	}						\
 							\
 	__gu_err;					\
-<<<<<<< HEAD
 })
 
 #define __get_user(val, ptr)				\
@@ -119,16 +118,6 @@
 	__get_user_internal(val, ptr);			\
 })
 
-=======
-})
-
-#define __get_user(val, ptr)				\
-({							\
-	load_sr2();					\
-	__get_user_internal(val, ptr);			\
-})
-
->>>>>>> f2e5fa84
 #define __get_user_asm(val, ldx, ptr)			\
 {							\
 	register long __gu_val;				\
