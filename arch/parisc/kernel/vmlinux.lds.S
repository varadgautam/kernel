/*    Kernel link layout for various "sections"
 *
 *    Copyright (C) 1999-2003 Matthew Wilcox <willy at parisc-linux.org>
 *    Copyright (C) 2000-2003 Paul Bame <bame at parisc-linux.org>
 *    Copyright (C) 2000 John Marvin <jsm at parisc-linux.org>
 *    Copyright (C) 2000 Michael Ang <mang with subcarrier.org>
 *    Copyright (C) 2002 Randolph Chung <tausq with parisc-linux.org>
 *    Copyright (C) 2003 James Bottomley <jejb with parisc-linux.org>
 *    Copyright (C) 2006-2013 Helge Deller <deller@gmx.de>
 */

/*
 * Put page table entries (swapper_pg_dir) as the first thing in .bss. This
 * will ensure that it has .bss alignment (PAGE_SIZE).
 */
#define BSS_FIRST_SECTIONS	*(.data..vm0.pmd) \
				*(.data..vm0.pgd) \
				*(.data..vm0.pte)

#include <asm-generic/vmlinux.lds.h>

/* needed for the processor specific cache alignment size */	
#include <asm/cache.h>
#include <asm/page.h>
#include <asm/asm-offsets.h>
#include <asm/thread_info.h>
	
/* ld script to make hppa Linux kernel */
#ifndef CONFIG_64BIT
OUTPUT_FORMAT("elf32-hppa-linux")
OUTPUT_ARCH(hppa)
#else
OUTPUT_FORMAT("elf64-hppa-linux")
OUTPUT_ARCH(hppa:hppa2.0w)
#endif

ENTRY(parisc_kernel_start)
#ifndef CONFIG_64BIT
jiffies = jiffies_64 + 4;
#else
jiffies = jiffies_64;
#endif
SECTIONS
{
	. = KERNEL_BINARY_TEXT_START;

	__init_begin = .;
	HEAD_TEXT_SECTION
	INIT_TEXT_SECTION(8)

	. = ALIGN(PAGE_SIZE);
	INIT_DATA_SECTION(PAGE_SIZE)
	/* we have to discard exit text and such at runtime, not link time */
	.exit.text :
	{
		EXIT_TEXT
	}
	.exit.data :
	{
		EXIT_DATA
	}
	PERCPU_SECTION(8)
	. = ALIGN(HUGEPAGE_SIZE);
	__init_end = .;
	/* freed after init ends here */

	_text = .;		/* Text and read-only data */
	_stext = .;
	.text ALIGN(PAGE_SIZE) : {
		TEXT_TEXT
		SCHED_TEXT
		CPUIDLE_TEXT
		LOCK_TEXT
		KPROBES_TEXT
		IRQENTRY_TEXT
		SOFTIRQENTRY_TEXT
		*(.text.do_softirq)
		*(.text.sys_exit)
		*(.text.do_sigaltstack)
		*(.text.do_fork)
		*(.text.*)
		*(.fixup)
		*(.lock.text)		/* out-of-line lock text */
		*(.gnu.warning)
	}
	. = ALIGN(PAGE_SIZE);
	_etext = .;
	/* End of text section */

	/* Start of data section */
	_sdata = .;

	/* Architecturally we need to keep __gp below 0x1000000 and thus
	 * in front of RO_DATA_SECTION() which stores lots of tracepoint
	 * and ftrace symbols. */
#ifdef CONFIG_64BIT
	. = ALIGN(16);
	/* Linkage tables */
	.opd : {
		*(.opd)
	} PROVIDE (__gp = .);
	.plt : {
		*(.plt)
	}
	.dlt : {
		*(.dlt)
	}
#endif

	RO_DATA_SECTION(8)

<<<<<<< HEAD
=======
	/* RO because of BUILDTIME_EXTABLE_SORT */
	EXCEPTION_TABLE(8)
	NOTES

>>>>>>> 2cfef0c3
	/* unwind info */
	.PARISC.unwind : {
		__start___unwind = .;
		*(.PARISC.unwind)
		__stop___unwind = .;
	}

	/* writeable */
	/* Make sure this is page aligned so
	 * that we can properly leave these
	 * as writable
	 */
	. = ALIGN(HUGEPAGE_SIZE);
	data_start = .;

	/* Data */
	RW_DATA_SECTION(L1_CACHE_BYTES, PAGE_SIZE, PAGE_SIZE)

	/* PA-RISC locks requires 16-byte alignment */
	. = ALIGN(16);
	.data..lock_aligned : {
		*(.data..lock_aligned)
	}

	/* End of data section */
	_edata = .;

	/* BSS */
	BSS_SECTION(PAGE_SIZE, PAGE_SIZE, PAGE_SIZE)

	. = ALIGN(HUGEPAGE_SIZE);
	_end = . ;

	STABS_DEBUG
	.note 0 : { *(.note) }

	/* Sections to be discarded */
	DISCARDS
	/DISCARD/ : {
#ifdef CONFIG_64BIT
		/* temporary hack until binutils is fixed to not emit these
	 	 * for static binaries
		 */
		*(.interp)
		*(.dynsym)
		*(.dynstr)
		*(.dynamic)
		*(.hash)
		*(.gnu.hash)
#endif
	}
}<|MERGE_RESOLUTION|>--- conflicted
+++ resolved
@@ -109,13 +109,10 @@
 
 	RO_DATA_SECTION(8)
 
-<<<<<<< HEAD
-=======
 	/* RO because of BUILDTIME_EXTABLE_SORT */
 	EXCEPTION_TABLE(8)
 	NOTES
 
->>>>>>> 2cfef0c3
 	/* unwind info */
 	.PARISC.unwind : {
 		__start___unwind = .;
