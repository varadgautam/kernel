/*
 * This file is subject to the terms and conditions of the GNU General Public
 * License.  See the file "COPYING" in the main directory of this archive
 * for more details.
 *
 * Copyright (C) 1999-2006 Helge Deller <deller@gmx.de> (07-13-1999)
 * Copyright (C) 1999 SuSE GmbH Nuernberg
 * Copyright (C) 2000 Philipp Rumpf (prumpf@tux.org)
 *
 * Cache and TLB management
 *
 */
 
#include <linux/init.h>
#include <linux/kernel.h>
#include <linux/mm.h>
#include <linux/module.h>
#include <linux/seq_file.h>
#include <linux/pagemap.h>
#include <linux/sched.h>
#include <asm/pdc.h>
#include <asm/cache.h>
#include <asm/cacheflush.h>
#include <asm/tlbflush.h>
#include <asm/page.h>
#include <asm/pgalloc.h>
#include <asm/processor.h>
#include <asm/sections.h>
#include <asm/shmparam.h>

int split_tlb __read_mostly;
int dcache_stride __read_mostly;
int icache_stride __read_mostly;
EXPORT_SYMBOL(dcache_stride);

void flush_dcache_page_asm(unsigned long phys_addr, unsigned long vaddr);
EXPORT_SYMBOL(flush_dcache_page_asm);
void flush_icache_page_asm(unsigned long phys_addr, unsigned long vaddr);


/* On some machines (e.g. ones with the Merced bus), there can be
 * only a single PxTLB broadcast at a time; this must be guaranteed
 * by software.  We put a spinlock around all TLB flushes  to
 * ensure this.
 */
DEFINE_SPINLOCK(pa_tlb_lock);

struct pdc_cache_info cache_info __read_mostly;
#ifndef CONFIG_PA20
static struct pdc_btlb_info btlb_info __read_mostly;
#endif

#ifdef CONFIG_SMP
void
flush_data_cache(void)
{
	on_each_cpu(flush_data_cache_local, NULL, 1);
}
void 
flush_instruction_cache(void)
{
	on_each_cpu(flush_instruction_cache_local, NULL, 1);
}
#endif

void
flush_cache_all_local(void)
{
	flush_instruction_cache_local(NULL);
	flush_data_cache_local(NULL);
}
EXPORT_SYMBOL(flush_cache_all_local);

/* Virtual address of pfn.  */
#define pfn_va(pfn)	__va(PFN_PHYS(pfn))

void
update_mmu_cache(struct vm_area_struct *vma, unsigned long address, pte_t *ptep)
{
	unsigned long pfn = pte_pfn(*ptep);
	struct page *page;

	/* We don't have pte special.  As a result, we can be called with
	   an invalid pfn and we don't need to flush the kernel dcache page.
	   This occurs with FireGL card in C8000.  */
	if (!pfn_valid(pfn))
		return;

	page = pfn_to_page(pfn);
	if (page_mapping(page) && test_bit(PG_dcache_dirty, &page->flags)) {
		flush_kernel_dcache_page_addr(pfn_va(pfn));
		clear_bit(PG_dcache_dirty, &page->flags);
	} else if (parisc_requires_coherency())
		flush_kernel_dcache_page_addr(pfn_va(pfn));
}

void
show_cache_info(struct seq_file *m)
{
	char buf[32];

	seq_printf(m, "I-cache\t\t: %ld KB\n", 
		cache_info.ic_size/1024 );
	if (cache_info.dc_loop != 1)
		snprintf(buf, 32, "%lu-way associative", cache_info.dc_loop);
	seq_printf(m, "D-cache\t\t: %ld KB (%s%s, %s)\n",
		cache_info.dc_size/1024,
		(cache_info.dc_conf.cc_wt ? "WT":"WB"),
		(cache_info.dc_conf.cc_sh ? ", shared I/D":""),
		((cache_info.dc_loop == 1) ? "direct mapped" : buf));
	seq_printf(m, "ITLB entries\t: %ld\n" "DTLB entries\t: %ld%s\n",
		cache_info.it_size,
		cache_info.dt_size,
		cache_info.dt_conf.tc_sh ? " - shared with ITLB":""
	);
		
#ifndef CONFIG_PA20
	/* BTLB - Block TLB */
	if (btlb_info.max_size==0) {
		seq_printf(m, "BTLB\t\t: not supported\n" );
	} else {
		seq_printf(m, 
		"BTLB fixed\t: max. %d pages, pagesize=%d (%dMB)\n"
		"BTLB fix-entr.\t: %d instruction, %d data (%d combined)\n"
		"BTLB var-entr.\t: %d instruction, %d data (%d combined)\n",
		btlb_info.max_size, (int)4096,
		btlb_info.max_size>>8,
		btlb_info.fixed_range_info.num_i,
		btlb_info.fixed_range_info.num_d,
		btlb_info.fixed_range_info.num_comb, 
		btlb_info.variable_range_info.num_i,
		btlb_info.variable_range_info.num_d,
		btlb_info.variable_range_info.num_comb
		);
	}
#endif
}

void __init 
parisc_cache_init(void)
{
	if (pdc_cache_info(&cache_info) < 0)
		panic("parisc_cache_init: pdc_cache_info failed");

#if 0
	printk("ic_size %lx dc_size %lx it_size %lx\n",
		cache_info.ic_size,
		cache_info.dc_size,
		cache_info.it_size);

	printk("DC  base 0x%lx stride 0x%lx count 0x%lx loop 0x%lx\n",
		cache_info.dc_base,
		cache_info.dc_stride,
		cache_info.dc_count,
		cache_info.dc_loop);

	printk("dc_conf = 0x%lx  alias %d blk %d line %d shift %d\n",
		*(unsigned long *) (&cache_info.dc_conf),
		cache_info.dc_conf.cc_alias,
		cache_info.dc_conf.cc_block,
		cache_info.dc_conf.cc_line,
		cache_info.dc_conf.cc_shift);
	printk("	wt %d sh %d cst %d hv %d\n",
		cache_info.dc_conf.cc_wt,
		cache_info.dc_conf.cc_sh,
		cache_info.dc_conf.cc_cst,
		cache_info.dc_conf.cc_hv);

	printk("IC  base 0x%lx stride 0x%lx count 0x%lx loop 0x%lx\n",
		cache_info.ic_base,
		cache_info.ic_stride,
		cache_info.ic_count,
		cache_info.ic_loop);

	printk("IT  base 0x%lx stride 0x%lx count 0x%lx loop 0x%lx off_base 0x%lx off_stride 0x%lx off_count 0x%lx\n",
		cache_info.it_sp_base,
		cache_info.it_sp_stride,
		cache_info.it_sp_count,
		cache_info.it_loop,
		cache_info.it_off_base,
		cache_info.it_off_stride,
		cache_info.it_off_count);

	printk("DT  base 0x%lx stride 0x%lx count 0x%lx loop 0x%lx off_base 0x%lx off_stride 0x%lx off_count 0x%lx\n",
		cache_info.dt_sp_base,
		cache_info.dt_sp_stride,
		cache_info.dt_sp_count,
		cache_info.dt_loop,
		cache_info.dt_off_base,
		cache_info.dt_off_stride,
		cache_info.dt_off_count);

	printk("ic_conf = 0x%lx  alias %d blk %d line %d shift %d\n",
		*(unsigned long *) (&cache_info.ic_conf),
		cache_info.ic_conf.cc_alias,
		cache_info.ic_conf.cc_block,
		cache_info.ic_conf.cc_line,
		cache_info.ic_conf.cc_shift);
	printk("	wt %d sh %d cst %d hv %d\n",
		cache_info.ic_conf.cc_wt,
		cache_info.ic_conf.cc_sh,
		cache_info.ic_conf.cc_cst,
		cache_info.ic_conf.cc_hv);

	printk("D-TLB conf: sh %d page %d cst %d aid %d sr %d\n",
		cache_info.dt_conf.tc_sh,
		cache_info.dt_conf.tc_page,
		cache_info.dt_conf.tc_cst,
		cache_info.dt_conf.tc_aid,
		cache_info.dt_conf.tc_sr);

	printk("I-TLB conf: sh %d page %d cst %d aid %d sr %d\n",
		cache_info.it_conf.tc_sh,
		cache_info.it_conf.tc_page,
		cache_info.it_conf.tc_cst,
		cache_info.it_conf.tc_aid,
		cache_info.it_conf.tc_sr);
#endif

	split_tlb = 0;
	if (cache_info.dt_conf.tc_sh == 0 || cache_info.dt_conf.tc_sh == 2) {
		if (cache_info.dt_conf.tc_sh == 2)
			printk(KERN_WARNING "Unexpected TLB configuration. "
			"Will flush I/D separately (could be optimized).\n");

		split_tlb = 1;
	}

	/* "New and Improved" version from Jim Hull 
	 *	(1 << (cc_block-1)) * (cc_line << (4 + cnf.cc_shift))
	 * The following CAFL_STRIDE is an optimized version, see
	 * http://lists.parisc-linux.org/pipermail/parisc-linux/2004-June/023625.html
	 * http://lists.parisc-linux.org/pipermail/parisc-linux/2004-June/023671.html
	 */
#define CAFL_STRIDE(cnf) (cnf.cc_line << (3 + cnf.cc_block + cnf.cc_shift))
	dcache_stride = CAFL_STRIDE(cache_info.dc_conf);
	icache_stride = CAFL_STRIDE(cache_info.ic_conf);
#undef CAFL_STRIDE

#ifndef CONFIG_PA20
	if (pdc_btlb_info(&btlb_info) < 0) {
		memset(&btlb_info, 0, sizeof btlb_info);
	}
#endif

	if ((boot_cpu_data.pdc.capabilities & PDC_MODEL_NVA_MASK) ==
						PDC_MODEL_NVA_UNSUPPORTED) {
		printk(KERN_WARNING "parisc_cache_init: Only equivalent aliasing supported!\n");
#if 0
		panic("SMP kernel required to avoid non-equivalent aliasing");
#endif
	}
}

void disable_sr_hashing(void)
{
	int srhash_type, retval;
	unsigned long space_bits;

	switch (boot_cpu_data.cpu_type) {
	case pcx: /* We shouldn't get this far.  setup.c should prevent it. */
		BUG();
		return;

	case pcxs:
	case pcxt:
	case pcxt_:
		srhash_type = SRHASH_PCXST;
		break;

	case pcxl:
		srhash_type = SRHASH_PCXL;
		break;

	case pcxl2: /* pcxl2 doesn't support space register hashing */
		return;

	default: /* Currently all PA2.0 machines use the same ins. sequence */
		srhash_type = SRHASH_PA20;
		break;
	}

	disable_sr_hashing_asm(srhash_type);

	retval = pdc_spaceid_bits(&space_bits);
	/* If this procedure isn't implemented, don't panic. */
	if (retval < 0 && retval != PDC_BAD_OPTION)
		panic("pdc_spaceid_bits call failed.\n");
	if (space_bits != 0)
		panic("SpaceID hashing is still on!\n");
}

static inline void
__flush_cache_page(struct vm_area_struct *vma, unsigned long vmaddr,
		   unsigned long physaddr)
{
	preempt_disable();
	flush_dcache_page_asm(physaddr, vmaddr);
	if (vma->vm_flags & VM_EXEC)
		flush_icache_page_asm(physaddr, vmaddr);
	preempt_enable();
}

void flush_dcache_page(struct page *page)
{
	struct address_space *mapping = page_mapping(page);
	struct vm_area_struct *mpnt;
	unsigned long offset;
	unsigned long addr, old_addr = 0;
	pgoff_t pgoff;

	if (mapping && !mapping_mapped(mapping)) {
		set_bit(PG_dcache_dirty, &page->flags);
		return;
	}

	flush_kernel_dcache_page(page);

	if (!mapping)
		return;

	pgoff = page->index;

	/* We have carefully arranged in arch_get_unmapped_area() that
	 * *any* mappings of a file are always congruently mapped (whether
	 * declared as MAP_PRIVATE or MAP_SHARED), so we only need
	 * to flush one address here for them all to become coherent */

	flush_dcache_mmap_lock(mapping);
	vma_interval_tree_foreach(mpnt, &mapping->i_mmap, pgoff, pgoff) {
		offset = (pgoff - mpnt->vm_pgoff) << PAGE_SHIFT;
		addr = mpnt->vm_start + offset;

		/* The TLB is the engine of coherence on parisc: The
		 * CPU is entitled to speculate any page with a TLB
		 * mapping, so here we kill the mapping then flush the
		 * page along a special flush only alias mapping.
		 * This guarantees that the page is no-longer in the
		 * cache for any process and nor may it be
		 * speculatively read in (until the user or kernel
		 * specifically accesses it, of course) */

		flush_tlb_page(mpnt, addr);
		if (old_addr == 0 || (old_addr & (SHM_COLOUR - 1))
				      != (addr & (SHM_COLOUR - 1))) {
			__flush_cache_page(mpnt, addr, page_to_phys(page));
			if (old_addr)
				printk(KERN_ERR "INEQUIVALENT ALIASES 0x%lx and 0x%lx in file %pD\n", old_addr, addr, mpnt->vm_file);
			old_addr = addr;
		}
	}
	flush_dcache_mmap_unlock(mapping);
}
EXPORT_SYMBOL(flush_dcache_page);

/* Defined in arch/parisc/kernel/pacache.S */
EXPORT_SYMBOL(flush_kernel_dcache_range_asm);
EXPORT_SYMBOL(flush_kernel_dcache_page_asm);
EXPORT_SYMBOL(flush_data_cache_local);
EXPORT_SYMBOL(flush_kernel_icache_range_asm);

#define FLUSH_THRESHOLD 0x80000 /* 0.5MB */
static unsigned long parisc_cache_flush_threshold __read_mostly = FLUSH_THRESHOLD;

#define FLUSH_TLB_THRESHOLD (2*1024*1024) /* 2MB initial TLB threshold */
static unsigned long parisc_tlb_flush_threshold __read_mostly = FLUSH_TLB_THRESHOLD;

void __init parisc_setup_cache_timing(void)
{
	unsigned long rangetime, alltime;
	unsigned long size, start;
	unsigned long threshold;

	alltime = mfctl(16);
	flush_data_cache();
	alltime = mfctl(16) - alltime;

	size = (unsigned long)(_end - _text);
	rangetime = mfctl(16);
	flush_kernel_dcache_range((unsigned long)_text, size);
	rangetime = mfctl(16) - rangetime;

	printk(KERN_DEBUG "Whole cache flush %lu cycles, flushing %lu bytes %lu cycles\n",
		alltime, size, rangetime);

	threshold = L1_CACHE_ALIGN(size * alltime / rangetime);
	if (threshold > cache_info.dc_size)
		threshold = cache_info.dc_size;
	if (threshold)
		parisc_cache_flush_threshold = threshold;
	printk(KERN_INFO "Cache flush threshold set to %lu KiB\n",
		parisc_cache_flush_threshold/1024);

	/* calculate TLB flush threshold */

	/* On SMP machines, skip the TLB measure of kernel text which
	 * has been mapped as huge pages. */
	if (num_online_cpus() > 1 && !parisc_requires_coherency()) {
		threshold = max(cache_info.it_size, cache_info.dt_size);
		threshold *= PAGE_SIZE;
		threshold /= num_online_cpus();
		goto set_tlb_threshold;
	}

	alltime = mfctl(16);
	flush_tlb_all();
	alltime = mfctl(16) - alltime;

	size = 0;
	start = (unsigned long) _text;
	rangetime = mfctl(16);
	while (start < (unsigned long) _end) {
		flush_tlb_kernel_range(start, start + PAGE_SIZE);
		start += PAGE_SIZE;
		size += PAGE_SIZE;
	}
	rangetime = mfctl(16) - rangetime;

	printk(KERN_DEBUG "Whole TLB flush %lu cycles, flushing %lu bytes %lu cycles\n",
		alltime, size, rangetime);

	threshold = PAGE_ALIGN(num_online_cpus() * size * alltime / rangetime);
<<<<<<< HEAD
=======

set_tlb_threshold:
>>>>>>> 2cfef0c3
	if (threshold)
		parisc_tlb_flush_threshold = threshold;
	printk(KERN_INFO "TLB flush threshold set to %lu KiB\n",
		parisc_tlb_flush_threshold/1024);
}

extern void purge_kernel_dcache_page_asm(unsigned long);
extern void clear_user_page_asm(void *, unsigned long);
extern void copy_user_page_asm(void *, void *, unsigned long);

void flush_kernel_dcache_page_addr(void *addr)
{
	unsigned long flags;

	flush_kernel_dcache_page_asm(addr);
	purge_tlb_start(flags);
	pdtlb_kernel(addr);
	purge_tlb_end(flags);
}
EXPORT_SYMBOL(flush_kernel_dcache_page_addr);

void copy_user_page(void *vto, void *vfrom, unsigned long vaddr,
	struct page *pg)
{
       /* Copy using kernel mapping.  No coherency is needed (all in
	  kunmap) for the `to' page.  However, the `from' page needs to
	  be flushed through a mapping equivalent to the user mapping
	  before it can be accessed through the kernel mapping. */
	preempt_disable();
	flush_dcache_page_asm(__pa(vfrom), vaddr);
	preempt_enable();
	copy_page_asm(vto, vfrom);
}
EXPORT_SYMBOL(copy_user_page);

/* __flush_tlb_range()
 *
 * returns 1 if all TLBs were flushed.
 */
int __flush_tlb_range(unsigned long sid, unsigned long start,
		      unsigned long end)
{
	unsigned long flags, size;

	size = (end - start);
	if (size >= parisc_tlb_flush_threshold) {
		flush_tlb_all();
		return 1;
	}

	/* Purge TLB entries for small ranges using the pdtlb and
	   pitlb instructions.  These instructions execute locally
	   but cause a purge request to be broadcast to other TLBs.  */
	if (likely(!split_tlb)) {
		while (start < end) {
			purge_tlb_start(flags);
			mtsp(sid, 1);
			pdtlb(start);
			purge_tlb_end(flags);
			start += PAGE_SIZE;
		}
		return 0;
	}

	/* split TLB case */
	while (start < end) {
		purge_tlb_start(flags);
		mtsp(sid, 1);
		pdtlb(start);
		pitlb(start);
		purge_tlb_end(flags);
		start += PAGE_SIZE;
	}
	return 0;
}

static void cacheflush_h_tmp_function(void *dummy)
{
	flush_cache_all_local();
}

void flush_cache_all(void)
{
	on_each_cpu(cacheflush_h_tmp_function, NULL, 1);
}

static inline unsigned long mm_total_size(struct mm_struct *mm)
{
	struct vm_area_struct *vma;
	unsigned long usize = 0;

	for (vma = mm->mmap; vma; vma = vma->vm_next)
		usize += vma->vm_end - vma->vm_start;
	return usize;
}

static inline pte_t *get_ptep(pgd_t *pgd, unsigned long addr)
{
	pte_t *ptep = NULL;

	if (!pgd_none(*pgd)) {
		pud_t *pud = pud_offset(pgd, addr);
		if (!pud_none(*pud)) {
			pmd_t *pmd = pmd_offset(pud, addr);
			if (!pmd_none(*pmd))
				ptep = pte_offset_map(pmd, addr);
		}
	}
	return ptep;
}

void flush_cache_mm(struct mm_struct *mm)
{
	struct vm_area_struct *vma;
	pgd_t *pgd;

	/* Flushing the whole cache on each cpu takes forever on
	   rp3440, etc.  So, avoid it if the mm isn't too big.  */
	if (mm_total_size(mm) >= parisc_cache_flush_threshold) {
		flush_cache_all();
		return;
	}

	if (mm->context == mfsp(3)) {
		for (vma = mm->mmap; vma; vma = vma->vm_next) {
			flush_user_dcache_range_asm(vma->vm_start, vma->vm_end);
			if ((vma->vm_flags & VM_EXEC) == 0)
				continue;
			flush_user_icache_range_asm(vma->vm_start, vma->vm_end);
		}
		return;
	}

	pgd = mm->pgd;
	for (vma = mm->mmap; vma; vma = vma->vm_next) {
		unsigned long addr;

		for (addr = vma->vm_start; addr < vma->vm_end;
		     addr += PAGE_SIZE) {
			unsigned long pfn;
			pte_t *ptep = get_ptep(pgd, addr);
			if (!ptep)
				continue;
			pfn = pte_pfn(*ptep);
			if (!pfn_valid(pfn))
				continue;
			__flush_cache_page(vma, addr, PFN_PHYS(pfn));
		}
	}
}

void
flush_user_dcache_range(unsigned long start, unsigned long end)
{
	if ((end - start) < parisc_cache_flush_threshold)
		flush_user_dcache_range_asm(start,end);
	else
		flush_data_cache();
}

void
flush_user_icache_range(unsigned long start, unsigned long end)
{
	if ((end - start) < parisc_cache_flush_threshold)
		flush_user_icache_range_asm(start,end);
	else
		flush_instruction_cache();
}

void flush_cache_range(struct vm_area_struct *vma,
		unsigned long start, unsigned long end)
{
	unsigned long addr;
	pgd_t *pgd;

	BUG_ON(!vma->vm_mm->context);

	if ((end - start) >= parisc_cache_flush_threshold) {
		flush_cache_all();
		return;
	}

	if (vma->vm_mm->context == mfsp(3)) {
		flush_user_dcache_range_asm(start, end);
		if (vma->vm_flags & VM_EXEC)
			flush_user_icache_range_asm(start, end);
		return;
	}

	pgd = vma->vm_mm->pgd;
	for (addr = start & PAGE_MASK; addr < end; addr += PAGE_SIZE) {
		unsigned long pfn;
		pte_t *ptep = get_ptep(pgd, addr);
		if (!ptep)
			continue;
		pfn = pte_pfn(*ptep);
		if (pfn_valid(pfn))
			__flush_cache_page(vma, addr, PFN_PHYS(pfn));
	}
}

void
flush_cache_page(struct vm_area_struct *vma, unsigned long vmaddr, unsigned long pfn)
{
	BUG_ON(!vma->vm_mm->context);

	if (pfn_valid(pfn)) {
		flush_tlb_page(vma, vmaddr);
		__flush_cache_page(vma, vmaddr, PFN_PHYS(pfn));
	}
}<|MERGE_RESOLUTION|>--- conflicted
+++ resolved
@@ -420,11 +420,8 @@
 		alltime, size, rangetime);
 
 	threshold = PAGE_ALIGN(num_online_cpus() * size * alltime / rangetime);
-<<<<<<< HEAD
-=======
 
 set_tlb_threshold:
->>>>>>> 2cfef0c3
 	if (threshold)
 		parisc_tlb_flush_threshold = threshold;
 	printk(KERN_INFO "TLB flush threshold set to %lu KiB\n",
