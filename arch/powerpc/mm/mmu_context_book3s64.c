/*
 *  MMU context allocation for 64-bit kernels.
 *
 *  Copyright (C) 2004 Anton Blanchard, IBM Corp. <anton@samba.org>
 *
 *  This program is free software; you can redistribute it and/or
 *  modify it under the terms of the GNU General Public License
 *  as published by the Free Software Foundation; either version
 *  2 of the License, or (at your option) any later version.
 *
 */

#include <linux/sched.h>
#include <linux/kernel.h>
#include <linux/errno.h>
#include <linux/string.h>
#include <linux/types.h>
#include <linux/mm.h>
#include <linux/pkeys.h>
#include <linux/spinlock.h>
#include <linux/idr.h>
#include <linux/export.h>
#include <linux/gfp.h>
#include <linux/slab.h>

#include <asm/mmu_context.h>
#include <asm/pgalloc.h>

static DEFINE_IDA(mmu_context_ida);

static int alloc_context_id(int min_id, int max_id)
{
	return ida_alloc_range(&mmu_context_ida, min_id, max_id, GFP_KERNEL);
}

void hash__reserve_context_id(int id)
{
	int result = ida_alloc_range(&mmu_context_ida, id, id, GFP_KERNEL);

	WARN(result != id, "mmu: Failed to reserve context id %d (rc %d)\n", id, result);
}

int hash__alloc_context_id(void)
{
	unsigned long max;

	if (mmu_has_feature(MMU_FTR_68_BIT_VA))
		max = MAX_USER_CONTEXT;
	else
		max = MAX_USER_CONTEXT_65BIT_VA;

	return alloc_context_id(MIN_USER_CONTEXT, max);
}
EXPORT_SYMBOL_GPL(hash__alloc_context_id);

static int realloc_context_ids(mm_context_t *ctx)
{
	int i, id;

	/*
	 * id 0 (aka. ctx->id) is special, we always allocate a new one, even if
	 * there wasn't one allocated previously (which happens in the exec
	 * case where ctx is newly allocated).
	 *
	 * We have to be a bit careful here. We must keep the existing ids in
	 * the array, so that we can test if they're non-zero to decide if we
	 * need to allocate a new one. However in case of error we must free the
	 * ids we've allocated but *not* any of the existing ones (or risk a
	 * UAF). That's why we decrement i at the start of the error handling
	 * loop, to skip the id that we just tested but couldn't reallocate.
	 */
	for (i = 0; i < ARRAY_SIZE(ctx->extended_id); i++) {
		if (i == 0 || ctx->extended_id[i]) {
			id = hash__alloc_context_id();
			if (id < 0)
				goto error;

			ctx->extended_id[i] = id;
		}
	}

	/* The caller expects us to return id */
	return ctx->id;

error:
	for (i--; i >= 0; i--) {
		if (ctx->extended_id[i])
			ida_free(&mmu_context_ida, ctx->extended_id[i]);
	}

	return id;
}

static int hash__init_new_context(struct mm_struct *mm)
{
	int index;

	/*
	 * The old code would re-promote on fork, we don't do that when using
	 * slices as it could cause problem promoting slices that have been
	 * forced down to 4K.
	 *
	 * For book3s we have MMU_NO_CONTEXT set to be ~0. Hence check
	 * explicitly against context.id == 0. This ensures that we properly
	 * initialize context slice details for newly allocated mm's (which will
	 * have id == 0) and don't alter context slice inherited via fork (which
	 * will have id != 0).
	 *
	 * We should not be calling init_new_context() on init_mm. Hence a
	 * check against 0 is OK.
	 */
	if (mm->context.id == 0)
		slice_init_new_context_exec(mm);

	index = realloc_context_ids(&mm->context);
	if (index < 0)
		return index;

	subpage_prot_init_new_context(mm);

	pkey_mm_init(mm);
	return index;
}

static int radix__init_new_context(struct mm_struct *mm)
{
	unsigned long rts_field;
	int index, max_id;

	max_id = (1 << mmu_pid_bits) - 1;
	index = alloc_context_id(mmu_base_pid, max_id);
	if (index < 0)
		return index;

	/*
	 * set the process table entry,
	 */
	rts_field = radix__get_tree_size();
	process_tb[index].prtb0 = cpu_to_be64(rts_field | __pa(mm->pgd) | RADIX_PGD_INDEX_SIZE);

	/*
	 * Order the above store with subsequent update of the PID
	 * register (at which point HW can start loading/caching
	 * the entry) and the corresponding load by the MMU from
	 * the L2 cache.
	 */
	asm volatile("ptesync;isync" : : : "memory");

	mm->context.npu_context = NULL;

	return index;
}

int init_new_context(struct task_struct *tsk, struct mm_struct *mm)
{
	int index;

	if (radix_enabled())
		index = radix__init_new_context(mm);
	else
		index = hash__init_new_context(mm);

	if (index < 0)
		return index;

	mm->context.id = index;

#ifdef CONFIG_PPC_64K_PAGES
	mm->context.pte_frag = NULL;
#endif
#ifdef CONFIG_SPAPR_TCE_IOMMU
	mm_iommu_init(mm);
#endif
	atomic_set(&mm->context.active_cpus, 0);
	atomic_set(&mm->context.copros, 0);

	return 0;
}

void __destroy_context(int context_id)
{
	ida_free(&mmu_context_ida, context_id);
}
EXPORT_SYMBOL_GPL(__destroy_context);

static void destroy_contexts(mm_context_t *ctx)
{
	int index, context_id;

<<<<<<< HEAD
	spin_lock(&mmu_context_lock);
	for (index = 0; index < ARRAY_SIZE(ctx->extended_id); index++) {
		context_id = ctx->extended_id[index];
		if (context_id)
			ida_remove(&mmu_context_ida, context_id);
	}
	spin_unlock(&mmu_context_lock);
=======
	for (index = 0; index < ARRAY_SIZE(ctx->extended_id); index++) {
		context_id = ctx->extended_id[index];
		if (context_id)
			ida_free(&mmu_context_ida, context_id);
	}
>>>>>>> 0cbc4fbf
}

#ifdef CONFIG_PPC_64K_PAGES
static void destroy_pagetable_page(struct mm_struct *mm)
{
	int count;
	void *pte_frag;
	struct page *page;

	pte_frag = mm->context.pte_frag;
	if (!pte_frag)
		return;

	page = virt_to_page(pte_frag);
	/* drop all the pending references */
	count = ((unsigned long)pte_frag & ~PAGE_MASK) >> PTE_FRAG_SIZE_SHIFT;
	/* We allow PTE_FRAG_NR fragments from a PTE page */
	if (atomic_sub_and_test(PTE_FRAG_NR - count, &page->pt_frag_refcount)) {
		pgtable_page_dtor(page);
		__free_page(page);
	}
}

#else
static inline void destroy_pagetable_page(struct mm_struct *mm)
{
	return;
}
#endif

void destroy_context(struct mm_struct *mm)
{
#ifdef CONFIG_SPAPR_TCE_IOMMU
	WARN_ON_ONCE(!list_empty(&mm->context.iommu_group_mem_list));
#endif
	if (radix_enabled())
		WARN_ON(process_tb[mm->context.id].prtb0 != 0);
	else
		subpage_prot_free(mm);
	destroy_pagetable_page(mm);
	destroy_contexts(&mm->context);
	mm->context.id = MMU_NO_CONTEXT;
}

void arch_exit_mmap(struct mm_struct *mm)
{
	if (radix_enabled()) {
		/*
		 * Radix doesn't have a valid bit in the process table
		 * entries. However we know that at least P9 implementation
		 * will avoid caching an entry with an invalid RTS field,
		 * and 0 is invalid. So this will do.
		 *
		 * This runs before the "fullmm" tlb flush in exit_mmap,
		 * which does a RIC=2 tlbie to clear the process table
		 * entry. See the "fullmm" comments in tlb-radix.c.
		 *
		 * No barrier required here after the store because
		 * this process will do the invalidate, which starts with
		 * ptesync.
		 */
		process_tb[mm->context.id].prtb0 = 0;
	}
}

#ifdef CONFIG_PPC_RADIX_MMU
void radix__switch_mmu_context(struct mm_struct *prev, struct mm_struct *next)
{
	mtspr(SPRN_PID, next->context.id);
	isync();
}
#endif<|MERGE_RESOLUTION|>--- conflicted
+++ resolved
@@ -187,21 +187,11 @@
 {
 	int index, context_id;
 
-<<<<<<< HEAD
-	spin_lock(&mmu_context_lock);
-	for (index = 0; index < ARRAY_SIZE(ctx->extended_id); index++) {
-		context_id = ctx->extended_id[index];
-		if (context_id)
-			ida_remove(&mmu_context_ida, context_id);
-	}
-	spin_unlock(&mmu_context_lock);
-=======
 	for (index = 0; index < ARRAY_SIZE(ctx->extended_id); index++) {
 		context_id = ctx->extended_id[index];
 		if (context_id)
 			ida_free(&mmu_context_ida, context_id);
 	}
->>>>>>> 0cbc4fbf
 }
 
 #ifdef CONFIG_PPC_64K_PAGES
