/*
 * Copyright 2016, Rashmica Gupta, IBM Corp.
 *
 * This traverses the kernel pagetables and dumps the
 * information about the used sections of memory to
 * /sys/kernel/debug/kernel_pagetables.
 *
 * Derived from the arm64 implementation:
 * Copyright (c) 2014, The Linux Foundation, Laura Abbott.
 * (C) Copyright 2008 Intel Corporation, Arjan van de Ven.
 *
 * This program is free software; you can redistribute it and/or
 * modify it under the terms of the GNU General Public License
 * as published by the Free Software Foundation; version 2
 * of the License.
 */
#include <linux/debugfs.h>
#include <linux/fs.h>
#include <linux/hugetlb.h>
#include <linux/io.h>
#include <linux/mm.h>
#include <linux/sched.h>
#include <linux/seq_file.h>
#include <asm/fixmap.h>
#include <asm/pgtable.h>
#include <linux/const.h>
#include <asm/page.h>
#include <asm/pgalloc.h>

#ifdef CONFIG_PPC32
#define KERN_VIRT_START	0
#endif

/*
 * To visualise what is happening,
 *
 *  - PTRS_PER_P** = how many entries there are in the corresponding P**
 *  - P**_SHIFT = how many bits of the address we use to index into the
 * corresponding P**
 *  - P**_SIZE is how much memory we can access through the table - not the
 * size of the table itself.
 * P**={PGD, PUD, PMD, PTE}
 *
 *
 * Each entry of the PGD points to a PUD. Each entry of a PUD points to a
 * PMD. Each entry of a PMD points to a PTE. And every PTE entry points to
 * a page.
 *
 * In the case where there are only 3 levels, the PUD is folded into the
 * PGD: every PUD has only one entry which points to the PMD.
 *
 * The page dumper groups page table entries of the same type into a single
 * description. It uses pg_state to track the range information while
 * iterating over the PTE entries. When the continuity is broken it then
 * dumps out a description of the range - ie PTEs that are virtually contiguous
 * with the same PTE flags are chunked together. This is to make it clear how
 * different areas of the kernel virtual memory are used.
 *
 */
struct pg_state {
	struct seq_file *seq;
	const struct addr_marker *marker;
	unsigned long start_address;
	unsigned long start_pa;
	unsigned long last_pa;
	unsigned int level;
	u64 current_flags;
};

struct addr_marker {
	unsigned long start_address;
	const char *name;
};

static struct addr_marker address_markers[] = {
	{ 0,	"Start of kernel VM" },
	{ 0,	"vmalloc() Area" },
	{ 0,	"vmalloc() End" },
#ifdef CONFIG_PPC64
	{ 0,	"isa I/O start" },
	{ 0,	"isa I/O end" },
	{ 0,	"phb I/O start" },
	{ 0,	"phb I/O end" },
	{ 0,	"I/O remap start" },
	{ 0,	"I/O remap end" },
	{ 0,	"vmemmap start" },
#else
	{ 0,	"Early I/O remap start" },
	{ 0,	"Early I/O remap end" },
#ifdef CONFIG_NOT_COHERENT_CACHE
	{ 0,	"Consistent mem start" },
	{ 0,	"Consistent mem end" },
#endif
#ifdef CONFIG_HIGHMEM
	{ 0,	"Highmem PTEs start" },
	{ 0,	"Highmem PTEs end" },
#endif
	{ 0,	"Fixmap start" },
	{ 0,	"Fixmap end" },
#endif
	{ -1,	NULL },
};

struct flag_info {
	u64		mask;
	u64		val;
	const char	*set;
	const char	*clear;
	bool		is_val;
	int		shift;
};

static const struct flag_info flag_array[] = {
	{
#ifdef CONFIG_PPC_STD_MMU_64
		.mask	= _PAGE_PRIVILEGED,
		.val	= 0,
#else
		.mask	= _PAGE_USER,
		.val	= _PAGE_USER,
#endif
		.set	= "user",
		.clear	= "    ",
	}, {
#if _PAGE_RO == 0
		.mask	= _PAGE_RW,
		.val	= _PAGE_RW,
#else
		.mask	= _PAGE_RO,
		.val	= 0,
#endif
		.set	= "rw",
		.clear	= "ro",
	}, {
		.mask	= _PAGE_EXEC,
		.val	= _PAGE_EXEC,
		.set	= " X ",
		.clear	= "   ",
	}, {
		.mask	= _PAGE_PTE,
		.val	= _PAGE_PTE,
		.set	= "pte",
		.clear	= "   ",
	}, {
		.mask	= _PAGE_PRESENT,
		.val	= _PAGE_PRESENT,
		.set	= "present",
		.clear	= "       ",
	}, {
#ifdef CONFIG_PPC_STD_MMU_64
		.mask	= H_PAGE_HASHPTE,
		.val	= H_PAGE_HASHPTE,
#else
		.mask	= _PAGE_HASHPTE,
		.val	= _PAGE_HASHPTE,
#endif
		.set	= "hpte",
		.clear	= "    ",
	}, {
#ifndef CONFIG_PPC_STD_MMU_64
		.mask	= _PAGE_GUARDED,
		.val	= _PAGE_GUARDED,
		.set	= "guarded",
		.clear	= "       ",
	}, {
#endif
		.mask	= _PAGE_DIRTY,
		.val	= _PAGE_DIRTY,
		.set	= "dirty",
		.clear	= "     ",
	}, {
		.mask	= _PAGE_ACCESSED,
		.val	= _PAGE_ACCESSED,
		.set	= "accessed",
		.clear	= "        ",
	}, {
#ifndef CONFIG_PPC_STD_MMU_64
		.mask	= _PAGE_WRITETHRU,
		.val	= _PAGE_WRITETHRU,
		.set	= "write through",
		.clear	= "             ",
	}, {
#endif
#ifndef CONFIG_PPC_BOOK3S_64
		.mask	= _PAGE_NO_CACHE,
		.val	= _PAGE_NO_CACHE,
		.set	= "no cache",
		.clear	= "        ",
	}, {
#else
		.mask	= _PAGE_NON_IDEMPOTENT,
		.val	= _PAGE_NON_IDEMPOTENT,
		.set	= "non-idempotent",
		.clear	= "              ",
	}, {
		.mask	= _PAGE_TOLERANT,
		.val	= _PAGE_TOLERANT,
		.set	= "tolerant",
		.clear	= "        ",
	}, {
#endif
#ifdef CONFIG_PPC_BOOK3S_64
		.mask	= H_PAGE_BUSY,
		.val	= H_PAGE_BUSY,
		.set	= "busy",
	}, {
#ifdef CONFIG_PPC_64K_PAGES
		.mask	= H_PAGE_COMBO,
		.val	= H_PAGE_COMBO,
		.set	= "combo",
	}, {
		.mask	= H_PAGE_4K_PFN,
		.val	= H_PAGE_4K_PFN,
		.set	= "4K_pfn",
	}, {
#endif
		.mask	= H_PAGE_F_GIX,
		.val	= H_PAGE_F_GIX,
		.set	= "f_gix",
		.is_val	= true,
		.shift	= H_PAGE_F_GIX_SHIFT,
	}, {
		.mask	= H_PAGE_F_SECOND,
		.val	= H_PAGE_F_SECOND,
		.set	= "f_second",
	}, {
#endif
		.mask	= _PAGE_SPECIAL,
		.val	= _PAGE_SPECIAL,
		.set	= "special",
	}, {
		.mask	= _PAGE_SHARED,
		.val	= _PAGE_SHARED,
		.set	= "shared",
	}
};

struct pgtable_level {
	const struct flag_info *flag;
	size_t num;
	u64 mask;
};

static struct pgtable_level pg_level[] = {
	{
	}, { /* pgd */
		.flag	= flag_array,
		.num	= ARRAY_SIZE(flag_array),
	}, { /* pud */
		.flag	= flag_array,
		.num	= ARRAY_SIZE(flag_array),
	}, { /* pmd */
		.flag	= flag_array,
		.num	= ARRAY_SIZE(flag_array),
	}, { /* pte */
		.flag	= flag_array,
		.num	= ARRAY_SIZE(flag_array),
	},
};

static void dump_flag_info(struct pg_state *st, const struct flag_info
		*flag, u64 pte, int num)
{
	unsigned int i;

	for (i = 0; i < num; i++, flag++) {
		const char *s = NULL;
		u64 val;

		/* flag not defined so don't check it */
		if (flag->mask == 0)
			continue;
		/* Some 'flags' are actually values */
		if (flag->is_val) {
			val = pte & flag->val;
			if (flag->shift)
				val = val >> flag->shift;
			seq_printf(st->seq, "  %s:%llx", flag->set, val);
		} else {
			if ((pte & flag->mask) == flag->val)
				s = flag->set;
			else
				s = flag->clear;
			if (s)
				seq_printf(st->seq, "  %s", s);
		}
		st->current_flags &= ~flag->mask;
	}
	if (st->current_flags != 0)
		seq_printf(st->seq, "  unknown flags:%llx", st->current_flags);
}

static void dump_addr(struct pg_state *st, unsigned long addr)
{
	static const char units[] = "KMGTPE";
	const char *unit = units;
	unsigned long delta;

<<<<<<< HEAD
	seq_printf(st->seq, "0x%016lx-0x%016lx ", st->start_address, addr-1);
	seq_printf(st->seq, "0x%016lx ", st->start_pa);
=======
#ifdef CONFIG_PPC64
	seq_printf(st->seq, "0x%016lx-0x%016lx ", st->start_address, addr-1);
	seq_printf(st->seq, "0x%016lx ", st->start_pa);
#else
	seq_printf(st->seq, "0x%08lx-0x%08lx ", st->start_address, addr - 1);
	seq_printf(st->seq, "0x%08lx ", st->start_pa);
#endif
>>>>>>> a122c576

	delta = (addr - st->start_address) >> 10;
	/* Work out what appropriate unit to use */
	while (!(delta & 1023) && unit[1]) {
		delta >>= 10;
		unit++;
	}
	seq_printf(st->seq, "%9lu%c", delta, *unit);

}

static void note_page(struct pg_state *st, unsigned long addr,
	       unsigned int level, u64 val)
{
	u64 flag = val & pg_level[level].mask;
	u64 pa = val & PTE_RPN_MASK;

	/* At first no level is set */
	if (!st->level) {
		st->level = level;
		st->current_flags = flag;
		st->start_address = addr;
		st->start_pa = pa;
		st->last_pa = pa;
		seq_printf(st->seq, "---[ %s ]---\n", st->marker->name);
	/*
	 * Dump the section of virtual memory when:
	 *   - the PTE flags from one entry to the next differs.
	 *   - we change levels in the tree.
	 *   - the address is in a different section of memory and is thus
	 *   used for a different purpose, regardless of the flags.
	 *   - the pa of this page is not adjacent to the last inspected page
	 */
	} else if (flag != st->current_flags || level != st->level ||
		   addr >= st->marker[1].start_address ||
		   pa != st->last_pa + PAGE_SIZE) {

		/* Check the PTE flags */
		if (st->current_flags) {
			dump_addr(st, addr);

			/* Dump all the flags */
			if (pg_level[st->level].flag)
				dump_flag_info(st, pg_level[st->level].flag,
					  st->current_flags,
					  pg_level[st->level].num);

			seq_puts(st->seq, "\n");
		}

		/*
		 * Address indicates we have passed the end of the
		 * current section of virtual memory
		 */
		while (addr >= st->marker[1].start_address) {
			st->marker++;
			seq_printf(st->seq, "---[ %s ]---\n", st->marker->name);
		}
		st->start_address = addr;
		st->start_pa = pa;
		st->last_pa = pa;
		st->current_flags = flag;
		st->level = level;
	} else {
		st->last_pa = pa;
	}
}

static void walk_pte(struct pg_state *st, pmd_t *pmd, unsigned long start)
{
	pte_t *pte = pte_offset_kernel(pmd, 0);
	unsigned long addr;
	unsigned int i;

	for (i = 0; i < PTRS_PER_PTE; i++, pte++) {
		addr = start + i * PAGE_SIZE;
		note_page(st, addr, 4, pte_val(*pte));

	}
}

static void walk_pmd(struct pg_state *st, pud_t *pud, unsigned long start)
{
	pmd_t *pmd = pmd_offset(pud, 0);
	unsigned long addr;
	unsigned int i;

	for (i = 0; i < PTRS_PER_PMD; i++, pmd++) {
		addr = start + i * PMD_SIZE;
		if (!pmd_none(*pmd) && !pmd_huge(*pmd))
			/* pmd exists */
			walk_pte(st, pmd, addr);
		else
			note_page(st, addr, 3, pmd_val(*pmd));
	}
}

static void walk_pud(struct pg_state *st, pgd_t *pgd, unsigned long start)
{
	pud_t *pud = pud_offset(pgd, 0);
	unsigned long addr;
	unsigned int i;

	for (i = 0; i < PTRS_PER_PUD; i++, pud++) {
		addr = start + i * PUD_SIZE;
		if (!pud_none(*pud) && !pud_huge(*pud))
			/* pud exists */
			walk_pmd(st, pud, addr);
		else
			note_page(st, addr, 2, pud_val(*pud));
	}
}

static void walk_pagetables(struct pg_state *st)
{
	pgd_t *pgd = pgd_offset_k(0UL);
	unsigned int i;
	unsigned long addr;

	/*
	 * Traverse the linux pagetable structure and dump pages that are in
	 * the hash pagetable.
	 */
	for (i = 0; i < PTRS_PER_PGD; i++, pgd++) {
		addr = KERN_VIRT_START + i * PGDIR_SIZE;
		if (!pgd_none(*pgd) && !pgd_huge(*pgd))
			/* pgd exists */
			walk_pud(st, pgd, addr);
		else
			note_page(st, addr, 1, pgd_val(*pgd));
	}
}

static void populate_markers(void)
{
	int i = 0;

	address_markers[i++].start_address = PAGE_OFFSET;
	address_markers[i++].start_address = VMALLOC_START;
	address_markers[i++].start_address = VMALLOC_END;
#ifdef CONFIG_PPC64
	address_markers[i++].start_address = ISA_IO_BASE;
	address_markers[i++].start_address = ISA_IO_END;
	address_markers[i++].start_address = PHB_IO_BASE;
	address_markers[i++].start_address = PHB_IO_END;
	address_markers[i++].start_address = IOREMAP_BASE;
	address_markers[i++].start_address = IOREMAP_END;
#ifdef CONFIG_PPC_STD_MMU_64
	address_markers[i++].start_address =  H_VMEMMAP_BASE;
#else
	address_markers[i++].start_address =  VMEMMAP_BASE;
#endif
#else /* !CONFIG_PPC64 */
	address_markers[i++].start_address = ioremap_bot;
	address_markers[i++].start_address = IOREMAP_TOP;
#ifdef CONFIG_NOT_COHERENT_CACHE
	address_markers[i++].start_address = IOREMAP_TOP;
	address_markers[i++].start_address = IOREMAP_TOP +
					     CONFIG_CONSISTENT_SIZE;
#endif
#ifdef CONFIG_HIGHMEM
	address_markers[i++].start_address = PKMAP_BASE;
	address_markers[i++].start_address = PKMAP_ADDR(LAST_PKMAP);
#endif
	address_markers[i++].start_address = FIXADDR_START;
	address_markers[i++].start_address = FIXADDR_TOP;
#endif /* CONFIG_PPC64 */
}

static int ptdump_show(struct seq_file *m, void *v)
{
	struct pg_state st = {
		.seq = m,
		.start_address = KERN_VIRT_START,
		.marker = address_markers,
	};
	/* Traverse kernel page tables */
	walk_pagetables(&st);
	note_page(&st, 0, 0, 0);
	return 0;
}


static int ptdump_open(struct inode *inode, struct file *file)
{
	return single_open(file, ptdump_show, NULL);
}

static const struct file_operations ptdump_fops = {
	.open		= ptdump_open,
	.read		= seq_read,
	.llseek		= seq_lseek,
	.release	= single_release,
};

static void build_pgtable_complete_mask(void)
{
	unsigned int i, j;

	for (i = 0; i < ARRAY_SIZE(pg_level); i++)
		if (pg_level[i].flag)
			for (j = 0; j < pg_level[i].num; j++)
				pg_level[i].mask |= pg_level[i].flag[j].mask;
}

static int ptdump_init(void)
{
	struct dentry *debugfs_file;

	populate_markers();
	build_pgtable_complete_mask();
	debugfs_file = debugfs_create_file("kernel_page_tables", 0400, NULL,
			NULL, &ptdump_fops);
	return debugfs_file ? 0 : -ENOMEM;
}
device_initcall(ptdump_init);<|MERGE_RESOLUTION|>--- conflicted
+++ resolved
@@ -296,10 +296,6 @@
 	const char *unit = units;
 	unsigned long delta;
 
-<<<<<<< HEAD
-	seq_printf(st->seq, "0x%016lx-0x%016lx ", st->start_address, addr-1);
-	seq_printf(st->seq, "0x%016lx ", st->start_pa);
-=======
 #ifdef CONFIG_PPC64
 	seq_printf(st->seq, "0x%016lx-0x%016lx ", st->start_address, addr-1);
 	seq_printf(st->seq, "0x%016lx ", st->start_pa);
@@ -307,7 +303,6 @@
 	seq_printf(st->seq, "0x%08lx-0x%08lx ", st->start_address, addr - 1);
 	seq_printf(st->seq, "0x%08lx ", st->start_pa);
 #endif
->>>>>>> a122c576
 
 	delta = (addr - st->start_address) >> 10;
 	/* Work out what appropriate unit to use */
