#ifndef __ASM_POWERPC_MMU_CONTEXT_H
#define __ASM_POWERPC_MMU_CONTEXT_H
#ifdef __KERNEL__

#include <linux/kernel.h>
#include <linux/mm.h>
#include <linux/sched.h>
#include <linux/spinlock.h>
#include <asm/mmu.h>	
#include <asm/cputable.h>
#include <asm/cputhreads.h>

/*
 * Most if the context management is out of line
 */
extern int init_new_context(struct task_struct *tsk, struct mm_struct *mm);
extern void destroy_context(struct mm_struct *mm);
#ifdef CONFIG_SPAPR_TCE_IOMMU
struct mm_iommu_table_group_mem_t;

extern int isolate_lru_page(struct page *page);	/* from internal.h */
extern bool mm_iommu_preregistered(struct mm_struct *mm);
extern long mm_iommu_get(struct mm_struct *mm,
		unsigned long ua, unsigned long entries,
		struct mm_iommu_table_group_mem_t **pmem);
extern long mm_iommu_put(struct mm_struct *mm,
		struct mm_iommu_table_group_mem_t *mem);
extern void mm_iommu_init(struct mm_struct *mm);
extern void mm_iommu_cleanup(struct mm_struct *mm);
extern struct mm_iommu_table_group_mem_t *mm_iommu_lookup(struct mm_struct *mm,
		unsigned long ua, unsigned long size);
extern struct mm_iommu_table_group_mem_t *mm_iommu_lookup_rm(
		struct mm_struct *mm, unsigned long ua, unsigned long size);
extern struct mm_iommu_table_group_mem_t *mm_iommu_find(struct mm_struct *mm,
		unsigned long ua, unsigned long entries);
extern long mm_iommu_ua_to_hpa(struct mm_iommu_table_group_mem_t *mem,
		unsigned long ua, unsigned int pageshift, unsigned long *hpa);
extern long mm_iommu_ua_to_hpa_rm(struct mm_iommu_table_group_mem_t *mem,
		unsigned long ua, unsigned int pageshift, unsigned long *hpa);
extern void mm_iommu_ua_mark_dirty_rm(struct mm_struct *mm, unsigned long ua);
extern long mm_iommu_mapped_inc(struct mm_iommu_table_group_mem_t *mem);
extern void mm_iommu_mapped_dec(struct mm_iommu_table_group_mem_t *mem);
#endif
extern void switch_slb(struct task_struct *tsk, struct mm_struct *mm);
extern void set_context(unsigned long id, pgd_t *pgd);

#ifdef CONFIG_PPC_BOOK3S_64
extern void radix__switch_mmu_context(struct mm_struct *prev,
				      struct mm_struct *next);
static inline void switch_mmu_context(struct mm_struct *prev,
				      struct mm_struct *next,
				      struct task_struct *tsk)
{
	if (radix_enabled())
		return radix__switch_mmu_context(prev, next);
	return switch_slb(tsk, next);
}

extern int hash__alloc_context_id(void);
extern void hash__reserve_context_id(int id);
extern void __destroy_context(int context_id);
static inline void mmu_context_init(void) { }

static inline int alloc_extended_context(struct mm_struct *mm,
					 unsigned long ea)
{
	int context_id;

	int index = ea >> MAX_EA_BITS_PER_CONTEXT;

	context_id = hash__alloc_context_id();
	if (context_id < 0)
		return context_id;

	VM_WARN_ON(mm->context.extended_id[index]);
	mm->context.extended_id[index] = context_id;
	return context_id;
}

static inline bool need_extra_context(struct mm_struct *mm, unsigned long ea)
{
	int context_id;

	context_id = get_ea_context(&mm->context, ea);
	if (!context_id)
		return true;
	return false;
}

#else
extern void switch_mmu_context(struct mm_struct *prev, struct mm_struct *next,
			       struct task_struct *tsk);
extern unsigned long __init_new_context(void);
extern void __destroy_context(unsigned long context_id);
extern void mmu_context_init(void);
static inline int alloc_extended_context(struct mm_struct *mm,
					 unsigned long ea)
{
	/* non book3s_64 should never find this called */
	WARN_ON(1);
	return -ENOMEM;
}

static inline bool need_extra_context(struct mm_struct *mm, unsigned long ea)
{
	return false;
}
#endif

#if defined(CONFIG_KVM_BOOK3S_HV_POSSIBLE) && defined(CONFIG_PPC_RADIX_MMU)
extern void radix_kvm_prefetch_workaround(struct mm_struct *mm);
#else
static inline void radix_kvm_prefetch_workaround(struct mm_struct *mm) { }
#endif

extern void switch_cop(struct mm_struct *next);
extern int use_cop(unsigned long acop, struct mm_struct *mm);
extern void drop_cop(unsigned long acop, struct mm_struct *mm);

#ifdef CONFIG_PPC_BOOK3S_64
static inline void inc_mm_active_cpus(struct mm_struct *mm)
{
	atomic_inc(&mm->context.active_cpus);
}

static inline void dec_mm_active_cpus(struct mm_struct *mm)
{
	atomic_dec(&mm->context.active_cpus);
}

static inline void mm_context_add_copro(struct mm_struct *mm)
{
	/*
	 * If any copro is in use, increment the active CPU count
	 * in order to force TLB invalidations to be global as to
	 * propagate to the Nest MMU.
	 */
	if (atomic_inc_return(&mm->context.copros) == 1)
		inc_mm_active_cpus(mm);
}

static inline void mm_context_remove_copro(struct mm_struct *mm)
{
	int c;

	c = atomic_dec_if_positive(&mm->context.copros);

	/* Detect imbalance between add and remove */
	WARN_ON(c < 0);

	/*
	 * Need to broadcast a global flush of the full mm before
	 * decrementing active_cpus count, as the next TLBI may be
	 * local and the nMMU and/or PSL need to be cleaned up.
	 * Should be rare enough so that it's acceptable.
	 *
	 * Skip on hash, as we don't know how to do the proper flush
	 * for the time being. Invalidations will remain global if
	 * used on hash.
	 */
	if (c == 0 && radix_enabled()) {
		flush_all_mm(mm);
		dec_mm_active_cpus(mm);
	}
}
#else
static inline void inc_mm_active_cpus(struct mm_struct *mm) { }
static inline void dec_mm_active_cpus(struct mm_struct *mm) { }
static inline void mm_context_add_copro(struct mm_struct *mm) { }
static inline void mm_context_remove_copro(struct mm_struct *mm) { }
#endif


extern void switch_mm_irqs_off(struct mm_struct *prev, struct mm_struct *next,
			       struct task_struct *tsk);

static inline void switch_mm(struct mm_struct *prev, struct mm_struct *next,
			     struct task_struct *tsk)
{
	unsigned long flags;

	local_irq_save(flags);
	switch_mm_irqs_off(prev, next, tsk);
	local_irq_restore(flags);
}
#define switch_mm_irqs_off switch_mm_irqs_off


#define deactivate_mm(tsk,mm)	do { } while (0)

/*
 * After we have set current->mm to a new value, this activates
 * the context for the new mm so we see the new mappings.
 */
static inline void activate_mm(struct mm_struct *prev, struct mm_struct *next)
{
	unsigned long flags;

	local_irq_save(flags);
	switch_mm(prev, next, current);
	local_irq_restore(flags);
}

/* We don't currently use enter_lazy_tlb() for anything */
static inline void enter_lazy_tlb(struct mm_struct *mm,
				  struct task_struct *tsk)
{
	/* 64-bit Book3E keeps track of current PGD in the PACA */
#ifdef CONFIG_PPC_BOOK3E_64
	get_paca()->pgd = NULL;
#endif
}

<<<<<<< HEAD
static inline int arch_dup_mmap(struct mm_struct *oldmm,
				struct mm_struct *mm)
{
	return 0;
}

=======
>>>>>>> 8507a484
#ifndef CONFIG_PPC_BOOK3S_64
static inline void arch_exit_mmap(struct mm_struct *mm)
{
}
#else
extern void arch_exit_mmap(struct mm_struct *mm);
#endif

static inline void arch_unmap(struct mm_struct *mm,
			      struct vm_area_struct *vma,
			      unsigned long start, unsigned long end)
{
	if (start <= mm->context.vdso_base && mm->context.vdso_base < end)
		mm->context.vdso_base = 0;
}

static inline void arch_bprm_mm_init(struct mm_struct *mm,
				     struct vm_area_struct *vma)
{
}

#ifdef CONFIG_PPC_MEM_KEYS
bool arch_vma_access_permitted(struct vm_area_struct *vma, bool write,
			       bool execute, bool foreign);
void arch_dup_pkeys(struct mm_struct *oldmm, struct mm_struct *mm);
#else /* CONFIG_PPC_MEM_KEYS */
static inline bool arch_vma_access_permitted(struct vm_area_struct *vma,
		bool write, bool execute, bool foreign)
{
	/* by default, allow everything */
	return true;
}

#define pkey_mm_init(mm)
#define thread_pkey_regs_save(thread)
#define thread_pkey_regs_restore(new_thread, old_thread)
#define thread_pkey_regs_init(thread)
#define arch_dup_pkeys(oldmm, mm)

static inline u64 pte_to_hpte_pkey_bits(u64 pteflags)
{
	return 0x0UL;
}

#endif /* CONFIG_PPC_MEM_KEYS */

static inline int arch_dup_mmap(struct mm_struct *oldmm,
				struct mm_struct *mm)
{
	arch_dup_pkeys(oldmm, mm);
	return 0;
}

#endif /* __KERNEL__ */
#endif /* __ASM_POWERPC_MMU_CONTEXT_H */<|MERGE_RESOLUTION|>--- conflicted
+++ resolved
@@ -211,15 +211,6 @@
 #endif
 }
 
-<<<<<<< HEAD
-static inline int arch_dup_mmap(struct mm_struct *oldmm,
-				struct mm_struct *mm)
-{
-	return 0;
-}
-
-=======
->>>>>>> 8507a484
 #ifndef CONFIG_PPC_BOOK3S_64
 static inline void arch_exit_mmap(struct mm_struct *mm)
 {
