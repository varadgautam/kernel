--- conflicted
+++ resolved
@@ -442,12 +442,11 @@
 extern __must_check long strlen_user(const char __user *str);
 extern __must_check long strnlen_user(const char __user *str, long n);
 
-<<<<<<< HEAD
 extern long __copy_from_user_flushcache(void *dst, const void __user *src,
 		unsigned size);
 extern void memcpy_page_flushcache(char *to, struct page *page, size_t offset,
 			   size_t len);
-=======
+
 #define user_access_begin(type, ptr, len) access_ok(type, ptr, len)
 #define user_access_end()		  prevent_user_access(NULL, NULL, ~0ul)
 
@@ -456,6 +455,5 @@
 #define unsafe_put_user(x, p, e) unsafe_op_wrap(__put_user_allowed(x, p), e)
 #define unsafe_copy_to_user(d, s, l, e) \
 	unsafe_op_wrap(raw_copy_to_user_allowed(d, s, l), e)
->>>>>>> 076c92da
 
 #endif	/* _ARCH_POWERPC_UACCESS_H */