/*
 * Processor cache information made available to userspace via sysfs;
 * intended to be compatible with x86 intel_cacheinfo implementation.
 *
 * Copyright 2008 IBM Corporation
 * Author: Nathan Lynch
 *
 * This program is free software; you can redistribute it and/or
 * modify it under the terms of the GNU General Public License version
 * 2 as published by the Free Software Foundation.
 */

#include <linux/cpu.h>
#include <linux/cpumask.h>
#include <linux/kernel.h>
#include <linux/kobject.h>
#include <linux/list.h>
#include <linux/notifier.h>
#include <linux/of.h>
#include <linux/percpu.h>
#include <linux/slab.h>
#include <asm/prom.h>
#include <asm/cputhreads.h>
#include <asm/smp.h>

#include "cacheinfo.h"

/* per-cpu object for tracking:
 * - a "cache" kobject for the top-level directory
 * - a list of "index" objects representing the cpu's local cache hierarchy
 */
struct cache_dir {
	struct kobject *kobj; /* bare (not embedded) kobject for cache
			       * directory */
	struct cache_index_dir *index; /* list of index objects */
};

/* "index" object: each cpu's cache directory has an index
 * subdirectory corresponding to a cache object associated with the
 * cpu.  This object's lifetime is managed via the embedded kobject.
 */
struct cache_index_dir {
	struct kobject kobj;
	struct cache_index_dir *next; /* next index in parent directory */
	struct cache *cache;
};

/* Template for determining which OF properties to query for a given
 * cache type */
struct cache_type_info {
	const char *name;
	const char *size_prop;

	/* Allow for both [di]-cache-line-size and
	 * [di]-cache-block-size properties.  According to the PowerPC
	 * Processor binding, -line-size should be provided if it
	 * differs from the cache block size (that which is operated
	 * on by cache instructions), so we look for -line-size first.
	 * See cache_get_line_size(). */

	const char *line_size_props[2];
	const char *nr_sets_prop;
};

/* These are used to index the cache_type_info array. */
#define CACHE_TYPE_UNIFIED     0 /* cache-size, cache-block-size, etc. */
#define CACHE_TYPE_UNIFIED_D   1 /* d-cache-size, d-cache-block-size, etc */
#define CACHE_TYPE_INSTRUCTION 2
#define CACHE_TYPE_DATA        3

static const struct cache_type_info cache_type_info[] = {
	{
		/* Embedded systems that use cache-size, cache-block-size,
		 * etc. for the Unified (typically L2) cache. */
		.name            = "Unified",
		.size_prop       = "cache-size",
		.line_size_props = { "cache-line-size",
				     "cache-block-size", },
		.nr_sets_prop    = "cache-sets",
	},
	{
		/* PowerPC Processor binding says the [di]-cache-*
		 * must be equal on unified caches, so just use
		 * d-cache properties. */
		.name            = "Unified",
		.size_prop       = "d-cache-size",
		.line_size_props = { "d-cache-line-size",
				     "d-cache-block-size", },
		.nr_sets_prop    = "d-cache-sets",
	},
	{
		.name            = "Instruction",
		.size_prop       = "i-cache-size",
		.line_size_props = { "i-cache-line-size",
				     "i-cache-block-size", },
		.nr_sets_prop    = "i-cache-sets",
	},
	{
		.name            = "Data",
		.size_prop       = "d-cache-size",
		.line_size_props = { "d-cache-line-size",
				     "d-cache-block-size", },
		.nr_sets_prop    = "d-cache-sets",
	},
};

/* Cache object: each instance of this corresponds to a distinct cache
 * in the system.  There are separate objects for Harvard caches: one
 * each for instruction and data, and each refers to the same OF node.
 * The refcount of the OF node is elevated for the lifetime of the
 * cache object.  A cache object is released when its shared_cpu_map
 * is cleared (see cache_cpu_clear).
 *
 * A cache object is on two lists: an unsorted global list
 * (cache_list) of cache objects; and a singly-linked list
 * representing the local cache hierarchy, which is ordered by level
 * (e.g. L1d -> L1i -> L2 -> L3).
 */
struct cache {
	struct device_node *ofnode;    /* OF node for this cache, may be cpu */
	struct cpumask shared_cpu_map; /* online CPUs using this cache */
	int type;                      /* split cache disambiguation */
	int level;                     /* level not explicit in device tree */
	struct list_head list;         /* global list of cache objects */
	struct cache *next_local;      /* next cache of >= level */
};

static DEFINE_PER_CPU(struct cache_dir *, cache_dir_pcpu);

/* traversal/modification of this list occurs only at cpu hotplug time;
 * access is serialized by cpu hotplug locking
 */
static LIST_HEAD(cache_list);

static struct cache_index_dir *kobj_to_cache_index_dir(struct kobject *k)
{
	return container_of(k, struct cache_index_dir, kobj);
}

static const char *cache_type_string(const struct cache *cache)
{
	return cache_type_info[cache->type].name;
}

static void cache_init(struct cache *cache, int type, int level,
		       struct device_node *ofnode)
{
	cache->type = type;
	cache->level = level;
	cache->ofnode = of_node_get(ofnode);
	INIT_LIST_HEAD(&cache->list);
	list_add(&cache->list, &cache_list);
}

static struct cache *new_cache(int type, int level, struct device_node *ofnode)
{
	struct cache *cache;

	cache = kzalloc(sizeof(*cache), GFP_KERNEL);
	if (cache)
		cache_init(cache, type, level, ofnode);

	return cache;
}

static void release_cache_debugcheck(struct cache *cache)
{
	struct cache *iter;

	list_for_each_entry(iter, &cache_list, list)
		WARN_ONCE(iter->next_local == cache,
			  "cache for %pOF(%s) refers to cache for %pOF(%s)\n",
			  iter->ofnode,
			  cache_type_string(iter),
			  cache->ofnode,
			  cache_type_string(cache));
}

static void release_cache(struct cache *cache)
{
	if (!cache)
		return;

	pr_debug("freeing L%d %s cache for %pOF\n", cache->level,
		 cache_type_string(cache), cache->ofnode);

	release_cache_debugcheck(cache);
	list_del(&cache->list);
	of_node_put(cache->ofnode);
	kfree(cache);
}

static void cache_cpu_set(struct cache *cache, int cpu)
{
	struct cache *next = cache;

	while (next) {
		WARN_ONCE(cpumask_test_cpu(cpu, &next->shared_cpu_map),
			  "CPU %i already accounted in %pOF(%s)\n",
			  cpu, next->ofnode,
			  cache_type_string(next));
		cpumask_set_cpu(cpu, &next->shared_cpu_map);
		next = next->next_local;
	}
}

static int cache_size(const struct cache *cache, unsigned int *ret)
{
	const char *propname;
	const __be32 *cache_size;

	propname = cache_type_info[cache->type].size_prop;

	cache_size = of_get_property(cache->ofnode, propname, NULL);
	if (!cache_size)
		return -ENODEV;

	*ret = of_read_number(cache_size, 1);
	return 0;
}

static int cache_size_kb(const struct cache *cache, unsigned int *ret)
{
	unsigned int size;

	if (cache_size(cache, &size))
		return -ENODEV;

	*ret = size / 1024;
	return 0;
}

/* not cache_line_size() because that's a macro in include/linux/cache.h */
static int cache_get_line_size(const struct cache *cache, unsigned int *ret)
{
	const __be32 *line_size;
	int i, lim;

	lim = ARRAY_SIZE(cache_type_info[cache->type].line_size_props);

	for (i = 0; i < lim; i++) {
		const char *propname;

		propname = cache_type_info[cache->type].line_size_props[i];
		line_size = of_get_property(cache->ofnode, propname, NULL);
		if (line_size)
			break;
	}

	if (!line_size)
		return -ENODEV;

	*ret = of_read_number(line_size, 1);
	return 0;
}

static int cache_nr_sets(const struct cache *cache, unsigned int *ret)
{
	const char *propname;
	const __be32 *nr_sets;

	propname = cache_type_info[cache->type].nr_sets_prop;

	nr_sets = of_get_property(cache->ofnode, propname, NULL);
	if (!nr_sets)
		return -ENODEV;

	*ret = of_read_number(nr_sets, 1);
	return 0;
}

static int cache_associativity(const struct cache *cache, unsigned int *ret)
{
	unsigned int line_size;
	unsigned int nr_sets;
	unsigned int size;

	if (cache_nr_sets(cache, &nr_sets))
		goto err;

	/* If the cache is fully associative, there is no need to
	 * check the other properties.
	 */
	if (nr_sets == 1) {
		*ret = 0;
		return 0;
	}

	if (cache_get_line_size(cache, &line_size))
		goto err;
	if (cache_size(cache, &size))
		goto err;

	if (!(nr_sets > 0 && size > 0 && line_size > 0))
		goto err;

	*ret = (size / nr_sets) / line_size;
	return 0;
err:
	return -ENODEV;
}

/* helper for dealing with split caches */
static struct cache *cache_find_first_sibling(struct cache *cache)
{
	struct cache *iter;

	if (cache->type == CACHE_TYPE_UNIFIED ||
	    cache->type == CACHE_TYPE_UNIFIED_D)
		return cache;

	list_for_each_entry(iter, &cache_list, list)
		if (iter->ofnode == cache->ofnode && iter->next_local == cache)
			return iter;

	return cache;
}

/* return the first cache on a local list matching node */
static struct cache *cache_lookup_by_node(const struct device_node *node)
{
	struct cache *cache = NULL;
	struct cache *iter;

	list_for_each_entry(iter, &cache_list, list) {
		if (iter->ofnode != node)
			continue;
		cache = cache_find_first_sibling(iter);
		break;
	}

	return cache;
}

static bool cache_node_is_unified(const struct device_node *np)
{
	return of_get_property(np, "cache-unified", NULL);
}

/*
 * Unified caches can have two different sets of tags.  Most embedded
 * use cache-size, etc. for the unified cache size, but open firmware systems
 * use d-cache-size, etc.   Check on initialization for which type we have, and
 * return the appropriate structure type.  Assume it's embedded if it isn't
 * open firmware.  If it's yet a 3rd type, then there will be missing entries
 * in /sys/devices/system/cpu/cpu0/cache/index2/, and this code will need
 * to be extended further.
 */
static int cache_is_unified_d(const struct device_node *np)
{
	return of_get_property(np,
		cache_type_info[CACHE_TYPE_UNIFIED_D].size_prop, NULL) ?
		CACHE_TYPE_UNIFIED_D : CACHE_TYPE_UNIFIED;
}

/*
 */
static struct cache *cache_do_one_devnode_unified(struct device_node *node, int level)
{
	pr_debug("creating L%d ucache for %pOF\n", level, node);

	return new_cache(cache_is_unified_d(node), level, node);
}

static struct cache *cache_do_one_devnode_split(struct device_node *node,
						int level)
{
	struct cache *dcache, *icache;

	pr_debug("creating L%d dcache and icache for %pOF\n", level,
		 node);

	dcache = new_cache(CACHE_TYPE_DATA, level, node);
	icache = new_cache(CACHE_TYPE_INSTRUCTION, level, node);

	if (!dcache || !icache)
		goto err;

	dcache->next_local = icache;

	return dcache;
err:
	release_cache(dcache);
	release_cache(icache);
	return NULL;
}

static struct cache *cache_do_one_devnode(struct device_node *node, int level)
{
	struct cache *cache;

	if (cache_node_is_unified(node))
		cache = cache_do_one_devnode_unified(node, level);
	else
		cache = cache_do_one_devnode_split(node, level);

	return cache;
}

static struct cache *cache_lookup_or_instantiate(struct device_node *node,
						 int level)
{
	struct cache *cache;

	cache = cache_lookup_by_node(node);

	WARN_ONCE(cache && cache->level != level,
		  "cache level mismatch on lookup (got %d, expected %d)\n",
		  cache->level, level);

	if (!cache)
		cache = cache_do_one_devnode(node, level);

	return cache;
}

static void link_cache_lists(struct cache *smaller, struct cache *bigger)
{
	while (smaller->next_local) {
		if (smaller->next_local == bigger)
			return; /* already linked */
		smaller = smaller->next_local;
	}

	smaller->next_local = bigger;
}

static void do_subsidiary_caches_debugcheck(struct cache *cache)
{
	WARN_ON_ONCE(cache->level != 1);
	WARN_ON_ONCE(!of_node_is_type(cache->ofnode, "cpu"));
}

static void do_subsidiary_caches(struct cache *cache)
{
	struct device_node *subcache_node;
	int level = cache->level;

	do_subsidiary_caches_debugcheck(cache);

	while ((subcache_node = of_find_next_cache_node(cache->ofnode))) {
		struct cache *subcache;

		level++;
		subcache = cache_lookup_or_instantiate(subcache_node, level);
		of_node_put(subcache_node);
		if (!subcache)
			break;

		link_cache_lists(cache, subcache);
		cache = subcache;
	}
}

static struct cache *cache_chain_instantiate(unsigned int cpu_id)
{
	struct device_node *cpu_node;
	struct cache *cpu_cache = NULL;

	pr_debug("creating cache object(s) for CPU %i\n", cpu_id);

	cpu_node = of_get_cpu_node(cpu_id, NULL);
	WARN_ONCE(!cpu_node, "no OF node found for CPU %i\n", cpu_id);
	if (!cpu_node)
		goto out;

	cpu_cache = cache_lookup_or_instantiate(cpu_node, 1);
	if (!cpu_cache)
		goto out;

	do_subsidiary_caches(cpu_cache);

	cache_cpu_set(cpu_cache, cpu_id);
out:
	of_node_put(cpu_node);

	return cpu_cache;
}

static struct cache_dir *cacheinfo_create_cache_dir(unsigned int cpu_id)
{
	struct cache_dir *cache_dir;
	struct device *dev;
	struct kobject *kobj = NULL;

	dev = get_cpu_device(cpu_id);
	WARN_ONCE(!dev, "no dev for CPU %i\n", cpu_id);
	if (!dev)
		goto err;

	kobj = kobject_create_and_add("cache", &dev->kobj);
	if (!kobj)
		goto err;

	cache_dir = kzalloc(sizeof(*cache_dir), GFP_KERNEL);
	if (!cache_dir)
		goto err;

	cache_dir->kobj = kobj;

	WARN_ON_ONCE(per_cpu(cache_dir_pcpu, cpu_id) != NULL);

	per_cpu(cache_dir_pcpu, cpu_id) = cache_dir;

	return cache_dir;
err:
	kobject_put(kobj);
	return NULL;
}

static void cache_index_release(struct kobject *kobj)
{
	struct cache_index_dir *index;

	index = kobj_to_cache_index_dir(kobj);

	pr_debug("freeing index directory for L%d %s cache\n",
		 index->cache->level, cache_type_string(index->cache));

	kfree(index);
}

static ssize_t cache_index_show(struct kobject *k, struct attribute *attr, char *buf)
{
	struct kobj_attribute *kobj_attr;

	kobj_attr = container_of(attr, struct kobj_attribute, attr);

	return kobj_attr->show(k, kobj_attr, buf);
}

static struct cache *index_kobj_to_cache(struct kobject *k)
{
	struct cache_index_dir *index;

	index = kobj_to_cache_index_dir(k);

	return index->cache;
}

static ssize_t size_show(struct kobject *k, struct kobj_attribute *attr, char *buf)
{
	unsigned int size_kb;
	struct cache *cache;

	cache = index_kobj_to_cache(k);

	if (cache_size_kb(cache, &size_kb))
		return -ENODEV;

	return sprintf(buf, "%uK\n", size_kb);
}

static struct kobj_attribute cache_size_attr =
	__ATTR(size, 0444, size_show, NULL);


static ssize_t line_size_show(struct kobject *k, struct kobj_attribute *attr, char *buf)
{
	unsigned int line_size;
	struct cache *cache;

	cache = index_kobj_to_cache(k);

	if (cache_get_line_size(cache, &line_size))
		return -ENODEV;

	return sprintf(buf, "%u\n", line_size);
}

static struct kobj_attribute cache_line_size_attr =
	__ATTR(coherency_line_size, 0444, line_size_show, NULL);

static ssize_t nr_sets_show(struct kobject *k, struct kobj_attribute *attr, char *buf)
{
	unsigned int nr_sets;
	struct cache *cache;

	cache = index_kobj_to_cache(k);

	if (cache_nr_sets(cache, &nr_sets))
		return -ENODEV;

	return sprintf(buf, "%u\n", nr_sets);
}

static struct kobj_attribute cache_nr_sets_attr =
	__ATTR(number_of_sets, 0444, nr_sets_show, NULL);

static ssize_t associativity_show(struct kobject *k, struct kobj_attribute *attr, char *buf)
{
	unsigned int associativity;
	struct cache *cache;

	cache = index_kobj_to_cache(k);

	if (cache_associativity(cache, &associativity))
		return -ENODEV;

	return sprintf(buf, "%u\n", associativity);
}

static struct kobj_attribute cache_assoc_attr =
	__ATTR(ways_of_associativity, 0444, associativity_show, NULL);

static ssize_t type_show(struct kobject *k, struct kobj_attribute *attr, char *buf)
{
	struct cache *cache;

	cache = index_kobj_to_cache(k);

	return sprintf(buf, "%s\n", cache_type_string(cache));
}

static struct kobj_attribute cache_type_attr =
	__ATTR(type, 0444, type_show, NULL);

static ssize_t level_show(struct kobject *k, struct kobj_attribute *attr, char *buf)
{
	struct cache_index_dir *index;
	struct cache *cache;

	index = kobj_to_cache_index_dir(k);
	cache = index->cache;

	return sprintf(buf, "%d\n", cache->level);
}

static struct kobj_attribute cache_level_attr =
	__ATTR(level, 0444, level_show, NULL);

static unsigned int index_dir_to_cpu(struct cache_index_dir *index)
{
	struct kobject *index_dir_kobj = &index->kobj;
	struct kobject *cache_dir_kobj = index_dir_kobj->parent;
	struct kobject *cpu_dev_kobj = cache_dir_kobj->parent;
	struct device *dev = kobj_to_dev(cpu_dev_kobj);

	return dev->id;
}

/*
 * On big-core systems, each core has two groups of CPUs each of which
 * has its own L1-cache. The thread-siblings which share l1-cache with
 * @cpu can be obtained via cpu_smallcore_mask().
 */
static const struct cpumask *get_big_core_shared_cpu_map(int cpu, struct cache *cache)
{
	if (cache->level == 1)
		return cpu_smallcore_mask(cpu);

	return &cache->shared_cpu_map;
}

static ssize_t shared_cpu_map_show(struct kobject *k, struct kobj_attribute *attr, char *buf)
{
	struct cache_index_dir *index;
	struct cache *cache;
	const struct cpumask *mask;
	int ret, cpu;

	index = kobj_to_cache_index_dir(k);
	cache = index->cache;

	if (has_big_cores) {
		cpu = index_dir_to_cpu(index);
		mask = get_big_core_shared_cpu_map(cpu, cache);
	} else {
		mask  = &cache->shared_cpu_map;
	}

	ret = scnprintf(buf, PAGE_SIZE - 1, "%*pb\n",
			cpumask_pr_args(mask));
	buf[ret++] = '\n';
	buf[ret] = '\0';
	return ret;
}

static struct kobj_attribute cache_shared_cpu_map_attr =
	__ATTR(shared_cpu_map, 0444, shared_cpu_map_show, NULL);

/* Attributes which should always be created -- the kobject/sysfs core
 * does this automatically via kobj_type->default_attrs.  This is the
 * minimum data required to uniquely identify a cache.
 */
static struct attribute *cache_index_default_attrs[] = {
	&cache_type_attr.attr,
	&cache_level_attr.attr,
	&cache_shared_cpu_map_attr.attr,
	NULL,
};

/* Attributes which should be created if the cache device node has the
 * right properties -- see cacheinfo_create_index_opt_attrs
 */
static struct kobj_attribute *cache_index_opt_attrs[] = {
	&cache_size_attr,
	&cache_line_size_attr,
	&cache_nr_sets_attr,
	&cache_assoc_attr,
};

static const struct sysfs_ops cache_index_ops = {
	.show = cache_index_show,
};

static struct kobj_type cache_index_type = {
	.release = cache_index_release,
	.sysfs_ops = &cache_index_ops,
	.default_attrs = cache_index_default_attrs,
};

static void cacheinfo_create_index_opt_attrs(struct cache_index_dir *dir)
{
	const char *cache_type;
	struct cache *cache;
	char *buf;
	int i;

	buf = kmalloc(PAGE_SIZE, GFP_KERNEL);
	if (!buf)
		return;

	cache = dir->cache;
	cache_type = cache_type_string(cache);

	/* We don't want to create an attribute that can't provide a
	 * meaningful value.  Check the return value of each optional
	 * attribute's ->show method before registering the
	 * attribute.
	 */
	for (i = 0; i < ARRAY_SIZE(cache_index_opt_attrs); i++) {
		struct kobj_attribute *attr;
		ssize_t rc;

		attr = cache_index_opt_attrs[i];

		rc = attr->show(&dir->kobj, attr, buf);
		if (rc <= 0) {
			pr_debug("not creating %s attribute for "
				 "%pOF(%s) (rc = %zd)\n",
				 attr->attr.name, cache->ofnode,
				 cache_type, rc);
			continue;
		}
		if (sysfs_create_file(&dir->kobj, &attr->attr))
			pr_debug("could not create %s attribute for %pOF(%s)\n",
				 attr->attr.name, cache->ofnode, cache_type);
	}

	kfree(buf);
}

static void cacheinfo_create_index_dir(struct cache *cache, int index,
				       struct cache_dir *cache_dir)
{
	struct cache_index_dir *index_dir;
	int rc;

	index_dir = kzalloc(sizeof(*index_dir), GFP_KERNEL);
	if (!index_dir)
		return;

	index_dir->cache = cache;

	rc = kobject_init_and_add(&index_dir->kobj, &cache_index_type,
				  cache_dir->kobj, "index%d", index);
	if (rc) {
		kobject_put(&index_dir->kobj);
<<<<<<< HEAD
		kfree(index_dir);
=======
>>>>>>> a188339c
		return;
	}

	index_dir->next = cache_dir->index;
	cache_dir->index = index_dir;

	cacheinfo_create_index_opt_attrs(index_dir);
}

static void cacheinfo_sysfs_populate(unsigned int cpu_id,
				     struct cache *cache_list)
{
	struct cache_dir *cache_dir;
	struct cache *cache;
	int index = 0;

	cache_dir = cacheinfo_create_cache_dir(cpu_id);
	if (!cache_dir)
		return;

	cache = cache_list;
	while (cache) {
		cacheinfo_create_index_dir(cache, index, cache_dir);
		index++;
		cache = cache->next_local;
	}
}

void cacheinfo_cpu_online(unsigned int cpu_id)
{
	struct cache *cache;

	cache = cache_chain_instantiate(cpu_id);
	if (!cache)
		return;

	cacheinfo_sysfs_populate(cpu_id, cache);
}

/* functions needed to remove cache entry for cpu offline or suspend/resume */

#if (defined(CONFIG_PPC_PSERIES) && defined(CONFIG_SUSPEND)) || \
    defined(CONFIG_HOTPLUG_CPU)

static struct cache *cache_lookup_by_cpu(unsigned int cpu_id)
{
	struct device_node *cpu_node;
	struct cache *cache;

	cpu_node = of_get_cpu_node(cpu_id, NULL);
	WARN_ONCE(!cpu_node, "no OF node found for CPU %i\n", cpu_id);
	if (!cpu_node)
		return NULL;

	cache = cache_lookup_by_node(cpu_node);
	of_node_put(cpu_node);

	return cache;
}

static void remove_index_dirs(struct cache_dir *cache_dir)
{
	struct cache_index_dir *index;

	index = cache_dir->index;

	while (index) {
		struct cache_index_dir *next;

		next = index->next;
		kobject_put(&index->kobj);
		index = next;
	}
}

static void remove_cache_dir(struct cache_dir *cache_dir)
{
	remove_index_dirs(cache_dir);

	/* Remove cache dir from sysfs */
	kobject_del(cache_dir->kobj);

	kobject_put(cache_dir->kobj);

	kfree(cache_dir);
}

static void cache_cpu_clear(struct cache *cache, int cpu)
{
	while (cache) {
		struct cache *next = cache->next_local;

		WARN_ONCE(!cpumask_test_cpu(cpu, &cache->shared_cpu_map),
			  "CPU %i not accounted in %pOF(%s)\n",
			  cpu, cache->ofnode,
			  cache_type_string(cache));

		cpumask_clear_cpu(cpu, &cache->shared_cpu_map);

		/* Release the cache object if all the cpus using it
		 * are offline */
		if (cpumask_empty(&cache->shared_cpu_map))
			release_cache(cache);

		cache = next;
	}
}

void cacheinfo_cpu_offline(unsigned int cpu_id)
{
	struct cache_dir *cache_dir;
	struct cache *cache;

	/* Prevent userspace from seeing inconsistent state - remove
	 * the sysfs hierarchy first */
	cache_dir = per_cpu(cache_dir_pcpu, cpu_id);

	/* careful, sysfs population may have failed */
	if (cache_dir)
		remove_cache_dir(cache_dir);

	per_cpu(cache_dir_pcpu, cpu_id) = NULL;

	/* clear the CPU's bit in its cache chain, possibly freeing
	 * cache objects */
	cache = cache_lookup_by_cpu(cpu_id);
	if (cache)
		cache_cpu_clear(cache, cpu_id);
}
#endif /* (CONFIG_PPC_PSERIES && CONFIG_SUSPEND) || CONFIG_HOTPLUG_CPU */<|MERGE_RESOLUTION|>--- conflicted
+++ resolved
@@ -767,10 +767,6 @@
 				  cache_dir->kobj, "index%d", index);
 	if (rc) {
 		kobject_put(&index_dir->kobj);
-<<<<<<< HEAD
-		kfree(index_dir);
-=======
->>>>>>> a188339c
 		return;
 	}
 
