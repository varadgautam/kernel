--- conflicted
+++ resolved
@@ -902,8 +902,6 @@
 	if (!no_rfi_flush)
 		rfi_flush_enable(enable);
 }
-<<<<<<< HEAD
-=======
 
 #ifdef CONFIG_DEBUG_FS
 static int rfi_flush_set(void *data, u64 val)
@@ -941,5 +939,4 @@
 
 	return sprintf(buf, "Vulnerable\n");
 }
->>>>>>> 0186f2dc
 #endif /* CONFIG_PPC_BOOK3S_64 */