--- conflicted
+++ resolved
@@ -770,8 +770,6 @@
 	}
 }
 
-<<<<<<< HEAD
-=======
 /**
  * eeh_check_slot_presence - Check if a device is still present in a slot
  * @pdev: pci_dev to check
@@ -838,7 +836,6 @@
 	ops->set_attention_status(slot->hotplug, 0);
 }
 
->>>>>>> fec38890
 /**
  * eeh_handle_normal_event - Handle EEH events on a specific PE
  * @pe: EEH PE - which should not be used after we return, as it may
@@ -878,8 +875,6 @@
 		return;
 	}
 
-<<<<<<< HEAD
-=======
 	/*
 	 * When devices are hot-removed we might get an EEH due to
 	 * a driver attempting to touch the MMIO space of a removed
@@ -934,7 +929,6 @@
 	}
 #endif /* CONFIG_STACKTRACE */
 
->>>>>>> fec38890
 	eeh_pe_update_time_stamp(pe);
 	pe->freeze_count++;
 	if (pe->freeze_count > eeh_max_freezes) {
@@ -1125,24 +1119,18 @@
 		}
 	}
 
-<<<<<<< HEAD
-=======
 out:
->>>>>>> fec38890
 	/*
 	 * Clean up any PEs without devices. While marked as EEH_PE_RECOVERYING
 	 * we don't want to modify the PE tree structure so we do it here.
 	 */
 	eeh_pe_cleanup(pe);
-<<<<<<< HEAD
-=======
 
 	/* clear the slot attention LED for all recovered devices */
 	eeh_for_each_pe(pe, tmp_pe)
 		eeh_pe_for_each_dev(tmp_pe, edev, tmp)
 			eeh_clear_slot_attention(edev->pdev);
 
->>>>>>> fec38890
 	eeh_pe_state_clear(pe, EEH_PE_RECOVERING, true);
 }
 
