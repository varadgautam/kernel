--- conflicted
+++ resolved
@@ -301,14 +301,6 @@
 	diu_ops.release_bootmem		= mpc512x_release_bootmem;
 }
 
-<<<<<<< HEAD
-#else
-void __init mpc512x_setup_diu(void) { /* EMPTY */ }
-void __init mpc512x_init_diu(void) { /* EMPTY */ }
-#endif
-
-=======
->>>>>>> 6ce4eac1
 void __init mpc512x_init_IRQ(void)
 {
 	struct device_node *np;
