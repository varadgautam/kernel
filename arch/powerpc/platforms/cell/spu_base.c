/*
 * Low-level SPU handling
 *
 * (C) Copyright IBM Deutschland Entwicklung GmbH 2005
 *
 * Author: Arnd Bergmann <arndb@de.ibm.com>
 *
 * This program is free software; you can redistribute it and/or modify
 * it under the terms of the GNU General Public License as published by
 * the Free Software Foundation; either version 2, or (at your option)
 * any later version.
 *
 * This program is distributed in the hope that it will be useful,
 * but WITHOUT ANY WARRANTY; without even the implied warranty of
 * MERCHANTABILITY or FITNESS FOR A PARTICULAR PURPOSE.  See the
 * GNU General Public License for more details.
 *
 * You should have received a copy of the GNU General Public License
 * along with this program; if not, write to the Free Software
 * Foundation, Inc., 675 Mass Ave, Cambridge, MA 02139, USA.
 */

#undef DEBUG

#include <linux/interrupt.h>
#include <linux/list.h>
#include <linux/module.h>
#include <linux/ptrace.h>
#include <linux/slab.h>
#include <linux/wait.h>
#include <linux/mm.h>
#include <linux/io.h>
#include <linux/mutex.h>
#include <linux/linux_logo.h>
#include <asm/spu.h>
#include <asm/spu_priv1.h>
#include <asm/xmon.h>
#include <asm/prom.h>

const struct spu_management_ops *spu_management_ops;
EXPORT_SYMBOL_GPL(spu_management_ops);

const struct spu_priv1_ops *spu_priv1_ops;
EXPORT_SYMBOL_GPL(spu_priv1_ops);

struct cbe_spu_info cbe_spu_info[MAX_NUMNODES];
EXPORT_SYMBOL_GPL(cbe_spu_info);

/*
 * Protects cbe_spu_info and spu->number.
 */
static DEFINE_SPINLOCK(spu_lock);

/*
 * List of all spus in the system.
 *
 * This list is iterated by callers from irq context and callers that
 * want to sleep.  Thus modifications need to be done with both
 * spu_full_list_lock and spu_full_list_mutex held, while iterating
 * through it requires either of these locks.
 *
 * In addition spu_full_list_lock protects all assignmens to
 * spu->mm.
 */
static LIST_HEAD(spu_full_list);
static DEFINE_SPINLOCK(spu_full_list_lock);
static DEFINE_MUTEX(spu_full_list_mutex);

void spu_invalidate_slbs(struct spu *spu)
{
	struct spu_priv2 __iomem *priv2 = spu->priv2;

	if (spu_mfc_sr1_get(spu) & MFC_STATE1_RELOCATE_MASK)
		out_be64(&priv2->slb_invalidate_all_W, 0UL);
}
EXPORT_SYMBOL_GPL(spu_invalidate_slbs);

/* This is called by the MM core when a segment size is changed, to
 * request a flush of all the SPEs using a given mm
 */
void spu_flush_all_slbs(struct mm_struct *mm)
{
	struct spu *spu;
	unsigned long flags;

	spin_lock_irqsave(&spu_full_list_lock, flags);
	list_for_each_entry(spu, &spu_full_list, full_list) {
		if (spu->mm == mm)
			spu_invalidate_slbs(spu);
	}
	spin_unlock_irqrestore(&spu_full_list_lock, flags);
}

/* The hack below stinks... try to do something better one of
 * these days... Does it even work properly with NR_CPUS == 1 ?
 */
static inline void mm_needs_global_tlbie(struct mm_struct *mm)
{
	int nr = (NR_CPUS > 1) ? NR_CPUS : NR_CPUS + 1;

	/* Global TLBIE broadcast required with SPEs. */
	__cpus_setall(&mm->cpu_vm_mask, nr);
}

void spu_associate_mm(struct spu *spu, struct mm_struct *mm)
{
	unsigned long flags;

	spin_lock_irqsave(&spu_full_list_lock, flags);
	spu->mm = mm;
	spin_unlock_irqrestore(&spu_full_list_lock, flags);
	if (mm)
		mm_needs_global_tlbie(mm);
}
EXPORT_SYMBOL_GPL(spu_associate_mm);

static int __spu_trap_invalid_dma(struct spu *spu)
{
	pr_debug("%s\n", __FUNCTION__);
	spu->dma_callback(spu, SPE_EVENT_INVALID_DMA);
	return 0;
}

static int __spu_trap_dma_align(struct spu *spu)
{
	pr_debug("%s\n", __FUNCTION__);
	spu->dma_callback(spu, SPE_EVENT_DMA_ALIGNMENT);
	return 0;
}

static int __spu_trap_error(struct spu *spu)
{
	pr_debug("%s\n", __FUNCTION__);
	spu->dma_callback(spu, SPE_EVENT_SPE_ERROR);
	return 0;
}

static void spu_restart_dma(struct spu *spu)
{
	struct spu_priv2 __iomem *priv2 = spu->priv2;

	if (!test_bit(SPU_CONTEXT_SWITCH_PENDING, &spu->flags))
		out_be64(&priv2->mfc_control_RW, MFC_CNTL_RESTART_DMA_COMMAND);
}

static int __spu_trap_data_seg(struct spu *spu, unsigned long ea)
{
	struct spu_priv2 __iomem *priv2 = spu->priv2;
	struct mm_struct *mm = spu->mm;
	u64 esid, vsid, llp;
	int psize;

	pr_debug("%s\n", __FUNCTION__);

	if (test_bit(SPU_CONTEXT_SWITCH_ACTIVE, &spu->flags)) {
		/* SLBs are pre-loaded for context switch, so
		 * we should never get here!
		 */
		printk("%s: invalid access during switch!\n", __func__);
		return 1;
	}
	esid = (ea & ESID_MASK) | SLB_ESID_V;

	switch(REGION_ID(ea)) {
	case USER_REGION_ID:
#ifdef CONFIG_PPC_MM_SLICES
		psize = get_slice_psize(mm, ea);
#else
		psize = mm->context.user_psize;
#endif
		vsid = (get_vsid(mm->context.id, ea) << SLB_VSID_SHIFT) |
				SLB_VSID_USER;
		break;
	case VMALLOC_REGION_ID:
		if (ea < VMALLOC_END)
			psize = mmu_vmalloc_psize;
		else
			psize = mmu_io_psize;
		vsid = (get_kernel_vsid(ea) << SLB_VSID_SHIFT) |
			SLB_VSID_KERNEL;
		break;
	case KERNEL_REGION_ID:
		psize = mmu_linear_psize;
		vsid = (get_kernel_vsid(ea) << SLB_VSID_SHIFT) |
			SLB_VSID_KERNEL;
		break;
	default:
		/* Future: support kernel segments so that drivers
		 * can use SPUs.
		 */
		pr_debug("invalid region access at %016lx\n", ea);
		return 1;
	}
	llp = mmu_psize_defs[psize].sllp;

	out_be64(&priv2->slb_index_W, spu->slb_replace);
	out_be64(&priv2->slb_vsid_RW, vsid | llp);
	out_be64(&priv2->slb_esid_RW, esid);

	spu->slb_replace++;
	if (spu->slb_replace >= 8)
		spu->slb_replace = 0;

	spu_restart_dma(spu);
	spu->stats.slb_flt++;
	return 0;
}

extern int hash_page(unsigned long ea, unsigned long access, unsigned long trap); //XXX
static int __spu_trap_data_map(struct spu *spu, unsigned long ea, u64 dsisr)
{
	pr_debug("%s, %lx, %lx\n", __FUNCTION__, dsisr, ea);

	/* Handle kernel space hash faults immediately.
	   User hash faults need to be deferred to process context. */
	if ((dsisr & MFC_DSISR_PTE_NOT_FOUND)
	    && REGION_ID(ea) != USER_REGION_ID
	    && hash_page(ea, _PAGE_PRESENT, 0x300) == 0) {
		spu_restart_dma(spu);
		return 0;
	}

	if (test_bit(SPU_CONTEXT_SWITCH_ACTIVE, &spu->flags)) {
		printk("%s: invalid access during switch!\n", __func__);
		return 1;
	}

	spu->dar = ea;
	spu->dsisr = dsisr;
	mb();
	spu->stop_callback(spu);
	return 0;
}

static irqreturn_t
spu_irq_class_0(int irq, void *data)
{
	struct spu *spu;
	unsigned long stat, mask;

	spu = data;

	mask = spu_int_mask_get(spu, 0);
	stat = spu_int_stat_get(spu, 0);
	stat &= mask;

	spin_lock(&spu->register_lock);
	spu->class_0_pending |= stat;
	spin_unlock(&spu->register_lock);

	spu->stop_callback(spu);

	spu_int_stat_clear(spu, 0, stat);

	return IRQ_HANDLED;
}

int
spu_irq_class_0_bottom(struct spu *spu)
{
	unsigned long flags;
	unsigned long stat;

	spin_lock_irqsave(&spu->register_lock, flags);
	stat = spu->class_0_pending;
	spu->class_0_pending = 0;

	if (stat & 1) /* invalid DMA alignment */
		__spu_trap_dma_align(spu);

	if (stat & 2) /* invalid MFC DMA */
		__spu_trap_invalid_dma(spu);

	if (stat & 4) /* error on SPU */
		__spu_trap_error(spu);

	spin_unlock_irqrestore(&spu->register_lock, flags);

	return (stat & 0x7) ? -EIO : 0;
}
EXPORT_SYMBOL_GPL(spu_irq_class_0_bottom);

static irqreturn_t
spu_irq_class_1(int irq, void *data)
{
	struct spu *spu;
	unsigned long stat, mask, dar, dsisr;

	spu = data;

	/* atomically read & clear class1 status. */
	spin_lock(&spu->register_lock);
	mask  = spu_int_mask_get(spu, 1);
	stat  = spu_int_stat_get(spu, 1) & mask;
	dar   = spu_mfc_dar_get(spu);
	dsisr = spu_mfc_dsisr_get(spu);
	if (stat & 2) /* mapping fault */
		spu_mfc_dsisr_set(spu, 0ul);
	spu_int_stat_clear(spu, 1, stat);
	spin_unlock(&spu->register_lock);
	pr_debug("%s: %lx %lx %lx %lx\n", __FUNCTION__, mask, stat,
			dar, dsisr);

	if (stat & 1) /* segment fault */
		__spu_trap_data_seg(spu, dar);

	if (stat & 2) { /* mapping fault */
		__spu_trap_data_map(spu, dar, dsisr);
	}

	if (stat & 4) /* ls compare & suspend on get */
		;

	if (stat & 8) /* ls compare & suspend on put */
		;

	return stat ? IRQ_HANDLED : IRQ_NONE;
}

static irqreturn_t
spu_irq_class_2(int irq, void *data)
{
	struct spu *spu;
	unsigned long stat;
	unsigned long mask;

	spu = data;
	spin_lock(&spu->register_lock);
	stat = spu_int_stat_get(spu, 2);
	mask = spu_int_mask_get(spu, 2);
	/* ignore interrupts we're not waiting for */
	stat &= mask;
	/*
	 * mailbox interrupts (0x1 and 0x10) are level triggered.
	 * mask them now before acknowledging.
	 */
	if (stat & 0x11)
		spu_int_mask_and(spu, 2, ~(stat & 0x11));
	/* acknowledge all interrupts before the callbacks */
	spu_int_stat_clear(spu, 2, stat);
	spin_unlock(&spu->register_lock);

	pr_debug("class 2 interrupt %d, %lx, %lx\n", irq, stat, mask);

	if (stat & 1)  /* PPC core mailbox */
		spu->ibox_callback(spu);

	if (stat & 2) /* SPU stop-and-signal */
		spu->stop_callback(spu);

	if (stat & 4) /* SPU halted */
		spu->stop_callback(spu);

	if (stat & 8) /* DMA tag group complete */
		spu->mfc_callback(spu);

	if (stat & 0x10) /* SPU mailbox threshold */
		spu->wbox_callback(spu);

	spu->stats.class2_intr++;
	return stat ? IRQ_HANDLED : IRQ_NONE;
}

static int spu_request_irqs(struct spu *spu)
{
	int ret = 0;

	if (spu->irqs[0] != NO_IRQ) {
		snprintf(spu->irq_c0, sizeof (spu->irq_c0), "spe%02d.0",
			 spu->number);
		ret = request_irq(spu->irqs[0], spu_irq_class_0,
				  IRQF_DISABLED,
				  spu->irq_c0, spu);
		if (ret)
			goto bail0;
	}
	if (spu->irqs[1] != NO_IRQ) {
		snprintf(spu->irq_c1, sizeof (spu->irq_c1), "spe%02d.1",
			 spu->number);
		ret = request_irq(spu->irqs[1], spu_irq_class_1,
				  IRQF_DISABLED,
				  spu->irq_c1, spu);
		if (ret)
			goto bail1;
	}
	if (spu->irqs[2] != NO_IRQ) {
		snprintf(spu->irq_c2, sizeof (spu->irq_c2), "spe%02d.2",
			 spu->number);
		ret = request_irq(spu->irqs[2], spu_irq_class_2,
				  IRQF_DISABLED,
				  spu->irq_c2, spu);
		if (ret)
			goto bail2;
	}
	return 0;

bail2:
	if (spu->irqs[1] != NO_IRQ)
		free_irq(spu->irqs[1], spu);
bail1:
	if (spu->irqs[0] != NO_IRQ)
		free_irq(spu->irqs[0], spu);
bail0:
	return ret;
}

static void spu_free_irqs(struct spu *spu)
{
	if (spu->irqs[0] != NO_IRQ)
		free_irq(spu->irqs[0], spu);
	if (spu->irqs[1] != NO_IRQ)
		free_irq(spu->irqs[1], spu);
	if (spu->irqs[2] != NO_IRQ)
		free_irq(spu->irqs[2], spu);
}

void spu_init_channels(struct spu *spu)
{
	static const struct {
		 unsigned channel;
		 unsigned count;
	} zero_list[] = {
		{ 0x00, 1, }, { 0x01, 1, }, { 0x03, 1, }, { 0x04, 1, },
		{ 0x18, 1, }, { 0x19, 1, }, { 0x1b, 1, }, { 0x1d, 1, },
	}, count_list[] = {
		{ 0x00, 0, }, { 0x03, 0, }, { 0x04, 0, }, { 0x15, 16, },
		{ 0x17, 1, }, { 0x18, 0, }, { 0x19, 0, }, { 0x1b, 0, },
		{ 0x1c, 1, }, { 0x1d, 0, }, { 0x1e, 1, },
	};
	struct spu_priv2 __iomem *priv2;
	int i;

	priv2 = spu->priv2;

	/* initialize all channel data to zero */
	for (i = 0; i < ARRAY_SIZE(zero_list); i++) {
		int count;

		out_be64(&priv2->spu_chnlcntptr_RW, zero_list[i].channel);
		for (count = 0; count < zero_list[i].count; count++)
			out_be64(&priv2->spu_chnldata_RW, 0);
	}

	/* initialize channel counts to meaningful values */
	for (i = 0; i < ARRAY_SIZE(count_list); i++) {
		out_be64(&priv2->spu_chnlcntptr_RW, count_list[i].channel);
		out_be64(&priv2->spu_chnlcnt_RW, count_list[i].count);
	}
}
EXPORT_SYMBOL_GPL(spu_init_channels);

static int spu_shutdown(struct sys_device *sysdev)
{
	struct spu *spu = container_of(sysdev, struct spu, sysdev);

	spu_free_irqs(spu);
	spu_destroy_spu(spu);
	return 0;
}

static int spu_shutdown(struct sys_device *sysdev)
{
	struct spu *spu = container_of(sysdev, struct spu, sysdev);

	spu_free_irqs(spu);
	spu_destroy_spu(spu);
	return 0;
}

struct sysdev_class spu_sysdev_class = {
	set_kset_name("spu"),
	.shutdown = spu_shutdown,
};

int spu_add_sysdev_attr(struct sysdev_attribute *attr)
{
	struct spu *spu;

	mutex_lock(&spu_full_list_mutex);
	list_for_each_entry(spu, &spu_full_list, full_list)
		sysdev_create_file(&spu->sysdev, attr);
	mutex_unlock(&spu_full_list_mutex);

	return 0;
}
EXPORT_SYMBOL_GPL(spu_add_sysdev_attr);

int spu_add_sysdev_attr_group(struct attribute_group *attrs)
{
	struct spu *spu;

	mutex_lock(&spu_full_list_mutex);
	list_for_each_entry(spu, &spu_full_list, full_list)
		sysfs_create_group(&spu->sysdev.kobj, attrs);
	mutex_unlock(&spu_full_list_mutex);

	return 0;
}
EXPORT_SYMBOL_GPL(spu_add_sysdev_attr_group);


void spu_remove_sysdev_attr(struct sysdev_attribute *attr)
{
	struct spu *spu;

	mutex_lock(&spu_full_list_mutex);
	list_for_each_entry(spu, &spu_full_list, full_list)
		sysdev_remove_file(&spu->sysdev, attr);
	mutex_unlock(&spu_full_list_mutex);
}
EXPORT_SYMBOL_GPL(spu_remove_sysdev_attr);

void spu_remove_sysdev_attr_group(struct attribute_group *attrs)
{
	struct spu *spu;

	mutex_lock(&spu_full_list_mutex);
	list_for_each_entry(spu, &spu_full_list, full_list)
		sysfs_remove_group(&spu->sysdev.kobj, attrs);
	mutex_unlock(&spu_full_list_mutex);
}
EXPORT_SYMBOL_GPL(spu_remove_sysdev_attr_group);

static int spu_create_sysdev(struct spu *spu)
{
	int ret;

	spu->sysdev.id = spu->number;
	spu->sysdev.cls = &spu_sysdev_class;
	ret = sysdev_register(&spu->sysdev);
	if (ret) {
		printk(KERN_ERR "Can't register SPU %d with sysfs\n",
				spu->number);
		return ret;
	}

	sysfs_add_device_to_node(&spu->sysdev, spu->node);

	return 0;
}

static int __init create_spu(void *data)
{
	struct spu *spu;
	int ret;
	static int number;
	unsigned long flags;
	struct timespec ts;

	ret = -ENOMEM;
	spu = kzalloc(sizeof (*spu), GFP_KERNEL);
	if (!spu)
		goto out;

	spu->alloc_state = SPU_FREE;

	spin_lock_init(&spu->register_lock);
	spin_lock(&spu_lock);
	spu->number = number++;
	spin_unlock(&spu_lock);

	ret = spu_create_spu(spu, data);

	if (ret)
		goto out_free;

	spu_mfc_sdr_setup(spu);
	spu_mfc_sr1_set(spu, 0x33);
	ret = spu_request_irqs(spu);
	if (ret)
		goto out_destroy;

	ret = spu_create_sysdev(spu);
	if (ret)
		goto out_free_irqs;

	mutex_lock(&cbe_spu_info[spu->node].list_mutex);
	list_add(&spu->cbe_list, &cbe_spu_info[spu->node].spus);
	cbe_spu_info[spu->node].n_spus++;
	mutex_unlock(&cbe_spu_info[spu->node].list_mutex);

	mutex_lock(&spu_full_list_mutex);
	spin_lock_irqsave(&spu_full_list_lock, flags);
	list_add(&spu->full_list, &spu_full_list);
	spin_unlock_irqrestore(&spu_full_list_lock, flags);
	mutex_unlock(&spu_full_list_mutex);

	spu->stats.util_state = SPU_UTIL_IDLE_LOADED;
	ktime_get_ts(&ts);
	spu->stats.tstamp = timespec_to_ns(&ts);

	INIT_LIST_HEAD(&spu->aff_list);

	goto out;

out_free_irqs:
	spu_free_irqs(spu);
out_destroy:
	spu_destroy_spu(spu);
out_free:
	kfree(spu);
out:
	return ret;
}

static const char *spu_state_names[] = {
	"user", "system", "iowait", "idle"
};

static unsigned long long spu_acct_time(struct spu *spu,
		enum spu_utilization_state state)
{
	struct timespec ts;
	unsigned long long time = spu->stats.times[state];

	/*
	 * If the spu is idle or the context is stopped, utilization
	 * statistics are not updated.  Apply the time delta from the
	 * last recorded state of the spu.
	 */
	if (spu->stats.util_state == state) {
		ktime_get_ts(&ts);
		time += timespec_to_ns(&ts) - spu->stats.tstamp;
	}

	return time / NSEC_PER_MSEC;
}


static ssize_t spu_stat_show(struct sys_device *sysdev, char *buf)
{
	struct spu *spu = container_of(sysdev, struct spu, sysdev);

	return sprintf(buf, "%s %llu %llu %llu %llu "
		      "%llu %llu %llu %llu %llu %llu %llu %llu\n",
		spu_state_names[spu->stats.util_state],
		spu_acct_time(spu, SPU_UTIL_USER),
		spu_acct_time(spu, SPU_UTIL_SYSTEM),
		spu_acct_time(spu, SPU_UTIL_IOWAIT),
		spu_acct_time(spu, SPU_UTIL_IDLE_LOADED),
		spu->stats.vol_ctx_switch,
		spu->stats.invol_ctx_switch,
		spu->stats.slb_flt,
		spu->stats.hash_flt,
		spu->stats.min_flt,
		spu->stats.maj_flt,
		spu->stats.class2_intr,
		spu->stats.libassist);
}

static SYSDEV_ATTR(stat, 0644, spu_stat_show, NULL);

static int __init init_spu_base(void)
{
	int i, ret = 0;

	for (i = 0; i < MAX_NUMNODES; i++) {
		mutex_init(&cbe_spu_info[i].list_mutex);
		INIT_LIST_HEAD(&cbe_spu_info[i].spus);
	}

	if (!spu_management_ops)
		goto out;

	/* create sysdev class for spus */
	ret = sysdev_class_register(&spu_sysdev_class);
	if (ret)
		goto out;

	ret = spu_enumerate_spus(create_spu);

	if (ret < 0) {
		printk(KERN_WARNING "%s: Error initializing spus\n",
			__FUNCTION__);
		goto out_unregister_sysdev_class;
	}

<<<<<<< HEAD
	if (ret > 0)
		fb_append_extra_logo(&logo_spe_clut224, ret);

=======
	if (ret > 0) {
		/*
		 * We cannot put the forward declaration in
		 * <linux/linux_logo.h> because of conflicting session type
		 * conflicts for const and __initdata with different compiler
		 * versions
		 */
		extern const struct linux_logo logo_spe_clut224;

		fb_append_extra_logo(&logo_spe_clut224, ret);
	}

	mutex_lock(&spu_full_list_mutex);
>>>>>>> 4367388f
	xmon_register_spus(&spu_full_list);
	crash_register_spus(&spu_full_list);
	mutex_unlock(&spu_full_list_mutex);
	spu_add_sysdev_attr(&attr_stat);

	spu_init_affinity();

	return 0;

 out_unregister_sysdev_class:
	sysdev_class_unregister(&spu_sysdev_class);
 out:
	return ret;
}
module_init(init_spu_base);

MODULE_LICENSE("GPL");
MODULE_AUTHOR("Arnd Bergmann <arndb@de.ibm.com>");<|MERGE_RESOLUTION|>--- conflicted
+++ resolved
@@ -458,15 +458,6 @@
 	return 0;
 }
 
-static int spu_shutdown(struct sys_device *sysdev)
-{
-	struct spu *spu = container_of(sysdev, struct spu, sysdev);
-
-	spu_free_irqs(spu);
-	spu_destroy_spu(spu);
-	return 0;
-}
-
 struct sysdev_class spu_sysdev_class = {
 	set_kset_name("spu"),
 	.shutdown = spu_shutdown,
@@ -675,11 +666,6 @@
 		goto out_unregister_sysdev_class;
 	}
 
-<<<<<<< HEAD
-	if (ret > 0)
-		fb_append_extra_logo(&logo_spe_clut224, ret);
-
-=======
 	if (ret > 0) {
 		/*
 		 * We cannot put the forward declaration in
@@ -693,7 +679,6 @@
 	}
 
 	mutex_lock(&spu_full_list_mutex);
->>>>>>> 4367388f
 	xmon_register_spus(&spu_full_list);
 	crash_register_spus(&spu_full_list);
 	mutex_unlock(&spu_full_list_mutex);
