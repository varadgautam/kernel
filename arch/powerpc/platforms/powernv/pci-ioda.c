--- conflicted
+++ resolved
@@ -146,11 +146,7 @@
 	rc = opal_pci_eeh_freeze_clear(phb->opal_id, pe_no,
 				       OPAL_EEH_ACTION_CLEAR_FREEZE_ALL);
 	if (rc != OPAL_SUCCESS && rc != OPAL_UNSUPPORTED)
-<<<<<<< HEAD
-		pr_warn("%s: Error %lld unfreezing PHB#%d-PE#%d\n",
-=======
 		pr_warn("%s: Error %lld unfreezing PHB#%x-PE#%x\n",
->>>>>>> a062067a
 			__func__, rc, phb->hose->global_number, pe_no);
 
 	return &phb->ioda.pe_array[pe_no];
