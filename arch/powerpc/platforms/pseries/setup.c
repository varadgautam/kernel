/*
 *  64-bit pSeries and RS/6000 setup code.
 *
 *  Copyright (C) 1995  Linus Torvalds
 *  Adapted from 'alpha' version by Gary Thomas
 *  Modified by Cort Dougan (cort@cs.nmt.edu)
 *  Modified by PPC64 Team, IBM Corp
 *
 * This program is free software; you can redistribute it and/or
 * modify it under the terms of the GNU General Public License
 * as published by the Free Software Foundation; either version
 * 2 of the License, or (at your option) any later version.
 */

/*
 * bootup setup stuff..
 */

#undef DEBUG

#include <linux/cpu.h>
#include <linux/errno.h>
#include <linux/sched.h>
#include <linux/kernel.h>
#include <linux/mm.h>
#include <linux/stddef.h>
#include <linux/unistd.h>
#include <linux/slab.h>
#include <linux/user.h>
#include <linux/a.out.h>
#include <linux/tty.h>
#include <linux/major.h>
#include <linux/interrupt.h>
#include <linux/reboot.h>
#include <linux/init.h>
#include <linux/ioport.h>
#include <linux/console.h>
#include <linux/pci.h>
#include <linux/utsname.h>
#include <linux/adb.h>
#include <linux/module.h>
#include <linux/delay.h>
#include <linux/irq.h>
#include <linux/seq_file.h>
#include <linux/root_dev.h>

#include <asm/mmu.h>
#include <asm/processor.h>
#include <asm/io.h>
#include <asm/pgtable.h>
#include <asm/prom.h>
#include <asm/rtas.h>
#include <asm/pci-bridge.h>
#include <asm/iommu.h>
#include <asm/dma.h>
#include <asm/machdep.h>
#include <asm/irq.h>
#include <asm/kexec.h>
#include <asm/time.h>
#include <asm/nvram.h>
#include "xics.h"
#include <asm/pmc.h>
#include <asm/mpic.h>
#include <asm/ppc-pci.h>
#include <asm/i8259.h>
#include <asm/udbg.h>
#include <asm/smp.h>

#include "plpar_wrappers.h"
#include "ras.h"
#include "firmware.h"

#ifdef DEBUG
#define DBG(fmt...) udbg_printf(fmt)
#else
#define DBG(fmt...)
#endif

/* move those away to a .h */
extern void smp_init_pseries_mpic(void);
extern void smp_init_pseries_xics(void);
extern void find_udbg_vterm(void);

int fwnmi_active;  /* TRUE if an FWNMI handler is present */

static void pseries_shared_idle_sleep(void);
static void pseries_dedicated_idle_sleep(void);

static struct device_node *pSeries_mpic_node;

static void pSeries_show_cpuinfo(struct seq_file *m)
{
	struct device_node *root;
	const char *model = "";

	root = of_find_node_by_path("/");
	if (root)
		model = get_property(root, "model", NULL);
	seq_printf(m, "machine\t\t: CHRP %s\n", model);
	of_node_put(root);
}

/* Initialize firmware assisted non-maskable interrupts if
 * the firmware supports this feature.
 */
static void __init fwnmi_init(void)
{
	unsigned long system_reset_addr, machine_check_addr;

	int ibm_nmi_register = rtas_token("ibm,nmi-register");
	if (ibm_nmi_register == RTAS_UNKNOWN_SERVICE)
		return;

	/* If the kernel's not linked at zero we point the firmware at low
	 * addresses anyway, and use a trampoline to get to the real code. */
	system_reset_addr  = __pa(system_reset_fwnmi) - PHYSICAL_START;
	machine_check_addr = __pa(machine_check_fwnmi) - PHYSICAL_START;

	if (0 == rtas_call(ibm_nmi_register, 2, 1, NULL, system_reset_addr,
				machine_check_addr))
		fwnmi_active = 1;
}

void pseries_8259_cascade(unsigned int irq, struct irq_desc *desc,
			  struct pt_regs *regs)
{
	unsigned int cascade_irq = i8259_irq(regs);
	if (cascade_irq != NO_IRQ)
		generic_handle_irq(cascade_irq, regs);
	desc->chip->eoi(irq);
}

static void __init pseries_mpic_init_IRQ(void)
{
	struct device_node *np, *old, *cascade = NULL;
        unsigned int *addrp;
	unsigned long intack = 0;
	unsigned int *opprop;
	unsigned long openpic_addr = 0;
	unsigned int cascade_irq;
	int naddr, n, i, opplen;
	struct mpic *mpic;

	np = of_find_node_by_path("/");
	naddr = prom_n_addr_cells(np);
	opprop = (unsigned int *) get_property(np, "platform-open-pic", &opplen);
	if (opprop != 0) {
		openpic_addr = of_read_number(opprop, naddr);
		printk(KERN_DEBUG "OpenPIC addr: %lx\n", openpic_addr);
	}
	of_node_put(np);

	BUG_ON(openpic_addr == 0);

	/* Setup the openpic driver */
	mpic = mpic_alloc(pSeries_mpic_node, openpic_addr,
			  MPIC_PRIMARY,
			  16, 250, /* isu size, irq count */
			  " MPIC     ");
	BUG_ON(mpic == NULL);

	/* Add ISUs */
	opplen /= sizeof(u32);
	for (n = 0, i = naddr; i < opplen; i += naddr, n++) {
		unsigned long isuaddr = of_read_number(opprop + i, naddr);
		mpic_assign_isu(mpic, n, isuaddr);
	}

	/* All ISUs are setup, complete initialization */
	mpic_init(mpic);

	/* Look for cascade */
	for_each_node_by_type(np, "interrupt-controller")
		if (device_is_compatible(np, "chrp,iic")) {
			cascade = np;
			break;
		}
	if (cascade == NULL)
		return;

	cascade_irq = irq_of_parse_and_map(cascade, 0);
	if (cascade == NO_IRQ) {
		printk(KERN_ERR "xics: failed to map cascade interrupt");
		return;
	}

	/* Check ACK type */
	for (old = of_node_get(cascade); old != NULL ; old = np) {
		np = of_get_parent(old);
		of_node_put(old);
		if (np == NULL)
			break;
		if (strcmp(np->name, "pci") != 0)
			continue;
		addrp = (u32 *)get_property(np, "8259-interrupt-acknowledge",
					    NULL);
		if (addrp == NULL)
			continue;
		naddr = prom_n_addr_cells(np);
		intack = addrp[naddr-1];
		if (naddr > 1)
			intack |= ((unsigned long)addrp[naddr-2]) << 32;
	}
	if (intack)
		printk(KERN_DEBUG "mpic: PCI 8259 intack at 0x%016lx\n",
		       intack);
	i8259_init(cascade, intack);
	of_node_put(cascade);
	set_irq_chained_handler(cascade_irq, pseries_8259_cascade);
}

static void pseries_lpar_enable_pmcs(void)
{
	unsigned long set, reset;

	power4_enable_pmcs();

	set = 1UL << 63;
	reset = 0;
	plpar_hcall_norets(H_PERFMON, set, reset);

	/* instruct hypervisor to maintain PMCs */
	if (firmware_has_feature(FW_FEATURE_SPLPAR))
		get_lppaca()->pmcregs_in_use = 1;
}

#ifdef CONFIG_KEXEC
static void pseries_kexec_cpu_down_mpic(int crash_shutdown, int secondary)
{
	mpic_teardown_this_cpu(secondary);
}

static void pseries_kexec_cpu_down_xics(int crash_shutdown, int secondary)
{
	/* Don't risk a hypervisor call if we're crashing */
	if (firmware_has_feature(FW_FEATURE_SPLPAR) && !crash_shutdown) {
		unsigned long vpa = __pa(get_lppaca());

		if (unregister_vpa(hard_smp_processor_id(), vpa)) {
			printk("VPA deregistration of cpu %u (hw_cpu_id %d) "
					"failed\n", smp_processor_id(),
					hard_smp_processor_id());
		}
	}
	xics_teardown_cpu(secondary);
}
#endif /* CONFIG_KEXEC */

static void __init pseries_discover_pic(void)
{
	struct device_node *np;
	char *typep;

	for (np = NULL; (np = of_find_node_by_name(np,
						   "interrupt-controller"));) {
		typep = (char *)get_property(np, "compatible", NULL);
		if (strstr(typep, "open-pic")) {
			pSeries_mpic_node = of_node_get(np);
			ppc_md.init_IRQ       = pseries_mpic_init_IRQ;
			ppc_md.get_irq        = mpic_get_irq;
#ifdef CONFIG_KEXEC
			ppc_md.kexec_cpu_down = pseries_kexec_cpu_down_mpic;
#endif
#ifdef CONFIG_SMP
			smp_init_pseries_mpic();
#endif
			return;
		} else if (strstr(typep, "ppc-xicp")) {
			ppc_md.init_IRQ       = xics_init_IRQ;
#ifdef CONFIG_KEXEC
			ppc_md.kexec_cpu_down = pseries_kexec_cpu_down_xics;
#endif
#ifdef CONFIG_SMP
			smp_init_pseries_xics();
#endif
			return;
		}
	}
	printk(KERN_ERR "pSeries_discover_pic: failed to recognize"
	       " interrupt-controller\n");
}

static void __init pSeries_setup_arch(void)
{
	/* Discover PIC type and setup ppc_md accordingly */
	pseries_discover_pic();

	/* openpic global configuration register (64-bit format). */
	/* openpic Interrupt Source Unit pointer (64-bit format). */
	/* python0 facility area (mmio) (64-bit format) REAL address. */

	/* init to some ~sane value until calibrate_delay() runs */
	loops_per_jiffy = 50000000;

	if (ROOT_DEV == 0) {
		printk("No ramdisk, default root is /dev/sda2\n");
		ROOT_DEV = Root_SDA2;
	}

	fwnmi_init();

	/* Find and initialize PCI host bridges */
	init_pci_config_tokens();
	find_and_init_phbs();
	eeh_init();

	pSeries_nvram_init();

	/* Choose an idle loop */
	if (firmware_has_feature(FW_FEATURE_SPLPAR)) {
		vpa_init(boot_cpuid);
		if (get_lppaca()->shared_proc) {
<<<<<<< HEAD
			printk(KERN_INFO "Using shared processor idle loop\n");
			ppc_md.power_save = pseries_shared_idle_sleep;
		} else {
			printk(KERN_INFO "Using dedicated idle loop\n");
			ppc_md.power_save = pseries_dedicated_idle_sleep;
		}
	} else {
		printk(KERN_INFO "Using default idle loop\n");
=======
			printk(KERN_DEBUG "Using shared processor idle loop\n");
			ppc_md.power_save = pseries_shared_idle_sleep;
		} else {
			printk(KERN_DEBUG "Using dedicated idle loop\n");
			ppc_md.power_save = pseries_dedicated_idle_sleep;
		}
	} else {
		printk(KERN_DEBUG "Using default idle loop\n");
>>>>>>> 120bda20
	}

	if (firmware_has_feature(FW_FEATURE_LPAR))
		ppc_md.enable_pmcs = pseries_lpar_enable_pmcs;
	else
		ppc_md.enable_pmcs = power4_enable_pmcs;
}

static int __init pSeries_init_panel(void)
{
	/* Manually leave the kernel version on the panel. */
<<<<<<< HEAD
#ifdef CONFIG_CRASH_DUMP
	ppc_md.progress("SuSE Linux crashed :-(\n", 0);
#else
	ppc_md.progress("SuSE Linux\n", 0);
#endif
=======
	ppc_md.progress("Linux ppc64\n", 0);
>>>>>>> 120bda20
	ppc_md.progress(system_utsname.release, 0);

	return 0;
}
arch_initcall(pSeries_init_panel);

<<<<<<< HEAD
static  void __init pSeries_discover_pic(void)
{
	struct device_node *np;
	char *typep;

	/*
	 * Setup interrupt mapping options that are needed for finish_device_tree
	 * to properly parse the OF interrupt tree & do the virtual irq mapping
	 */
	__irq_offset_value = NUM_ISA_INTERRUPTS;
	ppc64_interrupt_controller = IC_INVALID;
	for (np = NULL; (np = of_find_node_by_name(np, "interrupt-controller"));) {
		typep = (char *)get_property(np, "compatible", NULL);
		if (strstr(typep, "open-pic")) {
			ppc64_interrupt_controller = IC_OPEN_PIC;
			break;
		} else if (strstr(typep, "ppc-xicp")) {
			ppc64_interrupt_controller = IC_PPC_XIC;
			break;
		}
	}
	if (ppc64_interrupt_controller == IC_INVALID)
		printk("pSeries_discover_pic: failed to recognize"
			" interrupt-controller\n");

}

=======
>>>>>>> 120bda20
static void pSeries_mach_cpu_die(void)
{
	local_irq_disable();
	idle_task_exit();
	xics_teardown_cpu(0);
	rtas_stop_self();
	/* Should never get here... */
	BUG();
	for(;;);
}

static int pseries_set_dabr(unsigned long dabr)
{
	return plpar_hcall_norets(H_SET_DABR, dabr);
}

static int pseries_set_xdabr(unsigned long dabr)
{
	/* We want to catch accesses from kernel and userspace */
	return plpar_hcall_norets(H_SET_XDABR, dabr,
			H_DABRX_KERNEL | H_DABRX_USER);
}

/*
 * Early initialization.  Relocation is on but do not reference unbolted pages
 */
static void __init pSeries_init_early(void)
{
	DBG(" -> pSeries_init_early()\n");

	fw_feature_init();
<<<<<<< HEAD
	
	if (firmware_has_feature(FW_FEATURE_LPAR))
		hpte_init_lpar();
	else
		hpte_init_native();
=======
>>>>>>> 120bda20

	if (firmware_has_feature(FW_FEATURE_LPAR))
		find_udbg_vterm();

	if (firmware_has_feature(FW_FEATURE_DABR))
		ppc_md.set_dabr = pseries_set_dabr;
	else if (firmware_has_feature(FW_FEATURE_XDABR))
		ppc_md.set_dabr = pseries_set_xdabr;

	iommu_init_early_pSeries();

	DBG(" <- pSeries_init_early()\n");
}


static int pSeries_check_legacy_ioport(unsigned int baseport)
{
	struct device_node *np;

#define I8042_DATA_REG	0x60
#define FDC_BASE	0x3f0


	switch(baseport) {
	case I8042_DATA_REG:
		np = of_find_node_by_type(NULL, "8042");
		if (np == NULL)
			return -ENODEV;
		of_node_put(np);
		break;
	case FDC_BASE:
		np = of_find_node_by_type(NULL, "fdc");
		if (np == NULL)
			return -ENODEV;
		of_node_put(np);
		break;
	}
	return 0;
}

/*
 * Called very early, MMU is off, device-tree isn't unflattened
 */

static int __init pSeries_probe_hypertas(unsigned long node,
					 const char *uname, int depth,
					 void *data)
{
	if (depth != 1 ||
	    (strcmp(uname, "rtas") != 0 && strcmp(uname, "rtas@0") != 0))
 		return 0;

	if (of_get_flat_dt_prop(node, "ibm,hypertas-functions", NULL) != NULL)
 		powerpc_firmware_features |= FW_FEATURE_LPAR;

<<<<<<< HEAD
 	return 1;
}

=======
	if (firmware_has_feature(FW_FEATURE_LPAR))
		hpte_init_lpar();
	else
		hpte_init_native();

 	return 1;
}

>>>>>>> 120bda20
static int __init pSeries_probe(void)
{
	unsigned long root = of_get_flat_dt_root();
 	char *dtype = of_get_flat_dt_prop(of_get_flat_dt_root(),
 					  "device_type", NULL);
 	if (dtype == NULL)
 		return 0;
 	if (strcmp(dtype, "chrp"))
		return 0;

	/* Cell blades firmware claims to be chrp while it's not. Until this
	 * is fixed, we need to avoid those here.
	 */
	if (of_flat_dt_is_compatible(root, "IBM,CPBW-1.0") ||
	    of_flat_dt_is_compatible(root, "IBM,CBEA"))
		return 0;

	DBG("pSeries detected, looking for LPAR capability...\n");

	/* Now try to figure out if we are running on LPAR */
	of_scan_flat_dt(pSeries_probe_hypertas, NULL);

	DBG("Machine is%s LPAR !\n",
	    (powerpc_firmware_features & FW_FEATURE_LPAR) ? "" : " not");

	return 1;
}


DECLARE_PER_CPU(unsigned long, smt_snooze_delay);

static void pseries_dedicated_idle_sleep(void)
{ 
	unsigned int cpu = smp_processor_id();
	unsigned long start_snooze;
	unsigned long *smt_snooze_delay = &__get_cpu_var(smt_snooze_delay);

	/*
	 * Indicate to the HV that we are idle. Now would be
	 * a good time to find other work to dispatch.
	 */
	get_lppaca()->idle = 1;

	/*
	 * We come in with interrupts disabled, and need_resched()
	 * has been checked recently.  If we should poll for a little
	 * while, do so.
	 */
	if (*smt_snooze_delay) {
		start_snooze = get_tb() +
			*smt_snooze_delay * tb_ticks_per_usec;
		local_irq_enable();
		set_thread_flag(TIF_POLLING_NRFLAG);

		while (get_tb() < start_snooze) {
			if (need_resched() || cpu_is_offline(cpu))
				goto out;
			ppc64_runlatch_off();
			HMT_low();
			HMT_very_low();
		}

		HMT_medium();
		clear_thread_flag(TIF_POLLING_NRFLAG);
		smp_mb();
		local_irq_disable();
		if (need_resched() || cpu_is_offline(cpu))
			goto out;
	}

	/*
	 * Cede if the other thread is not idle, so that it can
	 * go single-threaded.  If the other thread is idle,
	 * we ask the hypervisor if it has pending work it
	 * wants to do and cede if it does.  Otherwise we keep
	 * polling in order to reduce interrupt latency.
	 *
	 * Doing the cede when the other thread is active will
	 * result in this thread going dormant, meaning the other
	 * thread gets to run in single-threaded (ST) mode, which
	 * is slightly faster than SMT mode with this thread at
	 * very low priority.  The cede enables interrupts, which
	 * doesn't matter here.
	 */
	if (!lppaca[cpu ^ 1].idle || poll_pending() == H_PENDING)
		cede_processor();

out:
	HMT_medium();
	get_lppaca()->idle = 0;
}

static void pseries_shared_idle_sleep(void)
{
	/*
	 * Indicate to the HV that we are idle. Now would be
	 * a good time to find other work to dispatch.
	 */
	get_lppaca()->idle = 1;

	/*
	 * Yield the processor to the hypervisor.  We return if
	 * an external interrupt occurs (which are driven prior
	 * to returning here) or if a prod occurs from another
	 * processor. When returning here, external interrupts
	 * are enabled.
	 */
	cede_processor();

	get_lppaca()->idle = 0;
}

static int pSeries_pci_probe_mode(struct pci_bus *bus)
{
	if (firmware_has_feature(FW_FEATURE_LPAR))
		return PCI_PROBE_DEVTREE;
	return PCI_PROBE_NORMAL;
}

<<<<<<< HEAD
#ifdef CONFIG_KEXEC
static void pseries_kexec_cpu_down(int crash_shutdown, int secondary)
{
	/* Don't risk a hypervisor call if we're crashing */
	if (firmware_has_feature(FW_FEATURE_SPLPAR) && !crash_shutdown) {
		unsigned long vpa = __pa(get_lppaca());

		if (unregister_vpa(hard_smp_processor_id(), vpa)) {
			printk("VPA deregistration of cpu %u (hw_cpu_id %d) "
					"failed\n", smp_processor_id(),
					hard_smp_processor_id());
		}
	}

	if (ppc64_interrupt_controller == IC_OPEN_PIC)
		mpic_teardown_this_cpu(secondary);
	else
		xics_teardown_cpu(secondary);
}
#endif

=======
>>>>>>> 120bda20
define_machine(pseries) {
	.name			= "pSeries",
	.probe			= pSeries_probe,
	.setup_arch		= pSeries_setup_arch,
	.init_early		= pSeries_init_early,
	.show_cpuinfo		= pSeries_show_cpuinfo,
	.log_error		= pSeries_log_error,
	.pcibios_fixup		= pSeries_final_fixup,
	.pci_probe_mode		= pSeries_pci_probe_mode,
	.irq_bus_setup		= pSeries_irq_bus_setup,
	.restart		= rtas_restart,
	.power_off		= rtas_power_off,
	.halt			= rtas_halt,
	.panic			= rtas_os_term,
	.cpu_die		= pSeries_mach_cpu_die,
	.get_boot_time		= rtas_get_boot_time,
	.get_rtc_time		= rtas_get_rtc_time,
	.set_rtc_time		= rtas_set_rtc_time,
	.calibrate_decr		= generic_calibrate_decr,
	.progress		= rtas_progress,
	.check_legacy_ioport	= pSeries_check_legacy_ioport,
	.system_reset_exception = pSeries_system_reset_exception,
	.machine_check_exception = pSeries_machine_check_exception,
#ifdef CONFIG_KEXEC
	.machine_kexec		= default_machine_kexec,
	.machine_kexec_prepare	= default_machine_kexec_prepare,
	.machine_crash_shutdown	= default_machine_crash_shutdown,
#endif
};<|MERGE_RESOLUTION|>--- conflicted
+++ resolved
@@ -310,16 +310,6 @@
 	if (firmware_has_feature(FW_FEATURE_SPLPAR)) {
 		vpa_init(boot_cpuid);
 		if (get_lppaca()->shared_proc) {
-<<<<<<< HEAD
-			printk(KERN_INFO "Using shared processor idle loop\n");
-			ppc_md.power_save = pseries_shared_idle_sleep;
-		} else {
-			printk(KERN_INFO "Using dedicated idle loop\n");
-			ppc_md.power_save = pseries_dedicated_idle_sleep;
-		}
-	} else {
-		printk(KERN_INFO "Using default idle loop\n");
-=======
 			printk(KERN_DEBUG "Using shared processor idle loop\n");
 			ppc_md.power_save = pseries_shared_idle_sleep;
 		} else {
@@ -328,7 +318,6 @@
 		}
 	} else {
 		printk(KERN_DEBUG "Using default idle loop\n");
->>>>>>> 120bda20
 	}
 
 	if (firmware_has_feature(FW_FEATURE_LPAR))
@@ -340,51 +329,17 @@
 static int __init pSeries_init_panel(void)
 {
 	/* Manually leave the kernel version on the panel. */
-<<<<<<< HEAD
 #ifdef CONFIG_CRASH_DUMP
 	ppc_md.progress("SuSE Linux crashed :-(\n", 0);
 #else
 	ppc_md.progress("SuSE Linux\n", 0);
 #endif
-=======
-	ppc_md.progress("Linux ppc64\n", 0);
->>>>>>> 120bda20
 	ppc_md.progress(system_utsname.release, 0);
 
 	return 0;
 }
 arch_initcall(pSeries_init_panel);
 
-<<<<<<< HEAD
-static  void __init pSeries_discover_pic(void)
-{
-	struct device_node *np;
-	char *typep;
-
-	/*
-	 * Setup interrupt mapping options that are needed for finish_device_tree
-	 * to properly parse the OF interrupt tree & do the virtual irq mapping
-	 */
-	__irq_offset_value = NUM_ISA_INTERRUPTS;
-	ppc64_interrupt_controller = IC_INVALID;
-	for (np = NULL; (np = of_find_node_by_name(np, "interrupt-controller"));) {
-		typep = (char *)get_property(np, "compatible", NULL);
-		if (strstr(typep, "open-pic")) {
-			ppc64_interrupt_controller = IC_OPEN_PIC;
-			break;
-		} else if (strstr(typep, "ppc-xicp")) {
-			ppc64_interrupt_controller = IC_PPC_XIC;
-			break;
-		}
-	}
-	if (ppc64_interrupt_controller == IC_INVALID)
-		printk("pSeries_discover_pic: failed to recognize"
-			" interrupt-controller\n");
-
-}
-
-=======
->>>>>>> 120bda20
 static void pSeries_mach_cpu_die(void)
 {
 	local_irq_disable();
@@ -416,14 +371,6 @@
 	DBG(" -> pSeries_init_early()\n");
 
 	fw_feature_init();
-<<<<<<< HEAD
-	
-	if (firmware_has_feature(FW_FEATURE_LPAR))
-		hpte_init_lpar();
-	else
-		hpte_init_native();
-=======
->>>>>>> 120bda20
 
 	if (firmware_has_feature(FW_FEATURE_LPAR))
 		find_udbg_vterm();
@@ -479,11 +426,6 @@
 	if (of_get_flat_dt_prop(node, "ibm,hypertas-functions", NULL) != NULL)
  		powerpc_firmware_features |= FW_FEATURE_LPAR;
 
-<<<<<<< HEAD
- 	return 1;
-}
-
-=======
 	if (firmware_has_feature(FW_FEATURE_LPAR))
 		hpte_init_lpar();
 	else
@@ -492,7 +434,6 @@
  	return 1;
 }
 
->>>>>>> 120bda20
 static int __init pSeries_probe(void)
 {
 	unsigned long root = of_get_flat_dt_root();
@@ -612,30 +553,6 @@
 	return PCI_PROBE_NORMAL;
 }
 
-<<<<<<< HEAD
-#ifdef CONFIG_KEXEC
-static void pseries_kexec_cpu_down(int crash_shutdown, int secondary)
-{
-	/* Don't risk a hypervisor call if we're crashing */
-	if (firmware_has_feature(FW_FEATURE_SPLPAR) && !crash_shutdown) {
-		unsigned long vpa = __pa(get_lppaca());
-
-		if (unregister_vpa(hard_smp_processor_id(), vpa)) {
-			printk("VPA deregistration of cpu %u (hw_cpu_id %d) "
-					"failed\n", smp_processor_id(),
-					hard_smp_processor_id());
-		}
-	}
-
-	if (ppc64_interrupt_controller == IC_OPEN_PIC)
-		mpic_teardown_this_cpu(secondary);
-	else
-		xics_teardown_cpu(secondary);
-}
-#endif
-
-=======
->>>>>>> 120bda20
 define_machine(pseries) {
 	.name			= "pSeries",
 	.probe			= pSeries_probe,
