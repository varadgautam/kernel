/*
 * PCI Error Recovery Driver for RPA-compliant PPC64 platform.
 * Copyright IBM Corp. 2004 2005
 * Copyright Linas Vepstas <linas@linas.org> 2004, 2005
 *
 * All rights reserved.
 *
 * This program is free software; you can redistribute it and/or modify
 * it under the terms of the GNU General Public License as published by
 * the Free Software Foundation; either version 2 of the License, or (at
 * your option) any later version.
 *
 * This program is distributed in the hope that it will be useful, but
 * WITHOUT ANY WARRANTY; without even the implied warranty of
 * MERCHANTABILITY OR FITNESS FOR A PARTICULAR PURPOSE, GOOD TITLE or
 * NON INFRINGEMENT.  See the GNU General Public License for more
 * details.
 *
 * You should have received a copy of the GNU General Public License
 * along with this program; if not, write to the Free Software
 * Foundation, Inc., 675 Mass Ave, Cambridge, MA 02139, USA.
 *
 * Send comments and feedback to Linas Vepstas <linas@austin.ibm.com>
 */
#include <linux/delay.h>
#include <linux/interrupt.h>
#include <linux/irq.h>
#include <linux/module.h>
#include <linux/pci.h>
#include <asm/eeh.h>
#include <asm/eeh_event.h>
#include <asm/ppc-pci.h>
#include <asm/pci-bridge.h>
#include <asm/prom.h>
#include <asm/rtas.h>

/**
 * eeh_pcid_name - Retrieve name of PCI device driver
 * @pdev: PCI device
 *
 * This routine is used to retrieve the name of PCI device driver
 * if that's valid.
 */
static inline const char *eeh_pcid_name(struct pci_dev *pdev)
{
	if (pdev && pdev->dev.driver)
		return pdev->dev.driver->name;
	return "";
}

/**
 * eeh_pcid_get - Get the PCI device driver
 * @pdev: PCI device
 *
 * The function is used to retrieve the PCI device driver for
 * the indicated PCI device. Besides, we will increase the reference
 * of the PCI device driver to prevent that being unloaded on
 * the fly. Otherwise, kernel crash would be seen.
 */
static inline struct pci_driver *eeh_pcid_get(struct pci_dev *pdev)
{
	if (!pdev || !pdev->driver)
		return NULL;

	if (!try_module_get(pdev->driver->driver.owner))
		return NULL;

	return pdev->driver;
}

/**
 * eeh_pcid_put - Dereference on the PCI device driver
 * @pdev: PCI device
 *
 * The function is called to do dereference on the PCI device
 * driver of the indicated PCI device.
 */
static inline void eeh_pcid_put(struct pci_dev *pdev)
{
	if (!pdev || !pdev->driver)
		return;

	module_put(pdev->driver->driver.owner);
}

#if 0
static void print_device_node_tree(struct pci_dn *pdn, int dent)
{
	int i;
	struct device_node *pc;

	if (!pdn)
		return;
	for (i = 0; i < dent; i++)
		printk(" ");
	printk("dn=%s mode=%x \tcfg_addr=%x pe_addr=%x \tfull=%s\n",
		pdn->node->name, pdn->eeh_mode, pdn->eeh_config_addr,
		pdn->eeh_pe_config_addr, pdn->node->full_name);
	dent += 3;
	pc = pdn->node->child;
	while (pc) {
		print_device_node_tree(PCI_DN(pc), dent);
		pc = pc->sibling;
	}
}
#endif

/**
 * eeh_disable_irq - Disable interrupt for the recovering device
 * @dev: PCI device
 *
 * This routine must be called when reporting temporary or permanent
 * error to the particular PCI device to disable interrupt of that
 * device. If the device has enabled MSI or MSI-X interrupt, we needn't
 * do real work because EEH should freeze DMA transfers for those PCI
 * devices encountering EEH errors, which includes MSI or MSI-X.
 */
static void eeh_disable_irq(struct pci_dev *dev)
{
	struct eeh_dev *edev = pci_dev_to_eeh_dev(dev);

	/* Don't disable MSI and MSI-X interrupts. They are
	 * effectively disabled by the DMA Stopped state
	 * when an EEH error occurs.
	 */
	if (dev->msi_enabled || dev->msix_enabled)
		return;

	if (!irq_has_action(dev->irq))
		return;

	edev->mode |= EEH_DEV_IRQ_DISABLED;
	disable_irq_nosync(dev->irq);
}

/**
 * eeh_enable_irq - Enable interrupt for the recovering device
 * @dev: PCI device
 *
 * This routine must be called to enable interrupt while failed
 * device could be resumed.
 */
static void eeh_enable_irq(struct pci_dev *dev)
{
	struct eeh_dev *edev = pci_dev_to_eeh_dev(dev);

	if ((edev->mode) & EEH_DEV_IRQ_DISABLED) {
		edev->mode &= ~EEH_DEV_IRQ_DISABLED;
		enable_irq(dev->irq);
	}
}

/**
 * eeh_report_error - Report pci error to each device driver
 * @data: eeh device
 * @userdata: return value
 * 
 * Report an EEH error to each device driver, collect up and 
 * merge the device driver responses. Cumulative response 
 * passed back in "userdata".
 */
static void *eeh_report_error(void *data, void *userdata)
{
	struct eeh_dev *edev = (struct eeh_dev *)data;
	struct pci_dev *dev = eeh_dev_to_pci_dev(edev);
	enum pci_ers_result rc, *res = userdata;
	struct pci_driver *driver;

	/* We might not have the associated PCI device,
	 * then we should continue for next one.
	 */
	if (!dev) return NULL;
	dev->error_state = pci_channel_io_frozen;

	driver = eeh_pcid_get(dev);
<<<<<<< HEAD
	if (!driver) return 0;
=======
	if (!driver) return NULL;
>>>>>>> 35681f62

	eeh_disable_irq(dev);

	if (!driver->err_handler ||
	    !driver->err_handler->error_detected) {
		eeh_pcid_put(dev);
<<<<<<< HEAD
		return 0;
=======
		return NULL;
>>>>>>> 35681f62
	}

	rc = driver->err_handler->error_detected(dev, pci_channel_io_frozen);

	/* A driver that needs a reset trumps all others */
	if (rc == PCI_ERS_RESULT_NEED_RESET) *res = rc;
	if (*res == PCI_ERS_RESULT_NONE) *res = rc;

	eeh_pcid_put(dev);
<<<<<<< HEAD
	return 0;
=======
	return NULL;
>>>>>>> 35681f62
}

/**
 * eeh_report_mmio_enabled - Tell drivers that MMIO has been enabled
 * @data: eeh device
 * @userdata: return value
 *
 * Tells each device driver that IO ports, MMIO and config space I/O
 * are now enabled. Collects up and merges the device driver responses.
 * Cumulative response passed back in "userdata".
 */
static void *eeh_report_mmio_enabled(void *data, void *userdata)
{
	struct eeh_dev *edev = (struct eeh_dev *)data;
	struct pci_dev *dev = eeh_dev_to_pci_dev(edev);
	enum pci_ers_result rc, *res = userdata;
	struct pci_driver *driver;
<<<<<<< HEAD

	driver = eeh_pcid_get(dev);
	if (!driver) return 0;

	if (!driver->err_handler ||
	    !driver->err_handler->mmio_enabled) {
		eeh_pcid_put(dev);
		return 0;
=======

	driver = eeh_pcid_get(dev);
	if (!driver) return NULL;

	if (!driver->err_handler ||
	    !driver->err_handler->mmio_enabled) {
		eeh_pcid_put(dev);
		return NULL;
>>>>>>> 35681f62
	}

	rc = driver->err_handler->mmio_enabled(dev);

	/* A driver that needs a reset trumps all others */
	if (rc == PCI_ERS_RESULT_NEED_RESET) *res = rc;
	if (*res == PCI_ERS_RESULT_NONE) *res = rc;

	eeh_pcid_put(dev);
<<<<<<< HEAD
	return 0;
=======
	return NULL;
>>>>>>> 35681f62
}

/**
 * eeh_report_reset - Tell device that slot has been reset
 * @data: eeh device
 * @userdata: return value
 *
 * This routine must be called while EEH tries to reset particular
 * PCI device so that the associated PCI device driver could take
 * some actions, usually to save data the driver needs so that the
 * driver can work again while the device is recovered.
 */
static void *eeh_report_reset(void *data, void *userdata)
{
	struct eeh_dev *edev = (struct eeh_dev *)data;
	struct pci_dev *dev = eeh_dev_to_pci_dev(edev);
	enum pci_ers_result rc, *res = userdata;
	struct pci_driver *driver;

	if (!dev) return NULL;
	dev->error_state = pci_channel_io_normal;

	driver = eeh_pcid_get(dev);
<<<<<<< HEAD
	if (!driver) return 0;
=======
	if (!driver) return NULL;
>>>>>>> 35681f62

	eeh_enable_irq(dev);

	if (!driver->err_handler ||
	    !driver->err_handler->slot_reset) {
		eeh_pcid_put(dev);
<<<<<<< HEAD
		return 0;
=======
		return NULL;
>>>>>>> 35681f62
	}

	rc = driver->err_handler->slot_reset(dev);
	if ((*res == PCI_ERS_RESULT_NONE) ||
	    (*res == PCI_ERS_RESULT_RECOVERED)) *res = rc;
	if (*res == PCI_ERS_RESULT_DISCONNECT &&
	     rc == PCI_ERS_RESULT_NEED_RESET) *res = rc;

	eeh_pcid_put(dev);
<<<<<<< HEAD
	return 0;
=======
	return NULL;
>>>>>>> 35681f62
}

/**
 * eeh_report_resume - Tell device to resume normal operations
 * @data: eeh device
 * @userdata: return value
 *
 * This routine must be called to notify the device driver that it
 * could resume so that the device driver can do some initialization
 * to make the recovered device work again.
 */
static void *eeh_report_resume(void *data, void *userdata)
{
<<<<<<< HEAD
=======
	struct eeh_dev *edev = (struct eeh_dev *)data;
	struct pci_dev *dev = eeh_dev_to_pci_dev(edev);
>>>>>>> 35681f62
	struct pci_driver *driver;

	if (!dev) return NULL;
	dev->error_state = pci_channel_io_normal;

	driver = eeh_pcid_get(dev);
<<<<<<< HEAD
	if (!driver) return 0;
=======
	if (!driver) return NULL;
>>>>>>> 35681f62

	eeh_enable_irq(dev);

	if (!driver->err_handler ||
	    !driver->err_handler->resume) {
		eeh_pcid_put(dev);
<<<<<<< HEAD
		return 0;
=======
		return NULL;
>>>>>>> 35681f62
	}

	driver->err_handler->resume(dev);

	eeh_pcid_put(dev);
<<<<<<< HEAD
	return 0;
=======
	return NULL;
>>>>>>> 35681f62
}

/**
 * eeh_report_failure - Tell device driver that device is dead.
 * @data: eeh device
 * @userdata: return value
 *
 * This informs the device driver that the device is permanently
 * dead, and that no further recovery attempts will be made on it.
 */
static void *eeh_report_failure(void *data, void *userdata)
{
<<<<<<< HEAD
=======
	struct eeh_dev *edev = (struct eeh_dev *)data;
	struct pci_dev *dev = eeh_dev_to_pci_dev(edev);
>>>>>>> 35681f62
	struct pci_driver *driver;

	if (!dev) return NULL;
	dev->error_state = pci_channel_io_perm_failure;

	driver = eeh_pcid_get(dev);
<<<<<<< HEAD
	if (!driver) return 0;
=======
	if (!driver) return NULL;
>>>>>>> 35681f62

	eeh_disable_irq(dev);

	if (!driver->err_handler ||
	    !driver->err_handler->error_detected) {
		eeh_pcid_put(dev);
<<<<<<< HEAD
		return 0;
=======
		return NULL;
>>>>>>> 35681f62
	}

	driver->err_handler->error_detected(dev, pci_channel_io_perm_failure);

	eeh_pcid_put(dev);
<<<<<<< HEAD
	return 0;
=======
	return NULL;
>>>>>>> 35681f62
}

/**
 * eeh_reset_device - Perform actual reset of a pci slot
 * @pe: EEH PE
 * @bus: PCI bus corresponding to the isolcated slot
 *
 * This routine must be called to do reset on the indicated PE.
 * During the reset, udev might be invoked because those affected
 * PCI devices will be removed and then added.
 */
static int eeh_reset_device(struct eeh_pe *pe, struct pci_bus *bus)
{
	int cnt, rc;

	/* pcibios will clear the counter; save the value */
	cnt = pe->freeze_count;

	/*
	 * We don't remove the corresponding PE instances because
	 * we need the information afterwords. The attached EEH
	 * devices are expected to be attached soon when calling
	 * into pcibios_add_pci_devices().
	 */
	if (bus)
		__pcibios_remove_pci_devices(bus, 0);

	/* Reset the pci controller. (Asserts RST#; resets config space).
	 * Reconfigure bridges and devices. Don't try to bring the system
	 * up if the reset failed for some reason.
	 */
	rc = eeh_reset_pe(pe);
	if (rc)
		return rc;

	/* Restore PE */
	eeh_ops->configure_bridge(pe);
	eeh_pe_restore_bars(pe);

	/* Give the system 5 seconds to finish running the user-space
	 * hotplug shutdown scripts, e.g. ifdown for ethernet.  Yes, 
	 * this is a hack, but if we don't do this, and try to bring 
	 * the device up before the scripts have taken it down, 
	 * potentially weird things happen.
	 */
	if (bus) {
		ssleep(5);
		pcibios_add_pci_devices(bus);
	}
	pe->freeze_count = cnt;

	return 0;
}

/* The longest amount of time to wait for a pci device
 * to come back on line, in seconds.
 */
#define MAX_WAIT_FOR_RECOVERY 150

/**
 * eeh_handle_event - Reset a PCI device after hard lockup.
 * @pe: EEH PE
 *
 * While PHB detects address or data parity errors on particular PCI
 * slot, the associated PE will be frozen. Besides, DMA's occurring
 * to wild addresses (which usually happen due to bugs in device
 * drivers or in PCI adapter firmware) can cause EEH error. #SERR,
 * #PERR or other misc PCI-related errors also can trigger EEH errors.
 *
 * Recovery process consists of unplugging the device driver (which
 * generated hotplug events to userspace), then issuing a PCI #RST to
 * the device, then reconfiguring the PCI config space for all bridges
 * & devices under this slot, and then finally restarting the device
 * drivers (which cause a second set of hotplug events to go out to
 * userspace).
 */
void eeh_handle_event(struct eeh_pe *pe)
{
	struct pci_bus *frozen_bus;
	int rc = 0;
	enum pci_ers_result result = PCI_ERS_RESULT_NONE;

	frozen_bus = eeh_pe_bus_get(pe);
	if (!frozen_bus) {
		pr_err("%s: Cannot find PCI bus for PHB#%d-PE#%x\n",
			__func__, pe->phb->global_number, pe->addr);
		return;
	}

	pe->freeze_count++;
	if (pe->freeze_count > EEH_MAX_ALLOWED_FREEZES)
		goto excess_failures;
	pr_warning("EEH: This PCI device has failed %d times in the last hour\n",
		pe->freeze_count);

	/* Walk the various device drivers attached to this slot through
	 * a reset sequence, giving each an opportunity to do what it needs
	 * to accomplish the reset.  Each child gets a report of the
	 * status ... if any child can't handle the reset, then the entire
	 * slot is dlpar removed and added.
	 */
	eeh_pe_dev_traverse(pe, eeh_report_error, &result);

	/* Get the current PCI slot state. This can take a long time,
	 * sometimes over 3 seconds for certain systems.
	 */
	rc = eeh_ops->wait_state(pe, MAX_WAIT_FOR_RECOVERY*1000);
	if (rc < 0 || rc == EEH_STATE_NOT_SUPPORT) {
		printk(KERN_WARNING "EEH: Permanent failure\n");
		goto hard_fail;
	}

	/* Since rtas may enable MMIO when posting the error log,
	 * don't post the error log until after all dev drivers
	 * have been informed.
	 */
	eeh_slot_error_detail(pe, EEH_LOG_TEMP);

	/* If all device drivers were EEH-unaware, then shut
	 * down all of the device drivers, and hope they
	 * go down willingly, without panicing the system.
	 */
	if (result == PCI_ERS_RESULT_NONE) {
		rc = eeh_reset_device(pe, frozen_bus);
		if (rc) {
			printk(KERN_WARNING "EEH: Unable to reset, rc=%d\n", rc);
			goto hard_fail;
		}
	}

	/* If all devices reported they can proceed, then re-enable MMIO */
	if (result == PCI_ERS_RESULT_CAN_RECOVER) {
		rc = eeh_pci_enable(pe, EEH_OPT_THAW_MMIO);

		if (rc < 0)
			goto hard_fail;
		if (rc) {
			result = PCI_ERS_RESULT_NEED_RESET;
		} else {
			result = PCI_ERS_RESULT_NONE;
			eeh_pe_dev_traverse(pe, eeh_report_mmio_enabled, &result);
		}
	}

	/* If all devices reported they can proceed, then re-enable DMA */
	if (result == PCI_ERS_RESULT_CAN_RECOVER) {
		rc = eeh_pci_enable(pe, EEH_OPT_THAW_DMA);

		if (rc < 0)
			goto hard_fail;
		if (rc)
			result = PCI_ERS_RESULT_NEED_RESET;
		else
			result = PCI_ERS_RESULT_RECOVERED;
	}

	/* If any device has a hard failure, then shut off everything. */
	if (result == PCI_ERS_RESULT_DISCONNECT) {
		printk(KERN_WARNING "EEH: Device driver gave up\n");
		goto hard_fail;
	}

	/* If any device called out for a reset, then reset the slot */
	if (result == PCI_ERS_RESULT_NEED_RESET) {
		rc = eeh_reset_device(pe, NULL);
		if (rc) {
			printk(KERN_WARNING "EEH: Cannot reset, rc=%d\n", rc);
			goto hard_fail;
		}
		result = PCI_ERS_RESULT_NONE;
		eeh_pe_dev_traverse(pe, eeh_report_reset, &result);
	}

	/* All devices should claim they have recovered by now. */
	if ((result != PCI_ERS_RESULT_RECOVERED) &&
	    (result != PCI_ERS_RESULT_NONE)) {
		printk(KERN_WARNING "EEH: Not recovered\n");
		goto hard_fail;
	}

	/* Tell all device drivers that they can resume operations */
	eeh_pe_dev_traverse(pe, eeh_report_resume, NULL);

	return;
	
excess_failures:
	/*
	 * About 90% of all real-life EEH failures in the field
	 * are due to poorly seated PCI cards. Only 10% or so are
	 * due to actual, failed cards.
	 */
	pr_err("EEH: PHB#%d-PE#%x has failed %d times in the\n"
	       "last hour and has been permanently disabled.\n"
	       "Please try reseating or replacing it.\n",
		pe->phb->global_number, pe->addr,
		pe->freeze_count);
	goto perm_error;

hard_fail:
	pr_err("EEH: Unable to recover from failure from PHB#%d-PE#%x.\n"
	       "Please try reseating or replacing it\n",
		pe->phb->global_number, pe->addr);

perm_error:
	eeh_slot_error_detail(pe, EEH_LOG_PERM);

	/* Notify all devices that they're about to go down. */
	eeh_pe_dev_traverse(pe, eeh_report_failure, NULL);

	/* Shut down the device drivers for good. */
	if (frozen_bus)
		pcibios_remove_pci_devices(frozen_bus);
}
<|MERGE_RESOLUTION|>--- conflicted
+++ resolved
@@ -173,22 +173,14 @@
 	dev->error_state = pci_channel_io_frozen;
 
 	driver = eeh_pcid_get(dev);
-<<<<<<< HEAD
-	if (!driver) return 0;
-=======
 	if (!driver) return NULL;
->>>>>>> 35681f62
 
 	eeh_disable_irq(dev);
 
 	if (!driver->err_handler ||
 	    !driver->err_handler->error_detected) {
 		eeh_pcid_put(dev);
-<<<<<<< HEAD
-		return 0;
-=======
-		return NULL;
->>>>>>> 35681f62
+		return NULL;
 	}
 
 	rc = driver->err_handler->error_detected(dev, pci_channel_io_frozen);
@@ -198,11 +190,7 @@
 	if (*res == PCI_ERS_RESULT_NONE) *res = rc;
 
 	eeh_pcid_put(dev);
-<<<<<<< HEAD
-	return 0;
-=======
 	return NULL;
->>>>>>> 35681f62
 }
 
 /**
@@ -220,25 +208,14 @@
 	struct pci_dev *dev = eeh_dev_to_pci_dev(edev);
 	enum pci_ers_result rc, *res = userdata;
 	struct pci_driver *driver;
-<<<<<<< HEAD
 
 	driver = eeh_pcid_get(dev);
-	if (!driver) return 0;
+	if (!driver) return NULL;
 
 	if (!driver->err_handler ||
 	    !driver->err_handler->mmio_enabled) {
 		eeh_pcid_put(dev);
-		return 0;
-=======
-
-	driver = eeh_pcid_get(dev);
-	if (!driver) return NULL;
-
-	if (!driver->err_handler ||
-	    !driver->err_handler->mmio_enabled) {
-		eeh_pcid_put(dev);
-		return NULL;
->>>>>>> 35681f62
+		return NULL;
 	}
 
 	rc = driver->err_handler->mmio_enabled(dev);
@@ -248,11 +225,7 @@
 	if (*res == PCI_ERS_RESULT_NONE) *res = rc;
 
 	eeh_pcid_put(dev);
-<<<<<<< HEAD
-	return 0;
-=======
 	return NULL;
->>>>>>> 35681f62
 }
 
 /**
@@ -276,22 +249,14 @@
 	dev->error_state = pci_channel_io_normal;
 
 	driver = eeh_pcid_get(dev);
-<<<<<<< HEAD
-	if (!driver) return 0;
-=======
 	if (!driver) return NULL;
->>>>>>> 35681f62
 
 	eeh_enable_irq(dev);
 
 	if (!driver->err_handler ||
 	    !driver->err_handler->slot_reset) {
 		eeh_pcid_put(dev);
-<<<<<<< HEAD
-		return 0;
-=======
-		return NULL;
->>>>>>> 35681f62
+		return NULL;
 	}
 
 	rc = driver->err_handler->slot_reset(dev);
@@ -301,11 +266,7 @@
 	     rc == PCI_ERS_RESULT_NEED_RESET) *res = rc;
 
 	eeh_pcid_put(dev);
-<<<<<<< HEAD
-	return 0;
-=======
 	return NULL;
->>>>>>> 35681f62
 }
 
 /**
@@ -319,43 +280,28 @@
  */
 static void *eeh_report_resume(void *data, void *userdata)
 {
-<<<<<<< HEAD
-=======
 	struct eeh_dev *edev = (struct eeh_dev *)data;
 	struct pci_dev *dev = eeh_dev_to_pci_dev(edev);
->>>>>>> 35681f62
 	struct pci_driver *driver;
 
 	if (!dev) return NULL;
 	dev->error_state = pci_channel_io_normal;
 
 	driver = eeh_pcid_get(dev);
-<<<<<<< HEAD
-	if (!driver) return 0;
-=======
 	if (!driver) return NULL;
->>>>>>> 35681f62
 
 	eeh_enable_irq(dev);
 
 	if (!driver->err_handler ||
 	    !driver->err_handler->resume) {
 		eeh_pcid_put(dev);
-<<<<<<< HEAD
-		return 0;
-=======
-		return NULL;
->>>>>>> 35681f62
+		return NULL;
 	}
 
 	driver->err_handler->resume(dev);
 
 	eeh_pcid_put(dev);
-<<<<<<< HEAD
-	return 0;
-=======
 	return NULL;
->>>>>>> 35681f62
 }
 
 /**
@@ -368,43 +314,28 @@
  */
 static void *eeh_report_failure(void *data, void *userdata)
 {
-<<<<<<< HEAD
-=======
 	struct eeh_dev *edev = (struct eeh_dev *)data;
 	struct pci_dev *dev = eeh_dev_to_pci_dev(edev);
->>>>>>> 35681f62
 	struct pci_driver *driver;
 
 	if (!dev) return NULL;
 	dev->error_state = pci_channel_io_perm_failure;
 
 	driver = eeh_pcid_get(dev);
-<<<<<<< HEAD
-	if (!driver) return 0;
-=======
 	if (!driver) return NULL;
->>>>>>> 35681f62
 
 	eeh_disable_irq(dev);
 
 	if (!driver->err_handler ||
 	    !driver->err_handler->error_detected) {
 		eeh_pcid_put(dev);
-<<<<<<< HEAD
-		return 0;
-=======
-		return NULL;
->>>>>>> 35681f62
+		return NULL;
 	}
 
 	driver->err_handler->error_detected(dev, pci_channel_io_perm_failure);
 
 	eeh_pcid_put(dev);
-<<<<<<< HEAD
-	return 0;
-=======
 	return NULL;
->>>>>>> 35681f62
 }
 
 /**
