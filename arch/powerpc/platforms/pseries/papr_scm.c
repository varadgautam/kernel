--- conflicted
+++ resolved
@@ -339,14 +339,10 @@
 
 	memset(&ndr_desc, 0, sizeof(ndr_desc));
 	ndr_desc.attr_groups = region_attr_groups;
-<<<<<<< HEAD
-	ndr_desc.numa_node = dev_to_node(&p->pdev->dev);
-	ndr_desc.target_node = ndr_desc.numa_node;
-=======
 	target_nid = dev_to_node(&p->pdev->dev);
 	online_nid = papr_scm_node(target_nid);
 	ndr_desc.numa_node = online_nid;
->>>>>>> 4f2fdbfd
+	ndr_desc.target_node = target_nid;
 	ndr_desc.res = &p->res;
 	ndr_desc.of_node = p->dn;
 	ndr_desc.provider_data = p;
