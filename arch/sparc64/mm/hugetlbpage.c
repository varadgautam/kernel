/*
 * SPARC64 Huge TLB page support.
 *
 * Copyright (C) 2002, 2003 David S. Miller (davem@redhat.com)
 */

#include <linux/config.h>
#include <linux/init.h>
#include <linux/module.h>
#include <linux/fs.h>
#include <linux/mm.h>
#include <linux/hugetlb.h>
#include <linux/pagemap.h>
#include <linux/smp_lock.h>
#include <linux/slab.h>
#include <linux/sysctl.h>

#include <asm/mman.h>
#include <asm/pgalloc.h>
#include <asm/tlb.h>
#include <asm/tlbflush.h>
#include <asm/cacheflush.h>

<<<<<<< HEAD
static long	htlbpagemem;
int		htlbpage_max;
static long	htlbzone_pages;

static struct list_head hugepage_freelists[MAX_NUMNODES];
static spinlock_t htlbpage_lock = SPIN_LOCK_UNLOCKED;

static void enqueue_huge_page(struct page *page)
{
	list_add(&page->lru,
		 &hugepage_freelists[page_zone(page)->zone_pgdat->node_id]);
}

static struct page *dequeue_huge_page(void)
{
	int nid = numa_node_id();
	struct page *page = NULL;

	if (list_empty(&hugepage_freelists[nid])) {
		for (nid = 0; nid < MAX_NUMNODES; ++nid)
			if (!list_empty(&hugepage_freelists[nid]))
				break;
	}
	if (nid >= 0 && nid < MAX_NUMNODES &&
	    !list_empty(&hugepage_freelists[nid])) {
		page = list_entry(hugepage_freelists[nid].next,
				  struct page, lru);
		list_del(&page->lru);
	}
	return page;
}

static struct page *alloc_fresh_huge_page(void)
{
	static int nid = 0;
	struct page *page;
	page = alloc_pages_node(nid, GFP_HIGHUSER, HUGETLB_PAGE_ORDER);
	nid = (nid + 1) % numnodes;
	return page;
}

static void free_huge_page(struct page *page);

static struct page *alloc_hugetlb_page(void)
{
	struct page *page;

	spin_lock(&htlbpage_lock);
	page = dequeue_huge_page();
	if (!page) {
		spin_unlock(&htlbpage_lock);
		return NULL;
	}
	htlbpagemem--;
	spin_unlock(&htlbpage_lock);
	set_page_count(page, 1);
	page->lru.prev = (void *)free_huge_page;
	memset(page_address(page), 0, HPAGE_SIZE);
	return page;
}

=======
>>>>>>> 30e74fea
static pte_t *huge_pte_alloc(struct mm_struct *mm, unsigned long addr)
{
	pgd_t *pgd;
	pmd_t *pmd;
	pte_t *pte = NULL;

	pgd = pgd_offset(mm, addr);
	if (pgd) {
		pmd = pmd_alloc(mm, pgd, addr);
		if (pmd)
			pte = pte_alloc_map(mm, pmd, addr);
	}
	return pte;
}

static pte_t *huge_pte_offset(struct mm_struct *mm, unsigned long addr)
{
	pgd_t *pgd;
	pmd_t *pmd;
	pte_t *pte = NULL;

	pgd = pgd_offset(mm, addr);
	if (pgd) {
		pmd = pmd_offset(pgd, addr);
		if (pmd)
			pte = pte_offset_map(pmd, addr);
	}
	return pte;
}

#define mk_pte_huge(entry) do { pte_val(entry) |= _PAGE_SZHUGE; } while (0)

static void set_huge_pte(struct mm_struct *mm, struct vm_area_struct *vma,
			 struct page *page, pte_t * page_table, int write_access)
{
	unsigned long i;
	pte_t entry;

	mm->rss += (HPAGE_SIZE / PAGE_SIZE);

	if (write_access)
		entry = pte_mkwrite(pte_mkdirty(mk_pte(page,
						       vma->vm_page_prot)));
	else
		entry = pte_wrprotect(mk_pte(page, vma->vm_page_prot));
	entry = pte_mkyoung(entry);
	mk_pte_huge(entry);

	for (i = 0; i < (1 << HUGETLB_PAGE_ORDER); i++) {
		set_pte(page_table, entry);
		page_table++;

		pte_val(entry) += PAGE_SIZE;
	}
}

/*
 * This function checks for proper alignment of input addr and len parameters.
 */
int is_aligned_hugepage_range(unsigned long addr, unsigned long len)
{
	if (len & ~HPAGE_MASK)
		return -EINVAL;
	if (addr & ~HPAGE_MASK)
		return -EINVAL;
	return 0;
}

int copy_hugetlb_page_range(struct mm_struct *dst, struct mm_struct *src,
			    struct vm_area_struct *vma)
{
	pte_t *src_pte, *dst_pte, entry;
	struct page *ptepage;
	unsigned long addr = vma->vm_start;
	unsigned long end = vma->vm_end;
	int i;

	while (addr < end) {
		dst_pte = huge_pte_alloc(dst, addr);
		if (!dst_pte)
			goto nomem;
		src_pte = huge_pte_offset(src, addr);
		BUG_ON(!src_pte || pte_none(*src_pte));
		entry = *src_pte;
		ptepage = pte_page(entry);
		get_page(ptepage);
		for (i = 0; i < (1 << HUGETLB_PAGE_ORDER); i++) {
			set_pte(dst_pte, entry);
			pte_val(entry) += PAGE_SIZE;
			dst_pte++;
		}
		dst->rss += (HPAGE_SIZE / PAGE_SIZE);
		addr += HPAGE_SIZE;
	}
	return 0;

nomem:
	return -ENOMEM;
}

int follow_hugetlb_page(struct mm_struct *mm, struct vm_area_struct *vma,
			struct page **pages, struct vm_area_struct **vmas,
			unsigned long *position, int *length, int i)
{
	unsigned long vaddr = *position;
	int remainder = *length;

	WARN_ON(!is_vm_hugetlb_page(vma));

	while (vaddr < vma->vm_end && remainder) {
		if (pages) {
			pte_t *pte;
			struct page *page;

			pte = huge_pte_offset(mm, vaddr);

			/* hugetlb should be locked, and hence, prefaulted */
			BUG_ON(!pte || pte_none(*pte));

			page = pte_page(*pte);

			WARN_ON(!PageCompound(page));

			get_page(page);
			pages[i] = page;
		}

		if (vmas)
			vmas[i] = vma;

		vaddr += PAGE_SIZE;
		--remainder;
		++i;
	}

	*length = remainder;
	*position = vaddr;

	return i;
}

struct page *follow_huge_addr(struct mm_struct *mm,
			      unsigned long address, int write)
{
	return ERR_PTR(-EINVAL);
}

int pmd_huge(pmd_t pmd)
{
	return 0;
}

struct page *follow_huge_pmd(struct mm_struct *mm, unsigned long address,
			     pmd_t *pmd, int write)
{
	return NULL;
}

<<<<<<< HEAD
static void free_huge_page(struct page *page)
{
	BUG_ON(page_count(page));

	INIT_LIST_HEAD(&page->lru);
	page[1].mapping = NULL;

	spin_lock(&htlbpage_lock);
	enqueue_huge_page(page);
	htlbpagemem++;
	spin_unlock(&htlbpage_lock);
}

void huge_page_release(struct page *page)
{
	if (!put_page_testzero(page))
		return;

	free_huge_page(page);
}

=======
>>>>>>> 30e74fea
void unmap_hugepage_range(struct vm_area_struct *vma,
			  unsigned long start, unsigned long end)
{
	struct mm_struct *mm = vma->vm_mm;
	unsigned long address;
	pte_t *pte;
	struct page *page;
	int i;

	BUG_ON(start & (HPAGE_SIZE - 1));
	BUG_ON(end & (HPAGE_SIZE - 1));

	for (address = start; address < end; address += HPAGE_SIZE) {
		pte = huge_pte_offset(mm, address);
		BUG_ON(!pte);
		if (pte_none(*pte))
			continue;
		page = pte_page(*pte);
		put_page(page);
		for (i = 0; i < (1 << HUGETLB_PAGE_ORDER); i++) {
			pte_clear(pte);
			pte++;
		}
	}
	mm->rss -= (end - start) >> PAGE_SHIFT;
	flush_tlb_range(vma, start, end);
}

int hugetlb_prefault(struct address_space *mapping, struct vm_area_struct *vma)
{
	struct mm_struct *mm = current->mm;
	unsigned long addr;
	int ret = 0;

	BUG_ON(vma->vm_start & ~HPAGE_MASK);
	BUG_ON(vma->vm_end & ~HPAGE_MASK);

	spin_lock(&mm->page_table_lock);
	for (addr = vma->vm_start; addr < vma->vm_end; addr += HPAGE_SIZE) {
		unsigned long idx;
		pte_t *pte = huge_pte_alloc(mm, addr);
		struct page *page;

		if (!pte) {
			ret = -ENOMEM;
			goto out;
		}
		if (!pte_none(*pte))
			continue;

		idx = ((addr - vma->vm_start) >> HPAGE_SHIFT)
			+ (vma->vm_pgoff >> (HPAGE_SHIFT - PAGE_SHIFT));
		page = find_get_page(mapping, idx);
		if (!page) {
			/* charge the fs quota first */
			if (hugetlb_get_quota(mapping)) {
				ret = -ENOMEM;
				goto out;
			}
			page = alloc_huge_page();
			if (!page) {
				hugetlb_put_quota(mapping);
				ret = -ENOMEM;
				goto out;
			}
			ret = add_to_page_cache(page, mapping, idx, GFP_ATOMIC);
			if (! ret) {
				unlock_page(page);
			} else {
				hugetlb_put_quota(mapping);
				free_huge_page(page);
				goto out;
			}
		}
		set_huge_pte(mm, vma, page, pte, vma->vm_flags & VM_WRITE);
	}
out:
	spin_unlock(&mm->page_table_lock);
	return ret;
<<<<<<< HEAD
}

static void update_and_free_page(struct page *page)
{
	int j;
	struct page *map;

	map = page;
	htlbzone_pages--;
	for (j = 0; j < (HPAGE_SIZE / PAGE_SIZE); j++) {
		map->flags &= ~(1 << PG_locked | 1 << PG_error | 1 << PG_referenced |
				1 << PG_dirty | 1 << PG_active | 1 << PG_reserved |
				1 << PG_private | 1<< PG_writeback);
		set_page_count(map, 0);
		map++;
	}
	set_page_count(page, 1);
	__free_pages(page, HUGETLB_PAGE_ORDER);
}

static int try_to_free_low(int count)
{
	struct list_head *p;
	struct page *page, *map;

	map = NULL;
	spin_lock(&htlbpage_lock);
	/* all lowmem is on node 0 */
	list_for_each(p, &hugepage_freelists[0]) {
		if (map) {
			list_del(&map->lru);
			update_and_free_page(map);
			htlbpagemem--;
			map = NULL;
			if (++count == 0)
				break;
		}
		page = list_entry(p, struct page, lru);
		if (!PageHighMem(page))
			map = page;
	}
	if (map) {
		list_del(&map->lru);
		update_and_free_page(map);
		htlbpagemem--;
		count++;
	}
	spin_unlock(&htlbpage_lock);
	return count;
}

static int set_hugetlb_mem_size(int count)
{
	int lcount;
	struct page *page;

	if (count < 0)
		lcount = count;
	else
		lcount = count - htlbzone_pages;

	if (lcount == 0)
		return (int)htlbzone_pages;
	if (lcount > 0) {	/* Increase the mem size. */
		while (lcount--) {
			page = alloc_fresh_huge_page();
			if (page == NULL)
				break;
			spin_lock(&htlbpage_lock);
			enqueue_huge_page(page);
			htlbpagemem++;
			htlbzone_pages++;
			spin_unlock(&htlbpage_lock);
		}
		return (int) htlbzone_pages;
	}
	/* Shrink the memory size. */
	lcount = try_to_free_low(lcount);
	while (lcount++) {
		page = alloc_hugetlb_page();
		if (page == NULL)
			break;
		spin_lock(&htlbpage_lock);
		update_and_free_page(page);
		spin_unlock(&htlbpage_lock);
	}
	return (int) htlbzone_pages;
}

int hugetlb_sysctl_handler(struct ctl_table *table, int write,
			   struct file *file, void *buffer, size_t *length)
{
	proc_dointvec(table, write, file, buffer, length);
	htlbpage_max = set_hugetlb_mem_size(htlbpage_max);
	return 0;
}

static int __init hugetlb_setup(char *s)
{
	if (sscanf(s, "%d", &htlbpage_max) <= 0)
		htlbpage_max = 0;
	return 1;
}
__setup("hugepages=", hugetlb_setup);

static int __init hugetlb_init(void)
{
	int i;
	struct page *page;

	for (i = 0; i < MAX_NUMNODES; ++i)
		INIT_LIST_HEAD(&hugepage_freelists[i]);

	for (i = 0; i < htlbpage_max; ++i) {
		page = alloc_fresh_huge_page();
		if (!page)
			break;
		spin_lock(&htlbpage_lock);
		enqueue_huge_page(page);
		spin_unlock(&htlbpage_lock);
	}
	htlbpage_max = htlbpagemem = htlbzone_pages = i;
	printk("Total HugeTLB memory allocated, %ld\n", htlbpagemem);
	return 0;
}
module_init(hugetlb_init);

int hugetlb_report_meminfo(char *buf)
{
	return sprintf(buf,
			"HugePages_Total: %5lu\n"
			"HugePages_Free:  %5lu\n"
			"Hugepagesize:    %5lu kB\n",
			htlbzone_pages,
			htlbpagemem,
			HPAGE_SIZE/1024);
}

int is_hugepage_mem_enough(size_t size)
{
	return (size + ~HPAGE_MASK)/HPAGE_SIZE <= htlbpagemem;
}

/* Return the number pages of memory we physically have, in PAGE_SIZE units. */
unsigned long hugetlb_total_pages(void)
{
	return htlbzone_pages * (HPAGE_SIZE / PAGE_SIZE);
}
EXPORT_SYMBOL(hugetlb_total_pages);

/*
 * We cannot handle pagefaults against hugetlb pages at all.  They cause
 * handle_mm_fault() to try to instantiate regular-sized pages in the
 * hugegpage VMA.  do_page_fault() is supposed to trap this, so BUG is we get
 * this far.
 */
static struct page *hugetlb_nopage(struct vm_area_struct *vma,
				   unsigned long address, int *unused)
{
	BUG();
	return NULL;
}

struct vm_operations_struct hugetlb_vm_ops = {
	.nopage = hugetlb_nopage,
};
=======
}
>>>>>>> 30e74fea
<|MERGE_RESOLUTION|>--- conflicted
+++ resolved
@@ -21,70 +21,6 @@
 #include <asm/tlbflush.h>
 #include <asm/cacheflush.h>
 
-<<<<<<< HEAD
-static long	htlbpagemem;
-int		htlbpage_max;
-static long	htlbzone_pages;
-
-static struct list_head hugepage_freelists[MAX_NUMNODES];
-static spinlock_t htlbpage_lock = SPIN_LOCK_UNLOCKED;
-
-static void enqueue_huge_page(struct page *page)
-{
-	list_add(&page->lru,
-		 &hugepage_freelists[page_zone(page)->zone_pgdat->node_id]);
-}
-
-static struct page *dequeue_huge_page(void)
-{
-	int nid = numa_node_id();
-	struct page *page = NULL;
-
-	if (list_empty(&hugepage_freelists[nid])) {
-		for (nid = 0; nid < MAX_NUMNODES; ++nid)
-			if (!list_empty(&hugepage_freelists[nid]))
-				break;
-	}
-	if (nid >= 0 && nid < MAX_NUMNODES &&
-	    !list_empty(&hugepage_freelists[nid])) {
-		page = list_entry(hugepage_freelists[nid].next,
-				  struct page, lru);
-		list_del(&page->lru);
-	}
-	return page;
-}
-
-static struct page *alloc_fresh_huge_page(void)
-{
-	static int nid = 0;
-	struct page *page;
-	page = alloc_pages_node(nid, GFP_HIGHUSER, HUGETLB_PAGE_ORDER);
-	nid = (nid + 1) % numnodes;
-	return page;
-}
-
-static void free_huge_page(struct page *page);
-
-static struct page *alloc_hugetlb_page(void)
-{
-	struct page *page;
-
-	spin_lock(&htlbpage_lock);
-	page = dequeue_huge_page();
-	if (!page) {
-		spin_unlock(&htlbpage_lock);
-		return NULL;
-	}
-	htlbpagemem--;
-	spin_unlock(&htlbpage_lock);
-	set_page_count(page, 1);
-	page->lru.prev = (void *)free_huge_page;
-	memset(page_address(page), 0, HPAGE_SIZE);
-	return page;
-}
-
-=======
->>>>>>> 30e74fea
 static pte_t *huge_pte_alloc(struct mm_struct *mm, unsigned long addr)
 {
 	pgd_t *pgd;
@@ -243,30 +179,6 @@
 	return NULL;
 }
 
-<<<<<<< HEAD
-static void free_huge_page(struct page *page)
-{
-	BUG_ON(page_count(page));
-
-	INIT_LIST_HEAD(&page->lru);
-	page[1].mapping = NULL;
-
-	spin_lock(&htlbpage_lock);
-	enqueue_huge_page(page);
-	htlbpagemem++;
-	spin_unlock(&htlbpage_lock);
-}
-
-void huge_page_release(struct page *page)
-{
-	if (!put_page_testzero(page))
-		return;
-
-	free_huge_page(page);
-}
-
-=======
->>>>>>> 30e74fea
 void unmap_hugepage_range(struct vm_area_struct *vma,
 			  unsigned long start, unsigned long end)
 {
@@ -346,173 +258,4 @@
 out:
 	spin_unlock(&mm->page_table_lock);
 	return ret;
-<<<<<<< HEAD
-}
-
-static void update_and_free_page(struct page *page)
-{
-	int j;
-	struct page *map;
-
-	map = page;
-	htlbzone_pages--;
-	for (j = 0; j < (HPAGE_SIZE / PAGE_SIZE); j++) {
-		map->flags &= ~(1 << PG_locked | 1 << PG_error | 1 << PG_referenced |
-				1 << PG_dirty | 1 << PG_active | 1 << PG_reserved |
-				1 << PG_private | 1<< PG_writeback);
-		set_page_count(map, 0);
-		map++;
-	}
-	set_page_count(page, 1);
-	__free_pages(page, HUGETLB_PAGE_ORDER);
-}
-
-static int try_to_free_low(int count)
-{
-	struct list_head *p;
-	struct page *page, *map;
-
-	map = NULL;
-	spin_lock(&htlbpage_lock);
-	/* all lowmem is on node 0 */
-	list_for_each(p, &hugepage_freelists[0]) {
-		if (map) {
-			list_del(&map->lru);
-			update_and_free_page(map);
-			htlbpagemem--;
-			map = NULL;
-			if (++count == 0)
-				break;
-		}
-		page = list_entry(p, struct page, lru);
-		if (!PageHighMem(page))
-			map = page;
-	}
-	if (map) {
-		list_del(&map->lru);
-		update_and_free_page(map);
-		htlbpagemem--;
-		count++;
-	}
-	spin_unlock(&htlbpage_lock);
-	return count;
-}
-
-static int set_hugetlb_mem_size(int count)
-{
-	int lcount;
-	struct page *page;
-
-	if (count < 0)
-		lcount = count;
-	else
-		lcount = count - htlbzone_pages;
-
-	if (lcount == 0)
-		return (int)htlbzone_pages;
-	if (lcount > 0) {	/* Increase the mem size. */
-		while (lcount--) {
-			page = alloc_fresh_huge_page();
-			if (page == NULL)
-				break;
-			spin_lock(&htlbpage_lock);
-			enqueue_huge_page(page);
-			htlbpagemem++;
-			htlbzone_pages++;
-			spin_unlock(&htlbpage_lock);
-		}
-		return (int) htlbzone_pages;
-	}
-	/* Shrink the memory size. */
-	lcount = try_to_free_low(lcount);
-	while (lcount++) {
-		page = alloc_hugetlb_page();
-		if (page == NULL)
-			break;
-		spin_lock(&htlbpage_lock);
-		update_and_free_page(page);
-		spin_unlock(&htlbpage_lock);
-	}
-	return (int) htlbzone_pages;
-}
-
-int hugetlb_sysctl_handler(struct ctl_table *table, int write,
-			   struct file *file, void *buffer, size_t *length)
-{
-	proc_dointvec(table, write, file, buffer, length);
-	htlbpage_max = set_hugetlb_mem_size(htlbpage_max);
-	return 0;
-}
-
-static int __init hugetlb_setup(char *s)
-{
-	if (sscanf(s, "%d", &htlbpage_max) <= 0)
-		htlbpage_max = 0;
-	return 1;
-}
-__setup("hugepages=", hugetlb_setup);
-
-static int __init hugetlb_init(void)
-{
-	int i;
-	struct page *page;
-
-	for (i = 0; i < MAX_NUMNODES; ++i)
-		INIT_LIST_HEAD(&hugepage_freelists[i]);
-
-	for (i = 0; i < htlbpage_max; ++i) {
-		page = alloc_fresh_huge_page();
-		if (!page)
-			break;
-		spin_lock(&htlbpage_lock);
-		enqueue_huge_page(page);
-		spin_unlock(&htlbpage_lock);
-	}
-	htlbpage_max = htlbpagemem = htlbzone_pages = i;
-	printk("Total HugeTLB memory allocated, %ld\n", htlbpagemem);
-	return 0;
-}
-module_init(hugetlb_init);
-
-int hugetlb_report_meminfo(char *buf)
-{
-	return sprintf(buf,
-			"HugePages_Total: %5lu\n"
-			"HugePages_Free:  %5lu\n"
-			"Hugepagesize:    %5lu kB\n",
-			htlbzone_pages,
-			htlbpagemem,
-			HPAGE_SIZE/1024);
-}
-
-int is_hugepage_mem_enough(size_t size)
-{
-	return (size + ~HPAGE_MASK)/HPAGE_SIZE <= htlbpagemem;
-}
-
-/* Return the number pages of memory we physically have, in PAGE_SIZE units. */
-unsigned long hugetlb_total_pages(void)
-{
-	return htlbzone_pages * (HPAGE_SIZE / PAGE_SIZE);
-}
-EXPORT_SYMBOL(hugetlb_total_pages);
-
-/*
- * We cannot handle pagefaults against hugetlb pages at all.  They cause
- * handle_mm_fault() to try to instantiate regular-sized pages in the
- * hugegpage VMA.  do_page_fault() is supposed to trap this, so BUG is we get
- * this far.
- */
-static struct page *hugetlb_nopage(struct vm_area_struct *vma,
-				   unsigned long address, int *unused)
-{
-	BUG();
-	return NULL;
-}
-
-struct vm_operations_struct hugetlb_vm_ops = {
-	.nopage = hugetlb_nopage,
-};
-=======
-}
->>>>>>> 30e74fea
+}