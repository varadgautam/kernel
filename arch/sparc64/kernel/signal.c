/*
 *  arch/sparc64/kernel/signal.c
 *
 *  Copyright (C) 1991, 1992  Linus Torvalds
 *  Copyright (C) 1995 David S. Miller (davem@caip.rutgers.edu)
 *  Copyright (C) 1996 Miguel de Icaza (miguel@nuclecu.unam.mx)
 *  Copyright (C) 1997 Eddie C. Dost   (ecd@skynet.be)
 *  Copyright (C) 1997,1998 Jakub Jelinek   (jj@sunsite.mff.cuni.cz)
 */

#ifdef CONFIG_COMPAT
#include <linux/compat.h>	/* for compat_old_sigset_t */
#endif
#include <linux/sched.h>
#include <linux/kernel.h>
#include <linux/signal.h>
#include <linux/errno.h>
#include <linux/wait.h>
#include <linux/ptrace.h>
#include <linux/unistd.h>
#include <linux/mm.h>
#include <linux/tty.h>
#include <linux/binfmts.h>
#include <linux/bitops.h>

#include <asm/uaccess.h>
#include <asm/ptrace.h>
#include <asm/pgtable.h>
#include <asm/fpumacro.h>
#include <asm/uctx.h>
#include <asm/siginfo.h>
#include <asm/visasm.h>

#include "entry.h"
#include "systbls.h"

#define _BLOCKABLE (~(sigmask(SIGKILL) | sigmask(SIGSTOP)))

/* {set, get}context() needed for 64-bit SparcLinux userland. */
asmlinkage void sparc64_set_context(struct pt_regs *regs)
{
	struct ucontext __user *ucp = (struct ucontext __user *)
		regs->u_regs[UREG_I0];
	mc_gregset_t __user *grp;
	unsigned long pc, npc, tstate;
	unsigned long fp, i7;
	unsigned char fenab;
	int err;

	flush_user_windows();
	if (get_thread_wsaved()					||
	    (((unsigned long)ucp) & (sizeof(unsigned long)-1))	||
	    (!__access_ok(ucp, sizeof(*ucp))))
		goto do_sigsegv;
	grp  = &ucp->uc_mcontext.mc_gregs;
	err  = __get_user(pc, &((*grp)[MC_PC]));
	err |= __get_user(npc, &((*grp)[MC_NPC]));
	if (err || ((pc | npc) & 3))
		goto do_sigsegv;
	if (regs->u_regs[UREG_I1]) {
		sigset_t set;

		if (_NSIG_WORDS == 1) {
			if (__get_user(set.sig[0], &ucp->uc_sigmask.sig[0]))
				goto do_sigsegv;
		} else {
			if (__copy_from_user(&set, &ucp->uc_sigmask, sizeof(sigset_t)))
				goto do_sigsegv;
		}
		sigdelsetmask(&set, ~_BLOCKABLE);
		spin_lock_irq(&current->sighand->siglock);
		current->blocked = set;
		recalc_sigpending();
		spin_unlock_irq(&current->sighand->siglock);
	}
	if (test_thread_flag(TIF_32BIT)) {
		pc &= 0xffffffff;
		npc &= 0xffffffff;
	}
	regs->tpc = pc;
	regs->tnpc = npc;
	err |= __get_user(regs->y, &((*grp)[MC_Y]));
	err |= __get_user(tstate, &((*grp)[MC_TSTATE]));
	regs->tstate &= ~(TSTATE_ASI | TSTATE_ICC | TSTATE_XCC);
	regs->tstate |= (tstate & (TSTATE_ASI | TSTATE_ICC | TSTATE_XCC));
	err |= __get_user(regs->u_regs[UREG_G1], (&(*grp)[MC_G1]));
	err |= __get_user(regs->u_regs[UREG_G2], (&(*grp)[MC_G2]));
	err |= __get_user(regs->u_regs[UREG_G3], (&(*grp)[MC_G3]));
	err |= __get_user(regs->u_regs[UREG_G4], (&(*grp)[MC_G4]));
	err |= __get_user(regs->u_regs[UREG_G5], (&(*grp)[MC_G5]));
	err |= __get_user(regs->u_regs[UREG_G6], (&(*grp)[MC_G6]));
	err |= __get_user(regs->u_regs[UREG_G7], (&(*grp)[MC_G7]));
	err |= __get_user(regs->u_regs[UREG_I0], (&(*grp)[MC_O0]));
	err |= __get_user(regs->u_regs[UREG_I1], (&(*grp)[MC_O1]));
	err |= __get_user(regs->u_regs[UREG_I2], (&(*grp)[MC_O2]));
	err |= __get_user(regs->u_regs[UREG_I3], (&(*grp)[MC_O3]));
	err |= __get_user(regs->u_regs[UREG_I4], (&(*grp)[MC_O4]));
	err |= __get_user(regs->u_regs[UREG_I5], (&(*grp)[MC_O5]));
	err |= __get_user(regs->u_regs[UREG_I6], (&(*grp)[MC_O6]));
	err |= __get_user(regs->u_regs[UREG_I7], (&(*grp)[MC_O7]));

	err |= __get_user(fp, &(ucp->uc_mcontext.mc_fp));
	err |= __get_user(i7, &(ucp->uc_mcontext.mc_i7));
	err |= __put_user(fp,
	      (&(((struct reg_window __user *)(STACK_BIAS+regs->u_regs[UREG_I6]))->ins[6])));
	err |= __put_user(i7,
	      (&(((struct reg_window __user *)(STACK_BIAS+regs->u_regs[UREG_I6]))->ins[7])));

	err |= __get_user(fenab, &(ucp->uc_mcontext.mc_fpregs.mcfpu_enab));
	if (fenab) {
		unsigned long *fpregs = current_thread_info()->fpregs;
		unsigned long fprs;
		
		fprs_write(0);
		err |= __get_user(fprs, &(ucp->uc_mcontext.mc_fpregs.mcfpu_fprs));
		if (fprs & FPRS_DL)
			err |= copy_from_user(fpregs,
					      &(ucp->uc_mcontext.mc_fpregs.mcfpu_fregs),
					      (sizeof(unsigned int) * 32));
		if (fprs & FPRS_DU)
			err |= copy_from_user(fpregs+16,
			 ((unsigned long __user *)&(ucp->uc_mcontext.mc_fpregs.mcfpu_fregs))+16,
			 (sizeof(unsigned int) * 32));
		err |= __get_user(current_thread_info()->xfsr[0],
				  &(ucp->uc_mcontext.mc_fpregs.mcfpu_fsr));
		err |= __get_user(current_thread_info()->gsr[0],
				  &(ucp->uc_mcontext.mc_fpregs.mcfpu_gsr));
		regs->tstate &= ~TSTATE_PEF;
	}
	if (err)
		goto do_sigsegv;

	return;
do_sigsegv:
	force_sig(SIGSEGV, current);
}

asmlinkage void sparc64_get_context(struct pt_regs *regs)
{
	struct ucontext __user *ucp = (struct ucontext __user *)
		regs->u_regs[UREG_I0];
	mc_gregset_t __user *grp;
	mcontext_t __user *mcp;
	unsigned long fp, i7;
	unsigned char fenab;
	int err;

	synchronize_user_stack();
	if (get_thread_wsaved() || clear_user(ucp, sizeof(*ucp)))
		goto do_sigsegv;

#if 1
	fenab = 0; /* IMO get_context is like any other system call, thus modifies FPU state -jj */
#else
	fenab = (current_thread_info()->fpsaved[0] & FPRS_FEF);
#endif
		
	mcp = &ucp->uc_mcontext;
	grp = &mcp->mc_gregs;

	/* Skip over the trap instruction, first. */
	if (test_thread_flag(TIF_32BIT)) {
		regs->tpc   = (regs->tnpc & 0xffffffff);
		regs->tnpc  = (regs->tnpc + 4) & 0xffffffff;
	} else {
		regs->tpc   = regs->tnpc;
		regs->tnpc += 4;
	}
	err = 0;
	if (_NSIG_WORDS == 1)
		err |= __put_user(current->blocked.sig[0],
				  (unsigned long __user *)&ucp->uc_sigmask);
	else
		err |= __copy_to_user(&ucp->uc_sigmask, &current->blocked,
				      sizeof(sigset_t));

	err |= __put_user(regs->tstate, &((*grp)[MC_TSTATE]));
	err |= __put_user(regs->tpc, &((*grp)[MC_PC]));
	err |= __put_user(regs->tnpc, &((*grp)[MC_NPC]));
	err |= __put_user(regs->y, &((*grp)[MC_Y]));
	err |= __put_user(regs->u_regs[UREG_G1], &((*grp)[MC_G1]));
	err |= __put_user(regs->u_regs[UREG_G2], &((*grp)[MC_G2]));
	err |= __put_user(regs->u_regs[UREG_G3], &((*grp)[MC_G3]));
	err |= __put_user(regs->u_regs[UREG_G4], &((*grp)[MC_G4]));
	err |= __put_user(regs->u_regs[UREG_G5], &((*grp)[MC_G5]));
	err |= __put_user(regs->u_regs[UREG_G6], &((*grp)[MC_G6]));
	err |= __put_user(regs->u_regs[UREG_G7], &((*grp)[MC_G7]));
	err |= __put_user(regs->u_regs[UREG_I0], &((*grp)[MC_O0]));
	err |= __put_user(regs->u_regs[UREG_I1], &((*grp)[MC_O1]));
	err |= __put_user(regs->u_regs[UREG_I2], &((*grp)[MC_O2]));
	err |= __put_user(regs->u_regs[UREG_I3], &((*grp)[MC_O3]));
	err |= __put_user(regs->u_regs[UREG_I4], &((*grp)[MC_O4]));
	err |= __put_user(regs->u_regs[UREG_I5], &((*grp)[MC_O5]));
	err |= __put_user(regs->u_regs[UREG_I6], &((*grp)[MC_O6]));
	err |= __put_user(regs->u_regs[UREG_I7], &((*grp)[MC_O7]));

	err |= __get_user(fp,
		 (&(((struct reg_window __user *)(STACK_BIAS+regs->u_regs[UREG_I6]))->ins[6])));
	err |= __get_user(i7,
		 (&(((struct reg_window __user *)(STACK_BIAS+regs->u_regs[UREG_I6]))->ins[7])));
	err |= __put_user(fp, &(mcp->mc_fp));
	err |= __put_user(i7, &(mcp->mc_i7));

	err |= __put_user(fenab, &(mcp->mc_fpregs.mcfpu_enab));
	if (fenab) {
		unsigned long *fpregs = current_thread_info()->fpregs;
		unsigned long fprs;
		
		fprs = current_thread_info()->fpsaved[0];
		if (fprs & FPRS_DL)
			err |= copy_to_user(&(mcp->mc_fpregs.mcfpu_fregs), fpregs,
					    (sizeof(unsigned int) * 32));
		if (fprs & FPRS_DU)
			err |= copy_to_user(
                          ((unsigned long __user *)&(mcp->mc_fpregs.mcfpu_fregs))+16, fpregs+16,
			  (sizeof(unsigned int) * 32));
		err |= __put_user(current_thread_info()->xfsr[0], &(mcp->mc_fpregs.mcfpu_fsr));
		err |= __put_user(current_thread_info()->gsr[0], &(mcp->mc_fpregs.mcfpu_gsr));
		err |= __put_user(fprs, &(mcp->mc_fpregs.mcfpu_fprs));
	}
	if (err)
		goto do_sigsegv;

	return;
do_sigsegv:
	force_sig(SIGSEGV, current);
}

struct rt_signal_frame {
	struct sparc_stackf	ss;
	siginfo_t		info;
	struct pt_regs		regs;
	__siginfo_fpu_t __user	*fpu_save;
	stack_t			stack;
	sigset_t		mask;
	__siginfo_fpu_t		fpu_state;
};

static long _sigpause_common(old_sigset_t set)
{
	set &= _BLOCKABLE;
	spin_lock_irq(&current->sighand->siglock);
	current->saved_sigmask = current->blocked;
	siginitset(&current->blocked, set);
	recalc_sigpending();
	spin_unlock_irq(&current->sighand->siglock);

	current->state = TASK_INTERRUPTIBLE;
	schedule();

	set_restore_sigmask();

	return -ERESTARTNOHAND;
}

asmlinkage long sys_sigpause(unsigned int set)
{
	return _sigpause_common(set);
}

asmlinkage long sys_sigsuspend(old_sigset_t set)
{
	return _sigpause_common(set);
}

static inline int
restore_fpu_state(struct pt_regs *regs, __siginfo_fpu_t __user *fpu)
{
	unsigned long *fpregs = current_thread_info()->fpregs;
	unsigned long fprs;
	int err;

	err = __get_user(fprs, &fpu->si_fprs);
	fprs_write(0);
	regs->tstate &= ~TSTATE_PEF;
	if (fprs & FPRS_DL)
		err |= copy_from_user(fpregs, &fpu->si_float_regs[0],
		       	       (sizeof(unsigned int) * 32));
	if (fprs & FPRS_DU)
		err |= copy_from_user(fpregs+16, &fpu->si_float_regs[32],
		       	       (sizeof(unsigned int) * 32));
	err |= __get_user(current_thread_info()->xfsr[0], &fpu->si_fsr);
	err |= __get_user(current_thread_info()->gsr[0], &fpu->si_gsr);
	current_thread_info()->fpsaved[0] |= fprs;
	return err;
}

void do_rt_sigreturn(struct pt_regs *regs)
{
	struct rt_signal_frame __user *sf;
	unsigned long tpc, tnpc, tstate;
	__siginfo_fpu_t __user *fpu_save;
	sigset_t set;
	int err;

	/* Always make any pending restarted system calls return -EINTR */
	current_thread_info()->restart_block.fn = do_no_restart_syscall;

	synchronize_user_stack ();
	sf = (struct rt_signal_frame __user *)
		(regs->u_regs [UREG_FP] + STACK_BIAS);

	/* 1. Make sure we are not getting garbage from the user */
	if (((unsigned long) sf) & 3)
		goto segv;

	err = get_user(tpc, &sf->regs.tpc);
	err |= __get_user(tnpc, &sf->regs.tnpc);
	if (test_thread_flag(TIF_32BIT)) {
		tpc &= 0xffffffff;
		tnpc &= 0xffffffff;
	}
	err |= ((tpc | tnpc) & 3);

	/* 2. Restore the state */
	err |= __get_user(regs->y, &sf->regs.y);
	err |= __get_user(tstate, &sf->regs.tstate);
	err |= copy_from_user(regs->u_regs, sf->regs.u_regs, sizeof(regs->u_regs));

	/* User can only change condition codes and %asi in %tstate. */
	regs->tstate &= ~(TSTATE_ASI | TSTATE_ICC | TSTATE_XCC);
	regs->tstate |= (tstate & (TSTATE_ASI | TSTATE_ICC | TSTATE_XCC));

	err |= __get_user(fpu_save, &sf->fpu_save);
	if (fpu_save)
		err |= restore_fpu_state(regs, &sf->fpu_state);

	err |= __copy_from_user(&set, &sf->mask, sizeof(sigset_t));
	err |= do_sigaltstack(&sf->stack, NULL, (unsigned long)sf);

	if (err)
		goto segv;

	regs->tpc = tpc;
	regs->tnpc = tnpc;

	/* Prevent syscall restart.  */
	pt_regs_clear_syscall(regs);

	sigdelsetmask(&set, ~_BLOCKABLE);
	spin_lock_irq(&current->sighand->siglock);
	current->blocked = set;
	recalc_sigpending();
	spin_unlock_irq(&current->sighand->siglock);
	return;
segv:
	force_sig(SIGSEGV, current);
}

/* Checks if the fp is valid */
static int invalid_frame_pointer(void __user *fp, int fplen)
{
	if (((unsigned long) fp) & 7)
		return 1;
	return 0;
}

static inline int
save_fpu_state(struct pt_regs *regs, __siginfo_fpu_t __user *fpu)
{
	unsigned long *fpregs = current_thread_info()->fpregs;
	unsigned long fprs;
	int err = 0;
	
	fprs = current_thread_info()->fpsaved[0];
	if (fprs & FPRS_DL)
		err |= copy_to_user(&fpu->si_float_regs[0], fpregs,
				    (sizeof(unsigned int) * 32));
	if (fprs & FPRS_DU)
		err |= copy_to_user(&fpu->si_float_regs[32], fpregs+16,
				    (sizeof(unsigned int) * 32));
	err |= __put_user(current_thread_info()->xfsr[0], &fpu->si_fsr);
	err |= __put_user(current_thread_info()->gsr[0], &fpu->si_gsr);
	err |= __put_user(fprs, &fpu->si_fprs);

	return err;
}

static inline void __user *get_sigframe(struct k_sigaction *ka, struct pt_regs *regs, unsigned long framesize)
{
	unsigned long sp = regs->u_regs[UREG_FP] + STACK_BIAS;

	/*
	 * If we are on the alternate signal stack and would overflow it, don't.
	 * Return an always-bogus address instead so we will die with SIGSEGV.
	 */
	if (on_sig_stack(sp) && !likely(on_sig_stack(sp - framesize)))
		return (void __user *) -1L;

	/* This is the X/Open sanctioned signal stack switching.  */
	if (ka->sa.sa_flags & SA_ONSTACK) {
		if (sas_ss_flags(sp) == 0)
			sp = current->sas_ss_sp + current->sas_ss_size;
	}

	/* Always align the stack frame.  This handles two cases.  First,
	 * sigaltstack need not be mindful of platform specific stack
	 * alignment.  Second, if we took this signal because the stack
	 * is not aligned properly, we'd like to take the signal cleanly
	 * and report that.
	 */
	sp &= ~7UL;

	return (void __user *)(sp - framesize);
}

static inline void
setup_rt_frame(struct k_sigaction *ka, struct pt_regs *regs,
	       int signo, sigset_t *oldset, siginfo_t *info)
{
	struct rt_signal_frame __user *sf;
	int sigframe_size, err;

	/* 1. Make sure everything is clean */
	synchronize_user_stack();
	save_and_clear_fpu();
	
	sigframe_size = sizeof(struct rt_signal_frame);
	if (!(current_thread_info()->fpsaved[0] & FPRS_FEF))
		sigframe_size -= sizeof(__siginfo_fpu_t);

	sf = (struct rt_signal_frame __user *)
		get_sigframe(ka, regs, sigframe_size);
	
	if (invalid_frame_pointer (sf, sigframe_size))
		goto sigill;

	if (get_thread_wsaved() != 0)
		goto sigill;

	/* 2. Save the current process state */
	err = copy_to_user(&sf->regs, regs, sizeof (*regs));

	if (current_thread_info()->fpsaved[0] & FPRS_FEF) {
		err |= save_fpu_state(regs, &sf->fpu_state);
		err |= __put_user((u64)&sf->fpu_state, &sf->fpu_save);
	} else {
		err |= __put_user(0, &sf->fpu_save);
	}
	
	/* Setup sigaltstack */
	err |= __put_user(current->sas_ss_sp, &sf->stack.ss_sp);
	err |= __put_user(sas_ss_flags(regs->u_regs[UREG_FP]), &sf->stack.ss_flags);
	err |= __put_user(current->sas_ss_size, &sf->stack.ss_size);

	err |= copy_to_user(&sf->mask, oldset, sizeof(sigset_t));

	err |= copy_in_user((u64 __user *)sf,
			    (u64 __user *)(regs->u_regs[UREG_FP]+STACK_BIAS),
			    sizeof(struct reg_window));

	if (info)
		err |= copy_siginfo_to_user(&sf->info, info);
	else {
		err |= __put_user(signo, &sf->info.si_signo);
		err |= __put_user(SI_NOINFO, &sf->info.si_code);
	}
	if (err)
		goto sigsegv;
	
	/* 3. signal handler back-trampoline and parameters */
	regs->u_regs[UREG_FP] = ((unsigned long) sf) - STACK_BIAS;
	regs->u_regs[UREG_I0] = signo;
	regs->u_regs[UREG_I1] = (unsigned long) &sf->info;

	/* The sigcontext is passed in this way because of how it
	 * is defined in GLIBC's /usr/include/bits/sigcontext.h
	 * for sparc64.  It includes the 128 bytes of siginfo_t.
	 */
	regs->u_regs[UREG_I2] = (unsigned long) &sf->info;

	/* 5. signal handler */
	regs->tpc = (unsigned long) ka->sa.sa_handler;
	regs->tnpc = (regs->tpc + 4);
	if (test_thread_flag(TIF_32BIT)) {
		regs->tpc &= 0xffffffff;
		regs->tnpc &= 0xffffffff;
	}
	/* 4. return to kernel instructions */
	regs->u_regs[UREG_I7] = (unsigned long)ka->ka_restorer;
	return;

sigill:
	do_exit(SIGILL);
sigsegv:
	force_sigsegv(signo, current);
}

static inline void handle_signal(unsigned long signr, struct k_sigaction *ka,
				 siginfo_t *info,
				 sigset_t *oldset, struct pt_regs *regs)
{
	setup_rt_frame(ka, regs, signr, oldset,
		       (ka->sa.sa_flags & SA_SIGINFO) ? info : NULL);
	spin_lock_irq(&current->sighand->siglock);
	sigorsets(&current->blocked,&current->blocked,&ka->sa.sa_mask);
	if (!(ka->sa.sa_flags & SA_NOMASK))
		sigaddset(&current->blocked,signr);
	recalc_sigpending();
	spin_unlock_irq(&current->sighand->siglock);
}

static inline void syscall_restart(unsigned long orig_i0, struct pt_regs *regs,
				   struct sigaction *sa)
{
	switch (regs->u_regs[UREG_I0]) {
	case ERESTART_RESTARTBLOCK:
	case ERESTARTNOHAND:
	no_system_call_restart:
		regs->u_regs[UREG_I0] = EINTR;
		regs->tstate |= (TSTATE_ICARRY|TSTATE_XCARRY);
		break;
	case ERESTARTSYS:
		if (!(sa->sa_flags & SA_RESTART))
			goto no_system_call_restart;
		/* fallthrough */
	case ERESTARTNOINTR:
		regs->u_regs[UREG_I0] = orig_i0;
		regs->tpc -= 4;
		regs->tnpc -= 4;
	}
}

/* Note that 'init' is a special process: it doesn't get signals it doesn't
 * want to handle. Thus you cannot kill init even with a SIGKILL even by
 * mistake.
 */
<<<<<<< HEAD
static void do_signal(struct pt_regs *regs, unsigned long orig_i0, int __ignored)
=======
static void do_signal(struct pt_regs *regs, unsigned long orig_i0)
>>>>>>> 28ffb5d3
{
	struct k_sigaction ka;
	int restart_syscall;
	sigset_t *oldset;
	siginfo_t info;
	int signr;
	
<<<<<<< HEAD
 	if (pt_regs_is_syscall(regs) &&
 	    (regs->tstate & (TSTATE_XCARRY | TSTATE_ICARRY))) {
 		restart_syscall = 1;
 	} else
 		restart_syscall = 0;
=======
	if (pt_regs_is_syscall(regs) &&
	    (regs->tstate & (TSTATE_XCARRY | TSTATE_ICARRY))) {
		restart_syscall = 1;
	} else
		restart_syscall = 0;
>>>>>>> 28ffb5d3

	if (current_thread_info()->status & TS_RESTORE_SIGMASK)
		oldset = &current->saved_sigmask;
	else
		oldset = &current->blocked;

#ifdef CONFIG_COMPAT
	if (test_thread_flag(TIF_32BIT)) {
		extern void do_signal32(sigset_t *, struct pt_regs *,
					int restart_syscall,
					unsigned long orig_i0);
		do_signal32(oldset, regs, restart_syscall, orig_i0);
		return;
	}
#endif	

	signr = get_signal_to_deliver(&info, &ka, regs, NULL);

	/* If the debugger messes with the program counter, it clears
	 * the software "in syscall" bit, directing us to not perform
	 * a syscall restart.
	 */
	if (restart_syscall && !pt_regs_is_syscall(regs))
		restart_syscall = 0;

	if (signr > 0) {
		if (restart_syscall)
			syscall_restart(orig_i0, regs, &ka.sa);
		handle_signal(signr, &ka, &info, oldset, regs);

		/* A signal was successfully delivered; the saved
		 * sigmask will have been stored in the signal frame,
		 * and will be restored by sigreturn, so we can simply
		 * clear the TS_RESTORE_SIGMASK flag.
		 */
		current_thread_info()->status &= ~TS_RESTORE_SIGMASK;
		return;
	}
	if (restart_syscall &&
	    (regs->u_regs[UREG_I0] == ERESTARTNOHAND ||
	     regs->u_regs[UREG_I0] == ERESTARTSYS ||
	     regs->u_regs[UREG_I0] == ERESTARTNOINTR)) {
		/* replay the system call when we are done */
		regs->u_regs[UREG_I0] = orig_i0;
		regs->tpc -= 4;
		regs->tnpc -= 4;
	}
	if (restart_syscall &&
	    regs->u_regs[UREG_I0] == ERESTART_RESTARTBLOCK) {
		regs->u_regs[UREG_G1] = __NR_restart_syscall;
		regs->tpc -= 4;
		regs->tnpc -= 4;
	}

	/* If there's no signal to deliver, we just put the saved sigmask
	 * back
	 */
	if (current_thread_info()->status & TS_RESTORE_SIGMASK) {
		current_thread_info()->status &= ~TS_RESTORE_SIGMASK;
		sigprocmask(SIG_SETMASK, &current->saved_sigmask, NULL);
	}
}

void do_notify_resume(struct pt_regs *regs, unsigned long orig_i0, unsigned long thread_info_flags)
{
<<<<<<< HEAD
	if (thread_info_flags & (_TIF_SIGPENDING | _TIF_RESTORE_SIGMASK))
		do_signal(regs, orig_i0, restart_syscall);
=======
	if (thread_info_flags & _TIF_SIGPENDING)
		do_signal(regs, orig_i0);
>>>>>>> 28ffb5d3
}<|MERGE_RESOLUTION|>--- conflicted
+++ resolved
@@ -525,11 +525,7 @@
  * want to handle. Thus you cannot kill init even with a SIGKILL even by
  * mistake.
  */
-<<<<<<< HEAD
-static void do_signal(struct pt_regs *regs, unsigned long orig_i0, int __ignored)
-=======
 static void do_signal(struct pt_regs *regs, unsigned long orig_i0)
->>>>>>> 28ffb5d3
 {
 	struct k_sigaction ka;
 	int restart_syscall;
@@ -537,19 +533,11 @@
 	siginfo_t info;
 	int signr;
 	
-<<<<<<< HEAD
- 	if (pt_regs_is_syscall(regs) &&
- 	    (regs->tstate & (TSTATE_XCARRY | TSTATE_ICARRY))) {
- 		restart_syscall = 1;
- 	} else
- 		restart_syscall = 0;
-=======
 	if (pt_regs_is_syscall(regs) &&
 	    (regs->tstate & (TSTATE_XCARRY | TSTATE_ICARRY))) {
 		restart_syscall = 1;
 	} else
 		restart_syscall = 0;
->>>>>>> 28ffb5d3
 
 	if (current_thread_info()->status & TS_RESTORE_SIGMASK)
 		oldset = &current->saved_sigmask;
@@ -615,11 +603,6 @@
 
 void do_notify_resume(struct pt_regs *regs, unsigned long orig_i0, unsigned long thread_info_flags)
 {
-<<<<<<< HEAD
-	if (thread_info_flags & (_TIF_SIGPENDING | _TIF_RESTORE_SIGMASK))
-		do_signal(regs, orig_i0, restart_syscall);
-=======
 	if (thread_info_flags & _TIF_SIGPENDING)
 		do_signal(regs, orig_i0);
->>>>>>> 28ffb5d3
 }