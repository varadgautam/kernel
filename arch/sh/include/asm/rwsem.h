/*
 * include/asm-sh/rwsem.h: R/W semaphores for SH using the stuff
 * in lib/rwsem.c.
 */

#ifndef _ASM_SH_RWSEM_H
#define _ASM_SH_RWSEM_H

#ifndef _LINUX_RWSEM_H
#error "please don't include asm/rwsem.h directly, use linux/rwsem.h instead"
#endif

#ifdef __KERNEL__
#include <linux/list.h>
#include <linux/spinlock.h>
#include <asm/atomic.h>
#include <asm/system.h>

/*
 * the semaphore definition
 */
struct rw_anon_semaphore {
	long		count;
#define RWSEM_UNLOCKED_VALUE		0x00000000
#define RWSEM_ACTIVE_BIAS		0x00000001
#define RWSEM_ACTIVE_MASK		0x0000ffff
#define RWSEM_WAITING_BIAS		(-0x00010000)
#define RWSEM_ACTIVE_READ_BIAS		RWSEM_ACTIVE_BIAS
#define RWSEM_ACTIVE_WRITE_BIAS		(RWSEM_WAITING_BIAS + RWSEM_ACTIVE_BIAS)
	spinlock_t		wait_lock;
	struct list_head	wait_list;
#ifdef CONFIG_DEBUG_LOCK_ALLOC
	struct lockdep_map	dep_map;
#endif
};

#ifdef CONFIG_DEBUG_LOCK_ALLOC
# define __RWSEM_ANON_DEP_MAP_INIT(lockname) , .dep_map = { .name = #lockname }
#else
# define __RWSEM_ANON_DEP_MAP_INIT(lockname)
#endif

<<<<<<< HEAD
#define __RWSEM_ANON_INITIALIZER(name) \
	{ RWSEM_UNLOCKED_VALUE, SPIN_LOCK_UNLOCKED, \
=======
#define __RWSEM_INITIALIZER(name) \
	{ RWSEM_UNLOCKED_VALUE, __SPIN_LOCK_UNLOCKED((name).wait_lock), \
>>>>>>> 4ec62b2b
	  LIST_HEAD_INIT((name).wait_list) \
	  __RWSEM_ANON_DEP_MAP_INIT(name) }

#define DECLARE_ANON_RWSEM(name)		\
	struct rw_anon_semaphore name = __RWSEM_ANON_INITIALIZER(name)

extern struct rw_anon_semaphore *
rwsem_down_read_failed(struct rw_anon_semaphore *sem);
extern struct rw_anon_semaphore *
rwsem_down_write_failed(struct rw_anon_semaphore *sem);
extern struct rw_anon_semaphore *rwsem_wake(struct rw_anon_semaphore *sem);
extern struct rw_anon_semaphore *
rwsem_downgrade_wake(struct rw_anon_semaphore *sem);

extern void __init_anon_rwsem(struct rw_anon_semaphore *sem, const char *name,
			      struct lock_class_key *key);

#define init_anon_rwsem(sem)			\
do {						\
	static struct lock_class_key __key;	\
						\
	__init_anon_rwsem((sem), #sem, &__key);	\
} while (0)

static inline void init_anon_rwsem(struct rw_anon_semaphore *sem)
{
	sem->count = RWSEM_UNLOCKED_VALUE;
	spin_lock_init(&sem->wait_lock);
	INIT_LIST_HEAD(&sem->wait_list);
}

/*
 * lock for reading
 */
static inline void __down_read(struct rw_anon_semaphore *sem)
{
	if (atomic_inc_return((atomic_t *)(&sem->count)) > 0)
		smp_wmb();
	else
		rwsem_down_read_failed(sem);
}

static inline int __down_read_trylock(struct rw_anon_semaphore *sem)
{
	int tmp;

	while ((tmp = sem->count) >= 0) {
		if (tmp == cmpxchg(&sem->count, tmp,
				   tmp + RWSEM_ACTIVE_READ_BIAS)) {
			smp_wmb();
			return 1;
		}
	}
	return 0;
}

/*
 * lock for writing
 */
static inline void __down_write(struct rw_anon_semaphore *sem)
{
	int tmp;

	tmp = atomic_add_return(RWSEM_ACTIVE_WRITE_BIAS,
				(atomic_t *)(&sem->count));
	if (tmp == RWSEM_ACTIVE_WRITE_BIAS)
		smp_wmb();
	else
		rwsem_down_write_failed(sem);
}

static inline int __down_write_trylock(struct rw_anon_semaphore *sem)
{
	int tmp;

	tmp = cmpxchg(&sem->count, RWSEM_UNLOCKED_VALUE,
		      RWSEM_ACTIVE_WRITE_BIAS);
	smp_wmb();
	return tmp == RWSEM_UNLOCKED_VALUE;
}

/*
 * unlock after reading
 */
static inline void __up_read(struct rw_anon_semaphore *sem)
{
	int tmp;

	smp_wmb();
	tmp = atomic_dec_return((atomic_t *)(&sem->count));
	if (tmp < -1 && (tmp & RWSEM_ACTIVE_MASK) == 0)
		rwsem_wake(sem);
}

/*
 * unlock after writing
 */
static inline void __up_write(struct rw_anon_semaphore *sem)
{
	smp_wmb();
	if (atomic_sub_return(RWSEM_ACTIVE_WRITE_BIAS,
			      (atomic_t *)(&sem->count)) < 0)
		rwsem_wake(sem);
}

/*
 * implement atomic add functionality
 */
static inline void rwsem_atomic_add(int delta, struct rw_anon_semaphore *sem)
{
	atomic_add(delta, (atomic_t *)(&sem->count));
}

/*
 * downgrade write lock to read lock
 */
static inline void __downgrade_write(struct rw_anon_semaphore *sem)
{
	int tmp;

	smp_wmb();
	tmp = atomic_add_return(-RWSEM_WAITING_BIAS, (atomic_t *)(&sem->count));
	if (tmp < 0)
		rwsem_downgrade_wake(sem);
}

static inline void
 __down_write_nested(struct rw_anon_semaphore *sem, int subclass)
{
	__down_write(sem);
}

/*
 * implement exchange and add functionality
 */
static inline int rwsem_atomic_update(int delta, struct rw_anon_semaphore *sem)
{
	smp_mb();
	return atomic_add_return(delta, (atomic_t *)(&sem->count));
}

static inline int anon_rwsem_is_locked(struct rw_anon_semaphore *sem)
{
	return (sem->count != 0);
}

struct rw_semaphore {
	long		count;
	spinlock_t		wait_lock;
	struct list_head	wait_list;
#ifdef CONFIG_DEBUG_LOCK_ALLOC
	struct lockdep_map	dep_map;
#endif
};

#ifdef CONFIG_DEBUG_LOCK_ALLOC
# define __RWSEM_DEP_MAP_INIT(lockname) , .dep_map = { .name = #lockname }
#else
# define __RWSEM_DEP_MAP_INIT(lockname)
#endif

#define __RWSEM_INITIALIZER(name) \
	{ RWSEM_UNLOCKED_VALUE, SPIN_LOCK_UNLOCKED, \
	  LIST_HEAD_INIT((name).wait_list) \
	  __RWSEM_DEP_MAP_INIT(name) }

#define DECLARE_RWSEM(name)		\
	struct rw_semaphore name = __RWSEM_INITIALIZER(name)

static inline void __init_rwsem(struct rw_semaphore *sem, const char *name,
				struct lock_class_key *key)
{
	__init_anon_rwsem((struct rw_anon_semaphore *)sem, name, key);
}

#define init_rwsem(sem)				\
do {						\
	static struct lock_class_key __key;	\
						\
	__init_rwsem((sem), #sem, &__key);	\
} while (0)

static inline void init_rwsem(struct rw_semaphore *sem)
{
	sem->count = RWSEM_UNLOCKED_VALUE;
	spin_lock_init(&sem->wait_lock);
	INIT_LIST_HEAD(&sem->wait_list);
}

static inline int rwsem_is_locked(struct rw_semaphore *sem)
{
	return (sem->count != 0);
}

#endif /* __KERNEL__ */
#endif /* _ASM_SH_RWSEM_H */<|MERGE_RESOLUTION|>--- conflicted
+++ resolved
@@ -40,13 +40,8 @@
 # define __RWSEM_ANON_DEP_MAP_INIT(lockname)
 #endif
 
-<<<<<<< HEAD
 #define __RWSEM_ANON_INITIALIZER(name) \
 	{ RWSEM_UNLOCKED_VALUE, SPIN_LOCK_UNLOCKED, \
-=======
-#define __RWSEM_INITIALIZER(name) \
-	{ RWSEM_UNLOCKED_VALUE, __SPIN_LOCK_UNLOCKED((name).wait_lock), \
->>>>>>> 4ec62b2b
 	  LIST_HEAD_INIT((name).wait_list) \
 	  __RWSEM_ANON_DEP_MAP_INIT(name) }
 
@@ -209,7 +204,7 @@
 #endif
 
 #define __RWSEM_INITIALIZER(name) \
-	{ RWSEM_UNLOCKED_VALUE, SPIN_LOCK_UNLOCKED, \
+	{ RWSEM_UNLOCKED_VALUE, __SPIN_LOCK_UNLOCKED((name).wait_lock), \
 	  LIST_HEAD_INIT((name).wait_list) \
 	  __RWSEM_DEP_MAP_INIT(name) }
 
