/* SPDX-License-Identifier: GPL-2.0 */
#ifndef __ASM_SH_UACCESS_H
#define __ASM_SH_UACCESS_H

#include <asm/segment.h>
#include <asm/extable.h>

#define __addr_ok(addr) \
	((unsigned long __force)(addr) < current_thread_info()->addr_limit.seg)

/*
 * __access_ok: Check if address with size is OK or not.
 *
 * Uhhuh, this needs 33-bit arithmetic. We have a carry..
 *
 * sum := addr + size;  carry? --> flag = true;
 * if (sum >= addr_limit) flag = true;
 */
<<<<<<< HEAD
#define __access_ok(addr, size)		\
	(__addr_ok((addr) + (size)))
=======
#define __access_ok(addr, size)	({				\
	unsigned long __ao_a = (addr), __ao_b = (size);		\
	unsigned long __ao_end = __ao_a + __ao_b - !!__ao_b;	\
	__ao_end >= __ao_a && __addr_ok(__ao_end); })

>>>>>>> bfeffd15
#define access_ok(addr, size)	\
	(__chk_user_ptr(addr),		\
	 __access_ok((unsigned long __force)(addr), (size)))

#define user_addr_max()	(current_thread_info()->addr_limit.seg)

/*
 * Uh, these should become the main single-value transfer routines ...
 * They automatically use the right size if we just have the right
 * pointer type ...
 *
 * As SuperH uses the same address space for kernel and user data, we
 * can just do these as direct assignments.
 *
 * Careful to not
 * (a) re-use the arguments for side effects (sizeof is ok)
 * (b) require any knowledge of processes at this stage
 */
#define put_user(x,ptr)		__put_user_check((x), (ptr), sizeof(*(ptr)))
#define get_user(x,ptr)		__get_user_check((x), (ptr), sizeof(*(ptr)))

/*
 * The "__xxx" versions do not do address space checking, useful when
 * doing multiple accesses to the same area (the user has to do the
 * checks by hand with "access_ok()")
 */
#define __put_user(x,ptr)	__put_user_nocheck((x), (ptr), sizeof(*(ptr)))
#define __get_user(x,ptr)	__get_user_nocheck((x), (ptr), sizeof(*(ptr)))

struct __large_struct { unsigned long buf[100]; };
#define __m(x) (*(struct __large_struct __user *)(x))

#define __get_user_nocheck(x,ptr,size)				\
({								\
	long __gu_err;						\
	unsigned long __gu_val;					\
	const __typeof__(*(ptr)) __user *__gu_addr = (ptr);	\
	__chk_user_ptr(ptr);					\
	__get_user_size(__gu_val, __gu_addr, (size), __gu_err);	\
	(x) = (__force __typeof__(*(ptr)))__gu_val;		\
	__gu_err;						\
})

#define __get_user_check(x,ptr,size)					\
({									\
	long __gu_err = -EFAULT;					\
	unsigned long __gu_val = 0;					\
	const __typeof__(*(ptr)) *__gu_addr = (ptr);			\
	if (likely(access_ok(__gu_addr, (size))))		\
		__get_user_size(__gu_val, __gu_addr, (size), __gu_err);	\
	(x) = (__force __typeof__(*(ptr)))__gu_val;			\
	__gu_err;							\
})

#define __put_user_nocheck(x,ptr,size)				\
({								\
	long __pu_err;						\
	__typeof__(*(ptr)) __user *__pu_addr = (ptr);		\
	__typeof__(*(ptr)) __pu_val = x;			\
	__chk_user_ptr(ptr);					\
	__put_user_size(__pu_val, __pu_addr, (size), __pu_err);	\
	__pu_err;						\
})

#define __put_user_check(x,ptr,size)				\
({								\
	long __pu_err = -EFAULT;				\
	__typeof__(*(ptr)) __user *__pu_addr = (ptr);		\
	__typeof__(*(ptr)) __pu_val = x;			\
	if (likely(access_ok(__pu_addr, size)))	\
		__put_user_size(__pu_val, __pu_addr, (size),	\
				__pu_err);			\
	__pu_err;						\
})

#ifdef CONFIG_SUPERH32
# include <asm/uaccess_32.h>
#else
# include <asm/uaccess_64.h>
#endif

extern long strncpy_from_user(char *dest, const char __user *src, long count);

extern __must_check long strnlen_user(const char __user *str, long n);

/* Generic arbitrary sized copy.  */
/* Return the number of bytes NOT copied */
__kernel_size_t __copy_user(void *to, const void *from, __kernel_size_t n);

static __always_inline unsigned long
raw_copy_from_user(void *to, const void __user *from, unsigned long n)
{
	return __copy_user(to, (__force void *)from, n);
}

static __always_inline unsigned long __must_check
raw_copy_to_user(void __user *to, const void *from, unsigned long n)
{
	return __copy_user((__force void *)to, from, n);
}
#define INLINE_COPY_FROM_USER
#define INLINE_COPY_TO_USER

/*
 * Clear the area and return remaining number of bytes
 * (on failure.  Usually it's 0.)
 */
__kernel_size_t __clear_user(void *addr, __kernel_size_t size);

#define clear_user(addr,n)						\
({									\
	void __user * __cl_addr = (addr);				\
	unsigned long __cl_size = (n);					\
									\
	if (__cl_size && access_ok(__cl_addr, __cl_size))		\
		__cl_size = __clear_user(__cl_addr, __cl_size);		\
									\
	__cl_size;							\
})

extern void *set_exception_table_vec(unsigned int vec, void *handler);

static inline void *set_exception_table_evt(unsigned int evt, void *handler)
{
	return set_exception_table_vec(evt >> 5, handler);
}

struct mem_access {
	unsigned long (*from)(void *dst, const void __user *src, unsigned long cnt);
	unsigned long (*to)(void __user *dst, const void *src, unsigned long cnt);
};

int handle_unaligned_access(insn_size_t instruction, struct pt_regs *regs,
			    struct mem_access *ma, int, unsigned long address);

#endif /* __ASM_SH_UACCESS_H */<|MERGE_RESOLUTION|>--- conflicted
+++ resolved
@@ -16,16 +16,11 @@
  * sum := addr + size;  carry? --> flag = true;
  * if (sum >= addr_limit) flag = true;
  */
-<<<<<<< HEAD
-#define __access_ok(addr, size)		\
-	(__addr_ok((addr) + (size)))
-=======
 #define __access_ok(addr, size)	({				\
 	unsigned long __ao_a = (addr), __ao_b = (size);		\
 	unsigned long __ao_end = __ao_a + __ao_b - !!__ao_b;	\
 	__ao_end >= __ao_a && __addr_ok(__ao_end); })
 
->>>>>>> bfeffd15
 #define access_ok(addr, size)	\
 	(__chk_user_ptr(addr),		\
 	 __access_ok((unsigned long __force)(addr), (size)))
