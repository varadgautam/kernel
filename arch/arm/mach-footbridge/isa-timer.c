/*
 *  linux/arch/arm/mach-footbridge/isa-timer.c
 *
 *  Copyright (C) 1998 Russell King.
 *  Copyright (C) 1998 Phil Blundell
 */
#include <linux/clockchips.h>
#include <linux/clocksource.h>
#include <linux/init.h>
#include <linux/interrupt.h>
#include <linux/irq.h>
#include <linux/io.h>
<<<<<<< HEAD
=======
#include <linux/spinlock.h>
>>>>>>> d762f438
#include <linux/timex.h>

#include <asm/irq.h>
#include <asm/i8253.h>
#include <asm/mach/time.h>

#include "common.h"

<<<<<<< HEAD
#define PIT_MODE	0x43
#define PIT_CH0		0x40

#define PIT_LATCH	((PIT_TICK_RATE + HZ / 2) / HZ)

static cycle_t pit_read(struct clocksource *cs)
{
	unsigned long flags;
	static int old_count;
	static u32 old_jifs;
	int count;
	u32 jifs;

	raw_local_irq_save(flags);

	jifs = jiffies;
	outb_p(0x00, PIT_MODE);		/* latch the count */
	count = inb_p(PIT_CH0);		/* read the latched count */
	count |= inb_p(PIT_CH0) << 8;

	if (count > old_count && jifs == old_jifs)
		count = old_count;

	old_count = count;
	old_jifs = jifs;

	raw_local_irq_restore(flags);

	count = (PIT_LATCH - 1) - count;

	return (cycle_t)(jifs * PIT_LATCH) + count;
}

static struct clocksource pit_cs = {
	.name		= "pit",
	.rating		= 110,
	.read		= pit_read,
	.mask		= CLOCKSOURCE_MASK(32),
};

static void pit_set_mode(enum clock_event_mode mode,
	struct clock_event_device *evt)
{
	unsigned long flags;
=======
DEFINE_RAW_SPINLOCK(i8253_lock);

static void pit_set_mode(enum clock_event_mode mode,
	struct clock_event_device *evt)
{
	unsigned long flags;
>>>>>>> d762f438

	raw_local_irq_save(flags);

	switch (mode) {
	case CLOCK_EVT_MODE_PERIODIC:
		outb_p(0x34, PIT_MODE);
		outb_p(PIT_LATCH & 0xff, PIT_CH0);
		outb_p(PIT_LATCH >> 8, PIT_CH0);
		break;

	case CLOCK_EVT_MODE_SHUTDOWN:
	case CLOCK_EVT_MODE_UNUSED:
		outb_p(0x30, PIT_MODE);
		outb_p(0, PIT_CH0);
		outb_p(0, PIT_CH0);
		break;

	case CLOCK_EVT_MODE_ONESHOT:
	case CLOCK_EVT_MODE_RESUME:
		break;
	}
	local_irq_restore(flags);
}

static int pit_set_next_event(unsigned long delta,
	struct clock_event_device *evt)
{
	return 0;
}

static struct clock_event_device pit_ce = {
	.name		= "pit",
	.features	= CLOCK_EVT_FEAT_PERIODIC,
	.set_mode	= pit_set_mode,
	.set_next_event	= pit_set_next_event,
	.shift		= 32,
};

static irqreturn_t pit_timer_interrupt(int irq, void *dev_id)
{
	struct clock_event_device *ce = dev_id;
	ce->event_handler(ce);
	return IRQ_HANDLED;
}

static struct irqaction pit_timer_irq = {
	.name		= "pit",
	.handler	= pit_timer_interrupt,
	.flags		= IRQF_DISABLED | IRQF_TIMER | IRQF_IRQPOLL,
	.dev_id		= &pit_ce,
};

static void __init isa_timer_init(void)
{
	pit_ce.cpumask = cpumask_of(smp_processor_id());
	pit_ce.mult = div_sc(PIT_TICK_RATE, NSEC_PER_SEC, pit_ce.shift);
	pit_ce.max_delta_ns = clockevent_delta2ns(0x7fff, &pit_ce);
	pit_ce.min_delta_ns = clockevent_delta2ns(0x000f, &pit_ce);

<<<<<<< HEAD
	clocksource_register_hz(&pit_cs, PIT_TICK_RATE);
=======
	clocksource_i8253_init();
>>>>>>> d762f438

	setup_irq(pit_ce.irq, &pit_timer_irq);
	clockevents_register_device(&pit_ce);
}

struct sys_timer isa_timer = {
	.init		= isa_timer_init,
};<|MERGE_RESOLUTION|>--- conflicted
+++ resolved
@@ -10,10 +10,7 @@
 #include <linux/interrupt.h>
 #include <linux/irq.h>
 #include <linux/io.h>
-<<<<<<< HEAD
-=======
 #include <linux/spinlock.h>
->>>>>>> d762f438
 #include <linux/timex.h>
 
 #include <asm/irq.h>
@@ -22,59 +19,12 @@
 
 #include "common.h"
 
-<<<<<<< HEAD
-#define PIT_MODE	0x43
-#define PIT_CH0		0x40
-
-#define PIT_LATCH	((PIT_TICK_RATE + HZ / 2) / HZ)
-
-static cycle_t pit_read(struct clocksource *cs)
-{
-	unsigned long flags;
-	static int old_count;
-	static u32 old_jifs;
-	int count;
-	u32 jifs;
-
-	raw_local_irq_save(flags);
-
-	jifs = jiffies;
-	outb_p(0x00, PIT_MODE);		/* latch the count */
-	count = inb_p(PIT_CH0);		/* read the latched count */
-	count |= inb_p(PIT_CH0) << 8;
-
-	if (count > old_count && jifs == old_jifs)
-		count = old_count;
-
-	old_count = count;
-	old_jifs = jifs;
-
-	raw_local_irq_restore(flags);
-
-	count = (PIT_LATCH - 1) - count;
-
-	return (cycle_t)(jifs * PIT_LATCH) + count;
-}
-
-static struct clocksource pit_cs = {
-	.name		= "pit",
-	.rating		= 110,
-	.read		= pit_read,
-	.mask		= CLOCKSOURCE_MASK(32),
-};
-
-static void pit_set_mode(enum clock_event_mode mode,
-	struct clock_event_device *evt)
-{
-	unsigned long flags;
-=======
 DEFINE_RAW_SPINLOCK(i8253_lock);
 
 static void pit_set_mode(enum clock_event_mode mode,
 	struct clock_event_device *evt)
 {
 	unsigned long flags;
->>>>>>> d762f438
 
 	raw_local_irq_save(flags);
 
@@ -134,11 +84,7 @@
 	pit_ce.max_delta_ns = clockevent_delta2ns(0x7fff, &pit_ce);
 	pit_ce.min_delta_ns = clockevent_delta2ns(0x000f, &pit_ce);
 
-<<<<<<< HEAD
-	clocksource_register_hz(&pit_cs, PIT_TICK_RATE);
-=======
 	clocksource_i8253_init();
->>>>>>> d762f438
 
 	setup_irq(pit_ce.irq, &pit_timer_irq);
 	clockevents_register_device(&pit_ce);
