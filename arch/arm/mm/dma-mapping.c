--- conflicted
+++ resolved
@@ -363,11 +363,7 @@
 					      atomic_pool_init);
 	else
 		ptr = __alloc_remap_buffer(NULL, pool->size, gfp, prot, &page,
-<<<<<<< HEAD
-					   NULL);
-=======
 					   atomic_pool_init);
->>>>>>> 8ca7cd1b
 	if (ptr) {
 		int i;
 
