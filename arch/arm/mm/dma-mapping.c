--- conflicted
+++ resolved
@@ -2425,10 +2425,7 @@
 		dev->dma_ops = xen_dma_ops;
 	}
 #endif
-<<<<<<< HEAD
-=======
 	dev->archdata.dma_ops_setup = true;
->>>>>>> a122c576
 }
 
 void arch_teardown_dma_ops(struct device *dev)
