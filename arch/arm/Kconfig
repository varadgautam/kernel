--- conflicted
+++ resolved
@@ -543,12 +543,6 @@
 
 config ARCH_KIRKWOOD
 	bool "Marvell Kirkwood"
-<<<<<<< HEAD
-	select CPU_FEROCEON
-	select PCI
-	select PCI_QUIRKS
-=======
->>>>>>> 35681f62
 	select ARCH_REQUIRE_GPIOLIB
 	select CPU_FEROCEON
 	select GENERIC_CLOCKEVENTS
