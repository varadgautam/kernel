--- conflicted
+++ resolved
@@ -21,8 +21,6 @@
 #include <asm/xen/hypercall.h>
 #include <asm/xen/interface.h>
 
-<<<<<<< HEAD
-=======
 enum dma_cache_op {
        DMA_UNMAP,
        DMA_MAP,
@@ -124,16 +122,11 @@
 	__xen_dma_page_cpu_to_dev(hwdev, handle, size, dir);
 }
 
->>>>>>> 07f0dc60
 bool xen_arch_need_swiotlb(struct device *dev,
 			   unsigned long pfn,
 			   unsigned long mfn)
 {
-<<<<<<< HEAD
-	return (pfn != mfn);
-=======
 	return (!hypercall_cflush && (pfn != mfn) && !is_device_dma_coherent(dev));
->>>>>>> 07f0dc60
 }
 
 int xen_create_contiguous_region(phys_addr_t pstart, unsigned int order,
