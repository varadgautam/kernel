--- conflicted
+++ resolved
@@ -416,15 +416,7 @@
 	sub	r3, r0, r3
 	add	r4, r4, r3
 	add	r5, r5, r3
-<<<<<<< HEAD
-2:	cmp	r4, r5
-	ldmia	r4!, {r0, r6}
-	strlo	r6, [r0, r3]
-	blo	2b
-	mov	pc, lr
-=======
 	b	__do_fixup_smp_on_up
->>>>>>> b79f924c
 ENDPROC(__fixup_smp)
 
 	.align
