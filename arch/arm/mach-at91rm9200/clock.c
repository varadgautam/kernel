/*
 * linux/arch/arm/mach-at91rm9200/clock.c
 *
 * Copyright (C) 2005 David Brownell
 * Copyright (C) 2005 Ivan Kokshaysky
 *
 * This program is free software; you can redistribute it and/or modify
 * it under the terms of the GNU General Public License as published by
 * the Free Software Foundation; either version 2 of the License, or
 * (at your option) any later version.
 */

#include <linux/module.h>
#include <linux/kernel.h>
#include <linux/init.h>
#include <linux/fs.h>
#include <linux/debugfs.h>
#include <linux/seq_file.h>
#include <linux/list.h>
#include <linux/errno.h>
#include <linux/err.h>
#include <linux/spinlock.h>
#include <linux/delay.h>
#include <linux/clk.h>

#include <asm/semaphore.h>
#include <asm/io.h>
#include <asm/mach-types.h>

#include <asm/hardware.h>

#include "generic.h"


/*
 * There's a lot more which can be done with clocks, including cpufreq
 * integration, slow clock mode support (for system suspend), letting
 * PLLB be used at other rates (on boards that don't need USB), etc.
 */

struct clk {
	const char	*name;		/* unique clock name */
	const char	*function;	/* function of the clock */
	struct device	*dev;		/* device associated with function */
	unsigned long	rate_hz;
	struct clk	*parent;
	u32		pmc_mask;
	void		(*mode)(struct clk *, int);
	unsigned	id:2;		/* PCK0..3, or 32k/main/a/b */
	unsigned	primary:1;
	unsigned	pll:1;
	unsigned	programmable:1;
	u16		users;
};

static spinlock_t	clk_lock;
static u32		at91_pllb_usb_init;

/*
 * Four primary clock sources:  two crystal oscillators (32K, main), and
 * two PLLs.  PLLA usually runs the master clock; and PLLB must run at
 * 48 MHz (unless no USB function clocks are needed).  The main clock and
 * both PLLs are turned off to run in "slow clock mode" (system suspend).
 */
static struct clk clk32k = {
	.name		= "clk32k",
	.rate_hz	= AT91_SLOW_CLOCK,
	.users		= 1,		/* always on */
	.id		= 0,
	.primary	= 1,
};
static struct clk main_clk = {
	.name		= "main",
	.pmc_mask	= AT91_PMC_MOSCS,	/* in PMC_SR */
	.id		= 1,
	.primary	= 1,
};
static struct clk plla = {
	.name		= "plla",
	.parent		= &main_clk,
	.pmc_mask	= AT91_PMC_LOCKA,	/* in PMC_SR */
	.id		= 2,
	.primary	= 1,
	.pll		= 1,
};

static void pllb_mode(struct clk *clk, int is_on)
{
	u32	value;

	if (is_on) {
		is_on = AT91_PMC_LOCKB;
		value = at91_pllb_usb_init;
	} else
		value = 0;

	at91_sys_write(AT91_CKGR_PLLBR, value);

	do {
		cpu_relax();
	} while ((at91_sys_read(AT91_PMC_SR) & AT91_PMC_LOCKB) != is_on);
}

static struct clk pllb = {
	.name		= "pllb",
	.parent		= &main_clk,
	.pmc_mask	= AT91_PMC_LOCKB,	/* in PMC_SR */
	.mode		= pllb_mode,
	.id		= 3,
	.primary	= 1,
	.pll		= 1,
};

static void pmc_sys_mode(struct clk *clk, int is_on)
{
	if (is_on)
		at91_sys_write(AT91_PMC_SCER, clk->pmc_mask);
	else
		at91_sys_write(AT91_PMC_SCDR, clk->pmc_mask);
}

/* USB function clocks (PLLB must be 48 MHz) */
static struct clk udpck = {
	.name		= "udpck",
	.parent		= &pllb,
	.pmc_mask	= AT91_PMC_UDP,
	.mode		= pmc_sys_mode,
};
static struct clk uhpck = {
	.name		= "uhpck",
	.parent		= &pllb,
	.pmc_mask	= AT91_PMC_UHP,
	.mode		= pmc_sys_mode,
};

#ifdef CONFIG_AT91_PROGRAMMABLE_CLOCKS
/*
 * The four programmable clocks can be parented by any primary clock.
 * You must configure pin multiplexing to bring these signals out.
 */
static struct clk pck0 = {
	.name		= "pck0",
	.pmc_mask	= AT91_PMC_PCK0,
	.mode		= pmc_sys_mode,
	.programmable	= 1,
	.id		= 0,
};
static struct clk pck1 = {
	.name		= "pck1",
	.pmc_mask	= AT91_PMC_PCK1,
	.mode		= pmc_sys_mode,
	.programmable	= 1,
	.id		= 1,
};
static struct clk pck2 = {
	.name		= "pck2",
	.pmc_mask	= AT91_PMC_PCK2,
	.mode		= pmc_sys_mode,
	.programmable	= 1,
	.id		= 2,
};
static struct clk pck3 = {
	.name		= "pck3",
	.pmc_mask	= AT91_PMC_PCK3,
	.mode		= pmc_sys_mode,
	.programmable	= 1,
	.id		= 3,
};
#endif	/* CONFIG_AT91_PROGRAMMABLE_CLOCKS */


/*
 * The master clock is divided from the CPU clock (by 1-4).  It's used for
 * memory, interfaces to on-chip peripherals, the AIC, and sometimes more
 * (e.g baud rate generation).  It's sourced from one of the primary clocks.
 */
static struct clk mck = {
	.name		= "mck",
	.pmc_mask	= AT91_PMC_MCKRDY,	/* in PMC_SR */
};

static void pmc_periph_mode(struct clk *clk, int is_on)
{
	if (is_on)
		at91_sys_write(AT91_PMC_PCER, clk->pmc_mask);
	else
		at91_sys_write(AT91_PMC_PCDR, clk->pmc_mask);
}

static struct clk udc_clk = {
	.name		= "udc_clk",
	.parent		= &mck,
	.pmc_mask	= 1 << AT91_ID_UDP,
	.mode		= pmc_periph_mode,
};
static struct clk ohci_clk = {
	.name		= "ohci_clk",
	.parent		= &mck,
	.pmc_mask	= 1 << AT91_ID_UHP,
	.mode		= pmc_periph_mode,
};
static struct clk ether_clk = {
	.name		= "ether_clk",
	.parent		= &mck,
	.pmc_mask	= 1 << AT91_ID_EMAC,
	.mode		= pmc_periph_mode,
};
static struct clk mmc_clk = {
	.name		= "mci_clk",
	.parent		= &mck,
	.pmc_mask	= 1 << AT91_ID_MCI,
	.mode		= pmc_periph_mode,
};
static struct clk twi_clk = {
	.name		= "twi_clk",
	.parent		= &mck,
	.pmc_mask	= 1 << AT91_ID_TWI,
	.mode		= pmc_periph_mode,
};
static struct clk usart0_clk = {
	.name		= "usart0_clk",
	.parent		= &mck,
	.pmc_mask	= 1 << AT91_ID_US0,
	.mode		= pmc_periph_mode,
};
static struct clk usart1_clk = {
	.name		= "usart1_clk",
	.parent		= &mck,
	.pmc_mask	= 1 << AT91_ID_US1,
	.mode		= pmc_periph_mode,
};
static struct clk usart2_clk = {
	.name		= "usart2_clk",
	.parent		= &mck,
	.pmc_mask	= 1 << AT91_ID_US2,
	.mode		= pmc_periph_mode,
};
static struct clk usart3_clk = {
	.name		= "usart3_clk",
	.parent		= &mck,
	.pmc_mask	= 1 << AT91_ID_US3,
	.mode		= pmc_periph_mode,
};
static struct clk spi_clk = {
	.name		= "spi0_clk",
	.parent		= &mck,
	.pmc_mask	= 1 << AT91_ID_SPI,
	.mode		= pmc_periph_mode,
};
<<<<<<< HEAD
=======
static struct clk pioA_clk = {
	.name		= "pioA_clk",
	.parent		= &mck,
	.pmc_mask	= 1 << AT91_ID_PIOA,
	.mode		= pmc_periph_mode,
};
static struct clk pioB_clk = {
	.name		= "pioB_clk",
	.parent		= &mck,
	.pmc_mask	= 1 << AT91_ID_PIOB,
	.mode		= pmc_periph_mode,
};
static struct clk pioC_clk = {
	.name		= "pioC_clk",
	.parent		= &mck,
	.pmc_mask	= 1 << AT91_ID_PIOC,
	.mode		= pmc_periph_mode,
};
static struct clk pioD_clk = {
	.name		= "pioD_clk",
	.parent		= &mck,
	.pmc_mask	= 1 << AT91_ID_PIOD,
	.mode		= pmc_periph_mode,
};
>>>>>>> 120bda20

static struct clk *const clock_list[] = {
	/* four primary clocks -- MUST BE FIRST! */
	&clk32k,
	&main_clk,
	&plla,
	&pllb,

	/* PLLB children (USB) */
	&udpck,
	&uhpck,

#ifdef CONFIG_AT91_PROGRAMMABLE_CLOCKS
	/* programmable clocks */
	&pck0,
	&pck1,
	&pck2,
	&pck3,
#endif	/* CONFIG_AT91_PROGRAMMABLE_CLOCKS */

	/* MCK and peripherals */
	&mck,
	&usart0_clk,
	&usart1_clk,
	&usart2_clk,
	&usart3_clk,
	&mmc_clk,
	&udc_clk,
	&twi_clk,
	&spi_clk,
<<<<<<< HEAD
=======
	&pioA_clk,
	&pioB_clk,
	&pioC_clk,
	&pioD_clk,
>>>>>>> 120bda20
	// ssc0..ssc2
	// tc0..tc5
	// irq0..irq6
	&ohci_clk,
	&ether_clk,
};


/*
 * Associate a particular clock with a function (eg, "uart") and device.
 * The drivers can then request the same 'function' with several different
 * devices and not care about which clock name to use.
 */
void __init at91_clock_associate(const char *id, struct device *dev, const char *func)
{
	struct clk *clk = clk_get(NULL, id);

	if (!dev || !clk || !IS_ERR(clk_get(dev, func)))
		return;

	clk->function = func;
	clk->dev = dev;
}

/* clocks are all static for now; no refcounting necessary */
struct clk *clk_get(struct device *dev, const char *id)
{
	int i;

	for (i = 0; i < ARRAY_SIZE(clock_list); i++) {
		struct clk *clk = clock_list[i];

		if (strcmp(id, clk->name) == 0)
			return clk;
		if (clk->function && (dev == clk->dev) && strcmp(id, clk->function) == 0)
			return clk;
	}

	return ERR_PTR(-ENOENT);
}
EXPORT_SYMBOL(clk_get);

void clk_put(struct clk *clk)
{
}
EXPORT_SYMBOL(clk_put);

static void __clk_enable(struct clk *clk)
{
	if (clk->parent)
		__clk_enable(clk->parent);
	if (clk->users++ == 0 && clk->mode)
		clk->mode(clk, 1);
}

int clk_enable(struct clk *clk)
{
	unsigned long	flags;

	spin_lock_irqsave(&clk_lock, flags);
	__clk_enable(clk);
	spin_unlock_irqrestore(&clk_lock, flags);
	return 0;
}
EXPORT_SYMBOL(clk_enable);

static void __clk_disable(struct clk *clk)
{
	BUG_ON(clk->users == 0);
	if (--clk->users == 0 && clk->mode)
		clk->mode(clk, 0);
	if (clk->parent)
		__clk_disable(clk->parent);
}

void clk_disable(struct clk *clk)
{
	unsigned long	flags;

	spin_lock_irqsave(&clk_lock, flags);
	__clk_disable(clk);
	spin_unlock_irqrestore(&clk_lock, flags);
}
EXPORT_SYMBOL(clk_disable);

unsigned long clk_get_rate(struct clk *clk)
{
	unsigned long	flags;
	unsigned long	rate;

	spin_lock_irqsave(&clk_lock, flags);
	for (;;) {
		rate = clk->rate_hz;
		if (rate || !clk->parent)
			break;
		clk = clk->parent;
	}
	spin_unlock_irqrestore(&clk_lock, flags);
	return rate;
}
EXPORT_SYMBOL(clk_get_rate);

/*------------------------------------------------------------------------*/

#ifdef CONFIG_AT91_PROGRAMMABLE_CLOCKS

/*
 * For now, only the programmable clocks support reparenting (MCK could
 * do this too, with care) or rate changing (the PLLs could do this too,
 * ditto MCK but that's more for cpufreq).  Drivers may reparent to get
 * a better rate match; we don't.
 */

long clk_round_rate(struct clk *clk, unsigned long rate)
{
	unsigned long	flags;
	unsigned	prescale;
	unsigned long	actual;

	if (!clk->programmable)
		return -EINVAL;
	spin_lock_irqsave(&clk_lock, flags);

	actual = clk->parent->rate_hz;
	for (prescale = 0; prescale < 7; prescale++) {
		if (actual && actual <= rate)
			break;
		actual >>= 1;
	}

	spin_unlock_irqrestore(&clk_lock, flags);
	return (prescale < 7) ? actual : -ENOENT;
}
EXPORT_SYMBOL(clk_round_rate);

int clk_set_rate(struct clk *clk, unsigned long rate)
{
	unsigned long	flags;
	unsigned	prescale;
	unsigned long	actual;

	if (!clk->programmable)
		return -EINVAL;
	if (clk->users)
		return -EBUSY;
	spin_lock_irqsave(&clk_lock, flags);

	actual = clk->parent->rate_hz;
	for (prescale = 0; prescale < 7; prescale++) {
		if (actual && actual <= rate) {
			u32	pckr;

			pckr = at91_sys_read(AT91_PMC_PCKR(clk->id));
			pckr &= AT91_PMC_CSS_PLLB;	/* clock selection */
			pckr |= prescale << 2;
			at91_sys_write(AT91_PMC_PCKR(clk->id), pckr);
			clk->rate_hz = actual;
			break;
		}
		actual >>= 1;
	}

	spin_unlock_irqrestore(&clk_lock, flags);
	return (prescale < 7) ? actual : -ENOENT;
}
EXPORT_SYMBOL(clk_set_rate);

struct clk *clk_get_parent(struct clk *clk)
{
	return clk->parent;
}
EXPORT_SYMBOL(clk_get_parent);

int clk_set_parent(struct clk *clk, struct clk *parent)
{
	unsigned long	flags;

	if (clk->users)
		return -EBUSY;
	if (!parent->primary || !clk->programmable)
		return -EINVAL;
	spin_lock_irqsave(&clk_lock, flags);

	clk->rate_hz = parent->rate_hz;
	clk->parent = parent;
	at91_sys_write(AT91_PMC_PCKR(clk->id), parent->id);

	spin_unlock_irqrestore(&clk_lock, flags);
	return 0;
}
EXPORT_SYMBOL(clk_set_parent);

#endif	/* CONFIG_AT91_PROGRAMMABLE_CLOCKS */

/*------------------------------------------------------------------------*/

#ifdef CONFIG_DEBUG_FS

static int at91_clk_show(struct seq_file *s, void *unused)
{
	u32		scsr, pcsr, sr;
	unsigned	i;

	seq_printf(s, "SCSR = %8x\n", scsr = at91_sys_read(AT91_PMC_SCSR));
	seq_printf(s, "PCSR = %8x\n", pcsr = at91_sys_read(AT91_PMC_PCSR));

	seq_printf(s, "MOR  = %8x\n", at91_sys_read(AT91_CKGR_MOR));
	seq_printf(s, "MCFR = %8x\n", at91_sys_read(AT91_CKGR_MCFR));
	seq_printf(s, "PLLA = %8x\n", at91_sys_read(AT91_CKGR_PLLAR));
	seq_printf(s, "PLLB = %8x\n", at91_sys_read(AT91_CKGR_PLLBR));

	seq_printf(s, "MCKR = %8x\n", at91_sys_read(AT91_PMC_MCKR));
	for (i = 0; i < 4; i++)
		seq_printf(s, "PCK%d = %8x\n", i, at91_sys_read(AT91_PMC_PCKR(i)));
	seq_printf(s, "SR   = %8x\n", sr = at91_sys_read(AT91_PMC_SR));

	seq_printf(s, "\n");

	for (i = 0; i < ARRAY_SIZE(clock_list); i++) {
		char		*state;
		struct clk	*clk = clock_list[i];

		if (clk->mode == pmc_sys_mode)
			state = (scsr & clk->pmc_mask) ? "on" : "off";
		else if (clk->mode == pmc_periph_mode)
			state = (pcsr & clk->pmc_mask) ? "on" : "off";
		else if (clk->pmc_mask)
			state = (sr & clk->pmc_mask) ? "on" : "off";
		else if (clk == &clk32k || clk == &main_clk)
			state = "on";
		else
			state = "";

		seq_printf(s, "%-10s users=%2d %-3s %9ld Hz %s\n",
			clk->name, clk->users, state, clk_get_rate(clk),
			clk->parent ? clk->parent->name : "");
	}
	return 0;
}

static int at91_clk_open(struct inode *inode, struct file *file)
{
	return single_open(file, at91_clk_show, NULL);
}

static struct file_operations at91_clk_operations = {
	.open		= at91_clk_open,
	.read		= seq_read,
	.llseek		= seq_lseek,
	.release	= single_release,
};

static int __init at91_clk_debugfs_init(void)
{
	/* /sys/kernel/debug/at91_clk */
	(void) debugfs_create_file("at91_clk", S_IFREG | S_IRUGO, NULL, NULL, &at91_clk_operations);

	return 0;
}
postcore_initcall(at91_clk_debugfs_init);

#endif

/*------------------------------------------------------------------------*/

static u32 __init at91_pll_rate(struct clk *pll, u32 freq, u32 reg)
{
	unsigned mul, div;

	div = reg & 0xff;
	mul = (reg >> 16) & 0x7ff;
	if (div && mul) {
		freq /= div;
		freq *= mul + 1;
	} else
		freq = 0;

	return freq;
}

static u32 __init at91_usb_rate(struct clk *pll, u32 freq, u32 reg)
{
	if (pll == &pllb && (reg & AT91_PMC_USB96M))
		return freq / 2;
	else
		return freq;
}

static unsigned __init at91_pll_calc(unsigned main_freq, unsigned out_freq)
{
	unsigned i, div = 0, mul = 0, diff = 1 << 30;
	unsigned ret = (out_freq > 155000000) ? 0xbe00 : 0x3e00;

	/* PLL output max 240 MHz (or 180 MHz per errata) */
	if (out_freq > 240000000)
		goto fail;

	for (i = 1; i < 256; i++) {
		int diff1;
		unsigned input, mul1;

		/*
		 * PLL input between 1MHz and 32MHz per spec, but lower
		 * frequences seem necessary in some cases so allow 100K.
		 */
		input = main_freq / i;
		if (input < 100000)
			continue;
		if (input > 32000000)
			continue;

		mul1 = out_freq / input;
		if (mul1 > 2048)
			continue;
		if (mul1 < 2)
			goto fail;

		diff1 = out_freq - input * mul1;
		if (diff1 < 0)
			diff1 = -diff1;
		if (diff > diff1) {
			diff = diff1;
			div = i;
			mul = mul1;
			if (diff == 0)
				break;
		}
	}
	if (i == 256 && diff > (out_freq >> 5))
		goto fail;
	return ret | ((mul - 1) << 16) | div;
fail:
	return 0;
}


/*
 * Several unused clocks may be active.  Turn them off.
 */
static void at91_periphclk_reset(void)
{
	unsigned long reg;
	int i;

	reg = at91_sys_read(AT91_PMC_PCSR);

	for (i = 0; i < ARRAY_SIZE(clock_list); i++) {
		struct clk	*clk = clock_list[i];

		if (clk->mode != pmc_periph_mode)
			continue;

		if (clk->users > 0)
			reg &= ~clk->pmc_mask;
	}

	at91_sys_write(AT91_PMC_PCDR, reg);
}

int __init at91_clock_init(unsigned long main_clock)
{
	unsigned tmp, freq, mckr;

	spin_lock_init(&clk_lock);

	/*
	 * When the bootloader initialized the main oscillator correctly,
	 * there's no problem using the cycle counter.  But if it didn't,
	 * or when using oscillator bypass mode, we must be told the speed
	 * of the main clock.
	 */
	if (!main_clock) {
		do {
			tmp = at91_sys_read(AT91_CKGR_MCFR);
		} while (!(tmp & AT91_PMC_MAINRDY));
		main_clock = (tmp & AT91_PMC_MAINF) * (AT91_SLOW_CLOCK / 16);
	}
	main_clk.rate_hz = main_clock;

	/* report if PLLA is more than mildly overclocked */
	plla.rate_hz = at91_pll_rate(&plla, main_clock, at91_sys_read(AT91_CKGR_PLLAR));
	if (plla.rate_hz > 209000000)
		pr_info("Clocks: PLLA overclocked, %ld MHz\n", plla.rate_hz / 1000000);

	/*
	 * USB clock init:  choose 48 MHz PLLB value, turn all clocks off,
	 * disable 48MHz clock during usb peripheral suspend.
	 *
	 * REVISIT:  assumes MCK doesn't derive from PLLB!
	 */
	at91_pllb_usb_init = at91_pll_calc(main_clock, 48000000 * 2) | AT91_PMC_USB96M;
	pllb.rate_hz = at91_pll_rate(&pllb, main_clock, at91_pllb_usb_init);
	at91_sys_write(AT91_PMC_SCDR, AT91_PMC_UHP | AT91_PMC_UDP);
	at91_sys_write(AT91_CKGR_PLLBR, 0);
	at91_sys_write(AT91_PMC_SCER, AT91_PMC_MCKUDP);

	udpck.rate_hz = at91_usb_rate(&pllb, pllb.rate_hz, at91_pllb_usb_init);
	uhpck.rate_hz = at91_usb_rate(&pllb, pllb.rate_hz, at91_pllb_usb_init);

	/*
	 * MCK and CPU derive from one of those primary clocks.
	 * For now, assume this parentage won't change.
	 */
	mckr = at91_sys_read(AT91_PMC_MCKR);
	mck.parent = clock_list[mckr & AT91_PMC_CSS];
	freq = mck.parent->rate_hz;
	freq /= (1 << ((mckr >> 2) & 3));		/* prescale */
	mck.rate_hz = freq / (1 + ((mckr >> 8) & 3));	/* mdiv */

	/* MCK and CPU clock are "always on" */
	clk_enable(&mck);

	printk("Clocks: CPU %u MHz, master %u MHz, main %u.%03u MHz\n",
		freq / 1000000, (unsigned) mck.rate_hz / 1000000,
		(unsigned) main_clock / 1000000,
		((unsigned) main_clock % 1000000) / 1000);

#ifdef CONFIG_AT91_PROGRAMMABLE_CLOCKS
	/* establish PCK0..PCK3 parentage */
	for (tmp = 0; tmp < ARRAY_SIZE(clock_list); tmp++) {
		struct clk	*clk = clock_list[tmp], *parent;
		u32		pckr;

		if (!clk->programmable)
			continue;

		pckr = at91_sys_read(AT91_PMC_PCKR(clk->id));
		parent = clock_list[pckr & AT91_PMC_CSS];
		clk->parent = parent;
		clk->rate_hz = parent->rate_hz / (1 << ((pckr >> 2) & 3));

		if (clk->users == 0) {
			/* not being used, so switch it off */
			at91_sys_write(AT91_PMC_SCDR, clk->pmc_mask);
		}
	}
#else
	/* disable all programmable clocks */
	at91_sys_write(AT91_PMC_SCDR, AT91_PMC_PCK0 | AT91_PMC_PCK1 | AT91_PMC_PCK2 | AT91_PMC_PCK3);
#endif

	/* enable the PIO clocks */
	clk_enable(&pioA_clk);
	clk_enable(&pioB_clk);
	clk_enable(&pioC_clk);
	clk_enable(&pioD_clk);

	/* disable all other unused peripheral clocks */
	at91_periphclk_reset();

	return 0;
}<|MERGE_RESOLUTION|>--- conflicted
+++ resolved
@@ -247,8 +247,6 @@
 	.pmc_mask	= 1 << AT91_ID_SPI,
 	.mode		= pmc_periph_mode,
 };
-<<<<<<< HEAD
-=======
 static struct clk pioA_clk = {
 	.name		= "pioA_clk",
 	.parent		= &mck,
@@ -273,7 +271,6 @@
 	.pmc_mask	= 1 << AT91_ID_PIOD,
 	.mode		= pmc_periph_mode,
 };
->>>>>>> 120bda20
 
 static struct clk *const clock_list[] = {
 	/* four primary clocks -- MUST BE FIRST! */
@@ -304,13 +301,10 @@
 	&udc_clk,
 	&twi_clk,
 	&spi_clk,
-<<<<<<< HEAD
-=======
 	&pioA_clk,
 	&pioB_clk,
 	&pioC_clk,
 	&pioD_clk,
->>>>>>> 120bda20
 	// ssc0..ssc2
 	// tc0..tc5
 	// irq0..irq6
