--- conflicted
+++ resolved
@@ -148,10 +148,6 @@
 		bus-width = <8>;
 	};
 
-<<<<<<< HEAD
-	sdhci@78000600 {
-		support-8bit;
-=======
 	sound {
 		compatible = "nvidia,tegra-audio-wm8903-cardhu",
 			     "nvidia,tegra-audio-wm8903";
@@ -172,6 +168,5 @@
 
 		nvidia,spkr-en-gpios = <&wm8903 2 0>;
 		nvidia,hp-det-gpios = <&gpio 178 0>; /* gpio PW2 */
->>>>>>> 53c30a1a
 	};
 };