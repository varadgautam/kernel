/*
 * arch/arm/mach-netx/xc.c
 *
 * Copyright (c) 2005 Sascha Hauer <s.hauer@pengutronix.de>, Pengutronix
 *
 * This program is free software; you can redistribute it and/or modify
 * it under the terms of the GNU General Public License version 2
 * as published by the Free Software Foundation.
 *
 * This program is distributed in the hope that it will be useful,
 * but WITHOUT ANY WARRANTY; without even the implied warranty of
 * MERCHANTABILITY or FITNESS FOR A PARTICULAR PURPOSE.  See the
 * GNU General Public License for more details.
 *
 * You should have received a copy of the GNU General Public License
 * along with this program; if not, write to the Free Software
 * Foundation, Inc., 59 Temple Place, Suite 330, Boston, MA  02111-1307  USA
 */

#include <linux/init.h>
#include <linux/device.h>
#include <linux/firmware.h>
#include <linux/mutex.h>

#include <asm/io.h>
#include <asm/hardware.h>
#include <asm/arch/netx-regs.h>

#include <asm/arch/xc.h>

static DEFINE_MUTEX(xc_lock);

static int xc_in_use = 0;

struct fw_desc {
	unsigned int ofs;
	unsigned int size;
	unsigned int patch_ofs;
	unsigned int patch_entries;
};

struct fw_header {
	unsigned int magic;
	unsigned int type;
	unsigned int version;
	unsigned int reserved[5];
	struct fw_desc fw_desc[3];
} __attribute__ ((packed));

int xc_stop(struct xc *x)
{
	writel(RPU_HOLD_PC, x->xmac_base + NETX_XMAC_RPU_HOLD_PC_OFS);
	writel(TPU_HOLD_PC, x->xmac_base + NETX_XMAC_TPU_HOLD_PC_OFS);
	writel(XPU_HOLD_PC, x->xpec_base + NETX_XPEC_XPU_HOLD_PC_OFS);
	return 0;
}

int xc_start(struct xc *x)
{
	writel(0, x->xmac_base + NETX_XMAC_RPU_HOLD_PC_OFS);
	writel(0, x->xmac_base + NETX_XMAC_TPU_HOLD_PC_OFS);
	writel(0, x->xpec_base + NETX_XPEC_XPU_HOLD_PC_OFS);
	return 0;
}

int xc_running(struct xc *x)
{
	return (readl(x->xmac_base + NETX_XMAC_RPU_HOLD_PC_OFS) & RPU_HOLD_PC)
	    || (readl(x->xmac_base + NETX_XMAC_TPU_HOLD_PC_OFS) & TPU_HOLD_PC)
	    || (readl(x->xpec_base + NETX_XPEC_XPU_HOLD_PC_OFS) & XPU_HOLD_PC) ?
		0 : 1;
}

int xc_reset(struct xc *x)
{
	writel(0, x->xpec_base + NETX_XPEC_PC_OFS);
	return 0;
}

static int xc_check_ptr(struct xc *x, unsigned long adr, unsigned int size)
{
	if (adr >= NETX_PA_XMAC(x->no) &&
	    adr + size < NETX_PA_XMAC(x->no) + XMAC_MEM_SIZE)
		return 0;

	if (adr >= NETX_PA_XPEC(x->no) &&
	    adr + size < NETX_PA_XPEC(x->no) + XPEC_MEM_SIZE)
		return 0;

	dev_err(x->dev, "Illegal pointer in firmware found. aborting\n");

	return -1;
}

static int xc_patch(struct xc *x, void *patch, int count)
{
	unsigned int val, adr;
	unsigned int *data = patch;

	int i;
	for (i = 0; i < count; i++) {
		adr = *data++;
		val = *data++;
		if (xc_check_ptr(x, adr, 4) < 0)
			return -EINVAL;

		writel(val, (void __iomem *)io_p2v(adr));
	}
	return 0;
}

int xc_request_firmware(struct xc *x)
{
	int ret;
	char name[16];
	const struct firmware *fw;
	struct fw_header *head;
	unsigned int size;
	int i;
	void *src;
	unsigned long dst;

	sprintf(name, "xc%d.bin", x->no);

	ret = request_firmware(&fw, name, x->dev);

	if (ret < 0) {
		dev_err(x->dev, "request_firmware failed\n");
		return ret;
	}

	head = (struct fw_header *)fw->data;
	if (head->magic != 0x4e657458) {
		if (head->magic == 0x5874654e) {
			dev_err(x->dev,
			    "firmware magic is 'XteN'. Endianess problems?\n");
			ret = -ENODEV;
			goto exit_release_firmware;
		}
		dev_err(x->dev, "unrecognized firmware magic 0x%08x\n",
			head->magic);
		ret = -ENODEV;
		goto exit_release_firmware;
	}

	x->type = head->type;
	x->version = head->version;

	ret = -EINVAL;

	for (i = 0; i < 3; i++) {
		src = fw->data + head->fw_desc[i].ofs;
		dst = *(unsigned int *)src;
		src += sizeof (unsigned int);
		size = head->fw_desc[i].size - sizeof (unsigned int);

		if (xc_check_ptr(x, dst, size))
			goto exit_release_firmware;

		memcpy((void *)io_p2v(dst), src, size);

		src = fw->data + head->fw_desc[i].patch_ofs;
		size = head->fw_desc[i].patch_entries;
		ret = xc_patch(x, src, size);
		if (ret < 0)
			goto exit_release_firmware;
	}

	ret = 0;

      exit_release_firmware:
	release_firmware(fw);

	return ret;
}

struct xc *request_xc(int xcno, struct device *dev)
{
	struct xc *x = NULL;

	mutex_lock(&xc_lock);

	if (xcno > 3)
		goto exit;
	if (xc_in_use & (1 << xcno))
		goto exit;

	x = kmalloc(sizeof (struct xc), GFP_KERNEL);
	if (!x)
		goto exit;

	if (!request_mem_region
<<<<<<< HEAD
	    (NETX_PA_XPEC(xcno), XPEC_MEM_SIZE, kobject_name(dev->kobj)))
		goto exit_free;

	if (!request_mem_region
	    (NETX_PA_XMAC(xcno), XMAC_MEM_SIZE, kobject_name(dev->kobj)))
		goto exit_release_1;

	if (!request_mem_region
	    (SRAM_INTERNAL_PHYS(xcno), SRAM_MEM_SIZE, kobject_name(dev->kobj)))
=======
	    (NETX_PA_XPEC(xcno), XPEC_MEM_SIZE, kobject_name(&dev->kobj)))
		goto exit_free;

	if (!request_mem_region
	    (NETX_PA_XMAC(xcno), XMAC_MEM_SIZE, kobject_name(&dev->kobj)))
		goto exit_release_1;

	if (!request_mem_region
	    (SRAM_INTERNAL_PHYS(xcno), SRAM_MEM_SIZE, kobject_name(&dev->kobj)))
>>>>>>> 9418d5dc
		goto exit_release_2;

	x->xpec_base = (void * __iomem)io_p2v(NETX_PA_XPEC(xcno));
	x->xmac_base = (void * __iomem)io_p2v(NETX_PA_XMAC(xcno));
	x->sram_base = ioremap(SRAM_INTERNAL_PHYS(xcno), SRAM_MEM_SIZE);
	if (!x->sram_base)
		goto exit_release_3;

	x->irq = NETX_IRQ_XPEC(xcno);

	x->no = xcno;
	x->dev = dev;

	xc_in_use |= (1 << xcno);

	goto exit;

      exit_release_3:
	release_mem_region(SRAM_INTERNAL_PHYS(xcno), SRAM_MEM_SIZE);
      exit_release_2:
	release_mem_region(NETX_PA_XMAC(xcno), XMAC_MEM_SIZE);
      exit_release_1:
	release_mem_region(NETX_PA_XPEC(xcno), XPEC_MEM_SIZE);
      exit_free:
	kfree(x);
	x = NULL;
      exit:
	mutex_unlock(&xc_lock);
	return x;
}

void free_xc(struct xc *x)
{
	int xcno = x->no;

	mutex_lock(&xc_lock);

	iounmap(x->sram_base);
	release_mem_region(SRAM_INTERNAL_PHYS(xcno), SRAM_MEM_SIZE);
	release_mem_region(NETX_PA_XMAC(xcno), XMAC_MEM_SIZE);
	release_mem_region(NETX_PA_XPEC(xcno), XPEC_MEM_SIZE);
	xc_in_use &= ~(1 << x->no);
	kfree(x);

	mutex_unlock(&xc_lock);
}

EXPORT_SYMBOL(free_xc);
EXPORT_SYMBOL(request_xc);
EXPORT_SYMBOL(xc_request_firmware);
EXPORT_SYMBOL(xc_reset);
EXPORT_SYMBOL(xc_running);
EXPORT_SYMBOL(xc_start);
EXPORT_SYMBOL(xc_stop);<|MERGE_RESOLUTION|>--- conflicted
+++ resolved
@@ -190,17 +190,6 @@
 		goto exit;
 
 	if (!request_mem_region
-<<<<<<< HEAD
-	    (NETX_PA_XPEC(xcno), XPEC_MEM_SIZE, kobject_name(dev->kobj)))
-		goto exit_free;
-
-	if (!request_mem_region
-	    (NETX_PA_XMAC(xcno), XMAC_MEM_SIZE, kobject_name(dev->kobj)))
-		goto exit_release_1;
-
-	if (!request_mem_region
-	    (SRAM_INTERNAL_PHYS(xcno), SRAM_MEM_SIZE, kobject_name(dev->kobj)))
-=======
 	    (NETX_PA_XPEC(xcno), XPEC_MEM_SIZE, kobject_name(&dev->kobj)))
 		goto exit_free;
 
@@ -210,7 +199,6 @@
 
 	if (!request_mem_region
 	    (SRAM_INTERNAL_PHYS(xcno), SRAM_MEM_SIZE, kobject_name(&dev->kobj)))
->>>>>>> 9418d5dc
 		goto exit_release_2;
 
 	x->xpec_base = (void * __iomem)io_p2v(NETX_PA_XPEC(xcno));
