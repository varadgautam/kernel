//
// Accelerated CRC-T10DIF using ARM NEON and Crypto Extensions instructions
//
// Copyright (C) 2016 Linaro Ltd <ard.biesheuvel@linaro.org>
// Copyright (C) 2019 Google LLC <ebiggers@google.com>
//
// This program is free software; you can redistribute it and/or modify
// it under the terms of the GNU General Public License version 2 as
// published by the Free Software Foundation.
//

// Derived from the x86 version:
//
// Implement fast CRC-T10DIF computation with SSE and PCLMULQDQ instructions
//
// Copyright (c) 2013, Intel Corporation
//
// Authors:
//     Erdinc Ozturk <erdinc.ozturk@intel.com>
//     Vinodh Gopal <vinodh.gopal@intel.com>
//     James Guilford <james.guilford@intel.com>
//     Tim Chen <tim.c.chen@linux.intel.com>
//
// This software is available to you under a choice of one of two
// licenses.  You may choose to be licensed under the terms of the GNU
// General Public License (GPL) Version 2, available from the file
// COPYING in the main directory of this source tree, or the
// OpenIB.org BSD license below:
//
// Redistribution and use in source and binary forms, with or without
// modification, are permitted provided that the following conditions are
// met:
//
// * Redistributions of source code must retain the above copyright
//   notice, this list of conditions and the following disclaimer.
//
// * Redistributions in binary form must reproduce the above copyright
//   notice, this list of conditions and the following disclaimer in the
//   documentation and/or other materials provided with the
//   distribution.
//
// * Neither the name of the Intel Corporation nor the names of its
//   contributors may be used to endorse or promote products derived from
//   this software without specific prior written permission.
//
//
// THIS SOFTWARE IS PROVIDED BY INTEL CORPORATION ""AS IS"" AND ANY
// EXPRESS OR IMPLIED WARRANTIES, INCLUDING, BUT NOT LIMITED TO, THE
// IMPLIED WARRANTIES OF MERCHANTABILITY AND FITNESS FOR A PARTICULAR
// PURPOSE ARE DISCLAIMED. IN NO EVENT SHALL INTEL CORPORATION OR
// CONTRIBUTORS BE LIABLE FOR ANY DIRECT, INDIRECT, INCIDENTAL, SPECIAL,
// EXEMPLARY, OR CONSEQUENTIAL DAMAGES (INCLUDING, BUT NOT LIMITED TO,
// PROCUREMENT OF SUBSTITUTE GOODS OR SERVICES; LOSS OF USE, DATA, OR
// PROFITS; OR BUSINESS INTERRUPTION) HOWEVER CAUSED AND ON ANY THEORY OF
// LIABILITY, WHETHER IN CONTRACT, STRICT LIABILITY, OR TORT (INCLUDING
// NEGLIGENCE OR OTHERWISE) ARISING IN ANY WAY OUT OF THE USE OF THIS
// SOFTWARE, EVEN IF ADVISED OF THE POSSIBILITY OF SUCH DAMAGE.
//
//       Reference paper titled "Fast CRC Computation for Generic
//	Polynomials Using PCLMULQDQ Instruction"
//       URL: http://www.intel.com/content/dam/www/public/us/en/documents
//  /white-papers/fast-crc-computation-generic-polynomials-pclmulqdq-paper.pdf
//

#include <linux/linkage.h>
#include <asm/assembler.h>

#ifdef CONFIG_CPU_ENDIAN_BE8
#define CPU_LE(code...)
#else
#define CPU_LE(code...)		code
#endif

	.text
	.arch		armv7-a
	.fpu		crypto-neon-fp-armv8

	init_crc	.req	r0
	buf		.req	r1
	len		.req	r2

	fold_consts_ptr	.req	ip

	q0l		.req	d0
	q0h		.req	d1
	q1l		.req	d2
	q1h		.req	d3
	q2l		.req	d4
	q2h		.req	d5
	q3l		.req	d6
	q3h		.req	d7
	q4l		.req	d8
	q4h		.req	d9
	q5l		.req	d10
	q5h		.req	d11
	q6l		.req	d12
	q6h		.req	d13
	q7l		.req	d14
	q7h		.req	d15
<<<<<<< HEAD

ENTRY(crc_t10dif_pmull)
	vmov.i8		qzr, #0			// init zero register

	// adjust the 16-bit initial_crc value, scale it to 32 bits
	lsl		arg1_low32, arg1_low32, #16

	// check if smaller than 256
	cmp		arg3, #256

	// for sizes less than 128, we can't fold 64B at a time...
	blt		_less_than_128

	// load the initial crc value
	// crc value does not need to be byte-reflected, but it needs
	// to be moved to the high part of the register.
	// because data will be byte-reflected and will align with
	// initial crc at correct place.
	vmov		s0, arg1_low32		// initial crc
	vext.8		q10, qzr, q0, #4

	// receive the initial 64B data, xor the initial crc value
	vld1.64		{q0-q1}, [arg2]!
	vld1.64		{q2-q3}, [arg2]!
	vld1.64		{q4-q5}, [arg2]!
	vld1.64		{q6-q7}, [arg2]!
CPU_LE(	vrev64.8	q0, q0			)
CPU_LE(	vrev64.8	q1, q1			)
CPU_LE(	vrev64.8	q2, q2			)
CPU_LE(	vrev64.8	q3, q3			)
CPU_LE(	vrev64.8	q4, q4			)
CPU_LE(	vrev64.8	q5, q5			)
CPU_LE(	vrev64.8	q6, q6			)
CPU_LE(	vrev64.8	q7, q7			)

	vswp		d0, d1
	vswp		d2, d3
	vswp		d4, d5
	vswp		d6, d7
	vswp		d8, d9
	vswp		d10, d11
	vswp		d12, d13
	vswp		d14, d15

	// XOR the initial_crc value
	veor.8		q0, q0, q10

	adr		ip, rk3
	vld1.64		{q10}, [ip, :128]	// xmm10 has rk3 and rk4

	//
	// we subtract 256 instead of 128 to save one instruction from the loop
	//
	sub		arg3, arg3, #256

	// at this section of the code, there is 64*x+y (0<=y<64) bytes of
	// buffer. The _fold_64_B_loop will fold 64B at a time
	// until we have 64+y Bytes of buffer


	// fold 64B at a time. This section of the code folds 4 vector
	// registers in parallel
_fold_64_B_loop:

	.macro		fold64, reg1, reg2
	vld1.64		{q11-q12}, [arg2]!

	vmull.p64	q8, \reg1\()h, d21
	vmull.p64	\reg1, \reg1\()l, d20
	vmull.p64	q9, \reg2\()h, d21
	vmull.p64	\reg2, \reg2\()l, d20

CPU_LE(	vrev64.8	q11, q11		)
CPU_LE(	vrev64.8	q12, q12		)
	vswp		d22, d23
	vswp		d24, d25
=======
	q8l		.req	d16
	q8h		.req	d17
	q9l		.req	d18
	q9h		.req	d19
	q10l		.req	d20
	q10h		.req	d21
	q11l		.req	d22
	q11h		.req	d23
	q12l		.req	d24
	q12h		.req	d25

	FOLD_CONSTS	.req	q10
	FOLD_CONST_L	.req	q10l
	FOLD_CONST_H	.req	q10h

	// Fold reg1, reg2 into the next 32 data bytes, storing the result back
	// into reg1, reg2.
	.macro		fold_32_bytes, reg1, reg2
	vld1.64		{q11-q12}, [buf]!

	vmull.p64	q8, \reg1\()h, FOLD_CONST_H
	vmull.p64	\reg1, \reg1\()l, FOLD_CONST_L
	vmull.p64	q9, \reg2\()h, FOLD_CONST_H
	vmull.p64	\reg2, \reg2\()l, FOLD_CONST_L

CPU_LE(	vrev64.8	q11, q11	)
CPU_LE(	vrev64.8	q12, q12	)
	vswp		q11l, q11h
	vswp		q12l, q12h
>>>>>>> 1a03a6ab

	veor.8		\reg1, \reg1, q8
	veor.8		\reg2, \reg2, q9
	veor.8		\reg1, \reg1, q11
	veor.8		\reg2, \reg2, q12
	.endm

	// Fold src_reg into dst_reg, optionally loading the next fold constants
	.macro		fold_16_bytes, src_reg, dst_reg, load_next_consts
	vmull.p64	q8, \src_reg\()l, FOLD_CONST_L
	vmull.p64	\src_reg, \src_reg\()h, FOLD_CONST_H
	.ifnb		\load_next_consts
	vld1.64		{FOLD_CONSTS}, [fold_consts_ptr, :128]!
	.endif
	veor.8		\dst_reg, \dst_reg, q8
	veor.8		\dst_reg, \dst_reg, \src_reg
	.endm

	.macro		__adrl, out, sym
	movw		\out, #:lower16:\sym
	movt		\out, #:upper16:\sym
	.endm

<<<<<<< HEAD
	vld1.64		{q0}, [arg2]!
CPU_LE(	vrev64.8	q0, q0		)
	vswp		d0, d1
	veor.8		q7, q7, q0
	subs		arg3, arg3, #16

	// instead of a cmp instruction, we utilize the flags with the
	// jge instruction equivalent of: cmp arg3, 16-16
	// check if there is any more 16B in the buffer to be able to fold
	bge		_16B_reduction_loop

	// now we have 16+z bytes left to reduce, where 0<= z < 16.
	// first, we reduce the data in the xmm7 register

_final_reduction_for_128:
	// check if any more data to fold. If not, compute the CRC of
	// the final 128 bits
	adds		arg3, arg3, #16
	beq		_128_done

	// here we are getting data that is less than 16 bytes.
	// since we know that there was data before the pointer, we can
	// offset the input pointer before the actual point, to receive
	// exactly 16 bytes. after that the registers need to be adjusted.
_get_last_two_regs:
	add		arg2, arg2, arg3
	sub		arg2, arg2, #16
	vld1.64		{q1}, [arg2]
CPU_LE(	vrev64.8	q1, q1			)
	vswp		d2, d3

	// get rid of the extra data that was loaded before
	// load the shift constant
	adr		ip, tbl_shf_table + 16
	sub		ip, ip, arg3
	vld1.8		{q0}, [ip]

	// shift v2 to the left by arg3 bytes
	vtbl.8		d4, {d14-d15}, d0
	vtbl.8		d5, {d14-d15}, d1

	// shift v7 to the right by 16-arg3 bytes
	vmov.i8		q9, #0x80
	veor.8		q0, q0, q9
	vtbl.8		d18, {d14-d15}, d0
	vtbl.8		d19, {d14-d15}, d1

	// blend
	vshr.s8		q0, q0, #7		// convert to 8-bit mask
	vbsl.8		q0, q2, q1

	// fold 16 Bytes
	vmull.p64	q8, d18, d20
	vmull.p64	q7, d19, d21
=======
//
// u16 crc_t10dif_pmull(u16 init_crc, const u8 *buf, size_t len);
//
// Assumes len >= 16.
//
ENTRY(crc_t10dif_pmull)

	// For sizes less than 256 bytes, we can't fold 128 bytes at a time.
	cmp		len, #256
	blt		.Lless_than_256_bytes

	__adrl		fold_consts_ptr, .Lfold_across_128_bytes_consts

	// Load the first 128 data bytes.  Byte swapping is necessary to make
	// the bit order match the polynomial coefficient order.
	vld1.64		{q0-q1}, [buf]!
	vld1.64		{q2-q3}, [buf]!
	vld1.64		{q4-q5}, [buf]!
	vld1.64		{q6-q7}, [buf]!
CPU_LE(	vrev64.8	q0, q0	)
CPU_LE(	vrev64.8	q1, q1	)
CPU_LE(	vrev64.8	q2, q2	)
CPU_LE(	vrev64.8	q3, q3	)
CPU_LE(	vrev64.8	q4, q4	)
CPU_LE(	vrev64.8	q5, q5	)
CPU_LE(	vrev64.8	q6, q6	)
CPU_LE(	vrev64.8	q7, q7	)
	vswp		q0l, q0h
	vswp		q1l, q1h
	vswp		q2l, q2h
	vswp		q3l, q3h
	vswp		q4l, q4h
	vswp		q5l, q5h
	vswp		q6l, q6h
	vswp		q7l, q7h

	// XOR the first 16 data *bits* with the initial CRC value.
	vmov.i8		q8h, #0
	vmov.u16	q8h[3], init_crc
	veor		q0h, q0h, q8h

	// Load the constants for folding across 128 bytes.
	vld1.64		{FOLD_CONSTS}, [fold_consts_ptr, :128]!

	// Subtract 128 for the 128 data bytes just consumed.  Subtract another
	// 128 to simplify the termination condition of the following loop.
	sub		len, len, #256

	// While >= 128 data bytes remain (not counting q0-q7), fold the 128
	// bytes q0-q7 into them, storing the result back into q0-q7.
.Lfold_128_bytes_loop:
	fold_32_bytes	q0, q1
	fold_32_bytes	q2, q3
	fold_32_bytes	q4, q5
	fold_32_bytes	q6, q7
	subs		len, len, #128
	bge		.Lfold_128_bytes_loop

	// Now fold the 112 bytes in q0-q6 into the 16 bytes in q7.

	// Fold across 64 bytes.
	vld1.64		{FOLD_CONSTS}, [fold_consts_ptr, :128]!
	fold_16_bytes	q0, q4
	fold_16_bytes	q1, q5
	fold_16_bytes	q2, q6
	fold_16_bytes	q3, q7, 1
	// Fold across 32 bytes.
	fold_16_bytes	q4, q6
	fold_16_bytes	q5, q7, 1
	// Fold across 16 bytes.
	fold_16_bytes	q6, q7

	// Add 128 to get the correct number of data bytes remaining in 0...127
	// (not counting q7), following the previous extra subtraction by 128.
	// Then subtract 16 to simplify the termination condition of the
	// following loop.
	adds		len, len, #(128-16)

	// While >= 16 data bytes remain (not counting q7), fold the 16 bytes q7
	// into them, storing the result back into q7.
	blt		.Lfold_16_bytes_loop_done
.Lfold_16_bytes_loop:
	vmull.p64	q8, q7l, FOLD_CONST_L
	vmull.p64	q7, q7h, FOLD_CONST_H
>>>>>>> 1a03a6ab
	veor.8		q7, q7, q8
	vld1.64		{q0}, [buf]!
CPU_LE(	vrev64.8	q0, q0	)
	vswp		q0l, q0h
	veor.8		q7, q7, q0
	subs		len, len, #16
	bge		.Lfold_16_bytes_loop

.Lfold_16_bytes_loop_done:
	// Add 16 to get the correct number of data bytes remaining in 0...15
	// (not counting q7), following the previous extra subtraction by 16.
	adds		len, len, #16
	beq		.Lreduce_final_16_bytes

.Lhandle_partial_segment:
	// Reduce the last '16 + len' bytes where 1 <= len <= 15 and the first
	// 16 bytes are in q7 and the rest are the remaining data in 'buf'.  To
	// do this without needing a fold constant for each possible 'len',
	// redivide the bytes into a first chunk of 'len' bytes and a second
	// chunk of 16 bytes, then fold the first chunk into the second.

	// q0 = last 16 original data bytes
	add		buf, buf, len
	sub		buf, buf, #16
	vld1.64		{q0}, [buf]
CPU_LE(	vrev64.8	q0, q0	)
	vswp		q0l, q0h

	// q1 = high order part of second chunk: q7 left-shifted by 'len' bytes.
	__adrl		r3, .Lbyteshift_table + 16
	sub		r3, r3, len
	vld1.8		{q2}, [r3]
	vtbl.8		q1l, {q7l-q7h}, q2l
	vtbl.8		q1h, {q7l-q7h}, q2h

	// q3 = first chunk: q7 right-shifted by '16-len' bytes.
	vmov.i8		q3, #0x80
	veor.8		q2, q2, q3
	vtbl.8		q3l, {q7l-q7h}, q2l
	vtbl.8		q3h, {q7l-q7h}, q2h

	// Convert to 8-bit masks: 'len' 0x00 bytes, then '16-len' 0xff bytes.
	vshr.s8		q2, q2, #7

	// q2 = second chunk: 'len' bytes from q0 (low-order bytes),
	// then '16-len' bytes from q1 (high-order bytes).
	vbsl.8		q2, q1, q0

	// Fold the first chunk into the second chunk, storing the result in q7.
	vmull.p64	q0, q3l, FOLD_CONST_L
	vmull.p64	q7, q3h, FOLD_CONST_H
	veor.8		q7, q7, q0
	veor.8		q7, q7, q2

.Lreduce_final_16_bytes:
	// Reduce the 128-bit value M(x), stored in q7, to the final 16-bit CRC.

	// Load 'x^48 * (x^48 mod G(x))' and 'x^48 * (x^80 mod G(x))'.
	vld1.64		{FOLD_CONSTS}, [fold_consts_ptr, :128]!

	// Fold the high 64 bits into the low 64 bits, while also multiplying by
	// x^64.  This produces a 128-bit value congruent to x^64 * M(x) and
	// whose low 48 bits are 0.
	vmull.p64	q0, q7h, FOLD_CONST_H	// high bits * x^48 * (x^80 mod G(x))
	veor.8		q0h, q0h, q7l		// + low bits * x^64

	// Fold the high 32 bits into the low 96 bits.  This produces a 96-bit
	// value congruent to x^64 * M(x) and whose low 48 bits are 0.
	vmov.i8		q1, #0
	vmov		s4, s3			// extract high 32 bits
	vmov		s3, s5			// zero high 32 bits
	vmull.p64	q1, q1l, FOLD_CONST_L	// high 32 bits * x^48 * (x^48 mod G(x))
	veor.8		q0, q0, q1		// + low bits

	// Load G(x) and floor(x^48 / G(x)).
	vld1.64		{FOLD_CONSTS}, [fold_consts_ptr, :128]

	// Use Barrett reduction to compute the final CRC value.
	vmull.p64	q1, q0h, FOLD_CONST_H	// high 32 bits * floor(x^48 / G(x))
	vshr.u64	q1l, q1l, #32		// /= x^32
	vmull.p64	q1, q1l, FOLD_CONST_L	// *= G(x)
	vshr.u64	q0l, q0l, #48
	veor.8		q0l, q0l, q1l		// + low 16 nonzero bits
	// Final CRC value (x^16 * M(x)) mod G(x) is in low 16 bits of q0.

	vmov.u16	r0, q0l[0]
	bx		lr

.Lless_than_256_bytes:
	// Checksumming a buffer of length 16...255 bytes

	__adrl		fold_consts_ptr, .Lfold_across_16_bytes_consts

	// Load the first 16 data bytes.
	vld1.64		{q7}, [buf]!
CPU_LE(	vrev64.8	q7, q7	)
	vswp		q7l, q7h

	// XOR the first 16 data *bits* with the initial CRC value.
	vmov.i8		q0h, #0
	vmov.u16	q0h[3], init_crc
	veor.8		q7h, q7h, q0h

<<<<<<< HEAD
	vld1.64		{q7}, [arg2]!
CPU_LE(	vrev64.8	q7, q7		)
	vswp		d14, d15
	veor.8		q7, q7, q0
=======
	// Load the fold-across-16-bytes constants.
	vld1.64		{FOLD_CONSTS}, [fold_consts_ptr, :128]!
>>>>>>> 1a03a6ab

	cmp		len, #16
	beq		.Lreduce_final_16_bytes		// len == 16
	subs		len, len, #32
	addlt		len, len, #16
	blt		.Lhandle_partial_segment	// 17 <= len <= 31
	b		.Lfold_16_bytes_loop		// 32 <= len <= 255
ENDPROC(crc_t10dif_pmull)

	.section	".rodata", "a"
	.align		4

// Fold constants precomputed from the polynomial 0x18bb7
// G(x) = x^16 + x^15 + x^11 + x^9 + x^8 + x^7 + x^5 + x^4 + x^2 + x^1 + x^0
.Lfold_across_128_bytes_consts:
	.quad		0x0000000000006123	// x^(8*128)	mod G(x)
	.quad		0x0000000000002295	// x^(8*128+64)	mod G(x)
// .Lfold_across_64_bytes_consts:
	.quad		0x0000000000001069	// x^(4*128)	mod G(x)
	.quad		0x000000000000dd31	// x^(4*128+64)	mod G(x)
// .Lfold_across_32_bytes_consts:
	.quad		0x000000000000857d	// x^(2*128)	mod G(x)
	.quad		0x0000000000007acc	// x^(2*128+64)	mod G(x)
.Lfold_across_16_bytes_consts:
	.quad		0x000000000000a010	// x^(1*128)	mod G(x)
	.quad		0x0000000000001faa	// x^(1*128+64)	mod G(x)
// .Lfinal_fold_consts:
	.quad		0x1368000000000000	// x^48 * (x^48 mod G(x))
	.quad		0x2d56000000000000	// x^48 * (x^80 mod G(x))
// .Lbarrett_reduction_consts:
	.quad		0x0000000000018bb7	// G(x)
	.quad		0x00000001f65a57f8	// floor(x^48 / G(x))

// For 1 <= len <= 15, the 16-byte vector beginning at &byteshift_table[16 -
// len] is the index vector to shift left by 'len' bytes, and is also {0x80,
// ..., 0x80} XOR the index vector to shift right by '16 - len' bytes.
.Lbyteshift_table:
	.byte		 0x0, 0x81, 0x82, 0x83, 0x84, 0x85, 0x86, 0x87
	.byte		0x88, 0x89, 0x8a, 0x8b, 0x8c, 0x8d, 0x8e, 0x8f
	.byte		 0x0,  0x1,  0x2,  0x3,  0x4,  0x5,  0x6,  0x7
	.byte		 0x8,  0x9,  0xa,  0xb,  0xc,  0xd,  0xe , 0x0<|MERGE_RESOLUTION|>--- conflicted
+++ resolved
@@ -97,84 +97,6 @@
 	q6h		.req	d13
 	q7l		.req	d14
 	q7h		.req	d15
-<<<<<<< HEAD
-
-ENTRY(crc_t10dif_pmull)
-	vmov.i8		qzr, #0			// init zero register
-
-	// adjust the 16-bit initial_crc value, scale it to 32 bits
-	lsl		arg1_low32, arg1_low32, #16
-
-	// check if smaller than 256
-	cmp		arg3, #256
-
-	// for sizes less than 128, we can't fold 64B at a time...
-	blt		_less_than_128
-
-	// load the initial crc value
-	// crc value does not need to be byte-reflected, but it needs
-	// to be moved to the high part of the register.
-	// because data will be byte-reflected and will align with
-	// initial crc at correct place.
-	vmov		s0, arg1_low32		// initial crc
-	vext.8		q10, qzr, q0, #4
-
-	// receive the initial 64B data, xor the initial crc value
-	vld1.64		{q0-q1}, [arg2]!
-	vld1.64		{q2-q3}, [arg2]!
-	vld1.64		{q4-q5}, [arg2]!
-	vld1.64		{q6-q7}, [arg2]!
-CPU_LE(	vrev64.8	q0, q0			)
-CPU_LE(	vrev64.8	q1, q1			)
-CPU_LE(	vrev64.8	q2, q2			)
-CPU_LE(	vrev64.8	q3, q3			)
-CPU_LE(	vrev64.8	q4, q4			)
-CPU_LE(	vrev64.8	q5, q5			)
-CPU_LE(	vrev64.8	q6, q6			)
-CPU_LE(	vrev64.8	q7, q7			)
-
-	vswp		d0, d1
-	vswp		d2, d3
-	vswp		d4, d5
-	vswp		d6, d7
-	vswp		d8, d9
-	vswp		d10, d11
-	vswp		d12, d13
-	vswp		d14, d15
-
-	// XOR the initial_crc value
-	veor.8		q0, q0, q10
-
-	adr		ip, rk3
-	vld1.64		{q10}, [ip, :128]	// xmm10 has rk3 and rk4
-
-	//
-	// we subtract 256 instead of 128 to save one instruction from the loop
-	//
-	sub		arg3, arg3, #256
-
-	// at this section of the code, there is 64*x+y (0<=y<64) bytes of
-	// buffer. The _fold_64_B_loop will fold 64B at a time
-	// until we have 64+y Bytes of buffer
-
-
-	// fold 64B at a time. This section of the code folds 4 vector
-	// registers in parallel
-_fold_64_B_loop:
-
-	.macro		fold64, reg1, reg2
-	vld1.64		{q11-q12}, [arg2]!
-
-	vmull.p64	q8, \reg1\()h, d21
-	vmull.p64	\reg1, \reg1\()l, d20
-	vmull.p64	q9, \reg2\()h, d21
-	vmull.p64	\reg2, \reg2\()l, d20
-
-CPU_LE(	vrev64.8	q11, q11		)
-CPU_LE(	vrev64.8	q12, q12		)
-	vswp		d22, d23
-	vswp		d24, d25
-=======
 	q8l		.req	d16
 	q8h		.req	d17
 	q9l		.req	d18
@@ -204,7 +126,6 @@
 CPU_LE(	vrev64.8	q12, q12	)
 	vswp		q11l, q11h
 	vswp		q12l, q12h
->>>>>>> 1a03a6ab
 
 	veor.8		\reg1, \reg1, q8
 	veor.8		\reg2, \reg2, q9
@@ -228,62 +149,6 @@
 	movt		\out, #:upper16:\sym
 	.endm
 
-<<<<<<< HEAD
-	vld1.64		{q0}, [arg2]!
-CPU_LE(	vrev64.8	q0, q0		)
-	vswp		d0, d1
-	veor.8		q7, q7, q0
-	subs		arg3, arg3, #16
-
-	// instead of a cmp instruction, we utilize the flags with the
-	// jge instruction equivalent of: cmp arg3, 16-16
-	// check if there is any more 16B in the buffer to be able to fold
-	bge		_16B_reduction_loop
-
-	// now we have 16+z bytes left to reduce, where 0<= z < 16.
-	// first, we reduce the data in the xmm7 register
-
-_final_reduction_for_128:
-	// check if any more data to fold. If not, compute the CRC of
-	// the final 128 bits
-	adds		arg3, arg3, #16
-	beq		_128_done
-
-	// here we are getting data that is less than 16 bytes.
-	// since we know that there was data before the pointer, we can
-	// offset the input pointer before the actual point, to receive
-	// exactly 16 bytes. after that the registers need to be adjusted.
-_get_last_two_regs:
-	add		arg2, arg2, arg3
-	sub		arg2, arg2, #16
-	vld1.64		{q1}, [arg2]
-CPU_LE(	vrev64.8	q1, q1			)
-	vswp		d2, d3
-
-	// get rid of the extra data that was loaded before
-	// load the shift constant
-	adr		ip, tbl_shf_table + 16
-	sub		ip, ip, arg3
-	vld1.8		{q0}, [ip]
-
-	// shift v2 to the left by arg3 bytes
-	vtbl.8		d4, {d14-d15}, d0
-	vtbl.8		d5, {d14-d15}, d1
-
-	// shift v7 to the right by 16-arg3 bytes
-	vmov.i8		q9, #0x80
-	veor.8		q0, q0, q9
-	vtbl.8		d18, {d14-d15}, d0
-	vtbl.8		d19, {d14-d15}, d1
-
-	// blend
-	vshr.s8		q0, q0, #7		// convert to 8-bit mask
-	vbsl.8		q0, q2, q1
-
-	// fold 16 Bytes
-	vmull.p64	q8, d18, d20
-	vmull.p64	q7, d19, d21
-=======
 //
 // u16 crc_t10dif_pmull(u16 init_crc, const u8 *buf, size_t len);
 //
@@ -368,7 +233,6 @@
 .Lfold_16_bytes_loop:
 	vmull.p64	q8, q7l, FOLD_CONST_L
 	vmull.p64	q7, q7h, FOLD_CONST_H
->>>>>>> 1a03a6ab
 	veor.8		q7, q7, q8
 	vld1.64		{q0}, [buf]!
 CPU_LE(	vrev64.8	q0, q0	)
@@ -472,15 +336,8 @@
 	vmov.u16	q0h[3], init_crc
 	veor.8		q7h, q7h, q0h
 
-<<<<<<< HEAD
-	vld1.64		{q7}, [arg2]!
-CPU_LE(	vrev64.8	q7, q7		)
-	vswp		d14, d15
-	veor.8		q7, q7, q0
-=======
 	// Load the fold-across-16-bytes constants.
 	vld1.64		{FOLD_CONSTS}, [fold_consts_ptr, :128]!
->>>>>>> 1a03a6ab
 
 	cmp		len, #16
 	beq		.Lreduce_final_16_bytes		// len == 16
