--- conflicted
+++ resolved
@@ -60,10 +60,7 @@
 
 #define to_mmdc_pmu(p) container_of(p, struct mmdc_pmu, pmu)
 
-<<<<<<< HEAD
-=======
 static enum cpuhp_state cpuhp_mmdc_state;
->>>>>>> 7ce7d89f
 static int ddr_type;
 
 struct fsl_mmdc_devtype_data {
@@ -455,13 +452,8 @@
 {
 	struct mmdc_pmu *pmu_mmdc = platform_get_drvdata(pdev);
 
-<<<<<<< HEAD
-	perf_pmu_unregister(&pmu_mmdc->pmu);
-	cpuhp_remove_state_nocalls(CPUHP_ONLINE);
-=======
 	cpuhp_state_remove_instance_nocalls(cpuhp_mmdc_state, &pmu_mmdc->node);
 	perf_pmu_unregister(&pmu_mmdc->pmu);
->>>>>>> 7ce7d89f
 	kfree(pmu_mmdc);
 	return 0;
 }
@@ -481,8 +473,6 @@
 		return -ENOMEM;
 	}
 
-<<<<<<< HEAD
-=======
 	/* The first instance registers the hotplug state */
 	if (!cpuhp_mmdc_state) {
 		ret = cpuhp_setup_state_multi(CPUHP_AP_ONLINE_DYN,
@@ -495,7 +485,6 @@
 		cpuhp_mmdc_state = ret;
 	}
 
->>>>>>> 7ce7d89f
 	mmdc_num = mmdc_pmu_init(pmu_mmdc, mmdc_base, &pdev->dev);
 	if (mmdc_num == 0)
 		name = "mmdc";
@@ -509,23 +498,6 @@
 			HRTIMER_MODE_REL);
 	pmu_mmdc->hrtimer.function = mmdc_pmu_timer_handler;
 
-<<<<<<< HEAD
-	cpuhp_state_add_instance_nocalls(CPUHP_ONLINE,
-					 &pmu_mmdc->node);
-	cpumask_set_cpu(smp_processor_id(), &pmu_mmdc->cpu);
-	ret = cpuhp_setup_state_multi(CPUHP_AP_NOTIFY_ONLINE,
-				      "MMDC_ONLINE", NULL,
-				      mmdc_pmu_offline_cpu);
-	if (ret) {
-		pr_err("cpuhp_setup_state_multi failure\n");
-		goto pmu_register_err;
-	}
-
-	ret = perf_pmu_register(&(pmu_mmdc->pmu), name, -1);
-	platform_set_drvdata(pdev, pmu_mmdc);
-	if (ret)
-		goto pmu_register_err;
-=======
 	cpumask_set_cpu(raw_smp_processor_id(), &pmu_mmdc->cpu);
 
 	/* Register the pmu instance for cpu hotplug */
@@ -536,18 +508,13 @@
 		goto pmu_register_err;
 
 	platform_set_drvdata(pdev, pmu_mmdc);
->>>>>>> 7ce7d89f
 	return 0;
 
 pmu_register_err:
 	pr_warn("MMDC Perf PMU failed (%d), disabled\n", ret);
-<<<<<<< HEAD
-	hrtimer_cancel(&pmu_mmdc->hrtimer);
-=======
 	cpuhp_state_remove_instance_nocalls(cpuhp_mmdc_state, &pmu_mmdc->node);
 	hrtimer_cancel(&pmu_mmdc->hrtimer);
 pmu_free:
->>>>>>> 7ce7d89f
 	kfree(pmu_mmdc);
 	return ret;
 }
