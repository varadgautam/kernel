--- conflicted
+++ resolved
@@ -35,19 +35,6 @@
 
 #include <linux/linkage.h>
 #include <asm/assembler.h>
-<<<<<<< HEAD
-#include <asm/hardware.h>
-
-#define RET	mov
-#define RETc(x)	mov##x
-#define RETCOND
-
-dividend	.req	r0
-divisor		.req	r1
-result		.req	r2
-overdone        .req    r2
-curbit		.req	r3
-=======
 
 
 .macro ARM_DIV_BODY dividend, divisor, result, curbit
@@ -61,7 +48,6 @@
 	mov	\divisor, \divisor, lsl \result
 	mov	\curbit, \curbit, lsl \result
 	mov	\result, #0
->>>>>>> d24e45f8
 	
 #else
 
