--- conflicted
+++ resolved
@@ -21,23 +21,14 @@
 
 static int dmi_bigsmp; /* can be set by dmi scanners */
 
-<<<<<<< HEAD
-static __init int hp_ht_bigsmp(struct dmi_system_id *d) 
-{ 
-=======
 static __init int hp_ht_bigsmp(struct dmi_system_id *d)
 {
->>>>>>> 8a690d16
 #ifdef CONFIG_X86_GENERICARCH
 	printk(KERN_NOTICE "%s detected: force use of apic=bigsmp\n", d->ident);
 	dmi_bigsmp = 1;
 #endif
 	return 0;
-<<<<<<< HEAD
-} 
-=======
 }
->>>>>>> 8a690d16
 
 
 static struct dmi_system_id __initdata bigsmp_dmi_table[] = {
@@ -50,11 +41,7 @@
 		DMI_MATCH(DMI_BIOS_VENDOR, "HP"),
 		DMI_MATCH(DMI_BIOS_VERSION, "P47-"),
 	 }},
-<<<<<<< HEAD
-	 { }	 
-=======
 	 { }
->>>>>>> 8a690d16
 };
 
 
