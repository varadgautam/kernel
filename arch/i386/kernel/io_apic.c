/*
 *	Intel IO-APIC support for multi-Pentium hosts.
 *
 *	Copyright (C) 1997, 1998, 1999, 2000 Ingo Molnar, Hajnalka Szabo
 *
 *	Many thanks to Stig Venaas for trying out countless experimental
 *	patches and reporting/debugging problems patiently!
 *
 *	(c) 1999, Multiple IO-APIC support, developed by
 *	Ken-ichi Yaku <yaku@css1.kbnes.nec.co.jp> and
 *      Hidemi Kishimoto <kisimoto@css1.kbnes.nec.co.jp>,
 *	further tested and cleaned up by Zach Brown <zab@redhat.com>
 *	and Ingo Molnar <mingo@redhat.com>
 *
 *	Fixes
 *	Maciej W. Rozycki	:	Bits for genuine 82489DX APICs;
 *					thanks to Eric Gilmore
 *					and Rolf G. Tews
 *					for testing these extensively
 *	Paul Diefenbaugh	:	Added full ACPI support
 */

#include <linux/mm.h>
#include <linux/irq.h>
#include <linux/interrupt.h>
#include <linux/init.h>
#include <linux/delay.h>
#include <linux/sched.h>
#include <linux/config.h>
#include <linux/smp_lock.h>
#include <linux/mc146818rtc.h>
#include <linux/compiler.h>
#include <linux/acpi.h>

#include <linux/sysdev.h>
#include <asm/io.h>
#include <asm/smp.h>
#include <asm/desc.h>
#include <asm/timer.h>

#include <mach_apic.h>

#include "io_ports.h"

<<<<<<< HEAD
atomic_t irq_mis_count;
=======
int (*ioapic_renumber_irq)(int ioapic, int irq);
>>>>>>> 3ec98b4c

static spinlock_t ioapic_lock = SPIN_LOCK_UNLOCKED;

/*
 *	Is the SiS APIC rmw bug present ?
 *	-1 = don't know, 0 = no, 1 = yes
 */
int sis_apic_bug = -1;

/*
 * # of IRQ routing registers
 */
int nr_ioapic_registers[MAX_IO_APICS];

/*
 * Rough estimation of how many shared IRQs there are, can
 * be changed anytime.
 */
#define MAX_PLUS_SHARED_IRQS NR_IRQS
#define PIN_MAP_SIZE (MAX_PLUS_SHARED_IRQS + NR_IRQS)

/*
 * This is performance-critical, we want to do it O(1)
 *
 * the indexing order of this array favors 1:1 mappings
 * between pins and IRQs.
 */

static struct irq_pin_list {
	int apic, pin, next;
} irq_2_pin[PIN_MAP_SIZE];

int vector_irq[NR_VECTORS] = { [0 ... NR_VECTORS - 1] = -1};
#ifdef CONFIG_PCI_MSI
#define vector_to_irq(vector) 	\
	(platform_legacy_irq(vector) ? vector : vector_irq[vector])
#else
#define vector_to_irq(vector)	(vector)
#endif

/*
 * The common case is 1:1 IRQ<->pin mappings. Sometimes there are
 * shared ISA-space IRQs, so we have to support them. We are super
 * fast in the common case, and fast for shared ISA-space IRQs.
 */
static void add_pin_to_irq(unsigned int irq, int apic, int pin)
{
	static int first_free_entry = NR_IRQS;
	struct irq_pin_list *entry = irq_2_pin + irq;

	while (entry->next)
		entry = irq_2_pin + entry->next;

	if (entry->pin != -1) {
		entry->next = first_free_entry;
		entry = irq_2_pin + entry->next;
		if (++first_free_entry >= PIN_MAP_SIZE)
			panic("io_apic.c: whoops");
	}
	entry->apic = apic;
	entry->pin = pin;
}

/*
 * Reroute an IRQ to a different pin.
 */
static void __init replace_pin_at_irq(unsigned int irq,
				      int oldapic, int oldpin,
				      int newapic, int newpin)
{
	struct irq_pin_list *entry = irq_2_pin + irq;

	while (1) {
		if (entry->apic == oldapic && entry->pin == oldpin) {
			entry->apic = newapic;
			entry->pin = newpin;
		}
		if (!entry->next)
			break;
		entry = irq_2_pin + entry->next;
	}
}

static void __modify_IO_APIC_irq (unsigned int irq, unsigned long enable, unsigned long disable)
{
	struct irq_pin_list *entry = irq_2_pin + irq;
	unsigned int pin, reg;

	for (;;) {
		pin = entry->pin;
		if (pin == -1)
			break;
		reg = io_apic_read(entry->apic, 0x10 + pin*2);
		reg &= ~disable;
		reg |= enable;
		io_apic_modify(entry->apic, 0x10 + pin*2, reg);
		if (!entry->next)
			break;
		entry = irq_2_pin + entry->next;
	}
}

/* mask = 1 */
static void __mask_IO_APIC_irq (unsigned int irq)
{
	__modify_IO_APIC_irq(irq, 0x00010000, 0);
}

/* mask = 0 */
static void __unmask_IO_APIC_irq (unsigned int irq)
{
	__modify_IO_APIC_irq(irq, 0, 0x00010000);
}

/* mask = 1, trigger = 0 */
static void __mask_and_edge_IO_APIC_irq (unsigned int irq)
{
	__modify_IO_APIC_irq(irq, 0x00010000, 0x00008000);
}

/* mask = 0, trigger = 1 */
static void __unmask_and_level_IO_APIC_irq (unsigned int irq)
{
	__modify_IO_APIC_irq(irq, 0x00008000, 0x00010000);
}

static void mask_IO_APIC_irq (unsigned int irq)
{
	unsigned long flags;

	spin_lock_irqsave(&ioapic_lock, flags);
	__mask_IO_APIC_irq(irq);
	spin_unlock_irqrestore(&ioapic_lock, flags);
}

static void unmask_IO_APIC_irq (unsigned int irq)
{
	unsigned long flags;

	spin_lock_irqsave(&ioapic_lock, flags);
	__unmask_IO_APIC_irq(irq);
	spin_unlock_irqrestore(&ioapic_lock, flags);
}

void clear_IO_APIC_pin(unsigned int apic, unsigned int pin)
{
	struct IO_APIC_route_entry entry;
	unsigned long flags;
	
	/* Check delivery_mode to be sure we're not clearing an SMI pin */
	spin_lock_irqsave(&ioapic_lock, flags);
	*(((int*)&entry) + 0) = io_apic_read(apic, 0x10 + 2 * pin);
	*(((int*)&entry) + 1) = io_apic_read(apic, 0x11 + 2 * pin);
	spin_unlock_irqrestore(&ioapic_lock, flags);
	if (entry.delivery_mode == dest_SMI)
		return;

	/*
	 * Disable it in the IO-APIC irq-routing table:
	 */
	memset(&entry, 0, sizeof(entry));
	entry.mask = 1;
	spin_lock_irqsave(&ioapic_lock, flags);
	io_apic_write(apic, 0x10 + 2 * pin, *(((int *)&entry) + 0));
	io_apic_write(apic, 0x11 + 2 * pin, *(((int *)&entry) + 1));
	spin_unlock_irqrestore(&ioapic_lock, flags);
}

static void clear_IO_APIC (void)
{
	int apic, pin;

	for (apic = 0; apic < nr_ioapics; apic++)
		for (pin = 0; pin < nr_ioapic_registers[apic]; pin++)
			clear_IO_APIC_pin(apic, pin);
}

static void set_ioapic_affinity_irq(unsigned int irq, cpumask_t cpumask)
{
	unsigned long flags;
	int pin;
	struct irq_pin_list *entry = irq_2_pin + irq;
	unsigned int apicid_value;
	
	apicid_value = cpu_mask_to_apicid(cpumask);
	/* Prepare to do the io_apic_write */
	apicid_value = apicid_value << 24;
	spin_lock_irqsave(&ioapic_lock, flags);
	for (;;) {
		pin = entry->pin;
		if (pin == -1)
			break;
		io_apic_write(entry->apic, 0x10 + 1 + pin*2, apicid_value);
		if (!entry->next)
			break;
		entry = irq_2_pin + entry->next;
	}
	spin_unlock_irqrestore(&ioapic_lock, flags);
}

#if defined(CONFIG_IRQBALANCE)
# include <asm/processor.h>	/* kernel_thread() */
# include <linux/kernel_stat.h>	/* kstat */
# include <linux/slab.h>		/* kmalloc() */
# include <linux/timer.h>	/* time_after() */
 
# ifdef CONFIG_BALANCED_IRQ_DEBUG
#  define TDprintk(x...) do { printk("<%ld:%s:%d>: ", jiffies, __FILE__, __LINE__); printk(x); } while (0)
#  define Dprintk(x...) do { TDprintk(x); } while (0)
# else
#  define TDprintk(x...) 
#  define Dprintk(x...) 
# endif

cpumask_t __cacheline_aligned pending_irq_balance_cpumask[NR_IRQS];

#define IRQBALANCE_CHECK_ARCH -999
static int irqbalance_disabled = IRQBALANCE_CHECK_ARCH;
static int physical_balance = 0;

struct irq_cpu_info {
	unsigned long * last_irq;
	unsigned long * irq_delta;
	unsigned long irq;
} irq_cpu_data[NR_CPUS];

#define CPU_IRQ(cpu)		(irq_cpu_data[cpu].irq)
#define LAST_CPU_IRQ(cpu,irq)   (irq_cpu_data[cpu].last_irq[irq])
#define IRQ_DELTA(cpu,irq) 	(irq_cpu_data[cpu].irq_delta[irq])

#define IDLE_ENOUGH(cpu,now) \
		(idle_cpu(cpu) && ((now) - irq_stat[(cpu)].idle_timestamp > 1))

#define IRQ_ALLOWED(cpu, allowed_mask)	cpu_isset(cpu, allowed_mask)

#define CPU_TO_PACKAGEINDEX(i) (first_cpu(cpu_sibling_map[i]))

#define MAX_BALANCED_IRQ_INTERVAL	(5*HZ)
#define MIN_BALANCED_IRQ_INTERVAL	(HZ/2)
#define BALANCED_IRQ_MORE_DELTA		(HZ/10)
#define BALANCED_IRQ_LESS_DELTA		(HZ)

long balanced_irq_interval = MAX_BALANCED_IRQ_INTERVAL;

static unsigned long move(int curr_cpu, cpumask_t allowed_mask,
			unsigned long now, int direction)
{
	int search_idle = 1;
	int cpu = curr_cpu;

	goto inside;

	do {
		if (unlikely(cpu == curr_cpu))
			search_idle = 0;
inside:
		if (direction == 1) {
			cpu++;
			if (cpu >= NR_CPUS)
				cpu = 0;
		} else {
			cpu--;
			if (cpu == -1)
				cpu = NR_CPUS-1;
		}
	} while (!cpu_online(cpu) || !IRQ_ALLOWED(cpu,allowed_mask) ||
			(search_idle && !IDLE_ENOUGH(cpu,now)));

	return cpu;
}

static inline void balance_irq(int cpu, int irq)
{
	unsigned long now = jiffies;
	cpumask_t allowed_mask;
	unsigned int new_cpu;
		
	if (irqbalance_disabled)
		return; 

	cpus_and(allowed_mask, cpu_online_map, irq_affinity[irq]);
	new_cpu = move(cpu, allowed_mask, now, 1);
	if (cpu != new_cpu) {
		irq_desc_t *desc = irq_desc + irq;
		unsigned long flags;

		spin_lock_irqsave(&desc->lock, flags);
		pending_irq_balance_cpumask[irq] = cpumask_of_cpu(new_cpu);
		spin_unlock_irqrestore(&desc->lock, flags);
	}
}

static inline void rotate_irqs_among_cpus(unsigned long useful_load_threshold)
{
	int i, j;
	Dprintk("Rotating IRQs among CPUs.\n");
	for (i = 0; i < NR_CPUS; i++) {
		for (j = 0; cpu_online(i) && (j < NR_IRQS); j++) {
			if (!irq_desc[j].action)
				continue;
			/* Is it a significant load ?  */
			if (IRQ_DELTA(CPU_TO_PACKAGEINDEX(i),j) <
						useful_load_threshold)
				continue;
			balance_irq(i, j);
		}
	}
	balanced_irq_interval = max((long)MIN_BALANCED_IRQ_INTERVAL,
		balanced_irq_interval - BALANCED_IRQ_LESS_DELTA);	
	return;
}

static void do_irq_balance(void)
{
	int i, j;
	unsigned long max_cpu_irq = 0, min_cpu_irq = (~0);
	unsigned long move_this_load = 0;
	int max_loaded = 0, min_loaded = 0;
	int load;
	unsigned long useful_load_threshold = balanced_irq_interval + 10;
	int selected_irq;
	int tmp_loaded, first_attempt = 1;
	unsigned long tmp_cpu_irq;
	unsigned long imbalance = 0;
	cpumask_t allowed_mask, target_cpu_mask, tmp;

	for (i = 0; i < NR_CPUS; i++) {
		int package_index;
		CPU_IRQ(i) = 0;
		if (!cpu_online(i))
			continue;
		package_index = CPU_TO_PACKAGEINDEX(i);
		for (j = 0; j < NR_IRQS; j++) {
			unsigned long value_now, delta;
			/* Is this an active IRQ? */
			if (!irq_desc[j].action)
				continue;
			if ( package_index == i )
				IRQ_DELTA(package_index,j) = 0;
			/* Determine the total count per processor per IRQ */
			value_now = (unsigned long) kstat_cpu(i).irqs[j];

			/* Determine the activity per processor per IRQ */
			delta = value_now - LAST_CPU_IRQ(i,j);

			/* Update last_cpu_irq[][] for the next time */
			LAST_CPU_IRQ(i,j) = value_now;

			/* Ignore IRQs whose rate is less than the clock */
			if (delta < useful_load_threshold)
				continue;
			/* update the load for the processor or package total */
			IRQ_DELTA(package_index,j) += delta;

			/* Keep track of the higher numbered sibling as well */
			if (i != package_index)
				CPU_IRQ(i) += delta;
			/*
			 * We have sibling A and sibling B in the package
			 *
			 * cpu_irq[A] = load for cpu A + load for cpu B
			 * cpu_irq[B] = load for cpu B
			 */
			CPU_IRQ(package_index) += delta;
		}
	}
	/* Find the least loaded processor package */
	for (i = 0; i < NR_CPUS; i++) {
		if (!cpu_online(i))
			continue;
		if (i != CPU_TO_PACKAGEINDEX(i))
			continue;
		if (min_cpu_irq > CPU_IRQ(i)) {
			min_cpu_irq = CPU_IRQ(i);
			min_loaded = i;
		}
	}
	max_cpu_irq = ULONG_MAX;

tryanothercpu:
	/* Look for heaviest loaded processor.
	 * We may come back to get the next heaviest loaded processor.
	 * Skip processors with trivial loads.
	 */
	tmp_cpu_irq = 0;
	tmp_loaded = -1;
	for (i = 0; i < NR_CPUS; i++) {
		if (!cpu_online(i))
			continue;
		if (i != CPU_TO_PACKAGEINDEX(i))
			continue;
		if (max_cpu_irq <= CPU_IRQ(i)) 
			continue;
		if (tmp_cpu_irq < CPU_IRQ(i)) {
			tmp_cpu_irq = CPU_IRQ(i);
			tmp_loaded = i;
		}
	}

	if (tmp_loaded == -1) {
 	 /* In the case of small number of heavy interrupt sources, 
	  * loading some of the cpus too much. We use Ingo's original 
	  * approach to rotate them around.
	  */
		if (!first_attempt && imbalance >= useful_load_threshold) {
			rotate_irqs_among_cpus(useful_load_threshold);
			return;
		}
		goto not_worth_the_effort;
	}
	
	first_attempt = 0;		/* heaviest search */
	max_cpu_irq = tmp_cpu_irq;	/* load */
	max_loaded = tmp_loaded;	/* processor */
	imbalance = (max_cpu_irq - min_cpu_irq) / 2;
	
	Dprintk("max_loaded cpu = %d\n", max_loaded);
	Dprintk("min_loaded cpu = %d\n", min_loaded);
	Dprintk("max_cpu_irq load = %ld\n", max_cpu_irq);
	Dprintk("min_cpu_irq load = %ld\n", min_cpu_irq);
	Dprintk("load imbalance = %lu\n", imbalance);

	/* if imbalance is less than approx 10% of max load, then
	 * observe diminishing returns action. - quit
	 */
	if (imbalance < (max_cpu_irq >> 3)) {
		Dprintk("Imbalance too trivial\n");
		goto not_worth_the_effort;
	}

tryanotherirq:
	/* if we select an IRQ to move that can't go where we want, then
	 * see if there is another one to try.
	 */
	move_this_load = 0;
	selected_irq = -1;
	for (j = 0; j < NR_IRQS; j++) {
		/* Is this an active IRQ? */
		if (!irq_desc[j].action)
			continue;
		if (imbalance <= IRQ_DELTA(max_loaded,j))
			continue;
		/* Try to find the IRQ that is closest to the imbalance
		 * without going over.
		 */
		if (move_this_load < IRQ_DELTA(max_loaded,j)) {
			move_this_load = IRQ_DELTA(max_loaded,j);
			selected_irq = j;
		}
	}
	if (selected_irq == -1) {
		goto tryanothercpu;
	}

	imbalance = move_this_load;
	
	/* For physical_balance case, we accumlated both load
	 * values in the one of the siblings cpu_irq[],
	 * to use the same code for physical and logical processors
	 * as much as possible. 
	 *
	 * NOTE: the cpu_irq[] array holds the sum of the load for
	 * sibling A and sibling B in the slot for the lowest numbered
	 * sibling (A), _AND_ the load for sibling B in the slot for
	 * the higher numbered sibling.
	 *
	 * We seek the least loaded sibling by making the comparison
	 * (A+B)/2 vs B
	 */
	load = CPU_IRQ(min_loaded) >> 1;
	for_each_cpu_mask(j, cpu_sibling_map[min_loaded]) {
		if (load > CPU_IRQ(j)) {
			/* This won't change cpu_sibling_map[min_loaded] */
			load = CPU_IRQ(j);
			min_loaded = j;
		}
	}

	cpus_and(allowed_mask, cpu_online_map, irq_affinity[selected_irq]);
	target_cpu_mask = cpumask_of_cpu(min_loaded);
	cpus_and(tmp, target_cpu_mask, allowed_mask);

	if (!cpus_empty(tmp)) {
		irq_desc_t *desc = irq_desc + selected_irq;
		unsigned long flags;

		Dprintk("irq = %d moved to cpu = %d\n",
				selected_irq, min_loaded);
		/* mark for change destination */
		spin_lock_irqsave(&desc->lock, flags);
		pending_irq_balance_cpumask[selected_irq] =
					cpumask_of_cpu(min_loaded);
		spin_unlock_irqrestore(&desc->lock, flags);
		/* Since we made a change, come back sooner to 
		 * check for more variation.
		 */
		balanced_irq_interval = max((long)MIN_BALANCED_IRQ_INTERVAL,
			balanced_irq_interval - BALANCED_IRQ_LESS_DELTA);	
		return;
	}
	goto tryanotherirq;

not_worth_the_effort:
	/*
	 * if we did not find an IRQ to move, then adjust the time interval
	 * upward
	 */
	balanced_irq_interval = min((long)MAX_BALANCED_IRQ_INTERVAL,
		balanced_irq_interval + BALANCED_IRQ_MORE_DELTA);	
	Dprintk("IRQ worth rotating not found\n");
	return;
}

static int balanced_irq(void *unused)
{
	int i;
	unsigned long prev_balance_time = jiffies;
	long time_remaining = balanced_irq_interval;

	daemonize("kirqd");
	
	/* push everything to CPU 0 to give us a starting point.  */
	for (i = 0 ; i < NR_IRQS ; i++) {
		pending_irq_balance_cpumask[i] = cpumask_of_cpu(0);
	}

	for ( ; ; ) {
		set_current_state(TASK_INTERRUPTIBLE);
		time_remaining = schedule_timeout(time_remaining);
		if (time_after(jiffies,
				prev_balance_time+balanced_irq_interval)) {
			do_irq_balance();
			prev_balance_time = jiffies;
			time_remaining = balanced_irq_interval;
		}
	}
	return 0;
}

static int __init balanced_irq_init(void)
{
	int i;
	struct cpuinfo_x86 *c;
	cpumask_t tmp;

	cpus_shift_right(tmp, cpu_online_map, 2);
        c = &boot_cpu_data;
	/* When not overwritten by the command line ask subarchitecture. */
	if (irqbalance_disabled == IRQBALANCE_CHECK_ARCH)
		irqbalance_disabled = NO_BALANCE_IRQ;
	if (irqbalance_disabled)
		return 0;
	
	 /* disable irqbalance completely if there is only one processor online */
	if (num_online_cpus() < 2) {
		irqbalance_disabled = 1;
		return 0;
	}
	/*
	 * Enable physical balance only if more than 1 physical processor
	 * is present
	 */
	if (smp_num_siblings > 1 && !cpus_empty(tmp))
		physical_balance = 1;

	for (i = 0; i < NR_CPUS; i++) {
		if (!cpu_online(i))
			continue;
		irq_cpu_data[i].irq_delta = kmalloc(sizeof(unsigned long) * NR_IRQS, GFP_KERNEL);
		irq_cpu_data[i].last_irq = kmalloc(sizeof(unsigned long) * NR_IRQS, GFP_KERNEL);
		if (irq_cpu_data[i].irq_delta == NULL || irq_cpu_data[i].last_irq == NULL) {
			printk(KERN_ERR "balanced_irq_init: out of memory");
			goto failed;
		}
		memset(irq_cpu_data[i].irq_delta,0,sizeof(unsigned long) * NR_IRQS);
		memset(irq_cpu_data[i].last_irq,0,sizeof(unsigned long) * NR_IRQS);
	}
	
	printk(KERN_INFO "Starting balanced_irq\n");
	if (kernel_thread(balanced_irq, NULL, CLONE_KERNEL) >= 0) 
		return 0;
	else 
		printk(KERN_ERR "balanced_irq_init: failed to spawn balanced_irq");
failed:
	for (i = 0; i < NR_CPUS; i++) {
		if(irq_cpu_data[i].irq_delta)
			kfree(irq_cpu_data[i].irq_delta);
		if(irq_cpu_data[i].last_irq)
			kfree(irq_cpu_data[i].last_irq);
	}
	return 0;
}

int __init irqbalance_disable(char *str)
{
	irqbalance_disabled = 1;
	return 0;
}

__setup("noirqbalance", irqbalance_disable);

static inline void move_irq(int irq)
{
	/* note - we hold the desc->lock */
	if (unlikely(!cpus_empty(pending_irq_balance_cpumask[irq]))) {
		set_ioapic_affinity_irq(irq, pending_irq_balance_cpumask[irq]);
		cpus_clear(pending_irq_balance_cpumask[irq]);
	}
}

late_initcall(balanced_irq_init);

#else /* !CONFIG_IRQBALANCE */
static inline void move_irq(int irq) { }
#endif /* CONFIG_IRQBALANCE */

#ifndef CONFIG_SMP
void fastcall send_IPI_self(int vector)
{
	unsigned int cfg;

	/*
	 * Wait for idle.
	 */
	apic_wait_icr_idle();
	cfg = APIC_DM_FIXED | APIC_DEST_SELF | vector | APIC_DEST_LOGICAL;
	/*
	 * Send the IPI. The write to APIC_ICR fires this off.
	 */
	apic_write_around(APIC_ICR, cfg);
}
#endif /* !CONFIG_SMP */


/*
 * support for broken MP BIOSs, enables hand-redirection of PIRQ0-7 to
 * specific CPU-side IRQs.
 */

#define MAX_PIRQS 8
int pirq_entries [MAX_PIRQS];
int pirqs_enabled;
int skip_ioapic_setup;

static int __init ioapic_setup(char *str)
{
	skip_ioapic_setup = 1;
	return 1;
}

__setup("noapic", ioapic_setup);

static int __init ioapic_pirq_setup(char *str)
{
	int i, max;
	int ints[MAX_PIRQS+1];

	get_options(str, ARRAY_SIZE(ints), ints);

	for (i = 0; i < MAX_PIRQS; i++)
		pirq_entries[i] = -1;

	pirqs_enabled = 1;
	apic_printk(APIC_VERBOSE, KERN_INFO
			"PIRQ redirection, working around broken MP-BIOS.\n");
	max = MAX_PIRQS;
	if (ints[0] < MAX_PIRQS)
		max = ints[0];

	for (i = 0; i < max; i++) {
		apic_printk(APIC_VERBOSE, KERN_DEBUG
				"... PIRQ%d -> IRQ %d\n", i, ints[i+1]);
		/*
		 * PIRQs are mapped upside down, usually.
		 */
		pirq_entries[MAX_PIRQS-i-1] = ints[i+1];
	}
	return 1;
}

__setup("pirq=", ioapic_pirq_setup);

/*
 * Find the IRQ entry number of a certain pin.
 */
static int find_irq_entry(int apic, int pin, int type)
{
	int i;

	for (i = 0; i < mp_irq_entries; i++)
		if (mp_irqs[i].mpc_irqtype == type &&
		    (mp_irqs[i].mpc_dstapic == mp_ioapics[apic].mpc_apicid ||
		     mp_irqs[i].mpc_dstapic == MP_APIC_ALL) &&
		    mp_irqs[i].mpc_dstirq == pin)
			return i;

	return -1;
}

/*
 * Find the pin to which IRQ[irq] (ISA) is connected
 */
static int find_isa_irq_pin(int irq, int type)
{
	int i;

	for (i = 0; i < mp_irq_entries; i++) {
		int lbus = mp_irqs[i].mpc_srcbus;

		if ((mp_bus_id_to_type[lbus] == MP_BUS_ISA ||
		     mp_bus_id_to_type[lbus] == MP_BUS_EISA ||
		     mp_bus_id_to_type[lbus] == MP_BUS_MCA ||
		     mp_bus_id_to_type[lbus] == MP_BUS_NEC98
		    ) &&
		    (mp_irqs[i].mpc_irqtype == type) &&
		    (mp_irqs[i].mpc_srcbusirq == irq))

			return mp_irqs[i].mpc_dstirq;
	}
	return -1;
}

/*
 * Find a specific PCI IRQ entry.
 * Not an __init, possibly needed by modules
 */
static int pin_2_irq(int idx, int apic, int pin);

int IO_APIC_get_PCI_irq_vector(int bus, int slot, int pin)
{
	int apic, i, best_guess = -1;

	apic_printk(APIC_DEBUG, "querying PCI -> IRQ mapping bus:%d, "
		"slot:%d, pin:%d.\n", bus, slot, pin);
	if (mp_bus_id_to_pci_bus[bus] == -1) {
		printk(KERN_WARNING "PCI BIOS passed nonexistent PCI bus %d!\n", bus);
		return -1;
	}
	for (i = 0; i < mp_irq_entries; i++) {
		int lbus = mp_irqs[i].mpc_srcbus;

		for (apic = 0; apic < nr_ioapics; apic++)
			if (mp_ioapics[apic].mpc_apicid == mp_irqs[i].mpc_dstapic ||
			    mp_irqs[i].mpc_dstapic == MP_APIC_ALL)
				break;

		if ((mp_bus_id_to_type[lbus] == MP_BUS_PCI) &&
		    !mp_irqs[i].mpc_irqtype &&
		    (bus == lbus) &&
		    (slot == ((mp_irqs[i].mpc_srcbusirq >> 2) & 0x1f))) {
			int irq = pin_2_irq(i,apic,mp_irqs[i].mpc_dstirq);

			if (!(apic || IO_APIC_IRQ(irq)))
				continue;

			if (pin == (mp_irqs[i].mpc_srcbusirq & 3))
				return irq;
			/*
			 * Use the first all-but-pin matching entry as a
			 * best-guess fuzzy result for broken mptables.
			 */
			if (best_guess < 0)
				best_guess = irq;
		}
	}
	return best_guess;
}

/*
 * This function currently is only a helper for the i386 smp boot process where 
 * we need to reprogram the ioredtbls to cater for the cpus which have come online
 * so mask in all cases should simply be TARGET_CPUS
 */
void __init setup_ioapic_dest(void)
{
	int pin, ioapic, irq, irq_entry;

	if (skip_ioapic_setup == 1)
		return;

	for (ioapic = 0; ioapic < nr_ioapics; ioapic++) {
		for (pin = 0; pin < nr_ioapic_registers[ioapic]; pin++) {
			irq_entry = find_irq_entry(ioapic, pin, mp_INT);
			if (irq_entry == -1)
				continue;
			irq = pin_2_irq(irq_entry, ioapic, pin);
			set_ioapic_affinity_irq(irq, TARGET_CPUS);
		}

	}
}

/*
 * EISA Edge/Level control register, ELCR
 */
static int EISA_ELCR(unsigned int irq)
{
	if (irq < 16) {
		unsigned int port = 0x4d0 + (irq >> 3);
		return (inb(port) >> (irq & 7)) & 1;
	}
	apic_printk(APIC_VERBOSE, KERN_INFO
			"Broken MPtable reports ISA irq %d\n", irq);
	return 0;
}

/* EISA interrupts are always polarity zero and can be edge or level
 * trigger depending on the ELCR value.  If an interrupt is listed as
 * EISA conforming in the MP table, that means its trigger type must
 * be read in from the ELCR */

#define default_EISA_trigger(idx)	(EISA_ELCR(mp_irqs[idx].mpc_srcbusirq))
#define default_EISA_polarity(idx)	(0)

/* ISA interrupts are always polarity zero edge triggered,
 * when listed as conforming in the MP table. */

#define default_ISA_trigger(idx)	(0)
#define default_ISA_polarity(idx)	(0)

/* PCI interrupts are always polarity one level triggered,
 * when listed as conforming in the MP table. */

#define default_PCI_trigger(idx)	(1)
#define default_PCI_polarity(idx)	(1)

/* MCA interrupts are always polarity zero level triggered,
 * when listed as conforming in the MP table. */

#define default_MCA_trigger(idx)	(1)
#define default_MCA_polarity(idx)	(0)

/* NEC98 interrupts are always polarity zero edge triggered,
 * when listed as conforming in the MP table. */

#define default_NEC98_trigger(idx)     (0)
#define default_NEC98_polarity(idx)    (0)

static int __init MPBIOS_polarity(int idx)
{
	int bus = mp_irqs[idx].mpc_srcbus;
	int polarity;

	/*
	 * Determine IRQ line polarity (high active or low active):
	 */
	switch (mp_irqs[idx].mpc_irqflag & 3)
	{
		case 0: /* conforms, ie. bus-type dependent polarity */
		{
			switch (mp_bus_id_to_type[bus])
			{
				case MP_BUS_ISA: /* ISA pin */
				{
					polarity = default_ISA_polarity(idx);
					break;
				}
				case MP_BUS_EISA: /* EISA pin */
				{
					polarity = default_EISA_polarity(idx);
					break;
				}
				case MP_BUS_PCI: /* PCI pin */
				{
					polarity = default_PCI_polarity(idx);
					break;
				}
				case MP_BUS_MCA: /* MCA pin */
				{
					polarity = default_MCA_polarity(idx);
					break;
				}
				case MP_BUS_NEC98: /* NEC 98 pin */
				{
					polarity = default_NEC98_polarity(idx);
					break;
				}
				default:
				{
					printk(KERN_WARNING "broken BIOS!!\n");
					polarity = 1;
					break;
				}
			}
			break;
		}
		case 1: /* high active */
		{
			polarity = 0;
			break;
		}
		case 2: /* reserved */
		{
			printk(KERN_WARNING "broken BIOS!!\n");
			polarity = 1;
			break;
		}
		case 3: /* low active */
		{
			polarity = 1;
			break;
		}
		default: /* invalid */
		{
			printk(KERN_WARNING "broken BIOS!!\n");
			polarity = 1;
			break;
		}
	}
	return polarity;
}

static int MPBIOS_trigger(int idx)
{
	int bus = mp_irqs[idx].mpc_srcbus;
	int trigger;

	/*
	 * Determine IRQ trigger mode (edge or level sensitive):
	 */
	switch ((mp_irqs[idx].mpc_irqflag>>2) & 3)
	{
		case 0: /* conforms, ie. bus-type dependent */
		{
			switch (mp_bus_id_to_type[bus])
			{
				case MP_BUS_ISA: /* ISA pin */
				{
					trigger = default_ISA_trigger(idx);
					break;
				}
				case MP_BUS_EISA: /* EISA pin */
				{
					trigger = default_EISA_trigger(idx);
					break;
				}
				case MP_BUS_PCI: /* PCI pin */
				{
					trigger = default_PCI_trigger(idx);
					break;
				}
				case MP_BUS_MCA: /* MCA pin */
				{
					trigger = default_MCA_trigger(idx);
					break;
				}
				case MP_BUS_NEC98: /* NEC 98 pin */
				{
					trigger = default_NEC98_trigger(idx);
					break;
				}
				default:
				{
					printk(KERN_WARNING "broken BIOS!!\n");
					trigger = 1;
					break;
				}
			}
			break;
		}
		case 1: /* edge */
		{
			trigger = 0;
			break;
		}
		case 2: /* reserved */
		{
			printk(KERN_WARNING "broken BIOS!!\n");
			trigger = 1;
			break;
		}
		case 3: /* level */
		{
			trigger = 1;
			break;
		}
		default: /* invalid */
		{
			printk(KERN_WARNING "broken BIOS!!\n");
			trigger = 0;
			break;
		}
	}
	return trigger;
}

static inline int irq_polarity(int idx)
{
	return MPBIOS_polarity(idx);
}

static inline int irq_trigger(int idx)
{
	return MPBIOS_trigger(idx);
}

static int pin_2_irq(int idx, int apic, int pin)
{
	int irq, i;
	int bus = mp_irqs[idx].mpc_srcbus;

	/*
	 * Debugging check, we are in big trouble if this message pops up!
	 */
	if (mp_irqs[idx].mpc_dstirq != pin)
		printk(KERN_ERR "broken BIOS or MPTABLE parser, ayiee!!\n");

	switch (mp_bus_id_to_type[bus])
	{
		case MP_BUS_ISA: /* ISA pin */
		case MP_BUS_EISA:
		case MP_BUS_MCA:
		case MP_BUS_NEC98:
		{
			irq = mp_irqs[idx].mpc_srcbusirq;
			break;
		}
		case MP_BUS_PCI: /* PCI pin */
		{
			/*
			 * PCI IRQs are mapped in order
			 */
			i = irq = 0;
			while (i < apic)
				irq += nr_ioapic_registers[i++];
			irq += pin;

			/*
			 * For MPS mode, so far only needed by ES7000 platform
			 */
			if (ioapic_renumber_irq)
				irq = ioapic_renumber_irq(apic, irq);

			break;
		}
		default:
		{
			printk(KERN_ERR "unknown bus type %d.\n",bus); 
			irq = 0;
			break;
		}
	}

	/*
	 * PCI IRQ command line redirection. Yes, limits are hardcoded.
	 */
	if ((pin >= 16) && (pin <= 23)) {
		if (pirq_entries[pin-16] != -1) {
			if (!pirq_entries[pin-16]) {
				apic_printk(APIC_VERBOSE, KERN_DEBUG
						"disabling PIRQ%d\n", pin-16);
			} else {
				irq = pirq_entries[pin-16];
				apic_printk(APIC_VERBOSE, KERN_DEBUG
						"using PIRQ%d -> IRQ %d\n",
						pin-16, irq);
			}
		}
	}
	return irq;
}

static inline int IO_APIC_irq_trigger(int irq)
{
	int apic, idx, pin;

	for (apic = 0; apic < nr_ioapics; apic++) {
		for (pin = 0; pin < nr_ioapic_registers[apic]; pin++) {
			idx = find_irq_entry(apic,pin,mp_INT);
			if ((idx != -1) && (irq == pin_2_irq(idx,apic,pin)))
				return irq_trigger(idx);
		}
	}
	/*
	 * nonexistent IRQs are edge default
	 */
	return 0;
}

/* irq_vectors is indexed by the sum of all RTEs in all I/O APICs. */
u8 irq_vector[NR_IRQ_VECTORS] = { FIRST_DEVICE_VECTOR , 0 };

int assign_irq_vector(int irq)
{
	static int current_vector = FIRST_DEVICE_VECTOR, offset = 0;

	BUG_ON(irq >= NR_IRQ_VECTORS);
	if (irq != AUTO_ASSIGN && IO_APIC_VECTOR(irq) > 0)
		return IO_APIC_VECTOR(irq);
next:
	current_vector += 8;
	if (current_vector == SYSCALL_VECTOR)
		goto next;

	if (current_vector >= FIRST_SYSTEM_VECTOR) {
		offset++;
		if (!(offset%8))
			return -ENOSPC;
		current_vector = FIRST_DEVICE_VECTOR + offset;
	}

	vector_irq[current_vector] = irq;
	if (irq != AUTO_ASSIGN)
		IO_APIC_VECTOR(irq) = current_vector;

	return current_vector;
}

static struct hw_interrupt_type ioapic_level_type;
static struct hw_interrupt_type ioapic_edge_type;

#define IOAPIC_AUTO	-1
#define IOAPIC_EDGE	0
#define IOAPIC_LEVEL	1

static inline void ioapic_register_intr(int irq, int vector, unsigned long trigger)
{
	if (use_pci_vector() && !platform_legacy_irq(irq)) {
		if ((trigger == IOAPIC_AUTO && IO_APIC_irq_trigger(irq)) ||
				trigger == IOAPIC_LEVEL)
			irq_desc[vector].handler = &ioapic_level_type;
		else
			irq_desc[vector].handler = &ioapic_edge_type;
		set_intr_gate(vector, interrupt[vector]);
	} else	{
		if ((trigger == IOAPIC_AUTO && IO_APIC_irq_trigger(irq)) ||
				trigger == IOAPIC_LEVEL)
			irq_desc[irq].handler = &ioapic_level_type;
		else
			irq_desc[irq].handler = &ioapic_edge_type;
		set_intr_gate(vector, interrupt[irq]);
	}
}

void __init setup_IO_APIC_irqs(void)
{
	struct IO_APIC_route_entry entry;
	int apic, pin, idx, irq, first_notcon = 1, vector;
	unsigned long flags;

	apic_printk(APIC_VERBOSE, KERN_DEBUG "init IO_APIC IRQs\n");

	for (apic = 0; apic < nr_ioapics; apic++) {
	for (pin = 0; pin < nr_ioapic_registers[apic]; pin++) {

		/*
		 * add it to the IO-APIC irq-routing table:
		 */
		memset(&entry,0,sizeof(entry));

		entry.delivery_mode = INT_DELIVERY_MODE;
		entry.dest_mode = INT_DEST_MODE;
		entry.mask = 0;				/* enable IRQ */
		entry.dest.logical.logical_dest = 
					cpu_mask_to_apicid(TARGET_CPUS);

		idx = find_irq_entry(apic,pin,mp_INT);
		if (idx == -1) {
			if (first_notcon) {
				apic_printk(APIC_VERBOSE, KERN_DEBUG
						" IO-APIC (apicid-pin) %d-%d",
						mp_ioapics[apic].mpc_apicid,
						pin);
				first_notcon = 0;
			} else
				apic_printk(APIC_VERBOSE, ", %d-%d",
					mp_ioapics[apic].mpc_apicid, pin);
			continue;
		}

		entry.trigger = irq_trigger(idx);
		entry.polarity = irq_polarity(idx);

		if (irq_trigger(idx)) {
			entry.trigger = 1;
			entry.mask = 1;
		}

		irq = pin_2_irq(idx, apic, pin);
		/*
		 * skip adding the timer int on secondary nodes, which causes
		 * a small but painful rift in the time-space continuum
		 */
		if (multi_timer_check(apic, irq))
			continue;
		else
			add_pin_to_irq(irq, apic, pin);

		if (!apic && !IO_APIC_IRQ(irq))
			continue;

		if (IO_APIC_IRQ(irq)) {
			vector = assign_irq_vector(irq);
			entry.vector = vector;
			ioapic_register_intr(irq, vector, IOAPIC_AUTO);
		
			if (!apic && (irq < 16))
				disable_8259A_irq(irq);
		}
		spin_lock_irqsave(&ioapic_lock, flags);
		io_apic_write(apic, 0x11+2*pin, *(((int *)&entry)+1));
		io_apic_write(apic, 0x10+2*pin, *(((int *)&entry)+0));
		spin_unlock_irqrestore(&ioapic_lock, flags);
	}
	}

	if (!first_notcon)
		apic_printk(APIC_VERBOSE, " not connected.\n");
}

/*
 * Set up the 8259A-master output pin:
 */
void __init setup_ExtINT_IRQ0_pin(unsigned int pin, int vector)
{
	struct IO_APIC_route_entry entry;
	unsigned long flags;

	memset(&entry,0,sizeof(entry));

	disable_8259A_irq(0);

	/* mask LVT0 */
	apic_write_around(APIC_LVT0, APIC_LVT_MASKED | APIC_DM_EXTINT);

	/*
	 * We use logical delivery to get the timer IRQ
	 * to the first CPU.
	 */
	entry.dest_mode = INT_DEST_MODE;
	entry.mask = 0;					/* unmask IRQ now */
	entry.dest.logical.logical_dest = cpu_mask_to_apicid(TARGET_CPUS);
	entry.delivery_mode = INT_DELIVERY_MODE;
	entry.polarity = 0;
	entry.trigger = 0;
	entry.vector = vector;

	/*
	 * The timer IRQ doesn't have to know that behind the
	 * scene we have a 8259A-master in AEOI mode ...
	 */
	irq_desc[0].handler = &ioapic_edge_type;

	/*
	 * Add it to the IO-APIC irq-routing table:
	 */
	spin_lock_irqsave(&ioapic_lock, flags);
	io_apic_write(0, 0x11+2*pin, *(((int *)&entry)+1));
	io_apic_write(0, 0x10+2*pin, *(((int *)&entry)+0));
	spin_unlock_irqrestore(&ioapic_lock, flags);

	enable_8259A_irq(0);
}

static inline void UNEXPECTED_IO_APIC(void)
{
}

void __init print_IO_APIC(void)
{
	int apic, i;
	union IO_APIC_reg_00 reg_00;
	union IO_APIC_reg_01 reg_01;
	union IO_APIC_reg_02 reg_02;
	union IO_APIC_reg_03 reg_03;
	unsigned long flags;

	if (apic_verbosity == APIC_QUIET)
		return;

 	printk(KERN_DEBUG "number of MP IRQ sources: %d.\n", mp_irq_entries);
	for (i = 0; i < nr_ioapics; i++)
		printk(KERN_DEBUG "number of IO-APIC #%d registers: %d.\n",
		       mp_ioapics[i].mpc_apicid, nr_ioapic_registers[i]);

	/*
	 * We are a bit conservative about what we expect.  We have to
	 * know about every hardware change ASAP.
	 */
	printk(KERN_INFO "testing the IO APIC.......................\n");

	for (apic = 0; apic < nr_ioapics; apic++) {

	spin_lock_irqsave(&ioapic_lock, flags);
	reg_00.raw = io_apic_read(apic, 0);
	reg_01.raw = io_apic_read(apic, 1);
	if (reg_01.bits.version >= 0x10)
		reg_02.raw = io_apic_read(apic, 2);
	if (reg_01.bits.version >= 0x20)
		reg_03.raw = io_apic_read(apic, 3);
	spin_unlock_irqrestore(&ioapic_lock, flags);

	printk(KERN_DEBUG "IO APIC #%d......\n", mp_ioapics[apic].mpc_apicid);
	printk(KERN_DEBUG ".... register #00: %08X\n", reg_00.raw);
	printk(KERN_DEBUG ".......    : physical APIC id: %02X\n", reg_00.bits.ID);
	printk(KERN_DEBUG ".......    : Delivery Type: %X\n", reg_00.bits.delivery_type);
	printk(KERN_DEBUG ".......    : LTS          : %X\n", reg_00.bits.LTS);
	if (reg_00.bits.ID >= get_physical_broadcast())
		UNEXPECTED_IO_APIC();
	if (reg_00.bits.__reserved_1 || reg_00.bits.__reserved_2)
		UNEXPECTED_IO_APIC();

	printk(KERN_DEBUG ".... register #01: %08X\n", reg_01.raw);
	printk(KERN_DEBUG ".......     : max redirection entries: %04X\n", reg_01.bits.entries);
	if (	(reg_01.bits.entries != 0x0f) && /* older (Neptune) boards */
		(reg_01.bits.entries != 0x17) && /* typical ISA+PCI boards */
		(reg_01.bits.entries != 0x1b) && /* Compaq Proliant boards */
		(reg_01.bits.entries != 0x1f) && /* dual Xeon boards */
		(reg_01.bits.entries != 0x22) && /* bigger Xeon boards */
		(reg_01.bits.entries != 0x2E) &&
		(reg_01.bits.entries != 0x3F)
	)
		UNEXPECTED_IO_APIC();

	printk(KERN_DEBUG ".......     : PRQ implemented: %X\n", reg_01.bits.PRQ);
	printk(KERN_DEBUG ".......     : IO APIC version: %04X\n", reg_01.bits.version);
	if (	(reg_01.bits.version != 0x01) && /* 82489DX IO-APICs */
		(reg_01.bits.version != 0x10) && /* oldest IO-APICs */
		(reg_01.bits.version != 0x11) && /* Pentium/Pro IO-APICs */
		(reg_01.bits.version != 0x13) && /* Xeon IO-APICs */
		(reg_01.bits.version != 0x20)    /* Intel P64H (82806 AA) */
	)
		UNEXPECTED_IO_APIC();
	if (reg_01.bits.__reserved_1 || reg_01.bits.__reserved_2)
		UNEXPECTED_IO_APIC();

	/*
	 * Some Intel chipsets with IO APIC VERSION of 0x1? don't have reg_02,
	 * but the value of reg_02 is read as the previous read register
	 * value, so ignore it if reg_02 == reg_01.
	 */
	if (reg_01.bits.version >= 0x10 && reg_02.raw != reg_01.raw) {
		printk(KERN_DEBUG ".... register #02: %08X\n", reg_02.raw);
		printk(KERN_DEBUG ".......     : arbitration: %02X\n", reg_02.bits.arbitration);
		if (reg_02.bits.__reserved_1 || reg_02.bits.__reserved_2)
			UNEXPECTED_IO_APIC();
	}

	/*
	 * Some Intel chipsets with IO APIC VERSION of 0x2? don't have reg_02
	 * or reg_03, but the value of reg_0[23] is read as the previous read
	 * register value, so ignore it if reg_03 == reg_0[12].
	 */
	if (reg_01.bits.version >= 0x20 && reg_03.raw != reg_02.raw &&
	    reg_03.raw != reg_01.raw) {
		printk(KERN_DEBUG ".... register #03: %08X\n", reg_03.raw);
		printk(KERN_DEBUG ".......     : Boot DT    : %X\n", reg_03.bits.boot_DT);
		if (reg_03.bits.__reserved_1)
			UNEXPECTED_IO_APIC();
	}

	printk(KERN_DEBUG ".... IRQ redirection table:\n");

	printk(KERN_DEBUG " NR Log Phy Mask Trig IRR Pol"
			  " Stat Dest Deli Vect:   \n");

	for (i = 0; i <= reg_01.bits.entries; i++) {
		struct IO_APIC_route_entry entry;

		spin_lock_irqsave(&ioapic_lock, flags);
		*(((int *)&entry)+0) = io_apic_read(apic, 0x10+i*2);
		*(((int *)&entry)+1) = io_apic_read(apic, 0x11+i*2);
		spin_unlock_irqrestore(&ioapic_lock, flags);

		printk(KERN_DEBUG " %02x %03X %02X  ",
			i,
			entry.dest.logical.logical_dest,
			entry.dest.physical.physical_dest
		);

		printk("%1d    %1d    %1d   %1d   %1d    %1d    %1d    %02X\n",
			entry.mask,
			entry.trigger,
			entry.irr,
			entry.polarity,
			entry.delivery_status,
			entry.dest_mode,
			entry.delivery_mode,
			entry.vector
		);
	}
	}
	if (use_pci_vector())
		printk(KERN_INFO "Using vector-based indexing\n");
	printk(KERN_DEBUG "IRQ to pin mappings:\n");
	for (i = 0; i < NR_IRQS; i++) {
		struct irq_pin_list *entry = irq_2_pin + i;
		if (entry->pin < 0)
			continue;
 		if (use_pci_vector() && !platform_legacy_irq(i))
			printk(KERN_DEBUG "IRQ%d ", IO_APIC_VECTOR(i));
		else
			printk(KERN_DEBUG "IRQ%d ", i);
		for (;;) {
			printk("-> %d:%d", entry->apic, entry->pin);
			if (!entry->next)
				break;
			entry = irq_2_pin + entry->next;
		}
		printk("\n");
	}

	printk(KERN_INFO ".................................... done.\n");

	return;
}

static void print_APIC_bitfield (int base)
{
	unsigned int v;
	int i, j;

	if (apic_verbosity == APIC_QUIET)
		return;

	printk(KERN_DEBUG "0123456789abcdef0123456789abcdef\n" KERN_DEBUG);
	for (i = 0; i < 8; i++) {
		v = apic_read(base + i*0x10);
		for (j = 0; j < 32; j++) {
			if (v & (1<<j))
				printk("1");
			else
				printk("0");
		}
		printk("\n");
	}
}

void /*__init*/ print_local_APIC(void * dummy)
{
	unsigned int v, ver, maxlvt;

	if (apic_verbosity == APIC_QUIET)
		return;

	printk("\n" KERN_DEBUG "printing local APIC contents on CPU#%d/%d:\n",
		smp_processor_id(), hard_smp_processor_id());
	v = apic_read(APIC_ID);
	printk(KERN_INFO "... APIC ID:      %08x (%01x)\n", v, GET_APIC_ID(v));
	v = apic_read(APIC_LVR);
	printk(KERN_INFO "... APIC VERSION: %08x\n", v);
	ver = GET_APIC_VERSION(v);
	maxlvt = get_maxlvt();

	v = apic_read(APIC_TASKPRI);
	printk(KERN_DEBUG "... APIC TASKPRI: %08x (%02x)\n", v, v & APIC_TPRI_MASK);

	if (APIC_INTEGRATED(ver)) {			/* !82489DX */
		v = apic_read(APIC_ARBPRI);
		printk(KERN_DEBUG "... APIC ARBPRI: %08x (%02x)\n", v,
			v & APIC_ARBPRI_MASK);
		v = apic_read(APIC_PROCPRI);
		printk(KERN_DEBUG "... APIC PROCPRI: %08x\n", v);
	}

	v = apic_read(APIC_EOI);
	printk(KERN_DEBUG "... APIC EOI: %08x\n", v);
	v = apic_read(APIC_RRR);
	printk(KERN_DEBUG "... APIC RRR: %08x\n", v);
	v = apic_read(APIC_LDR);
	printk(KERN_DEBUG "... APIC LDR: %08x\n", v);
	v = apic_read(APIC_DFR);
	printk(KERN_DEBUG "... APIC DFR: %08x\n", v);
	v = apic_read(APIC_SPIV);
	printk(KERN_DEBUG "... APIC SPIV: %08x\n", v);

	printk(KERN_DEBUG "... APIC ISR field:\n");
	print_APIC_bitfield(APIC_ISR);
	printk(KERN_DEBUG "... APIC TMR field:\n");
	print_APIC_bitfield(APIC_TMR);
	printk(KERN_DEBUG "... APIC IRR field:\n");
	print_APIC_bitfield(APIC_IRR);

	if (APIC_INTEGRATED(ver)) {		/* !82489DX */
		if (maxlvt > 3)		/* Due to the Pentium erratum 3AP. */
			apic_write(APIC_ESR, 0);
		v = apic_read(APIC_ESR);
		printk(KERN_DEBUG "... APIC ESR: %08x\n", v);
	}

	v = apic_read(APIC_ICR);
	printk(KERN_DEBUG "... APIC ICR: %08x\n", v);
	v = apic_read(APIC_ICR2);
	printk(KERN_DEBUG "... APIC ICR2: %08x\n", v);

	v = apic_read(APIC_LVTT);
	printk(KERN_DEBUG "... APIC LVTT: %08x\n", v);

	if (maxlvt > 3) {                       /* PC is LVT#4. */
		v = apic_read(APIC_LVTPC);
		printk(KERN_DEBUG "... APIC LVTPC: %08x\n", v);
	}
	v = apic_read(APIC_LVT0);
	printk(KERN_DEBUG "... APIC LVT0: %08x\n", v);
	v = apic_read(APIC_LVT1);
	printk(KERN_DEBUG "... APIC LVT1: %08x\n", v);

	if (maxlvt > 2) {			/* ERR is LVT#3. */
		v = apic_read(APIC_LVTERR);
		printk(KERN_DEBUG "... APIC LVTERR: %08x\n", v);
	}

	v = apic_read(APIC_TMICT);
	printk(KERN_DEBUG "... APIC TMICT: %08x\n", v);
	v = apic_read(APIC_TMCCT);
	printk(KERN_DEBUG "... APIC TMCCT: %08x\n", v);
	v = apic_read(APIC_TDCR);
	printk(KERN_DEBUG "... APIC TDCR: %08x\n", v);
	printk("\n");
}

void print_all_local_APICs (void)
{
	on_each_cpu(print_local_APIC, NULL, 1, 1);
}

void /*__init*/ print_PIC(void)
{
	extern spinlock_t i8259A_lock;
	unsigned int v;
	unsigned long flags;

	if (apic_verbosity == APIC_QUIET)
		return;

	printk(KERN_DEBUG "\nprinting PIC contents\n");

	spin_lock_irqsave(&i8259A_lock, flags);

	v = inb(0xa1) << 8 | inb(0x21);
	printk(KERN_DEBUG "... PIC  IMR: %04x\n", v);

	v = inb(0xa0) << 8 | inb(0x20);
	printk(KERN_DEBUG "... PIC  IRR: %04x\n", v);

	outb(0x0b,0xa0);
	outb(0x0b,0x20);
	v = inb(0xa0) << 8 | inb(0x20);
	outb(0x0a,0xa0);
	outb(0x0a,0x20);

	spin_unlock_irqrestore(&i8259A_lock, flags);

	printk(KERN_DEBUG "... PIC  ISR: %04x\n", v);

	v = inb(0x4d1) << 8 | inb(0x4d0);
	printk(KERN_DEBUG "... PIC ELCR: %04x\n", v);
}

static void __init enable_IO_APIC(void)
{
	union IO_APIC_reg_01 reg_01;
	int i;
	unsigned long flags;

	for (i = 0; i < PIN_MAP_SIZE; i++) {
		irq_2_pin[i].pin = -1;
		irq_2_pin[i].next = 0;
	}
	if (!pirqs_enabled)
		for (i = 0; i < MAX_PIRQS; i++)
			pirq_entries[i] = -1;

	/*
	 * The number of IO-APIC IRQ registers (== #pins):
	 */
	for (i = 0; i < nr_ioapics; i++) {
		spin_lock_irqsave(&ioapic_lock, flags);
		reg_01.raw = io_apic_read(i, 1);
		spin_unlock_irqrestore(&ioapic_lock, flags);
		nr_ioapic_registers[i] = reg_01.bits.entries+1;
	}

	/*
	 * Do not trust the IO-APIC being empty at bootup
	 */
	clear_IO_APIC();
}

/*
 * Not an __init, needed by the reboot code
 */
void disable_IO_APIC(void)
{
	/*
	 * Clear the IO-APIC before rebooting:
	 */
	clear_IO_APIC();

	disconnect_bsp_APIC();
}

/*
 * function to set the IO-APIC physical IDs based on the
 * values stored in the MPC table.
 *
 * by Matt Domsch <Matt_Domsch@dell.com>  Tue Dec 21 12:25:05 CST 1999
 */

#ifndef CONFIG_X86_NUMAQ
static void __init setup_ioapic_ids_from_mpc(void)
{
	union IO_APIC_reg_00 reg_00;
	physid_mask_t phys_id_present_map;
	int apic;
	int i;
	unsigned char old_id;
	unsigned long flags;

	/*
	 * This is broken; anything with a real cpu count has to
	 * circumvent this idiocy regardless.
	 */
	phys_id_present_map = ioapic_phys_id_map(phys_cpu_present_map);

	/*
	 * Set the IOAPIC ID to the value stored in the MPC table.
	 */
	for (apic = 0; apic < nr_ioapics; apic++) {

		/* Read the register 0 value */
		spin_lock_irqsave(&ioapic_lock, flags);
		reg_00.raw = io_apic_read(apic, 0);
		spin_unlock_irqrestore(&ioapic_lock, flags);
		
		old_id = mp_ioapics[apic].mpc_apicid;

		if (mp_ioapics[apic].mpc_apicid >= get_physical_broadcast()) {
			printk(KERN_ERR "BIOS bug, IO-APIC#%d ID is %d in the MPC table!...\n",
				apic, mp_ioapics[apic].mpc_apicid);
			printk(KERN_ERR "... fixing up to %d. (tell your hw vendor)\n",
				reg_00.bits.ID);
			mp_ioapics[apic].mpc_apicid = reg_00.bits.ID;
		}

		/* Don't check I/O APIC IDs for some xAPIC systems.  They have
		 * no meaning without the serial APIC bus. */
		if (NO_IOAPIC_CHECK)
			continue;
		/*
		 * Sanity check, is the ID really free? Every APIC in a
		 * system must have a unique ID or we get lots of nice
		 * 'stuck on smp_invalidate_needed IPI wait' messages.
		 */
		if (check_apicid_used(phys_id_present_map,
					mp_ioapics[apic].mpc_apicid)) {
			printk(KERN_ERR "BIOS bug, IO-APIC#%d ID %d is already used!...\n",
				apic, mp_ioapics[apic].mpc_apicid);
			for (i = 0; i < get_physical_broadcast(); i++)
				if (!physid_isset(i, phys_id_present_map))
					break;
			if (i >= get_physical_broadcast())
				panic("Max APIC ID exceeded!\n");
			printk(KERN_ERR "... fixing up to %d. (tell your hw vendor)\n",
				i);
			physid_set(i, phys_id_present_map);
			mp_ioapics[apic].mpc_apicid = i;
		} else {
			physid_mask_t tmp;
			tmp = apicid_to_cpu_present(mp_ioapics[apic].mpc_apicid);
			apic_printk(APIC_VERBOSE, "Setting %d in the "
					"phys_id_present_map\n",
					mp_ioapics[apic].mpc_apicid);
			physids_or(phys_id_present_map, phys_id_present_map, tmp);
		}


		/*
		 * We need to adjust the IRQ routing table
		 * if the ID changed.
		 */
		if (old_id != mp_ioapics[apic].mpc_apicid)
			for (i = 0; i < mp_irq_entries; i++)
				if (mp_irqs[i].mpc_dstapic == old_id)
					mp_irqs[i].mpc_dstapic
						= mp_ioapics[apic].mpc_apicid;

		/*
		 * Read the right value from the MPC table and
		 * write it into the ID register.
	 	 */
		apic_printk(APIC_VERBOSE, KERN_INFO
			"...changing IO-APIC physical APIC ID to %d ...",
			mp_ioapics[apic].mpc_apicid);

		reg_00.bits.ID = mp_ioapics[apic].mpc_apicid;
		spin_lock_irqsave(&ioapic_lock, flags);
		io_apic_write(apic, 0, reg_00.raw);
		spin_unlock_irqrestore(&ioapic_lock, flags);

		/*
		 * Sanity check
		 */
		spin_lock_irqsave(&ioapic_lock, flags);
		reg_00.raw = io_apic_read(apic, 0);
		spin_unlock_irqrestore(&ioapic_lock, flags);
		if (reg_00.bits.ID != mp_ioapics[apic].mpc_apicid)
			printk("could not set ID!\n");
		else
			apic_printk(APIC_VERBOSE, " ok.\n");
	}
}
#else
static void __init setup_ioapic_ids_from_mpc(void) { }
#endif

/*
 * There is a nasty bug in some older SMP boards, their mptable lies
 * about the timer IRQ. We do the following to work around the situation:
 *
 *	- timer IRQ defaults to IO-APIC IRQ
 *	- if this function detects that timer IRQs are defunct, then we fall
 *	  back to ISA timer IRQs
 */
static int __init timer_irq_works(void)
{
	unsigned long t1 = jiffies;

	local_irq_enable();
	/* Let ten ticks pass... */
	mdelay((10 * 1000) / HZ);

	/*
	 * Expect a few ticks at least, to be sure some possible
	 * glue logic does not lock up after one or two first
	 * ticks in a non-ExtINT mode.  Also the local APIC
	 * might have cached one ExtINT interrupt.  Finally, at
	 * least one tick may be lost due to delays.
	 */
	if (jiffies - t1 > 4)
		return 1;

	return 0;
}

/*
 * In the SMP+IOAPIC case it might happen that there are an unspecified
 * number of pending IRQ events unhandled. These cases are very rare,
 * so we 'resend' these IRQs via IPIs, to the same CPU. It's much
 * better to do it this way as thus we do not have to be aware of
 * 'pending' interrupts in the IRQ path, except at this point.
 */
/*
 * Edge triggered needs to resend any interrupt
 * that was delayed but this is now handled in the device
 * independent code.
 */

/*
 * Starting up a edge-triggered IO-APIC interrupt is
 * nasty - we need to make sure that we get the edge.
 * If it is already asserted for some reason, we need
 * return 1 to indicate that is was pending.
 *
 * This is not complete - we should be able to fake
 * an edge even if it isn't on the 8259A...
 */
static unsigned int startup_edge_ioapic_irq(unsigned int irq)
{
	int was_pending = 0;
	unsigned long flags;

	spin_lock_irqsave(&ioapic_lock, flags);
	if (irq < 16) {
		disable_8259A_irq(irq);
		if (i8259A_irq_pending(irq))
			was_pending = 1;
	}
	__unmask_IO_APIC_irq(irq);
	spin_unlock_irqrestore(&ioapic_lock, flags);

	return was_pending;
}

/*
 * Once we have recorded IRQ_PENDING already, we can mask the
 * interrupt for real. This prevents IRQ storms from unhandled
 * devices.
 */
static void ack_edge_ioapic_irq(unsigned int irq)
{
	move_irq(irq);
	if ((irq_desc[irq].status & (IRQ_PENDING | IRQ_DISABLED))
					== (IRQ_PENDING | IRQ_DISABLED))
		mask_IO_APIC_irq(irq);
	ack_APIC_irq();
}

/*
 * Level triggered interrupts can just be masked,
 * and shutting down and starting up the interrupt
 * is the same as enabling and disabling them -- except
 * with a startup need to return a "was pending" value.
 *
 * Level triggered interrupts are special because we
 * do not touch any IO-APIC register while handling
 * them. We ack the APIC in the end-IRQ handler, not
 * in the start-IRQ-handler. Protection against reentrance
 * from the same interrupt is still provided, both by the
 * generic IRQ layer and by the fact that an unacked local
 * APIC does not accept IRQs.
 */
static unsigned int startup_level_ioapic_irq (unsigned int irq)
{
	unmask_IO_APIC_irq(irq);

	return 0; /* don't check for pending */
}

static void end_level_ioapic_irq (unsigned int irq)
{
	unsigned long v;
	int i;

	move_irq(irq);
/*
 * It appears there is an erratum which affects at least version 0x11
 * of I/O APIC (that's the 82093AA and cores integrated into various
 * chipsets).  Under certain conditions a level-triggered interrupt is
 * erroneously delivered as edge-triggered one but the respective IRR
 * bit gets set nevertheless.  As a result the I/O unit expects an EOI
 * message but it will never arrive and further interrupts are blocked
 * from the source.  The exact reason is so far unknown, but the
 * phenomenon was observed when two consecutive interrupt requests
 * from a given source get delivered to the same CPU and the source is
 * temporarily disabled in between.
 *
 * A workaround is to simulate an EOI message manually.  We achieve it
 * by setting the trigger mode to edge and then to level when the edge
 * trigger mode gets detected in the TMR of a local APIC for a
 * level-triggered interrupt.  We mask the source for the time of the
 * operation to prevent an edge-triggered interrupt escaping meanwhile.
 * The idea is from Manfred Spraul.  --macro
 */
	i = IO_APIC_VECTOR(irq);

	v = apic_read(APIC_TMR + ((i & ~0x1f) >> 1));

	ack_APIC_irq();

	if (!(v & (1 << (i & 0x1f)))) {
		atomic_inc(&irq_mis_count);
		spin_lock(&ioapic_lock);
		__mask_and_edge_IO_APIC_irq(irq);
		__unmask_and_level_IO_APIC_irq(irq);
		spin_unlock(&ioapic_lock);
	}
}

#ifdef CONFIG_PCI_MSI
static unsigned int startup_edge_ioapic_vector(unsigned int vector)
{
	int irq = vector_to_irq(vector);

	return startup_edge_ioapic_irq(irq);
}

static void ack_edge_ioapic_vector(unsigned int vector)
{
	int irq = vector_to_irq(vector);

	ack_edge_ioapic_irq(irq);
}

static unsigned int startup_level_ioapic_vector (unsigned int vector)
{
	int irq = vector_to_irq(vector);

	return startup_level_ioapic_irq (irq);
}

static void end_level_ioapic_vector (unsigned int vector)
{
	int irq = vector_to_irq(vector);

	end_level_ioapic_irq(irq);
}

static void mask_IO_APIC_vector (unsigned int vector)
{
	int irq = vector_to_irq(vector);

	mask_IO_APIC_irq(irq);
}

static void unmask_IO_APIC_vector (unsigned int vector)
{
	int irq = vector_to_irq(vector);

	unmask_IO_APIC_irq(irq);
}

static void set_ioapic_affinity_vector (unsigned int vector,
					cpumask_t cpu_mask)
{
	int irq = vector_to_irq(vector);

	set_ioapic_affinity_irq(irq, cpu_mask);
}
#endif

/*
 * Level and edge triggered IO-APIC interrupts need different handling,
 * so we use two separate IRQ descriptors. Edge triggered IRQs can be
 * handled with the level-triggered descriptor, but that one has slightly
 * more overhead. Level-triggered interrupts cannot be handled with the
 * edge-triggered handler, without risking IRQ storms and other ugly
 * races.
 */
static struct hw_interrupt_type ioapic_edge_type = {
	.typename 	= "IO-APIC-edge",
	.startup 	= startup_edge_ioapic,
	.shutdown 	= shutdown_edge_ioapic,
	.enable 	= enable_edge_ioapic,
	.disable 	= disable_edge_ioapic,
	.ack 		= ack_edge_ioapic,
	.end 		= end_edge_ioapic,
	.set_affinity 	= set_ioapic_affinity,
};

static struct hw_interrupt_type ioapic_level_type = {
	.typename 	= "IO-APIC-level",
	.startup 	= startup_level_ioapic,
	.shutdown 	= shutdown_level_ioapic,
	.enable 	= enable_level_ioapic,
	.disable 	= disable_level_ioapic,
	.ack 		= mask_and_ack_level_ioapic,
	.end 		= end_level_ioapic,
	.set_affinity 	= set_ioapic_affinity,
};

static inline void init_IO_APIC_traps(void)
{
	int irq;

	/*
	 * NOTE! The local APIC isn't very good at handling
	 * multiple interrupts at the same interrupt level.
	 * As the interrupt level is determined by taking the
	 * vector number and shifting that right by 4, we
	 * want to spread these out a bit so that they don't
	 * all fall in the same interrupt level.
	 *
	 * Also, we've got to be careful not to trash gate
	 * 0x80, because int 0x80 is hm, kind of importantish. ;)
	 */
	for (irq = 0; irq < NR_IRQS ; irq++) {
		int tmp = irq;
		if (use_pci_vector()) {
			if (!platform_legacy_irq(tmp))
				if ((tmp = vector_to_irq(tmp)) == -1)
					continue;
		}
		if (IO_APIC_IRQ(tmp) && !IO_APIC_VECTOR(tmp)) {
			/*
			 * Hmm.. We don't have an entry for this,
			 * so default to an old-fashioned 8259
			 * interrupt if we can..
			 */
			if (irq < 16)
				make_8259A_irq(irq);
			else
				/* Strange. Oh, well.. */
				irq_desc[irq].handler = &no_irq_type;
		}
	}
}

static void enable_lapic_irq (unsigned int irq)
{
	unsigned long v;

	v = apic_read(APIC_LVT0);
	apic_write_around(APIC_LVT0, v & ~APIC_LVT_MASKED);
}

static void disable_lapic_irq (unsigned int irq)
{
	unsigned long v;

	v = apic_read(APIC_LVT0);
	apic_write_around(APIC_LVT0, v | APIC_LVT_MASKED);
}

static void ack_lapic_irq (unsigned int irq)
{
	ack_APIC_irq();
}

static void end_lapic_irq (unsigned int i) { /* nothing */ }

static struct hw_interrupt_type lapic_irq_type = {
	.typename 	= "local-APIC-edge",
	.startup 	= NULL, /* startup_irq() not used for IRQ0 */
	.shutdown 	= NULL, /* shutdown_irq() not used for IRQ0 */
	.enable 	= enable_lapic_irq,
	.disable 	= disable_lapic_irq,
	.ack 		= ack_lapic_irq,
	.end 		= end_lapic_irq
};

static void setup_nmi (void)
{
	/*
 	 * Dirty trick to enable the NMI watchdog ...
	 * We put the 8259A master into AEOI mode and
	 * unmask on all local APICs LVT0 as NMI.
	 *
	 * The idea to use the 8259A in AEOI mode ('8259A Virtual Wire')
	 * is from Maciej W. Rozycki - so we do not have to EOI from
	 * the NMI handler or the timer interrupt.
	 */ 
	apic_printk(APIC_VERBOSE, KERN_INFO "activating NMI Watchdog ...");

	on_each_cpu(enable_NMI_through_LVT0, NULL, 1, 1);

	apic_printk(APIC_VERBOSE, " done.\n");
}

/*
 * This looks a bit hackish but it's about the only one way of sending
 * a few INTA cycles to 8259As and any associated glue logic.  ICR does
 * not support the ExtINT mode, unfortunately.  We need to send these
 * cycles as some i82489DX-based boards have glue logic that keeps the
 * 8259A interrupt line asserted until INTA.  --macro
 */
static inline void unlock_ExtINT_logic(void)
{
	int pin, i;
	struct IO_APIC_route_entry entry0, entry1;
	unsigned char save_control, save_freq_select;
	unsigned long flags;

	pin = find_isa_irq_pin(8, mp_INT);
	if (pin == -1)
		return;

	spin_lock_irqsave(&ioapic_lock, flags);
	*(((int *)&entry0) + 1) = io_apic_read(0, 0x11 + 2 * pin);
	*(((int *)&entry0) + 0) = io_apic_read(0, 0x10 + 2 * pin);
	spin_unlock_irqrestore(&ioapic_lock, flags);
	clear_IO_APIC_pin(0, pin);

	memset(&entry1, 0, sizeof(entry1));

	entry1.dest_mode = 0;			/* physical delivery */
	entry1.mask = 0;			/* unmask IRQ now */
	entry1.dest.physical.physical_dest = hard_smp_processor_id();
	entry1.delivery_mode = dest_ExtINT;
	entry1.polarity = entry0.polarity;
	entry1.trigger = 0;
	entry1.vector = 0;

	spin_lock_irqsave(&ioapic_lock, flags);
	io_apic_write(0, 0x11 + 2 * pin, *(((int *)&entry1) + 1));
	io_apic_write(0, 0x10 + 2 * pin, *(((int *)&entry1) + 0));
	spin_unlock_irqrestore(&ioapic_lock, flags);

	save_control = CMOS_READ(RTC_CONTROL);
	save_freq_select = CMOS_READ(RTC_FREQ_SELECT);
	CMOS_WRITE((save_freq_select & ~RTC_RATE_SELECT) | 0x6,
		   RTC_FREQ_SELECT);
	CMOS_WRITE(save_control | RTC_PIE, RTC_CONTROL);

	i = 100;
	while (i-- > 0) {
		mdelay(10);
		if ((CMOS_READ(RTC_INTR_FLAGS) & RTC_PF) == RTC_PF)
			i -= 10;
	}

	CMOS_WRITE(save_control, RTC_CONTROL);
	CMOS_WRITE(save_freq_select, RTC_FREQ_SELECT);
	clear_IO_APIC_pin(0, pin);

	spin_lock_irqsave(&ioapic_lock, flags);
	io_apic_write(0, 0x11 + 2 * pin, *(((int *)&entry0) + 1));
	io_apic_write(0, 0x10 + 2 * pin, *(((int *)&entry0) + 0));
	spin_unlock_irqrestore(&ioapic_lock, flags);
}

/*
 * This code may look a bit paranoid, but it's supposed to cooperate with
 * a wide range of boards and BIOS bugs.  Fortunately only the timer IRQ
 * is so screwy.  Thanks to Brian Perkins for testing/hacking this beast
 * fanatically on his truly buggy board.
 */
static inline void check_timer(void)
{
	int pin1, pin2;
	int vector;

	/*
	 * get/set the timer IRQ vector:
	 */
	disable_8259A_irq(0);
	vector = assign_irq_vector(0);
	set_intr_gate(vector, interrupt[0]);

	/*
	 * Subtle, code in do_timer_interrupt() expects an AEOI
	 * mode for the 8259A whenever interrupts are routed
	 * through I/O APICs.  Also IRQ0 has to be enabled in
	 * the 8259A which implies the virtual wire has to be
	 * disabled in the local APIC.
	 */
	apic_write_around(APIC_LVT0, APIC_LVT_MASKED | APIC_DM_EXTINT);
	init_8259A(1);
	timer_ack = 1;
	enable_8259A_irq(0);

	pin1 = find_isa_irq_pin(0, mp_INT);
	pin2 = find_isa_irq_pin(0, mp_ExtINT);

	printk(KERN_INFO "..TIMER: vector=0x%02X pin1=%d pin2=%d\n", vector, pin1, pin2);

	if (pin1 != -1) {
		/*
		 * Ok, does IRQ0 through the IOAPIC work?
		 */
		unmask_IO_APIC_irq(0);
		if (timer_irq_works()) {
			if (nmi_watchdog == NMI_IO_APIC) {
				disable_8259A_irq(0);
				setup_nmi();
				enable_8259A_irq(0);
				check_nmi_watchdog();
			}
			return;
		}
		clear_IO_APIC_pin(0, pin1);
		printk(KERN_ERR "..MP-BIOS bug: 8254 timer not connected to IO-APIC\n");
	}

	printk(KERN_INFO "...trying to set up timer (IRQ0) through the 8259A ... ");
	if (pin2 != -1) {
		printk("\n..... (found pin %d) ...", pin2);
		/*
		 * legacy devices should be connected to IO APIC #0
		 */
		setup_ExtINT_IRQ0_pin(pin2, vector);
		if (timer_irq_works()) {
			printk("works.\n");
			if (pin1 != -1)
				replace_pin_at_irq(0, 0, pin1, 0, pin2);
			else
				add_pin_to_irq(0, 0, pin2);
			if (nmi_watchdog == NMI_IO_APIC) {
				setup_nmi();
				check_nmi_watchdog();
			}
			return;
		}
		/*
		 * Cleanup, just in case ...
		 */
		clear_IO_APIC_pin(0, pin2);
	}
	printk(" failed.\n");

	if (nmi_watchdog == NMI_IO_APIC) {
		printk(KERN_WARNING "timer doesn't work through the IO-APIC - disabling NMI Watchdog!\n");
		nmi_watchdog = 0;
	}

	printk(KERN_INFO "...trying to set up timer as Virtual Wire IRQ...");

	disable_8259A_irq(0);
	irq_desc[0].handler = &lapic_irq_type;
	apic_write_around(APIC_LVT0, APIC_DM_FIXED | vector);	/* Fixed mode */
	enable_8259A_irq(0);

	if (timer_irq_works()) {
		printk(" works.\n");
		return;
	}
	apic_write_around(APIC_LVT0, APIC_LVT_MASKED | APIC_DM_FIXED | vector);
	printk(" failed.\n");

	printk(KERN_INFO "...trying to set up timer as ExtINT IRQ...");

	timer_ack = 0;
	init_8259A(0);
	make_8259A_irq(0);
	apic_write_around(APIC_LVT0, APIC_DM_EXTINT);

	unlock_ExtINT_logic();

	if (timer_irq_works()) {
		printk(" works.\n");
		return;
	}
	printk(" failed :(.\n");
	panic("IO-APIC + timer doesn't work!  Boot with apic=debug and send a "
		"report.  Then try booting with the 'noapic' option");
}

/*
 *
 * IRQ's that are handled by the PIC in the MPS IOAPIC case.
 * - IRQ2 is the cascade IRQ, and cannot be a io-apic IRQ.
 *   Linux doesn't really care, as it's not actually used
 *   for any interrupt handling anyway.
 */
#define PIC_IRQS	(1 << PIC_CASCADE_IR)

void __init setup_IO_APIC(void)
{
	enable_IO_APIC();

	if (acpi_ioapic)
		io_apic_irqs = ~0;	/* all IRQs go through IOAPIC */
	else
		io_apic_irqs = ~PIC_IRQS;

	printk("ENABLING IO-APIC IRQs\n");

	/*
	 * Set up IO-APIC IRQ routing.
	 */
	if (!acpi_ioapic)
		setup_ioapic_ids_from_mpc();
	sync_Arb_IDs();
	setup_IO_APIC_irqs();
	init_IO_APIC_traps();
	check_timer();
	if (!acpi_ioapic)
		print_IO_APIC();
}

/*
 *	Called after all the initialization is done. If we didnt find any
 *	APIC bugs then we can allow the modify fast path
 */
 
static int __init io_apic_bug_finalize(void)
{
	if(sis_apic_bug == -1)
		sis_apic_bug = 0;
	return 0;
}

late_initcall(io_apic_bug_finalize);

struct sysfs_ioapic_data {
	struct sys_device dev;
	struct IO_APIC_route_entry entry[0];
};
static struct sysfs_ioapic_data * mp_ioapic_data[MAX_IO_APICS];

static int ioapic_suspend(struct sys_device *dev, u32 state)
{
	struct IO_APIC_route_entry *entry;
	struct sysfs_ioapic_data *data;
	unsigned long flags;
	int i;
	
	data = container_of(dev, struct sysfs_ioapic_data, dev);
	entry = data->entry;
	spin_lock_irqsave(&ioapic_lock, flags);
	for (i = 0; i < nr_ioapic_registers[dev->id]; i ++, entry ++ ) {
		*(((int *)entry) + 1) = io_apic_read(dev->id, 0x11 + 2 * i);
		*(((int *)entry) + 0) = io_apic_read(dev->id, 0x10 + 2 * i);
	}
	spin_unlock_irqrestore(&ioapic_lock, flags);

	return 0;
}

static int ioapic_resume(struct sys_device *dev)
{
	struct IO_APIC_route_entry *entry;
	struct sysfs_ioapic_data *data;
	unsigned long flags;
	union IO_APIC_reg_00 reg_00;
	int i;
	
	data = container_of(dev, struct sysfs_ioapic_data, dev);
	entry = data->entry;

	spin_lock_irqsave(&ioapic_lock, flags);
	reg_00.raw = io_apic_read(dev->id, 0);
	if (reg_00.bits.ID != mp_ioapics[dev->id].mpc_apicid) {
		reg_00.bits.ID = mp_ioapics[dev->id].mpc_apicid;
		io_apic_write(dev->id, 0, reg_00.raw);
	}
	for (i = 0; i < nr_ioapic_registers[dev->id]; i ++, entry ++ ) {
		io_apic_write(dev->id, 0x11+2*i, *(((int *)entry)+1));
		io_apic_write(dev->id, 0x10+2*i, *(((int *)entry)+0));
	}
	spin_unlock_irqrestore(&ioapic_lock, flags);

	return 0;
}

static struct sysdev_class ioapic_sysdev_class = {
	set_kset_name("ioapic"),
	.suspend = ioapic_suspend,
	.resume = ioapic_resume,
};

static int __init ioapic_init_sysfs(void)
{
	struct sys_device * dev;
	int i, size, error = 0;

	error = sysdev_class_register(&ioapic_sysdev_class);
	if (error)
		return error;

	for (i = 0; i < nr_ioapics; i++ ) {
		size = sizeof(struct sys_device) + nr_ioapic_registers[i] 
			* sizeof(struct IO_APIC_route_entry);
		mp_ioapic_data[i] = kmalloc(size, GFP_KERNEL);
		if (!mp_ioapic_data[i]) {
			printk(KERN_ERR "Can't suspend/resume IOAPIC %d\n", i);
			continue;
		}
		memset(mp_ioapic_data[i], 0, size);
		dev = &mp_ioapic_data[i]->dev;
		dev->id = i; 
		dev->cls = &ioapic_sysdev_class;
		error = sysdev_register(dev);
		if (error) {
			kfree(mp_ioapic_data[i]);
			mp_ioapic_data[i] = NULL;
			printk(KERN_ERR "Can't suspend/resume IOAPIC %d\n", i);
			continue;
		}
	}

	return 0;
}

device_initcall(ioapic_init_sysfs);

/* --------------------------------------------------------------------------
                          ACPI-based IOAPIC Configuration
   -------------------------------------------------------------------------- */

#ifdef CONFIG_ACPI_BOOT

int __init io_apic_get_unique_id (int ioapic, int apic_id)
{
	union IO_APIC_reg_00 reg_00;
	static physid_mask_t apic_id_map = PHYSID_MASK_NONE;
	physid_mask_t tmp;
	unsigned long flags;
	int i = 0;

	/*
	 * The P4 platform supports up to 256 APIC IDs on two separate APIC 
	 * buses (one for LAPICs, one for IOAPICs), where predecessors only 
	 * supports up to 16 on one shared APIC bus.
	 * 
	 * TBD: Expand LAPIC/IOAPIC support on P4-class systems to take full
	 *      advantage of new APIC bus architecture.
	 */

	if (physids_empty(apic_id_map))
		apic_id_map = ioapic_phys_id_map(phys_cpu_present_map);

	spin_lock_irqsave(&ioapic_lock, flags);
	reg_00.raw = io_apic_read(ioapic, 0);
	spin_unlock_irqrestore(&ioapic_lock, flags);

	if (apic_id >= get_physical_broadcast()) {
		printk(KERN_WARNING "IOAPIC[%d]: Invalid apic_id %d, trying "
			"%d\n", ioapic, apic_id, reg_00.bits.ID);
		apic_id = reg_00.bits.ID;
	}

	/*
	 * Every APIC in a system must have a unique ID or we get lots of nice 
	 * 'stuck on smp_invalidate_needed IPI wait' messages.
	 */
	if (check_apicid_used(apic_id_map, apic_id)) {

		for (i = 0; i < get_physical_broadcast(); i++) {
			if (!check_apicid_used(apic_id_map, i))
				break;
		}

		if (i == get_physical_broadcast())
			panic("Max apic_id exceeded!\n");

		printk(KERN_WARNING "IOAPIC[%d]: apic_id %d already used, "
			"trying %d\n", ioapic, apic_id, i);

		apic_id = i;
	} 

	tmp = apicid_to_cpu_present(apic_id);
	physids_or(apic_id_map, apic_id_map, tmp);

	if (reg_00.bits.ID != apic_id) {
		reg_00.bits.ID = apic_id;

		spin_lock_irqsave(&ioapic_lock, flags);
		io_apic_write(ioapic, 0, reg_00.raw);
		reg_00.raw = io_apic_read(ioapic, 0);
		spin_unlock_irqrestore(&ioapic_lock, flags);

		/* Sanity check */
		if (reg_00.bits.ID != apic_id)
			panic("IOAPIC[%d]: Unable change apic_id!\n", ioapic);
	}

	apic_printk(APIC_VERBOSE, KERN_INFO
			"IOAPIC[%d]: Assigned apic_id %d\n", ioapic, apic_id);

	return apic_id;
}


int __init io_apic_get_version (int ioapic)
{
	union IO_APIC_reg_01	reg_01;
	unsigned long flags;

	spin_lock_irqsave(&ioapic_lock, flags);
	reg_01.raw = io_apic_read(ioapic, 1);
	spin_unlock_irqrestore(&ioapic_lock, flags);

	return reg_01.bits.version;
}


int __init io_apic_get_redir_entries (int ioapic)
{
	union IO_APIC_reg_01	reg_01;
	unsigned long flags;

	spin_lock_irqsave(&ioapic_lock, flags);
	reg_01.raw = io_apic_read(ioapic, 1);
	spin_unlock_irqrestore(&ioapic_lock, flags);

	return reg_01.bits.entries;
}


int io_apic_set_pci_routing (int ioapic, int pin, int irq, int edge_level, int active_high_low)
{
	struct IO_APIC_route_entry entry;
	unsigned long flags;

	if (!IO_APIC_IRQ(irq)) {
		printk(KERN_ERR "IOAPIC[%d]: Invalid reference to IRQ 0\n",
			ioapic);
		return -EINVAL;
	}

	/*
	 * Generate a PCI IRQ routing entry and program the IOAPIC accordingly.
	 * Note that we mask (disable) IRQs now -- these get enabled when the
	 * corresponding device driver registers for this IRQ.
	 */

	memset(&entry,0,sizeof(entry));

	entry.delivery_mode = INT_DELIVERY_MODE;
	entry.dest_mode = INT_DEST_MODE;
	entry.dest.logical.logical_dest = cpu_mask_to_apicid(TARGET_CPUS);
	entry.trigger = edge_level;
	entry.polarity = active_high_low;
	entry.mask  = 1;

	/*
	 * IRQs < 16 are already in the irq_2_pin[] map
	 */
	if (irq >= 16)
		add_pin_to_irq(irq, ioapic, pin);

	entry.vector = assign_irq_vector(irq);

	apic_printk(APIC_DEBUG, KERN_DEBUG "IOAPIC[%d]: Set PCI routing entry "
		"(%d-%d -> 0x%x -> IRQ %d Mode:%i Active:%i)\n", ioapic,
		mp_ioapics[ioapic].mpc_apicid, pin, entry.vector, irq,
		edge_level, active_high_low);

	ioapic_register_intr(irq, entry.vector, edge_level);

	if (!ioapic && (irq < 16))
		disable_8259A_irq(irq);

	spin_lock_irqsave(&ioapic_lock, flags);
	io_apic_write(ioapic, 0x11+2*pin, *(((int *)&entry)+1));
	io_apic_write(ioapic, 0x10+2*pin, *(((int *)&entry)+0));
	spin_unlock_irqrestore(&ioapic_lock, flags);

	return 0;
}

#endif /*CONFIG_ACPI_BOOT*/<|MERGE_RESOLUTION|>--- conflicted
+++ resolved
@@ -42,11 +42,8 @@
 
 #include "io_ports.h"
 
-<<<<<<< HEAD
+int (*ioapic_renumber_irq)(int ioapic, int irq);
 atomic_t irq_mis_count;
-=======
-int (*ioapic_renumber_irq)(int ioapic, int irq);
->>>>>>> 3ec98b4c
 
 static spinlock_t ioapic_lock = SPIN_LOCK_UNLOCKED;
 
