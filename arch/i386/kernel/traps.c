--- conflicted
+++ resolved
@@ -355,17 +355,14 @@
 	bust_spinlocks(0);
 	die.lock_owner = -1;
 	spin_unlock_irq(&die.lock);
-<<<<<<< HEAD
 #ifdef	CONFIG_KDB
 	kdb_diemsg = str;
 	kdb(KDB_REASON_OOPS, err, regs);
 #endif	/* CONFIG_KDB */
-=======
 
 	if (kexec_should_crash(current))
 		crash_kexec(regs);
 
->>>>>>> 020f46a3
 	if (in_interrupt())
 		panic("Fatal exception in interrupt");
 
