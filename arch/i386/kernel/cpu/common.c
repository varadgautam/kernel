#include <linux/init.h>
#include <linux/string.h>
#include <linux/delay.h>
#include <linux/smp.h>
#include <linux/module.h>
#include <linux/percpu.h>
#include <asm/semaphore.h>
#include <asm/processor.h>
#include <asm/i387.h>
#include <asm/msr.h>
#include <asm/io.h>
#include <asm/mmu_context.h>

#include "cpu.h"

DEFINE_PER_CPU(struct desc_struct, cpu_gdt_table[GDT_ENTRIES]);
EXPORT_PER_CPU_SYMBOL(cpu_gdt_table);

static int cachesize_override __initdata = -1;
static int disable_x86_fxsr __initdata = 0;
static int disable_x86_serial_nr __initdata = 1;

struct cpu_dev * cpu_devs[X86_VENDOR_NUM] = {};

extern void mcheck_init(struct cpuinfo_x86 *c);

extern int disable_pse;

static void default_init(struct cpuinfo_x86 * c)
{
	/* Not much we can do here... */
	/* Check if at least it has cpuid */
	if (c->cpuid_level == -1) {
		/* No cpuid. It must be an ancient CPU */
		if (c->x86 == 4)
			strcpy(c->x86_model_id, "486");
		else if (c->x86 == 3)
			strcpy(c->x86_model_id, "386");
	}
}

static struct cpu_dev default_cpu = {
	.c_init	= default_init,
};
static struct cpu_dev * this_cpu = &default_cpu;

static int __init cachesize_setup(char *str)
{
	get_option (&str, &cachesize_override);
	return 1;
}
__setup("cachesize=", cachesize_setup);

int __init get_model_name(struct cpuinfo_x86 *c)
{
	unsigned int *v;
	char *p, *q;

	if (cpuid_eax(0x80000000) < 0x80000004)
		return 0;

	v = (unsigned int *) c->x86_model_id;
	cpuid(0x80000002, &v[0], &v[1], &v[2], &v[3]);
	cpuid(0x80000003, &v[4], &v[5], &v[6], &v[7]);
	cpuid(0x80000004, &v[8], &v[9], &v[10], &v[11]);
	c->x86_model_id[48] = 0;

	/* Intel chips right-justify this string for some dumb reason;
	   undo that brain damage */
	p = q = &c->x86_model_id[0];
	while ( *p == ' ' )
	     p++;
	if ( p != q ) {
	     while ( *p )
		  *q++ = *p++;
	     while ( q <= &c->x86_model_id[48] )
		  *q++ = '\0';	/* Zero-pad the rest */
	}

	return 1;
}


void __init display_cacheinfo(struct cpuinfo_x86 *c)
{
	unsigned int n, dummy, ecx, edx, l2size;

	n = cpuid_eax(0x80000000);

	if (n >= 0x80000005) {
		cpuid(0x80000005, &dummy, &dummy, &ecx, &edx);
		printk(KERN_INFO "CPU: L1 I Cache: %dK (%d bytes/line), D cache %dK (%d bytes/line)\n",
			edx>>24, edx&0xFF, ecx>>24, ecx&0xFF);
		c->x86_cache_size=(ecx>>24)+(edx>>24);	
	}

	if (n < 0x80000006)	/* Some chips just has a large L1. */
		return;

	ecx = cpuid_ecx(0x80000006);
	l2size = ecx >> 16;
	
	/* do processor-specific cache resizing */
	if (this_cpu->c_size_cache)
		l2size = this_cpu->c_size_cache(c,l2size);

	/* Allow user to override all this if necessary. */
	if (cachesize_override != -1)
		l2size = cachesize_override;

	if ( l2size == 0 )
		return;		/* Again, no L2 cache is possible */

	c->x86_cache_size = l2size;

	printk(KERN_INFO "CPU: L2 Cache: %dK (%d bytes/line)\n",
	       l2size, ecx & 0xFF);
}

/* Naming convention should be: <Name> [(<Codename>)] */
/* This table only is used unless init_<vendor>() below doesn't set it; */
/* in particular, if CPUID levels 0x80000002..4 are supported, this isn't used */

/* Look up CPU names by table lookup. */
static char __init *table_lookup_model(struct cpuinfo_x86 *c)
{
	struct cpu_model_info *info;

	if ( c->x86_model >= 16 )
		return NULL;	/* Range check */

	if (!this_cpu)
		return NULL;

	info = this_cpu->c_models;

	while (info && info->family) {
		if (info->family == c->x86)
			return info->model_names[c->x86_model];
		info++;
	}
	return NULL;		/* Not found */
}


void __init get_cpu_vendor(struct cpuinfo_x86 *c, int early)
{
	char *v = c->x86_vendor_id;
	int i;

	for (i = 0; i < X86_VENDOR_NUM; i++) {
		if (cpu_devs[i]) {
			if (!strcmp(v,cpu_devs[i]->c_ident[0]) ||
			    (cpu_devs[i]->c_ident[1] && 
			     !strcmp(v,cpu_devs[i]->c_ident[1]))) {
				c->x86_vendor = i;
				if (!early)
					this_cpu = cpu_devs[i];
				break;
			}
		}
	}
}


static int __init x86_fxsr_setup(char * s)
{
	disable_x86_fxsr = 1;
	return 1;
}
__setup("nofxsr", x86_fxsr_setup);


/* Standard macro to see if a specific flag is changeable */
static inline int flag_is_changeable_p(u32 flag)
{
	u32 f1, f2;

	asm("pushfl\n\t"
	    "pushfl\n\t"
	    "popl %0\n\t"
	    "movl %0,%1\n\t"
	    "xorl %2,%0\n\t"
	    "pushl %0\n\t"
	    "popfl\n\t"
	    "pushfl\n\t"
	    "popl %0\n\t"
	    "popfl\n\t"
	    : "=&r" (f1), "=&r" (f2)
	    : "ir" (flag));

	return ((f1^f2) & flag) != 0;
}


/* Probe for the CPUID instruction */
int __init have_cpuid_p(void)
{
	return flag_is_changeable_p(X86_EFLAGS_ID);
}

/* Do minimum CPU detection early.
   Fields really needed: vendor, cpuid_level, family, model, mask, cache alignment.
   The others are not touched to avoid unwanted side effects. */
void __init early_cpu_detect(void)
{
	struct cpuinfo_x86 *c = &boot_cpu_data;

	c->x86_cache_alignment = 32;

	if (!have_cpuid_p())
		return;

	/* Get vendor name */
	cpuid(0x00000000, &c->cpuid_level,
	      (int *)&c->x86_vendor_id[0],
	      (int *)&c->x86_vendor_id[8],
	      (int *)&c->x86_vendor_id[4]);

	get_cpu_vendor(c, 1);

	c->x86 = 4;
	if (c->cpuid_level >= 0x00000001) {
		u32 junk, tfms, cap0, misc;
		cpuid(0x00000001, &tfms, &misc, &junk, &cap0);
		c->x86 = (tfms >> 8) & 15;
		c->x86_model = (tfms >> 4) & 15;
		if (c->x86 == 0xf) {
			c->x86 += (tfms >> 20) & 0xff;
			c->x86_model += ((tfms >> 16) & 0xF) << 4;
		}
		c->x86_mask = tfms & 15;
		if (cap0 & (1<<19))
			c->x86_cache_alignment = ((misc >> 8) & 0xff) * 8;
	}

	early_intel_workaround(c);
}

void __init generic_identify(struct cpuinfo_x86 * c)
{
	u32 tfms, xlvl;
	int junk;

	if (have_cpuid_p()) {
		/* Get vendor name */
		cpuid(0x00000000, &c->cpuid_level,
		      (int *)&c->x86_vendor_id[0],
		      (int *)&c->x86_vendor_id[8],
		      (int *)&c->x86_vendor_id[4]);
		
		get_cpu_vendor(c, 0);
		/* Initialize the standard set of capabilities */
		/* Note that the vendor-specific code below might override */
	
		/* Intel-defined flags: level 0x00000001 */
		if ( c->cpuid_level >= 0x00000001 ) {
			u32 capability, excap;
			cpuid(0x00000001, &tfms, &junk, &excap, &capability);
			c->x86_capability[0] = capability;
			c->x86_capability[4] = excap;
			c->x86 = (tfms >> 8) & 15;
			c->x86_model = (tfms >> 4) & 15;
			if (c->x86 == 0xf) {
				c->x86 += (tfms >> 20) & 0xff;
				c->x86_model += ((tfms >> 16) & 0xF) << 4;
			} 
			c->x86_mask = tfms & 15;
		} else {
			/* Have CPUID level 0 only - unheard of */
			c->x86 = 4;
		}

		/* AMD-defined flags: level 0x80000001 */
		xlvl = cpuid_eax(0x80000000);
		if ( (xlvl & 0xffff0000) == 0x80000000 ) {
			if ( xlvl >= 0x80000001 )
				c->x86_capability[1] = cpuid_edx(0x80000001);
			if ( xlvl >= 0x80000004 )
				get_model_name(c); /* Default name */
		}
	}
}

static void __init squash_the_stupid_serial_number(struct cpuinfo_x86 *c)
{
	if (cpu_has(c, X86_FEATURE_PN) && disable_x86_serial_nr ) {
		/* Disable processor serial number */
		unsigned long lo,hi;
		rdmsr(MSR_IA32_BBL_CR_CTL,lo,hi);
		lo |= 0x200000;
		wrmsr(MSR_IA32_BBL_CR_CTL,lo,hi);
		printk(KERN_NOTICE "CPU serial number disabled.\n");
		clear_bit(X86_FEATURE_PN, c->x86_capability);

		/* Disabling the serial number may affect the cpuid level */
		c->cpuid_level = cpuid_eax(0);
	}
}

static int __init x86_serial_nr_setup(char *s)
{
	disable_x86_serial_nr = 0;
	return 1;
}
__setup("serialnumber", x86_serial_nr_setup);



/*
 * This does the hard work of actually picking apart the CPU stuff...
 */
void __init identify_cpu(struct cpuinfo_x86 *c)
{
	int i;

	c->loops_per_jiffy = loops_per_jiffy;
	c->x86_cache_size = -1;
	c->x86_vendor = X86_VENDOR_UNKNOWN;
	c->cpuid_level = -1;	/* CPUID not detected */
	c->x86_model = c->x86_mask = 0;	/* So far unknown... */
	c->x86_vendor_id[0] = '\0'; /* Unset */
	c->x86_model_id[0] = '\0';  /* Unset */
	memset(&c->x86_capability, 0, sizeof c->x86_capability);

	if (!have_cpuid_p()) {
		/* First of all, decide if this is a 486 or higher */
		/* It's a 486 if we can modify the AC flag */
		if ( flag_is_changeable_p(X86_EFLAGS_AC) )
			c->x86 = 4;
		else
			c->x86 = 3;
	}

	generic_identify(c);

	printk(KERN_DEBUG "CPU: After generic identify, caps: %08lx %08lx %08lx %08lx\n",
		c->x86_capability[0],
		c->x86_capability[1],
		c->x86_capability[2],
		c->x86_capability[3]);

	if (this_cpu->c_identify) {
		this_cpu->c_identify(c);

	printk(KERN_DEBUG "CPU: After vendor identify, caps:  %08lx %08lx %08lx %08lx\n",
		c->x86_capability[0],
		c->x86_capability[1],
		c->x86_capability[2],
		c->x86_capability[3]);
}

	/*
	 * Vendor-specific initialization.  In this section we
	 * canonicalize the feature flags, meaning if there are
	 * features a certain CPU supports which CPUID doesn't
	 * tell us, CPUID claiming incorrect flags, or other bugs,
	 * we handle them here.
	 *
	 * At the end of this section, c->x86_capability better
	 * indicate the features this CPU genuinely supports!
	 */
	if (this_cpu->c_init)
		this_cpu->c_init(c);

	/* Disable the PN if appropriate */
	squash_the_stupid_serial_number(c);

	/*
	 * The vendor-specific functions might have changed features.  Now
	 * we do "generic changes."
	 */

	/* TSC disabled? */
	if ( tsc_disable )
		clear_bit(X86_FEATURE_TSC, c->x86_capability);

	/* FXSR disabled? */
	if (disable_x86_fxsr) {
		clear_bit(X86_FEATURE_FXSR, c->x86_capability);
		clear_bit(X86_FEATURE_XMM, c->x86_capability);
	}

	if (disable_pse)
		clear_bit(X86_FEATURE_PSE, c->x86_capability);

	/* If the model name is still unset, do table lookup. */
	if ( !c->x86_model_id[0] ) {
		char *p;
		p = table_lookup_model(c);
		if ( p )
			strcpy(c->x86_model_id, p);
		else
			/* Last resort... */
			sprintf(c->x86_model_id, "%02x/%02x",
				c->x86_vendor, c->x86_model);
	}

	/* Now the feature flags better reflect actual CPU features! */

	printk(KERN_DEBUG "CPU: After all inits, caps:        %08lx %08lx %08lx %08lx\n",
	       c->x86_capability[0],
	       c->x86_capability[1],
	       c->x86_capability[2],
	       c->x86_capability[3]);

	/*
	 * On SMP, boot_cpu_data holds the common feature set between
	 * all CPUs; so make sure that we indicate which features are
	 * common between the CPUs.  The first time this routine gets
	 * executed, c == &boot_cpu_data.
	 */
	if ( c != &boot_cpu_data ) {
		/* AND the already accumulated flags with these */
		for ( i = 0 ; i < NCAPINTS ; i++ )
			boot_cpu_data.x86_capability[i] &= c->x86_capability[i];
	}

	/* Init Machine Check Exception if available. */
#ifdef CONFIG_X86_MCE
	mcheck_init(c);
#endif
}
/*
 *	Perform early boot up checks for a valid TSC. See arch/i386/kernel/time.c
 */
 
void __init dodgy_tsc(void)
{
	if (( boot_cpu_data.x86_vendor == X86_VENDOR_CYRIX ) ||
	    ( boot_cpu_data.x86_vendor == X86_VENDOR_NSC   ))
		cpu_devs[X86_VENDOR_CYRIX]->c_init(&boot_cpu_data);
}

void __init print_cpu_info(struct cpuinfo_x86 *c)
{
	char *vendor = NULL;

	if (c->x86_vendor < X86_VENDOR_NUM)
		vendor = this_cpu->c_vendor;
	else if (c->cpuid_level >= 0)
		vendor = c->x86_vendor_id;

	if (vendor && strncmp(c->x86_model_id, vendor, strlen(vendor)))
		printk("%s ", vendor);

	if (!c->x86_model_id[0])
		printk("%d86", c->x86);
	else
		printk("%s", c->x86_model_id);

	if (c->x86_mask || c->cpuid_level >= 0) 
		printk(" stepping %02x\n", c->x86_mask);
	else
		printk("\n");
}

unsigned long cpu_initialized __initdata = 0;

/* This is hacky. :)
 * We're emulating future behavior.
 * In the future, the cpu-specific init functions will be called implicitly
 * via the magic of initcalls.
 * They will insert themselves into the cpu_devs structure.
 * Then, when cpu_init() is called, we can just iterate over that array.
 */

extern int intel_cpu_init(void);
extern int cyrix_init_cpu(void);
extern int nsc_init_cpu(void);
extern int amd_init_cpu(void);
extern int centaur_init_cpu(void);
extern int transmeta_init_cpu(void);
extern int rise_init_cpu(void);
extern int nexgen_init_cpu(void);
extern int umc_init_cpu(void);
void early_cpu_detect(void);

void __init early_cpu_init(void)
{
	intel_cpu_init();
	cyrix_init_cpu();
	nsc_init_cpu();
	amd_init_cpu();
	centaur_init_cpu();
	transmeta_init_cpu();
	rise_init_cpu();
	nexgen_init_cpu();
	umc_init_cpu();
	early_cpu_detect();

#ifdef CONFIG_DEBUG_PAGEALLOC
	/* pse is not compatible with on-the-fly unmapping,
	 * disable it even if the cpus claim to support it.
	 */
	clear_bit(X86_FEATURE_PSE, boot_cpu_data.x86_capability);
	disable_pse = 1;
#endif
}
/*
 * cpu_init() initializes state that is per-CPU. Some data is already
 * initialized (naturally) in the bootstrap process, such as the GDT
 * and IDT. We reload them nevertheless, this function acts as a
 * 'CPU state barrier', nothing should get across.
 */
void __init cpu_init (void)
{
	int cpu = smp_processor_id();
	struct tss_struct * t = &per_cpu(init_tss, cpu);
	struct thread_struct *thread = &current->thread;

	if (test_and_set_bit(cpu, &cpu_initialized)) {
		printk(KERN_WARNING "CPU#%d already initialized!\n", cpu);
		for (;;) local_irq_enable();
	}
	printk(KERN_INFO "Initializing CPU#%d\n", cpu);

	if (cpu_has_vme || cpu_has_tsc || cpu_has_de)
		clear_in_cr4(X86_CR4_VME|X86_CR4_PVI|X86_CR4_TSD|X86_CR4_DE);
	if (tsc_disable && cpu_has_tsc) {
		printk(KERN_NOTICE "Disabling TSC...\n");
		/**** FIX-HPA: DOES THIS REALLY BELONG HERE? ****/
		clear_bit(X86_FEATURE_TSC, boot_cpu_data.x86_capability);
		set_in_cr4(X86_CR4_TSD);
	}

	/*
	 * Initialize the per-CPU GDT with the boot GDT,
	 * and set up the GDT descriptor:
	 */
	memcpy(&per_cpu(cpu_gdt_table, cpu), cpu_gdt_table,
	       GDT_SIZE);
	cpu_gdt_descr[cpu].size = GDT_SIZE - 1;
	cpu_gdt_descr[cpu].address =
	    (unsigned long)&per_cpu(cpu_gdt_table, cpu);

	/*
	 * Set up the per-thread TLS descriptor cache:
	 */
	memcpy(thread->tls_array, &per_cpu(cpu_gdt_table, cpu),
		GDT_ENTRY_TLS_ENTRIES * 8);

	__asm__ __volatile__("lgdt %0" : : "m" (cpu_gdt_descr[cpu]));
	__asm__ __volatile__("lidt %0" : : "m" (idt_descr));

	/*
	 * Delete NT
	 */
	__asm__("pushfl ; andl $0xffffbfff,(%esp) ; popfl");

	/*
	 * Set up and load the per-CPU TSS and LDT
	 */
	atomic_inc(&init_mm.mm_count);
	current->active_mm = &init_mm;
	if (current->mm)
		BUG();
	enter_lazy_tlb(&init_mm, current);

	load_esp0(t, thread);
	set_tss_desc(cpu,t);
<<<<<<< HEAD
	per_cpu(cpu_gdt_table,cpu)[GDT_ENTRY_TSS].b &= 0xfffffdff;
=======
>>>>>>> 8a690d16
	load_TR_desc();
	load_LDT(&init_mm.context);

	/* Set up doublefault TSS pointer in the GDT */
	__set_tss_desc(cpu, GDT_ENTRY_DOUBLEFAULT_TSS, &doublefault_tss);
<<<<<<< HEAD
	per_cpu(cpu_gdt_table, cpu)[GDT_ENTRY_DOUBLEFAULT_TSS].b &= 0xfffffdff;
=======
>>>>>>> 8a690d16

	/* Clear %fs and %gs. */
	asm volatile ("xorl %eax, %eax; movl %eax, %fs; movl %eax, %gs");

	/* Clear all 6 debug registers: */

#define CD(register) __asm__("movl %0,%%db" #register ::"r"(0) );

	CD(0); CD(1); CD(2); CD(3); /* no db4 and db5 */; CD(6); CD(7);

#undef CD

	/*
	 * Force FPU initialization:
	 */
	current_thread_info()->status = 0;
	current->used_math = 0;
	mxcsr_feature_mask_init();
}<|MERGE_RESOLUTION|>--- conflicted
+++ resolved
@@ -559,19 +559,11 @@
 
 	load_esp0(t, thread);
 	set_tss_desc(cpu,t);
-<<<<<<< HEAD
-	per_cpu(cpu_gdt_table,cpu)[GDT_ENTRY_TSS].b &= 0xfffffdff;
-=======
->>>>>>> 8a690d16
 	load_TR_desc();
 	load_LDT(&init_mm.context);
 
 	/* Set up doublefault TSS pointer in the GDT */
 	__set_tss_desc(cpu, GDT_ENTRY_DOUBLEFAULT_TSS, &doublefault_tss);
-<<<<<<< HEAD
-	per_cpu(cpu_gdt_table, cpu)[GDT_ENTRY_DOUBLEFAULT_TSS].b &= 0xfffffdff;
-=======
->>>>>>> 8a690d16
 
 	/* Clear %fs and %gs. */
 	asm volatile ("xorl %eax, %eax; movl %eax, %fs; movl %eax, %gs");
