--- conflicted
+++ resolved
@@ -349,14 +349,8 @@
 void
 KernelFPUnavailableException(struct pt_regs *regs)
 {
-<<<<<<< HEAD
-	printk("Illegal floating point used in kernel "
-			"(task=0x%p, pc=0x%016lx, trap=0x%08lx)\n",
-		current, regs->nip, regs->trap);
-=======
 	printk("Illegal floating point used in kernel (task=0x%p, "
 		"pc=0x%016lx, trap=0x%lx)\n", current, regs->nip, regs->trap);
->>>>>>> 5e06b348
 	panic("Unrecoverable FP Unavailable Exception in Kernel");
 }
 
