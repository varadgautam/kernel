VERSION = 3
PATCHLEVEL = 12
SUBLEVEL = 0
<<<<<<< HEAD
EXTRAVERSION = -rc2-160-g669fc2f
=======
EXTRAVERSION = -rc3
>>>>>>> 15c03dd4
NAME = One Giant Leap for Frogkind

# *DOCUMENTATION*
# To see a list of typical targets execute "make help"
# More info can be located in ./README
# Comments in this file are targeted only to the developer, do not
# expect to learn how to build the kernel reading this file.

# Do not:
# o  use make's built-in rules and variables
#    (this increases performance and avoids hard-to-debug behaviour);
# o  print "Entering directory ...";
MAKEFLAGS += -rR --no-print-directory

# Avoid funny character set dependencies
unexport LC_ALL
LC_COLLATE=C
LC_NUMERIC=C
export LC_COLLATE LC_NUMERIC

# We are using a recursive build, so we need to do a little thinking
# to get the ordering right.
#
# Most importantly: sub-Makefiles should only ever modify files in
# their own directory. If in some directory we have a dependency on
# a file in another dir (which doesn't happen often, but it's often
# unavoidable when linking the built-in.o targets which finally
# turn into vmlinux), we will call a sub make in that other dir, and
# after that we are sure that everything which is in that other dir
# is now up to date.
#
# The only cases where we need to modify files which have global
# effects are thus separated out and done before the recursive
# descending is started. They are now explicitly listed as the
# prepare rule.

# To put more focus on warnings, be less verbose as default
# Use 'make V=1' to see the full commands

ifeq ("$(origin V)", "command line")
  KBUILD_VERBOSE = $(V)
endif
ifndef KBUILD_VERBOSE
  KBUILD_VERBOSE = 0
endif

# Call a source code checker (by default, "sparse") as part of the
# C compilation.
#
# Use 'make C=1' to enable checking of only re-compiled files.
# Use 'make C=2' to enable checking of *all* source files, regardless
# of whether they are re-compiled or not.
#
# See the file "Documentation/sparse.txt" for more details, including
# where to get the "sparse" utility.

ifeq ("$(origin C)", "command line")
  KBUILD_CHECKSRC = $(C)
endif
ifndef KBUILD_CHECKSRC
  KBUILD_CHECKSRC = 0
endif

# Use make M=dir to specify directory of external module to build
# Old syntax make ... SUBDIRS=$PWD is still supported
# Setting the environment variable KBUILD_EXTMOD take precedence
ifdef SUBDIRS
  KBUILD_EXTMOD ?= $(SUBDIRS)
endif

ifeq ("$(origin M)", "command line")
  KBUILD_EXTMOD := $(M)
endif

# kbuild supports saving output files in a separate directory.
# To locate output files in a separate directory two syntaxes are supported.
# In both cases the working directory must be the root of the kernel src.
# 1) O=
# Use "make O=dir/to/store/output/files/"
#
# 2) Set KBUILD_OUTPUT
# Set the environment variable KBUILD_OUTPUT to point to the directory
# where the output files shall be placed.
# export KBUILD_OUTPUT=dir/to/store/output/files/
# make
#
# The O= assignment takes precedence over the KBUILD_OUTPUT environment
# variable.


# KBUILD_SRC is set on invocation of make in OBJ directory
# KBUILD_SRC is not intended to be used by the regular user (for now)
ifeq ($(KBUILD_SRC),)

# OK, Make called in directory where kernel src resides
# Do we want to locate output files in a separate directory?
ifeq ("$(origin O)", "command line")
  KBUILD_OUTPUT := $(O)
endif

ifeq ("$(origin W)", "command line")
  export KBUILD_ENABLE_EXTRA_GCC_CHECKS := $(W)
endif

# That's our default target when none is given on the command line
PHONY := _all
_all:

# Cancel implicit rules on top Makefile
$(CURDIR)/Makefile Makefile: ;

ifneq ($(KBUILD_OUTPUT),)
# Invoke a second make in the output directory, passing relevant variables
# check that the output directory actually exists
saved-output := $(KBUILD_OUTPUT)
KBUILD_OUTPUT := $(shell cd $(KBUILD_OUTPUT) && /bin/pwd)
$(if $(KBUILD_OUTPUT),, \
     $(error output directory "$(saved-output)" does not exist))

PHONY += $(MAKECMDGOALS) sub-make

$(filter-out _all sub-make $(CURDIR)/Makefile, $(MAKECMDGOALS)) _all: sub-make
	@:

sub-make: FORCE
	$(if $(KBUILD_VERBOSE:1=),@)$(MAKE) -C $(KBUILD_OUTPUT) \
	KBUILD_SRC=$(CURDIR) \
	KBUILD_EXTMOD="$(KBUILD_EXTMOD)" -f $(CURDIR)/Makefile \
	$(filter-out _all sub-make,$(MAKECMDGOALS))

# Leave processing to above invocation of make
skip-makefile := 1
endif # ifneq ($(KBUILD_OUTPUT),)
endif # ifeq ($(KBUILD_SRC),)

# We process the rest of the Makefile if this is the final invocation of make
ifeq ($(skip-makefile),)

# If building an external module we do not care about the all: rule
# but instead _all depend on modules
PHONY += all
ifeq ($(KBUILD_EXTMOD),)
_all: all
else
_all: modules
endif

srctree		:= $(if $(KBUILD_SRC),$(KBUILD_SRC),$(CURDIR))
objtree		:= $(CURDIR)
src		:= $(srctree)
obj		:= $(objtree)

VPATH		:= $(srctree)$(if $(KBUILD_EXTMOD),:$(KBUILD_EXTMOD))

export srctree objtree VPATH


# SUBARCH tells the usermode build what the underlying arch is.  That is set
# first, and if a usermode build is happening, the "ARCH=um" on the command
# line overrides the setting of ARCH below.  If a native build is happening,
# then ARCH is assigned, getting whatever value it gets normally, and 
# SUBARCH is subsequently ignored.

SUBARCH := $(shell uname -m | sed -e s/i.86/x86/ -e s/x86_64/x86/ \
				  -e s/sun4u/sparc64/ \
				  -e s/arm.*/arm/ -e s/sa110/arm/ \
				  -e s/s390x/s390/ -e s/parisc64/parisc/ \
				  -e s/ppc.*/powerpc/ -e s/mips.*/mips/ \
				  -e s/sh[234].*/sh/ -e s/aarch64.*/arm64/ )

# Cross compiling and selecting different set of gcc/bin-utils
# ---------------------------------------------------------------------------
#
# When performing cross compilation for other architectures ARCH shall be set
# to the target architecture. (See arch/* for the possibilities).
# ARCH can be set during invocation of make:
# make ARCH=ia64
# Another way is to have ARCH set in the environment.
# The default ARCH is the host where make is executed.

# CROSS_COMPILE specify the prefix used for all executables used
# during compilation. Only gcc and related bin-utils executables
# are prefixed with $(CROSS_COMPILE).
# CROSS_COMPILE can be set on the command line
# make CROSS_COMPILE=ia64-linux-
# Alternatively CROSS_COMPILE can be set in the environment.
# A third alternative is to store a setting in .config so that plain
# "make" in the configured kernel build directory always uses that.
# Default value for CROSS_COMPILE is not to prefix executables
# Note: Some architectures assign CROSS_COMPILE in their arch/*/Makefile
ARCH		?= $(SUBARCH)
CROSS_COMPILE	?= $(CONFIG_CROSS_COMPILE:"%"=%)

# Architecture as present in compile.h
UTS_MACHINE 	:= $(ARCH)
SRCARCH 	:= $(ARCH)

# Additional ARCH settings for x86
ifeq ($(ARCH),i386)
        SRCARCH := x86
endif
ifeq ($(ARCH),x86_64)
        SRCARCH := x86
endif

# Additional ARCH settings for sparc
ifeq ($(ARCH),sparc32)
       SRCARCH := sparc
endif
ifeq ($(ARCH),sparc64)
       SRCARCH := sparc
endif

# Additional ARCH settings for sh
ifeq ($(ARCH),sh64)
       SRCARCH := sh
endif

# Additional ARCH settings for tile
ifeq ($(ARCH),tilepro)
       SRCARCH := tile
endif
ifeq ($(ARCH),tilegx)
       SRCARCH := tile
endif

# Where to locate arch specific headers
hdr-arch  := $(SRCARCH)

KCONFIG_CONFIG	?= .config
export KCONFIG_CONFIG

# SHELL used by kbuild
CONFIG_SHELL := $(shell if [ -x "$$BASH" ]; then echo $$BASH; \
	  else if [ -x /bin/bash ]; then echo /bin/bash; \
	  else echo sh; fi ; fi)

HOSTCC       = gcc
HOSTCXX      = g++
HOSTCFLAGS   = -Wall -Wmissing-prototypes -Wstrict-prototypes -O2 -fomit-frame-pointer
HOSTCXXFLAGS = -O2

# Decide whether to build built-in, modular, or both.
# Normally, just do built-in.

KBUILD_MODULES :=
KBUILD_BUILTIN := 1

#	If we have only "make modules", don't compile built-in objects.
#	When we're building modules with modversions, we need to consider
#	the built-in objects during the descend as well, in order to
#	make sure the checksums are up to date before we record them.

ifeq ($(MAKECMDGOALS),modules)
  KBUILD_BUILTIN := $(if $(CONFIG_MODVERSIONS),1)
endif

#	If we have "make <whatever> modules", compile modules
#	in addition to whatever we do anyway.
#	Just "make" or "make all" shall build modules as well

ifneq ($(filter all _all modules,$(MAKECMDGOALS)),)
  KBUILD_MODULES := 1
endif

ifeq ($(MAKECMDGOALS),)
  KBUILD_MODULES := 1
endif

export KBUILD_MODULES KBUILD_BUILTIN
export KBUILD_CHECKSRC KBUILD_SRC KBUILD_EXTMOD

# Beautify output
# ---------------------------------------------------------------------------
#
# Normally, we echo the whole command before executing it. By making
# that echo $($(quiet)$(cmd)), we now have the possibility to set
# $(quiet) to choose other forms of output instead, e.g.
#
#         quiet_cmd_cc_o_c = Compiling $(RELDIR)/$@
#         cmd_cc_o_c       = $(CC) $(c_flags) -c -o $@ $<
#
# If $(quiet) is empty, the whole command will be printed.
# If it is set to "quiet_", only the short version will be printed. 
# If it is set to "silent_", nothing will be printed at all, since
# the variable $(silent_cmd_cc_o_c) doesn't exist.
#
# A simple variant is to prefix commands with $(Q) - that's useful
# for commands that shall be hidden in non-verbose mode.
#
#	$(Q)ln $@ :<
#
# If KBUILD_VERBOSE equals 0 then the above command will be hidden.
# If KBUILD_VERBOSE equals 1 then the above command is displayed.

ifeq ($(KBUILD_VERBOSE),1)
  quiet =
  Q =
else
  quiet=quiet_
  Q = @
endif

# If the user is running make -s (silent mode), suppress echoing of
# commands

ifneq ($(filter s% -s%,$(MAKEFLAGS)),)
  quiet=silent_
endif

export quiet Q KBUILD_VERBOSE


# Look for make include files relative to root of kernel src
MAKEFLAGS += --include-dir=$(srctree)

# We need some generic definitions (do not try to remake the file).
$(srctree)/scripts/Kbuild.include: ;
include $(srctree)/scripts/Kbuild.include

# Make variables (CC, etc...)

AS		= $(CROSS_COMPILE)as
LD		= $(CROSS_COMPILE)ld
CC		= $(CROSS_COMPILE)gcc
CPP		= $(CC) -E
AR		= $(CROSS_COMPILE)ar
NM		= $(CROSS_COMPILE)nm
STRIP		= $(CROSS_COMPILE)strip
OBJCOPY		= $(CROSS_COMPILE)objcopy
OBJDUMP		= $(CROSS_COMPILE)objdump
AWK		= awk
GENKSYMS	= scripts/genksyms/genksyms
INSTALLKERNEL  := installkernel
DEPMOD		= /sbin/depmod
PERL		= perl
CHECK		= sparse

CHECKFLAGS     := -D__linux__ -Dlinux -D__STDC__ -Dunix -D__unix__ \
		  -Wbitwise -Wno-return-void $(CF)
CFLAGS_MODULE   =
AFLAGS_MODULE   =
LDFLAGS_MODULE  =
CFLAGS_KERNEL	=
AFLAGS_KERNEL	=
CFLAGS_GCOV	= -fprofile-arcs -ftest-coverage


# Use USERINCLUDE when you must reference the UAPI directories only.
USERINCLUDE    := \
		-I$(srctree)/arch/$(hdr-arch)/include/uapi \
		-Iarch/$(hdr-arch)/include/generated/uapi \
		-I$(srctree)/include/uapi \
		-Iinclude/generated/uapi \
                -include $(srctree)/include/linux/kconfig.h

# Use LINUXINCLUDE when you must reference the include/ directory.
# Needed to be compatible with the O= option
LINUXINCLUDE    := \
		-I$(srctree)/arch/$(hdr-arch)/include \
		-Iarch/$(hdr-arch)/include/generated \
		$(if $(KBUILD_SRC), -I$(srctree)/include) \
		-Iinclude \
		$(USERINCLUDE)

KBUILD_CPPFLAGS := -D__KERNEL__

KBUILD_CFLAGS   := -Wall -Wundef -Wstrict-prototypes -Wno-trigraphs \
		   -fno-strict-aliasing -fno-common \
		   -Werror-implicit-function-declaration \
		   -Wno-format-security \
		   -fno-delete-null-pointer-checks
KBUILD_AFLAGS_KERNEL :=
KBUILD_CFLAGS_KERNEL :=
KBUILD_AFLAGS   := -D__ASSEMBLY__
KBUILD_AFLAGS_MODULE  := -DMODULE
KBUILD_CFLAGS_MODULE  := -DMODULE
KBUILD_LDFLAGS_MODULE := -T $(srctree)/scripts/module-common.lds

# Read KERNELRELEASE from include/config/kernel.release (if it exists)
KERNELRELEASE = $(shell cat include/config/kernel.release 2> /dev/null)
KERNELVERSION = $(VERSION)$(if $(PATCHLEVEL),.$(PATCHLEVEL)$(if $(SUBLEVEL),.$(SUBLEVEL)))$(EXTRAVERSION)

export VERSION PATCHLEVEL SUBLEVEL KERNELRELEASE KERNELVERSION
export ARCH SRCARCH CONFIG_SHELL HOSTCC HOSTCFLAGS CROSS_COMPILE AS LD CC
export CPP AR NM STRIP OBJCOPY OBJDUMP
export MAKE AWK GENKSYMS INSTALLKERNEL PERL UTS_MACHINE
export HOSTCXX HOSTCXXFLAGS LDFLAGS_MODULE CHECK CHECKFLAGS

export KBUILD_CPPFLAGS NOSTDINC_FLAGS LINUXINCLUDE OBJCOPYFLAGS LDFLAGS
export KBUILD_CFLAGS CFLAGS_KERNEL CFLAGS_MODULE CFLAGS_GCOV
export KBUILD_AFLAGS AFLAGS_KERNEL AFLAGS_MODULE
export KBUILD_AFLAGS_MODULE KBUILD_CFLAGS_MODULE KBUILD_LDFLAGS_MODULE
export KBUILD_AFLAGS_KERNEL KBUILD_CFLAGS_KERNEL
export KBUILD_ARFLAGS

# When compiling out-of-tree modules, put MODVERDIR in the module
# tree rather than in the kernel tree. The kernel tree might
# even be read-only.
export MODVERDIR := $(if $(KBUILD_EXTMOD),$(firstword $(KBUILD_EXTMOD))/).tmp_versions

# Files to ignore in find ... statements

RCS_FIND_IGNORE := \( -name SCCS -o -name BitKeeper -o -name .svn -o -name CVS \
		   -o -name .pc -o -name .hg -o -name .git \) -prune -o
export RCS_TAR_IGNORE := --exclude SCCS --exclude BitKeeper --exclude .svn \
			 --exclude CVS --exclude .pc --exclude .hg --exclude .git

# ===========================================================================
# Rules shared between *config targets and build targets

# Basic helpers built in scripts/
PHONY += scripts_basic
scripts_basic:
	$(Q)$(MAKE) $(build)=scripts/basic
	$(Q)rm -f .tmp_quiet_recordmcount

# To avoid any implicit rule to kick in, define an empty command.
scripts/basic/%: scripts_basic ;

PHONY += outputmakefile
# outputmakefile generates a Makefile in the output directory, if using a
# separate output directory. This allows convenient use of make in the
# output directory.
outputmakefile:
ifneq ($(KBUILD_SRC),)
	$(Q)ln -fsn $(srctree) source
	$(Q)$(CONFIG_SHELL) $(srctree)/scripts/mkmakefile \
	    $(srctree) $(objtree) $(VERSION) $(PATCHLEVEL)
endif

# Support for using generic headers in asm-generic
PHONY += asm-generic
asm-generic:
	$(Q)$(MAKE) -f $(srctree)/scripts/Makefile.asm-generic \
	            src=asm obj=arch/$(SRCARCH)/include/generated/asm
	$(Q)$(MAKE) -f $(srctree)/scripts/Makefile.asm-generic \
	            src=uapi/asm obj=arch/$(SRCARCH)/include/generated/uapi/asm

# To make sure we do not include .config for any of the *config targets
# catch them early, and hand them over to scripts/kconfig/Makefile
# It is allowed to specify more targets when calling make, including
# mixing *config targets and build targets.
# For example 'make oldconfig all'.
# Detect when mixed targets is specified, and make a second invocation
# of make so .config is not included in this case either (for *config).

version_h := include/generated/uapi/linux/version.h

no-dot-config-targets := clean mrproper distclean \
			 cscope gtags TAGS tags help %docs check% coccicheck \
			 $(version_h) headers_% archheaders archscripts \
			 kernelversion %src-pkg

config-targets := 0
mixed-targets  := 0
dot-config     := 1

ifneq ($(filter $(no-dot-config-targets), $(MAKECMDGOALS)),)
	ifeq ($(filter-out $(no-dot-config-targets), $(MAKECMDGOALS)),)
		dot-config := 0
	endif
endif

ifeq ($(KBUILD_EXTMOD),)
        ifneq ($(filter config %config,$(MAKECMDGOALS)),)
                config-targets := 1
                ifneq ($(filter-out config %config,$(MAKECMDGOALS)),)
                        mixed-targets := 1
                endif
        endif
endif

ifeq ($(mixed-targets),1)
# ===========================================================================
# We're called with mixed targets (*config and build targets).
# Handle them one by one.

%:: FORCE
	$(Q)$(MAKE) -C $(srctree) KBUILD_SRC= $@

else
ifeq ($(config-targets),1)
# ===========================================================================
# *config targets only - make sure prerequisites are updated, and descend
# in scripts/kconfig to make the *config target

# Read arch specific Makefile to set KBUILD_DEFCONFIG as needed.
# KBUILD_DEFCONFIG may point out an alternative default configuration
# used for 'make defconfig'
include $(srctree)/arch/$(SRCARCH)/Makefile
export KBUILD_DEFCONFIG KBUILD_KCONFIG

config: scripts_basic outputmakefile FORCE
	$(Q)mkdir -p include/linux include/config
	$(Q)$(MAKE) $(build)=scripts/kconfig $@

%config: scripts_basic outputmakefile FORCE
	$(Q)mkdir -p include/linux include/config
	$(Q)$(MAKE) $(build)=scripts/kconfig $@

else
# ===========================================================================
# Build targets only - this includes vmlinux, arch specific targets, clean
# targets and others. In general all targets except *config targets.

ifeq ($(KBUILD_EXTMOD),)
# Additional helpers built in scripts/
# Carefully list dependencies so we do not try to build scripts twice
# in parallel
PHONY += scripts
scripts: scripts_basic include/config/auto.conf include/config/tristate.conf \
	 asm-generic
	$(Q)$(MAKE) $(build)=$(@)

# Objects we will link into vmlinux / subdirs we need to visit
init-y		:= init/
drivers-y	:= drivers/ sound/ firmware/
net-y		:= net/
libs-y		:= lib/
core-y		:= usr/
endif # KBUILD_EXTMOD

ifeq ($(dot-config),1)
# Read in config
-include include/config/auto.conf

ifeq ($(KBUILD_EXTMOD),)
# Read in dependencies to all Kconfig* files, make sure to run
# oldconfig if changes are detected.
-include include/config/auto.conf.cmd

# To avoid any implicit rule to kick in, define an empty command
$(KCONFIG_CONFIG) include/config/auto.conf.cmd: ;

# If .config is newer than include/config/auto.conf, someone tinkered
# with it and forgot to run make oldconfig.
# if auto.conf.cmd is missing then we are probably in a cleaned tree so
# we execute the config step to be sure to catch updated Kconfig files
include/config/%.conf: $(KCONFIG_CONFIG) include/config/auto.conf.cmd
	$(Q)$(MAKE) -f $(srctree)/Makefile silentoldconfig
else
# external modules needs include/generated/autoconf.h and include/config/auto.conf
# but do not care if they are up-to-date. Use auto.conf to trigger the test
PHONY += include/config/auto.conf

include/config/auto.conf:
	$(Q)test -e include/generated/autoconf.h -a -e $@ || (		\
	echo >&2;							\
	echo >&2 "  ERROR: Kernel configuration is invalid.";		\
	echo >&2 "         include/generated/autoconf.h or $@ are missing.";\
	echo >&2 "         Run 'make oldconfig && make prepare' on kernel src to fix it.";	\
	echo >&2 ;							\
	/bin/false)

endif # KBUILD_EXTMOD

else
# Dummy target needed, because used as prerequisite
include/config/auto.conf: ;
endif # $(dot-config)

# The all: target is the default when no target is given on the
# command line.
# This allow a user to issue only 'make' to build a kernel including modules
# Defaults to vmlinux, but the arch makefile usually adds further targets
all: vmlinux

ifdef CONFIG_CC_OPTIMIZE_FOR_SIZE
KBUILD_CFLAGS	+= -Os $(call cc-disable-warning,maybe-uninitialized,)
else
KBUILD_CFLAGS	+= -O2
endif

include $(srctree)/arch/$(SRCARCH)/Makefile

ifdef CONFIG_READABLE_ASM
# Disable optimizations that make assembler listings hard to read.
# reorder blocks reorders the control in the function
# ipa clone creates specialized cloned functions
# partial inlining inlines only parts of functions
KBUILD_CFLAGS += $(call cc-option,-fno-reorder-blocks,) \
                 $(call cc-option,-fno-ipa-cp-clone,) \
                 $(call cc-option,-fno-partial-inlining)
endif

ifneq ($(CONFIG_FRAME_WARN),0)
KBUILD_CFLAGS += $(call cc-option,-Wframe-larger-than=${CONFIG_FRAME_WARN})
endif

# Force gcc to behave correct even for buggy distributions
ifndef CONFIG_CC_STACKPROTECTOR
KBUILD_CFLAGS += $(call cc-option, -fno-stack-protector)
endif

# This warning generated too much noise in a regular build.
# Use make W=1 to enable this warning (see scripts/Makefile.build)
KBUILD_CFLAGS += $(call cc-disable-warning, unused-but-set-variable)

ifdef CONFIG_FRAME_POINTER
KBUILD_CFLAGS	+= -fno-omit-frame-pointer -fno-optimize-sibling-calls
else
# Some targets (ARM with Thumb2, for example), can't be built with frame
# pointers.  For those, we don't have FUNCTION_TRACER automatically
# select FRAME_POINTER.  However, FUNCTION_TRACER adds -pg, and this is
# incompatible with -fomit-frame-pointer with current GCC, so we don't use
# -fomit-frame-pointer with FUNCTION_TRACER.
ifndef CONFIG_FUNCTION_TRACER
KBUILD_CFLAGS	+= -fomit-frame-pointer
endif
endif

ifdef CONFIG_DEBUG_INFO
KBUILD_CFLAGS	+= -g
KBUILD_AFLAGS	+= -gdwarf-2
endif

ifdef CONFIG_DEBUG_INFO_REDUCED
KBUILD_CFLAGS 	+= $(call cc-option, -femit-struct-debug-baseonly) \
		   $(call cc-option,-fno-var-tracking)
endif

ifdef CONFIG_FUNCTION_TRACER
ifdef CONFIG_HAVE_FENTRY
CC_USING_FENTRY	:= $(call cc-option, -mfentry -DCC_USING_FENTRY)
endif
KBUILD_CFLAGS	+= -pg $(CC_USING_FENTRY)
KBUILD_AFLAGS	+= $(CC_USING_FENTRY)
ifdef CONFIG_DYNAMIC_FTRACE
	ifdef CONFIG_HAVE_C_RECORDMCOUNT
		BUILD_C_RECORDMCOUNT := y
		export BUILD_C_RECORDMCOUNT
	endif
endif
endif

# We trigger additional mismatches with less inlining
ifdef CONFIG_DEBUG_SECTION_MISMATCH
KBUILD_CFLAGS += $(call cc-option, -fno-inline-functions-called-once)
endif

# arch Makefile may override CC so keep this after arch Makefile is included
NOSTDINC_FLAGS += -nostdinc -isystem $(shell $(CC) -print-file-name=include)
CHECKFLAGS     += $(NOSTDINC_FLAGS)

# warn about C99 declaration after statement
KBUILD_CFLAGS += $(call cc-option,-Wdeclaration-after-statement,)

# disable pointer signed / unsigned warnings in gcc 4.0
KBUILD_CFLAGS += $(call cc-disable-warning, pointer-sign)

# disable invalid "can't wrap" optimizations for signed / pointers
KBUILD_CFLAGS	+= $(call cc-option,-fno-strict-overflow)

# conserve stack if available
KBUILD_CFLAGS   += $(call cc-option,-fconserve-stack)

# use the deterministic mode of AR if available
KBUILD_ARFLAGS := $(call ar-option,D)

# check for 'asm goto'
ifeq ($(shell $(CONFIG_SHELL) $(srctree)/scripts/gcc-goto.sh $(CC)), y)
	KBUILD_CFLAGS += -DCC_HAVE_ASM_GOTO
endif

# Add user supplied CPPFLAGS, AFLAGS and CFLAGS as the last assignments
KBUILD_CPPFLAGS += $(KCPPFLAGS)
KBUILD_AFLAGS += $(KAFLAGS)
KBUILD_CFLAGS += $(KCFLAGS)

# Use --build-id when available.
LDFLAGS_BUILD_ID = $(patsubst -Wl$(comma)%,%,\
			      $(call cc-ldoption, -Wl$(comma)--build-id,))
KBUILD_LDFLAGS_MODULE += $(LDFLAGS_BUILD_ID)
LDFLAGS_vmlinux += $(LDFLAGS_BUILD_ID)

ifeq ($(CONFIG_STRIP_ASM_SYMS),y)
LDFLAGS_vmlinux	+= $(call ld-option, -X,)
endif

# Default kernel image to build when no specific target is given.
# KBUILD_IMAGE may be overruled on the command line or
# set in the environment
# Also any assignments in arch/$(ARCH)/Makefile take precedence over
# this default value
export KBUILD_IMAGE ?= vmlinux

#
# INSTALL_PATH specifies where to place the updated kernel and system map
# images. Default is /boot, but you can set it to other values
export	INSTALL_PATH ?= /boot

#
# INSTALL_MOD_PATH specifies a prefix to MODLIB for module directory
# relocations required by build roots.  This is not defined in the
# makefile but the argument can be passed to make if needed.
#

MODLIB	= $(INSTALL_MOD_PATH)/lib/modules/$(KERNELRELEASE)
export MODLIB

#
#  INSTALL_MOD_STRIP, if defined, will cause modules to be
#  stripped after they are installed.  If INSTALL_MOD_STRIP is '1', then
#  the default option --strip-debug will be used.  Otherwise,
#  INSTALL_MOD_STRIP value will be used as the options to the strip command.

ifdef INSTALL_MOD_STRIP
ifeq ($(INSTALL_MOD_STRIP),1)
mod_strip_cmd = $(STRIP) --strip-debug
else
mod_strip_cmd = $(STRIP) $(INSTALL_MOD_STRIP)
endif # INSTALL_MOD_STRIP=1
else
mod_strip_cmd = true
endif # INSTALL_MOD_STRIP
export mod_strip_cmd


ifdef CONFIG_MODULE_SIG_ALL
MODSECKEY = ./signing_key.priv
MODPUBKEY = ./signing_key.x509
export MODPUBKEY
mod_sign_cmd = perl $(srctree)/scripts/sign-file $(CONFIG_MODULE_SIG_HASH) $(MODSECKEY) $(MODPUBKEY)
else
mod_sign_cmd = true
endif
export mod_sign_cmd


ifeq ($(KBUILD_EXTMOD),)
core-y		+= kernel/ mm/ fs/ ipc/ security/ crypto/ block/

vmlinux-dirs	:= $(patsubst %/,%,$(filter %/, $(init-y) $(init-m) \
		     $(core-y) $(core-m) $(drivers-y) $(drivers-m) \
		     $(net-y) $(net-m) $(libs-y) $(libs-m)))

vmlinux-alldirs	:= $(sort $(vmlinux-dirs) $(patsubst %/,%,$(filter %/, \
		     $(init-n) $(init-) \
		     $(core-n) $(core-) $(drivers-n) $(drivers-) \
		     $(net-n)  $(net-)  $(libs-n)    $(libs-))))

init-y		:= $(patsubst %/, %/built-in.o, $(init-y))
core-y		:= $(patsubst %/, %/built-in.o, $(core-y))
drivers-y	:= $(patsubst %/, %/built-in.o, $(drivers-y))
net-y		:= $(patsubst %/, %/built-in.o, $(net-y))
libs-y1		:= $(patsubst %/, %/lib.a, $(libs-y))
libs-y2		:= $(patsubst %/, %/built-in.o, $(libs-y))
libs-y		:= $(libs-y1) $(libs-y2)

# Externally visible symbols (used by link-vmlinux.sh)
export KBUILD_VMLINUX_INIT := $(head-y) $(init-y)
export KBUILD_VMLINUX_MAIN := $(core-y) $(libs-y) $(drivers-y) $(net-y)
export KBUILD_LDS          := arch/$(SRCARCH)/kernel/vmlinux.lds
export LDFLAGS_vmlinux
# used by scripts/pacmage/Makefile
export KBUILD_ALLDIRS := $(sort $(filter-out arch/%,$(vmlinux-alldirs)) arch Documentation include samples scripts tools virt)

vmlinux-deps := $(KBUILD_LDS) $(KBUILD_VMLINUX_INIT) $(KBUILD_VMLINUX_MAIN)

# Final link of vmlinux
      cmd_link-vmlinux = $(CONFIG_SHELL) $< $(LD) $(LDFLAGS) $(LDFLAGS_vmlinux)
quiet_cmd_link-vmlinux = LINK    $@

# Include targets which we want to
# execute if the rest of the kernel build went well.
vmlinux: scripts/link-vmlinux.sh $(vmlinux-deps) FORCE
ifdef CONFIG_HEADERS_CHECK
	$(Q)$(MAKE) -f $(srctree)/Makefile headers_check
endif
ifdef CONFIG_SAMPLES
	$(Q)$(MAKE) $(build)=samples
endif
ifdef CONFIG_BUILD_DOCSRC
	$(Q)$(MAKE) $(build)=Documentation
endif
	+$(call if_changed,link-vmlinux)

# The actual objects are generated when descending, 
# make sure no implicit rule kicks in
$(sort $(vmlinux-deps)): $(vmlinux-dirs) ;

# Handle descending into subdirectories listed in $(vmlinux-dirs)
# Preset locale variables to speed up the build process. Limit locale
# tweaks to this spot to avoid wrong language settings when running
# make menuconfig etc.
# Error messages still appears in the original language

PHONY += $(vmlinux-dirs)
$(vmlinux-dirs): prepare scripts
	$(Q)$(MAKE) $(build)=$@

define filechk_kernel.release
	echo "$(KERNELVERSION)$$($(CONFIG_SHELL) $(srctree)/scripts/setlocalversion $(srctree))"
endef

# Store (new) KERNELRELEASE string in include/config/kernel.release
include/config/kernel.release: include/config/auto.conf FORCE
	$(call filechk,kernel.release)


# Things we need to do before we recursively start building the kernel
# or the modules are listed in "prepare".
# A multi level approach is used. prepareN is processed before prepareN-1.
# archprepare is used in arch Makefiles and when processed asm symlink,
# version.h and scripts_basic is processed / created.

# Listed in dependency order
PHONY += prepare archprepare prepare0 prepare1 prepare2 prepare3

# prepare3 is used to check if we are building in a separate output directory,
# and if so do:
# 1) Check that make has not been executed in the kernel src $(srctree)
prepare3: include/config/kernel.release
ifneq ($(KBUILD_SRC),)
	@$(kecho) '  Using $(srctree) as source for kernel'
	$(Q)if [ -f $(srctree)/.config -o -d $(srctree)/include/config ]; then \
		echo >&2 "  $(srctree) is not clean, please run 'make mrproper'"; \
		echo >&2 "  in the '$(srctree)' directory.";\
		/bin/false; \
	fi;
endif

# prepare2 creates a makefile if using a separate output directory
prepare2: prepare3 outputmakefile asm-generic

prepare1: prepare2 $(version_h) include/generated/utsrelease.h \
                   include/config/auto.conf
	$(cmd_crmodverdir)

archprepare: archheaders archscripts prepare1 scripts_basic

prepare0: archprepare FORCE
	$(Q)$(MAKE) $(build)=.

# All the preparing..
prepare: prepare0

# Generate some files
# ---------------------------------------------------------------------------

# KERNELRELEASE can change from a few different places, meaning version.h
# needs to be updated, so this check is forced on all builds

uts_len := 64
define filechk_utsrelease.h
	if [ `echo -n "$(KERNELRELEASE)" | wc -c ` -gt $(uts_len) ]; then \
	  echo '"$(KERNELRELEASE)" exceeds $(uts_len) characters' >&2;    \
	  exit 1;                                                         \
	fi;                                                               \
	(echo \#define UTS_RELEASE \"$(KERNELRELEASE)\";)
endef

define filechk_version.h
	(echo \#define LINUX_VERSION_CODE $(shell                         \
	expr $(VERSION) \* 65536 + 0$(PATCHLEVEL) \* 256 + 0$(SUBLEVEL)); \
	echo '#define KERNEL_VERSION(a,b,c) (((a) << 16) + ((b) << 8) + (c))';)
endef

$(version_h): $(srctree)/Makefile FORCE
	$(call filechk,version.h)

include/generated/utsrelease.h: include/config/kernel.release FORCE
	$(call filechk,utsrelease.h)

PHONY += headerdep
headerdep:
	$(Q)find $(srctree)/include/ -name '*.h' | xargs --max-args 1 \
	$(srctree)/scripts/headerdep.pl -I$(srctree)/include

# ---------------------------------------------------------------------------

PHONY += depend dep
depend dep:
	@echo '*** Warning: make $@ is unnecessary now.'

# ---------------------------------------------------------------------------
# Firmware install
INSTALL_FW_PATH=$(INSTALL_MOD_PATH)/lib/firmware/$(KERNELRELEASE)
export INSTALL_FW_PATH

PHONY += firmware_install
firmware_install: FORCE
	@mkdir -p $(objtree)/firmware
	$(Q)$(MAKE) -f $(srctree)/scripts/Makefile.fwinst obj=firmware __fw_install

# ---------------------------------------------------------------------------
# Kernel headers

#Default location for installed headers
export INSTALL_HDR_PATH = $(objtree)/usr

hdr-inst := -rR -f $(srctree)/scripts/Makefile.headersinst obj

# If we do an all arch process set dst to asm-$(hdr-arch)
hdr-dst = $(if $(KBUILD_HEADERS), dst=include/asm-$(hdr-arch), dst=include/asm)

PHONY += archheaders
archheaders:

PHONY += archscripts
archscripts:

PHONY += __headers
__headers: $(version_h) scripts_basic asm-generic archheaders archscripts FORCE
	$(Q)$(MAKE) $(build)=scripts build_unifdef

PHONY += headers_install_all
headers_install_all:
	$(Q)$(CONFIG_SHELL) $(srctree)/scripts/headers.sh install

PHONY += headers_install
headers_install: __headers
	$(if $(wildcard $(srctree)/arch/$(hdr-arch)/include/uapi/asm/Kbuild),, \
	  $(error Headers not exportable for the $(SRCARCH) architecture))
	$(Q)$(MAKE) $(hdr-inst)=include/uapi
	$(Q)$(MAKE) $(hdr-inst)=arch/$(hdr-arch)/include/uapi/asm $(hdr-dst)

PHONY += headers_check_all
headers_check_all: headers_install_all
	$(Q)$(CONFIG_SHELL) $(srctree)/scripts/headers.sh check

PHONY += headers_check
headers_check: headers_install
	$(Q)$(MAKE) $(hdr-inst)=include/uapi HDRCHECK=1
	$(Q)$(MAKE) $(hdr-inst)=arch/$(hdr-arch)/include/uapi/asm $(hdr-dst) HDRCHECK=1

# ---------------------------------------------------------------------------
# Modules

ifdef CONFIG_MODULES

# By default, build modules as well

all: modules

#	Build modules
#
#	A module can be listed more than once in obj-m resulting in
#	duplicate lines in modules.order files.  Those are removed
#	using awk while concatenating to the final file.

PHONY += modules
modules: $(vmlinux-dirs) $(if $(KBUILD_BUILTIN),vmlinux) modules.builtin
	$(Q)$(AWK) '!x[$$0]++' $(vmlinux-dirs:%=$(objtree)/%/modules.order) > $(objtree)/modules.order
	@$(kecho) '  Building modules, stage 2.';
	$(Q)$(MAKE) -f $(srctree)/scripts/Makefile.modpost
	$(Q)$(MAKE) -f $(srctree)/scripts/Makefile.fwinst obj=firmware __fw_modbuild

modules.builtin: $(vmlinux-dirs:%=%/modules.builtin)
	$(Q)$(AWK) '!x[$$0]++' $^ > $(objtree)/modules.builtin

%/modules.builtin: include/config/auto.conf
	$(Q)$(MAKE) $(modbuiltin)=$*


# Target to prepare building external modules
PHONY += modules_prepare
modules_prepare: prepare scripts

# Target to install modules
PHONY += modules_install
modules_install: _modinst_ _modinst_post

PHONY += _modinst_
_modinst_:
	@rm -rf $(MODLIB)/kernel
	@rm -f $(MODLIB)/source
	@mkdir -p $(MODLIB)/kernel
	@ln -s $(srctree) $(MODLIB)/source
	@if [ ! $(objtree) -ef  $(MODLIB)/build ]; then \
		rm -f $(MODLIB)/build ; \
		ln -s $(objtree) $(MODLIB)/build ; \
	fi
	@cp -f $(objtree)/modules.order $(MODLIB)/
	@cp -f $(objtree)/modules.builtin $(MODLIB)/
	$(Q)$(MAKE) -f $(srctree)/scripts/Makefile.modinst

# This depmod is only for convenience to give the initial
# boot a modules.dep even before / is mounted read-write.  However the
# boot script depmod is the master version.
PHONY += _modinst_post
_modinst_post: _modinst_
	$(Q)$(MAKE) -f $(srctree)/scripts/Makefile.fwinst obj=firmware __fw_modinst
	$(call cmd,depmod)

ifeq ($(CONFIG_MODULE_SIG), y)
PHONY += modules_sign
modules_sign:
	$(Q)$(MAKE) -f $(srctree)/scripts/Makefile.modsign
endif

else # CONFIG_MODULES

# Modules not configured
# ---------------------------------------------------------------------------

modules modules_install: FORCE
	@echo >&2
	@echo >&2 "The present kernel configuration has modules disabled."
	@echo >&2 "Type 'make config' and enable loadable module support."
	@echo >&2 "Then build a kernel with module support enabled."
	@echo >&2
	@exit 1

endif # CONFIG_MODULES

###
# Cleaning is done on three levels.
# make clean     Delete most generated files
#                Leave enough to build external modules
# make mrproper  Delete the current configuration, and all generated files
# make distclean Remove editor backup files, patch leftover files and the like

# Directories & files removed with 'make clean'
CLEAN_DIRS  += $(MODVERDIR)

# Directories & files removed with 'make mrproper'
MRPROPER_DIRS  += include/config usr/include include/generated          \
                  arch/*/include/generated
MRPROPER_FILES += .config .config.old .version .old_version $(version_h) \
		  Module.symvers tags TAGS cscope* GPATH GTAGS GRTAGS GSYMS \
		  signing_key.priv signing_key.x509 x509.genkey		\
		  extra_certificates signing_key.x509.keyid		\
		  signing_key.x509.signer

# clean - Delete most, but leave enough to build external modules
#
clean: rm-dirs  := $(CLEAN_DIRS)
clean: rm-files := $(CLEAN_FILES)
clean-dirs      := $(addprefix _clean_, . $(vmlinux-alldirs) Documentation samples)

PHONY += $(clean-dirs) clean archclean vmlinuxclean
$(clean-dirs):
	$(Q)$(MAKE) $(clean)=$(patsubst _clean_%,%,$@)

vmlinuxclean:
	$(Q)$(CONFIG_SHELL) $(srctree)/scripts/link-vmlinux.sh clean

clean: archclean vmlinuxclean

# mrproper - Delete all generated files, including .config
#
mrproper: rm-dirs  := $(wildcard $(MRPROPER_DIRS))
mrproper: rm-files := $(wildcard $(MRPROPER_FILES))
mrproper-dirs      := $(addprefix _mrproper_,Documentation/DocBook scripts)

PHONY += $(mrproper-dirs) mrproper archmrproper
$(mrproper-dirs):
	$(Q)$(MAKE) $(clean)=$(patsubst _mrproper_%,%,$@)

mrproper: clean archmrproper $(mrproper-dirs)
	$(call cmd,rmdirs)
	$(call cmd,rmfiles)

# distclean
#
PHONY += distclean

distclean: mrproper
	@find $(srctree) $(RCS_FIND_IGNORE) \
		\( -name '*.orig' -o -name '*.rej' -o -name '*~' \
		-o -name '*.bak' -o -name '#*#' -o -name '.*.orig' \
		-o -name '.*.rej' \
		-o -name '*%' -o -name '.*.cmd' -o -name 'core' \) \
		-type f -print | xargs rm -f


# Packaging of the kernel to various formats
# ---------------------------------------------------------------------------
# rpm target kept for backward compatibility
package-dir	:= $(srctree)/scripts/package

%src-pkg: FORCE
	$(Q)$(MAKE) $(build)=$(package-dir) $@
%pkg: include/config/kernel.release FORCE
	$(Q)$(MAKE) $(build)=$(package-dir) $@
rpm: include/config/kernel.release FORCE
	$(Q)$(MAKE) $(build)=$(package-dir) $@


# Brief documentation of the typical targets used
# ---------------------------------------------------------------------------

boards := $(wildcard $(srctree)/arch/$(SRCARCH)/configs/*_defconfig)
boards := $(notdir $(boards))
board-dirs := $(dir $(wildcard $(srctree)/arch/$(SRCARCH)/configs/*/*_defconfig))
board-dirs := $(sort $(notdir $(board-dirs:/=)))

help:
	@echo  'Cleaning targets:'
	@echo  '  clean		  - Remove most generated files but keep the config and'
	@echo  '                    enough build support to build external modules'
	@echo  '  mrproper	  - Remove all generated files + config + various backup files'
	@echo  '  distclean	  - mrproper + remove editor backup and patch files'
	@echo  ''
	@echo  'Configuration targets:'
	@$(MAKE) -f $(srctree)/scripts/kconfig/Makefile help
	@echo  ''
	@echo  'Other generic targets:'
	@echo  '  all		  - Build all targets marked with [*]'
	@echo  '* vmlinux	  - Build the bare kernel'
	@echo  '* modules	  - Build all modules'
	@echo  '  modules_install - Install all modules to INSTALL_MOD_PATH (default: /)'
	@echo  '  firmware_install- Install all firmware to INSTALL_FW_PATH'
	@echo  '                    (default: $$(INSTALL_MOD_PATH)/lib/firmware)'
	@echo  '  dir/            - Build all files in dir and below'
	@echo  '  dir/file.[oisS] - Build specified target only'
	@echo  '  dir/file.lst    - Build specified mixed source/assembly target only'
	@echo  '                    (requires a recent binutils and recent build (System.map))'
	@echo  '  dir/file.ko     - Build module including final link'
	@echo  '  modules_prepare - Set up for building external modules'
	@echo  '  tags/TAGS	  - Generate tags file for editors'
	@echo  '  cscope	  - Generate cscope index'
	@echo  '  gtags           - Generate GNU GLOBAL index'
	@echo  '  kernelrelease	  - Output the release version string'
	@echo  '  kernelversion	  - Output the version stored in Makefile'
	@echo  '  image_name	  - Output the image name'
	@echo  '  headers_install - Install sanitised kernel headers to INSTALL_HDR_PATH'; \
	 echo  '                    (default: $(INSTALL_HDR_PATH))'; \
	 echo  ''
	@echo  'Static analysers'
	@echo  '  checkstack      - Generate a list of stack hogs'
	@echo  '  namespacecheck  - Name space analysis on compiled kernel'
	@echo  '  versioncheck    - Sanity check on version.h usage'
	@echo  '  includecheck    - Check for duplicate included header files'
	@echo  '  export_report   - List the usages of all exported symbols'
	@echo  '  headers_check   - Sanity check on exported headers'
	@echo  '  headerdep       - Detect inclusion cycles in headers'
	@$(MAKE) -f $(srctree)/scripts/Makefile.help checker-help
	@echo  ''
	@echo  'Kernel packaging:'
	@$(MAKE) $(build)=$(package-dir) help
	@echo  ''
	@echo  'Documentation targets:'
	@$(MAKE) -f $(srctree)/Documentation/DocBook/Makefile dochelp
	@echo  ''
	@echo  'Architecture specific targets ($(SRCARCH)):'
	@$(if $(archhelp),$(archhelp),\
		echo '  No architecture specific help defined for $(SRCARCH)')
	@echo  ''
	@$(if $(boards), \
		$(foreach b, $(boards), \
		printf "  %-24s - Build for %s\\n" $(b) $(subst _defconfig,,$(b));) \
		echo '')
	@$(if $(board-dirs), \
		$(foreach b, $(board-dirs), \
		printf "  %-16s - Show %s-specific targets\\n" help-$(b) $(b);) \
		printf "  %-16s - Show all of the above\\n" help-boards; \
		echo '')

	@echo  '  make V=0|1 [targets] 0 => quiet build (default), 1 => verbose build'
	@echo  '  make V=2   [targets] 2 => give reason for rebuild of target'
	@echo  '  make O=dir [targets] Locate all output files in "dir", including .config'
	@echo  '  make C=1   [targets] Check all c source with $$CHECK (sparse by default)'
	@echo  '  make C=2   [targets] Force check of all c source with $$CHECK'
	@echo  '  make RECORDMCOUNT_WARN=1 [targets] Warn about ignored mcount sections'
	@echo  '  make W=n   [targets] Enable extra gcc checks, n=1,2,3 where'
	@echo  '		1: warnings which may be relevant and do not occur too often'
	@echo  '		2: warnings which occur quite often but may still be relevant'
	@echo  '		3: more obscure warnings, can most likely be ignored'
	@echo  '		Multiple levels can be combined with W=12 or W=123'
	@echo  ''
	@echo  'Execute "make" or "make all" to build all targets marked with [*] '
	@echo  'For further info see the ./README file'


help-board-dirs := $(addprefix help-,$(board-dirs))

help-boards: $(help-board-dirs)

boards-per-dir = $(notdir $(wildcard $(srctree)/arch/$(SRCARCH)/configs/$*/*_defconfig))

$(help-board-dirs): help-%:
	@echo  'Architecture specific targets ($(SRCARCH) $*):'
	@$(if $(boards-per-dir), \
		$(foreach b, $(boards-per-dir), \
		printf "  %-24s - Build for %s\\n" $*/$(b) $(subst _defconfig,,$(b));) \
		echo '')


# Documentation targets
# ---------------------------------------------------------------------------
%docs: scripts_basic FORCE
	$(Q)$(MAKE) $(build)=scripts build_docproc
	$(Q)$(MAKE) $(build)=Documentation/DocBook $@

else # KBUILD_EXTMOD

###
# External module support.
# When building external modules the kernel used as basis is considered
# read-only, and no consistency checks are made and the make
# system is not used on the basis kernel. If updates are required
# in the basis kernel ordinary make commands (without M=...) must
# be used.
#
# The following are the only valid targets when building external
# modules.
# make M=dir clean     Delete all automatically generated files
# make M=dir modules   Make all modules in specified dir
# make M=dir	       Same as 'make M=dir modules'
# make M=dir modules_install
#                      Install the modules built in the module directory
#                      Assumes install directory is already created

# We are always building modules
KBUILD_MODULES := 1
PHONY += crmodverdir
crmodverdir:
	$(cmd_crmodverdir)

PHONY += $(objtree)/Module.symvers
$(objtree)/Module.symvers:
	@test -e $(objtree)/Module.symvers || ( \
	echo; \
	echo "  WARNING: Symbol version dump $(objtree)/Module.symvers"; \
	echo "           is missing; modules will have no dependencies and modversions."; \
	echo )

module-dirs := $(addprefix _module_,$(KBUILD_EXTMOD))
PHONY += $(module-dirs) modules
$(module-dirs): crmodverdir $(objtree)/Module.symvers
	$(Q)$(MAKE) $(build)=$(patsubst _module_%,%,$@)

modules: $(module-dirs)
	@$(kecho) '  Building modules, stage 2.';
	$(Q)$(MAKE) -f $(srctree)/scripts/Makefile.modpost

PHONY += modules_install
modules_install: _emodinst_ _emodinst_post

install-dir := $(if $(INSTALL_MOD_DIR),$(INSTALL_MOD_DIR),extra)
PHONY += _emodinst_
_emodinst_:
	$(Q)mkdir -p $(MODLIB)/$(install-dir)
	$(Q)$(MAKE) -f $(srctree)/scripts/Makefile.modinst

PHONY += _emodinst_post
_emodinst_post: _emodinst_
	$(call cmd,depmod)

clean-dirs := $(addprefix _clean_,$(KBUILD_EXTMOD))

PHONY += $(clean-dirs) clean
$(clean-dirs):
	$(Q)$(MAKE) $(clean)=$(patsubst _clean_%,%,$@)

clean:	rm-dirs := $(MODVERDIR)
clean: rm-files := $(KBUILD_EXTMOD)/Module.symvers

help:
	@echo  '  Building external modules.'
	@echo  '  Syntax: make -C path/to/kernel/src M=$$PWD target'
	@echo  ''
	@echo  '  modules         - default target, build the module(s)'
	@echo  '  modules_install - install the module'
	@echo  '  clean           - remove generated files in module directory only'
	@echo  ''

# Dummies...
PHONY += prepare scripts
prepare: ;
scripts: ;
endif # KBUILD_EXTMOD

clean: $(clean-dirs)
	$(call cmd,rmdirs)
	$(call cmd,rmfiles)
	@find $(if $(KBUILD_EXTMOD), $(KBUILD_EXTMOD), .) $(RCS_FIND_IGNORE) \
		\( -name '*.[oas]' -o -name '*.ko' -o -name '.*.cmd' \
		-o -name '*.ko.*' \
		-o -name '.*.d' -o -name '.*.tmp' -o -name '*.mod.c' \
		-o -name '*.symtypes' -o -name 'modules.order' \
		-o -name modules.builtin -o -name '.tmp_*.o.*' \
		-o -name '*.gcno' \) -type f -print | xargs rm -f

# Generate tags for editors
# ---------------------------------------------------------------------------
quiet_cmd_tags = GEN     $@
      cmd_tags = $(CONFIG_SHELL) $(srctree)/scripts/tags.sh $@

tags TAGS cscope gtags: FORCE
	$(call cmd,tags)

# Scripts to check various things for consistency
# ---------------------------------------------------------------------------

PHONY += includecheck versioncheck coccicheck namespacecheck export_report

includecheck:
	find $(srctree)/* $(RCS_FIND_IGNORE) \
		-name '*.[hcS]' -type f -print | sort \
		| xargs $(PERL) -w $(srctree)/scripts/checkincludes.pl

versioncheck:
	find $(srctree)/* $(RCS_FIND_IGNORE) \
		-name '*.[hcS]' -type f -print | sort \
		| xargs $(PERL) -w $(srctree)/scripts/checkversion.pl

coccicheck:
	$(Q)$(CONFIG_SHELL) $(srctree)/scripts/$@

namespacecheck:
	$(PERL) $(srctree)/scripts/namespace.pl

export_report:
	$(PERL) $(srctree)/scripts/export_report.pl

endif #ifeq ($(config-targets),1)
endif #ifeq ($(mixed-targets),1)

PHONY += checkstack kernelrelease kernelversion image_name

# UML needs a little special treatment here.  It wants to use the host
# toolchain, so needs $(SUBARCH) passed to checkstack.pl.  Everyone
# else wants $(ARCH), including people doing cross-builds, which means
# that $(SUBARCH) doesn't work here.
ifeq ($(ARCH), um)
CHECKSTACK_ARCH := $(SUBARCH)
else
CHECKSTACK_ARCH := $(ARCH)
endif
checkstack:
	$(OBJDUMP) -d vmlinux $$(find . -name '*.ko') | \
	$(PERL) $(src)/scripts/checkstack.pl $(CHECKSTACK_ARCH)

kernelrelease:
	@echo "$(KERNELVERSION)$$($(CONFIG_SHELL) $(srctree)/scripts/setlocalversion $(srctree))"

kernelversion:
	@echo $(KERNELVERSION)

image_name:
	@echo $(KBUILD_IMAGE)

# Clear a bunch of variables before executing the submake
tools/: FORCE
	$(Q)mkdir -p $(objtree)/tools
	$(Q)$(MAKE) LDFLAGS= MAKEFLAGS="$(filter --j% -j,$(MAKEFLAGS))" O=$(objtree) subdir=tools -C $(src)/tools/

tools/%: FORCE
	$(Q)mkdir -p $(objtree)/tools
	$(Q)$(MAKE) LDFLAGS= MAKEFLAGS="$(filter --j% -j,$(MAKEFLAGS))" O=$(objtree) subdir=tools -C $(src)/tools/ $*

# Single targets
# ---------------------------------------------------------------------------
# Single targets are compatible with:
# - build with mixed source and output
# - build with separate output dir 'make O=...'
# - external modules
#
#  target-dir => where to store outputfile
#  build-dir  => directory in kernel source tree to use

ifeq ($(KBUILD_EXTMOD),)
        build-dir  = $(patsubst %/,%,$(dir $@))
        target-dir = $(dir $@)
else
        zap-slash=$(filter-out .,$(patsubst %/,%,$(dir $@)))
        build-dir  = $(KBUILD_EXTMOD)$(if $(zap-slash),/$(zap-slash))
        target-dir = $(if $(KBUILD_EXTMOD),$(dir $<),$(dir $@))
endif

%.s: %.c prepare scripts FORCE
	$(Q)$(MAKE) $(build)=$(build-dir) $(target-dir)$(notdir $@)
%.i: %.c prepare scripts FORCE
	$(Q)$(MAKE) $(build)=$(build-dir) $(target-dir)$(notdir $@)
%.o: %.c prepare scripts FORCE
	$(Q)$(MAKE) $(build)=$(build-dir) $(target-dir)$(notdir $@)
%.lst: %.c prepare scripts FORCE
	$(Q)$(MAKE) $(build)=$(build-dir) $(target-dir)$(notdir $@)
%.s: %.S prepare scripts FORCE
	$(Q)$(MAKE) $(build)=$(build-dir) $(target-dir)$(notdir $@)
%.o: %.S prepare scripts FORCE
	$(Q)$(MAKE) $(build)=$(build-dir) $(target-dir)$(notdir $@)
%.symtypes: %.c prepare scripts FORCE
	$(Q)$(MAKE) $(build)=$(build-dir) $(target-dir)$(notdir $@)

# Modules
/: prepare scripts FORCE
	$(cmd_crmodverdir)
	$(Q)$(MAKE) KBUILD_MODULES=$(if $(CONFIG_MODULES),1) \
	$(build)=$(build-dir)
%/: prepare scripts FORCE
	$(cmd_crmodverdir)
	$(Q)$(MAKE) KBUILD_MODULES=$(if $(CONFIG_MODULES),1) \
	$(build)=$(build-dir)
%.ko: prepare scripts FORCE
	$(cmd_crmodverdir)
	$(Q)$(MAKE) KBUILD_MODULES=$(if $(CONFIG_MODULES),1)   \
	$(build)=$(build-dir) $(@:.ko=.o)
	$(Q)$(MAKE) -f $(srctree)/scripts/Makefile.modpost

# FIXME Should go into a make.lib or something 
# ===========================================================================

quiet_cmd_rmdirs = $(if $(wildcard $(rm-dirs)),CLEAN   $(wildcard $(rm-dirs)))
      cmd_rmdirs = rm -rf $(rm-dirs)

quiet_cmd_rmfiles = $(if $(wildcard $(rm-files)),CLEAN   $(wildcard $(rm-files)))
      cmd_rmfiles = rm -f $(rm-files)

# Run depmod only if we have System.map and depmod is executable
quiet_cmd_depmod = DEPMOD  $(KERNELRELEASE)
      cmd_depmod = $(CONFIG_SHELL) $(srctree)/scripts/depmod.sh $(DEPMOD) \
                   $(KERNELRELEASE) "$(patsubst y,_,$(CONFIG_HAVE_UNDERSCORE_SYMBOL_PREFIX))"

# Create temporary dir for module support files
# clean it up only when building all modules
cmd_crmodverdir = $(Q)mkdir -p $(MODVERDIR) \
                  $(if $(KBUILD_MODULES),; rm -f $(MODVERDIR)/*)

# read all saved command lines

targets := $(wildcard $(sort $(targets)))
cmd_files := $(wildcard .*.cmd $(foreach f,$(targets),$(dir $(f)).$(notdir $(f)).cmd))

ifneq ($(cmd_files),)
  $(cmd_files): ;	# Do not try to update included dependency files
  include $(cmd_files)
endif

# Shorthand for $(Q)$(MAKE) -f scripts/Makefile.clean obj=dir
# Usage:
# $(Q)$(MAKE) $(clean)=dir
clean := -f $(if $(KBUILD_SRC),$(srctree)/)scripts/Makefile.clean obj

endif	# skip-makefile

PHONY += FORCE
FORCE:

# Declare the contents of the .PHONY variable as phony.  We keep that
# information in a variable so we can use it in if_changed and friends.
.PHONY: $(PHONY)<|MERGE_RESOLUTION|>--- conflicted
+++ resolved
@@ -1,11 +1,7 @@
 VERSION = 3
 PATCHLEVEL = 12
 SUBLEVEL = 0
-<<<<<<< HEAD
-EXTRAVERSION = -rc2-160-g669fc2f
-=======
 EXTRAVERSION = -rc3
->>>>>>> 15c03dd4
 NAME = One Giant Leap for Frogkind
 
 # *DOCUMENTATION*
