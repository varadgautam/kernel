VERSION = 3
<<<<<<< HEAD
PATCHLEVEL = 9
SUBLEVEL = 3
EXTRAVERSION =
=======
PATCHLEVEL = 10
SUBLEVEL = 0
EXTRAVERSION = -rc1
>>>>>>> f722406f
NAME = Unicycling Gorilla

# *DOCUMENTATION*
# To see a list of typical targets execute "make help"
# More info can be located in ./README
# Comments in this file are targeted only to the developer, do not
# expect to learn how to build the kernel reading this file.

# Do not:
# o  use make's built-in rules and variables
#    (this increases performance and avoids hard-to-debug behaviour);
# o  print "Entering directory ...";
MAKEFLAGS += -rR --no-print-directory

# Avoid funny character set dependencies
unexport LC_ALL
LC_COLLATE=C
LC_NUMERIC=C
export LC_COLLATE LC_NUMERIC

# We are using a recursive build, so we need to do a little thinking
# to get the ordering right.
#
# Most importantly: sub-Makefiles should only ever modify files in
# their own directory. If in some directory we have a dependency on
# a file in another dir (which doesn't happen often, but it's often
# unavoidable when linking the built-in.o targets which finally
# turn into vmlinux), we will call a sub make in that other dir, and
# after that we are sure that everything which is in that other dir
# is now up to date.
#
# The only cases where we need to modify files which have global
# effects are thus separated out and done before the recursive
# descending is started. They are now explicitly listed as the
# prepare rule.

# To put more focus on warnings, be less verbose as default
# Use 'make V=1' to see the full commands

ifeq ("$(origin V)", "command line")
  KBUILD_VERBOSE = $(V)
endif
ifndef KBUILD_VERBOSE
  KBUILD_VERBOSE = 0
endif

# Call a source code checker (by default, "sparse") as part of the
# C compilation.
#
# Use 'make C=1' to enable checking of only re-compiled files.
# Use 'make C=2' to enable checking of *all* source files, regardless
# of whether they are re-compiled or not.
#
# See the file "Documentation/sparse.txt" for more details, including
# where to get the "sparse" utility.

ifeq ("$(origin C)", "command line")
  KBUILD_CHECKSRC = $(C)
endif
ifndef KBUILD_CHECKSRC
  KBUILD_CHECKSRC = 0
endif

# Call message checker as part of the C compilation
#
# Use 'make D=1' to enable checking
# Use 'make D=2' to create the message catalog

ifdef D
  ifeq ("$(origin D)", "command line")
    KBUILD_KMSG_CHECK = $(D)
  endif
endif
ifndef KBUILD_KMSG_CHECK
  KBUILD_KMSG_CHECK = 0
endif

# Use make M=dir to specify directory of external module to build
# Old syntax make ... SUBDIRS=$PWD is still supported
# Setting the environment variable KBUILD_EXTMOD take precedence
ifdef SUBDIRS
  KBUILD_EXTMOD ?= $(SUBDIRS)
endif

ifeq ("$(origin M)", "command line")
  KBUILD_EXTMOD := $(M)
endif

# kbuild supports saving output files in a separate directory.
# To locate output files in a separate directory two syntaxes are supported.
# In both cases the working directory must be the root of the kernel src.
# 1) O=
# Use "make O=dir/to/store/output/files/"
#
# 2) Set KBUILD_OUTPUT
# Set the environment variable KBUILD_OUTPUT to point to the directory
# where the output files shall be placed.
# export KBUILD_OUTPUT=dir/to/store/output/files/
# make
#
# The O= assignment takes precedence over the KBUILD_OUTPUT environment
# variable.


# KBUILD_SRC is set on invocation of make in OBJ directory
# KBUILD_SRC is not intended to be used by the regular user (for now)
ifeq ($(KBUILD_SRC),)

# OK, Make called in directory where kernel src resides
# Do we want to locate output files in a separate directory?
ifeq ("$(origin O)", "command line")
  KBUILD_OUTPUT := $(O)
endif

ifeq ("$(origin W)", "command line")
  export KBUILD_ENABLE_EXTRA_GCC_CHECKS := $(W)
endif

# That's our default target when none is given on the command line
PHONY := _all
_all:

# Cancel implicit rules on top Makefile
$(CURDIR)/Makefile Makefile: ;

ifneq ($(KBUILD_OUTPUT),)
# Invoke a second make in the output directory, passing relevant variables
# check that the output directory actually exists
saved-output := $(KBUILD_OUTPUT)
KBUILD_OUTPUT := $(shell cd $(KBUILD_OUTPUT) && /bin/pwd)
$(if $(KBUILD_OUTPUT),, \
     $(error output directory "$(saved-output)" does not exist))

PHONY += $(MAKECMDGOALS) sub-make

$(filter-out _all sub-make $(CURDIR)/Makefile, $(MAKECMDGOALS)) _all: sub-make
	@:

sub-make: FORCE
	$(if $(KBUILD_VERBOSE:1=),@)$(MAKE) -C $(KBUILD_OUTPUT) \
	KBUILD_SRC=$(CURDIR) \
	KBUILD_EXTMOD="$(KBUILD_EXTMOD)" -f $(CURDIR)/Makefile \
	$(filter-out _all sub-make,$(MAKECMDGOALS))

# Leave processing to above invocation of make
skip-makefile := 1
endif # ifneq ($(KBUILD_OUTPUT),)
endif # ifeq ($(KBUILD_SRC),)

# We process the rest of the Makefile if this is the final invocation of make
ifeq ($(skip-makefile),)

# If building an external module we do not care about the all: rule
# but instead _all depend on modules
PHONY += all
ifeq ($(KBUILD_EXTMOD),)
_all: all
else
_all: modules
endif

srctree		:= $(if $(KBUILD_SRC),$(KBUILD_SRC),$(CURDIR))
objtree		:= $(CURDIR)
src		:= $(srctree)
obj		:= $(objtree)

VPATH		:= $(srctree)$(if $(KBUILD_EXTMOD),:$(KBUILD_EXTMOD))

export srctree objtree VPATH


# SUBARCH tells the usermode build what the underlying arch is.  That is set
# first, and if a usermode build is happening, the "ARCH=um" on the command
# line overrides the setting of ARCH below.  If a native build is happening,
# then ARCH is assigned, getting whatever value it gets normally, and 
# SUBARCH is subsequently ignored.

SUBARCH := $(shell uname -m | sed -e s/i.86/x86/ -e s/x86_64/x86/ \
				  -e s/sun4u/sparc64/ \
				  -e s/arm.*/arm/ -e s/sa110/arm/ \
				  -e s/s390x/s390/ -e s/parisc64/parisc/ \
				  -e s/ppc.*/powerpc/ -e s/mips.*/mips/ \
				  -e s/sh[234].*/sh/ -e s/aarch64.*/arm64/ )

# Cross compiling and selecting different set of gcc/bin-utils
# ---------------------------------------------------------------------------
#
# When performing cross compilation for other architectures ARCH shall be set
# to the target architecture. (See arch/* for the possibilities).
# ARCH can be set during invocation of make:
# make ARCH=ia64
# Another way is to have ARCH set in the environment.
# The default ARCH is the host where make is executed.

# CROSS_COMPILE specify the prefix used for all executables used
# during compilation. Only gcc and related bin-utils executables
# are prefixed with $(CROSS_COMPILE).
# CROSS_COMPILE can be set on the command line
# make CROSS_COMPILE=ia64-linux-
# Alternatively CROSS_COMPILE can be set in the environment.
# A third alternative is to store a setting in .config so that plain
# "make" in the configured kernel build directory always uses that.
# Default value for CROSS_COMPILE is not to prefix executables
# Note: Some architectures assign CROSS_COMPILE in their arch/*/Makefile
ARCH		?= $(SUBARCH)
CROSS_COMPILE	?= $(CONFIG_CROSS_COMPILE:"%"=%)

# Architecture as present in compile.h
UTS_MACHINE 	:= $(ARCH)
SRCARCH 	:= $(ARCH)

# Additional ARCH settings for x86
ifeq ($(ARCH),i386)
        SRCARCH := x86
endif
ifeq ($(ARCH),x86_64)
        SRCARCH := x86
endif

# Additional ARCH settings for sparc
ifeq ($(ARCH),sparc32)
       SRCARCH := sparc
endif
ifeq ($(ARCH),sparc64)
       SRCARCH := sparc
endif

# Additional ARCH settings for sh
ifeq ($(ARCH),sh64)
       SRCARCH := sh
endif

# Additional ARCH settings for tile
ifeq ($(ARCH),tilepro)
       SRCARCH := tile
endif
ifeq ($(ARCH),tilegx)
       SRCARCH := tile
endif

# Where to locate arch specific headers
hdr-arch  := $(SRCARCH)

KCONFIG_CONFIG	?= .config
export KCONFIG_CONFIG

# SHELL used by kbuild
CONFIG_SHELL := $(shell if [ -x "$$BASH" ]; then echo $$BASH; \
	  else if [ -x /bin/bash ]; then echo /bin/bash; \
	  else echo sh; fi ; fi)

HOSTCC       = gcc
HOSTCXX      = g++
HOSTCFLAGS   = -Wall -Wmissing-prototypes -Wstrict-prototypes -O2 -fomit-frame-pointer
HOSTCXXFLAGS = -O2

# Decide whether to build built-in, modular, or both.
# Normally, just do built-in.

KBUILD_MODULES :=
KBUILD_BUILTIN := 1

#	If we have only "make modules", don't compile built-in objects.
#	When we're building modules with modversions, we need to consider
#	the built-in objects during the descend as well, in order to
#	make sure the checksums are up to date before we record them.

ifeq ($(MAKECMDGOALS),modules)
  KBUILD_BUILTIN := $(if $(CONFIG_MODVERSIONS),1)
endif

#	If we have "make <whatever> modules", compile modules
#	in addition to whatever we do anyway.
#	Just "make" or "make all" shall build modules as well

ifneq ($(filter all _all modules,$(MAKECMDGOALS)),)
  KBUILD_MODULES := 1
endif

ifeq ($(MAKECMDGOALS),)
  KBUILD_MODULES := 1
endif

export KBUILD_MODULES KBUILD_BUILTIN
export KBUILD_CHECKSRC KBUILD_SRC KBUILD_EXTMOD

# Beautify output
# ---------------------------------------------------------------------------
#
# Normally, we echo the whole command before executing it. By making
# that echo $($(quiet)$(cmd)), we now have the possibility to set
# $(quiet) to choose other forms of output instead, e.g.
#
#         quiet_cmd_cc_o_c = Compiling $(RELDIR)/$@
#         cmd_cc_o_c       = $(CC) $(c_flags) -c -o $@ $<
#
# If $(quiet) is empty, the whole command will be printed.
# If it is set to "quiet_", only the short version will be printed. 
# If it is set to "silent_", nothing will be printed at all, since
# the variable $(silent_cmd_cc_o_c) doesn't exist.
#
# A simple variant is to prefix commands with $(Q) - that's useful
# for commands that shall be hidden in non-verbose mode.
#
#	$(Q)ln $@ :<
#
# If KBUILD_VERBOSE equals 0 then the above command will be hidden.
# If KBUILD_VERBOSE equals 1 then the above command is displayed.

ifeq ($(KBUILD_VERBOSE),1)
  quiet =
  Q =
else
  quiet=quiet_
  Q = @
endif

# If the user is running make -s (silent mode), suppress echoing of
# commands

ifneq ($(filter s% -s%,$(MAKEFLAGS)),)
  quiet=silent_
endif

export quiet Q KBUILD_VERBOSE


# Look for make include files relative to root of kernel src
MAKEFLAGS += --include-dir=$(srctree)

# We need some generic definitions (do not try to remake the file).
$(srctree)/scripts/Kbuild.include: ;
include $(srctree)/scripts/Kbuild.include

# Make variables (CC, etc...)

AS		= $(CROSS_COMPILE)as
LD		= $(CROSS_COMPILE)ld
CC		= $(CROSS_COMPILE)gcc
CPP		= $(CC) -E
AR		= $(CROSS_COMPILE)ar
NM		= $(CROSS_COMPILE)nm
STRIP		= $(CROSS_COMPILE)strip
OBJCOPY		= $(CROSS_COMPILE)objcopy
OBJDUMP		= $(CROSS_COMPILE)objdump
AWK		= awk
GENKSYMS	= scripts/genksyms/genksyms
INSTALLKERNEL  := installkernel
DEPMOD		= /sbin/depmod
PERL		= perl
CHECK		= sparse

CHECKFLAGS     := -D__linux__ -Dlinux -D__STDC__ -Dunix -D__unix__ \
		  -Wbitwise -Wno-return-void $(CF)
KMSG_CHECK	= $(srctree)/scripts/kmsg-doc
CFLAGS_MODULE   =
AFLAGS_MODULE   =
LDFLAGS_MODULE  =
CFLAGS_KERNEL	=
AFLAGS_KERNEL	=
CFLAGS_GCOV	= -fprofile-arcs -ftest-coverage


# Use USERINCLUDE when you must reference the UAPI directories only.
USERINCLUDE    := \
		-I$(srctree)/arch/$(hdr-arch)/include/uapi \
		-Iarch/$(hdr-arch)/include/generated/uapi \
		-I$(srctree)/include/uapi \
		-Iinclude/generated/uapi \
                -include $(srctree)/include/linux/kconfig.h

# Use LINUXINCLUDE when you must reference the include/ directory.
# Needed to be compatible with the O= option
LINUXINCLUDE    := \
		-I$(srctree)/arch/$(hdr-arch)/include \
		-Iarch/$(hdr-arch)/include/generated \
		$(if $(KBUILD_SRC), -I$(srctree)/include) \
		-Iinclude \
		$(USERINCLUDE)

KBUILD_CPPFLAGS := -D__KERNEL__

KBUILD_CFLAGS   := -Wall -Wundef -Wstrict-prototypes -Wno-trigraphs \
		   -fno-strict-aliasing -fno-common \
		   -Werror-implicit-function-declaration \
		   -Wno-format-security \
		   -fno-delete-null-pointer-checks
KBUILD_AFLAGS_KERNEL :=
KBUILD_CFLAGS_KERNEL :=
KBUILD_AFLAGS   := -D__ASSEMBLY__
KBUILD_AFLAGS_MODULE  := -DMODULE
KBUILD_CFLAGS_MODULE  := -DMODULE
KBUILD_LDFLAGS_MODULE := -T $(srctree)/scripts/module-common.lds

# Warn about unsupported modules in kernels built inside Autobuild
ifneq ($(wildcard /.buildenv),)
CFLAGS		+= -DUNSUPPORTED_MODULES=2
endif

# Read KERNELRELEASE from include/config/kernel.release (if it exists)
KERNELRELEASE = $(shell cat include/config/kernel.release 2> /dev/null)
KERNELVERSION = $(VERSION)$(if $(PATCHLEVEL),.$(PATCHLEVEL)$(if $(SUBLEVEL),.$(SUBLEVEL)))$(EXTRAVERSION)

export VERSION PATCHLEVEL SUBLEVEL KERNELRELEASE KERNELVERSION
export ARCH SRCARCH CONFIG_SHELL HOSTCC HOSTCFLAGS CROSS_COMPILE AS LD CC
export CPP AR NM STRIP OBJCOPY OBJDUMP
export MAKE AWK GENKSYMS INSTALLKERNEL PERL UTS_MACHINE
export HOSTCXX HOSTCXXFLAGS LDFLAGS_MODULE CHECK CHECKFLAGS

export KBUILD_CPPFLAGS NOSTDINC_FLAGS LINUXINCLUDE OBJCOPYFLAGS LDFLAGS
export KBUILD_CFLAGS CFLAGS_KERNEL CFLAGS_MODULE CFLAGS_GCOV
export KBUILD_AFLAGS AFLAGS_KERNEL AFLAGS_MODULE
export KBUILD_AFLAGS_MODULE KBUILD_CFLAGS_MODULE KBUILD_LDFLAGS_MODULE
export KBUILD_AFLAGS_KERNEL KBUILD_CFLAGS_KERNEL
export KBUILD_ARFLAGS
export KBUILD_KMSG_CHECK KMSG_CHECK

# When compiling out-of-tree modules, put MODVERDIR in the module
# tree rather than in the kernel tree. The kernel tree might
# even be read-only.
export MODVERDIR := $(if $(KBUILD_EXTMOD),$(firstword $(KBUILD_EXTMOD))/).tmp_versions

# Files to ignore in find ... statements

RCS_FIND_IGNORE := \( -name SCCS -o -name BitKeeper -o -name .svn -o -name CVS \
		   -o -name .pc -o -name .hg -o -name .git \) -prune -o
export RCS_TAR_IGNORE := --exclude SCCS --exclude BitKeeper --exclude .svn \
			 --exclude CVS --exclude .pc --exclude .hg --exclude .git

# ===========================================================================
# Rules shared between *config targets and build targets

# Basic helpers built in scripts/
PHONY += scripts_basic
scripts_basic:
	$(Q)$(MAKE) $(build)=scripts/basic
	$(Q)rm -f .tmp_quiet_recordmcount

# To avoid any implicit rule to kick in, define an empty command.
scripts/basic/%: scripts_basic ;

PHONY += outputmakefile
# outputmakefile generates a Makefile in the output directory, if using a
# separate output directory. This allows convenient use of make in the
# output directory.
outputmakefile:
ifneq ($(KBUILD_SRC),)
	$(Q)ln -fsn $(srctree) source
	$(Q)$(CONFIG_SHELL) $(srctree)/scripts/mkmakefile \
	    $(srctree) $(objtree) $(VERSION) $(PATCHLEVEL)
endif

# Support for using generic headers in asm-generic
PHONY += asm-generic
asm-generic:
	$(Q)$(MAKE) -f $(srctree)/scripts/Makefile.asm-generic \
	            src=asm obj=arch/$(SRCARCH)/include/generated/asm
	$(Q)$(MAKE) -f $(srctree)/scripts/Makefile.asm-generic \
	            src=uapi/asm obj=arch/$(SRCARCH)/include/generated/uapi/asm

# To make sure we do not include .config for any of the *config targets
# catch them early, and hand them over to scripts/kconfig/Makefile
# It is allowed to specify more targets when calling make, including
# mixing *config targets and build targets.
# For example 'make oldconfig all'.
# Detect when mixed targets is specified, and make a second invocation
# of make so .config is not included in this case either (for *config).

version_h := include/generated/uapi/linux/version.h

no-dot-config-targets := clean mrproper distclean \
			 cscope gtags TAGS tags help %docs check% coccicheck \
			 $(version_h) headers_% archheaders archscripts \
			 kernelversion %src-pkg

config-targets := 0
mixed-targets  := 0
dot-config     := 1

ifneq ($(filter $(no-dot-config-targets), $(MAKECMDGOALS)),)
	ifeq ($(filter-out $(no-dot-config-targets), $(MAKECMDGOALS)),)
		dot-config := 0
	endif
endif

ifeq ($(KBUILD_EXTMOD),)
        ifneq ($(filter config %config,$(MAKECMDGOALS)),)
                config-targets := 1
                ifneq ($(filter-out config %config,$(MAKECMDGOALS)),)
                        mixed-targets := 1
                endif
        endif
endif

ifeq ($(mixed-targets),1)
# ===========================================================================
# We're called with mixed targets (*config and build targets).
# Handle them one by one.

%:: FORCE
	$(Q)$(MAKE) -C $(srctree) KBUILD_SRC= $@

else
ifeq ($(config-targets),1)
# ===========================================================================
# *config targets only - make sure prerequisites are updated, and descend
# in scripts/kconfig to make the *config target

# Read arch specific Makefile to set KBUILD_DEFCONFIG as needed.
# KBUILD_DEFCONFIG may point out an alternative default configuration
# used for 'make defconfig'
include $(srctree)/arch/$(SRCARCH)/Makefile
export KBUILD_DEFCONFIG KBUILD_KCONFIG

config: scripts_basic outputmakefile FORCE
	$(Q)mkdir -p include/linux include/config
	$(Q)$(MAKE) $(build)=scripts/kconfig $@

%config: scripts_basic outputmakefile FORCE
	$(Q)mkdir -p include/linux include/config
	$(Q)$(MAKE) $(build)=scripts/kconfig $@

else
# ===========================================================================
# Build targets only - this includes vmlinux, arch specific targets, clean
# targets and others. In general all targets except *config targets.

ifeq ($(KBUILD_EXTMOD),)
# Additional helpers built in scripts/
# Carefully list dependencies so we do not try to build scripts twice
# in parallel
PHONY += scripts
scripts: scripts_basic include/config/auto.conf include/config/tristate.conf \
	 asm-generic
	$(Q)$(MAKE) $(build)=$(@)

# Objects we will link into vmlinux / subdirs we need to visit
init-y		:= init/
drivers-y	:= drivers/ sound/ firmware/
net-y		:= net/
libs-y		:= lib/
core-y		:= usr/
endif # KBUILD_EXTMOD

ifeq ($(dot-config),1)
# Read in config
-include include/config/auto.conf

ifeq ($(KBUILD_EXTMOD),)
# Read in dependencies to all Kconfig* files, make sure to run
# oldconfig if changes are detected.
-include include/config/auto.conf.cmd

# To avoid any implicit rule to kick in, define an empty command
$(KCONFIG_CONFIG) include/config/auto.conf.cmd: ;

# If .config is newer than include/config/auto.conf, someone tinkered
# with it and forgot to run make oldconfig.
# if auto.conf.cmd is missing then we are probably in a cleaned tree so
# we execute the config step to be sure to catch updated Kconfig files
include/config/%.conf: $(KCONFIG_CONFIG) include/config/auto.conf.cmd
	$(Q)$(MAKE) -f $(srctree)/Makefile silentoldconfig
else
# external modules needs include/generated/autoconf.h and include/config/auto.conf
# but do not care if they are up-to-date. Use auto.conf to trigger the test
PHONY += include/config/auto.conf

include/config/auto.conf:
	$(Q)test -e include/generated/autoconf.h -a -e $@ || (		\
	echo >&2;							\
	echo >&2 "  ERROR: Kernel configuration is invalid.";		\
	echo >&2 "         include/generated/autoconf.h or $@ are missing.";\
	echo >&2 "         Run 'make oldconfig && make prepare' on kernel src to fix it.";	\
	echo >&2 ;							\
	/bin/false)

endif # KBUILD_EXTMOD

else
# Dummy target needed, because used as prerequisite
include/config/auto.conf: ;
endif # $(dot-config)

# The all: target is the default when no target is given on the
# command line.
# This allow a user to issue only 'make' to build a kernel including modules
# Defaults to vmlinux, but the arch makefile usually adds further targets
all: vmlinux

ifdef CONFIG_CC_OPTIMIZE_FOR_SIZE
KBUILD_CFLAGS	+= -Os $(call cc-disable-warning,maybe-uninitialized,)
else
KBUILD_CFLAGS	+= -O2
endif

include $(srctree)/arch/$(SRCARCH)/Makefile

ifdef CONFIG_READABLE_ASM
# Disable optimizations that make assembler listings hard to read.
# reorder blocks reorders the control in the function
# ipa clone creates specialized cloned functions
# partial inlining inlines only parts of functions
KBUILD_CFLAGS += $(call cc-option,-fno-reorder-blocks,) \
                 $(call cc-option,-fno-ipa-cp-clone,) \
                 $(call cc-option,-fno-partial-inlining)
endif

ifneq ($(CONFIG_FRAME_WARN),0)
KBUILD_CFLAGS += $(call cc-option,-Wframe-larger-than=${CONFIG_FRAME_WARN})
endif

# Force gcc to behave correct even for buggy distributions
ifndef CONFIG_CC_STACKPROTECTOR
KBUILD_CFLAGS += $(call cc-option, -fno-stack-protector)
endif

# This warning generated too much noise in a regular build.
# Use make W=1 to enable this warning (see scripts/Makefile.build)
KBUILD_CFLAGS += $(call cc-disable-warning, unused-but-set-variable)

ifdef CONFIG_FRAME_POINTER
KBUILD_CFLAGS	+= -fno-omit-frame-pointer -fno-optimize-sibling-calls
else
# Some targets (ARM with Thumb2, for example), can't be built with frame
# pointers.  For those, we don't have FUNCTION_TRACER automatically
# select FRAME_POINTER.  However, FUNCTION_TRACER adds -pg, and this is
# incompatible with -fomit-frame-pointer with current GCC, so we don't use
# -fomit-frame-pointer with FUNCTION_TRACER.
ifndef CONFIG_FUNCTION_TRACER
KBUILD_CFLAGS	+= -fomit-frame-pointer
endif
endif

ifdef CONFIG_UNWIND_INFO
KBUILD_CFLAGS	+= -fasynchronous-unwind-tables
LDFLAGS_vmlinux	+= --eh-frame-hdr
endif

ifdef CONFIG_DEBUG_INFO
KBUILD_CFLAGS	+= -g
KBUILD_AFLAGS	+= -gdwarf-2
endif

ifdef CONFIG_DEBUG_INFO_REDUCED
KBUILD_CFLAGS 	+= $(call cc-option, -femit-struct-debug-baseonly) \
		   $(call cc-option,-fno-var-tracking)
endif

ifdef CONFIG_FUNCTION_TRACER
ifdef CONFIG_HAVE_FENTRY
CC_USING_FENTRY	:= $(call cc-option, -mfentry -DCC_USING_FENTRY)
endif
KBUILD_CFLAGS	+= -pg $(CC_USING_FENTRY)
KBUILD_AFLAGS	+= $(CC_USING_FENTRY)
ifdef CONFIG_DYNAMIC_FTRACE
	ifdef CONFIG_HAVE_C_RECORDMCOUNT
		BUILD_C_RECORDMCOUNT := y
		export BUILD_C_RECORDMCOUNT
	endif
endif
endif

# We trigger additional mismatches with less inlining
ifdef CONFIG_DEBUG_SECTION_MISMATCH
KBUILD_CFLAGS += $(call cc-option, -fno-inline-functions-called-once)
endif

# arch Makefile may override CC so keep this after arch Makefile is included
NOSTDINC_FLAGS += -nostdinc -isystem $(shell $(CC) -print-file-name=include)
CHECKFLAGS     += $(NOSTDINC_FLAGS)

# warn about C99 declaration after statement
KBUILD_CFLAGS += $(call cc-option,-Wdeclaration-after-statement,)

# disable pointer signed / unsigned warnings in gcc 4.0
KBUILD_CFLAGS += $(call cc-disable-warning, pointer-sign)

# disable invalid "can't wrap" optimizations for signed / pointers
KBUILD_CFLAGS	+= $(call cc-option,-fno-strict-overflow)

# conserve stack if available
KBUILD_CFLAGS   += $(call cc-option,-fconserve-stack)

# use the deterministic mode of AR if available
KBUILD_ARFLAGS := $(call ar-option,D)

# check for 'asm goto'
ifeq ($(shell $(CONFIG_SHELL) $(srctree)/scripts/gcc-goto.sh $(CC)), y)
	KBUILD_CFLAGS += -DCC_HAVE_ASM_GOTO
endif

# Add user supplied CPPFLAGS, AFLAGS and CFLAGS as the last assignments
KBUILD_CPPFLAGS += $(KCPPFLAGS)
KBUILD_AFLAGS += $(KAFLAGS)
KBUILD_CFLAGS += $(KCFLAGS)

# Use --build-id when available.
LDFLAGS_BUILD_ID = $(patsubst -Wl$(comma)%,%,\
			      $(call cc-ldoption, -Wl$(comma)--build-id,))
KBUILD_LDFLAGS_MODULE += $(LDFLAGS_BUILD_ID)
LDFLAGS_vmlinux += $(LDFLAGS_BUILD_ID)

ifeq ($(CONFIG_STRIP_ASM_SYMS),y)
LDFLAGS_vmlinux	+= $(call ld-option, -X,)
endif

# Default kernel image to build when no specific target is given.
# KBUILD_IMAGE may be overruled on the command line or
# set in the environment
# Also any assignments in arch/$(ARCH)/Makefile take precedence over
# this default value
export KBUILD_IMAGE ?= vmlinux

#
# INSTALL_PATH specifies where to place the updated kernel and system map
# images. Default is /boot, but you can set it to other values
export	INSTALL_PATH ?= /boot

#
# INSTALL_MOD_PATH specifies a prefix to MODLIB for module directory
# relocations required by build roots.  This is not defined in the
# makefile but the argument can be passed to make if needed.
#

MODLIB	= $(INSTALL_MOD_PATH)/lib/modules/$(KERNELRELEASE)
export MODLIB

#
#  INSTALL_MOD_STRIP, if defined, will cause modules to be
#  stripped after they are installed.  If INSTALL_MOD_STRIP is '1', then
#  the default option --strip-debug will be used.  Otherwise,
#  INSTALL_MOD_STRIP value will be used as the options to the strip command.

ifdef INSTALL_MOD_STRIP
ifeq ($(INSTALL_MOD_STRIP),1)
mod_strip_cmd = $(STRIP) --strip-debug
else
mod_strip_cmd = $(STRIP) $(INSTALL_MOD_STRIP)
endif # INSTALL_MOD_STRIP=1
else
mod_strip_cmd = true
endif # INSTALL_MOD_STRIP
export mod_strip_cmd


ifdef CONFIG_MODULE_SIG_ALL
MODSECKEY = ./signing_key.priv
MODPUBKEY = ./signing_key.x509
export MODPUBKEY
mod_sign_cmd = perl $(srctree)/scripts/sign-file $(CONFIG_MODULE_SIG_HASH) $(MODSECKEY) $(MODPUBKEY)
else
mod_sign_cmd = true
endif
export mod_sign_cmd


ifeq ($(KBUILD_EXTMOD),)
core-y		+= kernel/ mm/ fs/ ipc/ security/ crypto/ block/

vmlinux-dirs	:= $(patsubst %/,%,$(filter %/, $(init-y) $(init-m) \
		     $(core-y) $(core-m) $(drivers-y) $(drivers-m) \
		     $(net-y) $(net-m) $(libs-y) $(libs-m)))

vmlinux-alldirs	:= $(sort $(vmlinux-dirs) $(patsubst %/,%,$(filter %/, \
		     $(init-n) $(init-) \
		     $(core-n) $(core-) $(drivers-n) $(drivers-) \
		     $(net-n)  $(net-)  $(libs-n)    $(libs-))))

init-y		:= $(patsubst %/, %/built-in.o, $(init-y))
core-y		:= $(patsubst %/, %/built-in.o, $(core-y))
drivers-y	:= $(patsubst %/, %/built-in.o, $(drivers-y))
net-y		:= $(patsubst %/, %/built-in.o, $(net-y))
libs-y1		:= $(patsubst %/, %/lib.a, $(libs-y))
libs-y2		:= $(patsubst %/, %/built-in.o, $(libs-y))
libs-y		:= $(libs-y1) $(libs-y2)

# Externally visible symbols (used by link-vmlinux.sh)
export KBUILD_VMLINUX_INIT := $(head-y) $(init-y)
export KBUILD_VMLINUX_MAIN := $(core-y) $(libs-y) $(drivers-y) $(net-y)
export KBUILD_LDS          := arch/$(SRCARCH)/kernel/vmlinux.lds
export LDFLAGS_vmlinux
# used by scripts/pacmage/Makefile
export KBUILD_ALLDIRS := $(sort $(filter-out arch/%,$(vmlinux-alldirs)) arch Documentation include samples scripts tools virt)

vmlinux-deps := $(KBUILD_LDS) $(KBUILD_VMLINUX_INIT) $(KBUILD_VMLINUX_MAIN)

# Final link of vmlinux
      cmd_link-vmlinux = $(CONFIG_SHELL) $< $(LD) $(LDFLAGS) $(LDFLAGS_vmlinux)
quiet_cmd_link-vmlinux = LINK    $@

# Include targets which we want to
# execute if the rest of the kernel build went well.
vmlinux: scripts/link-vmlinux.sh $(vmlinux-deps) FORCE
ifdef CONFIG_HEADERS_CHECK
	$(Q)$(MAKE) -f $(srctree)/Makefile headers_check
endif
ifdef CONFIG_SAMPLES
	$(Q)$(MAKE) $(build)=samples
endif
ifdef CONFIG_BUILD_DOCSRC
	$(Q)$(MAKE) $(build)=Documentation
endif
	+$(call if_changed,link-vmlinux)

# The actual objects are generated when descending, 
# make sure no implicit rule kicks in
$(sort $(vmlinux-deps)): $(vmlinux-dirs) ;

# Handle descending into subdirectories listed in $(vmlinux-dirs)
# Preset locale variables to speed up the build process. Limit locale
# tweaks to this spot to avoid wrong language settings when running
# make menuconfig etc.
# Error messages still appears in the original language

PHONY += $(vmlinux-dirs)
$(vmlinux-dirs): prepare scripts
	$(Q)$(MAKE) $(build)=$@

# Store (new) KERNELRELASE string in include/config/kernel.release
include/config/kernel.release: include/config/auto.conf FORCE
	$(Q)rm -f $@
	$(Q)echo "$(KERNELVERSION)$$($(CONFIG_SHELL) $(srctree)/scripts/setlocalversion $(srctree))" > $@


# Things we need to do before we recursively start building the kernel
# or the modules are listed in "prepare".
# A multi level approach is used. prepareN is processed before prepareN-1.
# archprepare is used in arch Makefiles and when processed asm symlink,
# version.h and scripts_basic is processed / created.

# Listed in dependency order
PHONY += prepare archprepare prepare0 prepare1 prepare2 prepare3

# prepare3 is used to check if we are building in a separate output directory,
# and if so do:
# 1) Check that make has not been executed in the kernel src $(srctree)
prepare3: include/config/kernel.release
ifneq ($(KBUILD_SRC),)
	@$(kecho) '  Using $(srctree) as source for kernel'
	$(Q)if [ -f $(srctree)/.config -o -d $(srctree)/include/config ]; then \
		echo >&2 "  $(srctree) is not clean, please run 'make mrproper'"; \
		echo >&2 "  in the '$(srctree)' directory.";\
		/bin/false; \
	fi;
endif

# prepare2 creates a makefile if using a separate output directory
prepare2: prepare3 outputmakefile asm-generic

prepare1: prepare2 $(version_h) include/generated/utsrelease.h \
                   include/config/auto.conf
	$(cmd_crmodverdir)

archprepare: archheaders archscripts prepare1 scripts_basic

prepare0: archprepare FORCE
	$(Q)$(MAKE) $(build)=.

# All the preparing..
prepare: prepare0

# Generate some files
# ---------------------------------------------------------------------------

# KERNELRELEASE can change from a few different places, meaning version.h
# needs to be updated, so this check is forced on all builds

uts_len := 64
define filechk_utsrelease.h
	if [ `echo -n "$(KERNELRELEASE)" | wc -c ` -gt $(uts_len) ]; then \
	  echo '"$(KERNELRELEASE)" exceeds $(uts_len) characters' >&2;    \
	  exit 1;                                                         \
	fi;                                                               \
	(echo \#define UTS_RELEASE \"$(KERNELRELEASE)\";)
endef

define filechk_version.h
	(echo \#define LINUX_VERSION_CODE $(shell                         \
	expr $(VERSION) \* 65536 + 0$(PATCHLEVEL) \* 256 + 0$(SUBLEVEL)); \
	echo '#define KERNEL_VERSION(a,b,c) (((a) << 16) + ((b) << 8) + (c))';)
endef

$(version_h): $(srctree)/Makefile FORCE
	$(call filechk,version.h)

include/generated/utsrelease.h: include/config/kernel.release FORCE
	$(call filechk,utsrelease.h)

PHONY += headerdep
headerdep:
	$(Q)find $(srctree)/include/ -name '*.h' | xargs --max-args 1 \
	$(srctree)/scripts/headerdep.pl -I$(srctree)/include

# ---------------------------------------------------------------------------

PHONY += depend dep
depend dep:
	@echo '*** Warning: make $@ is unnecessary now.'

# ---------------------------------------------------------------------------
# Firmware install
INSTALL_FW_PATH=$(INSTALL_MOD_PATH)/lib/firmware/$(KERNELRELEASE)
export INSTALL_FW_PATH

PHONY += firmware_install
firmware_install: FORCE
	@mkdir -p $(objtree)/firmware
	$(Q)$(MAKE) -f $(srctree)/scripts/Makefile.fwinst obj=firmware __fw_install

# ---------------------------------------------------------------------------
# Kernel headers

#Default location for installed headers
export INSTALL_HDR_PATH = $(objtree)/usr

hdr-inst := -rR -f $(srctree)/scripts/Makefile.headersinst obj

# If we do an all arch process set dst to asm-$(hdr-arch)
hdr-dst = $(if $(KBUILD_HEADERS), dst=include/asm-$(hdr-arch), dst=include/asm)

PHONY += archheaders
archheaders:

PHONY += archscripts
archscripts:

PHONY += __headers
__headers: $(version_h) scripts_basic asm-generic archheaders archscripts FORCE
	$(Q)$(MAKE) $(build)=scripts build_unifdef

PHONY += headers_install_all
headers_install_all:
	$(Q)$(CONFIG_SHELL) $(srctree)/scripts/headers.sh install

PHONY += headers_install
headers_install: __headers
	$(if $(wildcard $(srctree)/arch/$(hdr-arch)/include/uapi/asm/Kbuild),, \
	  $(error Headers not exportable for the $(SRCARCH) architecture))
	$(Q)$(MAKE) $(hdr-inst)=include/uapi
	$(Q)$(MAKE) $(hdr-inst)=arch/$(hdr-arch)/include/uapi/asm $(hdr-dst)

PHONY += headers_check_all
headers_check_all: headers_install_all
	$(Q)$(CONFIG_SHELL) $(srctree)/scripts/headers.sh check

PHONY += headers_check
headers_check: headers_install
	$(Q)$(MAKE) $(hdr-inst)=include/uapi HDRCHECK=1
	$(Q)$(MAKE) $(hdr-inst)=arch/$(hdr-arch)/include/uapi/asm $(hdr-dst) HDRCHECK=1

# ---------------------------------------------------------------------------
# Modules

ifdef CONFIG_MODULES

# By default, build modules as well

all: modules

#	Build modules
#
#	A module can be listed more than once in obj-m resulting in
#	duplicate lines in modules.order files.  Those are removed
#	using awk while concatenating to the final file.

PHONY += modules
modules: $(vmlinux-dirs) $(if $(KBUILD_BUILTIN),vmlinux) modules.builtin
	$(Q)$(AWK) '!x[$$0]++' $(vmlinux-dirs:%=$(objtree)/%/modules.order) > $(objtree)/modules.order
	@$(kecho) '  Building modules, stage 2.';
	$(Q)$(MAKE) -f $(srctree)/scripts/Makefile.modpost
	$(Q)$(MAKE) -f $(srctree)/scripts/Makefile.fwinst obj=firmware __fw_modbuild

modules.builtin: $(vmlinux-dirs:%=%/modules.builtin)
	$(Q)$(AWK) '!x[$$0]++' $^ > $(objtree)/modules.builtin

%/modules.builtin: include/config/auto.conf
	$(Q)$(MAKE) $(modbuiltin)=$*


# Target to prepare building external modules
PHONY += modules_prepare
modules_prepare: prepare scripts

# Target to install modules
PHONY += modules_install
modules_install: _modinst_ _modinst_post

PHONY += _modinst_
_modinst_:
	@rm -rf $(MODLIB)/kernel
	@rm -f $(MODLIB)/source
	@mkdir -p $(MODLIB)/kernel
	@ln -s $(srctree) $(MODLIB)/source
	@if [ ! $(objtree) -ef  $(MODLIB)/build ]; then \
		rm -f $(MODLIB)/build ; \
		ln -s $(objtree) $(MODLIB)/build ; \
	fi
	@cp -f $(objtree)/modules.order $(MODLIB)/
	@cp -f $(objtree)/modules.builtin $(MODLIB)/
	$(Q)$(MAKE) -f $(srctree)/scripts/Makefile.modinst

# This depmod is only for convenience to give the initial
# boot a modules.dep even before / is mounted read-write.  However the
# boot script depmod is the master version.
PHONY += _modinst_post
_modinst_post: _modinst_
	$(Q)$(MAKE) -f $(srctree)/scripts/Makefile.fwinst obj=firmware __fw_modinst
	$(call cmd,depmod)

ifeq ($(CONFIG_MODULE_SIG), y)
PHONY += modules_sign
modules_sign:
	$(Q)$(MAKE) -f $(srctree)/scripts/Makefile.modsign
endif

else # CONFIG_MODULES

# Modules not configured
# ---------------------------------------------------------------------------

modules modules_install: FORCE
	@echo >&2
	@echo >&2 "The present kernel configuration has modules disabled."
	@echo >&2 "Type 'make config' and enable loadable module support."
	@echo >&2 "Then build a kernel with module support enabled."
	@echo >&2
	@exit 1

endif # CONFIG_MODULES

###
# Cleaning is done on three levels.
# make clean     Delete most generated files
#                Leave enough to build external modules
# make mrproper  Delete the current configuration, and all generated files
# make distclean Remove editor backup files, patch leftover files and the like

# Directories & files removed with 'make clean'
CLEAN_DIRS  += $(MODVERDIR)

# Directories & files removed with 'make mrproper'
MRPROPER_DIRS  += include/config usr/include include/generated          \
                  arch/*/include/generated
MRPROPER_FILES += .config .config.old .version .old_version $(version_h) \
		  Module.symvers tags TAGS cscope* GPATH GTAGS GRTAGS GSYMS \
		  signing_key.priv signing_key.x509 x509.genkey		\
		  extra_certificates signing_key.x509.keyid		\
		  signing_key.x509.signer

# clean - Delete most, but leave enough to build external modules
#
clean: rm-dirs  := $(CLEAN_DIRS)
clean: rm-files := $(CLEAN_FILES)
clean-dirs      := $(addprefix _clean_, . $(vmlinux-alldirs) Documentation samples)

PHONY += $(clean-dirs) clean archclean vmlinuxclean
$(clean-dirs):
	$(Q)$(MAKE) $(clean)=$(patsubst _clean_%,%,$@)

vmlinuxclean:
	$(Q)$(CONFIG_SHELL) $(srctree)/scripts/link-vmlinux.sh clean

clean: archclean vmlinuxclean

# mrproper - Delete all generated files, including .config
#
mrproper: rm-dirs  := $(wildcard $(MRPROPER_DIRS))
mrproper: rm-files := $(wildcard $(MRPROPER_FILES))
mrproper-dirs      := $(addprefix _mrproper_,Documentation/DocBook scripts)

PHONY += $(mrproper-dirs) mrproper archmrproper
$(mrproper-dirs):
	$(Q)$(MAKE) $(clean)=$(patsubst _mrproper_%,%,$@)

mrproper: clean archmrproper $(mrproper-dirs)
	$(call cmd,rmdirs)
	$(call cmd,rmfiles)

# distclean
#
PHONY += distclean

distclean: mrproper
	@find $(srctree) $(RCS_FIND_IGNORE) \
		\( -name '*.orig' -o -name '*.rej' -o -name '*~' \
		-o -name '*.bak' -o -name '#*#' -o -name '.*.orig' \
		-o -name '.*.rej' \
		-o -name '*%' -o -name '.*.cmd' -o -name 'core' \) \
		-type f -print | xargs rm -f


# Packaging of the kernel to various formats
# ---------------------------------------------------------------------------
# rpm target kept for backward compatibility
package-dir	:= $(srctree)/scripts/package

%src-pkg: FORCE
	$(Q)$(MAKE) $(build)=$(package-dir) $@
%pkg: include/config/kernel.release FORCE
	$(Q)$(MAKE) $(build)=$(package-dir) $@
rpm: include/config/kernel.release FORCE
	$(Q)$(MAKE) $(build)=$(package-dir) $@


# Brief documentation of the typical targets used
# ---------------------------------------------------------------------------

boards := $(wildcard $(srctree)/arch/$(SRCARCH)/configs/*_defconfig)
boards := $(notdir $(boards))
board-dirs := $(dir $(wildcard $(srctree)/arch/$(SRCARCH)/configs/*/*_defconfig))
board-dirs := $(sort $(notdir $(board-dirs:/=)))

help:
	@echo  'Cleaning targets:'
	@echo  '  clean		  - Remove most generated files but keep the config and'
	@echo  '                    enough build support to build external modules'
	@echo  '  mrproper	  - Remove all generated files + config + various backup files'
	@echo  '  distclean	  - mrproper + remove editor backup and patch files'
	@echo  ''
	@echo  'Configuration targets:'
	@$(MAKE) -f $(srctree)/scripts/kconfig/Makefile help
	@echo  ''
	@echo  'Other generic targets:'
	@echo  '  all		  - Build all targets marked with [*]'
	@echo  '* vmlinux	  - Build the bare kernel'
	@echo  '* modules	  - Build all modules'
	@echo  '  modules_install - Install all modules to INSTALL_MOD_PATH (default: /)'
	@echo  '  firmware_install- Install all firmware to INSTALL_FW_PATH'
	@echo  '                    (default: $$(INSTALL_MOD_PATH)/lib/firmware)'
	@echo  '  dir/            - Build all files in dir and below'
	@echo  '  dir/file.[oisS] - Build specified target only'
	@echo  '  dir/file.lst    - Build specified mixed source/assembly target only'
	@echo  '                    (requires a recent binutils and recent build (System.map))'
	@echo  '  dir/file.ko     - Build module including final link'
	@echo  '  modules_prepare - Set up for building external modules'
	@echo  '  tags/TAGS	  - Generate tags file for editors'
	@echo  '  cscope	  - Generate cscope index'
	@echo  '  gtags           - Generate GNU GLOBAL index'
	@echo  '  kernelrelease	  - Output the release version string'
	@echo  '  kernelversion	  - Output the version stored in Makefile'
	@echo  '  headers_install - Install sanitised kernel headers to INSTALL_HDR_PATH'; \
	 echo  '                    (default: $(INSTALL_HDR_PATH))'; \
	 echo  ''
	@echo  'Static analysers'
	@echo  '  checkstack      - Generate a list of stack hogs'
	@echo  '  namespacecheck  - Name space analysis on compiled kernel'
	@echo  '  versioncheck    - Sanity check on version.h usage'
	@echo  '  includecheck    - Check for duplicate included header files'
	@echo  '  export_report   - List the usages of all exported symbols'
	@echo  '  headers_check   - Sanity check on exported headers'
	@echo  '  headerdep       - Detect inclusion cycles in headers'
	@$(MAKE) -f $(srctree)/scripts/Makefile.help checker-help
	@echo  ''
	@echo  'Kernel packaging:'
	@$(MAKE) $(build)=$(package-dir) help
	@echo  ''
	@echo  'Documentation targets:'
	@$(MAKE) -f $(srctree)/Documentation/DocBook/Makefile dochelp
	@echo  ''
	@echo  'Architecture specific targets ($(SRCARCH)):'
	@$(if $(archhelp),$(archhelp),\
		echo '  No architecture specific help defined for $(SRCARCH)')
	@echo  ''
	@$(if $(boards), \
		$(foreach b, $(boards), \
		printf "  %-24s - Build for %s\\n" $(b) $(subst _defconfig,,$(b));) \
		echo '')
	@$(if $(board-dirs), \
		$(foreach b, $(board-dirs), \
		printf "  %-16s - Show %s-specific targets\\n" help-$(b) $(b);) \
		printf "  %-16s - Show all of the above\\n" help-boards; \
		echo '')

	@echo  '  make V=0|1 [targets] 0 => quiet build (default), 1 => verbose build'
	@echo  '  make V=2   [targets] 2 => give reason for rebuild of target'
	@echo  '  make O=dir [targets] Locate all output files in "dir", including .config'
	@echo  '  make C=1   [targets] Check all c source with $$CHECK (sparse by default)'
	@echo  '  make C=2   [targets] Force check of all c source with $$CHECK'
	@echo  '  make RECORDMCOUNT_WARN=1 [targets] Warn about ignored mcount sections'
	@echo  '  make W=n   [targets] Enable extra gcc checks, n=1,2,3 where'
	@echo  '		1: warnings which may be relevant and do not occur too often'
	@echo  '		2: warnings which occur quite often but may still be relevant'
	@echo  '		3: more obscure warnings, can most likely be ignored'
	@echo  '		Multiple levels can be combined with W=12 or W=123'
	@echo  ''
	@echo  'Execute "make" or "make all" to build all targets marked with [*] '
	@echo  'For further info see the ./README file'


help-board-dirs := $(addprefix help-,$(board-dirs))

help-boards: $(help-board-dirs)

boards-per-dir = $(notdir $(wildcard $(srctree)/arch/$(SRCARCH)/configs/$*/*_defconfig))

$(help-board-dirs): help-%:
	@echo  'Architecture specific targets ($(SRCARCH) $*):'
	@$(if $(boards-per-dir), \
		$(foreach b, $(boards-per-dir), \
		printf "  %-24s - Build for %s\\n" $*/$(b) $(subst _defconfig,,$(b));) \
		echo '')


# Documentation targets
# ---------------------------------------------------------------------------
%docs: scripts_basic FORCE
	$(Q)$(MAKE) $(build)=scripts build_docproc
	$(Q)$(MAKE) $(build)=Documentation/DocBook $@

else # KBUILD_EXTMOD

###
# External module support.
# When building external modules the kernel used as basis is considered
# read-only, and no consistency checks are made and the make
# system is not used on the basis kernel. If updates are required
# in the basis kernel ordinary make commands (without M=...) must
# be used.
#
# The following are the only valid targets when building external
# modules.
# make M=dir clean     Delete all automatically generated files
# make M=dir modules   Make all modules in specified dir
# make M=dir	       Same as 'make M=dir modules'
# make M=dir modules_install
#                      Install the modules built in the module directory
#                      Assumes install directory is already created

# We are always building modules
KBUILD_MODULES := 1
PHONY += crmodverdir
crmodverdir:
	$(cmd_crmodverdir)

PHONY += $(objtree)/Module.symvers
$(objtree)/Module.symvers:
	@test -e $(objtree)/Module.symvers || ( \
	echo; \
	echo "  WARNING: Symbol version dump $(objtree)/Module.symvers"; \
	echo "           is missing; modules will have no dependencies and modversions."; \
	echo )

module-dirs := $(addprefix _module_,$(KBUILD_EXTMOD))
PHONY += $(module-dirs) modules
$(module-dirs): crmodverdir $(objtree)/Module.symvers
	$(Q)$(MAKE) $(build)=$(patsubst _module_%,%,$@)

modules: $(module-dirs)
	@$(kecho) '  Building modules, stage 2.';
	$(Q)$(MAKE) -f $(srctree)/scripts/Makefile.modpost

PHONY += modules_install
modules_install: _emodinst_ _emodinst_post

install-dir := $(if $(INSTALL_MOD_DIR),$(INSTALL_MOD_DIR),extra)
PHONY += _emodinst_
_emodinst_:
	$(Q)mkdir -p $(MODLIB)/$(install-dir)
	$(Q)$(MAKE) -f $(srctree)/scripts/Makefile.modinst

PHONY += _emodinst_post
_emodinst_post: _emodinst_
	$(call cmd,depmod)

clean-dirs := $(addprefix _clean_,$(KBUILD_EXTMOD))

PHONY += $(clean-dirs) clean
$(clean-dirs):
	$(Q)$(MAKE) $(clean)=$(patsubst _clean_%,%,$@)

clean:	rm-dirs := $(MODVERDIR)
clean: rm-files := $(KBUILD_EXTMOD)/Module.symvers

help:
	@echo  '  Building external modules.'
	@echo  '  Syntax: make -C path/to/kernel/src M=$$PWD target'
	@echo  ''
	@echo  '  modules         - default target, build the module(s)'
	@echo  '  modules_install - install the module'
	@echo  '  clean           - remove generated files in module directory only'
	@echo  ''

# Dummies...
PHONY += prepare scripts
prepare: ;
scripts: ;
endif # KBUILD_EXTMOD

clean: $(clean-dirs)
	$(call cmd,rmdirs)
	$(call cmd,rmfiles)
	@find $(if $(KBUILD_EXTMOD), $(KBUILD_EXTMOD), .) $(RCS_FIND_IGNORE) \
		\( -name '*.[oas]' -o -name '*.ko' -o -name '.*.cmd' \
		-o -name '*.ko.*' \
		-o -name '.*.d' -o -name '.*.tmp' -o -name '*.mod.c' \
		-o -name '*.symtypes' -o -name 'modules.order' \
		-o -name modules.builtin -o -name '.tmp_*.o.*' \
		-o -name '*.gcno' \) -type f -print | xargs rm -f

# Generate tags for editors
# ---------------------------------------------------------------------------
quiet_cmd_tags = GEN     $@
      cmd_tags = $(CONFIG_SHELL) $(srctree)/scripts/tags.sh $@

tags TAGS cscope gtags: FORCE
	$(call cmd,tags)

# Scripts to check various things for consistency
# ---------------------------------------------------------------------------

PHONY += includecheck versioncheck coccicheck namespacecheck export_report

includecheck:
	find $(srctree)/* $(RCS_FIND_IGNORE) \
		-name '*.[hcS]' -type f -print | sort \
		| xargs $(PERL) -w $(srctree)/scripts/checkincludes.pl

versioncheck:
	find $(srctree)/* $(RCS_FIND_IGNORE) \
		-name '*.[hcS]' -type f -print | sort \
		| xargs $(PERL) -w $(srctree)/scripts/checkversion.pl

coccicheck:
	$(Q)$(CONFIG_SHELL) $(srctree)/scripts/$@

namespacecheck:
	$(PERL) $(srctree)/scripts/namespace.pl

export_report:
	$(PERL) $(srctree)/scripts/export_report.pl

endif #ifeq ($(config-targets),1)
endif #ifeq ($(mixed-targets),1)

PHONY += checkstack kernelrelease kernelversion

# UML needs a little special treatment here.  It wants to use the host
# toolchain, so needs $(SUBARCH) passed to checkstack.pl.  Everyone
# else wants $(ARCH), including people doing cross-builds, which means
# that $(SUBARCH) doesn't work here.
ifeq ($(ARCH), um)
CHECKSTACK_ARCH := $(SUBARCH)
else
CHECKSTACK_ARCH := $(ARCH)
endif
checkstack:
	$(OBJDUMP) -d vmlinux $$(find . -name '*.ko') | \
	$(PERL) $(src)/scripts/checkstack.pl $(CHECKSTACK_ARCH)

kernelrelease:
	@echo "$(KERNELVERSION)$$($(CONFIG_SHELL) $(srctree)/scripts/setlocalversion $(srctree))"

kernelversion:
	@echo $(KERNELVERSION)

# Clear a bunch of variables before executing the submake
tools/: FORCE
	$(Q)mkdir -p $(objtree)/tools
	$(Q)$(MAKE) LDFLAGS= MAKEFLAGS="$(filter --j% -j,$(MAKEFLAGS))" O=$(objtree) subdir=tools -C $(src)/tools/

tools/%: FORCE
	$(Q)mkdir -p $(objtree)/tools
	$(Q)$(MAKE) LDFLAGS= MAKEFLAGS="$(filter --j% -j,$(MAKEFLAGS))" O=$(objtree) subdir=tools -C $(src)/tools/ $*

# Single targets
# ---------------------------------------------------------------------------
# Single targets are compatible with:
# - build with mixed source and output
# - build with separate output dir 'make O=...'
# - external modules
#
#  target-dir => where to store outputfile
#  build-dir  => directory in kernel source tree to use

ifeq ($(KBUILD_EXTMOD),)
        build-dir  = $(patsubst %/,%,$(dir $@))
        target-dir = $(dir $@)
else
        zap-slash=$(filter-out .,$(patsubst %/,%,$(dir $@)))
        build-dir  = $(KBUILD_EXTMOD)$(if $(zap-slash),/$(zap-slash))
        target-dir = $(if $(KBUILD_EXTMOD),$(dir $<),$(dir $@))
endif

%.s: %.c prepare scripts FORCE
	$(Q)$(MAKE) $(build)=$(build-dir) $(target-dir)$(notdir $@)
%.i: %.c prepare scripts FORCE
	$(Q)$(MAKE) $(build)=$(build-dir) $(target-dir)$(notdir $@)
%.o: %.c prepare scripts FORCE
	$(Q)$(MAKE) $(build)=$(build-dir) $(target-dir)$(notdir $@)
%.lst: %.c prepare scripts FORCE
	$(Q)$(MAKE) $(build)=$(build-dir) $(target-dir)$(notdir $@)
%.s: %.S prepare scripts FORCE
	$(Q)$(MAKE) $(build)=$(build-dir) $(target-dir)$(notdir $@)
%.o: %.S prepare scripts FORCE
	$(Q)$(MAKE) $(build)=$(build-dir) $(target-dir)$(notdir $@)
%.symtypes: %.c prepare scripts FORCE
	$(Q)$(MAKE) $(build)=$(build-dir) $(target-dir)$(notdir $@)

# Modules
/: prepare scripts FORCE
	$(cmd_crmodverdir)
	$(Q)$(MAKE) KBUILD_MODULES=$(if $(CONFIG_MODULES),1) \
	$(build)=$(build-dir)
%/: prepare scripts FORCE
	$(cmd_crmodverdir)
	$(Q)$(MAKE) KBUILD_MODULES=$(if $(CONFIG_MODULES),1) \
	$(build)=$(build-dir)
%.ko: prepare scripts FORCE
	$(cmd_crmodverdir)
	$(Q)$(MAKE) KBUILD_MODULES=$(if $(CONFIG_MODULES),1)   \
	$(build)=$(build-dir) $(@:.ko=.o)
	$(Q)$(MAKE) -f $(srctree)/scripts/Makefile.modpost

# FIXME Should go into a make.lib or something 
# ===========================================================================

quiet_cmd_rmdirs = $(if $(wildcard $(rm-dirs)),CLEAN   $(wildcard $(rm-dirs)))
      cmd_rmdirs = rm -rf $(rm-dirs)

quiet_cmd_rmfiles = $(if $(wildcard $(rm-files)),CLEAN   $(wildcard $(rm-files)))
      cmd_rmfiles = rm -f $(rm-files)

# Run depmod only if we have System.map and depmod is executable
quiet_cmd_depmod = DEPMOD  $(KERNELRELEASE)
      cmd_depmod = $(CONFIG_SHELL) $(srctree)/scripts/depmod.sh $(DEPMOD) \
                   $(KERNELRELEASE) "$(patsubst y,_,$(CONFIG_HAVE_UNDERSCORE_SYMBOL_PREFIX))"

# Create temporary dir for module support files
# clean it up only when building all modules
cmd_crmodverdir = $(Q)mkdir -p $(MODVERDIR) \
                  $(if $(KBUILD_MODULES),; rm -f $(MODVERDIR)/*)

# read all saved command lines

targets := $(wildcard $(sort $(targets)))
cmd_files := $(wildcard .*.cmd $(foreach f,$(targets),$(dir $(f)).$(notdir $(f)).cmd))

ifneq ($(cmd_files),)
  $(cmd_files): ;	# Do not try to update included dependency files
  include $(cmd_files)
endif

# Shorthand for $(Q)$(MAKE) -f scripts/Makefile.clean obj=dir
# Usage:
# $(Q)$(MAKE) $(clean)=dir
clean := -f $(if $(KBUILD_SRC),$(srctree)/)scripts/Makefile.clean obj

endif	# skip-makefile

PHONY += FORCE
FORCE:

# Declare the contents of the .PHONY variable as phony.  We keep that
# information in a variable so we can use it in if_changed and friends.
.PHONY: $(PHONY)<|MERGE_RESOLUTION|>--- conflicted
+++ resolved
@@ -1,13 +1,7 @@
 VERSION = 3
-<<<<<<< HEAD
-PATCHLEVEL = 9
-SUBLEVEL = 3
-EXTRAVERSION =
-=======
 PATCHLEVEL = 10
 SUBLEVEL = 0
 EXTRAVERSION = -rc1
->>>>>>> f722406f
 NAME = Unicycling Gorilla
 
 # *DOCUMENTATION*
