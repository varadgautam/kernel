--- conflicted
+++ resolved
@@ -1,11 +1,7 @@
 VERSION = 3
 PATCHLEVEL = 14
 SUBLEVEL = 0
-<<<<<<< HEAD
-EXTRAVERSION = -rc2-271-g4675348
-=======
 EXTRAVERSION = -rc4
->>>>>>> cfbf8d48
 NAME = Shuffling Zombie Juror
 
 # *DOCUMENTATION*
