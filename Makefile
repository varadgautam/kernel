VERSION = 3
PATCHLEVEL = 8
SUBLEVEL = 0
<<<<<<< HEAD
EXTRAVERSION = -rc5-150-g6abb7c2
NAME = Terrified Chipmunk
=======
EXTRAVERSION = -rc6
NAME = Unicycling Gorilla
>>>>>>> 88b62b91

# *DOCUMENTATION*
# To see a list of typical targets execute "make help"
# More info can be located in ./README
# Comments in this file are targeted only to the developer, do not
# expect to learn how to build the kernel reading this file.

# Do not:
# o  use make's built-in rules and variables
#    (this increases performance and avoids hard-to-debug behaviour);
# o  print "Entering directory ...";
MAKEFLAGS += -rR --no-print-directory

# Avoid funny character set dependencies
unexport LC_ALL
LC_COLLATE=C
LC_NUMERIC=C
export LC_COLLATE LC_NUMERIC

# We are using a recursive build, so we need to do a little thinking
# to get the ordering right.
#
# Most importantly: sub-Makefiles should only ever modify files in
# their own directory. If in some directory we have a dependency on
# a file in another dir (which doesn't happen often, but it's often
# unavoidable when linking the built-in.o targets which finally
# turn into vmlinux), we will call a sub make in that other dir, and
# after that we are sure that everything which is in that other dir
# is now up to date.
#
# The only cases where we need to modify files which have global
# effects are thus separated out and done before the recursive
# descending is started. They are now explicitly listed as the
# prepare rule.

# To put more focus on warnings, be less verbose as default
# Use 'make V=1' to see the full commands

ifeq ("$(origin V)", "command line")
  KBUILD_VERBOSE = $(V)
endif
ifndef KBUILD_VERBOSE
  KBUILD_VERBOSE = 0
endif

# Call a source code checker (by default, "sparse") as part of the
# C compilation.
#
# Use 'make C=1' to enable checking of only re-compiled files.
# Use 'make C=2' to enable checking of *all* source files, regardless
# of whether they are re-compiled or not.
#
# See the file "Documentation/sparse.txt" for more details, including
# where to get the "sparse" utility.

ifeq ("$(origin C)", "command line")
  KBUILD_CHECKSRC = $(C)
endif
ifndef KBUILD_CHECKSRC
  KBUILD_CHECKSRC = 0
endif

# Use make M=dir to specify directory of external module to build
# Old syntax make ... SUBDIRS=$PWD is still supported
# Setting the environment variable KBUILD_EXTMOD take precedence
ifdef SUBDIRS
  KBUILD_EXTMOD ?= $(SUBDIRS)
endif

ifeq ("$(origin M)", "command line")
  KBUILD_EXTMOD := $(M)
endif

# kbuild supports saving output files in a separate directory.
# To locate output files in a separate directory two syntaxes are supported.
# In both cases the working directory must be the root of the kernel src.
# 1) O=
# Use "make O=dir/to/store/output/files/"
#
# 2) Set KBUILD_OUTPUT
# Set the environment variable KBUILD_OUTPUT to point to the directory
# where the output files shall be placed.
# export KBUILD_OUTPUT=dir/to/store/output/files/
# make
#
# The O= assignment takes precedence over the KBUILD_OUTPUT environment
# variable.


# KBUILD_SRC is set on invocation of make in OBJ directory
# KBUILD_SRC is not intended to be used by the regular user (for now)
ifeq ($(KBUILD_SRC),)

# OK, Make called in directory where kernel src resides
# Do we want to locate output files in a separate directory?
ifeq ("$(origin O)", "command line")
  KBUILD_OUTPUT := $(O)
endif

ifeq ("$(origin W)", "command line")
  export KBUILD_ENABLE_EXTRA_GCC_CHECKS := $(W)
endif

# That's our default target when none is given on the command line
PHONY := _all
_all:

# Cancel implicit rules on top Makefile
$(CURDIR)/Makefile Makefile: ;

ifneq ($(KBUILD_OUTPUT),)
# Invoke a second make in the output directory, passing relevant variables
# check that the output directory actually exists
saved-output := $(KBUILD_OUTPUT)
KBUILD_OUTPUT := $(shell cd $(KBUILD_OUTPUT) && /bin/pwd)
$(if $(KBUILD_OUTPUT),, \
     $(error output directory "$(saved-output)" does not exist))

PHONY += $(MAKECMDGOALS) sub-make

$(filter-out _all sub-make $(CURDIR)/Makefile, $(MAKECMDGOALS)) _all: sub-make
	@:

sub-make: FORCE
	$(if $(KBUILD_VERBOSE:1=),@)$(MAKE) -C $(KBUILD_OUTPUT) \
	KBUILD_SRC=$(CURDIR) \
	KBUILD_EXTMOD="$(KBUILD_EXTMOD)" -f $(CURDIR)/Makefile \
	$(filter-out _all sub-make,$(MAKECMDGOALS))

# Leave processing to above invocation of make
skip-makefile := 1
endif # ifneq ($(KBUILD_OUTPUT),)
endif # ifeq ($(KBUILD_SRC),)

# We process the rest of the Makefile if this is the final invocation of make
ifeq ($(skip-makefile),)

# If building an external module we do not care about the all: rule
# but instead _all depend on modules
PHONY += all
ifeq ($(KBUILD_EXTMOD),)
_all: all
else
_all: modules
endif

srctree		:= $(if $(KBUILD_SRC),$(KBUILD_SRC),$(CURDIR))
objtree		:= $(CURDIR)
src		:= $(srctree)
obj		:= $(objtree)

VPATH		:= $(srctree)$(if $(KBUILD_EXTMOD),:$(KBUILD_EXTMOD))

export srctree objtree VPATH


# SUBARCH tells the usermode build what the underlying arch is.  That is set
# first, and if a usermode build is happening, the "ARCH=um" on the command
# line overrides the setting of ARCH below.  If a native build is happening,
# then ARCH is assigned, getting whatever value it gets normally, and 
# SUBARCH is subsequently ignored.

SUBARCH := $(shell uname -m | sed -e s/i.86/i386/ -e s/sun4u/sparc64/ \
				  -e s/arm.*/arm/ -e s/sa110/arm/ \
				  -e s/s390x/s390/ -e s/parisc64/parisc/ \
				  -e s/ppc.*/powerpc/ -e s/mips.*/mips/ \
				  -e s/sh[234].*/sh/ -e s/aarch64.*/arm64/ )

# Cross compiling and selecting different set of gcc/bin-utils
# ---------------------------------------------------------------------------
#
# When performing cross compilation for other architectures ARCH shall be set
# to the target architecture. (See arch/* for the possibilities).
# ARCH can be set during invocation of make:
# make ARCH=ia64
# Another way is to have ARCH set in the environment.
# The default ARCH is the host where make is executed.

# CROSS_COMPILE specify the prefix used for all executables used
# during compilation. Only gcc and related bin-utils executables
# are prefixed with $(CROSS_COMPILE).
# CROSS_COMPILE can be set on the command line
# make CROSS_COMPILE=ia64-linux-
# Alternatively CROSS_COMPILE can be set in the environment.
# A third alternative is to store a setting in .config so that plain
# "make" in the configured kernel build directory always uses that.
# Default value for CROSS_COMPILE is not to prefix executables
# Note: Some architectures assign CROSS_COMPILE in their arch/*/Makefile
export KBUILD_BUILDHOST := $(SUBARCH)
ARCH		?= $(SUBARCH)
CROSS_COMPILE	?= $(CONFIG_CROSS_COMPILE:"%"=%)

# Architecture as present in compile.h
UTS_MACHINE 	:= $(ARCH)
SRCARCH 	:= $(ARCH)

# Additional ARCH settings for x86
ifeq ($(ARCH),i386)
        SRCARCH := x86
endif
ifeq ($(ARCH),x86_64)
        SRCARCH := x86
endif

# Additional ARCH settings for sparc
ifeq ($(ARCH),sparc32)
       SRCARCH := sparc
endif
ifeq ($(ARCH),sparc64)
       SRCARCH := sparc
endif

# Additional ARCH settings for sh
ifeq ($(ARCH),sh64)
       SRCARCH := sh
endif

# Additional ARCH settings for tile
ifeq ($(ARCH),tilepro)
       SRCARCH := tile
endif
ifeq ($(ARCH),tilegx)
       SRCARCH := tile
endif

# Where to locate arch specific headers
hdr-arch  := $(SRCARCH)

KCONFIG_CONFIG	?= .config
export KCONFIG_CONFIG

# SHELL used by kbuild
CONFIG_SHELL := $(shell if [ -x "$$BASH" ]; then echo $$BASH; \
	  else if [ -x /bin/bash ]; then echo /bin/bash; \
	  else echo sh; fi ; fi)

HOSTCC       = gcc
HOSTCXX      = g++
HOSTCFLAGS   = -Wall -Wmissing-prototypes -Wstrict-prototypes -O2 -fomit-frame-pointer
HOSTCXXFLAGS = -O2

# Decide whether to build built-in, modular, or both.
# Normally, just do built-in.

KBUILD_MODULES :=
KBUILD_BUILTIN := 1

#	If we have only "make modules", don't compile built-in objects.
#	When we're building modules with modversions, we need to consider
#	the built-in objects during the descend as well, in order to
#	make sure the checksums are up to date before we record them.

ifeq ($(MAKECMDGOALS),modules)
  KBUILD_BUILTIN := $(if $(CONFIG_MODVERSIONS),1)
endif

#	If we have "make <whatever> modules", compile modules
#	in addition to whatever we do anyway.
#	Just "make" or "make all" shall build modules as well

ifneq ($(filter all _all modules,$(MAKECMDGOALS)),)
  KBUILD_MODULES := 1
endif

ifeq ($(MAKECMDGOALS),)
  KBUILD_MODULES := 1
endif

export KBUILD_MODULES KBUILD_BUILTIN
export KBUILD_CHECKSRC KBUILD_SRC KBUILD_EXTMOD

# Beautify output
# ---------------------------------------------------------------------------
#
# Normally, we echo the whole command before executing it. By making
# that echo $($(quiet)$(cmd)), we now have the possibility to set
# $(quiet) to choose other forms of output instead, e.g.
#
#         quiet_cmd_cc_o_c = Compiling $(RELDIR)/$@
#         cmd_cc_o_c       = $(CC) $(c_flags) -c -o $@ $<
#
# If $(quiet) is empty, the whole command will be printed.
# If it is set to "quiet_", only the short version will be printed. 
# If it is set to "silent_", nothing will be printed at all, since
# the variable $(silent_cmd_cc_o_c) doesn't exist.
#
# A simple variant is to prefix commands with $(Q) - that's useful
# for commands that shall be hidden in non-verbose mode.
#
#	$(Q)ln $@ :<
#
# If KBUILD_VERBOSE equals 0 then the above command will be hidden.
# If KBUILD_VERBOSE equals 1 then the above command is displayed.

ifeq ($(KBUILD_VERBOSE),1)
  quiet =
  Q =
else
  quiet=quiet_
  Q = @
endif

# If the user is running make -s (silent mode), suppress echoing of
# commands

ifneq ($(filter s% -s%,$(MAKEFLAGS)),)
  quiet=silent_
endif

export quiet Q KBUILD_VERBOSE


# Look for make include files relative to root of kernel src
MAKEFLAGS += --include-dir=$(srctree)

# We need some generic definitions (do not try to remake the file).
$(srctree)/scripts/Kbuild.include: ;
include $(srctree)/scripts/Kbuild.include

# Make variables (CC, etc...)

AS		= $(CROSS_COMPILE)as
LD		= $(CROSS_COMPILE)ld
CC		= $(CROSS_COMPILE)gcc
CPP		= $(CC) -E
AR		= $(CROSS_COMPILE)ar
NM		= $(CROSS_COMPILE)nm
STRIP		= $(CROSS_COMPILE)strip
OBJCOPY		= $(CROSS_COMPILE)objcopy
OBJDUMP		= $(CROSS_COMPILE)objdump
AWK		= awk
GENKSYMS	= scripts/genksyms/genksyms
INSTALLKERNEL  := installkernel
DEPMOD		= /sbin/depmod
PERL		= perl
CHECK		= sparse

CHECKFLAGS     := -D__linux__ -Dlinux -D__STDC__ -Dunix -D__unix__ \
		  -Wbitwise -Wno-return-void $(CF)
CFLAGS_MODULE   =
AFLAGS_MODULE   =
LDFLAGS_MODULE  =
CFLAGS_KERNEL	=
AFLAGS_KERNEL	=
CFLAGS_GCOV	= -fprofile-arcs -ftest-coverage


# Use USERINCLUDE when you must reference the UAPI directories only.
USERINCLUDE    := \
		-I$(srctree)/arch/$(hdr-arch)/include/uapi \
		-Iarch/$(hdr-arch)/include/generated/uapi \
		-I$(srctree)/include/uapi \
		-Iinclude/generated/uapi \
                -include $(srctree)/include/linux/kconfig.h

# Use LINUXINCLUDE when you must reference the include/ directory.
# Needed to be compatible with the O= option
LINUXINCLUDE    := \
		-I$(srctree)/arch/$(hdr-arch)/include \
		-Iarch/$(hdr-arch)/include/generated \
		$(if $(KBUILD_SRC), -I$(srctree)/include) \
		-Iinclude \
		$(USERINCLUDE)

KBUILD_CPPFLAGS := -D__KERNEL__

KBUILD_CFLAGS   := -Wall -Wundef -Wstrict-prototypes -Wno-trigraphs \
		   -fno-strict-aliasing -fno-common \
		   -Werror-implicit-function-declaration \
		   -Wno-format-security \
		   -fno-delete-null-pointer-checks
KBUILD_AFLAGS_KERNEL :=
KBUILD_CFLAGS_KERNEL :=
KBUILD_AFLAGS   := -D__ASSEMBLY__
KBUILD_AFLAGS_MODULE  := -DMODULE
KBUILD_CFLAGS_MODULE  := -DMODULE
KBUILD_LDFLAGS_MODULE := -T $(srctree)/scripts/module-common.lds

# Read KERNELRELEASE from include/config/kernel.release (if it exists)
KERNELRELEASE = $(shell cat include/config/kernel.release 2> /dev/null)
KERNELVERSION = $(VERSION)$(if $(PATCHLEVEL),.$(PATCHLEVEL)$(if $(SUBLEVEL),.$(SUBLEVEL)))$(EXTRAVERSION)

export VERSION PATCHLEVEL SUBLEVEL KERNELRELEASE KERNELVERSION
export ARCH SRCARCH CONFIG_SHELL HOSTCC HOSTCFLAGS CROSS_COMPILE AS LD CC
export CPP AR NM STRIP OBJCOPY OBJDUMP
export MAKE AWK GENKSYMS INSTALLKERNEL PERL UTS_MACHINE
export HOSTCXX HOSTCXXFLAGS LDFLAGS_MODULE CHECK CHECKFLAGS

export KBUILD_CPPFLAGS NOSTDINC_FLAGS LINUXINCLUDE OBJCOPYFLAGS LDFLAGS
export KBUILD_CFLAGS CFLAGS_KERNEL CFLAGS_MODULE CFLAGS_GCOV
export KBUILD_AFLAGS AFLAGS_KERNEL AFLAGS_MODULE
export KBUILD_AFLAGS_MODULE KBUILD_CFLAGS_MODULE KBUILD_LDFLAGS_MODULE
export KBUILD_AFLAGS_KERNEL KBUILD_CFLAGS_KERNEL
export KBUILD_ARFLAGS

# When compiling out-of-tree modules, put MODVERDIR in the module
# tree rather than in the kernel tree. The kernel tree might
# even be read-only.
export MODVERDIR := $(if $(KBUILD_EXTMOD),$(firstword $(KBUILD_EXTMOD))/).tmp_versions

# Files to ignore in find ... statements

RCS_FIND_IGNORE := \( -name SCCS -o -name BitKeeper -o -name .svn -o -name CVS \
		   -o -name .pc -o -name .hg -o -name .git \) -prune -o
export RCS_TAR_IGNORE := --exclude SCCS --exclude BitKeeper --exclude .svn \
			 --exclude CVS --exclude .pc --exclude .hg --exclude .git

# ===========================================================================
# Rules shared between *config targets and build targets

# Basic helpers built in scripts/
PHONY += scripts_basic
scripts_basic:
	$(Q)$(MAKE) $(build)=scripts/basic
	$(Q)rm -f .tmp_quiet_recordmcount

# To avoid any implicit rule to kick in, define an empty command.
scripts/basic/%: scripts_basic ;

PHONY += outputmakefile
# outputmakefile generates a Makefile in the output directory, if using a
# separate output directory. This allows convenient use of make in the
# output directory.
outputmakefile:
ifneq ($(KBUILD_SRC),)
	$(Q)ln -fsn $(srctree) source
	$(Q)$(CONFIG_SHELL) $(srctree)/scripts/mkmakefile \
	    $(srctree) $(objtree) $(VERSION) $(PATCHLEVEL)
endif

# Support for using generic headers in asm-generic
PHONY += asm-generic
asm-generic:
	$(Q)$(MAKE) -f $(srctree)/scripts/Makefile.asm-generic \
	            src=asm obj=arch/$(SRCARCH)/include/generated/asm
	$(Q)$(MAKE) -f $(srctree)/scripts/Makefile.asm-generic \
	            src=uapi/asm obj=arch/$(SRCARCH)/include/generated/uapi/asm

# To make sure we do not include .config for any of the *config targets
# catch them early, and hand them over to scripts/kconfig/Makefile
# It is allowed to specify more targets when calling make, including
# mixing *config targets and build targets.
# For example 'make oldconfig all'.
# Detect when mixed targets is specified, and make a second invocation
# of make so .config is not included in this case either (for *config).

version_h := include/generated/uapi/linux/version.h

no-dot-config-targets := clean mrproper distclean \
			 cscope gtags TAGS tags help %docs check% coccicheck \
			 $(version_h) headers_% archheaders archscripts \
			 kernelversion %src-pkg

config-targets := 0
mixed-targets  := 0
dot-config     := 1

ifneq ($(filter $(no-dot-config-targets), $(MAKECMDGOALS)),)
	ifeq ($(filter-out $(no-dot-config-targets), $(MAKECMDGOALS)),)
		dot-config := 0
	endif
endif

ifeq ($(KBUILD_EXTMOD),)
        ifneq ($(filter config %config,$(MAKECMDGOALS)),)
                config-targets := 1
                ifneq ($(filter-out config %config,$(MAKECMDGOALS)),)
                        mixed-targets := 1
                endif
        endif
endif

ifeq ($(mixed-targets),1)
# ===========================================================================
# We're called with mixed targets (*config and build targets).
# Handle them one by one.

%:: FORCE
	$(Q)$(MAKE) -C $(srctree) KBUILD_SRC= $@

else
ifeq ($(config-targets),1)
# ===========================================================================
# *config targets only - make sure prerequisites are updated, and descend
# in scripts/kconfig to make the *config target

# Read arch specific Makefile to set KBUILD_DEFCONFIG as needed.
# KBUILD_DEFCONFIG may point out an alternative default configuration
# used for 'make defconfig'
include $(srctree)/arch/$(SRCARCH)/Makefile
export KBUILD_DEFCONFIG KBUILD_KCONFIG

config: scripts_basic outputmakefile FORCE
	$(Q)mkdir -p include/linux include/config
	$(Q)$(MAKE) $(build)=scripts/kconfig $@

%config: scripts_basic outputmakefile FORCE
	$(Q)mkdir -p include/linux include/config
	$(Q)$(MAKE) $(build)=scripts/kconfig $@

else
# ===========================================================================
# Build targets only - this includes vmlinux, arch specific targets, clean
# targets and others. In general all targets except *config targets.

ifeq ($(KBUILD_EXTMOD),)
# Additional helpers built in scripts/
# Carefully list dependencies so we do not try to build scripts twice
# in parallel
PHONY += scripts
scripts: scripts_basic include/config/auto.conf include/config/tristate.conf
	$(Q)$(MAKE) $(build)=$(@)

# Objects we will link into vmlinux / subdirs we need to visit
init-y		:= init/
drivers-y	:= drivers/ sound/ firmware/
net-y		:= net/
libs-y		:= lib/
core-y		:= usr/
endif # KBUILD_EXTMOD

ifeq ($(dot-config),1)
# Read in config
-include include/config/auto.conf

ifeq ($(KBUILD_EXTMOD),)
# Read in dependencies to all Kconfig* files, make sure to run
# oldconfig if changes are detected.
-include include/config/auto.conf.cmd

# To avoid any implicit rule to kick in, define an empty command
$(KCONFIG_CONFIG) include/config/auto.conf.cmd: ;

# If .config is newer than include/config/auto.conf, someone tinkered
# with it and forgot to run make oldconfig.
# if auto.conf.cmd is missing then we are probably in a cleaned tree so
# we execute the config step to be sure to catch updated Kconfig files
include/config/%.conf: $(KCONFIG_CONFIG) include/config/auto.conf.cmd
	$(Q)$(MAKE) -f $(srctree)/Makefile silentoldconfig
else
# external modules needs include/generated/autoconf.h and include/config/auto.conf
# but do not care if they are up-to-date. Use auto.conf to trigger the test
PHONY += include/config/auto.conf

include/config/auto.conf:
	$(Q)test -e include/generated/autoconf.h -a -e $@ || (		\
	echo >&2;							\
	echo >&2 "  ERROR: Kernel configuration is invalid.";		\
	echo >&2 "         include/generated/autoconf.h or $@ are missing.";\
	echo >&2 "         Run 'make oldconfig && make prepare' on kernel src to fix it.";	\
	echo >&2 ;							\
	/bin/false)

endif # KBUILD_EXTMOD

else
# Dummy target needed, because used as prerequisite
include/config/auto.conf: ;
endif # $(dot-config)

# The all: target is the default when no target is given on the
# command line.
# This allow a user to issue only 'make' to build a kernel including modules
# Defaults to vmlinux, but the arch makefile usually adds further targets
all: vmlinux

ifdef CONFIG_CC_OPTIMIZE_FOR_SIZE
KBUILD_CFLAGS	+= -Os
else
KBUILD_CFLAGS	+= -O2
endif

include $(srctree)/arch/$(SRCARCH)/Makefile

ifdef CONFIG_READABLE_ASM
# Disable optimizations that make assembler listings hard to read.
# reorder blocks reorders the control in the function
# ipa clone creates specialized cloned functions
# partial inlining inlines only parts of functions
KBUILD_CFLAGS += $(call cc-option,-fno-reorder-blocks,) \
                 $(call cc-option,-fno-ipa-cp-clone,) \
                 $(call cc-option,-fno-partial-inlining)
endif

ifneq ($(CONFIG_FRAME_WARN),0)
KBUILD_CFLAGS += $(call cc-option,-Wframe-larger-than=${CONFIG_FRAME_WARN})
endif

# Force gcc to behave correct even for buggy distributions
ifndef CONFIG_CC_STACKPROTECTOR
KBUILD_CFLAGS += $(call cc-option, -fno-stack-protector)
endif

# This warning generated too much noise in a regular build.
# Use make W=1 to enable this warning (see scripts/Makefile.build)
KBUILD_CFLAGS += $(call cc-disable-warning, unused-but-set-variable)

ifdef CONFIG_FRAME_POINTER
KBUILD_CFLAGS	+= -fno-omit-frame-pointer -fno-optimize-sibling-calls
else
# Some targets (ARM with Thumb2, for example), can't be built with frame
# pointers.  For those, we don't have FUNCTION_TRACER automatically
# select FRAME_POINTER.  However, FUNCTION_TRACER adds -pg, and this is
# incompatible with -fomit-frame-pointer with current GCC, so we don't use
# -fomit-frame-pointer with FUNCTION_TRACER.
ifndef CONFIG_FUNCTION_TRACER
KBUILD_CFLAGS	+= -fomit-frame-pointer
endif
endif

ifdef CONFIG_DEBUG_INFO
KBUILD_CFLAGS	+= -g
KBUILD_AFLAGS	+= -gdwarf-2
endif

ifdef CONFIG_DEBUG_INFO_REDUCED
KBUILD_CFLAGS 	+= $(call cc-option, -femit-struct-debug-baseonly)
endif

ifdef CONFIG_FUNCTION_TRACER
ifdef CONFIG_HAVE_FENTRY
CC_USING_FENTRY	:= $(call cc-option, -mfentry -DCC_USING_FENTRY)
endif
KBUILD_CFLAGS	+= -pg $(CC_USING_FENTRY)
KBUILD_AFLAGS	+= $(CC_USING_FENTRY)
ifdef CONFIG_DYNAMIC_FTRACE
	ifdef CONFIG_HAVE_C_RECORDMCOUNT
		BUILD_C_RECORDMCOUNT := y
		export BUILD_C_RECORDMCOUNT
	endif
endif
endif

# We trigger additional mismatches with less inlining
ifdef CONFIG_DEBUG_SECTION_MISMATCH
KBUILD_CFLAGS += $(call cc-option, -fno-inline-functions-called-once)
endif

# arch Makefile may override CC so keep this after arch Makefile is included
NOSTDINC_FLAGS += -nostdinc -isystem $(shell $(CC) -print-file-name=include)
CHECKFLAGS     += $(NOSTDINC_FLAGS)

# warn about C99 declaration after statement
KBUILD_CFLAGS += $(call cc-option,-Wdeclaration-after-statement,)

# disable pointer signed / unsigned warnings in gcc 4.0
KBUILD_CFLAGS += $(call cc-disable-warning, pointer-sign)

# disable invalid "can't wrap" optimizations for signed / pointers
KBUILD_CFLAGS	+= $(call cc-option,-fno-strict-overflow)

# conserve stack if available
KBUILD_CFLAGS   += $(call cc-option,-fconserve-stack)

# use the deterministic mode of AR if available
KBUILD_ARFLAGS := $(call ar-option,D)

# check for 'asm goto'
ifeq ($(shell $(CONFIG_SHELL) $(srctree)/scripts/gcc-goto.sh $(CC)), y)
	KBUILD_CFLAGS += -DCC_HAVE_ASM_GOTO
endif

# Add user supplied CPPFLAGS, AFLAGS and CFLAGS as the last assignments
KBUILD_CPPFLAGS += $(KCPPFLAGS)
KBUILD_AFLAGS += $(KAFLAGS)
KBUILD_CFLAGS += $(KCFLAGS)

# Use --build-id when available.
LDFLAGS_BUILD_ID = $(patsubst -Wl$(comma)%,%,\
			      $(call cc-ldoption, -Wl$(comma)--build-id,))
KBUILD_LDFLAGS_MODULE += $(LDFLAGS_BUILD_ID)
LDFLAGS_vmlinux += $(LDFLAGS_BUILD_ID)

ifeq ($(CONFIG_STRIP_ASM_SYMS),y)
LDFLAGS_vmlinux	+= $(call ld-option, -X,)
endif

# Default kernel image to build when no specific target is given.
# KBUILD_IMAGE may be overruled on the command line or
# set in the environment
# Also any assignments in arch/$(ARCH)/Makefile take precedence over
# this default value
export KBUILD_IMAGE ?= vmlinux

#
# INSTALL_PATH specifies where to place the updated kernel and system map
# images. Default is /boot, but you can set it to other values
export	INSTALL_PATH ?= /boot

#
# INSTALL_MOD_PATH specifies a prefix to MODLIB for module directory
# relocations required by build roots.  This is not defined in the
# makefile but the argument can be passed to make if needed.
#

MODLIB	= $(INSTALL_MOD_PATH)/lib/modules/$(KERNELRELEASE)
export MODLIB

#
#  INSTALL_MOD_STRIP, if defined, will cause modules to be
#  stripped after they are installed.  If INSTALL_MOD_STRIP is '1', then
#  the default option --strip-debug will be used.  Otherwise,
#  INSTALL_MOD_STRIP value will be used as the options to the strip command.

ifdef INSTALL_MOD_STRIP
ifeq ($(INSTALL_MOD_STRIP),1)
mod_strip_cmd = $(STRIP) --strip-debug
else
mod_strip_cmd = $(STRIP) $(INSTALL_MOD_STRIP)
endif # INSTALL_MOD_STRIP=1
else
mod_strip_cmd = true
endif # INSTALL_MOD_STRIP
export mod_strip_cmd


ifeq ($(CONFIG_MODULE_SIG),y)
MODSECKEY = ./signing_key.priv
MODPUBKEY = ./signing_key.x509
export MODPUBKEY
mod_sign_cmd = perl $(srctree)/scripts/sign-file $(MODSECKEY) $(MODPUBKEY)
else
mod_sign_cmd = true
endif
export mod_sign_cmd


ifeq ($(KBUILD_EXTMOD),)
core-y		+= kernel/ mm/ fs/ ipc/ security/ crypto/ block/

vmlinux-dirs	:= $(patsubst %/,%,$(filter %/, $(init-y) $(init-m) \
		     $(core-y) $(core-m) $(drivers-y) $(drivers-m) \
		     $(net-y) $(net-m) $(libs-y) $(libs-m)))

vmlinux-alldirs	:= $(sort $(vmlinux-dirs) $(patsubst %/,%,$(filter %/, \
		     $(init-n) $(init-) \
		     $(core-n) $(core-) $(drivers-n) $(drivers-) \
		     $(net-n)  $(net-)  $(libs-n)    $(libs-))))

init-y		:= $(patsubst %/, %/built-in.o, $(init-y))
core-y		:= $(patsubst %/, %/built-in.o, $(core-y))
drivers-y	:= $(patsubst %/, %/built-in.o, $(drivers-y))
net-y		:= $(patsubst %/, %/built-in.o, $(net-y))
libs-y1		:= $(patsubst %/, %/lib.a, $(libs-y))
libs-y2		:= $(patsubst %/, %/built-in.o, $(libs-y))
libs-y		:= $(libs-y1) $(libs-y2)

# Externally visible symbols (used by link-vmlinux.sh)
export KBUILD_VMLINUX_INIT := $(head-y) $(init-y)
export KBUILD_VMLINUX_MAIN := $(core-y) $(libs-y) $(drivers-y) $(net-y)
export KBUILD_LDS          := arch/$(SRCARCH)/kernel/vmlinux.lds
export LDFLAGS_vmlinux

vmlinux-deps := $(KBUILD_LDS) $(KBUILD_VMLINUX_INIT) $(KBUILD_VMLINUX_MAIN)

# Final link of vmlinux
      cmd_link-vmlinux = $(CONFIG_SHELL) $< $(LD) $(LDFLAGS) $(LDFLAGS_vmlinux)
quiet_cmd_link-vmlinux = LINK    $@

# Include targets which we want to
# execute if the rest of the kernel build went well.
vmlinux: scripts/link-vmlinux.sh $(vmlinux-deps) FORCE
ifdef CONFIG_HEADERS_CHECK
	$(Q)$(MAKE) -f $(srctree)/Makefile headers_check
endif
ifdef CONFIG_SAMPLES
	$(Q)$(MAKE) $(build)=samples
endif
ifdef CONFIG_BUILD_DOCSRC
	$(Q)$(MAKE) $(build)=Documentation
endif
	+$(call if_changed,link-vmlinux)

# The actual objects are generated when descending, 
# make sure no implicit rule kicks in
$(sort $(vmlinux-deps)): $(vmlinux-dirs) ;

# Handle descending into subdirectories listed in $(vmlinux-dirs)
# Preset locale variables to speed up the build process. Limit locale
# tweaks to this spot to avoid wrong language settings when running
# make menuconfig etc.
# Error messages still appears in the original language

PHONY += $(vmlinux-dirs)
$(vmlinux-dirs): prepare scripts
	$(Q)$(MAKE) $(build)=$@

# Store (new) KERNELRELASE string in include/config/kernel.release
include/config/kernel.release: include/config/auto.conf FORCE
	$(Q)rm -f $@
	$(Q)echo "$(KERNELVERSION)$$($(CONFIG_SHELL) $(srctree)/scripts/setlocalversion $(srctree))" > $@


# Things we need to do before we recursively start building the kernel
# or the modules are listed in "prepare".
# A multi level approach is used. prepareN is processed before prepareN-1.
# archprepare is used in arch Makefiles and when processed asm symlink,
# version.h and scripts_basic is processed / created.

# Listed in dependency order
PHONY += prepare archprepare prepare0 prepare1 prepare2 prepare3

# prepare3 is used to check if we are building in a separate output directory,
# and if so do:
# 1) Check that make has not been executed in the kernel src $(srctree)
prepare3: include/config/kernel.release
ifneq ($(KBUILD_SRC),)
	@$(kecho) '  Using $(srctree) as source for kernel'
	$(Q)if [ -f $(srctree)/.config -o -d $(srctree)/include/config ]; then \
		echo >&2 "  $(srctree) is not clean, please run 'make mrproper'"; \
		echo >&2 "  in the '$(srctree)' directory.";\
		/bin/false; \
	fi;
endif

# prepare2 creates a makefile if using a separate output directory
prepare2: prepare3 outputmakefile asm-generic

prepare1: prepare2 $(version_h) include/generated/utsrelease.h \
                   include/config/auto.conf
	$(cmd_crmodverdir)

archprepare: archheaders archscripts prepare1 scripts_basic

prepare0: archprepare FORCE
	$(Q)$(MAKE) $(build)=.

# All the preparing..
prepare: prepare0

# Generate some files
# ---------------------------------------------------------------------------

# KERNELRELEASE can change from a few different places, meaning version.h
# needs to be updated, so this check is forced on all builds

uts_len := 64
define filechk_utsrelease.h
	if [ `echo -n "$(KERNELRELEASE)" | wc -c ` -gt $(uts_len) ]; then \
	  echo '"$(KERNELRELEASE)" exceeds $(uts_len) characters' >&2;    \
	  exit 1;                                                         \
	fi;                                                               \
	(echo \#define UTS_RELEASE \"$(KERNELRELEASE)\";)
endef

define filechk_version.h
	(echo \#define LINUX_VERSION_CODE $(shell                         \
	expr $(VERSION) \* 65536 + 0$(PATCHLEVEL) \* 256 + 0$(SUBLEVEL)); \
	echo '#define KERNEL_VERSION(a,b,c) (((a) << 16) + ((b) << 8) + (c))';)
endef

$(version_h): $(srctree)/Makefile FORCE
	$(call filechk,version.h)

include/generated/utsrelease.h: include/config/kernel.release FORCE
	$(call filechk,utsrelease.h)

PHONY += headerdep
headerdep:
	$(Q)find $(srctree)/include/ -name '*.h' | xargs --max-args 1 \
	$(srctree)/scripts/headerdep.pl -I$(srctree)/include

# ---------------------------------------------------------------------------

PHONY += depend dep
depend dep:
	@echo '*** Warning: make $@ is unnecessary now.'

# ---------------------------------------------------------------------------
# Firmware install
INSTALL_FW_PATH=$(INSTALL_MOD_PATH)/lib/firmware/$(KERNELRELEASE)
export INSTALL_FW_PATH

PHONY += firmware_install
firmware_install: FORCE
	@mkdir -p $(objtree)/firmware
	$(Q)$(MAKE) -f $(srctree)/scripts/Makefile.fwinst obj=firmware __fw_install

# ---------------------------------------------------------------------------
# Kernel headers

#Default location for installed headers
export INSTALL_HDR_PATH = $(objtree)/usr

hdr-inst := -rR -f $(srctree)/scripts/Makefile.headersinst obj

# If we do an all arch process set dst to asm-$(hdr-arch)
hdr-dst = $(if $(KBUILD_HEADERS), dst=include/asm-$(hdr-arch), dst=include/asm)

PHONY += archheaders
archheaders:

PHONY += archscripts
archscripts:

PHONY += __headers
__headers: $(version_h) scripts_basic asm-generic archheaders archscripts FORCE
	$(Q)$(MAKE) $(build)=scripts build_unifdef

PHONY += headers_install_all
headers_install_all:
	$(Q)$(CONFIG_SHELL) $(srctree)/scripts/headers.sh install

PHONY += headers_install
headers_install: __headers
	$(if $(wildcard $(srctree)/arch/$(hdr-arch)/include/uapi/asm/Kbuild),, \
	  $(error Headers not exportable for the $(SRCARCH) architecture))
	$(Q)$(MAKE) $(hdr-inst)=include/uapi
	$(Q)$(MAKE) $(hdr-inst)=arch/$(hdr-arch)/include/uapi/asm $(hdr-dst)

PHONY += headers_check_all
headers_check_all: headers_install_all
	$(Q)$(CONFIG_SHELL) $(srctree)/scripts/headers.sh check

PHONY += headers_check
headers_check: headers_install
	$(Q)$(MAKE) $(hdr-inst)=include/uapi HDRCHECK=1
	$(Q)$(MAKE) $(hdr-inst)=arch/$(hdr-arch)/include/uapi/asm $(hdr-dst) HDRCHECK=1

# ---------------------------------------------------------------------------
# Modules

ifdef CONFIG_MODULES

# By default, build modules as well

all: modules

#	Build modules
#
#	A module can be listed more than once in obj-m resulting in
#	duplicate lines in modules.order files.  Those are removed
#	using awk while concatenating to the final file.

PHONY += modules
modules: $(vmlinux-dirs) $(if $(KBUILD_BUILTIN),vmlinux) modules.builtin
	$(Q)$(AWK) '!x[$$0]++' $(vmlinux-dirs:%=$(objtree)/%/modules.order) > $(objtree)/modules.order
	@$(kecho) '  Building modules, stage 2.';
	$(Q)$(MAKE) -f $(srctree)/scripts/Makefile.modpost
	$(Q)$(MAKE) -f $(srctree)/scripts/Makefile.fwinst obj=firmware __fw_modbuild

modules.builtin: $(vmlinux-dirs:%=%/modules.builtin)
	$(Q)$(AWK) '!x[$$0]++' $^ > $(objtree)/modules.builtin

%/modules.builtin: include/config/auto.conf
	$(Q)$(MAKE) $(modbuiltin)=$*


# Target to prepare building external modules
PHONY += modules_prepare
modules_prepare: prepare scripts

# Target to install modules
PHONY += modules_install
modules_install: _modinst_ _modinst_post

PHONY += _modinst_
_modinst_:
	@rm -rf $(MODLIB)/kernel
	@rm -f $(MODLIB)/source
	@mkdir -p $(MODLIB)/kernel
	@ln -s $(srctree) $(MODLIB)/source
	@if [ ! $(objtree) -ef  $(MODLIB)/build ]; then \
		rm -f $(MODLIB)/build ; \
		ln -s $(objtree) $(MODLIB)/build ; \
	fi
	@cp -f $(objtree)/modules.order $(MODLIB)/
	@cp -f $(objtree)/modules.builtin $(MODLIB)/
	$(Q)$(MAKE) -f $(srctree)/scripts/Makefile.modinst

# This depmod is only for convenience to give the initial
# boot a modules.dep even before / is mounted read-write.  However the
# boot script depmod is the master version.
PHONY += _modinst_post
_modinst_post: _modinst_
	$(Q)$(MAKE) -f $(srctree)/scripts/Makefile.fwinst obj=firmware __fw_modinst
	$(call cmd,depmod)

ifeq ($(CONFIG_MODULE_SIG), y)
PHONY += modules_sign
modules_sign:
	$(Q)$(MAKE) -f $(srctree)/scripts/Makefile.modsign
endif

else # CONFIG_MODULES

# Modules not configured
# ---------------------------------------------------------------------------

modules modules_install: FORCE
	@echo >&2
	@echo >&2 "The present kernel configuration has modules disabled."
	@echo >&2 "Type 'make config' and enable loadable module support."
	@echo >&2 "Then build a kernel with module support enabled."
	@echo >&2
	@exit 1

endif # CONFIG_MODULES

###
# Cleaning is done on three levels.
# make clean     Delete most generated files
#                Leave enough to build external modules
# make mrproper  Delete the current configuration, and all generated files
# make distclean Remove editor backup files, patch leftover files and the like

# Directories & files removed with 'make clean'
CLEAN_DIRS  += $(MODVERDIR)

# Directories & files removed with 'make mrproper'
MRPROPER_DIRS  += include/config usr/include include/generated          \
                  arch/*/include/generated
MRPROPER_FILES += .config .config.old .version .old_version $(version_h) \
		  Module.symvers tags TAGS cscope* GPATH GTAGS GRTAGS GSYMS \
		  signing_key.priv signing_key.x509 x509.genkey		\
		  extra_certificates signing_key.x509.keyid		\
		  signing_key.x509.signer

# clean - Delete most, but leave enough to build external modules
#
clean: rm-dirs  := $(CLEAN_DIRS)
clean: rm-files := $(CLEAN_FILES)
clean-dirs      := $(addprefix _clean_, . $(vmlinux-alldirs) Documentation samples)

PHONY += $(clean-dirs) clean archclean vmlinuxclean
$(clean-dirs):
	$(Q)$(MAKE) $(clean)=$(patsubst _clean_%,%,$@)

vmlinuxclean:
	$(Q)$(CONFIG_SHELL) $(srctree)/scripts/link-vmlinux.sh clean

clean: archclean vmlinuxclean

# mrproper - Delete all generated files, including .config
#
mrproper: rm-dirs  := $(wildcard $(MRPROPER_DIRS))
mrproper: rm-files := $(wildcard $(MRPROPER_FILES))
mrproper-dirs      := $(addprefix _mrproper_,Documentation/DocBook scripts)

PHONY += $(mrproper-dirs) mrproper archmrproper
$(mrproper-dirs):
	$(Q)$(MAKE) $(clean)=$(patsubst _mrproper_%,%,$@)

mrproper: clean archmrproper $(mrproper-dirs)
	$(call cmd,rmdirs)
	$(call cmd,rmfiles)

# distclean
#
PHONY += distclean

distclean: mrproper
	@find $(srctree) $(RCS_FIND_IGNORE) \
		\( -name '*.orig' -o -name '*.rej' -o -name '*~' \
		-o -name '*.bak' -o -name '#*#' -o -name '.*.orig' \
		-o -name '.*.rej' \
		-o -name '*%' -o -name '.*.cmd' -o -name 'core' \) \
		-type f -print | xargs rm -f


# Packaging of the kernel to various formats
# ---------------------------------------------------------------------------
# rpm target kept for backward compatibility
package-dir	:= $(srctree)/scripts/package

%src-pkg: FORCE
	$(Q)$(MAKE) $(build)=$(package-dir) $@
%pkg: include/config/kernel.release FORCE
	$(Q)$(MAKE) $(build)=$(package-dir) $@
rpm: include/config/kernel.release FORCE
	$(Q)$(MAKE) $(build)=$(package-dir) $@


# Brief documentation of the typical targets used
# ---------------------------------------------------------------------------

boards := $(wildcard $(srctree)/arch/$(SRCARCH)/configs/*_defconfig)
boards := $(notdir $(boards))
board-dirs := $(dir $(wildcard $(srctree)/arch/$(SRCARCH)/configs/*/*_defconfig))
board-dirs := $(sort $(notdir $(board-dirs:/=)))

help:
	@echo  'Cleaning targets:'
	@echo  '  clean		  - Remove most generated files but keep the config and'
	@echo  '                    enough build support to build external modules'
	@echo  '  mrproper	  - Remove all generated files + config + various backup files'
	@echo  '  distclean	  - mrproper + remove editor backup and patch files'
	@echo  ''
	@echo  'Configuration targets:'
	@$(MAKE) -f $(srctree)/scripts/kconfig/Makefile help
	@echo  ''
	@echo  'Other generic targets:'
	@echo  '  all		  - Build all targets marked with [*]'
	@echo  '* vmlinux	  - Build the bare kernel'
	@echo  '* modules	  - Build all modules'
	@echo  '  modules_install - Install all modules to INSTALL_MOD_PATH (default: /)'
	@echo  '  firmware_install- Install all firmware to INSTALL_FW_PATH'
	@echo  '                    (default: $$(INSTALL_MOD_PATH)/lib/firmware)'
	@echo  '  dir/            - Build all files in dir and below'
	@echo  '  dir/file.[oisS] - Build specified target only'
	@echo  '  dir/file.lst    - Build specified mixed source/assembly target only'
	@echo  '                    (requires a recent binutils and recent build (System.map))'
	@echo  '  dir/file.ko     - Build module including final link'
	@echo  '  modules_prepare - Set up for building external modules'
	@echo  '  tags/TAGS	  - Generate tags file for editors'
	@echo  '  cscope	  - Generate cscope index'
	@echo  '  gtags           - Generate GNU GLOBAL index'
	@echo  '  kernelrelease	  - Output the release version string'
	@echo  '  kernelversion	  - Output the version stored in Makefile'
	@echo  '  headers_install - Install sanitised kernel headers to INSTALL_HDR_PATH'; \
	 echo  '                    (default: $(INSTALL_HDR_PATH))'; \
	 echo  ''
	@echo  'Static analysers'
	@echo  '  checkstack      - Generate a list of stack hogs'
	@echo  '  namespacecheck  - Name space analysis on compiled kernel'
	@echo  '  versioncheck    - Sanity check on version.h usage'
	@echo  '  includecheck    - Check for duplicate included header files'
	@echo  '  export_report   - List the usages of all exported symbols'
	@echo  '  headers_check   - Sanity check on exported headers'
	@echo  '  headerdep       - Detect inclusion cycles in headers'
	@$(MAKE) -f $(srctree)/scripts/Makefile.help checker-help
	@echo  ''
	@echo  'Kernel packaging:'
	@$(MAKE) $(build)=$(package-dir) help
	@echo  ''
	@echo  'Documentation targets:'
	@$(MAKE) -f $(srctree)/Documentation/DocBook/Makefile dochelp
	@echo  ''
	@echo  'Architecture specific targets ($(SRCARCH)):'
	@$(if $(archhelp),$(archhelp),\
		echo '  No architecture specific help defined for $(SRCARCH)')
	@echo  ''
	@$(if $(boards), \
		$(foreach b, $(boards), \
		printf "  %-24s - Build for %s\\n" $(b) $(subst _defconfig,,$(b));) \
		echo '')
	@$(if $(board-dirs), \
		$(foreach b, $(board-dirs), \
		printf "  %-16s - Show %s-specific targets\\n" help-$(b) $(b);) \
		printf "  %-16s - Show all of the above\\n" help-boards; \
		echo '')

	@echo  '  make V=0|1 [targets] 0 => quiet build (default), 1 => verbose build'
	@echo  '  make V=2   [targets] 2 => give reason for rebuild of target'
	@echo  '  make O=dir [targets] Locate all output files in "dir", including .config'
	@echo  '  make C=1   [targets] Check all c source with $$CHECK (sparse by default)'
	@echo  '  make C=2   [targets] Force check of all c source with $$CHECK'
	@echo  '  make RECORDMCOUNT_WARN=1 [targets] Warn about ignored mcount sections'
	@echo  '  make W=n   [targets] Enable extra gcc checks, n=1,2,3 where'
	@echo  '		1: warnings which may be relevant and do not occur too often'
	@echo  '		2: warnings which occur quite often but may still be relevant'
	@echo  '		3: more obscure warnings, can most likely be ignored'
	@echo  '		Multiple levels can be combined with W=12 or W=123'
	@echo  ''
	@echo  'Execute "make" or "make all" to build all targets marked with [*] '
	@echo  'For further info see the ./README file'


help-board-dirs := $(addprefix help-,$(board-dirs))

help-boards: $(help-board-dirs)

boards-per-dir = $(notdir $(wildcard $(srctree)/arch/$(SRCARCH)/configs/$*/*_defconfig))

$(help-board-dirs): help-%:
	@echo  'Architecture specific targets ($(SRCARCH) $*):'
	@$(if $(boards-per-dir), \
		$(foreach b, $(boards-per-dir), \
		printf "  %-24s - Build for %s\\n" $*/$(b) $(subst _defconfig,,$(b));) \
		echo '')


# Documentation targets
# ---------------------------------------------------------------------------
%docs: scripts_basic FORCE
	$(Q)$(MAKE) $(build)=scripts build_docproc
	$(Q)$(MAKE) $(build)=Documentation/DocBook $@

else # KBUILD_EXTMOD

###
# External module support.
# When building external modules the kernel used as basis is considered
# read-only, and no consistency checks are made and the make
# system is not used on the basis kernel. If updates are required
# in the basis kernel ordinary make commands (without M=...) must
# be used.
#
# The following are the only valid targets when building external
# modules.
# make M=dir clean     Delete all automatically generated files
# make M=dir modules   Make all modules in specified dir
# make M=dir	       Same as 'make M=dir modules'
# make M=dir modules_install
#                      Install the modules built in the module directory
#                      Assumes install directory is already created

# We are always building modules
KBUILD_MODULES := 1
PHONY += crmodverdir
crmodverdir:
	$(cmd_crmodverdir)

PHONY += $(objtree)/Module.symvers
$(objtree)/Module.symvers:
	@test -e $(objtree)/Module.symvers || ( \
	echo; \
	echo "  WARNING: Symbol version dump $(objtree)/Module.symvers"; \
	echo "           is missing; modules will have no dependencies and modversions."; \
	echo )

module-dirs := $(addprefix _module_,$(KBUILD_EXTMOD))
PHONY += $(module-dirs) modules
$(module-dirs): crmodverdir $(objtree)/Module.symvers
	$(Q)$(MAKE) $(build)=$(patsubst _module_%,%,$@)

modules: $(module-dirs)
	@$(kecho) '  Building modules, stage 2.';
	$(Q)$(MAKE) -f $(srctree)/scripts/Makefile.modpost

PHONY += modules_install
modules_install: _emodinst_ _emodinst_post

install-dir := $(if $(INSTALL_MOD_DIR),$(INSTALL_MOD_DIR),extra)
PHONY += _emodinst_
_emodinst_:
	$(Q)mkdir -p $(MODLIB)/$(install-dir)
	$(Q)$(MAKE) -f $(srctree)/scripts/Makefile.modinst

PHONY += _emodinst_post
_emodinst_post: _emodinst_
	$(call cmd,depmod)

clean-dirs := $(addprefix _clean_,$(KBUILD_EXTMOD))

PHONY += $(clean-dirs) clean
$(clean-dirs):
	$(Q)$(MAKE) $(clean)=$(patsubst _clean_%,%,$@)

clean:	rm-dirs := $(MODVERDIR)
clean: rm-files := $(KBUILD_EXTMOD)/Module.symvers

help:
	@echo  '  Building external modules.'
	@echo  '  Syntax: make -C path/to/kernel/src M=$$PWD target'
	@echo  ''
	@echo  '  modules         - default target, build the module(s)'
	@echo  '  modules_install - install the module'
	@echo  '  clean           - remove generated files in module directory only'
	@echo  ''

# Dummies...
PHONY += prepare scripts
prepare: ;
scripts: ;
endif # KBUILD_EXTMOD

clean: $(clean-dirs)
	$(call cmd,rmdirs)
	$(call cmd,rmfiles)
	@find $(if $(KBUILD_EXTMOD), $(KBUILD_EXTMOD), .) $(RCS_FIND_IGNORE) \
		\( -name '*.[oas]' -o -name '*.ko' -o -name '.*.cmd' \
		-o -name '*.ko.*' \
		-o -name '.*.d' -o -name '.*.tmp' -o -name '*.mod.c' \
		-o -name '*.symtypes' -o -name 'modules.order' \
		-o -name modules.builtin -o -name '.tmp_*.o.*' \
		-o -name '*.gcno' \) -type f -print | xargs rm -f

# Generate tags for editors
# ---------------------------------------------------------------------------
quiet_cmd_tags = GEN     $@
      cmd_tags = $(CONFIG_SHELL) $(srctree)/scripts/tags.sh $@

tags TAGS cscope gtags: FORCE
	$(call cmd,tags)

# Scripts to check various things for consistency
# ---------------------------------------------------------------------------

PHONY += includecheck versioncheck coccicheck namespacecheck export_report

includecheck:
	find $(srctree)/* $(RCS_FIND_IGNORE) \
		-name '*.[hcS]' -type f -print | sort \
		| xargs $(PERL) -w $(srctree)/scripts/checkincludes.pl

versioncheck:
	find $(srctree)/* $(RCS_FIND_IGNORE) \
		-name '*.[hcS]' -type f -print | sort \
		| xargs $(PERL) -w $(srctree)/scripts/checkversion.pl

coccicheck:
	$(Q)$(CONFIG_SHELL) $(srctree)/scripts/$@

namespacecheck:
	$(PERL) $(srctree)/scripts/namespace.pl

export_report:
	$(PERL) $(srctree)/scripts/export_report.pl

endif #ifeq ($(config-targets),1)
endif #ifeq ($(mixed-targets),1)

PHONY += checkstack kernelrelease kernelversion

# UML needs a little special treatment here.  It wants to use the host
# toolchain, so needs $(SUBARCH) passed to checkstack.pl.  Everyone
# else wants $(ARCH), including people doing cross-builds, which means
# that $(SUBARCH) doesn't work here.
ifeq ($(ARCH), um)
CHECKSTACK_ARCH := $(SUBARCH)
else
CHECKSTACK_ARCH := $(ARCH)
endif
checkstack:
	$(OBJDUMP) -d vmlinux $$(find . -name '*.ko') | \
	$(PERL) $(src)/scripts/checkstack.pl $(CHECKSTACK_ARCH)

kernelrelease:
	@echo "$(KERNELVERSION)$$($(CONFIG_SHELL) $(srctree)/scripts/setlocalversion $(srctree))"

kernelversion:
	@echo $(KERNELVERSION)

# Clear a bunch of variables before executing the submake
tools/: FORCE
	$(Q)mkdir -p $(objtree)/tools
	$(Q)$(MAKE) LDFLAGS= MAKEFLAGS= O=$(objtree) subdir=tools -C $(src)/tools/

tools/%: FORCE
	$(Q)mkdir -p $(objtree)/tools
	$(Q)$(MAKE) LDFLAGS= MAKEFLAGS= O=$(objtree) subdir=tools -C $(src)/tools/ $*

# Single targets
# ---------------------------------------------------------------------------
# Single targets are compatible with:
# - build with mixed source and output
# - build with separate output dir 'make O=...'
# - external modules
#
#  target-dir => where to store outputfile
#  build-dir  => directory in kernel source tree to use

ifeq ($(KBUILD_EXTMOD),)
        build-dir  = $(patsubst %/,%,$(dir $@))
        target-dir = $(dir $@)
else
        zap-slash=$(filter-out .,$(patsubst %/,%,$(dir $@)))
        build-dir  = $(KBUILD_EXTMOD)$(if $(zap-slash),/$(zap-slash))
        target-dir = $(if $(KBUILD_EXTMOD),$(dir $<),$(dir $@))
endif

%.s: %.c prepare scripts FORCE
	$(Q)$(MAKE) $(build)=$(build-dir) $(target-dir)$(notdir $@)
%.i: %.c prepare scripts FORCE
	$(Q)$(MAKE) $(build)=$(build-dir) $(target-dir)$(notdir $@)
%.o: %.c prepare scripts FORCE
	$(Q)$(MAKE) $(build)=$(build-dir) $(target-dir)$(notdir $@)
%.lst: %.c prepare scripts FORCE
	$(Q)$(MAKE) $(build)=$(build-dir) $(target-dir)$(notdir $@)
%.s: %.S prepare scripts FORCE
	$(Q)$(MAKE) $(build)=$(build-dir) $(target-dir)$(notdir $@)
%.o: %.S prepare scripts FORCE
	$(Q)$(MAKE) $(build)=$(build-dir) $(target-dir)$(notdir $@)
%.symtypes: %.c prepare scripts FORCE
	$(Q)$(MAKE) $(build)=$(build-dir) $(target-dir)$(notdir $@)

# Modules
/: prepare scripts FORCE
	$(cmd_crmodverdir)
	$(Q)$(MAKE) KBUILD_MODULES=$(if $(CONFIG_MODULES),1) \
	$(build)=$(build-dir)
%/: prepare scripts FORCE
	$(cmd_crmodverdir)
	$(Q)$(MAKE) KBUILD_MODULES=$(if $(CONFIG_MODULES),1) \
	$(build)=$(build-dir)
%.ko: prepare scripts FORCE
	$(cmd_crmodverdir)
	$(Q)$(MAKE) KBUILD_MODULES=$(if $(CONFIG_MODULES),1)   \
	$(build)=$(build-dir) $(@:.ko=.o)
	$(Q)$(MAKE) -f $(srctree)/scripts/Makefile.modpost

# FIXME Should go into a make.lib or something 
# ===========================================================================

quiet_cmd_rmdirs = $(if $(wildcard $(rm-dirs)),CLEAN   $(wildcard $(rm-dirs)))
      cmd_rmdirs = rm -rf $(rm-dirs)

quiet_cmd_rmfiles = $(if $(wildcard $(rm-files)),CLEAN   $(wildcard $(rm-files)))
      cmd_rmfiles = rm -f $(rm-files)

# Run depmod only if we have System.map and depmod is executable
quiet_cmd_depmod = DEPMOD  $(KERNELRELEASE)
      cmd_depmod = $(CONFIG_SHELL) $(srctree)/scripts/depmod.sh $(DEPMOD) \
                   $(KERNELRELEASE)

# Create temporary dir for module support files
# clean it up only when building all modules
cmd_crmodverdir = $(Q)mkdir -p $(MODVERDIR) \
                  $(if $(KBUILD_MODULES),; rm -f $(MODVERDIR)/*)

# read all saved command lines

targets := $(wildcard $(sort $(targets)))
cmd_files := $(wildcard .*.cmd $(foreach f,$(targets),$(dir $(f)).$(notdir $(f)).cmd))

ifneq ($(cmd_files),)
  $(cmd_files): ;	# Do not try to update included dependency files
  include $(cmd_files)
endif

# Shorthand for $(Q)$(MAKE) -f scripts/Makefile.clean obj=dir
# Usage:
# $(Q)$(MAKE) $(clean)=dir
clean := -f $(if $(KBUILD_SRC),$(srctree)/)scripts/Makefile.clean obj

endif	# skip-makefile

PHONY += FORCE
FORCE:

# Declare the contents of the .PHONY variable as phony.  We keep that
# information in a variable so we can use it in if_changed and friends.
.PHONY: $(PHONY)<|MERGE_RESOLUTION|>--- conflicted
+++ resolved
@@ -1,13 +1,8 @@
 VERSION = 3
 PATCHLEVEL = 8
 SUBLEVEL = 0
-<<<<<<< HEAD
-EXTRAVERSION = -rc5-150-g6abb7c2
-NAME = Terrified Chipmunk
-=======
 EXTRAVERSION = -rc6
 NAME = Unicycling Gorilla
->>>>>>> 88b62b91
 
 # *DOCUMENTATION*
 # To see a list of typical targets execute "make help"
