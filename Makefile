# SPDX-License-Identifier: GPL-2.0
VERSION = 4
<<<<<<< HEAD
PATCHLEVEL = 17
SUBLEVEL = 14
=======
PATCHLEVEL = 18
SUBLEVEL = 0
>>>>>>> 22cb595e
EXTRAVERSION =
NAME = Merciless Moray

# *DOCUMENTATION*
# To see a list of typical targets execute "make help"
# More info can be located in ./README
# Comments in this file are targeted only to the developer, do not
# expect to learn how to build the kernel reading this file.

# That's our default target when none is given on the command line
PHONY := _all
_all:

# o Do not use make's built-in rules and variables
#   (this increases performance and avoids hard-to-debug behaviour);
# o Look for make include files relative to root of kernel src
MAKEFLAGS += -rR --include-dir=$(CURDIR)

# Avoid funny character set dependencies
unexport LC_ALL
LC_COLLATE=C
LC_NUMERIC=C
export LC_COLLATE LC_NUMERIC

# Avoid interference with shell env settings
unexport GREP_OPTIONS

# We are using a recursive build, so we need to do a little thinking
# to get the ordering right.
#
# Most importantly: sub-Makefiles should only ever modify files in
# their own directory. If in some directory we have a dependency on
# a file in another dir (which doesn't happen often, but it's often
# unavoidable when linking the built-in.a targets which finally
# turn into vmlinux), we will call a sub make in that other dir, and
# after that we are sure that everything which is in that other dir
# is now up to date.
#
# The only cases where we need to modify files which have global
# effects are thus separated out and done before the recursive
# descending is started. They are now explicitly listed as the
# prepare rule.

# Beautify output
# ---------------------------------------------------------------------------
#
# Normally, we echo the whole command before executing it. By making
# that echo $($(quiet)$(cmd)), we now have the possibility to set
# $(quiet) to choose other forms of output instead, e.g.
#
#         quiet_cmd_cc_o_c = Compiling $(RELDIR)/$@
#         cmd_cc_o_c       = $(CC) $(c_flags) -c -o $@ $<
#
# If $(quiet) is empty, the whole command will be printed.
# If it is set to "quiet_", only the short version will be printed.
# If it is set to "silent_", nothing will be printed at all, since
# the variable $(silent_cmd_cc_o_c) doesn't exist.
#
# A simple variant is to prefix commands with $(Q) - that's useful
# for commands that shall be hidden in non-verbose mode.
#
#	$(Q)ln $@ :<
#
# If KBUILD_VERBOSE equals 0 then the above command will be hidden.
# If KBUILD_VERBOSE equals 1 then the above command is displayed.
#
# To put more focus on warnings, be less verbose as default
# Use 'make V=1' to see the full commands

ifeq ("$(origin V)", "command line")
  KBUILD_VERBOSE = $(V)
endif
ifndef KBUILD_VERBOSE
  KBUILD_VERBOSE = 0
endif

ifeq ($(KBUILD_VERBOSE),1)
  quiet =
  Q =
else
  quiet=quiet_
  Q = @
endif

# If the user is running make -s (silent mode), suppress echoing of
# commands

ifneq ($(findstring s,$(filter-out --%,$(MAKEFLAGS))),)
  quiet=silent_
  tools_silent=s
endif

export quiet Q KBUILD_VERBOSE

# kbuild supports saving output files in a separate directory.
# To locate output files in a separate directory two syntaxes are supported.
# In both cases the working directory must be the root of the kernel src.
# 1) O=
# Use "make O=dir/to/store/output/files/"
#
# 2) Set KBUILD_OUTPUT
# Set the environment variable KBUILD_OUTPUT to point to the directory
# where the output files shall be placed.
# export KBUILD_OUTPUT=dir/to/store/output/files/
# make
#
# The O= assignment takes precedence over the KBUILD_OUTPUT environment
# variable.

# KBUILD_SRC is not intended to be used by the regular user (for now),
# it is set on invocation of make with KBUILD_OUTPUT or O= specified.
ifeq ($(KBUILD_SRC),)

# OK, Make called in directory where kernel src resides
# Do we want to locate output files in a separate directory?
ifeq ("$(origin O)", "command line")
  KBUILD_OUTPUT := $(O)
endif

# Cancel implicit rules on top Makefile
$(CURDIR)/Makefile Makefile: ;

ifneq ($(words $(subst :, ,$(CURDIR))), 1)
  $(error main directory cannot contain spaces nor colons)
endif

ifneq ($(KBUILD_OUTPUT),)
# check that the output directory actually exists
saved-output := $(KBUILD_OUTPUT)
KBUILD_OUTPUT := $(shell mkdir -p $(KBUILD_OUTPUT) && cd $(KBUILD_OUTPUT) \
								&& pwd)
$(if $(KBUILD_OUTPUT),, \
     $(error failed to create output directory "$(saved-output)"))

PHONY += $(MAKECMDGOALS) sub-make

$(filter-out _all sub-make $(CURDIR)/Makefile, $(MAKECMDGOALS)) _all: sub-make
	@:

# Invoke a second make in the output directory, passing relevant variables
sub-make:
	$(Q)$(MAKE) -C $(KBUILD_OUTPUT) KBUILD_SRC=$(CURDIR) \
	-f $(CURDIR)/Makefile $(filter-out _all sub-make,$(MAKECMDGOALS))

# Leave processing to above invocation of make
skip-makefile := 1
endif # ifneq ($(KBUILD_OUTPUT),)
endif # ifeq ($(KBUILD_SRC),)

# We process the rest of the Makefile if this is the final invocation of make
ifeq ($(skip-makefile),)

# Do not print "Entering directory ...",
# but we want to display it when entering to the output directory
# so that IDEs/editors are able to understand relative filenames.
MAKEFLAGS += --no-print-directory

# Call a source code checker (by default, "sparse") as part of the
# C compilation.
#
# Use 'make C=1' to enable checking of only re-compiled files.
# Use 'make C=2' to enable checking of *all* source files, regardless
# of whether they are re-compiled or not.
#
# See the file "Documentation/dev-tools/sparse.rst" for more details,
# including where to get the "sparse" utility.

ifeq ("$(origin C)", "command line")
  KBUILD_CHECKSRC = $(C)
endif
ifndef KBUILD_CHECKSRC
  KBUILD_CHECKSRC = 0
endif

# Use make M=dir to specify directory of external module to build
# Old syntax make ... SUBDIRS=$PWD is still supported
# Setting the environment variable KBUILD_EXTMOD take precedence
ifdef SUBDIRS
  KBUILD_EXTMOD ?= $(SUBDIRS)
endif

ifeq ("$(origin M)", "command line")
  KBUILD_EXTMOD := $(M)
endif

ifeq ($(KBUILD_SRC),)
        # building in the source tree
        srctree := .
else
        ifeq ($(KBUILD_SRC)/,$(dir $(CURDIR)))
                # building in a subdirectory of the source tree
                srctree := ..
        else
                srctree := $(KBUILD_SRC)
        endif
endif

export KBUILD_CHECKSRC KBUILD_EXTMOD KBUILD_SRC

objtree		:= .
src		:= $(srctree)
obj		:= $(objtree)

VPATH		:= $(srctree)$(if $(KBUILD_EXTMOD),:$(KBUILD_EXTMOD))

export srctree objtree VPATH

# To make sure we do not include .config for any of the *config targets
# catch them early, and hand them over to scripts/kconfig/Makefile
# It is allowed to specify more targets when calling make, including
# mixing *config targets and build targets.
# For example 'make oldconfig all'.
# Detect when mixed targets is specified, and make a second invocation
# of make so .config is not included in this case either (for *config).

version_h := include/generated/uapi/linux/version.h
old_version_h := include/linux/version.h

clean-targets := %clean mrproper cleandocs
no-dot-config-targets := $(clean-targets) \
			 cscope gtags TAGS tags help% %docs check% coccicheck \
			 $(version_h) headers_% archheaders archscripts \
			 kernelversion %src-pkg

config-targets := 0
mixed-targets  := 0
dot-config     := 1

ifneq ($(filter $(no-dot-config-targets), $(MAKECMDGOALS)),)
	ifeq ($(filter-out $(no-dot-config-targets), $(MAKECMDGOALS)),)
		dot-config := 0
	endif
endif

ifeq ($(KBUILD_EXTMOD),)
        ifneq ($(filter config %config,$(MAKECMDGOALS)),)
                config-targets := 1
                ifneq ($(words $(MAKECMDGOALS)),1)
                        mixed-targets := 1
                endif
        endif
endif

# For "make -j clean all", "make -j mrproper defconfig all", etc.
ifneq ($(filter $(clean-targets),$(MAKECMDGOALS)),)
        ifneq ($(filter-out $(clean-targets),$(MAKECMDGOALS)),)
                mixed-targets := 1
        endif
endif

# install and modules_install need also be processed one by one
ifneq ($(filter install,$(MAKECMDGOALS)),)
        ifneq ($(filter modules_install,$(MAKECMDGOALS)),)
	        mixed-targets := 1
        endif
endif

ifeq ($(mixed-targets),1)
# ===========================================================================
# We're called with mixed targets (*config and build targets).
# Handle them one by one.

PHONY += $(MAKECMDGOALS) __build_one_by_one

$(filter-out __build_one_by_one, $(MAKECMDGOALS)): __build_one_by_one
	@:

__build_one_by_one:
	$(Q)set -e; \
	for i in $(MAKECMDGOALS); do \
		$(MAKE) -f $(srctree)/Makefile $$i; \
	done

else

# We need some generic definitions (do not try to remake the file).
scripts/Kbuild.include: ;
include scripts/Kbuild.include

# Read KERNELRELEASE from include/config/kernel.release (if it exists)
KERNELRELEASE = $(shell cat include/config/kernel.release 2> /dev/null)
KERNELVERSION = $(VERSION)$(if $(PATCHLEVEL),.$(PATCHLEVEL)$(if $(SUBLEVEL),.$(SUBLEVEL)))$(EXTRAVERSION)
export VERSION PATCHLEVEL SUBLEVEL KERNELRELEASE KERNELVERSION

# SUBARCH tells the usermode build what the underlying arch is.  That is set
# first, and if a usermode build is happening, the "ARCH=um" on the command
# line overrides the setting of ARCH below.  If a native build is happening,
# then ARCH is assigned, getting whatever value it gets normally, and
# SUBARCH is subsequently ignored.

SUBARCH := $(shell uname -m | sed -e s/i.86/x86/ -e s/x86_64/x86/ \
				  -e s/sun4u/sparc64/ \
				  -e s/arm.*/arm/ -e s/sa110/arm/ \
				  -e s/s390x/s390/ -e s/parisc64/parisc/ \
				  -e s/ppc.*/powerpc/ -e s/mips.*/mips/ \
				  -e s/sh[234].*/sh/ -e s/aarch64.*/arm64/ \
				  -e s/riscv.*/riscv/)

# Cross compiling and selecting different set of gcc/bin-utils
# ---------------------------------------------------------------------------
#
# When performing cross compilation for other architectures ARCH shall be set
# to the target architecture. (See arch/* for the possibilities).
# ARCH can be set during invocation of make:
# make ARCH=ia64
# Another way is to have ARCH set in the environment.
# The default ARCH is the host where make is executed.

# CROSS_COMPILE specify the prefix used for all executables used
# during compilation. Only gcc and related bin-utils executables
# are prefixed with $(CROSS_COMPILE).
# CROSS_COMPILE can be set on the command line
# make CROSS_COMPILE=ia64-linux-
# Alternatively CROSS_COMPILE can be set in the environment.
# Default value for CROSS_COMPILE is not to prefix executables
# Note: Some architectures assign CROSS_COMPILE in their arch/*/Makefile
ARCH		?= $(SUBARCH)

# Architecture as present in compile.h
UTS_MACHINE 	:= $(ARCH)
SRCARCH 	:= $(ARCH)

# Additional ARCH settings for x86
ifeq ($(ARCH),i386)
        SRCARCH := x86
endif
ifeq ($(ARCH),x86_64)
        SRCARCH := x86
endif

# Additional ARCH settings for sparc
ifeq ($(ARCH),sparc32)
       SRCARCH := sparc
endif
ifeq ($(ARCH),sparc64)
       SRCARCH := sparc
endif

# Additional ARCH settings for sh
ifeq ($(ARCH),sh64)
       SRCARCH := sh
endif

KCONFIG_CONFIG	?= .config
export KCONFIG_CONFIG

# SHELL used by kbuild
CONFIG_SHELL := $(shell if [ -x "$$BASH" ]; then echo $$BASH; \
	  else if [ -x /bin/bash ]; then echo /bin/bash; \
	  else echo sh; fi ; fi)

HOST_LFS_CFLAGS := $(shell getconf LFS_CFLAGS 2>/dev/null)
HOST_LFS_LDFLAGS := $(shell getconf LFS_LDFLAGS 2>/dev/null)
HOST_LFS_LIBS := $(shell getconf LFS_LIBS 2>/dev/null)

HOSTCC       = gcc
HOSTCXX      = g++
HOSTCFLAGS   := -Wall -Wmissing-prototypes -Wstrict-prototypes -O2 \
		-fomit-frame-pointer -std=gnu89 $(HOST_LFS_CFLAGS)
HOSTCXXFLAGS := -O2 $(HOST_LFS_CFLAGS)
HOSTLDFLAGS  := $(HOST_LFS_LDFLAGS)
HOST_LOADLIBES := $(HOST_LFS_LIBS)

# Make variables (CC, etc...)
AS		= $(CROSS_COMPILE)as
LD		= $(CROSS_COMPILE)ld
CC		= $(CROSS_COMPILE)gcc
CPP		= $(CC) -E
AR		= $(CROSS_COMPILE)ar
NM		= $(CROSS_COMPILE)nm
STRIP		= $(CROSS_COMPILE)strip
OBJCOPY		= $(CROSS_COMPILE)objcopy
OBJDUMP		= $(CROSS_COMPILE)objdump
LEX		= flex
YACC		= bison
AWK		= awk
GENKSYMS	= scripts/genksyms/genksyms
INSTALLKERNEL  := installkernel
DEPMOD		= /sbin/depmod
PERL		= perl
PYTHON		= python
PYTHON2		= python2
PYTHON3		= python3
CHECK		= sparse

CHECKFLAGS     := -D__linux__ -Dlinux -D__STDC__ -Dunix -D__unix__ \
		  -Wbitwise -Wno-return-void -Wno-unknown-attribute $(CF)
NOSTDINC_FLAGS  =
CFLAGS_MODULE   =
AFLAGS_MODULE   =
LDFLAGS_MODULE  =
CFLAGS_KERNEL	=
AFLAGS_KERNEL	=
LDFLAGS_vmlinux =

# Use USERINCLUDE when you must reference the UAPI directories only.
USERINCLUDE    := \
		-I$(srctree)/arch/$(SRCARCH)/include/uapi \
		-I$(objtree)/arch/$(SRCARCH)/include/generated/uapi \
		-I$(srctree)/include/uapi \
		-I$(objtree)/include/generated/uapi \
                -include $(srctree)/include/linux/kconfig.h

# Use LINUXINCLUDE when you must reference the include/ directory.
# Needed to be compatible with the O= option
LINUXINCLUDE    := \
		-I$(srctree)/arch/$(SRCARCH)/include \
		-I$(objtree)/arch/$(SRCARCH)/include/generated \
		$(if $(KBUILD_SRC), -I$(srctree)/include) \
		-I$(objtree)/include \
		$(USERINCLUDE)

KBUILD_AFLAGS   := -D__ASSEMBLY__
KBUILD_CFLAGS   := -Wall -Wundef -Wstrict-prototypes -Wno-trigraphs \
		   -fno-strict-aliasing -fno-common -fshort-wchar \
		   -Werror-implicit-function-declaration \
		   -Wno-format-security \
		   -std=gnu89
KBUILD_CPPFLAGS := -D__KERNEL__
KBUILD_AFLAGS_KERNEL :=
KBUILD_CFLAGS_KERNEL :=
KBUILD_AFLAGS_MODULE  := -DMODULE
KBUILD_CFLAGS_MODULE  := -DMODULE
KBUILD_LDFLAGS_MODULE := -T $(srctree)/scripts/module-common.lds
LDFLAGS :=
GCC_PLUGINS_CFLAGS :=

# Warn about unsupported modules in kernels built inside Autobuild
ifneq ($(wildcard /.buildenv),)
CFLAGS		+= -DUNSUPPORTED_MODULES=2
endif

export ARCH SRCARCH CONFIG_SHELL HOSTCC HOSTCFLAGS CROSS_COMPILE AS LD CC
export CPP AR NM STRIP OBJCOPY OBJDUMP HOSTLDFLAGS HOST_LOADLIBES
export MAKE LEX YACC AWK GENKSYMS INSTALLKERNEL PERL PYTHON PYTHON2 PYTHON3 UTS_MACHINE
export HOSTCXX HOSTCXXFLAGS LDFLAGS_MODULE CHECK CHECKFLAGS

export KBUILD_CPPFLAGS NOSTDINC_FLAGS LINUXINCLUDE OBJCOPYFLAGS LDFLAGS
export KBUILD_CFLAGS CFLAGS_KERNEL CFLAGS_MODULE
export CFLAGS_KASAN CFLAGS_KASAN_NOSANITIZE CFLAGS_UBSAN
export KBUILD_AFLAGS AFLAGS_KERNEL AFLAGS_MODULE
export KBUILD_AFLAGS_MODULE KBUILD_CFLAGS_MODULE KBUILD_LDFLAGS_MODULE
export KBUILD_AFLAGS_KERNEL KBUILD_CFLAGS_KERNEL
export KBUILD_ARFLAGS

# When compiling out-of-tree modules, put MODVERDIR in the module
# tree rather than in the kernel tree. The kernel tree might
# even be read-only.
export MODVERDIR := $(if $(KBUILD_EXTMOD),$(firstword $(KBUILD_EXTMOD))/).tmp_versions

# Files to ignore in find ... statements

export RCS_FIND_IGNORE := \( -name SCCS -o -name BitKeeper -o -name .svn -o    \
			  -name CVS -o -name .pc -o -name .hg -o -name .git \) \
			  -prune -o
export RCS_TAR_IGNORE := --exclude SCCS --exclude BitKeeper --exclude .svn \
			 --exclude CVS --exclude .pc --exclude .hg --exclude .git

# ===========================================================================
# Rules shared between *config targets and build targets

# Basic helpers built in scripts/basic/
PHONY += scripts_basic
scripts_basic:
	$(Q)$(MAKE) $(build)=scripts/basic
	$(Q)rm -f .tmp_quiet_recordmcount

# To avoid any implicit rule to kick in, define an empty command.
scripts/basic/%: scripts_basic ;

PHONY += outputmakefile
# outputmakefile generates a Makefile in the output directory, if using a
# separate output directory. This allows convenient use of make in the
# output directory.
outputmakefile:
ifneq ($(KBUILD_SRC),)
	$(Q)ln -fsn $(srctree) source
	$(Q)$(CONFIG_SHELL) $(srctree)/scripts/mkmakefile \
	    $(srctree) $(objtree) $(VERSION) $(PATCHLEVEL)
endif

ifeq ($(cc-name),clang)
ifneq ($(CROSS_COMPILE),)
CLANG_TARGET	:= --target=$(notdir $(CROSS_COMPILE:%-=%))
GCC_TOOLCHAIN	:= $(realpath $(dir $(shell which $(LD)))/..)
endif
ifneq ($(GCC_TOOLCHAIN),)
CLANG_GCC_TC	:= --gcc-toolchain=$(GCC_TOOLCHAIN)
endif
KBUILD_CFLAGS += $(CLANG_TARGET) $(CLANG_GCC_TC)
KBUILD_AFLAGS += $(CLANG_TARGET) $(CLANG_GCC_TC)
KBUILD_CFLAGS += $(call cc-option, -no-integrated-as)
KBUILD_AFLAGS += $(call cc-option, -no-integrated-as)
endif

RETPOLINE_CFLAGS_GCC := -mindirect-branch=thunk-extern -mindirect-branch-register
RETPOLINE_CFLAGS_CLANG := -mretpoline-external-thunk
RETPOLINE_CFLAGS := $(call cc-option,$(RETPOLINE_CFLAGS_GCC),$(call cc-option,$(RETPOLINE_CFLAGS_CLANG)))
export RETPOLINE_CFLAGS

KBUILD_CFLAGS	+= $(call cc-option,-fno-PIE)
KBUILD_AFLAGS	+= $(call cc-option,-fno-PIE)

# check for 'asm goto'
ifeq ($(shell $(CONFIG_SHELL) $(srctree)/scripts/gcc-goto.sh $(CC) $(KBUILD_CFLAGS)), y)
  CC_HAVE_ASM_GOTO := 1
  KBUILD_CFLAGS += -DCC_HAVE_ASM_GOTO
  KBUILD_AFLAGS += -DCC_HAVE_ASM_GOTO
endif

# The expansion should be delayed until arch/$(SRCARCH)/Makefile is included.
# Some architectures define CROSS_COMPILE in arch/$(SRCARCH)/Makefile.
# CC_VERSION_TEXT is referenced from Kconfig (so it needs export),
# and from include/config/auto.conf.cmd to detect the compiler upgrade.
CC_VERSION_TEXT = $(shell $(CC) --version | head -n 1)

ifeq ($(config-targets),1)
# ===========================================================================
# *config targets only - make sure prerequisites are updated, and descend
# in scripts/kconfig to make the *config target

# Read arch specific Makefile to set KBUILD_DEFCONFIG as needed.
# KBUILD_DEFCONFIG may point out an alternative default configuration
# used for 'make defconfig'
include arch/$(SRCARCH)/Makefile
export KBUILD_DEFCONFIG KBUILD_KCONFIG CC_VERSION_TEXT

config: scripts_basic outputmakefile FORCE
	$(Q)$(MAKE) $(build)=scripts/kconfig $@

%config: scripts_basic outputmakefile FORCE
	$(Q)$(MAKE) $(build)=scripts/kconfig $@

else
# ===========================================================================
# Build targets only - this includes vmlinux, arch specific targets, clean
# targets and others. In general all targets except *config targets.

# If building an external module we do not care about the all: rule
# but instead _all depend on modules
PHONY += all
ifeq ($(KBUILD_EXTMOD),)
_all: all
else
_all: modules
endif

# Decide whether to build built-in, modular, or both.
# Normally, just do built-in.

KBUILD_MODULES :=
KBUILD_BUILTIN := 1

# If we have only "make modules", don't compile built-in objects.
# When we're building modules with modversions, we need to consider
# the built-in objects during the descend as well, in order to
# make sure the checksums are up to date before we record them.

ifeq ($(MAKECMDGOALS),modules)
  KBUILD_BUILTIN := $(if $(CONFIG_MODVERSIONS),1)
endif

# If we have "make <whatever> modules", compile modules
# in addition to whatever we do anyway.
# Just "make" or "make all" shall build modules as well

ifneq ($(filter all _all modules,$(MAKECMDGOALS)),)
  KBUILD_MODULES := 1
endif

ifeq ($(MAKECMDGOALS),)
  KBUILD_MODULES := 1
endif

export KBUILD_MODULES KBUILD_BUILTIN

ifeq ($(KBUILD_EXTMOD),)
# Objects we will link into vmlinux / subdirs we need to visit
init-y		:= init/
drivers-y	:= drivers/ sound/ firmware/
net-y		:= net/
libs-y		:= lib/
core-y		:= usr/
virt-y		:= virt/
endif # KBUILD_EXTMOD

ifeq ($(dot-config),1)
-include include/config/auto.conf
endif

# The all: target is the default when no target is given on the
# command line.
# This allow a user to issue only 'make' to build a kernel including modules
# Defaults to vmlinux, but the arch makefile usually adds further targets
all: vmlinux

CFLAGS_GCOV	:= -fprofile-arcs -ftest-coverage \
	$(call cc-option,-fno-tree-loop-im) \
	$(call cc-disable-warning,maybe-uninitialized,)
export CFLAGS_GCOV

# The arch Makefile can set ARCH_{CPP,A,C}FLAGS to override the default
# values of the respective KBUILD_* variables
ARCH_CPPFLAGS :=
ARCH_AFLAGS :=
ARCH_CFLAGS :=
include arch/$(SRCARCH)/Makefile

ifeq ($(dot-config),1)
ifeq ($(KBUILD_EXTMOD),)
# Read in dependencies to all Kconfig* files, make sure to run syncconfig if
# changes are detected. This should be included after arch/$(SRCARCH)/Makefile
# because some architectures define CROSS_COMPILE there.
-include include/config/auto.conf.cmd

# To avoid any implicit rule to kick in, define an empty command
$(KCONFIG_CONFIG) include/config/auto.conf.cmd: ;

# The actual configuration files used during the build are stored in
# include/generated/ and include/config/. Update them if .config is newer than
# include/config/auto.conf (which mirrors .config).
include/config/%.conf: $(KCONFIG_CONFIG) include/config/auto.conf.cmd
	$(Q)$(MAKE) -f $(srctree)/Makefile syncconfig
else
# external modules needs include/generated/autoconf.h and include/config/auto.conf
# but do not care if they are up-to-date. Use auto.conf to trigger the test
PHONY += include/config/auto.conf

include/config/auto.conf:
	$(Q)test -e include/generated/autoconf.h -a -e $@ || (		\
	echo >&2;							\
	echo >&2 "  ERROR: Kernel configuration is invalid.";		\
	echo >&2 "         include/generated/autoconf.h or $@ are missing.";\
	echo >&2 "         Run 'make oldconfig && make prepare' on kernel src to fix it.";	\
	echo >&2 ;							\
	/bin/false)

endif # KBUILD_EXTMOD

else
# Dummy target needed, because used as prerequisite
include/config/auto.conf: ;
endif # $(dot-config)

KBUILD_CFLAGS	+= $(call cc-option,-fno-delete-null-pointer-checks,)
KBUILD_CFLAGS	+= $(call cc-disable-warning,frame-address,)
KBUILD_CFLAGS	+= $(call cc-disable-warning, format-truncation)
KBUILD_CFLAGS	+= $(call cc-disable-warning, format-overflow)
KBUILD_CFLAGS	+= $(call cc-disable-warning, int-in-bool-context)

ifdef CONFIG_CC_OPTIMIZE_FOR_SIZE
KBUILD_CFLAGS	+= $(call cc-option,-Oz,-Os)
KBUILD_CFLAGS	+= $(call cc-disable-warning,maybe-uninitialized,)
else
ifdef CONFIG_PROFILE_ALL_BRANCHES
KBUILD_CFLAGS	+= -O2 $(call cc-disable-warning,maybe-uninitialized,)
else
KBUILD_CFLAGS   += -O2
endif
endif

KBUILD_CFLAGS += $(call cc-ifversion, -lt, 0409, \
			$(call cc-disable-warning,maybe-uninitialized,))

# Tell gcc to never replace conditional load with a non-conditional one
KBUILD_CFLAGS	+= $(call cc-option,--param=allow-store-data-races=0)

include scripts/Makefile.kcov
include scripts/Makefile.gcc-plugins

ifdef CONFIG_READABLE_ASM
# Disable optimizations that make assembler listings hard to read.
# reorder blocks reorders the control in the function
# ipa clone creates specialized cloned functions
# partial inlining inlines only parts of functions
KBUILD_CFLAGS += $(call cc-option,-fno-reorder-blocks,) \
                 $(call cc-option,-fno-ipa-cp-clone,) \
                 $(call cc-option,-fno-partial-inlining)
endif

ifneq ($(CONFIG_FRAME_WARN),0)
KBUILD_CFLAGS += $(call cc-option,-Wframe-larger-than=${CONFIG_FRAME_WARN})
endif

stackp-flags-$(CONFIG_CC_HAS_STACKPROTECTOR_NONE) := -fno-stack-protector
stackp-flags-$(CONFIG_STACKPROTECTOR)             := -fstack-protector
stackp-flags-$(CONFIG_STACKPROTECTOR_STRONG)      := -fstack-protector-strong

KBUILD_CFLAGS += $(stackp-flags-y)

ifeq ($(cc-name),clang)
KBUILD_CPPFLAGS += $(call cc-option,-Qunused-arguments,)
KBUILD_CFLAGS += $(call cc-disable-warning, format-invalid-specifier)
KBUILD_CFLAGS += $(call cc-disable-warning, gnu)
KBUILD_CFLAGS += $(call cc-disable-warning, address-of-packed-member)
# Quiet clang warning: comparison of unsigned expression < 0 is always false
KBUILD_CFLAGS += $(call cc-disable-warning, tautological-compare)
# CLANG uses a _MergedGlobals as optimization, but this breaks modpost, as the
# source of a reference will be _MergedGlobals and not on of the whitelisted names.
# See modpost pattern 2
KBUILD_CFLAGS += $(call cc-option, -mno-global-merge,)
KBUILD_CFLAGS += $(call cc-option, -fcatch-undefined-behavior)
else

# These warnings generated too much noise in a regular build.
# Use make W=1 to enable them (see scripts/Makefile.extrawarn)
KBUILD_CFLAGS += $(call cc-disable-warning, unused-but-set-variable)
endif

KBUILD_CFLAGS += $(call cc-disable-warning, unused-const-variable)
ifdef CONFIG_FRAME_POINTER
KBUILD_CFLAGS	+= -fno-omit-frame-pointer -fno-optimize-sibling-calls
else
# Some targets (ARM with Thumb2, for example), can't be built with frame
# pointers.  For those, we don't have FUNCTION_TRACER automatically
# select FRAME_POINTER.  However, FUNCTION_TRACER adds -pg, and this is
# incompatible with -fomit-frame-pointer with current GCC, so we don't use
# -fomit-frame-pointer with FUNCTION_TRACER.
ifndef CONFIG_FUNCTION_TRACER
KBUILD_CFLAGS	+= -fomit-frame-pointer
endif
endif

KBUILD_CFLAGS   += $(call cc-option, -fno-var-tracking-assignments)

ifdef CONFIG_DEBUG_INFO
ifdef CONFIG_DEBUG_INFO_SPLIT
KBUILD_CFLAGS   += $(call cc-option, -gsplit-dwarf, -g)
else
KBUILD_CFLAGS	+= -g
endif
KBUILD_AFLAGS	+= -Wa,-gdwarf-2
endif
ifdef CONFIG_DEBUG_INFO_DWARF4
KBUILD_CFLAGS	+= $(call cc-option, -gdwarf-4,)
endif

ifdef CONFIG_DEBUG_INFO_REDUCED
KBUILD_CFLAGS 	+= $(call cc-option, -femit-struct-debug-baseonly) \
		   $(call cc-option,-fno-var-tracking)
endif

ifdef CONFIG_FUNCTION_TRACER
ifndef CC_FLAGS_FTRACE
CC_FLAGS_FTRACE := -pg
endif
export CC_FLAGS_FTRACE
ifdef CONFIG_HAVE_FENTRY
CC_USING_FENTRY	:= $(call cc-option, -mfentry -DCC_USING_FENTRY)
endif
KBUILD_CFLAGS	+= $(CC_FLAGS_FTRACE) $(CC_USING_FENTRY)
KBUILD_AFLAGS	+= $(CC_USING_FENTRY)
ifdef CONFIG_DYNAMIC_FTRACE
	ifdef CONFIG_HAVE_C_RECORDMCOUNT
		BUILD_C_RECORDMCOUNT := y
		export BUILD_C_RECORDMCOUNT
	endif
endif
endif

# We trigger additional mismatches with less inlining
ifdef CONFIG_DEBUG_SECTION_MISMATCH
KBUILD_CFLAGS += $(call cc-option, -fno-inline-functions-called-once)
endif

ifdef CONFIG_LD_DEAD_CODE_DATA_ELIMINATION
KBUILD_CFLAGS_KERNEL	+= $(call cc-option,-ffunction-sections,)
KBUILD_CFLAGS_KERNEL	+= $(call cc-option,-fdata-sections,)
endif

# arch Makefile may override CC so keep this after arch Makefile is included
NOSTDINC_FLAGS += -nostdinc -isystem $(shell $(CC) -print-file-name=include)

# warn about C99 declaration after statement
KBUILD_CFLAGS += $(call cc-option,-Wdeclaration-after-statement,)

# disable pointer signed / unsigned warnings in gcc 4.0
KBUILD_CFLAGS += $(call cc-disable-warning, pointer-sign)

# disable invalid "can't wrap" optimizations for signed / pointers
KBUILD_CFLAGS	+= $(call cc-option,-fno-strict-overflow)

# clang sets -fmerge-all-constants by default as optimization, but this
# is non-conforming behavior for C and in fact breaks the kernel, so we
# need to disable it here generally.
KBUILD_CFLAGS	+= $(call cc-option,-fno-merge-all-constants)

# for gcc -fno-merge-all-constants disables everything, but it is fine
# to have actual conforming behavior enabled.
KBUILD_CFLAGS	+= $(call cc-option,-fmerge-constants)

# Make sure -fstack-check isn't enabled (like gentoo apparently did)
KBUILD_CFLAGS  += $(call cc-option,-fno-stack-check,)

# conserve stack if available
KBUILD_CFLAGS   += $(call cc-option,-fconserve-stack)

# disallow errors like 'EXPORT_GPL(foo);' with missing header
KBUILD_CFLAGS   += $(call cc-option,-Werror=implicit-int)

# require functions to have arguments in prototypes, not empty 'int foo()'
KBUILD_CFLAGS   += $(call cc-option,-Werror=strict-prototypes)

# Prohibit date/time macros, which would make the build non-deterministic
KBUILD_CFLAGS   += $(call cc-option,-Werror=date-time)

# enforce correct pointer usage
KBUILD_CFLAGS   += $(call cc-option,-Werror=incompatible-pointer-types)

# Require designated initializers for all marked structures
KBUILD_CFLAGS   += $(call cc-option,-Werror=designated-init)

# change __FILE__ to the relative path from the srctree
KBUILD_CFLAGS	+= $(call cc-option,-fmacro-prefix-map=$(srctree)/=)

# use the deterministic mode of AR if available
KBUILD_ARFLAGS := $(call ar-option,D)

include scripts/Makefile.kasan
include scripts/Makefile.extrawarn
include scripts/Makefile.ubsan

# Add any arch overrides and user supplied CPPFLAGS, AFLAGS and CFLAGS as the
# last assignments
KBUILD_CPPFLAGS += $(ARCH_CPPFLAGS) $(KCPPFLAGS)
KBUILD_AFLAGS   += $(ARCH_AFLAGS)   $(KAFLAGS)
KBUILD_CFLAGS   += $(ARCH_CFLAGS)   $(KCFLAGS)

# Use --build-id when available.
LDFLAGS_BUILD_ID := $(call ld-option, --build-id)
KBUILD_LDFLAGS_MODULE += $(LDFLAGS_BUILD_ID)
LDFLAGS_vmlinux += $(LDFLAGS_BUILD_ID)

ifdef CONFIG_LD_DEAD_CODE_DATA_ELIMINATION
LDFLAGS_vmlinux	+= $(call ld-option, --gc-sections,)
endif

ifeq ($(CONFIG_STRIP_ASM_SYMS),y)
LDFLAGS_vmlinux	+= $(call ld-option, -X,)
endif

# insure the checker run with the right endianness
CHECKFLAGS += $(if $(CONFIG_CPU_BIG_ENDIAN),-mbig-endian,-mlittle-endian)

# the checker needs the correct machine size
CHECKFLAGS += $(if $(CONFIG_64BIT),-m64,-m32)

# Default kernel image to build when no specific target is given.
# KBUILD_IMAGE may be overruled on the command line or
# set in the environment
# Also any assignments in arch/$(ARCH)/Makefile take precedence over
# this default value
export KBUILD_IMAGE ?= vmlinux

#
# INSTALL_PATH specifies where to place the updated kernel and system map
# images. Default is /boot, but you can set it to other values
export	INSTALL_PATH ?= /boot

#
# INSTALL_DTBS_PATH specifies a prefix for relocations required by build roots.
# Like INSTALL_MOD_PATH, it isn't defined in the Makefile, but can be passed as
# an argument if needed. Otherwise it defaults to the kernel install path
#
export INSTALL_DTBS_PATH ?= $(INSTALL_PATH)/dtbs/$(KERNELRELEASE)

#
# INSTALL_MOD_PATH specifies a prefix to MODLIB for module directory
# relocations required by build roots.  This is not defined in the
# makefile but the argument can be passed to make if needed.
#

MODLIB	= $(INSTALL_MOD_PATH)/lib/modules/$(KERNELRELEASE)
export MODLIB

#
# INSTALL_MOD_STRIP, if defined, will cause modules to be
# stripped after they are installed.  If INSTALL_MOD_STRIP is '1', then
# the default option --strip-debug will be used.  Otherwise,
# INSTALL_MOD_STRIP value will be used as the options to the strip command.

ifdef INSTALL_MOD_STRIP
ifeq ($(INSTALL_MOD_STRIP),1)
mod_strip_cmd = $(STRIP) --strip-debug
else
mod_strip_cmd = $(STRIP) $(INSTALL_MOD_STRIP)
endif # INSTALL_MOD_STRIP=1
else
mod_strip_cmd = true
endif # INSTALL_MOD_STRIP
export mod_strip_cmd

# CONFIG_MODULE_COMPRESS, if defined, will cause module to be compressed
# after they are installed in agreement with CONFIG_MODULE_COMPRESS_GZIP
# or CONFIG_MODULE_COMPRESS_XZ.

mod_compress_cmd = true
ifdef CONFIG_MODULE_COMPRESS
  ifdef CONFIG_MODULE_COMPRESS_GZIP
    mod_compress_cmd = gzip -n -f
  endif # CONFIG_MODULE_COMPRESS_GZIP
  ifdef CONFIG_MODULE_COMPRESS_XZ
    mod_compress_cmd = xz -f
  endif # CONFIG_MODULE_COMPRESS_XZ
endif # CONFIG_MODULE_COMPRESS
export mod_compress_cmd

# Select initial ramdisk compression format, default is gzip(1).
# This shall be used by the dracut(8) tool while creating an initramfs image.
#
INITRD_COMPRESS-y                  := gzip
INITRD_COMPRESS-$(CONFIG_RD_BZIP2) := bzip2
INITRD_COMPRESS-$(CONFIG_RD_LZMA)  := lzma
INITRD_COMPRESS-$(CONFIG_RD_XZ)    := xz
INITRD_COMPRESS-$(CONFIG_RD_LZO)   := lzo
INITRD_COMPRESS-$(CONFIG_RD_LZ4)   := lz4
# do not export INITRD_COMPRESS, since we didn't actually
# choose a sane default compression above.
# export INITRD_COMPRESS := $(INITRD_COMPRESS-y)

ifdef CONFIG_MODULE_SIG_ALL
$(eval $(call config_filename,MODULE_SIG_KEY))

mod_sign_cmd = scripts/sign-file $(CONFIG_MODULE_SIG_HASH) $(MODULE_SIG_KEY_SRCPREFIX)$(CONFIG_MODULE_SIG_KEY) certs/signing_key.x509
else
mod_sign_cmd = true
endif
export mod_sign_cmd

ifdef CONFIG_STACK_VALIDATION
  has_libelf := $(call try-run,\
		echo "int main() {}" | $(HOSTCC) -xc -o /dev/null -lelf -,1,0)
  ifeq ($(has_libelf),1)
    objtool_target := tools/objtool FORCE
  else
    ifdef CONFIG_UNWINDER_ORC
      $(error "Cannot generate ORC metadata for CONFIG_UNWINDER_ORC=y, please install libelf-dev, libelf-devel or elfutils-libelf-devel")
    else
      $(warning "Cannot use CONFIG_STACK_VALIDATION=y, please install libelf-dev, libelf-devel or elfutils-libelf-devel")
    endif
    SKIP_STACK_VALIDATION := 1
    export SKIP_STACK_VALIDATION
  endif
endif

suse_version_h := include/generated/uapi/linux/suse_version.h

define filechk_suse_version
	$(CONFIG_SHELL) $(srctree)/scripts/gen-suse_version_h.sh
endef

$(suse_version_h): include/config/auto.conf FORCE
	$(call filechk,suse_version)


ifeq ($(KBUILD_EXTMOD),)
core-y		+= kernel/ certs/ mm/ fs/ ipc/ security/ crypto/ block/

vmlinux-dirs	:= $(patsubst %/,%,$(filter %/, $(init-y) $(init-m) \
		     $(core-y) $(core-m) $(drivers-y) $(drivers-m) \
		     $(net-y) $(net-m) $(libs-y) $(libs-m) $(virt-y)))

vmlinux-alldirs	:= $(sort $(vmlinux-dirs) $(patsubst %/,%,$(filter %/, \
		     $(init-) $(core-) $(drivers-) $(net-) $(libs-) $(virt-))))

init-y		:= $(patsubst %/, %/built-in.a, $(init-y))
core-y		:= $(patsubst %/, %/built-in.a, $(core-y))
drivers-y	:= $(patsubst %/, %/built-in.a, $(drivers-y))
net-y		:= $(patsubst %/, %/built-in.a, $(net-y))
libs-y1		:= $(patsubst %/, %/lib.a, $(libs-y))
libs-y2		:= $(patsubst %/, %/built-in.a, $(filter-out %.a, $(libs-y)))
virt-y		:= $(patsubst %/, %/built-in.a, $(virt-y))

# Externally visible symbols (used by link-vmlinux.sh)
export KBUILD_VMLINUX_INIT := $(head-y) $(init-y)
export KBUILD_VMLINUX_MAIN := $(core-y) $(libs-y2) $(drivers-y) $(net-y) $(virt-y)
export KBUILD_VMLINUX_LIBS := $(libs-y1)
export KBUILD_LDS          := arch/$(SRCARCH)/kernel/vmlinux.lds
export LDFLAGS_vmlinux
# used by scripts/package/Makefile
export KBUILD_ALLDIRS := $(sort $(filter-out arch/%,$(vmlinux-alldirs)) arch Documentation include samples scripts tools)

vmlinux-deps := $(KBUILD_LDS) $(KBUILD_VMLINUX_INIT) $(KBUILD_VMLINUX_MAIN) $(KBUILD_VMLINUX_LIBS)

# Recurse until adjust_autoksyms.sh is satisfied
PHONY += autoksyms_recursive
autoksyms_recursive: $(vmlinux-deps)
ifdef CONFIG_TRIM_UNUSED_KSYMS
	$(Q)$(CONFIG_SHELL) $(srctree)/scripts/adjust_autoksyms.sh \
	  "$(MAKE) -f $(srctree)/Makefile vmlinux"
endif

# For the kernel to actually contain only the needed exported symbols,
# we have to build modules as well to determine what those symbols are.
# (this can be evaluated only once include/config/auto.conf has been included)
ifdef CONFIG_TRIM_UNUSED_KSYMS
  KBUILD_MODULES := 1
endif

autoksyms_h := $(if $(CONFIG_TRIM_UNUSED_KSYMS), include/generated/autoksyms.h)

$(autoksyms_h):
	$(Q)mkdir -p $(dir $@)
	$(Q)touch $@

ARCH_POSTLINK := $(wildcard $(srctree)/arch/$(SRCARCH)/Makefile.postlink)

# Final link of vmlinux with optional arch pass after final link
cmd_link-vmlinux =                                                 \
	$(CONFIG_SHELL) $< $(LD) $(LDFLAGS) $(LDFLAGS_vmlinux) ;    \
	$(if $(ARCH_POSTLINK), $(MAKE) -f $(ARCH_POSTLINK) $@, true)

vmlinux: scripts/link-vmlinux.sh autoksyms_recursive $(vmlinux-deps) FORCE
ifdef CONFIG_HEADERS_CHECK
	$(Q)$(MAKE) -f $(srctree)/Makefile headers_check
endif
ifdef CONFIG_GDB_SCRIPTS
	$(Q)ln -fsn $(abspath $(srctree)/scripts/gdb/vmlinux-gdb.py)
endif
	+$(call if_changed,link-vmlinux)

# Build samples along the rest of the kernel
ifdef CONFIG_SAMPLES
vmlinux-dirs += samples
endif

# The actual objects are generated when descending,
# make sure no implicit rule kicks in
$(sort $(vmlinux-deps)): $(vmlinux-dirs) ;

# Handle descending into subdirectories listed in $(vmlinux-dirs)
# Preset locale variables to speed up the build process. Limit locale
# tweaks to this spot to avoid wrong language settings when running
# make menuconfig etc.
# Error messages still appears in the original language

PHONY += $(vmlinux-dirs)
$(vmlinux-dirs): prepare scripts
	$(Q)$(MAKE) $(build)=$@ need-builtin=1

define filechk_kernel.release
	echo "$(KERNELVERSION)$$($(CONFIG_SHELL) $(srctree)/scripts/setlocalversion $(srctree))"
endef

# Store (new) KERNELRELEASE string in include/config/kernel.release
include/config/kernel.release: include/config/auto.conf FORCE
	$(call filechk,kernel.release)

# Additional helpers built in scripts/
# Carefully list dependencies so we do not try to build scripts twice
# in parallel
PHONY += scripts
scripts: scripts_basic include/config/auto.conf include/config/tristate.conf \
	 asm-generic gcc-plugins $(autoksyms_h)
	$(Q)$(MAKE) $(build)=$(@)

# Things we need to do before we recursively start building the kernel
# or the modules are listed in "prepare".
# A multi level approach is used. prepareN is processed before prepareN-1.
# archprepare is used in arch Makefiles and when processed asm symlink,
# version.h and scripts_basic is processed / created.

# Listed in dependency order
PHONY += prepare archprepare prepare0 prepare1 prepare2 prepare3

# prepare3 is used to check if we are building in a separate output directory,
# and if so do:
# 1) Check that make has not been executed in the kernel src $(srctree)
prepare3: include/config/kernel.release
ifneq ($(KBUILD_SRC),)
	@$(kecho) '  Using $(srctree) as source for kernel'
	$(Q)if [ -f $(srctree)/.config -o -d $(srctree)/include/config ]; then \
		echo >&2 "  $(srctree) is not clean, please run 'make mrproper'"; \
		echo >&2 "  in the '$(srctree)' directory.";\
		/bin/false; \
	fi;
endif

# prepare2 creates a makefile if using a separate output directory.
# From this point forward, .config has been reprocessed, so any rules
# that need to depend on updated CONFIG_* values can be checked here.
prepare2: prepare3 outputmakefile asm-generic

prepare1: prepare2 $(version_h) $(autoksyms_h) include/generated/utsrelease.h \
                   include/config/auto.conf $(suse_version_h)
	$(cmd_crmodverdir)

archprepare: archheaders archscripts prepare1 scripts_basic

prepare0: archprepare gcc-plugins
	$(Q)$(MAKE) $(build)=.

# All the preparing..
prepare: prepare0 prepare-objtool

# Support for using generic headers in asm-generic
PHONY += asm-generic uapi-asm-generic
asm-generic: uapi-asm-generic
	$(Q)$(MAKE) -f $(srctree)/scripts/Makefile.asm-generic \
	            src=asm obj=arch/$(SRCARCH)/include/generated/asm
uapi-asm-generic:
	$(Q)$(MAKE) -f $(srctree)/scripts/Makefile.asm-generic \
	            src=uapi/asm obj=arch/$(SRCARCH)/include/generated/uapi/asm

PHONY += prepare-objtool
prepare-objtool: $(objtool_target)

# Generate some files
# ---------------------------------------------------------------------------

# KERNELRELEASE can change from a few different places, meaning version.h
# needs to be updated, so this check is forced on all builds

uts_len := 64
define filechk_utsrelease.h
	if [ `echo -n "$(KERNELRELEASE)" | wc -c ` -gt $(uts_len) ]; then \
	  echo '"$(KERNELRELEASE)" exceeds $(uts_len) characters' >&2;    \
	  exit 1;                                                         \
	fi;                                                               \
	(echo \#define UTS_RELEASE \"$(KERNELRELEASE)\";)
endef

define filechk_version.h
	(echo \#define LINUX_VERSION_CODE $(shell                         \
	expr $(VERSION) \* 65536 + 0$(PATCHLEVEL) \* 256 + 0$(SUBLEVEL)); \
	echo '#define KERNEL_VERSION(a,b,c) (((a) << 16) + ((b) << 8) + (c))';)
endef

$(version_h): $(srctree)/Makefile FORCE
	$(call filechk,version.h)
	$(Q)rm -f $(old_version_h)

include/generated/utsrelease.h: include/config/kernel.release FORCE
	$(call filechk,utsrelease.h)

PHONY += headerdep
headerdep:
	$(Q)find $(srctree)/include/ -name '*.h' | xargs --max-args 1 \
	$(srctree)/scripts/headerdep.pl -I$(srctree)/include

# ---------------------------------------------------------------------------
# Kernel headers

#Default location for installed headers
export INSTALL_HDR_PATH = $(objtree)/usr

# If we do an all arch process set dst to include/arch-$(SRCARCH)
hdr-dst = $(if $(KBUILD_HEADERS), dst=include/arch-$(SRCARCH), dst=include)

PHONY += archheaders
archheaders:

PHONY += archscripts
archscripts:

PHONY += __headers
__headers: $(version_h) scripts_basic uapi-asm-generic archheaders archscripts
	$(Q)$(MAKE) $(build)=scripts build_unifdef

PHONY += headers_install_all
headers_install_all:
	$(Q)$(CONFIG_SHELL) $(srctree)/scripts/headers.sh install

PHONY += headers_install
headers_install: __headers
	$(if $(wildcard $(srctree)/arch/$(SRCARCH)/include/uapi/asm/Kbuild),, \
	  $(error Headers not exportable for the $(SRCARCH) architecture))
	$(Q)$(MAKE) $(hdr-inst)=include/uapi dst=include
	$(Q)$(MAKE) $(hdr-inst)=arch/$(SRCARCH)/include/uapi $(hdr-dst)

PHONY += headers_check_all
headers_check_all: headers_install_all
	$(Q)$(CONFIG_SHELL) $(srctree)/scripts/headers.sh check

PHONY += headers_check
headers_check: headers_install
	$(Q)$(MAKE) $(hdr-inst)=include/uapi dst=include HDRCHECK=1
	$(Q)$(MAKE) $(hdr-inst)=arch/$(SRCARCH)/include/uapi $(hdr-dst) HDRCHECK=1

# ---------------------------------------------------------------------------
# Kernel selftest

PHONY += kselftest
kselftest:
	$(Q)$(MAKE) -C $(srctree)/tools/testing/selftests run_tests

PHONY += kselftest-clean
kselftest-clean:
	$(Q)$(MAKE) -C $(srctree)/tools/testing/selftests clean

PHONY += kselftest-merge
kselftest-merge:
	$(if $(wildcard $(objtree)/.config),, $(error No .config exists, config your kernel first!))
	$(Q)$(CONFIG_SHELL) $(srctree)/scripts/kconfig/merge_config.sh \
		-m $(objtree)/.config \
		$(srctree)/tools/testing/selftests/*/config
	+$(Q)$(MAKE) -f $(srctree)/Makefile olddefconfig

# ---------------------------------------------------------------------------
# Modules

ifdef CONFIG_MODULES

# By default, build modules as well

all: modules

# Build modules
#
# A module can be listed more than once in obj-m resulting in
# duplicate lines in modules.order files.  Those are removed
# using awk while concatenating to the final file.

PHONY += modules
modules: $(vmlinux-dirs) $(if $(KBUILD_BUILTIN),vmlinux) modules.builtin
	$(Q)$(AWK) '!x[$$0]++' $(vmlinux-dirs:%=$(objtree)/%/modules.order) > $(objtree)/modules.order
	@$(kecho) '  Building modules, stage 2.';
	$(Q)$(MAKE) -f $(srctree)/scripts/Makefile.modpost

modules.builtin: $(vmlinux-dirs:%=%/modules.builtin)
	$(Q)$(AWK) '!x[$$0]++' $^ > $(objtree)/modules.builtin

%/modules.builtin: include/config/auto.conf
	$(Q)$(MAKE) $(modbuiltin)=$*


# Target to prepare building external modules
PHONY += modules_prepare
modules_prepare: prepare scripts

# Target to install modules
PHONY += modules_install
modules_install: _modinst_ _modinst_post

PHONY += _modinst_
_modinst_:
	@rm -rf $(MODLIB)/kernel
	@rm -f $(MODLIB)/source
	@mkdir -p $(MODLIB)/kernel
	@ln -s $(abspath $(srctree)) $(MODLIB)/source
	@if [ ! $(objtree) -ef  $(MODLIB)/build ]; then \
		rm -f $(MODLIB)/build ; \
		ln -s $(CURDIR) $(MODLIB)/build ; \
	fi
	@cp -f $(objtree)/modules.order $(MODLIB)/
	@cp -f $(objtree)/modules.builtin $(MODLIB)/
	$(Q)$(MAKE) -f $(srctree)/scripts/Makefile.modinst

# This depmod is only for convenience to give the initial
# boot a modules.dep even before / is mounted read-write.  However the
# boot script depmod is the master version.
PHONY += _modinst_post
_modinst_post: _modinst_
	$(call cmd,depmod)

ifeq ($(CONFIG_MODULE_SIG), y)
PHONY += modules_sign
modules_sign:
	$(Q)$(MAKE) -f $(srctree)/scripts/Makefile.modsign
endif

else # CONFIG_MODULES

# Modules not configured
# ---------------------------------------------------------------------------

PHONY += modules modules_install
modules modules_install:
	@echo >&2
	@echo >&2 "The present kernel configuration has modules disabled."
	@echo >&2 "Type 'make config' and enable loadable module support."
	@echo >&2 "Then build a kernel with module support enabled."
	@echo >&2
	@exit 1

endif # CONFIG_MODULES

###
# Cleaning is done on three levels.
# make clean     Delete most generated files
#                Leave enough to build external modules
# make mrproper  Delete the current configuration, and all generated files
# make distclean Remove editor backup files, patch leftover files and the like

# Directories & files removed with 'make clean'
CLEAN_DIRS  += $(MODVERDIR) include/ksym

# Directories & files removed with 'make mrproper'
MRPROPER_DIRS  += include/config usr/include include/generated          \
		  arch/*/include/generated .tmp_objdiff
MRPROPER_FILES += .config .config.old .version \
		  Module.symvers tags TAGS cscope* GPATH GTAGS GRTAGS GSYMS \
		  signing_key.pem signing_key.priv signing_key.x509	\
		  x509.genkey extra_certificates signing_key.x509.keyid	\
		  signing_key.x509.signer vmlinux-gdb.py

# clean - Delete most, but leave enough to build external modules
#
clean: rm-dirs  := $(CLEAN_DIRS)
clean: rm-files := $(CLEAN_FILES)
clean-dirs      := $(addprefix _clean_, . $(vmlinux-alldirs) Documentation samples)

PHONY += $(clean-dirs) clean archclean vmlinuxclean
$(clean-dirs):
	$(Q)$(MAKE) $(clean)=$(patsubst _clean_%,%,$@)

vmlinuxclean:
	$(Q)$(CONFIG_SHELL) $(srctree)/scripts/link-vmlinux.sh clean
	$(Q)$(if $(ARCH_POSTLINK), $(MAKE) -f $(ARCH_POSTLINK) clean)

clean: archclean vmlinuxclean

# mrproper - Delete all generated files, including .config
#
mrproper: rm-dirs  := $(wildcard $(MRPROPER_DIRS))
mrproper: rm-files := $(wildcard $(MRPROPER_FILES))
mrproper-dirs      := $(addprefix _mrproper_,scripts)

PHONY += $(mrproper-dirs) mrproper archmrproper
$(mrproper-dirs):
	$(Q)$(MAKE) $(clean)=$(patsubst _mrproper_%,%,$@)

mrproper: clean archmrproper $(mrproper-dirs)
	$(call cmd,rmdirs)
	$(call cmd,rmfiles)

# distclean
#
PHONY += distclean

distclean: mrproper
	@find $(srctree) $(RCS_FIND_IGNORE) \
		\( -name '*.orig' -o -name '*.rej' -o -name '*~' \
		-o -name '*.bak' -o -name '#*#' -o -name '*%' \
		-o -name 'core' \) \
		-type f -print | xargs rm -f


# Packaging of the kernel to various formats
# ---------------------------------------------------------------------------
# rpm target kept for backward compatibility
package-dir	:= scripts/package

%src-pkg: FORCE
	$(Q)$(MAKE) $(build)=$(package-dir) $@
%pkg: include/config/kernel.release FORCE
	$(Q)$(MAKE) $(build)=$(package-dir) $@
rpm: rpm-pkg
	@echo "  WARNING: \"rpm\" target will be removed after Linux 4.18"
	@echo "           Please use \"rpm-pkg\" instead."


# Brief documentation of the typical targets used
# ---------------------------------------------------------------------------

boards := $(wildcard $(srctree)/arch/$(SRCARCH)/configs/*_defconfig)
boards := $(sort $(notdir $(boards)))
board-dirs := $(dir $(wildcard $(srctree)/arch/$(SRCARCH)/configs/*/*_defconfig))
board-dirs := $(sort $(notdir $(board-dirs:/=)))

PHONY += help
help:
	@echo  'Cleaning targets:'
	@echo  '  clean		  - Remove most generated files but keep the config and'
	@echo  '                    enough build support to build external modules'
	@echo  '  mrproper	  - Remove all generated files + config + various backup files'
	@echo  '  distclean	  - mrproper + remove editor backup and patch files'
	@echo  ''
	@echo  'Configuration targets:'
	@$(MAKE) -f $(srctree)/scripts/kconfig/Makefile help
	@echo  ''
	@echo  'Other generic targets:'
	@echo  '  all		  - Build all targets marked with [*]'
	@echo  '* vmlinux	  - Build the bare kernel'
	@echo  '* modules	  - Build all modules'
	@echo  '  modules_install - Install all modules to INSTALL_MOD_PATH (default: /)'
	@echo  '  dir/            - Build all files in dir and below'
	@echo  '  dir/file.[ois]  - Build specified target only'
	@echo  '  dir/file.ll     - Build the LLVM assembly file'
	@echo  '                    (requires compiler support for LLVM assembly generation)'
	@echo  '  dir/file.lst    - Build specified mixed source/assembly target only'
	@echo  '                    (requires a recent binutils and recent build (System.map))'
	@echo  '  dir/file.ko     - Build module including final link'
	@echo  '  modules_prepare - Set up for building external modules'
	@echo  '  tags/TAGS	  - Generate tags file for editors'
	@echo  '  cscope	  - Generate cscope index'
	@echo  '  gtags           - Generate GNU GLOBAL index'
	@echo  '  kernelrelease	  - Output the release version string (use with make -s)'
	@echo  '  kernelversion	  - Output the version stored in Makefile (use with make -s)'
	@echo  '  image_name	  - Output the image name (use with make -s)'
	@echo  '  headers_install - Install sanitised kernel headers to INSTALL_HDR_PATH'; \
	 echo  '                    (default: $(INSTALL_HDR_PATH))'; \
	 echo  ''
	@echo  'Static analysers:'
	@echo  '  checkstack      - Generate a list of stack hogs'
	@echo  '  namespacecheck  - Name space analysis on compiled kernel'
	@echo  '  versioncheck    - Sanity check on version.h usage'
	@echo  '  includecheck    - Check for duplicate included header files'
	@echo  '  export_report   - List the usages of all exported symbols'
	@echo  '  headers_check   - Sanity check on exported headers'
	@echo  '  headerdep       - Detect inclusion cycles in headers'
	@echo  '  coccicheck      - Check with Coccinelle'
	@echo  ''
	@echo  'Kernel selftest:'
	@echo  '  kselftest       - Build and run kernel selftest (run as root)'
	@echo  '                    Build, install, and boot kernel before'
	@echo  '                    running kselftest on it'
	@echo  '  kselftest-clean - Remove all generated kselftest files'
	@echo  '  kselftest-merge - Merge all the config dependencies of kselftest to existing'
	@echo  '                    .config.'
	@echo  ''
	@echo 'Userspace tools targets:'
	@echo '  use "make tools/help"'
	@echo '  or  "cd tools; make help"'
	@echo  ''
	@echo  'Kernel packaging:'
	@$(MAKE) $(build)=$(package-dir) help
	@echo  ''
	@echo  'Documentation targets:'
	@$(MAKE) -f $(srctree)/Documentation/Makefile dochelp
	@echo  ''
	@echo  'Architecture specific targets ($(SRCARCH)):'
	@$(if $(archhelp),$(archhelp),\
		echo '  No architecture specific help defined for $(SRCARCH)')
	@echo  ''
	@$(if $(boards), \
		$(foreach b, $(boards), \
		printf "  %-24s - Build for %s\\n" $(b) $(subst _defconfig,,$(b));) \
		echo '')
	@$(if $(board-dirs), \
		$(foreach b, $(board-dirs), \
		printf "  %-16s - Show %s-specific targets\\n" help-$(b) $(b);) \
		printf "  %-16s - Show all of the above\\n" help-boards; \
		echo '')

	@echo  '  make V=0|1 [targets] 0 => quiet build (default), 1 => verbose build'
	@echo  '  make V=2   [targets] 2 => give reason for rebuild of target'
	@echo  '  make O=dir [targets] Locate all output files in "dir", including .config'
	@echo  '  make C=1   [targets] Check re-compiled c source with $$CHECK (sparse by default)'
	@echo  '  make C=2   [targets] Force check of all c source with $$CHECK'
	@echo  '  make RECORDMCOUNT_WARN=1 [targets] Warn about ignored mcount sections'
	@echo  '  make W=n   [targets] Enable extra gcc checks, n=1,2,3 where'
	@echo  '		1: warnings which may be relevant and do not occur too often'
	@echo  '		2: warnings which occur quite often but may still be relevant'
	@echo  '		3: more obscure warnings, can most likely be ignored'
	@echo  '		Multiple levels can be combined with W=12 or W=123'
	@echo  ''
	@echo  'Execute "make" or "make all" to build all targets marked with [*] '
	@echo  'For further info see the ./README file'


help-board-dirs := $(addprefix help-,$(board-dirs))

help-boards: $(help-board-dirs)

boards-per-dir = $(sort $(notdir $(wildcard $(srctree)/arch/$(SRCARCH)/configs/$*/*_defconfig)))

$(help-board-dirs): help-%:
	@echo  'Architecture specific targets ($(SRCARCH) $*):'
	@$(if $(boards-per-dir), \
		$(foreach b, $(boards-per-dir), \
		printf "  %-24s - Build for %s\\n" $*/$(b) $(subst _defconfig,,$(b));) \
		echo '')


# Documentation targets
# ---------------------------------------------------------------------------
DOC_TARGETS := xmldocs latexdocs pdfdocs htmldocs epubdocs cleandocs \
	       linkcheckdocs dochelp refcheckdocs
PHONY += $(DOC_TARGETS)
$(DOC_TARGETS): scripts_basic FORCE
	$(Q)$(MAKE) $(build)=Documentation $@

else # KBUILD_EXTMOD

###
# External module support.
# When building external modules the kernel used as basis is considered
# read-only, and no consistency checks are made and the make
# system is not used on the basis kernel. If updates are required
# in the basis kernel ordinary make commands (without M=...) must
# be used.
#
# The following are the only valid targets when building external
# modules.
# make M=dir clean     Delete all automatically generated files
# make M=dir modules   Make all modules in specified dir
# make M=dir	       Same as 'make M=dir modules'
# make M=dir modules_install
#                      Install the modules built in the module directory
#                      Assumes install directory is already created

# We are always building modules
KBUILD_MODULES := 1
PHONY += crmodverdir
crmodverdir:
	$(cmd_crmodverdir)

PHONY += $(objtree)/Module.symvers
$(objtree)/Module.symvers:
	@test -e $(objtree)/Module.symvers || ( \
	echo; \
	echo "  WARNING: Symbol version dump $(objtree)/Module.symvers"; \
	echo "           is missing; modules will have no dependencies and modversions."; \
	echo )

module-dirs := $(addprefix _module_,$(KBUILD_EXTMOD))
PHONY += $(module-dirs) modules
$(module-dirs): crmodverdir $(objtree)/Module.symvers
	$(Q)$(MAKE) $(build)=$(patsubst _module_%,%,$@)

modules: $(module-dirs)
	@$(kecho) '  Building modules, stage 2.';
	$(Q)$(MAKE) -f $(srctree)/scripts/Makefile.modpost

PHONY += modules_install
modules_install: _emodinst_ _emodinst_post

install-dir := $(if $(INSTALL_MOD_DIR),$(INSTALL_MOD_DIR),extra)
PHONY += _emodinst_
_emodinst_:
	$(Q)mkdir -p $(MODLIB)/$(install-dir)
	$(Q)$(MAKE) -f $(srctree)/scripts/Makefile.modinst

PHONY += _emodinst_post
_emodinst_post: _emodinst_
	$(call cmd,depmod)

clean-dirs := $(addprefix _clean_,$(KBUILD_EXTMOD))

PHONY += $(clean-dirs) clean
$(clean-dirs):
	$(Q)$(MAKE) $(clean)=$(patsubst _clean_%,%,$@)

clean:	rm-dirs := $(MODVERDIR)
clean: rm-files := $(KBUILD_EXTMOD)/Module.symvers

PHONY += help
help:
	@echo  '  Building external modules.'
	@echo  '  Syntax: make -C path/to/kernel/src M=$$PWD target'
	@echo  ''
	@echo  '  modules         - default target, build the module(s)'
	@echo  '  modules_install - install the module'
	@echo  '  clean           - remove generated files in module directory only'
	@echo  ''

# Dummies...
PHONY += prepare scripts
prepare: ;
scripts: ;
endif # KBUILD_EXTMOD

clean: $(clean-dirs)
	$(call cmd,rmdirs)
	$(call cmd,rmfiles)
	@find $(if $(KBUILD_EXTMOD), $(KBUILD_EXTMOD), .) $(RCS_FIND_IGNORE) \
		\( -name '*.[aios]' -o -name '*.ko' -o -name '.*.cmd' \
		-o -name '*.ko.*' -o -name '*.dtb' -o -name '*.dtb.S' \
		-o -name '*.dwo' -o -name '*.lst' \
		-o -name '*.su'  \
		-o -name '.*.d' -o -name '.*.tmp' -o -name '*.mod.c' \
		-o -name '*.lex.c' -o -name '*.tab.[ch]' \
		-o -name '*.asn1.[ch]' \
		-o -name '*.symtypes' -o -name 'modules.order' \
		-o -name modules.builtin -o -name '.tmp_*.o.*' \
		-o -name '*.c.[012]*.*' \
		-o -name '*.ll' \
		-o -name '*.gcno' \) -type f -print | xargs rm -f

# Generate tags for editors
# ---------------------------------------------------------------------------
quiet_cmd_tags = GEN     $@
      cmd_tags = $(CONFIG_SHELL) $(srctree)/scripts/tags.sh $@

tags TAGS cscope gtags: FORCE
	$(call cmd,tags)

# Scripts to check various things for consistency
# ---------------------------------------------------------------------------

PHONY += includecheck versioncheck coccicheck namespacecheck export_report

includecheck:
	find $(srctree)/* $(RCS_FIND_IGNORE) \
		-name '*.[hcS]' -type f -print | sort \
		| xargs $(PERL) -w $(srctree)/scripts/checkincludes.pl

versioncheck:
	find $(srctree)/* $(RCS_FIND_IGNORE) \
		-name '*.[hcS]' -type f -print | sort \
		| xargs $(PERL) -w $(srctree)/scripts/checkversion.pl

coccicheck:
	$(Q)$(CONFIG_SHELL) $(srctree)/scripts/$@

namespacecheck:
	$(PERL) $(srctree)/scripts/namespace.pl

export_report:
	$(PERL) $(srctree)/scripts/export_report.pl

endif #ifeq ($(config-targets),1)
endif #ifeq ($(mixed-targets),1)

PHONY += checkstack kernelrelease kernelversion image_name

# UML needs a little special treatment here.  It wants to use the host
# toolchain, so needs $(SUBARCH) passed to checkstack.pl.  Everyone
# else wants $(ARCH), including people doing cross-builds, which means
# that $(SUBARCH) doesn't work here.
ifeq ($(ARCH), um)
CHECKSTACK_ARCH := $(SUBARCH)
else
CHECKSTACK_ARCH := $(ARCH)
endif
checkstack:
	$(OBJDUMP) -d vmlinux $$(find . -name '*.ko') | \
	$(PERL) $(src)/scripts/checkstack.pl $(CHECKSTACK_ARCH)

kernelrelease:
	@echo "$(KERNELVERSION)$$($(CONFIG_SHELL) $(srctree)/scripts/setlocalversion $(srctree))"

kernelversion:
	@echo $(KERNELVERSION)

image_name:
	@echo $(KBUILD_IMAGE)

# Clear a bunch of variables before executing the submake
tools/: FORCE
	$(Q)mkdir -p $(objtree)/tools
	$(Q)$(MAKE) LDFLAGS= MAKEFLAGS="$(tools_silent) $(filter --j% -j,$(MAKEFLAGS))" O=$(abspath $(objtree)) subdir=tools -C $(src)/tools/

tools/%: FORCE
	$(Q)mkdir -p $(objtree)/tools
	$(Q)$(MAKE) LDFLAGS= MAKEFLAGS="$(tools_silent) $(filter --j% -j,$(MAKEFLAGS))" O=$(abspath $(objtree)) subdir=tools -C $(src)/tools/ $*

# Single targets
# ---------------------------------------------------------------------------
# Single targets are compatible with:
# - build with mixed source and output
# - build with separate output dir 'make O=...'
# - external modules
#
#  target-dir => where to store outputfile
#  build-dir  => directory in kernel source tree to use

ifeq ($(KBUILD_EXTMOD),)
        build-dir  = $(patsubst %/,%,$(dir $@))
        target-dir = $(dir $@)
else
        zap-slash=$(filter-out .,$(patsubst %/,%,$(dir $@)))
        build-dir  = $(KBUILD_EXTMOD)$(if $(zap-slash),/$(zap-slash))
        target-dir = $(if $(KBUILD_EXTMOD),$(dir $<),$(dir $@))
endif

%.s: %.c prepare scripts FORCE
	$(Q)$(MAKE) $(build)=$(build-dir) $(target-dir)$(notdir $@)
%.i: %.c prepare scripts FORCE
	$(Q)$(MAKE) $(build)=$(build-dir) $(target-dir)$(notdir $@)
%.o: %.c prepare scripts FORCE
	$(Q)$(MAKE) $(build)=$(build-dir) $(target-dir)$(notdir $@)
%.lst: %.c prepare scripts FORCE
	$(Q)$(MAKE) $(build)=$(build-dir) $(target-dir)$(notdir $@)
%.s: %.S prepare scripts FORCE
	$(Q)$(MAKE) $(build)=$(build-dir) $(target-dir)$(notdir $@)
%.o: %.S prepare scripts FORCE
	$(Q)$(MAKE) $(build)=$(build-dir) $(target-dir)$(notdir $@)
%.symtypes: %.c prepare scripts FORCE
	$(Q)$(MAKE) $(build)=$(build-dir) $(target-dir)$(notdir $@)
%.ll: %.c prepare scripts FORCE
	$(Q)$(MAKE) $(build)=$(build-dir) $(target-dir)$(notdir $@)

# Modules
/: prepare scripts FORCE
	$(cmd_crmodverdir)
	$(Q)$(MAKE) KBUILD_MODULES=$(if $(CONFIG_MODULES),1) \
	$(build)=$(build-dir)
# Make sure the latest headers are built for Documentation
Documentation/ samples/: headers_install
%/: prepare scripts FORCE
	$(cmd_crmodverdir)
	$(Q)$(MAKE) KBUILD_MODULES=$(if $(CONFIG_MODULES),1) \
	$(build)=$(build-dir)
%.ko: prepare scripts FORCE
	$(cmd_crmodverdir)
	$(Q)$(MAKE) KBUILD_MODULES=$(if $(CONFIG_MODULES),1)   \
	$(build)=$(build-dir) $(@:.ko=.o)
	$(Q)$(MAKE) -f $(srctree)/scripts/Makefile.modpost

# FIXME Should go into a make.lib or something
# ===========================================================================

quiet_cmd_rmdirs = $(if $(wildcard $(rm-dirs)),CLEAN   $(wildcard $(rm-dirs)))
      cmd_rmdirs = rm -rf $(rm-dirs)

quiet_cmd_rmfiles = $(if $(wildcard $(rm-files)),CLEAN   $(wildcard $(rm-files)))
      cmd_rmfiles = rm -f $(rm-files)

# Run depmod only if we have System.map and depmod is executable
quiet_cmd_depmod = DEPMOD  $(KERNELRELEASE)
      cmd_depmod = $(CONFIG_SHELL) $(srctree)/scripts/depmod.sh $(DEPMOD) \
                   $(KERNELRELEASE)

# Create temporary dir for module support files
# clean it up only when building all modules
cmd_crmodverdir = $(Q)mkdir -p $(MODVERDIR) \
                  $(if $(KBUILD_MODULES),; rm -f $(MODVERDIR)/*)

# read all saved command lines

cmd_files := $(wildcard .*.cmd $(foreach f,$(sort $(targets)),$(dir $(f)).$(notdir $(f)).cmd))

ifneq ($(cmd_files),)
  $(cmd_files): ;	# Do not try to update included dependency files
  include $(cmd_files)
endif

endif	# skip-makefile

PHONY += FORCE
FORCE:

# Declare the contents of the PHONY variable as phony.  We keep that
# information in a variable so we can use it in if_changed and friends.
.PHONY: $(PHONY)<|MERGE_RESOLUTION|>--- conflicted
+++ resolved
@@ -1,12 +1,7 @@
 # SPDX-License-Identifier: GPL-2.0
 VERSION = 4
-<<<<<<< HEAD
-PATCHLEVEL = 17
-SUBLEVEL = 14
-=======
 PATCHLEVEL = 18
 SUBLEVEL = 0
->>>>>>> 22cb595e
 EXTRAVERSION =
 NAME = Merciless Moray
 
