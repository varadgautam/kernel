# SPDX-License-Identifier: GPL-2.0
VERSION = 5
<<<<<<< HEAD
PATCHLEVEL = 4
SUBLEVEL = 14
=======
PATCHLEVEL = 5
SUBLEVEL = 0
>>>>>>> 0d3821eb
EXTRAVERSION =
NAME = Kleptomaniac Octopus

# *DOCUMENTATION*
# To see a list of typical targets execute "make help"
# More info can be located in ./README
# Comments in this file are targeted only to the developer, do not
# expect to learn how to build the kernel reading this file.

# That's our default target when none is given on the command line
PHONY := _all
_all:

# We are using a recursive build, so we need to do a little thinking
# to get the ordering right.
#
# Most importantly: sub-Makefiles should only ever modify files in
# their own directory. If in some directory we have a dependency on
# a file in another dir (which doesn't happen often, but it's often
# unavoidable when linking the built-in.a targets which finally
# turn into vmlinux), we will call a sub make in that other dir, and
# after that we are sure that everything which is in that other dir
# is now up to date.
#
# The only cases where we need to modify files which have global
# effects are thus separated out and done before the recursive
# descending is started. They are now explicitly listed as the
# prepare rule.

ifneq ($(sub_make_done),1)

# Do not use make's built-in rules and variables
# (this increases performance and avoids hard-to-debug behaviour)
MAKEFLAGS += -rR

# Avoid funny character set dependencies
unexport LC_ALL
LC_COLLATE=C
LC_NUMERIC=C
export LC_COLLATE LC_NUMERIC

# Avoid interference with shell env settings
unexport GREP_OPTIONS

# Beautify output
# ---------------------------------------------------------------------------
#
# Normally, we echo the whole command before executing it. By making
# that echo $($(quiet)$(cmd)), we now have the possibility to set
# $(quiet) to choose other forms of output instead, e.g.
#
#         quiet_cmd_cc_o_c = Compiling $(RELDIR)/$@
#         cmd_cc_o_c       = $(CC) $(c_flags) -c -o $@ $<
#
# If $(quiet) is empty, the whole command will be printed.
# If it is set to "quiet_", only the short version will be printed.
# If it is set to "silent_", nothing will be printed at all, since
# the variable $(silent_cmd_cc_o_c) doesn't exist.
#
# A simple variant is to prefix commands with $(Q) - that's useful
# for commands that shall be hidden in non-verbose mode.
#
#	$(Q)ln $@ :<
#
# If KBUILD_VERBOSE equals 0 then the above command will be hidden.
# If KBUILD_VERBOSE equals 1 then the above command is displayed.
#
# To put more focus on warnings, be less verbose as default
# Use 'make V=1' to see the full commands

ifeq ("$(origin V)", "command line")
  KBUILD_VERBOSE = $(V)
endif
ifndef KBUILD_VERBOSE
  KBUILD_VERBOSE = 0
endif

ifeq ($(KBUILD_VERBOSE),1)
  quiet =
  Q =
else
  quiet=quiet_
  Q = @
endif

# If the user is running make -s (silent mode), suppress echoing of
# commands

ifneq ($(findstring s,$(filter-out --%,$(MAKEFLAGS))),)
  quiet=silent_
endif

export quiet Q KBUILD_VERBOSE

# Kbuild will save output files in the current working directory.
# This does not need to match to the root of the kernel source tree.
#
# For example, you can do this:
#
#  cd /dir/to/store/output/files; make -f /dir/to/kernel/source/Makefile
#
# If you want to save output files in a different location, there are
# two syntaxes to specify it.
#
# 1) O=
# Use "make O=dir/to/store/output/files/"
#
# 2) Set KBUILD_OUTPUT
# Set the environment variable KBUILD_OUTPUT to point to the output directory.
# export KBUILD_OUTPUT=dir/to/store/output/files/; make
#
# The O= assignment takes precedence over the KBUILD_OUTPUT environment
# variable.

# Do we want to change the working directory?
ifeq ("$(origin O)", "command line")
  KBUILD_OUTPUT := $(O)
endif

ifneq ($(KBUILD_OUTPUT),)
# Make's built-in functions such as $(abspath ...), $(realpath ...) cannot
# expand a shell special character '~'. We use a somewhat tedious way here.
abs_objtree := $(shell mkdir -p $(KBUILD_OUTPUT) && cd $(KBUILD_OUTPUT) && pwd)
$(if $(abs_objtree),, \
     $(error failed to create output directory "$(KBUILD_OUTPUT)"))

# $(realpath ...) resolves symlinks
abs_objtree := $(realpath $(abs_objtree))
else
abs_objtree := $(CURDIR)
endif # ifneq ($(KBUILD_OUTPUT),)

ifeq ($(abs_objtree),$(CURDIR))
# Suppress "Entering directory ..." unless we are changing the work directory.
MAKEFLAGS += --no-print-directory
else
need-sub-make := 1
endif

abs_srctree := $(realpath $(dir $(lastword $(MAKEFILE_LIST))))

ifneq ($(words $(subst :, ,$(abs_srctree))), 1)
$(error source directory cannot contain spaces or colons)
endif

ifneq ($(abs_srctree),$(abs_objtree))
# Look for make include files relative to root of kernel src
#
# This does not become effective immediately because MAKEFLAGS is re-parsed
# once after the Makefile is read. We need to invoke sub-make.
MAKEFLAGS += --include-dir=$(abs_srctree)
need-sub-make := 1
endif

ifneq ($(filter 3.%,$(MAKE_VERSION)),)
# 'MAKEFLAGS += -rR' does not immediately become effective for GNU Make 3.x
# We need to invoke sub-make to avoid implicit rules in the top Makefile.
need-sub-make := 1
# Cancel implicit rules for this Makefile.
$(lastword $(MAKEFILE_LIST)): ;
endif

export abs_srctree abs_objtree
export sub_make_done := 1

ifeq ($(need-sub-make),1)

PHONY += $(MAKECMDGOALS) sub-make

$(filter-out _all sub-make $(lastword $(MAKEFILE_LIST)), $(MAKECMDGOALS)) _all: sub-make
	@:

# Invoke a second make in the output directory, passing relevant variables
sub-make:
	$(Q)$(MAKE) -C $(abs_objtree) -f $(abs_srctree)/Makefile $(MAKECMDGOALS)

endif # need-sub-make
endif # sub_make_done

# We process the rest of the Makefile if this is the final invocation of make
ifeq ($(need-sub-make),)

# Do not print "Entering directory ...",
# but we want to display it when entering to the output directory
# so that IDEs/editors are able to understand relative filenames.
MAKEFLAGS += --no-print-directory

# Call a source code checker (by default, "sparse") as part of the
# C compilation.
#
# Use 'make C=1' to enable checking of only re-compiled files.
# Use 'make C=2' to enable checking of *all* source files, regardless
# of whether they are re-compiled or not.
#
# See the file "Documentation/dev-tools/sparse.rst" for more details,
# including where to get the "sparse" utility.

ifeq ("$(origin C)", "command line")
  KBUILD_CHECKSRC = $(C)
endif
ifndef KBUILD_CHECKSRC
  KBUILD_CHECKSRC = 0
endif

# Use make M=dir or set the environment variable KBUILD_EXTMOD to specify the
# directory of external module to build. Setting M= takes precedence.
ifeq ("$(origin M)", "command line")
  KBUILD_EXTMOD := $(M)
endif

export KBUILD_CHECKSRC KBUILD_EXTMOD

extmod-prefix = $(if $(KBUILD_EXTMOD),$(KBUILD_EXTMOD)/)

ifeq ($(abs_srctree),$(abs_objtree))
        # building in the source tree
        srctree := .
	building_out_of_srctree :=
else
        ifeq ($(abs_srctree)/,$(dir $(abs_objtree)))
                # building in a subdirectory of the source tree
                srctree := ..
        else
                srctree := $(abs_srctree)
        endif
	building_out_of_srctree := 1
endif

ifneq ($(KBUILD_ABS_SRCTREE),)
srctree := $(abs_srctree)
endif

objtree		:= .
VPATH		:= $(srctree)

export building_out_of_srctree srctree objtree VPATH

# To make sure we do not include .config for any of the *config targets
# catch them early, and hand them over to scripts/kconfig/Makefile
# It is allowed to specify more targets when calling make, including
# mixing *config targets and build targets.
# For example 'make oldconfig all'.
# Detect when mixed targets is specified, and make a second invocation
# of make so .config is not included in this case either (for *config).

version_h := include/generated/uapi/linux/version.h
old_version_h := include/linux/version.h

clean-targets := %clean mrproper cleandocs
no-dot-config-targets := $(clean-targets) \
			 cscope gtags TAGS tags help% %docs check% coccicheck \
			 $(version_h) headers headers_% archheaders archscripts \
			 %asm-generic kernelversion %src-pkg
no-sync-config-targets := $(no-dot-config-targets) install %install \
			   kernelrelease
single-targets := %.a %.i %.ko %.lds %.ll %.lst %.mod %.o %.s %.symtypes %/

config-build	:=
mixed-build	:=
need-config	:= 1
may-sync-config	:= 1
single-build	:=

ifneq ($(filter $(no-dot-config-targets), $(MAKECMDGOALS)),)
	ifeq ($(filter-out $(no-dot-config-targets), $(MAKECMDGOALS)),)
		need-config :=
	endif
endif

ifneq ($(filter $(no-sync-config-targets), $(MAKECMDGOALS)),)
	ifeq ($(filter-out $(no-sync-config-targets), $(MAKECMDGOALS)),)
		may-sync-config :=
	endif
endif

ifneq ($(KBUILD_EXTMOD),)
	may-sync-config :=
endif

ifeq ($(KBUILD_EXTMOD),)
        ifneq ($(filter config %config,$(MAKECMDGOALS)),)
		config-build := 1
                ifneq ($(words $(MAKECMDGOALS)),1)
			mixed-build := 1
                endif
        endif
endif

# We cannot build single targets and the others at the same time
ifneq ($(filter $(single-targets), $(MAKECMDGOALS)),)
	single-build := 1
	ifneq ($(filter-out $(single-targets), $(MAKECMDGOALS)),)
		mixed-build := 1
	endif
endif

# For "make -j clean all", "make -j mrproper defconfig all", etc.
ifneq ($(filter $(clean-targets),$(MAKECMDGOALS)),)
        ifneq ($(filter-out $(clean-targets),$(MAKECMDGOALS)),)
		mixed-build := 1
        endif
endif

# install and modules_install need also be processed one by one
ifneq ($(filter install,$(MAKECMDGOALS)),)
        ifneq ($(filter modules_install,$(MAKECMDGOALS)),)
		mixed-build := 1
        endif
endif

ifdef mixed-build
# ===========================================================================
# We're called with mixed targets (*config and build targets).
# Handle them one by one.

PHONY += $(MAKECMDGOALS) __build_one_by_one

$(filter-out __build_one_by_one, $(MAKECMDGOALS)): __build_one_by_one
	@:

__build_one_by_one:
	$(Q)set -e; \
	for i in $(MAKECMDGOALS); do \
		$(MAKE) -f $(srctree)/Makefile $$i; \
	done

else # !mixed-build

include scripts/Kbuild.include

# Warn about unsupported modules in kernels built inside Autobuild
ifneq ($(wildcard /.buildenv),)
CFLAGS		+= -DUNSUPPORTED_MODULES=2
endif

# Read KERNELRELEASE from include/config/kernel.release (if it exists)
KERNELRELEASE = $(shell cat include/config/kernel.release 2> /dev/null)
KERNELVERSION = $(VERSION)$(if $(PATCHLEVEL),.$(PATCHLEVEL)$(if $(SUBLEVEL),.$(SUBLEVEL)))$(EXTRAVERSION)
export VERSION PATCHLEVEL SUBLEVEL KERNELRELEASE KERNELVERSION

include scripts/subarch.include

# Cross compiling and selecting different set of gcc/bin-utils
# ---------------------------------------------------------------------------
#
# When performing cross compilation for other architectures ARCH shall be set
# to the target architecture. (See arch/* for the possibilities).
# ARCH can be set during invocation of make:
# make ARCH=ia64
# Another way is to have ARCH set in the environment.
# The default ARCH is the host where make is executed.

# CROSS_COMPILE specify the prefix used for all executables used
# during compilation. Only gcc and related bin-utils executables
# are prefixed with $(CROSS_COMPILE).
# CROSS_COMPILE can be set on the command line
# make CROSS_COMPILE=ia64-linux-
# Alternatively CROSS_COMPILE can be set in the environment.
# Default value for CROSS_COMPILE is not to prefix executables
# Note: Some architectures assign CROSS_COMPILE in their arch/*/Makefile
ARCH		?= $(SUBARCH)

# Architecture as present in compile.h
UTS_MACHINE 	:= $(ARCH)
SRCARCH 	:= $(ARCH)

# Additional ARCH settings for x86
ifeq ($(ARCH),i386)
        SRCARCH := x86
endif
ifeq ($(ARCH),x86_64)
        SRCARCH := x86
endif

# Additional ARCH settings for sparc
ifeq ($(ARCH),sparc32)
       SRCARCH := sparc
endif
ifeq ($(ARCH),sparc64)
       SRCARCH := sparc
endif

# Additional ARCH settings for sh
ifeq ($(ARCH),sh64)
       SRCARCH := sh
endif

KCONFIG_CONFIG	?= .config
export KCONFIG_CONFIG

# SHELL used by kbuild
CONFIG_SHELL := sh

HOST_LFS_CFLAGS := $(shell getconf LFS_CFLAGS 2>/dev/null)
HOST_LFS_LDFLAGS := $(shell getconf LFS_LDFLAGS 2>/dev/null)
HOST_LFS_LIBS := $(shell getconf LFS_LIBS 2>/dev/null)

HOSTCC       = gcc
HOSTCXX      = g++
KBUILD_HOSTCFLAGS   := -Wall -Wmissing-prototypes -Wstrict-prototypes -O2 \
		-fomit-frame-pointer -std=gnu89 $(HOST_LFS_CFLAGS) \
		$(HOSTCFLAGS)
KBUILD_HOSTCXXFLAGS := -O2 $(HOST_LFS_CFLAGS) $(HOSTCXXFLAGS)
KBUILD_HOSTLDFLAGS  := $(HOST_LFS_LDFLAGS) $(HOSTLDFLAGS)
KBUILD_HOSTLDLIBS   := $(HOST_LFS_LIBS) $(HOSTLDLIBS)

# Make variables (CC, etc...)
AS		= $(CROSS_COMPILE)as
LD		= $(CROSS_COMPILE)ld
CC		= $(CROSS_COMPILE)gcc
CPP		= $(CC) -E
AR		= $(CROSS_COMPILE)ar
NM		= $(CROSS_COMPILE)nm
STRIP		= $(CROSS_COMPILE)strip
OBJCOPY		= $(CROSS_COMPILE)objcopy
OBJDUMP		= $(CROSS_COMPILE)objdump
OBJSIZE		= $(CROSS_COMPILE)size
READELF		= $(CROSS_COMPILE)readelf
PAHOLE		= pahole
LEX		= flex
YACC		= bison
AWK		= awk
INSTALLKERNEL  := installkernel
DEPMOD		= /sbin/depmod
PERL		= perl
PYTHON		= python
PYTHON2		= python2
PYTHON3		= python3
CHECK		= sparse
BASH		= bash

CHECKFLAGS     := -D__linux__ -Dlinux -D__STDC__ -Dunix -D__unix__ \
		  -Wbitwise -Wno-return-void -Wno-unknown-attribute $(CF)
NOSTDINC_FLAGS :=
CFLAGS_MODULE   =
AFLAGS_MODULE   =
LDFLAGS_MODULE  =
CFLAGS_KERNEL	=
AFLAGS_KERNEL	=
LDFLAGS_vmlinux =

# Use USERINCLUDE when you must reference the UAPI directories only.
USERINCLUDE    := \
		-I$(srctree)/arch/$(SRCARCH)/include/uapi \
		-I$(objtree)/arch/$(SRCARCH)/include/generated/uapi \
		-I$(srctree)/include/uapi \
		-I$(objtree)/include/generated/uapi \
                -include $(srctree)/include/linux/kconfig.h

# Use LINUXINCLUDE when you must reference the include/ directory.
# Needed to be compatible with the O= option
LINUXINCLUDE    := \
		-I$(srctree)/arch/$(SRCARCH)/include \
		-I$(objtree)/arch/$(SRCARCH)/include/generated \
		$(if $(building_out_of_srctree),-I$(srctree)/include) \
		-I$(objtree)/include \
		$(USERINCLUDE)

KBUILD_AFLAGS   := -D__ASSEMBLY__ -fno-PIE
KBUILD_CFLAGS   := -Wall -Wundef -Werror=strict-prototypes -Wno-trigraphs \
		   -fno-strict-aliasing -fno-common -fshort-wchar -fno-PIE \
		   -Werror=implicit-function-declaration -Werror=implicit-int \
		   -Wno-format-security \
		   -std=gnu89
KBUILD_CPPFLAGS := -D__KERNEL__
KBUILD_AFLAGS_KERNEL :=
KBUILD_CFLAGS_KERNEL :=
KBUILD_AFLAGS_MODULE  := -DMODULE
KBUILD_CFLAGS_MODULE  := -DMODULE
KBUILD_LDFLAGS_MODULE :=
export KBUILD_LDS_MODULE := $(srctree)/scripts/module-common.lds
KBUILD_LDFLAGS :=
GCC_PLUGINS_CFLAGS :=
CLANG_FLAGS :=

export ARCH SRCARCH CONFIG_SHELL BASH HOSTCC KBUILD_HOSTCFLAGS CROSS_COMPILE AS LD CC
export CPP AR NM STRIP OBJCOPY OBJDUMP OBJSIZE READELF PAHOLE LEX YACC AWK INSTALLKERNEL
export PERL PYTHON PYTHON2 PYTHON3 CHECK CHECKFLAGS MAKE UTS_MACHINE HOSTCXX
export KBUILD_HOSTCXXFLAGS KBUILD_HOSTLDFLAGS KBUILD_HOSTLDLIBS LDFLAGS_MODULE

export KBUILD_CPPFLAGS NOSTDINC_FLAGS LINUXINCLUDE OBJCOPYFLAGS KBUILD_LDFLAGS
export KBUILD_CFLAGS CFLAGS_KERNEL CFLAGS_MODULE
export CFLAGS_KASAN CFLAGS_KASAN_NOSANITIZE CFLAGS_UBSAN
export KBUILD_AFLAGS AFLAGS_KERNEL AFLAGS_MODULE
export KBUILD_AFLAGS_MODULE KBUILD_CFLAGS_MODULE KBUILD_LDFLAGS_MODULE
export KBUILD_AFLAGS_KERNEL KBUILD_CFLAGS_KERNEL

# Files to ignore in find ... statements

export RCS_FIND_IGNORE := \( -name SCCS -o -name BitKeeper -o -name .svn -o    \
			  -name CVS -o -name .pc -o -name .hg -o -name .git \) \
			  -prune -o
export RCS_TAR_IGNORE := --exclude SCCS --exclude BitKeeper --exclude .svn \
			 --exclude CVS --exclude .pc --exclude .hg --exclude .git

# ===========================================================================
# Rules shared between *config targets and build targets

# Basic helpers built in scripts/basic/
PHONY += scripts_basic
scripts_basic:
	$(Q)$(MAKE) $(build)=scripts/basic
	$(Q)rm -f .tmp_quiet_recordmcount

PHONY += outputmakefile
# Before starting out-of-tree build, make sure the source tree is clean.
# outputmakefile generates a Makefile in the output directory, if using a
# separate output directory. This allows convenient use of make in the
# output directory.
# At the same time when output Makefile generated, generate .gitignore to
# ignore whole output directory
outputmakefile:
ifdef building_out_of_srctree
	$(Q)if [ -f $(srctree)/.config -o \
		 -d $(srctree)/include/config -o \
		 -d $(srctree)/arch/$(SRCARCH)/include/generated ]; then \
		echo >&2 "***"; \
		echo >&2 "*** The source tree is not clean, please run 'make$(if $(findstring command line, $(origin ARCH)), ARCH=$(ARCH)) mrproper'"; \
		echo >&2 "*** in $(abs_srctree)";\
		echo >&2 "***"; \
		false; \
	fi
	$(Q)ln -fsn $(srctree) source
	$(Q)$(CONFIG_SHELL) $(srctree)/scripts/mkmakefile $(srctree)
	$(Q)test -e .gitignore || \
	{ echo "# this is build directory, ignore it"; echo "*"; } > .gitignore
endif

ifneq ($(shell $(CC) --version 2>&1 | head -n 1 | grep clang),)
ifneq ($(CROSS_COMPILE),)
CLANG_FLAGS	+= --target=$(notdir $(CROSS_COMPILE:%-=%))
GCC_TOOLCHAIN_DIR := $(dir $(shell which $(CROSS_COMPILE)elfedit))
CLANG_FLAGS	+= --prefix=$(GCC_TOOLCHAIN_DIR)
GCC_TOOLCHAIN	:= $(realpath $(GCC_TOOLCHAIN_DIR)/..)
endif
ifneq ($(GCC_TOOLCHAIN),)
CLANG_FLAGS	+= --gcc-toolchain=$(GCC_TOOLCHAIN)
endif
ifeq ($(shell $(AS) --version 2>&1 | head -n 1 | grep clang),)
CLANG_FLAGS	+= -no-integrated-as
endif
CLANG_FLAGS	+= -Werror=unknown-warning-option
KBUILD_CFLAGS	+= $(CLANG_FLAGS)
KBUILD_AFLAGS	+= $(CLANG_FLAGS)
export CLANG_FLAGS
endif

# The expansion should be delayed until arch/$(SRCARCH)/Makefile is included.
# Some architectures define CROSS_COMPILE in arch/$(SRCARCH)/Makefile.
# CC_VERSION_TEXT is referenced from Kconfig (so it needs export),
# and from include/config/auto.conf.cmd to detect the compiler upgrade.
CC_VERSION_TEXT = $(shell $(CC) --version 2>/dev/null | head -n 1)

ifdef config-build
# ===========================================================================
# *config targets only - make sure prerequisites are updated, and descend
# in scripts/kconfig to make the *config target

# Read arch specific Makefile to set KBUILD_DEFCONFIG as needed.
# KBUILD_DEFCONFIG may point out an alternative default configuration
# used for 'make defconfig'
include arch/$(SRCARCH)/Makefile
export KBUILD_DEFCONFIG KBUILD_KCONFIG CC_VERSION_TEXT

config: outputmakefile scripts_basic FORCE
	$(Q)$(MAKE) $(build)=scripts/kconfig $@

%config: outputmakefile scripts_basic FORCE
	$(Q)$(MAKE) $(build)=scripts/kconfig $@

else #!config-build
# ===========================================================================
# Build targets only - this includes vmlinux, arch specific targets, clean
# targets and others. In general all targets except *config targets.

# If building an external module we do not care about the all: rule
# but instead _all depend on modules
PHONY += all
ifeq ($(KBUILD_EXTMOD),)
_all: all
else
_all: modules
endif

# Decide whether to build built-in, modular, or both.
# Normally, just do built-in.

KBUILD_MODULES :=
KBUILD_BUILTIN := 1

# If we have only "make modules", don't compile built-in objects.
# When we're building modules with modversions, we need to consider
# the built-in objects during the descend as well, in order to
# make sure the checksums are up to date before we record them.

ifeq ($(MAKECMDGOALS),modules)
  KBUILD_BUILTIN := $(if $(CONFIG_MODVERSIONS),1)
endif

# If we have "make <whatever> modules", compile modules
# in addition to whatever we do anyway.
# Just "make" or "make all" shall build modules as well

ifneq ($(filter all _all modules nsdeps,$(MAKECMDGOALS)),)
  KBUILD_MODULES := 1
endif

ifeq ($(MAKECMDGOALS),)
  KBUILD_MODULES := 1
endif

export KBUILD_MODULES KBUILD_BUILTIN

ifdef need-config
include include/config/auto.conf
endif

ifeq ($(KBUILD_EXTMOD),)
# Objects we will link into vmlinux / subdirs we need to visit
init-y		:= init/
drivers-y	:= drivers/ sound/
drivers-$(CONFIG_SAMPLES) += samples/
net-y		:= net/
libs-y		:= lib/
core-y		:= usr/
virt-y		:= virt/
endif # KBUILD_EXTMOD

# The all: target is the default when no target is given on the
# command line.
# This allow a user to issue only 'make' to build a kernel including modules
# Defaults to vmlinux, but the arch makefile usually adds further targets
all: vmlinux

CFLAGS_GCOV	:= -fprofile-arcs -ftest-coverage \
	$(call cc-option,-fno-tree-loop-im) \
	$(call cc-disable-warning,maybe-uninitialized,)
export CFLAGS_GCOV

# The arch Makefiles can override CC_FLAGS_FTRACE. We may also append it later.
ifdef CONFIG_FUNCTION_TRACER
  CC_FLAGS_FTRACE := -pg
endif

RETPOLINE_CFLAGS_GCC := -mindirect-branch=thunk-extern -mindirect-branch-register
RETPOLINE_VDSO_CFLAGS_GCC := -mindirect-branch=thunk-inline -mindirect-branch-register
RETPOLINE_CFLAGS_CLANG := -mretpoline-external-thunk
RETPOLINE_VDSO_CFLAGS_CLANG := -mretpoline
RETPOLINE_CFLAGS := $(call cc-option,$(RETPOLINE_CFLAGS_GCC),$(call cc-option,$(RETPOLINE_CFLAGS_CLANG)))
RETPOLINE_VDSO_CFLAGS := $(call cc-option,$(RETPOLINE_VDSO_CFLAGS_GCC),$(call cc-option,$(RETPOLINE_VDSO_CFLAGS_CLANG)))
export RETPOLINE_CFLAGS
export RETPOLINE_VDSO_CFLAGS

include arch/$(SRCARCH)/Makefile

ifdef need-config
ifdef may-sync-config
# Read in dependencies to all Kconfig* files, make sure to run syncconfig if
# changes are detected. This should be included after arch/$(SRCARCH)/Makefile
# because some architectures define CROSS_COMPILE there.
include include/config/auto.conf.cmd

$(KCONFIG_CONFIG):
	@echo >&2 '***'
	@echo >&2 '*** Configuration file "$@" not found!'
	@echo >&2 '***'
	@echo >&2 '*** Please run some configurator (e.g. "make oldconfig" or'
	@echo >&2 '*** "make menuconfig" or "make xconfig").'
	@echo >&2 '***'
	@/bin/false

# The actual configuration files used during the build are stored in
# include/generated/ and include/config/. Update them if .config is newer than
# include/config/auto.conf (which mirrors .config).
#
# This exploits the 'multi-target pattern rule' trick.
# The syncconfig should be executed only once to make all the targets.
%/auto.conf %/auto.conf.cmd %/tristate.conf: $(KCONFIG_CONFIG)
	$(Q)$(MAKE) -f $(srctree)/Makefile syncconfig
else # !may-sync-config
# External modules and some install targets need include/generated/autoconf.h
# and include/config/auto.conf but do not care if they are up-to-date.
# Use auto.conf to trigger the test
PHONY += include/config/auto.conf

include/config/auto.conf:
	$(Q)test -e include/generated/autoconf.h -a -e $@ || (		\
	echo >&2;							\
	echo >&2 "  ERROR: Kernel configuration is invalid.";		\
	echo >&2 "         include/generated/autoconf.h or $@ are missing.";\
	echo >&2 "         Run 'make oldconfig && make prepare' on kernel src to fix it.";	\
	echo >&2 ;							\
	/bin/false)

endif # may-sync-config
endif # need-config

KBUILD_CFLAGS	+= $(call cc-option,-fno-delete-null-pointer-checks,)
KBUILD_CFLAGS	+= $(call cc-disable-warning,frame-address,)
KBUILD_CFLAGS	+= $(call cc-disable-warning, format-truncation)
KBUILD_CFLAGS	+= $(call cc-disable-warning, format-overflow)
KBUILD_CFLAGS	+= $(call cc-disable-warning, address-of-packed-member)

ifdef CONFIG_CC_OPTIMIZE_FOR_PERFORMANCE
KBUILD_CFLAGS += -O2
else ifdef CONFIG_CC_OPTIMIZE_FOR_PERFORMANCE_O3
KBUILD_CFLAGS += -O3
else ifdef CONFIG_CC_OPTIMIZE_FOR_SIZE
KBUILD_CFLAGS += -Os
endif

ifdef CONFIG_CC_DISABLE_WARN_MAYBE_UNINITIALIZED
KBUILD_CFLAGS   += -Wno-maybe-uninitialized
endif

# Tell gcc to never replace conditional load with a non-conditional one
KBUILD_CFLAGS	+= $(call cc-option,--param=allow-store-data-races=0)

include scripts/Makefile.kcov
include scripts/Makefile.gcc-plugins

ifdef CONFIG_READABLE_ASM
# Disable optimizations that make assembler listings hard to read.
# reorder blocks reorders the control in the function
# ipa clone creates specialized cloned functions
# partial inlining inlines only parts of functions
KBUILD_CFLAGS += $(call cc-option,-fno-reorder-blocks,) \
                 $(call cc-option,-fno-ipa-cp-clone,) \
                 $(call cc-option,-fno-partial-inlining)
endif

ifneq ($(CONFIG_FRAME_WARN),0)
KBUILD_CFLAGS += $(call cc-option,-Wframe-larger-than=${CONFIG_FRAME_WARN})
endif

stackp-flags-$(CONFIG_CC_HAS_STACKPROTECTOR_NONE) := -fno-stack-protector
stackp-flags-$(CONFIG_STACKPROTECTOR)             := -fstack-protector
stackp-flags-$(CONFIG_STACKPROTECTOR_STRONG)      := -fstack-protector-strong

KBUILD_CFLAGS += $(stackp-flags-y)

ifdef CONFIG_CC_IS_CLANG
KBUILD_CPPFLAGS += -Qunused-arguments
KBUILD_CFLAGS += -Wno-format-invalid-specifier
KBUILD_CFLAGS += -Wno-gnu
# Quiet clang warning: comparison of unsigned expression < 0 is always false
KBUILD_CFLAGS += -Wno-tautological-compare
# CLANG uses a _MergedGlobals as optimization, but this breaks modpost, as the
# source of a reference will be _MergedGlobals and not on of the whitelisted names.
# See modpost pattern 2
KBUILD_CFLAGS += -mno-global-merge
else

# These warnings generated too much noise in a regular build.
# Use make W=1 to enable them (see scripts/Makefile.extrawarn)
KBUILD_CFLAGS += -Wno-unused-but-set-variable

# Warn about unmarked fall-throughs in switch statement.
# Disabled for clang while comment to attribute conversion happens and
# https://github.com/ClangBuiltLinux/linux/issues/636 is discussed.
KBUILD_CFLAGS += $(call cc-option,-Wimplicit-fallthrough,)
endif

KBUILD_CFLAGS += $(call cc-disable-warning, unused-const-variable)
ifdef CONFIG_FRAME_POINTER
KBUILD_CFLAGS	+= -fno-omit-frame-pointer -fno-optimize-sibling-calls
else
# Some targets (ARM with Thumb2, for example), can't be built with frame
# pointers.  For those, we don't have FUNCTION_TRACER automatically
# select FRAME_POINTER.  However, FUNCTION_TRACER adds -pg, and this is
# incompatible with -fomit-frame-pointer with current GCC, so we don't use
# -fomit-frame-pointer with FUNCTION_TRACER.
ifndef CONFIG_FUNCTION_TRACER
KBUILD_CFLAGS	+= -fomit-frame-pointer
endif
endif

# Initialize all stack variables with a pattern, if desired.
ifdef CONFIG_INIT_STACK_ALL
KBUILD_CFLAGS	+= -ftrivial-auto-var-init=pattern
endif

DEBUG_CFLAGS	:= $(call cc-option, -fno-var-tracking-assignments)

ifdef CONFIG_DEBUG_INFO
ifdef CONFIG_DEBUG_INFO_SPLIT
DEBUG_CFLAGS	+= -gsplit-dwarf
else
DEBUG_CFLAGS	+= -g
endif
KBUILD_AFLAGS	+= -Wa,-gdwarf-2
endif
ifdef CONFIG_DEBUG_INFO_DWARF4
DEBUG_CFLAGS	+= -gdwarf-4
endif

ifdef CONFIG_DEBUG_INFO_REDUCED
DEBUG_CFLAGS	+= $(call cc-option, -femit-struct-debug-baseonly) \
		   $(call cc-option,-fno-var-tracking)
endif

KBUILD_CFLAGS += $(DEBUG_CFLAGS)
export DEBUG_CFLAGS

ifdef CONFIG_FUNCTION_TRACER
ifdef CONFIG_FTRACE_MCOUNT_RECORD
  # gcc 5 supports generating the mcount tables directly
  ifeq ($(call cc-option-yn,-mrecord-mcount),y)
    CC_FLAGS_FTRACE	+= -mrecord-mcount
    export CC_USING_RECORD_MCOUNT := 1
  endif
  ifdef CONFIG_HAVE_NOP_MCOUNT
    ifeq ($(call cc-option-yn, -mnop-mcount),y)
      CC_FLAGS_FTRACE	+= -mnop-mcount
      CC_FLAGS_USING	+= -DCC_USING_NOP_MCOUNT
    endif
  endif
endif
ifdef CONFIG_HAVE_FENTRY
  ifeq ($(call cc-option-yn, -mfentry),y)
    CC_FLAGS_FTRACE	+= -mfentry
    CC_FLAGS_USING	+= -DCC_USING_FENTRY
  endif
endif
export CC_FLAGS_FTRACE
KBUILD_CFLAGS	+= $(CC_FLAGS_FTRACE) $(CC_FLAGS_USING)
KBUILD_AFLAGS	+= $(CC_FLAGS_USING)
ifdef CONFIG_DYNAMIC_FTRACE
	ifdef CONFIG_HAVE_C_RECORDMCOUNT
		BUILD_C_RECORDMCOUNT := y
		export BUILD_C_RECORDMCOUNT
	endif
endif
endif

# We trigger additional mismatches with less inlining
ifdef CONFIG_DEBUG_SECTION_MISMATCH
KBUILD_CFLAGS += $(call cc-option, -fno-inline-functions-called-once)
endif

ifdef CONFIG_LD_DEAD_CODE_DATA_ELIMINATION
KBUILD_CFLAGS_KERNEL += -ffunction-sections -fdata-sections
LDFLAGS_vmlinux += --gc-sections
endif

ifdef CONFIG_LIVEPATCH
KBUILD_CFLAGS += $(call cc-option, -flive-patching=inline-clone)
endif

# arch Makefile may override CC so keep this after arch Makefile is included
NOSTDINC_FLAGS += -nostdinc -isystem $(shell $(CC) -print-file-name=include)

# warn about C99 declaration after statement
KBUILD_CFLAGS += -Wdeclaration-after-statement

# Variable Length Arrays (VLAs) should not be used anywhere in the kernel
KBUILD_CFLAGS += -Wvla

# disable pointer signed / unsigned warnings in gcc 4.0
KBUILD_CFLAGS += -Wno-pointer-sign

# disable stringop warnings in gcc 8+
KBUILD_CFLAGS += $(call cc-disable-warning, stringop-truncation)

# disable invalid "can't wrap" optimizations for signed / pointers
KBUILD_CFLAGS	+= $(call cc-option,-fno-strict-overflow)

# clang sets -fmerge-all-constants by default as optimization, but this
# is non-conforming behavior for C and in fact breaks the kernel, so we
# need to disable it here generally.
KBUILD_CFLAGS	+= $(call cc-option,-fno-merge-all-constants)

# for gcc -fno-merge-all-constants disables everything, but it is fine
# to have actual conforming behavior enabled.
KBUILD_CFLAGS	+= $(call cc-option,-fmerge-constants)

# Make sure -fstack-check isn't enabled (like gentoo apparently did)
KBUILD_CFLAGS  += $(call cc-option,-fno-stack-check,)

# conserve stack if available
KBUILD_CFLAGS   += $(call cc-option,-fconserve-stack)

# Prohibit date/time macros, which would make the build non-deterministic
KBUILD_CFLAGS   += $(call cc-option,-Werror=date-time)

# enforce correct pointer usage
KBUILD_CFLAGS   += $(call cc-option,-Werror=incompatible-pointer-types)

# Require designated initializers for all marked structures
KBUILD_CFLAGS   += $(call cc-option,-Werror=designated-init)

# change __FILE__ to the relative path from the srctree
KBUILD_CFLAGS	+= $(call cc-option,-fmacro-prefix-map=$(srctree)/=)

# ensure -fcf-protection is disabled when using retpoline as it is
# incompatible with -mindirect-branch=thunk-extern
ifdef CONFIG_RETPOLINE
KBUILD_CFLAGS += $(call cc-option,-fcf-protection=none)
endif

include scripts/Makefile.kasan
include scripts/Makefile.extrawarn
include scripts/Makefile.ubsan

# Add user supplied CPPFLAGS, AFLAGS and CFLAGS as the last assignments
KBUILD_CPPFLAGS += $(KCPPFLAGS)
KBUILD_AFLAGS   += $(KAFLAGS)
KBUILD_CFLAGS   += $(KCFLAGS)

KBUILD_LDFLAGS_MODULE += --build-id
LDFLAGS_vmlinux += --build-id

ifeq ($(CONFIG_STRIP_ASM_SYMS),y)
LDFLAGS_vmlinux	+= $(call ld-option, -X,)
endif

ifeq ($(CONFIG_RELR),y)
LDFLAGS_vmlinux	+= --pack-dyn-relocs=relr
endif

# make the checker run with the right architecture
CHECKFLAGS += --arch=$(ARCH)

# insure the checker run with the right endianness
CHECKFLAGS += $(if $(CONFIG_CPU_BIG_ENDIAN),-mbig-endian,-mlittle-endian)

# the checker needs the correct machine size
CHECKFLAGS += $(if $(CONFIG_64BIT),-m64,-m32)

# Default kernel image to build when no specific target is given.
# KBUILD_IMAGE may be overruled on the command line or
# set in the environment
# Also any assignments in arch/$(ARCH)/Makefile take precedence over
# this default value
export KBUILD_IMAGE ?= vmlinux

#
# INSTALL_PATH specifies where to place the updated kernel and system map
# images. Default is /boot, but you can set it to other values
export	INSTALL_PATH ?= /boot

#
# INSTALL_DTBS_PATH specifies a prefix for relocations required by build roots.
# Like INSTALL_MOD_PATH, it isn't defined in the Makefile, but can be passed as
# an argument if needed. Otherwise it defaults to the kernel install path
#
export INSTALL_DTBS_PATH ?= $(INSTALL_PATH)/dtbs/$(KERNELRELEASE)

#
# INSTALL_MOD_PATH specifies a prefix to MODLIB for module directory
# relocations required by build roots.  This is not defined in the
# makefile but the argument can be passed to make if needed.
#

MODLIB	= $(INSTALL_MOD_PATH)/lib/modules/$(KERNELRELEASE)
export MODLIB

#
# INSTALL_MOD_STRIP, if defined, will cause modules to be
# stripped after they are installed.  If INSTALL_MOD_STRIP is '1', then
# the default option --strip-debug will be used.  Otherwise,
# INSTALL_MOD_STRIP value will be used as the options to the strip command.

ifdef INSTALL_MOD_STRIP
ifeq ($(INSTALL_MOD_STRIP),1)
mod_strip_cmd = $(STRIP) --strip-debug
else
mod_strip_cmd = $(STRIP) $(INSTALL_MOD_STRIP)
endif # INSTALL_MOD_STRIP=1
else
mod_strip_cmd = true
endif # INSTALL_MOD_STRIP
export mod_strip_cmd

# CONFIG_MODULE_COMPRESS, if defined, will cause module to be compressed
# after they are installed in agreement with CONFIG_MODULE_COMPRESS_GZIP
# or CONFIG_MODULE_COMPRESS_XZ.

mod_compress_cmd = true
ifdef CONFIG_MODULE_COMPRESS
  ifdef CONFIG_MODULE_COMPRESS_GZIP
    mod_compress_cmd = gzip -n -f
  endif # CONFIG_MODULE_COMPRESS_GZIP
  ifdef CONFIG_MODULE_COMPRESS_XZ
    mod_compress_cmd = xz -f
  endif # CONFIG_MODULE_COMPRESS_XZ
endif # CONFIG_MODULE_COMPRESS
export mod_compress_cmd

ifdef CONFIG_MODULE_SIG_ALL
$(eval $(call config_filename,MODULE_SIG_KEY))

mod_sign_cmd = scripts/sign-file $(CONFIG_MODULE_SIG_HASH) $(MODULE_SIG_KEY_SRCPREFIX)$(CONFIG_MODULE_SIG_KEY) certs/signing_key.x509
else
mod_sign_cmd = true
endif
export mod_sign_cmd

HOST_LIBELF_LIBS = $(shell pkg-config libelf --libs 2>/dev/null || echo -lelf)

ifdef CONFIG_STACK_VALIDATION
  has_libelf := $(call try-run,\
		echo "int main() {}" | $(HOSTCC) -xc -o /dev/null $(HOST_LIBELF_LIBS) -,1,0)
  ifeq ($(has_libelf),1)
    objtool_target := tools/objtool FORCE
  else
    SKIP_STACK_VALIDATION := 1
    export SKIP_STACK_VALIDATION
  endif
endif

PHONY += prepare0

export MODORDER := $(extmod-prefix)modules.order
export MODULES_NSDEPS := $(extmod-prefix)modules.nsdeps

suse_version_h := include/generated/uapi/linux/suse_version.h

define filechk_suse_version
	$(CONFIG_SHELL) $(srctree)/scripts/gen-suse_version_h.sh
endef

$(suse_version_h): include/config/auto.conf FORCE
	$(call filechk,suse_version)

ifeq ($(KBUILD_EXTMOD),)
core-y		+= kernel/ certs/ mm/ fs/ ipc/ security/ crypto/ block/

vmlinux-dirs	:= $(patsubst %/,%,$(filter %/, $(init-y) $(init-m) \
		     $(core-y) $(core-m) $(drivers-y) $(drivers-m) \
		     $(net-y) $(net-m) $(libs-y) $(libs-m) $(virt-y)))

vmlinux-alldirs	:= $(sort $(vmlinux-dirs) Documentation \
		     $(patsubst %/,%,$(filter %/, $(init-) $(core-) \
			$(drivers-) $(net-) $(libs-) $(virt-))))

build-dirs	:= $(vmlinux-dirs)
clean-dirs	:= $(vmlinux-alldirs)

init-y		:= $(patsubst %/, %/built-in.a, $(init-y))
core-y		:= $(patsubst %/, %/built-in.a, $(core-y))
drivers-y	:= $(patsubst %/, %/built-in.a, $(drivers-y))
net-y		:= $(patsubst %/, %/built-in.a, $(net-y))
libs-y1		:= $(patsubst %/, %/lib.a, $(libs-y))
libs-y2		:= $(patsubst %/, %/built-in.a, $(filter-out %.a, $(libs-y)))
virt-y		:= $(patsubst %/, %/built-in.a, $(virt-y))

# Externally visible symbols (used by link-vmlinux.sh)
export KBUILD_VMLINUX_OBJS := $(head-y) $(init-y) $(core-y) $(libs-y2) \
			      $(drivers-y) $(net-y) $(virt-y)
export KBUILD_VMLINUX_LIBS := $(libs-y1)
export KBUILD_LDS          := arch/$(SRCARCH)/kernel/vmlinux.lds
export LDFLAGS_vmlinux
# used by scripts/Makefile.package
export KBUILD_ALLDIRS := $(sort $(filter-out arch/%,$(vmlinux-alldirs)) LICENSES arch include scripts tools)

vmlinux-deps := $(KBUILD_LDS) $(KBUILD_VMLINUX_OBJS) $(KBUILD_VMLINUX_LIBS)

# Recurse until adjust_autoksyms.sh is satisfied
PHONY += autoksyms_recursive
ifdef CONFIG_TRIM_UNUSED_KSYMS
autoksyms_recursive: descend modules.order
	$(Q)$(CONFIG_SHELL) $(srctree)/scripts/adjust_autoksyms.sh \
	  "$(MAKE) -f $(srctree)/Makefile vmlinux"
endif

# For the kernel to actually contain only the needed exported symbols,
# we have to build modules as well to determine what those symbols are.
# (this can be evaluated only once include/config/auto.conf has been included)
ifdef CONFIG_TRIM_UNUSED_KSYMS
  KBUILD_MODULES := 1
endif

autoksyms_h := $(if $(CONFIG_TRIM_UNUSED_KSYMS), include/generated/autoksyms.h)

$(autoksyms_h):
	$(Q)mkdir -p $(dir $@)
	$(Q)touch $@

ARCH_POSTLINK := $(wildcard $(srctree)/arch/$(SRCARCH)/Makefile.postlink)

# Final link of vmlinux with optional arch pass after final link
cmd_link-vmlinux =                                                 \
	$(CONFIG_SHELL) $< $(LD) $(KBUILD_LDFLAGS) $(LDFLAGS_vmlinux) ;    \
	$(if $(ARCH_POSTLINK), $(MAKE) -f $(ARCH_POSTLINK) $@, true)

vmlinux: scripts/link-vmlinux.sh autoksyms_recursive $(vmlinux-deps) FORCE
	+$(call if_changed,link-vmlinux)

targets := vmlinux

# The actual objects are generated when descending,
# make sure no implicit rule kicks in
$(sort $(vmlinux-deps)): descend ;

filechk_kernel.release = \
	echo "$(KERNELVERSION)$$($(CONFIG_SHELL) $(srctree)/scripts/setlocalversion $(srctree))"

# Store (new) KERNELRELEASE string in include/config/kernel.release
include/config/kernel.release: FORCE
	$(call filechk,kernel.release)

# Additional helpers built in scripts/
# Carefully list dependencies so we do not try to build scripts twice
# in parallel
PHONY += scripts
scripts: scripts_basic scripts_dtc
	$(Q)$(MAKE) $(build)=$(@)

# Things we need to do before we recursively start building the kernel
# or the modules are listed in "prepare".
# A multi level approach is used. prepareN is processed before prepareN-1.
# archprepare is used in arch Makefiles and when processed asm symlink,
# version.h and scripts_basic is processed / created.

PHONY += prepare archprepare

archprepare: outputmakefile archheaders archscripts scripts include/config/kernel.release \
	asm-generic $(version_h) $(autoksyms_h) include/generated/utsrelease.h \
	$(suse_version_h)

prepare0: archprepare
	$(Q)$(MAKE) $(build)=scripts/mod
	$(Q)$(MAKE) $(build)=.

# All the preparing..
prepare: prepare0 prepare-objtool

# Support for using generic headers in asm-generic
asm-generic := -f $(srctree)/scripts/Makefile.asm-generic obj

PHONY += asm-generic uapi-asm-generic
asm-generic: uapi-asm-generic
	$(Q)$(MAKE) $(asm-generic)=arch/$(SRCARCH)/include/generated/asm \
	generic=include/asm-generic
uapi-asm-generic:
	$(Q)$(MAKE) $(asm-generic)=arch/$(SRCARCH)/include/generated/uapi/asm \
	generic=include/uapi/asm-generic

PHONY += prepare-objtool
prepare-objtool: $(objtool_target)
ifeq ($(SKIP_STACK_VALIDATION),1)
ifdef CONFIG_UNWINDER_ORC
	@echo "error: Cannot generate ORC metadata for CONFIG_UNWINDER_ORC=y, please install libelf-dev, libelf-devel or elfutils-libelf-devel" >&2
	@false
else
	@echo "warning: Cannot use CONFIG_STACK_VALIDATION=y, please install libelf-dev, libelf-devel or elfutils-libelf-devel" >&2
endif
endif

# Generate some files
# ---------------------------------------------------------------------------

# KERNELRELEASE can change from a few different places, meaning version.h
# needs to be updated, so this check is forced on all builds

uts_len := 64
define filechk_utsrelease.h
	if [ `echo -n "$(KERNELRELEASE)" | wc -c ` -gt $(uts_len) ]; then \
	  echo '"$(KERNELRELEASE)" exceeds $(uts_len) characters' >&2;    \
	  exit 1;                                                         \
	fi;                                                               \
	echo \#define UTS_RELEASE \"$(KERNELRELEASE)\"
endef

define filechk_version.h
	echo \#define LINUX_VERSION_CODE $(shell                         \
	expr $(VERSION) \* 65536 + 0$(PATCHLEVEL) \* 256 + 0$(SUBLEVEL)); \
	echo '#define KERNEL_VERSION(a,b,c) (((a) << 16) + ((b) << 8) + (c))'
endef

$(version_h): FORCE
	$(call filechk,version.h)
	$(Q)rm -f $(old_version_h)

include/generated/utsrelease.h: include/config/kernel.release FORCE
	$(call filechk,utsrelease.h)

PHONY += headerdep
headerdep:
	$(Q)find $(srctree)/include/ -name '*.h' | xargs --max-args 1 \
	$(srctree)/scripts/headerdep.pl -I$(srctree)/include

# ---------------------------------------------------------------------------
# Kernel headers

#Default location for installed headers
export INSTALL_HDR_PATH = $(objtree)/usr

quiet_cmd_headers_install = INSTALL $(INSTALL_HDR_PATH)/include
      cmd_headers_install = \
	mkdir -p $(INSTALL_HDR_PATH); \
	rsync -mrl --include='*/' --include='*\.h' --exclude='*' \
	usr/include $(INSTALL_HDR_PATH)

PHONY += headers_install
headers_install: headers
	$(call cmd,headers_install)

PHONY += archheaders archscripts

hdr-inst := -f $(srctree)/scripts/Makefile.headersinst obj

PHONY += headers
headers: $(version_h) scripts_unifdef uapi-asm-generic archheaders archscripts
	$(if $(wildcard $(srctree)/arch/$(SRCARCH)/include/uapi/asm/Kbuild),, \
	  $(error Headers not exportable for the $(SRCARCH) architecture))
	$(Q)$(MAKE) $(hdr-inst)=include/uapi
	$(Q)$(MAKE) $(hdr-inst)=arch/$(SRCARCH)/include/uapi

# Deprecated. It is no-op now.
PHONY += headers_check
headers_check:
	@:

ifdef CONFIG_HEADERS_INSTALL
prepare: headers
endif

PHONY += scripts_unifdef
scripts_unifdef: scripts_basic
	$(Q)$(MAKE) $(build)=scripts scripts/unifdef

# ---------------------------------------------------------------------------
# Kernel selftest

PHONY += kselftest
kselftest:
	$(Q)$(MAKE) -C $(srctree)/tools/testing/selftests run_tests

kselftest-%: FORCE
	$(Q)$(MAKE) -C $(srctree)/tools/testing/selftests $*

PHONY += kselftest-merge
kselftest-merge:
	$(if $(wildcard $(objtree)/.config),, $(error No .config exists, config your kernel first!))
	$(Q)find $(srctree)/tools/testing/selftests -name config | \
		xargs $(srctree)/scripts/kconfig/merge_config.sh -m $(objtree)/.config
	$(Q)$(MAKE) -f $(srctree)/Makefile olddefconfig

# ---------------------------------------------------------------------------
# Devicetree files

ifneq ($(wildcard $(srctree)/arch/$(SRCARCH)/boot/dts/),)
dtstree := arch/$(SRCARCH)/boot/dts
endif

ifneq ($(dtstree),)

%.dtb: include/config/kernel.release scripts_dtc
	$(Q)$(MAKE) $(build)=$(dtstree) $(dtstree)/$@

PHONY += dtbs dtbs_install dt_binding_check
dtbs dtbs_check: include/config/kernel.release scripts_dtc
	$(Q)$(MAKE) $(build)=$(dtstree)

dtbs_check: export CHECK_DTBS=1
dtbs_check: dt_binding_check

dtbs_install:
	$(Q)$(MAKE) $(dtbinst)=$(dtstree)

ifdef CONFIG_OF_EARLY_FLATTREE
all: dtbs
endif

endif

PHONY += scripts_dtc
scripts_dtc: scripts_basic
	$(Q)$(MAKE) $(build)=scripts/dtc

dt_binding_check: scripts_dtc
	$(Q)$(MAKE) $(build)=Documentation/devicetree/bindings

# ---------------------------------------------------------------------------
# Modules

ifdef CONFIG_MODULES

# By default, build modules as well

all: modules

# Build modules
#
# A module can be listed more than once in obj-m resulting in
# duplicate lines in modules.order files.  Those are removed
# using awk while concatenating to the final file.

PHONY += modules
modules: $(if $(KBUILD_BUILTIN),vmlinux) modules.order modules.builtin
	$(Q)$(MAKE) -f $(srctree)/scripts/Makefile.modpost
	$(Q)$(CONFIG_SHELL) $(srctree)/scripts/modules-check.sh

modules.order: descend
	$(Q)$(AWK) '!x[$$0]++' $(addsuffix /$@, $(build-dirs)) > $@

modbuiltin-dirs := $(addprefix _modbuiltin_, $(build-dirs))

modules.builtin: $(modbuiltin-dirs)
	$(Q)$(AWK) '!x[$$0]++' $(addsuffix /$@, $(build-dirs)) > $@

PHONY += $(modbuiltin-dirs)
# tristate.conf is not included from this Makefile. Add it as a prerequisite
# here to make it self-healing in case somebody accidentally removes it.
$(modbuiltin-dirs): include/config/tristate.conf
	$(Q)$(MAKE) $(modbuiltin)=$(patsubst _modbuiltin_%,%,$@)

# Target to prepare building external modules
PHONY += modules_prepare
modules_prepare: prepare

# Target to install modules
PHONY += modules_install
modules_install: _modinst_ _modinst_post

PHONY += _modinst_
_modinst_:
	@rm -rf $(MODLIB)/kernel
	@rm -f $(MODLIB)/source
	@mkdir -p $(MODLIB)/kernel
	@ln -s $(abspath $(srctree)) $(MODLIB)/source
	@if [ ! $(objtree) -ef  $(MODLIB)/build ]; then \
		rm -f $(MODLIB)/build ; \
		ln -s $(CURDIR) $(MODLIB)/build ; \
	fi
	@sed 's:^:kernel/:' modules.order > $(MODLIB)/modules.order
	@sed 's:^:kernel/:' modules.builtin > $(MODLIB)/modules.builtin
	@cp -f $(objtree)/modules.builtin.modinfo $(MODLIB)/
	$(Q)$(MAKE) -f $(srctree)/scripts/Makefile.modinst

# This depmod is only for convenience to give the initial
# boot a modules.dep even before / is mounted read-write.  However the
# boot script depmod is the master version.
PHONY += _modinst_post
_modinst_post: _modinst_
	$(call cmd,depmod)

ifeq ($(CONFIG_MODULE_SIG), y)
PHONY += modules_sign
modules_sign:
	$(Q)$(MAKE) -f $(srctree)/scripts/Makefile.modsign
endif

else # CONFIG_MODULES

# Modules not configured
# ---------------------------------------------------------------------------

PHONY += modules modules_install
modules modules_install:
	@echo >&2
	@echo >&2 "The present kernel configuration has modules disabled."
	@echo >&2 "Type 'make config' and enable loadable module support."
	@echo >&2 "Then build a kernel with module support enabled."
	@echo >&2
	@exit 1

endif # CONFIG_MODULES

###
# Cleaning is done on three levels.
# make clean     Delete most generated files
#                Leave enough to build external modules
# make mrproper  Delete the current configuration, and all generated files
# make distclean Remove editor backup files, patch leftover files and the like

# Directories & files removed with 'make clean'
CLEAN_DIRS  += include/ksym
CLEAN_FILES += modules.builtin.modinfo modules.nsdeps

# Directories & files removed with 'make mrproper'
MRPROPER_DIRS  += include/config include/generated          \
		  arch/$(SRCARCH)/include/generated .tmp_objdiff \
		  debian/ snap/ tar-install/
MRPROPER_FILES += .config .config.old .version \
		  Module.symvers \
		  signing_key.pem signing_key.priv signing_key.x509	\
		  x509.genkey extra_certificates signing_key.x509.keyid	\
		  signing_key.x509.signer vmlinux-gdb.py \
		  *.spec

# Directories & files removed with 'make distclean'
DISTCLEAN_DIRS  +=
DISTCLEAN_FILES += tags TAGS cscope* GPATH GTAGS GRTAGS GSYMS

# clean - Delete most, but leave enough to build external modules
#
clean: rm-dirs  := $(CLEAN_DIRS)
clean: rm-files := $(CLEAN_FILES)

PHONY += archclean vmlinuxclean

vmlinuxclean:
	$(Q)$(CONFIG_SHELL) $(srctree)/scripts/link-vmlinux.sh clean
	$(Q)$(if $(ARCH_POSTLINK), $(MAKE) -f $(ARCH_POSTLINK) clean)

clean: archclean vmlinuxclean

# mrproper - Delete all generated files, including .config
#
mrproper: rm-dirs  := $(wildcard $(MRPROPER_DIRS))
mrproper: rm-files := $(wildcard $(MRPROPER_FILES))
mrproper-dirs      := $(addprefix _mrproper_,scripts)

PHONY += $(mrproper-dirs) mrproper
$(mrproper-dirs):
	$(Q)$(MAKE) $(clean)=$(patsubst _mrproper_%,%,$@)

mrproper: clean $(mrproper-dirs)
	$(call cmd,rmdirs)
	$(call cmd,rmfiles)

# distclean
#
distclean: rm-dirs  := $(wildcard $(DISTCLEAN_DIRS))
distclean: rm-files := $(wildcard $(DISTCLEAN_FILES))

PHONY += distclean

distclean: mrproper
	$(call cmd,rmdirs)
	$(call cmd,rmfiles)
	@find $(srctree) $(RCS_FIND_IGNORE) \
		\( -name '*.orig' -o -name '*.rej' -o -name '*~' \
		-o -name '*.bak' -o -name '#*#' -o -name '*%' \
		-o -name 'core' \) \
		-type f -print | xargs rm -f


# Packaging of the kernel to various formats
# ---------------------------------------------------------------------------

%src-pkg: FORCE
	$(Q)$(MAKE) -f $(srctree)/scripts/Makefile.package $@
%pkg: include/config/kernel.release FORCE
	$(Q)$(MAKE) -f $(srctree)/scripts/Makefile.package $@

# Brief documentation of the typical targets used
# ---------------------------------------------------------------------------

boards := $(wildcard $(srctree)/arch/$(SRCARCH)/configs/*_defconfig)
boards := $(sort $(notdir $(boards)))
board-dirs := $(dir $(wildcard $(srctree)/arch/$(SRCARCH)/configs/*/*_defconfig))
board-dirs := $(sort $(notdir $(board-dirs:/=)))

PHONY += help
help:
	@echo  'Cleaning targets:'
	@echo  '  clean		  - Remove most generated files but keep the config and'
	@echo  '                    enough build support to build external modules'
	@echo  '  mrproper	  - Remove all generated files + config + various backup files'
	@echo  '  distclean	  - mrproper + remove editor backup and patch files'
	@echo  ''
	@echo  'Configuration targets:'
	@$(MAKE) -f $(srctree)/scripts/kconfig/Makefile help
	@echo  ''
	@echo  'Other generic targets:'
	@echo  '  all		  - Build all targets marked with [*]'
	@echo  '* vmlinux	  - Build the bare kernel'
	@echo  '* modules	  - Build all modules'
	@echo  '  modules_install - Install all modules to INSTALL_MOD_PATH (default: /)'
	@echo  '  dir/            - Build all files in dir and below'
	@echo  '  dir/file.[ois]  - Build specified target only'
	@echo  '  dir/file.ll     - Build the LLVM assembly file'
	@echo  '                    (requires compiler support for LLVM assembly generation)'
	@echo  '  dir/file.lst    - Build specified mixed source/assembly target only'
	@echo  '                    (requires a recent binutils and recent build (System.map))'
	@echo  '  dir/file.ko     - Build module including final link'
	@echo  '  modules_prepare - Set up for building external modules'
	@echo  '  tags/TAGS	  - Generate tags file for editors'
	@echo  '  cscope	  - Generate cscope index'
	@echo  '  gtags           - Generate GNU GLOBAL index'
	@echo  '  kernelrelease	  - Output the release version string (use with make -s)'
	@echo  '  kernelversion	  - Output the version stored in Makefile (use with make -s)'
	@echo  '  image_name	  - Output the image name (use with make -s)'
	@echo  '  headers_install - Install sanitised kernel headers to INSTALL_HDR_PATH'; \
	 echo  '                    (default: $(INSTALL_HDR_PATH))'; \
	 echo  ''
	@echo  'Static analysers:'
	@echo  '  checkstack      - Generate a list of stack hogs'
	@echo  '  namespacecheck  - Name space analysis on compiled kernel'
	@echo  '  versioncheck    - Sanity check on version.h usage'
	@echo  '  includecheck    - Check for duplicate included header files'
	@echo  '  export_report   - List the usages of all exported symbols'
	@echo  '  headerdep       - Detect inclusion cycles in headers'
	@echo  '  coccicheck      - Check with Coccinelle'
	@echo  ''
	@echo  'Tools:'
	@echo  '  nsdeps          - Generate missing symbol namespace dependencies'
	@echo  ''
	@echo  'Kernel selftest:'
	@echo  '  kselftest       - Build and run kernel selftest (run as root)'
	@echo  '                    Build, install, and boot kernel before'
	@echo  '                    running kselftest on it'
	@echo  '  kselftest-clean - Remove all generated kselftest files'
	@echo  '  kselftest-merge - Merge all the config dependencies of kselftest to existing'
	@echo  '                    .config.'
	@echo  ''
	@$(if $(dtstree), \
		echo 'Devicetree:'; \
		echo '* dtbs             - Build device tree blobs for enabled boards'; \
		echo '  dtbs_install     - Install dtbs to $(INSTALL_DTBS_PATH)'; \
		echo '  dt_binding_check - Validate device tree binding documents'; \
		echo '  dtbs_check       - Validate device tree source files';\
		echo '')

	@echo 'Userspace tools targets:'
	@echo '  use "make tools/help"'
	@echo '  or  "cd tools; make help"'
	@echo  ''
	@echo  'Kernel packaging:'
	@$(MAKE) -f $(srctree)/scripts/Makefile.package help
	@echo  ''
	@echo  'Documentation targets:'
	@$(MAKE) -f $(srctree)/Documentation/Makefile dochelp
	@echo  ''
	@echo  'Architecture specific targets ($(SRCARCH)):'
	@$(if $(archhelp),$(archhelp),\
		echo '  No architecture specific help defined for $(SRCARCH)')
	@echo  ''
	@$(if $(boards), \
		$(foreach b, $(boards), \
		printf "  %-27s - Build for %s\\n" $(b) $(subst _defconfig,,$(b));) \
		echo '')
	@$(if $(board-dirs), \
		$(foreach b, $(board-dirs), \
		printf "  %-16s - Show %s-specific targets\\n" help-$(b) $(b);) \
		printf "  %-16s - Show all of the above\\n" help-boards; \
		echo '')

	@echo  '  make V=0|1 [targets] 0 => quiet build (default), 1 => verbose build'
	@echo  '  make V=2   [targets] 2 => give reason for rebuild of target'
	@echo  '  make O=dir [targets] Locate all output files in "dir", including .config'
	@echo  '  make C=1   [targets] Check re-compiled c source with $$CHECK'
	@echo  '                       (sparse by default)'
	@echo  '  make C=2   [targets] Force check of all c source with $$CHECK'
	@echo  '  make RECORDMCOUNT_WARN=1 [targets] Warn about ignored mcount sections'
	@echo  '  make W=n   [targets] Enable extra build checks, n=1,2,3 where'
	@echo  '		1: warnings which may be relevant and do not occur too often'
	@echo  '		2: warnings which occur quite often but may still be relevant'
	@echo  '		3: more obscure warnings, can most likely be ignored'
	@echo  '		Multiple levels can be combined with W=12 or W=123'
	@echo  ''
	@echo  'Execute "make" or "make all" to build all targets marked with [*] '
	@echo  'For further info see the ./README file'


help-board-dirs := $(addprefix help-,$(board-dirs))

help-boards: $(help-board-dirs)

boards-per-dir = $(sort $(notdir $(wildcard $(srctree)/arch/$(SRCARCH)/configs/$*/*_defconfig)))

$(help-board-dirs): help-%:
	@echo  'Architecture specific targets ($(SRCARCH) $*):'
	@$(if $(boards-per-dir), \
		$(foreach b, $(boards-per-dir), \
		printf "  %-24s - Build for %s\\n" $*/$(b) $(subst _defconfig,,$(b));) \
		echo '')


# Documentation targets
# ---------------------------------------------------------------------------
DOC_TARGETS := xmldocs latexdocs pdfdocs htmldocs epubdocs cleandocs \
	       linkcheckdocs dochelp refcheckdocs
PHONY += $(DOC_TARGETS)
$(DOC_TARGETS):
	$(Q)$(MAKE) $(build)=Documentation $@

# Misc
# ---------------------------------------------------------------------------

PHONY += scripts_gdb
scripts_gdb: prepare0
	$(Q)$(MAKE) $(build)=scripts/gdb
	$(Q)ln -fsn $(abspath $(srctree)/scripts/gdb/vmlinux-gdb.py)

ifdef CONFIG_GDB_SCRIPTS
all: scripts_gdb
endif

else # KBUILD_EXTMOD

###
# External module support.
# When building external modules the kernel used as basis is considered
# read-only, and no consistency checks are made and the make
# system is not used on the basis kernel. If updates are required
# in the basis kernel ordinary make commands (without M=...) must
# be used.
#
# The following are the only valid targets when building external
# modules.
# make M=dir clean     Delete all automatically generated files
# make M=dir modules   Make all modules in specified dir
# make M=dir	       Same as 'make M=dir modules'
# make M=dir modules_install
#                      Install the modules built in the module directory
#                      Assumes install directory is already created

# We are always building modules
KBUILD_MODULES := 1

PHONY += $(objtree)/Module.symvers
$(objtree)/Module.symvers:
	@test -e $(objtree)/Module.symvers || ( \
	echo; \
	echo "  WARNING: Symbol version dump $(objtree)/Module.symvers"; \
	echo "           is missing; modules will have no dependencies and modversions."; \
	echo )

build-dirs := $(KBUILD_EXTMOD)
PHONY += modules
modules: descend $(objtree)/Module.symvers
	$(Q)$(MAKE) -f $(srctree)/scripts/Makefile.modpost

PHONY += modules_install
modules_install: _emodinst_ _emodinst_post

install-dir := $(if $(INSTALL_MOD_DIR),$(INSTALL_MOD_DIR),extra)
PHONY += _emodinst_
_emodinst_:
	$(Q)mkdir -p $(MODLIB)/$(install-dir)
	$(Q)$(MAKE) -f $(srctree)/scripts/Makefile.modinst

PHONY += _emodinst_post
_emodinst_post: _emodinst_
	$(call cmd,depmod)

clean-dirs := $(KBUILD_EXTMOD)
clean: rm-files := $(KBUILD_EXTMOD)/Module.symvers $(KBUILD_EXTMOD)/modules.nsdeps

PHONY += /
/:
	@echo >&2 '"$(MAKE) /" is no longer supported. Please use "$(MAKE) ./" instead.'

PHONY += help
help:
	@echo  '  Building external modules.'
	@echo  '  Syntax: make -C path/to/kernel/src M=$$PWD target'
	@echo  ''
	@echo  '  modules         - default target, build the module(s)'
	@echo  '  modules_install - install the module'
	@echo  '  clean           - remove generated files in module directory only'
	@echo  ''

PHONY += prepare
endif # KBUILD_EXTMOD

# Single targets
# ---------------------------------------------------------------------------
# To build individual files in subdirectories, you can do like this:
#
#   make foo/bar/baz.s
#
# The supported suffixes for single-target are listed in 'single-targets'
#
# To build only under specific subdirectories, you can do like this:
#
#   make foo/bar/baz/

ifdef single-build

# .ko is special because modpost is needed
single-ko := $(sort $(filter %.ko, $(MAKECMDGOALS)))
single-no-ko := $(sort $(patsubst %.ko,%.mod, $(MAKECMDGOALS)))

$(single-ko): single_modpost
	@:
$(single-no-ko): descend
	@:

ifeq ($(KBUILD_EXTMOD),)
# For the single build of in-tree modules, use a temporary file to avoid
# the situation of modules_install installing an invalid modules.order.
MODORDER := .modules.tmp
endif

PHONY += single_modpost
single_modpost: $(single-no-ko)
	$(Q){ $(foreach m, $(single-ko), echo $(extmod-prefix)$m;) } > $(MODORDER)
	$(Q)$(MAKE) -f $(srctree)/scripts/Makefile.modpost

KBUILD_MODULES := 1

export KBUILD_SINGLE_TARGETS := $(addprefix $(extmod-prefix), $(single-no-ko))

# trim unrelated directories
build-dirs := $(foreach d, $(build-dirs), \
			$(if $(filter $(d)/%, $(KBUILD_SINGLE_TARGETS)), $(d)))

endif

# Handle descending into subdirectories listed in $(build-dirs)
# Preset locale variables to speed up the build process. Limit locale
# tweaks to this spot to avoid wrong language settings when running
# make menuconfig etc.
# Error messages still appears in the original language
PHONY += descend $(build-dirs)
descend: $(build-dirs)
$(build-dirs): prepare
	$(Q)$(MAKE) $(build)=$@ \
	single-build=$(if $(filter-out $@/, $(single-no-ko)),1) \
	need-builtin=1 need-modorder=1

clean-dirs := $(addprefix _clean_, $(clean-dirs))
PHONY += $(clean-dirs) clean
$(clean-dirs):
	$(Q)$(MAKE) $(clean)=$(patsubst _clean_%,%,$@)

clean: $(clean-dirs)
	$(call cmd,rmdirs)
	$(call cmd,rmfiles)
	@find $(if $(KBUILD_EXTMOD), $(KBUILD_EXTMOD), .) $(RCS_FIND_IGNORE) \
		\( -name '*.[aios]' -o -name '*.ko' -o -name '.*.cmd' \
		-o -name '*.ko.*' \
		-o -name '*.dtb' -o -name '*.dtb.S' -o -name '*.dt.yaml' \
		-o -name '*.dwo' -o -name '*.lst' \
		-o -name '*.su' -o -name '*.mod' \
		-o -name '.*.d' -o -name '.*.tmp' -o -name '*.mod.c' \
		-o -name '*.lex.c' -o -name '*.tab.[ch]' \
		-o -name '*.asn1.[ch]' \
		-o -name '*.symtypes' -o -name 'modules.order' \
		-o -name modules.builtin -o -name '.tmp_*.o.*' \
		-o -name '*.c.[012]*.*' \
		-o -name '*.ll' \
		-o -name '*.gcno' \) -type f -print | xargs rm -f

# Generate tags for editors
# ---------------------------------------------------------------------------
quiet_cmd_tags = GEN     $@
      cmd_tags = $(BASH) $(srctree)/scripts/tags.sh $@

tags TAGS cscope gtags: FORCE
	$(call cmd,tags)

# Script to generate missing namespace dependencies
# ---------------------------------------------------------------------------

PHONY += nsdeps
nsdeps: export KBUILD_NSDEPS=1
nsdeps: modules
	$(Q)$(CONFIG_SHELL) $(srctree)/scripts/nsdeps

# Scripts to check various things for consistency
# ---------------------------------------------------------------------------

PHONY += includecheck versioncheck coccicheck namespacecheck export_report

includecheck:
	find $(srctree)/* $(RCS_FIND_IGNORE) \
		-name '*.[hcS]' -type f -print | sort \
		| xargs $(PERL) -w $(srctree)/scripts/checkincludes.pl

versioncheck:
	find $(srctree)/* $(RCS_FIND_IGNORE) \
		-name '*.[hcS]' -type f -print | sort \
		| xargs $(PERL) -w $(srctree)/scripts/checkversion.pl

coccicheck:
	$(Q)$(BASH) $(srctree)/scripts/$@

namespacecheck:
	$(PERL) $(srctree)/scripts/namespace.pl

export_report:
	$(PERL) $(srctree)/scripts/export_report.pl

PHONY += checkstack kernelrelease kernelversion image_name

# UML needs a little special treatment here.  It wants to use the host
# toolchain, so needs $(SUBARCH) passed to checkstack.pl.  Everyone
# else wants $(ARCH), including people doing cross-builds, which means
# that $(SUBARCH) doesn't work here.
ifeq ($(ARCH), um)
CHECKSTACK_ARCH := $(SUBARCH)
else
CHECKSTACK_ARCH := $(ARCH)
endif
checkstack:
	$(OBJDUMP) -d vmlinux $$(find . -name '*.ko') | \
	$(PERL) $(srctree)/scripts/checkstack.pl $(CHECKSTACK_ARCH)

kernelrelease:
	@echo "$(KERNELVERSION)$$($(CONFIG_SHELL) $(srctree)/scripts/setlocalversion $(srctree))"

kernelversion:
	@echo $(KERNELVERSION)

image_name:
	@echo $(KBUILD_IMAGE)

# Clear a bunch of variables before executing the submake

ifeq ($(quiet),silent_)
tools_silent=s
endif

tools/: FORCE
	$(Q)mkdir -p $(objtree)/tools
	$(Q)$(MAKE) LDFLAGS= MAKEFLAGS="$(tools_silent) $(filter --j% -j,$(MAKEFLAGS))" O=$(abspath $(objtree)) subdir=tools -C $(srctree)/tools/

tools/%: FORCE
	$(Q)mkdir -p $(objtree)/tools
	$(Q)$(MAKE) LDFLAGS= MAKEFLAGS="$(tools_silent) $(filter --j% -j,$(MAKEFLAGS))" O=$(abspath $(objtree)) subdir=tools -C $(srctree)/tools/ $*

# FIXME Should go into a make.lib or something
# ===========================================================================

quiet_cmd_rmdirs = $(if $(wildcard $(rm-dirs)),CLEAN   $(wildcard $(rm-dirs)))
      cmd_rmdirs = rm -rf $(rm-dirs)

quiet_cmd_rmfiles = $(if $(wildcard $(rm-files)),CLEAN   $(wildcard $(rm-files)))
      cmd_rmfiles = rm -f $(rm-files)

# Run depmod only if we have System.map and depmod is executable
quiet_cmd_depmod = DEPMOD  $(KERNELRELEASE)
      cmd_depmod = $(CONFIG_SHELL) $(srctree)/scripts/depmod.sh $(DEPMOD) \
                   $(KERNELRELEASE)

# read saved command lines for existing targets
existing-targets := $(wildcard $(sort $(targets)))

-include $(foreach f,$(existing-targets),$(dir $(f)).$(notdir $(f)).cmd)

endif # config-targets
endif # mixed-build
endif # need-sub-make

PHONY += FORCE
FORCE:

# Declare the contents of the PHONY variable as phony.  We keep that
# information in a variable so we can use it in if_changed and friends.
.PHONY: $(PHONY)<|MERGE_RESOLUTION|>--- conflicted
+++ resolved
@@ -1,12 +1,7 @@
 # SPDX-License-Identifier: GPL-2.0
 VERSION = 5
-<<<<<<< HEAD
-PATCHLEVEL = 4
-SUBLEVEL = 14
-=======
 PATCHLEVEL = 5
 SUBLEVEL = 0
->>>>>>> 0d3821eb
 EXTRAVERSION =
 NAME = Kleptomaniac Octopus
 
