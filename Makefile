--- conflicted
+++ resolved
@@ -1,11 +1,7 @@
 VERSION = 2
 PATCHLEVEL = 6
 SUBLEVEL = 14
-<<<<<<< HEAD
-EXTRAVERSION = -rc4-git4
-=======
 EXTRAVERSION =-rc5
->>>>>>> 93918e9a
 NAME=Affluent Albatross
 
 # *DOCUMENTATION*
