--- conflicted
+++ resolved
@@ -1,11 +1,7 @@
 VERSION = 4
 PATCHLEVEL = 2
 SUBLEVEL = 0
-<<<<<<< HEAD
-EXTRAVERSION = -rc7-130-gc4c53ba
-=======
 EXTRAVERSION = -rc8
->>>>>>> c13dcf9f
 NAME = Hurr durr I'ma sheep
 
 # *DOCUMENTATION*
