--- conflicted
+++ resolved
@@ -1,11 +1,6 @@
 VERSION = 4
-<<<<<<< HEAD
-PATCHLEVEL = 5
-SUBLEVEL = 4
-=======
 PATCHLEVEL = 6
 SUBLEVEL = 0
->>>>>>> 1d3cce07
 EXTRAVERSION =
 NAME = Charred Weasel
 
