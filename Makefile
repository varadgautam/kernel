--- conflicted
+++ resolved
@@ -1,12 +1,7 @@
 VERSION = 2
 PATCHLEVEL = 6
-<<<<<<< HEAD
-SUBLEVEL = 3
+SUBLEVEL = 4
 EXTRAVERSION = -$(shell echo $(CONFIG_RELEASE)-$(CONFIG_CFGNAME))
-=======
-SUBLEVEL = 4
-EXTRAVERSION =
->>>>>>> 0a912921
 NAME=Feisty Dunnart
 
 # *DOCUMENTATION*
