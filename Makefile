--- conflicted
+++ resolved
@@ -1,11 +1,7 @@
 VERSION = 3
 PATCHLEVEL = 2
 SUBLEVEL = 0
-<<<<<<< HEAD
-EXTRAVERSION = -rc5-77-g6f12d2e
-=======
 EXTRAVERSION = -rc6
->>>>>>> 384703b8
 NAME = Saber-toothed Squirrel
 
 # *DOCUMENTATION*
