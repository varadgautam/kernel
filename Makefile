--- conflicted
+++ resolved
@@ -1,12 +1,7 @@
 # SPDX-License-Identifier: GPL-2.0
 VERSION = 4
-<<<<<<< HEAD
-PATCHLEVEL = 19
-SUBLEVEL = 12
-=======
 PATCHLEVEL = 20
 SUBLEVEL = 0
->>>>>>> e2afa97a
 EXTRAVERSION =
 NAME = Shy Crocodile
 
