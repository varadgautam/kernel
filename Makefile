--- conflicted
+++ resolved
@@ -1,12 +1,7 @@
 # SPDX-License-Identifier: GPL-2.0
 VERSION = 5
-<<<<<<< HEAD
-PATCHLEVEL = 0
-SUBLEVEL = 13
-=======
 PATCHLEVEL = 1
 SUBLEVEL = 0
->>>>>>> 1a03a6ab
 EXTRAVERSION =
 NAME = Shy Crocodile
 
@@ -648,10 +643,6 @@
 # because some architectures define CROSS_COMPILE there.
 -include include/config/auto.conf.cmd
 
-<<<<<<< HEAD
-# To avoid any implicit rule to kick in, define an empty command
-$(KCONFIG_CONFIG): ;
-=======
 $(KCONFIG_CONFIG):
 	@echo >&2 '***'
 	@echo >&2 '*** Configuration file "$@" not found!'
@@ -660,7 +651,6 @@
 	@echo >&2 '*** "make menuconfig" or "make xconfig").'
 	@echo >&2 '***'
 	@/bin/false
->>>>>>> 1a03a6ab
 
 # The actual configuration files used during the build are stored in
 # include/generated/ and include/config/. Update them if .config is newer than
@@ -696,14 +686,7 @@
 KBUILD_CFLAGS	+= $(call cc-disable-warning, address-of-packed-member)
 
 ifdef CONFIG_CC_OPTIMIZE_FOR_SIZE
-<<<<<<< HEAD
-KBUILD_CFLAGS	+= -Os $(call cc-disable-warning,maybe-uninitialized,)
-else
-ifdef CONFIG_PROFILE_ALL_BRANCHES
-KBUILD_CFLAGS	+= -O2 $(call cc-disable-warning,maybe-uninitialized,)
-=======
 KBUILD_CFLAGS	+= -Os
->>>>>>> 1a03a6ab
 else
 KBUILD_CFLAGS   += -O2
 endif
