VERSION = 3
PATCHLEVEL = 11
SUBLEVEL = 0
<<<<<<< HEAD
EXTRAVERSION = -rc2-355-g6c504ec
=======
EXTRAVERSION = -rc3
>>>>>>> 5ae90d8e
NAME = Linux for Workgroups

# *DOCUMENTATION*
# To see a list of typical targets execute "make help"
# More info can be located in ./README
# Comments in this file are targeted only to the developer, do not
# expect to learn how to build the kernel reading this file.

# Do not:
# o  use make's built-in rules and variables
#    (this increases performance and avoids hard-to-debug behaviour);
# o  print "Entering directory ...";
MAKEFLAGS += -rR --no-print-directory

# Avoid funny character set dependencies
unexport LC_ALL
LC_COLLATE=C
LC_NUMERIC=C
export LC_COLLATE LC_NUMERIC

# We are using a recursive build, so we need to do a little thinking
# to get the ordering right.
#
# Most importantly: sub-Makefiles should only ever modify files in
# their own directory. If in some directory we have a dependency on
# a file in another dir (which doesn't happen often, but it's often
# unavoidable when linking the built-in.o targets which finally
# turn into vmlinux), we will call a sub make in that other dir, and
# after that we are sure that everything which is in that other dir
# is now up to date.
#
# The only cases where we need to modify files which have global
# effects are thus separated out and done before the recursive
# descending is started. They are now explicitly listed as the
# prepare rule.

# To put more focus on warnings, be less verbose as default
# Use 'make V=1' to see the full commands

ifeq ("$(origin V)", "command line")
  KBUILD_VERBOSE = $(V)
endif
ifndef KBUILD_VERBOSE
  KBUILD_VERBOSE = 0
endif

# Call a source code checker (by default, "sparse") as part of the
# C compilation.
#
# Use 'make C=1' to enable checking of only re-compiled files.
# Use 'make C=2' to enable checking of *all* source files, regardless
# of whether they are re-compiled or not.
#
# See the file "Documentation/sparse.txt" for more details, including
# where to get the "sparse" utility.

ifeq ("$(origin C)", "command line")
  KBUILD_CHECKSRC = $(C)
endif
ifndef KBUILD_CHECKSRC
  KBUILD_CHECKSRC = 0
endif

# Use make M=dir to specify directory of external module to build
# Old syntax make ... SUBDIRS=$PWD is still supported
# Setting the environment variable KBUILD_EXTMOD take precedence
ifdef SUBDIRS
  KBUILD_EXTMOD ?= $(SUBDIRS)
endif

ifeq ("$(origin M)", "command line")
  KBUILD_EXTMOD := $(M)
endif

# kbuild supports saving output files in a separate directory.
# To locate output files in a separate directory two syntaxes are supported.
# In both cases the working directory must be the root of the kernel src.
# 1) O=
# Use "make O=dir/to/store/output/files/"
#
# 2) Set KBUILD_OUTPUT
# Set the environment variable KBUILD_OUTPUT to point to the directory
# where the output files shall be placed.
# export KBUILD_OUTPUT=dir/to/store/output/files/
# make
#
# The O= assignment takes precedence over the KBUILD_OUTPUT environment
# variable.


# KBUILD_SRC is set on invocation of make in OBJ directory
# KBUILD_SRC is not intended to be used by the regular user (for now)
ifeq ($(KBUILD_SRC),)

# OK, Make called in directory where kernel src resides
# Do we want to locate output files in a separate directory?
ifeq ("$(origin O)", "command line")
  KBUILD_OUTPUT := $(O)
endif

ifeq ("$(origin W)", "command line")
  export KBUILD_ENABLE_EXTRA_GCC_CHECKS := $(W)
endif

# That's our default target when none is given on the command line
PHONY := _all
_all:

# Cancel implicit rules on top Makefile
$(CURDIR)/Makefile Makefile: ;

ifneq ($(KBUILD_OUTPUT),)
# Invoke a second make in the output directory, passing relevant variables
# check that the output directory actually exists
saved-output := $(KBUILD_OUTPUT)
KBUILD_OUTPUT := $(shell cd $(KBUILD_OUTPUT) && /bin/pwd)
$(if $(KBUILD_OUTPUT),, \
     $(error output directory "$(saved-output)" does not exist))

PHONY += $(MAKECMDGOALS) sub-make

$(filter-out _all sub-make $(CURDIR)/Makefile, $(MAKECMDGOALS)) _all: sub-make
	@:

sub-make: FORCE
	$(if $(KBUILD_VERBOSE:1=),@)$(MAKE) -C $(KBUILD_OUTPUT) \
	KBUILD_SRC=$(CURDIR) \
	KBUILD_EXTMOD="$(KBUILD_EXTMOD)" -f $(CURDIR)/Makefile \
	$(filter-out _all sub-make,$(MAKECMDGOALS))

# Leave processing to above invocation of make
skip-makefile := 1
endif # ifneq ($(KBUILD_OUTPUT),)
endif # ifeq ($(KBUILD_SRC),)

# We process the rest of the Makefile if this is the final invocation of make
ifeq ($(skip-makefile),)

# If building an external module we do not care about the all: rule
# but instead _all depend on modules
PHONY += all
ifeq ($(KBUILD_EXTMOD),)
_all: all
else
_all: modules
endif

srctree		:= $(if $(KBUILD_SRC),$(KBUILD_SRC),$(CURDIR))
objtree		:= $(CURDIR)
src		:= $(srctree)
obj		:= $(objtree)

VPATH		:= $(srctree)$(if $(KBUILD_EXTMOD),:$(KBUILD_EXTMOD))

export srctree objtree VPATH


# SUBARCH tells the usermode build what the underlying arch is.  That is set
# first, and if a usermode build is happening, the "ARCH=um" on the command
# line overrides the setting of ARCH below.  If a native build is happening,
# then ARCH is assigned, getting whatever value it gets normally, and 
# SUBARCH is subsequently ignored.

SUBARCH := $(shell uname -m | sed -e s/i.86/x86/ -e s/x86_64/x86/ \
				  -e s/sun4u/sparc64/ \
				  -e s/arm.*/arm/ -e s/sa110/arm/ \
				  -e s/s390x/s390/ -e s/parisc64/parisc/ \
				  -e s/ppc.*/powerpc/ -e s/mips.*/mips/ \
				  -e s/sh[234].*/sh/ -e s/aarch64.*/arm64/ )

# Cross compiling and selecting different set of gcc/bin-utils
# ---------------------------------------------------------------------------
#
# When performing cross compilation for other architectures ARCH shall be set
# to the target architecture. (See arch/* for the possibilities).
# ARCH can be set during invocation of make:
# make ARCH=ia64
# Another way is to have ARCH set in the environment.
# The default ARCH is the host where make is executed.

# CROSS_COMPILE specify the prefix used for all executables used
# during compilation. Only gcc and related bin-utils executables
# are prefixed with $(CROSS_COMPILE).
# CROSS_COMPILE can be set on the command line
# make CROSS_COMPILE=ia64-linux-
# Alternatively CROSS_COMPILE can be set in the environment.
# A third alternative is to store a setting in .config so that plain
# "make" in the configured kernel build directory always uses that.
# Default value for CROSS_COMPILE is not to prefix executables
# Note: Some architectures assign CROSS_COMPILE in their arch/*/Makefile
ARCH		?= $(SUBARCH)
CROSS_COMPILE	?= $(CONFIG_CROSS_COMPILE:"%"=%)

# Architecture as present in compile.h
UTS_MACHINE 	:= $(ARCH)
SRCARCH 	:= $(ARCH)

# Additional ARCH settings for x86
ifeq ($(ARCH),i386)
        SRCARCH := x86
endif
ifeq ($(ARCH),x86_64)
        SRCARCH := x86
endif

# Additional ARCH settings for sparc
ifeq ($(ARCH),sparc32)
       SRCARCH := sparc
endif
ifeq ($(ARCH),sparc64)
       SRCARCH := sparc
endif

# Additional ARCH settings for sh
ifeq ($(ARCH),sh64)
       SRCARCH := sh
endif

# Additional ARCH settings for tile
ifeq ($(ARCH),tilepro)
       SRCARCH := tile
endif
ifeq ($(ARCH),tilegx)
       SRCARCH := tile
endif

# Where to locate arch specific headers
hdr-arch  := $(SRCARCH)

KCONFIG_CONFIG	?= .config
export KCONFIG_CONFIG

# SHELL used by kbuild
CONFIG_SHELL := $(shell if [ -x "$$BASH" ]; then echo $$BASH; \
	  else if [ -x /bin/bash ]; then echo /bin/bash; \
	  else echo sh; fi ; fi)

HOSTCC       = gcc
HOSTCXX      = g++
HOSTCFLAGS   = -Wall -Wmissing-prototypes -Wstrict-prototypes -O2 -fomit-frame-pointer
HOSTCXXFLAGS = -O2

# Decide whether to build built-in, modular, or both.
# Normally, just do built-in.

KBUILD_MODULES :=
KBUILD_BUILTIN := 1

#	If we have only "make modules", don't compile built-in objects.
#	When we're building modules with modversions, we need to consider
#	the built-in objects during the descend as well, in order to
#	make sure the checksums are up to date before we record them.

ifeq ($(MAKECMDGOALS),modules)
  KBUILD_BUILTIN := $(if $(CONFIG_MODVERSIONS),1)
endif

#	If we have "make <whatever> modules", compile modules
#	in addition to whatever we do anyway.
#	Just "make" or "make all" shall build modules as well

ifneq ($(filter all _all modules,$(MAKECMDGOALS)),)
  KBUILD_MODULES := 1
endif

ifeq ($(MAKECMDGOALS),)
  KBUILD_MODULES := 1
endif

export KBUILD_MODULES KBUILD_BUILTIN
export KBUILD_CHECKSRC KBUILD_SRC KBUILD_EXTMOD

# Beautify output
# ---------------------------------------------------------------------------
#
# Normally, we echo the whole command before executing it. By making
# that echo $($(quiet)$(cmd)), we now have the possibility to set
# $(quiet) to choose other forms of output instead, e.g.
#
#         quiet_cmd_cc_o_c = Compiling $(RELDIR)/$@
#         cmd_cc_o_c       = $(CC) $(c_flags) -c -o $@ $<
#
# If $(quiet) is empty, the whole command will be printed.
# If it is set to "quiet_", only the short version will be printed. 
# If it is set to "silent_", nothing will be printed at all, since
# the variable $(silent_cmd_cc_o_c) doesn't exist.
#
# A simple variant is to prefix commands with $(Q) - that's useful
# for commands that shall be hidden in non-verbose mode.
#
#	$(Q)ln $@ :<
#
# If KBUILD_VERBOSE equals 0 then the above command will be hidden.
# If KBUILD_VERBOSE equals 1 then the above command is displayed.

ifeq ($(KBUILD_VERBOSE),1)
  quiet =
  Q =
else
  quiet=quiet_
  Q = @
endif

# If the user is running make -s (silent mode), suppress echoing of
# commands

ifneq ($(filter s% -s%,$(MAKEFLAGS)),)
  quiet=silent_
endif

export quiet Q KBUILD_VERBOSE


# Look for make include files relative to root of kernel src
MAKEFLAGS += --include-dir=$(srctree)

# We need some generic definitions (do not try to remake the file).
$(srctree)/scripts/Kbuild.include: ;
include $(srctree)/scripts/Kbuild.include

# Make variables (CC, etc...)

AS		= $(CROSS_COMPILE)as
LD		= $(CROSS_COMPILE)ld
CC		= $(CROSS_COMPILE)gcc
CPP		= $(CC) -E
AR		= $(CROSS_COMPILE)ar
NM		= $(CROSS_COMPILE)nm
STRIP		= $(CROSS_COMPILE)strip
OBJCOPY		= $(CROSS_COMPILE)objcopy
OBJDUMP		= $(CROSS_COMPILE)objdump
AWK		= awk
GENKSYMS	= scripts/genksyms/genksyms
INSTALLKERNEL  := installkernel
DEPMOD		= /sbin/depmod
PERL		= perl
CHECK		= sparse

CHECKFLAGS     := -D__linux__ -Dlinux -D__STDC__ -Dunix -D__unix__ \
		  -Wbitwise -Wno-return-void $(CF)
CFLAGS_MODULE   =
AFLAGS_MODULE   =
LDFLAGS_MODULE  =
CFLAGS_KERNEL	=
AFLAGS_KERNEL	=
CFLAGS_GCOV	= -fprofile-arcs -ftest-coverage


# Use USERINCLUDE when you must reference the UAPI directories only.
USERINCLUDE    := \
		-I$(srctree)/arch/$(hdr-arch)/include/uapi \
		-Iarch/$(hdr-arch)/include/generated/uapi \
		-I$(srctree)/include/uapi \
		-Iinclude/generated/uapi \
                -include $(srctree)/include/linux/kconfig.h

# Use LINUXINCLUDE when you must reference the include/ directory.
# Needed to be compatible with the O= option
LINUXINCLUDE    := \
		-I$(srctree)/arch/$(hdr-arch)/include \
		-Iarch/$(hdr-arch)/include/generated \
		$(if $(KBUILD_SRC), -I$(srctree)/include) \
		-Iinclude \
		$(USERINCLUDE)

KBUILD_CPPFLAGS := -D__KERNEL__

KBUILD_CFLAGS   := -Wall -Wundef -Wstrict-prototypes -Wno-trigraphs \
		   -fno-strict-aliasing -fno-common \
		   -Werror-implicit-function-declaration \
		   -Wno-format-security \
		   -fno-delete-null-pointer-checks
KBUILD_AFLAGS_KERNEL :=
KBUILD_CFLAGS_KERNEL :=
KBUILD_AFLAGS   := -D__ASSEMBLY__
KBUILD_AFLAGS_MODULE  := -DMODULE
KBUILD_CFLAGS_MODULE  := -DMODULE
KBUILD_LDFLAGS_MODULE := -T $(srctree)/scripts/module-common.lds

# Read KERNELRELEASE from include/config/kernel.release (if it exists)
KERNELRELEASE = $(shell cat include/config/kernel.release 2> /dev/null)
KERNELVERSION = $(VERSION)$(if $(PATCHLEVEL),.$(PATCHLEVEL)$(if $(SUBLEVEL),.$(SUBLEVEL)))$(EXTRAVERSION)

export VERSION PATCHLEVEL SUBLEVEL KERNELRELEASE KERNELVERSION
export ARCH SRCARCH CONFIG_SHELL HOSTCC HOSTCFLAGS CROSS_COMPILE AS LD CC
export CPP AR NM STRIP OBJCOPY OBJDUMP
export MAKE AWK GENKSYMS INSTALLKERNEL PERL UTS_MACHINE
export HOSTCXX HOSTCXXFLAGS LDFLAGS_MODULE CHECK CHECKFLAGS

export KBUILD_CPPFLAGS NOSTDINC_FLAGS LINUXINCLUDE OBJCOPYFLAGS LDFLAGS
export KBUILD_CFLAGS CFLAGS_KERNEL CFLAGS_MODULE CFLAGS_GCOV
export KBUILD_AFLAGS AFLAGS_KERNEL AFLAGS_MODULE
export KBUILD_AFLAGS_MODULE KBUILD_CFLAGS_MODULE KBUILD_LDFLAGS_MODULE
export KBUILD_AFLAGS_KERNEL KBUILD_CFLAGS_KERNEL
export KBUILD_ARFLAGS

# When compiling out-of-tree modules, put MODVERDIR in the module
# tree rather than in the kernel tree. The kernel tree might
# even be read-only.
export MODVERDIR := $(if $(KBUILD_EXTMOD),$(firstword $(KBUILD_EXTMOD))/).tmp_versions

# Files to ignore in find ... statements

RCS_FIND_IGNORE := \( -name SCCS -o -name BitKeeper -o -name .svn -o -name CVS \
		   -o -name .pc -o -name .hg -o -name .git \) -prune -o
export RCS_TAR_IGNORE := --exclude SCCS --exclude BitKeeper --exclude .svn \
			 --exclude CVS --exclude .pc --exclude .hg --exclude .git

# ===========================================================================
# Rules shared between *config targets and build targets

# Basic helpers built in scripts/
PHONY += scripts_basic
scripts_basic:
	$(Q)$(MAKE) $(build)=scripts/basic
	$(Q)rm -f .tmp_quiet_recordmcount

# To avoid any implicit rule to kick in, define an empty command.
scripts/basic/%: scripts_basic ;

PHONY += outputmakefile
# outputmakefile generates a Makefile in the output directory, if using a
# separate output directory. This allows convenient use of make in the
# output directory.
outputmakefile:
ifneq ($(KBUILD_SRC),)
	$(Q)ln -fsn $(srctree) source
	$(Q)$(CONFIG_SHELL) $(srctree)/scripts/mkmakefile \
	    $(srctree) $(objtree) $(VERSION) $(PATCHLEVEL)
endif

# Support for using generic headers in asm-generic
PHONY += asm-generic
asm-generic:
	$(Q)$(MAKE) -f $(srctree)/scripts/Makefile.asm-generic \
	            src=asm obj=arch/$(SRCARCH)/include/generated/asm
	$(Q)$(MAKE) -f $(srctree)/scripts/Makefile.asm-generic \
	            src=uapi/asm obj=arch/$(SRCARCH)/include/generated/uapi/asm

# To make sure we do not include .config for any of the *config targets
# catch them early, and hand them over to scripts/kconfig/Makefile
# It is allowed to specify more targets when calling make, including
# mixing *config targets and build targets.
# For example 'make oldconfig all'.
# Detect when mixed targets is specified, and make a second invocation
# of make so .config is not included in this case either (for *config).

version_h := include/generated/uapi/linux/version.h

no-dot-config-targets := clean mrproper distclean \
			 cscope gtags TAGS tags help %docs check% coccicheck \
			 $(version_h) headers_% archheaders archscripts \
			 kernelversion %src-pkg

config-targets := 0
mixed-targets  := 0
dot-config     := 1

ifneq ($(filter $(no-dot-config-targets), $(MAKECMDGOALS)),)
	ifeq ($(filter-out $(no-dot-config-targets), $(MAKECMDGOALS)),)
		dot-config := 0
	endif
endif

ifeq ($(KBUILD_EXTMOD),)
        ifneq ($(filter config %config,$(MAKECMDGOALS)),)
                config-targets := 1
                ifneq ($(filter-out config %config,$(MAKECMDGOALS)),)
                        mixed-targets := 1
                endif
        endif
endif

ifeq ($(mixed-targets),1)
# ===========================================================================
# We're called with mixed targets (*config and build targets).
# Handle them one by one.

%:: FORCE
	$(Q)$(MAKE) -C $(srctree) KBUILD_SRC= $@

else
ifeq ($(config-targets),1)
# ===========================================================================
# *config targets only - make sure prerequisites are updated, and descend
# in scripts/kconfig to make the *config target

# Read arch specific Makefile to set KBUILD_DEFCONFIG as needed.
# KBUILD_DEFCONFIG may point out an alternative default configuration
# used for 'make defconfig'
include $(srctree)/arch/$(SRCARCH)/Makefile
export KBUILD_DEFCONFIG KBUILD_KCONFIG

config: scripts_basic outputmakefile FORCE
	$(Q)mkdir -p include/linux include/config
	$(Q)$(MAKE) $(build)=scripts/kconfig $@

%config: scripts_basic outputmakefile FORCE
	$(Q)mkdir -p include/linux include/config
	$(Q)$(MAKE) $(build)=scripts/kconfig $@

else
# ===========================================================================
# Build targets only - this includes vmlinux, arch specific targets, clean
# targets and others. In general all targets except *config targets.

ifeq ($(KBUILD_EXTMOD),)
# Additional helpers built in scripts/
# Carefully list dependencies so we do not try to build scripts twice
# in parallel
PHONY += scripts
scripts: scripts_basic include/config/auto.conf include/config/tristate.conf \
	 asm-generic
	$(Q)$(MAKE) $(build)=$(@)

# Objects we will link into vmlinux / subdirs we need to visit
init-y		:= init/
drivers-y	:= drivers/ sound/ firmware/
net-y		:= net/
libs-y		:= lib/
core-y		:= usr/
endif # KBUILD_EXTMOD

ifeq ($(dot-config),1)
# Read in config
-include include/config/auto.conf

ifeq ($(KBUILD_EXTMOD),)
# Read in dependencies to all Kconfig* files, make sure to run
# oldconfig if changes are detected.
-include include/config/auto.conf.cmd

# To avoid any implicit rule to kick in, define an empty command
$(KCONFIG_CONFIG) include/config/auto.conf.cmd: ;

# If .config is newer than include/config/auto.conf, someone tinkered
# with it and forgot to run make oldconfig.
# if auto.conf.cmd is missing then we are probably in a cleaned tree so
# we execute the config step to be sure to catch updated Kconfig files
include/config/%.conf: $(KCONFIG_CONFIG) include/config/auto.conf.cmd
	$(Q)$(MAKE) -f $(srctree)/Makefile silentoldconfig
else
# external modules needs include/generated/autoconf.h and include/config/auto.conf
# but do not care if they are up-to-date. Use auto.conf to trigger the test
PHONY += include/config/auto.conf

include/config/auto.conf:
	$(Q)test -e include/generated/autoconf.h -a -e $@ || (		\
	echo >&2;							\
	echo >&2 "  ERROR: Kernel configuration is invalid.";		\
	echo >&2 "         include/generated/autoconf.h or $@ are missing.";\
	echo >&2 "         Run 'make oldconfig && make prepare' on kernel src to fix it.";	\
	echo >&2 ;							\
	/bin/false)

endif # KBUILD_EXTMOD

else
# Dummy target needed, because used as prerequisite
include/config/auto.conf: ;
endif # $(dot-config)

# The all: target is the default when no target is given on the
# command line.
# This allow a user to issue only 'make' to build a kernel including modules
# Defaults to vmlinux, but the arch makefile usually adds further targets
all: vmlinux

ifdef CONFIG_CC_OPTIMIZE_FOR_SIZE
KBUILD_CFLAGS	+= -Os $(call cc-disable-warning,maybe-uninitialized,)
else
KBUILD_CFLAGS	+= -O2
endif

include $(srctree)/arch/$(SRCARCH)/Makefile

ifdef CONFIG_READABLE_ASM
# Disable optimizations that make assembler listings hard to read.
# reorder blocks reorders the control in the function
# ipa clone creates specialized cloned functions
# partial inlining inlines only parts of functions
KBUILD_CFLAGS += $(call cc-option,-fno-reorder-blocks,) \
                 $(call cc-option,-fno-ipa-cp-clone,) \
                 $(call cc-option,-fno-partial-inlining)
endif

ifneq ($(CONFIG_FRAME_WARN),0)
KBUILD_CFLAGS += $(call cc-option,-Wframe-larger-than=${CONFIG_FRAME_WARN})
endif

# Force gcc to behave correct even for buggy distributions
ifndef CONFIG_CC_STACKPROTECTOR
KBUILD_CFLAGS += $(call cc-option, -fno-stack-protector)
endif

# This warning generated too much noise in a regular build.
# Use make W=1 to enable this warning (see scripts/Makefile.build)
KBUILD_CFLAGS += $(call cc-disable-warning, unused-but-set-variable)

ifdef CONFIG_FRAME_POINTER
KBUILD_CFLAGS	+= -fno-omit-frame-pointer -fno-optimize-sibling-calls
else
# Some targets (ARM with Thumb2, for example), can't be built with frame
# pointers.  For those, we don't have FUNCTION_TRACER automatically
# select FRAME_POINTER.  However, FUNCTION_TRACER adds -pg, and this is
# incompatible with -fomit-frame-pointer with current GCC, so we don't use
# -fomit-frame-pointer with FUNCTION_TRACER.
ifndef CONFIG_FUNCTION_TRACER
KBUILD_CFLAGS	+= -fomit-frame-pointer
endif
endif

ifdef CONFIG_DEBUG_INFO
KBUILD_CFLAGS	+= -g
KBUILD_AFLAGS	+= -gdwarf-2
endif

ifdef CONFIG_DEBUG_INFO_REDUCED
KBUILD_CFLAGS 	+= $(call cc-option, -femit-struct-debug-baseonly) \
		   $(call cc-option,-fno-var-tracking)
endif

ifdef CONFIG_FUNCTION_TRACER
ifdef CONFIG_HAVE_FENTRY
CC_USING_FENTRY	:= $(call cc-option, -mfentry -DCC_USING_FENTRY)
endif
KBUILD_CFLAGS	+= -pg $(CC_USING_FENTRY)
KBUILD_AFLAGS	+= $(CC_USING_FENTRY)
ifdef CONFIG_DYNAMIC_FTRACE
	ifdef CONFIG_HAVE_C_RECORDMCOUNT
		BUILD_C_RECORDMCOUNT := y
		export BUILD_C_RECORDMCOUNT
	endif
endif
endif

# We trigger additional mismatches with less inlining
ifdef CONFIG_DEBUG_SECTION_MISMATCH
KBUILD_CFLAGS += $(call cc-option, -fno-inline-functions-called-once)
endif

# arch Makefile may override CC so keep this after arch Makefile is included
NOSTDINC_FLAGS += -nostdinc -isystem $(shell $(CC) -print-file-name=include)
CHECKFLAGS     += $(NOSTDINC_FLAGS)

# warn about C99 declaration after statement
KBUILD_CFLAGS += $(call cc-option,-Wdeclaration-after-statement,)

# disable pointer signed / unsigned warnings in gcc 4.0
KBUILD_CFLAGS += $(call cc-disable-warning, pointer-sign)

# disable invalid "can't wrap" optimizations for signed / pointers
KBUILD_CFLAGS	+= $(call cc-option,-fno-strict-overflow)

# conserve stack if available
KBUILD_CFLAGS   += $(call cc-option,-fconserve-stack)

# use the deterministic mode of AR if available
KBUILD_ARFLAGS := $(call ar-option,D)

# check for 'asm goto'
ifeq ($(shell $(CONFIG_SHELL) $(srctree)/scripts/gcc-goto.sh $(CC)), y)
	KBUILD_CFLAGS += -DCC_HAVE_ASM_GOTO
endif

# Add user supplied CPPFLAGS, AFLAGS and CFLAGS as the last assignments
KBUILD_CPPFLAGS += $(KCPPFLAGS)
KBUILD_AFLAGS += $(KAFLAGS)
KBUILD_CFLAGS += $(KCFLAGS)

# Use --build-id when available.
LDFLAGS_BUILD_ID = $(patsubst -Wl$(comma)%,%,\
			      $(call cc-ldoption, -Wl$(comma)--build-id,))
KBUILD_LDFLAGS_MODULE += $(LDFLAGS_BUILD_ID)
LDFLAGS_vmlinux += $(LDFLAGS_BUILD_ID)

ifeq ($(CONFIG_STRIP_ASM_SYMS),y)
LDFLAGS_vmlinux	+= $(call ld-option, -X,)
endif

# Default kernel image to build when no specific target is given.
# KBUILD_IMAGE may be overruled on the command line or
# set in the environment
# Also any assignments in arch/$(ARCH)/Makefile take precedence over
# this default value
export KBUILD_IMAGE ?= vmlinux

#
# INSTALL_PATH specifies where to place the updated kernel and system map
# images. Default is /boot, but you can set it to other values
export	INSTALL_PATH ?= /boot

#
# INSTALL_MOD_PATH specifies a prefix to MODLIB for module directory
# relocations required by build roots.  This is not defined in the
# makefile but the argument can be passed to make if needed.
#

MODLIB	= $(INSTALL_MOD_PATH)/lib/modules/$(KERNELRELEASE)
export MODLIB

#
#  INSTALL_MOD_STRIP, if defined, will cause modules to be
#  stripped after they are installed.  If INSTALL_MOD_STRIP is '1', then
#  the default option --strip-debug will be used.  Otherwise,
#  INSTALL_MOD_STRIP value will be used as the options to the strip command.

ifdef INSTALL_MOD_STRIP
ifeq ($(INSTALL_MOD_STRIP),1)
mod_strip_cmd = $(STRIP) --strip-debug
else
mod_strip_cmd = $(STRIP) $(INSTALL_MOD_STRIP)
endif # INSTALL_MOD_STRIP=1
else
mod_strip_cmd = true
endif # INSTALL_MOD_STRIP
export mod_strip_cmd


ifdef CONFIG_MODULE_SIG_ALL
MODSECKEY = ./signing_key.priv
MODPUBKEY = ./signing_key.x509
export MODPUBKEY
mod_sign_cmd = perl $(srctree)/scripts/sign-file $(CONFIG_MODULE_SIG_HASH) $(MODSECKEY) $(MODPUBKEY)
else
mod_sign_cmd = true
endif
export mod_sign_cmd


ifeq ($(KBUILD_EXTMOD),)
core-y		+= kernel/ mm/ fs/ ipc/ security/ crypto/ block/

vmlinux-dirs	:= $(patsubst %/,%,$(filter %/, $(init-y) $(init-m) \
		     $(core-y) $(core-m) $(drivers-y) $(drivers-m) \
		     $(net-y) $(net-m) $(libs-y) $(libs-m)))

vmlinux-alldirs	:= $(sort $(vmlinux-dirs) $(patsubst %/,%,$(filter %/, \
		     $(init-n) $(init-) \
		     $(core-n) $(core-) $(drivers-n) $(drivers-) \
		     $(net-n)  $(net-)  $(libs-n)    $(libs-))))

init-y		:= $(patsubst %/, %/built-in.o, $(init-y))
core-y		:= $(patsubst %/, %/built-in.o, $(core-y))
drivers-y	:= $(patsubst %/, %/built-in.o, $(drivers-y))
net-y		:= $(patsubst %/, %/built-in.o, $(net-y))
libs-y1		:= $(patsubst %/, %/lib.a, $(libs-y))
libs-y2		:= $(patsubst %/, %/built-in.o, $(libs-y))
libs-y		:= $(libs-y1) $(libs-y2)

# Externally visible symbols (used by link-vmlinux.sh)
export KBUILD_VMLINUX_INIT := $(head-y) $(init-y)
export KBUILD_VMLINUX_MAIN := $(core-y) $(libs-y) $(drivers-y) $(net-y)
export KBUILD_LDS          := arch/$(SRCARCH)/kernel/vmlinux.lds
export LDFLAGS_vmlinux
# used by scripts/pacmage/Makefile
export KBUILD_ALLDIRS := $(sort $(filter-out arch/%,$(vmlinux-alldirs)) arch Documentation include samples scripts tools virt)

vmlinux-deps := $(KBUILD_LDS) $(KBUILD_VMLINUX_INIT) $(KBUILD_VMLINUX_MAIN)

# Final link of vmlinux
      cmd_link-vmlinux = $(CONFIG_SHELL) $< $(LD) $(LDFLAGS) $(LDFLAGS_vmlinux)
quiet_cmd_link-vmlinux = LINK    $@

# Include targets which we want to
# execute if the rest of the kernel build went well.
vmlinux: scripts/link-vmlinux.sh $(vmlinux-deps) FORCE
ifdef CONFIG_HEADERS_CHECK
	$(Q)$(MAKE) -f $(srctree)/Makefile headers_check
endif
ifdef CONFIG_SAMPLES
	$(Q)$(MAKE) $(build)=samples
endif
ifdef CONFIG_BUILD_DOCSRC
	$(Q)$(MAKE) $(build)=Documentation
endif
	+$(call if_changed,link-vmlinux)

# The actual objects are generated when descending, 
# make sure no implicit rule kicks in
$(sort $(vmlinux-deps)): $(vmlinux-dirs) ;

# Handle descending into subdirectories listed in $(vmlinux-dirs)
# Preset locale variables to speed up the build process. Limit locale
# tweaks to this spot to avoid wrong language settings when running
# make menuconfig etc.
# Error messages still appears in the original language

PHONY += $(vmlinux-dirs)
$(vmlinux-dirs): prepare scripts
	$(Q)$(MAKE) $(build)=$@

# Store (new) KERNELRELEASE string in include/config/kernel.release
include/config/kernel.release: include/config/auto.conf FORCE
	$(Q)rm -f $@
	$(Q)echo "$(KERNELVERSION)$$($(CONFIG_SHELL) $(srctree)/scripts/setlocalversion $(srctree))" > $@


# Things we need to do before we recursively start building the kernel
# or the modules are listed in "prepare".
# A multi level approach is used. prepareN is processed before prepareN-1.
# archprepare is used in arch Makefiles and when processed asm symlink,
# version.h and scripts_basic is processed / created.

# Listed in dependency order
PHONY += prepare archprepare prepare0 prepare1 prepare2 prepare3

# prepare3 is used to check if we are building in a separate output directory,
# and if so do:
# 1) Check that make has not been executed in the kernel src $(srctree)
prepare3: include/config/kernel.release
ifneq ($(KBUILD_SRC),)
	@$(kecho) '  Using $(srctree) as source for kernel'
	$(Q)if [ -f $(srctree)/.config -o -d $(srctree)/include/config ]; then \
		echo >&2 "  $(srctree) is not clean, please run 'make mrproper'"; \
		echo >&2 "  in the '$(srctree)' directory.";\
		/bin/false; \
	fi;
endif

# prepare2 creates a makefile if using a separate output directory
prepare2: prepare3 outputmakefile asm-generic

prepare1: prepare2 $(version_h) include/generated/utsrelease.h \
                   include/config/auto.conf
	$(cmd_crmodverdir)

archprepare: archheaders archscripts prepare1 scripts_basic

prepare0: archprepare FORCE
	$(Q)$(MAKE) $(build)=.

# All the preparing..
prepare: prepare0

# Generate some files
# ---------------------------------------------------------------------------

# KERNELRELEASE can change from a few different places, meaning version.h
# needs to be updated, so this check is forced on all builds

uts_len := 64
define filechk_utsrelease.h
	if [ `echo -n "$(KERNELRELEASE)" | wc -c ` -gt $(uts_len) ]; then \
	  echo '"$(KERNELRELEASE)" exceeds $(uts_len) characters' >&2;    \
	  exit 1;                                                         \
	fi;                                                               \
	(echo \#define UTS_RELEASE \"$(KERNELRELEASE)\";)
endef

define filechk_version.h
	(echo \#define LINUX_VERSION_CODE $(shell                         \
	expr $(VERSION) \* 65536 + 0$(PATCHLEVEL) \* 256 + 0$(SUBLEVEL)); \
	echo '#define KERNEL_VERSION(a,b,c) (((a) << 16) + ((b) << 8) + (c))';)
endef

$(version_h): $(srctree)/Makefile FORCE
	$(call filechk,version.h)

include/generated/utsrelease.h: include/config/kernel.release FORCE
	$(call filechk,utsrelease.h)

PHONY += headerdep
headerdep:
	$(Q)find $(srctree)/include/ -name '*.h' | xargs --max-args 1 \
	$(srctree)/scripts/headerdep.pl -I$(srctree)/include

# ---------------------------------------------------------------------------

PHONY += depend dep
depend dep:
	@echo '*** Warning: make $@ is unnecessary now.'

# ---------------------------------------------------------------------------
# Firmware install
INSTALL_FW_PATH=$(INSTALL_MOD_PATH)/lib/firmware/$(KERNELRELEASE)
export INSTALL_FW_PATH

PHONY += firmware_install
firmware_install: FORCE
	@mkdir -p $(objtree)/firmware
	$(Q)$(MAKE) -f $(srctree)/scripts/Makefile.fwinst obj=firmware __fw_install

# ---------------------------------------------------------------------------
# Kernel headers

#Default location for installed headers
export INSTALL_HDR_PATH = $(objtree)/usr

hdr-inst := -rR -f $(srctree)/scripts/Makefile.headersinst obj

# If we do an all arch process set dst to asm-$(hdr-arch)
hdr-dst = $(if $(KBUILD_HEADERS), dst=include/asm-$(hdr-arch), dst=include/asm)

PHONY += archheaders
archheaders:

PHONY += archscripts
archscripts:

PHONY += __headers
__headers: $(version_h) scripts_basic asm-generic archheaders archscripts FORCE
	$(Q)$(MAKE) $(build)=scripts build_unifdef

PHONY += headers_install_all
headers_install_all:
	$(Q)$(CONFIG_SHELL) $(srctree)/scripts/headers.sh install

PHONY += headers_install
headers_install: __headers
	$(if $(wildcard $(srctree)/arch/$(hdr-arch)/include/uapi/asm/Kbuild),, \
	  $(error Headers not exportable for the $(SRCARCH) architecture))
	$(Q)$(MAKE) $(hdr-inst)=include/uapi
	$(Q)$(MAKE) $(hdr-inst)=arch/$(hdr-arch)/include/uapi/asm $(hdr-dst)

PHONY += headers_check_all
headers_check_all: headers_install_all
	$(Q)$(CONFIG_SHELL) $(srctree)/scripts/headers.sh check

PHONY += headers_check
headers_check: headers_install
	$(Q)$(MAKE) $(hdr-inst)=include/uapi HDRCHECK=1
	$(Q)$(MAKE) $(hdr-inst)=arch/$(hdr-arch)/include/uapi/asm $(hdr-dst) HDRCHECK=1

# ---------------------------------------------------------------------------
# Modules

ifdef CONFIG_MODULES

# By default, build modules as well

all: modules

#	Build modules
#
#	A module can be listed more than once in obj-m resulting in
#	duplicate lines in modules.order files.  Those are removed
#	using awk while concatenating to the final file.

PHONY += modules
modules: $(vmlinux-dirs) $(if $(KBUILD_BUILTIN),vmlinux) modules.builtin
	$(Q)$(AWK) '!x[$$0]++' $(vmlinux-dirs:%=$(objtree)/%/modules.order) > $(objtree)/modules.order
	@$(kecho) '  Building modules, stage 2.';
	$(Q)$(MAKE) -f $(srctree)/scripts/Makefile.modpost
	$(Q)$(MAKE) -f $(srctree)/scripts/Makefile.fwinst obj=firmware __fw_modbuild

modules.builtin: $(vmlinux-dirs:%=%/modules.builtin)
	$(Q)$(AWK) '!x[$$0]++' $^ > $(objtree)/modules.builtin

%/modules.builtin: include/config/auto.conf
	$(Q)$(MAKE) $(modbuiltin)=$*


# Target to prepare building external modules
PHONY += modules_prepare
modules_prepare: prepare scripts

# Target to install modules
PHONY += modules_install
modules_install: _modinst_ _modinst_post

PHONY += _modinst_
_modinst_:
	@rm -rf $(MODLIB)/kernel
	@rm -f $(MODLIB)/source
	@mkdir -p $(MODLIB)/kernel
	@ln -s $(srctree) $(MODLIB)/source
	@if [ ! $(objtree) -ef  $(MODLIB)/build ]; then \
		rm -f $(MODLIB)/build ; \
		ln -s $(objtree) $(MODLIB)/build ; \
	fi
	@cp -f $(objtree)/modules.order $(MODLIB)/
	@cp -f $(objtree)/modules.builtin $(MODLIB)/
	$(Q)$(MAKE) -f $(srctree)/scripts/Makefile.modinst

# This depmod is only for convenience to give the initial
# boot a modules.dep even before / is mounted read-write.  However the
# boot script depmod is the master version.
PHONY += _modinst_post
_modinst_post: _modinst_
	$(Q)$(MAKE) -f $(srctree)/scripts/Makefile.fwinst obj=firmware __fw_modinst
	$(call cmd,depmod)

ifeq ($(CONFIG_MODULE_SIG), y)
PHONY += modules_sign
modules_sign:
	$(Q)$(MAKE) -f $(srctree)/scripts/Makefile.modsign
endif

else # CONFIG_MODULES

# Modules not configured
# ---------------------------------------------------------------------------

modules modules_install: FORCE
	@echo >&2
	@echo >&2 "The present kernel configuration has modules disabled."
	@echo >&2 "Type 'make config' and enable loadable module support."
	@echo >&2 "Then build a kernel with module support enabled."
	@echo >&2
	@exit 1

endif # CONFIG_MODULES

###
# Cleaning is done on three levels.
# make clean     Delete most generated files
#                Leave enough to build external modules
# make mrproper  Delete the current configuration, and all generated files
# make distclean Remove editor backup files, patch leftover files and the like

# Directories & files removed with 'make clean'
CLEAN_DIRS  += $(MODVERDIR)

# Directories & files removed with 'make mrproper'
MRPROPER_DIRS  += include/config usr/include include/generated          \
                  arch/*/include/generated
MRPROPER_FILES += .config .config.old .version .old_version $(version_h) \
		  Module.symvers tags TAGS cscope* GPATH GTAGS GRTAGS GSYMS \
		  signing_key.priv signing_key.x509 x509.genkey		\
		  extra_certificates signing_key.x509.keyid		\
		  signing_key.x509.signer

# clean - Delete most, but leave enough to build external modules
#
clean: rm-dirs  := $(CLEAN_DIRS)
clean: rm-files := $(CLEAN_FILES)
clean-dirs      := $(addprefix _clean_, . $(vmlinux-alldirs) Documentation samples)

PHONY += $(clean-dirs) clean archclean vmlinuxclean
$(clean-dirs):
	$(Q)$(MAKE) $(clean)=$(patsubst _clean_%,%,$@)

vmlinuxclean:
	$(Q)$(CONFIG_SHELL) $(srctree)/scripts/link-vmlinux.sh clean

clean: archclean vmlinuxclean

# mrproper - Delete all generated files, including .config
#
mrproper: rm-dirs  := $(wildcard $(MRPROPER_DIRS))
mrproper: rm-files := $(wildcard $(MRPROPER_FILES))
mrproper-dirs      := $(addprefix _mrproper_,Documentation/DocBook scripts)

PHONY += $(mrproper-dirs) mrproper archmrproper
$(mrproper-dirs):
	$(Q)$(MAKE) $(clean)=$(patsubst _mrproper_%,%,$@)

mrproper: clean archmrproper $(mrproper-dirs)
	$(call cmd,rmdirs)
	$(call cmd,rmfiles)

# distclean
#
PHONY += distclean

distclean: mrproper
	@find $(srctree) $(RCS_FIND_IGNORE) \
		\( -name '*.orig' -o -name '*.rej' -o -name '*~' \
		-o -name '*.bak' -o -name '#*#' -o -name '.*.orig' \
		-o -name '.*.rej' \
		-o -name '*%' -o -name '.*.cmd' -o -name 'core' \) \
		-type f -print | xargs rm -f


# Packaging of the kernel to various formats
# ---------------------------------------------------------------------------
# rpm target kept for backward compatibility
package-dir	:= $(srctree)/scripts/package

%src-pkg: FORCE
	$(Q)$(MAKE) $(build)=$(package-dir) $@
%pkg: include/config/kernel.release FORCE
	$(Q)$(MAKE) $(build)=$(package-dir) $@
rpm: include/config/kernel.release FORCE
	$(Q)$(MAKE) $(build)=$(package-dir) $@


# Brief documentation of the typical targets used
# ---------------------------------------------------------------------------

boards := $(wildcard $(srctree)/arch/$(SRCARCH)/configs/*_defconfig)
boards := $(notdir $(boards))
board-dirs := $(dir $(wildcard $(srctree)/arch/$(SRCARCH)/configs/*/*_defconfig))
board-dirs := $(sort $(notdir $(board-dirs:/=)))

help:
	@echo  'Cleaning targets:'
	@echo  '  clean		  - Remove most generated files but keep the config and'
	@echo  '                    enough build support to build external modules'
	@echo  '  mrproper	  - Remove all generated files + config + various backup files'
	@echo  '  distclean	  - mrproper + remove editor backup and patch files'
	@echo  ''
	@echo  'Configuration targets:'
	@$(MAKE) -f $(srctree)/scripts/kconfig/Makefile help
	@echo  ''
	@echo  'Other generic targets:'
	@echo  '  all		  - Build all targets marked with [*]'
	@echo  '* vmlinux	  - Build the bare kernel'
	@echo  '* modules	  - Build all modules'
	@echo  '  modules_install - Install all modules to INSTALL_MOD_PATH (default: /)'
	@echo  '  firmware_install- Install all firmware to INSTALL_FW_PATH'
	@echo  '                    (default: $$(INSTALL_MOD_PATH)/lib/firmware)'
	@echo  '  dir/            - Build all files in dir and below'
	@echo  '  dir/file.[oisS] - Build specified target only'
	@echo  '  dir/file.lst    - Build specified mixed source/assembly target only'
	@echo  '                    (requires a recent binutils and recent build (System.map))'
	@echo  '  dir/file.ko     - Build module including final link'
	@echo  '  modules_prepare - Set up for building external modules'
	@echo  '  tags/TAGS	  - Generate tags file for editors'
	@echo  '  cscope	  - Generate cscope index'
	@echo  '  gtags           - Generate GNU GLOBAL index'
	@echo  '  kernelrelease	  - Output the release version string'
	@echo  '  kernelversion	  - Output the version stored in Makefile'
	@echo  '  image_name	  - Output the image name'
	@echo  '  headers_install - Install sanitised kernel headers to INSTALL_HDR_PATH'; \
	 echo  '                    (default: $(INSTALL_HDR_PATH))'; \
	 echo  ''
	@echo  'Static analysers'
	@echo  '  checkstack      - Generate a list of stack hogs'
	@echo  '  namespacecheck  - Name space analysis on compiled kernel'
	@echo  '  versioncheck    - Sanity check on version.h usage'
	@echo  '  includecheck    - Check for duplicate included header files'
	@echo  '  export_report   - List the usages of all exported symbols'
	@echo  '  headers_check   - Sanity check on exported headers'
	@echo  '  headerdep       - Detect inclusion cycles in headers'
	@$(MAKE) -f $(srctree)/scripts/Makefile.help checker-help
	@echo  ''
	@echo  'Kernel packaging:'
	@$(MAKE) $(build)=$(package-dir) help
	@echo  ''
	@echo  'Documentation targets:'
	@$(MAKE) -f $(srctree)/Documentation/DocBook/Makefile dochelp
	@echo  ''
	@echo  'Architecture specific targets ($(SRCARCH)):'
	@$(if $(archhelp),$(archhelp),\
		echo '  No architecture specific help defined for $(SRCARCH)')
	@echo  ''
	@$(if $(boards), \
		$(foreach b, $(boards), \
		printf "  %-24s - Build for %s\\n" $(b) $(subst _defconfig,,$(b));) \
		echo '')
	@$(if $(board-dirs), \
		$(foreach b, $(board-dirs), \
		printf "  %-16s - Show %s-specific targets\\n" help-$(b) $(b);) \
		printf "  %-16s - Show all of the above\\n" help-boards; \
		echo '')

	@echo  '  make V=0|1 [targets] 0 => quiet build (default), 1 => verbose build'
	@echo  '  make V=2   [targets] 2 => give reason for rebuild of target'
	@echo  '  make O=dir [targets] Locate all output files in "dir", including .config'
	@echo  '  make C=1   [targets] Check all c source with $$CHECK (sparse by default)'
	@echo  '  make C=2   [targets] Force check of all c source with $$CHECK'
	@echo  '  make RECORDMCOUNT_WARN=1 [targets] Warn about ignored mcount sections'
	@echo  '  make W=n   [targets] Enable extra gcc checks, n=1,2,3 where'
	@echo  '		1: warnings which may be relevant and do not occur too often'
	@echo  '		2: warnings which occur quite often but may still be relevant'
	@echo  '		3: more obscure warnings, can most likely be ignored'
	@echo  '		Multiple levels can be combined with W=12 or W=123'
	@echo  ''
	@echo  'Execute "make" or "make all" to build all targets marked with [*] '
	@echo  'For further info see the ./README file'


help-board-dirs := $(addprefix help-,$(board-dirs))

help-boards: $(help-board-dirs)

boards-per-dir = $(notdir $(wildcard $(srctree)/arch/$(SRCARCH)/configs/$*/*_defconfig))

$(help-board-dirs): help-%:
	@echo  'Architecture specific targets ($(SRCARCH) $*):'
	@$(if $(boards-per-dir), \
		$(foreach b, $(boards-per-dir), \
		printf "  %-24s - Build for %s\\n" $*/$(b) $(subst _defconfig,,$(b));) \
		echo '')


# Documentation targets
# ---------------------------------------------------------------------------
%docs: scripts_basic FORCE
	$(Q)$(MAKE) $(build)=scripts build_docproc
	$(Q)$(MAKE) $(build)=Documentation/DocBook $@

else # KBUILD_EXTMOD

###
# External module support.
# When building external modules the kernel used as basis is considered
# read-only, and no consistency checks are made and the make
# system is not used on the basis kernel. If updates are required
# in the basis kernel ordinary make commands (without M=...) must
# be used.
#
# The following are the only valid targets when building external
# modules.
# make M=dir clean     Delete all automatically generated files
# make M=dir modules   Make all modules in specified dir
# make M=dir	       Same as 'make M=dir modules'
# make M=dir modules_install
#                      Install the modules built in the module directory
#                      Assumes install directory is already created

# We are always building modules
KBUILD_MODULES := 1
PHONY += crmodverdir
crmodverdir:
	$(cmd_crmodverdir)

PHONY += $(objtree)/Module.symvers
$(objtree)/Module.symvers:
	@test -e $(objtree)/Module.symvers || ( \
	echo; \
	echo "  WARNING: Symbol version dump $(objtree)/Module.symvers"; \
	echo "           is missing; modules will have no dependencies and modversions."; \
	echo )

module-dirs := $(addprefix _module_,$(KBUILD_EXTMOD))
PHONY += $(module-dirs) modules
$(module-dirs): crmodverdir $(objtree)/Module.symvers
	$(Q)$(MAKE) $(build)=$(patsubst _module_%,%,$@)

modules: $(module-dirs)
	@$(kecho) '  Building modules, stage 2.';
	$(Q)$(MAKE) -f $(srctree)/scripts/Makefile.modpost

PHONY += modules_install
modules_install: _emodinst_ _emodinst_post

install-dir := $(if $(INSTALL_MOD_DIR),$(INSTALL_MOD_DIR),extra)
PHONY += _emodinst_
_emodinst_:
	$(Q)mkdir -p $(MODLIB)/$(install-dir)
	$(Q)$(MAKE) -f $(srctree)/scripts/Makefile.modinst

PHONY += _emodinst_post
_emodinst_post: _emodinst_
	$(call cmd,depmod)

clean-dirs := $(addprefix _clean_,$(KBUILD_EXTMOD))

PHONY += $(clean-dirs) clean
$(clean-dirs):
	$(Q)$(MAKE) $(clean)=$(patsubst _clean_%,%,$@)

clean:	rm-dirs := $(MODVERDIR)
clean: rm-files := $(KBUILD_EXTMOD)/Module.symvers

help:
	@echo  '  Building external modules.'
	@echo  '  Syntax: make -C path/to/kernel/src M=$$PWD target'
	@echo  ''
	@echo  '  modules         - default target, build the module(s)'
	@echo  '  modules_install - install the module'
	@echo  '  clean           - remove generated files in module directory only'
	@echo  ''

# Dummies...
PHONY += prepare scripts
prepare: ;
scripts: ;
endif # KBUILD_EXTMOD

clean: $(clean-dirs)
	$(call cmd,rmdirs)
	$(call cmd,rmfiles)
	@find $(if $(KBUILD_EXTMOD), $(KBUILD_EXTMOD), .) $(RCS_FIND_IGNORE) \
		\( -name '*.[oas]' -o -name '*.ko' -o -name '.*.cmd' \
		-o -name '*.ko.*' \
		-o -name '.*.d' -o -name '.*.tmp' -o -name '*.mod.c' \
		-o -name '*.symtypes' -o -name 'modules.order' \
		-o -name modules.builtin -o -name '.tmp_*.o.*' \
		-o -name '*.gcno' \) -type f -print | xargs rm -f

# Generate tags for editors
# ---------------------------------------------------------------------------
quiet_cmd_tags = GEN     $@
      cmd_tags = $(CONFIG_SHELL) $(srctree)/scripts/tags.sh $@

tags TAGS cscope gtags: FORCE
	$(call cmd,tags)

# Scripts to check various things for consistency
# ---------------------------------------------------------------------------

PHONY += includecheck versioncheck coccicheck namespacecheck export_report

includecheck:
	find $(srctree)/* $(RCS_FIND_IGNORE) \
		-name '*.[hcS]' -type f -print | sort \
		| xargs $(PERL) -w $(srctree)/scripts/checkincludes.pl

versioncheck:
	find $(srctree)/* $(RCS_FIND_IGNORE) \
		-name '*.[hcS]' -type f -print | sort \
		| xargs $(PERL) -w $(srctree)/scripts/checkversion.pl

coccicheck:
	$(Q)$(CONFIG_SHELL) $(srctree)/scripts/$@

namespacecheck:
	$(PERL) $(srctree)/scripts/namespace.pl

export_report:
	$(PERL) $(srctree)/scripts/export_report.pl

endif #ifeq ($(config-targets),1)
endif #ifeq ($(mixed-targets),1)

PHONY += checkstack kernelrelease kernelversion image_name

# UML needs a little special treatment here.  It wants to use the host
# toolchain, so needs $(SUBARCH) passed to checkstack.pl.  Everyone
# else wants $(ARCH), including people doing cross-builds, which means
# that $(SUBARCH) doesn't work here.
ifeq ($(ARCH), um)
CHECKSTACK_ARCH := $(SUBARCH)
else
CHECKSTACK_ARCH := $(ARCH)
endif
checkstack:
	$(OBJDUMP) -d vmlinux $$(find . -name '*.ko') | \
	$(PERL) $(src)/scripts/checkstack.pl $(CHECKSTACK_ARCH)

kernelrelease:
	@echo "$(KERNELVERSION)$$($(CONFIG_SHELL) $(srctree)/scripts/setlocalversion $(srctree))"

kernelversion:
	@echo $(KERNELVERSION)

image_name:
	@echo $(KBUILD_IMAGE)

# Clear a bunch of variables before executing the submake
tools/: FORCE
	$(Q)mkdir -p $(objtree)/tools
	$(Q)$(MAKE) LDFLAGS= MAKEFLAGS="$(filter --j% -j,$(MAKEFLAGS))" O=$(objtree) subdir=tools -C $(src)/tools/

tools/%: FORCE
	$(Q)mkdir -p $(objtree)/tools
	$(Q)$(MAKE) LDFLAGS= MAKEFLAGS="$(filter --j% -j,$(MAKEFLAGS))" O=$(objtree) subdir=tools -C $(src)/tools/ $*

# Single targets
# ---------------------------------------------------------------------------
# Single targets are compatible with:
# - build with mixed source and output
# - build with separate output dir 'make O=...'
# - external modules
#
#  target-dir => where to store outputfile
#  build-dir  => directory in kernel source tree to use

ifeq ($(KBUILD_EXTMOD),)
        build-dir  = $(patsubst %/,%,$(dir $@))
        target-dir = $(dir $@)
else
        zap-slash=$(filter-out .,$(patsubst %/,%,$(dir $@)))
        build-dir  = $(KBUILD_EXTMOD)$(if $(zap-slash),/$(zap-slash))
        target-dir = $(if $(KBUILD_EXTMOD),$(dir $<),$(dir $@))
endif

%.s: %.c prepare scripts FORCE
	$(Q)$(MAKE) $(build)=$(build-dir) $(target-dir)$(notdir $@)
%.i: %.c prepare scripts FORCE
	$(Q)$(MAKE) $(build)=$(build-dir) $(target-dir)$(notdir $@)
%.o: %.c prepare scripts FORCE
	$(Q)$(MAKE) $(build)=$(build-dir) $(target-dir)$(notdir $@)
%.lst: %.c prepare scripts FORCE
	$(Q)$(MAKE) $(build)=$(build-dir) $(target-dir)$(notdir $@)
%.s: %.S prepare scripts FORCE
	$(Q)$(MAKE) $(build)=$(build-dir) $(target-dir)$(notdir $@)
%.o: %.S prepare scripts FORCE
	$(Q)$(MAKE) $(build)=$(build-dir) $(target-dir)$(notdir $@)
%.symtypes: %.c prepare scripts FORCE
	$(Q)$(MAKE) $(build)=$(build-dir) $(target-dir)$(notdir $@)

# Modules
/: prepare scripts FORCE
	$(cmd_crmodverdir)
	$(Q)$(MAKE) KBUILD_MODULES=$(if $(CONFIG_MODULES),1) \
	$(build)=$(build-dir)
%/: prepare scripts FORCE
	$(cmd_crmodverdir)
	$(Q)$(MAKE) KBUILD_MODULES=$(if $(CONFIG_MODULES),1) \
	$(build)=$(build-dir)
%.ko: prepare scripts FORCE
	$(cmd_crmodverdir)
	$(Q)$(MAKE) KBUILD_MODULES=$(if $(CONFIG_MODULES),1)   \
	$(build)=$(build-dir) $(@:.ko=.o)
	$(Q)$(MAKE) -f $(srctree)/scripts/Makefile.modpost

# FIXME Should go into a make.lib or something 
# ===========================================================================

quiet_cmd_rmdirs = $(if $(wildcard $(rm-dirs)),CLEAN   $(wildcard $(rm-dirs)))
      cmd_rmdirs = rm -rf $(rm-dirs)

quiet_cmd_rmfiles = $(if $(wildcard $(rm-files)),CLEAN   $(wildcard $(rm-files)))
      cmd_rmfiles = rm -f $(rm-files)

# Run depmod only if we have System.map and depmod is executable
quiet_cmd_depmod = DEPMOD  $(KERNELRELEASE)
      cmd_depmod = $(CONFIG_SHELL) $(srctree)/scripts/depmod.sh $(DEPMOD) \
                   $(KERNELRELEASE) "$(patsubst y,_,$(CONFIG_HAVE_UNDERSCORE_SYMBOL_PREFIX))"

# Create temporary dir for module support files
# clean it up only when building all modules
cmd_crmodverdir = $(Q)mkdir -p $(MODVERDIR) \
                  $(if $(KBUILD_MODULES),; rm -f $(MODVERDIR)/*)

# read all saved command lines

targets := $(wildcard $(sort $(targets)))
cmd_files := $(wildcard .*.cmd $(foreach f,$(targets),$(dir $(f)).$(notdir $(f)).cmd))

ifneq ($(cmd_files),)
  $(cmd_files): ;	# Do not try to update included dependency files
  include $(cmd_files)
endif

# Shorthand for $(Q)$(MAKE) -f scripts/Makefile.clean obj=dir
# Usage:
# $(Q)$(MAKE) $(clean)=dir
clean := -f $(if $(KBUILD_SRC),$(srctree)/)scripts/Makefile.clean obj

endif	# skip-makefile

PHONY += FORCE
FORCE:

# Declare the contents of the .PHONY variable as phony.  We keep that
# information in a variable so we can use it in if_changed and friends.
.PHONY: $(PHONY)<|MERGE_RESOLUTION|>--- conflicted
+++ resolved
@@ -1,11 +1,7 @@
 VERSION = 3
 PATCHLEVEL = 11
 SUBLEVEL = 0
-<<<<<<< HEAD
-EXTRAVERSION = -rc2-355-g6c504ec
-=======
 EXTRAVERSION = -rc3
->>>>>>> 5ae90d8e
 NAME = Linux for Workgroups
 
 # *DOCUMENTATION*
