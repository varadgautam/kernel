--- conflicted
+++ resolved
@@ -1,11 +1,7 @@
 VERSION = 3
 PATCHLEVEL = 16
 SUBLEVEL = 0
-<<<<<<< HEAD
-EXTRAVERSION = -rc4-180-g28b1fae
-=======
 EXTRAVERSION = -rc5
->>>>>>> 1795cd9b
 NAME = Shuffling Zombie Juror
 
 # *DOCUMENTATION*
