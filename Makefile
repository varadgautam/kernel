--- conflicted
+++ resolved
@@ -1,11 +1,7 @@
 VERSION = 3
 PATCHLEVEL = 9
 SUBLEVEL = 0
-<<<<<<< HEAD
-EXTRAVERSION = -rc1-278-g8343bce
-=======
 EXTRAVERSION = -rc2
->>>>>>> f6161aa1
 NAME = Unicycling Gorilla
 
 # *DOCUMENTATION*
