# SPDX-License-Identifier: GPL-2.0
VERSION = 4
PATCHLEVEL = 16
<<<<<<< HEAD
SUBLEVEL = 0
=======
SUBLEVEL = 12
>>>>>>> e2a75b6d
EXTRAVERSION =
NAME = Fearless Coyote

# *DOCUMENTATION*
# To see a list of typical targets execute "make help"
# More info can be located in ./README
# Comments in this file are targeted only to the developer, do not
# expect to learn how to build the kernel reading this file.

# That's our default target when none is given on the command line
PHONY := _all
_all:

# o Do not use make's built-in rules and variables
#   (this increases performance and avoids hard-to-debug behaviour);
# o Look for make include files relative to root of kernel src
MAKEFLAGS += -rR --include-dir=$(CURDIR)

# Avoid funny character set dependencies
unexport LC_ALL
LC_COLLATE=C
LC_NUMERIC=C
export LC_COLLATE LC_NUMERIC

# Avoid interference with shell env settings
unexport GREP_OPTIONS

# We are using a recursive build, so we need to do a little thinking
# to get the ordering right.
#
# Most importantly: sub-Makefiles should only ever modify files in
# their own directory. If in some directory we have a dependency on
# a file in another dir (which doesn't happen often, but it's often
# unavoidable when linking the built-in.o targets which finally
# turn into vmlinux), we will call a sub make in that other dir, and
# after that we are sure that everything which is in that other dir
# is now up to date.
#
# The only cases where we need to modify files which have global
# effects are thus separated out and done before the recursive
# descending is started. They are now explicitly listed as the
# prepare rule.

# Beautify output
# ---------------------------------------------------------------------------
#
# Normally, we echo the whole command before executing it. By making
# that echo $($(quiet)$(cmd)), we now have the possibility to set
# $(quiet) to choose other forms of output instead, e.g.
#
#         quiet_cmd_cc_o_c = Compiling $(RELDIR)/$@
#         cmd_cc_o_c       = $(CC) $(c_flags) -c -o $@ $<
#
# If $(quiet) is empty, the whole command will be printed.
# If it is set to "quiet_", only the short version will be printed.
# If it is set to "silent_", nothing will be printed at all, since
# the variable $(silent_cmd_cc_o_c) doesn't exist.
#
# A simple variant is to prefix commands with $(Q) - that's useful
# for commands that shall be hidden in non-verbose mode.
#
#	$(Q)ln $@ :<
#
# If KBUILD_VERBOSE equals 0 then the above command will be hidden.
# If KBUILD_VERBOSE equals 1 then the above command is displayed.
#
# To put more focus on warnings, be less verbose as default
# Use 'make V=1' to see the full commands

ifeq ("$(origin V)", "command line")
  KBUILD_VERBOSE = $(V)
endif
ifndef KBUILD_VERBOSE
  KBUILD_VERBOSE = 0
endif

ifeq ($(KBUILD_VERBOSE),1)
  quiet =
  Q =
else
  quiet=quiet_
  Q = @
endif

# If the user is running make -s (silent mode), suppress echoing of
# commands

ifneq ($(findstring s,$(filter-out --%,$(MAKEFLAGS))),)
  quiet=silent_
  tools_silent=s
endif

export quiet Q KBUILD_VERBOSE

# kbuild supports saving output files in a separate directory.
# To locate output files in a separate directory two syntaxes are supported.
# In both cases the working directory must be the root of the kernel src.
# 1) O=
# Use "make O=dir/to/store/output/files/"
#
# 2) Set KBUILD_OUTPUT
# Set the environment variable KBUILD_OUTPUT to point to the directory
# where the output files shall be placed.
# export KBUILD_OUTPUT=dir/to/store/output/files/
# make
#
# The O= assignment takes precedence over the KBUILD_OUTPUT environment
# variable.

# KBUILD_SRC is not intended to be used by the regular user (for now),
# it is set on invocation of make with KBUILD_OUTPUT or O= specified.
ifeq ($(KBUILD_SRC),)

# OK, Make called in directory where kernel src resides
# Do we want to locate output files in a separate directory?
ifeq ("$(origin O)", "command line")
  KBUILD_OUTPUT := $(O)
endif

# Cancel implicit rules on top Makefile
$(CURDIR)/Makefile Makefile: ;

ifneq ($(words $(subst :, ,$(CURDIR))), 1)
  $(error main directory cannot contain spaces nor colons)
endif

ifneq ($(KBUILD_OUTPUT),)
# check that the output directory actually exists
saved-output := $(KBUILD_OUTPUT)
KBUILD_OUTPUT := $(shell mkdir -p $(KBUILD_OUTPUT) && cd $(KBUILD_OUTPUT) \
								&& pwd)
$(if $(KBUILD_OUTPUT),, \
     $(error failed to create output directory "$(saved-output)"))

PHONY += $(MAKECMDGOALS) sub-make

$(filter-out _all sub-make $(CURDIR)/Makefile, $(MAKECMDGOALS)) _all: sub-make
	@:

# Invoke a second make in the output directory, passing relevant variables
sub-make:
	$(Q)$(MAKE) -C $(KBUILD_OUTPUT) KBUILD_SRC=$(CURDIR) \
	-f $(CURDIR)/Makefile $(filter-out _all sub-make,$(MAKECMDGOALS))

# Leave processing to above invocation of make
skip-makefile := 1
endif # ifneq ($(KBUILD_OUTPUT),)
endif # ifeq ($(KBUILD_SRC),)

# We process the rest of the Makefile if this is the final invocation of make
ifeq ($(skip-makefile),)

# Do not print "Entering directory ...",
# but we want to display it when entering to the output directory
# so that IDEs/editors are able to understand relative filenames.
MAKEFLAGS += --no-print-directory

# Call a source code checker (by default, "sparse") as part of the
# C compilation.
#
# Use 'make C=1' to enable checking of only re-compiled files.
# Use 'make C=2' to enable checking of *all* source files, regardless
# of whether they are re-compiled or not.
#
# See the file "Documentation/dev-tools/sparse.rst" for more details,
# including where to get the "sparse" utility.

ifeq ("$(origin C)", "command line")
  KBUILD_CHECKSRC = $(C)
endif
ifndef KBUILD_CHECKSRC
  KBUILD_CHECKSRC = 0
endif

# Use make M=dir to specify directory of external module to build
# Old syntax make ... SUBDIRS=$PWD is still supported
# Setting the environment variable KBUILD_EXTMOD take precedence
ifdef SUBDIRS
  KBUILD_EXTMOD ?= $(SUBDIRS)
endif

ifeq ("$(origin M)", "command line")
  KBUILD_EXTMOD := $(M)
endif

ifeq ($(KBUILD_SRC),)
        # building in the source tree
        srctree := .
else
        ifeq ($(KBUILD_SRC)/,$(dir $(CURDIR)))
                # building in a subdirectory of the source tree
                srctree := ..
        else
                srctree := $(KBUILD_SRC)
        endif
endif

export KBUILD_CHECKSRC KBUILD_EXTMOD KBUILD_SRC

objtree		:= .
src		:= $(srctree)
obj		:= $(objtree)

VPATH		:= $(srctree)$(if $(KBUILD_EXTMOD),:$(KBUILD_EXTMOD))

export srctree objtree VPATH

# To make sure we do not include .config for any of the *config targets
# catch them early, and hand them over to scripts/kconfig/Makefile
# It is allowed to specify more targets when calling make, including
# mixing *config targets and build targets.
# For example 'make oldconfig all'.
# Detect when mixed targets is specified, and make a second invocation
# of make so .config is not included in this case either (for *config).

version_h := include/generated/uapi/linux/version.h
old_version_h := include/linux/version.h

no-dot-config-targets := clean mrproper distclean \
			 cscope gtags TAGS tags help% %docs check% coccicheck \
			 $(version_h) headers_% archheaders archscripts \
			 kernelversion %src-pkg

config-targets := 0
mixed-targets  := 0
dot-config     := 1

ifneq ($(filter $(no-dot-config-targets), $(MAKECMDGOALS)),)
	ifeq ($(filter-out $(no-dot-config-targets), $(MAKECMDGOALS)),)
		dot-config := 0
	endif
endif

ifeq ($(KBUILD_EXTMOD),)
        ifneq ($(filter config %config,$(MAKECMDGOALS)),)
                config-targets := 1
                ifneq ($(words $(MAKECMDGOALS)),1)
                        mixed-targets := 1
                endif
        endif
endif
# install and modules_install need also be processed one by one
ifneq ($(filter install,$(MAKECMDGOALS)),)
        ifneq ($(filter modules_install,$(MAKECMDGOALS)),)
	        mixed-targets := 1
        endif
endif

ifeq ($(mixed-targets),1)
# ===========================================================================
# We're called with mixed targets (*config and build targets).
# Handle them one by one.

PHONY += $(MAKECMDGOALS) __build_one_by_one

$(filter-out __build_one_by_one, $(MAKECMDGOALS)): __build_one_by_one
	@:

__build_one_by_one:
	$(Q)set -e; \
	for i in $(MAKECMDGOALS); do \
		$(MAKE) -f $(srctree)/Makefile $$i; \
	done

else

# We need some generic definitions (do not try to remake the file).
scripts/Kbuild.include: ;
include scripts/Kbuild.include

# Read KERNELRELEASE from include/config/kernel.release (if it exists)
KERNELRELEASE = $(shell cat include/config/kernel.release 2> /dev/null)
KERNELVERSION = $(VERSION)$(if $(PATCHLEVEL),.$(PATCHLEVEL)$(if $(SUBLEVEL),.$(SUBLEVEL)))$(EXTRAVERSION)
export VERSION PATCHLEVEL SUBLEVEL KERNELRELEASE KERNELVERSION

# SUBARCH tells the usermode build what the underlying arch is.  That is set
# first, and if a usermode build is happening, the "ARCH=um" on the command
# line overrides the setting of ARCH below.  If a native build is happening,
# then ARCH is assigned, getting whatever value it gets normally, and
# SUBARCH is subsequently ignored.

SUBARCH := $(shell uname -m | sed -e s/i.86/x86/ -e s/x86_64/x86/ \
				  -e s/sun4u/sparc64/ \
				  -e s/arm.*/arm/ -e s/sa110/arm/ \
				  -e s/s390x/s390/ -e s/parisc64/parisc/ \
				  -e s/ppc.*/powerpc/ -e s/mips.*/mips/ \
				  -e s/sh[234].*/sh/ -e s/aarch64.*/arm64/ \
				  -e s/riscv.*/riscv/)

# Cross compiling and selecting different set of gcc/bin-utils
# ---------------------------------------------------------------------------
#
# When performing cross compilation for other architectures ARCH shall be set
# to the target architecture. (See arch/* for the possibilities).
# ARCH can be set during invocation of make:
# make ARCH=ia64
# Another way is to have ARCH set in the environment.
# The default ARCH is the host where make is executed.

# CROSS_COMPILE specify the prefix used for all executables used
# during compilation. Only gcc and related bin-utils executables
# are prefixed with $(CROSS_COMPILE).
# CROSS_COMPILE can be set on the command line
# make CROSS_COMPILE=ia64-linux-
# Alternatively CROSS_COMPILE can be set in the environment.
# A third alternative is to store a setting in .config so that plain
# "make" in the configured kernel build directory always uses that.
# Default value for CROSS_COMPILE is not to prefix executables
# Note: Some architectures assign CROSS_COMPILE in their arch/*/Makefile
ARCH		?= $(SUBARCH)
CROSS_COMPILE	?= $(CONFIG_CROSS_COMPILE:"%"=%)

# Architecture as present in compile.h
UTS_MACHINE 	:= $(ARCH)
SRCARCH 	:= $(ARCH)

# Additional ARCH settings for x86
ifeq ($(ARCH),i386)
        SRCARCH := x86
endif
ifeq ($(ARCH),x86_64)
        SRCARCH := x86
endif

# Additional ARCH settings for sparc
ifeq ($(ARCH),sparc32)
       SRCARCH := sparc
endif
ifeq ($(ARCH),sparc64)
       SRCARCH := sparc
endif

# Additional ARCH settings for sh
ifeq ($(ARCH),sh64)
       SRCARCH := sh
endif

# Additional ARCH settings for tile
ifeq ($(ARCH),tilepro)
       SRCARCH := tile
endif
ifeq ($(ARCH),tilegx)
       SRCARCH := tile
endif

KCONFIG_CONFIG	?= .config
export KCONFIG_CONFIG

# SHELL used by kbuild
CONFIG_SHELL := $(shell if [ -x "$$BASH" ]; then echo $$BASH; \
	  else if [ -x /bin/bash ]; then echo /bin/bash; \
	  else echo sh; fi ; fi)

HOST_LFS_CFLAGS := $(shell getconf LFS_CFLAGS)
HOST_LFS_LDFLAGS := $(shell getconf LFS_LDFLAGS)
HOST_LFS_LIBS := $(shell getconf LFS_LIBS)

HOSTCC       = gcc
HOSTCXX      = g++
HOSTCFLAGS   := -Wall -Wmissing-prototypes -Wstrict-prototypes -O2 \
		-fomit-frame-pointer -std=gnu89 $(HOST_LFS_CFLAGS)
HOSTCXXFLAGS := -O2 $(HOST_LFS_CFLAGS)
HOSTLDFLAGS  := $(HOST_LFS_LDFLAGS)
HOST_LOADLIBES := $(HOST_LFS_LIBS)

# Make variables (CC, etc...)
AS		= $(CROSS_COMPILE)as
LD		= $(CROSS_COMPILE)ld
CC		= $(CROSS_COMPILE)gcc
CPP		= $(CC) -E
AR		= $(CROSS_COMPILE)ar
NM		= $(CROSS_COMPILE)nm
STRIP		= $(CROSS_COMPILE)strip
OBJCOPY		= $(CROSS_COMPILE)objcopy
OBJDUMP		= $(CROSS_COMPILE)objdump
LEX		= flex
YACC		= bison
AWK		= awk
GENKSYMS	= scripts/genksyms/genksyms
INSTALLKERNEL  := installkernel
DEPMOD		= /sbin/depmod
PERL		= perl
PYTHON		= python
CHECK		= sparse

CHECKFLAGS     := -D__linux__ -Dlinux -D__STDC__ -Dunix -D__unix__ \
		  -Wbitwise -Wno-return-void -Wno-unknown-attribute $(CF)
NOSTDINC_FLAGS  =
CFLAGS_MODULE   =
AFLAGS_MODULE   =
LDFLAGS_MODULE  =
CFLAGS_KERNEL	=
AFLAGS_KERNEL	=
LDFLAGS_vmlinux =

# Use USERINCLUDE when you must reference the UAPI directories only.
USERINCLUDE    := \
		-I$(srctree)/arch/$(SRCARCH)/include/uapi \
		-I$(objtree)/arch/$(SRCARCH)/include/generated/uapi \
		-I$(srctree)/include/uapi \
		-I$(objtree)/include/generated/uapi \
                -include $(srctree)/include/linux/kconfig.h

# Use LINUXINCLUDE when you must reference the include/ directory.
# Needed to be compatible with the O= option
LINUXINCLUDE    := \
		-I$(srctree)/arch/$(SRCARCH)/include \
		-I$(objtree)/arch/$(SRCARCH)/include/generated \
		$(if $(KBUILD_SRC), -I$(srctree)/include) \
		-I$(objtree)/include \
		$(USERINCLUDE)

KBUILD_AFLAGS   := -D__ASSEMBLY__
KBUILD_CFLAGS   := -Wall -Wundef -Wstrict-prototypes -Wno-trigraphs \
		   -fno-strict-aliasing -fno-common -fshort-wchar \
		   -Werror-implicit-function-declaration \
		   -Wno-format-security \
		   -std=gnu89
KBUILD_CPPFLAGS := -D__KERNEL__
KBUILD_AFLAGS_KERNEL :=
KBUILD_CFLAGS_KERNEL :=
KBUILD_AFLAGS_MODULE  := -DMODULE
KBUILD_CFLAGS_MODULE  := -DMODULE
KBUILD_LDFLAGS_MODULE := -T $(srctree)/scripts/module-common.lds
GCC_PLUGINS_CFLAGS :=

export ARCH SRCARCH CONFIG_SHELL HOSTCC HOSTCFLAGS CROSS_COMPILE AS LD CC
export CPP AR NM STRIP OBJCOPY OBJDUMP HOSTLDFLAGS HOST_LOADLIBES
export MAKE LEX YACC AWK GENKSYMS INSTALLKERNEL PERL PYTHON UTS_MACHINE
export HOSTCXX HOSTCXXFLAGS LDFLAGS_MODULE CHECK CHECKFLAGS

export KBUILD_CPPFLAGS NOSTDINC_FLAGS LINUXINCLUDE OBJCOPYFLAGS LDFLAGS
export KBUILD_CFLAGS CFLAGS_KERNEL CFLAGS_MODULE
export CFLAGS_KASAN CFLAGS_KASAN_NOSANITIZE CFLAGS_UBSAN
export KBUILD_AFLAGS AFLAGS_KERNEL AFLAGS_MODULE
export KBUILD_AFLAGS_MODULE KBUILD_CFLAGS_MODULE KBUILD_LDFLAGS_MODULE
export KBUILD_AFLAGS_KERNEL KBUILD_CFLAGS_KERNEL
export KBUILD_ARFLAGS

# When compiling out-of-tree modules, put MODVERDIR in the module
# tree rather than in the kernel tree. The kernel tree might
# even be read-only.
export MODVERDIR := $(if $(KBUILD_EXTMOD),$(firstword $(KBUILD_EXTMOD))/).tmp_versions

# Files to ignore in find ... statements

export RCS_FIND_IGNORE := \( -name SCCS -o -name BitKeeper -o -name .svn -o    \
			  -name CVS -o -name .pc -o -name .hg -o -name .git \) \
			  -prune -o
export RCS_TAR_IGNORE := --exclude SCCS --exclude BitKeeper --exclude .svn \
			 --exclude CVS --exclude .pc --exclude .hg --exclude .git

# ===========================================================================
# Rules shared between *config targets and build targets

# Basic helpers built in scripts/basic/
PHONY += scripts_basic
scripts_basic:
	$(Q)$(MAKE) $(build)=scripts/basic
	$(Q)rm -f .tmp_quiet_recordmcount

# To avoid any implicit rule to kick in, define an empty command.
scripts/basic/%: scripts_basic ;

PHONY += outputmakefile
# outputmakefile generates a Makefile in the output directory, if using a
# separate output directory. This allows convenient use of make in the
# output directory.
outputmakefile:
ifneq ($(KBUILD_SRC),)
	$(Q)ln -fsn $(srctree) source
	$(Q)$(CONFIG_SHELL) $(srctree)/scripts/mkmakefile \
	    $(srctree) $(objtree) $(VERSION) $(PATCHLEVEL)
endif

ifeq ($(cc-name),clang)
ifneq ($(CROSS_COMPILE),)
CLANG_TARGET	:= --target=$(notdir $(CROSS_COMPILE:%-=%))
GCC_TOOLCHAIN	:= $(realpath $(dir $(shell which $(LD)))/..)
endif
ifneq ($(GCC_TOOLCHAIN),)
CLANG_GCC_TC	:= --gcc-toolchain=$(GCC_TOOLCHAIN)
endif
KBUILD_CFLAGS += $(CLANG_TARGET) $(CLANG_GCC_TC)
KBUILD_AFLAGS += $(CLANG_TARGET) $(CLANG_GCC_TC)
KBUILD_CFLAGS += $(call cc-option, -no-integrated-as)
KBUILD_AFLAGS += $(call cc-option, -no-integrated-as)
endif

RETPOLINE_CFLAGS_GCC := -mindirect-branch=thunk-extern -mindirect-branch-register
RETPOLINE_CFLAGS_CLANG := -mretpoline-external-thunk
RETPOLINE_CFLAGS := $(call cc-option,$(RETPOLINE_CFLAGS_GCC),$(call cc-option,$(RETPOLINE_CFLAGS_CLANG)))
export RETPOLINE_CFLAGS

ifeq ($(config-targets),1)
# ===========================================================================
# *config targets only - make sure prerequisites are updated, and descend
# in scripts/kconfig to make the *config target

# Read arch specific Makefile to set KBUILD_DEFCONFIG as needed.
# KBUILD_DEFCONFIG may point out an alternative default configuration
# used for 'make defconfig'
include arch/$(SRCARCH)/Makefile
export KBUILD_DEFCONFIG KBUILD_KCONFIG

config: scripts_basic outputmakefile FORCE
	$(Q)$(MAKE) $(build)=scripts/kconfig $@

%config: scripts_basic outputmakefile FORCE
	$(Q)$(MAKE) $(build)=scripts/kconfig $@

else
# ===========================================================================
# Build targets only - this includes vmlinux, arch specific targets, clean
# targets and others. In general all targets except *config targets.

# If building an external module we do not care about the all: rule
# but instead _all depend on modules
PHONY += all
ifeq ($(KBUILD_EXTMOD),)
_all: all
else
_all: modules
endif

# Decide whether to build built-in, modular, or both.
# Normally, just do built-in.

KBUILD_MODULES :=
KBUILD_BUILTIN := 1

# If we have only "make modules", don't compile built-in objects.
# When we're building modules with modversions, we need to consider
# the built-in objects during the descend as well, in order to
# make sure the checksums are up to date before we record them.

ifeq ($(MAKECMDGOALS),modules)
  KBUILD_BUILTIN := $(if $(CONFIG_MODVERSIONS),1)
endif

# If we have "make <whatever> modules", compile modules
# in addition to whatever we do anyway.
# Just "make" or "make all" shall build modules as well

ifneq ($(filter all _all modules,$(MAKECMDGOALS)),)
  KBUILD_MODULES := 1
endif

ifeq ($(MAKECMDGOALS),)
  KBUILD_MODULES := 1
endif

export KBUILD_MODULES KBUILD_BUILTIN

ifeq ($(KBUILD_EXTMOD),)
# Additional helpers built in scripts/
# Carefully list dependencies so we do not try to build scripts twice
# in parallel
PHONY += scripts
scripts: scripts_basic include/config/auto.conf include/config/tristate.conf \
	 asm-generic gcc-plugins
	$(Q)$(MAKE) $(build)=$(@)

# Objects we will link into vmlinux / subdirs we need to visit
init-y		:= init/
drivers-y	:= drivers/ sound/ firmware/
net-y		:= net/
libs-y		:= lib/
core-y		:= usr/
virt-y		:= virt/
endif # KBUILD_EXTMOD

ifeq ($(dot-config),1)
# Read in config
-include include/config/auto.conf

ifeq ($(KBUILD_EXTMOD),)
# Read in dependencies to all Kconfig* files, make sure to run
# oldconfig if changes are detected.
-include include/config/auto.conf.cmd

# To avoid any implicit rule to kick in, define an empty command
$(KCONFIG_CONFIG) include/config/auto.conf.cmd: ;

# The actual configuration files used during the build are stored in
# include/generated/ and include/config/. Update them if .config is newer than
# include/config/auto.conf (which mirrors .config).
include/config/%.conf: $(KCONFIG_CONFIG) include/config/auto.conf.cmd
	$(Q)$(MAKE) -f $(srctree)/Makefile silentoldconfig
else
# external modules needs include/generated/autoconf.h and include/config/auto.conf
# but do not care if they are up-to-date. Use auto.conf to trigger the test
PHONY += include/config/auto.conf

include/config/auto.conf:
	$(Q)test -e include/generated/autoconf.h -a -e $@ || (		\
	echo >&2;							\
	echo >&2 "  ERROR: Kernel configuration is invalid.";		\
	echo >&2 "         include/generated/autoconf.h or $@ are missing.";\
	echo >&2 "         Run 'make oldconfig && make prepare' on kernel src to fix it.";	\
	echo >&2 ;							\
	/bin/false)

endif # KBUILD_EXTMOD

else
# Dummy target needed, because used as prerequisite
include/config/auto.conf: ;
endif # $(dot-config)

# For the kernel to actually contain only the needed exported symbols,
# we have to build modules as well to determine what those symbols are.
# (this can be evaluated only once include/config/auto.conf has been included)
ifdef CONFIG_TRIM_UNUSED_KSYMS
  KBUILD_MODULES := 1
endif

# The all: target is the default when no target is given on the
# command line.
# This allow a user to issue only 'make' to build a kernel including modules
# Defaults to vmlinux, but the arch makefile usually adds further targets
all: vmlinux

KBUILD_CFLAGS	+= $(call cc-option,-fno-PIE)
KBUILD_AFLAGS	+= $(call cc-option,-fno-PIE)
CFLAGS_GCOV	:= -fprofile-arcs -ftest-coverage -fno-tree-loop-im $(call cc-disable-warning,maybe-uninitialized,)
export CFLAGS_GCOV CFLAGS_KCOV

# The arch Makefile can set ARCH_{CPP,A,C}FLAGS to override the default
# values of the respective KBUILD_* variables
ARCH_CPPFLAGS :=
ARCH_AFLAGS :=
ARCH_CFLAGS :=
include arch/$(SRCARCH)/Makefile

KBUILD_CFLAGS	+= $(call cc-option,-fno-delete-null-pointer-checks,)
KBUILD_CFLAGS	+= $(call cc-disable-warning,frame-address,)
KBUILD_CFLAGS	+= $(call cc-disable-warning, format-truncation)
KBUILD_CFLAGS	+= $(call cc-disable-warning, format-overflow)
KBUILD_CFLAGS	+= $(call cc-disable-warning, int-in-bool-context)

ifdef CONFIG_CC_OPTIMIZE_FOR_SIZE
KBUILD_CFLAGS	+= $(call cc-option,-Oz,-Os)
KBUILD_CFLAGS	+= $(call cc-disable-warning,maybe-uninitialized,)
else
ifdef CONFIG_PROFILE_ALL_BRANCHES
KBUILD_CFLAGS	+= -O2 $(call cc-disable-warning,maybe-uninitialized,)
else
KBUILD_CFLAGS   += -O2
endif
endif

KBUILD_CFLAGS += $(call cc-ifversion, -lt, 0409, \
			$(call cc-disable-warning,maybe-uninitialized,))

# Tell gcc to never replace conditional load with a non-conditional one
KBUILD_CFLAGS	+= $(call cc-option,--param=allow-store-data-races=0)

# check for 'asm goto'
ifeq ($(call shell-cached,$(CONFIG_SHELL) $(srctree)/scripts/gcc-goto.sh $(CC) $(KBUILD_CFLAGS)), y)
	KBUILD_CFLAGS += -DCC_HAVE_ASM_GOTO
	KBUILD_AFLAGS += -DCC_HAVE_ASM_GOTO
endif

include scripts/Makefile.kcov
include scripts/Makefile.gcc-plugins

ifdef CONFIG_READABLE_ASM
# Disable optimizations that make assembler listings hard to read.
# reorder blocks reorders the control in the function
# ipa clone creates specialized cloned functions
# partial inlining inlines only parts of functions
KBUILD_CFLAGS += $(call cc-option,-fno-reorder-blocks,) \
                 $(call cc-option,-fno-ipa-cp-clone,) \
                 $(call cc-option,-fno-partial-inlining)
endif

ifneq ($(CONFIG_FRAME_WARN),0)
KBUILD_CFLAGS += $(call cc-option,-Wframe-larger-than=${CONFIG_FRAME_WARN})
endif

# This selects the stack protector compiler flag. Testing it is delayed
# until after .config has been reprocessed, in the prepare-compiler-check
# target.
ifdef CONFIG_CC_STACKPROTECTOR_AUTO
  stackp-flag := $(call cc-option,-fstack-protector-strong,$(call cc-option,-fstack-protector))
  stackp-name := AUTO
else
ifdef CONFIG_CC_STACKPROTECTOR_REGULAR
  stackp-flag := -fstack-protector
  stackp-name := REGULAR
else
ifdef CONFIG_CC_STACKPROTECTOR_STRONG
  stackp-flag := -fstack-protector-strong
  stackp-name := STRONG
else
  # If either there is no stack protector for this architecture or
  # CONFIG_CC_STACKPROTECTOR_NONE is selected, we're done, and $(stackp-name)
  # is empty, skipping all remaining stack protector tests.
  #
  # Force off for distro compilers that enable stack protector by default.
  KBUILD_CFLAGS += $(call cc-option, -fno-stack-protector)
endif
endif
endif
# Find arch-specific stack protector compiler sanity-checking script.
ifdef stackp-name
ifneq ($(stackp-flag),)
  stackp-path := $(srctree)/scripts/gcc-$(SRCARCH)_$(BITS)-has-stack-protector.sh
  stackp-check := $(wildcard $(stackp-path))
  # If the wildcard test matches a test script, run it to check functionality.
  ifdef stackp-check
    ifneq ($(shell $(CONFIG_SHELL) $(stackp-check) $(CC) $(KBUILD_CPPFLAGS) $(biarch)),y)
      stackp-broken := y
    endif
  endif
  ifndef stackp-broken
    # If the stack protector is functional, enable code that depends on it.
    KBUILD_CPPFLAGS += -DCONFIG_CC_STACKPROTECTOR
    # Either we've already detected the flag (for AUTO) or we'll fail the
    # build in the prepare-compiler-check rule (for specific flag).
    KBUILD_CFLAGS += $(stackp-flag)
  else
    # We have to make sure stack protector is unconditionally disabled if
    # the compiler is broken (in case we're going to continue the build in
    # AUTO mode).
    KBUILD_CFLAGS += $(call cc-option, -fno-stack-protector)
  endif
endif
endif

ifeq ($(cc-name),clang)
KBUILD_CPPFLAGS += $(call cc-option,-Qunused-arguments,)
KBUILD_CFLAGS += $(call cc-disable-warning, format-invalid-specifier)
KBUILD_CFLAGS += $(call cc-disable-warning, gnu)
KBUILD_CFLAGS += $(call cc-disable-warning, address-of-packed-member)
# Quiet clang warning: comparison of unsigned expression < 0 is always false
KBUILD_CFLAGS += $(call cc-disable-warning, tautological-compare)
# CLANG uses a _MergedGlobals as optimization, but this breaks modpost, as the
# source of a reference will be _MergedGlobals and not on of the whitelisted names.
# See modpost pattern 2
KBUILD_CFLAGS += $(call cc-option, -mno-global-merge,)
KBUILD_CFLAGS += $(call cc-option, -fcatch-undefined-behavior)
else

# These warnings generated too much noise in a regular build.
# Use make W=1 to enable them (see scripts/Makefile.extrawarn)
KBUILD_CFLAGS += $(call cc-disable-warning, unused-but-set-variable)
endif

KBUILD_CFLAGS += $(call cc-disable-warning, unused-const-variable)
ifdef CONFIG_FRAME_POINTER
KBUILD_CFLAGS	+= -fno-omit-frame-pointer -fno-optimize-sibling-calls
else
# Some targets (ARM with Thumb2, for example), can't be built with frame
# pointers.  For those, we don't have FUNCTION_TRACER automatically
# select FRAME_POINTER.  However, FUNCTION_TRACER adds -pg, and this is
# incompatible with -fomit-frame-pointer with current GCC, so we don't use
# -fomit-frame-pointer with FUNCTION_TRACER.
ifndef CONFIG_FUNCTION_TRACER
KBUILD_CFLAGS	+= -fomit-frame-pointer
endif
endif

KBUILD_CFLAGS   += $(call cc-option, -fno-var-tracking-assignments)

ifdef CONFIG_DEBUG_INFO
ifdef CONFIG_DEBUG_INFO_SPLIT
KBUILD_CFLAGS   += $(call cc-option, -gsplit-dwarf, -g)
else
KBUILD_CFLAGS	+= -g
endif
KBUILD_AFLAGS	+= -Wa,-gdwarf-2
endif
ifdef CONFIG_DEBUG_INFO_DWARF4
KBUILD_CFLAGS	+= $(call cc-option, -gdwarf-4,)
endif

ifdef CONFIG_DEBUG_INFO_REDUCED
KBUILD_CFLAGS 	+= $(call cc-option, -femit-struct-debug-baseonly) \
		   $(call cc-option,-fno-var-tracking)
endif

ifdef CONFIG_FUNCTION_TRACER
ifndef CC_FLAGS_FTRACE
CC_FLAGS_FTRACE := -pg
endif
export CC_FLAGS_FTRACE
ifdef CONFIG_HAVE_FENTRY
CC_USING_FENTRY	:= $(call cc-option, -mfentry -DCC_USING_FENTRY)
endif
KBUILD_CFLAGS	+= $(CC_FLAGS_FTRACE) $(CC_USING_FENTRY)
KBUILD_AFLAGS	+= $(CC_USING_FENTRY)
ifdef CONFIG_DYNAMIC_FTRACE
	ifdef CONFIG_HAVE_C_RECORDMCOUNT
		BUILD_C_RECORDMCOUNT := y
		export BUILD_C_RECORDMCOUNT
	endif
endif
endif

# We trigger additional mismatches with less inlining
ifdef CONFIG_DEBUG_SECTION_MISMATCH
KBUILD_CFLAGS += $(call cc-option, -fno-inline-functions-called-once)
endif

ifdef CONFIG_LD_DEAD_CODE_DATA_ELIMINATION
KBUILD_CFLAGS	+= $(call cc-option,-ffunction-sections,)
KBUILD_CFLAGS	+= $(call cc-option,-fdata-sections,)
endif

# arch Makefile may override CC so keep this after arch Makefile is included
NOSTDINC_FLAGS += -nostdinc -isystem $(call shell-cached,$(CC) -print-file-name=include)
CHECKFLAGS     += $(NOSTDINC_FLAGS)

# warn about C99 declaration after statement
KBUILD_CFLAGS += $(call cc-option,-Wdeclaration-after-statement,)

# disable pointer signed / unsigned warnings in gcc 4.0
KBUILD_CFLAGS += $(call cc-disable-warning, pointer-sign)

# disable invalid "can't wrap" optimizations for signed / pointers
KBUILD_CFLAGS	+= $(call cc-option,-fno-strict-overflow)

# clang sets -fmerge-all-constants by default as optimization, but this
# is non-conforming behavior for C and in fact breaks the kernel, so we
# need to disable it here generally.
KBUILD_CFLAGS	+= $(call cc-option,-fno-merge-all-constants)

# for gcc -fno-merge-all-constants disables everything, but it is fine
# to have actual conforming behavior enabled.
KBUILD_CFLAGS	+= $(call cc-option,-fmerge-constants)

# Make sure -fstack-check isn't enabled (like gentoo apparently did)
KBUILD_CFLAGS  += $(call cc-option,-fno-stack-check,)

# conserve stack if available
KBUILD_CFLAGS   += $(call cc-option,-fconserve-stack)

# disallow errors like 'EXPORT_GPL(foo);' with missing header
KBUILD_CFLAGS   += $(call cc-option,-Werror=implicit-int)

# require functions to have arguments in prototypes, not empty 'int foo()'
KBUILD_CFLAGS   += $(call cc-option,-Werror=strict-prototypes)

# Prohibit date/time macros, which would make the build non-deterministic
KBUILD_CFLAGS   += $(call cc-option,-Werror=date-time)

# enforce correct pointer usage
KBUILD_CFLAGS   += $(call cc-option,-Werror=incompatible-pointer-types)

# Require designated initializers for all marked structures
KBUILD_CFLAGS   += $(call cc-option,-Werror=designated-init)

# use the deterministic mode of AR if available
KBUILD_ARFLAGS := $(call ar-option,D)

include scripts/Makefile.kasan
include scripts/Makefile.extrawarn
include scripts/Makefile.ubsan

# Add any arch overrides and user supplied CPPFLAGS, AFLAGS and CFLAGS as the
# last assignments
KBUILD_CPPFLAGS += $(ARCH_CPPFLAGS) $(KCPPFLAGS)
KBUILD_AFLAGS   += $(ARCH_AFLAGS)   $(KAFLAGS)
KBUILD_CFLAGS   += $(ARCH_CFLAGS)   $(KCFLAGS)

# Use --build-id when available.
LDFLAGS_BUILD_ID := $(call ld-option, --build-id)
KBUILD_LDFLAGS_MODULE += $(LDFLAGS_BUILD_ID)
LDFLAGS_vmlinux += $(LDFLAGS_BUILD_ID)

ifdef CONFIG_LD_DEAD_CODE_DATA_ELIMINATION
LDFLAGS_vmlinux	+= $(call ld-option, --gc-sections,)
endif

ifeq ($(CONFIG_STRIP_ASM_SYMS),y)
LDFLAGS_vmlinux	+= $(call ld-option, -X,)
endif

# Default kernel image to build when no specific target is given.
# KBUILD_IMAGE may be overruled on the command line or
# set in the environment
# Also any assignments in arch/$(ARCH)/Makefile take precedence over
# this default value
export KBUILD_IMAGE ?= vmlinux

#
# INSTALL_PATH specifies where to place the updated kernel and system map
# images. Default is /boot, but you can set it to other values
export	INSTALL_PATH ?= /boot

#
# INSTALL_DTBS_PATH specifies a prefix for relocations required by build roots.
# Like INSTALL_MOD_PATH, it isn't defined in the Makefile, but can be passed as
# an argument if needed. Otherwise it defaults to the kernel install path
#
export INSTALL_DTBS_PATH ?= $(INSTALL_PATH)/dtbs/$(KERNELRELEASE)

#
# INSTALL_MOD_PATH specifies a prefix to MODLIB for module directory
# relocations required by build roots.  This is not defined in the
# makefile but the argument can be passed to make if needed.
#

MODLIB	= $(INSTALL_MOD_PATH)/lib/modules/$(KERNELRELEASE)
export MODLIB

#
# INSTALL_MOD_STRIP, if defined, will cause modules to be
# stripped after they are installed.  If INSTALL_MOD_STRIP is '1', then
# the default option --strip-debug will be used.  Otherwise,
# INSTALL_MOD_STRIP value will be used as the options to the strip command.

ifdef INSTALL_MOD_STRIP
ifeq ($(INSTALL_MOD_STRIP),1)
mod_strip_cmd = $(STRIP) --strip-debug
else
mod_strip_cmd = $(STRIP) $(INSTALL_MOD_STRIP)
endif # INSTALL_MOD_STRIP=1
else
mod_strip_cmd = true
endif # INSTALL_MOD_STRIP
export mod_strip_cmd

# CONFIG_MODULE_COMPRESS, if defined, will cause module to be compressed
# after they are installed in agreement with CONFIG_MODULE_COMPRESS_GZIP
# or CONFIG_MODULE_COMPRESS_XZ.

mod_compress_cmd = true
ifdef CONFIG_MODULE_COMPRESS
  ifdef CONFIG_MODULE_COMPRESS_GZIP
    mod_compress_cmd = gzip -n -f
  endif # CONFIG_MODULE_COMPRESS_GZIP
  ifdef CONFIG_MODULE_COMPRESS_XZ
    mod_compress_cmd = xz -f
  endif # CONFIG_MODULE_COMPRESS_XZ
endif # CONFIG_MODULE_COMPRESS
export mod_compress_cmd

# Select initial ramdisk compression format, default is gzip(1).
# This shall be used by the dracut(8) tool while creating an initramfs image.
#
INITRD_COMPRESS-y                  := gzip
INITRD_COMPRESS-$(CONFIG_RD_BZIP2) := bzip2
INITRD_COMPRESS-$(CONFIG_RD_LZMA)  := lzma
INITRD_COMPRESS-$(CONFIG_RD_XZ)    := xz
INITRD_COMPRESS-$(CONFIG_RD_LZO)   := lzo
INITRD_COMPRESS-$(CONFIG_RD_LZ4)   := lz4
# do not export INITRD_COMPRESS, since we didn't actually
# choose a sane default compression above.
# export INITRD_COMPRESS := $(INITRD_COMPRESS-y)

ifdef CONFIG_MODULE_SIG_ALL
$(eval $(call config_filename,MODULE_SIG_KEY))

mod_sign_cmd = scripts/sign-file $(CONFIG_MODULE_SIG_HASH) $(MODULE_SIG_KEY_SRCPREFIX)$(CONFIG_MODULE_SIG_KEY) certs/signing_key.x509
else
mod_sign_cmd = true
endif
export mod_sign_cmd

ifdef CONFIG_STACK_VALIDATION
  has_libelf := $(call try-run,\
		echo "int main() {}" | $(HOSTCC) -xc -o /dev/null -lelf -,1,0)
  ifeq ($(has_libelf),1)
    objtool_target := tools/objtool FORCE
  else
    ifdef CONFIG_UNWINDER_ORC
      $(error "Cannot generate ORC metadata for CONFIG_UNWINDER_ORC=y, please install libelf-dev, libelf-devel or elfutils-libelf-devel")
    else
      $(warning "Cannot use CONFIG_STACK_VALIDATION=y, please install libelf-dev, libelf-devel or elfutils-libelf-devel")
    endif
    SKIP_STACK_VALIDATION := 1
    export SKIP_STACK_VALIDATION
  endif
endif


ifeq ($(KBUILD_EXTMOD),)
core-y		+= kernel/ certs/ mm/ fs/ ipc/ security/ crypto/ block/

vmlinux-dirs	:= $(patsubst %/,%,$(filter %/, $(init-y) $(init-m) \
		     $(core-y) $(core-m) $(drivers-y) $(drivers-m) \
		     $(net-y) $(net-m) $(libs-y) $(libs-m) $(virt-y)))

vmlinux-alldirs	:= $(sort $(vmlinux-dirs) $(patsubst %/,%,$(filter %/, \
		     $(init-) $(core-) $(drivers-) $(net-) $(libs-) $(virt-))))

init-y		:= $(patsubst %/, %/built-in.o, $(init-y))
core-y		:= $(patsubst %/, %/built-in.o, $(core-y))
drivers-y	:= $(patsubst %/, %/built-in.o, $(drivers-y))
net-y		:= $(patsubst %/, %/built-in.o, $(net-y))
libs-y1		:= $(patsubst %/, %/lib.a, $(libs-y))
libs-y2		:= $(filter-out %.a, $(patsubst %/, %/built-in.o, $(libs-y)))
virt-y		:= $(patsubst %/, %/built-in.o, $(virt-y))

# Externally visible symbols (used by link-vmlinux.sh)
export KBUILD_VMLINUX_INIT := $(head-y) $(init-y)
export KBUILD_VMLINUX_MAIN := $(core-y) $(libs-y2) $(drivers-y) $(net-y) $(virt-y)
export KBUILD_VMLINUX_LIBS := $(libs-y1)
export KBUILD_LDS          := arch/$(SRCARCH)/kernel/vmlinux.lds
export LDFLAGS_vmlinux
# used by scripts/package/Makefile
export KBUILD_ALLDIRS := $(sort $(filter-out arch/%,$(vmlinux-alldirs)) arch Documentation include samples scripts tools)

vmlinux-deps := $(KBUILD_LDS) $(KBUILD_VMLINUX_INIT) $(KBUILD_VMLINUX_MAIN) $(KBUILD_VMLINUX_LIBS)

# Include targets which we want to execute sequentially if the rest of the
# kernel build went well. If CONFIG_TRIM_UNUSED_KSYMS is set, this might be
# evaluated more than once.
PHONY += vmlinux_prereq
vmlinux_prereq: $(vmlinux-deps) FORCE
ifdef CONFIG_HEADERS_CHECK
	$(Q)$(MAKE) -f $(srctree)/Makefile headers_check
endif
ifdef CONFIG_GDB_SCRIPTS
	$(Q)ln -fsn $(abspath $(srctree)/scripts/gdb/vmlinux-gdb.py)
endif
ifdef CONFIG_TRIM_UNUSED_KSYMS
	$(Q)$(CONFIG_SHELL) $(srctree)/scripts/adjust_autoksyms.sh \
	  "$(MAKE) -f $(srctree)/Makefile vmlinux"
endif

# standalone target for easier testing
include/generated/autoksyms.h: FORCE
	$(Q)$(CONFIG_SHELL) $(srctree)/scripts/adjust_autoksyms.sh true

ARCH_POSTLINK := $(wildcard $(srctree)/arch/$(SRCARCH)/Makefile.postlink)

# Final link of vmlinux with optional arch pass after final link
cmd_link-vmlinux =                                                 \
	$(CONFIG_SHELL) $< $(LD) $(LDFLAGS) $(LDFLAGS_vmlinux) ;    \
	$(if $(ARCH_POSTLINK), $(MAKE) -f $(ARCH_POSTLINK) $@, true)

vmlinux: scripts/link-vmlinux.sh vmlinux_prereq $(vmlinux-deps) FORCE
	+$(call if_changed,link-vmlinux)

# Build samples along the rest of the kernel
ifdef CONFIG_SAMPLES
vmlinux-dirs += samples
endif

# The actual objects are generated when descending,
# make sure no implicit rule kicks in
$(sort $(vmlinux-deps)): $(vmlinux-dirs) ;

# Handle descending into subdirectories listed in $(vmlinux-dirs)
# Preset locale variables to speed up the build process. Limit locale
# tweaks to this spot to avoid wrong language settings when running
# make menuconfig etc.
# Error messages still appears in the original language

PHONY += $(vmlinux-dirs)
$(vmlinux-dirs): prepare scripts
	$(Q)$(MAKE) $(build)=$@ need-builtin=1

define filechk_kernel.release
	echo "$(KERNELVERSION)$$($(CONFIG_SHELL) $(srctree)/scripts/setlocalversion $(srctree))"
endef

# Store (new) KERNELRELEASE string in include/config/kernel.release
include/config/kernel.release: include/config/auto.conf FORCE
	$(call filechk,kernel.release)


# Things we need to do before we recursively start building the kernel
# or the modules are listed in "prepare".
# A multi level approach is used. prepareN is processed before prepareN-1.
# archprepare is used in arch Makefiles and when processed asm symlink,
# version.h and scripts_basic is processed / created.

# Listed in dependency order
PHONY += prepare archprepare prepare0 prepare1 prepare2 prepare3

# prepare3 is used to check if we are building in a separate output directory,
# and if so do:
# 1) Check that make has not been executed in the kernel src $(srctree)
prepare3: include/config/kernel.release
ifneq ($(KBUILD_SRC),)
	@$(kecho) '  Using $(srctree) as source for kernel'
	$(Q)if [ -f $(srctree)/.config -o -d $(srctree)/include/config ]; then \
		echo >&2 "  $(srctree) is not clean, please run 'make mrproper'"; \
		echo >&2 "  in the '$(srctree)' directory.";\
		/bin/false; \
	fi;
endif

# prepare2 creates a makefile if using a separate output directory.
# From this point forward, .config has been reprocessed, so any rules
# that need to depend on updated CONFIG_* values can be checked here.
prepare2: prepare3 prepare-compiler-check outputmakefile asm-generic

prepare1: prepare2 $(version_h) include/generated/utsrelease.h \
                   include/config/auto.conf
	$(cmd_crmodverdir)

archprepare: archheaders archscripts prepare1 scripts_basic

prepare0: archprepare gcc-plugins
	$(Q)$(MAKE) $(build)=.

# All the preparing..
prepare: prepare0 prepare-objtool

# Support for using generic headers in asm-generic
PHONY += asm-generic uapi-asm-generic
asm-generic: uapi-asm-generic
	$(Q)$(MAKE) -f $(srctree)/scripts/Makefile.asm-generic \
	            src=asm obj=arch/$(SRCARCH)/include/generated/asm
uapi-asm-generic:
	$(Q)$(MAKE) -f $(srctree)/scripts/Makefile.asm-generic \
	            src=uapi/asm obj=arch/$(SRCARCH)/include/generated/uapi/asm

PHONY += prepare-objtool
prepare-objtool: $(objtool_target)

# Check for CONFIG flags that require compiler support. Abort the build
# after .config has been processed, but before the kernel build starts.
#
# For security-sensitive CONFIG options, we don't want to fallback and/or
# silently change which compiler flags will be used, since that leads to
# producing kernels with different security feature characteristics
# depending on the compiler used. (For example, "But I selected
# CC_STACKPROTECTOR_STRONG! Why did it build with _REGULAR?!")
PHONY += prepare-compiler-check
prepare-compiler-check: FORCE
# Make sure compiler supports requested stack protector flag.
ifdef stackp-name
  # Warn about CONFIG_CC_STACKPROTECTOR_AUTO having found no option.
  ifeq ($(stackp-flag),)
	@echo CONFIG_CC_STACKPROTECTOR_$(stackp-name): \
		  Compiler does not support any known stack-protector >&2
  else
  # Fail if specifically requested stack protector is missing.
  ifeq ($(call cc-option, $(stackp-flag)),)
	@echo Cannot use CONFIG_CC_STACKPROTECTOR_$(stackp-name): \
		  $(stackp-flag) not supported by compiler >&2 && exit 1
  endif
  endif
endif
# Make sure compiler does not have buggy stack-protector support. If a
# specific stack-protector was requested, fail the build, otherwise warn.
ifdef stackp-broken
  ifeq ($(stackp-name),AUTO)
	@echo CONFIG_CC_STACKPROTECTOR_$(stackp-name): \
                  $(stackp-flag) available but compiler is broken: disabling >&2
  else
	@echo Cannot use CONFIG_CC_STACKPROTECTOR_$(stackp-name): \
                  $(stackp-flag) available but compiler is broken >&2 && exit 1
  endif
endif
	@:

# Generate some files
# ---------------------------------------------------------------------------

# KERNELRELEASE can change from a few different places, meaning version.h
# needs to be updated, so this check is forced on all builds

uts_len := 64
define filechk_utsrelease.h
	if [ `echo -n "$(KERNELRELEASE)" | wc -c ` -gt $(uts_len) ]; then \
	  echo '"$(KERNELRELEASE)" exceeds $(uts_len) characters' >&2;    \
	  exit 1;                                                         \
	fi;                                                               \
	(echo \#define UTS_RELEASE \"$(KERNELRELEASE)\";)
endef

define filechk_version.h
	(echo \#define LINUX_VERSION_CODE $(shell                         \
	expr $(VERSION) \* 65536 + 0$(PATCHLEVEL) \* 256 + 0$(SUBLEVEL)); \
	echo '#define KERNEL_VERSION(a,b,c) (((a) << 16) + ((b) << 8) + (c))';)
endef

$(version_h): $(srctree)/Makefile FORCE
	$(call filechk,version.h)
	$(Q)rm -f $(old_version_h)

include/generated/utsrelease.h: include/config/kernel.release FORCE
	$(call filechk,utsrelease.h)

PHONY += headerdep
headerdep:
	$(Q)find $(srctree)/include/ -name '*.h' | xargs --max-args 1 \
	$(srctree)/scripts/headerdep.pl -I$(srctree)/include

# ---------------------------------------------------------------------------
# Kernel headers

#Default location for installed headers
export INSTALL_HDR_PATH = $(objtree)/usr

# If we do an all arch process set dst to include/arch-$(SRCARCH)
hdr-dst = $(if $(KBUILD_HEADERS), dst=include/arch-$(SRCARCH), dst=include)

PHONY += archheaders
archheaders:

PHONY += archscripts
archscripts:

PHONY += __headers
__headers: $(version_h) scripts_basic uapi-asm-generic archheaders archscripts
	$(Q)$(MAKE) $(build)=scripts build_unifdef

PHONY += headers_install_all
headers_install_all:
	$(Q)$(CONFIG_SHELL) $(srctree)/scripts/headers.sh install

PHONY += headers_install
headers_install: __headers
	$(if $(wildcard $(srctree)/arch/$(SRCARCH)/include/uapi/asm/Kbuild),, \
	  $(error Headers not exportable for the $(SRCARCH) architecture))
	$(Q)$(MAKE) $(hdr-inst)=include/uapi dst=include
	$(Q)$(MAKE) $(hdr-inst)=arch/$(SRCARCH)/include/uapi $(hdr-dst)

PHONY += headers_check_all
headers_check_all: headers_install_all
	$(Q)$(CONFIG_SHELL) $(srctree)/scripts/headers.sh check

PHONY += headers_check
headers_check: headers_install
	$(Q)$(MAKE) $(hdr-inst)=include/uapi dst=include HDRCHECK=1
	$(Q)$(MAKE) $(hdr-inst)=arch/$(SRCARCH)/include/uapi $(hdr-dst) HDRCHECK=1

# ---------------------------------------------------------------------------
# Kernel selftest

PHONY += kselftest
kselftest:
	$(Q)$(MAKE) -C $(srctree)/tools/testing/selftests run_tests

PHONY += kselftest-clean
kselftest-clean:
	$(Q)$(MAKE) -C $(srctree)/tools/testing/selftests clean

PHONY += kselftest-merge
kselftest-merge:
	$(if $(wildcard $(objtree)/.config),, $(error No .config exists, config your kernel first!))
	$(Q)$(CONFIG_SHELL) $(srctree)/scripts/kconfig/merge_config.sh \
		-m $(objtree)/.config \
		$(srctree)/tools/testing/selftests/*/config
	+$(Q)$(MAKE) -f $(srctree)/Makefile olddefconfig

# ---------------------------------------------------------------------------
# Modules

ifdef CONFIG_MODULES

# By default, build modules as well

all: modules

# Build modules
#
# A module can be listed more than once in obj-m resulting in
# duplicate lines in modules.order files.  Those are removed
# using awk while concatenating to the final file.

PHONY += modules
modules: $(vmlinux-dirs) $(if $(KBUILD_BUILTIN),vmlinux) modules.builtin
	$(Q)$(AWK) '!x[$$0]++' $(vmlinux-dirs:%=$(objtree)/%/modules.order) > $(objtree)/modules.order
	@$(kecho) '  Building modules, stage 2.';
	$(Q)$(MAKE) -f $(srctree)/scripts/Makefile.modpost

modules.builtin: $(vmlinux-dirs:%=%/modules.builtin)
	$(Q)$(AWK) '!x[$$0]++' $^ > $(objtree)/modules.builtin

%/modules.builtin: include/config/auto.conf
	$(Q)$(MAKE) $(modbuiltin)=$*


# Target to prepare building external modules
PHONY += modules_prepare
modules_prepare: prepare scripts

# Target to install modules
PHONY += modules_install
modules_install: _modinst_ _modinst_post

PHONY += _modinst_
_modinst_:
	@rm -rf $(MODLIB)/kernel
	@rm -f $(MODLIB)/source
	@mkdir -p $(MODLIB)/kernel
	@ln -s $(abspath $(srctree)) $(MODLIB)/source
	@if [ ! $(objtree) -ef  $(MODLIB)/build ]; then \
		rm -f $(MODLIB)/build ; \
		ln -s $(CURDIR) $(MODLIB)/build ; \
	fi
	@cp -f $(objtree)/modules.order $(MODLIB)/
	@cp -f $(objtree)/modules.builtin $(MODLIB)/
	$(Q)$(MAKE) -f $(srctree)/scripts/Makefile.modinst

# This depmod is only for convenience to give the initial
# boot a modules.dep even before / is mounted read-write.  However the
# boot script depmod is the master version.
PHONY += _modinst_post
_modinst_post: _modinst_
	$(call cmd,depmod)

ifeq ($(CONFIG_MODULE_SIG), y)
PHONY += modules_sign
modules_sign:
	$(Q)$(MAKE) -f $(srctree)/scripts/Makefile.modsign
endif

else # CONFIG_MODULES

# Modules not configured
# ---------------------------------------------------------------------------

PHONY += modules modules_install
modules modules_install:
	@echo >&2
	@echo >&2 "The present kernel configuration has modules disabled."
	@echo >&2 "Type 'make config' and enable loadable module support."
	@echo >&2 "Then build a kernel with module support enabled."
	@echo >&2
	@exit 1

endif # CONFIG_MODULES

###
# Cleaning is done on three levels.
# make clean     Delete most generated files
#                Leave enough to build external modules
# make mrproper  Delete the current configuration, and all generated files
# make distclean Remove editor backup files, patch leftover files and the like

# Directories & files removed with 'make clean'
CLEAN_DIRS  += $(MODVERDIR)

# Directories & files removed with 'make mrproper'
MRPROPER_DIRS  += include/config usr/include include/generated          \
		  arch/*/include/generated .tmp_objdiff
MRPROPER_FILES += .config .config.old .version \
		  Module.symvers tags TAGS cscope* GPATH GTAGS GRTAGS GSYMS \
		  signing_key.pem signing_key.priv signing_key.x509	\
		  x509.genkey extra_certificates signing_key.x509.keyid	\
		  signing_key.x509.signer vmlinux-gdb.py

# clean - Delete most, but leave enough to build external modules
#
clean: rm-dirs  := $(CLEAN_DIRS)
clean: rm-files := $(CLEAN_FILES)
clean-dirs      := $(addprefix _clean_, . $(vmlinux-alldirs) Documentation samples)

PHONY += $(clean-dirs) clean archclean vmlinuxclean
$(clean-dirs):
	$(Q)$(MAKE) $(clean)=$(patsubst _clean_%,%,$@)

vmlinuxclean:
	$(Q)$(CONFIG_SHELL) $(srctree)/scripts/link-vmlinux.sh clean
	$(Q)$(if $(ARCH_POSTLINK), $(MAKE) -f $(ARCH_POSTLINK) clean)

clean: archclean vmlinuxclean

# mrproper - Delete all generated files, including .config
#
mrproper: rm-dirs  := $(wildcard $(MRPROPER_DIRS))
mrproper: rm-files := $(wildcard $(MRPROPER_FILES))
mrproper-dirs      := $(addprefix _mrproper_,scripts)

PHONY += $(mrproper-dirs) mrproper archmrproper
$(mrproper-dirs):
	$(Q)$(MAKE) $(clean)=$(patsubst _mrproper_%,%,$@)

mrproper: clean archmrproper $(mrproper-dirs)
	$(call cmd,rmdirs)
	$(call cmd,rmfiles)

# distclean
#
PHONY += distclean

distclean: mrproper
	@find $(srctree) $(RCS_FIND_IGNORE) \
		\( -name '*.orig' -o -name '*.rej' -o -name '*~' \
		-o -name '*.bak' -o -name '#*#' -o -name '*%' \
		-o -name 'core' \) \
		-type f -print | xargs rm -f


# Packaging of the kernel to various formats
# ---------------------------------------------------------------------------
# rpm target kept for backward compatibility
package-dir	:= scripts/package

%src-pkg: FORCE
	$(Q)$(MAKE) $(build)=$(package-dir) $@
%pkg: include/config/kernel.release FORCE
	$(Q)$(MAKE) $(build)=$(package-dir) $@
rpm: rpm-pkg
	@echo "  WARNING: \"rpm\" target will be removed after Linux 4.18"
	@echo "           Please use \"rpm-pkg\" instead."


# Brief documentation of the typical targets used
# ---------------------------------------------------------------------------

boards := $(wildcard $(srctree)/arch/$(SRCARCH)/configs/*_defconfig)
boards := $(sort $(notdir $(boards)))
board-dirs := $(dir $(wildcard $(srctree)/arch/$(SRCARCH)/configs/*/*_defconfig))
board-dirs := $(sort $(notdir $(board-dirs:/=)))

PHONY += help
help:
	@echo  'Cleaning targets:'
	@echo  '  clean		  - Remove most generated files but keep the config and'
	@echo  '                    enough build support to build external modules'
	@echo  '  mrproper	  - Remove all generated files + config + various backup files'
	@echo  '  distclean	  - mrproper + remove editor backup and patch files'
	@echo  ''
	@echo  'Configuration targets:'
	@$(MAKE) -f $(srctree)/scripts/kconfig/Makefile help
	@echo  ''
	@echo  'Other generic targets:'
	@echo  '  all		  - Build all targets marked with [*]'
	@echo  '* vmlinux	  - Build the bare kernel'
	@echo  '* modules	  - Build all modules'
	@echo  '  modules_install - Install all modules to INSTALL_MOD_PATH (default: /)'
	@echo  '  dir/            - Build all files in dir and below'
	@echo  '  dir/file.[ois]  - Build specified target only'
	@echo  '  dir/file.ll     - Build the LLVM assembly file'
	@echo  '                    (requires compiler support for LLVM assembly generation)'
	@echo  '  dir/file.lst    - Build specified mixed source/assembly target only'
	@echo  '                    (requires a recent binutils and recent build (System.map))'
	@echo  '  dir/file.ko     - Build module including final link'
	@echo  '  modules_prepare - Set up for building external modules'
	@echo  '  tags/TAGS	  - Generate tags file for editors'
	@echo  '  cscope	  - Generate cscope index'
	@echo  '  gtags           - Generate GNU GLOBAL index'
	@echo  '  kernelrelease	  - Output the release version string (use with make -s)'
	@echo  '  kernelversion	  - Output the version stored in Makefile (use with make -s)'
	@echo  '  image_name	  - Output the image name (use with make -s)'
	@echo  '  headers_install - Install sanitised kernel headers to INSTALL_HDR_PATH'; \
	 echo  '                    (default: $(INSTALL_HDR_PATH))'; \
	 echo  ''
	@echo  'Static analysers:'
	@echo  '  checkstack      - Generate a list of stack hogs'
	@echo  '  namespacecheck  - Name space analysis on compiled kernel'
	@echo  '  versioncheck    - Sanity check on version.h usage'
	@echo  '  includecheck    - Check for duplicate included header files'
	@echo  '  export_report   - List the usages of all exported symbols'
	@echo  '  headers_check   - Sanity check on exported headers'
	@echo  '  headerdep       - Detect inclusion cycles in headers'
	@echo  '  coccicheck      - Check with Coccinelle'
	@echo  ''
	@echo  'Kernel selftest:'
	@echo  '  kselftest       - Build and run kernel selftest (run as root)'
	@echo  '                    Build, install, and boot kernel before'
	@echo  '                    running kselftest on it'
	@echo  '  kselftest-clean - Remove all generated kselftest files'
	@echo  '  kselftest-merge - Merge all the config dependencies of kselftest to existing'
	@echo  '                    .config.'
	@echo  ''
	@echo 'Userspace tools targets:'
	@echo '  use "make tools/help"'
	@echo '  or  "cd tools; make help"'
	@echo  ''
	@echo  'Kernel packaging:'
	@$(MAKE) $(build)=$(package-dir) help
	@echo  ''
	@echo  'Documentation targets:'
	@$(MAKE) -f $(srctree)/Documentation/Makefile dochelp
	@echo  ''
	@echo  'Architecture specific targets ($(SRCARCH)):'
	@$(if $(archhelp),$(archhelp),\
		echo '  No architecture specific help defined for $(SRCARCH)')
	@echo  ''
	@$(if $(boards), \
		$(foreach b, $(boards), \
		printf "  %-24s - Build for %s\\n" $(b) $(subst _defconfig,,$(b));) \
		echo '')
	@$(if $(board-dirs), \
		$(foreach b, $(board-dirs), \
		printf "  %-16s - Show %s-specific targets\\n" help-$(b) $(b);) \
		printf "  %-16s - Show all of the above\\n" help-boards; \
		echo '')

	@echo  '  make V=0|1 [targets] 0 => quiet build (default), 1 => verbose build'
	@echo  '  make V=2   [targets] 2 => give reason for rebuild of target'
	@echo  '  make O=dir [targets] Locate all output files in "dir", including .config'
	@echo  '  make C=1   [targets] Check re-compiled c source with $$CHECK (sparse by default)'
	@echo  '  make C=2   [targets] Force check of all c source with $$CHECK'
	@echo  '  make RECORDMCOUNT_WARN=1 [targets] Warn about ignored mcount sections'
	@echo  '  make W=n   [targets] Enable extra gcc checks, n=1,2,3 where'
	@echo  '		1: warnings which may be relevant and do not occur too often'
	@echo  '		2: warnings which occur quite often but may still be relevant'
	@echo  '		3: more obscure warnings, can most likely be ignored'
	@echo  '		Multiple levels can be combined with W=12 or W=123'
	@echo  ''
	@echo  'Execute "make" or "make all" to build all targets marked with [*] '
	@echo  'For further info see the ./README file'


help-board-dirs := $(addprefix help-,$(board-dirs))

help-boards: $(help-board-dirs)

boards-per-dir = $(sort $(notdir $(wildcard $(srctree)/arch/$(SRCARCH)/configs/$*/*_defconfig)))

$(help-board-dirs): help-%:
	@echo  'Architecture specific targets ($(SRCARCH) $*):'
	@$(if $(boards-per-dir), \
		$(foreach b, $(boards-per-dir), \
		printf "  %-24s - Build for %s\\n" $*/$(b) $(subst _defconfig,,$(b));) \
		echo '')


# Documentation targets
# ---------------------------------------------------------------------------
DOC_TARGETS := xmldocs latexdocs pdfdocs htmldocs epubdocs cleandocs \
	       linkcheckdocs dochelp refcheckdocs
PHONY += $(DOC_TARGETS)
$(DOC_TARGETS): scripts_basic FORCE
	$(Q)$(MAKE) $(build)=Documentation $@

else # KBUILD_EXTMOD

###
# External module support.
# When building external modules the kernel used as basis is considered
# read-only, and no consistency checks are made and the make
# system is not used on the basis kernel. If updates are required
# in the basis kernel ordinary make commands (without M=...) must
# be used.
#
# The following are the only valid targets when building external
# modules.
# make M=dir clean     Delete all automatically generated files
# make M=dir modules   Make all modules in specified dir
# make M=dir	       Same as 'make M=dir modules'
# make M=dir modules_install
#                      Install the modules built in the module directory
#                      Assumes install directory is already created

# We are always building modules
KBUILD_MODULES := 1
PHONY += crmodverdir
crmodverdir:
	$(cmd_crmodverdir)

PHONY += $(objtree)/Module.symvers
$(objtree)/Module.symvers:
	@test -e $(objtree)/Module.symvers || ( \
	echo; \
	echo "  WARNING: Symbol version dump $(objtree)/Module.symvers"; \
	echo "           is missing; modules will have no dependencies and modversions."; \
	echo )

module-dirs := $(addprefix _module_,$(KBUILD_EXTMOD))
PHONY += $(module-dirs) modules
$(module-dirs): crmodverdir $(objtree)/Module.symvers
	$(Q)$(MAKE) $(build)=$(patsubst _module_%,%,$@)

modules: $(module-dirs)
	@$(kecho) '  Building modules, stage 2.';
	$(Q)$(MAKE) -f $(srctree)/scripts/Makefile.modpost

PHONY += modules_install
modules_install: _emodinst_ _emodinst_post

install-dir := $(if $(INSTALL_MOD_DIR),$(INSTALL_MOD_DIR),extra)
PHONY += _emodinst_
_emodinst_:
	$(Q)mkdir -p $(MODLIB)/$(install-dir)
	$(Q)$(MAKE) -f $(srctree)/scripts/Makefile.modinst

PHONY += _emodinst_post
_emodinst_post: _emodinst_
	$(call cmd,depmod)

clean-dirs := $(addprefix _clean_,$(KBUILD_EXTMOD))

PHONY += $(clean-dirs) clean
$(clean-dirs):
	$(Q)$(MAKE) $(clean)=$(patsubst _clean_%,%,$@)

clean:	rm-dirs := $(MODVERDIR)
clean: rm-files := $(KBUILD_EXTMOD)/Module.symvers

PHONY += help
help:
	@echo  '  Building external modules.'
	@echo  '  Syntax: make -C path/to/kernel/src M=$$PWD target'
	@echo  ''
	@echo  '  modules         - default target, build the module(s)'
	@echo  '  modules_install - install the module'
	@echo  '  clean           - remove generated files in module directory only'
	@echo  ''

# Dummies...
PHONY += prepare scripts
prepare: ;
scripts: ;
endif # KBUILD_EXTMOD

clean: $(clean-dirs)
	$(call cmd,rmdirs)
	$(call cmd,rmfiles)
	@find $(if $(KBUILD_EXTMOD), $(KBUILD_EXTMOD), .) $(RCS_FIND_IGNORE) \
		\( -name '*.[aios]' -o -name '*.ko' -o -name '.*.cmd' \
		-o -name '*.ko.*' -o -name '*.dtb' -o -name '*.dtb.S' \
		-o -name '*.dwo' -o -name '*.lst' \
		-o -name '*.su'  \
		-o -name '.*.d' -o -name '.*.tmp' -o -name '*.mod.c' \
		-o -name '*.symtypes' -o -name 'modules.order' \
		-o -name modules.builtin -o -name '.tmp_*.o.*' \
		-o -name .cache.mk \
		-o -name '*.c.[012]*.*' \
		-o -name '*.ll' \
		-o -name '*.gcno' \) -type f -print | xargs rm -f

# Generate tags for editors
# ---------------------------------------------------------------------------
quiet_cmd_tags = GEN     $@
      cmd_tags = $(CONFIG_SHELL) $(srctree)/scripts/tags.sh $@

tags TAGS cscope gtags: FORCE
	$(call cmd,tags)

# Scripts to check various things for consistency
# ---------------------------------------------------------------------------

PHONY += includecheck versioncheck coccicheck namespacecheck export_report

includecheck:
	find $(srctree)/* $(RCS_FIND_IGNORE) \
		-name '*.[hcS]' -type f -print | sort \
		| xargs $(PERL) -w $(srctree)/scripts/checkincludes.pl

versioncheck:
	find $(srctree)/* $(RCS_FIND_IGNORE) \
		-name '*.[hcS]' -type f -print | sort \
		| xargs $(PERL) -w $(srctree)/scripts/checkversion.pl

coccicheck:
	$(Q)$(CONFIG_SHELL) $(srctree)/scripts/$@

namespacecheck:
	$(PERL) $(srctree)/scripts/namespace.pl

export_report:
	$(PERL) $(srctree)/scripts/export_report.pl

endif #ifeq ($(config-targets),1)
endif #ifeq ($(mixed-targets),1)

PHONY += checkstack kernelrelease kernelversion image_name

# UML needs a little special treatment here.  It wants to use the host
# toolchain, so needs $(SUBARCH) passed to checkstack.pl.  Everyone
# else wants $(ARCH), including people doing cross-builds, which means
# that $(SUBARCH) doesn't work here.
ifeq ($(ARCH), um)
CHECKSTACK_ARCH := $(SUBARCH)
else
CHECKSTACK_ARCH := $(ARCH)
endif
checkstack:
	$(OBJDUMP) -d vmlinux $$(find . -name '*.ko') | \
	$(PERL) $(src)/scripts/checkstack.pl $(CHECKSTACK_ARCH)

kernelrelease:
	@echo "$(KERNELVERSION)$$($(CONFIG_SHELL) $(srctree)/scripts/setlocalversion $(srctree))"

kernelversion:
	@echo $(KERNELVERSION)

image_name:
	@echo $(KBUILD_IMAGE)

# Clear a bunch of variables before executing the submake
tools/: FORCE
	$(Q)mkdir -p $(objtree)/tools
	$(Q)$(MAKE) LDFLAGS= MAKEFLAGS="$(tools_silent) $(filter --j% -j,$(MAKEFLAGS))" O=$(abspath $(objtree)) subdir=tools -C $(src)/tools/

tools/%: FORCE
	$(Q)mkdir -p $(objtree)/tools
	$(Q)$(MAKE) LDFLAGS= MAKEFLAGS="$(tools_silent) $(filter --j% -j,$(MAKEFLAGS))" O=$(abspath $(objtree)) subdir=tools -C $(src)/tools/ $*

# Single targets
# ---------------------------------------------------------------------------
# Single targets are compatible with:
# - build with mixed source and output
# - build with separate output dir 'make O=...'
# - external modules
#
#  target-dir => where to store outputfile
#  build-dir  => directory in kernel source tree to use

ifeq ($(KBUILD_EXTMOD),)
        build-dir  = $(patsubst %/,%,$(dir $@))
        target-dir = $(dir $@)
else
        zap-slash=$(filter-out .,$(patsubst %/,%,$(dir $@)))
        build-dir  = $(KBUILD_EXTMOD)$(if $(zap-slash),/$(zap-slash))
        target-dir = $(if $(KBUILD_EXTMOD),$(dir $<),$(dir $@))
endif

%.s: %.c prepare scripts FORCE
	$(Q)$(MAKE) $(build)=$(build-dir) $(target-dir)$(notdir $@)
%.i: %.c prepare scripts FORCE
	$(Q)$(MAKE) $(build)=$(build-dir) $(target-dir)$(notdir $@)
%.o: %.c prepare scripts FORCE
	$(Q)$(MAKE) $(build)=$(build-dir) $(target-dir)$(notdir $@)
%.lst: %.c prepare scripts FORCE
	$(Q)$(MAKE) $(build)=$(build-dir) $(target-dir)$(notdir $@)
%.s: %.S prepare scripts FORCE
	$(Q)$(MAKE) $(build)=$(build-dir) $(target-dir)$(notdir $@)
%.o: %.S prepare scripts FORCE
	$(Q)$(MAKE) $(build)=$(build-dir) $(target-dir)$(notdir $@)
%.symtypes: %.c prepare scripts FORCE
	$(Q)$(MAKE) $(build)=$(build-dir) $(target-dir)$(notdir $@)
%.ll: %.c prepare scripts FORCE
	$(Q)$(MAKE) $(build)=$(build-dir) $(target-dir)$(notdir $@)

# Modules
/: prepare scripts FORCE
	$(cmd_crmodverdir)
	$(Q)$(MAKE) KBUILD_MODULES=$(if $(CONFIG_MODULES),1) \
	$(build)=$(build-dir)
# Make sure the latest headers are built for Documentation
Documentation/ samples/: headers_install
%/: prepare scripts FORCE
	$(cmd_crmodverdir)
	$(Q)$(MAKE) KBUILD_MODULES=$(if $(CONFIG_MODULES),1) \
	$(build)=$(build-dir)
%.ko: prepare scripts FORCE
	$(cmd_crmodverdir)
	$(Q)$(MAKE) KBUILD_MODULES=$(if $(CONFIG_MODULES),1)   \
	$(build)=$(build-dir) $(@:.ko=.o)
	$(Q)$(MAKE) -f $(srctree)/scripts/Makefile.modpost

# FIXME Should go into a make.lib or something
# ===========================================================================

quiet_cmd_rmdirs = $(if $(wildcard $(rm-dirs)),CLEAN   $(wildcard $(rm-dirs)))
      cmd_rmdirs = rm -rf $(rm-dirs)

quiet_cmd_rmfiles = $(if $(wildcard $(rm-files)),CLEAN   $(wildcard $(rm-files)))
      cmd_rmfiles = rm -f $(rm-files)

# Run depmod only if we have System.map and depmod is executable
quiet_cmd_depmod = DEPMOD  $(KERNELRELEASE)
      cmd_depmod = $(CONFIG_SHELL) $(srctree)/scripts/depmod.sh $(DEPMOD) \
                   $(KERNELRELEASE) "$(patsubst y,_,$(CONFIG_HAVE_UNDERSCORE_SYMBOL_PREFIX))"

# Create temporary dir for module support files
# clean it up only when building all modules
cmd_crmodverdir = $(Q)mkdir -p $(MODVERDIR) \
                  $(if $(KBUILD_MODULES),; rm -f $(MODVERDIR)/*)

# read all saved command lines

cmd_files := $(wildcard .*.cmd $(foreach f,$(sort $(targets)),$(dir $(f)).$(notdir $(f)).cmd))

ifneq ($(cmd_files),)
  $(cmd_files): ;	# Do not try to update included dependency files
  include $(cmd_files)
endif

endif	# skip-makefile

PHONY += FORCE
FORCE:

# Declare the contents of the .PHONY variable as phony.  We keep that
# information in a variable so we can use it in if_changed and friends.
.PHONY: $(PHONY)<|MERGE_RESOLUTION|>--- conflicted
+++ resolved
@@ -1,11 +1,7 @@
 # SPDX-License-Identifier: GPL-2.0
 VERSION = 4
 PATCHLEVEL = 16
-<<<<<<< HEAD
-SUBLEVEL = 0
-=======
 SUBLEVEL = 12
->>>>>>> e2a75b6d
 EXTRAVERSION =
 NAME = Fearless Coyote
 
@@ -431,6 +427,11 @@
 KBUILD_CFLAGS_MODULE  := -DMODULE
 KBUILD_LDFLAGS_MODULE := -T $(srctree)/scripts/module-common.lds
 GCC_PLUGINS_CFLAGS :=
+
+# Warn about unsupported modules in kernels built inside Autobuild
+ifneq ($(wildcard /.buildenv),)
+CFLAGS		+= -DUNSUPPORTED_MODULES=2
+endif
 
 export ARCH SRCARCH CONFIG_SHELL HOSTCC HOSTCFLAGS CROSS_COMPILE AS LD CC
 export CPP AR NM STRIP OBJCOPY OBJDUMP HOSTLDFLAGS HOST_LOADLIBES
@@ -1071,6 +1072,15 @@
 include/config/kernel.release: include/config/auto.conf FORCE
 	$(call filechk,kernel.release)
 
+suse_version_h := include/generated/uapi/linux/suse_version.h
+
+define filechk_suse_version
+	$(CONFIG_SHELL) $(srctree)/scripts/gen-suse_version_h.sh
+endef
+
+$(suse_version_h): include/config/auto.conf FORCE
+	$(call filechk,suse_version)
+
 
 # Things we need to do before we recursively start building the kernel
 # or the modules are listed in "prepare".
@@ -1100,7 +1110,7 @@
 prepare2: prepare3 prepare-compiler-check outputmakefile asm-generic
 
 prepare1: prepare2 $(version_h) include/generated/utsrelease.h \
-                   include/config/auto.conf
+                   include/config/auto.conf $(suse_version_h)
 	$(cmd_crmodverdir)
 
 archprepare: archheaders archscripts prepare1 scripts_basic
