--- conflicted
+++ resolved
@@ -1,14 +1,8 @@
 # SPDX-License-Identifier: GPL-2.0
 VERSION = 4
-<<<<<<< HEAD
-PATCHLEVEL = 18
-SUBLEVEL = 5
-EXTRAVERSION =
-=======
 PATCHLEVEL = 19
 SUBLEVEL = 0
 EXTRAVERSION = -rc1
->>>>>>> 5b394b2d
 NAME = Merciless Moray
 
 # *DOCUMENTATION*
@@ -449,18 +443,13 @@
 KBUILD_LDFLAGS :=
 GCC_PLUGINS_CFLAGS :=
 
-<<<<<<< HEAD
 # Warn about unsupported modules in kernels built inside Autobuild
 ifneq ($(wildcard /.buildenv),)
 CFLAGS		+= -DUNSUPPORTED_MODULES=2
 endif
 
-export ARCH SRCARCH CONFIG_SHELL HOSTCC HOSTCFLAGS CROSS_COMPILE AS LD CC
-export CPP AR NM STRIP OBJCOPY OBJDUMP HOSTLDFLAGS HOST_LOADLIBES
-=======
 export ARCH SRCARCH CONFIG_SHELL HOSTCC KBUILD_HOSTCFLAGS CROSS_COMPILE AS LD CC
 export CPP AR NM STRIP OBJCOPY OBJDUMP KBUILD_HOSTLDFLAGS KBUILD_HOSTLDLIBS
->>>>>>> 5b394b2d
 export MAKE LEX YACC AWK GENKSYMS INSTALLKERNEL PERL PYTHON PYTHON2 PYTHON3 UTS_MACHINE
 export HOSTCXX KBUILD_HOSTCXXFLAGS LDFLAGS_MODULE CHECK CHECKFLAGS
 
@@ -1123,12 +1112,8 @@
 # that need to depend on updated CONFIG_* values can be checked here.
 prepare2: prepare3 outputmakefile asm-generic
 
-<<<<<<< HEAD
 prepare1: prepare2 $(version_h) $(autoksyms_h) include/generated/utsrelease.h \
-                   include/config/auto.conf $(suse_version_h)
-=======
-prepare1: prepare2 $(version_h) $(autoksyms_h) include/generated/utsrelease.h
->>>>>>> 5b394b2d
+                   $(suse_version_h)
 	$(cmd_crmodverdir)
 
 archprepare: archheaders archscripts prepare1 scripts_basic
