VERSION = 4
PATCHLEVEL = 1
SUBLEVEL = 0
<<<<<<< HEAD
EXTRAVERSION = -rc5-161-gaaa20fc
=======
EXTRAVERSION = -rc6
>>>>>>> c65b99f0
NAME = Hurr durr I'ma sheep

# *DOCUMENTATION*
# To see a list of typical targets execute "make help"
# More info can be located in ./README
# Comments in this file are targeted only to the developer, do not
# expect to learn how to build the kernel reading this file.

# o Do not use make's built-in rules and variables
#   (this increases performance and avoids hard-to-debug behaviour);
# o Look for make include files relative to root of kernel src
MAKEFLAGS += -rR --include-dir=$(CURDIR)

# Avoid funny character set dependencies
unexport LC_ALL
LC_COLLATE=C
LC_NUMERIC=C
export LC_COLLATE LC_NUMERIC

# Avoid interference with shell env settings
unexport GREP_OPTIONS

# We are using a recursive build, so we need to do a little thinking
# to get the ordering right.
#
# Most importantly: sub-Makefiles should only ever modify files in
# their own directory. If in some directory we have a dependency on
# a file in another dir (which doesn't happen often, but it's often
# unavoidable when linking the built-in.o targets which finally
# turn into vmlinux), we will call a sub make in that other dir, and
# after that we are sure that everything which is in that other dir
# is now up to date.
#
# The only cases where we need to modify files which have global
# effects are thus separated out and done before the recursive
# descending is started. They are now explicitly listed as the
# prepare rule.

# Beautify output
# ---------------------------------------------------------------------------
#
# Normally, we echo the whole command before executing it. By making
# that echo $($(quiet)$(cmd)), we now have the possibility to set
# $(quiet) to choose other forms of output instead, e.g.
#
#         quiet_cmd_cc_o_c = Compiling $(RELDIR)/$@
#         cmd_cc_o_c       = $(CC) $(c_flags) -c -o $@ $<
#
# If $(quiet) is empty, the whole command will be printed.
# If it is set to "quiet_", only the short version will be printed.
# If it is set to "silent_", nothing will be printed at all, since
# the variable $(silent_cmd_cc_o_c) doesn't exist.
#
# A simple variant is to prefix commands with $(Q) - that's useful
# for commands that shall be hidden in non-verbose mode.
#
#	$(Q)ln $@ :<
#
# If KBUILD_VERBOSE equals 0 then the above command will be hidden.
# If KBUILD_VERBOSE equals 1 then the above command is displayed.
#
# To put more focus on warnings, be less verbose as default
# Use 'make V=1' to see the full commands

ifeq ("$(origin V)", "command line")
  KBUILD_VERBOSE = $(V)
endif
ifndef KBUILD_VERBOSE
  KBUILD_VERBOSE = 0
endif

ifeq ($(KBUILD_VERBOSE),1)
  quiet =
  Q =
else
  quiet=quiet_
  Q = @
endif

# If the user is running make -s (silent mode), suppress echoing of
# commands

ifneq ($(filter 4.%,$(MAKE_VERSION)),)	# make-4
ifneq ($(filter %s ,$(firstword x$(MAKEFLAGS))),)
  quiet=silent_
endif
else					# make-3.8x
ifneq ($(filter s% -s%,$(MAKEFLAGS)),)
  quiet=silent_
endif
endif

export quiet Q KBUILD_VERBOSE

# kbuild supports saving output files in a separate directory.
# To locate output files in a separate directory two syntaxes are supported.
# In both cases the working directory must be the root of the kernel src.
# 1) O=
# Use "make O=dir/to/store/output/files/"
#
# 2) Set KBUILD_OUTPUT
# Set the environment variable KBUILD_OUTPUT to point to the directory
# where the output files shall be placed.
# export KBUILD_OUTPUT=dir/to/store/output/files/
# make
#
# The O= assignment takes precedence over the KBUILD_OUTPUT environment
# variable.

# KBUILD_SRC is set on invocation of make in OBJ directory
# KBUILD_SRC is not intended to be used by the regular user (for now)
ifeq ($(KBUILD_SRC),)

# OK, Make called in directory where kernel src resides
# Do we want to locate output files in a separate directory?
ifeq ("$(origin O)", "command line")
  KBUILD_OUTPUT := $(O)
endif

# That's our default target when none is given on the command line
PHONY := _all
_all:

# Cancel implicit rules on top Makefile
$(CURDIR)/Makefile Makefile: ;

ifneq ($(KBUILD_OUTPUT),)
# Invoke a second make in the output directory, passing relevant variables
# check that the output directory actually exists
saved-output := $(KBUILD_OUTPUT)
KBUILD_OUTPUT := $(shell mkdir -p $(KBUILD_OUTPUT) && cd $(KBUILD_OUTPUT) \
								&& /bin/pwd)
$(if $(KBUILD_OUTPUT),, \
     $(error failed to create output directory "$(saved-output)"))

PHONY += $(MAKECMDGOALS) sub-make

$(filter-out _all sub-make $(CURDIR)/Makefile, $(MAKECMDGOALS)) _all: sub-make
	@:

sub-make: FORCE
	$(Q)$(MAKE) -C $(KBUILD_OUTPUT) KBUILD_SRC=$(CURDIR) \
	-f $(CURDIR)/Makefile $(filter-out _all sub-make,$(MAKECMDGOALS))

# Leave processing to above invocation of make
skip-makefile := 1
endif # ifneq ($(KBUILD_OUTPUT),)
endif # ifeq ($(KBUILD_SRC),)

# We process the rest of the Makefile if this is the final invocation of make
ifeq ($(skip-makefile),)

# Do not print "Entering directory ...",
# but we want to display it when entering to the output directory
# so that IDEs/editors are able to understand relative filenames.
MAKEFLAGS += --no-print-directory

# Call a source code checker (by default, "sparse") as part of the
# C compilation.
#
# Use 'make C=1' to enable checking of only re-compiled files.
# Use 'make C=2' to enable checking of *all* source files, regardless
# of whether they are re-compiled or not.
#
# See the file "Documentation/sparse.txt" for more details, including
# where to get the "sparse" utility.

ifeq ("$(origin C)", "command line")
  KBUILD_CHECKSRC = $(C)
endif
ifndef KBUILD_CHECKSRC
  KBUILD_CHECKSRC = 0
endif

# Use make M=dir to specify directory of external module to build
# Old syntax make ... SUBDIRS=$PWD is still supported
# Setting the environment variable KBUILD_EXTMOD take precedence
ifdef SUBDIRS
  KBUILD_EXTMOD ?= $(SUBDIRS)
endif

ifeq ("$(origin M)", "command line")
  KBUILD_EXTMOD := $(M)
endif

# If building an external module we do not care about the all: rule
# but instead _all depend on modules
PHONY += all
ifeq ($(KBUILD_EXTMOD),)
_all: all
else
_all: modules
endif

ifeq ($(KBUILD_SRC),)
        # building in the source tree
        srctree := .
else
        ifeq ($(KBUILD_SRC)/,$(dir $(CURDIR)))
                # building in a subdirectory of the source tree
                srctree := ..
        else
                srctree := $(KBUILD_SRC)
        endif
endif
objtree		:= .
src		:= $(srctree)
obj		:= $(objtree)

VPATH		:= $(srctree)$(if $(KBUILD_EXTMOD),:$(KBUILD_EXTMOD))

export srctree objtree VPATH


# SUBARCH tells the usermode build what the underlying arch is.  That is set
# first, and if a usermode build is happening, the "ARCH=um" on the command
# line overrides the setting of ARCH below.  If a native build is happening,
# then ARCH is assigned, getting whatever value it gets normally, and
# SUBARCH is subsequently ignored.

SUBARCH := $(shell uname -m | sed -e s/i.86/x86/ -e s/x86_64/x86/ \
				  -e s/sun4u/sparc64/ \
				  -e s/arm.*/arm/ -e s/sa110/arm/ \
				  -e s/s390x/s390/ -e s/parisc64/parisc/ \
				  -e s/ppc.*/powerpc/ -e s/mips.*/mips/ \
				  -e s/sh[234].*/sh/ -e s/aarch64.*/arm64/ )

# Cross compiling and selecting different set of gcc/bin-utils
# ---------------------------------------------------------------------------
#
# When performing cross compilation for other architectures ARCH shall be set
# to the target architecture. (See arch/* for the possibilities).
# ARCH can be set during invocation of make:
# make ARCH=ia64
# Another way is to have ARCH set in the environment.
# The default ARCH is the host where make is executed.

# CROSS_COMPILE specify the prefix used for all executables used
# during compilation. Only gcc and related bin-utils executables
# are prefixed with $(CROSS_COMPILE).
# CROSS_COMPILE can be set on the command line
# make CROSS_COMPILE=ia64-linux-
# Alternatively CROSS_COMPILE can be set in the environment.
# A third alternative is to store a setting in .config so that plain
# "make" in the configured kernel build directory always uses that.
# Default value for CROSS_COMPILE is not to prefix executables
# Note: Some architectures assign CROSS_COMPILE in their arch/*/Makefile
ARCH		?= $(SUBARCH)
CROSS_COMPILE	?= $(CONFIG_CROSS_COMPILE:"%"=%)

# Architecture as present in compile.h
UTS_MACHINE 	:= $(ARCH)
SRCARCH 	:= $(ARCH)

# Additional ARCH settings for x86
ifeq ($(ARCH),i386)
        SRCARCH := x86
endif
ifeq ($(ARCH),x86_64)
        SRCARCH := x86
endif

# Additional ARCH settings for sparc
ifeq ($(ARCH),sparc32)
       SRCARCH := sparc
endif
ifeq ($(ARCH),sparc64)
       SRCARCH := sparc
endif

# Additional ARCH settings for sh
ifeq ($(ARCH),sh64)
       SRCARCH := sh
endif

# Additional ARCH settings for tile
ifeq ($(ARCH),tilepro)
       SRCARCH := tile
endif
ifeq ($(ARCH),tilegx)
       SRCARCH := tile
endif

# Where to locate arch specific headers
hdr-arch  := $(SRCARCH)

KCONFIG_CONFIG	?= .config
export KCONFIG_CONFIG

# SHELL used by kbuild
CONFIG_SHELL := $(shell if [ -x "$$BASH" ]; then echo $$BASH; \
	  else if [ -x /bin/bash ]; then echo /bin/bash; \
	  else echo sh; fi ; fi)

HOSTCC       = gcc
HOSTCXX      = g++
HOSTCFLAGS   = -Wall -Wmissing-prototypes -Wstrict-prototypes -O2 -fomit-frame-pointer -std=gnu89
HOSTCXXFLAGS = -O2

ifeq ($(shell $(HOSTCC) -v 2>&1 | grep -c "clang version"), 1)
HOSTCFLAGS  += -Wno-unused-value -Wno-unused-parameter \
		-Wno-missing-field-initializers -fno-delete-null-pointer-checks
endif

# Decide whether to build built-in, modular, or both.
# Normally, just do built-in.

KBUILD_MODULES :=
KBUILD_BUILTIN := 1

# If we have only "make modules", don't compile built-in objects.
# When we're building modules with modversions, we need to consider
# the built-in objects during the descend as well, in order to
# make sure the checksums are up to date before we record them.

ifeq ($(MAKECMDGOALS),modules)
  KBUILD_BUILTIN := $(if $(CONFIG_MODVERSIONS),1)
endif

# If we have "make <whatever> modules", compile modules
# in addition to whatever we do anyway.
# Just "make" or "make all" shall build modules as well

ifneq ($(filter all _all modules,$(MAKECMDGOALS)),)
  KBUILD_MODULES := 1
endif

ifeq ($(MAKECMDGOALS),)
  KBUILD_MODULES := 1
endif

export KBUILD_MODULES KBUILD_BUILTIN
export KBUILD_CHECKSRC KBUILD_SRC KBUILD_EXTMOD

ifneq ($(CC),)
ifeq ($(shell $(CC) -v 2>&1 | grep -c "clang version"), 1)
COMPILER := clang
else
COMPILER := gcc
endif
export COMPILER
endif

# We need some generic definitions (do not try to remake the file).
scripts/Kbuild.include: ;
include scripts/Kbuild.include

# Make variables (CC, etc...)
AS		= $(CROSS_COMPILE)as
LD		= $(CROSS_COMPILE)ld
CC		= $(CROSS_COMPILE)gcc
CPP		= $(CC) -E
AR		= $(CROSS_COMPILE)ar
NM		= $(CROSS_COMPILE)nm
STRIP		= $(CROSS_COMPILE)strip
OBJCOPY		= $(CROSS_COMPILE)objcopy
OBJDUMP		= $(CROSS_COMPILE)objdump
AWK		= awk
GENKSYMS	= scripts/genksyms/genksyms
INSTALLKERNEL  := installkernel
DEPMOD		= /sbin/depmod
PERL		= perl
PYTHON		= python
CHECK		= sparse

CHECKFLAGS     := -D__linux__ -Dlinux -D__STDC__ -Dunix -D__unix__ \
		  -Wbitwise -Wno-return-void $(CF)
CFLAGS_MODULE   =
AFLAGS_MODULE   =
LDFLAGS_MODULE  =
CFLAGS_KERNEL	=
AFLAGS_KERNEL	=
CFLAGS_GCOV	= -fprofile-arcs -ftest-coverage


# Use USERINCLUDE when you must reference the UAPI directories only.
USERINCLUDE    := \
		-I$(srctree)/arch/$(hdr-arch)/include/uapi \
		-Iarch/$(hdr-arch)/include/generated/uapi \
		-I$(srctree)/include/uapi \
		-Iinclude/generated/uapi \
                -include $(srctree)/include/linux/kconfig.h

# Use LINUXINCLUDE when you must reference the include/ directory.
# Needed to be compatible with the O= option
LINUXINCLUDE    := \
		-I$(srctree)/arch/$(hdr-arch)/include \
		-Iarch/$(hdr-arch)/include/generated/uapi \
		-Iarch/$(hdr-arch)/include/generated \
		$(if $(KBUILD_SRC), -I$(srctree)/include) \
		-Iinclude \
		$(USERINCLUDE)

KBUILD_CPPFLAGS := -D__KERNEL__

KBUILD_CFLAGS   := -Wall -Wundef -Wstrict-prototypes -Wno-trigraphs \
		   -fno-strict-aliasing -fno-common \
		   -Werror-implicit-function-declaration \
		   -Wno-format-security \
		   -std=gnu89

KBUILD_AFLAGS_KERNEL :=
KBUILD_CFLAGS_KERNEL :=
KBUILD_AFLAGS   := -D__ASSEMBLY__
KBUILD_AFLAGS_MODULE  := -DMODULE
KBUILD_CFLAGS_MODULE  := -DMODULE
KBUILD_LDFLAGS_MODULE := -T $(srctree)/scripts/module-common.lds

# Read KERNELRELEASE from include/config/kernel.release (if it exists)
KERNELRELEASE = $(shell cat include/config/kernel.release 2> /dev/null)
KERNELVERSION = $(VERSION)$(if $(PATCHLEVEL),.$(PATCHLEVEL)$(if $(SUBLEVEL),.$(SUBLEVEL)))$(EXTRAVERSION)

export VERSION PATCHLEVEL SUBLEVEL KERNELRELEASE KERNELVERSION
export ARCH SRCARCH CONFIG_SHELL HOSTCC HOSTCFLAGS CROSS_COMPILE AS LD CC
export CPP AR NM STRIP OBJCOPY OBJDUMP
export MAKE AWK GENKSYMS INSTALLKERNEL PERL PYTHON UTS_MACHINE
export HOSTCXX HOSTCXXFLAGS LDFLAGS_MODULE CHECK CHECKFLAGS

export KBUILD_CPPFLAGS NOSTDINC_FLAGS LINUXINCLUDE OBJCOPYFLAGS LDFLAGS
export KBUILD_CFLAGS CFLAGS_KERNEL CFLAGS_MODULE CFLAGS_GCOV CFLAGS_KASAN
export KBUILD_AFLAGS AFLAGS_KERNEL AFLAGS_MODULE
export KBUILD_AFLAGS_MODULE KBUILD_CFLAGS_MODULE KBUILD_LDFLAGS_MODULE
export KBUILD_AFLAGS_KERNEL KBUILD_CFLAGS_KERNEL
export KBUILD_ARFLAGS

# When compiling out-of-tree modules, put MODVERDIR in the module
# tree rather than in the kernel tree. The kernel tree might
# even be read-only.
export MODVERDIR := $(if $(KBUILD_EXTMOD),$(firstword $(KBUILD_EXTMOD))/).tmp_versions

# Files to ignore in find ... statements

export RCS_FIND_IGNORE := \( -name SCCS -o -name BitKeeper -o -name .svn -o    \
			  -name CVS -o -name .pc -o -name .hg -o -name .git \) \
			  -prune -o
export RCS_TAR_IGNORE := --exclude SCCS --exclude BitKeeper --exclude .svn \
			 --exclude CVS --exclude .pc --exclude .hg --exclude .git

# ===========================================================================
# Rules shared between *config targets and build targets

# Basic helpers built in scripts/
PHONY += scripts_basic
scripts_basic:
	$(Q)$(MAKE) $(build)=scripts/basic
	$(Q)rm -f .tmp_quiet_recordmcount

# To avoid any implicit rule to kick in, define an empty command.
scripts/basic/%: scripts_basic ;

PHONY += outputmakefile
# outputmakefile generates a Makefile in the output directory, if using a
# separate output directory. This allows convenient use of make in the
# output directory.
outputmakefile:
ifneq ($(KBUILD_SRC),)
	$(Q)ln -fsn $(srctree) source
	$(Q)$(CONFIG_SHELL) $(srctree)/scripts/mkmakefile \
	    $(srctree) $(objtree) $(VERSION) $(PATCHLEVEL)
endif

# Support for using generic headers in asm-generic
PHONY += asm-generic
asm-generic:
	$(Q)$(MAKE) -f $(srctree)/scripts/Makefile.asm-generic \
	            src=asm obj=arch/$(SRCARCH)/include/generated/asm
	$(Q)$(MAKE) -f $(srctree)/scripts/Makefile.asm-generic \
	            src=uapi/asm obj=arch/$(SRCARCH)/include/generated/uapi/asm

# To make sure we do not include .config for any of the *config targets
# catch them early, and hand them over to scripts/kconfig/Makefile
# It is allowed to specify more targets when calling make, including
# mixing *config targets and build targets.
# For example 'make oldconfig all'.
# Detect when mixed targets is specified, and make a second invocation
# of make so .config is not included in this case either (for *config).

version_h := include/generated/uapi/linux/version.h
old_version_h := include/linux/version.h

no-dot-config-targets := clean mrproper distclean \
			 cscope gtags TAGS tags help% %docs check% coccicheck \
			 $(version_h) headers_% archheaders archscripts \
			 kernelversion %src-pkg

config-targets := 0
mixed-targets  := 0
dot-config     := 1

ifneq ($(filter $(no-dot-config-targets), $(MAKECMDGOALS)),)
	ifeq ($(filter-out $(no-dot-config-targets), $(MAKECMDGOALS)),)
		dot-config := 0
	endif
endif

ifeq ($(KBUILD_EXTMOD),)
        ifneq ($(filter config %config,$(MAKECMDGOALS)),)
                config-targets := 1
                ifneq ($(words $(MAKECMDGOALS)),1)
                        mixed-targets := 1
                endif
        endif
endif

ifeq ($(mixed-targets),1)
# ===========================================================================
# We're called with mixed targets (*config and build targets).
# Handle them one by one.

PHONY += $(MAKECMDGOALS) __build_one_by_one

$(filter-out __build_one_by_one, $(MAKECMDGOALS)): __build_one_by_one
	@:

__build_one_by_one:
	$(Q)set -e; \
	for i in $(MAKECMDGOALS); do \
		$(MAKE) -f $(srctree)/Makefile $$i; \
	done

else
ifeq ($(config-targets),1)
# ===========================================================================
# *config targets only - make sure prerequisites are updated, and descend
# in scripts/kconfig to make the *config target

# Read arch specific Makefile to set KBUILD_DEFCONFIG as needed.
# KBUILD_DEFCONFIG may point out an alternative default configuration
# used for 'make defconfig'
include arch/$(SRCARCH)/Makefile
export KBUILD_DEFCONFIG KBUILD_KCONFIG

config: scripts_basic outputmakefile FORCE
	$(Q)$(MAKE) $(build)=scripts/kconfig $@

%config: scripts_basic outputmakefile FORCE
	$(Q)$(MAKE) $(build)=scripts/kconfig $@

else
# ===========================================================================
# Build targets only - this includes vmlinux, arch specific targets, clean
# targets and others. In general all targets except *config targets.

ifeq ($(KBUILD_EXTMOD),)
# Additional helpers built in scripts/
# Carefully list dependencies so we do not try to build scripts twice
# in parallel
PHONY += scripts
scripts: scripts_basic include/config/auto.conf include/config/tristate.conf \
	 asm-generic
	$(Q)$(MAKE) $(build)=$(@)

# Objects we will link into vmlinux / subdirs we need to visit
init-y		:= init/
drivers-y	:= drivers/ sound/ firmware/
net-y		:= net/
libs-y		:= lib/
core-y		:= usr/
endif # KBUILD_EXTMOD

ifeq ($(dot-config),1)
# Read in config
-include include/config/auto.conf

ifeq ($(KBUILD_EXTMOD),)
# Read in dependencies to all Kconfig* files, make sure to run
# oldconfig if changes are detected.
-include include/config/auto.conf.cmd

# To avoid any implicit rule to kick in, define an empty command
$(KCONFIG_CONFIG) include/config/auto.conf.cmd: ;

# If .config is newer than include/config/auto.conf, someone tinkered
# with it and forgot to run make oldconfig.
# if auto.conf.cmd is missing then we are probably in a cleaned tree so
# we execute the config step to be sure to catch updated Kconfig files
include/config/%.conf: $(KCONFIG_CONFIG) include/config/auto.conf.cmd
	$(Q)$(MAKE) -f $(srctree)/Makefile silentoldconfig
else
# external modules needs include/generated/autoconf.h and include/config/auto.conf
# but do not care if they are up-to-date. Use auto.conf to trigger the test
PHONY += include/config/auto.conf

include/config/auto.conf:
	$(Q)test -e include/generated/autoconf.h -a -e $@ || (		\
	echo >&2;							\
	echo >&2 "  ERROR: Kernel configuration is invalid.";		\
	echo >&2 "         include/generated/autoconf.h or $@ are missing.";\
	echo >&2 "         Run 'make oldconfig && make prepare' on kernel src to fix it.";	\
	echo >&2 ;							\
	/bin/false)

endif # KBUILD_EXTMOD

else
# Dummy target needed, because used as prerequisite
include/config/auto.conf: ;
endif # $(dot-config)

# The all: target is the default when no target is given on the
# command line.
# This allow a user to issue only 'make' to build a kernel including modules
# Defaults to vmlinux, but the arch makefile usually adds further targets
all: vmlinux

include arch/$(SRCARCH)/Makefile

KBUILD_CFLAGS	+= $(call cc-option,-fno-delete-null-pointer-checks,)

ifdef CONFIG_CC_OPTIMIZE_FOR_SIZE
KBUILD_CFLAGS	+= -Os $(call cc-disable-warning,maybe-uninitialized,)
else
KBUILD_CFLAGS	+= -O2
endif

# Tell gcc to never replace conditional load with a non-conditional one
KBUILD_CFLAGS	+= $(call cc-option,--param=allow-store-data-races=0)

ifdef CONFIG_READABLE_ASM
# Disable optimizations that make assembler listings hard to read.
# reorder blocks reorders the control in the function
# ipa clone creates specialized cloned functions
# partial inlining inlines only parts of functions
KBUILD_CFLAGS += $(call cc-option,-fno-reorder-blocks,) \
                 $(call cc-option,-fno-ipa-cp-clone,) \
                 $(call cc-option,-fno-partial-inlining)
endif

ifneq ($(CONFIG_FRAME_WARN),0)
KBUILD_CFLAGS += $(call cc-option,-Wframe-larger-than=${CONFIG_FRAME_WARN})
endif

# Handle stack protector mode.
#
# Since kbuild can potentially perform two passes (first with the old
# .config values and then with updated .config values), we cannot error out
# if a desired compiler option is unsupported. If we were to error, kbuild
# could never get to the second pass and actually notice that we changed
# the option to something that was supported.
#
# Additionally, we don't want to fallback and/or silently change which compiler
# flags will be used, since that leads to producing kernels with different
# security feature characteristics depending on the compiler used. ("But I
# selected CC_STACKPROTECTOR_STRONG! Why did it build with _REGULAR?!")
#
# The middle ground is to warn here so that the failed option is obvious, but
# to let the build fail with bad compiler flags so that we can't produce a
# kernel when there is a CONFIG and compiler mismatch.
#
ifdef CONFIG_CC_STACKPROTECTOR_REGULAR
  stackp-flag := -fstack-protector
  ifeq ($(call cc-option, $(stackp-flag)),)
    $(warning Cannot use CONFIG_CC_STACKPROTECTOR_REGULAR: \
             -fstack-protector not supported by compiler)
  endif
else
ifdef CONFIG_CC_STACKPROTECTOR_STRONG
  stackp-flag := -fstack-protector-strong
  ifeq ($(call cc-option, $(stackp-flag)),)
    $(warning Cannot use CONFIG_CC_STACKPROTECTOR_STRONG: \
	      -fstack-protector-strong not supported by compiler)
  endif
else
  # Force off for distro compilers that enable stack protector by default.
  stackp-flag := $(call cc-option, -fno-stack-protector)
endif
endif
KBUILD_CFLAGS += $(stackp-flag)

ifeq ($(COMPILER),clang)
KBUILD_CPPFLAGS += $(call cc-option,-Qunused-arguments,)
KBUILD_CPPFLAGS += $(call cc-option,-Wno-unknown-warning-option,)
KBUILD_CFLAGS += $(call cc-disable-warning, unused-variable)
KBUILD_CFLAGS += $(call cc-disable-warning, format-invalid-specifier)
KBUILD_CFLAGS += $(call cc-disable-warning, gnu)
# Quiet clang warning: comparison of unsigned expression < 0 is always false
KBUILD_CFLAGS += $(call cc-disable-warning, tautological-compare)
# CLANG uses a _MergedGlobals as optimization, but this breaks modpost, as the
# source of a reference will be _MergedGlobals and not on of the whitelisted names.
# See modpost pattern 2
KBUILD_CFLAGS += $(call cc-option, -mno-global-merge,)
KBUILD_CFLAGS += $(call cc-option, -fcatch-undefined-behavior)
else

# This warning generated too much noise in a regular build.
# Use make W=1 to enable this warning (see scripts/Makefile.build)
KBUILD_CFLAGS += $(call cc-disable-warning, unused-but-set-variable)
endif

ifdef CONFIG_FRAME_POINTER
KBUILD_CFLAGS	+= -fno-omit-frame-pointer -fno-optimize-sibling-calls
else
# Some targets (ARM with Thumb2, for example), can't be built with frame
# pointers.  For those, we don't have FUNCTION_TRACER automatically
# select FRAME_POINTER.  However, FUNCTION_TRACER adds -pg, and this is
# incompatible with -fomit-frame-pointer with current GCC, so we don't use
# -fomit-frame-pointer with FUNCTION_TRACER.
ifndef CONFIG_FUNCTION_TRACER
KBUILD_CFLAGS	+= -fomit-frame-pointer
endif
endif

KBUILD_CFLAGS   += $(call cc-option, -fno-var-tracking-assignments)

ifdef CONFIG_DEBUG_INFO
ifdef CONFIG_DEBUG_INFO_SPLIT
KBUILD_CFLAGS   += $(call cc-option, -gsplit-dwarf, -g)
else
KBUILD_CFLAGS	+= -g
endif
KBUILD_AFLAGS	+= -Wa,-gdwarf-2
endif
ifdef CONFIG_DEBUG_INFO_DWARF4
KBUILD_CFLAGS	+= $(call cc-option, -gdwarf-4,)
endif

ifdef CONFIG_DEBUG_INFO_REDUCED
KBUILD_CFLAGS 	+= $(call cc-option, -femit-struct-debug-baseonly) \
		   $(call cc-option,-fno-var-tracking)
endif

ifdef CONFIG_FUNCTION_TRACER
ifndef CC_FLAGS_FTRACE
CC_FLAGS_FTRACE := -pg
endif
export CC_FLAGS_FTRACE
ifdef CONFIG_HAVE_FENTRY
CC_USING_FENTRY	:= $(call cc-option, -mfentry -DCC_USING_FENTRY)
endif
KBUILD_CFLAGS	+= $(CC_FLAGS_FTRACE) $(CC_USING_FENTRY)
KBUILD_AFLAGS	+= $(CC_USING_FENTRY)
ifdef CONFIG_DYNAMIC_FTRACE
	ifdef CONFIG_HAVE_C_RECORDMCOUNT
		BUILD_C_RECORDMCOUNT := y
		export BUILD_C_RECORDMCOUNT
	endif
endif
endif

# We trigger additional mismatches with less inlining
ifdef CONFIG_DEBUG_SECTION_MISMATCH
KBUILD_CFLAGS += $(call cc-option, -fno-inline-functions-called-once)
endif

# arch Makefile may override CC so keep this after arch Makefile is included
NOSTDINC_FLAGS += -nostdinc -isystem $(shell $(CC) -print-file-name=include)
CHECKFLAGS     += $(NOSTDINC_FLAGS)

# warn about C99 declaration after statement
KBUILD_CFLAGS += $(call cc-option,-Wdeclaration-after-statement,)

# disable pointer signed / unsigned warnings in gcc 4.0
KBUILD_CFLAGS += $(call cc-disable-warning, pointer-sign)

# disable invalid "can't wrap" optimizations for signed / pointers
KBUILD_CFLAGS	+= $(call cc-option,-fno-strict-overflow)

# conserve stack if available
KBUILD_CFLAGS   += $(call cc-option,-fconserve-stack)

# disallow errors like 'EXPORT_GPL(foo);' with missing header
KBUILD_CFLAGS   += $(call cc-option,-Werror=implicit-int)

# require functions to have arguments in prototypes, not empty 'int foo()'
KBUILD_CFLAGS   += $(call cc-option,-Werror=strict-prototypes)

# Prohibit date/time macros, which would make the build non-deterministic
KBUILD_CFLAGS   += $(call cc-option,-Werror=date-time)

# use the deterministic mode of AR if available
KBUILD_ARFLAGS := $(call ar-option,D)

# check for 'asm goto'
ifeq ($(shell $(CONFIG_SHELL) $(srctree)/scripts/gcc-goto.sh $(CC)), y)
	KBUILD_CFLAGS += -DCC_HAVE_ASM_GOTO
	KBUILD_AFLAGS += -DCC_HAVE_ASM_GOTO
endif

include scripts/Makefile.kasan
include scripts/Makefile.extrawarn

# Add user supplied CPPFLAGS, AFLAGS and CFLAGS as the last assignments
KBUILD_CPPFLAGS += $(KCPPFLAGS)
KBUILD_AFLAGS += $(KAFLAGS)
KBUILD_CFLAGS += $(KCFLAGS)

# Use --build-id when available.
LDFLAGS_BUILD_ID = $(patsubst -Wl$(comma)%,%,\
			      $(call cc-ldoption, -Wl$(comma)--build-id,))
KBUILD_LDFLAGS_MODULE += $(LDFLAGS_BUILD_ID)
LDFLAGS_vmlinux += $(LDFLAGS_BUILD_ID)

ifeq ($(CONFIG_STRIP_ASM_SYMS),y)
LDFLAGS_vmlinux	+= $(call ld-option, -X,)
endif

# Default kernel image to build when no specific target is given.
# KBUILD_IMAGE may be overruled on the command line or
# set in the environment
# Also any assignments in arch/$(ARCH)/Makefile take precedence over
# this default value
export KBUILD_IMAGE ?= vmlinux

#
# INSTALL_PATH specifies where to place the updated kernel and system map
# images. Default is /boot, but you can set it to other values
export	INSTALL_PATH ?= /boot

#
# INSTALL_DTBS_PATH specifies a prefix for relocations required by build roots.
# Like INSTALL_MOD_PATH, it isn't defined in the Makefile, but can be passed as
# an argument if needed. Otherwise it defaults to the kernel install path
#
export INSTALL_DTBS_PATH ?= $(INSTALL_PATH)/dtbs/$(KERNELRELEASE)

#
# INSTALL_MOD_PATH specifies a prefix to MODLIB for module directory
# relocations required by build roots.  This is not defined in the
# makefile but the argument can be passed to make if needed.
#

MODLIB	= $(INSTALL_MOD_PATH)/lib/modules/$(KERNELRELEASE)
export MODLIB

#
# INSTALL_MOD_STRIP, if defined, will cause modules to be
# stripped after they are installed.  If INSTALL_MOD_STRIP is '1', then
# the default option --strip-debug will be used.  Otherwise,
# INSTALL_MOD_STRIP value will be used as the options to the strip command.

ifdef INSTALL_MOD_STRIP
ifeq ($(INSTALL_MOD_STRIP),1)
mod_strip_cmd = $(STRIP) --strip-debug
else
mod_strip_cmd = $(STRIP) $(INSTALL_MOD_STRIP)
endif # INSTALL_MOD_STRIP=1
else
mod_strip_cmd = true
endif # INSTALL_MOD_STRIP
export mod_strip_cmd

# CONFIG_MODULE_COMPRESS, if defined, will cause module to be compressed
# after they are installed in agreement with CONFIG_MODULE_COMPRESS_GZIP
# or CONFIG_MODULE_COMPRESS_XZ.

mod_compress_cmd = true
ifdef CONFIG_MODULE_COMPRESS
  ifdef CONFIG_MODULE_COMPRESS_GZIP
    mod_compress_cmd = gzip -n
  endif # CONFIG_MODULE_COMPRESS_GZIP
  ifdef CONFIG_MODULE_COMPRESS_XZ
    mod_compress_cmd = xz
  endif # CONFIG_MODULE_COMPRESS_XZ
endif # CONFIG_MODULE_COMPRESS
export mod_compress_cmd

# Select initial ramdisk compression format, default is gzip(1).
# This shall be used by the dracut(8) tool while creating an initramfs image.
#
INITRD_COMPRESS-y                  := gzip
INITRD_COMPRESS-$(CONFIG_RD_BZIP2) := bzip2
INITRD_COMPRESS-$(CONFIG_RD_LZMA)  := lzma
INITRD_COMPRESS-$(CONFIG_RD_XZ)    := xz
INITRD_COMPRESS-$(CONFIG_RD_LZO)   := lzo
INITRD_COMPRESS-$(CONFIG_RD_LZ4)   := lz4
# do not export INITRD_COMPRESS, since we didn't actually
# choose a sane default compression above.
# export INITRD_COMPRESS := $(INITRD_COMPRESS-y)

ifdef CONFIG_MODULE_SIG_ALL
MODSECKEY = ./signing_key.priv
MODPUBKEY = ./signing_key.x509
export MODPUBKEY
mod_sign_cmd = perl $(srctree)/scripts/sign-file $(CONFIG_MODULE_SIG_HASH) $(MODSECKEY) $(MODPUBKEY)
else
mod_sign_cmd = true
endif
export mod_sign_cmd


ifeq ($(KBUILD_EXTMOD),)
core-y		+= kernel/ mm/ fs/ ipc/ security/ crypto/ block/

vmlinux-dirs	:= $(patsubst %/,%,$(filter %/, $(init-y) $(init-m) \
		     $(core-y) $(core-m) $(drivers-y) $(drivers-m) \
		     $(net-y) $(net-m) $(libs-y) $(libs-m)))

vmlinux-alldirs	:= $(sort $(vmlinux-dirs) $(patsubst %/,%,$(filter %/, \
		     $(init-) $(core-) $(drivers-) $(net-) $(libs-))))

init-y		:= $(patsubst %/, %/built-in.o, $(init-y))
core-y		:= $(patsubst %/, %/built-in.o, $(core-y))
drivers-y	:= $(patsubst %/, %/built-in.o, $(drivers-y))
net-y		:= $(patsubst %/, %/built-in.o, $(net-y))
libs-y1		:= $(patsubst %/, %/lib.a, $(libs-y))
libs-y2		:= $(patsubst %/, %/built-in.o, $(libs-y))
libs-y		:= $(libs-y1) $(libs-y2)

# Externally visible symbols (used by link-vmlinux.sh)
export KBUILD_VMLINUX_INIT := $(head-y) $(init-y)
export KBUILD_VMLINUX_MAIN := $(core-y) $(libs-y) $(drivers-y) $(net-y)
export KBUILD_LDS          := arch/$(SRCARCH)/kernel/vmlinux.lds
export LDFLAGS_vmlinux
# used by scripts/pacmage/Makefile
export KBUILD_ALLDIRS := $(sort $(filter-out arch/%,$(vmlinux-alldirs)) arch Documentation include samples scripts tools virt)

vmlinux-deps := $(KBUILD_LDS) $(KBUILD_VMLINUX_INIT) $(KBUILD_VMLINUX_MAIN)

# Final link of vmlinux
      cmd_link-vmlinux = $(CONFIG_SHELL) $< $(LD) $(LDFLAGS) $(LDFLAGS_vmlinux)
quiet_cmd_link-vmlinux = LINK    $@

# Include targets which we want to
# execute if the rest of the kernel build went well.
vmlinux: scripts/link-vmlinux.sh $(vmlinux-deps) FORCE
ifdef CONFIG_HEADERS_CHECK
	$(Q)$(MAKE) -f $(srctree)/Makefile headers_check
endif
ifdef CONFIG_SAMPLES
	$(Q)$(MAKE) $(build)=samples
endif
ifdef CONFIG_BUILD_DOCSRC
	$(Q)$(MAKE) $(build)=Documentation
endif
ifdef CONFIG_GDB_SCRIPTS
	$(Q)ln -fsn `cd $(srctree) && /bin/pwd`/scripts/gdb/vmlinux-gdb.py
endif
	+$(call if_changed,link-vmlinux)

# The actual objects are generated when descending,
# make sure no implicit rule kicks in
$(sort $(vmlinux-deps)): $(vmlinux-dirs) ;

# Handle descending into subdirectories listed in $(vmlinux-dirs)
# Preset locale variables to speed up the build process. Limit locale
# tweaks to this spot to avoid wrong language settings when running
# make menuconfig etc.
# Error messages still appears in the original language

PHONY += $(vmlinux-dirs)
$(vmlinux-dirs): prepare scripts
	$(Q)$(MAKE) $(build)=$@

define filechk_kernel.release
	echo "$(KERNELVERSION)$$($(CONFIG_SHELL) $(srctree)/scripts/setlocalversion $(srctree))"
endef

# Store (new) KERNELRELEASE string in include/config/kernel.release
include/config/kernel.release: include/config/auto.conf FORCE
	$(call filechk,kernel.release)


# Things we need to do before we recursively start building the kernel
# or the modules are listed in "prepare".
# A multi level approach is used. prepareN is processed before prepareN-1.
# archprepare is used in arch Makefiles and when processed asm symlink,
# version.h and scripts_basic is processed / created.

# Listed in dependency order
PHONY += prepare archprepare prepare0 prepare1 prepare2 prepare3

# prepare3 is used to check if we are building in a separate output directory,
# and if so do:
# 1) Check that make has not been executed in the kernel src $(srctree)
prepare3: include/config/kernel.release
ifneq ($(KBUILD_SRC),)
	@$(kecho) '  Using $(srctree) as source for kernel'
	$(Q)if [ -f $(srctree)/.config -o -d $(srctree)/include/config ]; then \
		echo >&2 "  $(srctree) is not clean, please run 'make mrproper'"; \
		echo >&2 "  in the '$(srctree)' directory.";\
		/bin/false; \
	fi;
endif

# prepare2 creates a makefile if using a separate output directory
prepare2: prepare3 outputmakefile asm-generic

prepare1: prepare2 $(version_h) include/generated/utsrelease.h \
                   include/config/auto.conf
	$(cmd_crmodverdir)

archprepare: archheaders archscripts prepare1 scripts_basic

prepare0: archprepare FORCE
	$(Q)$(MAKE) $(build)=.

# All the preparing..
prepare: prepare0

# Generate some files
# ---------------------------------------------------------------------------

# KERNELRELEASE can change from a few different places, meaning version.h
# needs to be updated, so this check is forced on all builds

uts_len := 64
define filechk_utsrelease.h
	if [ `echo -n "$(KERNELRELEASE)" | wc -c ` -gt $(uts_len) ]; then \
	  echo '"$(KERNELRELEASE)" exceeds $(uts_len) characters' >&2;    \
	  exit 1;                                                         \
	fi;                                                               \
	(echo \#define UTS_RELEASE \"$(KERNELRELEASE)\";)
endef

define filechk_version.h
	(echo \#define LINUX_VERSION_CODE $(shell                         \
	expr $(VERSION) \* 65536 + 0$(PATCHLEVEL) \* 256 + 0$(SUBLEVEL)); \
	echo '#define KERNEL_VERSION(a,b,c) (((a) << 16) + ((b) << 8) + (c))';)
endef

$(version_h): $(srctree)/Makefile FORCE
	$(call filechk,version.h)
	$(Q)rm -f $(old_version_h)

include/generated/utsrelease.h: include/config/kernel.release FORCE
	$(call filechk,utsrelease.h)

PHONY += headerdep
headerdep:
	$(Q)find $(srctree)/include/ -name '*.h' | xargs --max-args 1 \
	$(srctree)/scripts/headerdep.pl -I$(srctree)/include

# ---------------------------------------------------------------------------
# Firmware install
INSTALL_FW_PATH=$(INSTALL_MOD_PATH)/lib/firmware/$(KERNELRELEASE)
export INSTALL_FW_PATH

PHONY += firmware_install
firmware_install: FORCE
	@mkdir -p $(objtree)/firmware
	$(Q)$(MAKE) -f $(srctree)/scripts/Makefile.fwinst obj=firmware __fw_install

# ---------------------------------------------------------------------------
# Kernel headers

#Default location for installed headers
export INSTALL_HDR_PATH = $(objtree)/usr

# If we do an all arch process set dst to asm-$(hdr-arch)
hdr-dst = $(if $(KBUILD_HEADERS), dst=include/asm-$(hdr-arch), dst=include/asm)

PHONY += archheaders
archheaders:

PHONY += archscripts
archscripts:

PHONY += __headers
__headers: $(version_h) scripts_basic asm-generic archheaders archscripts FORCE
	$(Q)$(MAKE) $(build)=scripts build_unifdef

PHONY += headers_install_all
headers_install_all:
	$(Q)$(CONFIG_SHELL) $(srctree)/scripts/headers.sh install

PHONY += headers_install
headers_install: __headers
	$(if $(wildcard $(srctree)/arch/$(hdr-arch)/include/uapi/asm/Kbuild),, \
	  $(error Headers not exportable for the $(SRCARCH) architecture))
	$(Q)$(MAKE) $(hdr-inst)=include/uapi
	$(Q)$(MAKE) $(hdr-inst)=arch/$(hdr-arch)/include/uapi/asm $(hdr-dst)

PHONY += headers_check_all
headers_check_all: headers_install_all
	$(Q)$(CONFIG_SHELL) $(srctree)/scripts/headers.sh check

PHONY += headers_check
headers_check: headers_install
	$(Q)$(MAKE) $(hdr-inst)=include/uapi HDRCHECK=1
	$(Q)$(MAKE) $(hdr-inst)=arch/$(hdr-arch)/include/uapi/asm $(hdr-dst) HDRCHECK=1

# ---------------------------------------------------------------------------
# Kernel selftest

PHONY += kselftest
kselftest:
	$(Q)$(MAKE) -C tools/testing/selftests run_tests

# ---------------------------------------------------------------------------
# Modules

ifdef CONFIG_MODULES

# By default, build modules as well

all: modules

# Build modules
#
# A module can be listed more than once in obj-m resulting in
# duplicate lines in modules.order files.  Those are removed
# using awk while concatenating to the final file.

PHONY += modules
modules: $(vmlinux-dirs) $(if $(KBUILD_BUILTIN),vmlinux) modules.builtin
	$(Q)$(AWK) '!x[$$0]++' $(vmlinux-dirs:%=$(objtree)/%/modules.order) > $(objtree)/modules.order
	@$(kecho) '  Building modules, stage 2.';
	$(Q)$(MAKE) -f $(srctree)/scripts/Makefile.modpost
	$(Q)$(MAKE) -f $(srctree)/scripts/Makefile.fwinst obj=firmware __fw_modbuild

modules.builtin: $(vmlinux-dirs:%=%/modules.builtin)
	$(Q)$(AWK) '!x[$$0]++' $^ > $(objtree)/modules.builtin

%/modules.builtin: include/config/auto.conf
	$(Q)$(MAKE) $(modbuiltin)=$*


# Target to prepare building external modules
PHONY += modules_prepare
modules_prepare: prepare scripts

# Target to install modules
PHONY += modules_install
modules_install: _modinst_ _modinst_post

PHONY += _modinst_
_modinst_:
	@rm -rf $(MODLIB)/kernel
	@rm -f $(MODLIB)/source
	@mkdir -p $(MODLIB)/kernel
	@ln -s `cd $(srctree) && /bin/pwd` $(MODLIB)/source
	@if [ ! $(objtree) -ef  $(MODLIB)/build ]; then \
		rm -f $(MODLIB)/build ; \
		ln -s $(CURDIR) $(MODLIB)/build ; \
	fi
	@cp -f $(objtree)/modules.order $(MODLIB)/
	@cp -f $(objtree)/modules.builtin $(MODLIB)/
	$(Q)$(MAKE) -f $(srctree)/scripts/Makefile.modinst

# This depmod is only for convenience to give the initial
# boot a modules.dep even before / is mounted read-write.  However the
# boot script depmod is the master version.
PHONY += _modinst_post
_modinst_post: _modinst_
	$(Q)$(MAKE) -f $(srctree)/scripts/Makefile.fwinst obj=firmware __fw_modinst
	$(call cmd,depmod)

ifeq ($(CONFIG_MODULE_SIG), y)
PHONY += modules_sign
modules_sign:
	$(Q)$(MAKE) -f $(srctree)/scripts/Makefile.modsign
endif

else # CONFIG_MODULES

# Modules not configured
# ---------------------------------------------------------------------------

modules modules_install: FORCE
	@echo >&2
	@echo >&2 "The present kernel configuration has modules disabled."
	@echo >&2 "Type 'make config' and enable loadable module support."
	@echo >&2 "Then build a kernel with module support enabled."
	@echo >&2
	@exit 1

endif # CONFIG_MODULES

###
# Cleaning is done on three levels.
# make clean     Delete most generated files
#                Leave enough to build external modules
# make mrproper  Delete the current configuration, and all generated files
# make distclean Remove editor backup files, patch leftover files and the like

# Directories & files removed with 'make clean'
CLEAN_DIRS  += $(MODVERDIR)

# Directories & files removed with 'make mrproper'
MRPROPER_DIRS  += include/config usr/include include/generated          \
		  arch/*/include/generated .tmp_objdiff
MRPROPER_FILES += .config .config.old .version .old_version \
		  Module.symvers tags TAGS cscope* GPATH GTAGS GRTAGS GSYMS \
		  signing_key.priv signing_key.x509 x509.genkey		\
		  extra_certificates signing_key.x509.keyid		\
		  signing_key.x509.signer vmlinux-gdb.py

# clean - Delete most, but leave enough to build external modules
#
clean: rm-dirs  := $(CLEAN_DIRS)
clean: rm-files := $(CLEAN_FILES)
clean-dirs      := $(addprefix _clean_, . $(vmlinux-alldirs) Documentation samples)

PHONY += $(clean-dirs) clean archclean vmlinuxclean
$(clean-dirs):
	$(Q)$(MAKE) $(clean)=$(patsubst _clean_%,%,$@)

vmlinuxclean:
	$(Q)$(CONFIG_SHELL) $(srctree)/scripts/link-vmlinux.sh clean

clean: archclean vmlinuxclean

# mrproper - Delete all generated files, including .config
#
mrproper: rm-dirs  := $(wildcard $(MRPROPER_DIRS))
mrproper: rm-files := $(wildcard $(MRPROPER_FILES))
mrproper-dirs      := $(addprefix _mrproper_,Documentation/DocBook scripts)

PHONY += $(mrproper-dirs) mrproper archmrproper
$(mrproper-dirs):
	$(Q)$(MAKE) $(clean)=$(patsubst _mrproper_%,%,$@)

mrproper: clean archmrproper $(mrproper-dirs)
	$(call cmd,rmdirs)
	$(call cmd,rmfiles)

# distclean
#
PHONY += distclean

distclean: mrproper
	@find $(srctree) $(RCS_FIND_IGNORE) \
		\( -name '*.orig' -o -name '*.rej' -o -name '*~' \
		-o -name '*.bak' -o -name '#*#' -o -name '.*.orig' \
		-o -name '.*.rej' -o -name '*%'  -o -name 'core' \) \
		-type f -print | xargs rm -f


# Packaging of the kernel to various formats
# ---------------------------------------------------------------------------
# rpm target kept for backward compatibility
package-dir	:= scripts/package

%src-pkg: FORCE
	$(Q)$(MAKE) $(build)=$(package-dir) $@
%pkg: include/config/kernel.release FORCE
	$(Q)$(MAKE) $(build)=$(package-dir) $@
rpm: include/config/kernel.release FORCE
	$(Q)$(MAKE) $(build)=$(package-dir) $@


# Brief documentation of the typical targets used
# ---------------------------------------------------------------------------

boards := $(wildcard $(srctree)/arch/$(SRCARCH)/configs/*_defconfig)
boards := $(sort $(notdir $(boards)))
board-dirs := $(dir $(wildcard $(srctree)/arch/$(SRCARCH)/configs/*/*_defconfig))
board-dirs := $(sort $(notdir $(board-dirs:/=)))

help:
	@echo  'Cleaning targets:'
	@echo  '  clean		  - Remove most generated files but keep the config and'
	@echo  '                    enough build support to build external modules'
	@echo  '  mrproper	  - Remove all generated files + config + various backup files'
	@echo  '  distclean	  - mrproper + remove editor backup and patch files'
	@echo  ''
	@echo  'Configuration targets:'
	@$(MAKE) -f $(srctree)/scripts/kconfig/Makefile help
	@echo  ''
	@echo  'Other generic targets:'
	@echo  '  all		  - Build all targets marked with [*]'
	@echo  '* vmlinux	  - Build the bare kernel'
	@echo  '* modules	  - Build all modules'
	@echo  '  modules_install - Install all modules to INSTALL_MOD_PATH (default: /)'
	@echo  '  firmware_install- Install all firmware to INSTALL_FW_PATH'
	@echo  '                    (default: $$(INSTALL_MOD_PATH)/lib/firmware)'
	@echo  '  dir/            - Build all files in dir and below'
	@echo  '  dir/file.[oisS] - Build specified target only'
	@echo  '  dir/file.lst    - Build specified mixed source/assembly target only'
	@echo  '                    (requires a recent binutils and recent build (System.map))'
	@echo  '  dir/file.ko     - Build module including final link'
	@echo  '  modules_prepare - Set up for building external modules'
	@echo  '  tags/TAGS	  - Generate tags file for editors'
	@echo  '  cscope	  - Generate cscope index'
	@echo  '  gtags           - Generate GNU GLOBAL index'
	@echo  '  kernelrelease	  - Output the release version string (use with make -s)'
	@echo  '  kernelversion	  - Output the version stored in Makefile (use with make -s)'
	@echo  '  image_name	  - Output the image name (use with make -s)'
	@echo  '  headers_install - Install sanitised kernel headers to INSTALL_HDR_PATH'; \
	 echo  '                    (default: $(INSTALL_HDR_PATH))'; \
	 echo  ''
	@echo  'Static analysers'
	@echo  '  checkstack      - Generate a list of stack hogs'
	@echo  '  namespacecheck  - Name space analysis on compiled kernel'
	@echo  '  versioncheck    - Sanity check on version.h usage'
	@echo  '  includecheck    - Check for duplicate included header files'
	@echo  '  export_report   - List the usages of all exported symbols'
	@echo  '  headers_check   - Sanity check on exported headers'
	@echo  '  headerdep       - Detect inclusion cycles in headers'
	@$(MAKE) -f $(srctree)/scripts/Makefile.help checker-help
	@echo  ''
	@echo  'Kernel selftest'
	@echo  '  kselftest       - Build and run kernel selftest (run as root)'
	@echo  '                    Build, install, and boot kernel before'
	@echo  '                    running kselftest on it'
	@echo  ''
	@echo  'Kernel packaging:'
	@$(MAKE) $(build)=$(package-dir) help
	@echo  ''
	@echo  'Documentation targets:'
	@$(MAKE) -f $(srctree)/Documentation/DocBook/Makefile dochelp
	@echo  ''
	@echo  'Architecture specific targets ($(SRCARCH)):'
	@$(if $(archhelp),$(archhelp),\
		echo '  No architecture specific help defined for $(SRCARCH)')
	@echo  ''
	@$(if $(boards), \
		$(foreach b, $(boards), \
		printf "  %-24s - Build for %s\\n" $(b) $(subst _defconfig,,$(b));) \
		echo '')
	@$(if $(board-dirs), \
		$(foreach b, $(board-dirs), \
		printf "  %-16s - Show %s-specific targets\\n" help-$(b) $(b);) \
		printf "  %-16s - Show all of the above\\n" help-boards; \
		echo '')

	@echo  '  make V=0|1 [targets] 0 => quiet build (default), 1 => verbose build'
	@echo  '  make V=2   [targets] 2 => give reason for rebuild of target'
	@echo  '  make O=dir [targets] Locate all output files in "dir", including .config'
	@echo  '  make C=1   [targets] Check all c source with $$CHECK (sparse by default)'
	@echo  '  make C=2   [targets] Force check of all c source with $$CHECK'
	@echo  '  make RECORDMCOUNT_WARN=1 [targets] Warn about ignored mcount sections'
	@echo  '  make W=n   [targets] Enable extra gcc checks, n=1,2,3 where'
	@echo  '		1: warnings which may be relevant and do not occur too often'
	@echo  '		2: warnings which occur quite often but may still be relevant'
	@echo  '		3: more obscure warnings, can most likely be ignored'
	@echo  '		Multiple levels can be combined with W=12 or W=123'
	@echo  ''
	@echo  'Execute "make" or "make all" to build all targets marked with [*] '
	@echo  'For further info see the ./README file'


help-board-dirs := $(addprefix help-,$(board-dirs))

help-boards: $(help-board-dirs)

boards-per-dir = $(sort $(notdir $(wildcard $(srctree)/arch/$(SRCARCH)/configs/$*/*_defconfig)))

$(help-board-dirs): help-%:
	@echo  'Architecture specific targets ($(SRCARCH) $*):'
	@$(if $(boards-per-dir), \
		$(foreach b, $(boards-per-dir), \
		printf "  %-24s - Build for %s\\n" $*/$(b) $(subst _defconfig,,$(b));) \
		echo '')


# Documentation targets
# ---------------------------------------------------------------------------
%docs: scripts_basic FORCE
	$(Q)$(MAKE) $(build)=scripts build_docproc
	$(Q)$(MAKE) $(build)=Documentation/DocBook $@

else # KBUILD_EXTMOD

###
# External module support.
# When building external modules the kernel used as basis is considered
# read-only, and no consistency checks are made and the make
# system is not used on the basis kernel. If updates are required
# in the basis kernel ordinary make commands (without M=...) must
# be used.
#
# The following are the only valid targets when building external
# modules.
# make M=dir clean     Delete all automatically generated files
# make M=dir modules   Make all modules in specified dir
# make M=dir	       Same as 'make M=dir modules'
# make M=dir modules_install
#                      Install the modules built in the module directory
#                      Assumes install directory is already created

# We are always building modules
KBUILD_MODULES := 1
PHONY += crmodverdir
crmodverdir:
	$(cmd_crmodverdir)

PHONY += $(objtree)/Module.symvers
$(objtree)/Module.symvers:
	@test -e $(objtree)/Module.symvers || ( \
	echo; \
	echo "  WARNING: Symbol version dump $(objtree)/Module.symvers"; \
	echo "           is missing; modules will have no dependencies and modversions."; \
	echo )

module-dirs := $(addprefix _module_,$(KBUILD_EXTMOD))
PHONY += $(module-dirs) modules
$(module-dirs): crmodverdir $(objtree)/Module.symvers
	$(Q)$(MAKE) $(build)=$(patsubst _module_%,%,$@)

modules: $(module-dirs)
	@$(kecho) '  Building modules, stage 2.';
	$(Q)$(MAKE) -f $(srctree)/scripts/Makefile.modpost

PHONY += modules_install
modules_install: _emodinst_ _emodinst_post

install-dir := $(if $(INSTALL_MOD_DIR),$(INSTALL_MOD_DIR),extra)
PHONY += _emodinst_
_emodinst_:
	$(Q)mkdir -p $(MODLIB)/$(install-dir)
	$(Q)$(MAKE) -f $(srctree)/scripts/Makefile.modinst

PHONY += _emodinst_post
_emodinst_post: _emodinst_
	$(call cmd,depmod)

clean-dirs := $(addprefix _clean_,$(KBUILD_EXTMOD))

PHONY += $(clean-dirs) clean
$(clean-dirs):
	$(Q)$(MAKE) $(clean)=$(patsubst _clean_%,%,$@)

clean:	rm-dirs := $(MODVERDIR)
clean: rm-files := $(KBUILD_EXTMOD)/Module.symvers

help:
	@echo  '  Building external modules.'
	@echo  '  Syntax: make -C path/to/kernel/src M=$$PWD target'
	@echo  ''
	@echo  '  modules         - default target, build the module(s)'
	@echo  '  modules_install - install the module'
	@echo  '  clean           - remove generated files in module directory only'
	@echo  ''

# Dummies...
PHONY += prepare scripts
prepare: ;
scripts: ;
endif # KBUILD_EXTMOD

clean: $(clean-dirs)
	$(call cmd,rmdirs)
	$(call cmd,rmfiles)
	@find $(if $(KBUILD_EXTMOD), $(KBUILD_EXTMOD), .) $(RCS_FIND_IGNORE) \
		\( -name '*.[oas]' -o -name '*.ko' -o -name '.*.cmd' \
		-o -name '*.ko.*' \
		-o -name '*.dwo'  \
		-o -name '.*.d' -o -name '.*.tmp' -o -name '*.mod.c' \
		-o -name '*.symtypes' -o -name 'modules.order' \
		-o -name modules.builtin -o -name '.tmp_*.o.*' \
		-o -name '*.gcno' \) -type f -print | xargs rm -f

# Generate tags for editors
# ---------------------------------------------------------------------------
quiet_cmd_tags = GEN     $@
      cmd_tags = $(CONFIG_SHELL) $(srctree)/scripts/tags.sh $@

tags TAGS cscope gtags: FORCE
	$(call cmd,tags)

# Scripts to check various things for consistency
# ---------------------------------------------------------------------------

PHONY += includecheck versioncheck coccicheck namespacecheck export_report

includecheck:
	find $(srctree)/* $(RCS_FIND_IGNORE) \
		-name '*.[hcS]' -type f -print | sort \
		| xargs $(PERL) -w $(srctree)/scripts/checkincludes.pl

versioncheck:
	find $(srctree)/* $(RCS_FIND_IGNORE) \
		-name '*.[hcS]' -type f -print | sort \
		| xargs $(PERL) -w $(srctree)/scripts/checkversion.pl

coccicheck:
	$(Q)$(CONFIG_SHELL) $(srctree)/scripts/$@

namespacecheck:
	$(PERL) $(srctree)/scripts/namespace.pl

export_report:
	$(PERL) $(srctree)/scripts/export_report.pl

endif #ifeq ($(config-targets),1)
endif #ifeq ($(mixed-targets),1)

PHONY += checkstack kernelrelease kernelversion image_name

# UML needs a little special treatment here.  It wants to use the host
# toolchain, so needs $(SUBARCH) passed to checkstack.pl.  Everyone
# else wants $(ARCH), including people doing cross-builds, which means
# that $(SUBARCH) doesn't work here.
ifeq ($(ARCH), um)
CHECKSTACK_ARCH := $(SUBARCH)
else
CHECKSTACK_ARCH := $(ARCH)
endif
checkstack:
	$(OBJDUMP) -d vmlinux $$(find . -name '*.ko') | \
	$(PERL) $(src)/scripts/checkstack.pl $(CHECKSTACK_ARCH)

kernelrelease:
	@echo "$(KERNELVERSION)$$($(CONFIG_SHELL) $(srctree)/scripts/setlocalversion $(srctree))"

kernelversion:
	@echo $(KERNELVERSION)

image_name:
	@echo $(KBUILD_IMAGE)

# Clear a bunch of variables before executing the submake
tools/: FORCE
	$(Q)mkdir -p $(objtree)/tools
	$(Q)$(MAKE) LDFLAGS= MAKEFLAGS="$(filter --j% -j,$(MAKEFLAGS))" O=$(objtree) subdir=tools -C $(src)/tools/

tools/%: FORCE
	$(Q)mkdir -p $(objtree)/tools
	$(Q)$(MAKE) LDFLAGS= MAKEFLAGS="$(filter --j% -j,$(MAKEFLAGS))" O=$(objtree) subdir=tools -C $(src)/tools/ $*

# Single targets
# ---------------------------------------------------------------------------
# Single targets are compatible with:
# - build with mixed source and output
# - build with separate output dir 'make O=...'
# - external modules
#
#  target-dir => where to store outputfile
#  build-dir  => directory in kernel source tree to use

ifeq ($(KBUILD_EXTMOD),)
        build-dir  = $(patsubst %/,%,$(dir $@))
        target-dir = $(dir $@)
else
        zap-slash=$(filter-out .,$(patsubst %/,%,$(dir $@)))
        build-dir  = $(KBUILD_EXTMOD)$(if $(zap-slash),/$(zap-slash))
        target-dir = $(if $(KBUILD_EXTMOD),$(dir $<),$(dir $@))
endif

%.s: %.c prepare scripts FORCE
	$(Q)$(MAKE) $(build)=$(build-dir) $(target-dir)$(notdir $@)
%.i: %.c prepare scripts FORCE
	$(Q)$(MAKE) $(build)=$(build-dir) $(target-dir)$(notdir $@)
%.o: %.c prepare scripts FORCE
	$(Q)$(MAKE) $(build)=$(build-dir) $(target-dir)$(notdir $@)
%.lst: %.c prepare scripts FORCE
	$(Q)$(MAKE) $(build)=$(build-dir) $(target-dir)$(notdir $@)
%.s: %.S prepare scripts FORCE
	$(Q)$(MAKE) $(build)=$(build-dir) $(target-dir)$(notdir $@)
%.o: %.S prepare scripts FORCE
	$(Q)$(MAKE) $(build)=$(build-dir) $(target-dir)$(notdir $@)
%.symtypes: %.c prepare scripts FORCE
	$(Q)$(MAKE) $(build)=$(build-dir) $(target-dir)$(notdir $@)

# Modules
/: prepare scripts FORCE
	$(cmd_crmodverdir)
	$(Q)$(MAKE) KBUILD_MODULES=$(if $(CONFIG_MODULES),1) \
	$(build)=$(build-dir)
# Make sure the latest headers are built for Documentation
Documentation/: headers_install
%/: prepare scripts FORCE
	$(cmd_crmodverdir)
	$(Q)$(MAKE) KBUILD_MODULES=$(if $(CONFIG_MODULES),1) \
	$(build)=$(build-dir)
%.ko: prepare scripts FORCE
	$(cmd_crmodverdir)
	$(Q)$(MAKE) KBUILD_MODULES=$(if $(CONFIG_MODULES),1)   \
	$(build)=$(build-dir) $(@:.ko=.o)
	$(Q)$(MAKE) -f $(srctree)/scripts/Makefile.modpost

# FIXME Should go into a make.lib or something
# ===========================================================================

quiet_cmd_rmdirs = $(if $(wildcard $(rm-dirs)),CLEAN   $(wildcard $(rm-dirs)))
      cmd_rmdirs = rm -rf $(rm-dirs)

quiet_cmd_rmfiles = $(if $(wildcard $(rm-files)),CLEAN   $(wildcard $(rm-files)))
      cmd_rmfiles = rm -f $(rm-files)

# Run depmod only if we have System.map and depmod is executable
quiet_cmd_depmod = DEPMOD  $(KERNELRELEASE)
      cmd_depmod = $(CONFIG_SHELL) $(srctree)/scripts/depmod.sh $(DEPMOD) \
                   $(KERNELRELEASE) "$(patsubst y,_,$(CONFIG_HAVE_UNDERSCORE_SYMBOL_PREFIX))"

# Create temporary dir for module support files
# clean it up only when building all modules
cmd_crmodverdir = $(Q)mkdir -p $(MODVERDIR) \
                  $(if $(KBUILD_MODULES),; rm -f $(MODVERDIR)/*)

# read all saved command lines

targets := $(wildcard $(sort $(targets)))
cmd_files := $(wildcard .*.cmd $(foreach f,$(targets),$(dir $(f)).$(notdir $(f)).cmd))

ifneq ($(cmd_files),)
  $(cmd_files): ;	# Do not try to update included dependency files
  include $(cmd_files)
endif

endif	# skip-makefile

PHONY += FORCE
FORCE:

# Declare the contents of the .PHONY variable as phony.  We keep that
# information in a variable so we can use it in if_changed and friends.
.PHONY: $(PHONY)<|MERGE_RESOLUTION|>--- conflicted
+++ resolved
@@ -1,11 +1,7 @@
 VERSION = 4
 PATCHLEVEL = 1
 SUBLEVEL = 0
-<<<<<<< HEAD
-EXTRAVERSION = -rc5-161-gaaa20fc
-=======
 EXTRAVERSION = -rc6
->>>>>>> c65b99f0
 NAME = Hurr durr I'ma sheep
 
 # *DOCUMENTATION*
