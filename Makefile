VERSION = 3
<<<<<<< HEAD
PATCHLEVEL = 8
SUBLEVEL = 2
EXTRAVERSION =
=======
PATCHLEVEL = 9
SUBLEVEL = 0
EXTRAVERSION = -rc2
>>>>>>> f6161aa1
NAME = Unicycling Gorilla

# *DOCUMENTATION*
# To see a list of typical targets execute "make help"
# More info can be located in ./README
# Comments in this file are targeted only to the developer, do not
# expect to learn how to build the kernel reading this file.

# Do not:
# o  use make's built-in rules and variables
#    (this increases performance and avoids hard-to-debug behaviour);
# o  print "Entering directory ...";
MAKEFLAGS += -rR --no-print-directory

# Avoid funny character set dependencies
unexport LC_ALL
LC_COLLATE=C
LC_NUMERIC=C
export LC_COLLATE LC_NUMERIC

# We are using a recursive build, so we need to do a little thinking
# to get the ordering right.
#
# Most importantly: sub-Makefiles should only ever modify files in
# their own directory. If in some directory we have a dependency on
# a file in another dir (which doesn't happen often, but it's often
# unavoidable when linking the built-in.o targets which finally
# turn into vmlinux), we will call a sub make in that other dir, and
# after that we are sure that everything which is in that other dir
# is now up to date.
#
# The only cases where we need to modify files which have global
# effects are thus separated out and done before the recursive
# descending is started. They are now explicitly listed as the
# prepare rule.

# To put more focus on warnings, be less verbose as default
# Use 'make V=1' to see the full commands

ifeq ("$(origin V)", "command line")
  KBUILD_VERBOSE = $(V)
endif
ifndef KBUILD_VERBOSE
  KBUILD_VERBOSE = 0
endif

# Call a source code checker (by default, "sparse") as part of the
# C compilation.
#
# Use 'make C=1' to enable checking of only re-compiled files.
# Use 'make C=2' to enable checking of *all* source files, regardless
# of whether they are re-compiled or not.
#
# See the file "Documentation/sparse.txt" for more details, including
# where to get the "sparse" utility.

ifeq ("$(origin C)", "command line")
  KBUILD_CHECKSRC = $(C)
endif
ifndef KBUILD_CHECKSRC
  KBUILD_CHECKSRC = 0
endif

# Call message checker as part of the C compilation
#
# Use 'make D=1' to enable checking
# Use 'make D=2' to create the message catalog

ifdef D
  ifeq ("$(origin D)", "command line")
    KBUILD_KMSG_CHECK = $(D)
  endif
endif
ifndef KBUILD_KMSG_CHECK
  KBUILD_KMSG_CHECK = 0
endif

# Use make M=dir to specify directory of external module to build
# Old syntax make ... SUBDIRS=$PWD is still supported
# Setting the environment variable KBUILD_EXTMOD take precedence
ifdef SUBDIRS
  KBUILD_EXTMOD ?= $(SUBDIRS)
endif

ifeq ("$(origin M)", "command line")
  KBUILD_EXTMOD := $(M)
endif

# kbuild supports saving output files in a separate directory.
# To locate output files in a separate directory two syntaxes are supported.
# In both cases the working directory must be the root of the kernel src.
# 1) O=
# Use "make O=dir/to/store/output/files/"
#
# 2) Set KBUILD_OUTPUT
# Set the environment variable KBUILD_OUTPUT to point to the directory
# where the output files shall be placed.
# export KBUILD_OUTPUT=dir/to/store/output/files/
# make
#
# The O= assignment takes precedence over the KBUILD_OUTPUT environment
# variable.


# KBUILD_SRC is set on invocation of make in OBJ directory
# KBUILD_SRC is not intended to be used by the regular user (for now)
ifeq ($(KBUILD_SRC),)

# OK, Make called in directory where kernel src resides
# Do we want to locate output files in a separate directory?
ifeq ("$(origin O)", "command line")
  KBUILD_OUTPUT := $(O)
endif

ifeq ("$(origin W)", "command line")
  export KBUILD_ENABLE_EXTRA_GCC_CHECKS := $(W)
endif

# That's our default target when none is given on the command line
PHONY := _all
_all:

# Cancel implicit rules on top Makefile
$(CURDIR)/Makefile Makefile: ;

ifneq ($(KBUILD_OUTPUT),)
# Invoke a second make in the output directory, passing relevant variables
# check that the output directory actually exists
saved-output := $(KBUILD_OUTPUT)
KBUILD_OUTPUT := $(shell cd $(KBUILD_OUTPUT) && /bin/pwd)
$(if $(KBUILD_OUTPUT),, \
     $(error output directory "$(saved-output)" does not exist))

PHONY += $(MAKECMDGOALS) sub-make

$(filter-out _all sub-make $(CURDIR)/Makefile, $(MAKECMDGOALS)) _all: sub-make
	@:

sub-make: FORCE
	$(if $(KBUILD_VERBOSE:1=),@)$(MAKE) -C $(KBUILD_OUTPUT) \
	KBUILD_SRC=$(CURDIR) \
	KBUILD_EXTMOD="$(KBUILD_EXTMOD)" -f $(CURDIR)/Makefile \
	$(filter-out _all sub-make,$(MAKECMDGOALS))

# Leave processing to above invocation of make
skip-makefile := 1
endif # ifneq ($(KBUILD_OUTPUT),)
endif # ifeq ($(KBUILD_SRC),)

# We process the rest of the Makefile if this is the final invocation of make
ifeq ($(skip-makefile),)

# If building an external module we do not care about the all: rule
# but instead _all depend on modules
PHONY += all
ifeq ($(KBUILD_EXTMOD),)
_all: all
else
_all: modules
endif

srctree		:= $(if $(KBUILD_SRC),$(KBUILD_SRC),$(CURDIR))
objtree		:= $(CURDIR)
src		:= $(srctree)
obj		:= $(objtree)

VPATH		:= $(srctree)$(if $(KBUILD_EXTMOD),:$(KBUILD_EXTMOD))

export srctree objtree VPATH


# SUBARCH tells the usermode build what the underlying arch is.  That is set
# first, and if a usermode build is happening, the "ARCH=um" on the command
# line overrides the setting of ARCH below.  If a native build is happening,
# then ARCH is assigned, getting whatever value it gets normally, and 
# SUBARCH is subsequently ignored.

SUBARCH := $(shell uname -m | sed -e s/i.86/x86/ -e s/x86_64/x86/ \
				  -e s/sun4u/sparc64/ \
				  -e s/arm.*/arm/ -e s/sa110/arm/ \
				  -e s/s390x/s390/ -e s/parisc64/parisc/ \
				  -e s/ppc.*/powerpc/ -e s/mips.*/mips/ \
				  -e s/sh[234].*/sh/ -e s/aarch64.*/arm64/ )

# Cross compiling and selecting different set of gcc/bin-utils
# ---------------------------------------------------------------------------
#
# When performing cross compilation for other architectures ARCH shall be set
# to the target architecture. (See arch/* for the possibilities).
# ARCH can be set during invocation of make:
# make ARCH=ia64
# Another way is to have ARCH set in the environment.
# The default ARCH is the host where make is executed.

# CROSS_COMPILE specify the prefix used for all executables used
# during compilation. Only gcc and related bin-utils executables
# are prefixed with $(CROSS_COMPILE).
# CROSS_COMPILE can be set on the command line
# make CROSS_COMPILE=ia64-linux-
# Alternatively CROSS_COMPILE can be set in the environment.
# A third alternative is to store a setting in .config so that plain
# "make" in the configured kernel build directory always uses that.
# Default value for CROSS_COMPILE is not to prefix executables
# Note: Some architectures assign CROSS_COMPILE in their arch/*/Makefile
ARCH		?= $(SUBARCH)
CROSS_COMPILE	?= $(CONFIG_CROSS_COMPILE:"%"=%)

# Architecture as present in compile.h
UTS_MACHINE 	:= $(ARCH)
SRCARCH 	:= $(ARCH)

# Additional ARCH settings for x86
ifeq ($(ARCH),i386)
        SRCARCH := x86
endif
ifeq ($(ARCH),x86_64)
        SRCARCH := x86
endif

# Additional ARCH settings for sparc
ifeq ($(ARCH),sparc32)
       SRCARCH := sparc
endif
ifeq ($(ARCH),sparc64)
       SRCARCH := sparc
endif

# Additional ARCH settings for sh
ifeq ($(ARCH),sh64)
       SRCARCH := sh
endif

# Additional ARCH settings for tile
ifeq ($(ARCH),tilepro)
       SRCARCH := tile
endif
ifeq ($(ARCH),tilegx)
       SRCARCH := tile
endif

# Where to locate arch specific headers
hdr-arch  := $(SRCARCH)

KCONFIG_CONFIG	?= .config
export KCONFIG_CONFIG

# SHELL used by kbuild
CONFIG_SHELL := $(shell if [ -x "$$BASH" ]; then echo $$BASH; \
	  else if [ -x /bin/bash ]; then echo /bin/bash; \
	  else echo sh; fi ; fi)

HOSTCC       = gcc
HOSTCXX      = g++
HOSTCFLAGS   = -Wall -Wmissing-prototypes -Wstrict-prototypes -O2 -fomit-frame-pointer
HOSTCXXFLAGS = -O2

# Decide whether to build built-in, modular, or both.
# Normally, just do built-in.

KBUILD_MODULES :=
KBUILD_BUILTIN := 1

#	If we have only "make modules", don't compile built-in objects.
#	When we're building modules with modversions, we need to consider
#	the built-in objects during the descend as well, in order to
#	make sure the checksums are up to date before we record them.

ifeq ($(MAKECMDGOALS),modules)
  KBUILD_BUILTIN := $(if $(CONFIG_MODVERSIONS),1)
endif

#	If we have "make <whatever> modules", compile modules
#	in addition to whatever we do anyway.
#	Just "make" or "make all" shall build modules as well

ifneq ($(filter all _all modules,$(MAKECMDGOALS)),)
  KBUILD_MODULES := 1
endif

ifeq ($(MAKECMDGOALS),)
  KBUILD_MODULES := 1
endif

export KBUILD_MODULES KBUILD_BUILTIN
export KBUILD_CHECKSRC KBUILD_SRC KBUILD_EXTMOD

# Beautify output
# ---------------------------------------------------------------------------
#
# Normally, we echo the whole command before executing it. By making
# that echo $($(quiet)$(cmd)), we now have the possibility to set
# $(quiet) to choose other forms of output instead, e.g.
#
#         quiet_cmd_cc_o_c = Compiling $(RELDIR)/$@
#         cmd_cc_o_c       = $(CC) $(c_flags) -c -o $@ $<
#
# If $(quiet) is empty, the whole command will be printed.
# If it is set to "quiet_", only the short version will be printed. 
# If it is set to "silent_", nothing will be printed at all, since
# the variable $(silent_cmd_cc_o_c) doesn't exist.
#
# A simple variant is to prefix commands with $(Q) - that's useful
# for commands that shall be hidden in non-verbose mode.
#
#	$(Q)ln $@ :<
#
# If KBUILD_VERBOSE equals 0 then the above command will be hidden.
# If KBUILD_VERBOSE equals 1 then the above command is displayed.

ifeq ($(KBUILD_VERBOSE),1)
  quiet =
  Q =
else
  quiet=quiet_
  Q = @
endif

# If the user is running make -s (silent mode), suppress echoing of
# commands

ifneq ($(filter s% -s%,$(MAKEFLAGS)),)
  quiet=silent_
endif

export quiet Q KBUILD_VERBOSE


# Look for make include files relative to root of kernel src
MAKEFLAGS += --include-dir=$(srctree)

# We need some generic definitions (do not try to remake the file).
$(srctree)/scripts/Kbuild.include: ;
include $(srctree)/scripts/Kbuild.include

# Make variables (CC, etc...)

AS		= $(CROSS_COMPILE)as
LD		= $(CROSS_COMPILE)ld
CC		= $(CROSS_COMPILE)gcc
CPP		= $(CC) -E
AR		= $(CROSS_COMPILE)ar
NM		= $(CROSS_COMPILE)nm
STRIP		= $(CROSS_COMPILE)strip
OBJCOPY		= $(CROSS_COMPILE)objcopy
OBJDUMP		= $(CROSS_COMPILE)objdump
AWK		= awk
GENKSYMS	= scripts/genksyms/genksyms
INSTALLKERNEL  := installkernel
DEPMOD		= /sbin/depmod
PERL		= perl
CHECK		= sparse

CHECKFLAGS     := -D__linux__ -Dlinux -D__STDC__ -Dunix -D__unix__ \
		  -Wbitwise -Wno-return-void $(CF)
KMSG_CHECK	= $(srctree)/scripts/kmsg-doc
CFLAGS_MODULE   =
AFLAGS_MODULE   =
LDFLAGS_MODULE  =
CFLAGS_KERNEL	=
AFLAGS_KERNEL	=
CFLAGS_GCOV	= -fprofile-arcs -ftest-coverage


# Use USERINCLUDE when you must reference the UAPI directories only.
USERINCLUDE    := \
		-I$(srctree)/arch/$(hdr-arch)/include/uapi \
		-Iarch/$(hdr-arch)/include/generated/uapi \
		-I$(srctree)/include/uapi \
		-Iinclude/generated/uapi \
                -include $(srctree)/include/linux/kconfig.h

# Use LINUXINCLUDE when you must reference the include/ directory.
# Needed to be compatible with the O= option
LINUXINCLUDE    := \
		-I$(srctree)/arch/$(hdr-arch)/include \
		-Iarch/$(hdr-arch)/include/generated \
		$(if $(KBUILD_SRC), -I$(srctree)/include) \
		-Iinclude \
		$(USERINCLUDE)

KBUILD_CPPFLAGS := -D__KERNEL__

KBUILD_CFLAGS   := -Wall -Wundef -Wstrict-prototypes -Wno-trigraphs \
		   -fno-strict-aliasing -fno-common \
		   -Werror-implicit-function-declaration \
		   -Wno-format-security \
		   -fno-delete-null-pointer-checks
KBUILD_AFLAGS_KERNEL :=
KBUILD_CFLAGS_KERNEL :=
KBUILD_AFLAGS   := -D__ASSEMBLY__
KBUILD_AFLAGS_MODULE  := -DMODULE
KBUILD_CFLAGS_MODULE  := -DMODULE
KBUILD_LDFLAGS_MODULE := -T $(srctree)/scripts/module-common.lds

# Warn about unsupported modules in kernels built inside Autobuild
ifneq ($(wildcard /.buildenv),)
CFLAGS		+= -DUNSUPPORTED_MODULES=2
endif

# Read KERNELRELEASE from include/config/kernel.release (if it exists)
KERNELRELEASE = $(shell cat include/config/kernel.release 2> /dev/null)
KERNELVERSION = $(VERSION)$(if $(PATCHLEVEL),.$(PATCHLEVEL)$(if $(SUBLEVEL),.$(SUBLEVEL)))$(EXTRAVERSION)

export VERSION PATCHLEVEL SUBLEVEL KERNELRELEASE KERNELVERSION
export ARCH SRCARCH CONFIG_SHELL HOSTCC HOSTCFLAGS CROSS_COMPILE AS LD CC
export CPP AR NM STRIP OBJCOPY OBJDUMP
export MAKE AWK GENKSYMS INSTALLKERNEL PERL UTS_MACHINE
export HOSTCXX HOSTCXXFLAGS LDFLAGS_MODULE CHECK CHECKFLAGS

export KBUILD_CPPFLAGS NOSTDINC_FLAGS LINUXINCLUDE OBJCOPYFLAGS LDFLAGS
export KBUILD_CFLAGS CFLAGS_KERNEL CFLAGS_MODULE CFLAGS_GCOV
export KBUILD_AFLAGS AFLAGS_KERNEL AFLAGS_MODULE
export KBUILD_AFLAGS_MODULE KBUILD_CFLAGS_MODULE KBUILD_LDFLAGS_MODULE
export KBUILD_AFLAGS_KERNEL KBUILD_CFLAGS_KERNEL
export KBUILD_ARFLAGS
export KBUILD_KMSG_CHECK KMSG_CHECK

# When compiling out-of-tree modules, put MODVERDIR in the module
# tree rather than in the kernel tree. The kernel tree might
# even be read-only.
export MODVERDIR := $(if $(KBUILD_EXTMOD),$(firstword $(KBUILD_EXTMOD))/).tmp_versions

# Files to ignore in find ... statements

RCS_FIND_IGNORE := \( -name SCCS -o -name BitKeeper -o -name .svn -o -name CVS \
		   -o -name .pc -o -name .hg -o -name .git \) -prune -o
export RCS_TAR_IGNORE := --exclude SCCS --exclude BitKeeper --exclude .svn \
			 --exclude CVS --exclude .pc --exclude .hg --exclude .git

# ===========================================================================
# Rules shared between *config targets and build targets

# Basic helpers built in scripts/
PHONY += scripts_basic
scripts_basic:
	$(Q)$(MAKE) $(build)=scripts/basic
	$(Q)rm -f .tmp_quiet_recordmcount

# To avoid any implicit rule to kick in, define an empty command.
scripts/basic/%: scripts_basic ;

PHONY += outputmakefile
# outputmakefile generates a Makefile in the output directory, if using a
# separate output directory. This allows convenient use of make in the
# output directory.
outputmakefile:
ifneq ($(KBUILD_SRC),)
	$(Q)ln -fsn $(srctree) source
	$(Q)$(CONFIG_SHELL) $(srctree)/scripts/mkmakefile \
	    $(srctree) $(objtree) $(VERSION) $(PATCHLEVEL)
endif

# Support for using generic headers in asm-generic
PHONY += asm-generic
asm-generic:
	$(Q)$(MAKE) -f $(srctree)/scripts/Makefile.asm-generic \
	            src=asm obj=arch/$(SRCARCH)/include/generated/asm
	$(Q)$(MAKE) -f $(srctree)/scripts/Makefile.asm-generic \
	            src=uapi/asm obj=arch/$(SRCARCH)/include/generated/uapi/asm

# To make sure we do not include .config for any of the *config targets
# catch them early, and hand them over to scripts/kconfig/Makefile
# It is allowed to specify more targets when calling make, including
# mixing *config targets and build targets.
# For example 'make oldconfig all'.
# Detect when mixed targets is specified, and make a second invocation
# of make so .config is not included in this case either (for *config).

version_h := include/generated/uapi/linux/version.h

no-dot-config-targets := clean mrproper distclean \
			 cscope gtags TAGS tags help %docs check% coccicheck \
			 $(version_h) headers_% archheaders archscripts \
			 kernelversion %src-pkg

config-targets := 0
mixed-targets  := 0
dot-config     := 1

ifneq ($(filter $(no-dot-config-targets), $(MAKECMDGOALS)),)
	ifeq ($(filter-out $(no-dot-config-targets), $(MAKECMDGOALS)),)
		dot-config := 0
	endif
endif

ifeq ($(KBUILD_EXTMOD),)
        ifneq ($(filter config %config,$(MAKECMDGOALS)),)
                config-targets := 1
                ifneq ($(filter-out config %config,$(MAKECMDGOALS)),)
                        mixed-targets := 1
                endif
        endif
endif

ifeq ($(mixed-targets),1)
# ===========================================================================
# We're called with mixed targets (*config and build targets).
# Handle them one by one.

%:: FORCE
	$(Q)$(MAKE) -C $(srctree) KBUILD_SRC= $@

else
ifeq ($(config-targets),1)
# ===========================================================================
# *config targets only - make sure prerequisites are updated, and descend
# in scripts/kconfig to make the *config target

# Read arch specific Makefile to set KBUILD_DEFCONFIG as needed.
# KBUILD_DEFCONFIG may point out an alternative default configuration
# used for 'make defconfig'
include $(srctree)/arch/$(SRCARCH)/Makefile
export KBUILD_DEFCONFIG KBUILD_KCONFIG

config: scripts_basic outputmakefile FORCE
	$(Q)mkdir -p include/linux include/config
	$(Q)$(MAKE) $(build)=scripts/kconfig $@

%config: scripts_basic outputmakefile FORCE
	$(Q)mkdir -p include/linux include/config
	$(Q)$(MAKE) $(build)=scripts/kconfig $@

else
# ===========================================================================
# Build targets only - this includes vmlinux, arch specific targets, clean
# targets and others. In general all targets except *config targets.

ifeq ($(KBUILD_EXTMOD),)
# Additional helpers built in scripts/
# Carefully list dependencies so we do not try to build scripts twice
# in parallel
PHONY += scripts
scripts: scripts_basic include/config/auto.conf include/config/tristate.conf
	$(Q)$(MAKE) $(build)=$(@)

# Objects we will link into vmlinux / subdirs we need to visit
init-y		:= init/
drivers-y	:= drivers/ sound/ firmware/
net-y		:= net/
libs-y		:= lib/
core-y		:= usr/
endif # KBUILD_EXTMOD

ifeq ($(dot-config),1)
# Read in config
-include include/config/auto.conf

ifeq ($(KBUILD_EXTMOD),)
# Read in dependencies to all Kconfig* files, make sure to run
# oldconfig if changes are detected.
-include include/config/auto.conf.cmd

# To avoid any implicit rule to kick in, define an empty command
$(KCONFIG_CONFIG) include/config/auto.conf.cmd: ;

# If .config is newer than include/config/auto.conf, someone tinkered
# with it and forgot to run make oldconfig.
# if auto.conf.cmd is missing then we are probably in a cleaned tree so
# we execute the config step to be sure to catch updated Kconfig files
include/config/%.conf: $(KCONFIG_CONFIG) include/config/auto.conf.cmd
	$(Q)$(MAKE) -f $(srctree)/Makefile silentoldconfig
else
# external modules needs include/generated/autoconf.h and include/config/auto.conf
# but do not care if they are up-to-date. Use auto.conf to trigger the test
PHONY += include/config/auto.conf

include/config/auto.conf:
	$(Q)test -e include/generated/autoconf.h -a -e $@ || (		\
	echo >&2;							\
	echo >&2 "  ERROR: Kernel configuration is invalid.";		\
	echo >&2 "         include/generated/autoconf.h or $@ are missing.";\
	echo >&2 "         Run 'make oldconfig && make prepare' on kernel src to fix it.";	\
	echo >&2 ;							\
	/bin/false)

endif # KBUILD_EXTMOD

else
# Dummy target needed, because used as prerequisite
include/config/auto.conf: ;
endif # $(dot-config)

# The all: target is the default when no target is given on the
# command line.
# This allow a user to issue only 'make' to build a kernel including modules
# Defaults to vmlinux, but the arch makefile usually adds further targets
all: vmlinux

ifdef CONFIG_CC_OPTIMIZE_FOR_SIZE
KBUILD_CFLAGS	+= -Os
else
KBUILD_CFLAGS	+= -O2
endif

include $(srctree)/arch/$(SRCARCH)/Makefile

ifdef CONFIG_READABLE_ASM
# Disable optimizations that make assembler listings hard to read.
# reorder blocks reorders the control in the function
# ipa clone creates specialized cloned functions
# partial inlining inlines only parts of functions
KBUILD_CFLAGS += $(call cc-option,-fno-reorder-blocks,) \
                 $(call cc-option,-fno-ipa-cp-clone,) \
                 $(call cc-option,-fno-partial-inlining)
endif

ifneq ($(CONFIG_FRAME_WARN),0)
KBUILD_CFLAGS += $(call cc-option,-Wframe-larger-than=${CONFIG_FRAME_WARN})
endif

# Force gcc to behave correct even for buggy distributions
ifndef CONFIG_CC_STACKPROTECTOR
KBUILD_CFLAGS += $(call cc-option, -fno-stack-protector)
endif

# This warning generated too much noise in a regular build.
# Use make W=1 to enable this warning (see scripts/Makefile.build)
KBUILD_CFLAGS += $(call cc-disable-warning, unused-but-set-variable)

ifdef CONFIG_FRAME_POINTER
KBUILD_CFLAGS	+= -fno-omit-frame-pointer -fno-optimize-sibling-calls
else
# Some targets (ARM with Thumb2, for example), can't be built with frame
# pointers.  For those, we don't have FUNCTION_TRACER automatically
# select FRAME_POINTER.  However, FUNCTION_TRACER adds -pg, and this is
# incompatible with -fomit-frame-pointer with current GCC, so we don't use
# -fomit-frame-pointer with FUNCTION_TRACER.
ifndef CONFIG_FUNCTION_TRACER
KBUILD_CFLAGS	+= -fomit-frame-pointer
endif
endif

ifdef CONFIG_UNWIND_INFO
KBUILD_CFLAGS	+= -fasynchronous-unwind-tables
LDFLAGS_vmlinux	+= --eh-frame-hdr
endif

ifdef CONFIG_DEBUG_INFO
KBUILD_CFLAGS	+= -g
KBUILD_AFLAGS	+= -gdwarf-2
endif

ifdef CONFIG_DEBUG_INFO_REDUCED
KBUILD_CFLAGS 	+= $(call cc-option, -femit-struct-debug-baseonly) \
		   $(call cc-option,-fno-var-tracking)
endif

ifdef CONFIG_FUNCTION_TRACER
ifdef CONFIG_HAVE_FENTRY
CC_USING_FENTRY	:= $(call cc-option, -mfentry -DCC_USING_FENTRY)
endif
KBUILD_CFLAGS	+= -pg $(CC_USING_FENTRY)
KBUILD_AFLAGS	+= $(CC_USING_FENTRY)
ifdef CONFIG_DYNAMIC_FTRACE
	ifdef CONFIG_HAVE_C_RECORDMCOUNT
		BUILD_C_RECORDMCOUNT := y
		export BUILD_C_RECORDMCOUNT
	endif
endif
endif

# We trigger additional mismatches with less inlining
ifdef CONFIG_DEBUG_SECTION_MISMATCH
KBUILD_CFLAGS += $(call cc-option, -fno-inline-functions-called-once)
endif

# arch Makefile may override CC so keep this after arch Makefile is included
NOSTDINC_FLAGS += -nostdinc -isystem $(shell $(CC) -print-file-name=include)
CHECKFLAGS     += $(NOSTDINC_FLAGS)

# warn about C99 declaration after statement
KBUILD_CFLAGS += $(call cc-option,-Wdeclaration-after-statement,)

# disable pointer signed / unsigned warnings in gcc 4.0
KBUILD_CFLAGS += $(call cc-disable-warning, pointer-sign)

# disable invalid "can't wrap" optimizations for signed / pointers
KBUILD_CFLAGS	+= $(call cc-option,-fno-strict-overflow)

# conserve stack if available
KBUILD_CFLAGS   += $(call cc-option,-fconserve-stack)

# use the deterministic mode of AR if available
KBUILD_ARFLAGS := $(call ar-option,D)

# check for 'asm goto'
ifeq ($(shell $(CONFIG_SHELL) $(srctree)/scripts/gcc-goto.sh $(CC)), y)
	KBUILD_CFLAGS += -DCC_HAVE_ASM_GOTO
endif

# Add user supplied CPPFLAGS, AFLAGS and CFLAGS as the last assignments
KBUILD_CPPFLAGS += $(KCPPFLAGS)
KBUILD_AFLAGS += $(KAFLAGS)
KBUILD_CFLAGS += $(KCFLAGS)

# Use --build-id when available.
LDFLAGS_BUILD_ID = $(patsubst -Wl$(comma)%,%,\
			      $(call cc-ldoption, -Wl$(comma)--build-id,))
KBUILD_LDFLAGS_MODULE += $(LDFLAGS_BUILD_ID)
LDFLAGS_vmlinux += $(LDFLAGS_BUILD_ID)

ifeq ($(CONFIG_STRIP_ASM_SYMS),y)
LDFLAGS_vmlinux	+= $(call ld-option, -X,)
endif

# Default kernel image to build when no specific target is given.
# KBUILD_IMAGE may be overruled on the command line or
# set in the environment
# Also any assignments in arch/$(ARCH)/Makefile take precedence over
# this default value
export KBUILD_IMAGE ?= vmlinux

#
# INSTALL_PATH specifies where to place the updated kernel and system map
# images. Default is /boot, but you can set it to other values
export	INSTALL_PATH ?= /boot

#
# INSTALL_MOD_PATH specifies a prefix to MODLIB for module directory
# relocations required by build roots.  This is not defined in the
# makefile but the argument can be passed to make if needed.
#

MODLIB	= $(INSTALL_MOD_PATH)/lib/modules/$(KERNELRELEASE)
export MODLIB

#
#  INSTALL_MOD_STRIP, if defined, will cause modules to be
#  stripped after they are installed.  If INSTALL_MOD_STRIP is '1', then
#  the default option --strip-debug will be used.  Otherwise,
#  INSTALL_MOD_STRIP value will be used as the options to the strip command.

ifdef INSTALL_MOD_STRIP
ifeq ($(INSTALL_MOD_STRIP),1)
mod_strip_cmd = $(STRIP) --strip-debug
else
mod_strip_cmd = $(STRIP) $(INSTALL_MOD_STRIP)
endif # INSTALL_MOD_STRIP=1
else
mod_strip_cmd = true
endif # INSTALL_MOD_STRIP
export mod_strip_cmd


ifdef CONFIG_MODULE_SIG_ALL
MODSECKEY = ./signing_key.priv
MODPUBKEY = ./signing_key.x509
export MODPUBKEY
mod_sign_cmd = perl $(srctree)/scripts/sign-file $(CONFIG_MODULE_SIG_HASH) $(MODSECKEY) $(MODPUBKEY)
else
mod_sign_cmd = true
endif
export mod_sign_cmd


ifeq ($(KBUILD_EXTMOD),)
core-y		+= kernel/ mm/ fs/ ipc/ security/ crypto/ block/

vmlinux-dirs	:= $(patsubst %/,%,$(filter %/, $(init-y) $(init-m) \
		     $(core-y) $(core-m) $(drivers-y) $(drivers-m) \
		     $(net-y) $(net-m) $(libs-y) $(libs-m)))

vmlinux-alldirs	:= $(sort $(vmlinux-dirs) $(patsubst %/,%,$(filter %/, \
		     $(init-n) $(init-) \
		     $(core-n) $(core-) $(drivers-n) $(drivers-) \
		     $(net-n)  $(net-)  $(libs-n)    $(libs-))))

init-y		:= $(patsubst %/, %/built-in.o, $(init-y))
core-y		:= $(patsubst %/, %/built-in.o, $(core-y))
drivers-y	:= $(patsubst %/, %/built-in.o, $(drivers-y))
net-y		:= $(patsubst %/, %/built-in.o, $(net-y))
libs-y1		:= $(patsubst %/, %/lib.a, $(libs-y))
libs-y2		:= $(patsubst %/, %/built-in.o, $(libs-y))
libs-y		:= $(libs-y1) $(libs-y2)

# Externally visible symbols (used by link-vmlinux.sh)
export KBUILD_VMLINUX_INIT := $(head-y) $(init-y)
export KBUILD_VMLINUX_MAIN := $(core-y) $(libs-y) $(drivers-y) $(net-y)
export KBUILD_LDS          := arch/$(SRCARCH)/kernel/vmlinux.lds
export LDFLAGS_vmlinux

vmlinux-deps := $(KBUILD_LDS) $(KBUILD_VMLINUX_INIT) $(KBUILD_VMLINUX_MAIN)

# Final link of vmlinux
      cmd_link-vmlinux = $(CONFIG_SHELL) $< $(LD) $(LDFLAGS) $(LDFLAGS_vmlinux)
quiet_cmd_link-vmlinux = LINK    $@

# Include targets which we want to
# execute if the rest of the kernel build went well.
vmlinux: scripts/link-vmlinux.sh $(vmlinux-deps) FORCE
ifdef CONFIG_HEADERS_CHECK
	$(Q)$(MAKE) -f $(srctree)/Makefile headers_check
endif
ifdef CONFIG_SAMPLES
	$(Q)$(MAKE) $(build)=samples
endif
ifdef CONFIG_BUILD_DOCSRC
	$(Q)$(MAKE) $(build)=Documentation
endif
	+$(call if_changed,link-vmlinux)

# The actual objects are generated when descending, 
# make sure no implicit rule kicks in
$(sort $(vmlinux-deps)): $(vmlinux-dirs) ;

# Handle descending into subdirectories listed in $(vmlinux-dirs)
# Preset locale variables to speed up the build process. Limit locale
# tweaks to this spot to avoid wrong language settings when running
# make menuconfig etc.
# Error messages still appears in the original language

PHONY += $(vmlinux-dirs)
$(vmlinux-dirs): prepare scripts
	$(Q)$(MAKE) $(build)=$@

# Store (new) KERNELRELASE string in include/config/kernel.release
include/config/kernel.release: include/config/auto.conf FORCE
	$(Q)rm -f $@
	$(Q)echo "$(KERNELVERSION)$$($(CONFIG_SHELL) $(srctree)/scripts/setlocalversion $(srctree))" > $@


# Things we need to do before we recursively start building the kernel
# or the modules are listed in "prepare".
# A multi level approach is used. prepareN is processed before prepareN-1.
# archprepare is used in arch Makefiles and when processed asm symlink,
# version.h and scripts_basic is processed / created.

# Listed in dependency order
PHONY += prepare archprepare prepare0 prepare1 prepare2 prepare3

# prepare3 is used to check if we are building in a separate output directory,
# and if so do:
# 1) Check that make has not been executed in the kernel src $(srctree)
prepare3: include/config/kernel.release
ifneq ($(KBUILD_SRC),)
	@$(kecho) '  Using $(srctree) as source for kernel'
	$(Q)if [ -f $(srctree)/.config -o -d $(srctree)/include/config ]; then \
		echo >&2 "  $(srctree) is not clean, please run 'make mrproper'"; \
		echo >&2 "  in the '$(srctree)' directory.";\
		/bin/false; \
	fi;
endif

# prepare2 creates a makefile if using a separate output directory
prepare2: prepare3 outputmakefile asm-generic

prepare1: prepare2 $(version_h) include/generated/utsrelease.h \
                   include/config/auto.conf
	$(cmd_crmodverdir)

archprepare: archheaders archscripts prepare1 scripts_basic

prepare0: archprepare FORCE
	$(Q)$(MAKE) $(build)=.

# All the preparing..
prepare: prepare0

# Generate some files
# ---------------------------------------------------------------------------

# KERNELRELEASE can change from a few different places, meaning version.h
# needs to be updated, so this check is forced on all builds

uts_len := 64
define filechk_utsrelease.h
	if [ `echo -n "$(KERNELRELEASE)" | wc -c ` -gt $(uts_len) ]; then \
	  echo '"$(KERNELRELEASE)" exceeds $(uts_len) characters' >&2;    \
	  exit 1;                                                         \
	fi;                                                               \
	(echo \#define UTS_RELEASE \"$(KERNELRELEASE)\";)
endef

define filechk_version.h
	(echo \#define LINUX_VERSION_CODE $(shell                         \
	expr $(VERSION) \* 65536 + 0$(PATCHLEVEL) \* 256 + 0$(SUBLEVEL)); \
	echo '#define KERNEL_VERSION(a,b,c) (((a) << 16) + ((b) << 8) + (c))';)
endef

$(version_h): $(srctree)/Makefile FORCE
	$(call filechk,version.h)

include/generated/utsrelease.h: include/config/kernel.release FORCE
	$(call filechk,utsrelease.h)

PHONY += headerdep
headerdep:
	$(Q)find $(srctree)/include/ -name '*.h' | xargs --max-args 1 \
	$(srctree)/scripts/headerdep.pl -I$(srctree)/include

# ---------------------------------------------------------------------------

PHONY += depend dep
depend dep:
	@echo '*** Warning: make $@ is unnecessary now.'

# ---------------------------------------------------------------------------
# Firmware install
INSTALL_FW_PATH=$(INSTALL_MOD_PATH)/lib/firmware/$(KERNELRELEASE)
export INSTALL_FW_PATH

PHONY += firmware_install
firmware_install: FORCE
	@mkdir -p $(objtree)/firmware
	$(Q)$(MAKE) -f $(srctree)/scripts/Makefile.fwinst obj=firmware __fw_install

# ---------------------------------------------------------------------------
# Kernel headers

#Default location for installed headers
export INSTALL_HDR_PATH = $(objtree)/usr

hdr-inst := -rR -f $(srctree)/scripts/Makefile.headersinst obj

# If we do an all arch process set dst to asm-$(hdr-arch)
hdr-dst = $(if $(KBUILD_HEADERS), dst=include/asm-$(hdr-arch), dst=include/asm)

PHONY += archheaders
archheaders:

PHONY += archscripts
archscripts:

PHONY += __headers
__headers: $(version_h) scripts_basic asm-generic archheaders archscripts FORCE
	$(Q)$(MAKE) $(build)=scripts build_unifdef

PHONY += headers_install_all
headers_install_all:
	$(Q)$(CONFIG_SHELL) $(srctree)/scripts/headers.sh install

PHONY += headers_install
headers_install: __headers
	$(if $(wildcard $(srctree)/arch/$(hdr-arch)/include/uapi/asm/Kbuild),, \
	  $(error Headers not exportable for the $(SRCARCH) architecture))
	$(Q)$(MAKE) $(hdr-inst)=include/uapi
	$(Q)$(MAKE) $(hdr-inst)=arch/$(hdr-arch)/include/uapi/asm $(hdr-dst)

PHONY += headers_check_all
headers_check_all: headers_install_all
	$(Q)$(CONFIG_SHELL) $(srctree)/scripts/headers.sh check

PHONY += headers_check
headers_check: headers_install
	$(Q)$(MAKE) $(hdr-inst)=include/uapi HDRCHECK=1
	$(Q)$(MAKE) $(hdr-inst)=arch/$(hdr-arch)/include/uapi/asm $(hdr-dst) HDRCHECK=1

# ---------------------------------------------------------------------------
# Modules

ifdef CONFIG_MODULES

# By default, build modules as well

all: modules

#	Build modules
#
#	A module can be listed more than once in obj-m resulting in
#	duplicate lines in modules.order files.  Those are removed
#	using awk while concatenating to the final file.

PHONY += modules
modules: $(vmlinux-dirs) $(if $(KBUILD_BUILTIN),vmlinux) modules.builtin
	$(Q)$(AWK) '!x[$$0]++' $(vmlinux-dirs:%=$(objtree)/%/modules.order) > $(objtree)/modules.order
	@$(kecho) '  Building modules, stage 2.';
	$(Q)$(MAKE) -f $(srctree)/scripts/Makefile.modpost
	$(Q)$(MAKE) -f $(srctree)/scripts/Makefile.fwinst obj=firmware __fw_modbuild

modules.builtin: $(vmlinux-dirs:%=%/modules.builtin)
	$(Q)$(AWK) '!x[$$0]++' $^ > $(objtree)/modules.builtin

%/modules.builtin: include/config/auto.conf
	$(Q)$(MAKE) $(modbuiltin)=$*


# Target to prepare building external modules
PHONY += modules_prepare
modules_prepare: prepare scripts

# Target to install modules
PHONY += modules_install
modules_install: _modinst_ _modinst_post

PHONY += _modinst_
_modinst_:
	@rm -rf $(MODLIB)/kernel
	@rm -f $(MODLIB)/source
	@mkdir -p $(MODLIB)/kernel
	@ln -s $(srctree) $(MODLIB)/source
	@if [ ! $(objtree) -ef  $(MODLIB)/build ]; then \
		rm -f $(MODLIB)/build ; \
		ln -s $(objtree) $(MODLIB)/build ; \
	fi
	@cp -f $(objtree)/modules.order $(MODLIB)/
	@cp -f $(objtree)/modules.builtin $(MODLIB)/
	$(Q)$(MAKE) -f $(srctree)/scripts/Makefile.modinst

# This depmod is only for convenience to give the initial
# boot a modules.dep even before / is mounted read-write.  However the
# boot script depmod is the master version.
PHONY += _modinst_post
_modinst_post: _modinst_
	$(Q)$(MAKE) -f $(srctree)/scripts/Makefile.fwinst obj=firmware __fw_modinst
	$(call cmd,depmod)

ifeq ($(CONFIG_MODULE_SIG), y)
PHONY += modules_sign
modules_sign:
	$(Q)$(MAKE) -f $(srctree)/scripts/Makefile.modsign
endif

else # CONFIG_MODULES

# Modules not configured
# ---------------------------------------------------------------------------

modules modules_install: FORCE
	@echo >&2
	@echo >&2 "The present kernel configuration has modules disabled."
	@echo >&2 "Type 'make config' and enable loadable module support."
	@echo >&2 "Then build a kernel with module support enabled."
	@echo >&2
	@exit 1

endif # CONFIG_MODULES

###
# Cleaning is done on three levels.
# make clean     Delete most generated files
#                Leave enough to build external modules
# make mrproper  Delete the current configuration, and all generated files
# make distclean Remove editor backup files, patch leftover files and the like

# Directories & files removed with 'make clean'
CLEAN_DIRS  += $(MODVERDIR)

# Directories & files removed with 'make mrproper'
MRPROPER_DIRS  += include/config usr/include include/generated          \
                  arch/*/include/generated
MRPROPER_FILES += .config .config.old .version .old_version $(version_h) \
		  Module.symvers tags TAGS cscope* GPATH GTAGS GRTAGS GSYMS \
		  signing_key.priv signing_key.x509 x509.genkey		\
		  extra_certificates signing_key.x509.keyid		\
		  signing_key.x509.signer

# clean - Delete most, but leave enough to build external modules
#
clean: rm-dirs  := $(CLEAN_DIRS)
clean: rm-files := $(CLEAN_FILES)
clean-dirs      := $(addprefix _clean_, . $(vmlinux-alldirs) Documentation samples)

PHONY += $(clean-dirs) clean archclean vmlinuxclean
$(clean-dirs):
	$(Q)$(MAKE) $(clean)=$(patsubst _clean_%,%,$@)

vmlinuxclean:
	$(Q)$(CONFIG_SHELL) $(srctree)/scripts/link-vmlinux.sh clean

clean: archclean vmlinuxclean

# mrproper - Delete all generated files, including .config
#
mrproper: rm-dirs  := $(wildcard $(MRPROPER_DIRS))
mrproper: rm-files := $(wildcard $(MRPROPER_FILES))
mrproper-dirs      := $(addprefix _mrproper_,Documentation/DocBook scripts)

PHONY += $(mrproper-dirs) mrproper archmrproper
$(mrproper-dirs):
	$(Q)$(MAKE) $(clean)=$(patsubst _mrproper_%,%,$@)

mrproper: clean archmrproper $(mrproper-dirs)
	$(call cmd,rmdirs)
	$(call cmd,rmfiles)

# distclean
#
PHONY += distclean

distclean: mrproper
	@find $(srctree) $(RCS_FIND_IGNORE) \
		\( -name '*.orig' -o -name '*.rej' -o -name '*~' \
		-o -name '*.bak' -o -name '#*#' -o -name '.*.orig' \
		-o -name '.*.rej' \
		-o -name '*%' -o -name '.*.cmd' -o -name 'core' \) \
		-type f -print | xargs rm -f


# Packaging of the kernel to various formats
# ---------------------------------------------------------------------------
# rpm target kept for backward compatibility
package-dir	:= $(srctree)/scripts/package

%src-pkg: FORCE
	$(Q)$(MAKE) $(build)=$(package-dir) $@
%pkg: include/config/kernel.release FORCE
	$(Q)$(MAKE) $(build)=$(package-dir) $@
rpm: include/config/kernel.release FORCE
	$(Q)$(MAKE) $(build)=$(package-dir) $@


# Brief documentation of the typical targets used
# ---------------------------------------------------------------------------

boards := $(wildcard $(srctree)/arch/$(SRCARCH)/configs/*_defconfig)
boards := $(notdir $(boards))
board-dirs := $(dir $(wildcard $(srctree)/arch/$(SRCARCH)/configs/*/*_defconfig))
board-dirs := $(sort $(notdir $(board-dirs:/=)))

help:
	@echo  'Cleaning targets:'
	@echo  '  clean		  - Remove most generated files but keep the config and'
	@echo  '                    enough build support to build external modules'
	@echo  '  mrproper	  - Remove all generated files + config + various backup files'
	@echo  '  distclean	  - mrproper + remove editor backup and patch files'
	@echo  ''
	@echo  'Configuration targets:'
	@$(MAKE) -f $(srctree)/scripts/kconfig/Makefile help
	@echo  ''
	@echo  'Other generic targets:'
	@echo  '  all		  - Build all targets marked with [*]'
	@echo  '* vmlinux	  - Build the bare kernel'
	@echo  '* modules	  - Build all modules'
	@echo  '  modules_install - Install all modules to INSTALL_MOD_PATH (default: /)'
	@echo  '  firmware_install- Install all firmware to INSTALL_FW_PATH'
	@echo  '                    (default: $$(INSTALL_MOD_PATH)/lib/firmware)'
	@echo  '  dir/            - Build all files in dir and below'
	@echo  '  dir/file.[oisS] - Build specified target only'
	@echo  '  dir/file.lst    - Build specified mixed source/assembly target only'
	@echo  '                    (requires a recent binutils and recent build (System.map))'
	@echo  '  dir/file.ko     - Build module including final link'
	@echo  '  modules_prepare - Set up for building external modules'
	@echo  '  tags/TAGS	  - Generate tags file for editors'
	@echo  '  cscope	  - Generate cscope index'
	@echo  '  gtags           - Generate GNU GLOBAL index'
	@echo  '  kernelrelease	  - Output the release version string'
	@echo  '  kernelversion	  - Output the version stored in Makefile'
	@echo  '  headers_install - Install sanitised kernel headers to INSTALL_HDR_PATH'; \
	 echo  '                    (default: $(INSTALL_HDR_PATH))'; \
	 echo  ''
	@echo  'Static analysers'
	@echo  '  checkstack      - Generate a list of stack hogs'
	@echo  '  namespacecheck  - Name space analysis on compiled kernel'
	@echo  '  versioncheck    - Sanity check on version.h usage'
	@echo  '  includecheck    - Check for duplicate included header files'
	@echo  '  export_report   - List the usages of all exported symbols'
	@echo  '  headers_check   - Sanity check on exported headers'
	@echo  '  headerdep       - Detect inclusion cycles in headers'
	@$(MAKE) -f $(srctree)/scripts/Makefile.help checker-help
	@echo  ''
	@echo  'Kernel packaging:'
	@$(MAKE) $(build)=$(package-dir) help
	@echo  ''
	@echo  'Documentation targets:'
	@$(MAKE) -f $(srctree)/Documentation/DocBook/Makefile dochelp
	@echo  ''
	@echo  'Architecture specific targets ($(SRCARCH)):'
	@$(if $(archhelp),$(archhelp),\
		echo '  No architecture specific help defined for $(SRCARCH)')
	@echo  ''
	@$(if $(boards), \
		$(foreach b, $(boards), \
		printf "  %-24s - Build for %s\\n" $(b) $(subst _defconfig,,$(b));) \
		echo '')
	@$(if $(board-dirs), \
		$(foreach b, $(board-dirs), \
		printf "  %-16s - Show %s-specific targets\\n" help-$(b) $(b);) \
		printf "  %-16s - Show all of the above\\n" help-boards; \
		echo '')

	@echo  '  make V=0|1 [targets] 0 => quiet build (default), 1 => verbose build'
	@echo  '  make V=2   [targets] 2 => give reason for rebuild of target'
	@echo  '  make O=dir [targets] Locate all output files in "dir", including .config'
	@echo  '  make C=1   [targets] Check all c source with $$CHECK (sparse by default)'
	@echo  '  make C=2   [targets] Force check of all c source with $$CHECK'
	@echo  '  make RECORDMCOUNT_WARN=1 [targets] Warn about ignored mcount sections'
	@echo  '  make W=n   [targets] Enable extra gcc checks, n=1,2,3 where'
	@echo  '		1: warnings which may be relevant and do not occur too often'
	@echo  '		2: warnings which occur quite often but may still be relevant'
	@echo  '		3: more obscure warnings, can most likely be ignored'
	@echo  '		Multiple levels can be combined with W=12 or W=123'
	@echo  ''
	@echo  'Execute "make" or "make all" to build all targets marked with [*] '
	@echo  'For further info see the ./README file'


help-board-dirs := $(addprefix help-,$(board-dirs))

help-boards: $(help-board-dirs)

boards-per-dir = $(notdir $(wildcard $(srctree)/arch/$(SRCARCH)/configs/$*/*_defconfig))

$(help-board-dirs): help-%:
	@echo  'Architecture specific targets ($(SRCARCH) $*):'
	@$(if $(boards-per-dir), \
		$(foreach b, $(boards-per-dir), \
		printf "  %-24s - Build for %s\\n" $*/$(b) $(subst _defconfig,,$(b));) \
		echo '')


# Documentation targets
# ---------------------------------------------------------------------------
%docs: scripts_basic FORCE
	$(Q)$(MAKE) $(build)=scripts build_docproc
	$(Q)$(MAKE) $(build)=Documentation/DocBook $@

else # KBUILD_EXTMOD

###
# External module support.
# When building external modules the kernel used as basis is considered
# read-only, and no consistency checks are made and the make
# system is not used on the basis kernel. If updates are required
# in the basis kernel ordinary make commands (without M=...) must
# be used.
#
# The following are the only valid targets when building external
# modules.
# make M=dir clean     Delete all automatically generated files
# make M=dir modules   Make all modules in specified dir
# make M=dir	       Same as 'make M=dir modules'
# make M=dir modules_install
#                      Install the modules built in the module directory
#                      Assumes install directory is already created

# We are always building modules
KBUILD_MODULES := 1
PHONY += crmodverdir
crmodverdir:
	$(cmd_crmodverdir)

PHONY += $(objtree)/Module.symvers
$(objtree)/Module.symvers:
	@test -e $(objtree)/Module.symvers || ( \
	echo; \
	echo "  WARNING: Symbol version dump $(objtree)/Module.symvers"; \
	echo "           is missing; modules will have no dependencies and modversions."; \
	echo )

module-dirs := $(addprefix _module_,$(KBUILD_EXTMOD))
PHONY += $(module-dirs) modules
$(module-dirs): crmodverdir $(objtree)/Module.symvers
	$(Q)$(MAKE) $(build)=$(patsubst _module_%,%,$@)

modules: $(module-dirs)
	@$(kecho) '  Building modules, stage 2.';
	$(Q)$(MAKE) -f $(srctree)/scripts/Makefile.modpost

PHONY += modules_install
modules_install: _emodinst_ _emodinst_post

install-dir := $(if $(INSTALL_MOD_DIR),$(INSTALL_MOD_DIR),extra)
PHONY += _emodinst_
_emodinst_:
	$(Q)mkdir -p $(MODLIB)/$(install-dir)
	$(Q)$(MAKE) -f $(srctree)/scripts/Makefile.modinst

PHONY += _emodinst_post
_emodinst_post: _emodinst_
	$(call cmd,depmod)

clean-dirs := $(addprefix _clean_,$(KBUILD_EXTMOD))

PHONY += $(clean-dirs) clean
$(clean-dirs):
	$(Q)$(MAKE) $(clean)=$(patsubst _clean_%,%,$@)

clean:	rm-dirs := $(MODVERDIR)
clean: rm-files := $(KBUILD_EXTMOD)/Module.symvers

help:
	@echo  '  Building external modules.'
	@echo  '  Syntax: make -C path/to/kernel/src M=$$PWD target'
	@echo  ''
	@echo  '  modules         - default target, build the module(s)'
	@echo  '  modules_install - install the module'
	@echo  '  clean           - remove generated files in module directory only'
	@echo  ''

# Dummies...
PHONY += prepare scripts
prepare: ;
scripts: ;
endif # KBUILD_EXTMOD

clean: $(clean-dirs)
	$(call cmd,rmdirs)
	$(call cmd,rmfiles)
	@find $(if $(KBUILD_EXTMOD), $(KBUILD_EXTMOD), .) $(RCS_FIND_IGNORE) \
		\( -name '*.[oas]' -o -name '*.ko' -o -name '.*.cmd' \
		-o -name '*.ko.*' \
		-o -name '.*.d' -o -name '.*.tmp' -o -name '*.mod.c' \
		-o -name '*.symtypes' -o -name 'modules.order' \
		-o -name modules.builtin -o -name '.tmp_*.o.*' \
		-o -name '*.gcno' \) -type f -print | xargs rm -f

# Generate tags for editors
# ---------------------------------------------------------------------------
quiet_cmd_tags = GEN     $@
      cmd_tags = $(CONFIG_SHELL) $(srctree)/scripts/tags.sh $@

tags TAGS cscope gtags: FORCE
	$(call cmd,tags)

# Scripts to check various things for consistency
# ---------------------------------------------------------------------------

PHONY += includecheck versioncheck coccicheck namespacecheck export_report

includecheck:
	find $(srctree)/* $(RCS_FIND_IGNORE) \
		-name '*.[hcS]' -type f -print | sort \
		| xargs $(PERL) -w $(srctree)/scripts/checkincludes.pl

versioncheck:
	find $(srctree)/* $(RCS_FIND_IGNORE) \
		-name '*.[hcS]' -type f -print | sort \
		| xargs $(PERL) -w $(srctree)/scripts/checkversion.pl

coccicheck:
	$(Q)$(CONFIG_SHELL) $(srctree)/scripts/$@

namespacecheck:
	$(PERL) $(srctree)/scripts/namespace.pl

export_report:
	$(PERL) $(srctree)/scripts/export_report.pl

endif #ifeq ($(config-targets),1)
endif #ifeq ($(mixed-targets),1)

PHONY += checkstack kernelrelease kernelversion

# UML needs a little special treatment here.  It wants to use the host
# toolchain, so needs $(SUBARCH) passed to checkstack.pl.  Everyone
# else wants $(ARCH), including people doing cross-builds, which means
# that $(SUBARCH) doesn't work here.
ifeq ($(ARCH), um)
CHECKSTACK_ARCH := $(SUBARCH)
else
CHECKSTACK_ARCH := $(ARCH)
endif
checkstack:
	$(OBJDUMP) -d vmlinux $$(find . -name '*.ko') | \
	$(PERL) $(src)/scripts/checkstack.pl $(CHECKSTACK_ARCH)

kernelrelease:
	@echo "$(KERNELVERSION)$$($(CONFIG_SHELL) $(srctree)/scripts/setlocalversion $(srctree))"

kernelversion:
	@echo $(KERNELVERSION)

# Clear a bunch of variables before executing the submake
tools/: FORCE
	$(Q)mkdir -p $(objtree)/tools
	$(Q)$(MAKE) LDFLAGS= MAKEFLAGS= O=$(objtree) subdir=tools -C $(src)/tools/

tools/%: FORCE
	$(Q)mkdir -p $(objtree)/tools
	$(Q)$(MAKE) LDFLAGS= MAKEFLAGS= O=$(objtree) subdir=tools -C $(src)/tools/ $*

# Single targets
# ---------------------------------------------------------------------------
# Single targets are compatible with:
# - build with mixed source and output
# - build with separate output dir 'make O=...'
# - external modules
#
#  target-dir => where to store outputfile
#  build-dir  => directory in kernel source tree to use

ifeq ($(KBUILD_EXTMOD),)
        build-dir  = $(patsubst %/,%,$(dir $@))
        target-dir = $(dir $@)
else
        zap-slash=$(filter-out .,$(patsubst %/,%,$(dir $@)))
        build-dir  = $(KBUILD_EXTMOD)$(if $(zap-slash),/$(zap-slash))
        target-dir = $(if $(KBUILD_EXTMOD),$(dir $<),$(dir $@))
endif

%.s: %.c prepare scripts FORCE
	$(Q)$(MAKE) $(build)=$(build-dir) $(target-dir)$(notdir $@)
%.i: %.c prepare scripts FORCE
	$(Q)$(MAKE) $(build)=$(build-dir) $(target-dir)$(notdir $@)
%.o: %.c prepare scripts FORCE
	$(Q)$(MAKE) $(build)=$(build-dir) $(target-dir)$(notdir $@)
%.lst: %.c prepare scripts FORCE
	$(Q)$(MAKE) $(build)=$(build-dir) $(target-dir)$(notdir $@)
%.s: %.S prepare scripts FORCE
	$(Q)$(MAKE) $(build)=$(build-dir) $(target-dir)$(notdir $@)
%.o: %.S prepare scripts FORCE
	$(Q)$(MAKE) $(build)=$(build-dir) $(target-dir)$(notdir $@)
%.symtypes: %.c prepare scripts FORCE
	$(Q)$(MAKE) $(build)=$(build-dir) $(target-dir)$(notdir $@)

# Modules
/: prepare scripts FORCE
	$(cmd_crmodverdir)
	$(Q)$(MAKE) KBUILD_MODULES=$(if $(CONFIG_MODULES),1) \
	$(build)=$(build-dir)
%/: prepare scripts FORCE
	$(cmd_crmodverdir)
	$(Q)$(MAKE) KBUILD_MODULES=$(if $(CONFIG_MODULES),1) \
	$(build)=$(build-dir)
%.ko: prepare scripts FORCE
	$(cmd_crmodverdir)
	$(Q)$(MAKE) KBUILD_MODULES=$(if $(CONFIG_MODULES),1)   \
	$(build)=$(build-dir) $(@:.ko=.o)
	$(Q)$(MAKE) -f $(srctree)/scripts/Makefile.modpost

# FIXME Should go into a make.lib or something 
# ===========================================================================

quiet_cmd_rmdirs = $(if $(wildcard $(rm-dirs)),CLEAN   $(wildcard $(rm-dirs)))
      cmd_rmdirs = rm -rf $(rm-dirs)

quiet_cmd_rmfiles = $(if $(wildcard $(rm-files)),CLEAN   $(wildcard $(rm-files)))
      cmd_rmfiles = rm -f $(rm-files)

# Run depmod only if we have System.map and depmod is executable
quiet_cmd_depmod = DEPMOD  $(KERNELRELEASE)
      cmd_depmod = $(CONFIG_SHELL) $(srctree)/scripts/depmod.sh $(DEPMOD) \
                   $(KERNELRELEASE) "$(patsubst "%",%,$(CONFIG_SYMBOL_PREFIX))"

# Create temporary dir for module support files
# clean it up only when building all modules
cmd_crmodverdir = $(Q)mkdir -p $(MODVERDIR) \
                  $(if $(KBUILD_MODULES),; rm -f $(MODVERDIR)/*)

# read all saved command lines

targets := $(wildcard $(sort $(targets)))
cmd_files := $(wildcard .*.cmd $(foreach f,$(targets),$(dir $(f)).$(notdir $(f)).cmd))

ifneq ($(cmd_files),)
  $(cmd_files): ;	# Do not try to update included dependency files
  include $(cmd_files)
endif

# Shorthand for $(Q)$(MAKE) -f scripts/Makefile.clean obj=dir
# Usage:
# $(Q)$(MAKE) $(clean)=dir
clean := -f $(if $(KBUILD_SRC),$(srctree)/)scripts/Makefile.clean obj

endif	# skip-makefile

PHONY += FORCE
FORCE:

# Declare the contents of the .PHONY variable as phony.  We keep that
# information in a variable so we can use it in if_changed and friends.
.PHONY: $(PHONY)<|MERGE_RESOLUTION|>--- conflicted
+++ resolved
@@ -1,13 +1,7 @@
 VERSION = 3
-<<<<<<< HEAD
-PATCHLEVEL = 8
-SUBLEVEL = 2
-EXTRAVERSION =
-=======
 PATCHLEVEL = 9
 SUBLEVEL = 0
 EXTRAVERSION = -rc2
->>>>>>> f6161aa1
 NAME = Unicycling Gorilla
 
 # *DOCUMENTATION*
