--- conflicted
+++ resolved
@@ -1,11 +1,7 @@
 VERSION = 3
 PATCHLEVEL = 9
 SUBLEVEL = 0
-<<<<<<< HEAD
-EXTRAVERSION = -rc6-186-g5b55d70
-=======
 EXTRAVERSION = -rc7
->>>>>>> 41ef2d56
 NAME = Unicycling Gorilla
 
 # *DOCUMENTATION*
