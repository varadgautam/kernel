--- conflicted
+++ resolved
@@ -1,11 +1,7 @@
 VERSION = 2
 PATCHLEVEL = 6
 SUBLEVEL = 38
-<<<<<<< HEAD
-EXTRAVERSION = -rc4-178-g795abaf
-=======
 EXTRAVERSION = -rc5
->>>>>>> 85e2efbb
 NAME = Flesh-Eating Bats with Fangs
 
 # *DOCUMENTATION*
