--- conflicted
+++ resolved
@@ -1,11 +1,7 @@
 VERSION = 3
 PATCHLEVEL = 2
 SUBLEVEL = 0
-<<<<<<< HEAD
-EXTRAVERSION = -rc7-87-g157e8bf
-=======
 EXTRAVERSION =
->>>>>>> 805a6af8
 NAME = Saber-toothed Squirrel
 
 # *DOCUMENTATION*
