--- conflicted
+++ resolved
@@ -1,11 +1,7 @@
 VERSION = 3
 PATCHLEVEL = 18
 SUBLEVEL = 0
-<<<<<<< HEAD
-EXTRAVERSION = -rc3-134-gfe606df
-=======
 EXTRAVERSION = -rc4
->>>>>>> 206c5f60
 NAME = Diseased Newt
 
 # *DOCUMENTATION*
