--- conflicted
+++ resolved
@@ -1,11 +1,6 @@
 VERSION = 4
-<<<<<<< HEAD
-PATCHLEVEL = 12
-SUBLEVEL = 11
-=======
 PATCHLEVEL = 13
 SUBLEVEL = 0
->>>>>>> f4a53352
 EXTRAVERSION =
 NAME = Fearless Coyote
 
