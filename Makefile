VERSION = 2
PATCHLEVEL = 6
SUBLEVEL = 26
<<<<<<< HEAD
EXTRAVERSION = -rc5-git5
NAME = Funky Weasel is Jiggy wit it
=======
EXTRAVERSION = -rc6
NAME = Rotary Wombat
>>>>>>> c6d8f400

# *DOCUMENTATION*
# To see a list of typical targets execute "make help"
# More info can be located in ./README
# Comments in this file are targeted only to the developer, do not
# expect to learn how to build the kernel reading this file.

# Do not:
# o  use make's built-in rules and variables
#    (this increases performance and avoids hard-to-debug behaviour);
# o  print "Entering directory ...";
MAKEFLAGS += -rR --no-print-directory

# We are using a recursive build, so we need to do a little thinking
# to get the ordering right.
#
# Most importantly: sub-Makefiles should only ever modify files in
# their own directory. If in some directory we have a dependency on
# a file in another dir (which doesn't happen often, but it's often
# unavoidable when linking the built-in.o targets which finally
# turn into vmlinux), we will call a sub make in that other dir, and
# after that we are sure that everything which is in that other dir
# is now up to date.
#
# The only cases where we need to modify files which have global
# effects are thus separated out and done before the recursive
# descending is started. They are now explicitly listed as the
# prepare rule.

# To put more focus on warnings, be less verbose as default
# Use 'make V=1' to see the full commands

ifdef V
  ifeq ("$(origin V)", "command line")
    KBUILD_VERBOSE = $(V)
  endif
endif
ifndef KBUILD_VERBOSE
  KBUILD_VERBOSE = 0
endif

# Call a source code checker (by default, "sparse") as part of the
# C compilation.
#
# Use 'make C=1' to enable checking of only re-compiled files.
# Use 'make C=2' to enable checking of *all* source files, regardless
# of whether they are re-compiled or not.
#
# See the file "Documentation/sparse.txt" for more details, including
# where to get the "sparse" utility.

ifdef C
  ifeq ("$(origin C)", "command line")
    KBUILD_CHECKSRC = $(C)
  endif
endif
ifndef KBUILD_CHECKSRC
  KBUILD_CHECKSRC = 0
endif

# Use make M=dir to specify directory of external module to build
# Old syntax make ... SUBDIRS=$PWD is still supported
# Setting the environment variable KBUILD_EXTMOD take precedence
ifdef SUBDIRS
  KBUILD_EXTMOD ?= $(SUBDIRS)
endif
ifdef M
  ifeq ("$(origin M)", "command line")
    KBUILD_EXTMOD := $(M)
  endif
endif


# kbuild supports saving output files in a separate directory.
# To locate output files in a separate directory two syntaxes are supported.
# In both cases the working directory must be the root of the kernel src.
# 1) O=
# Use "make O=dir/to/store/output/files/"
#
# 2) Set KBUILD_OUTPUT
# Set the environment variable KBUILD_OUTPUT to point to the directory
# where the output files shall be placed.
# export KBUILD_OUTPUT=dir/to/store/output/files/
# make
#
# The O= assignment takes precedence over the KBUILD_OUTPUT environment
# variable.


# KBUILD_SRC is set on invocation of make in OBJ directory
# KBUILD_SRC is not intended to be used by the regular user (for now)
ifeq ($(KBUILD_SRC),)

# OK, Make called in directory where kernel src resides
# Do we want to locate output files in a separate directory?
ifdef O
  ifeq ("$(origin O)", "command line")
    KBUILD_OUTPUT := $(O)
  endif
endif

# That's our default target when none is given on the command line
PHONY := _all
_all:

# Cancel implicit rules on top Makefile
$(CURDIR)/Makefile Makefile: ;

ifneq ($(KBUILD_OUTPUT),)
# Invoke a second make in the output directory, passing relevant variables
# check that the output directory actually exists
saved-output := $(KBUILD_OUTPUT)
KBUILD_OUTPUT := $(shell cd $(KBUILD_OUTPUT) && /bin/pwd)
$(if $(KBUILD_OUTPUT),, \
     $(error output directory "$(saved-output)" does not exist))

PHONY += $(MAKECMDGOALS) sub-make

$(filter-out _all sub-make $(CURDIR)/Makefile, $(MAKECMDGOALS)) _all: sub-make
	$(Q)@:

sub-make: FORCE
	$(if $(KBUILD_VERBOSE:1=),@)$(MAKE) -C $(KBUILD_OUTPUT) \
	KBUILD_SRC=$(CURDIR) \
	KBUILD_EXTMOD="$(KBUILD_EXTMOD)" -f $(CURDIR)/Makefile \
	$(filter-out _all sub-make,$(MAKECMDGOALS))

# Leave processing to above invocation of make
skip-makefile := 1
endif # ifneq ($(KBUILD_OUTPUT),)
endif # ifeq ($(KBUILD_SRC),)

# We process the rest of the Makefile if this is the final invocation of make
ifeq ($(skip-makefile),)

# If building an external module we do not care about the all: rule
# but instead _all depend on modules
PHONY += all
ifeq ($(KBUILD_EXTMOD),)
_all: all
else
_all: modules
endif

srctree		:= $(if $(KBUILD_SRC),$(KBUILD_SRC),$(CURDIR))
TOPDIR		:= $(srctree)
# FIXME - TOPDIR is obsolete, use srctree/objtree
objtree		:= $(CURDIR)
src		:= $(srctree)
obj		:= $(objtree)

VPATH		:= $(srctree)$(if $(KBUILD_EXTMOD),:$(KBUILD_EXTMOD))

export srctree objtree VPATH TOPDIR


# SUBARCH tells the usermode build what the underlying arch is.  That is set
# first, and if a usermode build is happening, the "ARCH=um" on the command
# line overrides the setting of ARCH below.  If a native build is happening,
# then ARCH is assigned, getting whatever value it gets normally, and 
# SUBARCH is subsequently ignored.

SUBARCH := $(shell uname -m | sed -e s/i.86/i386/ -e s/sun4u/sparc64/ \
				  -e s/arm.*/arm/ -e s/sa110/arm/ \
				  -e s/s390x/s390/ -e s/parisc64/parisc/ \
				  -e s/ppc.*/powerpc/ -e s/mips.*/mips/ \
				  -e s/sh.*/sh/ )

# Cross compiling and selecting different set of gcc/bin-utils
# ---------------------------------------------------------------------------
#
# When performing cross compilation for other architectures ARCH shall be set
# to the target architecture. (See arch/* for the possibilities).
# ARCH can be set during invocation of make:
# make ARCH=ia64
# Another way is to have ARCH set in the environment.
# The default ARCH is the host where make is executed.

# CROSS_COMPILE specify the prefix used for all executables used
# during compilation. Only gcc and related bin-utils executables
# are prefixed with $(CROSS_COMPILE).
# CROSS_COMPILE can be set on the command line
# make CROSS_COMPILE=ia64-linux-
# Alternatively CROSS_COMPILE can be set in the environment.
# Default value for CROSS_COMPILE is not to prefix executables
# Note: Some architectures assign CROSS_COMPILE in their arch/*/Makefile
export KBUILD_BUILDHOST := $(SUBARCH)
ARCH		?= $(SUBARCH)
CROSS_COMPILE	?=

# Architecture as present in compile.h
UTS_MACHINE 	:= $(ARCH)
SRCARCH 	:= $(ARCH)

# Additional ARCH settings for x86
ifeq ($(ARCH),i386)
        SRCARCH := x86
endif
ifeq ($(ARCH),x86_64)
        SRCARCH := x86
endif

KCONFIG_CONFIG	?= .config

# SHELL used by kbuild
CONFIG_SHELL := $(shell if [ -x "$$BASH" ]; then echo $$BASH; \
	  else if [ -x /bin/bash ]; then echo /bin/bash; \
	  else echo sh; fi ; fi)

HOSTCC       = gcc
HOSTCXX      = g++
HOSTCFLAGS   = -Wall -Wstrict-prototypes -O2 -fomit-frame-pointer
HOSTCXXFLAGS = -O2

# Decide whether to build built-in, modular, or both.
# Normally, just do built-in.

KBUILD_MODULES :=
KBUILD_BUILTIN := 1

#	If we have only "make modules", don't compile built-in objects.
#	When we're building modules with modversions, we need to consider
#	the built-in objects during the descend as well, in order to
#	make sure the checksums are up to date before we record them.

ifeq ($(MAKECMDGOALS),modules)
  KBUILD_BUILTIN := $(if $(CONFIG_MODVERSIONS),1)
endif

#	If we have "make <whatever> modules", compile modules
#	in addition to whatever we do anyway.
#	Just "make" or "make all" shall build modules as well

ifneq ($(filter all _all modules,$(MAKECMDGOALS)),)
  KBUILD_MODULES := 1
endif

ifeq ($(MAKECMDGOALS),)
  KBUILD_MODULES := 1
endif

export KBUILD_MODULES KBUILD_BUILTIN
export KBUILD_CHECKSRC KBUILD_SRC KBUILD_EXTMOD

# Beautify output
# ---------------------------------------------------------------------------
#
# Normally, we echo the whole command before executing it. By making
# that echo $($(quiet)$(cmd)), we now have the possibility to set
# $(quiet) to choose other forms of output instead, e.g.
#
#         quiet_cmd_cc_o_c = Compiling $(RELDIR)/$@
#         cmd_cc_o_c       = $(CC) $(c_flags) -c -o $@ $<
#
# If $(quiet) is empty, the whole command will be printed.
# If it is set to "quiet_", only the short version will be printed. 
# If it is set to "silent_", nothing will be printed at all, since
# the variable $(silent_cmd_cc_o_c) doesn't exist.
#
# A simple variant is to prefix commands with $(Q) - that's useful
# for commands that shall be hidden in non-verbose mode.
#
#	$(Q)ln $@ :<
#
# If KBUILD_VERBOSE equals 0 then the above command will be hidden.
# If KBUILD_VERBOSE equals 1 then the above command is displayed.

ifeq ($(KBUILD_VERBOSE),1)
  quiet =
  Q =
else
  quiet=quiet_
  Q = @
endif

# If the user is running make -s (silent mode), suppress echoing of
# commands

ifneq ($(findstring s,$(MAKEFLAGS)),)
  quiet=silent_
endif

export quiet Q KBUILD_VERBOSE


# Look for make include files relative to root of kernel src
MAKEFLAGS += --include-dir=$(srctree)

# We need some generic definitions (do not try to remake the file).
$(srctree)/scripts/Kbuild.include: ;
include $(srctree)/scripts/Kbuild.include

# Make variables (CC, etc...)

AS		= $(CROSS_COMPILE)as
LD		= $(CROSS_COMPILE)ld
CC		= $(CROSS_COMPILE)gcc
CPP		= $(CC) -E
AR		= $(CROSS_COMPILE)ar
NM		= $(CROSS_COMPILE)nm
STRIP		= $(CROSS_COMPILE)strip
OBJCOPY		= $(CROSS_COMPILE)objcopy
OBJDUMP		= $(CROSS_COMPILE)objdump
AWK		= awk
GENKSYMS	= scripts/genksyms/genksyms
DEPMOD		= /sbin/depmod
KALLSYMS	= scripts/kallsyms
PERL		= perl
CHECK		= sparse

CHECKFLAGS     := -D__linux__ -Dlinux -D__STDC__ -Dunix -D__unix__ -Wbitwise $(CF)
MODFLAGS	= -DMODULE
CFLAGS_MODULE   = $(MODFLAGS)
AFLAGS_MODULE   = $(MODFLAGS)
LDFLAGS_MODULE  =
CFLAGS_KERNEL	=
AFLAGS_KERNEL	=


# Use LINUXINCLUDE when you must reference the include/ directory.
# Needed to be compatible with the O= option
LINUXINCLUDE    := -Iinclude \
                   $(if $(KBUILD_SRC),-Iinclude2 -I$(srctree)/include) \
		   -include include/linux/autoconf.h

KBUILD_CPPFLAGS := -D__KERNEL__ $(LINUXINCLUDE)

KBUILD_CFLAGS   := -Wall -Wundef -Wstrict-prototypes -Wno-trigraphs \
		   -fno-strict-aliasing -fno-common \
		   -Werror-implicit-function-declaration
KBUILD_AFLAGS   := -D__ASSEMBLY__

# Warn about unsupported modules in kernels built inside Autobuild
ifneq ($(wildcard /.buildenv),)
CFLAGS		+= -DUNSUPPORTED_MODULES=2
endif

# Read KERNELRELEASE from include/config/kernel.release (if it exists)
KERNELRELEASE = $(shell cat include/config/kernel.release 2> /dev/null)
KERNELVERSION = $(VERSION).$(PATCHLEVEL).$(SUBLEVEL)$(EXTRAVERSION)

export VERSION PATCHLEVEL SUBLEVEL KERNELRELEASE KERNELVERSION
export ARCH SRCARCH CONFIG_SHELL HOSTCC HOSTCFLAGS CROSS_COMPILE AS LD CC
export CPP AR NM STRIP OBJCOPY OBJDUMP MAKE AWK GENKSYMS PERL UTS_MACHINE
export HOSTCXX HOSTCXXFLAGS LDFLAGS_MODULE CHECK CHECKFLAGS

export KBUILD_CPPFLAGS NOSTDINC_FLAGS LINUXINCLUDE OBJCOPYFLAGS LDFLAGS
export KBUILD_CFLAGS CFLAGS_KERNEL CFLAGS_MODULE
export KBUILD_AFLAGS AFLAGS_KERNEL AFLAGS_MODULE

# When compiling out-of-tree modules, put MODVERDIR in the module
# tree rather than in the kernel tree. The kernel tree might
# even be read-only.
export MODVERDIR := $(if $(KBUILD_EXTMOD),$(firstword $(KBUILD_EXTMOD))/).tmp_versions

# Files to ignore in find ... statements

RCS_FIND_IGNORE := \( -name SCCS -o -name BitKeeper -o -name .svn -o -name CVS -o -name .pc -o -name .hg -o -name .git \) -prune -o
export RCS_TAR_IGNORE := --exclude SCCS --exclude BitKeeper --exclude .svn --exclude CVS --exclude .pc --exclude .hg --exclude .git

# ===========================================================================
# Rules shared between *config targets and build targets

# Basic helpers built in scripts/
PHONY += scripts_basic
scripts_basic:
	$(Q)$(MAKE) $(build)=scripts/basic

# To avoid any implicit rule to kick in, define an empty command.
scripts/basic/%: scripts_basic ;

PHONY += outputmakefile
# outputmakefile generates a Makefile in the output directory, if using a
# separate output directory. This allows convenient use of make in the
# output directory.
outputmakefile:
ifneq ($(KBUILD_SRC),)
	$(Q)$(CONFIG_SHELL) $(srctree)/scripts/mkmakefile \
	    $(srctree) $(objtree) $(VERSION) $(PATCHLEVEL)
endif

# To make sure we do not include .config for any of the *config targets
# catch them early, and hand them over to scripts/kconfig/Makefile
# It is allowed to specify more targets when calling make, including
# mixing *config targets and build targets.
# For example 'make oldconfig all'.
# Detect when mixed targets is specified, and make a second invocation
# of make so .config is not included in this case either (for *config).

no-dot-config-targets := clean mrproper distclean \
			 cscope TAGS tags help %docs check% \
			 include/linux/version.h headers_% \
			 kernelrelease kernelversion

config-targets := 0
mixed-targets  := 0
dot-config     := 1

ifneq ($(filter $(no-dot-config-targets), $(MAKECMDGOALS)),)
	ifeq ($(filter-out $(no-dot-config-targets), $(MAKECMDGOALS)),)
		dot-config := 0
	endif
endif

ifeq ($(KBUILD_EXTMOD),)
        ifneq ($(filter config %config,$(MAKECMDGOALS)),)
                config-targets := 1
                ifneq ($(filter-out config %config,$(MAKECMDGOALS)),)
                        mixed-targets := 1
                endif
        endif
endif

ifeq ($(mixed-targets),1)
# ===========================================================================
# We're called with mixed targets (*config and build targets).
# Handle them one by one.

%:: FORCE
	$(Q)$(MAKE) -C $(srctree) KBUILD_SRC= $@

else
ifeq ($(config-targets),1)
# ===========================================================================
# *config targets only - make sure prerequisites are updated, and descend
# in scripts/kconfig to make the *config target

# Read arch specific Makefile to set KBUILD_DEFCONFIG as needed.
# KBUILD_DEFCONFIG may point out an alternative default configuration
# used for 'make defconfig'
include $(srctree)/arch/$(SRCARCH)/Makefile
export KBUILD_DEFCONFIG

config %config: scripts_basic outputmakefile FORCE
	$(Q)mkdir -p include/linux include/config
	$(Q)$(MAKE) $(build)=scripts/kconfig $@

else
# ===========================================================================
# Build targets only - this includes vmlinux, arch specific targets, clean
# targets and others. In general all targets except *config targets.

ifeq ($(KBUILD_EXTMOD),)
# Additional helpers built in scripts/
# Carefully list dependencies so we do not try to build scripts twice
# in parallel
PHONY += scripts
scripts: scripts_basic include/config/auto.conf
	$(Q)$(MAKE) $(build)=$(@)

# Objects we will link into vmlinux / subdirs we need to visit
init-y		:= init/
drivers-y	:= drivers/ sound/
net-y		:= net/
libs-y		:= lib/
core-y		:= usr/
endif # KBUILD_EXTMOD

ifeq ($(dot-config),1)
# Read in config
-include include/config/auto.conf

ifeq ($(KBUILD_EXTMOD),)
# Read in dependencies to all Kconfig* files, make sure to run
# oldconfig if changes are detected.
-include include/config/auto.conf.cmd

# To avoid any implicit rule to kick in, define an empty command
$(KCONFIG_CONFIG) include/config/auto.conf.cmd: ;

# If .config is newer than include/config/auto.conf, someone tinkered
# with it and forgot to run make oldconfig.
# if auto.conf.cmd is missing then we are probably in a cleaned tree so
# we execute the config step to be sure to catch updated Kconfig files
include/config/auto.conf: $(KCONFIG_CONFIG) include/config/auto.conf.cmd
	$(Q)$(MAKE) -f $(srctree)/Makefile silentoldconfig
else
# external modules needs include/linux/autoconf.h and include/config/auto.conf
# but do not care if they are up-to-date. Use auto.conf to trigger the test
PHONY += include/config/auto.conf

include/config/auto.conf:
	$(Q)test -e include/linux/autoconf.h -a -e $@ || (		\
	echo;								\
	echo "  ERROR: Kernel configuration is invalid.";		\
	echo "         include/linux/autoconf.h or $@ are missing.";	\
	echo "         Run 'make oldconfig && make prepare' on kernel src to fix it.";	\
	echo;								\
	/bin/false)

endif # KBUILD_EXTMOD

else
# Dummy target needed, because used as prerequisite
include/config/auto.conf: ;
endif # $(dot-config)

# The all: target is the default when no target is given on the
# command line.
# This allow a user to issue only 'make' to build a kernel including modules
# Defaults vmlinux but it is usually overridden in the arch makefile
all: vmlinux

ifdef CONFIG_CC_OPTIMIZE_FOR_SIZE
KBUILD_CFLAGS	+= -Os
else
KBUILD_CFLAGS	+= -O2
endif

ifneq (CONFIG_FRAME_WARN,0)
KBUILD_CFLAGS += $(call cc-option,-Wframe-larger-than=${CONFIG_FRAME_WARN})
endif

# Force gcc to behave correct even for buggy distributions
# Arch Makefiles may override this setting
KBUILD_CFLAGS += $(call cc-option, -fno-stack-protector)

include $(srctree)/arch/$(SRCARCH)/Makefile

ifdef CONFIG_FRAME_POINTER
KBUILD_CFLAGS	+= -fno-omit-frame-pointer -fno-optimize-sibling-calls
else
KBUILD_CFLAGS	+= -fomit-frame-pointer
endif

ifdef CONFIG_UNWIND_INFO
KBUILD_CFLAGS	+= -fasynchronous-unwind-tables
LDFLAGS_vmlinux	+= --eh-frame-hdr
endif

ifdef CONFIG_DEBUG_INFO
KBUILD_CFLAGS	+= -g
KBUILD_AFLAGS	+= -gdwarf-2
endif

# We trigger additional mismatches with less inlining
ifdef CONFIG_DEBUG_SECTION_MISMATCH
KBUILD_CFLAGS += $(call cc-option, -fno-inline-functions-called-once)
endif

# arch Makefile may override CC so keep this after arch Makefile is included
NOSTDINC_FLAGS += -nostdinc -isystem $(shell $(CC) -print-file-name=include)
CHECKFLAGS     += $(NOSTDINC_FLAGS)

# warn about C99 declaration after statement
KBUILD_CFLAGS += $(call cc-option,-Wdeclaration-after-statement,)

# disable pointer signed / unsigned warnings in gcc 4.0
KBUILD_CFLAGS += $(call cc-option,-Wno-pointer-sign,)

# Add user supplied CPPFLAGS, AFLAGS and CFLAGS as the last assignments
# But warn user when we do so
warn-assign = \
$(warning "WARNING: Appending $$K$(1) ($(K$(1))) from $(origin K$(1)) to kernel $$$(1)")

ifneq ($(KCPPFLAGS),)
        $(call warn-assign,CPPFLAGS)
        KBUILD_CPPFLAGS += $(KCPPFLAGS)
endif
ifneq ($(KAFLAGS),)
        $(call warn-assign,AFLAGS)
        KBUILD_AFLAGS += $(KAFLAGS)
endif
ifneq ($(KCFLAGS),)
        $(call warn-assign,CFLAGS)
        KBUILD_CFLAGS += $(KCFLAGS)
endif

# Use --build-id when available.
LDFLAGS_BUILD_ID = $(patsubst -Wl$(comma)%,%,\
			      $(call ld-option, -Wl$(comma)--build-id,))
LDFLAGS_MODULE += $(LDFLAGS_BUILD_ID)
LDFLAGS_vmlinux += $(LDFLAGS_BUILD_ID)

# Default kernel image to build when no specific target is given.
# KBUILD_IMAGE may be overruled on the command line or
# set in the environment
# Also any assignments in arch/$(ARCH)/Makefile take precedence over
# this default value
export KBUILD_IMAGE ?= vmlinux

#
# INSTALL_PATH specifies where to place the updated kernel and system map
# images. Default is /boot, but you can set it to other values
export	INSTALL_PATH ?= /boot

#
# INSTALL_MOD_PATH specifies a prefix to MODLIB for module directory
# relocations required by build roots.  This is not defined in the
# makefile but the argument can be passed to make if needed.
#

MODLIB	= $(INSTALL_MOD_PATH)/lib/modules/$(KERNELRELEASE)
export MODLIB

#
#  INSTALL_MOD_STRIP, if defined, will cause modules to be
#  stripped after they are installed.  If INSTALL_MOD_STRIP is '1', then
#  the default option --strip-debug will be used.  Otherwise,
#  INSTALL_MOD_STRIP will used as the options to the strip command.

ifdef INSTALL_MOD_STRIP
ifeq ($(INSTALL_MOD_STRIP),1)
mod_strip_cmd = $(STRIP) --strip-debug
else
mod_strip_cmd = $(STRIP) $(INSTALL_MOD_STRIP)
endif # INSTALL_MOD_STRIP=1
else
mod_strip_cmd = true
endif # INSTALL_MOD_STRIP
export mod_strip_cmd


ifeq ($(KBUILD_EXTMOD),)
core-y		+= kernel/ mm/ fs/ ipc/ security/ crypto/ block/
core-$(CONFIG_KDB) += kdb/

vmlinux-dirs	:= $(patsubst %/,%,$(filter %/, $(init-y) $(init-m) \
		     $(core-y) $(core-m) $(drivers-y) $(drivers-m) \
		     $(net-y) $(net-m) $(libs-y) $(libs-m)))

vmlinux-alldirs	:= $(sort $(vmlinux-dirs) $(patsubst %/,%,$(filter %/, \
		     $(init-n) $(init-) \
		     $(core-n) $(core-) $(drivers-n) $(drivers-) \
		     $(net-n)  $(net-)  $(libs-n)    $(libs-))))

init-y		:= $(patsubst %/, %/built-in.o, $(init-y))
core-y		:= $(patsubst %/, %/built-in.o, $(core-y))
drivers-y	:= $(patsubst %/, %/built-in.o, $(drivers-y))
net-y		:= $(patsubst %/, %/built-in.o, $(net-y))
libs-y1		:= $(patsubst %/, %/lib.a, $(libs-y))
libs-y2		:= $(patsubst %/, %/built-in.o, $(libs-y))
libs-y		:= $(libs-y1) $(libs-y2)

# Build vmlinux
# ---------------------------------------------------------------------------
# vmlinux is built from the objects selected by $(vmlinux-init) and
# $(vmlinux-main). Most are built-in.o files from top-level directories
# in the kernel tree, others are specified in arch/$(ARCH)/Makefile.
# Ordering when linking is important, and $(vmlinux-init) must be first.
#
# vmlinux
#   ^
#   |
#   +-< $(vmlinux-init)
#   |   +--< init/version.o + more
#   |
#   +--< $(vmlinux-main)
#   |    +--< driver/built-in.o mm/built-in.o + more
#   |
#   +-< kallsyms.o (see description in CONFIG_KALLSYMS section)
#
# vmlinux version (uname -v) cannot be updated during normal
# descending-into-subdirs phase since we do not yet know if we need to
# update vmlinux.
# Therefore this step is delayed until just before final link of vmlinux -
# except in the kallsyms case where it is done just before adding the
# symbols to the kernel.
#
# System.map is generated to document addresses of all kernel symbols

vmlinux-init := $(head-y) $(init-y)
vmlinux-main := $(core-y) $(libs-y) $(drivers-y) $(net-y)
vmlinux-all  := $(vmlinux-init) $(vmlinux-main)
vmlinux-lds  := arch/$(SRCARCH)/kernel/vmlinux.lds
export KBUILD_VMLINUX_OBJS := $(vmlinux-all)

# Rule to link vmlinux - also used during CONFIG_KALLSYMS
# May be overridden by arch/$(ARCH)/Makefile
quiet_cmd_vmlinux__ ?= LD      $@
      cmd_vmlinux__ ?= $(LD) $(LDFLAGS) $(LDFLAGS_vmlinux) -o $@ \
      -T $(vmlinux-lds) $(vmlinux-init)                          \
      --start-group $(vmlinux-main) --end-group                  \
      $(filter-out $(vmlinux-lds) $(vmlinux-init) $(vmlinux-main) vmlinux.o FORCE ,$^)

# Generate new vmlinux version
quiet_cmd_vmlinux_version = GEN     .version
      cmd_vmlinux_version = set -e;                     \
	if [ ! -r .version ]; then			\
	  rm -f .version;				\
	  echo 1 >.version;				\
	else						\
	  mv .version .old_version;			\
	  expr 0$$(cat .old_version) + 1 >.version;	\
	fi;						\
	$(MAKE) $(build)=init

# Generate System.map
quiet_cmd_sysmap = SYSMAP
      cmd_sysmap = $(CONFIG_SHELL) $(srctree)/scripts/mksysmap

# Link of vmlinux
# If CONFIG_KALLSYMS is set .version is already updated
# Generate System.map and verify that the content is consistent
# Use + in front of the vmlinux_version rule to silent warning with make -j2
# First command is ':' to allow us to use + in front of the rule
define rule_vmlinux__
	:
	$(if $(CONFIG_KALLSYMS),,+$(call cmd,vmlinux_version))

	$(call cmd,vmlinux__)
	$(Q)echo 'cmd_$@ := $(cmd_vmlinux__)' > $(@D)/.$(@F).cmd

	$(Q)$(if $($(quiet)cmd_sysmap),                                      \
	  echo '  $($(quiet)cmd_sysmap)  System.map' &&)                     \
	$(cmd_sysmap) $@ System.map;                                         \
	if [ $$? -ne 0 ]; then                                               \
		rm -f $@;                                                    \
		/bin/false;                                                  \
	fi;
	$(verify_kallsyms)
endef


ifdef CONFIG_KALLSYMS
# Generate section listing all symbols and add it into vmlinux $(kallsyms.o)
# It's a three stage process:
# o .tmp_vmlinux1 has all symbols and sections, but __kallsyms is
#   empty
#   Running kallsyms on that gives us .tmp_kallsyms1.o with
#   the right size - vmlinux version (uname -v) is updated during this step
# o .tmp_vmlinux2 now has a __kallsyms section of the right size,
#   but due to the added section, some addresses have shifted.
#   From here, we generate a correct .tmp_kallsyms2.o
# o The correct .tmp_kallsyms2.o is linked into the final vmlinux.
# o Verify that the System.map from vmlinux matches the map from
#   .tmp_vmlinux2, just in case we did not generate kallsyms correctly.
# o If CONFIG_KALLSYMS_EXTRA_PASS is set, do an extra pass using
#   .tmp_vmlinux3 and .tmp_kallsyms3.o.  This is only meant as a
#   temporary bypass to allow the kernel to be built while the
#   maintainers work out what went wrong with kallsyms.

ifdef CONFIG_KALLSYMS_EXTRA_PASS
last_kallsyms := 3
else
last_kallsyms := 2
endif

kallsyms.o := .tmp_kallsyms$(last_kallsyms).o

define verify_kallsyms
	$(Q)$(if $($(quiet)cmd_sysmap),                                      \
	  echo '  $($(quiet)cmd_sysmap)  .tmp_System.map' &&)                \
	  $(cmd_sysmap) .tmp_vmlinux$(last_kallsyms) .tmp_System.map
	$(Q)cmp -s System.map .tmp_System.map ||                             \
		(echo Inconsistent kallsyms data;                            \
		 echo Try setting CONFIG_KALLSYMS_EXTRA_PASS;                \
		 rm .tmp_kallsyms* ; /bin/false )
endef

# Update vmlinux version before link
# Use + in front of this rule to silent warning about make -j1
# First command is ':' to allow us to use + in front of this rule
cmd_ksym_ld = $(cmd_vmlinux__)
define rule_ksym_ld
	: 
	+$(call cmd,vmlinux_version)
	$(call cmd,vmlinux__)
	$(Q)echo 'cmd_$@ := $(cmd_vmlinux__)' > $(@D)/.$(@F).cmd
endef

# Generate .S file with all kernel symbols
quiet_cmd_kallsyms = KSYM    $@
      cmd_kallsyms = $(NM) -n $< | $(KALLSYMS) \
                     $(if $(CONFIG_KALLSYMS_ALL),--all-symbols) > $@

.tmp_kallsyms1.o .tmp_kallsyms2.o .tmp_kallsyms3.o: %.o: %.S scripts FORCE
	$(call if_changed_dep,as_o_S)

.tmp_kallsyms%.S: .tmp_vmlinux% $(KALLSYMS)
	$(call cmd,kallsyms)

# .tmp_vmlinux1 must be complete except kallsyms, so update vmlinux version
.tmp_vmlinux1: $(vmlinux-lds) $(vmlinux-all) FORCE
	$(call if_changed_rule,ksym_ld)

.tmp_vmlinux2: $(vmlinux-lds) $(vmlinux-all) .tmp_kallsyms1.o FORCE
	$(call if_changed,vmlinux__)

.tmp_vmlinux3: $(vmlinux-lds) $(vmlinux-all) .tmp_kallsyms2.o FORCE
	$(call if_changed,vmlinux__)

# Needs to visit scripts/ before $(KALLSYMS) can be used.
$(KALLSYMS): scripts ;

# Generate some data for debugging strange kallsyms problems
debug_kallsyms: .tmp_map$(last_kallsyms)

.tmp_map%: .tmp_vmlinux% FORCE
	($(OBJDUMP) -h $< | $(AWK) '/^ +[0-9]/{print $$4 " 0 " $$2}'; $(NM) $<) | sort > $@

.tmp_map3: .tmp_map2

.tmp_map2: .tmp_map1

endif # ifdef CONFIG_KALLSYMS

# Do modpost on a prelinked vmlinux. The finally linked vmlinux has
# relevant sections renamed as per the linker script.
quiet_cmd_vmlinux-modpost = LD      $@
      cmd_vmlinux-modpost = $(LD) $(LDFLAGS) -r -o $@                          \
	 $(vmlinux-init) --start-group $(vmlinux-main) --end-group             \
	 $(filter-out $(vmlinux-init) $(vmlinux-main) FORCE ,$^)
define rule_vmlinux-modpost
	:
	+$(call cmd,vmlinux-modpost)
	$(Q)$(MAKE) -f $(srctree)/scripts/Makefile.modpost $@
	$(Q)echo 'cmd_$@ := $(cmd_vmlinux-modpost)' > $(dot-target).cmd
endef

# vmlinux image - including updated kernel symbols
vmlinux: $(vmlinux-lds) $(vmlinux-init) $(vmlinux-main) vmlinux.o $(kallsyms.o) FORCE
ifdef CONFIG_HEADERS_CHECK
	$(Q)$(MAKE) -f $(srctree)/Makefile headers_check
endif
ifdef CONFIG_SAMPLES
	$(Q)$(MAKE) $(build)=samples
endif
	$(call vmlinux-modpost)
	$(call if_changed_rule,vmlinux__)
	$(Q)rm -f .old_version

# build vmlinux.o first to catch section mismatch errors early
ifdef CONFIG_KALLSYMS
.tmp_vmlinux1: vmlinux.o
endif

modpost-init := $(filter-out init/built-in.o, $(vmlinux-init))
vmlinux.o: $(modpost-init) $(vmlinux-main) FORCE
	$(call if_changed_rule,vmlinux-modpost)

# The actual objects are generated when descending, 
# make sure no implicit rule kicks in
$(sort $(vmlinux-init) $(vmlinux-main)) $(vmlinux-lds): $(vmlinux-dirs) ;

# Handle descending into subdirectories listed in $(vmlinux-dirs)
# Preset locale variables to speed up the build process. Limit locale
# tweaks to this spot to avoid wrong language settings when running
# make menuconfig etc.
# Error messages still appears in the original language

PHONY += $(vmlinux-dirs)
$(vmlinux-dirs): prepare scripts
	$(Q)$(MAKE) $(build)=$@

# Build the kernel release string
#
# The KERNELRELEASE value built here is stored in the file
# include/config/kernel.release, and is used when executing several
# make targets, such as "make install" or "make modules_install."
#
# The eventual kernel release string consists of the following fields,
# shown in a hierarchical format to show how smaller parts are concatenated
# to form the larger and final value, with values coming from places like
# the Makefile, kernel config options, make command line options and/or
# SCM tag information.
#
#	$(KERNELVERSION)
#	  $(VERSION)			eg, 2
#	  $(PATCHLEVEL)			eg, 6
#	  $(SUBLEVEL)			eg, 18
#	  $(EXTRAVERSION)		eg, -rc6
#	$(localver-full)
#	  $(localver)
#	    localversion*		(files without backups, containing '~')
#	    $(CONFIG_LOCALVERSION)	(from kernel config setting)
#	  $(localver-auto)		(only if CONFIG_LOCALVERSION_AUTO is set)
#	    ./scripts/setlocalversion	(SCM tag, if one exists)
#	    $(LOCALVERSION)		(from make command line if provided)
#
#  Note how the final $(localver-auto) string is included *only* if the
# kernel config option CONFIG_LOCALVERSION_AUTO is selected.  Also, at the
# moment, only git is supported but other SCMs can edit the script
# scripts/setlocalversion and add the appropriate checks as needed.

pattern = ".*/localversion[^~]*"
string  = $(shell cat /dev/null \
	   `find $(objtree) $(srctree) -maxdepth 1 -regex $(pattern) | sort -u`)

localver = $(subst $(space),, $(string) \
			      $(patsubst "%",%,$(CONFIG_LOCALVERSION)))

# If CONFIG_LOCALVERSION_AUTO is set scripts/setlocalversion is called
# and if the SCM is know a tag from the SCM is appended.
# The appended tag is determined by the SCM used.
#
# Currently, only git is supported.
# Other SCMs can edit scripts/setlocalversion and add the appropriate
# checks as needed.
ifdef CONFIG_LOCALVERSION_AUTO
	_localver-auto = $(shell $(CONFIG_SHELL) \
	                  $(srctree)/scripts/setlocalversion $(srctree))
	localver-auto  = $(LOCALVERSION)$(_localver-auto)
endif

localver-full = $(localver)$(localver-auto)

# Store (new) KERNELRELASE string in include/config/kernel.release
kernelrelease = $(KERNELVERSION)$(localver-full)
include/config/kernel.release: include/config/auto.conf FORCE
	$(Q)rm -f $@
	$(Q)echo $(kernelrelease) > $@


# Things we need to do before we recursively start building the kernel
# or the modules are listed in "prepare".
# A multi level approach is used. prepareN is processed before prepareN-1.
# archprepare is used in arch Makefiles and when processed asm symlink,
# version.h and scripts_basic is processed / created.

# Listed in dependency order
PHONY += prepare archprepare prepare0 prepare1 prepare2 prepare3

# prepare3 is used to check if we are building in a separate output directory,
# and if so do:
# 1) Check that make has not been executed in the kernel src $(srctree)
# 2) Create the include2 directory, used for the second asm symlink
prepare3: include/config/kernel.release
ifneq ($(KBUILD_SRC),)
	@echo '  Using $(srctree) as source for kernel'
	$(Q)if [ -f $(srctree)/.config -o -d $(srctree)/include/config ]; then \
		echo "  $(srctree) is not clean, please run 'make mrproper'";\
		echo "  in the '$(srctree)' directory.";\
		/bin/false; \
	fi;
	$(Q)if [ ! -d include2 ]; then mkdir -p include2; fi;
	$(Q)ln -fsn $(srctree)/include/asm-$(SRCARCH) include2/asm
endif

# prepare2 creates a makefile if using a separate output directory
prepare2: prepare3 outputmakefile

prepare1: prepare2 include/linux/version.h include/linux/utsrelease.h \
                   include/asm include/config/auto.conf
	$(cmd_crmodverdir)

archprepare: prepare1 scripts_basic

prepare0: archprepare FORCE
	$(Q)$(MAKE) $(build)=.
	$(Q)$(MAKE) $(build)=. missing-syscalls

# All the preparing..
prepare: prepare0

# Leave this as default for preprocessing vmlinux.lds.S, which is now
# done in arch/$(ARCH)/kernel/Makefile

export CPPFLAGS_vmlinux.lds += -P -C -U$(ARCH)

# The asm symlink changes when $(ARCH) changes.
# Detect this and ask user to run make mrproper

include/asm: FORCE
	$(Q)set -e; asmlink=`readlink include/asm | cut -d '-' -f 2`;   \
	if [ -L include/asm ]; then                                     \
		if [ "$$asmlink" != "$(SRCARCH)" ]; then                \
			echo "ERROR: the symlink $@ points to asm-$$asmlink but asm-$(SRCARCH) was expected"; \
			echo "       set ARCH or save .config and run 'make mrproper' to fix it";             \
			exit 1;                                         \
		fi;                                                     \
	else                                                            \
		echo '  SYMLINK $@ -> include/asm-$(SRCARCH)';          \
		if [ ! -d include ]; then                               \
			mkdir -p include;                               \
		fi;                                                     \
		ln -fsn asm-$(SRCARCH) $@;                              \
	fi

# Generate some files
# ---------------------------------------------------------------------------

# KERNELRELEASE can change from a few different places, meaning version.h
# needs to be updated, so this check is forced on all builds

uts_len := 64
define filechk_utsrelease.h
	if [ `echo -n "$(KERNELRELEASE)" | wc -c ` -gt $(uts_len) ]; then \
	  echo '"$(KERNELRELEASE)" exceeds $(uts_len) characters' >&2;    \
	  exit 1;                                                         \
	fi;                                                               \
	(echo \#define UTS_RELEASE \"$(KERNELRELEASE)\";)
endef

define filechk_version.h
	(echo \#define LINUX_VERSION_CODE $(shell                             \
	expr $(VERSION) \* 65536 + $(PATCHLEVEL) \* 256 + $(SUBLEVEL));     \
	echo '#define KERNEL_VERSION(a,b,c) (((a) << 16) + ((b) << 8) + (c))';)
endef

include/linux/version.h: $(srctree)/Makefile FORCE
	$(call filechk,version.h)

include/linux/utsrelease.h: include/config/kernel.release FORCE
	$(call filechk,utsrelease.h)

# ---------------------------------------------------------------------------

PHONY += depend dep
depend dep:
	@echo '*** Warning: make $@ is unnecessary now.'

# ---------------------------------------------------------------------------
# Kernel headers
INSTALL_HDR_PATH=$(objtree)/usr
export INSTALL_HDR_PATH

HDRFILTER=generic i386 x86_64
HDRARCHES=$(filter-out $(HDRFILTER),$(patsubst $(srctree)/include/asm-%/Kbuild,%,$(wildcard $(srctree)/include/asm-*/Kbuild)))

PHONY += headers_install_all
headers_install_all: include/linux/version.h scripts_basic FORCE
	$(Q)$(MAKE) $(build)=scripts scripts/unifdef
	$(Q)for arch in $(HDRARCHES); do \
	 $(MAKE) ARCH=$$arch -f $(srctree)/scripts/Makefile.headersinst obj=include BIASMDIR=-bi-$$arch ;\
	 done

PHONY += headers_install
headers_install: include/linux/version.h scripts_basic FORCE
	@if [ ! -r $(srctree)/include/asm-$(SRCARCH)/Kbuild ]; then \
	  echo '*** Error: Headers not exportable for this architecture ($(SRCARCH))'; \
	  exit 1 ; fi
	$(Q)$(MAKE) $(build)=scripts scripts/unifdef
	$(Q)$(MAKE) -f $(srctree)/scripts/Makefile.headersinst ARCH=$(SRCARCH) obj=include

PHONY += headers_check_all
headers_check_all: headers_install_all
	$(Q)for arch in $(HDRARCHES); do \
	 $(MAKE) ARCH=$$arch -f $(srctree)/scripts/Makefile.headersinst obj=include BIASMDIR=-bi-$$arch HDRCHECK=1 ;\
	 done

PHONY += headers_check
headers_check: headers_install
	$(Q)$(MAKE) -f $(srctree)/scripts/Makefile.headersinst ARCH=$(SRCARCH) obj=include HDRCHECK=1

# ---------------------------------------------------------------------------
# Modules

ifdef CONFIG_MODULES

# By default, build modules as well

all: modules

#	Build modules
#
#	A module can be listed more than once in obj-m resulting in
#	duplicate lines in modules.order files.  Those are removed
#	using awk while concatenating to the final file.

PHONY += modules
modules: $(vmlinux-dirs) $(if $(KBUILD_BUILTIN),vmlinux)
	$(Q)$(AWK) '!x[$$0]++' $(vmlinux-dirs:%=$(objtree)/%/modules.order) > $(objtree)/modules.order
	@echo '  Building modules, stage 2.';
	$(Q)$(MAKE) -f $(srctree)/scripts/Makefile.modpost


# Target to prepare building external modules
PHONY += modules_prepare
modules_prepare: prepare scripts

# Target to install modules
PHONY += modules_install
modules_install: _modinst_ _modinst_post

PHONY += _modinst_
_modinst_:
	@if [ -z "`$(DEPMOD) -V 2>/dev/null | grep module-init-tools`" ]; then \
		echo "Warning: you may need to install module-init-tools"; \
		echo "See http://www.codemonkey.org.uk/docs/post-halloween-2.6.txt";\
		sleep 1; \
	fi
	@rm -rf $(MODLIB)/kernel
	@rm -f $(MODLIB)/source
	@mkdir -p $(MODLIB)/kernel
	@ln -s $(srctree) $(MODLIB)/source
	@if [ ! $(objtree) -ef  $(MODLIB)/build ]; then \
		rm -f $(MODLIB)/build ; \
		ln -s $(objtree) $(MODLIB)/build ; \
	fi
	@cp -f $(objtree)/modules.order $(MODLIB)/
	$(Q)$(MAKE) -f $(srctree)/scripts/Makefile.modinst

# This depmod is only for convenience to give the initial
# boot a modules.dep even before / is mounted read-write.  However the
# boot script depmod is the master version.
PHONY += _modinst_post
_modinst_post: _modinst_
	$(call cmd,depmod)

else # CONFIG_MODULES

# Modules not configured
# ---------------------------------------------------------------------------

modules modules_install: FORCE
	@echo
	@echo "The present kernel configuration has modules disabled."
	@echo "Type 'make config' and enable loadable module support."
	@echo "Then build a kernel with module support enabled."
	@echo
	@exit 1

endif # CONFIG_MODULES

###
# Cleaning is done on three levels.
# make clean     Delete most generated files
#                Leave enough to build external modules
# make mrproper  Delete the current configuration, and all generated files
# make distclean Remove editor backup files, patch leftover files and the like

# Directories & files removed with 'make clean'
CLEAN_DIRS  += $(MODVERDIR)
CLEAN_FILES +=	vmlinux System.map \
                .tmp_kallsyms* .tmp_version .tmp_vmlinux* .tmp_System.map

# Directories & files removed with 'make mrproper'
MRPROPER_DIRS  += include/config include2 usr/include
MRPROPER_FILES += .config .config.old include/asm .version .old_version \
                  include/linux/autoconf.h include/linux/version.h      \
                  include/linux/utsrelease.h                            \
                  include/linux/bounds.h include/asm*/asm-offsets.h     \
		  Module.symvers tags TAGS cscope*

# clean - Delete most, but leave enough to build external modules
#
clean: rm-dirs  := $(CLEAN_DIRS)
clean: rm-files := $(CLEAN_FILES)
clean-dirs      := $(addprefix _clean_,$(srctree) $(vmlinux-alldirs))

PHONY += $(clean-dirs) clean archclean
$(clean-dirs):
	$(Q)$(MAKE) $(clean)=$(patsubst _clean_%,%,$@)

clean: archclean $(clean-dirs)
	$(call cmd,rmdirs)
	$(call cmd,rmfiles)
	@find . $(RCS_FIND_IGNORE) \
		\( -name '*.[oas]' -o -name '*.ko' -o -name '.*.cmd' \
		-o -name '.*.d' -o -name '.*.tmp' -o -name '*.mod.c' \
		-o -name '*.symtypes' -o -name 'modules.order' \) \
		-type f -print | xargs rm -f

# mrproper - Delete all generated files, including .config
#
mrproper: rm-dirs  := $(wildcard $(MRPROPER_DIRS))
mrproper: rm-files := $(wildcard $(MRPROPER_FILES))
mrproper-dirs      := $(addprefix _mrproper_,Documentation/DocBook scripts)

PHONY += $(mrproper-dirs) mrproper archmrproper
$(mrproper-dirs):
	$(Q)$(MAKE) $(clean)=$(patsubst _mrproper_%,%,$@)

mrproper: clean archmrproper $(mrproper-dirs)
	$(call cmd,rmdirs)
	$(call cmd,rmfiles)

# distclean
#
PHONY += distclean

distclean: mrproper
	@find $(srctree) $(RCS_FIND_IGNORE) \
		\( -name '*.orig' -o -name '*.rej' -o -name '*~' \
		-o -name '*.bak' -o -name '#*#' -o -name '.*.orig' \
		-o -name '.*.rej' -o -size 0 \
		-o -name '*%' -o -name '.*.cmd' -o -name 'core' \) \
		-type f -print | xargs rm -f


# Packaging of the kernel to various formats
# ---------------------------------------------------------------------------
# rpm target kept for backward compatibility
package-dir	:= $(srctree)/scripts/package

%pkg: include/config/kernel.release FORCE
	$(Q)$(MAKE) $(build)=$(package-dir) $@
rpm: include/config/kernel.release FORCE
	$(Q)$(MAKE) $(build)=$(package-dir) $@


# Brief documentation of the typical targets used
# ---------------------------------------------------------------------------

boards := $(wildcard $(srctree)/arch/$(SRCARCH)/configs/*_defconfig)
boards := $(notdir $(boards))
board-dirs := $(dir $(wildcard $(srctree)/arch/$(SRCARCH)/configs/*/*_defconfig))
board-dirs := $(sort $(notdir $(board-dirs:/=)))

help:
	@echo  'Cleaning targets:'
	@echo  '  clean		  - Remove most generated files but keep the config and'
	@echo  '                    enough build support to build external modules'
	@echo  '  mrproper	  - Remove all generated files + config + various backup files'
	@echo  '  distclean	  - mrproper + remove editor backup and patch files'
	@echo  ''
	@echo  'Configuration targets:'
	@$(MAKE) -f $(srctree)/scripts/kconfig/Makefile help
	@echo  ''
	@echo  'Other generic targets:'
	@echo  '  all		  - Build all targets marked with [*]'
	@echo  '* vmlinux	  - Build the bare kernel'
	@echo  '* modules	  - Build all modules'
	@echo  '  modules_install - Install all modules to INSTALL_MOD_PATH (default: /)'
	@echo  '  dir/            - Build all files in dir and below'
	@echo  '  dir/file.[ois]  - Build specified target only'
	@echo  '  dir/file.ko     - Build module including final link'
	@echo  '  prepare         - Set up for building external modules'
	@echo  '  tags/TAGS	  - Generate tags file for editors'
	@echo  '  cscope	  - Generate cscope index'
	@echo  '  kernelrelease	  - Output the release version string'
	@echo  '  kernelversion	  - Output the version stored in Makefile'
	@if [ -r $(srctree)/include/asm-$(SRCARCH)/Kbuild ]; then \
	 echo  '  headers_install - Install sanitised kernel headers to INSTALL_HDR_PATH'; \
	 echo  '                    (default: $(INSTALL_HDR_PATH))'; \
	 fi
	@echo  ''
	@echo  'Static analysers'
	@echo  '  checkstack      - Generate a list of stack hogs'
	@echo  '  namespacecheck  - Name space analysis on compiled kernel'
	@echo  '  versioncheck    - Sanity check on version.h usage'
	@echo  '  includecheck    - Check for duplicate included header files'
	@echo  '  export_report   - List the usages of all exported symbols'
	@if [ -r $(srctree)/include/asm-$(SRCARCH)/Kbuild ]; then \
	 echo  '  headers_check   - Sanity check on exported headers'; \
	 fi
	@echo  ''
	@echo  'Kernel packaging:'
	@$(MAKE) $(build)=$(package-dir) help
	@echo  ''
	@echo  'Documentation targets:'
	@$(MAKE) -f $(srctree)/Documentation/DocBook/Makefile dochelp
	@echo  ''
	@echo  'Architecture specific targets ($(SRCARCH)):'
	@$(if $(archhelp),$(archhelp),\
		echo '  No architecture specific help defined for $(SRCARCH)')
	@echo  ''
	@$(if $(boards), \
		$(foreach b, $(boards), \
		printf "  %-24s - Build for %s\\n" $(b) $(subst _defconfig,,$(b));) \
		echo '')
	@$(if $(board-dirs), \
		$(foreach b, $(board-dirs), \
		printf "  %-16s - Show %s-specific targets\\n" help-$(b) $(b);) \
		printf "  %-16s - Show all of the above\\n" help-boards; \
		echo '')

	@echo  '  make V=0|1 [targets] 0 => quiet build (default), 1 => verbose build'
	@echo  '  make V=2   [targets] 2 => give reason for rebuild of target'
	@echo  '  make O=dir [targets] Locate all output files in "dir", including .config'
	@echo  '  make C=1   [targets] Check all c source with $$CHECK (sparse by default)'
	@echo  '  make C=2   [targets] Force check of all c source with $$CHECK'
	@echo  ''
	@echo  'Execute "make" or "make all" to build all targets marked with [*] '
	@echo  'For further info see the ./README file'


help-board-dirs := $(addprefix help-,$(board-dirs))

help-boards: $(help-board-dirs)

boards-per-dir = $(notdir $(wildcard $(srctree)/arch/$(SRCARCH)/configs/$*/*_defconfig))

$(help-board-dirs): help-%:
	@echo  'Architecture specific targets ($(SRCARCH) $*):'
	@$(if $(boards-per-dir), \
		$(foreach b, $(boards-per-dir), \
		printf "  %-24s - Build for %s\\n" $*/$(b) $(subst _defconfig,,$(b));) \
		echo '')


# Documentation targets
# ---------------------------------------------------------------------------
%docs: scripts_basic FORCE
	$(Q)$(MAKE) $(build)=Documentation/DocBook $@

else # KBUILD_EXTMOD

###
# External module support.
# When building external modules the kernel used as basis is considered
# read-only, and no consistency checks are made and the make
# system is not used on the basis kernel. If updates are required
# in the basis kernel ordinary make commands (without M=...) must
# be used.
#
# The following are the only valid targets when building external
# modules.
# make M=dir clean     Delete all automatically generated files
# make M=dir modules   Make all modules in specified dir
# make M=dir	       Same as 'make M=dir modules'
# make M=dir modules_install
#                      Install the modules built in the module directory
#                      Assumes install directory is already created

# We are always building modules
KBUILD_MODULES := 1
PHONY += crmodverdir
crmodverdir:
	$(cmd_crmodverdir)

PHONY += $(objtree)/Module.symvers
$(objtree)/Module.symvers:
	@test -e $(objtree)/Module.symvers || ( \
	echo; \
	echo "  WARNING: Symbol version dump $(objtree)/Module.symvers"; \
	echo "           is missing; modules will have no dependencies and modversions."; \
	echo )

module-dirs := $(addprefix _module_,$(KBUILD_EXTMOD))
PHONY += $(module-dirs) modules
$(module-dirs): crmodverdir $(objtree)/Module.symvers
	$(Q)$(MAKE) $(build)=$(patsubst _module_%,%,$@)

modules: $(module-dirs)
	@echo '  Building modules, stage 2.';
	$(Q)$(MAKE) -f $(srctree)/scripts/Makefile.modpost

PHONY += modules_install
modules_install: _emodinst_ _emodinst_post

install-dir := $(if $(INSTALL_MOD_DIR),$(INSTALL_MOD_DIR),extra)
PHONY += _emodinst_
_emodinst_:
	$(Q)mkdir -p $(MODLIB)/$(install-dir)
	$(Q)$(MAKE) -f $(srctree)/scripts/Makefile.modinst

PHONY += _emodinst_post
_emodinst_post: _emodinst_
	$(call cmd,depmod)

clean-dirs := $(addprefix _clean_,$(KBUILD_EXTMOD))

PHONY += $(clean-dirs) clean
$(clean-dirs):
	$(Q)$(MAKE) $(clean)=$(patsubst _clean_%,%,$@)

clean:	rm-dirs := $(MODVERDIR)
clean: rm-files := $(KBUILD_EXTMOD)/Module.symvers
clean: $(clean-dirs)
	$(call cmd,rmdirs)
	$(call cmd,rmfiles)
	@find $(KBUILD_EXTMOD) $(RCS_FIND_IGNORE) \
		\( -name '*.[oas]' -o -name '*.ko' -o -name '.*.cmd' \
		-o -name '.*.d' -o -name '.*.tmp' -o -name '*.mod.c' \) \
		-type f -print | xargs rm -f

help:
	@echo  '  Building external modules.'
	@echo  '  Syntax: make -C path/to/kernel/src M=$$PWD target'
	@echo  ''
	@echo  '  modules         - default target, build the module(s)'
	@echo  '  modules_install - install the module'
	@echo  '  clean           - remove generated files in module directory only'
	@echo  ''

# Dummies...
PHONY += prepare scripts
prepare: ;
scripts: ;
endif # KBUILD_EXTMOD

# Generate tags for editors
# ---------------------------------------------------------------------------

#We want __srctree to totally vanish out when KBUILD_OUTPUT is not set
#(which is the most common case IMHO) to avoid unneeded clutter in the big tags file.
#Adding $(srctree) adds about 20M on i386 to the size of the output file!

ifeq ($(src),$(obj))
__srctree =
else
__srctree = $(srctree)/
endif

ifeq ($(ALLSOURCE_ARCHS),)
ifeq ($(ARCH),um)
ALLINCLUDE_ARCHS := $(ARCH) $(SUBARCH)
else
ALLINCLUDE_ARCHS := $(SRCARCH)
endif
else
#Allow user to specify only ALLSOURCE_PATHS on the command line, keeping existing behaviour.
ALLINCLUDE_ARCHS := $(ALLSOURCE_ARCHS)
endif

ALLSOURCE_ARCHS := $(SRCARCH)

define find-sources
        ( for arch in $(ALLSOURCE_ARCHS) ; do \
	       find $(__srctree)arch/$${arch} $(RCS_FIND_IGNORE) \
	            -name $1 -print; \
	  done ; \
	  find $(__srctree)security/selinux/include $(RCS_FIND_IGNORE) \
	       -name $1 -print; \
	  find $(__srctree)include $(RCS_FIND_IGNORE) \
	       \( -name config -o -name 'asm-*' \) -prune \
	       -o -name $1 -print; \
	  for arch in $(ALLINCLUDE_ARCHS) ; do \
	       find $(__srctree)include/asm-$${arch} $(RCS_FIND_IGNORE) \
	            -name $1 -print; \
	  done ; \
	  find $(__srctree)include/asm-generic $(RCS_FIND_IGNORE) \
	       -name $1 -print; \
	  find $(__srctree) $(RCS_FIND_IGNORE) \
	       \( -name include -o -name arch -o -name '.tmp_*' \) -prune -o \
	       -name $1 -print; \
	  )
endef

define all-sources
	$(call find-sources,'*.[chS]')
endef
define all-kconfigs
	$(call find-sources,'Kconfig*')
endef
define all-defconfigs
	$(call find-sources,'defconfig')
endef

define xtags
	if $1 --version 2>&1 | grep -iq exuberant; then \
	    $(all-sources) | xargs $1 -a \
		-I __initdata,__exitdata,__acquires,__releases \
		-I __read_mostly,____cacheline_aligned,____cacheline_aligned_in_smp,____cacheline_internodealigned_in_smp \
		-I EXPORT_SYMBOL,EXPORT_SYMBOL_GPL \
		--extra=+f --c-kinds=+px \
		--regex-asm='/^ENTRY\(([^)]*)\).*/\1/'; \
	    $(all-kconfigs) | xargs $1 -a \
		--langdef=kconfig \
		--language-force=kconfig \
		--regex-kconfig='/^[[:blank:]]*(menu|)config[[:blank:]]+([[:alnum:]_]+)/\2/'; \
	    $(all-defconfigs) | xargs -r $1 -a \
		--langdef=dotconfig \
		--language-force=dotconfig \
		--regex-dotconfig='/^#?[[:blank:]]*(CONFIG_[[:alnum:]_]+)/\1/'; \
	elif $1 --version 2>&1 | grep -iq emacs; then \
	    $(all-sources) | xargs $1 -a; \
	    $(all-kconfigs) | xargs $1 -a \
		--regex='/^[ \t]*\(\(menu\)*config\)[ \t]+\([a-zA-Z0-9_]+\)/\3/'; \
	    $(all-defconfigs) | xargs -r $1 -a \
		--regex='/^#?[ \t]?\(CONFIG_[a-zA-Z0-9_]+\)/\1/'; \
	else \
	    $(all-sources) | xargs $1 -a; \
	fi
endef

quiet_cmd_cscope-file = FILELST cscope.files
      cmd_cscope-file = (echo \-k; echo \-q; $(all-sources)) > cscope.files

quiet_cmd_cscope = MAKE    cscope.out
      cmd_cscope = cscope -b

cscope: FORCE
	$(call cmd,cscope-file)
	$(call cmd,cscope)

quiet_cmd_TAGS = MAKE   $@
define cmd_TAGS
	rm -f $@; \
	$(call xtags,etags)
endef

TAGS: FORCE
	$(call cmd,TAGS)

quiet_cmd_tags = MAKE   $@
define cmd_tags
	rm -f $@; \
	$(call xtags,ctags)
endef

tags: FORCE
	$(call cmd,tags)


# Scripts to check various things for consistency
# ---------------------------------------------------------------------------

includecheck:
	find * $(RCS_FIND_IGNORE) \
		-name '*.[hcS]' -type f -print | sort \
		| xargs $(PERL) -w $(srctree)/scripts/checkincludes.pl

versioncheck:
	find * $(RCS_FIND_IGNORE) \
		-name '*.[hcS]' -type f -print | sort \
		| xargs $(PERL) -w $(srctree)/scripts/checkversion.pl

namespacecheck:
	$(PERL) $(srctree)/scripts/namespace.pl

export_report:
	$(PERL) $(srctree)/scripts/export_report.pl

endif #ifeq ($(config-targets),1)
endif #ifeq ($(mixed-targets),1)

PHONY += checkstack kernelrelease kernelversion

# UML needs a little special treatment here.  It wants to use the host
# toolchain, so needs $(SUBARCH) passed to checkstack.pl.  Everyone
# else wants $(ARCH), including people doing cross-builds, which means
# that $(SUBARCH) doesn't work here.
ifeq ($(ARCH), um)
CHECKSTACK_ARCH := $(SUBARCH)
else
CHECKSTACK_ARCH := $(ARCH)
endif
checkstack:
	$(OBJDUMP) -d vmlinux $$(find . -name '*.ko') | \
	$(PERL) $(src)/scripts/checkstack.pl $(CHECKSTACK_ARCH)

kernelrelease:
	$(if $(wildcard include/config/kernel.release), $(Q)echo $(KERNELRELEASE), \
	$(error kernelrelease not valid - run 'make prepare' to update it))
kernelversion:
	@echo $(KERNELVERSION)

# Single targets
# ---------------------------------------------------------------------------
# Single targets are compatible with:
# - build with mixed source and output
# - build with separate output dir 'make O=...'
# - external modules
#
#  target-dir => where to store outputfile
#  build-dir  => directory in kernel source tree to use

ifeq ($(KBUILD_EXTMOD),)
        build-dir  = $(patsubst %/,%,$(dir $@))
        target-dir = $(dir $@)
else
        zap-slash=$(filter-out .,$(patsubst %/,%,$(dir $@)))
        build-dir  = $(KBUILD_EXTMOD)$(if $(zap-slash),/$(zap-slash))
        target-dir = $(if $(KBUILD_EXTMOD),$(dir $<),$(dir $@))
endif

%.s: %.c prepare scripts FORCE
	$(Q)$(MAKE) $(build)=$(build-dir) $(target-dir)$(notdir $@)
%.i: %.c prepare scripts FORCE
	$(Q)$(MAKE) $(build)=$(build-dir) $(target-dir)$(notdir $@)
%.o: %.c prepare scripts FORCE
	$(Q)$(MAKE) $(build)=$(build-dir) $(target-dir)$(notdir $@)
%.lst: %.c prepare scripts FORCE
	$(Q)$(MAKE) $(build)=$(build-dir) $(target-dir)$(notdir $@)
%.s: %.S prepare scripts FORCE
	$(Q)$(MAKE) $(build)=$(build-dir) $(target-dir)$(notdir $@)
%.o: %.S prepare scripts FORCE
	$(Q)$(MAKE) $(build)=$(build-dir) $(target-dir)$(notdir $@)
%.symtypes: %.c prepare scripts FORCE
	$(Q)$(MAKE) $(build)=$(build-dir) $(target-dir)$(notdir $@)

# Modules
/ %/: prepare scripts FORCE
	$(cmd_crmodverdir)
	$(Q)$(MAKE) KBUILD_MODULES=$(if $(CONFIG_MODULES),1) \
	$(build)=$(build-dir)
%.ko: prepare scripts FORCE
	$(cmd_crmodverdir)
	$(Q)$(MAKE) KBUILD_MODULES=$(if $(CONFIG_MODULES),1)   \
	$(build)=$(build-dir) $(@:.ko=.o)
	$(Q)$(MAKE) -f $(srctree)/scripts/Makefile.modpost

# FIXME Should go into a make.lib or something 
# ===========================================================================

quiet_cmd_rmdirs = $(if $(wildcard $(rm-dirs)),CLEAN   $(wildcard $(rm-dirs)))
      cmd_rmdirs = rm -rf $(rm-dirs)

quiet_cmd_rmfiles = $(if $(wildcard $(rm-files)),CLEAN   $(wildcard $(rm-files)))
      cmd_rmfiles = rm -f $(rm-files)

# Run depmod only if we have System.map and depmod is executable
quiet_cmd_depmod = DEPMOD  $(KERNELRELEASE)
      cmd_depmod = \
	if [ -r System.map -a -x $(DEPMOD) ]; then                              \
		$(DEPMOD) -ae -F System.map                                     \
		$(if $(strip $(INSTALL_MOD_PATH)), -b $(INSTALL_MOD_PATH) -r)   \
		$(KERNELRELEASE);                                               \
	fi

# Create temporary dir for module support files
# clean it up only when building all modules
cmd_crmodverdir = $(Q)mkdir -p $(MODVERDIR) \
                  $(if $(KBUILD_MODULES),; rm -f $(MODVERDIR)/*)

a_flags = -Wp,-MD,$(depfile) $(KBUILD_AFLAGS) $(AFLAGS_KERNEL) \
	  $(NOSTDINC_FLAGS) $(KBUILD_CPPFLAGS) \
	  $(modkern_aflags) $(EXTRA_AFLAGS) $(AFLAGS_$(basetarget).o)

quiet_cmd_as_o_S = AS      $@
cmd_as_o_S       = $(CC) $(a_flags) -c -o $@ $<

# read all saved command lines

targets := $(wildcard $(sort $(targets)))
cmd_files := $(wildcard .*.cmd $(foreach f,$(targets),$(dir $(f)).$(notdir $(f)).cmd))

ifneq ($(cmd_files),)
  $(cmd_files): ;	# Do not try to update included dependency files
  include $(cmd_files)
endif

# Shorthand for $(Q)$(MAKE) -f scripts/Makefile.clean obj=dir
# Usage:
# $(Q)$(MAKE) $(clean)=dir
clean := -f $(if $(KBUILD_SRC),$(srctree)/)scripts/Makefile.clean obj

endif	# skip-makefile

PHONY += FORCE
FORCE:

# Declare the contents of the .PHONY variable as phony.  We keep that
# information in a variable se we can use it in if_changed and friends.
.PHONY: $(PHONY)<|MERGE_RESOLUTION|>--- conflicted
+++ resolved
@@ -1,13 +1,8 @@
 VERSION = 2
 PATCHLEVEL = 6
 SUBLEVEL = 26
-<<<<<<< HEAD
-EXTRAVERSION = -rc5-git5
-NAME = Funky Weasel is Jiggy wit it
-=======
-EXTRAVERSION = -rc6
+EXTRAVERSION = -rc6-git1
 NAME = Rotary Wombat
->>>>>>> c6d8f400
 
 # *DOCUMENTATION*
 # To see a list of typical targets execute "make help"
