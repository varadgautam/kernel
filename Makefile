--- conflicted
+++ resolved
@@ -1,11 +1,7 @@
 VERSION = 3
 PATCHLEVEL = 7
 SUBLEVEL = 0
-<<<<<<< HEAD
-EXTRAVERSION = -rc3-206-gd416497
-=======
 EXTRAVERSION = -rc4
->>>>>>> 3d70f8c6
 NAME = Terrified Chipmunk
 
 # *DOCUMENTATION*
