--- conflicted
+++ resolved
@@ -159,15 +159,8 @@
 	unsigned int workarounds;
 	unsigned int mgt_orb_timeout;
 
-<<<<<<< HEAD
-	unsigned workarounds;
-	struct list_head lu_list;
-
-	unsigned int mgt_orb_timeout;
-=======
 	int dont_block;	/* counter for each logical unit */
 	int blocked;	/* ditto */
->>>>>>> 976dde01
 };
 
 /*
@@ -177,11 +170,7 @@
  */
 #define SBP2_MIN_LOGIN_ORB_TIMEOUT	5000U	/* Timeout in ms */
 #define SBP2_MAX_LOGIN_ORB_TIMEOUT	40000U	/* Timeout in ms */
-<<<<<<< HEAD
-#define SBP2_ORB_TIMEOUT		2000	/* Timeout in ms */
-=======
 #define SBP2_ORB_TIMEOUT		2000U	/* Timeout in ms */
->>>>>>> 976dde01
 #define SBP2_ORB_NULL			0x80000000
 #define SBP2_MAX_SG_ELEMENT_LENGTH	0xf000
 
@@ -779,21 +768,12 @@
 	struct sbp2_logical_unit *lu, *next;
 	struct Scsi_Host *shost =
 		container_of((void *)tgt, struct Scsi_Host, hostdata[0]);
-<<<<<<< HEAD
-=======
 	struct scsi_device *sdev;
->>>>>>> 976dde01
 	struct fw_device *device = fw_device(tgt->unit->device.parent);
 
 	/* prevent deadlocks */
 	sbp2_unblock(tgt);
 
-<<<<<<< HEAD
-		if (!fw_device_is_shutdown(device))
-			sbp2_send_management_orb(lu, tgt->node_id,
-					lu->generation, SBP2_LOGOUT_REQUEST,
-					lu->login_id, NULL);
-=======
 	list_for_each_entry_safe(lu, next, &tgt->lu_list, link) {
 		sdev = scsi_device_lookup(shost, 0, 0, sbp2_lun2int(lu->lun));
 		if (sdev) {
@@ -802,7 +782,6 @@
 		}
 		sbp2_send_management_orb(lu, tgt->node_id, lu->generation,
 				SBP2_LOGOUT_REQUEST, lu->login_id, NULL);
->>>>>>> 976dde01
 
 		fw_core_remove_address_handler(&lu->address_handler);
 		list_del(&lu->link);
@@ -846,26 +825,13 @@
 	struct sbp2_login_response response;
 	int generation, node_id, local_node_id;
 
-<<<<<<< HEAD
-=======
 	if (fw_device_is_shutdown(device))
 		goto out;
 
->>>>>>> 976dde01
 	generation    = device->generation;
 	smp_rmb();    /* node_id must not be older than generation */
 	node_id       = device->node_id;
 	local_node_id = device->card->node_id;
-<<<<<<< HEAD
-
-	if (sbp2_send_management_orb(lu, node_id, generation,
-				SBP2_LOGIN_REQUEST, lu->lun, &response) < 0) {
-		if (lu->retries++ < 5)
-			sbp2_queue_work(lu, DIV_ROUND_UP(HZ, 5));
-		else
-			fw_error("failed to login to %s LUN %04x\n",
-				 unit->device.bus_id, lu->lun);
-=======
 
 	/* If this is a re-login attempt, log out, or we might be rejected. */
 	if (lu->has_sdev)
@@ -882,7 +848,6 @@
 			/* Let any waiting I/O fail from now on. */
 			sbp2_unblock(lu->tgt);
 		}
->>>>>>> 976dde01
 		goto out;
 	}
 
@@ -938,10 +903,6 @@
 		scsi_device_put(sdev);
 		goto out_logout_login;
 	}
-<<<<<<< HEAD
- out:
-	sbp2_target_put(lu->tgt);
-=======
 
 	/* No error during __scsi_add_device() */
 	lu->has_sdev = true;
@@ -963,7 +924,6 @@
 	PREPARE_DELAYED_WORK(&lu->work, sbp2_login);
  out:
 	sbp2_target_put(tgt);
->>>>>>> 976dde01
 }
 
 static int sbp2_add_logical_unit(struct sbp2_target *tgt, int lun_entry)
@@ -1048,11 +1008,7 @@
 			if (timeout > tgt->mgt_orb_timeout)
 				fw_notify("%s: config rom contains %ds "
 					  "management ORB timeout, limiting "
-<<<<<<< HEAD
-					  "to %ds\n", tgt->unit->device.bus_id,
-=======
 					  "to %ds\n", tgt->bus_id,
->>>>>>> 976dde01
 					  timeout / 1000,
 					  tgt->mgt_orb_timeout / 1000);
 			break;
@@ -1183,12 +1139,9 @@
 	struct fw_device *device = fw_device(tgt->unit->device.parent);
 	int generation, node_id, local_node_id;
 
-<<<<<<< HEAD
-=======
 	if (fw_device_is_shutdown(device))
 		goto out;
 
->>>>>>> 976dde01
 	generation    = device->generation;
 	smp_rmb();    /* node_id must not be older than generation */
 	node_id       = device->node_id;
@@ -1224,14 +1177,9 @@
 
 	sbp2_agent_reset(lu);
 	sbp2_cancel_orbs(lu);
-<<<<<<< HEAD
- out:
-	sbp2_target_put(lu->tgt);
-=======
 	sbp2_conditionally_unblock(lu);
  out:
 	sbp2_target_put(tgt);
->>>>>>> 976dde01
 }
 
 static void sbp2_update(struct fw_unit *unit)
