--- conflicted
+++ resolved
@@ -232,14 +232,11 @@
 	return 0;
 }
 
-<<<<<<< HEAD
-=======
 static void vf610_gpio_disable_clk(void *data)
 {
 	clk_disable_unprepare(data);
 }
 
->>>>>>> c59c1e66
 static int vf610_gpio_probe(struct platform_device *pdev)
 {
 	struct device *dev = &pdev->dev;
@@ -319,11 +316,7 @@
 	ic->irq_set_type = vf610_gpio_irq_set_type;
 	ic->irq_set_wake = vf610_gpio_irq_set_wake;
 
-<<<<<<< HEAD
-	ret = gpiochip_add_data(gc, port);
-=======
 	ret = devm_gpiochip_add_data(dev, gc, port);
->>>>>>> c59c1e66
 	if (ret < 0)
 		return ret;
 
