--- conflicted
+++ resolved
@@ -250,10 +250,7 @@
 		return PTR_ERR(rtc);
 
 	rtc->ops = &rp5c01_rtc_ops;
-<<<<<<< HEAD
-=======
 	rtc->nvram_old_abi = true;
->>>>>>> 144482d4
 
 	priv->rtc = rtc;
 
@@ -262,25 +259,7 @@
 	if (error)
 		return error;
 
-<<<<<<< HEAD
-	error = rtc_register_device(rtc);
-	if (error) {
-		sysfs_remove_bin_file(&dev->dev.kobj, &priv->nvram_attr);
-		return error;
-	}
-
-	return 0;
-}
-
-static int __exit rp5c01_rtc_remove(struct platform_device *dev)
-{
-	struct rp5c01_priv *priv = platform_get_drvdata(dev);
-
-	sysfs_remove_bin_file(&dev->dev.kobj, &priv->nvram_attr);
-	return 0;
-=======
 	return rtc_register_device(rtc);
->>>>>>> 144482d4
 }
 
 static struct platform_driver rp5c01_rtc_driver = {
