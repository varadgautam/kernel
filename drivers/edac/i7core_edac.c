/* Intel i7 core/Nehalem Memory Controller kernel module
 *
 * This driver supports the memory controllers found on the Intel
 * processor families i7core, i7core 7xx/8xx, i5core, Xeon 35xx,
 * Xeon 55xx and Xeon 56xx also known as Nehalem, Nehalem-EP, Lynnfield
 * and Westmere-EP.
 *
 * This file may be distributed under the terms of the
 * GNU General Public License version 2 only.
 *
 * Copyright (c) 2009-2010 by:
 *	 Mauro Carvalho Chehab <mchehab@redhat.com>
 *
 * Red Hat Inc. http://www.redhat.com
 *
 * Forked and adapted from the i5400_edac driver
 *
 * Based on the following public Intel datasheets:
 * Intel Core i7 Processor Extreme Edition and Intel Core i7 Processor
 * Datasheet, Volume 2:
 *	http://download.intel.com/design/processor/datashts/320835.pdf
 * Intel Xeon Processor 5500 Series Datasheet Volume 2
 *	http://www.intel.com/Assets/PDF/datasheet/321322.pdf
 * also available at:
 * 	http://www.arrownac.com/manufacturers/intel/s/nehalem/5500-datasheet-v2.pdf
 */

#include <linux/module.h>
#include <linux/init.h>
#include <linux/pci.h>
#include <linux/pci_ids.h>
#include <linux/slab.h>
#include <linux/delay.h>
#include <linux/dmi.h>
#include <linux/edac.h>
#include <linux/mmzone.h>
#include <linux/smp.h>
#include <asm/mce.h>
#include <asm/processor.h>
#include <asm/div64.h>

#include "edac_core.h"

/* Static vars */
static LIST_HEAD(i7core_edac_list);
static DEFINE_MUTEX(i7core_edac_lock);
static int probed;

static int use_pci_fixup;
module_param(use_pci_fixup, int, 0444);
MODULE_PARM_DESC(use_pci_fixup, "Enable PCI fixup to seek for hidden devices");
/*
 * This is used for Nehalem-EP and Nehalem-EX devices, where the non-core
 * registers start at bus 255, and are not reported by BIOS.
 * We currently find devices with only 2 sockets. In order to support more QPI
 * Quick Path Interconnect, just increment this number.
 */
#define MAX_SOCKET_BUSES	2


/*
 * Alter this version for the module when modifications are made
 */
#define I7CORE_REVISION    " Ver: 1.0.0"
#define EDAC_MOD_STR      "i7core_edac"

/*
 * Debug macros
 */
#define i7core_printk(level, fmt, arg...)			\
	edac_printk(level, "i7core", fmt, ##arg)

#define i7core_mc_printk(mci, level, fmt, arg...)		\
	edac_mc_chipset_printk(mci, level, "i7core", fmt, ##arg)

/*
 * i7core Memory Controller Registers
 */

	/* OFFSETS for Device 0 Function 0 */

#define MC_CFG_CONTROL	0x90
  #define MC_CFG_UNLOCK		0x02
  #define MC_CFG_LOCK		0x00

	/* OFFSETS for Device 3 Function 0 */

#define MC_CONTROL	0x48
#define MC_STATUS	0x4c
#define MC_MAX_DOD	0x64

/*
 * OFFSETS for Device 3 Function 4, as inicated on Xeon 5500 datasheet:
 * http://www.arrownac.com/manufacturers/intel/s/nehalem/5500-datasheet-v2.pdf
 */

#define MC_TEST_ERR_RCV1	0x60
  #define DIMM2_COR_ERR(r)			((r) & 0x7fff)

#define MC_TEST_ERR_RCV0	0x64
  #define DIMM1_COR_ERR(r)			(((r) >> 16) & 0x7fff)
  #define DIMM0_COR_ERR(r)			((r) & 0x7fff)

/* OFFSETS for Device 3 Function 2, as inicated on Xeon 5500 datasheet */
#define MC_SSRCONTROL		0x48
  #define SSR_MODE_DISABLE	0x00
  #define SSR_MODE_ENABLE	0x01
  #define SSR_MODE_MASK		0x03

#define MC_SCRUB_CONTROL	0x4c
  #define STARTSCRUB		(1 << 24)
  #define SCRUBINTERVAL_MASK    0xffffff

#define MC_COR_ECC_CNT_0	0x80
#define MC_COR_ECC_CNT_1	0x84
#define MC_COR_ECC_CNT_2	0x88
#define MC_COR_ECC_CNT_3	0x8c
#define MC_COR_ECC_CNT_4	0x90
#define MC_COR_ECC_CNT_5	0x94

#define DIMM_TOP_COR_ERR(r)			(((r) >> 16) & 0x7fff)
#define DIMM_BOT_COR_ERR(r)			((r) & 0x7fff)


	/* OFFSETS for Devices 4,5 and 6 Function 0 */

#define MC_CHANNEL_DIMM_INIT_PARAMS 0x58
  #define THREE_DIMMS_PRESENT		(1 << 24)
  #define SINGLE_QUAD_RANK_PRESENT	(1 << 23)
  #define QUAD_RANK_PRESENT		(1 << 22)
  #define REGISTERED_DIMM		(1 << 15)

#define MC_CHANNEL_MAPPER	0x60
  #define RDLCH(r, ch)		((((r) >> (3 + (ch * 6))) & 0x07) - 1)
  #define WRLCH(r, ch)		((((r) >> (ch * 6)) & 0x07) - 1)

#define MC_CHANNEL_RANK_PRESENT 0x7c
  #define RANK_PRESENT_MASK		0xffff

#define MC_CHANNEL_ADDR_MATCH	0xf0
#define MC_CHANNEL_ERROR_MASK	0xf8
#define MC_CHANNEL_ERROR_INJECT	0xfc
  #define INJECT_ADDR_PARITY	0x10
  #define INJECT_ECC		0x08
  #define MASK_CACHELINE	0x06
  #define MASK_FULL_CACHELINE	0x06
  #define MASK_MSB32_CACHELINE	0x04
  #define MASK_LSB32_CACHELINE	0x02
  #define NO_MASK_CACHELINE	0x00
  #define REPEAT_EN		0x01

	/* OFFSETS for Devices 4,5 and 6 Function 1 */

#define MC_DOD_CH_DIMM0		0x48
#define MC_DOD_CH_DIMM1		0x4c
#define MC_DOD_CH_DIMM2		0x50
  #define RANKOFFSET_MASK	((1 << 12) | (1 << 11) | (1 << 10))
  #define RANKOFFSET(x)		((x & RANKOFFSET_MASK) >> 10)
  #define DIMM_PRESENT_MASK	(1 << 9)
  #define DIMM_PRESENT(x)	(((x) & DIMM_PRESENT_MASK) >> 9)
  #define MC_DOD_NUMBANK_MASK		((1 << 8) | (1 << 7))
  #define MC_DOD_NUMBANK(x)		(((x) & MC_DOD_NUMBANK_MASK) >> 7)
  #define MC_DOD_NUMRANK_MASK		((1 << 6) | (1 << 5))
  #define MC_DOD_NUMRANK(x)		(((x) & MC_DOD_NUMRANK_MASK) >> 5)
  #define MC_DOD_NUMROW_MASK		((1 << 4) | (1 << 3) | (1 << 2))
  #define MC_DOD_NUMROW(x)		(((x) & MC_DOD_NUMROW_MASK) >> 2)
  #define MC_DOD_NUMCOL_MASK		3
  #define MC_DOD_NUMCOL(x)		((x) & MC_DOD_NUMCOL_MASK)

#define MC_RANK_PRESENT		0x7c

#define MC_SAG_CH_0	0x80
#define MC_SAG_CH_1	0x84
#define MC_SAG_CH_2	0x88
#define MC_SAG_CH_3	0x8c
#define MC_SAG_CH_4	0x90
#define MC_SAG_CH_5	0x94
#define MC_SAG_CH_6	0x98
#define MC_SAG_CH_7	0x9c

#define MC_RIR_LIMIT_CH_0	0x40
#define MC_RIR_LIMIT_CH_1	0x44
#define MC_RIR_LIMIT_CH_2	0x48
#define MC_RIR_LIMIT_CH_3	0x4C
#define MC_RIR_LIMIT_CH_4	0x50
#define MC_RIR_LIMIT_CH_5	0x54
#define MC_RIR_LIMIT_CH_6	0x58
#define MC_RIR_LIMIT_CH_7	0x5C
#define MC_RIR_LIMIT_MASK	((1 << 10) - 1)

#define MC_RIR_WAY_CH		0x80
  #define MC_RIR_WAY_OFFSET_MASK	(((1 << 14) - 1) & ~0x7)
  #define MC_RIR_WAY_RANK_MASK		0x7

/*
 * i7core structs
 */

#define NUM_CHANS 3
#define MAX_DIMMS 3		/* Max DIMMS per channel */
#define MAX_MCR_FUNC  4
#define MAX_CHAN_FUNC 3

struct i7core_info {
	u32	mc_control;
	u32	mc_status;
	u32	max_dod;
	u32	ch_map;
};


struct i7core_inject {
	int	enable;

	u32	section;
	u32	type;
	u32	eccmask;

	/* Error address mask */
	int channel, dimm, rank, bank, page, col;
};

struct i7core_channel {
	u32		ranks;
	u32		dimms;
};

struct pci_id_descr {
	int			dev;
	int			func;
	int 			dev_id;
	int			optional;
};

struct pci_id_table {
	const struct pci_id_descr	*descr;
	int				n_devs;
};

struct i7core_dev {
	struct list_head	list;
	u8			socket;
	struct pci_dev		**pdev;
	int			n_devs;
	struct mem_ctl_info	*mci;
};

struct i7core_pvt {
	struct pci_dev	*pci_noncore;
	struct pci_dev	*pci_mcr[MAX_MCR_FUNC + 1];
	struct pci_dev	*pci_ch[NUM_CHANS][MAX_CHAN_FUNC + 1];

	struct i7core_dev *i7core_dev;

	struct i7core_info	info;
	struct i7core_inject	inject;
	struct i7core_channel	channel[NUM_CHANS];

	int		ce_count_available;
	int 		csrow_map[NUM_CHANS][MAX_DIMMS];

			/* ECC corrected errors counts per udimm */
	unsigned long	udimm_ce_count[MAX_DIMMS];
	int		udimm_last_ce_count[MAX_DIMMS];
			/* ECC corrected errors counts per rdimm */
	unsigned long	rdimm_ce_count[NUM_CHANS][MAX_DIMMS];
	int		rdimm_last_ce_count[NUM_CHANS][MAX_DIMMS];

	bool		is_registered, enable_scrub;

	/* Fifo double buffers */
	struct mce		mce_entry[MCE_LOG_LEN];
	struct mce		mce_outentry[MCE_LOG_LEN];

	/* Fifo in/out counters */
	unsigned		mce_in, mce_out;

	/* Count indicator to show errors not got */
	unsigned		mce_overrun;

	/* DCLK Frequency used for computing scrub rate */
	int			dclk_freq;

	/* Struct to control EDAC polling */
	struct edac_pci_ctl_info *i7core_pci;
};

#define PCI_DESCR(device, function, device_id)	\
	.dev = (device),			\
	.func = (function),			\
	.dev_id = (device_id)

static const struct pci_id_descr pci_dev_descr_i7core_nehalem[] = {
		/* Memory controller */
	{ PCI_DESCR(3, 0, PCI_DEVICE_ID_INTEL_I7_MCR)     },
	{ PCI_DESCR(3, 1, PCI_DEVICE_ID_INTEL_I7_MC_TAD)  },
			/* Exists only for RDIMM */
	{ PCI_DESCR(3, 2, PCI_DEVICE_ID_INTEL_I7_MC_RAS), .optional = 1  },
	{ PCI_DESCR(3, 4, PCI_DEVICE_ID_INTEL_I7_MC_TEST) },

		/* Channel 0 */
	{ PCI_DESCR(4, 0, PCI_DEVICE_ID_INTEL_I7_MC_CH0_CTRL) },
	{ PCI_DESCR(4, 1, PCI_DEVICE_ID_INTEL_I7_MC_CH0_ADDR) },
	{ PCI_DESCR(4, 2, PCI_DEVICE_ID_INTEL_I7_MC_CH0_RANK) },
	{ PCI_DESCR(4, 3, PCI_DEVICE_ID_INTEL_I7_MC_CH0_TC)   },

		/* Channel 1 */
	{ PCI_DESCR(5, 0, PCI_DEVICE_ID_INTEL_I7_MC_CH1_CTRL) },
	{ PCI_DESCR(5, 1, PCI_DEVICE_ID_INTEL_I7_MC_CH1_ADDR) },
	{ PCI_DESCR(5, 2, PCI_DEVICE_ID_INTEL_I7_MC_CH1_RANK) },
	{ PCI_DESCR(5, 3, PCI_DEVICE_ID_INTEL_I7_MC_CH1_TC)   },

		/* Channel 2 */
	{ PCI_DESCR(6, 0, PCI_DEVICE_ID_INTEL_I7_MC_CH2_CTRL) },
	{ PCI_DESCR(6, 1, PCI_DEVICE_ID_INTEL_I7_MC_CH2_ADDR) },
	{ PCI_DESCR(6, 2, PCI_DEVICE_ID_INTEL_I7_MC_CH2_RANK) },
	{ PCI_DESCR(6, 3, PCI_DEVICE_ID_INTEL_I7_MC_CH2_TC)   },

		/* Generic Non-core registers */
	/*
	 * This is the PCI device on i7core and on Xeon 35xx (8086:2c41)
	 * On Xeon 55xx, however, it has a different id (8086:2c40). So,
	 * the probing code needs to test for the other address in case of
	 * failure of this one
	 */
	{ PCI_DESCR(0, 0, PCI_DEVICE_ID_INTEL_I7_NONCORE)  },

};

static const struct pci_id_descr pci_dev_descr_lynnfield[] = {
	{ PCI_DESCR( 3, 0, PCI_DEVICE_ID_INTEL_LYNNFIELD_MCR)         },
	{ PCI_DESCR( 3, 1, PCI_DEVICE_ID_INTEL_LYNNFIELD_MC_TAD)      },
	{ PCI_DESCR( 3, 4, PCI_DEVICE_ID_INTEL_LYNNFIELD_MC_TEST)     },

	{ PCI_DESCR( 4, 0, PCI_DEVICE_ID_INTEL_LYNNFIELD_MC_CH0_CTRL) },
	{ PCI_DESCR( 4, 1, PCI_DEVICE_ID_INTEL_LYNNFIELD_MC_CH0_ADDR) },
	{ PCI_DESCR( 4, 2, PCI_DEVICE_ID_INTEL_LYNNFIELD_MC_CH0_RANK) },
	{ PCI_DESCR( 4, 3, PCI_DEVICE_ID_INTEL_LYNNFIELD_MC_CH0_TC)   },

	{ PCI_DESCR( 5, 0, PCI_DEVICE_ID_INTEL_LYNNFIELD_MC_CH1_CTRL) },
	{ PCI_DESCR( 5, 1, PCI_DEVICE_ID_INTEL_LYNNFIELD_MC_CH1_ADDR) },
	{ PCI_DESCR( 5, 2, PCI_DEVICE_ID_INTEL_LYNNFIELD_MC_CH1_RANK) },
	{ PCI_DESCR( 5, 3, PCI_DEVICE_ID_INTEL_LYNNFIELD_MC_CH1_TC)   },

	/*
	 * This is the PCI device has an alternate address on some
	 * processors like Core i7 860
	 */
	{ PCI_DESCR( 0, 0, PCI_DEVICE_ID_INTEL_LYNNFIELD_NONCORE)     },
};

static const struct pci_id_descr pci_dev_descr_i7core_westmere[] = {
		/* Memory controller */
	{ PCI_DESCR(3, 0, PCI_DEVICE_ID_INTEL_LYNNFIELD_MCR_REV2)     },
	{ PCI_DESCR(3, 1, PCI_DEVICE_ID_INTEL_LYNNFIELD_MC_TAD_REV2)  },
			/* Exists only for RDIMM */
	{ PCI_DESCR(3, 2, PCI_DEVICE_ID_INTEL_LYNNFIELD_MC_RAS_REV2), .optional = 1  },
	{ PCI_DESCR(3, 4, PCI_DEVICE_ID_INTEL_LYNNFIELD_MC_TEST_REV2) },

		/* Channel 0 */
	{ PCI_DESCR(4, 0, PCI_DEVICE_ID_INTEL_LYNNFIELD_MC_CH0_CTRL_REV2) },
	{ PCI_DESCR(4, 1, PCI_DEVICE_ID_INTEL_LYNNFIELD_MC_CH0_ADDR_REV2) },
	{ PCI_DESCR(4, 2, PCI_DEVICE_ID_INTEL_LYNNFIELD_MC_CH0_RANK_REV2) },
	{ PCI_DESCR(4, 3, PCI_DEVICE_ID_INTEL_LYNNFIELD_MC_CH0_TC_REV2)   },

		/* Channel 1 */
	{ PCI_DESCR(5, 0, PCI_DEVICE_ID_INTEL_LYNNFIELD_MC_CH1_CTRL_REV2) },
	{ PCI_DESCR(5, 1, PCI_DEVICE_ID_INTEL_LYNNFIELD_MC_CH1_ADDR_REV2) },
	{ PCI_DESCR(5, 2, PCI_DEVICE_ID_INTEL_LYNNFIELD_MC_CH1_RANK_REV2) },
	{ PCI_DESCR(5, 3, PCI_DEVICE_ID_INTEL_LYNNFIELD_MC_CH1_TC_REV2)   },

		/* Channel 2 */
	{ PCI_DESCR(6, 0, PCI_DEVICE_ID_INTEL_LYNNFIELD_MC_CH2_CTRL_REV2) },
	{ PCI_DESCR(6, 1, PCI_DEVICE_ID_INTEL_LYNNFIELD_MC_CH2_ADDR_REV2) },
	{ PCI_DESCR(6, 2, PCI_DEVICE_ID_INTEL_LYNNFIELD_MC_CH2_RANK_REV2) },
	{ PCI_DESCR(6, 3, PCI_DEVICE_ID_INTEL_LYNNFIELD_MC_CH2_TC_REV2)   },

		/* Generic Non-core registers */
	{ PCI_DESCR(0, 0, PCI_DEVICE_ID_INTEL_LYNNFIELD_NONCORE_REV2)  },

};

#define PCI_ID_TABLE_ENTRY(A) { .descr=A, .n_devs = ARRAY_SIZE(A) }
static const struct pci_id_table pci_dev_table[] = {
	PCI_ID_TABLE_ENTRY(pci_dev_descr_i7core_nehalem),
	PCI_ID_TABLE_ENTRY(pci_dev_descr_lynnfield),
	PCI_ID_TABLE_ENTRY(pci_dev_descr_i7core_westmere),
	{0,}			/* 0 terminated list. */
};

/*
 *	pci_device_id	table for which devices we are looking for
 */
static const struct pci_device_id i7core_pci_tbl[] __devinitdata = {
	{PCI_DEVICE(PCI_VENDOR_ID_INTEL, PCI_DEVICE_ID_INTEL_X58_HUB_MGMT)},
	{PCI_DEVICE(PCI_VENDOR_ID_INTEL, PCI_DEVICE_ID_INTEL_LYNNFIELD_QPI_LINK0)},
	{0,}			/* 0 terminated list. */
};

/****************************************************************************
			Anciliary status routines
 ****************************************************************************/

	/* MC_CONTROL bits */
#define CH_ACTIVE(pvt, ch)	((pvt)->info.mc_control & (1 << (8 + ch)))
#define ECCx8(pvt)		((pvt)->info.mc_control & (1 << 1))

	/* MC_STATUS bits */
#define ECC_ENABLED(pvt)	((pvt)->info.mc_status & (1 << 4))
#define CH_DISABLED(pvt, ch)	((pvt)->info.mc_status & (1 << ch))

	/* MC_MAX_DOD read functions */
static inline int numdimms(u32 dimms)
{
	return (dimms & 0x3) + 1;
}

static inline int numrank(u32 rank)
{
	static int ranks[4] = { 1, 2, 4, -EINVAL };

	return ranks[rank & 0x3];
}

static inline int numbank(u32 bank)
{
	static int banks[4] = { 4, 8, 16, -EINVAL };

	return banks[bank & 0x3];
}

static inline int numrow(u32 row)
{
	static int rows[8] = {
		1 << 12, 1 << 13, 1 << 14, 1 << 15,
		1 << 16, -EINVAL, -EINVAL, -EINVAL,
	};

	return rows[row & 0x7];
}

static inline int numcol(u32 col)
{
	static int cols[8] = {
		1 << 10, 1 << 11, 1 << 12, -EINVAL,
	};
	return cols[col & 0x3];
}

static struct i7core_dev *get_i7core_dev(u8 socket)
{
	struct i7core_dev *i7core_dev;

	list_for_each_entry(i7core_dev, &i7core_edac_list, list) {
		if (i7core_dev->socket == socket)
			return i7core_dev;
	}

	return NULL;
}

static struct i7core_dev *alloc_i7core_dev(u8 socket,
					   const struct pci_id_table *table)
{
	struct i7core_dev *i7core_dev;

	i7core_dev = kzalloc(sizeof(*i7core_dev), GFP_KERNEL);
	if (!i7core_dev)
		return NULL;

	i7core_dev->pdev = kzalloc(sizeof(*i7core_dev->pdev) * table->n_devs,
				   GFP_KERNEL);
	if (!i7core_dev->pdev) {
		kfree(i7core_dev);
		return NULL;
	}

	i7core_dev->socket = socket;
	i7core_dev->n_devs = table->n_devs;
	list_add_tail(&i7core_dev->list, &i7core_edac_list);

	return i7core_dev;
}

static void free_i7core_dev(struct i7core_dev *i7core_dev)
{
	list_del(&i7core_dev->list);
	kfree(i7core_dev->pdev);
	kfree(i7core_dev);
}

/****************************************************************************
			Memory check routines
 ****************************************************************************/
static struct pci_dev *get_pdev_slot_func(u8 socket, unsigned slot,
					  unsigned func)
{
	struct i7core_dev *i7core_dev = get_i7core_dev(socket);
	int i;

	if (!i7core_dev)
		return NULL;

	for (i = 0; i < i7core_dev->n_devs; i++) {
		if (!i7core_dev->pdev[i])
			continue;

		if (PCI_SLOT(i7core_dev->pdev[i]->devfn) == slot &&
		    PCI_FUNC(i7core_dev->pdev[i]->devfn) == func) {
			return i7core_dev->pdev[i];
		}
	}

	return NULL;
}

/**
 * i7core_get_active_channels() - gets the number of channels and csrows
 * @socket:	Quick Path Interconnect socket
 * @channels:	Number of channels that will be returned
 * @csrows:	Number of csrows found
 *
 * Since EDAC core needs to know in advance the number of available channels
 * and csrows, in order to allocate memory for csrows/channels, it is needed
 * to run two similar steps. At the first step, implemented on this function,
 * it checks the number of csrows/channels present at one socket.
 * this is used in order to properly allocate the size of mci components.
 *
 * It should be noticed that none of the current available datasheets explain
 * or even mention how csrows are seen by the memory controller. So, we need
 * to add a fake description for csrows.
 * So, this driver is attributing one DIMM memory for one csrow.
 */
static int i7core_get_active_channels(const u8 socket, unsigned *channels,
				      unsigned *csrows)
{
	struct pci_dev *pdev = NULL;
	int i, j;
	u32 status, control;

	*channels = 0;
	*csrows = 0;

	pdev = get_pdev_slot_func(socket, 3, 0);
	if (!pdev) {
		i7core_printk(KERN_ERR, "Couldn't find socket %d fn 3.0!!!\n",
			      socket);
		return -ENODEV;
	}

	/* Device 3 function 0 reads */
	pci_read_config_dword(pdev, MC_STATUS, &status);
	pci_read_config_dword(pdev, MC_CONTROL, &control);

	for (i = 0; i < NUM_CHANS; i++) {
		u32 dimm_dod[3];
		/* Check if the channel is active */
		if (!(control & (1 << (8 + i))))
			continue;

		/* Check if the channel is disabled */
		if (status & (1 << i))
			continue;

		pdev = get_pdev_slot_func(socket, i + 4, 1);
		if (!pdev) {
			i7core_printk(KERN_ERR, "Couldn't find socket %d "
						"fn %d.%d!!!\n",
						socket, i + 4, 1);
			return -ENODEV;
		}
		/* Devices 4-6 function 1 */
		pci_read_config_dword(pdev,
				MC_DOD_CH_DIMM0, &dimm_dod[0]);
		pci_read_config_dword(pdev,
				MC_DOD_CH_DIMM1, &dimm_dod[1]);
		pci_read_config_dword(pdev,
				MC_DOD_CH_DIMM2, &dimm_dod[2]);

		(*channels)++;

		for (j = 0; j < 3; j++) {
			if (!DIMM_PRESENT(dimm_dod[j]))
				continue;
			(*csrows)++;
		}
	}

	debugf0("Number of active channels on socket %d: %d\n",
		socket, *channels);

	return 0;
}

static int get_dimm_config(const struct mem_ctl_info *mci)
{
	struct i7core_pvt *pvt = mci->pvt_info;
	struct csrow_info *csr;
	struct pci_dev *pdev;
	int i, j;
	int csrow = 0;
	unsigned long last_page = 0;
	enum edac_type mode;
	enum mem_type mtype;

	/* Get data from the MC register, function 0 */
	pdev = pvt->pci_mcr[0];
	if (!pdev)
		return -ENODEV;

	/* Device 3 function 0 reads */
	pci_read_config_dword(pdev, MC_CONTROL, &pvt->info.mc_control);
	pci_read_config_dword(pdev, MC_STATUS, &pvt->info.mc_status);
	pci_read_config_dword(pdev, MC_MAX_DOD, &pvt->info.max_dod);
	pci_read_config_dword(pdev, MC_CHANNEL_MAPPER, &pvt->info.ch_map);

	debugf0("QPI %d control=0x%08x status=0x%08x dod=0x%08x map=0x%08x\n",
		pvt->i7core_dev->socket, pvt->info.mc_control, pvt->info.mc_status,
		pvt->info.max_dod, pvt->info.ch_map);

	if (ECC_ENABLED(pvt)) {
		debugf0("ECC enabled with x%d SDCC\n", ECCx8(pvt) ? 8 : 4);
		if (ECCx8(pvt))
			mode = EDAC_S8ECD8ED;
		else
			mode = EDAC_S4ECD4ED;
	} else {
		debugf0("ECC disabled\n");
		mode = EDAC_NONE;
	}

	/* FIXME: need to handle the error codes */
	debugf0("DOD Max limits: DIMMS: %d, %d-ranked, %d-banked "
		"x%x x 0x%x\n",
		numdimms(pvt->info.max_dod),
		numrank(pvt->info.max_dod >> 2),
		numbank(pvt->info.max_dod >> 4),
		numrow(pvt->info.max_dod >> 6),
		numcol(pvt->info.max_dod >> 9));

	for (i = 0; i < NUM_CHANS; i++) {
		u32 data, dimm_dod[3], value[8];

		if (!pvt->pci_ch[i][0])
			continue;

		if (!CH_ACTIVE(pvt, i)) {
			debugf0("Channel %i is not active\n", i);
			continue;
		}
		if (CH_DISABLED(pvt, i)) {
			debugf0("Channel %i is disabled\n", i);
			continue;
		}

		/* Devices 4-6 function 0 */
		pci_read_config_dword(pvt->pci_ch[i][0],
				MC_CHANNEL_DIMM_INIT_PARAMS, &data);

		pvt->channel[i].ranks = (data & QUAD_RANK_PRESENT) ?
						4 : 2;

		if (data & REGISTERED_DIMM)
			mtype = MEM_RDDR3;
		else
			mtype = MEM_DDR3;
#if 0
		if (data & THREE_DIMMS_PRESENT)
			pvt->channel[i].dimms = 3;
		else if (data & SINGLE_QUAD_RANK_PRESENT)
			pvt->channel[i].dimms = 1;
		else
			pvt->channel[i].dimms = 2;
#endif

		/* Devices 4-6 function 1 */
		pci_read_config_dword(pvt->pci_ch[i][1],
				MC_DOD_CH_DIMM0, &dimm_dod[0]);
		pci_read_config_dword(pvt->pci_ch[i][1],
				MC_DOD_CH_DIMM1, &dimm_dod[1]);
		pci_read_config_dword(pvt->pci_ch[i][1],
				MC_DOD_CH_DIMM2, &dimm_dod[2]);

		debugf0("Ch%d phy rd%d, wr%d (0x%08x): "
			"%d ranks, %cDIMMs\n",
			i,
			RDLCH(pvt->info.ch_map, i), WRLCH(pvt->info.ch_map, i),
			data,
			pvt->channel[i].ranks,
			(data & REGISTERED_DIMM) ? 'R' : 'U');

		for (j = 0; j < 3; j++) {
			u32 banks, ranks, rows, cols;
			u32 size, npages;

			if (!DIMM_PRESENT(dimm_dod[j]))
				continue;

			banks = numbank(MC_DOD_NUMBANK(dimm_dod[j]));
			ranks = numrank(MC_DOD_NUMRANK(dimm_dod[j]));
			rows = numrow(MC_DOD_NUMROW(dimm_dod[j]));
			cols = numcol(MC_DOD_NUMCOL(dimm_dod[j]));

			/* DDR3 has 8 I/O banks */
			size = (rows * cols * banks * ranks) >> (20 - 3);

			pvt->channel[i].dimms++;

			debugf0("\tdimm %d %d Mb offset: %x, "
				"bank: %d, rank: %d, row: %#x, col: %#x\n",
				j, size,
				RANKOFFSET(dimm_dod[j]),
				banks, ranks, rows, cols);

			npages = MiB_TO_PAGES(size);

			csr = &mci->csrows[csrow];
			csr->first_page = last_page + 1;
			last_page += npages;
			csr->last_page = last_page;
			csr->nr_pages = npages;

			csr->page_mask = 0;
			csr->grain = 8;
			csr->csrow_idx = csrow;
			csr->nr_channels = 1;

			csr->channels[0].chan_idx = i;
			csr->channels[0].ce_count = 0;

			pvt->csrow_map[i][j] = csrow;

			switch (banks) {
			case 4:
				csr->dtype = DEV_X4;
				break;
			case 8:
				csr->dtype = DEV_X8;
				break;
			case 16:
				csr->dtype = DEV_X16;
				break;
			default:
				csr->dtype = DEV_UNKNOWN;
			}

			csr->edac_mode = mode;
			csr->mtype = mtype;
			snprintf(csr->channels[0].label,
					sizeof(csr->channels[0].label),
					"CPU#%uChannel#%u_DIMM#%u",
					pvt->i7core_dev->socket, i, j);

			csrow++;
		}

		pci_read_config_dword(pdev, MC_SAG_CH_0, &value[0]);
		pci_read_config_dword(pdev, MC_SAG_CH_1, &value[1]);
		pci_read_config_dword(pdev, MC_SAG_CH_2, &value[2]);
		pci_read_config_dword(pdev, MC_SAG_CH_3, &value[3]);
		pci_read_config_dword(pdev, MC_SAG_CH_4, &value[4]);
		pci_read_config_dword(pdev, MC_SAG_CH_5, &value[5]);
		pci_read_config_dword(pdev, MC_SAG_CH_6, &value[6]);
		pci_read_config_dword(pdev, MC_SAG_CH_7, &value[7]);
		debugf1("\t[%i] DIVBY3\tREMOVED\tOFFSET\n", i);
		for (j = 0; j < 8; j++)
			debugf1("\t\t%#x\t%#x\t%#x\n",
				(value[j] >> 27) & 0x1,
				(value[j] >> 24) & 0x7,
				(value[j] & ((1 << 24) - 1)));
	}

	return 0;
}

/****************************************************************************
			Error insertion routines
 ****************************************************************************/

/* The i7core has independent error injection features per channel.
   However, to have a simpler code, we don't allow enabling error injection
   on more than one channel.
   Also, since a change at an inject parameter will be applied only at enable,
   we're disabling error injection on all write calls to the sysfs nodes that
   controls the error code injection.
 */
static int disable_inject(const struct mem_ctl_info *mci)
{
	struct i7core_pvt *pvt = mci->pvt_info;

	pvt->inject.enable = 0;

	if (!pvt->pci_ch[pvt->inject.channel][0])
		return -ENODEV;

	pci_write_config_dword(pvt->pci_ch[pvt->inject.channel][0],
				MC_CHANNEL_ERROR_INJECT, 0);

	return 0;
}

/*
 * i7core inject inject.section
 *
 *	accept and store error injection inject.section value
 *	bit 0 - refers to the lower 32-byte half cacheline
 *	bit 1 - refers to the upper 32-byte half cacheline
 */
static ssize_t i7core_inject_section_store(struct mem_ctl_info *mci,
					   const char *data, size_t count)
{
	struct i7core_pvt *pvt = mci->pvt_info;
	unsigned long value;
	int rc;

	if (pvt->inject.enable)
		disable_inject(mci);

	rc = strict_strtoul(data, 10, &value);
	if ((rc < 0) || (value > 3))
		return -EIO;

	pvt->inject.section = (u32) value;
	return count;
}

static ssize_t i7core_inject_section_show(struct mem_ctl_info *mci,
					      char *data)
{
	struct i7core_pvt *pvt = mci->pvt_info;
	return sprintf(data, "0x%08x\n", pvt->inject.section);
}

/*
 * i7core inject.type
 *
 *	accept and store error injection inject.section value
 *	bit 0 - repeat enable - Enable error repetition
 *	bit 1 - inject ECC error
 *	bit 2 - inject parity error
 */
static ssize_t i7core_inject_type_store(struct mem_ctl_info *mci,
					const char *data, size_t count)
{
	struct i7core_pvt *pvt = mci->pvt_info;
	unsigned long value;
	int rc;

	if (pvt->inject.enable)
		disable_inject(mci);

	rc = strict_strtoul(data, 10, &value);
	if ((rc < 0) || (value > 7))
		return -EIO;

	pvt->inject.type = (u32) value;
	return count;
}

static ssize_t i7core_inject_type_show(struct mem_ctl_info *mci,
					      char *data)
{
	struct i7core_pvt *pvt = mci->pvt_info;
	return sprintf(data, "0x%08x\n", pvt->inject.type);
}

/*
 * i7core_inject_inject.eccmask_store
 *
 * The type of error (UE/CE) will depend on the inject.eccmask value:
 *   Any bits set to a 1 will flip the corresponding ECC bit
 *   Correctable errors can be injected by flipping 1 bit or the bits within
 *   a symbol pair (2 consecutive aligned 8-bit pairs - i.e. 7:0 and 15:8 or
 *   23:16 and 31:24). Flipping bits in two symbol pairs will cause an
 *   uncorrectable error to be injected.
 */
static ssize_t i7core_inject_eccmask_store(struct mem_ctl_info *mci,
					const char *data, size_t count)
{
	struct i7core_pvt *pvt = mci->pvt_info;
	unsigned long value;
	int rc;

	if (pvt->inject.enable)
		disable_inject(mci);

	rc = strict_strtoul(data, 10, &value);
	if (rc < 0)
		return -EIO;

	pvt->inject.eccmask = (u32) value;
	return count;
}

static ssize_t i7core_inject_eccmask_show(struct mem_ctl_info *mci,
					      char *data)
{
	struct i7core_pvt *pvt = mci->pvt_info;
	return sprintf(data, "0x%08x\n", pvt->inject.eccmask);
}

/*
 * i7core_addrmatch
 *
 * The type of error (UE/CE) will depend on the inject.eccmask value:
 *   Any bits set to a 1 will flip the corresponding ECC bit
 *   Correctable errors can be injected by flipping 1 bit or the bits within
 *   a symbol pair (2 consecutive aligned 8-bit pairs - i.e. 7:0 and 15:8 or
 *   23:16 and 31:24). Flipping bits in two symbol pairs will cause an
 *   uncorrectable error to be injected.
 */

#define DECLARE_ADDR_MATCH(param, limit)			\
static ssize_t i7core_inject_store_##param(			\
		struct mem_ctl_info *mci,			\
		const char *data, size_t count)			\
{								\
	struct i7core_pvt *pvt;					\
	long value;						\
	int rc;							\
								\
	debugf1("%s()\n", __func__);				\
	pvt = mci->pvt_info;					\
								\
	if (pvt->inject.enable)					\
		disable_inject(mci);				\
								\
	if (!strcasecmp(data, "any") || !strcasecmp(data, "any\n"))\
		value = -1;					\
	else {							\
		rc = strict_strtoul(data, 10, &value);		\
		if ((rc < 0) || (value >= limit))		\
			return -EIO;				\
	}							\
								\
	pvt->inject.param = value;				\
								\
	return count;						\
}								\
								\
static ssize_t i7core_inject_show_##param(			\
		struct mem_ctl_info *mci,			\
		char *data)					\
{								\
	struct i7core_pvt *pvt;					\
								\
	pvt = mci->pvt_info;					\
	debugf1("%s() pvt=%p\n", __func__, pvt);		\
	if (pvt->inject.param < 0)				\
		return sprintf(data, "any\n");			\
	else							\
		return sprintf(data, "%d\n", pvt->inject.param);\
}

#define ATTR_ADDR_MATCH(param)					\
	{							\
		.attr = {					\
			.name = #param,				\
			.mode = (S_IRUGO | S_IWUSR)		\
		},						\
		.show  = i7core_inject_show_##param,		\
		.store = i7core_inject_store_##param,		\
	}

DECLARE_ADDR_MATCH(channel, 3);
DECLARE_ADDR_MATCH(dimm, 3);
DECLARE_ADDR_MATCH(rank, 4);
DECLARE_ADDR_MATCH(bank, 32);
DECLARE_ADDR_MATCH(page, 0x10000);
DECLARE_ADDR_MATCH(col, 0x4000);

static int write_and_test(struct pci_dev *dev, const int where, const u32 val)
{
	u32 read;
	int count;

	debugf0("setting pci %02x:%02x.%x reg=%02x value=%08x\n",
		dev->bus->number, PCI_SLOT(dev->devfn), PCI_FUNC(dev->devfn),
		where, val);

	for (count = 0; count < 10; count++) {
		if (count)
			msleep(100);
		pci_write_config_dword(dev, where, val);
		pci_read_config_dword(dev, where, &read);

		if (read == val)
			return 0;
	}

	i7core_printk(KERN_ERR, "Error during set pci %02x:%02x.%x reg=%02x "
		"write=%08x. Read=%08x\n",
		dev->bus->number, PCI_SLOT(dev->devfn), PCI_FUNC(dev->devfn),
		where, val, read);

	return -EINVAL;
}

/*
 * This routine prepares the Memory Controller for error injection.
 * The error will be injected when some process tries to write to the
 * memory that matches the given criteria.
 * The criteria can be set in terms of a mask where dimm, rank, bank, page
 * and col can be specified.
 * A -1 value for any of the mask items will make the MCU to ignore
 * that matching criteria for error injection.
 *
 * It should be noticed that the error will only happen after a write operation
 * on a memory that matches the condition. if REPEAT_EN is not enabled at
 * inject mask, then it will produce just one error. Otherwise, it will repeat
 * until the injectmask would be cleaned.
 *
 * FIXME: This routine assumes that MAXNUMDIMMS value of MC_MAX_DOD
 *    is reliable enough to check if the MC is using the
 *    three channels. However, this is not clear at the datasheet.
 */
static ssize_t i7core_inject_enable_store(struct mem_ctl_info *mci,
				       const char *data, size_t count)
{
	struct i7core_pvt *pvt = mci->pvt_info;
	u32 injectmask;
	u64 mask = 0;
	int  rc;
	long enable;

	if (!pvt->pci_ch[pvt->inject.channel][0])
		return 0;

	rc = strict_strtoul(data, 10, &enable);
	if ((rc < 0))
		return 0;

	if (enable) {
		pvt->inject.enable = 1;
	} else {
		disable_inject(mci);
		return count;
	}

	/* Sets pvt->inject.dimm mask */
	if (pvt->inject.dimm < 0)
		mask |= 1LL << 41;
	else {
		if (pvt->channel[pvt->inject.channel].dimms > 2)
			mask |= (pvt->inject.dimm & 0x3LL) << 35;
		else
			mask |= (pvt->inject.dimm & 0x1LL) << 36;
	}

	/* Sets pvt->inject.rank mask */
	if (pvt->inject.rank < 0)
		mask |= 1LL << 40;
	else {
		if (pvt->channel[pvt->inject.channel].dimms > 2)
			mask |= (pvt->inject.rank & 0x1LL) << 34;
		else
			mask |= (pvt->inject.rank & 0x3LL) << 34;
	}

	/* Sets pvt->inject.bank mask */
	if (pvt->inject.bank < 0)
		mask |= 1LL << 39;
	else
		mask |= (pvt->inject.bank & 0x15LL) << 30;

	/* Sets pvt->inject.page mask */
	if (pvt->inject.page < 0)
		mask |= 1LL << 38;
	else
		mask |= (pvt->inject.page & 0xffff) << 14;

	/* Sets pvt->inject.column mask */
	if (pvt->inject.col < 0)
		mask |= 1LL << 37;
	else
		mask |= (pvt->inject.col & 0x3fff);

	/*
	 * bit    0: REPEAT_EN
	 * bits 1-2: MASK_HALF_CACHELINE
	 * bit    3: INJECT_ECC
	 * bit    4: INJECT_ADDR_PARITY
	 */

	injectmask = (pvt->inject.type & 1) |
		     (pvt->inject.section & 0x3) << 1 |
		     (pvt->inject.type & 0x6) << (3 - 1);

	/* Unlock writes to registers - this register is write only */
	pci_write_config_dword(pvt->pci_noncore,
			       MC_CFG_CONTROL, 0x2);

	write_and_test(pvt->pci_ch[pvt->inject.channel][0],
			       MC_CHANNEL_ADDR_MATCH, mask);
	write_and_test(pvt->pci_ch[pvt->inject.channel][0],
			       MC_CHANNEL_ADDR_MATCH + 4, mask >> 32L);

	write_and_test(pvt->pci_ch[pvt->inject.channel][0],
			       MC_CHANNEL_ERROR_MASK, pvt->inject.eccmask);

	write_and_test(pvt->pci_ch[pvt->inject.channel][0],
			       MC_CHANNEL_ERROR_INJECT, injectmask);

	/*
	 * This is something undocumented, based on my tests
	 * Without writing 8 to this register, errors aren't injected. Not sure
	 * why.
	 */
	pci_write_config_dword(pvt->pci_noncore,
			       MC_CFG_CONTROL, 8);

	debugf0("Error inject addr match 0x%016llx, ecc 0x%08x,"
		" inject 0x%08x\n",
		mask, pvt->inject.eccmask, injectmask);


	return count;
}

static ssize_t i7core_inject_enable_show(struct mem_ctl_info *mci,
					char *data)
{
	struct i7core_pvt *pvt = mci->pvt_info;
	u32 injectmask;

	if (!pvt->pci_ch[pvt->inject.channel][0])
		return 0;

	pci_read_config_dword(pvt->pci_ch[pvt->inject.channel][0],
			       MC_CHANNEL_ERROR_INJECT, &injectmask);

	debugf0("Inject error read: 0x%018x\n", injectmask);

	if (injectmask & 0x0c)
		pvt->inject.enable = 1;

	return sprintf(data, "%d\n", pvt->inject.enable);
}

#define DECLARE_COUNTER(param)					\
static ssize_t i7core_show_counter_##param(			\
		struct mem_ctl_info *mci,			\
		char *data)					\
{								\
	struct i7core_pvt *pvt = mci->pvt_info;			\
								\
	debugf1("%s() \n", __func__);				\
	if (!pvt->ce_count_available || (pvt->is_registered))	\
		return sprintf(data, "data unavailable\n");	\
	return sprintf(data, "%lu\n",				\
			pvt->udimm_ce_count[param]);		\
}

#define ATTR_COUNTER(param)					\
	{							\
		.attr = {					\
			.name = __stringify(udimm##param),	\
			.mode = (S_IRUGO | S_IWUSR)		\
		},						\
		.show  = i7core_show_counter_##param		\
	}

DECLARE_COUNTER(0);
DECLARE_COUNTER(1);
DECLARE_COUNTER(2);

/*
 * Sysfs struct
 */

static const struct mcidev_sysfs_attribute i7core_addrmatch_attrs[] = {
	ATTR_ADDR_MATCH(channel),
	ATTR_ADDR_MATCH(dimm),
	ATTR_ADDR_MATCH(rank),
	ATTR_ADDR_MATCH(bank),
	ATTR_ADDR_MATCH(page),
	ATTR_ADDR_MATCH(col),
	{ } /* End of list */
};

static const struct mcidev_sysfs_group i7core_inject_addrmatch = {
	.name  = "inject_addrmatch",
	.mcidev_attr = i7core_addrmatch_attrs,
};

static const struct mcidev_sysfs_attribute i7core_udimm_counters_attrs[] = {
	ATTR_COUNTER(0),
	ATTR_COUNTER(1),
	ATTR_COUNTER(2),
	{ .attr = { .name = NULL } }
};

static const struct mcidev_sysfs_group i7core_udimm_counters = {
	.name  = "all_channel_counts",
	.mcidev_attr = i7core_udimm_counters_attrs,
};

static const struct mcidev_sysfs_attribute i7core_sysfs_rdimm_attrs[] = {
	{
		.attr = {
			.name = "inject_section",
			.mode = (S_IRUGO | S_IWUSR)
		},
		.show  = i7core_inject_section_show,
		.store = i7core_inject_section_store,
	}, {
		.attr = {
			.name = "inject_type",
			.mode = (S_IRUGO | S_IWUSR)
		},
		.show  = i7core_inject_type_show,
		.store = i7core_inject_type_store,
	}, {
		.attr = {
			.name = "inject_eccmask",
			.mode = (S_IRUGO | S_IWUSR)
		},
		.show  = i7core_inject_eccmask_show,
		.store = i7core_inject_eccmask_store,
	}, {
		.grp = &i7core_inject_addrmatch,
	}, {
		.attr = {
			.name = "inject_enable",
			.mode = (S_IRUGO | S_IWUSR)
		},
		.show  = i7core_inject_enable_show,
		.store = i7core_inject_enable_store,
	},
	{ }	/* End of list */
};

static const struct mcidev_sysfs_attribute i7core_sysfs_udimm_attrs[] = {
	{
		.attr = {
			.name = "inject_section",
			.mode = (S_IRUGO | S_IWUSR)
		},
		.show  = i7core_inject_section_show,
		.store = i7core_inject_section_store,
	}, {
		.attr = {
			.name = "inject_type",
			.mode = (S_IRUGO | S_IWUSR)
		},
		.show  = i7core_inject_type_show,
		.store = i7core_inject_type_store,
	}, {
		.attr = {
			.name = "inject_eccmask",
			.mode = (S_IRUGO | S_IWUSR)
		},
		.show  = i7core_inject_eccmask_show,
		.store = i7core_inject_eccmask_store,
	}, {
		.grp = &i7core_inject_addrmatch,
	}, {
		.attr = {
			.name = "inject_enable",
			.mode = (S_IRUGO | S_IWUSR)
		},
		.show  = i7core_inject_enable_show,
		.store = i7core_inject_enable_store,
	}, {
		.grp = &i7core_udimm_counters,
	},
	{ }	/* End of list */
};

/****************************************************************************
	Device initialization routines: put/get, init/exit
 ****************************************************************************/

/*
 *	i7core_put_all_devices	'put' all the devices that we have
 *				reserved via 'get'
 */
static void i7core_put_devices(struct i7core_dev *i7core_dev)
{
	int i;

	debugf0(__FILE__ ": %s()\n", __func__);
	for (i = 0; i < i7core_dev->n_devs; i++) {
		struct pci_dev *pdev = i7core_dev->pdev[i];
		if (!pdev)
			continue;
		debugf0("Removing dev %02x:%02x.%d\n",
			pdev->bus->number,
			PCI_SLOT(pdev->devfn), PCI_FUNC(pdev->devfn));
		pci_dev_put(pdev);
	}
}

static void i7core_put_all_devices(void)
{
	struct i7core_dev *i7core_dev, *tmp;

	list_for_each_entry_safe(i7core_dev, tmp, &i7core_edac_list, list) {
		i7core_put_devices(i7core_dev);
		free_i7core_dev(i7core_dev);
	}
}

static void __init i7core_xeon_pci_fixup(const struct pci_id_table *table)
{
	struct pci_dev *pdev = NULL;
	int i;

	/*
	 * On Xeon 55xx, the Intel Quick Path Arch Generic Non-core pci buses
	 * aren't announced by acpi. So, we need to use a legacy scan probing
	 * to detect them
	 */
	while (table && table->descr) {
		pdev = pci_get_device(PCI_VENDOR_ID_INTEL, table->descr[0].dev_id, NULL);
		if (unlikely(!pdev)) {
			for (i = 0; i < MAX_SOCKET_BUSES; i++)
				pcibios_scan_specific_bus(255-i);
		}
		pci_dev_put(pdev);
		table++;
	}
}

static unsigned i7core_pci_lastbus(void)
{
	int last_bus = 0, bus;
	struct pci_bus *b = NULL;

	while ((b = pci_find_next_bus(b)) != NULL) {
		bus = b->number;
		debugf0("Found bus %d\n", bus);
		if (bus > last_bus)
			last_bus = bus;
	}

	debugf0("Last bus %d\n", last_bus);

	return last_bus;
}

/*
 *	i7core_get_all_devices	Find and perform 'get' operation on the MCH's
 *			device/functions we want to reference for this driver
 *
 *			Need to 'get' device 16 func 1 and func 2
 */
static int i7core_get_onedevice(struct pci_dev **prev,
				const struct pci_id_table *table,
				const unsigned devno,
				const unsigned last_bus)
{
	struct i7core_dev *i7core_dev;
	const struct pci_id_descr *dev_descr = &table->descr[devno];

	struct pci_dev *pdev = NULL;
	u8 bus = 0;
	u8 socket = 0;

	pdev = pci_get_device(PCI_VENDOR_ID_INTEL,
			      dev_descr->dev_id, *prev);

	/*
	 * On Xeon 55xx, the Intel Quckpath Arch Generic Non-core regs
	 * is at addr 8086:2c40, instead of 8086:2c41. So, we need
	 * to probe for the alternate address in case of failure
	 */
	if (dev_descr->dev_id == PCI_DEVICE_ID_INTEL_I7_NONCORE && !pdev)
		pdev = pci_get_device(PCI_VENDOR_ID_INTEL,
				      PCI_DEVICE_ID_INTEL_I7_NONCORE_ALT, *prev);

	if (dev_descr->dev_id == PCI_DEVICE_ID_INTEL_LYNNFIELD_NONCORE && !pdev)
		pdev = pci_get_device(PCI_VENDOR_ID_INTEL,
				      PCI_DEVICE_ID_INTEL_LYNNFIELD_NONCORE_ALT,
				      *prev);

	if (!pdev) {
		if (*prev) {
			*prev = pdev;
			return 0;
		}

		if (dev_descr->optional)
			return 0;

		if (devno == 0)
			return -ENODEV;

		i7core_printk(KERN_INFO,
			"Device not found: dev %02x.%d PCI ID %04x:%04x\n",
			dev_descr->dev, dev_descr->func,
			PCI_VENDOR_ID_INTEL, dev_descr->dev_id);

		/* End of list, leave */
		return -ENODEV;
	}
	bus = pdev->bus->number;

	socket = last_bus - bus;

	i7core_dev = get_i7core_dev(socket);
	if (!i7core_dev) {
		i7core_dev = alloc_i7core_dev(socket, table);
		if (!i7core_dev) {
			pci_dev_put(pdev);
			return -ENOMEM;
		}
	}

	if (i7core_dev->pdev[devno]) {
		i7core_printk(KERN_ERR,
			"Duplicated device for "
			"dev %02x:%02x.%d PCI ID %04x:%04x\n",
			bus, dev_descr->dev, dev_descr->func,
			PCI_VENDOR_ID_INTEL, dev_descr->dev_id);
		pci_dev_put(pdev);
		return -ENODEV;
	}

	i7core_dev->pdev[devno] = pdev;

	/* Sanity check */
	if (unlikely(PCI_SLOT(pdev->devfn) != dev_descr->dev ||
			PCI_FUNC(pdev->devfn) != dev_descr->func)) {
		i7core_printk(KERN_ERR,
			"Device PCI ID %04x:%04x "
			"has dev %02x:%02x.%d instead of dev %02x:%02x.%d\n",
			PCI_VENDOR_ID_INTEL, dev_descr->dev_id,
			bus, PCI_SLOT(pdev->devfn), PCI_FUNC(pdev->devfn),
			bus, dev_descr->dev, dev_descr->func);
		return -ENODEV;
	}

	/* Be sure that the device is enabled */
	if (unlikely(pci_enable_device(pdev) < 0)) {
		i7core_printk(KERN_ERR,
			"Couldn't enable "
			"dev %02x:%02x.%d PCI ID %04x:%04x\n",
			bus, dev_descr->dev, dev_descr->func,
			PCI_VENDOR_ID_INTEL, dev_descr->dev_id);
		return -ENODEV;
	}

	debugf0("Detected socket %d dev %02x:%02x.%d PCI ID %04x:%04x\n",
		socket, bus, dev_descr->dev,
		dev_descr->func,
		PCI_VENDOR_ID_INTEL, dev_descr->dev_id);

	/*
	 * As stated on drivers/pci/search.c, the reference count for
	 * @from is always decremented if it is not %NULL. So, as we need
	 * to get all devices up to null, we need to do a get for the device
	 */
	pci_dev_get(pdev);

	*prev = pdev;

	return 0;
}

static int i7core_get_all_devices(void)
{
	int i, rc, last_bus;
	struct pci_dev *pdev = NULL;
	const struct pci_id_table *table = pci_dev_table;

	last_bus = i7core_pci_lastbus();

	while (table && table->descr) {
		for (i = 0; i < table->n_devs; i++) {
			pdev = NULL;
			do {
				rc = i7core_get_onedevice(&pdev, table, i,
							  last_bus);
				if (rc < 0) {
					if (i == 0) {
						i = table->n_devs;
						break;
					}
					i7core_put_all_devices();
					return -ENODEV;
				}
			} while (pdev);
		}
		table++;
	}

	return 0;
}

static int mci_bind_devs(struct mem_ctl_info *mci,
			 struct i7core_dev *i7core_dev)
{
	struct i7core_pvt *pvt = mci->pvt_info;
	struct pci_dev *pdev;
	int i, func, slot;
	char *family;

	pvt->is_registered = false;
	pvt->enable_scrub  = false;
	for (i = 0; i < i7core_dev->n_devs; i++) {
		pdev = i7core_dev->pdev[i];
		if (!pdev)
			continue;

		func = PCI_FUNC(pdev->devfn);
		slot = PCI_SLOT(pdev->devfn);
		if (slot == 3) {
			if (unlikely(func > MAX_MCR_FUNC))
				goto error;
			pvt->pci_mcr[func] = pdev;
		} else if (likely(slot >= 4 && slot < 4 + NUM_CHANS)) {
			if (unlikely(func > MAX_CHAN_FUNC))
				goto error;
			pvt->pci_ch[slot - 4][func] = pdev;
		} else if (!slot && !func) {
			pvt->pci_noncore = pdev;

			/* Detect the processor family */
			switch (pdev->device) {
			case PCI_DEVICE_ID_INTEL_I7_NONCORE:
				family = "Xeon 35xx/ i7core";
				pvt->enable_scrub = false;
				break;
			case PCI_DEVICE_ID_INTEL_LYNNFIELD_NONCORE_ALT:
				family = "i7-800/i5-700";
				pvt->enable_scrub = false;
				break;
			case PCI_DEVICE_ID_INTEL_LYNNFIELD_NONCORE:
				family = "Xeon 34xx";
				pvt->enable_scrub = false;
				break;
			case PCI_DEVICE_ID_INTEL_I7_NONCORE_ALT:
				family = "Xeon 55xx";
				pvt->enable_scrub = true;
				break;
			case PCI_DEVICE_ID_INTEL_LYNNFIELD_NONCORE_REV2:
				family = "Xeon 56xx / i7-900";
				pvt->enable_scrub = true;
				break;
			default:
				family = "unknown";
				pvt->enable_scrub = false;
			}
			debugf0("Detected a processor type %s\n", family);
		} else
			goto error;

		debugf0("Associated fn %d.%d, dev = %p, socket %d\n",
			PCI_SLOT(pdev->devfn), PCI_FUNC(pdev->devfn),
			pdev, i7core_dev->socket);

		if (PCI_SLOT(pdev->devfn) == 3 &&
			PCI_FUNC(pdev->devfn) == 2)
			pvt->is_registered = true;
	}

	return 0;

error:
	i7core_printk(KERN_ERR, "Device %d, function %d "
		      "is out of the expected range\n",
		      slot, func);
	return -EINVAL;
}

/****************************************************************************
			Error check routines
 ****************************************************************************/
static void i7core_rdimm_update_csrow(struct mem_ctl_info *mci,
				      const int chan,
				      const int dimm,
				      const int add)
{
	char *msg;
	struct i7core_pvt *pvt = mci->pvt_info;
	int row = pvt->csrow_map[chan][dimm], i;

	for (i = 0; i < add; i++) {
		msg = kasprintf(GFP_KERNEL, "Corrected error "
				"(Socket=%d channel=%d dimm=%d)",
				pvt->i7core_dev->socket, chan, dimm);

		edac_mc_handle_fbd_ce(mci, row, 0, msg);
		kfree (msg);
	}
}

static void i7core_rdimm_update_ce_count(struct mem_ctl_info *mci,
					 const int chan,
					 const int new0,
					 const int new1,
					 const int new2)
{
	struct i7core_pvt *pvt = mci->pvt_info;
	int add0 = 0, add1 = 0, add2 = 0;
	/* Updates CE counters if it is not the first time here */
	if (pvt->ce_count_available) {
		/* Updates CE counters */

		add2 = new2 - pvt->rdimm_last_ce_count[chan][2];
		add1 = new1 - pvt->rdimm_last_ce_count[chan][1];
		add0 = new0 - pvt->rdimm_last_ce_count[chan][0];

		if (add2 < 0)
			add2 += 0x7fff;
		pvt->rdimm_ce_count[chan][2] += add2;

		if (add1 < 0)
			add1 += 0x7fff;
		pvt->rdimm_ce_count[chan][1] += add1;

		if (add0 < 0)
			add0 += 0x7fff;
		pvt->rdimm_ce_count[chan][0] += add0;
	} else
		pvt->ce_count_available = 1;

	/* Store the new values */
	pvt->rdimm_last_ce_count[chan][2] = new2;
	pvt->rdimm_last_ce_count[chan][1] = new1;
	pvt->rdimm_last_ce_count[chan][0] = new0;

	/*updated the edac core */
	if (add0 != 0)
		i7core_rdimm_update_csrow(mci, chan, 0, add0);
	if (add1 != 0)
		i7core_rdimm_update_csrow(mci, chan, 1, add1);
	if (add2 != 0)
		i7core_rdimm_update_csrow(mci, chan, 2, add2);

}

static void i7core_rdimm_check_mc_ecc_err(struct mem_ctl_info *mci)
{
	struct i7core_pvt *pvt = mci->pvt_info;
	u32 rcv[3][2];
	int i, new0, new1, new2;

	/*Read DEV 3: FUN 2:  MC_COR_ECC_CNT regs directly*/
	pci_read_config_dword(pvt->pci_mcr[2], MC_COR_ECC_CNT_0,
								&rcv[0][0]);
	pci_read_config_dword(pvt->pci_mcr[2], MC_COR_ECC_CNT_1,
								&rcv[0][1]);
	pci_read_config_dword(pvt->pci_mcr[2], MC_COR_ECC_CNT_2,
								&rcv[1][0]);
	pci_read_config_dword(pvt->pci_mcr[2], MC_COR_ECC_CNT_3,
								&rcv[1][1]);
	pci_read_config_dword(pvt->pci_mcr[2], MC_COR_ECC_CNT_4,
								&rcv[2][0]);
	pci_read_config_dword(pvt->pci_mcr[2], MC_COR_ECC_CNT_5,
								&rcv[2][1]);
	for (i = 0 ; i < 3; i++) {
		debugf3("MC_COR_ECC_CNT%d = 0x%x; MC_COR_ECC_CNT%d = 0x%x\n",
			(i * 2), rcv[i][0], (i * 2) + 1, rcv[i][1]);
		/*if the channel has 3 dimms*/
		if (pvt->channel[i].dimms > 2) {
			new0 = DIMM_BOT_COR_ERR(rcv[i][0]);
			new1 = DIMM_TOP_COR_ERR(rcv[i][0]);
			new2 = DIMM_BOT_COR_ERR(rcv[i][1]);
		} else {
			new0 = DIMM_TOP_COR_ERR(rcv[i][0]) +
					DIMM_BOT_COR_ERR(rcv[i][0]);
			new1 = DIMM_TOP_COR_ERR(rcv[i][1]) +
					DIMM_BOT_COR_ERR(rcv[i][1]);
			new2 = 0;
		}

		i7core_rdimm_update_ce_count(mci, i, new0, new1, new2);
	}
}

/* This function is based on the device 3 function 4 registers as described on:
 * Intel Xeon Processor 5500 Series Datasheet Volume 2
 *	http://www.intel.com/Assets/PDF/datasheet/321322.pdf
 * also available at:
 * 	http://www.arrownac.com/manufacturers/intel/s/nehalem/5500-datasheet-v2.pdf
 */
static void i7core_udimm_check_mc_ecc_err(struct mem_ctl_info *mci)
{
	struct i7core_pvt *pvt = mci->pvt_info;
	u32 rcv1, rcv0;
	int new0, new1, new2;

	if (!pvt->pci_mcr[4]) {
		debugf0("%s MCR registers not found\n", __func__);
		return;
	}

	/* Corrected test errors */
	pci_read_config_dword(pvt->pci_mcr[4], MC_TEST_ERR_RCV1, &rcv1);
	pci_read_config_dword(pvt->pci_mcr[4], MC_TEST_ERR_RCV0, &rcv0);

	/* Store the new values */
	new2 = DIMM2_COR_ERR(rcv1);
	new1 = DIMM1_COR_ERR(rcv0);
	new0 = DIMM0_COR_ERR(rcv0);

	/* Updates CE counters if it is not the first time here */
	if (pvt->ce_count_available) {
		/* Updates CE counters */
		int add0, add1, add2;

		add2 = new2 - pvt->udimm_last_ce_count[2];
		add1 = new1 - pvt->udimm_last_ce_count[1];
		add0 = new0 - pvt->udimm_last_ce_count[0];

		if (add2 < 0)
			add2 += 0x7fff;
		pvt->udimm_ce_count[2] += add2;

		if (add1 < 0)
			add1 += 0x7fff;
		pvt->udimm_ce_count[1] += add1;

		if (add0 < 0)
			add0 += 0x7fff;
		pvt->udimm_ce_count[0] += add0;

		if (add0 | add1 | add2)
			i7core_printk(KERN_ERR, "New Corrected error(s): "
				      "dimm0: +%d, dimm1: +%d, dimm2 +%d\n",
				      add0, add1, add2);
	} else
		pvt->ce_count_available = 1;

	/* Store the new values */
	pvt->udimm_last_ce_count[2] = new2;
	pvt->udimm_last_ce_count[1] = new1;
	pvt->udimm_last_ce_count[0] = new0;
}

/*
 * According with tables E-11 and E-12 of chapter E.3.3 of Intel 64 and IA-32
 * Architectures Software Developer’s Manual Volume 3B.
 * Nehalem are defined as family 0x06, model 0x1a
 *
 * The MCA registers used here are the following ones:
 *     struct mce field	MCA Register
 *     m->status	MSR_IA32_MC8_STATUS
 *     m->addr		MSR_IA32_MC8_ADDR
 *     m->misc		MSR_IA32_MC8_MISC
 * In the case of Nehalem, the error information is masked at .status and .misc
 * fields
 */
static void i7core_mce_output_error(struct mem_ctl_info *mci,
				    const struct mce *m)
{
	struct i7core_pvt *pvt = mci->pvt_info;
	char *type, *optype, *err, *msg;
	unsigned long error = m->status & 0x1ff0000l;
	u32 optypenum = (m->status >> 4) & 0x07;
	u32 core_err_cnt = (m->status >> 38) & 0x7fff;
	u32 dimm = (m->misc >> 16) & 0x3;
	u32 channel = (m->misc >> 18) & 0x3;
	u32 syndrome = m->misc >> 32;
	u32 errnum = find_first_bit(&error, 32);
	int csrow;

	if (m->mcgstatus & 1)
		type = "FATAL";
	else
		type = "NON_FATAL";

	switch (optypenum) {
	case 0:
		optype = "generic undef request";
		break;
	case 1:
		optype = "read error";
		break;
	case 2:
		optype = "write error";
		break;
	case 3:
		optype = "addr/cmd error";
		break;
	case 4:
		optype = "scrubbing error";
		break;
	default:
		optype = "reserved";
		break;
	}

	switch (errnum) {
	case 16:
		err = "read ECC error";
		break;
	case 17:
		err = "RAS ECC error";
		break;
	case 18:
		err = "write parity error";
		break;
	case 19:
		err = "redundacy loss";
		break;
	case 20:
		err = "reserved";
		break;
	case 21:
		err = "memory range error";
		break;
	case 22:
		err = "RTID out of range";
		break;
	case 23:
		err = "address parity error";
		break;
	case 24:
		err = "byte enable parity error";
		break;
	default:
		err = "unknown";
	}

	/* FIXME: should convert addr into bank and rank information */
	msg = kasprintf(GFP_ATOMIC,
		"%s (addr = 0x%08llx, cpu=%d, Dimm=%d, Channel=%d, "
		"syndrome=0x%08x, count=%d, Err=%08llx:%08llx (%s: %s))\n",
		type, (long long) m->addr, m->cpu, dimm, channel,
		syndrome, core_err_cnt, (long long)m->status,
		(long long)m->misc, optype, err);

	debugf0("%s", msg);

	csrow = pvt->csrow_map[channel][dimm];

	/* Call the helper to output message */
	if (m->mcgstatus & 1)
		edac_mc_handle_fbd_ue(mci, csrow, 0,
				0 /* FIXME: should be channel here */, msg);
	else if (!pvt->is_registered)
		edac_mc_handle_fbd_ce(mci, csrow,
				0 /* FIXME: should be channel here */, msg);

	kfree(msg);
}

/*
 *	i7core_check_error	Retrieve and process errors reported by the
 *				hardware. Called by the Core module.
 */
static void i7core_check_error(struct mem_ctl_info *mci)
{
	struct i7core_pvt *pvt = mci->pvt_info;
	int i;
	unsigned count = 0;
	struct mce *m;

	/*
	 * MCE first step: Copy all mce errors into a temporary buffer
	 * We use a double buffering here, to reduce the risk of
	 * losing an error.
	 */
	smp_rmb();
	count = (pvt->mce_out + MCE_LOG_LEN - pvt->mce_in)
		% MCE_LOG_LEN;
	if (!count)
		goto check_ce_error;

	m = pvt->mce_outentry;
	if (pvt->mce_in + count > MCE_LOG_LEN) {
		unsigned l = MCE_LOG_LEN - pvt->mce_in;

		memcpy(m, &pvt->mce_entry[pvt->mce_in], sizeof(*m) * l);
		smp_wmb();
		pvt->mce_in = 0;
		count -= l;
		m += l;
	}
	memcpy(m, &pvt->mce_entry[pvt->mce_in], sizeof(*m) * count);
	smp_wmb();
	pvt->mce_in += count;

	smp_rmb();
	if (pvt->mce_overrun) {
		i7core_printk(KERN_ERR, "Lost %d memory errors\n",
			      pvt->mce_overrun);
		smp_wmb();
		pvt->mce_overrun = 0;
	}

	/*
	 * MCE second step: parse errors and display
	 */
	for (i = 0; i < count; i++)
		i7core_mce_output_error(mci, &pvt->mce_outentry[i]);

	/*
	 * Now, let's increment CE error counts
	 */
check_ce_error:
	if (!pvt->is_registered)
		i7core_udimm_check_mc_ecc_err(mci);
	else
		i7core_rdimm_check_mc_ecc_err(mci);
}

/*
 * i7core_mce_check_error	Replicates mcelog routine to get errors
 *				This routine simply queues mcelog errors, and
 *				return. The error itself should be handled later
 *				by i7core_check_error.
 * WARNING: As this routine should be called at NMI time, extra care should
 * be taken to avoid deadlocks, and to be as fast as possible.
 */
static int i7core_mce_check_error(struct notifier_block *nb, unsigned long val,
				  void *data)
{
	struct mce *mce = (struct mce *)data;
	struct i7core_dev *i7_dev;
	struct mem_ctl_info *mci;
	struct i7core_pvt *pvt;

	i7_dev = get_i7core_dev(mce->socketid);
	if (!i7_dev)
		return NOTIFY_BAD;

	mci = i7_dev->mci;
	pvt = mci->pvt_info;

	/*
	 * Just let mcelog handle it if the error is
	 * outside the memory controller
	 */
	if (((mce->status & 0xffff) >> 7) != 1)
		return NOTIFY_DONE;

	/* Bank 8 registers are the only ones that we know how to handle */
	if (mce->bank != 8)
		return NOTIFY_DONE;

	/* Only handle if it is the right mc controller */
<<<<<<< HEAD
#if defined(CONFIG_XEN) /* Could easily be used for native too. */
	if (mce->socketid != pvt->i7core_dev->socket)
		return 0;
#elif defined(CONFIG_SMP)
	if (cpu_data(mce->cpu).phys_proc_id != pvt->i7core_dev->socket)
		return 0;
=======
	if (mce->socketid != pvt->i7core_dev->socket)
		return NOTIFY_DONE;
>>>>>>> 1ea6b8f4
#endif

	smp_rmb();
	if ((pvt->mce_out + 1) % MCE_LOG_LEN == pvt->mce_in) {
		smp_wmb();
		pvt->mce_overrun++;
		return NOTIFY_DONE;
	}

	/* Copy memory error at the ringbuffer */
	memcpy(&pvt->mce_entry[pvt->mce_out], mce, sizeof(*mce));
	smp_wmb();
	pvt->mce_out = (pvt->mce_out + 1) % MCE_LOG_LEN;

	/* Handle fatal errors immediately */
	if (mce->mcgstatus & 1)
		i7core_check_error(mci);

	/* Advise mcelog that the errors were handled */
	return NOTIFY_STOP;
}

static struct notifier_block i7_mce_dec = {
	.notifier_call	= i7core_mce_check_error,
};

struct memdev_dmi_entry {
	u8 type;
	u8 length;
	u16 handle;
	u16 phys_mem_array_handle;
	u16 mem_err_info_handle;
	u16 total_width;
	u16 data_width;
	u16 size;
	u8 form;
	u8 device_set;
	u8 device_locator;
	u8 bank_locator;
	u8 memory_type;
	u16 type_detail;
	u16 speed;
	u8 manufacturer;
	u8 serial_number;
	u8 asset_tag;
	u8 part_number;
	u8 attributes;
	u32 extended_size;
	u16 conf_mem_clk_speed;
} __attribute__((__packed__));


/*
 * Decode the DRAM Clock Frequency, be paranoid, make sure that all
 * memory devices show the same speed, and if they don't then consider
 * all speeds to be invalid.
 */
static void decode_dclk(const struct dmi_header *dh, void *_dclk_freq)
{
	int *dclk_freq = _dclk_freq;
	u16 dmi_mem_clk_speed;

	if (*dclk_freq == -1)
		return;

	if (dh->type == DMI_ENTRY_MEM_DEVICE) {
		struct memdev_dmi_entry *memdev_dmi_entry =
			(struct memdev_dmi_entry *)dh;
		unsigned long conf_mem_clk_speed_offset =
			(unsigned long)&memdev_dmi_entry->conf_mem_clk_speed -
			(unsigned long)&memdev_dmi_entry->type;
		unsigned long speed_offset =
			(unsigned long)&memdev_dmi_entry->speed -
			(unsigned long)&memdev_dmi_entry->type;

		/* Check that a DIMM is present */
		if (memdev_dmi_entry->size == 0)
			return;

		/*
		 * Pick the configured speed if it's available, otherwise
		 * pick the DIMM speed, or we don't have a speed.
		 */
		if (memdev_dmi_entry->length > conf_mem_clk_speed_offset) {
			dmi_mem_clk_speed =
				memdev_dmi_entry->conf_mem_clk_speed;
		} else if (memdev_dmi_entry->length > speed_offset) {
			dmi_mem_clk_speed = memdev_dmi_entry->speed;
		} else {
			*dclk_freq = -1;
			return;
		}

		if (*dclk_freq == 0) {
			/* First pass, speed was 0 */
			if (dmi_mem_clk_speed > 0) {
				/* Set speed if a valid speed is read */
				*dclk_freq = dmi_mem_clk_speed;
			} else {
				/* Otherwise we don't have a valid speed */
				*dclk_freq = -1;
			}
		} else if (*dclk_freq > 0 &&
			   *dclk_freq != dmi_mem_clk_speed) {
			/*
			 * If we have a speed, check that all DIMMS are the same
			 * speed, otherwise set the speed as invalid.
			 */
			*dclk_freq = -1;
		}
	}
}

/*
 * The default DCLK frequency is used as a fallback if we
 * fail to find anything reliable in the DMI. The value
 * is taken straight from the datasheet.
 */
#define DEFAULT_DCLK_FREQ 800

static int get_dclk_freq(void)
{
	int dclk_freq = 0;

	dmi_walk(decode_dclk, (void *)&dclk_freq);

	if (dclk_freq < 1)
		return DEFAULT_DCLK_FREQ;

	return dclk_freq;
}

/*
 * set_sdram_scrub_rate		This routine sets byte/sec bandwidth scrub rate
 *				to hardware according to SCRUBINTERVAL formula
 *				found in datasheet.
 */
static int set_sdram_scrub_rate(struct mem_ctl_info *mci, u32 new_bw)
{
	struct i7core_pvt *pvt = mci->pvt_info;
	struct pci_dev *pdev;
	u32 dw_scrub;
	u32 dw_ssr;

	/* Get data from the MC register, function 2 */
	pdev = pvt->pci_mcr[2];
	if (!pdev)
		return -ENODEV;

	pci_read_config_dword(pdev, MC_SCRUB_CONTROL, &dw_scrub);

	if (new_bw == 0) {
		/* Prepare to disable petrol scrub */
		dw_scrub &= ~STARTSCRUB;
		/* Stop the patrol scrub engine */
		write_and_test(pdev, MC_SCRUB_CONTROL,
			       dw_scrub & ~SCRUBINTERVAL_MASK);

		/* Get current status of scrub rate and set bit to disable */
		pci_read_config_dword(pdev, MC_SSRCONTROL, &dw_ssr);
		dw_ssr &= ~SSR_MODE_MASK;
		dw_ssr |= SSR_MODE_DISABLE;
	} else {
		const int cache_line_size = 64;
		const u32 freq_dclk_mhz = pvt->dclk_freq;
		unsigned long long scrub_interval;
		/*
		 * Translate the desired scrub rate to a register value and
		 * program the corresponding register value.
		 */
		scrub_interval = (unsigned long long)freq_dclk_mhz *
			cache_line_size * 1000000;
		do_div(scrub_interval, new_bw);

		if (!scrub_interval || scrub_interval > SCRUBINTERVAL_MASK)
			return -EINVAL;

		dw_scrub = SCRUBINTERVAL_MASK & scrub_interval;

		/* Start the patrol scrub engine */
		pci_write_config_dword(pdev, MC_SCRUB_CONTROL,
				       STARTSCRUB | dw_scrub);

		/* Get current status of scrub rate and set bit to enable */
		pci_read_config_dword(pdev, MC_SSRCONTROL, &dw_ssr);
		dw_ssr &= ~SSR_MODE_MASK;
		dw_ssr |= SSR_MODE_ENABLE;
	}
	/* Disable or enable scrubbing */
	pci_write_config_dword(pdev, MC_SSRCONTROL, dw_ssr);

	return new_bw;
}

/*
 * get_sdram_scrub_rate		This routine convert current scrub rate value
 *				into byte/sec bandwidth accourding to
 *				SCRUBINTERVAL formula found in datasheet.
 */
static int get_sdram_scrub_rate(struct mem_ctl_info *mci)
{
	struct i7core_pvt *pvt = mci->pvt_info;
	struct pci_dev *pdev;
	const u32 cache_line_size = 64;
	const u32 freq_dclk_mhz = pvt->dclk_freq;
	unsigned long long scrub_rate;
	u32 scrubval;

	/* Get data from the MC register, function 2 */
	pdev = pvt->pci_mcr[2];
	if (!pdev)
		return -ENODEV;

	/* Get current scrub control data */
	pci_read_config_dword(pdev, MC_SCRUB_CONTROL, &scrubval);

	/* Mask highest 8-bits to 0 */
	scrubval &=  SCRUBINTERVAL_MASK;
	if (!scrubval)
		return 0;

	/* Calculate scrub rate value into byte/sec bandwidth */
	scrub_rate =  (unsigned long long)freq_dclk_mhz *
		1000000 * cache_line_size;
	do_div(scrub_rate, scrubval);
	return (int)scrub_rate;
}

static void enable_sdram_scrub_setting(struct mem_ctl_info *mci)
{
	struct i7core_pvt *pvt = mci->pvt_info;
	u32 pci_lock;

	/* Unlock writes to pci registers */
	pci_read_config_dword(pvt->pci_noncore, MC_CFG_CONTROL, &pci_lock);
	pci_lock &= ~0x3;
	pci_write_config_dword(pvt->pci_noncore, MC_CFG_CONTROL,
			       pci_lock | MC_CFG_UNLOCK);

	mci->set_sdram_scrub_rate = set_sdram_scrub_rate;
	mci->get_sdram_scrub_rate = get_sdram_scrub_rate;
}

static void disable_sdram_scrub_setting(struct mem_ctl_info *mci)
{
	struct i7core_pvt *pvt = mci->pvt_info;
	u32 pci_lock;

	/* Lock writes to pci registers */
	pci_read_config_dword(pvt->pci_noncore, MC_CFG_CONTROL, &pci_lock);
	pci_lock &= ~0x3;
	pci_write_config_dword(pvt->pci_noncore, MC_CFG_CONTROL,
			       pci_lock | MC_CFG_LOCK);
}

static void i7core_pci_ctl_create(struct i7core_pvt *pvt)
{
	pvt->i7core_pci = edac_pci_create_generic_ctl(
						&pvt->i7core_dev->pdev[0]->dev,
						EDAC_MOD_STR);
	if (unlikely(!pvt->i7core_pci))
		i7core_printk(KERN_WARNING,
			      "Unable to setup PCI error report via EDAC\n");
}

static void i7core_pci_ctl_release(struct i7core_pvt *pvt)
{
	if (likely(pvt->i7core_pci))
		edac_pci_release_generic_ctl(pvt->i7core_pci);
	else
		i7core_printk(KERN_ERR,
				"Couldn't find mem_ctl_info for socket %d\n",
				pvt->i7core_dev->socket);
	pvt->i7core_pci = NULL;
}

static void i7core_unregister_mci(struct i7core_dev *i7core_dev)
{
	struct mem_ctl_info *mci = i7core_dev->mci;
	struct i7core_pvt *pvt;

	if (unlikely(!mci || !mci->pvt_info)) {
		debugf0("MC: " __FILE__ ": %s(): dev = %p\n",
			__func__, &i7core_dev->pdev[0]->dev);

		i7core_printk(KERN_ERR, "Couldn't find mci handler\n");
		return;
	}

	pvt = mci->pvt_info;

	debugf0("MC: " __FILE__ ": %s(): mci = %p, dev = %p\n",
		__func__, mci, &i7core_dev->pdev[0]->dev);

	/* Disable scrubrate setting */
	if (pvt->enable_scrub)
		disable_sdram_scrub_setting(mci);

	atomic_notifier_chain_unregister(&x86_mce_decoder_chain, &i7_mce_dec);

	/* Disable EDAC polling */
	i7core_pci_ctl_release(pvt);

	/* Remove MC sysfs nodes */
	edac_mc_del_mc(mci->dev);

	debugf1("%s: free mci struct\n", mci->ctl_name);
	kfree(mci->ctl_name);
	edac_mc_free(mci);
	i7core_dev->mci = NULL;
}

static int i7core_register_mci(struct i7core_dev *i7core_dev)
{
	struct mem_ctl_info *mci;
	struct i7core_pvt *pvt;
	int rc, channels, csrows;

	/* Check the number of active and not disabled channels */
	rc = i7core_get_active_channels(i7core_dev->socket, &channels, &csrows);
	if (unlikely(rc < 0))
		return rc;

	/* allocate a new MC control structure */
	mci = edac_mc_alloc(sizeof(*pvt), csrows, channels, i7core_dev->socket);
	if (unlikely(!mci))
		return -ENOMEM;

	debugf0("MC: " __FILE__ ": %s(): mci = %p, dev = %p\n",
		__func__, mci, &i7core_dev->pdev[0]->dev);

	pvt = mci->pvt_info;
	memset(pvt, 0, sizeof(*pvt));

	/* Associates i7core_dev and mci for future usage */
	pvt->i7core_dev = i7core_dev;
	i7core_dev->mci = mci;

	/*
	 * FIXME: how to handle RDDR3 at MCI level? It is possible to have
	 * Mixed RDDR3/UDDR3 with Nehalem, provided that they are on different
	 * memory channels
	 */
	mci->mtype_cap = MEM_FLAG_DDR3;
	mci->edac_ctl_cap = EDAC_FLAG_NONE;
	mci->edac_cap = EDAC_FLAG_NONE;
	mci->mod_name = "i7core_edac.c";
	mci->mod_ver = I7CORE_REVISION;
	mci->ctl_name = kasprintf(GFP_KERNEL, "i7 core #%d",
				  i7core_dev->socket);
	mci->dev_name = pci_name(i7core_dev->pdev[0]);
	mci->ctl_page_to_phys = NULL;

	/* Store pci devices at mci for faster access */
	rc = mci_bind_devs(mci, i7core_dev);
	if (unlikely(rc < 0))
		goto fail0;

	if (pvt->is_registered)
		mci->mc_driver_sysfs_attributes = i7core_sysfs_rdimm_attrs;
	else
		mci->mc_driver_sysfs_attributes = i7core_sysfs_udimm_attrs;

	/* Get dimm basic config */
	get_dimm_config(mci);
	/* record ptr to the generic device */
	mci->dev = &i7core_dev->pdev[0]->dev;
	/* Set the function pointer to an actual operation function */
	mci->edac_check = i7core_check_error;

	/* Enable scrubrate setting */
	if (pvt->enable_scrub)
		enable_sdram_scrub_setting(mci);

	/* add this new MC control structure to EDAC's list of MCs */
	if (unlikely(edac_mc_add_mc(mci))) {
		debugf0("MC: " __FILE__
			": %s(): failed edac_mc_add_mc()\n", __func__);
		/* FIXME: perhaps some code should go here that disables error
		 * reporting if we just enabled it
		 */

		rc = -EINVAL;
		goto fail0;
	}

	/* Default error mask is any memory */
	pvt->inject.channel = 0;
	pvt->inject.dimm = -1;
	pvt->inject.rank = -1;
	pvt->inject.bank = -1;
	pvt->inject.page = -1;
	pvt->inject.col = -1;

	/* allocating generic PCI control info */
	i7core_pci_ctl_create(pvt);

	/* DCLK for scrub rate setting */
	pvt->dclk_freq = get_dclk_freq();

	atomic_notifier_chain_register(&x86_mce_decoder_chain, &i7_mce_dec);

	return 0;

fail0:
	kfree(mci->ctl_name);
	edac_mc_free(mci);
	i7core_dev->mci = NULL;
	return rc;
}

/*
 *	i7core_probe	Probe for ONE instance of device to see if it is
 *			present.
 *	return:
 *		0 for FOUND a device
 *		< 0 for error code
 */

static int __devinit i7core_probe(struct pci_dev *pdev,
				  const struct pci_device_id *id)
{
	int rc, count = 0;
	struct i7core_dev *i7core_dev;

	/* get the pci devices we want to reserve for our use */
	mutex_lock(&i7core_edac_lock);

	/*
	 * All memory controllers are allocated at the first pass.
	 */
	if (unlikely(probed >= 1)) {
		mutex_unlock(&i7core_edac_lock);
		return -ENODEV;
	}
	probed++;

	rc = i7core_get_all_devices();
	if (unlikely(rc < 0))
		goto fail0;

	list_for_each_entry(i7core_dev, &i7core_edac_list, list) {
		count++;
		rc = i7core_register_mci(i7core_dev);
		if (unlikely(rc < 0))
			goto fail1;
	}

	/*
	 * Nehalem-EX uses a different memory controller. However, as the
	 * memory controller is not visible on some Nehalem/Nehalem-EP, we
	 * need to indirectly probe via a X58 PCI device. The same devices
	 * are found on (some) Nehalem-EX. So, on those machines, the
	 * probe routine needs to return -ENODEV, as the actual Memory
	 * Controller registers won't be detected.
	 */
	if (!count) {
		rc = -ENODEV;
		goto fail1;
	}

	i7core_printk(KERN_INFO,
		      "Driver loaded, %d memory controller(s) found.\n",
		      count);

	mutex_unlock(&i7core_edac_lock);
	return 0;

fail1:
	list_for_each_entry(i7core_dev, &i7core_edac_list, list)
		i7core_unregister_mci(i7core_dev);

	i7core_put_all_devices();
fail0:
	mutex_unlock(&i7core_edac_lock);
	return rc;
}

/*
 *	i7core_remove	destructor for one instance of device
 *
 */
static void __devexit i7core_remove(struct pci_dev *pdev)
{
	struct i7core_dev *i7core_dev;

	debugf0(__FILE__ ": %s()\n", __func__);

	/*
	 * we have a trouble here: pdev value for removal will be wrong, since
	 * it will point to the X58 register used to detect that the machine
	 * is a Nehalem or upper design. However, due to the way several PCI
	 * devices are grouped together to provide MC functionality, we need
	 * to use a different method for releasing the devices
	 */

	mutex_lock(&i7core_edac_lock);

	if (unlikely(!probed)) {
		mutex_unlock(&i7core_edac_lock);
		return;
	}

	list_for_each_entry(i7core_dev, &i7core_edac_list, list)
		i7core_unregister_mci(i7core_dev);

	/* Release PCI resources */
	i7core_put_all_devices();

	probed--;

	mutex_unlock(&i7core_edac_lock);
}

MODULE_DEVICE_TABLE(pci, i7core_pci_tbl);

/*
 *	i7core_driver	pci_driver structure for this module
 *
 */
static struct pci_driver i7core_driver = {
	.name     = "i7core_edac",
	.probe    = i7core_probe,
	.remove   = __devexit_p(i7core_remove),
	.id_table = i7core_pci_tbl,
};

/*
 *	i7core_init		Module entry function
 *			Try to initialize this module for its devices
 */
static int __init i7core_init(void)
{
	int pci_rc;

	debugf2("MC: " __FILE__ ": %s()\n", __func__);

	/* Ensure that the OPSTATE is set correctly for POLL or NMI */
	opstate_init();

	if (use_pci_fixup)
		i7core_xeon_pci_fixup(pci_dev_table);

	pci_rc = pci_register_driver(&i7core_driver);

	if (pci_rc >= 0)
		return 0;

	i7core_printk(KERN_ERR, "Failed to register device with error %d.\n",
		      pci_rc);

	return pci_rc;
}

/*
 *	i7core_exit()	Module exit function
 *			Unregister the driver
 */
static void __exit i7core_exit(void)
{
	debugf2("MC: " __FILE__ ": %s()\n", __func__);
	pci_unregister_driver(&i7core_driver);
}

module_init(i7core_init);
module_exit(i7core_exit);

MODULE_LICENSE("GPL");
MODULE_AUTHOR("Mauro Carvalho Chehab <mchehab@redhat.com>");
MODULE_AUTHOR("Red Hat Inc. (http://www.redhat.com)");
MODULE_DESCRIPTION("MC Driver for Intel i7 Core memory controllers - "
		   I7CORE_REVISION);

module_param(edac_op_state, int, 0444);
MODULE_PARM_DESC(edac_op_state, "EDAC Error Reporting state: 0=Poll,1=NMI");<|MERGE_RESOLUTION|>--- conflicted
+++ resolved
@@ -1932,18 +1932,10 @@
 	if (mce->bank != 8)
 		return NOTIFY_DONE;
 
+#ifdef CONFIG_SMP
 	/* Only handle if it is the right mc controller */
-<<<<<<< HEAD
-#if defined(CONFIG_XEN) /* Could easily be used for native too. */
-	if (mce->socketid != pvt->i7core_dev->socket)
-		return 0;
-#elif defined(CONFIG_SMP)
-	if (cpu_data(mce->cpu).phys_proc_id != pvt->i7core_dev->socket)
-		return 0;
-=======
 	if (mce->socketid != pvt->i7core_dev->socket)
 		return NOTIFY_DONE;
->>>>>>> 1ea6b8f4
 #endif
 
 	smp_rmb();
