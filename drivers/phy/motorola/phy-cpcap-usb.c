--- conflicted
+++ resolved
@@ -272,8 +272,6 @@
 			goto out_err;
 
 		cpcap_usb_try_musb_mailbox(ddata, MUSB_ID_GROUND);
-<<<<<<< HEAD
-=======
 
 		/*
 		 * Force check state again after musb has reoriented,
@@ -294,7 +292,6 @@
 		error = cpcap_usb_set_usb_mode(ddata);
 		if (error)
 			goto out_err;
->>>>>>> 0d3821eb
 
 		cpcap_usb_try_musb_mailbox(ddata, MUSB_ID_GROUND);
 
@@ -318,23 +315,6 @@
 
 	/* Otherwise assume we're connected to a USB host */
 	if (vbus) {
-<<<<<<< HEAD
-		/* Are we connected to a docking station with vbus? */
-		if (s.id_ground) {
-			dev_dbg(ddata->dev, "connected to a dock\n");
-
-			/* No VBUS needed with docks */
-			error = cpcap_usb_set_usb_mode(ddata);
-			if (error)
-				goto out_err;
-			cpcap_usb_try_musb_mailbox(ddata, MUSB_ID_GROUND);
-
-			return;
-		}
-
-		/* Otherwise assume we're connected to a USB host */
-=======
->>>>>>> 0d3821eb
 		dev_dbg(ddata->dev, "connected to USB host\n");
 		error = cpcap_usb_set_usb_mode(ddata);
 		if (error)
@@ -344,11 +324,8 @@
 		return;
 	}
 
-<<<<<<< HEAD
-=======
 	ddata->vbus_provider = false;
 	ddata->docked = false;
->>>>>>> 0d3821eb
 	cpcap_usb_try_musb_mailbox(ddata, MUSB_VBUS_OFF);
 
 	/* Default to debug UART mode */
