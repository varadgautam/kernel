// SPDX-License-Identifier: GPL-2.0+
/*
 * AmLogic Meson-AXG Clock Controller Driver
 *
 * Copyright (c) 2016 Baylibre SAS.
 * Author: Michael Turquette <mturquette@baylibre.com>
 *
 * Copyright (c) 2017 Amlogic, inc.
 * Author: Qiufang Dai <qiufang.dai@amlogic.com>
 */

#include <linux/clk.h>
#include <linux/clk-provider.h>
#include <linux/init.h>
#include <linux/of_address.h>
#include <linux/of_device.h>
#include <linux/mfd/syscon.h>
#include <linux/platform_device.h>
#include <linux/regmap.h>

#include "clkc.h"
#include "axg.h"

static DEFINE_SPINLOCK(meson_clk_lock);

static struct clk_regmap axg_fixed_pll = {
	.data = &(struct meson_clk_pll_data){
		.m = {
			.reg_off = HHI_MPLL_CNTL,
			.shift   = 0,
			.width   = 9,
		},
		.n = {
			.reg_off = HHI_MPLL_CNTL,
			.shift   = 9,
			.width   = 5,
		},
		.od = {
			.reg_off = HHI_MPLL_CNTL,
			.shift   = 16,
			.width   = 2,
		},
		.frac = {
			.reg_off = HHI_MPLL_CNTL2,
			.shift   = 0,
			.width   = 12,
		},
		.l = {
			.reg_off = HHI_MPLL_CNTL,
			.shift   = 31,
			.width   = 1,
		},
		.rst = {
			.reg_off = HHI_MPLL_CNTL,
			.shift   = 29,
			.width   = 1,
		},
	},
<<<<<<< HEAD
	.frac = {
		.reg_off = HHI_MPLL_CNTL2,
		.shift   = 0,
		.width   = 12,
	},
	.lock = &meson_clk_lock,
=======
>>>>>>> 144482d4
	.hw.init = &(struct clk_init_data){
		.name = "fixed_pll",
		.ops = &meson_clk_pll_ro_ops,
		.parent_names = (const char *[]){ "xtal" },
		.num_parents = 1,
	},
};

static struct clk_regmap axg_sys_pll = {
	.data = &(struct meson_clk_pll_data){
		.m = {
			.reg_off = HHI_SYS_PLL_CNTL,
			.shift   = 0,
			.width   = 9,
		},
		.n = {
			.reg_off = HHI_SYS_PLL_CNTL,
			.shift   = 9,
			.width   = 5,
		},
		.od = {
			.reg_off = HHI_SYS_PLL_CNTL,
			.shift   = 16,
			.width   = 2,
		},
		.l = {
			.reg_off = HHI_SYS_PLL_CNTL,
			.shift   = 31,
			.width   = 1,
		},
		.rst = {
			.reg_off = HHI_SYS_PLL_CNTL,
			.shift   = 29,
			.width   = 1,
		},
	},
<<<<<<< HEAD
	.n = {
		.reg_off = HHI_SYS_PLL_CNTL,
		.shift   = 9,
		.width   = 5,
	},
	.od = {
		.reg_off = HHI_SYS_PLL_CNTL,
		.shift   = 16,
		.width   = 2,
	},
	.rate_table = sys_pll_rate_table,
	.rate_count = ARRAY_SIZE(sys_pll_rate_table),
	.lock = &meson_clk_lock,
=======
>>>>>>> 144482d4
	.hw.init = &(struct clk_init_data){
		.name = "sys_pll",
		.ops = &meson_clk_pll_ro_ops,
		.parent_names = (const char *[]){ "xtal" },
		.num_parents = 1,
		.flags = CLK_GET_RATE_NOCACHE,
	},
};

static const struct pll_rate_table axg_gp0_pll_rate_table[] = {
	PLL_RATE(240000000, 40, 1, 2),
	PLL_RATE(246000000, 41, 1, 2),
	PLL_RATE(252000000, 42, 1, 2),
	PLL_RATE(258000000, 43, 1, 2),
	PLL_RATE(264000000, 44, 1, 2),
	PLL_RATE(270000000, 45, 1, 2),
	PLL_RATE(276000000, 46, 1, 2),
	PLL_RATE(282000000, 47, 1, 2),
	PLL_RATE(288000000, 48, 1, 2),
	PLL_RATE(294000000, 49, 1, 2),
	PLL_RATE(300000000, 50, 1, 2),
	PLL_RATE(306000000, 51, 1, 2),
	PLL_RATE(312000000, 52, 1, 2),
	PLL_RATE(318000000, 53, 1, 2),
	PLL_RATE(324000000, 54, 1, 2),
	PLL_RATE(330000000, 55, 1, 2),
	PLL_RATE(336000000, 56, 1, 2),
	PLL_RATE(342000000, 57, 1, 2),
	PLL_RATE(348000000, 58, 1, 2),
	PLL_RATE(354000000, 59, 1, 2),
	PLL_RATE(360000000, 60, 1, 2),
	PLL_RATE(366000000, 61, 1, 2),
	PLL_RATE(372000000, 62, 1, 2),
	PLL_RATE(378000000, 63, 1, 2),
	PLL_RATE(384000000, 64, 1, 2),
	PLL_RATE(390000000, 65, 1, 3),
	PLL_RATE(396000000, 66, 1, 3),
	PLL_RATE(402000000, 67, 1, 3),
	PLL_RATE(408000000, 68, 1, 3),
	PLL_RATE(480000000, 40, 1, 1),
	PLL_RATE(492000000, 41, 1, 1),
	PLL_RATE(504000000, 42, 1, 1),
	PLL_RATE(516000000, 43, 1, 1),
	PLL_RATE(528000000, 44, 1, 1),
	PLL_RATE(540000000, 45, 1, 1),
	PLL_RATE(552000000, 46, 1, 1),
	PLL_RATE(564000000, 47, 1, 1),
	PLL_RATE(576000000, 48, 1, 1),
	PLL_RATE(588000000, 49, 1, 1),
	PLL_RATE(600000000, 50, 1, 1),
	PLL_RATE(612000000, 51, 1, 1),
	PLL_RATE(624000000, 52, 1, 1),
	PLL_RATE(636000000, 53, 1, 1),
	PLL_RATE(648000000, 54, 1, 1),
	PLL_RATE(660000000, 55, 1, 1),
	PLL_RATE(672000000, 56, 1, 1),
	PLL_RATE(684000000, 57, 1, 1),
	PLL_RATE(696000000, 58, 1, 1),
	PLL_RATE(708000000, 59, 1, 1),
	PLL_RATE(720000000, 60, 1, 1),
	PLL_RATE(732000000, 61, 1, 1),
	PLL_RATE(744000000, 62, 1, 1),
	PLL_RATE(756000000, 63, 1, 1),
	PLL_RATE(768000000, 64, 1, 1),
	PLL_RATE(780000000, 65, 1, 1),
	PLL_RATE(792000000, 66, 1, 1),
	PLL_RATE(804000000, 67, 1, 1),
	PLL_RATE(816000000, 68, 1, 1),
	PLL_RATE(960000000, 40, 1, 0),
	PLL_RATE(984000000, 41, 1, 0),
	PLL_RATE(1008000000, 42, 1, 0),
	PLL_RATE(1032000000, 43, 1, 0),
	PLL_RATE(1056000000, 44, 1, 0),
	PLL_RATE(1080000000, 45, 1, 0),
	PLL_RATE(1104000000, 46, 1, 0),
	PLL_RATE(1128000000, 47, 1, 0),
	PLL_RATE(1152000000, 48, 1, 0),
	PLL_RATE(1176000000, 49, 1, 0),
	PLL_RATE(1200000000, 50, 1, 0),
	PLL_RATE(1224000000, 51, 1, 0),
	PLL_RATE(1248000000, 52, 1, 0),
	PLL_RATE(1272000000, 53, 1, 0),
	PLL_RATE(1296000000, 54, 1, 0),
	PLL_RATE(1320000000, 55, 1, 0),
	PLL_RATE(1344000000, 56, 1, 0),
	PLL_RATE(1368000000, 57, 1, 0),
	PLL_RATE(1392000000, 58, 1, 0),
	PLL_RATE(1416000000, 59, 1, 0),
	PLL_RATE(1440000000, 60, 1, 0),
	PLL_RATE(1464000000, 61, 1, 0),
	PLL_RATE(1488000000, 62, 1, 0),
	PLL_RATE(1512000000, 63, 1, 0),
	PLL_RATE(1536000000, 64, 1, 0),
	PLL_RATE(1560000000, 65, 1, 0),
	PLL_RATE(1584000000, 66, 1, 0),
	PLL_RATE(1608000000, 67, 1, 0),
	PLL_RATE(1632000000, 68, 1, 0),
	{ /* sentinel */ },
};

static const struct reg_sequence axg_gp0_init_regs[] = {
	{ .reg = HHI_GP0_PLL_CNTL1,	.def = 0xc084b000 },
	{ .reg = HHI_GP0_PLL_CNTL2,	.def = 0xb75020be },
	{ .reg = HHI_GP0_PLL_CNTL3,	.def = 0x0a59a288 },
	{ .reg = HHI_GP0_PLL_CNTL4,	.def = 0xc000004d },
	{ .reg = HHI_GP0_PLL_CNTL5,	.def = 0x00078000 },
	{ .reg = HHI_GP0_PLL_CNTL,	.def = 0x40010250 },
};

static struct clk_regmap axg_gp0_pll = {
	.data = &(struct meson_clk_pll_data){
		.m = {
			.reg_off = HHI_GP0_PLL_CNTL,
			.shift   = 0,
			.width   = 9,
		},
		.n = {
			.reg_off = HHI_GP0_PLL_CNTL,
			.shift   = 9,
			.width   = 5,
		},
		.od = {
			.reg_off = HHI_GP0_PLL_CNTL,
			.shift   = 16,
			.width   = 2,
		},
		.frac = {
			.reg_off = HHI_GP0_PLL_CNTL1,
			.shift   = 0,
			.width   = 10,
		},
		.l = {
			.reg_off = HHI_GP0_PLL_CNTL,
			.shift   = 31,
			.width   = 1,
		},
		.rst = {
			.reg_off = HHI_GP0_PLL_CNTL,
			.shift   = 29,
			.width   = 1,
		},
		.table = axg_gp0_pll_rate_table,
		.init_regs = axg_gp0_init_regs,
		.init_count = ARRAY_SIZE(axg_gp0_init_regs),
	},
	.hw.init = &(struct clk_init_data){
		.name = "gp0_pll",
		.ops = &meson_clk_pll_ops,
		.parent_names = (const char *[]){ "xtal" },
		.num_parents = 1,
	},
};

static const struct reg_sequence axg_hifi_init_regs[] = {
	{ .reg = HHI_HIFI_PLL_CNTL1,	.def = 0xc084b000 },
	{ .reg = HHI_HIFI_PLL_CNTL2,	.def = 0xb75020be },
	{ .reg = HHI_HIFI_PLL_CNTL3,	.def = 0x0a6a3a88 },
	{ .reg = HHI_HIFI_PLL_CNTL4,	.def = 0xc000004d },
	{ .reg = HHI_HIFI_PLL_CNTL5,	.def = 0x00058000 },
	{ .reg = HHI_HIFI_PLL_CNTL,	.def = 0x40010250 },
};

static struct clk_regmap axg_hifi_pll = {
	.data = &(struct meson_clk_pll_data){
		.m = {
			.reg_off = HHI_HIFI_PLL_CNTL,
			.shift   = 0,
			.width   = 9,
		},
		.n = {
			.reg_off = HHI_HIFI_PLL_CNTL,
			.shift   = 9,
			.width   = 5,
		},
		.od = {
			.reg_off = HHI_HIFI_PLL_CNTL,
			.shift   = 16,
			.width   = 2,
		},
		.frac = {
			.reg_off = HHI_HIFI_PLL_CNTL5,
			.shift   = 0,
			.width   = 13,
		},
		.l = {
			.reg_off = HHI_HIFI_PLL_CNTL,
			.shift   = 31,
			.width   = 1,
		},
		.rst = {
			.reg_off = HHI_HIFI_PLL_CNTL,
			.shift   = 29,
			.width   = 1,
		},
		.table = axg_gp0_pll_rate_table,
		.init_regs = axg_hifi_init_regs,
		.init_count = ARRAY_SIZE(axg_hifi_init_regs),
		.flags = CLK_MESON_PLL_ROUND_CLOSEST,
	},
	.hw.init = &(struct clk_init_data){
		.name = "hifi_pll",
		.ops = &meson_clk_pll_ops,
		.parent_names = (const char *[]){ "xtal" },
		.num_parents = 1,
	},
};

static struct clk_fixed_factor axg_fclk_div2_div = {
	.mult = 1,
	.div = 2,
	.hw.init = &(struct clk_init_data){
		.name = "fclk_div2_div",
		.ops = &clk_fixed_factor_ops,
		.parent_names = (const char *[]){ "fixed_pll" },
		.num_parents = 1,
	},
};

static struct clk_regmap axg_fclk_div2 = {
	.data = &(struct clk_regmap_gate_data){
		.offset = HHI_MPLL_CNTL6,
		.bit_idx = 27,
	},
	.hw.init = &(struct clk_init_data){
		.name = "fclk_div2",
		.ops = &clk_regmap_gate_ops,
		.parent_names = (const char *[]){ "fclk_div2_div" },
		.num_parents = 1,
	},
};

static struct clk_fixed_factor axg_fclk_div3_div = {
	.mult = 1,
	.div = 3,
	.hw.init = &(struct clk_init_data){
		.name = "fclk_div3_div",
		.ops = &clk_fixed_factor_ops,
		.parent_names = (const char *[]){ "fixed_pll" },
		.num_parents = 1,
	},
};

static struct clk_regmap axg_fclk_div3 = {
	.data = &(struct clk_regmap_gate_data){
		.offset = HHI_MPLL_CNTL6,
		.bit_idx = 28,
	},
	.hw.init = &(struct clk_init_data){
		.name = "fclk_div3",
		.ops = &clk_regmap_gate_ops,
		.parent_names = (const char *[]){ "fclk_div3_div" },
		.num_parents = 1,
	},
};

static struct clk_fixed_factor axg_fclk_div4_div = {
	.mult = 1,
	.div = 4,
	.hw.init = &(struct clk_init_data){
		.name = "fclk_div4_div",
		.ops = &clk_fixed_factor_ops,
		.parent_names = (const char *[]){ "fixed_pll" },
		.num_parents = 1,
	},
};

static struct clk_regmap axg_fclk_div4 = {
	.data = &(struct clk_regmap_gate_data){
		.offset = HHI_MPLL_CNTL6,
		.bit_idx = 29,
	},
	.hw.init = &(struct clk_init_data){
		.name = "fclk_div4",
		.ops = &clk_regmap_gate_ops,
		.parent_names = (const char *[]){ "fclk_div4_div" },
		.num_parents = 1,
	},
};

static struct clk_fixed_factor axg_fclk_div5_div = {
	.mult = 1,
	.div = 5,
	.hw.init = &(struct clk_init_data){
		.name = "fclk_div5_div",
		.ops = &clk_fixed_factor_ops,
		.parent_names = (const char *[]){ "fixed_pll" },
		.num_parents = 1,
	},
};

static struct clk_regmap axg_fclk_div5 = {
	.data = &(struct clk_regmap_gate_data){
		.offset = HHI_MPLL_CNTL6,
		.bit_idx = 30,
	},
	.hw.init = &(struct clk_init_data){
		.name = "fclk_div5",
		.ops = &clk_regmap_gate_ops,
		.parent_names = (const char *[]){ "fclk_div5_div" },
		.num_parents = 1,
	},
};

static struct clk_fixed_factor axg_fclk_div7_div = {
	.mult = 1,
	.div = 7,
	.hw.init = &(struct clk_init_data){
		.name = "fclk_div7_div",
		.ops = &clk_fixed_factor_ops,
		.parent_names = (const char *[]){ "fixed_pll" },
		.num_parents = 1,
	},
};

static struct clk_regmap axg_fclk_div7 = {
	.data = &(struct clk_regmap_gate_data){
		.offset = HHI_MPLL_CNTL6,
		.bit_idx = 31,
	},
	.hw.init = &(struct clk_init_data){
		.name = "fclk_div7",
		.ops = &clk_regmap_gate_ops,
		.parent_names = (const char *[]){ "fclk_div7_div" },
		.num_parents = 1,
	},
};

static struct clk_regmap axg_mpll_prediv = {
	.data = &(struct clk_regmap_div_data){
		.offset = HHI_MPLL_CNTL5,
		.shift = 12,
		.width = 1,
	},
	.hw.init = &(struct clk_init_data){
		.name = "mpll_prediv",
		.ops = &clk_regmap_divider_ro_ops,
		.parent_names = (const char *[]){ "fixed_pll" },
		.num_parents = 1,
	},
};

static struct clk_regmap axg_mpll0_div = {
	.data = &(struct meson_clk_mpll_data){
		.sdm = {
			.reg_off = HHI_MPLL_CNTL7,
			.shift   = 0,
			.width   = 14,
		},
		.sdm_en = {
			.reg_off = HHI_MPLL_CNTL7,
			.shift   = 15,
			.width	 = 1,
		},
		.n2 = {
			.reg_off = HHI_MPLL_CNTL7,
			.shift   = 16,
			.width   = 9,
		},
		.ssen = {
			.reg_off = HHI_MPLL_CNTL,
			.shift   = 25,
			.width	 = 1,
		},
		.misc = {
			.reg_off = HHI_PLL_TOP_MISC,
			.shift   = 0,
			.width	 = 1,
		},
		.lock = &meson_clk_lock,
	},
	.hw.init = &(struct clk_init_data){
		.name = "mpll0_div",
		.ops = &meson_clk_mpll_ops,
		.parent_names = (const char *[]){ "mpll_prediv" },
		.num_parents = 1,
	},
};

static struct clk_regmap axg_mpll0 = {
	.data = &(struct clk_regmap_gate_data){
		.offset = HHI_MPLL_CNTL7,
		.bit_idx = 14,
	},
	.hw.init = &(struct clk_init_data){
		.name = "mpll0",
		.ops = &clk_regmap_gate_ops,
		.parent_names = (const char *[]){ "mpll0_div" },
		.num_parents = 1,
		.flags = CLK_SET_RATE_PARENT,
	},
};

static struct clk_regmap axg_mpll1_div = {
	.data = &(struct meson_clk_mpll_data){
		.sdm = {
			.reg_off = HHI_MPLL_CNTL8,
			.shift   = 0,
			.width   = 14,
		},
		.sdm_en = {
			.reg_off = HHI_MPLL_CNTL8,
			.shift   = 15,
			.width	 = 1,
		},
		.n2 = {
			.reg_off = HHI_MPLL_CNTL8,
			.shift   = 16,
			.width   = 9,
		},
		.misc = {
			.reg_off = HHI_PLL_TOP_MISC,
			.shift   = 1,
			.width	 = 1,
		},
		.lock = &meson_clk_lock,
	},
	.hw.init = &(struct clk_init_data){
		.name = "mpll1_div",
		.ops = &meson_clk_mpll_ops,
		.parent_names = (const char *[]){ "mpll_prediv" },
		.num_parents = 1,
	},
};

static struct clk_regmap axg_mpll1 = {
	.data = &(struct clk_regmap_gate_data){
		.offset = HHI_MPLL_CNTL8,
		.bit_idx = 14,
	},
	.hw.init = &(struct clk_init_data){
		.name = "mpll1",
		.ops = &clk_regmap_gate_ops,
		.parent_names = (const char *[]){ "mpll1_div" },
		.num_parents = 1,
		.flags = CLK_SET_RATE_PARENT,
	},
};

static struct clk_regmap axg_mpll2_div = {
	.data = &(struct meson_clk_mpll_data){
		.sdm = {
			.reg_off = HHI_MPLL_CNTL9,
			.shift   = 0,
			.width   = 14,
		},
		.sdm_en = {
			.reg_off = HHI_MPLL_CNTL9,
			.shift   = 15,
			.width	 = 1,
		},
		.n2 = {
			.reg_off = HHI_MPLL_CNTL9,
			.shift   = 16,
			.width   = 9,
		},
		.misc = {
			.reg_off = HHI_PLL_TOP_MISC,
			.shift   = 2,
			.width	 = 1,
		},
		.lock = &meson_clk_lock,
	},
	.hw.init = &(struct clk_init_data){
		.name = "mpll2_div",
		.ops = &meson_clk_mpll_ops,
		.parent_names = (const char *[]){ "mpll_prediv" },
		.num_parents = 1,
	},
};

static struct clk_regmap axg_mpll2 = {
	.data = &(struct clk_regmap_gate_data){
		.offset = HHI_MPLL_CNTL9,
		.bit_idx = 14,
	},
	.hw.init = &(struct clk_init_data){
		.name = "mpll2",
		.ops = &clk_regmap_gate_ops,
		.parent_names = (const char *[]){ "mpll2_div" },
		.num_parents = 1,
		.flags = CLK_SET_RATE_PARENT,
	},
};

static struct clk_regmap axg_mpll3_div = {
	.data = &(struct meson_clk_mpll_data){
		.sdm = {
			.reg_off = HHI_MPLL3_CNTL0,
			.shift   = 12,
			.width   = 14,
		},
		.sdm_en = {
			.reg_off = HHI_MPLL3_CNTL0,
			.shift   = 11,
			.width	 = 1,
		},
		.n2 = {
			.reg_off = HHI_MPLL3_CNTL0,
			.shift   = 2,
			.width   = 9,
		},
		.misc = {
			.reg_off = HHI_PLL_TOP_MISC,
			.shift   = 3,
			.width	 = 1,
		},
		.lock = &meson_clk_lock,
	},
	.hw.init = &(struct clk_init_data){
		.name = "mpll3_div",
		.ops = &meson_clk_mpll_ops,
		.parent_names = (const char *[]){ "mpll_prediv" },
		.num_parents = 1,
	},
};

static struct clk_regmap axg_mpll3 = {
	.data = &(struct clk_regmap_gate_data){
		.offset = HHI_MPLL3_CNTL0,
		.bit_idx = 0,
	},
	.hw.init = &(struct clk_init_data){
		.name = "mpll3",
		.ops = &clk_regmap_gate_ops,
		.parent_names = (const char *[]){ "mpll3_div" },
		.num_parents = 1,
		.flags = CLK_SET_RATE_PARENT,
	},
};

static u32 mux_table_clk81[]	= { 0, 2, 3, 4, 5, 6, 7 };
static const char * const clk81_parent_names[] = {
	"xtal", "fclk_div7", "mpll1", "mpll2", "fclk_div4",
	"fclk_div3", "fclk_div5"
};

static struct clk_regmap axg_mpeg_clk_sel = {
	.data = &(struct clk_regmap_mux_data){
		.offset = HHI_MPEG_CLK_CNTL,
		.mask = 0x7,
		.shift = 12,
		.table = mux_table_clk81,
	},
	.hw.init = &(struct clk_init_data){
		.name = "mpeg_clk_sel",
		.ops = &clk_regmap_mux_ro_ops,
		.parent_names = clk81_parent_names,
		.num_parents = ARRAY_SIZE(clk81_parent_names),
	},
};

static struct clk_regmap axg_mpeg_clk_div = {
	.data = &(struct clk_regmap_div_data){
		.offset = HHI_MPEG_CLK_CNTL,
		.shift = 0,
		.width = 7,
	},
	.hw.init = &(struct clk_init_data){
		.name = "mpeg_clk_div",
		.ops = &clk_regmap_divider_ops,
		.parent_names = (const char *[]){ "mpeg_clk_sel" },
		.num_parents = 1,
		.flags = CLK_SET_RATE_PARENT,
	},
};

static struct clk_regmap axg_clk81 = {
	.data = &(struct clk_regmap_gate_data){
		.offset = HHI_MPEG_CLK_CNTL,
		.bit_idx = 7,
	},
	.hw.init = &(struct clk_init_data){
		.name = "clk81",
		.ops = &clk_regmap_gate_ops,
		.parent_names = (const char *[]){ "mpeg_clk_div" },
		.num_parents = 1,
		.flags = (CLK_SET_RATE_PARENT | CLK_IS_CRITICAL),
	},
};

static const char * const axg_sd_emmc_clk0_parent_names[] = {
	"xtal", "fclk_div2", "fclk_div3", "fclk_div5", "fclk_div7",

	/*
	 * Following these parent clocks, we should also have had mpll2, mpll3
	 * and gp0_pll but these clocks are too precious to be used here. All
	 * the necessary rates for MMC and NAND operation can be acheived using
	 * xtal or fclk_div clocks
	 */
};

/* SDcard clock */
static struct clk_regmap axg_sd_emmc_b_clk0_sel = {
	.data = &(struct clk_regmap_mux_data){
		.offset = HHI_SD_EMMC_CLK_CNTL,
		.mask = 0x7,
		.shift = 25,
	},
	.hw.init = &(struct clk_init_data) {
		.name = "sd_emmc_b_clk0_sel",
		.ops = &clk_regmap_mux_ops,
		.parent_names = axg_sd_emmc_clk0_parent_names,
		.num_parents = ARRAY_SIZE(axg_sd_emmc_clk0_parent_names),
		.flags = CLK_SET_RATE_PARENT,
	},
};

static struct clk_regmap axg_sd_emmc_b_clk0_div = {
	.data = &(struct clk_regmap_div_data){
		.offset = HHI_SD_EMMC_CLK_CNTL,
		.shift = 16,
		.width = 7,
		.flags = CLK_DIVIDER_ROUND_CLOSEST,
	},
	.hw.init = &(struct clk_init_data) {
		.name = "sd_emmc_b_clk0_div",
		.ops = &clk_regmap_divider_ops,
		.parent_names = (const char *[]){ "sd_emmc_b_clk0_sel" },
		.num_parents = 1,
		.flags = CLK_SET_RATE_PARENT,
	},
};

static struct clk_regmap axg_sd_emmc_b_clk0 = {
	.data = &(struct clk_regmap_gate_data){
		.offset = HHI_SD_EMMC_CLK_CNTL,
		.bit_idx = 23,
	},
	.hw.init = &(struct clk_init_data){
		.name = "sd_emmc_b_clk0",
		.ops = &clk_regmap_gate_ops,
		.parent_names = (const char *[]){ "sd_emmc_b_clk0_div" },
		.num_parents = 1,
		.flags = CLK_SET_RATE_PARENT,
	},
};

/* EMMC/NAND clock */
static struct clk_regmap axg_sd_emmc_c_clk0_sel = {
	.data = &(struct clk_regmap_mux_data){
		.offset = HHI_NAND_CLK_CNTL,
		.mask = 0x7,
		.shift = 9,
	},
	.hw.init = &(struct clk_init_data) {
		.name = "sd_emmc_c_clk0_sel",
		.ops = &clk_regmap_mux_ops,
		.parent_names = axg_sd_emmc_clk0_parent_names,
		.num_parents = ARRAY_SIZE(axg_sd_emmc_clk0_parent_names),
		.flags = CLK_SET_RATE_PARENT,
	},
};

static struct clk_regmap axg_sd_emmc_c_clk0_div = {
	.data = &(struct clk_regmap_div_data){
		.offset = HHI_NAND_CLK_CNTL,
		.shift = 0,
		.width = 7,
		.flags = CLK_DIVIDER_ROUND_CLOSEST,
	},
	.hw.init = &(struct clk_init_data) {
		.name = "sd_emmc_c_clk0_div",
		.ops = &clk_regmap_divider_ops,
		.parent_names = (const char *[]){ "sd_emmc_c_clk0_sel" },
		.num_parents = 1,
		.flags = CLK_SET_RATE_PARENT,
	},
};

static struct clk_regmap axg_sd_emmc_c_clk0 = {
	.data = &(struct clk_regmap_gate_data){
		.offset = HHI_NAND_CLK_CNTL,
		.bit_idx = 7,
	},
	.hw.init = &(struct clk_init_data){
		.name = "sd_emmc_c_clk0",
		.ops = &clk_regmap_gate_ops,
		.parent_names = (const char *[]){ "sd_emmc_c_clk0_div" },
		.num_parents = 1,
		.flags = CLK_SET_RATE_PARENT,
	},
};

/* Everything Else (EE) domain gates */
static MESON_GATE(axg_ddr, HHI_GCLK_MPEG0, 0);
static MESON_GATE(axg_audio_locker, HHI_GCLK_MPEG0, 2);
static MESON_GATE(axg_mipi_dsi_host, HHI_GCLK_MPEG0, 3);
static MESON_GATE(axg_isa, HHI_GCLK_MPEG0, 5);
static MESON_GATE(axg_pl301, HHI_GCLK_MPEG0, 6);
static MESON_GATE(axg_periphs, HHI_GCLK_MPEG0, 7);
static MESON_GATE(axg_spicc_0, HHI_GCLK_MPEG0, 8);
static MESON_GATE(axg_i2c, HHI_GCLK_MPEG0, 9);
static MESON_GATE(axg_rng0, HHI_GCLK_MPEG0, 12);
static MESON_GATE(axg_uart0, HHI_GCLK_MPEG0, 13);
static MESON_GATE(axg_mipi_dsi_phy, HHI_GCLK_MPEG0, 14);
static MESON_GATE(axg_spicc_1, HHI_GCLK_MPEG0, 15);
static MESON_GATE(axg_pcie_a, HHI_GCLK_MPEG0, 16);
static MESON_GATE(axg_pcie_b, HHI_GCLK_MPEG0, 17);
static MESON_GATE(axg_hiu_reg, HHI_GCLK_MPEG0, 19);
static MESON_GATE(axg_assist_misc, HHI_GCLK_MPEG0, 23);
static MESON_GATE(axg_emmc_b, HHI_GCLK_MPEG0, 25);
static MESON_GATE(axg_emmc_c, HHI_GCLK_MPEG0, 26);
static MESON_GATE(axg_dma, HHI_GCLK_MPEG0, 27);
static MESON_GATE(axg_spi, HHI_GCLK_MPEG0, 30);

static MESON_GATE(axg_audio, HHI_GCLK_MPEG1, 0);
static MESON_GATE(axg_eth_core, HHI_GCLK_MPEG1, 3);
static MESON_GATE(axg_uart1, HHI_GCLK_MPEG1, 16);
static MESON_GATE(axg_g2d, HHI_GCLK_MPEG1, 20);
static MESON_GATE(axg_usb0, HHI_GCLK_MPEG1, 21);
static MESON_GATE(axg_usb1, HHI_GCLK_MPEG1, 22);
static MESON_GATE(axg_reset, HHI_GCLK_MPEG1, 23);
static MESON_GATE(axg_usb_general, HHI_GCLK_MPEG1, 26);
static MESON_GATE(axg_ahb_arb0, HHI_GCLK_MPEG1, 29);
static MESON_GATE(axg_efuse, HHI_GCLK_MPEG1, 30);
static MESON_GATE(axg_boot_rom, HHI_GCLK_MPEG1, 31);

static MESON_GATE(axg_ahb_data_bus, HHI_GCLK_MPEG2, 1);
static MESON_GATE(axg_ahb_ctrl_bus, HHI_GCLK_MPEG2, 2);
static MESON_GATE(axg_usb1_to_ddr, HHI_GCLK_MPEG2, 8);
static MESON_GATE(axg_usb0_to_ddr, HHI_GCLK_MPEG2, 9);
static MESON_GATE(axg_mmc_pclk, HHI_GCLK_MPEG2, 11);
static MESON_GATE(axg_vpu_intr, HHI_GCLK_MPEG2, 25);
static MESON_GATE(axg_sec_ahb_ahb3_bridge, HHI_GCLK_MPEG2, 26);
static MESON_GATE(axg_gic, HHI_GCLK_MPEG2, 30);

/* Always On (AO) domain gates */

static MESON_GATE(axg_ao_media_cpu, HHI_GCLK_AO, 0);
static MESON_GATE(axg_ao_ahb_sram, HHI_GCLK_AO, 1);
static MESON_GATE(axg_ao_ahb_bus, HHI_GCLK_AO, 2);
static MESON_GATE(axg_ao_iface, HHI_GCLK_AO, 3);
static MESON_GATE(axg_ao_i2c, HHI_GCLK_AO, 4);

/* Array of all clocks provided by this provider */

static struct clk_hw_onecell_data axg_hw_onecell_data = {
	.hws = {
		[CLKID_SYS_PLL]			= &axg_sys_pll.hw,
		[CLKID_FIXED_PLL]		= &axg_fixed_pll.hw,
		[CLKID_FCLK_DIV2]		= &axg_fclk_div2.hw,
		[CLKID_FCLK_DIV3]		= &axg_fclk_div3.hw,
		[CLKID_FCLK_DIV4]		= &axg_fclk_div4.hw,
		[CLKID_FCLK_DIV5]		= &axg_fclk_div5.hw,
		[CLKID_FCLK_DIV7]		= &axg_fclk_div7.hw,
		[CLKID_GP0_PLL]			= &axg_gp0_pll.hw,
		[CLKID_MPEG_SEL]		= &axg_mpeg_clk_sel.hw,
		[CLKID_MPEG_DIV]		= &axg_mpeg_clk_div.hw,
		[CLKID_CLK81]			= &axg_clk81.hw,
		[CLKID_MPLL0]			= &axg_mpll0.hw,
		[CLKID_MPLL1]			= &axg_mpll1.hw,
		[CLKID_MPLL2]			= &axg_mpll2.hw,
		[CLKID_MPLL3]			= &axg_mpll3.hw,
		[CLKID_DDR]			= &axg_ddr.hw,
		[CLKID_AUDIO_LOCKER]		= &axg_audio_locker.hw,
		[CLKID_MIPI_DSI_HOST]		= &axg_mipi_dsi_host.hw,
		[CLKID_ISA]			= &axg_isa.hw,
		[CLKID_PL301]			= &axg_pl301.hw,
		[CLKID_PERIPHS]			= &axg_periphs.hw,
		[CLKID_SPICC0]			= &axg_spicc_0.hw,
		[CLKID_I2C]			= &axg_i2c.hw,
		[CLKID_RNG0]			= &axg_rng0.hw,
		[CLKID_UART0]			= &axg_uart0.hw,
		[CLKID_MIPI_DSI_PHY]		= &axg_mipi_dsi_phy.hw,
		[CLKID_SPICC1]			= &axg_spicc_1.hw,
		[CLKID_PCIE_A]			= &axg_pcie_a.hw,
		[CLKID_PCIE_B]			= &axg_pcie_b.hw,
		[CLKID_HIU_IFACE]		= &axg_hiu_reg.hw,
		[CLKID_ASSIST_MISC]		= &axg_assist_misc.hw,
		[CLKID_SD_EMMC_B]		= &axg_emmc_b.hw,
		[CLKID_SD_EMMC_C]		= &axg_emmc_c.hw,
		[CLKID_DMA]			= &axg_dma.hw,
		[CLKID_SPI]			= &axg_spi.hw,
		[CLKID_AUDIO]			= &axg_audio.hw,
		[CLKID_ETH]			= &axg_eth_core.hw,
		[CLKID_UART1]			= &axg_uart1.hw,
		[CLKID_G2D]			= &axg_g2d.hw,
		[CLKID_USB0]			= &axg_usb0.hw,
		[CLKID_USB1]			= &axg_usb1.hw,
		[CLKID_RESET]			= &axg_reset.hw,
		[CLKID_USB]			= &axg_usb_general.hw,
		[CLKID_AHB_ARB0]		= &axg_ahb_arb0.hw,
		[CLKID_EFUSE]			= &axg_efuse.hw,
		[CLKID_BOOT_ROM]		= &axg_boot_rom.hw,
		[CLKID_AHB_DATA_BUS]		= &axg_ahb_data_bus.hw,
		[CLKID_AHB_CTRL_BUS]		= &axg_ahb_ctrl_bus.hw,
		[CLKID_USB1_DDR_BRIDGE]		= &axg_usb1_to_ddr.hw,
		[CLKID_USB0_DDR_BRIDGE]		= &axg_usb0_to_ddr.hw,
		[CLKID_MMC_PCLK]		= &axg_mmc_pclk.hw,
		[CLKID_VPU_INTR]		= &axg_vpu_intr.hw,
		[CLKID_SEC_AHB_AHB3_BRIDGE]	= &axg_sec_ahb_ahb3_bridge.hw,
		[CLKID_GIC]			= &axg_gic.hw,
		[CLKID_AO_MEDIA_CPU]		= &axg_ao_media_cpu.hw,
		[CLKID_AO_AHB_SRAM]		= &axg_ao_ahb_sram.hw,
		[CLKID_AO_AHB_BUS]		= &axg_ao_ahb_bus.hw,
		[CLKID_AO_IFACE]		= &axg_ao_iface.hw,
		[CLKID_AO_I2C]			= &axg_ao_i2c.hw,
		[CLKID_SD_EMMC_B_CLK0_SEL]	= &axg_sd_emmc_b_clk0_sel.hw,
		[CLKID_SD_EMMC_B_CLK0_DIV]	= &axg_sd_emmc_b_clk0_div.hw,
		[CLKID_SD_EMMC_B_CLK0]		= &axg_sd_emmc_b_clk0.hw,
		[CLKID_SD_EMMC_C_CLK0_SEL]	= &axg_sd_emmc_c_clk0_sel.hw,
		[CLKID_SD_EMMC_C_CLK0_DIV]	= &axg_sd_emmc_c_clk0_div.hw,
		[CLKID_SD_EMMC_C_CLK0]		= &axg_sd_emmc_c_clk0.hw,
		[CLKID_MPLL0_DIV]		= &axg_mpll0_div.hw,
		[CLKID_MPLL1_DIV]		= &axg_mpll1_div.hw,
		[CLKID_MPLL2_DIV]		= &axg_mpll2_div.hw,
		[CLKID_MPLL3_DIV]		= &axg_mpll3_div.hw,
		[CLKID_HIFI_PLL]		= &axg_hifi_pll.hw,
		[CLKID_MPLL_PREDIV]		= &axg_mpll_prediv.hw,
		[CLKID_FCLK_DIV2_DIV]		= &axg_fclk_div2_div.hw,
		[CLKID_FCLK_DIV3_DIV]		= &axg_fclk_div3_div.hw,
		[CLKID_FCLK_DIV4_DIV]		= &axg_fclk_div4_div.hw,
		[CLKID_FCLK_DIV5_DIV]		= &axg_fclk_div5_div.hw,
		[CLKID_FCLK_DIV7_DIV]		= &axg_fclk_div7_div.hw,
		[NR_CLKS]			= NULL,
	},
	.num = NR_CLKS,
};

/* Convenience table to populate regmap in .probe */
static struct clk_regmap *const axg_clk_regmaps[] = {
	&axg_clk81,
	&axg_ddr,
	&axg_audio_locker,
	&axg_mipi_dsi_host,
	&axg_isa,
	&axg_pl301,
	&axg_periphs,
	&axg_spicc_0,
	&axg_i2c,
	&axg_rng0,
	&axg_uart0,
	&axg_mipi_dsi_phy,
	&axg_spicc_1,
	&axg_pcie_a,
	&axg_pcie_b,
	&axg_hiu_reg,
	&axg_assist_misc,
	&axg_emmc_b,
	&axg_emmc_c,
	&axg_dma,
	&axg_spi,
	&axg_audio,
	&axg_eth_core,
	&axg_uart1,
	&axg_g2d,
	&axg_usb0,
	&axg_usb1,
	&axg_reset,
	&axg_usb_general,
	&axg_ahb_arb0,
	&axg_efuse,
	&axg_boot_rom,
	&axg_ahb_data_bus,
	&axg_ahb_ctrl_bus,
	&axg_usb1_to_ddr,
	&axg_usb0_to_ddr,
	&axg_mmc_pclk,
	&axg_vpu_intr,
	&axg_sec_ahb_ahb3_bridge,
	&axg_gic,
	&axg_ao_media_cpu,
	&axg_ao_ahb_sram,
	&axg_ao_ahb_bus,
	&axg_ao_iface,
	&axg_ao_i2c,
	&axg_sd_emmc_b_clk0,
	&axg_sd_emmc_c_clk0,
	&axg_mpeg_clk_div,
	&axg_sd_emmc_b_clk0_div,
	&axg_sd_emmc_c_clk0_div,
	&axg_mpeg_clk_sel,
	&axg_sd_emmc_b_clk0_sel,
	&axg_sd_emmc_c_clk0_sel,
	&axg_mpll0,
	&axg_mpll1,
	&axg_mpll2,
	&axg_mpll3,
	&axg_mpll0_div,
	&axg_mpll1_div,
	&axg_mpll2_div,
	&axg_mpll3_div,
	&axg_fixed_pll,
	&axg_sys_pll,
	&axg_gp0_pll,
	&axg_hifi_pll,
	&axg_mpll_prediv,
	&axg_fclk_div2,
	&axg_fclk_div3,
	&axg_fclk_div4,
	&axg_fclk_div5,
	&axg_fclk_div7,
};

static const struct of_device_id clkc_match_table[] = {
	{ .compatible = "amlogic,axg-clkc" },
	{}
};

static const struct regmap_config clkc_regmap_config = {
	.reg_bits       = 32,
	.val_bits       = 32,
	.reg_stride     = 4,
};

static int axg_clkc_probe(struct platform_device *pdev)
{
	struct device *dev = &pdev->dev;
	struct resource *res;
	void __iomem *clk_base = NULL;
	struct regmap *map;
	int ret, i;

	/* Get the hhi system controller node if available */
	map = syscon_node_to_regmap(of_get_parent(dev->of_node));
	if (IS_ERR(map)) {
		dev_err(dev,
			"failed to get HHI regmap - Trying obsolete regs\n");

		/*
		 * FIXME: HHI registers should be accessed through
		 * the appropriate system controller. This is required because
		 * there is more than just clocks in this register space
		 *
		 * This fallback method is only provided temporarily until
		 * all the platform DTs are properly using the syscon node
		 */
		res = platform_get_resource(pdev, IORESOURCE_MEM, 0);
		if (!res)
			return -EINVAL;


		clk_base = devm_ioremap(dev, res->start, resource_size(res));
		if (!clk_base) {
			dev_err(dev, "Unable to map clk base\n");
			return -ENXIO;
		}

		map = devm_regmap_init_mmio(dev, clk_base,
					    &clkc_regmap_config);
		if (IS_ERR(map))
			return PTR_ERR(map);
	}

	/* Populate regmap for the regmap backed clocks */
	for (i = 0; i < ARRAY_SIZE(axg_clk_regmaps); i++)
		axg_clk_regmaps[i]->map = map;

	for (i = 0; i < axg_hw_onecell_data.num; i++) {
		/* array might be sparse */
		if (!axg_hw_onecell_data.hws[i])
			continue;

		ret = devm_clk_hw_register(dev, axg_hw_onecell_data.hws[i]);
		if (ret) {
			dev_err(dev, "Clock registration failed\n");
			return ret;
		}
	}

	return devm_of_clk_add_hw_provider(dev, of_clk_hw_onecell_get,
					   &axg_hw_onecell_data);
}

static struct platform_driver axg_driver = {
	.probe		= axg_clkc_probe,
	.driver		= {
		.name	= "axg-clkc",
		.of_match_table = clkc_match_table,
	},
};

builtin_platform_driver(axg_driver);<|MERGE_RESOLUTION|>--- conflicted
+++ resolved
@@ -56,15 +56,6 @@
 			.width   = 1,
 		},
 	},
-<<<<<<< HEAD
-	.frac = {
-		.reg_off = HHI_MPLL_CNTL2,
-		.shift   = 0,
-		.width   = 12,
-	},
-	.lock = &meson_clk_lock,
-=======
->>>>>>> 144482d4
 	.hw.init = &(struct clk_init_data){
 		.name = "fixed_pll",
 		.ops = &meson_clk_pll_ro_ops,
@@ -101,22 +92,6 @@
 			.width   = 1,
 		},
 	},
-<<<<<<< HEAD
-	.n = {
-		.reg_off = HHI_SYS_PLL_CNTL,
-		.shift   = 9,
-		.width   = 5,
-	},
-	.od = {
-		.reg_off = HHI_SYS_PLL_CNTL,
-		.shift   = 16,
-		.width   = 2,
-	},
-	.rate_table = sys_pll_rate_table,
-	.rate_count = ARRAY_SIZE(sys_pll_rate_table),
-	.lock = &meson_clk_lock,
-=======
->>>>>>> 144482d4
 	.hw.init = &(struct clk_init_data){
 		.name = "sys_pll",
 		.ops = &meson_clk_pll_ro_ops,
