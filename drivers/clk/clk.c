--- conflicted
+++ resolved
@@ -3378,33 +3378,21 @@
 	 * optional platform-specific magic
 	 *
 	 * The .init callback is not used by any of the basic clock types, but
-<<<<<<< HEAD
-	 * exists for weird hardware that must perform initialization magic.
-	 * Please consider other ways of solving initialization problems before
-	 * using this callback, as its use is discouraged.
-=======
 	 * exists for weird hardware that must perform initialization magic for
 	 * CCF to get an accurate view of clock for any other callbacks. It may
 	 * also be used needs to perform dynamic allocations. Such allocation
 	 * must be freed in the terminate() callback.
 	 * This callback shall not be used to initialize the parameters state,
 	 * such as rate, parent, etc ...
->>>>>>> 7117be3f
 	 *
 	 * If it exist, this callback should called before any other callback of
 	 * the clock
 	 */
-<<<<<<< HEAD
-	if (core->ops->init)
-		core->ops->init(core->hw);
-
-=======
 	if (core->ops->init) {
 		ret = core->ops->init(core->hw);
 		if (ret)
 			goto out;
 	}
->>>>>>> 7117be3f
 
 	core->parent = __clk_init_parent(core);
 
