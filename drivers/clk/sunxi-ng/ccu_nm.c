/*
 * Copyright (C) 2016 Maxime Ripard
 * Maxime Ripard <maxime.ripard@free-electrons.com>
 *
 * This program is free software; you can redistribute it and/or
 * modify it under the terms of the GNU General Public License as
 * published by the Free Software Foundation; either version 2 of
 * the License, or (at your option) any later version.
 */

#include <linux/clk-provider.h>

#include "ccu_frac.h"
#include "ccu_gate.h"
#include "ccu_nm.h"

struct _ccu_nm {
	unsigned long	n, min_n, max_n;
	unsigned long	m, min_m, max_m;
};

static void ccu_nm_find_best(unsigned long parent, unsigned long rate,
			     struct _ccu_nm *nm)
{
	unsigned long best_rate = 0;
	unsigned long best_n = 0, best_m = 0;
	unsigned long _n, _m;

	for (_n = nm->min_n; _n <= nm->max_n; _n++) {
		for (_m = nm->min_m; _m <= nm->max_m; _m++) {
			unsigned long tmp_rate = parent * _n  / _m;

			if (tmp_rate > rate)
				continue;

			if ((rate - tmp_rate) < (rate - best_rate)) {
				best_rate = tmp_rate;
				best_n = _n;
				best_m = _m;
			}
		}
	}

	nm->n = best_n;
	nm->m = best_m;
}

static void ccu_nm_disable(struct clk_hw *hw)
{
	struct ccu_nm *nm = hw_to_ccu_nm(hw);

	return ccu_gate_helper_disable(&nm->common, nm->enable);
}

static int ccu_nm_enable(struct clk_hw *hw)
{
	struct ccu_nm *nm = hw_to_ccu_nm(hw);

	return ccu_gate_helper_enable(&nm->common, nm->enable);
}

static int ccu_nm_is_enabled(struct clk_hw *hw)
{
	struct ccu_nm *nm = hw_to_ccu_nm(hw);

	return ccu_gate_helper_is_enabled(&nm->common, nm->enable);
}

static unsigned long ccu_nm_recalc_rate(struct clk_hw *hw,
					unsigned long parent_rate)
{
	struct ccu_nm *nm = hw_to_ccu_nm(hw);
	unsigned long n, m;
	u32 reg;

	if (ccu_frac_helper_is_enabled(&nm->common, &nm->frac))
		return ccu_frac_helper_read_rate(&nm->common, &nm->frac);

	reg = readl(nm->common.base + nm->common.reg);

	n = reg >> nm->n.shift;
	n &= (1 << nm->n.width) - 1;
	n += nm->n.offset;
	if (!n)
		n++;

	m = reg >> nm->m.shift;
	m &= (1 << nm->m.width) - 1;
	m += nm->m.offset;
	if (!m)
		m++;

	if (ccu_sdm_helper_is_enabled(&nm->common, &nm->sdm)) {
		unsigned long rate =
			ccu_sdm_helper_read_rate(&nm->common, &nm->sdm,
						 m, n);
		if (rate)
			return rate;
	}

	return parent_rate * n / m;
}

static long ccu_nm_round_rate(struct clk_hw *hw, unsigned long rate,
			      unsigned long *parent_rate)
{
	struct ccu_nm *nm = hw_to_ccu_nm(hw);
	struct _ccu_nm _nm;

	if (ccu_frac_helper_has_rate(&nm->common, &nm->frac, rate))
		return rate;

<<<<<<< HEAD
=======
	if (ccu_sdm_helper_has_rate(&nm->common, &nm->sdm, rate))
		return rate;

>>>>>>> 0186f2dc
	_nm.min_n = nm->n.min ?: 1;
	_nm.max_n = nm->n.max ?: 1 << nm->n.width;
	_nm.min_m = 1;
	_nm.max_m = nm->m.max ?: 1 << nm->m.width;

	ccu_nm_find_best(*parent_rate, rate, &_nm);

	return *parent_rate * _nm.n / _nm.m;
}

static int ccu_nm_set_rate(struct clk_hw *hw, unsigned long rate,
			   unsigned long parent_rate)
{
	struct ccu_nm *nm = hw_to_ccu_nm(hw);
	struct _ccu_nm _nm;
	unsigned long flags;
	u32 reg;

	if (ccu_frac_helper_has_rate(&nm->common, &nm->frac, rate)) {
		spin_lock_irqsave(nm->common.lock, flags);

		/* most SoCs require M to be 0 if fractional mode is used */
		reg = readl(nm->common.base + nm->common.reg);
		reg &= ~GENMASK(nm->m.width + nm->m.shift - 1, nm->m.shift);
		writel(reg, nm->common.base + nm->common.reg);

		spin_unlock_irqrestore(nm->common.lock, flags);

		ccu_frac_helper_enable(&nm->common, &nm->frac);

		return ccu_frac_helper_set_rate(&nm->common, &nm->frac,
						rate, nm->lock);
	} else {
		ccu_frac_helper_disable(&nm->common, &nm->frac);
	}

	_nm.min_n = nm->n.min ?: 1;
	_nm.max_n = nm->n.max ?: 1 << nm->n.width;
	_nm.min_m = 1;
	_nm.max_m = nm->m.max ?: 1 << nm->m.width;

	if (ccu_sdm_helper_has_rate(&nm->common, &nm->sdm, rate)) {
		ccu_sdm_helper_enable(&nm->common, &nm->sdm, rate);

		/* Sigma delta modulation requires specific N and M factors */
		ccu_sdm_helper_get_factors(&nm->common, &nm->sdm, rate,
					   &_nm.m, &_nm.n);
	} else {
		ccu_sdm_helper_disable(&nm->common, &nm->sdm);
		ccu_nm_find_best(parent_rate, rate, &_nm);
	}

	spin_lock_irqsave(nm->common.lock, flags);

	reg = readl(nm->common.base + nm->common.reg);
	reg &= ~GENMASK(nm->n.width + nm->n.shift - 1, nm->n.shift);
	reg &= ~GENMASK(nm->m.width + nm->m.shift - 1, nm->m.shift);

	reg |= (_nm.n - nm->n.offset) << nm->n.shift;
	reg |= (_nm.m - nm->m.offset) << nm->m.shift;
	writel(reg, nm->common.base + nm->common.reg);

	spin_unlock_irqrestore(nm->common.lock, flags);

	ccu_helper_wait_for_lock(&nm->common, nm->lock);

	return 0;
}

const struct clk_ops ccu_nm_ops = {
	.disable	= ccu_nm_disable,
	.enable		= ccu_nm_enable,
	.is_enabled	= ccu_nm_is_enabled,

	.recalc_rate	= ccu_nm_recalc_rate,
	.round_rate	= ccu_nm_round_rate,
	.set_rate	= ccu_nm_set_rate,
};<|MERGE_RESOLUTION|>--- conflicted
+++ resolved
@@ -110,12 +110,9 @@
 	if (ccu_frac_helper_has_rate(&nm->common, &nm->frac, rate))
 		return rate;
 
-<<<<<<< HEAD
-=======
 	if (ccu_sdm_helper_has_rate(&nm->common, &nm->sdm, rate))
 		return rate;
 
->>>>>>> 0186f2dc
 	_nm.min_n = nm->n.min ?: 1;
 	_nm.max_n = nm->n.max ?: 1 << nm->n.width;
 	_nm.min_m = 1;
