/*
 *  linux/drivers/thermal/cpu_cooling.c
 *
 *  Copyright (C) 2012	Samsung Electronics Co., Ltd(http://www.samsung.com)
 *  Copyright (C) 2012  Amit Daniel <amit.kachhap@linaro.org>
 *
 *  Copyright (C) 2014  Viresh Kumar <viresh.kumar@linaro.org>
 *
 * ~~~~~~~~~~~~~~~~~~~~~~~~~~~~~~~~~~~~~~~~~~~~~~~~~~~~~~~~~~~~~~~~~~~~~~~~~~
 *  This program is free software; you can redistribute it and/or modify
 *  it under the terms of the GNU General Public License as published by
 *  the Free Software Foundation; version 2 of the License.
 *
 *  This program is distributed in the hope that it will be useful, but
 *  WITHOUT ANY WARRANTY; without even the implied warranty of
 *  MERCHANTABILITY or FITNESS FOR A PARTICULAR PURPOSE.  See the GNU
 *  General Public License for more details.
 *
 *  You should have received a copy of the GNU General Public License along
 *  with this program; if not, write to the Free Software Foundation, Inc.,
 *  59 Temple Place, Suite 330, Boston, MA 02111-1307 USA.
 *
 * ~~~~~~~~~~~~~~~~~~~~~~~~~~~~~~~~~~~~~~~~~~~~~~~~~~~~~~~~~~~~~~~~~~~~~~~~~~
 */
#include <linux/module.h>
#include <linux/thermal.h>
#include <linux/cpufreq.h>
#include <linux/err.h>
#include <linux/idr.h>
#include <linux/pm_opp.h>
#include <linux/slab.h>
#include <linux/cpu.h>
#include <linux/cpu_cooling.h>

#include <trace/events/thermal.h>

/*
 * Cooling state <-> CPUFreq frequency
 *
 * Cooling states are translated to frequencies throughout this driver and this
 * is the relation between them.
 *
 * Highest cooling state corresponds to lowest possible frequency.
 *
 * i.e.
 *	level 0 --> 1st Max Freq
 *	level 1 --> 2nd Max Freq
 *	...
 */

/**
 * struct freq_table - frequency table along with power entries
 * @frequency:	frequency in KHz
 * @power:	power in mW
 *
 * This structure is built when the cooling device registers and helps
 * in translating frequency to power and vice versa.
 */
struct freq_table {
	u32 frequency;
	u32 power;
};

/**
 * struct time_in_idle - Idle time stats
 * @time: previous reading of the absolute time that this cpu was idle
 * @timestamp: wall time of the last invocation of get_cpu_idle_time_us()
 */
struct time_in_idle {
	u64 time;
	u64 timestamp;
};

/**
 * struct cpufreq_cooling_device - data for cooling device with cpufreq
 * @id: unique integer value corresponding to each cpufreq_cooling_device
 *	registered.
 * @last_load: load measured by the latest call to cpufreq_get_requested_power()
 * @cpufreq_state: integer value representing the current state of cpufreq
 *	cooling	devices.
 * @clipped_freq: integer value representing the absolute value of the clipped
 *	frequency.
 * @max_level: maximum cooling level. One less than total number of valid
 *	cpufreq frequencies.
 * @freq_table: Freq table in descending order of frequencies
 * @cdev: thermal_cooling_device pointer to keep track of the
 *	registered cooling device.
 * @policy: cpufreq policy.
 * @node: list_head to link all cpufreq_cooling_device together.
 * @idle_time: idle time stats
 * @plat_get_static_power: callback to calculate the static power
 *
 * This structure is required for keeping information of each registered
 * cpufreq_cooling_device.
 */
struct cpufreq_cooling_device {
	int id;
	u32 last_load;
	unsigned int cpufreq_state;
	unsigned int clipped_freq;
	unsigned int max_level;
	struct freq_table *freq_table;	/* In descending order */
	struct thermal_cooling_device *cdev;
	struct cpufreq_policy *policy;
	struct list_head node;
	struct time_in_idle *idle_time;
	get_static_t plat_get_static_power;
};

static DEFINE_IDA(cpufreq_ida);
static DEFINE_MUTEX(cooling_list_lock);
static LIST_HEAD(cpufreq_cdev_list);

/* Below code defines functions to be used for cpufreq as cooling device */

/**
 * get_level: Find the level for a particular frequency
 * @cpufreq_cdev: cpufreq_cdev for which the property is required
 * @freq: Frequency
 *
 * Return: level corresponding to the frequency.
 */
static unsigned long get_level(struct cpufreq_cooling_device *cpufreq_cdev,
			       unsigned int freq)
{
	struct freq_table *freq_table = cpufreq_cdev->freq_table;
	unsigned long level;

	for (level = 1; level <= cpufreq_cdev->max_level; level++)
		if (freq > freq_table[level].frequency)
			break;

	return level - 1;
}

/**
<<<<<<< HEAD
 * cpufreq_cooling_get_level - for a given cpu, return the cooling level.
 * @cpu: cpu for which the level is required
 * @freq: the frequency of interest
 *
 * This function will match the cooling level corresponding to the
 * requested @freq and return it.
 *
 * Return: The matched cooling level on success or THERMAL_CSTATE_INVALID
 * otherwise.
 */
unsigned long cpufreq_cooling_get_level(unsigned int cpu, unsigned int freq)
{
	struct cpufreq_cooling_device *cpufreq_dev;

	mutex_lock(&cooling_list_lock);
	list_for_each_entry(cpufreq_dev, &cpufreq_dev_list, node) {
		if (cpumask_test_cpu(cpu, &cpufreq_dev->allowed_cpus)) {
			unsigned long level = get_level(cpufreq_dev, freq);

			mutex_unlock(&cooling_list_lock);
			return level;
		}
	}
	mutex_unlock(&cooling_list_lock);

	pr_err("%s: cpu:%d not part of any cooling device\n", __func__, cpu);
	return THERMAL_CSTATE_INVALID;
}
EXPORT_SYMBOL_GPL(cpufreq_cooling_get_level);

/**
=======
>>>>>>> f4a53352
 * cpufreq_thermal_notifier - notifier callback for cpufreq policy change.
 * @nb:	struct notifier_block * with callback info.
 * @event: value showing cpufreq event for which this function invoked.
 * @data: callback-specific data
 *
 * Callback to hijack the notification on cpufreq policy transition.
 * Every time there is a change in policy, we will intercept and
 * update the cpufreq policy with thermal constraints.
 *
 * Return: 0 (success)
 */
static int cpufreq_thermal_notifier(struct notifier_block *nb,
				    unsigned long event, void *data)
{
	struct cpufreq_policy *policy = data;
	unsigned long clipped_freq;
	struct cpufreq_cooling_device *cpufreq_cdev;

	if (event != CPUFREQ_ADJUST)
		return NOTIFY_DONE;

	mutex_lock(&cooling_list_lock);
	list_for_each_entry(cpufreq_cdev, &cpufreq_cdev_list, node) {
		/*
		 * A new copy of the policy is sent to the notifier and can't
		 * compare that directly.
		 */
		if (policy->cpu != cpufreq_cdev->policy->cpu)
			continue;

		/*
		 * policy->max is the maximum allowed frequency defined by user
		 * and clipped_freq is the maximum that thermal constraints
		 * allow.
		 *
		 * If clipped_freq is lower than policy->max, then we need to
		 * readjust policy->max.
		 *
		 * But, if clipped_freq is greater than policy->max, we don't
		 * need to do anything.
		 */
		clipped_freq = cpufreq_cdev->clipped_freq;

		if (policy->max > clipped_freq)
			cpufreq_verify_within_limits(policy, 0, clipped_freq);
		break;
	}
	mutex_unlock(&cooling_list_lock);

	return NOTIFY_OK;
}

/**
 * update_freq_table() - Update the freq table with power numbers
 * @cpufreq_cdev:	the cpufreq cooling device in which to update the table
 * @capacitance: dynamic power coefficient for these cpus
 *
 * Update the freq table with power numbers.  This table will be used in
 * cpu_power_to_freq() and cpu_freq_to_power() to convert between power and
 * frequency efficiently.  Power is stored in mW, frequency in KHz.  The
 * resulting table is in descending order.
 *
 * Return: 0 on success, -EINVAL if there are no OPPs for any CPUs,
 * or -ENOMEM if we run out of memory.
 */
static int update_freq_table(struct cpufreq_cooling_device *cpufreq_cdev,
			     u32 capacitance)
{
	struct freq_table *freq_table = cpufreq_cdev->freq_table;
	struct dev_pm_opp *opp;
	struct device *dev = NULL;
	int num_opps = 0, cpu = cpufreq_cdev->policy->cpu, i;

	dev = get_cpu_device(cpu);
	if (unlikely(!dev)) {
		dev_warn(&cpufreq_cdev->cdev->device,
			 "No cpu device for cpu %d\n", cpu);
		return -ENODEV;
	}

	num_opps = dev_pm_opp_get_opp_count(dev);
	if (num_opps < 0)
		return num_opps;

	/*
	 * The cpufreq table is also built from the OPP table and so the count
	 * should match.
	 */
	if (num_opps != cpufreq_cdev->max_level + 1) {
		dev_warn(dev, "Number of OPPs not matching with max_levels\n");
		return -EINVAL;
	}

	for (i = 0; i <= cpufreq_cdev->max_level; i++) {
		unsigned long freq = freq_table[i].frequency * 1000;
		u32 freq_mhz = freq_table[i].frequency / 1000;
		u64 power;
		u32 voltage_mv;

		/*
		 * Find ceil frequency as 'freq' may be slightly lower than OPP
		 * freq due to truncation while converting to kHz.
		 */
		opp = dev_pm_opp_find_freq_ceil(dev, &freq);
		if (IS_ERR(opp)) {
			dev_err(dev, "failed to get opp for %lu frequency\n",
				freq);
			return -EINVAL;
		}

		voltage_mv = dev_pm_opp_get_voltage(opp) / 1000;
		dev_pm_opp_put(opp);

		/*
		 * Do the multiplication with MHz and millivolt so as
		 * to not overflow.
		 */
		power = (u64)capacitance * freq_mhz * voltage_mv * voltage_mv;
		do_div(power, 1000000000);

		/* power is stored in mW */
		freq_table[i].power = power;
	}

	return 0;
}

static u32 cpu_freq_to_power(struct cpufreq_cooling_device *cpufreq_cdev,
			     u32 freq)
{
	int i;
	struct freq_table *freq_table = cpufreq_cdev->freq_table;

	for (i = 1; i <= cpufreq_cdev->max_level; i++)
		if (freq > freq_table[i].frequency)
			break;

	return freq_table[i - 1].power;
}

static u32 cpu_power_to_freq(struct cpufreq_cooling_device *cpufreq_cdev,
			     u32 power)
{
	int i;
	struct freq_table *freq_table = cpufreq_cdev->freq_table;

	for (i = 1; i <= cpufreq_cdev->max_level; i++)
		if (power > freq_table[i].power)
			break;

	return freq_table[i - 1].frequency;
}

/**
 * get_load() - get load for a cpu since last updated
 * @cpufreq_cdev:	&struct cpufreq_cooling_device for this cpu
 * @cpu:	cpu number
 * @cpu_idx:	index of the cpu in time_in_idle*
 *
 * Return: The average load of cpu @cpu in percentage since this
 * function was last called.
 */
static u32 get_load(struct cpufreq_cooling_device *cpufreq_cdev, int cpu,
		    int cpu_idx)
{
	u32 load;
	u64 now, now_idle, delta_time, delta_idle;
	struct time_in_idle *idle_time = &cpufreq_cdev->idle_time[cpu_idx];

	now_idle = get_cpu_idle_time(cpu, &now, 0);
	delta_idle = now_idle - idle_time->time;
	delta_time = now - idle_time->timestamp;

	if (delta_time <= delta_idle)
		load = 0;
	else
		load = div64_u64(100 * (delta_time - delta_idle), delta_time);

	idle_time->time = now_idle;
	idle_time->timestamp = now;

	return load;
}

/**
 * get_static_power() - calculate the static power consumed by the cpus
 * @cpufreq_cdev:	struct &cpufreq_cooling_device for this cpu cdev
 * @tz:		thermal zone device in which we're operating
 * @freq:	frequency in KHz
 * @power:	pointer in which to store the calculated static power
 *
 * Calculate the static power consumed by the cpus described by
 * @cpu_actor running at frequency @freq.  This function relies on a
 * platform specific function that should have been provided when the
 * actor was registered.  If it wasn't, the static power is assumed to
 * be negligible.  The calculated static power is stored in @power.
 *
 * Return: 0 on success, -E* on failure.
 */
static int get_static_power(struct cpufreq_cooling_device *cpufreq_cdev,
			    struct thermal_zone_device *tz, unsigned long freq,
			    u32 *power)
{
	struct dev_pm_opp *opp;
	unsigned long voltage;
	struct cpufreq_policy *policy = cpufreq_cdev->policy;
	struct cpumask *cpumask = policy->related_cpus;
	unsigned long freq_hz = freq * 1000;
	struct device *dev;

	if (!cpufreq_cdev->plat_get_static_power) {
		*power = 0;
		return 0;
	}

	dev = get_cpu_device(policy->cpu);
	WARN_ON(!dev);

	opp = dev_pm_opp_find_freq_exact(dev, freq_hz, true);
	if (IS_ERR(opp)) {
		dev_warn_ratelimited(dev, "Failed to find OPP for frequency %lu: %ld\n",
				     freq_hz, PTR_ERR(opp));
		return -EINVAL;
	}

	voltage = dev_pm_opp_get_voltage(opp);
	dev_pm_opp_put(opp);

	if (voltage == 0) {
		dev_err_ratelimited(dev, "Failed to get voltage for frequency %lu\n",
				    freq_hz);
		return -EINVAL;
	}

	return cpufreq_cdev->plat_get_static_power(cpumask, tz->passive_delay,
						  voltage, power);
}

/**
 * get_dynamic_power() - calculate the dynamic power
 * @cpufreq_cdev:	&cpufreq_cooling_device for this cdev
 * @freq:	current frequency
 *
 * Return: the dynamic power consumed by the cpus described by
 * @cpufreq_cdev.
 */
static u32 get_dynamic_power(struct cpufreq_cooling_device *cpufreq_cdev,
			     unsigned long freq)
{
	u32 raw_cpu_power;

	raw_cpu_power = cpu_freq_to_power(cpufreq_cdev, freq);
	return (raw_cpu_power * cpufreq_cdev->last_load) / 100;
}

/* cpufreq cooling device callback functions are defined below */

/**
 * cpufreq_get_max_state - callback function to get the max cooling state.
 * @cdev: thermal cooling device pointer.
 * @state: fill this variable with the max cooling state.
 *
 * Callback for the thermal cooling device to return the cpufreq
 * max cooling state.
 *
 * Return: 0 on success, an error code otherwise.
 */
static int cpufreq_get_max_state(struct thermal_cooling_device *cdev,
				 unsigned long *state)
{
	struct cpufreq_cooling_device *cpufreq_cdev = cdev->devdata;

	*state = cpufreq_cdev->max_level;
	return 0;
}

/**
 * cpufreq_get_cur_state - callback function to get the current cooling state.
 * @cdev: thermal cooling device pointer.
 * @state: fill this variable with the current cooling state.
 *
 * Callback for the thermal cooling device to return the cpufreq
 * current cooling state.
 *
 * Return: 0 on success, an error code otherwise.
 */
static int cpufreq_get_cur_state(struct thermal_cooling_device *cdev,
				 unsigned long *state)
{
	struct cpufreq_cooling_device *cpufreq_cdev = cdev->devdata;

	*state = cpufreq_cdev->cpufreq_state;

	return 0;
}

/**
 * cpufreq_set_cur_state - callback function to set the current cooling state.
 * @cdev: thermal cooling device pointer.
 * @state: set this variable to the current cooling state.
 *
 * Callback for the thermal cooling device to change the cpufreq
 * current cooling state.
 *
 * Return: 0 on success, an error code otherwise.
 */
static int cpufreq_set_cur_state(struct thermal_cooling_device *cdev,
				 unsigned long state)
{
	struct cpufreq_cooling_device *cpufreq_cdev = cdev->devdata;
	unsigned int clip_freq;

	/* Request state should be less than max_level */
	if (WARN_ON(state > cpufreq_cdev->max_level))
		return -EINVAL;

	/* Check if the old cooling action is same as new cooling action */
	if (cpufreq_cdev->cpufreq_state == state)
		return 0;

	clip_freq = cpufreq_cdev->freq_table[state].frequency;
	cpufreq_cdev->cpufreq_state = state;
	cpufreq_cdev->clipped_freq = clip_freq;

	cpufreq_update_policy(cpufreq_cdev->policy->cpu);

	return 0;
}

/**
 * cpufreq_get_requested_power() - get the current power
 * @cdev:	&thermal_cooling_device pointer
 * @tz:		a valid thermal zone device pointer
 * @power:	pointer in which to store the resulting power
 *
 * Calculate the current power consumption of the cpus in milliwatts
 * and store it in @power.  This function should actually calculate
 * the requested power, but it's hard to get the frequency that
 * cpufreq would have assigned if there were no thermal limits.
 * Instead, we calculate the current power on the assumption that the
 * immediate future will look like the immediate past.
 *
 * We use the current frequency and the average load since this
 * function was last called.  In reality, there could have been
 * multiple opps since this function was last called and that affects
 * the load calculation.  While it's not perfectly accurate, this
 * simplification is good enough and works.  REVISIT this, as more
 * complex code may be needed if experiments show that it's not
 * accurate enough.
 *
 * Return: 0 on success, -E* if getting the static power failed.
 */
static int cpufreq_get_requested_power(struct thermal_cooling_device *cdev,
				       struct thermal_zone_device *tz,
				       u32 *power)
{
	unsigned long freq;
	int i = 0, cpu, ret;
	u32 static_power, dynamic_power, total_load = 0;
	struct cpufreq_cooling_device *cpufreq_cdev = cdev->devdata;
	struct cpufreq_policy *policy = cpufreq_cdev->policy;
	u32 *load_cpu = NULL;

	freq = cpufreq_quick_get(policy->cpu);

	if (trace_thermal_power_cpu_get_power_enabled()) {
		u32 ncpus = cpumask_weight(policy->related_cpus);

		load_cpu = kcalloc(ncpus, sizeof(*load_cpu), GFP_KERNEL);
	}

	for_each_cpu(cpu, policy->related_cpus) {
		u32 load;

		if (cpu_online(cpu))
			load = get_load(cpufreq_cdev, cpu, i);
		else
			load = 0;

		total_load += load;
		if (trace_thermal_power_cpu_limit_enabled() && load_cpu)
			load_cpu[i] = load;

		i++;
	}

	cpufreq_cdev->last_load = total_load;

	dynamic_power = get_dynamic_power(cpufreq_cdev, freq);
	ret = get_static_power(cpufreq_cdev, tz, freq, &static_power);
	if (ret) {
		kfree(load_cpu);
		return ret;
	}

	if (load_cpu) {
		trace_thermal_power_cpu_get_power(policy->related_cpus, freq,
						  load_cpu, i, dynamic_power,
						  static_power);

		kfree(load_cpu);
	}

	*power = static_power + dynamic_power;
	return 0;
}

/**
 * cpufreq_state2power() - convert a cpu cdev state to power consumed
 * @cdev:	&thermal_cooling_device pointer
 * @tz:		a valid thermal zone device pointer
 * @state:	cooling device state to be converted
 * @power:	pointer in which to store the resulting power
 *
 * Convert cooling device state @state into power consumption in
 * milliwatts assuming 100% load.  Store the calculated power in
 * @power.
 *
 * Return: 0 on success, -EINVAL if the cooling device state could not
 * be converted into a frequency or other -E* if there was an error
 * when calculating the static power.
 */
static int cpufreq_state2power(struct thermal_cooling_device *cdev,
			       struct thermal_zone_device *tz,
			       unsigned long state, u32 *power)
{
	unsigned int freq, num_cpus;
	u32 static_power, dynamic_power;
	int ret;
	struct cpufreq_cooling_device *cpufreq_cdev = cdev->devdata;

	/* Request state should be less than max_level */
	if (WARN_ON(state > cpufreq_cdev->max_level))
		return -EINVAL;

	num_cpus = cpumask_weight(cpufreq_cdev->policy->cpus);

	freq = cpufreq_cdev->freq_table[state].frequency;
	dynamic_power = cpu_freq_to_power(cpufreq_cdev, freq) * num_cpus;
	ret = get_static_power(cpufreq_cdev, tz, freq, &static_power);
	if (ret)
		return ret;

	*power = static_power + dynamic_power;
	return ret;
}

/**
 * cpufreq_power2state() - convert power to a cooling device state
 * @cdev:	&thermal_cooling_device pointer
 * @tz:		a valid thermal zone device pointer
 * @power:	power in milliwatts to be converted
 * @state:	pointer in which to store the resulting state
 *
 * Calculate a cooling device state for the cpus described by @cdev
 * that would allow them to consume at most @power mW and store it in
 * @state.  Note that this calculation depends on external factors
 * such as the cpu load or the current static power.  Calling this
 * function with the same power as input can yield different cooling
 * device states depending on those external factors.
 *
 * Return: 0 on success, -ENODEV if no cpus are online or -EINVAL if
 * the calculated frequency could not be converted to a valid state.
 * The latter should not happen unless the frequencies available to
 * cpufreq have changed since the initialization of the cpu cooling
 * device.
 */
static int cpufreq_power2state(struct thermal_cooling_device *cdev,
			       struct thermal_zone_device *tz, u32 power,
			       unsigned long *state)
{
	unsigned int cur_freq, target_freq;
	int ret;
	s32 dyn_power;
	u32 last_load, normalised_power, static_power;
	struct cpufreq_cooling_device *cpufreq_cdev = cdev->devdata;
	struct cpufreq_policy *policy = cpufreq_cdev->policy;

	cur_freq = cpufreq_quick_get(policy->cpu);
	ret = get_static_power(cpufreq_cdev, tz, cur_freq, &static_power);
	if (ret)
		return ret;

	dyn_power = power - static_power;
	dyn_power = dyn_power > 0 ? dyn_power : 0;
	last_load = cpufreq_cdev->last_load ?: 1;
	normalised_power = (dyn_power * 100) / last_load;
	target_freq = cpu_power_to_freq(cpufreq_cdev, normalised_power);

	*state = get_level(cpufreq_cdev, target_freq);
	trace_thermal_power_cpu_limit(policy->related_cpus, target_freq, *state,
				      power);
	return 0;
}

/* Bind cpufreq callbacks to thermal cooling device ops */

static struct thermal_cooling_device_ops cpufreq_cooling_ops = {
	.get_max_state = cpufreq_get_max_state,
	.get_cur_state = cpufreq_get_cur_state,
	.set_cur_state = cpufreq_set_cur_state,
};

static struct thermal_cooling_device_ops cpufreq_power_cooling_ops = {
	.get_max_state		= cpufreq_get_max_state,
	.get_cur_state		= cpufreq_get_cur_state,
	.set_cur_state		= cpufreq_set_cur_state,
	.get_requested_power	= cpufreq_get_requested_power,
	.state2power		= cpufreq_state2power,
	.power2state		= cpufreq_power2state,
};

/* Notifier for cpufreq policy change */
static struct notifier_block thermal_cpufreq_notifier_block = {
	.notifier_call = cpufreq_thermal_notifier,
};

static unsigned int find_next_max(struct cpufreq_frequency_table *table,
				  unsigned int prev_max)
{
	struct cpufreq_frequency_table *pos;
	unsigned int max = 0;

	cpufreq_for_each_valid_entry(pos, table) {
		if (pos->frequency > max && pos->frequency < prev_max)
			max = pos->frequency;
	}

	return max;
}

/**
 * __cpufreq_cooling_register - helper function to create cpufreq cooling device
 * @np: a valid struct device_node to the cooling device device tree node
 * @policy: cpufreq policy
 * Normally this should be same as cpufreq policy->related_cpus.
 * @capacitance: dynamic power coefficient for these cpus
 * @plat_static_func: function to calculate the static power consumed by these
 *                    cpus (optional)
 *
 * This interface function registers the cpufreq cooling device with the name
 * "thermal-cpufreq-%x". This api can support multiple instances of cpufreq
 * cooling devices. It also gives the opportunity to link the cooling device
 * with a device tree node, in order to bind it via the thermal DT code.
 *
 * Return: a valid struct thermal_cooling_device pointer on success,
 * on failure, it returns a corresponding ERR_PTR().
 */
static struct thermal_cooling_device *
__cpufreq_cooling_register(struct device_node *np,
			struct cpufreq_policy *policy, u32 capacitance,
			get_static_t plat_static_func)
{
	struct thermal_cooling_device *cdev;
	struct cpufreq_cooling_device *cpufreq_cdev;
	char dev_name[THERMAL_NAME_LENGTH];
	unsigned int freq, i, num_cpus;
	int ret;
	struct thermal_cooling_device_ops *cooling_ops;
	bool first;

	if (IS_ERR_OR_NULL(policy)) {
		pr_err("%s: cpufreq policy isn't valid: %p", __func__, policy);
		return ERR_PTR(-EINVAL);
	}

	i = cpufreq_table_count_valid_entries(policy);
	if (!i) {
		pr_debug("%s: CPUFreq table not found or has no valid entries\n",
			 __func__);
		return ERR_PTR(-ENODEV);
	}

	cpufreq_cdev = kzalloc(sizeof(*cpufreq_cdev), GFP_KERNEL);
	if (!cpufreq_cdev)
		return ERR_PTR(-ENOMEM);

	cpufreq_cdev->policy = policy;
	num_cpus = cpumask_weight(policy->related_cpus);
	cpufreq_cdev->idle_time = kcalloc(num_cpus,
					 sizeof(*cpufreq_cdev->idle_time),
					 GFP_KERNEL);
	if (!cpufreq_cdev->idle_time) {
		cdev = ERR_PTR(-ENOMEM);
		goto free_cdev;
	}

	/* max_level is an index, not a counter */
	cpufreq_cdev->max_level = i - 1;

	cpufreq_cdev->freq_table = kmalloc_array(i,
					sizeof(*cpufreq_cdev->freq_table),
					GFP_KERNEL);
	if (!cpufreq_cdev->freq_table) {
		cdev = ERR_PTR(-ENOMEM);
		goto free_idle_time;
	}

	ret = ida_simple_get(&cpufreq_ida, 0, 0, GFP_KERNEL);
	if (ret < 0) {
		cdev = ERR_PTR(ret);
		goto free_table;
	}
	cpufreq_cdev->id = ret;

	snprintf(dev_name, sizeof(dev_name), "thermal-cpufreq-%d",
		 cpufreq_cdev->id);

	/* Fill freq-table in descending order of frequencies */
	for (i = 0, freq = -1; i <= cpufreq_cdev->max_level; i++) {
		freq = find_next_max(policy->freq_table, freq);
		cpufreq_cdev->freq_table[i].frequency = freq;

		/* Warn for duplicate entries */
		if (!freq)
			pr_warn("%s: table has duplicate entries\n", __func__);
		else
			pr_debug("%s: freq:%u KHz\n", __func__, freq);
	}

	if (capacitance) {
		cpufreq_cdev->plat_get_static_power = plat_static_func;

		ret = update_freq_table(cpufreq_cdev, capacitance);
		if (ret) {
			cdev = ERR_PTR(ret);
			goto remove_ida;
		}

		cooling_ops = &cpufreq_power_cooling_ops;
	} else {
		cooling_ops = &cpufreq_cooling_ops;
	}

	cdev = thermal_of_cooling_device_register(np, dev_name, cpufreq_cdev,
						  cooling_ops);
	if (IS_ERR(cdev))
		goto remove_ida;

	cpufreq_cdev->clipped_freq = cpufreq_cdev->freq_table[0].frequency;
	cpufreq_cdev->cdev = cdev;

	mutex_lock(&cooling_list_lock);
	/* Register the notifier for first cpufreq cooling device */
	first = list_empty(&cpufreq_cdev_list);
	list_add(&cpufreq_cdev->node, &cpufreq_cdev_list);
	mutex_unlock(&cooling_list_lock);

	if (first)
		cpufreq_register_notifier(&thermal_cpufreq_notifier_block,
					  CPUFREQ_POLICY_NOTIFIER);

	return cdev;

remove_ida:
	ida_simple_remove(&cpufreq_ida, cpufreq_cdev->id);
free_table:
	kfree(cpufreq_cdev->freq_table);
free_idle_time:
	kfree(cpufreq_cdev->idle_time);
free_cdev:
	kfree(cpufreq_cdev);
	return cdev;
}

/**
 * cpufreq_cooling_register - function to create cpufreq cooling device.
 * @policy: cpufreq policy
 *
 * This interface function registers the cpufreq cooling device with the name
 * "thermal-cpufreq-%x". This api can support multiple instances of cpufreq
 * cooling devices.
 *
 * Return: a valid struct thermal_cooling_device pointer on success,
 * on failure, it returns a corresponding ERR_PTR().
 */
struct thermal_cooling_device *
cpufreq_cooling_register(struct cpufreq_policy *policy)
{
	return __cpufreq_cooling_register(NULL, policy, 0, NULL);
}
EXPORT_SYMBOL_GPL(cpufreq_cooling_register);

/**
 * of_cpufreq_cooling_register - function to create cpufreq cooling device.
 * @np: a valid struct device_node to the cooling device device tree node
 * @policy: cpufreq policy
 *
 * This interface function registers the cpufreq cooling device with the name
 * "thermal-cpufreq-%x". This api can support multiple instances of cpufreq
 * cooling devices. Using this API, the cpufreq cooling device will be
 * linked to the device tree node provided.
 *
 * Return: a valid struct thermal_cooling_device pointer on success,
 * on failure, it returns a corresponding ERR_PTR().
 */
struct thermal_cooling_device *
of_cpufreq_cooling_register(struct device_node *np,
			    struct cpufreq_policy *policy)
{
	if (!np)
		return ERR_PTR(-EINVAL);

	return __cpufreq_cooling_register(np, policy, 0, NULL);
}
EXPORT_SYMBOL_GPL(of_cpufreq_cooling_register);

/**
 * cpufreq_power_cooling_register() - create cpufreq cooling device with power extensions
 * @policy:		cpufreq policy
 * @capacitance:	dynamic power coefficient for these cpus
 * @plat_static_func:	function to calculate the static power consumed by these
 *			cpus (optional)
 *
 * This interface function registers the cpufreq cooling device with
 * the name "thermal-cpufreq-%x".  This api can support multiple
 * instances of cpufreq cooling devices.  Using this function, the
 * cooling device will implement the power extensions by using a
 * simple cpu power model.  The cpus must have registered their OPPs
 * using the OPP library.
 *
 * An optional @plat_static_func may be provided to calculate the
 * static power consumed by these cpus.  If the platform's static
 * power consumption is unknown or negligible, make it NULL.
 *
 * Return: a valid struct thermal_cooling_device pointer on success,
 * on failure, it returns a corresponding ERR_PTR().
 */
struct thermal_cooling_device *
cpufreq_power_cooling_register(struct cpufreq_policy *policy, u32 capacitance,
			       get_static_t plat_static_func)
{
	return __cpufreq_cooling_register(NULL, policy, capacitance,
				plat_static_func);
}
EXPORT_SYMBOL(cpufreq_power_cooling_register);

/**
 * of_cpufreq_power_cooling_register() - create cpufreq cooling device with power extensions
 * @np:	a valid struct device_node to the cooling device device tree node
 * @policy: cpufreq policy
 * @capacitance:	dynamic power coefficient for these cpus
 * @plat_static_func:	function to calculate the static power consumed by these
 *			cpus (optional)
 *
 * This interface function registers the cpufreq cooling device with
 * the name "thermal-cpufreq-%x".  This api can support multiple
 * instances of cpufreq cooling devices.  Using this API, the cpufreq
 * cooling device will be linked to the device tree node provided.
 * Using this function, the cooling device will implement the power
 * extensions by using a simple cpu power model.  The cpus must have
 * registered their OPPs using the OPP library.
 *
 * An optional @plat_static_func may be provided to calculate the
 * static power consumed by these cpus.  If the platform's static
 * power consumption is unknown or negligible, make it NULL.
 *
 * Return: a valid struct thermal_cooling_device pointer on success,
 * on failure, it returns a corresponding ERR_PTR().
 */
struct thermal_cooling_device *
of_cpufreq_power_cooling_register(struct device_node *np,
				  struct cpufreq_policy *policy,
				  u32 capacitance,
				  get_static_t plat_static_func)
{
	if (!np)
		return ERR_PTR(-EINVAL);

	return __cpufreq_cooling_register(np, policy, capacitance,
				plat_static_func);
}
EXPORT_SYMBOL(of_cpufreq_power_cooling_register);

/**
 * cpufreq_cooling_unregister - function to remove cpufreq cooling device.
 * @cdev: thermal cooling device pointer.
 *
 * This interface function unregisters the "thermal-cpufreq-%x" cooling device.
 */
void cpufreq_cooling_unregister(struct thermal_cooling_device *cdev)
{
	struct cpufreq_cooling_device *cpufreq_cdev;
	bool last;

	if (!cdev)
		return;

	cpufreq_cdev = cdev->devdata;

	mutex_lock(&cooling_list_lock);
	list_del(&cpufreq_cdev->node);
	/* Unregister the notifier for the last cpufreq cooling device */
	last = list_empty(&cpufreq_cdev_list);
	mutex_unlock(&cooling_list_lock);

	if (last)
		cpufreq_unregister_notifier(&thermal_cpufreq_notifier_block,
					    CPUFREQ_POLICY_NOTIFIER);

	thermal_cooling_device_unregister(cpufreq_cdev->cdev);
	ida_simple_remove(&cpufreq_ida, cpufreq_cdev->id);
	kfree(cpufreq_cdev->idle_time);
	kfree(cpufreq_cdev->freq_table);
	kfree(cpufreq_cdev);
}
EXPORT_SYMBOL_GPL(cpufreq_cooling_unregister);<|MERGE_RESOLUTION|>--- conflicted
+++ resolved
@@ -134,40 +134,6 @@
 }
 
 /**
-<<<<<<< HEAD
- * cpufreq_cooling_get_level - for a given cpu, return the cooling level.
- * @cpu: cpu for which the level is required
- * @freq: the frequency of interest
- *
- * This function will match the cooling level corresponding to the
- * requested @freq and return it.
- *
- * Return: The matched cooling level on success or THERMAL_CSTATE_INVALID
- * otherwise.
- */
-unsigned long cpufreq_cooling_get_level(unsigned int cpu, unsigned int freq)
-{
-	struct cpufreq_cooling_device *cpufreq_dev;
-
-	mutex_lock(&cooling_list_lock);
-	list_for_each_entry(cpufreq_dev, &cpufreq_dev_list, node) {
-		if (cpumask_test_cpu(cpu, &cpufreq_dev->allowed_cpus)) {
-			unsigned long level = get_level(cpufreq_dev, freq);
-
-			mutex_unlock(&cooling_list_lock);
-			return level;
-		}
-	}
-	mutex_unlock(&cooling_list_lock);
-
-	pr_err("%s: cpu:%d not part of any cooling device\n", __func__, cpu);
-	return THERMAL_CSTATE_INVALID;
-}
-EXPORT_SYMBOL_GPL(cpufreq_cooling_get_level);
-
-/**
-=======
->>>>>>> f4a53352
  * cpufreq_thermal_notifier - notifier callback for cpufreq policy change.
  * @nb:	struct notifier_block * with callback info.
  * @event: value showing cpufreq event for which this function invoked.
