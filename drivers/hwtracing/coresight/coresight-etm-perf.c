--- conflicted
+++ resolved
@@ -194,10 +194,7 @@
 static void *etm_setup_aux(struct perf_event *event, void **pages,
 			   int nr_pages, bool overwrite)
 {
-<<<<<<< HEAD
-=======
 	u32 id;
->>>>>>> 1a03a6ab
 	int cpu = event->cpu;
 	cpumask_t *mask;
 	struct coresight_device *sink;
