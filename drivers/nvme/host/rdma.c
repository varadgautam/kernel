--- conflicted
+++ resolved
@@ -294,16 +294,9 @@
 	struct nvme_rdma_queue *queue = &ctrl->queues[queue_idx];
 
 	nvme_req(rq)->ctrl = &ctrl->ctrl;
-<<<<<<< HEAD
-	ret = nvme_rdma_alloc_qe(ibdev, &req->sqe, sizeof(struct nvme_command),
-			DMA_TO_DEVICE);
-	if (ret)
-		return ret;
-=======
 	req->sqe.data = kzalloc(sizeof(struct nvme_command), GFP_KERNEL);
 	if (!req->sqe.data)
 		return -ENOMEM;
->>>>>>> ecd3ad1c
 
 	req->queue = queue;
 
