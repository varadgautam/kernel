/*
 * drivers/mtd/nand/orion_nand.c
 *
 * NAND support for Marvell Orion SoC platforms
 *
 * Tzachi Perelstein <tzachi@marvell.com>
 *
 * This file is licensed under  the terms of the GNU General Public
 * License version 2. This program is licensed "as is" without any
 * warranty of any kind, whether express or implied.
 */

#include <linux/slab.h>
#include <linux/module.h>
#include <linux/platform_device.h>
#include <linux/of.h>
#include <linux/mtd/mtd.h>
#include <linux/mtd/nand.h>
#include <linux/mtd/partitions.h>
#include <linux/clk.h>
#include <linux/err.h>
#include <linux/io.h>
#include <asm/sizes.h>
#include <linux/platform_data/mtd-orion_nand.h>

struct orion_nand_info {
	struct nand_chip chip;
	struct clk *clk;
};

static void orion_nand_cmd_ctrl(struct mtd_info *mtd, int cmd, unsigned int ctrl)
{
	struct nand_chip *nc = mtd_to_nand(mtd);
	struct orion_nand_data *board = nand_get_controller_data(nc);
	u32 offs;

	if (cmd == NAND_CMD_NONE)
		return;

	if (ctrl & NAND_CLE)
		offs = (1 << board->cle);
	else if (ctrl & NAND_ALE)
		offs = (1 << board->ale);
	else
		return;

	if (nc->options & NAND_BUSWIDTH_16)
		offs <<= 1;

	writeb(cmd, nc->IO_ADDR_W + offs);
}

static void orion_nand_read_buf(struct mtd_info *mtd, uint8_t *buf, int len)
{
	struct nand_chip *chip = mtd_to_nand(mtd);
	void __iomem *io_base = chip->IO_ADDR_R;
	uint64_t *buf64;
	int i = 0;

	while (len && (unsigned long)buf & 7) {
		*buf++ = readb(io_base);
		len--;
	}
	buf64 = (uint64_t *)buf;
	while (i < len/8) {
		/*
		 * Since GCC has no proper constraint (PR 43518)
		 * force x variable to r2/r3 registers as ldrd instruction
		 * requires first register to be even.
		 */
		register uint64_t x asm ("r2");

		asm volatile ("ldrd\t%0, [%1]" : "=&r" (x) : "r" (io_base));
		buf64[i++] = x;
	}
	i *= 8;
	while (i < len)
		buf[i++] = readb(io_base);
}

static int __init orion_nand_probe(struct platform_device *pdev)
{
	struct orion_nand_info *info;
	struct mtd_info *mtd;
	struct nand_chip *nc;
	struct orion_nand_data *board;
	struct resource *res;
	void __iomem *io_base;
	int ret = 0;
	u32 val = 0;

	info = devm_kzalloc(&pdev->dev,
			sizeof(struct orion_nand_info),
			GFP_KERNEL);
	if (!info)
		return -ENOMEM;
	nc = &info->chip;
	mtd = nand_to_mtd(nc);

	res = platform_get_resource(pdev, IORESOURCE_MEM, 0);
	io_base = devm_ioremap_resource(&pdev->dev, res);

	if (IS_ERR(io_base))
		return PTR_ERR(io_base);

	if (pdev->dev.of_node) {
		board = devm_kzalloc(&pdev->dev, sizeof(struct orion_nand_data),
					GFP_KERNEL);
		if (!board)
			return -ENOMEM;
		if (!of_property_read_u32(pdev->dev.of_node, "cle", &val))
			board->cle = (u8)val;
		else
			board->cle = 0;
		if (!of_property_read_u32(pdev->dev.of_node, "ale", &val))
			board->ale = (u8)val;
		else
			board->ale = 1;
		if (!of_property_read_u32(pdev->dev.of_node,
						"bank-width", &val))
			board->width = (u8)val * 8;
		else
			board->width = 8;
		if (!of_property_read_u32(pdev->dev.of_node,
						"chip-delay", &val))
			board->chip_delay = (u8)val;
	} else {
		board = dev_get_platdata(&pdev->dev);
	}

	mtd->dev.parent = &pdev->dev;

	nand_set_controller_data(nc, board);
	nand_set_flash_node(nc, pdev->dev.of_node);
	nc->IO_ADDR_R = nc->IO_ADDR_W = io_base;
	nc->cmd_ctrl = orion_nand_cmd_ctrl;
	nc->read_buf = orion_nand_read_buf;
	nc->ecc.mode = NAND_ECC_SOFT;
	nc->ecc.algo = NAND_ECC_HAMMING;

	if (board->chip_delay)
		nc->chip_delay = board->chip_delay;

	WARN(board->width > 16,
		"%d bit bus width out of range",
		board->width);

	if (board->width == 16)
		nc->options |= NAND_BUSWIDTH_16;

	if (board->dev_ready)
		nc->dev_ready = board->dev_ready;

	platform_set_drvdata(pdev, info);

	/* Not all platforms can gate the clock, so it is not
	   an error if the clock does not exists. */
	info->clk = devm_clk_get(&pdev->dev, NULL);
<<<<<<< HEAD
	if (!IS_ERR(info->clk))
		clk_prepare_enable(info->clk);
=======
	if (IS_ERR(info->clk)) {
		ret = PTR_ERR(info->clk);
		if (ret == -ENOENT) {
			info->clk = NULL;
		} else {
			dev_err(&pdev->dev, "failed to get clock!\n");
			return ret;
		}
	}
>>>>>>> a122c576

	clk_prepare_enable(info->clk);

	ret = nand_scan(mtd, 1);
	if (ret)
		goto no_dev;

	mtd->name = "orion_nand";
	ret = mtd_device_register(mtd, board->parts, board->nr_parts);
	if (ret) {
		nand_release(mtd);
		goto no_dev;
	}

	return 0;

no_dev:
<<<<<<< HEAD
	if (!IS_ERR(info->clk))
		clk_disable_unprepare(info->clk);

=======
	clk_disable_unprepare(info->clk);
>>>>>>> a122c576
	return ret;
}

static int orion_nand_remove(struct platform_device *pdev)
{
	struct orion_nand_info *info = platform_get_drvdata(pdev);
	struct nand_chip *chip = &info->chip;
	struct mtd_info *mtd = nand_to_mtd(chip);

	nand_release(mtd);

<<<<<<< HEAD
	if (!IS_ERR(info->clk))
		clk_disable_unprepare(info->clk);
=======
	clk_disable_unprepare(info->clk);
>>>>>>> a122c576

	return 0;
}

#ifdef CONFIG_OF
static const struct of_device_id orion_nand_of_match_table[] = {
	{ .compatible = "marvell,orion-nand", },
	{},
};
MODULE_DEVICE_TABLE(of, orion_nand_of_match_table);
#endif

static struct platform_driver orion_nand_driver = {
	.remove		= orion_nand_remove,
	.driver		= {
		.name	= "orion_nand",
		.of_match_table = of_match_ptr(orion_nand_of_match_table),
	},
};

module_platform_driver_probe(orion_nand_driver, orion_nand_probe);

MODULE_LICENSE("GPL");
MODULE_AUTHOR("Tzachi Perelstein");
MODULE_DESCRIPTION("NAND glue for Orion platforms");
MODULE_ALIAS("platform:orion_nand");<|MERGE_RESOLUTION|>--- conflicted
+++ resolved
@@ -156,10 +156,6 @@
 	/* Not all platforms can gate the clock, so it is not
 	   an error if the clock does not exists. */
 	info->clk = devm_clk_get(&pdev->dev, NULL);
-<<<<<<< HEAD
-	if (!IS_ERR(info->clk))
-		clk_prepare_enable(info->clk);
-=======
 	if (IS_ERR(info->clk)) {
 		ret = PTR_ERR(info->clk);
 		if (ret == -ENOENT) {
@@ -169,7 +165,6 @@
 			return ret;
 		}
 	}
->>>>>>> a122c576
 
 	clk_prepare_enable(info->clk);
 
@@ -187,13 +182,7 @@
 	return 0;
 
 no_dev:
-<<<<<<< HEAD
-	if (!IS_ERR(info->clk))
-		clk_disable_unprepare(info->clk);
-
-=======
 	clk_disable_unprepare(info->clk);
->>>>>>> a122c576
 	return ret;
 }
 
@@ -205,12 +194,7 @@
 
 	nand_release(mtd);
 
-<<<<<<< HEAD
-	if (!IS_ERR(info->clk))
-		clk_disable_unprepare(info->clk);
-=======
 	clk_disable_unprepare(info->clk);
->>>>>>> a122c576
 
 	return 0;
 }
