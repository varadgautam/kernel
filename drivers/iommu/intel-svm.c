// SPDX-License-Identifier: GPL-2.0-only
/*
 * Copyright © 2015 Intel Corporation.
 *
 * Authors: David Woodhouse <dwmw2@infradead.org>
 */

#include <linux/intel-iommu.h>
#include <linux/mmu_notifier.h>
#include <linux/sched.h>
#include <linux/sched/mm.h>
#include <linux/slab.h>
#include <linux/intel-svm.h>
#include <linux/rculist.h>
#include <linux/pci.h>
#include <linux/pci-ats.h>
#include <linux/dmar.h>
#include <linux/interrupt.h>
#include <linux/mm_types.h>
#include <linux/ioasid.h>
#include <asm/page.h>

#include "intel-pasid.h"

static irqreturn_t prq_event_thread(int irq, void *d);

#define PRQ_ORDER 0

int intel_svm_enable_prq(struct intel_iommu *iommu)
{
	struct page *pages;
	int irq, ret;

	pages = alloc_pages(GFP_KERNEL | __GFP_ZERO, PRQ_ORDER);
	if (!pages) {
		pr_warn("IOMMU: %s: Failed to allocate page request queue\n",
			iommu->name);
		return -ENOMEM;
	}
	iommu->prq = page_address(pages);

	irq = dmar_alloc_hwirq(DMAR_UNITS_SUPPORTED + iommu->seq_id, iommu->node, iommu);
	if (irq <= 0) {
		pr_err("IOMMU: %s: Failed to create IRQ vector for page request queue\n",
		       iommu->name);
		ret = -EINVAL;
	err:
		free_pages((unsigned long)iommu->prq, PRQ_ORDER);
		iommu->prq = NULL;
		return ret;
	}
	iommu->pr_irq = irq;

	snprintf(iommu->prq_name, sizeof(iommu->prq_name), "dmar%d-prq", iommu->seq_id);

	ret = request_threaded_irq(irq, NULL, prq_event_thread, IRQF_ONESHOT,
				   iommu->prq_name, iommu);
	if (ret) {
		pr_err("IOMMU: %s: Failed to request IRQ for page request queue\n",
		       iommu->name);
		dmar_free_hwirq(irq);
		iommu->pr_irq = 0;
		goto err;
	}
	dmar_writeq(iommu->reg + DMAR_PQH_REG, 0ULL);
	dmar_writeq(iommu->reg + DMAR_PQT_REG, 0ULL);
	dmar_writeq(iommu->reg + DMAR_PQA_REG, virt_to_phys(iommu->prq) | PRQ_ORDER);

	return 0;
}

int intel_svm_finish_prq(struct intel_iommu *iommu)
{
	dmar_writeq(iommu->reg + DMAR_PQH_REG, 0ULL);
	dmar_writeq(iommu->reg + DMAR_PQT_REG, 0ULL);
	dmar_writeq(iommu->reg + DMAR_PQA_REG, 0ULL);

	if (iommu->pr_irq) {
		free_irq(iommu->pr_irq, iommu);
		dmar_free_hwirq(iommu->pr_irq);
		iommu->pr_irq = 0;
	}

	free_pages((unsigned long)iommu->prq, PRQ_ORDER);
	iommu->prq = NULL;

	return 0;
}

static inline bool intel_svm_capable(struct intel_iommu *iommu)
{
	return iommu->flags & VTD_FLAG_SVM_CAPABLE;
}

void intel_svm_check(struct intel_iommu *iommu)
{
	if (!pasid_supported(iommu))
		return;

	if (cpu_feature_enabled(X86_FEATURE_GBPAGES) &&
	    !cap_fl1gp_support(iommu->cap)) {
		pr_err("%s SVM disabled, incompatible 1GB page capability\n",
		       iommu->name);
		return;
	}

	if (cpu_feature_enabled(X86_FEATURE_LA57) &&
	    !cap_5lp_support(iommu->cap)) {
		pr_err("%s SVM disabled, incompatible paging mode\n",
		       iommu->name);
		return;
	}

	iommu->flags |= VTD_FLAG_SVM_CAPABLE;
}

static void intel_flush_svm_range_dev (struct intel_svm *svm, struct intel_svm_dev *sdev,
				unsigned long address, unsigned long pages, int ih)
{
	struct qi_desc desc;

	if (pages == -1) {
		desc.qw0 = QI_EIOTLB_PASID(svm->pasid) |
			QI_EIOTLB_DID(sdev->did) |
			QI_EIOTLB_GRAN(QI_GRAN_NONG_PASID) |
			QI_EIOTLB_TYPE;
		desc.qw1 = 0;
	} else {
		int mask = ilog2(__roundup_pow_of_two(pages));

		desc.qw0 = QI_EIOTLB_PASID(svm->pasid) |
				QI_EIOTLB_DID(sdev->did) |
				QI_EIOTLB_GRAN(QI_GRAN_PSI_PASID) |
				QI_EIOTLB_TYPE;
		desc.qw1 = QI_EIOTLB_ADDR(address) |
				QI_EIOTLB_IH(ih) |
				QI_EIOTLB_AM(mask);
	}
	desc.qw2 = 0;
	desc.qw3 = 0;
	qi_submit_sync(&desc, svm->iommu);

	if (sdev->dev_iotlb) {
		desc.qw0 = QI_DEV_EIOTLB_PASID(svm->pasid) |
				QI_DEV_EIOTLB_SID(sdev->sid) |
				QI_DEV_EIOTLB_QDEP(sdev->qdep) |
				QI_DEIOTLB_TYPE;
		if (pages == -1) {
			desc.qw1 = QI_DEV_EIOTLB_ADDR(-1ULL >> 1) |
					QI_DEV_EIOTLB_SIZE;
		} else if (pages > 1) {
			/* The least significant zero bit indicates the size. So,
			 * for example, an "address" value of 0x12345f000 will
			 * flush from 0x123440000 to 0x12347ffff (256KiB). */
			unsigned long last = address + ((unsigned long)(pages - 1) << VTD_PAGE_SHIFT);
			unsigned long mask = __rounddown_pow_of_two(address ^ last);

			desc.qw1 = QI_DEV_EIOTLB_ADDR((address & ~mask) |
					(mask - 1)) | QI_DEV_EIOTLB_SIZE;
		} else {
			desc.qw1 = QI_DEV_EIOTLB_ADDR(address);
		}
		desc.qw2 = 0;
		desc.qw3 = 0;
		qi_submit_sync(&desc, svm->iommu);
	}
}

static void intel_flush_svm_range(struct intel_svm *svm, unsigned long address,
				unsigned long pages, int ih)
{
	struct intel_svm_dev *sdev;

	rcu_read_lock();
	list_for_each_entry_rcu(sdev, &svm->devs, list)
		intel_flush_svm_range_dev(svm, sdev, address, pages, ih);
	rcu_read_unlock();
}

/* Pages have been freed at this point */
static void intel_invalidate_range(struct mmu_notifier *mn,
				   struct mm_struct *mm,
				   unsigned long start, unsigned long end)
{
	struct intel_svm *svm = container_of(mn, struct intel_svm, notifier);

	intel_flush_svm_range(svm, start,
			      (end - start + PAGE_SIZE - 1) >> VTD_PAGE_SHIFT, 0);
}

static void intel_mm_release(struct mmu_notifier *mn, struct mm_struct *mm)
{
	struct intel_svm *svm = container_of(mn, struct intel_svm, notifier);
	struct intel_svm_dev *sdev;

	/* This might end up being called from exit_mmap(), *before* the page
	 * tables are cleared. And __mmu_notifier_release() will delete us from
	 * the list of notifiers so that our invalidate_range() callback doesn't
	 * get called when the page tables are cleared. So we need to protect
	 * against hardware accessing those page tables.
	 *
	 * We do it by clearing the entry in the PASID table and then flushing
	 * the IOTLB and the PASID table caches. This might upset hardware;
	 * perhaps we'll want to point the PASID to a dummy PGD (like the zero
	 * page) so that we end up taking a fault that the hardware really
	 * *has* to handle gracefully without affecting other processes.
	 */
	rcu_read_lock();
	list_for_each_entry_rcu(sdev, &svm->devs, list) {
		intel_pasid_tear_down_entry(svm->iommu, sdev->dev, svm->pasid);
		intel_flush_svm_range_dev(svm, sdev, 0, -1, 0);
	}
	rcu_read_unlock();

}

static const struct mmu_notifier_ops intel_mmuops = {
	.release = intel_mm_release,
	.invalidate_range = intel_invalidate_range,
};

static DEFINE_MUTEX(pasid_mutex);
static LIST_HEAD(global_svm_list);

#define for_each_svm_dev(sdev, svm, d)			\
	list_for_each_entry((sdev), &(svm)->devs, list)	\
		if ((d) != (sdev)->dev) {} else

int intel_svm_bind_mm(struct device *dev, int *pasid, int flags, struct svm_dev_ops *ops)
{
	struct intel_iommu *iommu = intel_svm_device_to_iommu(dev);
	struct device_domain_info *info;
	struct intel_svm_dev *sdev;
	struct intel_svm *svm = NULL;
	struct mm_struct *mm = NULL;
	int pasid_max;
	int ret;

	if (!iommu || dmar_disabled)
		return -EINVAL;

	if (!intel_svm_capable(iommu))
		return -ENOTSUPP;

	if (dev_is_pci(dev)) {
		pasid_max = pci_max_pasids(to_pci_dev(dev));
		if (pasid_max < 0)
			return -EINVAL;
	} else
		pasid_max = 1 << 20;

	if (flags & SVM_FLAG_SUPERVISOR_MODE) {
		if (!ecap_srs(iommu->ecap))
			return -EINVAL;
	} else if (pasid) {
		mm = get_task_mm(current);
		BUG_ON(!mm);
	}

	mutex_lock(&pasid_mutex);
	if (pasid && !(flags & SVM_FLAG_PRIVATE_PASID)) {
		struct intel_svm *t;

		list_for_each_entry(t, &global_svm_list, list) {
			if (t->mm != mm || (t->flags & SVM_FLAG_PRIVATE_PASID))
				continue;

			svm = t;
			if (svm->pasid >= pasid_max) {
				dev_warn(dev,
					 "Limited PASID width. Cannot use existing PASID %d\n",
					 svm->pasid);
				ret = -ENOSPC;
				goto out;
			}

			/* Find the matching device in svm list */
			for_each_svm_dev(sdev, svm, dev) {
				if (sdev->ops != ops) {
					ret = -EBUSY;
					goto out;
				}
				sdev->users++;
				goto success;
			}

			break;
		}
	}

	sdev = kzalloc(sizeof(*sdev), GFP_KERNEL);
	if (!sdev) {
		ret = -ENOMEM;
		goto out;
	}
	sdev->dev = dev;

	ret = intel_iommu_enable_pasid(iommu, dev);
	if (ret || !pasid) {
		/* If they don't actually want to assign a PASID, this is
		 * just an enabling check/preparation. */
		kfree(sdev);
		goto out;
	}

	info = dev->archdata.iommu;
	if (!info || !info->pasid_supported) {
		kfree(sdev);
		goto out;
	}

	sdev->did = FLPT_DEFAULT_DID;
	sdev->sid = PCI_DEVID(info->bus, info->devfn);
	if (info->ats_enabled) {
		sdev->dev_iotlb = 1;
		sdev->qdep = info->ats_qdep;
		if (sdev->qdep >= QI_DEV_EIOTLB_MAX_INVS)
			sdev->qdep = 0;
	}

	/* Finish the setup now we know we're keeping it */
	sdev->users = 1;
	sdev->ops = ops;
	init_rcu_head(&sdev->rcu);

	if (!svm) {
		svm = kzalloc(sizeof(*svm), GFP_KERNEL);
		if (!svm) {
			ret = -ENOMEM;
			kfree(sdev);
			goto out;
		}
		svm->iommu = iommu;

		if (pasid_max > intel_pasid_max_id)
			pasid_max = intel_pasid_max_id;

<<<<<<< HEAD
		/* Do not use PASID 0 in caching mode (virtualised IOMMU) */
		ret = intel_pasid_alloc_id(svm,
					   !!cap_caching_mode(iommu->cap),
					   pasid_max, GFP_KERNEL);
		if (ret < 0) {
=======
		/* Do not use PASID 0, reserved for RID to PASID */
		svm->pasid = ioasid_alloc(NULL, PASID_MIN,
					  pasid_max - 1, svm);
		if (svm->pasid == INVALID_IOASID) {
>>>>>>> 7117be3f
			kfree(svm);
			kfree(sdev);
			ret = -ENOSPC;
			goto out;
		}
		svm->notifier.ops = &intel_mmuops;
		svm->mm = mm;
		svm->flags = flags;
		INIT_LIST_HEAD_RCU(&svm->devs);
		INIT_LIST_HEAD(&svm->list);
		ret = -ENOMEM;
		if (mm) {
			ret = mmu_notifier_register(&svm->notifier, mm);
			if (ret) {
				ioasid_free(svm->pasid);
				kfree(svm);
				kfree(sdev);
				goto out;
			}
		}

		spin_lock(&iommu->lock);
		ret = intel_pasid_setup_first_level(iommu, dev,
				mm ? mm->pgd : init_mm.pgd,
				svm->pasid, FLPT_DEFAULT_DID,
				(mm ? 0 : PASID_FLAG_SUPERVISOR_MODE) |
				(cpu_feature_enabled(X86_FEATURE_LA57) ?
				 PASID_FLAG_FL5LP : 0));
		spin_unlock(&iommu->lock);
		if (ret) {
			if (mm)
				mmu_notifier_unregister(&svm->notifier, mm);
			ioasid_free(svm->pasid);
			kfree(svm);
			kfree(sdev);
			goto out;
		}

		list_add_tail(&svm->list, &global_svm_list);
	} else {
		/*
		 * Binding a new device with existing PASID, need to setup
		 * the PASID entry.
		 */
		spin_lock(&iommu->lock);
		ret = intel_pasid_setup_first_level(iommu, dev,
						mm ? mm->pgd : init_mm.pgd,
						svm->pasid, FLPT_DEFAULT_DID,
						(mm ? 0 : PASID_FLAG_SUPERVISOR_MODE) |
						(cpu_feature_enabled(X86_FEATURE_LA57) ?
						PASID_FLAG_FL5LP : 0));
		spin_unlock(&iommu->lock);
		if (ret) {
			kfree(sdev);
			goto out;
		}
	}
	list_add_rcu(&sdev->list, &svm->devs);

 success:
	*pasid = svm->pasid;
	ret = 0;
 out:
	mutex_unlock(&pasid_mutex);
	if (mm)
		mmput(mm);
	return ret;
}
EXPORT_SYMBOL_GPL(intel_svm_bind_mm);

int intel_svm_unbind_mm(struct device *dev, int pasid)
{
	struct intel_svm_dev *sdev;
	struct intel_iommu *iommu;
	struct intel_svm *svm;
	int ret = -EINVAL;

	mutex_lock(&pasid_mutex);
	iommu = intel_svm_device_to_iommu(dev);
	if (!iommu)
		goto out;

	svm = ioasid_find(NULL, pasid, NULL);
	if (!svm)
		goto out;

	if (IS_ERR(svm)) {
		ret = PTR_ERR(svm);
		goto out;
	}

	for_each_svm_dev(sdev, svm, dev) {
		ret = 0;
		sdev->users--;
		if (!sdev->users) {
			list_del_rcu(&sdev->list);
			/* Flush the PASID cache and IOTLB for this device.
			 * Note that we do depend on the hardware *not* using
			 * the PASID any more. Just as we depend on other
			 * devices never using PASIDs that they have no right
			 * to use. We have a *shared* PASID table, because it's
			 * large and has to be physically contiguous. So it's
			 * hard to be as defensive as we might like. */
			intel_pasid_tear_down_entry(iommu, dev, svm->pasid);
			intel_flush_svm_range_dev(svm, sdev, 0, -1, 0);
			kfree_rcu(sdev, rcu);

			if (list_empty(&svm->devs)) {
				ioasid_free(svm->pasid);
				if (svm->mm)
					mmu_notifier_unregister(&svm->notifier, svm->mm);
				list_del(&svm->list);
				/* We mandate that no page faults may be outstanding
				 * for the PASID when intel_svm_unbind_mm() is called.
				 * If that is not obeyed, subtle errors will happen.
				 * Let's make them less subtle... */
				memset(svm, 0x6b, sizeof(*svm));
				kfree(svm);
			}
		}
		break;
	}
 out:
	mutex_unlock(&pasid_mutex);

	return ret;
}
EXPORT_SYMBOL_GPL(intel_svm_unbind_mm);

int intel_svm_is_pasid_valid(struct device *dev, int pasid)
{
	struct intel_iommu *iommu;
	struct intel_svm *svm;
	int ret = -EINVAL;

	mutex_lock(&pasid_mutex);
	iommu = intel_svm_device_to_iommu(dev);
	if (!iommu)
		goto out;

	svm = ioasid_find(NULL, pasid, NULL);
	if (!svm)
		goto out;

	if (IS_ERR(svm)) {
		ret = PTR_ERR(svm);
		goto out;
	}
	/* init_mm is used in this case */
	if (!svm->mm)
		ret = 1;
	else if (atomic_read(&svm->mm->mm_users) > 0)
		ret = 1;
	else
		ret = 0;

 out:
	mutex_unlock(&pasid_mutex);

	return ret;
}
EXPORT_SYMBOL_GPL(intel_svm_is_pasid_valid);

/* Page request queue descriptor */
struct page_req_dsc {
	union {
		struct {
			u64 type:8;
			u64 pasid_present:1;
			u64 priv_data_present:1;
			u64 rsvd:6;
			u64 rid:16;
			u64 pasid:20;
			u64 exe_req:1;
			u64 pm_req:1;
			u64 rsvd2:10;
		};
		u64 qw_0;
	};
	union {
		struct {
			u64 rd_req:1;
			u64 wr_req:1;
			u64 lpig:1;
			u64 prg_index:9;
			u64 addr:52;
		};
		u64 qw_1;
	};
	u64 priv_data[2];
};

#define PRQ_RING_MASK ((0x1000 << PRQ_ORDER) - 0x10)

static bool access_error(struct vm_area_struct *vma, struct page_req_dsc *req)
{
	unsigned long requested = 0;

	if (req->exe_req)
		requested |= VM_EXEC;

	if (req->rd_req)
		requested |= VM_READ;

	if (req->wr_req)
		requested |= VM_WRITE;

	return (requested & ~vma->vm_flags) != 0;
}

static bool is_canonical_address(u64 addr)
{
	int shift = 64 - (__VIRTUAL_MASK_SHIFT + 1);
	long saddr = (long) addr;

	return (((saddr << shift) >> shift) == saddr);
}

static irqreturn_t prq_event_thread(int irq, void *d)
{
	struct intel_iommu *iommu = d;
	struct intel_svm *svm = NULL;
	int head, tail, handled = 0;

	/* Clear PPR bit before reading head/tail registers, to
	 * ensure that we get a new interrupt if needed. */
	writel(DMA_PRS_PPR, iommu->reg + DMAR_PRS_REG);

	tail = dmar_readq(iommu->reg + DMAR_PQT_REG) & PRQ_RING_MASK;
	head = dmar_readq(iommu->reg + DMAR_PQH_REG) & PRQ_RING_MASK;
	while (head != tail) {
		struct intel_svm_dev *sdev;
		struct vm_area_struct *vma;
		struct page_req_dsc *req;
		struct qi_desc resp;
		int result;
		vm_fault_t ret;
		u64 address;

		handled = 1;

		req = &iommu->prq[head / sizeof(*req)];

		result = QI_RESP_FAILURE;
		address = (u64)req->addr << VTD_PAGE_SHIFT;
		if (!req->pasid_present) {
			pr_err("%s: Page request without PASID: %08llx %08llx\n",
			       iommu->name, ((unsigned long long *)req)[0],
			       ((unsigned long long *)req)[1]);
			goto no_pasid;
		}

		if (!svm || svm->pasid != req->pasid) {
			rcu_read_lock();
			svm = ioasid_find(NULL, req->pasid, NULL);
			/* It *can't* go away, because the driver is not permitted
			 * to unbind the mm while any page faults are outstanding.
			 * So we only need RCU to protect the internal idr code. */
			rcu_read_unlock();
			if (IS_ERR_OR_NULL(svm)) {
				pr_err("%s: Page request for invalid PASID %d: %08llx %08llx\n",
				       iommu->name, req->pasid, ((unsigned long long *)req)[0],
				       ((unsigned long long *)req)[1]);
				goto no_pasid;
			}
		}

		result = QI_RESP_INVALID;
		/* Since we're using init_mm.pgd directly, we should never take
		 * any faults on kernel addresses. */
		if (!svm->mm)
			goto bad_req;
		/* If the mm is already defunct, don't handle faults. */
		if (!mmget_not_zero(svm->mm))
			goto bad_req;

		/* If address is not canonical, return invalid response */
		if (!is_canonical_address(address))
			goto bad_req;

		down_read(&svm->mm->mmap_sem);
		vma = find_extend_vma(svm->mm, address);
		if (!vma || address < vma->vm_start)
			goto invalid;

		if (access_error(vma, req))
			goto invalid;

		ret = handle_mm_fault(vma, address,
				      req->wr_req ? FAULT_FLAG_WRITE : 0);
		if (ret & VM_FAULT_ERROR)
			goto invalid;

		result = QI_RESP_SUCCESS;
	invalid:
		up_read(&svm->mm->mmap_sem);
		mmput(svm->mm);
	bad_req:
		/* Accounting for major/minor faults? */
		rcu_read_lock();
		list_for_each_entry_rcu(sdev, &svm->devs, list) {
			if (sdev->sid == req->rid)
				break;
		}
		/* Other devices can go away, but the drivers are not permitted
		 * to unbind while any page faults might be in flight. So it's
		 * OK to drop the 'lock' here now we have it. */
		rcu_read_unlock();

		if (WARN_ON(&sdev->list == &svm->devs))
			sdev = NULL;

		if (sdev && sdev->ops && sdev->ops->fault_cb) {
			int rwxp = (req->rd_req << 3) | (req->wr_req << 2) |
				(req->exe_req << 1) | (req->pm_req);
			sdev->ops->fault_cb(sdev->dev, req->pasid, req->addr,
					    req->priv_data, rwxp, result);
		}
		/* We get here in the error case where the PASID lookup failed,
		   and these can be NULL. Do not use them below this point! */
		sdev = NULL;
		svm = NULL;
	no_pasid:
		if (req->lpig || req->priv_data_present) {
			/*
			 * Per VT-d spec. v3.0 ch7.7, system software must
			 * respond with page group response if private data
			 * is present (PDP) or last page in group (LPIG) bit
			 * is set. This is an additional VT-d feature beyond
			 * PCI ATS spec.
			 */
			resp.qw0 = QI_PGRP_PASID(req->pasid) |
				QI_PGRP_DID(req->rid) |
				QI_PGRP_PASID_P(req->pasid_present) |
				QI_PGRP_PDP(req->pasid_present) |
				QI_PGRP_RESP_CODE(result) |
				QI_PGRP_RESP_TYPE;
			resp.qw1 = QI_PGRP_IDX(req->prg_index) |
				QI_PGRP_LPIG(req->lpig);

			if (req->priv_data_present)
				memcpy(&resp.qw2, req->priv_data,
				       sizeof(req->priv_data));
			resp.qw2 = 0;
			resp.qw3 = 0;
			qi_submit_sync(&resp, iommu);
		}
		head = (head + sizeof(*req)) & PRQ_RING_MASK;
	}

	dmar_writeq(iommu->reg + DMAR_PQH_REG, tail);

	return IRQ_RETVAL(handled);
}<|MERGE_RESOLUTION|>--- conflicted
+++ resolved
@@ -335,18 +335,10 @@
 		if (pasid_max > intel_pasid_max_id)
 			pasid_max = intel_pasid_max_id;
 
-<<<<<<< HEAD
-		/* Do not use PASID 0 in caching mode (virtualised IOMMU) */
-		ret = intel_pasid_alloc_id(svm,
-					   !!cap_caching_mode(iommu->cap),
-					   pasid_max, GFP_KERNEL);
-		if (ret < 0) {
-=======
 		/* Do not use PASID 0, reserved for RID to PASID */
 		svm->pasid = ioasid_alloc(NULL, PASID_MIN,
 					  pasid_max - 1, svm);
 		if (svm->pasid == INVALID_IOASID) {
->>>>>>> 7117be3f
 			kfree(svm);
 			kfree(sdev);
 			ret = -ENOSPC;
