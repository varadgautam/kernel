/*
 * Copyright (C) 2014 NVIDIA CORPORATION.  All rights reserved.
 *
 * This program is free software; you can redistribute it and/or modify
 * it under the terms of the GNU General Public License version 2 as
 * published by the Free Software Foundation.
 */

#include <linux/of.h>
#include <linux/mm.h>

#include <dt-bindings/memory/tegra30-mc.h>

#include "mc.h"

static const struct tegra_mc_client tegra30_mc_clients[] = {
	{
		.id = 0x00,
		.name = "ptcr",
		.swgroup = TEGRA_SWGROUP_PTC,
	}, {
		.id = 0x01,
		.name = "display0a",
		.swgroup = TEGRA_SWGROUP_DC,
		.smmu = {
			.reg = 0x228,
			.bit = 1,
		},
		.la = {
			.reg = 0x2e8,
			.shift = 0,
			.mask = 0xff,
			.def = 0x4e,
		},
	}, {
		.id = 0x02,
		.name = "display0ab",
		.swgroup = TEGRA_SWGROUP_DCB,
		.smmu = {
			.reg = 0x228,
			.bit = 2,
		},
		.la = {
			.reg = 0x2f4,
			.shift = 0,
			.mask = 0xff,
			.def = 0x4e,
		},
	}, {
		.id = 0x03,
		.name = "display0b",
		.swgroup = TEGRA_SWGROUP_DC,
		.smmu = {
			.reg = 0x228,
			.bit = 3,
		},
		.la = {
			.reg = 0x2e8,
			.shift = 16,
			.mask = 0xff,
			.def = 0x4e,
		},
	}, {
		.id = 0x04,
		.name = "display0bb",
		.swgroup = TEGRA_SWGROUP_DCB,
		.smmu = {
			.reg = 0x228,
			.bit = 4,
		},
		.la = {
			.reg = 0x2f4,
			.shift = 16,
			.mask = 0xff,
			.def = 0x4e,
		},
	}, {
		.id = 0x05,
		.name = "display0c",
		.swgroup = TEGRA_SWGROUP_DC,
		.smmu = {
			.reg = 0x228,
			.bit = 5,
		},
		.la = {
			.reg = 0x2ec,
			.shift = 0,
			.mask = 0xff,
			.def = 0x4e,
		},
	}, {
		.id = 0x06,
		.name = "display0cb",
		.swgroup = TEGRA_SWGROUP_DCB,
		.smmu = {
			.reg = 0x228,
			.bit = 6,
		},
		.la = {
			.reg = 0x2f8,
			.shift = 0,
			.mask = 0xff,
			.def = 0x4e,
		},
	}, {
		.id = 0x07,
		.name = "display1b",
		.swgroup = TEGRA_SWGROUP_DC,
		.smmu = {
			.reg = 0x228,
			.bit = 7,
		},
		.la = {
			.reg = 0x2ec,
			.shift = 16,
			.mask = 0xff,
			.def = 0x4e,
		},
	}, {
		.id = 0x08,
		.name = "display1bb",
		.swgroup = TEGRA_SWGROUP_DCB,
		.smmu = {
			.reg = 0x228,
			.bit = 8,
		},
		.la = {
			.reg = 0x2f8,
			.shift = 16,
			.mask = 0xff,
			.def = 0x4e,
		},
	}, {
		.id = 0x09,
		.name = "eppup",
		.swgroup = TEGRA_SWGROUP_EPP,
		.smmu = {
			.reg = 0x228,
			.bit = 9,
		},
		.la = {
			.reg = 0x300,
			.shift = 0,
			.mask = 0xff,
			.def = 0x17,
		},
	}, {
		.id = 0x0a,
		.name = "g2pr",
		.swgroup = TEGRA_SWGROUP_G2,
		.smmu = {
			.reg = 0x228,
			.bit = 10,
		},
		.la = {
			.reg = 0x308,
			.shift = 0,
			.mask = 0xff,
			.def = 0x09,
		},
	}, {
		.id = 0x0b,
		.name = "g2sr",
		.swgroup = TEGRA_SWGROUP_G2,
		.smmu = {
			.reg = 0x228,
			.bit = 11,
		},
		.la = {
			.reg = 0x308,
			.shift = 16,
			.mask = 0xff,
			.def = 0x09,
		},
	}, {
		.id = 0x0c,
		.name = "mpeunifbr",
		.swgroup = TEGRA_SWGROUP_MPE,
		.smmu = {
			.reg = 0x228,
			.bit = 12,
		},
		.la = {
			.reg = 0x328,
			.shift = 0,
			.mask = 0xff,
			.def = 0x50,
		},
	}, {
		.id = 0x0d,
		.name = "viruv",
		.swgroup = TEGRA_SWGROUP_VI,
		.smmu = {
			.reg = 0x228,
			.bit = 13,
		},
		.la = {
			.reg = 0x364,
			.shift = 0,
			.mask = 0xff,
			.def = 0x2c,
		},
	}, {
		.id = 0x0e,
		.name = "afir",
		.swgroup = TEGRA_SWGROUP_AFI,
		.smmu = {
			.reg = 0x228,
			.bit = 14,
		},
		.la = {
			.reg = 0x2e0,
			.shift = 0,
			.mask = 0xff,
			.def = 0x10,
		},
	}, {
		.id = 0x0f,
		.name = "avpcarm7r",
		.swgroup = TEGRA_SWGROUP_AVPC,
		.smmu = {
			.reg = 0x228,
			.bit = 15,
		},
		.la = {
			.reg = 0x2e4,
			.shift = 0,
			.mask = 0xff,
			.def = 0x04,
		},
	}, {
		.id = 0x10,
		.name = "displayhc",
		.swgroup = TEGRA_SWGROUP_DC,
		.smmu = {
			.reg = 0x228,
			.bit = 16,
		},
		.la = {
			.reg = 0x2f0,
			.shift = 0,
			.mask = 0xff,
			.def = 0xff,
		},
	}, {
		.id = 0x11,
		.name = "displayhcb",
		.swgroup = TEGRA_SWGROUP_DCB,
		.smmu = {
			.reg = 0x228,
			.bit = 17,
		},
		.la = {
			.reg = 0x2fc,
			.shift = 0,
			.mask = 0xff,
			.def = 0xff,
		},
	}, {
		.id = 0x12,
		.name = "fdcdrd",
		.swgroup = TEGRA_SWGROUP_NV,
		.smmu = {
			.reg = 0x228,
			.bit = 18,
		},
		.la = {
			.reg = 0x334,
			.shift = 0,
			.mask = 0xff,
			.def = 0x0a,
		},
	}, {
		.id = 0x13,
		.name = "fdcdrd2",
		.swgroup = TEGRA_SWGROUP_NV2,
		.smmu = {
			.reg = 0x228,
			.bit = 19,
		},
		.la = {
			.reg = 0x33c,
			.shift = 0,
			.mask = 0xff,
			.def = 0x0a,
		},
	}, {
		.id = 0x14,
		.name = "g2dr",
		.swgroup = TEGRA_SWGROUP_G2,
		.smmu = {
			.reg = 0x228,
			.bit = 20,
		},
		.la = {
			.reg = 0x30c,
			.shift = 0,
			.mask = 0xff,
			.def = 0x0a,
		},
	}, {
		.id = 0x15,
		.name = "hdar",
		.swgroup = TEGRA_SWGROUP_HDA,
		.smmu = {
			.reg = 0x228,
			.bit = 21,
		},
		.la = {
			.reg = 0x318,
			.shift = 0,
			.mask = 0xff,
			.def = 0xff,
		},
	}, {
		.id = 0x16,
		.name = "host1xdmar",
		.swgroup = TEGRA_SWGROUP_HC,
		.smmu = {
			.reg = 0x228,
			.bit = 22,
		},
		.la = {
			.reg = 0x310,
			.shift = 0,
			.mask = 0xff,
			.def = 0x05,
		},
	}, {
		.id = 0x17,
		.name = "host1xr",
		.swgroup = TEGRA_SWGROUP_HC,
		.smmu = {
			.reg = 0x228,
			.bit = 23,
		},
		.la = {
			.reg = 0x310,
			.shift = 16,
			.mask = 0xff,
			.def = 0x50,
		},
	}, {
		.id = 0x18,
		.name = "idxsrd",
		.swgroup = TEGRA_SWGROUP_NV,
		.smmu = {
			.reg = 0x228,
			.bit = 24,
		},
		.la = {
			.reg = 0x334,
			.shift = 16,
			.mask = 0xff,
			.def = 0x13,
		},
	}, {
		.id = 0x19,
		.name = "idxsrd2",
		.swgroup = TEGRA_SWGROUP_NV2,
		.smmu = {
			.reg = 0x228,
			.bit = 25,
		},
		.la = {
			.reg = 0x33c,
			.shift = 16,
			.mask = 0xff,
			.def = 0x13,
		},
	}, {
		.id = 0x1a,
		.name = "mpe_ipred",
		.swgroup = TEGRA_SWGROUP_MPE,
		.smmu = {
			.reg = 0x228,
			.bit = 26,
		},
		.la = {
			.reg = 0x328,
			.shift = 16,
			.mask = 0xff,
			.def = 0x80,
		},
	}, {
		.id = 0x1b,
		.name = "mpeamemrd",
		.swgroup = TEGRA_SWGROUP_MPE,
		.smmu = {
			.reg = 0x228,
			.bit = 27,
		},
		.la = {
			.reg = 0x32c,
			.shift = 0,
			.mask = 0xff,
			.def = 0x42,
		},
	}, {
		.id = 0x1c,
		.name = "mpecsrd",
		.swgroup = TEGRA_SWGROUP_MPE,
		.smmu = {
			.reg = 0x228,
			.bit = 28,
		},
		.la = {
			.reg = 0x32c,
			.shift = 16,
			.mask = 0xff,
			.def = 0xff,
		},
	}, {
		.id = 0x1d,
		.name = "ppcsahbdmar",
		.swgroup = TEGRA_SWGROUP_PPCS,
		.smmu = {
			.reg = 0x228,
			.bit = 29,
		},
		.la = {
			.reg = 0x344,
			.shift = 0,
			.mask = 0xff,
			.def = 0x10,
		},
	}, {
		.id = 0x1e,
		.name = "ppcsahbslvr",
		.swgroup = TEGRA_SWGROUP_PPCS,
		.smmu = {
			.reg = 0x228,
			.bit = 30,
		},
		.la = {
			.reg = 0x344,
			.shift = 16,
			.mask = 0xff,
			.def = 0x12,
		},
	}, {
		.id = 0x1f,
		.name = "satar",
		.swgroup = TEGRA_SWGROUP_SATA,
		.smmu = {
			.reg = 0x228,
			.bit = 31,
		},
		.la = {
			.reg = 0x350,
			.shift = 0,
			.mask = 0xff,
			.def = 0x33,
		},
	}, {
		.id = 0x20,
		.name = "texsrd",
		.swgroup = TEGRA_SWGROUP_NV,
		.smmu = {
			.reg = 0x22c,
			.bit = 0,
		},
		.la = {
			.reg = 0x338,
			.shift = 0,
			.mask = 0xff,
			.def = 0x13,
		},
	}, {
		.id = 0x21,
		.name = "texsrd2",
		.swgroup = TEGRA_SWGROUP_NV2,
		.smmu = {
			.reg = 0x22c,
			.bit = 1,
		},
		.la = {
			.reg = 0x340,
			.shift = 0,
			.mask = 0xff,
			.def = 0x13,
		},
	}, {
		.id = 0x22,
		.name = "vdebsevr",
		.swgroup = TEGRA_SWGROUP_VDE,
		.smmu = {
			.reg = 0x22c,
			.bit = 2,
		},
		.la = {
			.reg = 0x354,
			.shift = 0,
			.mask = 0xff,
			.def = 0xff,
		},
	}, {
		.id = 0x23,
		.name = "vdember",
		.swgroup = TEGRA_SWGROUP_VDE,
		.smmu = {
			.reg = 0x22c,
			.bit = 3,
		},
		.la = {
			.reg = 0x354,
			.shift = 16,
			.mask = 0xff,
			.def = 0xd0,
		},
	}, {
		.id = 0x24,
		.name = "vdemcer",
		.swgroup = TEGRA_SWGROUP_VDE,
		.smmu = {
			.reg = 0x22c,
			.bit = 4,
		},
		.la = {
			.reg = 0x358,
			.shift = 0,
			.mask = 0xff,
			.def = 0x2a,
		},
	}, {
		.id = 0x25,
		.name = "vdetper",
		.swgroup = TEGRA_SWGROUP_VDE,
		.smmu = {
			.reg = 0x22c,
			.bit = 5,
		},
		.la = {
			.reg = 0x358,
			.shift = 16,
			.mask = 0xff,
			.def = 0x74,
		},
	}, {
		.id = 0x26,
		.name = "mpcorelpr",
		.swgroup = TEGRA_SWGROUP_MPCORELP,
		.la = {
			.reg = 0x324,
			.shift = 0,
			.mask = 0xff,
			.def = 0x04,
		},
	}, {
		.id = 0x27,
		.name = "mpcorer",
		.swgroup = TEGRA_SWGROUP_MPCORE,
		.la = {
			.reg = 0x320,
			.shift = 0,
			.mask = 0xff,
			.def = 0x04,
		},
	}, {
		.id = 0x28,
		.name = "eppu",
		.swgroup = TEGRA_SWGROUP_EPP,
		.smmu = {
			.reg = 0x22c,
			.bit = 8,
		},
		.la = {
			.reg = 0x300,
			.shift = 16,
			.mask = 0xff,
			.def = 0x6c,
		},
	}, {
		.id = 0x29,
		.name = "eppv",
		.swgroup = TEGRA_SWGROUP_EPP,
		.smmu = {
			.reg = 0x22c,
			.bit = 9,
		},
		.la = {
			.reg = 0x304,
			.shift = 0,
			.mask = 0xff,
			.def = 0x6c,
		},
	}, {
		.id = 0x2a,
		.name = "eppy",
		.swgroup = TEGRA_SWGROUP_EPP,
		.smmu = {
			.reg = 0x22c,
			.bit = 10,
		},
		.la = {
			.reg = 0x304,
			.shift = 16,
			.mask = 0xff,
			.def = 0x6c,
		},
	}, {
		.id = 0x2b,
		.name = "mpeunifbw",
		.swgroup = TEGRA_SWGROUP_MPE,
		.smmu = {
			.reg = 0x22c,
			.bit = 11,
		},
		.la = {
			.reg = 0x330,
			.shift = 0,
			.mask = 0xff,
			.def = 0x13,
		},
	}, {
		.id = 0x2c,
		.name = "viwsb",
		.swgroup = TEGRA_SWGROUP_VI,
		.smmu = {
			.reg = 0x22c,
			.bit = 12,
		},
		.la = {
			.reg = 0x364,
			.shift = 16,
			.mask = 0xff,
			.def = 0x12,
		},
	}, {
		.id = 0x2d,
		.name = "viwu",
		.swgroup = TEGRA_SWGROUP_VI,
		.smmu = {
			.reg = 0x22c,
			.bit = 13,
		},
		.la = {
			.reg = 0x368,
			.shift = 0,
			.mask = 0xff,
			.def = 0xb2,
		},
	}, {
		.id = 0x2e,
		.name = "viwv",
		.swgroup = TEGRA_SWGROUP_VI,
		.smmu = {
			.reg = 0x22c,
			.bit = 14,
		},
		.la = {
			.reg = 0x368,
			.shift = 16,
			.mask = 0xff,
			.def = 0xb2,
		},
	}, {
		.id = 0x2f,
		.name = "viwy",
		.swgroup = TEGRA_SWGROUP_VI,
		.smmu = {
			.reg = 0x22c,
			.bit = 15,
		},
		.la = {
			.reg = 0x36c,
			.shift = 0,
			.mask = 0xff,
			.def = 0x12,
		},
	}, {
		.id = 0x30,
		.name = "g2dw",
		.swgroup = TEGRA_SWGROUP_G2,
		.smmu = {
			.reg = 0x22c,
			.bit = 16,
		},
		.la = {
			.reg = 0x30c,
			.shift = 16,
			.mask = 0xff,
			.def = 0x9,
		},
	}, {
		.id = 0x31,
		.name = "afiw",
		.swgroup = TEGRA_SWGROUP_AFI,
		.smmu = {
			.reg = 0x22c,
			.bit = 17,
		},
		.la = {
			.reg = 0x2e0,
			.shift = 16,
			.mask = 0xff,
			.def = 0x0c,
		},
	}, {
		.id = 0x32,
		.name = "avpcarm7w",
		.swgroup = TEGRA_SWGROUP_AVPC,
		.smmu = {
			.reg = 0x22c,
			.bit = 18,
		},
		.la = {
			.reg = 0x2e4,
			.shift = 16,
			.mask = 0xff,
			.def = 0x0e,
		},
	}, {
		.id = 0x33,
		.name = "fdcdwr",
		.swgroup = TEGRA_SWGROUP_NV,
		.smmu = {
			.reg = 0x22c,
			.bit = 19,
		},
		.la = {
			.reg = 0x338,
			.shift = 16,
			.mask = 0xff,
			.def = 0x0a,
		},
	}, {
		.id = 0x34,
		.name = "fdcwr2",
		.swgroup = TEGRA_SWGROUP_NV2,
		.smmu = {
			.reg = 0x22c,
			.bit = 20,
		},
		.la = {
			.reg = 0x340,
			.shift = 16,
			.mask = 0xff,
			.def = 0x0a,
		},
	}, {
		.id = 0x35,
		.name = "hdaw",
		.swgroup = TEGRA_SWGROUP_HDA,
		.smmu = {
			.reg = 0x22c,
			.bit = 21,
		},
		.la = {
			.reg = 0x318,
			.shift = 16,
			.mask = 0xff,
			.def = 0xff,
		},
	}, {
		.id = 0x36,
		.name = "host1xw",
		.swgroup = TEGRA_SWGROUP_HC,
		.smmu = {
			.reg = 0x22c,
			.bit = 22,
		},
		.la = {
			.reg = 0x314,
			.shift = 0,
			.mask = 0xff,
			.def = 0x10,
		},
	}, {
		.id = 0x37,
		.name = "ispw",
		.swgroup = TEGRA_SWGROUP_ISP,
		.smmu = {
			.reg = 0x22c,
			.bit = 23,
		},
		.la = {
			.reg = 0x31c,
			.shift = 0,
			.mask = 0xff,
			.def = 0xff,
		},
	}, {
		.id = 0x38,
		.name = "mpcorelpw",
		.swgroup = TEGRA_SWGROUP_MPCORELP,
		.la = {
			.reg = 0x324,
			.shift = 16,
			.mask = 0xff,
			.def = 0x0e,
		},
	}, {
		.id = 0x39,
		.name = "mpcorew",
		.swgroup = TEGRA_SWGROUP_MPCORE,
		.la = {
			.reg = 0x320,
			.shift = 16,
			.mask = 0xff,
			.def = 0x0e,
		},
	}, {
		.id = 0x3a,
		.name = "mpecswr",
		.swgroup = TEGRA_SWGROUP_MPE,
		.smmu = {
			.reg = 0x22c,
			.bit = 26,
		},
		.la = {
			.reg = 0x330,
			.shift = 16,
			.mask = 0xff,
			.def = 0xff,
		},
	}, {
		.id = 0x3b,
		.name = "ppcsahbdmaw",
		.swgroup = TEGRA_SWGROUP_PPCS,
		.smmu = {
			.reg = 0x22c,
			.bit = 27,
		},
		.la = {
			.reg = 0x348,
			.shift = 0,
			.mask = 0xff,
			.def = 0x10,
		},
	}, {
		.id = 0x3c,
		.name = "ppcsahbslvw",
		.swgroup = TEGRA_SWGROUP_PPCS,
		.smmu = {
			.reg = 0x22c,
			.bit = 28,
		},
		.la = {
			.reg = 0x348,
			.shift = 16,
			.mask = 0xff,
			.def = 0x06,
		},
	}, {
		.id = 0x3d,
		.name = "sataw",
		.swgroup = TEGRA_SWGROUP_SATA,
		.smmu = {
			.reg = 0x22c,
			.bit = 29,
		},
		.la = {
			.reg = 0x350,
			.shift = 16,
			.mask = 0xff,
			.def = 0x33,
		},
	}, {
		.id = 0x3e,
		.name = "vdebsevw",
		.swgroup = TEGRA_SWGROUP_VDE,
		.smmu = {
			.reg = 0x22c,
			.bit = 30,
		},
		.la = {
			.reg = 0x35c,
			.shift = 0,
			.mask = 0xff,
			.def = 0xff,
		},
	}, {
		.id = 0x3f,
		.name = "vdedbgw",
		.swgroup = TEGRA_SWGROUP_VDE,
		.smmu = {
			.reg = 0x22c,
			.bit = 31,
		},
		.la = {
			.reg = 0x35c,
			.shift = 16,
			.mask = 0xff,
			.def = 0xff,
		},
	}, {
		.id = 0x40,
		.name = "vdembew",
		.swgroup = TEGRA_SWGROUP_VDE,
		.smmu = {
			.reg = 0x230,
			.bit = 0,
		},
		.la = {
			.reg = 0x360,
			.shift = 0,
			.mask = 0xff,
			.def = 0x42,
		},
	}, {
		.id = 0x41,
		.name = "vdetpmw",
		.swgroup = TEGRA_SWGROUP_VDE,
		.smmu = {
			.reg = 0x230,
			.bit = 1,
		},
		.la = {
			.reg = 0x360,
			.shift = 16,
			.mask = 0xff,
			.def = 0x2a,
		},
	},
};

static const struct tegra_smmu_swgroup tegra30_swgroups[] = {
	{ .name = "dc",   .swgroup = TEGRA_SWGROUP_DC,   .reg = 0x240 },
	{ .name = "dcb",  .swgroup = TEGRA_SWGROUP_DCB,  .reg = 0x244 },
	{ .name = "epp",  .swgroup = TEGRA_SWGROUP_EPP,  .reg = 0x248 },
	{ .name = "g2",   .swgroup = TEGRA_SWGROUP_G2,   .reg = 0x24c },
	{ .name = "mpe",  .swgroup = TEGRA_SWGROUP_MPE,  .reg = 0x264 },
	{ .name = "vi",   .swgroup = TEGRA_SWGROUP_VI,   .reg = 0x280 },
	{ .name = "afi",  .swgroup = TEGRA_SWGROUP_AFI,  .reg = 0x238 },
	{ .name = "avpc", .swgroup = TEGRA_SWGROUP_AVPC, .reg = 0x23c },
	{ .name = "nv",   .swgroup = TEGRA_SWGROUP_NV,   .reg = 0x268 },
	{ .name = "nv2",  .swgroup = TEGRA_SWGROUP_NV2,  .reg = 0x26c },
	{ .name = "hda",  .swgroup = TEGRA_SWGROUP_HDA,  .reg = 0x254 },
	{ .name = "hc",   .swgroup = TEGRA_SWGROUP_HC,   .reg = 0x250 },
	{ .name = "ppcs", .swgroup = TEGRA_SWGROUP_PPCS, .reg = 0x270 },
	{ .name = "sata", .swgroup = TEGRA_SWGROUP_SATA, .reg = 0x278 },
	{ .name = "vde",  .swgroup = TEGRA_SWGROUP_VDE,  .reg = 0x27c },
	{ .name = "isp",  .swgroup = TEGRA_SWGROUP_ISP,  .reg = 0x258 },
};

static const unsigned int tegra30_group_display[] = {
	TEGRA_SWGROUP_DC,
	TEGRA_SWGROUP_DCB,
};

static const struct tegra_smmu_group_soc tegra30_groups[] = {
	{
		.name = "display",
		.swgroups = tegra30_group_display,
		.num_swgroups = ARRAY_SIZE(tegra30_group_display),
	},
};

static const struct tegra_smmu_soc tegra30_smmu_soc = {
	.clients = tegra30_mc_clients,
	.num_clients = ARRAY_SIZE(tegra30_mc_clients),
	.swgroups = tegra30_swgroups,
	.num_swgroups = ARRAY_SIZE(tegra30_swgroups),
	.groups = tegra30_groups,
	.num_groups = ARRAY_SIZE(tegra30_groups),
	.supports_round_robin_arbitration = false,
	.supports_request_limit = false,
	.num_tlb_lines = 16,
	.num_asids = 4,
};

#define TEGRA30_MC_RESET(_name, _control, _status, _bit)	\
	{							\
		.name = #_name,					\
		.id = TEGRA30_MC_RESET_##_name,			\
		.control = _control,				\
		.status = _status,				\
		.bit = _bit,					\
	}

static const struct tegra_mc_reset tegra30_mc_resets[] = {
	TEGRA30_MC_RESET(AFI,      0x200, 0x204,  0),
	TEGRA30_MC_RESET(AVPC,     0x200, 0x204,  1),
	TEGRA30_MC_RESET(DC,       0x200, 0x204,  2),
	TEGRA30_MC_RESET(DCB,      0x200, 0x204,  3),
	TEGRA30_MC_RESET(EPP,      0x200, 0x204,  4),
	TEGRA30_MC_RESET(2D,       0x200, 0x204,  5),
	TEGRA30_MC_RESET(HC,       0x200, 0x204,  6),
	TEGRA30_MC_RESET(HDA,      0x200, 0x204,  7),
	TEGRA30_MC_RESET(ISP,      0x200, 0x204,  8),
	TEGRA30_MC_RESET(MPCORE,   0x200, 0x204,  9),
	TEGRA30_MC_RESET(MPCORELP, 0x200, 0x204, 10),
	TEGRA30_MC_RESET(MPE,      0x200, 0x204, 11),
	TEGRA30_MC_RESET(3D,       0x200, 0x204, 12),
	TEGRA30_MC_RESET(3D2,      0x200, 0x204, 13),
	TEGRA30_MC_RESET(PPCS,     0x200, 0x204, 14),
	TEGRA30_MC_RESET(SATA,     0x200, 0x204, 15),
	TEGRA30_MC_RESET(VDE,      0x200, 0x204, 16),
	TEGRA30_MC_RESET(VI,       0x200, 0x204, 17),
};

const struct tegra_mc_soc tegra30_mc_soc = {
	.clients = tegra30_mc_clients,
	.num_clients = ARRAY_SIZE(tegra30_mc_clients),
	.num_address_bits = 32,
	.atom_size = 16,
	.client_id_mask = 0x7f,
	.smmu = &tegra30_smmu_soc,
	.intmask = MC_INT_INVALID_SMMU_PAGE | MC_INT_SECURITY_VIOLATION |
		   MC_INT_DECERR_EMEM,
<<<<<<< HEAD
=======
	.reset_ops = &terga_mc_reset_ops_common,
	.resets = tegra30_mc_resets,
	.num_resets = ARRAY_SIZE(tegra30_mc_resets),
>>>>>>> 22cb595e
};<|MERGE_RESOLUTION|>--- conflicted
+++ resolved
@@ -999,10 +999,7 @@
 	.smmu = &tegra30_smmu_soc,
 	.intmask = MC_INT_INVALID_SMMU_PAGE | MC_INT_SECURITY_VIOLATION |
 		   MC_INT_DECERR_EMEM,
-<<<<<<< HEAD
-=======
 	.reset_ops = &terga_mc_reset_ops_common,
 	.resets = tegra30_mc_resets,
 	.num_resets = ARRAY_SIZE(tegra30_mc_resets),
->>>>>>> 22cb595e
 };