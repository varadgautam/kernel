/*
 *  linux/drivers/mmc/host/mmci.c - ARM PrimeCell MMCI PL180/1 driver
 *
 *  Copyright (C) 2003 Deep Blue Solutions, Ltd, All Rights Reserved.
 *  Copyright (C) 2010 ST-Ericsson SA
 *
 * This program is free software; you can redistribute it and/or modify
 * it under the terms of the GNU General Public License version 2 as
 * published by the Free Software Foundation.
 */
#include <linux/module.h>
#include <linux/moduleparam.h>
#include <linux/init.h>
#include <linux/ioport.h>
#include <linux/device.h>
#include <linux/io.h>
#include <linux/interrupt.h>
#include <linux/kernel.h>
#include <linux/slab.h>
#include <linux/delay.h>
#include <linux/err.h>
#include <linux/highmem.h>
#include <linux/log2.h>
#include <linux/mmc/pm.h>
#include <linux/mmc/host.h>
#include <linux/mmc/card.h>
#include <linux/mmc/slot-gpio.h>
#include <linux/amba/bus.h>
#include <linux/clk.h>
#include <linux/scatterlist.h>
#include <linux/gpio.h>
#include <linux/of_gpio.h>
#include <linux/regulator/consumer.h>
#include <linux/dmaengine.h>
#include <linux/dma-mapping.h>
#include <linux/amba/mmci.h>
#include <linux/pm_runtime.h>
#include <linux/types.h>
#include <linux/pinctrl/consumer.h>

#include <asm/div64.h>
#include <asm/io.h>
#include <asm/sizes.h>

#include "mmci.h"

#define DRIVER_NAME "mmci-pl18x"

static unsigned int fmax = 515633;

/**
 * struct variant_data - MMCI variant-specific quirks
 * @clkreg: default value for MCICLOCK register
 * @clkreg_enable: enable value for MMCICLOCK register
 * @clkreg_8bit_bus_enable: enable value for 8 bit bus
 * @clkreg_neg_edge_enable: enable value for inverted data/cmd output
 * @datalength_bits: number of bits in the MMCIDATALENGTH register
 * @fifosize: number of bytes that can be written when MMCI_TXFIFOEMPTY
 *	      is asserted (likewise for RX)
 * @fifohalfsize: number of bytes that can be written when MCI_TXFIFOHALFEMPTY
 *		  is asserted (likewise for RX)
 * @data_cmd_enable: enable value for data commands.
 * @sdio: variant supports SDIO
 * @st_clkdiv: true if using a ST-specific clock divider algorithm
 * @datactrl_mask_ddrmode: ddr mode mask in datactrl register.
 * @blksz_datactrl16: true if Block size is at b16..b30 position in datactrl register
 * @blksz_datactrl4: true if Block size is at b4..b16 position in datactrl
 *		     register
 * @pwrreg_powerup: power up value for MMCIPOWER register
 * @f_max: maximum clk frequency supported by the controller.
 * @signal_direction: input/out direction of bus signals can be indicated
 * @pwrreg_clkgate: MMCIPOWER register must be used to gate the clock
 * @busy_detect: true if busy detection on dat0 is supported
 * @pwrreg_nopower: bits in MMCIPOWER don't controls ext. power supply
<<<<<<< HEAD
=======
 * @explicit_mclk_control: enable explicit mclk control in driver.
 * @qcom_fifo: enables qcom specific fifo pio read logic.
>>>>>>> 4a53ddf5
 * @reversed_irq_handling: handle data irq before cmd irq.
 */
struct variant_data {
	unsigned int		clkreg;
	unsigned int		clkreg_enable;
	unsigned int		clkreg_8bit_bus_enable;
	unsigned int		clkreg_neg_edge_enable;
	unsigned int		datalength_bits;
	unsigned int		fifosize;
	unsigned int		fifohalfsize;
	unsigned int		data_cmd_enable;
	unsigned int		datactrl_mask_ddrmode;
	bool			sdio;
	bool			st_clkdiv;
	bool			blksz_datactrl16;
	bool			blksz_datactrl4;
	u32			pwrreg_powerup;
	u32			f_max;
	bool			signal_direction;
	bool			pwrreg_clkgate;
	bool			busy_detect;
	bool			pwrreg_nopower;
<<<<<<< HEAD
=======
	bool			explicit_mclk_control;
	bool			qcom_fifo;
>>>>>>> 4a53ddf5
	bool			reversed_irq_handling;
};

static struct variant_data variant_arm = {
	.fifosize		= 16 * 4,
	.fifohalfsize		= 8 * 4,
	.datalength_bits	= 16,
	.pwrreg_powerup		= MCI_PWR_UP,
<<<<<<< HEAD
=======
	.f_max			= 100000000,
>>>>>>> 4a53ddf5
	.reversed_irq_handling	= true,
};

static struct variant_data variant_arm_extended_fifo = {
	.fifosize		= 128 * 4,
	.fifohalfsize		= 64 * 4,
	.datalength_bits	= 16,
	.pwrreg_powerup		= MCI_PWR_UP,
	.f_max			= 100000000,
};

static struct variant_data variant_arm_extended_fifo_hwfc = {
	.fifosize		= 128 * 4,
	.fifohalfsize		= 64 * 4,
	.clkreg_enable		= MCI_ARM_HWFCEN,
	.datalength_bits	= 16,
	.pwrreg_powerup		= MCI_PWR_UP,
	.f_max			= 100000000,
};

static struct variant_data variant_u300 = {
	.fifosize		= 16 * 4,
	.fifohalfsize		= 8 * 4,
	.clkreg_enable		= MCI_ST_U300_HWFCEN,
	.clkreg_8bit_bus_enable = MCI_ST_8BIT_BUS,
	.datalength_bits	= 16,
	.sdio			= true,
	.pwrreg_powerup		= MCI_PWR_ON,
	.f_max			= 100000000,
	.signal_direction	= true,
	.pwrreg_clkgate		= true,
	.pwrreg_nopower		= true,
};

static struct variant_data variant_nomadik = {
	.fifosize		= 16 * 4,
	.fifohalfsize		= 8 * 4,
	.clkreg			= MCI_CLK_ENABLE,
	.datalength_bits	= 24,
	.sdio			= true,
	.st_clkdiv		= true,
	.pwrreg_powerup		= MCI_PWR_ON,
	.f_max			= 100000000,
	.signal_direction	= true,
	.pwrreg_clkgate		= true,
	.pwrreg_nopower		= true,
};

static struct variant_data variant_ux500 = {
	.fifosize		= 30 * 4,
	.fifohalfsize		= 8 * 4,
	.clkreg			= MCI_CLK_ENABLE,
	.clkreg_enable		= MCI_ST_UX500_HWFCEN,
	.clkreg_8bit_bus_enable = MCI_ST_8BIT_BUS,
	.clkreg_neg_edge_enable	= MCI_ST_UX500_NEG_EDGE,
	.datalength_bits	= 24,
	.sdio			= true,
	.st_clkdiv		= true,
	.pwrreg_powerup		= MCI_PWR_ON,
	.f_max			= 100000000,
	.signal_direction	= true,
	.pwrreg_clkgate		= true,
	.busy_detect		= true,
	.pwrreg_nopower		= true,
};

static struct variant_data variant_ux500v2 = {
	.fifosize		= 30 * 4,
	.fifohalfsize		= 8 * 4,
	.clkreg			= MCI_CLK_ENABLE,
	.clkreg_enable		= MCI_ST_UX500_HWFCEN,
	.clkreg_8bit_bus_enable = MCI_ST_8BIT_BUS,
	.clkreg_neg_edge_enable	= MCI_ST_UX500_NEG_EDGE,
	.datactrl_mask_ddrmode	= MCI_ST_DPSM_DDRMODE,
	.datalength_bits	= 24,
	.sdio			= true,
	.st_clkdiv		= true,
	.blksz_datactrl16	= true,
	.pwrreg_powerup		= MCI_PWR_ON,
	.f_max			= 100000000,
	.signal_direction	= true,
	.pwrreg_clkgate		= true,
	.busy_detect		= true,
	.pwrreg_nopower		= true,
};

static struct variant_data variant_qcom = {
	.fifosize		= 16 * 4,
	.fifohalfsize		= 8 * 4,
	.clkreg			= MCI_CLK_ENABLE,
	.clkreg_enable		= MCI_QCOM_CLK_FLOWENA |
				  MCI_QCOM_CLK_SELECT_IN_FBCLK,
	.clkreg_8bit_bus_enable = MCI_QCOM_CLK_WIDEBUS_8,
	.datactrl_mask_ddrmode	= MCI_QCOM_CLK_SELECT_IN_DDR_MODE,
	.data_cmd_enable	= MCI_QCOM_CSPM_DATCMD,
	.blksz_datactrl4	= true,
	.datalength_bits	= 24,
	.pwrreg_powerup		= MCI_PWR_UP,
	.f_max			= 208000000,
	.explicit_mclk_control	= true,
	.qcom_fifo		= true,
};

static int mmci_card_busy(struct mmc_host *mmc)
{
	struct mmci_host *host = mmc_priv(mmc);
	unsigned long flags;
	int busy = 0;

	pm_runtime_get_sync(mmc_dev(mmc));

	spin_lock_irqsave(&host->lock, flags);
	if (readl(host->base + MMCISTATUS) & MCI_ST_CARDBUSY)
		busy = 1;
	spin_unlock_irqrestore(&host->lock, flags);

	pm_runtime_mark_last_busy(mmc_dev(mmc));
	pm_runtime_put_autosuspend(mmc_dev(mmc));

	return busy;
}

/*
 * Validate mmc prerequisites
 */
static int mmci_validate_data(struct mmci_host *host,
			      struct mmc_data *data)
{
	if (!data)
		return 0;

	if (!is_power_of_2(data->blksz)) {
		dev_err(mmc_dev(host->mmc),
			"unsupported block size (%d bytes)\n", data->blksz);
		return -EINVAL;
	}

	return 0;
}

static void mmci_reg_delay(struct mmci_host *host)
{
	/*
	 * According to the spec, at least three feedback clock cycles
	 * of max 52 MHz must pass between two writes to the MMCICLOCK reg.
	 * Three MCLK clock cycles must pass between two MMCIPOWER reg writes.
	 * Worst delay time during card init is at 100 kHz => 30 us.
	 * Worst delay time when up and running is at 25 MHz => 120 ns.
	 */
	if (host->cclk < 25000000)
		udelay(30);
	else
		ndelay(120);
}

/*
 * This must be called with host->lock held
 */
static void mmci_write_clkreg(struct mmci_host *host, u32 clk)
{
	if (host->clk_reg != clk) {
		host->clk_reg = clk;
		writel(clk, host->base + MMCICLOCK);
	}
}

/*
 * This must be called with host->lock held
 */
static void mmci_write_pwrreg(struct mmci_host *host, u32 pwr)
{
	if (host->pwr_reg != pwr) {
		host->pwr_reg = pwr;
		writel(pwr, host->base + MMCIPOWER);
	}
}

/*
 * This must be called with host->lock held
 */
static void mmci_write_datactrlreg(struct mmci_host *host, u32 datactrl)
{
	/* Keep ST Micro busy mode if enabled */
	datactrl |= host->datactrl_reg & MCI_ST_DPSM_BUSYMODE;

	if (host->datactrl_reg != datactrl) {
		host->datactrl_reg = datactrl;
		writel(datactrl, host->base + MMCIDATACTRL);
	}
}

/*
 * This must be called with host->lock held
 */
static void mmci_set_clkreg(struct mmci_host *host, unsigned int desired)
{
	struct variant_data *variant = host->variant;
	u32 clk = variant->clkreg;

	/* Make sure cclk reflects the current calculated clock */
	host->cclk = 0;

	if (desired) {
		if (variant->explicit_mclk_control) {
			host->cclk = host->mclk;
		} else if (desired >= host->mclk) {
			clk = MCI_CLK_BYPASS;
			if (variant->st_clkdiv)
				clk |= MCI_ST_UX500_NEG_EDGE;
			host->cclk = host->mclk;
		} else if (variant->st_clkdiv) {
			/*
			 * DB8500 TRM says f = mclk / (clkdiv + 2)
			 * => clkdiv = (mclk / f) - 2
			 * Round the divider up so we don't exceed the max
			 * frequency
			 */
			clk = DIV_ROUND_UP(host->mclk, desired) - 2;
			if (clk >= 256)
				clk = 255;
			host->cclk = host->mclk / (clk + 2);
		} else {
			/*
			 * PL180 TRM says f = mclk / (2 * (clkdiv + 1))
			 * => clkdiv = mclk / (2 * f) - 1
			 */
			clk = host->mclk / (2 * desired) - 1;
			if (clk >= 256)
				clk = 255;
			host->cclk = host->mclk / (2 * (clk + 1));
		}

		clk |= variant->clkreg_enable;
		clk |= MCI_CLK_ENABLE;
		/* This hasn't proven to be worthwhile */
		/* clk |= MCI_CLK_PWRSAVE; */
	}

	/* Set actual clock for debug */
	host->mmc->actual_clock = host->cclk;

	if (host->mmc->ios.bus_width == MMC_BUS_WIDTH_4)
		clk |= MCI_4BIT_BUS;
	if (host->mmc->ios.bus_width == MMC_BUS_WIDTH_8)
		clk |= variant->clkreg_8bit_bus_enable;

	if (host->mmc->ios.timing == MMC_TIMING_UHS_DDR50 ||
	    host->mmc->ios.timing == MMC_TIMING_MMC_DDR52)
		clk |= variant->clkreg_neg_edge_enable;

	mmci_write_clkreg(host, clk);
}

static void
mmci_request_end(struct mmci_host *host, struct mmc_request *mrq)
{
	writel(0, host->base + MMCICOMMAND);

	BUG_ON(host->data);

	host->mrq = NULL;
	host->cmd = NULL;

	mmc_request_done(host->mmc, mrq);

	pm_runtime_mark_last_busy(mmc_dev(host->mmc));
	pm_runtime_put_autosuspend(mmc_dev(host->mmc));
}

static void mmci_set_mask1(struct mmci_host *host, unsigned int mask)
{
	void __iomem *base = host->base;

	if (host->singleirq) {
		unsigned int mask0 = readl(base + MMCIMASK0);

		mask0 &= ~MCI_IRQ1MASK;
		mask0 |= mask;

		writel(mask0, base + MMCIMASK0);
	}

	writel(mask, base + MMCIMASK1);
}

static void mmci_stop_data(struct mmci_host *host)
{
	mmci_write_datactrlreg(host, 0);
	mmci_set_mask1(host, 0);
	host->data = NULL;
}

static void mmci_init_sg(struct mmci_host *host, struct mmc_data *data)
{
	unsigned int flags = SG_MITER_ATOMIC;

	if (data->flags & MMC_DATA_READ)
		flags |= SG_MITER_TO_SG;
	else
		flags |= SG_MITER_FROM_SG;

	sg_miter_start(&host->sg_miter, data->sg, data->sg_len, flags);
}

/*
 * All the DMA operation mode stuff goes inside this ifdef.
 * This assumes that you have a generic DMA device interface,
 * no custom DMA interfaces are supported.
 */
#ifdef CONFIG_DMA_ENGINE
static void mmci_dma_setup(struct mmci_host *host)
{
	const char *rxname, *txname;
	dma_cap_mask_t mask;

	host->dma_rx_channel = dma_request_slave_channel(mmc_dev(host->mmc), "rx");
	host->dma_tx_channel = dma_request_slave_channel(mmc_dev(host->mmc), "tx");

	/* initialize pre request cookie */
	host->next_data.cookie = 1;

	/* Try to acquire a generic DMA engine slave channel */
	dma_cap_zero(mask);
	dma_cap_set(DMA_SLAVE, mask);

	/*
	 * If only an RX channel is specified, the driver will
	 * attempt to use it bidirectionally, however if it is
	 * is specified but cannot be located, DMA will be disabled.
	 */
	if (host->dma_rx_channel && !host->dma_tx_channel)
		host->dma_tx_channel = host->dma_rx_channel;

	if (host->dma_rx_channel)
		rxname = dma_chan_name(host->dma_rx_channel);
	else
		rxname = "none";

	if (host->dma_tx_channel)
		txname = dma_chan_name(host->dma_tx_channel);
	else
		txname = "none";

	dev_info(mmc_dev(host->mmc), "DMA channels RX %s, TX %s\n",
		 rxname, txname);

	/*
	 * Limit the maximum segment size in any SG entry according to
	 * the parameters of the DMA engine device.
	 */
	if (host->dma_tx_channel) {
		struct device *dev = host->dma_tx_channel->device->dev;
		unsigned int max_seg_size = dma_get_max_seg_size(dev);

		if (max_seg_size < host->mmc->max_seg_size)
			host->mmc->max_seg_size = max_seg_size;
	}
	if (host->dma_rx_channel) {
		struct device *dev = host->dma_rx_channel->device->dev;
		unsigned int max_seg_size = dma_get_max_seg_size(dev);

		if (max_seg_size < host->mmc->max_seg_size)
			host->mmc->max_seg_size = max_seg_size;
	}
}

/*
 * This is used in or so inline it
 * so it can be discarded.
 */
static inline void mmci_dma_release(struct mmci_host *host)
{
	if (host->dma_rx_channel)
		dma_release_channel(host->dma_rx_channel);
	if (host->dma_tx_channel)
		dma_release_channel(host->dma_tx_channel);
	host->dma_rx_channel = host->dma_tx_channel = NULL;
}

static void mmci_dma_data_error(struct mmci_host *host)
{
	dev_err(mmc_dev(host->mmc), "error during DMA transfer!\n");
	dmaengine_terminate_all(host->dma_current);
	host->dma_current = NULL;
	host->dma_desc_current = NULL;
	host->data->host_cookie = 0;
}

static void mmci_dma_unmap(struct mmci_host *host, struct mmc_data *data)
{
	struct dma_chan *chan;
	enum dma_data_direction dir;

	if (data->flags & MMC_DATA_READ) {
		dir = DMA_FROM_DEVICE;
		chan = host->dma_rx_channel;
	} else {
		dir = DMA_TO_DEVICE;
		chan = host->dma_tx_channel;
	}

	dma_unmap_sg(chan->device->dev, data->sg, data->sg_len, dir);
}

static void mmci_dma_finalize(struct mmci_host *host, struct mmc_data *data)
{
	u32 status;
	int i;

	/* Wait up to 1ms for the DMA to complete */
	for (i = 0; ; i++) {
		status = readl(host->base + MMCISTATUS);
		if (!(status & MCI_RXDATAAVLBLMASK) || i >= 100)
			break;
		udelay(10);
	}

	/*
	 * Check to see whether we still have some data left in the FIFO -
	 * this catches DMA controllers which are unable to monitor the
	 * DMALBREQ and DMALSREQ signals while allowing us to DMA to non-
	 * contiguous buffers.  On TX, we'll get a FIFO underrun error.
	 */
	if (status & MCI_RXDATAAVLBLMASK) {
		mmci_dma_data_error(host);
		if (!data->error)
			data->error = -EIO;
	}

	if (!data->host_cookie)
		mmci_dma_unmap(host, data);

	/*
	 * Use of DMA with scatter-gather is impossible.
	 * Give up with DMA and switch back to PIO mode.
	 */
	if (status & MCI_RXDATAAVLBLMASK) {
		dev_err(mmc_dev(host->mmc), "buggy DMA detected. Taking evasive action.\n");
		mmci_dma_release(host);
	}

	host->dma_current = NULL;
	host->dma_desc_current = NULL;
}

/* prepares DMA channel and DMA descriptor, returns non-zero on failure */
static int __mmci_dma_prep_data(struct mmci_host *host, struct mmc_data *data,
				struct dma_chan **dma_chan,
				struct dma_async_tx_descriptor **dma_desc)
{
	struct variant_data *variant = host->variant;
	struct dma_slave_config conf = {
		.src_addr = host->phybase + MMCIFIFO,
		.dst_addr = host->phybase + MMCIFIFO,
		.src_addr_width = DMA_SLAVE_BUSWIDTH_4_BYTES,
		.dst_addr_width = DMA_SLAVE_BUSWIDTH_4_BYTES,
		.src_maxburst = variant->fifohalfsize >> 2, /* # of words */
		.dst_maxburst = variant->fifohalfsize >> 2, /* # of words */
		.device_fc = false,
	};
	struct dma_chan *chan;
	struct dma_device *device;
	struct dma_async_tx_descriptor *desc;
	enum dma_data_direction buffer_dirn;
	int nr_sg;

	if (data->flags & MMC_DATA_READ) {
		conf.direction = DMA_DEV_TO_MEM;
		buffer_dirn = DMA_FROM_DEVICE;
		chan = host->dma_rx_channel;
	} else {
		conf.direction = DMA_MEM_TO_DEV;
		buffer_dirn = DMA_TO_DEVICE;
		chan = host->dma_tx_channel;
	}

	/* If there's no DMA channel, fall back to PIO */
	if (!chan)
		return -EINVAL;

	/* If less than or equal to the fifo size, don't bother with DMA */
	if (data->blksz * data->blocks <= variant->fifosize)
		return -EINVAL;

	device = chan->device;
	nr_sg = dma_map_sg(device->dev, data->sg, data->sg_len, buffer_dirn);
	if (nr_sg == 0)
		return -EINVAL;

	dmaengine_slave_config(chan, &conf);
	desc = dmaengine_prep_slave_sg(chan, data->sg, nr_sg,
					    conf.direction, DMA_CTRL_ACK);
	if (!desc)
		goto unmap_exit;

	*dma_chan = chan;
	*dma_desc = desc;

	return 0;

 unmap_exit:
	dma_unmap_sg(device->dev, data->sg, data->sg_len, buffer_dirn);
	return -ENOMEM;
}

static inline int mmci_dma_prep_data(struct mmci_host *host,
				     struct mmc_data *data)
{
	/* Check if next job is already prepared. */
	if (host->dma_current && host->dma_desc_current)
		return 0;

	/* No job were prepared thus do it now. */
	return __mmci_dma_prep_data(host, data, &host->dma_current,
				    &host->dma_desc_current);
}

static inline int mmci_dma_prep_next(struct mmci_host *host,
				     struct mmc_data *data)
{
	struct mmci_host_next *nd = &host->next_data;
	return __mmci_dma_prep_data(host, data, &nd->dma_chan, &nd->dma_desc);
}

static int mmci_dma_start_data(struct mmci_host *host, unsigned int datactrl)
{
	int ret;
	struct mmc_data *data = host->data;

	ret = mmci_dma_prep_data(host, host->data);
	if (ret)
		return ret;

	/* Okay, go for it. */
	dev_vdbg(mmc_dev(host->mmc),
		 "Submit MMCI DMA job, sglen %d blksz %04x blks %04x flags %08x\n",
		 data->sg_len, data->blksz, data->blocks, data->flags);
	dmaengine_submit(host->dma_desc_current);
	dma_async_issue_pending(host->dma_current);

	datactrl |= MCI_DPSM_DMAENABLE;

	/* Trigger the DMA transfer */
	mmci_write_datactrlreg(host, datactrl);

	/*
	 * Let the MMCI say when the data is ended and it's time
	 * to fire next DMA request. When that happens, MMCI will
	 * call mmci_data_end()
	 */
	writel(readl(host->base + MMCIMASK0) | MCI_DATAENDMASK,
	       host->base + MMCIMASK0);
	return 0;
}

static void mmci_get_next_data(struct mmci_host *host, struct mmc_data *data)
{
	struct mmci_host_next *next = &host->next_data;

	WARN_ON(data->host_cookie && data->host_cookie != next->cookie);
	WARN_ON(!data->host_cookie && (next->dma_desc || next->dma_chan));

	host->dma_desc_current = next->dma_desc;
	host->dma_current = next->dma_chan;
	next->dma_desc = NULL;
	next->dma_chan = NULL;
}

static void mmci_pre_request(struct mmc_host *mmc, struct mmc_request *mrq,
			     bool is_first_req)
{
	struct mmci_host *host = mmc_priv(mmc);
	struct mmc_data *data = mrq->data;
	struct mmci_host_next *nd = &host->next_data;

	if (!data)
		return;

	BUG_ON(data->host_cookie);

	if (mmci_validate_data(host, data))
		return;

	if (!mmci_dma_prep_next(host, data))
		data->host_cookie = ++nd->cookie < 0 ? 1 : nd->cookie;
}

static void mmci_post_request(struct mmc_host *mmc, struct mmc_request *mrq,
			      int err)
{
	struct mmci_host *host = mmc_priv(mmc);
	struct mmc_data *data = mrq->data;

	if (!data || !data->host_cookie)
		return;

	mmci_dma_unmap(host, data);

	if (err) {
		struct mmci_host_next *next = &host->next_data;
		struct dma_chan *chan;
		if (data->flags & MMC_DATA_READ)
			chan = host->dma_rx_channel;
		else
			chan = host->dma_tx_channel;
		dmaengine_terminate_all(chan);

		next->dma_desc = NULL;
		next->dma_chan = NULL;
	}
}

#else
/* Blank functions if the DMA engine is not available */
static void mmci_get_next_data(struct mmci_host *host, struct mmc_data *data)
{
}
static inline void mmci_dma_setup(struct mmci_host *host)
{
}

static inline void mmci_dma_release(struct mmci_host *host)
{
}

static inline void mmci_dma_unmap(struct mmci_host *host, struct mmc_data *data)
{
}

static inline void mmci_dma_finalize(struct mmci_host *host,
				     struct mmc_data *data)
{
}

static inline void mmci_dma_data_error(struct mmci_host *host)
{
}

static inline int mmci_dma_start_data(struct mmci_host *host, unsigned int datactrl)
{
	return -ENOSYS;
}

#define mmci_pre_request NULL
#define mmci_post_request NULL

#endif

static void mmci_start_data(struct mmci_host *host, struct mmc_data *data)
{
	struct variant_data *variant = host->variant;
	unsigned int datactrl, timeout, irqmask;
	unsigned long long clks;
	void __iomem *base;
	int blksz_bits;

	dev_dbg(mmc_dev(host->mmc), "blksz %04x blks %04x flags %08x\n",
		data->blksz, data->blocks, data->flags);

	host->data = data;
	host->size = data->blksz * data->blocks;
	data->bytes_xfered = 0;

	clks = (unsigned long long)data->timeout_ns * host->cclk;
	do_div(clks, NSEC_PER_SEC);

	timeout = data->timeout_clks + (unsigned int)clks;

	base = host->base;
	writel(timeout, base + MMCIDATATIMER);
	writel(host->size, base + MMCIDATALENGTH);

	blksz_bits = ffs(data->blksz) - 1;
	BUG_ON(1 << blksz_bits != data->blksz);

	if (variant->blksz_datactrl16)
		datactrl = MCI_DPSM_ENABLE | (data->blksz << 16);
	else if (variant->blksz_datactrl4)
		datactrl = MCI_DPSM_ENABLE | (data->blksz << 4);
	else
		datactrl = MCI_DPSM_ENABLE | blksz_bits << 4;

	if (data->flags & MMC_DATA_READ)
		datactrl |= MCI_DPSM_DIRECTION;

	/* The ST Micro variants has a special bit to enable SDIO */
	if (variant->sdio && host->mmc->card)
		if (mmc_card_sdio(host->mmc->card)) {
			/*
			 * The ST Micro variants has a special bit
			 * to enable SDIO.
			 */
			u32 clk;

			datactrl |= MCI_ST_DPSM_SDIOEN;

			/*
			 * The ST Micro variant for SDIO small write transfers
			 * needs to have clock H/W flow control disabled,
			 * otherwise the transfer will not start. The threshold
			 * depends on the rate of MCLK.
			 */
			if (data->flags & MMC_DATA_WRITE &&
			    (host->size < 8 ||
			     (host->size <= 8 && host->mclk > 50000000)))
				clk = host->clk_reg & ~variant->clkreg_enable;
			else
				clk = host->clk_reg | variant->clkreg_enable;

			mmci_write_clkreg(host, clk);
		}

	if (host->mmc->ios.timing == MMC_TIMING_UHS_DDR50 ||
	    host->mmc->ios.timing == MMC_TIMING_MMC_DDR52)
		datactrl |= variant->datactrl_mask_ddrmode;

	/*
	 * Attempt to use DMA operation mode, if this
	 * should fail, fall back to PIO mode
	 */
	if (!mmci_dma_start_data(host, datactrl))
		return;

	/* IRQ mode, map the SG list for CPU reading/writing */
	mmci_init_sg(host, data);

	if (data->flags & MMC_DATA_READ) {
		irqmask = MCI_RXFIFOHALFFULLMASK;

		/*
		 * If we have less than the fifo 'half-full' threshold to
		 * transfer, trigger a PIO interrupt as soon as any data
		 * is available.
		 */
		if (host->size < variant->fifohalfsize)
			irqmask |= MCI_RXDATAAVLBLMASK;
	} else {
		/*
		 * We don't actually need to include "FIFO empty" here
		 * since its implicit in "FIFO half empty".
		 */
		irqmask = MCI_TXFIFOHALFEMPTYMASK;
	}

	mmci_write_datactrlreg(host, datactrl);
	writel(readl(base + MMCIMASK0) & ~MCI_DATAENDMASK, base + MMCIMASK0);
	mmci_set_mask1(host, irqmask);
}

static void
mmci_start_command(struct mmci_host *host, struct mmc_command *cmd, u32 c)
{
	void __iomem *base = host->base;

	dev_dbg(mmc_dev(host->mmc), "op %02x arg %08x flags %08x\n",
	    cmd->opcode, cmd->arg, cmd->flags);

	if (readl(base + MMCICOMMAND) & MCI_CPSM_ENABLE) {
		writel(0, base + MMCICOMMAND);
		mmci_reg_delay(host);
	}

	c |= cmd->opcode | MCI_CPSM_ENABLE;
	if (cmd->flags & MMC_RSP_PRESENT) {
		if (cmd->flags & MMC_RSP_136)
			c |= MCI_CPSM_LONGRSP;
		c |= MCI_CPSM_RESPONSE;
	}
	if (/*interrupt*/0)
		c |= MCI_CPSM_INTERRUPT;

	if (mmc_cmd_type(cmd) == MMC_CMD_ADTC)
		c |= host->variant->data_cmd_enable;

	host->cmd = cmd;

	writel(cmd->arg, base + MMCIARGUMENT);
	writel(c, base + MMCICOMMAND);
}

static void
mmci_data_irq(struct mmci_host *host, struct mmc_data *data,
	      unsigned int status)
{
	/* Make sure we have data to handle */
	if (!data)
		return;

	/* First check for errors */
	if (status & (MCI_DATACRCFAIL|MCI_DATATIMEOUT|MCI_STARTBITERR|
		      MCI_TXUNDERRUN|MCI_RXOVERRUN)) {
		u32 remain, success;

		/* Terminate the DMA transfer */
		if (dma_inprogress(host)) {
			mmci_dma_data_error(host);
			mmci_dma_unmap(host, data);
		}

		/*
		 * Calculate how far we are into the transfer.  Note that
		 * the data counter gives the number of bytes transferred
		 * on the MMC bus, not on the host side.  On reads, this
		 * can be as much as a FIFO-worth of data ahead.  This
		 * matters for FIFO overruns only.
		 */
		remain = readl(host->base + MMCIDATACNT);
		success = data->blksz * data->blocks - remain;

		dev_dbg(mmc_dev(host->mmc), "MCI ERROR IRQ, status 0x%08x at 0x%08x\n",
			status, success);
		if (status & MCI_DATACRCFAIL) {
			/* Last block was not successful */
			success -= 1;
			data->error = -EILSEQ;
		} else if (status & MCI_DATATIMEOUT) {
			data->error = -ETIMEDOUT;
		} else if (status & MCI_STARTBITERR) {
			data->error = -ECOMM;
		} else if (status & MCI_TXUNDERRUN) {
			data->error = -EIO;
		} else if (status & MCI_RXOVERRUN) {
			if (success > host->variant->fifosize)
				success -= host->variant->fifosize;
			else
				success = 0;
			data->error = -EIO;
		}
		data->bytes_xfered = round_down(success, data->blksz);
	}

	if (status & MCI_DATABLOCKEND)
		dev_err(mmc_dev(host->mmc), "stray MCI_DATABLOCKEND interrupt\n");

	if (status & MCI_DATAEND || data->error) {
		if (dma_inprogress(host))
			mmci_dma_finalize(host, data);
		mmci_stop_data(host);

		if (!data->error)
			/* The error clause is handled above, success! */
			data->bytes_xfered = data->blksz * data->blocks;

		if (!data->stop || host->mrq->sbc) {
			mmci_request_end(host, data->mrq);
		} else {
			mmci_start_command(host, data->stop, 0);
		}
	}
}

static void
mmci_cmd_irq(struct mmci_host *host, struct mmc_command *cmd,
	     unsigned int status)
{
	void __iomem *base = host->base;
	bool sbc, busy_resp;

	if (!cmd)
		return;

	sbc = (cmd == host->mrq->sbc);
	busy_resp = host->variant->busy_detect && (cmd->flags & MMC_RSP_BUSY);

	if (!((status|host->busy_status) & (MCI_CMDCRCFAIL|MCI_CMDTIMEOUT|
		MCI_CMDSENT|MCI_CMDRESPEND)))
		return;

	/* Check if we need to wait for busy completion. */
	if (host->busy_status && (status & MCI_ST_CARDBUSY))
		return;

	/* Enable busy completion if needed and supported. */
	if (!host->busy_status && busy_resp &&
		!(status & (MCI_CMDCRCFAIL|MCI_CMDTIMEOUT)) &&
		(readl(base + MMCISTATUS) & MCI_ST_CARDBUSY)) {
		writel(readl(base + MMCIMASK0) | MCI_ST_BUSYEND,
			base + MMCIMASK0);
		host->busy_status = status & (MCI_CMDSENT|MCI_CMDRESPEND);
		return;
	}

	/* At busy completion, mask the IRQ and complete the request. */
	if (host->busy_status) {
		writel(readl(base + MMCIMASK0) & ~MCI_ST_BUSYEND,
			base + MMCIMASK0);
		host->busy_status = 0;
	}

	host->cmd = NULL;

	if (status & MCI_CMDTIMEOUT) {
		cmd->error = -ETIMEDOUT;
	} else if (status & MCI_CMDCRCFAIL && cmd->flags & MMC_RSP_CRC) {
		cmd->error = -EILSEQ;
	} else {
		cmd->resp[0] = readl(base + MMCIRESPONSE0);
		cmd->resp[1] = readl(base + MMCIRESPONSE1);
		cmd->resp[2] = readl(base + MMCIRESPONSE2);
		cmd->resp[3] = readl(base + MMCIRESPONSE3);
	}

	if ((!sbc && !cmd->data) || cmd->error) {
		if (host->data) {
			/* Terminate the DMA transfer */
			if (dma_inprogress(host)) {
				mmci_dma_data_error(host);
				mmci_dma_unmap(host, host->data);
			}
			mmci_stop_data(host);
		}
		mmci_request_end(host, host->mrq);
	} else if (sbc) {
		mmci_start_command(host, host->mrq->cmd, 0);
	} else if (!(cmd->data->flags & MMC_DATA_READ)) {
		mmci_start_data(host, cmd->data);
	}
}

static int mmci_get_rx_fifocnt(struct mmci_host *host, u32 status, int remain)
{
	return remain - (readl(host->base + MMCIFIFOCNT) << 2);
}

static int mmci_qcom_get_rx_fifocnt(struct mmci_host *host, u32 status, int r)
{
	/*
	 * on qcom SDCC4 only 8 words are used in each burst so only 8 addresses
	 * from the fifo range should be used
	 */
	if (status & MCI_RXFIFOHALFFULL)
		return host->variant->fifohalfsize;
	else if (status & MCI_RXDATAAVLBL)
		return 4;

	return 0;
}

static int mmci_pio_read(struct mmci_host *host, char *buffer, unsigned int remain)
{
	void __iomem *base = host->base;
	char *ptr = buffer;
	u32 status = readl(host->base + MMCISTATUS);
	int host_remain = host->size;

	do {
		int count = host->get_rx_fifocnt(host, status, host_remain);

		if (count > remain)
			count = remain;

		if (count <= 0)
			break;

		/*
		 * SDIO especially may want to send something that is
		 * not divisible by 4 (as opposed to card sectors
		 * etc). Therefore make sure to always read the last bytes
		 * while only doing full 32-bit reads towards the FIFO.
		 */
		if (unlikely(count & 0x3)) {
			if (count < 4) {
				unsigned char buf[4];
				ioread32_rep(base + MMCIFIFO, buf, 1);
				memcpy(ptr, buf, count);
			} else {
				ioread32_rep(base + MMCIFIFO, ptr, count >> 2);
				count &= ~0x3;
			}
		} else {
			ioread32_rep(base + MMCIFIFO, ptr, count >> 2);
		}

		ptr += count;
		remain -= count;
		host_remain -= count;

		if (remain == 0)
			break;

		status = readl(base + MMCISTATUS);
	} while (status & MCI_RXDATAAVLBL);

	return ptr - buffer;
}

static int mmci_pio_write(struct mmci_host *host, char *buffer, unsigned int remain, u32 status)
{
	struct variant_data *variant = host->variant;
	void __iomem *base = host->base;
	char *ptr = buffer;

	do {
		unsigned int count, maxcnt;

		maxcnt = status & MCI_TXFIFOEMPTY ?
			 variant->fifosize : variant->fifohalfsize;
		count = min(remain, maxcnt);

		/*
		 * SDIO especially may want to send something that is
		 * not divisible by 4 (as opposed to card sectors
		 * etc), and the FIFO only accept full 32-bit writes.
		 * So compensate by adding +3 on the count, a single
		 * byte become a 32bit write, 7 bytes will be two
		 * 32bit writes etc.
		 */
		iowrite32_rep(base + MMCIFIFO, ptr, (count + 3) >> 2);

		ptr += count;
		remain -= count;

		if (remain == 0)
			break;

		status = readl(base + MMCISTATUS);
	} while (status & MCI_TXFIFOHALFEMPTY);

	return ptr - buffer;
}

/*
 * PIO data transfer IRQ handler.
 */
static irqreturn_t mmci_pio_irq(int irq, void *dev_id)
{
	struct mmci_host *host = dev_id;
	struct sg_mapping_iter *sg_miter = &host->sg_miter;
	struct variant_data *variant = host->variant;
	void __iomem *base = host->base;
	unsigned long flags;
	u32 status;

	status = readl(base + MMCISTATUS);

	dev_dbg(mmc_dev(host->mmc), "irq1 (pio) %08x\n", status);

	local_irq_save(flags);

	do {
		unsigned int remain, len;
		char *buffer;

		/*
		 * For write, we only need to test the half-empty flag
		 * here - if the FIFO is completely empty, then by
		 * definition it is more than half empty.
		 *
		 * For read, check for data available.
		 */
		if (!(status & (MCI_TXFIFOHALFEMPTY|MCI_RXDATAAVLBL)))
			break;

		if (!sg_miter_next(sg_miter))
			break;

		buffer = sg_miter->addr;
		remain = sg_miter->length;

		len = 0;
		if (status & MCI_RXACTIVE)
			len = mmci_pio_read(host, buffer, remain);
		if (status & MCI_TXACTIVE)
			len = mmci_pio_write(host, buffer, remain, status);

		sg_miter->consumed = len;

		host->size -= len;
		remain -= len;

		if (remain)
			break;

		status = readl(base + MMCISTATUS);
	} while (1);

	sg_miter_stop(sg_miter);

	local_irq_restore(flags);

	/*
	 * If we have less than the fifo 'half-full' threshold to transfer,
	 * trigger a PIO interrupt as soon as any data is available.
	 */
	if (status & MCI_RXACTIVE && host->size < variant->fifohalfsize)
		mmci_set_mask1(host, MCI_RXDATAAVLBLMASK);

	/*
	 * If we run out of data, disable the data IRQs; this
	 * prevents a race where the FIFO becomes empty before
	 * the chip itself has disabled the data path, and
	 * stops us racing with our data end IRQ.
	 */
	if (host->size == 0) {
		mmci_set_mask1(host, 0);
		writel(readl(base + MMCIMASK0) | MCI_DATAENDMASK, base + MMCIMASK0);
	}

	return IRQ_HANDLED;
}

/*
 * Handle completion of command and data transfers.
 */
static irqreturn_t mmci_irq(int irq, void *dev_id)
{
	struct mmci_host *host = dev_id;
	u32 status;
	int ret = 0;

	spin_lock(&host->lock);

	do {
		status = readl(host->base + MMCISTATUS);

		if (host->singleirq) {
			if (status & readl(host->base + MMCIMASK1))
				mmci_pio_irq(irq, dev_id);

			status &= ~MCI_IRQ1MASK;
		}

		/*
		 * We intentionally clear the MCI_ST_CARDBUSY IRQ here (if it's
		 * enabled) since the HW seems to be triggering the IRQ on both
		 * edges while monitoring DAT0 for busy completion.
		 */
		status &= readl(host->base + MMCIMASK0);
		writel(status, host->base + MMCICLEAR);

		dev_dbg(mmc_dev(host->mmc), "irq0 (data+cmd) %08x\n", status);

		if (host->variant->reversed_irq_handling) {
			mmci_data_irq(host, host->data, status);
			mmci_cmd_irq(host, host->cmd, status);
		} else {
			mmci_cmd_irq(host, host->cmd, status);
			mmci_data_irq(host, host->data, status);
		}

		/* Don't poll for busy completion in irq context. */
		if (host->busy_status)
			status &= ~MCI_ST_CARDBUSY;

		ret = 1;
	} while (status);

	spin_unlock(&host->lock);

	return IRQ_RETVAL(ret);
}

static void mmci_request(struct mmc_host *mmc, struct mmc_request *mrq)
{
	struct mmci_host *host = mmc_priv(mmc);
	unsigned long flags;

	WARN_ON(host->mrq != NULL);

	mrq->cmd->error = mmci_validate_data(host, mrq->data);
	if (mrq->cmd->error) {
		mmc_request_done(mmc, mrq);
		return;
	}

	pm_runtime_get_sync(mmc_dev(mmc));

	spin_lock_irqsave(&host->lock, flags);

	host->mrq = mrq;

	if (mrq->data)
		mmci_get_next_data(host, mrq->data);

	if (mrq->data && mrq->data->flags & MMC_DATA_READ)
		mmci_start_data(host, mrq->data);

	if (mrq->sbc)
		mmci_start_command(host, mrq->sbc, 0);
	else
		mmci_start_command(host, mrq->cmd, 0);

	spin_unlock_irqrestore(&host->lock, flags);
}

static void mmci_set_ios(struct mmc_host *mmc, struct mmc_ios *ios)
{
	struct mmci_host *host = mmc_priv(mmc);
	struct variant_data *variant = host->variant;
	u32 pwr = 0;
	unsigned long flags;
	int ret;

	pm_runtime_get_sync(mmc_dev(mmc));

	if (host->plat->ios_handler &&
		host->plat->ios_handler(mmc_dev(mmc), ios))
			dev_err(mmc_dev(mmc), "platform ios_handler failed\n");

	switch (ios->power_mode) {
	case MMC_POWER_OFF:
		if (!IS_ERR(mmc->supply.vmmc))
			mmc_regulator_set_ocr(mmc, mmc->supply.vmmc, 0);

		if (!IS_ERR(mmc->supply.vqmmc) && host->vqmmc_enabled) {
			regulator_disable(mmc->supply.vqmmc);
			host->vqmmc_enabled = false;
		}

		break;
	case MMC_POWER_UP:
		if (!IS_ERR(mmc->supply.vmmc))
			mmc_regulator_set_ocr(mmc, mmc->supply.vmmc, ios->vdd);

		/*
		 * The ST Micro variant doesn't have the PL180s MCI_PWR_UP
		 * and instead uses MCI_PWR_ON so apply whatever value is
		 * configured in the variant data.
		 */
		pwr |= variant->pwrreg_powerup;

		break;
	case MMC_POWER_ON:
		if (!IS_ERR(mmc->supply.vqmmc) && !host->vqmmc_enabled) {
			ret = regulator_enable(mmc->supply.vqmmc);
			if (ret < 0)
				dev_err(mmc_dev(mmc),
					"failed to enable vqmmc regulator\n");
			else
				host->vqmmc_enabled = true;
		}

		pwr |= MCI_PWR_ON;
		break;
	}

	if (variant->signal_direction && ios->power_mode != MMC_POWER_OFF) {
		/*
		 * The ST Micro variant has some additional bits
		 * indicating signal direction for the signals in
		 * the SD/MMC bus and feedback-clock usage.
		 */
		pwr |= host->pwr_reg_add;

		if (ios->bus_width == MMC_BUS_WIDTH_4)
			pwr &= ~MCI_ST_DATA74DIREN;
		else if (ios->bus_width == MMC_BUS_WIDTH_1)
			pwr &= (~MCI_ST_DATA74DIREN &
				~MCI_ST_DATA31DIREN &
				~MCI_ST_DATA2DIREN);
	}

	if (ios->bus_mode == MMC_BUSMODE_OPENDRAIN) {
		if (host->hw_designer != AMBA_VENDOR_ST)
			pwr |= MCI_ROD;
		else {
			/*
			 * The ST Micro variant use the ROD bit for something
			 * else and only has OD (Open Drain).
			 */
			pwr |= MCI_OD;
		}
	}

	/*
	 * If clock = 0 and the variant requires the MMCIPOWER to be used for
	 * gating the clock, the MCI_PWR_ON bit is cleared.
	 */
	if (!ios->clock && variant->pwrreg_clkgate)
		pwr &= ~MCI_PWR_ON;

	if (host->variant->explicit_mclk_control &&
	    ios->clock != host->clock_cache) {
		ret = clk_set_rate(host->clk, ios->clock);
		if (ret < 0)
			dev_err(mmc_dev(host->mmc),
				"Error setting clock rate (%d)\n", ret);
		else
			host->mclk = clk_get_rate(host->clk);
	}
	host->clock_cache = ios->clock;

	spin_lock_irqsave(&host->lock, flags);

	mmci_set_clkreg(host, ios->clock);
	mmci_write_pwrreg(host, pwr);
	mmci_reg_delay(host);

	spin_unlock_irqrestore(&host->lock, flags);

	pm_runtime_mark_last_busy(mmc_dev(mmc));
	pm_runtime_put_autosuspend(mmc_dev(mmc));
}

static int mmci_get_cd(struct mmc_host *mmc)
{
	struct mmci_host *host = mmc_priv(mmc);
	struct mmci_platform_data *plat = host->plat;
	unsigned int status = mmc_gpio_get_cd(mmc);

	if (status == -ENOSYS) {
		if (!plat->status)
			return 1; /* Assume always present */

		status = plat->status(mmc_dev(host->mmc));
	}
	return status;
}

static int mmci_sig_volt_switch(struct mmc_host *mmc, struct mmc_ios *ios)
{
	int ret = 0;

	if (!IS_ERR(mmc->supply.vqmmc)) {

		pm_runtime_get_sync(mmc_dev(mmc));

		switch (ios->signal_voltage) {
		case MMC_SIGNAL_VOLTAGE_330:
			ret = regulator_set_voltage(mmc->supply.vqmmc,
						2700000, 3600000);
			break;
		case MMC_SIGNAL_VOLTAGE_180:
			ret = regulator_set_voltage(mmc->supply.vqmmc,
						1700000, 1950000);
			break;
		case MMC_SIGNAL_VOLTAGE_120:
			ret = regulator_set_voltage(mmc->supply.vqmmc,
						1100000, 1300000);
			break;
		}

		if (ret)
			dev_warn(mmc_dev(mmc), "Voltage switch failed\n");

		pm_runtime_mark_last_busy(mmc_dev(mmc));
		pm_runtime_put_autosuspend(mmc_dev(mmc));
	}

	return ret;
}

static struct mmc_host_ops mmci_ops = {
	.request	= mmci_request,
	.pre_req	= mmci_pre_request,
	.post_req	= mmci_post_request,
	.set_ios	= mmci_set_ios,
	.get_ro		= mmc_gpio_get_ro,
	.get_cd		= mmci_get_cd,
	.start_signal_voltage_switch = mmci_sig_volt_switch,
};

static int mmci_of_parse(struct device_node *np, struct mmc_host *mmc)
{
	struct mmci_host *host = mmc_priv(mmc);
	int ret = mmc_of_parse(mmc);

	if (ret)
		return ret;

	if (of_get_property(np, "st,sig-dir-dat0", NULL))
		host->pwr_reg_add |= MCI_ST_DATA0DIREN;
	if (of_get_property(np, "st,sig-dir-dat2", NULL))
		host->pwr_reg_add |= MCI_ST_DATA2DIREN;
	if (of_get_property(np, "st,sig-dir-dat31", NULL))
		host->pwr_reg_add |= MCI_ST_DATA31DIREN;
	if (of_get_property(np, "st,sig-dir-dat74", NULL))
		host->pwr_reg_add |= MCI_ST_DATA74DIREN;
	if (of_get_property(np, "st,sig-dir-cmd", NULL))
		host->pwr_reg_add |= MCI_ST_CMDDIREN;
	if (of_get_property(np, "st,sig-pin-fbclk", NULL))
		host->pwr_reg_add |= MCI_ST_FBCLKEN;

	if (of_get_property(np, "mmc-cap-mmc-highspeed", NULL))
		mmc->caps |= MMC_CAP_MMC_HIGHSPEED;
	if (of_get_property(np, "mmc-cap-sd-highspeed", NULL))
		mmc->caps |= MMC_CAP_SD_HIGHSPEED;

	return 0;
}

static int mmci_probe(struct amba_device *dev,
	const struct amba_id *id)
{
	struct mmci_platform_data *plat = dev->dev.platform_data;
	struct device_node *np = dev->dev.of_node;
	struct variant_data *variant = id->data;
	struct mmci_host *host;
	struct mmc_host *mmc;
	int ret;

	/* Must have platform data or Device Tree. */
	if (!plat && !np) {
		dev_err(&dev->dev, "No plat data or DT found\n");
		return -EINVAL;
	}

	if (!plat) {
		plat = devm_kzalloc(&dev->dev, sizeof(*plat), GFP_KERNEL);
		if (!plat)
			return -ENOMEM;
	}

	mmc = mmc_alloc_host(sizeof(struct mmci_host), &dev->dev);
	if (!mmc)
		return -ENOMEM;

	ret = mmci_of_parse(np, mmc);
	if (ret)
		goto host_free;

	host = mmc_priv(mmc);
	host->mmc = mmc;

	host->hw_designer = amba_manf(dev);
	host->hw_revision = amba_rev(dev);
	dev_dbg(mmc_dev(mmc), "designer ID = 0x%02x\n", host->hw_designer);
	dev_dbg(mmc_dev(mmc), "revision = 0x%01x\n", host->hw_revision);

	host->clk = devm_clk_get(&dev->dev, NULL);
	if (IS_ERR(host->clk)) {
		ret = PTR_ERR(host->clk);
		goto host_free;
	}

	ret = clk_prepare_enable(host->clk);
	if (ret)
		goto host_free;

	if (variant->qcom_fifo)
		host->get_rx_fifocnt = mmci_qcom_get_rx_fifocnt;
	else
		host->get_rx_fifocnt = mmci_get_rx_fifocnt;

	host->plat = plat;
	host->variant = variant;
	host->mclk = clk_get_rate(host->clk);
	/*
	 * According to the spec, mclk is max 100 MHz,
	 * so we try to adjust the clock down to this,
	 * (if possible).
	 */
	if (host->mclk > variant->f_max) {
		ret = clk_set_rate(host->clk, variant->f_max);
		if (ret < 0)
			goto clk_disable;
		host->mclk = clk_get_rate(host->clk);
		dev_dbg(mmc_dev(mmc), "eventual mclk rate: %u Hz\n",
			host->mclk);
	}

	host->phybase = dev->res.start;
	host->base = devm_ioremap_resource(&dev->dev, &dev->res);
	if (IS_ERR(host->base)) {
		ret = PTR_ERR(host->base);
		goto clk_disable;
	}

	/*
	 * The ARM and ST versions of the block have slightly different
	 * clock divider equations which means that the minimum divider
	 * differs too.
	 * on Qualcomm like controllers get the nearest minimum clock to 100Khz
	 */
	if (variant->st_clkdiv)
		mmc->f_min = DIV_ROUND_UP(host->mclk, 257);
	else if (variant->explicit_mclk_control)
		mmc->f_min = clk_round_rate(host->clk, 100000);
	else
		mmc->f_min = DIV_ROUND_UP(host->mclk, 512);
	/*
	 * If no maximum operating frequency is supplied, fall back to use
	 * the module parameter, which has a (low) default value in case it
	 * is not specified. Either value must not exceed the clock rate into
	 * the block, of course.
	 */
	if (mmc->f_max)
		mmc->f_max = variant->explicit_mclk_control ?
				min(variant->f_max, mmc->f_max) :
				min(host->mclk, mmc->f_max);
	else
		mmc->f_max = variant->explicit_mclk_control ?
				fmax : min(host->mclk, fmax);


	dev_dbg(mmc_dev(mmc), "clocking block at %u Hz\n", mmc->f_max);

	/* Get regulators and the supported OCR mask */
	mmc_regulator_get_supply(mmc);
	if (!mmc->ocr_avail)
		mmc->ocr_avail = plat->ocr_mask;
	else if (plat->ocr_mask)
		dev_warn(mmc_dev(mmc), "Platform OCR mask is ignored\n");

	/* DT takes precedence over platform data. */
	if (!np) {
		if (!plat->cd_invert)
			mmc->caps2 |= MMC_CAP2_CD_ACTIVE_HIGH;
		mmc->caps2 |= MMC_CAP2_RO_ACTIVE_HIGH;
	}

	/* We support these capabilities. */
	mmc->caps |= MMC_CAP_CMD23;

	if (variant->busy_detect) {
		mmci_ops.card_busy = mmci_card_busy;
		mmci_write_datactrlreg(host, MCI_ST_DPSM_BUSYMODE);
		mmc->caps |= MMC_CAP_WAIT_WHILE_BUSY;
		mmc->max_busy_timeout = 0;
	}

	mmc->ops = &mmci_ops;

	/* We support these PM capabilities. */
	mmc->pm_caps |= MMC_PM_KEEP_POWER;

	/*
	 * We can do SGIO
	 */
	mmc->max_segs = NR_SG;

	/*
	 * Since only a certain number of bits are valid in the data length
	 * register, we must ensure that we don't exceed 2^num-1 bytes in a
	 * single request.
	 */
	mmc->max_req_size = (1 << variant->datalength_bits) - 1;

	/*
	 * Set the maximum segment size.  Since we aren't doing DMA
	 * (yet) we are only limited by the data length register.
	 */
	mmc->max_seg_size = mmc->max_req_size;

	/*
	 * Block size can be up to 2048 bytes, but must be a power of two.
	 */
	mmc->max_blk_size = 1 << 11;

	/*
	 * Limit the number of blocks transferred so that we don't overflow
	 * the maximum request size.
	 */
	mmc->max_blk_count = mmc->max_req_size >> 11;

	spin_lock_init(&host->lock);

	writel(0, host->base + MMCIMASK0);
	writel(0, host->base + MMCIMASK1);
	writel(0xfff, host->base + MMCICLEAR);

	/* If DT, cd/wp gpios must be supplied through it. */
	if (!np && gpio_is_valid(plat->gpio_cd)) {
		ret = mmc_gpio_request_cd(mmc, plat->gpio_cd, 0);
		if (ret)
			goto clk_disable;
	}
	if (!np && gpio_is_valid(plat->gpio_wp)) {
		ret = mmc_gpio_request_ro(mmc, plat->gpio_wp);
		if (ret)
			goto clk_disable;
	}

	ret = devm_request_irq(&dev->dev, dev->irq[0], mmci_irq, IRQF_SHARED,
			DRIVER_NAME " (cmd)", host);
	if (ret)
		goto clk_disable;

	if (!dev->irq[1])
		host->singleirq = true;
	else {
		ret = devm_request_irq(&dev->dev, dev->irq[1], mmci_pio_irq,
				IRQF_SHARED, DRIVER_NAME " (pio)", host);
		if (ret)
			goto clk_disable;
	}

	writel(MCI_IRQENABLE, host->base + MMCIMASK0);

	amba_set_drvdata(dev, mmc);

	dev_info(&dev->dev, "%s: PL%03x manf %x rev%u at 0x%08llx irq %d,%d (pio)\n",
		 mmc_hostname(mmc), amba_part(dev), amba_manf(dev),
		 amba_rev(dev), (unsigned long long)dev->res.start,
		 dev->irq[0], dev->irq[1]);

	mmci_dma_setup(host);

	pm_runtime_set_autosuspend_delay(&dev->dev, 50);
	pm_runtime_use_autosuspend(&dev->dev);
	pm_runtime_put(&dev->dev);

	mmc_add_host(mmc);

	return 0;

 clk_disable:
	clk_disable_unprepare(host->clk);
 host_free:
	mmc_free_host(mmc);
	return ret;
}

static int mmci_remove(struct amba_device *dev)
{
	struct mmc_host *mmc = amba_get_drvdata(dev);

	if (mmc) {
		struct mmci_host *host = mmc_priv(mmc);

		/*
		 * Undo pm_runtime_put() in probe.  We use the _sync
		 * version here so that we can access the primecell.
		 */
		pm_runtime_get_sync(&dev->dev);

		mmc_remove_host(mmc);

		writel(0, host->base + MMCIMASK0);
		writel(0, host->base + MMCIMASK1);

		writel(0, host->base + MMCICOMMAND);
		writel(0, host->base + MMCIDATACTRL);

		mmci_dma_release(host);
		clk_disable_unprepare(host->clk);
		mmc_free_host(mmc);
	}

	return 0;
}

#ifdef CONFIG_PM
static void mmci_save(struct mmci_host *host)
{
	unsigned long flags;

	spin_lock_irqsave(&host->lock, flags);

	writel(0, host->base + MMCIMASK0);
	if (host->variant->pwrreg_nopower) {
		writel(0, host->base + MMCIDATACTRL);
		writel(0, host->base + MMCIPOWER);
		writel(0, host->base + MMCICLOCK);
	}
	mmci_reg_delay(host);

	spin_unlock_irqrestore(&host->lock, flags);
}

static void mmci_restore(struct mmci_host *host)
{
	unsigned long flags;

	spin_lock_irqsave(&host->lock, flags);

	if (host->variant->pwrreg_nopower) {
		writel(host->clk_reg, host->base + MMCICLOCK);
		writel(host->datactrl_reg, host->base + MMCIDATACTRL);
		writel(host->pwr_reg, host->base + MMCIPOWER);
	}
	writel(MCI_IRQENABLE, host->base + MMCIMASK0);
	mmci_reg_delay(host);

	spin_unlock_irqrestore(&host->lock, flags);
}

static int mmci_runtime_suspend(struct device *dev)
{
	struct amba_device *adev = to_amba_device(dev);
	struct mmc_host *mmc = amba_get_drvdata(adev);

	if (mmc) {
		struct mmci_host *host = mmc_priv(mmc);
		pinctrl_pm_select_sleep_state(dev);
		mmci_save(host);
		clk_disable_unprepare(host->clk);
	}

	return 0;
}

static int mmci_runtime_resume(struct device *dev)
{
	struct amba_device *adev = to_amba_device(dev);
	struct mmc_host *mmc = amba_get_drvdata(adev);

	if (mmc) {
		struct mmci_host *host = mmc_priv(mmc);
		clk_prepare_enable(host->clk);
		mmci_restore(host);
		pinctrl_pm_select_default_state(dev);
	}

	return 0;
}
#endif

static const struct dev_pm_ops mmci_dev_pm_ops = {
	SET_SYSTEM_SLEEP_PM_OPS(pm_runtime_force_suspend,
				pm_runtime_force_resume)
	SET_PM_RUNTIME_PM_OPS(mmci_runtime_suspend, mmci_runtime_resume, NULL)
};

static struct amba_id mmci_ids[] = {
	{
		.id	= 0x00041180,
		.mask	= 0xff0fffff,
		.data	= &variant_arm,
	},
	{
		.id	= 0x01041180,
		.mask	= 0xff0fffff,
		.data	= &variant_arm_extended_fifo,
	},
	{
		.id	= 0x02041180,
		.mask	= 0xff0fffff,
		.data	= &variant_arm_extended_fifo_hwfc,
	},
	{
		.id	= 0x00041181,
		.mask	= 0x000fffff,
		.data	= &variant_arm,
	},
	/* ST Micro variants */
	{
		.id     = 0x00180180,
		.mask   = 0x00ffffff,
		.data	= &variant_u300,
	},
	{
		.id     = 0x10180180,
		.mask   = 0xf0ffffff,
		.data	= &variant_nomadik,
	},
	{
		.id     = 0x00280180,
		.mask   = 0x00ffffff,
		.data	= &variant_u300,
	},
	{
		.id     = 0x00480180,
		.mask   = 0xf0ffffff,
		.data	= &variant_ux500,
	},
	{
		.id     = 0x10480180,
		.mask   = 0xf0ffffff,
		.data	= &variant_ux500v2,
	},
	/* Qualcomm variants */
	{
		.id     = 0x00051180,
		.mask	= 0x000fffff,
		.data	= &variant_qcom,
	},
	{ 0, 0 },
};

MODULE_DEVICE_TABLE(amba, mmci_ids);

static struct amba_driver mmci_driver = {
	.drv		= {
		.name	= DRIVER_NAME,
		.pm	= &mmci_dev_pm_ops,
	},
	.probe		= mmci_probe,
	.remove		= mmci_remove,
	.id_table	= mmci_ids,
};

module_amba_driver(mmci_driver);

module_param(fmax, uint, 0444);

MODULE_DESCRIPTION("ARM PrimeCell PL180/181 Multimedia Card Interface driver");
MODULE_LICENSE("GPL");<|MERGE_RESOLUTION|>--- conflicted
+++ resolved
@@ -72,11 +72,8 @@
  * @pwrreg_clkgate: MMCIPOWER register must be used to gate the clock
  * @busy_detect: true if busy detection on dat0 is supported
  * @pwrreg_nopower: bits in MMCIPOWER don't controls ext. power supply
-<<<<<<< HEAD
-=======
  * @explicit_mclk_control: enable explicit mclk control in driver.
  * @qcom_fifo: enables qcom specific fifo pio read logic.
->>>>>>> 4a53ddf5
  * @reversed_irq_handling: handle data irq before cmd irq.
  */
 struct variant_data {
@@ -99,11 +96,8 @@
 	bool			pwrreg_clkgate;
 	bool			busy_detect;
 	bool			pwrreg_nopower;
-<<<<<<< HEAD
-=======
 	bool			explicit_mclk_control;
 	bool			qcom_fifo;
->>>>>>> 4a53ddf5
 	bool			reversed_irq_handling;
 };
 
@@ -112,10 +106,7 @@
 	.fifohalfsize		= 8 * 4,
 	.datalength_bits	= 16,
 	.pwrreg_powerup		= MCI_PWR_UP,
-<<<<<<< HEAD
-=======
 	.f_max			= 100000000,
->>>>>>> 4a53ddf5
 	.reversed_irq_handling	= true,
 };
 
