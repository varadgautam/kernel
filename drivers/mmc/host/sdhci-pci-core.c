// SPDX-License-Identifier: GPL-2.0-or-later
/*  linux/drivers/mmc/host/sdhci-pci.c - SDHCI on PCI bus interface
 *
 *  Copyright (C) 2005-2008 Pierre Ossman, All Rights Reserved.
 *
 * Thanks to the following companies for their support:
 *
 *     - JMicron (hardware and technical support)
 */

#include <linux/bitfield.h>
#include <linux/string.h>
#include <linux/delay.h>
#include <linux/highmem.h>
#include <linux/module.h>
#include <linux/pci.h>
#include <linux/dma-mapping.h>
#include <linux/slab.h>
#include <linux/device.h>
#include <linux/mmc/host.h>
#include <linux/mmc/mmc.h>
#include <linux/scatterlist.h>
#include <linux/io.h>
#include <linux/iopoll.h>
#include <linux/gpio.h>
#include <linux/pm_runtime.h>
#include <linux/pm_qos.h>
#include <linux/debugfs.h>
#include <linux/mmc/slot-gpio.h>
#include <linux/mmc/sdhci-pci-data.h>
#include <linux/acpi.h>
#include <linux/dmi.h>

#ifdef CONFIG_X86
#include <asm/iosf_mbi.h>
#endif

#include "cqhci.h"

#include "sdhci.h"
#include "sdhci-pci.h"

static void sdhci_pci_hw_reset(struct sdhci_host *host);

#ifdef CONFIG_PM_SLEEP
static int sdhci_pci_init_wakeup(struct sdhci_pci_chip *chip)
{
	mmc_pm_flag_t pm_flags = 0;
	bool cap_cd_wake = false;
	int i;

	for (i = 0; i < chip->num_slots; i++) {
		struct sdhci_pci_slot *slot = chip->slots[i];

		if (slot) {
			pm_flags |= slot->host->mmc->pm_flags;
			if (slot->host->mmc->caps & MMC_CAP_CD_WAKE)
				cap_cd_wake = true;
		}
	}

	if ((pm_flags & MMC_PM_KEEP_POWER) && (pm_flags & MMC_PM_WAKE_SDIO_IRQ))
		return device_wakeup_enable(&chip->pdev->dev);
	else if (!cap_cd_wake)
		return device_wakeup_disable(&chip->pdev->dev);

	return 0;
}

static int sdhci_pci_suspend_host(struct sdhci_pci_chip *chip)
{
	int i, ret;

	sdhci_pci_init_wakeup(chip);

	for (i = 0; i < chip->num_slots; i++) {
		struct sdhci_pci_slot *slot = chip->slots[i];
		struct sdhci_host *host;

		if (!slot)
			continue;

		host = slot->host;

		if (chip->pm_retune && host->tuning_mode != SDHCI_TUNING_MODE_3)
			mmc_retune_needed(host->mmc);

		ret = sdhci_suspend_host(host);
		if (ret)
			goto err_pci_suspend;

		if (device_may_wakeup(&chip->pdev->dev))
			mmc_gpio_set_cd_wake(host->mmc, true);
	}

	return 0;

err_pci_suspend:
	while (--i >= 0)
		sdhci_resume_host(chip->slots[i]->host);
	return ret;
}

int sdhci_pci_resume_host(struct sdhci_pci_chip *chip)
{
	struct sdhci_pci_slot *slot;
	int i, ret;

	for (i = 0; i < chip->num_slots; i++) {
		slot = chip->slots[i];
		if (!slot)
			continue;

		ret = sdhci_resume_host(slot->host);
		if (ret)
			return ret;

		mmc_gpio_set_cd_wake(slot->host->mmc, false);
	}

	return 0;
}

static int sdhci_cqhci_suspend(struct sdhci_pci_chip *chip)
{
	int ret;

	ret = cqhci_suspend(chip->slots[0]->host->mmc);
	if (ret)
		return ret;

	return sdhci_pci_suspend_host(chip);
}

static int sdhci_cqhci_resume(struct sdhci_pci_chip *chip)
{
	int ret;

	ret = sdhci_pci_resume_host(chip);
	if (ret)
		return ret;

	return cqhci_resume(chip->slots[0]->host->mmc);
}
#endif

#ifdef CONFIG_PM
static int sdhci_pci_runtime_suspend_host(struct sdhci_pci_chip *chip)
{
	struct sdhci_pci_slot *slot;
	struct sdhci_host *host;
	int i, ret;

	for (i = 0; i < chip->num_slots; i++) {
		slot = chip->slots[i];
		if (!slot)
			continue;

		host = slot->host;

		ret = sdhci_runtime_suspend_host(host);
		if (ret)
			goto err_pci_runtime_suspend;

		if (chip->rpm_retune &&
		    host->tuning_mode != SDHCI_TUNING_MODE_3)
			mmc_retune_needed(host->mmc);
	}

	return 0;

err_pci_runtime_suspend:
	while (--i >= 0)
		sdhci_runtime_resume_host(chip->slots[i]->host, 0);
	return ret;
}

static int sdhci_pci_runtime_resume_host(struct sdhci_pci_chip *chip)
{
	struct sdhci_pci_slot *slot;
	int i, ret;

	for (i = 0; i < chip->num_slots; i++) {
		slot = chip->slots[i];
		if (!slot)
			continue;

		ret = sdhci_runtime_resume_host(slot->host, 0);
		if (ret)
			return ret;
	}

	return 0;
}

static int sdhci_cqhci_runtime_suspend(struct sdhci_pci_chip *chip)
{
	int ret;

	ret = cqhci_suspend(chip->slots[0]->host->mmc);
	if (ret)
		return ret;

	return sdhci_pci_runtime_suspend_host(chip);
}

static int sdhci_cqhci_runtime_resume(struct sdhci_pci_chip *chip)
{
	int ret;

	ret = sdhci_pci_runtime_resume_host(chip);
	if (ret)
		return ret;

	return cqhci_resume(chip->slots[0]->host->mmc);
}
#endif

static u32 sdhci_cqhci_irq(struct sdhci_host *host, u32 intmask)
{
	int cmd_error = 0;
	int data_error = 0;

	if (!sdhci_cqe_irq(host, intmask, &cmd_error, &data_error))
		return intmask;

	cqhci_irq(host->mmc, intmask, cmd_error, data_error);

	return 0;
}

static void sdhci_pci_dumpregs(struct mmc_host *mmc)
{
	sdhci_dumpregs(mmc_priv(mmc));
}

static void sdhci_cqhci_reset(struct sdhci_host *host, u8 mask)
{
	if ((host->mmc->caps2 & MMC_CAP2_CQE) && (mask & SDHCI_RESET_ALL) &&
	    host->mmc->cqe_private)
		cqhci_deactivate(host->mmc);
	sdhci_reset(host, mask);
}

/*****************************************************************************\
 *                                                                           *
 * Hardware specific quirk handling                                          *
 *                                                                           *
\*****************************************************************************/

static int ricoh_probe(struct sdhci_pci_chip *chip)
{
	if (chip->pdev->subsystem_vendor == PCI_VENDOR_ID_SAMSUNG ||
	    chip->pdev->subsystem_vendor == PCI_VENDOR_ID_SONY)
		chip->quirks |= SDHCI_QUIRK_NO_CARD_NO_RESET;
	return 0;
}

static int ricoh_mmc_probe_slot(struct sdhci_pci_slot *slot)
{
	slot->host->caps =
		((0x21 << SDHCI_TIMEOUT_CLK_SHIFT)
			& SDHCI_TIMEOUT_CLK_MASK) |

		((0x21 << SDHCI_CLOCK_BASE_SHIFT)
			& SDHCI_CLOCK_BASE_MASK) |

		SDHCI_TIMEOUT_CLK_UNIT |
		SDHCI_CAN_VDD_330 |
		SDHCI_CAN_DO_HISPD |
		SDHCI_CAN_DO_SDMA;
	return 0;
}

#ifdef CONFIG_PM_SLEEP
static int ricoh_mmc_resume(struct sdhci_pci_chip *chip)
{
	/* Apply a delay to allow controller to settle */
	/* Otherwise it becomes confused if card state changed
		during suspend */
	msleep(500);
	return sdhci_pci_resume_host(chip);
}
#endif

static const struct sdhci_pci_fixes sdhci_ricoh = {
	.probe		= ricoh_probe,
	.quirks		= SDHCI_QUIRK_32BIT_DMA_ADDR |
			  SDHCI_QUIRK_FORCE_DMA |
			  SDHCI_QUIRK_CLOCK_BEFORE_RESET,
};

static const struct sdhci_pci_fixes sdhci_ricoh_mmc = {
	.probe_slot	= ricoh_mmc_probe_slot,
#ifdef CONFIG_PM_SLEEP
	.resume		= ricoh_mmc_resume,
#endif
	.quirks		= SDHCI_QUIRK_32BIT_DMA_ADDR |
			  SDHCI_QUIRK_CLOCK_BEFORE_RESET |
			  SDHCI_QUIRK_NO_CARD_NO_RESET |
			  SDHCI_QUIRK_MISSING_CAPS
};

static const struct sdhci_pci_fixes sdhci_ene_712 = {
	.quirks		= SDHCI_QUIRK_SINGLE_POWER_WRITE |
			  SDHCI_QUIRK_BROKEN_DMA,
};

static const struct sdhci_pci_fixes sdhci_ene_714 = {
	.quirks		= SDHCI_QUIRK_SINGLE_POWER_WRITE |
			  SDHCI_QUIRK_RESET_CMD_DATA_ON_IOS |
			  SDHCI_QUIRK_BROKEN_DMA,
};

static const struct sdhci_pci_fixes sdhci_cafe = {
	.quirks		= SDHCI_QUIRK_NO_SIMULT_VDD_AND_POWER |
			  SDHCI_QUIRK_NO_BUSY_IRQ |
			  SDHCI_QUIRK_BROKEN_CARD_DETECTION |
			  SDHCI_QUIRK_BROKEN_TIMEOUT_VAL,
};

static const struct sdhci_pci_fixes sdhci_intel_qrk = {
	.quirks		= SDHCI_QUIRK_NO_HISPD_BIT,
};

static int mrst_hc_probe_slot(struct sdhci_pci_slot *slot)
{
	slot->host->mmc->caps |= MMC_CAP_8_BIT_DATA;
	return 0;
}

/*
 * ADMA operation is disabled for Moorestown platform due to
 * hardware bugs.
 */
static int mrst_hc_probe(struct sdhci_pci_chip *chip)
{
	/*
	 * slots number is fixed here for MRST as SDIO3/5 are never used and
	 * have hardware bugs.
	 */
	chip->num_slots = 1;
	return 0;
}

static int pch_hc_probe_slot(struct sdhci_pci_slot *slot)
{
	slot->host->mmc->caps |= MMC_CAP_8_BIT_DATA;
	return 0;
}

#ifdef CONFIG_PM

static irqreturn_t sdhci_pci_sd_cd(int irq, void *dev_id)
{
	struct sdhci_pci_slot *slot = dev_id;
	struct sdhci_host *host = slot->host;

	mmc_detect_change(host->mmc, msecs_to_jiffies(200));
	return IRQ_HANDLED;
}

static void sdhci_pci_add_own_cd(struct sdhci_pci_slot *slot)
{
	int err, irq, gpio = slot->cd_gpio;

	slot->cd_gpio = -EINVAL;
	slot->cd_irq = -EINVAL;

	if (!gpio_is_valid(gpio))
		return;

	err = devm_gpio_request(&slot->chip->pdev->dev, gpio, "sd_cd");
	if (err < 0)
		goto out;

	err = gpio_direction_input(gpio);
	if (err < 0)
		goto out_free;

	irq = gpio_to_irq(gpio);
	if (irq < 0)
		goto out_free;

	err = request_irq(irq, sdhci_pci_sd_cd, IRQF_TRIGGER_RISING |
			  IRQF_TRIGGER_FALLING, "sd_cd", slot);
	if (err)
		goto out_free;

	slot->cd_gpio = gpio;
	slot->cd_irq = irq;

	return;

out_free:
	devm_gpio_free(&slot->chip->pdev->dev, gpio);
out:
	dev_warn(&slot->chip->pdev->dev, "failed to setup card detect wake up\n");
}

static void sdhci_pci_remove_own_cd(struct sdhci_pci_slot *slot)
{
	if (slot->cd_irq >= 0)
		free_irq(slot->cd_irq, slot);
}

#else

static inline void sdhci_pci_add_own_cd(struct sdhci_pci_slot *slot)
{
}

static inline void sdhci_pci_remove_own_cd(struct sdhci_pci_slot *slot)
{
}

#endif

static int mfd_emmc_probe_slot(struct sdhci_pci_slot *slot)
{
	slot->host->mmc->caps |= MMC_CAP_8_BIT_DATA | MMC_CAP_NONREMOVABLE;
	slot->host->mmc->caps2 |= MMC_CAP2_BOOTPART_NOACC;
	return 0;
}

static int mfd_sdio_probe_slot(struct sdhci_pci_slot *slot)
{
	slot->host->mmc->caps |= MMC_CAP_POWER_OFF_CARD | MMC_CAP_NONREMOVABLE;
	return 0;
}

static const struct sdhci_pci_fixes sdhci_intel_mrst_hc0 = {
	.quirks		= SDHCI_QUIRK_BROKEN_ADMA | SDHCI_QUIRK_NO_HISPD_BIT,
	.probe_slot	= mrst_hc_probe_slot,
};

static const struct sdhci_pci_fixes sdhci_intel_mrst_hc1_hc2 = {
	.quirks		= SDHCI_QUIRK_BROKEN_ADMA | SDHCI_QUIRK_NO_HISPD_BIT,
	.probe		= mrst_hc_probe,
};

static const struct sdhci_pci_fixes sdhci_intel_mfd_sd = {
	.quirks		= SDHCI_QUIRK_NO_ENDATTR_IN_NOPDESC,
	.allow_runtime_pm = true,
	.own_cd_for_runtime_pm = true,
};

static const struct sdhci_pci_fixes sdhci_intel_mfd_sdio = {
	.quirks		= SDHCI_QUIRK_NO_ENDATTR_IN_NOPDESC,
	.quirks2	= SDHCI_QUIRK2_HOST_OFF_CARD_ON,
	.allow_runtime_pm = true,
	.probe_slot	= mfd_sdio_probe_slot,
};

static const struct sdhci_pci_fixes sdhci_intel_mfd_emmc = {
	.quirks		= SDHCI_QUIRK_NO_ENDATTR_IN_NOPDESC,
	.allow_runtime_pm = true,
	.probe_slot	= mfd_emmc_probe_slot,
};

static const struct sdhci_pci_fixes sdhci_intel_pch_sdio = {
	.quirks		= SDHCI_QUIRK_BROKEN_ADMA,
	.probe_slot	= pch_hc_probe_slot,
};

#ifdef CONFIG_X86

#define BYT_IOSF_SCCEP			0x63
#define BYT_IOSF_OCP_NETCTRL0		0x1078
#define BYT_IOSF_OCP_TIMEOUT_BASE	GENMASK(10, 8)

static void byt_ocp_setting(struct pci_dev *pdev)
{
	u32 val = 0;

	if (pdev->device != PCI_DEVICE_ID_INTEL_BYT_EMMC &&
	    pdev->device != PCI_DEVICE_ID_INTEL_BYT_SDIO &&
	    pdev->device != PCI_DEVICE_ID_INTEL_BYT_SD &&
	    pdev->device != PCI_DEVICE_ID_INTEL_BYT_EMMC2)
		return;

	if (iosf_mbi_read(BYT_IOSF_SCCEP, MBI_CR_READ, BYT_IOSF_OCP_NETCTRL0,
			  &val)) {
		dev_err(&pdev->dev, "%s read error\n", __func__);
		return;
	}

	if (!(val & BYT_IOSF_OCP_TIMEOUT_BASE))
		return;

	val &= ~BYT_IOSF_OCP_TIMEOUT_BASE;

	if (iosf_mbi_write(BYT_IOSF_SCCEP, MBI_CR_WRITE, BYT_IOSF_OCP_NETCTRL0,
			   val)) {
		dev_err(&pdev->dev, "%s write error\n", __func__);
		return;
	}

	dev_dbg(&pdev->dev, "%s completed\n", __func__);
}

#else

static inline void byt_ocp_setting(struct pci_dev *pdev)
{
}

#endif

enum {
	INTEL_DSM_FNS		=  0,
	INTEL_DSM_V18_SWITCH	=  3,
	INTEL_DSM_V33_SWITCH	=  4,
	INTEL_DSM_DRV_STRENGTH	=  9,
	INTEL_DSM_D3_RETUNE	= 10,
};

struct intel_host {
	u32	dsm_fns;
	int	drv_strength;
	bool	d3_retune;
	bool	rpm_retune_ok;
	u32	glk_rx_ctrl1;
	u32	glk_tun_val;
	u32	active_ltr;
	u32	idle_ltr;
};

static const guid_t intel_dsm_guid =
	GUID_INIT(0xF6C13EA5, 0x65CD, 0x461F,
		  0xAB, 0x7A, 0x29, 0xF7, 0xE8, 0xD5, 0xBD, 0x61);

static int __intel_dsm(struct intel_host *intel_host, struct device *dev,
		       unsigned int fn, u32 *result)
{
	union acpi_object *obj;
	int err = 0;
	size_t len;

	obj = acpi_evaluate_dsm(ACPI_HANDLE(dev), &intel_dsm_guid, 0, fn, NULL);
	if (!obj)
		return -EOPNOTSUPP;

	if (obj->type != ACPI_TYPE_BUFFER || obj->buffer.length < 1) {
		err = -EINVAL;
		goto out;
	}

	len = min_t(size_t, obj->buffer.length, 4);

	*result = 0;
	memcpy(result, obj->buffer.pointer, len);
out:
	ACPI_FREE(obj);

	return err;
}

static int intel_dsm(struct intel_host *intel_host, struct device *dev,
		     unsigned int fn, u32 *result)
{
	if (fn > 31 || !(intel_host->dsm_fns & (1 << fn)))
		return -EOPNOTSUPP;

	return __intel_dsm(intel_host, dev, fn, result);
}

static void intel_dsm_init(struct intel_host *intel_host, struct device *dev,
			   struct mmc_host *mmc)
{
	int err;
	u32 val;

	intel_host->d3_retune = true;

	err = __intel_dsm(intel_host, dev, INTEL_DSM_FNS, &intel_host->dsm_fns);
	if (err) {
		pr_debug("%s: DSM not supported, error %d\n",
			 mmc_hostname(mmc), err);
		return;
	}

	pr_debug("%s: DSM function mask %#x\n",
		 mmc_hostname(mmc), intel_host->dsm_fns);

	err = intel_dsm(intel_host, dev, INTEL_DSM_DRV_STRENGTH, &val);
	intel_host->drv_strength = err ? 0 : val;

	err = intel_dsm(intel_host, dev, INTEL_DSM_D3_RETUNE, &val);
	intel_host->d3_retune = err ? true : !!val;
}

static void sdhci_pci_int_hw_reset(struct sdhci_host *host)
{
	u8 reg;

	reg = sdhci_readb(host, SDHCI_POWER_CONTROL);
	reg |= 0x10;
	sdhci_writeb(host, reg, SDHCI_POWER_CONTROL);
	/* For eMMC, minimum is 1us but give it 9us for good measure */
	udelay(9);
	reg &= ~0x10;
	sdhci_writeb(host, reg, SDHCI_POWER_CONTROL);
	/* For eMMC, minimum is 200us but give it 300us for good measure */
	usleep_range(300, 1000);
}

static int intel_select_drive_strength(struct mmc_card *card,
				       unsigned int max_dtr, int host_drv,
				       int card_drv, int *drv_type)
{
	struct sdhci_host *host = mmc_priv(card->host);
	struct sdhci_pci_slot *slot = sdhci_priv(host);
	struct intel_host *intel_host = sdhci_pci_priv(slot);

	if (!(mmc_driver_type_mask(intel_host->drv_strength) & card_drv))
		return 0;

	return intel_host->drv_strength;
}

static int bxt_get_cd(struct mmc_host *mmc)
{
	int gpio_cd = mmc_gpio_get_cd(mmc);
	struct sdhci_host *host = mmc_priv(mmc);
	unsigned long flags;
	int ret = 0;

	if (!gpio_cd)
		return 0;

	spin_lock_irqsave(&host->lock, flags);

	if (host->flags & SDHCI_DEVICE_DEAD)
		goto out;

	ret = !!(sdhci_readl(host, SDHCI_PRESENT_STATE) & SDHCI_CARD_PRESENT);
out:
	spin_unlock_irqrestore(&host->lock, flags);

	return ret;
}

#define SDHCI_INTEL_PWR_TIMEOUT_CNT	20
#define SDHCI_INTEL_PWR_TIMEOUT_UDELAY	100

static void sdhci_intel_set_power(struct sdhci_host *host, unsigned char mode,
				  unsigned short vdd)
{
	int cntr;
	u8 reg;

	sdhci_set_power(host, mode, vdd);

	if (mode == MMC_POWER_OFF)
		return;

	/*
	 * Bus power might not enable after D3 -> D0 transition due to the
	 * present state not yet having propagated. Retry for up to 2ms.
	 */
	for (cntr = 0; cntr < SDHCI_INTEL_PWR_TIMEOUT_CNT; cntr++) {
		reg = sdhci_readb(host, SDHCI_POWER_CONTROL);
		if (reg & SDHCI_POWER_ON)
			break;
		udelay(SDHCI_INTEL_PWR_TIMEOUT_UDELAY);
		reg |= SDHCI_POWER_ON;
		sdhci_writeb(host, reg, SDHCI_POWER_CONTROL);
	}
}

static void sdhci_intel_set_uhs_signaling(struct sdhci_host *host,
					  unsigned int timing)
{
	/* Set UHS timing to SDR25 for High Speed mode */
	if (timing == MMC_TIMING_MMC_HS || timing == MMC_TIMING_SD_HS)
		timing = MMC_TIMING_UHS_SDR25;
	sdhci_set_uhs_signaling(host, timing);
}

#define INTEL_HS400_ES_REG 0x78
#define INTEL_HS400_ES_BIT BIT(0)

static void intel_hs400_enhanced_strobe(struct mmc_host *mmc,
					struct mmc_ios *ios)
{
	struct sdhci_host *host = mmc_priv(mmc);
	u32 val;

	val = sdhci_readl(host, INTEL_HS400_ES_REG);
	if (ios->enhanced_strobe)
		val |= INTEL_HS400_ES_BIT;
	else
		val &= ~INTEL_HS400_ES_BIT;
	sdhci_writel(host, val, INTEL_HS400_ES_REG);
}

static int intel_start_signal_voltage_switch(struct mmc_host *mmc,
					     struct mmc_ios *ios)
{
	struct device *dev = mmc_dev(mmc);
	struct sdhci_host *host = mmc_priv(mmc);
	struct sdhci_pci_slot *slot = sdhci_priv(host);
	struct intel_host *intel_host = sdhci_pci_priv(slot);
	unsigned int fn;
	u32 result = 0;
	int err;

	err = sdhci_start_signal_voltage_switch(mmc, ios);
	if (err)
		return err;

	switch (ios->signal_voltage) {
	case MMC_SIGNAL_VOLTAGE_330:
		fn = INTEL_DSM_V33_SWITCH;
		break;
	case MMC_SIGNAL_VOLTAGE_180:
		fn = INTEL_DSM_V18_SWITCH;
		break;
	default:
		return 0;
	}

	err = intel_dsm(intel_host, dev, fn, &result);
	pr_debug("%s: %s DSM fn %u error %d result %u\n",
		 mmc_hostname(mmc), __func__, fn, err, result);

	return 0;
}

static const struct sdhci_ops sdhci_intel_byt_ops = {
	.set_clock		= sdhci_set_clock,
	.set_power		= sdhci_intel_set_power,
	.enable_dma		= sdhci_pci_enable_dma,
	.set_bus_width		= sdhci_set_bus_width,
	.reset			= sdhci_reset,
	.set_uhs_signaling	= sdhci_intel_set_uhs_signaling,
	.hw_reset		= sdhci_pci_hw_reset,
};

static const struct sdhci_ops sdhci_intel_glk_ops = {
	.set_clock		= sdhci_set_clock,
	.set_power		= sdhci_intel_set_power,
	.enable_dma		= sdhci_pci_enable_dma,
	.set_bus_width		= sdhci_set_bus_width,
<<<<<<< HEAD
	.reset			= sdhci_cqhci_reset,
	.set_uhs_signaling	= sdhci_set_uhs_signaling,
=======
	.reset			= sdhci_reset,
	.set_uhs_signaling	= sdhci_intel_set_uhs_signaling,
>>>>>>> 6e60ea4d
	.hw_reset		= sdhci_pci_hw_reset,
	.irq			= sdhci_cqhci_irq,
};

static void byt_read_dsm(struct sdhci_pci_slot *slot)
{
	struct intel_host *intel_host = sdhci_pci_priv(slot);
	struct device *dev = &slot->chip->pdev->dev;
	struct mmc_host *mmc = slot->host->mmc;

	intel_dsm_init(intel_host, dev, mmc);
	slot->chip->rpm_retune = intel_host->d3_retune;
}

static int intel_execute_tuning(struct mmc_host *mmc, u32 opcode)
{
	int err = sdhci_execute_tuning(mmc, opcode);
	struct sdhci_host *host = mmc_priv(mmc);

	if (err)
		return err;

	/*
	 * Tuning can leave the IP in an active state (Buffer Read Enable bit
	 * set) which prevents the entry to low power states (i.e. S0i3). Data
	 * reset will clear it.
	 */
	sdhci_reset(host, SDHCI_RESET_DATA);

	return 0;
}

#define INTEL_ACTIVELTR		0x804
#define INTEL_IDLELTR		0x808

#define INTEL_LTR_REQ		BIT(15)
#define INTEL_LTR_SCALE_MASK	GENMASK(11, 10)
#define INTEL_LTR_SCALE_1US	(2 << 10)
#define INTEL_LTR_SCALE_32US	(3 << 10)
#define INTEL_LTR_VALUE_MASK	GENMASK(9, 0)

static void intel_cache_ltr(struct sdhci_pci_slot *slot)
{
	struct intel_host *intel_host = sdhci_pci_priv(slot);
	struct sdhci_host *host = slot->host;

	intel_host->active_ltr = readl(host->ioaddr + INTEL_ACTIVELTR);
	intel_host->idle_ltr = readl(host->ioaddr + INTEL_IDLELTR);
}

static void intel_ltr_set(struct device *dev, s32 val)
{
	struct sdhci_pci_chip *chip = dev_get_drvdata(dev);
	struct sdhci_pci_slot *slot = chip->slots[0];
	struct intel_host *intel_host = sdhci_pci_priv(slot);
	struct sdhci_host *host = slot->host;
	u32 ltr;

	pm_runtime_get_sync(dev);

	/*
	 * Program latency tolerance (LTR) accordingly what has been asked
	 * by the PM QoS layer or disable it in case we were passed
	 * negative value or PM_QOS_LATENCY_ANY.
	 */
	ltr = readl(host->ioaddr + INTEL_ACTIVELTR);

	if (val == PM_QOS_LATENCY_ANY || val < 0) {
		ltr &= ~INTEL_LTR_REQ;
	} else {
		ltr |= INTEL_LTR_REQ;
		ltr &= ~INTEL_LTR_SCALE_MASK;
		ltr &= ~INTEL_LTR_VALUE_MASK;

		if (val > INTEL_LTR_VALUE_MASK) {
			val >>= 5;
			if (val > INTEL_LTR_VALUE_MASK)
				val = INTEL_LTR_VALUE_MASK;
			ltr |= INTEL_LTR_SCALE_32US | val;
		} else {
			ltr |= INTEL_LTR_SCALE_1US | val;
		}
	}

	if (ltr == intel_host->active_ltr)
		goto out;

	writel(ltr, host->ioaddr + INTEL_ACTIVELTR);
	writel(ltr, host->ioaddr + INTEL_IDLELTR);

	/* Cache the values into lpss structure */
	intel_cache_ltr(slot);
out:
	pm_runtime_put_autosuspend(dev);
}

static bool intel_use_ltr(struct sdhci_pci_chip *chip)
{
	switch (chip->pdev->device) {
	case PCI_DEVICE_ID_INTEL_BYT_EMMC:
	case PCI_DEVICE_ID_INTEL_BYT_EMMC2:
	case PCI_DEVICE_ID_INTEL_BYT_SDIO:
	case PCI_DEVICE_ID_INTEL_BYT_SD:
	case PCI_DEVICE_ID_INTEL_BSW_EMMC:
	case PCI_DEVICE_ID_INTEL_BSW_SDIO:
	case PCI_DEVICE_ID_INTEL_BSW_SD:
		return false;
	default:
		return true;
	}
}

static void intel_ltr_expose(struct sdhci_pci_chip *chip)
{
	struct device *dev = &chip->pdev->dev;

	if (!intel_use_ltr(chip))
		return;

	dev->power.set_latency_tolerance = intel_ltr_set;
	dev_pm_qos_expose_latency_tolerance(dev);
}

static void intel_ltr_hide(struct sdhci_pci_chip *chip)
{
	struct device *dev = &chip->pdev->dev;

	if (!intel_use_ltr(chip))
		return;

	dev_pm_qos_hide_latency_tolerance(dev);
	dev->power.set_latency_tolerance = NULL;
}

static void byt_probe_slot(struct sdhci_pci_slot *slot)
{
	struct mmc_host_ops *ops = &slot->host->mmc_host_ops;
	struct device *dev = &slot->chip->pdev->dev;
	struct mmc_host *mmc = slot->host->mmc;

	byt_read_dsm(slot);

	byt_ocp_setting(slot->chip->pdev);

	ops->execute_tuning = intel_execute_tuning;
	ops->start_signal_voltage_switch = intel_start_signal_voltage_switch;

	device_property_read_u32(dev, "max-frequency", &mmc->f_max);

	if (!mmc->slotno) {
		slot->chip->slots[mmc->slotno] = slot;
		intel_ltr_expose(slot->chip);
	}
}

static void byt_add_debugfs(struct sdhci_pci_slot *slot)
{
	struct intel_host *intel_host = sdhci_pci_priv(slot);
	struct mmc_host *mmc = slot->host->mmc;
	struct dentry *dir = mmc->debugfs_root;

	if (!intel_use_ltr(slot->chip))
		return;

	debugfs_create_x32("active_ltr", 0444, dir, &intel_host->active_ltr);
	debugfs_create_x32("idle_ltr", 0444, dir, &intel_host->idle_ltr);

	intel_cache_ltr(slot);
}

static int byt_add_host(struct sdhci_pci_slot *slot)
{
	int ret = sdhci_add_host(slot->host);

	if (!ret)
		byt_add_debugfs(slot);
	return ret;
}

static void byt_remove_slot(struct sdhci_pci_slot *slot, int dead)
{
	struct mmc_host *mmc = slot->host->mmc;

	if (!mmc->slotno)
		intel_ltr_hide(slot->chip);
}

static int byt_emmc_probe_slot(struct sdhci_pci_slot *slot)
{
	byt_probe_slot(slot);
	slot->host->mmc->caps |= MMC_CAP_8_BIT_DATA | MMC_CAP_NONREMOVABLE |
				 MMC_CAP_HW_RESET | MMC_CAP_1_8V_DDR |
				 MMC_CAP_CMD_DURING_TFR |
				 MMC_CAP_WAIT_WHILE_BUSY;
	slot->hw_reset = sdhci_pci_int_hw_reset;
	if (slot->chip->pdev->device == PCI_DEVICE_ID_INTEL_BSW_EMMC)
		slot->host->timeout_clk = 1000; /* 1000 kHz i.e. 1 MHz */
	slot->host->mmc_host_ops.select_drive_strength =
						intel_select_drive_strength;
	return 0;
}

static bool glk_broken_cqhci(struct sdhci_pci_slot *slot)
{
	return slot->chip->pdev->device == PCI_DEVICE_ID_INTEL_GLK_EMMC &&
	       (dmi_match(DMI_BIOS_VENDOR, "LENOVO") ||
		dmi_match(DMI_SYS_VENDOR, "IRBIS"));
}

static int glk_emmc_probe_slot(struct sdhci_pci_slot *slot)
{
	int ret = byt_emmc_probe_slot(slot);

	if (!glk_broken_cqhci(slot))
		slot->host->mmc->caps2 |= MMC_CAP2_CQE;

	if (slot->chip->pdev->device != PCI_DEVICE_ID_INTEL_GLK_EMMC) {
		slot->host->mmc->caps2 |= MMC_CAP2_HS400_ES,
		slot->host->mmc_host_ops.hs400_enhanced_strobe =
						intel_hs400_enhanced_strobe;
		slot->host->mmc->caps2 |= MMC_CAP2_CQE_DCMD;
	}

	return ret;
}

static const struct cqhci_host_ops glk_cqhci_ops = {
	.enable		= sdhci_cqe_enable,
	.disable	= sdhci_cqe_disable,
	.dumpregs	= sdhci_pci_dumpregs,
};

static int glk_emmc_add_host(struct sdhci_pci_slot *slot)
{
	struct device *dev = &slot->chip->pdev->dev;
	struct sdhci_host *host = slot->host;
	struct cqhci_host *cq_host;
	bool dma64;
	int ret;

	ret = sdhci_setup_host(host);
	if (ret)
		return ret;

	cq_host = devm_kzalloc(dev, sizeof(*cq_host), GFP_KERNEL);
	if (!cq_host) {
		ret = -ENOMEM;
		goto cleanup;
	}

	cq_host->mmio = host->ioaddr + 0x200;
	cq_host->quirks |= CQHCI_QUIRK_SHORT_TXFR_DESC_SZ;
	cq_host->ops = &glk_cqhci_ops;

	dma64 = host->flags & SDHCI_USE_64_BIT_DMA;
	if (dma64)
		cq_host->caps |= CQHCI_TASK_DESC_SZ_128;

	ret = cqhci_init(cq_host, host->mmc, dma64);
	if (ret)
		goto cleanup;

	ret = __sdhci_add_host(host);
	if (ret)
		goto cleanup;

	byt_add_debugfs(slot);

	return 0;

cleanup:
	sdhci_cleanup_host(host);
	return ret;
}

#ifdef CONFIG_PM
#define GLK_RX_CTRL1	0x834
#define GLK_TUN_VAL	0x840
#define GLK_PATH_PLL	GENMASK(13, 8)
#define GLK_DLY		GENMASK(6, 0)
/* Workaround firmware failing to restore the tuning value */
static void glk_rpm_retune_wa(struct sdhci_pci_chip *chip, bool susp)
{
	struct sdhci_pci_slot *slot = chip->slots[0];
	struct intel_host *intel_host = sdhci_pci_priv(slot);
	struct sdhci_host *host = slot->host;
	u32 glk_rx_ctrl1;
	u32 glk_tun_val;
	u32 dly;

	if (intel_host->rpm_retune_ok || !mmc_can_retune(host->mmc))
		return;

	glk_rx_ctrl1 = sdhci_readl(host, GLK_RX_CTRL1);
	glk_tun_val = sdhci_readl(host, GLK_TUN_VAL);

	if (susp) {
		intel_host->glk_rx_ctrl1 = glk_rx_ctrl1;
		intel_host->glk_tun_val = glk_tun_val;
		return;
	}

	if (!intel_host->glk_tun_val)
		return;

	if (glk_rx_ctrl1 != intel_host->glk_rx_ctrl1) {
		intel_host->rpm_retune_ok = true;
		return;
	}

	dly = FIELD_PREP(GLK_DLY, FIELD_GET(GLK_PATH_PLL, glk_rx_ctrl1) +
				  (intel_host->glk_tun_val << 1));
	if (dly == FIELD_GET(GLK_DLY, glk_rx_ctrl1))
		return;

	glk_rx_ctrl1 = (glk_rx_ctrl1 & ~GLK_DLY) | dly;
	sdhci_writel(host, glk_rx_ctrl1, GLK_RX_CTRL1);

	intel_host->rpm_retune_ok = true;
	chip->rpm_retune = true;
	mmc_retune_needed(host->mmc);
	pr_info("%s: Requiring re-tune after rpm resume", mmc_hostname(host->mmc));
}

static void glk_rpm_retune_chk(struct sdhci_pci_chip *chip, bool susp)
{
	if (chip->pdev->device == PCI_DEVICE_ID_INTEL_GLK_EMMC &&
	    !chip->rpm_retune)
		glk_rpm_retune_wa(chip, susp);
}

static int glk_runtime_suspend(struct sdhci_pci_chip *chip)
{
	glk_rpm_retune_chk(chip, true);

	return sdhci_cqhci_runtime_suspend(chip);
}

static int glk_runtime_resume(struct sdhci_pci_chip *chip)
{
	glk_rpm_retune_chk(chip, false);

	return sdhci_cqhci_runtime_resume(chip);
}
#endif

#ifdef CONFIG_ACPI
static int ni_set_max_freq(struct sdhci_pci_slot *slot)
{
	acpi_status status;
	unsigned long long max_freq;

	status = acpi_evaluate_integer(ACPI_HANDLE(&slot->chip->pdev->dev),
				       "MXFQ", NULL, &max_freq);
	if (ACPI_FAILURE(status)) {
		dev_err(&slot->chip->pdev->dev,
			"MXFQ not found in acpi table\n");
		return -EINVAL;
	}

	slot->host->mmc->f_max = max_freq * 1000000;

	return 0;
}
#else
static inline int ni_set_max_freq(struct sdhci_pci_slot *slot)
{
	return 0;
}
#endif

static int ni_byt_sdio_probe_slot(struct sdhci_pci_slot *slot)
{
	int err;

	byt_probe_slot(slot);

	err = ni_set_max_freq(slot);
	if (err)
		return err;

	slot->host->mmc->caps |= MMC_CAP_POWER_OFF_CARD | MMC_CAP_NONREMOVABLE |
				 MMC_CAP_WAIT_WHILE_BUSY;
	return 0;
}

static int byt_sdio_probe_slot(struct sdhci_pci_slot *slot)
{
	byt_probe_slot(slot);
	slot->host->mmc->caps |= MMC_CAP_POWER_OFF_CARD | MMC_CAP_NONREMOVABLE |
				 MMC_CAP_WAIT_WHILE_BUSY;
	return 0;
}

static int byt_sd_probe_slot(struct sdhci_pci_slot *slot)
{
	byt_probe_slot(slot);
	slot->host->mmc->caps |= MMC_CAP_WAIT_WHILE_BUSY |
				 MMC_CAP_AGGRESSIVE_PM | MMC_CAP_CD_WAKE;
	slot->cd_idx = 0;
	slot->cd_override_level = true;
	if (slot->chip->pdev->device == PCI_DEVICE_ID_INTEL_BXT_SD ||
	    slot->chip->pdev->device == PCI_DEVICE_ID_INTEL_BXTM_SD ||
	    slot->chip->pdev->device == PCI_DEVICE_ID_INTEL_APL_SD ||
	    slot->chip->pdev->device == PCI_DEVICE_ID_INTEL_GLK_SD)
		slot->host->mmc_host_ops.get_cd = bxt_get_cd;

	if (slot->chip->pdev->subsystem_vendor == PCI_VENDOR_ID_NI &&
	    slot->chip->pdev->subsystem_device == PCI_SUBDEVICE_ID_NI_78E3)
		slot->host->mmc->caps2 |= MMC_CAP2_AVOID_3_3V;

	return 0;
}

#ifdef CONFIG_PM_SLEEP

static int byt_resume(struct sdhci_pci_chip *chip)
{
	byt_ocp_setting(chip->pdev);

	return sdhci_pci_resume_host(chip);
}

#endif

#ifdef CONFIG_PM

static int byt_runtime_resume(struct sdhci_pci_chip *chip)
{
	byt_ocp_setting(chip->pdev);

	return sdhci_pci_runtime_resume_host(chip);
}

#endif

static const struct sdhci_pci_fixes sdhci_intel_byt_emmc = {
#ifdef CONFIG_PM_SLEEP
	.resume		= byt_resume,
#endif
#ifdef CONFIG_PM
	.runtime_resume	= byt_runtime_resume,
#endif
	.allow_runtime_pm = true,
	.probe_slot	= byt_emmc_probe_slot,
	.add_host	= byt_add_host,
	.remove_slot	= byt_remove_slot,
	.quirks		= SDHCI_QUIRK_NO_ENDATTR_IN_NOPDESC |
			  SDHCI_QUIRK_NO_LED,
	.quirks2	= SDHCI_QUIRK2_PRESET_VALUE_BROKEN |
			  SDHCI_QUIRK2_CAPS_BIT63_FOR_HS400 |
			  SDHCI_QUIRK2_STOP_WITH_TC,
	.ops		= &sdhci_intel_byt_ops,
	.priv_size	= sizeof(struct intel_host),
};

static const struct sdhci_pci_fixes sdhci_intel_glk_emmc = {
	.allow_runtime_pm	= true,
	.probe_slot		= glk_emmc_probe_slot,
	.add_host		= glk_emmc_add_host,
	.remove_slot		= byt_remove_slot,
#ifdef CONFIG_PM_SLEEP
	.suspend		= sdhci_cqhci_suspend,
	.resume			= sdhci_cqhci_resume,
#endif
#ifdef CONFIG_PM
	.runtime_suspend	= glk_runtime_suspend,
	.runtime_resume		= glk_runtime_resume,
#endif
	.quirks			= SDHCI_QUIRK_NO_ENDATTR_IN_NOPDESC |
				  SDHCI_QUIRK_NO_LED,
	.quirks2		= SDHCI_QUIRK2_PRESET_VALUE_BROKEN |
				  SDHCI_QUIRK2_CAPS_BIT63_FOR_HS400 |
				  SDHCI_QUIRK2_STOP_WITH_TC,
	.ops			= &sdhci_intel_glk_ops,
	.priv_size		= sizeof(struct intel_host),
};

static const struct sdhci_pci_fixes sdhci_ni_byt_sdio = {
#ifdef CONFIG_PM_SLEEP
	.resume		= byt_resume,
#endif
#ifdef CONFIG_PM
	.runtime_resume	= byt_runtime_resume,
#endif
	.quirks		= SDHCI_QUIRK_NO_ENDATTR_IN_NOPDESC |
			  SDHCI_QUIRK_NO_LED,
	.quirks2	= SDHCI_QUIRK2_HOST_OFF_CARD_ON |
			  SDHCI_QUIRK2_PRESET_VALUE_BROKEN,
	.allow_runtime_pm = true,
	.probe_slot	= ni_byt_sdio_probe_slot,
	.add_host	= byt_add_host,
	.remove_slot	= byt_remove_slot,
	.ops		= &sdhci_intel_byt_ops,
	.priv_size	= sizeof(struct intel_host),
};

static const struct sdhci_pci_fixes sdhci_intel_byt_sdio = {
#ifdef CONFIG_PM_SLEEP
	.resume		= byt_resume,
#endif
#ifdef CONFIG_PM
	.runtime_resume	= byt_runtime_resume,
#endif
	.quirks		= SDHCI_QUIRK_NO_ENDATTR_IN_NOPDESC |
			  SDHCI_QUIRK_NO_LED,
	.quirks2	= SDHCI_QUIRK2_HOST_OFF_CARD_ON |
			SDHCI_QUIRK2_PRESET_VALUE_BROKEN,
	.allow_runtime_pm = true,
	.probe_slot	= byt_sdio_probe_slot,
	.add_host	= byt_add_host,
	.remove_slot	= byt_remove_slot,
	.ops		= &sdhci_intel_byt_ops,
	.priv_size	= sizeof(struct intel_host),
};

static const struct sdhci_pci_fixes sdhci_intel_byt_sd = {
#ifdef CONFIG_PM_SLEEP
	.resume		= byt_resume,
#endif
#ifdef CONFIG_PM
	.runtime_resume	= byt_runtime_resume,
#endif
	.quirks		= SDHCI_QUIRK_NO_ENDATTR_IN_NOPDESC |
			  SDHCI_QUIRK_NO_LED,
	.quirks2	= SDHCI_QUIRK2_CARD_ON_NEEDS_BUS_ON |
			  SDHCI_QUIRK2_PRESET_VALUE_BROKEN |
			  SDHCI_QUIRK2_STOP_WITH_TC,
	.allow_runtime_pm = true,
	.own_cd_for_runtime_pm = true,
	.probe_slot	= byt_sd_probe_slot,
	.add_host	= byt_add_host,
	.remove_slot	= byt_remove_slot,
	.ops		= &sdhci_intel_byt_ops,
	.priv_size	= sizeof(struct intel_host),
};

/* Define Host controllers for Intel Merrifield platform */
#define INTEL_MRFLD_EMMC_0	0
#define INTEL_MRFLD_EMMC_1	1
#define INTEL_MRFLD_SD		2
#define INTEL_MRFLD_SDIO	3

#ifdef CONFIG_ACPI
static void intel_mrfld_mmc_fix_up_power_slot(struct sdhci_pci_slot *slot)
{
	struct acpi_device *device, *child;

	device = ACPI_COMPANION(&slot->chip->pdev->dev);
	if (!device)
		return;

	acpi_device_fix_up_power(device);
	list_for_each_entry(child, &device->children, node)
		if (child->status.present && child->status.enabled)
			acpi_device_fix_up_power(child);
}
#else
static inline void intel_mrfld_mmc_fix_up_power_slot(struct sdhci_pci_slot *slot) {}
#endif

static int intel_mrfld_mmc_probe_slot(struct sdhci_pci_slot *slot)
{
	unsigned int func = PCI_FUNC(slot->chip->pdev->devfn);

	switch (func) {
	case INTEL_MRFLD_EMMC_0:
	case INTEL_MRFLD_EMMC_1:
		slot->host->mmc->caps |= MMC_CAP_NONREMOVABLE |
					 MMC_CAP_8_BIT_DATA |
					 MMC_CAP_1_8V_DDR;
		break;
	case INTEL_MRFLD_SD:
		slot->host->quirks2 |= SDHCI_QUIRK2_NO_1_8_V;
		break;
	case INTEL_MRFLD_SDIO:
		/* Advertise 2.0v for compatibility with the SDIO card's OCR */
		slot->host->ocr_mask = MMC_VDD_20_21 | MMC_VDD_165_195;
		slot->host->mmc->caps |= MMC_CAP_NONREMOVABLE |
					 MMC_CAP_POWER_OFF_CARD;
		break;
	default:
		return -ENODEV;
	}

	intel_mrfld_mmc_fix_up_power_slot(slot);
	return 0;
}

static const struct sdhci_pci_fixes sdhci_intel_mrfld_mmc = {
	.quirks		= SDHCI_QUIRK_NO_ENDATTR_IN_NOPDESC,
	.quirks2	= SDHCI_QUIRK2_BROKEN_HS200 |
			SDHCI_QUIRK2_PRESET_VALUE_BROKEN,
	.allow_runtime_pm = true,
	.probe_slot	= intel_mrfld_mmc_probe_slot,
};

static int jmicron_pmos(struct sdhci_pci_chip *chip, int on)
{
	u8 scratch;
	int ret;

	ret = pci_read_config_byte(chip->pdev, 0xAE, &scratch);
	if (ret)
		return ret;

	/*
	 * Turn PMOS on [bit 0], set over current detection to 2.4 V
	 * [bit 1:2] and enable over current debouncing [bit 6].
	 */
	if (on)
		scratch |= 0x47;
	else
		scratch &= ~0x47;

	return pci_write_config_byte(chip->pdev, 0xAE, scratch);
}

static int jmicron_probe(struct sdhci_pci_chip *chip)
{
	int ret;
	u16 mmcdev = 0;

	if (chip->pdev->revision == 0) {
		chip->quirks |= SDHCI_QUIRK_32BIT_DMA_ADDR |
			  SDHCI_QUIRK_32BIT_DMA_SIZE |
			  SDHCI_QUIRK_32BIT_ADMA_SIZE |
			  SDHCI_QUIRK_RESET_AFTER_REQUEST |
			  SDHCI_QUIRK_BROKEN_SMALL_PIO;
	}

	/*
	 * JMicron chips can have two interfaces to the same hardware
	 * in order to work around limitations in Microsoft's driver.
	 * We need to make sure we only bind to one of them.
	 *
	 * This code assumes two things:
	 *
	 * 1. The PCI code adds subfunctions in order.
	 *
	 * 2. The MMC interface has a lower subfunction number
	 *    than the SD interface.
	 */
	if (chip->pdev->device == PCI_DEVICE_ID_JMICRON_JMB38X_SD)
		mmcdev = PCI_DEVICE_ID_JMICRON_JMB38X_MMC;
	else if (chip->pdev->device == PCI_DEVICE_ID_JMICRON_JMB388_SD)
		mmcdev = PCI_DEVICE_ID_JMICRON_JMB388_ESD;

	if (mmcdev) {
		struct pci_dev *sd_dev;

		sd_dev = NULL;
		while ((sd_dev = pci_get_device(PCI_VENDOR_ID_JMICRON,
						mmcdev, sd_dev)) != NULL) {
			if ((PCI_SLOT(chip->pdev->devfn) ==
				PCI_SLOT(sd_dev->devfn)) &&
				(chip->pdev->bus == sd_dev->bus))
				break;
		}

		if (sd_dev) {
			pci_dev_put(sd_dev);
			dev_info(&chip->pdev->dev, "Refusing to bind to "
				"secondary interface.\n");
			return -ENODEV;
		}
	}

	/*
	 * JMicron chips need a bit of a nudge to enable the power
	 * output pins.
	 */
	ret = jmicron_pmos(chip, 1);
	if (ret) {
		dev_err(&chip->pdev->dev, "Failure enabling card power\n");
		return ret;
	}

	/* quirk for unsable RO-detection on JM388 chips */
	if (chip->pdev->device == PCI_DEVICE_ID_JMICRON_JMB388_SD ||
	    chip->pdev->device == PCI_DEVICE_ID_JMICRON_JMB388_ESD)
		chip->quirks |= SDHCI_QUIRK_UNSTABLE_RO_DETECT;

	return 0;
}

static void jmicron_enable_mmc(struct sdhci_host *host, int on)
{
	u8 scratch;

	scratch = readb(host->ioaddr + 0xC0);

	if (on)
		scratch |= 0x01;
	else
		scratch &= ~0x01;

	writeb(scratch, host->ioaddr + 0xC0);
}

static int jmicron_probe_slot(struct sdhci_pci_slot *slot)
{
	if (slot->chip->pdev->revision == 0) {
		u16 version;

		version = readl(slot->host->ioaddr + SDHCI_HOST_VERSION);
		version = (version & SDHCI_VENDOR_VER_MASK) >>
			SDHCI_VENDOR_VER_SHIFT;

		/*
		 * Older versions of the chip have lots of nasty glitches
		 * in the ADMA engine. It's best just to avoid it
		 * completely.
		 */
		if (version < 0xAC)
			slot->host->quirks |= SDHCI_QUIRK_BROKEN_ADMA;
	}

	/* JM388 MMC doesn't support 1.8V while SD supports it */
	if (slot->chip->pdev->device == PCI_DEVICE_ID_JMICRON_JMB388_ESD) {
		slot->host->ocr_avail_sd = MMC_VDD_32_33 | MMC_VDD_33_34 |
			MMC_VDD_29_30 | MMC_VDD_30_31 |
			MMC_VDD_165_195; /* allow 1.8V */
		slot->host->ocr_avail_mmc = MMC_VDD_32_33 | MMC_VDD_33_34 |
			MMC_VDD_29_30 | MMC_VDD_30_31; /* no 1.8V for MMC */
	}

	/*
	 * The secondary interface requires a bit set to get the
	 * interrupts.
	 */
	if (slot->chip->pdev->device == PCI_DEVICE_ID_JMICRON_JMB38X_MMC ||
	    slot->chip->pdev->device == PCI_DEVICE_ID_JMICRON_JMB388_ESD)
		jmicron_enable_mmc(slot->host, 1);

	slot->host->mmc->caps |= MMC_CAP_BUS_WIDTH_TEST;

	return 0;
}

static void jmicron_remove_slot(struct sdhci_pci_slot *slot, int dead)
{
	if (dead)
		return;

	if (slot->chip->pdev->device == PCI_DEVICE_ID_JMICRON_JMB38X_MMC ||
	    slot->chip->pdev->device == PCI_DEVICE_ID_JMICRON_JMB388_ESD)
		jmicron_enable_mmc(slot->host, 0);
}

#ifdef CONFIG_PM_SLEEP
static int jmicron_suspend(struct sdhci_pci_chip *chip)
{
	int i, ret;

	ret = sdhci_pci_suspend_host(chip);
	if (ret)
		return ret;

	if (chip->pdev->device == PCI_DEVICE_ID_JMICRON_JMB38X_MMC ||
	    chip->pdev->device == PCI_DEVICE_ID_JMICRON_JMB388_ESD) {
		for (i = 0; i < chip->num_slots; i++)
			jmicron_enable_mmc(chip->slots[i]->host, 0);
	}

	return 0;
}

static int jmicron_resume(struct sdhci_pci_chip *chip)
{
	int ret, i;

	if (chip->pdev->device == PCI_DEVICE_ID_JMICRON_JMB38X_MMC ||
	    chip->pdev->device == PCI_DEVICE_ID_JMICRON_JMB388_ESD) {
		for (i = 0; i < chip->num_slots; i++)
			jmicron_enable_mmc(chip->slots[i]->host, 1);
	}

	ret = jmicron_pmos(chip, 1);
	if (ret) {
		dev_err(&chip->pdev->dev, "Failure enabling card power\n");
		return ret;
	}

	return sdhci_pci_resume_host(chip);
}
#endif

static const struct sdhci_pci_fixes sdhci_jmicron = {
	.probe		= jmicron_probe,

	.probe_slot	= jmicron_probe_slot,
	.remove_slot	= jmicron_remove_slot,

#ifdef CONFIG_PM_SLEEP
	.suspend	= jmicron_suspend,
	.resume		= jmicron_resume,
#endif
};

/* SysKonnect CardBus2SDIO extra registers */
#define SYSKT_CTRL		0x200
#define SYSKT_RDFIFO_STAT	0x204
#define SYSKT_WRFIFO_STAT	0x208
#define SYSKT_POWER_DATA	0x20c
#define   SYSKT_POWER_330	0xef
#define   SYSKT_POWER_300	0xf8
#define   SYSKT_POWER_184	0xcc
#define SYSKT_POWER_CMD		0x20d
#define   SYSKT_POWER_START	(1 << 7)
#define SYSKT_POWER_STATUS	0x20e
#define   SYSKT_POWER_STATUS_OK	(1 << 0)
#define SYSKT_BOARD_REV		0x210
#define SYSKT_CHIP_REV		0x211
#define SYSKT_CONF_DATA		0x212
#define   SYSKT_CONF_DATA_1V8	(1 << 2)
#define   SYSKT_CONF_DATA_2V5	(1 << 1)
#define   SYSKT_CONF_DATA_3V3	(1 << 0)

static int syskt_probe(struct sdhci_pci_chip *chip)
{
	if ((chip->pdev->class & 0x0000FF) == PCI_SDHCI_IFVENDOR) {
		chip->pdev->class &= ~0x0000FF;
		chip->pdev->class |= PCI_SDHCI_IFDMA;
	}
	return 0;
}

static int syskt_probe_slot(struct sdhci_pci_slot *slot)
{
	int tm, ps;

	u8 board_rev = readb(slot->host->ioaddr + SYSKT_BOARD_REV);
	u8  chip_rev = readb(slot->host->ioaddr + SYSKT_CHIP_REV);
	dev_info(&slot->chip->pdev->dev, "SysKonnect CardBus2SDIO, "
					 "board rev %d.%d, chip rev %d.%d\n",
					 board_rev >> 4, board_rev & 0xf,
					 chip_rev >> 4,  chip_rev & 0xf);
	if (chip_rev >= 0x20)
		slot->host->quirks |= SDHCI_QUIRK_FORCE_DMA;

	writeb(SYSKT_POWER_330, slot->host->ioaddr + SYSKT_POWER_DATA);
	writeb(SYSKT_POWER_START, slot->host->ioaddr + SYSKT_POWER_CMD);
	udelay(50);
	tm = 10;  /* Wait max 1 ms */
	do {
		ps = readw(slot->host->ioaddr + SYSKT_POWER_STATUS);
		if (ps & SYSKT_POWER_STATUS_OK)
			break;
		udelay(100);
	} while (--tm);
	if (!tm) {
		dev_err(&slot->chip->pdev->dev,
			"power regulator never stabilized");
		writeb(0, slot->host->ioaddr + SYSKT_POWER_CMD);
		return -ENODEV;
	}

	return 0;
}

static const struct sdhci_pci_fixes sdhci_syskt = {
	.quirks		= SDHCI_QUIRK_NO_SIMULT_VDD_AND_POWER,
	.probe		= syskt_probe,
	.probe_slot	= syskt_probe_slot,
};

static int via_probe(struct sdhci_pci_chip *chip)
{
	if (chip->pdev->revision == 0x10)
		chip->quirks |= SDHCI_QUIRK_DELAY_AFTER_POWER;

	return 0;
}

static const struct sdhci_pci_fixes sdhci_via = {
	.probe		= via_probe,
};

static int rtsx_probe_slot(struct sdhci_pci_slot *slot)
{
	slot->host->mmc->caps2 |= MMC_CAP2_HS200;
	return 0;
}

static const struct sdhci_pci_fixes sdhci_rtsx = {
	.quirks2	= SDHCI_QUIRK2_PRESET_VALUE_BROKEN |
			SDHCI_QUIRK2_BROKEN_64_BIT_DMA |
			SDHCI_QUIRK2_BROKEN_DDR50,
	.probe_slot	= rtsx_probe_slot,
};

/*AMD chipset generation*/
enum amd_chipset_gen {
	AMD_CHIPSET_BEFORE_ML,
	AMD_CHIPSET_CZ,
	AMD_CHIPSET_NL,
	AMD_CHIPSET_UNKNOWN,
};

/* AMD registers */
#define AMD_SD_AUTO_PATTERN		0xB8
#define AMD_MSLEEP_DURATION		4
#define AMD_SD_MISC_CONTROL		0xD0
#define AMD_MAX_TUNE_VALUE		0x0B
#define AMD_AUTO_TUNE_SEL		0x10800
#define AMD_FIFO_PTR			0x30
#define AMD_BIT_MASK			0x1F

static void amd_tuning_reset(struct sdhci_host *host)
{
	unsigned int val;

	val = sdhci_readw(host, SDHCI_HOST_CONTROL2);
	val |= SDHCI_CTRL_PRESET_VAL_ENABLE | SDHCI_CTRL_EXEC_TUNING;
	sdhci_writew(host, val, SDHCI_HOST_CONTROL2);

	val = sdhci_readw(host, SDHCI_HOST_CONTROL2);
	val &= ~SDHCI_CTRL_EXEC_TUNING;
	sdhci_writew(host, val, SDHCI_HOST_CONTROL2);
}

static void amd_config_tuning_phase(struct pci_dev *pdev, u8 phase)
{
	unsigned int val;

	pci_read_config_dword(pdev, AMD_SD_AUTO_PATTERN, &val);
	val &= ~AMD_BIT_MASK;
	val |= (AMD_AUTO_TUNE_SEL | (phase << 1));
	pci_write_config_dword(pdev, AMD_SD_AUTO_PATTERN, val);
}

static void amd_enable_manual_tuning(struct pci_dev *pdev)
{
	unsigned int val;

	pci_read_config_dword(pdev, AMD_SD_MISC_CONTROL, &val);
	val |= AMD_FIFO_PTR;
	pci_write_config_dword(pdev, AMD_SD_MISC_CONTROL, val);
}

static int amd_execute_tuning_hs200(struct sdhci_host *host, u32 opcode)
{
	struct sdhci_pci_slot *slot = sdhci_priv(host);
	struct pci_dev *pdev = slot->chip->pdev;
	u8 valid_win = 0;
	u8 valid_win_max = 0;
	u8 valid_win_end = 0;
	u8 ctrl, tune_around;

	amd_tuning_reset(host);

	for (tune_around = 0; tune_around < 12; tune_around++) {
		amd_config_tuning_phase(pdev, tune_around);

		if (mmc_send_tuning(host->mmc, opcode, NULL)) {
			valid_win = 0;
			msleep(AMD_MSLEEP_DURATION);
			ctrl = SDHCI_RESET_CMD | SDHCI_RESET_DATA;
			sdhci_writeb(host, ctrl, SDHCI_SOFTWARE_RESET);
		} else if (++valid_win > valid_win_max) {
			valid_win_max = valid_win;
			valid_win_end = tune_around;
		}
	}

	if (!valid_win_max) {
		dev_err(&pdev->dev, "no tuning point found\n");
		return -EIO;
	}

	amd_config_tuning_phase(pdev, valid_win_end - valid_win_max / 2);

	amd_enable_manual_tuning(pdev);

	host->mmc->retune_period = 0;

	return 0;
}

static int amd_execute_tuning(struct mmc_host *mmc, u32 opcode)
{
	struct sdhci_host *host = mmc_priv(mmc);

	/* AMD requires custom HS200 tuning */
	if (host->timing == MMC_TIMING_MMC_HS200)
		return amd_execute_tuning_hs200(host, opcode);

	/* Otherwise perform standard SDHCI tuning */
	return sdhci_execute_tuning(mmc, opcode);
}

static int amd_probe_slot(struct sdhci_pci_slot *slot)
{
	struct mmc_host_ops *ops = &slot->host->mmc_host_ops;

	ops->execute_tuning = amd_execute_tuning;

	return 0;
}

static int amd_probe(struct sdhci_pci_chip *chip)
{
	struct pci_dev	*smbus_dev;
	enum amd_chipset_gen gen;

	smbus_dev = pci_get_device(PCI_VENDOR_ID_AMD,
			PCI_DEVICE_ID_AMD_HUDSON2_SMBUS, NULL);
	if (smbus_dev) {
		gen = AMD_CHIPSET_BEFORE_ML;
	} else {
		smbus_dev = pci_get_device(PCI_VENDOR_ID_AMD,
				PCI_DEVICE_ID_AMD_KERNCZ_SMBUS, NULL);
		if (smbus_dev) {
			if (smbus_dev->revision < 0x51)
				gen = AMD_CHIPSET_CZ;
			else
				gen = AMD_CHIPSET_NL;
		} else {
			gen = AMD_CHIPSET_UNKNOWN;
		}
	}

	if (gen == AMD_CHIPSET_BEFORE_ML || gen == AMD_CHIPSET_CZ)
		chip->quirks2 |= SDHCI_QUIRK2_CLEAR_TRANSFERMODE_REG_BEFORE_CMD;

	return 0;
}

static u32 sdhci_read_present_state(struct sdhci_host *host)
{
	return sdhci_readl(host, SDHCI_PRESENT_STATE);
}

static void amd_sdhci_reset(struct sdhci_host *host, u8 mask)
{
	struct sdhci_pci_slot *slot = sdhci_priv(host);
	struct pci_dev *pdev = slot->chip->pdev;
	u32 present_state;

	/*
	 * SDHC 0x7906 requires a hard reset to clear all internal state.
	 * Otherwise it can get into a bad state where the DATA lines are always
	 * read as zeros.
	 */
	if (pdev->device == 0x7906 && (mask & SDHCI_RESET_ALL)) {
		pci_clear_master(pdev);

		pci_save_state(pdev);

		pci_set_power_state(pdev, PCI_D3cold);
		pr_debug("%s: power_state=%u\n", mmc_hostname(host->mmc),
			pdev->current_state);
		pci_set_power_state(pdev, PCI_D0);

		pci_restore_state(pdev);

		/*
		 * SDHCI_RESET_ALL says the card detect logic should not be
		 * reset, but since we need to reset the entire controller
		 * we should wait until the card detect logic has stabilized.
		 *
		 * This normally takes about 40ms.
		 */
		readx_poll_timeout(
			sdhci_read_present_state,
			host,
			present_state,
			present_state & SDHCI_CD_STABLE,
			10000,
			100000
		);
	}

	return sdhci_reset(host, mask);
}

static const struct sdhci_ops amd_sdhci_pci_ops = {
	.set_clock			= sdhci_set_clock,
	.enable_dma			= sdhci_pci_enable_dma,
	.set_bus_width			= sdhci_set_bus_width,
	.reset				= amd_sdhci_reset,
	.set_uhs_signaling		= sdhci_set_uhs_signaling,
};

static const struct sdhci_pci_fixes sdhci_amd = {
	.probe		= amd_probe,
	.ops		= &amd_sdhci_pci_ops,
	.probe_slot	= amd_probe_slot,
};

static const struct pci_device_id pci_ids[] = {
	SDHCI_PCI_DEVICE(RICOH, R5C822,  ricoh),
	SDHCI_PCI_DEVICE(RICOH, R5C843,  ricoh_mmc),
	SDHCI_PCI_DEVICE(RICOH, R5CE822, ricoh_mmc),
	SDHCI_PCI_DEVICE(RICOH, R5CE823, ricoh_mmc),
	SDHCI_PCI_DEVICE(ENE, CB712_SD,   ene_712),
	SDHCI_PCI_DEVICE(ENE, CB712_SD_2, ene_712),
	SDHCI_PCI_DEVICE(ENE, CB714_SD,   ene_714),
	SDHCI_PCI_DEVICE(ENE, CB714_SD_2, ene_714),
	SDHCI_PCI_DEVICE(MARVELL, 88ALP01_SD, cafe),
	SDHCI_PCI_DEVICE(JMICRON, JMB38X_SD,  jmicron),
	SDHCI_PCI_DEVICE(JMICRON, JMB38X_MMC, jmicron),
	SDHCI_PCI_DEVICE(JMICRON, JMB388_SD,  jmicron),
	SDHCI_PCI_DEVICE(JMICRON, JMB388_ESD, jmicron),
	SDHCI_PCI_DEVICE(SYSKONNECT, 8000, syskt),
	SDHCI_PCI_DEVICE(VIA, 95D0, via),
	SDHCI_PCI_DEVICE(REALTEK, 5250, rtsx),
	SDHCI_PCI_DEVICE(INTEL, QRK_SD,    intel_qrk),
	SDHCI_PCI_DEVICE(INTEL, MRST_SD0,  intel_mrst_hc0),
	SDHCI_PCI_DEVICE(INTEL, MRST_SD1,  intel_mrst_hc1_hc2),
	SDHCI_PCI_DEVICE(INTEL, MRST_SD2,  intel_mrst_hc1_hc2),
	SDHCI_PCI_DEVICE(INTEL, MFD_SD,    intel_mfd_sd),
	SDHCI_PCI_DEVICE(INTEL, MFD_SDIO1, intel_mfd_sdio),
	SDHCI_PCI_DEVICE(INTEL, MFD_SDIO2, intel_mfd_sdio),
	SDHCI_PCI_DEVICE(INTEL, MFD_EMMC0, intel_mfd_emmc),
	SDHCI_PCI_DEVICE(INTEL, MFD_EMMC1, intel_mfd_emmc),
	SDHCI_PCI_DEVICE(INTEL, PCH_SDIO0, intel_pch_sdio),
	SDHCI_PCI_DEVICE(INTEL, PCH_SDIO1, intel_pch_sdio),
	SDHCI_PCI_DEVICE(INTEL, BYT_EMMC,  intel_byt_emmc),
	SDHCI_PCI_SUBDEVICE(INTEL, BYT_SDIO, NI, 7884, ni_byt_sdio),
	SDHCI_PCI_DEVICE(INTEL, BYT_SDIO,  intel_byt_sdio),
	SDHCI_PCI_DEVICE(INTEL, BYT_SD,    intel_byt_sd),
	SDHCI_PCI_DEVICE(INTEL, BYT_EMMC2, intel_byt_emmc),
	SDHCI_PCI_DEVICE(INTEL, BSW_EMMC,  intel_byt_emmc),
	SDHCI_PCI_DEVICE(INTEL, BSW_SDIO,  intel_byt_sdio),
	SDHCI_PCI_DEVICE(INTEL, BSW_SD,    intel_byt_sd),
	SDHCI_PCI_DEVICE(INTEL, CLV_SDIO0, intel_mfd_sd),
	SDHCI_PCI_DEVICE(INTEL, CLV_SDIO1, intel_mfd_sdio),
	SDHCI_PCI_DEVICE(INTEL, CLV_SDIO2, intel_mfd_sdio),
	SDHCI_PCI_DEVICE(INTEL, CLV_EMMC0, intel_mfd_emmc),
	SDHCI_PCI_DEVICE(INTEL, CLV_EMMC1, intel_mfd_emmc),
	SDHCI_PCI_DEVICE(INTEL, MRFLD_MMC, intel_mrfld_mmc),
	SDHCI_PCI_DEVICE(INTEL, SPT_EMMC,  intel_byt_emmc),
	SDHCI_PCI_DEVICE(INTEL, SPT_SDIO,  intel_byt_sdio),
	SDHCI_PCI_DEVICE(INTEL, SPT_SD,    intel_byt_sd),
	SDHCI_PCI_DEVICE(INTEL, DNV_EMMC,  intel_byt_emmc),
	SDHCI_PCI_DEVICE(INTEL, CDF_EMMC,  intel_glk_emmc),
	SDHCI_PCI_DEVICE(INTEL, BXT_EMMC,  intel_byt_emmc),
	SDHCI_PCI_DEVICE(INTEL, BXT_SDIO,  intel_byt_sdio),
	SDHCI_PCI_DEVICE(INTEL, BXT_SD,    intel_byt_sd),
	SDHCI_PCI_DEVICE(INTEL, BXTM_EMMC, intel_byt_emmc),
	SDHCI_PCI_DEVICE(INTEL, BXTM_SDIO, intel_byt_sdio),
	SDHCI_PCI_DEVICE(INTEL, BXTM_SD,   intel_byt_sd),
	SDHCI_PCI_DEVICE(INTEL, APL_EMMC,  intel_byt_emmc),
	SDHCI_PCI_DEVICE(INTEL, APL_SDIO,  intel_byt_sdio),
	SDHCI_PCI_DEVICE(INTEL, APL_SD,    intel_byt_sd),
	SDHCI_PCI_DEVICE(INTEL, GLK_EMMC,  intel_glk_emmc),
	SDHCI_PCI_DEVICE(INTEL, GLK_SDIO,  intel_byt_sdio),
	SDHCI_PCI_DEVICE(INTEL, GLK_SD,    intel_byt_sd),
	SDHCI_PCI_DEVICE(INTEL, CNP_EMMC,  intel_glk_emmc),
	SDHCI_PCI_DEVICE(INTEL, CNP_SD,    intel_byt_sd),
	SDHCI_PCI_DEVICE(INTEL, CNPH_SD,   intel_byt_sd),
	SDHCI_PCI_DEVICE(INTEL, ICP_EMMC,  intel_glk_emmc),
	SDHCI_PCI_DEVICE(INTEL, ICP_SD,    intel_byt_sd),
	SDHCI_PCI_DEVICE(INTEL, EHL_EMMC,  intel_glk_emmc),
	SDHCI_PCI_DEVICE(INTEL, EHL_SD,    intel_byt_sd),
	SDHCI_PCI_DEVICE(INTEL, CML_EMMC,  intel_glk_emmc),
	SDHCI_PCI_DEVICE(INTEL, CML_SD,    intel_byt_sd),
	SDHCI_PCI_DEVICE(INTEL, CMLH_SD,   intel_byt_sd),
	SDHCI_PCI_DEVICE(INTEL, JSL_EMMC,  intel_glk_emmc),
	SDHCI_PCI_DEVICE(INTEL, JSL_SD,    intel_byt_sd),
	SDHCI_PCI_DEVICE(O2, 8120,     o2),
	SDHCI_PCI_DEVICE(O2, 8220,     o2),
	SDHCI_PCI_DEVICE(O2, 8221,     o2),
	SDHCI_PCI_DEVICE(O2, 8320,     o2),
	SDHCI_PCI_DEVICE(O2, 8321,     o2),
	SDHCI_PCI_DEVICE(O2, FUJIN2,   o2),
	SDHCI_PCI_DEVICE(O2, SDS0,     o2),
	SDHCI_PCI_DEVICE(O2, SDS1,     o2),
	SDHCI_PCI_DEVICE(O2, SEABIRD0, o2),
	SDHCI_PCI_DEVICE(O2, SEABIRD1, o2),
	SDHCI_PCI_DEVICE(ARASAN, PHY_EMMC, arasan),
	SDHCI_PCI_DEVICE(SYNOPSYS, DWC_MSHC, snps),
	SDHCI_PCI_DEVICE(GLI, 9750, gl9750),
	SDHCI_PCI_DEVICE(GLI, 9755, gl9755),
	SDHCI_PCI_DEVICE_CLASS(AMD, SYSTEM_SDHCI, PCI_CLASS_MASK, amd),
	/* Generic SD host controller */
	{PCI_DEVICE_CLASS(SYSTEM_SDHCI, PCI_CLASS_MASK)},
	{ /* end: all zeroes */ },
};

MODULE_DEVICE_TABLE(pci, pci_ids);

/*****************************************************************************\
 *                                                                           *
 * SDHCI core callbacks                                                      *
 *                                                                           *
\*****************************************************************************/

int sdhci_pci_enable_dma(struct sdhci_host *host)
{
	struct sdhci_pci_slot *slot;
	struct pci_dev *pdev;

	slot = sdhci_priv(host);
	pdev = slot->chip->pdev;

	if (((pdev->class & 0xFFFF00) == (PCI_CLASS_SYSTEM_SDHCI << 8)) &&
		((pdev->class & 0x0000FF) != PCI_SDHCI_IFDMA) &&
		(host->flags & SDHCI_USE_SDMA)) {
		dev_warn(&pdev->dev, "Will use DMA mode even though HW "
			"doesn't fully claim to support it.\n");
	}

	pci_set_master(pdev);

	return 0;
}

static void sdhci_pci_gpio_hw_reset(struct sdhci_host *host)
{
	struct sdhci_pci_slot *slot = sdhci_priv(host);
	int rst_n_gpio = slot->rst_n_gpio;

	if (!gpio_is_valid(rst_n_gpio))
		return;
	gpio_set_value_cansleep(rst_n_gpio, 0);
	/* For eMMC, minimum is 1us but give it 10us for good measure */
	udelay(10);
	gpio_set_value_cansleep(rst_n_gpio, 1);
	/* For eMMC, minimum is 200us but give it 300us for good measure */
	usleep_range(300, 1000);
}

static void sdhci_pci_hw_reset(struct sdhci_host *host)
{
	struct sdhci_pci_slot *slot = sdhci_priv(host);

	if (slot->hw_reset)
		slot->hw_reset(host);
}

static const struct sdhci_ops sdhci_pci_ops = {
	.set_clock	= sdhci_set_clock,
	.enable_dma	= sdhci_pci_enable_dma,
	.set_bus_width	= sdhci_set_bus_width,
	.reset		= sdhci_reset,
	.set_uhs_signaling = sdhci_set_uhs_signaling,
	.hw_reset		= sdhci_pci_hw_reset,
};

/*****************************************************************************\
 *                                                                           *
 * Suspend/resume                                                            *
 *                                                                           *
\*****************************************************************************/

#ifdef CONFIG_PM_SLEEP
static int sdhci_pci_suspend(struct device *dev)
{
	struct pci_dev *pdev = to_pci_dev(dev);
	struct sdhci_pci_chip *chip = pci_get_drvdata(pdev);

	if (!chip)
		return 0;

	if (chip->fixes && chip->fixes->suspend)
		return chip->fixes->suspend(chip);

	return sdhci_pci_suspend_host(chip);
}

static int sdhci_pci_resume(struct device *dev)
{
	struct pci_dev *pdev = to_pci_dev(dev);
	struct sdhci_pci_chip *chip = pci_get_drvdata(pdev);

	if (!chip)
		return 0;

	if (chip->fixes && chip->fixes->resume)
		return chip->fixes->resume(chip);

	return sdhci_pci_resume_host(chip);
}
#endif

#ifdef CONFIG_PM
static int sdhci_pci_runtime_suspend(struct device *dev)
{
	struct pci_dev *pdev = to_pci_dev(dev);
	struct sdhci_pci_chip *chip = pci_get_drvdata(pdev);

	if (!chip)
		return 0;

	if (chip->fixes && chip->fixes->runtime_suspend)
		return chip->fixes->runtime_suspend(chip);

	return sdhci_pci_runtime_suspend_host(chip);
}

static int sdhci_pci_runtime_resume(struct device *dev)
{
	struct pci_dev *pdev = to_pci_dev(dev);
	struct sdhci_pci_chip *chip = pci_get_drvdata(pdev);

	if (!chip)
		return 0;

	if (chip->fixes && chip->fixes->runtime_resume)
		return chip->fixes->runtime_resume(chip);

	return sdhci_pci_runtime_resume_host(chip);
}
#endif

static const struct dev_pm_ops sdhci_pci_pm_ops = {
	SET_SYSTEM_SLEEP_PM_OPS(sdhci_pci_suspend, sdhci_pci_resume)
	SET_RUNTIME_PM_OPS(sdhci_pci_runtime_suspend,
			sdhci_pci_runtime_resume, NULL)
};

/*****************************************************************************\
 *                                                                           *
 * Device probing/removal                                                    *
 *                                                                           *
\*****************************************************************************/

static struct sdhci_pci_slot *sdhci_pci_probe_slot(
	struct pci_dev *pdev, struct sdhci_pci_chip *chip, int first_bar,
	int slotno)
{
	struct sdhci_pci_slot *slot;
	struct sdhci_host *host;
	int ret, bar = first_bar + slotno;
	size_t priv_size = chip->fixes ? chip->fixes->priv_size : 0;

	if (!(pci_resource_flags(pdev, bar) & IORESOURCE_MEM)) {
		dev_err(&pdev->dev, "BAR %d is not iomem. Aborting.\n", bar);
		return ERR_PTR(-ENODEV);
	}

	if (pci_resource_len(pdev, bar) < 0x100) {
		dev_err(&pdev->dev, "Invalid iomem size. You may "
			"experience problems.\n");
	}

	if ((pdev->class & 0x0000FF) == PCI_SDHCI_IFVENDOR) {
		dev_err(&pdev->dev, "Vendor specific interface. Aborting.\n");
		return ERR_PTR(-ENODEV);
	}

	if ((pdev->class & 0x0000FF) > PCI_SDHCI_IFVENDOR) {
		dev_err(&pdev->dev, "Unknown interface. Aborting.\n");
		return ERR_PTR(-ENODEV);
	}

	host = sdhci_alloc_host(&pdev->dev, sizeof(*slot) + priv_size);
	if (IS_ERR(host)) {
		dev_err(&pdev->dev, "cannot allocate host\n");
		return ERR_CAST(host);
	}

	slot = sdhci_priv(host);

	slot->chip = chip;
	slot->host = host;
	slot->rst_n_gpio = -EINVAL;
	slot->cd_gpio = -EINVAL;
	slot->cd_idx = -1;

	/* Retrieve platform data if there is any */
	if (*sdhci_pci_get_data)
		slot->data = sdhci_pci_get_data(pdev, slotno);

	if (slot->data) {
		if (slot->data->setup) {
			ret = slot->data->setup(slot->data);
			if (ret) {
				dev_err(&pdev->dev, "platform setup failed\n");
				goto free;
			}
		}
		slot->rst_n_gpio = slot->data->rst_n_gpio;
		slot->cd_gpio = slot->data->cd_gpio;
	}

	host->hw_name = "PCI";
	host->ops = chip->fixes && chip->fixes->ops ?
		    chip->fixes->ops :
		    &sdhci_pci_ops;
	host->quirks = chip->quirks;
	host->quirks2 = chip->quirks2;

	host->irq = pdev->irq;

	ret = pcim_iomap_regions(pdev, BIT(bar), mmc_hostname(host->mmc));
	if (ret) {
		dev_err(&pdev->dev, "cannot request region\n");
		goto cleanup;
	}

	host->ioaddr = pcim_iomap_table(pdev)[bar];

	if (chip->fixes && chip->fixes->probe_slot) {
		ret = chip->fixes->probe_slot(slot);
		if (ret)
			goto cleanup;
	}

	if (gpio_is_valid(slot->rst_n_gpio)) {
		if (!devm_gpio_request(&pdev->dev, slot->rst_n_gpio, "eMMC_reset")) {
			gpio_direction_output(slot->rst_n_gpio, 1);
			slot->host->mmc->caps |= MMC_CAP_HW_RESET;
			slot->hw_reset = sdhci_pci_gpio_hw_reset;
		} else {
			dev_warn(&pdev->dev, "failed to request rst_n_gpio\n");
			slot->rst_n_gpio = -EINVAL;
		}
	}

	host->mmc->pm_caps = MMC_PM_KEEP_POWER;
	host->mmc->slotno = slotno;
	host->mmc->caps2 |= MMC_CAP2_NO_PRESCAN_POWERUP;

	if (device_can_wakeup(&pdev->dev))
		host->mmc->pm_caps |= MMC_PM_WAKE_SDIO_IRQ;

	if (host->mmc->caps & MMC_CAP_CD_WAKE)
		device_init_wakeup(&pdev->dev, true);

	if (slot->cd_idx >= 0) {
		ret = mmc_gpiod_request_cd(host->mmc, "cd", slot->cd_idx,
					   slot->cd_override_level, 0, NULL);
		if (ret && ret != -EPROBE_DEFER)
			ret = mmc_gpiod_request_cd(host->mmc, NULL,
						   slot->cd_idx,
						   slot->cd_override_level,
						   0, NULL);
		if (ret == -EPROBE_DEFER)
			goto remove;

		if (ret) {
			dev_warn(&pdev->dev, "failed to setup card detect gpio\n");
			slot->cd_idx = -1;
		}
	}

	if (chip->fixes && chip->fixes->add_host)
		ret = chip->fixes->add_host(slot);
	else
		ret = sdhci_add_host(host);
	if (ret)
		goto remove;

	sdhci_pci_add_own_cd(slot);

	/*
	 * Check if the chip needs a separate GPIO for card detect to wake up
	 * from runtime suspend.  If it is not there, don't allow runtime PM.
	 * Note sdhci_pci_add_own_cd() sets slot->cd_gpio to -EINVAL on failure.
	 */
	if (chip->fixes && chip->fixes->own_cd_for_runtime_pm &&
	    !gpio_is_valid(slot->cd_gpio) && slot->cd_idx < 0)
		chip->allow_runtime_pm = false;

	return slot;

remove:
	if (chip->fixes && chip->fixes->remove_slot)
		chip->fixes->remove_slot(slot, 0);

cleanup:
	if (slot->data && slot->data->cleanup)
		slot->data->cleanup(slot->data);

free:
	sdhci_free_host(host);

	return ERR_PTR(ret);
}

static void sdhci_pci_remove_slot(struct sdhci_pci_slot *slot)
{
	int dead;
	u32 scratch;

	sdhci_pci_remove_own_cd(slot);

	dead = 0;
	scratch = readl(slot->host->ioaddr + SDHCI_INT_STATUS);
	if (scratch == (u32)-1)
		dead = 1;

	sdhci_remove_host(slot->host, dead);

	if (slot->chip->fixes && slot->chip->fixes->remove_slot)
		slot->chip->fixes->remove_slot(slot, dead);

	if (slot->data && slot->data->cleanup)
		slot->data->cleanup(slot->data);

	sdhci_free_host(slot->host);
}

static void sdhci_pci_runtime_pm_allow(struct device *dev)
{
	pm_suspend_ignore_children(dev, 1);
	pm_runtime_set_autosuspend_delay(dev, 50);
	pm_runtime_use_autosuspend(dev);
	pm_runtime_allow(dev);
	/* Stay active until mmc core scans for a card */
	pm_runtime_put_noidle(dev);
}

static void sdhci_pci_runtime_pm_forbid(struct device *dev)
{
	pm_runtime_forbid(dev);
	pm_runtime_get_noresume(dev);
}

static int sdhci_pci_probe(struct pci_dev *pdev,
				     const struct pci_device_id *ent)
{
	struct sdhci_pci_chip *chip;
	struct sdhci_pci_slot *slot;

	u8 slots, first_bar;
	int ret, i;

	BUG_ON(pdev == NULL);
	BUG_ON(ent == NULL);

	dev_info(&pdev->dev, "SDHCI controller found [%04x:%04x] (rev %x)\n",
		 (int)pdev->vendor, (int)pdev->device, (int)pdev->revision);

	ret = pci_read_config_byte(pdev, PCI_SLOT_INFO, &slots);
	if (ret)
		return ret;

	slots = PCI_SLOT_INFO_SLOTS(slots) + 1;
	dev_dbg(&pdev->dev, "found %d slot(s)\n", slots);

	BUG_ON(slots > MAX_SLOTS);

	ret = pci_read_config_byte(pdev, PCI_SLOT_INFO, &first_bar);
	if (ret)
		return ret;

	first_bar &= PCI_SLOT_INFO_FIRST_BAR_MASK;

	if (first_bar > 5) {
		dev_err(&pdev->dev, "Invalid first BAR. Aborting.\n");
		return -ENODEV;
	}

	ret = pcim_enable_device(pdev);
	if (ret)
		return ret;

	chip = devm_kzalloc(&pdev->dev, sizeof(*chip), GFP_KERNEL);
	if (!chip)
		return -ENOMEM;

	chip->pdev = pdev;
	chip->fixes = (const struct sdhci_pci_fixes *)ent->driver_data;
	if (chip->fixes) {
		chip->quirks = chip->fixes->quirks;
		chip->quirks2 = chip->fixes->quirks2;
		chip->allow_runtime_pm = chip->fixes->allow_runtime_pm;
	}
	chip->num_slots = slots;
	chip->pm_retune = true;
	chip->rpm_retune = true;

	pci_set_drvdata(pdev, chip);

	if (chip->fixes && chip->fixes->probe) {
		ret = chip->fixes->probe(chip);
		if (ret)
			return ret;
	}

	slots = chip->num_slots;	/* Quirk may have changed this */

	for (i = 0; i < slots; i++) {
		slot = sdhci_pci_probe_slot(pdev, chip, first_bar, i);
		if (IS_ERR(slot)) {
			for (i--; i >= 0; i--)
				sdhci_pci_remove_slot(chip->slots[i]);
			return PTR_ERR(slot);
		}

		chip->slots[i] = slot;
	}

	if (chip->allow_runtime_pm)
		sdhci_pci_runtime_pm_allow(&pdev->dev);

	return 0;
}

static void sdhci_pci_remove(struct pci_dev *pdev)
{
	int i;
	struct sdhci_pci_chip *chip = pci_get_drvdata(pdev);

	if (chip->allow_runtime_pm)
		sdhci_pci_runtime_pm_forbid(&pdev->dev);

	for (i = 0; i < chip->num_slots; i++)
		sdhci_pci_remove_slot(chip->slots[i]);
}

static struct pci_driver sdhci_driver = {
	.name =		"sdhci-pci",
	.id_table =	pci_ids,
	.probe =	sdhci_pci_probe,
	.remove =	sdhci_pci_remove,
	.driver =	{
		.pm =   &sdhci_pci_pm_ops
	},
};

module_pci_driver(sdhci_driver);

MODULE_AUTHOR("Pierre Ossman <pierre@ossman.eu>");
MODULE_DESCRIPTION("Secure Digital Host Controller Interface PCI driver");
MODULE_LICENSE("GPL");<|MERGE_RESOLUTION|>--- conflicted
+++ resolved
@@ -743,13 +743,8 @@
 	.set_power		= sdhci_intel_set_power,
 	.enable_dma		= sdhci_pci_enable_dma,
 	.set_bus_width		= sdhci_set_bus_width,
-<<<<<<< HEAD
 	.reset			= sdhci_cqhci_reset,
-	.set_uhs_signaling	= sdhci_set_uhs_signaling,
-=======
-	.reset			= sdhci_reset,
 	.set_uhs_signaling	= sdhci_intel_set_uhs_signaling,
->>>>>>> 6e60ea4d
 	.hw_reset		= sdhci_pci_hw_reset,
 	.irq			= sdhci_cqhci_irq,
 };
