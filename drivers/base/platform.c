/*
 * platform.c - platform 'pseudo' bus for legacy devices
 *
 * Copyright (c) 2002-3 Patrick Mochel
 * Copyright (c) 2002-3 Open Source Development Labs
 *
 * This file is released under the GPLv2
 *
 * Please see Documentation/driver-model/platform.txt for more
 * information.
 */

#include <linux/device.h>
#include <linux/module.h>
#include <linux/init.h>
#include <linux/dma-mapping.h>
#include <linux/bootmem.h>
#include <linux/err.h>

struct device platform_bus = {
	.bus_id		= "platform",
};

/**
 *	platform_get_resource - get a resource for a device
 *	@dev: platform device
 *	@type: resource type
 *	@num: resource index
 */
struct resource *
platform_get_resource(struct platform_device *dev, unsigned int type,
		      unsigned int num)
{
	int i;

	for (i = 0; i < dev->num_resources; i++) {
		struct resource *r = &dev->resource[i];

		if ((r->flags & (IORESOURCE_IO|IORESOURCE_MEM|
				 IORESOURCE_IRQ|IORESOURCE_DMA))
		    == type)
			if (num-- == 0)
				return r;
	}
	return NULL;
}

/**
 *	platform_get_irq - get an IRQ for a device
 *	@dev: platform device
 *	@num: IRQ number index
 */
int platform_get_irq(struct platform_device *dev, unsigned int num)
{
	struct resource *r = platform_get_resource(dev, IORESOURCE_IRQ, num);

	return r ? r->start : 0;
}

/**
 *	platform_add_devices - add a numbers of platform devices
 *	@devs: array of platform devices to add
 *	@num: number of platform devices in array
 */
int platform_add_devices(struct platform_device **devs, int num)
{
	int i, ret = 0;

	for (i = 0; i < num; i++) {
		ret = platform_device_register(devs[i]);
		if (ret) {
			while (--i >= 0)
				platform_device_unregister(devs[i]);
			break;
		}
	}

	return ret;
}

/**
 *	platform_device_register - add a platform-level device
 *	@dev:	platform device we're adding
 *
 */
int platform_device_register(struct platform_device * pdev)
{
	int i, ret = 0;

	if (!pdev)
		return -EINVAL;

	if (!pdev->dev.parent)
		pdev->dev.parent = &platform_bus;

	pdev->dev.bus = &platform_bus_type;

	if (pdev->id != -1)
		snprintf(pdev->dev.bus_id, BUS_ID_SIZE, "%s%u", pdev->name, pdev->id);
	else
		strlcpy(pdev->dev.bus_id, pdev->name, BUS_ID_SIZE);

	for (i = 0; i < pdev->num_resources; i++) {
		struct resource *p, *r = &pdev->resource[i];

		r->name = pdev->dev.bus_id;

		p = NULL;
		if (r->flags & IORESOURCE_MEM)
			p = &iomem_resource;
		else if (r->flags & IORESOURCE_IO)
			p = &ioport_resource;

		if (p && request_resource(p, r)) {
			printk(KERN_ERR
			       "%s: failed to claim resource %d\n",
			       pdev->dev.bus_id, i);
			ret = -EBUSY;
			goto failed;
		}
	}

	pr_debug("Registering platform device '%s'. Parent at %s\n",
		 pdev->dev.bus_id, pdev->dev.parent->bus_id);

	ret = device_register(&pdev->dev);
	if (ret == 0)
		return ret;

 failed:
	while (--i >= 0)
		if (pdev->resource[i].flags & (IORESOURCE_MEM|IORESOURCE_IO))
			release_resource(&pdev->resource[i]);
	return ret;
}

/**
 *	platform_device_unregister - remove a platform-level device
 *	@dev:	platform device we're removing
 *
 *	Note that this function will also release all memory- and port-based
 *	resources owned by the device (@dev->resource).
 */
void platform_device_unregister(struct platform_device * pdev)
{
	int i;

	if (pdev) {
		for (i = 0; i < pdev->num_resources; i++) {
			struct resource *r = &pdev->resource[i];
			if (r->flags & (IORESOURCE_MEM|IORESOURCE_IO))
				release_resource(r);
		}

		device_unregister(&pdev->dev);
	}
}

struct platform_object {
        struct platform_device pdev;
        struct resource resources[0];
};

static void platform_device_release_simple(struct device *dev)
{
	struct platform_device *pdev = to_platform_device(dev);

	kfree(container_of(pdev, struct platform_object, pdev));
}

/**
 *	platform_device_register_simple
 *	@name:  base name of the device we're adding
 *	@id:    instance id
 *	@res:   set of resources that needs to be allocated for the device
 *	@num:	number of resources
 *
 *	This function creates a simple platform device that requires minimal
 *	resource and memory management. Canned release function freeing
 *	memory allocated for the device allows drivers using such devices
 *	to be unloaded iwithout waiting for the last reference to the device
 *	to be dropped.
 */
struct platform_device *platform_device_register_simple(char *name, unsigned int id,
							struct resource *res, unsigned int num)
{
	struct platform_object *pobj;
	int retval;

	pobj = kmalloc(sizeof(struct platform_object) + sizeof(struct resource) * num, GFP_KERNEL);
	if (!pobj) {
		retval = -ENOMEM;
		goto error;
	}

	memset(pobj, 0, sizeof(*pobj));
	pobj->pdev.name = name;
	pobj->pdev.id = id;
	pobj->pdev.dev.release = platform_device_release_simple;

	if (num) {
		memcpy(pobj->resources, res, sizeof(struct resource) * num);
		pobj->pdev.resource = pobj->resources;
		pobj->pdev.num_resources = num;
	}

	retval = platform_device_register(&pobj->pdev);
	if (retval)
		goto error;

	return &pobj->pdev;

error:
	kfree(pobj);
	return ERR_PTR(retval);
}


/**
 *	platform_match - bind platform device to platform driver.
 *	@dev:	device.
 *	@drv:	driver.
 *
 *	Platform device IDs are assumed to be encoded like this:
 *	"<name><instance>", where <name> is a short description of the
 *	type of device, like "pci" or "floppy", and <instance> is the
 *	enumerated instance of the device, like '0' or '42'.
<<<<<<< HEAD
 *	Driver IDs are simply "<name>". 
 *	So, extract the <name> from the platform_device structure, 
 *	and compare it against the name of the driver. Return whether 
=======
 *	Driver IDs are simply "<name>".
 *	So, extract the <name> from the platform_device structure,
 *	and compare it against the name of the driver. Return whether
>>>>>>> 30e74fea
 *	they match or not.
 */

static int platform_match(struct device * dev, struct device_driver * drv)
{
	struct platform_device *pdev = container_of(dev, struct platform_device, dev);

	return (strncmp(pdev->name, drv->name, BUS_ID_SIZE) == 0);
}

static int platform_suspend(struct device * dev, u32 state)
{
	int ret = 0;

	if (dev->driver && dev->driver->suspend) {
		ret = dev->driver->suspend(dev, state, SUSPEND_DISABLE);
		if (ret == 0)
			ret = dev->driver->suspend(dev, state, SUSPEND_SAVE_STATE);
		if (ret == 0)
			ret = dev->driver->suspend(dev, state, SUSPEND_POWER_DOWN);
	}
	return ret;
}

static int platform_resume(struct device * dev)
{
	int ret = 0;

	if (dev->driver && dev->driver->resume) {
		ret = dev->driver->resume(dev, RESUME_POWER_ON);
		if (ret == 0)
			ret = dev->driver->resume(dev, RESUME_RESTORE_STATE);
		if (ret == 0)
			ret = dev->driver->resume(dev, RESUME_ENABLE);
	}
	return ret;
}

struct bus_type platform_bus_type = {
	.name		= "platform",
	.match		= platform_match,
	.suspend	= platform_suspend,
	.resume		= platform_resume,
};

int __init platform_bus_init(void)
{
	device_register(&platform_bus);
	return bus_register(&platform_bus_type);
}

#ifndef ARCH_HAS_DMA_GET_REQUIRED_MASK
u64 dma_get_required_mask(struct device *dev)
{
	u32 low_totalram = ((max_pfn - 1) << PAGE_SHIFT);
	u32 high_totalram = ((max_pfn - 1) >> (32 - PAGE_SHIFT));
	u64 mask;

	if (!high_totalram) {
		/* convert to mask just covering totalram */
		low_totalram = (1 << (fls(low_totalram) - 1));
		low_totalram += low_totalram - 1;
		mask = low_totalram;
	} else {
		high_totalram = (1 << (fls(high_totalram) - 1));
		high_totalram += high_totalram - 1;
		mask = (((u64)high_totalram) << 32) + 0xffffffff;
	}
	return mask & *dev->dma_mask;
}
EXPORT_SYMBOL(dma_get_required_mask);
#endif

EXPORT_SYMBOL(platform_bus);
EXPORT_SYMBOL(platform_bus_type);
EXPORT_SYMBOL(platform_device_register);
EXPORT_SYMBOL(platform_device_register_simple);
EXPORT_SYMBOL(platform_device_unregister);
EXPORT_SYMBOL(platform_get_irq);
EXPORT_SYMBOL(platform_get_resource);<|MERGE_RESOLUTION|>--- conflicted
+++ resolved
@@ -225,15 +225,9 @@
  *	"<name><instance>", where <name> is a short description of the
  *	type of device, like "pci" or "floppy", and <instance> is the
  *	enumerated instance of the device, like '0' or '42'.
-<<<<<<< HEAD
- *	Driver IDs are simply "<name>". 
- *	So, extract the <name> from the platform_device structure, 
- *	and compare it against the name of the driver. Return whether 
-=======
  *	Driver IDs are simply "<name>".
  *	So, extract the <name> from the platform_device structure,
  *	and compare it against the name of the driver. Return whether
->>>>>>> 30e74fea
  *	they match or not.
  */
 
