/*
 * drivers/base/power/wakeup.c - System wakeup events framework
 *
 * Copyright (c) 2010 Rafael J. Wysocki <rjw@sisk.pl>, Novell Inc.
 *
 * This file is released under the GPLv2.
 */

#define pr_fmt(fmt) "PM: " fmt

#include <linux/device.h>
#include <linux/slab.h>
#include <linux/sched/signal.h>
#include <linux/capability.h>
#include <linux/export.h>
#include <linux/suspend.h>
#include <linux/seq_file.h>
#include <linux/debugfs.h>
#include <linux/pm_wakeirq.h>
#include <trace/events/power.h>

#include "power.h"

#ifndef CONFIG_SUSPEND
suspend_state_t pm_suspend_target_state;
#define pm_suspend_target_state	(PM_SUSPEND_ON)
#endif

/*
 * If set, the suspend/hibernate code will abort transitions to a sleep state
 * if wakeup events are registered during or immediately before the transition.
 */
bool events_check_enabled __read_mostly;

/* First wakeup IRQ seen by the kernel in the last cycle. */
unsigned int pm_wakeup_irq __read_mostly;

/* If greater than 0 and the system is suspending, terminate the suspend. */
static atomic_t pm_abort_suspend __read_mostly;

/*
 * Combined counters of registered wakeup events and wakeup events in progress.
 * They need to be modified together atomically, so it's better to use one
 * atomic variable to hold them both.
 */
static atomic_t combined_event_count = ATOMIC_INIT(0);

#define IN_PROGRESS_BITS	(sizeof(int) * 4)
#define MAX_IN_PROGRESS		((1 << IN_PROGRESS_BITS) - 1)

static void split_counters(unsigned int *cnt, unsigned int *inpr)
{
	unsigned int comb = atomic_read(&combined_event_count);

	*cnt = (comb >> IN_PROGRESS_BITS);
	*inpr = comb & MAX_IN_PROGRESS;
}

/* A preserved old value of the events counter. */
static unsigned int saved_count;

static DEFINE_RAW_SPINLOCK(events_lock);

static void pm_wakeup_timer_fn(struct timer_list *t);

static LIST_HEAD(wakeup_sources);

static DECLARE_WAIT_QUEUE_HEAD(wakeup_count_wait_queue);

DEFINE_STATIC_SRCU(wakeup_srcu);

static struct wakeup_source deleted_ws = {
	.name = "deleted",
	.lock =  __SPIN_LOCK_UNLOCKED(deleted_ws.lock),
};

/**
 * wakeup_source_prepare - Prepare a new wakeup source for initialization.
 * @ws: Wakeup source to prepare.
 * @name: Pointer to the name of the new wakeup source.
 *
 * Callers must ensure that the @name string won't be freed when @ws is still in
 * use.
 */
void wakeup_source_prepare(struct wakeup_source *ws, const char *name)
{
	if (ws) {
		memset(ws, 0, sizeof(*ws));
		ws->name = name;
	}
}
EXPORT_SYMBOL_GPL(wakeup_source_prepare);

/**
 * wakeup_source_create - Create a struct wakeup_source object.
 * @name: Name of the new wakeup source.
 */
struct wakeup_source *wakeup_source_create(const char *name)
{
	struct wakeup_source *ws;

	ws = kmalloc(sizeof(*ws), GFP_KERNEL);
	if (!ws)
		return NULL;

	wakeup_source_prepare(ws, name ? kstrdup_const(name, GFP_KERNEL) : NULL);
	return ws;
}
EXPORT_SYMBOL_GPL(wakeup_source_create);

<<<<<<< HEAD
/**
 * wakeup_source_drop - Prepare a struct wakeup_source object for destruction.
 * @ws: Wakeup source to prepare for destruction.
 *
 * Callers must ensure that __pm_stay_awake() or __pm_wakeup_event() will never
 * be run in parallel with this function for the same wakeup source object.
 */
void wakeup_source_drop(struct wakeup_source *ws)
{
	if (!ws)
		return;

	__pm_relax(ws);
}
EXPORT_SYMBOL_GPL(wakeup_source_drop);

=======
>>>>>>> 1a03a6ab
/*
 * Record wakeup_source statistics being deleted into a dummy wakeup_source.
 */
static void wakeup_source_record(struct wakeup_source *ws)
{
	unsigned long flags;

	spin_lock_irqsave(&deleted_ws.lock, flags);

	if (ws->event_count) {
		deleted_ws.total_time =
			ktime_add(deleted_ws.total_time, ws->total_time);
		deleted_ws.prevent_sleep_time =
			ktime_add(deleted_ws.prevent_sleep_time,
				  ws->prevent_sleep_time);
		deleted_ws.max_time =
			ktime_compare(deleted_ws.max_time, ws->max_time) > 0 ?
				deleted_ws.max_time : ws->max_time;
		deleted_ws.event_count += ws->event_count;
		deleted_ws.active_count += ws->active_count;
		deleted_ws.relax_count += ws->relax_count;
		deleted_ws.expire_count += ws->expire_count;
		deleted_ws.wakeup_count += ws->wakeup_count;
	}

	spin_unlock_irqrestore(&deleted_ws.lock, flags);
}

/**
 * wakeup_source_destroy - Destroy a struct wakeup_source object.
 * @ws: Wakeup source to destroy.
 *
 * Use only for wakeup source objects created with wakeup_source_create().
 */
void wakeup_source_destroy(struct wakeup_source *ws)
{
	if (!ws)
		return;

	__pm_relax(ws);
	wakeup_source_record(ws);
	kfree_const(ws->name);
	kfree(ws);
}
EXPORT_SYMBOL_GPL(wakeup_source_destroy);

/**
 * wakeup_source_add - Add given object to the list of wakeup sources.
 * @ws: Wakeup source object to add to the list.
 */
void wakeup_source_add(struct wakeup_source *ws)
{
	unsigned long flags;

	if (WARN_ON(!ws))
		return;

	spin_lock_init(&ws->lock);
	timer_setup(&ws->timer, pm_wakeup_timer_fn, 0);
	ws->active = false;

	raw_spin_lock_irqsave(&events_lock, flags);
	list_add_rcu(&ws->entry, &wakeup_sources);
	raw_spin_unlock_irqrestore(&events_lock, flags);
}
EXPORT_SYMBOL_GPL(wakeup_source_add);

/**
 * wakeup_source_remove - Remove given object from the wakeup sources list.
 * @ws: Wakeup source object to remove from the list.
 */
void wakeup_source_remove(struct wakeup_source *ws)
{
	unsigned long flags;

	if (WARN_ON(!ws))
		return;

	raw_spin_lock_irqsave(&events_lock, flags);
	list_del_rcu(&ws->entry);
	raw_spin_unlock_irqrestore(&events_lock, flags);
	synchronize_srcu(&wakeup_srcu);

	del_timer_sync(&ws->timer);
	/*
	 * Clear timer.function to make wakeup_source_not_registered() treat
	 * this wakeup source as not registered.
	 */
	ws->timer.function = NULL;
}
EXPORT_SYMBOL_GPL(wakeup_source_remove);

/**
 * wakeup_source_register - Create wakeup source and add it to the list.
 * @name: Name of the wakeup source to register.
 */
struct wakeup_source *wakeup_source_register(const char *name)
{
	struct wakeup_source *ws;

	ws = wakeup_source_create(name);
	if (ws)
		wakeup_source_add(ws);

	return ws;
}
EXPORT_SYMBOL_GPL(wakeup_source_register);

/**
 * wakeup_source_unregister - Remove wakeup source from the list and remove it.
 * @ws: Wakeup source object to unregister.
 */
void wakeup_source_unregister(struct wakeup_source *ws)
{
	if (ws) {
		wakeup_source_remove(ws);
		wakeup_source_destroy(ws);
	}
}
EXPORT_SYMBOL_GPL(wakeup_source_unregister);

/**
 * device_wakeup_attach - Attach a wakeup source object to a device object.
 * @dev: Device to handle.
 * @ws: Wakeup source object to attach to @dev.
 *
 * This causes @dev to be treated as a wakeup device.
 */
static int device_wakeup_attach(struct device *dev, struct wakeup_source *ws)
{
	spin_lock_irq(&dev->power.lock);
	if (dev->power.wakeup) {
		spin_unlock_irq(&dev->power.lock);
		return -EEXIST;
	}
	dev->power.wakeup = ws;
	if (dev->power.wakeirq)
		device_wakeup_attach_irq(dev, dev->power.wakeirq);
	spin_unlock_irq(&dev->power.lock);
	return 0;
}

/**
 * device_wakeup_enable - Enable given device to be a wakeup source.
 * @dev: Device to handle.
 *
 * Create a wakeup source object, register it and attach it to @dev.
 */
int device_wakeup_enable(struct device *dev)
{
	struct wakeup_source *ws;
	int ret;

	if (!dev || !dev->power.can_wakeup)
		return -EINVAL;

	if (pm_suspend_target_state != PM_SUSPEND_ON)
		dev_dbg(dev, "Suspicious %s() during system transition!\n", __func__);

	ws = wakeup_source_register(dev_name(dev));
	if (!ws)
		return -ENOMEM;

	ret = device_wakeup_attach(dev, ws);
	if (ret)
		wakeup_source_unregister(ws);

	return ret;
}
EXPORT_SYMBOL_GPL(device_wakeup_enable);

/**
 * device_wakeup_attach_irq - Attach a wakeirq to a wakeup source
 * @dev: Device to handle
 * @wakeirq: Device specific wakeirq entry
 *
 * Attach a device wakeirq to the wakeup source so the device
 * wake IRQ can be configured automatically for suspend and
 * resume.
 *
 * Call under the device's power.lock lock.
 */
void device_wakeup_attach_irq(struct device *dev,
			     struct wake_irq *wakeirq)
{
	struct wakeup_source *ws;

	ws = dev->power.wakeup;
	if (!ws)
		return;

	if (ws->wakeirq)
		dev_err(dev, "Leftover wakeup IRQ found, overriding\n");

	ws->wakeirq = wakeirq;
}

/**
 * device_wakeup_detach_irq - Detach a wakeirq from a wakeup source
 * @dev: Device to handle
 *
 * Removes a device wakeirq from the wakeup source.
 *
 * Call under the device's power.lock lock.
 */
void device_wakeup_detach_irq(struct device *dev)
{
	struct wakeup_source *ws;

	ws = dev->power.wakeup;
	if (ws)
		ws->wakeirq = NULL;
}

/**
 * device_wakeup_arm_wake_irqs(void)
 *
 * Itereates over the list of device wakeirqs to arm them.
 */
void device_wakeup_arm_wake_irqs(void)
{
	struct wakeup_source *ws;
	int srcuidx;

	srcuidx = srcu_read_lock(&wakeup_srcu);
	list_for_each_entry_rcu(ws, &wakeup_sources, entry)
		dev_pm_arm_wake_irq(ws->wakeirq);
	srcu_read_unlock(&wakeup_srcu, srcuidx);
}

/**
 * device_wakeup_disarm_wake_irqs(void)
 *
 * Itereates over the list of device wakeirqs to disarm them.
 */
void device_wakeup_disarm_wake_irqs(void)
{
	struct wakeup_source *ws;
	int srcuidx;

	srcuidx = srcu_read_lock(&wakeup_srcu);
	list_for_each_entry_rcu(ws, &wakeup_sources, entry)
		dev_pm_disarm_wake_irq(ws->wakeirq);
	srcu_read_unlock(&wakeup_srcu, srcuidx);
}

/**
 * device_wakeup_detach - Detach a device's wakeup source object from it.
 * @dev: Device to detach the wakeup source object from.
 *
 * After it returns, @dev will not be treated as a wakeup device any more.
 */
static struct wakeup_source *device_wakeup_detach(struct device *dev)
{
	struct wakeup_source *ws;

	spin_lock_irq(&dev->power.lock);
	ws = dev->power.wakeup;
	dev->power.wakeup = NULL;
	spin_unlock_irq(&dev->power.lock);
	return ws;
}

/**
 * device_wakeup_disable - Do not regard a device as a wakeup source any more.
 * @dev: Device to handle.
 *
 * Detach the @dev's wakeup source object from it, unregister this wakeup source
 * object and destroy it.
 */
int device_wakeup_disable(struct device *dev)
{
	struct wakeup_source *ws;

	if (!dev || !dev->power.can_wakeup)
		return -EINVAL;

	ws = device_wakeup_detach(dev);
	wakeup_source_unregister(ws);
	return 0;
}
EXPORT_SYMBOL_GPL(device_wakeup_disable);

/**
 * device_set_wakeup_capable - Set/reset device wakeup capability flag.
 * @dev: Device to handle.
 * @capable: Whether or not @dev is capable of waking up the system from sleep.
 *
 * If @capable is set, set the @dev's power.can_wakeup flag and add its
 * wakeup-related attributes to sysfs.  Otherwise, unset the @dev's
 * power.can_wakeup flag and remove its wakeup-related attributes from sysfs.
 *
 * This function may sleep and it can't be called from any context where
 * sleeping is not allowed.
 */
void device_set_wakeup_capable(struct device *dev, bool capable)
{
	if (!!dev->power.can_wakeup == !!capable)
		return;

	dev->power.can_wakeup = capable;
	if (device_is_registered(dev) && !list_empty(&dev->power.entry)) {
		if (capable) {
			int ret = wakeup_sysfs_add(dev);

			if (ret)
				dev_info(dev, "Wakeup sysfs attributes not added\n");
		} else {
			wakeup_sysfs_remove(dev);
		}
	}
}
EXPORT_SYMBOL_GPL(device_set_wakeup_capable);

/**
 * device_init_wakeup - Device wakeup initialization.
 * @dev: Device to handle.
 * @enable: Whether or not to enable @dev as a wakeup device.
 *
 * By default, most devices should leave wakeup disabled.  The exceptions are
 * devices that everyone expects to be wakeup sources: keyboards, power buttons,
 * possibly network interfaces, etc.  Also, devices that don't generate their
 * own wakeup requests but merely forward requests from one bus to another
 * (like PCI bridges) should have wakeup enabled by default.
 */
int device_init_wakeup(struct device *dev, bool enable)
{
	int ret = 0;

	if (!dev)
		return -EINVAL;

	if (enable) {
		device_set_wakeup_capable(dev, true);
		ret = device_wakeup_enable(dev);
	} else {
		device_wakeup_disable(dev);
		device_set_wakeup_capable(dev, false);
	}

	return ret;
}
EXPORT_SYMBOL_GPL(device_init_wakeup);

/**
 * device_set_wakeup_enable - Enable or disable a device to wake up the system.
 * @dev: Device to handle.
 */
int device_set_wakeup_enable(struct device *dev, bool enable)
{
	return enable ? device_wakeup_enable(dev) : device_wakeup_disable(dev);
}
EXPORT_SYMBOL_GPL(device_set_wakeup_enable);

/**
 * wakeup_source_not_registered - validate the given wakeup source.
 * @ws: Wakeup source to be validated.
 */
static bool wakeup_source_not_registered(struct wakeup_source *ws)
{
	/*
	 * Use timer struct to check if the given source is initialized
	 * by wakeup_source_add.
	 */
	return ws->timer.function != pm_wakeup_timer_fn;
}

/*
 * The functions below use the observation that each wakeup event starts a
 * period in which the system should not be suspended.  The moment this period
 * will end depends on how the wakeup event is going to be processed after being
 * detected and all of the possible cases can be divided into two distinct
 * groups.
 *
 * First, a wakeup event may be detected by the same functional unit that will
 * carry out the entire processing of it and possibly will pass it to user space
 * for further processing.  In that case the functional unit that has detected
 * the event may later "close" the "no suspend" period associated with it
 * directly as soon as it has been dealt with.  The pair of pm_stay_awake() and
 * pm_relax(), balanced with each other, is supposed to be used in such
 * situations.
 *
 * Second, a wakeup event may be detected by one functional unit and processed
 * by another one.  In that case the unit that has detected it cannot really
 * "close" the "no suspend" period associated with it, unless it knows in
 * advance what's going to happen to the event during processing.  This
 * knowledge, however, may not be available to it, so it can simply specify time
 * to wait before the system can be suspended and pass it as the second
 * argument of pm_wakeup_event().
 *
 * It is valid to call pm_relax() after pm_wakeup_event(), in which case the
 * "no suspend" period will be ended either by the pm_relax(), or by the timer
 * function executed when the timer expires, whichever comes first.
 */

/**
 * wakup_source_activate - Mark given wakeup source as active.
 * @ws: Wakeup source to handle.
 *
 * Update the @ws' statistics and, if @ws has just been activated, notify the PM
 * core of the event by incrementing the counter of of wakeup events being
 * processed.
 */
static void wakeup_source_activate(struct wakeup_source *ws)
{
	unsigned int cec;

	if (WARN_ONCE(wakeup_source_not_registered(ws),
			"unregistered wakeup source\n"))
		return;

	ws->active = true;
	ws->active_count++;
	ws->last_time = ktime_get();
	if (ws->autosleep_enabled)
		ws->start_prevent_time = ws->last_time;

	/* Increment the counter of events in progress. */
	cec = atomic_inc_return(&combined_event_count);

	trace_wakeup_source_activate(ws->name, cec);
}

/**
 * wakeup_source_report_event - Report wakeup event using the given source.
 * @ws: Wakeup source to report the event for.
 * @hard: If set, abort suspends in progress and wake up from suspend-to-idle.
 */
static void wakeup_source_report_event(struct wakeup_source *ws, bool hard)
{
	ws->event_count++;
	/* This is racy, but the counter is approximate anyway. */
	if (events_check_enabled)
		ws->wakeup_count++;

	if (!ws->active)
		wakeup_source_activate(ws);

	if (hard)
		pm_system_wakeup();
}

/**
 * __pm_stay_awake - Notify the PM core of a wakeup event.
 * @ws: Wakeup source object associated with the source of the event.
 *
 * It is safe to call this function from interrupt context.
 */
void __pm_stay_awake(struct wakeup_source *ws)
{
	unsigned long flags;

	if (!ws)
		return;

	spin_lock_irqsave(&ws->lock, flags);

	wakeup_source_report_event(ws, false);
	del_timer(&ws->timer);
	ws->timer_expires = 0;

	spin_unlock_irqrestore(&ws->lock, flags);
}
EXPORT_SYMBOL_GPL(__pm_stay_awake);

/**
 * pm_stay_awake - Notify the PM core that a wakeup event is being processed.
 * @dev: Device the wakeup event is related to.
 *
 * Notify the PM core of a wakeup event (signaled by @dev) by calling
 * __pm_stay_awake for the @dev's wakeup source object.
 *
 * Call this function after detecting of a wakeup event if pm_relax() is going
 * to be called directly after processing the event (and possibly passing it to
 * user space for further processing).
 */
void pm_stay_awake(struct device *dev)
{
	unsigned long flags;

	if (!dev)
		return;

	spin_lock_irqsave(&dev->power.lock, flags);
	__pm_stay_awake(dev->power.wakeup);
	spin_unlock_irqrestore(&dev->power.lock, flags);
}
EXPORT_SYMBOL_GPL(pm_stay_awake);

#ifdef CONFIG_PM_AUTOSLEEP
static void update_prevent_sleep_time(struct wakeup_source *ws, ktime_t now)
{
	ktime_t delta = ktime_sub(now, ws->start_prevent_time);
	ws->prevent_sleep_time = ktime_add(ws->prevent_sleep_time, delta);
}
#else
static inline void update_prevent_sleep_time(struct wakeup_source *ws,
					     ktime_t now) {}
#endif

/**
 * wakup_source_deactivate - Mark given wakeup source as inactive.
 * @ws: Wakeup source to handle.
 *
 * Update the @ws' statistics and notify the PM core that the wakeup source has
 * become inactive by decrementing the counter of wakeup events being processed
 * and incrementing the counter of registered wakeup events.
 */
static void wakeup_source_deactivate(struct wakeup_source *ws)
{
	unsigned int cnt, inpr, cec;
	ktime_t duration;
	ktime_t now;

	ws->relax_count++;
	/*
	 * __pm_relax() may be called directly or from a timer function.
	 * If it is called directly right after the timer function has been
	 * started, but before the timer function calls __pm_relax(), it is
	 * possible that __pm_stay_awake() will be called in the meantime and
	 * will set ws->active.  Then, ws->active may be cleared immediately
	 * by the __pm_relax() called from the timer function, but in such a
	 * case ws->relax_count will be different from ws->active_count.
	 */
	if (ws->relax_count != ws->active_count) {
		ws->relax_count--;
		return;
	}

	ws->active = false;

	now = ktime_get();
	duration = ktime_sub(now, ws->last_time);
	ws->total_time = ktime_add(ws->total_time, duration);
	if (ktime_to_ns(duration) > ktime_to_ns(ws->max_time))
		ws->max_time = duration;

	ws->last_time = now;
	del_timer(&ws->timer);
	ws->timer_expires = 0;

	if (ws->autosleep_enabled)
		update_prevent_sleep_time(ws, now);

	/*
	 * Increment the counter of registered wakeup events and decrement the
	 * couter of wakeup events in progress simultaneously.
	 */
	cec = atomic_add_return(MAX_IN_PROGRESS, &combined_event_count);
	trace_wakeup_source_deactivate(ws->name, cec);

	split_counters(&cnt, &inpr);
	if (!inpr && waitqueue_active(&wakeup_count_wait_queue))
		wake_up(&wakeup_count_wait_queue);
}

/**
 * __pm_relax - Notify the PM core that processing of a wakeup event has ended.
 * @ws: Wakeup source object associated with the source of the event.
 *
 * Call this function for wakeup events whose processing started with calling
 * __pm_stay_awake().
 *
 * It is safe to call it from interrupt context.
 */
void __pm_relax(struct wakeup_source *ws)
{
	unsigned long flags;

	if (!ws)
		return;

	spin_lock_irqsave(&ws->lock, flags);
	if (ws->active)
		wakeup_source_deactivate(ws);
	spin_unlock_irqrestore(&ws->lock, flags);
}
EXPORT_SYMBOL_GPL(__pm_relax);

/**
 * pm_relax - Notify the PM core that processing of a wakeup event has ended.
 * @dev: Device that signaled the event.
 *
 * Execute __pm_relax() for the @dev's wakeup source object.
 */
void pm_relax(struct device *dev)
{
	unsigned long flags;

	if (!dev)
		return;

	spin_lock_irqsave(&dev->power.lock, flags);
	__pm_relax(dev->power.wakeup);
	spin_unlock_irqrestore(&dev->power.lock, flags);
}
EXPORT_SYMBOL_GPL(pm_relax);

/**
 * pm_wakeup_timer_fn - Delayed finalization of a wakeup event.
 * @data: Address of the wakeup source object associated with the event source.
 *
 * Call wakeup_source_deactivate() for the wakeup source whose address is stored
 * in @data if it is currently active and its timer has not been canceled and
 * the expiration time of the timer is not in future.
 */
static void pm_wakeup_timer_fn(struct timer_list *t)
{
	struct wakeup_source *ws = from_timer(ws, t, timer);
	unsigned long flags;

	spin_lock_irqsave(&ws->lock, flags);

	if (ws->active && ws->timer_expires
	    && time_after_eq(jiffies, ws->timer_expires)) {
		wakeup_source_deactivate(ws);
		ws->expire_count++;
	}

	spin_unlock_irqrestore(&ws->lock, flags);
}

/**
 * pm_wakeup_ws_event - Notify the PM core of a wakeup event.
 * @ws: Wakeup source object associated with the event source.
 * @msec: Anticipated event processing time (in milliseconds).
 * @hard: If set, abort suspends in progress and wake up from suspend-to-idle.
 *
 * Notify the PM core of a wakeup event whose source is @ws that will take
 * approximately @msec milliseconds to be processed by the kernel.  If @ws is
 * not active, activate it.  If @msec is nonzero, set up the @ws' timer to
 * execute pm_wakeup_timer_fn() in future.
 *
 * It is safe to call this function from interrupt context.
 */
void pm_wakeup_ws_event(struct wakeup_source *ws, unsigned int msec, bool hard)
{
	unsigned long flags;
	unsigned long expires;

	if (!ws)
		return;

	spin_lock_irqsave(&ws->lock, flags);

	wakeup_source_report_event(ws, hard);

	if (!msec) {
		wakeup_source_deactivate(ws);
		goto unlock;
	}

	expires = jiffies + msecs_to_jiffies(msec);
	if (!expires)
		expires = 1;

	if (!ws->timer_expires || time_after(expires, ws->timer_expires)) {
		mod_timer(&ws->timer, expires);
		ws->timer_expires = expires;
	}

 unlock:
	spin_unlock_irqrestore(&ws->lock, flags);
}
EXPORT_SYMBOL_GPL(pm_wakeup_ws_event);

/**
 * pm_wakeup_dev_event - Notify the PM core of a wakeup event.
 * @dev: Device the wakeup event is related to.
 * @msec: Anticipated event processing time (in milliseconds).
 * @hard: If set, abort suspends in progress and wake up from suspend-to-idle.
 *
 * Call pm_wakeup_ws_event() for the @dev's wakeup source object.
 */
void pm_wakeup_dev_event(struct device *dev, unsigned int msec, bool hard)
{
	unsigned long flags;

	if (!dev)
		return;

	spin_lock_irqsave(&dev->power.lock, flags);
	pm_wakeup_ws_event(dev->power.wakeup, msec, hard);
	spin_unlock_irqrestore(&dev->power.lock, flags);
}
EXPORT_SYMBOL_GPL(pm_wakeup_dev_event);

void pm_print_active_wakeup_sources(void)
{
	struct wakeup_source *ws;
	int srcuidx, active = 0;
	struct wakeup_source *last_activity_ws = NULL;

	srcuidx = srcu_read_lock(&wakeup_srcu);
	list_for_each_entry_rcu(ws, &wakeup_sources, entry) {
		if (ws->active) {
			pr_debug("active wakeup source: %s\n", ws->name);
			active = 1;
		} else if (!active &&
			   (!last_activity_ws ||
			    ktime_to_ns(ws->last_time) >
			    ktime_to_ns(last_activity_ws->last_time))) {
			last_activity_ws = ws;
		}
	}

	if (!active && last_activity_ws)
		pr_debug("last active wakeup source: %s\n",
			last_activity_ws->name);
	srcu_read_unlock(&wakeup_srcu, srcuidx);
}
EXPORT_SYMBOL_GPL(pm_print_active_wakeup_sources);

/**
 * pm_wakeup_pending - Check if power transition in progress should be aborted.
 *
 * Compare the current number of registered wakeup events with its preserved
 * value from the past and return true if new wakeup events have been registered
 * since the old value was stored.  Also return true if the current number of
 * wakeup events being processed is different from zero.
 */
bool pm_wakeup_pending(void)
{
	unsigned long flags;
	bool ret = false;

	raw_spin_lock_irqsave(&events_lock, flags);
	if (events_check_enabled) {
		unsigned int cnt, inpr;

		split_counters(&cnt, &inpr);
		ret = (cnt != saved_count || inpr > 0);
		events_check_enabled = !ret;
	}
	raw_spin_unlock_irqrestore(&events_lock, flags);

	if (ret) {
		pr_debug("Wakeup pending, aborting suspend\n");
		pm_print_active_wakeup_sources();
	}

	return ret || atomic_read(&pm_abort_suspend) > 0;
}

void pm_system_wakeup(void)
{
	atomic_inc(&pm_abort_suspend);
	s2idle_wake();
}
EXPORT_SYMBOL_GPL(pm_system_wakeup);

void pm_system_cancel_wakeup(void)
{
	atomic_dec(&pm_abort_suspend);
}

void pm_wakeup_clear(bool reset)
{
	pm_wakeup_irq = 0;
	if (reset)
		atomic_set(&pm_abort_suspend, 0);
}

void pm_system_irq_wakeup(unsigned int irq_number)
{
	if (pm_wakeup_irq == 0) {
		pm_wakeup_irq = irq_number;
		pm_system_wakeup();
	}
}

/**
 * pm_get_wakeup_count - Read the number of registered wakeup events.
 * @count: Address to store the value at.
 * @block: Whether or not to block.
 *
 * Store the number of registered wakeup events at the address in @count.  If
 * @block is set, block until the current number of wakeup events being
 * processed is zero.
 *
 * Return 'false' if the current number of wakeup events being processed is
 * nonzero.  Otherwise return 'true'.
 */
bool pm_get_wakeup_count(unsigned int *count, bool block)
{
	unsigned int cnt, inpr;

	if (block) {
		DEFINE_WAIT(wait);

		for (;;) {
			prepare_to_wait(&wakeup_count_wait_queue, &wait,
					TASK_INTERRUPTIBLE);
			split_counters(&cnt, &inpr);
			if (inpr == 0 || signal_pending(current))
				break;
			pm_print_active_wakeup_sources();
			schedule();
		}
		finish_wait(&wakeup_count_wait_queue, &wait);
	}

	split_counters(&cnt, &inpr);
	*count = cnt;
	return !inpr;
}

/**
 * pm_save_wakeup_count - Save the current number of registered wakeup events.
 * @count: Value to compare with the current number of registered wakeup events.
 *
 * If @count is equal to the current number of registered wakeup events and the
 * current number of wakeup events being processed is zero, store @count as the
 * old number of registered wakeup events for pm_check_wakeup_events(), enable
 * wakeup events detection and return 'true'.  Otherwise disable wakeup events
 * detection and return 'false'.
 */
bool pm_save_wakeup_count(unsigned int count)
{
	unsigned int cnt, inpr;
	unsigned long flags;

	events_check_enabled = false;
	raw_spin_lock_irqsave(&events_lock, flags);
	split_counters(&cnt, &inpr);
	if (cnt == count && inpr == 0) {
		saved_count = count;
		events_check_enabled = true;
	}
	raw_spin_unlock_irqrestore(&events_lock, flags);
	return events_check_enabled;
}

#ifdef CONFIG_PM_AUTOSLEEP
/**
 * pm_wakep_autosleep_enabled - Modify autosleep_enabled for all wakeup sources.
 * @enabled: Whether to set or to clear the autosleep_enabled flags.
 */
void pm_wakep_autosleep_enabled(bool set)
{
	struct wakeup_source *ws;
	ktime_t now = ktime_get();
	int srcuidx;

	srcuidx = srcu_read_lock(&wakeup_srcu);
	list_for_each_entry_rcu(ws, &wakeup_sources, entry) {
		spin_lock_irq(&ws->lock);
		if (ws->autosleep_enabled != set) {
			ws->autosleep_enabled = set;
			if (ws->active) {
				if (set)
					ws->start_prevent_time = now;
				else
					update_prevent_sleep_time(ws, now);
			}
		}
		spin_unlock_irq(&ws->lock);
	}
	srcu_read_unlock(&wakeup_srcu, srcuidx);
}
#endif /* CONFIG_PM_AUTOSLEEP */

static struct dentry *wakeup_sources_stats_dentry;

/**
 * print_wakeup_source_stats - Print wakeup source statistics information.
 * @m: seq_file to print the statistics into.
 * @ws: Wakeup source object to print the statistics for.
 */
static int print_wakeup_source_stats(struct seq_file *m,
				     struct wakeup_source *ws)
{
	unsigned long flags;
	ktime_t total_time;
	ktime_t max_time;
	unsigned long active_count;
	ktime_t active_time;
	ktime_t prevent_sleep_time;

	spin_lock_irqsave(&ws->lock, flags);

	total_time = ws->total_time;
	max_time = ws->max_time;
	prevent_sleep_time = ws->prevent_sleep_time;
	active_count = ws->active_count;
	if (ws->active) {
		ktime_t now = ktime_get();

		active_time = ktime_sub(now, ws->last_time);
		total_time = ktime_add(total_time, active_time);
		if (active_time > max_time)
			max_time = active_time;

		if (ws->autosleep_enabled)
			prevent_sleep_time = ktime_add(prevent_sleep_time,
				ktime_sub(now, ws->start_prevent_time));
	} else {
		active_time = 0;
	}

	seq_printf(m, "%-12s\t%lu\t\t%lu\t\t%lu\t\t%lu\t\t%lld\t\t%lld\t\t%lld\t\t%lld\t\t%lld\n",
		   ws->name, active_count, ws->event_count,
		   ws->wakeup_count, ws->expire_count,
		   ktime_to_ms(active_time), ktime_to_ms(total_time),
		   ktime_to_ms(max_time), ktime_to_ms(ws->last_time),
		   ktime_to_ms(prevent_sleep_time));

	spin_unlock_irqrestore(&ws->lock, flags);

	return 0;
}

static void *wakeup_sources_stats_seq_start(struct seq_file *m,
					loff_t *pos)
{
	struct wakeup_source *ws;
	loff_t n = *pos;
	int *srcuidx = m->private;

	if (n == 0) {
		seq_puts(m, "name\t\tactive_count\tevent_count\twakeup_count\t"
			"expire_count\tactive_since\ttotal_time\tmax_time\t"
			"last_change\tprevent_suspend_time\n");
	}

	*srcuidx = srcu_read_lock(&wakeup_srcu);
	list_for_each_entry_rcu(ws, &wakeup_sources, entry) {
		if (n-- <= 0)
			return ws;
	}

	return NULL;
}

static void *wakeup_sources_stats_seq_next(struct seq_file *m,
					void *v, loff_t *pos)
{
	struct wakeup_source *ws = v;
	struct wakeup_source *next_ws = NULL;

	++(*pos);

	list_for_each_entry_continue_rcu(ws, &wakeup_sources, entry) {
		next_ws = ws;
		break;
	}

	return next_ws;
}

static void wakeup_sources_stats_seq_stop(struct seq_file *m, void *v)
{
	int *srcuidx = m->private;

	srcu_read_unlock(&wakeup_srcu, *srcuidx);
}

/**
 * wakeup_sources_stats_seq_show - Print wakeup sources statistics information.
 * @m: seq_file to print the statistics into.
 * @v: wakeup_source of each iteration
 */
static int wakeup_sources_stats_seq_show(struct seq_file *m, void *v)
{
	struct wakeup_source *ws = v;

	print_wakeup_source_stats(m, ws);

	return 0;
}

static const struct seq_operations wakeup_sources_stats_seq_ops = {
	.start = wakeup_sources_stats_seq_start,
	.next  = wakeup_sources_stats_seq_next,
	.stop  = wakeup_sources_stats_seq_stop,
	.show  = wakeup_sources_stats_seq_show,
};

static int wakeup_sources_stats_open(struct inode *inode, struct file *file)
{
	return seq_open_private(file, &wakeup_sources_stats_seq_ops, sizeof(int));
}

static const struct file_operations wakeup_sources_stats_fops = {
	.owner = THIS_MODULE,
	.open = wakeup_sources_stats_open,
	.read = seq_read,
	.llseek = seq_lseek,
	.release = seq_release_private,
};

static int __init wakeup_sources_debugfs_init(void)
{
	wakeup_sources_stats_dentry = debugfs_create_file("wakeup_sources",
			S_IRUGO, NULL, NULL, &wakeup_sources_stats_fops);
	return 0;
}

postcore_initcall(wakeup_sources_debugfs_init);<|MERGE_RESOLUTION|>--- conflicted
+++ resolved
@@ -108,25 +108,6 @@
 }
 EXPORT_SYMBOL_GPL(wakeup_source_create);
 
-<<<<<<< HEAD
-/**
- * wakeup_source_drop - Prepare a struct wakeup_source object for destruction.
- * @ws: Wakeup source to prepare for destruction.
- *
- * Callers must ensure that __pm_stay_awake() or __pm_wakeup_event() will never
- * be run in parallel with this function for the same wakeup source object.
- */
-void wakeup_source_drop(struct wakeup_source *ws)
-{
-	if (!ws)
-		return;
-
-	__pm_relax(ws);
-}
-EXPORT_SYMBOL_GPL(wakeup_source_drop);
-
-=======
->>>>>>> 1a03a6ab
 /*
  * Record wakeup_source statistics being deleted into a dummy wakeup_source.
  */
