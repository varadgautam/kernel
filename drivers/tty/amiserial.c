--- conflicted
+++ resolved
@@ -1073,21 +1073,11 @@
 		    (new_serial.close_delay != port->close_delay) ||
 		    (new_serial.xmit_fifo_size != state->xmit_fifo_size) ||
 		    ((new_serial.flags & ~ASYNC_USR_MASK) !=
-<<<<<<< HEAD
-		     (state->flags & ~ASYNC_USR_MASK))) {
-			tty_unlock();
-			return -EPERM;
-		}
-		state->flags = ((state->flags & ~ASYNC_USR_MASK) |
-			       (new_serial.flags & ASYNC_USR_MASK));
-		info->flags = ((info->flags & ~ASYNC_USR_MASK) |
-=======
 		     (port->flags & ~ASYNC_USR_MASK))) {
 			tty_unlock();
 			return -EPERM;
 		}
 		port->flags = ((port->flags & ~ASYNC_USR_MASK) |
->>>>>>> b0b9e5c5
 			       (new_serial.flags & ASYNC_USR_MASK));
 		state->custom_divisor = new_serial.custom_divisor;
 		goto check_and_exit;
