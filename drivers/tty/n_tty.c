--- conflicted
+++ resolved
@@ -1116,7 +1116,6 @@
 		put_pid(tty_pgrp);
 	}
 }
-<<<<<<< HEAD
 
 static void isig(int sig, struct tty_struct *tty)
 {
@@ -1126,17 +1125,6 @@
 		/* signal only */
 		__isig(sig, tty);
 
-=======
-
-static void isig(int sig, struct tty_struct *tty)
-{
-	struct n_tty_data *ldata = tty->disc_data;
-
-	if (L_NOFLSH(tty)) {
-		/* signal only */
-		__isig(sig, tty);
-
->>>>>>> 827c24bc
 	} else { /* signal and flush */
 		up_read(&tty->termios_rwsem);
 		down_write(&tty->termios_rwsem);
