--- conflicted
+++ resolved
@@ -467,11 +467,7 @@
 		return -EINVAL;
 	}
 
-<<<<<<< HEAD
-	data->pclk = devm_clk_get(&pdev->dev, "apb_pclk");
-=======
 	data->pclk = devm_clk_get(dev, "apb_pclk");
->>>>>>> 2cfef0c3
 	if (IS_ERR(data->pclk) && PTR_ERR(data->pclk) == -EPROBE_DEFER) {
 		err = -EPROBE_DEFER;
 		goto err_clk;
