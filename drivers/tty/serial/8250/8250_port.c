--- conflicted
+++ resolved
@@ -1630,9 +1630,11 @@
 	unsigned char ch;
 	char flag = TTY_NORMAL;
 
-	if (likely(lsr & UART_LSR_DR))
+	if (likely(lsr & UART_LSR_DR)) {
 		ch = serial_in(up, UART_RX);
-	else
+		if (arch_8250_sysrq_via_ctrl_o(ch, &up->port))
+			return;
+	} else
 		/*
 		 * Intel 82571 has a Serial Over Lan device that will
 		 * set UART_LSR_BI without setting UART_LSR_DR when
@@ -1696,72 +1698,9 @@
 	int max_count = 256;
 
 	do {
-<<<<<<< HEAD
-		if (likely(lsr & UART_LSR_DR))
-		{
-			ch = serial_in(up, UART_RX);
-			if (arch_8250_sysrq_via_ctrl_o(ch, &up->port))
-				goto ignore_char;
-		}
-		else
-			/*
-			 * Intel 82571 has a Serial Over Lan device that will
-			 * set UART_LSR_BI without setting UART_LSR_DR when
-			 * it receives a break. To avoid reading from the
-			 * receive buffer without UART_LSR_DR bit set, we
-			 * just force the read character to be 0
-			 */
-			ch = 0;
-
-		flag = TTY_NORMAL;
-		port->icount.rx++;
-
-		lsr |= up->lsr_saved_flags;
-		up->lsr_saved_flags = 0;
-
-		if (unlikely(lsr & UART_LSR_BRK_ERROR_BITS)) {
-			if (lsr & UART_LSR_BI) {
-				lsr &= ~(UART_LSR_FE | UART_LSR_PE);
-				port->icount.brk++;
-				/*
-				 * We do the SysRQ and SAK checking
-				 * here because otherwise the break
-				 * may get masked by ignore_status_mask
-				 * or read_status_mask.
-				 */
-				if (uart_handle_break(port))
-					goto ignore_char;
-			} else if (lsr & UART_LSR_PE)
-				port->icount.parity++;
-			else if (lsr & UART_LSR_FE)
-				port->icount.frame++;
-			if (lsr & UART_LSR_OE)
-				port->icount.overrun++;
-
-			/*
-			 * Mask off conditions which should be ignored.
-			 */
-			lsr &= port->read_status_mask;
-
-			if (lsr & UART_LSR_BI) {
-				DEBUG_INTR("handling break....");
-				flag = TTY_BREAK;
-			} else if (lsr & UART_LSR_PE)
-				flag = TTY_PARITY;
-			else if (lsr & UART_LSR_FE)
-				flag = TTY_FRAME;
-		}
-		if (uart_handle_sysrq_char(port, ch))
-			goto ignore_char;
-
-		uart_insert_char(port, lsr, UART_LSR_OE, ch, flag);
-
-ignore_char:
-=======
 		serial8250_read_char(up, lsr);
 		if (--max_count == 0)
 			break;
->>>>>>> f55532a0
 		lsr = serial_in(up, UART_LSR);
 	} while (lsr & (UART_LSR_DR | UART_LSR_BI));
 
