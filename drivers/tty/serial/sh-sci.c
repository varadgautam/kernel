// SPDX-License-Identifier: GPL-2.0
/*
 * SuperH on-chip serial module support.  (SCI with no FIFO / with FIFO)
 *
 *  Copyright (C) 2002 - 2011  Paul Mundt
 *  Copyright (C) 2015 Glider bvba
 *  Modified to support SH7720 SCIF. Markus Brunner, Mark Jonas (Jul 2007).
 *
 * based off of the old drivers/char/sh-sci.c by:
 *
 *   Copyright (C) 1999, 2000  Niibe Yutaka
 *   Copyright (C) 2000  Sugioka Toshinobu
 *   Modified to support multiple serial ports. Stuart Menefy (May 2000).
 *   Modified to support SecureEdge. David McCullough (2002)
 *   Modified to support SH7300 SCIF. Takashi Kusuda (Jun 2003).
 *   Removed SH7300 support (Jul 2007).
 */
#if defined(CONFIG_SERIAL_SH_SCI_CONSOLE) && defined(CONFIG_MAGIC_SYSRQ)
#define SUPPORT_SYSRQ
#endif

#undef DEBUG

#include <linux/clk.h>
#include <linux/console.h>
#include <linux/ctype.h>
#include <linux/cpufreq.h>
#include <linux/delay.h>
#include <linux/dmaengine.h>
#include <linux/dma-mapping.h>
#include <linux/err.h>
#include <linux/errno.h>
#include <linux/init.h>
#include <linux/interrupt.h>
#include <linux/ioport.h>
#include <linux/ktime.h>
#include <linux/major.h>
#include <linux/module.h>
#include <linux/mm.h>
#include <linux/of.h>
#include <linux/of_device.h>
#include <linux/platform_device.h>
#include <linux/pm_runtime.h>
#include <linux/scatterlist.h>
#include <linux/serial.h>
#include <linux/serial_sci.h>
#include <linux/sh_dma.h>
#include <linux/slab.h>
#include <linux/string.h>
#include <linux/sysrq.h>
#include <linux/timer.h>
#include <linux/tty.h>
#include <linux/tty_flip.h>

#ifdef CONFIG_SUPERH
#include <asm/sh_bios.h>
#endif

#include "serial_mctrl_gpio.h"
#include "sh-sci.h"

/* Offsets into the sci_port->irqs array */
enum {
	SCIx_ERI_IRQ,
	SCIx_RXI_IRQ,
	SCIx_TXI_IRQ,
	SCIx_BRI_IRQ,
	SCIx_DRI_IRQ,
	SCIx_TEI_IRQ,
	SCIx_NR_IRQS,

	SCIx_MUX_IRQ = SCIx_NR_IRQS,	/* special case */
};

#define SCIx_IRQ_IS_MUXED(port)			\
	((port)->irqs[SCIx_ERI_IRQ] ==	\
	 (port)->irqs[SCIx_RXI_IRQ]) ||	\
	((port)->irqs[SCIx_ERI_IRQ] &&	\
	 ((port)->irqs[SCIx_RXI_IRQ] < 0))

enum SCI_CLKS {
	SCI_FCK,		/* Functional Clock */
	SCI_SCK,		/* Optional External Clock */
	SCI_BRG_INT,		/* Optional BRG Internal Clock Source */
	SCI_SCIF_CLK,		/* Optional BRG External Clock Source */
	SCI_NUM_CLKS
};

/* Bit x set means sampling rate x + 1 is supported */
#define SCI_SR(x)		BIT((x) - 1)
#define SCI_SR_RANGE(x, y)	GENMASK((y) - 1, (x) - 1)

#define SCI_SR_SCIFAB		SCI_SR(5) | SCI_SR(7) | SCI_SR(11) | \
				SCI_SR(13) | SCI_SR(16) | SCI_SR(17) | \
				SCI_SR(19) | SCI_SR(27)

#define min_sr(_port)		ffs((_port)->sampling_rate_mask)
#define max_sr(_port)		fls((_port)->sampling_rate_mask)

/* Iterate over all supported sampling rates, from high to low */
#define for_each_sr(_sr, _port)						\
	for ((_sr) = max_sr(_port); (_sr) >= min_sr(_port); (_sr)--)	\
		if ((_port)->sampling_rate_mask & SCI_SR((_sr)))

struct plat_sci_reg {
	u8 offset, size;
};

struct sci_port_params {
	const struct plat_sci_reg regs[SCIx_NR_REGS];
	unsigned int fifosize;
	unsigned int overrun_reg;
	unsigned int overrun_mask;
	unsigned int sampling_rate_mask;
	unsigned int error_mask;
	unsigned int error_clear;
};

struct sci_port {
	struct uart_port	port;

	/* Platform configuration */
	const struct sci_port_params *params;
	const struct plat_sci_port *cfg;
	unsigned int		sampling_rate_mask;
	resource_size_t		reg_size;
	struct mctrl_gpios	*gpios;

	/* Clocks */
	struct clk		*clks[SCI_NUM_CLKS];
	unsigned long		clk_rates[SCI_NUM_CLKS];

	int			irqs[SCIx_NR_IRQS];
	char			*irqstr[SCIx_NR_IRQS];

	struct dma_chan			*chan_tx;
	struct dma_chan			*chan_rx;

#ifdef CONFIG_SERIAL_SH_SCI_DMA
	struct dma_chan			*chan_tx_saved;
	struct dma_chan			*chan_rx_saved;
	dma_cookie_t			cookie_tx;
	dma_cookie_t			cookie_rx[2];
	dma_cookie_t			active_rx;
	dma_addr_t			tx_dma_addr;
	unsigned int			tx_dma_len;
	struct scatterlist		sg_rx[2];
	void				*rx_buf[2];
	size_t				buf_len_rx;
	struct work_struct		work_tx;
	struct hrtimer			rx_timer;
	unsigned int			rx_timeout;	/* microseconds */
#endif
	unsigned int			rx_frame;
	int				rx_trigger;
	struct timer_list		rx_fifo_timer;
	int				rx_fifo_timeout;
	u16				hscif_tot;

	bool has_rtscts;
	bool autorts;
};

#define SCI_NPORTS CONFIG_SERIAL_SH_SCI_NR_UARTS

static struct sci_port sci_ports[SCI_NPORTS];
static unsigned long sci_ports_in_use;
static struct uart_driver sci_uart_driver;

static inline struct sci_port *
to_sci_port(struct uart_port *uart)
{
	return container_of(uart, struct sci_port, port);
}

static const struct sci_port_params sci_port_params[SCIx_NR_REGTYPES] = {
	/*
	 * Common SCI definitions, dependent on the port's regshift
	 * value.
	 */
	[SCIx_SCI_REGTYPE] = {
		.regs = {
			[SCSMR]		= { 0x00,  8 },
			[SCBRR]		= { 0x01,  8 },
			[SCSCR]		= { 0x02,  8 },
			[SCxTDR]	= { 0x03,  8 },
			[SCxSR]		= { 0x04,  8 },
			[SCxRDR]	= { 0x05,  8 },
		},
		.fifosize = 1,
		.overrun_reg = SCxSR,
		.overrun_mask = SCI_ORER,
		.sampling_rate_mask = SCI_SR(32),
		.error_mask = SCI_DEFAULT_ERROR_MASK | SCI_ORER,
		.error_clear = SCI_ERROR_CLEAR & ~SCI_ORER,
	},

	/*
	 * Common definitions for legacy IrDA ports.
	 */
	[SCIx_IRDA_REGTYPE] = {
		.regs = {
			[SCSMR]		= { 0x00,  8 },
			[SCBRR]		= { 0x02,  8 },
			[SCSCR]		= { 0x04,  8 },
			[SCxTDR]	= { 0x06,  8 },
			[SCxSR]		= { 0x08, 16 },
			[SCxRDR]	= { 0x0a,  8 },
			[SCFCR]		= { 0x0c,  8 },
			[SCFDR]		= { 0x0e, 16 },
		},
		.fifosize = 1,
		.overrun_reg = SCxSR,
		.overrun_mask = SCI_ORER,
		.sampling_rate_mask = SCI_SR(32),
		.error_mask = SCI_DEFAULT_ERROR_MASK | SCI_ORER,
		.error_clear = SCI_ERROR_CLEAR & ~SCI_ORER,
	},

	/*
	 * Common SCIFA definitions.
	 */
	[SCIx_SCIFA_REGTYPE] = {
		.regs = {
			[SCSMR]		= { 0x00, 16 },
			[SCBRR]		= { 0x04,  8 },
			[SCSCR]		= { 0x08, 16 },
			[SCxTDR]	= { 0x20,  8 },
			[SCxSR]		= { 0x14, 16 },
			[SCxRDR]	= { 0x24,  8 },
			[SCFCR]		= { 0x18, 16 },
			[SCFDR]		= { 0x1c, 16 },
			[SCPCR]		= { 0x30, 16 },
			[SCPDR]		= { 0x34, 16 },
		},
		.fifosize = 64,
		.overrun_reg = SCxSR,
		.overrun_mask = SCIFA_ORER,
		.sampling_rate_mask = SCI_SR_SCIFAB,
		.error_mask = SCIF_DEFAULT_ERROR_MASK | SCIFA_ORER,
		.error_clear = SCIF_ERROR_CLEAR & ~SCIFA_ORER,
	},

	/*
	 * Common SCIFB definitions.
	 */
	[SCIx_SCIFB_REGTYPE] = {
		.regs = {
			[SCSMR]		= { 0x00, 16 },
			[SCBRR]		= { 0x04,  8 },
			[SCSCR]		= { 0x08, 16 },
			[SCxTDR]	= { 0x40,  8 },
			[SCxSR]		= { 0x14, 16 },
			[SCxRDR]	= { 0x60,  8 },
			[SCFCR]		= { 0x18, 16 },
			[SCTFDR]	= { 0x38, 16 },
			[SCRFDR]	= { 0x3c, 16 },
			[SCPCR]		= { 0x30, 16 },
			[SCPDR]		= { 0x34, 16 },
		},
		.fifosize = 256,
		.overrun_reg = SCxSR,
		.overrun_mask = SCIFA_ORER,
		.sampling_rate_mask = SCI_SR_SCIFAB,
		.error_mask = SCIF_DEFAULT_ERROR_MASK | SCIFA_ORER,
		.error_clear = SCIF_ERROR_CLEAR & ~SCIFA_ORER,
	},

	/*
	 * Common SH-2(A) SCIF definitions for ports with FIFO data
	 * count registers.
	 */
	[SCIx_SH2_SCIF_FIFODATA_REGTYPE] = {
		.regs = {
			[SCSMR]		= { 0x00, 16 },
			[SCBRR]		= { 0x04,  8 },
			[SCSCR]		= { 0x08, 16 },
			[SCxTDR]	= { 0x0c,  8 },
			[SCxSR]		= { 0x10, 16 },
			[SCxRDR]	= { 0x14,  8 },
			[SCFCR]		= { 0x18, 16 },
			[SCFDR]		= { 0x1c, 16 },
			[SCSPTR]	= { 0x20, 16 },
			[SCLSR]		= { 0x24, 16 },
		},
		.fifosize = 16,
		.overrun_reg = SCLSR,
		.overrun_mask = SCLSR_ORER,
		.sampling_rate_mask = SCI_SR(32),
		.error_mask = SCIF_DEFAULT_ERROR_MASK,
		.error_clear = SCIF_ERROR_CLEAR,
	},

	/*
	 * The "SCIFA" that is in RZ/T and RZ/A2.
	 * It looks like a normal SCIF with FIFO data, but with a
	 * compressed address space. Also, the break out of interrupts
	 * are different: ERI/BRI, RXI, TXI, TEI, DRI.
	 */
	[SCIx_RZ_SCIFA_REGTYPE] = {
		.regs = {
			[SCSMR]		= { 0x00, 16 },
			[SCBRR]		= { 0x02,  8 },
			[SCSCR]		= { 0x04, 16 },
			[SCxTDR]	= { 0x06,  8 },
			[SCxSR]		= { 0x08, 16 },
			[SCxRDR]	= { 0x0A,  8 },
			[SCFCR]		= { 0x0C, 16 },
			[SCFDR]		= { 0x0E, 16 },
			[SCSPTR]	= { 0x10, 16 },
			[SCLSR]		= { 0x12, 16 },
		},
		.fifosize = 16,
		.overrun_reg = SCLSR,
		.overrun_mask = SCLSR_ORER,
		.sampling_rate_mask = SCI_SR(32),
		.error_mask = SCIF_DEFAULT_ERROR_MASK,
		.error_clear = SCIF_ERROR_CLEAR,
	},

	/*
	 * Common SH-3 SCIF definitions.
	 */
	[SCIx_SH3_SCIF_REGTYPE] = {
		.regs = {
			[SCSMR]		= { 0x00,  8 },
			[SCBRR]		= { 0x02,  8 },
			[SCSCR]		= { 0x04,  8 },
			[SCxTDR]	= { 0x06,  8 },
			[SCxSR]		= { 0x08, 16 },
			[SCxRDR]	= { 0x0a,  8 },
			[SCFCR]		= { 0x0c,  8 },
			[SCFDR]		= { 0x0e, 16 },
		},
		.fifosize = 16,
		.overrun_reg = SCLSR,
		.overrun_mask = SCLSR_ORER,
		.sampling_rate_mask = SCI_SR(32),
		.error_mask = SCIF_DEFAULT_ERROR_MASK,
		.error_clear = SCIF_ERROR_CLEAR,
	},

	/*
	 * Common SH-4(A) SCIF(B) definitions.
	 */
	[SCIx_SH4_SCIF_REGTYPE] = {
		.regs = {
			[SCSMR]		= { 0x00, 16 },
			[SCBRR]		= { 0x04,  8 },
			[SCSCR]		= { 0x08, 16 },
			[SCxTDR]	= { 0x0c,  8 },
			[SCxSR]		= { 0x10, 16 },
			[SCxRDR]	= { 0x14,  8 },
			[SCFCR]		= { 0x18, 16 },
			[SCFDR]		= { 0x1c, 16 },
			[SCSPTR]	= { 0x20, 16 },
			[SCLSR]		= { 0x24, 16 },
		},
		.fifosize = 16,
		.overrun_reg = SCLSR,
		.overrun_mask = SCLSR_ORER,
		.sampling_rate_mask = SCI_SR(32),
		.error_mask = SCIF_DEFAULT_ERROR_MASK,
		.error_clear = SCIF_ERROR_CLEAR,
	},

	/*
	 * Common SCIF definitions for ports with a Baud Rate Generator for
	 * External Clock (BRG).
	 */
	[SCIx_SH4_SCIF_BRG_REGTYPE] = {
		.regs = {
			[SCSMR]		= { 0x00, 16 },
			[SCBRR]		= { 0x04,  8 },
			[SCSCR]		= { 0x08, 16 },
			[SCxTDR]	= { 0x0c,  8 },
			[SCxSR]		= { 0x10, 16 },
			[SCxRDR]	= { 0x14,  8 },
			[SCFCR]		= { 0x18, 16 },
			[SCFDR]		= { 0x1c, 16 },
			[SCSPTR]	= { 0x20, 16 },
			[SCLSR]		= { 0x24, 16 },
			[SCDL]		= { 0x30, 16 },
			[SCCKS]		= { 0x34, 16 },
		},
		.fifosize = 16,
		.overrun_reg = SCLSR,
		.overrun_mask = SCLSR_ORER,
		.sampling_rate_mask = SCI_SR(32),
		.error_mask = SCIF_DEFAULT_ERROR_MASK,
		.error_clear = SCIF_ERROR_CLEAR,
	},

	/*
	 * Common HSCIF definitions.
	 */
	[SCIx_HSCIF_REGTYPE] = {
		.regs = {
			[SCSMR]		= { 0x00, 16 },
			[SCBRR]		= { 0x04,  8 },
			[SCSCR]		= { 0x08, 16 },
			[SCxTDR]	= { 0x0c,  8 },
			[SCxSR]		= { 0x10, 16 },
			[SCxRDR]	= { 0x14,  8 },
			[SCFCR]		= { 0x18, 16 },
			[SCFDR]		= { 0x1c, 16 },
			[SCSPTR]	= { 0x20, 16 },
			[SCLSR]		= { 0x24, 16 },
			[HSSRR]		= { 0x40, 16 },
			[SCDL]		= { 0x30, 16 },
			[SCCKS]		= { 0x34, 16 },
			[HSRTRGR]	= { 0x54, 16 },
			[HSTTRGR]	= { 0x58, 16 },
		},
		.fifosize = 128,
		.overrun_reg = SCLSR,
		.overrun_mask = SCLSR_ORER,
		.sampling_rate_mask = SCI_SR_RANGE(8, 32),
		.error_mask = SCIF_DEFAULT_ERROR_MASK,
		.error_clear = SCIF_ERROR_CLEAR,
	},

	/*
	 * Common SH-4(A) SCIF(B) definitions for ports without an SCSPTR
	 * register.
	 */
	[SCIx_SH4_SCIF_NO_SCSPTR_REGTYPE] = {
		.regs = {
			[SCSMR]		= { 0x00, 16 },
			[SCBRR]		= { 0x04,  8 },
			[SCSCR]		= { 0x08, 16 },
			[SCxTDR]	= { 0x0c,  8 },
			[SCxSR]		= { 0x10, 16 },
			[SCxRDR]	= { 0x14,  8 },
			[SCFCR]		= { 0x18, 16 },
			[SCFDR]		= { 0x1c, 16 },
			[SCLSR]		= { 0x24, 16 },
		},
		.fifosize = 16,
		.overrun_reg = SCLSR,
		.overrun_mask = SCLSR_ORER,
		.sampling_rate_mask = SCI_SR(32),
		.error_mask = SCIF_DEFAULT_ERROR_MASK,
		.error_clear = SCIF_ERROR_CLEAR,
	},

	/*
	 * Common SH-4(A) SCIF(B) definitions for ports with FIFO data
	 * count registers.
	 */
	[SCIx_SH4_SCIF_FIFODATA_REGTYPE] = {
		.regs = {
			[SCSMR]		= { 0x00, 16 },
			[SCBRR]		= { 0x04,  8 },
			[SCSCR]		= { 0x08, 16 },
			[SCxTDR]	= { 0x0c,  8 },
			[SCxSR]		= { 0x10, 16 },
			[SCxRDR]	= { 0x14,  8 },
			[SCFCR]		= { 0x18, 16 },
			[SCFDR]		= { 0x1c, 16 },
			[SCTFDR]	= { 0x1c, 16 },	/* aliased to SCFDR */
			[SCRFDR]	= { 0x20, 16 },
			[SCSPTR]	= { 0x24, 16 },
			[SCLSR]		= { 0x28, 16 },
		},
		.fifosize = 16,
		.overrun_reg = SCLSR,
		.overrun_mask = SCLSR_ORER,
		.sampling_rate_mask = SCI_SR(32),
		.error_mask = SCIF_DEFAULT_ERROR_MASK,
		.error_clear = SCIF_ERROR_CLEAR,
	},

	/*
	 * SH7705-style SCIF(B) ports, lacking both SCSPTR and SCLSR
	 * registers.
	 */
	[SCIx_SH7705_SCIF_REGTYPE] = {
		.regs = {
			[SCSMR]		= { 0x00, 16 },
			[SCBRR]		= { 0x04,  8 },
			[SCSCR]		= { 0x08, 16 },
			[SCxTDR]	= { 0x20,  8 },
			[SCxSR]		= { 0x14, 16 },
			[SCxRDR]	= { 0x24,  8 },
			[SCFCR]		= { 0x18, 16 },
			[SCFDR]		= { 0x1c, 16 },
		},
		.fifosize = 64,
		.overrun_reg = SCxSR,
		.overrun_mask = SCIFA_ORER,
		.sampling_rate_mask = SCI_SR(16),
		.error_mask = SCIF_DEFAULT_ERROR_MASK | SCIFA_ORER,
		.error_clear = SCIF_ERROR_CLEAR & ~SCIFA_ORER,
	},
};

#define sci_getreg(up, offset)		(&to_sci_port(up)->params->regs[offset])

/*
 * The "offset" here is rather misleading, in that it refers to an enum
 * value relative to the port mapping rather than the fixed offset
 * itself, which needs to be manually retrieved from the platform's
 * register map for the given port.
 */
static unsigned int sci_serial_in(struct uart_port *p, int offset)
{
	const struct plat_sci_reg *reg = sci_getreg(p, offset);

	if (reg->size == 8)
		return ioread8(p->membase + (reg->offset << p->regshift));
	else if (reg->size == 16)
		return ioread16(p->membase + (reg->offset << p->regshift));
	else
		WARN(1, "Invalid register access\n");

	return 0;
}

static void sci_serial_out(struct uart_port *p, int offset, int value)
{
	const struct plat_sci_reg *reg = sci_getreg(p, offset);

	if (reg->size == 8)
		iowrite8(value, p->membase + (reg->offset << p->regshift));
	else if (reg->size == 16)
		iowrite16(value, p->membase + (reg->offset << p->regshift));
	else
		WARN(1, "Invalid register access\n");
}

static void sci_port_enable(struct sci_port *sci_port)
{
	unsigned int i;

	if (!sci_port->port.dev)
		return;

	pm_runtime_get_sync(sci_port->port.dev);

	for (i = 0; i < SCI_NUM_CLKS; i++) {
		clk_prepare_enable(sci_port->clks[i]);
		sci_port->clk_rates[i] = clk_get_rate(sci_port->clks[i]);
	}
	sci_port->port.uartclk = sci_port->clk_rates[SCI_FCK];
}

static void sci_port_disable(struct sci_port *sci_port)
{
	unsigned int i;

	if (!sci_port->port.dev)
		return;

	for (i = SCI_NUM_CLKS; i-- > 0; )
		clk_disable_unprepare(sci_port->clks[i]);

	pm_runtime_put_sync(sci_port->port.dev);
}

static inline unsigned long port_rx_irq_mask(struct uart_port *port)
{
	/*
	 * Not all ports (such as SCIFA) will support REIE. Rather than
	 * special-casing the port type, we check the port initialization
	 * IRQ enable mask to see whether the IRQ is desired at all. If
	 * it's unset, it's logically inferred that there's no point in
	 * testing for it.
	 */
	return SCSCR_RIE | (to_sci_port(port)->cfg->scscr & SCSCR_REIE);
}

static void sci_start_tx(struct uart_port *port)
{
	struct sci_port *s = to_sci_port(port);
	unsigned short ctrl;

#ifdef CONFIG_SERIAL_SH_SCI_DMA
	if (port->type == PORT_SCIFA || port->type == PORT_SCIFB) {
		u16 new, scr = serial_port_in(port, SCSCR);
		if (s->chan_tx)
			new = scr | SCSCR_TDRQE;
		else
			new = scr & ~SCSCR_TDRQE;
		if (new != scr)
			serial_port_out(port, SCSCR, new);
	}

	if (s->chan_tx && !uart_circ_empty(&s->port.state->xmit) &&
	    dma_submit_error(s->cookie_tx)) {
		s->cookie_tx = 0;
		schedule_work(&s->work_tx);
	}
#endif

	if (!s->chan_tx || port->type == PORT_SCIFA || port->type == PORT_SCIFB) {
		/* Set TIE (Transmit Interrupt Enable) bit in SCSCR */
		ctrl = serial_port_in(port, SCSCR);
		serial_port_out(port, SCSCR, ctrl | SCSCR_TIE);
	}
}

static void sci_stop_tx(struct uart_port *port)
{
	unsigned short ctrl;

	/* Clear TIE (Transmit Interrupt Enable) bit in SCSCR */
	ctrl = serial_port_in(port, SCSCR);

	if (port->type == PORT_SCIFA || port->type == PORT_SCIFB)
		ctrl &= ~SCSCR_TDRQE;

	ctrl &= ~SCSCR_TIE;

	serial_port_out(port, SCSCR, ctrl);
}

static void sci_start_rx(struct uart_port *port)
{
	unsigned short ctrl;

	ctrl = serial_port_in(port, SCSCR) | port_rx_irq_mask(port);

	if (port->type == PORT_SCIFA || port->type == PORT_SCIFB)
		ctrl &= ~SCSCR_RDRQE;

	serial_port_out(port, SCSCR, ctrl);
}

static void sci_stop_rx(struct uart_port *port)
{
	unsigned short ctrl;

	ctrl = serial_port_in(port, SCSCR);

	if (port->type == PORT_SCIFA || port->type == PORT_SCIFB)
		ctrl &= ~SCSCR_RDRQE;

	ctrl &= ~port_rx_irq_mask(port);

	serial_port_out(port, SCSCR, ctrl);
}

static void sci_clear_SCxSR(struct uart_port *port, unsigned int mask)
{
	if (port->type == PORT_SCI) {
		/* Just store the mask */
		serial_port_out(port, SCxSR, mask);
	} else if (to_sci_port(port)->params->overrun_mask == SCIFA_ORER) {
		/* SCIFA/SCIFB and SCIF on SH7705/SH7720/SH7721 */
		/* Only clear the status bits we want to clear */
		serial_port_out(port, SCxSR,
				serial_port_in(port, SCxSR) & mask);
	} else {
		/* Store the mask, clear parity/framing errors */
		serial_port_out(port, SCxSR, mask & ~(SCIF_FERC | SCIF_PERC));
	}
}

#if defined(CONFIG_CONSOLE_POLL) || defined(CONFIG_SERIAL_SH_SCI_CONSOLE) || \
    defined(CONFIG_SERIAL_SH_SCI_EARLYCON)

#ifdef CONFIG_CONSOLE_POLL
static int sci_poll_get_char(struct uart_port *port)
{
	unsigned short status;
	int c;

	do {
		status = serial_port_in(port, SCxSR);
		if (status & SCxSR_ERRORS(port)) {
			sci_clear_SCxSR(port, SCxSR_ERROR_CLEAR(port));
			continue;
		}
		break;
	} while (1);

	if (!(status & SCxSR_RDxF(port)))
		return NO_POLL_CHAR;

	c = serial_port_in(port, SCxRDR);

	/* Dummy read */
	serial_port_in(port, SCxSR);
	sci_clear_SCxSR(port, SCxSR_RDxF_CLEAR(port));

	return c;
}
#endif

static void sci_poll_put_char(struct uart_port *port, unsigned char c)
{
	unsigned short status;

	do {
		status = serial_port_in(port, SCxSR);
	} while (!(status & SCxSR_TDxE(port)));

	serial_port_out(port, SCxTDR, c);
	sci_clear_SCxSR(port, SCxSR_TDxE_CLEAR(port) & ~SCxSR_TEND(port));
}
#endif /* CONFIG_CONSOLE_POLL || CONFIG_SERIAL_SH_SCI_CONSOLE ||
	  CONFIG_SERIAL_SH_SCI_EARLYCON */

static void sci_init_pins(struct uart_port *port, unsigned int cflag)
{
	struct sci_port *s = to_sci_port(port);

	/*
	 * Use port-specific handler if provided.
	 */
	if (s->cfg->ops && s->cfg->ops->init_pins) {
		s->cfg->ops->init_pins(port, cflag);
		return;
	}

	if (port->type == PORT_SCIFA || port->type == PORT_SCIFB) {
		u16 data = serial_port_in(port, SCPDR);
		u16 ctrl = serial_port_in(port, SCPCR);

		/* Enable RXD and TXD pin functions */
		ctrl &= ~(SCPCR_RXDC | SCPCR_TXDC);
		if (to_sci_port(port)->has_rtscts) {
			/* RTS# is output, active low, unless autorts */
			if (!(port->mctrl & TIOCM_RTS)) {
				ctrl |= SCPCR_RTSC;
				data |= SCPDR_RTSD;
			} else if (!s->autorts) {
				ctrl |= SCPCR_RTSC;
				data &= ~SCPDR_RTSD;
			} else {
				/* Enable RTS# pin function */
				ctrl &= ~SCPCR_RTSC;
			}
			/* Enable CTS# pin function */
			ctrl &= ~SCPCR_CTSC;
		}
		serial_port_out(port, SCPDR, data);
		serial_port_out(port, SCPCR, ctrl);
	} else if (sci_getreg(port, SCSPTR)->size) {
		u16 status = serial_port_in(port, SCSPTR);

		/* RTS# is always output; and active low, unless autorts */
		status |= SCSPTR_RTSIO;
		if (!(port->mctrl & TIOCM_RTS))
			status |= SCSPTR_RTSDT;
		else if (!s->autorts)
			status &= ~SCSPTR_RTSDT;
		/* CTS# and SCK are inputs */
		status &= ~(SCSPTR_CTSIO | SCSPTR_SCKIO);
		serial_port_out(port, SCSPTR, status);
	}
}

static int sci_txfill(struct uart_port *port)
{
	struct sci_port *s = to_sci_port(port);
	unsigned int fifo_mask = (s->params->fifosize << 1) - 1;
	const struct plat_sci_reg *reg;

	reg = sci_getreg(port, SCTFDR);
	if (reg->size)
		return serial_port_in(port, SCTFDR) & fifo_mask;

	reg = sci_getreg(port, SCFDR);
	if (reg->size)
		return serial_port_in(port, SCFDR) >> 8;

	return !(serial_port_in(port, SCxSR) & SCI_TDRE);
}

static int sci_txroom(struct uart_port *port)
{
	return port->fifosize - sci_txfill(port);
}

static int sci_rxfill(struct uart_port *port)
{
	struct sci_port *s = to_sci_port(port);
	unsigned int fifo_mask = (s->params->fifosize << 1) - 1;
	const struct plat_sci_reg *reg;

	reg = sci_getreg(port, SCRFDR);
	if (reg->size)
		return serial_port_in(port, SCRFDR) & fifo_mask;

	reg = sci_getreg(port, SCFDR);
	if (reg->size)
		return serial_port_in(port, SCFDR) & fifo_mask;

	return (serial_port_in(port, SCxSR) & SCxSR_RDxF(port)) != 0;
}

/* ********************************************************************** *
 *                   the interrupt related routines                       *
 * ********************************************************************** */

static void sci_transmit_chars(struct uart_port *port)
{
	struct circ_buf *xmit = &port->state->xmit;
	unsigned int stopped = uart_tx_stopped(port);
	unsigned short status;
	unsigned short ctrl;
	int count;

	status = serial_port_in(port, SCxSR);
	if (!(status & SCxSR_TDxE(port))) {
		ctrl = serial_port_in(port, SCSCR);
		if (uart_circ_empty(xmit))
			ctrl &= ~SCSCR_TIE;
		else
			ctrl |= SCSCR_TIE;
		serial_port_out(port, SCSCR, ctrl);
		return;
	}

	count = sci_txroom(port);

	do {
		unsigned char c;

		if (port->x_char) {
			c = port->x_char;
			port->x_char = 0;
		} else if (!uart_circ_empty(xmit) && !stopped) {
			c = xmit->buf[xmit->tail];
			xmit->tail = (xmit->tail + 1) & (UART_XMIT_SIZE - 1);
		} else {
			break;
		}

		serial_port_out(port, SCxTDR, c);

		port->icount.tx++;
	} while (--count > 0);

	sci_clear_SCxSR(port, SCxSR_TDxE_CLEAR(port));

	if (uart_circ_chars_pending(xmit) < WAKEUP_CHARS)
		uart_write_wakeup(port);
	if (uart_circ_empty(xmit)) {
		sci_stop_tx(port);
	} else {
		ctrl = serial_port_in(port, SCSCR);

		if (port->type != PORT_SCI) {
			serial_port_in(port, SCxSR); /* Dummy read */
			sci_clear_SCxSR(port, SCxSR_TDxE_CLEAR(port));
		}

		ctrl |= SCSCR_TIE;
		serial_port_out(port, SCSCR, ctrl);
	}
}

/* On SH3, SCIF may read end-of-break as a space->mark char */
#define STEPFN(c)  ({int __c = (c); (((__c-1)|(__c)) == -1); })

static void sci_receive_chars(struct uart_port *port)
{
	struct tty_port *tport = &port->state->port;
	int i, count, copied = 0;
	unsigned short status;
	unsigned char flag;

	status = serial_port_in(port, SCxSR);
	if (!(status & SCxSR_RDxF(port)))
		return;

	while (1) {
		/* Don't copy more bytes than there is room for in the buffer */
		count = tty_buffer_request_room(tport, sci_rxfill(port));

		/* If for any reason we can't copy more data, we're done! */
		if (count == 0)
			break;

		if (port->type == PORT_SCI) {
			char c = serial_port_in(port, SCxRDR);
			if (uart_handle_sysrq_char(port, c))
				count = 0;
			else
				tty_insert_flip_char(tport, c, TTY_NORMAL);
		} else {
			for (i = 0; i < count; i++) {
				char c = serial_port_in(port, SCxRDR);

				status = serial_port_in(port, SCxSR);
				if (uart_handle_sysrq_char(port, c)) {
					count--; i--;
					continue;
				}

				/* Store data and status */
				if (status & SCxSR_FER(port)) {
					flag = TTY_FRAME;
					port->icount.frame++;
					dev_notice(port->dev, "frame error\n");
				} else if (status & SCxSR_PER(port)) {
					flag = TTY_PARITY;
					port->icount.parity++;
					dev_notice(port->dev, "parity error\n");
				} else
					flag = TTY_NORMAL;

				tty_insert_flip_char(tport, c, flag);
			}
		}

		serial_port_in(port, SCxSR); /* dummy read */
		sci_clear_SCxSR(port, SCxSR_RDxF_CLEAR(port));

		copied += count;
		port->icount.rx += count;
	}

	if (copied) {
		/* Tell the rest of the system the news. New characters! */
		tty_flip_buffer_push(tport);
	} else {
		/* TTY buffers full; read from RX reg to prevent lockup */
		serial_port_in(port, SCxRDR);
		serial_port_in(port, SCxSR); /* dummy read */
		sci_clear_SCxSR(port, SCxSR_RDxF_CLEAR(port));
	}
}

static int sci_handle_errors(struct uart_port *port)
{
	int copied = 0;
	unsigned short status = serial_port_in(port, SCxSR);
	struct tty_port *tport = &port->state->port;
	struct sci_port *s = to_sci_port(port);

	/* Handle overruns */
	if (status & s->params->overrun_mask) {
		port->icount.overrun++;

		/* overrun error */
		if (tty_insert_flip_char(tport, 0, TTY_OVERRUN))
			copied++;

		dev_notice(port->dev, "overrun error\n");
	}

	if (status & SCxSR_FER(port)) {
		/* frame error */
		port->icount.frame++;

		if (tty_insert_flip_char(tport, 0, TTY_FRAME))
			copied++;

		dev_notice(port->dev, "frame error\n");
	}

	if (status & SCxSR_PER(port)) {
		/* parity error */
		port->icount.parity++;

		if (tty_insert_flip_char(tport, 0, TTY_PARITY))
			copied++;

		dev_notice(port->dev, "parity error\n");
	}

	if (copied)
		tty_flip_buffer_push(tport);

	return copied;
}

static int sci_handle_fifo_overrun(struct uart_port *port)
{
	struct tty_port *tport = &port->state->port;
	struct sci_port *s = to_sci_port(port);
	const struct plat_sci_reg *reg;
	int copied = 0;
	u16 status;

	reg = sci_getreg(port, s->params->overrun_reg);
	if (!reg->size)
		return 0;

	status = serial_port_in(port, s->params->overrun_reg);
	if (status & s->params->overrun_mask) {
		status &= ~s->params->overrun_mask;
		serial_port_out(port, s->params->overrun_reg, status);

		port->icount.overrun++;

		tty_insert_flip_char(tport, 0, TTY_OVERRUN);
		tty_flip_buffer_push(tport);

		dev_dbg(port->dev, "overrun error\n");
		copied++;
	}

	return copied;
}

static int sci_handle_breaks(struct uart_port *port)
{
	int copied = 0;
	unsigned short status = serial_port_in(port, SCxSR);
	struct tty_port *tport = &port->state->port;

	if (uart_handle_break(port))
		return 0;

	if (status & SCxSR_BRK(port)) {
		port->icount.brk++;

		/* Notify of BREAK */
		if (tty_insert_flip_char(tport, 0, TTY_BREAK))
			copied++;

		dev_dbg(port->dev, "BREAK detected\n");
	}

	if (copied)
		tty_flip_buffer_push(tport);

	copied += sci_handle_fifo_overrun(port);

	return copied;
}

static int scif_set_rtrg(struct uart_port *port, int rx_trig)
{
	unsigned int bits;

	if (rx_trig < 1)
		rx_trig = 1;
	if (rx_trig >= port->fifosize)
		rx_trig = port->fifosize;

	/* HSCIF can be set to an arbitrary level. */
	if (sci_getreg(port, HSRTRGR)->size) {
		serial_port_out(port, HSRTRGR, rx_trig);
		return rx_trig;
	}

	switch (port->type) {
	case PORT_SCIF:
		if (rx_trig < 4) {
			bits = 0;
			rx_trig = 1;
		} else if (rx_trig < 8) {
			bits = SCFCR_RTRG0;
			rx_trig = 4;
		} else if (rx_trig < 14) {
			bits = SCFCR_RTRG1;
			rx_trig = 8;
		} else {
			bits = SCFCR_RTRG0 | SCFCR_RTRG1;
			rx_trig = 14;
		}
		break;
	case PORT_SCIFA:
	case PORT_SCIFB:
		if (rx_trig < 16) {
			bits = 0;
			rx_trig = 1;
		} else if (rx_trig < 32) {
			bits = SCFCR_RTRG0;
			rx_trig = 16;
		} else if (rx_trig < 48) {
			bits = SCFCR_RTRG1;
			rx_trig = 32;
		} else {
			bits = SCFCR_RTRG0 | SCFCR_RTRG1;
			rx_trig = 48;
		}
		break;
	default:
		WARN(1, "unknown FIFO configuration");
		return 1;
	}

	serial_port_out(port, SCFCR,
		(serial_port_in(port, SCFCR) &
		~(SCFCR_RTRG1 | SCFCR_RTRG0)) | bits);

	return rx_trig;
}

static int scif_rtrg_enabled(struct uart_port *port)
{
	if (sci_getreg(port, HSRTRGR)->size)
		return serial_port_in(port, HSRTRGR) != 0;
	else
		return (serial_port_in(port, SCFCR) &
			(SCFCR_RTRG0 | SCFCR_RTRG1)) != 0;
}

static void rx_fifo_timer_fn(struct timer_list *t)
{
	struct sci_port *s = from_timer(s, t, rx_fifo_timer);
	struct uart_port *port = &s->port;

	dev_dbg(port->dev, "Rx timed out\n");
	scif_set_rtrg(port, 1);
}

static ssize_t rx_trigger_show(struct device *dev,
			       struct device_attribute *attr,
			       char *buf)
{
	struct uart_port *port = dev_get_drvdata(dev);
	struct sci_port *sci = to_sci_port(port);

	return sprintf(buf, "%d\n", sci->rx_trigger);
}

static ssize_t rx_trigger_store(struct device *dev,
				struct device_attribute *attr,
				const char *buf,
				size_t count)
{
	struct uart_port *port = dev_get_drvdata(dev);
	struct sci_port *sci = to_sci_port(port);
	int ret;
	long r;

	ret = kstrtol(buf, 0, &r);
	if (ret)
		return ret;

	sci->rx_trigger = scif_set_rtrg(port, r);
	if (port->type == PORT_SCIFA || port->type == PORT_SCIFB)
		scif_set_rtrg(port, 1);

	return count;
}

static DEVICE_ATTR(rx_fifo_trigger, 0644, rx_trigger_show, rx_trigger_store);

static ssize_t rx_fifo_timeout_show(struct device *dev,
			       struct device_attribute *attr,
			       char *buf)
{
	struct uart_port *port = dev_get_drvdata(dev);
	struct sci_port *sci = to_sci_port(port);
	int v;

	if (port->type == PORT_HSCIF)
		v = sci->hscif_tot >> HSSCR_TOT_SHIFT;
	else
		v = sci->rx_fifo_timeout;

	return sprintf(buf, "%d\n", v);
}

static ssize_t rx_fifo_timeout_store(struct device *dev,
				struct device_attribute *attr,
				const char *buf,
				size_t count)
{
	struct uart_port *port = dev_get_drvdata(dev);
	struct sci_port *sci = to_sci_port(port);
	int ret;
	long r;

	ret = kstrtol(buf, 0, &r);
	if (ret)
		return ret;

	if (port->type == PORT_HSCIF) {
		if (r < 0 || r > 3)
			return -EINVAL;
		sci->hscif_tot = r << HSSCR_TOT_SHIFT;
	} else {
		sci->rx_fifo_timeout = r;
		scif_set_rtrg(port, 1);
		if (r > 0)
			timer_setup(&sci->rx_fifo_timer, rx_fifo_timer_fn, 0);
	}

	return count;
}

static DEVICE_ATTR_RW(rx_fifo_timeout);


#ifdef CONFIG_SERIAL_SH_SCI_DMA
static void sci_dma_tx_complete(void *arg)
{
	struct sci_port *s = arg;
	struct uart_port *port = &s->port;
	struct circ_buf *xmit = &port->state->xmit;
	unsigned long flags;

	dev_dbg(port->dev, "%s(%d)\n", __func__, port->line);

	spin_lock_irqsave(&port->lock, flags);

	xmit->tail += s->tx_dma_len;
	xmit->tail &= UART_XMIT_SIZE - 1;

	port->icount.tx += s->tx_dma_len;

	if (uart_circ_chars_pending(xmit) < WAKEUP_CHARS)
		uart_write_wakeup(port);

	if (!uart_circ_empty(xmit)) {
		s->cookie_tx = 0;
		schedule_work(&s->work_tx);
	} else {
		s->cookie_tx = -EINVAL;
		if (port->type == PORT_SCIFA || port->type == PORT_SCIFB) {
			u16 ctrl = serial_port_in(port, SCSCR);
			serial_port_out(port, SCSCR, ctrl & ~SCSCR_TIE);
		}
	}

	spin_unlock_irqrestore(&port->lock, flags);
}

/* Locking: called with port lock held */
static int sci_dma_rx_push(struct sci_port *s, void *buf, size_t count)
{
	struct uart_port *port = &s->port;
	struct tty_port *tport = &port->state->port;
	int copied;

	copied = tty_insert_flip_string(tport, buf, count);
	if (copied < count)
		port->icount.buf_overrun++;

	port->icount.rx += copied;

	return copied;
}

static int sci_dma_rx_find_active(struct sci_port *s)
{
	unsigned int i;

	for (i = 0; i < ARRAY_SIZE(s->cookie_rx); i++)
		if (s->active_rx == s->cookie_rx[i])
			return i;

	return -1;
}

static void sci_rx_dma_release(struct sci_port *s)
{
	struct dma_chan *chan = s->chan_rx_saved;

	s->chan_rx_saved = s->chan_rx = NULL;
	s->cookie_rx[0] = s->cookie_rx[1] = -EINVAL;
	dmaengine_terminate_sync(chan);
	dma_free_coherent(chan->device->dev, s->buf_len_rx * 2, s->rx_buf[0],
			  sg_dma_address(&s->sg_rx[0]));
	dma_release_channel(chan);
}

static void start_hrtimer_us(struct hrtimer *hrt, unsigned long usec)
{
	long sec = usec / 1000000;
	long nsec = (usec % 1000000) * 1000;
	ktime_t t = ktime_set(sec, nsec);

	hrtimer_start(hrt, t, HRTIMER_MODE_REL);
}

static void sci_dma_rx_complete(void *arg)
{
	struct sci_port *s = arg;
	struct dma_chan *chan = s->chan_rx;
	struct uart_port *port = &s->port;
	struct dma_async_tx_descriptor *desc;
	unsigned long flags;
	int active, count = 0;

	dev_dbg(port->dev, "%s(%d) active cookie %d\n", __func__, port->line,
		s->active_rx);

	spin_lock_irqsave(&port->lock, flags);

	active = sci_dma_rx_find_active(s);
	if (active >= 0)
		count = sci_dma_rx_push(s, s->rx_buf[active], s->buf_len_rx);

	start_hrtimer_us(&s->rx_timer, s->rx_timeout);

	if (count)
		tty_flip_buffer_push(&port->state->port);

	desc = dmaengine_prep_slave_sg(s->chan_rx, &s->sg_rx[active], 1,
				       DMA_DEV_TO_MEM,
				       DMA_PREP_INTERRUPT | DMA_CTRL_ACK);
	if (!desc)
		goto fail;

	desc->callback = sci_dma_rx_complete;
	desc->callback_param = s;
	s->cookie_rx[active] = dmaengine_submit(desc);
	if (dma_submit_error(s->cookie_rx[active]))
		goto fail;

	s->active_rx = s->cookie_rx[!active];

	dma_async_issue_pending(chan);

	spin_unlock_irqrestore(&port->lock, flags);
	dev_dbg(port->dev, "%s: cookie %d #%d, new active cookie %d\n",
		__func__, s->cookie_rx[active], active, s->active_rx);
	return;

fail:
	spin_unlock_irqrestore(&port->lock, flags);
	dev_warn(port->dev, "Failed submitting Rx DMA descriptor\n");
	/* Switch to PIO */
	spin_lock_irqsave(&port->lock, flags);
	s->chan_rx = NULL;
	sci_start_rx(port);
	spin_unlock_irqrestore(&port->lock, flags);
}

static void sci_tx_dma_release(struct sci_port *s)
{
	struct dma_chan *chan = s->chan_tx_saved;

	cancel_work_sync(&s->work_tx);
	s->chan_tx_saved = s->chan_tx = NULL;
	s->cookie_tx = -EINVAL;
	dmaengine_terminate_sync(chan);
	dma_unmap_single(chan->device->dev, s->tx_dma_addr, UART_XMIT_SIZE,
			 DMA_TO_DEVICE);
	dma_release_channel(chan);
}

static int sci_submit_rx(struct sci_port *s, bool port_lock_held)
{
	struct dma_chan *chan = s->chan_rx;
	struct uart_port *port = &s->port;
	unsigned long flags;
	int i;

	for (i = 0; i < 2; i++) {
		struct scatterlist *sg = &s->sg_rx[i];
		struct dma_async_tx_descriptor *desc;

		desc = dmaengine_prep_slave_sg(chan,
			sg, 1, DMA_DEV_TO_MEM,
			DMA_PREP_INTERRUPT | DMA_CTRL_ACK);
		if (!desc)
			goto fail;

		desc->callback = sci_dma_rx_complete;
		desc->callback_param = s;
		s->cookie_rx[i] = dmaengine_submit(desc);
		if (dma_submit_error(s->cookie_rx[i]))
			goto fail;

	}

	s->active_rx = s->cookie_rx[0];

	dma_async_issue_pending(chan);
	return 0;

fail:
	/* Switch to PIO */
	if (!port_lock_held)
		spin_lock_irqsave(&port->lock, flags);
	if (i)
		dmaengine_terminate_async(chan);
	for (i = 0; i < 2; i++)
		s->cookie_rx[i] = -EINVAL;
<<<<<<< HEAD
	s->active_rx = -EINVAL;
=======
	s->active_rx = 0;
>>>>>>> 8ccc0d69
	s->chan_rx = NULL;
	sci_start_rx(port);
	if (!port_lock_held)
		spin_unlock_irqrestore(&port->lock, flags);
	return -EAGAIN;
}

static void work_fn_tx(struct work_struct *work)
{
	struct sci_port *s = container_of(work, struct sci_port, work_tx);
	struct dma_async_tx_descriptor *desc;
	struct dma_chan *chan = s->chan_tx;
	struct uart_port *port = &s->port;
	struct circ_buf *xmit = &port->state->xmit;
	unsigned long flags;
	dma_addr_t buf;

	/*
	 * DMA is idle now.
	 * Port xmit buffer is already mapped, and it is one page... Just adjust
	 * offsets and lengths. Since it is a circular buffer, we have to
	 * transmit till the end, and then the rest. Take the port lock to get a
	 * consistent xmit buffer state.
	 */
	spin_lock_irq(&port->lock);
	buf = s->tx_dma_addr + (xmit->tail & (UART_XMIT_SIZE - 1));
	s->tx_dma_len = min_t(unsigned int,
		CIRC_CNT(xmit->head, xmit->tail, UART_XMIT_SIZE),
		CIRC_CNT_TO_END(xmit->head, xmit->tail, UART_XMIT_SIZE));
	spin_unlock_irq(&port->lock);

	desc = dmaengine_prep_slave_single(chan, buf, s->tx_dma_len,
					   DMA_MEM_TO_DEV,
					   DMA_PREP_INTERRUPT | DMA_CTRL_ACK);
	if (!desc) {
		dev_warn(port->dev, "Failed preparing Tx DMA descriptor\n");
		goto switch_to_pio;
	}

	dma_sync_single_for_device(chan->device->dev, buf, s->tx_dma_len,
				   DMA_TO_DEVICE);

	spin_lock_irq(&port->lock);
	desc->callback = sci_dma_tx_complete;
	desc->callback_param = s;
	spin_unlock_irq(&port->lock);
	s->cookie_tx = dmaengine_submit(desc);
	if (dma_submit_error(s->cookie_tx)) {
		dev_warn(port->dev, "Failed submitting Tx DMA descriptor\n");
		goto switch_to_pio;
	}

	dev_dbg(port->dev, "%s: %p: %d...%d, cookie %d\n",
		__func__, xmit->buf, xmit->tail, xmit->head, s->cookie_tx);

	dma_async_issue_pending(chan);
	return;

switch_to_pio:
	spin_lock_irqsave(&port->lock, flags);
	s->chan_tx = NULL;
	sci_start_tx(port);
	spin_unlock_irqrestore(&port->lock, flags);
	return;
}

static enum hrtimer_restart rx_timer_fn(struct hrtimer *t)
{
	struct sci_port *s = container_of(t, struct sci_port, rx_timer);
	struct dma_chan *chan = s->chan_rx;
	struct uart_port *port = &s->port;
	struct dma_tx_state state;
	enum dma_status status;
	unsigned long flags;
	unsigned int read;
	int active, count;
	u16 scr;

	dev_dbg(port->dev, "DMA Rx timed out\n");

	spin_lock_irqsave(&port->lock, flags);

	active = sci_dma_rx_find_active(s);
	if (active < 0) {
		spin_unlock_irqrestore(&port->lock, flags);
		return HRTIMER_NORESTART;
	}

	status = dmaengine_tx_status(s->chan_rx, s->active_rx, &state);
	if (status == DMA_COMPLETE) {
		spin_unlock_irqrestore(&port->lock, flags);
		dev_dbg(port->dev, "Cookie %d #%d has already completed\n",
			s->active_rx, active);

		/* Let packet complete handler take care of the packet */
		return HRTIMER_NORESTART;
	}

	dmaengine_pause(chan);

	/*
	 * sometimes DMA transfer doesn't stop even if it is stopped and
	 * data keeps on coming until transaction is complete so check
	 * for DMA_COMPLETE again
	 * Let packet complete handler take care of the packet
	 */
	status = dmaengine_tx_status(s->chan_rx, s->active_rx, &state);
	if (status == DMA_COMPLETE) {
		spin_unlock_irqrestore(&port->lock, flags);
		dev_dbg(port->dev, "Transaction complete after DMA engine was stopped");
		return HRTIMER_NORESTART;
	}

	/* Handle incomplete DMA receive */
	dmaengine_terminate_async(s->chan_rx);
	read = sg_dma_len(&s->sg_rx[active]) - state.residue;

	if (read) {
		count = sci_dma_rx_push(s, s->rx_buf[active], read);
		if (count)
			tty_flip_buffer_push(&port->state->port);
	}

	if (port->type == PORT_SCIFA || port->type == PORT_SCIFB)
		sci_submit_rx(s, true);

	/* Direct new serial port interrupts back to CPU */
	scr = serial_port_in(port, SCSCR);
	if (port->type == PORT_SCIFA || port->type == PORT_SCIFB) {
		scr &= ~SCSCR_RDRQE;
		enable_irq(s->irqs[SCIx_RXI_IRQ]);
	}
	serial_port_out(port, SCSCR, scr | SCSCR_RIE);

	spin_unlock_irqrestore(&port->lock, flags);

	return HRTIMER_NORESTART;
}

static struct dma_chan *sci_request_dma_chan(struct uart_port *port,
					     enum dma_transfer_direction dir)
{
	struct dma_chan *chan;
	struct dma_slave_config cfg;
	int ret;

	chan = dma_request_slave_channel(port->dev,
					 dir == DMA_MEM_TO_DEV ? "tx" : "rx");
	if (!chan) {
		dev_dbg(port->dev, "dma_request_slave_channel failed\n");
		return NULL;
	}

	memset(&cfg, 0, sizeof(cfg));
	cfg.direction = dir;
	if (dir == DMA_MEM_TO_DEV) {
		cfg.dst_addr = port->mapbase +
			(sci_getreg(port, SCxTDR)->offset << port->regshift);
		cfg.dst_addr_width = DMA_SLAVE_BUSWIDTH_1_BYTE;
	} else {
		cfg.src_addr = port->mapbase +
			(sci_getreg(port, SCxRDR)->offset << port->regshift);
		cfg.src_addr_width = DMA_SLAVE_BUSWIDTH_1_BYTE;
	}

	ret = dmaengine_slave_config(chan, &cfg);
	if (ret) {
		dev_warn(port->dev, "dmaengine_slave_config failed %d\n", ret);
		dma_release_channel(chan);
		return NULL;
	}

	return chan;
}

static void sci_request_dma(struct uart_port *port)
{
	struct sci_port *s = to_sci_port(port);
	struct dma_chan *chan;

	dev_dbg(port->dev, "%s: port %d\n", __func__, port->line);

	if (!port->dev->of_node)
		return;

	s->cookie_tx = -EINVAL;

	/*
	 * Don't request a dma channel if no channel was specified
	 * in the device tree.
	 */
	if (!of_find_property(port->dev->of_node, "dmas", NULL))
		return;

	chan = sci_request_dma_chan(port, DMA_MEM_TO_DEV);
	dev_dbg(port->dev, "%s: TX: got channel %p\n", __func__, chan);
	if (chan) {
		/* UART circular tx buffer is an aligned page. */
		s->tx_dma_addr = dma_map_single(chan->device->dev,
						port->state->xmit.buf,
						UART_XMIT_SIZE,
						DMA_TO_DEVICE);
		if (dma_mapping_error(chan->device->dev, s->tx_dma_addr)) {
			dev_warn(port->dev, "Failed mapping Tx DMA descriptor\n");
			dma_release_channel(chan);
		} else {
			dev_dbg(port->dev, "%s: mapped %lu@%p to %pad\n",
				__func__, UART_XMIT_SIZE,
				port->state->xmit.buf, &s->tx_dma_addr);

			INIT_WORK(&s->work_tx, work_fn_tx);
			s->chan_tx_saved = s->chan_tx = chan;
		}
	}

	chan = sci_request_dma_chan(port, DMA_DEV_TO_MEM);
	dev_dbg(port->dev, "%s: RX: got channel %p\n", __func__, chan);
	if (chan) {
		unsigned int i;
		dma_addr_t dma;
		void *buf;

		s->buf_len_rx = 2 * max_t(size_t, 16, port->fifosize);
		buf = dma_alloc_coherent(chan->device->dev, s->buf_len_rx * 2,
					 &dma, GFP_KERNEL);
		if (!buf) {
			dev_warn(port->dev,
				 "Failed to allocate Rx dma buffer, using PIO\n");
			dma_release_channel(chan);
			return;
		}

		for (i = 0; i < 2; i++) {
			struct scatterlist *sg = &s->sg_rx[i];

			sg_init_table(sg, 1);
			s->rx_buf[i] = buf;
			sg_dma_address(sg) = dma;
			sg_dma_len(sg) = s->buf_len_rx;

			buf += s->buf_len_rx;
			dma += s->buf_len_rx;
		}

		hrtimer_init(&s->rx_timer, CLOCK_MONOTONIC, HRTIMER_MODE_REL);
		s->rx_timer.function = rx_timer_fn;

		s->chan_rx_saved = s->chan_rx = chan;

		if (port->type == PORT_SCIFA || port->type == PORT_SCIFB)
			sci_submit_rx(s, false);
	}
}

static void sci_free_dma(struct uart_port *port)
{
	struct sci_port *s = to_sci_port(port);

	if (s->chan_tx_saved)
		sci_tx_dma_release(s);
	if (s->chan_rx_saved)
		sci_rx_dma_release(s);
}

static void sci_flush_buffer(struct uart_port *port)
{
	/*
	 * In uart_flush_buffer(), the xmit circular buffer has just been
	 * cleared, so we have to reset tx_dma_len accordingly.
	 */
	to_sci_port(port)->tx_dma_len = 0;
}
#else /* !CONFIG_SERIAL_SH_SCI_DMA */
static inline void sci_request_dma(struct uart_port *port)
{
}

static inline void sci_free_dma(struct uart_port *port)
{
}

#define sci_flush_buffer	NULL
#endif /* !CONFIG_SERIAL_SH_SCI_DMA */

static irqreturn_t sci_rx_interrupt(int irq, void *ptr)
{
	struct uart_port *port = ptr;
	struct sci_port *s = to_sci_port(port);

#ifdef CONFIG_SERIAL_SH_SCI_DMA
	if (s->chan_rx) {
		u16 scr = serial_port_in(port, SCSCR);
		u16 ssr = serial_port_in(port, SCxSR);

		/* Disable future Rx interrupts */
		if (port->type == PORT_SCIFA || port->type == PORT_SCIFB) {
			disable_irq_nosync(irq);
			scr |= SCSCR_RDRQE;
		} else {
			if (sci_submit_rx(s, false) < 0)
				goto handle_pio;

			scr &= ~SCSCR_RIE;
		}
		serial_port_out(port, SCSCR, scr);
		/* Clear current interrupt */
		serial_port_out(port, SCxSR,
				ssr & ~(SCIF_DR | SCxSR_RDxF(port)));
		dev_dbg(port->dev, "Rx IRQ %lu: setup t-out in %u us\n",
			jiffies, s->rx_timeout);
		start_hrtimer_us(&s->rx_timer, s->rx_timeout);

		return IRQ_HANDLED;
	}

handle_pio:
#endif

	if (s->rx_trigger > 1 && s->rx_fifo_timeout > 0) {
		if (!scif_rtrg_enabled(port))
			scif_set_rtrg(port, s->rx_trigger);

		mod_timer(&s->rx_fifo_timer, jiffies + DIV_ROUND_UP(
			  s->rx_frame * HZ * s->rx_fifo_timeout, 1000000));
	}

	/* I think sci_receive_chars has to be called irrespective
	 * of whether the I_IXOFF is set, otherwise, how is the interrupt
	 * to be disabled?
	 */
	sci_receive_chars(port);

	return IRQ_HANDLED;
}

static irqreturn_t sci_tx_interrupt(int irq, void *ptr)
{
	struct uart_port *port = ptr;
	unsigned long flags;

	spin_lock_irqsave(&port->lock, flags);
	sci_transmit_chars(port);
	spin_unlock_irqrestore(&port->lock, flags);

	return IRQ_HANDLED;
}

static irqreturn_t sci_br_interrupt(int irq, void *ptr)
{
	struct uart_port *port = ptr;

	/* Handle BREAKs */
	sci_handle_breaks(port);
	sci_clear_SCxSR(port, SCxSR_BREAK_CLEAR(port));

	return IRQ_HANDLED;
}

static irqreturn_t sci_er_interrupt(int irq, void *ptr)
{
	struct uart_port *port = ptr;
	struct sci_port *s = to_sci_port(port);

	if (s->irqs[SCIx_ERI_IRQ] == s->irqs[SCIx_BRI_IRQ]) {
		/* Break and Error interrupts are muxed */
		unsigned short ssr_status = serial_port_in(port, SCxSR);

		/* Break Interrupt */
		if (ssr_status & SCxSR_BRK(port))
			sci_br_interrupt(irq, ptr);

		/* Break only? */
		if (!(ssr_status & SCxSR_ERRORS(port)))
			return IRQ_HANDLED;
	}

	/* Handle errors */
	if (port->type == PORT_SCI) {
		if (sci_handle_errors(port)) {
			/* discard character in rx buffer */
			serial_port_in(port, SCxSR);
			sci_clear_SCxSR(port, SCxSR_RDxF_CLEAR(port));
		}
	} else {
		sci_handle_fifo_overrun(port);
		if (!s->chan_rx)
			sci_receive_chars(port);
	}

	sci_clear_SCxSR(port, SCxSR_ERROR_CLEAR(port));

	/* Kick the transmission */
	if (!s->chan_tx)
		sci_tx_interrupt(irq, ptr);

	return IRQ_HANDLED;
}

static irqreturn_t sci_mpxed_interrupt(int irq, void *ptr)
{
	unsigned short ssr_status, scr_status, err_enabled, orer_status = 0;
	struct uart_port *port = ptr;
	struct sci_port *s = to_sci_port(port);
	irqreturn_t ret = IRQ_NONE;

	ssr_status = serial_port_in(port, SCxSR);
	scr_status = serial_port_in(port, SCSCR);
	if (s->params->overrun_reg == SCxSR)
		orer_status = ssr_status;
	else if (sci_getreg(port, s->params->overrun_reg)->size)
		orer_status = serial_port_in(port, s->params->overrun_reg);

	err_enabled = scr_status & port_rx_irq_mask(port);

	/* Tx Interrupt */
	if ((ssr_status & SCxSR_TDxE(port)) && (scr_status & SCSCR_TIE) &&
	    !s->chan_tx)
		ret = sci_tx_interrupt(irq, ptr);

	/*
	 * Rx Interrupt: if we're using DMA, the DMA controller clears RDF /
	 * DR flags
	 */
	if (((ssr_status & SCxSR_RDxF(port)) || s->chan_rx) &&
	    (scr_status & SCSCR_RIE))
		ret = sci_rx_interrupt(irq, ptr);

	/* Error Interrupt */
	if ((ssr_status & SCxSR_ERRORS(port)) && err_enabled)
		ret = sci_er_interrupt(irq, ptr);

	/* Break Interrupt */
	if ((ssr_status & SCxSR_BRK(port)) && err_enabled)
		ret = sci_br_interrupt(irq, ptr);

	/* Overrun Interrupt */
	if (orer_status & s->params->overrun_mask) {
		sci_handle_fifo_overrun(port);
		ret = IRQ_HANDLED;
	}

	return ret;
}

static const struct sci_irq_desc {
	const char	*desc;
	irq_handler_t	handler;
} sci_irq_desc[] = {
	/*
	 * Split out handlers, the default case.
	 */
	[SCIx_ERI_IRQ] = {
		.desc = "rx err",
		.handler = sci_er_interrupt,
	},

	[SCIx_RXI_IRQ] = {
		.desc = "rx full",
		.handler = sci_rx_interrupt,
	},

	[SCIx_TXI_IRQ] = {
		.desc = "tx empty",
		.handler = sci_tx_interrupt,
	},

	[SCIx_BRI_IRQ] = {
		.desc = "break",
		.handler = sci_br_interrupt,
	},

	[SCIx_DRI_IRQ] = {
		.desc = "rx ready",
		.handler = sci_rx_interrupt,
	},

	[SCIx_TEI_IRQ] = {
		.desc = "tx end",
		.handler = sci_tx_interrupt,
	},

	/*
	 * Special muxed handler.
	 */
	[SCIx_MUX_IRQ] = {
		.desc = "mux",
		.handler = sci_mpxed_interrupt,
	},
};

static int sci_request_irq(struct sci_port *port)
{
	struct uart_port *up = &port->port;
	int i, j, w, ret = 0;

	for (i = j = 0; i < SCIx_NR_IRQS; i++, j++) {
		const struct sci_irq_desc *desc;
		int irq;

		/* Check if already registered (muxed) */
		for (w = 0; w < i; w++)
			if (port->irqs[w] == port->irqs[i])
				w = i + 1;
		if (w > i)
			continue;

		if (SCIx_IRQ_IS_MUXED(port)) {
			i = SCIx_MUX_IRQ;
			irq = up->irq;
		} else {
			irq = port->irqs[i];

			/*
			 * Certain port types won't support all of the
			 * available interrupt sources.
			 */
			if (unlikely(irq < 0))
				continue;
		}

		desc = sci_irq_desc + i;
		port->irqstr[j] = kasprintf(GFP_KERNEL, "%s:%s",
					    dev_name(up->dev), desc->desc);
		if (!port->irqstr[j]) {
			ret = -ENOMEM;
			goto out_nomem;
		}

		ret = request_irq(irq, desc->handler, up->irqflags,
				  port->irqstr[j], port);
		if (unlikely(ret)) {
			dev_err(up->dev, "Can't allocate %s IRQ\n", desc->desc);
			goto out_noirq;
		}
	}

	return 0;

out_noirq:
	while (--i >= 0)
		free_irq(port->irqs[i], port);

out_nomem:
	while (--j >= 0)
		kfree(port->irqstr[j]);

	return ret;
}

static void sci_free_irq(struct sci_port *port)
{
	int i, j;

	/*
	 * Intentionally in reverse order so we iterate over the muxed
	 * IRQ first.
	 */
	for (i = 0; i < SCIx_NR_IRQS; i++) {
		int irq = port->irqs[i];

		/*
		 * Certain port types won't support all of the available
		 * interrupt sources.
		 */
		if (unlikely(irq < 0))
			continue;

		/* Check if already freed (irq was muxed) */
		for (j = 0; j < i; j++)
			if (port->irqs[j] == irq)
				j = i + 1;
		if (j > i)
			continue;

		free_irq(port->irqs[i], port);
		kfree(port->irqstr[i]);

		if (SCIx_IRQ_IS_MUXED(port)) {
			/* If there's only one IRQ, we're done. */
			return;
		}
	}
}

static unsigned int sci_tx_empty(struct uart_port *port)
{
	unsigned short status = serial_port_in(port, SCxSR);
	unsigned short in_tx_fifo = sci_txfill(port);

	return (status & SCxSR_TEND(port)) && !in_tx_fifo ? TIOCSER_TEMT : 0;
}

static void sci_set_rts(struct uart_port *port, bool state)
{
	if (port->type == PORT_SCIFA || port->type == PORT_SCIFB) {
		u16 data = serial_port_in(port, SCPDR);

		/* Active low */
		if (state)
			data &= ~SCPDR_RTSD;
		else
			data |= SCPDR_RTSD;
		serial_port_out(port, SCPDR, data);

		/* RTS# is output */
		serial_port_out(port, SCPCR,
				serial_port_in(port, SCPCR) | SCPCR_RTSC);
	} else if (sci_getreg(port, SCSPTR)->size) {
		u16 ctrl = serial_port_in(port, SCSPTR);

		/* Active low */
		if (state)
			ctrl &= ~SCSPTR_RTSDT;
		else
			ctrl |= SCSPTR_RTSDT;
		serial_port_out(port, SCSPTR, ctrl);
	}
}

static bool sci_get_cts(struct uart_port *port)
{
	if (port->type == PORT_SCIFA || port->type == PORT_SCIFB) {
		/* Active low */
		return !(serial_port_in(port, SCPDR) & SCPDR_CTSD);
	} else if (sci_getreg(port, SCSPTR)->size) {
		/* Active low */
		return !(serial_port_in(port, SCSPTR) & SCSPTR_CTSDT);
	}

	return true;
}

/*
 * Modem control is a bit of a mixed bag for SCI(F) ports. Generally
 * CTS/RTS is supported in hardware by at least one port and controlled
 * via SCSPTR (SCxPCR for SCIFA/B parts), or external pins (presently
 * handled via the ->init_pins() op, which is a bit of a one-way street,
 * lacking any ability to defer pin control -- this will later be
 * converted over to the GPIO framework).
 *
 * Other modes (such as loopback) are supported generically on certain
 * port types, but not others. For these it's sufficient to test for the
 * existence of the support register and simply ignore the port type.
 */
static void sci_set_mctrl(struct uart_port *port, unsigned int mctrl)
{
	struct sci_port *s = to_sci_port(port);

	if (mctrl & TIOCM_LOOP) {
		const struct plat_sci_reg *reg;

		/*
		 * Standard loopback mode for SCFCR ports.
		 */
		reg = sci_getreg(port, SCFCR);
		if (reg->size)
			serial_port_out(port, SCFCR,
					serial_port_in(port, SCFCR) |
					SCFCR_LOOP);
	}

	mctrl_gpio_set(s->gpios, mctrl);

	if (!s->has_rtscts)
		return;

	if (!(mctrl & TIOCM_RTS)) {
		/* Disable Auto RTS */
		serial_port_out(port, SCFCR,
				serial_port_in(port, SCFCR) & ~SCFCR_MCE);

		/* Clear RTS */
		sci_set_rts(port, 0);
	} else if (s->autorts) {
		if (port->type == PORT_SCIFA || port->type == PORT_SCIFB) {
			/* Enable RTS# pin function */
			serial_port_out(port, SCPCR,
				serial_port_in(port, SCPCR) & ~SCPCR_RTSC);
		}

		/* Enable Auto RTS */
		serial_port_out(port, SCFCR,
				serial_port_in(port, SCFCR) | SCFCR_MCE);
	} else {
		/* Set RTS */
		sci_set_rts(port, 1);
	}
}

static unsigned int sci_get_mctrl(struct uart_port *port)
{
	struct sci_port *s = to_sci_port(port);
	struct mctrl_gpios *gpios = s->gpios;
	unsigned int mctrl = 0;

	mctrl_gpio_get(gpios, &mctrl);

	/*
	 * CTS/RTS is handled in hardware when supported, while nothing
	 * else is wired up.
	 */
	if (s->autorts) {
		if (sci_get_cts(port))
			mctrl |= TIOCM_CTS;
	} else if (IS_ERR_OR_NULL(mctrl_gpio_to_gpiod(gpios, UART_GPIO_CTS))) {
		mctrl |= TIOCM_CTS;
	}
	if (IS_ERR_OR_NULL(mctrl_gpio_to_gpiod(gpios, UART_GPIO_DSR)))
		mctrl |= TIOCM_DSR;
	if (IS_ERR_OR_NULL(mctrl_gpio_to_gpiod(gpios, UART_GPIO_DCD)))
		mctrl |= TIOCM_CAR;

	return mctrl;
}

static void sci_enable_ms(struct uart_port *port)
{
	mctrl_gpio_enable_ms(to_sci_port(port)->gpios);
}

static void sci_break_ctl(struct uart_port *port, int break_state)
{
	unsigned short scscr, scsptr;
	unsigned long flags;

	/* check wheter the port has SCSPTR */
	if (!sci_getreg(port, SCSPTR)->size) {
		/*
		 * Not supported by hardware. Most parts couple break and rx
		 * interrupts together, with break detection always enabled.
		 */
		return;
	}

	spin_lock_irqsave(&port->lock, flags);
	scsptr = serial_port_in(port, SCSPTR);
	scscr = serial_port_in(port, SCSCR);

	if (break_state == -1) {
		scsptr = (scsptr | SCSPTR_SPB2IO) & ~SCSPTR_SPB2DT;
		scscr &= ~SCSCR_TE;
	} else {
		scsptr = (scsptr | SCSPTR_SPB2DT) & ~SCSPTR_SPB2IO;
		scscr |= SCSCR_TE;
	}

	serial_port_out(port, SCSPTR, scsptr);
	serial_port_out(port, SCSCR, scscr);
	spin_unlock_irqrestore(&port->lock, flags);
}

static int sci_startup(struct uart_port *port)
{
	struct sci_port *s = to_sci_port(port);
	int ret;

	dev_dbg(port->dev, "%s(%d)\n", __func__, port->line);

	sci_request_dma(port);

	ret = sci_request_irq(s);
	if (unlikely(ret < 0)) {
		sci_free_dma(port);
		return ret;
	}

	return 0;
}

static void sci_shutdown(struct uart_port *port)
{
	struct sci_port *s = to_sci_port(port);
	unsigned long flags;
	u16 scr;

	dev_dbg(port->dev, "%s(%d)\n", __func__, port->line);

	s->autorts = false;
	mctrl_gpio_disable_ms(to_sci_port(port)->gpios);

	spin_lock_irqsave(&port->lock, flags);
	sci_stop_rx(port);
	sci_stop_tx(port);
	/*
	 * Stop RX and TX, disable related interrupts, keep clock source
	 * and HSCIF TOT bits
	 */
	scr = serial_port_in(port, SCSCR);
	serial_port_out(port, SCSCR, scr &
			(SCSCR_CKE1 | SCSCR_CKE0 | s->hscif_tot));
	spin_unlock_irqrestore(&port->lock, flags);

#ifdef CONFIG_SERIAL_SH_SCI_DMA
	if (s->chan_rx_saved) {
		dev_dbg(port->dev, "%s(%d) deleting rx_timer\n", __func__,
			port->line);
		hrtimer_cancel(&s->rx_timer);
	}
#endif

	if (s->rx_trigger > 1 && s->rx_fifo_timeout > 0)
		del_timer_sync(&s->rx_fifo_timer);
	sci_free_irq(s);
	sci_free_dma(port);
}

static int sci_sck_calc(struct sci_port *s, unsigned int bps,
			unsigned int *srr)
{
	unsigned long freq = s->clk_rates[SCI_SCK];
	int err, min_err = INT_MAX;
	unsigned int sr;

	if (s->port.type != PORT_HSCIF)
		freq *= 2;

	for_each_sr(sr, s) {
		err = DIV_ROUND_CLOSEST(freq, sr) - bps;
		if (abs(err) >= abs(min_err))
			continue;

		min_err = err;
		*srr = sr - 1;

		if (!err)
			break;
	}

	dev_dbg(s->port.dev, "SCK: %u%+d bps using SR %u\n", bps, min_err,
		*srr + 1);
	return min_err;
}

static int sci_brg_calc(struct sci_port *s, unsigned int bps,
			unsigned long freq, unsigned int *dlr,
			unsigned int *srr)
{
	int err, min_err = INT_MAX;
	unsigned int sr, dl;

	if (s->port.type != PORT_HSCIF)
		freq *= 2;

	for_each_sr(sr, s) {
		dl = DIV_ROUND_CLOSEST(freq, sr * bps);
		dl = clamp(dl, 1U, 65535U);

		err = DIV_ROUND_CLOSEST(freq, sr * dl) - bps;
		if (abs(err) >= abs(min_err))
			continue;

		min_err = err;
		*dlr = dl;
		*srr = sr - 1;

		if (!err)
			break;
	}

	dev_dbg(s->port.dev, "BRG: %u%+d bps using DL %u SR %u\n", bps,
		min_err, *dlr, *srr + 1);
	return min_err;
}

/* calculate sample rate, BRR, and clock select */
static int sci_scbrr_calc(struct sci_port *s, unsigned int bps,
			  unsigned int *brr, unsigned int *srr,
			  unsigned int *cks)
{
	unsigned long freq = s->clk_rates[SCI_FCK];
	unsigned int sr, br, prediv, scrate, c;
	int err, min_err = INT_MAX;

	if (s->port.type != PORT_HSCIF)
		freq *= 2;

	/*
	 * Find the combination of sample rate and clock select with the
	 * smallest deviation from the desired baud rate.
	 * Prefer high sample rates to maximise the receive margin.
	 *
	 * M: Receive margin (%)
	 * N: Ratio of bit rate to clock (N = sampling rate)
	 * D: Clock duty (D = 0 to 1.0)
	 * L: Frame length (L = 9 to 12)
	 * F: Absolute value of clock frequency deviation
	 *
	 *  M = |(0.5 - 1 / 2 * N) - ((L - 0.5) * F) -
	 *      (|D - 0.5| / N * (1 + F))|
	 *  NOTE: Usually, treat D for 0.5, F is 0 by this calculation.
	 */
	for_each_sr(sr, s) {
		for (c = 0; c <= 3; c++) {
			/* integerized formulas from HSCIF documentation */
			prediv = sr * (1 << (2 * c + 1));

			/*
			 * We need to calculate:
			 *
			 *     br = freq / (prediv * bps) clamped to [1..256]
			 *     err = freq / (br * prediv) - bps
			 *
			 * Watch out for overflow when calculating the desired
			 * sampling clock rate!
			 */
			if (bps > UINT_MAX / prediv)
				break;

			scrate = prediv * bps;
			br = DIV_ROUND_CLOSEST(freq, scrate);
			br = clamp(br, 1U, 256U);

			err = DIV_ROUND_CLOSEST(freq, br * prediv) - bps;
			if (abs(err) >= abs(min_err))
				continue;

			min_err = err;
			*brr = br - 1;
			*srr = sr - 1;
			*cks = c;

			if (!err)
				goto found;
		}
	}

found:
	dev_dbg(s->port.dev, "BRR: %u%+d bps using N %u SR %u cks %u\n", bps,
		min_err, *brr, *srr + 1, *cks);
	return min_err;
}

static void sci_reset(struct uart_port *port)
{
	const struct plat_sci_reg *reg;
	unsigned int status;
	struct sci_port *s = to_sci_port(port);

	serial_port_out(port, SCSCR, s->hscif_tot);	/* TE=0, RE=0, CKE1=0 */

	reg = sci_getreg(port, SCFCR);
	if (reg->size)
		serial_port_out(port, SCFCR, SCFCR_RFRST | SCFCR_TFRST);

	sci_clear_SCxSR(port,
			SCxSR_RDxF_CLEAR(port) & SCxSR_ERROR_CLEAR(port) &
			SCxSR_BREAK_CLEAR(port));
	if (sci_getreg(port, SCLSR)->size) {
		status = serial_port_in(port, SCLSR);
		status &= ~(SCLSR_TO | SCLSR_ORER);
		serial_port_out(port, SCLSR, status);
	}

	if (s->rx_trigger > 1) {
		if (s->rx_fifo_timeout) {
			scif_set_rtrg(port, 1);
			timer_setup(&s->rx_fifo_timer, rx_fifo_timer_fn, 0);
		} else {
			if (port->type == PORT_SCIFA ||
			    port->type == PORT_SCIFB)
				scif_set_rtrg(port, 1);
			else
				scif_set_rtrg(port, s->rx_trigger);
		}
	}
}

static void sci_set_termios(struct uart_port *port, struct ktermios *termios,
			    struct ktermios *old)
{
	unsigned int baud, smr_val = SCSMR_ASYNC, scr_val = 0, i, bits;
	unsigned int brr = 255, cks = 0, srr = 15, dl = 0, sccks = 0;
	unsigned int brr1 = 255, cks1 = 0, srr1 = 15, dl1 = 0;
	struct sci_port *s = to_sci_port(port);
	const struct plat_sci_reg *reg;
	int min_err = INT_MAX, err;
	unsigned long max_freq = 0;
	int best_clk = -1;
	unsigned long flags;

	if ((termios->c_cflag & CSIZE) == CS7)
		smr_val |= SCSMR_CHR;
	if (termios->c_cflag & PARENB)
		smr_val |= SCSMR_PE;
	if (termios->c_cflag & PARODD)
		smr_val |= SCSMR_PE | SCSMR_ODD;
	if (termios->c_cflag & CSTOPB)
		smr_val |= SCSMR_STOP;

	/*
	 * earlyprintk comes here early on with port->uartclk set to zero.
	 * the clock framework is not up and running at this point so here
	 * we assume that 115200 is the maximum baud rate. please note that
	 * the baud rate is not programmed during earlyprintk - it is assumed
	 * that the previous boot loader has enabled required clocks and
	 * setup the baud rate generator hardware for us already.
	 */
	if (!port->uartclk) {
		baud = uart_get_baud_rate(port, termios, old, 0, 115200);
		goto done;
	}

	for (i = 0; i < SCI_NUM_CLKS; i++)
		max_freq = max(max_freq, s->clk_rates[i]);

	baud = uart_get_baud_rate(port, termios, old, 0, max_freq / min_sr(s));
	if (!baud)
		goto done;

	/*
	 * There can be multiple sources for the sampling clock.  Find the one
	 * that gives us the smallest deviation from the desired baud rate.
	 */

	/* Optional Undivided External Clock */
	if (s->clk_rates[SCI_SCK] && port->type != PORT_SCIFA &&
	    port->type != PORT_SCIFB) {
		err = sci_sck_calc(s, baud, &srr1);
		if (abs(err) < abs(min_err)) {
			best_clk = SCI_SCK;
			scr_val = SCSCR_CKE1;
			sccks = SCCKS_CKS;
			min_err = err;
			srr = srr1;
			if (!err)
				goto done;
		}
	}

	/* Optional BRG Frequency Divided External Clock */
	if (s->clk_rates[SCI_SCIF_CLK] && sci_getreg(port, SCDL)->size) {
		err = sci_brg_calc(s, baud, s->clk_rates[SCI_SCIF_CLK], &dl1,
				   &srr1);
		if (abs(err) < abs(min_err)) {
			best_clk = SCI_SCIF_CLK;
			scr_val = SCSCR_CKE1;
			sccks = 0;
			min_err = err;
			dl = dl1;
			srr = srr1;
			if (!err)
				goto done;
		}
	}

	/* Optional BRG Frequency Divided Internal Clock */
	if (s->clk_rates[SCI_BRG_INT] && sci_getreg(port, SCDL)->size) {
		err = sci_brg_calc(s, baud, s->clk_rates[SCI_BRG_INT], &dl1,
				   &srr1);
		if (abs(err) < abs(min_err)) {
			best_clk = SCI_BRG_INT;
			scr_val = SCSCR_CKE1;
			sccks = SCCKS_XIN;
			min_err = err;
			dl = dl1;
			srr = srr1;
			if (!min_err)
				goto done;
		}
	}

	/* Divided Functional Clock using standard Bit Rate Register */
	err = sci_scbrr_calc(s, baud, &brr1, &srr1, &cks1);
	if (abs(err) < abs(min_err)) {
		best_clk = SCI_FCK;
		scr_val = 0;
		min_err = err;
		brr = brr1;
		srr = srr1;
		cks = cks1;
	}

done:
	if (best_clk >= 0)
		dev_dbg(port->dev, "Using clk %pC for %u%+d bps\n",
			s->clks[best_clk], baud, min_err);

	sci_port_enable(s);

	/*
	 * Program the optional External Baud Rate Generator (BRG) first.
	 * It controls the mux to select (H)SCK or frequency divided clock.
	 */
	if (best_clk >= 0 && sci_getreg(port, SCCKS)->size) {
		serial_port_out(port, SCDL, dl);
		serial_port_out(port, SCCKS, sccks);
	}

	spin_lock_irqsave(&port->lock, flags);

	sci_reset(port);

	uart_update_timeout(port, termios->c_cflag, baud);

	/* byte size and parity */
	switch (termios->c_cflag & CSIZE) {
	case CS5:
		bits = 7;
		break;
	case CS6:
		bits = 8;
		break;
	case CS7:
		bits = 9;
		break;
	default:
		bits = 10;
		break;
	}

	if (termios->c_cflag & CSTOPB)
		bits++;
	if (termios->c_cflag & PARENB)
		bits++;

	if (best_clk >= 0) {
		if (port->type == PORT_SCIFA || port->type == PORT_SCIFB)
			switch (srr + 1) {
			case 5:  smr_val |= SCSMR_SRC_5;  break;
			case 7:  smr_val |= SCSMR_SRC_7;  break;
			case 11: smr_val |= SCSMR_SRC_11; break;
			case 13: smr_val |= SCSMR_SRC_13; break;
			case 16: smr_val |= SCSMR_SRC_16; break;
			case 17: smr_val |= SCSMR_SRC_17; break;
			case 19: smr_val |= SCSMR_SRC_19; break;
			case 27: smr_val |= SCSMR_SRC_27; break;
			}
		smr_val |= cks;
		serial_port_out(port, SCSCR, scr_val | s->hscif_tot);
		serial_port_out(port, SCSMR, smr_val);
		serial_port_out(port, SCBRR, brr);
		if (sci_getreg(port, HSSRR)->size) {
			unsigned int hssrr = srr | HSCIF_SRE;
			/* Calculate deviation from intended rate at the
			 * center of the last stop bit in sampling clocks.
			 */
			int last_stop = bits * 2 - 1;
			int deviation = min_err * srr * last_stop / 2 / baud;

			if (abs(deviation) >= 2) {
				/* At least two sampling clocks off at the
				 * last stop bit; we can increase the error
				 * margin by shifting the sampling point.
				 */
				int shift = min(-8, max(7, deviation / 2));

				hssrr |= (shift << HSCIF_SRHP_SHIFT) &
					 HSCIF_SRHP_MASK;
				hssrr |= HSCIF_SRDE;
			}
			serial_port_out(port, HSSRR, hssrr);
		}

		/* Wait one bit interval */
		udelay((1000000 + (baud - 1)) / baud);
	} else {
		/* Don't touch the bit rate configuration */
		scr_val = s->cfg->scscr & (SCSCR_CKE1 | SCSCR_CKE0);
		smr_val |= serial_port_in(port, SCSMR) &
			   (SCSMR_CKEDG | SCSMR_SRC_MASK | SCSMR_CKS);
		serial_port_out(port, SCSCR, scr_val | s->hscif_tot);
		serial_port_out(port, SCSMR, smr_val);
	}

	sci_init_pins(port, termios->c_cflag);

	port->status &= ~UPSTAT_AUTOCTS;
	s->autorts = false;
	reg = sci_getreg(port, SCFCR);
	if (reg->size) {
		unsigned short ctrl = serial_port_in(port, SCFCR);

		if ((port->flags & UPF_HARD_FLOW) &&
		    (termios->c_cflag & CRTSCTS)) {
			/* There is no CTS interrupt to restart the hardware */
			port->status |= UPSTAT_AUTOCTS;
			/* MCE is enabled when RTS is raised */
			s->autorts = true;
		}

		/*
		 * As we've done a sci_reset() above, ensure we don't
		 * interfere with the FIFOs while toggling MCE. As the
		 * reset values could still be set, simply mask them out.
		 */
		ctrl &= ~(SCFCR_RFRST | SCFCR_TFRST);

		serial_port_out(port, SCFCR, ctrl);
	}
	if (port->flags & UPF_HARD_FLOW) {
		/* Refresh (Auto) RTS */
		sci_set_mctrl(port, port->mctrl);
	}

	scr_val |= SCSCR_RE | SCSCR_TE |
		   (s->cfg->scscr & ~(SCSCR_CKE1 | SCSCR_CKE0));
	serial_port_out(port, SCSCR, scr_val | s->hscif_tot);
	if ((srr + 1 == 5) &&
	    (port->type == PORT_SCIFA || port->type == PORT_SCIFB)) {
		/*
		 * In asynchronous mode, when the sampling rate is 1/5, first
		 * received data may become invalid on some SCIFA and SCIFB.
		 * To avoid this problem wait more than 1 serial data time (1
		 * bit time x serial data number) after setting SCSCR.RE = 1.
		 */
		udelay(DIV_ROUND_UP(10 * 1000000, baud));
	}

	/*
	 * Calculate delay for 2 DMA buffers (4 FIFO).
	 * See serial_core.c::uart_update_timeout().
	 * With 10 bits (CS8), 250Hz, 115200 baud and 64 bytes FIFO, the above
	 * function calculates 1 jiffie for the data plus 5 jiffies for the
	 * "slop(e)." Then below we calculate 5 jiffies (20ms) for 2 DMA
	 * buffers (4 FIFO sizes), but when performing a faster transfer, the
	 * value obtained by this formula is too small. Therefore, if the value
	 * is smaller than 20ms, use 20ms as the timeout value for DMA.
	 */
	s->rx_frame = (10000 * bits) / (baud / 100);
#ifdef CONFIG_SERIAL_SH_SCI_DMA
	s->rx_timeout = s->buf_len_rx * 2 * s->rx_frame;
	if (s->rx_timeout < 20)
		s->rx_timeout = 20;
#endif

	if ((termios->c_cflag & CREAD) != 0)
		sci_start_rx(port);

	spin_unlock_irqrestore(&port->lock, flags);

	sci_port_disable(s);

	if (UART_ENABLE_MS(port, termios->c_cflag))
		sci_enable_ms(port);
}

static void sci_pm(struct uart_port *port, unsigned int state,
		   unsigned int oldstate)
{
	struct sci_port *sci_port = to_sci_port(port);

	switch (state) {
	case UART_PM_STATE_OFF:
		sci_port_disable(sci_port);
		break;
	default:
		sci_port_enable(sci_port);
		break;
	}
}

static const char *sci_type(struct uart_port *port)
{
	switch (port->type) {
	case PORT_IRDA:
		return "irda";
	case PORT_SCI:
		return "sci";
	case PORT_SCIF:
		return "scif";
	case PORT_SCIFA:
		return "scifa";
	case PORT_SCIFB:
		return "scifb";
	case PORT_HSCIF:
		return "hscif";
	}

	return NULL;
}

static int sci_remap_port(struct uart_port *port)
{
	struct sci_port *sport = to_sci_port(port);

	/*
	 * Nothing to do if there's already an established membase.
	 */
	if (port->membase)
		return 0;

	if (port->dev->of_node || (port->flags & UPF_IOREMAP)) {
		port->membase = ioremap_nocache(port->mapbase, sport->reg_size);
		if (unlikely(!port->membase)) {
			dev_err(port->dev, "can't remap port#%d\n", port->line);
			return -ENXIO;
		}
	} else {
		/*
		 * For the simple (and majority of) cases where we don't
		 * need to do any remapping, just cast the cookie
		 * directly.
		 */
		port->membase = (void __iomem *)(uintptr_t)port->mapbase;
	}

	return 0;
}

static void sci_release_port(struct uart_port *port)
{
	struct sci_port *sport = to_sci_port(port);

	if (port->dev->of_node || (port->flags & UPF_IOREMAP)) {
		iounmap(port->membase);
		port->membase = NULL;
	}

	release_mem_region(port->mapbase, sport->reg_size);
}

static int sci_request_port(struct uart_port *port)
{
	struct resource *res;
	struct sci_port *sport = to_sci_port(port);
	int ret;

	res = request_mem_region(port->mapbase, sport->reg_size,
				 dev_name(port->dev));
	if (unlikely(res == NULL)) {
		dev_err(port->dev, "request_mem_region failed.");
		return -EBUSY;
	}

	ret = sci_remap_port(port);
	if (unlikely(ret != 0)) {
		release_resource(res);
		return ret;
	}

	return 0;
}

static void sci_config_port(struct uart_port *port, int flags)
{
	if (flags & UART_CONFIG_TYPE) {
		struct sci_port *sport = to_sci_port(port);

		port->type = sport->cfg->type;
		sci_request_port(port);
	}
}

static int sci_verify_port(struct uart_port *port, struct serial_struct *ser)
{
	if (ser->baud_base < 2400)
		/* No paper tape reader for Mitch.. */
		return -EINVAL;

	return 0;
}

static const struct uart_ops sci_uart_ops = {
	.tx_empty	= sci_tx_empty,
	.set_mctrl	= sci_set_mctrl,
	.get_mctrl	= sci_get_mctrl,
	.start_tx	= sci_start_tx,
	.stop_tx	= sci_stop_tx,
	.stop_rx	= sci_stop_rx,
	.enable_ms	= sci_enable_ms,
	.break_ctl	= sci_break_ctl,
	.startup	= sci_startup,
	.shutdown	= sci_shutdown,
	.flush_buffer	= sci_flush_buffer,
	.set_termios	= sci_set_termios,
	.pm		= sci_pm,
	.type		= sci_type,
	.release_port	= sci_release_port,
	.request_port	= sci_request_port,
	.config_port	= sci_config_port,
	.verify_port	= sci_verify_port,
#ifdef CONFIG_CONSOLE_POLL
	.poll_get_char	= sci_poll_get_char,
	.poll_put_char	= sci_poll_put_char,
#endif
};

static int sci_init_clocks(struct sci_port *sci_port, struct device *dev)
{
	const char *clk_names[] = {
		[SCI_FCK] = "fck",
		[SCI_SCK] = "sck",
		[SCI_BRG_INT] = "brg_int",
		[SCI_SCIF_CLK] = "scif_clk",
	};
	struct clk *clk;
	unsigned int i;

	if (sci_port->cfg->type == PORT_HSCIF)
		clk_names[SCI_SCK] = "hsck";

	for (i = 0; i < SCI_NUM_CLKS; i++) {
		clk = devm_clk_get(dev, clk_names[i]);
		if (PTR_ERR(clk) == -EPROBE_DEFER)
			return -EPROBE_DEFER;

		if (IS_ERR(clk) && i == SCI_FCK) {
			/*
			 * "fck" used to be called "sci_ick", and we need to
			 * maintain DT backward compatibility.
			 */
			clk = devm_clk_get(dev, "sci_ick");
			if (PTR_ERR(clk) == -EPROBE_DEFER)
				return -EPROBE_DEFER;

			if (!IS_ERR(clk))
				goto found;

			/*
			 * Not all SH platforms declare a clock lookup entry
			 * for SCI devices, in which case we need to get the
			 * global "peripheral_clk" clock.
			 */
			clk = devm_clk_get(dev, "peripheral_clk");
			if (!IS_ERR(clk))
				goto found;

			dev_err(dev, "failed to get %s (%ld)\n", clk_names[i],
				PTR_ERR(clk));
			return PTR_ERR(clk);
		}

found:
		if (IS_ERR(clk))
			dev_dbg(dev, "failed to get %s (%ld)\n", clk_names[i],
				PTR_ERR(clk));
		else
			dev_dbg(dev, "clk %s is %pC rate %lu\n", clk_names[i],
				clk, clk_get_rate(clk));
		sci_port->clks[i] = IS_ERR(clk) ? NULL : clk;
	}
	return 0;
}

static const struct sci_port_params *
sci_probe_regmap(const struct plat_sci_port *cfg)
{
	unsigned int regtype;

	if (cfg->regtype != SCIx_PROBE_REGTYPE)
		return &sci_port_params[cfg->regtype];

	switch (cfg->type) {
	case PORT_SCI:
		regtype = SCIx_SCI_REGTYPE;
		break;
	case PORT_IRDA:
		regtype = SCIx_IRDA_REGTYPE;
		break;
	case PORT_SCIFA:
		regtype = SCIx_SCIFA_REGTYPE;
		break;
	case PORT_SCIFB:
		regtype = SCIx_SCIFB_REGTYPE;
		break;
	case PORT_SCIF:
		/*
		 * The SH-4 is a bit of a misnomer here, although that's
		 * where this particular port layout originated. This
		 * configuration (or some slight variation thereof)
		 * remains the dominant model for all SCIFs.
		 */
		regtype = SCIx_SH4_SCIF_REGTYPE;
		break;
	case PORT_HSCIF:
		regtype = SCIx_HSCIF_REGTYPE;
		break;
	default:
		pr_err("Can't probe register map for given port\n");
		return NULL;
	}

	return &sci_port_params[regtype];
}

static int sci_init_single(struct platform_device *dev,
			   struct sci_port *sci_port, unsigned int index,
			   const struct plat_sci_port *p, bool early)
{
	struct uart_port *port = &sci_port->port;
	const struct resource *res;
	unsigned int i;
	int ret;

	sci_port->cfg	= p;

	port->ops	= &sci_uart_ops;
	port->iotype	= UPIO_MEM;
	port->line	= index;

	res = platform_get_resource(dev, IORESOURCE_MEM, 0);
	if (res == NULL)
		return -ENOMEM;

	port->mapbase = res->start;
	sci_port->reg_size = resource_size(res);

	for (i = 0; i < ARRAY_SIZE(sci_port->irqs); ++i)
		sci_port->irqs[i] = platform_get_irq(dev, i);

	/* The SCI generates several interrupts. They can be muxed together or
	 * connected to different interrupt lines. In the muxed case only one
	 * interrupt resource is specified as there is only one interrupt ID.
	 * In the non-muxed case, up to 6 interrupt signals might be generated
	 * from the SCI, however those signals might have their own individual
	 * interrupt ID numbers, or muxed together with another interrupt.
	 */
	if (sci_port->irqs[0] < 0)
		return -ENXIO;

	if (sci_port->irqs[1] < 0)
		for (i = 1; i < ARRAY_SIZE(sci_port->irqs); i++)
			sci_port->irqs[i] = sci_port->irqs[0];

	sci_port->params = sci_probe_regmap(p);
	if (unlikely(sci_port->params == NULL))
		return -EINVAL;

	switch (p->type) {
	case PORT_SCIFB:
		sci_port->rx_trigger = 48;
		break;
	case PORT_HSCIF:
		sci_port->rx_trigger = 64;
		break;
	case PORT_SCIFA:
		sci_port->rx_trigger = 32;
		break;
	case PORT_SCIF:
		if (p->regtype == SCIx_SH7705_SCIF_REGTYPE)
			/* RX triggering not implemented for this IP */
			sci_port->rx_trigger = 1;
		else
			sci_port->rx_trigger = 8;
		break;
	default:
		sci_port->rx_trigger = 1;
		break;
	}

	sci_port->rx_fifo_timeout = 0;
	sci_port->hscif_tot = 0;

	/* SCIFA on sh7723 and sh7724 need a custom sampling rate that doesn't
	 * match the SoC datasheet, this should be investigated. Let platform
	 * data override the sampling rate for now.
	 */
	sci_port->sampling_rate_mask = p->sampling_rate
				     ? SCI_SR(p->sampling_rate)
				     : sci_port->params->sampling_rate_mask;

	if (!early) {
		ret = sci_init_clocks(sci_port, &dev->dev);
		if (ret < 0)
			return ret;

		port->dev = &dev->dev;

		pm_runtime_enable(&dev->dev);
	}

	port->type		= p->type;
	port->flags		= UPF_FIXED_PORT | UPF_BOOT_AUTOCONF | p->flags;
	port->fifosize		= sci_port->params->fifosize;

	if (port->type == PORT_SCI) {
		if (sci_port->reg_size >= 0x20)
			port->regshift = 2;
		else
			port->regshift = 1;
	}

	/*
	 * The UART port needs an IRQ value, so we peg this to the RX IRQ
	 * for the multi-IRQ ports, which is where we are primarily
	 * concerned with the shutdown path synchronization.
	 *
	 * For the muxed case there's nothing more to do.
	 */
	port->irq		= sci_port->irqs[SCIx_RXI_IRQ];
	port->irqflags		= 0;

	port->serial_in		= sci_serial_in;
	port->serial_out	= sci_serial_out;

	return 0;
}

static void sci_cleanup_single(struct sci_port *port)
{
	pm_runtime_disable(port->port.dev);
}

#if defined(CONFIG_SERIAL_SH_SCI_CONSOLE) || \
    defined(CONFIG_SERIAL_SH_SCI_EARLYCON)
static void serial_console_putchar(struct uart_port *port, int ch)
{
	sci_poll_put_char(port, ch);
}

/*
 *	Print a string to the serial port trying not to disturb
 *	any possible real use of the port...
 */
static void serial_console_write(struct console *co, const char *s,
				 unsigned count)
{
	struct sci_port *sci_port = &sci_ports[co->index];
	struct uart_port *port = &sci_port->port;
	unsigned short bits, ctrl, ctrl_temp;
	unsigned long flags;
	int locked = 1;

#if defined(SUPPORT_SYSRQ)
	if (port->sysrq)
		locked = 0;
	else
#endif
	if (oops_in_progress)
		locked = spin_trylock_irqsave(&port->lock, flags);
	else
		spin_lock_irqsave(&port->lock, flags);

	/* first save SCSCR then disable interrupts, keep clock source */
	ctrl = serial_port_in(port, SCSCR);
	ctrl_temp = SCSCR_RE | SCSCR_TE |
		    (sci_port->cfg->scscr & ~(SCSCR_CKE1 | SCSCR_CKE0)) |
		    (ctrl & (SCSCR_CKE1 | SCSCR_CKE0));
	serial_port_out(port, SCSCR, ctrl_temp | sci_port->hscif_tot);

	uart_console_write(port, s, count, serial_console_putchar);

	/* wait until fifo is empty and last bit has been transmitted */
	bits = SCxSR_TDxE(port) | SCxSR_TEND(port);
	while ((serial_port_in(port, SCxSR) & bits) != bits)
		cpu_relax();

	/* restore the SCSCR */
	serial_port_out(port, SCSCR, ctrl);

	if (locked)
		spin_unlock_irqrestore(&port->lock, flags);
}

static int serial_console_setup(struct console *co, char *options)
{
	struct sci_port *sci_port;
	struct uart_port *port;
	int baud = 115200;
	int bits = 8;
	int parity = 'n';
	int flow = 'n';
	int ret;

	/*
	 * Refuse to handle any bogus ports.
	 */
	if (co->index < 0 || co->index >= SCI_NPORTS)
		return -ENODEV;

	sci_port = &sci_ports[co->index];
	port = &sci_port->port;

	/*
	 * Refuse to handle uninitialized ports.
	 */
	if (!port->ops)
		return -ENODEV;

	ret = sci_remap_port(port);
	if (unlikely(ret != 0))
		return ret;

	if (options)
		uart_parse_options(options, &baud, &parity, &bits, &flow);

	return uart_set_options(port, co, baud, parity, bits, flow);
}

static struct console serial_console = {
	.name		= "ttySC",
	.device		= uart_console_device,
	.write		= serial_console_write,
	.setup		= serial_console_setup,
	.flags		= CON_PRINTBUFFER,
	.index		= -1,
	.data		= &sci_uart_driver,
};

static struct console early_serial_console = {
	.name           = "early_ttySC",
	.write          = serial_console_write,
	.flags          = CON_PRINTBUFFER,
	.index		= -1,
};

static char early_serial_buf[32];

static int sci_probe_earlyprintk(struct platform_device *pdev)
{
	const struct plat_sci_port *cfg = dev_get_platdata(&pdev->dev);

	if (early_serial_console.data)
		return -EEXIST;

	early_serial_console.index = pdev->id;

	sci_init_single(pdev, &sci_ports[pdev->id], pdev->id, cfg, true);

	serial_console_setup(&early_serial_console, early_serial_buf);

	if (!strstr(early_serial_buf, "keep"))
		early_serial_console.flags |= CON_BOOT;

	register_console(&early_serial_console);
	return 0;
}

#define SCI_CONSOLE	(&serial_console)

#else
static inline int sci_probe_earlyprintk(struct platform_device *pdev)
{
	return -EINVAL;
}

#define SCI_CONSOLE	NULL

#endif /* CONFIG_SERIAL_SH_SCI_CONSOLE || CONFIG_SERIAL_SH_SCI_EARLYCON */

static const char banner[] __initconst = "SuperH (H)SCI(F) driver initialized";

static DEFINE_MUTEX(sci_uart_registration_lock);
static struct uart_driver sci_uart_driver = {
	.owner		= THIS_MODULE,
	.driver_name	= "sci",
	.dev_name	= "ttySC",
	.major		= SCI_MAJOR,
	.minor		= SCI_MINOR_START,
	.nr		= SCI_NPORTS,
	.cons		= SCI_CONSOLE,
};

static int sci_remove(struct platform_device *dev)
{
	struct sci_port *port = platform_get_drvdata(dev);
	unsigned int type = port->port.type;	/* uart_remove_... clears it */

	sci_ports_in_use &= ~BIT(port->port.line);
	uart_remove_one_port(&sci_uart_driver, &port->port);

	sci_cleanup_single(port);

	if (port->port.fifosize > 1) {
		sysfs_remove_file(&dev->dev.kobj,
				  &dev_attr_rx_fifo_trigger.attr);
	}
	if (type == PORT_SCIFA || type == PORT_SCIFB || type == PORT_HSCIF) {
		sysfs_remove_file(&dev->dev.kobj,
				  &dev_attr_rx_fifo_timeout.attr);
	}

	return 0;
}


#define SCI_OF_DATA(type, regtype)	(void *)((type) << 16 | (regtype))
#define SCI_OF_TYPE(data)		((unsigned long)(data) >> 16)
#define SCI_OF_REGTYPE(data)		((unsigned long)(data) & 0xffff)

static const struct of_device_id of_sci_match[] = {
	/* SoC-specific types */
	{
		.compatible = "renesas,scif-r7s72100",
		.data = SCI_OF_DATA(PORT_SCIF, SCIx_SH2_SCIF_FIFODATA_REGTYPE),
	},
	{
		.compatible = "renesas,scif-r7s9210",
		.data = SCI_OF_DATA(PORT_SCIF, SCIx_RZ_SCIFA_REGTYPE),
	},
	/* Family-specific types */
	{
		.compatible = "renesas,rcar-gen1-scif",
		.data = SCI_OF_DATA(PORT_SCIF, SCIx_SH4_SCIF_BRG_REGTYPE),
	}, {
		.compatible = "renesas,rcar-gen2-scif",
		.data = SCI_OF_DATA(PORT_SCIF, SCIx_SH4_SCIF_BRG_REGTYPE),
	}, {
		.compatible = "renesas,rcar-gen3-scif",
		.data = SCI_OF_DATA(PORT_SCIF, SCIx_SH4_SCIF_BRG_REGTYPE),
	},
	/* Generic types */
	{
		.compatible = "renesas,scif",
		.data = SCI_OF_DATA(PORT_SCIF, SCIx_SH4_SCIF_REGTYPE),
	}, {
		.compatible = "renesas,scifa",
		.data = SCI_OF_DATA(PORT_SCIFA, SCIx_SCIFA_REGTYPE),
	}, {
		.compatible = "renesas,scifb",
		.data = SCI_OF_DATA(PORT_SCIFB, SCIx_SCIFB_REGTYPE),
	}, {
		.compatible = "renesas,hscif",
		.data = SCI_OF_DATA(PORT_HSCIF, SCIx_HSCIF_REGTYPE),
	}, {
		.compatible = "renesas,sci",
		.data = SCI_OF_DATA(PORT_SCI, SCIx_SCI_REGTYPE),
	}, {
		/* Terminator */
	},
};
MODULE_DEVICE_TABLE(of, of_sci_match);

static struct plat_sci_port *sci_parse_dt(struct platform_device *pdev,
					  unsigned int *dev_id)
{
	struct device_node *np = pdev->dev.of_node;
	struct plat_sci_port *p;
	struct sci_port *sp;
	const void *data;
	int id;

	if (!IS_ENABLED(CONFIG_OF) || !np)
		return NULL;

	data = of_device_get_match_data(&pdev->dev);

	p = devm_kzalloc(&pdev->dev, sizeof(struct plat_sci_port), GFP_KERNEL);
	if (!p)
		return NULL;

	/* Get the line number from the aliases node. */
	id = of_alias_get_id(np, "serial");
	if (id < 0 && ~sci_ports_in_use)
		id = ffz(sci_ports_in_use);
	if (id < 0) {
		dev_err(&pdev->dev, "failed to get alias id (%d)\n", id);
		return NULL;
	}
	if (id >= ARRAY_SIZE(sci_ports)) {
		dev_err(&pdev->dev, "serial%d out of range\n", id);
		return NULL;
	}

	sp = &sci_ports[id];
	*dev_id = id;

	p->type = SCI_OF_TYPE(data);
	p->regtype = SCI_OF_REGTYPE(data);

	sp->has_rtscts = of_property_read_bool(np, "uart-has-rtscts");

	return p;
}

static int sci_probe_single(struct platform_device *dev,
				      unsigned int index,
				      struct plat_sci_port *p,
				      struct sci_port *sciport)
{
	int ret;

	/* Sanity check */
	if (unlikely(index >= SCI_NPORTS)) {
		dev_notice(&dev->dev, "Attempting to register port %d when only %d are available\n",
			   index+1, SCI_NPORTS);
		dev_notice(&dev->dev, "Consider bumping CONFIG_SERIAL_SH_SCI_NR_UARTS!\n");
		return -EINVAL;
	}
	BUILD_BUG_ON(SCI_NPORTS > sizeof(sci_ports_in_use) * 8);
	if (sci_ports_in_use & BIT(index))
		return -EBUSY;

	mutex_lock(&sci_uart_registration_lock);
	if (!sci_uart_driver.state) {
		ret = uart_register_driver(&sci_uart_driver);
		if (ret) {
			mutex_unlock(&sci_uart_registration_lock);
			return ret;
		}
	}
	mutex_unlock(&sci_uart_registration_lock);

	ret = sci_init_single(dev, sciport, index, p, false);
	if (ret)
		return ret;

	sciport->gpios = mctrl_gpio_init(&sciport->port, 0);
	if (IS_ERR(sciport->gpios) && PTR_ERR(sciport->gpios) != -ENOSYS)
		return PTR_ERR(sciport->gpios);

	if (sciport->has_rtscts) {
		if (!IS_ERR_OR_NULL(mctrl_gpio_to_gpiod(sciport->gpios,
							UART_GPIO_CTS)) ||
		    !IS_ERR_OR_NULL(mctrl_gpio_to_gpiod(sciport->gpios,
							UART_GPIO_RTS))) {
			dev_err(&dev->dev, "Conflicting RTS/CTS config\n");
			return -EINVAL;
		}
		sciport->port.flags |= UPF_HARD_FLOW;
	}

	ret = uart_add_one_port(&sci_uart_driver, &sciport->port);
	if (ret) {
		sci_cleanup_single(sciport);
		return ret;
	}

	return 0;
}

static int sci_probe(struct platform_device *dev)
{
	struct plat_sci_port *p;
	struct sci_port *sp;
	unsigned int dev_id;
	int ret;

	/*
	 * If we've come here via earlyprintk initialization, head off to
	 * the special early probe. We don't have sufficient device state
	 * to make it beyond this yet.
	 */
	if (is_early_platform_device(dev))
		return sci_probe_earlyprintk(dev);

	if (dev->dev.of_node) {
		p = sci_parse_dt(dev, &dev_id);
		if (p == NULL)
			return -EINVAL;
	} else {
		p = dev->dev.platform_data;
		if (p == NULL) {
			dev_err(&dev->dev, "no platform data supplied\n");
			return -EINVAL;
		}

		dev_id = dev->id;
	}

	sp = &sci_ports[dev_id];
	platform_set_drvdata(dev, sp);

	ret = sci_probe_single(dev, dev_id, p, sp);
	if (ret)
		return ret;

	if (sp->port.fifosize > 1) {
		ret = sysfs_create_file(&dev->dev.kobj,
				&dev_attr_rx_fifo_trigger.attr);
		if (ret)
			return ret;
	}
	if (sp->port.type == PORT_SCIFA || sp->port.type == PORT_SCIFB ||
	    sp->port.type == PORT_HSCIF) {
		ret = sysfs_create_file(&dev->dev.kobj,
				&dev_attr_rx_fifo_timeout.attr);
		if (ret) {
			if (sp->port.fifosize > 1) {
				sysfs_remove_file(&dev->dev.kobj,
					&dev_attr_rx_fifo_trigger.attr);
			}
			return ret;
		}
	}

#ifdef CONFIG_SH_STANDARD_BIOS
	sh_bios_gdb_detach();
#endif

	sci_ports_in_use |= BIT(dev_id);
	return 0;
}

static __maybe_unused int sci_suspend(struct device *dev)
{
	struct sci_port *sport = dev_get_drvdata(dev);

	if (sport)
		uart_suspend_port(&sci_uart_driver, &sport->port);

	return 0;
}

static __maybe_unused int sci_resume(struct device *dev)
{
	struct sci_port *sport = dev_get_drvdata(dev);

	if (sport)
		uart_resume_port(&sci_uart_driver, &sport->port);

	return 0;
}

static SIMPLE_DEV_PM_OPS(sci_dev_pm_ops, sci_suspend, sci_resume);

static struct platform_driver sci_driver = {
	.probe		= sci_probe,
	.remove		= sci_remove,
	.driver		= {
		.name	= "sh-sci",
		.pm	= &sci_dev_pm_ops,
		.of_match_table = of_match_ptr(of_sci_match),
	},
};

static int __init sci_init(void)
{
	pr_info("%s\n", banner);

	return platform_driver_register(&sci_driver);
}

static void __exit sci_exit(void)
{
	platform_driver_unregister(&sci_driver);

	if (sci_uart_driver.state)
		uart_unregister_driver(&sci_uart_driver);
}

#ifdef CONFIG_SERIAL_SH_SCI_CONSOLE
early_platform_init_buffer("earlyprintk", &sci_driver,
			   early_serial_buf, ARRAY_SIZE(early_serial_buf));
#endif
#ifdef CONFIG_SERIAL_SH_SCI_EARLYCON
static struct plat_sci_port port_cfg __initdata;

static int __init early_console_setup(struct earlycon_device *device,
				      int type)
{
	if (!device->port.membase)
		return -ENODEV;

	device->port.serial_in = sci_serial_in;
	device->port.serial_out	= sci_serial_out;
	device->port.type = type;
	memcpy(&sci_ports[0].port, &device->port, sizeof(struct uart_port));
	port_cfg.type = type;
	sci_ports[0].cfg = &port_cfg;
	sci_ports[0].params = sci_probe_regmap(&port_cfg);
	port_cfg.scscr = sci_serial_in(&sci_ports[0].port, SCSCR);
	sci_serial_out(&sci_ports[0].port, SCSCR,
		       SCSCR_RE | SCSCR_TE | port_cfg.scscr);

	device->con->write = serial_console_write;
	return 0;
}
static int __init sci_early_console_setup(struct earlycon_device *device,
					  const char *opt)
{
	return early_console_setup(device, PORT_SCI);
}
static int __init scif_early_console_setup(struct earlycon_device *device,
					  const char *opt)
{
	return early_console_setup(device, PORT_SCIF);
}
static int __init rzscifa_early_console_setup(struct earlycon_device *device,
					  const char *opt)
{
	port_cfg.regtype = SCIx_RZ_SCIFA_REGTYPE;
	return early_console_setup(device, PORT_SCIF);
}
static int __init scifa_early_console_setup(struct earlycon_device *device,
					  const char *opt)
{
	return early_console_setup(device, PORT_SCIFA);
}
static int __init scifb_early_console_setup(struct earlycon_device *device,
					  const char *opt)
{
	return early_console_setup(device, PORT_SCIFB);
}
static int __init hscif_early_console_setup(struct earlycon_device *device,
					  const char *opt)
{
	return early_console_setup(device, PORT_HSCIF);
}

OF_EARLYCON_DECLARE(sci, "renesas,sci", sci_early_console_setup);
OF_EARLYCON_DECLARE(scif, "renesas,scif", scif_early_console_setup);
OF_EARLYCON_DECLARE(scif, "renesas,scif-r7s9210", rzscifa_early_console_setup);
OF_EARLYCON_DECLARE(scifa, "renesas,scifa", scifa_early_console_setup);
OF_EARLYCON_DECLARE(scifb, "renesas,scifb", scifb_early_console_setup);
OF_EARLYCON_DECLARE(hscif, "renesas,hscif", hscif_early_console_setup);
#endif /* CONFIG_SERIAL_SH_SCI_EARLYCON */

module_init(sci_init);
module_exit(sci_exit);

MODULE_LICENSE("GPL");
MODULE_ALIAS("platform:sh-sci");
MODULE_AUTHOR("Paul Mundt");
MODULE_DESCRIPTION("SuperH (H)SCI(F) serial driver");<|MERGE_RESOLUTION|>--- conflicted
+++ resolved
@@ -1369,11 +1369,7 @@
 		dmaengine_terminate_async(chan);
 	for (i = 0; i < 2; i++)
 		s->cookie_rx[i] = -EINVAL;
-<<<<<<< HEAD
-	s->active_rx = -EINVAL;
-=======
 	s->active_rx = 0;
->>>>>>> 8ccc0d69
 	s->chan_rx = NULL;
 	sci_start_rx(port);
 	if (!port_lock_held)
