--- conflicted
+++ resolved
@@ -1230,12 +1230,7 @@
 	 */
 	case PIO_FONTX:
 	case GIO_FONTX:
-<<<<<<< HEAD
-		return compat_fontx_ioctl(cmd, up, perm, &op);
-=======
-		ret = compat_fontx_ioctl(vc, cmd, up, perm, &op);
-		break;
->>>>>>> 88caab92
+		return compat_fontx_ioctl(vc, cmd, up, perm, &op);
 
 	case KDFONTOP:
 		return compat_kdfontop_ioctl(up, perm, &op, vc);
