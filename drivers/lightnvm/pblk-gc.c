--- conflicted
+++ resolved
@@ -658,12 +658,6 @@
 {
 	struct pblk_gc *gc = &pblk->gc;
 
-<<<<<<< HEAD
-	flush_workqueue(gc->gc_reader_wq);
-	flush_workqueue(gc->gc_line_reader_wq);
-
-=======
->>>>>>> 0186f2dc
 	gc->gc_enabled = 0;
 	del_timer_sync(&gc->gc_timer);
 	pblk_gc_stop(pblk, 1);
