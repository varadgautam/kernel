--- conflicted
+++ resolved
@@ -1749,13 +1749,6 @@
 	/* When non-active we'll update virtual framebuffer, but no new urbs */
 	atomic_set(&dev->usb_active, 0);
 
-<<<<<<< HEAD
-	/* remove udlfb's sysfs interfaces */
-	for (i = 0; i < ARRAY_SIZE(fb_device_attrs); i++)
-		device_remove_file(info->dev, &fb_device_attrs[i]);
-	device_remove_bin_file(info->dev, &edid_attr);
-	unlink_framebuffer(info);
-=======
 	/* this function will wait for all in-flight urbs to complete */
 	dlfb_free_urb_list(dev);
 
@@ -1767,7 +1760,6 @@
 		unlink_framebuffer(info);
 	}
 
->>>>>>> b0b9e5c5
 	usb_set_intfdata(interface, NULL);
 	dev->udev = NULL;
 	dev->gdev = NULL;
