--- conflicted
+++ resolved
@@ -511,12 +511,9 @@
  * refresh rate.  Otherwise, it will calculate timings based on
  * the flag and accompanying value.  
  *
-<<<<<<< HEAD
-=======
  * If FB_IGNOREMON bit is set in @flags, monitor specs will be 
  * ignored and @var will be filled with the calculated timings.
  *
->>>>>>> 7d854cb8
  * All calculations are based on the VESA GTF Spreadsheet
  * available at VESA's public ftp (http://www.vesa.org).
  * 
@@ -533,23 +530,12 @@
 {
 	struct __fb_timings timings;
 	u32 interlace = 1, dscan = 1;
-<<<<<<< HEAD
-	u32 hfmin, hfmax, vfmin, vfmax;
-=======
 	u32 hfmin, hfmax, vfmin, vfmax, dclkmin, dclkmax;
->>>>>>> 7d854cb8
 
 	/* 
 	 * If monspecs are invalid, use values that are enough
 	 * for 640x480@60
 	 */
-<<<<<<< HEAD
-	if ((!info->monspecs.hfmax && !info->monspecs.vfmax) ||
-	    info->monspecs.hfmax < info->monspecs.hfmin ||
-	    info->monspecs.vfmax < info->monspecs.vfmin) {
-		hfmin = 29000; hfmax = 30000;
-		vfmin = 60; vfmax = 60;
-=======
 	if (!info->monspecs.hfmax || !info->monspecs.vfmax ||
 	    !info->monspecs.dclkmax ||
 	    info->monspecs.hfmax < info->monspecs.hfmin ||
@@ -558,17 +544,13 @@
 		hfmin = 29000; hfmax = 30000;
 		vfmin = 60; vfmax = 60;
 		dclkmin = 0; dclkmax = 25000000;
->>>>>>> 7d854cb8
 	} else {
 		hfmin = info->monspecs.hfmin;
 		hfmax = info->monspecs.hfmax;
 		vfmin = info->monspecs.vfmin;
 		vfmax = info->monspecs.vfmax;
-<<<<<<< HEAD
-=======
 		dclkmin = info->monspecs.dclkmin;
 		dclkmax = info->monspecs.dclkmax;
->>>>>>> 7d854cb8
 	}
 
 	memset(&timings, 0, sizeof(struct __fb_timings));
@@ -583,13 +565,8 @@
 		dscan = 2;
 	}
 
-<<<<<<< HEAD
-	switch (flags) {
-	case 0: /* maximize refresh rate */
-=======
 	switch (flags & ~FB_IGNOREMON) {
 	case FB_MAXTIMINGS: /* maximize refresh rate */
->>>>>>> 7d854cb8
 		timings.hfreq = hfmax;
 		fb_timings_hfreq(&timings);
 		if (timings.vfreq > vfmax) {
@@ -597,17 +574,6 @@
 			fb_timings_vfreq(&timings);
 		}
 		break;
-<<<<<<< HEAD
-	case 1: /* vrefresh driven */
-		timings.vfreq = val;
-		fb_timings_vfreq(&timings);
-		break;
-	case 2: /* hsync driven */
-		timings.hfreq = val;
-		fb_timings_hfreq(&timings);
-		break;
-	case 3: /* pixelclock driven */
-=======
 	case FB_VSYNCTIMINGS: /* vrefresh driven */
 		timings.vfreq = val;
 		fb_timings_vfreq(&timings);
@@ -617,7 +583,6 @@
 		fb_timings_hfreq(&timings);
 		break;
 	case FB_DCLKTIMINGS: /* pixelclock driven */
->>>>>>> 7d854cb8
 		timings.dclk = PICOS2KHZ(val) * 1000;
 		fb_timings_dclk(&timings);
 		break;
@@ -626,20 +591,12 @@
 		
 	} 
 	
-<<<<<<< HEAD
-	if (timings.vfreq < vfmin || timings.vfreq > vfmax || 
-	    timings.hfreq < hfmin || timings.hfreq > hfmax)
-		return -EINVAL;
-
-
-=======
 	if (!(flags & FB_IGNOREMON) && 
 	    (timings.vfreq < vfmin || timings.vfreq > vfmax || 
 	     timings.hfreq < hfmin || timings.hfreq > hfmax ||
 	     timings.dclk < dclkmin || timings.dclk > dclkmax))
 		return -EINVAL;
 
->>>>>>> 7d854cb8
 	var->pixclock = KHZ2PICOS(timings.dclk/1000);
 	var->hsync_len = (timings.htotal * 8)/100;
 	var->right_margin = (timings.hblank/2) - var->hsync_len;
@@ -668,23 +625,12 @@
 int fb_validate_mode(struct fb_var_screeninfo *var, struct fb_info *info)
 {
 	u32 hfreq, vfreq, htotal, vtotal, pixclock;
-<<<<<<< HEAD
-	u32 hfmin, hfmax, vfmin, vfmax;
-=======
 	u32 hfmin, hfmax, vfmin, vfmax, dclkmin, dclkmax;
->>>>>>> 7d854cb8
 
 	/* 
 	 * If monspecs are invalid, use values that are enough
 	 * for 640x480@60
 	 */
-<<<<<<< HEAD
-	if ((!info->monspecs.hfmax && !info->monspecs.vfmax) ||
-	    info->monspecs.hfmax < info->monspecs.hfmin ||
-	    info->monspecs.vfmax < info->monspecs.vfmin) {
-		hfmin = 29000; hfmax = 30000;
-		vfmin = 60; vfmax = 60;
-=======
 	if (!info->monspecs.hfmax || !info->monspecs.vfmax ||
 	    !info->monspecs.dclkmax ||
 	    info->monspecs.hfmax < info->monspecs.hfmin ||
@@ -693,17 +639,13 @@
 		hfmin = 29000; hfmax = 30000;
 		vfmin = 60; vfmax = 60;
 		dclkmin = 0; dclkmax = 25000000;
->>>>>>> 7d854cb8
 	} else {
 		hfmin = info->monspecs.hfmin;
 		hfmax = info->monspecs.hfmax;
 		vfmin = info->monspecs.vfmin;
 		vfmax = info->monspecs.vfmax;
-<<<<<<< HEAD
-=======
 		dclkmin = info->monspecs.dclkmin;
 		dclkmax = info->monspecs.dclkmax;
->>>>>>> 7d854cb8
 	}
 
 	if (!var->pixclock)
