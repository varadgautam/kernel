/******************************************************************************
 * Nuvoton TPM I2C Device Driver Interface for WPCT301/NPCT501,
 * based on the TCG TPM Interface Spec version 1.2.
 * Specifications at www.trustedcomputinggroup.org
 *
 * Copyright (C) 2011, Nuvoton Technology Corporation.
 *  Dan Morav <dan.morav@nuvoton.com>
 * Copyright (C) 2013, Obsidian Research Corp.
 *  Jason Gunthorpe <jgunthorpe@obsidianresearch.com>
 *
 * This program is free software: you can redistribute it and/or modify
 * it under the terms of the GNU General Public License as published by
 * the Free Software Foundation, either version 2 of the License, or
 * (at your option) any later version.
 *
 * This program is distributed in the hope that it will be useful,
 * but WITHOUT ANY WARRANTY; without even the implied warranty of
 * MERCHANTABILITY or FITNESS FOR A PARTICULAR PURPOSE.  See the
 * GNU General Public License for more details.
 *
 * You should have received a copy of the GNU General Public License
 * along with this program.  If not, see http://www.gnu.org/licenses/>.
 *
 * Nuvoton contact information: APC.Support@nuvoton.com
 *****************************************************************************/

#include <linux/init.h>
#include <linux/module.h>
#include <linux/moduleparam.h>
#include <linux/slab.h>
#include <linux/interrupt.h>
#include <linux/wait.h>
#include <linux/i2c.h>
#include "tpm.h"

/* I2C interface offsets */
#define TPM_STS                0x00
#define TPM_BURST_COUNT        0x01
#define TPM_DATA_FIFO_W        0x20
#define TPM_DATA_FIFO_R        0x40
#define TPM_VID_DID_RID        0x60
/* TPM command header size */
#define TPM_HEADER_SIZE        10
#define TPM_RETRY      5
/*
 * I2C bus device maximum buffer size w/o counting I2C address or command
 * i.e. max size required for I2C write is 34 = addr, command, 32 bytes data
 */
#define TPM_I2C_MAX_BUF_SIZE           32
#define TPM_I2C_RETRY_COUNT            32
#define TPM_I2C_BUS_DELAY              1       /* msec */
#define TPM_I2C_RETRY_DELAY_SHORT      2       /* msec */
#define TPM_I2C_RETRY_DELAY_LONG       10      /* msec */

#define I2C_DRIVER_NAME "tpm_i2c_nuvoton"

struct priv_data {
	unsigned int intrs;
};

static s32 i2c_nuvoton_read_buf(struct i2c_client *client, u8 offset, u8 size,
				u8 *data)
{
	s32 status;

	status = i2c_smbus_read_i2c_block_data(client, offset, size, data);
	dev_dbg(&client->dev,
		"%s(offset=%u size=%u data=%*ph) -> sts=%d\n", __func__,
		offset, size, (int)size, data, status);
	return status;
}

static s32 i2c_nuvoton_write_buf(struct i2c_client *client, u8 offset, u8 size,
				 u8 *data)
{
	s32 status;

	status = i2c_smbus_write_i2c_block_data(client, offset, size, data);
	dev_dbg(&client->dev,
		"%s(offset=%u size=%u data=%*ph) -> sts=%d\n", __func__,
		offset, size, (int)size, data, status);
	return status;
}

#define TPM_STS_VALID          0x80
#define TPM_STS_COMMAND_READY  0x40
#define TPM_STS_GO             0x20
#define TPM_STS_DATA_AVAIL     0x10
#define TPM_STS_EXPECT         0x08
#define TPM_STS_RESPONSE_RETRY 0x02
#define TPM_STS_ERR_VAL        0x07    /* bit2...bit0 reads always 0 */

#define TPM_I2C_SHORT_TIMEOUT  750     /* ms */
#define TPM_I2C_LONG_TIMEOUT   2000    /* 2 sec */

/* read TPM_STS register */
static u8 i2c_nuvoton_read_status(struct tpm_chip *chip)
{
	struct i2c_client *client = to_i2c_client(chip->pdev);
	s32 status;
	u8 data;

	status = i2c_nuvoton_read_buf(client, TPM_STS, 1, &data);
	if (status <= 0) {
		dev_err(chip->pdev, "%s() error return %d\n", __func__,
			status);
		data = TPM_STS_ERR_VAL;
	}

	return data;
}

/* write byte to TPM_STS register */
static s32 i2c_nuvoton_write_status(struct i2c_client *client, u8 data)
{
	s32 status;
	int i;

	/* this causes the current command to be aborted */
	for (i = 0, status = -1; i < TPM_I2C_RETRY_COUNT && status < 0; i++) {
		status = i2c_nuvoton_write_buf(client, TPM_STS, 1, &data);
		msleep(TPM_I2C_BUS_DELAY);
	}
	return status;
}

/* write commandReady to TPM_STS register */
static void i2c_nuvoton_ready(struct tpm_chip *chip)
{
	struct i2c_client *client = to_i2c_client(chip->pdev);
	s32 status;

	/* this causes the current command to be aborted */
	status = i2c_nuvoton_write_status(client, TPM_STS_COMMAND_READY);
	if (status < 0)
		dev_err(chip->pdev,
			"%s() fail to write TPM_STS.commandReady\n", __func__);
}

/* read burstCount field from TPM_STS register
 * return -1 on fail to read */
static int i2c_nuvoton_get_burstcount(struct i2c_client *client,
				      struct tpm_chip *chip)
{
	unsigned long stop = jiffies + chip->vendor.timeout_d;
	s32 status;
	int burst_count = -1;
	u8 data;

	/* wait for burstcount to be non-zero */
	do {
		/* in I2C burstCount is 1 byte */
		status = i2c_nuvoton_read_buf(client, TPM_BURST_COUNT, 1,
					      &data);
		if (status > 0 && data > 0) {
			burst_count = min_t(u8, TPM_I2C_MAX_BUF_SIZE, data);
			break;
		}
		msleep(TPM_I2C_BUS_DELAY);
	} while (time_before(jiffies, stop));

	return burst_count;
}

/*
 * WPCT301/NPCT501 SINT# supports only dataAvail
 * any call to this function which is not waiting for dataAvail will
 * set queue to NULL to avoid waiting for interrupt
 */
static bool i2c_nuvoton_check_status(struct tpm_chip *chip, u8 mask, u8 value)
{
	u8 status = i2c_nuvoton_read_status(chip);
	return (status != TPM_STS_ERR_VAL) && ((status & mask) == value);
}

static int i2c_nuvoton_wait_for_stat(struct tpm_chip *chip, u8 mask, u8 value,
				     u32 timeout, wait_queue_head_t *queue)
{
	if (chip->vendor.irq && queue) {
		s32 rc;
		struct priv_data *priv = chip->vendor.priv;
		unsigned int cur_intrs = priv->intrs;

		enable_irq(chip->vendor.irq);
		rc = wait_event_interruptible_timeout(*queue,
						      cur_intrs != priv->intrs,
						      timeout);
		if (rc > 0)
			return 0;
		/* At this point we know that the SINT pin is asserted, so we
		 * do not need to do i2c_nuvoton_check_status */
	} else {
		unsigned long ten_msec, stop;
		bool status_valid;

		/* check current status */
		status_valid = i2c_nuvoton_check_status(chip, mask, value);
		if (status_valid)
			return 0;

		/* use polling to wait for the event */
		ten_msec = jiffies + msecs_to_jiffies(TPM_I2C_RETRY_DELAY_LONG);
		stop = jiffies + timeout;
		do {
			if (time_before(jiffies, ten_msec))
				msleep(TPM_I2C_RETRY_DELAY_SHORT);
			else
				msleep(TPM_I2C_RETRY_DELAY_LONG);
			status_valid = i2c_nuvoton_check_status(chip, mask,
								value);
			if (status_valid)
				return 0;
		} while (time_before(jiffies, stop));
	}
	dev_err(chip->pdev, "%s(%02x, %02x) -> timeout\n", __func__, mask,
		value);
	return -ETIMEDOUT;
}

/* wait for dataAvail field to be set in the TPM_STS register */
static int i2c_nuvoton_wait_for_data_avail(struct tpm_chip *chip, u32 timeout,
					   wait_queue_head_t *queue)
{
	return i2c_nuvoton_wait_for_stat(chip,
					 TPM_STS_DATA_AVAIL | TPM_STS_VALID,
					 TPM_STS_DATA_AVAIL | TPM_STS_VALID,
					 timeout, queue);
}

/* Read @count bytes into @buf from TPM_RD_FIFO register */
static int i2c_nuvoton_recv_data(struct i2c_client *client,
				 struct tpm_chip *chip, u8 *buf, size_t count)
{
	s32 rc;
	int burst_count, bytes2read, size = 0;

	while (size < count &&
	       i2c_nuvoton_wait_for_data_avail(chip,
					       chip->vendor.timeout_c,
					       &chip->vendor.read_queue) == 0) {
		burst_count = i2c_nuvoton_get_burstcount(client, chip);
		if (burst_count < 0) {
			dev_err(chip->pdev,
				"%s() fail to read burstCount=%d\n", __func__,
				burst_count);
			return -EIO;
		}
		bytes2read = min_t(size_t, burst_count, count - size);
		rc = i2c_nuvoton_read_buf(client, TPM_DATA_FIFO_R,
					  bytes2read, &buf[size]);
		if (rc < 0) {
			dev_err(chip->pdev,
				"%s() fail on i2c_nuvoton_read_buf()=%d\n",
				__func__, rc);
			return -EIO;
		}
		dev_dbg(chip->pdev, "%s(%d):", __func__, bytes2read);
		size += bytes2read;
	}

	return size;
}

/* Read TPM command results */
static int i2c_nuvoton_recv(struct tpm_chip *chip, u8 *buf, size_t count)
{
	struct device *dev = chip->pdev;
	struct i2c_client *client = to_i2c_client(dev);
	s32 rc;
	int expected, status, burst_count, retries, size = 0;

	if (count < TPM_HEADER_SIZE) {
		i2c_nuvoton_ready(chip);    /* return to idle */
		dev_err(dev, "%s() count < header size\n", __func__);
		return -EIO;
	}
	for (retries = 0; retries < TPM_RETRY; retries++) {
		if (retries > 0) {
			/* if this is not the first trial, set responseRetry */
			i2c_nuvoton_write_status(client,
						 TPM_STS_RESPONSE_RETRY);
		}
		/*
		 * read first available (> 10 bytes), including:
		 * tag, paramsize, and result
		 */
		status = i2c_nuvoton_wait_for_data_avail(
			chip, chip->vendor.timeout_c, &chip->vendor.read_queue);
		if (status != 0) {
			dev_err(dev, "%s() timeout on dataAvail\n", __func__);
			size = -ETIMEDOUT;
			continue;
		}
		burst_count = i2c_nuvoton_get_burstcount(client, chip);
		if (burst_count < 0) {
			dev_err(dev, "%s() fail to get burstCount\n", __func__);
			size = -EIO;
			continue;
		}
		size = i2c_nuvoton_recv_data(client, chip, buf,
					     burst_count);
		if (size < TPM_HEADER_SIZE) {
			dev_err(dev, "%s() fail to read header\n", __func__);
			size = -EIO;
			continue;
		}
		/*
		 * convert number of expected bytes field from big endian 32 bit
		 * to machine native
		 */
		expected = be32_to_cpu(*(__be32 *) (buf + 2));
		if (expected > count) {
			dev_err(dev, "%s() expected > count\n", __func__);
			size = -EIO;
			continue;
		}
		rc = i2c_nuvoton_recv_data(client, chip, &buf[size],
					   expected - size);
		size += rc;
		if (rc < 0 || size < expected) {
			dev_err(dev, "%s() fail to read remainder of result\n",
				__func__);
			size = -EIO;
			continue;
		}
		if (i2c_nuvoton_wait_for_stat(
			    chip, TPM_STS_VALID | TPM_STS_DATA_AVAIL,
			    TPM_STS_VALID, chip->vendor.timeout_c,
			    NULL)) {
			dev_err(dev, "%s() error left over data\n", __func__);
			size = -ETIMEDOUT;
			continue;
		}
		break;
	}
	i2c_nuvoton_ready(chip);
	dev_dbg(chip->pdev, "%s() -> %d\n", __func__, size);
	return size;
}

/*
 * Send TPM command.
 *
 * If interrupts are used (signaled by an irq set in the vendor structure)
 * tpm.c can skip polling for the data to be available as the interrupt is
 * waited for here
 */
static int i2c_nuvoton_send(struct tpm_chip *chip, u8 *buf, size_t len)
{
	struct device *dev = chip->pdev;
	struct i2c_client *client = to_i2c_client(dev);
	u32 ordinal;
	size_t count = 0;
	int burst_count, bytes2write, retries, rc = -EIO;

	for (retries = 0; retries < TPM_RETRY; retries++) {
		i2c_nuvoton_ready(chip);
		if (i2c_nuvoton_wait_for_stat(chip, TPM_STS_COMMAND_READY,
					      TPM_STS_COMMAND_READY,
					      chip->vendor.timeout_b, NULL)) {
			dev_err(dev, "%s() timeout on commandReady\n",
				__func__);
			rc = -EIO;
			continue;
		}
		rc = 0;
		while (count < len - 1) {
			burst_count = i2c_nuvoton_get_burstcount(client,
								 chip);
			if (burst_count < 0) {
				dev_err(dev, "%s() fail get burstCount\n",
					__func__);
				rc = -EIO;
				break;
			}
			bytes2write = min_t(size_t, burst_count,
					    len - 1 - count);
			rc = i2c_nuvoton_write_buf(client, TPM_DATA_FIFO_W,
						   bytes2write, &buf[count]);
			if (rc < 0) {
				dev_err(dev, "%s() fail i2cWriteBuf\n",
					__func__);
				break;
			}
			dev_dbg(dev, "%s(%d):", __func__, bytes2write);
			count += bytes2write;
			rc = i2c_nuvoton_wait_for_stat(chip,
						       TPM_STS_VALID |
						       TPM_STS_EXPECT,
						       TPM_STS_VALID |
						       TPM_STS_EXPECT,
						       chip->vendor.timeout_c,
						       NULL);
			if (rc < 0) {
				dev_err(dev, "%s() timeout on Expect\n",
					__func__);
				rc = -ETIMEDOUT;
				break;
			}
		}
		if (rc < 0)
			continue;

		/* write last byte */
		rc = i2c_nuvoton_write_buf(client, TPM_DATA_FIFO_W, 1,
					   &buf[count]);
		if (rc < 0) {
			dev_err(dev, "%s() fail to write last byte\n",
				__func__);
			rc = -EIO;
			continue;
		}
		dev_dbg(dev, "%s(last): %02x", __func__, buf[count]);
		rc = i2c_nuvoton_wait_for_stat(chip,
					       TPM_STS_VALID | TPM_STS_EXPECT,
					       TPM_STS_VALID,
					       chip->vendor.timeout_c, NULL);
		if (rc) {
			dev_err(dev, "%s() timeout on Expect to clear\n",
				__func__);
			rc = -ETIMEDOUT;
			continue;
		}
		break;
	}
	if (rc < 0) {
		/* retries == TPM_RETRY */
		i2c_nuvoton_ready(chip);
		return rc;
	}
	/* execute the TPM command */
	rc = i2c_nuvoton_write_status(client, TPM_STS_GO);
	if (rc < 0) {
		dev_err(dev, "%s() fail to write Go\n", __func__);
		i2c_nuvoton_ready(chip);
		return rc;
	}
	ordinal = be32_to_cpu(*((__be32 *) (buf + 6)));
	rc = i2c_nuvoton_wait_for_data_avail(chip,
					     tpm_calc_ordinal_duration(chip,
								       ordinal),
					     &chip->vendor.read_queue);
	if (rc) {
		dev_err(dev, "%s() timeout command duration\n", __func__);
		i2c_nuvoton_ready(chip);
		return rc;
	}

	dev_dbg(dev, "%s() -> %zd\n", __func__, len);
	return len;
}

static bool i2c_nuvoton_req_canceled(struct tpm_chip *chip, u8 status)
{
	return (status == TPM_STS_COMMAND_READY);
}

static const struct tpm_class_ops tpm_i2c = {
	.status = i2c_nuvoton_read_status,
	.recv = i2c_nuvoton_recv,
	.send = i2c_nuvoton_send,
	.cancel = i2c_nuvoton_ready,
	.req_complete_mask = TPM_STS_DATA_AVAIL | TPM_STS_VALID,
	.req_complete_val = TPM_STS_DATA_AVAIL | TPM_STS_VALID,
	.req_canceled = i2c_nuvoton_req_canceled,
};

/* The only purpose for the handler is to signal to any waiting threads that
 * the interrupt is currently being asserted. The driver does not do any
 * processing triggered by interrupts, and the chip provides no way to mask at
 * the source (plus that would be slow over I2C). Run the IRQ as a one-shot,
 * this means it cannot be shared. */
static irqreturn_t i2c_nuvoton_int_handler(int dummy, void *dev_id)
{
	struct tpm_chip *chip = dev_id;
	struct priv_data *priv = chip->vendor.priv;

	priv->intrs++;
	wake_up(&chip->vendor.read_queue);
	disable_irq_nosync(chip->vendor.irq);
	return IRQ_HANDLED;
}

static int get_vid(struct i2c_client *client, u32 *res)
{
	static const u8 vid_did_rid_value[] = { 0x50, 0x10, 0xfe };
	u32 temp;
	s32 rc;

	if (!i2c_check_functionality(client->adapter, I2C_FUNC_SMBUS_BYTE_DATA))
		return -ENODEV;
	rc = i2c_nuvoton_read_buf(client, TPM_VID_DID_RID, 4, (u8 *)&temp);
	if (rc < 0)
		return rc;

	/* check WPCT301 values - ignore RID */
	if (memcmp(&temp, vid_did_rid_value, sizeof(vid_did_rid_value))) {
		/*
		 * f/w rev 2.81 has an issue where the VID_DID_RID is not
		 * reporting the right value. so give it another chance at
		 * offset 0x20 (FIFO_W).
		 */
		rc = i2c_nuvoton_read_buf(client, TPM_DATA_FIFO_W, 4,
					  (u8 *) (&temp));
		if (rc < 0)
			return rc;

		/* check WPCT301 values - ignore RID */
		if (memcmp(&temp, vid_did_rid_value,
			   sizeof(vid_did_rid_value)))
			return -ENODEV;
	}

	*res = temp;
	return 0;
}

static int i2c_nuvoton_probe(struct i2c_client *client,
			     const struct i2c_device_id *id)
{
	int rc;
	struct tpm_chip *chip;
	struct device *dev = &client->dev;
	u32 vid = 0;

	rc = get_vid(client, &vid);
	if (rc)
		return rc;

	dev_info(dev, "VID: %04X DID: %02X RID: %02X\n", (u16) vid,
		 (u8) (vid >> 16), (u8) (vid >> 24));

	chip = tpmm_chip_alloc(dev, &tpm_i2c);
	if (IS_ERR(chip))
		return PTR_ERR(chip);

	chip->vendor.priv = devm_kzalloc(dev, sizeof(struct priv_data),
					 GFP_KERNEL);
<<<<<<< HEAD
	if (!chip->vendor.priv) {
		rc = -ENOMEM;
		goto out_err;
	}
=======
	if (!chip->vendor.priv)
		return -ENOMEM;
>>>>>>> 4e467d03

	init_waitqueue_head(&chip->vendor.read_queue);
	init_waitqueue_head(&chip->vendor.int_queue);

	/* Default timeouts */
	chip->vendor.timeout_a = msecs_to_jiffies(TPM_I2C_SHORT_TIMEOUT);
	chip->vendor.timeout_b = msecs_to_jiffies(TPM_I2C_LONG_TIMEOUT);
	chip->vendor.timeout_c = msecs_to_jiffies(TPM_I2C_SHORT_TIMEOUT);
	chip->vendor.timeout_d = msecs_to_jiffies(TPM_I2C_SHORT_TIMEOUT);

	/*
	 * I2C intfcaps (interrupt capabilitieis) in the chip are hard coded to:
	 *   TPM_INTF_INT_LEVEL_LOW | TPM_INTF_DATA_AVAIL_INT
	 * The IRQ should be set in the i2c_board_info (which is done
	 * automatically in of_i2c_register_devices, for device tree users */
	chip->vendor.irq = client->irq;

	if (chip->vendor.irq) {
		dev_dbg(dev, "%s() chip-vendor.irq\n", __func__);
		rc = devm_request_irq(dev, chip->vendor.irq,
				      i2c_nuvoton_int_handler,
				      IRQF_TRIGGER_LOW,
				      chip->devname,
				      chip);
		if (rc) {
			dev_err(dev, "%s() Unable to request irq: %d for use\n",
				__func__, chip->vendor.irq);
			chip->vendor.irq = 0;
		} else {
			/* Clear any pending interrupt */
			i2c_nuvoton_ready(chip);
			/* - wait for TPM_STS==0xA0 (stsValid, commandReady) */
			rc = i2c_nuvoton_wait_for_stat(chip,
						       TPM_STS_COMMAND_READY,
						       TPM_STS_COMMAND_READY,
						       chip->vendor.timeout_b,
						       NULL);
			if (rc == 0) {
				/*
				 * TIS is in ready state
				 * write dummy byte to enter reception state
				 * TPM_DATA_FIFO_W <- rc (0)
				 */
				rc = i2c_nuvoton_write_buf(client,
							   TPM_DATA_FIFO_W,
							   1, (u8 *) (&rc));
				if (rc < 0)
					return rc;
				/* TPM_STS <- 0x40 (commandReady) */
				i2c_nuvoton_ready(chip);
			} else {
				/*
				 * timeout_b reached - command was
				 * aborted. TIS should now be in idle state -
				 * only TPM_STS_VALID should be set
				 */
				if (i2c_nuvoton_read_status(chip) !=
				    TPM_STS_VALID)
					return -EIO;
			}
		}
	}

	if (tpm_get_timeouts(chip))
		return -ENODEV;

	if (tpm_do_selftest(chip))
		return -ENODEV;

	return tpm_chip_register(chip);
}

static int i2c_nuvoton_remove(struct i2c_client *client)
{
	struct device *dev = &(client->dev);
	struct tpm_chip *chip = dev_get_drvdata(dev);
	tpm_chip_unregister(chip);
	return 0;
}

static const struct i2c_device_id i2c_nuvoton_id[] = {
	{I2C_DRIVER_NAME, 0},
	{}
};
MODULE_DEVICE_TABLE(i2c, i2c_nuvoton_id);

#ifdef CONFIG_OF
static const struct of_device_id i2c_nuvoton_of_match[] = {
	{.compatible = "nuvoton,npct501"},
	{.compatible = "winbond,wpct301"},
	{},
};
MODULE_DEVICE_TABLE(of, i2c_nuvoton_of_match);
#endif

static SIMPLE_DEV_PM_OPS(i2c_nuvoton_pm_ops, tpm_pm_suspend, tpm_pm_resume);

static struct i2c_driver i2c_nuvoton_driver = {
	.id_table = i2c_nuvoton_id,
	.probe = i2c_nuvoton_probe,
	.remove = i2c_nuvoton_remove,
	.driver = {
		.name = I2C_DRIVER_NAME,
		.owner = THIS_MODULE,
		.pm = &i2c_nuvoton_pm_ops,
		.of_match_table = of_match_ptr(i2c_nuvoton_of_match),
	},
};

module_i2c_driver(i2c_nuvoton_driver);

MODULE_AUTHOR("Dan Morav (dan.morav@nuvoton.com)");
MODULE_DESCRIPTION("Nuvoton TPM I2C Driver");
MODULE_LICENSE("GPL");<|MERGE_RESOLUTION|>--- conflicted
+++ resolved
@@ -536,15 +536,8 @@
 
 	chip->vendor.priv = devm_kzalloc(dev, sizeof(struct priv_data),
 					 GFP_KERNEL);
-<<<<<<< HEAD
-	if (!chip->vendor.priv) {
-		rc = -ENOMEM;
-		goto out_err;
-	}
-=======
 	if (!chip->vendor.priv)
 		return -ENOMEM;
->>>>>>> 4e467d03
 
 	init_waitqueue_head(&chip->vendor.read_queue);
 	init_waitqueue_head(&chip->vendor.int_queue);
