/*
 * Copyright (C) 2004 IBM Corporation
 * Copyright (C) 2014 Intel Corporation
 *
 * Authors:
 * Leendert van Doorn <leendert@watson.ibm.com>
 * Dave Safford <safford@watson.ibm.com>
 * Reiner Sailer <sailer@watson.ibm.com>
 * Kylene Hall <kjhall@us.ibm.com>
 *
 * Maintained by: <tpmdd-devel@lists.sourceforge.net>
 *
 * Device driver for TCG/TCPA TPM (trusted platform module).
 * Specifications at www.trustedcomputinggroup.org
 *
 * This program is free software; you can redistribute it and/or
 * modify it under the terms of the GNU General Public License as
 * published by the Free Software Foundation, version 2 of the
 * License.
 *
 * Note, the TPM chip is not interrupt driven (only polling)
 * and can have very long timeouts (minutes!). Hence the unusual
 * calls to msleep.
 *
 */

#include <linux/poll.h>
#include <linux/slab.h>
#include <linux/mutex.h>
#include <linux/spinlock.h>
#include <linux/freezer.h>

#include "tpm.h"
#include "tpm_eventlog.h"

#define TPM_MAX_ORDINAL 243
#define TSC_MAX_ORDINAL 12
#define TPM_PROTECTED_COMMAND 0x00
#define TPM_CONNECTION_COMMAND 0x40

/*
 * Bug workaround - some TPM's don't flush the most
 * recently changed pcr on suspend, so force the flush
 * with an extend to the selected _unused_ non-volatile pcr.
 */
static int tpm_suspend_pcr;
module_param_named(suspend_pcr, tpm_suspend_pcr, uint, 0644);
MODULE_PARM_DESC(suspend_pcr,
		 "PCR to use for dummy writes to facilitate flush on suspend.");

/*
 * Array with one entry per ordinal defining the maximum amount
 * of time the chip could take to return the result.  The ordinal
 * designation of short, medium or long is defined in a table in
 * TCG Specification TPM Main Part 2 TPM Structures Section 17. The
 * values of the SHORT, MEDIUM, and LONG durations are retrieved
 * from the chip during initialization with a call to tpm_get_timeouts.
 */
static const u8 tpm_ordinal_duration[TPM_MAX_ORDINAL] = {
	TPM_UNDEFINED,		/* 0 */
	TPM_UNDEFINED,
	TPM_UNDEFINED,
	TPM_UNDEFINED,
	TPM_UNDEFINED,
	TPM_UNDEFINED,		/* 5 */
	TPM_UNDEFINED,
	TPM_UNDEFINED,
	TPM_UNDEFINED,
	TPM_UNDEFINED,
	TPM_SHORT,		/* 10 */
	TPM_SHORT,
	TPM_MEDIUM,
	TPM_LONG,
	TPM_LONG,
	TPM_MEDIUM,		/* 15 */
	TPM_SHORT,
	TPM_SHORT,
	TPM_MEDIUM,
	TPM_LONG,
	TPM_SHORT,		/* 20 */
	TPM_SHORT,
	TPM_MEDIUM,
	TPM_MEDIUM,
	TPM_MEDIUM,
	TPM_SHORT,		/* 25 */
	TPM_SHORT,
	TPM_MEDIUM,
	TPM_SHORT,
	TPM_SHORT,
	TPM_MEDIUM,		/* 30 */
	TPM_LONG,
	TPM_MEDIUM,
	TPM_SHORT,
	TPM_SHORT,
	TPM_SHORT,		/* 35 */
	TPM_MEDIUM,
	TPM_MEDIUM,
	TPM_UNDEFINED,
	TPM_UNDEFINED,
	TPM_MEDIUM,		/* 40 */
	TPM_LONG,
	TPM_MEDIUM,
	TPM_SHORT,
	TPM_SHORT,
	TPM_SHORT,		/* 45 */
	TPM_SHORT,
	TPM_SHORT,
	TPM_SHORT,
	TPM_LONG,
	TPM_MEDIUM,		/* 50 */
	TPM_MEDIUM,
	TPM_UNDEFINED,
	TPM_UNDEFINED,
	TPM_UNDEFINED,
	TPM_UNDEFINED,		/* 55 */
	TPM_UNDEFINED,
	TPM_UNDEFINED,
	TPM_UNDEFINED,
	TPM_UNDEFINED,
	TPM_MEDIUM,		/* 60 */
	TPM_MEDIUM,
	TPM_MEDIUM,
	TPM_SHORT,
	TPM_SHORT,
	TPM_MEDIUM,		/* 65 */
	TPM_UNDEFINED,
	TPM_UNDEFINED,
	TPM_UNDEFINED,
	TPM_UNDEFINED,
	TPM_SHORT,		/* 70 */
	TPM_SHORT,
	TPM_UNDEFINED,
	TPM_UNDEFINED,
	TPM_UNDEFINED,
	TPM_UNDEFINED,		/* 75 */
	TPM_UNDEFINED,
	TPM_UNDEFINED,
	TPM_UNDEFINED,
	TPM_UNDEFINED,
	TPM_LONG,		/* 80 */
	TPM_UNDEFINED,
	TPM_MEDIUM,
	TPM_LONG,
	TPM_SHORT,
	TPM_UNDEFINED,		/* 85 */
	TPM_UNDEFINED,
	TPM_UNDEFINED,
	TPM_UNDEFINED,
	TPM_UNDEFINED,
	TPM_SHORT,		/* 90 */
	TPM_SHORT,
	TPM_SHORT,
	TPM_SHORT,
	TPM_SHORT,
	TPM_UNDEFINED,		/* 95 */
	TPM_UNDEFINED,
	TPM_UNDEFINED,
	TPM_UNDEFINED,
	TPM_UNDEFINED,
	TPM_MEDIUM,		/* 100 */
	TPM_SHORT,
	TPM_SHORT,
	TPM_UNDEFINED,
	TPM_UNDEFINED,
	TPM_UNDEFINED,		/* 105 */
	TPM_UNDEFINED,
	TPM_UNDEFINED,
	TPM_UNDEFINED,
	TPM_UNDEFINED,
	TPM_SHORT,		/* 110 */
	TPM_SHORT,
	TPM_SHORT,
	TPM_SHORT,
	TPM_SHORT,
	TPM_SHORT,		/* 115 */
	TPM_SHORT,
	TPM_SHORT,
	TPM_UNDEFINED,
	TPM_UNDEFINED,
	TPM_LONG,		/* 120 */
	TPM_LONG,
	TPM_MEDIUM,
	TPM_UNDEFINED,
	TPM_SHORT,
	TPM_SHORT,		/* 125 */
	TPM_SHORT,
	TPM_LONG,
	TPM_SHORT,
	TPM_SHORT,
	TPM_SHORT,		/* 130 */
	TPM_MEDIUM,
	TPM_UNDEFINED,
	TPM_SHORT,
	TPM_MEDIUM,
	TPM_UNDEFINED,		/* 135 */
	TPM_UNDEFINED,
	TPM_UNDEFINED,
	TPM_UNDEFINED,
	TPM_UNDEFINED,
	TPM_SHORT,		/* 140 */
	TPM_SHORT,
	TPM_UNDEFINED,
	TPM_UNDEFINED,
	TPM_UNDEFINED,
	TPM_UNDEFINED,		/* 145 */
	TPM_UNDEFINED,
	TPM_UNDEFINED,
	TPM_UNDEFINED,
	TPM_UNDEFINED,
	TPM_SHORT,		/* 150 */
	TPM_MEDIUM,
	TPM_MEDIUM,
	TPM_SHORT,
	TPM_SHORT,
	TPM_UNDEFINED,		/* 155 */
	TPM_UNDEFINED,
	TPM_UNDEFINED,
	TPM_UNDEFINED,
	TPM_UNDEFINED,
	TPM_SHORT,		/* 160 */
	TPM_SHORT,
	TPM_SHORT,
	TPM_SHORT,
	TPM_UNDEFINED,
	TPM_UNDEFINED,		/* 165 */
	TPM_UNDEFINED,
	TPM_UNDEFINED,
	TPM_UNDEFINED,
	TPM_UNDEFINED,
	TPM_LONG,		/* 170 */
	TPM_UNDEFINED,
	TPM_UNDEFINED,
	TPM_UNDEFINED,
	TPM_UNDEFINED,
	TPM_UNDEFINED,		/* 175 */
	TPM_UNDEFINED,
	TPM_UNDEFINED,
	TPM_UNDEFINED,
	TPM_UNDEFINED,
	TPM_MEDIUM,		/* 180 */
	TPM_SHORT,
	TPM_MEDIUM,
	TPM_MEDIUM,
	TPM_MEDIUM,
	TPM_MEDIUM,		/* 185 */
	TPM_SHORT,
	TPM_UNDEFINED,
	TPM_UNDEFINED,
	TPM_UNDEFINED,
	TPM_UNDEFINED,		/* 190 */
	TPM_UNDEFINED,
	TPM_UNDEFINED,
	TPM_UNDEFINED,
	TPM_UNDEFINED,
	TPM_UNDEFINED,		/* 195 */
	TPM_UNDEFINED,
	TPM_UNDEFINED,
	TPM_UNDEFINED,
	TPM_UNDEFINED,
	TPM_SHORT,		/* 200 */
	TPM_UNDEFINED,
	TPM_UNDEFINED,
	TPM_UNDEFINED,
	TPM_SHORT,
	TPM_SHORT,		/* 205 */
	TPM_SHORT,
	TPM_SHORT,
	TPM_SHORT,
	TPM_SHORT,
	TPM_MEDIUM,		/* 210 */
	TPM_UNDEFINED,
	TPM_MEDIUM,
	TPM_MEDIUM,
	TPM_MEDIUM,
	TPM_UNDEFINED,		/* 215 */
	TPM_MEDIUM,
	TPM_UNDEFINED,
	TPM_UNDEFINED,
	TPM_SHORT,
	TPM_SHORT,		/* 220 */
	TPM_SHORT,
	TPM_SHORT,
	TPM_SHORT,
	TPM_SHORT,
	TPM_UNDEFINED,		/* 225 */
	TPM_UNDEFINED,
	TPM_UNDEFINED,
	TPM_UNDEFINED,
	TPM_UNDEFINED,
	TPM_SHORT,		/* 230 */
	TPM_LONG,
	TPM_MEDIUM,
	TPM_UNDEFINED,
	TPM_UNDEFINED,
	TPM_UNDEFINED,		/* 235 */
	TPM_UNDEFINED,
	TPM_UNDEFINED,
	TPM_UNDEFINED,
	TPM_UNDEFINED,
	TPM_SHORT,		/* 240 */
	TPM_UNDEFINED,
	TPM_MEDIUM,
};

/*
 * Returns max number of jiffies to wait
 */
unsigned long tpm_calc_ordinal_duration(struct tpm_chip *chip,
					   u32 ordinal)
{
	int duration_idx = TPM_UNDEFINED;
	int duration = 0;

	/*
	 * We only have a duration table for protected commands, where the upper
	 * 16 bits are 0. For the few other ordinals the fallback will be used.
	 */
	if (ordinal < TPM_MAX_ORDINAL)
		duration_idx = tpm_ordinal_duration[ordinal];

	if (duration_idx != TPM_UNDEFINED)
		duration = chip->duration[duration_idx];
	if (duration <= 0)
		return 2 * 60 * HZ;
	else
		return duration;
}
EXPORT_SYMBOL_GPL(tpm_calc_ordinal_duration);

static bool tpm_validate_command(struct tpm_chip *chip,
				 struct tpm_space *space,
				 const u8 *cmd,
				 size_t len)
{
	const struct tpm_input_header *header = (const void *)cmd;
	int i;
	u32 cc;
	u32 attrs;
	unsigned int nr_handles;

	if (len < TPM_HEADER_SIZE)
		return false;

	if (!space)
		return true;

	if (chip->flags & TPM_CHIP_FLAG_TPM2 && chip->nr_commands) {
		cc = be32_to_cpu(header->ordinal);

		i = tpm2_find_cc(chip, cc);
		if (i < 0) {
			dev_dbg(&chip->dev, "0x%04X is an invalid command\n",
				cc);
			return false;
		}

		attrs = chip->cc_attrs_tbl[i];
		nr_handles =
			4 * ((attrs >> TPM2_CC_ATTR_CHANDLES) & GENMASK(2, 0));
		if (len < TPM_HEADER_SIZE + 4 * nr_handles)
			goto err_len;
	}

	return true;
err_len:
	dev_dbg(&chip->dev,
		"%s: insufficient command length %zu", __func__, len);
	return false;
}

static int tpm_request_locality(struct tpm_chip *chip, unsigned int flags)
{
	int rc;

	if (flags & TPM_TRANSMIT_RAW)
		return 0;

	if (!chip->ops->request_locality)
		return 0;

	rc = chip->ops->request_locality(chip, 0);
	if (rc < 0)
		return rc;

	chip->locality = rc;

	return 0;
}

static void tpm_relinquish_locality(struct tpm_chip *chip, unsigned int flags)
{
	int rc;

	if (flags & TPM_TRANSMIT_RAW)
		return;

	if (!chip->ops->relinquish_locality)
		return;

	rc = chip->ops->relinquish_locality(chip, chip->locality);
	if (rc)
		dev_err(&chip->dev, "%s: : error %d\n", __func__, rc);

	chip->locality = -1;
}

static int tpm_cmd_ready(struct tpm_chip *chip, unsigned int flags)
{
	if (flags & TPM_TRANSMIT_RAW)
		return 0;

	if (!chip->ops->cmd_ready)
		return 0;

	return chip->ops->cmd_ready(chip);
}

static int tpm_go_idle(struct tpm_chip *chip, unsigned int flags)
{
	if (flags & TPM_TRANSMIT_RAW)
		return 0;

	if (!chip->ops->go_idle)
		return 0;

	return chip->ops->go_idle(chip);
}

static ssize_t tpm_try_transmit(struct tpm_chip *chip,
				struct tpm_space *space,
				u8 *buf, size_t bufsiz,
				unsigned int flags)
{
	struct tpm_output_header *header = (void *)buf;
	int rc;
	ssize_t len = 0;
	u32 count, ordinal;
	unsigned long stop;
	bool need_locality;

	if (!tpm_validate_command(chip, space, buf, bufsiz))
		return -EINVAL;

	if (bufsiz > TPM_BUFSIZE)
		bufsiz = TPM_BUFSIZE;

	count = be32_to_cpu(*((__be32 *) (buf + 2)));
	ordinal = be32_to_cpu(*((__be32 *) (buf + 6)));
	if (count == 0)
		return -ENODATA;
	if (count > bufsiz) {
		dev_err(&chip->dev,
			"invalid count value %x %zx\n", count, bufsiz);
		return -E2BIG;
	}

	if (!(flags & TPM_TRANSMIT_UNLOCKED))
		mutex_lock(&chip->tpm_mutex);

	if (chip->ops->clk_enable != NULL)
		chip->ops->clk_enable(chip, true);

	/* Store the decision as chip->locality will be changed. */
	need_locality = chip->locality == -1;

	if (need_locality) {
		rc = tpm_request_locality(chip, flags);
		if (rc < 0)
			goto out_no_locality;
	}

	rc = tpm_cmd_ready(chip, flags);
	if (rc)
		goto out;

	rc = tpm2_prepare_space(chip, space, ordinal, buf);
	if (rc)
		goto out;

	rc = chip->ops->send(chip, (u8 *) buf, count);
	if (rc < 0) {
		dev_err(&chip->dev,
			"tpm_transmit: tpm_send: error %d\n", rc);
		goto out;
	}

	if (chip->flags & TPM_CHIP_FLAG_IRQ)
		goto out_recv;

	if (chip->flags & TPM_CHIP_FLAG_TPM2)
		stop = jiffies + tpm2_calc_ordinal_duration(chip, ordinal);
	else
		stop = jiffies + tpm_calc_ordinal_duration(chip, ordinal);
	do {
		u8 status = chip->ops->status(chip);
		if ((status & chip->ops->req_complete_mask) ==
		    chip->ops->req_complete_val)
			goto out_recv;

		if (chip->ops->req_canceled(chip, status)) {
			dev_err(&chip->dev, "Operation Canceled\n");
			rc = -ECANCELED;
			goto out;
		}

<<<<<<< HEAD
		tpm_msleep(TPM_TIMEOUT_POLL);
=======
		tpm_msleep(TPM_TIMEOUT);
>>>>>>> 39ad13e2
		rmb();
	} while (time_before(jiffies, stop));

	chip->ops->cancel(chip);
	dev_err(&chip->dev, "Operation Timed out\n");
	rc = -ETIME;
	goto out;

out_recv:
	len = chip->ops->recv(chip, (u8 *) buf, bufsiz);
	if (len < 0) {
		rc = len;
		dev_err(&chip->dev,
			"tpm_transmit: tpm_recv: error %d\n", rc);
		goto out;
	} else if (len < TPM_HEADER_SIZE) {
		rc = -EFAULT;
		goto out;
	}

	if (len != be32_to_cpu(header->length)) {
		rc = -EFAULT;
		goto out;
	}

	rc = tpm2_commit_space(chip, space, ordinal, buf, &len);
	if (rc)
		dev_err(&chip->dev, "tpm2_commit_space: error %d\n", rc);

out:
	rc = tpm_go_idle(chip, flags);
	if (rc)
		goto out;

	if (need_locality)
		tpm_relinquish_locality(chip, flags);

out_no_locality:
	if (chip->ops->clk_enable != NULL)
		chip->ops->clk_enable(chip, false);

	if (!(flags & TPM_TRANSMIT_UNLOCKED))
		mutex_unlock(&chip->tpm_mutex);
	return rc ? rc : len;
}

/**
 * tpm_transmit - Internal kernel interface to transmit TPM commands.
 *
 * @chip: TPM chip to use
 * @space: tpm space
 * @buf: TPM command buffer
 * @bufsiz: length of the TPM command buffer
 * @flags: tpm transmit flags - bitmap
 *
 * A wrapper around tpm_try_transmit that handles TPM2_RC_RETRY
 * returns from the TPM and retransmits the command after a delay up
 * to a maximum wait of TPM2_DURATION_LONG.
 *
 * Note: TPM1 never returns TPM2_RC_RETRY so the retry logic is TPM2
 * only
 *
 * Return:
 *     the length of the return when the operation is successful.
 *     A negative number for system errors (errno).
 */
ssize_t tpm_transmit(struct tpm_chip *chip, struct tpm_space *space,
		     u8 *buf, size_t bufsiz, unsigned int flags)
{
	struct tpm_output_header *header = (struct tpm_output_header *)buf;
	/* space for header and handles */
	u8 save[TPM_HEADER_SIZE + 3*sizeof(u32)];
	unsigned int delay_msec = TPM2_DURATION_SHORT;
	u32 rc = 0;
	ssize_t ret;
	const size_t save_size = min(space ? sizeof(save) : TPM_HEADER_SIZE,
				     bufsiz);
	/* the command code is where the return code will be */
	u32 cc = be32_to_cpu(header->return_code);

	/*
	 * Subtlety here: if we have a space, the handles will be
	 * transformed, so when we restore the header we also have to
	 * restore the handles.
	 */
	memcpy(save, buf, save_size);

	for (;;) {
		ret = tpm_try_transmit(chip, space, buf, bufsiz, flags);
		if (ret < 0)
			break;
		rc = be32_to_cpu(header->return_code);
		if (rc != TPM2_RC_RETRY && rc != TPM2_RC_TESTING)
			break;
		/*
		 * return immediately if self test returns test
		 * still running to shorten boot time.
		 */
		if (rc == TPM2_RC_TESTING && cc == TPM2_CC_SELF_TEST)
			break;

		if (delay_msec > TPM2_DURATION_LONG) {
			if (rc == TPM2_RC_RETRY)
				dev_err(&chip->dev, "in retry loop\n");
			else
				dev_err(&chip->dev,
					"self test is still running\n");
			break;
		}
		tpm_msleep(delay_msec);
		delay_msec *= 2;
		memcpy(buf, save, save_size);
	}
	return ret;
}
/**
 * tpm_transmit_cmd - send a tpm command to the device
 *    The function extracts tpm out header return code
 *
 * @chip: TPM chip to use
 * @space: tpm space
 * @buf: TPM command buffer
 * @bufsiz: length of the buffer
 * @min_rsp_body_length: minimum expected length of response body
 * @flags: tpm transmit flags - bitmap
 * @desc: command description used in the error message
 *
 * Return:
 *     0 when the operation is successful.
 *     A negative number for system errors (errno).
 *     A positive number for a TPM error.
 */
ssize_t tpm_transmit_cmd(struct tpm_chip *chip, struct tpm_space *space,
			 const void *buf, size_t bufsiz,
			 size_t min_rsp_body_length, unsigned int flags,
			 const char *desc)
{
	const struct tpm_output_header *header = buf;
	int err;
	ssize_t len;

	len = tpm_transmit(chip, space, (u8 *)buf, bufsiz, flags);
	if (len <  0)
		return len;

	err = be32_to_cpu(header->return_code);
	if (err != 0 && desc)
		dev_info(&chip->dev, "A TPM error (%d) occurred %s\n", err,
			desc);
	if (err)
		return err;

	if (len < min_rsp_body_length + TPM_HEADER_SIZE)
		return -EFAULT;

	return 0;
}
EXPORT_SYMBOL_GPL(tpm_transmit_cmd);

#define TPM_ORD_STARTUP 153
#define TPM_ST_CLEAR 1

/**
 * tpm_startup - turn on the TPM
 * @chip: TPM chip to use
 *
 * Normally the firmware should start the TPM. This function is provided as a
 * workaround if this does not happen. A legal case for this could be for
 * example when a TPM emulator is used.
 *
 * Return: same as tpm_transmit_cmd()
 */
int tpm_startup(struct tpm_chip *chip)
{
	struct tpm_buf buf;
	int rc;

	dev_info(&chip->dev, "starting up the TPM manually\n");

	if (chip->flags & TPM_CHIP_FLAG_TPM2) {
		rc = tpm_buf_init(&buf, TPM2_ST_NO_SESSIONS, TPM2_CC_STARTUP);
		if (rc < 0)
			return rc;

		tpm_buf_append_u16(&buf, TPM2_SU_CLEAR);
	} else {
		rc = tpm_buf_init(&buf, TPM_TAG_RQU_COMMAND, TPM_ORD_STARTUP);
		if (rc < 0)
			return rc;

		tpm_buf_append_u16(&buf, TPM_ST_CLEAR);
	}

	rc = tpm_transmit_cmd(chip, NULL, buf.data, PAGE_SIZE, 0, 0,
			      "attempting to start the TPM");

	tpm_buf_destroy(&buf);
	return rc;
}

#define TPM_DIGEST_SIZE 20
#define TPM_RET_CODE_IDX 6
#define TPM_INTERNAL_RESULT_SIZE 200
#define TPM_ORD_GET_CAP 101
#define TPM_ORD_GET_RANDOM 70

static const struct tpm_input_header tpm_getcap_header = {
	.tag = cpu_to_be16(TPM_TAG_RQU_COMMAND),
	.length = cpu_to_be32(22),
	.ordinal = cpu_to_be32(TPM_ORD_GET_CAP)
};

ssize_t tpm_getcap(struct tpm_chip *chip, u32 subcap_id, cap_t *cap,
		   const char *desc, size_t min_cap_length)
{
	struct tpm_cmd_t tpm_cmd;
	int rc;

	tpm_cmd.header.in = tpm_getcap_header;
	if (subcap_id == TPM_CAP_VERSION_1_1 ||
	    subcap_id == TPM_CAP_VERSION_1_2) {
		tpm_cmd.params.getcap_in.cap = cpu_to_be32(subcap_id);
		/*subcap field not necessary */
		tpm_cmd.params.getcap_in.subcap_size = cpu_to_be32(0);
		tpm_cmd.header.in.length -= cpu_to_be32(sizeof(__be32));
	} else {
		if (subcap_id == TPM_CAP_FLAG_PERM ||
		    subcap_id == TPM_CAP_FLAG_VOL)
			tpm_cmd.params.getcap_in.cap =
				cpu_to_be32(TPM_CAP_FLAG);
		else
			tpm_cmd.params.getcap_in.cap =
				cpu_to_be32(TPM_CAP_PROP);
		tpm_cmd.params.getcap_in.subcap_size = cpu_to_be32(4);
		tpm_cmd.params.getcap_in.subcap = cpu_to_be32(subcap_id);
	}
	rc = tpm_transmit_cmd(chip, NULL, &tpm_cmd, TPM_INTERNAL_RESULT_SIZE,
			      min_cap_length, 0, desc);
	if (!rc)
		*cap = tpm_cmd.params.getcap_out.cap;
	return rc;
}
EXPORT_SYMBOL_GPL(tpm_getcap);

int tpm_get_timeouts(struct tpm_chip *chip)
{
	cap_t cap;
	unsigned long timeout_old[4], timeout_chip[4], timeout_eff[4];
	ssize_t rc;

	if (chip->flags & TPM_CHIP_FLAG_HAVE_TIMEOUTS)
		return 0;

	if (chip->flags & TPM_CHIP_FLAG_TPM2) {
		/* Fixed timeouts for TPM2 */
		chip->timeout_a = msecs_to_jiffies(TPM2_TIMEOUT_A);
		chip->timeout_b = msecs_to_jiffies(TPM2_TIMEOUT_B);
		chip->timeout_c = msecs_to_jiffies(TPM2_TIMEOUT_C);
		chip->timeout_d = msecs_to_jiffies(TPM2_TIMEOUT_D);
		chip->duration[TPM_SHORT] =
		    msecs_to_jiffies(TPM2_DURATION_SHORT);
		chip->duration[TPM_MEDIUM] =
		    msecs_to_jiffies(TPM2_DURATION_MEDIUM);
		chip->duration[TPM_LONG] =
		    msecs_to_jiffies(TPM2_DURATION_LONG);

		chip->flags |= TPM_CHIP_FLAG_HAVE_TIMEOUTS;
		return 0;
	}

	rc = tpm_getcap(chip, TPM_CAP_PROP_TIS_TIMEOUT, &cap, NULL,
			sizeof(cap.timeout));
	if (rc == TPM_ERR_INVALID_POSTINIT) {
		if (tpm_startup(chip))
			return rc;

		rc = tpm_getcap(chip, TPM_CAP_PROP_TIS_TIMEOUT, &cap,
				"attempting to determine the timeouts",
				sizeof(cap.timeout));
	}

	if (rc) {
		dev_err(&chip->dev,
			"A TPM error (%zd) occurred attempting to determine the timeouts\n",
			rc);
		return rc;
	}

	timeout_old[0] = jiffies_to_usecs(chip->timeout_a);
	timeout_old[1] = jiffies_to_usecs(chip->timeout_b);
	timeout_old[2] = jiffies_to_usecs(chip->timeout_c);
	timeout_old[3] = jiffies_to_usecs(chip->timeout_d);
	timeout_chip[0] = be32_to_cpu(cap.timeout.a);
	timeout_chip[1] = be32_to_cpu(cap.timeout.b);
	timeout_chip[2] = be32_to_cpu(cap.timeout.c);
	timeout_chip[3] = be32_to_cpu(cap.timeout.d);
	memcpy(timeout_eff, timeout_chip, sizeof(timeout_eff));

	/*
	 * Provide ability for vendor overrides of timeout values in case
	 * of misreporting.
	 */
	if (chip->ops->update_timeouts != NULL)
		chip->timeout_adjusted =
			chip->ops->update_timeouts(chip, timeout_eff);

	if (!chip->timeout_adjusted) {
		/* Restore default if chip reported 0 */
		int i;

		for (i = 0; i < ARRAY_SIZE(timeout_eff); i++) {
			if (timeout_eff[i])
				continue;

			timeout_eff[i] = timeout_old[i];
			chip->timeout_adjusted = true;
		}

		if (timeout_eff[0] != 0 && timeout_eff[0] < 1000) {
			/* timeouts in msec rather usec */
			for (i = 0; i != ARRAY_SIZE(timeout_eff); i++)
				timeout_eff[i] *= 1000;
			chip->timeout_adjusted = true;
		}
	}

	/* Report adjusted timeouts */
	if (chip->timeout_adjusted) {
		dev_info(&chip->dev,
			 HW_ERR "Adjusting reported timeouts: A %lu->%luus B %lu->%luus C %lu->%luus D %lu->%luus\n",
			 timeout_chip[0], timeout_eff[0],
			 timeout_chip[1], timeout_eff[1],
			 timeout_chip[2], timeout_eff[2],
			 timeout_chip[3], timeout_eff[3]);
	}

	chip->timeout_a = usecs_to_jiffies(timeout_eff[0]);
	chip->timeout_b = usecs_to_jiffies(timeout_eff[1]);
	chip->timeout_c = usecs_to_jiffies(timeout_eff[2]);
	chip->timeout_d = usecs_to_jiffies(timeout_eff[3]);

	rc = tpm_getcap(chip, TPM_CAP_PROP_TIS_DURATION, &cap,
			"attempting to determine the durations",
			sizeof(cap.duration));
	if (rc)
		return rc;

	chip->duration[TPM_SHORT] =
		usecs_to_jiffies(be32_to_cpu(cap.duration.tpm_short));
	chip->duration[TPM_MEDIUM] =
		usecs_to_jiffies(be32_to_cpu(cap.duration.tpm_medium));
	chip->duration[TPM_LONG] =
		usecs_to_jiffies(be32_to_cpu(cap.duration.tpm_long));

	/* The Broadcom BCM0102 chipset in a Dell Latitude D820 gets the above
	 * value wrong and apparently reports msecs rather than usecs. So we
	 * fix up the resulting too-small TPM_SHORT value to make things work.
	 * We also scale the TPM_MEDIUM and -_LONG values by 1000.
	 */
	if (chip->duration[TPM_SHORT] < (HZ / 100)) {
		chip->duration[TPM_SHORT] = HZ;
		chip->duration[TPM_MEDIUM] *= 1000;
		chip->duration[TPM_LONG] *= 1000;
		chip->duration_adjusted = true;
		dev_info(&chip->dev, "Adjusting TPM timeout parameters.");
	}

	chip->flags |= TPM_CHIP_FLAG_HAVE_TIMEOUTS;
	return 0;
}
EXPORT_SYMBOL_GPL(tpm_get_timeouts);

#define TPM_ORD_CONTINUE_SELFTEST 83
#define CONTINUE_SELFTEST_RESULT_SIZE 10

static const struct tpm_input_header continue_selftest_header = {
	.tag = cpu_to_be16(TPM_TAG_RQU_COMMAND),
	.length = cpu_to_be32(10),
	.ordinal = cpu_to_be32(TPM_ORD_CONTINUE_SELFTEST),
};

/**
 * tpm_continue_selftest -- run TPM's selftest
 * @chip: TPM chip to use
 *
 * Returns 0 on success, < 0 in case of fatal error or a value > 0 representing
 * a TPM error code.
 */
static int tpm_continue_selftest(struct tpm_chip *chip)
{
	int rc;
	struct tpm_cmd_t cmd;

	cmd.header.in = continue_selftest_header;
	rc = tpm_transmit_cmd(chip, NULL, &cmd, CONTINUE_SELFTEST_RESULT_SIZE,
			      0, 0, "continue selftest");
	return rc;
}

#define TPM_ORDINAL_PCRREAD 21
#define READ_PCR_RESULT_SIZE 30
#define READ_PCR_RESULT_BODY_SIZE 20
static const struct tpm_input_header pcrread_header = {
	.tag = cpu_to_be16(TPM_TAG_RQU_COMMAND),
	.length = cpu_to_be32(14),
	.ordinal = cpu_to_be32(TPM_ORDINAL_PCRREAD)
};

int tpm_pcr_read_dev(struct tpm_chip *chip, int pcr_idx, u8 *res_buf)
{
	int rc;
	struct tpm_cmd_t cmd;

	cmd.header.in = pcrread_header;
	cmd.params.pcrread_in.pcr_idx = cpu_to_be32(pcr_idx);
	rc = tpm_transmit_cmd(chip, NULL, &cmd, READ_PCR_RESULT_SIZE,
			      READ_PCR_RESULT_BODY_SIZE, 0,
			      "attempting to read a pcr value");

	if (rc == 0)
		memcpy(res_buf, cmd.params.pcrread_out.pcr_result,
		       TPM_DIGEST_SIZE);
	return rc;
}

/**
 * tpm_is_tpm2 - do we a have a TPM2 chip?
 * @chip:	a &struct tpm_chip instance, %NULL for the default chip
 *
 * Return:
 * 1 if we have a TPM2 chip.
 * 0 if we don't have a TPM2 chip.
 * A negative number for system errors (errno).
 */
int tpm_is_tpm2(struct tpm_chip *chip)
{
	int rc;

	chip = tpm_chip_find_get(chip);
	if (!chip)
		return -ENODEV;

	rc = (chip->flags & TPM_CHIP_FLAG_TPM2) != 0;

	tpm_put_ops(chip);

	return rc;
}
EXPORT_SYMBOL_GPL(tpm_is_tpm2);

/**
 * tpm_pcr_read - read a PCR value from SHA1 bank
 * @chip:	a &struct tpm_chip instance, %NULL for the default chip
 * @pcr_idx:	the PCR to be retrieved
 * @res_buf:	the value of the PCR
 *
 * Return: same as with tpm_transmit_cmd()
 */
int tpm_pcr_read(struct tpm_chip *chip, int pcr_idx, u8 *res_buf)
{
	int rc;

	chip = tpm_chip_find_get(chip);
	if (!chip)
		return -ENODEV;
	if (chip->flags & TPM_CHIP_FLAG_TPM2)
		rc = tpm2_pcr_read(chip, pcr_idx, res_buf);
	else
		rc = tpm_pcr_read_dev(chip, pcr_idx, res_buf);
	tpm_put_ops(chip);
	return rc;
}
EXPORT_SYMBOL_GPL(tpm_pcr_read);

#define TPM_ORD_PCR_EXTEND 20
#define EXTEND_PCR_RESULT_SIZE 34
#define EXTEND_PCR_RESULT_BODY_SIZE 20
static const struct tpm_input_header pcrextend_header = {
	.tag = cpu_to_be16(TPM_TAG_RQU_COMMAND),
	.length = cpu_to_be32(34),
	.ordinal = cpu_to_be32(TPM_ORD_PCR_EXTEND)
};

/**
 * tpm_pcr_extend - extend a PCR value in SHA1 bank.
 * @chip:	a &struct tpm_chip instance, %NULL for the default chip
 * @pcr_idx:	the PCR to be retrieved
 * @hash:	the hash value used to extend the PCR value
 *
 * Note: with TPM 2.0 extends also those banks with a known digest size to the
 * cryto subsystem in order to prevent malicious use of those PCR banks. In the
 * future we should dynamically determine digest sizes.
 *
 * Return: same as with tpm_transmit_cmd()
 */
int tpm_pcr_extend(struct tpm_chip *chip, int pcr_idx, const u8 *hash)
{
	struct tpm_cmd_t cmd;
	int rc;
	struct tpm2_digest digest_list[ARRAY_SIZE(chip->active_banks)];
	u32 count = 0;
	int i;

	chip = tpm_chip_find_get(chip);
	if (!chip)
		return -ENODEV;

	if (chip->flags & TPM_CHIP_FLAG_TPM2) {
		memset(digest_list, 0, sizeof(digest_list));

		for (i = 0; i < ARRAY_SIZE(chip->active_banks) &&
			    chip->active_banks[i] != TPM2_ALG_ERROR; i++) {
			digest_list[i].alg_id = chip->active_banks[i];
			memcpy(digest_list[i].digest, hash, TPM_DIGEST_SIZE);
			count++;
		}

		rc = tpm2_pcr_extend(chip, pcr_idx, count, digest_list);
		tpm_put_ops(chip);
		return rc;
	}

	cmd.header.in = pcrextend_header;
	cmd.params.pcrextend_in.pcr_idx = cpu_to_be32(pcr_idx);
	memcpy(cmd.params.pcrextend_in.hash, hash, TPM_DIGEST_SIZE);
	rc = tpm_transmit_cmd(chip, NULL, &cmd, EXTEND_PCR_RESULT_SIZE,
			      EXTEND_PCR_RESULT_BODY_SIZE, 0,
			      "attempting extend a PCR value");

	tpm_put_ops(chip);
	return rc;
}
EXPORT_SYMBOL_GPL(tpm_pcr_extend);

/**
 * tpm_do_selftest - have the TPM continue its selftest and wait until it
 *                   can receive further commands
 * @chip: TPM chip to use
 *
 * Returns 0 on success, < 0 in case of fatal error or a value > 0 representing
 * a TPM error code.
 */
int tpm_do_selftest(struct tpm_chip *chip)
{
	int rc;
	unsigned int loops;
	unsigned int delay_msec = 100;
	unsigned long duration;
	u8 dummy[TPM_DIGEST_SIZE];

	duration = tpm_calc_ordinal_duration(chip, TPM_ORD_CONTINUE_SELFTEST);

	loops = jiffies_to_msecs(duration) / delay_msec;

	rc = tpm_continue_selftest(chip);
	if (rc == TPM_ERR_INVALID_POSTINIT) {
		chip->flags |= TPM_CHIP_FLAG_ALWAYS_POWERED;
		dev_info(&chip->dev, "TPM not ready (%d)\n", rc);
	}
	/* This may fail if there was no TPM driver during a suspend/resume
	 * cycle; some may return 10 (BAD_ORDINAL), others 28 (FAILEDSELFTEST)
	 */
	if (rc)
		return rc;

	do {
		/* Attempt to read a PCR value */
		rc = tpm_pcr_read_dev(chip, 0, dummy);

		/* Some buggy TPMs will not respond to tpm_tis_ready() for
		 * around 300ms while the self test is ongoing, keep trying
		 * until the self test duration expires. */
		if (rc == -ETIME) {
			dev_info(
			    &chip->dev, HW_ERR
			    "TPM command timed out during continue self test");
			tpm_msleep(delay_msec);
			continue;
		}

		if (rc == TPM_ERR_DISABLED || rc == TPM_ERR_DEACTIVATED) {
			dev_info(&chip->dev,
				 "TPM is disabled/deactivated (0x%X)\n", rc);
			/* TPM is disabled and/or deactivated; driver can
			 * proceed and TPM does handle commands for
			 * suspend/resume correctly
			 */
			return 0;
		}
		if (rc != TPM_WARN_DOING_SELFTEST)
			return rc;
		tpm_msleep(delay_msec);
	} while (--loops > 0);

	return rc;
}
EXPORT_SYMBOL_GPL(tpm_do_selftest);

/**
 * tpm1_auto_startup - Perform the standard automatic TPM initialization
 *                     sequence
 * @chip: TPM chip to use
 *
 * Returns 0 on success, < 0 in case of fatal error.
 */
int tpm1_auto_startup(struct tpm_chip *chip)
{
	int rc;

	rc = tpm_get_timeouts(chip);
	if (rc)
		goto out;
	rc = tpm_do_selftest(chip);
	if (rc) {
		dev_err(&chip->dev, "TPM self test failed\n");
		goto out;
	}

	return rc;
out:
	if (rc > 0)
		rc = -ENODEV;
	return rc;
}

/**
 * tpm_send - send a TPM command
 * @chip:	a &struct tpm_chip instance, %NULL for the default chip
 * @cmd:	a TPM command buffer
 * @buflen:	the length of the TPM command buffer
 *
 * Return: same as with tpm_transmit_cmd()
 */
int tpm_send(struct tpm_chip *chip, void *cmd, size_t buflen)
{
	int rc;

	chip = tpm_chip_find_get(chip);
	if (!chip)
		return -ENODEV;

	rc = tpm_transmit_cmd(chip, NULL, cmd, buflen, 0, 0,
			      "attempting to a send a command");
	tpm_put_ops(chip);
	return rc;
}
EXPORT_SYMBOL_GPL(tpm_send);

static bool wait_for_tpm_stat_cond(struct tpm_chip *chip, u8 mask,
					bool check_cancel, bool *canceled)
{
	u8 status = chip->ops->status(chip);

	*canceled = false;
	if ((status & mask) == mask)
		return true;
	if (check_cancel && chip->ops->req_canceled(chip, status)) {
		*canceled = true;
		return true;
	}
	return false;
}

int wait_for_tpm_stat(struct tpm_chip *chip, u8 mask, unsigned long timeout,
		      wait_queue_head_t *queue, bool check_cancel)
{
	unsigned long stop;
	long rc;
	u8 status;
	bool canceled = false;

	/* check current status */
	status = chip->ops->status(chip);
	if ((status & mask) == mask)
		return 0;

	stop = jiffies + timeout;

	if (chip->flags & TPM_CHIP_FLAG_IRQ) {
again:
		timeout = stop - jiffies;
		if ((long)timeout <= 0)
			return -ETIME;
		rc = wait_event_interruptible_timeout(*queue,
			wait_for_tpm_stat_cond(chip, mask, check_cancel,
					       &canceled),
			timeout);
		if (rc > 0) {
			if (canceled)
				return -ECANCELED;
			return 0;
		}
		if (rc == -ERESTARTSYS && freezing(current)) {
			clear_thread_flag(TIF_SIGPENDING);
			goto again;
		}
	} else {
		do {
			tpm_msleep(TPM_TIMEOUT);
			status = chip->ops->status(chip);
			if ((status & mask) == mask)
				return 0;
		} while (time_before(jiffies, stop));
	}
	return -ETIME;
}
EXPORT_SYMBOL_GPL(wait_for_tpm_stat);

#define TPM_ORD_SAVESTATE 152
#define SAVESTATE_RESULT_SIZE 10

static const struct tpm_input_header savestate_header = {
	.tag = cpu_to_be16(TPM_TAG_RQU_COMMAND),
	.length = cpu_to_be32(10),
	.ordinal = cpu_to_be32(TPM_ORD_SAVESTATE)
};

/*
 * We are about to suspend. Save the TPM state
 * so that it can be restored.
 */
int tpm_pm_suspend(struct device *dev)
{
	struct tpm_chip *chip = dev_get_drvdata(dev);
	struct tpm_cmd_t cmd;
	int rc, try;

	u8 dummy_hash[TPM_DIGEST_SIZE] = { 0 };

	if (chip == NULL)
		return -ENODEV;

	if (chip->flags & TPM_CHIP_FLAG_ALWAYS_POWERED)
		return 0;

	if (chip->flags & TPM_CHIP_FLAG_TPM2) {
		tpm2_shutdown(chip, TPM2_SU_STATE);
		return 0;
	}

	/* for buggy tpm, flush pcrs with extend to selected dummy */
	if (tpm_suspend_pcr) {
		cmd.header.in = pcrextend_header;
		cmd.params.pcrextend_in.pcr_idx = cpu_to_be32(tpm_suspend_pcr);
		memcpy(cmd.params.pcrextend_in.hash, dummy_hash,
		       TPM_DIGEST_SIZE);
		rc = tpm_transmit_cmd(chip, NULL, &cmd, EXTEND_PCR_RESULT_SIZE,
				      EXTEND_PCR_RESULT_BODY_SIZE, 0,
				      "extending dummy pcr before suspend");
	}

	/* now do the actual savestate */
	for (try = 0; try < TPM_RETRY; try++) {
		cmd.header.in = savestate_header;
		rc = tpm_transmit_cmd(chip, NULL, &cmd, SAVESTATE_RESULT_SIZE,
				      0, 0, NULL);

		/*
		 * If the TPM indicates that it is too busy to respond to
		 * this command then retry before giving up.  It can take
		 * several seconds for this TPM to be ready.
		 *
		 * This can happen if the TPM has already been sent the
		 * SaveState command before the driver has loaded.  TCG 1.2
		 * specification states that any communication after SaveState
		 * may cause the TPM to invalidate previously saved state.
		 */
		if (rc != TPM_WARN_RETRY)
			break;
		tpm_msleep(TPM_TIMEOUT_RETRY);
	}

	if (rc)
		dev_err(&chip->dev,
			"Error (%d) sending savestate before suspend\n", rc);
	else if (try > 0)
		dev_warn(&chip->dev, "TPM savestate took %dms\n",
			 try * TPM_TIMEOUT_RETRY);

	return rc;
}
EXPORT_SYMBOL_GPL(tpm_pm_suspend);

/*
 * Resume from a power safe. The BIOS already restored
 * the TPM state.
 */
int tpm_pm_resume(struct device *dev)
{
	struct tpm_chip *chip = dev_get_drvdata(dev);

	if (chip == NULL)
		return -ENODEV;

	return 0;
}
EXPORT_SYMBOL_GPL(tpm_pm_resume);

#define TPM_GETRANDOM_RESULT_SIZE	18
static const struct tpm_input_header tpm_getrandom_header = {
	.tag = cpu_to_be16(TPM_TAG_RQU_COMMAND),
	.length = cpu_to_be32(14),
	.ordinal = cpu_to_be32(TPM_ORD_GET_RANDOM)
};

/**
 * tpm_get_random() - get random bytes from the TPM's RNG
 * @chip:	a &struct tpm_chip instance, %NULL for the default chip
 * @out:	destination buffer for the random bytes
 * @max:	the max number of bytes to write to @out
 *
 * Return: same as with tpm_transmit_cmd()
 */
int tpm_get_random(struct tpm_chip *chip, u8 *out, size_t max)
{
	struct tpm_cmd_t tpm_cmd;
	u32 recd, num_bytes = min_t(u32, max, TPM_MAX_RNG_DATA), rlength;
	int err, total = 0, retries = 5;
	u8 *dest = out;

	if (!out || !num_bytes || max > TPM_MAX_RNG_DATA)
		return -EINVAL;

	chip = tpm_chip_find_get(chip);
	if (!chip)
		return -ENODEV;

	if (chip->flags & TPM_CHIP_FLAG_TPM2) {
		err = tpm2_get_random(chip, out, max);
		tpm_put_ops(chip);
		return err;
	}

	do {
		tpm_cmd.header.in = tpm_getrandom_header;
		tpm_cmd.params.getrandom_in.num_bytes = cpu_to_be32(num_bytes);

		err = tpm_transmit_cmd(chip, NULL, &tpm_cmd,
				       TPM_GETRANDOM_RESULT_SIZE + num_bytes,
				       offsetof(struct tpm_getrandom_out,
						rng_data),
				       0, "attempting get random");
		if (err)
			break;

		recd = be32_to_cpu(tpm_cmd.params.getrandom_out.rng_data_len);
		if (recd > num_bytes) {
			total = -EFAULT;
			break;
		}

		rlength = be32_to_cpu(tpm_cmd.header.out.length);
		if (rlength < TPM_HEADER_SIZE +
			      offsetof(struct tpm_getrandom_out, rng_data) +
			      recd) {
			total = -EFAULT;
			break;
		}
		memcpy(dest, tpm_cmd.params.getrandom_out.rng_data, recd);

		dest += recd;
		total += recd;
		num_bytes -= recd;
	} while (retries-- && total < max);

	tpm_put_ops(chip);
	return total ? total : -EIO;
}
EXPORT_SYMBOL_GPL(tpm_get_random);

/**
 * tpm_seal_trusted() - seal a trusted key payload
 * @chip:	a &struct tpm_chip instance, %NULL for the default chip
 * @options:	authentication values and other options
 * @payload:	the key data in clear and encrypted form
 *
 * Note: only TPM 2.0 chip are supported. TPM 1.x implementation is located in
 * the keyring subsystem.
 *
 * Return: same as with tpm_transmit_cmd()
 */
int tpm_seal_trusted(struct tpm_chip *chip, struct trusted_key_payload *payload,
		     struct trusted_key_options *options)
{
	int rc;

	chip = tpm_chip_find_get(chip);
	if (!chip || !(chip->flags & TPM_CHIP_FLAG_TPM2))
		return -ENODEV;

	rc = tpm2_seal_trusted(chip, payload, options);

	tpm_put_ops(chip);
	return rc;
}
EXPORT_SYMBOL_GPL(tpm_seal_trusted);

/**
 * tpm_unseal_trusted() - unseal a trusted key
 * @chip:	a &struct tpm_chip instance, %NULL for the default chip
 * @options:	authentication values and other options
 * @payload:	the key data in clear and encrypted form
 *
 * Note: only TPM 2.0 chip are supported. TPM 1.x implementation is located in
 * the keyring subsystem.
 *
 * Return: same as with tpm_transmit_cmd()
 */
int tpm_unseal_trusted(struct tpm_chip *chip,
		       struct trusted_key_payload *payload,
		       struct trusted_key_options *options)
{
	int rc;

	chip = tpm_chip_find_get(chip);
	if (!chip || !(chip->flags & TPM_CHIP_FLAG_TPM2))
		return -ENODEV;

	rc = tpm2_unseal_trusted(chip, payload, options);

	tpm_put_ops(chip);

	return rc;
}
EXPORT_SYMBOL_GPL(tpm_unseal_trusted);

static int __init tpm_init(void)
{
	int rc;

	tpm_class = class_create(THIS_MODULE, "tpm");
	if (IS_ERR(tpm_class)) {
		pr_err("couldn't create tpm class\n");
		return PTR_ERR(tpm_class);
	}

	tpmrm_class = class_create(THIS_MODULE, "tpmrm");
	if (IS_ERR(tpmrm_class)) {
		pr_err("couldn't create tpmrm class\n");
		class_destroy(tpm_class);
		return PTR_ERR(tpmrm_class);
	}

	rc = alloc_chrdev_region(&tpm_devt, 0, 2*TPM_NUM_DEVICES, "tpm");
	if (rc < 0) {
		pr_err("tpm: failed to allocate char dev region\n");
		class_destroy(tpmrm_class);
		class_destroy(tpm_class);
		return rc;
	}

	return 0;
}

static void __exit tpm_exit(void)
{
	idr_destroy(&dev_nums_idr);
	class_destroy(tpm_class);
	class_destroy(tpmrm_class);
	unregister_chrdev_region(tpm_devt, 2*TPM_NUM_DEVICES);
}

subsys_initcall(tpm_init);
module_exit(tpm_exit);

MODULE_AUTHOR("Leendert van Doorn (leendert@watson.ibm.com)");
MODULE_DESCRIPTION("TPM Driver");
MODULE_VERSION("2.0");
MODULE_LICENSE("GPL");<|MERGE_RESOLUTION|>--- conflicted
+++ resolved
@@ -503,11 +503,7 @@
 			goto out;
 		}
 
-<<<<<<< HEAD
 		tpm_msleep(TPM_TIMEOUT_POLL);
-=======
-		tpm_msleep(TPM_TIMEOUT);
->>>>>>> 39ad13e2
 		rmb();
 	} while (time_before(jiffies, stop));
 
