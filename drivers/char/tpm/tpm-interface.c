/*
 * Copyright (C) 2004 IBM Corporation
 * Copyright (C) 2014 Intel Corporation
 *
 * Authors:
 * Leendert van Doorn <leendert@watson.ibm.com>
 * Dave Safford <safford@watson.ibm.com>
 * Reiner Sailer <sailer@watson.ibm.com>
 * Kylene Hall <kjhall@us.ibm.com>
 *
 * Maintained by: <tpmdd-devel@lists.sourceforge.net>
 *
 * Device driver for TCG/TCPA TPM (trusted platform module).
 * Specifications at www.trustedcomputinggroup.org
 *
 * This program is free software; you can redistribute it and/or
 * modify it under the terms of the GNU General Public License as
 * published by the Free Software Foundation, version 2 of the
 * License.
 *
 * Note, the TPM chip is not interrupt driven (only polling)
 * and can have very long timeouts (minutes!). Hence the unusual
 * calls to msleep.
 *
 */

#include <linux/poll.h>
#include <linux/slab.h>
#include <linux/mutex.h>
#include <linux/spinlock.h>
#include <linux/freezer.h>

#include "tpm.h"
#include "tpm_eventlog.h"

#define TPM_MAX_ORDINAL 243
#define TSC_MAX_ORDINAL 12
#define TPM_PROTECTED_COMMAND 0x00
#define TPM_CONNECTION_COMMAND 0x40

/*
 * Bug workaround - some TPM's don't flush the most
 * recently changed pcr on suspend, so force the flush
 * with an extend to the selected _unused_ non-volatile pcr.
 */
static int tpm_suspend_pcr;
module_param_named(suspend_pcr, tpm_suspend_pcr, uint, 0644);
MODULE_PARM_DESC(suspend_pcr,
		 "PCR to use for dummy writes to faciltate flush on suspend.");

/*
 * Array with one entry per ordinal defining the maximum amount
 * of time the chip could take to return the result.  The ordinal
 * designation of short, medium or long is defined in a table in
 * TCG Specification TPM Main Part 2 TPM Structures Section 17. The
 * values of the SHORT, MEDIUM, and LONG durations are retrieved
 * from the chip during initialization with a call to tpm_get_timeouts.
 */
static const u8 tpm_ordinal_duration[TPM_MAX_ORDINAL] = {
	TPM_UNDEFINED,		/* 0 */
	TPM_UNDEFINED,
	TPM_UNDEFINED,
	TPM_UNDEFINED,
	TPM_UNDEFINED,
	TPM_UNDEFINED,		/* 5 */
	TPM_UNDEFINED,
	TPM_UNDEFINED,
	TPM_UNDEFINED,
	TPM_UNDEFINED,
	TPM_SHORT,		/* 10 */
	TPM_SHORT,
	TPM_MEDIUM,
	TPM_LONG,
	TPM_LONG,
	TPM_MEDIUM,		/* 15 */
	TPM_SHORT,
	TPM_SHORT,
	TPM_MEDIUM,
	TPM_LONG,
	TPM_SHORT,		/* 20 */
	TPM_SHORT,
	TPM_MEDIUM,
	TPM_MEDIUM,
	TPM_MEDIUM,
	TPM_SHORT,		/* 25 */
	TPM_SHORT,
	TPM_MEDIUM,
	TPM_SHORT,
	TPM_SHORT,
	TPM_MEDIUM,		/* 30 */
	TPM_LONG,
	TPM_MEDIUM,
	TPM_SHORT,
	TPM_SHORT,
	TPM_SHORT,		/* 35 */
	TPM_MEDIUM,
	TPM_MEDIUM,
	TPM_UNDEFINED,
	TPM_UNDEFINED,
	TPM_MEDIUM,		/* 40 */
	TPM_LONG,
	TPM_MEDIUM,
	TPM_SHORT,
	TPM_SHORT,
	TPM_SHORT,		/* 45 */
	TPM_SHORT,
	TPM_SHORT,
	TPM_SHORT,
	TPM_LONG,
	TPM_MEDIUM,		/* 50 */
	TPM_MEDIUM,
	TPM_UNDEFINED,
	TPM_UNDEFINED,
	TPM_UNDEFINED,
	TPM_UNDEFINED,		/* 55 */
	TPM_UNDEFINED,
	TPM_UNDEFINED,
	TPM_UNDEFINED,
	TPM_UNDEFINED,
	TPM_MEDIUM,		/* 60 */
	TPM_MEDIUM,
	TPM_MEDIUM,
	TPM_SHORT,
	TPM_SHORT,
	TPM_MEDIUM,		/* 65 */
	TPM_UNDEFINED,
	TPM_UNDEFINED,
	TPM_UNDEFINED,
	TPM_UNDEFINED,
	TPM_SHORT,		/* 70 */
	TPM_SHORT,
	TPM_UNDEFINED,
	TPM_UNDEFINED,
	TPM_UNDEFINED,
	TPM_UNDEFINED,		/* 75 */
	TPM_UNDEFINED,
	TPM_UNDEFINED,
	TPM_UNDEFINED,
	TPM_UNDEFINED,
	TPM_LONG,		/* 80 */
	TPM_UNDEFINED,
	TPM_MEDIUM,
	TPM_LONG,
	TPM_SHORT,
	TPM_UNDEFINED,		/* 85 */
	TPM_UNDEFINED,
	TPM_UNDEFINED,
	TPM_UNDEFINED,
	TPM_UNDEFINED,
	TPM_SHORT,		/* 90 */
	TPM_SHORT,
	TPM_SHORT,
	TPM_SHORT,
	TPM_SHORT,
	TPM_UNDEFINED,		/* 95 */
	TPM_UNDEFINED,
	TPM_UNDEFINED,
	TPM_UNDEFINED,
	TPM_UNDEFINED,
	TPM_MEDIUM,		/* 100 */
	TPM_SHORT,
	TPM_SHORT,
	TPM_UNDEFINED,
	TPM_UNDEFINED,
	TPM_UNDEFINED,		/* 105 */
	TPM_UNDEFINED,
	TPM_UNDEFINED,
	TPM_UNDEFINED,
	TPM_UNDEFINED,
	TPM_SHORT,		/* 110 */
	TPM_SHORT,
	TPM_SHORT,
	TPM_SHORT,
	TPM_SHORT,
	TPM_SHORT,		/* 115 */
	TPM_SHORT,
	TPM_SHORT,
	TPM_UNDEFINED,
	TPM_UNDEFINED,
	TPM_LONG,		/* 120 */
	TPM_LONG,
	TPM_MEDIUM,
	TPM_UNDEFINED,
	TPM_SHORT,
	TPM_SHORT,		/* 125 */
	TPM_SHORT,
	TPM_LONG,
	TPM_SHORT,
	TPM_SHORT,
	TPM_SHORT,		/* 130 */
	TPM_MEDIUM,
	TPM_UNDEFINED,
	TPM_SHORT,
	TPM_MEDIUM,
	TPM_UNDEFINED,		/* 135 */
	TPM_UNDEFINED,
	TPM_UNDEFINED,
	TPM_UNDEFINED,
	TPM_UNDEFINED,
	TPM_SHORT,		/* 140 */
	TPM_SHORT,
	TPM_UNDEFINED,
	TPM_UNDEFINED,
	TPM_UNDEFINED,
	TPM_UNDEFINED,		/* 145 */
	TPM_UNDEFINED,
	TPM_UNDEFINED,
	TPM_UNDEFINED,
	TPM_UNDEFINED,
	TPM_SHORT,		/* 150 */
	TPM_MEDIUM,
	TPM_MEDIUM,
	TPM_SHORT,
	TPM_SHORT,
	TPM_UNDEFINED,		/* 155 */
	TPM_UNDEFINED,
	TPM_UNDEFINED,
	TPM_UNDEFINED,
	TPM_UNDEFINED,
	TPM_SHORT,		/* 160 */
	TPM_SHORT,
	TPM_SHORT,
	TPM_SHORT,
	TPM_UNDEFINED,
	TPM_UNDEFINED,		/* 165 */
	TPM_UNDEFINED,
	TPM_UNDEFINED,
	TPM_UNDEFINED,
	TPM_UNDEFINED,
	TPM_LONG,		/* 170 */
	TPM_UNDEFINED,
	TPM_UNDEFINED,
	TPM_UNDEFINED,
	TPM_UNDEFINED,
	TPM_UNDEFINED,		/* 175 */
	TPM_UNDEFINED,
	TPM_UNDEFINED,
	TPM_UNDEFINED,
	TPM_UNDEFINED,
	TPM_MEDIUM,		/* 180 */
	TPM_SHORT,
	TPM_MEDIUM,
	TPM_MEDIUM,
	TPM_MEDIUM,
	TPM_MEDIUM,		/* 185 */
	TPM_SHORT,
	TPM_UNDEFINED,
	TPM_UNDEFINED,
	TPM_UNDEFINED,
	TPM_UNDEFINED,		/* 190 */
	TPM_UNDEFINED,
	TPM_UNDEFINED,
	TPM_UNDEFINED,
	TPM_UNDEFINED,
	TPM_UNDEFINED,		/* 195 */
	TPM_UNDEFINED,
	TPM_UNDEFINED,
	TPM_UNDEFINED,
	TPM_UNDEFINED,
	TPM_SHORT,		/* 200 */
	TPM_UNDEFINED,
	TPM_UNDEFINED,
	TPM_UNDEFINED,
	TPM_SHORT,
	TPM_SHORT,		/* 205 */
	TPM_SHORT,
	TPM_SHORT,
	TPM_SHORT,
	TPM_SHORT,
	TPM_MEDIUM,		/* 210 */
	TPM_UNDEFINED,
	TPM_MEDIUM,
	TPM_MEDIUM,
	TPM_MEDIUM,
	TPM_UNDEFINED,		/* 215 */
	TPM_MEDIUM,
	TPM_UNDEFINED,
	TPM_UNDEFINED,
	TPM_SHORT,
	TPM_SHORT,		/* 220 */
	TPM_SHORT,
	TPM_SHORT,
	TPM_SHORT,
	TPM_SHORT,
	TPM_UNDEFINED,		/* 225 */
	TPM_UNDEFINED,
	TPM_UNDEFINED,
	TPM_UNDEFINED,
	TPM_UNDEFINED,
	TPM_SHORT,		/* 230 */
	TPM_LONG,
	TPM_MEDIUM,
	TPM_UNDEFINED,
	TPM_UNDEFINED,
	TPM_UNDEFINED,		/* 235 */
	TPM_UNDEFINED,
	TPM_UNDEFINED,
	TPM_UNDEFINED,
	TPM_UNDEFINED,
	TPM_SHORT,		/* 240 */
	TPM_UNDEFINED,
	TPM_MEDIUM,
};

/*
 * Returns max number of jiffies to wait
 */
unsigned long tpm_calc_ordinal_duration(struct tpm_chip *chip,
					   u32 ordinal)
{
	int duration_idx = TPM_UNDEFINED;
	int duration = 0;

	/*
	 * We only have a duration table for protected commands, where the upper
	 * 16 bits are 0. For the few other ordinals the fallback will be used.
	 */
	if (ordinal < TPM_MAX_ORDINAL)
		duration_idx = tpm_ordinal_duration[ordinal];

	if (duration_idx != TPM_UNDEFINED)
		duration = chip->duration[duration_idx];
	if (duration <= 0)
		return 2 * 60 * HZ;
	else
		return duration;
}
EXPORT_SYMBOL_GPL(tpm_calc_ordinal_duration);

/*
 * Internal kernel interface to transmit TPM commands
 */
ssize_t tpm_transmit(struct tpm_chip *chip, const u8 *buf, size_t bufsiz,
		     unsigned int flags)
{
	ssize_t rc;
	u32 count, ordinal;
	unsigned long stop;

	if (bufsiz < TPM_HEADER_SIZE)
		return -EINVAL;

	if (bufsiz > TPM_BUFSIZE)
		bufsiz = TPM_BUFSIZE;

	count = be32_to_cpu(*((__be32 *) (buf + 2)));
	ordinal = be32_to_cpu(*((__be32 *) (buf + 6)));
	if (count == 0)
		return -ENODATA;
	if (count > bufsiz) {
		dev_err(&chip->dev,
			"invalid count value %x %zx\n", count, bufsiz);
		return -E2BIG;
	}

	if (!(flags & TPM_TRANSMIT_UNLOCKED))
		mutex_lock(&chip->tpm_mutex);

	rc = chip->ops->send(chip, (u8 *) buf, count);
	if (rc < 0) {
		dev_err(&chip->dev,
			"tpm_transmit: tpm_send: error %zd\n", rc);
		goto out;
	}

	if (chip->flags & TPM_CHIP_FLAG_IRQ)
		goto out_recv;

	if (chip->flags & TPM_CHIP_FLAG_TPM2)
		stop = jiffies + tpm2_calc_ordinal_duration(chip, ordinal);
	else
		stop = jiffies + tpm_calc_ordinal_duration(chip, ordinal);
	do {
		u8 status = chip->ops->status(chip);
		if ((status & chip->ops->req_complete_mask) ==
		    chip->ops->req_complete_val)
			goto out_recv;

		if (chip->ops->req_canceled(chip, status)) {
			dev_err(&chip->dev, "Operation Canceled\n");
			rc = -ECANCELED;
			goto out;
		}

		msleep(TPM_TIMEOUT);	/* CHECK */
		rmb();
	} while (time_before(jiffies, stop));

	chip->ops->cancel(chip);
	dev_err(&chip->dev, "Operation Timed out\n");
	rc = -ETIME;
	goto out;

out_recv:
	rc = chip->ops->recv(chip, (u8 *) buf, bufsiz);
	if (rc < 0)
		dev_err(&chip->dev,
			"tpm_transmit: tpm_recv: error %zd\n", rc);
out:
	if (!(flags & TPM_TRANSMIT_UNLOCKED))
		mutex_unlock(&chip->tpm_mutex);
	return rc;
}

#define TPM_DIGEST_SIZE 20
#define TPM_RET_CODE_IDX 6

ssize_t tpm_transmit_cmd(struct tpm_chip *chip, const void *cmd,
			 int len, unsigned int flags, const char *desc)
{
	const struct tpm_output_header *header;
	int err;

	len = tpm_transmit(chip, (const u8 *)cmd, len, flags);
	if (len <  0)
		return len;
	else if (len < TPM_HEADER_SIZE)
		return -EFAULT;

	header = cmd;

	err = be32_to_cpu(header->return_code);
	if (err != 0 && desc)
		dev_err(&chip->dev, "A TPM error (%d) occurred %s\n", err,
			desc);

	return err;
}

#define TPM_INTERNAL_RESULT_SIZE 200
#define TPM_ORD_GET_CAP cpu_to_be32(101)
#define TPM_ORD_GET_RANDOM cpu_to_be32(70)

static const struct tpm_input_header tpm_getcap_header = {
	.tag = TPM_TAG_RQU_COMMAND,
	.length = cpu_to_be32(22),
	.ordinal = TPM_ORD_GET_CAP
};

ssize_t tpm_getcap(struct tpm_chip *chip, __be32 subcap_id, cap_t *cap,
		   const char *desc)
{
	struct tpm_cmd_t tpm_cmd;
	int rc;

	tpm_cmd.header.in = tpm_getcap_header;
	if (subcap_id == CAP_VERSION_1_1 || subcap_id == CAP_VERSION_1_2) {
		tpm_cmd.params.getcap_in.cap = subcap_id;
		/*subcap field not necessary */
		tpm_cmd.params.getcap_in.subcap_size = cpu_to_be32(0);
		tpm_cmd.header.in.length -= cpu_to_be32(sizeof(__be32));
	} else {
		if (subcap_id == TPM_CAP_FLAG_PERM ||
		    subcap_id == TPM_CAP_FLAG_VOL)
			tpm_cmd.params.getcap_in.cap = TPM_CAP_FLAG;
		else
			tpm_cmd.params.getcap_in.cap = TPM_CAP_PROP;
		tpm_cmd.params.getcap_in.subcap_size = cpu_to_be32(4);
		tpm_cmd.params.getcap_in.subcap = subcap_id;
	}
	rc = tpm_transmit_cmd(chip, &tpm_cmd, TPM_INTERNAL_RESULT_SIZE, 0,
			      desc);
	if (!rc)
		*cap = tpm_cmd.params.getcap_out.cap;
	return rc;
}
<<<<<<< HEAD

void tpm_gen_interrupt(struct tpm_chip *chip)
{
	struct	tpm_cmd_t tpm_cmd;
	ssize_t rc;

	tpm_cmd.header.in = tpm_getcap_header;
	tpm_cmd.params.getcap_in.cap = TPM_CAP_PROP;
	tpm_cmd.params.getcap_in.subcap_size = cpu_to_be32(4);
	tpm_cmd.params.getcap_in.subcap = TPM_CAP_PROP_TIS_TIMEOUT;

	rc = tpm_transmit_cmd(chip, &tpm_cmd, TPM_INTERNAL_RESULT_SIZE, 0,
			      "attempting to determine the timeouts");
}
EXPORT_SYMBOL_GPL(tpm_gen_interrupt);
=======
EXPORT_SYMBOL_GPL(tpm_getcap);
>>>>>>> 2cfef0c3

#define TPM_ORD_STARTUP cpu_to_be32(153)
#define TPM_ST_CLEAR cpu_to_be16(1)
#define TPM_ST_STATE cpu_to_be16(2)
#define TPM_ST_DEACTIVATED cpu_to_be16(3)
static const struct tpm_input_header tpm_startup_header = {
	.tag = TPM_TAG_RQU_COMMAND,
	.length = cpu_to_be32(12),
	.ordinal = TPM_ORD_STARTUP
};

static int tpm_startup(struct tpm_chip *chip, __be16 startup_type)
{
	struct tpm_cmd_t start_cmd;
	start_cmd.header.in = tpm_startup_header;

	start_cmd.params.startup_in.startup_type = startup_type;
	return tpm_transmit_cmd(chip, &start_cmd, TPM_INTERNAL_RESULT_SIZE, 0,
				"attempting to start the TPM");
}

int tpm_get_timeouts(struct tpm_chip *chip)
{
	struct tpm_cmd_t tpm_cmd;
	unsigned long new_timeout[4];
	unsigned long old_timeout[4];
	struct duration_t *duration_cap;
	ssize_t rc;

	if (chip->flags & TPM_CHIP_FLAG_TPM2) {
		/* Fixed timeouts for TPM2 */
		chip->timeout_a = msecs_to_jiffies(TPM2_TIMEOUT_A);
		chip->timeout_b = msecs_to_jiffies(TPM2_TIMEOUT_B);
		chip->timeout_c = msecs_to_jiffies(TPM2_TIMEOUT_C);
		chip->timeout_d = msecs_to_jiffies(TPM2_TIMEOUT_D);
		chip->duration[TPM_SHORT] =
		    msecs_to_jiffies(TPM2_DURATION_SHORT);
		chip->duration[TPM_MEDIUM] =
		    msecs_to_jiffies(TPM2_DURATION_MEDIUM);
		chip->duration[TPM_LONG] =
		    msecs_to_jiffies(TPM2_DURATION_LONG);
		return 0;
	}

	tpm_cmd.header.in = tpm_getcap_header;
	tpm_cmd.params.getcap_in.cap = TPM_CAP_PROP;
	tpm_cmd.params.getcap_in.subcap_size = cpu_to_be32(4);
	tpm_cmd.params.getcap_in.subcap = TPM_CAP_PROP_TIS_TIMEOUT;
	rc = tpm_transmit_cmd(chip, &tpm_cmd, TPM_INTERNAL_RESULT_SIZE, 0,
			      NULL);

	if (rc == TPM_ERR_INVALID_POSTINIT) {
		/* The TPM is not started, we are the first to talk to it.
		   Execute a startup command. */
		dev_info(&chip->dev, "Issuing TPM_STARTUP");
		if (tpm_startup(chip, TPM_ST_CLEAR))
			return rc;

		tpm_cmd.header.in = tpm_getcap_header;
		tpm_cmd.params.getcap_in.cap = TPM_CAP_PROP;
		tpm_cmd.params.getcap_in.subcap_size = cpu_to_be32(4);
		tpm_cmd.params.getcap_in.subcap = TPM_CAP_PROP_TIS_TIMEOUT;
		rc = tpm_transmit_cmd(chip, &tpm_cmd, TPM_INTERNAL_RESULT_SIZE,
				      0, NULL);
	}
	if (rc) {
		dev_err(&chip->dev,
			"A TPM error (%zd) occurred attempting to determine the timeouts\n",
			rc);
		goto duration;
	}

	if (be32_to_cpu(tpm_cmd.header.out.return_code) != 0 ||
	    be32_to_cpu(tpm_cmd.header.out.length)
	    != sizeof(tpm_cmd.header.out) + sizeof(u32) + 4 * sizeof(u32))
		return -EINVAL;

	old_timeout[0] = be32_to_cpu(tpm_cmd.params.getcap_out.cap.timeout.a);
	old_timeout[1] = be32_to_cpu(tpm_cmd.params.getcap_out.cap.timeout.b);
	old_timeout[2] = be32_to_cpu(tpm_cmd.params.getcap_out.cap.timeout.c);
	old_timeout[3] = be32_to_cpu(tpm_cmd.params.getcap_out.cap.timeout.d);
	memcpy(new_timeout, old_timeout, sizeof(new_timeout));

	/*
	 * Provide ability for vendor overrides of timeout values in case
	 * of misreporting.
	 */
	if (chip->ops->update_timeouts != NULL)
		chip->timeout_adjusted =
			chip->ops->update_timeouts(chip, new_timeout);

	if (!chip->timeout_adjusted) {
		/* Don't overwrite default if value is 0 */
		if (new_timeout[0] != 0 && new_timeout[0] < 1000) {
			int i;

			/* timeouts in msec rather usec */
			for (i = 0; i != ARRAY_SIZE(new_timeout); i++)
				new_timeout[i] *= 1000;
			chip->timeout_adjusted = true;
		}
	}

	/* Report adjusted timeouts */
	if (chip->timeout_adjusted) {
		dev_info(&chip->dev,
			 HW_ERR "Adjusting reported timeouts: A %lu->%luus B %lu->%luus C %lu->%luus D %lu->%luus\n",
			 old_timeout[0], new_timeout[0],
			 old_timeout[1], new_timeout[1],
			 old_timeout[2], new_timeout[2],
			 old_timeout[3], new_timeout[3]);
	}

	chip->timeout_a = usecs_to_jiffies(new_timeout[0]);
	chip->timeout_b = usecs_to_jiffies(new_timeout[1]);
	chip->timeout_c = usecs_to_jiffies(new_timeout[2]);
	chip->timeout_d = usecs_to_jiffies(new_timeout[3]);

duration:
	tpm_cmd.header.in = tpm_getcap_header;
	tpm_cmd.params.getcap_in.cap = TPM_CAP_PROP;
	tpm_cmd.params.getcap_in.subcap_size = cpu_to_be32(4);
	tpm_cmd.params.getcap_in.subcap = TPM_CAP_PROP_TIS_DURATION;

	rc = tpm_transmit_cmd(chip, &tpm_cmd, TPM_INTERNAL_RESULT_SIZE, 0,
			      "attempting to determine the durations");
	if (rc)
		return rc;

	if (be32_to_cpu(tpm_cmd.header.out.return_code) != 0 ||
	    be32_to_cpu(tpm_cmd.header.out.length)
	    != sizeof(tpm_cmd.header.out) + sizeof(u32) + 3 * sizeof(u32))
		return -EINVAL;

	duration_cap = &tpm_cmd.params.getcap_out.cap.duration;
	chip->duration[TPM_SHORT] =
	    usecs_to_jiffies(be32_to_cpu(duration_cap->tpm_short));
	chip->duration[TPM_MEDIUM] =
	    usecs_to_jiffies(be32_to_cpu(duration_cap->tpm_medium));
	chip->duration[TPM_LONG] =
	    usecs_to_jiffies(be32_to_cpu(duration_cap->tpm_long));

	/* The Broadcom BCM0102 chipset in a Dell Latitude D820 gets the above
	 * value wrong and apparently reports msecs rather than usecs. So we
	 * fix up the resulting too-small TPM_SHORT value to make things work.
	 * We also scale the TPM_MEDIUM and -_LONG values by 1000.
	 */
	if (chip->duration[TPM_SHORT] < (HZ / 100)) {
		chip->duration[TPM_SHORT] = HZ;
		chip->duration[TPM_MEDIUM] *= 1000;
		chip->duration[TPM_LONG] *= 1000;
		chip->duration_adjusted = true;
		dev_info(&chip->dev, "Adjusting TPM timeout parameters.");
	}
	return 0;
}
EXPORT_SYMBOL_GPL(tpm_get_timeouts);

#define TPM_ORD_CONTINUE_SELFTEST 83
#define CONTINUE_SELFTEST_RESULT_SIZE 10

static const struct tpm_input_header continue_selftest_header = {
	.tag = TPM_TAG_RQU_COMMAND,
	.length = cpu_to_be32(10),
	.ordinal = cpu_to_be32(TPM_ORD_CONTINUE_SELFTEST),
};

/**
 * tpm_continue_selftest -- run TPM's selftest
 * @chip: TPM chip to use
 *
 * Returns 0 on success, < 0 in case of fatal error or a value > 0 representing
 * a TPM error code.
 */
static int tpm_continue_selftest(struct tpm_chip *chip)
{
	int rc;
	struct tpm_cmd_t cmd;

	cmd.header.in = continue_selftest_header;
	rc = tpm_transmit_cmd(chip, &cmd, CONTINUE_SELFTEST_RESULT_SIZE, 0,
			      "continue selftest");
	return rc;
}

#define TPM_ORDINAL_PCRREAD cpu_to_be32(21)
#define READ_PCR_RESULT_SIZE 30
static const struct tpm_input_header pcrread_header = {
	.tag = TPM_TAG_RQU_COMMAND,
	.length = cpu_to_be32(14),
	.ordinal = TPM_ORDINAL_PCRREAD
};

int tpm_pcr_read_dev(struct tpm_chip *chip, int pcr_idx, u8 *res_buf)
{
	int rc;
	struct tpm_cmd_t cmd;

	cmd.header.in = pcrread_header;
	cmd.params.pcrread_in.pcr_idx = cpu_to_be32(pcr_idx);
	rc = tpm_transmit_cmd(chip, &cmd, READ_PCR_RESULT_SIZE, 0,
			      "attempting to read a pcr value");

	if (rc == 0)
		memcpy(res_buf, cmd.params.pcrread_out.pcr_result,
		       TPM_DIGEST_SIZE);
	return rc;
}

/**
 * tpm_is_tpm2 - is the chip a TPM2 chip?
 * @chip_num:	tpm idx # or ANY
 *
 * Returns < 0 on error, and 1 or 0 on success depending whether the chip
 * is a TPM2 chip.
 */
int tpm_is_tpm2(u32 chip_num)
{
	struct tpm_chip *chip;
	int rc;

	chip = tpm_chip_find_get(chip_num);
	if (chip == NULL)
		return -ENODEV;

	rc = (chip->flags & TPM_CHIP_FLAG_TPM2) != 0;

	tpm_put_ops(chip);

	return rc;
}
EXPORT_SYMBOL_GPL(tpm_is_tpm2);

/**
 * tpm_pcr_read - read a pcr value
 * @chip_num:	tpm idx # or ANY
 * @pcr_idx:	pcr idx to retrieve
 * @res_buf:	TPM_PCR value
 *		size of res_buf is 20 bytes (or NULL if you don't care)
 *
 * The TPM driver should be built-in, but for whatever reason it
 * isn't, protect against the chip disappearing, by incrementing
 * the module usage count.
 */
int tpm_pcr_read(u32 chip_num, int pcr_idx, u8 *res_buf)
{
	struct tpm_chip *chip;
	int rc;

	chip = tpm_chip_find_get(chip_num);
	if (chip == NULL)
		return -ENODEV;
	if (chip->flags & TPM_CHIP_FLAG_TPM2)
		rc = tpm2_pcr_read(chip, pcr_idx, res_buf);
	else
		rc = tpm_pcr_read_dev(chip, pcr_idx, res_buf);
	tpm_put_ops(chip);
	return rc;
}
EXPORT_SYMBOL_GPL(tpm_pcr_read);

/**
 * tpm_pcr_extend - extend pcr value with hash
 * @chip_num:	tpm idx # or AN&
 * @pcr_idx:	pcr idx to extend
 * @hash:	hash value used to extend pcr value
 *
 * The TPM driver should be built-in, but for whatever reason it
 * isn't, protect against the chip disappearing, by incrementing
 * the module usage count.
 */
#define TPM_ORD_PCR_EXTEND cpu_to_be32(20)
#define EXTEND_PCR_RESULT_SIZE 34
static const struct tpm_input_header pcrextend_header = {
	.tag = TPM_TAG_RQU_COMMAND,
	.length = cpu_to_be32(34),
	.ordinal = TPM_ORD_PCR_EXTEND
};

int tpm_pcr_extend(u32 chip_num, int pcr_idx, const u8 *hash)
{
	struct tpm_cmd_t cmd;
	int rc;
	struct tpm_chip *chip;

	chip = tpm_chip_find_get(chip_num);
	if (chip == NULL)
		return -ENODEV;

	if (chip->flags & TPM_CHIP_FLAG_TPM2) {
		rc = tpm2_pcr_extend(chip, pcr_idx, hash);
		tpm_put_ops(chip);
		return rc;
	}

	cmd.header.in = pcrextend_header;
	cmd.params.pcrextend_in.pcr_idx = cpu_to_be32(pcr_idx);
	memcpy(cmd.params.pcrextend_in.hash, hash, TPM_DIGEST_SIZE);
	rc = tpm_transmit_cmd(chip, &cmd, EXTEND_PCR_RESULT_SIZE, 0,
			      "attempting extend a PCR value");

	tpm_put_ops(chip);
	return rc;
}
EXPORT_SYMBOL_GPL(tpm_pcr_extend);

/**
 * tpm_do_selftest - have the TPM continue its selftest and wait until it
 *                   can receive further commands
 * @chip: TPM chip to use
 *
 * Returns 0 on success, < 0 in case of fatal error or a value > 0 representing
 * a TPM error code.
 */
int tpm_do_selftest(struct tpm_chip *chip)
{
	int rc;
	unsigned int loops;
	unsigned int delay_msec = 100;
	unsigned long duration;
	u8 dummy[TPM_DIGEST_SIZE];

	duration = tpm_calc_ordinal_duration(chip, TPM_ORD_CONTINUE_SELFTEST);

	loops = jiffies_to_msecs(duration) / delay_msec;

	rc = tpm_continue_selftest(chip);
	/* This may fail if there was no TPM driver during a suspend/resume
	 * cycle; some may return 10 (BAD_ORDINAL), others 28 (FAILEDSELFTEST)
	 */
	if (rc)
		return rc;

	do {
		/* Attempt to read a PCR value */
<<<<<<< HEAD
		cmd.header.in = pcrread_header;
		cmd.params.pcrread_in.pcr_idx = cpu_to_be32(0);
		rc = tpm_transmit(chip, (u8 *) &cmd, READ_PCR_RESULT_SIZE, 0);
=======
		rc = tpm_pcr_read_dev(chip, 0, dummy);

>>>>>>> 2cfef0c3
		/* Some buggy TPMs will not respond to tpm_tis_ready() for
		 * around 300ms while the self test is ongoing, keep trying
		 * until the self test duration expires. */
		if (rc == -ETIME) {
			dev_info(
			    &chip->dev, HW_ERR
			    "TPM command timed out during continue self test");
			msleep(delay_msec);
			continue;
		}

		if (rc == TPM_ERR_DISABLED || rc == TPM_ERR_DEACTIVATED) {
			dev_info(&chip->dev,
				 "TPM is disabled/deactivated (0x%X)\n", rc);
			/* TPM is disabled and/or deactivated; driver can
			 * proceed and TPM does handle commands for
			 * suspend/resume correctly
			 */
			return 0;
		}
		if (rc != TPM_WARN_DOING_SELFTEST)
			return rc;
		msleep(delay_msec);
	} while (--loops > 0);

	return rc;
}
EXPORT_SYMBOL_GPL(tpm_do_selftest);

/**
 * tpm1_auto_startup - Perform the standard automatic TPM initialization
 *                     sequence
 * @chip: TPM chip to use
 *
 * Returns 0 on success, < 0 in case of fatal error.
 */
int tpm1_auto_startup(struct tpm_chip *chip)
{
	int rc;

	rc = tpm_get_timeouts(chip);
	if (rc)
		goto out;
	rc = tpm_do_selftest(chip);
	if (rc) {
		dev_err(&chip->dev, "TPM self test failed\n");
		goto out;
	}

	return rc;
out:
	if (rc > 0)
		rc = -ENODEV;
	return rc;
}

int tpm_send(u32 chip_num, void *cmd, size_t buflen)
{
	struct tpm_chip *chip;
	int rc;

	chip = tpm_chip_find_get(chip_num);
	if (chip == NULL)
		return -ENODEV;

	rc = tpm_transmit_cmd(chip, cmd, buflen, 0, "attempting tpm_cmd");

	tpm_put_ops(chip);
	return rc;
}
EXPORT_SYMBOL_GPL(tpm_send);

static bool wait_for_tpm_stat_cond(struct tpm_chip *chip, u8 mask,
					bool check_cancel, bool *canceled)
{
	u8 status = chip->ops->status(chip);

	*canceled = false;
	if ((status & mask) == mask)
		return true;
	if (check_cancel && chip->ops->req_canceled(chip, status)) {
		*canceled = true;
		return true;
	}
	return false;
}

int wait_for_tpm_stat(struct tpm_chip *chip, u8 mask, unsigned long timeout,
		      wait_queue_head_t *queue, bool check_cancel)
{
	unsigned long stop;
	long rc;
	u8 status;
	bool canceled = false;

	/* check current status */
	status = chip->ops->status(chip);
	if ((status & mask) == mask)
		return 0;

	stop = jiffies + timeout;

	if (chip->flags & TPM_CHIP_FLAG_IRQ) {
again:
		timeout = stop - jiffies;
		if ((long)timeout <= 0)
			return -ETIME;
		rc = wait_event_interruptible_timeout(*queue,
			wait_for_tpm_stat_cond(chip, mask, check_cancel,
					       &canceled),
			timeout);
		if (rc > 0) {
			if (canceled)
				return -ECANCELED;
			return 0;
		}
		if (rc == -ERESTARTSYS && freezing(current)) {
			clear_thread_flag(TIF_SIGPENDING);
			goto again;
		}
	} else {
		do {
			msleep(TPM_TIMEOUT);
			status = chip->ops->status(chip);
			if ((status & mask) == mask)
				return 0;
		} while (time_before(jiffies, stop));
	}
	return -ETIME;
}
EXPORT_SYMBOL_GPL(wait_for_tpm_stat);

#define TPM_ORD_SAVESTATE cpu_to_be32(152)
#define SAVESTATE_RESULT_SIZE 10

static const struct tpm_input_header savestate_header = {
	.tag = TPM_TAG_RQU_COMMAND,
	.length = cpu_to_be32(10),
	.ordinal = TPM_ORD_SAVESTATE
};

/*
 * We are about to suspend. Save the TPM state
 * so that it can be restored.
 */
int tpm_pm_suspend(struct device *dev)
{
	struct tpm_chip *chip = dev_get_drvdata(dev);
	struct tpm_cmd_t cmd;
	int rc, try;

	u8 dummy_hash[TPM_DIGEST_SIZE] = { 0 };

	if (chip == NULL)
		return -ENODEV;

	if (chip->flags & TPM_CHIP_FLAG_TPM2) {
		tpm2_shutdown(chip, TPM2_SU_STATE);
		return 0;
	}

	/* for buggy tpm, flush pcrs with extend to selected dummy */
	if (tpm_suspend_pcr) {
		cmd.header.in = pcrextend_header;
		cmd.params.pcrextend_in.pcr_idx = cpu_to_be32(tpm_suspend_pcr);
		memcpy(cmd.params.pcrextend_in.hash, dummy_hash,
		       TPM_DIGEST_SIZE);
		rc = tpm_transmit_cmd(chip, &cmd, EXTEND_PCR_RESULT_SIZE, 0,
				      "extending dummy pcr before suspend");
	}

	/* now do the actual savestate */
	for (try = 0; try < TPM_RETRY; try++) {
		cmd.header.in = savestate_header;
		rc = tpm_transmit_cmd(chip, &cmd, SAVESTATE_RESULT_SIZE, 0,
				      NULL);

		/*
		 * If the TPM indicates that it is too busy to respond to
		 * this command then retry before giving up.  It can take
		 * several seconds for this TPM to be ready.
		 *
		 * This can happen if the TPM has already been sent the
		 * SaveState command before the driver has loaded.  TCG 1.2
		 * specification states that any communication after SaveState
		 * may cause the TPM to invalidate previously saved state.
		 */
		if (rc != TPM_WARN_RETRY)
			break;
		msleep(TPM_TIMEOUT_RETRY);
	}

	if (rc)
		dev_err(&chip->dev,
			"Error (%d) sending savestate before suspend\n", rc);
	else if (try > 0)
		dev_warn(&chip->dev, "TPM savestate took %dms\n",
			 try * TPM_TIMEOUT_RETRY);

	return rc;
}
EXPORT_SYMBOL_GPL(tpm_pm_suspend);

/*
 * Resume from a power safe. The BIOS already restored
 * the TPM state.
 */
int tpm_pm_resume(struct device *dev)
{
	struct tpm_chip *chip = dev_get_drvdata(dev);

	if (chip == NULL)
		return -ENODEV;

	return 0;
}
EXPORT_SYMBOL_GPL(tpm_pm_resume);

#define TPM_GETRANDOM_RESULT_SIZE	18
static const struct tpm_input_header tpm_getrandom_header = {
	.tag = TPM_TAG_RQU_COMMAND,
	.length = cpu_to_be32(14),
	.ordinal = TPM_ORD_GET_RANDOM
};

/**
 * tpm_get_random() - Get random bytes from the tpm's RNG
 * @chip_num: A specific chip number for the request or TPM_ANY_NUM
 * @out: destination buffer for the random bytes
 * @max: the max number of bytes to write to @out
 *
 * Returns < 0 on error and the number of bytes read on success
 */
int tpm_get_random(u32 chip_num, u8 *out, size_t max)
{
	struct tpm_chip *chip;
	struct tpm_cmd_t tpm_cmd;
	u32 recd, num_bytes = min_t(u32, max, TPM_MAX_RNG_DATA);
	int err, total = 0, retries = 5;
	u8 *dest = out;

	if (!out || !num_bytes || max > TPM_MAX_RNG_DATA)
		return -EINVAL;

	chip = tpm_chip_find_get(chip_num);
	if (chip == NULL)
		return -ENODEV;

	if (chip->flags & TPM_CHIP_FLAG_TPM2) {
		err = tpm2_get_random(chip, out, max);
		tpm_put_ops(chip);
		return err;
	}

	do {
		tpm_cmd.header.in = tpm_getrandom_header;
		tpm_cmd.params.getrandom_in.num_bytes = cpu_to_be32(num_bytes);

		err = tpm_transmit_cmd(chip, &tpm_cmd,
				       TPM_GETRANDOM_RESULT_SIZE + num_bytes,
				       0, "attempting get random");
		if (err)
			break;

		recd = be32_to_cpu(tpm_cmd.params.getrandom_out.rng_data_len);
		memcpy(dest, tpm_cmd.params.getrandom_out.rng_data, recd);

		dest += recd;
		total += recd;
		num_bytes -= recd;
	} while (retries-- && total < max);

	tpm_put_ops(chip);
	return total ? total : -EIO;
}
EXPORT_SYMBOL_GPL(tpm_get_random);

/**
 * tpm_seal_trusted() - seal a trusted key
 * @chip_num: A specific chip number for the request or TPM_ANY_NUM
 * @options: authentication values and other options
 * @payload: the key data in clear and encrypted form
 *
 * Returns < 0 on error and 0 on success. At the moment, only TPM 2.0 chips
 * are supported.
 */
int tpm_seal_trusted(u32 chip_num, struct trusted_key_payload *payload,
		     struct trusted_key_options *options)
{
	struct tpm_chip *chip;
	int rc;

	chip = tpm_chip_find_get(chip_num);
	if (chip == NULL || !(chip->flags & TPM_CHIP_FLAG_TPM2))
		return -ENODEV;

	rc = tpm2_seal_trusted(chip, payload, options);

	tpm_put_ops(chip);
	return rc;
}
EXPORT_SYMBOL_GPL(tpm_seal_trusted);

/**
 * tpm_unseal_trusted() - unseal a trusted key
 * @chip_num: A specific chip number for the request or TPM_ANY_NUM
 * @options: authentication values and other options
 * @payload: the key data in clear and encrypted form
 *
 * Returns < 0 on error and 0 on success. At the moment, only TPM 2.0 chips
 * are supported.
 */
int tpm_unseal_trusted(u32 chip_num, struct trusted_key_payload *payload,
		       struct trusted_key_options *options)
{
	struct tpm_chip *chip;
	int rc;

	chip = tpm_chip_find_get(chip_num);
	if (chip == NULL || !(chip->flags & TPM_CHIP_FLAG_TPM2))
		return -ENODEV;

	rc = tpm2_unseal_trusted(chip, payload, options);

	tpm_put_ops(chip);

	return rc;
}
EXPORT_SYMBOL_GPL(tpm_unseal_trusted);

static int __init tpm_init(void)
{
	int rc;

	tpm_class = class_create(THIS_MODULE, "tpm");
	if (IS_ERR(tpm_class)) {
		pr_err("couldn't create tpm class\n");
		return PTR_ERR(tpm_class);
	}

	rc = alloc_chrdev_region(&tpm_devt, 0, TPM_NUM_DEVICES, "tpm");
	if (rc < 0) {
		pr_err("tpm: failed to allocate char dev region\n");
		class_destroy(tpm_class);
		return rc;
	}

	return 0;
}

static void __exit tpm_exit(void)
{
	idr_destroy(&dev_nums_idr);
	class_destroy(tpm_class);
	unregister_chrdev_region(tpm_devt, TPM_NUM_DEVICES);
}

subsys_initcall(tpm_init);
module_exit(tpm_exit);

MODULE_AUTHOR("Leendert van Doorn (leendert@watson.ibm.com)");
MODULE_DESCRIPTION("TPM Driver");
MODULE_VERSION("2.0");
MODULE_LICENSE("GPL");<|MERGE_RESOLUTION|>--- conflicted
+++ resolved
@@ -464,25 +464,7 @@
 		*cap = tpm_cmd.params.getcap_out.cap;
 	return rc;
 }
-<<<<<<< HEAD
-
-void tpm_gen_interrupt(struct tpm_chip *chip)
-{
-	struct	tpm_cmd_t tpm_cmd;
-	ssize_t rc;
-
-	tpm_cmd.header.in = tpm_getcap_header;
-	tpm_cmd.params.getcap_in.cap = TPM_CAP_PROP;
-	tpm_cmd.params.getcap_in.subcap_size = cpu_to_be32(4);
-	tpm_cmd.params.getcap_in.subcap = TPM_CAP_PROP_TIS_TIMEOUT;
-
-	rc = tpm_transmit_cmd(chip, &tpm_cmd, TPM_INTERNAL_RESULT_SIZE, 0,
-			      "attempting to determine the timeouts");
-}
-EXPORT_SYMBOL_GPL(tpm_gen_interrupt);
-=======
 EXPORT_SYMBOL_GPL(tpm_getcap);
->>>>>>> 2cfef0c3
 
 #define TPM_ORD_STARTUP cpu_to_be32(153)
 #define TPM_ST_CLEAR cpu_to_be16(1)
@@ -818,14 +800,8 @@
 
 	do {
 		/* Attempt to read a PCR value */
-<<<<<<< HEAD
-		cmd.header.in = pcrread_header;
-		cmd.params.pcrread_in.pcr_idx = cpu_to_be32(0);
-		rc = tpm_transmit(chip, (u8 *) &cmd, READ_PCR_RESULT_SIZE, 0);
-=======
 		rc = tpm_pcr_read_dev(chip, 0, dummy);
 
->>>>>>> 2cfef0c3
 		/* Some buggy TPMs will not respond to tpm_tis_ready() for
 		 * around 300ms while the self test is ongoing, keep trying
 		 * until the self test duration expires. */
