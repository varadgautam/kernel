// SPDX-License-Identifier: GPL-2.0+
/*
 * ipmi_si_platform.c
 *
 * Handling for platform devices in IPMI (ACPI, OF, and things
 * coming from the platform.
 */

#define pr_fmt(fmt) "ipmi_platform: " fmt
#define dev_fmt pr_fmt

#include <linux/types.h>
#include <linux/module.h>
#include <linux/of_device.h>
#include <linux/of_platform.h>
#include <linux/of_address.h>
#include <linux/of_irq.h>
#include <linux/acpi.h>
#include "ipmi_si.h"
#include "ipmi_dmi.h"

static bool si_tryplatform = true;
#ifdef CONFIG_ACPI
static bool          si_tryacpi = true;
#endif
#ifdef CONFIG_OF
static bool          si_tryopenfirmware = true;
#endif
#ifdef CONFIG_DMI
static bool          si_trydmi = true;
#else
static bool          si_trydmi = false;
#endif

module_param_named(tryplatform, si_tryplatform, bool, 0);
MODULE_PARM_DESC(tryplatform, "Setting this to zero will disable the"
		 " default scan of the interfaces identified via platform"
		 " interfaces besides ACPI, OpenFirmware, and DMI");
#ifdef CONFIG_ACPI
module_param_named(tryacpi, si_tryacpi, bool, 0);
MODULE_PARM_DESC(tryacpi, "Setting this to zero will disable the"
		 " default scan of the interfaces identified via ACPI");
#endif
#ifdef CONFIG_OF
module_param_named(tryopenfirmware, si_tryopenfirmware, bool, 0);
MODULE_PARM_DESC(tryopenfirmware, "Setting this to zero will disable the"
		 " default scan of the interfaces identified via OpenFirmware");
#endif
#ifdef CONFIG_DMI
module_param_named(trydmi, si_trydmi, bool, 0);
MODULE_PARM_DESC(trydmi, "Setting this to zero will disable the"
		 " default scan of the interfaces identified via DMI");
#endif

#ifdef CONFIG_ACPI
/* For GPE-type interrupts. */
static u32 ipmi_acpi_gpe(acpi_handle gpe_device,
	u32 gpe_number, void *context)
{
	struct si_sm_io *io = context;

	ipmi_si_irq_handler(io->irq, io->irq_handler_data);
	return ACPI_INTERRUPT_HANDLED;
}

static void acpi_gpe_irq_cleanup(struct si_sm_io *io)
{
	if (!io->irq)
		return;

	ipmi_irq_start_cleanup(io);
	acpi_remove_gpe_handler(NULL, io->irq, &ipmi_acpi_gpe);
}

static int acpi_gpe_irq_setup(struct si_sm_io *io)
{
	acpi_status status;

	if (!io->irq)
		return 0;

	status = acpi_install_gpe_handler(NULL,
					  io->irq,
					  ACPI_GPE_LEVEL_TRIGGERED,
					  &ipmi_acpi_gpe,
					  io);
	if (status != AE_OK) {
		dev_warn(io->dev,
			 "Unable to claim ACPI GPE %d, running polled\n",
			 io->irq);
		io->irq = 0;
		return -EINVAL;
	} else {
		io->irq_cleanup = acpi_gpe_irq_cleanup;
		ipmi_irq_finish_setup(io);
		dev_info(io->dev, "Using ACPI GPE %d\n", io->irq);
		return 0;
	}
}
#endif

static struct resource *
ipmi_get_info_from_resources(struct platform_device *pdev,
			     struct si_sm_io *io)
{
	struct resource *res, *res_second;

	res = platform_get_resource(pdev, IORESOURCE_IO, 0);
	if (res) {
		io->addr_space = IPMI_IO_ADDR_SPACE;
	} else {
		res = platform_get_resource(pdev, IORESOURCE_MEM, 0);
		if (res)
			io->addr_space = IPMI_MEM_ADDR_SPACE;
	}
	if (!res) {
		dev_err(&pdev->dev, "no I/O or memory address\n");
		return NULL;
	}
	io->addr_data = res->start;

	io->regspacing = DEFAULT_REGSPACING;
	res_second = platform_get_resource(pdev,
			       (io->addr_space == IPMI_IO_ADDR_SPACE) ?
					IORESOURCE_IO : IORESOURCE_MEM,
			       1);
	if (res_second) {
		if (res_second->start > io->addr_data)
			io->regspacing = res_second->start - io->addr_data;
	}

	return res;
}

static int platform_ipmi_probe(struct platform_device *pdev)
{
	struct si_sm_io io;
	u8 type, slave_addr, addr_source, regsize, regshift;
	int rv;

	rv = device_property_read_u8(&pdev->dev, "addr-source", &addr_source);
	if (rv)
		addr_source = SI_PLATFORM;
	if (addr_source >= SI_LAST)
		return -EINVAL;

	if (addr_source == SI_SMBIOS) {
		if (!si_trydmi)
			return -ENODEV;
	} else if (addr_source != SI_HARDCODED) {
		if (!si_tryplatform)
			return -ENODEV;
	}

	rv = device_property_read_u8(&pdev->dev, "ipmi-type", &type);
	if (rv)
		return -ENODEV;

	memset(&io, 0, sizeof(io));
	io.addr_source = addr_source;
	dev_info(&pdev->dev, "probing via %s\n",
		 ipmi_addr_src_to_str(addr_source));

	switch (type) {
	case SI_KCS:
	case SI_SMIC:
	case SI_BT:
		io.si_type = type;
		break;
	case SI_TYPE_INVALID: /* User disabled this in hardcode. */
		return -ENODEV;
	default:
		dev_err(&pdev->dev, "ipmi-type property is invalid\n");
		return -EINVAL;
	}

	io.regsize = DEFAULT_REGSIZE;
	rv = device_property_read_u8(&pdev->dev, "reg-size", &regsize);
	if (!rv)
		io.regsize = regsize;

	io.regshift = 0;
	rv = device_property_read_u8(&pdev->dev, "reg-shift", &regshift);
	if (!rv)
		io.regshift = regshift;

	if (!ipmi_get_info_from_resources(pdev, &io))
		return -EINVAL;

	rv = device_property_read_u8(&pdev->dev, "slave-addr", &slave_addr);
	if (rv) {
		dev_warn(&pdev->dev, "device has no slave-addr property\n");
		io.slave_addr = 0x20;
	} else {
		io.slave_addr = slave_addr;
	}

	io.irq = platform_get_irq(pdev, 0);
	if (io.irq > 0)
		io.irq_setup = ipmi_std_irq_setup;
	else
		io.irq = 0;

	io.dev = &pdev->dev;

	pr_info("ipmi_si: %s: %s %#lx regsize %d spacing %d irq %d\n",
		ipmi_addr_src_to_str(addr_source),
<<<<<<< HEAD
		(io.addr_type == IPMI_IO_ADDR_SPACE) ? "io" : "mem",
=======
		(io.addr_space == IPMI_IO_ADDR_SPACE) ? "io" : "mem",
>>>>>>> 1a03a6ab
		io.addr_data, io.regsize, io.regspacing, io.irq);

	ipmi_si_add_smi(&io);

	return 0;
}

#ifdef CONFIG_OF
static const struct of_device_id of_ipmi_match[] = {
	{ .type = "ipmi", .compatible = "ipmi-kcs",
	  .data = (void *)(unsigned long) SI_KCS },
	{ .type = "ipmi", .compatible = "ipmi-smic",
	  .data = (void *)(unsigned long) SI_SMIC },
	{ .type = "ipmi", .compatible = "ipmi-bt",
	  .data = (void *)(unsigned long) SI_BT },
	{},
};
MODULE_DEVICE_TABLE(of, of_ipmi_match);

static int of_ipmi_probe(struct platform_device *pdev)
{
	const struct of_device_id *match;
	struct si_sm_io io;
	struct resource resource;
	const __be32 *regsize, *regspacing, *regshift;
	struct device_node *np = pdev->dev.of_node;
	int ret;
	int proplen;

	if (!si_tryopenfirmware)
		return -ENODEV;

	dev_info(&pdev->dev, "probing via device tree\n");

	match = of_match_device(of_ipmi_match, &pdev->dev);
	if (!match)
		return -ENODEV;

	if (!of_device_is_available(np))
		return -EINVAL;

	ret = of_address_to_resource(np, 0, &resource);
	if (ret) {
		dev_warn(&pdev->dev, "invalid address from OF\n");
		return ret;
	}

	regsize = of_get_property(np, "reg-size", &proplen);
	if (regsize && proplen != 4) {
		dev_warn(&pdev->dev, "invalid regsize from OF\n");
		return -EINVAL;
	}

	regspacing = of_get_property(np, "reg-spacing", &proplen);
	if (regspacing && proplen != 4) {
		dev_warn(&pdev->dev, "invalid regspacing from OF\n");
		return -EINVAL;
	}

	regshift = of_get_property(np, "reg-shift", &proplen);
	if (regshift && proplen != 4) {
		dev_warn(&pdev->dev, "invalid regshift from OF\n");
		return -EINVAL;
	}

	memset(&io, 0, sizeof(io));
	io.si_type	= (enum si_type) match->data;
	io.addr_source	= SI_DEVICETREE;
	io.irq_setup	= ipmi_std_irq_setup;

	if (resource.flags & IORESOURCE_IO)
		io.addr_space = IPMI_IO_ADDR_SPACE;
	else
		io.addr_space = IPMI_MEM_ADDR_SPACE;

	io.addr_data	= resource.start;

	io.regsize	= regsize ? be32_to_cpup(regsize) : DEFAULT_REGSIZE;
	io.regspacing	= regspacing ? be32_to_cpup(regspacing) : DEFAULT_REGSPACING;
	io.regshift	= regshift ? be32_to_cpup(regshift) : 0;

	io.irq		= irq_of_parse_and_map(pdev->dev.of_node, 0);
	io.dev		= &pdev->dev;

	dev_dbg(&pdev->dev, "addr 0x%lx regsize %d spacing %d irq %d\n",
		io.addr_data, io.regsize, io.regspacing, io.irq);

	return ipmi_si_add_smi(&io);
}
#else
#define of_ipmi_match NULL
static int of_ipmi_probe(struct platform_device *dev)
{
	return -ENODEV;
}
#endif

#ifdef CONFIG_ACPI
static int find_slave_address(struct si_sm_io *io, int slave_addr)
{
#ifdef CONFIG_IPMI_DMI_DECODE
	if (!slave_addr)
		slave_addr = ipmi_dmi_get_slave_addr(io->si_type,
						     io->addr_space,
						     io->addr_data);
#endif

	return slave_addr;
}

static int acpi_ipmi_probe(struct platform_device *pdev)
{
	struct si_sm_io io;
	acpi_handle handle;
	acpi_status status;
	unsigned long long tmp;
	struct resource *res;
	int rv = -EINVAL;

	if (!si_tryacpi)
		return -ENODEV;

	handle = ACPI_HANDLE(&pdev->dev);
	if (!handle)
		return -ENODEV;

	memset(&io, 0, sizeof(io));
	io.addr_source = SI_ACPI;
	dev_info(&pdev->dev, "probing via ACPI\n");

	io.addr_info.acpi_info.acpi_handle = handle;

	/* _IFT tells us the interface type: KCS, BT, etc */
	status = acpi_evaluate_integer(handle, "_IFT", NULL, &tmp);
	if (ACPI_FAILURE(status)) {
		dev_err(&pdev->dev,
			"Could not find ACPI IPMI interface type\n");
		goto err_free;
	}

	switch (tmp) {
	case 1:
		io.si_type = SI_KCS;
		break;
	case 2:
		io.si_type = SI_SMIC;
		break;
	case 3:
		io.si_type = SI_BT;
		break;
	case 4: /* SSIF, just ignore */
		rv = -ENODEV;
		goto err_free;
	default:
		dev_info(&pdev->dev, "unknown IPMI type %lld\n", tmp);
		goto err_free;
	}

	io.regsize = DEFAULT_REGSIZE;
	io.regshift = 0;

	res = ipmi_get_info_from_resources(pdev, &io);
	if (!res) {
		rv = -EINVAL;
		goto err_free;
	}

	/* If _GPE exists, use it; otherwise use standard interrupts */
	status = acpi_evaluate_integer(handle, "_GPE", NULL, &tmp);
	if (ACPI_SUCCESS(status)) {
		io.irq = tmp;
		io.irq_setup = acpi_gpe_irq_setup;
	} else {
		int irq = platform_get_irq(pdev, 0);

		if (irq > 0) {
			io.irq = irq;
			io.irq_setup = ipmi_std_irq_setup;
		}
	}

	io.slave_addr = find_slave_address(&io, io.slave_addr);

	io.dev = &pdev->dev;

	dev_info(io.dev, "%pR regsize %d spacing %d irq %d\n",
		 res, io.regsize, io.regspacing, io.irq);

	return ipmi_si_add_smi(&io);

err_free:
	return rv;
}

static const struct acpi_device_id acpi_ipmi_match[] = {
	{ "IPI0001", 0 },
	{ },
};
MODULE_DEVICE_TABLE(acpi, acpi_ipmi_match);
#else
static int acpi_ipmi_probe(struct platform_device *dev)
{
	return -ENODEV;
}
#endif

static int ipmi_probe(struct platform_device *pdev)
{
	if (pdev->dev.of_node && of_ipmi_probe(pdev) == 0)
		return 0;

	if (acpi_ipmi_probe(pdev) == 0)
		return 0;

	return platform_ipmi_probe(pdev);
}

static int ipmi_remove(struct platform_device *pdev)
{
	return ipmi_si_remove_by_dev(&pdev->dev);
}

static int pdev_match_name(struct device *dev, void *data)
{
	struct platform_device *pdev = to_platform_device(dev);
	const char *name = data;

	return strcmp(pdev->name, name) == 0;
}

void ipmi_remove_platform_device_by_name(char *name)
{
	struct device *dev;

	while ((dev = bus_find_device(&platform_bus_type, NULL, name,
				      pdev_match_name))) {
		struct platform_device *pdev = to_platform_device(dev);

		platform_device_unregister(pdev);
	}
}

static const struct platform_device_id si_plat_ids[] = {
	{ "dmi-ipmi-si", 0 },
	{ "hardcode-ipmi-si", 0 },
<<<<<<< HEAD
=======
	{ "hotmod-ipmi-si", 0 },
>>>>>>> 1a03a6ab
	{ }
};

struct platform_driver ipmi_platform_driver = {
	.driver = {
		.name = DEVICE_NAME,
		.of_match_table = of_ipmi_match,
		.acpi_match_table = ACPI_PTR(acpi_ipmi_match),
	},
	.probe		= ipmi_probe,
	.remove		= ipmi_remove,
	.id_table       = si_plat_ids
};

void ipmi_si_platform_init(void)
{
	int rv = platform_driver_register(&ipmi_platform_driver);
	if (rv)
		pr_err("Unable to register driver: %d\n", rv);
}

void ipmi_si_platform_shutdown(void)
{
	platform_driver_unregister(&ipmi_platform_driver);
}<|MERGE_RESOLUTION|>--- conflicted
+++ resolved
@@ -205,11 +205,7 @@
 
 	pr_info("ipmi_si: %s: %s %#lx regsize %d spacing %d irq %d\n",
 		ipmi_addr_src_to_str(addr_source),
-<<<<<<< HEAD
-		(io.addr_type == IPMI_IO_ADDR_SPACE) ? "io" : "mem",
-=======
 		(io.addr_space == IPMI_IO_ADDR_SPACE) ? "io" : "mem",
->>>>>>> 1a03a6ab
 		io.addr_data, io.regsize, io.regspacing, io.irq);
 
 	ipmi_si_add_smi(&io);
@@ -455,10 +451,7 @@
 static const struct platform_device_id si_plat_ids[] = {
 	{ "dmi-ipmi-si", 0 },
 	{ "hardcode-ipmi-si", 0 },
-<<<<<<< HEAD
-=======
 	{ "hotmod-ipmi-si", 0 },
->>>>>>> 1a03a6ab
 	{ }
 };
 
