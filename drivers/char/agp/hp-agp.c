/*
 * HP zx1 AGPGART routines.
 *
 * (c) Copyright 2002, 2003 Hewlett-Packard Development Company, L.P.
 *	Bjorn Helgaas <bjorn.helgaas@hp.com>
 *
 * This program is free software; you can redistribute it and/or modify
 * it under the terms of the GNU General Public License version 2 as
 * published by the Free Software Foundation.
 */

#include <linux/acpi.h>
#include <linux/module.h>
#include <linux/pci.h>
#include <linux/init.h>
#include <linux/agp_backend.h>
#include <linux/log2.h>

#include <asm/acpi-ext.h>

#include "agp.h"

#define HP_ZX1_IOC_OFFSET	0x1000  /* ACPI reports SBA, we want IOC */

/* HP ZX1 IOC registers */
#define HP_ZX1_IBASE		0x300
#define HP_ZX1_IMASK		0x308
#define HP_ZX1_PCOM		0x310
#define HP_ZX1_TCNFG		0x318
#define HP_ZX1_PDIR_BASE	0x320

#define HP_ZX1_IOVA_BASE	GB(1UL)
#define HP_ZX1_IOVA_SIZE	GB(1UL)
#define HP_ZX1_GART_SIZE	(HP_ZX1_IOVA_SIZE / 2)
#define HP_ZX1_SBA_IOMMU_COOKIE	0x0000badbadc0ffeeUL

#define HP_ZX1_PDIR_VALID_BIT	0x8000000000000000UL
#define HP_ZX1_IOVA_TO_PDIR(va)	((va - hp_private.iova_base) >> hp_private.io_tlb_shift)

#define AGP8X_MODE_BIT		3
#define AGP8X_MODE		(1 << AGP8X_MODE_BIT)

/* AGP bridge need not be PCI device, but DRM thinks it is. */
static struct pci_dev fake_bridge_dev;

static int hp_zx1_gart_found;

static struct aper_size_info_fixed hp_zx1_sizes[] =
{
	{0, 0, 0},		/* filled in by hp_zx1_fetch_size() */
};

static struct gatt_mask hp_zx1_masks[] =
{
	{.mask = HP_ZX1_PDIR_VALID_BIT, .type = 0}
};

static struct _hp_private {
	volatile u8 __iomem *ioc_regs;
	volatile u8 __iomem *lba_regs;
	int lba_cap_offset;
	u64 *io_pdir;		// PDIR for entire IOVA
	u64 *gatt;		// PDIR just for GART (subset of above)
	u64 gatt_entries;
	u64 iova_base;
	u64 gart_base;
	u64 gart_size;
	u64 io_pdir_size;
	int io_pdir_owner;	// do we own it, or share it with sba_iommu?
	int io_page_size;
	int io_tlb_shift;
	int io_tlb_ps;		// IOC ps config
	int io_pages_per_kpage;
} hp_private;

static int __init hp_zx1_ioc_shared(void)
{
	struct _hp_private *hp = &hp_private;

	printk(KERN_INFO PFX "HP ZX1 IOC: IOPDIR shared with sba_iommu\n");

	/*
	 * IOC already configured by sba_iommu module; just use
	 * its setup.  We assume:
	 *	- IOVA space is 1Gb in size
	 *	- first 512Mb is IOMMU, second 512Mb is GART
	 */
	hp->io_tlb_ps = readq(hp->ioc_regs+HP_ZX1_TCNFG);
	switch (hp->io_tlb_ps) {
		case 0: hp->io_tlb_shift = 12; break;
		case 1: hp->io_tlb_shift = 13; break;
		case 2: hp->io_tlb_shift = 14; break;
		case 3: hp->io_tlb_shift = 16; break;
		default:
			printk(KERN_ERR PFX "Invalid IOTLB page size "
			       "configuration 0x%x\n", hp->io_tlb_ps);
			hp->gatt = NULL;
			hp->gatt_entries = 0;
			return -ENODEV;
	}
	hp->io_page_size = 1 << hp->io_tlb_shift;
	hp->io_pages_per_kpage = PAGE_SIZE / hp->io_page_size;

	hp->iova_base = readq(hp->ioc_regs+HP_ZX1_IBASE) & ~0x1;
	hp->gart_base = hp->iova_base + HP_ZX1_IOVA_SIZE - HP_ZX1_GART_SIZE;

	hp->gart_size = HP_ZX1_GART_SIZE;
	hp->gatt_entries = hp->gart_size / hp->io_page_size;

	hp->io_pdir = phys_to_virt(readq(hp->ioc_regs+HP_ZX1_PDIR_BASE));
	hp->gatt = &hp->io_pdir[HP_ZX1_IOVA_TO_PDIR(hp->gart_base)];

	if (hp->gatt[0] != HP_ZX1_SBA_IOMMU_COOKIE) {
		/* Normal case when no AGP device in system */
		hp->gatt = NULL;
		hp->gatt_entries = 0;
		printk(KERN_ERR PFX "No reserved IO PDIR entry found; "
		       "GART disabled\n");
		return -ENODEV;
	}

	return 0;
}

static int __init
hp_zx1_ioc_owner (void)
{
	struct _hp_private *hp = &hp_private;

	printk(KERN_INFO PFX "HP ZX1 IOC: IOPDIR dedicated to GART\n");

	/*
	 * Select an IOV page size no larger than system page size.
	 */
	if (PAGE_SIZE >= KB(64)) {
		hp->io_tlb_shift = 16;
		hp->io_tlb_ps = 3;
	} else if (PAGE_SIZE >= KB(16)) {
		hp->io_tlb_shift = 14;
		hp->io_tlb_ps = 2;
	} else if (PAGE_SIZE >= KB(8)) {
		hp->io_tlb_shift = 13;
		hp->io_tlb_ps = 1;
	} else {
		hp->io_tlb_shift = 12;
		hp->io_tlb_ps = 0;
	}
	hp->io_page_size = 1 << hp->io_tlb_shift;
	hp->io_pages_per_kpage = PAGE_SIZE / hp->io_page_size;

	hp->iova_base = HP_ZX1_IOVA_BASE;
	hp->gart_size = HP_ZX1_GART_SIZE;
	hp->gart_base = hp->iova_base + HP_ZX1_IOVA_SIZE - hp->gart_size;

	hp->gatt_entries = hp->gart_size / hp->io_page_size;
	hp->io_pdir_size = (HP_ZX1_IOVA_SIZE / hp->io_page_size) * sizeof(u64);

	return 0;
}

static int __init
hp_zx1_ioc_init (u64 hpa)
{
	struct _hp_private *hp = &hp_private;

	hp->ioc_regs = ioremap(hpa, 1024);
	if (!hp->ioc_regs)
		return -ENOMEM;

	/*
	 * If the IOTLB is currently disabled, we can take it over.
	 * Otherwise, we have to share with sba_iommu.
	 */
	hp->io_pdir_owner = (readq(hp->ioc_regs+HP_ZX1_IBASE) & 0x1) == 0;

	if (hp->io_pdir_owner)
		return hp_zx1_ioc_owner();

	return hp_zx1_ioc_shared();
}

static int
hp_zx1_lba_find_capability (volatile u8 __iomem *hpa, int cap)
{
	u16 status;
	u8 pos, id;
	int ttl = 48;

	status = readw(hpa+PCI_STATUS);
	if (!(status & PCI_STATUS_CAP_LIST))
		return 0;
	pos = readb(hpa+PCI_CAPABILITY_LIST);
	while (ttl-- && pos >= 0x40) {
		pos &= ~3;
		id = readb(hpa+pos+PCI_CAP_LIST_ID);
		if (id == 0xff)
			break;
		if (id == cap)
			return pos;
		pos = readb(hpa+pos+PCI_CAP_LIST_NEXT);
	}
	return 0;
}

static int __init
hp_zx1_lba_init (u64 hpa)
{
	struct _hp_private *hp = &hp_private;
	int cap;

	hp->lba_regs = ioremap(hpa, 256);
	if (!hp->lba_regs)
		return -ENOMEM;

	hp->lba_cap_offset = hp_zx1_lba_find_capability(hp->lba_regs, PCI_CAP_ID_AGP);

	cap = readl(hp->lba_regs+hp->lba_cap_offset) & 0xff;
	if (cap != PCI_CAP_ID_AGP) {
		printk(KERN_ERR PFX "Invalid capability ID 0x%02x at 0x%x\n",
		       cap, hp->lba_cap_offset);
		iounmap(hp->lba_regs);
		return -ENODEV;
	}

	return 0;
}

static int
hp_zx1_fetch_size(void)
{
	int size;

	size = hp_private.gart_size / MB(1);
	hp_zx1_sizes[0].size = size;
	agp_bridge->current_size = (void *) &hp_zx1_sizes[0];
	return size;
}

static int
hp_zx1_configure (void)
{
	struct _hp_private *hp = &hp_private;

	agp_bridge->gart_bus_addr = hp->gart_base;
	agp_bridge->capndx = hp->lba_cap_offset;
	agp_bridge->mode = readl(hp->lba_regs+hp->lba_cap_offset+PCI_AGP_STATUS);

	if (hp->io_pdir_owner) {
		writel(virt_to_phys(hp->io_pdir), hp->ioc_regs+HP_ZX1_PDIR_BASE);
		readl(hp->ioc_regs+HP_ZX1_PDIR_BASE);
		writel(hp->io_tlb_ps, hp->ioc_regs+HP_ZX1_TCNFG);
		readl(hp->ioc_regs+HP_ZX1_TCNFG);
		writel((unsigned int)(~(HP_ZX1_IOVA_SIZE-1)), hp->ioc_regs+HP_ZX1_IMASK);
		readl(hp->ioc_regs+HP_ZX1_IMASK);
		writel(hp->iova_base|1, hp->ioc_regs+HP_ZX1_IBASE);
		readl(hp->ioc_regs+HP_ZX1_IBASE);
		writel(hp->iova_base|ilog2(HP_ZX1_IOVA_SIZE), hp->ioc_regs+HP_ZX1_PCOM);
		readl(hp->ioc_regs+HP_ZX1_PCOM);
	}

	return 0;
}

static void
hp_zx1_cleanup (void)
{
	struct _hp_private *hp = &hp_private;

	if (hp->ioc_regs) {
		if (hp->io_pdir_owner) {
			writeq(0, hp->ioc_regs+HP_ZX1_IBASE);
			readq(hp->ioc_regs+HP_ZX1_IBASE);
		}
		iounmap(hp->ioc_regs);
	}
	if (hp->lba_regs)
		iounmap(hp->lba_regs);
}

static void
hp_zx1_tlbflush (struct agp_memory *mem)
{
	struct _hp_private *hp = &hp_private;

	writeq(hp->gart_base | ilog2(hp->gart_size), hp->ioc_regs+HP_ZX1_PCOM);
	readq(hp->ioc_regs+HP_ZX1_PCOM);
}

static int
hp_zx1_create_gatt_table (struct agp_bridge_data *bridge)
{
	struct _hp_private *hp = &hp_private;
	int i;

	if (hp->io_pdir_owner) {
		hp->io_pdir = (u64 *) __get_free_pages(GFP_KERNEL,
						get_order(hp->io_pdir_size));
		if (!hp->io_pdir) {
			printk(KERN_ERR PFX "Couldn't allocate contiguous "
				"memory for I/O PDIR\n");
			hp->gatt = NULL;
			hp->gatt_entries = 0;
			return -ENOMEM;
		}
		memset(hp->io_pdir, 0, hp->io_pdir_size);

		hp->gatt = &hp->io_pdir[HP_ZX1_IOVA_TO_PDIR(hp->gart_base)];
	}

	for (i = 0; i < hp->gatt_entries; i++) {
		hp->gatt[i] = (unsigned long) agp_bridge->scratch_page;
	}

	return 0;
}

static int
hp_zx1_free_gatt_table (struct agp_bridge_data *bridge)
{
	struct _hp_private *hp = &hp_private;

	if (hp->io_pdir_owner)
		free_pages((unsigned long) hp->io_pdir,
			    get_order(hp->io_pdir_size));
	else
		hp->gatt[0] = HP_ZX1_SBA_IOMMU_COOKIE;
	return 0;
}

static int
hp_zx1_insert_memory (struct agp_memory *mem, off_t pg_start, int type)
{
	struct _hp_private *hp = &hp_private;
	int i, k;
	off_t j, io_pg_start;
	int io_pg_count;

	if (type != 0 || mem->type != 0) {
		return -EINVAL;
	}

	io_pg_start = hp->io_pages_per_kpage * pg_start;
	io_pg_count = hp->io_pages_per_kpage * mem->page_count;
	if ((io_pg_start + io_pg_count) > hp->gatt_entries) {
		return -EINVAL;
	}

	j = io_pg_start;
	while (j < (io_pg_start + io_pg_count)) {
		if (hp->gatt[j]) {
			return -EBUSY;
		}
		j++;
	}

	if (!mem->is_flushed) {
		global_cache_flush();
		mem->is_flushed = true;
	}

	for (i = 0, j = io_pg_start; i < mem->page_count; i++) {
		unsigned long paddr;

		paddr = page_to_phys(mem->pages[i]);
		for (k = 0;
		     k < hp->io_pages_per_kpage;
		     k++, j++, paddr += hp->io_page_size) {
			hp->gatt[j] = HP_ZX1_PDIR_VALID_BIT | paddr;
		}
	}

	agp_bridge->driver->tlb_flush(mem);
	return 0;
}

static int
hp_zx1_remove_memory (struct agp_memory *mem, off_t pg_start, int type)
{
	struct _hp_private *hp = &hp_private;
	int i, io_pg_start, io_pg_count;

	if (type != 0 || mem->type != 0) {
		return -EINVAL;
	}

	io_pg_start = hp->io_pages_per_kpage * pg_start;
	io_pg_count = hp->io_pages_per_kpage * mem->page_count;
	for (i = io_pg_start; i < io_pg_count + io_pg_start; i++) {
		hp->gatt[i] = agp_bridge->scratch_page;
	}

	agp_bridge->driver->tlb_flush(mem);
	return 0;
}

static unsigned long
hp_zx1_mask_memory (struct agp_bridge_data *bridge, dma_addr_t addr, int type)
{
<<<<<<< HEAD
	unsigned long addr = page_to_gart(page);
=======
>>>>>>> 17d857be
	return HP_ZX1_PDIR_VALID_BIT | addr;
}

static void
hp_zx1_enable (struct agp_bridge_data *bridge, u32 mode)
{
	struct _hp_private *hp = &hp_private;
	u32 command;

	command = readl(hp->lba_regs+hp->lba_cap_offset+PCI_AGP_STATUS);
	command = agp_collect_device_status(bridge, mode, command);
	command |= 0x00000100;

	writel(command, hp->lba_regs+hp->lba_cap_offset+PCI_AGP_COMMAND);

	agp_device_command(command, (mode & AGP8X_MODE) != 0);
}

const struct agp_bridge_driver hp_zx1_driver = {
	.owner			= THIS_MODULE,
	.size_type		= FIXED_APER_SIZE,
	.configure		= hp_zx1_configure,
	.fetch_size		= hp_zx1_fetch_size,
	.cleanup		= hp_zx1_cleanup,
	.tlb_flush		= hp_zx1_tlbflush,
	.mask_memory		= hp_zx1_mask_memory,
	.masks			= hp_zx1_masks,
	.agp_enable		= hp_zx1_enable,
	.cache_flush		= global_cache_flush,
	.create_gatt_table	= hp_zx1_create_gatt_table,
	.free_gatt_table	= hp_zx1_free_gatt_table,
	.insert_memory		= hp_zx1_insert_memory,
	.remove_memory		= hp_zx1_remove_memory,
	.alloc_by_type		= agp_generic_alloc_by_type,
	.free_by_type		= agp_generic_free_by_type,
	.agp_alloc_page		= agp_generic_alloc_page,
	.agp_alloc_pages	= agp_generic_alloc_pages,
	.agp_destroy_page	= agp_generic_destroy_page,
	.agp_destroy_pages	= agp_generic_destroy_pages,
	.agp_type_to_mask_type  = agp_generic_type_to_mask_type,
	.cant_use_aperture	= true,
};

static int __init
hp_zx1_setup (u64 ioc_hpa, u64 lba_hpa)
{
	struct agp_bridge_data *bridge;
	int error = 0;

	error = hp_zx1_ioc_init(ioc_hpa);
	if (error)
		goto fail;

	error = hp_zx1_lba_init(lba_hpa);
	if (error)
		goto fail;

	bridge = agp_alloc_bridge();
	if (!bridge) {
		error = -ENOMEM;
		goto fail;
	}
	bridge->driver = &hp_zx1_driver;

	fake_bridge_dev.vendor = PCI_VENDOR_ID_HP;
	fake_bridge_dev.device = PCI_DEVICE_ID_HP_PCIX_LBA;
	bridge->dev = &fake_bridge_dev;

	error = agp_add_bridge(bridge);
  fail:
	if (error)
		hp_zx1_cleanup();
	return error;
}

static acpi_status __init
zx1_gart_probe (acpi_handle obj, u32 depth, void *context, void **ret)
{
	acpi_handle handle, parent;
	acpi_status status;
	struct acpi_device_info *info;
	u64 lba_hpa, sba_hpa, length;
	int match;

	status = hp_acpi_csr_space(obj, &lba_hpa, &length);
	if (ACPI_FAILURE(status))
		return AE_OK; /* keep looking for another bridge */

	/* Look for an enclosing IOC scope and find its CSR space */
	handle = obj;
	do {
		status = acpi_get_object_info(handle, &info);
		if (ACPI_SUCCESS(status)) {
			/* TBD check _CID also */
			info->hardware_id.string[sizeof(info->hardware_id.length)-1] = '\0';
			match = (strcmp(info->hardware_id.string, "HWP0001") == 0);
			kfree(info);
			if (match) {
				status = hp_acpi_csr_space(handle, &sba_hpa, &length);
				if (ACPI_SUCCESS(status))
					break;
				else {
					printk(KERN_ERR PFX "Detected HP ZX1 "
					       "AGP LBA but no IOC.\n");
					return AE_OK;
				}
			}
		}

		status = acpi_get_parent(handle, &parent);
		handle = parent;
	} while (ACPI_SUCCESS(status));

	if (hp_zx1_setup(sba_hpa + HP_ZX1_IOC_OFFSET, lba_hpa))
		return AE_OK;

	printk(KERN_INFO PFX "Detected HP ZX1 %s AGP chipset "
		"(ioc=%llx, lba=%llx)\n", (char *)context,
		sba_hpa + HP_ZX1_IOC_OFFSET, lba_hpa);

	hp_zx1_gart_found = 1;
	return AE_CTRL_TERMINATE; /* we only support one bridge; quit looking */
}

static int __init
agp_hp_init (void)
{
	if (agp_off)
		return -EINVAL;

	acpi_get_devices("HWP0003", zx1_gart_probe, "HWP0003", NULL);
	if (hp_zx1_gart_found)
		return 0;

	acpi_get_devices("HWP0007", zx1_gart_probe, "HWP0007", NULL);
	if (hp_zx1_gart_found)
		return 0;

	return -ENODEV;
}

static void __exit
agp_hp_cleanup (void)
{
}

module_init(agp_hp_init);
module_exit(agp_hp_cleanup);

MODULE_LICENSE("GPL and additional rights");<|MERGE_RESOLUTION|>--- conflicted
+++ resolved
@@ -396,10 +396,6 @@
 static unsigned long
 hp_zx1_mask_memory (struct agp_bridge_data *bridge, dma_addr_t addr, int type)
 {
-<<<<<<< HEAD
-	unsigned long addr = page_to_gart(page);
-=======
->>>>>>> 17d857be
 	return HP_ZX1_PDIR_VALID_BIT | addr;
 }
 
