/*
 * HP Quicksilver AGP GART routines
 *
 * Copyright (c) 2006, Kyle McMartin <kyle@parisc-linux.org>
 *
 * Based on drivers/char/agpgart/hp-agp.c which is
 * (c) Copyright 2002, 2003 Hewlett-Packard Development Company, L.P.
 *	Bjorn Helgaas <bjorn.helgaas@hp.com>
 *
 * This program is free software; you can redistribute it and/or modify
 * it under the terms of the GNU General Public License version 2 as
 * published by the Free Software Foundation.
 *
 */

#include <linux/module.h>
#include <linux/pci.h>
#include <linux/init.h>
#include <linux/klist.h>
#include <linux/agp_backend.h>
#include <linux/log2.h>

#include <asm/parisc-device.h>
#include <asm/ropes.h>

#include "agp.h"

#define DRVNAME	"quicksilver"
#define DRVPFX	DRVNAME ": "

#define AGP8X_MODE_BIT		3
#define AGP8X_MODE		(1 << AGP8X_MODE_BIT)

static unsigned long
parisc_agp_mask_memory(struct agp_bridge_data *bridge, dma_addr_t addr,
		       int type);

static struct _parisc_agp_info {
	void __iomem *ioc_regs;
	void __iomem *lba_regs;

	int lba_cap_offset;

	u64 *gatt;
	u64 gatt_entries;

	u64 gart_base;
	u64 gart_size;

	int io_page_size;
	int io_pages_per_kpage;
} parisc_agp_info;

static struct gatt_mask parisc_agp_masks[] =
{
        {
		.mask = SBA_PDIR_VALID_BIT,
		.type = 0
	}
};

static struct aper_size_info_fixed parisc_agp_sizes[] =
{
        {0, 0, 0},              /* filled in by parisc_agp_fetch_size() */
};

static int
parisc_agp_fetch_size(void)
{
	int size;

	size = parisc_agp_info.gart_size / MB(1);
	parisc_agp_sizes[0].size = size;
	agp_bridge->current_size = (void *) &parisc_agp_sizes[0];

	return size;
}

static int
parisc_agp_configure(void)
{
	struct _parisc_agp_info *info = &parisc_agp_info;

	agp_bridge->gart_bus_addr = info->gart_base;
	agp_bridge->capndx = info->lba_cap_offset;
	agp_bridge->mode = readl(info->lba_regs+info->lba_cap_offset+PCI_AGP_STATUS);

	return 0;
}

static void
parisc_agp_tlbflush(struct agp_memory *mem)
{
	struct _parisc_agp_info *info = &parisc_agp_info;

	writeq(info->gart_base | ilog2(info->gart_size), info->ioc_regs+IOC_PCOM);
	readq(info->ioc_regs+IOC_PCOM);	/* flush */
}

static int
parisc_agp_create_gatt_table(struct agp_bridge_data *bridge)
{
	struct _parisc_agp_info *info = &parisc_agp_info;
	int i;

	for (i = 0; i < info->gatt_entries; i++) {
		info->gatt[i] = (unsigned long)agp_bridge->scratch_page;
	}

	return 0;
}

static int
parisc_agp_free_gatt_table(struct agp_bridge_data *bridge)
{
	struct _parisc_agp_info *info = &parisc_agp_info;

	info->gatt[0] = SBA_AGPGART_COOKIE;

	return 0;
}

static int
parisc_agp_insert_memory(struct agp_memory *mem, off_t pg_start, int type)
{
	struct _parisc_agp_info *info = &parisc_agp_info;
	int i, k;
	off_t j, io_pg_start;
	int io_pg_count;

	if (type != 0 || mem->type != 0) {
		return -EINVAL;
	}

	io_pg_start = info->io_pages_per_kpage * pg_start;
	io_pg_count = info->io_pages_per_kpage * mem->page_count;
	if ((io_pg_start + io_pg_count) > info->gatt_entries) {
		return -EINVAL;
	}

	j = io_pg_start;
	while (j < (io_pg_start + io_pg_count)) {
		if (info->gatt[j])
			return -EBUSY;
		j++;
	}

	if (!mem->is_flushed) {
		global_cache_flush();
		mem->is_flushed = true;
	}

	for (i = 0, j = io_pg_start; i < mem->page_count; i++) {
		unsigned long paddr;

		paddr = page_to_phys(mem->pages[i]);
		for (k = 0;
		     k < info->io_pages_per_kpage;
		     k++, j++, paddr += info->io_page_size) {
			info->gatt[j] =
				parisc_agp_mask_memory(agp_bridge,
					paddr, type);
		}
	}

	agp_bridge->driver->tlb_flush(mem);

	return 0;
}

static int
parisc_agp_remove_memory(struct agp_memory *mem, off_t pg_start, int type)
{
	struct _parisc_agp_info *info = &parisc_agp_info;
	int i, io_pg_start, io_pg_count;

	if (type != 0 || mem->type != 0) {
		return -EINVAL;
	}

	io_pg_start = info->io_pages_per_kpage * pg_start;
	io_pg_count = info->io_pages_per_kpage * mem->page_count;
	for (i = io_pg_start; i < io_pg_count + io_pg_start; i++) {
		info->gatt[i] = agp_bridge->scratch_page;
	}

	agp_bridge->driver->tlb_flush(mem);
	return 0;
}

static unsigned long
parisc_agp_mask_memory(struct agp_bridge_data *bridge, dma_addr_t addr,
		       int type)
{
	return SBA_PDIR_VALID_BIT | addr;
}

<<<<<<< HEAD
static unsigned long
parisc_agp_page_mask_memory(struct agp_bridge_data *bridge, struct page *page,
			    int type)
{
	unsigned long addr = page_to_gart(page);
	return SBA_PDIR_VALID_BIT | addr;
}

=======
>>>>>>> 17d857be
static void
parisc_agp_enable(struct agp_bridge_data *bridge, u32 mode)
{
	struct _parisc_agp_info *info = &parisc_agp_info;
	u32 command;

	command = readl(info->lba_regs + info->lba_cap_offset + PCI_AGP_STATUS);

	command = agp_collect_device_status(bridge, mode, command);
	command |= 0x00000100;

	writel(command, info->lba_regs + info->lba_cap_offset + PCI_AGP_COMMAND);

	agp_device_command(command, (mode & AGP8X_MODE) != 0);
}

static const struct agp_bridge_driver parisc_agp_driver = {
	.owner			= THIS_MODULE,
	.size_type		= FIXED_APER_SIZE,
	.configure		= parisc_agp_configure,
	.fetch_size		= parisc_agp_fetch_size,
	.tlb_flush		= parisc_agp_tlbflush,
	.mask_memory		= parisc_agp_page_mask_memory,
	.masks			= parisc_agp_masks,
	.agp_enable		= parisc_agp_enable,
	.cache_flush		= global_cache_flush,
	.create_gatt_table	= parisc_agp_create_gatt_table,
	.free_gatt_table	= parisc_agp_free_gatt_table,
	.insert_memory		= parisc_agp_insert_memory,
	.remove_memory		= parisc_agp_remove_memory,
	.alloc_by_type		= agp_generic_alloc_by_type,
	.free_by_type		= agp_generic_free_by_type,
	.agp_alloc_page		= agp_generic_alloc_page,
	.agp_alloc_pages	= agp_generic_alloc_pages,
	.agp_destroy_page	= agp_generic_destroy_page,
	.agp_destroy_pages	= agp_generic_destroy_pages,
	.agp_type_to_mask_type  = agp_generic_type_to_mask_type,
	.cant_use_aperture	= true,
};

static int __init
agp_ioc_init(void __iomem *ioc_regs)
{
	struct _parisc_agp_info *info = &parisc_agp_info;
        u64 iova_base, *io_pdir, io_tlb_ps;
        int io_tlb_shift;

        printk(KERN_INFO DRVPFX "IO PDIR shared with sba_iommu\n");

        info->ioc_regs = ioc_regs;

        io_tlb_ps = readq(info->ioc_regs+IOC_TCNFG);
        switch (io_tlb_ps) {
        case 0: io_tlb_shift = 12; break;
        case 1: io_tlb_shift = 13; break;
        case 2: io_tlb_shift = 14; break;
        case 3: io_tlb_shift = 16; break;
        default:
                printk(KERN_ERR DRVPFX "Invalid IOTLB page size "
                       "configuration 0x%llx\n", io_tlb_ps);
                info->gatt = NULL;
                info->gatt_entries = 0;
                return -ENODEV;
        }
        info->io_page_size = 1 << io_tlb_shift;
        info->io_pages_per_kpage = PAGE_SIZE / info->io_page_size;

        iova_base = readq(info->ioc_regs+IOC_IBASE) & ~0x1;
        info->gart_base = iova_base + PLUTO_IOVA_SIZE - PLUTO_GART_SIZE;

        info->gart_size = PLUTO_GART_SIZE;
        info->gatt_entries = info->gart_size / info->io_page_size;

        io_pdir = phys_to_virt(readq(info->ioc_regs+IOC_PDIR_BASE));
        info->gatt = &io_pdir[(PLUTO_IOVA_SIZE/2) >> PAGE_SHIFT];

        if (info->gatt[0] != SBA_AGPGART_COOKIE) {
                info->gatt = NULL;
                info->gatt_entries = 0;
                printk(KERN_ERR DRVPFX "No reserved IO PDIR entry found; "
                       "GART disabled\n");
                return -ENODEV;
        }

        return 0;
}

static int
lba_find_capability(int cap)
{
	struct _parisc_agp_info *info = &parisc_agp_info;
        u16 status;
        u8 pos, id;
        int ttl = 48;

        status = readw(info->lba_regs + PCI_STATUS);
        if (!(status & PCI_STATUS_CAP_LIST))
                return 0;
        pos = readb(info->lba_regs + PCI_CAPABILITY_LIST);
        while (ttl-- && pos >= 0x40) {
                pos &= ~3;
                id = readb(info->lba_regs + pos + PCI_CAP_LIST_ID);
                if (id == 0xff)
                        break;
                if (id == cap)
                        return pos;
                pos = readb(info->lba_regs + pos + PCI_CAP_LIST_NEXT);
        }
        return 0;
}

static int __init
agp_lba_init(void __iomem *lba_hpa)
{
	struct _parisc_agp_info *info = &parisc_agp_info;
        int cap;

	info->lba_regs = lba_hpa;
        info->lba_cap_offset = lba_find_capability(PCI_CAP_ID_AGP);

        cap = readl(lba_hpa + info->lba_cap_offset) & 0xff;
        if (cap != PCI_CAP_ID_AGP) {
                printk(KERN_ERR DRVPFX "Invalid capability ID 0x%02x at 0x%x\n",
                       cap, info->lba_cap_offset);
                return -ENODEV;
        }

        return 0;
}

static int __init
parisc_agp_setup(void __iomem *ioc_hpa, void __iomem *lba_hpa)
{
	struct pci_dev *fake_bridge_dev = NULL;
	struct agp_bridge_data *bridge;
	int error = 0;

	fake_bridge_dev = alloc_pci_dev();
	if (!fake_bridge_dev) {
		error = -ENOMEM;
		goto fail;
	}

	error = agp_ioc_init(ioc_hpa);
	if (error)
		goto fail;

	error = agp_lba_init(lba_hpa);
	if (error)
		goto fail;

	bridge = agp_alloc_bridge();
	if (!bridge) {
		error = -ENOMEM;
		goto fail;
	}
	bridge->driver = &parisc_agp_driver;

	fake_bridge_dev->vendor = PCI_VENDOR_ID_HP;
	fake_bridge_dev->device = PCI_DEVICE_ID_HP_PCIX_LBA;
	bridge->dev = fake_bridge_dev;

	error = agp_add_bridge(bridge);

fail:
	return error;
}

static int
find_quicksilver(struct device *dev, void *data)
{
	struct parisc_device **lba = data;
	struct parisc_device *padev = to_parisc_device(dev);

	if (IS_QUICKSILVER(padev))
		*lba = padev;

	return 0;
}

static int
parisc_agp_init(void)
{
	extern struct sba_device *sba_list;

	int err = -1;
	struct parisc_device *sba = NULL, *lba = NULL;
	struct lba_device *lbadev = NULL;

	if (!sba_list)
		goto out;

	/* Find our parent Pluto */
	sba = sba_list->dev;
	if (!IS_PLUTO(sba)) {
		printk(KERN_INFO DRVPFX "No Pluto found, so no AGPGART for you.\n");
		goto out;
	}

	/* Now search our Pluto for our precious AGP device... */
	device_for_each_child(&sba->dev, &lba, find_quicksilver);

	if (!lba) {
		printk(KERN_INFO DRVPFX "No AGP devices found.\n");
		goto out;
	}

	lbadev = parisc_get_drvdata(lba);

	/* w00t, let's go find our cookies... */
	parisc_agp_setup(sba_list->ioc[0].ioc_hpa, lbadev->hba.base_addr);

	return 0;

out:
	return err;
}

module_init(parisc_agp_init);

MODULE_AUTHOR("Kyle McMartin <kyle@parisc-linux.org>");
MODULE_LICENSE("GPL");<|MERGE_RESOLUTION|>--- conflicted
+++ resolved
@@ -195,17 +195,6 @@
 	return SBA_PDIR_VALID_BIT | addr;
 }
 
-<<<<<<< HEAD
-static unsigned long
-parisc_agp_page_mask_memory(struct agp_bridge_data *bridge, struct page *page,
-			    int type)
-{
-	unsigned long addr = page_to_gart(page);
-	return SBA_PDIR_VALID_BIT | addr;
-}
-
-=======
->>>>>>> 17d857be
 static void
 parisc_agp_enable(struct agp_bridge_data *bridge, u32 mode)
 {
