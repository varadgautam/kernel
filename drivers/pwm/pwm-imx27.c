--- conflicted
+++ resolved
@@ -285,11 +285,7 @@
 	writel(cr, imx->mmio_base + MX3_PWMCR);
 
 	if (!state->enabled)
-<<<<<<< HEAD
-		pwm_imx27_clk_disable_unprepare(chip);
-=======
 		pwm_imx27_clk_disable_unprepare(imx);
->>>>>>> a222011a
 
 	return 0;
 }
