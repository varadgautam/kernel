/*
 * Copyright (c) 2015 Neil Armstrong <narmstrong@baylibre.com>
 * Copyright (c) 2014 Joachim Eastwood <manabian@gmail.com>
 * Copyright (c) 2012 NeilBrown <neilb@suse.de>
 * Heavily based on earlier code which is:
 * Copyright (c) 2010 Grant Erickson <marathon96@gmail.com>
 *
 * Also based on pwm-samsung.c
 *
 * This program is free software; you can redistribute it and/or
 * modify it under the terms of the GNU General Public License
 * version 2 as published by the Free Software Foundation.
 *
 * Description:
 *   This file is the core OMAP support for the generic, Linux
 *   PWM driver / controller, using the OMAP's dual-mode timers.
 */

#include <linux/clk.h>
#include <linux/err.h>
#include <linux/kernel.h>
#include <linux/module.h>
#include <linux/mutex.h>
#include <linux/of.h>
#include <linux/of_platform.h>
#include <linux/platform_data/pwm_omap_dmtimer.h>
#include <linux/platform_device.h>
#include <linux/pm_runtime.h>
#include <linux/pwm.h>
#include <linux/slab.h>
#include <linux/time.h>

#define DM_TIMER_LOAD_MIN 0xfffffffe
#define DM_TIMER_MAX      0xffffffff

struct pwm_omap_dmtimer_chip {
	struct pwm_chip chip;
	struct mutex mutex;
	pwm_omap_dmtimer *dm_timer;
	struct pwm_omap_dmtimer_pdata *pdata;
	struct platform_device *dm_timer_pdev;
};

static inline struct pwm_omap_dmtimer_chip *
to_pwm_omap_dmtimer_chip(struct pwm_chip *chip)
{
	return container_of(chip, struct pwm_omap_dmtimer_chip, chip);
}

static u32 pwm_omap_dmtimer_get_clock_cycles(unsigned long clk_rate, int ns)
{
	return DIV_ROUND_CLOSEST_ULL((u64)clk_rate * ns, NSEC_PER_SEC);
}

static void pwm_omap_dmtimer_start(struct pwm_omap_dmtimer_chip *omap)
{
	/*
	 * According to OMAP 4 TRM section 22.2.4.10 the counter should be
	 * started at 0xFFFFFFFE when overflow and match is used to ensure
	 * that the PWM line is toggled on the first event.
	 *
	 * Note that omap_dm_timer_enable/disable is for register access and
	 * not the timer counter itself.
	 */
	omap->pdata->enable(omap->dm_timer);
	omap->pdata->write_counter(omap->dm_timer, DM_TIMER_LOAD_MIN);
	omap->pdata->disable(omap->dm_timer);

	omap->pdata->start(omap->dm_timer);
}

static int pwm_omap_dmtimer_enable(struct pwm_chip *chip,
				   struct pwm_device *pwm)
{
	struct pwm_omap_dmtimer_chip *omap = to_pwm_omap_dmtimer_chip(chip);

	mutex_lock(&omap->mutex);
	pwm_omap_dmtimer_start(omap);
	mutex_unlock(&omap->mutex);

	return 0;
}

static void pwm_omap_dmtimer_disable(struct pwm_chip *chip,
				     struct pwm_device *pwm)
{
	struct pwm_omap_dmtimer_chip *omap = to_pwm_omap_dmtimer_chip(chip);

	mutex_lock(&omap->mutex);
	omap->pdata->stop(omap->dm_timer);
	mutex_unlock(&omap->mutex);
}

static int pwm_omap_dmtimer_config(struct pwm_chip *chip,
				   struct pwm_device *pwm,
				   int duty_ns, int period_ns)
{
	struct pwm_omap_dmtimer_chip *omap = to_pwm_omap_dmtimer_chip(chip);
	u32 period_cycles, duty_cycles;
	u32 load_value, match_value;
	struct clk *fclk;
	unsigned long clk_rate;
	bool timer_active;

	dev_dbg(chip->dev, "requested duty cycle: %d ns, period: %d ns\n",
		duty_ns, period_ns);

	mutex_lock(&omap->mutex);
	if (duty_ns == pwm_get_duty_cycle(pwm) &&
	    period_ns == pwm_get_period(pwm)) {
		/* No change - don't cause any transients. */
		mutex_unlock(&omap->mutex);
		return 0;
	}

	fclk = omap->pdata->get_fclk(omap->dm_timer);
	if (!fclk) {
		dev_err(chip->dev, "invalid pmtimer fclk\n");
		goto err_einval;
	}

	clk_rate = clk_get_rate(fclk);
	if (!clk_rate) {
		dev_err(chip->dev, "invalid pmtimer fclk rate\n");
		goto err_einval;
	}

	dev_dbg(chip->dev, "clk rate: %luHz\n", clk_rate);

	/*
	 * Calculate the appropriate load and match values based on the
	 * specified period and duty cycle. The load value determines the
	 * period time and the match value determines the duty time.
	 *
	 * The period lasts for (DM_TIMER_MAX-load_value+1) clock cycles.
	 * Similarly, the active time lasts (match_value-load_value+1) cycles.
	 * The non-active time is the remainder: (DM_TIMER_MAX-match_value)
	 * clock cycles.
	 *
	 * NOTE: It is required that: load_value <= match_value < DM_TIMER_MAX
	 *
	 * References:
	 *   OMAP4430/60/70 TRM sections 22.2.4.10 and 22.2.4.11
	 *   AM335x Sitara TRM sections 20.1.3.5 and 20.1.3.6
	 */
	period_cycles = pwm_omap_dmtimer_get_clock_cycles(clk_rate, period_ns);
	duty_cycles = pwm_omap_dmtimer_get_clock_cycles(clk_rate, duty_ns);

	if (period_cycles < 2) {
		dev_info(chip->dev,
			 "period %d ns too short for clock rate %lu Hz\n",
			 period_ns, clk_rate);
		goto err_einval;
	}

	if (duty_cycles < 1) {
		dev_dbg(chip->dev,
			"duty cycle %d ns is too short for clock rate %lu Hz\n",
			duty_ns, clk_rate);
		dev_dbg(chip->dev, "using minimum of 1 clock cycle\n");
		duty_cycles = 1;
	} else if (duty_cycles >= period_cycles) {
		dev_dbg(chip->dev,
			"duty cycle %d ns is too long for period %d ns at clock rate %lu Hz\n",
			duty_ns, period_ns, clk_rate);
		dev_dbg(chip->dev, "using maximum of 1 clock cycle less than period\n");
		duty_cycles = period_cycles - 1;
	}

<<<<<<< HEAD
=======
	dev_dbg(chip->dev, "effective duty cycle: %lld ns, period: %lld ns\n",
		DIV_ROUND_CLOSEST_ULL((u64)NSEC_PER_SEC * duty_cycles,
				      clk_rate),
		DIV_ROUND_CLOSEST_ULL((u64)NSEC_PER_SEC * period_cycles,
				      clk_rate));

>>>>>>> 1d3cce07
	load_value = (DM_TIMER_MAX - period_cycles) + 1;
	match_value = load_value + duty_cycles - 1;

	/*
	 * We MUST stop the associated dual-mode timer before attempting to
	 * write its registers, but calls to omap_dm_timer_start/stop must
	 * be balanced so check if timer is active before calling timer_stop.
	 */
	timer_active = pm_runtime_active(&omap->dm_timer_pdev->dev);
	if (timer_active)
		omap->pdata->stop(omap->dm_timer);

	omap->pdata->set_load(omap->dm_timer, true, load_value);
	omap->pdata->set_match(omap->dm_timer, true, match_value);

	dev_dbg(chip->dev, "load value: %#08x (%d), match value: %#08x (%d)\n",
		load_value, load_value,	match_value, match_value);

	omap->pdata->set_pwm(omap->dm_timer,
			      pwm->polarity == PWM_POLARITY_INVERSED,
			      true,
			      PWM_OMAP_DMTIMER_TRIGGER_OVERFLOW_AND_COMPARE);

	/* If config was called while timer was running it must be reenabled. */
	if (timer_active)
		pwm_omap_dmtimer_start(omap);

	mutex_unlock(&omap->mutex);

	return 0;

err_einval:
	mutex_unlock(&omap->mutex);

	return -EINVAL;
}

static int pwm_omap_dmtimer_set_polarity(struct pwm_chip *chip,
					 struct pwm_device *pwm,
					 enum pwm_polarity polarity)
{
	struct pwm_omap_dmtimer_chip *omap = to_pwm_omap_dmtimer_chip(chip);

	/*
	 * PWM core will not call set_polarity while PWM is enabled so it's
	 * safe to reconfigure the timer here without stopping it first.
	 */
	mutex_lock(&omap->mutex);
	omap->pdata->set_pwm(omap->dm_timer,
			      polarity == PWM_POLARITY_INVERSED,
			      true,
			      PWM_OMAP_DMTIMER_TRIGGER_OVERFLOW_AND_COMPARE);
	mutex_unlock(&omap->mutex);

	return 0;
}

static const struct pwm_ops pwm_omap_dmtimer_ops = {
	.enable	= pwm_omap_dmtimer_enable,
	.disable = pwm_omap_dmtimer_disable,
	.config	= pwm_omap_dmtimer_config,
	.set_polarity = pwm_omap_dmtimer_set_polarity,
	.owner = THIS_MODULE,
};

static int pwm_omap_dmtimer_probe(struct platform_device *pdev)
{
	struct device_node *np = pdev->dev.of_node;
	struct device_node *timer;
	struct pwm_omap_dmtimer_chip *omap;
	struct pwm_omap_dmtimer_pdata *pdata;
	pwm_omap_dmtimer *dm_timer;
	u32 prescaler;
	int status;

	pdata = dev_get_platdata(&pdev->dev);
	if (!pdata) {
		dev_err(&pdev->dev, "Missing dmtimer platform data\n");
		return -EINVAL;
	}

	if (!pdata->request_by_node ||
	    !pdata->free ||
	    !pdata->enable ||
	    !pdata->disable ||
	    !pdata->get_fclk ||
	    !pdata->start ||
	    !pdata->stop ||
	    !pdata->set_load ||
	    !pdata->set_match ||
	    !pdata->set_pwm ||
	    !pdata->set_prescaler ||
	    !pdata->write_counter) {
		dev_err(&pdev->dev, "Incomplete dmtimer pdata structure\n");
		return -EINVAL;
	}

	timer = of_parse_phandle(np, "ti,timers", 0);
	if (!timer)
		return -ENODEV;

	if (!of_get_property(timer, "ti,timer-pwm", NULL)) {
		dev_err(&pdev->dev, "Missing ti,timer-pwm capability\n");
		return -ENODEV;
	}

	dm_timer = pdata->request_by_node(timer);
	if (!dm_timer)
		return -EPROBE_DEFER;

	omap = devm_kzalloc(&pdev->dev, sizeof(*omap), GFP_KERNEL);
	if (!omap) {
		pdata->free(dm_timer);
		return -ENOMEM;
	}

	omap->pdata = pdata;
	omap->dm_timer = dm_timer;

	omap->dm_timer_pdev = of_find_device_by_node(timer);
	if (!omap->dm_timer_pdev) {
		dev_err(&pdev->dev, "Unable to find timer pdev\n");
		omap->pdata->free(dm_timer);
		return -EINVAL;
	}

	/*
	 * Ensure that the timer is stopped before we allow PWM core to call
	 * pwm_enable.
	 */
	if (pm_runtime_active(&omap->dm_timer_pdev->dev))
		omap->pdata->stop(omap->dm_timer);

	/* setup dmtimer prescaler */
	if (!of_property_read_u32(pdev->dev.of_node, "ti,prescaler",
				&prescaler))
		omap->pdata->set_prescaler(omap->dm_timer, prescaler);

	omap->chip.dev = &pdev->dev;
	omap->chip.ops = &pwm_omap_dmtimer_ops;
	omap->chip.base = -1;
	omap->chip.npwm = 1;
	omap->chip.of_xlate = of_pwm_xlate_with_flags;
	omap->chip.of_pwm_n_cells = 3;

	mutex_init(&omap->mutex);

	status = pwmchip_add(&omap->chip);
	if (status < 0) {
		dev_err(&pdev->dev, "failed to register PWM\n");
		omap->pdata->free(omap->dm_timer);
		return status;
	}

	platform_set_drvdata(pdev, omap);

	return 0;
}

static int pwm_omap_dmtimer_remove(struct platform_device *pdev)
{
	struct pwm_omap_dmtimer_chip *omap = platform_get_drvdata(pdev);

	if (pm_runtime_active(&omap->dm_timer_pdev->dev))
		omap->pdata->stop(omap->dm_timer);

	omap->pdata->free(omap->dm_timer);

	mutex_destroy(&omap->mutex);

	return pwmchip_remove(&omap->chip);
}

static const struct of_device_id pwm_omap_dmtimer_of_match[] = {
	{.compatible = "ti,omap-dmtimer-pwm"},
	{}
};
MODULE_DEVICE_TABLE(of, pwm_omap_dmtimer_of_match);

static struct platform_driver pwm_omap_dmtimer_driver = {
	.driver = {
		.name = "omap-dmtimer-pwm",
		.of_match_table = of_match_ptr(pwm_omap_dmtimer_of_match),
	},
	.probe = pwm_omap_dmtimer_probe,
	.remove	= pwm_omap_dmtimer_remove,
};
module_platform_driver(pwm_omap_dmtimer_driver);

MODULE_AUTHOR("Grant Erickson <marathon96@gmail.com>");
MODULE_AUTHOR("NeilBrown <neilb@suse.de>");
MODULE_AUTHOR("Neil Armstrong <narmstrong@baylibre.com>");
MODULE_LICENSE("GPL v2");
MODULE_DESCRIPTION("OMAP PWM Driver using Dual-mode Timers");<|MERGE_RESOLUTION|>--- conflicted
+++ resolved
@@ -167,15 +167,12 @@
 		duty_cycles = period_cycles - 1;
 	}
 
-<<<<<<< HEAD
-=======
 	dev_dbg(chip->dev, "effective duty cycle: %lld ns, period: %lld ns\n",
 		DIV_ROUND_CLOSEST_ULL((u64)NSEC_PER_SEC * duty_cycles,
 				      clk_rate),
 		DIV_ROUND_CLOSEST_ULL((u64)NSEC_PER_SEC * period_cycles,
 				      clk_rate));
 
->>>>>>> 1d3cce07
 	load_value = (DM_TIMER_MAX - period_cycles) + 1;
 	match_value = load_value + duty_cycles - 1;
 
