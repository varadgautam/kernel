--- conflicted
+++ resolved
@@ -514,42 +514,6 @@
 }
 EXPORT_SYMBOL(ttm_bo_kunmap);
 
-<<<<<<< HEAD
-int ttm_bo_pfn_prot(struct ttm_buffer_object *bo,
-		    unsigned long dst_offset,
-		    unsigned long *pfn, pgprot_t *prot)
-{
-	struct ttm_mem_reg *mem = &bo->mem;
-	struct ttm_bo_device *bdev = bo->bdev;
-	unsigned long bus_offset;
-	unsigned long bus_size;
-	unsigned long bus_base;
-	int ret;
-	ret = ttm_bo_pci_offset(bdev, mem, &bus_base, &bus_offset,
-			&bus_size);
-	if (ret)
-		return -EINVAL;
-	if (bus_size != 0)
-		*pfn = (bus_base + bus_offset + dst_offset) >> PAGE_SHIFT;
-	else
-		if (!bo->ttm)
-			return -EINVAL;
-		else
-			*pfn = page_to_pfn(ttm_tt_get_page(bo->ttm,
-							   dst_offset >>
-							   PAGE_SHIFT));
-	*prot = (mem->placement & TTM_PL_FLAG_CACHED) ?
-		PAGE_KERNEL : ttm_io_prot(mem->placement, PAGE_KERNEL);
-#if defined(CONFIG_XEN) && defined(_PAGE_IOMAP)
-	if (bus_size != 0)
-		pgprot_val(*prot) |= _PAGE_IOMAP;
-#endif
-
-	return 0;
-}
-
-=======
->>>>>>> e44a21b7
 int ttm_bo_move_accel_cleanup(struct ttm_buffer_object *bo,
 			      void *sync_obj,
 			      void *sync_obj_arg,
