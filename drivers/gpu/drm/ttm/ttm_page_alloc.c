--- conflicted
+++ resolved
@@ -515,21 +515,6 @@
 			goto out;
 		}
 
-#ifdef CONFIG_XEN
-		if (gfp_flags & __GFP_DMA32) {
-			r = xen_limit_pages_to_max_mfn(p, 0, 32);
-
-			if (r) {
-				__free_page(p);
-				printk(KERN_ERR TTM_PFX
-				       "Cannot restrict page (%d).", r);
-				break;
-			}
-			if (gfp_flags & __GFP_ZERO)
-				clear_page(page_address(p));
-		}
-#endif
-
 #ifdef CONFIG_HIGHMEM
 		/* gfp flags of highmem page should never be dma32 so we
 		 * we should be fine in such case
@@ -714,26 +699,6 @@
 				       "Unable to allocate page.");
 				return -ENOMEM;
 			}
-<<<<<<< HEAD
-
-#ifdef CONFIG_XEN
-			if (flags & TTM_PAGE_FLAG_DMA32) {
-				int rc = xen_limit_pages_to_max_mfn(p, 0, 32);
-
-				if (rc) {
-					__free_page(p);
-					printk(KERN_ERR TTM_PFX
-					       "Unable to restrict page (%d).",
-					       rc);
-					return rc;
-				}
-				if (flags & TTM_PAGE_FLAG_ZERO_ALLOC)
-					clear_page(page_address(p));
-			}
-#endif
-
-=======
->>>>>>> 6221f222
 			list_add(&p->lru, pages);
 		}
 		return 0;
