--- conflicted
+++ resolved
@@ -434,7 +434,6 @@
 	ret = regmap_read(adv7511->regmap, ADV7511_REG_INT(1), &irq1);
 	if (ret < 0)
 		return ret;
-<<<<<<< HEAD
 
 	regmap_write(adv7511->regmap, ADV7511_REG_INT(0), irq0);
 	regmap_write(adv7511->regmap, ADV7511_REG_INT(1), irq1);
@@ -461,34 +460,6 @@
 	return ret < 0 ? IRQ_NONE : IRQ_HANDLED;
 }
 
-=======
-
-	regmap_write(adv7511->regmap, ADV7511_REG_INT(0), irq0);
-	regmap_write(adv7511->regmap, ADV7511_REG_INT(1), irq1);
-
-	if (irq0 & ADV7511_INT0_HDP)
-		drm_helper_hpd_irq_event(adv7511->encoder->dev);
-
-	if (irq0 & ADV7511_INT0_EDID_READY || irq1 & ADV7511_INT1_DDC_ERROR) {
-		adv7511->edid_read = true;
-
-		if (adv7511->i2c_main->irq)
-			wake_up_all(&adv7511->wq);
-	}
-
-	return 0;
-}
-
-static irqreturn_t adv7511_irq_handler(int irq, void *devid)
-{
-	struct adv7511 *adv7511 = devid;
-	int ret;
-
-	ret = adv7511_irq_process(adv7511);
-	return ret < 0 ? IRQ_NONE : IRQ_HANDLED;
-}
-
->>>>>>> 53b729de
 /* -----------------------------------------------------------------------------
  * EDID retrieval
  */
@@ -629,50 +600,10 @@
 {
 	struct adv7511 *adv7511 = encoder_to_adv7511(encoder);
 
-<<<<<<< HEAD
-	switch (mode) {
-	case DRM_MODE_DPMS_ON:
-		adv7511->current_edid_segment = -1;
-
-		regmap_write(adv7511->regmap, ADV7511_REG_INT(0),
-			     ADV7511_INT0_EDID_READY);
-		regmap_write(adv7511->regmap, ADV7511_REG_INT(1),
-			     ADV7511_INT1_DDC_ERROR);
-		regmap_update_bits(adv7511->regmap, ADV7511_REG_POWER,
-				   ADV7511_POWER_POWER_DOWN, 0);
-		/*
-		 * Per spec it is allowed to pulse the HDP signal to indicate
-		 * that the EDID information has changed. Some monitors do this
-		 * when they wakeup from standby or are enabled. When the HDP
-		 * goes low the adv7511 is reset and the outputs are disabled
-		 * which might cause the monitor to go to standby again. To
-		 * avoid this we ignore the HDP pin for the first few seconds
-		 * after enabeling the output.
-		 */
-		regmap_update_bits(adv7511->regmap, ADV7511_REG_POWER2,
-				   ADV7511_REG_POWER2_HDP_SRC_MASK,
-				   ADV7511_REG_POWER2_HDP_SRC_NONE);
-		/* Most of the registers are reset during power down or
-		 * when HPD is low
-		 */
-		regcache_sync(adv7511->regmap);
-		break;
-	default:
-		/* TODO: setup additional power down modes */
-		regmap_update_bits(adv7511->regmap, ADV7511_REG_POWER,
-				   ADV7511_POWER_POWER_DOWN,
-				   ADV7511_POWER_POWER_DOWN);
-		regcache_mark_dirty(adv7511->regmap);
-		break;
-	}
-
-	adv7511->dpms_mode = mode;
-=======
 	if (mode == DRM_MODE_DPMS_ON)
 		adv7511_power_on(adv7511);
 	else
 		adv7511_power_off(adv7511);
->>>>>>> 53b729de
 }
 
 static enum drm_connector_status
