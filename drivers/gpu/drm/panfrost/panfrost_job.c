// SPDX-License-Identifier: GPL-2.0
/* Copyright 2019 Linaro, Ltd, Rob Herring <robh@kernel.org> */
/* Copyright 2019 Collabora ltd. */
#include <linux/delay.h>
#include <linux/interrupt.h>
#include <linux/io.h>
#include <linux/platform_device.h>
#include <linux/pm_runtime.h>
#include <linux/dma-resv.h>
#include <drm/gpu_scheduler.h>
#include <drm/panfrost_drm.h>

#include "panfrost_device.h"
#include "panfrost_devfreq.h"
#include "panfrost_job.h"
#include "panfrost_features.h"
#include "panfrost_issues.h"
#include "panfrost_gem.h"
#include "panfrost_regs.h"
#include "panfrost_gpu.h"
#include "panfrost_mmu.h"

#define job_write(dev, reg, data) writel(data, dev->iomem + (reg))
#define job_read(dev, reg) readl(dev->iomem + (reg))

struct panfrost_queue_state {
	struct drm_gpu_scheduler sched;

	u64 fence_context;
	u64 emit_seqno;
};

struct panfrost_job_slot {
	struct panfrost_queue_state queue[NUM_JOB_SLOTS];
	spinlock_t job_lock;
};

static struct panfrost_job *
to_panfrost_job(struct drm_sched_job *sched_job)
{
	return container_of(sched_job, struct panfrost_job, base);
}

struct panfrost_fence {
	struct dma_fence base;
	struct drm_device *dev;
	/* panfrost seqno for signaled() test */
	u64 seqno;
	int queue;
};

static inline struct panfrost_fence *
to_panfrost_fence(struct dma_fence *fence)
{
	return (struct panfrost_fence *)fence;
}

static const char *panfrost_fence_get_driver_name(struct dma_fence *fence)
{
	return "panfrost";
}

static const char *panfrost_fence_get_timeline_name(struct dma_fence *fence)
{
	struct panfrost_fence *f = to_panfrost_fence(fence);

	switch (f->queue) {
	case 0:
		return "panfrost-js-0";
	case 1:
		return "panfrost-js-1";
	case 2:
		return "panfrost-js-2";
	default:
		return NULL;
	}
}

static const struct dma_fence_ops panfrost_fence_ops = {
	.get_driver_name = panfrost_fence_get_driver_name,
	.get_timeline_name = panfrost_fence_get_timeline_name,
};

static struct dma_fence *panfrost_fence_create(struct panfrost_device *pfdev, int js_num)
{
	struct panfrost_fence *fence;
	struct panfrost_job_slot *js = pfdev->js;

	fence = kzalloc(sizeof(*fence), GFP_KERNEL);
	if (!fence)
		return ERR_PTR(-ENOMEM);

	fence->dev = pfdev->ddev;
	fence->queue = js_num;
	fence->seqno = ++js->queue[js_num].emit_seqno;
	dma_fence_init(&fence->base, &panfrost_fence_ops, &js->job_lock,
		       js->queue[js_num].fence_context, fence->seqno);

	return &fence->base;
}

static int panfrost_job_get_slot(struct panfrost_job *job)
{
	/* JS0: fragment jobs.
	 * JS1: vertex/tiler jobs
	 * JS2: compute jobs
	 */
	if (job->requirements & PANFROST_JD_REQ_FS)
		return 0;

/* Not exposed to userspace yet */
#if 0
	if (job->requirements & PANFROST_JD_REQ_ONLY_COMPUTE) {
		if ((job->requirements & PANFROST_JD_REQ_CORE_GRP_MASK) &&
		    (job->pfdev->features.nr_core_groups == 2))
			return 2;
		if (panfrost_has_hw_issue(job->pfdev, HW_ISSUE_8987))
			return 2;
	}
#endif
	return 1;
}

static void panfrost_job_write_affinity(struct panfrost_device *pfdev,
					u32 requirements,
					int js)
{
	u64 affinity;

	/*
	 * Use all cores for now.
	 * Eventually we may need to support tiler only jobs and h/w with
	 * multiple (2) coherent core groups
	 */
	affinity = pfdev->features.shader_present;

	job_write(pfdev, JS_AFFINITY_NEXT_LO(js), affinity & 0xFFFFFFFF);
	job_write(pfdev, JS_AFFINITY_NEXT_HI(js), affinity >> 32);
}

static void panfrost_job_hw_submit(struct panfrost_job *job, int js)
{
	struct panfrost_device *pfdev = job->pfdev;
	u32 cfg;
	u64 jc_head = job->jc;
	int ret;

	ret = pm_runtime_get_sync(pfdev->dev);
	if (ret < 0)
		return;

	if (WARN_ON(job_read(pfdev, JS_COMMAND_NEXT(js)))) {
		pm_runtime_put_sync_autosuspend(pfdev->dev);
		return;
	}

	cfg = panfrost_mmu_as_get(pfdev, &job->file_priv->mmu);

	panfrost_devfreq_record_transition(pfdev, js);

	job_write(pfdev, JS_HEAD_NEXT_LO(js), jc_head & 0xFFFFFFFF);
	job_write(pfdev, JS_HEAD_NEXT_HI(js), jc_head >> 32);

	panfrost_job_write_affinity(pfdev, job->requirements, js);

	/* start MMU, medium priority, cache clean/flush on end, clean/flush on
	 * start */
	cfg |= JS_CONFIG_THREAD_PRI(8) |
		JS_CONFIG_START_FLUSH_CLEAN_INVALIDATE |
		JS_CONFIG_END_FLUSH_CLEAN_INVALIDATE;

	if (panfrost_has_hw_feature(pfdev, HW_FEATURE_FLUSH_REDUCTION))
		cfg |= JS_CONFIG_ENABLE_FLUSH_REDUCTION;

	if (panfrost_has_hw_issue(pfdev, HW_ISSUE_10649))
		cfg |= JS_CONFIG_START_MMU;

	job_write(pfdev, JS_CONFIG_NEXT(js), cfg);

	if (panfrost_has_hw_feature(pfdev, HW_FEATURE_FLUSH_REDUCTION))
		job_write(pfdev, JS_FLUSH_ID_NEXT(js), job->flush_id);

	/* GO ! */
	dev_dbg(pfdev->dev, "JS: Submitting atom %p to js[%d] with head=0x%llx",
				job, js, jc_head);

	job_write(pfdev, JS_COMMAND_NEXT(js), JS_COMMAND_START);
}

static void panfrost_acquire_object_fences(struct drm_gem_object **bos,
					   int bo_count,
					   struct dma_fence **implicit_fences)
{
	int i;

	for (i = 0; i < bo_count; i++)
		implicit_fences[i] = dma_resv_get_excl_rcu(bos[i]->resv);
}

static void panfrost_attach_object_fences(struct drm_gem_object **bos,
					  int bo_count,
					  struct dma_fence *fence)
{
	int i;

	for (i = 0; i < bo_count; i++)
		dma_resv_add_excl_fence(bos[i]->resv, fence);
}

int panfrost_job_push(struct panfrost_job *job)
{
	struct panfrost_device *pfdev = job->pfdev;
	int slot = panfrost_job_get_slot(job);
	struct drm_sched_entity *entity = &job->file_priv->sched_entity[slot];
	struct ww_acquire_ctx acquire_ctx;
	int ret = 0;

	mutex_lock(&pfdev->sched_lock);

	ret = drm_gem_lock_reservations(job->bos, job->bo_count,
					    &acquire_ctx);
	if (ret) {
		mutex_unlock(&pfdev->sched_lock);
		return ret;
	}

	ret = drm_sched_job_init(&job->base, entity, NULL);
	if (ret) {
		mutex_unlock(&pfdev->sched_lock);
		goto unlock;
	}

	job->render_done_fence = dma_fence_get(&job->base.s_fence->finished);

	kref_get(&job->refcount); /* put by scheduler job completion */

	panfrost_acquire_object_fences(job->bos, job->bo_count,
				       job->implicit_fences);

	drm_sched_entity_push_job(&job->base, entity);

	mutex_unlock(&pfdev->sched_lock);

	panfrost_attach_object_fences(job->bos, job->bo_count,
				      job->render_done_fence);

unlock:
	drm_gem_unlock_reservations(job->bos, job->bo_count, &acquire_ctx);

	return ret;
}

static void panfrost_job_cleanup(struct kref *ref)
{
	struct panfrost_job *job = container_of(ref, struct panfrost_job,
						refcount);
	unsigned int i;

	if (job->in_fences) {
		for (i = 0; i < job->in_fence_count; i++)
			dma_fence_put(job->in_fences[i]);
		kvfree(job->in_fences);
	}
	if (job->implicit_fences) {
		for (i = 0; i < job->bo_count; i++)
			dma_fence_put(job->implicit_fences[i]);
		kvfree(job->implicit_fences);
	}
	dma_fence_put(job->done_fence);
	dma_fence_put(job->render_done_fence);

	if (job->bos) {
		for (i = 0; i < job->bo_count; i++)
			drm_gem_object_put_unlocked(job->bos[i]);
		kvfree(job->bos);
	}

	kfree(job);
}

void panfrost_job_put(struct panfrost_job *job)
{
	kref_put(&job->refcount, panfrost_job_cleanup);
}

static void panfrost_job_free(struct drm_sched_job *sched_job)
{
	struct panfrost_job *job = to_panfrost_job(sched_job);

	drm_sched_job_cleanup(sched_job);

	panfrost_job_put(job);
}

static struct dma_fence *panfrost_job_dependency(struct drm_sched_job *sched_job,
						 struct drm_sched_entity *s_entity)
{
	struct panfrost_job *job = to_panfrost_job(sched_job);
	struct dma_fence *fence;
	unsigned int i;

	/* Explicit fences */
	for (i = 0; i < job->in_fence_count; i++) {
		if (job->in_fences[i]) {
			fence = job->in_fences[i];
			job->in_fences[i] = NULL;
			return fence;
		}
	}

	/* Implicit fences, max. one per BO */
	for (i = 0; i < job->bo_count; i++) {
		if (job->implicit_fences[i]) {
			fence = job->implicit_fences[i];
			job->implicit_fences[i] = NULL;
			return fence;
		}
	}

	return NULL;
}

static struct dma_fence *panfrost_job_run(struct drm_sched_job *sched_job)
{
	struct panfrost_job *job = to_panfrost_job(sched_job);
	struct panfrost_device *pfdev = job->pfdev;
	int slot = panfrost_job_get_slot(job);
	struct dma_fence *fence = NULL;

	if (unlikely(job->base.s_fence->finished.error))
		return NULL;

	pfdev->jobs[slot] = job;

	fence = panfrost_fence_create(pfdev, slot);
	if (IS_ERR(fence))
		return NULL;

	if (job->done_fence)
		dma_fence_put(job->done_fence);
	job->done_fence = dma_fence_get(fence);

	panfrost_job_hw_submit(job, slot);

	return fence;
}

void panfrost_job_enable_interrupts(struct panfrost_device *pfdev)
{
	int j;
	u32 irq_mask = 0;

	for (j = 0; j < NUM_JOB_SLOTS; j++) {
		irq_mask |= MK_JS_MASK(j);
	}

	job_write(pfdev, JOB_INT_CLEAR, irq_mask);
	job_write(pfdev, JOB_INT_MASK, irq_mask);
}

static void panfrost_job_timedout(struct drm_sched_job *sched_job)
{
	struct panfrost_job *job = to_panfrost_job(sched_job);
	struct panfrost_device *pfdev = job->pfdev;
	int js = panfrost_job_get_slot(job);
	unsigned long flags;
	int i;

	/*
	 * If the GPU managed to complete this jobs fence, the timeout is
	 * spurious. Bail out.
	 */
	if (dma_fence_is_signaled(job->done_fence))
		return;

	dev_err(pfdev->dev, "gpu sched timeout, js=%d, config=0x%x, status=0x%x, head=0x%x, tail=0x%x, sched_job=%p",
		js,
		job_read(pfdev, JS_CONFIG(js)),
		job_read(pfdev, JS_STATUS(js)),
		job_read(pfdev, JS_HEAD_LO(js)),
		job_read(pfdev, JS_TAIL_LO(js)),
		sched_job);

	if (!mutex_trylock(&pfdev->reset_lock))
		return;

	for (i = 0; i < NUM_JOB_SLOTS; i++) {
		struct drm_gpu_scheduler *sched = &pfdev->js->queue[i].sched;
<<<<<<< HEAD

		drm_sched_stop(sched, sched_job);
		if (js != i)
			/* Ensure any timeouts on other slots have finished */
			cancel_delayed_work_sync(&sched->work_tdr);
	}

	drm_sched_increase_karma(sched_job);
=======

		drm_sched_stop(sched, sched_job);
		if (js != i)
			/* Ensure any timeouts on other slots have finished */
			cancel_delayed_work_sync(&sched->work_tdr);
	}

	drm_sched_increase_karma(sched_job);

	spin_lock_irqsave(&pfdev->js->job_lock, flags);
	for (i = 0; i < NUM_JOB_SLOTS; i++) {
		if (pfdev->jobs[i]) {
			pm_runtime_put_noidle(pfdev->dev);
			pfdev->jobs[i] = NULL;
		}
	}
	spin_unlock_irqrestore(&pfdev->js->job_lock, flags);
>>>>>>> fec38890

	/* panfrost_core_dump(pfdev); */

	panfrost_devfreq_record_transition(pfdev, js);
	panfrost_device_reset(pfdev);

	for (i = 0; i < NUM_JOB_SLOTS; i++)
		drm_sched_resubmit_jobs(&pfdev->js->queue[i].sched);

	/* restart scheduler after GPU is usable again */
	for (i = 0; i < NUM_JOB_SLOTS; i++)
		drm_sched_start(&pfdev->js->queue[i].sched, true);

	mutex_unlock(&pfdev->reset_lock);
}

static const struct drm_sched_backend_ops panfrost_sched_ops = {
	.dependency = panfrost_job_dependency,
	.run_job = panfrost_job_run,
	.timedout_job = panfrost_job_timedout,
	.free_job = panfrost_job_free
};

static irqreturn_t panfrost_job_irq_handler(int irq, void *data)
{
	struct panfrost_device *pfdev = data;
	u32 status = job_read(pfdev, JOB_INT_STAT);
	int j;

	dev_dbg(pfdev->dev, "jobslot irq status=%x\n", status);

	if (!status)
		return IRQ_NONE;

	pm_runtime_mark_last_busy(pfdev->dev);

	for (j = 0; status; j++) {
		u32 mask = MK_JS_MASK(j);

		if (!(status & mask))
			continue;

		job_write(pfdev, JOB_INT_CLEAR, mask);

		if (status & JOB_INT_MASK_ERR(j)) {
			job_write(pfdev, JS_COMMAND_NEXT(j), JS_COMMAND_NOP);

			dev_err(pfdev->dev, "js fault, js=%d, status=%s, head=0x%x, tail=0x%x",
				j,
				panfrost_exception_name(pfdev, job_read(pfdev, JS_STATUS(j))),
				job_read(pfdev, JS_HEAD_LO(j)),
				job_read(pfdev, JS_TAIL_LO(j)));

			drm_sched_fault(&pfdev->js->queue[j].sched);
		}

		if (status & JOB_INT_MASK_DONE(j)) {
			struct panfrost_job *job;

			spin_lock(&pfdev->js->job_lock);
			job = pfdev->jobs[j];
			/* Only NULL if job timeout occurred */
			if (job) {
				pfdev->jobs[j] = NULL;

				panfrost_mmu_as_put(pfdev, &job->file_priv->mmu);
				panfrost_devfreq_record_transition(pfdev, j);

				dma_fence_signal_locked(job->done_fence);
				pm_runtime_put_autosuspend(pfdev->dev);
			}
			spin_unlock(&pfdev->js->job_lock);
		}

		status &= ~mask;
	}

	return IRQ_HANDLED;
}

int panfrost_job_init(struct panfrost_device *pfdev)
{
	struct panfrost_job_slot *js;
	int ret, j, irq;

	pfdev->js = js = devm_kzalloc(pfdev->dev, sizeof(*js), GFP_KERNEL);
	if (!js)
		return -ENOMEM;

	spin_lock_init(&js->job_lock);

	irq = platform_get_irq_byname(to_platform_device(pfdev->dev), "job");
	if (irq <= 0)
		return -ENODEV;

	ret = devm_request_irq(pfdev->dev, irq, panfrost_job_irq_handler,
			       IRQF_SHARED, "job", pfdev);
	if (ret) {
		dev_err(pfdev->dev, "failed to request job irq");
		return ret;
	}

	for (j = 0; j < NUM_JOB_SLOTS; j++) {
		js->queue[j].fence_context = dma_fence_context_alloc(1);

		ret = drm_sched_init(&js->queue[j].sched,
				     &panfrost_sched_ops,
				     1, 0, msecs_to_jiffies(500),
				     "pan_js");
		if (ret) {
			dev_err(pfdev->dev, "Failed to create scheduler: %d.", ret);
			goto err_sched;
		}
	}

	panfrost_job_enable_interrupts(pfdev);

	return 0;

err_sched:
	for (j--; j >= 0; j--)
		drm_sched_fini(&js->queue[j].sched);

	return ret;
}

void panfrost_job_fini(struct panfrost_device *pfdev)
{
	struct panfrost_job_slot *js = pfdev->js;
	int j;

	job_write(pfdev, JOB_INT_MASK, 0);

	for (j = 0; j < NUM_JOB_SLOTS; j++)
		drm_sched_fini(&js->queue[j].sched);

}

int panfrost_job_open(struct panfrost_file_priv *panfrost_priv)
{
	struct panfrost_device *pfdev = panfrost_priv->pfdev;
	struct panfrost_job_slot *js = pfdev->js;
	struct drm_sched_rq *rq;
	int ret, i;

	for (i = 0; i < NUM_JOB_SLOTS; i++) {
		rq = &js->queue[i].sched.sched_rq[DRM_SCHED_PRIORITY_NORMAL];
		ret = drm_sched_entity_init(&panfrost_priv->sched_entity[i], &rq, 1, NULL);
		if (WARN_ON(ret))
			return ret;
	}
	return 0;
}

void panfrost_job_close(struct panfrost_file_priv *panfrost_priv)
{
	int i;

	for (i = 0; i < NUM_JOB_SLOTS; i++)
		drm_sched_entity_destroy(&panfrost_priv->sched_entity[i]);
}

int panfrost_job_is_idle(struct panfrost_device *pfdev)
{
	struct panfrost_job_slot *js = pfdev->js;
	int i;

	for (i = 0; i < NUM_JOB_SLOTS; i++) {
		/* If there are any jobs in the HW queue, we're not idle */
		if (atomic_read(&js->queue[i].sched.hw_rq_count))
			return false;

		/* Check whether the hardware is idle */
		if (pfdev->devfreq.slot[i].busy)
			return false;
	}

	return true;
}<|MERGE_RESOLUTION|>--- conflicted
+++ resolved
@@ -386,16 +386,6 @@
 
 	for (i = 0; i < NUM_JOB_SLOTS; i++) {
 		struct drm_gpu_scheduler *sched = &pfdev->js->queue[i].sched;
-<<<<<<< HEAD
-
-		drm_sched_stop(sched, sched_job);
-		if (js != i)
-			/* Ensure any timeouts on other slots have finished */
-			cancel_delayed_work_sync(&sched->work_tdr);
-	}
-
-	drm_sched_increase_karma(sched_job);
-=======
 
 		drm_sched_stop(sched, sched_job);
 		if (js != i)
@@ -413,7 +403,6 @@
 		}
 	}
 	spin_unlock_irqrestore(&pfdev->js->job_lock, flags);
->>>>>>> fec38890
 
 	/* panfrost_core_dump(pfdev); */
 
