// SPDX-License-Identifier: GPL-2.0-or-later
/* Hisilicon Hibmc SoC drm driver
 *
 * Based on the bochs drm driver.
 *
 * Copyright (c) 2016 Huawei Limited.
 *
 * Author:
 *	Rongrong Zou <zourongrong@huawei.com>
 *	Rongrong Zou <zourongrong@gmail.com>
 *	Jianhua Li <lijianhua@huawei.com>
 */

#include <linux/delay.h>

#include <drm/drm_atomic.h>
#include <drm/drm_atomic_helper.h>
#include <drm/drm_fourcc.h>
#include <drm/drm_gem_vram_helper.h>
#include <drm/drm_vblank.h>

#include "hibmc_drm_drv.h"
#include "hibmc_drm_regs.h"

struct hibmc_display_panel_pll {
	unsigned long M;
	unsigned long N;
	unsigned long OD;
	unsigned long POD;
};

struct hibmc_dislay_pll_config {
	unsigned long hdisplay;
	unsigned long vdisplay;
	u32 pll1_config_value;
	u32 pll2_config_value;
};

static const struct hibmc_dislay_pll_config hibmc_pll_table[] = {
	{640, 480, CRT_PLL1_HS_25MHZ, CRT_PLL2_HS_25MHZ},
	{800, 600, CRT_PLL1_HS_40MHZ, CRT_PLL2_HS_40MHZ},
	{1024, 768, CRT_PLL1_HS_65MHZ, CRT_PLL2_HS_65MHZ},
	{1152, 864, CRT_PLL1_HS_80MHZ_1152, CRT_PLL2_HS_80MHZ},
	{1280, 768, CRT_PLL1_HS_80MHZ, CRT_PLL2_HS_80MHZ},
	{1280, 720, CRT_PLL1_HS_74MHZ, CRT_PLL2_HS_74MHZ},
	{1280, 960, CRT_PLL1_HS_108MHZ, CRT_PLL2_HS_108MHZ},
	{1280, 1024, CRT_PLL1_HS_108MHZ, CRT_PLL2_HS_108MHZ},
	{1440, 900, CRT_PLL1_HS_106MHZ, CRT_PLL2_HS_106MHZ},
	{1600, 900, CRT_PLL1_HS_108MHZ, CRT_PLL2_HS_108MHZ},
	{1600, 1200, CRT_PLL1_HS_162MHZ, CRT_PLL2_HS_162MHZ},
	{1920, 1080, CRT_PLL1_HS_148MHZ, CRT_PLL2_HS_148MHZ},
	{1920, 1200, CRT_PLL1_HS_193MHZ, CRT_PLL2_HS_193MHZ},
};

#define PADDING(align, data) (((data) + (align) - 1) & (~((align) - 1)))

static int hibmc_plane_atomic_check(struct drm_plane *plane,
				    struct drm_plane_state *state)
{
	struct drm_framebuffer *fb = state->fb;
	struct drm_crtc *crtc = state->crtc;
	struct drm_crtc_state *crtc_state;
	u32 src_w = state->src_w >> 16;
	u32 src_h = state->src_h >> 16;

	if (!crtc || !fb)
		return 0;

	crtc_state = drm_atomic_get_crtc_state(state->state, crtc);
	if (IS_ERR(crtc_state))
		return PTR_ERR(crtc_state);

	if (src_w != state->crtc_w || src_h != state->crtc_h) {
		drm_dbg_atomic(plane->dev, "scale not support\n");
		return -EINVAL;
	}

	if (state->crtc_x < 0 || state->crtc_y < 0) {
		drm_dbg_atomic(plane->dev, "crtc_x/y of drm_plane state is invalid\n");
		return -EINVAL;
	}

	if (!crtc_state->enable)
		return 0;

	if (state->crtc_x + state->crtc_w >
	    crtc_state->adjusted_mode.hdisplay ||
	    state->crtc_y + state->crtc_h >
	    crtc_state->adjusted_mode.vdisplay) {
		drm_dbg_atomic(plane->dev, "visible portion of plane is invalid\n");
		return -EINVAL;
	}

	if (state->fb->pitches[0] % 128 != 0) {
		drm_dbg_atomic(plane->dev, "wrong stride with 128-byte aligned\n");
		return -EINVAL;
	}
	return 0;
}

static void hibmc_plane_atomic_update(struct drm_plane *plane,
				      struct drm_plane_state *old_state)
{
	struct drm_plane_state	*state	= plane->state;
	u32 reg;
	s64 gpu_addr = 0;
	unsigned int line_l;
	struct hibmc_drm_private *priv = plane->dev->dev_private;
	struct drm_gem_vram_object *gbo;

	if (!state->fb)
		return;

	gbo = drm_gem_vram_of_gem(state->fb->obj[0]);

	gpu_addr = drm_gem_vram_offset(gbo);
	if (WARN_ON_ONCE(gpu_addr < 0))
		return; /* Bug: we didn't pin the BO to VRAM in prepare_fb. */

	writel(gpu_addr, priv->mmio + HIBMC_CRT_FB_ADDRESS);

	reg = state->fb->width * (state->fb->format->cpp[0]);

	line_l = state->fb->pitches[0];
	writel(HIBMC_FIELD(HIBMC_CRT_FB_WIDTH_WIDTH, reg) |
	       HIBMC_FIELD(HIBMC_CRT_FB_WIDTH_OFFS, line_l),
	       priv->mmio + HIBMC_CRT_FB_WIDTH);

	/* SET PIXEL FORMAT */
	reg = readl(priv->mmio + HIBMC_CRT_DISP_CTL);
	reg &= ~HIBMC_CRT_DISP_CTL_FORMAT_MASK;
	reg |= HIBMC_FIELD(HIBMC_CRT_DISP_CTL_FORMAT,
			   state->fb->format->cpp[0] * 8 / 16);
	writel(reg, priv->mmio + HIBMC_CRT_DISP_CTL);
}

static const u32 channel_formats1[] = {
	DRM_FORMAT_RGB565, DRM_FORMAT_BGR565, DRM_FORMAT_RGB888,
	DRM_FORMAT_BGR888, DRM_FORMAT_XRGB8888, DRM_FORMAT_XBGR8888,
	DRM_FORMAT_RGBA8888, DRM_FORMAT_BGRA8888, DRM_FORMAT_ARGB8888,
	DRM_FORMAT_ABGR8888
};

static struct drm_plane_funcs hibmc_plane_funcs = {
	.update_plane	= drm_atomic_helper_update_plane,
	.disable_plane	= drm_atomic_helper_disable_plane,
	.destroy = drm_plane_cleanup,
	.reset = drm_atomic_helper_plane_reset,
	.atomic_duplicate_state = drm_atomic_helper_plane_duplicate_state,
	.atomic_destroy_state = drm_atomic_helper_plane_destroy_state,
};

static const struct drm_plane_helper_funcs hibmc_plane_helper_funcs = {
	.prepare_fb	= drm_gem_vram_plane_helper_prepare_fb,
	.cleanup_fb	= drm_gem_vram_plane_helper_cleanup_fb,
	.atomic_check = hibmc_plane_atomic_check,
	.atomic_update = hibmc_plane_atomic_update,
};

static void hibmc_crtc_dpms(struct drm_crtc *crtc, int dpms)
{
	struct hibmc_drm_private *priv = crtc->dev->dev_private;
	unsigned int reg;

	reg = readl(priv->mmio + HIBMC_CRT_DISP_CTL);
	reg &= ~HIBMC_CRT_DISP_CTL_DPMS_MASK;
	reg |= HIBMC_FIELD(HIBMC_CRT_DISP_CTL_DPMS, dpms);
	reg &= ~HIBMC_CRT_DISP_CTL_TIMING_MASK;
	if (dpms == HIBMC_CRT_DPMS_ON)
		reg |= HIBMC_CRT_DISP_CTL_TIMING(1);
	writel(reg, priv->mmio + HIBMC_CRT_DISP_CTL);
}

static void hibmc_crtc_atomic_enable(struct drm_crtc *crtc,
				     struct drm_crtc_state *old_state)
{
	unsigned int reg;
	struct hibmc_drm_private *priv = crtc->dev->dev_private;

	hibmc_set_power_mode(priv, HIBMC_PW_MODE_CTL_MODE_MODE0);

	/* Enable display power gate & LOCALMEM power gate*/
	reg = readl(priv->mmio + HIBMC_CURRENT_GATE);
	reg &= ~HIBMC_CURR_GATE_LOCALMEM_MASK;
	reg &= ~HIBMC_CURR_GATE_DISPLAY_MASK;
	reg |= HIBMC_CURR_GATE_LOCALMEM(1);
	reg |= HIBMC_CURR_GATE_DISPLAY(1);
	hibmc_set_current_gate(priv, reg);
	drm_crtc_vblank_on(crtc);
	hibmc_crtc_dpms(crtc, HIBMC_CRT_DPMS_ON);
}

static void hibmc_crtc_atomic_disable(struct drm_crtc *crtc,
				      struct drm_crtc_state *old_state)
{
	unsigned int reg;
	struct hibmc_drm_private *priv = crtc->dev->dev_private;

	hibmc_crtc_dpms(crtc, HIBMC_CRT_DPMS_OFF);
	drm_crtc_vblank_off(crtc);

	hibmc_set_power_mode(priv, HIBMC_PW_MODE_CTL_MODE_SLEEP);

	/* Enable display power gate & LOCALMEM power gate*/
	reg = readl(priv->mmio + HIBMC_CURRENT_GATE);
	reg &= ~HIBMC_CURR_GATE_LOCALMEM_MASK;
	reg &= ~HIBMC_CURR_GATE_DISPLAY_MASK;
	reg |= HIBMC_CURR_GATE_LOCALMEM(0);
	reg |= HIBMC_CURR_GATE_DISPLAY(0);
	hibmc_set_current_gate(priv, reg);
}

static enum drm_mode_status
hibmc_crtc_mode_valid(struct drm_crtc *crtc,
		      const struct drm_display_mode *mode)
{
	int i = 0;
	int vrefresh = drm_mode_vrefresh(mode);

	if (vrefresh < 59 || vrefresh > 61)
		return MODE_NOCLOCK;

	for (i = 0; i < ARRAY_SIZE(hibmc_pll_table); i++) {
		if (hibmc_pll_table[i].hdisplay == mode->hdisplay &&
		    hibmc_pll_table[i].vdisplay == mode->vdisplay)
			return MODE_OK;
	}

	return MODE_BAD;
}

static unsigned int format_pll_reg(void)
{
	unsigned int pllreg = 0;
	struct hibmc_display_panel_pll pll = {0};

	/*
	 * Note that all PLL's have the same format. Here,
	 * we just use Panel PLL parameter to work out the bit
	 * fields in the register.On returning a 32 bit number, the value can
	 * be applied to any PLL in the calling function.
	 */
	pllreg |= HIBMC_FIELD(HIBMC_PLL_CTRL_BYPASS, 0);
	pllreg |= HIBMC_FIELD(HIBMC_PLL_CTRL_POWER, 1);
	pllreg |= HIBMC_FIELD(HIBMC_PLL_CTRL_INPUT, 0);
	pllreg |= HIBMC_FIELD(HIBMC_PLL_CTRL_POD, pll.POD);
	pllreg |= HIBMC_FIELD(HIBMC_PLL_CTRL_OD, pll.OD);
	pllreg |= HIBMC_FIELD(HIBMC_PLL_CTRL_N, pll.N);
	pllreg |= HIBMC_FIELD(HIBMC_PLL_CTRL_M, pll.M);

	return pllreg;
}

static void set_vclock_hisilicon(struct drm_device *dev, unsigned long pll)
{
	u32 val;
	struct hibmc_drm_private *priv = dev->dev_private;

	val = readl(priv->mmio + CRT_PLL1_HS);
	val &= ~(CRT_PLL1_HS_OUTER_BYPASS(1));
	writel(val, priv->mmio + CRT_PLL1_HS);

	val = CRT_PLL1_HS_INTER_BYPASS(1) | CRT_PLL1_HS_POWERON(1);
	writel(val, priv->mmio + CRT_PLL1_HS);

	writel(pll, priv->mmio + CRT_PLL1_HS);

	usleep_range(1000, 2000);

	val = pll & ~(CRT_PLL1_HS_POWERON(1));
	writel(val, priv->mmio + CRT_PLL1_HS);

	usleep_range(1000, 2000);

	val &= ~(CRT_PLL1_HS_INTER_BYPASS(1));
	writel(val, priv->mmio + CRT_PLL1_HS);

	usleep_range(1000, 2000);

	val |= CRT_PLL1_HS_OUTER_BYPASS(1);
	writel(val, priv->mmio + CRT_PLL1_HS);
}

static void get_pll_config(unsigned long x, unsigned long y,
			   u32 *pll1, u32 *pll2)
{
	int i;
	int count = ARRAY_SIZE(hibmc_pll_table);

	for (i = 0; i < count; i++) {
		if (hibmc_pll_table[i].hdisplay == x &&
		    hibmc_pll_table[i].vdisplay == y) {
			*pll1 = hibmc_pll_table[i].pll1_config_value;
			*pll2 = hibmc_pll_table[i].pll2_config_value;
			return;
		}
	}

	/* if found none, we use default value */
	*pll1 = CRT_PLL1_HS_25MHZ;
	*pll2 = CRT_PLL2_HS_25MHZ;
}

/*
 * This function takes care the extra registers and bit fields required to
 * setup a mode in board.
 * Explanation about Display Control register:
 * FPGA only supports 7 predefined pixel clocks, and clock select is
 * in bit 4:0 of new register 0x802a8.
 */
static unsigned int display_ctrl_adjust(struct drm_device *dev,
					struct drm_display_mode *mode,
					unsigned int ctrl)
{
	unsigned long x, y;
	u32 pll1; /* bit[31:0] of PLL */
	u32 pll2; /* bit[63:32] of PLL */
	struct hibmc_drm_private *priv = dev->dev_private;

	x = mode->hdisplay;
	y = mode->vdisplay;

	get_pll_config(x, y, &pll1, &pll2);
	writel(pll2, priv->mmio + CRT_PLL2_HS);
	set_vclock_hisilicon(dev, pll1);

	/*
	 * Hisilicon has to set up the top-left and bottom-right
	 * registers as well.
	 * Note that normal chip only use those two register for
	 * auto-centering mode.
	 */
	writel(HIBMC_FIELD(HIBMC_CRT_AUTO_CENTERING_TL_TOP, 0) |
	       HIBMC_FIELD(HIBMC_CRT_AUTO_CENTERING_TL_LEFT, 0),
	       priv->mmio + HIBMC_CRT_AUTO_CENTERING_TL);

	writel(HIBMC_FIELD(HIBMC_CRT_AUTO_CENTERING_BR_BOTTOM, y - 1) |
	       HIBMC_FIELD(HIBMC_CRT_AUTO_CENTERING_BR_RIGHT, x - 1),
	       priv->mmio + HIBMC_CRT_AUTO_CENTERING_BR);

	/*
	 * Assume common fields in ctrl have been properly set before
	 * calling this function.
	 * This function only sets the extra fields in ctrl.
	 */

	/* Set bit 25 of display controller: Select CRT or VGA clock */
	ctrl &= ~HIBMC_CRT_DISP_CTL_CRTSELECT_MASK;
	ctrl &= ~HIBMC_CRT_DISP_CTL_CLOCK_PHASE_MASK;

	ctrl |= HIBMC_CRT_DISP_CTL_CRTSELECT(HIBMC_CRTSELECT_CRT);

	/* clock_phase_polarity is 0 */
	ctrl |= HIBMC_CRT_DISP_CTL_CLOCK_PHASE(0);

	writel(ctrl, priv->mmio + HIBMC_CRT_DISP_CTL);

	return ctrl;
}

static void hibmc_crtc_mode_set_nofb(struct drm_crtc *crtc)
{
	unsigned int val;
	struct drm_display_mode *mode = &crtc->state->mode;
	struct drm_device *dev = crtc->dev;
	struct hibmc_drm_private *priv = dev->dev_private;
	int width = mode->hsync_end - mode->hsync_start;
	int height = mode->vsync_end - mode->vsync_start;

	writel(format_pll_reg(), priv->mmio + HIBMC_CRT_PLL_CTRL);
	writel(HIBMC_FIELD(HIBMC_CRT_HORZ_TOTAL_TOTAL, mode->htotal - 1) |
	       HIBMC_FIELD(HIBMC_CRT_HORZ_TOTAL_DISP_END, mode->hdisplay - 1),
	       priv->mmio + HIBMC_CRT_HORZ_TOTAL);

	writel(HIBMC_FIELD(HIBMC_CRT_HORZ_SYNC_WIDTH, width) |
	       HIBMC_FIELD(HIBMC_CRT_HORZ_SYNC_START, mode->hsync_start - 1),
	       priv->mmio + HIBMC_CRT_HORZ_SYNC);

	writel(HIBMC_FIELD(HIBMC_CRT_VERT_TOTAL_TOTAL, mode->vtotal - 1) |
	       HIBMC_FIELD(HIBMC_CRT_VERT_TOTAL_DISP_END, mode->vdisplay - 1),
	       priv->mmio + HIBMC_CRT_VERT_TOTAL);

	writel(HIBMC_FIELD(HIBMC_CRT_VERT_SYNC_HEIGHT, height) |
	       HIBMC_FIELD(HIBMC_CRT_VERT_SYNC_START, mode->vsync_start - 1),
	       priv->mmio + HIBMC_CRT_VERT_SYNC);

	val = HIBMC_FIELD(HIBMC_CRT_DISP_CTL_VSYNC_PHASE, 0);
	val |= HIBMC_FIELD(HIBMC_CRT_DISP_CTL_HSYNC_PHASE, 0);
	val |= HIBMC_CRT_DISP_CTL_TIMING(1);
	val |= HIBMC_CRT_DISP_CTL_PLANE(1);

	display_ctrl_adjust(dev, mode, val);
}

static void hibmc_crtc_atomic_begin(struct drm_crtc *crtc,
				    struct drm_crtc_state *old_state)
{
	unsigned int reg;
	struct drm_device *dev = crtc->dev;
	struct hibmc_drm_private *priv = dev->dev_private;

	hibmc_set_power_mode(priv, HIBMC_PW_MODE_CTL_MODE_MODE0);

	/* Enable display power gate & LOCALMEM power gate*/
	reg = readl(priv->mmio + HIBMC_CURRENT_GATE);
	reg &= ~HIBMC_CURR_GATE_DISPLAY_MASK;
	reg &= ~HIBMC_CURR_GATE_LOCALMEM_MASK;
	reg |= HIBMC_CURR_GATE_DISPLAY(1);
	reg |= HIBMC_CURR_GATE_LOCALMEM(1);
	hibmc_set_current_gate(priv, reg);

	/* We can add more initialization as needed. */
}

static void hibmc_crtc_atomic_flush(struct drm_crtc *crtc,
				    struct drm_crtc_state *old_state)

{
	unsigned long flags;

	spin_lock_irqsave(&crtc->dev->event_lock, flags);
	if (crtc->state->event)
		drm_crtc_send_vblank_event(crtc, crtc->state->event);
	crtc->state->event = NULL;
	spin_unlock_irqrestore(&crtc->dev->event_lock, flags);
}

static int hibmc_crtc_enable_vblank(struct drm_crtc *crtc)
{
	struct hibmc_drm_private *priv = crtc->dev->dev_private;

	writel(HIBMC_RAW_INTERRUPT_EN_VBLANK(1),
	       priv->mmio + HIBMC_RAW_INTERRUPT_EN);

	return 0;
}

static void hibmc_crtc_disable_vblank(struct drm_crtc *crtc)
{
	struct hibmc_drm_private *priv = crtc->dev->dev_private;

	writel(HIBMC_RAW_INTERRUPT_EN_VBLANK(0),
	       priv->mmio + HIBMC_RAW_INTERRUPT_EN);
}

static void hibmc_crtc_load_lut(struct drm_crtc *crtc)
{
	struct hibmc_drm_private *priv = crtc->dev->dev_private;
	void __iomem   *mmio = priv->mmio;
	u16 *r, *g, *b;
	unsigned int reg;
	int i;

	r = crtc->gamma_store;
	g = r + crtc->gamma_size;
	b = g + crtc->gamma_size;

	for (i = 0; i < crtc->gamma_size; i++) {
		unsigned int offset = i << 2;
		u8 red = *r++ >> 8;
		u8 green = *g++ >> 8;
		u8 blue = *b++ >> 8;
		u32 rgb = (red << 16) | (green << 8) | blue;

		writel(rgb, mmio + HIBMC_CRT_PALETTE + offset);
	}

	reg = readl(priv->mmio + HIBMC_CRT_DISP_CTL);
	reg |= HIBMC_FIELD(HIBMC_CTL_DISP_CTL_GAMMA, 1);
	writel(reg, priv->mmio + HIBMC_CRT_DISP_CTL);
}

static int hibmc_crtc_gamma_set(struct drm_crtc *crtc, u16 *red, u16 *green,
				u16 *blue, uint32_t size,
				struct drm_modeset_acquire_ctx *ctx)
{
	hibmc_crtc_load_lut(crtc);

	return 0;
}

static const struct drm_crtc_funcs hibmc_crtc_funcs = {
	.page_flip = drm_atomic_helper_page_flip,
	.set_config = drm_atomic_helper_set_config,
	.destroy = drm_crtc_cleanup,
	.reset = drm_atomic_helper_crtc_reset,
	.atomic_duplicate_state =  drm_atomic_helper_crtc_duplicate_state,
	.atomic_destroy_state = drm_atomic_helper_crtc_destroy_state,
	.enable_vblank = hibmc_crtc_enable_vblank,
	.disable_vblank = hibmc_crtc_disable_vblank,
	.gamma_set = hibmc_crtc_gamma_set,
};

static const struct drm_crtc_helper_funcs hibmc_crtc_helper_funcs = {
	.mode_set_nofb	= hibmc_crtc_mode_set_nofb,
	.atomic_begin	= hibmc_crtc_atomic_begin,
	.atomic_flush	= hibmc_crtc_atomic_flush,
	.atomic_enable	= hibmc_crtc_atomic_enable,
	.atomic_disable	= hibmc_crtc_atomic_disable,
	.mode_valid = hibmc_crtc_mode_valid,
};

int hibmc_de_init(struct hibmc_drm_private *priv)
{
	struct drm_device *dev = priv->dev;
	struct drm_crtc *crtc = &priv->crtc;
	struct drm_plane *plane = &priv->primary_plane;
	int ret;

	ret = drm_universal_plane_init(dev, plane, 1, &hibmc_plane_funcs,
				       channel_formats1,
				       ARRAY_SIZE(channel_formats1),
				       NULL,
				       DRM_PLANE_TYPE_PRIMARY,
				       NULL);

	if (ret) {
<<<<<<< HEAD
		DRM_ERROR("failed to init plane: %d\n", ret);
=======
		drm_err(dev, "failed to init plane: %d\n", ret);
>>>>>>> 9507dc11
		return ret;
	}

	drm_plane_helper_add(plane, &hibmc_plane_helper_funcs);

	ret = drm_crtc_init_with_planes(dev, crtc, plane,
					NULL, &hibmc_crtc_funcs, NULL);
	if (ret) {
		drm_err(dev, "failed to init crtc: %d\n", ret);
		return ret;
	}

	ret = drm_mode_crtc_set_gamma_size(crtc, 256);
	if (ret) {
		drm_err(dev, "failed to set gamma size: %d\n", ret);
		return ret;
	}
	drm_crtc_helper_add(crtc, &hibmc_crtc_helper_funcs);

	return 0;
}<|MERGE_RESOLUTION|>--- conflicted
+++ resolved
@@ -515,11 +515,7 @@
 				       NULL);
 
 	if (ret) {
-<<<<<<< HEAD
-		DRM_ERROR("failed to init plane: %d\n", ret);
-=======
 		drm_err(dev, "failed to init plane: %d\n", ret);
->>>>>>> 9507dc11
 		return ret;
 	}
 
