--- conflicted
+++ resolved
@@ -360,7 +360,6 @@
  * by an error path in the hibernation code.
  */
 static int vmw_request_device_late(struct vmw_private *dev_priv)
-<<<<<<< HEAD
 {
 	int ret;
 
@@ -373,33 +372,6 @@
 		}
 	}
 
-	return 0;
-}
-
-static int vmw_request_device(struct vmw_private *dev_priv)
-{
-	int ret;
-
-	ret = vmw_fifo_init(dev_priv, &dev_priv->fifo);
-	if (unlikely(ret != 0)) {
-		DRM_ERROR("Unable to initialize FIFO.\n");
-		return ret;
-	}
-	vmw_fence_fifo_up(dev_priv->fman);
-
-=======
-{
-	int ret;
-
-	if (dev_priv->has_mob) {
-		ret = vmw_otables_setup(dev_priv);
-		if (unlikely(ret != 0)) {
-			DRM_ERROR("Unable to initialize "
-				  "guest Memory OBjects.\n");
-			return ret;
-		}
-	}
-
 	if (dev_priv->cman) {
 		ret = vmw_cmdbuf_set_pool_size(dev_priv->cman,
 					       256*4096, 2*4096);
@@ -430,7 +402,6 @@
 		dev_priv->has_dx = false;
 	}
 
->>>>>>> 25cb62b7
 	ret = vmw_request_device_late(dev_priv);
 	if (ret)
 		goto out_no_mob;
@@ -442,20 +413,14 @@
 	return 0;
 
 out_no_query_bo:
-<<<<<<< HEAD
-=======
 	if (dev_priv->cman)
 		vmw_cmdbuf_remove_pool(dev_priv->cman);
->>>>>>> 25cb62b7
 	if (dev_priv->has_mob) {
 		(void) ttm_bo_evict_mm(&dev_priv->bdev, VMW_PL_MOB);
 		vmw_otables_takedown(dev_priv);
 	}
-<<<<<<< HEAD
-=======
 	if (dev_priv->cman)
 		vmw_cmdbuf_man_destroy(dev_priv->cman);
->>>>>>> 25cb62b7
 out_no_mob:
 	vmw_fence_fifo_down(dev_priv->fman);
 	vmw_fifo_release(dev_priv, &dev_priv->fifo);
@@ -479,14 +444,10 @@
 
 	BUG_ON(dev_priv->pinned_bo != NULL);
 
-<<<<<<< HEAD
-	ttm_bo_unref(&dev_priv->dummy_query_bo);
-=======
 	vmw_dmabuf_unreference(&dev_priv->dummy_query_bo);
 	if (dev_priv->cman)
 		vmw_cmdbuf_remove_pool(dev_priv->cman);
 
->>>>>>> 25cb62b7
 	if (dev_priv->has_mob) {
 		ttm_bo_evict_mm(&dev_priv->bdev, VMW_PL_MOB);
 		vmw_otables_takedown(dev_priv);
@@ -504,12 +465,9 @@
 static void vmw_release_device_late(struct vmw_private *dev_priv)
 {
 	vmw_fence_fifo_down(dev_priv->fman);
-<<<<<<< HEAD
-=======
 	if (dev_priv->cman)
 		vmw_cmdbuf_man_destroy(dev_priv->cman);
 
->>>>>>> 25cb62b7
 	vmw_fifo_release(dev_priv, &dev_priv->fifo);
 }
 
@@ -794,17 +752,8 @@
 	ttm_lock_set_kill(&dev_priv->fbdev_master.lock, false, SIGTERM);
 	dev_priv->active_master = &dev_priv->fbdev_master;
 
-<<<<<<< HEAD
-
-	dev_priv->mmio_mtrr = arch_phys_wc_add(dev_priv->mmio_start,
-					       dev_priv->mmio_size);
-
-	dev_priv->mmio_virt = ioremap_wc(dev_priv->mmio_start,
-					 dev_priv->mmio_size);
-=======
 	dev_priv->mmio_virt = ioremap_cache(dev_priv->mmio_start,
 					    dev_priv->mmio_size);
->>>>>>> 25cb62b7
 
 	if (unlikely(dev_priv->mmio_virt == NULL)) {
 		ret = -ENOMEM;
@@ -904,8 +853,6 @@
 		}
 	}
 
-<<<<<<< HEAD
-=======
 	if (dev_priv->has_mob) {
 		spin_lock(&dev_priv->cap_lock);
 		vmw_write(dev_priv, SVGA_REG_DEV_CAP, SVGA3D_DEVCAP_DX);
@@ -914,7 +861,6 @@
 	}
 
 
->>>>>>> 25cb62b7
 	ret = vmw_kms_init(dev_priv);
 	if (unlikely(ret != 0))
 		goto out_no_kms;
@@ -924,11 +870,8 @@
 	if (ret)
 		goto out_no_fifo;
 
-<<<<<<< HEAD
-=======
 	DRM_INFO("DX: %s\n", dev_priv->has_dx ? "yes." : "no.");
 
->>>>>>> 25cb62b7
 	if (dev_priv->enable_fb) {
 		vmw_fifo_resource_inc(dev_priv);
 		vmw_svga_enable(dev_priv);
@@ -966,10 +909,6 @@
 out_err4:
 	iounmap(dev_priv->mmio_virt);
 out_err3:
-<<<<<<< HEAD
-	arch_phys_wc_del(dev_priv->mmio_mtrr);
-=======
->>>>>>> 25cb62b7
 	vmw_ttm_global_release(dev_priv);
 out_err0:
 	for (i = vmw_res_context; i < vmw_res_max; ++i)
@@ -1326,11 +1265,7 @@
  * @dev_priv: Pointer to device private struct.
  * Needs the reservation sem to be held in non-exclusive mode.
  */
-<<<<<<< HEAD
-void __vmw_svga_enable(struct vmw_private *dev_priv)
-=======
 static void __vmw_svga_enable(struct vmw_private *dev_priv)
->>>>>>> 25cb62b7
 {
 	spin_lock(&dev_priv->svga_lock);
 	if (!dev_priv->bdev.man[TTM_PL_VRAM].use_type) {
@@ -1359,22 +1294,14 @@
  * Needs the reservation sem to be held in exclusive mode.
  * Will not empty VRAM. VRAM must be emptied by caller.
  */
-<<<<<<< HEAD
-void __vmw_svga_disable(struct vmw_private *dev_priv)
-=======
 static void __vmw_svga_disable(struct vmw_private *dev_priv)
->>>>>>> 25cb62b7
 {
 	spin_lock(&dev_priv->svga_lock);
 	if (dev_priv->bdev.man[TTM_PL_VRAM].use_type) {
 		dev_priv->bdev.man[TTM_PL_VRAM].use_type = false;
 		vmw_write(dev_priv, SVGA_REG_ENABLE,
-<<<<<<< HEAD
-			  SVGA_REG_ENABLE_ENABLE_HIDE);
-=======
 			  SVGA_REG_ENABLE_HIDE |
 			  SVGA_REG_ENABLE_ENABLE);
->>>>>>> 25cb62b7
 	}
 	spin_unlock(&dev_priv->svga_lock);
 }
@@ -1392,20 +1319,12 @@
 	spin_lock(&dev_priv->svga_lock);
 	if (dev_priv->bdev.man[TTM_PL_VRAM].use_type) {
 		dev_priv->bdev.man[TTM_PL_VRAM].use_type = false;
-<<<<<<< HEAD
-		vmw_write(dev_priv, SVGA_REG_ENABLE,
-			  SVGA_REG_ENABLE_ENABLE_HIDE);
-		spin_unlock(&dev_priv->svga_lock);
-		if (ttm_bo_evict_mm(&dev_priv->bdev, TTM_PL_VRAM))
-			DRM_ERROR("Failed evicting VRAM buffers.\n");
-=======
 		spin_unlock(&dev_priv->svga_lock);
 		if (ttm_bo_evict_mm(&dev_priv->bdev, TTM_PL_VRAM))
 			DRM_ERROR("Failed evicting VRAM buffers.\n");
 		vmw_write(dev_priv, SVGA_REG_ENABLE,
 			  SVGA_REG_ENABLE_HIDE |
 			  SVGA_REG_ENABLE_ENABLE);
->>>>>>> 25cb62b7
 	} else
 		spin_unlock(&dev_priv->svga_lock);
 	ttm_write_unlock(&dev_priv->reservation_sem);
@@ -1427,11 +1346,8 @@
 
 	switch (val) {
 	case PM_HIBERNATION_PREPARE:
-<<<<<<< HEAD
-=======
 		if (dev_priv->enable_fb)
 			vmw_fb_off(dev_priv);
->>>>>>> 25cb62b7
 		ttm_suspend_lock(&dev_priv->reservation_sem);
 
 		/*
