// SPDX-License-Identifier: GPL-2.0
/*
 * (C) COPYRIGHT 2016 ARM Limited. All rights reserved.
 * Author: Brian Starkey <brian.starkey@arm.com>
 *
 * This program is free software and is provided to you under the terms of the
 * GNU General Public License version 2 as published by the Free Software
 * Foundation, and any use by you of this program is subject to the terms
 * of such GNU licence.
 */

#include <drm/drm_crtc.h>
#include <drm/drm_modeset_helper_vtables.h>
#include <drm/drm_property.h>
#include <drm/drm_writeback.h>
#include <drm/drmP.h>
#include <linux/dma-fence.h>

/**
 * DOC: overview
 *
 * Writeback connectors are used to expose hardware which can write the output
 * from a CRTC to a memory buffer. They are used and act similarly to other
 * types of connectors, with some important differences:
 *
 * * Writeback connectors don't provide a way to output visually to the user.
 *
 * * Writeback connectors are visible to userspace only when the client sets
 *   DRM_CLIENT_CAP_WRITEBACK_CONNECTORS.
 *
 * * Writeback connectors don't have EDID.
 *
 * A framebuffer may only be attached to a writeback connector when the
 * connector is attached to a CRTC. The WRITEBACK_FB_ID property which sets the
 * framebuffer applies only to a single commit (see below). A framebuffer may
 * not be attached while the CRTC is off.
 *
 * Unlike with planes, when a writeback framebuffer is removed by userspace DRM
 * makes no attempt to remove it from active use by the connector. This is
 * because no method is provided to abort a writeback operation, and in any
 * case making a new commit whilst a writeback is ongoing is undefined (see
 * WRITEBACK_OUT_FENCE_PTR below). As soon as the current writeback is finished,
 * the framebuffer will automatically no longer be in active use. As it will
 * also have already been removed from the framebuffer list, there will be no
 * way for any userspace application to retrieve a reference to it in the
 * intervening period.
 *
 * Writeback connectors have some additional properties, which userspace
 * can use to query and control them:
 *
 *  "WRITEBACK_FB_ID":
 *	Write-only object property storing a DRM_MODE_OBJECT_FB: it stores the
 *	framebuffer to be written by the writeback connector. This property is
 *	similar to the FB_ID property on planes, but will always read as zero
 *	and is not preserved across commits.
 *	Userspace must set this property to an output buffer every time it
 *	wishes the buffer to get filled.
 *
 *  "WRITEBACK_PIXEL_FORMATS":
 *	Immutable blob property to store the supported pixel formats table. The
 *	data is an array of u32 DRM_FORMAT_* fourcc values.
 *	Userspace can use this blob to find out what pixel formats are supported
 *	by the connector's writeback engine.
 *
 *  "WRITEBACK_OUT_FENCE_PTR":
 *	Userspace can use this property to provide a pointer for the kernel to
 *	fill with a sync_file file descriptor, which will signal once the
 *	writeback is finished. The value should be the address of a 32-bit
 *	signed integer, cast to a u64.
 *	Userspace should wait for this fence to signal before making another
 *	commit affecting any of the same CRTCs, Planes or Connectors.
 *	**Failure to do so will result in undefined behaviour.**
 *	For this reason it is strongly recommended that all userspace
 *	applications making use of writeback connectors *always* retrieve an
 *	out-fence for the commit and use it appropriately.
 *	From userspace, this property will always read as zero.
 */

#define fence_to_wb_connector(x) container_of(x->lock, \
					      struct drm_writeback_connector, \
					      fence_lock)

static const char *drm_writeback_fence_get_driver_name(struct dma_fence *fence)
{
	struct drm_writeback_connector *wb_connector =
		fence_to_wb_connector(fence);

	return wb_connector->base.dev->driver->name;
}

static const char *
drm_writeback_fence_get_timeline_name(struct dma_fence *fence)
{
	struct drm_writeback_connector *wb_connector =
		fence_to_wb_connector(fence);

	return wb_connector->timeline_name;
}

static bool drm_writeback_fence_enable_signaling(struct dma_fence *fence)
{
	return true;
}

static const struct dma_fence_ops drm_writeback_fence_ops = {
	.get_driver_name = drm_writeback_fence_get_driver_name,
	.get_timeline_name = drm_writeback_fence_get_timeline_name,
	.enable_signaling = drm_writeback_fence_enable_signaling,
	.wait = dma_fence_default_wait,
};

static int create_writeback_properties(struct drm_device *dev)
{
	struct drm_property *prop;

	if (!dev->mode_config.writeback_fb_id_property) {
		prop = drm_property_create_object(dev, DRM_MODE_PROP_ATOMIC,
						  "WRITEBACK_FB_ID",
						  DRM_MODE_OBJECT_FB);
		if (!prop)
			return -ENOMEM;
		dev->mode_config.writeback_fb_id_property = prop;
	}

	if (!dev->mode_config.writeback_pixel_formats_property) {
		prop = drm_property_create(dev, DRM_MODE_PROP_BLOB |
					   DRM_MODE_PROP_ATOMIC |
					   DRM_MODE_PROP_IMMUTABLE,
					   "WRITEBACK_PIXEL_FORMATS", 0);
		if (!prop)
			return -ENOMEM;
		dev->mode_config.writeback_pixel_formats_property = prop;
	}

	if (!dev->mode_config.writeback_out_fence_ptr_property) {
		prop = drm_property_create_range(dev, DRM_MODE_PROP_ATOMIC,
						 "WRITEBACK_OUT_FENCE_PTR", 0,
						 U64_MAX);
		if (!prop)
			return -ENOMEM;
		dev->mode_config.writeback_out_fence_ptr_property = prop;
	}

	return 0;
}

static const struct drm_encoder_funcs drm_writeback_encoder_funcs = {
	.destroy = drm_encoder_cleanup,
};

/**
 * drm_writeback_connector_init - Initialize a writeback connector and its properties
 * @dev: DRM device
 * @wb_connector: Writeback connector to initialize
 * @con_funcs: Connector funcs vtable
 * @enc_helper_funcs: Encoder helper funcs vtable to be used by the internal encoder
 * @formats: Array of supported pixel formats for the writeback engine
 * @n_formats: Length of the formats array
 *
 * This function creates the writeback-connector-specific properties if they
 * have not been already created, initializes the connector as
 * type DRM_MODE_CONNECTOR_WRITEBACK, and correctly initializes the property
 * values. It will also create an internal encoder associated with the
 * drm_writeback_connector and set it to use the @enc_helper_funcs vtable for
 * the encoder helper.
 *
 * Drivers should always use this function instead of drm_connector_init() to
 * set up writeback connectors.
 *
 * Returns: 0 on success, or a negative error code
 */
int drm_writeback_connector_init(struct drm_device *dev,
				 struct drm_writeback_connector *wb_connector,
				 const struct drm_connector_funcs *con_funcs,
				 const struct drm_encoder_helper_funcs *enc_helper_funcs,
				 const u32 *formats, int n_formats)
{
	struct drm_property_blob *blob;
	struct drm_connector *connector = &wb_connector->base;
	struct drm_mode_config *config = &dev->mode_config;
	int ret = create_writeback_properties(dev);

	if (ret != 0)
		return ret;

	blob = drm_property_create_blob(dev, n_formats * sizeof(*formats),
					formats);
	if (IS_ERR(blob))
		return PTR_ERR(blob);

	drm_encoder_helper_add(&wb_connector->encoder, enc_helper_funcs);
	ret = drm_encoder_init(dev, &wb_connector->encoder,
			       &drm_writeback_encoder_funcs,
			       DRM_MODE_ENCODER_VIRTUAL, NULL);
	if (ret)
		goto fail;

	connector->interlace_allowed = 0;

	ret = drm_connector_init(dev, connector, con_funcs,
				 DRM_MODE_CONNECTOR_WRITEBACK);
	if (ret)
		goto connector_fail;

	ret = drm_connector_attach_encoder(connector,
						&wb_connector->encoder);
	if (ret)
		goto attach_fail;

	INIT_LIST_HEAD(&wb_connector->job_queue);
	spin_lock_init(&wb_connector->job_lock);

	wb_connector->fence_context = dma_fence_context_alloc(1);
	spin_lock_init(&wb_connector->fence_lock);
	snprintf(wb_connector->timeline_name,
		 sizeof(wb_connector->timeline_name),
		 "CONNECTOR:%d-%s", connector->base.id, connector->name);

	drm_object_attach_property(&connector->base,
				   config->writeback_out_fence_ptr_property, 0);

	drm_object_attach_property(&connector->base,
				   config->writeback_fb_id_property, 0);

	drm_object_attach_property(&connector->base,
				   config->writeback_pixel_formats_property,
				   blob->base.id);
	wb_connector->pixel_formats_blob_ptr = blob;

	return 0;

attach_fail:
	drm_connector_cleanup(connector);
connector_fail:
	drm_encoder_cleanup(&wb_connector->encoder);
fail:
	drm_property_blob_put(blob);
	return ret;
}
EXPORT_SYMBOL(drm_writeback_connector_init);

int drm_writeback_set_fb(struct drm_connector_state *conn_state,
			 struct drm_framebuffer *fb)
{
	WARN_ON(conn_state->connector->connector_type != DRM_MODE_CONNECTOR_WRITEBACK);

	if (!conn_state->writeback_job) {
		conn_state->writeback_job =
			kzalloc(sizeof(*conn_state->writeback_job), GFP_KERNEL);
		if (!conn_state->writeback_job)
			return -ENOMEM;

		conn_state->writeback_job->connector =
			drm_connector_to_writeback(conn_state->connector);
	}

	drm_framebuffer_assign(&conn_state->writeback_job->fb, fb);
	return 0;
}

int drm_writeback_prepare_job(struct drm_writeback_job *job)
{
	struct drm_writeback_connector *connector = job->connector;
	const struct drm_connector_helper_funcs *funcs =
		connector->base.helper_private;
	int ret;

	if (funcs->prepare_writeback_job) {
		ret = funcs->prepare_writeback_job(connector, job);
		if (ret < 0)
			return ret;
	}

	job->prepared = true;
	return 0;
}
EXPORT_SYMBOL(drm_writeback_prepare_job);

/**
 * drm_writeback_queue_job - Queue a writeback job for later signalling
 * @wb_connector: The writeback connector to queue a job on
 * @conn_state: The connector state containing the job to queue
 *
 * This function adds the job contained in @conn_state to the job_queue for a
 * writeback connector. It takes ownership of the writeback job and sets the
 * @conn_state->writeback_job to NULL, and so no access to the job may be
 * performed by the caller after this function returns.
 *
 * Drivers must ensure that for a given writeback connector, jobs are queued in
 * exactly the same order as they will be completed by the hardware (and
 * signaled via drm_writeback_signal_completion).
 *
 * For every call to drm_writeback_queue_job() there must be exactly one call to
 * drm_writeback_signal_completion()
 *
 * See also: drm_writeback_signal_completion()
 */
void drm_writeback_queue_job(struct drm_writeback_connector *wb_connector,
			     struct drm_connector_state *conn_state)
{
	struct drm_writeback_job *job;
	unsigned long flags;

	job = conn_state->writeback_job;
	conn_state->writeback_job = NULL;

	spin_lock_irqsave(&wb_connector->job_lock, flags);
	list_add_tail(&job->list_entry, &wb_connector->job_queue);
	spin_unlock_irqrestore(&wb_connector->job_lock, flags);
}
EXPORT_SYMBOL(drm_writeback_queue_job);

void drm_writeback_cleanup_job(struct drm_writeback_job *job)
{
<<<<<<< HEAD
=======
	struct drm_writeback_connector *connector = job->connector;
	const struct drm_connector_helper_funcs *funcs =
		connector->base.helper_private;

	if (job->prepared && funcs->cleanup_writeback_job)
		funcs->cleanup_writeback_job(connector, job);

>>>>>>> c59c1e66
	if (job->fb)
		drm_framebuffer_put(job->fb);

	kfree(job);
}
EXPORT_SYMBOL(drm_writeback_cleanup_job);

/*
 * @cleanup_work: deferred cleanup of a writeback job
 *
 * The job cannot be cleaned up directly in drm_writeback_signal_completion,
 * because it may be called in interrupt context. Dropping the framebuffer
 * reference can sleep, and so the cleanup is deferred to a workqueue.
 */
static void cleanup_work(struct work_struct *work)
{
	struct drm_writeback_job *job = container_of(work,
						     struct drm_writeback_job,
						     cleanup_work);

	drm_writeback_cleanup_job(job);
}

/**
 * drm_writeback_signal_completion - Signal the completion of a writeback job
 * @wb_connector: The writeback connector whose job is complete
 * @status: Status code to set in the writeback out_fence (0 for success)
 *
 * Drivers should call this to signal the completion of a previously queued
 * writeback job. It should be called as soon as possible after the hardware
 * has finished writing, and may be called from interrupt context.
 * It is the driver's responsibility to ensure that for a given connector, the
 * hardware completes writeback jobs in the same order as they are queued.
 *
 * Unless the driver is holding its own reference to the framebuffer, it must
 * not be accessed after calling this function.
 *
 * See also: drm_writeback_queue_job()
 */
void
drm_writeback_signal_completion(struct drm_writeback_connector *wb_connector,
				int status)
{
	unsigned long flags;
	struct drm_writeback_job *job;

	spin_lock_irqsave(&wb_connector->job_lock, flags);
	job = list_first_entry_or_null(&wb_connector->job_queue,
				       struct drm_writeback_job,
				       list_entry);
	if (job) {
		list_del(&job->list_entry);
		if (job->out_fence) {
			if (status)
				dma_fence_set_error(job->out_fence, status);
			dma_fence_signal(job->out_fence);
			dma_fence_put(job->out_fence);
		}
	}
	spin_unlock_irqrestore(&wb_connector->job_lock, flags);

	if (WARN_ON(!job))
		return;

	INIT_WORK(&job->cleanup_work, cleanup_work);
	queue_work(system_long_wq, &job->cleanup_work);
}
EXPORT_SYMBOL(drm_writeback_signal_completion);

struct dma_fence *
drm_writeback_get_out_fence(struct drm_writeback_connector *wb_connector)
{
	struct dma_fence *fence;

	if (WARN_ON(wb_connector->base.connector_type !=
		    DRM_MODE_CONNECTOR_WRITEBACK))
		return NULL;

	fence = kzalloc(sizeof(*fence), GFP_KERNEL);
	if (!fence)
		return NULL;

	dma_fence_init(fence, &drm_writeback_fence_ops,
		       &wb_connector->fence_lock, wb_connector->fence_context,
		       ++wb_connector->fence_seqno);

	return fence;
}
EXPORT_SYMBOL(drm_writeback_get_out_fence);<|MERGE_RESOLUTION|>--- conflicted
+++ resolved
@@ -312,8 +312,6 @@
 
 void drm_writeback_cleanup_job(struct drm_writeback_job *job)
 {
-<<<<<<< HEAD
-=======
 	struct drm_writeback_connector *connector = job->connector;
 	const struct drm_connector_helper_funcs *funcs =
 		connector->base.helper_private;
@@ -321,7 +319,6 @@
 	if (job->prepared && funcs->cleanup_writeback_job)
 		funcs->cleanup_writeback_job(connector, job);
 
->>>>>>> c59c1e66
 	if (job->fb)
 		drm_framebuffer_put(job->fb);
 
