--- conflicted
+++ resolved
@@ -122,16 +122,9 @@
 	qobj = gem_to_qxl_bo(gobj);
 
 	ret = qxl_release_list_add(release, qobj);
-<<<<<<< HEAD
-	if (ret) {
-		drm_gem_object_unreference_unlocked(gobj);
-		return NULL;
-	}
-=======
 	drm_gem_object_unreference_unlocked(gobj);
 	if (ret)
 		return ret;
->>>>>>> 827c24bc
 
 	*qbo_p = qobj;
 	return 0;
