--- conflicted
+++ resolved
@@ -132,13 +132,7 @@
 	.gem_prime_mmap		= drm_gem_cma_prime_mmap,
 
 	/* GEM Ops */
-<<<<<<< HEAD
-	.dumb_create		= drm_gem_cma_dumb_create,
-=======
 	.dumb_create		= meson_dumb_create,
-	.dumb_destroy		= drm_gem_dumb_destroy,
-	.dumb_map_offset	= drm_gem_cma_dumb_map_offset,
->>>>>>> fd0bf00a
 	.gem_free_object_unlocked = drm_gem_cma_free_object,
 	.gem_vm_ops		= &drm_gem_cma_vm_ops,
 
