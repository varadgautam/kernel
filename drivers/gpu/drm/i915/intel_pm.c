/*
 * Copyright © 2012 Intel Corporation
 *
 * Permission is hereby granted, free of charge, to any person obtaining a
 * copy of this software and associated documentation files (the "Software"),
 * to deal in the Software without restriction, including without limitation
 * the rights to use, copy, modify, merge, publish, distribute, sublicense,
 * and/or sell copies of the Software, and to permit persons to whom the
 * Software is furnished to do so, subject to the following conditions:
 *
 * The above copyright notice and this permission notice (including the next
 * paragraph) shall be included in all copies or substantial portions of the
 * Software.
 *
 * THE SOFTWARE IS PROVIDED "AS IS", WITHOUT WARRANTY OF ANY KIND, EXPRESS OR
 * IMPLIED, INCLUDING BUT NOT LIMITED TO THE WARRANTIES OF MERCHANTABILITY,
 * FITNESS FOR A PARTICULAR PURPOSE AND NONINFRINGEMENT.  IN NO EVENT SHALL
 * THE AUTHORS OR COPYRIGHT HOLDERS BE LIABLE FOR ANY CLAIM, DAMAGES OR OTHER
 * LIABILITY, WHETHER IN AN ACTION OF CONTRACT, TORT OR OTHERWISE, ARISING
 * FROM, OUT OF OR IN CONNECTION WITH THE SOFTWARE OR THE USE OR OTHER DEALINGS
 * IN THE SOFTWARE.
 *
 * Authors:
 *    Eugeni Dodonov <eugeni.dodonov@intel.com>
 *
 */

#include <linux/cpufreq.h>
#include <drm/drm_plane_helper.h>
#include "i915_drv.h"
#include "intel_drv.h"
#include "../../../platform/x86/intel_ips.h"
#include <linux/module.h>
#include <drm/drm_atomic_helper.h>

/**
 * DOC: RC6
 *
 * RC6 is a special power stage which allows the GPU to enter an very
 * low-voltage mode when idle, using down to 0V while at this stage.  This
 * stage is entered automatically when the GPU is idle when RC6 support is
 * enabled, and as soon as new workload arises GPU wakes up automatically as well.
 *
 * There are different RC6 modes available in Intel GPU, which differentiate
 * among each other with the latency required to enter and leave RC6 and
 * voltage consumed by the GPU in different states.
 *
 * The combination of the following flags define which states GPU is allowed
 * to enter, while RC6 is the normal RC6 state, RC6p is the deep RC6, and
 * RC6pp is deepest RC6. Their support by hardware varies according to the
 * GPU, BIOS, chipset and platform. RC6 is usually the safest one and the one
 * which brings the most power savings; deeper states save more power, but
 * require higher latency to switch to and wake up.
 */

static void gen9_init_clock_gating(struct drm_i915_private *dev_priv)
{
	if (HAS_LLC(dev_priv)) {
		/*
		 * WaCompressedResourceDisplayNewHashMode:skl,kbl
		 * Display WA #0390: skl,kbl
		 *
		 * Must match Sampler, Pixel Back End, and Media. See
		 * WaCompressedResourceSamplerPbeMediaNewHashMode.
		 */
		I915_WRITE(CHICKEN_PAR1_1,
			   I915_READ(CHICKEN_PAR1_1) |
			   SKL_DE_COMPRESSED_HASH_MODE);
	}

	/* See Bspec note for PSR2_CTL bit 31, Wa#828:skl,bxt,kbl,cfl */
	I915_WRITE(CHICKEN_PAR1_1,
		   I915_READ(CHICKEN_PAR1_1) | SKL_EDP_PSR_FIX_RDWRAP);

	/* WaEnableChickenDCPR:skl,bxt,kbl,glk,cfl */
	I915_WRITE(GEN8_CHICKEN_DCPR_1,
		   I915_READ(GEN8_CHICKEN_DCPR_1) | MASK_WAKEMEM);

	/* WaFbcTurnOffFbcWatermark:skl,bxt,kbl,cfl */
	/* WaFbcWakeMemOn:skl,bxt,kbl,glk,cfl */
	I915_WRITE(DISP_ARB_CTL, I915_READ(DISP_ARB_CTL) |
		   DISP_FBC_WM_DIS |
		   DISP_FBC_MEMORY_WAKE);

	/* WaFbcHighMemBwCorruptionAvoidance:skl,bxt,kbl,cfl */
	I915_WRITE(ILK_DPFC_CHICKEN, I915_READ(ILK_DPFC_CHICKEN) |
		   ILK_DPFC_DISABLE_DUMMY0);

	if (IS_SKYLAKE(dev_priv)) {
		/* WaDisableDopClockGating */
		I915_WRITE(GEN7_MISCCPCTL, I915_READ(GEN7_MISCCPCTL)
			   & ~GEN7_DOP_CLOCK_GATE_ENABLE);
	}
}

static void bxt_init_clock_gating(struct drm_i915_private *dev_priv)
{
	gen9_init_clock_gating(dev_priv);

	/* WaDisableSDEUnitClockGating:bxt */
	I915_WRITE(GEN8_UCGCTL6, I915_READ(GEN8_UCGCTL6) |
		   GEN8_SDEUNIT_CLOCK_GATE_DISABLE);

	/*
	 * FIXME:
	 * GEN8_HDCUNIT_CLOCK_GATE_DISABLE_HDCREQ applies on 3x6 GT SKUs only.
	 */
	I915_WRITE(GEN8_UCGCTL6, I915_READ(GEN8_UCGCTL6) |
		   GEN8_HDCUNIT_CLOCK_GATE_DISABLE_HDCREQ);

	/*
	 * Wa: Backlight PWM may stop in the asserted state, causing backlight
	 * to stay fully on.
	 */
	I915_WRITE(GEN9_CLKGATE_DIS_0, I915_READ(GEN9_CLKGATE_DIS_0) |
		   PWM1_GATING_DIS | PWM2_GATING_DIS);

	/*
	 * Lower the display internal timeout.
	 * This is needed to avoid any hard hangs when DSI port PLL
	 * is off and a MMIO access is attempted by any privilege
	 * application, using batch buffers or any other means.
	 */
	I915_WRITE(RM_TIMEOUT, MMIO_TIMEOUT_US(950));
}

static void glk_init_clock_gating(struct drm_i915_private *dev_priv)
{
	gen9_init_clock_gating(dev_priv);

	/*
	 * WaDisablePWMClockGating:glk
	 * Backlight PWM may stop in the asserted state, causing backlight
	 * to stay fully on.
	 */
	I915_WRITE(GEN9_CLKGATE_DIS_0, I915_READ(GEN9_CLKGATE_DIS_0) |
		   PWM1_GATING_DIS | PWM2_GATING_DIS);

	/* WaDDIIOTimeout:glk */
	if (IS_GLK_REVID(dev_priv, 0, GLK_REVID_A1)) {
		u32 val = I915_READ(CHICKEN_MISC_2);
		val &= ~(GLK_CL0_PWR_DOWN |
			 GLK_CL1_PWR_DOWN |
			 GLK_CL2_PWR_DOWN);
		I915_WRITE(CHICKEN_MISC_2, val);
	}

}

static void i915_pineview_get_mem_freq(struct drm_i915_private *dev_priv)
{
	u32 tmp;

	tmp = I915_READ(CLKCFG);

	switch (tmp & CLKCFG_FSB_MASK) {
	case CLKCFG_FSB_533:
		dev_priv->fsb_freq = 533; /* 133*4 */
		break;
	case CLKCFG_FSB_800:
		dev_priv->fsb_freq = 800; /* 200*4 */
		break;
	case CLKCFG_FSB_667:
		dev_priv->fsb_freq =  667; /* 167*4 */
		break;
	case CLKCFG_FSB_400:
		dev_priv->fsb_freq = 400; /* 100*4 */
		break;
	}

	switch (tmp & CLKCFG_MEM_MASK) {
	case CLKCFG_MEM_533:
		dev_priv->mem_freq = 533;
		break;
	case CLKCFG_MEM_667:
		dev_priv->mem_freq = 667;
		break;
	case CLKCFG_MEM_800:
		dev_priv->mem_freq = 800;
		break;
	}

	/* detect pineview DDR3 setting */
	tmp = I915_READ(CSHRDDR3CTL);
	dev_priv->is_ddr3 = (tmp & CSHRDDR3CTL_DDR3) ? 1 : 0;
}

static void i915_ironlake_get_mem_freq(struct drm_i915_private *dev_priv)
{
	u16 ddrpll, csipll;

	ddrpll = I915_READ16(DDRMPLL1);
	csipll = I915_READ16(CSIPLL0);

	switch (ddrpll & 0xff) {
	case 0xc:
		dev_priv->mem_freq = 800;
		break;
	case 0x10:
		dev_priv->mem_freq = 1066;
		break;
	case 0x14:
		dev_priv->mem_freq = 1333;
		break;
	case 0x18:
		dev_priv->mem_freq = 1600;
		break;
	default:
		DRM_DEBUG_DRIVER("unknown memory frequency 0x%02x\n",
				 ddrpll & 0xff);
		dev_priv->mem_freq = 0;
		break;
	}

	dev_priv->ips.r_t = dev_priv->mem_freq;

	switch (csipll & 0x3ff) {
	case 0x00c:
		dev_priv->fsb_freq = 3200;
		break;
	case 0x00e:
		dev_priv->fsb_freq = 3733;
		break;
	case 0x010:
		dev_priv->fsb_freq = 4266;
		break;
	case 0x012:
		dev_priv->fsb_freq = 4800;
		break;
	case 0x014:
		dev_priv->fsb_freq = 5333;
		break;
	case 0x016:
		dev_priv->fsb_freq = 5866;
		break;
	case 0x018:
		dev_priv->fsb_freq = 6400;
		break;
	default:
		DRM_DEBUG_DRIVER("unknown fsb frequency 0x%04x\n",
				 csipll & 0x3ff);
		dev_priv->fsb_freq = 0;
		break;
	}

	if (dev_priv->fsb_freq == 3200) {
		dev_priv->ips.c_m = 0;
	} else if (dev_priv->fsb_freq > 3200 && dev_priv->fsb_freq <= 4800) {
		dev_priv->ips.c_m = 1;
	} else {
		dev_priv->ips.c_m = 2;
	}
}

static const struct cxsr_latency cxsr_latency_table[] = {
	{1, 0, 800, 400, 3382, 33382, 3983, 33983},    /* DDR2-400 SC */
	{1, 0, 800, 667, 3354, 33354, 3807, 33807},    /* DDR2-667 SC */
	{1, 0, 800, 800, 3347, 33347, 3763, 33763},    /* DDR2-800 SC */
	{1, 1, 800, 667, 6420, 36420, 6873, 36873},    /* DDR3-667 SC */
	{1, 1, 800, 800, 5902, 35902, 6318, 36318},    /* DDR3-800 SC */

	{1, 0, 667, 400, 3400, 33400, 4021, 34021},    /* DDR2-400 SC */
	{1, 0, 667, 667, 3372, 33372, 3845, 33845},    /* DDR2-667 SC */
	{1, 0, 667, 800, 3386, 33386, 3822, 33822},    /* DDR2-800 SC */
	{1, 1, 667, 667, 6438, 36438, 6911, 36911},    /* DDR3-667 SC */
	{1, 1, 667, 800, 5941, 35941, 6377, 36377},    /* DDR3-800 SC */

	{1, 0, 400, 400, 3472, 33472, 4173, 34173},    /* DDR2-400 SC */
	{1, 0, 400, 667, 3443, 33443, 3996, 33996},    /* DDR2-667 SC */
	{1, 0, 400, 800, 3430, 33430, 3946, 33946},    /* DDR2-800 SC */
	{1, 1, 400, 667, 6509, 36509, 7062, 37062},    /* DDR3-667 SC */
	{1, 1, 400, 800, 5985, 35985, 6501, 36501},    /* DDR3-800 SC */

	{0, 0, 800, 400, 3438, 33438, 4065, 34065},    /* DDR2-400 SC */
	{0, 0, 800, 667, 3410, 33410, 3889, 33889},    /* DDR2-667 SC */
	{0, 0, 800, 800, 3403, 33403, 3845, 33845},    /* DDR2-800 SC */
	{0, 1, 800, 667, 6476, 36476, 6955, 36955},    /* DDR3-667 SC */
	{0, 1, 800, 800, 5958, 35958, 6400, 36400},    /* DDR3-800 SC */

	{0, 0, 667, 400, 3456, 33456, 4103, 34106},    /* DDR2-400 SC */
	{0, 0, 667, 667, 3428, 33428, 3927, 33927},    /* DDR2-667 SC */
	{0, 0, 667, 800, 3443, 33443, 3905, 33905},    /* DDR2-800 SC */
	{0, 1, 667, 667, 6494, 36494, 6993, 36993},    /* DDR3-667 SC */
	{0, 1, 667, 800, 5998, 35998, 6460, 36460},    /* DDR3-800 SC */

	{0, 0, 400, 400, 3528, 33528, 4255, 34255},    /* DDR2-400 SC */
	{0, 0, 400, 667, 3500, 33500, 4079, 34079},    /* DDR2-667 SC */
	{0, 0, 400, 800, 3487, 33487, 4029, 34029},    /* DDR2-800 SC */
	{0, 1, 400, 667, 6566, 36566, 7145, 37145},    /* DDR3-667 SC */
	{0, 1, 400, 800, 6042, 36042, 6584, 36584},    /* DDR3-800 SC */
};

static const struct cxsr_latency *intel_get_cxsr_latency(bool is_desktop,
							 bool is_ddr3,
							 int fsb,
							 int mem)
{
	const struct cxsr_latency *latency;
	int i;

	if (fsb == 0 || mem == 0)
		return NULL;

	for (i = 0; i < ARRAY_SIZE(cxsr_latency_table); i++) {
		latency = &cxsr_latency_table[i];
		if (is_desktop == latency->is_desktop &&
		    is_ddr3 == latency->is_ddr3 &&
		    fsb == latency->fsb_freq && mem == latency->mem_freq)
			return latency;
	}

	DRM_DEBUG_KMS("Unknown FSB/MEM found, disable CxSR\n");

	return NULL;
}

static void chv_set_memory_dvfs(struct drm_i915_private *dev_priv, bool enable)
{
	u32 val;

	mutex_lock(&dev_priv->pcu_lock);

	val = vlv_punit_read(dev_priv, PUNIT_REG_DDR_SETUP2);
	if (enable)
		val &= ~FORCE_DDR_HIGH_FREQ;
	else
		val |= FORCE_DDR_HIGH_FREQ;
	val &= ~FORCE_DDR_LOW_FREQ;
	val |= FORCE_DDR_FREQ_REQ_ACK;
	vlv_punit_write(dev_priv, PUNIT_REG_DDR_SETUP2, val);

	if (wait_for((vlv_punit_read(dev_priv, PUNIT_REG_DDR_SETUP2) &
		      FORCE_DDR_FREQ_REQ_ACK) == 0, 3))
		DRM_ERROR("timed out waiting for Punit DDR DVFS request\n");

	mutex_unlock(&dev_priv->pcu_lock);
}

static void chv_set_memory_pm5(struct drm_i915_private *dev_priv, bool enable)
{
	u32 val;

	mutex_lock(&dev_priv->pcu_lock);

	val = vlv_punit_read(dev_priv, PUNIT_REG_DSPFREQ);
	if (enable)
		val |= DSP_MAXFIFO_PM5_ENABLE;
	else
		val &= ~DSP_MAXFIFO_PM5_ENABLE;
	vlv_punit_write(dev_priv, PUNIT_REG_DSPFREQ, val);

	mutex_unlock(&dev_priv->pcu_lock);
}

#define FW_WM(value, plane) \
	(((value) << DSPFW_ ## plane ## _SHIFT) & DSPFW_ ## plane ## _MASK)

static bool _intel_set_memory_cxsr(struct drm_i915_private *dev_priv, bool enable)
{
	bool was_enabled;
	u32 val;

	if (IS_VALLEYVIEW(dev_priv) || IS_CHERRYVIEW(dev_priv)) {
		was_enabled = I915_READ(FW_BLC_SELF_VLV) & FW_CSPWRDWNEN;
		I915_WRITE(FW_BLC_SELF_VLV, enable ? FW_CSPWRDWNEN : 0);
		POSTING_READ(FW_BLC_SELF_VLV);
	} else if (IS_G4X(dev_priv) || IS_I965GM(dev_priv)) {
		was_enabled = I915_READ(FW_BLC_SELF) & FW_BLC_SELF_EN;
		I915_WRITE(FW_BLC_SELF, enable ? FW_BLC_SELF_EN : 0);
		POSTING_READ(FW_BLC_SELF);
	} else if (IS_PINEVIEW(dev_priv)) {
		val = I915_READ(DSPFW3);
		was_enabled = val & PINEVIEW_SELF_REFRESH_EN;
		if (enable)
			val |= PINEVIEW_SELF_REFRESH_EN;
		else
			val &= ~PINEVIEW_SELF_REFRESH_EN;
		I915_WRITE(DSPFW3, val);
		POSTING_READ(DSPFW3);
	} else if (IS_I945G(dev_priv) || IS_I945GM(dev_priv)) {
		was_enabled = I915_READ(FW_BLC_SELF) & FW_BLC_SELF_EN;
		val = enable ? _MASKED_BIT_ENABLE(FW_BLC_SELF_EN) :
			       _MASKED_BIT_DISABLE(FW_BLC_SELF_EN);
		I915_WRITE(FW_BLC_SELF, val);
		POSTING_READ(FW_BLC_SELF);
	} else if (IS_I915GM(dev_priv)) {
		/*
		 * FIXME can't find a bit like this for 915G, and
		 * and yet it does have the related watermark in
		 * FW_BLC_SELF. What's going on?
		 */
		was_enabled = I915_READ(INSTPM) & INSTPM_SELF_EN;
		val = enable ? _MASKED_BIT_ENABLE(INSTPM_SELF_EN) :
			       _MASKED_BIT_DISABLE(INSTPM_SELF_EN);
		I915_WRITE(INSTPM, val);
		POSTING_READ(INSTPM);
	} else {
		return false;
	}

	trace_intel_memory_cxsr(dev_priv, was_enabled, enable);

	DRM_DEBUG_KMS("memory self-refresh is %s (was %s)\n",
		      enableddisabled(enable),
		      enableddisabled(was_enabled));

	return was_enabled;
}

/**
 * intel_set_memory_cxsr - Configure CxSR state
 * @dev_priv: i915 device
 * @enable: Allow vs. disallow CxSR
 *
 * Allow or disallow the system to enter a special CxSR
 * (C-state self refresh) state. What typically happens in CxSR mode
 * is that several display FIFOs may get combined into a single larger
 * FIFO for a particular plane (so called max FIFO mode) to allow the
 * system to defer memory fetches longer, and the memory will enter
 * self refresh.
 *
 * Note that enabling CxSR does not guarantee that the system enter
 * this special mode, nor does it guarantee that the system stays
 * in that mode once entered. So this just allows/disallows the system
 * to autonomously utilize the CxSR mode. Other factors such as core
 * C-states will affect when/if the system actually enters/exits the
 * CxSR mode.
 *
 * Note that on VLV/CHV this actually only controls the max FIFO mode,
 * and the system is free to enter/exit memory self refresh at any time
 * even when the use of CxSR has been disallowed.
 *
 * While the system is actually in the CxSR/max FIFO mode, some plane
 * control registers will not get latched on vblank. Thus in order to
 * guarantee the system will respond to changes in the plane registers
 * we must always disallow CxSR prior to making changes to those registers.
 * Unfortunately the system will re-evaluate the CxSR conditions at
 * frame start which happens after vblank start (which is when the plane
 * registers would get latched), so we can't proceed with the plane update
 * during the same frame where we disallowed CxSR.
 *
 * Certain platforms also have a deeper HPLL SR mode. Fortunately the
 * HPLL SR mode depends on CxSR itself, so we don't have to hand hold
 * the hardware w.r.t. HPLL SR when writing to plane registers.
 * Disallowing just CxSR is sufficient.
 */
bool intel_set_memory_cxsr(struct drm_i915_private *dev_priv, bool enable)
{
	bool ret;

	mutex_lock(&dev_priv->wm.wm_mutex);
	ret = _intel_set_memory_cxsr(dev_priv, enable);
	if (IS_VALLEYVIEW(dev_priv) || IS_CHERRYVIEW(dev_priv))
		dev_priv->wm.vlv.cxsr = enable;
	else if (IS_G4X(dev_priv))
		dev_priv->wm.g4x.cxsr = enable;
	mutex_unlock(&dev_priv->wm.wm_mutex);

	return ret;
}

/*
 * Latency for FIFO fetches is dependent on several factors:
 *   - memory configuration (speed, channels)
 *   - chipset
 *   - current MCH state
 * It can be fairly high in some situations, so here we assume a fairly
 * pessimal value.  It's a tradeoff between extra memory fetches (if we
 * set this value too high, the FIFO will fetch frequently to stay full)
 * and power consumption (set it too low to save power and we might see
 * FIFO underruns and display "flicker").
 *
 * A value of 5us seems to be a good balance; safe for very low end
 * platforms but not overly aggressive on lower latency configs.
 */
static const int pessimal_latency_ns = 5000;

#define VLV_FIFO_START(dsparb, dsparb2, lo_shift, hi_shift) \
	((((dsparb) >> (lo_shift)) & 0xff) | ((((dsparb2) >> (hi_shift)) & 0x1) << 8))

static void vlv_get_fifo_size(struct intel_crtc_state *crtc_state)
{
	struct intel_crtc *crtc = to_intel_crtc(crtc_state->base.crtc);
	struct drm_i915_private *dev_priv = to_i915(crtc->base.dev);
	struct vlv_fifo_state *fifo_state = &crtc_state->wm.vlv.fifo_state;
	enum pipe pipe = crtc->pipe;
	int sprite0_start, sprite1_start;

	switch (pipe) {
		uint32_t dsparb, dsparb2, dsparb3;
	case PIPE_A:
		dsparb = I915_READ(DSPARB);
		dsparb2 = I915_READ(DSPARB2);
		sprite0_start = VLV_FIFO_START(dsparb, dsparb2, 0, 0);
		sprite1_start = VLV_FIFO_START(dsparb, dsparb2, 8, 4);
		break;
	case PIPE_B:
		dsparb = I915_READ(DSPARB);
		dsparb2 = I915_READ(DSPARB2);
		sprite0_start = VLV_FIFO_START(dsparb, dsparb2, 16, 8);
		sprite1_start = VLV_FIFO_START(dsparb, dsparb2, 24, 12);
		break;
	case PIPE_C:
		dsparb2 = I915_READ(DSPARB2);
		dsparb3 = I915_READ(DSPARB3);
		sprite0_start = VLV_FIFO_START(dsparb3, dsparb2, 0, 16);
		sprite1_start = VLV_FIFO_START(dsparb3, dsparb2, 8, 20);
		break;
	default:
		MISSING_CASE(pipe);
		return;
	}

	fifo_state->plane[PLANE_PRIMARY] = sprite0_start;
	fifo_state->plane[PLANE_SPRITE0] = sprite1_start - sprite0_start;
	fifo_state->plane[PLANE_SPRITE1] = 511 - sprite1_start;
	fifo_state->plane[PLANE_CURSOR] = 63;
}

static int i9xx_get_fifo_size(struct drm_i915_private *dev_priv,
			      enum i9xx_plane_id i9xx_plane)
{
	uint32_t dsparb = I915_READ(DSPARB);
	int size;

	size = dsparb & 0x7f;
	if (i9xx_plane == PLANE_B)
		size = ((dsparb >> DSPARB_CSTART_SHIFT) & 0x7f) - size;

	DRM_DEBUG_KMS("FIFO size - (0x%08x) %c: %d\n",
		      dsparb, plane_name(i9xx_plane), size);

	return size;
}

static int i830_get_fifo_size(struct drm_i915_private *dev_priv,
			      enum i9xx_plane_id i9xx_plane)
{
	uint32_t dsparb = I915_READ(DSPARB);
	int size;

	size = dsparb & 0x1ff;
	if (i9xx_plane == PLANE_B)
		size = ((dsparb >> DSPARB_BEND_SHIFT) & 0x1ff) - size;
	size >>= 1; /* Convert to cachelines */

	DRM_DEBUG_KMS("FIFO size - (0x%08x) %c: %d\n",
		      dsparb, plane_name(i9xx_plane), size);

	return size;
}

static int i845_get_fifo_size(struct drm_i915_private *dev_priv,
			      enum i9xx_plane_id i9xx_plane)
{
	uint32_t dsparb = I915_READ(DSPARB);
	int size;

	size = dsparb & 0x7f;
	size >>= 2; /* Convert to cachelines */

	DRM_DEBUG_KMS("FIFO size - (0x%08x) %c: %d\n",
		      dsparb, plane_name(i9xx_plane), size);

	return size;
}

/* Pineview has different values for various configs */
static const struct intel_watermark_params pineview_display_wm = {
	.fifo_size = PINEVIEW_DISPLAY_FIFO,
	.max_wm = PINEVIEW_MAX_WM,
	.default_wm = PINEVIEW_DFT_WM,
	.guard_size = PINEVIEW_GUARD_WM,
	.cacheline_size = PINEVIEW_FIFO_LINE_SIZE,
};
static const struct intel_watermark_params pineview_display_hplloff_wm = {
	.fifo_size = PINEVIEW_DISPLAY_FIFO,
	.max_wm = PINEVIEW_MAX_WM,
	.default_wm = PINEVIEW_DFT_HPLLOFF_WM,
	.guard_size = PINEVIEW_GUARD_WM,
	.cacheline_size = PINEVIEW_FIFO_LINE_SIZE,
};
static const struct intel_watermark_params pineview_cursor_wm = {
	.fifo_size = PINEVIEW_CURSOR_FIFO,
	.max_wm = PINEVIEW_CURSOR_MAX_WM,
	.default_wm = PINEVIEW_CURSOR_DFT_WM,
	.guard_size = PINEVIEW_CURSOR_GUARD_WM,
	.cacheline_size = PINEVIEW_FIFO_LINE_SIZE,
};
static const struct intel_watermark_params pineview_cursor_hplloff_wm = {
	.fifo_size = PINEVIEW_CURSOR_FIFO,
	.max_wm = PINEVIEW_CURSOR_MAX_WM,
	.default_wm = PINEVIEW_CURSOR_DFT_WM,
	.guard_size = PINEVIEW_CURSOR_GUARD_WM,
	.cacheline_size = PINEVIEW_FIFO_LINE_SIZE,
};
static const struct intel_watermark_params i965_cursor_wm_info = {
	.fifo_size = I965_CURSOR_FIFO,
	.max_wm = I965_CURSOR_MAX_WM,
	.default_wm = I965_CURSOR_DFT_WM,
	.guard_size = 2,
	.cacheline_size = I915_FIFO_LINE_SIZE,
};
static const struct intel_watermark_params i945_wm_info = {
	.fifo_size = I945_FIFO_SIZE,
	.max_wm = I915_MAX_WM,
	.default_wm = 1,
	.guard_size = 2,
	.cacheline_size = I915_FIFO_LINE_SIZE,
};
static const struct intel_watermark_params i915_wm_info = {
	.fifo_size = I915_FIFO_SIZE,
	.max_wm = I915_MAX_WM,
	.default_wm = 1,
	.guard_size = 2,
	.cacheline_size = I915_FIFO_LINE_SIZE,
};
static const struct intel_watermark_params i830_a_wm_info = {
	.fifo_size = I855GM_FIFO_SIZE,
	.max_wm = I915_MAX_WM,
	.default_wm = 1,
	.guard_size = 2,
	.cacheline_size = I830_FIFO_LINE_SIZE,
};
static const struct intel_watermark_params i830_bc_wm_info = {
	.fifo_size = I855GM_FIFO_SIZE,
	.max_wm = I915_MAX_WM/2,
	.default_wm = 1,
	.guard_size = 2,
	.cacheline_size = I830_FIFO_LINE_SIZE,
};
static const struct intel_watermark_params i845_wm_info = {
	.fifo_size = I830_FIFO_SIZE,
	.max_wm = I915_MAX_WM,
	.default_wm = 1,
	.guard_size = 2,
	.cacheline_size = I830_FIFO_LINE_SIZE,
};

/**
 * intel_wm_method1 - Method 1 / "small buffer" watermark formula
 * @pixel_rate: Pipe pixel rate in kHz
 * @cpp: Plane bytes per pixel
 * @latency: Memory wakeup latency in 0.1us units
 *
 * Compute the watermark using the method 1 or "small buffer"
 * formula. The caller may additonally add extra cachelines
 * to account for TLB misses and clock crossings.
 *
 * This method is concerned with the short term drain rate
 * of the FIFO, ie. it does not account for blanking periods
 * which would effectively reduce the average drain rate across
 * a longer period. The name "small" refers to the fact the
 * FIFO is relatively small compared to the amount of data
 * fetched.
 *
 * The FIFO level vs. time graph might look something like:
 *
 *   |\   |\
 *   | \  | \
 * __---__---__ (- plane active, _ blanking)
 * -> time
 *
 * or perhaps like this:
 *
 *   |\|\  |\|\
 * __----__----__ (- plane active, _ blanking)
 * -> time
 *
 * Returns:
 * The watermark in bytes
 */
static unsigned int intel_wm_method1(unsigned int pixel_rate,
				     unsigned int cpp,
				     unsigned int latency)
{
	uint64_t ret;

	ret = (uint64_t) pixel_rate * cpp * latency;
	ret = DIV_ROUND_UP_ULL(ret, 10000);

	return ret;
}

/**
 * intel_wm_method2 - Method 2 / "large buffer" watermark formula
 * @pixel_rate: Pipe pixel rate in kHz
 * @htotal: Pipe horizontal total
 * @width: Plane width in pixels
 * @cpp: Plane bytes per pixel
 * @latency: Memory wakeup latency in 0.1us units
 *
 * Compute the watermark using the method 2 or "large buffer"
 * formula. The caller may additonally add extra cachelines
 * to account for TLB misses and clock crossings.
 *
 * This method is concerned with the long term drain rate
 * of the FIFO, ie. it does account for blanking periods
 * which effectively reduce the average drain rate across
 * a longer period. The name "large" refers to the fact the
 * FIFO is relatively large compared to the amount of data
 * fetched.
 *
 * The FIFO level vs. time graph might look something like:
 *
 *    |\___       |\___
 *    |    \___   |    \___
 *    |        \  |        \
 * __ --__--__--__--__--__--__ (- plane active, _ blanking)
 * -> time
 *
 * Returns:
 * The watermark in bytes
 */
static unsigned int intel_wm_method2(unsigned int pixel_rate,
				     unsigned int htotal,
				     unsigned int width,
				     unsigned int cpp,
				     unsigned int latency)
{
	unsigned int ret;

	/*
	 * FIXME remove once all users are computing
	 * watermarks in the correct place.
	 */
	if (WARN_ON_ONCE(htotal == 0))
		htotal = 1;

	ret = (latency * pixel_rate) / (htotal * 10000);
	ret = (ret + 1) * width * cpp;

	return ret;
}

/**
 * intel_calculate_wm - calculate watermark level
 * @pixel_rate: pixel clock
 * @wm: chip FIFO params
 * @fifo_size: size of the FIFO buffer
 * @cpp: bytes per pixel
 * @latency_ns: memory latency for the platform
 *
 * Calculate the watermark level (the level at which the display plane will
 * start fetching from memory again).  Each chip has a different display
 * FIFO size and allocation, so the caller needs to figure that out and pass
 * in the correct intel_watermark_params structure.
 *
 * As the pixel clock runs, the FIFO will be drained at a rate that depends
 * on the pixel size.  When it reaches the watermark level, it'll start
 * fetching FIFO line sized based chunks from memory until the FIFO fills
 * past the watermark point.  If the FIFO drains completely, a FIFO underrun
 * will occur, and a display engine hang could result.
 */
static unsigned int intel_calculate_wm(int pixel_rate,
				       const struct intel_watermark_params *wm,
				       int fifo_size, int cpp,
				       unsigned int latency_ns)
{
	int entries, wm_size;

	/*
	 * Note: we need to make sure we don't overflow for various clock &
	 * latency values.
	 * clocks go from a few thousand to several hundred thousand.
	 * latency is usually a few thousand
	 */
	entries = intel_wm_method1(pixel_rate, cpp,
				   latency_ns / 100);
	entries = DIV_ROUND_UP(entries, wm->cacheline_size) +
		wm->guard_size;
	DRM_DEBUG_KMS("FIFO entries required for mode: %d\n", entries);

	wm_size = fifo_size - entries;
	DRM_DEBUG_KMS("FIFO watermark level: %d\n", wm_size);

	/* Don't promote wm_size to unsigned... */
	if (wm_size > wm->max_wm)
		wm_size = wm->max_wm;
	if (wm_size <= 0)
		wm_size = wm->default_wm;

	/*
	 * Bspec seems to indicate that the value shouldn't be lower than
	 * 'burst size + 1'. Certainly 830 is quite unhappy with low values.
	 * Lets go for 8 which is the burst size since certain platforms
	 * already use a hardcoded 8 (which is what the spec says should be
	 * done).
	 */
	if (wm_size <= 8)
		wm_size = 8;

	return wm_size;
}

static bool is_disabling(int old, int new, int threshold)
{
	return old >= threshold && new < threshold;
}

static bool is_enabling(int old, int new, int threshold)
{
	return old < threshold && new >= threshold;
}

static int intel_wm_num_levels(struct drm_i915_private *dev_priv)
{
	return dev_priv->wm.max_level + 1;
}

static bool intel_wm_plane_visible(const struct intel_crtc_state *crtc_state,
				   const struct intel_plane_state *plane_state)
{
	struct intel_plane *plane = to_intel_plane(plane_state->base.plane);

	/* FIXME check the 'enable' instead */
	if (!crtc_state->base.active)
		return false;

	/*
	 * Treat cursor with fb as always visible since cursor updates
	 * can happen faster than the vrefresh rate, and the current
	 * watermark code doesn't handle that correctly. Cursor updates
	 * which set/clear the fb or change the cursor size are going
	 * to get throttled by intel_legacy_cursor_update() to work
	 * around this problem with the watermark code.
	 */
	if (plane->id == PLANE_CURSOR)
		return plane_state->base.fb != NULL;
	else
		return plane_state->base.visible;
}

static struct intel_crtc *single_enabled_crtc(struct drm_i915_private *dev_priv)
{
	struct intel_crtc *crtc, *enabled = NULL;

	for_each_intel_crtc(&dev_priv->drm, crtc) {
		if (intel_crtc_active(crtc)) {
			if (enabled)
				return NULL;
			enabled = crtc;
		}
	}

	return enabled;
}

static void pineview_update_wm(struct intel_crtc *unused_crtc)
{
	struct drm_i915_private *dev_priv = to_i915(unused_crtc->base.dev);
	struct intel_crtc *crtc;
	const struct cxsr_latency *latency;
	u32 reg;
	unsigned int wm;

	latency = intel_get_cxsr_latency(!IS_MOBILE(dev_priv),
					 dev_priv->is_ddr3,
					 dev_priv->fsb_freq,
					 dev_priv->mem_freq);
	if (!latency) {
		DRM_DEBUG_KMS("Unknown FSB/MEM found, disable CxSR\n");
		intel_set_memory_cxsr(dev_priv, false);
		return;
	}

	crtc = single_enabled_crtc(dev_priv);
	if (crtc) {
		const struct drm_display_mode *adjusted_mode =
			&crtc->config->base.adjusted_mode;
		const struct drm_framebuffer *fb =
			crtc->base.primary->state->fb;
		int cpp = fb->format->cpp[0];
		int clock = adjusted_mode->crtc_clock;

		/* Display SR */
		wm = intel_calculate_wm(clock, &pineview_display_wm,
					pineview_display_wm.fifo_size,
					cpp, latency->display_sr);
		reg = I915_READ(DSPFW1);
		reg &= ~DSPFW_SR_MASK;
		reg |= FW_WM(wm, SR);
		I915_WRITE(DSPFW1, reg);
		DRM_DEBUG_KMS("DSPFW1 register is %x\n", reg);

		/* cursor SR */
		wm = intel_calculate_wm(clock, &pineview_cursor_wm,
					pineview_display_wm.fifo_size,
					4, latency->cursor_sr);
		reg = I915_READ(DSPFW3);
		reg &= ~DSPFW_CURSOR_SR_MASK;
		reg |= FW_WM(wm, CURSOR_SR);
		I915_WRITE(DSPFW3, reg);

		/* Display HPLL off SR */
		wm = intel_calculate_wm(clock, &pineview_display_hplloff_wm,
					pineview_display_hplloff_wm.fifo_size,
					cpp, latency->display_hpll_disable);
		reg = I915_READ(DSPFW3);
		reg &= ~DSPFW_HPLL_SR_MASK;
		reg |= FW_WM(wm, HPLL_SR);
		I915_WRITE(DSPFW3, reg);

		/* cursor HPLL off SR */
		wm = intel_calculate_wm(clock, &pineview_cursor_hplloff_wm,
					pineview_display_hplloff_wm.fifo_size,
					4, latency->cursor_hpll_disable);
		reg = I915_READ(DSPFW3);
		reg &= ~DSPFW_HPLL_CURSOR_MASK;
		reg |= FW_WM(wm, HPLL_CURSOR);
		I915_WRITE(DSPFW3, reg);
		DRM_DEBUG_KMS("DSPFW3 register is %x\n", reg);

		intel_set_memory_cxsr(dev_priv, true);
	} else {
		intel_set_memory_cxsr(dev_priv, false);
	}
}

/*
 * Documentation says:
 * "If the line size is small, the TLB fetches can get in the way of the
 *  data fetches, causing some lag in the pixel data return which is not
 *  accounted for in the above formulas. The following adjustment only
 *  needs to be applied if eight whole lines fit in the buffer at once.
 *  The WM is adjusted upwards by the difference between the FIFO size
 *  and the size of 8 whole lines. This adjustment is always performed
 *  in the actual pixel depth regardless of whether FBC is enabled or not."
 */
static unsigned int g4x_tlb_miss_wa(int fifo_size, int width, int cpp)
{
	int tlb_miss = fifo_size * 64 - width * cpp * 8;

	return max(0, tlb_miss);
}

static void g4x_write_wm_values(struct drm_i915_private *dev_priv,
				const struct g4x_wm_values *wm)
{
	enum pipe pipe;

	for_each_pipe(dev_priv, pipe)
		trace_g4x_wm(intel_get_crtc_for_pipe(dev_priv, pipe), wm);

	I915_WRITE(DSPFW1,
		   FW_WM(wm->sr.plane, SR) |
		   FW_WM(wm->pipe[PIPE_B].plane[PLANE_CURSOR], CURSORB) |
		   FW_WM(wm->pipe[PIPE_B].plane[PLANE_PRIMARY], PLANEB) |
		   FW_WM(wm->pipe[PIPE_A].plane[PLANE_PRIMARY], PLANEA));
	I915_WRITE(DSPFW2,
		   (wm->fbc_en ? DSPFW_FBC_SR_EN : 0) |
		   FW_WM(wm->sr.fbc, FBC_SR) |
		   FW_WM(wm->hpll.fbc, FBC_HPLL_SR) |
		   FW_WM(wm->pipe[PIPE_B].plane[PLANE_SPRITE0], SPRITEB) |
		   FW_WM(wm->pipe[PIPE_A].plane[PLANE_CURSOR], CURSORA) |
		   FW_WM(wm->pipe[PIPE_A].plane[PLANE_SPRITE0], SPRITEA));
	I915_WRITE(DSPFW3,
		   (wm->hpll_en ? DSPFW_HPLL_SR_EN : 0) |
		   FW_WM(wm->sr.cursor, CURSOR_SR) |
		   FW_WM(wm->hpll.cursor, HPLL_CURSOR) |
		   FW_WM(wm->hpll.plane, HPLL_SR));

	POSTING_READ(DSPFW1);
}

#define FW_WM_VLV(value, plane) \
	(((value) << DSPFW_ ## plane ## _SHIFT) & DSPFW_ ## plane ## _MASK_VLV)

static void vlv_write_wm_values(struct drm_i915_private *dev_priv,
				const struct vlv_wm_values *wm)
{
	enum pipe pipe;

	for_each_pipe(dev_priv, pipe) {
		trace_vlv_wm(intel_get_crtc_for_pipe(dev_priv, pipe), wm);

		I915_WRITE(VLV_DDL(pipe),
			   (wm->ddl[pipe].plane[PLANE_CURSOR] << DDL_CURSOR_SHIFT) |
			   (wm->ddl[pipe].plane[PLANE_SPRITE1] << DDL_SPRITE_SHIFT(1)) |
			   (wm->ddl[pipe].plane[PLANE_SPRITE0] << DDL_SPRITE_SHIFT(0)) |
			   (wm->ddl[pipe].plane[PLANE_PRIMARY] << DDL_PLANE_SHIFT));
	}

	/*
	 * Zero the (unused) WM1 watermarks, and also clear all the
	 * high order bits so that there are no out of bounds values
	 * present in the registers during the reprogramming.
	 */
	I915_WRITE(DSPHOWM, 0);
	I915_WRITE(DSPHOWM1, 0);
	I915_WRITE(DSPFW4, 0);
	I915_WRITE(DSPFW5, 0);
	I915_WRITE(DSPFW6, 0);

	I915_WRITE(DSPFW1,
		   FW_WM(wm->sr.plane, SR) |
		   FW_WM(wm->pipe[PIPE_B].plane[PLANE_CURSOR], CURSORB) |
		   FW_WM_VLV(wm->pipe[PIPE_B].plane[PLANE_PRIMARY], PLANEB) |
		   FW_WM_VLV(wm->pipe[PIPE_A].plane[PLANE_PRIMARY], PLANEA));
	I915_WRITE(DSPFW2,
		   FW_WM_VLV(wm->pipe[PIPE_A].plane[PLANE_SPRITE1], SPRITEB) |
		   FW_WM(wm->pipe[PIPE_A].plane[PLANE_CURSOR], CURSORA) |
		   FW_WM_VLV(wm->pipe[PIPE_A].plane[PLANE_SPRITE0], SPRITEA));
	I915_WRITE(DSPFW3,
		   FW_WM(wm->sr.cursor, CURSOR_SR));

	if (IS_CHERRYVIEW(dev_priv)) {
		I915_WRITE(DSPFW7_CHV,
			   FW_WM_VLV(wm->pipe[PIPE_B].plane[PLANE_SPRITE1], SPRITED) |
			   FW_WM_VLV(wm->pipe[PIPE_B].plane[PLANE_SPRITE0], SPRITEC));
		I915_WRITE(DSPFW8_CHV,
			   FW_WM_VLV(wm->pipe[PIPE_C].plane[PLANE_SPRITE1], SPRITEF) |
			   FW_WM_VLV(wm->pipe[PIPE_C].plane[PLANE_SPRITE0], SPRITEE));
		I915_WRITE(DSPFW9_CHV,
			   FW_WM_VLV(wm->pipe[PIPE_C].plane[PLANE_PRIMARY], PLANEC) |
			   FW_WM(wm->pipe[PIPE_C].plane[PLANE_CURSOR], CURSORC));
		I915_WRITE(DSPHOWM,
			   FW_WM(wm->sr.plane >> 9, SR_HI) |
			   FW_WM(wm->pipe[PIPE_C].plane[PLANE_SPRITE1] >> 8, SPRITEF_HI) |
			   FW_WM(wm->pipe[PIPE_C].plane[PLANE_SPRITE0] >> 8, SPRITEE_HI) |
			   FW_WM(wm->pipe[PIPE_C].plane[PLANE_PRIMARY] >> 8, PLANEC_HI) |
			   FW_WM(wm->pipe[PIPE_B].plane[PLANE_SPRITE1] >> 8, SPRITED_HI) |
			   FW_WM(wm->pipe[PIPE_B].plane[PLANE_SPRITE0] >> 8, SPRITEC_HI) |
			   FW_WM(wm->pipe[PIPE_B].plane[PLANE_PRIMARY] >> 8, PLANEB_HI) |
			   FW_WM(wm->pipe[PIPE_A].plane[PLANE_SPRITE1] >> 8, SPRITEB_HI) |
			   FW_WM(wm->pipe[PIPE_A].plane[PLANE_SPRITE0] >> 8, SPRITEA_HI) |
			   FW_WM(wm->pipe[PIPE_A].plane[PLANE_PRIMARY] >> 8, PLANEA_HI));
	} else {
		I915_WRITE(DSPFW7,
			   FW_WM_VLV(wm->pipe[PIPE_B].plane[PLANE_SPRITE1], SPRITED) |
			   FW_WM_VLV(wm->pipe[PIPE_B].plane[PLANE_SPRITE0], SPRITEC));
		I915_WRITE(DSPHOWM,
			   FW_WM(wm->sr.plane >> 9, SR_HI) |
			   FW_WM(wm->pipe[PIPE_B].plane[PLANE_SPRITE1] >> 8, SPRITED_HI) |
			   FW_WM(wm->pipe[PIPE_B].plane[PLANE_SPRITE0] >> 8, SPRITEC_HI) |
			   FW_WM(wm->pipe[PIPE_B].plane[PLANE_PRIMARY] >> 8, PLANEB_HI) |
			   FW_WM(wm->pipe[PIPE_A].plane[PLANE_SPRITE1] >> 8, SPRITEB_HI) |
			   FW_WM(wm->pipe[PIPE_A].plane[PLANE_SPRITE0] >> 8, SPRITEA_HI) |
			   FW_WM(wm->pipe[PIPE_A].plane[PLANE_PRIMARY] >> 8, PLANEA_HI));
	}

	POSTING_READ(DSPFW1);
}

#undef FW_WM_VLV

static void g4x_setup_wm_latency(struct drm_i915_private *dev_priv)
{
	/* all latencies in usec */
	dev_priv->wm.pri_latency[G4X_WM_LEVEL_NORMAL] = 5;
	dev_priv->wm.pri_latency[G4X_WM_LEVEL_SR] = 12;
	dev_priv->wm.pri_latency[G4X_WM_LEVEL_HPLL] = 35;

	dev_priv->wm.max_level = G4X_WM_LEVEL_HPLL;
}

static int g4x_plane_fifo_size(enum plane_id plane_id, int level)
{
	/*
	 * DSPCNTR[13] supposedly controls whether the
	 * primary plane can use the FIFO space otherwise
	 * reserved for the sprite plane. It's not 100% clear
	 * what the actual FIFO size is, but it looks like we
	 * can happily set both primary and sprite watermarks
	 * up to 127 cachelines. So that would seem to mean
	 * that either DSPCNTR[13] doesn't do anything, or that
	 * the total FIFO is >= 256 cachelines in size. Either
	 * way, we don't seem to have to worry about this
	 * repartitioning as the maximum watermark value the
	 * register can hold for each plane is lower than the
	 * minimum FIFO size.
	 */
	switch (plane_id) {
	case PLANE_CURSOR:
		return 63;
	case PLANE_PRIMARY:
		return level == G4X_WM_LEVEL_NORMAL ? 127 : 511;
	case PLANE_SPRITE0:
		return level == G4X_WM_LEVEL_NORMAL ? 127 : 0;
	default:
		MISSING_CASE(plane_id);
		return 0;
	}
}

static int g4x_fbc_fifo_size(int level)
{
	switch (level) {
	case G4X_WM_LEVEL_SR:
		return 7;
	case G4X_WM_LEVEL_HPLL:
		return 15;
	default:
		MISSING_CASE(level);
		return 0;
	}
}

static uint16_t g4x_compute_wm(const struct intel_crtc_state *crtc_state,
			       const struct intel_plane_state *plane_state,
			       int level)
{
	struct intel_plane *plane = to_intel_plane(plane_state->base.plane);
	struct drm_i915_private *dev_priv = to_i915(plane->base.dev);
	const struct drm_display_mode *adjusted_mode =
		&crtc_state->base.adjusted_mode;
	unsigned int latency = dev_priv->wm.pri_latency[level] * 10;
	unsigned int clock, htotal, cpp, width, wm;

	if (latency == 0)
		return USHRT_MAX;

	if (!intel_wm_plane_visible(crtc_state, plane_state))
		return 0;

	/*
	 * Not 100% sure which way ELK should go here as the
	 * spec only says CL/CTG should assume 32bpp and BW
	 * doesn't need to. But as these things followed the
	 * mobile vs. desktop lines on gen3 as well, let's
	 * assume ELK doesn't need this.
	 *
	 * The spec also fails to list such a restriction for
	 * the HPLL watermark, which seems a little strange.
	 * Let's use 32bpp for the HPLL watermark as well.
	 */
	if (IS_GM45(dev_priv) && plane->id == PLANE_PRIMARY &&
	    level != G4X_WM_LEVEL_NORMAL)
		cpp = 4;
	else
		cpp = plane_state->base.fb->format->cpp[0];

	clock = adjusted_mode->crtc_clock;
	htotal = adjusted_mode->crtc_htotal;

	if (plane->id == PLANE_CURSOR)
		width = plane_state->base.crtc_w;
	else
		width = drm_rect_width(&plane_state->base.dst);

	if (plane->id == PLANE_CURSOR) {
		wm = intel_wm_method2(clock, htotal, width, cpp, latency);
	} else if (plane->id == PLANE_PRIMARY &&
		   level == G4X_WM_LEVEL_NORMAL) {
		wm = intel_wm_method1(clock, cpp, latency);
	} else {
		unsigned int small, large;

		small = intel_wm_method1(clock, cpp, latency);
		large = intel_wm_method2(clock, htotal, width, cpp, latency);

		wm = min(small, large);
	}

	wm += g4x_tlb_miss_wa(g4x_plane_fifo_size(plane->id, level),
			      width, cpp);

	wm = DIV_ROUND_UP(wm, 64) + 2;

	return min_t(unsigned int, wm, USHRT_MAX);
}

static bool g4x_raw_plane_wm_set(struct intel_crtc_state *crtc_state,
				 int level, enum plane_id plane_id, u16 value)
{
	struct drm_i915_private *dev_priv = to_i915(crtc_state->base.crtc->dev);
	bool dirty = false;

	for (; level < intel_wm_num_levels(dev_priv); level++) {
		struct g4x_pipe_wm *raw = &crtc_state->wm.g4x.raw[level];

		dirty |= raw->plane[plane_id] != value;
		raw->plane[plane_id] = value;
	}

	return dirty;
}

static bool g4x_raw_fbc_wm_set(struct intel_crtc_state *crtc_state,
			       int level, u16 value)
{
	struct drm_i915_private *dev_priv = to_i915(crtc_state->base.crtc->dev);
	bool dirty = false;

	/* NORMAL level doesn't have an FBC watermark */
	level = max(level, G4X_WM_LEVEL_SR);

	for (; level < intel_wm_num_levels(dev_priv); level++) {
		struct g4x_pipe_wm *raw = &crtc_state->wm.g4x.raw[level];

		dirty |= raw->fbc != value;
		raw->fbc = value;
	}

	return dirty;
}

static uint32_t ilk_compute_fbc_wm(const struct intel_crtc_state *cstate,
				   const struct intel_plane_state *pstate,
				   uint32_t pri_val);

static bool g4x_raw_plane_wm_compute(struct intel_crtc_state *crtc_state,
				     const struct intel_plane_state *plane_state)
{
	struct intel_plane *plane = to_intel_plane(plane_state->base.plane);
	int num_levels = intel_wm_num_levels(to_i915(plane->base.dev));
	enum plane_id plane_id = plane->id;
	bool dirty = false;
	int level;

	if (!intel_wm_plane_visible(crtc_state, plane_state)) {
		dirty |= g4x_raw_plane_wm_set(crtc_state, 0, plane_id, 0);
		if (plane_id == PLANE_PRIMARY)
			dirty |= g4x_raw_fbc_wm_set(crtc_state, 0, 0);
		goto out;
	}

	for (level = 0; level < num_levels; level++) {
		struct g4x_pipe_wm *raw = &crtc_state->wm.g4x.raw[level];
		int wm, max_wm;

		wm = g4x_compute_wm(crtc_state, plane_state, level);
		max_wm = g4x_plane_fifo_size(plane_id, level);

		if (wm > max_wm)
			break;

		dirty |= raw->plane[plane_id] != wm;
		raw->plane[plane_id] = wm;

		if (plane_id != PLANE_PRIMARY ||
		    level == G4X_WM_LEVEL_NORMAL)
			continue;

		wm = ilk_compute_fbc_wm(crtc_state, plane_state,
					raw->plane[plane_id]);
		max_wm = g4x_fbc_fifo_size(level);

		/*
		 * FBC wm is not mandatory as we
		 * can always just disable its use.
		 */
		if (wm > max_wm)
			wm = USHRT_MAX;

		dirty |= raw->fbc != wm;
		raw->fbc = wm;
	}

	/* mark watermarks as invalid */
	dirty |= g4x_raw_plane_wm_set(crtc_state, level, plane_id, USHRT_MAX);

	if (plane_id == PLANE_PRIMARY)
		dirty |= g4x_raw_fbc_wm_set(crtc_state, level, USHRT_MAX);

 out:
	if (dirty) {
		DRM_DEBUG_KMS("%s watermarks: normal=%d, SR=%d, HPLL=%d\n",
			      plane->base.name,
			      crtc_state->wm.g4x.raw[G4X_WM_LEVEL_NORMAL].plane[plane_id],
			      crtc_state->wm.g4x.raw[G4X_WM_LEVEL_SR].plane[plane_id],
			      crtc_state->wm.g4x.raw[G4X_WM_LEVEL_HPLL].plane[plane_id]);

		if (plane_id == PLANE_PRIMARY)
			DRM_DEBUG_KMS("FBC watermarks: SR=%d, HPLL=%d\n",
				      crtc_state->wm.g4x.raw[G4X_WM_LEVEL_SR].fbc,
				      crtc_state->wm.g4x.raw[G4X_WM_LEVEL_HPLL].fbc);
	}

	return dirty;
}

static bool g4x_raw_plane_wm_is_valid(const struct intel_crtc_state *crtc_state,
				      enum plane_id plane_id, int level)
{
	const struct g4x_pipe_wm *raw = &crtc_state->wm.g4x.raw[level];

	return raw->plane[plane_id] <= g4x_plane_fifo_size(plane_id, level);
}

static bool g4x_raw_crtc_wm_is_valid(const struct intel_crtc_state *crtc_state,
				     int level)
{
	struct drm_i915_private *dev_priv = to_i915(crtc_state->base.crtc->dev);

	if (level > dev_priv->wm.max_level)
		return false;

	return g4x_raw_plane_wm_is_valid(crtc_state, PLANE_PRIMARY, level) &&
		g4x_raw_plane_wm_is_valid(crtc_state, PLANE_SPRITE0, level) &&
		g4x_raw_plane_wm_is_valid(crtc_state, PLANE_CURSOR, level);
}

/* mark all levels starting from 'level' as invalid */
static void g4x_invalidate_wms(struct intel_crtc *crtc,
			       struct g4x_wm_state *wm_state, int level)
{
	if (level <= G4X_WM_LEVEL_NORMAL) {
		enum plane_id plane_id;

		for_each_plane_id_on_crtc(crtc, plane_id)
			wm_state->wm.plane[plane_id] = USHRT_MAX;
	}

	if (level <= G4X_WM_LEVEL_SR) {
		wm_state->cxsr = false;
		wm_state->sr.cursor = USHRT_MAX;
		wm_state->sr.plane = USHRT_MAX;
		wm_state->sr.fbc = USHRT_MAX;
	}

	if (level <= G4X_WM_LEVEL_HPLL) {
		wm_state->hpll_en = false;
		wm_state->hpll.cursor = USHRT_MAX;
		wm_state->hpll.plane = USHRT_MAX;
		wm_state->hpll.fbc = USHRT_MAX;
	}
}

static int g4x_compute_pipe_wm(struct intel_crtc_state *crtc_state)
{
	struct intel_crtc *crtc = to_intel_crtc(crtc_state->base.crtc);
	struct intel_atomic_state *state =
		to_intel_atomic_state(crtc_state->base.state);
	struct g4x_wm_state *wm_state = &crtc_state->wm.g4x.optimal;
	int num_active_planes = hweight32(crtc_state->active_planes &
					  ~BIT(PLANE_CURSOR));
	const struct g4x_pipe_wm *raw;
	const struct intel_plane_state *old_plane_state;
	const struct intel_plane_state *new_plane_state;
	struct intel_plane *plane;
	enum plane_id plane_id;
	int i, level;
	unsigned int dirty = 0;

	for_each_oldnew_intel_plane_in_state(state, plane,
					     old_plane_state,
					     new_plane_state, i) {
		if (new_plane_state->base.crtc != &crtc->base &&
		    old_plane_state->base.crtc != &crtc->base)
			continue;

		if (g4x_raw_plane_wm_compute(crtc_state, new_plane_state))
			dirty |= BIT(plane->id);
	}

	if (!dirty)
		return 0;

	level = G4X_WM_LEVEL_NORMAL;
	if (!g4x_raw_crtc_wm_is_valid(crtc_state, level))
		goto out;

	raw = &crtc_state->wm.g4x.raw[level];
	for_each_plane_id_on_crtc(crtc, plane_id)
		wm_state->wm.plane[plane_id] = raw->plane[plane_id];

	level = G4X_WM_LEVEL_SR;

	if (!g4x_raw_crtc_wm_is_valid(crtc_state, level))
		goto out;

	raw = &crtc_state->wm.g4x.raw[level];
	wm_state->sr.plane = raw->plane[PLANE_PRIMARY];
	wm_state->sr.cursor = raw->plane[PLANE_CURSOR];
	wm_state->sr.fbc = raw->fbc;

	wm_state->cxsr = num_active_planes == BIT(PLANE_PRIMARY);

	level = G4X_WM_LEVEL_HPLL;

	if (!g4x_raw_crtc_wm_is_valid(crtc_state, level))
		goto out;

	raw = &crtc_state->wm.g4x.raw[level];
	wm_state->hpll.plane = raw->plane[PLANE_PRIMARY];
	wm_state->hpll.cursor = raw->plane[PLANE_CURSOR];
	wm_state->hpll.fbc = raw->fbc;

	wm_state->hpll_en = wm_state->cxsr;

	level++;

 out:
	if (level == G4X_WM_LEVEL_NORMAL)
		return -EINVAL;

	/* invalidate the higher levels */
	g4x_invalidate_wms(crtc, wm_state, level);

	/*
	 * Determine if the FBC watermark(s) can be used. IF
	 * this isn't the case we prefer to disable the FBC
	 ( watermark(s) rather than disable the SR/HPLL
	 * level(s) entirely.
	 */
	wm_state->fbc_en = level > G4X_WM_LEVEL_NORMAL;

	if (level >= G4X_WM_LEVEL_SR &&
	    wm_state->sr.fbc > g4x_fbc_fifo_size(G4X_WM_LEVEL_SR))
		wm_state->fbc_en = false;
	else if (level >= G4X_WM_LEVEL_HPLL &&
		 wm_state->hpll.fbc > g4x_fbc_fifo_size(G4X_WM_LEVEL_HPLL))
		wm_state->fbc_en = false;

	return 0;
}

static int g4x_compute_intermediate_wm(struct drm_device *dev,
				       struct intel_crtc *crtc,
				       struct intel_crtc_state *new_crtc_state)
{
	struct g4x_wm_state *intermediate = &new_crtc_state->wm.g4x.intermediate;
	const struct g4x_wm_state *optimal = &new_crtc_state->wm.g4x.optimal;
	struct intel_atomic_state *intel_state =
		to_intel_atomic_state(new_crtc_state->base.state);
	const struct intel_crtc_state *old_crtc_state =
		intel_atomic_get_old_crtc_state(intel_state, crtc);
	const struct g4x_wm_state *active = &old_crtc_state->wm.g4x.optimal;
	enum plane_id plane_id;

	if (!new_crtc_state->base.active || drm_atomic_crtc_needs_modeset(&new_crtc_state->base)) {
		*intermediate = *optimal;

		intermediate->cxsr = false;
		intermediate->hpll_en = false;
		goto out;
	}

	intermediate->cxsr = optimal->cxsr && active->cxsr &&
		!new_crtc_state->disable_cxsr;
	intermediate->hpll_en = optimal->hpll_en && active->hpll_en &&
		!new_crtc_state->disable_cxsr;
	intermediate->fbc_en = optimal->fbc_en && active->fbc_en;

	for_each_plane_id_on_crtc(crtc, plane_id) {
		intermediate->wm.plane[plane_id] =
			max(optimal->wm.plane[plane_id],
			    active->wm.plane[plane_id]);

		WARN_ON(intermediate->wm.plane[plane_id] >
			g4x_plane_fifo_size(plane_id, G4X_WM_LEVEL_NORMAL));
	}

	intermediate->sr.plane = max(optimal->sr.plane,
				     active->sr.plane);
	intermediate->sr.cursor = max(optimal->sr.cursor,
				      active->sr.cursor);
	intermediate->sr.fbc = max(optimal->sr.fbc,
				   active->sr.fbc);

	intermediate->hpll.plane = max(optimal->hpll.plane,
				       active->hpll.plane);
	intermediate->hpll.cursor = max(optimal->hpll.cursor,
					active->hpll.cursor);
	intermediate->hpll.fbc = max(optimal->hpll.fbc,
				     active->hpll.fbc);

	WARN_ON((intermediate->sr.plane >
		 g4x_plane_fifo_size(PLANE_PRIMARY, G4X_WM_LEVEL_SR) ||
		 intermediate->sr.cursor >
		 g4x_plane_fifo_size(PLANE_CURSOR, G4X_WM_LEVEL_SR)) &&
		intermediate->cxsr);
	WARN_ON((intermediate->sr.plane >
		 g4x_plane_fifo_size(PLANE_PRIMARY, G4X_WM_LEVEL_HPLL) ||
		 intermediate->sr.cursor >
		 g4x_plane_fifo_size(PLANE_CURSOR, G4X_WM_LEVEL_HPLL)) &&
		intermediate->hpll_en);

	WARN_ON(intermediate->sr.fbc > g4x_fbc_fifo_size(1) &&
		intermediate->fbc_en && intermediate->cxsr);
	WARN_ON(intermediate->hpll.fbc > g4x_fbc_fifo_size(2) &&
		intermediate->fbc_en && intermediate->hpll_en);

out:
	/*
	 * If our intermediate WM are identical to the final WM, then we can
	 * omit the post-vblank programming; only update if it's different.
	 */
	if (memcmp(intermediate, optimal, sizeof(*intermediate)) != 0)
		new_crtc_state->wm.need_postvbl_update = true;

	return 0;
}

static void g4x_merge_wm(struct drm_i915_private *dev_priv,
			 struct g4x_wm_values *wm)
{
	struct intel_crtc *crtc;
	int num_active_crtcs = 0;

	wm->cxsr = true;
	wm->hpll_en = true;
	wm->fbc_en = true;

	for_each_intel_crtc(&dev_priv->drm, crtc) {
		const struct g4x_wm_state *wm_state = &crtc->wm.active.g4x;

		if (!crtc->active)
			continue;

		if (!wm_state->cxsr)
			wm->cxsr = false;
		if (!wm_state->hpll_en)
			wm->hpll_en = false;
		if (!wm_state->fbc_en)
			wm->fbc_en = false;

		num_active_crtcs++;
	}

	if (num_active_crtcs != 1) {
		wm->cxsr = false;
		wm->hpll_en = false;
		wm->fbc_en = false;
	}

	for_each_intel_crtc(&dev_priv->drm, crtc) {
		const struct g4x_wm_state *wm_state = &crtc->wm.active.g4x;
		enum pipe pipe = crtc->pipe;

		wm->pipe[pipe] = wm_state->wm;
		if (crtc->active && wm->cxsr)
			wm->sr = wm_state->sr;
		if (crtc->active && wm->hpll_en)
			wm->hpll = wm_state->hpll;
	}
}

static void g4x_program_watermarks(struct drm_i915_private *dev_priv)
{
	struct g4x_wm_values *old_wm = &dev_priv->wm.g4x;
	struct g4x_wm_values new_wm = {};

	g4x_merge_wm(dev_priv, &new_wm);

	if (memcmp(old_wm, &new_wm, sizeof(new_wm)) == 0)
		return;

	if (is_disabling(old_wm->cxsr, new_wm.cxsr, true))
		_intel_set_memory_cxsr(dev_priv, false);

	g4x_write_wm_values(dev_priv, &new_wm);

	if (is_enabling(old_wm->cxsr, new_wm.cxsr, true))
		_intel_set_memory_cxsr(dev_priv, true);

	*old_wm = new_wm;
}

static void g4x_initial_watermarks(struct intel_atomic_state *state,
				   struct intel_crtc_state *crtc_state)
{
	struct drm_i915_private *dev_priv = to_i915(crtc_state->base.crtc->dev);
	struct intel_crtc *crtc = to_intel_crtc(crtc_state->base.crtc);

	mutex_lock(&dev_priv->wm.wm_mutex);
	crtc->wm.active.g4x = crtc_state->wm.g4x.intermediate;
	g4x_program_watermarks(dev_priv);
	mutex_unlock(&dev_priv->wm.wm_mutex);
}

static void g4x_optimize_watermarks(struct intel_atomic_state *state,
				    struct intel_crtc_state *crtc_state)
{
	struct drm_i915_private *dev_priv = to_i915(crtc_state->base.crtc->dev);
	struct intel_crtc *intel_crtc = to_intel_crtc(crtc_state->base.crtc);

	if (!crtc_state->wm.need_postvbl_update)
		return;

	mutex_lock(&dev_priv->wm.wm_mutex);
	intel_crtc->wm.active.g4x = crtc_state->wm.g4x.optimal;
	g4x_program_watermarks(dev_priv);
	mutex_unlock(&dev_priv->wm.wm_mutex);
}

/* latency must be in 0.1us units. */
static unsigned int vlv_wm_method2(unsigned int pixel_rate,
				   unsigned int htotal,
				   unsigned int width,
				   unsigned int cpp,
				   unsigned int latency)
{
	unsigned int ret;

	ret = intel_wm_method2(pixel_rate, htotal,
			       width, cpp, latency);
	ret = DIV_ROUND_UP(ret, 64);

	return ret;
}

static void vlv_setup_wm_latency(struct drm_i915_private *dev_priv)
{
	/* all latencies in usec */
	dev_priv->wm.pri_latency[VLV_WM_LEVEL_PM2] = 3;

	dev_priv->wm.max_level = VLV_WM_LEVEL_PM2;

	if (IS_CHERRYVIEW(dev_priv)) {
		dev_priv->wm.pri_latency[VLV_WM_LEVEL_PM5] = 12;
		dev_priv->wm.pri_latency[VLV_WM_LEVEL_DDR_DVFS] = 33;

		dev_priv->wm.max_level = VLV_WM_LEVEL_DDR_DVFS;
	}
}

static uint16_t vlv_compute_wm_level(const struct intel_crtc_state *crtc_state,
				     const struct intel_plane_state *plane_state,
				     int level)
{
	struct intel_plane *plane = to_intel_plane(plane_state->base.plane);
	struct drm_i915_private *dev_priv = to_i915(plane->base.dev);
	const struct drm_display_mode *adjusted_mode =
		&crtc_state->base.adjusted_mode;
	unsigned int clock, htotal, cpp, width, wm;

	if (dev_priv->wm.pri_latency[level] == 0)
		return USHRT_MAX;

	if (!intel_wm_plane_visible(crtc_state, plane_state))
		return 0;

	cpp = plane_state->base.fb->format->cpp[0];
	clock = adjusted_mode->crtc_clock;
	htotal = adjusted_mode->crtc_htotal;
	width = crtc_state->pipe_src_w;

	if (plane->id == PLANE_CURSOR) {
		/*
		 * FIXME the formula gives values that are
		 * too big for the cursor FIFO, and hence we
		 * would never be able to use cursors. For
		 * now just hardcode the watermark.
		 */
		wm = 63;
	} else {
		wm = vlv_wm_method2(clock, htotal, width, cpp,
				    dev_priv->wm.pri_latency[level] * 10);
	}

	return min_t(unsigned int, wm, USHRT_MAX);
}

static bool vlv_need_sprite0_fifo_workaround(unsigned int active_planes)
{
	return (active_planes & (BIT(PLANE_SPRITE0) |
				 BIT(PLANE_SPRITE1))) == BIT(PLANE_SPRITE1);
}

static int vlv_compute_fifo(struct intel_crtc_state *crtc_state)
{
	struct intel_crtc *crtc = to_intel_crtc(crtc_state->base.crtc);
	const struct g4x_pipe_wm *raw =
		&crtc_state->wm.vlv.raw[VLV_WM_LEVEL_PM2];
	struct vlv_fifo_state *fifo_state = &crtc_state->wm.vlv.fifo_state;
	unsigned int active_planes = crtc_state->active_planes & ~BIT(PLANE_CURSOR);
	int num_active_planes = hweight32(active_planes);
	const int fifo_size = 511;
	int fifo_extra, fifo_left = fifo_size;
	int sprite0_fifo_extra = 0;
	unsigned int total_rate;
	enum plane_id plane_id;

	/*
	 * When enabling sprite0 after sprite1 has already been enabled
	 * we tend to get an underrun unless sprite0 already has some
	 * FIFO space allcoated. Hence we always allocate at least one
	 * cacheline for sprite0 whenever sprite1 is enabled.
	 *
	 * All other plane enable sequences appear immune to this problem.
	 */
	if (vlv_need_sprite0_fifo_workaround(active_planes))
		sprite0_fifo_extra = 1;

	total_rate = raw->plane[PLANE_PRIMARY] +
		raw->plane[PLANE_SPRITE0] +
		raw->plane[PLANE_SPRITE1] +
		sprite0_fifo_extra;

	if (total_rate > fifo_size)
		return -EINVAL;

	if (total_rate == 0)
		total_rate = 1;

	for_each_plane_id_on_crtc(crtc, plane_id) {
		unsigned int rate;

		if ((active_planes & BIT(plane_id)) == 0) {
			fifo_state->plane[plane_id] = 0;
			continue;
		}

		rate = raw->plane[plane_id];
		fifo_state->plane[plane_id] = fifo_size * rate / total_rate;
		fifo_left -= fifo_state->plane[plane_id];
	}

	fifo_state->plane[PLANE_SPRITE0] += sprite0_fifo_extra;
	fifo_left -= sprite0_fifo_extra;

	fifo_state->plane[PLANE_CURSOR] = 63;

	fifo_extra = DIV_ROUND_UP(fifo_left, num_active_planes ?: 1);

	/* spread the remainder evenly */
	for_each_plane_id_on_crtc(crtc, plane_id) {
		int plane_extra;

		if (fifo_left == 0)
			break;

		if ((active_planes & BIT(plane_id)) == 0)
			continue;

		plane_extra = min(fifo_extra, fifo_left);
		fifo_state->plane[plane_id] += plane_extra;
		fifo_left -= plane_extra;
	}

	WARN_ON(active_planes != 0 && fifo_left != 0);

	/* give it all to the first plane if none are active */
	if (active_planes == 0) {
		WARN_ON(fifo_left != fifo_size);
		fifo_state->plane[PLANE_PRIMARY] = fifo_left;
	}

	return 0;
}

/* mark all levels starting from 'level' as invalid */
static void vlv_invalidate_wms(struct intel_crtc *crtc,
			       struct vlv_wm_state *wm_state, int level)
{
	struct drm_i915_private *dev_priv = to_i915(crtc->base.dev);

	for (; level < intel_wm_num_levels(dev_priv); level++) {
		enum plane_id plane_id;

		for_each_plane_id_on_crtc(crtc, plane_id)
			wm_state->wm[level].plane[plane_id] = USHRT_MAX;

		wm_state->sr[level].cursor = USHRT_MAX;
		wm_state->sr[level].plane = USHRT_MAX;
	}
}

static u16 vlv_invert_wm_value(u16 wm, u16 fifo_size)
{
	if (wm > fifo_size)
		return USHRT_MAX;
	else
		return fifo_size - wm;
}

/*
 * Starting from 'level' set all higher
 * levels to 'value' in the "raw" watermarks.
 */
static bool vlv_raw_plane_wm_set(struct intel_crtc_state *crtc_state,
				 int level, enum plane_id plane_id, u16 value)
{
	struct drm_i915_private *dev_priv = to_i915(crtc_state->base.crtc->dev);
	int num_levels = intel_wm_num_levels(dev_priv);
	bool dirty = false;

	for (; level < num_levels; level++) {
		struct g4x_pipe_wm *raw = &crtc_state->wm.vlv.raw[level];

		dirty |= raw->plane[plane_id] != value;
		raw->plane[plane_id] = value;
	}

	return dirty;
}

static bool vlv_raw_plane_wm_compute(struct intel_crtc_state *crtc_state,
				     const struct intel_plane_state *plane_state)
{
	struct intel_plane *plane = to_intel_plane(plane_state->base.plane);
	enum plane_id plane_id = plane->id;
	int num_levels = intel_wm_num_levels(to_i915(plane->base.dev));
	int level;
	bool dirty = false;

	if (!intel_wm_plane_visible(crtc_state, plane_state)) {
		dirty |= vlv_raw_plane_wm_set(crtc_state, 0, plane_id, 0);
		goto out;
	}

	for (level = 0; level < num_levels; level++) {
		struct g4x_pipe_wm *raw = &crtc_state->wm.vlv.raw[level];
		int wm = vlv_compute_wm_level(crtc_state, plane_state, level);
		int max_wm = plane_id == PLANE_CURSOR ? 63 : 511;

		if (wm > max_wm)
			break;

		dirty |= raw->plane[plane_id] != wm;
		raw->plane[plane_id] = wm;
	}

	/* mark all higher levels as invalid */
	dirty |= vlv_raw_plane_wm_set(crtc_state, level, plane_id, USHRT_MAX);

out:
	if (dirty)
		DRM_DEBUG_KMS("%s watermarks: PM2=%d, PM5=%d, DDR DVFS=%d\n",
			      plane->base.name,
			      crtc_state->wm.vlv.raw[VLV_WM_LEVEL_PM2].plane[plane_id],
			      crtc_state->wm.vlv.raw[VLV_WM_LEVEL_PM5].plane[plane_id],
			      crtc_state->wm.vlv.raw[VLV_WM_LEVEL_DDR_DVFS].plane[plane_id]);

	return dirty;
}

static bool vlv_raw_plane_wm_is_valid(const struct intel_crtc_state *crtc_state,
				      enum plane_id plane_id, int level)
{
	const struct g4x_pipe_wm *raw =
		&crtc_state->wm.vlv.raw[level];
	const struct vlv_fifo_state *fifo_state =
		&crtc_state->wm.vlv.fifo_state;

	return raw->plane[plane_id] <= fifo_state->plane[plane_id];
}

static bool vlv_raw_crtc_wm_is_valid(const struct intel_crtc_state *crtc_state, int level)
{
	return vlv_raw_plane_wm_is_valid(crtc_state, PLANE_PRIMARY, level) &&
		vlv_raw_plane_wm_is_valid(crtc_state, PLANE_SPRITE0, level) &&
		vlv_raw_plane_wm_is_valid(crtc_state, PLANE_SPRITE1, level) &&
		vlv_raw_plane_wm_is_valid(crtc_state, PLANE_CURSOR, level);
}

static int vlv_compute_pipe_wm(struct intel_crtc_state *crtc_state)
{
	struct intel_crtc *crtc = to_intel_crtc(crtc_state->base.crtc);
	struct drm_i915_private *dev_priv = to_i915(crtc->base.dev);
	struct intel_atomic_state *state =
		to_intel_atomic_state(crtc_state->base.state);
	struct vlv_wm_state *wm_state = &crtc_state->wm.vlv.optimal;
	const struct vlv_fifo_state *fifo_state =
		&crtc_state->wm.vlv.fifo_state;
	int num_active_planes = hweight32(crtc_state->active_planes &
					  ~BIT(PLANE_CURSOR));
	bool needs_modeset = drm_atomic_crtc_needs_modeset(&crtc_state->base);
	const struct intel_plane_state *old_plane_state;
	const struct intel_plane_state *new_plane_state;
	struct intel_plane *plane;
	enum plane_id plane_id;
	int level, ret, i;
	unsigned int dirty = 0;

	for_each_oldnew_intel_plane_in_state(state, plane,
					     old_plane_state,
					     new_plane_state, i) {
		if (new_plane_state->base.crtc != &crtc->base &&
		    old_plane_state->base.crtc != &crtc->base)
			continue;

		if (vlv_raw_plane_wm_compute(crtc_state, new_plane_state))
			dirty |= BIT(plane->id);
	}

	/*
	 * DSPARB registers may have been reset due to the
	 * power well being turned off. Make sure we restore
	 * them to a consistent state even if no primary/sprite
	 * planes are initially active.
	 */
	if (needs_modeset)
		crtc_state->fifo_changed = true;

	if (!dirty)
		return 0;

	/* cursor changes don't warrant a FIFO recompute */
	if (dirty & ~BIT(PLANE_CURSOR)) {
		const struct intel_crtc_state *old_crtc_state =
			intel_atomic_get_old_crtc_state(state, crtc);
		const struct vlv_fifo_state *old_fifo_state =
			&old_crtc_state->wm.vlv.fifo_state;

		ret = vlv_compute_fifo(crtc_state);
		if (ret)
			return ret;

		if (needs_modeset ||
		    memcmp(old_fifo_state, fifo_state,
			   sizeof(*fifo_state)) != 0)
			crtc_state->fifo_changed = true;
	}

	/* initially allow all levels */
	wm_state->num_levels = intel_wm_num_levels(dev_priv);
	/*
	 * Note that enabling cxsr with no primary/sprite planes
	 * enabled can wedge the pipe. Hence we only allow cxsr
	 * with exactly one enabled primary/sprite plane.
	 */
	wm_state->cxsr = crtc->pipe != PIPE_C && num_active_planes == 1;

	for (level = 0; level < wm_state->num_levels; level++) {
		const struct g4x_pipe_wm *raw = &crtc_state->wm.vlv.raw[level];
		const int sr_fifo_size = INTEL_INFO(dev_priv)->num_pipes * 512 - 1;

		if (!vlv_raw_crtc_wm_is_valid(crtc_state, level))
			break;

		for_each_plane_id_on_crtc(crtc, plane_id) {
			wm_state->wm[level].plane[plane_id] =
				vlv_invert_wm_value(raw->plane[plane_id],
						    fifo_state->plane[plane_id]);
		}

		wm_state->sr[level].plane =
			vlv_invert_wm_value(max3(raw->plane[PLANE_PRIMARY],
						 raw->plane[PLANE_SPRITE0],
						 raw->plane[PLANE_SPRITE1]),
					    sr_fifo_size);

		wm_state->sr[level].cursor =
			vlv_invert_wm_value(raw->plane[PLANE_CURSOR],
					    63);
	}

	if (level == 0)
		return -EINVAL;

	/* limit to only levels we can actually handle */
	wm_state->num_levels = level;

	/* invalidate the higher levels */
	vlv_invalidate_wms(crtc, wm_state, level);

	return 0;
}

#define VLV_FIFO(plane, value) \
	(((value) << DSPARB_ ## plane ## _SHIFT_VLV) & DSPARB_ ## plane ## _MASK_VLV)

static void vlv_atomic_update_fifo(struct intel_atomic_state *state,
				   struct intel_crtc_state *crtc_state)
{
	struct intel_crtc *crtc = to_intel_crtc(crtc_state->base.crtc);
	struct drm_i915_private *dev_priv = to_i915(crtc->base.dev);
	const struct vlv_fifo_state *fifo_state =
		&crtc_state->wm.vlv.fifo_state;
	int sprite0_start, sprite1_start, fifo_size;

	if (!crtc_state->fifo_changed)
		return;

	sprite0_start = fifo_state->plane[PLANE_PRIMARY];
	sprite1_start = fifo_state->plane[PLANE_SPRITE0] + sprite0_start;
	fifo_size = fifo_state->plane[PLANE_SPRITE1] + sprite1_start;

	WARN_ON(fifo_state->plane[PLANE_CURSOR] != 63);
	WARN_ON(fifo_size != 511);

	trace_vlv_fifo_size(crtc, sprite0_start, sprite1_start, fifo_size);

	/*
	 * uncore.lock serves a double purpose here. It allows us to
	 * use the less expensive I915_{READ,WRITE}_FW() functions, and
	 * it protects the DSPARB registers from getting clobbered by
	 * parallel updates from multiple pipes.
	 *
	 * intel_pipe_update_start() has already disabled interrupts
	 * for us, so a plain spin_lock() is sufficient here.
	 */
	spin_lock(&dev_priv->uncore.lock);

	switch (crtc->pipe) {
		uint32_t dsparb, dsparb2, dsparb3;
	case PIPE_A:
		dsparb = I915_READ_FW(DSPARB);
		dsparb2 = I915_READ_FW(DSPARB2);

		dsparb &= ~(VLV_FIFO(SPRITEA, 0xff) |
			    VLV_FIFO(SPRITEB, 0xff));
		dsparb |= (VLV_FIFO(SPRITEA, sprite0_start) |
			   VLV_FIFO(SPRITEB, sprite1_start));

		dsparb2 &= ~(VLV_FIFO(SPRITEA_HI, 0x1) |
			     VLV_FIFO(SPRITEB_HI, 0x1));
		dsparb2 |= (VLV_FIFO(SPRITEA_HI, sprite0_start >> 8) |
			   VLV_FIFO(SPRITEB_HI, sprite1_start >> 8));

		I915_WRITE_FW(DSPARB, dsparb);
		I915_WRITE_FW(DSPARB2, dsparb2);
		break;
	case PIPE_B:
		dsparb = I915_READ_FW(DSPARB);
		dsparb2 = I915_READ_FW(DSPARB2);

		dsparb &= ~(VLV_FIFO(SPRITEC, 0xff) |
			    VLV_FIFO(SPRITED, 0xff));
		dsparb |= (VLV_FIFO(SPRITEC, sprite0_start) |
			   VLV_FIFO(SPRITED, sprite1_start));

		dsparb2 &= ~(VLV_FIFO(SPRITEC_HI, 0xff) |
			     VLV_FIFO(SPRITED_HI, 0xff));
		dsparb2 |= (VLV_FIFO(SPRITEC_HI, sprite0_start >> 8) |
			   VLV_FIFO(SPRITED_HI, sprite1_start >> 8));

		I915_WRITE_FW(DSPARB, dsparb);
		I915_WRITE_FW(DSPARB2, dsparb2);
		break;
	case PIPE_C:
		dsparb3 = I915_READ_FW(DSPARB3);
		dsparb2 = I915_READ_FW(DSPARB2);

		dsparb3 &= ~(VLV_FIFO(SPRITEE, 0xff) |
			     VLV_FIFO(SPRITEF, 0xff));
		dsparb3 |= (VLV_FIFO(SPRITEE, sprite0_start) |
			    VLV_FIFO(SPRITEF, sprite1_start));

		dsparb2 &= ~(VLV_FIFO(SPRITEE_HI, 0xff) |
			     VLV_FIFO(SPRITEF_HI, 0xff));
		dsparb2 |= (VLV_FIFO(SPRITEE_HI, sprite0_start >> 8) |
			   VLV_FIFO(SPRITEF_HI, sprite1_start >> 8));

		I915_WRITE_FW(DSPARB3, dsparb3);
		I915_WRITE_FW(DSPARB2, dsparb2);
		break;
	default:
		break;
	}

	POSTING_READ_FW(DSPARB);

	spin_unlock(&dev_priv->uncore.lock);
}

#undef VLV_FIFO

static int vlv_compute_intermediate_wm(struct drm_device *dev,
				       struct intel_crtc *crtc,
				       struct intel_crtc_state *new_crtc_state)
{
	struct vlv_wm_state *intermediate = &new_crtc_state->wm.vlv.intermediate;
	const struct vlv_wm_state *optimal = &new_crtc_state->wm.vlv.optimal;
	struct intel_atomic_state *intel_state =
		to_intel_atomic_state(new_crtc_state->base.state);
	const struct intel_crtc_state *old_crtc_state =
		intel_atomic_get_old_crtc_state(intel_state, crtc);
	const struct vlv_wm_state *active = &old_crtc_state->wm.vlv.optimal;
	int level;

	if (!new_crtc_state->base.active || drm_atomic_crtc_needs_modeset(&new_crtc_state->base)) {
		*intermediate = *optimal;

		intermediate->cxsr = false;
		goto out;
	}

	intermediate->num_levels = min(optimal->num_levels, active->num_levels);
	intermediate->cxsr = optimal->cxsr && active->cxsr &&
		!new_crtc_state->disable_cxsr;

	for (level = 0; level < intermediate->num_levels; level++) {
		enum plane_id plane_id;

		for_each_plane_id_on_crtc(crtc, plane_id) {
			intermediate->wm[level].plane[plane_id] =
				min(optimal->wm[level].plane[plane_id],
				    active->wm[level].plane[plane_id]);
		}

		intermediate->sr[level].plane = min(optimal->sr[level].plane,
						    active->sr[level].plane);
		intermediate->sr[level].cursor = min(optimal->sr[level].cursor,
						     active->sr[level].cursor);
	}

	vlv_invalidate_wms(crtc, intermediate, level);

out:
	/*
	 * If our intermediate WM are identical to the final WM, then we can
	 * omit the post-vblank programming; only update if it's different.
	 */
	if (memcmp(intermediate, optimal, sizeof(*intermediate)) != 0)
		new_crtc_state->wm.need_postvbl_update = true;

	return 0;
}

static void vlv_merge_wm(struct drm_i915_private *dev_priv,
			 struct vlv_wm_values *wm)
{
	struct intel_crtc *crtc;
	int num_active_crtcs = 0;

	wm->level = dev_priv->wm.max_level;
	wm->cxsr = true;

	for_each_intel_crtc(&dev_priv->drm, crtc) {
		const struct vlv_wm_state *wm_state = &crtc->wm.active.vlv;

		if (!crtc->active)
			continue;

		if (!wm_state->cxsr)
			wm->cxsr = false;

		num_active_crtcs++;
		wm->level = min_t(int, wm->level, wm_state->num_levels - 1);
	}

	if (num_active_crtcs != 1)
		wm->cxsr = false;

	if (num_active_crtcs > 1)
		wm->level = VLV_WM_LEVEL_PM2;

	for_each_intel_crtc(&dev_priv->drm, crtc) {
		const struct vlv_wm_state *wm_state = &crtc->wm.active.vlv;
		enum pipe pipe = crtc->pipe;

		wm->pipe[pipe] = wm_state->wm[wm->level];
		if (crtc->active && wm->cxsr)
			wm->sr = wm_state->sr[wm->level];

		wm->ddl[pipe].plane[PLANE_PRIMARY] = DDL_PRECISION_HIGH | 2;
		wm->ddl[pipe].plane[PLANE_SPRITE0] = DDL_PRECISION_HIGH | 2;
		wm->ddl[pipe].plane[PLANE_SPRITE1] = DDL_PRECISION_HIGH | 2;
		wm->ddl[pipe].plane[PLANE_CURSOR] = DDL_PRECISION_HIGH | 2;
	}
}

static void vlv_program_watermarks(struct drm_i915_private *dev_priv)
{
	struct vlv_wm_values *old_wm = &dev_priv->wm.vlv;
	struct vlv_wm_values new_wm = {};

	vlv_merge_wm(dev_priv, &new_wm);

	if (memcmp(old_wm, &new_wm, sizeof(new_wm)) == 0)
		return;

	if (is_disabling(old_wm->level, new_wm.level, VLV_WM_LEVEL_DDR_DVFS))
		chv_set_memory_dvfs(dev_priv, false);

	if (is_disabling(old_wm->level, new_wm.level, VLV_WM_LEVEL_PM5))
		chv_set_memory_pm5(dev_priv, false);

	if (is_disabling(old_wm->cxsr, new_wm.cxsr, true))
		_intel_set_memory_cxsr(dev_priv, false);

	vlv_write_wm_values(dev_priv, &new_wm);

	if (is_enabling(old_wm->cxsr, new_wm.cxsr, true))
		_intel_set_memory_cxsr(dev_priv, true);

	if (is_enabling(old_wm->level, new_wm.level, VLV_WM_LEVEL_PM5))
		chv_set_memory_pm5(dev_priv, true);

	if (is_enabling(old_wm->level, new_wm.level, VLV_WM_LEVEL_DDR_DVFS))
		chv_set_memory_dvfs(dev_priv, true);

	*old_wm = new_wm;
}

static void vlv_initial_watermarks(struct intel_atomic_state *state,
				   struct intel_crtc_state *crtc_state)
{
	struct drm_i915_private *dev_priv = to_i915(crtc_state->base.crtc->dev);
	struct intel_crtc *crtc = to_intel_crtc(crtc_state->base.crtc);

	mutex_lock(&dev_priv->wm.wm_mutex);
	crtc->wm.active.vlv = crtc_state->wm.vlv.intermediate;
	vlv_program_watermarks(dev_priv);
	mutex_unlock(&dev_priv->wm.wm_mutex);
}

static void vlv_optimize_watermarks(struct intel_atomic_state *state,
				    struct intel_crtc_state *crtc_state)
{
	struct drm_i915_private *dev_priv = to_i915(crtc_state->base.crtc->dev);
	struct intel_crtc *intel_crtc = to_intel_crtc(crtc_state->base.crtc);

	if (!crtc_state->wm.need_postvbl_update)
		return;

	mutex_lock(&dev_priv->wm.wm_mutex);
	intel_crtc->wm.active.vlv = crtc_state->wm.vlv.optimal;
	vlv_program_watermarks(dev_priv);
	mutex_unlock(&dev_priv->wm.wm_mutex);
}

static void i965_update_wm(struct intel_crtc *unused_crtc)
{
	struct drm_i915_private *dev_priv = to_i915(unused_crtc->base.dev);
	struct intel_crtc *crtc;
	int srwm = 1;
	int cursor_sr = 16;
	bool cxsr_enabled;

	/* Calc sr entries for one plane configs */
	crtc = single_enabled_crtc(dev_priv);
	if (crtc) {
		/* self-refresh has much higher latency */
		static const int sr_latency_ns = 12000;
		const struct drm_display_mode *adjusted_mode =
			&crtc->config->base.adjusted_mode;
		const struct drm_framebuffer *fb =
			crtc->base.primary->state->fb;
		int clock = adjusted_mode->crtc_clock;
		int htotal = adjusted_mode->crtc_htotal;
		int hdisplay = crtc->config->pipe_src_w;
		int cpp = fb->format->cpp[0];
		int entries;

		entries = intel_wm_method2(clock, htotal,
					   hdisplay, cpp, sr_latency_ns / 100);
		entries = DIV_ROUND_UP(entries, I915_FIFO_LINE_SIZE);
		srwm = I965_FIFO_SIZE - entries;
		if (srwm < 0)
			srwm = 1;
		srwm &= 0x1ff;
		DRM_DEBUG_KMS("self-refresh entries: %d, wm: %d\n",
			      entries, srwm);

		entries = intel_wm_method2(clock, htotal,
					   crtc->base.cursor->state->crtc_w, 4,
					   sr_latency_ns / 100);
		entries = DIV_ROUND_UP(entries,
				       i965_cursor_wm_info.cacheline_size) +
			i965_cursor_wm_info.guard_size;

		cursor_sr = i965_cursor_wm_info.fifo_size - entries;
		if (cursor_sr > i965_cursor_wm_info.max_wm)
			cursor_sr = i965_cursor_wm_info.max_wm;

		DRM_DEBUG_KMS("self-refresh watermark: display plane %d "
			      "cursor %d\n", srwm, cursor_sr);

		cxsr_enabled = true;
	} else {
		cxsr_enabled = false;
		/* Turn off self refresh if both pipes are enabled */
		intel_set_memory_cxsr(dev_priv, false);
	}

	DRM_DEBUG_KMS("Setting FIFO watermarks - A: 8, B: 8, C: 8, SR %d\n",
		      srwm);

	/* 965 has limitations... */
	I915_WRITE(DSPFW1, FW_WM(srwm, SR) |
		   FW_WM(8, CURSORB) |
		   FW_WM(8, PLANEB) |
		   FW_WM(8, PLANEA));
	I915_WRITE(DSPFW2, FW_WM(8, CURSORA) |
		   FW_WM(8, PLANEC_OLD));
	/* update cursor SR watermark */
	I915_WRITE(DSPFW3, FW_WM(cursor_sr, CURSOR_SR));

	if (cxsr_enabled)
		intel_set_memory_cxsr(dev_priv, true);
}

#undef FW_WM

static void i9xx_update_wm(struct intel_crtc *unused_crtc)
{
	struct drm_i915_private *dev_priv = to_i915(unused_crtc->base.dev);
	const struct intel_watermark_params *wm_info;
	uint32_t fwater_lo;
	uint32_t fwater_hi;
	int cwm, srwm = 1;
	int fifo_size;
	int planea_wm, planeb_wm;
	struct intel_crtc *crtc, *enabled = NULL;

	if (IS_I945GM(dev_priv))
		wm_info = &i945_wm_info;
	else if (!IS_GEN2(dev_priv))
		wm_info = &i915_wm_info;
	else
		wm_info = &i830_a_wm_info;

	fifo_size = dev_priv->display.get_fifo_size(dev_priv, PLANE_A);
	crtc = intel_get_crtc_for_plane(dev_priv, PLANE_A);
	if (intel_crtc_active(crtc)) {
		const struct drm_display_mode *adjusted_mode =
			&crtc->config->base.adjusted_mode;
		const struct drm_framebuffer *fb =
			crtc->base.primary->state->fb;
		int cpp;

		if (IS_GEN2(dev_priv))
			cpp = 4;
		else
			cpp = fb->format->cpp[0];

		planea_wm = intel_calculate_wm(adjusted_mode->crtc_clock,
					       wm_info, fifo_size, cpp,
					       pessimal_latency_ns);
		enabled = crtc;
	} else {
		planea_wm = fifo_size - wm_info->guard_size;
		if (planea_wm > (long)wm_info->max_wm)
			planea_wm = wm_info->max_wm;
	}

	if (IS_GEN2(dev_priv))
		wm_info = &i830_bc_wm_info;

	fifo_size = dev_priv->display.get_fifo_size(dev_priv, PLANE_B);
	crtc = intel_get_crtc_for_plane(dev_priv, PLANE_B);
	if (intel_crtc_active(crtc)) {
		const struct drm_display_mode *adjusted_mode =
			&crtc->config->base.adjusted_mode;
		const struct drm_framebuffer *fb =
			crtc->base.primary->state->fb;
		int cpp;

		if (IS_GEN2(dev_priv))
			cpp = 4;
		else
			cpp = fb->format->cpp[0];

		planeb_wm = intel_calculate_wm(adjusted_mode->crtc_clock,
					       wm_info, fifo_size, cpp,
					       pessimal_latency_ns);
		if (enabled == NULL)
			enabled = crtc;
		else
			enabled = NULL;
	} else {
		planeb_wm = fifo_size - wm_info->guard_size;
		if (planeb_wm > (long)wm_info->max_wm)
			planeb_wm = wm_info->max_wm;
	}

	DRM_DEBUG_KMS("FIFO watermarks - A: %d, B: %d\n", planea_wm, planeb_wm);

	if (IS_I915GM(dev_priv) && enabled) {
		struct drm_i915_gem_object *obj;

		obj = intel_fb_obj(enabled->base.primary->state->fb);

		/* self-refresh seems busted with untiled */
		if (!i915_gem_object_is_tiled(obj))
			enabled = NULL;
	}

	/*
	 * Overlay gets an aggressive default since video jitter is bad.
	 */
	cwm = 2;

	/* Play safe and disable self-refresh before adjusting watermarks. */
	intel_set_memory_cxsr(dev_priv, false);

	/* Calc sr entries for one plane configs */
	if (HAS_FW_BLC(dev_priv) && enabled) {
		/* self-refresh has much higher latency */
		static const int sr_latency_ns = 6000;
		const struct drm_display_mode *adjusted_mode =
			&enabled->config->base.adjusted_mode;
		const struct drm_framebuffer *fb =
			enabled->base.primary->state->fb;
		int clock = adjusted_mode->crtc_clock;
		int htotal = adjusted_mode->crtc_htotal;
		int hdisplay = enabled->config->pipe_src_w;
		int cpp;
		int entries;

		if (IS_I915GM(dev_priv) || IS_I945GM(dev_priv))
			cpp = 4;
		else
			cpp = fb->format->cpp[0];

		entries = intel_wm_method2(clock, htotal, hdisplay, cpp,
					   sr_latency_ns / 100);
		entries = DIV_ROUND_UP(entries, wm_info->cacheline_size);
		DRM_DEBUG_KMS("self-refresh entries: %d\n", entries);
		srwm = wm_info->fifo_size - entries;
		if (srwm < 0)
			srwm = 1;

		if (IS_I945G(dev_priv) || IS_I945GM(dev_priv))
			I915_WRITE(FW_BLC_SELF,
				   FW_BLC_SELF_FIFO_MASK | (srwm & 0xff));
		else
			I915_WRITE(FW_BLC_SELF, srwm & 0x3f);
	}

	DRM_DEBUG_KMS("Setting FIFO watermarks - A: %d, B: %d, C: %d, SR %d\n",
		      planea_wm, planeb_wm, cwm, srwm);

	fwater_lo = ((planeb_wm & 0x3f) << 16) | (planea_wm & 0x3f);
	fwater_hi = (cwm & 0x1f);

	/* Set request length to 8 cachelines per fetch */
	fwater_lo = fwater_lo | (1 << 24) | (1 << 8);
	fwater_hi = fwater_hi | (1 << 8);

	I915_WRITE(FW_BLC, fwater_lo);
	I915_WRITE(FW_BLC2, fwater_hi);

	if (enabled)
		intel_set_memory_cxsr(dev_priv, true);
}

static void i845_update_wm(struct intel_crtc *unused_crtc)
{
	struct drm_i915_private *dev_priv = to_i915(unused_crtc->base.dev);
	struct intel_crtc *crtc;
	const struct drm_display_mode *adjusted_mode;
	uint32_t fwater_lo;
	int planea_wm;

	crtc = single_enabled_crtc(dev_priv);
	if (crtc == NULL)
		return;

	adjusted_mode = &crtc->config->base.adjusted_mode;
	planea_wm = intel_calculate_wm(adjusted_mode->crtc_clock,
				       &i845_wm_info,
				       dev_priv->display.get_fifo_size(dev_priv, PLANE_A),
				       4, pessimal_latency_ns);
	fwater_lo = I915_READ(FW_BLC) & ~0xfff;
	fwater_lo |= (3<<8) | planea_wm;

	DRM_DEBUG_KMS("Setting FIFO watermarks - A: %d\n", planea_wm);

	I915_WRITE(FW_BLC, fwater_lo);
}

/* latency must be in 0.1us units. */
static unsigned int ilk_wm_method1(unsigned int pixel_rate,
				   unsigned int cpp,
				   unsigned int latency)
{
	unsigned int ret;

	ret = intel_wm_method1(pixel_rate, cpp, latency);
	ret = DIV_ROUND_UP(ret, 64) + 2;

	return ret;
}

/* latency must be in 0.1us units. */
static unsigned int ilk_wm_method2(unsigned int pixel_rate,
				   unsigned int htotal,
				   unsigned int width,
				   unsigned int cpp,
				   unsigned int latency)
{
	unsigned int ret;

	ret = intel_wm_method2(pixel_rate, htotal,
			       width, cpp, latency);
	ret = DIV_ROUND_UP(ret, 64) + 2;

	return ret;
}

static uint32_t ilk_wm_fbc(uint32_t pri_val, uint32_t horiz_pixels,
			   uint8_t cpp)
{
	/*
	 * Neither of these should be possible since this function shouldn't be
	 * called if the CRTC is off or the plane is invisible.  But let's be
	 * extra paranoid to avoid a potential divide-by-zero if we screw up
	 * elsewhere in the driver.
	 */
	if (WARN_ON(!cpp))
		return 0;
	if (WARN_ON(!horiz_pixels))
		return 0;

	return DIV_ROUND_UP(pri_val * 64, horiz_pixels * cpp) + 2;
}

struct ilk_wm_maximums {
	uint16_t pri;
	uint16_t spr;
	uint16_t cur;
	uint16_t fbc;
};

/*
 * For both WM_PIPE and WM_LP.
 * mem_value must be in 0.1us units.
 */
static uint32_t ilk_compute_pri_wm(const struct intel_crtc_state *cstate,
				   const struct intel_plane_state *pstate,
				   uint32_t mem_value,
				   bool is_lp)
{
	uint32_t method1, method2;
	int cpp;

	if (mem_value == 0)
		return U32_MAX;

	if (!intel_wm_plane_visible(cstate, pstate))
		return 0;

	cpp = pstate->base.fb->format->cpp[0];

	method1 = ilk_wm_method1(cstate->pixel_rate, cpp, mem_value);

	if (!is_lp)
		return method1;

	method2 = ilk_wm_method2(cstate->pixel_rate,
				 cstate->base.adjusted_mode.crtc_htotal,
				 drm_rect_width(&pstate->base.dst),
				 cpp, mem_value);

	return min(method1, method2);
}

/*
 * For both WM_PIPE and WM_LP.
 * mem_value must be in 0.1us units.
 */
static uint32_t ilk_compute_spr_wm(const struct intel_crtc_state *cstate,
				   const struct intel_plane_state *pstate,
				   uint32_t mem_value)
{
	uint32_t method1, method2;
	int cpp;

	if (mem_value == 0)
		return U32_MAX;

	if (!intel_wm_plane_visible(cstate, pstate))
		return 0;

	cpp = pstate->base.fb->format->cpp[0];

	method1 = ilk_wm_method1(cstate->pixel_rate, cpp, mem_value);
	method2 = ilk_wm_method2(cstate->pixel_rate,
				 cstate->base.adjusted_mode.crtc_htotal,
				 drm_rect_width(&pstate->base.dst),
				 cpp, mem_value);
	return min(method1, method2);
}

/*
 * For both WM_PIPE and WM_LP.
 * mem_value must be in 0.1us units.
 */
static uint32_t ilk_compute_cur_wm(const struct intel_crtc_state *cstate,
				   const struct intel_plane_state *pstate,
				   uint32_t mem_value)
{
	int cpp;

	if (mem_value == 0)
		return U32_MAX;

	if (!intel_wm_plane_visible(cstate, pstate))
		return 0;

	cpp = pstate->base.fb->format->cpp[0];

	return ilk_wm_method2(cstate->pixel_rate,
			      cstate->base.adjusted_mode.crtc_htotal,
			      pstate->base.crtc_w, cpp, mem_value);
}

/* Only for WM_LP. */
static uint32_t ilk_compute_fbc_wm(const struct intel_crtc_state *cstate,
				   const struct intel_plane_state *pstate,
				   uint32_t pri_val)
{
	int cpp;

	if (!intel_wm_plane_visible(cstate, pstate))
		return 0;

	cpp = pstate->base.fb->format->cpp[0];

	return ilk_wm_fbc(pri_val, drm_rect_width(&pstate->base.dst), cpp);
}

static unsigned int
ilk_display_fifo_size(const struct drm_i915_private *dev_priv)
{
	if (INTEL_GEN(dev_priv) >= 8)
		return 3072;
	else if (INTEL_GEN(dev_priv) >= 7)
		return 768;
	else
		return 512;
}

static unsigned int
ilk_plane_wm_reg_max(const struct drm_i915_private *dev_priv,
		     int level, bool is_sprite)
{
	if (INTEL_GEN(dev_priv) >= 8)
		/* BDW primary/sprite plane watermarks */
		return level == 0 ? 255 : 2047;
	else if (INTEL_GEN(dev_priv) >= 7)
		/* IVB/HSW primary/sprite plane watermarks */
		return level == 0 ? 127 : 1023;
	else if (!is_sprite)
		/* ILK/SNB primary plane watermarks */
		return level == 0 ? 127 : 511;
	else
		/* ILK/SNB sprite plane watermarks */
		return level == 0 ? 63 : 255;
}

static unsigned int
ilk_cursor_wm_reg_max(const struct drm_i915_private *dev_priv, int level)
{
	if (INTEL_GEN(dev_priv) >= 7)
		return level == 0 ? 63 : 255;
	else
		return level == 0 ? 31 : 63;
}

static unsigned int ilk_fbc_wm_reg_max(const struct drm_i915_private *dev_priv)
{
	if (INTEL_GEN(dev_priv) >= 8)
		return 31;
	else
		return 15;
}

/* Calculate the maximum primary/sprite plane watermark */
static unsigned int ilk_plane_wm_max(const struct drm_device *dev,
				     int level,
				     const struct intel_wm_config *config,
				     enum intel_ddb_partitioning ddb_partitioning,
				     bool is_sprite)
{
	struct drm_i915_private *dev_priv = to_i915(dev);
	unsigned int fifo_size = ilk_display_fifo_size(dev_priv);

	/* if sprites aren't enabled, sprites get nothing */
	if (is_sprite && !config->sprites_enabled)
		return 0;

	/* HSW allows LP1+ watermarks even with multiple pipes */
	if (level == 0 || config->num_pipes_active > 1) {
		fifo_size /= INTEL_INFO(dev_priv)->num_pipes;

		/*
		 * For some reason the non self refresh
		 * FIFO size is only half of the self
		 * refresh FIFO size on ILK/SNB.
		 */
		if (INTEL_GEN(dev_priv) <= 6)
			fifo_size /= 2;
	}

	if (config->sprites_enabled) {
		/* level 0 is always calculated with 1:1 split */
		if (level > 0 && ddb_partitioning == INTEL_DDB_PART_5_6) {
			if (is_sprite)
				fifo_size *= 5;
			fifo_size /= 6;
		} else {
			fifo_size /= 2;
		}
	}

	/* clamp to max that the registers can hold */
	return min(fifo_size, ilk_plane_wm_reg_max(dev_priv, level, is_sprite));
}

/* Calculate the maximum cursor plane watermark */
static unsigned int ilk_cursor_wm_max(const struct drm_device *dev,
				      int level,
				      const struct intel_wm_config *config)
{
	/* HSW LP1+ watermarks w/ multiple pipes */
	if (level > 0 && config->num_pipes_active > 1)
		return 64;

	/* otherwise just report max that registers can hold */
	return ilk_cursor_wm_reg_max(to_i915(dev), level);
}

static void ilk_compute_wm_maximums(const struct drm_device *dev,
				    int level,
				    const struct intel_wm_config *config,
				    enum intel_ddb_partitioning ddb_partitioning,
				    struct ilk_wm_maximums *max)
{
	max->pri = ilk_plane_wm_max(dev, level, config, ddb_partitioning, false);
	max->spr = ilk_plane_wm_max(dev, level, config, ddb_partitioning, true);
	max->cur = ilk_cursor_wm_max(dev, level, config);
	max->fbc = ilk_fbc_wm_reg_max(to_i915(dev));
}

static void ilk_compute_wm_reg_maximums(const struct drm_i915_private *dev_priv,
					int level,
					struct ilk_wm_maximums *max)
{
	max->pri = ilk_plane_wm_reg_max(dev_priv, level, false);
	max->spr = ilk_plane_wm_reg_max(dev_priv, level, true);
	max->cur = ilk_cursor_wm_reg_max(dev_priv, level);
	max->fbc = ilk_fbc_wm_reg_max(dev_priv);
}

static bool ilk_validate_wm_level(int level,
				  const struct ilk_wm_maximums *max,
				  struct intel_wm_level *result)
{
	bool ret;

	/* already determined to be invalid? */
	if (!result->enable)
		return false;

	result->enable = result->pri_val <= max->pri &&
			 result->spr_val <= max->spr &&
			 result->cur_val <= max->cur;

	ret = result->enable;

	/*
	 * HACK until we can pre-compute everything,
	 * and thus fail gracefully if LP0 watermarks
	 * are exceeded...
	 */
	if (level == 0 && !result->enable) {
		if (result->pri_val > max->pri)
			DRM_DEBUG_KMS("Primary WM%d too large %u (max %u)\n",
				      level, result->pri_val, max->pri);
		if (result->spr_val > max->spr)
			DRM_DEBUG_KMS("Sprite WM%d too large %u (max %u)\n",
				      level, result->spr_val, max->spr);
		if (result->cur_val > max->cur)
			DRM_DEBUG_KMS("Cursor WM%d too large %u (max %u)\n",
				      level, result->cur_val, max->cur);

		result->pri_val = min_t(uint32_t, result->pri_val, max->pri);
		result->spr_val = min_t(uint32_t, result->spr_val, max->spr);
		result->cur_val = min_t(uint32_t, result->cur_val, max->cur);
		result->enable = true;
	}

	return ret;
}

static void ilk_compute_wm_level(const struct drm_i915_private *dev_priv,
				 const struct intel_crtc *intel_crtc,
				 int level,
				 struct intel_crtc_state *cstate,
				 const struct intel_plane_state *pristate,
				 const struct intel_plane_state *sprstate,
				 const struct intel_plane_state *curstate,
				 struct intel_wm_level *result)
{
	uint16_t pri_latency = dev_priv->wm.pri_latency[level];
	uint16_t spr_latency = dev_priv->wm.spr_latency[level];
	uint16_t cur_latency = dev_priv->wm.cur_latency[level];

	/* WM1+ latency values stored in 0.5us units */
	if (level > 0) {
		pri_latency *= 5;
		spr_latency *= 5;
		cur_latency *= 5;
	}

	if (pristate) {
		result->pri_val = ilk_compute_pri_wm(cstate, pristate,
						     pri_latency, level);
		result->fbc_val = ilk_compute_fbc_wm(cstate, pristate, result->pri_val);
	}

	if (sprstate)
		result->spr_val = ilk_compute_spr_wm(cstate, sprstate, spr_latency);

	if (curstate)
		result->cur_val = ilk_compute_cur_wm(cstate, curstate, cur_latency);

	result->enable = true;
}

static uint32_t
hsw_compute_linetime_wm(const struct intel_crtc_state *cstate)
{
	const struct intel_atomic_state *intel_state =
		to_intel_atomic_state(cstate->base.state);
	const struct drm_display_mode *adjusted_mode =
		&cstate->base.adjusted_mode;
	u32 linetime, ips_linetime;

	if (!cstate->base.active)
		return 0;
	if (WARN_ON(adjusted_mode->crtc_clock == 0))
		return 0;
	if (WARN_ON(intel_state->cdclk.logical.cdclk == 0))
		return 0;

	/* The WM are computed with base on how long it takes to fill a single
	 * row at the given clock rate, multiplied by 8.
	 * */
	linetime = DIV_ROUND_CLOSEST(adjusted_mode->crtc_htotal * 1000 * 8,
				     adjusted_mode->crtc_clock);
	ips_linetime = DIV_ROUND_CLOSEST(adjusted_mode->crtc_htotal * 1000 * 8,
					 intel_state->cdclk.logical.cdclk);

	return PIPE_WM_LINETIME_IPS_LINETIME(ips_linetime) |
	       PIPE_WM_LINETIME_TIME(linetime);
}

static void intel_read_wm_latency(struct drm_i915_private *dev_priv,
				  uint16_t wm[8])
{
	if (INTEL_GEN(dev_priv) >= 9) {
		uint32_t val;
		int ret, i;
		int level, max_level = ilk_wm_max_level(dev_priv);

		/* read the first set of memory latencies[0:3] */
		val = 0; /* data0 to be programmed to 0 for first set */
		mutex_lock(&dev_priv->pcu_lock);
		ret = sandybridge_pcode_read(dev_priv,
					     GEN9_PCODE_READ_MEM_LATENCY,
					     &val);
		mutex_unlock(&dev_priv->pcu_lock);

		if (ret) {
			DRM_ERROR("SKL Mailbox read error = %d\n", ret);
			return;
		}

		wm[0] = val & GEN9_MEM_LATENCY_LEVEL_MASK;
		wm[1] = (val >> GEN9_MEM_LATENCY_LEVEL_1_5_SHIFT) &
				GEN9_MEM_LATENCY_LEVEL_MASK;
		wm[2] = (val >> GEN9_MEM_LATENCY_LEVEL_2_6_SHIFT) &
				GEN9_MEM_LATENCY_LEVEL_MASK;
		wm[3] = (val >> GEN9_MEM_LATENCY_LEVEL_3_7_SHIFT) &
				GEN9_MEM_LATENCY_LEVEL_MASK;

		/* read the second set of memory latencies[4:7] */
		val = 1; /* data0 to be programmed to 1 for second set */
		mutex_lock(&dev_priv->pcu_lock);
		ret = sandybridge_pcode_read(dev_priv,
					     GEN9_PCODE_READ_MEM_LATENCY,
					     &val);
		mutex_unlock(&dev_priv->pcu_lock);
		if (ret) {
			DRM_ERROR("SKL Mailbox read error = %d\n", ret);
			return;
		}

		wm[4] = val & GEN9_MEM_LATENCY_LEVEL_MASK;
		wm[5] = (val >> GEN9_MEM_LATENCY_LEVEL_1_5_SHIFT) &
				GEN9_MEM_LATENCY_LEVEL_MASK;
		wm[6] = (val >> GEN9_MEM_LATENCY_LEVEL_2_6_SHIFT) &
				GEN9_MEM_LATENCY_LEVEL_MASK;
		wm[7] = (val >> GEN9_MEM_LATENCY_LEVEL_3_7_SHIFT) &
				GEN9_MEM_LATENCY_LEVEL_MASK;

		/*
		 * If a level n (n > 1) has a 0us latency, all levels m (m >= n)
		 * need to be disabled. We make sure to sanitize the values out
		 * of the punit to satisfy this requirement.
		 */
		for (level = 1; level <= max_level; level++) {
			if (wm[level] == 0) {
				for (i = level + 1; i <= max_level; i++)
					wm[i] = 0;
				break;
			}
		}

		/*
		 * WaWmMemoryReadLatency:skl+,glk
		 *
		 * punit doesn't take into account the read latency so we need
		 * to add 2us to the various latency levels we retrieve from the
		 * punit when level 0 response data us 0us.
		 */
		if (wm[0] == 0) {
			wm[0] += 2;
			for (level = 1; level <= max_level; level++) {
				if (wm[level] == 0)
					break;
				wm[level] += 2;
			}
		}

	} else if (IS_HASWELL(dev_priv) || IS_BROADWELL(dev_priv)) {
		uint64_t sskpd = I915_READ64(MCH_SSKPD);

		wm[0] = (sskpd >> 56) & 0xFF;
		if (wm[0] == 0)
			wm[0] = sskpd & 0xF;
		wm[1] = (sskpd >> 4) & 0xFF;
		wm[2] = (sskpd >> 12) & 0xFF;
		wm[3] = (sskpd >> 20) & 0x1FF;
		wm[4] = (sskpd >> 32) & 0x1FF;
	} else if (INTEL_GEN(dev_priv) >= 6) {
		uint32_t sskpd = I915_READ(MCH_SSKPD);

		wm[0] = (sskpd >> SSKPD_WM0_SHIFT) & SSKPD_WM_MASK;
		wm[1] = (sskpd >> SSKPD_WM1_SHIFT) & SSKPD_WM_MASK;
		wm[2] = (sskpd >> SSKPD_WM2_SHIFT) & SSKPD_WM_MASK;
		wm[3] = (sskpd >> SSKPD_WM3_SHIFT) & SSKPD_WM_MASK;
	} else if (INTEL_GEN(dev_priv) >= 5) {
		uint32_t mltr = I915_READ(MLTR_ILK);

		/* ILK primary LP0 latency is 700 ns */
		wm[0] = 7;
		wm[1] = (mltr >> MLTR_WM1_SHIFT) & ILK_SRLT_MASK;
		wm[2] = (mltr >> MLTR_WM2_SHIFT) & ILK_SRLT_MASK;
	} else {
		MISSING_CASE(INTEL_DEVID(dev_priv));
	}
}

static void intel_fixup_spr_wm_latency(struct drm_i915_private *dev_priv,
				       uint16_t wm[5])
{
	/* ILK sprite LP0 latency is 1300 ns */
	if (IS_GEN5(dev_priv))
		wm[0] = 13;
}

static void intel_fixup_cur_wm_latency(struct drm_i915_private *dev_priv,
				       uint16_t wm[5])
{
	/* ILK cursor LP0 latency is 1300 ns */
	if (IS_GEN5(dev_priv))
		wm[0] = 13;
}

int ilk_wm_max_level(const struct drm_i915_private *dev_priv)
{
	/* how many WM levels are we expecting */
	if (INTEL_GEN(dev_priv) >= 9)
		return 7;
	else if (IS_HASWELL(dev_priv) || IS_BROADWELL(dev_priv))
		return 4;
	else if (INTEL_GEN(dev_priv) >= 6)
		return 3;
	else
		return 2;
}

static void intel_print_wm_latency(struct drm_i915_private *dev_priv,
				   const char *name,
				   const uint16_t wm[8])
{
	int level, max_level = ilk_wm_max_level(dev_priv);

	for (level = 0; level <= max_level; level++) {
		unsigned int latency = wm[level];

		if (latency == 0) {
			DRM_DEBUG_KMS("%s WM%d latency not provided\n",
				      name, level);
			continue;
		}

		/*
		 * - latencies are in us on gen9.
		 * - before then, WM1+ latency values are in 0.5us units
		 */
		if (INTEL_GEN(dev_priv) >= 9)
			latency *= 10;
		else if (level > 0)
			latency *= 5;

		DRM_DEBUG_KMS("%s WM%d latency %u (%u.%u usec)\n",
			      name, level, wm[level],
			      latency / 10, latency % 10);
	}
}

static bool ilk_increase_wm_latency(struct drm_i915_private *dev_priv,
				    uint16_t wm[5], uint16_t min)
{
	int level, max_level = ilk_wm_max_level(dev_priv);

	if (wm[0] >= min)
		return false;

	wm[0] = max(wm[0], min);
	for (level = 1; level <= max_level; level++)
		wm[level] = max_t(uint16_t, wm[level], DIV_ROUND_UP(min, 5));

	return true;
}

static void snb_wm_latency_quirk(struct drm_i915_private *dev_priv)
{
	bool changed;

	/*
	 * The BIOS provided WM memory latency values are often
	 * inadequate for high resolution displays. Adjust them.
	 */
	changed = ilk_increase_wm_latency(dev_priv, dev_priv->wm.pri_latency, 12) |
		ilk_increase_wm_latency(dev_priv, dev_priv->wm.spr_latency, 12) |
		ilk_increase_wm_latency(dev_priv, dev_priv->wm.cur_latency, 12);

	if (!changed)
		return;

	DRM_DEBUG_KMS("WM latency values increased to avoid potential underruns\n");
	intel_print_wm_latency(dev_priv, "Primary", dev_priv->wm.pri_latency);
	intel_print_wm_latency(dev_priv, "Sprite", dev_priv->wm.spr_latency);
	intel_print_wm_latency(dev_priv, "Cursor", dev_priv->wm.cur_latency);
}

static void snb_wm_lp3_irq_quirk(struct drm_i915_private *dev_priv)
{
	/*
	 * On some SNB machines (Thinkpad X220 Tablet at least)
	 * LP3 usage can cause vblank interrupts to be lost.
	 * The DEIIR bit will go high but it looks like the CPU
	 * never gets interrupted.
	 *
	 * It's not clear whether other interrupt source could
	 * be affected or if this is somehow limited to vblank
	 * interrupts only. To play it safe we disable LP3
	 * watermarks entirely.
	 */
	if (dev_priv->wm.pri_latency[3] == 0 &&
	    dev_priv->wm.spr_latency[3] == 0 &&
	    dev_priv->wm.cur_latency[3] == 0)
		return;

	dev_priv->wm.pri_latency[3] = 0;
	dev_priv->wm.spr_latency[3] = 0;
	dev_priv->wm.cur_latency[3] = 0;

	DRM_DEBUG_KMS("LP3 watermarks disabled due to potential for lost interrupts\n");
	intel_print_wm_latency(dev_priv, "Primary", dev_priv->wm.pri_latency);
	intel_print_wm_latency(dev_priv, "Sprite", dev_priv->wm.spr_latency);
	intel_print_wm_latency(dev_priv, "Cursor", dev_priv->wm.cur_latency);
}

static void ilk_setup_wm_latency(struct drm_i915_private *dev_priv)
{
	intel_read_wm_latency(dev_priv, dev_priv->wm.pri_latency);

	memcpy(dev_priv->wm.spr_latency, dev_priv->wm.pri_latency,
	       sizeof(dev_priv->wm.pri_latency));
	memcpy(dev_priv->wm.cur_latency, dev_priv->wm.pri_latency,
	       sizeof(dev_priv->wm.pri_latency));

	intel_fixup_spr_wm_latency(dev_priv, dev_priv->wm.spr_latency);
	intel_fixup_cur_wm_latency(dev_priv, dev_priv->wm.cur_latency);

	intel_print_wm_latency(dev_priv, "Primary", dev_priv->wm.pri_latency);
	intel_print_wm_latency(dev_priv, "Sprite", dev_priv->wm.spr_latency);
	intel_print_wm_latency(dev_priv, "Cursor", dev_priv->wm.cur_latency);

	if (IS_GEN6(dev_priv)) {
		snb_wm_latency_quirk(dev_priv);
		snb_wm_lp3_irq_quirk(dev_priv);
	}
}

static void skl_setup_wm_latency(struct drm_i915_private *dev_priv)
{
	intel_read_wm_latency(dev_priv, dev_priv->wm.skl_latency);
	intel_print_wm_latency(dev_priv, "Gen9 Plane", dev_priv->wm.skl_latency);
}

static bool ilk_validate_pipe_wm(struct drm_device *dev,
				 struct intel_pipe_wm *pipe_wm)
{
	/* LP0 watermark maximums depend on this pipe alone */
	const struct intel_wm_config config = {
		.num_pipes_active = 1,
		.sprites_enabled = pipe_wm->sprites_enabled,
		.sprites_scaled = pipe_wm->sprites_scaled,
	};
	struct ilk_wm_maximums max;

	/* LP0 watermarks always use 1/2 DDB partitioning */
	ilk_compute_wm_maximums(dev, 0, &config, INTEL_DDB_PART_1_2, &max);

	/* At least LP0 must be valid */
	if (!ilk_validate_wm_level(0, &max, &pipe_wm->wm[0])) {
		DRM_DEBUG_KMS("LP0 watermark invalid\n");
		return false;
	}

	return true;
}

/* Compute new watermarks for the pipe */
static int ilk_compute_pipe_wm(struct intel_crtc_state *cstate)
{
	struct drm_atomic_state *state = cstate->base.state;
	struct intel_crtc *intel_crtc = to_intel_crtc(cstate->base.crtc);
	struct intel_pipe_wm *pipe_wm;
	struct drm_device *dev = state->dev;
	const struct drm_i915_private *dev_priv = to_i915(dev);
	struct drm_plane *plane;
	const struct drm_plane_state *plane_state;
	const struct intel_plane_state *pristate = NULL;
	const struct intel_plane_state *sprstate = NULL;
	const struct intel_plane_state *curstate = NULL;
	int level, max_level = ilk_wm_max_level(dev_priv), usable_level;
	struct ilk_wm_maximums max;

	pipe_wm = &cstate->wm.ilk.optimal;

	drm_atomic_crtc_state_for_each_plane_state(plane, plane_state, &cstate->base) {
		const struct intel_plane_state *ps = to_intel_plane_state(plane_state);

		if (plane->type == DRM_PLANE_TYPE_PRIMARY)
			pristate = ps;
		else if (plane->type == DRM_PLANE_TYPE_OVERLAY)
			sprstate = ps;
		else if (plane->type == DRM_PLANE_TYPE_CURSOR)
			curstate = ps;
	}

	pipe_wm->pipe_enabled = cstate->base.active;
	if (sprstate) {
		pipe_wm->sprites_enabled = sprstate->base.visible;
		pipe_wm->sprites_scaled = sprstate->base.visible &&
			(drm_rect_width(&sprstate->base.dst) != drm_rect_width(&sprstate->base.src) >> 16 ||
			 drm_rect_height(&sprstate->base.dst) != drm_rect_height(&sprstate->base.src) >> 16);
	}

	usable_level = max_level;

	/* ILK/SNB: LP2+ watermarks only w/o sprites */
	if (INTEL_GEN(dev_priv) <= 6 && pipe_wm->sprites_enabled)
		usable_level = 1;

	/* ILK/SNB/IVB: LP1+ watermarks only w/o scaling */
	if (pipe_wm->sprites_scaled)
		usable_level = 0;

	memset(&pipe_wm->wm, 0, sizeof(pipe_wm->wm));
	ilk_compute_wm_level(dev_priv, intel_crtc, 0, cstate,
			     pristate, sprstate, curstate, &pipe_wm->wm[0]);

	if (IS_HASWELL(dev_priv) || IS_BROADWELL(dev_priv))
		pipe_wm->linetime = hsw_compute_linetime_wm(cstate);

	if (!ilk_validate_pipe_wm(dev, pipe_wm))
		return -EINVAL;

	ilk_compute_wm_reg_maximums(dev_priv, 1, &max);

	for (level = 1; level <= usable_level; level++) {
		struct intel_wm_level *wm = &pipe_wm->wm[level];

		ilk_compute_wm_level(dev_priv, intel_crtc, level, cstate,
				     pristate, sprstate, curstate, wm);

		/*
		 * Disable any watermark level that exceeds the
		 * register maximums since such watermarks are
		 * always invalid.
		 */
		if (!ilk_validate_wm_level(level, &max, wm)) {
			memset(wm, 0, sizeof(*wm));
			break;
		}
	}

	return 0;
}

/*
 * Build a set of 'intermediate' watermark values that satisfy both the old
 * state and the new state.  These can be programmed to the hardware
 * immediately.
 */
static int ilk_compute_intermediate_wm(struct drm_device *dev,
				       struct intel_crtc *intel_crtc,
				       struct intel_crtc_state *newstate)
{
	struct intel_pipe_wm *a = &newstate->wm.ilk.intermediate;
	struct intel_atomic_state *intel_state =
		to_intel_atomic_state(newstate->base.state);
	const struct intel_crtc_state *oldstate =
		intel_atomic_get_old_crtc_state(intel_state, intel_crtc);
	const struct intel_pipe_wm *b = &oldstate->wm.ilk.optimal;
	int level, max_level = ilk_wm_max_level(to_i915(dev));

	/*
	 * Start with the final, target watermarks, then combine with the
	 * currently active watermarks to get values that are safe both before
	 * and after the vblank.
	 */
	*a = newstate->wm.ilk.optimal;
	if (!newstate->base.active || drm_atomic_crtc_needs_modeset(&newstate->base))
		return 0;

	a->pipe_enabled |= b->pipe_enabled;
	a->sprites_enabled |= b->sprites_enabled;
	a->sprites_scaled |= b->sprites_scaled;

	for (level = 0; level <= max_level; level++) {
		struct intel_wm_level *a_wm = &a->wm[level];
		const struct intel_wm_level *b_wm = &b->wm[level];

		a_wm->enable &= b_wm->enable;
		a_wm->pri_val = max(a_wm->pri_val, b_wm->pri_val);
		a_wm->spr_val = max(a_wm->spr_val, b_wm->spr_val);
		a_wm->cur_val = max(a_wm->cur_val, b_wm->cur_val);
		a_wm->fbc_val = max(a_wm->fbc_val, b_wm->fbc_val);
	}

	/*
	 * We need to make sure that these merged watermark values are
	 * actually a valid configuration themselves.  If they're not,
	 * there's no safe way to transition from the old state to
	 * the new state, so we need to fail the atomic transaction.
	 */
	if (!ilk_validate_pipe_wm(dev, a))
		return -EINVAL;

	/*
	 * If our intermediate WM are identical to the final WM, then we can
	 * omit the post-vblank programming; only update if it's different.
	 */
	if (memcmp(a, &newstate->wm.ilk.optimal, sizeof(*a)) != 0)
		newstate->wm.need_postvbl_update = true;

	return 0;
}

/*
 * Merge the watermarks from all active pipes for a specific level.
 */
static void ilk_merge_wm_level(struct drm_device *dev,
			       int level,
			       struct intel_wm_level *ret_wm)
{
	const struct intel_crtc *intel_crtc;

	ret_wm->enable = true;

	for_each_intel_crtc(dev, intel_crtc) {
		const struct intel_pipe_wm *active = &intel_crtc->wm.active.ilk;
		const struct intel_wm_level *wm = &active->wm[level];

		if (!active->pipe_enabled)
			continue;

		/*
		 * The watermark values may have been used in the past,
		 * so we must maintain them in the registers for some
		 * time even if the level is now disabled.
		 */
		if (!wm->enable)
			ret_wm->enable = false;

		ret_wm->pri_val = max(ret_wm->pri_val, wm->pri_val);
		ret_wm->spr_val = max(ret_wm->spr_val, wm->spr_val);
		ret_wm->cur_val = max(ret_wm->cur_val, wm->cur_val);
		ret_wm->fbc_val = max(ret_wm->fbc_val, wm->fbc_val);
	}
}

/*
 * Merge all low power watermarks for all active pipes.
 */
static void ilk_wm_merge(struct drm_device *dev,
			 const struct intel_wm_config *config,
			 const struct ilk_wm_maximums *max,
			 struct intel_pipe_wm *merged)
{
	struct drm_i915_private *dev_priv = to_i915(dev);
	int level, max_level = ilk_wm_max_level(dev_priv);
	int last_enabled_level = max_level;

	/* ILK/SNB/IVB: LP1+ watermarks only w/ single pipe */
	if ((INTEL_GEN(dev_priv) <= 6 || IS_IVYBRIDGE(dev_priv)) &&
	    config->num_pipes_active > 1)
		last_enabled_level = 0;

	/* ILK: FBC WM must be disabled always */
	merged->fbc_wm_enabled = INTEL_GEN(dev_priv) >= 6;

	/* merge each WM1+ level */
	for (level = 1; level <= max_level; level++) {
		struct intel_wm_level *wm = &merged->wm[level];

		ilk_merge_wm_level(dev, level, wm);

		if (level > last_enabled_level)
			wm->enable = false;
		else if (!ilk_validate_wm_level(level, max, wm))
			/* make sure all following levels get disabled */
			last_enabled_level = level - 1;

		/*
		 * The spec says it is preferred to disable
		 * FBC WMs instead of disabling a WM level.
		 */
		if (wm->fbc_val > max->fbc) {
			if (wm->enable)
				merged->fbc_wm_enabled = false;
			wm->fbc_val = 0;
		}
	}

	/* ILK: LP2+ must be disabled when FBC WM is disabled but FBC enabled */
	/*
	 * FIXME this is racy. FBC might get enabled later.
	 * What we should check here is whether FBC can be
	 * enabled sometime later.
	 */
	if (IS_GEN5(dev_priv) && !merged->fbc_wm_enabled &&
	    intel_fbc_is_active(dev_priv)) {
		for (level = 2; level <= max_level; level++) {
			struct intel_wm_level *wm = &merged->wm[level];

			wm->enable = false;
		}
	}
}

static int ilk_wm_lp_to_level(int wm_lp, const struct intel_pipe_wm *pipe_wm)
{
	/* LP1,LP2,LP3 levels are either 1,2,3 or 1,3,4 */
	return wm_lp + (wm_lp >= 2 && pipe_wm->wm[4].enable);
}

/* The value we need to program into the WM_LPx latency field */
static unsigned int ilk_wm_lp_latency(struct drm_device *dev, int level)
{
	struct drm_i915_private *dev_priv = to_i915(dev);

	if (IS_HASWELL(dev_priv) || IS_BROADWELL(dev_priv))
		return 2 * level;
	else
		return dev_priv->wm.pri_latency[level];
}

static void ilk_compute_wm_results(struct drm_device *dev,
				   const struct intel_pipe_wm *merged,
				   enum intel_ddb_partitioning partitioning,
				   struct ilk_wm_values *results)
{
	struct drm_i915_private *dev_priv = to_i915(dev);
	struct intel_crtc *intel_crtc;
	int level, wm_lp;

	results->enable_fbc_wm = merged->fbc_wm_enabled;
	results->partitioning = partitioning;

	/* LP1+ register values */
	for (wm_lp = 1; wm_lp <= 3; wm_lp++) {
		const struct intel_wm_level *r;

		level = ilk_wm_lp_to_level(wm_lp, merged);

		r = &merged->wm[level];

		/*
		 * Maintain the watermark values even if the level is
		 * disabled. Doing otherwise could cause underruns.
		 */
		results->wm_lp[wm_lp - 1] =
			(ilk_wm_lp_latency(dev, level) << WM1_LP_LATENCY_SHIFT) |
			(r->pri_val << WM1_LP_SR_SHIFT) |
			r->cur_val;

		if (r->enable)
			results->wm_lp[wm_lp - 1] |= WM1_LP_SR_EN;

		if (INTEL_GEN(dev_priv) >= 8)
			results->wm_lp[wm_lp - 1] |=
				r->fbc_val << WM1_LP_FBC_SHIFT_BDW;
		else
			results->wm_lp[wm_lp - 1] |=
				r->fbc_val << WM1_LP_FBC_SHIFT;

		/*
		 * Always set WM1S_LP_EN when spr_val != 0, even if the
		 * level is disabled. Doing otherwise could cause underruns.
		 */
		if (INTEL_GEN(dev_priv) <= 6 && r->spr_val) {
			WARN_ON(wm_lp != 1);
			results->wm_lp_spr[wm_lp - 1] = WM1S_LP_EN | r->spr_val;
		} else
			results->wm_lp_spr[wm_lp - 1] = r->spr_val;
	}

	/* LP0 register values */
	for_each_intel_crtc(dev, intel_crtc) {
		enum pipe pipe = intel_crtc->pipe;
		const struct intel_wm_level *r =
			&intel_crtc->wm.active.ilk.wm[0];

		if (WARN_ON(!r->enable))
			continue;

		results->wm_linetime[pipe] = intel_crtc->wm.active.ilk.linetime;

		results->wm_pipe[pipe] =
			(r->pri_val << WM0_PIPE_PLANE_SHIFT) |
			(r->spr_val << WM0_PIPE_SPRITE_SHIFT) |
			r->cur_val;
	}
}

/* Find the result with the highest level enabled. Check for enable_fbc_wm in
 * case both are at the same level. Prefer r1 in case they're the same. */
static struct intel_pipe_wm *ilk_find_best_result(struct drm_device *dev,
						  struct intel_pipe_wm *r1,
						  struct intel_pipe_wm *r2)
{
	int level, max_level = ilk_wm_max_level(to_i915(dev));
	int level1 = 0, level2 = 0;

	for (level = 1; level <= max_level; level++) {
		if (r1->wm[level].enable)
			level1 = level;
		if (r2->wm[level].enable)
			level2 = level;
	}

	if (level1 == level2) {
		if (r2->fbc_wm_enabled && !r1->fbc_wm_enabled)
			return r2;
		else
			return r1;
	} else if (level1 > level2) {
		return r1;
	} else {
		return r2;
	}
}

/* dirty bits used to track which watermarks need changes */
#define WM_DIRTY_PIPE(pipe) (1 << (pipe))
#define WM_DIRTY_LINETIME(pipe) (1 << (8 + (pipe)))
#define WM_DIRTY_LP(wm_lp) (1 << (15 + (wm_lp)))
#define WM_DIRTY_LP_ALL (WM_DIRTY_LP(1) | WM_DIRTY_LP(2) | WM_DIRTY_LP(3))
#define WM_DIRTY_FBC (1 << 24)
#define WM_DIRTY_DDB (1 << 25)

static unsigned int ilk_compute_wm_dirty(struct drm_i915_private *dev_priv,
					 const struct ilk_wm_values *old,
					 const struct ilk_wm_values *new)
{
	unsigned int dirty = 0;
	enum pipe pipe;
	int wm_lp;

	for_each_pipe(dev_priv, pipe) {
		if (old->wm_linetime[pipe] != new->wm_linetime[pipe]) {
			dirty |= WM_DIRTY_LINETIME(pipe);
			/* Must disable LP1+ watermarks too */
			dirty |= WM_DIRTY_LP_ALL;
		}

		if (old->wm_pipe[pipe] != new->wm_pipe[pipe]) {
			dirty |= WM_DIRTY_PIPE(pipe);
			/* Must disable LP1+ watermarks too */
			dirty |= WM_DIRTY_LP_ALL;
		}
	}

	if (old->enable_fbc_wm != new->enable_fbc_wm) {
		dirty |= WM_DIRTY_FBC;
		/* Must disable LP1+ watermarks too */
		dirty |= WM_DIRTY_LP_ALL;
	}

	if (old->partitioning != new->partitioning) {
		dirty |= WM_DIRTY_DDB;
		/* Must disable LP1+ watermarks too */
		dirty |= WM_DIRTY_LP_ALL;
	}

	/* LP1+ watermarks already deemed dirty, no need to continue */
	if (dirty & WM_DIRTY_LP_ALL)
		return dirty;

	/* Find the lowest numbered LP1+ watermark in need of an update... */
	for (wm_lp = 1; wm_lp <= 3; wm_lp++) {
		if (old->wm_lp[wm_lp - 1] != new->wm_lp[wm_lp - 1] ||
		    old->wm_lp_spr[wm_lp - 1] != new->wm_lp_spr[wm_lp - 1])
			break;
	}

	/* ...and mark it and all higher numbered LP1+ watermarks as dirty */
	for (; wm_lp <= 3; wm_lp++)
		dirty |= WM_DIRTY_LP(wm_lp);

	return dirty;
}

static bool _ilk_disable_lp_wm(struct drm_i915_private *dev_priv,
			       unsigned int dirty)
{
	struct ilk_wm_values *previous = &dev_priv->wm.hw;
	bool changed = false;

	if (dirty & WM_DIRTY_LP(3) && previous->wm_lp[2] & WM1_LP_SR_EN) {
		previous->wm_lp[2] &= ~WM1_LP_SR_EN;
		I915_WRITE(WM3_LP_ILK, previous->wm_lp[2]);
		changed = true;
	}
	if (dirty & WM_DIRTY_LP(2) && previous->wm_lp[1] & WM1_LP_SR_EN) {
		previous->wm_lp[1] &= ~WM1_LP_SR_EN;
		I915_WRITE(WM2_LP_ILK, previous->wm_lp[1]);
		changed = true;
	}
	if (dirty & WM_DIRTY_LP(1) && previous->wm_lp[0] & WM1_LP_SR_EN) {
		previous->wm_lp[0] &= ~WM1_LP_SR_EN;
		I915_WRITE(WM1_LP_ILK, previous->wm_lp[0]);
		changed = true;
	}

	/*
	 * Don't touch WM1S_LP_EN here.
	 * Doing so could cause underruns.
	 */

	return changed;
}

/*
 * The spec says we shouldn't write when we don't need, because every write
 * causes WMs to be re-evaluated, expending some power.
 */
static void ilk_write_wm_values(struct drm_i915_private *dev_priv,
				struct ilk_wm_values *results)
{
	struct ilk_wm_values *previous = &dev_priv->wm.hw;
	unsigned int dirty;
	uint32_t val;

	dirty = ilk_compute_wm_dirty(dev_priv, previous, results);
	if (!dirty)
		return;

	_ilk_disable_lp_wm(dev_priv, dirty);

	if (dirty & WM_DIRTY_PIPE(PIPE_A))
		I915_WRITE(WM0_PIPEA_ILK, results->wm_pipe[0]);
	if (dirty & WM_DIRTY_PIPE(PIPE_B))
		I915_WRITE(WM0_PIPEB_ILK, results->wm_pipe[1]);
	if (dirty & WM_DIRTY_PIPE(PIPE_C))
		I915_WRITE(WM0_PIPEC_IVB, results->wm_pipe[2]);

	if (dirty & WM_DIRTY_LINETIME(PIPE_A))
		I915_WRITE(PIPE_WM_LINETIME(PIPE_A), results->wm_linetime[0]);
	if (dirty & WM_DIRTY_LINETIME(PIPE_B))
		I915_WRITE(PIPE_WM_LINETIME(PIPE_B), results->wm_linetime[1]);
	if (dirty & WM_DIRTY_LINETIME(PIPE_C))
		I915_WRITE(PIPE_WM_LINETIME(PIPE_C), results->wm_linetime[2]);

	if (dirty & WM_DIRTY_DDB) {
		if (IS_HASWELL(dev_priv) || IS_BROADWELL(dev_priv)) {
			val = I915_READ(WM_MISC);
			if (results->partitioning == INTEL_DDB_PART_1_2)
				val &= ~WM_MISC_DATA_PARTITION_5_6;
			else
				val |= WM_MISC_DATA_PARTITION_5_6;
			I915_WRITE(WM_MISC, val);
		} else {
			val = I915_READ(DISP_ARB_CTL2);
			if (results->partitioning == INTEL_DDB_PART_1_2)
				val &= ~DISP_DATA_PARTITION_5_6;
			else
				val |= DISP_DATA_PARTITION_5_6;
			I915_WRITE(DISP_ARB_CTL2, val);
		}
	}

	if (dirty & WM_DIRTY_FBC) {
		val = I915_READ(DISP_ARB_CTL);
		if (results->enable_fbc_wm)
			val &= ~DISP_FBC_WM_DIS;
		else
			val |= DISP_FBC_WM_DIS;
		I915_WRITE(DISP_ARB_CTL, val);
	}

	if (dirty & WM_DIRTY_LP(1) &&
	    previous->wm_lp_spr[0] != results->wm_lp_spr[0])
		I915_WRITE(WM1S_LP_ILK, results->wm_lp_spr[0]);

	if (INTEL_GEN(dev_priv) >= 7) {
		if (dirty & WM_DIRTY_LP(2) && previous->wm_lp_spr[1] != results->wm_lp_spr[1])
			I915_WRITE(WM2S_LP_IVB, results->wm_lp_spr[1]);
		if (dirty & WM_DIRTY_LP(3) && previous->wm_lp_spr[2] != results->wm_lp_spr[2])
			I915_WRITE(WM3S_LP_IVB, results->wm_lp_spr[2]);
	}

	if (dirty & WM_DIRTY_LP(1) && previous->wm_lp[0] != results->wm_lp[0])
		I915_WRITE(WM1_LP_ILK, results->wm_lp[0]);
	if (dirty & WM_DIRTY_LP(2) && previous->wm_lp[1] != results->wm_lp[1])
		I915_WRITE(WM2_LP_ILK, results->wm_lp[1]);
	if (dirty & WM_DIRTY_LP(3) && previous->wm_lp[2] != results->wm_lp[2])
		I915_WRITE(WM3_LP_ILK, results->wm_lp[2]);

	dev_priv->wm.hw = *results;
}

bool ilk_disable_lp_wm(struct drm_device *dev)
{
	struct drm_i915_private *dev_priv = to_i915(dev);

	return _ilk_disable_lp_wm(dev_priv, WM_DIRTY_LP_ALL);
}

static u8 intel_enabled_dbuf_slices_num(struct drm_i915_private *dev_priv)
{
	u8 enabled_slices;

	/* Slice 1 will always be enabled */
	enabled_slices = 1;

	/* Gen prior to GEN11 have only one DBuf slice */
	if (INTEL_GEN(dev_priv) < 11)
		return enabled_slices;

	if (I915_READ(DBUF_CTL_S2) & DBUF_POWER_STATE)
		enabled_slices++;

	return enabled_slices;
}

/*
 * FIXME: We still don't have the proper code detect if we need to apply the WA,
 * so assume we'll always need it in order to avoid underruns.
 */
static bool skl_needs_memory_bw_wa(struct intel_atomic_state *state)
{
	struct drm_i915_private *dev_priv = to_i915(state->base.dev);

	if (IS_GEN9_BC(dev_priv) || IS_BROXTON(dev_priv))
		return true;

	return false;
}

static bool
intel_has_sagv(struct drm_i915_private *dev_priv)
{
	if (IS_KABYLAKE(dev_priv) || IS_COFFEELAKE(dev_priv) ||
	    IS_CANNONLAKE(dev_priv) || IS_ICELAKE(dev_priv))
		return true;

	if (IS_SKYLAKE(dev_priv) &&
	    dev_priv->sagv_status != I915_SAGV_NOT_CONTROLLED)
		return true;

	return false;
}

/*
 * SAGV dynamically adjusts the system agent voltage and clock frequencies
 * depending on power and performance requirements. The display engine access
 * to system memory is blocked during the adjustment time. Because of the
 * blocking time, having this enabled can cause full system hangs and/or pipe
 * underruns if we don't meet all of the following requirements:
 *
 *  - <= 1 pipe enabled
 *  - All planes can enable watermarks for latencies >= SAGV engine block time
 *  - We're not using an interlaced display configuration
 */
int
intel_enable_sagv(struct drm_i915_private *dev_priv)
{
	int ret;

	if (!intel_has_sagv(dev_priv))
		return 0;

	if (dev_priv->sagv_status == I915_SAGV_ENABLED)
		return 0;

	DRM_DEBUG_KMS("Enabling the SAGV\n");
	mutex_lock(&dev_priv->pcu_lock);

	ret = sandybridge_pcode_write(dev_priv, GEN9_PCODE_SAGV_CONTROL,
				      GEN9_SAGV_ENABLE);

	/* We don't need to wait for the SAGV when enabling */
	mutex_unlock(&dev_priv->pcu_lock);

	/*
	 * Some skl systems, pre-release machines in particular,
	 * don't actually have an SAGV.
	 */
	if (IS_SKYLAKE(dev_priv) && ret == -ENXIO) {
		DRM_DEBUG_DRIVER("No SAGV found on system, ignoring\n");
		dev_priv->sagv_status = I915_SAGV_NOT_CONTROLLED;
		return 0;
	} else if (ret < 0) {
		DRM_ERROR("Failed to enable the SAGV\n");
		return ret;
	}

	dev_priv->sagv_status = I915_SAGV_ENABLED;
	return 0;
}

int
intel_disable_sagv(struct drm_i915_private *dev_priv)
{
	int ret;

	if (!intel_has_sagv(dev_priv))
		return 0;

	if (dev_priv->sagv_status == I915_SAGV_DISABLED)
		return 0;

	DRM_DEBUG_KMS("Disabling the SAGV\n");
	mutex_lock(&dev_priv->pcu_lock);

	/* bspec says to keep retrying for at least 1 ms */
	ret = skl_pcode_request(dev_priv, GEN9_PCODE_SAGV_CONTROL,
				GEN9_SAGV_DISABLE,
				GEN9_SAGV_IS_DISABLED, GEN9_SAGV_IS_DISABLED,
				1);
	mutex_unlock(&dev_priv->pcu_lock);

	/*
	 * Some skl systems, pre-release machines in particular,
	 * don't actually have an SAGV.
	 */
	if (IS_SKYLAKE(dev_priv) && ret == -ENXIO) {
		DRM_DEBUG_DRIVER("No SAGV found on system, ignoring\n");
		dev_priv->sagv_status = I915_SAGV_NOT_CONTROLLED;
		return 0;
	} else if (ret < 0) {
		DRM_ERROR("Failed to disable the SAGV (%d)\n", ret);
		return ret;
	}

	dev_priv->sagv_status = I915_SAGV_DISABLED;
	return 0;
}

bool intel_can_enable_sagv(struct drm_atomic_state *state)
{
	struct drm_device *dev = state->dev;
	struct drm_i915_private *dev_priv = to_i915(dev);
	struct intel_atomic_state *intel_state = to_intel_atomic_state(state);
	struct intel_crtc *crtc;
	struct intel_plane *plane;
	struct intel_crtc_state *cstate;
	enum pipe pipe;
	int level, latency;
	int sagv_block_time_us;

	if (!intel_has_sagv(dev_priv))
		return false;

	if (IS_GEN9(dev_priv))
		sagv_block_time_us = 30;
	else if (IS_GEN10(dev_priv))
		sagv_block_time_us = 20;
	else
		sagv_block_time_us = 10;

	/*
	 * SKL+ workaround: bspec recommends we disable the SAGV when we have
	 * more then one pipe enabled
	 *
	 * If there are no active CRTCs, no additional checks need be performed
	 */
	if (hweight32(intel_state->active_crtcs) == 0)
		return true;
	else if (hweight32(intel_state->active_crtcs) > 1)
		return false;

	/* Since we're now guaranteed to only have one active CRTC... */
	pipe = ffs(intel_state->active_crtcs) - 1;
	crtc = intel_get_crtc_for_pipe(dev_priv, pipe);
	cstate = to_intel_crtc_state(crtc->base.state);

	if (crtc->base.state->adjusted_mode.flags & DRM_MODE_FLAG_INTERLACE)
		return false;

	for_each_intel_plane_on_crtc(dev, crtc, plane) {
		struct skl_plane_wm *wm =
			&cstate->wm.skl.optimal.planes[plane->id];

		/* Skip this plane if it's not enabled */
		if (!wm->wm[0].plane_en)
			continue;

		/* Find the highest enabled wm level for this plane */
		for (level = ilk_wm_max_level(dev_priv);
		     !wm->wm[level].plane_en; --level)
		     { }

		latency = dev_priv->wm.skl_latency[level];

		if (skl_needs_memory_bw_wa(intel_state) &&
		    plane->base.state->fb->modifier ==
		    I915_FORMAT_MOD_X_TILED)
			latency += 15;

		/*
		 * If any of the planes on this pipe don't enable wm levels that
		 * incur memory latencies higher than sagv_block_time_us we
		 * can't enable the SAGV.
		 */
		if (latency < sagv_block_time_us)
			return false;
	}

	return true;
}

static unsigned int intel_get_ddb_size(struct drm_i915_private *dev_priv,
				       const struct intel_crtc_state *cstate,
				       const unsigned int total_data_rate,
				       const int num_active,
				       struct skl_ddb_allocation *ddb)
{
	const struct drm_display_mode *adjusted_mode;
	u64 total_data_bw;
	u16 ddb_size = INTEL_INFO(dev_priv)->ddb_size;

	WARN_ON(ddb_size == 0);

	if (INTEL_GEN(dev_priv) < 11)
		return ddb_size - 4; /* 4 blocks for bypass path allocation */

	adjusted_mode = &cstate->base.adjusted_mode;
	total_data_bw = (u64)total_data_rate * drm_mode_vrefresh(adjusted_mode);

	/*
	 * 12GB/s is maximum BW supported by single DBuf slice.
	 */
	if (total_data_bw >= GBps(12) || num_active > 1) {
		ddb->enabled_slices = 2;
	} else {
		ddb->enabled_slices = 1;
		ddb_size /= 2;
	}

	return ddb_size;
}

static void
skl_ddb_get_pipe_allocation_limits(struct drm_device *dev,
				   const struct intel_crtc_state *cstate,
				   const unsigned int total_data_rate,
				   struct skl_ddb_allocation *ddb,
				   struct skl_ddb_entry *alloc, /* out */
				   int *num_active /* out */)
{
	struct drm_atomic_state *state = cstate->base.state;
	struct intel_atomic_state *intel_state = to_intel_atomic_state(state);
	struct drm_i915_private *dev_priv = to_i915(dev);
	struct drm_crtc *for_crtc = cstate->base.crtc;
	unsigned int pipe_size, ddb_size;
	int nth_active_pipe;

	if (WARN_ON(!state) || !cstate->base.active) {
		alloc->start = 0;
		alloc->end = 0;
		*num_active = hweight32(dev_priv->active_crtcs);
		return;
	}

	if (intel_state->active_pipe_changes)
		*num_active = hweight32(intel_state->active_crtcs);
	else
		*num_active = hweight32(dev_priv->active_crtcs);

	ddb_size = intel_get_ddb_size(dev_priv, cstate, total_data_rate,
				      *num_active, ddb);

	/*
	 * If the state doesn't change the active CRTC's, then there's
	 * no need to recalculate; the existing pipe allocation limits
	 * should remain unchanged.  Note that we're safe from racing
	 * commits since any racing commit that changes the active CRTC
	 * list would need to grab _all_ crtc locks, including the one
	 * we currently hold.
	 */
	if (!intel_state->active_pipe_changes) {
		/*
		 * alloc may be cleared by clear_intel_crtc_state,
		 * copy from old state to be sure
		 */
		*alloc = to_intel_crtc_state(for_crtc->state)->wm.skl.ddb;
		return;
	}

	nth_active_pipe = hweight32(intel_state->active_crtcs &
				    (drm_crtc_mask(for_crtc) - 1));
	pipe_size = ddb_size / hweight32(intel_state->active_crtcs);
	alloc->start = nth_active_pipe * ddb_size / *num_active;
	alloc->end = alloc->start + pipe_size;
}

static unsigned int skl_cursor_allocation(int num_active)
{
	if (num_active == 1)
		return 32;

	return 8;
}

static void skl_ddb_entry_init_from_hw(struct drm_i915_private *dev_priv,
				       struct skl_ddb_entry *entry, u32 reg)
{
	u16 mask;

	if (INTEL_GEN(dev_priv) >= 11)
		mask = ICL_DDB_ENTRY_MASK;
	else
		mask = SKL_DDB_ENTRY_MASK;
	entry->start = reg & mask;
	entry->end = (reg >> DDB_ENTRY_END_SHIFT) & mask;

	if (entry->end)
		entry->end += 1;
}

static void
skl_ddb_get_hw_plane_state(struct drm_i915_private *dev_priv,
			   const enum pipe pipe,
			   const enum plane_id plane_id,
			   struct skl_ddb_allocation *ddb /* out */)
{
	u32 val, val2 = 0;
	int fourcc, pixel_format;

	/* Cursor doesn't support NV12/planar, so no extra calculation needed */
	if (plane_id == PLANE_CURSOR) {
		val = I915_READ(CUR_BUF_CFG(pipe));
		skl_ddb_entry_init_from_hw(dev_priv,
					   &ddb->plane[pipe][plane_id], val);
		return;
	}

	val = I915_READ(PLANE_CTL(pipe, plane_id));

	/* No DDB allocated for disabled planes */
	if (!(val & PLANE_CTL_ENABLE))
		return;

	pixel_format = val & PLANE_CTL_FORMAT_MASK;
	fourcc = skl_format_to_fourcc(pixel_format,
				      val & PLANE_CTL_ORDER_RGBX,
				      val & PLANE_CTL_ALPHA_MASK);

	val = I915_READ(PLANE_BUF_CFG(pipe, plane_id));
	/*
	 * FIXME: add proper NV12 support for ICL. Avoid reading unclaimed
	 * registers for now.
	 */
	if (INTEL_GEN(dev_priv) < 11)
		val2 = I915_READ(PLANE_NV12_BUF_CFG(pipe, plane_id));

	if (fourcc == DRM_FORMAT_NV12) {
		skl_ddb_entry_init_from_hw(dev_priv,
					   &ddb->plane[pipe][plane_id], val2);
		skl_ddb_entry_init_from_hw(dev_priv,
					   &ddb->uv_plane[pipe][plane_id], val);
	} else {
		skl_ddb_entry_init_from_hw(dev_priv,
					   &ddb->plane[pipe][plane_id], val);
	}
}

void skl_ddb_get_hw_state(struct drm_i915_private *dev_priv,
			  struct skl_ddb_allocation *ddb /* out */)
{
	struct intel_crtc *crtc;

	memset(ddb, 0, sizeof(*ddb));

	ddb->enabled_slices = intel_enabled_dbuf_slices_num(dev_priv);

	for_each_intel_crtc(&dev_priv->drm, crtc) {
		enum intel_display_power_domain power_domain;
		enum plane_id plane_id;
		enum pipe pipe = crtc->pipe;

		power_domain = POWER_DOMAIN_PIPE(pipe);
		if (!intel_display_power_get_if_enabled(dev_priv, power_domain))
			continue;

		for_each_plane_id_on_crtc(crtc, plane_id)
			skl_ddb_get_hw_plane_state(dev_priv, pipe,
						   plane_id, ddb);

		intel_display_power_put(dev_priv, power_domain);
	}
}

/*
 * Determines the downscale amount of a plane for the purposes of watermark calculations.
 * The bspec defines downscale amount as:
 *
 * """
 * Horizontal down scale amount = maximum[1, Horizontal source size /
 *                                           Horizontal destination size]
 * Vertical down scale amount = maximum[1, Vertical source size /
 *                                         Vertical destination size]
 * Total down scale amount = Horizontal down scale amount *
 *                           Vertical down scale amount
 * """
 *
 * Return value is provided in 16.16 fixed point form to retain fractional part.
 * Caller should take care of dividing & rounding off the value.
 */
static uint_fixed_16_16_t
skl_plane_downscale_amount(const struct intel_crtc_state *cstate,
			   const struct intel_plane_state *pstate)
{
	struct intel_plane *plane = to_intel_plane(pstate->base.plane);
	uint32_t src_w, src_h, dst_w, dst_h;
	uint_fixed_16_16_t fp_w_ratio, fp_h_ratio;
	uint_fixed_16_16_t downscale_h, downscale_w;

	if (WARN_ON(!intel_wm_plane_visible(cstate, pstate)))
		return u32_to_fixed16(0);

	/* n.b., src is 16.16 fixed point, dst is whole integer */
	if (plane->id == PLANE_CURSOR) {
		/*
		 * Cursors only support 0/180 degree rotation,
		 * hence no need to account for rotation here.
		 */
		src_w = pstate->base.src_w >> 16;
		src_h = pstate->base.src_h >> 16;
		dst_w = pstate->base.crtc_w;
		dst_h = pstate->base.crtc_h;
	} else {
		/*
		 * Src coordinates are already rotated by 270 degrees for
		 * the 90/270 degree plane rotation cases (to match the
		 * GTT mapping), hence no need to account for rotation here.
		 */
		src_w = drm_rect_width(&pstate->base.src) >> 16;
		src_h = drm_rect_height(&pstate->base.src) >> 16;
		dst_w = drm_rect_width(&pstate->base.dst);
		dst_h = drm_rect_height(&pstate->base.dst);
	}

	fp_w_ratio = div_fixed16(src_w, dst_w);
	fp_h_ratio = div_fixed16(src_h, dst_h);
	downscale_w = max_fixed16(fp_w_ratio, u32_to_fixed16(1));
	downscale_h = max_fixed16(fp_h_ratio, u32_to_fixed16(1));

	return mul_fixed16(downscale_w, downscale_h);
}

static uint_fixed_16_16_t
skl_pipe_downscale_amount(const struct intel_crtc_state *crtc_state)
{
	uint_fixed_16_16_t pipe_downscale = u32_to_fixed16(1);

	if (!crtc_state->base.enable)
		return pipe_downscale;

	if (crtc_state->pch_pfit.enabled) {
		uint32_t src_w, src_h, dst_w, dst_h;
		uint32_t pfit_size = crtc_state->pch_pfit.size;
		uint_fixed_16_16_t fp_w_ratio, fp_h_ratio;
		uint_fixed_16_16_t downscale_h, downscale_w;

		src_w = crtc_state->pipe_src_w;
		src_h = crtc_state->pipe_src_h;
		dst_w = pfit_size >> 16;
		dst_h = pfit_size & 0xffff;

		if (!dst_w || !dst_h)
			return pipe_downscale;

		fp_w_ratio = div_fixed16(src_w, dst_w);
		fp_h_ratio = div_fixed16(src_h, dst_h);
		downscale_w = max_fixed16(fp_w_ratio, u32_to_fixed16(1));
		downscale_h = max_fixed16(fp_h_ratio, u32_to_fixed16(1));

		pipe_downscale = mul_fixed16(downscale_w, downscale_h);
	}

	return pipe_downscale;
}

int skl_check_pipe_max_pixel_rate(struct intel_crtc *intel_crtc,
				  struct intel_crtc_state *cstate)
{
	struct drm_i915_private *dev_priv = to_i915(intel_crtc->base.dev);
	struct drm_crtc_state *crtc_state = &cstate->base;
	struct drm_atomic_state *state = crtc_state->state;
	struct drm_plane *plane;
	const struct drm_plane_state *pstate;
	struct intel_plane_state *intel_pstate;
	int crtc_clock, dotclk;
	uint32_t pipe_max_pixel_rate;
	uint_fixed_16_16_t pipe_downscale;
	uint_fixed_16_16_t max_downscale = u32_to_fixed16(1);

	if (!cstate->base.enable)
		return 0;

	drm_atomic_crtc_state_for_each_plane_state(plane, pstate, crtc_state) {
		uint_fixed_16_16_t plane_downscale;
		uint_fixed_16_16_t fp_9_div_8 = div_fixed16(9, 8);
		int bpp;

		if (!intel_wm_plane_visible(cstate,
					    to_intel_plane_state(pstate)))
			continue;

		if (WARN_ON(!pstate->fb))
			return -EINVAL;

		intel_pstate = to_intel_plane_state(pstate);
		plane_downscale = skl_plane_downscale_amount(cstate,
							     intel_pstate);
		bpp = pstate->fb->format->cpp[0] * 8;
		if (bpp == 64)
			plane_downscale = mul_fixed16(plane_downscale,
						      fp_9_div_8);

		max_downscale = max_fixed16(plane_downscale, max_downscale);
	}
	pipe_downscale = skl_pipe_downscale_amount(cstate);

	pipe_downscale = mul_fixed16(pipe_downscale, max_downscale);

	crtc_clock = crtc_state->adjusted_mode.crtc_clock;
	dotclk = to_intel_atomic_state(state)->cdclk.logical.cdclk;

	if (IS_GEMINILAKE(dev_priv) || INTEL_GEN(dev_priv) >= 10)
		dotclk *= 2;

	pipe_max_pixel_rate = div_round_up_u32_fixed16(dotclk, pipe_downscale);

	if (pipe_max_pixel_rate < crtc_clock) {
		DRM_DEBUG_KMS("Max supported pixel clock with scaling exceeded\n");
		return -EINVAL;
	}

	return 0;
}

static unsigned int
skl_plane_relative_data_rate(const struct intel_crtc_state *cstate,
			     const struct drm_plane_state *pstate,
			     const int plane)
{
	struct intel_plane *intel_plane = to_intel_plane(pstate->plane);
	struct intel_plane_state *intel_pstate = to_intel_plane_state(pstate);
	uint32_t data_rate;
	uint32_t width = 0, height = 0;
	struct drm_framebuffer *fb;
	u32 format;
	uint_fixed_16_16_t down_scale_amount;

	if (!intel_pstate->base.visible)
		return 0;

	fb = pstate->fb;
	format = fb->format->format;

	if (intel_plane->id == PLANE_CURSOR)
		return 0;
	if (plane == 1 && format != DRM_FORMAT_NV12)
		return 0;

	/*
	 * Src coordinates are already rotated by 270 degrees for
	 * the 90/270 degree plane rotation cases (to match the
	 * GTT mapping), hence no need to account for rotation here.
	 */
	width = drm_rect_width(&intel_pstate->base.src) >> 16;
	height = drm_rect_height(&intel_pstate->base.src) >> 16;

	/* UV plane does 1/2 pixel sub-sampling */
	if (plane == 1 && format == DRM_FORMAT_NV12) {
		width /= 2;
		height /= 2;
	}

	data_rate = width * height * fb->format->cpp[plane];

	down_scale_amount = skl_plane_downscale_amount(cstate, intel_pstate);

	return mul_round_up_u32_fixed16(data_rate, down_scale_amount);
}

/*
 * We don't overflow 32 bits. Worst case is 3 planes enabled, each fetching
 * a 8192x4096@32bpp framebuffer:
 *   3 * 4096 * 8192  * 4 < 2^32
 */
static unsigned int
skl_get_total_relative_data_rate(struct intel_crtc_state *intel_cstate,
				 unsigned int *plane_data_rate,
				 unsigned int *uv_plane_data_rate)
{
	struct drm_crtc_state *cstate = &intel_cstate->base;
	struct drm_atomic_state *state = cstate->state;
	struct drm_plane *plane;
	const struct drm_plane_state *pstate;
	unsigned int total_data_rate = 0;

	if (WARN_ON(!state))
		return 0;

	/* Calculate and cache data rate for each plane */
	drm_atomic_crtc_state_for_each_plane_state(plane, pstate, cstate) {
		enum plane_id plane_id = to_intel_plane(plane)->id;
		unsigned int rate;

		/* packed/y */
		rate = skl_plane_relative_data_rate(intel_cstate,
						    pstate, 0);
		plane_data_rate[plane_id] = rate;

		total_data_rate += rate;

		/* uv-plane */
		rate = skl_plane_relative_data_rate(intel_cstate,
						    pstate, 1);
		uv_plane_data_rate[plane_id] = rate;

		total_data_rate += rate;
	}

	return total_data_rate;
}

static uint16_t
skl_ddb_min_alloc(const struct drm_plane_state *pstate, const int plane)
{
	struct drm_framebuffer *fb = pstate->fb;
	struct intel_plane_state *intel_pstate = to_intel_plane_state(pstate);
	uint32_t src_w, src_h;
	uint32_t min_scanlines = 8;
	uint8_t plane_bpp;

	if (WARN_ON(!fb))
		return 0;

	/* For packed formats, and uv-plane, return 0 */
	if (plane == 1 && fb->format->format != DRM_FORMAT_NV12)
		return 0;

	/* For Non Y-tile return 8-blocks */
	if (fb->modifier != I915_FORMAT_MOD_Y_TILED &&
	    fb->modifier != I915_FORMAT_MOD_Yf_TILED &&
	    fb->modifier != I915_FORMAT_MOD_Y_TILED_CCS &&
	    fb->modifier != I915_FORMAT_MOD_Yf_TILED_CCS)
		return 8;

	/*
	 * Src coordinates are already rotated by 270 degrees for
	 * the 90/270 degree plane rotation cases (to match the
	 * GTT mapping), hence no need to account for rotation here.
	 */
	src_w = drm_rect_width(&intel_pstate->base.src) >> 16;
	src_h = drm_rect_height(&intel_pstate->base.src) >> 16;

	/* Halve UV plane width and height for NV12 */
	if (plane == 1) {
		src_w /= 2;
		src_h /= 2;
	}

	plane_bpp = fb->format->cpp[plane];

	if (drm_rotation_90_or_270(pstate->rotation)) {
		switch (plane_bpp) {
		case 1:
			min_scanlines = 32;
			break;
		case 2:
			min_scanlines = 16;
			break;
		case 4:
			min_scanlines = 8;
			break;
		case 8:
			min_scanlines = 4;
			break;
		default:
			WARN(1, "Unsupported pixel depth %u for rotation",
			     plane_bpp);
			min_scanlines = 32;
		}
	}

	return DIV_ROUND_UP((4 * src_w * plane_bpp), 512) * min_scanlines/4 + 3;
}

static void
skl_ddb_calc_min(const struct intel_crtc_state *cstate, int num_active,
		 uint16_t *minimum, uint16_t *uv_minimum)
{
	const struct drm_plane_state *pstate;
	struct drm_plane *plane;

	drm_atomic_crtc_state_for_each_plane_state(plane, pstate, &cstate->base) {
		enum plane_id plane_id = to_intel_plane(plane)->id;

		if (plane_id == PLANE_CURSOR)
			continue;

		if (!pstate->visible)
			continue;

		minimum[plane_id] = skl_ddb_min_alloc(pstate, 0);
		uv_minimum[plane_id] = skl_ddb_min_alloc(pstate, 1);
	}

	minimum[PLANE_CURSOR] = skl_cursor_allocation(num_active);
}

static int
skl_allocate_pipe_ddb(struct intel_crtc_state *cstate,
		      struct skl_ddb_allocation *ddb /* out */)
{
	struct drm_atomic_state *state = cstate->base.state;
	struct drm_crtc *crtc = cstate->base.crtc;
	struct drm_device *dev = crtc->dev;
	struct intel_crtc *intel_crtc = to_intel_crtc(crtc);
	enum pipe pipe = intel_crtc->pipe;
	struct skl_ddb_entry *alloc = &cstate->wm.skl.ddb;
	uint16_t alloc_size, start;
	uint16_t minimum[I915_MAX_PLANES] = {};
	uint16_t uv_minimum[I915_MAX_PLANES] = {};
	unsigned int total_data_rate;
	enum plane_id plane_id;
	int num_active;
	unsigned int plane_data_rate[I915_MAX_PLANES] = {};
	unsigned int uv_plane_data_rate[I915_MAX_PLANES] = {};
	uint16_t total_min_blocks = 0;

	/* Clear the partitioning for disabled planes. */
	memset(ddb->plane[pipe], 0, sizeof(ddb->plane[pipe]));
	memset(ddb->uv_plane[pipe], 0, sizeof(ddb->uv_plane[pipe]));

	if (WARN_ON(!state))
		return 0;

	if (!cstate->base.active) {
		alloc->start = alloc->end = 0;
		return 0;
	}

	total_data_rate = skl_get_total_relative_data_rate(cstate,
							   plane_data_rate,
							   uv_plane_data_rate);
	skl_ddb_get_pipe_allocation_limits(dev, cstate, total_data_rate, ddb,
					   alloc, &num_active);
	alloc_size = skl_ddb_entry_size(alloc);
	if (alloc_size == 0)
		return 0;

	skl_ddb_calc_min(cstate, num_active, minimum, uv_minimum);

	/*
	 * 1. Allocate the mininum required blocks for each active plane
	 * and allocate the cursor, it doesn't require extra allocation
	 * proportional to the data rate.
	 */

	for_each_plane_id_on_crtc(intel_crtc, plane_id) {
		total_min_blocks += minimum[plane_id];
		total_min_blocks += uv_minimum[plane_id];
	}

	if (total_min_blocks > alloc_size) {
		DRM_DEBUG_KMS("Requested display configuration exceeds system DDB limitations");
		DRM_DEBUG_KMS("minimum required %d/%d\n", total_min_blocks,
							alloc_size);
		return -EINVAL;
	}

	alloc_size -= total_min_blocks;
	ddb->plane[pipe][PLANE_CURSOR].start = alloc->end - minimum[PLANE_CURSOR];
	ddb->plane[pipe][PLANE_CURSOR].end = alloc->end;

	/*
	 * 2. Distribute the remaining space in proportion to the amount of
	 * data each plane needs to fetch from memory.
	 *
	 * FIXME: we may not allocate every single block here.
	 */
	if (total_data_rate == 0)
		return 0;

	start = alloc->start;
	for_each_plane_id_on_crtc(intel_crtc, plane_id) {
		unsigned int data_rate, uv_data_rate;
		uint16_t plane_blocks, uv_plane_blocks;

		if (plane_id == PLANE_CURSOR)
			continue;

		data_rate = plane_data_rate[plane_id];

		/*
		 * allocation for (packed formats) or (uv-plane part of planar format):
		 * promote the expression to 64 bits to avoid overflowing, the
		 * result is < available as data_rate / total_data_rate < 1
		 */
		plane_blocks = minimum[plane_id];
		plane_blocks += div_u64((uint64_t)alloc_size * data_rate,
					total_data_rate);

		/* Leave disabled planes at (0,0) */
		if (data_rate) {
			ddb->plane[pipe][plane_id].start = start;
			ddb->plane[pipe][plane_id].end = start + plane_blocks;
		}

		start += plane_blocks;

		/* Allocate DDB for UV plane for planar format/NV12 */
		uv_data_rate = uv_plane_data_rate[plane_id];

		uv_plane_blocks = uv_minimum[plane_id];
		uv_plane_blocks += div_u64((uint64_t)alloc_size * uv_data_rate,
					   total_data_rate);

		if (uv_data_rate) {
			ddb->uv_plane[pipe][plane_id].start = start;
			ddb->uv_plane[pipe][plane_id].end =
				start + uv_plane_blocks;
		}

		start += uv_plane_blocks;
	}

	return 0;
}

/*
 * The max latency should be 257 (max the punit can code is 255 and we add 2us
 * for the read latency) and cpp should always be <= 8, so that
 * should allow pixel_rate up to ~2 GHz which seems sufficient since max
 * 2xcdclk is 1350 MHz and the pixel rate should never exceed that.
*/
static uint_fixed_16_16_t
skl_wm_method1(const struct drm_i915_private *dev_priv, uint32_t pixel_rate,
	       uint8_t cpp, uint32_t latency, uint32_t dbuf_block_size)
{
	uint32_t wm_intermediate_val;
	uint_fixed_16_16_t ret;

	if (latency == 0)
		return FP_16_16_MAX;

	wm_intermediate_val = latency * pixel_rate * cpp;
	ret = div_fixed16(wm_intermediate_val, 1000 * dbuf_block_size);

	if (INTEL_GEN(dev_priv) >= 10)
		ret = add_fixed16_u32(ret, 1);

	return ret;
}

static uint_fixed_16_16_t skl_wm_method2(uint32_t pixel_rate,
			uint32_t pipe_htotal,
			uint32_t latency,
			uint_fixed_16_16_t plane_blocks_per_line)
{
	uint32_t wm_intermediate_val;
	uint_fixed_16_16_t ret;

	if (latency == 0)
		return FP_16_16_MAX;

	wm_intermediate_val = latency * pixel_rate;
	wm_intermediate_val = DIV_ROUND_UP(wm_intermediate_val,
					   pipe_htotal * 1000);
	ret = mul_u32_fixed16(wm_intermediate_val, plane_blocks_per_line);
	return ret;
}

static uint_fixed_16_16_t
intel_get_linetime_us(struct intel_crtc_state *cstate)
{
	uint32_t pixel_rate;
	uint32_t crtc_htotal;
	uint_fixed_16_16_t linetime_us;

	if (!cstate->base.active)
		return u32_to_fixed16(0);

	pixel_rate = cstate->pixel_rate;

	if (WARN_ON(pixel_rate == 0))
		return u32_to_fixed16(0);

	crtc_htotal = cstate->base.adjusted_mode.crtc_htotal;
	linetime_us = div_fixed16(crtc_htotal * 1000, pixel_rate);

	return linetime_us;
}

static uint32_t
skl_adjusted_plane_pixel_rate(const struct intel_crtc_state *cstate,
			      const struct intel_plane_state *pstate)
{
	uint64_t adjusted_pixel_rate;
	uint_fixed_16_16_t downscale_amount;

	/* Shouldn't reach here on disabled planes... */
	if (WARN_ON(!intel_wm_plane_visible(cstate, pstate)))
		return 0;

	/*
	 * Adjusted plane pixel rate is just the pipe's adjusted pixel rate
	 * with additional adjustments for plane-specific scaling.
	 */
	adjusted_pixel_rate = cstate->pixel_rate;
	downscale_amount = skl_plane_downscale_amount(cstate, pstate);

	return mul_round_up_u32_fixed16(adjusted_pixel_rate,
					    downscale_amount);
}

static int
skl_compute_plane_wm_params(const struct drm_i915_private *dev_priv,
			    struct intel_crtc_state *cstate,
			    const struct intel_plane_state *intel_pstate,
			    struct skl_wm_params *wp, int plane_id)
{
	struct intel_plane *plane = to_intel_plane(intel_pstate->base.plane);
	const struct drm_plane_state *pstate = &intel_pstate->base;
	const struct drm_framebuffer *fb = pstate->fb;
	uint32_t interm_pbpl;
	struct intel_atomic_state *state =
		to_intel_atomic_state(cstate->base.state);
	bool apply_memory_bw_wa = skl_needs_memory_bw_wa(state);

	if (!intel_wm_plane_visible(cstate, intel_pstate))
		return 0;

	/* only NV12 format has two planes */
	if (plane_id == 1 && fb->format->format != DRM_FORMAT_NV12) {
		DRM_DEBUG_KMS("Non NV12 format have single plane\n");
		return -EINVAL;
	}

	wp->y_tiled = fb->modifier == I915_FORMAT_MOD_Y_TILED ||
		      fb->modifier == I915_FORMAT_MOD_Yf_TILED ||
		      fb->modifier == I915_FORMAT_MOD_Y_TILED_CCS ||
		      fb->modifier == I915_FORMAT_MOD_Yf_TILED_CCS;
	wp->x_tiled = fb->modifier == I915_FORMAT_MOD_X_TILED;
	wp->rc_surface = fb->modifier == I915_FORMAT_MOD_Y_TILED_CCS ||
			 fb->modifier == I915_FORMAT_MOD_Yf_TILED_CCS;
	wp->is_planar = fb->format->format == DRM_FORMAT_NV12;

	if (plane->id == PLANE_CURSOR) {
		wp->width = intel_pstate->base.crtc_w;
	} else {
		/*
		 * Src coordinates are already rotated by 270 degrees for
		 * the 90/270 degree plane rotation cases (to match the
		 * GTT mapping), hence no need to account for rotation here.
		 */
		wp->width = drm_rect_width(&intel_pstate->base.src) >> 16;
	}

	if (plane_id == 1 && wp->is_planar)
		wp->width /= 2;

	wp->cpp = fb->format->cpp[plane_id];
	wp->plane_pixel_rate = skl_adjusted_plane_pixel_rate(cstate,
							     intel_pstate);

	if (INTEL_GEN(dev_priv) >= 11 &&
	    fb->modifier == I915_FORMAT_MOD_Yf_TILED && wp->cpp == 8)
		wp->dbuf_block_size = 256;
	else
		wp->dbuf_block_size = 512;

	if (drm_rotation_90_or_270(pstate->rotation)) {

		switch (wp->cpp) {
		case 1:
			wp->y_min_scanlines = 16;
			break;
		case 2:
			wp->y_min_scanlines = 8;
			break;
		case 4:
			wp->y_min_scanlines = 4;
			break;
		default:
			MISSING_CASE(wp->cpp);
			return -EINVAL;
		}
	} else {
		wp->y_min_scanlines = 4;
	}

	if (apply_memory_bw_wa)
		wp->y_min_scanlines *= 2;

	wp->plane_bytes_per_line = wp->width * wp->cpp;
	if (wp->y_tiled) {
		interm_pbpl = DIV_ROUND_UP(wp->plane_bytes_per_line *
					   wp->y_min_scanlines,
					   wp->dbuf_block_size);

		if (INTEL_GEN(dev_priv) >= 10)
			interm_pbpl++;

		wp->plane_blocks_per_line = div_fixed16(interm_pbpl,
							wp->y_min_scanlines);
	} else if (wp->x_tiled && IS_GEN9(dev_priv)) {
		interm_pbpl = DIV_ROUND_UP(wp->plane_bytes_per_line,
					   wp->dbuf_block_size);
		wp->plane_blocks_per_line = u32_to_fixed16(interm_pbpl);
	} else {
		interm_pbpl = DIV_ROUND_UP(wp->plane_bytes_per_line,
					   wp->dbuf_block_size) + 1;
		wp->plane_blocks_per_line = u32_to_fixed16(interm_pbpl);
	}

	wp->y_tile_minimum = mul_u32_fixed16(wp->y_min_scanlines,
					     wp->plane_blocks_per_line);
	wp->linetime_us = fixed16_to_u32_round_up(
					intel_get_linetime_us(cstate));

	return 0;
}

static int skl_compute_plane_wm(const struct drm_i915_private *dev_priv,
				struct intel_crtc_state *cstate,
				const struct intel_plane_state *intel_pstate,
				uint16_t ddb_allocation,
				int level,
				const struct skl_wm_params *wp,
				const struct skl_wm_level *result_prev,
				struct skl_wm_level *result /* out */)
{
	const struct drm_plane_state *pstate = &intel_pstate->base;
	uint32_t latency = dev_priv->wm.skl_latency[level];
	uint_fixed_16_16_t method1, method2;
	uint_fixed_16_16_t selected_result;
	uint32_t res_blocks, res_lines;
	struct intel_atomic_state *state =
		to_intel_atomic_state(cstate->base.state);
	bool apply_memory_bw_wa = skl_needs_memory_bw_wa(state);
	uint32_t min_disp_buf_needed;

	if (latency == 0 ||
	    !intel_wm_plane_visible(cstate, intel_pstate)) {
		result->plane_en = false;
		return 0;
	}

	/* Display WA #1141: kbl,cfl */
	if ((IS_KABYLAKE(dev_priv) || IS_COFFEELAKE(dev_priv) ||
	    IS_CNL_REVID(dev_priv, CNL_REVID_A0, CNL_REVID_B0)) &&
	    dev_priv->ipc_enabled)
		latency += 4;

	if (apply_memory_bw_wa && wp->x_tiled)
		latency += 15;

	method1 = skl_wm_method1(dev_priv, wp->plane_pixel_rate,
				 wp->cpp, latency, wp->dbuf_block_size);
	method2 = skl_wm_method2(wp->plane_pixel_rate,
				 cstate->base.adjusted_mode.crtc_htotal,
				 latency,
				 wp->plane_blocks_per_line);

	if (wp->y_tiled) {
		selected_result = max_fixed16(method2, wp->y_tile_minimum);
	} else {
		if ((wp->cpp * cstate->base.adjusted_mode.crtc_htotal /
		     wp->dbuf_block_size < 1) &&
		     (wp->plane_bytes_per_line / wp->dbuf_block_size < 1))
			selected_result = method2;
		else if (ddb_allocation >=
			 fixed16_to_u32_round_up(wp->plane_blocks_per_line))
			selected_result = min_fixed16(method1, method2);
		else if (latency >= wp->linetime_us)
			selected_result = min_fixed16(method1, method2);
		else
			selected_result = method1;
	}

	res_blocks = fixed16_to_u32_round_up(selected_result) + 1;
	res_lines = div_round_up_fixed16(selected_result,
					 wp->plane_blocks_per_line);

	/* Display WA #1125: skl,bxt,kbl,glk */
	if (level == 0 && wp->rc_surface)
		res_blocks += fixed16_to_u32_round_up(wp->y_tile_minimum);

	/* Display WA #1126: skl,bxt,kbl,glk */
	if (level >= 1 && level <= 7) {
		if (wp->y_tiled) {
			res_blocks += fixed16_to_u32_round_up(
							wp->y_tile_minimum);
			res_lines += wp->y_min_scanlines;
		} else {
			res_blocks++;
		}

		/*
		 * Make sure result blocks for higher latency levels are atleast
		 * as high as level below the current level.
		 * Assumption in DDB algorithm optimization for special cases.
		 * Also covers Display WA #1125 for RC.
		 */
		if (result_prev->plane_res_b > res_blocks)
			res_blocks = result_prev->plane_res_b;
	}

	if (INTEL_GEN(dev_priv) >= 11) {
		if (wp->y_tiled) {
			uint32_t extra_lines;
			uint_fixed_16_16_t fp_min_disp_buf_needed;

			if (res_lines % wp->y_min_scanlines == 0)
				extra_lines = wp->y_min_scanlines;
			else
				extra_lines = wp->y_min_scanlines * 2 -
					      res_lines % wp->y_min_scanlines;

			fp_min_disp_buf_needed = mul_u32_fixed16(res_lines +
						extra_lines,
						wp->plane_blocks_per_line);
			min_disp_buf_needed = fixed16_to_u32_round_up(
						fp_min_disp_buf_needed);
		} else {
			min_disp_buf_needed = DIV_ROUND_UP(res_blocks * 11, 10);
		}
	} else {
		min_disp_buf_needed = res_blocks;
	}

	if ((level > 0 && res_lines > 31) ||
	    res_blocks >= ddb_allocation ||
	    min_disp_buf_needed >= ddb_allocation) {
		result->plane_en = false;

		/*
		 * If there are no valid level 0 watermarks, then we can't
		 * support this display configuration.
		 */
		if (level) {
			return 0;
		} else {
			struct drm_plane *plane = pstate->plane;

			DRM_DEBUG_KMS("Requested display configuration exceeds system watermark limitations\n");
			DRM_DEBUG_KMS("[PLANE:%d:%s] blocks required = %u/%u, lines required = %u/31\n",
				      plane->base.id, plane->name,
				      res_blocks, ddb_allocation, res_lines);
			return -EINVAL;
		}
	}

	/*
	 * Display WA #826 (SKL:ALL, BXT:ALL) & #1059 (CNL:A)
	 * disable wm level 1-7 on NV12 planes
	 */
	if (wp->is_planar && level >= 1 &&
	    (IS_SKYLAKE(dev_priv) || IS_BROXTON(dev_priv) ||
	     IS_CNL_REVID(dev_priv, CNL_REVID_A0, CNL_REVID_A0))) {
		result->plane_en = false;
		return 0;
	}

	/* The number of lines are ignored for the level 0 watermark. */
	result->plane_res_b = res_blocks;
	result->plane_res_l = res_lines;
	result->plane_en = true;

	return 0;
}

static int
skl_compute_wm_levels(const struct drm_i915_private *dev_priv,
		      struct skl_ddb_allocation *ddb,
		      struct intel_crtc_state *cstate,
		      const struct intel_plane_state *intel_pstate,
		      const struct skl_wm_params *wm_params,
		      struct skl_plane_wm *wm,
		      int plane_id)
{
	struct intel_crtc *intel_crtc = to_intel_crtc(cstate->base.crtc);
	struct drm_plane *plane = intel_pstate->base.plane;
	struct intel_plane *intel_plane = to_intel_plane(plane);
	uint16_t ddb_blocks;
	enum pipe pipe = intel_crtc->pipe;
	int level, max_level = ilk_wm_max_level(dev_priv);
	enum plane_id intel_plane_id = intel_plane->id;
	int ret;

	if (WARN_ON(!intel_pstate->base.fb))
		return -EINVAL;

	ddb_blocks = plane_id ?
		     skl_ddb_entry_size(&ddb->uv_plane[pipe][intel_plane_id]) :
		     skl_ddb_entry_size(&ddb->plane[pipe][intel_plane_id]);

	for (level = 0; level <= max_level; level++) {
		struct skl_wm_level *result = plane_id ? &wm->uv_wm[level] :
							  &wm->wm[level];
		struct skl_wm_level *result_prev;

		if (level)
			result_prev = plane_id ? &wm->uv_wm[level - 1] :
						  &wm->wm[level - 1];
		else
			result_prev = plane_id ? &wm->uv_wm[0] : &wm->wm[0];

		ret = skl_compute_plane_wm(dev_priv,
					   cstate,
					   intel_pstate,
					   ddb_blocks,
					   level,
					   wm_params,
					   result_prev,
					   result);
		if (ret)
			return ret;
	}

	if (intel_pstate->base.fb->format->format == DRM_FORMAT_NV12)
		wm->is_planar = true;

	return 0;
}

static uint32_t
skl_compute_linetime_wm(struct intel_crtc_state *cstate)
{
	struct drm_atomic_state *state = cstate->base.state;
	struct drm_i915_private *dev_priv = to_i915(state->dev);
	uint_fixed_16_16_t linetime_us;
	uint32_t linetime_wm;

	linetime_us = intel_get_linetime_us(cstate);

	if (is_fixed16_zero(linetime_us))
		return 0;

	linetime_wm = fixed16_to_u32_round_up(mul_u32_fixed16(8, linetime_us));

	/* Display WA #1135: bxt:ALL GLK:ALL */
	if ((IS_BROXTON(dev_priv) || IS_GEMINILAKE(dev_priv)) &&
	    dev_priv->ipc_enabled)
		linetime_wm /= 2;

	return linetime_wm;
}

static void skl_compute_transition_wm(struct intel_crtc_state *cstate,
				      struct skl_wm_params *wp,
				      struct skl_wm_level *wm_l0,
				      uint16_t ddb_allocation,
				      struct skl_wm_level *trans_wm /* out */)
{
	struct drm_device *dev = cstate->base.crtc->dev;
	const struct drm_i915_private *dev_priv = to_i915(dev);
	uint16_t trans_min, trans_y_tile_min;
	const uint16_t trans_amount = 10; /* This is configurable amount */
	uint16_t trans_offset_b, res_blocks;

	if (!cstate->base.active)
		goto exit;

	/* Transition WM are not recommended by HW team for GEN9 */
	if (INTEL_GEN(dev_priv) <= 9)
		goto exit;

	/* Transition WM don't make any sense if ipc is disabled */
	if (!dev_priv->ipc_enabled)
		goto exit;

	trans_min = 0;
	if (INTEL_GEN(dev_priv) >= 10)
		trans_min = 4;

	trans_offset_b = trans_min + trans_amount;

	if (wp->y_tiled) {
		trans_y_tile_min = (uint16_t) mul_round_up_u32_fixed16(2,
							wp->y_tile_minimum);
		res_blocks = max(wm_l0->plane_res_b, trans_y_tile_min) +
				trans_offset_b;
	} else {
		res_blocks = wm_l0->plane_res_b + trans_offset_b;

		/* WA BUG:1938466 add one block for non y-tile planes */
		if (IS_CNL_REVID(dev_priv, CNL_REVID_A0, CNL_REVID_A0))
			res_blocks += 1;

	}

	res_blocks += 1;

	if (res_blocks < ddb_allocation) {
		trans_wm->plane_res_b = res_blocks;
		trans_wm->plane_en = true;
		return;
	}

exit:
	trans_wm->plane_en = false;
}

static int skl_build_pipe_wm(struct intel_crtc_state *cstate,
			     struct skl_ddb_allocation *ddb,
			     struct skl_pipe_wm *pipe_wm)
{
	struct drm_device *dev = cstate->base.crtc->dev;
	struct drm_crtc_state *crtc_state = &cstate->base;
	const struct drm_i915_private *dev_priv = to_i915(dev);
	struct drm_plane *plane;
	const struct drm_plane_state *pstate;
	struct skl_plane_wm *wm;
	int ret;

	/*
	 * We'll only calculate watermarks for planes that are actually
	 * enabled, so make sure all other planes are set as disabled.
	 */
	memset(pipe_wm->planes, 0, sizeof(pipe_wm->planes));

	drm_atomic_crtc_state_for_each_plane_state(plane, pstate, crtc_state) {
		const struct intel_plane_state *intel_pstate =
						to_intel_plane_state(pstate);
		enum plane_id plane_id = to_intel_plane(plane)->id;
		struct skl_wm_params wm_params;
		enum pipe pipe = to_intel_crtc(cstate->base.crtc)->pipe;
		uint16_t ddb_blocks;

		wm = &pipe_wm->planes[plane_id];
		ddb_blocks = skl_ddb_entry_size(&ddb->plane[pipe][plane_id]);

		ret = skl_compute_plane_wm_params(dev_priv, cstate,
						  intel_pstate, &wm_params, 0);
		if (ret)
			return ret;

		ret = skl_compute_wm_levels(dev_priv, ddb, cstate,
					    intel_pstate, &wm_params, wm, 0);
		if (ret)
			return ret;

		skl_compute_transition_wm(cstate, &wm_params, &wm->wm[0],
					  ddb_blocks, &wm->trans_wm);

		/* uv plane watermarks must also be validated for NV12/Planar */
		if (wm_params.is_planar) {
			memset(&wm_params, 0, sizeof(struct skl_wm_params));
			wm->is_planar = true;

			ret = skl_compute_plane_wm_params(dev_priv, cstate,
							  intel_pstate,
							  &wm_params, 1);
			if (ret)
				return ret;

			ret = skl_compute_wm_levels(dev_priv, ddb, cstate,
						    intel_pstate, &wm_params,
						    wm, 1);
			if (ret)
				return ret;
		}
	}

	pipe_wm->linetime = skl_compute_linetime_wm(cstate);

	return 0;
}

static void skl_ddb_entry_write(struct drm_i915_private *dev_priv,
				i915_reg_t reg,
				const struct skl_ddb_entry *entry)
{
	if (entry->end)
		I915_WRITE(reg, (entry->end - 1) << 16 | entry->start);
	else
		I915_WRITE(reg, 0);
}

static void skl_write_wm_level(struct drm_i915_private *dev_priv,
			       i915_reg_t reg,
			       const struct skl_wm_level *level)
{
	uint32_t val = 0;

	if (level->plane_en) {
		val |= PLANE_WM_EN;
		val |= level->plane_res_b;
		val |= level->plane_res_l << PLANE_WM_LINES_SHIFT;
	}

	I915_WRITE(reg, val);
}

static void skl_write_plane_wm(struct intel_crtc *intel_crtc,
			       const struct skl_plane_wm *wm,
			       const struct skl_ddb_allocation *ddb,
			       enum plane_id plane_id)
{
	struct drm_crtc *crtc = &intel_crtc->base;
	struct drm_device *dev = crtc->dev;
	struct drm_i915_private *dev_priv = to_i915(dev);
	int level, max_level = ilk_wm_max_level(dev_priv);
	enum pipe pipe = intel_crtc->pipe;

	for (level = 0; level <= max_level; level++) {
		skl_write_wm_level(dev_priv, PLANE_WM(pipe, plane_id, level),
				   &wm->wm[level]);
	}
	skl_write_wm_level(dev_priv, PLANE_WM_TRANS(pipe, plane_id),
			   &wm->trans_wm);

	skl_ddb_entry_write(dev_priv, PLANE_BUF_CFG(pipe, plane_id),
			    &ddb->plane[pipe][plane_id]);
	/* FIXME: add proper NV12 support for ICL. */
	if (INTEL_GEN(dev_priv) >= 11)
		return skl_ddb_entry_write(dev_priv,
					   PLANE_BUF_CFG(pipe, plane_id),
					   &ddb->plane[pipe][plane_id]);
	if (wm->is_planar) {
		skl_ddb_entry_write(dev_priv, PLANE_BUF_CFG(pipe, plane_id),
				    &ddb->uv_plane[pipe][plane_id]);
		skl_ddb_entry_write(dev_priv,
				    PLANE_NV12_BUF_CFG(pipe, plane_id),
				    &ddb->plane[pipe][plane_id]);
	} else {
		skl_ddb_entry_write(dev_priv, PLANE_BUF_CFG(pipe, plane_id),
				    &ddb->plane[pipe][plane_id]);
		I915_WRITE(PLANE_NV12_BUF_CFG(pipe, plane_id), 0x0);
	}
}

static void skl_write_cursor_wm(struct intel_crtc *intel_crtc,
				const struct skl_plane_wm *wm,
				const struct skl_ddb_allocation *ddb)
{
	struct drm_crtc *crtc = &intel_crtc->base;
	struct drm_device *dev = crtc->dev;
	struct drm_i915_private *dev_priv = to_i915(dev);
	int level, max_level = ilk_wm_max_level(dev_priv);
	enum pipe pipe = intel_crtc->pipe;

	for (level = 0; level <= max_level; level++) {
		skl_write_wm_level(dev_priv, CUR_WM(pipe, level),
				   &wm->wm[level]);
	}
	skl_write_wm_level(dev_priv, CUR_WM_TRANS(pipe), &wm->trans_wm);

	skl_ddb_entry_write(dev_priv, CUR_BUF_CFG(pipe),
			    &ddb->plane[pipe][PLANE_CURSOR]);
}

bool skl_wm_level_equals(const struct skl_wm_level *l1,
			 const struct skl_wm_level *l2)
{
	if (l1->plane_en != l2->plane_en)
		return false;

	/* If both planes aren't enabled, the rest shouldn't matter */
	if (!l1->plane_en)
		return true;

	return (l1->plane_res_l == l2->plane_res_l &&
		l1->plane_res_b == l2->plane_res_b);
}

static inline bool skl_ddb_entries_overlap(const struct skl_ddb_entry *a,
					   const struct skl_ddb_entry *b)
{
	return a->start < b->end && b->start < a->end;
}

bool skl_ddb_allocation_overlaps(struct drm_i915_private *dev_priv,
				 const struct skl_ddb_entry **entries,
				 const struct skl_ddb_entry *ddb,
				 int ignore)
{
	enum pipe pipe;

	for_each_pipe(dev_priv, pipe) {
		if (pipe != ignore && entries[pipe] &&
		    skl_ddb_entries_overlap(ddb, entries[pipe]))
			return true;
	}

	return false;
}

static int skl_update_pipe_wm(struct drm_crtc_state *cstate,
			      const struct skl_pipe_wm *old_pipe_wm,
			      struct skl_pipe_wm *pipe_wm, /* out */
			      struct skl_ddb_allocation *ddb, /* out */
			      bool *changed /* out */)
{
	struct intel_crtc_state *intel_cstate = to_intel_crtc_state(cstate);
	int ret;

	ret = skl_build_pipe_wm(intel_cstate, ddb, pipe_wm);
	if (ret)
		return ret;

	if (!memcmp(old_pipe_wm, pipe_wm, sizeof(*pipe_wm)))
		*changed = false;
	else
		*changed = true;

	return 0;
}

static uint32_t
pipes_modified(struct drm_atomic_state *state)
{
	struct drm_crtc *crtc;
	struct drm_crtc_state *cstate;
	uint32_t i, ret = 0;

	for_each_new_crtc_in_state(state, crtc, cstate, i)
		ret |= drm_crtc_mask(crtc);

	return ret;
}

static int
skl_ddb_add_affected_planes(struct intel_crtc_state *cstate)
{
	struct drm_atomic_state *state = cstate->base.state;
	struct drm_device *dev = state->dev;
	struct drm_crtc *crtc = cstate->base.crtc;
	struct intel_crtc *intel_crtc = to_intel_crtc(crtc);
	struct drm_i915_private *dev_priv = to_i915(dev);
	struct intel_atomic_state *intel_state = to_intel_atomic_state(state);
	struct skl_ddb_allocation *new_ddb = &intel_state->wm_results.ddb;
	struct skl_ddb_allocation *cur_ddb = &dev_priv->wm.skl_hw.ddb;
	struct drm_plane_state *plane_state;
	struct drm_plane *plane;
	enum pipe pipe = intel_crtc->pipe;

	drm_for_each_plane_mask(plane, dev, cstate->base.plane_mask) {
		enum plane_id plane_id = to_intel_plane(plane)->id;

		if (skl_ddb_entry_equal(&cur_ddb->plane[pipe][plane_id],
					&new_ddb->plane[pipe][plane_id]) &&
		    skl_ddb_entry_equal(&cur_ddb->uv_plane[pipe][plane_id],
					&new_ddb->uv_plane[pipe][plane_id]))
			continue;

		plane_state = drm_atomic_get_plane_state(state, plane);
		if (IS_ERR(plane_state))
			return PTR_ERR(plane_state);
	}

	return 0;
}

static int
skl_compute_ddb(struct drm_atomic_state *state)
{
	const struct drm_i915_private *dev_priv = to_i915(state->dev);
	struct intel_atomic_state *intel_state = to_intel_atomic_state(state);
	struct skl_ddb_allocation *ddb = &intel_state->wm_results.ddb;
	struct intel_crtc *crtc;
	struct intel_crtc_state *cstate;
	int ret, i;

	memcpy(ddb, &dev_priv->wm.skl_hw.ddb, sizeof(*ddb));

	for_each_new_intel_crtc_in_state(intel_state, crtc, cstate, i) {
		ret = skl_allocate_pipe_ddb(cstate, ddb);
		if (ret)
			return ret;

		ret = skl_ddb_add_affected_planes(cstate);
		if (ret)
			return ret;
	}

	return 0;
}

static void
skl_copy_ddb_for_pipe(struct skl_ddb_values *dst,
		      struct skl_ddb_values *src,
		      enum pipe pipe)
{
	memcpy(dst->ddb.uv_plane[pipe], src->ddb.uv_plane[pipe],
	       sizeof(dst->ddb.uv_plane[pipe]));
	memcpy(dst->ddb.plane[pipe], src->ddb.plane[pipe],
	       sizeof(dst->ddb.plane[pipe]));
}

static void
skl_print_wm_changes(const struct drm_atomic_state *state)
{
	const struct drm_device *dev = state->dev;
	const struct drm_i915_private *dev_priv = to_i915(dev);
	const struct intel_atomic_state *intel_state =
		to_intel_atomic_state(state);
	const struct drm_crtc *crtc;
	const struct drm_crtc_state *cstate;
	const struct intel_plane *intel_plane;
	const struct skl_ddb_allocation *old_ddb = &dev_priv->wm.skl_hw.ddb;
	const struct skl_ddb_allocation *new_ddb = &intel_state->wm_results.ddb;
	int i;

	for_each_new_crtc_in_state(state, crtc, cstate, i) {
		const struct intel_crtc *intel_crtc = to_intel_crtc(crtc);
		enum pipe pipe = intel_crtc->pipe;

		for_each_intel_plane_on_crtc(dev, intel_crtc, intel_plane) {
			enum plane_id plane_id = intel_plane->id;
			const struct skl_ddb_entry *old, *new;

			old = &old_ddb->plane[pipe][plane_id];
			new = &new_ddb->plane[pipe][plane_id];

			if (skl_ddb_entry_equal(old, new))
				continue;

			DRM_DEBUG_ATOMIC("[PLANE:%d:%s] ddb (%d - %d) -> (%d - %d)\n",
					 intel_plane->base.base.id,
					 intel_plane->base.name,
					 old->start, old->end,
					 new->start, new->end);
		}
	}
}

static int
skl_ddb_add_affected_pipes(struct drm_atomic_state *state, bool *changed)
{
	struct drm_device *dev = state->dev;
	const struct drm_i915_private *dev_priv = to_i915(dev);
	const struct drm_crtc *crtc;
	const struct drm_crtc_state *cstate;
	struct intel_crtc *intel_crtc;
	struct intel_atomic_state *intel_state = to_intel_atomic_state(state);
	uint32_t realloc_pipes = pipes_modified(state);
	int ret, i;

	/*
	 * When we distrust bios wm we always need to recompute to set the
	 * expected DDB allocations for each CRTC.
	 */
	if (dev_priv->wm.distrust_bios_wm)
		(*changed) = true;

	/*
	 * If this transaction isn't actually touching any CRTC's, don't
	 * bother with watermark calculation.  Note that if we pass this
	 * test, we're guaranteed to hold at least one CRTC state mutex,
	 * which means we can safely use values like dev_priv->active_crtcs
	 * since any racing commits that want to update them would need to
	 * hold _all_ CRTC state mutexes.
	 */
	for_each_new_crtc_in_state(state, crtc, cstate, i)
		(*changed) = true;

	if (!*changed)
		return 0;

	/*
	 * If this is our first atomic update following hardware readout,
	 * we can't trust the DDB that the BIOS programmed for us.  Let's
	 * pretend that all pipes switched active status so that we'll
	 * ensure a full DDB recompute.
	 */
	if (dev_priv->wm.distrust_bios_wm) {
		ret = drm_modeset_lock(&dev->mode_config.connection_mutex,
				       state->acquire_ctx);
		if (ret)
			return ret;

		intel_state->active_pipe_changes = ~0;

		/*
		 * We usually only initialize intel_state->active_crtcs if we
		 * we're doing a modeset; make sure this field is always
		 * initialized during the sanitization process that happens
		 * on the first commit too.
		 */
		if (!intel_state->modeset)
			intel_state->active_crtcs = dev_priv->active_crtcs;
	}

	/*
	 * If the modeset changes which CRTC's are active, we need to
	 * recompute the DDB allocation for *all* active pipes, even
	 * those that weren't otherwise being modified in any way by this
	 * atomic commit.  Due to the shrinking of the per-pipe allocations
	 * when new active CRTC's are added, it's possible for a pipe that
	 * we were already using and aren't changing at all here to suddenly
	 * become invalid if its DDB needs exceeds its new allocation.
	 *
	 * Note that if we wind up doing a full DDB recompute, we can't let
	 * any other display updates race with this transaction, so we need
	 * to grab the lock on *all* CRTC's.
	 */
	if (intel_state->active_pipe_changes) {
		realloc_pipes = ~0;
		intel_state->wm_results.dirty_pipes = ~0;
	}

	/*
	 * We're not recomputing for the pipes not included in the commit, so
	 * make sure we start with the current state.
	 */
	for_each_intel_crtc_mask(dev, intel_crtc, realloc_pipes) {
		struct intel_crtc_state *cstate;

		cstate = intel_atomic_get_crtc_state(state, intel_crtc);
		if (IS_ERR(cstate))
			return PTR_ERR(cstate);
	}

	return 0;
}

static int
skl_compute_wm(struct drm_atomic_state *state)
{
	struct drm_crtc *crtc;
	struct drm_crtc_state *cstate;
	struct intel_atomic_state *intel_state = to_intel_atomic_state(state);
	struct skl_ddb_values *results = &intel_state->wm_results;
	struct skl_pipe_wm *pipe_wm;
	bool changed = false;
	int ret, i;

	/* Clear all dirty flags */
	results->dirty_pipes = 0;

	ret = skl_ddb_add_affected_pipes(state, &changed);
	if (ret || !changed)
		return ret;

	ret = skl_compute_ddb(state);
	if (ret)
		return ret;

	/*
	 * Calculate WM's for all pipes that are part of this transaction.
	 * Note that the DDB allocation above may have added more CRTC's that
	 * weren't otherwise being modified (and set bits in dirty_pipes) if
	 * pipe allocations had to change.
	 *
	 * FIXME:  Now that we're doing this in the atomic check phase, we
	 * should allow skl_update_pipe_wm() to return failure in cases where
	 * no suitable watermark values can be found.
	 */
	for_each_new_crtc_in_state(state, crtc, cstate, i) {
		struct intel_crtc_state *intel_cstate =
			to_intel_crtc_state(cstate);
		const struct skl_pipe_wm *old_pipe_wm =
			&to_intel_crtc_state(crtc->state)->wm.skl.optimal;

		pipe_wm = &intel_cstate->wm.skl.optimal;
		ret = skl_update_pipe_wm(cstate, old_pipe_wm, pipe_wm,
					 &results->ddb, &changed);
		if (ret)
			return ret;

		if (changed)
			results->dirty_pipes |= drm_crtc_mask(crtc);

		if ((results->dirty_pipes & drm_crtc_mask(crtc)) == 0)
			/* This pipe's WM's did not change */
			continue;

		intel_cstate->update_wm_pre = true;
	}

	skl_print_wm_changes(state);

	return 0;
}

static void skl_atomic_update_crtc_wm(struct intel_atomic_state *state,
				      struct intel_crtc_state *cstate)
{
	struct intel_crtc *crtc = to_intel_crtc(cstate->base.crtc);
	struct drm_i915_private *dev_priv = to_i915(state->base.dev);
	struct skl_pipe_wm *pipe_wm = &cstate->wm.skl.optimal;
	const struct skl_ddb_allocation *ddb = &state->wm_results.ddb;
	enum pipe pipe = crtc->pipe;
	enum plane_id plane_id;

	if (!(state->wm_results.dirty_pipes & drm_crtc_mask(&crtc->base)))
		return;

	I915_WRITE(PIPE_WM_LINETIME(pipe), pipe_wm->linetime);

	for_each_plane_id_on_crtc(crtc, plane_id) {
		if (plane_id != PLANE_CURSOR)
			skl_write_plane_wm(crtc, &pipe_wm->planes[plane_id],
					   ddb, plane_id);
		else
			skl_write_cursor_wm(crtc, &pipe_wm->planes[plane_id],
					    ddb);
	}
}

static void skl_initial_wm(struct intel_atomic_state *state,
			   struct intel_crtc_state *cstate)
{
	struct intel_crtc *intel_crtc = to_intel_crtc(cstate->base.crtc);
	struct drm_device *dev = intel_crtc->base.dev;
	struct drm_i915_private *dev_priv = to_i915(dev);
	struct skl_ddb_values *results = &state->wm_results;
	struct skl_ddb_values *hw_vals = &dev_priv->wm.skl_hw;
	enum pipe pipe = intel_crtc->pipe;

	if ((results->dirty_pipes & drm_crtc_mask(&intel_crtc->base)) == 0)
		return;

	mutex_lock(&dev_priv->wm.wm_mutex);

	if (cstate->base.active_changed)
		skl_atomic_update_crtc_wm(state, cstate);

	skl_copy_ddb_for_pipe(hw_vals, results, pipe);

	mutex_unlock(&dev_priv->wm.wm_mutex);
}

static void ilk_compute_wm_config(struct drm_device *dev,
				  struct intel_wm_config *config)
{
	struct intel_crtc *crtc;

	/* Compute the currently _active_ config */
	for_each_intel_crtc(dev, crtc) {
		const struct intel_pipe_wm *wm = &crtc->wm.active.ilk;

		if (!wm->pipe_enabled)
			continue;

		config->sprites_enabled |= wm->sprites_enabled;
		config->sprites_scaled |= wm->sprites_scaled;
		config->num_pipes_active++;
	}
}

static void ilk_program_watermarks(struct drm_i915_private *dev_priv)
{
	struct drm_device *dev = &dev_priv->drm;
	struct intel_pipe_wm lp_wm_1_2 = {}, lp_wm_5_6 = {}, *best_lp_wm;
	struct ilk_wm_maximums max;
	struct intel_wm_config config = {};
	struct ilk_wm_values results = {};
	enum intel_ddb_partitioning partitioning;

	ilk_compute_wm_config(dev, &config);

	ilk_compute_wm_maximums(dev, 1, &config, INTEL_DDB_PART_1_2, &max);
	ilk_wm_merge(dev, &config, &max, &lp_wm_1_2);

	/* 5/6 split only in single pipe config on IVB+ */
	if (INTEL_GEN(dev_priv) >= 7 &&
	    config.num_pipes_active == 1 && config.sprites_enabled) {
		ilk_compute_wm_maximums(dev, 1, &config, INTEL_DDB_PART_5_6, &max);
		ilk_wm_merge(dev, &config, &max, &lp_wm_5_6);

		best_lp_wm = ilk_find_best_result(dev, &lp_wm_1_2, &lp_wm_5_6);
	} else {
		best_lp_wm = &lp_wm_1_2;
	}

	partitioning = (best_lp_wm == &lp_wm_1_2) ?
		       INTEL_DDB_PART_1_2 : INTEL_DDB_PART_5_6;

	ilk_compute_wm_results(dev, best_lp_wm, partitioning, &results);

	ilk_write_wm_values(dev_priv, &results);
}

static void ilk_initial_watermarks(struct intel_atomic_state *state,
				   struct intel_crtc_state *cstate)
{
	struct drm_i915_private *dev_priv = to_i915(cstate->base.crtc->dev);
	struct intel_crtc *intel_crtc = to_intel_crtc(cstate->base.crtc);

	mutex_lock(&dev_priv->wm.wm_mutex);
	intel_crtc->wm.active.ilk = cstate->wm.ilk.intermediate;
	ilk_program_watermarks(dev_priv);
	mutex_unlock(&dev_priv->wm.wm_mutex);
}

static void ilk_optimize_watermarks(struct intel_atomic_state *state,
				    struct intel_crtc_state *cstate)
{
	struct drm_i915_private *dev_priv = to_i915(cstate->base.crtc->dev);
	struct intel_crtc *intel_crtc = to_intel_crtc(cstate->base.crtc);

	mutex_lock(&dev_priv->wm.wm_mutex);
	if (cstate->wm.need_postvbl_update) {
		intel_crtc->wm.active.ilk = cstate->wm.ilk.optimal;
		ilk_program_watermarks(dev_priv);
	}
	mutex_unlock(&dev_priv->wm.wm_mutex);
}

static inline void skl_wm_level_from_reg_val(uint32_t val,
					     struct skl_wm_level *level)
{
	level->plane_en = val & PLANE_WM_EN;
	level->plane_res_b = val & PLANE_WM_BLOCKS_MASK;
	level->plane_res_l = (val >> PLANE_WM_LINES_SHIFT) &
		PLANE_WM_LINES_MASK;
}

void skl_pipe_wm_get_hw_state(struct drm_crtc *crtc,
			      struct skl_pipe_wm *out)
{
	struct drm_i915_private *dev_priv = to_i915(crtc->dev);
	struct intel_crtc *intel_crtc = to_intel_crtc(crtc);
	enum pipe pipe = intel_crtc->pipe;
	int level, max_level;
	enum plane_id plane_id;
	uint32_t val;

	max_level = ilk_wm_max_level(dev_priv);

	for_each_plane_id_on_crtc(intel_crtc, plane_id) {
		struct skl_plane_wm *wm = &out->planes[plane_id];

		for (level = 0; level <= max_level; level++) {
			if (plane_id != PLANE_CURSOR)
				val = I915_READ(PLANE_WM(pipe, plane_id, level));
			else
				val = I915_READ(CUR_WM(pipe, level));

			skl_wm_level_from_reg_val(val, &wm->wm[level]);
		}

		if (plane_id != PLANE_CURSOR)
			val = I915_READ(PLANE_WM_TRANS(pipe, plane_id));
		else
			val = I915_READ(CUR_WM_TRANS(pipe));

		skl_wm_level_from_reg_val(val, &wm->trans_wm);
	}

	if (!intel_crtc->active)
		return;

	out->linetime = I915_READ(PIPE_WM_LINETIME(pipe));
}

void skl_wm_get_hw_state(struct drm_device *dev)
{
	struct drm_i915_private *dev_priv = to_i915(dev);
	struct skl_ddb_values *hw = &dev_priv->wm.skl_hw;
	struct skl_ddb_allocation *ddb = &dev_priv->wm.skl_hw.ddb;
	struct drm_crtc *crtc;
	struct intel_crtc *intel_crtc;
	struct intel_crtc_state *cstate;

	skl_ddb_get_hw_state(dev_priv, ddb);
	list_for_each_entry(crtc, &dev->mode_config.crtc_list, head) {
		intel_crtc = to_intel_crtc(crtc);
		cstate = to_intel_crtc_state(crtc->state);

		skl_pipe_wm_get_hw_state(crtc, &cstate->wm.skl.optimal);

		if (intel_crtc->active)
			hw->dirty_pipes |= drm_crtc_mask(crtc);
	}

	if (dev_priv->active_crtcs) {
		/* Fully recompute DDB on first atomic commit */
		dev_priv->wm.distrust_bios_wm = true;
	} else {
		/*
		 * Easy/common case; just sanitize DDB now if everything off
		 * Keep dbuf slice info intact
		 */
		memset(ddb->plane, 0, sizeof(ddb->plane));
		memset(ddb->uv_plane, 0, sizeof(ddb->uv_plane));
	}
}

static void ilk_pipe_wm_get_hw_state(struct drm_crtc *crtc)
{
	struct drm_device *dev = crtc->dev;
	struct drm_i915_private *dev_priv = to_i915(dev);
	struct ilk_wm_values *hw = &dev_priv->wm.hw;
	struct intel_crtc *intel_crtc = to_intel_crtc(crtc);
	struct intel_crtc_state *cstate = to_intel_crtc_state(crtc->state);
	struct intel_pipe_wm *active = &cstate->wm.ilk.optimal;
	enum pipe pipe = intel_crtc->pipe;
	static const i915_reg_t wm0_pipe_reg[] = {
		[PIPE_A] = WM0_PIPEA_ILK,
		[PIPE_B] = WM0_PIPEB_ILK,
		[PIPE_C] = WM0_PIPEC_IVB,
	};

	hw->wm_pipe[pipe] = I915_READ(wm0_pipe_reg[pipe]);
	if (IS_HASWELL(dev_priv) || IS_BROADWELL(dev_priv))
		hw->wm_linetime[pipe] = I915_READ(PIPE_WM_LINETIME(pipe));

	memset(active, 0, sizeof(*active));

	active->pipe_enabled = intel_crtc->active;

	if (active->pipe_enabled) {
		u32 tmp = hw->wm_pipe[pipe];

		/*
		 * For active pipes LP0 watermark is marked as
		 * enabled, and LP1+ watermaks as disabled since
		 * we can't really reverse compute them in case
		 * multiple pipes are active.
		 */
		active->wm[0].enable = true;
		active->wm[0].pri_val = (tmp & WM0_PIPE_PLANE_MASK) >> WM0_PIPE_PLANE_SHIFT;
		active->wm[0].spr_val = (tmp & WM0_PIPE_SPRITE_MASK) >> WM0_PIPE_SPRITE_SHIFT;
		active->wm[0].cur_val = tmp & WM0_PIPE_CURSOR_MASK;
		active->linetime = hw->wm_linetime[pipe];
	} else {
		int level, max_level = ilk_wm_max_level(dev_priv);

		/*
		 * For inactive pipes, all watermark levels
		 * should be marked as enabled but zeroed,
		 * which is what we'd compute them to.
		 */
		for (level = 0; level <= max_level; level++)
			active->wm[level].enable = true;
	}

	intel_crtc->wm.active.ilk = *active;
}

#define _FW_WM(value, plane) \
	(((value) & DSPFW_ ## plane ## _MASK) >> DSPFW_ ## plane ## _SHIFT)
#define _FW_WM_VLV(value, plane) \
	(((value) & DSPFW_ ## plane ## _MASK_VLV) >> DSPFW_ ## plane ## _SHIFT)

static void g4x_read_wm_values(struct drm_i915_private *dev_priv,
			       struct g4x_wm_values *wm)
{
	uint32_t tmp;

	tmp = I915_READ(DSPFW1);
	wm->sr.plane = _FW_WM(tmp, SR);
	wm->pipe[PIPE_B].plane[PLANE_CURSOR] = _FW_WM(tmp, CURSORB);
	wm->pipe[PIPE_B].plane[PLANE_PRIMARY] = _FW_WM(tmp, PLANEB);
	wm->pipe[PIPE_A].plane[PLANE_PRIMARY] = _FW_WM(tmp, PLANEA);

	tmp = I915_READ(DSPFW2);
	wm->fbc_en = tmp & DSPFW_FBC_SR_EN;
	wm->sr.fbc = _FW_WM(tmp, FBC_SR);
	wm->hpll.fbc = _FW_WM(tmp, FBC_HPLL_SR);
	wm->pipe[PIPE_B].plane[PLANE_SPRITE0] = _FW_WM(tmp, SPRITEB);
	wm->pipe[PIPE_A].plane[PLANE_CURSOR] = _FW_WM(tmp, CURSORA);
	wm->pipe[PIPE_A].plane[PLANE_SPRITE0] = _FW_WM(tmp, SPRITEA);

	tmp = I915_READ(DSPFW3);
	wm->hpll_en = tmp & DSPFW_HPLL_SR_EN;
	wm->sr.cursor = _FW_WM(tmp, CURSOR_SR);
	wm->hpll.cursor = _FW_WM(tmp, HPLL_CURSOR);
	wm->hpll.plane = _FW_WM(tmp, HPLL_SR);
}

static void vlv_read_wm_values(struct drm_i915_private *dev_priv,
			       struct vlv_wm_values *wm)
{
	enum pipe pipe;
	uint32_t tmp;

	for_each_pipe(dev_priv, pipe) {
		tmp = I915_READ(VLV_DDL(pipe));

		wm->ddl[pipe].plane[PLANE_PRIMARY] =
			(tmp >> DDL_PLANE_SHIFT) & (DDL_PRECISION_HIGH | DRAIN_LATENCY_MASK);
		wm->ddl[pipe].plane[PLANE_CURSOR] =
			(tmp >> DDL_CURSOR_SHIFT) & (DDL_PRECISION_HIGH | DRAIN_LATENCY_MASK);
		wm->ddl[pipe].plane[PLANE_SPRITE0] =
			(tmp >> DDL_SPRITE_SHIFT(0)) & (DDL_PRECISION_HIGH | DRAIN_LATENCY_MASK);
		wm->ddl[pipe].plane[PLANE_SPRITE1] =
			(tmp >> DDL_SPRITE_SHIFT(1)) & (DDL_PRECISION_HIGH | DRAIN_LATENCY_MASK);
	}

	tmp = I915_READ(DSPFW1);
	wm->sr.plane = _FW_WM(tmp, SR);
	wm->pipe[PIPE_B].plane[PLANE_CURSOR] = _FW_WM(tmp, CURSORB);
	wm->pipe[PIPE_B].plane[PLANE_PRIMARY] = _FW_WM_VLV(tmp, PLANEB);
	wm->pipe[PIPE_A].plane[PLANE_PRIMARY] = _FW_WM_VLV(tmp, PLANEA);

	tmp = I915_READ(DSPFW2);
	wm->pipe[PIPE_A].plane[PLANE_SPRITE1] = _FW_WM_VLV(tmp, SPRITEB);
	wm->pipe[PIPE_A].plane[PLANE_CURSOR] = _FW_WM(tmp, CURSORA);
	wm->pipe[PIPE_A].plane[PLANE_SPRITE0] = _FW_WM_VLV(tmp, SPRITEA);

	tmp = I915_READ(DSPFW3);
	wm->sr.cursor = _FW_WM(tmp, CURSOR_SR);

	if (IS_CHERRYVIEW(dev_priv)) {
		tmp = I915_READ(DSPFW7_CHV);
		wm->pipe[PIPE_B].plane[PLANE_SPRITE1] = _FW_WM_VLV(tmp, SPRITED);
		wm->pipe[PIPE_B].plane[PLANE_SPRITE0] = _FW_WM_VLV(tmp, SPRITEC);

		tmp = I915_READ(DSPFW8_CHV);
		wm->pipe[PIPE_C].plane[PLANE_SPRITE1] = _FW_WM_VLV(tmp, SPRITEF);
		wm->pipe[PIPE_C].plane[PLANE_SPRITE0] = _FW_WM_VLV(tmp, SPRITEE);

		tmp = I915_READ(DSPFW9_CHV);
		wm->pipe[PIPE_C].plane[PLANE_PRIMARY] = _FW_WM_VLV(tmp, PLANEC);
		wm->pipe[PIPE_C].plane[PLANE_CURSOR] = _FW_WM(tmp, CURSORC);

		tmp = I915_READ(DSPHOWM);
		wm->sr.plane |= _FW_WM(tmp, SR_HI) << 9;
		wm->pipe[PIPE_C].plane[PLANE_SPRITE1] |= _FW_WM(tmp, SPRITEF_HI) << 8;
		wm->pipe[PIPE_C].plane[PLANE_SPRITE0] |= _FW_WM(tmp, SPRITEE_HI) << 8;
		wm->pipe[PIPE_C].plane[PLANE_PRIMARY] |= _FW_WM(tmp, PLANEC_HI) << 8;
		wm->pipe[PIPE_B].plane[PLANE_SPRITE1] |= _FW_WM(tmp, SPRITED_HI) << 8;
		wm->pipe[PIPE_B].plane[PLANE_SPRITE0] |= _FW_WM(tmp, SPRITEC_HI) << 8;
		wm->pipe[PIPE_B].plane[PLANE_PRIMARY] |= _FW_WM(tmp, PLANEB_HI) << 8;
		wm->pipe[PIPE_A].plane[PLANE_SPRITE1] |= _FW_WM(tmp, SPRITEB_HI) << 8;
		wm->pipe[PIPE_A].plane[PLANE_SPRITE0] |= _FW_WM(tmp, SPRITEA_HI) << 8;
		wm->pipe[PIPE_A].plane[PLANE_PRIMARY] |= _FW_WM(tmp, PLANEA_HI) << 8;
	} else {
		tmp = I915_READ(DSPFW7);
		wm->pipe[PIPE_B].plane[PLANE_SPRITE1] = _FW_WM_VLV(tmp, SPRITED);
		wm->pipe[PIPE_B].plane[PLANE_SPRITE0] = _FW_WM_VLV(tmp, SPRITEC);

		tmp = I915_READ(DSPHOWM);
		wm->sr.plane |= _FW_WM(tmp, SR_HI) << 9;
		wm->pipe[PIPE_B].plane[PLANE_SPRITE1] |= _FW_WM(tmp, SPRITED_HI) << 8;
		wm->pipe[PIPE_B].plane[PLANE_SPRITE0] |= _FW_WM(tmp, SPRITEC_HI) << 8;
		wm->pipe[PIPE_B].plane[PLANE_PRIMARY] |= _FW_WM(tmp, PLANEB_HI) << 8;
		wm->pipe[PIPE_A].plane[PLANE_SPRITE1] |= _FW_WM(tmp, SPRITEB_HI) << 8;
		wm->pipe[PIPE_A].plane[PLANE_SPRITE0] |= _FW_WM(tmp, SPRITEA_HI) << 8;
		wm->pipe[PIPE_A].plane[PLANE_PRIMARY] |= _FW_WM(tmp, PLANEA_HI) << 8;
	}
}

#undef _FW_WM
#undef _FW_WM_VLV

void g4x_wm_get_hw_state(struct drm_device *dev)
{
	struct drm_i915_private *dev_priv = to_i915(dev);
	struct g4x_wm_values *wm = &dev_priv->wm.g4x;
	struct intel_crtc *crtc;

	g4x_read_wm_values(dev_priv, wm);

	wm->cxsr = I915_READ(FW_BLC_SELF) & FW_BLC_SELF_EN;

	for_each_intel_crtc(dev, crtc) {
		struct intel_crtc_state *crtc_state =
			to_intel_crtc_state(crtc->base.state);
		struct g4x_wm_state *active = &crtc->wm.active.g4x;
		struct g4x_pipe_wm *raw;
		enum pipe pipe = crtc->pipe;
		enum plane_id plane_id;
		int level, max_level;

		active->cxsr = wm->cxsr;
		active->hpll_en = wm->hpll_en;
		active->fbc_en = wm->fbc_en;

		active->sr = wm->sr;
		active->hpll = wm->hpll;

		for_each_plane_id_on_crtc(crtc, plane_id) {
			active->wm.plane[plane_id] =
				wm->pipe[pipe].plane[plane_id];
		}

		if (wm->cxsr && wm->hpll_en)
			max_level = G4X_WM_LEVEL_HPLL;
		else if (wm->cxsr)
			max_level = G4X_WM_LEVEL_SR;
		else
			max_level = G4X_WM_LEVEL_NORMAL;

		level = G4X_WM_LEVEL_NORMAL;
		raw = &crtc_state->wm.g4x.raw[level];
		for_each_plane_id_on_crtc(crtc, plane_id)
			raw->plane[plane_id] = active->wm.plane[plane_id];

		if (++level > max_level)
			goto out;

		raw = &crtc_state->wm.g4x.raw[level];
		raw->plane[PLANE_PRIMARY] = active->sr.plane;
		raw->plane[PLANE_CURSOR] = active->sr.cursor;
		raw->plane[PLANE_SPRITE0] = 0;
		raw->fbc = active->sr.fbc;

		if (++level > max_level)
			goto out;

		raw = &crtc_state->wm.g4x.raw[level];
		raw->plane[PLANE_PRIMARY] = active->hpll.plane;
		raw->plane[PLANE_CURSOR] = active->hpll.cursor;
		raw->plane[PLANE_SPRITE0] = 0;
		raw->fbc = active->hpll.fbc;

	out:
		for_each_plane_id_on_crtc(crtc, plane_id)
			g4x_raw_plane_wm_set(crtc_state, level,
					     plane_id, USHRT_MAX);
		g4x_raw_fbc_wm_set(crtc_state, level, USHRT_MAX);

		crtc_state->wm.g4x.optimal = *active;
		crtc_state->wm.g4x.intermediate = *active;

		DRM_DEBUG_KMS("Initial watermarks: pipe %c, plane=%d, cursor=%d, sprite=%d\n",
			      pipe_name(pipe),
			      wm->pipe[pipe].plane[PLANE_PRIMARY],
			      wm->pipe[pipe].plane[PLANE_CURSOR],
			      wm->pipe[pipe].plane[PLANE_SPRITE0]);
	}

	DRM_DEBUG_KMS("Initial SR watermarks: plane=%d, cursor=%d fbc=%d\n",
		      wm->sr.plane, wm->sr.cursor, wm->sr.fbc);
	DRM_DEBUG_KMS("Initial HPLL watermarks: plane=%d, SR cursor=%d fbc=%d\n",
		      wm->hpll.plane, wm->hpll.cursor, wm->hpll.fbc);
	DRM_DEBUG_KMS("Initial SR=%s HPLL=%s FBC=%s\n",
		      yesno(wm->cxsr), yesno(wm->hpll_en), yesno(wm->fbc_en));
}

void g4x_wm_sanitize(struct drm_i915_private *dev_priv)
{
	struct intel_plane *plane;
	struct intel_crtc *crtc;

	mutex_lock(&dev_priv->wm.wm_mutex);

	for_each_intel_plane(&dev_priv->drm, plane) {
		struct intel_crtc *crtc =
			intel_get_crtc_for_pipe(dev_priv, plane->pipe);
		struct intel_crtc_state *crtc_state =
			to_intel_crtc_state(crtc->base.state);
		struct intel_plane_state *plane_state =
			to_intel_plane_state(plane->base.state);
		struct g4x_wm_state *wm_state = &crtc_state->wm.g4x.optimal;
		enum plane_id plane_id = plane->id;
		int level;

		if (plane_state->base.visible)
			continue;

		for (level = 0; level < 3; level++) {
			struct g4x_pipe_wm *raw =
				&crtc_state->wm.g4x.raw[level];

			raw->plane[plane_id] = 0;
			wm_state->wm.plane[plane_id] = 0;
		}

		if (plane_id == PLANE_PRIMARY) {
			for (level = 0; level < 3; level++) {
				struct g4x_pipe_wm *raw =
					&crtc_state->wm.g4x.raw[level];
				raw->fbc = 0;
			}

			wm_state->sr.fbc = 0;
			wm_state->hpll.fbc = 0;
			wm_state->fbc_en = false;
		}
	}

	for_each_intel_crtc(&dev_priv->drm, crtc) {
		struct intel_crtc_state *crtc_state =
			to_intel_crtc_state(crtc->base.state);

		crtc_state->wm.g4x.intermediate =
			crtc_state->wm.g4x.optimal;
		crtc->wm.active.g4x = crtc_state->wm.g4x.optimal;
	}

	g4x_program_watermarks(dev_priv);

	mutex_unlock(&dev_priv->wm.wm_mutex);
}

void vlv_wm_get_hw_state(struct drm_device *dev)
{
	struct drm_i915_private *dev_priv = to_i915(dev);
	struct vlv_wm_values *wm = &dev_priv->wm.vlv;
	struct intel_crtc *crtc;
	u32 val;

	vlv_read_wm_values(dev_priv, wm);

	wm->cxsr = I915_READ(FW_BLC_SELF_VLV) & FW_CSPWRDWNEN;
	wm->level = VLV_WM_LEVEL_PM2;

	if (IS_CHERRYVIEW(dev_priv)) {
		mutex_lock(&dev_priv->pcu_lock);

		val = vlv_punit_read(dev_priv, PUNIT_REG_DSPFREQ);
		if (val & DSP_MAXFIFO_PM5_ENABLE)
			wm->level = VLV_WM_LEVEL_PM5;

		/*
		 * If DDR DVFS is disabled in the BIOS, Punit
		 * will never ack the request. So if that happens
		 * assume we don't have to enable/disable DDR DVFS
		 * dynamically. To test that just set the REQ_ACK
		 * bit to poke the Punit, but don't change the
		 * HIGH/LOW bits so that we don't actually change
		 * the current state.
		 */
		val = vlv_punit_read(dev_priv, PUNIT_REG_DDR_SETUP2);
		val |= FORCE_DDR_FREQ_REQ_ACK;
		vlv_punit_write(dev_priv, PUNIT_REG_DDR_SETUP2, val);

		if (wait_for((vlv_punit_read(dev_priv, PUNIT_REG_DDR_SETUP2) &
			      FORCE_DDR_FREQ_REQ_ACK) == 0, 3)) {
			DRM_DEBUG_KMS("Punit not acking DDR DVFS request, "
				      "assuming DDR DVFS is disabled\n");
			dev_priv->wm.max_level = VLV_WM_LEVEL_PM5;
		} else {
			val = vlv_punit_read(dev_priv, PUNIT_REG_DDR_SETUP2);
			if ((val & FORCE_DDR_HIGH_FREQ) == 0)
				wm->level = VLV_WM_LEVEL_DDR_DVFS;
		}

		mutex_unlock(&dev_priv->pcu_lock);
	}

	for_each_intel_crtc(dev, crtc) {
		struct intel_crtc_state *crtc_state =
			to_intel_crtc_state(crtc->base.state);
		struct vlv_wm_state *active = &crtc->wm.active.vlv;
		const struct vlv_fifo_state *fifo_state =
			&crtc_state->wm.vlv.fifo_state;
		enum pipe pipe = crtc->pipe;
		enum plane_id plane_id;
		int level;

		vlv_get_fifo_size(crtc_state);

		active->num_levels = wm->level + 1;
		active->cxsr = wm->cxsr;

		for (level = 0; level < active->num_levels; level++) {
			struct g4x_pipe_wm *raw =
				&crtc_state->wm.vlv.raw[level];

			active->sr[level].plane = wm->sr.plane;
			active->sr[level].cursor = wm->sr.cursor;

			for_each_plane_id_on_crtc(crtc, plane_id) {
				active->wm[level].plane[plane_id] =
					wm->pipe[pipe].plane[plane_id];

				raw->plane[plane_id] =
					vlv_invert_wm_value(active->wm[level].plane[plane_id],
							    fifo_state->plane[plane_id]);
			}
		}

		for_each_plane_id_on_crtc(crtc, plane_id)
			vlv_raw_plane_wm_set(crtc_state, level,
					     plane_id, USHRT_MAX);
		vlv_invalidate_wms(crtc, active, level);

		crtc_state->wm.vlv.optimal = *active;
		crtc_state->wm.vlv.intermediate = *active;

		DRM_DEBUG_KMS("Initial watermarks: pipe %c, plane=%d, cursor=%d, sprite0=%d, sprite1=%d\n",
			      pipe_name(pipe),
			      wm->pipe[pipe].plane[PLANE_PRIMARY],
			      wm->pipe[pipe].plane[PLANE_CURSOR],
			      wm->pipe[pipe].plane[PLANE_SPRITE0],
			      wm->pipe[pipe].plane[PLANE_SPRITE1]);
	}

	DRM_DEBUG_KMS("Initial watermarks: SR plane=%d, SR cursor=%d level=%d cxsr=%d\n",
		      wm->sr.plane, wm->sr.cursor, wm->level, wm->cxsr);
}

void vlv_wm_sanitize(struct drm_i915_private *dev_priv)
{
	struct intel_plane *plane;
	struct intel_crtc *crtc;

	mutex_lock(&dev_priv->wm.wm_mutex);

	for_each_intel_plane(&dev_priv->drm, plane) {
		struct intel_crtc *crtc =
			intel_get_crtc_for_pipe(dev_priv, plane->pipe);
		struct intel_crtc_state *crtc_state =
			to_intel_crtc_state(crtc->base.state);
		struct intel_plane_state *plane_state =
			to_intel_plane_state(plane->base.state);
		struct vlv_wm_state *wm_state = &crtc_state->wm.vlv.optimal;
		const struct vlv_fifo_state *fifo_state =
			&crtc_state->wm.vlv.fifo_state;
		enum plane_id plane_id = plane->id;
		int level;

		if (plane_state->base.visible)
			continue;

		for (level = 0; level < wm_state->num_levels; level++) {
			struct g4x_pipe_wm *raw =
				&crtc_state->wm.vlv.raw[level];

			raw->plane[plane_id] = 0;

			wm_state->wm[level].plane[plane_id] =
				vlv_invert_wm_value(raw->plane[plane_id],
						    fifo_state->plane[plane_id]);
		}
	}

	for_each_intel_crtc(&dev_priv->drm, crtc) {
		struct intel_crtc_state *crtc_state =
			to_intel_crtc_state(crtc->base.state);

		crtc_state->wm.vlv.intermediate =
			crtc_state->wm.vlv.optimal;
		crtc->wm.active.vlv = crtc_state->wm.vlv.optimal;
	}

	vlv_program_watermarks(dev_priv);

	mutex_unlock(&dev_priv->wm.wm_mutex);
}

/*
 * FIXME should probably kill this and improve
 * the real watermark readout/sanitation instead
 */
static void ilk_init_lp_watermarks(struct drm_i915_private *dev_priv)
{
	I915_WRITE(WM3_LP_ILK, I915_READ(WM3_LP_ILK) & ~WM1_LP_SR_EN);
	I915_WRITE(WM2_LP_ILK, I915_READ(WM2_LP_ILK) & ~WM1_LP_SR_EN);
	I915_WRITE(WM1_LP_ILK, I915_READ(WM1_LP_ILK) & ~WM1_LP_SR_EN);

	/*
	 * Don't touch WM1S_LP_EN here.
	 * Doing so could cause underruns.
	 */
}

void ilk_wm_get_hw_state(struct drm_device *dev)
{
	struct drm_i915_private *dev_priv = to_i915(dev);
	struct ilk_wm_values *hw = &dev_priv->wm.hw;
	struct drm_crtc *crtc;

	ilk_init_lp_watermarks(dev_priv);

	for_each_crtc(dev, crtc)
		ilk_pipe_wm_get_hw_state(crtc);

	hw->wm_lp[0] = I915_READ(WM1_LP_ILK);
	hw->wm_lp[1] = I915_READ(WM2_LP_ILK);
	hw->wm_lp[2] = I915_READ(WM3_LP_ILK);

	hw->wm_lp_spr[0] = I915_READ(WM1S_LP_ILK);
	if (INTEL_GEN(dev_priv) >= 7) {
		hw->wm_lp_spr[1] = I915_READ(WM2S_LP_IVB);
		hw->wm_lp_spr[2] = I915_READ(WM3S_LP_IVB);
	}

	if (IS_HASWELL(dev_priv) || IS_BROADWELL(dev_priv))
		hw->partitioning = (I915_READ(WM_MISC) & WM_MISC_DATA_PARTITION_5_6) ?
			INTEL_DDB_PART_5_6 : INTEL_DDB_PART_1_2;
	else if (IS_IVYBRIDGE(dev_priv))
		hw->partitioning = (I915_READ(DISP_ARB_CTL2) & DISP_DATA_PARTITION_5_6) ?
			INTEL_DDB_PART_5_6 : INTEL_DDB_PART_1_2;

	hw->enable_fbc_wm =
		!(I915_READ(DISP_ARB_CTL) & DISP_FBC_WM_DIS);
}

/**
 * intel_update_watermarks - update FIFO watermark values based on current modes
 * @crtc: the #intel_crtc on which to compute the WM
 *
 * Calculate watermark values for the various WM regs based on current mode
 * and plane configuration.
 *
 * There are several cases to deal with here:
 *   - normal (i.e. non-self-refresh)
 *   - self-refresh (SR) mode
 *   - lines are large relative to FIFO size (buffer can hold up to 2)
 *   - lines are small relative to FIFO size (buffer can hold more than 2
 *     lines), so need to account for TLB latency
 *
 *   The normal calculation is:
 *     watermark = dotclock * bytes per pixel * latency
 *   where latency is platform & configuration dependent (we assume pessimal
 *   values here).
 *
 *   The SR calculation is:
 *     watermark = (trunc(latency/line time)+1) * surface width *
 *       bytes per pixel
 *   where
 *     line time = htotal / dotclock
 *     surface width = hdisplay for normal plane and 64 for cursor
 *   and latency is assumed to be high, as above.
 *
 * The final value programmed to the register should always be rounded up,
 * and include an extra 2 entries to account for clock crossings.
 *
 * We don't use the sprite, so we can ignore that.  And on Crestline we have
 * to set the non-SR watermarks to 8.
 */
void intel_update_watermarks(struct intel_crtc *crtc)
{
	struct drm_i915_private *dev_priv = to_i915(crtc->base.dev);

	if (dev_priv->display.update_wm)
		dev_priv->display.update_wm(crtc);
}

void intel_enable_ipc(struct drm_i915_private *dev_priv)
{
	u32 val;

	/* Display WA #0477 WaDisableIPC: skl */
	if (IS_SKYLAKE(dev_priv)) {
		dev_priv->ipc_enabled = false;
		return;
	}

	val = I915_READ(DISP_ARB_CTL2);

	if (dev_priv->ipc_enabled)
		val |= DISP_IPC_ENABLE;
	else
		val &= ~DISP_IPC_ENABLE;

	I915_WRITE(DISP_ARB_CTL2, val);
}

void intel_init_ipc(struct drm_i915_private *dev_priv)
{
	dev_priv->ipc_enabled = false;
	if (!HAS_IPC(dev_priv))
		return;

	dev_priv->ipc_enabled = true;
	intel_enable_ipc(dev_priv);
}

/*
 * Lock protecting IPS related data structures
 */
DEFINE_SPINLOCK(mchdev_lock);

/* Global for IPS driver to get at the current i915 device. Protected by
 * mchdev_lock. */
static struct drm_i915_private *i915_mch_dev;

bool ironlake_set_drps(struct drm_i915_private *dev_priv, u8 val)
{
	u16 rgvswctl;

	lockdep_assert_held(&mchdev_lock);

	rgvswctl = I915_READ16(MEMSWCTL);
	if (rgvswctl & MEMCTL_CMD_STS) {
		DRM_DEBUG("gpu busy, RCS change rejected\n");
		return false; /* still busy with another command */
	}

	rgvswctl = (MEMCTL_CMD_CHFREQ << MEMCTL_CMD_SHIFT) |
		(val << MEMCTL_FREQ_SHIFT) | MEMCTL_SFCAVM;
	I915_WRITE16(MEMSWCTL, rgvswctl);
	POSTING_READ16(MEMSWCTL);

	rgvswctl |= MEMCTL_CMD_STS;
	I915_WRITE16(MEMSWCTL, rgvswctl);

	return true;
}

static void ironlake_enable_drps(struct drm_i915_private *dev_priv)
{
	u32 rgvmodectl;
	u8 fmax, fmin, fstart, vstart;

	spin_lock_irq(&mchdev_lock);

	rgvmodectl = I915_READ(MEMMODECTL);

	/* Enable temp reporting */
	I915_WRITE16(PMMISC, I915_READ(PMMISC) | MCPPCE_EN);
	I915_WRITE16(TSC1, I915_READ(TSC1) | TSE);

	/* 100ms RC evaluation intervals */
	I915_WRITE(RCUPEI, 100000);
	I915_WRITE(RCDNEI, 100000);

	/* Set max/min thresholds to 90ms and 80ms respectively */
	I915_WRITE(RCBMAXAVG, 90000);
	I915_WRITE(RCBMINAVG, 80000);

	I915_WRITE(MEMIHYST, 1);

	/* Set up min, max, and cur for interrupt handling */
	fmax = (rgvmodectl & MEMMODE_FMAX_MASK) >> MEMMODE_FMAX_SHIFT;
	fmin = (rgvmodectl & MEMMODE_FMIN_MASK);
	fstart = (rgvmodectl & MEMMODE_FSTART_MASK) >>
		MEMMODE_FSTART_SHIFT;

	vstart = (I915_READ(PXVFREQ(fstart)) & PXVFREQ_PX_MASK) >>
		PXVFREQ_PX_SHIFT;

	dev_priv->ips.fmax = fmax; /* IPS callback will increase this */
	dev_priv->ips.fstart = fstart;

	dev_priv->ips.max_delay = fstart;
	dev_priv->ips.min_delay = fmin;
	dev_priv->ips.cur_delay = fstart;

	DRM_DEBUG_DRIVER("fmax: %d, fmin: %d, fstart: %d\n",
			 fmax, fmin, fstart);

	I915_WRITE(MEMINTREN, MEMINT_CX_SUPR_EN | MEMINT_EVAL_CHG_EN);

	/*
	 * Interrupts will be enabled in ironlake_irq_postinstall
	 */

	I915_WRITE(VIDSTART, vstart);
	POSTING_READ(VIDSTART);

	rgvmodectl |= MEMMODE_SWMODE_EN;
	I915_WRITE(MEMMODECTL, rgvmodectl);

	if (wait_for_atomic((I915_READ(MEMSWCTL) & MEMCTL_CMD_STS) == 0, 10))
		DRM_ERROR("stuck trying to change perf mode\n");
	mdelay(1);

	ironlake_set_drps(dev_priv, fstart);

	dev_priv->ips.last_count1 = I915_READ(DMIEC) +
		I915_READ(DDREC) + I915_READ(CSIEC);
	dev_priv->ips.last_time1 = jiffies_to_msecs(jiffies);
	dev_priv->ips.last_count2 = I915_READ(GFXEC);
	dev_priv->ips.last_time2 = ktime_get_raw_ns();

	spin_unlock_irq(&mchdev_lock);
}

static void ironlake_disable_drps(struct drm_i915_private *dev_priv)
{
	u16 rgvswctl;

	spin_lock_irq(&mchdev_lock);

	rgvswctl = I915_READ16(MEMSWCTL);

	/* Ack interrupts, disable EFC interrupt */
	I915_WRITE(MEMINTREN, I915_READ(MEMINTREN) & ~MEMINT_EVAL_CHG_EN);
	I915_WRITE(MEMINTRSTS, MEMINT_EVAL_CHG);
	I915_WRITE(DEIER, I915_READ(DEIER) & ~DE_PCU_EVENT);
	I915_WRITE(DEIIR, DE_PCU_EVENT);
	I915_WRITE(DEIMR, I915_READ(DEIMR) | DE_PCU_EVENT);

	/* Go back to the starting frequency */
	ironlake_set_drps(dev_priv, dev_priv->ips.fstart);
	mdelay(1);
	rgvswctl |= MEMCTL_CMD_STS;
	I915_WRITE(MEMSWCTL, rgvswctl);
	mdelay(1);

	spin_unlock_irq(&mchdev_lock);
}

/* There's a funny hw issue where the hw returns all 0 when reading from
 * GEN6_RP_INTERRUPT_LIMITS. Hence we always need to compute the desired value
 * ourselves, instead of doing a rmw cycle (which might result in us clearing
 * all limits and the gpu stuck at whatever frequency it is at atm).
 */
static u32 intel_rps_limits(struct drm_i915_private *dev_priv, u8 val)
{
	struct intel_rps *rps = &dev_priv->gt_pm.rps;
	u32 limits;

	/* Only set the down limit when we've reached the lowest level to avoid
	 * getting more interrupts, otherwise leave this clear. This prevents a
	 * race in the hw when coming out of rc6: There's a tiny window where
	 * the hw runs at the minimal clock before selecting the desired
	 * frequency, if the down threshold expires in that window we will not
	 * receive a down interrupt. */
	if (INTEL_GEN(dev_priv) >= 9) {
		limits = (rps->max_freq_softlimit) << 23;
		if (val <= rps->min_freq_softlimit)
			limits |= (rps->min_freq_softlimit) << 14;
	} else {
		limits = rps->max_freq_softlimit << 24;
		if (val <= rps->min_freq_softlimit)
			limits |= rps->min_freq_softlimit << 16;
	}

	return limits;
}

static void rps_set_power(struct drm_i915_private *dev_priv, int new_power)
{
	struct intel_rps *rps = &dev_priv->gt_pm.rps;
	u32 threshold_up = 0, threshold_down = 0; /* in % */
	u32 ei_up = 0, ei_down = 0;

	lockdep_assert_held(&rps->power.mutex);

	if (new_power == rps->power.mode)
		return;

	/* Note the units here are not exactly 1us, but 1280ns. */
	switch (new_power) {
	case LOW_POWER:
		/* Upclock if more than 95% busy over 16ms */
		ei_up = 16000;
		threshold_up = 95;

		/* Downclock if less than 85% busy over 32ms */
		ei_down = 32000;
		threshold_down = 85;
		break;

	case BETWEEN:
		/* Upclock if more than 90% busy over 13ms */
		ei_up = 13000;
		threshold_up = 90;

		/* Downclock if less than 75% busy over 32ms */
		ei_down = 32000;
		threshold_down = 75;
		break;

	case HIGH_POWER:
		/* Upclock if more than 85% busy over 10ms */
		ei_up = 10000;
		threshold_up = 85;

		/* Downclock if less than 60% busy over 32ms */
		ei_down = 32000;
		threshold_down = 60;
		break;
	}

	/* When byt can survive without system hang with dynamic
	 * sw freq adjustments, this restriction can be lifted.
	 */
	if (IS_VALLEYVIEW(dev_priv))
		goto skip_hw_write;

	I915_WRITE(GEN6_RP_UP_EI,
		   GT_INTERVAL_FROM_US(dev_priv, ei_up));
	I915_WRITE(GEN6_RP_UP_THRESHOLD,
		   GT_INTERVAL_FROM_US(dev_priv,
				       ei_up * threshold_up / 100));

	I915_WRITE(GEN6_RP_DOWN_EI,
		   GT_INTERVAL_FROM_US(dev_priv, ei_down));
	I915_WRITE(GEN6_RP_DOWN_THRESHOLD,
		   GT_INTERVAL_FROM_US(dev_priv,
				       ei_down * threshold_down / 100));

	I915_WRITE(GEN6_RP_CONTROL,
		   GEN6_RP_MEDIA_TURBO |
		   GEN6_RP_MEDIA_HW_NORMAL_MODE |
		   GEN6_RP_MEDIA_IS_GFX |
		   GEN6_RP_ENABLE |
		   GEN6_RP_UP_BUSY_AVG |
		   GEN6_RP_DOWN_IDLE_AVG);

skip_hw_write:
	rps->power.mode = new_power;
	rps->power.up_threshold = threshold_up;
	rps->power.down_threshold = threshold_down;
}

static void gen6_set_rps_thresholds(struct drm_i915_private *dev_priv, u8 val)
{
	struct intel_rps *rps = &dev_priv->gt_pm.rps;
	int new_power;

	new_power = rps->power.mode;
	switch (rps->power.mode) {
	case LOW_POWER:
		if (val > rps->efficient_freq + 1 &&
		    val > rps->cur_freq)
			new_power = BETWEEN;
		break;

	case BETWEEN:
		if (val <= rps->efficient_freq &&
		    val < rps->cur_freq)
			new_power = LOW_POWER;
		else if (val >= rps->rp0_freq &&
			 val > rps->cur_freq)
			new_power = HIGH_POWER;
		break;

	case HIGH_POWER:
		if (val < (rps->rp1_freq + rps->rp0_freq) >> 1 &&
		    val < rps->cur_freq)
			new_power = BETWEEN;
		break;
	}
	/* Max/min bins are special */
	if (val <= rps->min_freq_softlimit)
		new_power = LOW_POWER;
	if (val >= rps->max_freq_softlimit)
		new_power = HIGH_POWER;

	mutex_lock(&rps->power.mutex);
	if (rps->power.interactive)
		new_power = HIGH_POWER;
	rps_set_power(dev_priv, new_power);
	mutex_unlock(&rps->power.mutex);
	rps->last_adj = 0;
}

void intel_rps_mark_interactive(struct drm_i915_private *i915, bool interactive)
{
	struct intel_rps *rps = &i915->gt_pm.rps;

	if (INTEL_GEN(i915) < 6)
		return;

	mutex_lock(&rps->power.mutex);
	if (interactive) {
		if (!rps->power.interactive++ && READ_ONCE(i915->gt.awake))
			rps_set_power(i915, HIGH_POWER);
	} else {
		GEM_BUG_ON(!rps->power.interactive);
		rps->power.interactive--;
	}
	mutex_unlock(&rps->power.mutex);
}

static u32 gen6_rps_pm_mask(struct drm_i915_private *dev_priv, u8 val)
{
	struct intel_rps *rps = &dev_priv->gt_pm.rps;
	u32 mask = 0;

	/* We use UP_EI_EXPIRED interupts for both up/down in manual mode */
	if (val > rps->min_freq_softlimit)
		mask |= GEN6_PM_RP_UP_EI_EXPIRED | GEN6_PM_RP_DOWN_THRESHOLD | GEN6_PM_RP_DOWN_TIMEOUT;
	if (val < rps->max_freq_softlimit)
		mask |= GEN6_PM_RP_UP_EI_EXPIRED | GEN6_PM_RP_UP_THRESHOLD;

	mask &= dev_priv->pm_rps_events;

	return gen6_sanitize_rps_pm_mask(dev_priv, ~mask);
}

/* gen6_set_rps is called to update the frequency request, but should also be
 * called when the range (min_delay and max_delay) is modified so that we can
 * update the GEN6_RP_INTERRUPT_LIMITS register accordingly. */
static int gen6_set_rps(struct drm_i915_private *dev_priv, u8 val)
{
	struct intel_rps *rps = &dev_priv->gt_pm.rps;

	/* min/max delay may still have been modified so be sure to
	 * write the limits value.
	 */
	if (val != rps->cur_freq) {
		gen6_set_rps_thresholds(dev_priv, val);

		if (INTEL_GEN(dev_priv) >= 9)
			I915_WRITE(GEN6_RPNSWREQ,
				   GEN9_FREQUENCY(val));
		else if (IS_HASWELL(dev_priv) || IS_BROADWELL(dev_priv))
			I915_WRITE(GEN6_RPNSWREQ,
				   HSW_FREQUENCY(val));
		else
			I915_WRITE(GEN6_RPNSWREQ,
				   GEN6_FREQUENCY(val) |
				   GEN6_OFFSET(0) |
				   GEN6_AGGRESSIVE_TURBO);
	}

	/* Make sure we continue to get interrupts
	 * until we hit the minimum or maximum frequencies.
	 */
	I915_WRITE(GEN6_RP_INTERRUPT_LIMITS, intel_rps_limits(dev_priv, val));
	I915_WRITE(GEN6_PMINTRMSK, gen6_rps_pm_mask(dev_priv, val));

	rps->cur_freq = val;
	trace_intel_gpu_freq_change(intel_gpu_freq(dev_priv, val));

	return 0;
}

static int valleyview_set_rps(struct drm_i915_private *dev_priv, u8 val)
{
	int err;

	if (WARN_ONCE(IS_CHERRYVIEW(dev_priv) && (val & 1),
		      "Odd GPU freq value\n"))
		val &= ~1;

	I915_WRITE(GEN6_PMINTRMSK, gen6_rps_pm_mask(dev_priv, val));

	if (val != dev_priv->gt_pm.rps.cur_freq) {
		err = vlv_punit_write(dev_priv, PUNIT_REG_GPU_FREQ_REQ, val);
		if (err)
			return err;

		gen6_set_rps_thresholds(dev_priv, val);
	}

	dev_priv->gt_pm.rps.cur_freq = val;
	trace_intel_gpu_freq_change(intel_gpu_freq(dev_priv, val));

	return 0;
}

/* vlv_set_rps_idle: Set the frequency to idle, if Gfx clocks are down
 *
 * * If Gfx is Idle, then
 * 1. Forcewake Media well.
 * 2. Request idle freq.
 * 3. Release Forcewake of Media well.
*/
static void vlv_set_rps_idle(struct drm_i915_private *dev_priv)
{
	struct intel_rps *rps = &dev_priv->gt_pm.rps;
	u32 val = rps->idle_freq;
	int err;

	if (rps->cur_freq <= val)
		return;

	/* The punit delays the write of the frequency and voltage until it
	 * determines the GPU is awake. During normal usage we don't want to
	 * waste power changing the frequency if the GPU is sleeping (rc6).
	 * However, the GPU and driver is now idle and we do not want to delay
	 * switching to minimum voltage (reducing power whilst idle) as we do
	 * not expect to be woken in the near future and so must flush the
	 * change by waking the device.
	 *
	 * We choose to take the media powerwell (either would do to trick the
	 * punit into committing the voltage change) as that takes a lot less
	 * power than the render powerwell.
	 */
	intel_uncore_forcewake_get(dev_priv, FORCEWAKE_MEDIA);
	err = valleyview_set_rps(dev_priv, val);
	intel_uncore_forcewake_put(dev_priv, FORCEWAKE_MEDIA);

	if (err)
		DRM_ERROR("Failed to set RPS for idle\n");
}

void gen6_rps_busy(struct drm_i915_private *dev_priv)
{
	struct intel_rps *rps = &dev_priv->gt_pm.rps;

	mutex_lock(&dev_priv->pcu_lock);
	if (rps->enabled) {
		u8 freq;

		if (dev_priv->pm_rps_events & GEN6_PM_RP_UP_EI_EXPIRED)
			gen6_rps_reset_ei(dev_priv);
		I915_WRITE(GEN6_PMINTRMSK,
			   gen6_rps_pm_mask(dev_priv, rps->cur_freq));

		gen6_enable_rps_interrupts(dev_priv);

		/* Use the user's desired frequency as a guide, but for better
		 * performance, jump directly to RPe as our starting frequency.
		 */
		freq = max(rps->cur_freq,
			   rps->efficient_freq);

		if (intel_set_rps(dev_priv,
				  clamp(freq,
					rps->min_freq_softlimit,
					rps->max_freq_softlimit)))
			DRM_DEBUG_DRIVER("Failed to set idle frequency\n");
	}
	mutex_unlock(&dev_priv->pcu_lock);
}

void gen6_rps_idle(struct drm_i915_private *dev_priv)
{
	struct intel_rps *rps = &dev_priv->gt_pm.rps;

	/* Flush our bottom-half so that it does not race with us
	 * setting the idle frequency and so that it is bounded by
	 * our rpm wakeref. And then disable the interrupts to stop any
	 * futher RPS reclocking whilst we are asleep.
	 */
	gen6_disable_rps_interrupts(dev_priv);

	mutex_lock(&dev_priv->pcu_lock);
	if (rps->enabled) {
		if (IS_VALLEYVIEW(dev_priv) || IS_CHERRYVIEW(dev_priv))
			vlv_set_rps_idle(dev_priv);
		else
			gen6_set_rps(dev_priv, rps->idle_freq);
		rps->last_adj = 0;
		I915_WRITE(GEN6_PMINTRMSK,
			   gen6_sanitize_rps_pm_mask(dev_priv, ~0));
	}
	mutex_unlock(&dev_priv->pcu_lock);
}

void gen6_rps_boost(struct i915_request *rq,
		    struct intel_rps_client *rps_client)
{
	struct intel_rps *rps = &rq->i915->gt_pm.rps;
	unsigned long flags;
	bool boost;

	/* This is intentionally racy! We peek at the state here, then
	 * validate inside the RPS worker.
	 */
	if (!rps->enabled)
		return;

	if (test_bit(DMA_FENCE_FLAG_SIGNALED_BIT, &rq->fence.flags))
		return;

	/* Serializes with i915_request_retire() */
	boost = false;
	spin_lock_irqsave(&rq->lock, flags);
	if (!rq->waitboost && !dma_fence_is_signaled_locked(&rq->fence)) {
		boost = !atomic_fetch_inc(&rps->num_waiters);
		rq->waitboost = true;
	}
	spin_unlock_irqrestore(&rq->lock, flags);
	if (!boost)
		return;

	if (READ_ONCE(rps->cur_freq) < rps->boost_freq)
		schedule_work(&rps->work);

	atomic_inc(rps_client ? &rps_client->boosts : &rps->boosts);
}

int intel_set_rps(struct drm_i915_private *dev_priv, u8 val)
{
	struct intel_rps *rps = &dev_priv->gt_pm.rps;
	int err;

	lockdep_assert_held(&dev_priv->pcu_lock);
	GEM_BUG_ON(val > rps->max_freq);
	GEM_BUG_ON(val < rps->min_freq);

	if (!rps->enabled) {
		rps->cur_freq = val;
		return 0;
	}

	if (IS_VALLEYVIEW(dev_priv) || IS_CHERRYVIEW(dev_priv))
		err = valleyview_set_rps(dev_priv, val);
	else
		err = gen6_set_rps(dev_priv, val);

	return err;
}

static void gen9_disable_rc6(struct drm_i915_private *dev_priv)
{
	I915_WRITE(GEN6_RC_CONTROL, 0);
	I915_WRITE(GEN9_PG_ENABLE, 0);
}

static void gen9_disable_rps(struct drm_i915_private *dev_priv)
{
	I915_WRITE(GEN6_RP_CONTROL, 0);
}

static void gen6_disable_rc6(struct drm_i915_private *dev_priv)
{
	I915_WRITE(GEN6_RC_CONTROL, 0);
}

static void gen6_disable_rps(struct drm_i915_private *dev_priv)
{
	I915_WRITE(GEN6_RPNSWREQ, 1 << 31);
	I915_WRITE(GEN6_RP_CONTROL, 0);
}

static void cherryview_disable_rc6(struct drm_i915_private *dev_priv)
{
	I915_WRITE(GEN6_RC_CONTROL, 0);
}

static void cherryview_disable_rps(struct drm_i915_private *dev_priv)
{
	I915_WRITE(GEN6_RP_CONTROL, 0);
}

static void valleyview_disable_rc6(struct drm_i915_private *dev_priv)
{
	/* We're doing forcewake before Disabling RC6,
	 * This what the BIOS expects when going into suspend */
	intel_uncore_forcewake_get(dev_priv, FORCEWAKE_ALL);

	I915_WRITE(GEN6_RC_CONTROL, 0);

	intel_uncore_forcewake_put(dev_priv, FORCEWAKE_ALL);
}

static void valleyview_disable_rps(struct drm_i915_private *dev_priv)
{
	I915_WRITE(GEN6_RP_CONTROL, 0);
}

static bool bxt_check_bios_rc6_setup(struct drm_i915_private *dev_priv)
{
	bool enable_rc6 = true;
	unsigned long rc6_ctx_base;
	u32 rc_ctl;
	int rc_sw_target;

	rc_ctl = I915_READ(GEN6_RC_CONTROL);
	rc_sw_target = (I915_READ(GEN6_RC_STATE) & RC_SW_TARGET_STATE_MASK) >>
		       RC_SW_TARGET_STATE_SHIFT;
	DRM_DEBUG_DRIVER("BIOS enabled RC states: "
			 "HW_CTRL %s HW_RC6 %s SW_TARGET_STATE %x\n",
			 onoff(rc_ctl & GEN6_RC_CTL_HW_ENABLE),
			 onoff(rc_ctl & GEN6_RC_CTL_RC6_ENABLE),
			 rc_sw_target);

	if (!(I915_READ(RC6_LOCATION) & RC6_CTX_IN_DRAM)) {
		DRM_DEBUG_DRIVER("RC6 Base location not set properly.\n");
		enable_rc6 = false;
	}

	/*
	 * The exact context size is not known for BXT, so assume a page size
	 * for this check.
	 */
	rc6_ctx_base = I915_READ(RC6_CTX_BASE) & RC6_CTX_BASE_MASK;
	if (!((rc6_ctx_base >= dev_priv->dsm_reserved.start) &&
	      (rc6_ctx_base + PAGE_SIZE < dev_priv->dsm_reserved.end))) {
		DRM_DEBUG_DRIVER("RC6 Base address not as expected.\n");
		enable_rc6 = false;
	}

	if (!(((I915_READ(PWRCTX_MAXCNT_RCSUNIT) & IDLE_TIME_MASK) > 1) &&
	      ((I915_READ(PWRCTX_MAXCNT_VCSUNIT0) & IDLE_TIME_MASK) > 1) &&
	      ((I915_READ(PWRCTX_MAXCNT_BCSUNIT) & IDLE_TIME_MASK) > 1) &&
	      ((I915_READ(PWRCTX_MAXCNT_VECSUNIT) & IDLE_TIME_MASK) > 1))) {
		DRM_DEBUG_DRIVER("Engine Idle wait time not set properly.\n");
		enable_rc6 = false;
	}

	if (!I915_READ(GEN8_PUSHBUS_CONTROL) ||
	    !I915_READ(GEN8_PUSHBUS_ENABLE) ||
	    !I915_READ(GEN8_PUSHBUS_SHIFT)) {
		DRM_DEBUG_DRIVER("Pushbus not setup properly.\n");
		enable_rc6 = false;
	}

	if (!I915_READ(GEN6_GFXPAUSE)) {
		DRM_DEBUG_DRIVER("GFX pause not setup properly.\n");
		enable_rc6 = false;
	}

	if (!I915_READ(GEN8_MISC_CTRL0)) {
		DRM_DEBUG_DRIVER("GPM control not setup properly.\n");
		enable_rc6 = false;
	}

	return enable_rc6;
}

static bool sanitize_rc6(struct drm_i915_private *i915)
{
	struct intel_device_info *info = mkwrite_device_info(i915);

	/* Powersaving is controlled by the host when inside a VM */
	if (intel_vgpu_active(i915))
		info->has_rc6 = 0;

	if (info->has_rc6 &&
	    IS_GEN9_LP(i915) && !bxt_check_bios_rc6_setup(i915)) {
		DRM_INFO("RC6 disabled by BIOS\n");
		info->has_rc6 = 0;
	}

	/*
	 * We assume that we do not have any deep rc6 levels if we don't have
	 * have the previous rc6 level supported, i.e. we use HAS_RC6()
	 * as the initial coarse check for rc6 in general, moving on to
	 * progressively finer/deeper levels.
	 */
	if (!info->has_rc6 && info->has_rc6p)
		info->has_rc6p = 0;

	return info->has_rc6;
}

static void gen6_init_rps_frequencies(struct drm_i915_private *dev_priv)
{
	struct intel_rps *rps = &dev_priv->gt_pm.rps;

	/* All of these values are in units of 50MHz */

	/* static values from HW: RP0 > RP1 > RPn (min_freq) */
	if (IS_GEN9_LP(dev_priv)) {
		u32 rp_state_cap = I915_READ(BXT_RP_STATE_CAP);
		rps->rp0_freq = (rp_state_cap >> 16) & 0xff;
		rps->rp1_freq = (rp_state_cap >>  8) & 0xff;
		rps->min_freq = (rp_state_cap >>  0) & 0xff;
	} else {
		u32 rp_state_cap = I915_READ(GEN6_RP_STATE_CAP);
		rps->rp0_freq = (rp_state_cap >>  0) & 0xff;
		rps->rp1_freq = (rp_state_cap >>  8) & 0xff;
		rps->min_freq = (rp_state_cap >> 16) & 0xff;
	}
	/* hw_max = RP0 until we check for overclocking */
	rps->max_freq = rps->rp0_freq;

	rps->efficient_freq = rps->rp1_freq;
	if (IS_HASWELL(dev_priv) || IS_BROADWELL(dev_priv) ||
	    IS_GEN9_BC(dev_priv) || INTEL_GEN(dev_priv) >= 10) {
		u32 ddcc_status = 0;

		if (sandybridge_pcode_read(dev_priv,
					   HSW_PCODE_DYNAMIC_DUTY_CYCLE_CONTROL,
					   &ddcc_status) == 0)
			rps->efficient_freq =
				clamp_t(u8,
					((ddcc_status >> 8) & 0xff),
					rps->min_freq,
					rps->max_freq);
	}

	if (IS_GEN9_BC(dev_priv) || INTEL_GEN(dev_priv) >= 10) {
		/* Store the frequency values in 16.66 MHZ units, which is
		 * the natural hardware unit for SKL
		 */
		rps->rp0_freq *= GEN9_FREQ_SCALER;
		rps->rp1_freq *= GEN9_FREQ_SCALER;
		rps->min_freq *= GEN9_FREQ_SCALER;
		rps->max_freq *= GEN9_FREQ_SCALER;
		rps->efficient_freq *= GEN9_FREQ_SCALER;
	}
}

static void reset_rps(struct drm_i915_private *dev_priv,
		      int (*set)(struct drm_i915_private *, u8))
{
	struct intel_rps *rps = &dev_priv->gt_pm.rps;
	u8 freq = rps->cur_freq;

	/* force a reset */
	rps->power.mode = -1;
	rps->cur_freq = -1;

	if (set(dev_priv, freq))
		DRM_ERROR("Failed to reset RPS to initial values\n");
}

/* See the Gen9_GT_PM_Programming_Guide doc for the below */
static void gen9_enable_rps(struct drm_i915_private *dev_priv)
{
	intel_uncore_forcewake_get(dev_priv, FORCEWAKE_ALL);

	/* Program defaults and thresholds for RPS */
	if (IS_GEN9(dev_priv))
		I915_WRITE(GEN6_RC_VIDEO_FREQ,
			GEN9_FREQUENCY(dev_priv->gt_pm.rps.rp1_freq));

	/* 1 second timeout*/
	I915_WRITE(GEN6_RP_DOWN_TIMEOUT,
		GT_INTERVAL_FROM_US(dev_priv, 1000000));

	I915_WRITE(GEN6_RP_IDLE_HYSTERSIS, 0xa);

	/* Leaning on the below call to gen6_set_rps to program/setup the
	 * Up/Down EI & threshold registers, as well as the RP_CONTROL,
	 * RP_INTERRUPT_LIMITS & RPNSWREQ registers */
	reset_rps(dev_priv, gen6_set_rps);

	intel_uncore_forcewake_put(dev_priv, FORCEWAKE_ALL);
}

static void gen9_enable_rc6(struct drm_i915_private *dev_priv)
{
	struct intel_engine_cs *engine;
	enum intel_engine_id id;
	u32 rc6_mode;

	/* 1a: Software RC state - RC0 */
	I915_WRITE(GEN6_RC_STATE, 0);

	/* 1b: Get forcewake during program sequence. Although the driver
	 * hasn't enabled a state yet where we need forcewake, BIOS may have.*/
	intel_uncore_forcewake_get(dev_priv, FORCEWAKE_ALL);

	/* 2a: Disable RC states. */
	I915_WRITE(GEN6_RC_CONTROL, 0);

	/* 2b: Program RC6 thresholds.*/
	if (INTEL_GEN(dev_priv) >= 10) {
		I915_WRITE(GEN6_RC6_WAKE_RATE_LIMIT, 54 << 16 | 85);
		I915_WRITE(GEN10_MEDIA_WAKE_RATE_LIMIT, 150);
	} else if (IS_SKYLAKE(dev_priv)) {
		/*
		 * WaRsDoubleRc6WrlWithCoarsePowerGating:skl Doubling WRL only
		 * when CPG is enabled
		 */
		I915_WRITE(GEN6_RC6_WAKE_RATE_LIMIT, 108 << 16);
	} else {
		I915_WRITE(GEN6_RC6_WAKE_RATE_LIMIT, 54 << 16);
	}

	I915_WRITE(GEN6_RC_EVALUATION_INTERVAL, 125000); /* 12500 * 1280ns */
	I915_WRITE(GEN6_RC_IDLE_HYSTERSIS, 25); /* 25 * 1280ns */
	for_each_engine(engine, dev_priv, id)
		I915_WRITE(RING_MAX_IDLE(engine->mmio_base), 10);

	if (HAS_GUC(dev_priv))
		I915_WRITE(GUC_MAX_IDLE_COUNT, 0xA);

	I915_WRITE(GEN6_RC_SLEEP, 0);

	/*
	 * 2c: Program Coarse Power Gating Policies.
	 *
	 * Bspec's guidance is to use 25us (really 25 * 1280ns) here. What we
	 * use instead is a more conservative estimate for the maximum time
	 * it takes us to service a CS interrupt and submit a new ELSP - that
	 * is the time which the GPU is idle waiting for the CPU to select the
	 * next request to execute. If the idle hysteresis is less than that
	 * interrupt service latency, the hardware will automatically gate
	 * the power well and we will then incur the wake up cost on top of
	 * the service latency. A similar guide from intel_pstate is that we
	 * do not want the enable hysteresis to less than the wakeup latency.
	 *
	 * igt/gem_exec_nop/sequential provides a rough estimate for the
	 * service latency, and puts it around 10us for Broadwell (and other
	 * big core) and around 40us for Broxton (and other low power cores).
	 * [Note that for legacy ringbuffer submission, this is less than 1us!]
	 * However, the wakeup latency on Broxton is closer to 100us. To be
	 * conservative, we have to factor in a context switch on top (due
	 * to ksoftirqd).
	 */
	I915_WRITE(GEN9_MEDIA_PG_IDLE_HYSTERESIS, 250);
	I915_WRITE(GEN9_RENDER_PG_IDLE_HYSTERESIS, 250);

	/* 3a: Enable RC6 */
	I915_WRITE(GEN6_RC6_THRESHOLD, 37500); /* 37.5/125ms per EI */

	/* WaRsUseTimeoutMode:cnl (pre-prod) */
	if (IS_CNL_REVID(dev_priv, CNL_REVID_A0, CNL_REVID_C0))
		rc6_mode = GEN7_RC_CTL_TO_MODE;
	else
		rc6_mode = GEN6_RC_CTL_EI_MODE(1);

	I915_WRITE(GEN6_RC_CONTROL,
		   GEN6_RC_CTL_HW_ENABLE |
		   GEN6_RC_CTL_RC6_ENABLE |
		   rc6_mode);

	/*
	 * 3b: Enable Coarse Power Gating only when RC6 is enabled.
	 * WaRsDisableCoarsePowerGating:skl,cnl - Render/Media PG need to be disabled with RC6.
	 */
	if (NEEDS_WaRsDisableCoarsePowerGating(dev_priv))
		I915_WRITE(GEN9_PG_ENABLE, 0);
	else
		I915_WRITE(GEN9_PG_ENABLE,
			   GEN9_RENDER_PG_ENABLE | GEN9_MEDIA_PG_ENABLE);

	intel_uncore_forcewake_put(dev_priv, FORCEWAKE_ALL);
}

static void gen8_enable_rc6(struct drm_i915_private *dev_priv)
{
	struct intel_engine_cs *engine;
	enum intel_engine_id id;

	/* 1a: Software RC state - RC0 */
	I915_WRITE(GEN6_RC_STATE, 0);

	/* 1b: Get forcewake during program sequence. Although the driver
	 * hasn't enabled a state yet where we need forcewake, BIOS may have.*/
	intel_uncore_forcewake_get(dev_priv, FORCEWAKE_ALL);

	/* 2a: Disable RC states. */
	I915_WRITE(GEN6_RC_CONTROL, 0);

	/* 2b: Program RC6 thresholds.*/
	I915_WRITE(GEN6_RC6_WAKE_RATE_LIMIT, 40 << 16);
	I915_WRITE(GEN6_RC_EVALUATION_INTERVAL, 125000); /* 12500 * 1280ns */
	I915_WRITE(GEN6_RC_IDLE_HYSTERSIS, 25); /* 25 * 1280ns */
	for_each_engine(engine, dev_priv, id)
		I915_WRITE(RING_MAX_IDLE(engine->mmio_base), 10);
	I915_WRITE(GEN6_RC_SLEEP, 0);
	I915_WRITE(GEN6_RC6_THRESHOLD, 625); /* 800us/1.28 for TO */

	/* 3: Enable RC6 */

	I915_WRITE(GEN6_RC_CONTROL,
		   GEN6_RC_CTL_HW_ENABLE |
		   GEN7_RC_CTL_TO_MODE |
		   GEN6_RC_CTL_RC6_ENABLE);

	intel_uncore_forcewake_put(dev_priv, FORCEWAKE_ALL);
}

static void gen8_enable_rps(struct drm_i915_private *dev_priv)
{
	struct intel_rps *rps = &dev_priv->gt_pm.rps;

	intel_uncore_forcewake_get(dev_priv, FORCEWAKE_ALL);

	/* 1 Program defaults and thresholds for RPS*/
	I915_WRITE(GEN6_RPNSWREQ,
		   HSW_FREQUENCY(rps->rp1_freq));
	I915_WRITE(GEN6_RC_VIDEO_FREQ,
		   HSW_FREQUENCY(rps->rp1_freq));
	/* NB: Docs say 1s, and 1000000 - which aren't equivalent */
	I915_WRITE(GEN6_RP_DOWN_TIMEOUT, 100000000 / 128); /* 1 second timeout */

	/* Docs recommend 900MHz, and 300 MHz respectively */
	I915_WRITE(GEN6_RP_INTERRUPT_LIMITS,
		   rps->max_freq_softlimit << 24 |
		   rps->min_freq_softlimit << 16);

	I915_WRITE(GEN6_RP_UP_THRESHOLD, 7600000 / 128); /* 76ms busyness per EI, 90% */
	I915_WRITE(GEN6_RP_DOWN_THRESHOLD, 31300000 / 128); /* 313ms busyness per EI, 70%*/
	I915_WRITE(GEN6_RP_UP_EI, 66000); /* 84.48ms, XXX: random? */
	I915_WRITE(GEN6_RP_DOWN_EI, 350000); /* 448ms, XXX: random? */

	I915_WRITE(GEN6_RP_IDLE_HYSTERSIS, 10);

	/* 2: Enable RPS */
	I915_WRITE(GEN6_RP_CONTROL,
		   GEN6_RP_MEDIA_TURBO |
		   GEN6_RP_MEDIA_HW_NORMAL_MODE |
		   GEN6_RP_MEDIA_IS_GFX |
		   GEN6_RP_ENABLE |
		   GEN6_RP_UP_BUSY_AVG |
		   GEN6_RP_DOWN_IDLE_AVG);

	reset_rps(dev_priv, gen6_set_rps);

	intel_uncore_forcewake_put(dev_priv, FORCEWAKE_ALL);
}

static void gen6_enable_rc6(struct drm_i915_private *dev_priv)
{
	struct intel_engine_cs *engine;
	enum intel_engine_id id;
	u32 rc6vids, rc6_mask;
	u32 gtfifodbg;
	int ret;

	I915_WRITE(GEN6_RC_STATE, 0);

	/* Clear the DBG now so we don't confuse earlier errors */
	gtfifodbg = I915_READ(GTFIFODBG);
	if (gtfifodbg) {
		DRM_ERROR("GT fifo had a previous error %x\n", gtfifodbg);
		I915_WRITE(GTFIFODBG, gtfifodbg);
	}

	intel_uncore_forcewake_get(dev_priv, FORCEWAKE_ALL);

	/* disable the counters and set deterministic thresholds */
	I915_WRITE(GEN6_RC_CONTROL, 0);

	I915_WRITE(GEN6_RC1_WAKE_RATE_LIMIT, 1000 << 16);
	I915_WRITE(GEN6_RC6_WAKE_RATE_LIMIT, 40 << 16 | 30);
	I915_WRITE(GEN6_RC6pp_WAKE_RATE_LIMIT, 30);
	I915_WRITE(GEN6_RC_EVALUATION_INTERVAL, 125000);
	I915_WRITE(GEN6_RC_IDLE_HYSTERSIS, 25);

	for_each_engine(engine, dev_priv, id)
		I915_WRITE(RING_MAX_IDLE(engine->mmio_base), 10);

	I915_WRITE(GEN6_RC_SLEEP, 0);
	I915_WRITE(GEN6_RC1e_THRESHOLD, 1000);
	if (IS_IVYBRIDGE(dev_priv))
		I915_WRITE(GEN6_RC6_THRESHOLD, 125000);
	else
		I915_WRITE(GEN6_RC6_THRESHOLD, 50000);
	I915_WRITE(GEN6_RC6p_THRESHOLD, 150000);
	I915_WRITE(GEN6_RC6pp_THRESHOLD, 64000); /* unused */

	/* We don't use those on Haswell */
	rc6_mask = GEN6_RC_CTL_RC6_ENABLE;
	if (HAS_RC6p(dev_priv))
		rc6_mask |= GEN6_RC_CTL_RC6p_ENABLE;
	if (HAS_RC6pp(dev_priv))
		rc6_mask |= GEN6_RC_CTL_RC6pp_ENABLE;
	I915_WRITE(GEN6_RC_CONTROL,
		   rc6_mask |
		   GEN6_RC_CTL_EI_MODE(1) |
		   GEN6_RC_CTL_HW_ENABLE);

	rc6vids = 0;
	ret = sandybridge_pcode_read(dev_priv, GEN6_PCODE_READ_RC6VIDS, &rc6vids);
	if (IS_GEN6(dev_priv) && ret) {
		DRM_DEBUG_DRIVER("Couldn't check for BIOS workaround\n");
	} else if (IS_GEN6(dev_priv) && (GEN6_DECODE_RC6_VID(rc6vids & 0xff) < 450)) {
		DRM_DEBUG_DRIVER("You should update your BIOS. Correcting minimum rc6 voltage (%dmV->%dmV)\n",
			  GEN6_DECODE_RC6_VID(rc6vids & 0xff), 450);
		rc6vids &= 0xffff00;
		rc6vids |= GEN6_ENCODE_RC6_VID(450);
		ret = sandybridge_pcode_write(dev_priv, GEN6_PCODE_WRITE_RC6VIDS, rc6vids);
		if (ret)
			DRM_ERROR("Couldn't fix incorrect rc6 voltage\n");
	}

	intel_uncore_forcewake_put(dev_priv, FORCEWAKE_ALL);
}

static void gen6_enable_rps(struct drm_i915_private *dev_priv)
{
	/* Here begins a magic sequence of register writes to enable
	 * auto-downclocking.
	 *
	 * Perhaps there might be some value in exposing these to
	 * userspace...
	 */
	intel_uncore_forcewake_get(dev_priv, FORCEWAKE_ALL);

	/* Power down if completely idle for over 50ms */
	I915_WRITE(GEN6_RP_DOWN_TIMEOUT, 50000);
	I915_WRITE(GEN6_RP_IDLE_HYSTERSIS, 10);

	reset_rps(dev_priv, gen6_set_rps);

	intel_uncore_forcewake_put(dev_priv, FORCEWAKE_ALL);
}

static void gen6_update_ring_freq(struct drm_i915_private *dev_priv)
{
	struct intel_rps *rps = &dev_priv->gt_pm.rps;
	const int min_freq = 15;
	const int scaling_factor = 180;
	unsigned int gpu_freq;
	unsigned int max_ia_freq, min_ring_freq;
	unsigned int max_gpu_freq, min_gpu_freq;
	struct cpufreq_policy *policy;

	WARN_ON(!mutex_is_locked(&dev_priv->pcu_lock));

	if (rps->max_freq <= rps->min_freq)
		return;

	policy = cpufreq_cpu_get(0);
	if (policy) {
		max_ia_freq = policy->cpuinfo.max_freq;
		cpufreq_cpu_put(policy);
	} else {
		/*
		 * Default to measured freq if none found, PCU will ensure we
		 * don't go over
		 */
		max_ia_freq = tsc_khz;
	}

	/* Convert from kHz to MHz */
	max_ia_freq /= 1000;

	min_ring_freq = I915_READ(DCLK) & 0xf;
	/* convert DDR frequency from units of 266.6MHz to bandwidth */
	min_ring_freq = mult_frac(min_ring_freq, 8, 3);

	min_gpu_freq = rps->min_freq;
	max_gpu_freq = rps->max_freq;
	if (IS_GEN9_BC(dev_priv) || INTEL_GEN(dev_priv) >= 10) {
		/* Convert GT frequency to 50 HZ units */
		min_gpu_freq /= GEN9_FREQ_SCALER;
		max_gpu_freq /= GEN9_FREQ_SCALER;
	}

	/*
	 * For each potential GPU frequency, load a ring frequency we'd like
	 * to use for memory access.  We do this by specifying the IA frequency
	 * the PCU should use as a reference to determine the ring frequency.
	 */
	for (gpu_freq = max_gpu_freq; gpu_freq >= min_gpu_freq; gpu_freq--) {
		const int diff = max_gpu_freq - gpu_freq;
		unsigned int ia_freq = 0, ring_freq = 0;

		if (IS_GEN9_BC(dev_priv) || INTEL_GEN(dev_priv) >= 10) {
			/*
			 * ring_freq = 2 * GT. ring_freq is in 100MHz units
			 * No floor required for ring frequency on SKL.
			 */
			ring_freq = gpu_freq;
		} else if (INTEL_GEN(dev_priv) >= 8) {
			/* max(2 * GT, DDR). NB: GT is 50MHz units */
			ring_freq = max(min_ring_freq, gpu_freq);
		} else if (IS_HASWELL(dev_priv)) {
			ring_freq = mult_frac(gpu_freq, 5, 4);
			ring_freq = max(min_ring_freq, ring_freq);
			/* leave ia_freq as the default, chosen by cpufreq */
		} else {
			/* On older processors, there is no separate ring
			 * clock domain, so in order to boost the bandwidth
			 * of the ring, we need to upclock the CPU (ia_freq).
			 *
			 * For GPU frequencies less than 750MHz,
			 * just use the lowest ring freq.
			 */
			if (gpu_freq < min_freq)
				ia_freq = 800;
			else
				ia_freq = max_ia_freq - ((diff * scaling_factor) / 2);
			ia_freq = DIV_ROUND_CLOSEST(ia_freq, 100);
		}

		sandybridge_pcode_write(dev_priv,
					GEN6_PCODE_WRITE_MIN_FREQ_TABLE,
					ia_freq << GEN6_PCODE_FREQ_IA_RATIO_SHIFT |
					ring_freq << GEN6_PCODE_FREQ_RING_RATIO_SHIFT |
					gpu_freq);
	}
}

static int cherryview_rps_max_freq(struct drm_i915_private *dev_priv)
{
	u32 val, rp0;

	val = vlv_punit_read(dev_priv, FB_GFX_FMAX_AT_VMAX_FUSE);

	switch (RUNTIME_INFO(dev_priv)->sseu.eu_total) {
	case 8:
		/* (2 * 4) config */
		rp0 = (val >> FB_GFX_FMAX_AT_VMAX_2SS4EU_FUSE_SHIFT);
		break;
	case 12:
		/* (2 * 6) config */
		rp0 = (val >> FB_GFX_FMAX_AT_VMAX_2SS6EU_FUSE_SHIFT);
		break;
	case 16:
		/* (2 * 8) config */
	default:
		/* Setting (2 * 8) Min RP0 for any other combination */
		rp0 = (val >> FB_GFX_FMAX_AT_VMAX_2SS8EU_FUSE_SHIFT);
		break;
	}

	rp0 = (rp0 & FB_GFX_FREQ_FUSE_MASK);

	return rp0;
}

static int cherryview_rps_rpe_freq(struct drm_i915_private *dev_priv)
{
	u32 val, rpe;

	val = vlv_punit_read(dev_priv, PUNIT_GPU_DUTYCYCLE_REG);
	rpe = (val >> PUNIT_GPU_DUTYCYCLE_RPE_FREQ_SHIFT) & PUNIT_GPU_DUTYCYCLE_RPE_FREQ_MASK;

	return rpe;
}

static int cherryview_rps_guar_freq(struct drm_i915_private *dev_priv)
{
	u32 val, rp1;

	val = vlv_punit_read(dev_priv, FB_GFX_FMAX_AT_VMAX_FUSE);
	rp1 = (val & FB_GFX_FREQ_FUSE_MASK);

	return rp1;
}

static u32 cherryview_rps_min_freq(struct drm_i915_private *dev_priv)
{
	u32 val, rpn;

	val = vlv_punit_read(dev_priv, FB_GFX_FMIN_AT_VMIN_FUSE);
	rpn = ((val >> FB_GFX_FMIN_AT_VMIN_FUSE_SHIFT) &
		       FB_GFX_FREQ_FUSE_MASK);

	return rpn;
}

static int valleyview_rps_guar_freq(struct drm_i915_private *dev_priv)
{
	u32 val, rp1;

	val = vlv_nc_read(dev_priv, IOSF_NC_FB_GFX_FREQ_FUSE);

	rp1 = (val & FB_GFX_FGUARANTEED_FREQ_FUSE_MASK) >> FB_GFX_FGUARANTEED_FREQ_FUSE_SHIFT;

	return rp1;
}

static int valleyview_rps_max_freq(struct drm_i915_private *dev_priv)
{
	u32 val, rp0;

	val = vlv_nc_read(dev_priv, IOSF_NC_FB_GFX_FREQ_FUSE);

	rp0 = (val & FB_GFX_MAX_FREQ_FUSE_MASK) >> FB_GFX_MAX_FREQ_FUSE_SHIFT;
	/* Clamp to max */
	rp0 = min_t(u32, rp0, 0xea);

	return rp0;
}

static int valleyview_rps_rpe_freq(struct drm_i915_private *dev_priv)
{
	u32 val, rpe;

	val = vlv_nc_read(dev_priv, IOSF_NC_FB_GFX_FMAX_FUSE_LO);
	rpe = (val & FB_FMAX_VMIN_FREQ_LO_MASK) >> FB_FMAX_VMIN_FREQ_LO_SHIFT;
	val = vlv_nc_read(dev_priv, IOSF_NC_FB_GFX_FMAX_FUSE_HI);
	rpe |= (val & FB_FMAX_VMIN_FREQ_HI_MASK) << 5;

	return rpe;
}

static int valleyview_rps_min_freq(struct drm_i915_private *dev_priv)
{
	u32 val;

	val = vlv_punit_read(dev_priv, PUNIT_REG_GPU_LFM) & 0xff;
	/*
	 * According to the BYT Punit GPU turbo HAS 1.1.6.3 the minimum value
	 * for the minimum frequency in GPLL mode is 0xc1. Contrary to this on
	 * a BYT-M B0 the above register contains 0xbf. Moreover when setting
	 * a frequency Punit will not allow values below 0xc0. Clamp it 0xc0
	 * to make sure it matches what Punit accepts.
	 */
	return max_t(u32, val, 0xc0);
}

/* Check that the pctx buffer wasn't move under us. */
static void valleyview_check_pctx(struct drm_i915_private *dev_priv)
{
	unsigned long pctx_addr = I915_READ(VLV_PCBR) & ~4095;

	WARN_ON(pctx_addr != dev_priv->dsm.start +
			     dev_priv->vlv_pctx->stolen->start);
}


/* Check that the pcbr address is not empty. */
static void cherryview_check_pctx(struct drm_i915_private *dev_priv)
{
	unsigned long pctx_addr = I915_READ(VLV_PCBR) & ~4095;

	WARN_ON((pctx_addr >> VLV_PCBR_ADDR_SHIFT) == 0);
}

static void cherryview_setup_pctx(struct drm_i915_private *dev_priv)
{
	resource_size_t pctx_paddr, paddr;
	resource_size_t pctx_size = 32*1024;
	u32 pcbr;

	pcbr = I915_READ(VLV_PCBR);
	if ((pcbr >> VLV_PCBR_ADDR_SHIFT) == 0) {
		DRM_DEBUG_DRIVER("BIOS didn't set up PCBR, fixing up\n");
		paddr = dev_priv->dsm.end + 1 - pctx_size;
		GEM_BUG_ON(paddr > U32_MAX);

		pctx_paddr = (paddr & (~4095));
		I915_WRITE(VLV_PCBR, pctx_paddr);
	}

	DRM_DEBUG_DRIVER("PCBR: 0x%08x\n", I915_READ(VLV_PCBR));
}

static void valleyview_setup_pctx(struct drm_i915_private *dev_priv)
{
	struct drm_i915_gem_object *pctx;
	resource_size_t pctx_paddr;
	resource_size_t pctx_size = 24*1024;
	u32 pcbr;

	pcbr = I915_READ(VLV_PCBR);
	if (pcbr) {
		/* BIOS set it up already, grab the pre-alloc'd space */
		resource_size_t pcbr_offset;

		pcbr_offset = (pcbr & (~4095)) - dev_priv->dsm.start;
		pctx = i915_gem_object_create_stolen_for_preallocated(dev_priv,
								      pcbr_offset,
								      I915_GTT_OFFSET_NONE,
								      pctx_size);
		goto out;
	}

	DRM_DEBUG_DRIVER("BIOS didn't set up PCBR, fixing up\n");

	/*
	 * From the Gunit register HAS:
	 * The Gfx driver is expected to program this register and ensure
	 * proper allocation within Gfx stolen memory.  For example, this
	 * register should be programmed such than the PCBR range does not
	 * overlap with other ranges, such as the frame buffer, protected
	 * memory, or any other relevant ranges.
	 */
	pctx = i915_gem_object_create_stolen(dev_priv, pctx_size);
	if (!pctx) {
		DRM_DEBUG("not enough stolen space for PCTX, disabling\n");
		goto out;
	}

	GEM_BUG_ON(range_overflows_end_t(u64,
					 dev_priv->dsm.start,
					 pctx->stolen->start,
					 U32_MAX));
	pctx_paddr = dev_priv->dsm.start + pctx->stolen->start;
	I915_WRITE(VLV_PCBR, pctx_paddr);

out:
	DRM_DEBUG_DRIVER("PCBR: 0x%08x\n", I915_READ(VLV_PCBR));
	dev_priv->vlv_pctx = pctx;
}

static void valleyview_cleanup_pctx(struct drm_i915_private *dev_priv)
{
	struct drm_i915_gem_object *pctx;

	pctx = fetch_and_zero(&dev_priv->vlv_pctx);
	if (pctx)
		i915_gem_object_put(pctx);
}

static void vlv_init_gpll_ref_freq(struct drm_i915_private *dev_priv)
{
	dev_priv->gt_pm.rps.gpll_ref_freq =
		vlv_get_cck_clock(dev_priv, "GPLL ref",
				  CCK_GPLL_CLOCK_CONTROL,
				  dev_priv->czclk_freq);

	DRM_DEBUG_DRIVER("GPLL reference freq: %d kHz\n",
			 dev_priv->gt_pm.rps.gpll_ref_freq);
}

static void valleyview_init_gt_powersave(struct drm_i915_private *dev_priv)
{
	struct intel_rps *rps = &dev_priv->gt_pm.rps;
	u32 val;

	valleyview_setup_pctx(dev_priv);

	vlv_init_gpll_ref_freq(dev_priv);

	val = vlv_punit_read(dev_priv, PUNIT_REG_GPU_FREQ_STS);
	switch ((val >> 6) & 3) {
	case 0:
	case 1:
		dev_priv->mem_freq = 800;
		break;
	case 2:
		dev_priv->mem_freq = 1066;
		break;
	case 3:
		dev_priv->mem_freq = 1333;
		break;
	}
	DRM_DEBUG_DRIVER("DDR speed: %d MHz\n", dev_priv->mem_freq);

	rps->max_freq = valleyview_rps_max_freq(dev_priv);
	rps->rp0_freq = rps->max_freq;
	DRM_DEBUG_DRIVER("max GPU freq: %d MHz (%u)\n",
			 intel_gpu_freq(dev_priv, rps->max_freq),
			 rps->max_freq);

	rps->efficient_freq = valleyview_rps_rpe_freq(dev_priv);
	DRM_DEBUG_DRIVER("RPe GPU freq: %d MHz (%u)\n",
			 intel_gpu_freq(dev_priv, rps->efficient_freq),
			 rps->efficient_freq);

	rps->rp1_freq = valleyview_rps_guar_freq(dev_priv);
	DRM_DEBUG_DRIVER("RP1(Guar Freq) GPU freq: %d MHz (%u)\n",
			 intel_gpu_freq(dev_priv, rps->rp1_freq),
			 rps->rp1_freq);

	rps->min_freq = valleyview_rps_min_freq(dev_priv);
	DRM_DEBUG_DRIVER("min GPU freq: %d MHz (%u)\n",
			 intel_gpu_freq(dev_priv, rps->min_freq),
			 rps->min_freq);
}

static void cherryview_init_gt_powersave(struct drm_i915_private *dev_priv)
{
	struct intel_rps *rps = &dev_priv->gt_pm.rps;
	u32 val;

	cherryview_setup_pctx(dev_priv);

	vlv_init_gpll_ref_freq(dev_priv);

	mutex_lock(&dev_priv->sb_lock);
	val = vlv_cck_read(dev_priv, CCK_FUSE_REG);
	mutex_unlock(&dev_priv->sb_lock);

	switch ((val >> 2) & 0x7) {
	case 3:
		dev_priv->mem_freq = 2000;
		break;
	default:
		dev_priv->mem_freq = 1600;
		break;
	}
	DRM_DEBUG_DRIVER("DDR speed: %d MHz\n", dev_priv->mem_freq);

	rps->max_freq = cherryview_rps_max_freq(dev_priv);
	rps->rp0_freq = rps->max_freq;
	DRM_DEBUG_DRIVER("max GPU freq: %d MHz (%u)\n",
			 intel_gpu_freq(dev_priv, rps->max_freq),
			 rps->max_freq);

	rps->efficient_freq = cherryview_rps_rpe_freq(dev_priv);
	DRM_DEBUG_DRIVER("RPe GPU freq: %d MHz (%u)\n",
			 intel_gpu_freq(dev_priv, rps->efficient_freq),
			 rps->efficient_freq);

	rps->rp1_freq = cherryview_rps_guar_freq(dev_priv);
	DRM_DEBUG_DRIVER("RP1(Guar) GPU freq: %d MHz (%u)\n",
			 intel_gpu_freq(dev_priv, rps->rp1_freq),
			 rps->rp1_freq);

	rps->min_freq = cherryview_rps_min_freq(dev_priv);
	DRM_DEBUG_DRIVER("min GPU freq: %d MHz (%u)\n",
			 intel_gpu_freq(dev_priv, rps->min_freq),
			 rps->min_freq);

	WARN_ONCE((rps->max_freq | rps->efficient_freq | rps->rp1_freq |
		   rps->min_freq) & 1,
		  "Odd GPU freq values\n");
}

static void valleyview_cleanup_gt_powersave(struct drm_i915_private *dev_priv)
{
	valleyview_cleanup_pctx(dev_priv);
}

static void cherryview_enable_rc6(struct drm_i915_private *dev_priv)
{
	struct intel_engine_cs *engine;
	enum intel_engine_id id;
	u32 gtfifodbg, rc6_mode, pcbr;

	gtfifodbg = I915_READ(GTFIFODBG) & ~(GT_FIFO_SBDEDICATE_FREE_ENTRY_CHV |
					     GT_FIFO_FREE_ENTRIES_CHV);
	if (gtfifodbg) {
		DRM_DEBUG_DRIVER("GT fifo had a previous error %x\n",
				 gtfifodbg);
		I915_WRITE(GTFIFODBG, gtfifodbg);
	}

	cherryview_check_pctx(dev_priv);

	/* 1a & 1b: Get forcewake during program sequence. Although the driver
	 * hasn't enabled a state yet where we need forcewake, BIOS may have.*/
	intel_uncore_forcewake_get(dev_priv, FORCEWAKE_ALL);

	/*  Disable RC states. */
	I915_WRITE(GEN6_RC_CONTROL, 0);

	/* 2a: Program RC6 thresholds.*/
	I915_WRITE(GEN6_RC6_WAKE_RATE_LIMIT, 40 << 16);
	I915_WRITE(GEN6_RC_EVALUATION_INTERVAL, 125000); /* 12500 * 1280ns */
	I915_WRITE(GEN6_RC_IDLE_HYSTERSIS, 25); /* 25 * 1280ns */

	for_each_engine(engine, dev_priv, id)
		I915_WRITE(RING_MAX_IDLE(engine->mmio_base), 10);
	I915_WRITE(GEN6_RC_SLEEP, 0);

	/* TO threshold set to 500 us ( 0x186 * 1.28 us) */
	I915_WRITE(GEN6_RC6_THRESHOLD, 0x186);

	/* Allows RC6 residency counter to work */
	I915_WRITE(VLV_COUNTER_CONTROL,
		   _MASKED_BIT_ENABLE(VLV_COUNT_RANGE_HIGH |
				      VLV_MEDIA_RC6_COUNT_EN |
				      VLV_RENDER_RC6_COUNT_EN));

	/* For now we assume BIOS is allocating and populating the PCBR  */
	pcbr = I915_READ(VLV_PCBR);

	/* 3: Enable RC6 */
	rc6_mode = 0;
	if (pcbr >> VLV_PCBR_ADDR_SHIFT)
		rc6_mode = GEN7_RC_CTL_TO_MODE;
	I915_WRITE(GEN6_RC_CONTROL, rc6_mode);

	intel_uncore_forcewake_put(dev_priv, FORCEWAKE_ALL);
}

static void cherryview_enable_rps(struct drm_i915_private *dev_priv)
{
	u32 val;

	intel_uncore_forcewake_get(dev_priv, FORCEWAKE_ALL);

	/* 1: Program defaults and thresholds for RPS*/
	I915_WRITE(GEN6_RP_DOWN_TIMEOUT, 1000000);
	I915_WRITE(GEN6_RP_UP_THRESHOLD, 59400);
	I915_WRITE(GEN6_RP_DOWN_THRESHOLD, 245000);
	I915_WRITE(GEN6_RP_UP_EI, 66000);
	I915_WRITE(GEN6_RP_DOWN_EI, 350000);

	I915_WRITE(GEN6_RP_IDLE_HYSTERSIS, 10);

	/* 2: Enable RPS */
	I915_WRITE(GEN6_RP_CONTROL,
		   GEN6_RP_MEDIA_HW_NORMAL_MODE |
		   GEN6_RP_MEDIA_IS_GFX |
		   GEN6_RP_ENABLE |
		   GEN6_RP_UP_BUSY_AVG |
		   GEN6_RP_DOWN_IDLE_AVG);

	/* Setting Fixed Bias */
	val = VLV_OVERRIDE_EN |
		  VLV_SOC_TDP_EN |
		  CHV_BIAS_CPU_50_SOC_50;
	vlv_punit_write(dev_priv, VLV_TURBO_SOC_OVERRIDE, val);

	val = vlv_punit_read(dev_priv, PUNIT_REG_GPU_FREQ_STS);

	/* RPS code assumes GPLL is used */
	WARN_ONCE((val & GPLLENABLE) == 0, "GPLL not enabled\n");

	DRM_DEBUG_DRIVER("GPLL enabled? %s\n", yesno(val & GPLLENABLE));
	DRM_DEBUG_DRIVER("GPU status: 0x%08x\n", val);

	reset_rps(dev_priv, valleyview_set_rps);

	intel_uncore_forcewake_put(dev_priv, FORCEWAKE_ALL);
}

static void valleyview_enable_rc6(struct drm_i915_private *dev_priv)
{
	struct intel_engine_cs *engine;
	enum intel_engine_id id;
	u32 gtfifodbg;

	valleyview_check_pctx(dev_priv);

	gtfifodbg = I915_READ(GTFIFODBG);
	if (gtfifodbg) {
		DRM_DEBUG_DRIVER("GT fifo had a previous error %x\n",
				 gtfifodbg);
		I915_WRITE(GTFIFODBG, gtfifodbg);
	}

	intel_uncore_forcewake_get(dev_priv, FORCEWAKE_ALL);

	/*  Disable RC states. */
	I915_WRITE(GEN6_RC_CONTROL, 0);

	I915_WRITE(GEN6_RC6_WAKE_RATE_LIMIT, 0x00280000);
	I915_WRITE(GEN6_RC_EVALUATION_INTERVAL, 125000);
	I915_WRITE(GEN6_RC_IDLE_HYSTERSIS, 25);

	for_each_engine(engine, dev_priv, id)
		I915_WRITE(RING_MAX_IDLE(engine->mmio_base), 10);

	I915_WRITE(GEN6_RC6_THRESHOLD, 0x557);

	/* Allows RC6 residency counter to work */
	I915_WRITE(VLV_COUNTER_CONTROL,
		   _MASKED_BIT_ENABLE(VLV_COUNT_RANGE_HIGH |
				      VLV_MEDIA_RC0_COUNT_EN |
				      VLV_RENDER_RC0_COUNT_EN |
				      VLV_MEDIA_RC6_COUNT_EN |
				      VLV_RENDER_RC6_COUNT_EN));

	I915_WRITE(GEN6_RC_CONTROL,
		   GEN7_RC_CTL_TO_MODE | VLV_RC_CTL_CTX_RST_PARALLEL);

	intel_uncore_forcewake_put(dev_priv, FORCEWAKE_ALL);
}

static void valleyview_enable_rps(struct drm_i915_private *dev_priv)
{
	u32 val;

	intel_uncore_forcewake_get(dev_priv, FORCEWAKE_ALL);

	I915_WRITE(GEN6_RP_DOWN_TIMEOUT, 1000000);
	I915_WRITE(GEN6_RP_UP_THRESHOLD, 59400);
	I915_WRITE(GEN6_RP_DOWN_THRESHOLD, 245000);
	I915_WRITE(GEN6_RP_UP_EI, 66000);
	I915_WRITE(GEN6_RP_DOWN_EI, 350000);

	I915_WRITE(GEN6_RP_IDLE_HYSTERSIS, 10);

	I915_WRITE(GEN6_RP_CONTROL,
		   GEN6_RP_MEDIA_TURBO |
		   GEN6_RP_MEDIA_HW_NORMAL_MODE |
		   GEN6_RP_MEDIA_IS_GFX |
		   GEN6_RP_ENABLE |
		   GEN6_RP_UP_BUSY_AVG |
		   GEN6_RP_DOWN_IDLE_CONT);

	/* Setting Fixed Bias */
	val = VLV_OVERRIDE_EN |
		  VLV_SOC_TDP_EN |
		  VLV_BIAS_CPU_125_SOC_875;
	vlv_punit_write(dev_priv, VLV_TURBO_SOC_OVERRIDE, val);

	val = vlv_punit_read(dev_priv, PUNIT_REG_GPU_FREQ_STS);

	/* RPS code assumes GPLL is used */
	WARN_ONCE((val & GPLLENABLE) == 0, "GPLL not enabled\n");

	DRM_DEBUG_DRIVER("GPLL enabled? %s\n", yesno(val & GPLLENABLE));
	DRM_DEBUG_DRIVER("GPU status: 0x%08x\n", val);

	reset_rps(dev_priv, valleyview_set_rps);

	intel_uncore_forcewake_put(dev_priv, FORCEWAKE_ALL);
}

static unsigned long intel_pxfreq(u32 vidfreq)
{
	unsigned long freq;
	int div = (vidfreq & 0x3f0000) >> 16;
	int post = (vidfreq & 0x3000) >> 12;
	int pre = (vidfreq & 0x7);

	if (!pre)
		return 0;

	freq = ((div * 133333) / ((1<<post) * pre));

	return freq;
}

static const struct cparams {
	u16 i;
	u16 t;
	u16 m;
	u16 c;
} cparams[] = {
	{ 1, 1333, 301, 28664 },
	{ 1, 1066, 294, 24460 },
	{ 1, 800, 294, 25192 },
	{ 0, 1333, 276, 27605 },
	{ 0, 1066, 276, 27605 },
	{ 0, 800, 231, 23784 },
};

static unsigned long __i915_chipset_val(struct drm_i915_private *dev_priv)
{
	u64 total_count, diff, ret;
	u32 count1, count2, count3, m = 0, c = 0;
	unsigned long now = jiffies_to_msecs(jiffies), diff1;
	int i;

	lockdep_assert_held(&mchdev_lock);

	diff1 = now - dev_priv->ips.last_time1;

	/* Prevent division-by-zero if we are asking too fast.
	 * Also, we don't get interesting results if we are polling
	 * faster than once in 10ms, so just return the saved value
	 * in such cases.
	 */
	if (diff1 <= 10)
		return dev_priv->ips.chipset_power;

	count1 = I915_READ(DMIEC);
	count2 = I915_READ(DDREC);
	count3 = I915_READ(CSIEC);

	total_count = count1 + count2 + count3;

	/* FIXME: handle per-counter overflow */
	if (total_count < dev_priv->ips.last_count1) {
		diff = ~0UL - dev_priv->ips.last_count1;
		diff += total_count;
	} else {
		diff = total_count - dev_priv->ips.last_count1;
	}

	for (i = 0; i < ARRAY_SIZE(cparams); i++) {
		if (cparams[i].i == dev_priv->ips.c_m &&
		    cparams[i].t == dev_priv->ips.r_t) {
			m = cparams[i].m;
			c = cparams[i].c;
			break;
		}
	}

	diff = div_u64(diff, diff1);
	ret = ((m * diff) + c);
	ret = div_u64(ret, 10);

	dev_priv->ips.last_count1 = total_count;
	dev_priv->ips.last_time1 = now;

	dev_priv->ips.chipset_power = ret;

	return ret;
}

unsigned long i915_chipset_val(struct drm_i915_private *dev_priv)
{
	unsigned long val;

	if (!IS_GEN5(dev_priv))
		return 0;

	spin_lock_irq(&mchdev_lock);

	val = __i915_chipset_val(dev_priv);

	spin_unlock_irq(&mchdev_lock);

	return val;
}

unsigned long i915_mch_val(struct drm_i915_private *dev_priv)
{
	unsigned long m, x, b;
	u32 tsfs;

	tsfs = I915_READ(TSFS);

	m = ((tsfs & TSFS_SLOPE_MASK) >> TSFS_SLOPE_SHIFT);
	x = I915_READ8(TR1);

	b = tsfs & TSFS_INTR_MASK;

	return ((m * x) / 127) - b;
}

static int _pxvid_to_vd(u8 pxvid)
{
	if (pxvid == 0)
		return 0;

	if (pxvid >= 8 && pxvid < 31)
		pxvid = 31;

	return (pxvid + 2) * 125;
}

static u32 pvid_to_extvid(struct drm_i915_private *dev_priv, u8 pxvid)
{
	const int vd = _pxvid_to_vd(pxvid);
	const int vm = vd - 1125;

	if (INTEL_INFO(dev_priv)->is_mobile)
		return vm > 0 ? vm : 0;

	return vd;
}

static void __i915_update_gfx_val(struct drm_i915_private *dev_priv)
{
	u64 now, diff, diffms;
	u32 count;

	lockdep_assert_held(&mchdev_lock);

	now = ktime_get_raw_ns();
	diffms = now - dev_priv->ips.last_time2;
	do_div(diffms, NSEC_PER_MSEC);

	/* Don't divide by 0 */
	if (!diffms)
		return;

	count = I915_READ(GFXEC);

	if (count < dev_priv->ips.last_count2) {
		diff = ~0UL - dev_priv->ips.last_count2;
		diff += count;
	} else {
		diff = count - dev_priv->ips.last_count2;
	}

	dev_priv->ips.last_count2 = count;
	dev_priv->ips.last_time2 = now;

	/* More magic constants... */
	diff = diff * 1181;
	diff = div_u64(diff, diffms * 10);
	dev_priv->ips.gfx_power = diff;
}

void i915_update_gfx_val(struct drm_i915_private *dev_priv)
{
	if (!IS_GEN5(dev_priv))
		return;

	spin_lock_irq(&mchdev_lock);

	__i915_update_gfx_val(dev_priv);

	spin_unlock_irq(&mchdev_lock);
}

static unsigned long __i915_gfx_val(struct drm_i915_private *dev_priv)
{
	unsigned long t, corr, state1, corr2, state2;
	u32 pxvid, ext_v;

	lockdep_assert_held(&mchdev_lock);

	pxvid = I915_READ(PXVFREQ(dev_priv->gt_pm.rps.cur_freq));
	pxvid = (pxvid >> 24) & 0x7f;
	ext_v = pvid_to_extvid(dev_priv, pxvid);

	state1 = ext_v;

	t = i915_mch_val(dev_priv);

	/* Revel in the empirically derived constants */

	/* Correction factor in 1/100000 units */
	if (t > 80)
		corr = ((t * 2349) + 135940);
	else if (t >= 50)
		corr = ((t * 964) + 29317);
	else /* < 50 */
		corr = ((t * 301) + 1004);

	corr = corr * ((150142 * state1) / 10000 - 78642);
	corr /= 100000;
	corr2 = (corr * dev_priv->ips.corr);

	state2 = (corr2 * state1) / 10000;
	state2 /= 100; /* convert to mW */

	__i915_update_gfx_val(dev_priv);

	return dev_priv->ips.gfx_power + state2;
}

unsigned long i915_gfx_val(struct drm_i915_private *dev_priv)
{
	unsigned long val;

	if (!IS_GEN5(dev_priv))
		return 0;

	spin_lock_irq(&mchdev_lock);

	val = __i915_gfx_val(dev_priv);

	spin_unlock_irq(&mchdev_lock);

	return val;
}

/**
 * i915_read_mch_val - return value for IPS use
 *
 * Calculate and return a value for the IPS driver to use when deciding whether
 * we have thermal and power headroom to increase CPU or GPU power budget.
 */
unsigned long i915_read_mch_val(void)
{
	struct drm_i915_private *dev_priv;
	unsigned long chipset_val, graphics_val, ret = 0;

	spin_lock_irq(&mchdev_lock);
	if (!i915_mch_dev)
		goto out_unlock;
	dev_priv = i915_mch_dev;

	chipset_val = __i915_chipset_val(dev_priv);
	graphics_val = __i915_gfx_val(dev_priv);

	ret = chipset_val + graphics_val;

out_unlock:
	spin_unlock_irq(&mchdev_lock);

	return ret;
}
EXPORT_SYMBOL_GPL(i915_read_mch_val);

/**
 * i915_gpu_raise - raise GPU frequency limit
 *
 * Raise the limit; IPS indicates we have thermal headroom.
 */
bool i915_gpu_raise(void)
{
	struct drm_i915_private *dev_priv;
	bool ret = true;

	spin_lock_irq(&mchdev_lock);
	if (!i915_mch_dev) {
		ret = false;
		goto out_unlock;
	}
	dev_priv = i915_mch_dev;

	if (dev_priv->ips.max_delay > dev_priv->ips.fmax)
		dev_priv->ips.max_delay--;

out_unlock:
	spin_unlock_irq(&mchdev_lock);

	return ret;
}
EXPORT_SYMBOL_GPL(i915_gpu_raise);

/**
 * i915_gpu_lower - lower GPU frequency limit
 *
 * IPS indicates we're close to a thermal limit, so throttle back the GPU
 * frequency maximum.
 */
bool i915_gpu_lower(void)
{
	struct drm_i915_private *dev_priv;
	bool ret = true;

	spin_lock_irq(&mchdev_lock);
	if (!i915_mch_dev) {
		ret = false;
		goto out_unlock;
	}
	dev_priv = i915_mch_dev;

	if (dev_priv->ips.max_delay < dev_priv->ips.min_delay)
		dev_priv->ips.max_delay++;

out_unlock:
	spin_unlock_irq(&mchdev_lock);

	return ret;
}
EXPORT_SYMBOL_GPL(i915_gpu_lower);

/**
 * i915_gpu_busy - indicate GPU business to IPS
 *
 * Tell the IPS driver whether or not the GPU is busy.
 */
bool i915_gpu_busy(void)
{
	bool ret = false;

	spin_lock_irq(&mchdev_lock);
	if (i915_mch_dev)
		ret = i915_mch_dev->gt.awake;
	spin_unlock_irq(&mchdev_lock);

	return ret;
}
EXPORT_SYMBOL_GPL(i915_gpu_busy);

/**
 * i915_gpu_turbo_disable - disable graphics turbo
 *
 * Disable graphics turbo by resetting the max frequency and setting the
 * current frequency to the default.
 */
bool i915_gpu_turbo_disable(void)
{
	struct drm_i915_private *dev_priv;
	bool ret = true;

	spin_lock_irq(&mchdev_lock);
	if (!i915_mch_dev) {
		ret = false;
		goto out_unlock;
	}
	dev_priv = i915_mch_dev;

	dev_priv->ips.max_delay = dev_priv->ips.fstart;

	if (!ironlake_set_drps(dev_priv, dev_priv->ips.fstart))
		ret = false;

out_unlock:
	spin_unlock_irq(&mchdev_lock);

	return ret;
}
EXPORT_SYMBOL_GPL(i915_gpu_turbo_disable);

/**
 * Tells the intel_ips driver that the i915 driver is now loaded, if
 * IPS got loaded first.
 *
 * This awkward dance is so that neither module has to depend on the
 * other in order for IPS to do the appropriate communication of
 * GPU turbo limits to i915.
 */
static void
ips_ping_for_i915_load(void)
{
	void (*link)(void);

	link = symbol_get(ips_link_to_i915_driver);
	if (link) {
		link();
		symbol_put(ips_link_to_i915_driver);
	}
}

void intel_gpu_ips_init(struct drm_i915_private *dev_priv)
{
	/* We only register the i915 ips part with intel-ips once everything is
	 * set up, to avoid intel-ips sneaking in and reading bogus values. */
	spin_lock_irq(&mchdev_lock);
	i915_mch_dev = dev_priv;
	spin_unlock_irq(&mchdev_lock);

	ips_ping_for_i915_load();
}

void intel_gpu_ips_teardown(void)
{
	spin_lock_irq(&mchdev_lock);
	i915_mch_dev = NULL;
	spin_unlock_irq(&mchdev_lock);
}

static void intel_init_emon(struct drm_i915_private *dev_priv)
{
	u32 lcfuse;
	u8 pxw[16];
	int i;

	/* Disable to program */
	I915_WRITE(ECR, 0);
	POSTING_READ(ECR);

	/* Program energy weights for various events */
	I915_WRITE(SDEW, 0x15040d00);
	I915_WRITE(CSIEW0, 0x007f0000);
	I915_WRITE(CSIEW1, 0x1e220004);
	I915_WRITE(CSIEW2, 0x04000004);

	for (i = 0; i < 5; i++)
		I915_WRITE(PEW(i), 0);
	for (i = 0; i < 3; i++)
		I915_WRITE(DEW(i), 0);

	/* Program P-state weights to account for frequency power adjustment */
	for (i = 0; i < 16; i++) {
		u32 pxvidfreq = I915_READ(PXVFREQ(i));
		unsigned long freq = intel_pxfreq(pxvidfreq);
		unsigned long vid = (pxvidfreq & PXVFREQ_PX_MASK) >>
			PXVFREQ_PX_SHIFT;
		unsigned long val;

		val = vid * vid;
		val *= (freq / 1000);
		val *= 255;
		val /= (127*127*900);
		if (val > 0xff)
			DRM_ERROR("bad pxval: %ld\n", val);
		pxw[i] = val;
	}
	/* Render standby states get 0 weight */
	pxw[14] = 0;
	pxw[15] = 0;

	for (i = 0; i < 4; i++) {
		u32 val = (pxw[i*4] << 24) | (pxw[(i*4)+1] << 16) |
			(pxw[(i*4)+2] << 8) | (pxw[(i*4)+3]);
		I915_WRITE(PXW(i), val);
	}

	/* Adjust magic regs to magic values (more experimental results) */
	I915_WRITE(OGW0, 0);
	I915_WRITE(OGW1, 0);
	I915_WRITE(EG0, 0x00007f00);
	I915_WRITE(EG1, 0x0000000e);
	I915_WRITE(EG2, 0x000e0000);
	I915_WRITE(EG3, 0x68000300);
	I915_WRITE(EG4, 0x42000000);
	I915_WRITE(EG5, 0x00140031);
	I915_WRITE(EG6, 0);
	I915_WRITE(EG7, 0);

	for (i = 0; i < 8; i++)
		I915_WRITE(PXWL(i), 0);

	/* Enable PMON + select events */
	I915_WRITE(ECR, 0x80000019);

	lcfuse = I915_READ(LCFUSE02);

	dev_priv->ips.corr = (lcfuse & LCFUSE_HIV_MASK);
}

static bool i915_rc6_ctx_corrupted(struct drm_i915_private *dev_priv)
{
	return !I915_READ(GEN8_RC6_CTX_INFO);
}

static void i915_rc6_ctx_wa_init(struct drm_i915_private *i915)
{
	if (!NEEDS_RC6_CTX_CORRUPTION_WA(i915))
		return;

	if (i915_rc6_ctx_corrupted(i915)) {
		DRM_INFO("RC6 context corrupted, disabling runtime power management\n");
		i915->gt_pm.rc6.ctx_corrupted = true;
		intel_runtime_pm_get(i915);
	}
}

static void i915_rc6_ctx_wa_cleanup(struct drm_i915_private *i915)
{
	if (i915->gt_pm.rc6.ctx_corrupted) {
		intel_runtime_pm_put(i915);
		i915->gt_pm.rc6.ctx_corrupted = false;
	}
}

/**
 * i915_rc6_ctx_wa_suspend - system suspend sequence for the RC6 CTX WA
 * @i915: i915 device
 *
 * Perform any steps needed to clean up the RC6 CTX WA before system suspend.
 */
void i915_rc6_ctx_wa_suspend(struct drm_i915_private *i915)
{
	if (i915->gt_pm.rc6.ctx_corrupted)
		intel_runtime_pm_put(i915);
}

/**
 * i915_rc6_ctx_wa_resume - system resume sequence for the RC6 CTX WA
 * @i915: i915 device
 *
 * Perform any steps needed to re-init the RC6 CTX WA after system resume.
 */
void i915_rc6_ctx_wa_resume(struct drm_i915_private *i915)
{
	if (!i915->gt_pm.rc6.ctx_corrupted)
		return;

	if (i915_rc6_ctx_corrupted(i915)) {
		intel_runtime_pm_get(i915);
		return;
	}

	DRM_INFO("RC6 context restored, re-enabling runtime power management\n");
	i915->gt_pm.rc6.ctx_corrupted = false;
}

static void intel_disable_rc6(struct drm_i915_private *dev_priv);

/**
 * i915_rc6_ctx_wa_check - check for a new RC6 CTX corruption
 * @i915: i915 device
 *
 * Check if an RC6 CTX corruption has happened since the last check and if so
 * disable RC6 and runtime power management.
 *
 * Return false if no context corruption has happened since the last call of
 * this function, true otherwise.
*/
bool i915_rc6_ctx_wa_check(struct drm_i915_private *i915)
{
	if (!NEEDS_RC6_CTX_CORRUPTION_WA(i915))
		return false;

	if (i915->gt_pm.rc6.ctx_corrupted)
		return false;

	if (!i915_rc6_ctx_corrupted(i915))
		return false;

	DRM_NOTE("RC6 context corruption, disabling runtime power management\n");

	intel_disable_rc6(i915);
	i915->gt_pm.rc6.ctx_corrupted = true;
	intel_runtime_pm_get_noresume(i915);

	return true;
}

void intel_init_gt_powersave(struct drm_i915_private *dev_priv)
{
	struct intel_rps *rps = &dev_priv->gt_pm.rps;

	/*
	 * RPM depends on RC6 to save restore the GT HW context, so make RC6 a
	 * requirement.
	 */
	if (!sanitize_rc6(dev_priv)) {
		DRM_INFO("RC6 disabled, disabling runtime PM support\n");
		intel_runtime_pm_get(dev_priv);
	}

	mutex_lock(&dev_priv->pcu_lock);

	i915_rc6_ctx_wa_init(dev_priv);

	/* Initialize RPS limits (for userspace) */
	if (IS_CHERRYVIEW(dev_priv))
		cherryview_init_gt_powersave(dev_priv);
	else if (IS_VALLEYVIEW(dev_priv))
		valleyview_init_gt_powersave(dev_priv);
	else if (INTEL_GEN(dev_priv) >= 6)
		gen6_init_rps_frequencies(dev_priv);

	/* Derive initial user preferences/limits from the hardware limits */
	rps->idle_freq = rps->min_freq;
	rps->cur_freq = rps->idle_freq;

	rps->max_freq_softlimit = rps->max_freq;
	rps->min_freq_softlimit = rps->min_freq;

	if (IS_HASWELL(dev_priv) || IS_BROADWELL(dev_priv))
		rps->min_freq_softlimit =
			max_t(int,
			      rps->efficient_freq,
			      intel_freq_opcode(dev_priv, 450));

	/* After setting max-softlimit, find the overclock max freq */
	if (IS_GEN6(dev_priv) ||
	    IS_IVYBRIDGE(dev_priv) || IS_HASWELL(dev_priv)) {
		u32 params = 0;

		sandybridge_pcode_read(dev_priv, GEN6_READ_OC_PARAMS, &params);
		if (params & BIT(31)) { /* OC supported */
			DRM_DEBUG_DRIVER("Overclocking supported, max: %dMHz, overclock: %dMHz\n",
					 (rps->max_freq & 0xff) * 50,
					 (params & 0xff) * 50);
			rps->max_freq = params & 0xff;
		}
	}

	/* Finally allow us to boost to max by default */
	rps->boost_freq = rps->max_freq;

	mutex_unlock(&dev_priv->pcu_lock);
}

void intel_cleanup_gt_powersave(struct drm_i915_private *dev_priv)
{
	if (IS_VALLEYVIEW(dev_priv))
		valleyview_cleanup_gt_powersave(dev_priv);

	i915_rc6_ctx_wa_cleanup(dev_priv);

	if (!HAS_RC6(dev_priv))
		intel_runtime_pm_put(dev_priv);
}

/**
 * intel_suspend_gt_powersave - suspend PM work and helper threads
 * @dev_priv: i915 device
 *
 * We don't want to disable RC6 or other features here, we just want
 * to make sure any work we've queued has finished and won't bother
 * us while we're suspended.
 */
void intel_suspend_gt_powersave(struct drm_i915_private *dev_priv)
{
	if (INTEL_GEN(dev_priv) < 6)
		return;

	/* gen6_rps_idle() will be called later to disable interrupts */
}

void intel_sanitize_gt_powersave(struct drm_i915_private *dev_priv)
{
	dev_priv->gt_pm.rps.enabled = true; /* force RPS disabling */
	dev_priv->gt_pm.rc6.enabled = true; /* force RC6 disabling */
	intel_disable_gt_powersave(dev_priv);

	if (INTEL_GEN(dev_priv) >= 11)
		gen11_reset_rps_interrupts(dev_priv);
	else
		gen6_reset_rps_interrupts(dev_priv);
}

static inline void intel_disable_llc_pstate(struct drm_i915_private *i915)
{
	lockdep_assert_held(&i915->pcu_lock);

	if (!i915->gt_pm.llc_pstate.enabled)
		return;

	/* Currently there is no HW configuration to be done to disable. */

	i915->gt_pm.llc_pstate.enabled = false;
}

static void __intel_disable_rc6(struct drm_i915_private *dev_priv)
{
	lockdep_assert_held(&dev_priv->pcu_lock);

	if (!dev_priv->gt_pm.rc6.enabled)
		return;

	if (INTEL_GEN(dev_priv) >= 9)
		gen9_disable_rc6(dev_priv);
	else if (IS_CHERRYVIEW(dev_priv))
		cherryview_disable_rc6(dev_priv);
	else if (IS_VALLEYVIEW(dev_priv))
		valleyview_disable_rc6(dev_priv);
	else if (INTEL_GEN(dev_priv) >= 6)
		gen6_disable_rc6(dev_priv);

	dev_priv->gt_pm.rc6.enabled = false;
}

static void intel_disable_rc6(struct drm_i915_private *dev_priv)
{
	mutex_lock(&dev_priv->pcu_lock);
	__intel_disable_rc6(dev_priv);
	mutex_unlock(&dev_priv->pcu_lock);
}

static void intel_disable_rps(struct drm_i915_private *dev_priv)
{
	lockdep_assert_held(&dev_priv->pcu_lock);

	if (!dev_priv->gt_pm.rps.enabled)
		return;

	if (INTEL_GEN(dev_priv) >= 9)
		gen9_disable_rps(dev_priv);
	else if (IS_CHERRYVIEW(dev_priv))
		cherryview_disable_rps(dev_priv);
	else if (IS_VALLEYVIEW(dev_priv))
		valleyview_disable_rps(dev_priv);
	else if (INTEL_GEN(dev_priv) >= 6)
		gen6_disable_rps(dev_priv);
	else if (IS_IRONLAKE_M(dev_priv))
		ironlake_disable_drps(dev_priv);

	dev_priv->gt_pm.rps.enabled = false;
}

void intel_disable_gt_powersave(struct drm_i915_private *dev_priv)
{
	mutex_lock(&dev_priv->pcu_lock);

	__intel_disable_rc6(dev_priv);
	intel_disable_rps(dev_priv);
	if (HAS_LLC(dev_priv))
		intel_disable_llc_pstate(dev_priv);
<<<<<<< HEAD
=======

	dev_priv->gt_pm.rps.enabled = false;
>>>>>>> 5cc7f5f5

	mutex_unlock(&dev_priv->pcu_lock);
}

static inline void intel_enable_llc_pstate(struct drm_i915_private *i915)
{
	lockdep_assert_held(&i915->pcu_lock);

	if (i915->gt_pm.llc_pstate.enabled)
		return;

	gen6_update_ring_freq(i915);

	i915->gt_pm.llc_pstate.enabled = true;
}

static void intel_enable_rc6(struct drm_i915_private *dev_priv)
{
	lockdep_assert_held(&dev_priv->pcu_lock);

	if (dev_priv->gt_pm.rc6.enabled)
		return;

	if (dev_priv->gt_pm.rc6.ctx_corrupted)
		return;

	if (IS_CHERRYVIEW(dev_priv))
		cherryview_enable_rc6(dev_priv);
	else if (IS_VALLEYVIEW(dev_priv))
		valleyview_enable_rc6(dev_priv);
	else if (INTEL_GEN(dev_priv) >= 9)
		gen9_enable_rc6(dev_priv);
	else if (IS_BROADWELL(dev_priv))
		gen8_enable_rc6(dev_priv);
	else if (INTEL_GEN(dev_priv) >= 6)
		gen6_enable_rc6(dev_priv);

	dev_priv->gt_pm.rc6.enabled = true;
}

static void intel_enable_rps(struct drm_i915_private *dev_priv)
{
	struct intel_rps *rps = &dev_priv->gt_pm.rps;

	lockdep_assert_held(&dev_priv->pcu_lock);

	if (rps->enabled)
		return;

	if (IS_CHERRYVIEW(dev_priv)) {
		cherryview_enable_rps(dev_priv);
	} else if (IS_VALLEYVIEW(dev_priv)) {
		valleyview_enable_rps(dev_priv);
	} else if (INTEL_GEN(dev_priv) >= 9) {
		gen9_enable_rps(dev_priv);
	} else if (IS_BROADWELL(dev_priv)) {
		gen8_enable_rps(dev_priv);
	} else if (INTEL_GEN(dev_priv) >= 6) {
		gen6_enable_rps(dev_priv);
	} else if (IS_IRONLAKE_M(dev_priv)) {
		ironlake_enable_drps(dev_priv);
		intel_init_emon(dev_priv);
	}

	WARN_ON(rps->max_freq < rps->min_freq);
	WARN_ON(rps->idle_freq > rps->max_freq);

	WARN_ON(rps->efficient_freq < rps->min_freq);
	WARN_ON(rps->efficient_freq > rps->max_freq);

	rps->enabled = true;
}

void intel_enable_gt_powersave(struct drm_i915_private *dev_priv)
{
	/* Powersaving is controlled by the host when inside a VM */
	if (intel_vgpu_active(dev_priv))
		return;

	mutex_lock(&dev_priv->pcu_lock);

	if (HAS_RC6(dev_priv))
		intel_enable_rc6(dev_priv);
	intel_enable_rps(dev_priv);
	if (HAS_LLC(dev_priv))
		intel_enable_llc_pstate(dev_priv);

	mutex_unlock(&dev_priv->pcu_lock);
}

static void ibx_init_clock_gating(struct drm_i915_private *dev_priv)
{
	/*
	 * On Ibex Peak and Cougar Point, we need to disable clock
	 * gating for the panel power sequencer or it will fail to
	 * start up when no ports are active.
	 */
	I915_WRITE(SOUTH_DSPCLK_GATE_D, PCH_DPLSUNIT_CLOCK_GATE_DISABLE);
}

static void g4x_disable_trickle_feed(struct drm_i915_private *dev_priv)
{
	enum pipe pipe;

	for_each_pipe(dev_priv, pipe) {
		I915_WRITE(DSPCNTR(pipe),
			   I915_READ(DSPCNTR(pipe)) |
			   DISPPLANE_TRICKLE_FEED_DISABLE);

		I915_WRITE(DSPSURF(pipe), I915_READ(DSPSURF(pipe)));
		POSTING_READ(DSPSURF(pipe));
	}
}

static void ilk_init_clock_gating(struct drm_i915_private *dev_priv)
{
	uint32_t dspclk_gate = ILK_VRHUNIT_CLOCK_GATE_DISABLE;

	/*
	 * Required for FBC
	 * WaFbcDisableDpfcClockGating:ilk
	 */
	dspclk_gate |= ILK_DPFCRUNIT_CLOCK_GATE_DISABLE |
		   ILK_DPFCUNIT_CLOCK_GATE_DISABLE |
		   ILK_DPFDUNIT_CLOCK_GATE_ENABLE;

	I915_WRITE(PCH_3DCGDIS0,
		   MARIUNIT_CLOCK_GATE_DISABLE |
		   SVSMUNIT_CLOCK_GATE_DISABLE);
	I915_WRITE(PCH_3DCGDIS1,
		   VFMUNIT_CLOCK_GATE_DISABLE);

	/*
	 * According to the spec the following bits should be set in
	 * order to enable memory self-refresh
	 * The bit 22/21 of 0x42004
	 * The bit 5 of 0x42020
	 * The bit 15 of 0x45000
	 */
	I915_WRITE(ILK_DISPLAY_CHICKEN2,
		   (I915_READ(ILK_DISPLAY_CHICKEN2) |
		    ILK_DPARB_GATE | ILK_VSDPFD_FULL));
	dspclk_gate |= ILK_DPARBUNIT_CLOCK_GATE_ENABLE;
	I915_WRITE(DISP_ARB_CTL,
		   (I915_READ(DISP_ARB_CTL) |
		    DISP_FBC_WM_DIS));

	/*
	 * Based on the document from hardware guys the following bits
	 * should be set unconditionally in order to enable FBC.
	 * The bit 22 of 0x42000
	 * The bit 22 of 0x42004
	 * The bit 7,8,9 of 0x42020.
	 */
	if (IS_IRONLAKE_M(dev_priv)) {
		/* WaFbcAsynchFlipDisableFbcQueue:ilk */
		I915_WRITE(ILK_DISPLAY_CHICKEN1,
			   I915_READ(ILK_DISPLAY_CHICKEN1) |
			   ILK_FBCQ_DIS);
		I915_WRITE(ILK_DISPLAY_CHICKEN2,
			   I915_READ(ILK_DISPLAY_CHICKEN2) |
			   ILK_DPARB_GATE);
	}

	I915_WRITE(ILK_DSPCLK_GATE_D, dspclk_gate);

	I915_WRITE(ILK_DISPLAY_CHICKEN2,
		   I915_READ(ILK_DISPLAY_CHICKEN2) |
		   ILK_ELPIN_409_SELECT);
	I915_WRITE(_3D_CHICKEN2,
		   _3D_CHICKEN2_WM_READ_PIPELINED << 16 |
		   _3D_CHICKEN2_WM_READ_PIPELINED);

	/* WaDisableRenderCachePipelinedFlush:ilk */
	I915_WRITE(CACHE_MODE_0,
		   _MASKED_BIT_ENABLE(CM0_PIPELINED_RENDER_FLUSH_DISABLE));

	/* WaDisable_RenderCache_OperationalFlush:ilk */
	I915_WRITE(CACHE_MODE_0, _MASKED_BIT_DISABLE(RC_OP_FLUSH_ENABLE));

	g4x_disable_trickle_feed(dev_priv);

	ibx_init_clock_gating(dev_priv);
}

static void cpt_init_clock_gating(struct drm_i915_private *dev_priv)
{
	int pipe;
	uint32_t val;

	/*
	 * On Ibex Peak and Cougar Point, we need to disable clock
	 * gating for the panel power sequencer or it will fail to
	 * start up when no ports are active.
	 */
	I915_WRITE(SOUTH_DSPCLK_GATE_D, PCH_DPLSUNIT_CLOCK_GATE_DISABLE |
		   PCH_DPLUNIT_CLOCK_GATE_DISABLE |
		   PCH_CPUNIT_CLOCK_GATE_DISABLE);
	I915_WRITE(SOUTH_CHICKEN2, I915_READ(SOUTH_CHICKEN2) |
		   DPLS_EDP_PPS_FIX_DIS);
	/* The below fixes the weird display corruption, a few pixels shifted
	 * downward, on (only) LVDS of some HP laptops with IVY.
	 */
	for_each_pipe(dev_priv, pipe) {
		val = I915_READ(TRANS_CHICKEN2(pipe));
		val |= TRANS_CHICKEN2_TIMING_OVERRIDE;
		val &= ~TRANS_CHICKEN2_FDI_POLARITY_REVERSED;
		if (dev_priv->vbt.fdi_rx_polarity_inverted)
			val |= TRANS_CHICKEN2_FDI_POLARITY_REVERSED;
		val &= ~TRANS_CHICKEN2_FRAME_START_DELAY_MASK;
		val &= ~TRANS_CHICKEN2_DISABLE_DEEP_COLOR_COUNTER;
		val &= ~TRANS_CHICKEN2_DISABLE_DEEP_COLOR_MODESWITCH;
		I915_WRITE(TRANS_CHICKEN2(pipe), val);
	}
	/* WADP0ClockGatingDisable */
	for_each_pipe(dev_priv, pipe) {
		I915_WRITE(TRANS_CHICKEN1(pipe),
			   TRANS_CHICKEN1_DP0UNIT_GC_DISABLE);
	}
}

static void gen6_check_mch_setup(struct drm_i915_private *dev_priv)
{
	uint32_t tmp;

	tmp = I915_READ(MCH_SSKPD);
	if ((tmp & MCH_SSKPD_WM0_MASK) != MCH_SSKPD_WM0_VAL)
		DRM_DEBUG_KMS("Wrong MCH_SSKPD value: 0x%08x This can cause underruns.\n",
			      tmp);
}

static void gen6_init_clock_gating(struct drm_i915_private *dev_priv)
{
	uint32_t dspclk_gate = ILK_VRHUNIT_CLOCK_GATE_DISABLE;

	I915_WRITE(ILK_DSPCLK_GATE_D, dspclk_gate);

	I915_WRITE(ILK_DISPLAY_CHICKEN2,
		   I915_READ(ILK_DISPLAY_CHICKEN2) |
		   ILK_ELPIN_409_SELECT);

	/* WaDisableHiZPlanesWhenMSAAEnabled:snb */
	I915_WRITE(_3D_CHICKEN,
		   _MASKED_BIT_ENABLE(_3D_CHICKEN_HIZ_PLANE_DISABLE_MSAA_4X_SNB));

	/* WaDisable_RenderCache_OperationalFlush:snb */
	I915_WRITE(CACHE_MODE_0, _MASKED_BIT_DISABLE(RC_OP_FLUSH_ENABLE));

	/*
	 * BSpec recoomends 8x4 when MSAA is used,
	 * however in practice 16x4 seems fastest.
	 *
	 * Note that PS/WM thread counts depend on the WIZ hashing
	 * disable bit, which we don't touch here, but it's good
	 * to keep in mind (see 3DSTATE_PS and 3DSTATE_WM).
	 */
	I915_WRITE(GEN6_GT_MODE,
		   _MASKED_FIELD(GEN6_WIZ_HASHING_MASK, GEN6_WIZ_HASHING_16x4));

	I915_WRITE(CACHE_MODE_0,
		   _MASKED_BIT_DISABLE(CM0_STC_EVICT_DISABLE_LRA_SNB));

	I915_WRITE(GEN6_UCGCTL1,
		   I915_READ(GEN6_UCGCTL1) |
		   GEN6_BLBUNIT_CLOCK_GATE_DISABLE |
		   GEN6_CSUNIT_CLOCK_GATE_DISABLE);

	/* According to the BSpec vol1g, bit 12 (RCPBUNIT) clock
	 * gating disable must be set.  Failure to set it results in
	 * flickering pixels due to Z write ordering failures after
	 * some amount of runtime in the Mesa "fire" demo, and Unigine
	 * Sanctuary and Tropics, and apparently anything else with
	 * alpha test or pixel discard.
	 *
	 * According to the spec, bit 11 (RCCUNIT) must also be set,
	 * but we didn't debug actual testcases to find it out.
	 *
	 * WaDisableRCCUnitClockGating:snb
	 * WaDisableRCPBUnitClockGating:snb
	 */
	I915_WRITE(GEN6_UCGCTL2,
		   GEN6_RCPBUNIT_CLOCK_GATE_DISABLE |
		   GEN6_RCCUNIT_CLOCK_GATE_DISABLE);

	/* WaStripsFansDisableFastClipPerformanceFix:snb */
	I915_WRITE(_3D_CHICKEN3,
		   _MASKED_BIT_ENABLE(_3D_CHICKEN3_SF_DISABLE_FASTCLIP_CULL));

	/*
	 * Bspec says:
	 * "This bit must be set if 3DSTATE_CLIP clip mode is set to normal and
	 * 3DSTATE_SF number of SF output attributes is more than 16."
	 */
	I915_WRITE(_3D_CHICKEN3,
		   _MASKED_BIT_ENABLE(_3D_CHICKEN3_SF_DISABLE_PIPELINED_ATTR_FETCH));

	/*
	 * According to the spec the following bits should be
	 * set in order to enable memory self-refresh and fbc:
	 * The bit21 and bit22 of 0x42000
	 * The bit21 and bit22 of 0x42004
	 * The bit5 and bit7 of 0x42020
	 * The bit14 of 0x70180
	 * The bit14 of 0x71180
	 *
	 * WaFbcAsynchFlipDisableFbcQueue:snb
	 */
	I915_WRITE(ILK_DISPLAY_CHICKEN1,
		   I915_READ(ILK_DISPLAY_CHICKEN1) |
		   ILK_FBCQ_DIS | ILK_PABSTRETCH_DIS);
	I915_WRITE(ILK_DISPLAY_CHICKEN2,
		   I915_READ(ILK_DISPLAY_CHICKEN2) |
		   ILK_DPARB_GATE | ILK_VSDPFD_FULL);
	I915_WRITE(ILK_DSPCLK_GATE_D,
		   I915_READ(ILK_DSPCLK_GATE_D) |
		   ILK_DPARBUNIT_CLOCK_GATE_ENABLE  |
		   ILK_DPFDUNIT_CLOCK_GATE_ENABLE);

	g4x_disable_trickle_feed(dev_priv);

	cpt_init_clock_gating(dev_priv);

	gen6_check_mch_setup(dev_priv);
}

static void gen7_setup_fixed_func_scheduler(struct drm_i915_private *dev_priv)
{
	uint32_t reg = I915_READ(GEN7_FF_THREAD_MODE);

	/*
	 * WaVSThreadDispatchOverride:ivb,vlv
	 *
	 * This actually overrides the dispatch
	 * mode for all thread types.
	 */
	reg &= ~GEN7_FF_SCHED_MASK;
	reg |= GEN7_FF_TS_SCHED_HW;
	reg |= GEN7_FF_VS_SCHED_HW;
	reg |= GEN7_FF_DS_SCHED_HW;

	I915_WRITE(GEN7_FF_THREAD_MODE, reg);
}

static void lpt_init_clock_gating(struct drm_i915_private *dev_priv)
{
	/*
	 * TODO: this bit should only be enabled when really needed, then
	 * disabled when not needed anymore in order to save power.
	 */
	if (HAS_PCH_LPT_LP(dev_priv))
		I915_WRITE(SOUTH_DSPCLK_GATE_D,
			   I915_READ(SOUTH_DSPCLK_GATE_D) |
			   PCH_LP_PARTITION_LEVEL_DISABLE);

	/* WADPOClockGatingDisable:hsw */
	I915_WRITE(TRANS_CHICKEN1(PIPE_A),
		   I915_READ(TRANS_CHICKEN1(PIPE_A)) |
		   TRANS_CHICKEN1_DP0UNIT_GC_DISABLE);
}

static void lpt_suspend_hw(struct drm_i915_private *dev_priv)
{
	if (HAS_PCH_LPT_LP(dev_priv)) {
		uint32_t val = I915_READ(SOUTH_DSPCLK_GATE_D);

		val &= ~PCH_LP_PARTITION_LEVEL_DISABLE;
		I915_WRITE(SOUTH_DSPCLK_GATE_D, val);
	}
}

static void gen8_set_l3sqc_credits(struct drm_i915_private *dev_priv,
				   int general_prio_credits,
				   int high_prio_credits)
{
	u32 misccpctl;
	u32 val;

	/* WaTempDisableDOPClkGating:bdw */
	misccpctl = I915_READ(GEN7_MISCCPCTL);
	I915_WRITE(GEN7_MISCCPCTL, misccpctl & ~GEN7_DOP_CLOCK_GATE_ENABLE);

	val = I915_READ(GEN8_L3SQCREG1);
	val &= ~L3_PRIO_CREDITS_MASK;
	val |= L3_GENERAL_PRIO_CREDITS(general_prio_credits);
	val |= L3_HIGH_PRIO_CREDITS(high_prio_credits);
	I915_WRITE(GEN8_L3SQCREG1, val);

	/*
	 * Wait at least 100 clocks before re-enabling clock gating.
	 * See the definition of L3SQCREG1 in BSpec.
	 */
	POSTING_READ(GEN8_L3SQCREG1);
	udelay(1);
	I915_WRITE(GEN7_MISCCPCTL, misccpctl);
}

static void icl_init_clock_gating(struct drm_i915_private *dev_priv)
{
	/* This is not an Wa. Enable to reduce Sampler power */
	I915_WRITE(GEN10_DFR_RATIO_EN_AND_CHICKEN,
		   I915_READ(GEN10_DFR_RATIO_EN_AND_CHICKEN) & ~DFR_DISABLE);

	/* WaEnable32PlaneMode:icl */
	I915_WRITE(GEN9_CSFE_CHICKEN1_RCS,
		   _MASKED_BIT_ENABLE(GEN11_ENABLE_32_PLANE_MODE));
}

static void cnp_init_clock_gating(struct drm_i915_private *dev_priv)
{
	if (!HAS_PCH_CNP(dev_priv))
		return;

	/* Display WA #1181 WaSouthDisplayDisablePWMCGEGating: cnp */
	I915_WRITE(SOUTH_DSPCLK_GATE_D, I915_READ(SOUTH_DSPCLK_GATE_D) |
		   CNP_PWM_CGE_GATING_DISABLE);
}

static void cnl_init_clock_gating(struct drm_i915_private *dev_priv)
{
	u32 val;
	cnp_init_clock_gating(dev_priv);

	/* This is not an Wa. Enable for better image quality */
	I915_WRITE(_3D_CHICKEN3,
		   _MASKED_BIT_ENABLE(_3D_CHICKEN3_AA_LINE_QUALITY_FIX_ENABLE));

	/* WaEnableChickenDCPR:cnl */
	I915_WRITE(GEN8_CHICKEN_DCPR_1,
		   I915_READ(GEN8_CHICKEN_DCPR_1) | MASK_WAKEMEM);

	/* WaFbcWakeMemOn:cnl */
	I915_WRITE(DISP_ARB_CTL, I915_READ(DISP_ARB_CTL) |
		   DISP_FBC_MEMORY_WAKE);

	val = I915_READ(SLICE_UNIT_LEVEL_CLKGATE);
	/* ReadHitWriteOnlyDisable:cnl */
	val |= RCCUNIT_CLKGATE_DIS;
	/* WaSarbUnitClockGatingDisable:cnl (pre-prod) */
	if (IS_CNL_REVID(dev_priv, CNL_REVID_A0, CNL_REVID_B0))
		val |= SARBUNIT_CLKGATE_DIS;
	I915_WRITE(SLICE_UNIT_LEVEL_CLKGATE, val);

	/* Wa_2201832410:cnl */
	val = I915_READ(SUBSLICE_UNIT_LEVEL_CLKGATE);
	val |= GWUNIT_CLKGATE_DIS;
	I915_WRITE(SUBSLICE_UNIT_LEVEL_CLKGATE, val);

	/* WaDisableVFclkgate:cnl */
	/* WaVFUnitClockGatingDisable:cnl */
	val = I915_READ(UNSLICE_UNIT_LEVEL_CLKGATE);
	val |= VFUNIT_CLKGATE_DIS;
	I915_WRITE(UNSLICE_UNIT_LEVEL_CLKGATE, val);
}

static void cfl_init_clock_gating(struct drm_i915_private *dev_priv)
{
	cnp_init_clock_gating(dev_priv);
	gen9_init_clock_gating(dev_priv);

	/* WaFbcNukeOnHostModify:cfl */
	I915_WRITE(ILK_DPFC_CHICKEN, I915_READ(ILK_DPFC_CHICKEN) |
		   ILK_DPFC_NUKE_ON_ANY_MODIFICATION);
}

static void kbl_init_clock_gating(struct drm_i915_private *dev_priv)
{
	gen9_init_clock_gating(dev_priv);

	/* WaDisableSDEUnitClockGating:kbl */
	if (IS_KBL_REVID(dev_priv, 0, KBL_REVID_B0))
		I915_WRITE(GEN8_UCGCTL6, I915_READ(GEN8_UCGCTL6) |
			   GEN8_SDEUNIT_CLOCK_GATE_DISABLE);

	/* WaDisableGamClockGating:kbl */
	if (IS_KBL_REVID(dev_priv, 0, KBL_REVID_B0))
		I915_WRITE(GEN6_UCGCTL1, I915_READ(GEN6_UCGCTL1) |
			   GEN6_GAMUNIT_CLOCK_GATE_DISABLE);

	/* WaFbcNukeOnHostModify:kbl */
	I915_WRITE(ILK_DPFC_CHICKEN, I915_READ(ILK_DPFC_CHICKEN) |
		   ILK_DPFC_NUKE_ON_ANY_MODIFICATION);
}

static void skl_init_clock_gating(struct drm_i915_private *dev_priv)
{
	gen9_init_clock_gating(dev_priv);

	/* WAC6entrylatency:skl */
	I915_WRITE(FBC_LLC_READ_CTRL, I915_READ(FBC_LLC_READ_CTRL) |
		   FBC_LLC_FULLY_OPEN);

	/* WaFbcNukeOnHostModify:skl */
	I915_WRITE(ILK_DPFC_CHICKEN, I915_READ(ILK_DPFC_CHICKEN) |
		   ILK_DPFC_NUKE_ON_ANY_MODIFICATION);
}

static void bdw_init_clock_gating(struct drm_i915_private *dev_priv)
{
	/* The GTT cache must be disabled if the system is using 2M pages. */
	bool can_use_gtt_cache = !HAS_PAGE_SIZES(dev_priv,
						 I915_GTT_PAGE_SIZE_2M);
	enum pipe pipe;

	/* WaSwitchSolVfFArbitrationPriority:bdw */
	I915_WRITE(GAM_ECOCHK, I915_READ(GAM_ECOCHK) | HSW_ECOCHK_ARB_PRIO_SOL);

	/* WaPsrDPAMaskVBlankInSRD:bdw */
	I915_WRITE(CHICKEN_PAR1_1,
		   I915_READ(CHICKEN_PAR1_1) | DPA_MASK_VBLANK_SRD);

	/* WaPsrDPRSUnmaskVBlankInSRD:bdw */
	for_each_pipe(dev_priv, pipe) {
		I915_WRITE(CHICKEN_PIPESL_1(pipe),
			   I915_READ(CHICKEN_PIPESL_1(pipe)) |
			   BDW_DPRS_MASK_VBLANK_SRD);
	}

	/* WaVSRefCountFullforceMissDisable:bdw */
	/* WaDSRefCountFullforceMissDisable:bdw */
	I915_WRITE(GEN7_FF_THREAD_MODE,
		   I915_READ(GEN7_FF_THREAD_MODE) &
		   ~(GEN8_FF_DS_REF_CNT_FFME | GEN7_FF_VS_REF_CNT_FFME));

	I915_WRITE(GEN6_RC_SLEEP_PSMI_CONTROL,
		   _MASKED_BIT_ENABLE(GEN8_RC_SEMA_IDLE_MSG_DISABLE));

	/* WaDisableSDEUnitClockGating:bdw */
	I915_WRITE(GEN8_UCGCTL6, I915_READ(GEN8_UCGCTL6) |
		   GEN8_SDEUNIT_CLOCK_GATE_DISABLE);

	/* WaProgramL3SqcReg1Default:bdw */
	gen8_set_l3sqc_credits(dev_priv, 30, 2);

	/* WaGttCachingOffByDefault:bdw */
	I915_WRITE(HSW_GTT_CACHE_EN, can_use_gtt_cache ? GTT_CACHE_EN_ALL : 0);

	/* WaKVMNotificationOnConfigChange:bdw */
	I915_WRITE(CHICKEN_PAR2_1, I915_READ(CHICKEN_PAR2_1)
		   | KVM_CONFIG_CHANGE_NOTIFICATION_SELECT);

	lpt_init_clock_gating(dev_priv);

	/* WaDisableDopClockGating:bdw
	 *
	 * Also see the CHICKEN2 write in bdw_init_workarounds() to disable DOP
	 * clock gating.
	 */
	I915_WRITE(GEN6_UCGCTL1,
		   I915_READ(GEN6_UCGCTL1) | GEN6_EU_TCUNIT_CLOCK_GATE_DISABLE);
}

static void hsw_init_clock_gating(struct drm_i915_private *dev_priv)
{
	/* L3 caching of data atomics doesn't work -- disable it. */
	I915_WRITE(HSW_SCRATCH1, HSW_SCRATCH1_L3_DATA_ATOMICS_DISABLE);
	I915_WRITE(HSW_ROW_CHICKEN3,
		   _MASKED_BIT_ENABLE(HSW_ROW_CHICKEN3_L3_GLOBAL_ATOMICS_DISABLE));

	/* This is required by WaCatErrorRejectionIssue:hsw */
	I915_WRITE(GEN7_SQ_CHICKEN_MBCUNIT_CONFIG,
			I915_READ(GEN7_SQ_CHICKEN_MBCUNIT_CONFIG) |
			GEN7_SQ_CHICKEN_MBCUNIT_SQINTMOB);

	/* WaVSRefCountFullforceMissDisable:hsw */
	I915_WRITE(GEN7_FF_THREAD_MODE,
		   I915_READ(GEN7_FF_THREAD_MODE) & ~GEN7_FF_VS_REF_CNT_FFME);

	/* WaDisable_RenderCache_OperationalFlush:hsw */
	I915_WRITE(CACHE_MODE_0_GEN7, _MASKED_BIT_DISABLE(RC_OP_FLUSH_ENABLE));

	/* enable HiZ Raw Stall Optimization */
	I915_WRITE(CACHE_MODE_0_GEN7,
		   _MASKED_BIT_DISABLE(HIZ_RAW_STALL_OPT_DISABLE));

	/* WaDisable4x2SubspanOptimization:hsw */
	I915_WRITE(CACHE_MODE_1,
		   _MASKED_BIT_ENABLE(PIXEL_SUBSPAN_COLLECT_OPT_DISABLE));

	/*
	 * BSpec recommends 8x4 when MSAA is used,
	 * however in practice 16x4 seems fastest.
	 *
	 * Note that PS/WM thread counts depend on the WIZ hashing
	 * disable bit, which we don't touch here, but it's good
	 * to keep in mind (see 3DSTATE_PS and 3DSTATE_WM).
	 */
	I915_WRITE(GEN7_GT_MODE,
		   _MASKED_FIELD(GEN6_WIZ_HASHING_MASK, GEN6_WIZ_HASHING_16x4));

	/* WaSampleCChickenBitEnable:hsw */
	I915_WRITE(HALF_SLICE_CHICKEN3,
		   _MASKED_BIT_ENABLE(HSW_SAMPLE_C_PERFORMANCE));

	/* WaSwitchSolVfFArbitrationPriority:hsw */
	I915_WRITE(GAM_ECOCHK, I915_READ(GAM_ECOCHK) | HSW_ECOCHK_ARB_PRIO_SOL);

	lpt_init_clock_gating(dev_priv);
}

static void ivb_init_clock_gating(struct drm_i915_private *dev_priv)
{
	uint32_t snpcr;

	I915_WRITE(ILK_DSPCLK_GATE_D, ILK_VRHUNIT_CLOCK_GATE_DISABLE);

	/* WaDisableEarlyCull:ivb */
	I915_WRITE(_3D_CHICKEN3,
		   _MASKED_BIT_ENABLE(_3D_CHICKEN_SF_DISABLE_OBJEND_CULL));

	/* WaDisableBackToBackFlipFix:ivb */
	I915_WRITE(IVB_CHICKEN3,
		   CHICKEN3_DGMG_REQ_OUT_FIX_DISABLE |
		   CHICKEN3_DGMG_DONE_FIX_DISABLE);

	/* WaDisablePSDDualDispatchEnable:ivb */
	if (IS_IVB_GT1(dev_priv))
		I915_WRITE(GEN7_HALF_SLICE_CHICKEN1,
			   _MASKED_BIT_ENABLE(GEN7_PSD_SINGLE_PORT_DISPATCH_ENABLE));

	/* WaDisable_RenderCache_OperationalFlush:ivb */
	I915_WRITE(CACHE_MODE_0_GEN7, _MASKED_BIT_DISABLE(RC_OP_FLUSH_ENABLE));

	/* Apply the WaDisableRHWOOptimizationForRenderHang:ivb workaround. */
	I915_WRITE(GEN7_COMMON_SLICE_CHICKEN1,
		   GEN7_CSC1_RHWO_OPT_DISABLE_IN_RCC);

	/* WaApplyL3ControlAndL3ChickenMode:ivb */
	I915_WRITE(GEN7_L3CNTLREG1,
			GEN7_WA_FOR_GEN7_L3_CONTROL);
	I915_WRITE(GEN7_L3_CHICKEN_MODE_REGISTER,
		   GEN7_WA_L3_CHICKEN_MODE);
	if (IS_IVB_GT1(dev_priv))
		I915_WRITE(GEN7_ROW_CHICKEN2,
			   _MASKED_BIT_ENABLE(DOP_CLOCK_GATING_DISABLE));
	else {
		/* must write both registers */
		I915_WRITE(GEN7_ROW_CHICKEN2,
			   _MASKED_BIT_ENABLE(DOP_CLOCK_GATING_DISABLE));
		I915_WRITE(GEN7_ROW_CHICKEN2_GT2,
			   _MASKED_BIT_ENABLE(DOP_CLOCK_GATING_DISABLE));
	}

	/* WaForceL3Serialization:ivb */
	I915_WRITE(GEN7_L3SQCREG4, I915_READ(GEN7_L3SQCREG4) &
		   ~L3SQ_URB_READ_CAM_MATCH_DISABLE);

	/*
	 * According to the spec, bit 13 (RCZUNIT) must be set on IVB.
	 * This implements the WaDisableRCZUnitClockGating:ivb workaround.
	 */
	I915_WRITE(GEN6_UCGCTL2,
		   GEN6_RCZUNIT_CLOCK_GATE_DISABLE);

	/* This is required by WaCatErrorRejectionIssue:ivb */
	I915_WRITE(GEN7_SQ_CHICKEN_MBCUNIT_CONFIG,
			I915_READ(GEN7_SQ_CHICKEN_MBCUNIT_CONFIG) |
			GEN7_SQ_CHICKEN_MBCUNIT_SQINTMOB);

	g4x_disable_trickle_feed(dev_priv);

	gen7_setup_fixed_func_scheduler(dev_priv);

	if (0) { /* causes HiZ corruption on ivb:gt1 */
		/* enable HiZ Raw Stall Optimization */
		I915_WRITE(CACHE_MODE_0_GEN7,
			   _MASKED_BIT_DISABLE(HIZ_RAW_STALL_OPT_DISABLE));
	}

	/* WaDisable4x2SubspanOptimization:ivb */
	I915_WRITE(CACHE_MODE_1,
		   _MASKED_BIT_ENABLE(PIXEL_SUBSPAN_COLLECT_OPT_DISABLE));

	/*
	 * BSpec recommends 8x4 when MSAA is used,
	 * however in practice 16x4 seems fastest.
	 *
	 * Note that PS/WM thread counts depend on the WIZ hashing
	 * disable bit, which we don't touch here, but it's good
	 * to keep in mind (see 3DSTATE_PS and 3DSTATE_WM).
	 */
	I915_WRITE(GEN7_GT_MODE,
		   _MASKED_FIELD(GEN6_WIZ_HASHING_MASK, GEN6_WIZ_HASHING_16x4));

	snpcr = I915_READ(GEN6_MBCUNIT_SNPCR);
	snpcr &= ~GEN6_MBC_SNPCR_MASK;
	snpcr |= GEN6_MBC_SNPCR_MED;
	I915_WRITE(GEN6_MBCUNIT_SNPCR, snpcr);

	if (!HAS_PCH_NOP(dev_priv))
		cpt_init_clock_gating(dev_priv);

	gen6_check_mch_setup(dev_priv);
}

static void vlv_init_clock_gating(struct drm_i915_private *dev_priv)
{
	/* WaDisableEarlyCull:vlv */
	I915_WRITE(_3D_CHICKEN3,
		   _MASKED_BIT_ENABLE(_3D_CHICKEN_SF_DISABLE_OBJEND_CULL));

	/* WaDisableBackToBackFlipFix:vlv */
	I915_WRITE(IVB_CHICKEN3,
		   CHICKEN3_DGMG_REQ_OUT_FIX_DISABLE |
		   CHICKEN3_DGMG_DONE_FIX_DISABLE);

	/* WaPsdDispatchEnable:vlv */
	/* WaDisablePSDDualDispatchEnable:vlv */
	I915_WRITE(GEN7_HALF_SLICE_CHICKEN1,
		   _MASKED_BIT_ENABLE(GEN7_MAX_PS_THREAD_DEP |
				      GEN7_PSD_SINGLE_PORT_DISPATCH_ENABLE));

	/* WaDisable_RenderCache_OperationalFlush:vlv */
	I915_WRITE(CACHE_MODE_0_GEN7, _MASKED_BIT_DISABLE(RC_OP_FLUSH_ENABLE));

	/* WaForceL3Serialization:vlv */
	I915_WRITE(GEN7_L3SQCREG4, I915_READ(GEN7_L3SQCREG4) &
		   ~L3SQ_URB_READ_CAM_MATCH_DISABLE);

	/* WaDisableDopClockGating:vlv */
	I915_WRITE(GEN7_ROW_CHICKEN2,
		   _MASKED_BIT_ENABLE(DOP_CLOCK_GATING_DISABLE));

	/* This is required by WaCatErrorRejectionIssue:vlv */
	I915_WRITE(GEN7_SQ_CHICKEN_MBCUNIT_CONFIG,
		   I915_READ(GEN7_SQ_CHICKEN_MBCUNIT_CONFIG) |
		   GEN7_SQ_CHICKEN_MBCUNIT_SQINTMOB);

	gen7_setup_fixed_func_scheduler(dev_priv);

	/*
	 * According to the spec, bit 13 (RCZUNIT) must be set on IVB.
	 * This implements the WaDisableRCZUnitClockGating:vlv workaround.
	 */
	I915_WRITE(GEN6_UCGCTL2,
		   GEN6_RCZUNIT_CLOCK_GATE_DISABLE);

	/* WaDisableL3Bank2xClockGate:vlv
	 * Disabling L3 clock gating- MMIO 940c[25] = 1
	 * Set bit 25, to disable L3_BANK_2x_CLK_GATING */
	I915_WRITE(GEN7_UCGCTL4,
		   I915_READ(GEN7_UCGCTL4) | GEN7_L3BANK2X_CLOCK_GATE_DISABLE);

	/*
	 * BSpec says this must be set, even though
	 * WaDisable4x2SubspanOptimization isn't listed for VLV.
	 */
	I915_WRITE(CACHE_MODE_1,
		   _MASKED_BIT_ENABLE(PIXEL_SUBSPAN_COLLECT_OPT_DISABLE));

	/*
	 * BSpec recommends 8x4 when MSAA is used,
	 * however in practice 16x4 seems fastest.
	 *
	 * Note that PS/WM thread counts depend on the WIZ hashing
	 * disable bit, which we don't touch here, but it's good
	 * to keep in mind (see 3DSTATE_PS and 3DSTATE_WM).
	 */
	I915_WRITE(GEN7_GT_MODE,
		   _MASKED_FIELD(GEN6_WIZ_HASHING_MASK, GEN6_WIZ_HASHING_16x4));

	/*
	 * WaIncreaseL3CreditsForVLVB0:vlv
	 * This is the hardware default actually.
	 */
	I915_WRITE(GEN7_L3SQCREG1, VLV_B0_WA_L3SQCREG1_VALUE);

	/*
	 * WaDisableVLVClockGating_VBIIssue:vlv
	 * Disable clock gating on th GCFG unit to prevent a delay
	 * in the reporting of vblank events.
	 */
	I915_WRITE(VLV_GUNIT_CLOCK_GATE, GCFG_DIS);
}

static void chv_init_clock_gating(struct drm_i915_private *dev_priv)
{
	/* WaVSRefCountFullforceMissDisable:chv */
	/* WaDSRefCountFullforceMissDisable:chv */
	I915_WRITE(GEN7_FF_THREAD_MODE,
		   I915_READ(GEN7_FF_THREAD_MODE) &
		   ~(GEN8_FF_DS_REF_CNT_FFME | GEN7_FF_VS_REF_CNT_FFME));

	/* WaDisableSemaphoreAndSyncFlipWait:chv */
	I915_WRITE(GEN6_RC_SLEEP_PSMI_CONTROL,
		   _MASKED_BIT_ENABLE(GEN8_RC_SEMA_IDLE_MSG_DISABLE));

	/* WaDisableCSUnitClockGating:chv */
	I915_WRITE(GEN6_UCGCTL1, I915_READ(GEN6_UCGCTL1) |
		   GEN6_CSUNIT_CLOCK_GATE_DISABLE);

	/* WaDisableSDEUnitClockGating:chv */
	I915_WRITE(GEN8_UCGCTL6, I915_READ(GEN8_UCGCTL6) |
		   GEN8_SDEUNIT_CLOCK_GATE_DISABLE);

	/*
	 * WaProgramL3SqcReg1Default:chv
	 * See gfxspecs/Related Documents/Performance Guide/
	 * LSQC Setting Recommendations.
	 */
	gen8_set_l3sqc_credits(dev_priv, 38, 2);

	/*
	 * GTT cache may not work with big pages, so if those
	 * are ever enabled GTT cache may need to be disabled.
	 */
	I915_WRITE(HSW_GTT_CACHE_EN, GTT_CACHE_EN_ALL);
}

static void g4x_init_clock_gating(struct drm_i915_private *dev_priv)
{
	uint32_t dspclk_gate;

	I915_WRITE(RENCLK_GATE_D1, 0);
	I915_WRITE(RENCLK_GATE_D2, VF_UNIT_CLOCK_GATE_DISABLE |
		   GS_UNIT_CLOCK_GATE_DISABLE |
		   CL_UNIT_CLOCK_GATE_DISABLE);
	I915_WRITE(RAMCLK_GATE_D, 0);
	dspclk_gate = VRHUNIT_CLOCK_GATE_DISABLE |
		OVRUNIT_CLOCK_GATE_DISABLE |
		OVCUNIT_CLOCK_GATE_DISABLE;
	if (IS_GM45(dev_priv))
		dspclk_gate |= DSSUNIT_CLOCK_GATE_DISABLE;
	I915_WRITE(DSPCLK_GATE_D, dspclk_gate);

	/* WaDisableRenderCachePipelinedFlush */
	I915_WRITE(CACHE_MODE_0,
		   _MASKED_BIT_ENABLE(CM0_PIPELINED_RENDER_FLUSH_DISABLE));

	/* WaDisable_RenderCache_OperationalFlush:g4x */
	I915_WRITE(CACHE_MODE_0, _MASKED_BIT_DISABLE(RC_OP_FLUSH_ENABLE));

	g4x_disable_trickle_feed(dev_priv);
}

static void i965gm_init_clock_gating(struct drm_i915_private *dev_priv)
{
	I915_WRITE(RENCLK_GATE_D1, I965_RCC_CLOCK_GATE_DISABLE);
	I915_WRITE(RENCLK_GATE_D2, 0);
	I915_WRITE(DSPCLK_GATE_D, 0);
	I915_WRITE(RAMCLK_GATE_D, 0);
	I915_WRITE16(DEUC, 0);
	I915_WRITE(MI_ARB_STATE,
		   _MASKED_BIT_ENABLE(MI_ARB_DISPLAY_TRICKLE_FEED_DISABLE));

	/* WaDisable_RenderCache_OperationalFlush:gen4 */
	I915_WRITE(CACHE_MODE_0, _MASKED_BIT_DISABLE(RC_OP_FLUSH_ENABLE));
}

static void i965g_init_clock_gating(struct drm_i915_private *dev_priv)
{
	I915_WRITE(RENCLK_GATE_D1, I965_RCZ_CLOCK_GATE_DISABLE |
		   I965_RCC_CLOCK_GATE_DISABLE |
		   I965_RCPB_CLOCK_GATE_DISABLE |
		   I965_ISC_CLOCK_GATE_DISABLE |
		   I965_FBC_CLOCK_GATE_DISABLE);
	I915_WRITE(RENCLK_GATE_D2, 0);
	I915_WRITE(MI_ARB_STATE,
		   _MASKED_BIT_ENABLE(MI_ARB_DISPLAY_TRICKLE_FEED_DISABLE));

	/* WaDisable_RenderCache_OperationalFlush:gen4 */
	I915_WRITE(CACHE_MODE_0, _MASKED_BIT_DISABLE(RC_OP_FLUSH_ENABLE));
}

static void gen3_init_clock_gating(struct drm_i915_private *dev_priv)
{
	u32 dstate = I915_READ(D_STATE);

	dstate |= DSTATE_PLL_D3_OFF | DSTATE_GFX_CLOCK_GATING |
		DSTATE_DOT_CLOCK_GATING;
	I915_WRITE(D_STATE, dstate);

	if (IS_PINEVIEW(dev_priv))
		I915_WRITE(ECOSKPD, _MASKED_BIT_ENABLE(ECO_GATING_CX_ONLY));

	/* IIR "flip pending" means done if this bit is set */
	I915_WRITE(ECOSKPD, _MASKED_BIT_DISABLE(ECO_FLIP_DONE));

	/* interrupts should cause a wake up from C3 */
	I915_WRITE(INSTPM, _MASKED_BIT_ENABLE(INSTPM_AGPBUSY_INT_EN));

	/* On GEN3 we really need to make sure the ARB C3 LP bit is set */
	I915_WRITE(MI_ARB_STATE, _MASKED_BIT_ENABLE(MI_ARB_C3_LP_WRITE_ENABLE));

	I915_WRITE(MI_ARB_STATE,
		   _MASKED_BIT_ENABLE(MI_ARB_DISPLAY_TRICKLE_FEED_DISABLE));
}

static void i85x_init_clock_gating(struct drm_i915_private *dev_priv)
{
	I915_WRITE(RENCLK_GATE_D1, SV_CLOCK_GATE_DISABLE);

	/* interrupts should cause a wake up from C3 */
	I915_WRITE(MI_STATE, _MASKED_BIT_ENABLE(MI_AGPBUSY_INT_EN) |
		   _MASKED_BIT_DISABLE(MI_AGPBUSY_830_MODE));

	I915_WRITE(MEM_MODE,
		   _MASKED_BIT_ENABLE(MEM_DISPLAY_TRICKLE_FEED_DISABLE));
}

static void i830_init_clock_gating(struct drm_i915_private *dev_priv)
{
	I915_WRITE(MEM_MODE,
		   _MASKED_BIT_ENABLE(MEM_DISPLAY_A_TRICKLE_FEED_DISABLE) |
		   _MASKED_BIT_ENABLE(MEM_DISPLAY_B_TRICKLE_FEED_DISABLE));
}

void intel_init_clock_gating(struct drm_i915_private *dev_priv)
{
	dev_priv->display.init_clock_gating(dev_priv);
}

void intel_suspend_hw(struct drm_i915_private *dev_priv)
{
	if (HAS_PCH_LPT(dev_priv))
		lpt_suspend_hw(dev_priv);
}

static void nop_init_clock_gating(struct drm_i915_private *dev_priv)
{
	DRM_DEBUG_KMS("No clock gating settings or workarounds applied.\n");
}

/**
 * intel_init_clock_gating_hooks - setup the clock gating hooks
 * @dev_priv: device private
 *
 * Setup the hooks that configure which clocks of a given platform can be
 * gated and also apply various GT and display specific workarounds for these
 * platforms. Note that some GT specific workarounds are applied separately
 * when GPU contexts or batchbuffers start their execution.
 */
void intel_init_clock_gating_hooks(struct drm_i915_private *dev_priv)
{
	if (IS_ICELAKE(dev_priv))
		dev_priv->display.init_clock_gating = icl_init_clock_gating;
	else if (IS_CANNONLAKE(dev_priv))
		dev_priv->display.init_clock_gating = cnl_init_clock_gating;
	else if (IS_COFFEELAKE(dev_priv))
		dev_priv->display.init_clock_gating = cfl_init_clock_gating;
	else if (IS_SKYLAKE(dev_priv))
		dev_priv->display.init_clock_gating = skl_init_clock_gating;
	else if (IS_KABYLAKE(dev_priv))
		dev_priv->display.init_clock_gating = kbl_init_clock_gating;
	else if (IS_BROXTON(dev_priv))
		dev_priv->display.init_clock_gating = bxt_init_clock_gating;
	else if (IS_GEMINILAKE(dev_priv))
		dev_priv->display.init_clock_gating = glk_init_clock_gating;
	else if (IS_BROADWELL(dev_priv))
		dev_priv->display.init_clock_gating = bdw_init_clock_gating;
	else if (IS_CHERRYVIEW(dev_priv))
		dev_priv->display.init_clock_gating = chv_init_clock_gating;
	else if (IS_HASWELL(dev_priv))
		dev_priv->display.init_clock_gating = hsw_init_clock_gating;
	else if (IS_IVYBRIDGE(dev_priv))
		dev_priv->display.init_clock_gating = ivb_init_clock_gating;
	else if (IS_VALLEYVIEW(dev_priv))
		dev_priv->display.init_clock_gating = vlv_init_clock_gating;
	else if (IS_GEN6(dev_priv))
		dev_priv->display.init_clock_gating = gen6_init_clock_gating;
	else if (IS_GEN5(dev_priv))
		dev_priv->display.init_clock_gating = ilk_init_clock_gating;
	else if (IS_G4X(dev_priv))
		dev_priv->display.init_clock_gating = g4x_init_clock_gating;
	else if (IS_I965GM(dev_priv))
		dev_priv->display.init_clock_gating = i965gm_init_clock_gating;
	else if (IS_I965G(dev_priv))
		dev_priv->display.init_clock_gating = i965g_init_clock_gating;
	else if (IS_GEN3(dev_priv))
		dev_priv->display.init_clock_gating = gen3_init_clock_gating;
	else if (IS_I85X(dev_priv) || IS_I865G(dev_priv))
		dev_priv->display.init_clock_gating = i85x_init_clock_gating;
	else if (IS_GEN2(dev_priv))
		dev_priv->display.init_clock_gating = i830_init_clock_gating;
	else {
		MISSING_CASE(INTEL_DEVID(dev_priv));
		dev_priv->display.init_clock_gating = nop_init_clock_gating;
	}
}

/* Set up chip specific power management-related functions */
void intel_init_pm(struct drm_i915_private *dev_priv)
{
	intel_fbc_init(dev_priv);

	/* For cxsr */
	if (IS_PINEVIEW(dev_priv))
		i915_pineview_get_mem_freq(dev_priv);
	else if (IS_GEN5(dev_priv))
		i915_ironlake_get_mem_freq(dev_priv);

	/* For FIFO watermark updates */
	if (INTEL_GEN(dev_priv) >= 9) {
		skl_setup_wm_latency(dev_priv);
		dev_priv->display.initial_watermarks = skl_initial_wm;
		dev_priv->display.atomic_update_watermarks = skl_atomic_update_crtc_wm;
		dev_priv->display.compute_global_watermarks = skl_compute_wm;
	} else if (HAS_PCH_SPLIT(dev_priv)) {
		ilk_setup_wm_latency(dev_priv);

		if ((IS_GEN5(dev_priv) && dev_priv->wm.pri_latency[1] &&
		     dev_priv->wm.spr_latency[1] && dev_priv->wm.cur_latency[1]) ||
		    (!IS_GEN5(dev_priv) && dev_priv->wm.pri_latency[0] &&
		     dev_priv->wm.spr_latency[0] && dev_priv->wm.cur_latency[0])) {
			dev_priv->display.compute_pipe_wm = ilk_compute_pipe_wm;
			dev_priv->display.compute_intermediate_wm =
				ilk_compute_intermediate_wm;
			dev_priv->display.initial_watermarks =
				ilk_initial_watermarks;
			dev_priv->display.optimize_watermarks =
				ilk_optimize_watermarks;
		} else {
			DRM_DEBUG_KMS("Failed to read display plane latency. "
				      "Disable CxSR\n");
		}
	} else if (IS_VALLEYVIEW(dev_priv) || IS_CHERRYVIEW(dev_priv)) {
		vlv_setup_wm_latency(dev_priv);
		dev_priv->display.compute_pipe_wm = vlv_compute_pipe_wm;
		dev_priv->display.compute_intermediate_wm = vlv_compute_intermediate_wm;
		dev_priv->display.initial_watermarks = vlv_initial_watermarks;
		dev_priv->display.optimize_watermarks = vlv_optimize_watermarks;
		dev_priv->display.atomic_update_watermarks = vlv_atomic_update_fifo;
	} else if (IS_G4X(dev_priv)) {
		g4x_setup_wm_latency(dev_priv);
		dev_priv->display.compute_pipe_wm = g4x_compute_pipe_wm;
		dev_priv->display.compute_intermediate_wm = g4x_compute_intermediate_wm;
		dev_priv->display.initial_watermarks = g4x_initial_watermarks;
		dev_priv->display.optimize_watermarks = g4x_optimize_watermarks;
	} else if (IS_PINEVIEW(dev_priv)) {
		if (!intel_get_cxsr_latency(!IS_MOBILE(dev_priv),
					    dev_priv->is_ddr3,
					    dev_priv->fsb_freq,
					    dev_priv->mem_freq)) {
			DRM_INFO("failed to find known CxSR latency "
				 "(found ddr%s fsb freq %d, mem freq %d), "
				 "disabling CxSR\n",
				 (dev_priv->is_ddr3 == 1) ? "3" : "2",
				 dev_priv->fsb_freq, dev_priv->mem_freq);
			/* Disable CxSR and never update its watermark again */
			intel_set_memory_cxsr(dev_priv, false);
			dev_priv->display.update_wm = NULL;
		} else
			dev_priv->display.update_wm = pineview_update_wm;
	} else if (IS_GEN4(dev_priv)) {
		dev_priv->display.update_wm = i965_update_wm;
	} else if (IS_GEN3(dev_priv)) {
		dev_priv->display.update_wm = i9xx_update_wm;
		dev_priv->display.get_fifo_size = i9xx_get_fifo_size;
	} else if (IS_GEN2(dev_priv)) {
		if (INTEL_INFO(dev_priv)->num_pipes == 1) {
			dev_priv->display.update_wm = i845_update_wm;
			dev_priv->display.get_fifo_size = i845_get_fifo_size;
		} else {
			dev_priv->display.update_wm = i9xx_update_wm;
			dev_priv->display.get_fifo_size = i830_get_fifo_size;
		}
	} else {
		DRM_ERROR("unexpected fall-through in intel_init_pm\n");
	}
}

static inline int gen6_check_mailbox_status(struct drm_i915_private *dev_priv)
{
	uint32_t flags =
		I915_READ_FW(GEN6_PCODE_MAILBOX) & GEN6_PCODE_ERROR_MASK;

	switch (flags) {
	case GEN6_PCODE_SUCCESS:
		return 0;
	case GEN6_PCODE_UNIMPLEMENTED_CMD:
		return -ENODEV;
	case GEN6_PCODE_ILLEGAL_CMD:
		return -ENXIO;
	case GEN6_PCODE_MIN_FREQ_TABLE_GT_RATIO_OUT_OF_RANGE:
	case GEN7_PCODE_MIN_FREQ_TABLE_GT_RATIO_OUT_OF_RANGE:
		return -EOVERFLOW;
	case GEN6_PCODE_TIMEOUT:
		return -ETIMEDOUT;
	default:
		MISSING_CASE(flags);
		return 0;
	}
}

static inline int gen7_check_mailbox_status(struct drm_i915_private *dev_priv)
{
	uint32_t flags =
		I915_READ_FW(GEN6_PCODE_MAILBOX) & GEN6_PCODE_ERROR_MASK;

	switch (flags) {
	case GEN6_PCODE_SUCCESS:
		return 0;
	case GEN6_PCODE_ILLEGAL_CMD:
		return -ENXIO;
	case GEN7_PCODE_TIMEOUT:
		return -ETIMEDOUT;
	case GEN7_PCODE_ILLEGAL_DATA:
		return -EINVAL;
	case GEN7_PCODE_MIN_FREQ_TABLE_GT_RATIO_OUT_OF_RANGE:
		return -EOVERFLOW;
	default:
		MISSING_CASE(flags);
		return 0;
	}
}

int sandybridge_pcode_read(struct drm_i915_private *dev_priv, u32 mbox, u32 *val)
{
	int status;

	WARN_ON(!mutex_is_locked(&dev_priv->pcu_lock));

	/* GEN6_PCODE_* are outside of the forcewake domain, we can
	 * use te fw I915_READ variants to reduce the amount of work
	 * required when reading/writing.
	 */

	if (I915_READ_FW(GEN6_PCODE_MAILBOX) & GEN6_PCODE_READY) {
		DRM_DEBUG_DRIVER("warning: pcode (read from mbox %x) mailbox access failed for %ps\n",
				 mbox, __builtin_return_address(0));
		return -EAGAIN;
	}

	I915_WRITE_FW(GEN6_PCODE_DATA, *val);
	I915_WRITE_FW(GEN6_PCODE_DATA1, 0);
	I915_WRITE_FW(GEN6_PCODE_MAILBOX, GEN6_PCODE_READY | mbox);

	if (__intel_wait_for_register_fw(dev_priv,
					 GEN6_PCODE_MAILBOX, GEN6_PCODE_READY, 0,
					 500, 0, NULL)) {
		DRM_ERROR("timeout waiting for pcode read (from mbox %x) to finish for %ps\n",
			  mbox, __builtin_return_address(0));
		return -ETIMEDOUT;
	}

	*val = I915_READ_FW(GEN6_PCODE_DATA);
	I915_WRITE_FW(GEN6_PCODE_DATA, 0);

	if (INTEL_GEN(dev_priv) > 6)
		status = gen7_check_mailbox_status(dev_priv);
	else
		status = gen6_check_mailbox_status(dev_priv);

	if (status) {
		DRM_DEBUG_DRIVER("warning: pcode (read from mbox %x) mailbox access failed for %ps: %d\n",
				 mbox, __builtin_return_address(0), status);
		return status;
	}

	return 0;
}

int sandybridge_pcode_write_timeout(struct drm_i915_private *dev_priv,
				    u32 mbox, u32 val,
				    int fast_timeout_us, int slow_timeout_ms)
{
	int status;

	WARN_ON(!mutex_is_locked(&dev_priv->pcu_lock));

	/* GEN6_PCODE_* are outside of the forcewake domain, we can
	 * use te fw I915_READ variants to reduce the amount of work
	 * required when reading/writing.
	 */

	if (I915_READ_FW(GEN6_PCODE_MAILBOX) & GEN6_PCODE_READY) {
		DRM_DEBUG_DRIVER("warning: pcode (write of 0x%08x to mbox %x) mailbox access failed for %ps\n",
				 val, mbox, __builtin_return_address(0));
		return -EAGAIN;
	}

	I915_WRITE_FW(GEN6_PCODE_DATA, val);
	I915_WRITE_FW(GEN6_PCODE_DATA1, 0);
	I915_WRITE_FW(GEN6_PCODE_MAILBOX, GEN6_PCODE_READY | mbox);

	if (__intel_wait_for_register_fw(dev_priv,
					 GEN6_PCODE_MAILBOX, GEN6_PCODE_READY, 0,
					 fast_timeout_us, slow_timeout_ms,
					 NULL)) {
		DRM_ERROR("timeout waiting for pcode write of 0x%08x to mbox %x to finish for %ps\n",
			  val, mbox, __builtin_return_address(0));
		return -ETIMEDOUT;
	}

	I915_WRITE_FW(GEN6_PCODE_DATA, 0);

	if (INTEL_GEN(dev_priv) > 6)
		status = gen7_check_mailbox_status(dev_priv);
	else
		status = gen6_check_mailbox_status(dev_priv);

	if (status) {
		DRM_DEBUG_DRIVER("warning: pcode (write of 0x%08x to mbox %x) mailbox access failed for %ps: %d\n",
				 val, mbox, __builtin_return_address(0), status);
		return status;
	}

	return 0;
}

static bool skl_pcode_try_request(struct drm_i915_private *dev_priv, u32 mbox,
				  u32 request, u32 reply_mask, u32 reply,
				  u32 *status)
{
	u32 val = request;

	*status = sandybridge_pcode_read(dev_priv, mbox, &val);

	return *status || ((val & reply_mask) == reply);
}

/**
 * skl_pcode_request - send PCODE request until acknowledgment
 * @dev_priv: device private
 * @mbox: PCODE mailbox ID the request is targeted for
 * @request: request ID
 * @reply_mask: mask used to check for request acknowledgment
 * @reply: value used to check for request acknowledgment
 * @timeout_base_ms: timeout for polling with preemption enabled
 *
 * Keep resending the @request to @mbox until PCODE acknowledges it, PCODE
 * reports an error or an overall timeout of @timeout_base_ms+50 ms expires.
 * The request is acknowledged once the PCODE reply dword equals @reply after
 * applying @reply_mask. Polling is first attempted with preemption enabled
 * for @timeout_base_ms and if this times out for another 50 ms with
 * preemption disabled.
 *
 * Returns 0 on success, %-ETIMEDOUT in case of a timeout, <0 in case of some
 * other error as reported by PCODE.
 */
int skl_pcode_request(struct drm_i915_private *dev_priv, u32 mbox, u32 request,
		      u32 reply_mask, u32 reply, int timeout_base_ms)
{
	u32 status;
	int ret;

	WARN_ON(!mutex_is_locked(&dev_priv->pcu_lock));

#define COND skl_pcode_try_request(dev_priv, mbox, request, reply_mask, reply, \
				   &status)

	/*
	 * Prime the PCODE by doing a request first. Normally it guarantees
	 * that a subsequent request, at most @timeout_base_ms later, succeeds.
	 * _wait_for() doesn't guarantee when its passed condition is evaluated
	 * first, so send the first request explicitly.
	 */
	if (COND) {
		ret = 0;
		goto out;
	}
	ret = _wait_for(COND, timeout_base_ms * 1000, 10, 10);
	if (!ret)
		goto out;

	/*
	 * The above can time out if the number of requests was low (2 in the
	 * worst case) _and_ PCODE was busy for some reason even after a
	 * (queued) request and @timeout_base_ms delay. As a workaround retry
	 * the poll with preemption disabled to maximize the number of
	 * requests. Increase the timeout from @timeout_base_ms to 50ms to
	 * account for interrupts that could reduce the number of these
	 * requests, and for any quirks of the PCODE firmware that delays
	 * the request completion.
	 */
	DRM_DEBUG_KMS("PCODE timeout, retrying with preemption disabled\n");
	WARN_ON_ONCE(timeout_base_ms > 3);
	preempt_disable();
	ret = wait_for_atomic(COND, 50);
	preempt_enable();

out:
	return ret ? ret : status;
#undef COND
}

static int byt_gpu_freq(struct drm_i915_private *dev_priv, int val)
{
	struct intel_rps *rps = &dev_priv->gt_pm.rps;

	/*
	 * N = val - 0xb7
	 * Slow = Fast = GPLL ref * N
	 */
	return DIV_ROUND_CLOSEST(rps->gpll_ref_freq * (val - 0xb7), 1000);
}

static int byt_freq_opcode(struct drm_i915_private *dev_priv, int val)
{
	struct intel_rps *rps = &dev_priv->gt_pm.rps;

	return DIV_ROUND_CLOSEST(1000 * val, rps->gpll_ref_freq) + 0xb7;
}

static int chv_gpu_freq(struct drm_i915_private *dev_priv, int val)
{
	struct intel_rps *rps = &dev_priv->gt_pm.rps;

	/*
	 * N = val / 2
	 * CU (slow) = CU2x (fast) / 2 = GPLL ref * N / 2
	 */
	return DIV_ROUND_CLOSEST(rps->gpll_ref_freq * val, 2 * 2 * 1000);
}

static int chv_freq_opcode(struct drm_i915_private *dev_priv, int val)
{
	struct intel_rps *rps = &dev_priv->gt_pm.rps;

	/* CHV needs even values */
	return DIV_ROUND_CLOSEST(2 * 1000 * val, rps->gpll_ref_freq) * 2;
}

int intel_gpu_freq(struct drm_i915_private *dev_priv, int val)
{
	if (INTEL_GEN(dev_priv) >= 9)
		return DIV_ROUND_CLOSEST(val * GT_FREQUENCY_MULTIPLIER,
					 GEN9_FREQ_SCALER);
	else if (IS_CHERRYVIEW(dev_priv))
		return chv_gpu_freq(dev_priv, val);
	else if (IS_VALLEYVIEW(dev_priv))
		return byt_gpu_freq(dev_priv, val);
	else
		return val * GT_FREQUENCY_MULTIPLIER;
}

int intel_freq_opcode(struct drm_i915_private *dev_priv, int val)
{
	if (INTEL_GEN(dev_priv) >= 9)
		return DIV_ROUND_CLOSEST(val * GEN9_FREQ_SCALER,
					 GT_FREQUENCY_MULTIPLIER);
	else if (IS_CHERRYVIEW(dev_priv))
		return chv_freq_opcode(dev_priv, val);
	else if (IS_VALLEYVIEW(dev_priv))
		return byt_freq_opcode(dev_priv, val);
	else
		return DIV_ROUND_CLOSEST(val, GT_FREQUENCY_MULTIPLIER);
}

void intel_pm_setup(struct drm_i915_private *dev_priv)
{
	mutex_init(&dev_priv->pcu_lock);
	mutex_init(&dev_priv->gt_pm.rps.power.mutex);

	atomic_set(&dev_priv->gt_pm.rps.num_waiters, 0);

	dev_priv->runtime_pm.suspended = false;
	atomic_set(&dev_priv->runtime_pm.wakeref_count, 0);
}

static u64 vlv_residency_raw(struct drm_i915_private *dev_priv,
			     const i915_reg_t reg)
{
	u32 lower, upper, tmp;
	int loop = 2;

	/*
	 * The register accessed do not need forcewake. We borrow
	 * uncore lock to prevent concurrent access to range reg.
	 */
	lockdep_assert_held(&dev_priv->uncore.lock);

	/*
	 * vlv and chv residency counters are 40 bits in width.
	 * With a control bit, we can choose between upper or lower
	 * 32bit window into this counter.
	 *
	 * Although we always use the counter in high-range mode elsewhere,
	 * userspace may attempt to read the value before rc6 is initialised,
	 * before we have set the default VLV_COUNTER_CONTROL value. So always
	 * set the high bit to be safe.
	 */
	I915_WRITE_FW(VLV_COUNTER_CONTROL,
		      _MASKED_BIT_ENABLE(VLV_COUNT_RANGE_HIGH));
	upper = I915_READ_FW(reg);
	do {
		tmp = upper;

		I915_WRITE_FW(VLV_COUNTER_CONTROL,
			      _MASKED_BIT_DISABLE(VLV_COUNT_RANGE_HIGH));
		lower = I915_READ_FW(reg);

		I915_WRITE_FW(VLV_COUNTER_CONTROL,
			      _MASKED_BIT_ENABLE(VLV_COUNT_RANGE_HIGH));
		upper = I915_READ_FW(reg);
	} while (upper != tmp && --loop);

	/*
	 * Everywhere else we always use VLV_COUNTER_CONTROL with the
	 * VLV_COUNT_RANGE_HIGH bit set - so it is safe to leave it set
	 * now.
	 */

	return lower | (u64)upper << 8;
}

u64 intel_rc6_residency_ns(struct drm_i915_private *dev_priv,
			   const i915_reg_t reg)
{
	u64 time_hw, prev_hw, overflow_hw;
	unsigned int fw_domains;
	unsigned long flags;
	unsigned int i;
	u32 mul, div;

	if (!HAS_RC6(dev_priv))
		return 0;

	/*
	 * Store previous hw counter values for counter wrap-around handling.
	 *
	 * There are only four interesting registers and they live next to each
	 * other so we can use the relative address, compared to the smallest
	 * one as the index into driver storage.
	 */
	i = (i915_mmio_reg_offset(reg) -
	     i915_mmio_reg_offset(GEN6_GT_GFX_RC6_LOCKED)) / sizeof(u32);
	if (WARN_ON_ONCE(i >= ARRAY_SIZE(dev_priv->gt_pm.rc6.cur_residency)))
		return 0;

	fw_domains = intel_uncore_forcewake_for_reg(dev_priv, reg, FW_REG_READ);

	spin_lock_irqsave(&dev_priv->uncore.lock, flags);
	intel_uncore_forcewake_get__locked(dev_priv, fw_domains);

	/* On VLV and CHV, residency time is in CZ units rather than 1.28us */
	if (IS_VALLEYVIEW(dev_priv) || IS_CHERRYVIEW(dev_priv)) {
		mul = 1000000;
		div = dev_priv->czclk_freq;
		overflow_hw = BIT_ULL(40);
		time_hw = vlv_residency_raw(dev_priv, reg);
	} else {
		/* 833.33ns units on Gen9LP, 1.28us elsewhere. */
		if (IS_GEN9_LP(dev_priv)) {
			mul = 10000;
			div = 12;
		} else {
			mul = 1280;
			div = 1;
		}

		overflow_hw = BIT_ULL(32);
		time_hw = I915_READ_FW(reg);
	}

	/*
	 * Counter wrap handling.
	 *
	 * But relying on a sufficient frequency of queries otherwise counters
	 * can still wrap.
	 */
	prev_hw = dev_priv->gt_pm.rc6.prev_hw_residency[i];
	dev_priv->gt_pm.rc6.prev_hw_residency[i] = time_hw;

	/* RC6 delta from last sample. */
	if (time_hw >= prev_hw)
		time_hw -= prev_hw;
	else
		time_hw += overflow_hw - prev_hw;

	/* Add delta to RC6 extended raw driver copy. */
	time_hw += dev_priv->gt_pm.rc6.cur_residency[i];
	dev_priv->gt_pm.rc6.cur_residency[i] = time_hw;

	intel_uncore_forcewake_put__locked(dev_priv, fw_domains);
	spin_unlock_irqrestore(&dev_priv->uncore.lock, flags);

	return mul_u64_u32_div(time_hw, mul, div);
}

u32 intel_get_cagf(struct drm_i915_private *dev_priv, u32 rpstat)
{
	u32 cagf;

	if (INTEL_GEN(dev_priv) >= 9)
		cagf = (rpstat & GEN9_CAGF_MASK) >> GEN9_CAGF_SHIFT;
	else if (IS_HASWELL(dev_priv) || IS_BROADWELL(dev_priv))
		cagf = (rpstat & HSW_CAGF_MASK) >> HSW_CAGF_SHIFT;
	else
		cagf = (rpstat & GEN6_CAGF_MASK) >> GEN6_CAGF_SHIFT;

	return  cagf;
}<|MERGE_RESOLUTION|>--- conflicted
+++ resolved
@@ -8455,11 +8455,6 @@
 	intel_disable_rps(dev_priv);
 	if (HAS_LLC(dev_priv))
 		intel_disable_llc_pstate(dev_priv);
-<<<<<<< HEAD
-=======
-
-	dev_priv->gt_pm.rps.enabled = false;
->>>>>>> 5cc7f5f5
 
 	mutex_unlock(&dev_priv->pcu_lock);
 }
