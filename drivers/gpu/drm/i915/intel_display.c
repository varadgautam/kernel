/*
 * Copyright © 2006-2007 Intel Corporation
 *
 * Permission is hereby granted, free of charge, to any person obtaining a
 * copy of this software and associated documentation files (the "Software"),
 * to deal in the Software without restriction, including without limitation
 * the rights to use, copy, modify, merge, publish, distribute, sublicense,
 * and/or sell copies of the Software, and to permit persons to whom the
 * Software is furnished to do so, subject to the following conditions:
 *
 * The above copyright notice and this permission notice (including the next
 * paragraph) shall be included in all copies or substantial portions of the
 * Software.
 *
 * THE SOFTWARE IS PROVIDED "AS IS", WITHOUT WARRANTY OF ANY KIND, EXPRESS OR
 * IMPLIED, INCLUDING BUT NOT LIMITED TO THE WARRANTIES OF MERCHANTABILITY,
 * FITNESS FOR A PARTICULAR PURPOSE AND NONINFRINGEMENT.  IN NO EVENT SHALL
 * THE AUTHORS OR COPYRIGHT HOLDERS BE LIABLE FOR ANY CLAIM, DAMAGES OR OTHER
 * LIABILITY, WHETHER IN AN ACTION OF CONTRACT, TORT OR OTHERWISE, ARISING
 * FROM, OUT OF OR IN CONNECTION WITH THE SOFTWARE OR THE USE OR OTHER
 * DEALINGS IN THE SOFTWARE.
 *
 * Authors:
 *	Eric Anholt <eric@anholt.net>
 */

#include <linux/dmi.h>
#include <linux/module.h>
#include <linux/input.h>
#include <linux/i2c.h>
#include <linux/kernel.h>
#include <linux/slab.h>
#include <linux/vgaarb.h>
#include <drm/drm_edid.h>
#include <drm/drmP.h>
#include "intel_drv.h"
#include <drm/i915_drm.h>
#include "i915_drv.h"
#include "intel_dsi.h"
#include "i915_trace.h"
#include <drm/drm_atomic.h>
#include <drm/drm_atomic_helper.h>
#include <drm/drm_dp_helper.h>
#include <drm/drm_crtc_helper.h>
#include <drm/drm_plane_helper.h>
#include <drm/drm_rect.h>
#include <linux/dma_remapping.h>
#include <linux/reservation.h>
#include <linux/dma-buf.h>

/* Primary plane formats for gen <= 3 */
static const uint32_t i8xx_primary_formats[] = {
	DRM_FORMAT_C8,
	DRM_FORMAT_RGB565,
	DRM_FORMAT_XRGB1555,
	DRM_FORMAT_XRGB8888,
};

/* Primary plane formats for gen >= 4 */
static const uint32_t i965_primary_formats[] = {
	DRM_FORMAT_C8,
	DRM_FORMAT_RGB565,
	DRM_FORMAT_XRGB8888,
	DRM_FORMAT_XBGR8888,
	DRM_FORMAT_XRGB2101010,
	DRM_FORMAT_XBGR2101010,
};

static const uint32_t skl_primary_formats[] = {
	DRM_FORMAT_C8,
	DRM_FORMAT_RGB565,
	DRM_FORMAT_XRGB8888,
	DRM_FORMAT_XBGR8888,
	DRM_FORMAT_ARGB8888,
	DRM_FORMAT_ABGR8888,
	DRM_FORMAT_XRGB2101010,
	DRM_FORMAT_XBGR2101010,
	DRM_FORMAT_YUYV,
	DRM_FORMAT_YVYU,
	DRM_FORMAT_UYVY,
	DRM_FORMAT_VYUY,
};

/* Cursor formats */
static const uint32_t intel_cursor_formats[] = {
	DRM_FORMAT_ARGB8888,
};

static void i9xx_crtc_clock_get(struct intel_crtc *crtc,
				struct intel_crtc_state *pipe_config);
static void ironlake_pch_clock_get(struct intel_crtc *crtc,
				   struct intel_crtc_state *pipe_config);

static int intel_framebuffer_init(struct drm_device *dev,
				  struct intel_framebuffer *ifb,
				  struct drm_mode_fb_cmd2 *mode_cmd,
				  struct drm_i915_gem_object *obj);
static void i9xx_set_pipeconf(struct intel_crtc *intel_crtc);
static void intel_set_pipe_timings(struct intel_crtc *intel_crtc);
static void intel_set_pipe_src_size(struct intel_crtc *intel_crtc);
static void intel_cpu_transcoder_set_m_n(struct intel_crtc *crtc,
					 struct intel_link_m_n *m_n,
					 struct intel_link_m_n *m2_n2);
static void ironlake_set_pipeconf(struct drm_crtc *crtc);
static void haswell_set_pipeconf(struct drm_crtc *crtc);
static void haswell_set_pipemisc(struct drm_crtc *crtc);
static void vlv_prepare_pll(struct intel_crtc *crtc,
			    const struct intel_crtc_state *pipe_config);
static void chv_prepare_pll(struct intel_crtc *crtc,
			    const struct intel_crtc_state *pipe_config);
static void intel_begin_crtc_commit(struct drm_crtc *, struct drm_crtc_state *);
static void intel_finish_crtc_commit(struct drm_crtc *, struct drm_crtc_state *);
static void skl_init_scalers(struct drm_device *dev, struct intel_crtc *intel_crtc,
	struct intel_crtc_state *crtc_state);
static void skylake_pfit_enable(struct intel_crtc *crtc);
static void ironlake_pfit_disable(struct intel_crtc *crtc, bool force);
static void ironlake_pfit_enable(struct intel_crtc *crtc);
static void intel_modeset_setup_hw_state(struct drm_device *dev);
static void intel_pre_disable_primary_noatomic(struct drm_crtc *crtc);

typedef struct {
	int	min, max;
} intel_range_t;

typedef struct {
	int	dot_limit;
	int	p2_slow, p2_fast;
} intel_p2_t;

typedef struct intel_limit intel_limit_t;
struct intel_limit {
	intel_range_t   dot, vco, n, m, m1, m2, p, p1;
	intel_p2_t	    p2;
};

/* returns HPLL frequency in kHz */
static int valleyview_get_vco(struct drm_i915_private *dev_priv)
{
	int hpll_freq, vco_freq[] = { 800, 1600, 2000, 2400 };

	/* Obtain SKU information */
	mutex_lock(&dev_priv->sb_lock);
	hpll_freq = vlv_cck_read(dev_priv, CCK_FUSE_REG) &
		CCK_FUSE_HPLL_FREQ_MASK;
	mutex_unlock(&dev_priv->sb_lock);

	return vco_freq[hpll_freq] * 1000;
}

int vlv_get_cck_clock(struct drm_i915_private *dev_priv,
		      const char *name, u32 reg, int ref_freq)
{
	u32 val;
	int divider;

	mutex_lock(&dev_priv->sb_lock);
	val = vlv_cck_read(dev_priv, reg);
	mutex_unlock(&dev_priv->sb_lock);

	divider = val & CCK_FREQUENCY_VALUES;

	WARN((val & CCK_FREQUENCY_STATUS) !=
	     (divider << CCK_FREQUENCY_STATUS_SHIFT),
	     "%s change in progress\n", name);

	return DIV_ROUND_CLOSEST(ref_freq << 1, divider + 1);
}

static int vlv_get_cck_clock_hpll(struct drm_i915_private *dev_priv,
				  const char *name, u32 reg)
{
	if (dev_priv->hpll_freq == 0)
		dev_priv->hpll_freq = valleyview_get_vco(dev_priv);

	return vlv_get_cck_clock(dev_priv, name, reg,
				 dev_priv->hpll_freq);
}

static int
intel_pch_rawclk(struct drm_i915_private *dev_priv)
{
	return (I915_READ(PCH_RAWCLK_FREQ) & RAWCLK_FREQ_MASK) * 1000;
}

static int
intel_vlv_hrawclk(struct drm_i915_private *dev_priv)
{
	return vlv_get_cck_clock_hpll(dev_priv, "hrawclk",
				      CCK_DISPLAY_REF_CLOCK_CONTROL);
}

static int
intel_g4x_hrawclk(struct drm_i915_private *dev_priv)
{
	uint32_t clkcfg;

	/* hrawclock is 1/4 the FSB frequency */
	clkcfg = I915_READ(CLKCFG);
	switch (clkcfg & CLKCFG_FSB_MASK) {
	case CLKCFG_FSB_400:
		return 100000;
	case CLKCFG_FSB_533:
		return 133333;
	case CLKCFG_FSB_667:
		return 166667;
	case CLKCFG_FSB_800:
		return 200000;
	case CLKCFG_FSB_1067:
		return 266667;
	case CLKCFG_FSB_1333:
		return 333333;
	/* these two are just a guess; one of them might be right */
	case CLKCFG_FSB_1600:
	case CLKCFG_FSB_1600_ALT:
		return 400000;
	default:
		return 133333;
	}
}

static void intel_update_rawclk(struct drm_i915_private *dev_priv)
{
	if (HAS_PCH_SPLIT(dev_priv))
		dev_priv->rawclk_freq = intel_pch_rawclk(dev_priv);
	else if (IS_VALLEYVIEW(dev_priv) || IS_CHERRYVIEW(dev_priv))
		dev_priv->rawclk_freq = intel_vlv_hrawclk(dev_priv);
	else if (IS_G4X(dev_priv) || IS_PINEVIEW(dev_priv))
		dev_priv->rawclk_freq = intel_g4x_hrawclk(dev_priv);
	else
		return; /* no rawclk on other platforms, or no need to know it */

	DRM_DEBUG_DRIVER("rawclk rate: %d kHz\n", dev_priv->rawclk_freq);
}

static void intel_update_czclk(struct drm_i915_private *dev_priv)
{
	if (!(IS_VALLEYVIEW(dev_priv) || IS_CHERRYVIEW(dev_priv)))
		return;

	dev_priv->czclk_freq = vlv_get_cck_clock_hpll(dev_priv, "czclk",
						      CCK_CZ_CLOCK_CONTROL);

	DRM_DEBUG_DRIVER("CZ clock rate: %d kHz\n", dev_priv->czclk_freq);
}

static inline u32 /* units of 100MHz */
intel_fdi_link_freq(struct drm_i915_private *dev_priv,
		    const struct intel_crtc_state *pipe_config)
{
	if (HAS_DDI(dev_priv))
		return pipe_config->port_clock; /* SPLL */
	else if (IS_GEN5(dev_priv))
		return ((I915_READ(FDI_PLL_BIOS_0) & FDI_PLL_FB_CLOCK_MASK) + 2) * 10000;
	else
		return 270000;
}

static const intel_limit_t intel_limits_i8xx_dac = {
	.dot = { .min = 25000, .max = 350000 },
	.vco = { .min = 908000, .max = 1512000 },
	.n = { .min = 2, .max = 16 },
	.m = { .min = 96, .max = 140 },
	.m1 = { .min = 18, .max = 26 },
	.m2 = { .min = 6, .max = 16 },
	.p = { .min = 4, .max = 128 },
	.p1 = { .min = 2, .max = 33 },
	.p2 = { .dot_limit = 165000,
		.p2_slow = 4, .p2_fast = 2 },
};

static const intel_limit_t intel_limits_i8xx_dvo = {
	.dot = { .min = 25000, .max = 350000 },
	.vco = { .min = 908000, .max = 1512000 },
	.n = { .min = 2, .max = 16 },
	.m = { .min = 96, .max = 140 },
	.m1 = { .min = 18, .max = 26 },
	.m2 = { .min = 6, .max = 16 },
	.p = { .min = 4, .max = 128 },
	.p1 = { .min = 2, .max = 33 },
	.p2 = { .dot_limit = 165000,
		.p2_slow = 4, .p2_fast = 4 },
};

static const intel_limit_t intel_limits_i8xx_lvds = {
	.dot = { .min = 25000, .max = 350000 },
	.vco = { .min = 908000, .max = 1512000 },
	.n = { .min = 2, .max = 16 },
	.m = { .min = 96, .max = 140 },
	.m1 = { .min = 18, .max = 26 },
	.m2 = { .min = 6, .max = 16 },
	.p = { .min = 4, .max = 128 },
	.p1 = { .min = 1, .max = 6 },
	.p2 = { .dot_limit = 165000,
		.p2_slow = 14, .p2_fast = 7 },
};

static const intel_limit_t intel_limits_i9xx_sdvo = {
	.dot = { .min = 20000, .max = 400000 },
	.vco = { .min = 1400000, .max = 2800000 },
	.n = { .min = 1, .max = 6 },
	.m = { .min = 70, .max = 120 },
	.m1 = { .min = 8, .max = 18 },
	.m2 = { .min = 3, .max = 7 },
	.p = { .min = 5, .max = 80 },
	.p1 = { .min = 1, .max = 8 },
	.p2 = { .dot_limit = 200000,
		.p2_slow = 10, .p2_fast = 5 },
};

static const intel_limit_t intel_limits_i9xx_lvds = {
	.dot = { .min = 20000, .max = 400000 },
	.vco = { .min = 1400000, .max = 2800000 },
	.n = { .min = 1, .max = 6 },
	.m = { .min = 70, .max = 120 },
	.m1 = { .min = 8, .max = 18 },
	.m2 = { .min = 3, .max = 7 },
	.p = { .min = 7, .max = 98 },
	.p1 = { .min = 1, .max = 8 },
	.p2 = { .dot_limit = 112000,
		.p2_slow = 14, .p2_fast = 7 },
};


static const intel_limit_t intel_limits_g4x_sdvo = {
	.dot = { .min = 25000, .max = 270000 },
	.vco = { .min = 1750000, .max = 3500000},
	.n = { .min = 1, .max = 4 },
	.m = { .min = 104, .max = 138 },
	.m1 = { .min = 17, .max = 23 },
	.m2 = { .min = 5, .max = 11 },
	.p = { .min = 10, .max = 30 },
	.p1 = { .min = 1, .max = 3},
	.p2 = { .dot_limit = 270000,
		.p2_slow = 10,
		.p2_fast = 10
	},
};

static const intel_limit_t intel_limits_g4x_hdmi = {
	.dot = { .min = 22000, .max = 400000 },
	.vco = { .min = 1750000, .max = 3500000},
	.n = { .min = 1, .max = 4 },
	.m = { .min = 104, .max = 138 },
	.m1 = { .min = 16, .max = 23 },
	.m2 = { .min = 5, .max = 11 },
	.p = { .min = 5, .max = 80 },
	.p1 = { .min = 1, .max = 8},
	.p2 = { .dot_limit = 165000,
		.p2_slow = 10, .p2_fast = 5 },
};

static const intel_limit_t intel_limits_g4x_single_channel_lvds = {
	.dot = { .min = 20000, .max = 115000 },
	.vco = { .min = 1750000, .max = 3500000 },
	.n = { .min = 1, .max = 3 },
	.m = { .min = 104, .max = 138 },
	.m1 = { .min = 17, .max = 23 },
	.m2 = { .min = 5, .max = 11 },
	.p = { .min = 28, .max = 112 },
	.p1 = { .min = 2, .max = 8 },
	.p2 = { .dot_limit = 0,
		.p2_slow = 14, .p2_fast = 14
	},
};

static const intel_limit_t intel_limits_g4x_dual_channel_lvds = {
	.dot = { .min = 80000, .max = 224000 },
	.vco = { .min = 1750000, .max = 3500000 },
	.n = { .min = 1, .max = 3 },
	.m = { .min = 104, .max = 138 },
	.m1 = { .min = 17, .max = 23 },
	.m2 = { .min = 5, .max = 11 },
	.p = { .min = 14, .max = 42 },
	.p1 = { .min = 2, .max = 6 },
	.p2 = { .dot_limit = 0,
		.p2_slow = 7, .p2_fast = 7
	},
};

static const intel_limit_t intel_limits_pineview_sdvo = {
	.dot = { .min = 20000, .max = 400000},
	.vco = { .min = 1700000, .max = 3500000 },
	/* Pineview's Ncounter is a ring counter */
	.n = { .min = 3, .max = 6 },
	.m = { .min = 2, .max = 256 },
	/* Pineview only has one combined m divider, which we treat as m2. */
	.m1 = { .min = 0, .max = 0 },
	.m2 = { .min = 0, .max = 254 },
	.p = { .min = 5, .max = 80 },
	.p1 = { .min = 1, .max = 8 },
	.p2 = { .dot_limit = 200000,
		.p2_slow = 10, .p2_fast = 5 },
};

static const intel_limit_t intel_limits_pineview_lvds = {
	.dot = { .min = 20000, .max = 400000 },
	.vco = { .min = 1700000, .max = 3500000 },
	.n = { .min = 3, .max = 6 },
	.m = { .min = 2, .max = 256 },
	.m1 = { .min = 0, .max = 0 },
	.m2 = { .min = 0, .max = 254 },
	.p = { .min = 7, .max = 112 },
	.p1 = { .min = 1, .max = 8 },
	.p2 = { .dot_limit = 112000,
		.p2_slow = 14, .p2_fast = 14 },
};

/* Ironlake / Sandybridge
 *
 * We calculate clock using (register_value + 2) for N/M1/M2, so here
 * the range value for them is (actual_value - 2).
 */
static const intel_limit_t intel_limits_ironlake_dac = {
	.dot = { .min = 25000, .max = 350000 },
	.vco = { .min = 1760000, .max = 3510000 },
	.n = { .min = 1, .max = 5 },
	.m = { .min = 79, .max = 127 },
	.m1 = { .min = 12, .max = 22 },
	.m2 = { .min = 5, .max = 9 },
	.p = { .min = 5, .max = 80 },
	.p1 = { .min = 1, .max = 8 },
	.p2 = { .dot_limit = 225000,
		.p2_slow = 10, .p2_fast = 5 },
};

static const intel_limit_t intel_limits_ironlake_single_lvds = {
	.dot = { .min = 25000, .max = 350000 },
	.vco = { .min = 1760000, .max = 3510000 },
	.n = { .min = 1, .max = 3 },
	.m = { .min = 79, .max = 118 },
	.m1 = { .min = 12, .max = 22 },
	.m2 = { .min = 5, .max = 9 },
	.p = { .min = 28, .max = 112 },
	.p1 = { .min = 2, .max = 8 },
	.p2 = { .dot_limit = 225000,
		.p2_slow = 14, .p2_fast = 14 },
};

static const intel_limit_t intel_limits_ironlake_dual_lvds = {
	.dot = { .min = 25000, .max = 350000 },
	.vco = { .min = 1760000, .max = 3510000 },
	.n = { .min = 1, .max = 3 },
	.m = { .min = 79, .max = 127 },
	.m1 = { .min = 12, .max = 22 },
	.m2 = { .min = 5, .max = 9 },
	.p = { .min = 14, .max = 56 },
	.p1 = { .min = 2, .max = 8 },
	.p2 = { .dot_limit = 225000,
		.p2_slow = 7, .p2_fast = 7 },
};

/* LVDS 100mhz refclk limits. */
static const intel_limit_t intel_limits_ironlake_single_lvds_100m = {
	.dot = { .min = 25000, .max = 350000 },
	.vco = { .min = 1760000, .max = 3510000 },
	.n = { .min = 1, .max = 2 },
	.m = { .min = 79, .max = 126 },
	.m1 = { .min = 12, .max = 22 },
	.m2 = { .min = 5, .max = 9 },
	.p = { .min = 28, .max = 112 },
	.p1 = { .min = 2, .max = 8 },
	.p2 = { .dot_limit = 225000,
		.p2_slow = 14, .p2_fast = 14 },
};

static const intel_limit_t intel_limits_ironlake_dual_lvds_100m = {
	.dot = { .min = 25000, .max = 350000 },
	.vco = { .min = 1760000, .max = 3510000 },
	.n = { .min = 1, .max = 3 },
	.m = { .min = 79, .max = 126 },
	.m1 = { .min = 12, .max = 22 },
	.m2 = { .min = 5, .max = 9 },
	.p = { .min = 14, .max = 42 },
	.p1 = { .min = 2, .max = 6 },
	.p2 = { .dot_limit = 225000,
		.p2_slow = 7, .p2_fast = 7 },
};

static const intel_limit_t intel_limits_vlv = {
	 /*
	  * These are the data rate limits (measured in fast clocks)
	  * since those are the strictest limits we have. The fast
	  * clock and actual rate limits are more relaxed, so checking
	  * them would make no difference.
	  */
	.dot = { .min = 25000 * 5, .max = 270000 * 5 },
	.vco = { .min = 4000000, .max = 6000000 },
	.n = { .min = 1, .max = 7 },
	.m1 = { .min = 2, .max = 3 },
	.m2 = { .min = 11, .max = 156 },
	.p1 = { .min = 2, .max = 3 },
	.p2 = { .p2_slow = 2, .p2_fast = 20 }, /* slow=min, fast=max */
};

static const intel_limit_t intel_limits_chv = {
	/*
	 * These are the data rate limits (measured in fast clocks)
	 * since those are the strictest limits we have.  The fast
	 * clock and actual rate limits are more relaxed, so checking
	 * them would make no difference.
	 */
	.dot = { .min = 25000 * 5, .max = 540000 * 5},
	.vco = { .min = 4800000, .max = 6480000 },
	.n = { .min = 1, .max = 1 },
	.m1 = { .min = 2, .max = 2 },
	.m2 = { .min = 24 << 22, .max = 175 << 22 },
	.p1 = { .min = 2, .max = 4 },
	.p2 = {	.p2_slow = 1, .p2_fast = 14 },
};

static const intel_limit_t intel_limits_bxt = {
	/* FIXME: find real dot limits */
	.dot = { .min = 0, .max = INT_MAX },
	.vco = { .min = 4800000, .max = 6700000 },
	.n = { .min = 1, .max = 1 },
	.m1 = { .min = 2, .max = 2 },
	/* FIXME: find real m2 limits */
	.m2 = { .min = 2 << 22, .max = 255 << 22 },
	.p1 = { .min = 2, .max = 4 },
	.p2 = { .p2_slow = 1, .p2_fast = 20 },
};

static bool
needs_modeset(struct drm_crtc_state *state)
{
	return drm_atomic_crtc_needs_modeset(state);
}

/**
 * Returns whether any output on the specified pipe is of the specified type
 */
bool intel_pipe_has_type(struct intel_crtc *crtc, enum intel_output_type type)
{
	struct drm_device *dev = crtc->base.dev;
	struct intel_encoder *encoder;

	for_each_encoder_on_crtc(dev, &crtc->base, encoder)
		if (encoder->type == type)
			return true;

	return false;
}

/**
 * Returns whether any output on the specified pipe will have the specified
 * type after a staged modeset is complete, i.e., the same as
 * intel_pipe_has_type() but looking at encoder->new_crtc instead of
 * encoder->crtc.
 */
static bool intel_pipe_will_have_type(const struct intel_crtc_state *crtc_state,
				      int type)
{
	struct drm_atomic_state *state = crtc_state->base.state;
	struct drm_connector *connector;
	struct drm_connector_state *connector_state;
	struct intel_encoder *encoder;
	int i, num_connectors = 0;

	for_each_connector_in_state(state, connector, connector_state, i) {
		if (connector_state->crtc != crtc_state->base.crtc)
			continue;

		num_connectors++;

		encoder = to_intel_encoder(connector_state->best_encoder);
		if (encoder->type == type)
			return true;
	}

	WARN_ON(num_connectors == 0);

	return false;
}

/*
 * Platform specific helpers to calculate the port PLL loopback- (clock.m),
 * and post-divider (clock.p) values, pre- (clock.vco) and post-divided fast
 * (clock.dot) clock rates. This fast dot clock is fed to the port's IO logic.
 * The helpers' return value is the rate of the clock that is fed to the
 * display engine's pipe which can be the above fast dot clock rate or a
 * divided-down version of it.
 */
/* m1 is reserved as 0 in Pineview, n is a ring counter */
static int pnv_calc_dpll_params(int refclk, intel_clock_t *clock)
{
	clock->m = clock->m2 + 2;
	clock->p = clock->p1 * clock->p2;
	if (WARN_ON(clock->n == 0 || clock->p == 0))
		return 0;
	clock->vco = DIV_ROUND_CLOSEST(refclk * clock->m, clock->n);
	clock->dot = DIV_ROUND_CLOSEST(clock->vco, clock->p);

	return clock->dot;
}

static uint32_t i9xx_dpll_compute_m(struct dpll *dpll)
{
	return 5 * (dpll->m1 + 2) + (dpll->m2 + 2);
}

static int i9xx_calc_dpll_params(int refclk, intel_clock_t *clock)
{
	clock->m = i9xx_dpll_compute_m(clock);
	clock->p = clock->p1 * clock->p2;
	if (WARN_ON(clock->n + 2 == 0 || clock->p == 0))
		return 0;
	clock->vco = DIV_ROUND_CLOSEST(refclk * clock->m, clock->n + 2);
	clock->dot = DIV_ROUND_CLOSEST(clock->vco, clock->p);

	return clock->dot;
}

static int vlv_calc_dpll_params(int refclk, intel_clock_t *clock)
{
	clock->m = clock->m1 * clock->m2;
	clock->p = clock->p1 * clock->p2;
	if (WARN_ON(clock->n == 0 || clock->p == 0))
		return 0;
	clock->vco = DIV_ROUND_CLOSEST(refclk * clock->m, clock->n);
	clock->dot = DIV_ROUND_CLOSEST(clock->vco, clock->p);

	return clock->dot / 5;
}

int chv_calc_dpll_params(int refclk, intel_clock_t *clock)
{
	clock->m = clock->m1 * clock->m2;
	clock->p = clock->p1 * clock->p2;
	if (WARN_ON(clock->n == 0 || clock->p == 0))
		return 0;
	clock->vco = DIV_ROUND_CLOSEST_ULL((uint64_t)refclk * clock->m,
			clock->n << 22);
	clock->dot = DIV_ROUND_CLOSEST(clock->vco, clock->p);

	return clock->dot / 5;
}

#define INTELPllInvalid(s)   do { /* DRM_DEBUG(s); */ return false; } while (0)
/**
 * Returns whether the given set of divisors are valid for a given refclk with
 * the given connectors.
 */

static bool intel_PLL_is_valid(struct drm_device *dev,
			       const intel_limit_t *limit,
			       const intel_clock_t *clock)
{
	if (clock->n   < limit->n.min   || limit->n.max   < clock->n)
		INTELPllInvalid("n out of range\n");
	if (clock->p1  < limit->p1.min  || limit->p1.max  < clock->p1)
		INTELPllInvalid("p1 out of range\n");
	if (clock->m2  < limit->m2.min  || limit->m2.max  < clock->m2)
		INTELPllInvalid("m2 out of range\n");
	if (clock->m1  < limit->m1.min  || limit->m1.max  < clock->m1)
		INTELPllInvalid("m1 out of range\n");

	if (!IS_PINEVIEW(dev) && !IS_VALLEYVIEW(dev) &&
	    !IS_CHERRYVIEW(dev) && !IS_BROXTON(dev))
		if (clock->m1 <= clock->m2)
			INTELPllInvalid("m1 <= m2\n");

	if (!IS_VALLEYVIEW(dev) && !IS_CHERRYVIEW(dev) && !IS_BROXTON(dev)) {
		if (clock->p < limit->p.min || limit->p.max < clock->p)
			INTELPllInvalid("p out of range\n");
		if (clock->m < limit->m.min || limit->m.max < clock->m)
			INTELPllInvalid("m out of range\n");
	}

	if (clock->vco < limit->vco.min || limit->vco.max < clock->vco)
		INTELPllInvalid("vco out of range\n");
	/* XXX: We may need to be checking "Dot clock" depending on the multiplier,
	 * connector, etc., rather than just a single range.
	 */
	if (clock->dot < limit->dot.min || limit->dot.max < clock->dot)
		INTELPllInvalid("dot out of range\n");

	return true;
}

static int
i9xx_select_p2_div(const intel_limit_t *limit,
		   const struct intel_crtc_state *crtc_state,
		   int target)
{
	struct drm_device *dev = crtc_state->base.crtc->dev;

	if (intel_pipe_will_have_type(crtc_state, INTEL_OUTPUT_LVDS)) {
		/*
		 * For LVDS just rely on its current settings for dual-channel.
		 * We haven't figured out how to reliably set up different
		 * single/dual channel state, if we even can.
		 */
		if (intel_is_dual_link_lvds(dev))
			return limit->p2.p2_fast;
		else
			return limit->p2.p2_slow;
	} else {
		if (target < limit->p2.dot_limit)
			return limit->p2.p2_slow;
		else
			return limit->p2.p2_fast;
	}
}

/*
 * Returns a set of divisors for the desired target clock with the given
 * refclk, or FALSE.  The returned values represent the clock equation:
 * reflck * (5 * (m1 + 2) + (m2 + 2)) / (n + 2) / p1 / p2.
 *
 * Target and reference clocks are specified in kHz.
 *
 * If match_clock is provided, then best_clock P divider must match the P
 * divider from @match_clock used for LVDS downclocking.
 */
static bool
i9xx_find_best_dpll(const intel_limit_t *limit,
		    struct intel_crtc_state *crtc_state,
		    int target, int refclk, intel_clock_t *match_clock,
		    intel_clock_t *best_clock)
{
	struct drm_device *dev = crtc_state->base.crtc->dev;
	intel_clock_t clock;
	int err = target;

	memset(best_clock, 0, sizeof(*best_clock));

	clock.p2 = i9xx_select_p2_div(limit, crtc_state, target);

	for (clock.m1 = limit->m1.min; clock.m1 <= limit->m1.max;
	     clock.m1++) {
		for (clock.m2 = limit->m2.min;
		     clock.m2 <= limit->m2.max; clock.m2++) {
			if (clock.m2 >= clock.m1)
				break;
			for (clock.n = limit->n.min;
			     clock.n <= limit->n.max; clock.n++) {
				for (clock.p1 = limit->p1.min;
					clock.p1 <= limit->p1.max; clock.p1++) {
					int this_err;

					i9xx_calc_dpll_params(refclk, &clock);
					if (!intel_PLL_is_valid(dev, limit,
								&clock))
						continue;
					if (match_clock &&
					    clock.p != match_clock->p)
						continue;

					this_err = abs(clock.dot - target);
					if (this_err < err) {
						*best_clock = clock;
						err = this_err;
					}
				}
			}
		}
	}

	return (err != target);
}

/*
 * Returns a set of divisors for the desired target clock with the given
 * refclk, or FALSE.  The returned values represent the clock equation:
 * reflck * (5 * (m1 + 2) + (m2 + 2)) / (n + 2) / p1 / p2.
 *
 * Target and reference clocks are specified in kHz.
 *
 * If match_clock is provided, then best_clock P divider must match the P
 * divider from @match_clock used for LVDS downclocking.
 */
static bool
pnv_find_best_dpll(const intel_limit_t *limit,
		   struct intel_crtc_state *crtc_state,
		   int target, int refclk, intel_clock_t *match_clock,
		   intel_clock_t *best_clock)
{
	struct drm_device *dev = crtc_state->base.crtc->dev;
	intel_clock_t clock;
	int err = target;

	memset(best_clock, 0, sizeof(*best_clock));

	clock.p2 = i9xx_select_p2_div(limit, crtc_state, target);

	for (clock.m1 = limit->m1.min; clock.m1 <= limit->m1.max;
	     clock.m1++) {
		for (clock.m2 = limit->m2.min;
		     clock.m2 <= limit->m2.max; clock.m2++) {
			for (clock.n = limit->n.min;
			     clock.n <= limit->n.max; clock.n++) {
				for (clock.p1 = limit->p1.min;
					clock.p1 <= limit->p1.max; clock.p1++) {
					int this_err;

					pnv_calc_dpll_params(refclk, &clock);
					if (!intel_PLL_is_valid(dev, limit,
								&clock))
						continue;
					if (match_clock &&
					    clock.p != match_clock->p)
						continue;

					this_err = abs(clock.dot - target);
					if (this_err < err) {
						*best_clock = clock;
						err = this_err;
					}
				}
			}
		}
	}

	return (err != target);
}

/*
 * Returns a set of divisors for the desired target clock with the given
 * refclk, or FALSE.  The returned values represent the clock equation:
 * reflck * (5 * (m1 + 2) + (m2 + 2)) / (n + 2) / p1 / p2.
 *
 * Target and reference clocks are specified in kHz.
 *
 * If match_clock is provided, then best_clock P divider must match the P
 * divider from @match_clock used for LVDS downclocking.
 */
static bool
g4x_find_best_dpll(const intel_limit_t *limit,
		   struct intel_crtc_state *crtc_state,
		   int target, int refclk, intel_clock_t *match_clock,
		   intel_clock_t *best_clock)
{
	struct drm_device *dev = crtc_state->base.crtc->dev;
	intel_clock_t clock;
	int max_n;
	bool found = false;
	/* approximately equals target * 0.00585 */
	int err_most = (target >> 8) + (target >> 9);

	memset(best_clock, 0, sizeof(*best_clock));

	clock.p2 = i9xx_select_p2_div(limit, crtc_state, target);

	max_n = limit->n.max;
	/* based on hardware requirement, prefer smaller n to precision */
	for (clock.n = limit->n.min; clock.n <= max_n; clock.n++) {
		/* based on hardware requirement, prefere larger m1,m2 */
		for (clock.m1 = limit->m1.max;
		     clock.m1 >= limit->m1.min; clock.m1--) {
			for (clock.m2 = limit->m2.max;
			     clock.m2 >= limit->m2.min; clock.m2--) {
				for (clock.p1 = limit->p1.max;
				     clock.p1 >= limit->p1.min; clock.p1--) {
					int this_err;

					i9xx_calc_dpll_params(refclk, &clock);
					if (!intel_PLL_is_valid(dev, limit,
								&clock))
						continue;

					this_err = abs(clock.dot - target);
					if (this_err < err_most) {
						*best_clock = clock;
						err_most = this_err;
						max_n = clock.n;
						found = true;
					}
				}
			}
		}
	}
	return found;
}

/*
 * Check if the calculated PLL configuration is more optimal compared to the
 * best configuration and error found so far. Return the calculated error.
 */
static bool vlv_PLL_is_optimal(struct drm_device *dev, int target_freq,
			       const intel_clock_t *calculated_clock,
			       const intel_clock_t *best_clock,
			       unsigned int best_error_ppm,
			       unsigned int *error_ppm)
{
	/*
	 * For CHV ignore the error and consider only the P value.
	 * Prefer a bigger P value based on HW requirements.
	 */
	if (IS_CHERRYVIEW(dev)) {
		*error_ppm = 0;

		return calculated_clock->p > best_clock->p;
	}

	if (WARN_ON_ONCE(!target_freq))
		return false;

	*error_ppm = div_u64(1000000ULL *
				abs(target_freq - calculated_clock->dot),
			     target_freq);
	/*
	 * Prefer a better P value over a better (smaller) error if the error
	 * is small. Ensure this preference for future configurations too by
	 * setting the error to 0.
	 */
	if (*error_ppm < 100 && calculated_clock->p > best_clock->p) {
		*error_ppm = 0;

		return true;
	}

	return *error_ppm + 10 < best_error_ppm;
}

/*
 * Returns a set of divisors for the desired target clock with the given
 * refclk, or FALSE.  The returned values represent the clock equation:
 * reflck * (5 * (m1 + 2) + (m2 + 2)) / (n + 2) / p1 / p2.
 */
static bool
vlv_find_best_dpll(const intel_limit_t *limit,
		   struct intel_crtc_state *crtc_state,
		   int target, int refclk, intel_clock_t *match_clock,
		   intel_clock_t *best_clock)
{
	struct intel_crtc *crtc = to_intel_crtc(crtc_state->base.crtc);
	struct drm_device *dev = crtc->base.dev;
	intel_clock_t clock;
	unsigned int bestppm = 1000000;
	/* min update 19.2 MHz */
	int max_n = min(limit->n.max, refclk / 19200);
	bool found = false;

	target *= 5; /* fast clock */

	memset(best_clock, 0, sizeof(*best_clock));

	/* based on hardware requirement, prefer smaller n to precision */
	for (clock.n = limit->n.min; clock.n <= max_n; clock.n++) {
		for (clock.p1 = limit->p1.max; clock.p1 >= limit->p1.min; clock.p1--) {
			for (clock.p2 = limit->p2.p2_fast; clock.p2 >= limit->p2.p2_slow;
			     clock.p2 -= clock.p2 > 10 ? 2 : 1) {
				clock.p = clock.p1 * clock.p2;
				/* based on hardware requirement, prefer bigger m1,m2 values */
				for (clock.m1 = limit->m1.min; clock.m1 <= limit->m1.max; clock.m1++) {
					unsigned int ppm;

					clock.m2 = DIV_ROUND_CLOSEST(target * clock.p * clock.n,
								     refclk * clock.m1);

					vlv_calc_dpll_params(refclk, &clock);

					if (!intel_PLL_is_valid(dev, limit,
								&clock))
						continue;

					if (!vlv_PLL_is_optimal(dev, target,
								&clock,
								best_clock,
								bestppm, &ppm))
						continue;

					*best_clock = clock;
					bestppm = ppm;
					found = true;
				}
			}
		}
	}

	return found;
}

/*
 * Returns a set of divisors for the desired target clock with the given
 * refclk, or FALSE.  The returned values represent the clock equation:
 * reflck * (5 * (m1 + 2) + (m2 + 2)) / (n + 2) / p1 / p2.
 */
static bool
chv_find_best_dpll(const intel_limit_t *limit,
		   struct intel_crtc_state *crtc_state,
		   int target, int refclk, intel_clock_t *match_clock,
		   intel_clock_t *best_clock)
{
	struct intel_crtc *crtc = to_intel_crtc(crtc_state->base.crtc);
	struct drm_device *dev = crtc->base.dev;
	unsigned int best_error_ppm;
	intel_clock_t clock;
	uint64_t m2;
	int found = false;

	memset(best_clock, 0, sizeof(*best_clock));
	best_error_ppm = 1000000;

	/*
	 * Based on hardware doc, the n always set to 1, and m1 always
	 * set to 2.  If requires to support 200Mhz refclk, we need to
	 * revisit this because n may not 1 anymore.
	 */
	clock.n = 1, clock.m1 = 2;
	target *= 5;	/* fast clock */

	for (clock.p1 = limit->p1.max; clock.p1 >= limit->p1.min; clock.p1--) {
		for (clock.p2 = limit->p2.p2_fast;
				clock.p2 >= limit->p2.p2_slow;
				clock.p2 -= clock.p2 > 10 ? 2 : 1) {
			unsigned int error_ppm;

			clock.p = clock.p1 * clock.p2;

			m2 = DIV_ROUND_CLOSEST_ULL(((uint64_t)target * clock.p *
					clock.n) << 22, refclk * clock.m1);

			if (m2 > INT_MAX/clock.m1)
				continue;

			clock.m2 = m2;

			chv_calc_dpll_params(refclk, &clock);

			if (!intel_PLL_is_valid(dev, limit, &clock))
				continue;

			if (!vlv_PLL_is_optimal(dev, target, &clock, best_clock,
						best_error_ppm, &error_ppm))
				continue;

			*best_clock = clock;
			best_error_ppm = error_ppm;
			found = true;
		}
	}

	return found;
}

bool bxt_find_best_dpll(struct intel_crtc_state *crtc_state, int target_clock,
			intel_clock_t *best_clock)
{
	int refclk = 100000;
	const intel_limit_t *limit = &intel_limits_bxt;

	return chv_find_best_dpll(limit, crtc_state,
				  target_clock, refclk, NULL, best_clock);
}

bool intel_crtc_active(struct drm_crtc *crtc)
{
	struct intel_crtc *intel_crtc = to_intel_crtc(crtc);

	/* Be paranoid as we can arrive here with only partial
	 * state retrieved from the hardware during setup.
	 *
	 * We can ditch the adjusted_mode.crtc_clock check as soon
	 * as Haswell has gained clock readout/fastboot support.
	 *
	 * We can ditch the crtc->primary->fb check as soon as we can
	 * properly reconstruct framebuffers.
	 *
	 * FIXME: The intel_crtc->active here should be switched to
	 * crtc->state->active once we have proper CRTC states wired up
	 * for atomic.
	 */
	return intel_crtc->active && crtc->primary->state->fb &&
		intel_crtc->config->base.adjusted_mode.crtc_clock;
}

enum transcoder intel_pipe_to_cpu_transcoder(struct drm_i915_private *dev_priv,
					     enum pipe pipe)
{
	struct drm_crtc *crtc = dev_priv->pipe_to_crtc_mapping[pipe];
	struct intel_crtc *intel_crtc = to_intel_crtc(crtc);

	return intel_crtc->config->cpu_transcoder;
}

static bool pipe_dsl_stopped(struct drm_device *dev, enum pipe pipe)
{
	struct drm_i915_private *dev_priv = dev->dev_private;
	i915_reg_t reg = PIPEDSL(pipe);
	u32 line1, line2;
	u32 line_mask;

	if (IS_GEN2(dev))
		line_mask = DSL_LINEMASK_GEN2;
	else
		line_mask = DSL_LINEMASK_GEN3;

	line1 = I915_READ(reg) & line_mask;
	msleep(5);
	line2 = I915_READ(reg) & line_mask;

	return line1 == line2;
}

/*
 * intel_wait_for_pipe_off - wait for pipe to turn off
 * @crtc: crtc whose pipe to wait for
 *
 * After disabling a pipe, we can't wait for vblank in the usual way,
 * spinning on the vblank interrupt status bit, since we won't actually
 * see an interrupt when the pipe is disabled.
 *
 * On Gen4 and above:
 *   wait for the pipe register state bit to turn off
 *
 * Otherwise:
 *   wait for the display line value to settle (it usually
 *   ends up stopping at the start of the next frame).
 *
 */
static void intel_wait_for_pipe_off(struct intel_crtc *crtc)
{
	struct drm_device *dev = crtc->base.dev;
	struct drm_i915_private *dev_priv = dev->dev_private;
	enum transcoder cpu_transcoder = crtc->config->cpu_transcoder;
	enum pipe pipe = crtc->pipe;

	if (INTEL_INFO(dev)->gen >= 4) {
		i915_reg_t reg = PIPECONF(cpu_transcoder);

		/* Wait for the Pipe State to go off */
		if (wait_for((I915_READ(reg) & I965_PIPECONF_ACTIVE) == 0,
			     100))
			WARN(1, "pipe_off wait timed out\n");
	} else {
		/* Wait for the display line to settle */
		if (wait_for(pipe_dsl_stopped(dev, pipe), 100))
			WARN(1, "pipe_off wait timed out\n");
	}
}

/* Only for pre-ILK configs */
void assert_pll(struct drm_i915_private *dev_priv,
		enum pipe pipe, bool state)
{
	u32 val;
	bool cur_state;

	val = I915_READ(DPLL(pipe));
	cur_state = !!(val & DPLL_VCO_ENABLE);
	I915_STATE_WARN(cur_state != state,
	     "PLL state assertion failure (expected %s, current %s)\n",
			onoff(state), onoff(cur_state));
}

/* XXX: the dsi pll is shared between MIPI DSI ports */
void assert_dsi_pll(struct drm_i915_private *dev_priv, bool state)
{
	u32 val;
	bool cur_state;

	mutex_lock(&dev_priv->sb_lock);
	val = vlv_cck_read(dev_priv, CCK_REG_DSI_PLL_CONTROL);
	mutex_unlock(&dev_priv->sb_lock);

	cur_state = val & DSI_PLL_VCO_EN;
	I915_STATE_WARN(cur_state != state,
	     "DSI PLL state assertion failure (expected %s, current %s)\n",
			onoff(state), onoff(cur_state));
}

static void assert_fdi_tx(struct drm_i915_private *dev_priv,
			  enum pipe pipe, bool state)
{
	bool cur_state;
	enum transcoder cpu_transcoder = intel_pipe_to_cpu_transcoder(dev_priv,
								      pipe);

	if (HAS_DDI(dev_priv)) {
		/* DDI does not have a specific FDI_TX register */
		u32 val = I915_READ(TRANS_DDI_FUNC_CTL(cpu_transcoder));
		cur_state = !!(val & TRANS_DDI_FUNC_ENABLE);
	} else {
		u32 val = I915_READ(FDI_TX_CTL(pipe));
		cur_state = !!(val & FDI_TX_ENABLE);
	}
	I915_STATE_WARN(cur_state != state,
	     "FDI TX state assertion failure (expected %s, current %s)\n",
			onoff(state), onoff(cur_state));
}
#define assert_fdi_tx_enabled(d, p) assert_fdi_tx(d, p, true)
#define assert_fdi_tx_disabled(d, p) assert_fdi_tx(d, p, false)

static void assert_fdi_rx(struct drm_i915_private *dev_priv,
			  enum pipe pipe, bool state)
{
	u32 val;
	bool cur_state;

	val = I915_READ(FDI_RX_CTL(pipe));
	cur_state = !!(val & FDI_RX_ENABLE);
	I915_STATE_WARN(cur_state != state,
	     "FDI RX state assertion failure (expected %s, current %s)\n",
			onoff(state), onoff(cur_state));
}
#define assert_fdi_rx_enabled(d, p) assert_fdi_rx(d, p, true)
#define assert_fdi_rx_disabled(d, p) assert_fdi_rx(d, p, false)

static void assert_fdi_tx_pll_enabled(struct drm_i915_private *dev_priv,
				      enum pipe pipe)
{
	u32 val;

	/* ILK FDI PLL is always enabled */
	if (INTEL_INFO(dev_priv)->gen == 5)
		return;

	/* On Haswell, DDI ports are responsible for the FDI PLL setup */
	if (HAS_DDI(dev_priv))
		return;

	val = I915_READ(FDI_TX_CTL(pipe));
	I915_STATE_WARN(!(val & FDI_TX_PLL_ENABLE), "FDI TX PLL assertion failure, should be active but is disabled\n");
}

void assert_fdi_rx_pll(struct drm_i915_private *dev_priv,
		       enum pipe pipe, bool state)
{
	u32 val;
	bool cur_state;

	val = I915_READ(FDI_RX_CTL(pipe));
	cur_state = !!(val & FDI_RX_PLL_ENABLE);
	I915_STATE_WARN(cur_state != state,
	     "FDI RX PLL assertion failure (expected %s, current %s)\n",
			onoff(state), onoff(cur_state));
}

void assert_panel_unlocked(struct drm_i915_private *dev_priv,
			   enum pipe pipe)
{
	struct drm_device *dev = dev_priv->dev;
	i915_reg_t pp_reg;
	u32 val;
	enum pipe panel_pipe = PIPE_A;
	bool locked = true;

	if (WARN_ON(HAS_DDI(dev)))
		return;

	if (HAS_PCH_SPLIT(dev)) {
		u32 port_sel;

		pp_reg = PCH_PP_CONTROL;
		port_sel = I915_READ(PCH_PP_ON_DELAYS) & PANEL_PORT_SELECT_MASK;

		if (port_sel == PANEL_PORT_SELECT_LVDS &&
		    I915_READ(PCH_LVDS) & LVDS_PIPEB_SELECT)
			panel_pipe = PIPE_B;
		/* XXX: else fix for eDP */
	} else if (IS_VALLEYVIEW(dev) || IS_CHERRYVIEW(dev)) {
		/* presumably write lock depends on pipe, not port select */
		pp_reg = VLV_PIPE_PP_CONTROL(pipe);
		panel_pipe = pipe;
	} else {
		pp_reg = PP_CONTROL;
		if (I915_READ(LVDS) & LVDS_PIPEB_SELECT)
			panel_pipe = PIPE_B;
	}

	val = I915_READ(pp_reg);
	if (!(val & PANEL_POWER_ON) ||
	    ((val & PANEL_UNLOCK_MASK) == PANEL_UNLOCK_REGS))
		locked = false;

	I915_STATE_WARN(panel_pipe == pipe && locked,
	     "panel assertion failure, pipe %c regs locked\n",
	     pipe_name(pipe));
}

static void assert_cursor(struct drm_i915_private *dev_priv,
			  enum pipe pipe, bool state)
{
	struct drm_device *dev = dev_priv->dev;
	bool cur_state;

	if (IS_845G(dev) || IS_I865G(dev))
		cur_state = I915_READ(CURCNTR(PIPE_A)) & CURSOR_ENABLE;
	else
		cur_state = I915_READ(CURCNTR(pipe)) & CURSOR_MODE;

	I915_STATE_WARN(cur_state != state,
	     "cursor on pipe %c assertion failure (expected %s, current %s)\n",
			pipe_name(pipe), onoff(state), onoff(cur_state));
}
#define assert_cursor_enabled(d, p) assert_cursor(d, p, true)
#define assert_cursor_disabled(d, p) assert_cursor(d, p, false)

void assert_pipe(struct drm_i915_private *dev_priv,
		 enum pipe pipe, bool state)
{
	bool cur_state;
	enum transcoder cpu_transcoder = intel_pipe_to_cpu_transcoder(dev_priv,
								      pipe);
	enum intel_display_power_domain power_domain;

	/* if we need the pipe quirk it must be always on */
	if ((pipe == PIPE_A && dev_priv->quirks & QUIRK_PIPEA_FORCE) ||
	    (pipe == PIPE_B && dev_priv->quirks & QUIRK_PIPEB_FORCE))
		state = true;

	power_domain = POWER_DOMAIN_TRANSCODER(cpu_transcoder);
	if (intel_display_power_get_if_enabled(dev_priv, power_domain)) {
		u32 val = I915_READ(PIPECONF(cpu_transcoder));
		cur_state = !!(val & PIPECONF_ENABLE);

		intel_display_power_put(dev_priv, power_domain);
	} else {
		cur_state = false;
	}

	I915_STATE_WARN(cur_state != state,
	     "pipe %c assertion failure (expected %s, current %s)\n",
			pipe_name(pipe), onoff(state), onoff(cur_state));
}

static void assert_plane(struct drm_i915_private *dev_priv,
			 enum plane plane, bool state)
{
	u32 val;
	bool cur_state;

	val = I915_READ(DSPCNTR(plane));
	cur_state = !!(val & DISPLAY_PLANE_ENABLE);
	I915_STATE_WARN(cur_state != state,
	     "plane %c assertion failure (expected %s, current %s)\n",
			plane_name(plane), onoff(state), onoff(cur_state));
}

#define assert_plane_enabled(d, p) assert_plane(d, p, true)
#define assert_plane_disabled(d, p) assert_plane(d, p, false)

static void assert_planes_disabled(struct drm_i915_private *dev_priv,
				   enum pipe pipe)
{
	struct drm_device *dev = dev_priv->dev;
	int i;

	/* Primary planes are fixed to pipes on gen4+ */
	if (INTEL_INFO(dev)->gen >= 4) {
		u32 val = I915_READ(DSPCNTR(pipe));
		I915_STATE_WARN(val & DISPLAY_PLANE_ENABLE,
		     "plane %c assertion failure, should be disabled but not\n",
		     plane_name(pipe));
		return;
	}

	/* Need to check both planes against the pipe */
	for_each_pipe(dev_priv, i) {
		u32 val = I915_READ(DSPCNTR(i));
		enum pipe cur_pipe = (val & DISPPLANE_SEL_PIPE_MASK) >>
			DISPPLANE_SEL_PIPE_SHIFT;
		I915_STATE_WARN((val & DISPLAY_PLANE_ENABLE) && pipe == cur_pipe,
		     "plane %c assertion failure, should be off on pipe %c but is still active\n",
		     plane_name(i), pipe_name(pipe));
	}
}

static void assert_sprites_disabled(struct drm_i915_private *dev_priv,
				    enum pipe pipe)
{
	struct drm_device *dev = dev_priv->dev;
	int sprite;

	if (INTEL_INFO(dev)->gen >= 9) {
		for_each_sprite(dev_priv, pipe, sprite) {
			u32 val = I915_READ(PLANE_CTL(pipe, sprite));
			I915_STATE_WARN(val & PLANE_CTL_ENABLE,
			     "plane %d assertion failure, should be off on pipe %c but is still active\n",
			     sprite, pipe_name(pipe));
		}
	} else if (IS_VALLEYVIEW(dev) || IS_CHERRYVIEW(dev)) {
		for_each_sprite(dev_priv, pipe, sprite) {
			u32 val = I915_READ(SPCNTR(pipe, sprite));
			I915_STATE_WARN(val & SP_ENABLE,
			     "sprite %c assertion failure, should be off on pipe %c but is still active\n",
			     sprite_name(pipe, sprite), pipe_name(pipe));
		}
	} else if (INTEL_INFO(dev)->gen >= 7) {
		u32 val = I915_READ(SPRCTL(pipe));
		I915_STATE_WARN(val & SPRITE_ENABLE,
		     "sprite %c assertion failure, should be off on pipe %c but is still active\n",
		     plane_name(pipe), pipe_name(pipe));
	} else if (INTEL_INFO(dev)->gen >= 5) {
		u32 val = I915_READ(DVSCNTR(pipe));
		I915_STATE_WARN(val & DVS_ENABLE,
		     "sprite %c assertion failure, should be off on pipe %c but is still active\n",
		     plane_name(pipe), pipe_name(pipe));
	}
}

static void assert_vblank_disabled(struct drm_crtc *crtc)
{
	if (I915_STATE_WARN_ON(drm_crtc_vblank_get(crtc) == 0))
		drm_crtc_vblank_put(crtc);
}

void assert_pch_transcoder_disabled(struct drm_i915_private *dev_priv,
				    enum pipe pipe)
{
	u32 val;
	bool enabled;

	val = I915_READ(PCH_TRANSCONF(pipe));
	enabled = !!(val & TRANS_ENABLE);
	I915_STATE_WARN(enabled,
	     "transcoder assertion failed, should be off on pipe %c but is still active\n",
	     pipe_name(pipe));
}

static bool dp_pipe_enabled(struct drm_i915_private *dev_priv,
			    enum pipe pipe, u32 port_sel, u32 val)
{
	if ((val & DP_PORT_EN) == 0)
		return false;

	if (HAS_PCH_CPT(dev_priv)) {
		u32 trans_dp_ctl = I915_READ(TRANS_DP_CTL(pipe));
		if ((trans_dp_ctl & TRANS_DP_PORT_SEL_MASK) != port_sel)
			return false;
	} else if (IS_CHERRYVIEW(dev_priv)) {
		if ((val & DP_PIPE_MASK_CHV) != DP_PIPE_SELECT_CHV(pipe))
			return false;
	} else {
		if ((val & DP_PIPE_MASK) != (pipe << 30))
			return false;
	}
	return true;
}

static bool hdmi_pipe_enabled(struct drm_i915_private *dev_priv,
			      enum pipe pipe, u32 val)
{
	if ((val & SDVO_ENABLE) == 0)
		return false;

	if (HAS_PCH_CPT(dev_priv)) {
		if ((val & SDVO_PIPE_SEL_MASK_CPT) != SDVO_PIPE_SEL_CPT(pipe))
			return false;
	} else if (IS_CHERRYVIEW(dev_priv)) {
		if ((val & SDVO_PIPE_SEL_MASK_CHV) != SDVO_PIPE_SEL_CHV(pipe))
			return false;
	} else {
		if ((val & SDVO_PIPE_SEL_MASK) != SDVO_PIPE_SEL(pipe))
			return false;
	}
	return true;
}

static bool lvds_pipe_enabled(struct drm_i915_private *dev_priv,
			      enum pipe pipe, u32 val)
{
	if ((val & LVDS_PORT_EN) == 0)
		return false;

	if (HAS_PCH_CPT(dev_priv)) {
		if ((val & PORT_TRANS_SEL_MASK) != PORT_TRANS_SEL_CPT(pipe))
			return false;
	} else {
		if ((val & LVDS_PIPE_MASK) != LVDS_PIPE(pipe))
			return false;
	}
	return true;
}

static bool adpa_pipe_enabled(struct drm_i915_private *dev_priv,
			      enum pipe pipe, u32 val)
{
	if ((val & ADPA_DAC_ENABLE) == 0)
		return false;
	if (HAS_PCH_CPT(dev_priv)) {
		if ((val & PORT_TRANS_SEL_MASK) != PORT_TRANS_SEL_CPT(pipe))
			return false;
	} else {
		if ((val & ADPA_PIPE_SELECT_MASK) != ADPA_PIPE_SELECT(pipe))
			return false;
	}
	return true;
}

static void assert_pch_dp_disabled(struct drm_i915_private *dev_priv,
				   enum pipe pipe, i915_reg_t reg,
				   u32 port_sel)
{
	u32 val = I915_READ(reg);
	I915_STATE_WARN(dp_pipe_enabled(dev_priv, pipe, port_sel, val),
	     "PCH DP (0x%08x) enabled on transcoder %c, should be disabled\n",
	     i915_mmio_reg_offset(reg), pipe_name(pipe));

	I915_STATE_WARN(HAS_PCH_IBX(dev_priv) && (val & DP_PORT_EN) == 0
	     && (val & DP_PIPEB_SELECT),
	     "IBX PCH dp port still using transcoder B\n");
}

static void assert_pch_hdmi_disabled(struct drm_i915_private *dev_priv,
				     enum pipe pipe, i915_reg_t reg)
{
	u32 val = I915_READ(reg);
	I915_STATE_WARN(hdmi_pipe_enabled(dev_priv, pipe, val),
	     "PCH HDMI (0x%08x) enabled on transcoder %c, should be disabled\n",
	     i915_mmio_reg_offset(reg), pipe_name(pipe));

	I915_STATE_WARN(HAS_PCH_IBX(dev_priv) && (val & SDVO_ENABLE) == 0
	     && (val & SDVO_PIPE_B_SELECT),
	     "IBX PCH hdmi port still using transcoder B\n");
}

static void assert_pch_ports_disabled(struct drm_i915_private *dev_priv,
				      enum pipe pipe)
{
	u32 val;

	assert_pch_dp_disabled(dev_priv, pipe, PCH_DP_B, TRANS_DP_PORT_SEL_B);
	assert_pch_dp_disabled(dev_priv, pipe, PCH_DP_C, TRANS_DP_PORT_SEL_C);
	assert_pch_dp_disabled(dev_priv, pipe, PCH_DP_D, TRANS_DP_PORT_SEL_D);

	val = I915_READ(PCH_ADPA);
	I915_STATE_WARN(adpa_pipe_enabled(dev_priv, pipe, val),
	     "PCH VGA enabled on transcoder %c, should be disabled\n",
	     pipe_name(pipe));

	val = I915_READ(PCH_LVDS);
	I915_STATE_WARN(lvds_pipe_enabled(dev_priv, pipe, val),
	     "PCH LVDS enabled on transcoder %c, should be disabled\n",
	     pipe_name(pipe));

	assert_pch_hdmi_disabled(dev_priv, pipe, PCH_HDMIB);
	assert_pch_hdmi_disabled(dev_priv, pipe, PCH_HDMIC);
	assert_pch_hdmi_disabled(dev_priv, pipe, PCH_HDMID);
}

static void _vlv_enable_pll(struct intel_crtc *crtc,
			    const struct intel_crtc_state *pipe_config)
{
	struct drm_i915_private *dev_priv = to_i915(crtc->base.dev);
	enum pipe pipe = crtc->pipe;

	I915_WRITE(DPLL(pipe), pipe_config->dpll_hw_state.dpll);
	POSTING_READ(DPLL(pipe));
	udelay(150);

	if (wait_for(((I915_READ(DPLL(pipe)) & DPLL_LOCK_VLV) == DPLL_LOCK_VLV), 1))
		DRM_ERROR("DPLL %d failed to lock\n", pipe);
}

static void vlv_enable_pll(struct intel_crtc *crtc,
			   const struct intel_crtc_state *pipe_config)
{
	struct drm_i915_private *dev_priv = to_i915(crtc->base.dev);
	enum pipe pipe = crtc->pipe;

	assert_pipe_disabled(dev_priv, pipe);

	/* PLL is protected by panel, make sure we can write it */
	assert_panel_unlocked(dev_priv, pipe);

	if (pipe_config->dpll_hw_state.dpll & DPLL_VCO_ENABLE)
		_vlv_enable_pll(crtc, pipe_config);

	I915_WRITE(DPLL_MD(pipe), pipe_config->dpll_hw_state.dpll_md);
	POSTING_READ(DPLL_MD(pipe));
}


static void _chv_enable_pll(struct intel_crtc *crtc,
			    const struct intel_crtc_state *pipe_config)
{
	struct drm_i915_private *dev_priv = to_i915(crtc->base.dev);
	enum pipe pipe = crtc->pipe;
	enum dpio_channel port = vlv_pipe_to_channel(pipe);
	u32 tmp;

	mutex_lock(&dev_priv->sb_lock);

	/* Enable back the 10bit clock to display controller */
	tmp = vlv_dpio_read(dev_priv, pipe, CHV_CMN_DW14(port));
	tmp |= DPIO_DCLKP_EN;
	vlv_dpio_write(dev_priv, pipe, CHV_CMN_DW14(port), tmp);

	mutex_unlock(&dev_priv->sb_lock);

	/*
	 * Need to wait > 100ns between dclkp clock enable bit and PLL enable.
	 */
	udelay(1);

	/* Enable PLL */
	I915_WRITE(DPLL(pipe), pipe_config->dpll_hw_state.dpll);

	/* Check PLL is locked */
	if (wait_for(((I915_READ(DPLL(pipe)) & DPLL_LOCK_VLV) == DPLL_LOCK_VLV), 1))
		DRM_ERROR("PLL %d failed to lock\n", pipe);
}

static void chv_enable_pll(struct intel_crtc *crtc,
			   const struct intel_crtc_state *pipe_config)
{
	struct drm_i915_private *dev_priv = to_i915(crtc->base.dev);
	enum pipe pipe = crtc->pipe;

	assert_pipe_disabled(dev_priv, pipe);

	/* PLL is protected by panel, make sure we can write it */
	assert_panel_unlocked(dev_priv, pipe);

	if (pipe_config->dpll_hw_state.dpll & DPLL_VCO_ENABLE)
		_chv_enable_pll(crtc, pipe_config);

	if (pipe != PIPE_A) {
		/*
		 * WaPixelRepeatModeFixForC0:chv
		 *
		 * DPLLCMD is AWOL. Use chicken bits to propagate
		 * the value from DPLLBMD to either pipe B or C.
		 */
		I915_WRITE(CBR4_VLV, pipe == PIPE_B ? CBR_DPLLBMD_PIPE_B : CBR_DPLLBMD_PIPE_C);
		I915_WRITE(DPLL_MD(PIPE_B), pipe_config->dpll_hw_state.dpll_md);
		I915_WRITE(CBR4_VLV, 0);
		dev_priv->chv_dpll_md[pipe] = pipe_config->dpll_hw_state.dpll_md;

		/*
		 * DPLLB VGA mode also seems to cause problems.
		 * We should always have it disabled.
		 */
		WARN_ON((I915_READ(DPLL(PIPE_B)) & DPLL_VGA_MODE_DIS) == 0);
	} else {
		I915_WRITE(DPLL_MD(pipe), pipe_config->dpll_hw_state.dpll_md);
		POSTING_READ(DPLL_MD(pipe));
	}
}

static int intel_num_dvo_pipes(struct drm_device *dev)
{
	struct intel_crtc *crtc;
	int count = 0;

	for_each_intel_crtc(dev, crtc)
		count += crtc->base.state->active &&
			intel_pipe_has_type(crtc, INTEL_OUTPUT_DVO);

	return count;
}

static void i9xx_enable_pll(struct intel_crtc *crtc)
{
	struct drm_device *dev = crtc->base.dev;
	struct drm_i915_private *dev_priv = dev->dev_private;
	i915_reg_t reg = DPLL(crtc->pipe);
	u32 dpll = crtc->config->dpll_hw_state.dpll;

	assert_pipe_disabled(dev_priv, crtc->pipe);

	/* PLL is protected by panel, make sure we can write it */
	if (IS_MOBILE(dev) && !IS_I830(dev))
		assert_panel_unlocked(dev_priv, crtc->pipe);

	/* Enable DVO 2x clock on both PLLs if necessary */
	if (IS_I830(dev) && intel_num_dvo_pipes(dev) > 0) {
		/*
		 * It appears to be important that we don't enable this
		 * for the current pipe before otherwise configuring the
		 * PLL. No idea how this should be handled if multiple
		 * DVO outputs are enabled simultaneosly.
		 */
		dpll |= DPLL_DVO_2X_MODE;
		I915_WRITE(DPLL(!crtc->pipe),
			   I915_READ(DPLL(!crtc->pipe)) | DPLL_DVO_2X_MODE);
	}

	/*
	 * Apparently we need to have VGA mode enabled prior to changing
	 * the P1/P2 dividers. Otherwise the DPLL will keep using the old
	 * dividers, even though the register value does change.
	 */
	I915_WRITE(reg, 0);

	I915_WRITE(reg, dpll);

	/* Wait for the clocks to stabilize. */
	POSTING_READ(reg);
	udelay(150);

	if (INTEL_INFO(dev)->gen >= 4) {
		I915_WRITE(DPLL_MD(crtc->pipe),
			   crtc->config->dpll_hw_state.dpll_md);
	} else {
		/* The pixel multiplier can only be updated once the
		 * DPLL is enabled and the clocks are stable.
		 *
		 * So write it again.
		 */
		I915_WRITE(reg, dpll);
	}

	/* We do this three times for luck */
	I915_WRITE(reg, dpll);
	POSTING_READ(reg);
	udelay(150); /* wait for warmup */
	I915_WRITE(reg, dpll);
	POSTING_READ(reg);
	udelay(150); /* wait for warmup */
	I915_WRITE(reg, dpll);
	POSTING_READ(reg);
	udelay(150); /* wait for warmup */
}

/**
 * i9xx_disable_pll - disable a PLL
 * @dev_priv: i915 private structure
 * @pipe: pipe PLL to disable
 *
 * Disable the PLL for @pipe, making sure the pipe is off first.
 *
 * Note!  This is for pre-ILK only.
 */
static void i9xx_disable_pll(struct intel_crtc *crtc)
{
	struct drm_device *dev = crtc->base.dev;
	struct drm_i915_private *dev_priv = dev->dev_private;
	enum pipe pipe = crtc->pipe;

	/* Disable DVO 2x clock on both PLLs if necessary */
	if (IS_I830(dev) &&
	    intel_pipe_has_type(crtc, INTEL_OUTPUT_DVO) &&
	    !intel_num_dvo_pipes(dev)) {
		I915_WRITE(DPLL(PIPE_B),
			   I915_READ(DPLL(PIPE_B)) & ~DPLL_DVO_2X_MODE);
		I915_WRITE(DPLL(PIPE_A),
			   I915_READ(DPLL(PIPE_A)) & ~DPLL_DVO_2X_MODE);
	}

	/* Don't disable pipe or pipe PLLs if needed */
	if ((pipe == PIPE_A && dev_priv->quirks & QUIRK_PIPEA_FORCE) ||
	    (pipe == PIPE_B && dev_priv->quirks & QUIRK_PIPEB_FORCE))
		return;

	/* Make sure the pipe isn't still relying on us */
	assert_pipe_disabled(dev_priv, pipe);

	I915_WRITE(DPLL(pipe), DPLL_VGA_MODE_DIS);
	POSTING_READ(DPLL(pipe));
}

static void vlv_disable_pll(struct drm_i915_private *dev_priv, enum pipe pipe)
{
	u32 val;

	/* Make sure the pipe isn't still relying on us */
	assert_pipe_disabled(dev_priv, pipe);

	val = DPLL_INTEGRATED_REF_CLK_VLV |
		DPLL_REF_CLK_ENABLE_VLV | DPLL_VGA_MODE_DIS;
	if (pipe != PIPE_A)
		val |= DPLL_INTEGRATED_CRI_CLK_VLV;

	I915_WRITE(DPLL(pipe), val);
	POSTING_READ(DPLL(pipe));
}

static void chv_disable_pll(struct drm_i915_private *dev_priv, enum pipe pipe)
{
	enum dpio_channel port = vlv_pipe_to_channel(pipe);
	u32 val;

	/* Make sure the pipe isn't still relying on us */
	assert_pipe_disabled(dev_priv, pipe);

	val = DPLL_SSC_REF_CLK_CHV |
		DPLL_REF_CLK_ENABLE_VLV | DPLL_VGA_MODE_DIS;
	if (pipe != PIPE_A)
		val |= DPLL_INTEGRATED_CRI_CLK_VLV;

	I915_WRITE(DPLL(pipe), val);
	POSTING_READ(DPLL(pipe));

	mutex_lock(&dev_priv->sb_lock);

	/* Disable 10bit clock to display controller */
	val = vlv_dpio_read(dev_priv, pipe, CHV_CMN_DW14(port));
	val &= ~DPIO_DCLKP_EN;
	vlv_dpio_write(dev_priv, pipe, CHV_CMN_DW14(port), val);

	mutex_unlock(&dev_priv->sb_lock);
}

void vlv_wait_port_ready(struct drm_i915_private *dev_priv,
			 struct intel_digital_port *dport,
			 unsigned int expected_mask)
{
	u32 port_mask;
	i915_reg_t dpll_reg;

	switch (dport->port) {
	case PORT_B:
		port_mask = DPLL_PORTB_READY_MASK;
		dpll_reg = DPLL(0);
		break;
	case PORT_C:
		port_mask = DPLL_PORTC_READY_MASK;
		dpll_reg = DPLL(0);
		expected_mask <<= 4;
		break;
	case PORT_D:
		port_mask = DPLL_PORTD_READY_MASK;
		dpll_reg = DPIO_PHY_STATUS;
		break;
	default:
		BUG();
	}

	if (wait_for((I915_READ(dpll_reg) & port_mask) == expected_mask, 1000))
		WARN(1, "timed out waiting for port %c ready: got 0x%x, expected 0x%x\n",
		     port_name(dport->port), I915_READ(dpll_reg) & port_mask, expected_mask);
}

static void ironlake_enable_pch_transcoder(struct drm_i915_private *dev_priv,
					   enum pipe pipe)
{
	struct drm_device *dev = dev_priv->dev;
	struct drm_crtc *crtc = dev_priv->pipe_to_crtc_mapping[pipe];
	struct intel_crtc *intel_crtc = to_intel_crtc(crtc);
	i915_reg_t reg;
	uint32_t val, pipeconf_val;

	/* Make sure PCH DPLL is enabled */
	assert_shared_dpll_enabled(dev_priv, intel_crtc->config->shared_dpll);

	/* FDI must be feeding us bits for PCH ports */
	assert_fdi_tx_enabled(dev_priv, pipe);
	assert_fdi_rx_enabled(dev_priv, pipe);

	if (HAS_PCH_CPT(dev)) {
		/* Workaround: Set the timing override bit before enabling the
		 * pch transcoder. */
		reg = TRANS_CHICKEN2(pipe);
		val = I915_READ(reg);
		val |= TRANS_CHICKEN2_TIMING_OVERRIDE;
		I915_WRITE(reg, val);
	}

	reg = PCH_TRANSCONF(pipe);
	val = I915_READ(reg);
	pipeconf_val = I915_READ(PIPECONF(pipe));

	if (HAS_PCH_IBX(dev_priv)) {
		/*
		 * Make the BPC in transcoder be consistent with
		 * that in pipeconf reg. For HDMI we must use 8bpc
		 * here for both 8bpc and 12bpc.
		 */
		val &= ~PIPECONF_BPC_MASK;
		if (intel_pipe_has_type(intel_crtc, INTEL_OUTPUT_HDMI))
			val |= PIPECONF_8BPC;
		else
			val |= pipeconf_val & PIPECONF_BPC_MASK;
	}

	val &= ~TRANS_INTERLACE_MASK;
	if ((pipeconf_val & PIPECONF_INTERLACE_MASK) == PIPECONF_INTERLACED_ILK)
		if (HAS_PCH_IBX(dev_priv) &&
		    intel_pipe_has_type(intel_crtc, INTEL_OUTPUT_SDVO))
			val |= TRANS_LEGACY_INTERLACED_ILK;
		else
			val |= TRANS_INTERLACED;
	else
		val |= TRANS_PROGRESSIVE;

	I915_WRITE(reg, val | TRANS_ENABLE);
	if (wait_for(I915_READ(reg) & TRANS_STATE_ENABLE, 100))
		DRM_ERROR("failed to enable transcoder %c\n", pipe_name(pipe));
}

static void lpt_enable_pch_transcoder(struct drm_i915_private *dev_priv,
				      enum transcoder cpu_transcoder)
{
	u32 val, pipeconf_val;

	/* FDI must be feeding us bits for PCH ports */
	assert_fdi_tx_enabled(dev_priv, (enum pipe) cpu_transcoder);
	assert_fdi_rx_enabled(dev_priv, TRANSCODER_A);

	/* Workaround: set timing override bit. */
	val = I915_READ(TRANS_CHICKEN2(PIPE_A));
	val |= TRANS_CHICKEN2_TIMING_OVERRIDE;
	I915_WRITE(TRANS_CHICKEN2(PIPE_A), val);

	val = TRANS_ENABLE;
	pipeconf_val = I915_READ(PIPECONF(cpu_transcoder));

	if ((pipeconf_val & PIPECONF_INTERLACE_MASK_HSW) ==
	    PIPECONF_INTERLACED_ILK)
		val |= TRANS_INTERLACED;
	else
		val |= TRANS_PROGRESSIVE;

	I915_WRITE(LPT_TRANSCONF, val);
	if (wait_for(I915_READ(LPT_TRANSCONF) & TRANS_STATE_ENABLE, 100))
		DRM_ERROR("Failed to enable PCH transcoder\n");
}

static void ironlake_disable_pch_transcoder(struct drm_i915_private *dev_priv,
					    enum pipe pipe)
{
	struct drm_device *dev = dev_priv->dev;
	i915_reg_t reg;
	uint32_t val;

	/* FDI relies on the transcoder */
	assert_fdi_tx_disabled(dev_priv, pipe);
	assert_fdi_rx_disabled(dev_priv, pipe);

	/* Ports must be off as well */
	assert_pch_ports_disabled(dev_priv, pipe);

	reg = PCH_TRANSCONF(pipe);
	val = I915_READ(reg);
	val &= ~TRANS_ENABLE;
	I915_WRITE(reg, val);
	/* wait for PCH transcoder off, transcoder state */
	if (wait_for((I915_READ(reg) & TRANS_STATE_ENABLE) == 0, 50))
		DRM_ERROR("failed to disable transcoder %c\n", pipe_name(pipe));

	if (HAS_PCH_CPT(dev)) {
		/* Workaround: Clear the timing override chicken bit again. */
		reg = TRANS_CHICKEN2(pipe);
		val = I915_READ(reg);
		val &= ~TRANS_CHICKEN2_TIMING_OVERRIDE;
		I915_WRITE(reg, val);
	}
}

static void lpt_disable_pch_transcoder(struct drm_i915_private *dev_priv)
{
	u32 val;

	val = I915_READ(LPT_TRANSCONF);
	val &= ~TRANS_ENABLE;
	I915_WRITE(LPT_TRANSCONF, val);
	/* wait for PCH transcoder off, transcoder state */
	if (wait_for((I915_READ(LPT_TRANSCONF) & TRANS_STATE_ENABLE) == 0, 50))
		DRM_ERROR("Failed to disable PCH transcoder\n");

	/* Workaround: clear timing override bit. */
	val = I915_READ(TRANS_CHICKEN2(PIPE_A));
	val &= ~TRANS_CHICKEN2_TIMING_OVERRIDE;
	I915_WRITE(TRANS_CHICKEN2(PIPE_A), val);
}

/**
 * intel_enable_pipe - enable a pipe, asserting requirements
 * @crtc: crtc responsible for the pipe
 *
 * Enable @crtc's pipe, making sure that various hardware specific requirements
 * are met, if applicable, e.g. PLL enabled, LVDS pairs enabled, etc.
 */
static void intel_enable_pipe(struct intel_crtc *crtc)
{
	struct drm_device *dev = crtc->base.dev;
	struct drm_i915_private *dev_priv = dev->dev_private;
	enum pipe pipe = crtc->pipe;
	enum transcoder cpu_transcoder = crtc->config->cpu_transcoder;
	enum pipe pch_transcoder;
	i915_reg_t reg;
	u32 val;

	DRM_DEBUG_KMS("enabling pipe %c\n", pipe_name(pipe));

	assert_planes_disabled(dev_priv, pipe);
	assert_cursor_disabled(dev_priv, pipe);
	assert_sprites_disabled(dev_priv, pipe);

	if (HAS_PCH_LPT(dev_priv))
		pch_transcoder = TRANSCODER_A;
	else
		pch_transcoder = pipe;

	/*
	 * A pipe without a PLL won't actually be able to drive bits from
	 * a plane.  On ILK+ the pipe PLLs are integrated, so we don't
	 * need the check.
	 */
	if (HAS_GMCH_DISPLAY(dev_priv))
		if (crtc->config->has_dsi_encoder)
			assert_dsi_pll_enabled(dev_priv);
		else
			assert_pll_enabled(dev_priv, pipe);
	else {
		if (crtc->config->has_pch_encoder) {
			/* if driving the PCH, we need FDI enabled */
			assert_fdi_rx_pll_enabled(dev_priv, pch_transcoder);
			assert_fdi_tx_pll_enabled(dev_priv,
						  (enum pipe) cpu_transcoder);
		}
		/* FIXME: assert CPU port conditions for SNB+ */
	}

	reg = PIPECONF(cpu_transcoder);
	val = I915_READ(reg);
	if (val & PIPECONF_ENABLE) {
		WARN_ON(!((pipe == PIPE_A && dev_priv->quirks & QUIRK_PIPEA_FORCE) ||
			  (pipe == PIPE_B && dev_priv->quirks & QUIRK_PIPEB_FORCE)));
		return;
	}

	I915_WRITE(reg, val | PIPECONF_ENABLE);
	POSTING_READ(reg);

	/*
	 * Until the pipe starts DSL will read as 0, which would cause
	 * an apparent vblank timestamp jump, which messes up also the
	 * frame count when it's derived from the timestamps. So let's
	 * wait for the pipe to start properly before we call
	 * drm_crtc_vblank_on()
	 */
	if (dev->max_vblank_count == 0 &&
	    wait_for(intel_get_crtc_scanline(crtc) != crtc->scanline_offset, 50))
		DRM_ERROR("pipe %c didn't start\n", pipe_name(pipe));
}

/**
 * intel_disable_pipe - disable a pipe, asserting requirements
 * @crtc: crtc whose pipes is to be disabled
 *
 * Disable the pipe of @crtc, making sure that various hardware
 * specific requirements are met, if applicable, e.g. plane
 * disabled, panel fitter off, etc.
 *
 * Will wait until the pipe has shut down before returning.
 */
static void intel_disable_pipe(struct intel_crtc *crtc)
{
	struct drm_i915_private *dev_priv = crtc->base.dev->dev_private;
	enum transcoder cpu_transcoder = crtc->config->cpu_transcoder;
	enum pipe pipe = crtc->pipe;
	i915_reg_t reg;
	u32 val;

	DRM_DEBUG_KMS("disabling pipe %c\n", pipe_name(pipe));

	/*
	 * Make sure planes won't keep trying to pump pixels to us,
	 * or we might hang the display.
	 */
	assert_planes_disabled(dev_priv, pipe);
	assert_cursor_disabled(dev_priv, pipe);
	assert_sprites_disabled(dev_priv, pipe);

	reg = PIPECONF(cpu_transcoder);
	val = I915_READ(reg);
	if ((val & PIPECONF_ENABLE) == 0)
		return;

	/*
	 * Double wide has implications for planes
	 * so best keep it disabled when not needed.
	 */
	if (crtc->config->double_wide)
		val &= ~PIPECONF_DOUBLE_WIDE;

	/* Don't disable pipe or pipe PLLs if needed */
	if (!(pipe == PIPE_A && dev_priv->quirks & QUIRK_PIPEA_FORCE) &&
	    !(pipe == PIPE_B && dev_priv->quirks & QUIRK_PIPEB_FORCE))
		val &= ~PIPECONF_ENABLE;

	I915_WRITE(reg, val);
	if ((val & PIPECONF_ENABLE) == 0)
		intel_wait_for_pipe_off(crtc);
}

static bool need_vtd_wa(struct drm_device *dev)
{
#ifdef CONFIG_INTEL_IOMMU
	if (INTEL_INFO(dev)->gen >= 6 && intel_iommu_gfx_mapped)
		return true;
#endif
	return false;
}

static unsigned int intel_tile_size(const struct drm_i915_private *dev_priv)
{
	return IS_GEN2(dev_priv) ? 2048 : 4096;
}

static unsigned int intel_tile_width_bytes(const struct drm_i915_private *dev_priv,
					   uint64_t fb_modifier, unsigned int cpp)
{
	switch (fb_modifier) {
	case DRM_FORMAT_MOD_NONE:
		return cpp;
	case I915_FORMAT_MOD_X_TILED:
		if (IS_GEN2(dev_priv))
			return 128;
		else
			return 512;
	case I915_FORMAT_MOD_Y_TILED:
		if (IS_GEN2(dev_priv) || HAS_128_BYTE_Y_TILING(dev_priv))
			return 128;
		else
			return 512;
	case I915_FORMAT_MOD_Yf_TILED:
		switch (cpp) {
		case 1:
			return 64;
		case 2:
		case 4:
			return 128;
		case 8:
		case 16:
			return 256;
		default:
			MISSING_CASE(cpp);
			return cpp;
		}
		break;
	default:
		MISSING_CASE(fb_modifier);
		return cpp;
	}
}

unsigned int intel_tile_height(const struct drm_i915_private *dev_priv,
			       uint64_t fb_modifier, unsigned int cpp)
{
	if (fb_modifier == DRM_FORMAT_MOD_NONE)
		return 1;
	else
		return intel_tile_size(dev_priv) /
			intel_tile_width_bytes(dev_priv, fb_modifier, cpp);
}

/* Return the tile dimensions in pixel units */
static void intel_tile_dims(const struct drm_i915_private *dev_priv,
			    unsigned int *tile_width,
			    unsigned int *tile_height,
			    uint64_t fb_modifier,
			    unsigned int cpp)
{
	unsigned int tile_width_bytes =
		intel_tile_width_bytes(dev_priv, fb_modifier, cpp);

	*tile_width = tile_width_bytes / cpp;
	*tile_height = intel_tile_size(dev_priv) / tile_width_bytes;
}

unsigned int
intel_fb_align_height(struct drm_device *dev, unsigned int height,
		      uint32_t pixel_format, uint64_t fb_modifier)
{
	unsigned int cpp = drm_format_plane_cpp(pixel_format, 0);
	unsigned int tile_height = intel_tile_height(to_i915(dev), fb_modifier, cpp);

	return ALIGN(height, tile_height);
}

unsigned int intel_rotation_info_size(const struct intel_rotation_info *rot_info)
{
	unsigned int size = 0;
	int i;

	for (i = 0 ; i < ARRAY_SIZE(rot_info->plane); i++)
		size += rot_info->plane[i].width * rot_info->plane[i].height;

	return size;
}

static void
intel_fill_fb_ggtt_view(struct i915_ggtt_view *view,
			const struct drm_framebuffer *fb,
			unsigned int rotation)
{
	if (intel_rotation_90_or_270(rotation)) {
		*view = i915_ggtt_view_rotated;
		view->params.rotated = to_intel_framebuffer(fb)->rot_info;
	} else {
		*view = i915_ggtt_view_normal;
	}
}

static void
intel_fill_fb_info(struct drm_i915_private *dev_priv,
		   struct drm_framebuffer *fb)
{
	struct intel_rotation_info *info = &to_intel_framebuffer(fb)->rot_info;
	unsigned int tile_size, tile_width, tile_height, cpp;

	tile_size = intel_tile_size(dev_priv);

	cpp = drm_format_plane_cpp(fb->pixel_format, 0);
	intel_tile_dims(dev_priv, &tile_width, &tile_height,
			fb->modifier[0], cpp);

	info->plane[0].width = DIV_ROUND_UP(fb->pitches[0], tile_width * cpp);
	info->plane[0].height = DIV_ROUND_UP(fb->height, tile_height);

	if (info->pixel_format == DRM_FORMAT_NV12) {
		cpp = drm_format_plane_cpp(fb->pixel_format, 1);
		intel_tile_dims(dev_priv, &tile_width, &tile_height,
				fb->modifier[1], cpp);

		info->uv_offset = fb->offsets[1];
		info->plane[1].width = DIV_ROUND_UP(fb->pitches[1], tile_width * cpp);
		info->plane[1].height = DIV_ROUND_UP(fb->height / 2, tile_height);
	}
}

static unsigned int intel_linear_alignment(const struct drm_i915_private *dev_priv)
{
	if (INTEL_INFO(dev_priv)->gen >= 9)
		return 256 * 1024;
	else if (IS_BROADWATER(dev_priv) || IS_CRESTLINE(dev_priv) ||
		 IS_VALLEYVIEW(dev_priv) || IS_CHERRYVIEW(dev_priv))
		return 128 * 1024;
	else if (INTEL_INFO(dev_priv)->gen >= 4)
		return 4 * 1024;
	else
		return 0;
}

static unsigned int intel_surf_alignment(const struct drm_i915_private *dev_priv,
					 uint64_t fb_modifier)
{
	switch (fb_modifier) {
	case DRM_FORMAT_MOD_NONE:
		return intel_linear_alignment(dev_priv);
	case I915_FORMAT_MOD_X_TILED:
		if (INTEL_INFO(dev_priv)->gen >= 9)
			return 256 * 1024;
		return 0;
	case I915_FORMAT_MOD_Y_TILED:
	case I915_FORMAT_MOD_Yf_TILED:
		return 1 * 1024 * 1024;
	default:
		MISSING_CASE(fb_modifier);
		return 0;
	}
}

int
intel_pin_and_fence_fb_obj(struct drm_framebuffer *fb,
			   unsigned int rotation)
{
	struct drm_device *dev = fb->dev;
	struct drm_i915_private *dev_priv = dev->dev_private;
	struct drm_i915_gem_object *obj = intel_fb_obj(fb);
	struct i915_ggtt_view view;
	u32 alignment;
	int ret;

	WARN_ON(!mutex_is_locked(&dev->struct_mutex));

	alignment = intel_surf_alignment(dev_priv, fb->modifier[0]);

	intel_fill_fb_ggtt_view(&view, fb, rotation);

	/* Note that the w/a also requires 64 PTE of padding following the
	 * bo. We currently fill all unused PTE with the shadow page and so
	 * we should always have valid PTE following the scanout preventing
	 * the VT-d warning.
	 */
	if (need_vtd_wa(dev) && alignment < 256 * 1024)
		alignment = 256 * 1024;

	/*
	 * Global gtt pte registers are special registers which actually forward
	 * writes to a chunk of system memory. Which means that there is no risk
	 * that the register values disappear as soon as we call
	 * intel_runtime_pm_put(), so it is correct to wrap only the
	 * pin/unpin/fence and not more.
	 */
	intel_runtime_pm_get(dev_priv);

	ret = i915_gem_object_pin_to_display_plane(obj, alignment,
						   &view);
	if (ret)
		goto err_pm;

	/* Install a fence for tiled scan-out. Pre-i965 always needs a
	 * fence, whereas 965+ only requires a fence if using
	 * framebuffer compression.  For simplicity, we always install
	 * a fence as the cost is not that onerous.
	 */
	if (view.type == I915_GGTT_VIEW_NORMAL) {
		ret = i915_gem_object_get_fence(obj);
		if (ret == -EDEADLK) {
			/*
			 * -EDEADLK means there are no free fences
			 * no pending flips.
			 *
			 * This is propagated to atomic, but it uses
			 * -EDEADLK to force a locking recovery, so
			 * change the returned error to -EBUSY.
			 */
			ret = -EBUSY;
			goto err_unpin;
		} else if (ret)
			goto err_unpin;

		i915_gem_object_pin_fence(obj);
	}

	intel_runtime_pm_put(dev_priv);
	return 0;

err_unpin:
	i915_gem_object_unpin_from_display_plane(obj, &view);
err_pm:
	intel_runtime_pm_put(dev_priv);
	return ret;
}

static void intel_unpin_fb_obj(struct drm_framebuffer *fb, unsigned int rotation)
{
	struct drm_i915_gem_object *obj = intel_fb_obj(fb);
	struct i915_ggtt_view view;

	WARN_ON(!mutex_is_locked(&obj->base.dev->struct_mutex));

	intel_fill_fb_ggtt_view(&view, fb, rotation);

	if (view.type == I915_GGTT_VIEW_NORMAL)
		i915_gem_object_unpin_fence(obj);

	i915_gem_object_unpin_from_display_plane(obj, &view);
}

/*
 * Adjust the tile offset by moving the difference into
 * the x/y offsets.
 *
 * Input tile dimensions and pitch must already be
 * rotated to match x and y, and in pixel units.
 */
static u32 intel_adjust_tile_offset(int *x, int *y,
				    unsigned int tile_width,
				    unsigned int tile_height,
				    unsigned int tile_size,
				    unsigned int pitch_tiles,
				    u32 old_offset,
				    u32 new_offset)
{
	unsigned int tiles;

	WARN_ON(old_offset & (tile_size - 1));
	WARN_ON(new_offset & (tile_size - 1));
	WARN_ON(new_offset > old_offset);

	tiles = (old_offset - new_offset) / tile_size;

	*y += tiles / pitch_tiles * tile_height;
	*x += tiles % pitch_tiles * tile_width;

	return new_offset;
}

/*
 * Computes the linear offset to the base tile and adjusts
 * x, y. bytes per pixel is assumed to be a power-of-two.
 *
 * In the 90/270 rotated case, x and y are assumed
 * to be already rotated to match the rotated GTT view, and
 * pitch is the tile_height aligned framebuffer height.
 */
u32 intel_compute_tile_offset(int *x, int *y,
			      const struct drm_framebuffer *fb, int plane,
			      unsigned int pitch,
			      unsigned int rotation)
{
	const struct drm_i915_private *dev_priv = to_i915(fb->dev);
	uint64_t fb_modifier = fb->modifier[plane];
	unsigned int cpp = drm_format_plane_cpp(fb->pixel_format, plane);
	u32 offset, offset_aligned, alignment;

	alignment = intel_surf_alignment(dev_priv, fb_modifier);
	if (alignment)
		alignment--;

	if (fb_modifier != DRM_FORMAT_MOD_NONE) {
		unsigned int tile_size, tile_width, tile_height;
		unsigned int tile_rows, tiles, pitch_tiles;

		tile_size = intel_tile_size(dev_priv);
		intel_tile_dims(dev_priv, &tile_width, &tile_height,
				fb_modifier, cpp);

		if (intel_rotation_90_or_270(rotation)) {
			pitch_tiles = pitch / tile_height;
			swap(tile_width, tile_height);
		} else {
			pitch_tiles = pitch / (tile_width * cpp);
		}

		tile_rows = *y / tile_height;
		*y %= tile_height;

		tiles = *x / tile_width;
		*x %= tile_width;

		offset = (tile_rows * pitch_tiles + tiles) * tile_size;
		offset_aligned = offset & ~alignment;

		intel_adjust_tile_offset(x, y, tile_width, tile_height,
					 tile_size, pitch_tiles,
					 offset, offset_aligned);
	} else {
		offset = *y * pitch + *x * cpp;
		offset_aligned = offset & ~alignment;

		*y = (offset & alignment) / pitch;
		*x = ((offset & alignment) - *y * pitch) / cpp;
	}

	return offset_aligned;
}

static int i9xx_format_to_fourcc(int format)
{
	switch (format) {
	case DISPPLANE_8BPP:
		return DRM_FORMAT_C8;
	case DISPPLANE_BGRX555:
		return DRM_FORMAT_XRGB1555;
	case DISPPLANE_BGRX565:
		return DRM_FORMAT_RGB565;
	default:
	case DISPPLANE_BGRX888:
		return DRM_FORMAT_XRGB8888;
	case DISPPLANE_RGBX888:
		return DRM_FORMAT_XBGR8888;
	case DISPPLANE_BGRX101010:
		return DRM_FORMAT_XRGB2101010;
	case DISPPLANE_RGBX101010:
		return DRM_FORMAT_XBGR2101010;
	}
}

static int skl_format_to_fourcc(int format, bool rgb_order, bool alpha)
{
	switch (format) {
	case PLANE_CTL_FORMAT_RGB_565:
		return DRM_FORMAT_RGB565;
	default:
	case PLANE_CTL_FORMAT_XRGB_8888:
		if (rgb_order) {
			if (alpha)
				return DRM_FORMAT_ABGR8888;
			else
				return DRM_FORMAT_XBGR8888;
		} else {
			if (alpha)
				return DRM_FORMAT_ARGB8888;
			else
				return DRM_FORMAT_XRGB8888;
		}
	case PLANE_CTL_FORMAT_XRGB_2101010:
		if (rgb_order)
			return DRM_FORMAT_XBGR2101010;
		else
			return DRM_FORMAT_XRGB2101010;
	}
}

static bool
intel_alloc_initial_plane_obj(struct intel_crtc *crtc,
			      struct intel_initial_plane_config *plane_config)
{
	struct drm_device *dev = crtc->base.dev;
	struct drm_i915_private *dev_priv = to_i915(dev);
	struct i915_ggtt *ggtt = &dev_priv->ggtt;
	struct drm_i915_gem_object *obj = NULL;
	struct drm_mode_fb_cmd2 mode_cmd = { 0 };
	struct drm_framebuffer *fb = &plane_config->fb->base;
	u32 base_aligned = round_down(plane_config->base, PAGE_SIZE);
	u32 size_aligned = round_up(plane_config->base + plane_config->size,
				    PAGE_SIZE);

	size_aligned -= base_aligned;

	if (plane_config->size == 0)
		return false;

	/* If the FB is too big, just don't use it since fbdev is not very
	 * important and we should probably use that space with FBC or other
	 * features. */
	if (size_aligned * 2 > ggtt->stolen_usable_size)
		return false;

	mutex_lock(&dev->struct_mutex);

	obj = i915_gem_object_create_stolen_for_preallocated(dev,
							     base_aligned,
							     base_aligned,
							     size_aligned);
	if (!obj) {
		mutex_unlock(&dev->struct_mutex);
		return false;
	}

	obj->tiling_mode = plane_config->tiling;
	if (obj->tiling_mode == I915_TILING_X)
		obj->stride = fb->pitches[0];

	mode_cmd.pixel_format = fb->pixel_format;
	mode_cmd.width = fb->width;
	mode_cmd.height = fb->height;
	mode_cmd.pitches[0] = fb->pitches[0];
	mode_cmd.modifier[0] = fb->modifier[0];
	mode_cmd.flags = DRM_MODE_FB_MODIFIERS;

	if (intel_framebuffer_init(dev, to_intel_framebuffer(fb),
				   &mode_cmd, obj)) {
		DRM_DEBUG_KMS("intel fb init failed\n");
		goto out_unref_obj;
	}

	mutex_unlock(&dev->struct_mutex);

	DRM_DEBUG_KMS("initial plane fb obj %p\n", obj);
	return true;

out_unref_obj:
	drm_gem_object_unreference(&obj->base);
	mutex_unlock(&dev->struct_mutex);
	return false;
}

/* Update plane->state->fb to match plane->fb after driver-internal updates */
static void
update_state_fb(struct drm_plane *plane)
{
	if (plane->fb == plane->state->fb)
		return;

	if (plane->state->fb)
		drm_framebuffer_unreference(plane->state->fb);
	plane->state->fb = plane->fb;
	if (plane->state->fb)
		drm_framebuffer_reference(plane->state->fb);
}

static void
intel_find_initial_plane_obj(struct intel_crtc *intel_crtc,
			     struct intel_initial_plane_config *plane_config)
{
	struct drm_device *dev = intel_crtc->base.dev;
	struct drm_i915_private *dev_priv = dev->dev_private;
	struct drm_crtc *c;
	struct intel_crtc *i;
	struct drm_i915_gem_object *obj;
	struct drm_plane *primary = intel_crtc->base.primary;
	struct drm_plane_state *plane_state = primary->state;
	struct drm_crtc_state *crtc_state = intel_crtc->base.state;
	struct intel_plane *intel_plane = to_intel_plane(primary);
	struct intel_plane_state *intel_state =
		to_intel_plane_state(plane_state);
	struct drm_framebuffer *fb;

	if (!plane_config->fb)
		return;

	if (intel_alloc_initial_plane_obj(intel_crtc, plane_config)) {
		fb = &plane_config->fb->base;
		goto valid_fb;
	}

	kfree(plane_config->fb);

	/*
	 * Failed to alloc the obj, check to see if we should share
	 * an fb with another CRTC instead
	 */
	for_each_crtc(dev, c) {
		i = to_intel_crtc(c);

		if (c == &intel_crtc->base)
			continue;

		if (!i->active)
			continue;

		fb = c->primary->fb;
		if (!fb)
			continue;

		obj = intel_fb_obj(fb);
		if (i915_gem_obj_ggtt_offset(obj) == plane_config->base) {
			drm_framebuffer_reference(fb);
			goto valid_fb;
		}
	}

	/*
	 * We've failed to reconstruct the BIOS FB.  Current display state
	 * indicates that the primary plane is visible, but has a NULL FB,
	 * which will lead to problems later if we don't fix it up.  The
	 * simplest solution is to just disable the primary plane now and
	 * pretend the BIOS never had it enabled.
	 */
	to_intel_plane_state(plane_state)->visible = false;
	crtc_state->plane_mask &= ~(1 << drm_plane_index(primary));
	intel_pre_disable_primary_noatomic(&intel_crtc->base);
	intel_plane->disable_plane(primary, &intel_crtc->base);

	return;

valid_fb:
	plane_state->src_x = 0;
	plane_state->src_y = 0;
	plane_state->src_w = fb->width << 16;
	plane_state->src_h = fb->height << 16;

	plane_state->crtc_x = 0;
	plane_state->crtc_y = 0;
	plane_state->crtc_w = fb->width;
	plane_state->crtc_h = fb->height;

	intel_state->src.x1 = plane_state->src_x;
	intel_state->src.y1 = plane_state->src_y;
	intel_state->src.x2 = plane_state->src_x + plane_state->src_w;
	intel_state->src.y2 = plane_state->src_y + plane_state->src_h;
	intel_state->dst.x1 = plane_state->crtc_x;
	intel_state->dst.y1 = plane_state->crtc_y;
	intel_state->dst.x2 = plane_state->crtc_x + plane_state->crtc_w;
	intel_state->dst.y2 = plane_state->crtc_y + plane_state->crtc_h;

	obj = intel_fb_obj(fb);
	if (obj->tiling_mode != I915_TILING_NONE)
		dev_priv->preserve_bios_swizzle = true;

	drm_framebuffer_reference(fb);
	primary->fb = primary->state->fb = fb;
	primary->crtc = primary->state->crtc = &intel_crtc->base;
	intel_crtc->base.state->plane_mask |= (1 << drm_plane_index(primary));
	obj->frontbuffer_bits |= to_intel_plane(primary)->frontbuffer_bit;
}

static void i9xx_update_primary_plane(struct drm_plane *primary,
				      const struct intel_crtc_state *crtc_state,
				      const struct intel_plane_state *plane_state)
{
	struct drm_device *dev = primary->dev;
	struct drm_i915_private *dev_priv = dev->dev_private;
	struct intel_crtc *intel_crtc = to_intel_crtc(crtc_state->base.crtc);
	struct drm_framebuffer *fb = plane_state->base.fb;
	struct drm_i915_gem_object *obj = intel_fb_obj(fb);
	int plane = intel_crtc->plane;
	u32 linear_offset;
	u32 dspcntr;
	i915_reg_t reg = DSPCNTR(plane);
	unsigned int rotation = plane_state->base.rotation;
	int cpp = drm_format_plane_cpp(fb->pixel_format, 0);
	int x = plane_state->src.x1 >> 16;
	int y = plane_state->src.y1 >> 16;

	dspcntr = DISPPLANE_GAMMA_ENABLE;

	dspcntr |= DISPLAY_PLANE_ENABLE;

	if (INTEL_INFO(dev)->gen < 4) {
		if (intel_crtc->pipe == PIPE_B)
			dspcntr |= DISPPLANE_SEL_PIPE_B;

		/* pipesrc and dspsize control the size that is scaled from,
		 * which should always be the user's requested size.
		 */
		I915_WRITE(DSPSIZE(plane),
			   ((crtc_state->pipe_src_h - 1) << 16) |
			   (crtc_state->pipe_src_w - 1));
		I915_WRITE(DSPPOS(plane), 0);
	} else if (IS_CHERRYVIEW(dev) && plane == PLANE_B) {
		I915_WRITE(PRIMSIZE(plane),
			   ((crtc_state->pipe_src_h - 1) << 16) |
			   (crtc_state->pipe_src_w - 1));
		I915_WRITE(PRIMPOS(plane), 0);
		I915_WRITE(PRIMCNSTALPHA(plane), 0);
	}

	switch (fb->pixel_format) {
	case DRM_FORMAT_C8:
		dspcntr |= DISPPLANE_8BPP;
		break;
	case DRM_FORMAT_XRGB1555:
		dspcntr |= DISPPLANE_BGRX555;
		break;
	case DRM_FORMAT_RGB565:
		dspcntr |= DISPPLANE_BGRX565;
		break;
	case DRM_FORMAT_XRGB8888:
		dspcntr |= DISPPLANE_BGRX888;
		break;
	case DRM_FORMAT_XBGR8888:
		dspcntr |= DISPPLANE_RGBX888;
		break;
	case DRM_FORMAT_XRGB2101010:
		dspcntr |= DISPPLANE_BGRX101010;
		break;
	case DRM_FORMAT_XBGR2101010:
		dspcntr |= DISPPLANE_RGBX101010;
		break;
	default:
		BUG();
	}

	if (INTEL_INFO(dev)->gen >= 4 &&
	    obj->tiling_mode != I915_TILING_NONE)
		dspcntr |= DISPPLANE_TILED;

	if (IS_G4X(dev))
		dspcntr |= DISPPLANE_TRICKLE_FEED_DISABLE;

	linear_offset = y * fb->pitches[0] + x * cpp;

	if (INTEL_INFO(dev)->gen >= 4) {
		intel_crtc->dspaddr_offset =
			intel_compute_tile_offset(&x, &y, fb, 0,
						  fb->pitches[0], rotation);
		linear_offset -= intel_crtc->dspaddr_offset;
	} else {
		intel_crtc->dspaddr_offset = linear_offset;
	}

	if (rotation == BIT(DRM_ROTATE_180)) {
		dspcntr |= DISPPLANE_ROTATE_180;

		x += (crtc_state->pipe_src_w - 1);
		y += (crtc_state->pipe_src_h - 1);

		/* Finding the last pixel of the last line of the display
		data and adding to linear_offset*/
		linear_offset +=
			(crtc_state->pipe_src_h - 1) * fb->pitches[0] +
			(crtc_state->pipe_src_w - 1) * cpp;
	}

	intel_crtc->adjusted_x = x;
	intel_crtc->adjusted_y = y;

	I915_WRITE(reg, dspcntr);

	I915_WRITE(DSPSTRIDE(plane), fb->pitches[0]);
	if (INTEL_INFO(dev)->gen >= 4) {
		I915_WRITE(DSPSURF(plane),
			   i915_gem_obj_ggtt_offset(obj) + intel_crtc->dspaddr_offset);
		I915_WRITE(DSPTILEOFF(plane), (y << 16) | x);
		I915_WRITE(DSPLINOFF(plane), linear_offset);
	} else
		I915_WRITE(DSPADDR(plane), i915_gem_obj_ggtt_offset(obj) + linear_offset);
	POSTING_READ(reg);
}

static void i9xx_disable_primary_plane(struct drm_plane *primary,
				       struct drm_crtc *crtc)
{
	struct drm_device *dev = crtc->dev;
	struct drm_i915_private *dev_priv = dev->dev_private;
	struct intel_crtc *intel_crtc = to_intel_crtc(crtc);
	int plane = intel_crtc->plane;

	I915_WRITE(DSPCNTR(plane), 0);
	if (INTEL_INFO(dev_priv)->gen >= 4)
		I915_WRITE(DSPSURF(plane), 0);
	else
		I915_WRITE(DSPADDR(plane), 0);
	POSTING_READ(DSPCNTR(plane));
}

static void ironlake_update_primary_plane(struct drm_plane *primary,
					  const struct intel_crtc_state *crtc_state,
					  const struct intel_plane_state *plane_state)
{
	struct drm_device *dev = primary->dev;
	struct drm_i915_private *dev_priv = dev->dev_private;
	struct intel_crtc *intel_crtc = to_intel_crtc(crtc_state->base.crtc);
	struct drm_framebuffer *fb = plane_state->base.fb;
	struct drm_i915_gem_object *obj = intel_fb_obj(fb);
	int plane = intel_crtc->plane;
	u32 linear_offset;
	u32 dspcntr;
	i915_reg_t reg = DSPCNTR(plane);
	unsigned int rotation = plane_state->base.rotation;
	int cpp = drm_format_plane_cpp(fb->pixel_format, 0);
	int x = plane_state->src.x1 >> 16;
	int y = plane_state->src.y1 >> 16;

	dspcntr = DISPPLANE_GAMMA_ENABLE;
	dspcntr |= DISPLAY_PLANE_ENABLE;

	if (IS_HASWELL(dev) || IS_BROADWELL(dev))
		dspcntr |= DISPPLANE_PIPE_CSC_ENABLE;

	switch (fb->pixel_format) {
	case DRM_FORMAT_C8:
		dspcntr |= DISPPLANE_8BPP;
		break;
	case DRM_FORMAT_RGB565:
		dspcntr |= DISPPLANE_BGRX565;
		break;
	case DRM_FORMAT_XRGB8888:
		dspcntr |= DISPPLANE_BGRX888;
		break;
	case DRM_FORMAT_XBGR8888:
		dspcntr |= DISPPLANE_RGBX888;
		break;
	case DRM_FORMAT_XRGB2101010:
		dspcntr |= DISPPLANE_BGRX101010;
		break;
	case DRM_FORMAT_XBGR2101010:
		dspcntr |= DISPPLANE_RGBX101010;
		break;
	default:
		BUG();
	}

	if (obj->tiling_mode != I915_TILING_NONE)
		dspcntr |= DISPPLANE_TILED;

	if (!IS_HASWELL(dev) && !IS_BROADWELL(dev))
		dspcntr |= DISPPLANE_TRICKLE_FEED_DISABLE;

	linear_offset = y * fb->pitches[0] + x * cpp;
	intel_crtc->dspaddr_offset =
		intel_compute_tile_offset(&x, &y, fb, 0,
					  fb->pitches[0], rotation);
	linear_offset -= intel_crtc->dspaddr_offset;
	if (rotation == BIT(DRM_ROTATE_180)) {
		dspcntr |= DISPPLANE_ROTATE_180;

		if (!IS_HASWELL(dev) && !IS_BROADWELL(dev)) {
			x += (crtc_state->pipe_src_w - 1);
			y += (crtc_state->pipe_src_h - 1);

			/* Finding the last pixel of the last line of the display
			data and adding to linear_offset*/
			linear_offset +=
				(crtc_state->pipe_src_h - 1) * fb->pitches[0] +
				(crtc_state->pipe_src_w - 1) * cpp;
		}
	}

	intel_crtc->adjusted_x = x;
	intel_crtc->adjusted_y = y;

	I915_WRITE(reg, dspcntr);

	I915_WRITE(DSPSTRIDE(plane), fb->pitches[0]);
	I915_WRITE(DSPSURF(plane),
		   i915_gem_obj_ggtt_offset(obj) + intel_crtc->dspaddr_offset);
	if (IS_HASWELL(dev) || IS_BROADWELL(dev)) {
		I915_WRITE(DSPOFFSET(plane), (y << 16) | x);
	} else {
		I915_WRITE(DSPTILEOFF(plane), (y << 16) | x);
		I915_WRITE(DSPLINOFF(plane), linear_offset);
	}
	POSTING_READ(reg);
}

u32 intel_fb_stride_alignment(const struct drm_i915_private *dev_priv,
			      uint64_t fb_modifier, uint32_t pixel_format)
{
	if (fb_modifier == DRM_FORMAT_MOD_NONE) {
		return 64;
	} else {
		int cpp = drm_format_plane_cpp(pixel_format, 0);

		return intel_tile_width_bytes(dev_priv, fb_modifier, cpp);
	}
}

u32 intel_plane_obj_offset(struct intel_plane *intel_plane,
			   struct drm_i915_gem_object *obj,
			   unsigned int plane)
{
	struct i915_ggtt_view view;
	struct i915_vma *vma;
	u64 offset;

	intel_fill_fb_ggtt_view(&view, intel_plane->base.state->fb,
				intel_plane->base.state->rotation);

	vma = i915_gem_obj_to_ggtt_view(obj, &view);
	if (WARN(!vma, "ggtt vma for display object not found! (view=%u)\n",
		view.type))
		return -1;

	offset = vma->node.start;

	if (plane == 1) {
		offset += vma->ggtt_view.params.rotated.uv_start_page *
			  PAGE_SIZE;
	}

	WARN_ON(upper_32_bits(offset));

	return lower_32_bits(offset);
}

static void skl_detach_scaler(struct intel_crtc *intel_crtc, int id)
{
	struct drm_device *dev = intel_crtc->base.dev;
	struct drm_i915_private *dev_priv = dev->dev_private;

	I915_WRITE(SKL_PS_CTRL(intel_crtc->pipe, id), 0);
	I915_WRITE(SKL_PS_WIN_POS(intel_crtc->pipe, id), 0);
	I915_WRITE(SKL_PS_WIN_SZ(intel_crtc->pipe, id), 0);
}

/*
 * This function detaches (aka. unbinds) unused scalers in hardware
 */
static void skl_detach_scalers(struct intel_crtc *intel_crtc)
{
	struct intel_crtc_scaler_state *scaler_state;
	int i;

	scaler_state = &intel_crtc->config->scaler_state;

	/* loop through and disable scalers that aren't in use */
	for (i = 0; i < intel_crtc->num_scalers; i++) {
		if (!scaler_state->scalers[i].in_use)
			skl_detach_scaler(intel_crtc, i);
	}
}

u32 skl_plane_ctl_format(uint32_t pixel_format)
{
	switch (pixel_format) {
	case DRM_FORMAT_C8:
		return PLANE_CTL_FORMAT_INDEXED;
	case DRM_FORMAT_RGB565:
		return PLANE_CTL_FORMAT_RGB_565;
	case DRM_FORMAT_XBGR8888:
		return PLANE_CTL_FORMAT_XRGB_8888 | PLANE_CTL_ORDER_RGBX;
	case DRM_FORMAT_XRGB8888:
		return PLANE_CTL_FORMAT_XRGB_8888;
	/*
	 * XXX: For ARBG/ABGR formats we default to expecting scanout buffers
	 * to be already pre-multiplied. We need to add a knob (or a different
	 * DRM_FORMAT) for user-space to configure that.
	 */
	case DRM_FORMAT_ABGR8888:
		return PLANE_CTL_FORMAT_XRGB_8888 | PLANE_CTL_ORDER_RGBX |
			PLANE_CTL_ALPHA_SW_PREMULTIPLY;
	case DRM_FORMAT_ARGB8888:
		return PLANE_CTL_FORMAT_XRGB_8888 |
			PLANE_CTL_ALPHA_SW_PREMULTIPLY;
	case DRM_FORMAT_XRGB2101010:
		return PLANE_CTL_FORMAT_XRGB_2101010;
	case DRM_FORMAT_XBGR2101010:
		return PLANE_CTL_ORDER_RGBX | PLANE_CTL_FORMAT_XRGB_2101010;
	case DRM_FORMAT_YUYV:
		return PLANE_CTL_FORMAT_YUV422 | PLANE_CTL_YUV422_YUYV;
	case DRM_FORMAT_YVYU:
		return PLANE_CTL_FORMAT_YUV422 | PLANE_CTL_YUV422_YVYU;
	case DRM_FORMAT_UYVY:
		return PLANE_CTL_FORMAT_YUV422 | PLANE_CTL_YUV422_UYVY;
	case DRM_FORMAT_VYUY:
		return PLANE_CTL_FORMAT_YUV422 | PLANE_CTL_YUV422_VYUY;
	default:
		MISSING_CASE(pixel_format);
	}

	return 0;
}

u32 skl_plane_ctl_tiling(uint64_t fb_modifier)
{
	switch (fb_modifier) {
	case DRM_FORMAT_MOD_NONE:
		break;
	case I915_FORMAT_MOD_X_TILED:
		return PLANE_CTL_TILED_X;
	case I915_FORMAT_MOD_Y_TILED:
		return PLANE_CTL_TILED_Y;
	case I915_FORMAT_MOD_Yf_TILED:
		return PLANE_CTL_TILED_YF;
	default:
		MISSING_CASE(fb_modifier);
	}

	return 0;
}

u32 skl_plane_ctl_rotation(unsigned int rotation)
{
	switch (rotation) {
	case BIT(DRM_ROTATE_0):
		break;
	/*
	 * DRM_ROTATE_ is counter clockwise to stay compatible with Xrandr
	 * while i915 HW rotation is clockwise, thats why this swapping.
	 */
	case BIT(DRM_ROTATE_90):
		return PLANE_CTL_ROTATE_270;
	case BIT(DRM_ROTATE_180):
		return PLANE_CTL_ROTATE_180;
	case BIT(DRM_ROTATE_270):
		return PLANE_CTL_ROTATE_90;
	default:
		MISSING_CASE(rotation);
	}

	return 0;
}

static void skylake_update_primary_plane(struct drm_plane *plane,
					 const struct intel_crtc_state *crtc_state,
					 const struct intel_plane_state *plane_state)
{
	struct drm_device *dev = plane->dev;
	struct drm_i915_private *dev_priv = dev->dev_private;
	struct intel_crtc *intel_crtc = to_intel_crtc(crtc_state->base.crtc);
	struct drm_framebuffer *fb = plane_state->base.fb;
	struct drm_i915_gem_object *obj = intel_fb_obj(fb);
	int pipe = intel_crtc->pipe;
	u32 plane_ctl, stride_div, stride;
	u32 tile_height, plane_offset, plane_size;
	unsigned int rotation = plane_state->base.rotation;
	int x_offset, y_offset;
	u32 surf_addr;
	int scaler_id = plane_state->scaler_id;
	int src_x = plane_state->src.x1 >> 16;
	int src_y = plane_state->src.y1 >> 16;
	int src_w = drm_rect_width(&plane_state->src) >> 16;
	int src_h = drm_rect_height(&plane_state->src) >> 16;
	int dst_x = plane_state->dst.x1;
	int dst_y = plane_state->dst.y1;
	int dst_w = drm_rect_width(&plane_state->dst);
	int dst_h = drm_rect_height(&plane_state->dst);

	plane_ctl = PLANE_CTL_ENABLE |
		    PLANE_CTL_PIPE_GAMMA_ENABLE |
		    PLANE_CTL_PIPE_CSC_ENABLE;

	plane_ctl |= skl_plane_ctl_format(fb->pixel_format);
	plane_ctl |= skl_plane_ctl_tiling(fb->modifier[0]);
	plane_ctl |= PLANE_CTL_PLANE_GAMMA_DISABLE;
	plane_ctl |= skl_plane_ctl_rotation(rotation);

	stride_div = intel_fb_stride_alignment(dev_priv, fb->modifier[0],
					       fb->pixel_format);
	surf_addr = intel_plane_obj_offset(to_intel_plane(plane), obj, 0);

	WARN_ON(drm_rect_width(&plane_state->src) == 0);

	if (intel_rotation_90_or_270(rotation)) {
		int cpp = drm_format_plane_cpp(fb->pixel_format, 0);

		/* stride = Surface height in tiles */
		tile_height = intel_tile_height(dev_priv, fb->modifier[0], cpp);
		stride = DIV_ROUND_UP(fb->height, tile_height);
		x_offset = stride * tile_height - src_y - src_h;
		y_offset = src_x;
		plane_size = (src_w - 1) << 16 | (src_h - 1);
	} else {
		stride = fb->pitches[0] / stride_div;
		x_offset = src_x;
		y_offset = src_y;
		plane_size = (src_h - 1) << 16 | (src_w - 1);
	}
	plane_offset = y_offset << 16 | x_offset;

	intel_crtc->adjusted_x = x_offset;
	intel_crtc->adjusted_y = y_offset;

	I915_WRITE(PLANE_CTL(pipe, 0), plane_ctl);
	I915_WRITE(PLANE_OFFSET(pipe, 0), plane_offset);
	I915_WRITE(PLANE_SIZE(pipe, 0), plane_size);
	I915_WRITE(PLANE_STRIDE(pipe, 0), stride);

	if (scaler_id >= 0) {
		uint32_t ps_ctrl = 0;

		WARN_ON(!dst_w || !dst_h);
		ps_ctrl = PS_SCALER_EN | PS_PLANE_SEL(0) |
			crtc_state->scaler_state.scalers[scaler_id].mode;
		I915_WRITE(SKL_PS_CTRL(pipe, scaler_id), ps_ctrl);
		I915_WRITE(SKL_PS_PWR_GATE(pipe, scaler_id), 0);
		I915_WRITE(SKL_PS_WIN_POS(pipe, scaler_id), (dst_x << 16) | dst_y);
		I915_WRITE(SKL_PS_WIN_SZ(pipe, scaler_id), (dst_w << 16) | dst_h);
		I915_WRITE(PLANE_POS(pipe, 0), 0);
	} else {
		I915_WRITE(PLANE_POS(pipe, 0), (dst_y << 16) | dst_x);
	}

	I915_WRITE(PLANE_SURF(pipe, 0), surf_addr);

	POSTING_READ(PLANE_SURF(pipe, 0));
}

static void skylake_disable_primary_plane(struct drm_plane *primary,
					  struct drm_crtc *crtc)
{
	struct drm_device *dev = crtc->dev;
	struct drm_i915_private *dev_priv = dev->dev_private;
	int pipe = to_intel_crtc(crtc)->pipe;

	I915_WRITE(PLANE_CTL(pipe, 0), 0);
	I915_WRITE(PLANE_SURF(pipe, 0), 0);
	POSTING_READ(PLANE_SURF(pipe, 0));
}

/* Assume fb object is pinned & idle & fenced and just update base pointers */
static int
intel_pipe_set_base_atomic(struct drm_crtc *crtc, struct drm_framebuffer *fb,
			   int x, int y, enum mode_set_atomic state)
{
	/* Support for kgdboc is disabled, this needs a major rework. */
	DRM_ERROR("legacy panic handler not supported any more.\n");

	return -ENODEV;
}

static void intel_complete_page_flips(struct drm_device *dev)
{
	struct drm_crtc *crtc;

	for_each_crtc(dev, crtc) {
		struct intel_crtc *intel_crtc = to_intel_crtc(crtc);
		enum plane plane = intel_crtc->plane;

		intel_prepare_page_flip(dev, plane);
		intel_finish_page_flip_plane(dev, plane);
	}
}

static void intel_update_primary_planes(struct drm_device *dev)
{
	struct drm_crtc *crtc;

	for_each_crtc(dev, crtc) {
		struct intel_plane *plane = to_intel_plane(crtc->primary);
		struct intel_plane_state *plane_state;

		drm_modeset_lock_crtc(crtc, &plane->base);
		plane_state = to_intel_plane_state(plane->base.state);

		if (plane_state->visible)
			plane->update_plane(&plane->base,
					    to_intel_crtc_state(crtc->state),
					    plane_state);

		drm_modeset_unlock_crtc(crtc);
	}
}

void intel_prepare_reset(struct drm_device *dev)
{
	/* no reset support for gen2 */
	if (IS_GEN2(dev))
		return;

	/* reset doesn't touch the display */
	if (INTEL_INFO(dev)->gen >= 5 || IS_G4X(dev))
		return;

	drm_modeset_lock_all(dev);
	/*
	 * Disabling the crtcs gracefully seems nicer. Also the
	 * g33 docs say we should at least disable all the planes.
	 */
	intel_display_suspend(dev);
}

void intel_finish_reset(struct drm_device *dev)
{
	struct drm_i915_private *dev_priv = to_i915(dev);

	/*
	 * Flips in the rings will be nuked by the reset,
	 * so complete all pending flips so that user space
	 * will get its events and not get stuck.
	 */
	intel_complete_page_flips(dev);

	/* no reset support for gen2 */
	if (IS_GEN2(dev))
		return;

	/* reset doesn't touch the display */
	if (INTEL_INFO(dev)->gen >= 5 || IS_G4X(dev)) {
		/*
		 * Flips in the rings have been nuked by the reset,
		 * so update the base address of all primary
		 * planes to the the last fb to make sure we're
		 * showing the correct fb after a reset.
		 *
		 * FIXME: Atomic will make this obsolete since we won't schedule
		 * CS-based flips (which might get lost in gpu resets) any more.
		 */
		intel_update_primary_planes(dev);
		return;
	}

	/*
	 * The display has been reset as well,
	 * so need a full re-initialization.
	 */
	intel_runtime_pm_disable_interrupts(dev_priv);
	intel_runtime_pm_enable_interrupts(dev_priv);

	intel_modeset_init_hw(dev);

	spin_lock_irq(&dev_priv->irq_lock);
	if (dev_priv->display.hpd_irq_setup)
		dev_priv->display.hpd_irq_setup(dev);
	spin_unlock_irq(&dev_priv->irq_lock);

	intel_display_resume(dev);

	intel_hpd_init(dev_priv);

	drm_modeset_unlock_all(dev);
}

static bool intel_crtc_has_pending_flip(struct drm_crtc *crtc)
{
	struct drm_device *dev = crtc->dev;
	struct intel_crtc *intel_crtc = to_intel_crtc(crtc);
	unsigned reset_counter;
	bool pending;

	reset_counter = i915_reset_counter(&to_i915(dev)->gpu_error);
	if (intel_crtc->reset_counter != reset_counter)
		return false;

	spin_lock_irq(&dev->event_lock);
	pending = to_intel_crtc(crtc)->unpin_work != NULL;
	spin_unlock_irq(&dev->event_lock);

	return pending;
}

static void intel_update_pipe_config(struct intel_crtc *crtc,
				     struct intel_crtc_state *old_crtc_state)
{
	struct drm_device *dev = crtc->base.dev;
	struct drm_i915_private *dev_priv = dev->dev_private;
	struct intel_crtc_state *pipe_config =
		to_intel_crtc_state(crtc->base.state);

	/* drm_atomic_helper_update_legacy_modeset_state might not be called. */
	crtc->base.mode = crtc->base.state->mode;

	DRM_DEBUG_KMS("Updating pipe size %ix%i -> %ix%i\n",
		      old_crtc_state->pipe_src_w, old_crtc_state->pipe_src_h,
		      pipe_config->pipe_src_w, pipe_config->pipe_src_h);

	/*
	 * Update pipe size and adjust fitter if needed: the reason for this is
	 * that in compute_mode_changes we check the native mode (not the pfit
	 * mode) to see if we can flip rather than do a full mode set. In the
	 * fastboot case, we'll flip, but if we don't update the pipesrc and
	 * pfit state, we'll end up with a big fb scanned out into the wrong
	 * sized surface.
	 */

	I915_WRITE(PIPESRC(crtc->pipe),
		   ((pipe_config->pipe_src_w - 1) << 16) |
		   (pipe_config->pipe_src_h - 1));

	/* on skylake this is done by detaching scalers */
	if (INTEL_INFO(dev)->gen >= 9) {
		skl_detach_scalers(crtc);

		if (pipe_config->pch_pfit.enabled)
			skylake_pfit_enable(crtc);
	} else if (HAS_PCH_SPLIT(dev)) {
		if (pipe_config->pch_pfit.enabled)
			ironlake_pfit_enable(crtc);
		else if (old_crtc_state->pch_pfit.enabled)
			ironlake_pfit_disable(crtc, true);
	}
}

static void intel_fdi_normal_train(struct drm_crtc *crtc)
{
	struct drm_device *dev = crtc->dev;
	struct drm_i915_private *dev_priv = dev->dev_private;
	struct intel_crtc *intel_crtc = to_intel_crtc(crtc);
	int pipe = intel_crtc->pipe;
	i915_reg_t reg;
	u32 temp;

	/* enable normal train */
	reg = FDI_TX_CTL(pipe);
	temp = I915_READ(reg);
	if (IS_IVYBRIDGE(dev)) {
		temp &= ~FDI_LINK_TRAIN_NONE_IVB;
		temp |= FDI_LINK_TRAIN_NONE_IVB | FDI_TX_ENHANCE_FRAME_ENABLE;
	} else {
		temp &= ~FDI_LINK_TRAIN_NONE;
		temp |= FDI_LINK_TRAIN_NONE | FDI_TX_ENHANCE_FRAME_ENABLE;
	}
	I915_WRITE(reg, temp);

	reg = FDI_RX_CTL(pipe);
	temp = I915_READ(reg);
	if (HAS_PCH_CPT(dev)) {
		temp &= ~FDI_LINK_TRAIN_PATTERN_MASK_CPT;
		temp |= FDI_LINK_TRAIN_NORMAL_CPT;
	} else {
		temp &= ~FDI_LINK_TRAIN_NONE;
		temp |= FDI_LINK_TRAIN_NONE;
	}
	I915_WRITE(reg, temp | FDI_RX_ENHANCE_FRAME_ENABLE);

	/* wait one idle pattern time */
	POSTING_READ(reg);
	udelay(1000);

	/* IVB wants error correction enabled */
	if (IS_IVYBRIDGE(dev))
		I915_WRITE(reg, I915_READ(reg) | FDI_FS_ERRC_ENABLE |
			   FDI_FE_ERRC_ENABLE);
}

/* The FDI link training functions for ILK/Ibexpeak. */
static void ironlake_fdi_link_train(struct drm_crtc *crtc)
{
	struct drm_device *dev = crtc->dev;
	struct drm_i915_private *dev_priv = dev->dev_private;
	struct intel_crtc *intel_crtc = to_intel_crtc(crtc);
	int pipe = intel_crtc->pipe;
	i915_reg_t reg;
	u32 temp, tries;

	/* FDI needs bits from pipe first */
	assert_pipe_enabled(dev_priv, pipe);

	/* Train 1: umask FDI RX Interrupt symbol_lock and bit_lock bit
	   for train result */
	reg = FDI_RX_IMR(pipe);
	temp = I915_READ(reg);
	temp &= ~FDI_RX_SYMBOL_LOCK;
	temp &= ~FDI_RX_BIT_LOCK;
	I915_WRITE(reg, temp);
	I915_READ(reg);
	udelay(150);

	/* enable CPU FDI TX and PCH FDI RX */
	reg = FDI_TX_CTL(pipe);
	temp = I915_READ(reg);
	temp &= ~FDI_DP_PORT_WIDTH_MASK;
	temp |= FDI_DP_PORT_WIDTH(intel_crtc->config->fdi_lanes);
	temp &= ~FDI_LINK_TRAIN_NONE;
	temp |= FDI_LINK_TRAIN_PATTERN_1;
	I915_WRITE(reg, temp | FDI_TX_ENABLE);

	reg = FDI_RX_CTL(pipe);
	temp = I915_READ(reg);
	temp &= ~FDI_LINK_TRAIN_NONE;
	temp |= FDI_LINK_TRAIN_PATTERN_1;
	I915_WRITE(reg, temp | FDI_RX_ENABLE);

	POSTING_READ(reg);
	udelay(150);

	/* Ironlake workaround, enable clock pointer after FDI enable*/
	I915_WRITE(FDI_RX_CHICKEN(pipe), FDI_RX_PHASE_SYNC_POINTER_OVR);
	I915_WRITE(FDI_RX_CHICKEN(pipe), FDI_RX_PHASE_SYNC_POINTER_OVR |
		   FDI_RX_PHASE_SYNC_POINTER_EN);

	reg = FDI_RX_IIR(pipe);
	for (tries = 0; tries < 5; tries++) {
		temp = I915_READ(reg);
		DRM_DEBUG_KMS("FDI_RX_IIR 0x%x\n", temp);

		if ((temp & FDI_RX_BIT_LOCK)) {
			DRM_DEBUG_KMS("FDI train 1 done.\n");
			I915_WRITE(reg, temp | FDI_RX_BIT_LOCK);
			break;
		}
	}
	if (tries == 5)
		DRM_ERROR("FDI train 1 fail!\n");

	/* Train 2 */
	reg = FDI_TX_CTL(pipe);
	temp = I915_READ(reg);
	temp &= ~FDI_LINK_TRAIN_NONE;
	temp |= FDI_LINK_TRAIN_PATTERN_2;
	I915_WRITE(reg, temp);

	reg = FDI_RX_CTL(pipe);
	temp = I915_READ(reg);
	temp &= ~FDI_LINK_TRAIN_NONE;
	temp |= FDI_LINK_TRAIN_PATTERN_2;
	I915_WRITE(reg, temp);

	POSTING_READ(reg);
	udelay(150);

	reg = FDI_RX_IIR(pipe);
	for (tries = 0; tries < 5; tries++) {
		temp = I915_READ(reg);
		DRM_DEBUG_KMS("FDI_RX_IIR 0x%x\n", temp);

		if (temp & FDI_RX_SYMBOL_LOCK) {
			I915_WRITE(reg, temp | FDI_RX_SYMBOL_LOCK);
			DRM_DEBUG_KMS("FDI train 2 done.\n");
			break;
		}
	}
	if (tries == 5)
		DRM_ERROR("FDI train 2 fail!\n");

	DRM_DEBUG_KMS("FDI train done\n");

}

static const int snb_b_fdi_train_param[] = {
	FDI_LINK_TRAIN_400MV_0DB_SNB_B,
	FDI_LINK_TRAIN_400MV_6DB_SNB_B,
	FDI_LINK_TRAIN_600MV_3_5DB_SNB_B,
	FDI_LINK_TRAIN_800MV_0DB_SNB_B,
};

/* The FDI link training functions for SNB/Cougarpoint. */
static void gen6_fdi_link_train(struct drm_crtc *crtc)
{
	struct drm_device *dev = crtc->dev;
	struct drm_i915_private *dev_priv = dev->dev_private;
	struct intel_crtc *intel_crtc = to_intel_crtc(crtc);
	int pipe = intel_crtc->pipe;
	i915_reg_t reg;
	u32 temp, i, retry;

	/* Train 1: umask FDI RX Interrupt symbol_lock and bit_lock bit
	   for train result */
	reg = FDI_RX_IMR(pipe);
	temp = I915_READ(reg);
	temp &= ~FDI_RX_SYMBOL_LOCK;
	temp &= ~FDI_RX_BIT_LOCK;
	I915_WRITE(reg, temp);

	POSTING_READ(reg);
	udelay(150);

	/* enable CPU FDI TX and PCH FDI RX */
	reg = FDI_TX_CTL(pipe);
	temp = I915_READ(reg);
	temp &= ~FDI_DP_PORT_WIDTH_MASK;
	temp |= FDI_DP_PORT_WIDTH(intel_crtc->config->fdi_lanes);
	temp &= ~FDI_LINK_TRAIN_NONE;
	temp |= FDI_LINK_TRAIN_PATTERN_1;
	temp &= ~FDI_LINK_TRAIN_VOL_EMP_MASK;
	/* SNB-B */
	temp |= FDI_LINK_TRAIN_400MV_0DB_SNB_B;
	I915_WRITE(reg, temp | FDI_TX_ENABLE);

	I915_WRITE(FDI_RX_MISC(pipe),
		   FDI_RX_TP1_TO_TP2_48 | FDI_RX_FDI_DELAY_90);

	reg = FDI_RX_CTL(pipe);
	temp = I915_READ(reg);
	if (HAS_PCH_CPT(dev)) {
		temp &= ~FDI_LINK_TRAIN_PATTERN_MASK_CPT;
		temp |= FDI_LINK_TRAIN_PATTERN_1_CPT;
	} else {
		temp &= ~FDI_LINK_TRAIN_NONE;
		temp |= FDI_LINK_TRAIN_PATTERN_1;
	}
	I915_WRITE(reg, temp | FDI_RX_ENABLE);

	POSTING_READ(reg);
	udelay(150);

	for (i = 0; i < 4; i++) {
		reg = FDI_TX_CTL(pipe);
		temp = I915_READ(reg);
		temp &= ~FDI_LINK_TRAIN_VOL_EMP_MASK;
		temp |= snb_b_fdi_train_param[i];
		I915_WRITE(reg, temp);

		POSTING_READ(reg);
		udelay(500);

		for (retry = 0; retry < 5; retry++) {
			reg = FDI_RX_IIR(pipe);
			temp = I915_READ(reg);
			DRM_DEBUG_KMS("FDI_RX_IIR 0x%x\n", temp);
			if (temp & FDI_RX_BIT_LOCK) {
				I915_WRITE(reg, temp | FDI_RX_BIT_LOCK);
				DRM_DEBUG_KMS("FDI train 1 done.\n");
				break;
			}
			udelay(50);
		}
		if (retry < 5)
			break;
	}
	if (i == 4)
		DRM_ERROR("FDI train 1 fail!\n");

	/* Train 2 */
	reg = FDI_TX_CTL(pipe);
	temp = I915_READ(reg);
	temp &= ~FDI_LINK_TRAIN_NONE;
	temp |= FDI_LINK_TRAIN_PATTERN_2;
	if (IS_GEN6(dev)) {
		temp &= ~FDI_LINK_TRAIN_VOL_EMP_MASK;
		/* SNB-B */
		temp |= FDI_LINK_TRAIN_400MV_0DB_SNB_B;
	}
	I915_WRITE(reg, temp);

	reg = FDI_RX_CTL(pipe);
	temp = I915_READ(reg);
	if (HAS_PCH_CPT(dev)) {
		temp &= ~FDI_LINK_TRAIN_PATTERN_MASK_CPT;
		temp |= FDI_LINK_TRAIN_PATTERN_2_CPT;
	} else {
		temp &= ~FDI_LINK_TRAIN_NONE;
		temp |= FDI_LINK_TRAIN_PATTERN_2;
	}
	I915_WRITE(reg, temp);

	POSTING_READ(reg);
	udelay(150);

	for (i = 0; i < 4; i++) {
		reg = FDI_TX_CTL(pipe);
		temp = I915_READ(reg);
		temp &= ~FDI_LINK_TRAIN_VOL_EMP_MASK;
		temp |= snb_b_fdi_train_param[i];
		I915_WRITE(reg, temp);

		POSTING_READ(reg);
		udelay(500);

		for (retry = 0; retry < 5; retry++) {
			reg = FDI_RX_IIR(pipe);
			temp = I915_READ(reg);
			DRM_DEBUG_KMS("FDI_RX_IIR 0x%x\n", temp);
			if (temp & FDI_RX_SYMBOL_LOCK) {
				I915_WRITE(reg, temp | FDI_RX_SYMBOL_LOCK);
				DRM_DEBUG_KMS("FDI train 2 done.\n");
				break;
			}
			udelay(50);
		}
		if (retry < 5)
			break;
	}
	if (i == 4)
		DRM_ERROR("FDI train 2 fail!\n");

	DRM_DEBUG_KMS("FDI train done.\n");
}

/* Manual link training for Ivy Bridge A0 parts */
static void ivb_manual_fdi_link_train(struct drm_crtc *crtc)
{
	struct drm_device *dev = crtc->dev;
	struct drm_i915_private *dev_priv = dev->dev_private;
	struct intel_crtc *intel_crtc = to_intel_crtc(crtc);
	int pipe = intel_crtc->pipe;
	i915_reg_t reg;
	u32 temp, i, j;

	/* Train 1: umask FDI RX Interrupt symbol_lock and bit_lock bit
	   for train result */
	reg = FDI_RX_IMR(pipe);
	temp = I915_READ(reg);
	temp &= ~FDI_RX_SYMBOL_LOCK;
	temp &= ~FDI_RX_BIT_LOCK;
	I915_WRITE(reg, temp);

	POSTING_READ(reg);
	udelay(150);

	DRM_DEBUG_KMS("FDI_RX_IIR before link train 0x%x\n",
		      I915_READ(FDI_RX_IIR(pipe)));

	/* Try each vswing and preemphasis setting twice before moving on */
	for (j = 0; j < ARRAY_SIZE(snb_b_fdi_train_param) * 2; j++) {
		/* disable first in case we need to retry */
		reg = FDI_TX_CTL(pipe);
		temp = I915_READ(reg);
		temp &= ~(FDI_LINK_TRAIN_AUTO | FDI_LINK_TRAIN_NONE_IVB);
		temp &= ~FDI_TX_ENABLE;
		I915_WRITE(reg, temp);

		reg = FDI_RX_CTL(pipe);
		temp = I915_READ(reg);
		temp &= ~FDI_LINK_TRAIN_AUTO;
		temp &= ~FDI_LINK_TRAIN_PATTERN_MASK_CPT;
		temp &= ~FDI_RX_ENABLE;
		I915_WRITE(reg, temp);

		/* enable CPU FDI TX and PCH FDI RX */
		reg = FDI_TX_CTL(pipe);
		temp = I915_READ(reg);
		temp &= ~FDI_DP_PORT_WIDTH_MASK;
		temp |= FDI_DP_PORT_WIDTH(intel_crtc->config->fdi_lanes);
		temp |= FDI_LINK_TRAIN_PATTERN_1_IVB;
		temp &= ~FDI_LINK_TRAIN_VOL_EMP_MASK;
		temp |= snb_b_fdi_train_param[j/2];
		temp |= FDI_COMPOSITE_SYNC;
		I915_WRITE(reg, temp | FDI_TX_ENABLE);

		I915_WRITE(FDI_RX_MISC(pipe),
			   FDI_RX_TP1_TO_TP2_48 | FDI_RX_FDI_DELAY_90);

		reg = FDI_RX_CTL(pipe);
		temp = I915_READ(reg);
		temp |= FDI_LINK_TRAIN_PATTERN_1_CPT;
		temp |= FDI_COMPOSITE_SYNC;
		I915_WRITE(reg, temp | FDI_RX_ENABLE);

		POSTING_READ(reg);
		udelay(1); /* should be 0.5us */

		for (i = 0; i < 4; i++) {
			reg = FDI_RX_IIR(pipe);
			temp = I915_READ(reg);
			DRM_DEBUG_KMS("FDI_RX_IIR 0x%x\n", temp);

			if (temp & FDI_RX_BIT_LOCK ||
			    (I915_READ(reg) & FDI_RX_BIT_LOCK)) {
				I915_WRITE(reg, temp | FDI_RX_BIT_LOCK);
				DRM_DEBUG_KMS("FDI train 1 done, level %i.\n",
					      i);
				break;
			}
			udelay(1); /* should be 0.5us */
		}
		if (i == 4) {
			DRM_DEBUG_KMS("FDI train 1 fail on vswing %d\n", j / 2);
			continue;
		}

		/* Train 2 */
		reg = FDI_TX_CTL(pipe);
		temp = I915_READ(reg);
		temp &= ~FDI_LINK_TRAIN_NONE_IVB;
		temp |= FDI_LINK_TRAIN_PATTERN_2_IVB;
		I915_WRITE(reg, temp);

		reg = FDI_RX_CTL(pipe);
		temp = I915_READ(reg);
		temp &= ~FDI_LINK_TRAIN_PATTERN_MASK_CPT;
		temp |= FDI_LINK_TRAIN_PATTERN_2_CPT;
		I915_WRITE(reg, temp);

		POSTING_READ(reg);
		udelay(2); /* should be 1.5us */

		for (i = 0; i < 4; i++) {
			reg = FDI_RX_IIR(pipe);
			temp = I915_READ(reg);
			DRM_DEBUG_KMS("FDI_RX_IIR 0x%x\n", temp);

			if (temp & FDI_RX_SYMBOL_LOCK ||
			    (I915_READ(reg) & FDI_RX_SYMBOL_LOCK)) {
				I915_WRITE(reg, temp | FDI_RX_SYMBOL_LOCK);
				DRM_DEBUG_KMS("FDI train 2 done, level %i.\n",
					      i);
				goto train_done;
			}
			udelay(2); /* should be 1.5us */
		}
		if (i == 4)
			DRM_DEBUG_KMS("FDI train 2 fail on vswing %d\n", j / 2);
	}

train_done:
	DRM_DEBUG_KMS("FDI train done.\n");
}

static void ironlake_fdi_pll_enable(struct intel_crtc *intel_crtc)
{
	struct drm_device *dev = intel_crtc->base.dev;
	struct drm_i915_private *dev_priv = dev->dev_private;
	int pipe = intel_crtc->pipe;
	i915_reg_t reg;
	u32 temp;

	/* enable PCH FDI RX PLL, wait warmup plus DMI latency */
	reg = FDI_RX_CTL(pipe);
	temp = I915_READ(reg);
	temp &= ~(FDI_DP_PORT_WIDTH_MASK | (0x7 << 16));
	temp |= FDI_DP_PORT_WIDTH(intel_crtc->config->fdi_lanes);
	temp |= (I915_READ(PIPECONF(pipe)) & PIPECONF_BPC_MASK) << 11;
	I915_WRITE(reg, temp | FDI_RX_PLL_ENABLE);

	POSTING_READ(reg);
	udelay(200);

	/* Switch from Rawclk to PCDclk */
	temp = I915_READ(reg);
	I915_WRITE(reg, temp | FDI_PCDCLK);

	POSTING_READ(reg);
	udelay(200);

	/* Enable CPU FDI TX PLL, always on for Ironlake */
	reg = FDI_TX_CTL(pipe);
	temp = I915_READ(reg);
	if ((temp & FDI_TX_PLL_ENABLE) == 0) {
		I915_WRITE(reg, temp | FDI_TX_PLL_ENABLE);

		POSTING_READ(reg);
		udelay(100);
	}
}

static void ironlake_fdi_pll_disable(struct intel_crtc *intel_crtc)
{
	struct drm_device *dev = intel_crtc->base.dev;
	struct drm_i915_private *dev_priv = dev->dev_private;
	int pipe = intel_crtc->pipe;
	i915_reg_t reg;
	u32 temp;

	/* Switch from PCDclk to Rawclk */
	reg = FDI_RX_CTL(pipe);
	temp = I915_READ(reg);
	I915_WRITE(reg, temp & ~FDI_PCDCLK);

	/* Disable CPU FDI TX PLL */
	reg = FDI_TX_CTL(pipe);
	temp = I915_READ(reg);
	I915_WRITE(reg, temp & ~FDI_TX_PLL_ENABLE);

	POSTING_READ(reg);
	udelay(100);

	reg = FDI_RX_CTL(pipe);
	temp = I915_READ(reg);
	I915_WRITE(reg, temp & ~FDI_RX_PLL_ENABLE);

	/* Wait for the clocks to turn off. */
	POSTING_READ(reg);
	udelay(100);
}

static void ironlake_fdi_disable(struct drm_crtc *crtc)
{
	struct drm_device *dev = crtc->dev;
	struct drm_i915_private *dev_priv = dev->dev_private;
	struct intel_crtc *intel_crtc = to_intel_crtc(crtc);
	int pipe = intel_crtc->pipe;
	i915_reg_t reg;
	u32 temp;

	/* disable CPU FDI tx and PCH FDI rx */
	reg = FDI_TX_CTL(pipe);
	temp = I915_READ(reg);
	I915_WRITE(reg, temp & ~FDI_TX_ENABLE);
	POSTING_READ(reg);

	reg = FDI_RX_CTL(pipe);
	temp = I915_READ(reg);
	temp &= ~(0x7 << 16);
	temp |= (I915_READ(PIPECONF(pipe)) & PIPECONF_BPC_MASK) << 11;
	I915_WRITE(reg, temp & ~FDI_RX_ENABLE);

	POSTING_READ(reg);
	udelay(100);

	/* Ironlake workaround, disable clock pointer after downing FDI */
	if (HAS_PCH_IBX(dev))
		I915_WRITE(FDI_RX_CHICKEN(pipe), FDI_RX_PHASE_SYNC_POINTER_OVR);

	/* still set train pattern 1 */
	reg = FDI_TX_CTL(pipe);
	temp = I915_READ(reg);
	temp &= ~FDI_LINK_TRAIN_NONE;
	temp |= FDI_LINK_TRAIN_PATTERN_1;
	I915_WRITE(reg, temp);

	reg = FDI_RX_CTL(pipe);
	temp = I915_READ(reg);
	if (HAS_PCH_CPT(dev)) {
		temp &= ~FDI_LINK_TRAIN_PATTERN_MASK_CPT;
		temp |= FDI_LINK_TRAIN_PATTERN_1_CPT;
	} else {
		temp &= ~FDI_LINK_TRAIN_NONE;
		temp |= FDI_LINK_TRAIN_PATTERN_1;
	}
	/* BPC in FDI rx is consistent with that in PIPECONF */
	temp &= ~(0x07 << 16);
	temp |= (I915_READ(PIPECONF(pipe)) & PIPECONF_BPC_MASK) << 11;
	I915_WRITE(reg, temp);

	POSTING_READ(reg);
	udelay(100);
}

bool intel_has_pending_fb_unpin(struct drm_device *dev)
{
	struct intel_crtc *crtc;

	/* Note that we don't need to be called with mode_config.lock here
	 * as our list of CRTC objects is static for the lifetime of the
	 * device and so cannot disappear as we iterate. Similarly, we can
	 * happily treat the predicates as racy, atomic checks as userspace
	 * cannot claim and pin a new fb without at least acquring the
	 * struct_mutex and so serialising with us.
	 */
	for_each_intel_crtc(dev, crtc) {
		if (atomic_read(&crtc->unpin_work_count) == 0)
			continue;

		if (crtc->unpin_work)
			intel_wait_for_vblank(dev, crtc->pipe);

		return true;
	}

	return false;
}

static void page_flip_completed(struct intel_crtc *intel_crtc)
{
	struct drm_i915_private *dev_priv = to_i915(intel_crtc->base.dev);
	struct intel_unpin_work *work = intel_crtc->unpin_work;

	/* ensure that the unpin work is consistent wrt ->pending. */
	smp_rmb();
	intel_crtc->unpin_work = NULL;

	if (work->event)
		drm_crtc_send_vblank_event(&intel_crtc->base, work->event);

	drm_crtc_vblank_put(&intel_crtc->base);

	wake_up_all(&dev_priv->pending_flip_queue);
	queue_work(dev_priv->wq, &work->work);

	trace_i915_flip_complete(intel_crtc->plane,
				 work->pending_flip_obj);
}

static int intel_crtc_wait_for_pending_flips(struct drm_crtc *crtc)
{
	struct drm_device *dev = crtc->dev;
	struct drm_i915_private *dev_priv = dev->dev_private;
	long ret;

	WARN_ON(waitqueue_active(&dev_priv->pending_flip_queue));

	ret = wait_event_interruptible_timeout(
					dev_priv->pending_flip_queue,
					!intel_crtc_has_pending_flip(crtc),
					60*HZ);

	if (ret < 0)
		return ret;

	if (ret == 0) {
		struct intel_crtc *intel_crtc = to_intel_crtc(crtc);

		spin_lock_irq(&dev->event_lock);
		if (intel_crtc->unpin_work) {
			WARN_ONCE(1, "Removing stuck page flip\n");
			page_flip_completed(intel_crtc);
		}
		spin_unlock_irq(&dev->event_lock);
	}

	return 0;
}

static void lpt_disable_iclkip(struct drm_i915_private *dev_priv)
{
	u32 temp;

	I915_WRITE(PIXCLK_GATE, PIXCLK_GATE_GATE);

	mutex_lock(&dev_priv->sb_lock);

	temp = intel_sbi_read(dev_priv, SBI_SSCCTL6, SBI_ICLK);
	temp |= SBI_SSCCTL_DISABLE;
	intel_sbi_write(dev_priv, SBI_SSCCTL6, temp, SBI_ICLK);

	mutex_unlock(&dev_priv->sb_lock);
}

/* Program iCLKIP clock to the desired frequency */
static void lpt_program_iclkip(struct drm_crtc *crtc)
{
	struct drm_i915_private *dev_priv = to_i915(crtc->dev);
	int clock = to_intel_crtc(crtc)->config->base.adjusted_mode.crtc_clock;
	u32 divsel, phaseinc, auxdiv, phasedir = 0;
	u32 temp;

	lpt_disable_iclkip(dev_priv);

	/* The iCLK virtual clock root frequency is in MHz,
	 * but the adjusted_mode->crtc_clock in in KHz. To get the
	 * divisors, it is necessary to divide one by another, so we
	 * convert the virtual clock precision to KHz here for higher
	 * precision.
	 */
	for (auxdiv = 0; auxdiv < 2; auxdiv++) {
		u32 iclk_virtual_root_freq = 172800 * 1000;
		u32 iclk_pi_range = 64;
		u32 desired_divisor;

		desired_divisor = DIV_ROUND_CLOSEST(iclk_virtual_root_freq,
						    clock << auxdiv);
		divsel = (desired_divisor / iclk_pi_range) - 2;
		phaseinc = desired_divisor % iclk_pi_range;

		/*
		 * Near 20MHz is a corner case which is
		 * out of range for the 7-bit divisor
		 */
		if (divsel <= 0x7f)
			break;
	}

	/* This should not happen with any sane values */
	WARN_ON(SBI_SSCDIVINTPHASE_DIVSEL(divsel) &
		~SBI_SSCDIVINTPHASE_DIVSEL_MASK);
	WARN_ON(SBI_SSCDIVINTPHASE_DIR(phasedir) &
		~SBI_SSCDIVINTPHASE_INCVAL_MASK);

	DRM_DEBUG_KMS("iCLKIP clock: found settings for %dKHz refresh rate: auxdiv=%x, divsel=%x, phasedir=%x, phaseinc=%x\n",
			clock,
			auxdiv,
			divsel,
			phasedir,
			phaseinc);

	mutex_lock(&dev_priv->sb_lock);

	/* Program SSCDIVINTPHASE6 */
	temp = intel_sbi_read(dev_priv, SBI_SSCDIVINTPHASE6, SBI_ICLK);
	temp &= ~SBI_SSCDIVINTPHASE_DIVSEL_MASK;
	temp |= SBI_SSCDIVINTPHASE_DIVSEL(divsel);
	temp &= ~SBI_SSCDIVINTPHASE_INCVAL_MASK;
	temp |= SBI_SSCDIVINTPHASE_INCVAL(phaseinc);
	temp |= SBI_SSCDIVINTPHASE_DIR(phasedir);
	temp |= SBI_SSCDIVINTPHASE_PROPAGATE;
	intel_sbi_write(dev_priv, SBI_SSCDIVINTPHASE6, temp, SBI_ICLK);

	/* Program SSCAUXDIV */
	temp = intel_sbi_read(dev_priv, SBI_SSCAUXDIV6, SBI_ICLK);
	temp &= ~SBI_SSCAUXDIV_FINALDIV2SEL(1);
	temp |= SBI_SSCAUXDIV_FINALDIV2SEL(auxdiv);
	intel_sbi_write(dev_priv, SBI_SSCAUXDIV6, temp, SBI_ICLK);

	/* Enable modulator and associated divider */
	temp = intel_sbi_read(dev_priv, SBI_SSCCTL6, SBI_ICLK);
	temp &= ~SBI_SSCCTL_DISABLE;
	intel_sbi_write(dev_priv, SBI_SSCCTL6, temp, SBI_ICLK);

	mutex_unlock(&dev_priv->sb_lock);

	/* Wait for initialization time */
	udelay(24);

	I915_WRITE(PIXCLK_GATE, PIXCLK_GATE_UNGATE);
}

int lpt_get_iclkip(struct drm_i915_private *dev_priv)
{
	u32 divsel, phaseinc, auxdiv;
	u32 iclk_virtual_root_freq = 172800 * 1000;
	u32 iclk_pi_range = 64;
	u32 desired_divisor;
	u32 temp;

	if ((I915_READ(PIXCLK_GATE) & PIXCLK_GATE_UNGATE) == 0)
		return 0;

	mutex_lock(&dev_priv->sb_lock);

	temp = intel_sbi_read(dev_priv, SBI_SSCCTL6, SBI_ICLK);
	if (temp & SBI_SSCCTL_DISABLE) {
		mutex_unlock(&dev_priv->sb_lock);
		return 0;
	}

	temp = intel_sbi_read(dev_priv, SBI_SSCDIVINTPHASE6, SBI_ICLK);
	divsel = (temp & SBI_SSCDIVINTPHASE_DIVSEL_MASK) >>
		SBI_SSCDIVINTPHASE_DIVSEL_SHIFT;
	phaseinc = (temp & SBI_SSCDIVINTPHASE_INCVAL_MASK) >>
		SBI_SSCDIVINTPHASE_INCVAL_SHIFT;

	temp = intel_sbi_read(dev_priv, SBI_SSCAUXDIV6, SBI_ICLK);
	auxdiv = (temp & SBI_SSCAUXDIV_FINALDIV2SEL_MASK) >>
		SBI_SSCAUXDIV_FINALDIV2SEL_SHIFT;

	mutex_unlock(&dev_priv->sb_lock);

	desired_divisor = (divsel + 2) * iclk_pi_range + phaseinc;

	return DIV_ROUND_CLOSEST(iclk_virtual_root_freq,
				 desired_divisor << auxdiv);
}

static void ironlake_pch_transcoder_set_timings(struct intel_crtc *crtc,
						enum pipe pch_transcoder)
{
	struct drm_device *dev = crtc->base.dev;
	struct drm_i915_private *dev_priv = dev->dev_private;
	enum transcoder cpu_transcoder = crtc->config->cpu_transcoder;

	I915_WRITE(PCH_TRANS_HTOTAL(pch_transcoder),
		   I915_READ(HTOTAL(cpu_transcoder)));
	I915_WRITE(PCH_TRANS_HBLANK(pch_transcoder),
		   I915_READ(HBLANK(cpu_transcoder)));
	I915_WRITE(PCH_TRANS_HSYNC(pch_transcoder),
		   I915_READ(HSYNC(cpu_transcoder)));

	I915_WRITE(PCH_TRANS_VTOTAL(pch_transcoder),
		   I915_READ(VTOTAL(cpu_transcoder)));
	I915_WRITE(PCH_TRANS_VBLANK(pch_transcoder),
		   I915_READ(VBLANK(cpu_transcoder)));
	I915_WRITE(PCH_TRANS_VSYNC(pch_transcoder),
		   I915_READ(VSYNC(cpu_transcoder)));
	I915_WRITE(PCH_TRANS_VSYNCSHIFT(pch_transcoder),
		   I915_READ(VSYNCSHIFT(cpu_transcoder)));
}

static void cpt_set_fdi_bc_bifurcation(struct drm_device *dev, bool enable)
{
	struct drm_i915_private *dev_priv = dev->dev_private;
	uint32_t temp;

	temp = I915_READ(SOUTH_CHICKEN1);
	if (!!(temp & FDI_BC_BIFURCATION_SELECT) == enable)
		return;

	WARN_ON(I915_READ(FDI_RX_CTL(PIPE_B)) & FDI_RX_ENABLE);
	WARN_ON(I915_READ(FDI_RX_CTL(PIPE_C)) & FDI_RX_ENABLE);

	temp &= ~FDI_BC_BIFURCATION_SELECT;
	if (enable)
		temp |= FDI_BC_BIFURCATION_SELECT;

	DRM_DEBUG_KMS("%sabling fdi C rx\n", enable ? "en" : "dis");
	I915_WRITE(SOUTH_CHICKEN1, temp);
	POSTING_READ(SOUTH_CHICKEN1);
}

static void ivybridge_update_fdi_bc_bifurcation(struct intel_crtc *intel_crtc)
{
	struct drm_device *dev = intel_crtc->base.dev;

	switch (intel_crtc->pipe) {
	case PIPE_A:
		break;
	case PIPE_B:
		if (intel_crtc->config->fdi_lanes > 2)
			cpt_set_fdi_bc_bifurcation(dev, false);
		else
			cpt_set_fdi_bc_bifurcation(dev, true);

		break;
	case PIPE_C:
		cpt_set_fdi_bc_bifurcation(dev, true);

		break;
	default:
		BUG();
	}
}

/* Return which DP Port should be selected for Transcoder DP control */
static enum port
intel_trans_dp_port_sel(struct drm_crtc *crtc)
{
	struct drm_device *dev = crtc->dev;
	struct intel_encoder *encoder;

	for_each_encoder_on_crtc(dev, crtc, encoder) {
		if (encoder->type == INTEL_OUTPUT_DISPLAYPORT ||
		    encoder->type == INTEL_OUTPUT_EDP)
			return enc_to_dig_port(&encoder->base)->port;
	}

	return -1;
}

/*
 * Enable PCH resources required for PCH ports:
 *   - PCH PLLs
 *   - FDI training & RX/TX
 *   - update transcoder timings
 *   - DP transcoding bits
 *   - transcoder
 */
static void ironlake_pch_enable(struct drm_crtc *crtc)
{
	struct drm_device *dev = crtc->dev;
	struct drm_i915_private *dev_priv = dev->dev_private;
	struct intel_crtc *intel_crtc = to_intel_crtc(crtc);
	int pipe = intel_crtc->pipe;
	u32 temp;

	assert_pch_transcoder_disabled(dev_priv, pipe);

	if (IS_IVYBRIDGE(dev))
		ivybridge_update_fdi_bc_bifurcation(intel_crtc);

	/* Write the TU size bits before fdi link training, so that error
	 * detection works. */
	I915_WRITE(FDI_RX_TUSIZE1(pipe),
		   I915_READ(PIPE_DATA_M1(pipe)) & TU_SIZE_MASK);

	/* For PCH output, training FDI link */
	dev_priv->display.fdi_link_train(crtc);

	/* We need to program the right clock selection before writing the pixel
	 * mutliplier into the DPLL. */
	if (HAS_PCH_CPT(dev)) {
		u32 sel;

		temp = I915_READ(PCH_DPLL_SEL);
		temp |= TRANS_DPLL_ENABLE(pipe);
		sel = TRANS_DPLLB_SEL(pipe);
		if (intel_crtc->config->shared_dpll ==
		    intel_get_shared_dpll_by_id(dev_priv, DPLL_ID_PCH_PLL_B))
			temp |= sel;
		else
			temp &= ~sel;
		I915_WRITE(PCH_DPLL_SEL, temp);
	}

	/* XXX: pch pll's can be enabled any time before we enable the PCH
	 * transcoder, and we actually should do this to not upset any PCH
	 * transcoder that already use the clock when we share it.
	 *
	 * Note that enable_shared_dpll tries to do the right thing, but
	 * get_shared_dpll unconditionally resets the pll - we need that to have
	 * the right LVDS enable sequence. */
	intel_enable_shared_dpll(intel_crtc);

	/* set transcoder timing, panel must allow it */
	assert_panel_unlocked(dev_priv, pipe);
	ironlake_pch_transcoder_set_timings(intel_crtc, pipe);

	intel_fdi_normal_train(crtc);

	/* For PCH DP, enable TRANS_DP_CTL */
	if (HAS_PCH_CPT(dev) && intel_crtc->config->has_dp_encoder) {
		const struct drm_display_mode *adjusted_mode =
			&intel_crtc->config->base.adjusted_mode;
		u32 bpc = (I915_READ(PIPECONF(pipe)) & PIPECONF_BPC_MASK) >> 5;
		i915_reg_t reg = TRANS_DP_CTL(pipe);
		temp = I915_READ(reg);
		temp &= ~(TRANS_DP_PORT_SEL_MASK |
			  TRANS_DP_SYNC_MASK |
			  TRANS_DP_BPC_MASK);
		temp |= TRANS_DP_OUTPUT_ENABLE;
		temp |= bpc << 9; /* same format but at 11:9 */

		if (adjusted_mode->flags & DRM_MODE_FLAG_PHSYNC)
			temp |= TRANS_DP_HSYNC_ACTIVE_HIGH;
		if (adjusted_mode->flags & DRM_MODE_FLAG_PVSYNC)
			temp |= TRANS_DP_VSYNC_ACTIVE_HIGH;

		switch (intel_trans_dp_port_sel(crtc)) {
		case PORT_B:
			temp |= TRANS_DP_PORT_SEL_B;
			break;
		case PORT_C:
			temp |= TRANS_DP_PORT_SEL_C;
			break;
		case PORT_D:
			temp |= TRANS_DP_PORT_SEL_D;
			break;
		default:
			BUG();
		}

		I915_WRITE(reg, temp);
	}

	ironlake_enable_pch_transcoder(dev_priv, pipe);
}

static void lpt_pch_enable(struct drm_crtc *crtc)
{
	struct drm_device *dev = crtc->dev;
	struct drm_i915_private *dev_priv = dev->dev_private;
	struct intel_crtc *intel_crtc = to_intel_crtc(crtc);
	enum transcoder cpu_transcoder = intel_crtc->config->cpu_transcoder;

	assert_pch_transcoder_disabled(dev_priv, TRANSCODER_A);

	lpt_program_iclkip(crtc);

	/* Set transcoder timing. */
	ironlake_pch_transcoder_set_timings(intel_crtc, PIPE_A);

	lpt_enable_pch_transcoder(dev_priv, cpu_transcoder);
}

static void cpt_verify_modeset(struct drm_device *dev, int pipe)
{
	struct drm_i915_private *dev_priv = dev->dev_private;
	i915_reg_t dslreg = PIPEDSL(pipe);
	u32 temp;

	temp = I915_READ(dslreg);
	udelay(500);
	if (wait_for(I915_READ(dslreg) != temp, 5)) {
		if (wait_for(I915_READ(dslreg) != temp, 5))
			DRM_ERROR("mode set failed: pipe %c stuck\n", pipe_name(pipe));
	}
}

static int
skl_update_scaler(struct intel_crtc_state *crtc_state, bool force_detach,
		  unsigned scaler_user, int *scaler_id, unsigned int rotation,
		  int src_w, int src_h, int dst_w, int dst_h)
{
	struct intel_crtc_scaler_state *scaler_state =
		&crtc_state->scaler_state;
	struct intel_crtc *intel_crtc =
		to_intel_crtc(crtc_state->base.crtc);
	int need_scaling;

	need_scaling = intel_rotation_90_or_270(rotation) ?
		(src_h != dst_w || src_w != dst_h):
		(src_w != dst_w || src_h != dst_h);

	/*
	 * if plane is being disabled or scaler is no more required or force detach
	 *  - free scaler binded to this plane/crtc
	 *  - in order to do this, update crtc->scaler_usage
	 *
	 * Here scaler state in crtc_state is set free so that
	 * scaler can be assigned to other user. Actual register
	 * update to free the scaler is done in plane/panel-fit programming.
	 * For this purpose crtc/plane_state->scaler_id isn't reset here.
	 */
	if (force_detach || !need_scaling) {
		if (*scaler_id >= 0) {
			scaler_state->scaler_users &= ~(1 << scaler_user);
			scaler_state->scalers[*scaler_id].in_use = 0;

			DRM_DEBUG_KMS("scaler_user index %u.%u: "
				"Staged freeing scaler id %d scaler_users = 0x%x\n",
				intel_crtc->pipe, scaler_user, *scaler_id,
				scaler_state->scaler_users);
			*scaler_id = -1;
		}
		return 0;
	}

	/* range checks */
	if (src_w < SKL_MIN_SRC_W || src_h < SKL_MIN_SRC_H ||
		dst_w < SKL_MIN_DST_W || dst_h < SKL_MIN_DST_H ||

		src_w > SKL_MAX_SRC_W || src_h > SKL_MAX_SRC_H ||
		dst_w > SKL_MAX_DST_W || dst_h > SKL_MAX_DST_H) {
		DRM_DEBUG_KMS("scaler_user index %u.%u: src %ux%u dst %ux%u "
			"size is out of scaler range\n",
			intel_crtc->pipe, scaler_user, src_w, src_h, dst_w, dst_h);
		return -EINVAL;
	}

	/* mark this plane as a scaler user in crtc_state */
	scaler_state->scaler_users |= (1 << scaler_user);
	DRM_DEBUG_KMS("scaler_user index %u.%u: "
		"staged scaling request for %ux%u->%ux%u scaler_users = 0x%x\n",
		intel_crtc->pipe, scaler_user, src_w, src_h, dst_w, dst_h,
		scaler_state->scaler_users);

	return 0;
}

/**
 * skl_update_scaler_crtc - Stages update to scaler state for a given crtc.
 *
 * @state: crtc's scaler state
 *
 * Return
 *     0 - scaler_usage updated successfully
 *    error - requested scaling cannot be supported or other error condition
 */
int skl_update_scaler_crtc(struct intel_crtc_state *state)
{
	struct intel_crtc *intel_crtc = to_intel_crtc(state->base.crtc);
	const struct drm_display_mode *adjusted_mode = &state->base.adjusted_mode;

	DRM_DEBUG_KMS("Updating scaler for [CRTC:%i] scaler_user index %u.%u\n",
		      intel_crtc->base.base.id, intel_crtc->pipe, SKL_CRTC_INDEX);

	return skl_update_scaler(state, !state->base.active, SKL_CRTC_INDEX,
		&state->scaler_state.scaler_id, BIT(DRM_ROTATE_0),
		state->pipe_src_w, state->pipe_src_h,
		adjusted_mode->crtc_hdisplay, adjusted_mode->crtc_vdisplay);
}

/**
 * skl_update_scaler_plane - Stages update to scaler state for a given plane.
 *
 * @state: crtc's scaler state
 * @plane_state: atomic plane state to update
 *
 * Return
 *     0 - scaler_usage updated successfully
 *    error - requested scaling cannot be supported or other error condition
 */
static int skl_update_scaler_plane(struct intel_crtc_state *crtc_state,
				   struct intel_plane_state *plane_state)
{

	struct intel_crtc *intel_crtc = to_intel_crtc(crtc_state->base.crtc);
	struct intel_plane *intel_plane =
		to_intel_plane(plane_state->base.plane);
	struct drm_framebuffer *fb = plane_state->base.fb;
	int ret;

	bool force_detach = !fb || !plane_state->visible;

	DRM_DEBUG_KMS("Updating scaler for [PLANE:%d] scaler_user index %u.%u\n",
		      intel_plane->base.base.id, intel_crtc->pipe,
		      drm_plane_index(&intel_plane->base));

	ret = skl_update_scaler(crtc_state, force_detach,
				drm_plane_index(&intel_plane->base),
				&plane_state->scaler_id,
				plane_state->base.rotation,
				drm_rect_width(&plane_state->src) >> 16,
				drm_rect_height(&plane_state->src) >> 16,
				drm_rect_width(&plane_state->dst),
				drm_rect_height(&plane_state->dst));

	if (ret || plane_state->scaler_id < 0)
		return ret;

	/* check colorkey */
	if (plane_state->ckey.flags != I915_SET_COLORKEY_NONE) {
		DRM_DEBUG_KMS("[PLANE:%d] scaling with color key not allowed",
			      intel_plane->base.base.id);
		return -EINVAL;
	}

	/* Check src format */
	switch (fb->pixel_format) {
	case DRM_FORMAT_RGB565:
	case DRM_FORMAT_XBGR8888:
	case DRM_FORMAT_XRGB8888:
	case DRM_FORMAT_ABGR8888:
	case DRM_FORMAT_ARGB8888:
	case DRM_FORMAT_XRGB2101010:
	case DRM_FORMAT_XBGR2101010:
	case DRM_FORMAT_YUYV:
	case DRM_FORMAT_YVYU:
	case DRM_FORMAT_UYVY:
	case DRM_FORMAT_VYUY:
		break;
	default:
		DRM_DEBUG_KMS("[PLANE:%d] FB:%d unsupported scaling format 0x%x\n",
			intel_plane->base.base.id, fb->base.id, fb->pixel_format);
		return -EINVAL;
	}

	return 0;
}

static void skylake_scaler_disable(struct intel_crtc *crtc)
{
	int i;

	for (i = 0; i < crtc->num_scalers; i++)
		skl_detach_scaler(crtc, i);
}

static void skylake_pfit_enable(struct intel_crtc *crtc)
{
	struct drm_device *dev = crtc->base.dev;
	struct drm_i915_private *dev_priv = dev->dev_private;
	int pipe = crtc->pipe;
	struct intel_crtc_scaler_state *scaler_state =
		&crtc->config->scaler_state;

	DRM_DEBUG_KMS("for crtc_state = %p\n", crtc->config);

	if (crtc->config->pch_pfit.enabled) {
		int id;

		if (WARN_ON(crtc->config->scaler_state.scaler_id < 0)) {
			DRM_ERROR("Requesting pfit without getting a scaler first\n");
			return;
		}

		id = scaler_state->scaler_id;
		I915_WRITE(SKL_PS_CTRL(pipe, id), PS_SCALER_EN |
			PS_FILTER_MEDIUM | scaler_state->scalers[id].mode);
		I915_WRITE(SKL_PS_WIN_POS(pipe, id), crtc->config->pch_pfit.pos);
		I915_WRITE(SKL_PS_WIN_SZ(pipe, id), crtc->config->pch_pfit.size);

		DRM_DEBUG_KMS("for crtc_state = %p scaler_id = %d\n", crtc->config, id);
	}
}

static void ironlake_pfit_enable(struct intel_crtc *crtc)
{
	struct drm_device *dev = crtc->base.dev;
	struct drm_i915_private *dev_priv = dev->dev_private;
	int pipe = crtc->pipe;

	if (crtc->config->pch_pfit.enabled) {
		/* Force use of hard-coded filter coefficients
		 * as some pre-programmed values are broken,
		 * e.g. x201.
		 */
		if (IS_IVYBRIDGE(dev) || IS_HASWELL(dev))
			I915_WRITE(PF_CTL(pipe), PF_ENABLE | PF_FILTER_MED_3x3 |
						 PF_PIPE_SEL_IVB(pipe));
		else
			I915_WRITE(PF_CTL(pipe), PF_ENABLE | PF_FILTER_MED_3x3);
		I915_WRITE(PF_WIN_POS(pipe), crtc->config->pch_pfit.pos);
		I915_WRITE(PF_WIN_SZ(pipe), crtc->config->pch_pfit.size);
	}
}

void hsw_enable_ips(struct intel_crtc *crtc)
{
	struct drm_device *dev = crtc->base.dev;
	struct drm_i915_private *dev_priv = dev->dev_private;

	if (!crtc->config->ips_enabled)
		return;

	/*
	 * We can only enable IPS after we enable a plane and wait for a vblank
	 * This function is called from post_plane_update, which is run after
	 * a vblank wait.
	 */

	assert_plane_enabled(dev_priv, crtc->plane);
	if (IS_BROADWELL(dev)) {
		mutex_lock(&dev_priv->rps.hw_lock);
		WARN_ON(sandybridge_pcode_write(dev_priv, DISPLAY_IPS_CONTROL, 0xc0000000));
		mutex_unlock(&dev_priv->rps.hw_lock);
		/* Quoting Art Runyan: "its not safe to expect any particular
		 * value in IPS_CTL bit 31 after enabling IPS through the
		 * mailbox." Moreover, the mailbox may return a bogus state,
		 * so we need to just enable it and continue on.
		 */
	} else {
		I915_WRITE(IPS_CTL, IPS_ENABLE);
		/* The bit only becomes 1 in the next vblank, so this wait here
		 * is essentially intel_wait_for_vblank. If we don't have this
		 * and don't wait for vblanks until the end of crtc_enable, then
		 * the HW state readout code will complain that the expected
		 * IPS_CTL value is not the one we read. */
		if (wait_for(I915_READ_NOTRACE(IPS_CTL) & IPS_ENABLE, 50))
			DRM_ERROR("Timed out waiting for IPS enable\n");
	}
}

void hsw_disable_ips(struct intel_crtc *crtc)
{
	struct drm_device *dev = crtc->base.dev;
	struct drm_i915_private *dev_priv = dev->dev_private;

	if (!crtc->config->ips_enabled)
		return;

	assert_plane_enabled(dev_priv, crtc->plane);
	if (IS_BROADWELL(dev)) {
		mutex_lock(&dev_priv->rps.hw_lock);
		WARN_ON(sandybridge_pcode_write(dev_priv, DISPLAY_IPS_CONTROL, 0));
		mutex_unlock(&dev_priv->rps.hw_lock);
		/* wait for pcode to finish disabling IPS, which may take up to 42ms */
		if (wait_for((I915_READ(IPS_CTL) & IPS_ENABLE) == 0, 42))
			DRM_ERROR("Timed out waiting for IPS disable\n");
	} else {
		I915_WRITE(IPS_CTL, 0);
		POSTING_READ(IPS_CTL);
	}

	/* We need to wait for a vblank before we can disable the plane. */
	intel_wait_for_vblank(dev, crtc->pipe);
}

static void intel_crtc_dpms_overlay_disable(struct intel_crtc *intel_crtc)
{
	if (intel_crtc->overlay) {
		struct drm_device *dev = intel_crtc->base.dev;
		struct drm_i915_private *dev_priv = dev->dev_private;

		mutex_lock(&dev->struct_mutex);
		dev_priv->mm.interruptible = false;
		(void) intel_overlay_switch_off(intel_crtc->overlay);
		dev_priv->mm.interruptible = true;
		mutex_unlock(&dev->struct_mutex);
	}

	/* Let userspace switch the overlay on again. In most cases userspace
	 * has to recompute where to put it anyway.
	 */
}

/**
 * intel_post_enable_primary - Perform operations after enabling primary plane
 * @crtc: the CRTC whose primary plane was just enabled
 *
 * Performs potentially sleeping operations that must be done after the primary
 * plane is enabled, such as updating FBC and IPS.  Note that this may be
 * called due to an explicit primary plane update, or due to an implicit
 * re-enable that is caused when a sprite plane is updated to no longer
 * completely hide the primary plane.
 */
static void
intel_post_enable_primary(struct drm_crtc *crtc)
{
	struct drm_device *dev = crtc->dev;
	struct drm_i915_private *dev_priv = dev->dev_private;
	struct intel_crtc *intel_crtc = to_intel_crtc(crtc);
	int pipe = intel_crtc->pipe;

	/*
	 * FIXME IPS should be fine as long as one plane is
	 * enabled, but in practice it seems to have problems
	 * when going from primary only to sprite only and vice
	 * versa.
	 */
	hsw_enable_ips(intel_crtc);

	/*
	 * Gen2 reports pipe underruns whenever all planes are disabled.
	 * So don't enable underrun reporting before at least some planes
	 * are enabled.
	 * FIXME: Need to fix the logic to work when we turn off all planes
	 * but leave the pipe running.
	 */
	if (IS_GEN2(dev))
		intel_set_cpu_fifo_underrun_reporting(dev_priv, pipe, true);

	/* Underruns don't always raise interrupts, so check manually. */
	intel_check_cpu_fifo_underruns(dev_priv);
	intel_check_pch_fifo_underruns(dev_priv);
}

/* FIXME move all this to pre_plane_update() with proper state tracking */
static void
intel_pre_disable_primary(struct drm_crtc *crtc)
{
	struct drm_device *dev = crtc->dev;
	struct drm_i915_private *dev_priv = dev->dev_private;
	struct intel_crtc *intel_crtc = to_intel_crtc(crtc);
	int pipe = intel_crtc->pipe;

	/*
	 * Gen2 reports pipe underruns whenever all planes are disabled.
	 * So diasble underrun reporting before all the planes get disabled.
	 * FIXME: Need to fix the logic to work when we turn off all planes
	 * but leave the pipe running.
	 */
	if (IS_GEN2(dev))
		intel_set_cpu_fifo_underrun_reporting(dev_priv, pipe, false);

	/*
	 * FIXME IPS should be fine as long as one plane is
	 * enabled, but in practice it seems to have problems
	 * when going from primary only to sprite only and vice
	 * versa.
	 */
	hsw_disable_ips(intel_crtc);
}

/* FIXME get rid of this and use pre_plane_update */
static void
intel_pre_disable_primary_noatomic(struct drm_crtc *crtc)
{
	struct drm_device *dev = crtc->dev;
	struct drm_i915_private *dev_priv = dev->dev_private;
	struct intel_crtc *intel_crtc = to_intel_crtc(crtc);
	int pipe = intel_crtc->pipe;

	intel_pre_disable_primary(crtc);

	/*
	 * Vblank time updates from the shadow to live plane control register
	 * are blocked if the memory self-refresh mode is active at that
	 * moment. So to make sure the plane gets truly disabled, disable
	 * first the self-refresh mode. The self-refresh enable bit in turn
	 * will be checked/applied by the HW only at the next frame start
	 * event which is after the vblank start event, so we need to have a
	 * wait-for-vblank between disabling the plane and the pipe.
	 */
	if (HAS_GMCH_DISPLAY(dev)) {
		intel_set_memory_cxsr(dev_priv, false);
		dev_priv->wm.vlv.cxsr = false;
		intel_wait_for_vblank(dev, pipe);
	}
}

static void intel_post_plane_update(struct intel_crtc_state *old_crtc_state)
{
	struct intel_crtc *crtc = to_intel_crtc(old_crtc_state->base.crtc);
	struct drm_atomic_state *old_state = old_crtc_state->base.state;
	struct intel_crtc_state *pipe_config =
		to_intel_crtc_state(crtc->base.state);
	struct drm_device *dev = crtc->base.dev;
	struct drm_plane *primary = crtc->base.primary;
	struct drm_plane_state *old_pri_state =
		drm_atomic_get_existing_plane_state(old_state, primary);

	intel_frontbuffer_flip(dev, pipe_config->fb_bits);

	crtc->wm.cxsr_allowed = true;

	if (pipe_config->update_wm_post && pipe_config->base.active)
		intel_update_watermarks(&crtc->base);

	if (old_pri_state) {
		struct intel_plane_state *primary_state =
			to_intel_plane_state(primary->state);
		struct intel_plane_state *old_primary_state =
			to_intel_plane_state(old_pri_state);

		intel_fbc_post_update(crtc);

		if (primary_state->visible &&
		    (needs_modeset(&pipe_config->base) ||
		     !old_primary_state->visible))
			intel_post_enable_primary(&crtc->base);
	}
}

static void intel_pre_plane_update(struct intel_crtc_state *old_crtc_state)
{
	struct intel_crtc *crtc = to_intel_crtc(old_crtc_state->base.crtc);
	struct drm_device *dev = crtc->base.dev;
	struct drm_i915_private *dev_priv = dev->dev_private;
	struct intel_crtc_state *pipe_config =
		to_intel_crtc_state(crtc->base.state);
	struct drm_atomic_state *old_state = old_crtc_state->base.state;
	struct drm_plane *primary = crtc->base.primary;
	struct drm_plane_state *old_pri_state =
		drm_atomic_get_existing_plane_state(old_state, primary);
	bool modeset = needs_modeset(&pipe_config->base);

	if (old_pri_state) {
		struct intel_plane_state *primary_state =
			to_intel_plane_state(primary->state);
		struct intel_plane_state *old_primary_state =
			to_intel_plane_state(old_pri_state);

		intel_fbc_pre_update(crtc);

		if (old_primary_state->visible &&
		    (modeset || !primary_state->visible))
			intel_pre_disable_primary(&crtc->base);
	}

	if (pipe_config->disable_cxsr) {
		crtc->wm.cxsr_allowed = false;

		/*
		 * Vblank time updates from the shadow to live plane control register
		 * are blocked if the memory self-refresh mode is active at that
		 * moment. So to make sure the plane gets truly disabled, disable
		 * first the self-refresh mode. The self-refresh enable bit in turn
		 * will be checked/applied by the HW only at the next frame start
		 * event which is after the vblank start event, so we need to have a
		 * wait-for-vblank between disabling the plane and the pipe.
		 */
		if (old_crtc_state->base.active) {
			intel_set_memory_cxsr(dev_priv, false);
			dev_priv->wm.vlv.cxsr = false;
			intel_wait_for_vblank(dev, crtc->pipe);
		}
	}

<<<<<<< HEAD
	if (!needs_modeset(&pipe_config->base) && pipe_config->update_wm_pre)
=======
	/*
	 * IVB workaround: must disable low power watermarks for at least
	 * one frame before enabling scaling.  LP watermarks can be re-enabled
	 * when scaling is disabled.
	 *
	 * WaCxSRDisabledForSpriteScaling:ivb
	 */
	if (pipe_config->disable_lp_wm) {
		ilk_disable_lp_wm(dev);
		intel_wait_for_vblank(dev, crtc->pipe);
	}

	/*
	 * If we're doing a modeset, we're done.  No need to do any pre-vblank
	 * watermark programming here.
	 */
	if (needs_modeset(&pipe_config->base))
		return;

	/*
	 * For platforms that support atomic watermarks, program the
	 * 'intermediate' watermarks immediately.  On pre-gen9 platforms, these
	 * will be the intermediate values that are safe for both pre- and
	 * post- vblank; when vblank happens, the 'active' values will be set
	 * to the final 'target' values and we'll do this again to get the
	 * optimal watermarks.  For gen9+ platforms, the values we program here
	 * will be the final target values which will get automatically latched
	 * at vblank time; no further programming will be necessary.
	 *
	 * If a platform hasn't been transitioned to atomic watermarks yet,
	 * we'll continue to update watermarks the old way, if flags tell
	 * us to.
	 */
	if (dev_priv->display.initial_watermarks != NULL)
		dev_priv->display.initial_watermarks(pipe_config);
	else if (pipe_config->update_wm_pre)
>>>>>>> a9cdd8e3
		intel_update_watermarks(&crtc->base);
}

static void intel_crtc_disable_planes(struct drm_crtc *crtc, unsigned plane_mask)
{
	struct drm_device *dev = crtc->dev;
	struct intel_crtc *intel_crtc = to_intel_crtc(crtc);
	struct drm_plane *p;
	int pipe = intel_crtc->pipe;

	intel_crtc_dpms_overlay_disable(intel_crtc);

	drm_for_each_plane_mask(p, dev, plane_mask)
		to_intel_plane(p)->disable_plane(p, crtc);

	/*
	 * FIXME: Once we grow proper nuclear flip support out of this we need
	 * to compute the mask of flip planes precisely. For the time being
	 * consider this a flip to a NULL plane.
	 */
	intel_frontbuffer_flip(dev, INTEL_FRONTBUFFER_ALL_MASK(pipe));
}

static void ironlake_crtc_enable(struct drm_crtc *crtc)
{
	struct drm_device *dev = crtc->dev;
	struct drm_i915_private *dev_priv = dev->dev_private;
	struct intel_crtc *intel_crtc = to_intel_crtc(crtc);
	struct intel_encoder *encoder;
	int pipe = intel_crtc->pipe;
	struct intel_crtc_state *pipe_config =
		to_intel_crtc_state(crtc->state);

	if (WARN_ON(intel_crtc->active))
		return;

	/*
	 * Sometimes spurious CPU pipe underruns happen during FDI
	 * training, at least with VGA+HDMI cloning. Suppress them.
	 *
	 * On ILK we get an occasional spurious CPU pipe underruns
	 * between eDP port A enable and vdd enable. Also PCH port
	 * enable seems to result in the occasional CPU pipe underrun.
	 *
	 * Spurious PCH underruns also occur during PCH enabling.
	 */
	if (intel_crtc->config->has_pch_encoder || IS_GEN5(dev_priv))
		intel_set_cpu_fifo_underrun_reporting(dev_priv, pipe, false);
	if (intel_crtc->config->has_pch_encoder)
		intel_set_pch_fifo_underrun_reporting(dev_priv, pipe, false);

	if (intel_crtc->config->has_pch_encoder)
		intel_prepare_shared_dpll(intel_crtc);

	if (intel_crtc->config->has_dp_encoder)
		intel_dp_set_m_n(intel_crtc, M1_N1);

	intel_set_pipe_timings(intel_crtc);
	intel_set_pipe_src_size(intel_crtc);

	if (intel_crtc->config->has_pch_encoder) {
		intel_cpu_transcoder_set_m_n(intel_crtc,
				     &intel_crtc->config->fdi_m_n, NULL);
	}

	ironlake_set_pipeconf(crtc);

	intel_crtc->active = true;

	for_each_encoder_on_crtc(dev, crtc, encoder)
		if (encoder->pre_enable)
			encoder->pre_enable(encoder);

	if (intel_crtc->config->has_pch_encoder) {
		/* Note: FDI PLL enabling _must_ be done before we enable the
		 * cpu pipes, hence this is separate from all the other fdi/pch
		 * enabling. */
		ironlake_fdi_pll_enable(intel_crtc);
	} else {
		assert_fdi_tx_disabled(dev_priv, pipe);
		assert_fdi_rx_disabled(dev_priv, pipe);
	}

	ironlake_pfit_enable(intel_crtc);

	/*
	 * On ILK+ LUT must be loaded before the pipe is running but with
	 * clocks enabled
	 */
	intel_color_load_luts(&pipe_config->base);

	if (dev_priv->display.initial_watermarks != NULL)
		dev_priv->display.initial_watermarks(intel_crtc->config);
	intel_enable_pipe(intel_crtc);

	if (intel_crtc->config->has_pch_encoder)
		ironlake_pch_enable(crtc);

	assert_vblank_disabled(crtc);
	drm_crtc_vblank_on(crtc);

	for_each_encoder_on_crtc(dev, crtc, encoder)
		encoder->enable(encoder);

	if (HAS_PCH_CPT(dev))
		cpt_verify_modeset(dev, intel_crtc->pipe);

	/* Must wait for vblank to avoid spurious PCH FIFO underruns */
	if (intel_crtc->config->has_pch_encoder)
		intel_wait_for_vblank(dev, pipe);
	intel_set_cpu_fifo_underrun_reporting(dev_priv, pipe, true);
	intel_set_pch_fifo_underrun_reporting(dev_priv, pipe, true);
}

/* IPS only exists on ULT machines and is tied to pipe A. */
static bool hsw_crtc_supports_ips(struct intel_crtc *crtc)
{
	return HAS_IPS(crtc->base.dev) && crtc->pipe == PIPE_A;
}

static void haswell_crtc_enable(struct drm_crtc *crtc)
{
	struct drm_device *dev = crtc->dev;
	struct drm_i915_private *dev_priv = dev->dev_private;
	struct intel_crtc *intel_crtc = to_intel_crtc(crtc);
	struct intel_encoder *encoder;
	int pipe = intel_crtc->pipe, hsw_workaround_pipe;
	enum transcoder cpu_transcoder = intel_crtc->config->cpu_transcoder;
	struct intel_crtc_state *pipe_config =
		to_intel_crtc_state(crtc->state);

	if (WARN_ON(intel_crtc->active))
		return;

	if (intel_crtc->config->has_pch_encoder)
		intel_set_pch_fifo_underrun_reporting(dev_priv, TRANSCODER_A,
						      false);

	if (intel_crtc->config->shared_dpll)
		intel_enable_shared_dpll(intel_crtc);

	if (intel_crtc->config->has_dp_encoder)
		intel_dp_set_m_n(intel_crtc, M1_N1);

	if (!intel_crtc->config->has_dsi_encoder)
		intel_set_pipe_timings(intel_crtc);

	intel_set_pipe_src_size(intel_crtc);

	if (cpu_transcoder != TRANSCODER_EDP &&
	    !transcoder_is_dsi(cpu_transcoder)) {
		I915_WRITE(PIPE_MULT(cpu_transcoder),
			   intel_crtc->config->pixel_multiplier - 1);
	}

	if (intel_crtc->config->has_pch_encoder) {
		intel_cpu_transcoder_set_m_n(intel_crtc,
				     &intel_crtc->config->fdi_m_n, NULL);
	}

	if (!intel_crtc->config->has_dsi_encoder)
		haswell_set_pipeconf(crtc);

	haswell_set_pipemisc(crtc);

	intel_color_set_csc(&pipe_config->base);

	intel_crtc->active = true;

	if (intel_crtc->config->has_pch_encoder)
		intel_set_cpu_fifo_underrun_reporting(dev_priv, pipe, false);
	else
		intel_set_cpu_fifo_underrun_reporting(dev_priv, pipe, true);

	for_each_encoder_on_crtc(dev, crtc, encoder) {
		if (encoder->pre_enable)
			encoder->pre_enable(encoder);
	}

	if (intel_crtc->config->has_pch_encoder)
		dev_priv->display.fdi_link_train(crtc);

	if (!intel_crtc->config->has_dsi_encoder)
		intel_ddi_enable_pipe_clock(intel_crtc);

	if (INTEL_INFO(dev)->gen >= 9)
		skylake_pfit_enable(intel_crtc);
	else
		ironlake_pfit_enable(intel_crtc);

	/*
	 * On ILK+ LUT must be loaded before the pipe is running but with
	 * clocks enabled
	 */
	intel_color_load_luts(&pipe_config->base);

	intel_ddi_set_pipe_settings(crtc);
	if (!intel_crtc->config->has_dsi_encoder)
		intel_ddi_enable_transcoder_func(crtc);

	if (dev_priv->display.initial_watermarks != NULL)
		dev_priv->display.initial_watermarks(pipe_config);
	else
		intel_update_watermarks(crtc);

	/* XXX: Do the pipe assertions at the right place for BXT DSI. */
	if (!intel_crtc->config->has_dsi_encoder)
		intel_enable_pipe(intel_crtc);

	if (intel_crtc->config->has_pch_encoder)
		lpt_pch_enable(crtc);

	if (intel_crtc->config->dp_encoder_is_mst)
		intel_ddi_set_vc_payload_alloc(crtc, true);

	assert_vblank_disabled(crtc);
	drm_crtc_vblank_on(crtc);

	for_each_encoder_on_crtc(dev, crtc, encoder) {
		encoder->enable(encoder);
		intel_opregion_notify_encoder(encoder, true);
	}

	if (intel_crtc->config->has_pch_encoder) {
		intel_wait_for_vblank(dev, pipe);
		intel_wait_for_vblank(dev, pipe);
		intel_set_cpu_fifo_underrun_reporting(dev_priv, pipe, true);
		intel_set_pch_fifo_underrun_reporting(dev_priv, TRANSCODER_A,
						      true);
	}

	/* If we change the relative order between pipe/planes enabling, we need
	 * to change the workaround. */
	hsw_workaround_pipe = pipe_config->hsw_workaround_pipe;
	if (IS_HASWELL(dev) && hsw_workaround_pipe != INVALID_PIPE) {
		intel_wait_for_vblank(dev, hsw_workaround_pipe);
		intel_wait_for_vblank(dev, hsw_workaround_pipe);
	}
}

static void ironlake_pfit_disable(struct intel_crtc *crtc, bool force)
{
	struct drm_device *dev = crtc->base.dev;
	struct drm_i915_private *dev_priv = dev->dev_private;
	int pipe = crtc->pipe;

	/* To avoid upsetting the power well on haswell only disable the pfit if
	 * it's in use. The hw state code will make sure we get this right. */
	if (force || crtc->config->pch_pfit.enabled) {
		I915_WRITE(PF_CTL(pipe), 0);
		I915_WRITE(PF_WIN_POS(pipe), 0);
		I915_WRITE(PF_WIN_SZ(pipe), 0);
	}
}

static void ironlake_crtc_disable(struct drm_crtc *crtc)
{
	struct drm_device *dev = crtc->dev;
	struct drm_i915_private *dev_priv = dev->dev_private;
	struct intel_crtc *intel_crtc = to_intel_crtc(crtc);
	struct intel_encoder *encoder;
	int pipe = intel_crtc->pipe;

	/*
	 * Sometimes spurious CPU pipe underruns happen when the
	 * pipe is already disabled, but FDI RX/TX is still enabled.
	 * Happens at least with VGA+HDMI cloning. Suppress them.
	 */
	if (intel_crtc->config->has_pch_encoder) {
		intel_set_cpu_fifo_underrun_reporting(dev_priv, pipe, false);
		intel_set_pch_fifo_underrun_reporting(dev_priv, pipe, false);
	}

	for_each_encoder_on_crtc(dev, crtc, encoder)
		encoder->disable(encoder);

	drm_crtc_vblank_off(crtc);
	assert_vblank_disabled(crtc);

	intel_disable_pipe(intel_crtc);

	ironlake_pfit_disable(intel_crtc, false);

	if (intel_crtc->config->has_pch_encoder)
		ironlake_fdi_disable(crtc);

	for_each_encoder_on_crtc(dev, crtc, encoder)
		if (encoder->post_disable)
			encoder->post_disable(encoder);

	if (intel_crtc->config->has_pch_encoder) {
		ironlake_disable_pch_transcoder(dev_priv, pipe);

		if (HAS_PCH_CPT(dev)) {
			i915_reg_t reg;
			u32 temp;

			/* disable TRANS_DP_CTL */
			reg = TRANS_DP_CTL(pipe);
			temp = I915_READ(reg);
			temp &= ~(TRANS_DP_OUTPUT_ENABLE |
				  TRANS_DP_PORT_SEL_MASK);
			temp |= TRANS_DP_PORT_SEL_NONE;
			I915_WRITE(reg, temp);

			/* disable DPLL_SEL */
			temp = I915_READ(PCH_DPLL_SEL);
			temp &= ~(TRANS_DPLL_ENABLE(pipe) | TRANS_DPLLB_SEL(pipe));
			I915_WRITE(PCH_DPLL_SEL, temp);
		}

		ironlake_fdi_pll_disable(intel_crtc);
	}

	intel_set_cpu_fifo_underrun_reporting(dev_priv, pipe, true);
	intel_set_pch_fifo_underrun_reporting(dev_priv, pipe, true);
}

static void haswell_crtc_disable(struct drm_crtc *crtc)
{
	struct drm_device *dev = crtc->dev;
	struct drm_i915_private *dev_priv = dev->dev_private;
	struct intel_crtc *intel_crtc = to_intel_crtc(crtc);
	struct intel_encoder *encoder;
	enum transcoder cpu_transcoder = intel_crtc->config->cpu_transcoder;

	if (intel_crtc->config->has_pch_encoder)
		intel_set_pch_fifo_underrun_reporting(dev_priv, TRANSCODER_A,
						      false);

	for_each_encoder_on_crtc(dev, crtc, encoder) {
		intel_opregion_notify_encoder(encoder, false);
		encoder->disable(encoder);
	}

	drm_crtc_vblank_off(crtc);
	assert_vblank_disabled(crtc);

	/* XXX: Do the pipe assertions at the right place for BXT DSI. */
	if (!intel_crtc->config->has_dsi_encoder)
		intel_disable_pipe(intel_crtc);

	if (intel_crtc->config->dp_encoder_is_mst)
		intel_ddi_set_vc_payload_alloc(crtc, false);

	if (!intel_crtc->config->has_dsi_encoder)
		intel_ddi_disable_transcoder_func(dev_priv, cpu_transcoder);

	if (INTEL_INFO(dev)->gen >= 9)
		skylake_scaler_disable(intel_crtc);
	else
		ironlake_pfit_disable(intel_crtc, false);

	if (!intel_crtc->config->has_dsi_encoder)
		intel_ddi_disable_pipe_clock(intel_crtc);

	for_each_encoder_on_crtc(dev, crtc, encoder)
		if (encoder->post_disable)
			encoder->post_disable(encoder);

	if (intel_crtc->config->has_pch_encoder) {
		lpt_disable_pch_transcoder(dev_priv);
		lpt_disable_iclkip(dev_priv);
		intel_ddi_fdi_disable(crtc);

		intel_set_pch_fifo_underrun_reporting(dev_priv, TRANSCODER_A,
						      true);
	}
}

static void i9xx_pfit_enable(struct intel_crtc *crtc)
{
	struct drm_device *dev = crtc->base.dev;
	struct drm_i915_private *dev_priv = dev->dev_private;
	struct intel_crtc_state *pipe_config = crtc->config;

	if (!pipe_config->gmch_pfit.control)
		return;

	/*
	 * The panel fitter should only be adjusted whilst the pipe is disabled,
	 * according to register description and PRM.
	 */
	WARN_ON(I915_READ(PFIT_CONTROL) & PFIT_ENABLE);
	assert_pipe_disabled(dev_priv, crtc->pipe);

	I915_WRITE(PFIT_PGM_RATIOS, pipe_config->gmch_pfit.pgm_ratios);
	I915_WRITE(PFIT_CONTROL, pipe_config->gmch_pfit.control);

	/* Border color in case we don't scale up to the full screen. Black by
	 * default, change to something else for debugging. */
	I915_WRITE(BCLRPAT(crtc->pipe), 0);
}

static enum intel_display_power_domain port_to_power_domain(enum port port)
{
	switch (port) {
	case PORT_A:
		return POWER_DOMAIN_PORT_DDI_A_LANES;
	case PORT_B:
		return POWER_DOMAIN_PORT_DDI_B_LANES;
	case PORT_C:
		return POWER_DOMAIN_PORT_DDI_C_LANES;
	case PORT_D:
		return POWER_DOMAIN_PORT_DDI_D_LANES;
	case PORT_E:
		return POWER_DOMAIN_PORT_DDI_E_LANES;
	default:
		MISSING_CASE(port);
		return POWER_DOMAIN_PORT_OTHER;
	}
}

static enum intel_display_power_domain port_to_aux_power_domain(enum port port)
{
	switch (port) {
	case PORT_A:
		return POWER_DOMAIN_AUX_A;
	case PORT_B:
		return POWER_DOMAIN_AUX_B;
	case PORT_C:
		return POWER_DOMAIN_AUX_C;
	case PORT_D:
		return POWER_DOMAIN_AUX_D;
	case PORT_E:
		/* FIXME: Check VBT for actual wiring of PORT E */
		return POWER_DOMAIN_AUX_D;
	default:
		MISSING_CASE(port);
		return POWER_DOMAIN_AUX_A;
	}
}

enum intel_display_power_domain
intel_display_port_power_domain(struct intel_encoder *intel_encoder)
{
	struct drm_device *dev = intel_encoder->base.dev;
	struct intel_digital_port *intel_dig_port;

	switch (intel_encoder->type) {
	case INTEL_OUTPUT_UNKNOWN:
		/* Only DDI platforms should ever use this output type */
		WARN_ON_ONCE(!HAS_DDI(dev));
	case INTEL_OUTPUT_DISPLAYPORT:
	case INTEL_OUTPUT_HDMI:
	case INTEL_OUTPUT_EDP:
		intel_dig_port = enc_to_dig_port(&intel_encoder->base);
		return port_to_power_domain(intel_dig_port->port);
	case INTEL_OUTPUT_DP_MST:
		intel_dig_port = enc_to_mst(&intel_encoder->base)->primary;
		return port_to_power_domain(intel_dig_port->port);
	case INTEL_OUTPUT_ANALOG:
		return POWER_DOMAIN_PORT_CRT;
	case INTEL_OUTPUT_DSI:
		return POWER_DOMAIN_PORT_DSI;
	default:
		return POWER_DOMAIN_PORT_OTHER;
	}
}

enum intel_display_power_domain
intel_display_port_aux_power_domain(struct intel_encoder *intel_encoder)
{
	struct drm_device *dev = intel_encoder->base.dev;
	struct intel_digital_port *intel_dig_port;

	switch (intel_encoder->type) {
	case INTEL_OUTPUT_UNKNOWN:
	case INTEL_OUTPUT_HDMI:
		/*
		 * Only DDI platforms should ever use these output types.
		 * We can get here after the HDMI detect code has already set
		 * the type of the shared encoder. Since we can't be sure
		 * what's the status of the given connectors, play safe and
		 * run the DP detection too.
		 */
		WARN_ON_ONCE(!HAS_DDI(dev));
	case INTEL_OUTPUT_DISPLAYPORT:
	case INTEL_OUTPUT_EDP:
		intel_dig_port = enc_to_dig_port(&intel_encoder->base);
		return port_to_aux_power_domain(intel_dig_port->port);
	case INTEL_OUTPUT_DP_MST:
		intel_dig_port = enc_to_mst(&intel_encoder->base)->primary;
		return port_to_aux_power_domain(intel_dig_port->port);
	default:
		MISSING_CASE(intel_encoder->type);
		return POWER_DOMAIN_AUX_A;
	}
}

static unsigned long get_crtc_power_domains(struct drm_crtc *crtc,
					    struct intel_crtc_state *crtc_state)
{
	struct drm_device *dev = crtc->dev;
	struct drm_encoder *encoder;
	struct intel_crtc *intel_crtc = to_intel_crtc(crtc);
	enum pipe pipe = intel_crtc->pipe;
	unsigned long mask;
	enum transcoder transcoder = crtc_state->cpu_transcoder;

	if (!crtc_state->base.active)
		return 0;

	mask = BIT(POWER_DOMAIN_PIPE(pipe));
	mask |= BIT(POWER_DOMAIN_TRANSCODER(transcoder));
	if (crtc_state->pch_pfit.enabled ||
	    crtc_state->pch_pfit.force_thru)
		mask |= BIT(POWER_DOMAIN_PIPE_PANEL_FITTER(pipe));

	drm_for_each_encoder_mask(encoder, dev, crtc_state->base.encoder_mask) {
		struct intel_encoder *intel_encoder = to_intel_encoder(encoder);

		mask |= BIT(intel_display_port_power_domain(intel_encoder));
	}

	if (crtc_state->shared_dpll)
		mask |= BIT(POWER_DOMAIN_PLLS);

	return mask;
}

static unsigned long
modeset_get_crtc_power_domains(struct drm_crtc *crtc,
			       struct intel_crtc_state *crtc_state)
{
	struct drm_i915_private *dev_priv = crtc->dev->dev_private;
	struct intel_crtc *intel_crtc = to_intel_crtc(crtc);
	enum intel_display_power_domain domain;
	unsigned long domains, new_domains, old_domains;

	old_domains = intel_crtc->enabled_power_domains;
	intel_crtc->enabled_power_domains = new_domains =
		get_crtc_power_domains(crtc, crtc_state);

	domains = new_domains & ~old_domains;

	for_each_power_domain(domain, domains)
		intel_display_power_get(dev_priv, domain);

	return old_domains & ~new_domains;
}

static void modeset_put_power_domains(struct drm_i915_private *dev_priv,
				      unsigned long domains)
{
	enum intel_display_power_domain domain;

	for_each_power_domain(domain, domains)
		intel_display_power_put(dev_priv, domain);
}

static int intel_compute_max_dotclk(struct drm_i915_private *dev_priv)
{
	int max_cdclk_freq = dev_priv->max_cdclk_freq;

	if (INTEL_INFO(dev_priv)->gen >= 9 ||
	    IS_HASWELL(dev_priv) || IS_BROADWELL(dev_priv))
		return max_cdclk_freq;
	else if (IS_CHERRYVIEW(dev_priv))
		return max_cdclk_freq*95/100;
	else if (INTEL_INFO(dev_priv)->gen < 4)
		return 2*max_cdclk_freq*90/100;
	else
		return max_cdclk_freq*90/100;
}

static void intel_update_max_cdclk(struct drm_device *dev)
{
	struct drm_i915_private *dev_priv = dev->dev_private;

	if (IS_SKYLAKE(dev) || IS_KABYLAKE(dev)) {
		u32 limit = I915_READ(SKL_DFSM) & SKL_DFSM_CDCLK_LIMIT_MASK;

		if (limit == SKL_DFSM_CDCLK_LIMIT_675)
			dev_priv->max_cdclk_freq = 675000;
		else if (limit == SKL_DFSM_CDCLK_LIMIT_540)
			dev_priv->max_cdclk_freq = 540000;
		else if (limit == SKL_DFSM_CDCLK_LIMIT_450)
			dev_priv->max_cdclk_freq = 450000;
		else
			dev_priv->max_cdclk_freq = 337500;
	} else if (IS_BROXTON(dev)) {
		dev_priv->max_cdclk_freq = 624000;
	} else if (IS_BROADWELL(dev))  {
		/*
		 * FIXME with extra cooling we can allow
		 * 540 MHz for ULX and 675 Mhz for ULT.
		 * How can we know if extra cooling is
		 * available? PCI ID, VTB, something else?
		 */
		if (I915_READ(FUSE_STRAP) & HSW_CDCLK_LIMIT)
			dev_priv->max_cdclk_freq = 450000;
		else if (IS_BDW_ULX(dev))
			dev_priv->max_cdclk_freq = 450000;
		else if (IS_BDW_ULT(dev))
			dev_priv->max_cdclk_freq = 540000;
		else
			dev_priv->max_cdclk_freq = 675000;
	} else if (IS_CHERRYVIEW(dev)) {
		dev_priv->max_cdclk_freq = 320000;
	} else if (IS_VALLEYVIEW(dev)) {
		dev_priv->max_cdclk_freq = 400000;
	} else {
		/* otherwise assume cdclk is fixed */
		dev_priv->max_cdclk_freq = dev_priv->cdclk_freq;
	}

	dev_priv->max_dotclk_freq = intel_compute_max_dotclk(dev_priv);

	DRM_DEBUG_DRIVER("Max CD clock rate: %d kHz\n",
			 dev_priv->max_cdclk_freq);

	DRM_DEBUG_DRIVER("Max dotclock rate: %d kHz\n",
			 dev_priv->max_dotclk_freq);
}

static void intel_update_cdclk(struct drm_device *dev)
{
	struct drm_i915_private *dev_priv = dev->dev_private;

	dev_priv->cdclk_freq = dev_priv->display.get_display_clock_speed(dev);
	DRM_DEBUG_DRIVER("Current CD clock rate: %d kHz\n",
			 dev_priv->cdclk_freq);

	/*
	 * Program the gmbus_freq based on the cdclk frequency.
	 * BSpec erroneously claims we should aim for 4MHz, but
	 * in fact 1MHz is the correct frequency.
	 */
	if (IS_VALLEYVIEW(dev) || IS_CHERRYVIEW(dev)) {
		/*
		 * Program the gmbus_freq based on the cdclk frequency.
		 * BSpec erroneously claims we should aim for 4MHz, but
		 * in fact 1MHz is the correct frequency.
		 */
		I915_WRITE(GMBUSFREQ_VLV, DIV_ROUND_UP(dev_priv->cdclk_freq, 1000));
	}

	if (dev_priv->max_cdclk_freq == 0)
		intel_update_max_cdclk(dev);
}

static void broxton_set_cdclk(struct drm_i915_private *dev_priv, int frequency)
{
	uint32_t divider;
	uint32_t ratio;
	uint32_t current_freq;
	int ret;

	/* frequency = 19.2MHz * ratio / 2 / div{1,1.5,2,4} */
	switch (frequency) {
	case 144000:
		divider = BXT_CDCLK_CD2X_DIV_SEL_4;
		ratio = BXT_DE_PLL_RATIO(60);
		break;
	case 288000:
		divider = BXT_CDCLK_CD2X_DIV_SEL_2;
		ratio = BXT_DE_PLL_RATIO(60);
		break;
	case 384000:
		divider = BXT_CDCLK_CD2X_DIV_SEL_1_5;
		ratio = BXT_DE_PLL_RATIO(60);
		break;
	case 576000:
		divider = BXT_CDCLK_CD2X_DIV_SEL_1;
		ratio = BXT_DE_PLL_RATIO(60);
		break;
	case 624000:
		divider = BXT_CDCLK_CD2X_DIV_SEL_1;
		ratio = BXT_DE_PLL_RATIO(65);
		break;
	case 19200:
		/*
		 * Bypass frequency with DE PLL disabled. Init ratio, divider
		 * to suppress GCC warning.
		 */
		ratio = 0;
		divider = 0;
		break;
	default:
		DRM_ERROR("unsupported CDCLK freq %d", frequency);

		return;
	}

	mutex_lock(&dev_priv->rps.hw_lock);
	/* Inform power controller of upcoming frequency change */
	ret = sandybridge_pcode_write(dev_priv, HSW_PCODE_DE_WRITE_FREQ_REQ,
				      0x80000000);
	mutex_unlock(&dev_priv->rps.hw_lock);

	if (ret) {
		DRM_ERROR("PCode CDCLK freq change notify failed (err %d, freq %d)\n",
			  ret, frequency);
		return;
	}

	current_freq = I915_READ(CDCLK_CTL) & CDCLK_FREQ_DECIMAL_MASK;
	/* convert from .1 fixpoint MHz with -1MHz offset to kHz */
	current_freq = current_freq * 500 + 1000;

	/*
	 * DE PLL has to be disabled when
	 * - setting to 19.2MHz (bypass, PLL isn't used)
	 * - before setting to 624MHz (PLL needs toggling)
	 * - before setting to any frequency from 624MHz (PLL needs toggling)
	 */
	if (frequency == 19200 || frequency == 624000 ||
	    current_freq == 624000) {
		I915_WRITE(BXT_DE_PLL_ENABLE, ~BXT_DE_PLL_PLL_ENABLE);
		/* Timeout 200us */
		if (wait_for(!(I915_READ(BXT_DE_PLL_ENABLE) & BXT_DE_PLL_LOCK),
			     1))
			DRM_ERROR("timout waiting for DE PLL unlock\n");
	}

	if (frequency != 19200) {
		uint32_t val;

		val = I915_READ(BXT_DE_PLL_CTL);
		val &= ~BXT_DE_PLL_RATIO_MASK;
		val |= ratio;
		I915_WRITE(BXT_DE_PLL_CTL, val);

		I915_WRITE(BXT_DE_PLL_ENABLE, BXT_DE_PLL_PLL_ENABLE);
		/* Timeout 200us */
		if (wait_for(I915_READ(BXT_DE_PLL_ENABLE) & BXT_DE_PLL_LOCK, 1))
			DRM_ERROR("timeout waiting for DE PLL lock\n");

		val = I915_READ(CDCLK_CTL);
		val &= ~BXT_CDCLK_CD2X_DIV_SEL_MASK;
		val |= divider;
		/*
		 * Disable SSA Precharge when CD clock frequency < 500 MHz,
		 * enable otherwise.
		 */
		val &= ~BXT_CDCLK_SSA_PRECHARGE_ENABLE;
		if (frequency >= 500000)
			val |= BXT_CDCLK_SSA_PRECHARGE_ENABLE;

		val &= ~CDCLK_FREQ_DECIMAL_MASK;
		/* convert from kHz to .1 fixpoint MHz with -1MHz offset */
		val |= (frequency - 1000) / 500;
		I915_WRITE(CDCLK_CTL, val);
	}

	mutex_lock(&dev_priv->rps.hw_lock);
	ret = sandybridge_pcode_write(dev_priv, HSW_PCODE_DE_WRITE_FREQ_REQ,
				      DIV_ROUND_UP(frequency, 25000));
	mutex_unlock(&dev_priv->rps.hw_lock);

	if (ret) {
		DRM_ERROR("PCode CDCLK freq set failed, (err %d, freq %d)\n",
			  ret, frequency);
		return;
	}

	intel_update_cdclk(dev_priv->dev);
}

static bool broxton_cdclk_is_enabled(struct drm_i915_private *dev_priv)
{
	if (!(I915_READ(BXT_DE_PLL_ENABLE) & BXT_DE_PLL_PLL_ENABLE))
		return false;

	/* TODO: Check for a valid CDCLK rate */

	if (!(I915_READ(DBUF_CTL) & DBUF_POWER_REQUEST)) {
		DRM_DEBUG_DRIVER("CDCLK enabled, but DBUF power not requested\n");

		return false;
	}

	if (!(I915_READ(DBUF_CTL) & DBUF_POWER_STATE)) {
		DRM_DEBUG_DRIVER("CDCLK enabled, but DBUF power hasn't settled\n");

		return false;
	}

	return true;
}

bool broxton_cdclk_verify_state(struct drm_i915_private *dev_priv)
{
	return broxton_cdclk_is_enabled(dev_priv);
}

void broxton_init_cdclk(struct drm_i915_private *dev_priv)
{
	/* check if cd clock is enabled */
	if (broxton_cdclk_is_enabled(dev_priv)) {
		DRM_DEBUG_KMS("CDCLK already enabled, won't reprogram it\n");
		return;
	}

	DRM_DEBUG_KMS("CDCLK not enabled, enabling it\n");

	/*
	 * FIXME:
	 * - The initial CDCLK needs to be read from VBT.
	 *   Need to make this change after VBT has changes for BXT.
	 * - check if setting the max (or any) cdclk freq is really necessary
	 *   here, it belongs to modeset time
	 */
	broxton_set_cdclk(dev_priv, 624000);

	I915_WRITE(DBUF_CTL, I915_READ(DBUF_CTL) | DBUF_POWER_REQUEST);
	POSTING_READ(DBUF_CTL);

	udelay(10);

	if (!(I915_READ(DBUF_CTL) & DBUF_POWER_STATE))
		DRM_ERROR("DBuf power enable timeout!\n");
}

void broxton_uninit_cdclk(struct drm_i915_private *dev_priv)
{
	I915_WRITE(DBUF_CTL, I915_READ(DBUF_CTL) & ~DBUF_POWER_REQUEST);
	POSTING_READ(DBUF_CTL);

	udelay(10);

	if (I915_READ(DBUF_CTL) & DBUF_POWER_STATE)
		DRM_ERROR("DBuf power disable timeout!\n");

	/* Set minimum (bypass) frequency, in effect turning off the DE PLL */
	broxton_set_cdclk(dev_priv, 19200);
}

static const struct skl_cdclk_entry {
	unsigned int freq;
	unsigned int vco;
} skl_cdclk_frequencies[] = {
	{ .freq = 308570, .vco = 8640 },
	{ .freq = 337500, .vco = 8100 },
	{ .freq = 432000, .vco = 8640 },
	{ .freq = 450000, .vco = 8100 },
	{ .freq = 540000, .vco = 8100 },
	{ .freq = 617140, .vco = 8640 },
	{ .freq = 675000, .vco = 8100 },
};

static unsigned int skl_cdclk_decimal(unsigned int freq)
{
	return (freq - 1000) / 500;
}

static unsigned int skl_cdclk_get_vco(unsigned int freq)
{
	unsigned int i;

	for (i = 0; i < ARRAY_SIZE(skl_cdclk_frequencies); i++) {
		const struct skl_cdclk_entry *e = &skl_cdclk_frequencies[i];

		if (e->freq == freq)
			return e->vco;
	}

	return 8100;
}

static void
skl_dpll0_enable(struct drm_i915_private *dev_priv, unsigned int required_vco)
{
	unsigned int min_freq;
	u32 val;

	/* select the minimum CDCLK before enabling DPLL 0 */
	val = I915_READ(CDCLK_CTL);
	val &= ~CDCLK_FREQ_SEL_MASK | ~CDCLK_FREQ_DECIMAL_MASK;
	val |= CDCLK_FREQ_337_308;

	if (required_vco == 8640)
		min_freq = 308570;
	else
		min_freq = 337500;

	val = CDCLK_FREQ_337_308 | skl_cdclk_decimal(min_freq);

	I915_WRITE(CDCLK_CTL, val);
	POSTING_READ(CDCLK_CTL);

	/*
	 * We always enable DPLL0 with the lowest link rate possible, but still
	 * taking into account the VCO required to operate the eDP panel at the
	 * desired frequency. The usual DP link rates operate with a VCO of
	 * 8100 while the eDP 1.4 alternate link rates need a VCO of 8640.
	 * The modeset code is responsible for the selection of the exact link
	 * rate later on, with the constraint of choosing a frequency that
	 * works with required_vco.
	 */
	val = I915_READ(DPLL_CTRL1);

	val &= ~(DPLL_CTRL1_HDMI_MODE(SKL_DPLL0) | DPLL_CTRL1_SSC(SKL_DPLL0) |
		 DPLL_CTRL1_LINK_RATE_MASK(SKL_DPLL0));
	val |= DPLL_CTRL1_OVERRIDE(SKL_DPLL0);
	if (required_vco == 8640)
		val |= DPLL_CTRL1_LINK_RATE(DPLL_CTRL1_LINK_RATE_1080,
					    SKL_DPLL0);
	else
		val |= DPLL_CTRL1_LINK_RATE(DPLL_CTRL1_LINK_RATE_810,
					    SKL_DPLL0);

	I915_WRITE(DPLL_CTRL1, val);
	POSTING_READ(DPLL_CTRL1);

	I915_WRITE(LCPLL1_CTL, I915_READ(LCPLL1_CTL) | LCPLL_PLL_ENABLE);

	if (wait_for(I915_READ(LCPLL1_CTL) & LCPLL_PLL_LOCK, 5))
		DRM_ERROR("DPLL0 not locked\n");
}

static bool skl_cdclk_pcu_ready(struct drm_i915_private *dev_priv)
{
	int ret;
	u32 val;

	/* inform PCU we want to change CDCLK */
	val = SKL_CDCLK_PREPARE_FOR_CHANGE;
	mutex_lock(&dev_priv->rps.hw_lock);
	ret = sandybridge_pcode_read(dev_priv, SKL_PCODE_CDCLK_CONTROL, &val);
	mutex_unlock(&dev_priv->rps.hw_lock);

	return ret == 0 && (val & SKL_CDCLK_READY_FOR_CHANGE);
}

static bool skl_cdclk_wait_for_pcu_ready(struct drm_i915_private *dev_priv)
{
	unsigned int i;

	for (i = 0; i < 15; i++) {
		if (skl_cdclk_pcu_ready(dev_priv))
			return true;
		udelay(10);
	}

	return false;
}

static void skl_set_cdclk(struct drm_i915_private *dev_priv, unsigned int freq)
{
	struct drm_device *dev = dev_priv->dev;
	u32 freq_select, pcu_ack;

	DRM_DEBUG_DRIVER("Changing CDCLK to %dKHz\n", freq);

	if (!skl_cdclk_wait_for_pcu_ready(dev_priv)) {
		DRM_ERROR("failed to inform PCU about cdclk change\n");
		return;
	}

	/* set CDCLK_CTL */
	switch(freq) {
	case 450000:
	case 432000:
		freq_select = CDCLK_FREQ_450_432;
		pcu_ack = 1;
		break;
	case 540000:
		freq_select = CDCLK_FREQ_540;
		pcu_ack = 2;
		break;
	case 308570:
	case 337500:
	default:
		freq_select = CDCLK_FREQ_337_308;
		pcu_ack = 0;
		break;
	case 617140:
	case 675000:
		freq_select = CDCLK_FREQ_675_617;
		pcu_ack = 3;
		break;
	}

	I915_WRITE(CDCLK_CTL, freq_select | skl_cdclk_decimal(freq));
	POSTING_READ(CDCLK_CTL);

	/* inform PCU of the change */
	mutex_lock(&dev_priv->rps.hw_lock);
	sandybridge_pcode_write(dev_priv, SKL_PCODE_CDCLK_CONTROL, pcu_ack);
	mutex_unlock(&dev_priv->rps.hw_lock);

	intel_update_cdclk(dev);
}

void skl_uninit_cdclk(struct drm_i915_private *dev_priv)
{
	/* disable DBUF power */
	I915_WRITE(DBUF_CTL, I915_READ(DBUF_CTL) & ~DBUF_POWER_REQUEST);
	POSTING_READ(DBUF_CTL);

	udelay(10);

	if (I915_READ(DBUF_CTL) & DBUF_POWER_STATE)
		DRM_ERROR("DBuf power disable timeout\n");

	/* disable DPLL0 */
	I915_WRITE(LCPLL1_CTL, I915_READ(LCPLL1_CTL) & ~LCPLL_PLL_ENABLE);
	if (wait_for(!(I915_READ(LCPLL1_CTL) & LCPLL_PLL_LOCK), 1))
		DRM_ERROR("Couldn't disable DPLL0\n");
}

void skl_init_cdclk(struct drm_i915_private *dev_priv)
{
	unsigned int required_vco;

	/* DPLL0 not enabled (happens on early BIOS versions) */
	if (!(I915_READ(LCPLL1_CTL) & LCPLL_PLL_ENABLE)) {
		/* enable DPLL0 */
		required_vco = skl_cdclk_get_vco(dev_priv->skl_boot_cdclk);
		skl_dpll0_enable(dev_priv, required_vco);
	}

	/* set CDCLK to the frequency the BIOS chose */
	skl_set_cdclk(dev_priv, dev_priv->skl_boot_cdclk);

	/* enable DBUF power */
	I915_WRITE(DBUF_CTL, I915_READ(DBUF_CTL) | DBUF_POWER_REQUEST);
	POSTING_READ(DBUF_CTL);

	udelay(10);

	if (!(I915_READ(DBUF_CTL) & DBUF_POWER_STATE))
		DRM_ERROR("DBuf power enable timeout\n");
}

int skl_sanitize_cdclk(struct drm_i915_private *dev_priv)
{
	uint32_t lcpll1 = I915_READ(LCPLL1_CTL);
	uint32_t cdctl = I915_READ(CDCLK_CTL);
	int freq = dev_priv->skl_boot_cdclk;

	/*
	 * check if the pre-os intialized the display
	 * There is SWF18 scratchpad register defined which is set by the
	 * pre-os which can be used by the OS drivers to check the status
	 */
	if ((I915_READ(SWF_ILK(0x18)) & 0x00FFFFFF) == 0)
		goto sanitize;

	/* Is PLL enabled and locked ? */
	if (!((lcpll1 & LCPLL_PLL_ENABLE) && (lcpll1 & LCPLL_PLL_LOCK)))
		goto sanitize;

	/* DPLL okay; verify the cdclock
	 *
	 * Noticed in some instances that the freq selection is correct but
	 * decimal part is programmed wrong from BIOS where pre-os does not
	 * enable display. Verify the same as well.
	 */
	if (cdctl == ((cdctl & CDCLK_FREQ_SEL_MASK) | skl_cdclk_decimal(freq)))
		/* All well; nothing to sanitize */
		return false;
sanitize:
	/*
	 * As of now initialize with max cdclk till
	 * we get dynamic cdclk support
	 * */
	dev_priv->skl_boot_cdclk = dev_priv->max_cdclk_freq;
	skl_init_cdclk(dev_priv);

	/* we did have to sanitize */
	return true;
}

/* Adjust CDclk dividers to allow high res or save power if possible */
static void valleyview_set_cdclk(struct drm_device *dev, int cdclk)
{
	struct drm_i915_private *dev_priv = dev->dev_private;
	u32 val, cmd;

	WARN_ON(dev_priv->display.get_display_clock_speed(dev)
					!= dev_priv->cdclk_freq);

	if (cdclk >= 320000) /* jump to highest voltage for 400MHz too */
		cmd = 2;
	else if (cdclk == 266667)
		cmd = 1;
	else
		cmd = 0;

	mutex_lock(&dev_priv->rps.hw_lock);
	val = vlv_punit_read(dev_priv, PUNIT_REG_DSPFREQ);
	val &= ~DSPFREQGUAR_MASK;
	val |= (cmd << DSPFREQGUAR_SHIFT);
	vlv_punit_write(dev_priv, PUNIT_REG_DSPFREQ, val);
	if (wait_for((vlv_punit_read(dev_priv, PUNIT_REG_DSPFREQ) &
		      DSPFREQSTAT_MASK) == (cmd << DSPFREQSTAT_SHIFT),
		     50)) {
		DRM_ERROR("timed out waiting for CDclk change\n");
	}
	mutex_unlock(&dev_priv->rps.hw_lock);

	mutex_lock(&dev_priv->sb_lock);

	if (cdclk == 400000) {
		u32 divider;

		divider = DIV_ROUND_CLOSEST(dev_priv->hpll_freq << 1, cdclk) - 1;

		/* adjust cdclk divider */
		val = vlv_cck_read(dev_priv, CCK_DISPLAY_CLOCK_CONTROL);
		val &= ~CCK_FREQUENCY_VALUES;
		val |= divider;
		vlv_cck_write(dev_priv, CCK_DISPLAY_CLOCK_CONTROL, val);

		if (wait_for((vlv_cck_read(dev_priv, CCK_DISPLAY_CLOCK_CONTROL) &
			      CCK_FREQUENCY_STATUS) == (divider << CCK_FREQUENCY_STATUS_SHIFT),
			     50))
			DRM_ERROR("timed out waiting for CDclk change\n");
	}

	/* adjust self-refresh exit latency value */
	val = vlv_bunit_read(dev_priv, BUNIT_REG_BISOC);
	val &= ~0x7f;

	/*
	 * For high bandwidth configs, we set a higher latency in the bunit
	 * so that the core display fetch happens in time to avoid underruns.
	 */
	if (cdclk == 400000)
		val |= 4500 / 250; /* 4.5 usec */
	else
		val |= 3000 / 250; /* 3.0 usec */
	vlv_bunit_write(dev_priv, BUNIT_REG_BISOC, val);

	mutex_unlock(&dev_priv->sb_lock);

	intel_update_cdclk(dev);
}

static void cherryview_set_cdclk(struct drm_device *dev, int cdclk)
{
	struct drm_i915_private *dev_priv = dev->dev_private;
	u32 val, cmd;

	WARN_ON(dev_priv->display.get_display_clock_speed(dev)
						!= dev_priv->cdclk_freq);

	switch (cdclk) {
	case 333333:
	case 320000:
	case 266667:
	case 200000:
		break;
	default:
		MISSING_CASE(cdclk);
		return;
	}

	/*
	 * Specs are full of misinformation, but testing on actual
	 * hardware has shown that we just need to write the desired
	 * CCK divider into the Punit register.
	 */
	cmd = DIV_ROUND_CLOSEST(dev_priv->hpll_freq << 1, cdclk) - 1;

	mutex_lock(&dev_priv->rps.hw_lock);
	val = vlv_punit_read(dev_priv, PUNIT_REG_DSPFREQ);
	val &= ~DSPFREQGUAR_MASK_CHV;
	val |= (cmd << DSPFREQGUAR_SHIFT_CHV);
	vlv_punit_write(dev_priv, PUNIT_REG_DSPFREQ, val);
	if (wait_for((vlv_punit_read(dev_priv, PUNIT_REG_DSPFREQ) &
		      DSPFREQSTAT_MASK_CHV) == (cmd << DSPFREQSTAT_SHIFT_CHV),
		     50)) {
		DRM_ERROR("timed out waiting for CDclk change\n");
	}
	mutex_unlock(&dev_priv->rps.hw_lock);

	intel_update_cdclk(dev);
}

static int valleyview_calc_cdclk(struct drm_i915_private *dev_priv,
				 int max_pixclk)
{
	int freq_320 = (dev_priv->hpll_freq <<  1) % 320000 != 0 ? 333333 : 320000;
	int limit = IS_CHERRYVIEW(dev_priv) ? 95 : 90;

	/*
	 * Really only a few cases to deal with, as only 4 CDclks are supported:
	 *   200MHz
	 *   267MHz
	 *   320/333MHz (depends on HPLL freq)
	 *   400MHz (VLV only)
	 * So we check to see whether we're above 90% (VLV) or 95% (CHV)
	 * of the lower bin and adjust if needed.
	 *
	 * We seem to get an unstable or solid color picture at 200MHz.
	 * Not sure what's wrong. For now use 200MHz only when all pipes
	 * are off.
	 */
	if (!IS_CHERRYVIEW(dev_priv) &&
	    max_pixclk > freq_320*limit/100)
		return 400000;
	else if (max_pixclk > 266667*limit/100)
		return freq_320;
	else if (max_pixclk > 0)
		return 266667;
	else
		return 200000;
}

static int broxton_calc_cdclk(struct drm_i915_private *dev_priv,
			      int max_pixclk)
{
	/*
	 * FIXME:
	 * - remove the guardband, it's not needed on BXT
	 * - set 19.2MHz bypass frequency if there are no active pipes
	 */
	if (max_pixclk > 576000*9/10)
		return 624000;
	else if (max_pixclk > 384000*9/10)
		return 576000;
	else if (max_pixclk > 288000*9/10)
		return 384000;
	else if (max_pixclk > 144000*9/10)
		return 288000;
	else
		return 144000;
}

/* Compute the max pixel clock for new configuration. */
static int intel_mode_max_pixclk(struct drm_device *dev,
				 struct drm_atomic_state *state)
{
	struct intel_atomic_state *intel_state = to_intel_atomic_state(state);
	struct drm_i915_private *dev_priv = dev->dev_private;
	struct drm_crtc *crtc;
	struct drm_crtc_state *crtc_state;
	unsigned max_pixclk = 0, i;
	enum pipe pipe;

	memcpy(intel_state->min_pixclk, dev_priv->min_pixclk,
	       sizeof(intel_state->min_pixclk));

	for_each_crtc_in_state(state, crtc, crtc_state, i) {
		int pixclk = 0;

		if (crtc_state->enable)
			pixclk = crtc_state->adjusted_mode.crtc_clock;

		intel_state->min_pixclk[i] = pixclk;
	}

	for_each_pipe(dev_priv, pipe)
		max_pixclk = max(intel_state->min_pixclk[pipe], max_pixclk);

	return max_pixclk;
}

static int valleyview_modeset_calc_cdclk(struct drm_atomic_state *state)
{
	struct drm_device *dev = state->dev;
	struct drm_i915_private *dev_priv = dev->dev_private;
	int max_pixclk = intel_mode_max_pixclk(dev, state);
	struct intel_atomic_state *intel_state =
		to_intel_atomic_state(state);

	if (max_pixclk < 0)
		return max_pixclk;

	intel_state->cdclk = intel_state->dev_cdclk =
		valleyview_calc_cdclk(dev_priv, max_pixclk);

	if (!intel_state->active_crtcs)
		intel_state->dev_cdclk = valleyview_calc_cdclk(dev_priv, 0);

	return 0;
}

static int broxton_modeset_calc_cdclk(struct drm_atomic_state *state)
{
	struct drm_device *dev = state->dev;
	struct drm_i915_private *dev_priv = dev->dev_private;
	int max_pixclk = intel_mode_max_pixclk(dev, state);
	struct intel_atomic_state *intel_state =
		to_intel_atomic_state(state);

	if (max_pixclk < 0)
		return max_pixclk;

	intel_state->cdclk = intel_state->dev_cdclk =
		broxton_calc_cdclk(dev_priv, max_pixclk);

	if (!intel_state->active_crtcs)
		intel_state->dev_cdclk = broxton_calc_cdclk(dev_priv, 0);

	return 0;
}

static void vlv_program_pfi_credits(struct drm_i915_private *dev_priv)
{
	unsigned int credits, default_credits;

	if (IS_CHERRYVIEW(dev_priv))
		default_credits = PFI_CREDIT(12);
	else
		default_credits = PFI_CREDIT(8);

	if (dev_priv->cdclk_freq >= dev_priv->czclk_freq) {
		/* CHV suggested value is 31 or 63 */
		if (IS_CHERRYVIEW(dev_priv))
			credits = PFI_CREDIT_63;
		else
			credits = PFI_CREDIT(15);
	} else {
		credits = default_credits;
	}

	/*
	 * WA - write default credits before re-programming
	 * FIXME: should we also set the resend bit here?
	 */
	I915_WRITE(GCI_CONTROL, VGA_FAST_MODE_DISABLE |
		   default_credits);

	I915_WRITE(GCI_CONTROL, VGA_FAST_MODE_DISABLE |
		   credits | PFI_CREDIT_RESEND);

	/*
	 * FIXME is this guaranteed to clear
	 * immediately or should we poll for it?
	 */
	WARN_ON(I915_READ(GCI_CONTROL) & PFI_CREDIT_RESEND);
}

static void valleyview_modeset_commit_cdclk(struct drm_atomic_state *old_state)
{
	struct drm_device *dev = old_state->dev;
	struct drm_i915_private *dev_priv = dev->dev_private;
	struct intel_atomic_state *old_intel_state =
		to_intel_atomic_state(old_state);
	unsigned req_cdclk = old_intel_state->dev_cdclk;

	/*
	 * FIXME: We can end up here with all power domains off, yet
	 * with a CDCLK frequency other than the minimum. To account
	 * for this take the PIPE-A power domain, which covers the HW
	 * blocks needed for the following programming. This can be
	 * removed once it's guaranteed that we get here either with
	 * the minimum CDCLK set, or the required power domains
	 * enabled.
	 */
	intel_display_power_get(dev_priv, POWER_DOMAIN_PIPE_A);

	if (IS_CHERRYVIEW(dev))
		cherryview_set_cdclk(dev, req_cdclk);
	else
		valleyview_set_cdclk(dev, req_cdclk);

	vlv_program_pfi_credits(dev_priv);

	intel_display_power_put(dev_priv, POWER_DOMAIN_PIPE_A);
}

static void valleyview_crtc_enable(struct drm_crtc *crtc)
{
	struct drm_device *dev = crtc->dev;
	struct drm_i915_private *dev_priv = to_i915(dev);
	struct intel_crtc *intel_crtc = to_intel_crtc(crtc);
	struct intel_encoder *encoder;
	struct intel_crtc_state *pipe_config =
		to_intel_crtc_state(crtc->state);
	int pipe = intel_crtc->pipe;

	if (WARN_ON(intel_crtc->active))
		return;

	if (intel_crtc->config->has_dp_encoder)
		intel_dp_set_m_n(intel_crtc, M1_N1);

	intel_set_pipe_timings(intel_crtc);
	intel_set_pipe_src_size(intel_crtc);

	if (IS_CHERRYVIEW(dev) && pipe == PIPE_B) {
		struct drm_i915_private *dev_priv = dev->dev_private;

		I915_WRITE(CHV_BLEND(pipe), CHV_BLEND_LEGACY);
		I915_WRITE(CHV_CANVAS(pipe), 0);
	}

	i9xx_set_pipeconf(intel_crtc);

	intel_crtc->active = true;

	intel_set_cpu_fifo_underrun_reporting(dev_priv, pipe, true);

	for_each_encoder_on_crtc(dev, crtc, encoder)
		if (encoder->pre_pll_enable)
			encoder->pre_pll_enable(encoder);

	if (IS_CHERRYVIEW(dev)) {
		chv_prepare_pll(intel_crtc, intel_crtc->config);
		chv_enable_pll(intel_crtc, intel_crtc->config);
	} else {
		vlv_prepare_pll(intel_crtc, intel_crtc->config);
		vlv_enable_pll(intel_crtc, intel_crtc->config);
	}

	for_each_encoder_on_crtc(dev, crtc, encoder)
		if (encoder->pre_enable)
			encoder->pre_enable(encoder);

	i9xx_pfit_enable(intel_crtc);

	intel_color_load_luts(&pipe_config->base);

	intel_update_watermarks(crtc);
	intel_enable_pipe(intel_crtc);

	assert_vblank_disabled(crtc);
	drm_crtc_vblank_on(crtc);

	for_each_encoder_on_crtc(dev, crtc, encoder)
		encoder->enable(encoder);
}

static void i9xx_set_pll_dividers(struct intel_crtc *crtc)
{
	struct drm_device *dev = crtc->base.dev;
	struct drm_i915_private *dev_priv = dev->dev_private;

	I915_WRITE(FP0(crtc->pipe), crtc->config->dpll_hw_state.fp0);
	I915_WRITE(FP1(crtc->pipe), crtc->config->dpll_hw_state.fp1);
}

static void i9xx_crtc_enable(struct drm_crtc *crtc)
{
	struct drm_device *dev = crtc->dev;
	struct drm_i915_private *dev_priv = to_i915(dev);
	struct intel_crtc *intel_crtc = to_intel_crtc(crtc);
	struct intel_encoder *encoder;
	struct intel_crtc_state *pipe_config =
		to_intel_crtc_state(crtc->state);
	enum pipe pipe = intel_crtc->pipe;

	if (WARN_ON(intel_crtc->active))
		return;

	i9xx_set_pll_dividers(intel_crtc);

	if (intel_crtc->config->has_dp_encoder)
		intel_dp_set_m_n(intel_crtc, M1_N1);

	intel_set_pipe_timings(intel_crtc);
	intel_set_pipe_src_size(intel_crtc);

	i9xx_set_pipeconf(intel_crtc);

	intel_crtc->active = true;

	if (!IS_GEN2(dev))
		intel_set_cpu_fifo_underrun_reporting(dev_priv, pipe, true);

	for_each_encoder_on_crtc(dev, crtc, encoder)
		if (encoder->pre_enable)
			encoder->pre_enable(encoder);

	i9xx_enable_pll(intel_crtc);

	i9xx_pfit_enable(intel_crtc);

	intel_color_load_luts(&pipe_config->base);

	intel_update_watermarks(crtc);
	intel_enable_pipe(intel_crtc);

	assert_vblank_disabled(crtc);
	drm_crtc_vblank_on(crtc);

	for_each_encoder_on_crtc(dev, crtc, encoder)
		encoder->enable(encoder);
}

static void i9xx_pfit_disable(struct intel_crtc *crtc)
{
	struct drm_device *dev = crtc->base.dev;
	struct drm_i915_private *dev_priv = dev->dev_private;

	if (!crtc->config->gmch_pfit.control)
		return;

	assert_pipe_disabled(dev_priv, crtc->pipe);

	DRM_DEBUG_DRIVER("disabling pfit, current: 0x%08x\n",
			 I915_READ(PFIT_CONTROL));
	I915_WRITE(PFIT_CONTROL, 0);
}

static void i9xx_crtc_disable(struct drm_crtc *crtc)
{
	struct drm_device *dev = crtc->dev;
	struct drm_i915_private *dev_priv = dev->dev_private;
	struct intel_crtc *intel_crtc = to_intel_crtc(crtc);
	struct intel_encoder *encoder;
	int pipe = intel_crtc->pipe;

	/*
	 * On gen2 planes are double buffered but the pipe isn't, so we must
	 * wait for planes to fully turn off before disabling the pipe.
	 */
	if (IS_GEN2(dev))
		intel_wait_for_vblank(dev, pipe);

	for_each_encoder_on_crtc(dev, crtc, encoder)
		encoder->disable(encoder);

	drm_crtc_vblank_off(crtc);
	assert_vblank_disabled(crtc);

	intel_disable_pipe(intel_crtc);

	i9xx_pfit_disable(intel_crtc);

	for_each_encoder_on_crtc(dev, crtc, encoder)
		if (encoder->post_disable)
			encoder->post_disable(encoder);

	if (!intel_crtc->config->has_dsi_encoder) {
		if (IS_CHERRYVIEW(dev))
			chv_disable_pll(dev_priv, pipe);
		else if (IS_VALLEYVIEW(dev))
			vlv_disable_pll(dev_priv, pipe);
		else
			i9xx_disable_pll(intel_crtc);
	}

	for_each_encoder_on_crtc(dev, crtc, encoder)
		if (encoder->post_pll_disable)
			encoder->post_pll_disable(encoder);

	if (!IS_GEN2(dev))
		intel_set_cpu_fifo_underrun_reporting(dev_priv, pipe, false);
}

static void intel_crtc_disable_noatomic(struct drm_crtc *crtc)
{
	struct intel_encoder *encoder;
	struct intel_crtc *intel_crtc = to_intel_crtc(crtc);
	struct drm_i915_private *dev_priv = to_i915(crtc->dev);
	enum intel_display_power_domain domain;
	unsigned long domains;

	if (!intel_crtc->active)
		return;

	if (to_intel_plane_state(crtc->primary->state)->visible) {
		WARN_ON(intel_crtc->unpin_work);

		intel_pre_disable_primary_noatomic(crtc);

		intel_crtc_disable_planes(crtc, 1 << drm_plane_index(crtc->primary));
		to_intel_plane_state(crtc->primary->state)->visible = false;
	}

	dev_priv->display.crtc_disable(crtc);

	DRM_DEBUG_KMS("[CRTC:%d] hw state adjusted, was enabled, now disabled\n",
		      crtc->base.id);

	WARN_ON(drm_atomic_set_mode_for_crtc(crtc->state, NULL) < 0);
	crtc->state->active = false;
	intel_crtc->active = false;
	crtc->enabled = false;
	crtc->state->connector_mask = 0;
	crtc->state->encoder_mask = 0;

	for_each_encoder_on_crtc(crtc->dev, crtc, encoder)
		encoder->base.crtc = NULL;

	intel_fbc_disable(intel_crtc);
	intel_update_watermarks(crtc);
	intel_disable_shared_dpll(intel_crtc);

	domains = intel_crtc->enabled_power_domains;
	for_each_power_domain(domain, domains)
		intel_display_power_put(dev_priv, domain);
	intel_crtc->enabled_power_domains = 0;

	dev_priv->active_crtcs &= ~(1 << intel_crtc->pipe);
	dev_priv->min_pixclk[intel_crtc->pipe] = 0;
}

/*
 * turn all crtc's off, but do not adjust state
 * This has to be paired with a call to intel_modeset_setup_hw_state.
 */
int intel_display_suspend(struct drm_device *dev)
{
	struct drm_i915_private *dev_priv = to_i915(dev);
	struct drm_atomic_state *state;
	int ret;

	state = drm_atomic_helper_suspend(dev);
	ret = PTR_ERR_OR_ZERO(state);
	if (ret)
		DRM_ERROR("Suspending crtc's failed with %i\n", ret);
	else
		dev_priv->modeset_restore_state = state;
	return ret;
}

void intel_encoder_destroy(struct drm_encoder *encoder)
{
	struct intel_encoder *intel_encoder = to_intel_encoder(encoder);

	drm_encoder_cleanup(encoder);
	kfree(intel_encoder);
}

/* Cross check the actual hw state with our own modeset state tracking (and it's
 * internal consistency). */
static void intel_connector_verify_state(struct intel_connector *connector)
{
	struct drm_crtc *crtc = connector->base.state->crtc;

	DRM_DEBUG_KMS("[CONNECTOR:%d:%s]\n",
		      connector->base.base.id,
		      connector->base.name);

	if (connector->get_hw_state(connector)) {
		struct intel_encoder *encoder = connector->encoder;
		struct drm_connector_state *conn_state = connector->base.state;

		I915_STATE_WARN(!crtc,
			 "connector enabled without attached crtc\n");

		if (!crtc)
			return;

		I915_STATE_WARN(!crtc->state->active,
		      "connector is active, but attached crtc isn't\n");

		if (!encoder || encoder->type == INTEL_OUTPUT_DP_MST)
			return;

		I915_STATE_WARN(conn_state->best_encoder != &encoder->base,
			"atomic encoder doesn't match attached encoder\n");

		I915_STATE_WARN(conn_state->crtc != encoder->base.crtc,
			"attached encoder crtc differs from connector crtc\n");
	} else {
		I915_STATE_WARN(crtc && crtc->state->active,
			"attached crtc is active, but connector isn't\n");
		I915_STATE_WARN(!crtc && connector->base.state->best_encoder,
			"best encoder set without crtc!\n");
	}
}

int intel_connector_init(struct intel_connector *connector)
{
	drm_atomic_helper_connector_reset(&connector->base);

	if (!connector->base.state)
		return -ENOMEM;

	return 0;
}

struct intel_connector *intel_connector_alloc(void)
{
	struct intel_connector *connector;

	connector = kzalloc(sizeof *connector, GFP_KERNEL);
	if (!connector)
		return NULL;

	if (intel_connector_init(connector) < 0) {
		kfree(connector);
		return NULL;
	}

	return connector;
}

/* Simple connector->get_hw_state implementation for encoders that support only
 * one connector and no cloning and hence the encoder state determines the state
 * of the connector. */
bool intel_connector_get_hw_state(struct intel_connector *connector)
{
	enum pipe pipe = 0;
	struct intel_encoder *encoder = connector->encoder;

	return encoder->get_hw_state(encoder, &pipe);
}

static int pipe_required_fdi_lanes(struct intel_crtc_state *crtc_state)
{
	if (crtc_state->base.enable && crtc_state->has_pch_encoder)
		return crtc_state->fdi_lanes;

	return 0;
}

static int ironlake_check_fdi_lanes(struct drm_device *dev, enum pipe pipe,
				     struct intel_crtc_state *pipe_config)
{
	struct drm_atomic_state *state = pipe_config->base.state;
	struct intel_crtc *other_crtc;
	struct intel_crtc_state *other_crtc_state;

	DRM_DEBUG_KMS("checking fdi config on pipe %c, lanes %i\n",
		      pipe_name(pipe), pipe_config->fdi_lanes);
	if (pipe_config->fdi_lanes > 4) {
		DRM_DEBUG_KMS("invalid fdi lane config on pipe %c: %i lanes\n",
			      pipe_name(pipe), pipe_config->fdi_lanes);
		return -EINVAL;
	}

	if (IS_HASWELL(dev) || IS_BROADWELL(dev)) {
		if (pipe_config->fdi_lanes > 2) {
			DRM_DEBUG_KMS("only 2 lanes on haswell, required: %i lanes\n",
				      pipe_config->fdi_lanes);
			return -EINVAL;
		} else {
			return 0;
		}
	}

	if (INTEL_INFO(dev)->num_pipes == 2)
		return 0;

	/* Ivybridge 3 pipe is really complicated */
	switch (pipe) {
	case PIPE_A:
		return 0;
	case PIPE_B:
		if (pipe_config->fdi_lanes <= 2)
			return 0;

		other_crtc = to_intel_crtc(intel_get_crtc_for_pipe(dev, PIPE_C));
		other_crtc_state =
			intel_atomic_get_crtc_state(state, other_crtc);
		if (IS_ERR(other_crtc_state))
			return PTR_ERR(other_crtc_state);

		if (pipe_required_fdi_lanes(other_crtc_state) > 0) {
			DRM_DEBUG_KMS("invalid shared fdi lane config on pipe %c: %i lanes\n",
				      pipe_name(pipe), pipe_config->fdi_lanes);
			return -EINVAL;
		}
		return 0;
	case PIPE_C:
		if (pipe_config->fdi_lanes > 2) {
			DRM_DEBUG_KMS("only 2 lanes on pipe %c: required %i lanes\n",
				      pipe_name(pipe), pipe_config->fdi_lanes);
			return -EINVAL;
		}

		other_crtc = to_intel_crtc(intel_get_crtc_for_pipe(dev, PIPE_B));
		other_crtc_state =
			intel_atomic_get_crtc_state(state, other_crtc);
		if (IS_ERR(other_crtc_state))
			return PTR_ERR(other_crtc_state);

		if (pipe_required_fdi_lanes(other_crtc_state) > 2) {
			DRM_DEBUG_KMS("fdi link B uses too many lanes to enable link C\n");
			return -EINVAL;
		}
		return 0;
	default:
		BUG();
	}
}

#define RETRY 1
static int ironlake_fdi_compute_config(struct intel_crtc *intel_crtc,
				       struct intel_crtc_state *pipe_config)
{
	struct drm_device *dev = intel_crtc->base.dev;
	const struct drm_display_mode *adjusted_mode = &pipe_config->base.adjusted_mode;
	int lane, link_bw, fdi_dotclock, ret;
	bool needs_recompute = false;

retry:
	/* FDI is a binary signal running at ~2.7GHz, encoding
	 * each output octet as 10 bits. The actual frequency
	 * is stored as a divider into a 100MHz clock, and the
	 * mode pixel clock is stored in units of 1KHz.
	 * Hence the bw of each lane in terms of the mode signal
	 * is:
	 */
	link_bw = intel_fdi_link_freq(to_i915(dev), pipe_config);

	fdi_dotclock = adjusted_mode->crtc_clock;

	lane = ironlake_get_lanes_required(fdi_dotclock, link_bw,
					   pipe_config->pipe_bpp);

	pipe_config->fdi_lanes = lane;

	intel_link_compute_m_n(pipe_config->pipe_bpp, lane, fdi_dotclock,
			       link_bw, &pipe_config->fdi_m_n);

	ret = ironlake_check_fdi_lanes(dev, intel_crtc->pipe, pipe_config);
	if (ret == -EINVAL && pipe_config->pipe_bpp > 6*3) {
		pipe_config->pipe_bpp -= 2*3;
		DRM_DEBUG_KMS("fdi link bw constraint, reducing pipe bpp to %i\n",
			      pipe_config->pipe_bpp);
		needs_recompute = true;
		pipe_config->bw_constrained = true;

		goto retry;
	}

	if (needs_recompute)
		return RETRY;

	return ret;
}

static bool pipe_config_supports_ips(struct drm_i915_private *dev_priv,
				     struct intel_crtc_state *pipe_config)
{
	if (pipe_config->pipe_bpp > 24)
		return false;

	/* HSW can handle pixel rate up to cdclk? */
	if (IS_HASWELL(dev_priv))
		return true;

	/*
	 * We compare against max which means we must take
	 * the increased cdclk requirement into account when
	 * calculating the new cdclk.
	 *
	 * Should measure whether using a lower cdclk w/o IPS
	 */
	return ilk_pipe_pixel_rate(pipe_config) <=
		dev_priv->max_cdclk_freq * 95 / 100;
}

static void hsw_compute_ips_config(struct intel_crtc *crtc,
				   struct intel_crtc_state *pipe_config)
{
	struct drm_device *dev = crtc->base.dev;
	struct drm_i915_private *dev_priv = dev->dev_private;

	pipe_config->ips_enabled = i915.enable_ips &&
		hsw_crtc_supports_ips(crtc) &&
		pipe_config_supports_ips(dev_priv, pipe_config);
}

static bool intel_crtc_supports_double_wide(const struct intel_crtc *crtc)
{
	const struct drm_i915_private *dev_priv = to_i915(crtc->base.dev);

	/* GDG double wide on either pipe, otherwise pipe A only */
	return INTEL_INFO(dev_priv)->gen < 4 &&
		(crtc->pipe == PIPE_A || IS_I915G(dev_priv));
}

static int intel_crtc_compute_config(struct intel_crtc *crtc,
				     struct intel_crtc_state *pipe_config)
{
	struct drm_device *dev = crtc->base.dev;
	struct drm_i915_private *dev_priv = dev->dev_private;
	const struct drm_display_mode *adjusted_mode = &pipe_config->base.adjusted_mode;

	/* FIXME should check pixel clock limits on all platforms */
	if (INTEL_INFO(dev)->gen < 4) {
		int clock_limit = dev_priv->max_cdclk_freq * 9 / 10;

		/*
		 * Enable double wide mode when the dot clock
		 * is > 90% of the (display) core speed.
		 */
		if (intel_crtc_supports_double_wide(crtc) &&
		    adjusted_mode->crtc_clock > clock_limit) {
			clock_limit *= 2;
			pipe_config->double_wide = true;
		}

		if (adjusted_mode->crtc_clock > clock_limit) {
			DRM_DEBUG_KMS("requested pixel clock (%d kHz) too high (max: %d kHz, double wide: %s)\n",
				      adjusted_mode->crtc_clock, clock_limit,
				      yesno(pipe_config->double_wide));
			return -EINVAL;
		}
	}

	/*
	 * Pipe horizontal size must be even in:
	 * - DVO ganged mode
	 * - LVDS dual channel mode
	 * - Double wide pipe
	 */
	if ((intel_pipe_will_have_type(pipe_config, INTEL_OUTPUT_LVDS) &&
	     intel_is_dual_link_lvds(dev)) || pipe_config->double_wide)
		pipe_config->pipe_src_w &= ~1;

	/* Cantiga+ cannot handle modes with a hsync front porch of 0.
	 * WaPruneModeWithIncorrectHsyncOffset:ctg,elk,ilk,snb,ivb,vlv,hsw.
	 */
	if ((INTEL_INFO(dev)->gen > 4 || IS_G4X(dev)) &&
		adjusted_mode->crtc_hsync_start == adjusted_mode->crtc_hdisplay)
		return -EINVAL;

	if (HAS_IPS(dev))
		hsw_compute_ips_config(crtc, pipe_config);

	if (pipe_config->has_pch_encoder)
		return ironlake_fdi_compute_config(crtc, pipe_config);

	return 0;
}

static int skylake_get_display_clock_speed(struct drm_device *dev)
{
	struct drm_i915_private *dev_priv = to_i915(dev);
	uint32_t lcpll1 = I915_READ(LCPLL1_CTL);
	uint32_t cdctl = I915_READ(CDCLK_CTL);
	uint32_t linkrate;

	if (!(lcpll1 & LCPLL_PLL_ENABLE))
		return 24000; /* 24MHz is the cd freq with NSSC ref */

	if ((cdctl & CDCLK_FREQ_SEL_MASK) == CDCLK_FREQ_540)
		return 540000;

	linkrate = (I915_READ(DPLL_CTRL1) &
		    DPLL_CTRL1_LINK_RATE_MASK(SKL_DPLL0)) >> 1;

	if (linkrate == DPLL_CTRL1_LINK_RATE_2160 ||
	    linkrate == DPLL_CTRL1_LINK_RATE_1080) {
		/* vco 8640 */
		switch (cdctl & CDCLK_FREQ_SEL_MASK) {
		case CDCLK_FREQ_450_432:
			return 432000;
		case CDCLK_FREQ_337_308:
			return 308570;
		case CDCLK_FREQ_675_617:
			return 617140;
		default:
			WARN(1, "Unknown cd freq selection\n");
		}
	} else {
		/* vco 8100 */
		switch (cdctl & CDCLK_FREQ_SEL_MASK) {
		case CDCLK_FREQ_450_432:
			return 450000;
		case CDCLK_FREQ_337_308:
			return 337500;
		case CDCLK_FREQ_675_617:
			return 675000;
		default:
			WARN(1, "Unknown cd freq selection\n");
		}
	}

	/* error case, do as if DPLL0 isn't enabled */
	return 24000;
}

static int broxton_get_display_clock_speed(struct drm_device *dev)
{
	struct drm_i915_private *dev_priv = to_i915(dev);
	uint32_t cdctl = I915_READ(CDCLK_CTL);
	uint32_t pll_ratio = I915_READ(BXT_DE_PLL_CTL) & BXT_DE_PLL_RATIO_MASK;
	uint32_t pll_enab = I915_READ(BXT_DE_PLL_ENABLE);
	int cdclk;

	if (!(pll_enab & BXT_DE_PLL_PLL_ENABLE))
		return 19200;

	cdclk = 19200 * pll_ratio / 2;

	switch (cdctl & BXT_CDCLK_CD2X_DIV_SEL_MASK) {
	case BXT_CDCLK_CD2X_DIV_SEL_1:
		return cdclk;  /* 576MHz or 624MHz */
	case BXT_CDCLK_CD2X_DIV_SEL_1_5:
		return cdclk * 2 / 3; /* 384MHz */
	case BXT_CDCLK_CD2X_DIV_SEL_2:
		return cdclk / 2; /* 288MHz */
	case BXT_CDCLK_CD2X_DIV_SEL_4:
		return cdclk / 4; /* 144MHz */
	}

	/* error case, do as if DE PLL isn't enabled */
	return 19200;
}

static int broadwell_get_display_clock_speed(struct drm_device *dev)
{
	struct drm_i915_private *dev_priv = dev->dev_private;
	uint32_t lcpll = I915_READ(LCPLL_CTL);
	uint32_t freq = lcpll & LCPLL_CLK_FREQ_MASK;

	if (lcpll & LCPLL_CD_SOURCE_FCLK)
		return 800000;
	else if (I915_READ(FUSE_STRAP) & HSW_CDCLK_LIMIT)
		return 450000;
	else if (freq == LCPLL_CLK_FREQ_450)
		return 450000;
	else if (freq == LCPLL_CLK_FREQ_54O_BDW)
		return 540000;
	else if (freq == LCPLL_CLK_FREQ_337_5_BDW)
		return 337500;
	else
		return 675000;
}

static int haswell_get_display_clock_speed(struct drm_device *dev)
{
	struct drm_i915_private *dev_priv = dev->dev_private;
	uint32_t lcpll = I915_READ(LCPLL_CTL);
	uint32_t freq = lcpll & LCPLL_CLK_FREQ_MASK;

	if (lcpll & LCPLL_CD_SOURCE_FCLK)
		return 800000;
	else if (I915_READ(FUSE_STRAP) & HSW_CDCLK_LIMIT)
		return 450000;
	else if (freq == LCPLL_CLK_FREQ_450)
		return 450000;
	else if (IS_HSW_ULT(dev))
		return 337500;
	else
		return 540000;
}

static int valleyview_get_display_clock_speed(struct drm_device *dev)
{
	return vlv_get_cck_clock_hpll(to_i915(dev), "cdclk",
				      CCK_DISPLAY_CLOCK_CONTROL);
}

static int ilk_get_display_clock_speed(struct drm_device *dev)
{
	return 450000;
}

static int i945_get_display_clock_speed(struct drm_device *dev)
{
	return 400000;
}

static int i915_get_display_clock_speed(struct drm_device *dev)
{
	return 333333;
}

static int i9xx_misc_get_display_clock_speed(struct drm_device *dev)
{
	return 200000;
}

static int pnv_get_display_clock_speed(struct drm_device *dev)
{
	u16 gcfgc = 0;

	pci_read_config_word(dev->pdev, GCFGC, &gcfgc);

	switch (gcfgc & GC_DISPLAY_CLOCK_MASK) {
	case GC_DISPLAY_CLOCK_267_MHZ_PNV:
		return 266667;
	case GC_DISPLAY_CLOCK_333_MHZ_PNV:
		return 333333;
	case GC_DISPLAY_CLOCK_444_MHZ_PNV:
		return 444444;
	case GC_DISPLAY_CLOCK_200_MHZ_PNV:
		return 200000;
	default:
		DRM_ERROR("Unknown pnv display core clock 0x%04x\n", gcfgc);
	case GC_DISPLAY_CLOCK_133_MHZ_PNV:
		return 133333;
	case GC_DISPLAY_CLOCK_167_MHZ_PNV:
		return 166667;
	}
}

static int i915gm_get_display_clock_speed(struct drm_device *dev)
{
	u16 gcfgc = 0;

	pci_read_config_word(dev->pdev, GCFGC, &gcfgc);

	if (gcfgc & GC_LOW_FREQUENCY_ENABLE)
		return 133333;
	else {
		switch (gcfgc & GC_DISPLAY_CLOCK_MASK) {
		case GC_DISPLAY_CLOCK_333_MHZ:
			return 333333;
		default:
		case GC_DISPLAY_CLOCK_190_200_MHZ:
			return 190000;
		}
	}
}

static int i865_get_display_clock_speed(struct drm_device *dev)
{
	return 266667;
}

static int i85x_get_display_clock_speed(struct drm_device *dev)
{
	u16 hpllcc = 0;

	/*
	 * 852GM/852GMV only supports 133 MHz and the HPLLCC
	 * encoding is different :(
	 * FIXME is this the right way to detect 852GM/852GMV?
	 */
	if (dev->pdev->revision == 0x1)
		return 133333;

	pci_bus_read_config_word(dev->pdev->bus,
				 PCI_DEVFN(0, 3), HPLLCC, &hpllcc);

	/* Assume that the hardware is in the high speed state.  This
	 * should be the default.
	 */
	switch (hpllcc & GC_CLOCK_CONTROL_MASK) {
	case GC_CLOCK_133_200:
	case GC_CLOCK_133_200_2:
	case GC_CLOCK_100_200:
		return 200000;
	case GC_CLOCK_166_250:
		return 250000;
	case GC_CLOCK_100_133:
		return 133333;
	case GC_CLOCK_133_266:
	case GC_CLOCK_133_266_2:
	case GC_CLOCK_166_266:
		return 266667;
	}

	/* Shouldn't happen */
	return 0;
}

static int i830_get_display_clock_speed(struct drm_device *dev)
{
	return 133333;
}

static unsigned int intel_hpll_vco(struct drm_device *dev)
{
	struct drm_i915_private *dev_priv = dev->dev_private;
	static const unsigned int blb_vco[8] = {
		[0] = 3200000,
		[1] = 4000000,
		[2] = 5333333,
		[3] = 4800000,
		[4] = 6400000,
	};
	static const unsigned int pnv_vco[8] = {
		[0] = 3200000,
		[1] = 4000000,
		[2] = 5333333,
		[3] = 4800000,
		[4] = 2666667,
	};
	static const unsigned int cl_vco[8] = {
		[0] = 3200000,
		[1] = 4000000,
		[2] = 5333333,
		[3] = 6400000,
		[4] = 3333333,
		[5] = 3566667,
		[6] = 4266667,
	};
	static const unsigned int elk_vco[8] = {
		[0] = 3200000,
		[1] = 4000000,
		[2] = 5333333,
		[3] = 4800000,
	};
	static const unsigned int ctg_vco[8] = {
		[0] = 3200000,
		[1] = 4000000,
		[2] = 5333333,
		[3] = 6400000,
		[4] = 2666667,
		[5] = 4266667,
	};
	const unsigned int *vco_table;
	unsigned int vco;
	uint8_t tmp = 0;

	/* FIXME other chipsets? */
	if (IS_GM45(dev))
		vco_table = ctg_vco;
	else if (IS_G4X(dev))
		vco_table = elk_vco;
	else if (IS_CRESTLINE(dev))
		vco_table = cl_vco;
	else if (IS_PINEVIEW(dev))
		vco_table = pnv_vco;
	else if (IS_G33(dev))
		vco_table = blb_vco;
	else
		return 0;

	tmp = I915_READ(IS_MOBILE(dev) ? HPLLVCO_MOBILE : HPLLVCO);

	vco = vco_table[tmp & 0x7];
	if (vco == 0)
		DRM_ERROR("Bad HPLL VCO (HPLLVCO=0x%02x)\n", tmp);
	else
		DRM_DEBUG_KMS("HPLL VCO %u kHz\n", vco);

	return vco;
}

static int gm45_get_display_clock_speed(struct drm_device *dev)
{
	unsigned int cdclk_sel, vco = intel_hpll_vco(dev);
	uint16_t tmp = 0;

	pci_read_config_word(dev->pdev, GCFGC, &tmp);

	cdclk_sel = (tmp >> 12) & 0x1;

	switch (vco) {
	case 2666667:
	case 4000000:
	case 5333333:
		return cdclk_sel ? 333333 : 222222;
	case 3200000:
		return cdclk_sel ? 320000 : 228571;
	default:
		DRM_ERROR("Unable to determine CDCLK. HPLL VCO=%u, CFGC=0x%04x\n", vco, tmp);
		return 222222;
	}
}

static int i965gm_get_display_clock_speed(struct drm_device *dev)
{
	static const uint8_t div_3200[] = { 16, 10,  8 };
	static const uint8_t div_4000[] = { 20, 12, 10 };
	static const uint8_t div_5333[] = { 24, 16, 14 };
	const uint8_t *div_table;
	unsigned int cdclk_sel, vco = intel_hpll_vco(dev);
	uint16_t tmp = 0;

	pci_read_config_word(dev->pdev, GCFGC, &tmp);

	cdclk_sel = ((tmp >> 8) & 0x1f) - 1;

	if (cdclk_sel >= ARRAY_SIZE(div_3200))
		goto fail;

	switch (vco) {
	case 3200000:
		div_table = div_3200;
		break;
	case 4000000:
		div_table = div_4000;
		break;
	case 5333333:
		div_table = div_5333;
		break;
	default:
		goto fail;
	}

	return DIV_ROUND_CLOSEST(vco, div_table[cdclk_sel]);

fail:
	DRM_ERROR("Unable to determine CDCLK. HPLL VCO=%u kHz, CFGC=0x%04x\n", vco, tmp);
	return 200000;
}

static int g33_get_display_clock_speed(struct drm_device *dev)
{
	static const uint8_t div_3200[] = { 12, 10,  8,  7, 5, 16 };
	static const uint8_t div_4000[] = { 14, 12, 10,  8, 6, 20 };
	static const uint8_t div_4800[] = { 20, 14, 12, 10, 8, 24 };
	static const uint8_t div_5333[] = { 20, 16, 12, 12, 8, 28 };
	const uint8_t *div_table;
	unsigned int cdclk_sel, vco = intel_hpll_vco(dev);
	uint16_t tmp = 0;

	pci_read_config_word(dev->pdev, GCFGC, &tmp);

	cdclk_sel = (tmp >> 4) & 0x7;

	if (cdclk_sel >= ARRAY_SIZE(div_3200))
		goto fail;

	switch (vco) {
	case 3200000:
		div_table = div_3200;
		break;
	case 4000000:
		div_table = div_4000;
		break;
	case 4800000:
		div_table = div_4800;
		break;
	case 5333333:
		div_table = div_5333;
		break;
	default:
		goto fail;
	}

	return DIV_ROUND_CLOSEST(vco, div_table[cdclk_sel]);

fail:
	DRM_ERROR("Unable to determine CDCLK. HPLL VCO=%u kHz, CFGC=0x%08x\n", vco, tmp);
	return 190476;
}

static void
intel_reduce_m_n_ratio(uint32_t *num, uint32_t *den)
{
	while (*num > DATA_LINK_M_N_MASK ||
	       *den > DATA_LINK_M_N_MASK) {
		*num >>= 1;
		*den >>= 1;
	}
}

static void compute_m_n(unsigned int m, unsigned int n,
			uint32_t *ret_m, uint32_t *ret_n)
{
	*ret_n = min_t(unsigned int, roundup_pow_of_two(n), DATA_LINK_N_MAX);
	*ret_m = div_u64((uint64_t) m * *ret_n, n);
	intel_reduce_m_n_ratio(ret_m, ret_n);
}

void
intel_link_compute_m_n(int bits_per_pixel, int nlanes,
		       int pixel_clock, int link_clock,
		       struct intel_link_m_n *m_n)
{
	m_n->tu = 64;

	compute_m_n(bits_per_pixel * pixel_clock,
		    link_clock * nlanes * 8,
		    &m_n->gmch_m, &m_n->gmch_n);

	compute_m_n(pixel_clock, link_clock,
		    &m_n->link_m, &m_n->link_n);
}

static inline bool intel_panel_use_ssc(struct drm_i915_private *dev_priv)
{
	if (i915.panel_use_ssc >= 0)
		return i915.panel_use_ssc != 0;
	return dev_priv->vbt.lvds_use_ssc
		&& !(dev_priv->quirks & QUIRK_LVDS_SSC_DISABLE);
}

static uint32_t pnv_dpll_compute_fp(struct dpll *dpll)
{
	return (1 << dpll->n) << 16 | dpll->m2;
}

static uint32_t i9xx_dpll_compute_fp(struct dpll *dpll)
{
	return dpll->n << 16 | dpll->m1 << 8 | dpll->m2;
}

static void i9xx_update_pll_dividers(struct intel_crtc *crtc,
				     struct intel_crtc_state *crtc_state,
				     intel_clock_t *reduced_clock)
{
	struct drm_device *dev = crtc->base.dev;
	u32 fp, fp2 = 0;

	if (IS_PINEVIEW(dev)) {
		fp = pnv_dpll_compute_fp(&crtc_state->dpll);
		if (reduced_clock)
			fp2 = pnv_dpll_compute_fp(reduced_clock);
	} else {
		fp = i9xx_dpll_compute_fp(&crtc_state->dpll);
		if (reduced_clock)
			fp2 = i9xx_dpll_compute_fp(reduced_clock);
	}

	crtc_state->dpll_hw_state.fp0 = fp;

	crtc->lowfreq_avail = false;
	if (intel_pipe_will_have_type(crtc_state, INTEL_OUTPUT_LVDS) &&
	    reduced_clock) {
		crtc_state->dpll_hw_state.fp1 = fp2;
		crtc->lowfreq_avail = true;
	} else {
		crtc_state->dpll_hw_state.fp1 = fp;
	}
}

static void vlv_pllb_recal_opamp(struct drm_i915_private *dev_priv, enum pipe
		pipe)
{
	u32 reg_val;

	/*
	 * PLLB opamp always calibrates to max value of 0x3f, force enable it
	 * and set it to a reasonable value instead.
	 */
	reg_val = vlv_dpio_read(dev_priv, pipe, VLV_PLL_DW9(1));
	reg_val &= 0xffffff00;
	reg_val |= 0x00000030;
	vlv_dpio_write(dev_priv, pipe, VLV_PLL_DW9(1), reg_val);

	reg_val = vlv_dpio_read(dev_priv, pipe, VLV_REF_DW13);
	reg_val &= 0x8cffffff;
	reg_val = 0x8c000000;
	vlv_dpio_write(dev_priv, pipe, VLV_REF_DW13, reg_val);

	reg_val = vlv_dpio_read(dev_priv, pipe, VLV_PLL_DW9(1));
	reg_val &= 0xffffff00;
	vlv_dpio_write(dev_priv, pipe, VLV_PLL_DW9(1), reg_val);

	reg_val = vlv_dpio_read(dev_priv, pipe, VLV_REF_DW13);
	reg_val &= 0x00ffffff;
	reg_val |= 0xb0000000;
	vlv_dpio_write(dev_priv, pipe, VLV_REF_DW13, reg_val);
}

static void intel_pch_transcoder_set_m_n(struct intel_crtc *crtc,
					 struct intel_link_m_n *m_n)
{
	struct drm_device *dev = crtc->base.dev;
	struct drm_i915_private *dev_priv = dev->dev_private;
	int pipe = crtc->pipe;

	I915_WRITE(PCH_TRANS_DATA_M1(pipe), TU_SIZE(m_n->tu) | m_n->gmch_m);
	I915_WRITE(PCH_TRANS_DATA_N1(pipe), m_n->gmch_n);
	I915_WRITE(PCH_TRANS_LINK_M1(pipe), m_n->link_m);
	I915_WRITE(PCH_TRANS_LINK_N1(pipe), m_n->link_n);
}

static void intel_cpu_transcoder_set_m_n(struct intel_crtc *crtc,
					 struct intel_link_m_n *m_n,
					 struct intel_link_m_n *m2_n2)
{
	struct drm_device *dev = crtc->base.dev;
	struct drm_i915_private *dev_priv = dev->dev_private;
	int pipe = crtc->pipe;
	enum transcoder transcoder = crtc->config->cpu_transcoder;

	if (INTEL_INFO(dev)->gen >= 5) {
		I915_WRITE(PIPE_DATA_M1(transcoder), TU_SIZE(m_n->tu) | m_n->gmch_m);
		I915_WRITE(PIPE_DATA_N1(transcoder), m_n->gmch_n);
		I915_WRITE(PIPE_LINK_M1(transcoder), m_n->link_m);
		I915_WRITE(PIPE_LINK_N1(transcoder), m_n->link_n);
		/* M2_N2 registers to be set only for gen < 8 (M2_N2 available
		 * for gen < 8) and if DRRS is supported (to make sure the
		 * registers are not unnecessarily accessed).
		 */
		if (m2_n2 && (IS_CHERRYVIEW(dev) || INTEL_INFO(dev)->gen < 8) &&
			crtc->config->has_drrs) {
			I915_WRITE(PIPE_DATA_M2(transcoder),
					TU_SIZE(m2_n2->tu) | m2_n2->gmch_m);
			I915_WRITE(PIPE_DATA_N2(transcoder), m2_n2->gmch_n);
			I915_WRITE(PIPE_LINK_M2(transcoder), m2_n2->link_m);
			I915_WRITE(PIPE_LINK_N2(transcoder), m2_n2->link_n);
		}
	} else {
		I915_WRITE(PIPE_DATA_M_G4X(pipe), TU_SIZE(m_n->tu) | m_n->gmch_m);
		I915_WRITE(PIPE_DATA_N_G4X(pipe), m_n->gmch_n);
		I915_WRITE(PIPE_LINK_M_G4X(pipe), m_n->link_m);
		I915_WRITE(PIPE_LINK_N_G4X(pipe), m_n->link_n);
	}
}

void intel_dp_set_m_n(struct intel_crtc *crtc, enum link_m_n_set m_n)
{
	struct intel_link_m_n *dp_m_n, *dp_m2_n2 = NULL;

	if (m_n == M1_N1) {
		dp_m_n = &crtc->config->dp_m_n;
		dp_m2_n2 = &crtc->config->dp_m2_n2;
	} else if (m_n == M2_N2) {

		/*
		 * M2_N2 registers are not supported. Hence m2_n2 divider value
		 * needs to be programmed into M1_N1.
		 */
		dp_m_n = &crtc->config->dp_m2_n2;
	} else {
		DRM_ERROR("Unsupported divider value\n");
		return;
	}

	if (crtc->config->has_pch_encoder)
		intel_pch_transcoder_set_m_n(crtc, &crtc->config->dp_m_n);
	else
		intel_cpu_transcoder_set_m_n(crtc, dp_m_n, dp_m2_n2);
}

static void vlv_compute_dpll(struct intel_crtc *crtc,
			     struct intel_crtc_state *pipe_config)
{
	pipe_config->dpll_hw_state.dpll = DPLL_INTEGRATED_REF_CLK_VLV |
		DPLL_REF_CLK_ENABLE_VLV | DPLL_VGA_MODE_DIS;
	if (crtc->pipe != PIPE_A)
		pipe_config->dpll_hw_state.dpll |= DPLL_INTEGRATED_CRI_CLK_VLV;

	/* DPLL not used with DSI, but still need the rest set up */
	if (!pipe_config->has_dsi_encoder)
		pipe_config->dpll_hw_state.dpll |= DPLL_VCO_ENABLE |
			DPLL_EXT_BUFFER_ENABLE_VLV;

	pipe_config->dpll_hw_state.dpll_md =
		(pipe_config->pixel_multiplier - 1) << DPLL_MD_UDI_MULTIPLIER_SHIFT;
}

static void chv_compute_dpll(struct intel_crtc *crtc,
			     struct intel_crtc_state *pipe_config)
{
	pipe_config->dpll_hw_state.dpll = DPLL_SSC_REF_CLK_CHV |
		DPLL_REF_CLK_ENABLE_VLV | DPLL_VGA_MODE_DIS;
	if (crtc->pipe != PIPE_A)
		pipe_config->dpll_hw_state.dpll |= DPLL_INTEGRATED_CRI_CLK_VLV;

	/* DPLL not used with DSI, but still need the rest set up */
	if (!pipe_config->has_dsi_encoder)
		pipe_config->dpll_hw_state.dpll |= DPLL_VCO_ENABLE;

	pipe_config->dpll_hw_state.dpll_md =
		(pipe_config->pixel_multiplier - 1) << DPLL_MD_UDI_MULTIPLIER_SHIFT;
}

static void vlv_prepare_pll(struct intel_crtc *crtc,
			    const struct intel_crtc_state *pipe_config)
{
	struct drm_device *dev = crtc->base.dev;
	struct drm_i915_private *dev_priv = dev->dev_private;
	enum pipe pipe = crtc->pipe;
	u32 mdiv;
	u32 bestn, bestm1, bestm2, bestp1, bestp2;
	u32 coreclk, reg_val;

	/* Enable Refclk */
	I915_WRITE(DPLL(pipe),
		   pipe_config->dpll_hw_state.dpll &
		   ~(DPLL_VCO_ENABLE | DPLL_EXT_BUFFER_ENABLE_VLV));

	/* No need to actually set up the DPLL with DSI */
	if ((pipe_config->dpll_hw_state.dpll & DPLL_VCO_ENABLE) == 0)
		return;

	mutex_lock(&dev_priv->sb_lock);

	bestn = pipe_config->dpll.n;
	bestm1 = pipe_config->dpll.m1;
	bestm2 = pipe_config->dpll.m2;
	bestp1 = pipe_config->dpll.p1;
	bestp2 = pipe_config->dpll.p2;

	/* See eDP HDMI DPIO driver vbios notes doc */

	/* PLL B needs special handling */
	if (pipe == PIPE_B)
		vlv_pllb_recal_opamp(dev_priv, pipe);

	/* Set up Tx target for periodic Rcomp update */
	vlv_dpio_write(dev_priv, pipe, VLV_PLL_DW9_BCAST, 0x0100000f);

	/* Disable target IRef on PLL */
	reg_val = vlv_dpio_read(dev_priv, pipe, VLV_PLL_DW8(pipe));
	reg_val &= 0x00ffffff;
	vlv_dpio_write(dev_priv, pipe, VLV_PLL_DW8(pipe), reg_val);

	/* Disable fast lock */
	vlv_dpio_write(dev_priv, pipe, VLV_CMN_DW0, 0x610);

	/* Set idtafcrecal before PLL is enabled */
	mdiv = ((bestm1 << DPIO_M1DIV_SHIFT) | (bestm2 & DPIO_M2DIV_MASK));
	mdiv |= ((bestp1 << DPIO_P1_SHIFT) | (bestp2 << DPIO_P2_SHIFT));
	mdiv |= ((bestn << DPIO_N_SHIFT));
	mdiv |= (1 << DPIO_K_SHIFT);

	/*
	 * Post divider depends on pixel clock rate, DAC vs digital (and LVDS,
	 * but we don't support that).
	 * Note: don't use the DAC post divider as it seems unstable.
	 */
	mdiv |= (DPIO_POST_DIV_HDMIDP << DPIO_POST_DIV_SHIFT);
	vlv_dpio_write(dev_priv, pipe, VLV_PLL_DW3(pipe), mdiv);

	mdiv |= DPIO_ENABLE_CALIBRATION;
	vlv_dpio_write(dev_priv, pipe, VLV_PLL_DW3(pipe), mdiv);

	/* Set HBR and RBR LPF coefficients */
	if (pipe_config->port_clock == 162000 ||
	    intel_pipe_has_type(crtc, INTEL_OUTPUT_ANALOG) ||
	    intel_pipe_has_type(crtc, INTEL_OUTPUT_HDMI))
		vlv_dpio_write(dev_priv, pipe, VLV_PLL_DW10(pipe),
				 0x009f0003);
	else
		vlv_dpio_write(dev_priv, pipe, VLV_PLL_DW10(pipe),
				 0x00d0000f);

	if (pipe_config->has_dp_encoder) {
		/* Use SSC source */
		if (pipe == PIPE_A)
			vlv_dpio_write(dev_priv, pipe, VLV_PLL_DW5(pipe),
					 0x0df40000);
		else
			vlv_dpio_write(dev_priv, pipe, VLV_PLL_DW5(pipe),
					 0x0df70000);
	} else { /* HDMI or VGA */
		/* Use bend source */
		if (pipe == PIPE_A)
			vlv_dpio_write(dev_priv, pipe, VLV_PLL_DW5(pipe),
					 0x0df70000);
		else
			vlv_dpio_write(dev_priv, pipe, VLV_PLL_DW5(pipe),
					 0x0df40000);
	}

	coreclk = vlv_dpio_read(dev_priv, pipe, VLV_PLL_DW7(pipe));
	coreclk = (coreclk & 0x0000ff00) | 0x01c00000;
	if (intel_pipe_has_type(crtc, INTEL_OUTPUT_DISPLAYPORT) ||
	    intel_pipe_has_type(crtc, INTEL_OUTPUT_EDP))
		coreclk |= 0x01000000;
	vlv_dpio_write(dev_priv, pipe, VLV_PLL_DW7(pipe), coreclk);

	vlv_dpio_write(dev_priv, pipe, VLV_PLL_DW11(pipe), 0x87871000);
	mutex_unlock(&dev_priv->sb_lock);
}

static void chv_prepare_pll(struct intel_crtc *crtc,
			    const struct intel_crtc_state *pipe_config)
{
	struct drm_device *dev = crtc->base.dev;
	struct drm_i915_private *dev_priv = dev->dev_private;
	enum pipe pipe = crtc->pipe;
	enum dpio_channel port = vlv_pipe_to_channel(pipe);
	u32 loopfilter, tribuf_calcntr;
	u32 bestn, bestm1, bestm2, bestp1, bestp2, bestm2_frac;
	u32 dpio_val;
	int vco;

	/* Enable Refclk and SSC */
	I915_WRITE(DPLL(pipe),
		   pipe_config->dpll_hw_state.dpll & ~DPLL_VCO_ENABLE);

	/* No need to actually set up the DPLL with DSI */
	if ((pipe_config->dpll_hw_state.dpll & DPLL_VCO_ENABLE) == 0)
		return;

	bestn = pipe_config->dpll.n;
	bestm2_frac = pipe_config->dpll.m2 & 0x3fffff;
	bestm1 = pipe_config->dpll.m1;
	bestm2 = pipe_config->dpll.m2 >> 22;
	bestp1 = pipe_config->dpll.p1;
	bestp2 = pipe_config->dpll.p2;
	vco = pipe_config->dpll.vco;
	dpio_val = 0;
	loopfilter = 0;

	mutex_lock(&dev_priv->sb_lock);

	/* p1 and p2 divider */
	vlv_dpio_write(dev_priv, pipe, CHV_CMN_DW13(port),
			5 << DPIO_CHV_S1_DIV_SHIFT |
			bestp1 << DPIO_CHV_P1_DIV_SHIFT |
			bestp2 << DPIO_CHV_P2_DIV_SHIFT |
			1 << DPIO_CHV_K_DIV_SHIFT);

	/* Feedback post-divider - m2 */
	vlv_dpio_write(dev_priv, pipe, CHV_PLL_DW0(port), bestm2);

	/* Feedback refclk divider - n and m1 */
	vlv_dpio_write(dev_priv, pipe, CHV_PLL_DW1(port),
			DPIO_CHV_M1_DIV_BY_2 |
			1 << DPIO_CHV_N_DIV_SHIFT);

	/* M2 fraction division */
	vlv_dpio_write(dev_priv, pipe, CHV_PLL_DW2(port), bestm2_frac);

	/* M2 fraction division enable */
	dpio_val = vlv_dpio_read(dev_priv, pipe, CHV_PLL_DW3(port));
	dpio_val &= ~(DPIO_CHV_FEEDFWD_GAIN_MASK | DPIO_CHV_FRAC_DIV_EN);
	dpio_val |= (2 << DPIO_CHV_FEEDFWD_GAIN_SHIFT);
	if (bestm2_frac)
		dpio_val |= DPIO_CHV_FRAC_DIV_EN;
	vlv_dpio_write(dev_priv, pipe, CHV_PLL_DW3(port), dpio_val);

	/* Program digital lock detect threshold */
	dpio_val = vlv_dpio_read(dev_priv, pipe, CHV_PLL_DW9(port));
	dpio_val &= ~(DPIO_CHV_INT_LOCK_THRESHOLD_MASK |
					DPIO_CHV_INT_LOCK_THRESHOLD_SEL_COARSE);
	dpio_val |= (0x5 << DPIO_CHV_INT_LOCK_THRESHOLD_SHIFT);
	if (!bestm2_frac)
		dpio_val |= DPIO_CHV_INT_LOCK_THRESHOLD_SEL_COARSE;
	vlv_dpio_write(dev_priv, pipe, CHV_PLL_DW9(port), dpio_val);

	/* Loop filter */
	if (vco == 5400000) {
		loopfilter |= (0x3 << DPIO_CHV_PROP_COEFF_SHIFT);
		loopfilter |= (0x8 << DPIO_CHV_INT_COEFF_SHIFT);
		loopfilter |= (0x1 << DPIO_CHV_GAIN_CTRL_SHIFT);
		tribuf_calcntr = 0x9;
	} else if (vco <= 6200000) {
		loopfilter |= (0x5 << DPIO_CHV_PROP_COEFF_SHIFT);
		loopfilter |= (0xB << DPIO_CHV_INT_COEFF_SHIFT);
		loopfilter |= (0x3 << DPIO_CHV_GAIN_CTRL_SHIFT);
		tribuf_calcntr = 0x9;
	} else if (vco <= 6480000) {
		loopfilter |= (0x4 << DPIO_CHV_PROP_COEFF_SHIFT);
		loopfilter |= (0x9 << DPIO_CHV_INT_COEFF_SHIFT);
		loopfilter |= (0x3 << DPIO_CHV_GAIN_CTRL_SHIFT);
		tribuf_calcntr = 0x8;
	} else {
		/* Not supported. Apply the same limits as in the max case */
		loopfilter |= (0x4 << DPIO_CHV_PROP_COEFF_SHIFT);
		loopfilter |= (0x9 << DPIO_CHV_INT_COEFF_SHIFT);
		loopfilter |= (0x3 << DPIO_CHV_GAIN_CTRL_SHIFT);
		tribuf_calcntr = 0;
	}
	vlv_dpio_write(dev_priv, pipe, CHV_PLL_DW6(port), loopfilter);

	dpio_val = vlv_dpio_read(dev_priv, pipe, CHV_PLL_DW8(port));
	dpio_val &= ~DPIO_CHV_TDC_TARGET_CNT_MASK;
	dpio_val |= (tribuf_calcntr << DPIO_CHV_TDC_TARGET_CNT_SHIFT);
	vlv_dpio_write(dev_priv, pipe, CHV_PLL_DW8(port), dpio_val);

	/* AFC Recal */
	vlv_dpio_write(dev_priv, pipe, CHV_CMN_DW14(port),
			vlv_dpio_read(dev_priv, pipe, CHV_CMN_DW14(port)) |
			DPIO_AFC_RECAL);

	mutex_unlock(&dev_priv->sb_lock);
}

/**
 * vlv_force_pll_on - forcibly enable just the PLL
 * @dev_priv: i915 private structure
 * @pipe: pipe PLL to enable
 * @dpll: PLL configuration
 *
 * Enable the PLL for @pipe using the supplied @dpll config. To be used
 * in cases where we need the PLL enabled even when @pipe is not going to
 * be enabled.
 */
int vlv_force_pll_on(struct drm_device *dev, enum pipe pipe,
		     const struct dpll *dpll)
{
	struct intel_crtc *crtc =
		to_intel_crtc(intel_get_crtc_for_pipe(dev, pipe));
	struct intel_crtc_state *pipe_config;

	pipe_config = kzalloc(sizeof(*pipe_config), GFP_KERNEL);
	if (!pipe_config)
		return -ENOMEM;

	pipe_config->base.crtc = &crtc->base;
	pipe_config->pixel_multiplier = 1;
	pipe_config->dpll = *dpll;

	if (IS_CHERRYVIEW(dev)) {
		chv_compute_dpll(crtc, pipe_config);
		chv_prepare_pll(crtc, pipe_config);
		chv_enable_pll(crtc, pipe_config);
	} else {
		vlv_compute_dpll(crtc, pipe_config);
		vlv_prepare_pll(crtc, pipe_config);
		vlv_enable_pll(crtc, pipe_config);
	}

	kfree(pipe_config);

	return 0;
}

/**
 * vlv_force_pll_off - forcibly disable just the PLL
 * @dev_priv: i915 private structure
 * @pipe: pipe PLL to disable
 *
 * Disable the PLL for @pipe. To be used in cases where we need
 * the PLL enabled even when @pipe is not going to be enabled.
 */
void vlv_force_pll_off(struct drm_device *dev, enum pipe pipe)
{
	if (IS_CHERRYVIEW(dev))
		chv_disable_pll(to_i915(dev), pipe);
	else
		vlv_disable_pll(to_i915(dev), pipe);
}

static void i9xx_compute_dpll(struct intel_crtc *crtc,
			      struct intel_crtc_state *crtc_state,
			      intel_clock_t *reduced_clock)
{
	struct drm_device *dev = crtc->base.dev;
	struct drm_i915_private *dev_priv = dev->dev_private;
	u32 dpll;
	bool is_sdvo;
	struct dpll *clock = &crtc_state->dpll;

	i9xx_update_pll_dividers(crtc, crtc_state, reduced_clock);

	is_sdvo = intel_pipe_will_have_type(crtc_state, INTEL_OUTPUT_SDVO) ||
		intel_pipe_will_have_type(crtc_state, INTEL_OUTPUT_HDMI);

	dpll = DPLL_VGA_MODE_DIS;

	if (intel_pipe_will_have_type(crtc_state, INTEL_OUTPUT_LVDS))
		dpll |= DPLLB_MODE_LVDS;
	else
		dpll |= DPLLB_MODE_DAC_SERIAL;

	if (IS_I945G(dev) || IS_I945GM(dev) || IS_G33(dev)) {
		dpll |= (crtc_state->pixel_multiplier - 1)
			<< SDVO_MULTIPLIER_SHIFT_HIRES;
	}

	if (is_sdvo)
		dpll |= DPLL_SDVO_HIGH_SPEED;

	if (crtc_state->has_dp_encoder)
		dpll |= DPLL_SDVO_HIGH_SPEED;

	/* compute bitmask from p1 value */
	if (IS_PINEVIEW(dev))
		dpll |= (1 << (clock->p1 - 1)) << DPLL_FPA01_P1_POST_DIV_SHIFT_PINEVIEW;
	else {
		dpll |= (1 << (clock->p1 - 1)) << DPLL_FPA01_P1_POST_DIV_SHIFT;
		if (IS_G4X(dev) && reduced_clock)
			dpll |= (1 << (reduced_clock->p1 - 1)) << DPLL_FPA1_P1_POST_DIV_SHIFT;
	}
	switch (clock->p2) {
	case 5:
		dpll |= DPLL_DAC_SERIAL_P2_CLOCK_DIV_5;
		break;
	case 7:
		dpll |= DPLLB_LVDS_P2_CLOCK_DIV_7;
		break;
	case 10:
		dpll |= DPLL_DAC_SERIAL_P2_CLOCK_DIV_10;
		break;
	case 14:
		dpll |= DPLLB_LVDS_P2_CLOCK_DIV_14;
		break;
	}
	if (INTEL_INFO(dev)->gen >= 4)
		dpll |= (6 << PLL_LOAD_PULSE_PHASE_SHIFT);

	if (crtc_state->sdvo_tv_clock)
		dpll |= PLL_REF_INPUT_TVCLKINBC;
	else if (intel_pipe_will_have_type(crtc_state, INTEL_OUTPUT_LVDS) &&
		 intel_panel_use_ssc(dev_priv))
		dpll |= PLLB_REF_INPUT_SPREADSPECTRUMIN;
	else
		dpll |= PLL_REF_INPUT_DREFCLK;

	dpll |= DPLL_VCO_ENABLE;
	crtc_state->dpll_hw_state.dpll = dpll;

	if (INTEL_INFO(dev)->gen >= 4) {
		u32 dpll_md = (crtc_state->pixel_multiplier - 1)
			<< DPLL_MD_UDI_MULTIPLIER_SHIFT;
		crtc_state->dpll_hw_state.dpll_md = dpll_md;
	}
}

static void i8xx_compute_dpll(struct intel_crtc *crtc,
			      struct intel_crtc_state *crtc_state,
			      intel_clock_t *reduced_clock)
{
	struct drm_device *dev = crtc->base.dev;
	struct drm_i915_private *dev_priv = dev->dev_private;
	u32 dpll;
	struct dpll *clock = &crtc_state->dpll;

	i9xx_update_pll_dividers(crtc, crtc_state, reduced_clock);

	dpll = DPLL_VGA_MODE_DIS;

	if (intel_pipe_will_have_type(crtc_state, INTEL_OUTPUT_LVDS)) {
		dpll |= (1 << (clock->p1 - 1)) << DPLL_FPA01_P1_POST_DIV_SHIFT;
	} else {
		if (clock->p1 == 2)
			dpll |= PLL_P1_DIVIDE_BY_TWO;
		else
			dpll |= (clock->p1 - 2) << DPLL_FPA01_P1_POST_DIV_SHIFT;
		if (clock->p2 == 4)
			dpll |= PLL_P2_DIVIDE_BY_4;
	}

	if (!IS_I830(dev) && intel_pipe_will_have_type(crtc_state, INTEL_OUTPUT_DVO))
		dpll |= DPLL_DVO_2X_MODE;

	if (intel_pipe_will_have_type(crtc_state, INTEL_OUTPUT_LVDS) &&
	    intel_panel_use_ssc(dev_priv))
		dpll |= PLLB_REF_INPUT_SPREADSPECTRUMIN;
	else
		dpll |= PLL_REF_INPUT_DREFCLK;

	dpll |= DPLL_VCO_ENABLE;
	crtc_state->dpll_hw_state.dpll = dpll;
}

static void intel_set_pipe_timings(struct intel_crtc *intel_crtc)
{
	struct drm_device *dev = intel_crtc->base.dev;
	struct drm_i915_private *dev_priv = dev->dev_private;
	enum pipe pipe = intel_crtc->pipe;
	enum transcoder cpu_transcoder = intel_crtc->config->cpu_transcoder;
	const struct drm_display_mode *adjusted_mode = &intel_crtc->config->base.adjusted_mode;
	uint32_t crtc_vtotal, crtc_vblank_end;
	int vsyncshift = 0;

	/* We need to be careful not to changed the adjusted mode, for otherwise
	 * the hw state checker will get angry at the mismatch. */
	crtc_vtotal = adjusted_mode->crtc_vtotal;
	crtc_vblank_end = adjusted_mode->crtc_vblank_end;

	if (adjusted_mode->flags & DRM_MODE_FLAG_INTERLACE) {
		/* the chip adds 2 halflines automatically */
		crtc_vtotal -= 1;
		crtc_vblank_end -= 1;

		if (intel_pipe_has_type(intel_crtc, INTEL_OUTPUT_SDVO))
			vsyncshift = (adjusted_mode->crtc_htotal - 1) / 2;
		else
			vsyncshift = adjusted_mode->crtc_hsync_start -
				adjusted_mode->crtc_htotal / 2;
		if (vsyncshift < 0)
			vsyncshift += adjusted_mode->crtc_htotal;
	}

	if (INTEL_INFO(dev)->gen > 3)
		I915_WRITE(VSYNCSHIFT(cpu_transcoder), vsyncshift);

	I915_WRITE(HTOTAL(cpu_transcoder),
		   (adjusted_mode->crtc_hdisplay - 1) |
		   ((adjusted_mode->crtc_htotal - 1) << 16));
	I915_WRITE(HBLANK(cpu_transcoder),
		   (adjusted_mode->crtc_hblank_start - 1) |
		   ((adjusted_mode->crtc_hblank_end - 1) << 16));
	I915_WRITE(HSYNC(cpu_transcoder),
		   (adjusted_mode->crtc_hsync_start - 1) |
		   ((adjusted_mode->crtc_hsync_end - 1) << 16));

	I915_WRITE(VTOTAL(cpu_transcoder),
		   (adjusted_mode->crtc_vdisplay - 1) |
		   ((crtc_vtotal - 1) << 16));
	I915_WRITE(VBLANK(cpu_transcoder),
		   (adjusted_mode->crtc_vblank_start - 1) |
		   ((crtc_vblank_end - 1) << 16));
	I915_WRITE(VSYNC(cpu_transcoder),
		   (adjusted_mode->crtc_vsync_start - 1) |
		   ((adjusted_mode->crtc_vsync_end - 1) << 16));

	/* Workaround: when the EDP input selection is B, the VTOTAL_B must be
	 * programmed with the VTOTAL_EDP value. Same for VTOTAL_C. This is
	 * documented on the DDI_FUNC_CTL register description, EDP Input Select
	 * bits. */
	if (IS_HASWELL(dev) && cpu_transcoder == TRANSCODER_EDP &&
	    (pipe == PIPE_B || pipe == PIPE_C))
		I915_WRITE(VTOTAL(pipe), I915_READ(VTOTAL(cpu_transcoder)));

}

static void intel_set_pipe_src_size(struct intel_crtc *intel_crtc)
{
	struct drm_device *dev = intel_crtc->base.dev;
	struct drm_i915_private *dev_priv = dev->dev_private;
	enum pipe pipe = intel_crtc->pipe;

	/* pipesrc controls the size that is scaled from, which should
	 * always be the user's requested size.
	 */
	I915_WRITE(PIPESRC(pipe),
		   ((intel_crtc->config->pipe_src_w - 1) << 16) |
		   (intel_crtc->config->pipe_src_h - 1));
}

static void intel_get_pipe_timings(struct intel_crtc *crtc,
				   struct intel_crtc_state *pipe_config)
{
	struct drm_device *dev = crtc->base.dev;
	struct drm_i915_private *dev_priv = dev->dev_private;
	enum transcoder cpu_transcoder = pipe_config->cpu_transcoder;
	uint32_t tmp;

	tmp = I915_READ(HTOTAL(cpu_transcoder));
	pipe_config->base.adjusted_mode.crtc_hdisplay = (tmp & 0xffff) + 1;
	pipe_config->base.adjusted_mode.crtc_htotal = ((tmp >> 16) & 0xffff) + 1;
	tmp = I915_READ(HBLANK(cpu_transcoder));
	pipe_config->base.adjusted_mode.crtc_hblank_start = (tmp & 0xffff) + 1;
	pipe_config->base.adjusted_mode.crtc_hblank_end = ((tmp >> 16) & 0xffff) + 1;
	tmp = I915_READ(HSYNC(cpu_transcoder));
	pipe_config->base.adjusted_mode.crtc_hsync_start = (tmp & 0xffff) + 1;
	pipe_config->base.adjusted_mode.crtc_hsync_end = ((tmp >> 16) & 0xffff) + 1;

	tmp = I915_READ(VTOTAL(cpu_transcoder));
	pipe_config->base.adjusted_mode.crtc_vdisplay = (tmp & 0xffff) + 1;
	pipe_config->base.adjusted_mode.crtc_vtotal = ((tmp >> 16) & 0xffff) + 1;
	tmp = I915_READ(VBLANK(cpu_transcoder));
	pipe_config->base.adjusted_mode.crtc_vblank_start = (tmp & 0xffff) + 1;
	pipe_config->base.adjusted_mode.crtc_vblank_end = ((tmp >> 16) & 0xffff) + 1;
	tmp = I915_READ(VSYNC(cpu_transcoder));
	pipe_config->base.adjusted_mode.crtc_vsync_start = (tmp & 0xffff) + 1;
	pipe_config->base.adjusted_mode.crtc_vsync_end = ((tmp >> 16) & 0xffff) + 1;

	if (I915_READ(PIPECONF(cpu_transcoder)) & PIPECONF_INTERLACE_MASK) {
		pipe_config->base.adjusted_mode.flags |= DRM_MODE_FLAG_INTERLACE;
		pipe_config->base.adjusted_mode.crtc_vtotal += 1;
		pipe_config->base.adjusted_mode.crtc_vblank_end += 1;
	}
}

static void intel_get_pipe_src_size(struct intel_crtc *crtc,
				    struct intel_crtc_state *pipe_config)
{
	struct drm_device *dev = crtc->base.dev;
	struct drm_i915_private *dev_priv = dev->dev_private;
	u32 tmp;

	tmp = I915_READ(PIPESRC(crtc->pipe));
	pipe_config->pipe_src_h = (tmp & 0xffff) + 1;
	pipe_config->pipe_src_w = ((tmp >> 16) & 0xffff) + 1;

	pipe_config->base.mode.vdisplay = pipe_config->pipe_src_h;
	pipe_config->base.mode.hdisplay = pipe_config->pipe_src_w;
}

void intel_mode_from_pipe_config(struct drm_display_mode *mode,
				 struct intel_crtc_state *pipe_config)
{
	mode->hdisplay = pipe_config->base.adjusted_mode.crtc_hdisplay;
	mode->htotal = pipe_config->base.adjusted_mode.crtc_htotal;
	mode->hsync_start = pipe_config->base.adjusted_mode.crtc_hsync_start;
	mode->hsync_end = pipe_config->base.adjusted_mode.crtc_hsync_end;

	mode->vdisplay = pipe_config->base.adjusted_mode.crtc_vdisplay;
	mode->vtotal = pipe_config->base.adjusted_mode.crtc_vtotal;
	mode->vsync_start = pipe_config->base.adjusted_mode.crtc_vsync_start;
	mode->vsync_end = pipe_config->base.adjusted_mode.crtc_vsync_end;

	mode->flags = pipe_config->base.adjusted_mode.flags;
	mode->type = DRM_MODE_TYPE_DRIVER;

	mode->clock = pipe_config->base.adjusted_mode.crtc_clock;
	mode->flags |= pipe_config->base.adjusted_mode.flags;

	mode->hsync = drm_mode_hsync(mode);
	mode->vrefresh = drm_mode_vrefresh(mode);
	drm_mode_set_name(mode);
}

static void i9xx_set_pipeconf(struct intel_crtc *intel_crtc)
{
	struct drm_device *dev = intel_crtc->base.dev;
	struct drm_i915_private *dev_priv = dev->dev_private;
	uint32_t pipeconf;

	pipeconf = 0;

	if ((intel_crtc->pipe == PIPE_A && dev_priv->quirks & QUIRK_PIPEA_FORCE) ||
	    (intel_crtc->pipe == PIPE_B && dev_priv->quirks & QUIRK_PIPEB_FORCE))
		pipeconf |= I915_READ(PIPECONF(intel_crtc->pipe)) & PIPECONF_ENABLE;

	if (intel_crtc->config->double_wide)
		pipeconf |= PIPECONF_DOUBLE_WIDE;

	/* only g4x and later have fancy bpc/dither controls */
	if (IS_G4X(dev) || IS_VALLEYVIEW(dev) || IS_CHERRYVIEW(dev)) {
		/* Bspec claims that we can't use dithering for 30bpp pipes. */
		if (intel_crtc->config->dither && intel_crtc->config->pipe_bpp != 30)
			pipeconf |= PIPECONF_DITHER_EN |
				    PIPECONF_DITHER_TYPE_SP;

		switch (intel_crtc->config->pipe_bpp) {
		case 18:
			pipeconf |= PIPECONF_6BPC;
			break;
		case 24:
			pipeconf |= PIPECONF_8BPC;
			break;
		case 30:
			pipeconf |= PIPECONF_10BPC;
			break;
		default:
			/* Case prevented by intel_choose_pipe_bpp_dither. */
			BUG();
		}
	}

	if (HAS_PIPE_CXSR(dev)) {
		if (intel_crtc->lowfreq_avail) {
			DRM_DEBUG_KMS("enabling CxSR downclocking\n");
			pipeconf |= PIPECONF_CXSR_DOWNCLOCK;
		} else {
			DRM_DEBUG_KMS("disabling CxSR downclocking\n");
		}
	}

	if (intel_crtc->config->base.adjusted_mode.flags & DRM_MODE_FLAG_INTERLACE) {
		if (INTEL_INFO(dev)->gen < 4 ||
		    intel_pipe_has_type(intel_crtc, INTEL_OUTPUT_SDVO))
			pipeconf |= PIPECONF_INTERLACE_W_FIELD_INDICATION;
		else
			pipeconf |= PIPECONF_INTERLACE_W_SYNC_SHIFT;
	} else
		pipeconf |= PIPECONF_PROGRESSIVE;

	if ((IS_VALLEYVIEW(dev) || IS_CHERRYVIEW(dev)) &&
	     intel_crtc->config->limited_color_range)
		pipeconf |= PIPECONF_COLOR_RANGE_SELECT;

	I915_WRITE(PIPECONF(intel_crtc->pipe), pipeconf);
	POSTING_READ(PIPECONF(intel_crtc->pipe));
}

static int i8xx_crtc_compute_clock(struct intel_crtc *crtc,
				   struct intel_crtc_state *crtc_state)
{
	struct drm_device *dev = crtc->base.dev;
	struct drm_i915_private *dev_priv = dev->dev_private;
	const intel_limit_t *limit;
	int refclk = 48000;

	memset(&crtc_state->dpll_hw_state, 0,
	       sizeof(crtc_state->dpll_hw_state));

	if (intel_pipe_will_have_type(crtc_state, INTEL_OUTPUT_LVDS)) {
		if (intel_panel_use_ssc(dev_priv)) {
			refclk = dev_priv->vbt.lvds_ssc_freq;
			DRM_DEBUG_KMS("using SSC reference clock of %d kHz\n", refclk);
		}

		limit = &intel_limits_i8xx_lvds;
	} else if (intel_pipe_will_have_type(crtc_state, INTEL_OUTPUT_DVO)) {
		limit = &intel_limits_i8xx_dvo;
	} else {
		limit = &intel_limits_i8xx_dac;
	}

	if (!crtc_state->clock_set &&
	    !i9xx_find_best_dpll(limit, crtc_state, crtc_state->port_clock,
				 refclk, NULL, &crtc_state->dpll)) {
		DRM_ERROR("Couldn't find PLL settings for mode!\n");
		return -EINVAL;
	}

	i8xx_compute_dpll(crtc, crtc_state, NULL);

	return 0;
}

static int g4x_crtc_compute_clock(struct intel_crtc *crtc,
				  struct intel_crtc_state *crtc_state)
{
	struct drm_device *dev = crtc->base.dev;
	struct drm_i915_private *dev_priv = dev->dev_private;
	const intel_limit_t *limit;
	int refclk = 96000;

	memset(&crtc_state->dpll_hw_state, 0,
	       sizeof(crtc_state->dpll_hw_state));

	if (intel_pipe_will_have_type(crtc_state, INTEL_OUTPUT_LVDS)) {
		if (intel_panel_use_ssc(dev_priv)) {
			refclk = dev_priv->vbt.lvds_ssc_freq;
			DRM_DEBUG_KMS("using SSC reference clock of %d kHz\n", refclk);
		}

		if (intel_is_dual_link_lvds(dev))
			limit = &intel_limits_g4x_dual_channel_lvds;
		else
			limit = &intel_limits_g4x_single_channel_lvds;
	} else if (intel_pipe_will_have_type(crtc_state, INTEL_OUTPUT_HDMI) ||
		   intel_pipe_will_have_type(crtc_state, INTEL_OUTPUT_ANALOG)) {
		limit = &intel_limits_g4x_hdmi;
	} else if (intel_pipe_will_have_type(crtc_state, INTEL_OUTPUT_SDVO)) {
		limit = &intel_limits_g4x_sdvo;
	} else {
		/* The option is for other outputs */
		limit = &intel_limits_i9xx_sdvo;
	}

	if (!crtc_state->clock_set &&
	    !g4x_find_best_dpll(limit, crtc_state, crtc_state->port_clock,
				refclk, NULL, &crtc_state->dpll)) {
		DRM_ERROR("Couldn't find PLL settings for mode!\n");
		return -EINVAL;
	}

	i9xx_compute_dpll(crtc, crtc_state, NULL);

	return 0;
}

static int pnv_crtc_compute_clock(struct intel_crtc *crtc,
				  struct intel_crtc_state *crtc_state)
{
	struct drm_device *dev = crtc->base.dev;
	struct drm_i915_private *dev_priv = dev->dev_private;
	const intel_limit_t *limit;
	int refclk = 96000;

	memset(&crtc_state->dpll_hw_state, 0,
	       sizeof(crtc_state->dpll_hw_state));

	if (intel_pipe_will_have_type(crtc_state, INTEL_OUTPUT_LVDS)) {
		if (intel_panel_use_ssc(dev_priv)) {
			refclk = dev_priv->vbt.lvds_ssc_freq;
			DRM_DEBUG_KMS("using SSC reference clock of %d kHz\n", refclk);
		}

		limit = &intel_limits_pineview_lvds;
	} else {
		limit = &intel_limits_pineview_sdvo;
	}

	if (!crtc_state->clock_set &&
	    !pnv_find_best_dpll(limit, crtc_state, crtc_state->port_clock,
				refclk, NULL, &crtc_state->dpll)) {
		DRM_ERROR("Couldn't find PLL settings for mode!\n");
		return -EINVAL;
	}

	i9xx_compute_dpll(crtc, crtc_state, NULL);

	return 0;
}

static int i9xx_crtc_compute_clock(struct intel_crtc *crtc,
				   struct intel_crtc_state *crtc_state)
{
	struct drm_device *dev = crtc->base.dev;
	struct drm_i915_private *dev_priv = dev->dev_private;
	const intel_limit_t *limit;
	int refclk = 96000;

	memset(&crtc_state->dpll_hw_state, 0,
	       sizeof(crtc_state->dpll_hw_state));

	if (intel_pipe_will_have_type(crtc_state, INTEL_OUTPUT_LVDS)) {
		if (intel_panel_use_ssc(dev_priv)) {
			refclk = dev_priv->vbt.lvds_ssc_freq;
			DRM_DEBUG_KMS("using SSC reference clock of %d kHz\n", refclk);
		}

		limit = &intel_limits_i9xx_lvds;
	} else {
		limit = &intel_limits_i9xx_sdvo;
	}

	if (!crtc_state->clock_set &&
	    !i9xx_find_best_dpll(limit, crtc_state, crtc_state->port_clock,
				 refclk, NULL, &crtc_state->dpll)) {
		DRM_ERROR("Couldn't find PLL settings for mode!\n");
		return -EINVAL;
	}

	i9xx_compute_dpll(crtc, crtc_state, NULL);

	return 0;
}

static int chv_crtc_compute_clock(struct intel_crtc *crtc,
				  struct intel_crtc_state *crtc_state)
{
	int refclk = 100000;
	const intel_limit_t *limit = &intel_limits_chv;

	memset(&crtc_state->dpll_hw_state, 0,
	       sizeof(crtc_state->dpll_hw_state));

	if (!crtc_state->clock_set &&
	    !chv_find_best_dpll(limit, crtc_state, crtc_state->port_clock,
				refclk, NULL, &crtc_state->dpll)) {
		DRM_ERROR("Couldn't find PLL settings for mode!\n");
		return -EINVAL;
	}

	chv_compute_dpll(crtc, crtc_state);

	return 0;
}

static int vlv_crtc_compute_clock(struct intel_crtc *crtc,
				  struct intel_crtc_state *crtc_state)
{
	int refclk = 100000;
	const intel_limit_t *limit = &intel_limits_vlv;

	memset(&crtc_state->dpll_hw_state, 0,
	       sizeof(crtc_state->dpll_hw_state));

	if (!crtc_state->clock_set &&
	    !vlv_find_best_dpll(limit, crtc_state, crtc_state->port_clock,
				refclk, NULL, &crtc_state->dpll)) {
		DRM_ERROR("Couldn't find PLL settings for mode!\n");
		return -EINVAL;
	}

	vlv_compute_dpll(crtc, crtc_state);

	return 0;
}

static void i9xx_get_pfit_config(struct intel_crtc *crtc,
				 struct intel_crtc_state *pipe_config)
{
	struct drm_device *dev = crtc->base.dev;
	struct drm_i915_private *dev_priv = dev->dev_private;
	uint32_t tmp;

	if (INTEL_INFO(dev)->gen <= 3 && (IS_I830(dev) || !IS_MOBILE(dev)))
		return;

	tmp = I915_READ(PFIT_CONTROL);
	if (!(tmp & PFIT_ENABLE))
		return;

	/* Check whether the pfit is attached to our pipe. */
	if (INTEL_INFO(dev)->gen < 4) {
		if (crtc->pipe != PIPE_B)
			return;
	} else {
		if ((tmp & PFIT_PIPE_MASK) != (crtc->pipe << PFIT_PIPE_SHIFT))
			return;
	}

	pipe_config->gmch_pfit.control = tmp;
	pipe_config->gmch_pfit.pgm_ratios = I915_READ(PFIT_PGM_RATIOS);
}

static void vlv_crtc_clock_get(struct intel_crtc *crtc,
			       struct intel_crtc_state *pipe_config)
{
	struct drm_device *dev = crtc->base.dev;
	struct drm_i915_private *dev_priv = dev->dev_private;
	int pipe = pipe_config->cpu_transcoder;
	intel_clock_t clock;
	u32 mdiv;
	int refclk = 100000;

	/* In case of DSI, DPLL will not be used */
	if ((pipe_config->dpll_hw_state.dpll & DPLL_VCO_ENABLE) == 0)
		return;

	mutex_lock(&dev_priv->sb_lock);
	mdiv = vlv_dpio_read(dev_priv, pipe, VLV_PLL_DW3(pipe));
	mutex_unlock(&dev_priv->sb_lock);

	clock.m1 = (mdiv >> DPIO_M1DIV_SHIFT) & 7;
	clock.m2 = mdiv & DPIO_M2DIV_MASK;
	clock.n = (mdiv >> DPIO_N_SHIFT) & 0xf;
	clock.p1 = (mdiv >> DPIO_P1_SHIFT) & 7;
	clock.p2 = (mdiv >> DPIO_P2_SHIFT) & 0x1f;

	pipe_config->port_clock = vlv_calc_dpll_params(refclk, &clock);
}

static void
i9xx_get_initial_plane_config(struct intel_crtc *crtc,
			      struct intel_initial_plane_config *plane_config)
{
	struct drm_device *dev = crtc->base.dev;
	struct drm_i915_private *dev_priv = dev->dev_private;
	u32 val, base, offset;
	int pipe = crtc->pipe, plane = crtc->plane;
	int fourcc, pixel_format;
	unsigned int aligned_height;
	struct drm_framebuffer *fb;
	struct intel_framebuffer *intel_fb;

	val = I915_READ(DSPCNTR(plane));
	if (!(val & DISPLAY_PLANE_ENABLE))
		return;

	intel_fb = kzalloc(sizeof(*intel_fb), GFP_KERNEL);
	if (!intel_fb) {
		DRM_DEBUG_KMS("failed to alloc fb\n");
		return;
	}

	fb = &intel_fb->base;

	if (INTEL_INFO(dev)->gen >= 4) {
		if (val & DISPPLANE_TILED) {
			plane_config->tiling = I915_TILING_X;
			fb->modifier[0] = I915_FORMAT_MOD_X_TILED;
		}
	}

	pixel_format = val & DISPPLANE_PIXFORMAT_MASK;
	fourcc = i9xx_format_to_fourcc(pixel_format);
	fb->pixel_format = fourcc;
	fb->bits_per_pixel = drm_format_plane_cpp(fourcc, 0) * 8;

	if (INTEL_INFO(dev)->gen >= 4) {
		if (plane_config->tiling)
			offset = I915_READ(DSPTILEOFF(plane));
		else
			offset = I915_READ(DSPLINOFF(plane));
		base = I915_READ(DSPSURF(plane)) & 0xfffff000;
	} else {
		base = I915_READ(DSPADDR(plane));
	}
	plane_config->base = base;

	val = I915_READ(PIPESRC(pipe));
	fb->width = ((val >> 16) & 0xfff) + 1;
	fb->height = ((val >> 0) & 0xfff) + 1;

	val = I915_READ(DSPSTRIDE(pipe));
	fb->pitches[0] = val & 0xffffffc0;

	aligned_height = intel_fb_align_height(dev, fb->height,
					       fb->pixel_format,
					       fb->modifier[0]);

	plane_config->size = fb->pitches[0] * aligned_height;

	DRM_DEBUG_KMS("pipe/plane %c/%d with fb: size=%dx%d@%d, offset=%x, pitch %d, size 0x%x\n",
		      pipe_name(pipe), plane, fb->width, fb->height,
		      fb->bits_per_pixel, base, fb->pitches[0],
		      plane_config->size);

	plane_config->fb = intel_fb;
}

static void chv_crtc_clock_get(struct intel_crtc *crtc,
			       struct intel_crtc_state *pipe_config)
{
	struct drm_device *dev = crtc->base.dev;
	struct drm_i915_private *dev_priv = dev->dev_private;
	int pipe = pipe_config->cpu_transcoder;
	enum dpio_channel port = vlv_pipe_to_channel(pipe);
	intel_clock_t clock;
	u32 cmn_dw13, pll_dw0, pll_dw1, pll_dw2, pll_dw3;
	int refclk = 100000;

	/* In case of DSI, DPLL will not be used */
	if ((pipe_config->dpll_hw_state.dpll & DPLL_VCO_ENABLE) == 0)
		return;

	mutex_lock(&dev_priv->sb_lock);
	cmn_dw13 = vlv_dpio_read(dev_priv, pipe, CHV_CMN_DW13(port));
	pll_dw0 = vlv_dpio_read(dev_priv, pipe, CHV_PLL_DW0(port));
	pll_dw1 = vlv_dpio_read(dev_priv, pipe, CHV_PLL_DW1(port));
	pll_dw2 = vlv_dpio_read(dev_priv, pipe, CHV_PLL_DW2(port));
	pll_dw3 = vlv_dpio_read(dev_priv, pipe, CHV_PLL_DW3(port));
	mutex_unlock(&dev_priv->sb_lock);

	clock.m1 = (pll_dw1 & 0x7) == DPIO_CHV_M1_DIV_BY_2 ? 2 : 0;
	clock.m2 = (pll_dw0 & 0xff) << 22;
	if (pll_dw3 & DPIO_CHV_FRAC_DIV_EN)
		clock.m2 |= pll_dw2 & 0x3fffff;
	clock.n = (pll_dw1 >> DPIO_CHV_N_DIV_SHIFT) & 0xf;
	clock.p1 = (cmn_dw13 >> DPIO_CHV_P1_DIV_SHIFT) & 0x7;
	clock.p2 = (cmn_dw13 >> DPIO_CHV_P2_DIV_SHIFT) & 0x1f;

	pipe_config->port_clock = chv_calc_dpll_params(refclk, &clock);
}

static bool i9xx_get_pipe_config(struct intel_crtc *crtc,
				 struct intel_crtc_state *pipe_config)
{
	struct drm_device *dev = crtc->base.dev;
	struct drm_i915_private *dev_priv = dev->dev_private;
	enum intel_display_power_domain power_domain;
	uint32_t tmp;
	bool ret;

	power_domain = POWER_DOMAIN_PIPE(crtc->pipe);
	if (!intel_display_power_get_if_enabled(dev_priv, power_domain))
		return false;

	pipe_config->cpu_transcoder = (enum transcoder) crtc->pipe;
	pipe_config->shared_dpll = NULL;

	ret = false;

	tmp = I915_READ(PIPECONF(crtc->pipe));
	if (!(tmp & PIPECONF_ENABLE))
		goto out;

	if (IS_G4X(dev) || IS_VALLEYVIEW(dev) || IS_CHERRYVIEW(dev)) {
		switch (tmp & PIPECONF_BPC_MASK) {
		case PIPECONF_6BPC:
			pipe_config->pipe_bpp = 18;
			break;
		case PIPECONF_8BPC:
			pipe_config->pipe_bpp = 24;
			break;
		case PIPECONF_10BPC:
			pipe_config->pipe_bpp = 30;
			break;
		default:
			break;
		}
	}

	if ((IS_VALLEYVIEW(dev) || IS_CHERRYVIEW(dev)) &&
	    (tmp & PIPECONF_COLOR_RANGE_SELECT))
		pipe_config->limited_color_range = true;

	if (INTEL_INFO(dev)->gen < 4)
		pipe_config->double_wide = tmp & PIPECONF_DOUBLE_WIDE;

	intel_get_pipe_timings(crtc, pipe_config);
	intel_get_pipe_src_size(crtc, pipe_config);

	i9xx_get_pfit_config(crtc, pipe_config);

	if (INTEL_INFO(dev)->gen >= 4) {
		/* No way to read it out on pipes B and C */
		if (IS_CHERRYVIEW(dev) && crtc->pipe != PIPE_A)
			tmp = dev_priv->chv_dpll_md[crtc->pipe];
		else
			tmp = I915_READ(DPLL_MD(crtc->pipe));
		pipe_config->pixel_multiplier =
			((tmp & DPLL_MD_UDI_MULTIPLIER_MASK)
			 >> DPLL_MD_UDI_MULTIPLIER_SHIFT) + 1;
		pipe_config->dpll_hw_state.dpll_md = tmp;
	} else if (IS_I945G(dev) || IS_I945GM(dev) || IS_G33(dev)) {
		tmp = I915_READ(DPLL(crtc->pipe));
		pipe_config->pixel_multiplier =
			((tmp & SDVO_MULTIPLIER_MASK)
			 >> SDVO_MULTIPLIER_SHIFT_HIRES) + 1;
	} else {
		/* Note that on i915G/GM the pixel multiplier is in the sdvo
		 * port and will be fixed up in the encoder->get_config
		 * function. */
		pipe_config->pixel_multiplier = 1;
	}
	pipe_config->dpll_hw_state.dpll = I915_READ(DPLL(crtc->pipe));
	if (!IS_VALLEYVIEW(dev) && !IS_CHERRYVIEW(dev)) {
		/*
		 * DPLL_DVO_2X_MODE must be enabled for both DPLLs
		 * on 830. Filter it out here so that we don't
		 * report errors due to that.
		 */
		if (IS_I830(dev))
			pipe_config->dpll_hw_state.dpll &= ~DPLL_DVO_2X_MODE;

		pipe_config->dpll_hw_state.fp0 = I915_READ(FP0(crtc->pipe));
		pipe_config->dpll_hw_state.fp1 = I915_READ(FP1(crtc->pipe));
	} else {
		/* Mask out read-only status bits. */
		pipe_config->dpll_hw_state.dpll &= ~(DPLL_LOCK_VLV |
						     DPLL_PORTC_READY_MASK |
						     DPLL_PORTB_READY_MASK);
	}

	if (IS_CHERRYVIEW(dev))
		chv_crtc_clock_get(crtc, pipe_config);
	else if (IS_VALLEYVIEW(dev))
		vlv_crtc_clock_get(crtc, pipe_config);
	else
		i9xx_crtc_clock_get(crtc, pipe_config);

	/*
	 * Normally the dotclock is filled in by the encoder .get_config()
	 * but in case the pipe is enabled w/o any ports we need a sane
	 * default.
	 */
	pipe_config->base.adjusted_mode.crtc_clock =
		pipe_config->port_clock / pipe_config->pixel_multiplier;

	ret = true;

out:
	intel_display_power_put(dev_priv, power_domain);

	return ret;
}

static void ironlake_init_pch_refclk(struct drm_device *dev)
{
	struct drm_i915_private *dev_priv = dev->dev_private;
	struct intel_encoder *encoder;
	int i;
	u32 val, final;
	bool has_lvds = false;
	bool has_cpu_edp = false;
	bool has_panel = false;
	bool has_ck505 = false;
	bool can_ssc = false;
	bool using_ssc_source = false;

	/* We need to take the global config into account */
	for_each_intel_encoder(dev, encoder) {
		switch (encoder->type) {
		case INTEL_OUTPUT_LVDS:
			has_panel = true;
			has_lvds = true;
			break;
		case INTEL_OUTPUT_EDP:
			has_panel = true;
			if (enc_to_dig_port(&encoder->base)->port == PORT_A)
				has_cpu_edp = true;
			break;
		default:
			break;
		}
	}

	if (HAS_PCH_IBX(dev)) {
		has_ck505 = dev_priv->vbt.display_clock_mode;
		can_ssc = has_ck505;
	} else {
		has_ck505 = false;
		can_ssc = true;
	}

	/* Check if any DPLLs are using the SSC source */
	for (i = 0; i < dev_priv->num_shared_dpll; i++) {
		u32 temp = I915_READ(PCH_DPLL(i));

		if (!(temp & DPLL_VCO_ENABLE))
			continue;

		if ((temp & PLL_REF_INPUT_MASK) ==
		    PLLB_REF_INPUT_SPREADSPECTRUMIN) {
			using_ssc_source = true;
			break;
		}
	}

	DRM_DEBUG_KMS("has_panel %d has_lvds %d has_ck505 %d using_ssc_source %d\n",
		      has_panel, has_lvds, has_ck505, using_ssc_source);

	/* Ironlake: try to setup display ref clock before DPLL
	 * enabling. This is only under driver's control after
	 * PCH B stepping, previous chipset stepping should be
	 * ignoring this setting.
	 */
	val = I915_READ(PCH_DREF_CONTROL);

	/* As we must carefully and slowly disable/enable each source in turn,
	 * compute the final state we want first and check if we need to
	 * make any changes at all.
	 */
	final = val;
	final &= ~DREF_NONSPREAD_SOURCE_MASK;
	if (has_ck505)
		final |= DREF_NONSPREAD_CK505_ENABLE;
	else
		final |= DREF_NONSPREAD_SOURCE_ENABLE;

	final &= ~DREF_SSC_SOURCE_MASK;
	final &= ~DREF_CPU_SOURCE_OUTPUT_MASK;
	final &= ~DREF_SSC1_ENABLE;

	if (has_panel) {
		final |= DREF_SSC_SOURCE_ENABLE;

		if (intel_panel_use_ssc(dev_priv) && can_ssc)
			final |= DREF_SSC1_ENABLE;

		if (has_cpu_edp) {
			if (intel_panel_use_ssc(dev_priv) && can_ssc)
				final |= DREF_CPU_SOURCE_OUTPUT_DOWNSPREAD;
			else
				final |= DREF_CPU_SOURCE_OUTPUT_NONSPREAD;
		} else
			final |= DREF_CPU_SOURCE_OUTPUT_DISABLE;
	} else if (using_ssc_source) {
		final |= DREF_SSC_SOURCE_ENABLE;
		final |= DREF_SSC1_ENABLE;
	}

	if (final == val)
		return;

	/* Always enable nonspread source */
	val &= ~DREF_NONSPREAD_SOURCE_MASK;

	if (has_ck505)
		val |= DREF_NONSPREAD_CK505_ENABLE;
	else
		val |= DREF_NONSPREAD_SOURCE_ENABLE;

	if (has_panel) {
		val &= ~DREF_SSC_SOURCE_MASK;
		val |= DREF_SSC_SOURCE_ENABLE;

		/* SSC must be turned on before enabling the CPU output  */
		if (intel_panel_use_ssc(dev_priv) && can_ssc) {
			DRM_DEBUG_KMS("Using SSC on panel\n");
			val |= DREF_SSC1_ENABLE;
		} else
			val &= ~DREF_SSC1_ENABLE;

		/* Get SSC going before enabling the outputs */
		I915_WRITE(PCH_DREF_CONTROL, val);
		POSTING_READ(PCH_DREF_CONTROL);
		udelay(200);

		val &= ~DREF_CPU_SOURCE_OUTPUT_MASK;

		/* Enable CPU source on CPU attached eDP */
		if (has_cpu_edp) {
			if (intel_panel_use_ssc(dev_priv) && can_ssc) {
				DRM_DEBUG_KMS("Using SSC on eDP\n");
				val |= DREF_CPU_SOURCE_OUTPUT_DOWNSPREAD;
			} else
				val |= DREF_CPU_SOURCE_OUTPUT_NONSPREAD;
		} else
			val |= DREF_CPU_SOURCE_OUTPUT_DISABLE;

		I915_WRITE(PCH_DREF_CONTROL, val);
		POSTING_READ(PCH_DREF_CONTROL);
		udelay(200);
	} else {
		DRM_DEBUG_KMS("Disabling CPU source output\n");

		val &= ~DREF_CPU_SOURCE_OUTPUT_MASK;

		/* Turn off CPU output */
		val |= DREF_CPU_SOURCE_OUTPUT_DISABLE;

		I915_WRITE(PCH_DREF_CONTROL, val);
		POSTING_READ(PCH_DREF_CONTROL);
		udelay(200);

		if (!using_ssc_source) {
			DRM_DEBUG_KMS("Disabling SSC source\n");

			/* Turn off the SSC source */
			val &= ~DREF_SSC_SOURCE_MASK;
			val |= DREF_SSC_SOURCE_DISABLE;

			/* Turn off SSC1 */
			val &= ~DREF_SSC1_ENABLE;

			I915_WRITE(PCH_DREF_CONTROL, val);
			POSTING_READ(PCH_DREF_CONTROL);
			udelay(200);
		}
	}

	BUG_ON(val != final);
}

static void lpt_reset_fdi_mphy(struct drm_i915_private *dev_priv)
{
	uint32_t tmp;

	tmp = I915_READ(SOUTH_CHICKEN2);
	tmp |= FDI_MPHY_IOSFSB_RESET_CTL;
	I915_WRITE(SOUTH_CHICKEN2, tmp);

	if (wait_for_us(I915_READ(SOUTH_CHICKEN2) &
			FDI_MPHY_IOSFSB_RESET_STATUS, 100))
		DRM_ERROR("FDI mPHY reset assert timeout\n");

	tmp = I915_READ(SOUTH_CHICKEN2);
	tmp &= ~FDI_MPHY_IOSFSB_RESET_CTL;
	I915_WRITE(SOUTH_CHICKEN2, tmp);

	if (wait_for_us((I915_READ(SOUTH_CHICKEN2) &
			 FDI_MPHY_IOSFSB_RESET_STATUS) == 0, 100))
		DRM_ERROR("FDI mPHY reset de-assert timeout\n");
}

/* WaMPhyProgramming:hsw */
static void lpt_program_fdi_mphy(struct drm_i915_private *dev_priv)
{
	uint32_t tmp;

	tmp = intel_sbi_read(dev_priv, 0x8008, SBI_MPHY);
	tmp &= ~(0xFF << 24);
	tmp |= (0x12 << 24);
	intel_sbi_write(dev_priv, 0x8008, tmp, SBI_MPHY);

	tmp = intel_sbi_read(dev_priv, 0x2008, SBI_MPHY);
	tmp |= (1 << 11);
	intel_sbi_write(dev_priv, 0x2008, tmp, SBI_MPHY);

	tmp = intel_sbi_read(dev_priv, 0x2108, SBI_MPHY);
	tmp |= (1 << 11);
	intel_sbi_write(dev_priv, 0x2108, tmp, SBI_MPHY);

	tmp = intel_sbi_read(dev_priv, 0x206C, SBI_MPHY);
	tmp |= (1 << 24) | (1 << 21) | (1 << 18);
	intel_sbi_write(dev_priv, 0x206C, tmp, SBI_MPHY);

	tmp = intel_sbi_read(dev_priv, 0x216C, SBI_MPHY);
	tmp |= (1 << 24) | (1 << 21) | (1 << 18);
	intel_sbi_write(dev_priv, 0x216C, tmp, SBI_MPHY);

	tmp = intel_sbi_read(dev_priv, 0x2080, SBI_MPHY);
	tmp &= ~(7 << 13);
	tmp |= (5 << 13);
	intel_sbi_write(dev_priv, 0x2080, tmp, SBI_MPHY);

	tmp = intel_sbi_read(dev_priv, 0x2180, SBI_MPHY);
	tmp &= ~(7 << 13);
	tmp |= (5 << 13);
	intel_sbi_write(dev_priv, 0x2180, tmp, SBI_MPHY);

	tmp = intel_sbi_read(dev_priv, 0x208C, SBI_MPHY);
	tmp &= ~0xFF;
	tmp |= 0x1C;
	intel_sbi_write(dev_priv, 0x208C, tmp, SBI_MPHY);

	tmp = intel_sbi_read(dev_priv, 0x218C, SBI_MPHY);
	tmp &= ~0xFF;
	tmp |= 0x1C;
	intel_sbi_write(dev_priv, 0x218C, tmp, SBI_MPHY);

	tmp = intel_sbi_read(dev_priv, 0x2098, SBI_MPHY);
	tmp &= ~(0xFF << 16);
	tmp |= (0x1C << 16);
	intel_sbi_write(dev_priv, 0x2098, tmp, SBI_MPHY);

	tmp = intel_sbi_read(dev_priv, 0x2198, SBI_MPHY);
	tmp &= ~(0xFF << 16);
	tmp |= (0x1C << 16);
	intel_sbi_write(dev_priv, 0x2198, tmp, SBI_MPHY);

	tmp = intel_sbi_read(dev_priv, 0x20C4, SBI_MPHY);
	tmp |= (1 << 27);
	intel_sbi_write(dev_priv, 0x20C4, tmp, SBI_MPHY);

	tmp = intel_sbi_read(dev_priv, 0x21C4, SBI_MPHY);
	tmp |= (1 << 27);
	intel_sbi_write(dev_priv, 0x21C4, tmp, SBI_MPHY);

	tmp = intel_sbi_read(dev_priv, 0x20EC, SBI_MPHY);
	tmp &= ~(0xF << 28);
	tmp |= (4 << 28);
	intel_sbi_write(dev_priv, 0x20EC, tmp, SBI_MPHY);

	tmp = intel_sbi_read(dev_priv, 0x21EC, SBI_MPHY);
	tmp &= ~(0xF << 28);
	tmp |= (4 << 28);
	intel_sbi_write(dev_priv, 0x21EC, tmp, SBI_MPHY);
}

/* Implements 3 different sequences from BSpec chapter "Display iCLK
 * Programming" based on the parameters passed:
 * - Sequence to enable CLKOUT_DP
 * - Sequence to enable CLKOUT_DP without spread
 * - Sequence to enable CLKOUT_DP for FDI usage and configure PCH FDI I/O
 */
static void lpt_enable_clkout_dp(struct drm_device *dev, bool with_spread,
				 bool with_fdi)
{
	struct drm_i915_private *dev_priv = dev->dev_private;
	uint32_t reg, tmp;

	if (WARN(with_fdi && !with_spread, "FDI requires downspread\n"))
		with_spread = true;
	if (WARN(HAS_PCH_LPT_LP(dev) && with_fdi, "LP PCH doesn't have FDI\n"))
		with_fdi = false;

	mutex_lock(&dev_priv->sb_lock);

	tmp = intel_sbi_read(dev_priv, SBI_SSCCTL, SBI_ICLK);
	tmp &= ~SBI_SSCCTL_DISABLE;
	tmp |= SBI_SSCCTL_PATHALT;
	intel_sbi_write(dev_priv, SBI_SSCCTL, tmp, SBI_ICLK);

	udelay(24);

	if (with_spread) {
		tmp = intel_sbi_read(dev_priv, SBI_SSCCTL, SBI_ICLK);
		tmp &= ~SBI_SSCCTL_PATHALT;
		intel_sbi_write(dev_priv, SBI_SSCCTL, tmp, SBI_ICLK);

		if (with_fdi) {
			lpt_reset_fdi_mphy(dev_priv);
			lpt_program_fdi_mphy(dev_priv);
		}
	}

	reg = HAS_PCH_LPT_LP(dev) ? SBI_GEN0 : SBI_DBUFF0;
	tmp = intel_sbi_read(dev_priv, reg, SBI_ICLK);
	tmp |= SBI_GEN0_CFG_BUFFENABLE_DISABLE;
	intel_sbi_write(dev_priv, reg, tmp, SBI_ICLK);

	mutex_unlock(&dev_priv->sb_lock);
}

/* Sequence to disable CLKOUT_DP */
static void lpt_disable_clkout_dp(struct drm_device *dev)
{
	struct drm_i915_private *dev_priv = dev->dev_private;
	uint32_t reg, tmp;

	mutex_lock(&dev_priv->sb_lock);

	reg = HAS_PCH_LPT_LP(dev) ? SBI_GEN0 : SBI_DBUFF0;
	tmp = intel_sbi_read(dev_priv, reg, SBI_ICLK);
	tmp &= ~SBI_GEN0_CFG_BUFFENABLE_DISABLE;
	intel_sbi_write(dev_priv, reg, tmp, SBI_ICLK);

	tmp = intel_sbi_read(dev_priv, SBI_SSCCTL, SBI_ICLK);
	if (!(tmp & SBI_SSCCTL_DISABLE)) {
		if (!(tmp & SBI_SSCCTL_PATHALT)) {
			tmp |= SBI_SSCCTL_PATHALT;
			intel_sbi_write(dev_priv, SBI_SSCCTL, tmp, SBI_ICLK);
			udelay(32);
		}
		tmp |= SBI_SSCCTL_DISABLE;
		intel_sbi_write(dev_priv, SBI_SSCCTL, tmp, SBI_ICLK);
	}

	mutex_unlock(&dev_priv->sb_lock);
}

#define BEND_IDX(steps) ((50 + (steps)) / 5)

static const uint16_t sscdivintphase[] = {
	[BEND_IDX( 50)] = 0x3B23,
	[BEND_IDX( 45)] = 0x3B23,
	[BEND_IDX( 40)] = 0x3C23,
	[BEND_IDX( 35)] = 0x3C23,
	[BEND_IDX( 30)] = 0x3D23,
	[BEND_IDX( 25)] = 0x3D23,
	[BEND_IDX( 20)] = 0x3E23,
	[BEND_IDX( 15)] = 0x3E23,
	[BEND_IDX( 10)] = 0x3F23,
	[BEND_IDX(  5)] = 0x3F23,
	[BEND_IDX(  0)] = 0x0025,
	[BEND_IDX( -5)] = 0x0025,
	[BEND_IDX(-10)] = 0x0125,
	[BEND_IDX(-15)] = 0x0125,
	[BEND_IDX(-20)] = 0x0225,
	[BEND_IDX(-25)] = 0x0225,
	[BEND_IDX(-30)] = 0x0325,
	[BEND_IDX(-35)] = 0x0325,
	[BEND_IDX(-40)] = 0x0425,
	[BEND_IDX(-45)] = 0x0425,
	[BEND_IDX(-50)] = 0x0525,
};

/*
 * Bend CLKOUT_DP
 * steps -50 to 50 inclusive, in steps of 5
 * < 0 slow down the clock, > 0 speed up the clock, 0 == no bend (135MHz)
 * change in clock period = -(steps / 10) * 5.787 ps
 */
static void lpt_bend_clkout_dp(struct drm_i915_private *dev_priv, int steps)
{
	uint32_t tmp;
	int idx = BEND_IDX(steps);

	if (WARN_ON(steps % 5 != 0))
		return;

	if (WARN_ON(idx >= ARRAY_SIZE(sscdivintphase)))
		return;

	mutex_lock(&dev_priv->sb_lock);

	if (steps % 10 != 0)
		tmp = 0xAAAAAAAB;
	else
		tmp = 0x00000000;
	intel_sbi_write(dev_priv, SBI_SSCDITHPHASE, tmp, SBI_ICLK);

	tmp = intel_sbi_read(dev_priv, SBI_SSCDIVINTPHASE, SBI_ICLK);
	tmp &= 0xffff0000;
	tmp |= sscdivintphase[idx];
	intel_sbi_write(dev_priv, SBI_SSCDIVINTPHASE, tmp, SBI_ICLK);

	mutex_unlock(&dev_priv->sb_lock);
}

#undef BEND_IDX

static void lpt_init_pch_refclk(struct drm_device *dev)
{
	struct intel_encoder *encoder;
	bool has_vga = false;

	for_each_intel_encoder(dev, encoder) {
		switch (encoder->type) {
		case INTEL_OUTPUT_ANALOG:
			has_vga = true;
			break;
		default:
			break;
		}
	}

	if (has_vga) {
		lpt_bend_clkout_dp(to_i915(dev), 0);
		lpt_enable_clkout_dp(dev, true, true);
	} else {
		lpt_disable_clkout_dp(dev);
	}
}

/*
 * Initialize reference clocks when the driver loads
 */
void intel_init_pch_refclk(struct drm_device *dev)
{
	if (HAS_PCH_IBX(dev) || HAS_PCH_CPT(dev))
		ironlake_init_pch_refclk(dev);
	else if (HAS_PCH_LPT(dev))
		lpt_init_pch_refclk(dev);
}

static void ironlake_set_pipeconf(struct drm_crtc *crtc)
{
	struct drm_i915_private *dev_priv = crtc->dev->dev_private;
	struct intel_crtc *intel_crtc = to_intel_crtc(crtc);
	int pipe = intel_crtc->pipe;
	uint32_t val;

	val = 0;

	switch (intel_crtc->config->pipe_bpp) {
	case 18:
		val |= PIPECONF_6BPC;
		break;
	case 24:
		val |= PIPECONF_8BPC;
		break;
	case 30:
		val |= PIPECONF_10BPC;
		break;
	case 36:
		val |= PIPECONF_12BPC;
		break;
	default:
		/* Case prevented by intel_choose_pipe_bpp_dither. */
		BUG();
	}

	if (intel_crtc->config->dither)
		val |= (PIPECONF_DITHER_EN | PIPECONF_DITHER_TYPE_SP);

	if (intel_crtc->config->base.adjusted_mode.flags & DRM_MODE_FLAG_INTERLACE)
		val |= PIPECONF_INTERLACED_ILK;
	else
		val |= PIPECONF_PROGRESSIVE;

	if (intel_crtc->config->limited_color_range)
		val |= PIPECONF_COLOR_RANGE_SELECT;

	I915_WRITE(PIPECONF(pipe), val);
	POSTING_READ(PIPECONF(pipe));
}

static void haswell_set_pipeconf(struct drm_crtc *crtc)
{
	struct drm_i915_private *dev_priv = crtc->dev->dev_private;
	struct intel_crtc *intel_crtc = to_intel_crtc(crtc);
	enum transcoder cpu_transcoder = intel_crtc->config->cpu_transcoder;
	u32 val = 0;

	if (IS_HASWELL(dev_priv) && intel_crtc->config->dither)
		val |= (PIPECONF_DITHER_EN | PIPECONF_DITHER_TYPE_SP);

	if (intel_crtc->config->base.adjusted_mode.flags & DRM_MODE_FLAG_INTERLACE)
		val |= PIPECONF_INTERLACED_ILK;
	else
		val |= PIPECONF_PROGRESSIVE;

	I915_WRITE(PIPECONF(cpu_transcoder), val);
	POSTING_READ(PIPECONF(cpu_transcoder));
}

static void haswell_set_pipemisc(struct drm_crtc *crtc)
{
	struct drm_i915_private *dev_priv = crtc->dev->dev_private;
	struct intel_crtc *intel_crtc = to_intel_crtc(crtc);

	if (IS_BROADWELL(dev_priv) || INTEL_INFO(dev_priv)->gen >= 9) {
		u32 val = 0;

		switch (intel_crtc->config->pipe_bpp) {
		case 18:
			val |= PIPEMISC_DITHER_6_BPC;
			break;
		case 24:
			val |= PIPEMISC_DITHER_8_BPC;
			break;
		case 30:
			val |= PIPEMISC_DITHER_10_BPC;
			break;
		case 36:
			val |= PIPEMISC_DITHER_12_BPC;
			break;
		default:
			/* Case prevented by pipe_config_set_bpp. */
			BUG();
		}

		if (intel_crtc->config->dither)
			val |= PIPEMISC_DITHER_ENABLE | PIPEMISC_DITHER_TYPE_SP;

		I915_WRITE(PIPEMISC(intel_crtc->pipe), val);
	}
}

int ironlake_get_lanes_required(int target_clock, int link_bw, int bpp)
{
	/*
	 * Account for spread spectrum to avoid
	 * oversubscribing the link. Max center spread
	 * is 2.5%; use 5% for safety's sake.
	 */
	u32 bps = target_clock * bpp * 21 / 20;
	return DIV_ROUND_UP(bps, link_bw * 8);
}

static bool ironlake_needs_fb_cb_tune(struct dpll *dpll, int factor)
{
	return i9xx_dpll_compute_m(dpll) < factor * dpll->n;
}

static void ironlake_compute_dpll(struct intel_crtc *intel_crtc,
				  struct intel_crtc_state *crtc_state,
				  intel_clock_t *reduced_clock)
{
	struct drm_crtc *crtc = &intel_crtc->base;
	struct drm_device *dev = crtc->dev;
	struct drm_i915_private *dev_priv = dev->dev_private;
	struct drm_atomic_state *state = crtc_state->base.state;
	struct drm_connector *connector;
	struct drm_connector_state *connector_state;
	struct intel_encoder *encoder;
	u32 dpll, fp, fp2;
	int factor, i;
	bool is_lvds = false, is_sdvo = false;

	for_each_connector_in_state(state, connector, connector_state, i) {
		if (connector_state->crtc != crtc_state->base.crtc)
			continue;

		encoder = to_intel_encoder(connector_state->best_encoder);

		switch (encoder->type) {
		case INTEL_OUTPUT_LVDS:
			is_lvds = true;
			break;
		case INTEL_OUTPUT_SDVO:
		case INTEL_OUTPUT_HDMI:
			is_sdvo = true;
			break;
		default:
			break;
		}
	}

	/* Enable autotuning of the PLL clock (if permissible) */
	factor = 21;
	if (is_lvds) {
		if ((intel_panel_use_ssc(dev_priv) &&
		     dev_priv->vbt.lvds_ssc_freq == 100000) ||
		    (HAS_PCH_IBX(dev) && intel_is_dual_link_lvds(dev)))
			factor = 25;
	} else if (crtc_state->sdvo_tv_clock)
		factor = 20;

	fp = i9xx_dpll_compute_fp(&crtc_state->dpll);

	if (ironlake_needs_fb_cb_tune(&crtc_state->dpll, factor))
		fp |= FP_CB_TUNE;

	if (reduced_clock) {
		fp2 = i9xx_dpll_compute_fp(reduced_clock);

		if (reduced_clock->m < factor * reduced_clock->n)
			fp2 |= FP_CB_TUNE;
	} else {
		fp2 = fp;
	}

	dpll = 0;

	if (is_lvds)
		dpll |= DPLLB_MODE_LVDS;
	else
		dpll |= DPLLB_MODE_DAC_SERIAL;

	dpll |= (crtc_state->pixel_multiplier - 1)
		<< PLL_REF_SDVO_HDMI_MULTIPLIER_SHIFT;

	if (is_sdvo)
		dpll |= DPLL_SDVO_HIGH_SPEED;
	if (crtc_state->has_dp_encoder)
		dpll |= DPLL_SDVO_HIGH_SPEED;

	/* compute bitmask from p1 value */
	dpll |= (1 << (crtc_state->dpll.p1 - 1)) << DPLL_FPA01_P1_POST_DIV_SHIFT;
	/* also FPA1 */
	dpll |= (1 << (crtc_state->dpll.p1 - 1)) << DPLL_FPA1_P1_POST_DIV_SHIFT;

	switch (crtc_state->dpll.p2) {
	case 5:
		dpll |= DPLL_DAC_SERIAL_P2_CLOCK_DIV_5;
		break;
	case 7:
		dpll |= DPLLB_LVDS_P2_CLOCK_DIV_7;
		break;
	case 10:
		dpll |= DPLL_DAC_SERIAL_P2_CLOCK_DIV_10;
		break;
	case 14:
		dpll |= DPLLB_LVDS_P2_CLOCK_DIV_14;
		break;
	}

	if (is_lvds && intel_panel_use_ssc(dev_priv))
		dpll |= PLLB_REF_INPUT_SPREADSPECTRUMIN;
	else
		dpll |= PLL_REF_INPUT_DREFCLK;

	dpll |= DPLL_VCO_ENABLE;

	crtc_state->dpll_hw_state.dpll = dpll;
	crtc_state->dpll_hw_state.fp0 = fp;
	crtc_state->dpll_hw_state.fp1 = fp2;
}

static int ironlake_crtc_compute_clock(struct intel_crtc *crtc,
				       struct intel_crtc_state *crtc_state)
{
	struct drm_device *dev = crtc->base.dev;
	struct drm_i915_private *dev_priv = dev->dev_private;
	intel_clock_t reduced_clock;
	bool has_reduced_clock = false;
	struct intel_shared_dpll *pll;
	const intel_limit_t *limit;
	int refclk = 120000;

	memset(&crtc_state->dpll_hw_state, 0,
	       sizeof(crtc_state->dpll_hw_state));

	crtc->lowfreq_avail = false;

	/* CPU eDP is the only output that doesn't need a PCH PLL of its own. */
	if (!crtc_state->has_pch_encoder)
		return 0;

	if (intel_pipe_will_have_type(crtc_state, INTEL_OUTPUT_LVDS)) {
		if (intel_panel_use_ssc(dev_priv)) {
			DRM_DEBUG_KMS("using SSC reference clock of %d kHz\n",
				      dev_priv->vbt.lvds_ssc_freq);
			refclk = dev_priv->vbt.lvds_ssc_freq;
		}

		if (intel_is_dual_link_lvds(dev)) {
			if (refclk == 100000)
				limit = &intel_limits_ironlake_dual_lvds_100m;
			else
				limit = &intel_limits_ironlake_dual_lvds;
		} else {
			if (refclk == 100000)
				limit = &intel_limits_ironlake_single_lvds_100m;
			else
				limit = &intel_limits_ironlake_single_lvds;
		}
	} else {
		limit = &intel_limits_ironlake_dac;
	}

	if (!crtc_state->clock_set &&
	    !g4x_find_best_dpll(limit, crtc_state, crtc_state->port_clock,
				refclk, NULL, &crtc_state->dpll)) {
		DRM_ERROR("Couldn't find PLL settings for mode!\n");
		return -EINVAL;
	}

	ironlake_compute_dpll(crtc, crtc_state,
			      has_reduced_clock ? &reduced_clock : NULL);

	pll = intel_get_shared_dpll(crtc, crtc_state, NULL);
	if (pll == NULL) {
		DRM_DEBUG_DRIVER("failed to find PLL for pipe %c\n",
				 pipe_name(crtc->pipe));
		return -EINVAL;
	}

	if (intel_pipe_will_have_type(crtc_state, INTEL_OUTPUT_LVDS) &&
	    has_reduced_clock)
		crtc->lowfreq_avail = true;

	return 0;
}

static void intel_pch_transcoder_get_m_n(struct intel_crtc *crtc,
					 struct intel_link_m_n *m_n)
{
	struct drm_device *dev = crtc->base.dev;
	struct drm_i915_private *dev_priv = dev->dev_private;
	enum pipe pipe = crtc->pipe;

	m_n->link_m = I915_READ(PCH_TRANS_LINK_M1(pipe));
	m_n->link_n = I915_READ(PCH_TRANS_LINK_N1(pipe));
	m_n->gmch_m = I915_READ(PCH_TRANS_DATA_M1(pipe))
		& ~TU_SIZE_MASK;
	m_n->gmch_n = I915_READ(PCH_TRANS_DATA_N1(pipe));
	m_n->tu = ((I915_READ(PCH_TRANS_DATA_M1(pipe))
		    & TU_SIZE_MASK) >> TU_SIZE_SHIFT) + 1;
}

static void intel_cpu_transcoder_get_m_n(struct intel_crtc *crtc,
					 enum transcoder transcoder,
					 struct intel_link_m_n *m_n,
					 struct intel_link_m_n *m2_n2)
{
	struct drm_device *dev = crtc->base.dev;
	struct drm_i915_private *dev_priv = dev->dev_private;
	enum pipe pipe = crtc->pipe;

	if (INTEL_INFO(dev)->gen >= 5) {
		m_n->link_m = I915_READ(PIPE_LINK_M1(transcoder));
		m_n->link_n = I915_READ(PIPE_LINK_N1(transcoder));
		m_n->gmch_m = I915_READ(PIPE_DATA_M1(transcoder))
			& ~TU_SIZE_MASK;
		m_n->gmch_n = I915_READ(PIPE_DATA_N1(transcoder));
		m_n->tu = ((I915_READ(PIPE_DATA_M1(transcoder))
			    & TU_SIZE_MASK) >> TU_SIZE_SHIFT) + 1;
		/* Read M2_N2 registers only for gen < 8 (M2_N2 available for
		 * gen < 8) and if DRRS is supported (to make sure the
		 * registers are not unnecessarily read).
		 */
		if (m2_n2 && INTEL_INFO(dev)->gen < 8 &&
			crtc->config->has_drrs) {
			m2_n2->link_m = I915_READ(PIPE_LINK_M2(transcoder));
			m2_n2->link_n =	I915_READ(PIPE_LINK_N2(transcoder));
			m2_n2->gmch_m =	I915_READ(PIPE_DATA_M2(transcoder))
					& ~TU_SIZE_MASK;
			m2_n2->gmch_n =	I915_READ(PIPE_DATA_N2(transcoder));
			m2_n2->tu = ((I915_READ(PIPE_DATA_M2(transcoder))
					& TU_SIZE_MASK) >> TU_SIZE_SHIFT) + 1;
		}
	} else {
		m_n->link_m = I915_READ(PIPE_LINK_M_G4X(pipe));
		m_n->link_n = I915_READ(PIPE_LINK_N_G4X(pipe));
		m_n->gmch_m = I915_READ(PIPE_DATA_M_G4X(pipe))
			& ~TU_SIZE_MASK;
		m_n->gmch_n = I915_READ(PIPE_DATA_N_G4X(pipe));
		m_n->tu = ((I915_READ(PIPE_DATA_M_G4X(pipe))
			    & TU_SIZE_MASK) >> TU_SIZE_SHIFT) + 1;
	}
}

void intel_dp_get_m_n(struct intel_crtc *crtc,
		      struct intel_crtc_state *pipe_config)
{
	if (pipe_config->has_pch_encoder)
		intel_pch_transcoder_get_m_n(crtc, &pipe_config->dp_m_n);
	else
		intel_cpu_transcoder_get_m_n(crtc, pipe_config->cpu_transcoder,
					     &pipe_config->dp_m_n,
					     &pipe_config->dp_m2_n2);
}

static void ironlake_get_fdi_m_n_config(struct intel_crtc *crtc,
					struct intel_crtc_state *pipe_config)
{
	intel_cpu_transcoder_get_m_n(crtc, pipe_config->cpu_transcoder,
				     &pipe_config->fdi_m_n, NULL);
}

static void skylake_get_pfit_config(struct intel_crtc *crtc,
				    struct intel_crtc_state *pipe_config)
{
	struct drm_device *dev = crtc->base.dev;
	struct drm_i915_private *dev_priv = dev->dev_private;
	struct intel_crtc_scaler_state *scaler_state = &pipe_config->scaler_state;
	uint32_t ps_ctrl = 0;
	int id = -1;
	int i;

	/* find scaler attached to this pipe */
	for (i = 0; i < crtc->num_scalers; i++) {
		ps_ctrl = I915_READ(SKL_PS_CTRL(crtc->pipe, i));
		if (ps_ctrl & PS_SCALER_EN && !(ps_ctrl & PS_PLANE_SEL_MASK)) {
			id = i;
			pipe_config->pch_pfit.enabled = true;
			pipe_config->pch_pfit.pos = I915_READ(SKL_PS_WIN_POS(crtc->pipe, i));
			pipe_config->pch_pfit.size = I915_READ(SKL_PS_WIN_SZ(crtc->pipe, i));
			break;
		}
	}

	scaler_state->scaler_id = id;
	if (id >= 0) {
		scaler_state->scaler_users |= (1 << SKL_CRTC_INDEX);
	} else {
		scaler_state->scaler_users &= ~(1 << SKL_CRTC_INDEX);
	}
}

static void
skylake_get_initial_plane_config(struct intel_crtc *crtc,
				 struct intel_initial_plane_config *plane_config)
{
	struct drm_device *dev = crtc->base.dev;
	struct drm_i915_private *dev_priv = dev->dev_private;
	u32 val, base, offset, stride_mult, tiling;
	int pipe = crtc->pipe;
	int fourcc, pixel_format;
	unsigned int aligned_height;
	struct drm_framebuffer *fb;
	struct intel_framebuffer *intel_fb;

	intel_fb = kzalloc(sizeof(*intel_fb), GFP_KERNEL);
	if (!intel_fb) {
		DRM_DEBUG_KMS("failed to alloc fb\n");
		return;
	}

	fb = &intel_fb->base;

	val = I915_READ(PLANE_CTL(pipe, 0));
	if (!(val & PLANE_CTL_ENABLE))
		goto error;

	pixel_format = val & PLANE_CTL_FORMAT_MASK;
	fourcc = skl_format_to_fourcc(pixel_format,
				      val & PLANE_CTL_ORDER_RGBX,
				      val & PLANE_CTL_ALPHA_MASK);
	fb->pixel_format = fourcc;
	fb->bits_per_pixel = drm_format_plane_cpp(fourcc, 0) * 8;

	tiling = val & PLANE_CTL_TILED_MASK;
	switch (tiling) {
	case PLANE_CTL_TILED_LINEAR:
		fb->modifier[0] = DRM_FORMAT_MOD_NONE;
		break;
	case PLANE_CTL_TILED_X:
		plane_config->tiling = I915_TILING_X;
		fb->modifier[0] = I915_FORMAT_MOD_X_TILED;
		break;
	case PLANE_CTL_TILED_Y:
		fb->modifier[0] = I915_FORMAT_MOD_Y_TILED;
		break;
	case PLANE_CTL_TILED_YF:
		fb->modifier[0] = I915_FORMAT_MOD_Yf_TILED;
		break;
	default:
		MISSING_CASE(tiling);
		goto error;
	}

	base = I915_READ(PLANE_SURF(pipe, 0)) & 0xfffff000;
	plane_config->base = base;

	offset = I915_READ(PLANE_OFFSET(pipe, 0));

	val = I915_READ(PLANE_SIZE(pipe, 0));
	fb->height = ((val >> 16) & 0xfff) + 1;
	fb->width = ((val >> 0) & 0x1fff) + 1;

	val = I915_READ(PLANE_STRIDE(pipe, 0));
	stride_mult = intel_fb_stride_alignment(dev_priv, fb->modifier[0],
						fb->pixel_format);
	fb->pitches[0] = (val & 0x3ff) * stride_mult;

	aligned_height = intel_fb_align_height(dev, fb->height,
					       fb->pixel_format,
					       fb->modifier[0]);

	plane_config->size = fb->pitches[0] * aligned_height;

	DRM_DEBUG_KMS("pipe %c with fb: size=%dx%d@%d, offset=%x, pitch %d, size 0x%x\n",
		      pipe_name(pipe), fb->width, fb->height,
		      fb->bits_per_pixel, base, fb->pitches[0],
		      plane_config->size);

	plane_config->fb = intel_fb;
	return;

error:
	kfree(fb);
}

static void ironlake_get_pfit_config(struct intel_crtc *crtc,
				     struct intel_crtc_state *pipe_config)
{
	struct drm_device *dev = crtc->base.dev;
	struct drm_i915_private *dev_priv = dev->dev_private;
	uint32_t tmp;

	tmp = I915_READ(PF_CTL(crtc->pipe));

	if (tmp & PF_ENABLE) {
		pipe_config->pch_pfit.enabled = true;
		pipe_config->pch_pfit.pos = I915_READ(PF_WIN_POS(crtc->pipe));
		pipe_config->pch_pfit.size = I915_READ(PF_WIN_SZ(crtc->pipe));

		/* We currently do not free assignements of panel fitters on
		 * ivb/hsw (since we don't use the higher upscaling modes which
		 * differentiates them) so just WARN about this case for now. */
		if (IS_GEN7(dev)) {
			WARN_ON((tmp & PF_PIPE_SEL_MASK_IVB) !=
				PF_PIPE_SEL_IVB(crtc->pipe));
		}
	}
}

static void
ironlake_get_initial_plane_config(struct intel_crtc *crtc,
				  struct intel_initial_plane_config *plane_config)
{
	struct drm_device *dev = crtc->base.dev;
	struct drm_i915_private *dev_priv = dev->dev_private;
	u32 val, base, offset;
	int pipe = crtc->pipe;
	int fourcc, pixel_format;
	unsigned int aligned_height;
	struct drm_framebuffer *fb;
	struct intel_framebuffer *intel_fb;

	val = I915_READ(DSPCNTR(pipe));
	if (!(val & DISPLAY_PLANE_ENABLE))
		return;

	intel_fb = kzalloc(sizeof(*intel_fb), GFP_KERNEL);
	if (!intel_fb) {
		DRM_DEBUG_KMS("failed to alloc fb\n");
		return;
	}

	fb = &intel_fb->base;

	if (INTEL_INFO(dev)->gen >= 4) {
		if (val & DISPPLANE_TILED) {
			plane_config->tiling = I915_TILING_X;
			fb->modifier[0] = I915_FORMAT_MOD_X_TILED;
		}
	}

	pixel_format = val & DISPPLANE_PIXFORMAT_MASK;
	fourcc = i9xx_format_to_fourcc(pixel_format);
	fb->pixel_format = fourcc;
	fb->bits_per_pixel = drm_format_plane_cpp(fourcc, 0) * 8;

	base = I915_READ(DSPSURF(pipe)) & 0xfffff000;
	if (IS_HASWELL(dev) || IS_BROADWELL(dev)) {
		offset = I915_READ(DSPOFFSET(pipe));
	} else {
		if (plane_config->tiling)
			offset = I915_READ(DSPTILEOFF(pipe));
		else
			offset = I915_READ(DSPLINOFF(pipe));
	}
	plane_config->base = base;

	val = I915_READ(PIPESRC(pipe));
	fb->width = ((val >> 16) & 0xfff) + 1;
	fb->height = ((val >> 0) & 0xfff) + 1;

	val = I915_READ(DSPSTRIDE(pipe));
	fb->pitches[0] = val & 0xffffffc0;

	aligned_height = intel_fb_align_height(dev, fb->height,
					       fb->pixel_format,
					       fb->modifier[0]);

	plane_config->size = fb->pitches[0] * aligned_height;

	DRM_DEBUG_KMS("pipe %c with fb: size=%dx%d@%d, offset=%x, pitch %d, size 0x%x\n",
		      pipe_name(pipe), fb->width, fb->height,
		      fb->bits_per_pixel, base, fb->pitches[0],
		      plane_config->size);

	plane_config->fb = intel_fb;
}

static bool ironlake_get_pipe_config(struct intel_crtc *crtc,
				     struct intel_crtc_state *pipe_config)
{
	struct drm_device *dev = crtc->base.dev;
	struct drm_i915_private *dev_priv = dev->dev_private;
	enum intel_display_power_domain power_domain;
	uint32_t tmp;
	bool ret;

	power_domain = POWER_DOMAIN_PIPE(crtc->pipe);
	if (!intel_display_power_get_if_enabled(dev_priv, power_domain))
		return false;

	pipe_config->cpu_transcoder = (enum transcoder) crtc->pipe;
	pipe_config->shared_dpll = NULL;

	ret = false;
	tmp = I915_READ(PIPECONF(crtc->pipe));
	if (!(tmp & PIPECONF_ENABLE))
		goto out;

	switch (tmp & PIPECONF_BPC_MASK) {
	case PIPECONF_6BPC:
		pipe_config->pipe_bpp = 18;
		break;
	case PIPECONF_8BPC:
		pipe_config->pipe_bpp = 24;
		break;
	case PIPECONF_10BPC:
		pipe_config->pipe_bpp = 30;
		break;
	case PIPECONF_12BPC:
		pipe_config->pipe_bpp = 36;
		break;
	default:
		break;
	}

	if (tmp & PIPECONF_COLOR_RANGE_SELECT)
		pipe_config->limited_color_range = true;

	if (I915_READ(PCH_TRANSCONF(crtc->pipe)) & TRANS_ENABLE) {
		struct intel_shared_dpll *pll;
		enum intel_dpll_id pll_id;

		pipe_config->has_pch_encoder = true;

		tmp = I915_READ(FDI_RX_CTL(crtc->pipe));
		pipe_config->fdi_lanes = ((FDI_DP_PORT_WIDTH_MASK & tmp) >>
					  FDI_DP_PORT_WIDTH_SHIFT) + 1;

		ironlake_get_fdi_m_n_config(crtc, pipe_config);

		if (HAS_PCH_IBX(dev_priv)) {
			pll_id = (enum intel_dpll_id) crtc->pipe;
		} else {
			tmp = I915_READ(PCH_DPLL_SEL);
			if (tmp & TRANS_DPLLB_SEL(crtc->pipe))
				pll_id = DPLL_ID_PCH_PLL_B;
			else
				pll_id= DPLL_ID_PCH_PLL_A;
		}

		pipe_config->shared_dpll =
			intel_get_shared_dpll_by_id(dev_priv, pll_id);
		pll = pipe_config->shared_dpll;

		WARN_ON(!pll->funcs.get_hw_state(dev_priv, pll,
						 &pipe_config->dpll_hw_state));

		tmp = pipe_config->dpll_hw_state.dpll;
		pipe_config->pixel_multiplier =
			((tmp & PLL_REF_SDVO_HDMI_MULTIPLIER_MASK)
			 >> PLL_REF_SDVO_HDMI_MULTIPLIER_SHIFT) + 1;

		ironlake_pch_clock_get(crtc, pipe_config);
	} else {
		pipe_config->pixel_multiplier = 1;
	}

	intel_get_pipe_timings(crtc, pipe_config);
	intel_get_pipe_src_size(crtc, pipe_config);

	ironlake_get_pfit_config(crtc, pipe_config);

	ret = true;

out:
	intel_display_power_put(dev_priv, power_domain);

	return ret;
}

static void assert_can_disable_lcpll(struct drm_i915_private *dev_priv)
{
	struct drm_device *dev = dev_priv->dev;
	struct intel_crtc *crtc;

	for_each_intel_crtc(dev, crtc)
		I915_STATE_WARN(crtc->active, "CRTC for pipe %c enabled\n",
		     pipe_name(crtc->pipe));

	I915_STATE_WARN(I915_READ(HSW_PWR_WELL_DRIVER), "Power well on\n");
	I915_STATE_WARN(I915_READ(SPLL_CTL) & SPLL_PLL_ENABLE, "SPLL enabled\n");
	I915_STATE_WARN(I915_READ(WRPLL_CTL(0)) & WRPLL_PLL_ENABLE, "WRPLL1 enabled\n");
	I915_STATE_WARN(I915_READ(WRPLL_CTL(1)) & WRPLL_PLL_ENABLE, "WRPLL2 enabled\n");
	I915_STATE_WARN(I915_READ(PCH_PP_STATUS) & PP_ON, "Panel power on\n");
	I915_STATE_WARN(I915_READ(BLC_PWM_CPU_CTL2) & BLM_PWM_ENABLE,
	     "CPU PWM1 enabled\n");
	if (IS_HASWELL(dev))
		I915_STATE_WARN(I915_READ(HSW_BLC_PWM2_CTL) & BLM_PWM_ENABLE,
		     "CPU PWM2 enabled\n");
	I915_STATE_WARN(I915_READ(BLC_PWM_PCH_CTL1) & BLM_PCH_PWM_ENABLE,
	     "PCH PWM1 enabled\n");
	I915_STATE_WARN(I915_READ(UTIL_PIN_CTL) & UTIL_PIN_ENABLE,
	     "Utility pin enabled\n");
	I915_STATE_WARN(I915_READ(PCH_GTC_CTL) & PCH_GTC_ENABLE, "PCH GTC enabled\n");

	/*
	 * In theory we can still leave IRQs enabled, as long as only the HPD
	 * interrupts remain enabled. We used to check for that, but since it's
	 * gen-specific and since we only disable LCPLL after we fully disable
	 * the interrupts, the check below should be enough.
	 */
	I915_STATE_WARN(intel_irqs_enabled(dev_priv), "IRQs enabled\n");
}

static uint32_t hsw_read_dcomp(struct drm_i915_private *dev_priv)
{
	struct drm_device *dev = dev_priv->dev;

	if (IS_HASWELL(dev))
		return I915_READ(D_COMP_HSW);
	else
		return I915_READ(D_COMP_BDW);
}

static void hsw_write_dcomp(struct drm_i915_private *dev_priv, uint32_t val)
{
	struct drm_device *dev = dev_priv->dev;

	if (IS_HASWELL(dev)) {
		mutex_lock(&dev_priv->rps.hw_lock);
		if (sandybridge_pcode_write(dev_priv, GEN6_PCODE_WRITE_D_COMP,
					    val))
			DRM_ERROR("Failed to write to D_COMP\n");
		mutex_unlock(&dev_priv->rps.hw_lock);
	} else {
		I915_WRITE(D_COMP_BDW, val);
		POSTING_READ(D_COMP_BDW);
	}
}

/*
 * This function implements pieces of two sequences from BSpec:
 * - Sequence for display software to disable LCPLL
 * - Sequence for display software to allow package C8+
 * The steps implemented here are just the steps that actually touch the LCPLL
 * register. Callers should take care of disabling all the display engine
 * functions, doing the mode unset, fixing interrupts, etc.
 */
static void hsw_disable_lcpll(struct drm_i915_private *dev_priv,
			      bool switch_to_fclk, bool allow_power_down)
{
	uint32_t val;

	assert_can_disable_lcpll(dev_priv);

	val = I915_READ(LCPLL_CTL);

	if (switch_to_fclk) {
		val |= LCPLL_CD_SOURCE_FCLK;
		I915_WRITE(LCPLL_CTL, val);

		if (wait_for_us(I915_READ(LCPLL_CTL) &
				LCPLL_CD_SOURCE_FCLK_DONE, 1))
			DRM_ERROR("Switching to FCLK failed\n");

		val = I915_READ(LCPLL_CTL);
	}

	val |= LCPLL_PLL_DISABLE;
	I915_WRITE(LCPLL_CTL, val);
	POSTING_READ(LCPLL_CTL);

	if (wait_for((I915_READ(LCPLL_CTL) & LCPLL_PLL_LOCK) == 0, 1))
		DRM_ERROR("LCPLL still locked\n");

	val = hsw_read_dcomp(dev_priv);
	val |= D_COMP_COMP_DISABLE;
	hsw_write_dcomp(dev_priv, val);
	ndelay(100);

	if (wait_for((hsw_read_dcomp(dev_priv) & D_COMP_RCOMP_IN_PROGRESS) == 0,
		     1))
		DRM_ERROR("D_COMP RCOMP still in progress\n");

	if (allow_power_down) {
		val = I915_READ(LCPLL_CTL);
		val |= LCPLL_POWER_DOWN_ALLOW;
		I915_WRITE(LCPLL_CTL, val);
		POSTING_READ(LCPLL_CTL);
	}
}

/*
 * Fully restores LCPLL, disallowing power down and switching back to LCPLL
 * source.
 */
static void hsw_restore_lcpll(struct drm_i915_private *dev_priv)
{
	uint32_t val;

	val = I915_READ(LCPLL_CTL);

	if ((val & (LCPLL_PLL_LOCK | LCPLL_PLL_DISABLE | LCPLL_CD_SOURCE_FCLK |
		    LCPLL_POWER_DOWN_ALLOW)) == LCPLL_PLL_LOCK)
		return;

	/*
	 * Make sure we're not on PC8 state before disabling PC8, otherwise
	 * we'll hang the machine. To prevent PC8 state, just enable force_wake.
	 */
	intel_uncore_forcewake_get(dev_priv, FORCEWAKE_ALL);

	if (val & LCPLL_POWER_DOWN_ALLOW) {
		val &= ~LCPLL_POWER_DOWN_ALLOW;
		I915_WRITE(LCPLL_CTL, val);
		POSTING_READ(LCPLL_CTL);
	}

	val = hsw_read_dcomp(dev_priv);
	val |= D_COMP_COMP_FORCE;
	val &= ~D_COMP_COMP_DISABLE;
	hsw_write_dcomp(dev_priv, val);

	val = I915_READ(LCPLL_CTL);
	val &= ~LCPLL_PLL_DISABLE;
	I915_WRITE(LCPLL_CTL, val);

	if (wait_for(I915_READ(LCPLL_CTL) & LCPLL_PLL_LOCK, 5))
		DRM_ERROR("LCPLL not locked yet\n");

	if (val & LCPLL_CD_SOURCE_FCLK) {
		val = I915_READ(LCPLL_CTL);
		val &= ~LCPLL_CD_SOURCE_FCLK;
		I915_WRITE(LCPLL_CTL, val);

		if (wait_for_us((I915_READ(LCPLL_CTL) &
				 LCPLL_CD_SOURCE_FCLK_DONE) == 0, 1))
			DRM_ERROR("Switching back to LCPLL failed\n");
	}

	intel_uncore_forcewake_put(dev_priv, FORCEWAKE_ALL);
	intel_update_cdclk(dev_priv->dev);
}

/*
 * Package states C8 and deeper are really deep PC states that can only be
 * reached when all the devices on the system allow it, so even if the graphics
 * device allows PC8+, it doesn't mean the system will actually get to these
 * states. Our driver only allows PC8+ when going into runtime PM.
 *
 * The requirements for PC8+ are that all the outputs are disabled, the power
 * well is disabled and most interrupts are disabled, and these are also
 * requirements for runtime PM. When these conditions are met, we manually do
 * the other conditions: disable the interrupts, clocks and switch LCPLL refclk
 * to Fclk. If we're in PC8+ and we get an non-hotplug interrupt, we can hard
 * hang the machine.
 *
 * When we really reach PC8 or deeper states (not just when we allow it) we lose
 * the state of some registers, so when we come back from PC8+ we need to
 * restore this state. We don't get into PC8+ if we're not in RC6, so we don't
 * need to take care of the registers kept by RC6. Notice that this happens even
 * if we don't put the device in PCI D3 state (which is what currently happens
 * because of the runtime PM support).
 *
 * For more, read "Display Sequences for Package C8" on the hardware
 * documentation.
 */
void hsw_enable_pc8(struct drm_i915_private *dev_priv)
{
	struct drm_device *dev = dev_priv->dev;
	uint32_t val;

	DRM_DEBUG_KMS("Enabling package C8+\n");

	if (HAS_PCH_LPT_LP(dev)) {
		val = I915_READ(SOUTH_DSPCLK_GATE_D);
		val &= ~PCH_LP_PARTITION_LEVEL_DISABLE;
		I915_WRITE(SOUTH_DSPCLK_GATE_D, val);
	}

	lpt_disable_clkout_dp(dev);
	hsw_disable_lcpll(dev_priv, true, true);
}

void hsw_disable_pc8(struct drm_i915_private *dev_priv)
{
	struct drm_device *dev = dev_priv->dev;
	uint32_t val;

	DRM_DEBUG_KMS("Disabling package C8+\n");

	hsw_restore_lcpll(dev_priv);
	lpt_init_pch_refclk(dev);

	if (HAS_PCH_LPT_LP(dev)) {
		val = I915_READ(SOUTH_DSPCLK_GATE_D);
		val |= PCH_LP_PARTITION_LEVEL_DISABLE;
		I915_WRITE(SOUTH_DSPCLK_GATE_D, val);
	}
}

static void broxton_modeset_commit_cdclk(struct drm_atomic_state *old_state)
{
	struct drm_device *dev = old_state->dev;
	struct intel_atomic_state *old_intel_state =
		to_intel_atomic_state(old_state);
	unsigned int req_cdclk = old_intel_state->dev_cdclk;

	broxton_set_cdclk(to_i915(dev), req_cdclk);
}

/* compute the max rate for new configuration */
static int ilk_max_pixel_rate(struct drm_atomic_state *state)
{
	struct intel_atomic_state *intel_state = to_intel_atomic_state(state);
	struct drm_i915_private *dev_priv = state->dev->dev_private;
	struct drm_crtc *crtc;
	struct drm_crtc_state *cstate;
	struct intel_crtc_state *crtc_state;
	unsigned max_pixel_rate = 0, i;
	enum pipe pipe;

	memcpy(intel_state->min_pixclk, dev_priv->min_pixclk,
	       sizeof(intel_state->min_pixclk));

	for_each_crtc_in_state(state, crtc, cstate, i) {
		int pixel_rate;

		crtc_state = to_intel_crtc_state(cstate);
		if (!crtc_state->base.enable) {
			intel_state->min_pixclk[i] = 0;
			continue;
		}

		pixel_rate = ilk_pipe_pixel_rate(crtc_state);

		/* pixel rate mustn't exceed 95% of cdclk with IPS on BDW */
		if (IS_BROADWELL(dev_priv) && crtc_state->ips_enabled)
			pixel_rate = DIV_ROUND_UP(pixel_rate * 100, 95);

		intel_state->min_pixclk[i] = pixel_rate;
	}

	for_each_pipe(dev_priv, pipe)
		max_pixel_rate = max(intel_state->min_pixclk[pipe], max_pixel_rate);

	return max_pixel_rate;
}

static void broadwell_set_cdclk(struct drm_device *dev, int cdclk)
{
	struct drm_i915_private *dev_priv = dev->dev_private;
	uint32_t val, data;
	int ret;

	if (WARN((I915_READ(LCPLL_CTL) &
		  (LCPLL_PLL_DISABLE | LCPLL_PLL_LOCK |
		   LCPLL_CD_CLOCK_DISABLE | LCPLL_ROOT_CD_CLOCK_DISABLE |
		   LCPLL_CD2X_CLOCK_DISABLE | LCPLL_POWER_DOWN_ALLOW |
		   LCPLL_CD_SOURCE_FCLK)) != LCPLL_PLL_LOCK,
		 "trying to change cdclk frequency with cdclk not enabled\n"))
		return;

	mutex_lock(&dev_priv->rps.hw_lock);
	ret = sandybridge_pcode_write(dev_priv,
				      BDW_PCODE_DISPLAY_FREQ_CHANGE_REQ, 0x0);
	mutex_unlock(&dev_priv->rps.hw_lock);
	if (ret) {
		DRM_ERROR("failed to inform pcode about cdclk change\n");
		return;
	}

	val = I915_READ(LCPLL_CTL);
	val |= LCPLL_CD_SOURCE_FCLK;
	I915_WRITE(LCPLL_CTL, val);

	if (wait_for_us(I915_READ(LCPLL_CTL) &
			LCPLL_CD_SOURCE_FCLK_DONE, 1))
		DRM_ERROR("Switching to FCLK failed\n");

	val = I915_READ(LCPLL_CTL);
	val &= ~LCPLL_CLK_FREQ_MASK;

	switch (cdclk) {
	case 450000:
		val |= LCPLL_CLK_FREQ_450;
		data = 0;
		break;
	case 540000:
		val |= LCPLL_CLK_FREQ_54O_BDW;
		data = 1;
		break;
	case 337500:
		val |= LCPLL_CLK_FREQ_337_5_BDW;
		data = 2;
		break;
	case 675000:
		val |= LCPLL_CLK_FREQ_675_BDW;
		data = 3;
		break;
	default:
		WARN(1, "invalid cdclk frequency\n");
		return;
	}

	I915_WRITE(LCPLL_CTL, val);

	val = I915_READ(LCPLL_CTL);
	val &= ~LCPLL_CD_SOURCE_FCLK;
	I915_WRITE(LCPLL_CTL, val);

	if (wait_for_us((I915_READ(LCPLL_CTL) &
			LCPLL_CD_SOURCE_FCLK_DONE) == 0, 1))
		DRM_ERROR("Switching back to LCPLL failed\n");

	mutex_lock(&dev_priv->rps.hw_lock);
	sandybridge_pcode_write(dev_priv, HSW_PCODE_DE_WRITE_FREQ_REQ, data);
	mutex_unlock(&dev_priv->rps.hw_lock);

	I915_WRITE(CDCLK_FREQ, DIV_ROUND_CLOSEST(cdclk, 1000) - 1);

	intel_update_cdclk(dev);

	WARN(cdclk != dev_priv->cdclk_freq,
	     "cdclk requested %d kHz but got %d kHz\n",
	     cdclk, dev_priv->cdclk_freq);
}

static int broadwell_modeset_calc_cdclk(struct drm_atomic_state *state)
{
	struct drm_i915_private *dev_priv = to_i915(state->dev);
	struct intel_atomic_state *intel_state = to_intel_atomic_state(state);
	int max_pixclk = ilk_max_pixel_rate(state);
	int cdclk;

	/*
	 * FIXME should also account for plane ratio
	 * once 64bpp pixel formats are supported.
	 */
	if (max_pixclk > 540000)
		cdclk = 675000;
	else if (max_pixclk > 450000)
		cdclk = 540000;
	else if (max_pixclk > 337500)
		cdclk = 450000;
	else
		cdclk = 337500;

	if (cdclk > dev_priv->max_cdclk_freq) {
		DRM_DEBUG_KMS("requested cdclk (%d kHz) exceeds max (%d kHz)\n",
			      cdclk, dev_priv->max_cdclk_freq);
		return -EINVAL;
	}

	intel_state->cdclk = intel_state->dev_cdclk = cdclk;
	if (!intel_state->active_crtcs)
		intel_state->dev_cdclk = 337500;

	return 0;
}

static void broadwell_modeset_commit_cdclk(struct drm_atomic_state *old_state)
{
	struct drm_device *dev = old_state->dev;
	struct intel_atomic_state *old_intel_state =
		to_intel_atomic_state(old_state);
	unsigned req_cdclk = old_intel_state->dev_cdclk;

	broadwell_set_cdclk(dev, req_cdclk);
}

static int haswell_crtc_compute_clock(struct intel_crtc *crtc,
				      struct intel_crtc_state *crtc_state)
{
	struct intel_encoder *intel_encoder =
		intel_ddi_get_crtc_new_encoder(crtc_state);

	if (intel_encoder->type != INTEL_OUTPUT_DSI) {
		if (!intel_ddi_pll_select(crtc, crtc_state))
			return -EINVAL;
	}

	crtc->lowfreq_avail = false;

	return 0;
}

static void bxt_get_ddi_pll(struct drm_i915_private *dev_priv,
				enum port port,
				struct intel_crtc_state *pipe_config)
{
	enum intel_dpll_id id;

	switch (port) {
	case PORT_A:
		pipe_config->ddi_pll_sel = SKL_DPLL0;
		id = DPLL_ID_SKL_DPLL0;
		break;
	case PORT_B:
		pipe_config->ddi_pll_sel = SKL_DPLL1;
		id = DPLL_ID_SKL_DPLL1;
		break;
	case PORT_C:
		pipe_config->ddi_pll_sel = SKL_DPLL2;
		id = DPLL_ID_SKL_DPLL2;
		break;
	default:
		DRM_ERROR("Incorrect port type\n");
		return;
	}

	pipe_config->shared_dpll = intel_get_shared_dpll_by_id(dev_priv, id);
}

static void skylake_get_ddi_pll(struct drm_i915_private *dev_priv,
				enum port port,
				struct intel_crtc_state *pipe_config)
{
	enum intel_dpll_id id;
	u32 temp;

	temp = I915_READ(DPLL_CTRL2) & DPLL_CTRL2_DDI_CLK_SEL_MASK(port);
	pipe_config->ddi_pll_sel = temp >> (port * 3 + 1);

	switch (pipe_config->ddi_pll_sel) {
	case SKL_DPLL0:
		id = DPLL_ID_SKL_DPLL0;
		break;
	case SKL_DPLL1:
		id = DPLL_ID_SKL_DPLL1;
		break;
	case SKL_DPLL2:
		id = DPLL_ID_SKL_DPLL2;
		break;
	case SKL_DPLL3:
		id = DPLL_ID_SKL_DPLL3;
		break;
	default:
		MISSING_CASE(pipe_config->ddi_pll_sel);
		return;
	}

	pipe_config->shared_dpll = intel_get_shared_dpll_by_id(dev_priv, id);
}

static void haswell_get_ddi_pll(struct drm_i915_private *dev_priv,
				enum port port,
				struct intel_crtc_state *pipe_config)
{
	enum intel_dpll_id id;

	pipe_config->ddi_pll_sel = I915_READ(PORT_CLK_SEL(port));

	switch (pipe_config->ddi_pll_sel) {
	case PORT_CLK_SEL_WRPLL1:
		id = DPLL_ID_WRPLL1;
		break;
	case PORT_CLK_SEL_WRPLL2:
		id = DPLL_ID_WRPLL2;
		break;
	case PORT_CLK_SEL_SPLL:
		id = DPLL_ID_SPLL;
		break;
	case PORT_CLK_SEL_LCPLL_810:
		id = DPLL_ID_LCPLL_810;
		break;
	case PORT_CLK_SEL_LCPLL_1350:
		id = DPLL_ID_LCPLL_1350;
		break;
	case PORT_CLK_SEL_LCPLL_2700:
		id = DPLL_ID_LCPLL_2700;
		break;
	default:
		MISSING_CASE(pipe_config->ddi_pll_sel);
		/* fall through */
	case PORT_CLK_SEL_NONE:
		return;
	}

	pipe_config->shared_dpll = intel_get_shared_dpll_by_id(dev_priv, id);
}

static bool hsw_get_transcoder_state(struct intel_crtc *crtc,
				     struct intel_crtc_state *pipe_config,
				     unsigned long *power_domain_mask)
{
	struct drm_device *dev = crtc->base.dev;
	struct drm_i915_private *dev_priv = dev->dev_private;
	enum intel_display_power_domain power_domain;
	u32 tmp;

	pipe_config->cpu_transcoder = (enum transcoder) crtc->pipe;

	/*
	 * XXX: Do intel_display_power_get_if_enabled before reading this (for
	 * consistency and less surprising code; it's in always on power).
	 */
	tmp = I915_READ(TRANS_DDI_FUNC_CTL(TRANSCODER_EDP));
	if (tmp & TRANS_DDI_FUNC_ENABLE) {
		enum pipe trans_edp_pipe;
		switch (tmp & TRANS_DDI_EDP_INPUT_MASK) {
		default:
			WARN(1, "unknown pipe linked to edp transcoder\n");
		case TRANS_DDI_EDP_INPUT_A_ONOFF:
		case TRANS_DDI_EDP_INPUT_A_ON:
			trans_edp_pipe = PIPE_A;
			break;
		case TRANS_DDI_EDP_INPUT_B_ONOFF:
			trans_edp_pipe = PIPE_B;
			break;
		case TRANS_DDI_EDP_INPUT_C_ONOFF:
			trans_edp_pipe = PIPE_C;
			break;
		}

		if (trans_edp_pipe == crtc->pipe)
			pipe_config->cpu_transcoder = TRANSCODER_EDP;
	}

	power_domain = POWER_DOMAIN_TRANSCODER(pipe_config->cpu_transcoder);
	if (!intel_display_power_get_if_enabled(dev_priv, power_domain))
		return false;
	*power_domain_mask |= BIT(power_domain);

	tmp = I915_READ(PIPECONF(pipe_config->cpu_transcoder));

	return tmp & PIPECONF_ENABLE;
}

static bool bxt_get_dsi_transcoder_state(struct intel_crtc *crtc,
					 struct intel_crtc_state *pipe_config,
					 unsigned long *power_domain_mask)
{
	struct drm_device *dev = crtc->base.dev;
	struct drm_i915_private *dev_priv = dev->dev_private;
	enum intel_display_power_domain power_domain;
	enum port port;
	enum transcoder cpu_transcoder;
	u32 tmp;

	pipe_config->has_dsi_encoder = false;

	for_each_port_masked(port, BIT(PORT_A) | BIT(PORT_C)) {
		if (port == PORT_A)
			cpu_transcoder = TRANSCODER_DSI_A;
		else
			cpu_transcoder = TRANSCODER_DSI_C;

		power_domain = POWER_DOMAIN_TRANSCODER(cpu_transcoder);
		if (!intel_display_power_get_if_enabled(dev_priv, power_domain))
			continue;
		*power_domain_mask |= BIT(power_domain);

		/*
		 * The PLL needs to be enabled with a valid divider
		 * configuration, otherwise accessing DSI registers will hang
		 * the machine. See BSpec North Display Engine
		 * registers/MIPI[BXT]. We can break out here early, since we
		 * need the same DSI PLL to be enabled for both DSI ports.
		 */
		if (!intel_dsi_pll_is_enabled(dev_priv))
			break;

		/* XXX: this works for video mode only */
		tmp = I915_READ(BXT_MIPI_PORT_CTRL(port));
		if (!(tmp & DPI_ENABLE))
			continue;

		tmp = I915_READ(MIPI_CTRL(port));
		if ((tmp & BXT_PIPE_SELECT_MASK) != BXT_PIPE_SELECT(crtc->pipe))
			continue;

		pipe_config->cpu_transcoder = cpu_transcoder;
		pipe_config->has_dsi_encoder = true;
		break;
	}

	return pipe_config->has_dsi_encoder;
}

static void haswell_get_ddi_port_state(struct intel_crtc *crtc,
				       struct intel_crtc_state *pipe_config)
{
	struct drm_device *dev = crtc->base.dev;
	struct drm_i915_private *dev_priv = dev->dev_private;
	struct intel_shared_dpll *pll;
	enum port port;
	uint32_t tmp;

	tmp = I915_READ(TRANS_DDI_FUNC_CTL(pipe_config->cpu_transcoder));

	port = (tmp & TRANS_DDI_PORT_MASK) >> TRANS_DDI_PORT_SHIFT;

	if (IS_SKYLAKE(dev) || IS_KABYLAKE(dev))
		skylake_get_ddi_pll(dev_priv, port, pipe_config);
	else if (IS_BROXTON(dev))
		bxt_get_ddi_pll(dev_priv, port, pipe_config);
	else
		haswell_get_ddi_pll(dev_priv, port, pipe_config);

	pll = pipe_config->shared_dpll;
	if (pll) {
		WARN_ON(!pll->funcs.get_hw_state(dev_priv, pll,
						 &pipe_config->dpll_hw_state));
	}

	/*
	 * Haswell has only FDI/PCH transcoder A. It is which is connected to
	 * DDI E. So just check whether this pipe is wired to DDI E and whether
	 * the PCH transcoder is on.
	 */
	if (INTEL_INFO(dev)->gen < 9 &&
	    (port == PORT_E) && I915_READ(LPT_TRANSCONF) & TRANS_ENABLE) {
		pipe_config->has_pch_encoder = true;

		tmp = I915_READ(FDI_RX_CTL(PIPE_A));
		pipe_config->fdi_lanes = ((FDI_DP_PORT_WIDTH_MASK & tmp) >>
					  FDI_DP_PORT_WIDTH_SHIFT) + 1;

		ironlake_get_fdi_m_n_config(crtc, pipe_config);
	}
}

static bool haswell_get_pipe_config(struct intel_crtc *crtc,
				    struct intel_crtc_state *pipe_config)
{
	struct drm_device *dev = crtc->base.dev;
	struct drm_i915_private *dev_priv = dev->dev_private;
	enum intel_display_power_domain power_domain;
	unsigned long power_domain_mask;
	bool active;

	power_domain = POWER_DOMAIN_PIPE(crtc->pipe);
	if (!intel_display_power_get_if_enabled(dev_priv, power_domain))
		return false;
	power_domain_mask = BIT(power_domain);

	pipe_config->shared_dpll = NULL;

	active = hsw_get_transcoder_state(crtc, pipe_config, &power_domain_mask);

	if (IS_BROXTON(dev_priv)) {
		bxt_get_dsi_transcoder_state(crtc, pipe_config,
					     &power_domain_mask);
		WARN_ON(active && pipe_config->has_dsi_encoder);
		if (pipe_config->has_dsi_encoder)
			active = true;
	}

	if (!active)
		goto out;

	if (!pipe_config->has_dsi_encoder) {
		haswell_get_ddi_port_state(crtc, pipe_config);
		intel_get_pipe_timings(crtc, pipe_config);
	}

	intel_get_pipe_src_size(crtc, pipe_config);

	pipe_config->gamma_mode =
		I915_READ(GAMMA_MODE(crtc->pipe)) & GAMMA_MODE_MODE_MASK;

	if (INTEL_INFO(dev)->gen >= 9) {
		skl_init_scalers(dev, crtc, pipe_config);
	}

	if (INTEL_INFO(dev)->gen >= 9) {
		pipe_config->scaler_state.scaler_id = -1;
		pipe_config->scaler_state.scaler_users &= ~(1 << SKL_CRTC_INDEX);
	}

	power_domain = POWER_DOMAIN_PIPE_PANEL_FITTER(crtc->pipe);
	if (intel_display_power_get_if_enabled(dev_priv, power_domain)) {
		power_domain_mask |= BIT(power_domain);
		if (INTEL_INFO(dev)->gen >= 9)
			skylake_get_pfit_config(crtc, pipe_config);
		else
			ironlake_get_pfit_config(crtc, pipe_config);
	}

	if (IS_HASWELL(dev))
		pipe_config->ips_enabled = hsw_crtc_supports_ips(crtc) &&
			(I915_READ(IPS_CTL) & IPS_ENABLE);

	if (pipe_config->cpu_transcoder != TRANSCODER_EDP &&
	    !transcoder_is_dsi(pipe_config->cpu_transcoder)) {
		pipe_config->pixel_multiplier =
			I915_READ(PIPE_MULT(pipe_config->cpu_transcoder)) + 1;
	} else {
		pipe_config->pixel_multiplier = 1;
	}

out:
	for_each_power_domain(power_domain, power_domain_mask)
		intel_display_power_put(dev_priv, power_domain);

	return active;
}

static void i845_update_cursor(struct drm_crtc *crtc, u32 base,
			       const struct intel_plane_state *plane_state)
{
	struct drm_device *dev = crtc->dev;
	struct drm_i915_private *dev_priv = dev->dev_private;
	struct intel_crtc *intel_crtc = to_intel_crtc(crtc);
	uint32_t cntl = 0, size = 0;

	if (plane_state && plane_state->visible) {
		unsigned int width = plane_state->base.crtc_w;
		unsigned int height = plane_state->base.crtc_h;
		unsigned int stride = roundup_pow_of_two(width) * 4;

		switch (stride) {
		default:
			WARN_ONCE(1, "Invalid cursor width/stride, width=%u, stride=%u\n",
				  width, stride);
			stride = 256;
			/* fallthrough */
		case 256:
		case 512:
		case 1024:
		case 2048:
			break;
		}

		cntl |= CURSOR_ENABLE |
			CURSOR_GAMMA_ENABLE |
			CURSOR_FORMAT_ARGB |
			CURSOR_STRIDE(stride);

		size = (height << 12) | width;
	}

	if (intel_crtc->cursor_cntl != 0 &&
	    (intel_crtc->cursor_base != base ||
	     intel_crtc->cursor_size != size ||
	     intel_crtc->cursor_cntl != cntl)) {
		/* On these chipsets we can only modify the base/size/stride
		 * whilst the cursor is disabled.
		 */
		I915_WRITE(CURCNTR(PIPE_A), 0);
		POSTING_READ(CURCNTR(PIPE_A));
		intel_crtc->cursor_cntl = 0;
	}

	if (intel_crtc->cursor_base != base) {
		I915_WRITE(CURBASE(PIPE_A), base);
		intel_crtc->cursor_base = base;
	}

	if (intel_crtc->cursor_size != size) {
		I915_WRITE(CURSIZE, size);
		intel_crtc->cursor_size = size;
	}

	if (intel_crtc->cursor_cntl != cntl) {
		I915_WRITE(CURCNTR(PIPE_A), cntl);
		POSTING_READ(CURCNTR(PIPE_A));
		intel_crtc->cursor_cntl = cntl;
	}
}

static void i9xx_update_cursor(struct drm_crtc *crtc, u32 base,
			       const struct intel_plane_state *plane_state)
{
	struct drm_device *dev = crtc->dev;
	struct drm_i915_private *dev_priv = dev->dev_private;
	struct intel_crtc *intel_crtc = to_intel_crtc(crtc);
	int pipe = intel_crtc->pipe;
	uint32_t cntl = 0;

	if (plane_state && plane_state->visible) {
		cntl = MCURSOR_GAMMA_ENABLE;
		switch (plane_state->base.crtc_w) {
			case 64:
				cntl |= CURSOR_MODE_64_ARGB_AX;
				break;
			case 128:
				cntl |= CURSOR_MODE_128_ARGB_AX;
				break;
			case 256:
				cntl |= CURSOR_MODE_256_ARGB_AX;
				break;
			default:
				MISSING_CASE(plane_state->base.crtc_w);
				return;
		}
		cntl |= pipe << 28; /* Connect to correct pipe */

		if (HAS_DDI(dev))
			cntl |= CURSOR_PIPE_CSC_ENABLE;

		if (plane_state->base.rotation == BIT(DRM_ROTATE_180))
			cntl |= CURSOR_ROTATE_180;
	}

	if (intel_crtc->cursor_cntl != cntl) {
		I915_WRITE(CURCNTR(pipe), cntl);
		POSTING_READ(CURCNTR(pipe));
		intel_crtc->cursor_cntl = cntl;
	}

	/* and commit changes on next vblank */
	I915_WRITE(CURBASE(pipe), base);
	POSTING_READ(CURBASE(pipe));

	intel_crtc->cursor_base = base;
}

/* If no-part of the cursor is visible on the framebuffer, then the GPU may hang... */
static void intel_crtc_update_cursor(struct drm_crtc *crtc,
				     const struct intel_plane_state *plane_state)
{
	struct drm_device *dev = crtc->dev;
	struct drm_i915_private *dev_priv = dev->dev_private;
	struct intel_crtc *intel_crtc = to_intel_crtc(crtc);
	int pipe = intel_crtc->pipe;
	u32 base = intel_crtc->cursor_addr;
	u32 pos = 0;

	if (plane_state) {
		int x = plane_state->base.crtc_x;
		int y = plane_state->base.crtc_y;

		if (x < 0) {
			pos |= CURSOR_POS_SIGN << CURSOR_X_SHIFT;
			x = -x;
		}
		pos |= x << CURSOR_X_SHIFT;

		if (y < 0) {
			pos |= CURSOR_POS_SIGN << CURSOR_Y_SHIFT;
			y = -y;
		}
		pos |= y << CURSOR_Y_SHIFT;

		/* ILK+ do this automagically */
		if (HAS_GMCH_DISPLAY(dev) &&
		    plane_state->base.rotation == BIT(DRM_ROTATE_180)) {
			base += (plane_state->base.crtc_h *
				 plane_state->base.crtc_w - 1) * 4;
		}
	}

	I915_WRITE(CURPOS(pipe), pos);

	if (IS_845G(dev) || IS_I865G(dev))
		i845_update_cursor(crtc, base, plane_state);
	else
		i9xx_update_cursor(crtc, base, plane_state);
}

static bool cursor_size_ok(struct drm_device *dev,
			   uint32_t width, uint32_t height)
{
	if (width == 0 || height == 0)
		return false;

	/*
	 * 845g/865g are special in that they are only limited by
	 * the width of their cursors, the height is arbitrary up to
	 * the precision of the register. Everything else requires
	 * square cursors, limited to a few power-of-two sizes.
	 */
	if (IS_845G(dev) || IS_I865G(dev)) {
		if ((width & 63) != 0)
			return false;

		if (width > (IS_845G(dev) ? 64 : 512))
			return false;

		if (height > 1023)
			return false;
	} else {
		switch (width | height) {
		case 256:
		case 128:
			if (IS_GEN2(dev))
				return false;
		case 64:
			break;
		default:
			return false;
		}
	}

	return true;
}

/* VESA 640x480x72Hz mode to set on the pipe */
static struct drm_display_mode load_detect_mode = {
	DRM_MODE("640x480", DRM_MODE_TYPE_DEFAULT, 31500, 640, 664,
		 704, 832, 0, 480, 489, 491, 520, 0, DRM_MODE_FLAG_NHSYNC | DRM_MODE_FLAG_NVSYNC),
};

struct drm_framebuffer *
__intel_framebuffer_create(struct drm_device *dev,
			   struct drm_mode_fb_cmd2 *mode_cmd,
			   struct drm_i915_gem_object *obj)
{
	struct intel_framebuffer *intel_fb;
	int ret;

	intel_fb = kzalloc(sizeof(*intel_fb), GFP_KERNEL);
	if (!intel_fb)
		return ERR_PTR(-ENOMEM);

	ret = intel_framebuffer_init(dev, intel_fb, mode_cmd, obj);
	if (ret)
		goto err;

	return &intel_fb->base;

err:
	kfree(intel_fb);
	return ERR_PTR(ret);
}

static struct drm_framebuffer *
intel_framebuffer_create(struct drm_device *dev,
			 struct drm_mode_fb_cmd2 *mode_cmd,
			 struct drm_i915_gem_object *obj)
{
	struct drm_framebuffer *fb;
	int ret;

	ret = i915_mutex_lock_interruptible(dev);
	if (ret)
		return ERR_PTR(ret);
	fb = __intel_framebuffer_create(dev, mode_cmd, obj);
	mutex_unlock(&dev->struct_mutex);

	return fb;
}

static u32
intel_framebuffer_pitch_for_width(int width, int bpp)
{
	u32 pitch = DIV_ROUND_UP(width * bpp, 8);
	return ALIGN(pitch, 64);
}

static u32
intel_framebuffer_size_for_mode(struct drm_display_mode *mode, int bpp)
{
	u32 pitch = intel_framebuffer_pitch_for_width(mode->hdisplay, bpp);
	return PAGE_ALIGN(pitch * mode->vdisplay);
}

static struct drm_framebuffer *
intel_framebuffer_create_for_mode(struct drm_device *dev,
				  struct drm_display_mode *mode,
				  int depth, int bpp)
{
	struct drm_framebuffer *fb;
	struct drm_i915_gem_object *obj;
	struct drm_mode_fb_cmd2 mode_cmd = { 0 };

	obj = i915_gem_alloc_object(dev,
				    intel_framebuffer_size_for_mode(mode, bpp));
	if (obj == NULL)
		return ERR_PTR(-ENOMEM);

	mode_cmd.width = mode->hdisplay;
	mode_cmd.height = mode->vdisplay;
	mode_cmd.pitches[0] = intel_framebuffer_pitch_for_width(mode_cmd.width,
								bpp);
	mode_cmd.pixel_format = drm_mode_legacy_fb_format(bpp, depth);

	fb = intel_framebuffer_create(dev, &mode_cmd, obj);
	if (IS_ERR(fb))
		drm_gem_object_unreference_unlocked(&obj->base);

	return fb;
}

static struct drm_framebuffer *
mode_fits_in_fbdev(struct drm_device *dev,
		   struct drm_display_mode *mode)
{
#ifdef CONFIG_DRM_FBDEV_EMULATION
	struct drm_i915_private *dev_priv = dev->dev_private;
	struct drm_i915_gem_object *obj;
	struct drm_framebuffer *fb;

	if (!dev_priv->fbdev)
		return NULL;

	if (!dev_priv->fbdev->fb)
		return NULL;

	obj = dev_priv->fbdev->fb->obj;
	BUG_ON(!obj);

	fb = &dev_priv->fbdev->fb->base;
	if (fb->pitches[0] < intel_framebuffer_pitch_for_width(mode->hdisplay,
							       fb->bits_per_pixel))
		return NULL;

	if (obj->base.size < mode->vdisplay * fb->pitches[0])
		return NULL;

	drm_framebuffer_reference(fb);
	return fb;
#else
	return NULL;
#endif
}

static int intel_modeset_setup_plane_state(struct drm_atomic_state *state,
					   struct drm_crtc *crtc,
					   struct drm_display_mode *mode,
					   struct drm_framebuffer *fb,
					   int x, int y)
{
	struct drm_plane_state *plane_state;
	int hdisplay, vdisplay;
	int ret;

	plane_state = drm_atomic_get_plane_state(state, crtc->primary);
	if (IS_ERR(plane_state))
		return PTR_ERR(plane_state);

	if (mode)
		drm_crtc_get_hv_timing(mode, &hdisplay, &vdisplay);
	else
		hdisplay = vdisplay = 0;

	ret = drm_atomic_set_crtc_for_plane(plane_state, fb ? crtc : NULL);
	if (ret)
		return ret;
	drm_atomic_set_fb_for_plane(plane_state, fb);
	plane_state->crtc_x = 0;
	plane_state->crtc_y = 0;
	plane_state->crtc_w = hdisplay;
	plane_state->crtc_h = vdisplay;
	plane_state->src_x = x << 16;
	plane_state->src_y = y << 16;
	plane_state->src_w = hdisplay << 16;
	plane_state->src_h = vdisplay << 16;

	return 0;
}

bool intel_get_load_detect_pipe(struct drm_connector *connector,
				struct drm_display_mode *mode,
				struct intel_load_detect_pipe *old,
				struct drm_modeset_acquire_ctx *ctx)
{
	struct intel_crtc *intel_crtc;
	struct intel_encoder *intel_encoder =
		intel_attached_encoder(connector);
	struct drm_crtc *possible_crtc;
	struct drm_encoder *encoder = &intel_encoder->base;
	struct drm_crtc *crtc = NULL;
	struct drm_device *dev = encoder->dev;
	struct drm_framebuffer *fb;
	struct drm_mode_config *config = &dev->mode_config;
	struct drm_atomic_state *state = NULL, *restore_state = NULL;
	struct drm_connector_state *connector_state;
	struct intel_crtc_state *crtc_state;
	int ret, i = -1;

	DRM_DEBUG_KMS("[CONNECTOR:%d:%s], [ENCODER:%d:%s]\n",
		      connector->base.id, connector->name,
		      encoder->base.id, encoder->name);

	old->restore_state = NULL;

retry:
	ret = drm_modeset_lock(&config->connection_mutex, ctx);
	if (ret)
		goto fail;

	/*
	 * Algorithm gets a little messy:
	 *
	 *   - if the connector already has an assigned crtc, use it (but make
	 *     sure it's on first)
	 *
	 *   - try to find the first unused crtc that can drive this connector,
	 *     and use that if we find one
	 */

	/* See if we already have a CRTC for this connector */
	if (connector->state->crtc) {
		crtc = connector->state->crtc;

		ret = drm_modeset_lock(&crtc->mutex, ctx);
		if (ret)
			goto fail;

		/* Make sure the crtc and connector are running */
		goto found;
	}

	/* Find an unused one (if possible) */
	for_each_crtc(dev, possible_crtc) {
		i++;
		if (!(encoder->possible_crtcs & (1 << i)))
			continue;

		ret = drm_modeset_lock(&possible_crtc->mutex, ctx);
		if (ret)
			goto fail;

		if (possible_crtc->state->enable) {
			drm_modeset_unlock(&possible_crtc->mutex);
			continue;
		}

		crtc = possible_crtc;
		break;
	}

	/*
	 * If we didn't find an unused CRTC, don't use any.
	 */
	if (!crtc) {
		DRM_DEBUG_KMS("no pipe available for load-detect\n");
		goto fail;
	}

found:
	intel_crtc = to_intel_crtc(crtc);

	ret = drm_modeset_lock(&crtc->primary->mutex, ctx);
	if (ret)
		goto fail;

	state = drm_atomic_state_alloc(dev);
	restore_state = drm_atomic_state_alloc(dev);
	if (!state || !restore_state) {
		ret = -ENOMEM;
		goto fail;
	}

	state->acquire_ctx = ctx;
	restore_state->acquire_ctx = ctx;

	connector_state = drm_atomic_get_connector_state(state, connector);
	if (IS_ERR(connector_state)) {
		ret = PTR_ERR(connector_state);
		goto fail;
	}

	ret = drm_atomic_set_crtc_for_connector(connector_state, crtc);
	if (ret)
		goto fail;

	crtc_state = intel_atomic_get_crtc_state(state, intel_crtc);
	if (IS_ERR(crtc_state)) {
		ret = PTR_ERR(crtc_state);
		goto fail;
	}

	crtc_state->base.active = crtc_state->base.enable = true;

	if (!mode)
		mode = &load_detect_mode;

	/* We need a framebuffer large enough to accommodate all accesses
	 * that the plane may generate whilst we perform load detection.
	 * We can not rely on the fbcon either being present (we get called
	 * during its initialisation to detect all boot displays, or it may
	 * not even exist) or that it is large enough to satisfy the
	 * requested mode.
	 */
	fb = mode_fits_in_fbdev(dev, mode);
	if (fb == NULL) {
		DRM_DEBUG_KMS("creating tmp fb for load-detection\n");
		fb = intel_framebuffer_create_for_mode(dev, mode, 24, 32);
	} else
		DRM_DEBUG_KMS("reusing fbdev for load-detection framebuffer\n");
	if (IS_ERR(fb)) {
		DRM_DEBUG_KMS("failed to allocate framebuffer for load-detection\n");
		goto fail;
	}

	ret = intel_modeset_setup_plane_state(state, crtc, mode, fb, 0, 0);
	if (ret)
		goto fail;

	drm_framebuffer_unreference(fb);

	ret = drm_atomic_set_mode_for_crtc(&crtc_state->base, mode);
	if (ret)
		goto fail;

	ret = PTR_ERR_OR_ZERO(drm_atomic_get_connector_state(restore_state, connector));
	if (!ret)
		ret = PTR_ERR_OR_ZERO(drm_atomic_get_crtc_state(restore_state, crtc));
	if (!ret)
		ret = PTR_ERR_OR_ZERO(drm_atomic_get_plane_state(restore_state, crtc->primary));
	if (ret) {
		DRM_DEBUG_KMS("Failed to create a copy of old state to restore: %i\n", ret);
		goto fail;
	}

	ret = drm_atomic_commit(state);
	if (ret) {
		DRM_DEBUG_KMS("failed to set mode on load-detect pipe\n");
		goto fail;
	}

	old->restore_state = restore_state;

	/* let the connector get through one full cycle before testing */
	intel_wait_for_vblank(dev, intel_crtc->pipe);
	return true;

fail:
	drm_atomic_state_free(state);
	drm_atomic_state_free(restore_state);
	restore_state = state = NULL;

	if (ret == -EDEADLK) {
		drm_modeset_backoff(ctx);
		goto retry;
	}

	return false;
}

void intel_release_load_detect_pipe(struct drm_connector *connector,
				    struct intel_load_detect_pipe *old,
				    struct drm_modeset_acquire_ctx *ctx)
{
	struct intel_encoder *intel_encoder =
		intel_attached_encoder(connector);
	struct drm_encoder *encoder = &intel_encoder->base;
	struct drm_atomic_state *state = old->restore_state;
	int ret;

	DRM_DEBUG_KMS("[CONNECTOR:%d:%s], [ENCODER:%d:%s]\n",
		      connector->base.id, connector->name,
		      encoder->base.id, encoder->name);

	if (!state)
		return;

	ret = drm_atomic_commit(state);
	if (ret) {
		DRM_DEBUG_KMS("Couldn't release load detect pipe: %i\n", ret);
		drm_atomic_state_free(state);
	}
}

static int i9xx_pll_refclk(struct drm_device *dev,
			   const struct intel_crtc_state *pipe_config)
{
	struct drm_i915_private *dev_priv = dev->dev_private;
	u32 dpll = pipe_config->dpll_hw_state.dpll;

	if ((dpll & PLL_REF_INPUT_MASK) == PLLB_REF_INPUT_SPREADSPECTRUMIN)
		return dev_priv->vbt.lvds_ssc_freq;
	else if (HAS_PCH_SPLIT(dev))
		return 120000;
	else if (!IS_GEN2(dev))
		return 96000;
	else
		return 48000;
}

/* Returns the clock of the currently programmed mode of the given pipe. */
static void i9xx_crtc_clock_get(struct intel_crtc *crtc,
				struct intel_crtc_state *pipe_config)
{
	struct drm_device *dev = crtc->base.dev;
	struct drm_i915_private *dev_priv = dev->dev_private;
	int pipe = pipe_config->cpu_transcoder;
	u32 dpll = pipe_config->dpll_hw_state.dpll;
	u32 fp;
	intel_clock_t clock;
	int port_clock;
	int refclk = i9xx_pll_refclk(dev, pipe_config);

	if ((dpll & DISPLAY_RATE_SELECT_FPA1) == 0)
		fp = pipe_config->dpll_hw_state.fp0;
	else
		fp = pipe_config->dpll_hw_state.fp1;

	clock.m1 = (fp & FP_M1_DIV_MASK) >> FP_M1_DIV_SHIFT;
	if (IS_PINEVIEW(dev)) {
		clock.n = ffs((fp & FP_N_PINEVIEW_DIV_MASK) >> FP_N_DIV_SHIFT) - 1;
		clock.m2 = (fp & FP_M2_PINEVIEW_DIV_MASK) >> FP_M2_DIV_SHIFT;
	} else {
		clock.n = (fp & FP_N_DIV_MASK) >> FP_N_DIV_SHIFT;
		clock.m2 = (fp & FP_M2_DIV_MASK) >> FP_M2_DIV_SHIFT;
	}

	if (!IS_GEN2(dev)) {
		if (IS_PINEVIEW(dev))
			clock.p1 = ffs((dpll & DPLL_FPA01_P1_POST_DIV_MASK_PINEVIEW) >>
				DPLL_FPA01_P1_POST_DIV_SHIFT_PINEVIEW);
		else
			clock.p1 = ffs((dpll & DPLL_FPA01_P1_POST_DIV_MASK) >>
			       DPLL_FPA01_P1_POST_DIV_SHIFT);

		switch (dpll & DPLL_MODE_MASK) {
		case DPLLB_MODE_DAC_SERIAL:
			clock.p2 = dpll & DPLL_DAC_SERIAL_P2_CLOCK_DIV_5 ?
				5 : 10;
			break;
		case DPLLB_MODE_LVDS:
			clock.p2 = dpll & DPLLB_LVDS_P2_CLOCK_DIV_7 ?
				7 : 14;
			break;
		default:
			DRM_DEBUG_KMS("Unknown DPLL mode %08x in programmed "
				  "mode\n", (int)(dpll & DPLL_MODE_MASK));
			return;
		}

		if (IS_PINEVIEW(dev))
			port_clock = pnv_calc_dpll_params(refclk, &clock);
		else
			port_clock = i9xx_calc_dpll_params(refclk, &clock);
	} else {
		u32 lvds = IS_I830(dev) ? 0 : I915_READ(LVDS);
		bool is_lvds = (pipe == 1) && (lvds & LVDS_PORT_EN);

		if (is_lvds) {
			clock.p1 = ffs((dpll & DPLL_FPA01_P1_POST_DIV_MASK_I830_LVDS) >>
				       DPLL_FPA01_P1_POST_DIV_SHIFT);

			if (lvds & LVDS_CLKB_POWER_UP)
				clock.p2 = 7;
			else
				clock.p2 = 14;
		} else {
			if (dpll & PLL_P1_DIVIDE_BY_TWO)
				clock.p1 = 2;
			else {
				clock.p1 = ((dpll & DPLL_FPA01_P1_POST_DIV_MASK_I830) >>
					    DPLL_FPA01_P1_POST_DIV_SHIFT) + 2;
			}
			if (dpll & PLL_P2_DIVIDE_BY_4)
				clock.p2 = 4;
			else
				clock.p2 = 2;
		}

		port_clock = i9xx_calc_dpll_params(refclk, &clock);
	}

	/*
	 * This value includes pixel_multiplier. We will use
	 * port_clock to compute adjusted_mode.crtc_clock in the
	 * encoder's get_config() function.
	 */
	pipe_config->port_clock = port_clock;
}

int intel_dotclock_calculate(int link_freq,
			     const struct intel_link_m_n *m_n)
{
	/*
	 * The calculation for the data clock is:
	 * pixel_clock = ((m/n)*(link_clock * nr_lanes))/bpp
	 * But we want to avoid losing precison if possible, so:
	 * pixel_clock = ((m * link_clock * nr_lanes)/(n*bpp))
	 *
	 * and the link clock is simpler:
	 * link_clock = (m * link_clock) / n
	 */

	if (!m_n->link_n)
		return 0;

	return div_u64((u64)m_n->link_m * link_freq, m_n->link_n);
}

static void ironlake_pch_clock_get(struct intel_crtc *crtc,
				   struct intel_crtc_state *pipe_config)
{
	struct drm_i915_private *dev_priv = to_i915(crtc->base.dev);

	/* read out port_clock from the DPLL */
	i9xx_crtc_clock_get(crtc, pipe_config);

	/*
	 * In case there is an active pipe without active ports,
	 * we may need some idea for the dotclock anyway.
	 * Calculate one based on the FDI configuration.
	 */
	pipe_config->base.adjusted_mode.crtc_clock =
		intel_dotclock_calculate(intel_fdi_link_freq(dev_priv, pipe_config),
					 &pipe_config->fdi_m_n);
}

/** Returns the currently programmed mode of the given pipe. */
struct drm_display_mode *intel_crtc_mode_get(struct drm_device *dev,
					     struct drm_crtc *crtc)
{
	struct drm_i915_private *dev_priv = dev->dev_private;
	struct intel_crtc *intel_crtc = to_intel_crtc(crtc);
	enum transcoder cpu_transcoder = intel_crtc->config->cpu_transcoder;
	struct drm_display_mode *mode;
	struct intel_crtc_state *pipe_config;
	int htot = I915_READ(HTOTAL(cpu_transcoder));
	int hsync = I915_READ(HSYNC(cpu_transcoder));
	int vtot = I915_READ(VTOTAL(cpu_transcoder));
	int vsync = I915_READ(VSYNC(cpu_transcoder));
	enum pipe pipe = intel_crtc->pipe;

	mode = kzalloc(sizeof(*mode), GFP_KERNEL);
	if (!mode)
		return NULL;

	pipe_config = kzalloc(sizeof(*pipe_config), GFP_KERNEL);
	if (!pipe_config) {
		kfree(mode);
		return NULL;
	}

	/*
	 * Construct a pipe_config sufficient for getting the clock info
	 * back out of crtc_clock_get.
	 *
	 * Note, if LVDS ever uses a non-1 pixel multiplier, we'll need
	 * to use a real value here instead.
	 */
	pipe_config->cpu_transcoder = (enum transcoder) pipe;
	pipe_config->pixel_multiplier = 1;
	pipe_config->dpll_hw_state.dpll = I915_READ(DPLL(pipe));
	pipe_config->dpll_hw_state.fp0 = I915_READ(FP0(pipe));
	pipe_config->dpll_hw_state.fp1 = I915_READ(FP1(pipe));
	i9xx_crtc_clock_get(intel_crtc, pipe_config);

	mode->clock = pipe_config->port_clock / pipe_config->pixel_multiplier;
	mode->hdisplay = (htot & 0xffff) + 1;
	mode->htotal = ((htot & 0xffff0000) >> 16) + 1;
	mode->hsync_start = (hsync & 0xffff) + 1;
	mode->hsync_end = ((hsync & 0xffff0000) >> 16) + 1;
	mode->vdisplay = (vtot & 0xffff) + 1;
	mode->vtotal = ((vtot & 0xffff0000) >> 16) + 1;
	mode->vsync_start = (vsync & 0xffff) + 1;
	mode->vsync_end = ((vsync & 0xffff0000) >> 16) + 1;

	drm_mode_set_name(mode);

	kfree(pipe_config);

	return mode;
}

void intel_mark_busy(struct drm_device *dev)
{
	struct drm_i915_private *dev_priv = dev->dev_private;

	if (dev_priv->mm.busy)
		return;

	intel_runtime_pm_get(dev_priv);
	i915_update_gfx_val(dev_priv);
	if (INTEL_INFO(dev)->gen >= 6)
		gen6_rps_busy(dev_priv);
	dev_priv->mm.busy = true;
}

void intel_mark_idle(struct drm_device *dev)
{
	struct drm_i915_private *dev_priv = dev->dev_private;

	if (!dev_priv->mm.busy)
		return;

	dev_priv->mm.busy = false;

	if (INTEL_INFO(dev)->gen >= 6)
		gen6_rps_idle(dev->dev_private);

	intel_runtime_pm_put(dev_priv);
}

static void intel_crtc_destroy(struct drm_crtc *crtc)
{
	struct intel_crtc *intel_crtc = to_intel_crtc(crtc);
	struct drm_device *dev = crtc->dev;
	struct intel_unpin_work *work;

	spin_lock_irq(&dev->event_lock);
	work = intel_crtc->unpin_work;
	intel_crtc->unpin_work = NULL;
	spin_unlock_irq(&dev->event_lock);

	if (work) {
		cancel_work_sync(&work->work);
		kfree(work);
	}

	drm_crtc_cleanup(crtc);

	kfree(intel_crtc);
}

static void intel_unpin_work_fn(struct work_struct *__work)
{
	struct intel_unpin_work *work =
		container_of(__work, struct intel_unpin_work, work);
	struct intel_crtc *crtc = to_intel_crtc(work->crtc);
	struct drm_device *dev = crtc->base.dev;
	struct drm_plane *primary = crtc->base.primary;

	mutex_lock(&dev->struct_mutex);
	intel_unpin_fb_obj(work->old_fb, primary->state->rotation);
	drm_gem_object_unreference(&work->pending_flip_obj->base);

	if (work->flip_queued_req)
		i915_gem_request_assign(&work->flip_queued_req, NULL);
	mutex_unlock(&dev->struct_mutex);

	intel_frontbuffer_flip_complete(dev, to_intel_plane(primary)->frontbuffer_bit);
	intel_fbc_post_update(crtc);
	drm_framebuffer_unreference(work->old_fb);

	BUG_ON(atomic_read(&crtc->unpin_work_count) == 0);
	atomic_dec(&crtc->unpin_work_count);

	kfree(work);
}

static void do_intel_finish_page_flip(struct drm_device *dev,
				      struct drm_crtc *crtc)
{
	struct intel_crtc *intel_crtc = to_intel_crtc(crtc);
	struct intel_unpin_work *work;
	unsigned long flags;

	/* Ignore early vblank irqs */
	if (intel_crtc == NULL)
		return;

	/*
	 * This is called both by irq handlers and the reset code (to complete
	 * lost pageflips) so needs the full irqsave spinlocks.
	 */
	spin_lock_irqsave(&dev->event_lock, flags);
	work = intel_crtc->unpin_work;

	/* Ensure we don't miss a work->pending update ... */
	smp_rmb();

	if (work == NULL || atomic_read(&work->pending) < INTEL_FLIP_COMPLETE) {
		spin_unlock_irqrestore(&dev->event_lock, flags);
		return;
	}

	page_flip_completed(intel_crtc);

	spin_unlock_irqrestore(&dev->event_lock, flags);
}

void intel_finish_page_flip(struct drm_device *dev, int pipe)
{
	struct drm_i915_private *dev_priv = dev->dev_private;
	struct drm_crtc *crtc = dev_priv->pipe_to_crtc_mapping[pipe];

	do_intel_finish_page_flip(dev, crtc);
}

void intel_finish_page_flip_plane(struct drm_device *dev, int plane)
{
	struct drm_i915_private *dev_priv = dev->dev_private;
	struct drm_crtc *crtc = dev_priv->plane_to_crtc_mapping[plane];

	do_intel_finish_page_flip(dev, crtc);
}

/* Is 'a' after or equal to 'b'? */
static bool g4x_flip_count_after_eq(u32 a, u32 b)
{
	return !((a - b) & 0x80000000);
}

static bool page_flip_finished(struct intel_crtc *crtc)
{
	struct drm_device *dev = crtc->base.dev;
	struct drm_i915_private *dev_priv = dev->dev_private;
	unsigned reset_counter;

	reset_counter = i915_reset_counter(&dev_priv->gpu_error);
	if (crtc->reset_counter != reset_counter)
		return true;

	/*
	 * The relevant registers doen't exist on pre-ctg.
	 * As the flip done interrupt doesn't trigger for mmio
	 * flips on gmch platforms, a flip count check isn't
	 * really needed there. But since ctg has the registers,
	 * include it in the check anyway.
	 */
	if (INTEL_INFO(dev)->gen < 5 && !IS_G4X(dev))
		return true;

	/*
	 * BDW signals flip done immediately if the plane
	 * is disabled, even if the plane enable is already
	 * armed to occur at the next vblank :(
	 */

	/*
	 * A DSPSURFLIVE check isn't enough in case the mmio and CS flips
	 * used the same base address. In that case the mmio flip might
	 * have completed, but the CS hasn't even executed the flip yet.
	 *
	 * A flip count check isn't enough as the CS might have updated
	 * the base address just after start of vblank, but before we
	 * managed to process the interrupt. This means we'd complete the
	 * CS flip too soon.
	 *
	 * Combining both checks should get us a good enough result. It may
	 * still happen that the CS flip has been executed, but has not
	 * yet actually completed. But in case the base address is the same
	 * anyway, we don't really care.
	 */
	return (I915_READ(DSPSURFLIVE(crtc->plane)) & ~0xfff) ==
		crtc->unpin_work->gtt_offset &&
		g4x_flip_count_after_eq(I915_READ(PIPE_FLIPCOUNT_G4X(crtc->pipe)),
				    crtc->unpin_work->flip_count);
}

void intel_prepare_page_flip(struct drm_device *dev, int plane)
{
	struct drm_i915_private *dev_priv = dev->dev_private;
	struct intel_crtc *intel_crtc =
		to_intel_crtc(dev_priv->plane_to_crtc_mapping[plane]);
	unsigned long flags;


	/*
	 * This is called both by irq handlers and the reset code (to complete
	 * lost pageflips) so needs the full irqsave spinlocks.
	 *
	 * NB: An MMIO update of the plane base pointer will also
	 * generate a page-flip completion irq, i.e. every modeset
	 * is also accompanied by a spurious intel_prepare_page_flip().
	 */
	spin_lock_irqsave(&dev->event_lock, flags);
	if (intel_crtc->unpin_work && page_flip_finished(intel_crtc))
		atomic_inc_not_zero(&intel_crtc->unpin_work->pending);
	spin_unlock_irqrestore(&dev->event_lock, flags);
}

static inline void intel_mark_page_flip_active(struct intel_unpin_work *work)
{
	/* Ensure that the work item is consistent when activating it ... */
	smp_wmb();
	atomic_set(&work->pending, INTEL_FLIP_PENDING);
	/* and that it is marked active as soon as the irq could fire. */
	smp_wmb();
}

static int intel_gen2_queue_flip(struct drm_device *dev,
				 struct drm_crtc *crtc,
				 struct drm_framebuffer *fb,
				 struct drm_i915_gem_object *obj,
				 struct drm_i915_gem_request *req,
				 uint32_t flags)
{
	struct intel_engine_cs *engine = req->engine;
	struct intel_crtc *intel_crtc = to_intel_crtc(crtc);
	u32 flip_mask;
	int ret;

	ret = intel_ring_begin(req, 6);
	if (ret)
		return ret;

	/* Can't queue multiple flips, so wait for the previous
	 * one to finish before executing the next.
	 */
	if (intel_crtc->plane)
		flip_mask = MI_WAIT_FOR_PLANE_B_FLIP;
	else
		flip_mask = MI_WAIT_FOR_PLANE_A_FLIP;
	intel_ring_emit(engine, MI_WAIT_FOR_EVENT | flip_mask);
	intel_ring_emit(engine, MI_NOOP);
	intel_ring_emit(engine, MI_DISPLAY_FLIP |
			MI_DISPLAY_FLIP_PLANE(intel_crtc->plane));
	intel_ring_emit(engine, fb->pitches[0]);
	intel_ring_emit(engine, intel_crtc->unpin_work->gtt_offset);
	intel_ring_emit(engine, 0); /* aux display base address, unused */

	intel_mark_page_flip_active(intel_crtc->unpin_work);
	return 0;
}

static int intel_gen3_queue_flip(struct drm_device *dev,
				 struct drm_crtc *crtc,
				 struct drm_framebuffer *fb,
				 struct drm_i915_gem_object *obj,
				 struct drm_i915_gem_request *req,
				 uint32_t flags)
{
	struct intel_engine_cs *engine = req->engine;
	struct intel_crtc *intel_crtc = to_intel_crtc(crtc);
	u32 flip_mask;
	int ret;

	ret = intel_ring_begin(req, 6);
	if (ret)
		return ret;

	if (intel_crtc->plane)
		flip_mask = MI_WAIT_FOR_PLANE_B_FLIP;
	else
		flip_mask = MI_WAIT_FOR_PLANE_A_FLIP;
	intel_ring_emit(engine, MI_WAIT_FOR_EVENT | flip_mask);
	intel_ring_emit(engine, MI_NOOP);
	intel_ring_emit(engine, MI_DISPLAY_FLIP_I915 |
			MI_DISPLAY_FLIP_PLANE(intel_crtc->plane));
	intel_ring_emit(engine, fb->pitches[0]);
	intel_ring_emit(engine, intel_crtc->unpin_work->gtt_offset);
	intel_ring_emit(engine, MI_NOOP);

	intel_mark_page_flip_active(intel_crtc->unpin_work);
	return 0;
}

static int intel_gen4_queue_flip(struct drm_device *dev,
				 struct drm_crtc *crtc,
				 struct drm_framebuffer *fb,
				 struct drm_i915_gem_object *obj,
				 struct drm_i915_gem_request *req,
				 uint32_t flags)
{
	struct intel_engine_cs *engine = req->engine;
	struct drm_i915_private *dev_priv = dev->dev_private;
	struct intel_crtc *intel_crtc = to_intel_crtc(crtc);
	uint32_t pf, pipesrc;
	int ret;

	ret = intel_ring_begin(req, 4);
	if (ret)
		return ret;

	/* i965+ uses the linear or tiled offsets from the
	 * Display Registers (which do not change across a page-flip)
	 * so we need only reprogram the base address.
	 */
	intel_ring_emit(engine, MI_DISPLAY_FLIP |
			MI_DISPLAY_FLIP_PLANE(intel_crtc->plane));
	intel_ring_emit(engine, fb->pitches[0]);
	intel_ring_emit(engine, intel_crtc->unpin_work->gtt_offset |
			obj->tiling_mode);

	/* XXX Enabling the panel-fitter across page-flip is so far
	 * untested on non-native modes, so ignore it for now.
	 * pf = I915_READ(pipe == 0 ? PFA_CTL_1 : PFB_CTL_1) & PF_ENABLE;
	 */
	pf = 0;
	pipesrc = I915_READ(PIPESRC(intel_crtc->pipe)) & 0x0fff0fff;
	intel_ring_emit(engine, pf | pipesrc);

	intel_mark_page_flip_active(intel_crtc->unpin_work);
	return 0;
}

static int intel_gen6_queue_flip(struct drm_device *dev,
				 struct drm_crtc *crtc,
				 struct drm_framebuffer *fb,
				 struct drm_i915_gem_object *obj,
				 struct drm_i915_gem_request *req,
				 uint32_t flags)
{
	struct intel_engine_cs *engine = req->engine;
	struct drm_i915_private *dev_priv = dev->dev_private;
	struct intel_crtc *intel_crtc = to_intel_crtc(crtc);
	uint32_t pf, pipesrc;
	int ret;

	ret = intel_ring_begin(req, 4);
	if (ret)
		return ret;

	intel_ring_emit(engine, MI_DISPLAY_FLIP |
			MI_DISPLAY_FLIP_PLANE(intel_crtc->plane));
	intel_ring_emit(engine, fb->pitches[0] | obj->tiling_mode);
	intel_ring_emit(engine, intel_crtc->unpin_work->gtt_offset);

	/* Contrary to the suggestions in the documentation,
	 * "Enable Panel Fitter" does not seem to be required when page
	 * flipping with a non-native mode, and worse causes a normal
	 * modeset to fail.
	 * pf = I915_READ(PF_CTL(intel_crtc->pipe)) & PF_ENABLE;
	 */
	pf = 0;
	pipesrc = I915_READ(PIPESRC(intel_crtc->pipe)) & 0x0fff0fff;
	intel_ring_emit(engine, pf | pipesrc);

	intel_mark_page_flip_active(intel_crtc->unpin_work);
	return 0;
}

static int intel_gen7_queue_flip(struct drm_device *dev,
				 struct drm_crtc *crtc,
				 struct drm_framebuffer *fb,
				 struct drm_i915_gem_object *obj,
				 struct drm_i915_gem_request *req,
				 uint32_t flags)
{
	struct intel_engine_cs *engine = req->engine;
	struct intel_crtc *intel_crtc = to_intel_crtc(crtc);
	uint32_t plane_bit = 0;
	int len, ret;

	switch (intel_crtc->plane) {
	case PLANE_A:
		plane_bit = MI_DISPLAY_FLIP_IVB_PLANE_A;
		break;
	case PLANE_B:
		plane_bit = MI_DISPLAY_FLIP_IVB_PLANE_B;
		break;
	case PLANE_C:
		plane_bit = MI_DISPLAY_FLIP_IVB_PLANE_C;
		break;
	default:
		WARN_ONCE(1, "unknown plane in flip command\n");
		return -ENODEV;
	}

	len = 4;
	if (engine->id == RCS) {
		len += 6;
		/*
		 * On Gen 8, SRM is now taking an extra dword to accommodate
		 * 48bits addresses, and we need a NOOP for the batch size to
		 * stay even.
		 */
		if (IS_GEN8(dev))
			len += 2;
	}

	/*
	 * BSpec MI_DISPLAY_FLIP for IVB:
	 * "The full packet must be contained within the same cache line."
	 *
	 * Currently the LRI+SRM+MI_DISPLAY_FLIP all fit within the same
	 * cacheline, if we ever start emitting more commands before
	 * the MI_DISPLAY_FLIP we may need to first emit everything else,
	 * then do the cacheline alignment, and finally emit the
	 * MI_DISPLAY_FLIP.
	 */
	ret = intel_ring_cacheline_align(req);
	if (ret)
		return ret;

	ret = intel_ring_begin(req, len);
	if (ret)
		return ret;

	/* Unmask the flip-done completion message. Note that the bspec says that
	 * we should do this for both the BCS and RCS, and that we must not unmask
	 * more than one flip event at any time (or ensure that one flip message
	 * can be sent by waiting for flip-done prior to queueing new flips).
	 * Experimentation says that BCS works despite DERRMR masking all
	 * flip-done completion events and that unmasking all planes at once
	 * for the RCS also doesn't appear to drop events. Setting the DERRMR
	 * to zero does lead to lockups within MI_DISPLAY_FLIP.
	 */
	if (engine->id == RCS) {
		intel_ring_emit(engine, MI_LOAD_REGISTER_IMM(1));
		intel_ring_emit_reg(engine, DERRMR);
		intel_ring_emit(engine, ~(DERRMR_PIPEA_PRI_FLIP_DONE |
					  DERRMR_PIPEB_PRI_FLIP_DONE |
					  DERRMR_PIPEC_PRI_FLIP_DONE));
		if (IS_GEN8(dev))
			intel_ring_emit(engine, MI_STORE_REGISTER_MEM_GEN8 |
					      MI_SRM_LRM_GLOBAL_GTT);
		else
			intel_ring_emit(engine, MI_STORE_REGISTER_MEM |
					      MI_SRM_LRM_GLOBAL_GTT);
		intel_ring_emit_reg(engine, DERRMR);
		intel_ring_emit(engine, engine->scratch.gtt_offset + 256);
		if (IS_GEN8(dev)) {
			intel_ring_emit(engine, 0);
			intel_ring_emit(engine, MI_NOOP);
		}
	}

	intel_ring_emit(engine, MI_DISPLAY_FLIP_I915 | plane_bit);
	intel_ring_emit(engine, (fb->pitches[0] | obj->tiling_mode));
	intel_ring_emit(engine, intel_crtc->unpin_work->gtt_offset);
	intel_ring_emit(engine, (MI_NOOP));

	intel_mark_page_flip_active(intel_crtc->unpin_work);
	return 0;
}

static bool use_mmio_flip(struct intel_engine_cs *engine,
			  struct drm_i915_gem_object *obj)
{
	/*
	 * This is not being used for older platforms, because
	 * non-availability of flip done interrupt forces us to use
	 * CS flips. Older platforms derive flip done using some clever
	 * tricks involving the flip_pending status bits and vblank irqs.
	 * So using MMIO flips there would disrupt this mechanism.
	 */

	if (engine == NULL)
		return true;

	if (INTEL_INFO(engine->dev)->gen < 5)
		return false;

	if (i915.use_mmio_flip < 0)
		return false;
	else if (i915.use_mmio_flip > 0)
		return true;
	else if (i915.enable_execlists)
		return true;
	else if (obj->base.dma_buf &&
		 !reservation_object_test_signaled_rcu(obj->base.dma_buf->resv,
						       false))
		return true;
	else
		return engine != i915_gem_request_get_engine(obj->last_write_req);
}

static void skl_do_mmio_flip(struct intel_crtc *intel_crtc,
			     unsigned int rotation,
			     struct intel_unpin_work *work)
{
	struct drm_device *dev = intel_crtc->base.dev;
	struct drm_i915_private *dev_priv = dev->dev_private;
	struct drm_framebuffer *fb = intel_crtc->base.primary->fb;
	const enum pipe pipe = intel_crtc->pipe;
	u32 ctl, stride, tile_height;

	ctl = I915_READ(PLANE_CTL(pipe, 0));
	ctl &= ~PLANE_CTL_TILED_MASK;
	switch (fb->modifier[0]) {
	case DRM_FORMAT_MOD_NONE:
		break;
	case I915_FORMAT_MOD_X_TILED:
		ctl |= PLANE_CTL_TILED_X;
		break;
	case I915_FORMAT_MOD_Y_TILED:
		ctl |= PLANE_CTL_TILED_Y;
		break;
	case I915_FORMAT_MOD_Yf_TILED:
		ctl |= PLANE_CTL_TILED_YF;
		break;
	default:
		MISSING_CASE(fb->modifier[0]);
	}

	/*
	 * The stride is either expressed as a multiple of 64 bytes chunks for
	 * linear buffers or in number of tiles for tiled buffers.
	 */
	if (intel_rotation_90_or_270(rotation)) {
		/* stride = Surface height in tiles */
		tile_height = intel_tile_height(dev_priv, fb->modifier[0], 0);
		stride = DIV_ROUND_UP(fb->height, tile_height);
	} else {
		stride = fb->pitches[0] /
			intel_fb_stride_alignment(dev_priv, fb->modifier[0],
						  fb->pixel_format);
	}

	/*
	 * Both PLANE_CTL and PLANE_STRIDE are not updated on vblank but on
	 * PLANE_SURF updates, the update is then guaranteed to be atomic.
	 */
	I915_WRITE(PLANE_CTL(pipe, 0), ctl);
	I915_WRITE(PLANE_STRIDE(pipe, 0), stride);

	I915_WRITE(PLANE_SURF(pipe, 0), work->gtt_offset);
	POSTING_READ(PLANE_SURF(pipe, 0));
}

static void ilk_do_mmio_flip(struct intel_crtc *intel_crtc,
			     struct intel_unpin_work *work)
{
	struct drm_device *dev = intel_crtc->base.dev;
	struct drm_i915_private *dev_priv = dev->dev_private;
	struct intel_framebuffer *intel_fb =
		to_intel_framebuffer(intel_crtc->base.primary->fb);
	struct drm_i915_gem_object *obj = intel_fb->obj;
	i915_reg_t reg = DSPCNTR(intel_crtc->plane);
	u32 dspcntr;

	dspcntr = I915_READ(reg);

	if (obj->tiling_mode != I915_TILING_NONE)
		dspcntr |= DISPPLANE_TILED;
	else
		dspcntr &= ~DISPPLANE_TILED;

	I915_WRITE(reg, dspcntr);

	I915_WRITE(DSPSURF(intel_crtc->plane), work->gtt_offset);
	POSTING_READ(DSPSURF(intel_crtc->plane));
}

/*
 * XXX: This is the temporary way to update the plane registers until we get
 * around to using the usual plane update functions for MMIO flips
 */
static void intel_do_mmio_flip(struct intel_mmio_flip *mmio_flip)
{
	struct intel_crtc *crtc = mmio_flip->crtc;
	struct intel_unpin_work *work;

	spin_lock_irq(&crtc->base.dev->event_lock);
	work = crtc->unpin_work;
	spin_unlock_irq(&crtc->base.dev->event_lock);
	if (work == NULL)
		return;

	intel_mark_page_flip_active(work);

	intel_pipe_update_start(crtc);

	if (INTEL_INFO(mmio_flip->i915)->gen >= 9)
		skl_do_mmio_flip(crtc, mmio_flip->rotation, work);
	else
		/* use_mmio_flip() retricts MMIO flips to ilk+ */
		ilk_do_mmio_flip(crtc, work);

	intel_pipe_update_end(crtc);
}

static void intel_mmio_flip_work_func(struct work_struct *work)
{
	struct intel_mmio_flip *mmio_flip =
		container_of(work, struct intel_mmio_flip, work);
	struct intel_framebuffer *intel_fb =
		to_intel_framebuffer(mmio_flip->crtc->base.primary->fb);
	struct drm_i915_gem_object *obj = intel_fb->obj;

	if (mmio_flip->req) {
		WARN_ON(__i915_wait_request(mmio_flip->req,
					    false, NULL,
					    &mmio_flip->i915->rps.mmioflips));
		i915_gem_request_unreference__unlocked(mmio_flip->req);
	}

	/* For framebuffer backed by dmabuf, wait for fence */
	if (obj->base.dma_buf)
		WARN_ON(reservation_object_wait_timeout_rcu(obj->base.dma_buf->resv,
							    false, false,
							    MAX_SCHEDULE_TIMEOUT) < 0);

	intel_do_mmio_flip(mmio_flip);
	kfree(mmio_flip);
}

static int intel_queue_mmio_flip(struct drm_device *dev,
				 struct drm_crtc *crtc,
				 struct drm_i915_gem_object *obj)
{
	struct intel_mmio_flip *mmio_flip;

	mmio_flip = kmalloc(sizeof(*mmio_flip), GFP_KERNEL);
	if (mmio_flip == NULL)
		return -ENOMEM;

	mmio_flip->i915 = to_i915(dev);
	mmio_flip->req = i915_gem_request_reference(obj->last_write_req);
	mmio_flip->crtc = to_intel_crtc(crtc);
	mmio_flip->rotation = crtc->primary->state->rotation;

	INIT_WORK(&mmio_flip->work, intel_mmio_flip_work_func);
	schedule_work(&mmio_flip->work);

	return 0;
}

static int intel_default_queue_flip(struct drm_device *dev,
				    struct drm_crtc *crtc,
				    struct drm_framebuffer *fb,
				    struct drm_i915_gem_object *obj,
				    struct drm_i915_gem_request *req,
				    uint32_t flags)
{
	return -ENODEV;
}

static bool __intel_pageflip_stall_check(struct drm_device *dev,
					 struct drm_crtc *crtc)
{
	struct drm_i915_private *dev_priv = dev->dev_private;
	struct intel_crtc *intel_crtc = to_intel_crtc(crtc);
	struct intel_unpin_work *work = intel_crtc->unpin_work;
	u32 addr;

	if (atomic_read(&work->pending) >= INTEL_FLIP_COMPLETE)
		return true;

	if (atomic_read(&work->pending) < INTEL_FLIP_PENDING)
		return false;

	if (!work->enable_stall_check)
		return false;

	if (work->flip_ready_vblank == 0) {
		if (work->flip_queued_req &&
		    !i915_gem_request_completed(work->flip_queued_req, true))
			return false;

		work->flip_ready_vblank = drm_crtc_vblank_count(crtc);
	}

	if (drm_crtc_vblank_count(crtc) - work->flip_ready_vblank < 3)
		return false;

	/* Potential stall - if we see that the flip has happened,
	 * assume a missed interrupt. */
	if (INTEL_INFO(dev)->gen >= 4)
		addr = I915_HI_DISPBASE(I915_READ(DSPSURF(intel_crtc->plane)));
	else
		addr = I915_READ(DSPADDR(intel_crtc->plane));

	/* There is a potential issue here with a false positive after a flip
	 * to the same address. We could address this by checking for a
	 * non-incrementing frame counter.
	 */
	return addr == work->gtt_offset;
}

void intel_check_page_flip(struct drm_device *dev, int pipe)
{
	struct drm_i915_private *dev_priv = dev->dev_private;
	struct drm_crtc *crtc = dev_priv->pipe_to_crtc_mapping[pipe];
	struct intel_crtc *intel_crtc = to_intel_crtc(crtc);
	struct intel_unpin_work *work;

	WARN_ON(!in_interrupt());

	if (crtc == NULL)
		return;

	spin_lock(&dev->event_lock);
	work = intel_crtc->unpin_work;
	if (work != NULL && __intel_pageflip_stall_check(dev, crtc)) {
		WARN_ONCE(1, "Kicking stuck page flip: queued at %d, now %d\n",
			 work->flip_queued_vblank, drm_vblank_count(dev, pipe));
		page_flip_completed(intel_crtc);
		work = NULL;
	}
	if (work != NULL &&
	    drm_vblank_count(dev, pipe) - work->flip_queued_vblank > 1)
		intel_queue_rps_boost_for_request(dev, work->flip_queued_req);
	spin_unlock(&dev->event_lock);
}

static int intel_crtc_page_flip(struct drm_crtc *crtc,
				struct drm_framebuffer *fb,
				struct drm_pending_vblank_event *event,
				uint32_t page_flip_flags)
{
	struct drm_device *dev = crtc->dev;
	struct drm_i915_private *dev_priv = dev->dev_private;
	struct drm_framebuffer *old_fb = crtc->primary->fb;
	struct drm_i915_gem_object *obj = intel_fb_obj(fb);
	struct intel_crtc *intel_crtc = to_intel_crtc(crtc);
	struct drm_plane *primary = crtc->primary;
	enum pipe pipe = intel_crtc->pipe;
	struct intel_unpin_work *work;
	struct intel_engine_cs *engine;
	bool mmio_flip;
	struct drm_i915_gem_request *request = NULL;
	int ret;

	/*
	 * drm_mode_page_flip_ioctl() should already catch this, but double
	 * check to be safe.  In the future we may enable pageflipping from
	 * a disabled primary plane.
	 */
	if (WARN_ON(intel_fb_obj(old_fb) == NULL))
		return -EBUSY;

	/* Can't change pixel format via MI display flips. */
	if (fb->pixel_format != crtc->primary->fb->pixel_format)
		return -EINVAL;

	/*
	 * TILEOFF/LINOFF registers can't be changed via MI display flips.
	 * Note that pitch changes could also affect these register.
	 */
	if (INTEL_INFO(dev)->gen > 3 &&
	    (fb->offsets[0] != crtc->primary->fb->offsets[0] ||
	     fb->pitches[0] != crtc->primary->fb->pitches[0]))
		return -EINVAL;

	if (i915_terminally_wedged(&dev_priv->gpu_error))
		goto out_hang;

	work = kzalloc(sizeof(*work), GFP_KERNEL);
	if (work == NULL)
		return -ENOMEM;

	work->event = event;
	work->crtc = crtc;
	work->old_fb = old_fb;
	INIT_WORK(&work->work, intel_unpin_work_fn);

	ret = drm_crtc_vblank_get(crtc);
	if (ret)
		goto free_work;

	/* We borrow the event spin lock for protecting unpin_work */
	spin_lock_irq(&dev->event_lock);
	if (intel_crtc->unpin_work) {
		/* Before declaring the flip queue wedged, check if
		 * the hardware completed the operation behind our backs.
		 */
		if (__intel_pageflip_stall_check(dev, crtc)) {
			DRM_DEBUG_DRIVER("flip queue: previous flip completed, continuing\n");
			page_flip_completed(intel_crtc);
		} else {
			DRM_DEBUG_DRIVER("flip queue: crtc already busy\n");
			spin_unlock_irq(&dev->event_lock);

			drm_crtc_vblank_put(crtc);
			kfree(work);
			return -EBUSY;
		}
	}
	intel_crtc->unpin_work = work;
	spin_unlock_irq(&dev->event_lock);

	if (atomic_read(&intel_crtc->unpin_work_count) >= 2)
		flush_workqueue(dev_priv->wq);

	/* Reference the objects for the scheduled work. */
	drm_framebuffer_reference(work->old_fb);
	drm_gem_object_reference(&obj->base);

	crtc->primary->fb = fb;
	update_state_fb(crtc->primary);
	intel_fbc_pre_update(intel_crtc);

	work->pending_flip_obj = obj;

	ret = i915_mutex_lock_interruptible(dev);
	if (ret)
		goto cleanup;

	intel_crtc->reset_counter = i915_reset_counter(&dev_priv->gpu_error);
	if (__i915_reset_in_progress_or_wedged(intel_crtc->reset_counter)) {
		ret = -EIO;
		goto cleanup;
	}

	atomic_inc(&intel_crtc->unpin_work_count);

	if (INTEL_INFO(dev)->gen >= 5 || IS_G4X(dev))
		work->flip_count = I915_READ(PIPE_FLIPCOUNT_G4X(pipe)) + 1;

	if (IS_VALLEYVIEW(dev) || IS_CHERRYVIEW(dev)) {
		engine = &dev_priv->engine[BCS];
		if (obj->tiling_mode != intel_fb_obj(work->old_fb)->tiling_mode)
			/* vlv: DISPLAY_FLIP fails to change tiling */
			engine = NULL;
	} else if (IS_IVYBRIDGE(dev) || IS_HASWELL(dev)) {
		engine = &dev_priv->engine[BCS];
	} else if (INTEL_INFO(dev)->gen >= 7) {
		engine = i915_gem_request_get_engine(obj->last_write_req);
		if (engine == NULL || engine->id != RCS)
			engine = &dev_priv->engine[BCS];
	} else {
		engine = &dev_priv->engine[RCS];
	}

	mmio_flip = use_mmio_flip(engine, obj);

	/* When using CS flips, we want to emit semaphores between rings.
	 * However, when using mmio flips we will create a task to do the
	 * synchronisation, so all we want here is to pin the framebuffer
	 * into the display plane and skip any waits.
	 */
	if (!mmio_flip) {
		ret = i915_gem_object_sync(obj, engine, &request);
		if (ret)
			goto cleanup_pending;
	}

	ret = intel_pin_and_fence_fb_obj(fb, primary->state->rotation);
	if (ret)
		goto cleanup_pending;

	work->gtt_offset = intel_plane_obj_offset(to_intel_plane(primary),
						  obj, 0);
	work->gtt_offset += intel_crtc->dspaddr_offset;

	if (mmio_flip) {
		ret = intel_queue_mmio_flip(dev, crtc, obj);
		if (ret)
			goto cleanup_unpin;

		i915_gem_request_assign(&work->flip_queued_req,
					obj->last_write_req);
	} else {
		if (!request) {
			request = i915_gem_request_alloc(engine, NULL);
			if (IS_ERR(request)) {
				ret = PTR_ERR(request);
				goto cleanup_unpin;
			}
		}

		ret = dev_priv->display.queue_flip(dev, crtc, fb, obj, request,
						   page_flip_flags);
		if (ret)
			goto cleanup_unpin;

		i915_gem_request_assign(&work->flip_queued_req, request);
	}

	if (request)
		i915_add_request_no_flush(request);

	work->flip_queued_vblank = drm_crtc_vblank_count(crtc);
	work->enable_stall_check = true;

	i915_gem_track_fb(intel_fb_obj(work->old_fb), obj,
			  to_intel_plane(primary)->frontbuffer_bit);
	mutex_unlock(&dev->struct_mutex);

	intel_frontbuffer_flip_prepare(dev,
				       to_intel_plane(primary)->frontbuffer_bit);

	trace_i915_flip_request(intel_crtc->plane, obj);

	return 0;

cleanup_unpin:
	intel_unpin_fb_obj(fb, crtc->primary->state->rotation);
cleanup_pending:
	if (!IS_ERR_OR_NULL(request))
		i915_add_request_no_flush(request);
	atomic_dec(&intel_crtc->unpin_work_count);
	mutex_unlock(&dev->struct_mutex);
cleanup:
	crtc->primary->fb = old_fb;
	update_state_fb(crtc->primary);

	drm_gem_object_unreference_unlocked(&obj->base);
	drm_framebuffer_unreference(work->old_fb);

	spin_lock_irq(&dev->event_lock);
	intel_crtc->unpin_work = NULL;
	spin_unlock_irq(&dev->event_lock);

	drm_crtc_vblank_put(crtc);
free_work:
	kfree(work);

	if (ret == -EIO) {
		struct drm_atomic_state *state;
		struct drm_plane_state *plane_state;

out_hang:
		state = drm_atomic_state_alloc(dev);
		if (!state)
			return -ENOMEM;
		state->acquire_ctx = drm_modeset_legacy_acquire_ctx(crtc);

retry:
		plane_state = drm_atomic_get_plane_state(state, primary);
		ret = PTR_ERR_OR_ZERO(plane_state);
		if (!ret) {
			drm_atomic_set_fb_for_plane(plane_state, fb);

			ret = drm_atomic_set_crtc_for_plane(plane_state, crtc);
			if (!ret)
				ret = drm_atomic_commit(state);
		}

		if (ret == -EDEADLK) {
			drm_modeset_backoff(state->acquire_ctx);
			drm_atomic_state_clear(state);
			goto retry;
		}

		if (ret)
			drm_atomic_state_free(state);

		if (ret == 0 && event) {
			spin_lock_irq(&dev->event_lock);
			drm_crtc_send_vblank_event(crtc, event);
			spin_unlock_irq(&dev->event_lock);
		}
	}
	return ret;
}


/**
 * intel_wm_need_update - Check whether watermarks need updating
 * @plane: drm plane
 * @state: new plane state
 *
 * Check current plane state versus the new one to determine whether
 * watermarks need to be recalculated.
 *
 * Returns true or false.
 */
static bool intel_wm_need_update(struct drm_plane *plane,
				 struct drm_plane_state *state)
{
	struct intel_plane_state *new = to_intel_plane_state(state);
	struct intel_plane_state *cur = to_intel_plane_state(plane->state);

	/* Update watermarks on tiling or size changes. */
	if (new->visible != cur->visible)
		return true;

	if (!cur->base.fb || !new->base.fb)
		return false;

	if (cur->base.fb->modifier[0] != new->base.fb->modifier[0] ||
	    cur->base.rotation != new->base.rotation ||
	    drm_rect_width(&new->src) != drm_rect_width(&cur->src) ||
	    drm_rect_height(&new->src) != drm_rect_height(&cur->src) ||
	    drm_rect_width(&new->dst) != drm_rect_width(&cur->dst) ||
	    drm_rect_height(&new->dst) != drm_rect_height(&cur->dst))
		return true;

	return false;
}

static bool needs_scaling(struct intel_plane_state *state)
{
	int src_w = drm_rect_width(&state->src) >> 16;
	int src_h = drm_rect_height(&state->src) >> 16;
	int dst_w = drm_rect_width(&state->dst);
	int dst_h = drm_rect_height(&state->dst);

	return (src_w != dst_w || src_h != dst_h);
}

int intel_plane_atomic_calc_changes(struct drm_crtc_state *crtc_state,
				    struct drm_plane_state *plane_state)
{
	struct intel_crtc_state *pipe_config = to_intel_crtc_state(crtc_state);
	struct drm_crtc *crtc = crtc_state->crtc;
	struct intel_crtc *intel_crtc = to_intel_crtc(crtc);
	struct drm_plane *plane = plane_state->plane;
	struct drm_device *dev = crtc->dev;
	struct drm_i915_private *dev_priv = to_i915(dev);
	struct intel_plane_state *old_plane_state =
		to_intel_plane_state(plane->state);
	int idx = intel_crtc->base.base.id, ret;
	bool mode_changed = needs_modeset(crtc_state);
	bool was_crtc_enabled = crtc->state->active;
	bool is_crtc_enabled = crtc_state->active;
	bool turn_off, turn_on, visible, was_visible;
	struct drm_framebuffer *fb = plane_state->fb;

	if (crtc_state && INTEL_INFO(dev)->gen >= 9 &&
	    plane->type != DRM_PLANE_TYPE_CURSOR) {
		ret = skl_update_scaler_plane(
			to_intel_crtc_state(crtc_state),
			to_intel_plane_state(plane_state));
		if (ret)
			return ret;
	}

	was_visible = old_plane_state->visible;
	visible = to_intel_plane_state(plane_state)->visible;

	if (!was_crtc_enabled && WARN_ON(was_visible))
		was_visible = false;

	/*
	 * Visibility is calculated as if the crtc was on, but
	 * after scaler setup everything depends on it being off
	 * when the crtc isn't active.
	 */
	if (!is_crtc_enabled)
		to_intel_plane_state(plane_state)->visible = visible = false;

	if (!was_visible && !visible)
		return 0;

	if (fb != old_plane_state->base.fb)
		pipe_config->fb_changed = true;

	turn_off = was_visible && (!visible || mode_changed);
	turn_on = visible && (!was_visible || mode_changed);

	DRM_DEBUG_ATOMIC("[CRTC:%i] has [PLANE:%i] with fb %i\n", idx,
			 plane->base.id, fb ? fb->base.id : -1);

	DRM_DEBUG_ATOMIC("[PLANE:%i] visible %i -> %i, off %i, on %i, ms %i\n",
			 plane->base.id, was_visible, visible,
			 turn_off, turn_on, mode_changed);

	if (turn_on) {
		pipe_config->update_wm_pre = true;

		/* must disable cxsr around plane enable/disable */
		if (plane->type != DRM_PLANE_TYPE_CURSOR)
			pipe_config->disable_cxsr = true;
	} else if (turn_off) {
		pipe_config->update_wm_post = true;

		/* must disable cxsr around plane enable/disable */
		if (plane->type != DRM_PLANE_TYPE_CURSOR)
			pipe_config->disable_cxsr = true;
	} else if (intel_wm_need_update(plane, plane_state)) {
		/* FIXME bollocks */
		pipe_config->update_wm_pre = true;
		pipe_config->update_wm_post = true;
	}

	/* Pre-gen9 platforms need two-step watermark updates */
	if ((pipe_config->update_wm_pre || pipe_config->update_wm_post) &&
	    INTEL_INFO(dev)->gen < 9 && dev_priv->display.optimize_watermarks)
		to_intel_crtc_state(crtc_state)->wm.need_postvbl_update = true;

	if (visible || was_visible)
		pipe_config->fb_bits |= to_intel_plane(plane)->frontbuffer_bit;

	/*
	 * WaCxSRDisabledForSpriteScaling:ivb
	 *
	 * cstate->update_wm was already set above, so this flag will
	 * take effect when we commit and program watermarks.
	 */
	if (plane->type == DRM_PLANE_TYPE_OVERLAY && IS_IVYBRIDGE(dev) &&
	    needs_scaling(to_intel_plane_state(plane_state)) &&
	    !needs_scaling(old_plane_state))
		pipe_config->disable_lp_wm = true;

	return 0;
}

static bool encoders_cloneable(const struct intel_encoder *a,
			       const struct intel_encoder *b)
{
	/* masks could be asymmetric, so check both ways */
	return a == b || (a->cloneable & (1 << b->type) &&
			  b->cloneable & (1 << a->type));
}

static bool check_single_encoder_cloning(struct drm_atomic_state *state,
					 struct intel_crtc *crtc,
					 struct intel_encoder *encoder)
{
	struct intel_encoder *source_encoder;
	struct drm_connector *connector;
	struct drm_connector_state *connector_state;
	int i;

	for_each_connector_in_state(state, connector, connector_state, i) {
		if (connector_state->crtc != &crtc->base)
			continue;

		source_encoder =
			to_intel_encoder(connector_state->best_encoder);
		if (!encoders_cloneable(encoder, source_encoder))
			return false;
	}

	return true;
}

static bool check_encoder_cloning(struct drm_atomic_state *state,
				  struct intel_crtc *crtc)
{
	struct intel_encoder *encoder;
	struct drm_connector *connector;
	struct drm_connector_state *connector_state;
	int i;

	for_each_connector_in_state(state, connector, connector_state, i) {
		if (connector_state->crtc != &crtc->base)
			continue;

		encoder = to_intel_encoder(connector_state->best_encoder);
		if (!check_single_encoder_cloning(state, crtc, encoder))
			return false;
	}

	return true;
}

static int intel_crtc_atomic_check(struct drm_crtc *crtc,
				   struct drm_crtc_state *crtc_state)
{
	struct drm_device *dev = crtc->dev;
	struct drm_i915_private *dev_priv = dev->dev_private;
	struct intel_crtc *intel_crtc = to_intel_crtc(crtc);
	struct intel_crtc_state *pipe_config =
		to_intel_crtc_state(crtc_state);
	struct drm_atomic_state *state = crtc_state->state;
	int ret;
	bool mode_changed = needs_modeset(crtc_state);

	if (mode_changed && !check_encoder_cloning(state, intel_crtc)) {
		DRM_DEBUG_KMS("rejecting invalid cloning configuration\n");
		return -EINVAL;
	}

	if (mode_changed && !crtc_state->active)
		pipe_config->update_wm_post = true;

	if (mode_changed && crtc_state->enable &&
	    dev_priv->display.crtc_compute_clock &&
	    !WARN_ON(pipe_config->shared_dpll)) {
		ret = dev_priv->display.crtc_compute_clock(intel_crtc,
							   pipe_config);
		if (ret)
			return ret;
	}

	if (crtc_state->color_mgmt_changed) {
		ret = intel_color_check(crtc, crtc_state);
		if (ret)
			return ret;

		/*
		 * Changing color management on Intel hardware is
		 * handled as part of planes update.
		 */
		crtc_state->planes_changed = true;
	}

	ret = 0;
	if (dev_priv->display.compute_pipe_wm) {
		ret = dev_priv->display.compute_pipe_wm(pipe_config);
		if (ret) {
			DRM_DEBUG_KMS("Target pipe watermarks are invalid\n");
			return ret;
		}
	}

	if (dev_priv->display.compute_intermediate_wm &&
	    !to_intel_atomic_state(state)->skip_intermediate_wm) {
		if (WARN_ON(!dev_priv->display.compute_pipe_wm))
			return 0;

		/*
		 * Calculate 'intermediate' watermarks that satisfy both the
		 * old state and the new state.  We can program these
		 * immediately.
		 */
		ret = dev_priv->display.compute_intermediate_wm(crtc->dev,
								intel_crtc,
								pipe_config);
		if (ret) {
			DRM_DEBUG_KMS("No valid intermediate pipe watermarks are possible\n");
			return ret;
		}
	} else if (dev_priv->display.compute_intermediate_wm) {
		if (HAS_PCH_SPLIT(dev_priv) && INTEL_GEN(dev_priv) < 9)
			pipe_config->wm.intermediate = pipe_config->wm.optimal.ilk;
	}

	if (INTEL_INFO(dev)->gen >= 9) {
		if (mode_changed)
			ret = skl_update_scaler_crtc(pipe_config);

		if (!ret)
			ret = intel_atomic_setup_scalers(dev, intel_crtc,
							 pipe_config);
	}

	return ret;
}

static const struct drm_crtc_helper_funcs intel_helper_funcs = {
	.mode_set_base_atomic = intel_pipe_set_base_atomic,
	.atomic_begin = intel_begin_crtc_commit,
	.atomic_flush = intel_finish_crtc_commit,
	.atomic_check = intel_crtc_atomic_check,
};

static void intel_modeset_update_connector_atomic_state(struct drm_device *dev)
{
	struct intel_connector *connector;

	for_each_intel_connector(dev, connector) {
		if (connector->base.state->crtc)
			drm_connector_unreference(&connector->base);

		if (connector->base.encoder) {
			connector->base.state->best_encoder =
				connector->base.encoder;
			connector->base.state->crtc =
				connector->base.encoder->crtc;

			drm_connector_reference(&connector->base);
		} else {
			connector->base.state->best_encoder = NULL;
			connector->base.state->crtc = NULL;
		}
	}
}

static void
connected_sink_compute_bpp(struct intel_connector *connector,
			   struct intel_crtc_state *pipe_config)
{
	int bpp = pipe_config->pipe_bpp;

	DRM_DEBUG_KMS("[CONNECTOR:%d:%s] checking for sink bpp constrains\n",
		connector->base.base.id,
		connector->base.name);

	/* Don't use an invalid EDID bpc value */
	if (connector->base.display_info.bpc &&
	    connector->base.display_info.bpc * 3 < bpp) {
		DRM_DEBUG_KMS("clamping display bpp (was %d) to EDID reported max of %d\n",
			      bpp, connector->base.display_info.bpc*3);
		pipe_config->pipe_bpp = connector->base.display_info.bpc*3;
	}

	/* Clamp bpp to default limit on screens without EDID 1.4 */
	if (connector->base.display_info.bpc == 0) {
		int type = connector->base.connector_type;
		int clamp_bpp = 24;

		/* Fall back to 18 bpp when DP sink capability is unknown. */
		if (type == DRM_MODE_CONNECTOR_DisplayPort ||
		    type == DRM_MODE_CONNECTOR_eDP)
			clamp_bpp = 18;

		if (bpp > clamp_bpp) {
			DRM_DEBUG_KMS("clamping display bpp (was %d) to default limit of %d\n",
				      bpp, clamp_bpp);
			pipe_config->pipe_bpp = clamp_bpp;
		}
	}
}

static int
compute_baseline_pipe_bpp(struct intel_crtc *crtc,
			  struct intel_crtc_state *pipe_config)
{
	struct drm_device *dev = crtc->base.dev;
	struct drm_atomic_state *state;
	struct drm_connector *connector;
	struct drm_connector_state *connector_state;
	int bpp, i;

	if ((IS_G4X(dev) || IS_VALLEYVIEW(dev) || IS_CHERRYVIEW(dev)))
		bpp = 10*3;
	else if (INTEL_INFO(dev)->gen >= 5)
		bpp = 12*3;
	else
		bpp = 8*3;


	pipe_config->pipe_bpp = bpp;

	state = pipe_config->base.state;

	/* Clamp display bpp to EDID value */
	for_each_connector_in_state(state, connector, connector_state, i) {
		if (connector_state->crtc != &crtc->base)
			continue;

		connected_sink_compute_bpp(to_intel_connector(connector),
					   pipe_config);
	}

	return bpp;
}

static void intel_dump_crtc_timings(const struct drm_display_mode *mode)
{
	DRM_DEBUG_KMS("crtc timings: %d %d %d %d %d %d %d %d %d, "
			"type: 0x%x flags: 0x%x\n",
		mode->crtc_clock,
		mode->crtc_hdisplay, mode->crtc_hsync_start,
		mode->crtc_hsync_end, mode->crtc_htotal,
		mode->crtc_vdisplay, mode->crtc_vsync_start,
		mode->crtc_vsync_end, mode->crtc_vtotal, mode->type, mode->flags);
}

static void intel_dump_pipe_config(struct intel_crtc *crtc,
				   struct intel_crtc_state *pipe_config,
				   const char *context)
{
	struct drm_device *dev = crtc->base.dev;
	struct drm_plane *plane;
	struct intel_plane *intel_plane;
	struct intel_plane_state *state;
	struct drm_framebuffer *fb;

	DRM_DEBUG_KMS("[CRTC:%d]%s config %p for pipe %c\n", crtc->base.base.id,
		      context, pipe_config, pipe_name(crtc->pipe));

	DRM_DEBUG_KMS("cpu_transcoder: %s\n", transcoder_name(pipe_config->cpu_transcoder));
	DRM_DEBUG_KMS("pipe bpp: %i, dithering: %i\n",
		      pipe_config->pipe_bpp, pipe_config->dither);
	DRM_DEBUG_KMS("fdi/pch: %i, lanes: %i, gmch_m: %u, gmch_n: %u, link_m: %u, link_n: %u, tu: %u\n",
		      pipe_config->has_pch_encoder,
		      pipe_config->fdi_lanes,
		      pipe_config->fdi_m_n.gmch_m, pipe_config->fdi_m_n.gmch_n,
		      pipe_config->fdi_m_n.link_m, pipe_config->fdi_m_n.link_n,
		      pipe_config->fdi_m_n.tu);
	DRM_DEBUG_KMS("dp: %i, lanes: %i, gmch_m: %u, gmch_n: %u, link_m: %u, link_n: %u, tu: %u\n",
		      pipe_config->has_dp_encoder,
		      pipe_config->lane_count,
		      pipe_config->dp_m_n.gmch_m, pipe_config->dp_m_n.gmch_n,
		      pipe_config->dp_m_n.link_m, pipe_config->dp_m_n.link_n,
		      pipe_config->dp_m_n.tu);

	DRM_DEBUG_KMS("dp: %i, lanes: %i, gmch_m2: %u, gmch_n2: %u, link_m2: %u, link_n2: %u, tu2: %u\n",
		      pipe_config->has_dp_encoder,
		      pipe_config->lane_count,
		      pipe_config->dp_m2_n2.gmch_m,
		      pipe_config->dp_m2_n2.gmch_n,
		      pipe_config->dp_m2_n2.link_m,
		      pipe_config->dp_m2_n2.link_n,
		      pipe_config->dp_m2_n2.tu);

	DRM_DEBUG_KMS("audio: %i, infoframes: %i\n",
		      pipe_config->has_audio,
		      pipe_config->has_infoframe);

	DRM_DEBUG_KMS("requested mode:\n");
	drm_mode_debug_printmodeline(&pipe_config->base.mode);
	DRM_DEBUG_KMS("adjusted mode:\n");
	drm_mode_debug_printmodeline(&pipe_config->base.adjusted_mode);
	intel_dump_crtc_timings(&pipe_config->base.adjusted_mode);
	DRM_DEBUG_KMS("port clock: %d\n", pipe_config->port_clock);
	DRM_DEBUG_KMS("pipe src size: %dx%d\n",
		      pipe_config->pipe_src_w, pipe_config->pipe_src_h);
	DRM_DEBUG_KMS("num_scalers: %d, scaler_users: 0x%x, scaler_id: %d\n",
		      crtc->num_scalers,
		      pipe_config->scaler_state.scaler_users,
		      pipe_config->scaler_state.scaler_id);
	DRM_DEBUG_KMS("gmch pfit: control: 0x%08x, ratios: 0x%08x, lvds border: 0x%08x\n",
		      pipe_config->gmch_pfit.control,
		      pipe_config->gmch_pfit.pgm_ratios,
		      pipe_config->gmch_pfit.lvds_border_bits);
	DRM_DEBUG_KMS("pch pfit: pos: 0x%08x, size: 0x%08x, %s\n",
		      pipe_config->pch_pfit.pos,
		      pipe_config->pch_pfit.size,
		      pipe_config->pch_pfit.enabled ? "enabled" : "disabled");
	DRM_DEBUG_KMS("ips: %i\n", pipe_config->ips_enabled);
	DRM_DEBUG_KMS("double wide: %i\n", pipe_config->double_wide);

	if (IS_BROXTON(dev)) {
		DRM_DEBUG_KMS("ddi_pll_sel: %u; dpll_hw_state: ebb0: 0x%x, ebb4: 0x%x,"
			      "pll0: 0x%x, pll1: 0x%x, pll2: 0x%x, pll3: 0x%x, "
			      "pll6: 0x%x, pll8: 0x%x, pll9: 0x%x, pll10: 0x%x, pcsdw12: 0x%x\n",
			      pipe_config->ddi_pll_sel,
			      pipe_config->dpll_hw_state.ebb0,
			      pipe_config->dpll_hw_state.ebb4,
			      pipe_config->dpll_hw_state.pll0,
			      pipe_config->dpll_hw_state.pll1,
			      pipe_config->dpll_hw_state.pll2,
			      pipe_config->dpll_hw_state.pll3,
			      pipe_config->dpll_hw_state.pll6,
			      pipe_config->dpll_hw_state.pll8,
			      pipe_config->dpll_hw_state.pll9,
			      pipe_config->dpll_hw_state.pll10,
			      pipe_config->dpll_hw_state.pcsdw12);
	} else if (IS_SKYLAKE(dev) || IS_KABYLAKE(dev)) {
		DRM_DEBUG_KMS("ddi_pll_sel: %u; dpll_hw_state: "
			      "ctrl1: 0x%x, cfgcr1: 0x%x, cfgcr2: 0x%x\n",
			      pipe_config->ddi_pll_sel,
			      pipe_config->dpll_hw_state.ctrl1,
			      pipe_config->dpll_hw_state.cfgcr1,
			      pipe_config->dpll_hw_state.cfgcr2);
	} else if (HAS_DDI(dev)) {
		DRM_DEBUG_KMS("ddi_pll_sel: 0x%x; dpll_hw_state: wrpll: 0x%x spll: 0x%x\n",
			      pipe_config->ddi_pll_sel,
			      pipe_config->dpll_hw_state.wrpll,
			      pipe_config->dpll_hw_state.spll);
	} else {
		DRM_DEBUG_KMS("dpll_hw_state: dpll: 0x%x, dpll_md: 0x%x, "
			      "fp0: 0x%x, fp1: 0x%x\n",
			      pipe_config->dpll_hw_state.dpll,
			      pipe_config->dpll_hw_state.dpll_md,
			      pipe_config->dpll_hw_state.fp0,
			      pipe_config->dpll_hw_state.fp1);
	}

	DRM_DEBUG_KMS("planes on this crtc\n");
	list_for_each_entry(plane, &dev->mode_config.plane_list, head) {
		intel_plane = to_intel_plane(plane);
		if (intel_plane->pipe != crtc->pipe)
			continue;

		state = to_intel_plane_state(plane->state);
		fb = state->base.fb;
		if (!fb) {
			DRM_DEBUG_KMS("%s PLANE:%d plane: %u.%u idx: %d "
				"disabled, scaler_id = %d\n",
				plane->type == DRM_PLANE_TYPE_CURSOR ? "CURSOR" : "STANDARD",
				plane->base.id, intel_plane->pipe,
				(crtc->base.primary == plane) ? 0 : intel_plane->plane + 1,
				drm_plane_index(plane), state->scaler_id);
			continue;
		}

		DRM_DEBUG_KMS("%s PLANE:%d plane: %u.%u idx: %d enabled",
			plane->type == DRM_PLANE_TYPE_CURSOR ? "CURSOR" : "STANDARD",
			plane->base.id, intel_plane->pipe,
			crtc->base.primary == plane ? 0 : intel_plane->plane + 1,
			drm_plane_index(plane));
		DRM_DEBUG_KMS("\tFB:%d, fb = %ux%u format = 0x%x",
			fb->base.id, fb->width, fb->height, fb->pixel_format);
		DRM_DEBUG_KMS("\tscaler:%d src (%u, %u) %ux%u dst (%u, %u) %ux%u\n",
			state->scaler_id,
			state->src.x1 >> 16, state->src.y1 >> 16,
			drm_rect_width(&state->src) >> 16,
			drm_rect_height(&state->src) >> 16,
			state->dst.x1, state->dst.y1,
			drm_rect_width(&state->dst), drm_rect_height(&state->dst));
	}
}

static bool check_digital_port_conflicts(struct drm_atomic_state *state)
{
	struct drm_device *dev = state->dev;
	struct drm_connector *connector;
	unsigned int used_ports = 0;

	/*
	 * Walk the connector list instead of the encoder
	 * list to detect the problem on ddi platforms
	 * where there's just one encoder per digital port.
	 */
	drm_for_each_connector(connector, dev) {
		struct drm_connector_state *connector_state;
		struct intel_encoder *encoder;

		connector_state = drm_atomic_get_existing_connector_state(state, connector);
		if (!connector_state)
			connector_state = connector->state;

		if (!connector_state->best_encoder)
			continue;

		encoder = to_intel_encoder(connector_state->best_encoder);

		WARN_ON(!connector_state->crtc);

		switch (encoder->type) {
			unsigned int port_mask;
		case INTEL_OUTPUT_UNKNOWN:
			if (WARN_ON(!HAS_DDI(dev)))
				break;
		case INTEL_OUTPUT_DISPLAYPORT:
		case INTEL_OUTPUT_HDMI:
		case INTEL_OUTPUT_EDP:
			port_mask = 1 << enc_to_dig_port(&encoder->base)->port;

			/* the same port mustn't appear more than once */
			if (used_ports & port_mask)
				return false;

			used_ports |= port_mask;
		default:
			break;
		}
	}

	return true;
}

static void
clear_intel_crtc_state(struct intel_crtc_state *crtc_state)
{
	struct drm_crtc_state tmp_state;
	struct intel_crtc_scaler_state scaler_state;
	struct intel_dpll_hw_state dpll_hw_state;
	struct intel_shared_dpll *shared_dpll;
	uint32_t ddi_pll_sel;
	bool force_thru;

	/* FIXME: before the switch to atomic started, a new pipe_config was
	 * kzalloc'd. Code that depends on any field being zero should be
	 * fixed, so that the crtc_state can be safely duplicated. For now,
	 * only fields that are know to not cause problems are preserved. */

	tmp_state = crtc_state->base;
	scaler_state = crtc_state->scaler_state;
	shared_dpll = crtc_state->shared_dpll;
	dpll_hw_state = crtc_state->dpll_hw_state;
	ddi_pll_sel = crtc_state->ddi_pll_sel;
	force_thru = crtc_state->pch_pfit.force_thru;

	memset(crtc_state, 0, sizeof *crtc_state);

	crtc_state->base = tmp_state;
	crtc_state->scaler_state = scaler_state;
	crtc_state->shared_dpll = shared_dpll;
	crtc_state->dpll_hw_state = dpll_hw_state;
	crtc_state->ddi_pll_sel = ddi_pll_sel;
	crtc_state->pch_pfit.force_thru = force_thru;
}

static int
intel_modeset_pipe_config(struct drm_crtc *crtc,
			  struct intel_crtc_state *pipe_config)
{
	struct drm_atomic_state *state = pipe_config->base.state;
	struct intel_encoder *encoder;
	struct drm_connector *connector;
	struct drm_connector_state *connector_state;
	int base_bpp, ret = -EINVAL;
	int i;
	bool retry = true;

	clear_intel_crtc_state(pipe_config);

	pipe_config->cpu_transcoder =
		(enum transcoder) to_intel_crtc(crtc)->pipe;

	/*
	 * Sanitize sync polarity flags based on requested ones. If neither
	 * positive or negative polarity is requested, treat this as meaning
	 * negative polarity.
	 */
	if (!(pipe_config->base.adjusted_mode.flags &
	      (DRM_MODE_FLAG_PHSYNC | DRM_MODE_FLAG_NHSYNC)))
		pipe_config->base.adjusted_mode.flags |= DRM_MODE_FLAG_NHSYNC;

	if (!(pipe_config->base.adjusted_mode.flags &
	      (DRM_MODE_FLAG_PVSYNC | DRM_MODE_FLAG_NVSYNC)))
		pipe_config->base.adjusted_mode.flags |= DRM_MODE_FLAG_NVSYNC;

	base_bpp = compute_baseline_pipe_bpp(to_intel_crtc(crtc),
					     pipe_config);
	if (base_bpp < 0)
		goto fail;

	/*
	 * Determine the real pipe dimensions. Note that stereo modes can
	 * increase the actual pipe size due to the frame doubling and
	 * insertion of additional space for blanks between the frame. This
	 * is stored in the crtc timings. We use the requested mode to do this
	 * computation to clearly distinguish it from the adjusted mode, which
	 * can be changed by the connectors in the below retry loop.
	 */
	drm_crtc_get_hv_timing(&pipe_config->base.mode,
			       &pipe_config->pipe_src_w,
			       &pipe_config->pipe_src_h);

encoder_retry:
	/* Ensure the port clock defaults are reset when retrying. */
	pipe_config->port_clock = 0;
	pipe_config->pixel_multiplier = 1;

	/* Fill in default crtc timings, allow encoders to overwrite them. */
	drm_mode_set_crtcinfo(&pipe_config->base.adjusted_mode,
			      CRTC_STEREO_DOUBLE);

	/* Pass our mode to the connectors and the CRTC to give them a chance to
	 * adjust it according to limitations or connector properties, and also
	 * a chance to reject the mode entirely.
	 */
	for_each_connector_in_state(state, connector, connector_state, i) {
		if (connector_state->crtc != crtc)
			continue;

		encoder = to_intel_encoder(connector_state->best_encoder);

		if (!(encoder->compute_config(encoder, pipe_config))) {
			DRM_DEBUG_KMS("Encoder config failure\n");
			goto fail;
		}
	}

	/* Set default port clock if not overwritten by the encoder. Needs to be
	 * done afterwards in case the encoder adjusts the mode. */
	if (!pipe_config->port_clock)
		pipe_config->port_clock = pipe_config->base.adjusted_mode.crtc_clock
			* pipe_config->pixel_multiplier;

	ret = intel_crtc_compute_config(to_intel_crtc(crtc), pipe_config);
	if (ret < 0) {
		DRM_DEBUG_KMS("CRTC fixup failed\n");
		goto fail;
	}

	if (ret == RETRY) {
		if (WARN(!retry, "loop in pipe configuration computation\n")) {
			ret = -EINVAL;
			goto fail;
		}

		DRM_DEBUG_KMS("CRTC bw constrained, retrying\n");
		retry = false;
		goto encoder_retry;
	}

	/* Dithering seems to not pass-through bits correctly when it should, so
	 * only enable it on 6bpc panels. */
	pipe_config->dither = pipe_config->pipe_bpp == 6*3;
	DRM_DEBUG_KMS("hw max bpp: %i, pipe bpp: %i, dithering: %i\n",
		      base_bpp, pipe_config->pipe_bpp, pipe_config->dither);

fail:
	return ret;
}

static void
intel_modeset_update_crtc_state(struct drm_atomic_state *state)
{
	struct drm_crtc *crtc;
	struct drm_crtc_state *crtc_state;
	int i;

	/* Double check state. */
	for_each_crtc_in_state(state, crtc, crtc_state, i) {
		to_intel_crtc(crtc)->config = to_intel_crtc_state(crtc->state);

		/* Update hwmode for vblank functions */
		if (crtc->state->active)
			crtc->hwmode = crtc->state->adjusted_mode;
		else
			crtc->hwmode.crtc_clock = 0;

		/*
		 * Update legacy state to satisfy fbc code. This can
		 * be removed when fbc uses the atomic state.
		 */
		if (drm_atomic_get_existing_plane_state(state, crtc->primary)) {
			struct drm_plane_state *plane_state = crtc->primary->state;

			crtc->primary->fb = plane_state->fb;
			crtc->x = plane_state->src_x >> 16;
			crtc->y = plane_state->src_y >> 16;
		}
	}
}

static bool intel_fuzzy_clock_check(int clock1, int clock2)
{
	int diff;

	if (clock1 == clock2)
		return true;

	if (!clock1 || !clock2)
		return false;

	diff = abs(clock1 - clock2);

	if (((((diff + clock1 + clock2) * 100)) / (clock1 + clock2)) < 105)
		return true;

	return false;
}

#define for_each_intel_crtc_masked(dev, mask, intel_crtc) \
	list_for_each_entry((intel_crtc), \
			    &(dev)->mode_config.crtc_list, \
			    base.head) \
		for_each_if (mask & (1 <<(intel_crtc)->pipe))

static bool
intel_compare_m_n(unsigned int m, unsigned int n,
		  unsigned int m2, unsigned int n2,
		  bool exact)
{
	if (m == m2 && n == n2)
		return true;

	if (exact || !m || !n || !m2 || !n2)
		return false;

	BUILD_BUG_ON(DATA_LINK_M_N_MASK > INT_MAX);

	if (n > n2) {
		while (n > n2) {
			m2 <<= 1;
			n2 <<= 1;
		}
	} else if (n < n2) {
		while (n < n2) {
			m <<= 1;
			n <<= 1;
		}
	}

	if (n != n2)
		return false;

	return intel_fuzzy_clock_check(m, m2);
}

static bool
intel_compare_link_m_n(const struct intel_link_m_n *m_n,
		       struct intel_link_m_n *m2_n2,
		       bool adjust)
{
	if (m_n->tu == m2_n2->tu &&
	    intel_compare_m_n(m_n->gmch_m, m_n->gmch_n,
			      m2_n2->gmch_m, m2_n2->gmch_n, !adjust) &&
	    intel_compare_m_n(m_n->link_m, m_n->link_n,
			      m2_n2->link_m, m2_n2->link_n, !adjust)) {
		if (adjust)
			*m2_n2 = *m_n;

		return true;
	}

	return false;
}

static bool
intel_pipe_config_compare(struct drm_device *dev,
			  struct intel_crtc_state *current_config,
			  struct intel_crtc_state *pipe_config,
			  bool adjust)
{
	bool ret = true;

#define INTEL_ERR_OR_DBG_KMS(fmt, ...) \
	do { \
		if (!adjust) \
			DRM_ERROR(fmt, ##__VA_ARGS__); \
		else \
			DRM_DEBUG_KMS(fmt, ##__VA_ARGS__); \
	} while (0)

#define PIPE_CONF_CHECK_X(name)	\
	if (current_config->name != pipe_config->name) { \
		INTEL_ERR_OR_DBG_KMS("mismatch in " #name " " \
			  "(expected 0x%08x, found 0x%08x)\n", \
			  current_config->name, \
			  pipe_config->name); \
		ret = false; \
	}

#define PIPE_CONF_CHECK_I(name)	\
	if (current_config->name != pipe_config->name) { \
		INTEL_ERR_OR_DBG_KMS("mismatch in " #name " " \
			  "(expected %i, found %i)\n", \
			  current_config->name, \
			  pipe_config->name); \
		ret = false; \
	}

#define PIPE_CONF_CHECK_P(name)	\
	if (current_config->name != pipe_config->name) { \
		INTEL_ERR_OR_DBG_KMS("mismatch in " #name " " \
			  "(expected %p, found %p)\n", \
			  current_config->name, \
			  pipe_config->name); \
		ret = false; \
	}

#define PIPE_CONF_CHECK_M_N(name) \
	if (!intel_compare_link_m_n(&current_config->name, \
				    &pipe_config->name,\
				    adjust)) { \
		INTEL_ERR_OR_DBG_KMS("mismatch in " #name " " \
			  "(expected tu %i gmch %i/%i link %i/%i, " \
			  "found tu %i, gmch %i/%i link %i/%i)\n", \
			  current_config->name.tu, \
			  current_config->name.gmch_m, \
			  current_config->name.gmch_n, \
			  current_config->name.link_m, \
			  current_config->name.link_n, \
			  pipe_config->name.tu, \
			  pipe_config->name.gmch_m, \
			  pipe_config->name.gmch_n, \
			  pipe_config->name.link_m, \
			  pipe_config->name.link_n); \
		ret = false; \
	}

/* This is required for BDW+ where there is only one set of registers for
 * switching between high and low RR.
 * This macro can be used whenever a comparison has to be made between one
 * hw state and multiple sw state variables.
 */
#define PIPE_CONF_CHECK_M_N_ALT(name, alt_name) \
	if (!intel_compare_link_m_n(&current_config->name, \
				    &pipe_config->name, adjust) && \
	    !intel_compare_link_m_n(&current_config->alt_name, \
				    &pipe_config->name, adjust)) { \
		INTEL_ERR_OR_DBG_KMS("mismatch in " #name " " \
			  "(expected tu %i gmch %i/%i link %i/%i, " \
			  "or tu %i gmch %i/%i link %i/%i, " \
			  "found tu %i, gmch %i/%i link %i/%i)\n", \
			  current_config->name.tu, \
			  current_config->name.gmch_m, \
			  current_config->name.gmch_n, \
			  current_config->name.link_m, \
			  current_config->name.link_n, \
			  current_config->alt_name.tu, \
			  current_config->alt_name.gmch_m, \
			  current_config->alt_name.gmch_n, \
			  current_config->alt_name.link_m, \
			  current_config->alt_name.link_n, \
			  pipe_config->name.tu, \
			  pipe_config->name.gmch_m, \
			  pipe_config->name.gmch_n, \
			  pipe_config->name.link_m, \
			  pipe_config->name.link_n); \
		ret = false; \
	}

#define PIPE_CONF_CHECK_FLAGS(name, mask)	\
	if ((current_config->name ^ pipe_config->name) & (mask)) { \
		INTEL_ERR_OR_DBG_KMS("mismatch in " #name "(" #mask ") " \
			  "(expected %i, found %i)\n", \
			  current_config->name & (mask), \
			  pipe_config->name & (mask)); \
		ret = false; \
	}

#define PIPE_CONF_CHECK_CLOCK_FUZZY(name) \
	if (!intel_fuzzy_clock_check(current_config->name, pipe_config->name)) { \
		INTEL_ERR_OR_DBG_KMS("mismatch in " #name " " \
			  "(expected %i, found %i)\n", \
			  current_config->name, \
			  pipe_config->name); \
		ret = false; \
	}

#define PIPE_CONF_QUIRK(quirk)	\
	((current_config->quirks | pipe_config->quirks) & (quirk))

	PIPE_CONF_CHECK_I(cpu_transcoder);

	PIPE_CONF_CHECK_I(has_pch_encoder);
	PIPE_CONF_CHECK_I(fdi_lanes);
	PIPE_CONF_CHECK_M_N(fdi_m_n);

	PIPE_CONF_CHECK_I(has_dp_encoder);
	PIPE_CONF_CHECK_I(lane_count);

	if (INTEL_INFO(dev)->gen < 8) {
		PIPE_CONF_CHECK_M_N(dp_m_n);

		if (current_config->has_drrs)
			PIPE_CONF_CHECK_M_N(dp_m2_n2);
	} else
		PIPE_CONF_CHECK_M_N_ALT(dp_m_n, dp_m2_n2);

	PIPE_CONF_CHECK_I(has_dsi_encoder);

	PIPE_CONF_CHECK_I(base.adjusted_mode.crtc_hdisplay);
	PIPE_CONF_CHECK_I(base.adjusted_mode.crtc_htotal);
	PIPE_CONF_CHECK_I(base.adjusted_mode.crtc_hblank_start);
	PIPE_CONF_CHECK_I(base.adjusted_mode.crtc_hblank_end);
	PIPE_CONF_CHECK_I(base.adjusted_mode.crtc_hsync_start);
	PIPE_CONF_CHECK_I(base.adjusted_mode.crtc_hsync_end);

	PIPE_CONF_CHECK_I(base.adjusted_mode.crtc_vdisplay);
	PIPE_CONF_CHECK_I(base.adjusted_mode.crtc_vtotal);
	PIPE_CONF_CHECK_I(base.adjusted_mode.crtc_vblank_start);
	PIPE_CONF_CHECK_I(base.adjusted_mode.crtc_vblank_end);
	PIPE_CONF_CHECK_I(base.adjusted_mode.crtc_vsync_start);
	PIPE_CONF_CHECK_I(base.adjusted_mode.crtc_vsync_end);

	PIPE_CONF_CHECK_I(pixel_multiplier);
	PIPE_CONF_CHECK_I(has_hdmi_sink);
	if ((INTEL_INFO(dev)->gen < 8 && !IS_HASWELL(dev)) ||
	    IS_VALLEYVIEW(dev) || IS_CHERRYVIEW(dev))
		PIPE_CONF_CHECK_I(limited_color_range);
	PIPE_CONF_CHECK_I(has_infoframe);

	PIPE_CONF_CHECK_I(has_audio);

	PIPE_CONF_CHECK_FLAGS(base.adjusted_mode.flags,
			      DRM_MODE_FLAG_INTERLACE);

	if (!PIPE_CONF_QUIRK(PIPE_CONFIG_QUIRK_MODE_SYNC_FLAGS)) {
		PIPE_CONF_CHECK_FLAGS(base.adjusted_mode.flags,
				      DRM_MODE_FLAG_PHSYNC);
		PIPE_CONF_CHECK_FLAGS(base.adjusted_mode.flags,
				      DRM_MODE_FLAG_NHSYNC);
		PIPE_CONF_CHECK_FLAGS(base.adjusted_mode.flags,
				      DRM_MODE_FLAG_PVSYNC);
		PIPE_CONF_CHECK_FLAGS(base.adjusted_mode.flags,
				      DRM_MODE_FLAG_NVSYNC);
	}

	PIPE_CONF_CHECK_X(gmch_pfit.control);
	/* pfit ratios are autocomputed by the hw on gen4+ */
	if (INTEL_INFO(dev)->gen < 4)
		PIPE_CONF_CHECK_X(gmch_pfit.pgm_ratios);
	PIPE_CONF_CHECK_X(gmch_pfit.lvds_border_bits);

	if (!adjust) {
		PIPE_CONF_CHECK_I(pipe_src_w);
		PIPE_CONF_CHECK_I(pipe_src_h);

		PIPE_CONF_CHECK_I(pch_pfit.enabled);
		if (current_config->pch_pfit.enabled) {
			PIPE_CONF_CHECK_X(pch_pfit.pos);
			PIPE_CONF_CHECK_X(pch_pfit.size);
		}

		PIPE_CONF_CHECK_I(scaler_state.scaler_id);
	}

	/* BDW+ don't expose a synchronous way to read the state */
	if (IS_HASWELL(dev))
		PIPE_CONF_CHECK_I(ips_enabled);

	PIPE_CONF_CHECK_I(double_wide);

	PIPE_CONF_CHECK_X(ddi_pll_sel);

	PIPE_CONF_CHECK_P(shared_dpll);
	PIPE_CONF_CHECK_X(dpll_hw_state.dpll);
	PIPE_CONF_CHECK_X(dpll_hw_state.dpll_md);
	PIPE_CONF_CHECK_X(dpll_hw_state.fp0);
	PIPE_CONF_CHECK_X(dpll_hw_state.fp1);
	PIPE_CONF_CHECK_X(dpll_hw_state.wrpll);
	PIPE_CONF_CHECK_X(dpll_hw_state.spll);
	PIPE_CONF_CHECK_X(dpll_hw_state.ctrl1);
	PIPE_CONF_CHECK_X(dpll_hw_state.cfgcr1);
	PIPE_CONF_CHECK_X(dpll_hw_state.cfgcr2);

	PIPE_CONF_CHECK_X(dsi_pll.ctrl);
	PIPE_CONF_CHECK_X(dsi_pll.div);

	if (IS_G4X(dev) || INTEL_INFO(dev)->gen >= 5)
		PIPE_CONF_CHECK_I(pipe_bpp);

	PIPE_CONF_CHECK_CLOCK_FUZZY(base.adjusted_mode.crtc_clock);
	PIPE_CONF_CHECK_CLOCK_FUZZY(port_clock);

#undef PIPE_CONF_CHECK_X
#undef PIPE_CONF_CHECK_I
#undef PIPE_CONF_CHECK_P
#undef PIPE_CONF_CHECK_FLAGS
#undef PIPE_CONF_CHECK_CLOCK_FUZZY
#undef PIPE_CONF_QUIRK
#undef INTEL_ERR_OR_DBG_KMS

	return ret;
}

static void intel_pipe_config_sanity_check(struct drm_i915_private *dev_priv,
					   const struct intel_crtc_state *pipe_config)
{
	if (pipe_config->has_pch_encoder) {
		int fdi_dotclock = intel_dotclock_calculate(intel_fdi_link_freq(dev_priv, pipe_config),
							    &pipe_config->fdi_m_n);
		int dotclock = pipe_config->base.adjusted_mode.crtc_clock;

		/*
		 * FDI already provided one idea for the dotclock.
		 * Yell if the encoder disagrees.
		 */
		WARN(!intel_fuzzy_clock_check(fdi_dotclock, dotclock),
		     "FDI dotclock and encoder dotclock mismatch, fdi: %i, encoder: %i\n",
		     fdi_dotclock, dotclock);
	}
}

static void verify_wm_state(struct drm_crtc *crtc,
			    struct drm_crtc_state *new_state)
{
	struct drm_device *dev = crtc->dev;
	struct drm_i915_private *dev_priv = dev->dev_private;
	struct skl_ddb_allocation hw_ddb, *sw_ddb;
	struct skl_ddb_entry *hw_entry, *sw_entry;
	struct intel_crtc *intel_crtc = to_intel_crtc(crtc);
	const enum pipe pipe = intel_crtc->pipe;
	int plane;

	if (INTEL_INFO(dev)->gen < 9 || !new_state->active)
		return;

	skl_ddb_get_hw_state(dev_priv, &hw_ddb);
	sw_ddb = &dev_priv->wm.skl_hw.ddb;

	/* planes */
	for_each_plane(dev_priv, pipe, plane) {
		hw_entry = &hw_ddb.plane[pipe][plane];
		sw_entry = &sw_ddb->plane[pipe][plane];

		if (skl_ddb_entry_equal(hw_entry, sw_entry))
			continue;

		DRM_ERROR("mismatch in DDB state pipe %c plane %d "
			  "(expected (%u,%u), found (%u,%u))\n",
			  pipe_name(pipe), plane + 1,
			  sw_entry->start, sw_entry->end,
			  hw_entry->start, hw_entry->end);
	}

	/* cursor */
	hw_entry = &hw_ddb.plane[pipe][PLANE_CURSOR];
	sw_entry = &sw_ddb->plane[pipe][PLANE_CURSOR];

	if (!skl_ddb_entry_equal(hw_entry, sw_entry)) {
		DRM_ERROR("mismatch in DDB state pipe %c cursor "
			  "(expected (%u,%u), found (%u,%u))\n",
			  pipe_name(pipe),
			  sw_entry->start, sw_entry->end,
			  hw_entry->start, hw_entry->end);
	}
}

static void
verify_connector_state(struct drm_device *dev, struct drm_crtc *crtc)
{
	struct drm_connector *connector;

	drm_for_each_connector(connector, dev) {
		struct drm_encoder *encoder = connector->encoder;
		struct drm_connector_state *state = connector->state;

		if (state->crtc != crtc)
			continue;

		intel_connector_verify_state(to_intel_connector(connector));

		I915_STATE_WARN(state->best_encoder != encoder,
		     "connector's atomic encoder doesn't match legacy encoder\n");
	}
}

static void
verify_encoder_state(struct drm_device *dev)
{
	struct intel_encoder *encoder;
	struct intel_connector *connector;

	for_each_intel_encoder(dev, encoder) {
		bool enabled = false;
		enum pipe pipe;

		DRM_DEBUG_KMS("[ENCODER:%d:%s]\n",
			      encoder->base.base.id,
			      encoder->base.name);

		for_each_intel_connector(dev, connector) {
			if (connector->base.state->best_encoder != &encoder->base)
				continue;
			enabled = true;

			I915_STATE_WARN(connector->base.state->crtc !=
					encoder->base.crtc,
			     "connector's crtc doesn't match encoder crtc\n");
		}

		I915_STATE_WARN(!!encoder->base.crtc != enabled,
		     "encoder's enabled state mismatch "
		     "(expected %i, found %i)\n",
		     !!encoder->base.crtc, enabled);

		if (!encoder->base.crtc) {
			bool active;

			active = encoder->get_hw_state(encoder, &pipe);
			I915_STATE_WARN(active,
			     "encoder detached but still enabled on pipe %c.\n",
			     pipe_name(pipe));
		}
	}
}

static void
verify_crtc_state(struct drm_crtc *crtc,
		  struct drm_crtc_state *old_crtc_state,
		  struct drm_crtc_state *new_crtc_state)
{
	struct drm_device *dev = crtc->dev;
	struct drm_i915_private *dev_priv = dev->dev_private;
	struct intel_encoder *encoder;
	struct intel_crtc *intel_crtc = to_intel_crtc(crtc);
	struct intel_crtc_state *pipe_config, *sw_config;
	struct drm_atomic_state *old_state;
	bool active;

	old_state = old_crtc_state->state;
	__drm_atomic_helper_crtc_destroy_state(old_crtc_state);
	pipe_config = to_intel_crtc_state(old_crtc_state);
	memset(pipe_config, 0, sizeof(*pipe_config));
	pipe_config->base.crtc = crtc;
	pipe_config->base.state = old_state;

	DRM_DEBUG_KMS("[CRTC:%d]\n", crtc->base.id);

	active = dev_priv->display.get_pipe_config(intel_crtc, pipe_config);

	/* hw state is inconsistent with the pipe quirk */
	if ((intel_crtc->pipe == PIPE_A && dev_priv->quirks & QUIRK_PIPEA_FORCE) ||
	    (intel_crtc->pipe == PIPE_B && dev_priv->quirks & QUIRK_PIPEB_FORCE))
		active = new_crtc_state->active;

	I915_STATE_WARN(new_crtc_state->active != active,
	     "crtc active state doesn't match with hw state "
	     "(expected %i, found %i)\n", new_crtc_state->active, active);

	I915_STATE_WARN(intel_crtc->active != new_crtc_state->active,
	     "transitional active state does not match atomic hw state "
	     "(expected %i, found %i)\n", new_crtc_state->active, intel_crtc->active);

	for_each_encoder_on_crtc(dev, crtc, encoder) {
		enum pipe pipe;

		active = encoder->get_hw_state(encoder, &pipe);
		I915_STATE_WARN(active != new_crtc_state->active,
			"[ENCODER:%i] active %i with crtc active %i\n",
			encoder->base.base.id, active, new_crtc_state->active);

		I915_STATE_WARN(active && intel_crtc->pipe != pipe,
				"Encoder connected to wrong pipe %c\n",
				pipe_name(pipe));

		if (active)
			encoder->get_config(encoder, pipe_config);
	}

	if (!new_crtc_state->active)
		return;

	intel_pipe_config_sanity_check(dev_priv, pipe_config);

	sw_config = to_intel_crtc_state(crtc->state);
	if (!intel_pipe_config_compare(dev, sw_config,
				       pipe_config, false)) {
		I915_STATE_WARN(1, "pipe state doesn't match!\n");
		intel_dump_pipe_config(intel_crtc, pipe_config,
				       "[hw state]");
		intel_dump_pipe_config(intel_crtc, sw_config,
				       "[sw state]");
	}
}

static void
verify_single_dpll_state(struct drm_i915_private *dev_priv,
			 struct intel_shared_dpll *pll,
			 struct drm_crtc *crtc,
			 struct drm_crtc_state *new_state)
{
	struct intel_dpll_hw_state dpll_hw_state;
	unsigned crtc_mask;
	bool active;

	memset(&dpll_hw_state, 0, sizeof(dpll_hw_state));

	DRM_DEBUG_KMS("%s\n", pll->name);

	active = pll->funcs.get_hw_state(dev_priv, pll, &dpll_hw_state);

	if (!(pll->flags & INTEL_DPLL_ALWAYS_ON)) {
		I915_STATE_WARN(!pll->on && pll->active_mask,
		     "pll in active use but not on in sw tracking\n");
		I915_STATE_WARN(pll->on && !pll->active_mask,
		     "pll is on but not used by any active crtc\n");
		I915_STATE_WARN(pll->on != active,
		     "pll on state mismatch (expected %i, found %i)\n",
		     pll->on, active);
	}

	if (!crtc) {
		I915_STATE_WARN(pll->active_mask & ~pll->config.crtc_mask,
				"more active pll users than references: %x vs %x\n",
				pll->active_mask, pll->config.crtc_mask);

		return;
	}

	crtc_mask = 1 << drm_crtc_index(crtc);

	if (new_state->active)
		I915_STATE_WARN(!(pll->active_mask & crtc_mask),
				"pll active mismatch (expected pipe %c in active mask 0x%02x)\n",
				pipe_name(drm_crtc_index(crtc)), pll->active_mask);
	else
		I915_STATE_WARN(pll->active_mask & crtc_mask,
				"pll active mismatch (didn't expect pipe %c in active mask 0x%02x)\n",
				pipe_name(drm_crtc_index(crtc)), pll->active_mask);

	I915_STATE_WARN(!(pll->config.crtc_mask & crtc_mask),
			"pll enabled crtcs mismatch (expected 0x%x in 0x%02x)\n",
			crtc_mask, pll->config.crtc_mask);

	I915_STATE_WARN(pll->on && memcmp(&pll->config.hw_state,
					  &dpll_hw_state,
					  sizeof(dpll_hw_state)),
			"pll hw state mismatch\n");
}

static void
verify_shared_dpll_state(struct drm_device *dev, struct drm_crtc *crtc,
			 struct drm_crtc_state *old_crtc_state,
			 struct drm_crtc_state *new_crtc_state)
{
	struct drm_i915_private *dev_priv = dev->dev_private;
	struct intel_crtc_state *old_state = to_intel_crtc_state(old_crtc_state);
	struct intel_crtc_state *new_state = to_intel_crtc_state(new_crtc_state);

	if (new_state->shared_dpll)
		verify_single_dpll_state(dev_priv, new_state->shared_dpll, crtc, new_crtc_state);

	if (old_state->shared_dpll &&
	    old_state->shared_dpll != new_state->shared_dpll) {
		unsigned crtc_mask = 1 << drm_crtc_index(crtc);
		struct intel_shared_dpll *pll = old_state->shared_dpll;

		I915_STATE_WARN(pll->active_mask & crtc_mask,
				"pll active mismatch (didn't expect pipe %c in active mask)\n",
				pipe_name(drm_crtc_index(crtc)));
		I915_STATE_WARN(pll->config.crtc_mask & crtc_mask,
				"pll enabled crtcs mismatch (found %x in enabled mask)\n",
				pipe_name(drm_crtc_index(crtc)));
	}
}

static void
intel_modeset_verify_crtc(struct drm_crtc *crtc,
			 struct drm_crtc_state *old_state,
			 struct drm_crtc_state *new_state)
{
	if (!needs_modeset(new_state) &&
	    !to_intel_crtc_state(new_state)->update_pipe)
		return;

	verify_wm_state(crtc, new_state);
	verify_connector_state(crtc->dev, crtc);
	verify_crtc_state(crtc, old_state, new_state);
	verify_shared_dpll_state(crtc->dev, crtc, old_state, new_state);
}

static void
verify_disabled_dpll_state(struct drm_device *dev)
{
	struct drm_i915_private *dev_priv = dev->dev_private;
	int i;

	for (i = 0; i < dev_priv->num_shared_dpll; i++)
		verify_single_dpll_state(dev_priv, &dev_priv->shared_dplls[i], NULL, NULL);
}

static void
intel_modeset_verify_disabled(struct drm_device *dev)
{
	verify_encoder_state(dev);
	verify_connector_state(dev, NULL);
	verify_disabled_dpll_state(dev);
}

static void update_scanline_offset(struct intel_crtc *crtc)
{
	struct drm_device *dev = crtc->base.dev;

	/*
	 * The scanline counter increments at the leading edge of hsync.
	 *
	 * On most platforms it starts counting from vtotal-1 on the
	 * first active line. That means the scanline counter value is
	 * always one less than what we would expect. Ie. just after
	 * start of vblank, which also occurs at start of hsync (on the
	 * last active line), the scanline counter will read vblank_start-1.
	 *
	 * On gen2 the scanline counter starts counting from 1 instead
	 * of vtotal-1, so we have to subtract one (or rather add vtotal-1
	 * to keep the value positive), instead of adding one.
	 *
	 * On HSW+ the behaviour of the scanline counter depends on the output
	 * type. For DP ports it behaves like most other platforms, but on HDMI
	 * there's an extra 1 line difference. So we need to add two instead of
	 * one to the value.
	 */
	if (IS_GEN2(dev)) {
		const struct drm_display_mode *adjusted_mode = &crtc->config->base.adjusted_mode;
		int vtotal;

		vtotal = adjusted_mode->crtc_vtotal;
		if (adjusted_mode->flags & DRM_MODE_FLAG_INTERLACE)
			vtotal /= 2;

		crtc->scanline_offset = vtotal - 1;
	} else if (HAS_DDI(dev) &&
		   intel_pipe_has_type(crtc, INTEL_OUTPUT_HDMI)) {
		crtc->scanline_offset = 2;
	} else
		crtc->scanline_offset = 1;
}

static void intel_modeset_clear_plls(struct drm_atomic_state *state)
{
	struct drm_device *dev = state->dev;
	struct drm_i915_private *dev_priv = to_i915(dev);
	struct intel_shared_dpll_config *shared_dpll = NULL;
	struct drm_crtc *crtc;
	struct drm_crtc_state *crtc_state;
	int i;

	if (!dev_priv->display.crtc_compute_clock)
		return;

	for_each_crtc_in_state(state, crtc, crtc_state, i) {
		struct intel_crtc *intel_crtc = to_intel_crtc(crtc);
		struct intel_shared_dpll *old_dpll =
			to_intel_crtc_state(crtc->state)->shared_dpll;

		if (!needs_modeset(crtc_state))
			continue;

		to_intel_crtc_state(crtc_state)->shared_dpll = NULL;

		if (!old_dpll)
			continue;

		if (!shared_dpll)
			shared_dpll = intel_atomic_get_shared_dpll_state(state);

		intel_shared_dpll_config_put(shared_dpll, old_dpll, intel_crtc);
	}
}

/*
 * This implements the workaround described in the "notes" section of the mode
 * set sequence documentation. When going from no pipes or single pipe to
 * multiple pipes, and planes are enabled after the pipe, we need to wait at
 * least 2 vblanks on the first pipe before enabling planes on the second pipe.
 */
static int haswell_mode_set_planes_workaround(struct drm_atomic_state *state)
{
	struct drm_crtc_state *crtc_state;
	struct intel_crtc *intel_crtc;
	struct drm_crtc *crtc;
	struct intel_crtc_state *first_crtc_state = NULL;
	struct intel_crtc_state *other_crtc_state = NULL;
	enum pipe first_pipe = INVALID_PIPE, enabled_pipe = INVALID_PIPE;
	int i;

	/* look at all crtc's that are going to be enabled in during modeset */
	for_each_crtc_in_state(state, crtc, crtc_state, i) {
		intel_crtc = to_intel_crtc(crtc);

		if (!crtc_state->active || !needs_modeset(crtc_state))
			continue;

		if (first_crtc_state) {
			other_crtc_state = to_intel_crtc_state(crtc_state);
			break;
		} else {
			first_crtc_state = to_intel_crtc_state(crtc_state);
			first_pipe = intel_crtc->pipe;
		}
	}

	/* No workaround needed? */
	if (!first_crtc_state)
		return 0;

	/* w/a possibly needed, check how many crtc's are already enabled. */
	for_each_intel_crtc(state->dev, intel_crtc) {
		struct intel_crtc_state *pipe_config;

		pipe_config = intel_atomic_get_crtc_state(state, intel_crtc);
		if (IS_ERR(pipe_config))
			return PTR_ERR(pipe_config);

		pipe_config->hsw_workaround_pipe = INVALID_PIPE;

		if (!pipe_config->base.active ||
		    needs_modeset(&pipe_config->base))
			continue;

		/* 2 or more enabled crtcs means no need for w/a */
		if (enabled_pipe != INVALID_PIPE)
			return 0;

		enabled_pipe = intel_crtc->pipe;
	}

	if (enabled_pipe != INVALID_PIPE)
		first_crtc_state->hsw_workaround_pipe = enabled_pipe;
	else if (other_crtc_state)
		other_crtc_state->hsw_workaround_pipe = first_pipe;

	return 0;
}

static int intel_modeset_all_pipes(struct drm_atomic_state *state)
{
	struct drm_crtc *crtc;
	struct drm_crtc_state *crtc_state;
	int ret = 0;

	/* add all active pipes to the state */
	for_each_crtc(state->dev, crtc) {
		crtc_state = drm_atomic_get_crtc_state(state, crtc);
		if (IS_ERR(crtc_state))
			return PTR_ERR(crtc_state);

		if (!crtc_state->active || needs_modeset(crtc_state))
			continue;

		crtc_state->mode_changed = true;

		ret = drm_atomic_add_affected_connectors(state, crtc);
		if (ret)
			break;

		ret = drm_atomic_add_affected_planes(state, crtc);
		if (ret)
			break;
	}

	return ret;
}

static int intel_modeset_checks(struct drm_atomic_state *state)
{
	struct intel_atomic_state *intel_state = to_intel_atomic_state(state);
	struct drm_i915_private *dev_priv = state->dev->dev_private;
	struct drm_crtc *crtc;
	struct drm_crtc_state *crtc_state;
	int ret = 0, i;

	if (!check_digital_port_conflicts(state)) {
		DRM_DEBUG_KMS("rejecting conflicting digital port configuration\n");
		return -EINVAL;
	}

	intel_state->modeset = true;
	intel_state->active_crtcs = dev_priv->active_crtcs;

	for_each_crtc_in_state(state, crtc, crtc_state, i) {
		if (crtc_state->active)
			intel_state->active_crtcs |= 1 << i;
		else
			intel_state->active_crtcs &= ~(1 << i);
	}

	/*
	 * See if the config requires any additional preparation, e.g.
	 * to adjust global state with pipes off.  We need to do this
	 * here so we can get the modeset_pipe updated config for the new
	 * mode set on this crtc.  For other crtcs we need to use the
	 * adjusted_mode bits in the crtc directly.
	 */
	if (dev_priv->display.modeset_calc_cdclk) {
		ret = dev_priv->display.modeset_calc_cdclk(state);

		if (!ret && intel_state->dev_cdclk != dev_priv->cdclk_freq)
			ret = intel_modeset_all_pipes(state);

		if (ret < 0)
			return ret;

		DRM_DEBUG_KMS("New cdclk calculated to be atomic %u, actual %u\n",
			      intel_state->cdclk, intel_state->dev_cdclk);
	} else
		to_intel_atomic_state(state)->cdclk = dev_priv->atomic_cdclk_freq;

	intel_modeset_clear_plls(state);

	if (IS_HASWELL(dev_priv))
		return haswell_mode_set_planes_workaround(state);

	return 0;
}

/*
 * Handle calculation of various watermark data at the end of the atomic check
 * phase.  The code here should be run after the per-crtc and per-plane 'check'
 * handlers to ensure that all derived state has been updated.
 */
static void calc_watermark_data(struct drm_atomic_state *state)
{
	struct drm_device *dev = state->dev;
	struct intel_atomic_state *intel_state = to_intel_atomic_state(state);
	struct drm_crtc *crtc;
	struct drm_crtc_state *cstate;
	struct drm_plane *plane;
	struct drm_plane_state *pstate;

	/*
	 * Calculate watermark configuration details now that derived
	 * plane/crtc state is all properly updated.
	 */
	drm_for_each_crtc(crtc, dev) {
		cstate = drm_atomic_get_existing_crtc_state(state, crtc) ?:
			crtc->state;

		if (cstate->active)
			intel_state->wm_config.num_pipes_active++;
	}
	drm_for_each_legacy_plane(plane, dev) {
		pstate = drm_atomic_get_existing_plane_state(state, plane) ?:
			plane->state;

		if (!to_intel_plane_state(pstate)->visible)
			continue;

		intel_state->wm_config.sprites_enabled = true;
		if (pstate->crtc_w != pstate->src_w >> 16 ||
		    pstate->crtc_h != pstate->src_h >> 16)
			intel_state->wm_config.sprites_scaled = true;
	}
}

/**
 * intel_atomic_check - validate state object
 * @dev: drm device
 * @state: state to validate
 */
static int intel_atomic_check(struct drm_device *dev,
			      struct drm_atomic_state *state)
{
	struct drm_i915_private *dev_priv = to_i915(dev);
	struct intel_atomic_state *intel_state = to_intel_atomic_state(state);
	struct drm_crtc *crtc;
	struct drm_crtc_state *crtc_state;
	int ret, i;
	bool any_ms = false;

	ret = drm_atomic_helper_check_modeset(dev, state);
	if (ret)
		return ret;

	for_each_crtc_in_state(state, crtc, crtc_state, i) {
		struct intel_crtc_state *pipe_config =
			to_intel_crtc_state(crtc_state);

		/* Catch I915_MODE_FLAG_INHERITED */
		if (crtc_state->mode.private_flags != crtc->state->mode.private_flags)
			crtc_state->mode_changed = true;

		if (!crtc_state->enable) {
			if (needs_modeset(crtc_state))
				any_ms = true;
			continue;
		}

		if (!needs_modeset(crtc_state))
			continue;

		/* FIXME: For only active_changed we shouldn't need to do any
		 * state recomputation at all. */

		ret = drm_atomic_add_affected_connectors(state, crtc);
		if (ret)
			return ret;

		ret = intel_modeset_pipe_config(crtc, pipe_config);
		if (ret)
			return ret;

		if (i915.fastboot &&
		    intel_pipe_config_compare(dev,
					to_intel_crtc_state(crtc->state),
					pipe_config, true)) {
			crtc_state->mode_changed = false;
			to_intel_crtc_state(crtc_state)->update_pipe = true;
		}

		if (needs_modeset(crtc_state)) {
			any_ms = true;

			ret = drm_atomic_add_affected_planes(state, crtc);
			if (ret)
				return ret;
		}

		intel_dump_pipe_config(to_intel_crtc(crtc), pipe_config,
				       needs_modeset(crtc_state) ?
				       "[modeset]" : "[fastset]");
	}

	if (any_ms) {
		ret = intel_modeset_checks(state);

		if (ret)
			return ret;
	} else
		intel_state->cdclk = dev_priv->cdclk_freq;

	ret = drm_atomic_helper_check_planes(dev, state);
	if (ret)
		return ret;

	intel_fbc_choose_crtc(dev_priv, state);
	calc_watermark_data(state);

	return 0;
}

static int intel_atomic_prepare_commit(struct drm_device *dev,
				       struct drm_atomic_state *state,
				       bool nonblock)
{
	struct drm_i915_private *dev_priv = dev->dev_private;
	struct drm_plane_state *plane_state;
	struct drm_crtc_state *crtc_state;
	struct drm_plane *plane;
	struct drm_crtc *crtc;
	int i, ret;

	if (nonblock) {
		DRM_DEBUG_KMS("i915 does not yet support nonblocking commit\n");
		return -EINVAL;
	}

	for_each_crtc_in_state(state, crtc, crtc_state, i) {
		if (state->legacy_cursor_update)
			continue;

		ret = intel_crtc_wait_for_pending_flips(crtc);
		if (ret)
			return ret;

		if (atomic_read(&to_intel_crtc(crtc)->unpin_work_count) >= 2)
			flush_workqueue(dev_priv->wq);
	}

	ret = mutex_lock_interruptible(&dev->struct_mutex);
	if (ret)
		return ret;

	ret = drm_atomic_helper_prepare_planes(dev, state);
	mutex_unlock(&dev->struct_mutex);

	if (!ret && !nonblock) {
		for_each_plane_in_state(state, plane, plane_state, i) {
			struct intel_plane_state *intel_plane_state =
				to_intel_plane_state(plane_state);

			if (!intel_plane_state->wait_req)
				continue;

			ret = __i915_wait_request(intel_plane_state->wait_req,
						  true, NULL, NULL);
			if (ret) {
				/* Any hang should be swallowed by the wait */
				WARN_ON(ret == -EIO);
				mutex_lock(&dev->struct_mutex);
				drm_atomic_helper_cleanup_planes(dev, state);
				mutex_unlock(&dev->struct_mutex);
				break;
			}
		}
	}

	return ret;
}

static void intel_atomic_wait_for_vblanks(struct drm_device *dev,
					  struct drm_i915_private *dev_priv,
					  unsigned crtc_mask)
{
	unsigned last_vblank_count[I915_MAX_PIPES];
	enum pipe pipe;
	int ret;

	if (!crtc_mask)
		return;

	for_each_pipe(dev_priv, pipe) {
		struct drm_crtc *crtc = dev_priv->pipe_to_crtc_mapping[pipe];

		if (!((1 << pipe) & crtc_mask))
			continue;

		ret = drm_crtc_vblank_get(crtc);
		if (WARN_ON(ret != 0)) {
			crtc_mask &= ~(1 << pipe);
			continue;
		}

		last_vblank_count[pipe] = drm_crtc_vblank_count(crtc);
	}

	for_each_pipe(dev_priv, pipe) {
		struct drm_crtc *crtc = dev_priv->pipe_to_crtc_mapping[pipe];
		long lret;

		if (!((1 << pipe) & crtc_mask))
			continue;

		lret = wait_event_timeout(dev->vblank[pipe].queue,
				last_vblank_count[pipe] !=
					drm_crtc_vblank_count(crtc),
				msecs_to_jiffies(50));

		WARN(!lret, "pipe %c vblank wait timed out\n", pipe_name(pipe));

		drm_crtc_vblank_put(crtc);
	}
}

static bool needs_vblank_wait(struct intel_crtc_state *crtc_state)
{
	/* fb updated, need to unpin old fb */
	if (crtc_state->fb_changed)
		return true;

	/* wm changes, need vblank before final wm's */
	if (crtc_state->update_wm_post)
		return true;

	/*
	 * cxsr is re-enabled after vblank.
	 * This is already handled by crtc_state->update_wm_post,
	 * but added for clarity.
	 */
	if (crtc_state->disable_cxsr)
		return true;

	return false;
}

/**
 * intel_atomic_commit - commit validated state object
 * @dev: DRM device
 * @state: the top-level driver state object
 * @nonblock: nonblocking commit
 *
 * This function commits a top-level state object that has been validated
 * with drm_atomic_helper_check().
 *
 * FIXME:  Atomic modeset support for i915 is not yet complete.  At the moment
 * we can only handle plane-related operations and do not yet support
 * nonblocking commit.
 *
 * RETURNS
 * Zero for success or -errno.
 */
static int intel_atomic_commit(struct drm_device *dev,
			       struct drm_atomic_state *state,
			       bool nonblock)
{
	struct intel_atomic_state *intel_state = to_intel_atomic_state(state);
	struct drm_i915_private *dev_priv = dev->dev_private;
	struct drm_crtc_state *old_crtc_state;
	struct drm_crtc *crtc;
	struct intel_crtc_state *intel_cstate;
	int ret = 0, i;
	bool hw_check = intel_state->modeset;
	unsigned long put_domains[I915_MAX_PIPES] = {};
	unsigned crtc_vblank_mask = 0;

	ret = intel_atomic_prepare_commit(dev, state, nonblock);
	if (ret) {
		DRM_DEBUG_ATOMIC("Preparing state failed with %i\n", ret);
		return ret;
	}

	drm_atomic_helper_swap_state(dev, state);
	dev_priv->wm.config = intel_state->wm_config;
	intel_shared_dpll_commit(state);

	if (intel_state->modeset) {
		memcpy(dev_priv->min_pixclk, intel_state->min_pixclk,
		       sizeof(intel_state->min_pixclk));
		dev_priv->active_crtcs = intel_state->active_crtcs;
		dev_priv->atomic_cdclk_freq = intel_state->cdclk;

		intel_display_power_get(dev_priv, POWER_DOMAIN_MODESET);
	}

	for_each_crtc_in_state(state, crtc, old_crtc_state, i) {
		struct intel_crtc *intel_crtc = to_intel_crtc(crtc);

		if (needs_modeset(crtc->state) ||
		    to_intel_crtc_state(crtc->state)->update_pipe) {
			hw_check = true;

			put_domains[to_intel_crtc(crtc)->pipe] =
				modeset_get_crtc_power_domains(crtc,
					to_intel_crtc_state(crtc->state));
		}

		if (!needs_modeset(crtc->state))
			continue;

		intel_pre_plane_update(to_intel_crtc_state(old_crtc_state));

		if (old_crtc_state->active) {
			intel_crtc_disable_planes(crtc, old_crtc_state->plane_mask);
			dev_priv->display.crtc_disable(crtc);
			intel_crtc->active = false;
			intel_fbc_disable(intel_crtc);
			intel_disable_shared_dpll(intel_crtc);

			/*
			 * Underruns don't always raise
			 * interrupts, so check manually.
			 */
			intel_check_cpu_fifo_underruns(dev_priv);
			intel_check_pch_fifo_underruns(dev_priv);

			if (!crtc->state->active)
				intel_update_watermarks(crtc);
		}
	}

	/* Only after disabling all output pipelines that will be changed can we
	 * update the the output configuration. */
	intel_modeset_update_crtc_state(state);

	if (intel_state->modeset) {
		drm_atomic_helper_update_legacy_modeset_state(state->dev, state);

		if (dev_priv->display.modeset_commit_cdclk &&
		    intel_state->dev_cdclk != dev_priv->cdclk_freq)
			dev_priv->display.modeset_commit_cdclk(state);

		intel_modeset_verify_disabled(dev);
	}

	/* Now enable the clocks, plane, pipe, and connectors that we set up. */
	for_each_crtc_in_state(state, crtc, old_crtc_state, i) {
		struct intel_crtc *intel_crtc = to_intel_crtc(crtc);
		bool modeset = needs_modeset(crtc->state);
		struct intel_crtc_state *pipe_config =
			to_intel_crtc_state(crtc->state);
		bool update_pipe = !modeset && pipe_config->update_pipe;

		if (modeset && crtc->state->active) {
			update_scanline_offset(to_intel_crtc(crtc));
			dev_priv->display.crtc_enable(crtc);
		}

		if (!modeset)
			intel_pre_plane_update(to_intel_crtc_state(old_crtc_state));

		if (crtc->state->active &&
		    drm_atomic_get_existing_plane_state(state, crtc->primary))
			intel_fbc_enable(intel_crtc);

		if (crtc->state->active &&
		    (crtc->state->planes_changed || update_pipe))
			drm_atomic_helper_commit_planes_on_crtc(old_crtc_state);

		if (pipe_config->base.active && needs_vblank_wait(pipe_config))
			crtc_vblank_mask |= 1 << i;
	}

	/* FIXME: add subpixel order */

	if (!state->legacy_cursor_update)
		intel_atomic_wait_for_vblanks(dev, dev_priv, crtc_vblank_mask);

	/*
	 * Now that the vblank has passed, we can go ahead and program the
	 * optimal watermarks on platforms that need two-step watermark
	 * programming.
	 *
	 * TODO: Move this (and other cleanup) to an async worker eventually.
	 */
	for_each_crtc_in_state(state, crtc, old_crtc_state, i) {
		intel_cstate = to_intel_crtc_state(crtc->state);

		if (dev_priv->display.optimize_watermarks)
			dev_priv->display.optimize_watermarks(intel_cstate);
	}

	for_each_crtc_in_state(state, crtc, old_crtc_state, i) {
		intel_post_plane_update(to_intel_crtc_state(old_crtc_state));

		if (put_domains[i])
			modeset_put_power_domains(dev_priv, put_domains[i]);

		intel_modeset_verify_crtc(crtc, old_crtc_state, crtc->state);
	}

	if (intel_state->modeset)
		intel_display_power_put(dev_priv, POWER_DOMAIN_MODESET);

	mutex_lock(&dev->struct_mutex);
	drm_atomic_helper_cleanup_planes(dev, state);
	mutex_unlock(&dev->struct_mutex);

	drm_atomic_state_free(state);

	/* As one of the primary mmio accessors, KMS has a high likelihood
	 * of triggering bugs in unclaimed access. After we finish
	 * modesetting, see if an error has been flagged, and if so
	 * enable debugging for the next modeset - and hope we catch
	 * the culprit.
	 *
	 * XXX note that we assume display power is on at this point.
	 * This might hold true now but we need to add pm helper to check
	 * unclaimed only when the hardware is on, as atomic commits
	 * can happen also when the device is completely off.
	 */
	intel_uncore_arm_unclaimed_mmio_detection(dev_priv);

	return 0;
}

void intel_crtc_restore_mode(struct drm_crtc *crtc)
{
	struct drm_device *dev = crtc->dev;
	struct drm_atomic_state *state;
	struct drm_crtc_state *crtc_state;
	int ret;

	state = drm_atomic_state_alloc(dev);
	if (!state) {
		DRM_DEBUG_KMS("[CRTC:%d] crtc restore failed, out of memory",
			      crtc->base.id);
		return;
	}

	state->acquire_ctx = drm_modeset_legacy_acquire_ctx(crtc);

retry:
	crtc_state = drm_atomic_get_crtc_state(state, crtc);
	ret = PTR_ERR_OR_ZERO(crtc_state);
	if (!ret) {
		if (!crtc_state->active)
			goto out;

		crtc_state->mode_changed = true;
		ret = drm_atomic_commit(state);
	}

	if (ret == -EDEADLK) {
		drm_atomic_state_clear(state);
		drm_modeset_backoff(state->acquire_ctx);
		goto retry;
	}

	if (ret)
out:
		drm_atomic_state_free(state);
}

#undef for_each_intel_crtc_masked

static const struct drm_crtc_funcs intel_crtc_funcs = {
	.gamma_set = drm_atomic_helper_legacy_gamma_set,
	.set_config = drm_atomic_helper_set_config,
	.set_property = drm_atomic_helper_crtc_set_property,
	.destroy = intel_crtc_destroy,
	.page_flip = intel_crtc_page_flip,
	.atomic_duplicate_state = intel_crtc_duplicate_state,
	.atomic_destroy_state = intel_crtc_destroy_state,
};

/**
 * intel_prepare_plane_fb - Prepare fb for usage on plane
 * @plane: drm plane to prepare for
 * @fb: framebuffer to prepare for presentation
 *
 * Prepares a framebuffer for usage on a display plane.  Generally this
 * involves pinning the underlying object and updating the frontbuffer tracking
 * bits.  Some older platforms need special physical address handling for
 * cursor planes.
 *
 * Must be called with struct_mutex held.
 *
 * Returns 0 on success, negative error code on failure.
 */
int
intel_prepare_plane_fb(struct drm_plane *plane,
		       const struct drm_plane_state *new_state)
{
	struct drm_device *dev = plane->dev;
	struct drm_framebuffer *fb = new_state->fb;
	struct intel_plane *intel_plane = to_intel_plane(plane);
	struct drm_i915_gem_object *obj = intel_fb_obj(fb);
	struct drm_i915_gem_object *old_obj = intel_fb_obj(plane->state->fb);
	int ret = 0;

	if (!obj && !old_obj)
		return 0;

	if (old_obj) {
		struct drm_crtc_state *crtc_state =
			drm_atomic_get_existing_crtc_state(new_state->state, plane->state->crtc);

		/* Big Hammer, we also need to ensure that any pending
		 * MI_WAIT_FOR_EVENT inside a user batch buffer on the
		 * current scanout is retired before unpinning the old
		 * framebuffer. Note that we rely on userspace rendering
		 * into the buffer attached to the pipe they are waiting
		 * on. If not, userspace generates a GPU hang with IPEHR
		 * point to the MI_WAIT_FOR_EVENT.
		 *
		 * This should only fail upon a hung GPU, in which case we
		 * can safely continue.
		 */
		if (needs_modeset(crtc_state))
			ret = i915_gem_object_wait_rendering(old_obj, true);
		if (ret) {
			/* GPU hangs should have been swallowed by the wait */
			WARN_ON(ret == -EIO);
			return ret;
		}
	}

	/* For framebuffer backed by dmabuf, wait for fence */
	if (obj && obj->base.dma_buf) {
		long lret;

		lret = reservation_object_wait_timeout_rcu(obj->base.dma_buf->resv,
							   false, true,
							   MAX_SCHEDULE_TIMEOUT);
		if (lret == -ERESTARTSYS)
			return lret;

		WARN(lret < 0, "waiting returns %li\n", lret);
	}

	if (!obj) {
		ret = 0;
	} else if (plane->type == DRM_PLANE_TYPE_CURSOR &&
	    INTEL_INFO(dev)->cursor_needs_physical) {
		int align = IS_I830(dev) ? 16 * 1024 : 256;
		ret = i915_gem_object_attach_phys(obj, align);
		if (ret)
			DRM_DEBUG_KMS("failed to attach phys object\n");
	} else {
		ret = intel_pin_and_fence_fb_obj(fb, new_state->rotation);
	}

	if (ret == 0) {
		if (obj) {
			struct intel_plane_state *plane_state =
				to_intel_plane_state(new_state);

			i915_gem_request_assign(&plane_state->wait_req,
						obj->last_write_req);
		}

		i915_gem_track_fb(old_obj, obj, intel_plane->frontbuffer_bit);
	}

	return ret;
}

/**
 * intel_cleanup_plane_fb - Cleans up an fb after plane use
 * @plane: drm plane to clean up for
 * @fb: old framebuffer that was on plane
 *
 * Cleans up a framebuffer that has just been removed from a plane.
 *
 * Must be called with struct_mutex held.
 */
void
intel_cleanup_plane_fb(struct drm_plane *plane,
		       const struct drm_plane_state *old_state)
{
	struct drm_device *dev = plane->dev;
	struct intel_plane *intel_plane = to_intel_plane(plane);
	struct intel_plane_state *old_intel_state;
	struct drm_i915_gem_object *old_obj = intel_fb_obj(old_state->fb);
	struct drm_i915_gem_object *obj = intel_fb_obj(plane->state->fb);

	old_intel_state = to_intel_plane_state(old_state);

	if (!obj && !old_obj)
		return;

	if (old_obj && (plane->type != DRM_PLANE_TYPE_CURSOR ||
	    !INTEL_INFO(dev)->cursor_needs_physical))
		intel_unpin_fb_obj(old_state->fb, old_state->rotation);

	/* prepare_fb aborted? */
	if ((old_obj && (old_obj->frontbuffer_bits & intel_plane->frontbuffer_bit)) ||
	    (obj && !(obj->frontbuffer_bits & intel_plane->frontbuffer_bit)))
		i915_gem_track_fb(old_obj, obj, intel_plane->frontbuffer_bit);

	i915_gem_request_assign(&old_intel_state->wait_req, NULL);
}

int
skl_max_scale(struct intel_crtc *intel_crtc, struct intel_crtc_state *crtc_state)
{
	int max_scale;
	struct drm_device *dev;
	struct drm_i915_private *dev_priv;
	int crtc_clock, cdclk;

	if (!intel_crtc || !crtc_state->base.enable)
		return DRM_PLANE_HELPER_NO_SCALING;

	dev = intel_crtc->base.dev;
	dev_priv = dev->dev_private;
	crtc_clock = crtc_state->base.adjusted_mode.crtc_clock;
	cdclk = to_intel_atomic_state(crtc_state->base.state)->cdclk;

	if (WARN_ON_ONCE(!crtc_clock || cdclk < crtc_clock))
		return DRM_PLANE_HELPER_NO_SCALING;

	/*
	 * skl max scale is lower of:
	 *    close to 3 but not 3, -1 is for that purpose
	 *            or
	 *    cdclk/crtc_clock
	 */
	max_scale = min((1 << 16) * 3 - 1, (1 << 8) * ((cdclk << 8) / crtc_clock));

	return max_scale;
}

static int
intel_check_primary_plane(struct drm_plane *plane,
			  struct intel_crtc_state *crtc_state,
			  struct intel_plane_state *state)
{
	struct drm_crtc *crtc = state->base.crtc;
	struct drm_framebuffer *fb = state->base.fb;
	int min_scale = DRM_PLANE_HELPER_NO_SCALING;
	int max_scale = DRM_PLANE_HELPER_NO_SCALING;
	bool can_position = false;

	if (INTEL_INFO(plane->dev)->gen >= 9) {
		/* use scaler when colorkey is not required */
		if (state->ckey.flags == I915_SET_COLORKEY_NONE) {
			min_scale = 1;
			max_scale = skl_max_scale(to_intel_crtc(crtc), crtc_state);
		}
		can_position = true;
	}

	return drm_plane_helper_check_update(plane, crtc, fb, &state->src,
					     &state->dst, &state->clip,
					     min_scale, max_scale,
					     can_position, true,
					     &state->visible);
}

static void intel_begin_crtc_commit(struct drm_crtc *crtc,
				    struct drm_crtc_state *old_crtc_state)
{
	struct drm_device *dev = crtc->dev;
	struct intel_crtc *intel_crtc = to_intel_crtc(crtc);
	struct intel_crtc_state *old_intel_state =
		to_intel_crtc_state(old_crtc_state);
	bool modeset = needs_modeset(crtc->state);

	/* Perform vblank evasion around commit operation */
	intel_pipe_update_start(intel_crtc);

	if (modeset)
		return;

	if (crtc->state->color_mgmt_changed || to_intel_crtc_state(crtc->state)->update_pipe) {
		intel_color_set_csc(crtc->state);
		intel_color_load_luts(crtc->state);
	}

	if (to_intel_crtc_state(crtc->state)->update_pipe)
		intel_update_pipe_config(intel_crtc, old_intel_state);
	else if (INTEL_INFO(dev)->gen >= 9)
		skl_detach_scalers(intel_crtc);
}

static void intel_finish_crtc_commit(struct drm_crtc *crtc,
				     struct drm_crtc_state *old_crtc_state)
{
	struct intel_crtc *intel_crtc = to_intel_crtc(crtc);

	intel_pipe_update_end(intel_crtc);
}

/**
 * intel_plane_destroy - destroy a plane
 * @plane: plane to destroy
 *
 * Common destruction function for all types of planes (primary, cursor,
 * sprite).
 */
void intel_plane_destroy(struct drm_plane *plane)
{
	struct intel_plane *intel_plane = to_intel_plane(plane);
	drm_plane_cleanup(plane);
	kfree(intel_plane);
}

const struct drm_plane_funcs intel_plane_funcs = {
	.update_plane = drm_atomic_helper_update_plane,
	.disable_plane = drm_atomic_helper_disable_plane,
	.destroy = intel_plane_destroy,
	.set_property = drm_atomic_helper_plane_set_property,
	.atomic_get_property = intel_plane_atomic_get_property,
	.atomic_set_property = intel_plane_atomic_set_property,
	.atomic_duplicate_state = intel_plane_duplicate_state,
	.atomic_destroy_state = intel_plane_destroy_state,

};

static struct drm_plane *intel_primary_plane_create(struct drm_device *dev,
						    int pipe)
{
	struct intel_plane *primary = NULL;
	struct intel_plane_state *state = NULL;
	const uint32_t *intel_primary_formats;
	unsigned int num_formats;
	int ret;

	primary = kzalloc(sizeof(*primary), GFP_KERNEL);
	if (!primary)
		goto fail;

	state = intel_create_plane_state(&primary->base);
	if (!state)
		goto fail;
	primary->base.state = &state->base;

	primary->can_scale = false;
	primary->max_downscale = 1;
	if (INTEL_INFO(dev)->gen >= 9) {
		primary->can_scale = true;
		state->scaler_id = -1;
	}
	primary->pipe = pipe;
	primary->plane = pipe;
	primary->frontbuffer_bit = INTEL_FRONTBUFFER_PRIMARY(pipe);
	primary->check_plane = intel_check_primary_plane;
	if (HAS_FBC(dev) && INTEL_INFO(dev)->gen < 4)
		primary->plane = !pipe;

	if (INTEL_INFO(dev)->gen >= 9) {
		intel_primary_formats = skl_primary_formats;
		num_formats = ARRAY_SIZE(skl_primary_formats);

		primary->update_plane = skylake_update_primary_plane;
		primary->disable_plane = skylake_disable_primary_plane;
	} else if (HAS_PCH_SPLIT(dev)) {
		intel_primary_formats = i965_primary_formats;
		num_formats = ARRAY_SIZE(i965_primary_formats);

		primary->update_plane = ironlake_update_primary_plane;
		primary->disable_plane = i9xx_disable_primary_plane;
	} else if (INTEL_INFO(dev)->gen >= 4) {
		intel_primary_formats = i965_primary_formats;
		num_formats = ARRAY_SIZE(i965_primary_formats);

		primary->update_plane = i9xx_update_primary_plane;
		primary->disable_plane = i9xx_disable_primary_plane;
	} else {
		intel_primary_formats = i8xx_primary_formats;
		num_formats = ARRAY_SIZE(i8xx_primary_formats);

		primary->update_plane = i9xx_update_primary_plane;
		primary->disable_plane = i9xx_disable_primary_plane;
	}

	ret = drm_universal_plane_init(dev, &primary->base, 0,
				       &intel_plane_funcs,
				       intel_primary_formats, num_formats,
				       DRM_PLANE_TYPE_PRIMARY, NULL);
	if (ret)
		goto fail;

	if (INTEL_INFO(dev)->gen >= 4)
		intel_create_rotation_property(dev, primary);

	drm_plane_helper_add(&primary->base, &intel_plane_helper_funcs);

	return &primary->base;

fail:
	kfree(state);
	kfree(primary);

	return NULL;
}

void intel_create_rotation_property(struct drm_device *dev, struct intel_plane *plane)
{
	if (!dev->mode_config.rotation_property) {
		unsigned long flags = BIT(DRM_ROTATE_0) |
			BIT(DRM_ROTATE_180);

		if (INTEL_INFO(dev)->gen >= 9)
			flags |= BIT(DRM_ROTATE_90) | BIT(DRM_ROTATE_270);

		dev->mode_config.rotation_property =
			drm_mode_create_rotation_property(dev, flags);
	}
	if (dev->mode_config.rotation_property)
		drm_object_attach_property(&plane->base.base,
				dev->mode_config.rotation_property,
				plane->base.state->rotation);
}

static int
intel_check_cursor_plane(struct drm_plane *plane,
			 struct intel_crtc_state *crtc_state,
			 struct intel_plane_state *state)
{
	struct drm_crtc *crtc = crtc_state->base.crtc;
	struct drm_framebuffer *fb = state->base.fb;
	struct drm_i915_gem_object *obj = intel_fb_obj(fb);
	enum pipe pipe = to_intel_plane(plane)->pipe;
	unsigned stride;
	int ret;

	ret = drm_plane_helper_check_update(plane, crtc, fb, &state->src,
					    &state->dst, &state->clip,
					    DRM_PLANE_HELPER_NO_SCALING,
					    DRM_PLANE_HELPER_NO_SCALING,
					    true, true, &state->visible);
	if (ret)
		return ret;

	/* if we want to turn off the cursor ignore width and height */
	if (!obj)
		return 0;

	/* Check for which cursor types we support */
	if (!cursor_size_ok(plane->dev, state->base.crtc_w, state->base.crtc_h)) {
		DRM_DEBUG("Cursor dimension %dx%d not supported\n",
			  state->base.crtc_w, state->base.crtc_h);
		return -EINVAL;
	}

	stride = roundup_pow_of_two(state->base.crtc_w) * 4;
	if (obj->base.size < stride * state->base.crtc_h) {
		DRM_DEBUG_KMS("buffer is too small\n");
		return -ENOMEM;
	}

	if (fb->modifier[0] != DRM_FORMAT_MOD_NONE) {
		DRM_DEBUG_KMS("cursor cannot be tiled\n");
		return -EINVAL;
	}

	/*
	 * There's something wrong with the cursor on CHV pipe C.
	 * If it straddles the left edge of the screen then
	 * moving it away from the edge or disabling it often
	 * results in a pipe underrun, and often that can lead to
	 * dead pipe (constant underrun reported, and it scans
	 * out just a solid color). To recover from that, the
	 * display power well must be turned off and on again.
	 * Refuse the put the cursor into that compromised position.
	 */
	if (IS_CHERRYVIEW(plane->dev) && pipe == PIPE_C &&
	    state->visible && state->base.crtc_x < 0) {
		DRM_DEBUG_KMS("CHV cursor C not allowed to straddle the left screen edge\n");
		return -EINVAL;
	}

	return 0;
}

static void
intel_disable_cursor_plane(struct drm_plane *plane,
			   struct drm_crtc *crtc)
{
	struct intel_crtc *intel_crtc = to_intel_crtc(crtc);

	intel_crtc->cursor_addr = 0;
	intel_crtc_update_cursor(crtc, NULL);
}

static void
intel_update_cursor_plane(struct drm_plane *plane,
			  const struct intel_crtc_state *crtc_state,
			  const struct intel_plane_state *state)
{
	struct drm_crtc *crtc = crtc_state->base.crtc;
	struct intel_crtc *intel_crtc = to_intel_crtc(crtc);
	struct drm_device *dev = plane->dev;
	struct drm_i915_gem_object *obj = intel_fb_obj(state->base.fb);
	uint32_t addr;

	if (!obj)
		addr = 0;
	else if (!INTEL_INFO(dev)->cursor_needs_physical)
		addr = i915_gem_obj_ggtt_offset(obj);
	else
		addr = obj->phys_handle->busaddr;

	intel_crtc->cursor_addr = addr;
	intel_crtc_update_cursor(crtc, state);
}

static struct drm_plane *intel_cursor_plane_create(struct drm_device *dev,
						   int pipe)
{
	struct intel_plane *cursor = NULL;
	struct intel_plane_state *state = NULL;
	int ret;

	cursor = kzalloc(sizeof(*cursor), GFP_KERNEL);
	if (!cursor)
		goto fail;

	state = intel_create_plane_state(&cursor->base);
	if (!state)
		goto fail;
	cursor->base.state = &state->base;

	cursor->can_scale = false;
	cursor->max_downscale = 1;
	cursor->pipe = pipe;
	cursor->plane = pipe;
	cursor->frontbuffer_bit = INTEL_FRONTBUFFER_CURSOR(pipe);
	cursor->check_plane = intel_check_cursor_plane;
	cursor->update_plane = intel_update_cursor_plane;
	cursor->disable_plane = intel_disable_cursor_plane;

	ret = drm_universal_plane_init(dev, &cursor->base, 0,
				       &intel_plane_funcs,
				       intel_cursor_formats,
				       ARRAY_SIZE(intel_cursor_formats),
				       DRM_PLANE_TYPE_CURSOR, NULL);
	if (ret)
		goto fail;

	if (INTEL_INFO(dev)->gen >= 4) {
		if (!dev->mode_config.rotation_property)
			dev->mode_config.rotation_property =
				drm_mode_create_rotation_property(dev,
							BIT(DRM_ROTATE_0) |
							BIT(DRM_ROTATE_180));
		if (dev->mode_config.rotation_property)
			drm_object_attach_property(&cursor->base.base,
				dev->mode_config.rotation_property,
				state->base.rotation);
	}

	if (INTEL_INFO(dev)->gen >=9)
		state->scaler_id = -1;

	drm_plane_helper_add(&cursor->base, &intel_plane_helper_funcs);

	return &cursor->base;

fail:
	kfree(state);
	kfree(cursor);

	return NULL;
}

static void skl_init_scalers(struct drm_device *dev, struct intel_crtc *intel_crtc,
	struct intel_crtc_state *crtc_state)
{
	int i;
	struct intel_scaler *intel_scaler;
	struct intel_crtc_scaler_state *scaler_state = &crtc_state->scaler_state;

	for (i = 0; i < intel_crtc->num_scalers; i++) {
		intel_scaler = &scaler_state->scalers[i];
		intel_scaler->in_use = 0;
		intel_scaler->mode = PS_SCALER_MODE_DYN;
	}

	scaler_state->scaler_id = -1;
}

static void intel_crtc_init(struct drm_device *dev, int pipe)
{
	struct drm_i915_private *dev_priv = dev->dev_private;
	struct intel_crtc *intel_crtc;
	struct intel_crtc_state *crtc_state = NULL;
	struct drm_plane *primary = NULL;
	struct drm_plane *cursor = NULL;
	int ret;

	intel_crtc = kzalloc(sizeof(*intel_crtc), GFP_KERNEL);
	if (intel_crtc == NULL)
		return;

	crtc_state = kzalloc(sizeof(*crtc_state), GFP_KERNEL);
	if (!crtc_state)
		goto fail;
	intel_crtc->config = crtc_state;
	intel_crtc->base.state = &crtc_state->base;
	crtc_state->base.crtc = &intel_crtc->base;

	/* initialize shared scalers */
	if (INTEL_INFO(dev)->gen >= 9) {
		if (pipe == PIPE_C)
			intel_crtc->num_scalers = 1;
		else
			intel_crtc->num_scalers = SKL_NUM_SCALERS;

		skl_init_scalers(dev, intel_crtc, crtc_state);
	}

	primary = intel_primary_plane_create(dev, pipe);
	if (!primary)
		goto fail;

	cursor = intel_cursor_plane_create(dev, pipe);
	if (!cursor)
		goto fail;

	ret = drm_crtc_init_with_planes(dev, &intel_crtc->base, primary,
					cursor, &intel_crtc_funcs, NULL);
	if (ret)
		goto fail;

	/*
	 * On gen2/3 only plane A can do fbc, but the panel fitter and lvds port
	 * is hooked to pipe B. Hence we want plane A feeding pipe B.
	 */
	intel_crtc->pipe = pipe;
	intel_crtc->plane = pipe;
	if (HAS_FBC(dev) && INTEL_INFO(dev)->gen < 4) {
		DRM_DEBUG_KMS("swapping pipes & planes for FBC\n");
		intel_crtc->plane = !pipe;
	}

	intel_crtc->cursor_base = ~0;
	intel_crtc->cursor_cntl = ~0;
	intel_crtc->cursor_size = ~0;

	intel_crtc->wm.cxsr_allowed = true;

	BUG_ON(pipe >= ARRAY_SIZE(dev_priv->plane_to_crtc_mapping) ||
	       dev_priv->plane_to_crtc_mapping[intel_crtc->plane] != NULL);
	dev_priv->plane_to_crtc_mapping[intel_crtc->plane] = &intel_crtc->base;
	dev_priv->pipe_to_crtc_mapping[intel_crtc->pipe] = &intel_crtc->base;

	drm_crtc_helper_add(&intel_crtc->base, &intel_helper_funcs);

	intel_color_init(&intel_crtc->base);

	WARN_ON(drm_crtc_index(&intel_crtc->base) != intel_crtc->pipe);
	return;

fail:
	if (primary)
		drm_plane_cleanup(primary);
	if (cursor)
		drm_plane_cleanup(cursor);
	kfree(crtc_state);
	kfree(intel_crtc);
}

enum pipe intel_get_pipe_from_connector(struct intel_connector *connector)
{
	struct drm_encoder *encoder = connector->base.encoder;
	struct drm_device *dev = connector->base.dev;

	WARN_ON(!drm_modeset_is_locked(&dev->mode_config.connection_mutex));

	if (!encoder || WARN_ON(!encoder->crtc))
		return INVALID_PIPE;

	return to_intel_crtc(encoder->crtc)->pipe;
}

int intel_get_pipe_from_crtc_id(struct drm_device *dev, void *data,
				struct drm_file *file)
{
	struct drm_i915_get_pipe_from_crtc_id *pipe_from_crtc_id = data;
	struct drm_crtc *drmmode_crtc;
	struct intel_crtc *crtc;

	drmmode_crtc = drm_crtc_find(dev, pipe_from_crtc_id->crtc_id);

	if (!drmmode_crtc) {
		DRM_ERROR("no such CRTC id\n");
		return -ENOENT;
	}

	crtc = to_intel_crtc(drmmode_crtc);
	pipe_from_crtc_id->pipe = crtc->pipe;

	return 0;
}

static int intel_encoder_clones(struct intel_encoder *encoder)
{
	struct drm_device *dev = encoder->base.dev;
	struct intel_encoder *source_encoder;
	int index_mask = 0;
	int entry = 0;

	for_each_intel_encoder(dev, source_encoder) {
		if (encoders_cloneable(encoder, source_encoder))
			index_mask |= (1 << entry);

		entry++;
	}

	return index_mask;
}

static bool has_edp_a(struct drm_device *dev)
{
	struct drm_i915_private *dev_priv = dev->dev_private;

	if (!IS_MOBILE(dev))
		return false;

	if ((I915_READ(DP_A) & DP_DETECTED) == 0)
		return false;

	if (IS_GEN5(dev) && (I915_READ(FUSE_STRAP) & ILK_eDP_A_DISABLE))
		return false;

	return true;
}

static bool intel_crt_present(struct drm_device *dev)
{
	struct drm_i915_private *dev_priv = dev->dev_private;

	if (INTEL_INFO(dev)->gen >= 9)
		return false;

	if (IS_HSW_ULT(dev) || IS_BDW_ULT(dev))
		return false;

	if (IS_CHERRYVIEW(dev))
		return false;

	if (HAS_PCH_LPT_H(dev) && I915_READ(SFUSE_STRAP) & SFUSE_STRAP_CRT_DISABLED)
		return false;

	/* DDI E can't be used if DDI A requires 4 lanes */
	if (HAS_DDI(dev) && I915_READ(DDI_BUF_CTL(PORT_A)) & DDI_A_4_LANES)
		return false;

	if (!dev_priv->vbt.int_crt_support)
		return false;

	return true;
}

static void intel_setup_outputs(struct drm_device *dev)
{
	struct drm_i915_private *dev_priv = dev->dev_private;
	struct intel_encoder *encoder;
	bool dpd_is_edp = false;

	intel_lvds_init(dev);

	if (intel_crt_present(dev))
		intel_crt_init(dev);

	if (IS_BROXTON(dev)) {
		/*
		 * FIXME: Broxton doesn't support port detection via the
		 * DDI_BUF_CTL_A or SFUSE_STRAP registers, find another way to
		 * detect the ports.
		 */
		intel_ddi_init(dev, PORT_A);
		intel_ddi_init(dev, PORT_B);
		intel_ddi_init(dev, PORT_C);

		intel_dsi_init(dev);
	} else if (HAS_DDI(dev)) {
		int found;

		/*
		 * Haswell uses DDI functions to detect digital outputs.
		 * On SKL pre-D0 the strap isn't connected, so we assume
		 * it's there.
		 */
		found = I915_READ(DDI_BUF_CTL(PORT_A)) & DDI_INIT_DISPLAY_DETECTED;
		/* WaIgnoreDDIAStrap: skl */
		if (found || IS_SKYLAKE(dev) || IS_KABYLAKE(dev))
			intel_ddi_init(dev, PORT_A);

		/* DDI B, C and D detection is indicated by the SFUSE_STRAP
		 * register */
		found = I915_READ(SFUSE_STRAP);

		if (found & SFUSE_STRAP_DDIB_DETECTED)
			intel_ddi_init(dev, PORT_B);
		if (found & SFUSE_STRAP_DDIC_DETECTED)
			intel_ddi_init(dev, PORT_C);
		if (found & SFUSE_STRAP_DDID_DETECTED)
			intel_ddi_init(dev, PORT_D);
		/*
		 * On SKL we don't have a way to detect DDI-E so we rely on VBT.
		 */
		if ((IS_SKYLAKE(dev) || IS_KABYLAKE(dev)) &&
		    (dev_priv->vbt.ddi_port_info[PORT_E].supports_dp ||
		     dev_priv->vbt.ddi_port_info[PORT_E].supports_dvi ||
		     dev_priv->vbt.ddi_port_info[PORT_E].supports_hdmi))
			intel_ddi_init(dev, PORT_E);

	} else if (HAS_PCH_SPLIT(dev)) {
		int found;
		dpd_is_edp = intel_dp_is_edp(dev, PORT_D);

		if (has_edp_a(dev))
			intel_dp_init(dev, DP_A, PORT_A);

		if (I915_READ(PCH_HDMIB) & SDVO_DETECTED) {
			/* PCH SDVOB multiplex with HDMIB */
			found = intel_sdvo_init(dev, PCH_SDVOB, PORT_B);
			if (!found)
				intel_hdmi_init(dev, PCH_HDMIB, PORT_B);
			if (!found && (I915_READ(PCH_DP_B) & DP_DETECTED))
				intel_dp_init(dev, PCH_DP_B, PORT_B);
		}

		if (I915_READ(PCH_HDMIC) & SDVO_DETECTED)
			intel_hdmi_init(dev, PCH_HDMIC, PORT_C);

		if (!dpd_is_edp && I915_READ(PCH_HDMID) & SDVO_DETECTED)
			intel_hdmi_init(dev, PCH_HDMID, PORT_D);

		if (I915_READ(PCH_DP_C) & DP_DETECTED)
			intel_dp_init(dev, PCH_DP_C, PORT_C);

		if (I915_READ(PCH_DP_D) & DP_DETECTED)
			intel_dp_init(dev, PCH_DP_D, PORT_D);
	} else if (IS_VALLEYVIEW(dev) || IS_CHERRYVIEW(dev)) {
		bool has_edp, has_port;

		/*
		 * The DP_DETECTED bit is the latched state of the DDC
		 * SDA pin at boot. However since eDP doesn't require DDC
		 * (no way to plug in a DP->HDMI dongle) the DDC pins for
		 * eDP ports may have been muxed to an alternate function.
		 * Thus we can't rely on the DP_DETECTED bit alone to detect
		 * eDP ports. Consult the VBT as well as DP_DETECTED to
		 * detect eDP ports.
		 *
		 * Sadly the straps seem to be missing sometimes even for HDMI
		 * ports (eg. on Voyo V3 - CHT x7-Z8700), so check both strap
		 * and VBT for the presence of the port. Additionally we can't
		 * trust the port type the VBT declares as we've seen at least
		 * HDMI ports that the VBT claim are DP or eDP.
		 */
		has_edp = intel_dp_is_edp(dev, PORT_B);
		has_port = intel_bios_is_port_present(dev_priv, PORT_B);
		if (I915_READ(VLV_DP_B) & DP_DETECTED || has_port)
			has_edp &= intel_dp_init(dev, VLV_DP_B, PORT_B);
		if ((I915_READ(VLV_HDMIB) & SDVO_DETECTED || has_port) && !has_edp)
			intel_hdmi_init(dev, VLV_HDMIB, PORT_B);

		has_edp = intel_dp_is_edp(dev, PORT_C);
		has_port = intel_bios_is_port_present(dev_priv, PORT_C);
		if (I915_READ(VLV_DP_C) & DP_DETECTED || has_port)
			has_edp &= intel_dp_init(dev, VLV_DP_C, PORT_C);
		if ((I915_READ(VLV_HDMIC) & SDVO_DETECTED || has_port) && !has_edp)
			intel_hdmi_init(dev, VLV_HDMIC, PORT_C);

		if (IS_CHERRYVIEW(dev)) {
			/*
			 * eDP not supported on port D,
			 * so no need to worry about it
			 */
			has_port = intel_bios_is_port_present(dev_priv, PORT_D);
			if (I915_READ(CHV_DP_D) & DP_DETECTED || has_port)
				intel_dp_init(dev, CHV_DP_D, PORT_D);
			if (I915_READ(CHV_HDMID) & SDVO_DETECTED || has_port)
				intel_hdmi_init(dev, CHV_HDMID, PORT_D);
		}

		intel_dsi_init(dev);
	} else if (!IS_GEN2(dev) && !IS_PINEVIEW(dev)) {
		bool found = false;

		if (I915_READ(GEN3_SDVOB) & SDVO_DETECTED) {
			DRM_DEBUG_KMS("probing SDVOB\n");
			found = intel_sdvo_init(dev, GEN3_SDVOB, PORT_B);
			if (!found && IS_G4X(dev)) {
				DRM_DEBUG_KMS("probing HDMI on SDVOB\n");
				intel_hdmi_init(dev, GEN4_HDMIB, PORT_B);
			}

			if (!found && IS_G4X(dev))
				intel_dp_init(dev, DP_B, PORT_B);
		}

		/* Before G4X SDVOC doesn't have its own detect register */

		if (I915_READ(GEN3_SDVOB) & SDVO_DETECTED) {
			DRM_DEBUG_KMS("probing SDVOC\n");
			found = intel_sdvo_init(dev, GEN3_SDVOC, PORT_C);
		}

		if (!found && (I915_READ(GEN3_SDVOC) & SDVO_DETECTED)) {

			if (IS_G4X(dev)) {
				DRM_DEBUG_KMS("probing HDMI on SDVOC\n");
				intel_hdmi_init(dev, GEN4_HDMIC, PORT_C);
			}
			if (IS_G4X(dev))
				intel_dp_init(dev, DP_C, PORT_C);
		}

		if (IS_G4X(dev) &&
		    (I915_READ(DP_D) & DP_DETECTED))
			intel_dp_init(dev, DP_D, PORT_D);
	} else if (IS_GEN2(dev))
		intel_dvo_init(dev);

	if (SUPPORTS_TV(dev))
		intel_tv_init(dev);

	intel_psr_init(dev);

	for_each_intel_encoder(dev, encoder) {
		encoder->base.possible_crtcs = encoder->crtc_mask;
		encoder->base.possible_clones =
			intel_encoder_clones(encoder);
	}

	intel_init_pch_refclk(dev);

	drm_helper_move_panel_connectors_to_head(dev);
}

static void intel_user_framebuffer_destroy(struct drm_framebuffer *fb)
{
	struct drm_device *dev = fb->dev;
	struct intel_framebuffer *intel_fb = to_intel_framebuffer(fb);

	drm_framebuffer_cleanup(fb);
	mutex_lock(&dev->struct_mutex);
	WARN_ON(!intel_fb->obj->framebuffer_references--);
	drm_gem_object_unreference(&intel_fb->obj->base);
	mutex_unlock(&dev->struct_mutex);
	kfree(intel_fb);
}

static int intel_user_framebuffer_create_handle(struct drm_framebuffer *fb,
						struct drm_file *file,
						unsigned int *handle)
{
	struct intel_framebuffer *intel_fb = to_intel_framebuffer(fb);
	struct drm_i915_gem_object *obj = intel_fb->obj;

	if (obj->userptr.mm) {
		DRM_DEBUG("attempting to use a userptr for a framebuffer, denied\n");
		return -EINVAL;
	}

	return drm_gem_handle_create(file, &obj->base, handle);
}

static int intel_user_framebuffer_dirty(struct drm_framebuffer *fb,
					struct drm_file *file,
					unsigned flags, unsigned color,
					struct drm_clip_rect *clips,
					unsigned num_clips)
{
	struct drm_device *dev = fb->dev;
	struct intel_framebuffer *intel_fb = to_intel_framebuffer(fb);
	struct drm_i915_gem_object *obj = intel_fb->obj;

	mutex_lock(&dev->struct_mutex);
	intel_fb_obj_flush(obj, false, ORIGIN_DIRTYFB);
	mutex_unlock(&dev->struct_mutex);

	return 0;
}

static const struct drm_framebuffer_funcs intel_fb_funcs = {
	.destroy = intel_user_framebuffer_destroy,
	.create_handle = intel_user_framebuffer_create_handle,
	.dirty = intel_user_framebuffer_dirty,
};

static
u32 intel_fb_pitch_limit(struct drm_device *dev, uint64_t fb_modifier,
			 uint32_t pixel_format)
{
	u32 gen = INTEL_INFO(dev)->gen;

	if (gen >= 9) {
		int cpp = drm_format_plane_cpp(pixel_format, 0);

		/* "The stride in bytes must not exceed the of the size of 8K
		 *  pixels and 32K bytes."
		 */
		return min(8192 * cpp, 32768);
	} else if (gen >= 5 && !IS_VALLEYVIEW(dev) && !IS_CHERRYVIEW(dev)) {
		return 32*1024;
	} else if (gen >= 4) {
		if (fb_modifier == I915_FORMAT_MOD_X_TILED)
			return 16*1024;
		else
			return 32*1024;
	} else if (gen >= 3) {
		if (fb_modifier == I915_FORMAT_MOD_X_TILED)
			return 8*1024;
		else
			return 16*1024;
	} else {
		/* XXX DSPC is limited to 4k tiled */
		return 8*1024;
	}
}

static int intel_framebuffer_init(struct drm_device *dev,
				  struct intel_framebuffer *intel_fb,
				  struct drm_mode_fb_cmd2 *mode_cmd,
				  struct drm_i915_gem_object *obj)
{
	struct drm_i915_private *dev_priv = to_i915(dev);
	unsigned int aligned_height;
	int ret;
	u32 pitch_limit, stride_alignment;

	WARN_ON(!mutex_is_locked(&dev->struct_mutex));

	if (mode_cmd->flags & DRM_MODE_FB_MODIFIERS) {
		/* Enforce that fb modifier and tiling mode match, but only for
		 * X-tiled. This is needed for FBC. */
		if (!!(obj->tiling_mode == I915_TILING_X) !=
		    !!(mode_cmd->modifier[0] == I915_FORMAT_MOD_X_TILED)) {
			DRM_DEBUG("tiling_mode doesn't match fb modifier\n");
			return -EINVAL;
		}
	} else {
		if (obj->tiling_mode == I915_TILING_X)
			mode_cmd->modifier[0] = I915_FORMAT_MOD_X_TILED;
		else if (obj->tiling_mode == I915_TILING_Y) {
			DRM_DEBUG("No Y tiling for legacy addfb\n");
			return -EINVAL;
		}
	}

	/* Passed in modifier sanity checking. */
	switch (mode_cmd->modifier[0]) {
	case I915_FORMAT_MOD_Y_TILED:
	case I915_FORMAT_MOD_Yf_TILED:
		if (INTEL_INFO(dev)->gen < 9) {
			DRM_DEBUG("Unsupported tiling 0x%llx!\n",
				  mode_cmd->modifier[0]);
			return -EINVAL;
		}
	case DRM_FORMAT_MOD_NONE:
	case I915_FORMAT_MOD_X_TILED:
		break;
	default:
		DRM_DEBUG("Unsupported fb modifier 0x%llx!\n",
			  mode_cmd->modifier[0]);
		return -EINVAL;
	}

	stride_alignment = intel_fb_stride_alignment(dev_priv,
						     mode_cmd->modifier[0],
						     mode_cmd->pixel_format);
	if (mode_cmd->pitches[0] & (stride_alignment - 1)) {
		DRM_DEBUG("pitch (%d) must be at least %u byte aligned\n",
			  mode_cmd->pitches[0], stride_alignment);
		return -EINVAL;
	}

	pitch_limit = intel_fb_pitch_limit(dev, mode_cmd->modifier[0],
					   mode_cmd->pixel_format);
	if (mode_cmd->pitches[0] > pitch_limit) {
		DRM_DEBUG("%s pitch (%u) must be at less than %d\n",
			  mode_cmd->modifier[0] != DRM_FORMAT_MOD_NONE ?
			  "tiled" : "linear",
			  mode_cmd->pitches[0], pitch_limit);
		return -EINVAL;
	}

	if (mode_cmd->modifier[0] == I915_FORMAT_MOD_X_TILED &&
	    mode_cmd->pitches[0] != obj->stride) {
		DRM_DEBUG("pitch (%d) must match tiling stride (%d)\n",
			  mode_cmd->pitches[0], obj->stride);
		return -EINVAL;
	}

	/* Reject formats not supported by any plane early. */
	switch (mode_cmd->pixel_format) {
	case DRM_FORMAT_C8:
	case DRM_FORMAT_RGB565:
	case DRM_FORMAT_XRGB8888:
	case DRM_FORMAT_ARGB8888:
		break;
	case DRM_FORMAT_XRGB1555:
		if (INTEL_INFO(dev)->gen > 3) {
			DRM_DEBUG("unsupported pixel format: %s\n",
				  drm_get_format_name(mode_cmd->pixel_format));
			return -EINVAL;
		}
		break;
	case DRM_FORMAT_ABGR8888:
		if (!IS_VALLEYVIEW(dev) && !IS_CHERRYVIEW(dev) &&
		    INTEL_INFO(dev)->gen < 9) {
			DRM_DEBUG("unsupported pixel format: %s\n",
				  drm_get_format_name(mode_cmd->pixel_format));
			return -EINVAL;
		}
		break;
	case DRM_FORMAT_XBGR8888:
	case DRM_FORMAT_XRGB2101010:
	case DRM_FORMAT_XBGR2101010:
		if (INTEL_INFO(dev)->gen < 4) {
			DRM_DEBUG("unsupported pixel format: %s\n",
				  drm_get_format_name(mode_cmd->pixel_format));
			return -EINVAL;
		}
		break;
	case DRM_FORMAT_ABGR2101010:
		if (!IS_VALLEYVIEW(dev) && !IS_CHERRYVIEW(dev)) {
			DRM_DEBUG("unsupported pixel format: %s\n",
				  drm_get_format_name(mode_cmd->pixel_format));
			return -EINVAL;
		}
		break;
	case DRM_FORMAT_YUYV:
	case DRM_FORMAT_UYVY:
	case DRM_FORMAT_YVYU:
	case DRM_FORMAT_VYUY:
		if (INTEL_INFO(dev)->gen < 5) {
			DRM_DEBUG("unsupported pixel format: %s\n",
				  drm_get_format_name(mode_cmd->pixel_format));
			return -EINVAL;
		}
		break;
	default:
		DRM_DEBUG("unsupported pixel format: %s\n",
			  drm_get_format_name(mode_cmd->pixel_format));
		return -EINVAL;
	}

	/* FIXME need to adjust LINOFF/TILEOFF accordingly. */
	if (mode_cmd->offsets[0] != 0)
		return -EINVAL;

	aligned_height = intel_fb_align_height(dev, mode_cmd->height,
					       mode_cmd->pixel_format,
					       mode_cmd->modifier[0]);
	/* FIXME drm helper for size checks (especially planar formats)? */
	if (obj->base.size < aligned_height * mode_cmd->pitches[0])
		return -EINVAL;

	drm_helper_mode_fill_fb_struct(&intel_fb->base, mode_cmd);
	intel_fb->obj = obj;

	intel_fill_fb_info(dev_priv, &intel_fb->base);

	ret = drm_framebuffer_init(dev, &intel_fb->base, &intel_fb_funcs);
	if (ret) {
		DRM_ERROR("framebuffer init failed %d\n", ret);
		return ret;
	}

	intel_fb->obj->framebuffer_references++;

	return 0;
}

static struct drm_framebuffer *
intel_user_framebuffer_create(struct drm_device *dev,
			      struct drm_file *filp,
			      const struct drm_mode_fb_cmd2 *user_mode_cmd)
{
	struct drm_framebuffer *fb;
	struct drm_i915_gem_object *obj;
	struct drm_mode_fb_cmd2 mode_cmd = *user_mode_cmd;

	obj = to_intel_bo(drm_gem_object_lookup(filp, mode_cmd.handles[0]));
	if (&obj->base == NULL)
		return ERR_PTR(-ENOENT);

	fb = intel_framebuffer_create(dev, &mode_cmd, obj);
	if (IS_ERR(fb))
		drm_gem_object_unreference_unlocked(&obj->base);

	return fb;
}

#ifndef CONFIG_DRM_FBDEV_EMULATION
static inline void intel_fbdev_output_poll_changed(struct drm_device *dev)
{
}
#endif

static const struct drm_mode_config_funcs intel_mode_funcs = {
	.fb_create = intel_user_framebuffer_create,
	.output_poll_changed = intel_fbdev_output_poll_changed,
	.atomic_check = intel_atomic_check,
	.atomic_commit = intel_atomic_commit,
	.atomic_state_alloc = intel_atomic_state_alloc,
	.atomic_state_clear = intel_atomic_state_clear,
};

/**
 * intel_init_display_hooks - initialize the display modesetting hooks
 * @dev_priv: device private
 */
void intel_init_display_hooks(struct drm_i915_private *dev_priv)
{
	if (INTEL_INFO(dev_priv)->gen >= 9) {
		dev_priv->display.get_pipe_config = haswell_get_pipe_config;
		dev_priv->display.get_initial_plane_config =
			skylake_get_initial_plane_config;
		dev_priv->display.crtc_compute_clock =
			haswell_crtc_compute_clock;
		dev_priv->display.crtc_enable = haswell_crtc_enable;
		dev_priv->display.crtc_disable = haswell_crtc_disable;
	} else if (HAS_DDI(dev_priv)) {
		dev_priv->display.get_pipe_config = haswell_get_pipe_config;
		dev_priv->display.get_initial_plane_config =
			ironlake_get_initial_plane_config;
		dev_priv->display.crtc_compute_clock =
			haswell_crtc_compute_clock;
		dev_priv->display.crtc_enable = haswell_crtc_enable;
		dev_priv->display.crtc_disable = haswell_crtc_disable;
	} else if (HAS_PCH_SPLIT(dev_priv)) {
		dev_priv->display.get_pipe_config = ironlake_get_pipe_config;
		dev_priv->display.get_initial_plane_config =
			ironlake_get_initial_plane_config;
		dev_priv->display.crtc_compute_clock =
			ironlake_crtc_compute_clock;
		dev_priv->display.crtc_enable = ironlake_crtc_enable;
		dev_priv->display.crtc_disable = ironlake_crtc_disable;
	} else if (IS_CHERRYVIEW(dev_priv)) {
		dev_priv->display.get_pipe_config = i9xx_get_pipe_config;
		dev_priv->display.get_initial_plane_config =
			i9xx_get_initial_plane_config;
		dev_priv->display.crtc_compute_clock = chv_crtc_compute_clock;
		dev_priv->display.crtc_enable = valleyview_crtc_enable;
		dev_priv->display.crtc_disable = i9xx_crtc_disable;
	} else if (IS_VALLEYVIEW(dev_priv)) {
		dev_priv->display.get_pipe_config = i9xx_get_pipe_config;
		dev_priv->display.get_initial_plane_config =
			i9xx_get_initial_plane_config;
		dev_priv->display.crtc_compute_clock = vlv_crtc_compute_clock;
		dev_priv->display.crtc_enable = valleyview_crtc_enable;
		dev_priv->display.crtc_disable = i9xx_crtc_disable;
	} else if (IS_G4X(dev_priv)) {
		dev_priv->display.get_pipe_config = i9xx_get_pipe_config;
		dev_priv->display.get_initial_plane_config =
			i9xx_get_initial_plane_config;
		dev_priv->display.crtc_compute_clock = g4x_crtc_compute_clock;
		dev_priv->display.crtc_enable = i9xx_crtc_enable;
		dev_priv->display.crtc_disable = i9xx_crtc_disable;
	} else if (IS_PINEVIEW(dev_priv)) {
		dev_priv->display.get_pipe_config = i9xx_get_pipe_config;
		dev_priv->display.get_initial_plane_config =
			i9xx_get_initial_plane_config;
		dev_priv->display.crtc_compute_clock = pnv_crtc_compute_clock;
		dev_priv->display.crtc_enable = i9xx_crtc_enable;
		dev_priv->display.crtc_disable = i9xx_crtc_disable;
	} else if (!IS_GEN2(dev_priv)) {
		dev_priv->display.get_pipe_config = i9xx_get_pipe_config;
		dev_priv->display.get_initial_plane_config =
			i9xx_get_initial_plane_config;
		dev_priv->display.crtc_compute_clock = i9xx_crtc_compute_clock;
		dev_priv->display.crtc_enable = i9xx_crtc_enable;
		dev_priv->display.crtc_disable = i9xx_crtc_disable;
	} else {
		dev_priv->display.get_pipe_config = i9xx_get_pipe_config;
		dev_priv->display.get_initial_plane_config =
			i9xx_get_initial_plane_config;
		dev_priv->display.crtc_compute_clock = i8xx_crtc_compute_clock;
		dev_priv->display.crtc_enable = i9xx_crtc_enable;
		dev_priv->display.crtc_disable = i9xx_crtc_disable;
	}

	/* Returns the core display clock speed */
	if (IS_SKYLAKE(dev_priv) || IS_KABYLAKE(dev_priv))
		dev_priv->display.get_display_clock_speed =
			skylake_get_display_clock_speed;
	else if (IS_BROXTON(dev_priv))
		dev_priv->display.get_display_clock_speed =
			broxton_get_display_clock_speed;
	else if (IS_BROADWELL(dev_priv))
		dev_priv->display.get_display_clock_speed =
			broadwell_get_display_clock_speed;
	else if (IS_HASWELL(dev_priv))
		dev_priv->display.get_display_clock_speed =
			haswell_get_display_clock_speed;
	else if (IS_VALLEYVIEW(dev_priv) || IS_CHERRYVIEW(dev_priv))
		dev_priv->display.get_display_clock_speed =
			valleyview_get_display_clock_speed;
	else if (IS_GEN5(dev_priv))
		dev_priv->display.get_display_clock_speed =
			ilk_get_display_clock_speed;
	else if (IS_I945G(dev_priv) || IS_BROADWATER(dev_priv) ||
		 IS_GEN6(dev_priv) || IS_IVYBRIDGE(dev_priv))
		dev_priv->display.get_display_clock_speed =
			i945_get_display_clock_speed;
	else if (IS_GM45(dev_priv))
		dev_priv->display.get_display_clock_speed =
			gm45_get_display_clock_speed;
	else if (IS_CRESTLINE(dev_priv))
		dev_priv->display.get_display_clock_speed =
			i965gm_get_display_clock_speed;
	else if (IS_PINEVIEW(dev_priv))
		dev_priv->display.get_display_clock_speed =
			pnv_get_display_clock_speed;
	else if (IS_G33(dev_priv) || IS_G4X(dev_priv))
		dev_priv->display.get_display_clock_speed =
			g33_get_display_clock_speed;
	else if (IS_I915G(dev_priv))
		dev_priv->display.get_display_clock_speed =
			i915_get_display_clock_speed;
	else if (IS_I945GM(dev_priv) || IS_845G(dev_priv))
		dev_priv->display.get_display_clock_speed =
			i9xx_misc_get_display_clock_speed;
	else if (IS_I915GM(dev_priv))
		dev_priv->display.get_display_clock_speed =
			i915gm_get_display_clock_speed;
	else if (IS_I865G(dev_priv))
		dev_priv->display.get_display_clock_speed =
			i865_get_display_clock_speed;
	else if (IS_I85X(dev_priv))
		dev_priv->display.get_display_clock_speed =
			i85x_get_display_clock_speed;
	else { /* 830 */
		WARN(!IS_I830(dev_priv), "Unknown platform. Assuming 133 MHz CDCLK\n");
		dev_priv->display.get_display_clock_speed =
			i830_get_display_clock_speed;
	}

	if (IS_GEN5(dev_priv)) {
		dev_priv->display.fdi_link_train = ironlake_fdi_link_train;
	} else if (IS_GEN6(dev_priv)) {
		dev_priv->display.fdi_link_train = gen6_fdi_link_train;
	} else if (IS_IVYBRIDGE(dev_priv)) {
		/* FIXME: detect B0+ stepping and use auto training */
		dev_priv->display.fdi_link_train = ivb_manual_fdi_link_train;
	} else if (IS_HASWELL(dev_priv) || IS_BROADWELL(dev_priv)) {
		dev_priv->display.fdi_link_train = hsw_fdi_link_train;
		if (IS_BROADWELL(dev_priv)) {
			dev_priv->display.modeset_commit_cdclk =
				broadwell_modeset_commit_cdclk;
			dev_priv->display.modeset_calc_cdclk =
				broadwell_modeset_calc_cdclk;
		}
	} else if (IS_VALLEYVIEW(dev_priv) || IS_CHERRYVIEW(dev_priv)) {
		dev_priv->display.modeset_commit_cdclk =
			valleyview_modeset_commit_cdclk;
		dev_priv->display.modeset_calc_cdclk =
			valleyview_modeset_calc_cdclk;
	} else if (IS_BROXTON(dev_priv)) {
		dev_priv->display.modeset_commit_cdclk =
			broxton_modeset_commit_cdclk;
		dev_priv->display.modeset_calc_cdclk =
			broxton_modeset_calc_cdclk;
	}

	switch (INTEL_INFO(dev_priv)->gen) {
	case 2:
		dev_priv->display.queue_flip = intel_gen2_queue_flip;
		break;

	case 3:
		dev_priv->display.queue_flip = intel_gen3_queue_flip;
		break;

	case 4:
	case 5:
		dev_priv->display.queue_flip = intel_gen4_queue_flip;
		break;

	case 6:
		dev_priv->display.queue_flip = intel_gen6_queue_flip;
		break;
	case 7:
	case 8: /* FIXME(BDW): Check that the gen8 RCS flip works. */
		dev_priv->display.queue_flip = intel_gen7_queue_flip;
		break;
	case 9:
		/* Drop through - unsupported since execlist only. */
	default:
		/* Default just returns -ENODEV to indicate unsupported */
		dev_priv->display.queue_flip = intel_default_queue_flip;
	}
}

/*
 * Some BIOSes insist on assuming the GPU's pipe A is enabled at suspend,
 * resume, or other times.  This quirk makes sure that's the case for
 * affected systems.
 */
static void quirk_pipea_force(struct drm_device *dev)
{
	struct drm_i915_private *dev_priv = dev->dev_private;

	dev_priv->quirks |= QUIRK_PIPEA_FORCE;
	DRM_INFO("applying pipe a force quirk\n");
}

static void quirk_pipeb_force(struct drm_device *dev)
{
	struct drm_i915_private *dev_priv = dev->dev_private;

	dev_priv->quirks |= QUIRK_PIPEB_FORCE;
	DRM_INFO("applying pipe b force quirk\n");
}

/*
 * Some machines (Lenovo U160) do not work with SSC on LVDS for some reason
 */
static void quirk_ssc_force_disable(struct drm_device *dev)
{
	struct drm_i915_private *dev_priv = dev->dev_private;
	dev_priv->quirks |= QUIRK_LVDS_SSC_DISABLE;
	DRM_INFO("applying lvds SSC disable quirk\n");
}

/*
 * A machine (e.g. Acer Aspire 5734Z) may need to invert the panel backlight
 * brightness value
 */
static void quirk_invert_brightness(struct drm_device *dev)
{
	struct drm_i915_private *dev_priv = dev->dev_private;
	dev_priv->quirks |= QUIRK_INVERT_BRIGHTNESS;
	DRM_INFO("applying inverted panel brightness quirk\n");
}

/* Some VBT's incorrectly indicate no backlight is present */
static void quirk_backlight_present(struct drm_device *dev)
{
	struct drm_i915_private *dev_priv = dev->dev_private;
	dev_priv->quirks |= QUIRK_BACKLIGHT_PRESENT;
	DRM_INFO("applying backlight present quirk\n");
}

struct intel_quirk {
	int device;
	int subsystem_vendor;
	int subsystem_device;
	void (*hook)(struct drm_device *dev);
};

/* For systems that don't have a meaningful PCI subdevice/subvendor ID */
struct intel_dmi_quirk {
	void (*hook)(struct drm_device *dev);
	const struct dmi_system_id (*dmi_id_list)[];
};

static int intel_dmi_reverse_brightness(const struct dmi_system_id *id)
{
	DRM_INFO("Backlight polarity reversed on %s\n", id->ident);
	return 1;
}

static const struct intel_dmi_quirk intel_dmi_quirks[] = {
	{
		.dmi_id_list = &(const struct dmi_system_id[]) {
			{
				.callback = intel_dmi_reverse_brightness,
				.ident = "NCR Corporation",
				.matches = {DMI_MATCH(DMI_SYS_VENDOR, "NCR Corporation"),
					    DMI_MATCH(DMI_PRODUCT_NAME, ""),
				},
			},
			{ }  /* terminating entry */
		},
		.hook = quirk_invert_brightness,
	},
};

static struct intel_quirk intel_quirks[] = {
	/* Toshiba Protege R-205, S-209 needs pipe A force quirk */
	{ 0x2592, 0x1179, 0x0001, quirk_pipea_force },

	/* ThinkPad T60 needs pipe A force quirk (bug #16494) */
	{ 0x2782, 0x17aa, 0x201a, quirk_pipea_force },

	/* 830 needs to leave pipe A & dpll A up */
	{ 0x3577, PCI_ANY_ID, PCI_ANY_ID, quirk_pipea_force },

	/* 830 needs to leave pipe B & dpll B up */
	{ 0x3577, PCI_ANY_ID, PCI_ANY_ID, quirk_pipeb_force },

	/* Lenovo U160 cannot use SSC on LVDS */
	{ 0x0046, 0x17aa, 0x3920, quirk_ssc_force_disable },

	/* Sony Vaio Y cannot use SSC on LVDS */
	{ 0x0046, 0x104d, 0x9076, quirk_ssc_force_disable },

	/* Acer Aspire 5734Z must invert backlight brightness */
	{ 0x2a42, 0x1025, 0x0459, quirk_invert_brightness },

	/* Acer/eMachines G725 */
	{ 0x2a42, 0x1025, 0x0210, quirk_invert_brightness },

	/* Acer/eMachines e725 */
	{ 0x2a42, 0x1025, 0x0212, quirk_invert_brightness },

	/* Acer/Packard Bell NCL20 */
	{ 0x2a42, 0x1025, 0x034b, quirk_invert_brightness },

	/* Acer Aspire 4736Z */
	{ 0x2a42, 0x1025, 0x0260, quirk_invert_brightness },

	/* Acer Aspire 5336 */
	{ 0x2a42, 0x1025, 0x048a, quirk_invert_brightness },

	/* Acer C720 and C720P Chromebooks (Celeron 2955U) have backlights */
	{ 0x0a06, 0x1025, 0x0a11, quirk_backlight_present },

	/* Acer C720 Chromebook (Core i3 4005U) */
	{ 0x0a16, 0x1025, 0x0a11, quirk_backlight_present },

	/* Apple Macbook 2,1 (Core 2 T7400) */
	{ 0x27a2, 0x8086, 0x7270, quirk_backlight_present },

	/* Apple Macbook 4,1 */
	{ 0x2a02, 0x106b, 0x00a1, quirk_backlight_present },

	/* Toshiba CB35 Chromebook (Celeron 2955U) */
	{ 0x0a06, 0x1179, 0x0a88, quirk_backlight_present },

	/* HP Chromebook 14 (Celeron 2955U) */
	{ 0x0a06, 0x103c, 0x21ed, quirk_backlight_present },

	/* Dell Chromebook 11 */
	{ 0x0a06, 0x1028, 0x0a35, quirk_backlight_present },

	/* Dell Chromebook 11 (2015 version) */
	{ 0x0a16, 0x1028, 0x0a35, quirk_backlight_present },
};

static void intel_init_quirks(struct drm_device *dev)
{
	struct pci_dev *d = dev->pdev;
	int i;

	for (i = 0; i < ARRAY_SIZE(intel_quirks); i++) {
		struct intel_quirk *q = &intel_quirks[i];

		if (d->device == q->device &&
		    (d->subsystem_vendor == q->subsystem_vendor ||
		     q->subsystem_vendor == PCI_ANY_ID) &&
		    (d->subsystem_device == q->subsystem_device ||
		     q->subsystem_device == PCI_ANY_ID))
			q->hook(dev);
	}
	for (i = 0; i < ARRAY_SIZE(intel_dmi_quirks); i++) {
		if (dmi_check_system(*intel_dmi_quirks[i].dmi_id_list) != 0)
			intel_dmi_quirks[i].hook(dev);
	}
}

/* Disable the VGA plane that we never use */
static void i915_disable_vga(struct drm_device *dev)
{
	struct drm_i915_private *dev_priv = dev->dev_private;
	u8 sr1;
	i915_reg_t vga_reg = i915_vgacntrl_reg(dev);

	/* WaEnableVGAAccessThroughIOPort:ctg,elk,ilk,snb,ivb,vlv,hsw */
	vga_get_uninterruptible(dev->pdev, VGA_RSRC_LEGACY_IO);
	outb(SR01, VGA_SR_INDEX);
	sr1 = inb(VGA_SR_DATA);
	outb(sr1 | 1<<5, VGA_SR_DATA);
	vga_put(dev->pdev, VGA_RSRC_LEGACY_IO);
	udelay(300);

	I915_WRITE(vga_reg, VGA_DISP_DISABLE);
	POSTING_READ(vga_reg);
}

void intel_modeset_init_hw(struct drm_device *dev)
{
	struct drm_i915_private *dev_priv = dev->dev_private;

	intel_update_cdclk(dev);

	dev_priv->atomic_cdclk_freq = dev_priv->cdclk_freq;

	intel_init_clock_gating(dev);
	intel_enable_gt_powersave(dev);
}

/*
 * Calculate what we think the watermarks should be for the state we've read
 * out of the hardware and then immediately program those watermarks so that
 * we ensure the hardware settings match our internal state.
 *
 * We can calculate what we think WM's should be by creating a duplicate of the
 * current state (which was constructed during hardware readout) and running it
 * through the atomic check code to calculate new watermark values in the
 * state object.
 */
static void sanitize_watermarks(struct drm_device *dev)
{
	struct drm_i915_private *dev_priv = to_i915(dev);
	struct drm_atomic_state *state;
	struct drm_crtc *crtc;
	struct drm_crtc_state *cstate;
	struct drm_modeset_acquire_ctx ctx;
	int ret;
	int i;

	/* Only supported on platforms that use atomic watermark design */
	if (!dev_priv->display.optimize_watermarks)
		return;

	/*
	 * We need to hold connection_mutex before calling duplicate_state so
	 * that the connector loop is protected.
	 */
	drm_modeset_acquire_init(&ctx, 0);
retry:
	ret = drm_modeset_lock_all_ctx(dev, &ctx);
	if (ret == -EDEADLK) {
		drm_modeset_backoff(&ctx);
		goto retry;
	} else if (WARN_ON(ret)) {
		goto fail;
	}

	state = drm_atomic_helper_duplicate_state(dev, &ctx);
	if (WARN_ON(IS_ERR(state)))
		goto fail;

	/*
	 * Hardware readout is the only time we don't want to calculate
	 * intermediate watermarks (since we don't trust the current
	 * watermarks).
	 */
	to_intel_atomic_state(state)->skip_intermediate_wm = true;

	ret = intel_atomic_check(dev, state);
	if (ret) {
		/*
		 * If we fail here, it means that the hardware appears to be
		 * programmed in a way that shouldn't be possible, given our
		 * understanding of watermark requirements.  This might mean a
		 * mistake in the hardware readout code or a mistake in the
		 * watermark calculations for a given platform.  Raise a WARN
		 * so that this is noticeable.
		 *
		 * If this actually happens, we'll have to just leave the
		 * BIOS-programmed watermarks untouched and hope for the best.
		 */
		WARN(true, "Could not determine valid watermarks for inherited state\n");
		goto fail;
	}

	/* Write calculated watermark values back */
	to_i915(dev)->wm.config = to_intel_atomic_state(state)->wm_config;
	for_each_crtc_in_state(state, crtc, cstate, i) {
		struct intel_crtc_state *cs = to_intel_crtc_state(cstate);

		cs->wm.need_postvbl_update = true;
		dev_priv->display.optimize_watermarks(cs);
	}

	drm_atomic_state_free(state);
fail:
	drm_modeset_drop_locks(&ctx);
	drm_modeset_acquire_fini(&ctx);
}

void intel_modeset_init(struct drm_device *dev)
{
	struct drm_i915_private *dev_priv = to_i915(dev);
	struct i915_ggtt *ggtt = &dev_priv->ggtt;
	int sprite, ret;
	enum pipe pipe;
	struct intel_crtc *crtc;

	drm_mode_config_init(dev);

	dev->mode_config.min_width = 0;
	dev->mode_config.min_height = 0;

	dev->mode_config.preferred_depth = 24;
	dev->mode_config.prefer_shadow = 1;

	dev->mode_config.allow_fb_modifiers = true;

	dev->mode_config.funcs = &intel_mode_funcs;

	intel_init_quirks(dev);

	intel_init_pm(dev);

	if (INTEL_INFO(dev)->num_pipes == 0)
		return;

	/*
	 * There may be no VBT; and if the BIOS enabled SSC we can
	 * just keep using it to avoid unnecessary flicker.  Whereas if the
	 * BIOS isn't using it, don't assume it will work even if the VBT
	 * indicates as much.
	 */
	if (HAS_PCH_IBX(dev) || HAS_PCH_CPT(dev)) {
		bool bios_lvds_use_ssc = !!(I915_READ(PCH_DREF_CONTROL) &
					    DREF_SSC1_ENABLE);

		if (dev_priv->vbt.lvds_use_ssc != bios_lvds_use_ssc) {
			DRM_DEBUG_KMS("SSC %sabled by BIOS, overriding VBT which says %sabled\n",
				     bios_lvds_use_ssc ? "en" : "dis",
				     dev_priv->vbt.lvds_use_ssc ? "en" : "dis");
			dev_priv->vbt.lvds_use_ssc = bios_lvds_use_ssc;
		}
	}

	if (IS_GEN2(dev)) {
		dev->mode_config.max_width = 2048;
		dev->mode_config.max_height = 2048;
	} else if (IS_GEN3(dev)) {
		dev->mode_config.max_width = 4096;
		dev->mode_config.max_height = 4096;
	} else {
		dev->mode_config.max_width = 8192;
		dev->mode_config.max_height = 8192;
	}

	if (IS_845G(dev) || IS_I865G(dev)) {
		dev->mode_config.cursor_width = IS_845G(dev) ? 64 : 512;
		dev->mode_config.cursor_height = 1023;
	} else if (IS_GEN2(dev)) {
		dev->mode_config.cursor_width = GEN2_CURSOR_WIDTH;
		dev->mode_config.cursor_height = GEN2_CURSOR_HEIGHT;
	} else {
		dev->mode_config.cursor_width = MAX_CURSOR_WIDTH;
		dev->mode_config.cursor_height = MAX_CURSOR_HEIGHT;
	}

	dev->mode_config.fb_base = ggtt->mappable_base;

	DRM_DEBUG_KMS("%d display pipe%s available.\n",
		      INTEL_INFO(dev)->num_pipes,
		      INTEL_INFO(dev)->num_pipes > 1 ? "s" : "");

	for_each_pipe(dev_priv, pipe) {
		intel_crtc_init(dev, pipe);
		for_each_sprite(dev_priv, pipe, sprite) {
			ret = intel_plane_init(dev, pipe, sprite);
			if (ret)
				DRM_DEBUG_KMS("pipe %c sprite %c init failed: %d\n",
					      pipe_name(pipe), sprite_name(pipe, sprite), ret);
		}
	}

	intel_update_czclk(dev_priv);
	intel_update_rawclk(dev_priv);
	intel_update_cdclk(dev);

	intel_shared_dpll_init(dev);

	/* Just disable it once at startup */
	i915_disable_vga(dev);
	intel_setup_outputs(dev);

	drm_modeset_lock_all(dev);
	intel_modeset_setup_hw_state(dev);
	drm_modeset_unlock_all(dev);

	for_each_intel_crtc(dev, crtc) {
		struct intel_initial_plane_config plane_config = {};

		if (!crtc->active)
			continue;

		/*
		 * Note that reserving the BIOS fb up front prevents us
		 * from stuffing other stolen allocations like the ring
		 * on top.  This prevents some ugliness at boot time, and
		 * can even allow for smooth boot transitions if the BIOS
		 * fb is large enough for the active pipe configuration.
		 */
		dev_priv->display.get_initial_plane_config(crtc,
							   &plane_config);

		/*
		 * If the fb is shared between multiple heads, we'll
		 * just get the first one.
		 */
		intel_find_initial_plane_obj(crtc, &plane_config);
	}

	/*
	 * Make sure hardware watermarks really match the state we read out.
	 * Note that we need to do this after reconstructing the BIOS fb's
	 * since the watermark calculation done here will use pstate->fb.
	 */
	sanitize_watermarks(dev);
}

static void intel_enable_pipe_a(struct drm_device *dev)
{
	struct intel_connector *connector;
	struct drm_connector *crt = NULL;
	struct intel_load_detect_pipe load_detect_temp;
	struct drm_modeset_acquire_ctx *ctx = dev->mode_config.acquire_ctx;

	/* We can't just switch on the pipe A, we need to set things up with a
	 * proper mode and output configuration. As a gross hack, enable pipe A
	 * by enabling the load detect pipe once. */
	for_each_intel_connector(dev, connector) {
		if (connector->encoder->type == INTEL_OUTPUT_ANALOG) {
			crt = &connector->base;
			break;
		}
	}

	if (!crt)
		return;

	if (intel_get_load_detect_pipe(crt, NULL, &load_detect_temp, ctx))
		intel_release_load_detect_pipe(crt, &load_detect_temp, ctx);
}

static bool
intel_check_plane_mapping(struct intel_crtc *crtc)
{
	struct drm_device *dev = crtc->base.dev;
	struct drm_i915_private *dev_priv = dev->dev_private;
	u32 val;

	if (INTEL_INFO(dev)->num_pipes == 1)
		return true;

	val = I915_READ(DSPCNTR(!crtc->plane));

	if ((val & DISPLAY_PLANE_ENABLE) &&
	    (!!(val & DISPPLANE_SEL_PIPE_MASK) == crtc->pipe))
		return false;

	return true;
}

static bool intel_crtc_has_encoders(struct intel_crtc *crtc)
{
	struct drm_device *dev = crtc->base.dev;
	struct intel_encoder *encoder;

	for_each_encoder_on_crtc(dev, &crtc->base, encoder)
		return true;

	return false;
}

static bool intel_encoder_has_connectors(struct intel_encoder *encoder)
{
	struct drm_device *dev = encoder->base.dev;
	struct intel_connector *connector;

	for_each_connector_on_encoder(dev, &encoder->base, connector)
		return true;

	return false;
}

static void intel_sanitize_crtc(struct intel_crtc *crtc)
{
	struct drm_device *dev = crtc->base.dev;
	struct drm_i915_private *dev_priv = dev->dev_private;
	enum transcoder cpu_transcoder = crtc->config->cpu_transcoder;

	/* Clear any frame start delays used for debugging left by the BIOS */
	if (!transcoder_is_dsi(cpu_transcoder)) {
		i915_reg_t reg = PIPECONF(cpu_transcoder);

		I915_WRITE(reg,
			   I915_READ(reg) & ~PIPECONF_FRAME_START_DELAY_MASK);
	}

	/* restore vblank interrupts to correct state */
	drm_crtc_vblank_reset(&crtc->base);
	if (crtc->active) {
		struct intel_plane *plane;

		drm_crtc_vblank_on(&crtc->base);

		/* Disable everything but the primary plane */
		for_each_intel_plane_on_crtc(dev, crtc, plane) {
			if (plane->base.type == DRM_PLANE_TYPE_PRIMARY)
				continue;

			plane->disable_plane(&plane->base, &crtc->base);
		}
	}

	/* We need to sanitize the plane -> pipe mapping first because this will
	 * disable the crtc (and hence change the state) if it is wrong. Note
	 * that gen4+ has a fixed plane -> pipe mapping.  */
	if (INTEL_INFO(dev)->gen < 4 && !intel_check_plane_mapping(crtc)) {
		bool plane;

		DRM_DEBUG_KMS("[CRTC:%d] wrong plane connection detected!\n",
			      crtc->base.base.id);

		/* Pipe has the wrong plane attached and the plane is active.
		 * Temporarily change the plane mapping and disable everything
		 * ...  */
		plane = crtc->plane;
		to_intel_plane_state(crtc->base.primary->state)->visible = true;
		crtc->plane = !plane;
		intel_crtc_disable_noatomic(&crtc->base);
		crtc->plane = plane;
	}

	if (dev_priv->quirks & QUIRK_PIPEA_FORCE &&
	    crtc->pipe == PIPE_A && !crtc->active) {
		/* BIOS forgot to enable pipe A, this mostly happens after
		 * resume. Force-enable the pipe to fix this, the update_dpms
		 * call below we restore the pipe to the right state, but leave
		 * the required bits on. */
		intel_enable_pipe_a(dev);
	}

	/* Adjust the state of the output pipe according to whether we
	 * have active connectors/encoders. */
	if (crtc->active && !intel_crtc_has_encoders(crtc))
		intel_crtc_disable_noatomic(&crtc->base);

	if (crtc->active || HAS_GMCH_DISPLAY(dev)) {
		/*
		 * We start out with underrun reporting disabled to avoid races.
		 * For correct bookkeeping mark this on active crtcs.
		 *
		 * Also on gmch platforms we dont have any hardware bits to
		 * disable the underrun reporting. Which means we need to start
		 * out with underrun reporting disabled also on inactive pipes,
		 * since otherwise we'll complain about the garbage we read when
		 * e.g. coming up after runtime pm.
		 *
		 * No protection against concurrent access is required - at
		 * worst a fifo underrun happens which also sets this to false.
		 */
		crtc->cpu_fifo_underrun_disabled = true;
		crtc->pch_fifo_underrun_disabled = true;
	}
}

static void intel_sanitize_encoder(struct intel_encoder *encoder)
{
	struct intel_connector *connector;
	struct drm_device *dev = encoder->base.dev;

	/* We need to check both for a crtc link (meaning that the
	 * encoder is active and trying to read from a pipe) and the
	 * pipe itself being active. */
	bool has_active_crtc = encoder->base.crtc &&
		to_intel_crtc(encoder->base.crtc)->active;

	if (intel_encoder_has_connectors(encoder) && !has_active_crtc) {
		DRM_DEBUG_KMS("[ENCODER:%d:%s] has active connectors but no active pipe!\n",
			      encoder->base.base.id,
			      encoder->base.name);

		/* Connector is active, but has no active pipe. This is
		 * fallout from our resume register restoring. Disable
		 * the encoder manually again. */
		if (encoder->base.crtc) {
			DRM_DEBUG_KMS("[ENCODER:%d:%s] manually disabled\n",
				      encoder->base.base.id,
				      encoder->base.name);
			encoder->disable(encoder);
			if (encoder->post_disable)
				encoder->post_disable(encoder);
		}
		encoder->base.crtc = NULL;

		/* Inconsistent output/port/pipe state happens presumably due to
		 * a bug in one of the get_hw_state functions. Or someplace else
		 * in our code, like the register restore mess on resume. Clamp
		 * things to off as a safer default. */
		for_each_intel_connector(dev, connector) {
			if (connector->encoder != encoder)
				continue;
			connector->base.dpms = DRM_MODE_DPMS_OFF;
			connector->base.encoder = NULL;
		}
	}
	/* Enabled encoders without active connectors will be fixed in
	 * the crtc fixup. */
}

void i915_redisable_vga_power_on(struct drm_device *dev)
{
	struct drm_i915_private *dev_priv = dev->dev_private;
	i915_reg_t vga_reg = i915_vgacntrl_reg(dev);

	if (!(I915_READ(vga_reg) & VGA_DISP_DISABLE)) {
		DRM_DEBUG_KMS("Something enabled VGA plane, disabling it\n");
		i915_disable_vga(dev);
	}
}

void i915_redisable_vga(struct drm_device *dev)
{
	struct drm_i915_private *dev_priv = dev->dev_private;

	/* This function can be called both from intel_modeset_setup_hw_state or
	 * at a very early point in our resume sequence, where the power well
	 * structures are not yet restored. Since this function is at a very
	 * paranoid "someone might have enabled VGA while we were not looking"
	 * level, just check if the power well is enabled instead of trying to
	 * follow the "don't touch the power well if we don't need it" policy
	 * the rest of the driver uses. */
	if (!intel_display_power_get_if_enabled(dev_priv, POWER_DOMAIN_VGA))
		return;

	i915_redisable_vga_power_on(dev);

	intel_display_power_put(dev_priv, POWER_DOMAIN_VGA);
}

static bool primary_get_hw_state(struct intel_plane *plane)
{
	struct drm_i915_private *dev_priv = to_i915(plane->base.dev);

	return I915_READ(DSPCNTR(plane->plane)) & DISPLAY_PLANE_ENABLE;
}

/* FIXME read out full plane state for all planes */
static void readout_plane_state(struct intel_crtc *crtc)
{
	struct drm_plane *primary = crtc->base.primary;
	struct intel_plane_state *plane_state =
		to_intel_plane_state(primary->state);

	plane_state->visible = crtc->active &&
		primary_get_hw_state(to_intel_plane(primary));

	if (plane_state->visible)
		crtc->base.state->plane_mask |= 1 << drm_plane_index(primary);
}

static void intel_modeset_readout_hw_state(struct drm_device *dev)
{
	struct drm_i915_private *dev_priv = dev->dev_private;
	enum pipe pipe;
	struct intel_crtc *crtc;
	struct intel_encoder *encoder;
	struct intel_connector *connector;
	int i;

	dev_priv->active_crtcs = 0;

	for_each_intel_crtc(dev, crtc) {
		struct intel_crtc_state *crtc_state = crtc->config;
		int pixclk = 0;

		__drm_atomic_helper_crtc_destroy_state(&crtc_state->base);
		memset(crtc_state, 0, sizeof(*crtc_state));
		crtc_state->base.crtc = &crtc->base;

		crtc_state->base.active = crtc_state->base.enable =
			dev_priv->display.get_pipe_config(crtc, crtc_state);

		crtc->base.enabled = crtc_state->base.enable;
		crtc->active = crtc_state->base.active;

		if (crtc_state->base.active) {
			dev_priv->active_crtcs |= 1 << crtc->pipe;

			if (IS_BROADWELL(dev_priv)) {
				pixclk = ilk_pipe_pixel_rate(crtc_state);

				/* pixel rate mustn't exceed 95% of cdclk with IPS on BDW */
				if (crtc_state->ips_enabled)
					pixclk = DIV_ROUND_UP(pixclk * 100, 95);
			} else if (IS_VALLEYVIEW(dev_priv) ||
				   IS_CHERRYVIEW(dev_priv) ||
				   IS_BROXTON(dev_priv))
				pixclk = crtc_state->base.adjusted_mode.crtc_clock;
			else
				WARN_ON(dev_priv->display.modeset_calc_cdclk);
		}

		dev_priv->min_pixclk[crtc->pipe] = pixclk;

		readout_plane_state(crtc);

		DRM_DEBUG_KMS("[CRTC:%d] hw state readout: %s\n",
			      crtc->base.base.id,
			      crtc->active ? "enabled" : "disabled");
	}

	for (i = 0; i < dev_priv->num_shared_dpll; i++) {
		struct intel_shared_dpll *pll = &dev_priv->shared_dplls[i];

		pll->on = pll->funcs.get_hw_state(dev_priv, pll,
						  &pll->config.hw_state);
		pll->config.crtc_mask = 0;
		for_each_intel_crtc(dev, crtc) {
			if (crtc->active && crtc->config->shared_dpll == pll)
				pll->config.crtc_mask |= 1 << crtc->pipe;
		}
		pll->active_mask = pll->config.crtc_mask;

		DRM_DEBUG_KMS("%s hw state readout: crtc_mask 0x%08x, on %i\n",
			      pll->name, pll->config.crtc_mask, pll->on);
	}

	for_each_intel_encoder(dev, encoder) {
		pipe = 0;

		if (encoder->get_hw_state(encoder, &pipe)) {
			crtc = to_intel_crtc(dev_priv->pipe_to_crtc_mapping[pipe]);
			encoder->base.crtc = &crtc->base;
			encoder->get_config(encoder, crtc->config);
		} else {
			encoder->base.crtc = NULL;
		}

		DRM_DEBUG_KMS("[ENCODER:%d:%s] hw state readout: %s, pipe %c\n",
			      encoder->base.base.id,
			      encoder->base.name,
			      encoder->base.crtc ? "enabled" : "disabled",
			      pipe_name(pipe));
	}

	for_each_intel_connector(dev, connector) {
		if (connector->get_hw_state(connector)) {
			connector->base.dpms = DRM_MODE_DPMS_ON;

			encoder = connector->encoder;
			connector->base.encoder = &encoder->base;

			if (encoder->base.crtc &&
			    encoder->base.crtc->state->active) {
				/*
				 * This has to be done during hardware readout
				 * because anything calling .crtc_disable may
				 * rely on the connector_mask being accurate.
				 */
				encoder->base.crtc->state->connector_mask |=
					1 << drm_connector_index(&connector->base);
				encoder->base.crtc->state->encoder_mask |=
					1 << drm_encoder_index(&encoder->base);
			}

		} else {
			connector->base.dpms = DRM_MODE_DPMS_OFF;
			connector->base.encoder = NULL;
		}
		DRM_DEBUG_KMS("[CONNECTOR:%d:%s] hw state readout: %s\n",
			      connector->base.base.id,
			      connector->base.name,
			      connector->base.encoder ? "enabled" : "disabled");
	}

	for_each_intel_crtc(dev, crtc) {
		crtc->base.hwmode = crtc->config->base.adjusted_mode;

		memset(&crtc->base.mode, 0, sizeof(crtc->base.mode));
		if (crtc->base.state->active) {
			intel_mode_from_pipe_config(&crtc->base.mode, crtc->config);
			intel_mode_from_pipe_config(&crtc->base.state->adjusted_mode, crtc->config);
			WARN_ON(drm_atomic_set_mode_for_crtc(crtc->base.state, &crtc->base.mode));

			/*
			 * The initial mode needs to be set in order to keep
			 * the atomic core happy. It wants a valid mode if the
			 * crtc's enabled, so we do the above call.
			 *
			 * At this point some state updated by the connectors
			 * in their ->detect() callback has not run yet, so
			 * no recalculation can be done yet.
			 *
			 * Even if we could do a recalculation and modeset
			 * right now it would cause a double modeset if
			 * fbdev or userspace chooses a different initial mode.
			 *
			 * If that happens, someone indicated they wanted a
			 * mode change, which means it's safe to do a full
			 * recalculation.
			 */
			crtc->base.state->mode.private_flags = I915_MODE_FLAG_INHERITED;

			drm_calc_timestamping_constants(&crtc->base, &crtc->base.hwmode);
			update_scanline_offset(crtc);
		}

		intel_pipe_config_sanity_check(dev_priv, crtc->config);
	}
}

/* Scan out the current hw modeset state,
 * and sanitizes it to the current state
 */
static void
intel_modeset_setup_hw_state(struct drm_device *dev)
{
	struct drm_i915_private *dev_priv = dev->dev_private;
	enum pipe pipe;
	struct intel_crtc *crtc;
	struct intel_encoder *encoder;
	int i;

	intel_modeset_readout_hw_state(dev);

	/* HW state is read out, now we need to sanitize this mess. */
	for_each_intel_encoder(dev, encoder) {
		intel_sanitize_encoder(encoder);
	}

	for_each_pipe(dev_priv, pipe) {
		crtc = to_intel_crtc(dev_priv->pipe_to_crtc_mapping[pipe]);
		intel_sanitize_crtc(crtc);
		intel_dump_pipe_config(crtc, crtc->config,
				       "[setup_hw_state]");
	}

	intel_modeset_update_connector_atomic_state(dev);

	for (i = 0; i < dev_priv->num_shared_dpll; i++) {
		struct intel_shared_dpll *pll = &dev_priv->shared_dplls[i];

		if (!pll->on || pll->active_mask)
			continue;

		DRM_DEBUG_KMS("%s enabled but not in use, disabling\n", pll->name);

		pll->funcs.disable(dev_priv, pll);
		pll->on = false;
	}

	if (IS_VALLEYVIEW(dev) || IS_CHERRYVIEW(dev))
		vlv_wm_get_hw_state(dev);
	else if (IS_GEN9(dev))
		skl_wm_get_hw_state(dev);
	else if (HAS_PCH_SPLIT(dev))
		ilk_wm_get_hw_state(dev);

	for_each_intel_crtc(dev, crtc) {
		unsigned long put_domains;

		put_domains = modeset_get_crtc_power_domains(&crtc->base, crtc->config);
		if (WARN_ON(put_domains))
			modeset_put_power_domains(dev_priv, put_domains);
	}
	intel_display_set_init_power(dev_priv, false);

	intel_fbc_init_pipe_state(dev_priv);
}

void intel_display_resume(struct drm_device *dev)
{
	struct drm_i915_private *dev_priv = to_i915(dev);
	struct drm_atomic_state *state = dev_priv->modeset_restore_state;
	struct drm_modeset_acquire_ctx ctx;
	int ret;
	bool setup = false;

	dev_priv->modeset_restore_state = NULL;

	/*
	 * This is a cludge because with real atomic modeset mode_config.mutex
	 * won't be taken. Unfortunately some probed state like
	 * audio_codec_enable is still protected by mode_config.mutex, so lock
	 * it here for now.
	 */
	mutex_lock(&dev->mode_config.mutex);
	drm_modeset_acquire_init(&ctx, 0);

retry:
	ret = drm_modeset_lock_all_ctx(dev, &ctx);

	/*
	 * With MST, the number of connectors can change between suspend and
	 * resume, which means that the state we want to restore might now be
	 * impossible to use since it'll be pointing to non-existant
	 * connectors.
	 */
	if (ret == 0 && state &&
	    state->num_connector != dev->mode_config.num_connector) {
		drm_atomic_state_free(state);
		state = NULL;
	}

	if (ret == 0 && !setup) {
		setup = true;

		intel_modeset_setup_hw_state(dev);
		i915_redisable_vga(dev);
	}

	if (ret == 0 && state) {
		struct drm_crtc_state *crtc_state;
		struct drm_crtc *crtc;
		int i;

		state->acquire_ctx = &ctx;

		/* ignore any reset values/BIOS leftovers in the WM registers */
		to_intel_atomic_state(state)->skip_intermediate_wm = true;

		for_each_crtc_in_state(state, crtc, crtc_state, i) {
			/*
			 * Force recalculation even if we restore
			 * current state. With fast modeset this may not result
			 * in a modeset when the state is compatible.
			 */
			crtc_state->mode_changed = true;
		}

		ret = drm_atomic_commit(state);
	}

	if (ret == -EDEADLK) {
		drm_modeset_backoff(&ctx);
		goto retry;
	}

	drm_modeset_drop_locks(&ctx);
	drm_modeset_acquire_fini(&ctx);
	mutex_unlock(&dev->mode_config.mutex);

	if (ret) {
		DRM_ERROR("Restoring old state failed with %i\n", ret);
		drm_atomic_state_free(state);
	}
}

void intel_modeset_gem_init(struct drm_device *dev)
{
	struct drm_crtc *c;
	struct drm_i915_gem_object *obj;
	int ret;

	intel_init_gt_powersave(dev);

	intel_modeset_init_hw(dev);

	intel_setup_overlay(dev);

	/*
	 * Make sure any fbs we allocated at startup are properly
	 * pinned & fenced.  When we do the allocation it's too early
	 * for this.
	 */
	for_each_crtc(dev, c) {
		obj = intel_fb_obj(c->primary->fb);
		if (obj == NULL)
			continue;

		mutex_lock(&dev->struct_mutex);
		ret = intel_pin_and_fence_fb_obj(c->primary->fb,
						 c->primary->state->rotation);
		mutex_unlock(&dev->struct_mutex);
		if (ret) {
			DRM_ERROR("failed to pin boot fb on pipe %d\n",
				  to_intel_crtc(c)->pipe);
			drm_framebuffer_unreference(c->primary->fb);
			c->primary->fb = NULL;
			c->primary->crtc = c->primary->state->crtc = NULL;
			update_state_fb(c->primary);
			c->state->plane_mask &= ~(1 << drm_plane_index(c->primary));
		}
	}

	intel_backlight_register(dev);
}

void intel_connector_unregister(struct intel_connector *intel_connector)
{
	struct drm_connector *connector = &intel_connector->base;

	intel_panel_destroy_backlight(connector);
	drm_connector_unregister(connector);
}

void intel_modeset_cleanup(struct drm_device *dev)
{
	struct drm_i915_private *dev_priv = dev->dev_private;
	struct intel_connector *connector;

	intel_disable_gt_powersave(dev);

	intel_backlight_unregister(dev);

	/*
	 * Interrupts and polling as the first thing to avoid creating havoc.
	 * Too much stuff here (turning of connectors, ...) would
	 * experience fancy races otherwise.
	 */
	intel_irq_uninstall(dev_priv);

	/*
	 * Due to the hpd irq storm handling the hotplug work can re-arm the
	 * poll handlers. Hence disable polling after hpd handling is shut down.
	 */
	drm_kms_helper_poll_fini(dev);

	intel_unregister_dsm_handler();

	intel_fbc_global_disable(dev_priv);

	/* flush any delayed tasks or pending work */
	flush_scheduled_work();

	/* destroy the backlight and sysfs files before encoders/connectors */
	for_each_intel_connector(dev, connector)
		connector->unregister(connector);

	drm_mode_config_cleanup(dev);

	intel_cleanup_overlay(dev);

	intel_cleanup_gt_powersave(dev);

	intel_teardown_gmbus(dev);
}

/*
 * Return which encoder is currently attached for connector.
 */
struct drm_encoder *intel_best_encoder(struct drm_connector *connector)
{
	return &intel_attached_encoder(connector)->base;
}

void intel_connector_attach_encoder(struct intel_connector *connector,
				    struct intel_encoder *encoder)
{
	connector->encoder = encoder;
	drm_mode_connector_attach_encoder(&connector->base,
					  &encoder->base);
}

/*
 * set vga decode state - true == enable VGA decode
 */
int intel_modeset_vga_set_state(struct drm_device *dev, bool state)
{
	struct drm_i915_private *dev_priv = dev->dev_private;
	unsigned reg = INTEL_INFO(dev)->gen >= 6 ? SNB_GMCH_CTRL : INTEL_GMCH_CTRL;
	u16 gmch_ctrl;

	if (pci_read_config_word(dev_priv->bridge_dev, reg, &gmch_ctrl)) {
		DRM_ERROR("failed to read control word\n");
		return -EIO;
	}

	if (!!(gmch_ctrl & INTEL_GMCH_VGA_DISABLE) == !state)
		return 0;

	if (state)
		gmch_ctrl &= ~INTEL_GMCH_VGA_DISABLE;
	else
		gmch_ctrl |= INTEL_GMCH_VGA_DISABLE;

	if (pci_write_config_word(dev_priv->bridge_dev, reg, gmch_ctrl)) {
		DRM_ERROR("failed to write control word\n");
		return -EIO;
	}

	return 0;
}

struct intel_display_error_state {

	u32 power_well_driver;

	int num_transcoders;

	struct intel_cursor_error_state {
		u32 control;
		u32 position;
		u32 base;
		u32 size;
	} cursor[I915_MAX_PIPES];

	struct intel_pipe_error_state {
		bool power_domain_on;
		u32 source;
		u32 stat;
	} pipe[I915_MAX_PIPES];

	struct intel_plane_error_state {
		u32 control;
		u32 stride;
		u32 size;
		u32 pos;
		u32 addr;
		u32 surface;
		u32 tile_offset;
	} plane[I915_MAX_PIPES];

	struct intel_transcoder_error_state {
		bool power_domain_on;
		enum transcoder cpu_transcoder;

		u32 conf;

		u32 htotal;
		u32 hblank;
		u32 hsync;
		u32 vtotal;
		u32 vblank;
		u32 vsync;
	} transcoder[4];
};

struct intel_display_error_state *
intel_display_capture_error_state(struct drm_device *dev)
{
	struct drm_i915_private *dev_priv = dev->dev_private;
	struct intel_display_error_state *error;
	int transcoders[] = {
		TRANSCODER_A,
		TRANSCODER_B,
		TRANSCODER_C,
		TRANSCODER_EDP,
	};
	int i;

	if (INTEL_INFO(dev)->num_pipes == 0)
		return NULL;

	error = kzalloc(sizeof(*error), GFP_ATOMIC);
	if (error == NULL)
		return NULL;

	if (IS_HASWELL(dev) || IS_BROADWELL(dev))
		error->power_well_driver = I915_READ(HSW_PWR_WELL_DRIVER);

	for_each_pipe(dev_priv, i) {
		error->pipe[i].power_domain_on =
			__intel_display_power_is_enabled(dev_priv,
							 POWER_DOMAIN_PIPE(i));
		if (!error->pipe[i].power_domain_on)
			continue;

		error->cursor[i].control = I915_READ(CURCNTR(i));
		error->cursor[i].position = I915_READ(CURPOS(i));
		error->cursor[i].base = I915_READ(CURBASE(i));

		error->plane[i].control = I915_READ(DSPCNTR(i));
		error->plane[i].stride = I915_READ(DSPSTRIDE(i));
		if (INTEL_INFO(dev)->gen <= 3) {
			error->plane[i].size = I915_READ(DSPSIZE(i));
			error->plane[i].pos = I915_READ(DSPPOS(i));
		}
		if (INTEL_INFO(dev)->gen <= 7 && !IS_HASWELL(dev))
			error->plane[i].addr = I915_READ(DSPADDR(i));
		if (INTEL_INFO(dev)->gen >= 4) {
			error->plane[i].surface = I915_READ(DSPSURF(i));
			error->plane[i].tile_offset = I915_READ(DSPTILEOFF(i));
		}

		error->pipe[i].source = I915_READ(PIPESRC(i));

		if (HAS_GMCH_DISPLAY(dev))
			error->pipe[i].stat = I915_READ(PIPESTAT(i));
	}

	/* Note: this does not include DSI transcoders. */
	error->num_transcoders = INTEL_INFO(dev)->num_pipes;
	if (HAS_DDI(dev_priv))
		error->num_transcoders++; /* Account for eDP. */

	for (i = 0; i < error->num_transcoders; i++) {
		enum transcoder cpu_transcoder = transcoders[i];

		error->transcoder[i].power_domain_on =
			__intel_display_power_is_enabled(dev_priv,
				POWER_DOMAIN_TRANSCODER(cpu_transcoder));
		if (!error->transcoder[i].power_domain_on)
			continue;

		error->transcoder[i].cpu_transcoder = cpu_transcoder;

		error->transcoder[i].conf = I915_READ(PIPECONF(cpu_transcoder));
		error->transcoder[i].htotal = I915_READ(HTOTAL(cpu_transcoder));
		error->transcoder[i].hblank = I915_READ(HBLANK(cpu_transcoder));
		error->transcoder[i].hsync = I915_READ(HSYNC(cpu_transcoder));
		error->transcoder[i].vtotal = I915_READ(VTOTAL(cpu_transcoder));
		error->transcoder[i].vblank = I915_READ(VBLANK(cpu_transcoder));
		error->transcoder[i].vsync = I915_READ(VSYNC(cpu_transcoder));
	}

	return error;
}

#define err_printf(e, ...) i915_error_printf(e, __VA_ARGS__)

void
intel_display_print_error_state(struct drm_i915_error_state_buf *m,
				struct drm_device *dev,
				struct intel_display_error_state *error)
{
	struct drm_i915_private *dev_priv = dev->dev_private;
	int i;

	if (!error)
		return;

	err_printf(m, "Num Pipes: %d\n", INTEL_INFO(dev)->num_pipes);
	if (IS_HASWELL(dev) || IS_BROADWELL(dev))
		err_printf(m, "PWR_WELL_CTL2: %08x\n",
			   error->power_well_driver);
	for_each_pipe(dev_priv, i) {
		err_printf(m, "Pipe [%d]:\n", i);
		err_printf(m, "  Power: %s\n",
			   onoff(error->pipe[i].power_domain_on));
		err_printf(m, "  SRC: %08x\n", error->pipe[i].source);
		err_printf(m, "  STAT: %08x\n", error->pipe[i].stat);

		err_printf(m, "Plane [%d]:\n", i);
		err_printf(m, "  CNTR: %08x\n", error->plane[i].control);
		err_printf(m, "  STRIDE: %08x\n", error->plane[i].stride);
		if (INTEL_INFO(dev)->gen <= 3) {
			err_printf(m, "  SIZE: %08x\n", error->plane[i].size);
			err_printf(m, "  POS: %08x\n", error->plane[i].pos);
		}
		if (INTEL_INFO(dev)->gen <= 7 && !IS_HASWELL(dev))
			err_printf(m, "  ADDR: %08x\n", error->plane[i].addr);
		if (INTEL_INFO(dev)->gen >= 4) {
			err_printf(m, "  SURF: %08x\n", error->plane[i].surface);
			err_printf(m, "  TILEOFF: %08x\n", error->plane[i].tile_offset);
		}

		err_printf(m, "Cursor [%d]:\n", i);
		err_printf(m, "  CNTR: %08x\n", error->cursor[i].control);
		err_printf(m, "  POS: %08x\n", error->cursor[i].position);
		err_printf(m, "  BASE: %08x\n", error->cursor[i].base);
	}

	for (i = 0; i < error->num_transcoders; i++) {
		err_printf(m, "CPU transcoder: %s\n",
			   transcoder_name(error->transcoder[i].cpu_transcoder));
		err_printf(m, "  Power: %s\n",
			   onoff(error->transcoder[i].power_domain_on));
		err_printf(m, "  CONF: %08x\n", error->transcoder[i].conf);
		err_printf(m, "  HTOTAL: %08x\n", error->transcoder[i].htotal);
		err_printf(m, "  HBLANK: %08x\n", error->transcoder[i].hblank);
		err_printf(m, "  HSYNC: %08x\n", error->transcoder[i].hsync);
		err_printf(m, "  VTOTAL: %08x\n", error->transcoder[i].vtotal);
		err_printf(m, "  VBLANK: %08x\n", error->transcoder[i].vblank);
		err_printf(m, "  VSYNC: %08x\n", error->transcoder[i].vsync);
	}
}<|MERGE_RESOLUTION|>--- conflicted
+++ resolved
@@ -4667,9 +4667,6 @@
 		}
 	}
 
-<<<<<<< HEAD
-	if (!needs_modeset(&pipe_config->base) && pipe_config->update_wm_pre)
-=======
 	/*
 	 * IVB workaround: must disable low power watermarks for at least
 	 * one frame before enabling scaling.  LP watermarks can be re-enabled
@@ -4706,7 +4703,6 @@
 	if (dev_priv->display.initial_watermarks != NULL)
 		dev_priv->display.initial_watermarks(pipe_config);
 	else if (pipe_config->update_wm_pre)
->>>>>>> a9cdd8e3
 		intel_update_watermarks(&crtc->base);
 }
 
@@ -16021,18 +16017,6 @@
 retry:
 	ret = drm_modeset_lock_all_ctx(dev, &ctx);
 
-	/*
-	 * With MST, the number of connectors can change between suspend and
-	 * resume, which means that the state we want to restore might now be
-	 * impossible to use since it'll be pointing to non-existant
-	 * connectors.
-	 */
-	if (ret == 0 && state &&
-	    state->num_connector != dev->mode_config.num_connector) {
-		drm_atomic_state_free(state);
-		state = NULL;
-	}
-
 	if (ret == 0 && !setup) {
 		setup = true;
 
