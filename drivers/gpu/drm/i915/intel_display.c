/*
 * Copyright © 2006-2007 Intel Corporation
 *
 * Permission is hereby granted, free of charge, to any person obtaining a
 * copy of this software and associated documentation files (the "Software"),
 * to deal in the Software without restriction, including without limitation
 * the rights to use, copy, modify, merge, publish, distribute, sublicense,
 * and/or sell copies of the Software, and to permit persons to whom the
 * Software is furnished to do so, subject to the following conditions:
 *
 * The above copyright notice and this permission notice (including the next
 * paragraph) shall be included in all copies or substantial portions of the
 * Software.
 *
 * THE SOFTWARE IS PROVIDED "AS IS", WITHOUT WARRANTY OF ANY KIND, EXPRESS OR
 * IMPLIED, INCLUDING BUT NOT LIMITED TO THE WARRANTIES OF MERCHANTABILITY,
 * FITNESS FOR A PARTICULAR PURPOSE AND NONINFRINGEMENT.  IN NO EVENT SHALL
 * THE AUTHORS OR COPYRIGHT HOLDERS BE LIABLE FOR ANY CLAIM, DAMAGES OR OTHER
 * LIABILITY, WHETHER IN AN ACTION OF CONTRACT, TORT OR OTHERWISE, ARISING
 * FROM, OUT OF OR IN CONNECTION WITH THE SOFTWARE OR THE USE OR OTHER
 * DEALINGS IN THE SOFTWARE.
 *
 * Authors:
 *	Eric Anholt <eric@anholt.net>
 */

#include <linux/dmi.h>
#include <linux/module.h>
#include <linux/input.h>
#include <linux/i2c.h>
#include <linux/kernel.h>
#include <linux/slab.h>
#include <linux/vgaarb.h>
#include <drm/drm_edid.h>
#include "drmP.h"
#include "intel_drv.h"
#include "i915_drm.h"
#include "i915_drv.h"
#include "i915_trace.h"
#include "drm_dp_helper.h"
#include "drm_crtc_helper.h"
#include <linux/dma_remapping.h>

#define HAS_eDP (intel_pipe_has_type(crtc, INTEL_OUTPUT_EDP))

bool intel_pipe_has_type(struct drm_crtc *crtc, int type);
static void intel_increase_pllclock(struct drm_crtc *crtc);
static void intel_crtc_update_cursor(struct drm_crtc *crtc, bool on);

typedef struct {
	/* given values */
	int n;
	int m1, m2;
	int p1, p2;
	/* derived values */
	int	dot;
	int	vco;
	int	m;
	int	p;
} intel_clock_t;

typedef struct {
	int	min, max;
} intel_range_t;

typedef struct {
	int	dot_limit;
	int	p2_slow, p2_fast;
} intel_p2_t;

#define INTEL_P2_NUM		      2
typedef struct intel_limit intel_limit_t;
struct intel_limit {
	intel_range_t   dot, vco, n, m, m1, m2, p, p1;
	intel_p2_t	    p2;
	bool (* find_pll)(const intel_limit_t *, struct drm_crtc *,
			int, int, intel_clock_t *, intel_clock_t *);
};

/* FDI */
#define IRONLAKE_FDI_FREQ		2700000 /* in kHz for mode->clock */

static bool
intel_find_best_PLL(const intel_limit_t *limit, struct drm_crtc *crtc,
		    int target, int refclk, intel_clock_t *match_clock,
		    intel_clock_t *best_clock);
static bool
intel_g4x_find_best_PLL(const intel_limit_t *limit, struct drm_crtc *crtc,
			int target, int refclk, intel_clock_t *match_clock,
			intel_clock_t *best_clock);

static bool
intel_find_pll_g4x_dp(const intel_limit_t *, struct drm_crtc *crtc,
		      int target, int refclk, intel_clock_t *match_clock,
		      intel_clock_t *best_clock);
static bool
intel_find_pll_ironlake_dp(const intel_limit_t *, struct drm_crtc *crtc,
			   int target, int refclk, intel_clock_t *match_clock,
			   intel_clock_t *best_clock);

static inline u32 /* units of 100MHz */
intel_fdi_link_freq(struct drm_device *dev)
{
	if (IS_GEN5(dev)) {
		struct drm_i915_private *dev_priv = dev->dev_private;
		return (I915_READ(FDI_PLL_BIOS_0) & FDI_PLL_FB_CLOCK_MASK) + 2;
	} else
		return 27;
}

static const intel_limit_t intel_limits_i8xx_dvo = {
	.dot = { .min = 25000, .max = 350000 },
	.vco = { .min = 930000, .max = 1400000 },
	.n = { .min = 3, .max = 16 },
	.m = { .min = 96, .max = 140 },
	.m1 = { .min = 18, .max = 26 },
	.m2 = { .min = 6, .max = 16 },
	.p = { .min = 4, .max = 128 },
	.p1 = { .min = 2, .max = 33 },
	.p2 = { .dot_limit = 165000,
		.p2_slow = 4, .p2_fast = 2 },
	.find_pll = intel_find_best_PLL,
};

static const intel_limit_t intel_limits_i8xx_lvds = {
	.dot = { .min = 25000, .max = 350000 },
	.vco = { .min = 930000, .max = 1400000 },
	.n = { .min = 3, .max = 16 },
	.m = { .min = 96, .max = 140 },
	.m1 = { .min = 18, .max = 26 },
	.m2 = { .min = 6, .max = 16 },
	.p = { .min = 4, .max = 128 },
	.p1 = { .min = 1, .max = 6 },
	.p2 = { .dot_limit = 165000,
		.p2_slow = 14, .p2_fast = 7 },
	.find_pll = intel_find_best_PLL,
};

static const intel_limit_t intel_limits_i9xx_sdvo = {
	.dot = { .min = 20000, .max = 400000 },
	.vco = { .min = 1400000, .max = 2800000 },
	.n = { .min = 1, .max = 6 },
	.m = { .min = 70, .max = 120 },
	.m1 = { .min = 10, .max = 22 },
	.m2 = { .min = 5, .max = 9 },
	.p = { .min = 5, .max = 80 },
	.p1 = { .min = 1, .max = 8 },
	.p2 = { .dot_limit = 200000,
		.p2_slow = 10, .p2_fast = 5 },
	.find_pll = intel_find_best_PLL,
};

static const intel_limit_t intel_limits_i9xx_lvds = {
	.dot = { .min = 20000, .max = 400000 },
	.vco = { .min = 1400000, .max = 2800000 },
	.n = { .min = 1, .max = 6 },
	.m = { .min = 70, .max = 120 },
	.m1 = { .min = 10, .max = 22 },
	.m2 = { .min = 5, .max = 9 },
	.p = { .min = 7, .max = 98 },
	.p1 = { .min = 1, .max = 8 },
	.p2 = { .dot_limit = 112000,
		.p2_slow = 14, .p2_fast = 7 },
	.find_pll = intel_find_best_PLL,
};


static const intel_limit_t intel_limits_g4x_sdvo = {
	.dot = { .min = 25000, .max = 270000 },
	.vco = { .min = 1750000, .max = 3500000},
	.n = { .min = 1, .max = 4 },
	.m = { .min = 104, .max = 138 },
	.m1 = { .min = 17, .max = 23 },
	.m2 = { .min = 5, .max = 11 },
	.p = { .min = 10, .max = 30 },
	.p1 = { .min = 1, .max = 3},
	.p2 = { .dot_limit = 270000,
		.p2_slow = 10,
		.p2_fast = 10
	},
	.find_pll = intel_g4x_find_best_PLL,
};

static const intel_limit_t intel_limits_g4x_hdmi = {
	.dot = { .min = 22000, .max = 400000 },
	.vco = { .min = 1750000, .max = 3500000},
	.n = { .min = 1, .max = 4 },
	.m = { .min = 104, .max = 138 },
	.m1 = { .min = 16, .max = 23 },
	.m2 = { .min = 5, .max = 11 },
	.p = { .min = 5, .max = 80 },
	.p1 = { .min = 1, .max = 8},
	.p2 = { .dot_limit = 165000,
		.p2_slow = 10, .p2_fast = 5 },
	.find_pll = intel_g4x_find_best_PLL,
};

static const intel_limit_t intel_limits_g4x_single_channel_lvds = {
	.dot = { .min = 20000, .max = 115000 },
	.vco = { .min = 1750000, .max = 3500000 },
	.n = { .min = 1, .max = 3 },
	.m = { .min = 104, .max = 138 },
	.m1 = { .min = 17, .max = 23 },
	.m2 = { .min = 5, .max = 11 },
	.p = { .min = 28, .max = 112 },
	.p1 = { .min = 2, .max = 8 },
	.p2 = { .dot_limit = 0,
		.p2_slow = 14, .p2_fast = 14
	},
	.find_pll = intel_g4x_find_best_PLL,
};

static const intel_limit_t intel_limits_g4x_dual_channel_lvds = {
	.dot = { .min = 80000, .max = 224000 },
	.vco = { .min = 1750000, .max = 3500000 },
	.n = { .min = 1, .max = 3 },
	.m = { .min = 104, .max = 138 },
	.m1 = { .min = 17, .max = 23 },
	.m2 = { .min = 5, .max = 11 },
	.p = { .min = 14, .max = 42 },
	.p1 = { .min = 2, .max = 6 },
	.p2 = { .dot_limit = 0,
		.p2_slow = 7, .p2_fast = 7
	},
	.find_pll = intel_g4x_find_best_PLL,
};

static const intel_limit_t intel_limits_g4x_display_port = {
	.dot = { .min = 161670, .max = 227000 },
	.vco = { .min = 1750000, .max = 3500000},
	.n = { .min = 1, .max = 2 },
	.m = { .min = 97, .max = 108 },
	.m1 = { .min = 0x10, .max = 0x12 },
	.m2 = { .min = 0x05, .max = 0x06 },
	.p = { .min = 10, .max = 20 },
	.p1 = { .min = 1, .max = 2},
	.p2 = { .dot_limit = 0,
		.p2_slow = 10, .p2_fast = 10 },
	.find_pll = intel_find_pll_g4x_dp,
};

static const intel_limit_t intel_limits_pineview_sdvo = {
	.dot = { .min = 20000, .max = 400000},
	.vco = { .min = 1700000, .max = 3500000 },
	/* Pineview's Ncounter is a ring counter */
	.n = { .min = 3, .max = 6 },
	.m = { .min = 2, .max = 256 },
	/* Pineview only has one combined m divider, which we treat as m2. */
	.m1 = { .min = 0, .max = 0 },
	.m2 = { .min = 0, .max = 254 },
	.p = { .min = 5, .max = 80 },
	.p1 = { .min = 1, .max = 8 },
	.p2 = { .dot_limit = 200000,
		.p2_slow = 10, .p2_fast = 5 },
	.find_pll = intel_find_best_PLL,
};

static const intel_limit_t intel_limits_pineview_lvds = {
	.dot = { .min = 20000, .max = 400000 },
	.vco = { .min = 1700000, .max = 3500000 },
	.n = { .min = 3, .max = 6 },
	.m = { .min = 2, .max = 256 },
	.m1 = { .min = 0, .max = 0 },
	.m2 = { .min = 0, .max = 254 },
	.p = { .min = 7, .max = 112 },
	.p1 = { .min = 1, .max = 8 },
	.p2 = { .dot_limit = 112000,
		.p2_slow = 14, .p2_fast = 14 },
	.find_pll = intel_find_best_PLL,
};

/* Ironlake / Sandybridge
 *
 * We calculate clock using (register_value + 2) for N/M1/M2, so here
 * the range value for them is (actual_value - 2).
 */
static const intel_limit_t intel_limits_ironlake_dac = {
	.dot = { .min = 25000, .max = 350000 },
	.vco = { .min = 1760000, .max = 3510000 },
	.n = { .min = 1, .max = 5 },
	.m = { .min = 79, .max = 127 },
	.m1 = { .min = 12, .max = 22 },
	.m2 = { .min = 5, .max = 9 },
	.p = { .min = 5, .max = 80 },
	.p1 = { .min = 1, .max = 8 },
	.p2 = { .dot_limit = 225000,
		.p2_slow = 10, .p2_fast = 5 },
	.find_pll = intel_g4x_find_best_PLL,
};

static const intel_limit_t intel_limits_ironlake_single_lvds = {
	.dot = { .min = 25000, .max = 350000 },
	.vco = { .min = 1760000, .max = 3510000 },
	.n = { .min = 1, .max = 3 },
	.m = { .min = 79, .max = 118 },
	.m1 = { .min = 12, .max = 22 },
	.m2 = { .min = 5, .max = 9 },
	.p = { .min = 28, .max = 112 },
	.p1 = { .min = 2, .max = 8 },
	.p2 = { .dot_limit = 225000,
		.p2_slow = 14, .p2_fast = 14 },
	.find_pll = intel_g4x_find_best_PLL,
};

static const intel_limit_t intel_limits_ironlake_dual_lvds = {
	.dot = { .min = 25000, .max = 350000 },
	.vco = { .min = 1760000, .max = 3510000 },
	.n = { .min = 1, .max = 3 },
	.m = { .min = 79, .max = 127 },
	.m1 = { .min = 12, .max = 22 },
	.m2 = { .min = 5, .max = 9 },
	.p = { .min = 14, .max = 56 },
	.p1 = { .min = 2, .max = 8 },
	.p2 = { .dot_limit = 225000,
		.p2_slow = 7, .p2_fast = 7 },
	.find_pll = intel_g4x_find_best_PLL,
};

/* LVDS 100mhz refclk limits. */
static const intel_limit_t intel_limits_ironlake_single_lvds_100m = {
	.dot = { .min = 25000, .max = 350000 },
	.vco = { .min = 1760000, .max = 3510000 },
	.n = { .min = 1, .max = 2 },
	.m = { .min = 79, .max = 126 },
	.m1 = { .min = 12, .max = 22 },
	.m2 = { .min = 5, .max = 9 },
	.p = { .min = 28, .max = 112 },
	.p1 = { .min = 2, .max = 8 },
	.p2 = { .dot_limit = 225000,
		.p2_slow = 14, .p2_fast = 14 },
	.find_pll = intel_g4x_find_best_PLL,
};

static const intel_limit_t intel_limits_ironlake_dual_lvds_100m = {
	.dot = { .min = 25000, .max = 350000 },
	.vco = { .min = 1760000, .max = 3510000 },
	.n = { .min = 1, .max = 3 },
	.m = { .min = 79, .max = 126 },
	.m1 = { .min = 12, .max = 22 },
	.m2 = { .min = 5, .max = 9 },
	.p = { .min = 14, .max = 42 },
	.p1 = { .min = 2, .max = 6 },
	.p2 = { .dot_limit = 225000,
		.p2_slow = 7, .p2_fast = 7 },
	.find_pll = intel_g4x_find_best_PLL,
};

static const intel_limit_t intel_limits_ironlake_display_port = {
	.dot = { .min = 25000, .max = 350000 },
	.vco = { .min = 1760000, .max = 3510000},
	.n = { .min = 1, .max = 2 },
	.m = { .min = 81, .max = 90 },
	.m1 = { .min = 12, .max = 22 },
	.m2 = { .min = 5, .max = 9 },
	.p = { .min = 10, .max = 20 },
	.p1 = { .min = 1, .max = 2},
	.p2 = { .dot_limit = 0,
		.p2_slow = 10, .p2_fast = 10 },
	.find_pll = intel_find_pll_ironlake_dp,
};

u32 intel_dpio_read(struct drm_i915_private *dev_priv, int reg)
{
	unsigned long flags;
	u32 val = 0;

	spin_lock_irqsave(&dev_priv->dpio_lock, flags);
	if (wait_for_atomic_us((I915_READ(DPIO_PKT) & DPIO_BUSY) == 0, 100)) {
		DRM_ERROR("DPIO idle wait timed out\n");
		goto out_unlock;
	}

	I915_WRITE(DPIO_REG, reg);
	I915_WRITE(DPIO_PKT, DPIO_RID | DPIO_OP_READ | DPIO_PORTID |
		   DPIO_BYTE);
	if (wait_for_atomic_us((I915_READ(DPIO_PKT) & DPIO_BUSY) == 0, 100)) {
		DRM_ERROR("DPIO read wait timed out\n");
		goto out_unlock;
	}
	val = I915_READ(DPIO_DATA);

out_unlock:
	spin_unlock_irqrestore(&dev_priv->dpio_lock, flags);
	return val;
}

static void vlv_init_dpio(struct drm_device *dev)
{
	struct drm_i915_private *dev_priv = dev->dev_private;

	/* Reset the DPIO config */
	I915_WRITE(DPIO_CTL, 0);
	POSTING_READ(DPIO_CTL);
	I915_WRITE(DPIO_CTL, 1);
	POSTING_READ(DPIO_CTL);
}

static int intel_dual_link_lvds_callback(const struct dmi_system_id *id)
{
	DRM_INFO("Forcing lvds to dual link mode on %s\n", id->ident);
	return 1;
}

static const struct dmi_system_id intel_dual_link_lvds[] = {
	{
		.callback = intel_dual_link_lvds_callback,
		.ident = "Apple MacBook Pro (Core i5/i7 Series)",
		.matches = {
			DMI_MATCH(DMI_SYS_VENDOR, "Apple Inc."),
			DMI_MATCH(DMI_PRODUCT_NAME, "MacBookPro8,2"),
		},
	},
	{ }	/* terminating entry */
};

static bool is_dual_link_lvds(struct drm_i915_private *dev_priv,
			      unsigned int reg)
{
	unsigned int val;

	/* use the module option value if specified */
	if (i915_lvds_channel_mode > 0)
		return i915_lvds_channel_mode == 2;

	if (dmi_check_system(intel_dual_link_lvds))
		return true;

	if (dev_priv->lvds_val)
		val = dev_priv->lvds_val;
	else {
		/* BIOS should set the proper LVDS register value at boot, but
		 * in reality, it doesn't set the value when the lid is closed;
		 * we need to check "the value to be set" in VBT when LVDS
		 * register is uninitialized.
		 */
		val = I915_READ(reg);
		if (!(val & ~LVDS_DETECTED))
			val = dev_priv->bios_lvds_val;
		dev_priv->lvds_val = val;
	}
	return (val & LVDS_CLKB_POWER_MASK) == LVDS_CLKB_POWER_UP;
}

static const intel_limit_t *intel_ironlake_limit(struct drm_crtc *crtc,
						int refclk)
{
	struct drm_device *dev = crtc->dev;
	struct drm_i915_private *dev_priv = dev->dev_private;
	const intel_limit_t *limit;

	if (intel_pipe_has_type(crtc, INTEL_OUTPUT_LVDS)) {
		if (is_dual_link_lvds(dev_priv, PCH_LVDS)) {
			/* LVDS dual channel */
			if (refclk == 100000)
				limit = &intel_limits_ironlake_dual_lvds_100m;
			else
				limit = &intel_limits_ironlake_dual_lvds;
		} else {
			if (refclk == 100000)
				limit = &intel_limits_ironlake_single_lvds_100m;
			else
				limit = &intel_limits_ironlake_single_lvds;
		}
	} else if (intel_pipe_has_type(crtc, INTEL_OUTPUT_DISPLAYPORT) ||
			HAS_eDP)
		limit = &intel_limits_ironlake_display_port;
	else
		limit = &intel_limits_ironlake_dac;

	return limit;
}

static const intel_limit_t *intel_g4x_limit(struct drm_crtc *crtc)
{
	struct drm_device *dev = crtc->dev;
	struct drm_i915_private *dev_priv = dev->dev_private;
	const intel_limit_t *limit;

	if (intel_pipe_has_type(crtc, INTEL_OUTPUT_LVDS)) {
		if (is_dual_link_lvds(dev_priv, LVDS))
			/* LVDS with dual channel */
			limit = &intel_limits_g4x_dual_channel_lvds;
		else
			/* LVDS with dual channel */
			limit = &intel_limits_g4x_single_channel_lvds;
	} else if (intel_pipe_has_type(crtc, INTEL_OUTPUT_HDMI) ||
		   intel_pipe_has_type(crtc, INTEL_OUTPUT_ANALOG)) {
		limit = &intel_limits_g4x_hdmi;
	} else if (intel_pipe_has_type(crtc, INTEL_OUTPUT_SDVO)) {
		limit = &intel_limits_g4x_sdvo;
	} else if (intel_pipe_has_type(crtc, INTEL_OUTPUT_DISPLAYPORT)) {
		limit = &intel_limits_g4x_display_port;
	} else /* The option is for other outputs */
		limit = &intel_limits_i9xx_sdvo;

	return limit;
}

static const intel_limit_t *intel_limit(struct drm_crtc *crtc, int refclk)
{
	struct drm_device *dev = crtc->dev;
	const intel_limit_t *limit;

	if (HAS_PCH_SPLIT(dev))
		limit = intel_ironlake_limit(crtc, refclk);
	else if (IS_G4X(dev)) {
		limit = intel_g4x_limit(crtc);
	} else if (IS_PINEVIEW(dev)) {
		if (intel_pipe_has_type(crtc, INTEL_OUTPUT_LVDS))
			limit = &intel_limits_pineview_lvds;
		else
			limit = &intel_limits_pineview_sdvo;
	} else if (!IS_GEN2(dev)) {
		if (intel_pipe_has_type(crtc, INTEL_OUTPUT_LVDS))
			limit = &intel_limits_i9xx_lvds;
		else
			limit = &intel_limits_i9xx_sdvo;
	} else {
		if (intel_pipe_has_type(crtc, INTEL_OUTPUT_LVDS))
			limit = &intel_limits_i8xx_lvds;
		else
			limit = &intel_limits_i8xx_dvo;
	}
	return limit;
}

/* m1 is reserved as 0 in Pineview, n is a ring counter */
static void pineview_clock(int refclk, intel_clock_t *clock)
{
	clock->m = clock->m2 + 2;
	clock->p = clock->p1 * clock->p2;
	clock->vco = refclk * clock->m / clock->n;
	clock->dot = clock->vco / clock->p;
}

static void intel_clock(struct drm_device *dev, int refclk, intel_clock_t *clock)
{
	if (IS_PINEVIEW(dev)) {
		pineview_clock(refclk, clock);
		return;
	}
	clock->m = 5 * (clock->m1 + 2) + (clock->m2 + 2);
	clock->p = clock->p1 * clock->p2;
	clock->vco = refclk * clock->m / (clock->n + 2);
	clock->dot = clock->vco / clock->p;
}

/**
 * Returns whether any output on the specified pipe is of the specified type
 */
bool intel_pipe_has_type(struct drm_crtc *crtc, int type)
{
	struct drm_device *dev = crtc->dev;
	struct drm_mode_config *mode_config = &dev->mode_config;
	struct intel_encoder *encoder;

	list_for_each_entry(encoder, &mode_config->encoder_list, base.head)
		if (encoder->base.crtc == crtc && encoder->type == type)
			return true;

	return false;
}

#define INTELPllInvalid(s)   do { /* DRM_DEBUG(s); */ return false; } while (0)
/**
 * Returns whether the given set of divisors are valid for a given refclk with
 * the given connectors.
 */

static bool intel_PLL_is_valid(struct drm_device *dev,
			       const intel_limit_t *limit,
			       const intel_clock_t *clock)
{
	if (clock->p1  < limit->p1.min  || limit->p1.max  < clock->p1)
		INTELPllInvalid("p1 out of range\n");
	if (clock->p   < limit->p.min   || limit->p.max   < clock->p)
		INTELPllInvalid("p out of range\n");
	if (clock->m2  < limit->m2.min  || limit->m2.max  < clock->m2)
		INTELPllInvalid("m2 out of range\n");
	if (clock->m1  < limit->m1.min  || limit->m1.max  < clock->m1)
		INTELPllInvalid("m1 out of range\n");
	if (clock->m1 <= clock->m2 && !IS_PINEVIEW(dev))
		INTELPllInvalid("m1 <= m2\n");
	if (clock->m   < limit->m.min   || limit->m.max   < clock->m)
		INTELPllInvalid("m out of range\n");
	if (clock->n   < limit->n.min   || limit->n.max   < clock->n)
		INTELPllInvalid("n out of range\n");
	if (clock->vco < limit->vco.min || limit->vco.max < clock->vco)
		INTELPllInvalid("vco out of range\n");
	/* XXX: We may need to be checking "Dot clock" depending on the multiplier,
	 * connector, etc., rather than just a single range.
	 */
	if (clock->dot < limit->dot.min || limit->dot.max < clock->dot)
		INTELPllInvalid("dot out of range\n");

	return true;
}

static bool
intel_find_best_PLL(const intel_limit_t *limit, struct drm_crtc *crtc,
		    int target, int refclk, intel_clock_t *match_clock,
		    intel_clock_t *best_clock)

{
	struct drm_device *dev = crtc->dev;
	struct drm_i915_private *dev_priv = dev->dev_private;
	intel_clock_t clock;
	int err = target;

	if (intel_pipe_has_type(crtc, INTEL_OUTPUT_LVDS) &&
	    (I915_READ(LVDS)) != 0) {
		/*
		 * For LVDS, if the panel is on, just rely on its current
		 * settings for dual-channel.  We haven't figured out how to
		 * reliably set up different single/dual channel state, if we
		 * even can.
		 */
		if (is_dual_link_lvds(dev_priv, LVDS))
			clock.p2 = limit->p2.p2_fast;
		else
			clock.p2 = limit->p2.p2_slow;
	} else {
		if (target < limit->p2.dot_limit)
			clock.p2 = limit->p2.p2_slow;
		else
			clock.p2 = limit->p2.p2_fast;
	}

	memset(best_clock, 0, sizeof(*best_clock));

	for (clock.m1 = limit->m1.min; clock.m1 <= limit->m1.max;
	     clock.m1++) {
		for (clock.m2 = limit->m2.min;
		     clock.m2 <= limit->m2.max; clock.m2++) {
			/* m1 is always 0 in Pineview */
			if (clock.m2 >= clock.m1 && !IS_PINEVIEW(dev))
				break;
			for (clock.n = limit->n.min;
			     clock.n <= limit->n.max; clock.n++) {
				for (clock.p1 = limit->p1.min;
					clock.p1 <= limit->p1.max; clock.p1++) {
					int this_err;

					intel_clock(dev, refclk, &clock);
					if (!intel_PLL_is_valid(dev, limit,
								&clock))
						continue;
					if (match_clock &&
					    clock.p != match_clock->p)
						continue;

					this_err = abs(clock.dot - target);
					if (this_err < err) {
						*best_clock = clock;
						err = this_err;
					}
				}
			}
		}
	}

	return (err != target);
}

static bool
intel_g4x_find_best_PLL(const intel_limit_t *limit, struct drm_crtc *crtc,
			int target, int refclk, intel_clock_t *match_clock,
			intel_clock_t *best_clock)
{
	struct drm_device *dev = crtc->dev;
	struct drm_i915_private *dev_priv = dev->dev_private;
	intel_clock_t clock;
	int max_n;
	bool found;
	/* approximately equals target * 0.00585 */
	int err_most = (target >> 8) + (target >> 9);
	found = false;

	if (intel_pipe_has_type(crtc, INTEL_OUTPUT_LVDS)) {
		int lvds_reg;

		if (HAS_PCH_SPLIT(dev))
			lvds_reg = PCH_LVDS;
		else
			lvds_reg = LVDS;
		if ((I915_READ(lvds_reg) & LVDS_CLKB_POWER_MASK) ==
		    LVDS_CLKB_POWER_UP)
			clock.p2 = limit->p2.p2_fast;
		else
			clock.p2 = limit->p2.p2_slow;
	} else {
		if (target < limit->p2.dot_limit)
			clock.p2 = limit->p2.p2_slow;
		else
			clock.p2 = limit->p2.p2_fast;
	}

	memset(best_clock, 0, sizeof(*best_clock));
	max_n = limit->n.max;
	/* based on hardware requirement, prefer smaller n to precision */
	for (clock.n = limit->n.min; clock.n <= max_n; clock.n++) {
		/* based on hardware requirement, prefere larger m1,m2 */
		for (clock.m1 = limit->m1.max;
		     clock.m1 >= limit->m1.min; clock.m1--) {
			for (clock.m2 = limit->m2.max;
			     clock.m2 >= limit->m2.min; clock.m2--) {
				for (clock.p1 = limit->p1.max;
				     clock.p1 >= limit->p1.min; clock.p1--) {
					int this_err;

					intel_clock(dev, refclk, &clock);
					if (!intel_PLL_is_valid(dev, limit,
								&clock))
						continue;
					if (match_clock &&
					    clock.p != match_clock->p)
						continue;

					this_err = abs(clock.dot - target);
					if (this_err < err_most) {
						*best_clock = clock;
						err_most = this_err;
						max_n = clock.n;
						found = true;
					}
				}
			}
		}
	}
	return found;
}

static bool
intel_find_pll_ironlake_dp(const intel_limit_t *limit, struct drm_crtc *crtc,
			   int target, int refclk, intel_clock_t *match_clock,
			   intel_clock_t *best_clock)
{
	struct drm_device *dev = crtc->dev;
	intel_clock_t clock;

	if (target < 200000) {
		clock.n = 1;
		clock.p1 = 2;
		clock.p2 = 10;
		clock.m1 = 12;
		clock.m2 = 9;
	} else {
		clock.n = 2;
		clock.p1 = 1;
		clock.p2 = 10;
		clock.m1 = 14;
		clock.m2 = 8;
	}
	intel_clock(dev, refclk, &clock);
	memcpy(best_clock, &clock, sizeof(intel_clock_t));
	return true;
}

/* DisplayPort has only two frequencies, 162MHz and 270MHz */
static bool
intel_find_pll_g4x_dp(const intel_limit_t *limit, struct drm_crtc *crtc,
		      int target, int refclk, intel_clock_t *match_clock,
		      intel_clock_t *best_clock)
{
	intel_clock_t clock;
	if (target < 200000) {
		clock.p1 = 2;
		clock.p2 = 10;
		clock.n = 2;
		clock.m1 = 23;
		clock.m2 = 8;
	} else {
		clock.p1 = 1;
		clock.p2 = 10;
		clock.n = 1;
		clock.m1 = 14;
		clock.m2 = 2;
	}
	clock.m = 5 * (clock.m1 + 2) + (clock.m2 + 2);
	clock.p = (clock.p1 * clock.p2);
	clock.dot = 96000 * clock.m / (clock.n + 2) / clock.p;
	clock.vco = 0;
	memcpy(best_clock, &clock, sizeof(intel_clock_t));
	return true;
}

static void ironlake_wait_for_vblank(struct drm_device *dev, int pipe)
{
	struct drm_i915_private *dev_priv = dev->dev_private;
	u32 frame, frame_reg = PIPEFRAME(pipe);

	frame = I915_READ(frame_reg);

	if (wait_for(I915_READ_NOTRACE(frame_reg) != frame, 50))
		DRM_DEBUG_KMS("vblank wait timed out\n");
}

/**
 * intel_wait_for_vblank - wait for vblank on a given pipe
 * @dev: drm device
 * @pipe: pipe to wait for
 *
 * Wait for vblank to occur on a given pipe.  Needed for various bits of
 * mode setting code.
 */
void intel_wait_for_vblank(struct drm_device *dev, int pipe)
{
	struct drm_i915_private *dev_priv = dev->dev_private;
	int pipestat_reg = PIPESTAT(pipe);

	if (INTEL_INFO(dev)->gen >= 5) {
		ironlake_wait_for_vblank(dev, pipe);
		return;
	}

	/* Clear existing vblank status. Note this will clear any other
	 * sticky status fields as well.
	 *
	 * This races with i915_driver_irq_handler() with the result
	 * that either function could miss a vblank event.  Here it is not
	 * fatal, as we will either wait upon the next vblank interrupt or
	 * timeout.  Generally speaking intel_wait_for_vblank() is only
	 * called during modeset at which time the GPU should be idle and
	 * should *not* be performing page flips and thus not waiting on
	 * vblanks...
	 * Currently, the result of us stealing a vblank from the irq
	 * handler is that a single frame will be skipped during swapbuffers.
	 */
	I915_WRITE(pipestat_reg,
		   I915_READ(pipestat_reg) | PIPE_VBLANK_INTERRUPT_STATUS);

	/* Wait for vblank interrupt bit to set */
	if (wait_for(I915_READ(pipestat_reg) &
		     PIPE_VBLANK_INTERRUPT_STATUS,
		     50))
		DRM_DEBUG_KMS("vblank wait timed out\n");
}

/*
 * intel_wait_for_pipe_off - wait for pipe to turn off
 * @dev: drm device
 * @pipe: pipe to wait for
 *
 * After disabling a pipe, we can't wait for vblank in the usual way,
 * spinning on the vblank interrupt status bit, since we won't actually
 * see an interrupt when the pipe is disabled.
 *
 * On Gen4 and above:
 *   wait for the pipe register state bit to turn off
 *
 * Otherwise:
 *   wait for the display line value to settle (it usually
 *   ends up stopping at the start of the next frame).
 *
 */
void intel_wait_for_pipe_off(struct drm_device *dev, int pipe)
{
	struct drm_i915_private *dev_priv = dev->dev_private;

	if (INTEL_INFO(dev)->gen >= 4) {
		int reg = PIPECONF(pipe);

		/* Wait for the Pipe State to go off */
		if (wait_for((I915_READ(reg) & I965_PIPECONF_ACTIVE) == 0,
			     100))
			DRM_DEBUG_KMS("pipe_off wait timed out\n");
	} else {
		u32 last_line, line_mask;
		int reg = PIPEDSL(pipe);
		unsigned long timeout = jiffies + msecs_to_jiffies(100);

		if (IS_GEN2(dev))
			line_mask = DSL_LINEMASK_GEN2;
		else
			line_mask = DSL_LINEMASK_GEN3;

		/* Wait for the display line to settle */
		do {
			last_line = I915_READ(reg) & line_mask;
			mdelay(5);
		} while (((I915_READ(reg) & line_mask) != last_line) &&
			 time_after(timeout, jiffies));
		if (time_after(jiffies, timeout))
			DRM_DEBUG_KMS("pipe_off wait timed out\n");
	}
}

static const char *state_string(bool enabled)
{
	return enabled ? "on" : "off";
}

/* Only for pre-ILK configs */
static void assert_pll(struct drm_i915_private *dev_priv,
		       enum pipe pipe, bool state)
{
	int reg;
	u32 val;
	bool cur_state;

	reg = DPLL(pipe);
	val = I915_READ(reg);
	cur_state = !!(val & DPLL_VCO_ENABLE);
	WARN(cur_state != state,
	     "PLL state assertion failure (expected %s, current %s)\n",
	     state_string(state), state_string(cur_state));
}
#define assert_pll_enabled(d, p) assert_pll(d, p, true)
#define assert_pll_disabled(d, p) assert_pll(d, p, false)

/* For ILK+ */
static void assert_pch_pll(struct drm_i915_private *dev_priv,
			   struct intel_pch_pll *pll,
			   struct intel_crtc *crtc,
			   bool state)
{
	u32 val;
	bool cur_state;

	if (HAS_PCH_LPT(dev_priv->dev)) {
		DRM_DEBUG_DRIVER("LPT detected: skipping PCH PLL test\n");
		return;
	}

	if (WARN (!pll,
		  "asserting PCH PLL %s with no PLL\n", state_string(state)))
		return;

	val = I915_READ(pll->pll_reg);
	cur_state = !!(val & DPLL_VCO_ENABLE);
	WARN(cur_state != state,
	     "PCH PLL state for reg %x assertion failure (expected %s, current %s), val=%08x\n",
	     pll->pll_reg, state_string(state), state_string(cur_state), val);

	/* Make sure the selected PLL is correctly attached to the transcoder */
	if (crtc && HAS_PCH_CPT(dev_priv->dev)) {
		u32 pch_dpll;

		pch_dpll = I915_READ(PCH_DPLL_SEL);
		cur_state = pll->pll_reg == _PCH_DPLL_B;
		if (!WARN(((pch_dpll >> (4 * crtc->pipe)) & 1) != cur_state,
			  "PLL[%d] not attached to this transcoder %d: %08x\n",
			  cur_state, crtc->pipe, pch_dpll)) {
			cur_state = !!(val >> (4*crtc->pipe + 3));
			WARN(cur_state != state,
			     "PLL[%d] not %s on this transcoder %d: %08x\n",
			     pll->pll_reg == _PCH_DPLL_B,
			     state_string(state),
			     crtc->pipe,
			     val);
		}
	}
}
#define assert_pch_pll_enabled(d, p, c) assert_pch_pll(d, p, c, true)
#define assert_pch_pll_disabled(d, p, c) assert_pch_pll(d, p, c, false)

static void assert_fdi_tx(struct drm_i915_private *dev_priv,
			  enum pipe pipe, bool state)
{
	int reg;
	u32 val;
	bool cur_state;

	if (IS_HASWELL(dev_priv->dev)) {
		/* On Haswell, DDI is used instead of FDI_TX_CTL */
		reg = DDI_FUNC_CTL(pipe);
		val = I915_READ(reg);
		cur_state = !!(val & PIPE_DDI_FUNC_ENABLE);
	} else {
		reg = FDI_TX_CTL(pipe);
		val = I915_READ(reg);
		cur_state = !!(val & FDI_TX_ENABLE);
	}
	WARN(cur_state != state,
	     "FDI TX state assertion failure (expected %s, current %s)\n",
	     state_string(state), state_string(cur_state));
}
#define assert_fdi_tx_enabled(d, p) assert_fdi_tx(d, p, true)
#define assert_fdi_tx_disabled(d, p) assert_fdi_tx(d, p, false)

static void assert_fdi_rx(struct drm_i915_private *dev_priv,
			  enum pipe pipe, bool state)
{
	int reg;
	u32 val;
	bool cur_state;

	if (IS_HASWELL(dev_priv->dev) && pipe > 0) {
			DRM_ERROR("Attempting to enable FDI_RX on Haswell pipe > 0\n");
			return;
	} else {
		reg = FDI_RX_CTL(pipe);
		val = I915_READ(reg);
		cur_state = !!(val & FDI_RX_ENABLE);
	}
	WARN(cur_state != state,
	     "FDI RX state assertion failure (expected %s, current %s)\n",
	     state_string(state), state_string(cur_state));
}
#define assert_fdi_rx_enabled(d, p) assert_fdi_rx(d, p, true)
#define assert_fdi_rx_disabled(d, p) assert_fdi_rx(d, p, false)

static void assert_fdi_tx_pll_enabled(struct drm_i915_private *dev_priv,
				      enum pipe pipe)
{
	int reg;
	u32 val;

	/* ILK FDI PLL is always enabled */
	if (dev_priv->info->gen == 5)
		return;

	/* On Haswell, DDI ports are responsible for the FDI PLL setup */
	if (IS_HASWELL(dev_priv->dev))
		return;

	reg = FDI_TX_CTL(pipe);
	val = I915_READ(reg);
	WARN(!(val & FDI_TX_PLL_ENABLE), "FDI TX PLL assertion failure, should be active but is disabled\n");
}

static void assert_fdi_rx_pll_enabled(struct drm_i915_private *dev_priv,
				      enum pipe pipe)
{
	int reg;
	u32 val;

	if (IS_HASWELL(dev_priv->dev) && pipe > 0) {
		DRM_ERROR("Attempting to enable FDI on Haswell with pipe > 0\n");
		return;
	}
	reg = FDI_RX_CTL(pipe);
	val = I915_READ(reg);
	WARN(!(val & FDI_RX_PLL_ENABLE), "FDI RX PLL assertion failure, should be active but is disabled\n");
}

static void assert_panel_unlocked(struct drm_i915_private *dev_priv,
				  enum pipe pipe)
{
	int pp_reg, lvds_reg;
	u32 val;
	enum pipe panel_pipe = PIPE_A;
	bool locked = true;

	if (HAS_PCH_SPLIT(dev_priv->dev)) {
		pp_reg = PCH_PP_CONTROL;
		lvds_reg = PCH_LVDS;
	} else {
		pp_reg = PP_CONTROL;
		lvds_reg = LVDS;
	}

	val = I915_READ(pp_reg);
	if (!(val & PANEL_POWER_ON) ||
	    ((val & PANEL_UNLOCK_REGS) == PANEL_UNLOCK_REGS))
		locked = false;

	if (I915_READ(lvds_reg) & LVDS_PIPEB_SELECT)
		panel_pipe = PIPE_B;

	WARN(panel_pipe == pipe && locked,
	     "panel assertion failure, pipe %c regs locked\n",
	     pipe_name(pipe));
}

void assert_pipe(struct drm_i915_private *dev_priv,
		 enum pipe pipe, bool state)
{
	int reg;
	u32 val;
	bool cur_state;

	/* if we need the pipe A quirk it must be always on */
	if (pipe == PIPE_A && dev_priv->quirks & QUIRK_PIPEA_FORCE)
		state = true;

	reg = PIPECONF(pipe);
	val = I915_READ(reg);
	cur_state = !!(val & PIPECONF_ENABLE);
	WARN(cur_state != state,
	     "pipe %c assertion failure (expected %s, current %s)\n",
	     pipe_name(pipe), state_string(state), state_string(cur_state));
}

static void assert_plane(struct drm_i915_private *dev_priv,
			 enum plane plane, bool state)
{
	int reg;
	u32 val;
	bool cur_state;

	reg = DSPCNTR(plane);
	val = I915_READ(reg);
	cur_state = !!(val & DISPLAY_PLANE_ENABLE);
	WARN(cur_state != state,
	     "plane %c assertion failure (expected %s, current %s)\n",
	     plane_name(plane), state_string(state), state_string(cur_state));
}

#define assert_plane_enabled(d, p) assert_plane(d, p, true)
#define assert_plane_disabled(d, p) assert_plane(d, p, false)

static void assert_planes_disabled(struct drm_i915_private *dev_priv,
				   enum pipe pipe)
{
	int reg, i;
	u32 val;
	int cur_pipe;

	/* Planes are fixed to pipes on ILK+ */
	if (HAS_PCH_SPLIT(dev_priv->dev)) {
		reg = DSPCNTR(pipe);
		val = I915_READ(reg);
		WARN((val & DISPLAY_PLANE_ENABLE),
		     "plane %c assertion failure, should be disabled but not\n",
		     plane_name(pipe));
		return;
	}

	/* Need to check both planes against the pipe */
	for (i = 0; i < 2; i++) {
		reg = DSPCNTR(i);
		val = I915_READ(reg);
		cur_pipe = (val & DISPPLANE_SEL_PIPE_MASK) >>
			DISPPLANE_SEL_PIPE_SHIFT;
		WARN((val & DISPLAY_PLANE_ENABLE) && pipe == cur_pipe,
		     "plane %c assertion failure, should be off on pipe %c but is still active\n",
		     plane_name(i), pipe_name(pipe));
	}
}

static void assert_pch_refclk_enabled(struct drm_i915_private *dev_priv)
{
	u32 val;
	bool enabled;

	if (HAS_PCH_LPT(dev_priv->dev)) {
		DRM_DEBUG_DRIVER("LPT does not has PCH refclk, skipping check\n");
		return;
	}

	val = I915_READ(PCH_DREF_CONTROL);
	enabled = !!(val & (DREF_SSC_SOURCE_MASK | DREF_NONSPREAD_SOURCE_MASK |
			    DREF_SUPERSPREAD_SOURCE_MASK));
	WARN(!enabled, "PCH refclk assertion failure, should be active but is disabled\n");
}

static void assert_transcoder_disabled(struct drm_i915_private *dev_priv,
				       enum pipe pipe)
{
	int reg;
	u32 val;
	bool enabled;

	reg = TRANSCONF(pipe);
	val = I915_READ(reg);
	enabled = !!(val & TRANS_ENABLE);
	WARN(enabled,
	     "transcoder assertion failed, should be off on pipe %c but is still active\n",
	     pipe_name(pipe));
}

static bool dp_pipe_enabled(struct drm_i915_private *dev_priv,
			    enum pipe pipe, u32 port_sel, u32 val)
{
	if ((val & DP_PORT_EN) == 0)
		return false;

	if (HAS_PCH_CPT(dev_priv->dev)) {
		u32	trans_dp_ctl_reg = TRANS_DP_CTL(pipe);
		u32	trans_dp_ctl = I915_READ(trans_dp_ctl_reg);
		if ((trans_dp_ctl & TRANS_DP_PORT_SEL_MASK) != port_sel)
			return false;
	} else {
		if ((val & DP_PIPE_MASK) != (pipe << 30))
			return false;
	}
	return true;
}

static bool hdmi_pipe_enabled(struct drm_i915_private *dev_priv,
			      enum pipe pipe, u32 val)
{
	if ((val & PORT_ENABLE) == 0)
		return false;

	if (HAS_PCH_CPT(dev_priv->dev)) {
		if ((val & PORT_TRANS_SEL_MASK) != PORT_TRANS_SEL_CPT(pipe))
			return false;
	} else {
		if ((val & TRANSCODER_MASK) != TRANSCODER(pipe))
			return false;
	}
	return true;
}

static bool lvds_pipe_enabled(struct drm_i915_private *dev_priv,
			      enum pipe pipe, u32 val)
{
	if ((val & LVDS_PORT_EN) == 0)
		return false;

	if (HAS_PCH_CPT(dev_priv->dev)) {
		if ((val & PORT_TRANS_SEL_MASK) != PORT_TRANS_SEL_CPT(pipe))
			return false;
	} else {
		if ((val & LVDS_PIPE_MASK) != LVDS_PIPE(pipe))
			return false;
	}
	return true;
}

static bool adpa_pipe_enabled(struct drm_i915_private *dev_priv,
			      enum pipe pipe, u32 val)
{
	if ((val & ADPA_DAC_ENABLE) == 0)
		return false;
	if (HAS_PCH_CPT(dev_priv->dev)) {
		if ((val & PORT_TRANS_SEL_MASK) != PORT_TRANS_SEL_CPT(pipe))
			return false;
	} else {
		if ((val & ADPA_PIPE_SELECT_MASK) != ADPA_PIPE_SELECT(pipe))
			return false;
	}
	return true;
}

static void assert_pch_dp_disabled(struct drm_i915_private *dev_priv,
				   enum pipe pipe, int reg, u32 port_sel)
{
	u32 val = I915_READ(reg);
	WARN(dp_pipe_enabled(dev_priv, pipe, port_sel, val),
	     "PCH DP (0x%08x) enabled on transcoder %c, should be disabled\n",
	     reg, pipe_name(pipe));
}

static void assert_pch_hdmi_disabled(struct drm_i915_private *dev_priv,
				     enum pipe pipe, int reg)
{
	u32 val = I915_READ(reg);
	WARN(hdmi_pipe_enabled(dev_priv, val, pipe),
	     "PCH HDMI (0x%08x) enabled on transcoder %c, should be disabled\n",
	     reg, pipe_name(pipe));
}

static void assert_pch_ports_disabled(struct drm_i915_private *dev_priv,
				      enum pipe pipe)
{
	int reg;
	u32 val;

	assert_pch_dp_disabled(dev_priv, pipe, PCH_DP_B, TRANS_DP_PORT_SEL_B);
	assert_pch_dp_disabled(dev_priv, pipe, PCH_DP_C, TRANS_DP_PORT_SEL_C);
	assert_pch_dp_disabled(dev_priv, pipe, PCH_DP_D, TRANS_DP_PORT_SEL_D);

	reg = PCH_ADPA;
	val = I915_READ(reg);
	WARN(adpa_pipe_enabled(dev_priv, val, pipe),
	     "PCH VGA enabled on transcoder %c, should be disabled\n",
	     pipe_name(pipe));

	reg = PCH_LVDS;
	val = I915_READ(reg);
	WARN(lvds_pipe_enabled(dev_priv, val, pipe),
	     "PCH LVDS enabled on transcoder %c, should be disabled\n",
	     pipe_name(pipe));

	assert_pch_hdmi_disabled(dev_priv, pipe, HDMIB);
	assert_pch_hdmi_disabled(dev_priv, pipe, HDMIC);
	assert_pch_hdmi_disabled(dev_priv, pipe, HDMID);
}

/**
 * intel_enable_pll - enable a PLL
 * @dev_priv: i915 private structure
 * @pipe: pipe PLL to enable
 *
 * Enable @pipe's PLL so we can start pumping pixels from a plane.  Check to
 * make sure the PLL reg is writable first though, since the panel write
 * protect mechanism may be enabled.
 *
 * Note!  This is for pre-ILK only.
 */
static void intel_enable_pll(struct drm_i915_private *dev_priv, enum pipe pipe)
{
	int reg;
	u32 val;

	/* No really, not for ILK+ */
	BUG_ON(dev_priv->info->gen >= 5);

	/* PLL is protected by panel, make sure we can write it */
	if (IS_MOBILE(dev_priv->dev) && !IS_I830(dev_priv->dev))
		assert_panel_unlocked(dev_priv, pipe);

	reg = DPLL(pipe);
	val = I915_READ(reg);
	val |= DPLL_VCO_ENABLE;

	/* We do this three times for luck */
	I915_WRITE(reg, val);
	POSTING_READ(reg);
	udelay(150); /* wait for warmup */
	I915_WRITE(reg, val);
	POSTING_READ(reg);
	udelay(150); /* wait for warmup */
	I915_WRITE(reg, val);
	POSTING_READ(reg);
	udelay(150); /* wait for warmup */
}

/**
 * intel_disable_pll - disable a PLL
 * @dev_priv: i915 private structure
 * @pipe: pipe PLL to disable
 *
 * Disable the PLL for @pipe, making sure the pipe is off first.
 *
 * Note!  This is for pre-ILK only.
 */
static void intel_disable_pll(struct drm_i915_private *dev_priv, enum pipe pipe)
{
	int reg;
	u32 val;

	/* Don't disable pipe A or pipe A PLLs if needed */
	if (pipe == PIPE_A && (dev_priv->quirks & QUIRK_PIPEA_FORCE))
		return;

	/* Make sure the pipe isn't still relying on us */
	assert_pipe_disabled(dev_priv, pipe);

	reg = DPLL(pipe);
	val = I915_READ(reg);
	val &= ~DPLL_VCO_ENABLE;
	I915_WRITE(reg, val);
	POSTING_READ(reg);
}

/* SBI access */
static void
intel_sbi_write(struct drm_i915_private *dev_priv, u16 reg, u32 value)
{
	unsigned long flags;

	spin_lock_irqsave(&dev_priv->dpio_lock, flags);
	if (wait_for((I915_READ(SBI_CTL_STAT) & SBI_READY) == 0,
				100)) {
		DRM_ERROR("timeout waiting for SBI to become ready\n");
		goto out_unlock;
	}

	I915_WRITE(SBI_ADDR,
			(reg << 16));
	I915_WRITE(SBI_DATA,
			value);
	I915_WRITE(SBI_CTL_STAT,
			SBI_BUSY |
			SBI_CTL_OP_CRWR);

	if (wait_for((I915_READ(SBI_CTL_STAT) & (SBI_READY | SBI_RESPONSE_SUCCESS)) == 0,
				100)) {
		DRM_ERROR("timeout waiting for SBI to complete write transaction\n");
		goto out_unlock;
	}

out_unlock:
	spin_unlock_irqrestore(&dev_priv->dpio_lock, flags);
}

static u32
intel_sbi_read(struct drm_i915_private *dev_priv, u16 reg)
{
	unsigned long flags;
	u32 value;

	spin_lock_irqsave(&dev_priv->dpio_lock, flags);
	if (wait_for((I915_READ(SBI_CTL_STAT) & SBI_READY) == 0,
				100)) {
		DRM_ERROR("timeout waiting for SBI to become ready\n");
		goto out_unlock;
	}

	I915_WRITE(SBI_ADDR,
			(reg << 16));
	I915_WRITE(SBI_CTL_STAT,
			SBI_BUSY |
			SBI_CTL_OP_CRRD);

	if (wait_for((I915_READ(SBI_CTL_STAT) & (SBI_READY | SBI_RESPONSE_SUCCESS)) == 0,
				100)) {
		DRM_ERROR("timeout waiting for SBI to complete read transaction\n");
		goto out_unlock;
	}

	value = I915_READ(SBI_DATA);

out_unlock:
	spin_unlock_irqrestore(&dev_priv->dpio_lock, flags);
	return value;
}

/**
 * intel_enable_pch_pll - enable PCH PLL
 * @dev_priv: i915 private structure
 * @pipe: pipe PLL to enable
 *
 * The PCH PLL needs to be enabled before the PCH transcoder, since it
 * drives the transcoder clock.
 */
static void intel_enable_pch_pll(struct intel_crtc *intel_crtc)
{
	struct drm_i915_private *dev_priv = intel_crtc->base.dev->dev_private;
	struct intel_pch_pll *pll;
	int reg;
	u32 val;

	/* PCH PLLs only available on ILK, SNB and IVB */
	BUG_ON(dev_priv->info->gen < 5);
	pll = intel_crtc->pch_pll;
	if (pll == NULL)
		return;

	if (WARN_ON(pll->refcount == 0))
		return;

	DRM_DEBUG_KMS("enable PCH PLL %x (active %d, on? %d)for crtc %d\n",
		      pll->pll_reg, pll->active, pll->on,
		      intel_crtc->base.base.id);

	/* PCH refclock must be enabled first */
	assert_pch_refclk_enabled(dev_priv);

	if (pll->active++ && pll->on) {
		assert_pch_pll_enabled(dev_priv, pll, NULL);
		return;
	}

	DRM_DEBUG_KMS("enabling PCH PLL %x\n", pll->pll_reg);

	reg = pll->pll_reg;
	val = I915_READ(reg);
	val |= DPLL_VCO_ENABLE;
	I915_WRITE(reg, val);
	POSTING_READ(reg);
	udelay(200);

	pll->on = true;
}

static void intel_disable_pch_pll(struct intel_crtc *intel_crtc)
{
	struct drm_i915_private *dev_priv = intel_crtc->base.dev->dev_private;
	struct intel_pch_pll *pll = intel_crtc->pch_pll;
	int reg;
	u32 val;

	/* PCH only available on ILK+ */
	BUG_ON(dev_priv->info->gen < 5);
	if (pll == NULL)
	       return;

	if (WARN_ON(pll->refcount == 0))
		return;

	DRM_DEBUG_KMS("disable PCH PLL %x (active %d, on? %d) for crtc %d\n",
		      pll->pll_reg, pll->active, pll->on,
		      intel_crtc->base.base.id);

	if (WARN_ON(pll->active == 0)) {
		assert_pch_pll_disabled(dev_priv, pll, NULL);
		return;
	}

	if (--pll->active) {
		assert_pch_pll_enabled(dev_priv, pll, NULL);
		return;
	}

	DRM_DEBUG_KMS("disabling PCH PLL %x\n", pll->pll_reg);

	/* Make sure transcoder isn't still depending on us */
	assert_transcoder_disabled(dev_priv, intel_crtc->pipe);

	reg = pll->pll_reg;
	val = I915_READ(reg);
	val &= ~DPLL_VCO_ENABLE;
	I915_WRITE(reg, val);
	POSTING_READ(reg);
	udelay(200);

	pll->on = false;
}

static void intel_enable_transcoder(struct drm_i915_private *dev_priv,
				    enum pipe pipe)
{
	int reg;
	u32 val, pipeconf_val;
	struct drm_crtc *crtc = dev_priv->pipe_to_crtc_mapping[pipe];

	/* PCH only available on ILK+ */
	BUG_ON(dev_priv->info->gen < 5);

	/* Make sure PCH DPLL is enabled */
	assert_pch_pll_enabled(dev_priv,
			       to_intel_crtc(crtc)->pch_pll,
			       to_intel_crtc(crtc));

	/* FDI must be feeding us bits for PCH ports */
	assert_fdi_tx_enabled(dev_priv, pipe);
	assert_fdi_rx_enabled(dev_priv, pipe);

	if (IS_HASWELL(dev_priv->dev) && pipe > 0) {
		DRM_ERROR("Attempting to enable transcoder on Haswell with pipe > 0\n");
		return;
	}
	reg = TRANSCONF(pipe);
	val = I915_READ(reg);
	pipeconf_val = I915_READ(PIPECONF(pipe));

	if (HAS_PCH_IBX(dev_priv->dev)) {
		/*
		 * make the BPC in transcoder be consistent with
		 * that in pipeconf reg.
		 */
		val &= ~PIPE_BPC_MASK;
		val |= pipeconf_val & PIPE_BPC_MASK;
	}

	val &= ~TRANS_INTERLACE_MASK;
	if ((pipeconf_val & PIPECONF_INTERLACE_MASK) == PIPECONF_INTERLACED_ILK)
		if (HAS_PCH_IBX(dev_priv->dev) &&
		    intel_pipe_has_type(crtc, INTEL_OUTPUT_SDVO))
			val |= TRANS_LEGACY_INTERLACED_ILK;
		else
			val |= TRANS_INTERLACED;
	else
		val |= TRANS_PROGRESSIVE;

	I915_WRITE(reg, val | TRANS_ENABLE);
	if (wait_for(I915_READ(reg) & TRANS_STATE_ENABLE, 100))
		DRM_ERROR("failed to enable transcoder %d\n", pipe);
}

static void intel_disable_transcoder(struct drm_i915_private *dev_priv,
				     enum pipe pipe)
{
	int reg;
	u32 val;

	/* FDI relies on the transcoder */
	assert_fdi_tx_disabled(dev_priv, pipe);
	assert_fdi_rx_disabled(dev_priv, pipe);

	/* Ports must be off as well */
	assert_pch_ports_disabled(dev_priv, pipe);

	reg = TRANSCONF(pipe);
	val = I915_READ(reg);
	val &= ~TRANS_ENABLE;
	I915_WRITE(reg, val);
	/* wait for PCH transcoder off, transcoder state */
	if (wait_for((I915_READ(reg) & TRANS_STATE_ENABLE) == 0, 50))
		DRM_ERROR("failed to disable transcoder %d\n", pipe);
}

/**
 * intel_enable_pipe - enable a pipe, asserting requirements
 * @dev_priv: i915 private structure
 * @pipe: pipe to enable
 * @pch_port: on ILK+, is this pipe driving a PCH port or not
 *
 * Enable @pipe, making sure that various hardware specific requirements
 * are met, if applicable, e.g. PLL enabled, LVDS pairs enabled, etc.
 *
 * @pipe should be %PIPE_A or %PIPE_B.
 *
 * Will wait until the pipe is actually running (i.e. first vblank) before
 * returning.
 */
static void intel_enable_pipe(struct drm_i915_private *dev_priv, enum pipe pipe,
			      bool pch_port)
{
	int reg;
	u32 val;

	/*
	 * A pipe without a PLL won't actually be able to drive bits from
	 * a plane.  On ILK+ the pipe PLLs are integrated, so we don't
	 * need the check.
	 */
	if (!HAS_PCH_SPLIT(dev_priv->dev))
		assert_pll_enabled(dev_priv, pipe);
	else {
		if (pch_port) {
			/* if driving the PCH, we need FDI enabled */
			assert_fdi_rx_pll_enabled(dev_priv, pipe);
			assert_fdi_tx_pll_enabled(dev_priv, pipe);
		}
		/* FIXME: assert CPU port conditions for SNB+ */
	}

	reg = PIPECONF(pipe);
	val = I915_READ(reg);
	if (val & PIPECONF_ENABLE)
		return;

	I915_WRITE(reg, val | PIPECONF_ENABLE);
	intel_wait_for_vblank(dev_priv->dev, pipe);
}

/**
 * intel_disable_pipe - disable a pipe, asserting requirements
 * @dev_priv: i915 private structure
 * @pipe: pipe to disable
 *
 * Disable @pipe, making sure that various hardware specific requirements
 * are met, if applicable, e.g. plane disabled, panel fitter off, etc.
 *
 * @pipe should be %PIPE_A or %PIPE_B.
 *
 * Will wait until the pipe has shut down before returning.
 */
static void intel_disable_pipe(struct drm_i915_private *dev_priv,
			       enum pipe pipe)
{
	int reg;
	u32 val;

	/*
	 * Make sure planes won't keep trying to pump pixels to us,
	 * or we might hang the display.
	 */
	assert_planes_disabled(dev_priv, pipe);

	/* Don't disable pipe A or pipe A PLLs if needed */
	if (pipe == PIPE_A && (dev_priv->quirks & QUIRK_PIPEA_FORCE))
		return;

	reg = PIPECONF(pipe);
	val = I915_READ(reg);
	if ((val & PIPECONF_ENABLE) == 0)
		return;

	I915_WRITE(reg, val & ~PIPECONF_ENABLE);
	intel_wait_for_pipe_off(dev_priv->dev, pipe);
}

/*
 * Plane regs are double buffered, going from enabled->disabled needs a
 * trigger in order to latch.  The display address reg provides this.
 */
void intel_flush_display_plane(struct drm_i915_private *dev_priv,
				      enum plane plane)
{
	I915_WRITE(DSPADDR(plane), I915_READ(DSPADDR(plane)));
	I915_WRITE(DSPSURF(plane), I915_READ(DSPSURF(plane)));
}

/**
 * intel_enable_plane - enable a display plane on a given pipe
 * @dev_priv: i915 private structure
 * @plane: plane to enable
 * @pipe: pipe being fed
 *
 * Enable @plane on @pipe, making sure that @pipe is running first.
 */
static void intel_enable_plane(struct drm_i915_private *dev_priv,
			       enum plane plane, enum pipe pipe)
{
	int reg;
	u32 val;

	/* If the pipe isn't enabled, we can't pump pixels and may hang */
	assert_pipe_enabled(dev_priv, pipe);

	reg = DSPCNTR(plane);
	val = I915_READ(reg);
	if (val & DISPLAY_PLANE_ENABLE)
		return;

	I915_WRITE(reg, val | DISPLAY_PLANE_ENABLE);
	intel_flush_display_plane(dev_priv, plane);
	intel_wait_for_vblank(dev_priv->dev, pipe);
}

/**
 * intel_disable_plane - disable a display plane
 * @dev_priv: i915 private structure
 * @plane: plane to disable
 * @pipe: pipe consuming the data
 *
 * Disable @plane; should be an independent operation.
 */
static void intel_disable_plane(struct drm_i915_private *dev_priv,
				enum plane plane, enum pipe pipe)
{
	int reg;
	u32 val;

	reg = DSPCNTR(plane);
	val = I915_READ(reg);
	if ((val & DISPLAY_PLANE_ENABLE) == 0)
		return;

	I915_WRITE(reg, val & ~DISPLAY_PLANE_ENABLE);
	intel_flush_display_plane(dev_priv, plane);
	intel_wait_for_vblank(dev_priv->dev, pipe);
}

static void disable_pch_dp(struct drm_i915_private *dev_priv,
			   enum pipe pipe, int reg, u32 port_sel)
{
	u32 val = I915_READ(reg);
	if (dp_pipe_enabled(dev_priv, pipe, port_sel, val)) {
		DRM_DEBUG_KMS("Disabling pch dp %x on pipe %d\n", reg, pipe);
		I915_WRITE(reg, val & ~DP_PORT_EN);
	}
}

static void disable_pch_hdmi(struct drm_i915_private *dev_priv,
			     enum pipe pipe, int reg)
{
	u32 val = I915_READ(reg);
	if (hdmi_pipe_enabled(dev_priv, val, pipe)) {
		DRM_DEBUG_KMS("Disabling pch HDMI %x on pipe %d\n",
			      reg, pipe);
		I915_WRITE(reg, val & ~PORT_ENABLE);
	}
}

/* Disable any ports connected to this transcoder */
static void intel_disable_pch_ports(struct drm_i915_private *dev_priv,
				    enum pipe pipe)
{
	u32 reg, val;

	val = I915_READ(PCH_PP_CONTROL);
	I915_WRITE(PCH_PP_CONTROL, val | PANEL_UNLOCK_REGS);

	disable_pch_dp(dev_priv, pipe, PCH_DP_B, TRANS_DP_PORT_SEL_B);
	disable_pch_dp(dev_priv, pipe, PCH_DP_C, TRANS_DP_PORT_SEL_C);
	disable_pch_dp(dev_priv, pipe, PCH_DP_D, TRANS_DP_PORT_SEL_D);

	reg = PCH_ADPA;
	val = I915_READ(reg);
	if (adpa_pipe_enabled(dev_priv, val, pipe))
		I915_WRITE(reg, val & ~ADPA_DAC_ENABLE);

	reg = PCH_LVDS;
	val = I915_READ(reg);
	if (lvds_pipe_enabled(dev_priv, val, pipe)) {
		DRM_DEBUG_KMS("disable lvds on pipe %d val 0x%08x\n", pipe, val);
		I915_WRITE(reg, val & ~LVDS_PORT_EN);
		POSTING_READ(reg);
		udelay(100);
	}

	disable_pch_hdmi(dev_priv, pipe, HDMIB);
	disable_pch_hdmi(dev_priv, pipe, HDMIC);
	disable_pch_hdmi(dev_priv, pipe, HDMID);
}

int
intel_pin_and_fence_fb_obj(struct drm_device *dev,
			   struct drm_i915_gem_object *obj,
			   struct intel_ring_buffer *pipelined)
{
	struct drm_i915_private *dev_priv = dev->dev_private;
	u32 alignment;
	int ret;

	switch (obj->tiling_mode) {
	case I915_TILING_NONE:
		if (IS_BROADWATER(dev) || IS_CRESTLINE(dev))
			alignment = 128 * 1024;
		else if (INTEL_INFO(dev)->gen >= 4)
			alignment = 4 * 1024;
		else
			alignment = 64 * 1024;
		break;
	case I915_TILING_X:
		/* pin() will align the object as required by fence */
		alignment = 0;
		break;
	case I915_TILING_Y:
		/* FIXME: Is this true? */
		DRM_ERROR("Y tiled not allowed for scan out buffers\n");
		return -EINVAL;
	default:
		BUG();
	}

	dev_priv->mm.interruptible = false;
	ret = i915_gem_object_pin_to_display_plane(obj, alignment, pipelined);
	if (ret)
		goto err_interruptible;

	/* Install a fence for tiled scan-out. Pre-i965 always needs a
	 * fence, whereas 965+ only requires a fence if using
	 * framebuffer compression.  For simplicity, we always install
	 * a fence as the cost is not that onerous.
	 */
	ret = i915_gem_object_get_fence(obj);
	if (ret)
		goto err_unpin;

	i915_gem_object_pin_fence(obj);

	dev_priv->mm.interruptible = true;
	return 0;

err_unpin:
	i915_gem_object_unpin(obj);
err_interruptible:
	dev_priv->mm.interruptible = true;
	return ret;
}

void intel_unpin_fb_obj(struct drm_i915_gem_object *obj)
{
	i915_gem_object_unpin_fence(obj);
	i915_gem_object_unpin(obj);
}

static int i9xx_update_plane(struct drm_crtc *crtc, struct drm_framebuffer *fb,
			     int x, int y)
{
	struct drm_device *dev = crtc->dev;
	struct drm_i915_private *dev_priv = dev->dev_private;
	struct intel_crtc *intel_crtc = to_intel_crtc(crtc);
	struct intel_framebuffer *intel_fb;
	struct drm_i915_gem_object *obj;
	int plane = intel_crtc->plane;
	unsigned long Start, Offset;
	u32 dspcntr;
	u32 reg;

	switch (plane) {
	case 0:
	case 1:
		break;
	default:
		DRM_ERROR("Can't update plane %d in SAREA\n", plane);
		return -EINVAL;
	}

	intel_fb = to_intel_framebuffer(fb);
	obj = intel_fb->obj;

	reg = DSPCNTR(plane);
	dspcntr = I915_READ(reg);
	/* Mask out pixel format bits in case we change it */
	dspcntr &= ~DISPPLANE_PIXFORMAT_MASK;
	switch (fb->bits_per_pixel) {
	case 8:
		dspcntr |= DISPPLANE_8BPP;
		break;
	case 16:
		if (fb->depth == 15)
			dspcntr |= DISPPLANE_15_16BPP;
		else
			dspcntr |= DISPPLANE_16BPP;
		break;
	case 24:
	case 32:
		dspcntr |= DISPPLANE_32BPP_NO_ALPHA;
		break;
	default:
		DRM_ERROR("Unknown color depth %d\n", fb->bits_per_pixel);
		return -EINVAL;
	}
	if (INTEL_INFO(dev)->gen >= 4) {
		if (obj->tiling_mode != I915_TILING_NONE)
			dspcntr |= DISPPLANE_TILED;
		else
			dspcntr &= ~DISPPLANE_TILED;
	}

	I915_WRITE(reg, dspcntr);

	Start = obj->gtt_offset;
	Offset = y * fb->pitches[0] + x * (fb->bits_per_pixel / 8);

	DRM_DEBUG_KMS("Writing base %08lX %08lX %d %d %d\n",
		      Start, Offset, x, y, fb->pitches[0]);
	I915_WRITE(DSPSTRIDE(plane), fb->pitches[0]);
	if (INTEL_INFO(dev)->gen >= 4) {
		I915_MODIFY_DISPBASE(DSPSURF(plane), Start);
		I915_WRITE(DSPTILEOFF(plane), (y << 16) | x);
		I915_WRITE(DSPADDR(plane), Offset);
	} else
		I915_WRITE(DSPADDR(plane), Start + Offset);
	POSTING_READ(reg);

	return 0;
}

static int ironlake_update_plane(struct drm_crtc *crtc,
				 struct drm_framebuffer *fb, int x, int y)
{
	struct drm_device *dev = crtc->dev;
	struct drm_i915_private *dev_priv = dev->dev_private;
	struct intel_crtc *intel_crtc = to_intel_crtc(crtc);
	struct intel_framebuffer *intel_fb;
	struct drm_i915_gem_object *obj;
	int plane = intel_crtc->plane;
	unsigned long Start, Offset;
	u32 dspcntr;
	u32 reg;

	switch (plane) {
	case 0:
	case 1:
	case 2:
		break;
	default:
		DRM_ERROR("Can't update plane %d in SAREA\n", plane);
		return -EINVAL;
	}

	intel_fb = to_intel_framebuffer(fb);
	obj = intel_fb->obj;

	reg = DSPCNTR(plane);
	dspcntr = I915_READ(reg);
	/* Mask out pixel format bits in case we change it */
	dspcntr &= ~DISPPLANE_PIXFORMAT_MASK;
	switch (fb->bits_per_pixel) {
	case 8:
		dspcntr |= DISPPLANE_8BPP;
		break;
	case 16:
		if (fb->depth != 16)
			return -EINVAL;

		dspcntr |= DISPPLANE_16BPP;
		break;
	case 24:
	case 32:
		if (fb->depth == 24)
			dspcntr |= DISPPLANE_32BPP_NO_ALPHA;
		else if (fb->depth == 30)
			dspcntr |= DISPPLANE_32BPP_30BIT_NO_ALPHA;
		else
			return -EINVAL;
		break;
	default:
		DRM_ERROR("Unknown color depth %d\n", fb->bits_per_pixel);
		return -EINVAL;
	}

	if (obj->tiling_mode != I915_TILING_NONE)
		dspcntr |= DISPPLANE_TILED;
	else
		dspcntr &= ~DISPPLANE_TILED;

	/* must disable */
	dspcntr |= DISPPLANE_TRICKLE_FEED_DISABLE;

	I915_WRITE(reg, dspcntr);

	Start = obj->gtt_offset;
	Offset = y * fb->pitches[0] + x * (fb->bits_per_pixel / 8);

	DRM_DEBUG_KMS("Writing base %08lX %08lX %d %d %d\n",
		      Start, Offset, x, y, fb->pitches[0]);
	I915_WRITE(DSPSTRIDE(plane), fb->pitches[0]);
	I915_MODIFY_DISPBASE(DSPSURF(plane), Start);
	I915_WRITE(DSPTILEOFF(plane), (y << 16) | x);
	I915_WRITE(DSPADDR(plane), Offset);
	POSTING_READ(reg);

	return 0;
}

/* Assume fb object is pinned & idle & fenced and just update base pointers */
static int
intel_pipe_set_base_atomic(struct drm_crtc *crtc, struct drm_framebuffer *fb,
			   int x, int y, enum mode_set_atomic state)
{
	struct drm_device *dev = crtc->dev;
	struct drm_i915_private *dev_priv = dev->dev_private;

	if (dev_priv->display.disable_fbc)
		dev_priv->display.disable_fbc(dev);
	intel_increase_pllclock(crtc);

	return dev_priv->display.update_plane(crtc, fb, x, y);
}

static int
intel_finish_fb(struct drm_framebuffer *old_fb)
{
	struct drm_i915_gem_object *obj = to_intel_framebuffer(old_fb)->obj;
	struct drm_i915_private *dev_priv = obj->base.dev->dev_private;
	bool was_interruptible = dev_priv->mm.interruptible;
	int ret;

	wait_event(dev_priv->pending_flip_queue,
		   atomic_read(&dev_priv->mm.wedged) ||
		   atomic_read(&obj->pending_flip) == 0);

	/* Big Hammer, we also need to ensure that any pending
	 * MI_WAIT_FOR_EVENT inside a user batch buffer on the
	 * current scanout is retired before unpinning the old
	 * framebuffer.
	 *
	 * This should only fail upon a hung GPU, in which case we
	 * can safely continue.
	 */
	dev_priv->mm.interruptible = false;
	ret = i915_gem_object_finish_gpu(obj);
	dev_priv->mm.interruptible = was_interruptible;

	return ret;
}

static int
intel_pipe_set_base(struct drm_crtc *crtc, int x, int y,
		    struct drm_framebuffer *old_fb)
{
	struct drm_device *dev = crtc->dev;
	struct drm_i915_private *dev_priv = dev->dev_private;
	struct drm_i915_master_private *master_priv;
	struct intel_crtc *intel_crtc = to_intel_crtc(crtc);
	int ret;

	/* no fb bound */
	if (!crtc->fb) {
		DRM_ERROR("No FB bound\n");
		return 0;
	}

	if(intel_crtc->plane > dev_priv->num_pipe) {
		DRM_ERROR("no plane for crtc: plane %d, num_pipes %d\n",
				intel_crtc->plane,
				dev_priv->num_pipe);
		return -EINVAL;
	}

	mutex_lock(&dev->struct_mutex);
	ret = intel_pin_and_fence_fb_obj(dev,
					 to_intel_framebuffer(crtc->fb)->obj,
					 NULL);
	if (ret != 0) {
		mutex_unlock(&dev->struct_mutex);
		DRM_ERROR("pin & fence failed\n");
		return ret;
	}

	if (old_fb)
		intel_finish_fb(old_fb);

	ret = dev_priv->display.update_plane(crtc, crtc->fb, x, y);
	if (ret) {
		intel_unpin_fb_obj(to_intel_framebuffer(crtc->fb)->obj);
		mutex_unlock(&dev->struct_mutex);
		DRM_ERROR("failed to update base address\n");
		return ret;
	}

	if (old_fb) {
		intel_wait_for_vblank(dev, intel_crtc->pipe);
		intel_unpin_fb_obj(to_intel_framebuffer(old_fb)->obj);
	}

	intel_update_fbc(dev);
	mutex_unlock(&dev->struct_mutex);

	if (!dev->primary->master)
		return 0;

	master_priv = dev->primary->master->driver_priv;
	if (!master_priv->sarea_priv)
		return 0;

	if (intel_crtc->pipe) {
		master_priv->sarea_priv->pipeB_x = x;
		master_priv->sarea_priv->pipeB_y = y;
	} else {
		master_priv->sarea_priv->pipeA_x = x;
		master_priv->sarea_priv->pipeA_y = y;
	}

	return 0;
}

static void ironlake_set_pll_edp(struct drm_crtc *crtc, int clock)
{
	struct drm_device *dev = crtc->dev;
	struct drm_i915_private *dev_priv = dev->dev_private;
	u32 dpa_ctl;

	DRM_DEBUG_KMS("eDP PLL enable for clock %d\n", clock);
	dpa_ctl = I915_READ(DP_A);
	dpa_ctl &= ~DP_PLL_FREQ_MASK;

	if (clock < 200000) {
		u32 temp;
		dpa_ctl |= DP_PLL_FREQ_160MHZ;
		/* workaround for 160Mhz:
		   1) program 0x4600c bits 15:0 = 0x8124
		   2) program 0x46010 bit 0 = 1
		   3) program 0x46034 bit 24 = 1
		   4) program 0x64000 bit 14 = 1
		   */
		temp = I915_READ(0x4600c);
		temp &= 0xffff0000;
		I915_WRITE(0x4600c, temp | 0x8124);

		temp = I915_READ(0x46010);
		I915_WRITE(0x46010, temp | 1);

		temp = I915_READ(0x46034);
		I915_WRITE(0x46034, temp | (1 << 24));
	} else {
		dpa_ctl |= DP_PLL_FREQ_270MHZ;
	}
	I915_WRITE(DP_A, dpa_ctl);

	POSTING_READ(DP_A);
	udelay(500);
}

static void intel_fdi_normal_train(struct drm_crtc *crtc)
{
	struct drm_device *dev = crtc->dev;
	struct drm_i915_private *dev_priv = dev->dev_private;
	struct intel_crtc *intel_crtc = to_intel_crtc(crtc);
	int pipe = intel_crtc->pipe;
	u32 reg, temp;

	/* enable normal train */
	reg = FDI_TX_CTL(pipe);
	temp = I915_READ(reg);
	if (IS_IVYBRIDGE(dev)) {
		temp &= ~FDI_LINK_TRAIN_NONE_IVB;
		temp |= FDI_LINK_TRAIN_NONE_IVB | FDI_TX_ENHANCE_FRAME_ENABLE;
	} else {
		temp &= ~FDI_LINK_TRAIN_NONE;
		temp |= FDI_LINK_TRAIN_NONE | FDI_TX_ENHANCE_FRAME_ENABLE;
	}
	I915_WRITE(reg, temp);

	reg = FDI_RX_CTL(pipe);
	temp = I915_READ(reg);
	if (HAS_PCH_CPT(dev)) {
		temp &= ~FDI_LINK_TRAIN_PATTERN_MASK_CPT;
		temp |= FDI_LINK_TRAIN_NORMAL_CPT;
	} else {
		temp &= ~FDI_LINK_TRAIN_NONE;
		temp |= FDI_LINK_TRAIN_NONE;
	}
	I915_WRITE(reg, temp | FDI_RX_ENHANCE_FRAME_ENABLE);

	/* wait one idle pattern time */
	POSTING_READ(reg);
	udelay(1000);

	/* IVB wants error correction enabled */
	if (IS_IVYBRIDGE(dev))
		I915_WRITE(reg, I915_READ(reg) | FDI_FS_ERRC_ENABLE |
			   FDI_FE_ERRC_ENABLE);
}

static void cpt_phase_pointer_enable(struct drm_device *dev, int pipe)
{
	struct drm_i915_private *dev_priv = dev->dev_private;
	u32 flags = I915_READ(SOUTH_CHICKEN1);

	flags |= FDI_PHASE_SYNC_OVR(pipe);
	I915_WRITE(SOUTH_CHICKEN1, flags); /* once to unlock... */
	flags |= FDI_PHASE_SYNC_EN(pipe);
	I915_WRITE(SOUTH_CHICKEN1, flags); /* then again to enable */
	POSTING_READ(SOUTH_CHICKEN1);
}

/* The FDI link training functions for ILK/Ibexpeak. */
static void ironlake_fdi_link_train(struct drm_crtc *crtc)
{
	struct drm_device *dev = crtc->dev;
	struct drm_i915_private *dev_priv = dev->dev_private;
	struct intel_crtc *intel_crtc = to_intel_crtc(crtc);
	int pipe = intel_crtc->pipe;
	int plane = intel_crtc->plane;
	u32 reg, temp, tries;

	/* FDI needs bits from pipe & plane first */
	assert_pipe_enabled(dev_priv, pipe);
	assert_plane_enabled(dev_priv, plane);

	/* Train 1: umask FDI RX Interrupt symbol_lock and bit_lock bit
	   for train result */
	reg = FDI_RX_IMR(pipe);
	temp = I915_READ(reg);
	temp &= ~FDI_RX_SYMBOL_LOCK;
	temp &= ~FDI_RX_BIT_LOCK;
	I915_WRITE(reg, temp);
	I915_READ(reg);
	udelay(150);

	/* enable CPU FDI TX and PCH FDI RX */
	reg = FDI_TX_CTL(pipe);
	temp = I915_READ(reg);
	temp &= ~(7 << 19);
	temp |= (intel_crtc->fdi_lanes - 1) << 19;
	temp &= ~FDI_LINK_TRAIN_NONE;
	temp |= FDI_LINK_TRAIN_PATTERN_1;
	I915_WRITE(reg, temp | FDI_TX_ENABLE);

	reg = FDI_RX_CTL(pipe);
	temp = I915_READ(reg);
	temp &= ~FDI_LINK_TRAIN_NONE;
	temp |= FDI_LINK_TRAIN_PATTERN_1;
	I915_WRITE(reg, temp | FDI_RX_ENABLE);

	POSTING_READ(reg);
	udelay(150);

	/* Ironlake workaround, enable clock pointer after FDI enable*/
	if (HAS_PCH_IBX(dev)) {
		I915_WRITE(FDI_RX_CHICKEN(pipe), FDI_RX_PHASE_SYNC_POINTER_OVR);
		I915_WRITE(FDI_RX_CHICKEN(pipe), FDI_RX_PHASE_SYNC_POINTER_OVR |
			   FDI_RX_PHASE_SYNC_POINTER_EN);
	}

	reg = FDI_RX_IIR(pipe);
	for (tries = 0; tries < 5; tries++) {
		temp = I915_READ(reg);
		DRM_DEBUG_KMS("FDI_RX_IIR 0x%x\n", temp);

		if ((temp & FDI_RX_BIT_LOCK)) {
			DRM_DEBUG_KMS("FDI train 1 done.\n");
			I915_WRITE(reg, temp | FDI_RX_BIT_LOCK);
			break;
		}
	}
	if (tries == 5)
		DRM_ERROR("FDI train 1 fail!\n");

	/* Train 2 */
	reg = FDI_TX_CTL(pipe);
	temp = I915_READ(reg);
	temp &= ~FDI_LINK_TRAIN_NONE;
	temp |= FDI_LINK_TRAIN_PATTERN_2;
	I915_WRITE(reg, temp);

	reg = FDI_RX_CTL(pipe);
	temp = I915_READ(reg);
	temp &= ~FDI_LINK_TRAIN_NONE;
	temp |= FDI_LINK_TRAIN_PATTERN_2;
	I915_WRITE(reg, temp);

	POSTING_READ(reg);
	udelay(150);

	reg = FDI_RX_IIR(pipe);
	for (tries = 0; tries < 5; tries++) {
		temp = I915_READ(reg);
		DRM_DEBUG_KMS("FDI_RX_IIR 0x%x\n", temp);

		if (temp & FDI_RX_SYMBOL_LOCK) {
			I915_WRITE(reg, temp | FDI_RX_SYMBOL_LOCK);
			DRM_DEBUG_KMS("FDI train 2 done.\n");
			break;
		}
	}
	if (tries == 5)
		DRM_ERROR("FDI train 2 fail!\n");

	DRM_DEBUG_KMS("FDI train done\n");

}

static const int snb_b_fdi_train_param[] = {
	FDI_LINK_TRAIN_400MV_0DB_SNB_B,
	FDI_LINK_TRAIN_400MV_6DB_SNB_B,
	FDI_LINK_TRAIN_600MV_3_5DB_SNB_B,
	FDI_LINK_TRAIN_800MV_0DB_SNB_B,
};

/* The FDI link training functions for SNB/Cougarpoint. */
static void gen6_fdi_link_train(struct drm_crtc *crtc)
{
	struct drm_device *dev = crtc->dev;
	struct drm_i915_private *dev_priv = dev->dev_private;
	struct intel_crtc *intel_crtc = to_intel_crtc(crtc);
	int pipe = intel_crtc->pipe;
	u32 reg, temp, i, retry;

	/* Train 1: umask FDI RX Interrupt symbol_lock and bit_lock bit
	   for train result */
	reg = FDI_RX_IMR(pipe);
	temp = I915_READ(reg);
	temp &= ~FDI_RX_SYMBOL_LOCK;
	temp &= ~FDI_RX_BIT_LOCK;
	I915_WRITE(reg, temp);

	POSTING_READ(reg);
	udelay(150);

	/* enable CPU FDI TX and PCH FDI RX */
	reg = FDI_TX_CTL(pipe);
	temp = I915_READ(reg);
	temp &= ~(7 << 19);
	temp |= (intel_crtc->fdi_lanes - 1) << 19;
	temp &= ~FDI_LINK_TRAIN_NONE;
	temp |= FDI_LINK_TRAIN_PATTERN_1;
	temp &= ~FDI_LINK_TRAIN_VOL_EMP_MASK;
	/* SNB-B */
	temp |= FDI_LINK_TRAIN_400MV_0DB_SNB_B;
	I915_WRITE(reg, temp | FDI_TX_ENABLE);

	reg = FDI_RX_CTL(pipe);
	temp = I915_READ(reg);
	if (HAS_PCH_CPT(dev)) {
		temp &= ~FDI_LINK_TRAIN_PATTERN_MASK_CPT;
		temp |= FDI_LINK_TRAIN_PATTERN_1_CPT;
	} else {
		temp &= ~FDI_LINK_TRAIN_NONE;
		temp |= FDI_LINK_TRAIN_PATTERN_1;
	}
	I915_WRITE(reg, temp | FDI_RX_ENABLE);

	POSTING_READ(reg);
	udelay(150);

	if (HAS_PCH_CPT(dev))
		cpt_phase_pointer_enable(dev, pipe);

	for (i = 0; i < 4; i++) {
		reg = FDI_TX_CTL(pipe);
		temp = I915_READ(reg);
		temp &= ~FDI_LINK_TRAIN_VOL_EMP_MASK;
		temp |= snb_b_fdi_train_param[i];
		I915_WRITE(reg, temp);

		POSTING_READ(reg);
		udelay(500);

		for (retry = 0; retry < 5; retry++) {
			reg = FDI_RX_IIR(pipe);
			temp = I915_READ(reg);
			DRM_DEBUG_KMS("FDI_RX_IIR 0x%x\n", temp);
			if (temp & FDI_RX_BIT_LOCK) {
				I915_WRITE(reg, temp | FDI_RX_BIT_LOCK);
				DRM_DEBUG_KMS("FDI train 1 done.\n");
				break;
			}
			udelay(50);
		}
		if (retry < 5)
			break;
	}
	if (i == 4)
		DRM_ERROR("FDI train 1 fail!\n");

	/* Train 2 */
	reg = FDI_TX_CTL(pipe);
	temp = I915_READ(reg);
	temp &= ~FDI_LINK_TRAIN_NONE;
	temp |= FDI_LINK_TRAIN_PATTERN_2;
	if (IS_GEN6(dev)) {
		temp &= ~FDI_LINK_TRAIN_VOL_EMP_MASK;
		/* SNB-B */
		temp |= FDI_LINK_TRAIN_400MV_0DB_SNB_B;
	}
	I915_WRITE(reg, temp);

	reg = FDI_RX_CTL(pipe);
	temp = I915_READ(reg);
	if (HAS_PCH_CPT(dev)) {
		temp &= ~FDI_LINK_TRAIN_PATTERN_MASK_CPT;
		temp |= FDI_LINK_TRAIN_PATTERN_2_CPT;
	} else {
		temp &= ~FDI_LINK_TRAIN_NONE;
		temp |= FDI_LINK_TRAIN_PATTERN_2;
	}
	I915_WRITE(reg, temp);

	POSTING_READ(reg);
	udelay(150);

	for (i = 0; i < 4; i++) {
		reg = FDI_TX_CTL(pipe);
		temp = I915_READ(reg);
		temp &= ~FDI_LINK_TRAIN_VOL_EMP_MASK;
		temp |= snb_b_fdi_train_param[i];
		I915_WRITE(reg, temp);

		POSTING_READ(reg);
		udelay(500);

		for (retry = 0; retry < 5; retry++) {
			reg = FDI_RX_IIR(pipe);
			temp = I915_READ(reg);
			DRM_DEBUG_KMS("FDI_RX_IIR 0x%x\n", temp);
			if (temp & FDI_RX_SYMBOL_LOCK) {
				I915_WRITE(reg, temp | FDI_RX_SYMBOL_LOCK);
				DRM_DEBUG_KMS("FDI train 2 done.\n");
				break;
			}
			udelay(50);
		}
		if (retry < 5)
			break;
	}
	if (i == 4)
		DRM_ERROR("FDI train 2 fail!\n");

	DRM_DEBUG_KMS("FDI train done.\n");
}

/* Manual link training for Ivy Bridge A0 parts */
static void ivb_manual_fdi_link_train(struct drm_crtc *crtc)
{
	struct drm_device *dev = crtc->dev;
	struct drm_i915_private *dev_priv = dev->dev_private;
	struct intel_crtc *intel_crtc = to_intel_crtc(crtc);
	int pipe = intel_crtc->pipe;
	u32 reg, temp, i;

	/* Train 1: umask FDI RX Interrupt symbol_lock and bit_lock bit
	   for train result */
	reg = FDI_RX_IMR(pipe);
	temp = I915_READ(reg);
	temp &= ~FDI_RX_SYMBOL_LOCK;
	temp &= ~FDI_RX_BIT_LOCK;
	I915_WRITE(reg, temp);

	POSTING_READ(reg);
	udelay(150);

	/* enable CPU FDI TX and PCH FDI RX */
	reg = FDI_TX_CTL(pipe);
	temp = I915_READ(reg);
	temp &= ~(7 << 19);
	temp |= (intel_crtc->fdi_lanes - 1) << 19;
	temp &= ~(FDI_LINK_TRAIN_AUTO | FDI_LINK_TRAIN_NONE_IVB);
	temp |= FDI_LINK_TRAIN_PATTERN_1_IVB;
	temp &= ~FDI_LINK_TRAIN_VOL_EMP_MASK;
	temp |= FDI_LINK_TRAIN_400MV_0DB_SNB_B;
	temp |= FDI_COMPOSITE_SYNC;
	I915_WRITE(reg, temp | FDI_TX_ENABLE);

	reg = FDI_RX_CTL(pipe);
	temp = I915_READ(reg);
	temp &= ~FDI_LINK_TRAIN_AUTO;
	temp &= ~FDI_LINK_TRAIN_PATTERN_MASK_CPT;
	temp |= FDI_LINK_TRAIN_PATTERN_1_CPT;
	temp |= FDI_COMPOSITE_SYNC;
	I915_WRITE(reg, temp | FDI_RX_ENABLE);

	POSTING_READ(reg);
	udelay(150);

	if (HAS_PCH_CPT(dev))
		cpt_phase_pointer_enable(dev, pipe);

	for (i = 0; i < 4; i++) {
		reg = FDI_TX_CTL(pipe);
		temp = I915_READ(reg);
		temp &= ~FDI_LINK_TRAIN_VOL_EMP_MASK;
		temp |= snb_b_fdi_train_param[i];
		I915_WRITE(reg, temp);

		POSTING_READ(reg);
		udelay(500);

		reg = FDI_RX_IIR(pipe);
		temp = I915_READ(reg);
		DRM_DEBUG_KMS("FDI_RX_IIR 0x%x\n", temp);

		if (temp & FDI_RX_BIT_LOCK ||
		    (I915_READ(reg) & FDI_RX_BIT_LOCK)) {
			I915_WRITE(reg, temp | FDI_RX_BIT_LOCK);
			DRM_DEBUG_KMS("FDI train 1 done.\n");
			break;
		}
	}
	if (i == 4)
		DRM_ERROR("FDI train 1 fail!\n");

	/* Train 2 */
	reg = FDI_TX_CTL(pipe);
	temp = I915_READ(reg);
	temp &= ~FDI_LINK_TRAIN_NONE_IVB;
	temp |= FDI_LINK_TRAIN_PATTERN_2_IVB;
	temp &= ~FDI_LINK_TRAIN_VOL_EMP_MASK;
	temp |= FDI_LINK_TRAIN_400MV_0DB_SNB_B;
	I915_WRITE(reg, temp);

	reg = FDI_RX_CTL(pipe);
	temp = I915_READ(reg);
	temp &= ~FDI_LINK_TRAIN_PATTERN_MASK_CPT;
	temp |= FDI_LINK_TRAIN_PATTERN_2_CPT;
	I915_WRITE(reg, temp);

	POSTING_READ(reg);
	udelay(150);

	for (i = 0; i < 4; i++) {
		reg = FDI_TX_CTL(pipe);
		temp = I915_READ(reg);
		temp &= ~FDI_LINK_TRAIN_VOL_EMP_MASK;
		temp |= snb_b_fdi_train_param[i];
		I915_WRITE(reg, temp);

		POSTING_READ(reg);
		udelay(500);

		reg = FDI_RX_IIR(pipe);
		temp = I915_READ(reg);
		DRM_DEBUG_KMS("FDI_RX_IIR 0x%x\n", temp);

		if (temp & FDI_RX_SYMBOL_LOCK) {
			I915_WRITE(reg, temp | FDI_RX_SYMBOL_LOCK);
			DRM_DEBUG_KMS("FDI train 2 done.\n");
			break;
		}
	}
	if (i == 4)
		DRM_ERROR("FDI train 2 fail!\n");

	DRM_DEBUG_KMS("FDI train done.\n");
}

static void ironlake_fdi_pll_enable(struct drm_crtc *crtc)
{
	struct drm_device *dev = crtc->dev;
	struct drm_i915_private *dev_priv = dev->dev_private;
	struct intel_crtc *intel_crtc = to_intel_crtc(crtc);
	int pipe = intel_crtc->pipe;
	u32 reg, temp;

	/* Write the TU size bits so error detection works */
	I915_WRITE(FDI_RX_TUSIZE1(pipe),
		   I915_READ(PIPE_DATA_M1(pipe)) & TU_SIZE_MASK);

	/* enable PCH FDI RX PLL, wait warmup plus DMI latency */
	reg = FDI_RX_CTL(pipe);
	temp = I915_READ(reg);
	temp &= ~((0x7 << 19) | (0x7 << 16));
	temp |= (intel_crtc->fdi_lanes - 1) << 19;
	temp |= (I915_READ(PIPECONF(pipe)) & PIPE_BPC_MASK) << 11;
	I915_WRITE(reg, temp | FDI_RX_PLL_ENABLE);

	POSTING_READ(reg);
	udelay(200);

	/* Switch from Rawclk to PCDclk */
	temp = I915_READ(reg);
	I915_WRITE(reg, temp | FDI_PCDCLK);

	POSTING_READ(reg);
	udelay(200);

	/* On Haswell, the PLL configuration for ports and pipes is handled
	 * separately, as part of DDI setup */
	if (!IS_HASWELL(dev)) {
		/* Enable CPU FDI TX PLL, always on for Ironlake */
		reg = FDI_TX_CTL(pipe);
		temp = I915_READ(reg);
		if ((temp & FDI_TX_PLL_ENABLE) == 0) {
			I915_WRITE(reg, temp | FDI_TX_PLL_ENABLE);

			POSTING_READ(reg);
			udelay(100);
		}
	}
}

static void cpt_phase_pointer_disable(struct drm_device *dev, int pipe)
{
	struct drm_i915_private *dev_priv = dev->dev_private;
	u32 flags = I915_READ(SOUTH_CHICKEN1);

	flags &= ~(FDI_PHASE_SYNC_EN(pipe));
	I915_WRITE(SOUTH_CHICKEN1, flags); /* once to disable... */
	flags &= ~(FDI_PHASE_SYNC_OVR(pipe));
	I915_WRITE(SOUTH_CHICKEN1, flags); /* then again to lock */
	POSTING_READ(SOUTH_CHICKEN1);
}
static void ironlake_fdi_disable(struct drm_crtc *crtc)
{
	struct drm_device *dev = crtc->dev;
	struct drm_i915_private *dev_priv = dev->dev_private;
	struct intel_crtc *intel_crtc = to_intel_crtc(crtc);
	int pipe = intel_crtc->pipe;
	u32 reg, temp;

	/* disable CPU FDI tx and PCH FDI rx */
	reg = FDI_TX_CTL(pipe);
	temp = I915_READ(reg);
	I915_WRITE(reg, temp & ~FDI_TX_ENABLE);
	POSTING_READ(reg);

	reg = FDI_RX_CTL(pipe);
	temp = I915_READ(reg);
	temp &= ~(0x7 << 16);
	temp |= (I915_READ(PIPECONF(pipe)) & PIPE_BPC_MASK) << 11;
	I915_WRITE(reg, temp & ~FDI_RX_ENABLE);

	POSTING_READ(reg);
	udelay(100);

	/* Ironlake workaround, disable clock pointer after downing FDI */
	if (HAS_PCH_IBX(dev)) {
		I915_WRITE(FDI_RX_CHICKEN(pipe), FDI_RX_PHASE_SYNC_POINTER_OVR);
		I915_WRITE(FDI_RX_CHICKEN(pipe),
			   I915_READ(FDI_RX_CHICKEN(pipe) &
				     ~FDI_RX_PHASE_SYNC_POINTER_EN));
	} else if (HAS_PCH_CPT(dev)) {
		cpt_phase_pointer_disable(dev, pipe);
	}

	/* still set train pattern 1 */
	reg = FDI_TX_CTL(pipe);
	temp = I915_READ(reg);
	temp &= ~FDI_LINK_TRAIN_NONE;
	temp |= FDI_LINK_TRAIN_PATTERN_1;
	I915_WRITE(reg, temp);

	reg = FDI_RX_CTL(pipe);
	temp = I915_READ(reg);
	if (HAS_PCH_CPT(dev)) {
		temp &= ~FDI_LINK_TRAIN_PATTERN_MASK_CPT;
		temp |= FDI_LINK_TRAIN_PATTERN_1_CPT;
	} else {
		temp &= ~FDI_LINK_TRAIN_NONE;
		temp |= FDI_LINK_TRAIN_PATTERN_1;
	}
	/* BPC in FDI rx is consistent with that in PIPECONF */
	temp &= ~(0x07 << 16);
	temp |= (I915_READ(PIPECONF(pipe)) & PIPE_BPC_MASK) << 11;
	I915_WRITE(reg, temp);

	POSTING_READ(reg);
	udelay(100);
}

static void intel_crtc_wait_for_pending_flips(struct drm_crtc *crtc)
{
	struct drm_device *dev = crtc->dev;

	if (crtc->fb == NULL)
		return;

	mutex_lock(&dev->struct_mutex);
	intel_finish_fb(crtc->fb);
	mutex_unlock(&dev->struct_mutex);
}

static bool intel_crtc_driving_pch(struct drm_crtc *crtc)
{
	struct drm_device *dev = crtc->dev;
	struct drm_mode_config *mode_config = &dev->mode_config;
	struct intel_encoder *encoder;

	/*
	 * If there's a non-PCH eDP on this crtc, it must be DP_A, and that
	 * must be driven by its own crtc; no sharing is possible.
	 */
	list_for_each_entry(encoder, &mode_config->encoder_list, base.head) {
		if (encoder->base.crtc != crtc)
			continue;

		/* On Haswell, LPT PCH handles the VGA connection via FDI, and Haswell
		 * CPU handles all others */
		if (IS_HASWELL(dev)) {
			/* It is still unclear how this will work on PPT, so throw up a warning */
			WARN_ON(!HAS_PCH_LPT(dev));

			if (encoder->type == DRM_MODE_ENCODER_DAC) {
				DRM_DEBUG_KMS("Haswell detected DAC encoder, assuming is PCH\n");
				return true;
			} else {
				DRM_DEBUG_KMS("Haswell detected encoder %d, assuming is CPU\n",
						encoder->type);
				return false;
			}
		}

		switch (encoder->type) {
		case INTEL_OUTPUT_EDP:
			if (!intel_encoder_is_pch_edp(&encoder->base))
				return false;
			continue;
		}
	}

	return true;
}

/* Program iCLKIP clock to the desired frequency */
static void lpt_program_iclkip(struct drm_crtc *crtc)
{
	struct drm_device *dev = crtc->dev;
	struct drm_i915_private *dev_priv = dev->dev_private;
	u32 divsel, phaseinc, auxdiv, phasedir = 0;
	u32 temp;

	/* It is necessary to ungate the pixclk gate prior to programming
	 * the divisors, and gate it back when it is done.
	 */
	I915_WRITE(PIXCLK_GATE, PIXCLK_GATE_GATE);

	/* Disable SSCCTL */
	intel_sbi_write(dev_priv, SBI_SSCCTL6,
				intel_sbi_read(dev_priv, SBI_SSCCTL6) |
					SBI_SSCCTL_DISABLE);

	/* 20MHz is a corner case which is out of range for the 7-bit divisor */
	if (crtc->mode.clock == 20000) {
		auxdiv = 1;
		divsel = 0x41;
		phaseinc = 0x20;
	} else {
		/* The iCLK virtual clock root frequency is in MHz,
		 * but the crtc->mode.clock in in KHz. To get the divisors,
		 * it is necessary to divide one by another, so we
		 * convert the virtual clock precision to KHz here for higher
		 * precision.
		 */
		u32 iclk_virtual_root_freq = 172800 * 1000;
		u32 iclk_pi_range = 64;
		u32 desired_divisor, msb_divisor_value, pi_value;

		desired_divisor = (iclk_virtual_root_freq / crtc->mode.clock);
		msb_divisor_value = desired_divisor / iclk_pi_range;
		pi_value = desired_divisor % iclk_pi_range;

		auxdiv = 0;
		divsel = msb_divisor_value - 2;
		phaseinc = pi_value;
	}

	/* This should not happen with any sane values */
	WARN_ON(SBI_SSCDIVINTPHASE_DIVSEL(divsel) &
		~SBI_SSCDIVINTPHASE_DIVSEL_MASK);
	WARN_ON(SBI_SSCDIVINTPHASE_DIR(phasedir) &
		~SBI_SSCDIVINTPHASE_INCVAL_MASK);

	DRM_DEBUG_KMS("iCLKIP clock: found settings for %dKHz refresh rate: auxdiv=%x, divsel=%x, phasedir=%x, phaseinc=%x\n",
			crtc->mode.clock,
			auxdiv,
			divsel,
			phasedir,
			phaseinc);

	/* Program SSCDIVINTPHASE6 */
	temp = intel_sbi_read(dev_priv, SBI_SSCDIVINTPHASE6);
	temp &= ~SBI_SSCDIVINTPHASE_DIVSEL_MASK;
	temp |= SBI_SSCDIVINTPHASE_DIVSEL(divsel);
	temp &= ~SBI_SSCDIVINTPHASE_INCVAL_MASK;
	temp |= SBI_SSCDIVINTPHASE_INCVAL(phaseinc);
	temp |= SBI_SSCDIVINTPHASE_DIR(phasedir);
	temp |= SBI_SSCDIVINTPHASE_PROPAGATE;

	intel_sbi_write(dev_priv,
			SBI_SSCDIVINTPHASE6,
			temp);

	/* Program SSCAUXDIV */
	temp = intel_sbi_read(dev_priv, SBI_SSCAUXDIV6);
	temp &= ~SBI_SSCAUXDIV_FINALDIV2SEL(1);
	temp |= SBI_SSCAUXDIV_FINALDIV2SEL(auxdiv);
	intel_sbi_write(dev_priv,
			SBI_SSCAUXDIV6,
			temp);


	/* Enable modulator and associated divider */
	temp = intel_sbi_read(dev_priv, SBI_SSCCTL6);
	temp &= ~SBI_SSCCTL_DISABLE;
	intel_sbi_write(dev_priv,
			SBI_SSCCTL6,
			temp);

	/* Wait for initialization time */
	udelay(24);

	I915_WRITE(PIXCLK_GATE, PIXCLK_GATE_UNGATE);
}

/*
 * Enable PCH resources required for PCH ports:
 *   - PCH PLLs
 *   - FDI training & RX/TX
 *   - update transcoder timings
 *   - DP transcoding bits
 *   - transcoder
 */
static void ironlake_pch_enable(struct drm_crtc *crtc)
{
	struct drm_device *dev = crtc->dev;
	struct drm_i915_private *dev_priv = dev->dev_private;
	struct intel_crtc *intel_crtc = to_intel_crtc(crtc);
	int pipe = intel_crtc->pipe;
	u32 reg, temp;

	assert_transcoder_disabled(dev_priv, pipe);

	/* For PCH output, training FDI link */
	dev_priv->display.fdi_link_train(crtc);

	intel_enable_pch_pll(intel_crtc);

	if (HAS_PCH_LPT(dev)) {
		DRM_DEBUG_KMS("LPT detected: programming iCLKIP\n");
		lpt_program_iclkip(crtc);
	} else if (HAS_PCH_CPT(dev)) {
		u32 sel;

		temp = I915_READ(PCH_DPLL_SEL);
		switch (pipe) {
		default:
		case 0:
			temp |= TRANSA_DPLL_ENABLE;
			sel = TRANSA_DPLLB_SEL;
			break;
		case 1:
			temp |= TRANSB_DPLL_ENABLE;
			sel = TRANSB_DPLLB_SEL;
			break;
		case 2:
			temp |= TRANSC_DPLL_ENABLE;
			sel = TRANSC_DPLLB_SEL;
			break;
		}
		if (intel_crtc->pch_pll->pll_reg == _PCH_DPLL_B)
			temp |= sel;
		else
			temp &= ~sel;
		I915_WRITE(PCH_DPLL_SEL, temp);
	}

	/* set transcoder timing, panel must allow it */
	assert_panel_unlocked(dev_priv, pipe);
	I915_WRITE(TRANS_HTOTAL(pipe), I915_READ(HTOTAL(pipe)));
	I915_WRITE(TRANS_HBLANK(pipe), I915_READ(HBLANK(pipe)));
	I915_WRITE(TRANS_HSYNC(pipe),  I915_READ(HSYNC(pipe)));

	I915_WRITE(TRANS_VTOTAL(pipe), I915_READ(VTOTAL(pipe)));
	I915_WRITE(TRANS_VBLANK(pipe), I915_READ(VBLANK(pipe)));
	I915_WRITE(TRANS_VSYNC(pipe),  I915_READ(VSYNC(pipe)));
	I915_WRITE(TRANS_VSYNCSHIFT(pipe),  I915_READ(VSYNCSHIFT(pipe)));

	if (!IS_HASWELL(dev))
		intel_fdi_normal_train(crtc);

	/* For PCH DP, enable TRANS_DP_CTL */
	if (HAS_PCH_CPT(dev) &&
	    (intel_pipe_has_type(crtc, INTEL_OUTPUT_DISPLAYPORT) ||
	     intel_pipe_has_type(crtc, INTEL_OUTPUT_EDP))) {
		u32 bpc = (I915_READ(PIPECONF(pipe)) & PIPE_BPC_MASK) >> 5;
		reg = TRANS_DP_CTL(pipe);
		temp = I915_READ(reg);
		temp &= ~(TRANS_DP_PORT_SEL_MASK |
			  TRANS_DP_SYNC_MASK |
			  TRANS_DP_BPC_MASK);
		temp |= (TRANS_DP_OUTPUT_ENABLE |
			 TRANS_DP_ENH_FRAMING);
		temp |= bpc << 9; /* same format but at 11:9 */

		if (crtc->mode.flags & DRM_MODE_FLAG_PHSYNC)
			temp |= TRANS_DP_HSYNC_ACTIVE_HIGH;
		if (crtc->mode.flags & DRM_MODE_FLAG_PVSYNC)
			temp |= TRANS_DP_VSYNC_ACTIVE_HIGH;

		switch (intel_trans_dp_port_sel(crtc)) {
		case PCH_DP_B:
			temp |= TRANS_DP_PORT_SEL_B;
			break;
		case PCH_DP_C:
			temp |= TRANS_DP_PORT_SEL_C;
			break;
		case PCH_DP_D:
			temp |= TRANS_DP_PORT_SEL_D;
			break;
		default:
			DRM_DEBUG_KMS("Wrong PCH DP port return. Guess port B\n");
			temp |= TRANS_DP_PORT_SEL_B;
			break;
		}

		I915_WRITE(reg, temp);
	}

	intel_enable_transcoder(dev_priv, pipe);
}

static void intel_put_pch_pll(struct intel_crtc *intel_crtc)
{
	struct intel_pch_pll *pll = intel_crtc->pch_pll;

	if (pll == NULL)
		return;

	if (pll->refcount == 0) {
		WARN(1, "bad PCH PLL refcount\n");
		return;
	}

	--pll->refcount;
	intel_crtc->pch_pll = NULL;
}

static struct intel_pch_pll *intel_get_pch_pll(struct intel_crtc *intel_crtc, u32 dpll, u32 fp)
{
	struct drm_i915_private *dev_priv = intel_crtc->base.dev->dev_private;
	struct intel_pch_pll *pll;
	int i;

	pll = intel_crtc->pch_pll;
	if (pll) {
		DRM_DEBUG_KMS("CRTC:%d reusing existing PCH PLL %x\n",
			      intel_crtc->base.base.id, pll->pll_reg);
		goto prepare;
	}

	if (HAS_PCH_IBX(dev_priv->dev)) {
		/* Ironlake PCH has a fixed PLL->PCH pipe mapping. */
		i = intel_crtc->pipe;
		pll = &dev_priv->pch_plls[i];

		DRM_DEBUG_KMS("CRTC:%d using pre-allocated PCH PLL %x\n",
			      intel_crtc->base.base.id, pll->pll_reg);

		goto found;
	}

	for (i = 0; i < dev_priv->num_pch_pll; i++) {
		pll = &dev_priv->pch_plls[i];

		/* Only want to check enabled timings first */
		if (pll->refcount == 0)
			continue;

		if (dpll == (I915_READ(pll->pll_reg) & 0x7fffffff) &&
		    fp == I915_READ(pll->fp0_reg)) {
			DRM_DEBUG_KMS("CRTC:%d sharing existing PCH PLL %x (refcount %d, ative %d)\n",
				      intel_crtc->base.base.id,
				      pll->pll_reg, pll->refcount, pll->active);

			goto found;
		}
	}

	/* Ok no matching timings, maybe there's a free one? */
	for (i = 0; i < dev_priv->num_pch_pll; i++) {
		pll = &dev_priv->pch_plls[i];
		if (pll->refcount == 0) {
			DRM_DEBUG_KMS("CRTC:%d allocated PCH PLL %x\n",
				      intel_crtc->base.base.id, pll->pll_reg);
			goto found;
		}
	}

	return NULL;

found:
	intel_crtc->pch_pll = pll;
	pll->refcount++;
	DRM_DEBUG_DRIVER("using pll %d for pipe %d\n", i, intel_crtc->pipe);
prepare: /* separate function? */
	DRM_DEBUG_DRIVER("switching PLL %x off\n", pll->pll_reg);

	/* Wait for the clocks to stabilize before rewriting the regs */
	I915_WRITE(pll->pll_reg, dpll & ~DPLL_VCO_ENABLE);
	POSTING_READ(pll->pll_reg);
	udelay(150);

	I915_WRITE(pll->fp0_reg, fp);
	I915_WRITE(pll->pll_reg, dpll & ~DPLL_VCO_ENABLE);
	pll->on = false;
	return pll;
}

void intel_cpt_verify_modeset(struct drm_device *dev, int pipe)
{
	struct drm_i915_private *dev_priv = dev->dev_private;
	int dslreg = PIPEDSL(pipe), tc2reg = TRANS_CHICKEN2(pipe);
	u32 temp;

	temp = I915_READ(dslreg);
	udelay(500);
	if (wait_for(I915_READ(dslreg) != temp, 5)) {
		/* Without this, mode sets may fail silently on FDI */
		I915_WRITE(tc2reg, TRANS_AUTOTRAIN_GEN_STALL_DIS);
		udelay(250);
		I915_WRITE(tc2reg, 0);
		if (wait_for(I915_READ(dslreg) != temp, 5))
			DRM_ERROR("mode set failed: pipe %d stuck\n", pipe);
	}
}

static void ironlake_crtc_enable(struct drm_crtc *crtc)
{
	struct drm_device *dev = crtc->dev;
	struct drm_i915_private *dev_priv = dev->dev_private;
	struct intel_crtc *intel_crtc = to_intel_crtc(crtc);
	int pipe = intel_crtc->pipe;
	int plane = intel_crtc->plane;
	u32 temp;
	bool is_pch_port;

	if (intel_crtc->active)
		return;

	intel_crtc->active = true;
	intel_update_watermarks(dev);

	if (intel_pipe_has_type(crtc, INTEL_OUTPUT_LVDS)) {
		temp = I915_READ(PCH_LVDS);
		if ((temp & LVDS_PORT_EN) == 0)
			I915_WRITE(PCH_LVDS, temp | LVDS_PORT_EN);
	}

	is_pch_port = intel_crtc_driving_pch(crtc);

	if (is_pch_port)
		ironlake_fdi_pll_enable(crtc);
	else
		ironlake_fdi_disable(crtc);

	/* Enable panel fitting for LVDS */
	if (dev_priv->pch_pf_size &&
	    (intel_pipe_has_type(crtc, INTEL_OUTPUT_LVDS) || HAS_eDP)) {
		/* Force use of hard-coded filter coefficients
		 * as some pre-programmed values are broken,
		 * e.g. x201.
		 */
		I915_WRITE(PF_CTL(pipe), PF_ENABLE | PF_FILTER_MED_3x3);
		I915_WRITE(PF_WIN_POS(pipe), dev_priv->pch_pf_pos);
		I915_WRITE(PF_WIN_SZ(pipe), dev_priv->pch_pf_size);
	}

	/*
	 * On ILK+ LUT must be loaded before the pipe is running but with
	 * clocks enabled
	 */
	intel_crtc_load_lut(crtc);

	intel_enable_pipe(dev_priv, pipe, is_pch_port);
	intel_enable_plane(dev_priv, plane, pipe);

	if (is_pch_port)
		ironlake_pch_enable(crtc);

	mutex_lock(&dev->struct_mutex);
	intel_update_fbc(dev);
	mutex_unlock(&dev->struct_mutex);

	intel_crtc_update_cursor(crtc, true);
}

static void ironlake_crtc_disable(struct drm_crtc *crtc)
{
	struct drm_device *dev = crtc->dev;
	struct drm_i915_private *dev_priv = dev->dev_private;
	struct intel_crtc *intel_crtc = to_intel_crtc(crtc);
	int pipe = intel_crtc->pipe;
	int plane = intel_crtc->plane;
	u32 reg, temp;

	if (!intel_crtc->active)
		return;

	intel_crtc_wait_for_pending_flips(crtc);
	drm_vblank_off(dev, pipe);
	intel_crtc_update_cursor(crtc, false);

	intel_disable_plane(dev_priv, plane, pipe);

	if (dev_priv->cfb_plane == plane)
		intel_disable_fbc(dev);

	intel_disable_pipe(dev_priv, pipe);

	/* Disable PF */
	I915_WRITE(PF_CTL(pipe), 0);
	I915_WRITE(PF_WIN_SZ(pipe), 0);

	ironlake_fdi_disable(crtc);

	/* This is a horrible layering violation; we should be doing this in
	 * the connector/encoder ->prepare instead, but we don't always have
	 * enough information there about the config to know whether it will
	 * actually be necessary or just cause undesired flicker.
	 */
	intel_disable_pch_ports(dev_priv, pipe);

	intel_disable_transcoder(dev_priv, pipe);

	if (HAS_PCH_CPT(dev)) {
		/* disable TRANS_DP_CTL */
		reg = TRANS_DP_CTL(pipe);
		temp = I915_READ(reg);
		temp &= ~(TRANS_DP_OUTPUT_ENABLE | TRANS_DP_PORT_SEL_MASK);
		temp |= TRANS_DP_PORT_SEL_NONE;
		I915_WRITE(reg, temp);

		/* disable DPLL_SEL */
		temp = I915_READ(PCH_DPLL_SEL);
		switch (pipe) {
		case 0:
			temp &= ~(TRANSA_DPLL_ENABLE | TRANSA_DPLLB_SEL);
			break;
		case 1:
			temp &= ~(TRANSB_DPLL_ENABLE | TRANSB_DPLLB_SEL);
			break;
		case 2:
			/* C shares PLL A or B */
			temp &= ~(TRANSC_DPLL_ENABLE | TRANSC_DPLLB_SEL);
			break;
		default:
			BUG(); /* wtf */
		}
		I915_WRITE(PCH_DPLL_SEL, temp);
	}

	/* disable PCH DPLL */
	intel_disable_pch_pll(intel_crtc);

	/* Switch from PCDclk to Rawclk */
	reg = FDI_RX_CTL(pipe);
	temp = I915_READ(reg);
	I915_WRITE(reg, temp & ~FDI_PCDCLK);

	/* Disable CPU FDI TX PLL */
	reg = FDI_TX_CTL(pipe);
	temp = I915_READ(reg);
	I915_WRITE(reg, temp & ~FDI_TX_PLL_ENABLE);

	POSTING_READ(reg);
	udelay(100);

	reg = FDI_RX_CTL(pipe);
	temp = I915_READ(reg);
	I915_WRITE(reg, temp & ~FDI_RX_PLL_ENABLE);

	/* Wait for the clocks to turn off. */
	POSTING_READ(reg);
	udelay(100);

	intel_crtc->active = false;
	intel_update_watermarks(dev);

	mutex_lock(&dev->struct_mutex);
	intel_update_fbc(dev);
	mutex_unlock(&dev->struct_mutex);
}

static void ironlake_crtc_dpms(struct drm_crtc *crtc, int mode)
{
	struct intel_crtc *intel_crtc = to_intel_crtc(crtc);
	int pipe = intel_crtc->pipe;
	int plane = intel_crtc->plane;

	/* XXX: When our outputs are all unaware of DPMS modes other than off
	 * and on, we should map those modes to DRM_MODE_DPMS_OFF in the CRTC.
	 */
	switch (mode) {
	case DRM_MODE_DPMS_ON:
	case DRM_MODE_DPMS_STANDBY:
	case DRM_MODE_DPMS_SUSPEND:
		DRM_DEBUG_KMS("crtc %d/%d dpms on\n", pipe, plane);
		ironlake_crtc_enable(crtc);
		break;

	case DRM_MODE_DPMS_OFF:
		DRM_DEBUG_KMS("crtc %d/%d dpms off\n", pipe, plane);
		ironlake_crtc_disable(crtc);
		break;
	}
}

static void ironlake_crtc_off(struct drm_crtc *crtc)
{
	struct intel_crtc *intel_crtc = to_intel_crtc(crtc);
	intel_put_pch_pll(intel_crtc);
}

static void intel_crtc_dpms_overlay(struct intel_crtc *intel_crtc, bool enable)
{
	if (!enable && intel_crtc->overlay) {
		struct drm_device *dev = intel_crtc->base.dev;
		struct drm_i915_private *dev_priv = dev->dev_private;

		mutex_lock(&dev->struct_mutex);
		dev_priv->mm.interruptible = false;
		(void) intel_overlay_switch_off(intel_crtc->overlay);
		dev_priv->mm.interruptible = true;
		mutex_unlock(&dev->struct_mutex);
	}

	/* Let userspace switch the overlay on again. In most cases userspace
	 * has to recompute where to put it anyway.
	 */
}

static void i9xx_crtc_enable(struct drm_crtc *crtc)
{
	struct drm_device *dev = crtc->dev;
	struct drm_i915_private *dev_priv = dev->dev_private;
	struct intel_crtc *intel_crtc = to_intel_crtc(crtc);
	int pipe = intel_crtc->pipe;
	int plane = intel_crtc->plane;

	if (intel_crtc->active)
		return;

	intel_crtc->active = true;
	intel_update_watermarks(dev);

	intel_enable_pll(dev_priv, pipe);
	intel_enable_pipe(dev_priv, pipe, false);
	intel_enable_plane(dev_priv, plane, pipe);

	intel_crtc_load_lut(crtc);
	intel_update_fbc(dev);

	/* Give the overlay scaler a chance to enable if it's on this pipe */
	intel_crtc_dpms_overlay(intel_crtc, true);
	intel_crtc_update_cursor(crtc, true);
}

static void i9xx_crtc_disable(struct drm_crtc *crtc)
{
	struct drm_device *dev = crtc->dev;
	struct drm_i915_private *dev_priv = dev->dev_private;
	struct intel_crtc *intel_crtc = to_intel_crtc(crtc);
	int pipe = intel_crtc->pipe;
	int plane = intel_crtc->plane;

	if (!intel_crtc->active)
		return;

	/* Give the overlay scaler a chance to disable if it's on this pipe */
	intel_crtc_wait_for_pending_flips(crtc);
	drm_vblank_off(dev, pipe);
	intel_crtc_dpms_overlay(intel_crtc, false);
	intel_crtc_update_cursor(crtc, false);

	if (dev_priv->cfb_plane == plane)
		intel_disable_fbc(dev);

	intel_disable_plane(dev_priv, plane, pipe);
	intel_disable_pipe(dev_priv, pipe);
	intel_disable_pll(dev_priv, pipe);

	intel_crtc->active = false;
	intel_update_fbc(dev);
	intel_update_watermarks(dev);
}

static void i9xx_crtc_dpms(struct drm_crtc *crtc, int mode)
{
	/* XXX: When our outputs are all unaware of DPMS modes other than off
	 * and on, we should map those modes to DRM_MODE_DPMS_OFF in the CRTC.
	 */
	switch (mode) {
	case DRM_MODE_DPMS_ON:
	case DRM_MODE_DPMS_STANDBY:
	case DRM_MODE_DPMS_SUSPEND:
		i9xx_crtc_enable(crtc);
		break;
	case DRM_MODE_DPMS_OFF:
		i9xx_crtc_disable(crtc);
		break;
	}
}

static void i9xx_crtc_off(struct drm_crtc *crtc)
{
}

/**
 * Sets the power management mode of the pipe and plane.
 */
static void intel_crtc_dpms(struct drm_crtc *crtc, int mode)
{
	struct drm_device *dev = crtc->dev;
	struct drm_i915_private *dev_priv = dev->dev_private;
	struct drm_i915_master_private *master_priv;
	struct intel_crtc *intel_crtc = to_intel_crtc(crtc);
	int pipe = intel_crtc->pipe;
	bool enabled;

	if (intel_crtc->dpms_mode == mode)
		return;

	intel_crtc->dpms_mode = mode;

	dev_priv->display.dpms(crtc, mode);

	if (!dev->primary->master)
		return;

	master_priv = dev->primary->master->driver_priv;
	if (!master_priv->sarea_priv)
		return;

	enabled = crtc->enabled && mode != DRM_MODE_DPMS_OFF;

	switch (pipe) {
	case 0:
		master_priv->sarea_priv->pipeA_w = enabled ? crtc->mode.hdisplay : 0;
		master_priv->sarea_priv->pipeA_h = enabled ? crtc->mode.vdisplay : 0;
		break;
	case 1:
		master_priv->sarea_priv->pipeB_w = enabled ? crtc->mode.hdisplay : 0;
		master_priv->sarea_priv->pipeB_h = enabled ? crtc->mode.vdisplay : 0;
		break;
	default:
		DRM_ERROR("Can't update pipe %c in SAREA\n", pipe_name(pipe));
		break;
	}
}

static void intel_crtc_disable(struct drm_crtc *crtc)
{
	struct drm_crtc_helper_funcs *crtc_funcs = crtc->helper_private;
	struct drm_device *dev = crtc->dev;
	struct drm_i915_private *dev_priv = dev->dev_private;

	crtc_funcs->dpms(crtc, DRM_MODE_DPMS_OFF);
	dev_priv->display.off(crtc);

	assert_plane_disabled(dev->dev_private, to_intel_crtc(crtc)->plane);
	assert_pipe_disabled(dev->dev_private, to_intel_crtc(crtc)->pipe);

	if (crtc->fb) {
		mutex_lock(&dev->struct_mutex);
		intel_unpin_fb_obj(to_intel_framebuffer(crtc->fb)->obj);
		mutex_unlock(&dev->struct_mutex);
	}
}

/* Prepare for a mode set.
 *
 * Note we could be a lot smarter here.  We need to figure out which outputs
 * will be enabled, which disabled (in short, how the config will changes)
 * and perform the minimum necessary steps to accomplish that, e.g. updating
 * watermarks, FBC configuration, making sure PLLs are programmed correctly,
 * panel fitting is in the proper state, etc.
 */
static void i9xx_crtc_prepare(struct drm_crtc *crtc)
{
	i9xx_crtc_disable(crtc);
}

static void i9xx_crtc_commit(struct drm_crtc *crtc)
{
	i9xx_crtc_enable(crtc);
}

static void ironlake_crtc_prepare(struct drm_crtc *crtc)
{
	ironlake_crtc_disable(crtc);
}

static void ironlake_crtc_commit(struct drm_crtc *crtc)
{
	ironlake_crtc_enable(crtc);
}

void intel_encoder_prepare(struct drm_encoder *encoder)
{
	struct drm_encoder_helper_funcs *encoder_funcs = encoder->helper_private;
	/* lvds has its own version of prepare see intel_lvds_prepare */
	encoder_funcs->dpms(encoder, DRM_MODE_DPMS_OFF);
}

void intel_encoder_commit(struct drm_encoder *encoder)
{
	struct drm_encoder_helper_funcs *encoder_funcs = encoder->helper_private;
	struct drm_device *dev = encoder->dev;
	struct intel_crtc *intel_crtc = to_intel_crtc(encoder->crtc);

	/* lvds has its own version of commit see intel_lvds_commit */
	encoder_funcs->dpms(encoder, DRM_MODE_DPMS_ON);

	if (HAS_PCH_CPT(dev))
		intel_cpt_verify_modeset(dev, intel_crtc->pipe);
}

void intel_encoder_destroy(struct drm_encoder *encoder)
{
	struct intel_encoder *intel_encoder = to_intel_encoder(encoder);

	drm_encoder_cleanup(encoder);
	kfree(intel_encoder);
}

static bool intel_crtc_mode_fixup(struct drm_crtc *crtc,
				  struct drm_display_mode *mode,
				  struct drm_display_mode *adjusted_mode)
{
	struct drm_device *dev = crtc->dev;

	if (HAS_PCH_SPLIT(dev)) {
		/* FDI link clock is fixed at 2.7G */
		if (mode->clock * 3 > IRONLAKE_FDI_FREQ * 4)
			return false;
	}

	/* All interlaced capable intel hw wants timings in frames. Note though
	 * that intel_lvds_mode_fixup does some funny tricks with the crtc
	 * timings, so we need to be careful not to clobber these.*/
	if (!(adjusted_mode->private_flags & INTEL_MODE_CRTC_TIMINGS_SET))
		drm_mode_set_crtcinfo(adjusted_mode, 0);

	return true;
}

static int valleyview_get_display_clock_speed(struct drm_device *dev)
{
	return 400000; /* FIXME */
}

static int i945_get_display_clock_speed(struct drm_device *dev)
{
	return 400000;
}

static int i915_get_display_clock_speed(struct drm_device *dev)
{
	return 333000;
}

static int i9xx_misc_get_display_clock_speed(struct drm_device *dev)
{
	return 200000;
}

static int i915gm_get_display_clock_speed(struct drm_device *dev)
{
	u16 gcfgc = 0;

	pci_read_config_word(dev->pdev, GCFGC, &gcfgc);

	if (gcfgc & GC_LOW_FREQUENCY_ENABLE)
		return 133000;
	else {
		switch (gcfgc & GC_DISPLAY_CLOCK_MASK) {
		case GC_DISPLAY_CLOCK_333_MHZ:
			return 333000;
		default:
		case GC_DISPLAY_CLOCK_190_200_MHZ:
			return 190000;
		}
	}
}

static int i865_get_display_clock_speed(struct drm_device *dev)
{
	return 266000;
}

static int i855_get_display_clock_speed(struct drm_device *dev)
{
	u16 hpllcc = 0;
	/* Assume that the hardware is in the high speed state.  This
	 * should be the default.
	 */
	switch (hpllcc & GC_CLOCK_CONTROL_MASK) {
	case GC_CLOCK_133_200:
	case GC_CLOCK_100_200:
		return 200000;
	case GC_CLOCK_166_250:
		return 250000;
	case GC_CLOCK_100_133:
		return 133000;
	}

	/* Shouldn't happen */
	return 0;
}

static int i830_get_display_clock_speed(struct drm_device *dev)
{
	return 133000;
}

struct fdi_m_n {
	u32        tu;
	u32        gmch_m;
	u32        gmch_n;
	u32        link_m;
	u32        link_n;
};

static void
fdi_reduce_ratio(u32 *num, u32 *den)
{
	while (*num > 0xffffff || *den > 0xffffff) {
		*num >>= 1;
		*den >>= 1;
	}
}

static void
ironlake_compute_m_n(int bits_per_pixel, int nlanes, int pixel_clock,
		     int link_clock, struct fdi_m_n *m_n)
{
	m_n->tu = 64; /* default size */

	/* BUG_ON(pixel_clock > INT_MAX / 36); */
	m_n->gmch_m = bits_per_pixel * pixel_clock;
	m_n->gmch_n = link_clock * nlanes * 8;
	fdi_reduce_ratio(&m_n->gmch_m, &m_n->gmch_n);

	m_n->link_m = pixel_clock;
	m_n->link_n = link_clock;
	fdi_reduce_ratio(&m_n->link_m, &m_n->link_n);
}

static inline bool intel_panel_use_ssc(struct drm_i915_private *dev_priv)
{
	if (i915_panel_use_ssc >= 0)
		return i915_panel_use_ssc != 0;
	return dev_priv->lvds_use_ssc
		&& !(dev_priv->quirks & QUIRK_LVDS_SSC_DISABLE);
}

/**
 * intel_choose_pipe_bpp_dither - figure out what color depth the pipe should send
 * @crtc: CRTC structure
 * @mode: requested mode
 *
 * A pipe may be connected to one or more outputs.  Based on the depth of the
 * attached framebuffer, choose a good color depth to use on the pipe.
 *
 * If possible, match the pipe depth to the fb depth.  In some cases, this
 * isn't ideal, because the connected output supports a lesser or restricted
 * set of depths.  Resolve that here:
 *    LVDS typically supports only 6bpc, so clamp down in that case
 *    HDMI supports only 8bpc or 12bpc, so clamp to 8bpc with dither for 10bpc
 *    Displays may support a restricted set as well, check EDID and clamp as
 *      appropriate.
 *    DP may want to dither down to 6bpc to fit larger modes
 *
 * RETURNS:
 * Dithering requirement (i.e. false if display bpc and pipe bpc match,
 * true if they don't match).
 */
static bool intel_choose_pipe_bpp_dither(struct drm_crtc *crtc,
					 unsigned int *pipe_bpp,
					 struct drm_display_mode *mode)
{
	struct drm_device *dev = crtc->dev;
	struct drm_i915_private *dev_priv = dev->dev_private;
	struct drm_encoder *encoder;
	struct drm_connector *connector;
	unsigned int display_bpc = UINT_MAX, bpc;

	/* Walk the encoders & connectors on this crtc, get min bpc */
	list_for_each_entry(encoder, &dev->mode_config.encoder_list, head) {
		struct intel_encoder *intel_encoder = to_intel_encoder(encoder);

		if (encoder->crtc != crtc)
			continue;

		if (intel_encoder->type == INTEL_OUTPUT_LVDS) {
			unsigned int lvds_bpc;

			if ((I915_READ(PCH_LVDS) & LVDS_A3_POWER_MASK) ==
			    LVDS_A3_POWER_UP)
				lvds_bpc = 8;
			else
				lvds_bpc = 6;

			if (lvds_bpc < display_bpc) {
				DRM_DEBUG_KMS("clamping display bpc (was %d) to LVDS (%d)\n", display_bpc, lvds_bpc);
				display_bpc = lvds_bpc;
			}
			continue;
		}

		if (intel_encoder->type == INTEL_OUTPUT_EDP) {
			/* Use VBT settings if we have an eDP panel */
			unsigned int edp_bpc = dev_priv->edp.bpp / 3;

			if (edp_bpc < display_bpc) {
				DRM_DEBUG_KMS("clamping display bpc (was %d) to eDP (%d)\n", display_bpc, edp_bpc);
				display_bpc = edp_bpc;
			}
			continue;
		}

		/* Not one of the known troublemakers, check the EDID */
		list_for_each_entry(connector, &dev->mode_config.connector_list,
				    head) {
			if (connector->encoder != encoder)
				continue;

			/* Don't use an invalid EDID bpc value */
			if (connector->display_info.bpc &&
			    connector->display_info.bpc < display_bpc) {
				DRM_DEBUG_KMS("clamping display bpc (was %d) to EDID reported max of %d\n", display_bpc, connector->display_info.bpc);
				display_bpc = connector->display_info.bpc;
			}
		}

		/*
		 * HDMI is either 12 or 8, so if the display lets 10bpc sneak
		 * through, clamp it down.  (Note: >12bpc will be caught below.)
		 */
		if (intel_encoder->type == INTEL_OUTPUT_HDMI) {
			if (display_bpc > 8 && display_bpc < 12) {
				DRM_DEBUG_KMS("forcing bpc to 12 for HDMI\n");
				display_bpc = 12;
			} else {
				DRM_DEBUG_KMS("forcing bpc to 8 for HDMI\n");
				display_bpc = 8;
			}
		}
	}

	if (mode->private_flags & INTEL_MODE_DP_FORCE_6BPC) {
		DRM_DEBUG_KMS("Dithering DP to 6bpc\n");
		display_bpc = 6;
	}

	/*
	 * We could just drive the pipe at the highest bpc all the time and
	 * enable dithering as needed, but that costs bandwidth.  So choose
	 * the minimum value that expresses the full color range of the fb but
	 * also stays within the max display bpc discovered above.
	 */

	switch (crtc->fb->depth) {
	case 8:
		bpc = 8; /* since we go through a colormap */
		break;
	case 15:
	case 16:
		bpc = 6; /* min is 18bpp */
		break;
	case 24:
		bpc = 8;
		break;
	case 30:
		bpc = 10;
		break;
	case 48:
		bpc = 12;
		break;
	default:
		DRM_DEBUG("unsupported depth, assuming 24 bits\n");
		bpc = min((unsigned int)8, display_bpc);
		break;
	}

	display_bpc = min(display_bpc, bpc);

	DRM_DEBUG_KMS("setting pipe bpc to %d (max display bpc %d)\n",
		      bpc, display_bpc);

	*pipe_bpp = display_bpc * 3;

	return display_bpc != bpc;
}

static int i9xx_get_refclk(struct drm_crtc *crtc, int num_connectors)
{
	struct drm_device *dev = crtc->dev;
	struct drm_i915_private *dev_priv = dev->dev_private;
	int refclk;

	if (intel_pipe_has_type(crtc, INTEL_OUTPUT_LVDS) &&
	    intel_panel_use_ssc(dev_priv) && num_connectors < 2) {
		refclk = dev_priv->lvds_ssc_freq * 1000;
		DRM_DEBUG_KMS("using SSC reference clock of %d MHz\n",
			      refclk / 1000);
	} else if (!IS_GEN2(dev)) {
		refclk = 96000;
	} else {
		refclk = 48000;
	}

	return refclk;
}

static void i9xx_adjust_sdvo_tv_clock(struct drm_display_mode *adjusted_mode,
				      intel_clock_t *clock)
{
	/* SDVO TV has fixed PLL values depend on its clock range,
	   this mirrors vbios setting. */
	if (adjusted_mode->clock >= 100000
	    && adjusted_mode->clock < 140500) {
		clock->p1 = 2;
		clock->p2 = 10;
		clock->n = 3;
		clock->m1 = 16;
		clock->m2 = 8;
	} else if (adjusted_mode->clock >= 140500
		   && adjusted_mode->clock <= 200000) {
		clock->p1 = 1;
		clock->p2 = 10;
		clock->n = 6;
		clock->m1 = 12;
		clock->m2 = 8;
	}
}

static void i9xx_update_pll_dividers(struct drm_crtc *crtc,
				     intel_clock_t *clock,
				     intel_clock_t *reduced_clock)
{
	struct drm_device *dev = crtc->dev;
	struct drm_i915_private *dev_priv = dev->dev_private;
	struct intel_crtc *intel_crtc = to_intel_crtc(crtc);
	int pipe = intel_crtc->pipe;
	u32 fp, fp2 = 0;

	if (IS_PINEVIEW(dev)) {
		fp = (1 << clock->n) << 16 | clock->m1 << 8 | clock->m2;
		if (reduced_clock)
			fp2 = (1 << reduced_clock->n) << 16 |
				reduced_clock->m1 << 8 | reduced_clock->m2;
	} else {
		fp = clock->n << 16 | clock->m1 << 8 | clock->m2;
		if (reduced_clock)
			fp2 = reduced_clock->n << 16 | reduced_clock->m1 << 8 |
				reduced_clock->m2;
	}

	I915_WRITE(FP0(pipe), fp);

	intel_crtc->lowfreq_avail = false;
	if (intel_pipe_has_type(crtc, INTEL_OUTPUT_LVDS) &&
	    reduced_clock && i915_powersave) {
		I915_WRITE(FP1(pipe), fp2);
		intel_crtc->lowfreq_avail = true;
	} else {
		I915_WRITE(FP1(pipe), fp);
	}
}

static void intel_update_lvds(struct drm_crtc *crtc, intel_clock_t *clock,
			      struct drm_display_mode *adjusted_mode)
{
	struct drm_device *dev = crtc->dev;
	struct drm_i915_private *dev_priv = dev->dev_private;
	struct intel_crtc *intel_crtc = to_intel_crtc(crtc);
	int pipe = intel_crtc->pipe;
	u32 temp;

	temp = I915_READ(LVDS);
	temp |= LVDS_PORT_EN | LVDS_A0A2_CLKA_POWER_UP;
	if (pipe == 1) {
		temp |= LVDS_PIPEB_SELECT;
	} else {
		temp &= ~LVDS_PIPEB_SELECT;
	}
	/* set the corresponsding LVDS_BORDER bit */
	temp |= dev_priv->lvds_border_bits;
	/* Set the B0-B3 data pairs corresponding to whether we're going to
	 * set the DPLLs for dual-channel mode or not.
	 */
	if (clock->p2 == 7)
		temp |= LVDS_B0B3_POWER_UP | LVDS_CLKB_POWER_UP;
	else
		temp &= ~(LVDS_B0B3_POWER_UP | LVDS_CLKB_POWER_UP);

	/* It would be nice to set 24 vs 18-bit mode (LVDS_A3_POWER_UP)
	 * appropriately here, but we need to look more thoroughly into how
	 * panels behave in the two modes.
	 */
	/* set the dithering flag on LVDS as needed */
	if (INTEL_INFO(dev)->gen >= 4) {
		if (dev_priv->lvds_dither)
			temp |= LVDS_ENABLE_DITHER;
		else
			temp &= ~LVDS_ENABLE_DITHER;
	}
	temp &= ~(LVDS_HSYNC_POLARITY | LVDS_VSYNC_POLARITY);
	if (adjusted_mode->flags & DRM_MODE_FLAG_NHSYNC)
		temp |= LVDS_HSYNC_POLARITY;
	if (adjusted_mode->flags & DRM_MODE_FLAG_NVSYNC)
		temp |= LVDS_VSYNC_POLARITY;
	I915_WRITE(LVDS, temp);
}

static void i9xx_update_pll(struct drm_crtc *crtc,
			    struct drm_display_mode *mode,
			    struct drm_display_mode *adjusted_mode,
			    intel_clock_t *clock, intel_clock_t *reduced_clock,
			    int num_connectors)
{
	struct drm_device *dev = crtc->dev;
	struct drm_i915_private *dev_priv = dev->dev_private;
	struct intel_crtc *intel_crtc = to_intel_crtc(crtc);
	int pipe = intel_crtc->pipe;
	u32 dpll;
	bool is_sdvo;

	is_sdvo = intel_pipe_has_type(crtc, INTEL_OUTPUT_SDVO) ||
		intel_pipe_has_type(crtc, INTEL_OUTPUT_HDMI);

	dpll = DPLL_VGA_MODE_DIS;

	if (intel_pipe_has_type(crtc, INTEL_OUTPUT_LVDS))
		dpll |= DPLLB_MODE_LVDS;
	else
		dpll |= DPLLB_MODE_DAC_SERIAL;
	if (is_sdvo) {
		int pixel_multiplier = intel_mode_get_pixel_multiplier(adjusted_mode);
		if (pixel_multiplier > 1) {
			if (IS_I945G(dev) || IS_I945GM(dev) || IS_G33(dev))
				dpll |= (pixel_multiplier - 1) << SDVO_MULTIPLIER_SHIFT_HIRES;
		}
		dpll |= DPLL_DVO_HIGH_SPEED;
	}
	if (intel_pipe_has_type(crtc, INTEL_OUTPUT_DISPLAYPORT))
		dpll |= DPLL_DVO_HIGH_SPEED;

	/* compute bitmask from p1 value */
	if (IS_PINEVIEW(dev))
		dpll |= (1 << (clock->p1 - 1)) << DPLL_FPA01_P1_POST_DIV_SHIFT_PINEVIEW;
	else {
		dpll |= (1 << (clock->p1 - 1)) << DPLL_FPA01_P1_POST_DIV_SHIFT;
		if (IS_G4X(dev) && reduced_clock)
			dpll |= (1 << (reduced_clock->p1 - 1)) << DPLL_FPA1_P1_POST_DIV_SHIFT;
	}
	switch (clock->p2) {
	case 5:
		dpll |= DPLL_DAC_SERIAL_P2_CLOCK_DIV_5;
		break;
	case 7:
		dpll |= DPLLB_LVDS_P2_CLOCK_DIV_7;
		break;
	case 10:
		dpll |= DPLL_DAC_SERIAL_P2_CLOCK_DIV_10;
		break;
	case 14:
		dpll |= DPLLB_LVDS_P2_CLOCK_DIV_14;
		break;
	}
	if (INTEL_INFO(dev)->gen >= 4)
		dpll |= (6 << PLL_LOAD_PULSE_PHASE_SHIFT);

	if (is_sdvo && intel_pipe_has_type(crtc, INTEL_OUTPUT_TVOUT))
		dpll |= PLL_REF_INPUT_TVCLKINBC;
	else if (intel_pipe_has_type(crtc, INTEL_OUTPUT_TVOUT))
		/* XXX: just matching BIOS for now */
		/*	dpll |= PLL_REF_INPUT_TVCLKINBC; */
		dpll |= 3;
	else if (intel_pipe_has_type(crtc, INTEL_OUTPUT_LVDS) &&
		 intel_panel_use_ssc(dev_priv) && num_connectors < 2)
		dpll |= PLLB_REF_INPUT_SPREADSPECTRUMIN;
	else
		dpll |= PLL_REF_INPUT_DREFCLK;

	dpll |= DPLL_VCO_ENABLE;
	I915_WRITE(DPLL(pipe), dpll & ~DPLL_VCO_ENABLE);
	POSTING_READ(DPLL(pipe));
	udelay(150);

	/* The LVDS pin pair needs to be on before the DPLLs are enabled.
	 * This is an exception to the general rule that mode_set doesn't turn
	 * things on.
	 */
	if (intel_pipe_has_type(crtc, INTEL_OUTPUT_LVDS))
		intel_update_lvds(crtc, clock, adjusted_mode);

	if (intel_pipe_has_type(crtc, INTEL_OUTPUT_DISPLAYPORT))
		intel_dp_set_m_n(crtc, mode, adjusted_mode);

	I915_WRITE(DPLL(pipe), dpll);

	/* Wait for the clocks to stabilize. */
	POSTING_READ(DPLL(pipe));
	udelay(150);

	if (INTEL_INFO(dev)->gen >= 4) {
		u32 temp = 0;
		if (is_sdvo) {
			temp = intel_mode_get_pixel_multiplier(adjusted_mode);
			if (temp > 1)
				temp = (temp - 1) << DPLL_MD_UDI_MULTIPLIER_SHIFT;
			else
				temp = 0;
		}
		I915_WRITE(DPLL_MD(pipe), temp);
	} else {
		/* The pixel multiplier can only be updated once the
		 * DPLL is enabled and the clocks are stable.
		 *
		 * So write it again.
		 */
		I915_WRITE(DPLL(pipe), dpll);
	}
}

static void i8xx_update_pll(struct drm_crtc *crtc,
			    struct drm_display_mode *adjusted_mode,
			    intel_clock_t *clock,
			    int num_connectors)
{
	struct drm_device *dev = crtc->dev;
	struct drm_i915_private *dev_priv = dev->dev_private;
	struct intel_crtc *intel_crtc = to_intel_crtc(crtc);
	int pipe = intel_crtc->pipe;
	u32 dpll;

	dpll = DPLL_VGA_MODE_DIS;

	if (intel_pipe_has_type(crtc, INTEL_OUTPUT_LVDS)) {
		dpll |= (1 << (clock->p1 - 1)) << DPLL_FPA01_P1_POST_DIV_SHIFT;
	} else {
		if (clock->p1 == 2)
			dpll |= PLL_P1_DIVIDE_BY_TWO;
		else
			dpll |= (clock->p1 - 2) << DPLL_FPA01_P1_POST_DIV_SHIFT;
		if (clock->p2 == 4)
			dpll |= PLL_P2_DIVIDE_BY_4;
	}

	if (intel_pipe_has_type(crtc, INTEL_OUTPUT_TVOUT))
		/* XXX: just matching BIOS for now */
		/*	dpll |= PLL_REF_INPUT_TVCLKINBC; */
		dpll |= 3;
	else if (intel_pipe_has_type(crtc, INTEL_OUTPUT_LVDS) &&
		 intel_panel_use_ssc(dev_priv) && num_connectors < 2)
		dpll |= PLLB_REF_INPUT_SPREADSPECTRUMIN;
	else
		dpll |= PLL_REF_INPUT_DREFCLK;

	dpll |= DPLL_VCO_ENABLE;
	I915_WRITE(DPLL(pipe), dpll & ~DPLL_VCO_ENABLE);
	POSTING_READ(DPLL(pipe));
	udelay(150);

	I915_WRITE(DPLL(pipe), dpll);

	/* Wait for the clocks to stabilize. */
	POSTING_READ(DPLL(pipe));
	udelay(150);

	/* The LVDS pin pair needs to be on before the DPLLs are enabled.
	 * This is an exception to the general rule that mode_set doesn't turn
	 * things on.
	 */
	if (intel_pipe_has_type(crtc, INTEL_OUTPUT_LVDS))
		intel_update_lvds(crtc, clock, adjusted_mode);

	/* The pixel multiplier can only be updated once the
	 * DPLL is enabled and the clocks are stable.
	 *
	 * So write it again.
	 */
	I915_WRITE(DPLL(pipe), dpll);
}

static int i9xx_crtc_mode_set(struct drm_crtc *crtc,
			      struct drm_display_mode *mode,
			      struct drm_display_mode *adjusted_mode,
			      int x, int y,
			      struct drm_framebuffer *old_fb)
{
	struct drm_device *dev = crtc->dev;
	struct drm_i915_private *dev_priv = dev->dev_private;
	struct intel_crtc *intel_crtc = to_intel_crtc(crtc);
	int pipe = intel_crtc->pipe;
	int plane = intel_crtc->plane;
	int refclk, num_connectors = 0;
	intel_clock_t clock, reduced_clock;
	u32 dspcntr, pipeconf, vsyncshift;
	bool ok, has_reduced_clock = false, is_sdvo = false;
	bool is_lvds = false, is_tv = false, is_dp = false;
	struct drm_mode_config *mode_config = &dev->mode_config;
	struct intel_encoder *encoder;
	const intel_limit_t *limit;
	int ret;

	list_for_each_entry(encoder, &mode_config->encoder_list, base.head) {
		if (encoder->base.crtc != crtc)
			continue;

		switch (encoder->type) {
		case INTEL_OUTPUT_LVDS:
			is_lvds = true;
			break;
		case INTEL_OUTPUT_SDVO:
		case INTEL_OUTPUT_HDMI:
			is_sdvo = true;
			if (encoder->needs_tv_clock)
				is_tv = true;
			break;
		case INTEL_OUTPUT_TVOUT:
			is_tv = true;
			break;
		case INTEL_OUTPUT_DISPLAYPORT:
			is_dp = true;
			break;
		}

		num_connectors++;
	}

	refclk = i9xx_get_refclk(crtc, num_connectors);

	/*
	 * Returns a set of divisors for the desired target clock with the given
	 * refclk, or FALSE.  The returned values represent the clock equation:
	 * reflck * (5 * (m1 + 2) + (m2 + 2)) / (n + 2) / p1 / p2.
	 */
	limit = intel_limit(crtc, refclk);
	ok = limit->find_pll(limit, crtc, adjusted_mode->clock, refclk, NULL,
			     &clock);
	if (!ok) {
		DRM_ERROR("Couldn't find PLL settings for mode!\n");
		return -EINVAL;
	}

	/* Ensure that the cursor is valid for the new mode before changing... */
	intel_crtc_update_cursor(crtc, true);

	if (is_lvds && dev_priv->lvds_downclock_avail) {
		/*
		 * Ensure we match the reduced clock's P to the target clock.
		 * If the clocks don't match, we can't switch the display clock
		 * by using the FP0/FP1. In such case we will disable the LVDS
		 * downclock feature.
		*/
		has_reduced_clock = limit->find_pll(limit, crtc,
						    dev_priv->lvds_downclock,
						    refclk,
						    &clock,
						    &reduced_clock);
	}

	if (is_sdvo && is_tv)
		i9xx_adjust_sdvo_tv_clock(adjusted_mode, &clock);

	i9xx_update_pll_dividers(crtc, &clock, has_reduced_clock ?
				 &reduced_clock : NULL);

	if (IS_GEN2(dev))
		i8xx_update_pll(crtc, adjusted_mode, &clock, num_connectors);
	else
		i9xx_update_pll(crtc, mode, adjusted_mode, &clock,
				has_reduced_clock ? &reduced_clock : NULL,
				num_connectors);

	/* setup pipeconf */
	pipeconf = I915_READ(PIPECONF(pipe));

	/* Set up the display plane register */
	dspcntr = DISPPLANE_GAMMA_ENABLE;

	if (pipe == 0)
		dspcntr &= ~DISPPLANE_SEL_PIPE_MASK;
	else
		dspcntr |= DISPPLANE_SEL_PIPE_B;

	if (pipe == 0 && INTEL_INFO(dev)->gen < 4) {
		/* Enable pixel doubling when the dot clock is > 90% of the (display)
		 * core speed.
		 *
		 * XXX: No double-wide on 915GM pipe B. Is that the only reason for the
		 * pipe == 0 check?
		 */
		if (mode->clock >
		    dev_priv->display.get_display_clock_speed(dev) * 9 / 10)
			pipeconf |= PIPECONF_DOUBLE_WIDE;
		else
			pipeconf &= ~PIPECONF_DOUBLE_WIDE;
	}

	/* default to 8bpc */
	pipeconf &= ~(PIPECONF_BPP_MASK | PIPECONF_DITHER_EN);
	if (is_dp) {
		if (mode->private_flags & INTEL_MODE_DP_FORCE_6BPC) {
			pipeconf |= PIPECONF_BPP_6 |
				    PIPECONF_DITHER_EN |
				    PIPECONF_DITHER_TYPE_SP;
		}
	}

	DRM_DEBUG_KMS("Mode for pipe %c:\n", pipe == 0 ? 'A' : 'B');
	drm_mode_debug_printmodeline(mode);

	if (HAS_PIPE_CXSR(dev)) {
		if (intel_crtc->lowfreq_avail) {
			DRM_DEBUG_KMS("enabling CxSR downclocking\n");
			pipeconf |= PIPECONF_CXSR_DOWNCLOCK;
		} else {
			DRM_DEBUG_KMS("disabling CxSR downclocking\n");
			pipeconf &= ~PIPECONF_CXSR_DOWNCLOCK;
		}
	}

	pipeconf &= ~PIPECONF_INTERLACE_MASK;
	if (!IS_GEN2(dev) &&
	    adjusted_mode->flags & DRM_MODE_FLAG_INTERLACE) {
		pipeconf |= PIPECONF_INTERLACE_W_FIELD_INDICATION;
		/* the chip adds 2 halflines automatically */
		adjusted_mode->crtc_vtotal -= 1;
		adjusted_mode->crtc_vblank_end -= 1;
		vsyncshift = adjusted_mode->crtc_hsync_start
			     - adjusted_mode->crtc_htotal/2;
	} else {
		pipeconf |= PIPECONF_PROGRESSIVE;
		vsyncshift = 0;
	}

	if (!IS_GEN3(dev))
		I915_WRITE(VSYNCSHIFT(pipe), vsyncshift);

	I915_WRITE(HTOTAL(pipe),
		   (adjusted_mode->crtc_hdisplay - 1) |
		   ((adjusted_mode->crtc_htotal - 1) << 16));
	I915_WRITE(HBLANK(pipe),
		   (adjusted_mode->crtc_hblank_start - 1) |
		   ((adjusted_mode->crtc_hblank_end - 1) << 16));
	I915_WRITE(HSYNC(pipe),
		   (adjusted_mode->crtc_hsync_start - 1) |
		   ((adjusted_mode->crtc_hsync_end - 1) << 16));

	I915_WRITE(VTOTAL(pipe),
		   (adjusted_mode->crtc_vdisplay - 1) |
		   ((adjusted_mode->crtc_vtotal - 1) << 16));
	I915_WRITE(VBLANK(pipe),
		   (adjusted_mode->crtc_vblank_start - 1) |
		   ((adjusted_mode->crtc_vblank_end - 1) << 16));
	I915_WRITE(VSYNC(pipe),
		   (adjusted_mode->crtc_vsync_start - 1) |
		   ((adjusted_mode->crtc_vsync_end - 1) << 16));

	/* pipesrc and dspsize control the size that is scaled from,
	 * which should always be the user's requested size.
	 */
	I915_WRITE(DSPSIZE(plane),
		   ((mode->vdisplay - 1) << 16) |
		   (mode->hdisplay - 1));
	I915_WRITE(DSPPOS(plane), 0);
	I915_WRITE(PIPESRC(pipe),
		   ((mode->hdisplay - 1) << 16) | (mode->vdisplay - 1));

	I915_WRITE(PIPECONF(pipe), pipeconf);
	POSTING_READ(PIPECONF(pipe));
	intel_enable_pipe(dev_priv, pipe, false);

	intel_wait_for_vblank(dev, pipe);

	I915_WRITE(DSPCNTR(plane), dspcntr);
	POSTING_READ(DSPCNTR(plane));

	ret = intel_pipe_set_base(crtc, x, y, old_fb);

	intel_update_watermarks(dev);

	return ret;
}

/*
 * Initialize reference clocks when the driver loads
 */
void ironlake_init_pch_refclk(struct drm_device *dev)
{
	struct drm_i915_private *dev_priv = dev->dev_private;
	struct drm_mode_config *mode_config = &dev->mode_config;
	struct intel_encoder *encoder;
	u32 temp;
	bool has_lvds = false;
	bool has_cpu_edp = false;
	bool has_pch_edp = false;
	bool has_panel = false;
	bool has_ck505 = false;
	bool can_ssc = false;

	/* We need to take the global config into account */
	list_for_each_entry(encoder, &mode_config->encoder_list,
			    base.head) {
		switch (encoder->type) {
		case INTEL_OUTPUT_LVDS:
			has_panel = true;
			has_lvds = true;
			break;
		case INTEL_OUTPUT_EDP:
			has_panel = true;
			if (intel_encoder_is_pch_edp(&encoder->base))
				has_pch_edp = true;
			else
				has_cpu_edp = true;
			break;
		}
	}

	if (HAS_PCH_IBX(dev)) {
		has_ck505 = dev_priv->display_clock_mode;
		can_ssc = has_ck505;
	} else {
		has_ck505 = false;
		can_ssc = true;
	}

	DRM_DEBUG_KMS("has_panel %d has_lvds %d has_pch_edp %d has_cpu_edp %d has_ck505 %d\n",
		      has_panel, has_lvds, has_pch_edp, has_cpu_edp,
		      has_ck505);

	/* Ironlake: try to setup display ref clock before DPLL
	 * enabling. This is only under driver's control after
	 * PCH B stepping, previous chipset stepping should be
	 * ignoring this setting.
	 */
	temp = I915_READ(PCH_DREF_CONTROL);
	/* Always enable nonspread source */
	temp &= ~DREF_NONSPREAD_SOURCE_MASK;

	if (has_ck505)
		temp |= DREF_NONSPREAD_CK505_ENABLE;
	else
		temp |= DREF_NONSPREAD_SOURCE_ENABLE;

	if (has_panel) {
		temp &= ~DREF_SSC_SOURCE_MASK;
		temp |= DREF_SSC_SOURCE_ENABLE;

		/* SSC must be turned on before enabling the CPU output  */
		if (intel_panel_use_ssc(dev_priv) && can_ssc) {
			DRM_DEBUG_KMS("Using SSC on panel\n");
			temp |= DREF_SSC1_ENABLE;
		} else
			temp &= ~DREF_SSC1_ENABLE;

		/* Get SSC going before enabling the outputs */
		I915_WRITE(PCH_DREF_CONTROL, temp);
		POSTING_READ(PCH_DREF_CONTROL);
		udelay(200);

		temp &= ~DREF_CPU_SOURCE_OUTPUT_MASK;

		/* Enable CPU source on CPU attached eDP */
		if (has_cpu_edp) {
			if (intel_panel_use_ssc(dev_priv) && can_ssc) {
				DRM_DEBUG_KMS("Using SSC on eDP\n");
				temp |= DREF_CPU_SOURCE_OUTPUT_DOWNSPREAD;
			}
			else
				temp |= DREF_CPU_SOURCE_OUTPUT_NONSPREAD;
		} else
			temp |= DREF_CPU_SOURCE_OUTPUT_DISABLE;

		I915_WRITE(PCH_DREF_CONTROL, temp);
		POSTING_READ(PCH_DREF_CONTROL);
		udelay(200);
	} else {
		DRM_DEBUG_KMS("Disabling SSC entirely\n");

		temp &= ~DREF_CPU_SOURCE_OUTPUT_MASK;

		/* Turn off CPU output */
		temp |= DREF_CPU_SOURCE_OUTPUT_DISABLE;

		I915_WRITE(PCH_DREF_CONTROL, temp);
		POSTING_READ(PCH_DREF_CONTROL);
		udelay(200);

		/* Turn off the SSC source */
		temp &= ~DREF_SSC_SOURCE_MASK;
		temp |= DREF_SSC_SOURCE_DISABLE;

		/* Turn off SSC1 */
		temp &= ~ DREF_SSC1_ENABLE;

		I915_WRITE(PCH_DREF_CONTROL, temp);
		POSTING_READ(PCH_DREF_CONTROL);
		udelay(200);
	}
}

static int ironlake_get_refclk(struct drm_crtc *crtc)
{
	struct drm_device *dev = crtc->dev;
	struct drm_i915_private *dev_priv = dev->dev_private;
	struct intel_encoder *encoder;
	struct drm_mode_config *mode_config = &dev->mode_config;
	struct intel_encoder *edp_encoder = NULL;
	int num_connectors = 0;
	bool is_lvds = false;

	list_for_each_entry(encoder, &mode_config->encoder_list, base.head) {
		if (encoder->base.crtc != crtc)
			continue;

		switch (encoder->type) {
		case INTEL_OUTPUT_LVDS:
			is_lvds = true;
			break;
		case INTEL_OUTPUT_EDP:
			edp_encoder = encoder;
			break;
		}
		num_connectors++;
	}

	if (is_lvds && intel_panel_use_ssc(dev_priv) && num_connectors < 2) {
		DRM_DEBUG_KMS("using SSC reference clock of %d MHz\n",
			      dev_priv->lvds_ssc_freq);
		return dev_priv->lvds_ssc_freq * 1000;
	}

	return 120000;
}

static int ironlake_crtc_mode_set(struct drm_crtc *crtc,
				  struct drm_display_mode *mode,
				  struct drm_display_mode *adjusted_mode,
				  int x, int y,
				  struct drm_framebuffer *old_fb)
{
	struct drm_device *dev = crtc->dev;
	struct drm_i915_private *dev_priv = dev->dev_private;
	struct intel_crtc *intel_crtc = to_intel_crtc(crtc);
	int pipe = intel_crtc->pipe;
	int plane = intel_crtc->plane;
	int refclk, num_connectors = 0;
	intel_clock_t clock, reduced_clock;
	u32 dpll, fp = 0, fp2 = 0, dspcntr, pipeconf;
	bool ok, has_reduced_clock = false, is_sdvo = false;
	bool is_crt = false, is_lvds = false, is_tv = false, is_dp = false;
	struct drm_mode_config *mode_config = &dev->mode_config;
	struct intel_encoder *encoder, *edp_encoder = NULL;
	const intel_limit_t *limit;
	int ret;
	struct fdi_m_n m_n = {0};
	u32 temp;
	int target_clock, pixel_multiplier, lane, link_bw, factor;
	unsigned int pipe_bpp;
	bool dither;
	bool is_cpu_edp = false, is_pch_edp = false;

	list_for_each_entry(encoder, &mode_config->encoder_list, base.head) {
		if (encoder->base.crtc != crtc)
			continue;

		switch (encoder->type) {
		case INTEL_OUTPUT_LVDS:
			is_lvds = true;
			break;
		case INTEL_OUTPUT_SDVO:
		case INTEL_OUTPUT_HDMI:
			is_sdvo = true;
			if (encoder->needs_tv_clock)
				is_tv = true;
			break;
		case INTEL_OUTPUT_TVOUT:
			is_tv = true;
			break;
		case INTEL_OUTPUT_ANALOG:
			is_crt = true;
			break;
		case INTEL_OUTPUT_DISPLAYPORT:
			is_dp = true;
			break;
		case INTEL_OUTPUT_EDP:
			is_dp = true;
			if (intel_encoder_is_pch_edp(&encoder->base))
				is_pch_edp = true;
			else
				is_cpu_edp = true;
			edp_encoder = encoder;
			break;
		}

		num_connectors++;
	}

	refclk = ironlake_get_refclk(crtc);

	/*
	 * Returns a set of divisors for the desired target clock with the given
	 * refclk, or FALSE.  The returned values represent the clock equation:
	 * reflck * (5 * (m1 + 2) + (m2 + 2)) / (n + 2) / p1 / p2.
	 */
	limit = intel_limit(crtc, refclk);
	ok = limit->find_pll(limit, crtc, adjusted_mode->clock, refclk, NULL,
			     &clock);
	if (!ok) {
		DRM_ERROR("Couldn't find PLL settings for mode!\n");
		return -EINVAL;
	}

	/* Ensure that the cursor is valid for the new mode before changing... */
	intel_crtc_update_cursor(crtc, true);

	if (is_lvds && dev_priv->lvds_downclock_avail) {
		/*
		 * Ensure we match the reduced clock's P to the target clock.
		 * If the clocks don't match, we can't switch the display clock
		 * by using the FP0/FP1. In such case we will disable the LVDS
		 * downclock feature.
		*/
		has_reduced_clock = limit->find_pll(limit, crtc,
						    dev_priv->lvds_downclock,
						    refclk,
						    &clock,
						    &reduced_clock);
	}
	/* SDVO TV has fixed PLL values depend on its clock range,
	   this mirrors vbios setting. */
	if (is_sdvo && is_tv) {
		if (adjusted_mode->clock >= 100000
		    && adjusted_mode->clock < 140500) {
			clock.p1 = 2;
			clock.p2 = 10;
			clock.n = 3;
			clock.m1 = 16;
			clock.m2 = 8;
		} else if (adjusted_mode->clock >= 140500
			   && adjusted_mode->clock <= 200000) {
			clock.p1 = 1;
			clock.p2 = 10;
			clock.n = 6;
			clock.m1 = 12;
			clock.m2 = 8;
		}
	}

	/* FDI link */
	pixel_multiplier = intel_mode_get_pixel_multiplier(adjusted_mode);
	lane = 0;
	/* CPU eDP doesn't require FDI link, so just set DP M/N
	   according to current link config */
	if (is_cpu_edp) {
		target_clock = mode->clock;
		intel_edp_link_config(edp_encoder, &lane, &link_bw);
	} else {
		/* [e]DP over FDI requires target mode clock
		   instead of link clock */
		if (is_dp)
			target_clock = mode->clock;
		else
			target_clock = adjusted_mode->clock;

		/* FDI is a binary signal running at ~2.7GHz, encoding
		 * each output octet as 10 bits. The actual frequency
		 * is stored as a divider into a 100MHz clock, and the
		 * mode pixel clock is stored in units of 1KHz.
		 * Hence the bw of each lane in terms of the mode signal
		 * is:
		 */
		link_bw = intel_fdi_link_freq(dev) * MHz(100)/KHz(1)/10;
	}

	/* determine panel color depth */
	temp = I915_READ(PIPECONF(pipe));
	temp &= ~PIPE_BPC_MASK;
	dither = intel_choose_pipe_bpp_dither(crtc, &pipe_bpp, mode);
	switch (pipe_bpp) {
	case 18:
		temp |= PIPE_6BPC;
		break;
	case 24:
		temp |= PIPE_8BPC;
		break;
	case 30:
		temp |= PIPE_10BPC;
		break;
	case 36:
		temp |= PIPE_12BPC;
		break;
	default:
		WARN(1, "intel_choose_pipe_bpp returned invalid value %d\n",
			pipe_bpp);
		temp |= PIPE_8BPC;
		pipe_bpp = 24;
		break;
	}

	intel_crtc->bpp = pipe_bpp;
	I915_WRITE(PIPECONF(pipe), temp);

	if (!lane) {
		/*
		 * Account for spread spectrum to avoid
		 * oversubscribing the link. Max center spread
		 * is 2.5%; use 5% for safety's sake.
		 */
		u32 bps = target_clock * intel_crtc->bpp * 21 / 20;
		lane = bps / (link_bw * 8) + 1;
	}

	intel_crtc->fdi_lanes = lane;

	if (pixel_multiplier > 1)
		link_bw *= pixel_multiplier;
	ironlake_compute_m_n(intel_crtc->bpp, lane, target_clock, link_bw,
			     &m_n);

	fp = clock.n << 16 | clock.m1 << 8 | clock.m2;
	if (has_reduced_clock)
		fp2 = reduced_clock.n << 16 | reduced_clock.m1 << 8 |
			reduced_clock.m2;

	/* Enable autotuning of the PLL clock (if permissible) */
	factor = 21;
	if (is_lvds) {
		if ((intel_panel_use_ssc(dev_priv) &&
		     dev_priv->lvds_ssc_freq == 100) ||
		    (I915_READ(PCH_LVDS) & LVDS_CLKB_POWER_MASK) == LVDS_CLKB_POWER_UP)
			factor = 25;
	} else if (is_sdvo && is_tv)
		factor = 20;

	if (clock.m < factor * clock.n)
		fp |= FP_CB_TUNE;

	dpll = 0;

	if (is_lvds)
		dpll |= DPLLB_MODE_LVDS;
	else
		dpll |= DPLLB_MODE_DAC_SERIAL;
	if (is_sdvo) {
		int pixel_multiplier = intel_mode_get_pixel_multiplier(adjusted_mode);
		if (pixel_multiplier > 1) {
			dpll |= (pixel_multiplier - 1) << PLL_REF_SDVO_HDMI_MULTIPLIER_SHIFT;
		}
		dpll |= DPLL_DVO_HIGH_SPEED;
	}
	if (is_dp && !is_cpu_edp)
		dpll |= DPLL_DVO_HIGH_SPEED;

	/* compute bitmask from p1 value */
	dpll |= (1 << (clock.p1 - 1)) << DPLL_FPA01_P1_POST_DIV_SHIFT;
	/* also FPA1 */
	dpll |= (1 << (clock.p1 - 1)) << DPLL_FPA1_P1_POST_DIV_SHIFT;

	switch (clock.p2) {
	case 5:
		dpll |= DPLL_DAC_SERIAL_P2_CLOCK_DIV_5;
		break;
	case 7:
		dpll |= DPLLB_LVDS_P2_CLOCK_DIV_7;
		break;
	case 10:
		dpll |= DPLL_DAC_SERIAL_P2_CLOCK_DIV_10;
		break;
	case 14:
		dpll |= DPLLB_LVDS_P2_CLOCK_DIV_14;
		break;
	}

	if (is_sdvo && is_tv)
		dpll |= PLL_REF_INPUT_TVCLKINBC;
	else if (is_tv)
		/* XXX: just matching BIOS for now */
		/*	dpll |= PLL_REF_INPUT_TVCLKINBC; */
		dpll |= 3;
	else if (is_lvds && intel_panel_use_ssc(dev_priv) && num_connectors < 2)
		dpll |= PLLB_REF_INPUT_SPREADSPECTRUMIN;
	else
		dpll |= PLL_REF_INPUT_DREFCLK;

	/* setup pipeconf */
	pipeconf = I915_READ(PIPECONF(pipe));

	/* Set up the display plane register */
	dspcntr = DISPPLANE_GAMMA_ENABLE;

	DRM_DEBUG_KMS("Mode for pipe %d:\n", pipe);
	drm_mode_debug_printmodeline(mode);

	/* CPU eDP is the only output that doesn't need a PCH PLL of its own on
	 * pre-Haswell/LPT generation */
	if (HAS_PCH_LPT(dev)) {
		DRM_DEBUG_KMS("LPT detected: no PLL for pipe %d necessary\n",
				pipe);
	} else if (!is_cpu_edp) {
		struct intel_pch_pll *pll;

		pll = intel_get_pch_pll(intel_crtc, dpll, fp);
		if (pll == NULL) {
			DRM_DEBUG_DRIVER("failed to find PLL for pipe %d\n",
					 pipe);
			return -EINVAL;
		}
	} else
		intel_put_pch_pll(intel_crtc);

	/* The LVDS pin pair needs to be on before the DPLLs are enabled.
	 * This is an exception to the general rule that mode_set doesn't turn
	 * things on.
	 */
	if (is_lvds) {
		temp = I915_READ(PCH_LVDS);
		temp |= LVDS_PORT_EN | LVDS_A0A2_CLKA_POWER_UP;
		if (HAS_PCH_CPT(dev)) {
			temp &= ~PORT_TRANS_SEL_MASK;
			temp |= PORT_TRANS_SEL_CPT(pipe);
		} else {
			if (pipe == 1)
				temp |= LVDS_PIPEB_SELECT;
			else
				temp &= ~LVDS_PIPEB_SELECT;
		}

		/* set the corresponsding LVDS_BORDER bit */
		temp |= dev_priv->lvds_border_bits;
		/* Set the B0-B3 data pairs corresponding to whether we're going to
		 * set the DPLLs for dual-channel mode or not.
		 */
		if (clock.p2 == 7)
			temp |= LVDS_B0B3_POWER_UP | LVDS_CLKB_POWER_UP;
		else
			temp &= ~(LVDS_B0B3_POWER_UP | LVDS_CLKB_POWER_UP);

		/* It would be nice to set 24 vs 18-bit mode (LVDS_A3_POWER_UP)
		 * appropriately here, but we need to look more thoroughly into how
		 * panels behave in the two modes.
		 */
		temp &= ~(LVDS_HSYNC_POLARITY | LVDS_VSYNC_POLARITY);
		if (adjusted_mode->flags & DRM_MODE_FLAG_NHSYNC)
			temp |= LVDS_HSYNC_POLARITY;
		if (adjusted_mode->flags & DRM_MODE_FLAG_NVSYNC)
			temp |= LVDS_VSYNC_POLARITY;
		I915_WRITE(PCH_LVDS, temp);
	}

	pipeconf &= ~PIPECONF_DITHER_EN;
	pipeconf &= ~PIPECONF_DITHER_TYPE_MASK;
	if ((is_lvds && dev_priv->lvds_dither) || dither) {
		pipeconf |= PIPECONF_DITHER_EN;
		pipeconf |= PIPECONF_DITHER_TYPE_SP;
	}
	if (is_dp && !is_cpu_edp) {
		intel_dp_set_m_n(crtc, mode, adjusted_mode);
	} else {
		/* For non-DP output, clear any trans DP clock recovery setting.*/
		I915_WRITE(TRANSDATA_M1(pipe), 0);
		I915_WRITE(TRANSDATA_N1(pipe), 0);
		I915_WRITE(TRANSDPLINK_M1(pipe), 0);
		I915_WRITE(TRANSDPLINK_N1(pipe), 0);
	}

	if (intel_crtc->pch_pll) {
		I915_WRITE(intel_crtc->pch_pll->pll_reg, dpll);

		/* Wait for the clocks to stabilize. */
		POSTING_READ(intel_crtc->pch_pll->pll_reg);
		udelay(150);

		/* The pixel multiplier can only be updated once the
		 * DPLL is enabled and the clocks are stable.
		 *
		 * So write it again.
		 */
		I915_WRITE(intel_crtc->pch_pll->pll_reg, dpll);
	}

	intel_crtc->lowfreq_avail = false;
	if (intel_crtc->pch_pll) {
		if (is_lvds && has_reduced_clock && i915_powersave) {
			I915_WRITE(intel_crtc->pch_pll->fp1_reg, fp2);
			intel_crtc->lowfreq_avail = true;
			if (HAS_PIPE_CXSR(dev)) {
				DRM_DEBUG_KMS("enabling CxSR downclocking\n");
				pipeconf |= PIPECONF_CXSR_DOWNCLOCK;
			}
		} else {
			I915_WRITE(intel_crtc->pch_pll->fp1_reg, fp);
			if (HAS_PIPE_CXSR(dev)) {
				DRM_DEBUG_KMS("disabling CxSR downclocking\n");
				pipeconf &= ~PIPECONF_CXSR_DOWNCLOCK;
			}
		}
	}

	pipeconf &= ~PIPECONF_INTERLACE_MASK;
	if (adjusted_mode->flags & DRM_MODE_FLAG_INTERLACE) {
		pipeconf |= PIPECONF_INTERLACED_ILK;
		/* the chip adds 2 halflines automatically */
		adjusted_mode->crtc_vtotal -= 1;
		adjusted_mode->crtc_vblank_end -= 1;
		I915_WRITE(VSYNCSHIFT(pipe),
			   adjusted_mode->crtc_hsync_start
			   - adjusted_mode->crtc_htotal/2);
	} else {
		pipeconf |= PIPECONF_PROGRESSIVE;
		I915_WRITE(VSYNCSHIFT(pipe), 0);
	}

	I915_WRITE(HTOTAL(pipe),
		   (adjusted_mode->crtc_hdisplay - 1) |
		   ((adjusted_mode->crtc_htotal - 1) << 16));
	I915_WRITE(HBLANK(pipe),
		   (adjusted_mode->crtc_hblank_start - 1) |
		   ((adjusted_mode->crtc_hblank_end - 1) << 16));
	I915_WRITE(HSYNC(pipe),
		   (adjusted_mode->crtc_hsync_start - 1) |
		   ((adjusted_mode->crtc_hsync_end - 1) << 16));

	I915_WRITE(VTOTAL(pipe),
		   (adjusted_mode->crtc_vdisplay - 1) |
		   ((adjusted_mode->crtc_vtotal - 1) << 16));
	I915_WRITE(VBLANK(pipe),
		   (adjusted_mode->crtc_vblank_start - 1) |
		   ((adjusted_mode->crtc_vblank_end - 1) << 16));
	I915_WRITE(VSYNC(pipe),
		   (adjusted_mode->crtc_vsync_start - 1) |
		   ((adjusted_mode->crtc_vsync_end - 1) << 16));

	/* pipesrc controls the size that is scaled from, which should
	 * always be the user's requested size.
	 */
	I915_WRITE(PIPESRC(pipe),
		   ((mode->hdisplay - 1) << 16) | (mode->vdisplay - 1));

	I915_WRITE(PIPE_DATA_M1(pipe), TU_SIZE(m_n.tu) | m_n.gmch_m);
	I915_WRITE(PIPE_DATA_N1(pipe), m_n.gmch_n);
	I915_WRITE(PIPE_LINK_M1(pipe), m_n.link_m);
	I915_WRITE(PIPE_LINK_N1(pipe), m_n.link_n);

	if (is_cpu_edp)
		ironlake_set_pll_edp(crtc, adjusted_mode->clock);

	I915_WRITE(PIPECONF(pipe), pipeconf);
	POSTING_READ(PIPECONF(pipe));

	intel_wait_for_vblank(dev, pipe);

	I915_WRITE(DSPCNTR(plane), dspcntr);
	POSTING_READ(DSPCNTR(plane));

	ret = intel_pipe_set_base(crtc, x, y, old_fb);

	intel_update_watermarks(dev);

	intel_update_linetime_watermarks(dev, pipe, adjusted_mode);

	return ret;
}

static int intel_crtc_mode_set(struct drm_crtc *crtc,
			       struct drm_display_mode *mode,
			       struct drm_display_mode *adjusted_mode,
			       int x, int y,
			       struct drm_framebuffer *old_fb)
{
	struct drm_device *dev = crtc->dev;
	struct drm_i915_private *dev_priv = dev->dev_private;
	struct intel_crtc *intel_crtc = to_intel_crtc(crtc);
	int pipe = intel_crtc->pipe;
	int ret;

	drm_vblank_pre_modeset(dev, pipe);

	ret = dev_priv->display.crtc_mode_set(crtc, mode, adjusted_mode,
					      x, y, old_fb);
	drm_vblank_post_modeset(dev, pipe);

	if (ret)
		intel_crtc->dpms_mode = DRM_MODE_DPMS_OFF;
	else
		intel_crtc->dpms_mode = DRM_MODE_DPMS_ON;

	return ret;
}

static bool intel_eld_uptodate(struct drm_connector *connector,
			       int reg_eldv, uint32_t bits_eldv,
			       int reg_elda, uint32_t bits_elda,
			       int reg_edid)
{
	struct drm_i915_private *dev_priv = connector->dev->dev_private;
	uint8_t *eld = connector->eld;
	uint32_t i;

	i = I915_READ(reg_eldv);
	i &= bits_eldv;

	if (!eld[0])
		return !i;

	if (!i)
		return false;

	i = I915_READ(reg_elda);
	i &= ~bits_elda;
	I915_WRITE(reg_elda, i);

	for (i = 0; i < eld[2]; i++)
		if (I915_READ(reg_edid) != *((uint32_t *)eld + i))
			return false;

	return true;
}

static void g4x_write_eld(struct drm_connector *connector,
			  struct drm_crtc *crtc)
{
	struct drm_i915_private *dev_priv = connector->dev->dev_private;
	uint8_t *eld = connector->eld;
	uint32_t eldv;
	uint32_t len;
	uint32_t i;

	i = I915_READ(G4X_AUD_VID_DID);

	if (i == INTEL_AUDIO_DEVBLC || i == INTEL_AUDIO_DEVCL)
		eldv = G4X_ELDV_DEVCL_DEVBLC;
	else
		eldv = G4X_ELDV_DEVCTG;

	if (intel_eld_uptodate(connector,
			       G4X_AUD_CNTL_ST, eldv,
			       G4X_AUD_CNTL_ST, G4X_ELD_ADDR,
			       G4X_HDMIW_HDMIEDID))
		return;

	i = I915_READ(G4X_AUD_CNTL_ST);
	i &= ~(eldv | G4X_ELD_ADDR);
	len = (i >> 9) & 0x1f;		/* ELD buffer size */
	I915_WRITE(G4X_AUD_CNTL_ST, i);

	if (!eld[0])
		return;

	len = min_t(uint8_t, eld[2], len);
	DRM_DEBUG_DRIVER("ELD size %d\n", len);
	for (i = 0; i < len; i++)
		I915_WRITE(G4X_HDMIW_HDMIEDID, *((uint32_t *)eld + i));

	i = I915_READ(G4X_AUD_CNTL_ST);
	i |= eldv;
	I915_WRITE(G4X_AUD_CNTL_ST, i);
}

static void ironlake_write_eld(struct drm_connector *connector,
				     struct drm_crtc *crtc)
{
	struct drm_i915_private *dev_priv = connector->dev->dev_private;
	uint8_t *eld = connector->eld;
	uint32_t eldv;
	uint32_t i;
	int len;
	int hdmiw_hdmiedid;
	int aud_config;
	int aud_cntl_st;
	int aud_cntrl_st2;

	if (HAS_PCH_IBX(connector->dev)) {
		hdmiw_hdmiedid = IBX_HDMIW_HDMIEDID_A;
		aud_config = IBX_AUD_CONFIG_A;
		aud_cntl_st = IBX_AUD_CNTL_ST_A;
		aud_cntrl_st2 = IBX_AUD_CNTL_ST2;
	} else {
		hdmiw_hdmiedid = CPT_HDMIW_HDMIEDID_A;
		aud_config = CPT_AUD_CONFIG_A;
		aud_cntl_st = CPT_AUD_CNTL_ST_A;
		aud_cntrl_st2 = CPT_AUD_CNTRL_ST2;
	}

	i = to_intel_crtc(crtc)->pipe;
	hdmiw_hdmiedid += i * 0x100;
	aud_cntl_st += i * 0x100;
	aud_config += i * 0x100;

	DRM_DEBUG_DRIVER("ELD on pipe %c\n", pipe_name(i));

	i = I915_READ(aud_cntl_st);
	i = (i >> 29) & 0x3;		/* DIP_Port_Select, 0x1 = PortB */
	if (!i) {
		DRM_DEBUG_DRIVER("Audio directed to unknown port\n");
		/* operate blindly on all ports */
		eldv = IBX_ELD_VALIDB;
		eldv |= IBX_ELD_VALIDB << 4;
		eldv |= IBX_ELD_VALIDB << 8;
	} else {
		DRM_DEBUG_DRIVER("ELD on port %c\n", 'A' + i);
		eldv = IBX_ELD_VALIDB << ((i - 1) * 4);
	}

	if (intel_pipe_has_type(crtc, INTEL_OUTPUT_DISPLAYPORT)) {
		DRM_DEBUG_DRIVER("ELD: DisplayPort detected\n");
		eld[5] |= (1 << 2);	/* Conn_Type, 0x1 = DisplayPort */
		I915_WRITE(aud_config, AUD_CONFIG_N_VALUE_INDEX); /* 0x1 = DP */
	} else
		I915_WRITE(aud_config, 0);

	if (intel_eld_uptodate(connector,
			       aud_cntrl_st2, eldv,
			       aud_cntl_st, IBX_ELD_ADDRESS,
			       hdmiw_hdmiedid))
		return;

	i = I915_READ(aud_cntrl_st2);
	i &= ~eldv;
	I915_WRITE(aud_cntrl_st2, i);

	if (!eld[0])
		return;

	i = I915_READ(aud_cntl_st);
	i &= ~IBX_ELD_ADDRESS;
	I915_WRITE(aud_cntl_st, i);

	len = min_t(uint8_t, eld[2], 21);	/* 84 bytes of hw ELD buffer */
	DRM_DEBUG_DRIVER("ELD size %d\n", len);
	for (i = 0; i < len; i++)
		I915_WRITE(hdmiw_hdmiedid, *((uint32_t *)eld + i));

	i = I915_READ(aud_cntrl_st2);
	i |= eldv;
	I915_WRITE(aud_cntrl_st2, i);
}

void intel_write_eld(struct drm_encoder *encoder,
		     struct drm_display_mode *mode)
{
	struct drm_crtc *crtc = encoder->crtc;
	struct drm_connector *connector;
	struct drm_device *dev = encoder->dev;
	struct drm_i915_private *dev_priv = dev->dev_private;

	connector = drm_select_eld(encoder, mode);
	if (!connector)
		return;

	DRM_DEBUG_DRIVER("ELD on [CONNECTOR:%d:%s], [ENCODER:%d:%s]\n",
			 connector->base.id,
			 drm_get_connector_name(connector),
			 connector->encoder->base.id,
			 drm_get_encoder_name(connector->encoder));

	connector->eld[6] = drm_av_sync_delay(connector, mode) / 2;

	if (dev_priv->display.write_eld)
		dev_priv->display.write_eld(connector, crtc);
}

/** Loads the palette/gamma unit for the CRTC with the prepared values */
void intel_crtc_load_lut(struct drm_crtc *crtc)
{
	struct drm_device *dev = crtc->dev;
	struct drm_i915_private *dev_priv = dev->dev_private;
	struct intel_crtc *intel_crtc = to_intel_crtc(crtc);
	int palreg = PALETTE(intel_crtc->pipe);
	int i;

	/* The clocks have to be on to load the palette. */
	if (!crtc->enabled || !intel_crtc->active)
		return;

	/* use legacy palette for Ironlake */
	if (HAS_PCH_SPLIT(dev))
		palreg = LGC_PALETTE(intel_crtc->pipe);

	for (i = 0; i < 256; i++) {
		I915_WRITE(palreg + 4 * i,
			   (intel_crtc->lut_r[i] << 16) |
			   (intel_crtc->lut_g[i] << 8) |
			   intel_crtc->lut_b[i]);
	}
}

static void i845_update_cursor(struct drm_crtc *crtc, u32 base)
{
	struct drm_device *dev = crtc->dev;
	struct drm_i915_private *dev_priv = dev->dev_private;
	struct intel_crtc *intel_crtc = to_intel_crtc(crtc);
	bool visible = base != 0;
	u32 cntl;

	if (intel_crtc->cursor_visible == visible)
		return;

	cntl = I915_READ(_CURACNTR);
	if (visible) {
		/* On these chipsets we can only modify the base whilst
		 * the cursor is disabled.
		 */
		I915_WRITE(_CURABASE, base);

		cntl &= ~(CURSOR_FORMAT_MASK);
		/* XXX width must be 64, stride 256 => 0x00 << 28 */
		cntl |= CURSOR_ENABLE |
			CURSOR_GAMMA_ENABLE |
			CURSOR_FORMAT_ARGB;
	} else
		cntl &= ~(CURSOR_ENABLE | CURSOR_GAMMA_ENABLE);
	I915_WRITE(_CURACNTR, cntl);

	intel_crtc->cursor_visible = visible;
}

static void i9xx_update_cursor(struct drm_crtc *crtc, u32 base)
{
	struct drm_device *dev = crtc->dev;
	struct drm_i915_private *dev_priv = dev->dev_private;
	struct intel_crtc *intel_crtc = to_intel_crtc(crtc);
	int pipe = intel_crtc->pipe;
	bool visible = base != 0;

	if (intel_crtc->cursor_visible != visible) {
		uint32_t cntl = I915_READ(CURCNTR(pipe));
		if (base) {
			cntl &= ~(CURSOR_MODE | MCURSOR_PIPE_SELECT);
			cntl |= CURSOR_MODE_64_ARGB_AX | MCURSOR_GAMMA_ENABLE;
			cntl |= pipe << 28; /* Connect to correct pipe */
		} else {
			cntl &= ~(CURSOR_MODE | MCURSOR_GAMMA_ENABLE);
			cntl |= CURSOR_MODE_DISABLE;
		}
		I915_WRITE(CURCNTR(pipe), cntl);

		intel_crtc->cursor_visible = visible;
	}
	/* and commit changes on next vblank */
	I915_WRITE(CURBASE(pipe), base);
}

static void ivb_update_cursor(struct drm_crtc *crtc, u32 base)
{
	struct drm_device *dev = crtc->dev;
	struct drm_i915_private *dev_priv = dev->dev_private;
	struct intel_crtc *intel_crtc = to_intel_crtc(crtc);
	int pipe = intel_crtc->pipe;
	bool visible = base != 0;

	if (intel_crtc->cursor_visible != visible) {
		uint32_t cntl = I915_READ(CURCNTR_IVB(pipe));
		if (base) {
			cntl &= ~CURSOR_MODE;
			cntl |= CURSOR_MODE_64_ARGB_AX | MCURSOR_GAMMA_ENABLE;
		} else {
			cntl &= ~(CURSOR_MODE | MCURSOR_GAMMA_ENABLE);
			cntl |= CURSOR_MODE_DISABLE;
		}
		I915_WRITE(CURCNTR_IVB(pipe), cntl);

		intel_crtc->cursor_visible = visible;
	}
	/* and commit changes on next vblank */
	I915_WRITE(CURBASE_IVB(pipe), base);
}

/* If no-part of the cursor is visible on the framebuffer, then the GPU may hang... */
static void intel_crtc_update_cursor(struct drm_crtc *crtc,
				     bool on)
{
	struct drm_device *dev = crtc->dev;
	struct drm_i915_private *dev_priv = dev->dev_private;
	struct intel_crtc *intel_crtc = to_intel_crtc(crtc);
	int pipe = intel_crtc->pipe;
	int x = intel_crtc->cursor_x;
	int y = intel_crtc->cursor_y;
	u32 base, pos;
	bool visible;

	pos = 0;

	if (on && crtc->enabled && crtc->fb) {
		base = intel_crtc->cursor_addr;
		if (x > (int) crtc->fb->width)
			base = 0;

		if (y > (int) crtc->fb->height)
			base = 0;
	} else
		base = 0;

	if (x < 0) {
		if (x + intel_crtc->cursor_width < 0)
			base = 0;

		pos |= CURSOR_POS_SIGN << CURSOR_X_SHIFT;
		x = -x;
	}
	pos |= x << CURSOR_X_SHIFT;

	if (y < 0) {
		if (y + intel_crtc->cursor_height < 0)
			base = 0;

		pos |= CURSOR_POS_SIGN << CURSOR_Y_SHIFT;
		y = -y;
	}
	pos |= y << CURSOR_Y_SHIFT;

	visible = base != 0;
	if (!visible && !intel_crtc->cursor_visible)
		return;

	if (IS_IVYBRIDGE(dev) || IS_HASWELL(dev)) {
		I915_WRITE(CURPOS_IVB(pipe), pos);
		ivb_update_cursor(crtc, base);
	} else {
		I915_WRITE(CURPOS(pipe), pos);
		if (IS_845G(dev) || IS_I865G(dev))
			i845_update_cursor(crtc, base);
		else
			i9xx_update_cursor(crtc, base);
	}
}

static int intel_crtc_cursor_set(struct drm_crtc *crtc,
				 struct drm_file *file,
				 uint32_t handle,
				 uint32_t width, uint32_t height)
{
	struct drm_device *dev = crtc->dev;
	struct drm_i915_private *dev_priv = dev->dev_private;
	struct intel_crtc *intel_crtc = to_intel_crtc(crtc);
	struct drm_i915_gem_object *obj;
	uint32_t addr;
	int ret;

	DRM_DEBUG_KMS("\n");

	/* if we want to turn off the cursor ignore width and height */
	if (!handle) {
		DRM_DEBUG_KMS("cursor off\n");
		addr = 0;
		obj = NULL;
		mutex_lock(&dev->struct_mutex);
		goto finish;
	}

	/* Currently we only support 64x64 cursors */
	if (width != 64 || height != 64) {
		DRM_ERROR("we currently only support 64x64 cursors\n");
		return -EINVAL;
	}

	obj = to_intel_bo(drm_gem_object_lookup(dev, file, handle));
	if (&obj->base == NULL)
		return -ENOENT;

	if (obj->base.size < width * height * 4) {
		DRM_ERROR("buffer is to small\n");
		ret = -ENOMEM;
		goto fail;
	}

	/* we only need to pin inside GTT if cursor is non-phy */
	mutex_lock(&dev->struct_mutex);
	if (!dev_priv->info->cursor_needs_physical) {
		if (obj->tiling_mode) {
			DRM_ERROR("cursor cannot be tiled\n");
			ret = -EINVAL;
			goto fail_locked;
		}

		ret = i915_gem_object_pin_to_display_plane(obj, 0, NULL);
		if (ret) {
			DRM_ERROR("failed to move cursor bo into the GTT\n");
			goto fail_locked;
		}

		ret = i915_gem_object_put_fence(obj);
		if (ret) {
			DRM_ERROR("failed to release fence for cursor");
			goto fail_unpin;
		}

		addr = obj->gtt_offset;
	} else {
		int align = IS_I830(dev) ? 16 * 1024 : 256;
		ret = i915_gem_attach_phys_object(dev, obj,
						  (intel_crtc->pipe == 0) ? I915_GEM_PHYS_CURSOR_0 : I915_GEM_PHYS_CURSOR_1,
						  align);
		if (ret) {
			DRM_ERROR("failed to attach phys object\n");
			goto fail_locked;
		}
		addr = obj->phys_obj->handle->busaddr;
	}

	if (IS_GEN2(dev))
		I915_WRITE(CURSIZE, (height << 12) | width);

 finish:
	if (intel_crtc->cursor_bo) {
		if (dev_priv->info->cursor_needs_physical) {
			if (intel_crtc->cursor_bo != obj)
				i915_gem_detach_phys_object(dev, intel_crtc->cursor_bo);
		} else
			i915_gem_object_unpin(intel_crtc->cursor_bo);
		drm_gem_object_unreference(&intel_crtc->cursor_bo->base);
	}

	mutex_unlock(&dev->struct_mutex);

	intel_crtc->cursor_addr = addr;
	intel_crtc->cursor_bo = obj;
	intel_crtc->cursor_width = width;
	intel_crtc->cursor_height = height;

	intel_crtc_update_cursor(crtc, true);

	return 0;
fail_unpin:
	i915_gem_object_unpin(obj);
fail_locked:
	mutex_unlock(&dev->struct_mutex);
fail:
	drm_gem_object_unreference_unlocked(&obj->base);
	return ret;
}

static int intel_crtc_cursor_move(struct drm_crtc *crtc, int x, int y)
{
	struct intel_crtc *intel_crtc = to_intel_crtc(crtc);

	intel_crtc->cursor_x = x;
	intel_crtc->cursor_y = y;

	intel_crtc_update_cursor(crtc, true);

	return 0;
}

/** Sets the color ramps on behalf of RandR */
void intel_crtc_fb_gamma_set(struct drm_crtc *crtc, u16 red, u16 green,
				 u16 blue, int regno)
{
	struct intel_crtc *intel_crtc = to_intel_crtc(crtc);

	intel_crtc->lut_r[regno] = red >> 8;
	intel_crtc->lut_g[regno] = green >> 8;
	intel_crtc->lut_b[regno] = blue >> 8;
}

void intel_crtc_fb_gamma_get(struct drm_crtc *crtc, u16 *red, u16 *green,
			     u16 *blue, int regno)
{
	struct intel_crtc *intel_crtc = to_intel_crtc(crtc);

	*red = intel_crtc->lut_r[regno] << 8;
	*green = intel_crtc->lut_g[regno] << 8;
	*blue = intel_crtc->lut_b[regno] << 8;
}

static void intel_crtc_gamma_set(struct drm_crtc *crtc, u16 *red, u16 *green,
				 u16 *blue, uint32_t start, uint32_t size)
{
	int end = (start + size > 256) ? 256 : start + size, i;
	struct intel_crtc *intel_crtc = to_intel_crtc(crtc);

	for (i = start; i < end; i++) {
		intel_crtc->lut_r[i] = red[i] >> 8;
		intel_crtc->lut_g[i] = green[i] >> 8;
		intel_crtc->lut_b[i] = blue[i] >> 8;
	}

	intel_crtc_load_lut(crtc);
}

/**
 * Get a pipe with a simple mode set on it for doing load-based monitor
 * detection.
 *
 * It will be up to the load-detect code to adjust the pipe as appropriate for
 * its requirements.  The pipe will be connected to no other encoders.
 *
 * Currently this code will only succeed if there is a pipe with no encoders
 * configured for it.  In the future, it could choose to temporarily disable
 * some outputs to free up a pipe for its use.
 *
 * \return crtc, or NULL if no pipes are available.
 */

/* VESA 640x480x72Hz mode to set on the pipe */
static struct drm_display_mode load_detect_mode = {
	DRM_MODE("640x480", DRM_MODE_TYPE_DEFAULT, 31500, 640, 664,
		 704, 832, 0, 480, 489, 491, 520, 0, DRM_MODE_FLAG_NHSYNC | DRM_MODE_FLAG_NVSYNC),
};

static struct drm_framebuffer *
intel_framebuffer_create(struct drm_device *dev,
			 struct drm_mode_fb_cmd2 *mode_cmd,
			 struct drm_i915_gem_object *obj)
{
	struct intel_framebuffer *intel_fb;
	int ret;

	intel_fb = kzalloc(sizeof(*intel_fb), GFP_KERNEL);
	if (!intel_fb) {
		drm_gem_object_unreference_unlocked(&obj->base);
		return ERR_PTR(-ENOMEM);
	}

	ret = intel_framebuffer_init(dev, intel_fb, mode_cmd, obj);
	if (ret) {
		drm_gem_object_unreference_unlocked(&obj->base);
		kfree(intel_fb);
		return ERR_PTR(ret);
	}

	return &intel_fb->base;
}

static u32
intel_framebuffer_pitch_for_width(int width, int bpp)
{
	u32 pitch = DIV_ROUND_UP(width * bpp, 8);
	return ALIGN(pitch, 64);
}

static u32
intel_framebuffer_size_for_mode(struct drm_display_mode *mode, int bpp)
{
	u32 pitch = intel_framebuffer_pitch_for_width(mode->hdisplay, bpp);
	return ALIGN(pitch * mode->vdisplay, PAGE_SIZE);
}

static struct drm_framebuffer *
intel_framebuffer_create_for_mode(struct drm_device *dev,
				  struct drm_display_mode *mode,
				  int depth, int bpp)
{
	struct drm_i915_gem_object *obj;
	struct drm_mode_fb_cmd2 mode_cmd;

	obj = i915_gem_alloc_object(dev,
				    intel_framebuffer_size_for_mode(mode, bpp));
	if (obj == NULL)
		return ERR_PTR(-ENOMEM);

	mode_cmd.width = mode->hdisplay;
	mode_cmd.height = mode->vdisplay;
	mode_cmd.pitches[0] = intel_framebuffer_pitch_for_width(mode_cmd.width,
								bpp);
	mode_cmd.pixel_format = drm_mode_legacy_fb_format(bpp, depth);

	return intel_framebuffer_create(dev, &mode_cmd, obj);
}

static struct drm_framebuffer *
mode_fits_in_fbdev(struct drm_device *dev,
		   struct drm_display_mode *mode)
{
	struct drm_i915_private *dev_priv = dev->dev_private;
	struct drm_i915_gem_object *obj;
	struct drm_framebuffer *fb;

	if (dev_priv->fbdev == NULL)
		return NULL;

	obj = dev_priv->fbdev->ifb.obj;
	if (obj == NULL)
		return NULL;

	fb = &dev_priv->fbdev->ifb.base;
	if (fb->pitches[0] < intel_framebuffer_pitch_for_width(mode->hdisplay,
							       fb->bits_per_pixel))
		return NULL;

	if (obj->base.size < mode->vdisplay * fb->pitches[0])
		return NULL;

	return fb;
}

bool intel_get_load_detect_pipe(struct intel_encoder *intel_encoder,
				struct drm_connector *connector,
				struct drm_display_mode *mode,
				struct intel_load_detect_pipe *old)
{
	struct intel_crtc *intel_crtc;
	struct drm_crtc *possible_crtc;
	struct drm_encoder *encoder = &intel_encoder->base;
	struct drm_crtc *crtc = NULL;
	struct drm_device *dev = encoder->dev;
	struct drm_framebuffer *old_fb;
	int i = -1;

	DRM_DEBUG_KMS("[CONNECTOR:%d:%s], [ENCODER:%d:%s]\n",
		      connector->base.id, drm_get_connector_name(connector),
		      encoder->base.id, drm_get_encoder_name(encoder));

	/*
	 * Algorithm gets a little messy:
	 *
	 *   - if the connector already has an assigned crtc, use it (but make
	 *     sure it's on first)
	 *
	 *   - try to find the first unused crtc that can drive this connector,
	 *     and use that if we find one
	 */

	/* See if we already have a CRTC for this connector */
	if (encoder->crtc) {
		crtc = encoder->crtc;

		intel_crtc = to_intel_crtc(crtc);
		old->dpms_mode = intel_crtc->dpms_mode;
		old->load_detect_temp = false;

		/* Make sure the crtc and connector are running */
		if (intel_crtc->dpms_mode != DRM_MODE_DPMS_ON) {
			struct drm_encoder_helper_funcs *encoder_funcs;
			struct drm_crtc_helper_funcs *crtc_funcs;

			crtc_funcs = crtc->helper_private;
			crtc_funcs->dpms(crtc, DRM_MODE_DPMS_ON);

			encoder_funcs = encoder->helper_private;
			encoder_funcs->dpms(encoder, DRM_MODE_DPMS_ON);
		}

		return true;
	}

	/* Find an unused one (if possible) */
	list_for_each_entry(possible_crtc, &dev->mode_config.crtc_list, head) {
		i++;
		if (!(encoder->possible_crtcs & (1 << i)))
			continue;
		if (!possible_crtc->enabled) {
			crtc = possible_crtc;
			break;
		}
	}

	/*
	 * If we didn't find an unused CRTC, don't use any.
	 */
	if (!crtc) {
		DRM_DEBUG_KMS("no pipe available for load-detect\n");
		return false;
	}

	encoder->crtc = crtc;
	connector->encoder = encoder;

	intel_crtc = to_intel_crtc(crtc);
	old->dpms_mode = intel_crtc->dpms_mode;
	old->load_detect_temp = true;
	old->release_fb = NULL;

	if (!mode)
		mode = &load_detect_mode;

	old_fb = crtc->fb;

	/* We need a framebuffer large enough to accommodate all accesses
	 * that the plane may generate whilst we perform load detection.
	 * We can not rely on the fbcon either being present (we get called
	 * during its initialisation to detect all boot displays, or it may
	 * not even exist) or that it is large enough to satisfy the
	 * requested mode.
	 */
	crtc->fb = mode_fits_in_fbdev(dev, mode);
	if (crtc->fb == NULL) {
		DRM_DEBUG_KMS("creating tmp fb for load-detection\n");
		crtc->fb = intel_framebuffer_create_for_mode(dev, mode, 24, 32);
		old->release_fb = crtc->fb;
	} else
		DRM_DEBUG_KMS("reusing fbdev for load-detection framebuffer\n");
	if (IS_ERR(crtc->fb)) {
		DRM_DEBUG_KMS("failed to allocate framebuffer for load-detection\n");
		crtc->fb = old_fb;
		return false;
	}

	if (!drm_crtc_helper_set_mode(crtc, mode, 0, 0, old_fb)) {
		DRM_DEBUG_KMS("failed to set mode on load-detect pipe\n");
		if (old->release_fb)
			old->release_fb->funcs->destroy(old->release_fb);
		crtc->fb = old_fb;
		return false;
	}

	/* let the connector get through one full cycle before testing */
	intel_wait_for_vblank(dev, intel_crtc->pipe);

	return true;
}

void intel_release_load_detect_pipe(struct intel_encoder *intel_encoder,
				    struct drm_connector *connector,
				    struct intel_load_detect_pipe *old)
{
	struct drm_encoder *encoder = &intel_encoder->base;
	struct drm_device *dev = encoder->dev;
	struct drm_crtc *crtc = encoder->crtc;
	struct drm_encoder_helper_funcs *encoder_funcs = encoder->helper_private;
	struct drm_crtc_helper_funcs *crtc_funcs = crtc->helper_private;

	DRM_DEBUG_KMS("[CONNECTOR:%d:%s], [ENCODER:%d:%s]\n",
		      connector->base.id, drm_get_connector_name(connector),
		      encoder->base.id, drm_get_encoder_name(encoder));

	if (old->load_detect_temp) {
		connector->encoder = NULL;
		drm_helper_disable_unused_functions(dev);

		if (old->release_fb)
			old->release_fb->funcs->destroy(old->release_fb);

		return;
	}

	/* Switch crtc and encoder back off if necessary */
	if (old->dpms_mode != DRM_MODE_DPMS_ON) {
		encoder_funcs->dpms(encoder, old->dpms_mode);
		crtc_funcs->dpms(crtc, old->dpms_mode);
	}
}

/* Returns the clock of the currently programmed mode of the given pipe. */
static int intel_crtc_clock_get(struct drm_device *dev, struct drm_crtc *crtc)
{
	struct drm_i915_private *dev_priv = dev->dev_private;
	struct intel_crtc *intel_crtc = to_intel_crtc(crtc);
	int pipe = intel_crtc->pipe;
	u32 dpll = I915_READ(DPLL(pipe));
	u32 fp;
	intel_clock_t clock;

	if ((dpll & DISPLAY_RATE_SELECT_FPA1) == 0)
		fp = I915_READ(FP0(pipe));
	else
		fp = I915_READ(FP1(pipe));

	clock.m1 = (fp & FP_M1_DIV_MASK) >> FP_M1_DIV_SHIFT;
	if (IS_PINEVIEW(dev)) {
		clock.n = ffs((fp & FP_N_PINEVIEW_DIV_MASK) >> FP_N_DIV_SHIFT) - 1;
		clock.m2 = (fp & FP_M2_PINEVIEW_DIV_MASK) >> FP_M2_DIV_SHIFT;
	} else {
		clock.n = (fp & FP_N_DIV_MASK) >> FP_N_DIV_SHIFT;
		clock.m2 = (fp & FP_M2_DIV_MASK) >> FP_M2_DIV_SHIFT;
	}

	if (!IS_GEN2(dev)) {
		if (IS_PINEVIEW(dev))
			clock.p1 = ffs((dpll & DPLL_FPA01_P1_POST_DIV_MASK_PINEVIEW) >>
				DPLL_FPA01_P1_POST_DIV_SHIFT_PINEVIEW);
		else
			clock.p1 = ffs((dpll & DPLL_FPA01_P1_POST_DIV_MASK) >>
			       DPLL_FPA01_P1_POST_DIV_SHIFT);

		switch (dpll & DPLL_MODE_MASK) {
		case DPLLB_MODE_DAC_SERIAL:
			clock.p2 = dpll & DPLL_DAC_SERIAL_P2_CLOCK_DIV_5 ?
				5 : 10;
			break;
		case DPLLB_MODE_LVDS:
			clock.p2 = dpll & DPLLB_LVDS_P2_CLOCK_DIV_7 ?
				7 : 14;
			break;
		default:
			DRM_DEBUG_KMS("Unknown DPLL mode %08x in programmed "
				  "mode\n", (int)(dpll & DPLL_MODE_MASK));
			return 0;
		}

		/* XXX: Handle the 100Mhz refclk */
		intel_clock(dev, 96000, &clock);
	} else {
		bool is_lvds = (pipe == 1) && (I915_READ(LVDS) & LVDS_PORT_EN);

		if (is_lvds) {
			clock.p1 = ffs((dpll & DPLL_FPA01_P1_POST_DIV_MASK_I830_LVDS) >>
				       DPLL_FPA01_P1_POST_DIV_SHIFT);
			clock.p2 = 14;

			if ((dpll & PLL_REF_INPUT_MASK) ==
			    PLLB_REF_INPUT_SPREADSPECTRUMIN) {
				/* XXX: might not be 66MHz */
				intel_clock(dev, 66000, &clock);
			} else
				intel_clock(dev, 48000, &clock);
		} else {
			if (dpll & PLL_P1_DIVIDE_BY_TWO)
				clock.p1 = 2;
			else {
				clock.p1 = ((dpll & DPLL_FPA01_P1_POST_DIV_MASK_I830) >>
					    DPLL_FPA01_P1_POST_DIV_SHIFT) + 2;
			}
			if (dpll & PLL_P2_DIVIDE_BY_4)
				clock.p2 = 4;
			else
				clock.p2 = 2;

			intel_clock(dev, 48000, &clock);
		}
	}

	/* XXX: It would be nice to validate the clocks, but we can't reuse
	 * i830PllIsValid() because it relies on the xf86_config connector
	 * configuration being accurate, which it isn't necessarily.
	 */

	return clock.dot;
}

/** Returns the currently programmed mode of the given pipe. */
struct drm_display_mode *intel_crtc_mode_get(struct drm_device *dev,
					     struct drm_crtc *crtc)
{
	struct drm_i915_private *dev_priv = dev->dev_private;
	struct intel_crtc *intel_crtc = to_intel_crtc(crtc);
	int pipe = intel_crtc->pipe;
	struct drm_display_mode *mode;
	int htot = I915_READ(HTOTAL(pipe));
	int hsync = I915_READ(HSYNC(pipe));
	int vtot = I915_READ(VTOTAL(pipe));
	int vsync = I915_READ(VSYNC(pipe));

	mode = kzalloc(sizeof(*mode), GFP_KERNEL);
	if (!mode)
		return NULL;

	mode->clock = intel_crtc_clock_get(dev, crtc);
	mode->hdisplay = (htot & 0xffff) + 1;
	mode->htotal = ((htot & 0xffff0000) >> 16) + 1;
	mode->hsync_start = (hsync & 0xffff) + 1;
	mode->hsync_end = ((hsync & 0xffff0000) >> 16) + 1;
	mode->vdisplay = (vtot & 0xffff) + 1;
	mode->vtotal = ((vtot & 0xffff0000) >> 16) + 1;
	mode->vsync_start = (vsync & 0xffff) + 1;
	mode->vsync_end = ((vsync & 0xffff0000) >> 16) + 1;

	drm_mode_set_name(mode);

	return mode;
}

#define GPU_IDLE_TIMEOUT 500 /* ms */

/* When this timer fires, we've been idle for awhile */
static void intel_gpu_idle_timer(unsigned long arg)
{
	struct drm_device *dev = (struct drm_device *)arg;
	drm_i915_private_t *dev_priv = dev->dev_private;

	if (!list_empty(&dev_priv->mm.active_list)) {
		/* Still processing requests, so just re-arm the timer. */
		mod_timer(&dev_priv->idle_timer, jiffies +
			  msecs_to_jiffies(GPU_IDLE_TIMEOUT));
		return;
	}

	dev_priv->busy = false;
	queue_work(dev_priv->wq, &dev_priv->idle_work);
}

#define CRTC_IDLE_TIMEOUT 1000 /* ms */

static void intel_crtc_idle_timer(unsigned long arg)
{
	struct intel_crtc *intel_crtc = (struct intel_crtc *)arg;
	struct drm_crtc *crtc = &intel_crtc->base;
	drm_i915_private_t *dev_priv = crtc->dev->dev_private;
	struct intel_framebuffer *intel_fb;

	intel_fb = to_intel_framebuffer(crtc->fb);
	if (intel_fb && intel_fb->obj->active) {
		/* The framebuffer is still being accessed by the GPU. */
		mod_timer(&intel_crtc->idle_timer, jiffies +
			  msecs_to_jiffies(CRTC_IDLE_TIMEOUT));
		return;
	}

	intel_crtc->busy = false;
	queue_work(dev_priv->wq, &dev_priv->idle_work);
}

static void intel_increase_pllclock(struct drm_crtc *crtc)
{
	struct drm_device *dev = crtc->dev;
	drm_i915_private_t *dev_priv = dev->dev_private;
	struct intel_crtc *intel_crtc = to_intel_crtc(crtc);
	int pipe = intel_crtc->pipe;
	int dpll_reg = DPLL(pipe);
	int dpll;

	if (HAS_PCH_SPLIT(dev))
		return;

	if (!dev_priv->lvds_downclock_avail)
		return;

	dpll = I915_READ(dpll_reg);
	if (!HAS_PIPE_CXSR(dev) && (dpll & DISPLAY_RATE_SELECT_FPA1)) {
		DRM_DEBUG_DRIVER("upclocking LVDS\n");

		assert_panel_unlocked(dev_priv, pipe);

		dpll &= ~DISPLAY_RATE_SELECT_FPA1;
		I915_WRITE(dpll_reg, dpll);
		intel_wait_for_vblank(dev, pipe);

		dpll = I915_READ(dpll_reg);
		if (dpll & DISPLAY_RATE_SELECT_FPA1)
			DRM_DEBUG_DRIVER("failed to upclock LVDS!\n");
	}

	/* Schedule downclock */
	mod_timer(&intel_crtc->idle_timer, jiffies +
		  msecs_to_jiffies(CRTC_IDLE_TIMEOUT));
}

static void intel_decrease_pllclock(struct drm_crtc *crtc)
{
	struct drm_device *dev = crtc->dev;
	drm_i915_private_t *dev_priv = dev->dev_private;
	struct intel_crtc *intel_crtc = to_intel_crtc(crtc);

	if (HAS_PCH_SPLIT(dev))
		return;

	if (!dev_priv->lvds_downclock_avail)
		return;

	/*
	 * Since this is called by a timer, we should never get here in
	 * the manual case.
	 */
	if (!HAS_PIPE_CXSR(dev) && intel_crtc->lowfreq_avail) {
		int pipe = intel_crtc->pipe;
		int dpll_reg = DPLL(pipe);
		int dpll;

		DRM_DEBUG_DRIVER("downclocking LVDS\n");

		assert_panel_unlocked(dev_priv, pipe);

		dpll = I915_READ(dpll_reg);
		dpll |= DISPLAY_RATE_SELECT_FPA1;
		I915_WRITE(dpll_reg, dpll);
		intel_wait_for_vblank(dev, pipe);
		dpll = I915_READ(dpll_reg);
		if (!(dpll & DISPLAY_RATE_SELECT_FPA1))
			DRM_DEBUG_DRIVER("failed to downclock LVDS!\n");
	}

}

/**
 * intel_idle_update - adjust clocks for idleness
 * @work: work struct
 *
 * Either the GPU or display (or both) went idle.  Check the busy status
 * here and adjust the CRTC and GPU clocks as necessary.
 */
static void intel_idle_update(struct work_struct *work)
{
	drm_i915_private_t *dev_priv = container_of(work, drm_i915_private_t,
						    idle_work);
	struct drm_device *dev = dev_priv->dev;
	struct drm_crtc *crtc;
	struct intel_crtc *intel_crtc;

	if (!i915_powersave)
		return;

	mutex_lock(&dev->struct_mutex);

	i915_update_gfx_val(dev_priv);

	list_for_each_entry(crtc, &dev->mode_config.crtc_list, head) {
		/* Skip inactive CRTCs */
		if (!crtc->fb)
			continue;

		intel_crtc = to_intel_crtc(crtc);
		if (!intel_crtc->busy)
			intel_decrease_pllclock(crtc);
	}


	mutex_unlock(&dev->struct_mutex);
}

/**
 * intel_mark_busy - mark the GPU and possibly the display busy
 * @dev: drm device
 * @obj: object we're operating on
 *
 * Callers can use this function to indicate that the GPU is busy processing
 * commands.  If @obj matches one of the CRTC objects (i.e. it's a scanout
 * buffer), we'll also mark the display as busy, so we know to increase its
 * clock frequency.
 */
void intel_mark_busy(struct drm_device *dev, struct drm_i915_gem_object *obj)
{
	drm_i915_private_t *dev_priv = dev->dev_private;
	struct drm_crtc *crtc = NULL;
	struct intel_framebuffer *intel_fb;
	struct intel_crtc *intel_crtc;

	if (!drm_core_check_feature(dev, DRIVER_MODESET))
		return;

	if (!dev_priv->busy) {
		intel_sanitize_pm(dev);
		dev_priv->busy = true;
	} else
		mod_timer(&dev_priv->idle_timer, jiffies +
			  msecs_to_jiffies(GPU_IDLE_TIMEOUT));

	if (obj == NULL)
		return;

	list_for_each_entry(crtc, &dev->mode_config.crtc_list, head) {
		if (!crtc->fb)
			continue;

		intel_crtc = to_intel_crtc(crtc);
		intel_fb = to_intel_framebuffer(crtc->fb);
		if (intel_fb->obj == obj) {
			if (!intel_crtc->busy) {
				/* Non-busy -> busy, upclock */
				intel_increase_pllclock(crtc);
				intel_crtc->busy = true;
			} else {
				/* Busy -> busy, put off timer */
				mod_timer(&intel_crtc->idle_timer, jiffies +
					  msecs_to_jiffies(CRTC_IDLE_TIMEOUT));
			}
		}
	}
}

static void intel_crtc_destroy(struct drm_crtc *crtc)
{
	struct intel_crtc *intel_crtc = to_intel_crtc(crtc);
	struct drm_device *dev = crtc->dev;
	struct intel_unpin_work *work;
	unsigned long flags;

	spin_lock_irqsave(&dev->event_lock, flags);
	work = intel_crtc->unpin_work;
	intel_crtc->unpin_work = NULL;
	spin_unlock_irqrestore(&dev->event_lock, flags);

	if (work) {
		cancel_work_sync(&work->work);
		kfree(work);
	}

	drm_crtc_cleanup(crtc);

	kfree(intel_crtc);
}

static void intel_unpin_work_fn(struct work_struct *__work)
{
	struct intel_unpin_work *work =
		container_of(__work, struct intel_unpin_work, work);

	mutex_lock(&work->dev->struct_mutex);
	intel_unpin_fb_obj(work->old_fb_obj);
	drm_gem_object_unreference(&work->pending_flip_obj->base);
	drm_gem_object_unreference(&work->old_fb_obj->base);

	intel_update_fbc(work->dev);
	mutex_unlock(&work->dev->struct_mutex);
	kfree(work);
}

static void do_intel_finish_page_flip(struct drm_device *dev,
				      struct drm_crtc *crtc)
{
	drm_i915_private_t *dev_priv = dev->dev_private;
	struct intel_crtc *intel_crtc = to_intel_crtc(crtc);
	struct intel_unpin_work *work;
	struct drm_i915_gem_object *obj;
	struct drm_pending_vblank_event *e;
	struct timeval tnow, tvbl;
	unsigned long flags;

	/* Ignore early vblank irqs */
	if (intel_crtc == NULL)
		return;

	do_gettimeofday(&tnow);

	spin_lock_irqsave(&dev->event_lock, flags);
	work = intel_crtc->unpin_work;
	if (work == NULL || !work->pending) {
		spin_unlock_irqrestore(&dev->event_lock, flags);
		return;
	}

	intel_crtc->unpin_work = NULL;

	if (work->event) {
		e = work->event;
		e->event.sequence = drm_vblank_count_and_time(dev, intel_crtc->pipe, &tvbl);

		/* Called before vblank count and timestamps have
		 * been updated for the vblank interval of flip
		 * completion? Need to increment vblank count and
		 * add one videorefresh duration to returned timestamp
		 * to account for this. We assume this happened if we
		 * get called over 0.9 frame durations after the last
		 * timestamped vblank.
		 *
		 * This calculation can not be used with vrefresh rates
		 * below 5Hz (10Hz to be on the safe side) without
		 * promoting to 64 integers.
		 */
		if (10 * (timeval_to_ns(&tnow) - timeval_to_ns(&tvbl)) >
		    9 * crtc->framedur_ns) {
			e->event.sequence++;
			tvbl = ns_to_timeval(timeval_to_ns(&tvbl) +
					     crtc->framedur_ns);
		}

		e->event.tv_sec = tvbl.tv_sec;
		e->event.tv_usec = tvbl.tv_usec;

		list_add_tail(&e->base.link,
			      &e->base.file_priv->event_list);
		wake_up_interruptible(&e->base.file_priv->event_wait);
	}

	drm_vblank_put(dev, intel_crtc->pipe);

	spin_unlock_irqrestore(&dev->event_lock, flags);

	obj = work->old_fb_obj;

	atomic_clear_mask(1 << intel_crtc->plane,
			  &obj->pending_flip.counter);
	if (atomic_read(&obj->pending_flip) == 0)
		wake_up(&dev_priv->pending_flip_queue);

	schedule_work(&work->work);

	trace_i915_flip_complete(intel_crtc->plane, work->pending_flip_obj);
}

void intel_finish_page_flip(struct drm_device *dev, int pipe)
{
	drm_i915_private_t *dev_priv = dev->dev_private;
	struct drm_crtc *crtc = dev_priv->pipe_to_crtc_mapping[pipe];

	do_intel_finish_page_flip(dev, crtc);
}

void intel_finish_page_flip_plane(struct drm_device *dev, int plane)
{
	drm_i915_private_t *dev_priv = dev->dev_private;
	struct drm_crtc *crtc = dev_priv->plane_to_crtc_mapping[plane];

	do_intel_finish_page_flip(dev, crtc);
}

void intel_prepare_page_flip(struct drm_device *dev, int plane)
{
	drm_i915_private_t *dev_priv = dev->dev_private;
	struct intel_crtc *intel_crtc =
		to_intel_crtc(dev_priv->plane_to_crtc_mapping[plane]);
	unsigned long flags;

	spin_lock_irqsave(&dev->event_lock, flags);
	if (intel_crtc->unpin_work) {
		if ((++intel_crtc->unpin_work->pending) > 1)
			DRM_ERROR("Prepared flip multiple times\n");
	} else {
		DRM_DEBUG_DRIVER("preparing flip with no unpin work?\n");
	}
	spin_unlock_irqrestore(&dev->event_lock, flags);
}

static int intel_gen2_queue_flip(struct drm_device *dev,
				 struct drm_crtc *crtc,
				 struct drm_framebuffer *fb,
				 struct drm_i915_gem_object *obj)
{
	struct drm_i915_private *dev_priv = dev->dev_private;
	struct intel_crtc *intel_crtc = to_intel_crtc(crtc);
	unsigned long offset;
	u32 flip_mask;
	struct intel_ring_buffer *ring = &dev_priv->ring[RCS];
	int ret;

	ret = intel_pin_and_fence_fb_obj(dev, obj, ring);
	if (ret)
		goto err;

	/* Offset into the new buffer for cases of shared fbs between CRTCs */
	offset = crtc->y * fb->pitches[0] + crtc->x * fb->bits_per_pixel/8;

	ret = intel_ring_begin(ring, 6);
	if (ret)
		goto err_unpin;

	/* Can't queue multiple flips, so wait for the previous
	 * one to finish before executing the next.
	 */
	if (intel_crtc->plane)
		flip_mask = MI_WAIT_FOR_PLANE_B_FLIP;
	else
		flip_mask = MI_WAIT_FOR_PLANE_A_FLIP;
	intel_ring_emit(ring, MI_WAIT_FOR_EVENT | flip_mask);
	intel_ring_emit(ring, MI_NOOP);
	intel_ring_emit(ring, MI_DISPLAY_FLIP |
			MI_DISPLAY_FLIP_PLANE(intel_crtc->plane));
	intel_ring_emit(ring, fb->pitches[0]);
	intel_ring_emit(ring, obj->gtt_offset + offset);
	intel_ring_emit(ring, 0); /* aux display base address, unused */
	intel_ring_advance(ring);
	return 0;

err_unpin:
	intel_unpin_fb_obj(obj);
err:
	return ret;
}

static int intel_gen3_queue_flip(struct drm_device *dev,
				 struct drm_crtc *crtc,
				 struct drm_framebuffer *fb,
				 struct drm_i915_gem_object *obj)
{
	struct drm_i915_private *dev_priv = dev->dev_private;
	struct intel_crtc *intel_crtc = to_intel_crtc(crtc);
	unsigned long offset;
	u32 flip_mask;
	struct intel_ring_buffer *ring = &dev_priv->ring[RCS];
	int ret;

	ret = intel_pin_and_fence_fb_obj(dev, obj, ring);
	if (ret)
		goto err;

	/* Offset into the new buffer for cases of shared fbs between CRTCs */
	offset = crtc->y * fb->pitches[0] + crtc->x * fb->bits_per_pixel/8;

	ret = intel_ring_begin(ring, 6);
	if (ret)
		goto err_unpin;

	if (intel_crtc->plane)
		flip_mask = MI_WAIT_FOR_PLANE_B_FLIP;
	else
		flip_mask = MI_WAIT_FOR_PLANE_A_FLIP;
	intel_ring_emit(ring, MI_WAIT_FOR_EVENT | flip_mask);
	intel_ring_emit(ring, MI_NOOP);
	intel_ring_emit(ring, MI_DISPLAY_FLIP_I915 |
			MI_DISPLAY_FLIP_PLANE(intel_crtc->plane));
	intel_ring_emit(ring, fb->pitches[0]);
	intel_ring_emit(ring, obj->gtt_offset + offset);
	intel_ring_emit(ring, MI_NOOP);

	intel_ring_advance(ring);
	return 0;

err_unpin:
	intel_unpin_fb_obj(obj);
err:
	return ret;
}

static int intel_gen4_queue_flip(struct drm_device *dev,
				 struct drm_crtc *crtc,
				 struct drm_framebuffer *fb,
				 struct drm_i915_gem_object *obj)
{
	struct drm_i915_private *dev_priv = dev->dev_private;
	struct intel_crtc *intel_crtc = to_intel_crtc(crtc);
	uint32_t pf, pipesrc;
	struct intel_ring_buffer *ring = &dev_priv->ring[RCS];
	int ret;

	ret = intel_pin_and_fence_fb_obj(dev, obj, ring);
	if (ret)
		goto err;

	ret = intel_ring_begin(ring, 4);
	if (ret)
		goto err_unpin;

	/* i965+ uses the linear or tiled offsets from the
	 * Display Registers (which do not change across a page-flip)
	 * so we need only reprogram the base address.
	 */
	intel_ring_emit(ring, MI_DISPLAY_FLIP |
			MI_DISPLAY_FLIP_PLANE(intel_crtc->plane));
	intel_ring_emit(ring, fb->pitches[0]);
	intel_ring_emit(ring, obj->gtt_offset | obj->tiling_mode);

	/* XXX Enabling the panel-fitter across page-flip is so far
	 * untested on non-native modes, so ignore it for now.
	 * pf = I915_READ(pipe == 0 ? PFA_CTL_1 : PFB_CTL_1) & PF_ENABLE;
	 */
	pf = 0;
	pipesrc = I915_READ(PIPESRC(intel_crtc->pipe)) & 0x0fff0fff;
	intel_ring_emit(ring, pf | pipesrc);
	intel_ring_advance(ring);
	return 0;

err_unpin:
	intel_unpin_fb_obj(obj);
err:
	return ret;
}

static int intel_gen6_queue_flip(struct drm_device *dev,
				 struct drm_crtc *crtc,
				 struct drm_framebuffer *fb,
				 struct drm_i915_gem_object *obj)
{
	struct drm_i915_private *dev_priv = dev->dev_private;
	struct intel_crtc *intel_crtc = to_intel_crtc(crtc);
	struct intel_ring_buffer *ring = &dev_priv->ring[RCS];
	uint32_t pf, pipesrc;
	int ret;

	ret = intel_pin_and_fence_fb_obj(dev, obj, ring);
	if (ret)
		goto err;

	ret = intel_ring_begin(ring, 4);
	if (ret)
		goto err_unpin;

	intel_ring_emit(ring, MI_DISPLAY_FLIP |
			MI_DISPLAY_FLIP_PLANE(intel_crtc->plane));
	intel_ring_emit(ring, fb->pitches[0] | obj->tiling_mode);
	intel_ring_emit(ring, obj->gtt_offset);

	/* Contrary to the suggestions in the documentation,
	 * "Enable Panel Fitter" does not seem to be required when page
	 * flipping with a non-native mode, and worse causes a normal
	 * modeset to fail.
	 * pf = I915_READ(PF_CTL(intel_crtc->pipe)) & PF_ENABLE;
	 */
	pf = 0;
	pipesrc = I915_READ(PIPESRC(intel_crtc->pipe)) & 0x0fff0fff;
	intel_ring_emit(ring, pf | pipesrc);
	intel_ring_advance(ring);
	return 0;

err_unpin:
	intel_unpin_fb_obj(obj);
err:
	return ret;
}

/*
 * On gen7 we currently use the blit ring because (in early silicon at least)
 * the render ring doesn't give us interrpts for page flip completion, which
 * means clients will hang after the first flip is queued.  Fortunately the
 * blit ring generates interrupts properly, so use it instead.
 */
static int intel_gen7_queue_flip(struct drm_device *dev,
				 struct drm_crtc *crtc,
				 struct drm_framebuffer *fb,
				 struct drm_i915_gem_object *obj)
{
	struct drm_i915_private *dev_priv = dev->dev_private;
	struct intel_crtc *intel_crtc = to_intel_crtc(crtc);
	struct intel_ring_buffer *ring = &dev_priv->ring[BCS];
	uint32_t plane_bit = 0;
	int ret;

	ret = intel_pin_and_fence_fb_obj(dev, obj, ring);
	if (ret)
		goto err;

	switch(intel_crtc->plane) {
	case PLANE_A:
		plane_bit = MI_DISPLAY_FLIP_IVB_PLANE_A;
		break;
	case PLANE_B:
		plane_bit = MI_DISPLAY_FLIP_IVB_PLANE_B;
		break;
	case PLANE_C:
		plane_bit = MI_DISPLAY_FLIP_IVB_PLANE_C;
		break;
	default:
		WARN_ONCE(1, "unknown plane in flip command\n");
		ret = -ENODEV;
		goto err;
	}

	ret = intel_ring_begin(ring, 4);
	if (ret)
		goto err_unpin;

	intel_ring_emit(ring, MI_DISPLAY_FLIP_I915 | plane_bit);
	intel_ring_emit(ring, (fb->pitches[0] | obj->tiling_mode));
	intel_ring_emit(ring, (obj->gtt_offset));
	intel_ring_emit(ring, (MI_NOOP));
	intel_ring_advance(ring);
	return 0;

err_unpin:
	intel_unpin_fb_obj(obj);
err:
	return ret;
}

static int intel_default_queue_flip(struct drm_device *dev,
				    struct drm_crtc *crtc,
				    struct drm_framebuffer *fb,
				    struct drm_i915_gem_object *obj)
{
	return -ENODEV;
}

static int intel_crtc_page_flip(struct drm_crtc *crtc,
				struct drm_framebuffer *fb,
				struct drm_pending_vblank_event *event)
{
	struct drm_device *dev = crtc->dev;
	struct drm_i915_private *dev_priv = dev->dev_private;
	struct intel_framebuffer *intel_fb;
	struct drm_i915_gem_object *obj;
	struct intel_crtc *intel_crtc = to_intel_crtc(crtc);
	struct intel_unpin_work *work;
	unsigned long flags;
	int ret;

	work = kzalloc(sizeof *work, GFP_KERNEL);
	if (work == NULL)
		return -ENOMEM;

	work->event = event;
	work->dev = crtc->dev;
	intel_fb = to_intel_framebuffer(crtc->fb);
	work->old_fb_obj = intel_fb->obj;
	INIT_WORK(&work->work, intel_unpin_work_fn);

	ret = drm_vblank_get(dev, intel_crtc->pipe);
	if (ret)
		goto free_work;

	/* We borrow the event spin lock for protecting unpin_work */
	spin_lock_irqsave(&dev->event_lock, flags);
	if (intel_crtc->unpin_work) {
		spin_unlock_irqrestore(&dev->event_lock, flags);
		kfree(work);
		drm_vblank_put(dev, intel_crtc->pipe);

		DRM_DEBUG_DRIVER("flip queue: crtc already busy\n");
		return -EBUSY;
	}
	intel_crtc->unpin_work = work;
	spin_unlock_irqrestore(&dev->event_lock, flags);

	intel_fb = to_intel_framebuffer(fb);
	obj = intel_fb->obj;

	mutex_lock(&dev->struct_mutex);

	/* Reference the objects for the scheduled work. */
	drm_gem_object_reference(&work->old_fb_obj->base);
	drm_gem_object_reference(&obj->base);

	crtc->fb = fb;

	work->pending_flip_obj = obj;

	work->enable_stall_check = true;

	/* Block clients from rendering to the new back buffer until
	 * the flip occurs and the object is no longer visible.
	 */
	atomic_add(1 << intel_crtc->plane, &work->old_fb_obj->pending_flip);

	ret = dev_priv->display.queue_flip(dev, crtc, fb, obj);
	if (ret)
		goto cleanup_pending;

	intel_disable_fbc(dev);
	intel_mark_busy(dev, obj);
	mutex_unlock(&dev->struct_mutex);

	trace_i915_flip_request(intel_crtc->plane, obj);

	return 0;

cleanup_pending:
	atomic_sub(1 << intel_crtc->plane, &work->old_fb_obj->pending_flip);
	drm_gem_object_unreference(&work->old_fb_obj->base);
	drm_gem_object_unreference(&obj->base);
	mutex_unlock(&dev->struct_mutex);

	spin_lock_irqsave(&dev->event_lock, flags);
	intel_crtc->unpin_work = NULL;
	spin_unlock_irqrestore(&dev->event_lock, flags);

	drm_vblank_put(dev, intel_crtc->pipe);
free_work:
	kfree(work);

	return ret;
}

static void intel_sanitize_modesetting(struct drm_device *dev,
				       int pipe, int plane)
{
	struct drm_i915_private *dev_priv = dev->dev_private;
	u32 reg, val;
	int i;

	/* Clear any frame start delays used for debugging left by the BIOS */
	for_each_pipe(i) {
		reg = PIPECONF(i);
		I915_WRITE(reg, I915_READ(reg) & ~PIPECONF_FRAME_START_DELAY_MASK);
	}

	if (HAS_PCH_SPLIT(dev))
		return;

	/* Who knows what state these registers were left in by the BIOS or
	 * grub?
	 *
	 * If we leave the registers in a conflicting state (e.g. with the
	 * display plane reading from the other pipe than the one we intend
	 * to use) then when we attempt to teardown the active mode, we will
	 * not disable the pipes and planes in the correct order -- leaving
	 * a plane reading from a disabled pipe and possibly leading to
	 * undefined behaviour.
	 */

	reg = DSPCNTR(plane);
	val = I915_READ(reg);

	if ((val & DISPLAY_PLANE_ENABLE) == 0)
		return;
	if (!!(val & DISPPLANE_SEL_PIPE_MASK) == pipe)
		return;

	/* This display plane is active and attached to the other CPU pipe. */
	pipe = !pipe;

	/* Disable the plane and wait for it to stop reading from the pipe. */
	intel_disable_plane(dev_priv, plane, pipe);
	intel_disable_pipe(dev_priv, pipe);
}

static void intel_crtc_reset(struct drm_crtc *crtc)
{
	struct drm_device *dev = crtc->dev;
	struct intel_crtc *intel_crtc = to_intel_crtc(crtc);

	/* Reset flags back to the 'unknown' status so that they
	 * will be correctly set on the initial modeset.
	 */
	intel_crtc->dpms_mode = -1;

	/* We need to fix up any BIOS configuration that conflicts with
	 * our expectations.
	 */
	intel_sanitize_modesetting(dev, intel_crtc->pipe, intel_crtc->plane);
}

static struct drm_crtc_helper_funcs intel_helper_funcs = {
	.dpms = intel_crtc_dpms,
	.mode_fixup = intel_crtc_mode_fixup,
	.mode_set = intel_crtc_mode_set,
	.mode_set_base = intel_pipe_set_base,
	.mode_set_base_atomic = intel_pipe_set_base_atomic,
	.load_lut = intel_crtc_load_lut,
	.disable = intel_crtc_disable,
};

static const struct drm_crtc_funcs intel_crtc_funcs = {
	.reset = intel_crtc_reset,
	.cursor_set = intel_crtc_cursor_set,
	.cursor_move = intel_crtc_cursor_move,
	.gamma_set = intel_crtc_gamma_set,
	.set_config = drm_crtc_helper_set_config,
	.destroy = intel_crtc_destroy,
	.page_flip = intel_crtc_page_flip,
};

static void intel_pch_pll_init(struct drm_device *dev)
{
	drm_i915_private_t *dev_priv = dev->dev_private;
	int i;

	if (dev_priv->num_pch_pll == 0) {
		DRM_DEBUG_KMS("No PCH PLLs on this hardware, skipping initialisation\n");
		return;
	}

	for (i = 0; i < dev_priv->num_pch_pll; i++) {
		dev_priv->pch_plls[i].pll_reg = _PCH_DPLL(i);
		dev_priv->pch_plls[i].fp0_reg = _PCH_FP0(i);
		dev_priv->pch_plls[i].fp1_reg = _PCH_FP1(i);
	}
}

static void intel_crtc_init(struct drm_device *dev, int pipe)
{
	drm_i915_private_t *dev_priv = dev->dev_private;
	struct intel_crtc *intel_crtc;
	int i;

<<<<<<< HEAD
	/* Here begins a magic sequence of register writes to enable
	 * auto-downclocking.
	 *
	 * Perhaps there might be some value in exposing these to
	 * userspace...
	 */
	I915_WRITE(GEN6_RC_STATE, 0);
	mutex_lock(&dev_priv->dev->struct_mutex);

	/* Clear the DBG now so we don't confuse earlier errors */
	if ((gtfifodbg = I915_READ(GTFIFODBG))) {
		DRM_ERROR("GT fifo had a previous error %x\n", gtfifodbg);
		I915_WRITE(GTFIFODBG, gtfifodbg);
	}

	gen6_gt_force_wake_get(dev_priv);

	/* disable the counters and set deterministic thresholds */
	I915_WRITE(GEN6_RC_CONTROL, 0);

	I915_WRITE(GEN6_RC1_WAKE_RATE_LIMIT, 1000 << 16);
	I915_WRITE(GEN6_RC6_WAKE_RATE_LIMIT, 40 << 16 | 30);
	I915_WRITE(GEN6_RC6pp_WAKE_RATE_LIMIT, 30);
	I915_WRITE(GEN6_RC_EVALUATION_INTERVAL, 125000);
	I915_WRITE(GEN6_RC_IDLE_HYSTERSIS, 25);

	for (i = 0; i < I915_NUM_RINGS; i++)
		I915_WRITE(RING_MAX_IDLE(dev_priv->ring[i].mmio_base), 10);

	I915_WRITE(GEN6_RC_SLEEP, 0);
	I915_WRITE(GEN6_RC1e_THRESHOLD, 1000);
	I915_WRITE(GEN6_RC6_THRESHOLD, 50000);
	I915_WRITE(GEN6_RC6p_THRESHOLD, 100000);
	I915_WRITE(GEN6_RC6pp_THRESHOLD, 64000); /* unused */

	rc6_mode = intel_enable_rc6(dev_priv->dev);
	if (rc6_mode & INTEL_RC6_ENABLE)
		rc6_mask |= GEN6_RC_CTL_RC6_ENABLE;

	if (rc6_mode & INTEL_RC6p_ENABLE)
		rc6_mask |= GEN6_RC_CTL_RC6p_ENABLE;

	if (rc6_mode & INTEL_RC6pp_ENABLE)
		rc6_mask |= GEN6_RC_CTL_RC6pp_ENABLE;

	DRM_INFO("Enabling RC6 states: RC6 %s, RC6p %s, RC6pp %s\n",
			(rc6_mode & INTEL_RC6_ENABLE) ? "on" : "off",
			(rc6_mode & INTEL_RC6p_ENABLE) ? "on" : "off",
			(rc6_mode & INTEL_RC6pp_ENABLE) ? "on" : "off");

	I915_WRITE(GEN6_RC_CONTROL,
		   rc6_mask |
		   GEN6_RC_CTL_EI_MODE(1) |
		   GEN6_RC_CTL_HW_ENABLE);

	I915_WRITE(GEN6_RPNSWREQ,
		   GEN6_FREQUENCY(10) |
		   GEN6_OFFSET(0) |
		   GEN6_AGGRESSIVE_TURBO);
	I915_WRITE(GEN6_RC_VIDEO_FREQ,
		   GEN6_FREQUENCY(12));

	I915_WRITE(GEN6_RP_DOWN_TIMEOUT, 1000000);
	I915_WRITE(GEN6_RP_INTERRUPT_LIMITS,
		   18 << 24 |
		   6 << 16);
	I915_WRITE(GEN6_RP_UP_THRESHOLD, 10000);
	I915_WRITE(GEN6_RP_DOWN_THRESHOLD, 1000000);
	I915_WRITE(GEN6_RP_UP_EI, 100000);
	I915_WRITE(GEN6_RP_DOWN_EI, 5000000);
	I915_WRITE(GEN6_RP_IDLE_HYSTERSIS, 10);
	I915_WRITE(GEN6_RP_CONTROL,
		   GEN6_RP_MEDIA_TURBO |
		   GEN6_RP_MEDIA_HW_MODE |
		   GEN6_RP_MEDIA_IS_GFX |
		   GEN6_RP_ENABLE |
		   GEN6_RP_UP_BUSY_AVG |
		   GEN6_RP_DOWN_IDLE_CONT);

	if (wait_for((I915_READ(GEN6_PCODE_MAILBOX) & GEN6_PCODE_READY) == 0,
		     500))
		DRM_ERROR("timeout waiting for pcode mailbox to become idle\n");

	I915_WRITE(GEN6_PCODE_DATA, 0);
	I915_WRITE(GEN6_PCODE_MAILBOX,
		   GEN6_PCODE_READY |
		   GEN6_PCODE_WRITE_MIN_FREQ_TABLE);
	if (wait_for((I915_READ(GEN6_PCODE_MAILBOX) & GEN6_PCODE_READY) == 0,
		     500))
		DRM_ERROR("timeout waiting for pcode mailbox to finish\n");

	min_freq = (rp_state_cap & 0xff0000) >> 16;
	max_freq = rp_state_cap & 0xff;
	cur_freq = (gt_perf_status & 0xff00) >> 8;

	/* Check for overclock support */
	if (wait_for((I915_READ(GEN6_PCODE_MAILBOX) & GEN6_PCODE_READY) == 0,
		     500))
		DRM_ERROR("timeout waiting for pcode mailbox to become idle\n");
	I915_WRITE(GEN6_PCODE_MAILBOX, GEN6_READ_OC_PARAMS);
	pcu_mbox = I915_READ(GEN6_PCODE_DATA);
	if (wait_for((I915_READ(GEN6_PCODE_MAILBOX) & GEN6_PCODE_READY) == 0,
		     500))
		DRM_ERROR("timeout waiting for pcode mailbox to finish\n");
	if (pcu_mbox & (1<<31)) { /* OC supported */
		max_freq = pcu_mbox & 0xff;
		DRM_DEBUG_DRIVER("overclocking supported, adjusting frequency max to %dMHz\n", pcu_mbox * 50);
	}

	/* In units of 100MHz */
	dev_priv->max_delay = max_freq;
	dev_priv->min_delay = min_freq;
	dev_priv->cur_delay = cur_freq;

	/* requires MSI enabled */
	I915_WRITE(GEN6_PMIER,
		   GEN6_PM_MBOX_EVENT |
		   GEN6_PM_THERMAL_EVENT |
		   GEN6_PM_RP_DOWN_TIMEOUT |
		   GEN6_PM_RP_UP_THRESHOLD |
		   GEN6_PM_RP_DOWN_THRESHOLD |
		   GEN6_PM_RP_UP_EI_EXPIRED |
		   GEN6_PM_RP_DOWN_EI_EXPIRED);
	spin_lock_irq(&dev_priv->rps_lock);
	WARN_ON(dev_priv->pm_iir != 0);
	I915_WRITE(GEN6_PMIMR, 0);
	spin_unlock_irq(&dev_priv->rps_lock);
	/* enable all PM interrupts */
	I915_WRITE(GEN6_PMINTRMSK, 0);

	gen6_gt_force_wake_put(dev_priv);
	mutex_unlock(&dev_priv->dev->struct_mutex);
}

void gen6_update_ring_freq(struct drm_i915_private *dev_priv)
{
	int min_freq = 15;
	int gpu_freq, ia_freq, max_ia_freq;
	int scaling_factor = 180;

	max_ia_freq = cpufreq_quick_get_max(0);
	/*
	 * Default to measured freq if none found, PCU will ensure we don't go
	 * over
	 */
	if (!max_ia_freq)
#ifndef CONFIG_XEN
		max_ia_freq = tsc_khz;
#else
		max_ia_freq = cpu_khz;
#endif

	/* Convert from kHz to MHz */
	max_ia_freq /= 1000;

	mutex_lock(&dev_priv->dev->struct_mutex);
=======
	intel_crtc = kzalloc(sizeof(struct intel_crtc) + (INTELFB_CONN_LIMIT * sizeof(struct drm_connector *)), GFP_KERNEL);
	if (intel_crtc == NULL)
		return;
>>>>>>> 485802a6

	drm_crtc_init(dev, &intel_crtc->base, &intel_crtc_funcs);

	drm_mode_crtc_set_gamma_size(&intel_crtc->base, 256);
	for (i = 0; i < 256; i++) {
		intel_crtc->lut_r[i] = i;
		intel_crtc->lut_g[i] = i;
		intel_crtc->lut_b[i] = i;
	}

	/* Swap pipes & planes for FBC on pre-965 */
	intel_crtc->pipe = pipe;
	intel_crtc->plane = pipe;
	if (IS_MOBILE(dev) && IS_GEN3(dev)) {
		DRM_DEBUG_KMS("swapping pipes & planes for FBC\n");
		intel_crtc->plane = !pipe;
	}

	BUG_ON(pipe >= ARRAY_SIZE(dev_priv->plane_to_crtc_mapping) ||
	       dev_priv->plane_to_crtc_mapping[intel_crtc->plane] != NULL);
	dev_priv->plane_to_crtc_mapping[intel_crtc->plane] = &intel_crtc->base;
	dev_priv->pipe_to_crtc_mapping[intel_crtc->pipe] = &intel_crtc->base;

	intel_crtc_reset(&intel_crtc->base);
	intel_crtc->active = true; /* force the pipe off on setup_init_config */
	intel_crtc->bpp = 24; /* default for pre-Ironlake */

	if (HAS_PCH_SPLIT(dev)) {
		intel_helper_funcs.prepare = ironlake_crtc_prepare;
		intel_helper_funcs.commit = ironlake_crtc_commit;
	} else {
		intel_helper_funcs.prepare = i9xx_crtc_prepare;
		intel_helper_funcs.commit = i9xx_crtc_commit;
	}

	drm_crtc_helper_add(&intel_crtc->base, &intel_helper_funcs);

	intel_crtc->busy = false;

	setup_timer(&intel_crtc->idle_timer, intel_crtc_idle_timer,
		    (unsigned long)intel_crtc);
}

int intel_get_pipe_from_crtc_id(struct drm_device *dev, void *data,
				struct drm_file *file)
{
	struct drm_i915_get_pipe_from_crtc_id *pipe_from_crtc_id = data;
	struct drm_mode_object *drmmode_obj;
	struct intel_crtc *crtc;

	if (!drm_core_check_feature(dev, DRIVER_MODESET))
		return -ENODEV;

	drmmode_obj = drm_mode_object_find(dev, pipe_from_crtc_id->crtc_id,
			DRM_MODE_OBJECT_CRTC);

	if (!drmmode_obj) {
		DRM_ERROR("no such CRTC id\n");
		return -EINVAL;
	}

	crtc = to_intel_crtc(obj_to_crtc(drmmode_obj));
	pipe_from_crtc_id->pipe = crtc->pipe;

	return 0;
}

static int intel_encoder_clones(struct drm_device *dev, int type_mask)
{
	struct intel_encoder *encoder;
	int index_mask = 0;
	int entry = 0;

	list_for_each_entry(encoder, &dev->mode_config.encoder_list, base.head) {
		if (type_mask & encoder->clone_mask)
			index_mask |= (1 << entry);
		entry++;
	}

	return index_mask;
}

static bool has_edp_a(struct drm_device *dev)
{
	struct drm_i915_private *dev_priv = dev->dev_private;

	if (!IS_MOBILE(dev))
		return false;

	if ((I915_READ(DP_A) & DP_DETECTED) == 0)
		return false;

	if (IS_GEN5(dev) &&
	    (I915_READ(ILK_DISPLAY_CHICKEN_FUSES) & ILK_eDP_A_DISABLE))
		return false;

	return true;
}

static void intel_setup_outputs(struct drm_device *dev)
{
	struct drm_i915_private *dev_priv = dev->dev_private;
	struct intel_encoder *encoder;
	bool dpd_is_edp = false;
	bool has_lvds;

	has_lvds = intel_lvds_init(dev);
	if (!has_lvds && !HAS_PCH_SPLIT(dev)) {
		/* disable the panel fitter on everything but LVDS */
		I915_WRITE(PFIT_CONTROL, 0);
	}

	if (HAS_PCH_SPLIT(dev)) {
		dpd_is_edp = intel_dpd_is_edp(dev);

		if (has_edp_a(dev))
			intel_dp_init(dev, DP_A);

		if (dpd_is_edp && (I915_READ(PCH_DP_D) & DP_DETECTED))
			intel_dp_init(dev, PCH_DP_D);
	}

	intel_crt_init(dev);

	if (IS_HASWELL(dev)) {
		int found;

		/* Haswell uses DDI functions to detect digital outputs */
		found = I915_READ(DDI_BUF_CTL_A) & DDI_INIT_DISPLAY_DETECTED;
		/* DDI A only supports eDP */
		if (found)
			intel_ddi_init(dev, PORT_A);

		/* DDI B, C and D detection is indicated by the SFUSE_STRAP
		 * register */
		found = I915_READ(SFUSE_STRAP);

		if (found & SFUSE_STRAP_DDIB_DETECTED)
			intel_ddi_init(dev, PORT_B);
		if (found & SFUSE_STRAP_DDIC_DETECTED)
			intel_ddi_init(dev, PORT_C);
		if (found & SFUSE_STRAP_DDID_DETECTED)
			intel_ddi_init(dev, PORT_D);
	} else if (HAS_PCH_SPLIT(dev)) {
		int found;

		if (I915_READ(HDMIB) & PORT_DETECTED) {
			/* PCH SDVOB multiplex with HDMIB */
			found = intel_sdvo_init(dev, PCH_SDVOB, true);
			if (!found)
				intel_hdmi_init(dev, HDMIB);
			if (!found && (I915_READ(PCH_DP_B) & DP_DETECTED))
				intel_dp_init(dev, PCH_DP_B);
		}

		if (I915_READ(HDMIC) & PORT_DETECTED)
			intel_hdmi_init(dev, HDMIC);

		if (I915_READ(HDMID) & PORT_DETECTED)
			intel_hdmi_init(dev, HDMID);

		if (I915_READ(PCH_DP_C) & DP_DETECTED)
			intel_dp_init(dev, PCH_DP_C);

		if (!dpd_is_edp && (I915_READ(PCH_DP_D) & DP_DETECTED))
			intel_dp_init(dev, PCH_DP_D);

	} else if (SUPPORTS_DIGITAL_OUTPUTS(dev)) {
		bool found = false;

		if (I915_READ(SDVOB) & SDVO_DETECTED) {
			DRM_DEBUG_KMS("probing SDVOB\n");
			found = intel_sdvo_init(dev, SDVOB, true);
			if (!found && SUPPORTS_INTEGRATED_HDMI(dev)) {
				DRM_DEBUG_KMS("probing HDMI on SDVOB\n");
				intel_hdmi_init(dev, SDVOB);
			}

			if (!found && SUPPORTS_INTEGRATED_DP(dev)) {
				DRM_DEBUG_KMS("probing DP_B\n");
				intel_dp_init(dev, DP_B);
			}
		}

		/* Before G4X SDVOC doesn't have its own detect register */

		if (I915_READ(SDVOB) & SDVO_DETECTED) {
			DRM_DEBUG_KMS("probing SDVOC\n");
			found = intel_sdvo_init(dev, SDVOC, false);
		}

		if (!found && (I915_READ(SDVOC) & SDVO_DETECTED)) {

			if (SUPPORTS_INTEGRATED_HDMI(dev)) {
				DRM_DEBUG_KMS("probing HDMI on SDVOC\n");
				intel_hdmi_init(dev, SDVOC);
			}
			if (SUPPORTS_INTEGRATED_DP(dev)) {
				DRM_DEBUG_KMS("probing DP_C\n");
				intel_dp_init(dev, DP_C);
			}
		}

		if (SUPPORTS_INTEGRATED_DP(dev) &&
		    (I915_READ(DP_D) & DP_DETECTED)) {
			DRM_DEBUG_KMS("probing DP_D\n");
			intel_dp_init(dev, DP_D);
		}
	} else if (IS_GEN2(dev))
		intel_dvo_init(dev);

	if (SUPPORTS_TV(dev))
		intel_tv_init(dev);

	list_for_each_entry(encoder, &dev->mode_config.encoder_list, base.head) {
		encoder->base.possible_crtcs = encoder->crtc_mask;
		encoder->base.possible_clones =
			intel_encoder_clones(dev, encoder->clone_mask);
	}

	/* disable all the possible outputs/crtcs before entering KMS mode */
	drm_helper_disable_unused_functions(dev);

	if (HAS_PCH_SPLIT(dev))
		ironlake_init_pch_refclk(dev);
}

static void intel_user_framebuffer_destroy(struct drm_framebuffer *fb)
{
	struct intel_framebuffer *intel_fb = to_intel_framebuffer(fb);

	drm_framebuffer_cleanup(fb);
	drm_gem_object_unreference_unlocked(&intel_fb->obj->base);

	kfree(intel_fb);
}

static int intel_user_framebuffer_create_handle(struct drm_framebuffer *fb,
						struct drm_file *file,
						unsigned int *handle)
{
	struct intel_framebuffer *intel_fb = to_intel_framebuffer(fb);
	struct drm_i915_gem_object *obj = intel_fb->obj;

	return drm_gem_handle_create(file, &obj->base, handle);
}

static const struct drm_framebuffer_funcs intel_fb_funcs = {
	.destroy = intel_user_framebuffer_destroy,
	.create_handle = intel_user_framebuffer_create_handle,
};

int intel_framebuffer_init(struct drm_device *dev,
			   struct intel_framebuffer *intel_fb,
			   struct drm_mode_fb_cmd2 *mode_cmd,
			   struct drm_i915_gem_object *obj)
{
	int ret;

	if (obj->tiling_mode == I915_TILING_Y)
		return -EINVAL;

	if (mode_cmd->pitches[0] & 63)
		return -EINVAL;

	switch (mode_cmd->pixel_format) {
	case DRM_FORMAT_RGB332:
	case DRM_FORMAT_RGB565:
	case DRM_FORMAT_XRGB8888:
	case DRM_FORMAT_XBGR8888:
	case DRM_FORMAT_ARGB8888:
	case DRM_FORMAT_XRGB2101010:
	case DRM_FORMAT_ARGB2101010:
		/* RGB formats are common across chipsets */
		break;
	case DRM_FORMAT_YUYV:
	case DRM_FORMAT_UYVY:
	case DRM_FORMAT_YVYU:
	case DRM_FORMAT_VYUY:
		break;
	default:
		DRM_DEBUG_KMS("unsupported pixel format %u\n",
				mode_cmd->pixel_format);
		return -EINVAL;
	}

	ret = drm_framebuffer_init(dev, &intel_fb->base, &intel_fb_funcs);
	if (ret) {
		DRM_ERROR("framebuffer init failed %d\n", ret);
		return ret;
	}

	drm_helper_mode_fill_fb_struct(&intel_fb->base, mode_cmd);
	intel_fb->obj = obj;
	return 0;
}

static struct drm_framebuffer *
intel_user_framebuffer_create(struct drm_device *dev,
			      struct drm_file *filp,
			      struct drm_mode_fb_cmd2 *mode_cmd)
{
	struct drm_i915_gem_object *obj;

	obj = to_intel_bo(drm_gem_object_lookup(dev, filp,
						mode_cmd->handles[0]));
	if (&obj->base == NULL)
		return ERR_PTR(-ENOENT);

	return intel_framebuffer_create(dev, mode_cmd, obj);
}

static const struct drm_mode_config_funcs intel_mode_funcs = {
	.fb_create = intel_user_framebuffer_create,
	.output_poll_changed = intel_fb_output_poll_changed,
};

/* Set up chip specific display functions */
static void intel_init_display(struct drm_device *dev)
{
	struct drm_i915_private *dev_priv = dev->dev_private;

	/* We always want a DPMS function */
	if (HAS_PCH_SPLIT(dev)) {
		dev_priv->display.dpms = ironlake_crtc_dpms;
		dev_priv->display.crtc_mode_set = ironlake_crtc_mode_set;
		dev_priv->display.off = ironlake_crtc_off;
		dev_priv->display.update_plane = ironlake_update_plane;
	} else {
		dev_priv->display.dpms = i9xx_crtc_dpms;
		dev_priv->display.crtc_mode_set = i9xx_crtc_mode_set;
		dev_priv->display.off = i9xx_crtc_off;
		dev_priv->display.update_plane = i9xx_update_plane;
	}

	/* Returns the core display clock speed */
	if (IS_VALLEYVIEW(dev))
		dev_priv->display.get_display_clock_speed =
			valleyview_get_display_clock_speed;
	else if (IS_I945G(dev) || (IS_G33(dev) && !IS_PINEVIEW_M(dev)))
		dev_priv->display.get_display_clock_speed =
			i945_get_display_clock_speed;
	else if (IS_I915G(dev))
		dev_priv->display.get_display_clock_speed =
			i915_get_display_clock_speed;
	else if (IS_I945GM(dev) || IS_845G(dev) || IS_PINEVIEW_M(dev))
		dev_priv->display.get_display_clock_speed =
			i9xx_misc_get_display_clock_speed;
	else if (IS_I915GM(dev))
		dev_priv->display.get_display_clock_speed =
			i915gm_get_display_clock_speed;
	else if (IS_I865G(dev))
		dev_priv->display.get_display_clock_speed =
			i865_get_display_clock_speed;
	else if (IS_I85X(dev))
		dev_priv->display.get_display_clock_speed =
			i855_get_display_clock_speed;
	else /* 852, 830 */
		dev_priv->display.get_display_clock_speed =
			i830_get_display_clock_speed;

	if (HAS_PCH_SPLIT(dev)) {
		if (IS_GEN5(dev)) {
			dev_priv->display.fdi_link_train = ironlake_fdi_link_train;
			dev_priv->display.write_eld = ironlake_write_eld;
		} else if (IS_GEN6(dev)) {
			dev_priv->display.fdi_link_train = gen6_fdi_link_train;
			dev_priv->display.write_eld = ironlake_write_eld;
		} else if (IS_IVYBRIDGE(dev)) {
			/* FIXME: detect B0+ stepping and use auto training */
			dev_priv->display.fdi_link_train = ivb_manual_fdi_link_train;
			dev_priv->display.write_eld = ironlake_write_eld;
		} else if (IS_HASWELL(dev)) {
			dev_priv->display.fdi_link_train = hsw_fdi_link_train;
			dev_priv->display.write_eld = ironlake_write_eld;
		} else
			dev_priv->display.update_wm = NULL;
	} else if (IS_VALLEYVIEW(dev)) {
		dev_priv->display.force_wake_get = vlv_force_wake_get;
		dev_priv->display.force_wake_put = vlv_force_wake_put;
	} else if (IS_G4X(dev)) {
		dev_priv->display.write_eld = g4x_write_eld;
	}

	/* Default just returns -ENODEV to indicate unsupported */
	dev_priv->display.queue_flip = intel_default_queue_flip;

	switch (INTEL_INFO(dev)->gen) {
	case 2:
		dev_priv->display.queue_flip = intel_gen2_queue_flip;
		break;

	case 3:
		dev_priv->display.queue_flip = intel_gen3_queue_flip;
		break;

	case 4:
	case 5:
		dev_priv->display.queue_flip = intel_gen4_queue_flip;
		break;

	case 6:
		dev_priv->display.queue_flip = intel_gen6_queue_flip;
		break;
	case 7:
		dev_priv->display.queue_flip = intel_gen7_queue_flip;
		break;
	}
}

/*
 * Some BIOSes insist on assuming the GPU's pipe A is enabled at suspend,
 * resume, or other times.  This quirk makes sure that's the case for
 * affected systems.
 */
static void quirk_pipea_force(struct drm_device *dev)
{
	struct drm_i915_private *dev_priv = dev->dev_private;

	dev_priv->quirks |= QUIRK_PIPEA_FORCE;
	DRM_INFO("applying pipe a force quirk\n");
}

/*
 * Some machines (Lenovo U160) do not work with SSC on LVDS for some reason
 */
static void quirk_ssc_force_disable(struct drm_device *dev)
{
	struct drm_i915_private *dev_priv = dev->dev_private;
	dev_priv->quirks |= QUIRK_LVDS_SSC_DISABLE;
	DRM_INFO("applying lvds SSC disable quirk\n");
}

/*
 * A machine (e.g. Acer Aspire 5734Z) may need to invert the panel backlight
 * brightness value
 */
static void quirk_invert_brightness(struct drm_device *dev)
{
	struct drm_i915_private *dev_priv = dev->dev_private;
	dev_priv->quirks |= QUIRK_INVERT_BRIGHTNESS;
	DRM_INFO("applying inverted panel brightness quirk\n");
}

struct intel_quirk {
	int device;
	int subsystem_vendor;
	int subsystem_device;
	void (*hook)(struct drm_device *dev);
};

static struct intel_quirk intel_quirks[] = {
	/* HP Mini needs pipe A force quirk (LP: #322104) */
	{ 0x27ae, 0x103c, 0x361a, quirk_pipea_force },

	/* Thinkpad R31 needs pipe A force quirk */
	{ 0x3577, 0x1014, 0x0505, quirk_pipea_force },
	/* Toshiba Protege R-205, S-209 needs pipe A force quirk */
	{ 0x2592, 0x1179, 0x0001, quirk_pipea_force },

	/* ThinkPad X30 needs pipe A force quirk (LP: #304614) */
	{ 0x3577,  0x1014, 0x0513, quirk_pipea_force },
	/* ThinkPad X40 needs pipe A force quirk */

	/* ThinkPad T60 needs pipe A force quirk (bug #16494) */
	{ 0x2782, 0x17aa, 0x201a, quirk_pipea_force },

	/* 855 & before need to leave pipe A & dpll A up */
	{ 0x3582, PCI_ANY_ID, PCI_ANY_ID, quirk_pipea_force },
	{ 0x2562, PCI_ANY_ID, PCI_ANY_ID, quirk_pipea_force },

	/* Lenovo U160 cannot use SSC on LVDS */
	{ 0x0046, 0x17aa, 0x3920, quirk_ssc_force_disable },

	/* Sony Vaio Y cannot use SSC on LVDS */
	{ 0x0046, 0x104d, 0x9076, quirk_ssc_force_disable },

	/* Acer Aspire 5734Z must invert backlight brightness */
	{ 0x2a42, 0x1025, 0x0459, quirk_invert_brightness },
};

static void intel_init_quirks(struct drm_device *dev)
{
	struct pci_dev *d = dev->pdev;
	int i;

	for (i = 0; i < ARRAY_SIZE(intel_quirks); i++) {
		struct intel_quirk *q = &intel_quirks[i];

		if (d->device == q->device &&
		    (d->subsystem_vendor == q->subsystem_vendor ||
		     q->subsystem_vendor == PCI_ANY_ID) &&
		    (d->subsystem_device == q->subsystem_device ||
		     q->subsystem_device == PCI_ANY_ID))
			q->hook(dev);
	}
}

/* Disable the VGA plane that we never use */
static void i915_disable_vga(struct drm_device *dev)
{
	struct drm_i915_private *dev_priv = dev->dev_private;
	u8 sr1;
	u32 vga_reg;

	if (HAS_PCH_SPLIT(dev))
		vga_reg = CPU_VGACNTRL;
	else
		vga_reg = VGACNTRL;

	vga_get_uninterruptible(dev->pdev, VGA_RSRC_LEGACY_IO);
	outb(SR01, VGA_SR_INDEX);
	sr1 = inb(VGA_SR_DATA);
	outb(sr1 | 1<<5, VGA_SR_DATA);
	vga_put(dev->pdev, VGA_RSRC_LEGACY_IO);
	udelay(300);

	I915_WRITE(vga_reg, VGA_DISP_DISABLE);
	POSTING_READ(vga_reg);
}

static void ivb_pch_pwm_override(struct drm_device *dev)
{
	struct drm_i915_private *dev_priv = dev->dev_private;

	/*
	 * IVB has CPU eDP backlight regs too, set things up to let the
	 * PCH regs control the backlight
	 */
	I915_WRITE(BLC_PWM_CPU_CTL2, PWM_ENABLE);
	I915_WRITE(BLC_PWM_CPU_CTL, 0);
	I915_WRITE(BLC_PWM_PCH_CTL1, PWM_ENABLE | (1<<30));
}

void intel_modeset_init_hw(struct drm_device *dev)
{
	struct drm_i915_private *dev_priv = dev->dev_private;

	intel_init_clock_gating(dev);

	if (IS_IRONLAKE_M(dev)) {
		ironlake_enable_drps(dev);
		ironlake_enable_rc6(dev);
		intel_init_emon(dev);
	}

	if ((IS_GEN6(dev) || IS_GEN7(dev)) && !IS_VALLEYVIEW(dev)) {
		gen6_enable_rps(dev_priv);
		gen6_update_ring_freq(dev_priv);
	}

	if (IS_IVYBRIDGE(dev))
		ivb_pch_pwm_override(dev);
}

void intel_modeset_init(struct drm_device *dev)
{
	struct drm_i915_private *dev_priv = dev->dev_private;
	int i, ret;

	drm_mode_config_init(dev);

	dev->mode_config.min_width = 0;
	dev->mode_config.min_height = 0;

	dev->mode_config.preferred_depth = 24;
	dev->mode_config.prefer_shadow = 1;

	dev->mode_config.funcs = &intel_mode_funcs;

	intel_init_quirks(dev);

	intel_init_pm(dev);

	intel_prepare_ddi(dev);

	intel_init_display(dev);

	if (IS_GEN2(dev)) {
		dev->mode_config.max_width = 2048;
		dev->mode_config.max_height = 2048;
	} else if (IS_GEN3(dev)) {
		dev->mode_config.max_width = 4096;
		dev->mode_config.max_height = 4096;
	} else {
		dev->mode_config.max_width = 8192;
		dev->mode_config.max_height = 8192;
	}
	dev->mode_config.fb_base = dev->agp->base;

	DRM_DEBUG_KMS("%d display pipe%s available.\n",
		      dev_priv->num_pipe, dev_priv->num_pipe > 1 ? "s" : "");

	for (i = 0; i < dev_priv->num_pipe; i++) {
		intel_crtc_init(dev, i);
		ret = intel_plane_init(dev, i);
		if (ret)
			DRM_DEBUG_KMS("plane %d init failed: %d\n", i, ret);
	}

	intel_pch_pll_init(dev);

	/* Just disable it once at startup */
	i915_disable_vga(dev);
	intel_setup_outputs(dev);

	INIT_WORK(&dev_priv->idle_work, intel_idle_update);
	setup_timer(&dev_priv->idle_timer, intel_gpu_idle_timer,
		    (unsigned long)dev);
}

void intel_modeset_gem_init(struct drm_device *dev)
{
	intel_modeset_init_hw(dev);

	intel_setup_overlay(dev);
}

void intel_modeset_cleanup(struct drm_device *dev)
{
	struct drm_i915_private *dev_priv = dev->dev_private;
	struct drm_crtc *crtc;
	struct intel_crtc *intel_crtc;

	drm_kms_helper_poll_fini(dev);
	mutex_lock(&dev->struct_mutex);

	intel_unregister_dsm_handler();


	list_for_each_entry(crtc, &dev->mode_config.crtc_list, head) {
		/* Skip inactive CRTCs */
		if (!crtc->fb)
			continue;

		intel_crtc = to_intel_crtc(crtc);
		intel_increase_pllclock(crtc);
	}

	intel_disable_fbc(dev);

	if (IS_IRONLAKE_M(dev))
		ironlake_disable_drps(dev);
	if ((IS_GEN6(dev) || IS_GEN7(dev)) && !IS_VALLEYVIEW(dev))
		gen6_disable_rps(dev);

	if (IS_IRONLAKE_M(dev))
		ironlake_disable_rc6(dev);

	if (IS_VALLEYVIEW(dev))
		vlv_init_dpio(dev);

	mutex_unlock(&dev->struct_mutex);

	/* Disable the irq before mode object teardown, for the irq might
	 * enqueue unpin/hotplug work. */
	drm_irq_uninstall(dev);
	cancel_work_sync(&dev_priv->hotplug_work);
	cancel_work_sync(&dev_priv->rps_work);

	/* flush any delayed tasks or pending work */
	flush_scheduled_work();

	/* Shut off idle work before the crtcs get freed. */
	list_for_each_entry(crtc, &dev->mode_config.crtc_list, head) {
		intel_crtc = to_intel_crtc(crtc);
		del_timer_sync(&intel_crtc->idle_timer);
	}
	del_timer_sync(&dev_priv->idle_timer);
	cancel_work_sync(&dev_priv->idle_work);

	drm_mode_config_cleanup(dev);
}

/*
 * Return which encoder is currently attached for connector.
 */
struct drm_encoder *intel_best_encoder(struct drm_connector *connector)
{
	return &intel_attached_encoder(connector)->base;
}

void intel_connector_attach_encoder(struct intel_connector *connector,
				    struct intel_encoder *encoder)
{
	connector->encoder = encoder;
	drm_mode_connector_attach_encoder(&connector->base,
					  &encoder->base);
}

/*
 * set vga decode state - true == enable VGA decode
 */
int intel_modeset_vga_set_state(struct drm_device *dev, bool state)
{
	struct drm_i915_private *dev_priv = dev->dev_private;
	u16 gmch_ctrl;

	pci_read_config_word(dev_priv->bridge_dev, INTEL_GMCH_CTRL, &gmch_ctrl);
	if (state)
		gmch_ctrl &= ~INTEL_GMCH_VGA_DISABLE;
	else
		gmch_ctrl |= INTEL_GMCH_VGA_DISABLE;
	pci_write_config_word(dev_priv->bridge_dev, INTEL_GMCH_CTRL, gmch_ctrl);
	return 0;
}

#ifdef CONFIG_DEBUG_FS
#include <linux/seq_file.h>

struct intel_display_error_state {
	struct intel_cursor_error_state {
		u32 control;
		u32 position;
		u32 base;
		u32 size;
	} cursor[2];

	struct intel_pipe_error_state {
		u32 conf;
		u32 source;

		u32 htotal;
		u32 hblank;
		u32 hsync;
		u32 vtotal;
		u32 vblank;
		u32 vsync;
	} pipe[2];

	struct intel_plane_error_state {
		u32 control;
		u32 stride;
		u32 size;
		u32 pos;
		u32 addr;
		u32 surface;
		u32 tile_offset;
	} plane[2];
};

struct intel_display_error_state *
intel_display_capture_error_state(struct drm_device *dev)
{
	drm_i915_private_t *dev_priv = dev->dev_private;
	struct intel_display_error_state *error;
	int i;

	error = kmalloc(sizeof(*error), GFP_ATOMIC);
	if (error == NULL)
		return NULL;

	for (i = 0; i < 2; i++) {
		error->cursor[i].control = I915_READ(CURCNTR(i));
		error->cursor[i].position = I915_READ(CURPOS(i));
		error->cursor[i].base = I915_READ(CURBASE(i));

		error->plane[i].control = I915_READ(DSPCNTR(i));
		error->plane[i].stride = I915_READ(DSPSTRIDE(i));
		error->plane[i].size = I915_READ(DSPSIZE(i));
		error->plane[i].pos = I915_READ(DSPPOS(i));
		error->plane[i].addr = I915_READ(DSPADDR(i));
		if (INTEL_INFO(dev)->gen >= 4) {
			error->plane[i].surface = I915_READ(DSPSURF(i));
			error->plane[i].tile_offset = I915_READ(DSPTILEOFF(i));
		}

		error->pipe[i].conf = I915_READ(PIPECONF(i));
		error->pipe[i].source = I915_READ(PIPESRC(i));
		error->pipe[i].htotal = I915_READ(HTOTAL(i));
		error->pipe[i].hblank = I915_READ(HBLANK(i));
		error->pipe[i].hsync = I915_READ(HSYNC(i));
		error->pipe[i].vtotal = I915_READ(VTOTAL(i));
		error->pipe[i].vblank = I915_READ(VBLANK(i));
		error->pipe[i].vsync = I915_READ(VSYNC(i));
	}

	return error;
}

void
intel_display_print_error_state(struct seq_file *m,
				struct drm_device *dev,
				struct intel_display_error_state *error)
{
	int i;

	for (i = 0; i < 2; i++) {
		seq_printf(m, "Pipe [%d]:\n", i);
		seq_printf(m, "  CONF: %08x\n", error->pipe[i].conf);
		seq_printf(m, "  SRC: %08x\n", error->pipe[i].source);
		seq_printf(m, "  HTOTAL: %08x\n", error->pipe[i].htotal);
		seq_printf(m, "  HBLANK: %08x\n", error->pipe[i].hblank);
		seq_printf(m, "  HSYNC: %08x\n", error->pipe[i].hsync);
		seq_printf(m, "  VTOTAL: %08x\n", error->pipe[i].vtotal);
		seq_printf(m, "  VBLANK: %08x\n", error->pipe[i].vblank);
		seq_printf(m, "  VSYNC: %08x\n", error->pipe[i].vsync);

		seq_printf(m, "Plane [%d]:\n", i);
		seq_printf(m, "  CNTR: %08x\n", error->plane[i].control);
		seq_printf(m, "  STRIDE: %08x\n", error->plane[i].stride);
		seq_printf(m, "  SIZE: %08x\n", error->plane[i].size);
		seq_printf(m, "  POS: %08x\n", error->plane[i].pos);
		seq_printf(m, "  ADDR: %08x\n", error->plane[i].addr);
		if (INTEL_INFO(dev)->gen >= 4) {
			seq_printf(m, "  SURF: %08x\n", error->plane[i].surface);
			seq_printf(m, "  TILEOFF: %08x\n", error->plane[i].tile_offset);
		}

		seq_printf(m, "Cursor [%d]:\n", i);
		seq_printf(m, "  CNTR: %08x\n", error->cursor[i].control);
		seq_printf(m, "  POS: %08x\n", error->cursor[i].position);
		seq_printf(m, "  BASE: %08x\n", error->cursor[i].base);
	}
}
#endif<|MERGE_RESOLUTION|>--- conflicted
+++ resolved
@@ -6397,168 +6397,9 @@
 	struct intel_crtc *intel_crtc;
 	int i;
 
-<<<<<<< HEAD
-	/* Here begins a magic sequence of register writes to enable
-	 * auto-downclocking.
-	 *
-	 * Perhaps there might be some value in exposing these to
-	 * userspace...
-	 */
-	I915_WRITE(GEN6_RC_STATE, 0);
-	mutex_lock(&dev_priv->dev->struct_mutex);
-
-	/* Clear the DBG now so we don't confuse earlier errors */
-	if ((gtfifodbg = I915_READ(GTFIFODBG))) {
-		DRM_ERROR("GT fifo had a previous error %x\n", gtfifodbg);
-		I915_WRITE(GTFIFODBG, gtfifodbg);
-	}
-
-	gen6_gt_force_wake_get(dev_priv);
-
-	/* disable the counters and set deterministic thresholds */
-	I915_WRITE(GEN6_RC_CONTROL, 0);
-
-	I915_WRITE(GEN6_RC1_WAKE_RATE_LIMIT, 1000 << 16);
-	I915_WRITE(GEN6_RC6_WAKE_RATE_LIMIT, 40 << 16 | 30);
-	I915_WRITE(GEN6_RC6pp_WAKE_RATE_LIMIT, 30);
-	I915_WRITE(GEN6_RC_EVALUATION_INTERVAL, 125000);
-	I915_WRITE(GEN6_RC_IDLE_HYSTERSIS, 25);
-
-	for (i = 0; i < I915_NUM_RINGS; i++)
-		I915_WRITE(RING_MAX_IDLE(dev_priv->ring[i].mmio_base), 10);
-
-	I915_WRITE(GEN6_RC_SLEEP, 0);
-	I915_WRITE(GEN6_RC1e_THRESHOLD, 1000);
-	I915_WRITE(GEN6_RC6_THRESHOLD, 50000);
-	I915_WRITE(GEN6_RC6p_THRESHOLD, 100000);
-	I915_WRITE(GEN6_RC6pp_THRESHOLD, 64000); /* unused */
-
-	rc6_mode = intel_enable_rc6(dev_priv->dev);
-	if (rc6_mode & INTEL_RC6_ENABLE)
-		rc6_mask |= GEN6_RC_CTL_RC6_ENABLE;
-
-	if (rc6_mode & INTEL_RC6p_ENABLE)
-		rc6_mask |= GEN6_RC_CTL_RC6p_ENABLE;
-
-	if (rc6_mode & INTEL_RC6pp_ENABLE)
-		rc6_mask |= GEN6_RC_CTL_RC6pp_ENABLE;
-
-	DRM_INFO("Enabling RC6 states: RC6 %s, RC6p %s, RC6pp %s\n",
-			(rc6_mode & INTEL_RC6_ENABLE) ? "on" : "off",
-			(rc6_mode & INTEL_RC6p_ENABLE) ? "on" : "off",
-			(rc6_mode & INTEL_RC6pp_ENABLE) ? "on" : "off");
-
-	I915_WRITE(GEN6_RC_CONTROL,
-		   rc6_mask |
-		   GEN6_RC_CTL_EI_MODE(1) |
-		   GEN6_RC_CTL_HW_ENABLE);
-
-	I915_WRITE(GEN6_RPNSWREQ,
-		   GEN6_FREQUENCY(10) |
-		   GEN6_OFFSET(0) |
-		   GEN6_AGGRESSIVE_TURBO);
-	I915_WRITE(GEN6_RC_VIDEO_FREQ,
-		   GEN6_FREQUENCY(12));
-
-	I915_WRITE(GEN6_RP_DOWN_TIMEOUT, 1000000);
-	I915_WRITE(GEN6_RP_INTERRUPT_LIMITS,
-		   18 << 24 |
-		   6 << 16);
-	I915_WRITE(GEN6_RP_UP_THRESHOLD, 10000);
-	I915_WRITE(GEN6_RP_DOWN_THRESHOLD, 1000000);
-	I915_WRITE(GEN6_RP_UP_EI, 100000);
-	I915_WRITE(GEN6_RP_DOWN_EI, 5000000);
-	I915_WRITE(GEN6_RP_IDLE_HYSTERSIS, 10);
-	I915_WRITE(GEN6_RP_CONTROL,
-		   GEN6_RP_MEDIA_TURBO |
-		   GEN6_RP_MEDIA_HW_MODE |
-		   GEN6_RP_MEDIA_IS_GFX |
-		   GEN6_RP_ENABLE |
-		   GEN6_RP_UP_BUSY_AVG |
-		   GEN6_RP_DOWN_IDLE_CONT);
-
-	if (wait_for((I915_READ(GEN6_PCODE_MAILBOX) & GEN6_PCODE_READY) == 0,
-		     500))
-		DRM_ERROR("timeout waiting for pcode mailbox to become idle\n");
-
-	I915_WRITE(GEN6_PCODE_DATA, 0);
-	I915_WRITE(GEN6_PCODE_MAILBOX,
-		   GEN6_PCODE_READY |
-		   GEN6_PCODE_WRITE_MIN_FREQ_TABLE);
-	if (wait_for((I915_READ(GEN6_PCODE_MAILBOX) & GEN6_PCODE_READY) == 0,
-		     500))
-		DRM_ERROR("timeout waiting for pcode mailbox to finish\n");
-
-	min_freq = (rp_state_cap & 0xff0000) >> 16;
-	max_freq = rp_state_cap & 0xff;
-	cur_freq = (gt_perf_status & 0xff00) >> 8;
-
-	/* Check for overclock support */
-	if (wait_for((I915_READ(GEN6_PCODE_MAILBOX) & GEN6_PCODE_READY) == 0,
-		     500))
-		DRM_ERROR("timeout waiting for pcode mailbox to become idle\n");
-	I915_WRITE(GEN6_PCODE_MAILBOX, GEN6_READ_OC_PARAMS);
-	pcu_mbox = I915_READ(GEN6_PCODE_DATA);
-	if (wait_for((I915_READ(GEN6_PCODE_MAILBOX) & GEN6_PCODE_READY) == 0,
-		     500))
-		DRM_ERROR("timeout waiting for pcode mailbox to finish\n");
-	if (pcu_mbox & (1<<31)) { /* OC supported */
-		max_freq = pcu_mbox & 0xff;
-		DRM_DEBUG_DRIVER("overclocking supported, adjusting frequency max to %dMHz\n", pcu_mbox * 50);
-	}
-
-	/* In units of 100MHz */
-	dev_priv->max_delay = max_freq;
-	dev_priv->min_delay = min_freq;
-	dev_priv->cur_delay = cur_freq;
-
-	/* requires MSI enabled */
-	I915_WRITE(GEN6_PMIER,
-		   GEN6_PM_MBOX_EVENT |
-		   GEN6_PM_THERMAL_EVENT |
-		   GEN6_PM_RP_DOWN_TIMEOUT |
-		   GEN6_PM_RP_UP_THRESHOLD |
-		   GEN6_PM_RP_DOWN_THRESHOLD |
-		   GEN6_PM_RP_UP_EI_EXPIRED |
-		   GEN6_PM_RP_DOWN_EI_EXPIRED);
-	spin_lock_irq(&dev_priv->rps_lock);
-	WARN_ON(dev_priv->pm_iir != 0);
-	I915_WRITE(GEN6_PMIMR, 0);
-	spin_unlock_irq(&dev_priv->rps_lock);
-	/* enable all PM interrupts */
-	I915_WRITE(GEN6_PMINTRMSK, 0);
-
-	gen6_gt_force_wake_put(dev_priv);
-	mutex_unlock(&dev_priv->dev->struct_mutex);
-}
-
-void gen6_update_ring_freq(struct drm_i915_private *dev_priv)
-{
-	int min_freq = 15;
-	int gpu_freq, ia_freq, max_ia_freq;
-	int scaling_factor = 180;
-
-	max_ia_freq = cpufreq_quick_get_max(0);
-	/*
-	 * Default to measured freq if none found, PCU will ensure we don't go
-	 * over
-	 */
-	if (!max_ia_freq)
-#ifndef CONFIG_XEN
-		max_ia_freq = tsc_khz;
-#else
-		max_ia_freq = cpu_khz;
-#endif
-
-	/* Convert from kHz to MHz */
-	max_ia_freq /= 1000;
-
-	mutex_lock(&dev_priv->dev->struct_mutex);
-=======
 	intel_crtc = kzalloc(sizeof(struct intel_crtc) + (INTELFB_CONN_LIMIT * sizeof(struct drm_connector *)), GFP_KERNEL);
 	if (intel_crtc == NULL)
 		return;
->>>>>>> 485802a6
 
 	drm_crtc_init(dev, &intel_crtc->base, &intel_crtc_funcs);
 
