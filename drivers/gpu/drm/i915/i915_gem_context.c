/*
 * Copyright © 2011-2012 Intel Corporation
 *
 * Permission is hereby granted, free of charge, to any person obtaining a
 * copy of this software and associated documentation files (the "Software"),
 * to deal in the Software without restriction, including without limitation
 * the rights to use, copy, modify, merge, publish, distribute, sublicense,
 * and/or sell copies of the Software, and to permit persons to whom the
 * Software is furnished to do so, subject to the following conditions:
 *
 * The above copyright notice and this permission notice (including the next
 * paragraph) shall be included in all copies or substantial portions of the
 * Software.
 *
 * THE SOFTWARE IS PROVIDED "AS IS", WITHOUT WARRANTY OF ANY KIND, EXPRESS OR
 * IMPLIED, INCLUDING BUT NOT LIMITED TO THE WARRANTIES OF MERCHANTABILITY,
 * FITNESS FOR A PARTICULAR PURPOSE AND NONINFRINGEMENT.  IN NO EVENT SHALL
 * THE AUTHORS OR COPYRIGHT HOLDERS BE LIABLE FOR ANY CLAIM, DAMAGES OR OTHER
 * LIABILITY, WHETHER IN AN ACTION OF CONTRACT, TORT OR OTHERWISE, ARISING
 * FROM, OUT OF OR IN CONNECTION WITH THE SOFTWARE OR THE USE OR OTHER DEALINGS
 * IN THE SOFTWARE.
 *
 * Authors:
 *    Ben Widawsky <ben@bwidawsk.net>
 *
 */

/*
 * This file implements HW context support. On gen5+ a HW context consists of an
 * opaque GPU object which is referenced at times of context saves and restores.
 * With RC6 enabled, the context is also referenced as the GPU enters and exists
 * from RC6 (GPU has it's own internal power context, except on gen5). Though
 * something like a context does exist for the media ring, the code only
 * supports contexts for the render ring.
 *
 * In software, there is a distinction between contexts created by the user,
 * and the default HW context. The default HW context is used by GPU clients
 * that do not request setup of their own hardware context. The default
 * context's state is never restored to help prevent programming errors. This
 * would happen if a client ran and piggy-backed off another clients GPU state.
 * The default context only exists to give the GPU some offset to load as the
 * current to invoke a save of the context we actually care about. In fact, the
 * code could likely be constructed, albeit in a more complicated fashion, to
 * never use the default context, though that limits the driver's ability to
 * swap out, and/or destroy other contexts.
 *
 * All other contexts are created as a request by the GPU client. These contexts
 * store GPU state, and thus allow GPU clients to not re-emit state (and
 * potentially query certain state) at any time. The kernel driver makes
 * certain that the appropriate commands are inserted.
 *
 * The context life cycle is semi-complicated in that context BOs may live
 * longer than the context itself because of the way the hardware, and object
 * tracking works. Below is a very crude representation of the state machine
 * describing the context life.
 *                                         refcount     pincount     active
 * S0: initial state                          0            0           0
 * S1: context created                        1            0           0
 * S2: context is currently running           2            1           X
 * S3: GPU referenced, but not current        2            0           1
 * S4: context is current, but destroyed      1            1           0
 * S5: like S3, but destroyed                 1            0           1
 *
 * The most common (but not all) transitions:
 * S0->S1: client creates a context
 * S1->S2: client submits execbuf with context
 * S2->S3: other clients submits execbuf with context
 * S3->S1: context object was retired
 * S3->S2: clients submits another execbuf
 * S2->S4: context destroy called with current context
 * S3->S5->S0: destroy path
 * S4->S5->S0: destroy path on current context
 *
 * There are two confusing terms used above:
 *  The "current context" means the context which is currently running on the
 *  GPU. The GPU has loaded its state already and has stored away the gtt
 *  offset of the BO. The GPU is not actively referencing the data at this
 *  offset, but it will on the next context switch. The only way to avoid this
 *  is to do a GPU reset.
 *
 *  An "active context' is one which was previously the "current context" and is
 *  on the active list waiting for the next context switch to occur. Until this
 *  happens, the object must remain at the same gtt offset. It is therefore
 *  possible to destroy a context, but it is still active.
 *
 */

#include <linux/log2.h>
#include <drm/drmP.h>
#include <drm/i915_drm.h>
#include "i915_drv.h"
#include "i915_trace.h"
#include "intel_workarounds.h"

#define ALL_L3_SLICES(dev) (1 << NUM_L3_SLICES(dev)) - 1

static void lut_close(struct i915_gem_context *ctx)
{
	struct i915_lut_handle *lut, *ln;
	struct radix_tree_iter iter;
	void __rcu **slot;

	list_for_each_entry_safe(lut, ln, &ctx->handles_list, ctx_link) {
		list_del(&lut->obj_link);
		kmem_cache_free(ctx->i915->luts, lut);
	}

	rcu_read_lock();
	radix_tree_for_each_slot(slot, &ctx->handles_vma, &iter, 0) {
		struct i915_vma *vma = rcu_dereference_raw(*slot);

		radix_tree_iter_delete(&ctx->handles_vma, &iter, slot);
		__i915_gem_object_release_unless_active(vma->obj);
	}
	rcu_read_unlock();
}

static inline int new_hw_id(struct drm_i915_private *i915, gfp_t gfp)
<<<<<<< HEAD
{
	unsigned int max;

	lockdep_assert_held(&i915->contexts.mutex);

	if (INTEL_GEN(i915) >= 11)
		max = GEN11_MAX_CONTEXT_HW_ID;
	else if (USES_GUC_SUBMISSION(i915))
		/*
		 * When using GuC in proxy submission, GuC consumes the
		 * highest bit in the context id to indicate proxy submission.
		 */
		max = MAX_GUC_CONTEXT_HW_ID;
	else
		max = MAX_CONTEXT_HW_ID;

	return ida_simple_get(&i915->contexts.hw_ida, 0, max, gfp);
}

static int steal_hw_id(struct drm_i915_private *i915)
{
	struct i915_gem_context *ctx, *cn;
	LIST_HEAD(pinned);
	int id = -ENOSPC;

	lockdep_assert_held(&i915->contexts.mutex);

	list_for_each_entry_safe(ctx, cn,
				 &i915->contexts.hw_id_list, hw_id_link) {
		if (atomic_read(&ctx->hw_id_pin_count)) {
			list_move_tail(&ctx->hw_id_link, &pinned);
			continue;
		}

		GEM_BUG_ON(!ctx->hw_id); /* perma-pinned kernel context */
		list_del_init(&ctx->hw_id_link);
		id = ctx->hw_id;
		break;
	}

	/*
	 * Remember how far we got up on the last repossesion scan, so the
	 * list is kept in a "least recently scanned" order.
	 */
	list_splice_tail(&pinned, &i915->contexts.hw_id_list);
	return id;
}

static int assign_hw_id(struct drm_i915_private *i915, unsigned int *out)
{
	int ret;

	lockdep_assert_held(&i915->contexts.mutex);

	/*
	 * We prefer to steal/stall ourselves and our users over that of the
	 * entire system. That may be a little unfair to our users, and
	 * even hurt high priority clients. The choice is whether to oomkill
	 * something else, or steal a context id.
	 */
	ret = new_hw_id(i915, GFP_KERNEL | __GFP_REPEAT | __GFP_NOWARN);
	if (unlikely(ret < 0)) {
		ret = steal_hw_id(i915);
		if (ret < 0) /* once again for the correct errno code */
			ret = new_hw_id(i915, GFP_KERNEL);
		if (ret < 0)
			return ret;
	}

	*out = ret;
	return 0;
}

static void release_hw_id(struct i915_gem_context *ctx)
{
	struct drm_i915_private *i915 = ctx->i915;

	if (list_empty(&ctx->hw_id_link))
		return;

	mutex_lock(&i915->contexts.mutex);
	if (!list_empty(&ctx->hw_id_link)) {
		ida_simple_remove(&i915->contexts.hw_ida, ctx->hw_id);
		list_del_init(&ctx->hw_id_link);
	}
	mutex_unlock(&i915->contexts.mutex);
}

static void i915_gem_context_free(struct i915_gem_context *ctx)
{
	unsigned int n;
=======
{
	unsigned int max;
>>>>>>> 17d93760

	lockdep_assert_held(&i915->contexts.mutex);

<<<<<<< HEAD
	release_hw_id(ctx);
	i915_ppgtt_put(ctx->ppgtt);

	for (n = 0; n < ARRAY_SIZE(ctx->__engine); n++) {
		struct intel_context *ce = &ctx->__engine[n];

		if (ce->ops)
			ce->ops->destroy(ce);
=======
	if (INTEL_GEN(i915) >= 11)
		max = GEN11_MAX_CONTEXT_HW_ID;
	else if (USES_GUC_SUBMISSION(i915))
		/*
		 * When using GuC in proxy submission, GuC consumes the
		 * highest bit in the context id to indicate proxy submission.
		 */
		max = MAX_GUC_CONTEXT_HW_ID;
	else
		max = MAX_CONTEXT_HW_ID;

	return ida_simple_get(&i915->contexts.hw_ida, 0, max, gfp);
}

static int steal_hw_id(struct drm_i915_private *i915)
{
	struct i915_gem_context *ctx, *cn;
	LIST_HEAD(pinned);
	int id = -ENOSPC;

	lockdep_assert_held(&i915->contexts.mutex);

	list_for_each_entry_safe(ctx, cn,
				 &i915->contexts.hw_id_list, hw_id_link) {
		if (atomic_read(&ctx->hw_id_pin_count)) {
			list_move_tail(&ctx->hw_id_link, &pinned);
			continue;
		}

		GEM_BUG_ON(!ctx->hw_id); /* perma-pinned kernel context */
		list_del_init(&ctx->hw_id_link);
		id = ctx->hw_id;
		break;
	}

	/*
	 * Remember how far we got up on the last repossesion scan, so the
	 * list is kept in a "least recently scanned" order.
	 */
	list_splice_tail(&pinned, &i915->contexts.hw_id_list);
	return id;
}

static int assign_hw_id(struct drm_i915_private *i915, unsigned int *out)
{
	int ret;

	lockdep_assert_held(&i915->contexts.mutex);

	/*
	 * We prefer to steal/stall ourselves and our users over that of the
	 * entire system. That may be a little unfair to our users, and
	 * even hurt high priority clients. The choice is whether to oomkill
	 * something else, or steal a context id.
	 */
	ret = new_hw_id(i915, GFP_KERNEL | __GFP_REPEAT | __GFP_NOWARN);
	if (unlikely(ret < 0)) {
		ret = steal_hw_id(i915);
		if (ret < 0) /* once again for the correct errno code */
			ret = new_hw_id(i915, GFP_KERNEL);
		if (ret < 0)
			return ret;
>>>>>>> 17d93760
	}

	*out = ret;
	return 0;
}

static void release_hw_id(struct i915_gem_context *ctx)
{
	struct drm_i915_private *i915 = ctx->i915;

	if (list_empty(&ctx->hw_id_link))
		return;

	mutex_lock(&i915->contexts.mutex);
	if (!list_empty(&ctx->hw_id_link)) {
		ida_simple_remove(&i915->contexts.hw_ida, ctx->hw_id);
		list_del_init(&ctx->hw_id_link);
	}
	mutex_unlock(&i915->contexts.mutex);
}

static void i915_gem_context_free(struct i915_gem_context *ctx)
{
	unsigned int n;

	lockdep_assert_held(&ctx->i915->drm.struct_mutex);
	GEM_BUG_ON(!i915_gem_context_is_closed(ctx));

	release_hw_id(ctx);
	i915_ppgtt_put(ctx->ppgtt);

	kfree(ctx->jump_whitelist);

	for (n = 0; n < ARRAY_SIZE(ctx->__engine); n++) {
		struct intel_context *ce = &ctx->__engine[n];

		if (ce->ops)
			ce->ops->destroy(ce);
	}

	kfree(ctx->name);
	put_pid(ctx->pid);

	list_del(&ctx->link);

	kfree_rcu(ctx, rcu);
}

static void contexts_free(struct drm_i915_private *i915)
{
	struct llist_node *freed = llist_del_all(&i915->contexts.free_list);
	struct i915_gem_context *ctx, *cn;

	lockdep_assert_held(&i915->drm.struct_mutex);

	llist_for_each_entry_safe(ctx, cn, freed, free_link)
		i915_gem_context_free(ctx);
}

static void contexts_free_first(struct drm_i915_private *i915)
{
	struct i915_gem_context *ctx;
	struct llist_node *freed;

	lockdep_assert_held(&i915->drm.struct_mutex);

	freed = llist_del_first(&i915->contexts.free_list);
	if (!freed)
		return;

	ctx = container_of(freed, typeof(*ctx), free_link);
	i915_gem_context_free(ctx);
}

static void contexts_free_worker(struct work_struct *work)
{
	struct drm_i915_private *i915 =
		container_of(work, typeof(*i915), contexts.free_work);

	mutex_lock(&i915->drm.struct_mutex);
	contexts_free(i915);
	mutex_unlock(&i915->drm.struct_mutex);
}

void i915_gem_context_release(struct kref *ref)
{
	struct i915_gem_context *ctx = container_of(ref, typeof(*ctx), ref);
	struct drm_i915_private *i915 = ctx->i915;

	trace_i915_context_free(ctx);
	if (llist_add(&ctx->free_link, &i915->contexts.free_list))
		queue_work(i915->wq, &i915->contexts.free_work);
}

static void context_close(struct i915_gem_context *ctx)
{
	i915_gem_context_set_closed(ctx);

	/*
	 * This context will never again be assinged to HW, so we can
	 * reuse its ID for the next context.
	 */
	release_hw_id(ctx);

	/*
	 * The LUT uses the VMA as a backpointer to unref the object,
	 * so we need to clear the LUT before we close all the VMA (inside
	 * the ppgtt).
	 */
	lut_close(ctx);
	if (ctx->ppgtt)
		i915_ppgtt_close(&ctx->ppgtt->vm);

	ctx->file_priv = ERR_PTR(-EBADF);
	i915_gem_context_put(ctx);
}

static u32 default_desc_template(const struct drm_i915_private *i915,
				 const struct i915_hw_ppgtt *ppgtt)
{
	u32 address_mode;
	u32 desc;

	desc = GEN8_CTX_VALID | GEN8_CTX_PRIVILEGE;

	address_mode = INTEL_LEGACY_32B_CONTEXT;
	if (ppgtt && i915_vm_is_48bit(&ppgtt->vm))
		address_mode = INTEL_LEGACY_64B_CONTEXT;
	desc |= address_mode << GEN8_CTX_ADDRESSING_MODE_SHIFT;

	if (IS_GEN8(i915))
		desc |= GEN8_CTX_L3LLC_COHERENT;

	/* TODO: WaDisableLiteRestore when we start using semaphore
	 * signalling between Command Streamers
	 * ring->ctx_desc_template |= GEN8_CTX_FORCE_RESTORE;
	 */

	return desc;
}

static struct i915_gem_context *
__create_hw_context(struct drm_i915_private *dev_priv,
		    struct drm_i915_file_private *file_priv)
{
	struct i915_gem_context *ctx;
	unsigned int n;
	int ret;

	ctx = kzalloc(sizeof(*ctx), GFP_KERNEL);
	if (ctx == NULL)
		return ERR_PTR(-ENOMEM);

	kref_init(&ctx->ref);
	list_add_tail(&ctx->link, &dev_priv->contexts.list);
	ctx->i915 = dev_priv;
	ctx->sched.priority = I915_PRIORITY_NORMAL;

	for (n = 0; n < ARRAY_SIZE(ctx->__engine); n++) {
		struct intel_context *ce = &ctx->__engine[n];

		ce->gem_context = ctx;
	}

	INIT_RADIX_TREE(&ctx->handles_vma, GFP_KERNEL);
	INIT_LIST_HEAD(&ctx->handles_list);
	INIT_LIST_HEAD(&ctx->hw_id_link);

	/* Default context will never have a file_priv */
	ret = DEFAULT_CONTEXT_HANDLE;
	if (file_priv) {
		ret = idr_alloc(&file_priv->context_idr, ctx,
				DEFAULT_CONTEXT_HANDLE, 0, GFP_KERNEL);
		if (ret < 0)
			goto err_lut;
	}
	ctx->user_handle = ret;

	ctx->file_priv = file_priv;
	if (file_priv) {
		ctx->pid = get_task_pid(current, PIDTYPE_PID);
		ctx->name = kasprintf(GFP_KERNEL, "%s[%d]/%x",
				      current->comm,
				      pid_nr(ctx->pid),
				      ctx->user_handle);
		if (!ctx->name) {
			ret = -ENOMEM;
			goto err_pid;
		}
	}

	/* NB: Mark all slices as needing a remap so that when the context first
	 * loads it will restore whatever remap state already exists. If there
	 * is no remap info, it will be a NOP. */
	ctx->remap_slice = ALL_L3_SLICES(dev_priv);

	i915_gem_context_set_bannable(ctx);
	ctx->ring_size = 4 * PAGE_SIZE;
	ctx->desc_template =
		default_desc_template(dev_priv, dev_priv->mm.aliasing_ppgtt);

	ctx->ggtt_offset_bias = dev_priv->ggtt.pin_bias;

	ctx->jump_whitelist = NULL;
	ctx->jump_whitelist_cmds = 0;

	return ctx;

err_pid:
	put_pid(ctx->pid);
	idr_remove(&file_priv->context_idr, ctx->user_handle);
err_lut:
	context_close(ctx);
	return ERR_PTR(ret);
}

static void __destroy_hw_context(struct i915_gem_context *ctx,
				 struct drm_i915_file_private *file_priv)
{
	idr_remove(&file_priv->context_idr, ctx->user_handle);
	context_close(ctx);
}

static struct i915_gem_context *
i915_gem_create_context(struct drm_i915_private *dev_priv,
			struct drm_i915_file_private *file_priv)
{
	struct i915_gem_context *ctx;

	lockdep_assert_held(&dev_priv->drm.struct_mutex);

	/* Reap the most stale context */
	contexts_free_first(dev_priv);

	ctx = __create_hw_context(dev_priv, file_priv);
	if (IS_ERR(ctx))
		return ctx;

	if (USES_FULL_PPGTT(dev_priv)) {
		struct i915_hw_ppgtt *ppgtt;

		ppgtt = i915_ppgtt_create(dev_priv, file_priv);
		if (IS_ERR(ppgtt)) {
			DRM_DEBUG_DRIVER("PPGTT setup failed (%ld)\n",
					 PTR_ERR(ppgtt));
			__destroy_hw_context(ctx, file_priv);
			return ERR_CAST(ppgtt);
		}

		ctx->ppgtt = ppgtt;
		ctx->desc_template = default_desc_template(dev_priv, ppgtt);
	}

	trace_i915_context_create(ctx);

	return ctx;
}

/**
 * i915_gem_context_create_gvt - create a GVT GEM context
 * @dev: drm device *
 *
 * This function is used to create a GVT specific GEM context.
 *
 * Returns:
 * pointer to i915_gem_context on success, error pointer if failed
 *
 */
struct i915_gem_context *
i915_gem_context_create_gvt(struct drm_device *dev)
{
	struct i915_gem_context *ctx;
	int ret;

	if (!IS_ENABLED(CONFIG_DRM_I915_GVT))
		return ERR_PTR(-ENODEV);

	ret = i915_mutex_lock_interruptible(dev);
	if (ret)
		return ERR_PTR(ret);

	ctx = __create_hw_context(to_i915(dev), NULL);
	if (IS_ERR(ctx))
		goto out;

	ctx->file_priv = ERR_PTR(-EBADF);
	i915_gem_context_set_closed(ctx); /* not user accessible */
	i915_gem_context_clear_bannable(ctx);
	i915_gem_context_set_force_single_submission(ctx);
	if (!USES_GUC_SUBMISSION(to_i915(dev)))
		ctx->ring_size = 512 * PAGE_SIZE; /* Max ring buffer size */

	GEM_BUG_ON(i915_gem_context_is_kernel(ctx));
out:
	mutex_unlock(&dev->struct_mutex);
	return ctx;
}

static void
destroy_kernel_context(struct i915_gem_context **ctxp)
{
	struct i915_gem_context *ctx;

	/* Keep the context ref so that we can free it immediately ourselves */
	ctx = i915_gem_context_get(fetch_and_zero(ctxp));
	GEM_BUG_ON(!i915_gem_context_is_kernel(ctx));

	context_close(ctx);
	i915_gem_context_free(ctx);
}

struct i915_gem_context *
i915_gem_context_create_kernel(struct drm_i915_private *i915, int prio)
{
	struct i915_gem_context *ctx;
	int err;

	ctx = i915_gem_create_context(i915, NULL);
	if (IS_ERR(ctx))
		return ctx;

	err = i915_gem_context_pin_hw_id(ctx);
	if (err) {
		destroy_kernel_context(&ctx);
		return ERR_PTR(err);
	}

	i915_gem_context_clear_bannable(ctx);
	ctx->sched.priority = prio;
	ctx->ring_size = PAGE_SIZE;

	GEM_BUG_ON(!i915_gem_context_is_kernel(ctx));

	return ctx;
}

static void init_contexts(struct drm_i915_private *i915)
{
	mutex_init(&i915->contexts.mutex);
	INIT_LIST_HEAD(&i915->contexts.list);

	/* Using the simple ida interface, the max is limited by sizeof(int) */
	BUILD_BUG_ON(MAX_CONTEXT_HW_ID > INT_MAX);
	BUILD_BUG_ON(GEN11_MAX_CONTEXT_HW_ID > INT_MAX);
	ida_init(&i915->contexts.hw_ida);
	INIT_LIST_HEAD(&i915->contexts.hw_id_list);

	INIT_WORK(&i915->contexts.free_work, contexts_free_worker);
	init_llist_head(&i915->contexts.free_list);
}

static bool needs_preempt_context(struct drm_i915_private *i915)
{
	return HAS_LOGICAL_RING_PREEMPTION(i915);
}

int i915_gem_contexts_init(struct drm_i915_private *dev_priv)
{
	struct i915_gem_context *ctx;
	int ret;

	/* Reassure ourselves we are only called once */
	GEM_BUG_ON(dev_priv->kernel_context);
	GEM_BUG_ON(dev_priv->preempt_context);

	ret = intel_ctx_workarounds_init(dev_priv);
	if (ret)
		return ret;

	init_contexts(dev_priv);

	/* lowest priority; idle task */
	ctx = i915_gem_context_create_kernel(dev_priv, I915_PRIORITY_MIN);
	if (IS_ERR(ctx)) {
		DRM_ERROR("Failed to create default global context\n");
		return PTR_ERR(ctx);
	}
	/*
	 * For easy recognisablity, we want the kernel context to be 0 and then
	 * all user contexts will have non-zero hw_id. Kernel contexts are
	 * permanently pinned, so that we never suffer a stall and can
	 * use them from any allocation context (e.g. for evicting other
	 * contexts and from inside the shrinker).
	 */
	GEM_BUG_ON(ctx->hw_id);
	GEM_BUG_ON(!atomic_read(&ctx->hw_id_pin_count));
	dev_priv->kernel_context = ctx;

	/* highest priority; preempting task */
	if (needs_preempt_context(dev_priv)) {
		ctx = i915_gem_context_create_kernel(dev_priv, INT_MAX);
		if (!IS_ERR(ctx))
			dev_priv->preempt_context = ctx;
		else
			DRM_ERROR("Failed to create preempt context; disabling preemption\n");
	}

	DRM_DEBUG_DRIVER("%s context support initialized\n",
			 DRIVER_CAPS(dev_priv)->has_logical_contexts ?
			 "logical" : "fake");
	return 0;
}

void i915_gem_contexts_lost(struct drm_i915_private *dev_priv)
{
	struct intel_engine_cs *engine;
	enum intel_engine_id id;

	lockdep_assert_held(&dev_priv->drm.struct_mutex);

	for_each_engine(engine, dev_priv, id)
		intel_engine_lost_context(engine);
}

void i915_gem_contexts_fini(struct drm_i915_private *i915)
{
	lockdep_assert_held(&i915->drm.struct_mutex);

	if (i915->preempt_context)
		destroy_kernel_context(&i915->preempt_context);
	destroy_kernel_context(&i915->kernel_context);

	/* Must free all deferred contexts (via flush_workqueue) first */
	GEM_BUG_ON(!list_empty(&i915->contexts.hw_id_list));
	ida_destroy(&i915->contexts.hw_ida);
}

static int context_idr_cleanup(int id, void *p, void *data)
{
	struct i915_gem_context *ctx = p;

	context_close(ctx);
	return 0;
}

int i915_gem_context_open(struct drm_i915_private *i915,
			  struct drm_file *file)
{
	struct drm_i915_file_private *file_priv = file->driver_priv;
	struct i915_gem_context *ctx;

	idr_init(&file_priv->context_idr);

	mutex_lock(&i915->drm.struct_mutex);
	ctx = i915_gem_create_context(i915, file_priv);
	mutex_unlock(&i915->drm.struct_mutex);
	if (IS_ERR(ctx)) {
		idr_destroy(&file_priv->context_idr);
		return PTR_ERR(ctx);
	}

	GEM_BUG_ON(i915_gem_context_is_kernel(ctx));

	return 0;
}

void i915_gem_context_close(struct drm_file *file)
{
	struct drm_i915_file_private *file_priv = file->driver_priv;

	lockdep_assert_held(&file_priv->dev_priv->drm.struct_mutex);

	idr_for_each(&file_priv->context_idr, context_idr_cleanup, NULL);
	idr_destroy(&file_priv->context_idr);
}

static struct i915_request *
last_request_on_engine(struct i915_timeline *timeline,
		       struct intel_engine_cs *engine)
{
	struct i915_request *rq;

	GEM_BUG_ON(timeline == &engine->timeline);

	rq = i915_gem_active_raw(&timeline->last_request,
				 &engine->i915->drm.struct_mutex);
	if (rq && rq->engine == engine) {
		GEM_TRACE("last request for %s on engine %s: %llx:%d\n",
			  timeline->name, engine->name,
			  rq->fence.context, rq->fence.seqno);
		GEM_BUG_ON(rq->timeline != timeline);
		return rq;
	}

	return NULL;
}

static bool engine_has_kernel_context_barrier(struct intel_engine_cs *engine)
{
	struct drm_i915_private *i915 = engine->i915;
	const struct intel_context * const ce =
		to_intel_context(i915->kernel_context, engine);
	struct i915_timeline *barrier = ce->ring->timeline;
	struct intel_ring *ring;
	bool any_active = false;

	lockdep_assert_held(&i915->drm.struct_mutex);
	list_for_each_entry(ring, &i915->gt.active_rings, active_link) {
		struct i915_request *rq;

		rq = last_request_on_engine(ring->timeline, engine);
		if (!rq)
			continue;

		any_active = true;

		if (rq->hw_context == ce)
			continue;

		/*
		 * Was this request submitted after the previous
		 * switch-to-kernel-context?
		 */
		if (!i915_timeline_sync_is_later(barrier, &rq->fence)) {
			GEM_TRACE("%s needs barrier for %llx:%d\n",
				  ring->timeline->name,
				  rq->fence.context,
				  rq->fence.seqno);
			return false;
		}

		GEM_TRACE("%s has barrier after %llx:%d\n",
			  ring->timeline->name,
			  rq->fence.context,
			  rq->fence.seqno);
	}

	/*
	 * If any other timeline was still active and behind the last barrier,
	 * then our last switch-to-kernel-context must still be queued and
	 * will run last (leaving the engine in the kernel context when it
	 * eventually idles).
	 */
	if (any_active)
		return true;

	/* The engine is idle; check that it is idling in the kernel context. */
	return engine->last_retired_context == ce;
}

int i915_gem_switch_to_kernel_context(struct drm_i915_private *i915)
{
	struct intel_engine_cs *engine;
	enum intel_engine_id id;

	GEM_TRACE("awake?=%s\n", yesno(i915->gt.awake));

	lockdep_assert_held(&i915->drm.struct_mutex);
	GEM_BUG_ON(!i915->kernel_context);

	i915_retire_requests(i915);

	for_each_engine(engine, i915, id) {
		struct intel_ring *ring;
		struct i915_request *rq;

		GEM_BUG_ON(!to_intel_context(i915->kernel_context, engine));
		if (engine_has_kernel_context_barrier(engine))
			continue;

		GEM_TRACE("emit barrier on %s\n", engine->name);

		rq = i915_request_alloc(engine, i915->kernel_context);
		if (IS_ERR(rq))
			return PTR_ERR(rq);

		/* Queue this switch after all other activity */
		list_for_each_entry(ring, &i915->gt.active_rings, active_link) {
			struct i915_request *prev;

			prev = last_request_on_engine(ring->timeline, engine);
			if (!prev)
				continue;

			if (prev->gem_context == i915->kernel_context)
				continue;

			GEM_TRACE("add barrier on %s for %llx:%d\n",
				  engine->name,
				  prev->fence.context,
				  prev->fence.seqno);
			i915_sw_fence_await_sw_fence_gfp(&rq->submit,
							 &prev->submit,
							 I915_FENCE_GFP);
			i915_timeline_sync_set(rq->timeline, &prev->fence);
		}

		i915_request_add(rq);
	}

	return 0;
}

static bool client_is_banned(struct drm_i915_file_private *file_priv)
{
	return atomic_read(&file_priv->ban_score) >= I915_CLIENT_SCORE_BANNED;
}

int i915_gem_context_create_ioctl(struct drm_device *dev, void *data,
				  struct drm_file *file)
{
	struct drm_i915_private *dev_priv = to_i915(dev);
	struct drm_i915_gem_context_create *args = data;
	struct drm_i915_file_private *file_priv = file->driver_priv;
	struct i915_gem_context *ctx;
	int ret;

	if (!DRIVER_CAPS(dev_priv)->has_logical_contexts)
		return -ENODEV;

	if (args->pad != 0)
		return -EINVAL;

	if (client_is_banned(file_priv)) {
		DRM_DEBUG("client %s[%d] banned from creating ctx\n",
			  current->comm,
			  pid_nr(get_task_pid(current, PIDTYPE_PID)));

		return -EIO;
	}

	ret = i915_mutex_lock_interruptible(dev);
	if (ret)
		return ret;

	ctx = i915_gem_create_context(dev_priv, file_priv);
	mutex_unlock(&dev->struct_mutex);
	if (IS_ERR(ctx))
		return PTR_ERR(ctx);

	GEM_BUG_ON(i915_gem_context_is_kernel(ctx));

	args->ctx_id = ctx->user_handle;
	DRM_DEBUG("HW context %d created\n", args->ctx_id);

	return 0;
}

int i915_gem_context_destroy_ioctl(struct drm_device *dev, void *data,
				   struct drm_file *file)
{
	struct drm_i915_gem_context_destroy *args = data;
	struct drm_i915_file_private *file_priv = file->driver_priv;
	struct i915_gem_context *ctx;
	int ret;

	if (args->pad != 0)
		return -EINVAL;

	if (args->ctx_id == DEFAULT_CONTEXT_HANDLE)
		return -ENOENT;

	ctx = i915_gem_context_lookup(file_priv, args->ctx_id);
	if (!ctx)
		return -ENOENT;

	ret = mutex_lock_interruptible(&dev->struct_mutex);
	if (ret)
		goto out;

	__destroy_hw_context(ctx, file_priv);
	mutex_unlock(&dev->struct_mutex);

out:
	i915_gem_context_put(ctx);
	return 0;
}

int i915_gem_context_getparam_ioctl(struct drm_device *dev, void *data,
				    struct drm_file *file)
{
	struct drm_i915_file_private *file_priv = file->driver_priv;
	struct drm_i915_gem_context_param *args = data;
	struct i915_gem_context *ctx;
	int ret = 0;

	ctx = i915_gem_context_lookup(file_priv, args->ctx_id);
	if (!ctx)
		return -ENOENT;

	args->size = 0;
	switch (args->param) {
	case I915_CONTEXT_PARAM_BAN_PERIOD:
		ret = -EINVAL;
		break;
	case I915_CONTEXT_PARAM_NO_ZEROMAP:
		args->value = ctx->flags & CONTEXT_NO_ZEROMAP;
		break;
	case I915_CONTEXT_PARAM_GTT_SIZE:
		if (ctx->ppgtt)
			args->value = ctx->ppgtt->vm.total;
		else if (to_i915(dev)->mm.aliasing_ppgtt)
			args->value = to_i915(dev)->mm.aliasing_ppgtt->vm.total;
		else
			args->value = to_i915(dev)->ggtt.vm.total;
		break;
	case I915_CONTEXT_PARAM_NO_ERROR_CAPTURE:
		args->value = i915_gem_context_no_error_capture(ctx);
		break;
	case I915_CONTEXT_PARAM_BANNABLE:
		args->value = i915_gem_context_is_bannable(ctx);
		break;
	case I915_CONTEXT_PARAM_PRIORITY:
		args->value = ctx->sched.priority;
		break;
	default:
		ret = -EINVAL;
		break;
	}

	i915_gem_context_put(ctx);
	return ret;
}

int i915_gem_context_setparam_ioctl(struct drm_device *dev, void *data,
				    struct drm_file *file)
{
	struct drm_i915_file_private *file_priv = file->driver_priv;
	struct drm_i915_gem_context_param *args = data;
	struct i915_gem_context *ctx;
	int ret;

	ctx = i915_gem_context_lookup(file_priv, args->ctx_id);
	if (!ctx)
		return -ENOENT;

	ret = i915_mutex_lock_interruptible(dev);
	if (ret)
		goto out;

	switch (args->param) {
	case I915_CONTEXT_PARAM_BAN_PERIOD:
		ret = -EINVAL;
		break;
	case I915_CONTEXT_PARAM_NO_ZEROMAP:
		if (args->size) {
			ret = -EINVAL;
		} else {
			ctx->flags &= ~CONTEXT_NO_ZEROMAP;
			ctx->flags |= args->value ? CONTEXT_NO_ZEROMAP : 0;
		}
		break;
	case I915_CONTEXT_PARAM_NO_ERROR_CAPTURE:
		if (args->size)
			ret = -EINVAL;
		else if (args->value)
			i915_gem_context_set_no_error_capture(ctx);
		else
			i915_gem_context_clear_no_error_capture(ctx);
		break;
	case I915_CONTEXT_PARAM_BANNABLE:
		if (args->size)
			ret = -EINVAL;
		else if (!capable(CAP_SYS_ADMIN) && !args->value)
			ret = -EPERM;
		else if (args->value)
			i915_gem_context_set_bannable(ctx);
		else
			i915_gem_context_clear_bannable(ctx);
		break;

	case I915_CONTEXT_PARAM_PRIORITY:
		{
			s64 priority = args->value;

			if (args->size)
				ret = -EINVAL;
			else if (!(to_i915(dev)->caps.scheduler & I915_SCHEDULER_CAP_PRIORITY))
				ret = -ENODEV;
			else if (priority > I915_CONTEXT_MAX_USER_PRIORITY ||
				 priority < I915_CONTEXT_MIN_USER_PRIORITY)
				ret = -EINVAL;
			else if (priority > I915_CONTEXT_DEFAULT_PRIORITY &&
				 !capable(CAP_SYS_NICE))
				ret = -EPERM;
			else
				ctx->sched.priority = priority;
		}
		break;

	default:
		ret = -EINVAL;
		break;
	}
	mutex_unlock(&dev->struct_mutex);

out:
	i915_gem_context_put(ctx);
	return ret;
}

int i915_gem_context_reset_stats_ioctl(struct drm_device *dev,
				       void *data, struct drm_file *file)
{
	struct drm_i915_private *dev_priv = to_i915(dev);
	struct drm_i915_reset_stats *args = data;
	struct i915_gem_context *ctx;
	int ret;

	if (args->flags || args->pad)
		return -EINVAL;

	ret = -ENOENT;
	rcu_read_lock();
	ctx = __i915_gem_context_lookup_rcu(file->driver_priv, args->ctx_id);
	if (!ctx)
		goto out;

	/*
	 * We opt for unserialised reads here. This may result in tearing
	 * in the extremely unlikely event of a GPU hang on this context
	 * as we are querying them. If we need that extra layer of protection,
	 * we should wrap the hangstats with a seqlock.
	 */

	if (capable(CAP_SYS_ADMIN))
		args->reset_count = i915_reset_count(&dev_priv->gpu_error);
	else
		args->reset_count = 0;

	args->batch_active = atomic_read(&ctx->guilty_count);
	args->batch_pending = atomic_read(&ctx->active_count);

	ret = 0;
out:
	rcu_read_unlock();
	return ret;
}

int __i915_gem_context_pin_hw_id(struct i915_gem_context *ctx)
{
	struct drm_i915_private *i915 = ctx->i915;
	int err = 0;

	mutex_lock(&i915->contexts.mutex);

	GEM_BUG_ON(i915_gem_context_is_closed(ctx));

	if (list_empty(&ctx->hw_id_link)) {
		GEM_BUG_ON(atomic_read(&ctx->hw_id_pin_count));

		err = assign_hw_id(i915, &ctx->hw_id);
		if (err)
			goto out_unlock;

		list_add_tail(&ctx->hw_id_link, &i915->contexts.hw_id_list);
	}

	GEM_BUG_ON(atomic_read(&ctx->hw_id_pin_count) == ~0u);
	atomic_inc(&ctx->hw_id_pin_count);

out_unlock:
	mutex_unlock(&i915->contexts.mutex);
	return err;
}

#if IS_ENABLED(CONFIG_DRM_I915_SELFTEST)
#include "selftests/mock_context.c"
#include "selftests/i915_gem_context.c"
#endif<|MERGE_RESOLUTION|>--- conflicted
+++ resolved
@@ -116,7 +116,6 @@
 }
 
 static inline int new_hw_id(struct drm_i915_private *i915, gfp_t gfp)
-<<<<<<< HEAD
 {
 	unsigned int max;
 
@@ -208,110 +207,6 @@
 static void i915_gem_context_free(struct i915_gem_context *ctx)
 {
 	unsigned int n;
-=======
-{
-	unsigned int max;
->>>>>>> 17d93760
-
-	lockdep_assert_held(&i915->contexts.mutex);
-
-<<<<<<< HEAD
-	release_hw_id(ctx);
-	i915_ppgtt_put(ctx->ppgtt);
-
-	for (n = 0; n < ARRAY_SIZE(ctx->__engine); n++) {
-		struct intel_context *ce = &ctx->__engine[n];
-
-		if (ce->ops)
-			ce->ops->destroy(ce);
-=======
-	if (INTEL_GEN(i915) >= 11)
-		max = GEN11_MAX_CONTEXT_HW_ID;
-	else if (USES_GUC_SUBMISSION(i915))
-		/*
-		 * When using GuC in proxy submission, GuC consumes the
-		 * highest bit in the context id to indicate proxy submission.
-		 */
-		max = MAX_GUC_CONTEXT_HW_ID;
-	else
-		max = MAX_CONTEXT_HW_ID;
-
-	return ida_simple_get(&i915->contexts.hw_ida, 0, max, gfp);
-}
-
-static int steal_hw_id(struct drm_i915_private *i915)
-{
-	struct i915_gem_context *ctx, *cn;
-	LIST_HEAD(pinned);
-	int id = -ENOSPC;
-
-	lockdep_assert_held(&i915->contexts.mutex);
-
-	list_for_each_entry_safe(ctx, cn,
-				 &i915->contexts.hw_id_list, hw_id_link) {
-		if (atomic_read(&ctx->hw_id_pin_count)) {
-			list_move_tail(&ctx->hw_id_link, &pinned);
-			continue;
-		}
-
-		GEM_BUG_ON(!ctx->hw_id); /* perma-pinned kernel context */
-		list_del_init(&ctx->hw_id_link);
-		id = ctx->hw_id;
-		break;
-	}
-
-	/*
-	 * Remember how far we got up on the last repossesion scan, so the
-	 * list is kept in a "least recently scanned" order.
-	 */
-	list_splice_tail(&pinned, &i915->contexts.hw_id_list);
-	return id;
-}
-
-static int assign_hw_id(struct drm_i915_private *i915, unsigned int *out)
-{
-	int ret;
-
-	lockdep_assert_held(&i915->contexts.mutex);
-
-	/*
-	 * We prefer to steal/stall ourselves and our users over that of the
-	 * entire system. That may be a little unfair to our users, and
-	 * even hurt high priority clients. The choice is whether to oomkill
-	 * something else, or steal a context id.
-	 */
-	ret = new_hw_id(i915, GFP_KERNEL | __GFP_REPEAT | __GFP_NOWARN);
-	if (unlikely(ret < 0)) {
-		ret = steal_hw_id(i915);
-		if (ret < 0) /* once again for the correct errno code */
-			ret = new_hw_id(i915, GFP_KERNEL);
-		if (ret < 0)
-			return ret;
->>>>>>> 17d93760
-	}
-
-	*out = ret;
-	return 0;
-}
-
-static void release_hw_id(struct i915_gem_context *ctx)
-{
-	struct drm_i915_private *i915 = ctx->i915;
-
-	if (list_empty(&ctx->hw_id_link))
-		return;
-
-	mutex_lock(&i915->contexts.mutex);
-	if (!list_empty(&ctx->hw_id_link)) {
-		ida_simple_remove(&i915->contexts.hw_ida, ctx->hw_id);
-		list_del_init(&ctx->hw_id_link);
-	}
-	mutex_unlock(&i915->contexts.mutex);
-}
-
-static void i915_gem_context_free(struct i915_gem_context *ctx)
-{
-	unsigned int n;
 
 	lockdep_assert_held(&ctx->i915->drm.struct_mutex);
 	GEM_BUG_ON(!i915_gem_context_is_closed(ctx));
