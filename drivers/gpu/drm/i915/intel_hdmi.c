/*
 * Copyright 2006 Dave Airlie <airlied@linux.ie>
 * Copyright © 2006-2009 Intel Corporation
 *
 * Permission is hereby granted, free of charge, to any person obtaining a
 * copy of this software and associated documentation files (the "Software"),
 * to deal in the Software without restriction, including without limitation
 * the rights to use, copy, modify, merge, publish, distribute, sublicense,
 * and/or sell copies of the Software, and to permit persons to whom the
 * Software is furnished to do so, subject to the following conditions:
 *
 * The above copyright notice and this permission notice (including the next
 * paragraph) shall be included in all copies or substantial portions of the
 * Software.
 *
 * THE SOFTWARE IS PROVIDED "AS IS", WITHOUT WARRANTY OF ANY KIND, EXPRESS OR
 * IMPLIED, INCLUDING BUT NOT LIMITED TO THE WARRANTIES OF MERCHANTABILITY,
 * FITNESS FOR A PARTICULAR PURPOSE AND NONINFRINGEMENT.  IN NO EVENT SHALL
 * THE AUTHORS OR COPYRIGHT HOLDERS BE LIABLE FOR ANY CLAIM, DAMAGES OR OTHER
 * LIABILITY, WHETHER IN AN ACTION OF CONTRACT, TORT OR OTHERWISE, ARISING
 * FROM, OUT OF OR IN CONNECTION WITH THE SOFTWARE OR THE USE OR OTHER
 * DEALINGS IN THE SOFTWARE.
 *
 * Authors:
 *	Eric Anholt <eric@anholt.net>
 *	Jesse Barnes <jesse.barnes@intel.com>
 */

#include <linux/i2c.h>
#include <linux/slab.h>
#include <linux/delay.h>
#include <linux/hdmi.h>
#include <drm/drmP.h>
#include <drm/drm_atomic_helper.h>
#include <drm/drm_crtc.h>
#include <drm/drm_edid.h>
#include "intel_drv.h"
#include <drm/i915_drm.h>
#include "i915_drv.h"

static struct drm_device *intel_hdmi_to_dev(struct intel_hdmi *intel_hdmi)
{
	return hdmi_to_dig_port(intel_hdmi)->base.base.dev;
}

static void
assert_hdmi_port_disabled(struct intel_hdmi *intel_hdmi)
{
	struct drm_device *dev = intel_hdmi_to_dev(intel_hdmi);
	struct drm_i915_private *dev_priv = dev->dev_private;
	uint32_t enabled_bits;

	enabled_bits = HAS_DDI(dev) ? DDI_BUF_CTL_ENABLE : SDVO_ENABLE;

	WARN(I915_READ(intel_hdmi->hdmi_reg) & enabled_bits,
	     "HDMI port enabled, expecting disabled\n");
}

struct intel_hdmi *enc_to_intel_hdmi(struct drm_encoder *encoder)
{
	struct intel_digital_port *intel_dig_port =
		container_of(encoder, struct intel_digital_port, base.base);
	return &intel_dig_port->hdmi;
}

static struct intel_hdmi *intel_attached_hdmi(struct drm_connector *connector)
{
	return enc_to_intel_hdmi(&intel_attached_encoder(connector)->base);
}

static u32 g4x_infoframe_index(enum hdmi_infoframe_type type)
{
	switch (type) {
	case HDMI_INFOFRAME_TYPE_AVI:
		return VIDEO_DIP_SELECT_AVI;
	case HDMI_INFOFRAME_TYPE_SPD:
		return VIDEO_DIP_SELECT_SPD;
	case HDMI_INFOFRAME_TYPE_VENDOR:
		return VIDEO_DIP_SELECT_VENDOR;
	default:
		MISSING_CASE(type);
		return 0;
	}
}

static u32 g4x_infoframe_enable(enum hdmi_infoframe_type type)
{
	switch (type) {
	case HDMI_INFOFRAME_TYPE_AVI:
		return VIDEO_DIP_ENABLE_AVI;
	case HDMI_INFOFRAME_TYPE_SPD:
		return VIDEO_DIP_ENABLE_SPD;
	case HDMI_INFOFRAME_TYPE_VENDOR:
		return VIDEO_DIP_ENABLE_VENDOR;
	default:
		MISSING_CASE(type);
		return 0;
	}
}

static u32 hsw_infoframe_enable(enum hdmi_infoframe_type type)
{
	switch (type) {
	case HDMI_INFOFRAME_TYPE_AVI:
		return VIDEO_DIP_ENABLE_AVI_HSW;
	case HDMI_INFOFRAME_TYPE_SPD:
		return VIDEO_DIP_ENABLE_SPD_HSW;
	case HDMI_INFOFRAME_TYPE_VENDOR:
		return VIDEO_DIP_ENABLE_VS_HSW;
	default:
		MISSING_CASE(type);
		return 0;
	}
}

static i915_reg_t
hsw_dip_data_reg(struct drm_i915_private *dev_priv,
		 enum transcoder cpu_transcoder,
		 enum hdmi_infoframe_type type,
		 int i)
{
	switch (type) {
	case HDMI_INFOFRAME_TYPE_AVI:
		return HSW_TVIDEO_DIP_AVI_DATA(cpu_transcoder, i);
	case HDMI_INFOFRAME_TYPE_SPD:
		return HSW_TVIDEO_DIP_SPD_DATA(cpu_transcoder, i);
	case HDMI_INFOFRAME_TYPE_VENDOR:
		return HSW_TVIDEO_DIP_VS_DATA(cpu_transcoder, i);
	default:
		MISSING_CASE(type);
		return INVALID_MMIO_REG;
	}
}

static void g4x_write_infoframe(struct drm_encoder *encoder,
				enum hdmi_infoframe_type type,
				const void *frame, ssize_t len)
{
	const uint32_t *data = frame;
	struct drm_device *dev = encoder->dev;
	struct drm_i915_private *dev_priv = dev->dev_private;
	u32 val = I915_READ(VIDEO_DIP_CTL);
	int i;

	WARN(!(val & VIDEO_DIP_ENABLE), "Writing DIP with CTL reg disabled\n");

	val &= ~(VIDEO_DIP_SELECT_MASK | 0xf); /* clear DIP data offset */
	val |= g4x_infoframe_index(type);

	val &= ~g4x_infoframe_enable(type);

	I915_WRITE(VIDEO_DIP_CTL, val);

	mmiowb();
	for (i = 0; i < len; i += 4) {
		I915_WRITE(VIDEO_DIP_DATA, *data);
		data++;
	}
	/* Write every possible data byte to force correct ECC calculation. */
	for (; i < VIDEO_DIP_DATA_SIZE; i += 4)
		I915_WRITE(VIDEO_DIP_DATA, 0);
	mmiowb();

	val |= g4x_infoframe_enable(type);
	val &= ~VIDEO_DIP_FREQ_MASK;
	val |= VIDEO_DIP_FREQ_VSYNC;

	I915_WRITE(VIDEO_DIP_CTL, val);
	POSTING_READ(VIDEO_DIP_CTL);
}

static bool g4x_infoframe_enabled(struct drm_encoder *encoder,
				  const struct intel_crtc_state *pipe_config)
{
	struct drm_i915_private *dev_priv = to_i915(encoder->dev);
	struct intel_digital_port *intel_dig_port = enc_to_dig_port(encoder);
	u32 val = I915_READ(VIDEO_DIP_CTL);

	if ((val & VIDEO_DIP_ENABLE) == 0)
		return false;

	if ((val & VIDEO_DIP_PORT_MASK) != VIDEO_DIP_PORT(intel_dig_port->port))
		return false;

	return val & (VIDEO_DIP_ENABLE_AVI |
		      VIDEO_DIP_ENABLE_VENDOR | VIDEO_DIP_ENABLE_SPD);
}

static void ibx_write_infoframe(struct drm_encoder *encoder,
				enum hdmi_infoframe_type type,
				const void *frame, ssize_t len)
{
	const uint32_t *data = frame;
	struct drm_device *dev = encoder->dev;
	struct drm_i915_private *dev_priv = dev->dev_private;
	struct intel_crtc *intel_crtc = to_intel_crtc(encoder->crtc);
	i915_reg_t reg = TVIDEO_DIP_CTL(intel_crtc->pipe);
	u32 val = I915_READ(reg);
	int i;

	WARN(!(val & VIDEO_DIP_ENABLE), "Writing DIP with CTL reg disabled\n");

	val &= ~(VIDEO_DIP_SELECT_MASK | 0xf); /* clear DIP data offset */
	val |= g4x_infoframe_index(type);

	val &= ~g4x_infoframe_enable(type);

	I915_WRITE(reg, val);

	mmiowb();
	for (i = 0; i < len; i += 4) {
		I915_WRITE(TVIDEO_DIP_DATA(intel_crtc->pipe), *data);
		data++;
	}
	/* Write every possible data byte to force correct ECC calculation. */
	for (; i < VIDEO_DIP_DATA_SIZE; i += 4)
		I915_WRITE(TVIDEO_DIP_DATA(intel_crtc->pipe), 0);
	mmiowb();

	val |= g4x_infoframe_enable(type);
	val &= ~VIDEO_DIP_FREQ_MASK;
	val |= VIDEO_DIP_FREQ_VSYNC;

	I915_WRITE(reg, val);
	POSTING_READ(reg);
}

static bool ibx_infoframe_enabled(struct drm_encoder *encoder,
				  const struct intel_crtc_state *pipe_config)
{
	struct drm_i915_private *dev_priv = to_i915(encoder->dev);
	struct intel_digital_port *intel_dig_port = enc_to_dig_port(encoder);
	enum pipe pipe = to_intel_crtc(pipe_config->base.crtc)->pipe;
	i915_reg_t reg = TVIDEO_DIP_CTL(pipe);
	u32 val = I915_READ(reg);

	if ((val & VIDEO_DIP_ENABLE) == 0)
		return false;

	if ((val & VIDEO_DIP_PORT_MASK) != VIDEO_DIP_PORT(intel_dig_port->port))
		return false;

	return val & (VIDEO_DIP_ENABLE_AVI |
		      VIDEO_DIP_ENABLE_VENDOR | VIDEO_DIP_ENABLE_GAMUT |
		      VIDEO_DIP_ENABLE_SPD | VIDEO_DIP_ENABLE_GCP);
}

static void cpt_write_infoframe(struct drm_encoder *encoder,
				enum hdmi_infoframe_type type,
				const void *frame, ssize_t len)
{
	const uint32_t *data = frame;
	struct drm_device *dev = encoder->dev;
	struct drm_i915_private *dev_priv = dev->dev_private;
	struct intel_crtc *intel_crtc = to_intel_crtc(encoder->crtc);
	i915_reg_t reg = TVIDEO_DIP_CTL(intel_crtc->pipe);
	u32 val = I915_READ(reg);
	int i;

	WARN(!(val & VIDEO_DIP_ENABLE), "Writing DIP with CTL reg disabled\n");

	val &= ~(VIDEO_DIP_SELECT_MASK | 0xf); /* clear DIP data offset */
	val |= g4x_infoframe_index(type);

	/* The DIP control register spec says that we need to update the AVI
	 * infoframe without clearing its enable bit */
	if (type != HDMI_INFOFRAME_TYPE_AVI)
		val &= ~g4x_infoframe_enable(type);

	I915_WRITE(reg, val);

	mmiowb();
	for (i = 0; i < len; i += 4) {
		I915_WRITE(TVIDEO_DIP_DATA(intel_crtc->pipe), *data);
		data++;
	}
	/* Write every possible data byte to force correct ECC calculation. */
	for (; i < VIDEO_DIP_DATA_SIZE; i += 4)
		I915_WRITE(TVIDEO_DIP_DATA(intel_crtc->pipe), 0);
	mmiowb();

	val |= g4x_infoframe_enable(type);
	val &= ~VIDEO_DIP_FREQ_MASK;
	val |= VIDEO_DIP_FREQ_VSYNC;

	I915_WRITE(reg, val);
	POSTING_READ(reg);
}

static bool cpt_infoframe_enabled(struct drm_encoder *encoder,
				  const struct intel_crtc_state *pipe_config)
{
	struct drm_i915_private *dev_priv = to_i915(encoder->dev);
	enum pipe pipe = to_intel_crtc(pipe_config->base.crtc)->pipe;
	u32 val = I915_READ(TVIDEO_DIP_CTL(pipe));

	if ((val & VIDEO_DIP_ENABLE) == 0)
		return false;

	return val & (VIDEO_DIP_ENABLE_AVI |
		      VIDEO_DIP_ENABLE_VENDOR | VIDEO_DIP_ENABLE_GAMUT |
		      VIDEO_DIP_ENABLE_SPD | VIDEO_DIP_ENABLE_GCP);
}

static void vlv_write_infoframe(struct drm_encoder *encoder,
				enum hdmi_infoframe_type type,
				const void *frame, ssize_t len)
{
	const uint32_t *data = frame;
	struct drm_device *dev = encoder->dev;
	struct drm_i915_private *dev_priv = dev->dev_private;
	struct intel_crtc *intel_crtc = to_intel_crtc(encoder->crtc);
	i915_reg_t reg = VLV_TVIDEO_DIP_CTL(intel_crtc->pipe);
	u32 val = I915_READ(reg);
	int i;

	WARN(!(val & VIDEO_DIP_ENABLE), "Writing DIP with CTL reg disabled\n");

	val &= ~(VIDEO_DIP_SELECT_MASK | 0xf); /* clear DIP data offset */
	val |= g4x_infoframe_index(type);

	val &= ~g4x_infoframe_enable(type);

	I915_WRITE(reg, val);

	mmiowb();
	for (i = 0; i < len; i += 4) {
		I915_WRITE(VLV_TVIDEO_DIP_DATA(intel_crtc->pipe), *data);
		data++;
	}
	/* Write every possible data byte to force correct ECC calculation. */
	for (; i < VIDEO_DIP_DATA_SIZE; i += 4)
		I915_WRITE(VLV_TVIDEO_DIP_DATA(intel_crtc->pipe), 0);
	mmiowb();

	val |= g4x_infoframe_enable(type);
	val &= ~VIDEO_DIP_FREQ_MASK;
	val |= VIDEO_DIP_FREQ_VSYNC;

	I915_WRITE(reg, val);
	POSTING_READ(reg);
}

static bool vlv_infoframe_enabled(struct drm_encoder *encoder,
				  const struct intel_crtc_state *pipe_config)
{
	struct drm_i915_private *dev_priv = to_i915(encoder->dev);
	struct intel_digital_port *intel_dig_port = enc_to_dig_port(encoder);
	enum pipe pipe = to_intel_crtc(pipe_config->base.crtc)->pipe;
	u32 val = I915_READ(VLV_TVIDEO_DIP_CTL(pipe));

	if ((val & VIDEO_DIP_ENABLE) == 0)
		return false;

	if ((val & VIDEO_DIP_PORT_MASK) != VIDEO_DIP_PORT(intel_dig_port->port))
		return false;

	return val & (VIDEO_DIP_ENABLE_AVI |
		      VIDEO_DIP_ENABLE_VENDOR | VIDEO_DIP_ENABLE_GAMUT |
		      VIDEO_DIP_ENABLE_SPD | VIDEO_DIP_ENABLE_GCP);
}

static void hsw_write_infoframe(struct drm_encoder *encoder,
				enum hdmi_infoframe_type type,
				const void *frame, ssize_t len)
{
	const uint32_t *data = frame;
	struct drm_device *dev = encoder->dev;
	struct drm_i915_private *dev_priv = dev->dev_private;
	struct intel_crtc *intel_crtc = to_intel_crtc(encoder->crtc);
	enum transcoder cpu_transcoder = intel_crtc->config->cpu_transcoder;
	i915_reg_t ctl_reg = HSW_TVIDEO_DIP_CTL(cpu_transcoder);
	i915_reg_t data_reg;
	int i;
	u32 val = I915_READ(ctl_reg);

	data_reg = hsw_dip_data_reg(dev_priv, cpu_transcoder, type, 0);

	val &= ~hsw_infoframe_enable(type);
	I915_WRITE(ctl_reg, val);

	mmiowb();
	for (i = 0; i < len; i += 4) {
		I915_WRITE(hsw_dip_data_reg(dev_priv, cpu_transcoder,
					    type, i >> 2), *data);
		data++;
	}
	/* Write every possible data byte to force correct ECC calculation. */
	for (; i < VIDEO_DIP_DATA_SIZE; i += 4)
		I915_WRITE(hsw_dip_data_reg(dev_priv, cpu_transcoder,
					    type, i >> 2), 0);
	mmiowb();

	val |= hsw_infoframe_enable(type);
	I915_WRITE(ctl_reg, val);
	POSTING_READ(ctl_reg);
}

static bool hsw_infoframe_enabled(struct drm_encoder *encoder,
				  const struct intel_crtc_state *pipe_config)
{
	struct drm_i915_private *dev_priv = to_i915(encoder->dev);
	u32 val = I915_READ(HSW_TVIDEO_DIP_CTL(pipe_config->cpu_transcoder));

	return val & (VIDEO_DIP_ENABLE_VSC_HSW | VIDEO_DIP_ENABLE_AVI_HSW |
		      VIDEO_DIP_ENABLE_GCP_HSW | VIDEO_DIP_ENABLE_VS_HSW |
		      VIDEO_DIP_ENABLE_GMP_HSW | VIDEO_DIP_ENABLE_SPD_HSW);
}

/*
 * The data we write to the DIP data buffer registers is 1 byte bigger than the
 * HDMI infoframe size because of an ECC/reserved byte at position 3 (starting
 * at 0). It's also a byte used by DisplayPort so the same DIP registers can be
 * used for both technologies.
 *
 * DW0: Reserved/ECC/DP | HB2 | HB1 | HB0
 * DW1:       DB3       | DB2 | DB1 | DB0
 * DW2:       DB7       | DB6 | DB5 | DB4
 * DW3: ...
 *
 * (HB is Header Byte, DB is Data Byte)
 *
 * The hdmi pack() functions don't know about that hardware specific hole so we
 * trick them by giving an offset into the buffer and moving back the header
 * bytes by one.
 */
static void intel_write_infoframe(struct drm_encoder *encoder,
				  union hdmi_infoframe *frame)
{
	struct intel_hdmi *intel_hdmi = enc_to_intel_hdmi(encoder);
	uint8_t buffer[VIDEO_DIP_DATA_SIZE];
	ssize_t len;

	/* see comment above for the reason for this offset */
	len = hdmi_infoframe_pack(frame, buffer + 1, sizeof(buffer) - 1);
	if (len < 0)
		return;

	/* Insert the 'hole' (see big comment above) at position 3 */
	buffer[0] = buffer[1];
	buffer[1] = buffer[2];
	buffer[2] = buffer[3];
	buffer[3] = 0;
	len++;

	intel_hdmi->write_infoframe(encoder, frame->any.type, buffer, len);
}

static void intel_hdmi_set_avi_infoframe(struct drm_encoder *encoder,
					 const struct drm_display_mode *adjusted_mode)
{
	struct intel_hdmi *intel_hdmi = enc_to_intel_hdmi(encoder);
	struct intel_crtc *intel_crtc = to_intel_crtc(encoder->crtc);
	union hdmi_infoframe frame;
	int ret;

	ret = drm_hdmi_avi_infoframe_from_display_mode(&frame.avi,
						       adjusted_mode);
	if (ret < 0) {
		DRM_ERROR("couldn't fill AVI infoframe\n");
		return;
	}

	if (intel_hdmi->rgb_quant_range_selectable) {
		if (intel_crtc->config->limited_color_range)
			frame.avi.quantization_range =
				HDMI_QUANTIZATION_RANGE_LIMITED;
		else
			frame.avi.quantization_range =
				HDMI_QUANTIZATION_RANGE_FULL;
	}

	intel_write_infoframe(encoder, &frame);
}

static void intel_hdmi_set_spd_infoframe(struct drm_encoder *encoder)
{
	union hdmi_infoframe frame;
	int ret;

	ret = hdmi_spd_infoframe_init(&frame.spd, "Intel", "Integrated gfx");
	if (ret < 0) {
		DRM_ERROR("couldn't fill SPD infoframe\n");
		return;
	}

	frame.spd.sdi = HDMI_SPD_SDI_PC;

	intel_write_infoframe(encoder, &frame);
}

static void
intel_hdmi_set_hdmi_infoframe(struct drm_encoder *encoder,
			      const struct drm_display_mode *adjusted_mode)
{
	union hdmi_infoframe frame;
	int ret;

	ret = drm_hdmi_vendor_infoframe_from_display_mode(&frame.vendor.hdmi,
							  adjusted_mode);
	if (ret < 0)
		return;

	intel_write_infoframe(encoder, &frame);
}

static void g4x_set_infoframes(struct drm_encoder *encoder,
			       bool enable,
			       const struct drm_display_mode *adjusted_mode)
{
	struct drm_i915_private *dev_priv = encoder->dev->dev_private;
	struct intel_digital_port *intel_dig_port = enc_to_dig_port(encoder);
	struct intel_hdmi *intel_hdmi = &intel_dig_port->hdmi;
	i915_reg_t reg = VIDEO_DIP_CTL;
	u32 val = I915_READ(reg);
	u32 port = VIDEO_DIP_PORT(intel_dig_port->port);

	assert_hdmi_port_disabled(intel_hdmi);

	/* If the registers were not initialized yet, they might be zeroes,
	 * which means we're selecting the AVI DIP and we're setting its
	 * frequency to once. This seems to really confuse the HW and make
	 * things stop working (the register spec says the AVI always needs to
	 * be sent every VSync). So here we avoid writing to the register more
	 * than we need and also explicitly select the AVI DIP and explicitly
	 * set its frequency to every VSync. Avoiding to write it twice seems to
	 * be enough to solve the problem, but being defensive shouldn't hurt us
	 * either. */
	val |= VIDEO_DIP_SELECT_AVI | VIDEO_DIP_FREQ_VSYNC;

	if (!enable) {
		if (!(val & VIDEO_DIP_ENABLE))
			return;
		if (port != (val & VIDEO_DIP_PORT_MASK)) {
			DRM_DEBUG_KMS("video DIP still enabled on port %c\n",
				      (val & VIDEO_DIP_PORT_MASK) >> 29);
			return;
		}
		val &= ~(VIDEO_DIP_ENABLE | VIDEO_DIP_ENABLE_AVI |
			 VIDEO_DIP_ENABLE_VENDOR | VIDEO_DIP_ENABLE_SPD);
		I915_WRITE(reg, val);
		POSTING_READ(reg);
		return;
	}

	if (port != (val & VIDEO_DIP_PORT_MASK)) {
		if (val & VIDEO_DIP_ENABLE) {
			DRM_DEBUG_KMS("video DIP already enabled on port %c\n",
				      (val & VIDEO_DIP_PORT_MASK) >> 29);
			return;
		}
		val &= ~VIDEO_DIP_PORT_MASK;
		val |= port;
	}

	val |= VIDEO_DIP_ENABLE;
	val &= ~(VIDEO_DIP_ENABLE_AVI |
		 VIDEO_DIP_ENABLE_VENDOR | VIDEO_DIP_ENABLE_SPD);

	I915_WRITE(reg, val);
	POSTING_READ(reg);

	intel_hdmi_set_avi_infoframe(encoder, adjusted_mode);
	intel_hdmi_set_spd_infoframe(encoder);
	intel_hdmi_set_hdmi_infoframe(encoder, adjusted_mode);
}

static bool hdmi_sink_is_deep_color(struct drm_encoder *encoder)
{
	struct drm_device *dev = encoder->dev;
	struct drm_connector *connector;

	WARN_ON(!drm_modeset_is_locked(&dev->mode_config.connection_mutex));

	/*
	 * HDMI cloning is only supported on g4x which doesn't
	 * support deep color or GCP infoframes anyway so no
	 * need to worry about multiple HDMI sinks here.
	 */
	list_for_each_entry(connector, &dev->mode_config.connector_list, head)
		if (connector->encoder == encoder)
			return connector->display_info.bpc > 8;

	return false;
}

/*
 * Determine if default_phase=1 can be indicated in the GCP infoframe.
 *
 * From HDMI specification 1.4a:
 * - The first pixel of each Video Data Period shall always have a pixel packing phase of 0
 * - The first pixel following each Video Data Period shall have a pixel packing phase of 0
 * - The PP bits shall be constant for all GCPs and will be equal to the last packing phase
 * - The first pixel following every transition of HSYNC or VSYNC shall have a pixel packing
 *   phase of 0
 */
static bool gcp_default_phase_possible(int pipe_bpp,
				       const struct drm_display_mode *mode)
{
	unsigned int pixels_per_group;

	switch (pipe_bpp) {
	case 30:
		/* 4 pixels in 5 clocks */
		pixels_per_group = 4;
		break;
	case 36:
		/* 2 pixels in 3 clocks */
		pixels_per_group = 2;
		break;
	case 48:
		/* 1 pixel in 2 clocks */
		pixels_per_group = 1;
		break;
	default:
		/* phase information not relevant for 8bpc */
		return false;
	}

	return mode->crtc_hdisplay % pixels_per_group == 0 &&
		mode->crtc_htotal % pixels_per_group == 0 &&
		mode->crtc_hblank_start % pixels_per_group == 0 &&
		mode->crtc_hblank_end % pixels_per_group == 0 &&
		mode->crtc_hsync_start % pixels_per_group == 0 &&
		mode->crtc_hsync_end % pixels_per_group == 0 &&
		((mode->flags & DRM_MODE_FLAG_INTERLACE) == 0 ||
		 mode->crtc_htotal/2 % pixels_per_group == 0);
}

static bool intel_hdmi_set_gcp_infoframe(struct drm_encoder *encoder)
{
	struct drm_i915_private *dev_priv = encoder->dev->dev_private;
	struct intel_crtc *crtc = to_intel_crtc(encoder->crtc);
	i915_reg_t reg;
	u32 val = 0;

	if (HAS_DDI(dev_priv))
		reg = HSW_TVIDEO_DIP_GCP(crtc->config->cpu_transcoder);
	else if (IS_VALLEYVIEW(dev_priv) || IS_CHERRYVIEW(dev_priv))
		reg = VLV_TVIDEO_DIP_GCP(crtc->pipe);
	else if (HAS_PCH_SPLIT(dev_priv))
		reg = TVIDEO_DIP_GCP(crtc->pipe);
	else
		return false;

	/* Indicate color depth whenever the sink supports deep color */
	if (hdmi_sink_is_deep_color(encoder))
		val |= GCP_COLOR_INDICATION;

	/* Enable default_phase whenever the display mode is suitably aligned */
	if (gcp_default_phase_possible(crtc->config->pipe_bpp,
				       &crtc->config->base.adjusted_mode))
		val |= GCP_DEFAULT_PHASE_ENABLE;

	I915_WRITE(reg, val);

	return val != 0;
}

static void ibx_set_infoframes(struct drm_encoder *encoder,
			       bool enable,
			       const struct drm_display_mode *adjusted_mode)
{
	struct drm_i915_private *dev_priv = encoder->dev->dev_private;
	struct intel_crtc *intel_crtc = to_intel_crtc(encoder->crtc);
	struct intel_digital_port *intel_dig_port = enc_to_dig_port(encoder);
	struct intel_hdmi *intel_hdmi = &intel_dig_port->hdmi;
	i915_reg_t reg = TVIDEO_DIP_CTL(intel_crtc->pipe);
	u32 val = I915_READ(reg);
	u32 port = VIDEO_DIP_PORT(intel_dig_port->port);

	assert_hdmi_port_disabled(intel_hdmi);

	/* See the big comment in g4x_set_infoframes() */
	val |= VIDEO_DIP_SELECT_AVI | VIDEO_DIP_FREQ_VSYNC;

	if (!enable) {
		if (!(val & VIDEO_DIP_ENABLE))
			return;
		val &= ~(VIDEO_DIP_ENABLE | VIDEO_DIP_ENABLE_AVI |
			 VIDEO_DIP_ENABLE_VENDOR | VIDEO_DIP_ENABLE_GAMUT |
			 VIDEO_DIP_ENABLE_SPD | VIDEO_DIP_ENABLE_GCP);
		I915_WRITE(reg, val);
		POSTING_READ(reg);
		return;
	}

	if (port != (val & VIDEO_DIP_PORT_MASK)) {
		WARN(val & VIDEO_DIP_ENABLE,
		     "DIP already enabled on port %c\n",
		     (val & VIDEO_DIP_PORT_MASK) >> 29);
		val &= ~VIDEO_DIP_PORT_MASK;
		val |= port;
	}

	val |= VIDEO_DIP_ENABLE;
	val &= ~(VIDEO_DIP_ENABLE_AVI |
		 VIDEO_DIP_ENABLE_VENDOR | VIDEO_DIP_ENABLE_GAMUT |
		 VIDEO_DIP_ENABLE_SPD | VIDEO_DIP_ENABLE_GCP);

	if (intel_hdmi_set_gcp_infoframe(encoder))
		val |= VIDEO_DIP_ENABLE_GCP;

	I915_WRITE(reg, val);
	POSTING_READ(reg);

	intel_hdmi_set_avi_infoframe(encoder, adjusted_mode);
	intel_hdmi_set_spd_infoframe(encoder);
	intel_hdmi_set_hdmi_infoframe(encoder, adjusted_mode);
}

static void cpt_set_infoframes(struct drm_encoder *encoder,
			       bool enable,
			       const struct drm_display_mode *adjusted_mode)
{
	struct drm_i915_private *dev_priv = encoder->dev->dev_private;
	struct intel_crtc *intel_crtc = to_intel_crtc(encoder->crtc);
	struct intel_hdmi *intel_hdmi = enc_to_intel_hdmi(encoder);
	i915_reg_t reg = TVIDEO_DIP_CTL(intel_crtc->pipe);
	u32 val = I915_READ(reg);

	assert_hdmi_port_disabled(intel_hdmi);

	/* See the big comment in g4x_set_infoframes() */
	val |= VIDEO_DIP_SELECT_AVI | VIDEO_DIP_FREQ_VSYNC;

	if (!enable) {
		if (!(val & VIDEO_DIP_ENABLE))
			return;
		val &= ~(VIDEO_DIP_ENABLE | VIDEO_DIP_ENABLE_AVI |
			 VIDEO_DIP_ENABLE_VENDOR | VIDEO_DIP_ENABLE_GAMUT |
			 VIDEO_DIP_ENABLE_SPD | VIDEO_DIP_ENABLE_GCP);
		I915_WRITE(reg, val);
		POSTING_READ(reg);
		return;
	}

	/* Set both together, unset both together: see the spec. */
	val |= VIDEO_DIP_ENABLE | VIDEO_DIP_ENABLE_AVI;
	val &= ~(VIDEO_DIP_ENABLE_VENDOR | VIDEO_DIP_ENABLE_GAMUT |
		 VIDEO_DIP_ENABLE_SPD | VIDEO_DIP_ENABLE_GCP);

	if (intel_hdmi_set_gcp_infoframe(encoder))
		val |= VIDEO_DIP_ENABLE_GCP;

	I915_WRITE(reg, val);
	POSTING_READ(reg);

	intel_hdmi_set_avi_infoframe(encoder, adjusted_mode);
	intel_hdmi_set_spd_infoframe(encoder);
	intel_hdmi_set_hdmi_infoframe(encoder, adjusted_mode);
}

static void vlv_set_infoframes(struct drm_encoder *encoder,
			       bool enable,
			       const struct drm_display_mode *adjusted_mode)
{
	struct drm_i915_private *dev_priv = encoder->dev->dev_private;
	struct intel_digital_port *intel_dig_port = enc_to_dig_port(encoder);
	struct intel_crtc *intel_crtc = to_intel_crtc(encoder->crtc);
	struct intel_hdmi *intel_hdmi = enc_to_intel_hdmi(encoder);
	i915_reg_t reg = VLV_TVIDEO_DIP_CTL(intel_crtc->pipe);
	u32 val = I915_READ(reg);
	u32 port = VIDEO_DIP_PORT(intel_dig_port->port);

	assert_hdmi_port_disabled(intel_hdmi);

	/* See the big comment in g4x_set_infoframes() */
	val |= VIDEO_DIP_SELECT_AVI | VIDEO_DIP_FREQ_VSYNC;

	if (!enable) {
		if (!(val & VIDEO_DIP_ENABLE))
			return;
		val &= ~(VIDEO_DIP_ENABLE | VIDEO_DIP_ENABLE_AVI |
			 VIDEO_DIP_ENABLE_VENDOR | VIDEO_DIP_ENABLE_GAMUT |
			 VIDEO_DIP_ENABLE_SPD | VIDEO_DIP_ENABLE_GCP);
		I915_WRITE(reg, val);
		POSTING_READ(reg);
		return;
	}

	if (port != (val & VIDEO_DIP_PORT_MASK)) {
		WARN(val & VIDEO_DIP_ENABLE,
		     "DIP already enabled on port %c\n",
		     (val & VIDEO_DIP_PORT_MASK) >> 29);
		val &= ~VIDEO_DIP_PORT_MASK;
		val |= port;
	}

	val |= VIDEO_DIP_ENABLE;
	val &= ~(VIDEO_DIP_ENABLE_AVI |
		 VIDEO_DIP_ENABLE_VENDOR | VIDEO_DIP_ENABLE_GAMUT |
		 VIDEO_DIP_ENABLE_SPD | VIDEO_DIP_ENABLE_GCP);

	if (intel_hdmi_set_gcp_infoframe(encoder))
		val |= VIDEO_DIP_ENABLE_GCP;

	I915_WRITE(reg, val);
	POSTING_READ(reg);

	intel_hdmi_set_avi_infoframe(encoder, adjusted_mode);
	intel_hdmi_set_spd_infoframe(encoder);
	intel_hdmi_set_hdmi_infoframe(encoder, adjusted_mode);
}

static void hsw_set_infoframes(struct drm_encoder *encoder,
			       bool enable,
			       const struct drm_display_mode *adjusted_mode)
{
	struct drm_i915_private *dev_priv = encoder->dev->dev_private;
	struct intel_crtc *intel_crtc = to_intel_crtc(encoder->crtc);
	struct intel_hdmi *intel_hdmi = enc_to_intel_hdmi(encoder);
	i915_reg_t reg = HSW_TVIDEO_DIP_CTL(intel_crtc->config->cpu_transcoder);
	u32 val = I915_READ(reg);

	assert_hdmi_port_disabled(intel_hdmi);

	val &= ~(VIDEO_DIP_ENABLE_VSC_HSW | VIDEO_DIP_ENABLE_AVI_HSW |
		 VIDEO_DIP_ENABLE_GCP_HSW | VIDEO_DIP_ENABLE_VS_HSW |
		 VIDEO_DIP_ENABLE_GMP_HSW | VIDEO_DIP_ENABLE_SPD_HSW);

	if (!enable) {
		I915_WRITE(reg, val);
		POSTING_READ(reg);
		return;
	}

	if (intel_hdmi_set_gcp_infoframe(encoder))
		val |= VIDEO_DIP_ENABLE_GCP_HSW;

	I915_WRITE(reg, val);
	POSTING_READ(reg);

	intel_hdmi_set_avi_infoframe(encoder, adjusted_mode);
	intel_hdmi_set_spd_infoframe(encoder);
	intel_hdmi_set_hdmi_infoframe(encoder, adjusted_mode);
}

void intel_dp_dual_mode_set_tmds_output(struct intel_hdmi *hdmi, bool enable)
{
	struct drm_i915_private *dev_priv = to_i915(intel_hdmi_to_dev(hdmi));
	struct i2c_adapter *adapter =
		intel_gmbus_get_adapter(dev_priv, hdmi->ddc_bus);

	if (hdmi->dp_dual_mode.type < DRM_DP_DUAL_MODE_TYPE2_DVI)
		return;

	DRM_DEBUG_KMS("%s DP dual mode adaptor TMDS output\n",
		      enable ? "Enabling" : "Disabling");

	drm_dp_dual_mode_set_tmds_output(hdmi->dp_dual_mode.type,
					 adapter, enable);
}

static void intel_hdmi_prepare(struct intel_encoder *encoder)
{
	struct drm_device *dev = encoder->base.dev;
	struct drm_i915_private *dev_priv = dev->dev_private;
	struct intel_crtc *crtc = to_intel_crtc(encoder->base.crtc);
	struct intel_hdmi *intel_hdmi = enc_to_intel_hdmi(&encoder->base);
	const struct drm_display_mode *adjusted_mode = &crtc->config->base.adjusted_mode;
	u32 hdmi_val;

	intel_dp_dual_mode_set_tmds_output(intel_hdmi, true);

	hdmi_val = SDVO_ENCODING_HDMI;
	if (!HAS_PCH_SPLIT(dev) && crtc->config->limited_color_range)
		hdmi_val |= HDMI_COLOR_RANGE_16_235;
	if (adjusted_mode->flags & DRM_MODE_FLAG_PVSYNC)
		hdmi_val |= SDVO_VSYNC_ACTIVE_HIGH;
	if (adjusted_mode->flags & DRM_MODE_FLAG_PHSYNC)
		hdmi_val |= SDVO_HSYNC_ACTIVE_HIGH;

	if (crtc->config->pipe_bpp > 24)
		hdmi_val |= HDMI_COLOR_FORMAT_12bpc;
	else
		hdmi_val |= SDVO_COLOR_FORMAT_8bpc;

	if (crtc->config->has_hdmi_sink)
		hdmi_val |= HDMI_MODE_SELECT_HDMI;

	if (HAS_PCH_CPT(dev))
		hdmi_val |= SDVO_PIPE_SEL_CPT(crtc->pipe);
	else if (IS_CHERRYVIEW(dev))
		hdmi_val |= SDVO_PIPE_SEL_CHV(crtc->pipe);
	else
		hdmi_val |= SDVO_PIPE_SEL(crtc->pipe);

	I915_WRITE(intel_hdmi->hdmi_reg, hdmi_val);
	POSTING_READ(intel_hdmi->hdmi_reg);
}

static bool intel_hdmi_get_hw_state(struct intel_encoder *encoder,
				    enum pipe *pipe)
{
	struct drm_device *dev = encoder->base.dev;
	struct drm_i915_private *dev_priv = dev->dev_private;
	struct intel_hdmi *intel_hdmi = enc_to_intel_hdmi(&encoder->base);
	enum intel_display_power_domain power_domain;
	u32 tmp;
	bool ret;

	power_domain = intel_display_port_power_domain(encoder);
	if (!intel_display_power_get_if_enabled(dev_priv, power_domain))
		return false;

	ret = false;

	tmp = I915_READ(intel_hdmi->hdmi_reg);

	if (!(tmp & SDVO_ENABLE))
		goto out;

	if (HAS_PCH_CPT(dev))
		*pipe = PORT_TO_PIPE_CPT(tmp);
	else if (IS_CHERRYVIEW(dev))
		*pipe = SDVO_PORT_TO_PIPE_CHV(tmp);
	else
		*pipe = PORT_TO_PIPE(tmp);

	ret = true;

out:
	intel_display_power_put(dev_priv, power_domain);

	return ret;
}

static void intel_hdmi_get_config(struct intel_encoder *encoder,
				  struct intel_crtc_state *pipe_config)
{
	struct intel_hdmi *intel_hdmi = enc_to_intel_hdmi(&encoder->base);
	struct drm_device *dev = encoder->base.dev;
	struct drm_i915_private *dev_priv = dev->dev_private;
	u32 tmp, flags = 0;
	int dotclock;

	tmp = I915_READ(intel_hdmi->hdmi_reg);

	if (tmp & SDVO_HSYNC_ACTIVE_HIGH)
		flags |= DRM_MODE_FLAG_PHSYNC;
	else
		flags |= DRM_MODE_FLAG_NHSYNC;

	if (tmp & SDVO_VSYNC_ACTIVE_HIGH)
		flags |= DRM_MODE_FLAG_PVSYNC;
	else
		flags |= DRM_MODE_FLAG_NVSYNC;

	if (tmp & HDMI_MODE_SELECT_HDMI)
		pipe_config->has_hdmi_sink = true;

	if (intel_hdmi->infoframe_enabled(&encoder->base, pipe_config))
		pipe_config->has_infoframe = true;

	if (tmp & SDVO_AUDIO_ENABLE)
		pipe_config->has_audio = true;

	if (!HAS_PCH_SPLIT(dev) &&
	    tmp & HDMI_COLOR_RANGE_16_235)
		pipe_config->limited_color_range = true;

	pipe_config->base.adjusted_mode.flags |= flags;

	if ((tmp & SDVO_COLOR_FORMAT_MASK) == HDMI_COLOR_FORMAT_12bpc)
		dotclock = pipe_config->port_clock * 2 / 3;
	else
		dotclock = pipe_config->port_clock;

	if (pipe_config->pixel_multiplier)
		dotclock /= pipe_config->pixel_multiplier;

	pipe_config->base.adjusted_mode.crtc_clock = dotclock;

	pipe_config->lane_count = 4;
}

static void intel_enable_hdmi_audio(struct intel_encoder *encoder)
{
	struct intel_crtc *crtc = to_intel_crtc(encoder->base.crtc);

	WARN_ON(!crtc->config->has_hdmi_sink);
	DRM_DEBUG_DRIVER("Enabling HDMI audio on pipe %c\n",
			 pipe_name(crtc->pipe));
	intel_audio_codec_enable(encoder);
}

static void g4x_enable_hdmi(struct intel_encoder *encoder)
{
	struct drm_device *dev = encoder->base.dev;
	struct drm_i915_private *dev_priv = dev->dev_private;
	struct intel_crtc *crtc = to_intel_crtc(encoder->base.crtc);
	struct intel_hdmi *intel_hdmi = enc_to_intel_hdmi(&encoder->base);
	u32 temp;

	temp = I915_READ(intel_hdmi->hdmi_reg);

	temp |= SDVO_ENABLE;
	if (crtc->config->has_audio)
		temp |= SDVO_AUDIO_ENABLE;

	I915_WRITE(intel_hdmi->hdmi_reg, temp);
	POSTING_READ(intel_hdmi->hdmi_reg);

	if (crtc->config->has_audio)
		intel_enable_hdmi_audio(encoder);
}

static void ibx_enable_hdmi(struct intel_encoder *encoder)
{
	struct drm_device *dev = encoder->base.dev;
	struct drm_i915_private *dev_priv = dev->dev_private;
	struct intel_crtc *crtc = to_intel_crtc(encoder->base.crtc);
	struct intel_hdmi *intel_hdmi = enc_to_intel_hdmi(&encoder->base);
	u32 temp;

	temp = I915_READ(intel_hdmi->hdmi_reg);

	temp |= SDVO_ENABLE;
	if (crtc->config->has_audio)
		temp |= SDVO_AUDIO_ENABLE;

	/*
	 * HW workaround, need to write this twice for issue
	 * that may result in first write getting masked.
	 */
	I915_WRITE(intel_hdmi->hdmi_reg, temp);
	POSTING_READ(intel_hdmi->hdmi_reg);
	I915_WRITE(intel_hdmi->hdmi_reg, temp);
	POSTING_READ(intel_hdmi->hdmi_reg);

	/*
	 * HW workaround, need to toggle enable bit off and on
	 * for 12bpc with pixel repeat.
	 *
	 * FIXME: BSpec says this should be done at the end of
	 * of the modeset sequence, so not sure if this isn't too soon.
	 */
	if (crtc->config->pipe_bpp > 24 &&
	    crtc->config->pixel_multiplier > 1) {
		I915_WRITE(intel_hdmi->hdmi_reg, temp & ~SDVO_ENABLE);
		POSTING_READ(intel_hdmi->hdmi_reg);

		/*
		 * HW workaround, need to write this twice for issue
		 * that may result in first write getting masked.
		 */
		I915_WRITE(intel_hdmi->hdmi_reg, temp);
		POSTING_READ(intel_hdmi->hdmi_reg);
		I915_WRITE(intel_hdmi->hdmi_reg, temp);
		POSTING_READ(intel_hdmi->hdmi_reg);
	}

	if (crtc->config->has_audio)
		intel_enable_hdmi_audio(encoder);
}

static void cpt_enable_hdmi(struct intel_encoder *encoder)
{
	struct drm_device *dev = encoder->base.dev;
	struct drm_i915_private *dev_priv = dev->dev_private;
	struct intel_crtc *crtc = to_intel_crtc(encoder->base.crtc);
	struct intel_hdmi *intel_hdmi = enc_to_intel_hdmi(&encoder->base);
	enum pipe pipe = crtc->pipe;
	u32 temp;

	temp = I915_READ(intel_hdmi->hdmi_reg);

	temp |= SDVO_ENABLE;
	if (crtc->config->has_audio)
		temp |= SDVO_AUDIO_ENABLE;

	/*
	 * WaEnableHDMI8bpcBefore12bpc:snb,ivb
	 *
	 * The procedure for 12bpc is as follows:
	 * 1. disable HDMI clock gating
	 * 2. enable HDMI with 8bpc
	 * 3. enable HDMI with 12bpc
	 * 4. enable HDMI clock gating
	 */

	if (crtc->config->pipe_bpp > 24) {
		I915_WRITE(TRANS_CHICKEN1(pipe),
			   I915_READ(TRANS_CHICKEN1(pipe)) |
			   TRANS_CHICKEN1_HDMIUNIT_GC_DISABLE);

		temp &= ~SDVO_COLOR_FORMAT_MASK;
		temp |= SDVO_COLOR_FORMAT_8bpc;
	}

	I915_WRITE(intel_hdmi->hdmi_reg, temp);
	POSTING_READ(intel_hdmi->hdmi_reg);

	if (crtc->config->pipe_bpp > 24) {
		temp &= ~SDVO_COLOR_FORMAT_MASK;
		temp |= HDMI_COLOR_FORMAT_12bpc;

		I915_WRITE(intel_hdmi->hdmi_reg, temp);
		POSTING_READ(intel_hdmi->hdmi_reg);

		I915_WRITE(TRANS_CHICKEN1(pipe),
			   I915_READ(TRANS_CHICKEN1(pipe)) &
			   ~TRANS_CHICKEN1_HDMIUNIT_GC_DISABLE);
	}

	if (crtc->config->has_audio)
		intel_enable_hdmi_audio(encoder);
}

static void vlv_enable_hdmi(struct intel_encoder *encoder)
{
}

static void intel_disable_hdmi(struct intel_encoder *encoder)
{
	struct drm_device *dev = encoder->base.dev;
	struct drm_i915_private *dev_priv = dev->dev_private;
	struct intel_hdmi *intel_hdmi = enc_to_intel_hdmi(&encoder->base);
	struct intel_crtc *crtc = to_intel_crtc(encoder->base.crtc);
	u32 temp;

	temp = I915_READ(intel_hdmi->hdmi_reg);

	temp &= ~(SDVO_ENABLE | SDVO_AUDIO_ENABLE);
	I915_WRITE(intel_hdmi->hdmi_reg, temp);
	POSTING_READ(intel_hdmi->hdmi_reg);

	/*
	 * HW workaround for IBX, we need to move the port
	 * to transcoder A after disabling it to allow the
	 * matching DP port to be enabled on transcoder A.
	 */
	if (HAS_PCH_IBX(dev) && crtc->pipe == PIPE_B) {
		/*
		 * We get CPU/PCH FIFO underruns on the other pipe when
		 * doing the workaround. Sweep them under the rug.
		 */
		intel_set_cpu_fifo_underrun_reporting(dev_priv, PIPE_A, false);
		intel_set_pch_fifo_underrun_reporting(dev_priv, PIPE_A, false);

		temp &= ~SDVO_PIPE_B_SELECT;
		temp |= SDVO_ENABLE;
		/*
		 * HW workaround, need to write this twice for issue
		 * that may result in first write getting masked.
		 */
		I915_WRITE(intel_hdmi->hdmi_reg, temp);
		POSTING_READ(intel_hdmi->hdmi_reg);
		I915_WRITE(intel_hdmi->hdmi_reg, temp);
		POSTING_READ(intel_hdmi->hdmi_reg);

		temp &= ~SDVO_ENABLE;
		I915_WRITE(intel_hdmi->hdmi_reg, temp);
		POSTING_READ(intel_hdmi->hdmi_reg);

		intel_wait_for_vblank_if_active(dev_priv->dev, PIPE_A);
		intel_set_cpu_fifo_underrun_reporting(dev_priv, PIPE_A, true);
		intel_set_pch_fifo_underrun_reporting(dev_priv, PIPE_A, true);
	}

	intel_hdmi->set_infoframes(&encoder->base, false, NULL);

	intel_dp_dual_mode_set_tmds_output(intel_hdmi, false);
}

static void g4x_disable_hdmi(struct intel_encoder *encoder)
{
	struct intel_crtc *crtc = to_intel_crtc(encoder->base.crtc);

	if (crtc->config->has_audio)
		intel_audio_codec_disable(encoder);

	intel_disable_hdmi(encoder);
}

static void pch_disable_hdmi(struct intel_encoder *encoder)
{
	struct intel_crtc *crtc = to_intel_crtc(encoder->base.crtc);

	if (crtc->config->has_audio)
		intel_audio_codec_disable(encoder);
}

static void pch_post_disable_hdmi(struct intel_encoder *encoder)
{
	intel_disable_hdmi(encoder);
}

static int intel_hdmi_source_max_tmds_clock(struct drm_i915_private *dev_priv)
{
	if (IS_G4X(dev_priv))
		return 165000;
	else if (IS_HASWELL(dev_priv) || INTEL_INFO(dev_priv)->gen >= 8)
		return 300000;
	else
		return 225000;
}

static int hdmi_port_clock_limit(struct intel_hdmi *hdmi,
				 bool respect_downstream_limits)
{
	struct drm_device *dev = intel_hdmi_to_dev(hdmi);
	int max_tmds_clock = intel_hdmi_source_max_tmds_clock(to_i915(dev));

	if (respect_downstream_limits) {
		if (hdmi->dp_dual_mode.max_tmds_clock)
			max_tmds_clock = min(max_tmds_clock,
					     hdmi->dp_dual_mode.max_tmds_clock);
		if (!hdmi->has_hdmi_sink)
			max_tmds_clock = min(max_tmds_clock, 165000);
	}

	return max_tmds_clock;
}

static enum drm_mode_status
hdmi_port_clock_valid(struct intel_hdmi *hdmi,
		      int clock, bool respect_downstream_limits)
{
	struct drm_device *dev = intel_hdmi_to_dev(hdmi);

	if (clock < 25000)
		return MODE_CLOCK_LOW;
	if (clock > hdmi_port_clock_limit(hdmi, respect_downstream_limits))
		return MODE_CLOCK_HIGH;

	/* BXT DPLL can't generate 223-240 MHz */
	if (IS_BROXTON(dev) && clock > 223333 && clock < 240000)
		return MODE_CLOCK_RANGE;

	/* CHV DPLL can't generate 216-240 MHz */
	if (IS_CHERRYVIEW(dev) && clock > 216000 && clock < 240000)
		return MODE_CLOCK_RANGE;

	return MODE_OK;
}

static enum drm_mode_status
intel_hdmi_mode_valid(struct drm_connector *connector,
		      struct drm_display_mode *mode)
{
	struct intel_hdmi *hdmi = intel_attached_hdmi(connector);
	struct drm_device *dev = intel_hdmi_to_dev(hdmi);
	enum drm_mode_status status;
	int clock;
	int max_dotclk = to_i915(connector->dev)->max_dotclk_freq;

	if (mode->flags & DRM_MODE_FLAG_DBLSCAN)
		return MODE_NO_DBLESCAN;

	clock = mode->clock;

	if ((mode->flags & DRM_MODE_FLAG_3D_MASK) == DRM_MODE_FLAG_3D_FRAME_PACKING)
		clock *= 2;

	if (clock > max_dotclk)
		return MODE_CLOCK_HIGH;

	if (mode->flags & DRM_MODE_FLAG_DBLCLK)
		clock *= 2;

	/* check if we can do 8bpc */
	status = hdmi_port_clock_valid(hdmi, clock, true);

	/* if we can't do 8bpc we may still be able to do 12bpc */
	if (!HAS_GMCH_DISPLAY(dev) && status != MODE_OK)
		status = hdmi_port_clock_valid(hdmi, clock * 3 / 2, true);

	return status;
}

static bool hdmi_12bpc_possible(struct intel_crtc_state *crtc_state)
{
	struct drm_device *dev = crtc_state->base.crtc->dev;
	struct drm_atomic_state *state;
	struct intel_encoder *encoder;
	struct drm_connector *connector;
	struct drm_connector_state *connector_state;
	int count = 0, count_hdmi = 0;
	int i;

	if (HAS_GMCH_DISPLAY(dev))
		return false;

	state = crtc_state->base.state;

	for_each_connector_in_state(state, connector, connector_state, i) {
		if (connector_state->crtc != crtc_state->base.crtc)
			continue;

		encoder = to_intel_encoder(connector_state->best_encoder);

		count_hdmi += encoder->type == INTEL_OUTPUT_HDMI;
		count++;
	}

	/*
	 * HDMI 12bpc affects the clocks, so it's only possible
	 * when not cloning with other encoder types.
	 */
	return count_hdmi > 0 && count_hdmi == count;
}

bool intel_hdmi_compute_config(struct intel_encoder *encoder,
			       struct intel_crtc_state *pipe_config)
{
	struct intel_hdmi *intel_hdmi = enc_to_intel_hdmi(&encoder->base);
	struct drm_device *dev = encoder->base.dev;
	struct drm_display_mode *adjusted_mode = &pipe_config->base.adjusted_mode;
	int clock_8bpc = pipe_config->base.adjusted_mode.crtc_clock;
	int clock_12bpc = clock_8bpc * 3 / 2;
	int desired_bpp;

	pipe_config->has_hdmi_sink = intel_hdmi->has_hdmi_sink;

	if (pipe_config->has_hdmi_sink)
		pipe_config->has_infoframe = true;

	if (intel_hdmi->color_range_auto) {
		/* See CEA-861-E - 5.1 Default Encoding Parameters */
		pipe_config->limited_color_range =
			pipe_config->has_hdmi_sink &&
			drm_match_cea_mode(adjusted_mode) > 1;
	} else {
		pipe_config->limited_color_range =
			intel_hdmi->limited_color_range;
	}

	if (adjusted_mode->flags & DRM_MODE_FLAG_DBLCLK) {
		pipe_config->pixel_multiplier = 2;
		clock_8bpc *= 2;
		clock_12bpc *= 2;
	}

	if (HAS_PCH_SPLIT(dev) && !HAS_DDI(dev))
		pipe_config->has_pch_encoder = true;

	if (pipe_config->has_hdmi_sink && intel_hdmi->has_audio)
		pipe_config->has_audio = true;

	/*
	 * HDMI is either 12 or 8, so if the display lets 10bpc sneak
	 * through, clamp it down. Note that g4x/vlv don't support 12bpc hdmi
	 * outputs. We also need to check that the higher clock still fits
	 * within limits.
	 */
	if (pipe_config->pipe_bpp > 8*3 && pipe_config->has_hdmi_sink &&
	    hdmi_port_clock_valid(intel_hdmi, clock_12bpc, true) == MODE_OK &&
	    hdmi_12bpc_possible(pipe_config)) {
		DRM_DEBUG_KMS("picking bpc to 12 for HDMI output\n");
		desired_bpp = 12*3;

		/* Need to adjust the port link by 1.5x for 12bpc. */
		pipe_config->port_clock = clock_12bpc;
	} else {
		DRM_DEBUG_KMS("picking bpc to 8 for HDMI output\n");
		desired_bpp = 8*3;

		pipe_config->port_clock = clock_8bpc;
	}

	if (!pipe_config->bw_constrained) {
		DRM_DEBUG_KMS("forcing pipe bpc to %i for HDMI\n", desired_bpp);
		pipe_config->pipe_bpp = desired_bpp;
	}

	if (hdmi_port_clock_valid(intel_hdmi, pipe_config->port_clock,
				  false) != MODE_OK) {
		DRM_DEBUG_KMS("unsupported HDMI clock, rejecting mode\n");
		return false;
	}

	/* Set user selected PAR to incoming mode's member */
	adjusted_mode->picture_aspect_ratio = intel_hdmi->aspect_ratio;

	pipe_config->lane_count = 4;

	return true;
}

static void
intel_hdmi_unset_edid(struct drm_connector *connector)
{
	struct intel_hdmi *intel_hdmi = intel_attached_hdmi(connector);

	intel_hdmi->has_hdmi_sink = false;
	intel_hdmi->has_audio = false;
	intel_hdmi->rgb_quant_range_selectable = false;

	intel_hdmi->dp_dual_mode.type = DRM_DP_DUAL_MODE_NONE;
	intel_hdmi->dp_dual_mode.max_tmds_clock = 0;

	kfree(to_intel_connector(connector)->detect_edid);
	to_intel_connector(connector)->detect_edid = NULL;
}

static void
<<<<<<< HEAD
intel_hdmi_dp_dual_mode_detect(struct drm_connector *connector)
{
	struct drm_i915_private *dev_priv = to_i915(connector->dev);
	struct intel_hdmi *hdmi = intel_attached_hdmi(connector);
=======
intel_hdmi_dp_dual_mode_detect(struct drm_connector *connector, bool has_edid)
{
	struct drm_i915_private *dev_priv = to_i915(connector->dev);
	struct intel_hdmi *hdmi = intel_attached_hdmi(connector);
	enum port port = hdmi_to_dig_port(hdmi)->port;
>>>>>>> a9cdd8e3
	struct i2c_adapter *adapter =
		intel_gmbus_get_adapter(dev_priv, hdmi->ddc_bus);
	enum drm_dp_dual_mode_type type = drm_dp_dual_mode_detect(adapter);

<<<<<<< HEAD
	if (type == DRM_DP_DUAL_MODE_NONE ||
	    type == DRM_DP_DUAL_MODE_UNKNOWN)
=======
	/*
	 * Type 1 DVI adaptors are not required to implement any
	 * registers, so we can't always detect their presence.
	 * Ideally we should be able to check the state of the
	 * CONFIG1 pin, but no such luck on our hardware.
	 *
	 * The only method left to us is to check the VBT to see
	 * if the port is a dual mode capable DP port. But let's
	 * only do that when we sucesfully read the EDID, to avoid
	 * confusing log messages about DP dual mode adaptors when
	 * there's nothing connected to the port.
	 */
	if (type == DRM_DP_DUAL_MODE_UNKNOWN) {
		if (has_edid &&
		    intel_bios_is_port_dp_dual_mode(dev_priv, port)) {
			DRM_DEBUG_KMS("Assuming DP dual mode adaptor presence based on VBT\n");
			type = DRM_DP_DUAL_MODE_TYPE1_DVI;
		} else {
			type = DRM_DP_DUAL_MODE_NONE;
		}
	}

	if (type == DRM_DP_DUAL_MODE_NONE)
>>>>>>> a9cdd8e3
		return;

	hdmi->dp_dual_mode.type = type;
	hdmi->dp_dual_mode.max_tmds_clock =
		drm_dp_dual_mode_max_tmds_clock(type, adapter);

	DRM_DEBUG_KMS("DP dual mode adaptor (%s) detected (max TMDS clock: %d kHz)\n",
		      drm_dp_get_dual_mode_type_name(type),
		      hdmi->dp_dual_mode.max_tmds_clock);
}

static bool
intel_hdmi_set_edid(struct drm_connector *connector, bool force)
{
	struct drm_i915_private *dev_priv = to_i915(connector->dev);
	struct intel_hdmi *intel_hdmi = intel_attached_hdmi(connector);
	struct edid *edid = NULL;
	bool connected = false;

	if (force) {
		intel_display_power_get(dev_priv, POWER_DOMAIN_GMBUS);

		edid = drm_get_edid(connector,
				    intel_gmbus_get_adapter(dev_priv,
				    intel_hdmi->ddc_bus));

<<<<<<< HEAD
		intel_hdmi_dp_dual_mode_detect(connector);
=======
		intel_hdmi_dp_dual_mode_detect(connector, edid != NULL);
>>>>>>> a9cdd8e3

		intel_display_power_put(dev_priv, POWER_DOMAIN_GMBUS);
	}

	to_intel_connector(connector)->detect_edid = edid;
	if (edid && edid->input & DRM_EDID_INPUT_DIGITAL) {
		intel_hdmi->rgb_quant_range_selectable =
			drm_rgb_quant_range_selectable(edid);

		intel_hdmi->has_audio = drm_detect_monitor_audio(edid);
		if (intel_hdmi->force_audio != HDMI_AUDIO_AUTO)
			intel_hdmi->has_audio =
				intel_hdmi->force_audio == HDMI_AUDIO_ON;

		if (intel_hdmi->force_audio != HDMI_AUDIO_OFF_DVI)
			intel_hdmi->has_hdmi_sink =
				drm_detect_hdmi_monitor(edid);

		connected = true;
	}

	return connected;
}

static enum drm_connector_status
intel_hdmi_detect(struct drm_connector *connector, bool force)
{
	enum drm_connector_status status;
	struct intel_hdmi *intel_hdmi = intel_attached_hdmi(connector);
	struct drm_i915_private *dev_priv = to_i915(connector->dev);
	bool live_status = false;
	unsigned int try;

	DRM_DEBUG_KMS("[CONNECTOR:%d:%s]\n",
		      connector->base.id, connector->name);

	intel_display_power_get(dev_priv, POWER_DOMAIN_GMBUS);

	for (try = 0; !live_status && try < 9; try++) {
		if (try)
			msleep(10);
		live_status = intel_digital_port_connected(dev_priv,
				hdmi_to_dig_port(intel_hdmi));
	}

	if (!live_status) {
		DRM_DEBUG_KMS("HDMI live status down\n");
		/*
		 * Live status register is not reliable on all intel platforms.
		 * So consider live_status only for certain platforms, for
		 * others, read EDID to determine presence of sink.
		 */
		if (INTEL_INFO(dev_priv)->gen < 7 || IS_IVYBRIDGE(dev_priv))
			live_status = true;
	}

	intel_hdmi_unset_edid(connector);

	if (intel_hdmi_set_edid(connector, live_status)) {
		struct intel_hdmi *intel_hdmi = intel_attached_hdmi(connector);

		hdmi_to_dig_port(intel_hdmi)->base.type = INTEL_OUTPUT_HDMI;
		status = connector_status_connected;
	} else
		status = connector_status_disconnected;

	intel_display_power_put(dev_priv, POWER_DOMAIN_GMBUS);

	return status;
}

static void
intel_hdmi_force(struct drm_connector *connector)
{
	struct intel_hdmi *intel_hdmi = intel_attached_hdmi(connector);

	DRM_DEBUG_KMS("[CONNECTOR:%d:%s]\n",
		      connector->base.id, connector->name);

	intel_hdmi_unset_edid(connector);

	if (connector->status != connector_status_connected)
		return;

	intel_hdmi_set_edid(connector, true);
	hdmi_to_dig_port(intel_hdmi)->base.type = INTEL_OUTPUT_HDMI;
}

static int intel_hdmi_get_modes(struct drm_connector *connector)
{
	struct edid *edid;

	edid = to_intel_connector(connector)->detect_edid;
	if (edid == NULL)
		return 0;

	return intel_connector_update_modes(connector, edid);
}

static bool
intel_hdmi_detect_audio(struct drm_connector *connector)
{
	bool has_audio = false;
	struct edid *edid;

	edid = to_intel_connector(connector)->detect_edid;
	if (edid && edid->input & DRM_EDID_INPUT_DIGITAL)
		has_audio = drm_detect_monitor_audio(edid);

	return has_audio;
}

static int
intel_hdmi_set_property(struct drm_connector *connector,
			struct drm_property *property,
			uint64_t val)
{
	struct intel_hdmi *intel_hdmi = intel_attached_hdmi(connector);
	struct intel_digital_port *intel_dig_port =
		hdmi_to_dig_port(intel_hdmi);
	struct drm_i915_private *dev_priv = connector->dev->dev_private;
	int ret;

	ret = drm_object_property_set_value(&connector->base, property, val);
	if (ret)
		return ret;

	if (property == dev_priv->force_audio_property) {
		enum hdmi_force_audio i = val;
		bool has_audio;

		if (i == intel_hdmi->force_audio)
			return 0;

		intel_hdmi->force_audio = i;

		if (i == HDMI_AUDIO_AUTO)
			has_audio = intel_hdmi_detect_audio(connector);
		else
			has_audio = (i == HDMI_AUDIO_ON);

		if (i == HDMI_AUDIO_OFF_DVI)
			intel_hdmi->has_hdmi_sink = 0;

		intel_hdmi->has_audio = has_audio;
		goto done;
	}

	if (property == dev_priv->broadcast_rgb_property) {
		bool old_auto = intel_hdmi->color_range_auto;
		bool old_range = intel_hdmi->limited_color_range;

		switch (val) {
		case INTEL_BROADCAST_RGB_AUTO:
			intel_hdmi->color_range_auto = true;
			break;
		case INTEL_BROADCAST_RGB_FULL:
			intel_hdmi->color_range_auto = false;
			intel_hdmi->limited_color_range = false;
			break;
		case INTEL_BROADCAST_RGB_LIMITED:
			intel_hdmi->color_range_auto = false;
			intel_hdmi->limited_color_range = true;
			break;
		default:
			return -EINVAL;
		}

		if (old_auto == intel_hdmi->color_range_auto &&
		    old_range == intel_hdmi->limited_color_range)
			return 0;

		goto done;
	}

	if (property == connector->dev->mode_config.aspect_ratio_property) {
		switch (val) {
		case DRM_MODE_PICTURE_ASPECT_NONE:
			intel_hdmi->aspect_ratio = HDMI_PICTURE_ASPECT_NONE;
			break;
		case DRM_MODE_PICTURE_ASPECT_4_3:
			intel_hdmi->aspect_ratio = HDMI_PICTURE_ASPECT_4_3;
			break;
		case DRM_MODE_PICTURE_ASPECT_16_9:
			intel_hdmi->aspect_ratio = HDMI_PICTURE_ASPECT_16_9;
			break;
		default:
			return -EINVAL;
		}
		goto done;
	}

	return -EINVAL;

done:
	if (intel_dig_port->base.base.crtc)
		intel_crtc_restore_mode(intel_dig_port->base.base.crtc);

	return 0;
}

static void intel_hdmi_pre_enable(struct intel_encoder *encoder)
{
	struct intel_hdmi *intel_hdmi = enc_to_intel_hdmi(&encoder->base);
	struct intel_crtc *intel_crtc = to_intel_crtc(encoder->base.crtc);
	const struct drm_display_mode *adjusted_mode = &intel_crtc->config->base.adjusted_mode;

	intel_hdmi_prepare(encoder);

	intel_hdmi->set_infoframes(&encoder->base,
				   intel_crtc->config->has_hdmi_sink,
				   adjusted_mode);
}

static void vlv_hdmi_pre_enable(struct intel_encoder *encoder)
{
	struct intel_digital_port *dport = enc_to_dig_port(&encoder->base);
	struct intel_hdmi *intel_hdmi = &dport->hdmi;
	struct drm_device *dev = encoder->base.dev;
	struct drm_i915_private *dev_priv = dev->dev_private;
	struct intel_crtc *intel_crtc =
		to_intel_crtc(encoder->base.crtc);
	const struct drm_display_mode *adjusted_mode = &intel_crtc->config->base.adjusted_mode;
	enum dpio_channel port = vlv_dport_to_channel(dport);
	int pipe = intel_crtc->pipe;
	u32 val;

	/* Enable clock channels for this port */
	mutex_lock(&dev_priv->sb_lock);
	val = vlv_dpio_read(dev_priv, pipe, VLV_PCS01_DW8(port));
	val = 0;
	if (pipe)
		val |= (1<<21);
	else
		val &= ~(1<<21);
	val |= 0x001000c4;
	vlv_dpio_write(dev_priv, pipe, VLV_PCS_DW8(port), val);

	/* HDMI 1.0V-2dB */
	vlv_dpio_write(dev_priv, pipe, VLV_TX_DW5(port), 0);
	vlv_dpio_write(dev_priv, pipe, VLV_TX_DW4(port), 0x2b245f5f);
	vlv_dpio_write(dev_priv, pipe, VLV_TX_DW2(port), 0x5578b83a);
	vlv_dpio_write(dev_priv, pipe, VLV_TX_DW3(port), 0x0c782040);
	vlv_dpio_write(dev_priv, pipe, VLV_TX3_DW4(port), 0x2b247878);
	vlv_dpio_write(dev_priv, pipe, VLV_PCS_DW11(port), 0x00030000);
	vlv_dpio_write(dev_priv, pipe, VLV_PCS_DW9(port), 0x00002000);
	vlv_dpio_write(dev_priv, pipe, VLV_TX_DW5(port), DPIO_TX_OCALINIT_EN);

	/* Program lane clock */
	vlv_dpio_write(dev_priv, pipe, VLV_PCS_DW14(port), 0x00760018);
	vlv_dpio_write(dev_priv, pipe, VLV_PCS_DW23(port), 0x00400888);
	mutex_unlock(&dev_priv->sb_lock);

	intel_hdmi->set_infoframes(&encoder->base,
				   intel_crtc->config->has_hdmi_sink,
				   adjusted_mode);

	g4x_enable_hdmi(encoder);

	vlv_wait_port_ready(dev_priv, dport, 0x0);
}

static void vlv_hdmi_pre_pll_enable(struct intel_encoder *encoder)
{
	struct intel_digital_port *dport = enc_to_dig_port(&encoder->base);
	struct drm_device *dev = encoder->base.dev;
	struct drm_i915_private *dev_priv = dev->dev_private;
	struct intel_crtc *intel_crtc =
		to_intel_crtc(encoder->base.crtc);
	enum dpio_channel port = vlv_dport_to_channel(dport);
	int pipe = intel_crtc->pipe;

	intel_hdmi_prepare(encoder);

	/* Program Tx lane resets to default */
	mutex_lock(&dev_priv->sb_lock);
	vlv_dpio_write(dev_priv, pipe, VLV_PCS_DW0(port),
			 DPIO_PCS_TX_LANE2_RESET |
			 DPIO_PCS_TX_LANE1_RESET);
	vlv_dpio_write(dev_priv, pipe, VLV_PCS_DW1(port),
			 DPIO_PCS_CLK_CRI_RXEB_EIOS_EN |
			 DPIO_PCS_CLK_CRI_RXDIGFILTSG_EN |
			 (1<<DPIO_PCS_CLK_DATAWIDTH_SHIFT) |
			 DPIO_PCS_CLK_SOFT_RESET);

	/* Fix up inter-pair skew failure */
	vlv_dpio_write(dev_priv, pipe, VLV_PCS_DW12(port), 0x00750f00);
	vlv_dpio_write(dev_priv, pipe, VLV_TX_DW11(port), 0x00001500);
	vlv_dpio_write(dev_priv, pipe, VLV_TX_DW14(port), 0x40400000);

	vlv_dpio_write(dev_priv, pipe, VLV_PCS_DW9(port), 0x00002000);
	vlv_dpio_write(dev_priv, pipe, VLV_TX_DW5(port), DPIO_TX_OCALINIT_EN);
	mutex_unlock(&dev_priv->sb_lock);
}

static void chv_data_lane_soft_reset(struct intel_encoder *encoder,
				     bool reset)
{
	struct drm_i915_private *dev_priv = to_i915(encoder->base.dev);
	enum dpio_channel ch = vlv_dport_to_channel(enc_to_dig_port(&encoder->base));
	struct intel_crtc *crtc = to_intel_crtc(encoder->base.crtc);
	enum pipe pipe = crtc->pipe;
	uint32_t val;

	val = vlv_dpio_read(dev_priv, pipe, VLV_PCS01_DW0(ch));
	if (reset)
		val &= ~(DPIO_PCS_TX_LANE2_RESET | DPIO_PCS_TX_LANE1_RESET);
	else
		val |= DPIO_PCS_TX_LANE2_RESET | DPIO_PCS_TX_LANE1_RESET;
	vlv_dpio_write(dev_priv, pipe, VLV_PCS01_DW0(ch), val);

	if (crtc->config->lane_count > 2) {
		val = vlv_dpio_read(dev_priv, pipe, VLV_PCS23_DW0(ch));
		if (reset)
			val &= ~(DPIO_PCS_TX_LANE2_RESET | DPIO_PCS_TX_LANE1_RESET);
		else
			val |= DPIO_PCS_TX_LANE2_RESET | DPIO_PCS_TX_LANE1_RESET;
		vlv_dpio_write(dev_priv, pipe, VLV_PCS23_DW0(ch), val);
	}

	val = vlv_dpio_read(dev_priv, pipe, VLV_PCS01_DW1(ch));
	val |= CHV_PCS_REQ_SOFTRESET_EN;
	if (reset)
		val &= ~DPIO_PCS_CLK_SOFT_RESET;
	else
		val |= DPIO_PCS_CLK_SOFT_RESET;
	vlv_dpio_write(dev_priv, pipe, VLV_PCS01_DW1(ch), val);

	if (crtc->config->lane_count > 2) {
		val = vlv_dpio_read(dev_priv, pipe, VLV_PCS23_DW1(ch));
		val |= CHV_PCS_REQ_SOFTRESET_EN;
		if (reset)
			val &= ~DPIO_PCS_CLK_SOFT_RESET;
		else
			val |= DPIO_PCS_CLK_SOFT_RESET;
		vlv_dpio_write(dev_priv, pipe, VLV_PCS23_DW1(ch), val);
	}
}

static void chv_hdmi_pre_pll_enable(struct intel_encoder *encoder)
{
	struct intel_digital_port *dport = enc_to_dig_port(&encoder->base);
	struct drm_device *dev = encoder->base.dev;
	struct drm_i915_private *dev_priv = dev->dev_private;
	struct intel_crtc *intel_crtc =
		to_intel_crtc(encoder->base.crtc);
	enum dpio_channel ch = vlv_dport_to_channel(dport);
	enum pipe pipe = intel_crtc->pipe;
	u32 val;

	intel_hdmi_prepare(encoder);

	/*
	 * Must trick the second common lane into life.
	 * Otherwise we can't even access the PLL.
	 */
	if (ch == DPIO_CH0 && pipe == PIPE_B)
		dport->release_cl2_override =
			!chv_phy_powergate_ch(dev_priv, DPIO_PHY0, DPIO_CH1, true);

	chv_phy_powergate_lanes(encoder, true, 0x0);

	mutex_lock(&dev_priv->sb_lock);

	/* Assert data lane reset */
	chv_data_lane_soft_reset(encoder, true);

	/* program left/right clock distribution */
	if (pipe != PIPE_B) {
		val = vlv_dpio_read(dev_priv, pipe, _CHV_CMN_DW5_CH0);
		val &= ~(CHV_BUFLEFTENA1_MASK | CHV_BUFRIGHTENA1_MASK);
		if (ch == DPIO_CH0)
			val |= CHV_BUFLEFTENA1_FORCE;
		if (ch == DPIO_CH1)
			val |= CHV_BUFRIGHTENA1_FORCE;
		vlv_dpio_write(dev_priv, pipe, _CHV_CMN_DW5_CH0, val);
	} else {
		val = vlv_dpio_read(dev_priv, pipe, _CHV_CMN_DW1_CH1);
		val &= ~(CHV_BUFLEFTENA2_MASK | CHV_BUFRIGHTENA2_MASK);
		if (ch == DPIO_CH0)
			val |= CHV_BUFLEFTENA2_FORCE;
		if (ch == DPIO_CH1)
			val |= CHV_BUFRIGHTENA2_FORCE;
		vlv_dpio_write(dev_priv, pipe, _CHV_CMN_DW1_CH1, val);
	}

	/* program clock channel usage */
	val = vlv_dpio_read(dev_priv, pipe, VLV_PCS01_DW8(ch));
	val |= CHV_PCS_USEDCLKCHANNEL_OVRRIDE;
	if (pipe != PIPE_B)
		val &= ~CHV_PCS_USEDCLKCHANNEL;
	else
		val |= CHV_PCS_USEDCLKCHANNEL;
	vlv_dpio_write(dev_priv, pipe, VLV_PCS01_DW8(ch), val);

	val = vlv_dpio_read(dev_priv, pipe, VLV_PCS23_DW8(ch));
	val |= CHV_PCS_USEDCLKCHANNEL_OVRRIDE;
	if (pipe != PIPE_B)
		val &= ~CHV_PCS_USEDCLKCHANNEL;
	else
		val |= CHV_PCS_USEDCLKCHANNEL;
	vlv_dpio_write(dev_priv, pipe, VLV_PCS23_DW8(ch), val);

	/*
	 * This a a bit weird since generally CL
	 * matches the pipe, but here we need to
	 * pick the CL based on the port.
	 */
	val = vlv_dpio_read(dev_priv, pipe, CHV_CMN_DW19(ch));
	if (pipe != PIPE_B)
		val &= ~CHV_CMN_USEDCLKCHANNEL;
	else
		val |= CHV_CMN_USEDCLKCHANNEL;
	vlv_dpio_write(dev_priv, pipe, CHV_CMN_DW19(ch), val);

	mutex_unlock(&dev_priv->sb_lock);
}

static void chv_hdmi_post_pll_disable(struct intel_encoder *encoder)
{
	struct drm_i915_private *dev_priv = to_i915(encoder->base.dev);
	enum pipe pipe = to_intel_crtc(encoder->base.crtc)->pipe;
	u32 val;

	mutex_lock(&dev_priv->sb_lock);

	/* disable left/right clock distribution */
	if (pipe != PIPE_B) {
		val = vlv_dpio_read(dev_priv, pipe, _CHV_CMN_DW5_CH0);
		val &= ~(CHV_BUFLEFTENA1_MASK | CHV_BUFRIGHTENA1_MASK);
		vlv_dpio_write(dev_priv, pipe, _CHV_CMN_DW5_CH0, val);
	} else {
		val = vlv_dpio_read(dev_priv, pipe, _CHV_CMN_DW1_CH1);
		val &= ~(CHV_BUFLEFTENA2_MASK | CHV_BUFRIGHTENA2_MASK);
		vlv_dpio_write(dev_priv, pipe, _CHV_CMN_DW1_CH1, val);
	}

	mutex_unlock(&dev_priv->sb_lock);

	/*
	 * Leave the power down bit cleared for at least one
	 * lane so that chv_powergate_phy_ch() will power
	 * on something when the channel is otherwise unused.
	 * When the port is off and the override is removed
	 * the lanes power down anyway, so otherwise it doesn't
	 * really matter what the state of power down bits is
	 * after this.
	 */
	chv_phy_powergate_lanes(encoder, false, 0x0);
}

static void vlv_hdmi_post_disable(struct intel_encoder *encoder)
{
	struct intel_digital_port *dport = enc_to_dig_port(&encoder->base);
	struct drm_i915_private *dev_priv = encoder->base.dev->dev_private;
	struct intel_crtc *intel_crtc =
		to_intel_crtc(encoder->base.crtc);
	enum dpio_channel port = vlv_dport_to_channel(dport);
	int pipe = intel_crtc->pipe;

	/* Reset lanes to avoid HDMI flicker (VLV w/a) */
	mutex_lock(&dev_priv->sb_lock);
	vlv_dpio_write(dev_priv, pipe, VLV_PCS_DW0(port), 0x00000000);
	vlv_dpio_write(dev_priv, pipe, VLV_PCS_DW1(port), 0x00e00060);
	mutex_unlock(&dev_priv->sb_lock);
}

static void chv_hdmi_post_disable(struct intel_encoder *encoder)
{
	struct drm_device *dev = encoder->base.dev;
	struct drm_i915_private *dev_priv = dev->dev_private;

	mutex_lock(&dev_priv->sb_lock);

	/* Assert data lane reset */
	chv_data_lane_soft_reset(encoder, true);

	mutex_unlock(&dev_priv->sb_lock);
}

static void chv_hdmi_pre_enable(struct intel_encoder *encoder)
{
	struct intel_digital_port *dport = enc_to_dig_port(&encoder->base);
	struct intel_hdmi *intel_hdmi = &dport->hdmi;
	struct drm_device *dev = encoder->base.dev;
	struct drm_i915_private *dev_priv = dev->dev_private;
	struct intel_crtc *intel_crtc =
		to_intel_crtc(encoder->base.crtc);
	const struct drm_display_mode *adjusted_mode = &intel_crtc->config->base.adjusted_mode;
	enum dpio_channel ch = vlv_dport_to_channel(dport);
	int pipe = intel_crtc->pipe;
	int data, i, stagger;
	u32 val;

	mutex_lock(&dev_priv->sb_lock);

	/* allow hardware to manage TX FIFO reset source */
	val = vlv_dpio_read(dev_priv, pipe, VLV_PCS01_DW11(ch));
	val &= ~DPIO_LANEDESKEW_STRAP_OVRD;
	vlv_dpio_write(dev_priv, pipe, VLV_PCS01_DW11(ch), val);

	val = vlv_dpio_read(dev_priv, pipe, VLV_PCS23_DW11(ch));
	val &= ~DPIO_LANEDESKEW_STRAP_OVRD;
	vlv_dpio_write(dev_priv, pipe, VLV_PCS23_DW11(ch), val);

	/* Program Tx latency optimal setting */
	for (i = 0; i < 4; i++) {
		/* Set the upar bit */
		data = (i == 1) ? 0x0 : 0x1;
		vlv_dpio_write(dev_priv, pipe, CHV_TX_DW14(ch, i),
				data << DPIO_UPAR_SHIFT);
	}

	/* Data lane stagger programming */
	if (intel_crtc->config->port_clock > 270000)
		stagger = 0x18;
	else if (intel_crtc->config->port_clock > 135000)
		stagger = 0xd;
	else if (intel_crtc->config->port_clock > 67500)
		stagger = 0x7;
	else if (intel_crtc->config->port_clock > 33750)
		stagger = 0x4;
	else
		stagger = 0x2;

	val = vlv_dpio_read(dev_priv, pipe, VLV_PCS01_DW11(ch));
	val |= DPIO_TX2_STAGGER_MASK(0x1f);
	vlv_dpio_write(dev_priv, pipe, VLV_PCS01_DW11(ch), val);

	val = vlv_dpio_read(dev_priv, pipe, VLV_PCS23_DW11(ch));
	val |= DPIO_TX2_STAGGER_MASK(0x1f);
	vlv_dpio_write(dev_priv, pipe, VLV_PCS23_DW11(ch), val);

	vlv_dpio_write(dev_priv, pipe, VLV_PCS01_DW12(ch),
		       DPIO_LANESTAGGER_STRAP(stagger) |
		       DPIO_LANESTAGGER_STRAP_OVRD |
		       DPIO_TX1_STAGGER_MASK(0x1f) |
		       DPIO_TX1_STAGGER_MULT(6) |
		       DPIO_TX2_STAGGER_MULT(0));

	vlv_dpio_write(dev_priv, pipe, VLV_PCS23_DW12(ch),
		       DPIO_LANESTAGGER_STRAP(stagger) |
		       DPIO_LANESTAGGER_STRAP_OVRD |
		       DPIO_TX1_STAGGER_MASK(0x1f) |
		       DPIO_TX1_STAGGER_MULT(7) |
		       DPIO_TX2_STAGGER_MULT(5));

	/* Deassert data lane reset */
	chv_data_lane_soft_reset(encoder, false);

	/* Clear calc init */
	val = vlv_dpio_read(dev_priv, pipe, VLV_PCS01_DW10(ch));
	val &= ~(DPIO_PCS_SWING_CALC_TX0_TX2 | DPIO_PCS_SWING_CALC_TX1_TX3);
	val &= ~(DPIO_PCS_TX1DEEMP_MASK | DPIO_PCS_TX2DEEMP_MASK);
	val |= DPIO_PCS_TX1DEEMP_9P5 | DPIO_PCS_TX2DEEMP_9P5;
	vlv_dpio_write(dev_priv, pipe, VLV_PCS01_DW10(ch), val);

	val = vlv_dpio_read(dev_priv, pipe, VLV_PCS23_DW10(ch));
	val &= ~(DPIO_PCS_SWING_CALC_TX0_TX2 | DPIO_PCS_SWING_CALC_TX1_TX3);
	val &= ~(DPIO_PCS_TX1DEEMP_MASK | DPIO_PCS_TX2DEEMP_MASK);
	val |= DPIO_PCS_TX1DEEMP_9P5 | DPIO_PCS_TX2DEEMP_9P5;
	vlv_dpio_write(dev_priv, pipe, VLV_PCS23_DW10(ch), val);

	val = vlv_dpio_read(dev_priv, pipe, VLV_PCS01_DW9(ch));
	val &= ~(DPIO_PCS_TX1MARGIN_MASK | DPIO_PCS_TX2MARGIN_MASK);
	val |= DPIO_PCS_TX1MARGIN_000 | DPIO_PCS_TX2MARGIN_000;
	vlv_dpio_write(dev_priv, pipe, VLV_PCS01_DW9(ch), val);

	val = vlv_dpio_read(dev_priv, pipe, VLV_PCS23_DW9(ch));
	val &= ~(DPIO_PCS_TX1MARGIN_MASK | DPIO_PCS_TX2MARGIN_MASK);
	val |= DPIO_PCS_TX1MARGIN_000 | DPIO_PCS_TX2MARGIN_000;
	vlv_dpio_write(dev_priv, pipe, VLV_PCS23_DW9(ch), val);

	/* FIXME: Program the support xxx V-dB */
	/* Use 800mV-0dB */
	for (i = 0; i < 4; i++) {
		val = vlv_dpio_read(dev_priv, pipe, CHV_TX_DW4(ch, i));
		val &= ~DPIO_SWING_DEEMPH9P5_MASK;
		val |= 128 << DPIO_SWING_DEEMPH9P5_SHIFT;
		vlv_dpio_write(dev_priv, pipe, CHV_TX_DW4(ch, i), val);
	}

	for (i = 0; i < 4; i++) {
		val = vlv_dpio_read(dev_priv, pipe, CHV_TX_DW2(ch, i));

		val &= ~DPIO_SWING_MARGIN000_MASK;
		val |= 102 << DPIO_SWING_MARGIN000_SHIFT;

		/*
		 * Supposedly this value shouldn't matter when unique transition
		 * scale is disabled, but in fact it does matter. Let's just
		 * always program the same value and hope it's OK.
		 */
		val &= ~(0xff << DPIO_UNIQ_TRANS_SCALE_SHIFT);
		val |= 0x9a << DPIO_UNIQ_TRANS_SCALE_SHIFT;

		vlv_dpio_write(dev_priv, pipe, CHV_TX_DW2(ch, i), val);
	}

	/*
	 * The document said it needs to set bit 27 for ch0 and bit 26
	 * for ch1. Might be a typo in the doc.
	 * For now, for this unique transition scale selection, set bit
	 * 27 for ch0 and ch1.
	 */
	for (i = 0; i < 4; i++) {
		val = vlv_dpio_read(dev_priv, pipe, CHV_TX_DW3(ch, i));
		val &= ~DPIO_TX_UNIQ_TRANS_SCALE_EN;
		vlv_dpio_write(dev_priv, pipe, CHV_TX_DW3(ch, i), val);
	}

	/* Start swing calculation */
	val = vlv_dpio_read(dev_priv, pipe, VLV_PCS01_DW10(ch));
	val |= DPIO_PCS_SWING_CALC_TX0_TX2 | DPIO_PCS_SWING_CALC_TX1_TX3;
	vlv_dpio_write(dev_priv, pipe, VLV_PCS01_DW10(ch), val);

	val = vlv_dpio_read(dev_priv, pipe, VLV_PCS23_DW10(ch));
	val |= DPIO_PCS_SWING_CALC_TX0_TX2 | DPIO_PCS_SWING_CALC_TX1_TX3;
	vlv_dpio_write(dev_priv, pipe, VLV_PCS23_DW10(ch), val);

	mutex_unlock(&dev_priv->sb_lock);

	intel_hdmi->set_infoframes(&encoder->base,
				   intel_crtc->config->has_hdmi_sink,
				   adjusted_mode);

	g4x_enable_hdmi(encoder);

	vlv_wait_port_ready(dev_priv, dport, 0x0);

	/* Second common lane will stay alive on its own now */
	if (dport->release_cl2_override) {
		chv_phy_powergate_ch(dev_priv, DPIO_PHY0, DPIO_CH1, false);
		dport->release_cl2_override = false;
	}
}

static void intel_hdmi_destroy(struct drm_connector *connector)
{
	kfree(to_intel_connector(connector)->detect_edid);
	drm_connector_cleanup(connector);
	kfree(connector);
}

static const struct drm_connector_funcs intel_hdmi_connector_funcs = {
	.dpms = drm_atomic_helper_connector_dpms,
	.detect = intel_hdmi_detect,
	.force = intel_hdmi_force,
	.fill_modes = drm_helper_probe_single_connector_modes,
	.set_property = intel_hdmi_set_property,
	.atomic_get_property = intel_connector_atomic_get_property,
	.destroy = intel_hdmi_destroy,
	.atomic_destroy_state = drm_atomic_helper_connector_destroy_state,
	.atomic_duplicate_state = drm_atomic_helper_connector_duplicate_state,
};

static const struct drm_connector_helper_funcs intel_hdmi_connector_helper_funcs = {
	.get_modes = intel_hdmi_get_modes,
	.mode_valid = intel_hdmi_mode_valid,
	.best_encoder = intel_best_encoder,
};

static const struct drm_encoder_funcs intel_hdmi_enc_funcs = {
	.destroy = intel_encoder_destroy,
};

static void
intel_hdmi_add_properties(struct intel_hdmi *intel_hdmi, struct drm_connector *connector)
{
	intel_attach_force_audio_property(connector);
	intel_attach_broadcast_rgb_property(connector);
	intel_hdmi->color_range_auto = true;
	intel_attach_aspect_ratio_property(connector);
	intel_hdmi->aspect_ratio = HDMI_PICTURE_ASPECT_NONE;
}

void intel_hdmi_init_connector(struct intel_digital_port *intel_dig_port,
			       struct intel_connector *intel_connector)
{
	struct drm_connector *connector = &intel_connector->base;
	struct intel_hdmi *intel_hdmi = &intel_dig_port->hdmi;
	struct intel_encoder *intel_encoder = &intel_dig_port->base;
	struct drm_device *dev = intel_encoder->base.dev;
	struct drm_i915_private *dev_priv = dev->dev_private;
	enum port port = intel_dig_port->port;
	uint8_t alternate_ddc_pin;

	DRM_DEBUG_KMS("Adding HDMI connector on port %c\n",
		      port_name(port));

	if (WARN(intel_dig_port->max_lanes < 4,
		 "Not enough lanes (%d) for HDMI on port %c\n",
		 intel_dig_port->max_lanes, port_name(port)))
		return;

	drm_connector_init(dev, connector, &intel_hdmi_connector_funcs,
			   DRM_MODE_CONNECTOR_HDMIA);
	drm_connector_helper_add(connector, &intel_hdmi_connector_helper_funcs);

	connector->interlace_allowed = 1;
	connector->doublescan_allowed = 0;
	connector->stereo_allowed = 1;

	switch (port) {
	case PORT_B:
		if (IS_BROXTON(dev_priv))
			intel_hdmi->ddc_bus = GMBUS_PIN_1_BXT;
		else
			intel_hdmi->ddc_bus = GMBUS_PIN_DPB;
		/*
		 * On BXT A0/A1, sw needs to activate DDIA HPD logic and
		 * interrupts to check the external panel connection.
		 */
		if (IS_BXT_REVID(dev_priv, 0, BXT_REVID_A1))
			intel_encoder->hpd_pin = HPD_PORT_A;
		else
			intel_encoder->hpd_pin = HPD_PORT_B;
		break;
	case PORT_C:
		if (IS_BROXTON(dev_priv))
			intel_hdmi->ddc_bus = GMBUS_PIN_2_BXT;
		else
			intel_hdmi->ddc_bus = GMBUS_PIN_DPC;
		intel_encoder->hpd_pin = HPD_PORT_C;
		break;
	case PORT_D:
		if (WARN_ON(IS_BROXTON(dev_priv)))
			intel_hdmi->ddc_bus = GMBUS_PIN_DISABLED;
		else if (IS_CHERRYVIEW(dev_priv))
			intel_hdmi->ddc_bus = GMBUS_PIN_DPD_CHV;
		else
			intel_hdmi->ddc_bus = GMBUS_PIN_DPD;
		intel_encoder->hpd_pin = HPD_PORT_D;
		break;
	case PORT_E:
		/* On SKL PORT E doesn't have seperate GMBUS pin
		 *  We rely on VBT to set a proper alternate GMBUS pin. */
		alternate_ddc_pin =
			dev_priv->vbt.ddi_port_info[PORT_E].alternate_ddc_pin;
		switch (alternate_ddc_pin) {
		case DDC_PIN_B:
			intel_hdmi->ddc_bus = GMBUS_PIN_DPB;
			break;
		case DDC_PIN_C:
			intel_hdmi->ddc_bus = GMBUS_PIN_DPC;
			break;
		case DDC_PIN_D:
			intel_hdmi->ddc_bus = GMBUS_PIN_DPD;
			break;
		default:
			MISSING_CASE(alternate_ddc_pin);
		}
		intel_encoder->hpd_pin = HPD_PORT_E;
		break;
	case PORT_A:
		intel_encoder->hpd_pin = HPD_PORT_A;
		/* Internal port only for eDP. */
	default:
		BUG();
	}

	if (IS_VALLEYVIEW(dev) || IS_CHERRYVIEW(dev)) {
		intel_hdmi->write_infoframe = vlv_write_infoframe;
		intel_hdmi->set_infoframes = vlv_set_infoframes;
		intel_hdmi->infoframe_enabled = vlv_infoframe_enabled;
	} else if (IS_G4X(dev)) {
		intel_hdmi->write_infoframe = g4x_write_infoframe;
		intel_hdmi->set_infoframes = g4x_set_infoframes;
		intel_hdmi->infoframe_enabled = g4x_infoframe_enabled;
	} else if (HAS_DDI(dev)) {
		intel_hdmi->write_infoframe = hsw_write_infoframe;
		intel_hdmi->set_infoframes = hsw_set_infoframes;
		intel_hdmi->infoframe_enabled = hsw_infoframe_enabled;
	} else if (HAS_PCH_IBX(dev)) {
		intel_hdmi->write_infoframe = ibx_write_infoframe;
		intel_hdmi->set_infoframes = ibx_set_infoframes;
		intel_hdmi->infoframe_enabled = ibx_infoframe_enabled;
	} else {
		intel_hdmi->write_infoframe = cpt_write_infoframe;
		intel_hdmi->set_infoframes = cpt_set_infoframes;
		intel_hdmi->infoframe_enabled = cpt_infoframe_enabled;
	}

	if (HAS_DDI(dev))
		intel_connector->get_hw_state = intel_ddi_connector_get_hw_state;
	else
		intel_connector->get_hw_state = intel_connector_get_hw_state;
	intel_connector->unregister = intel_connector_unregister;

	intel_hdmi_add_properties(intel_hdmi, connector);

	intel_connector_attach_encoder(intel_connector, intel_encoder);
	drm_connector_register(connector);
	intel_hdmi->attached_connector = intel_connector;

	/* For G4X desktop chip, PEG_BAND_GAP_DATA 3:0 must first be written
	 * 0xd.  Failure to do so will result in spurious interrupts being
	 * generated on the port when a cable is not attached.
	 */
	if (IS_G4X(dev) && !IS_GM45(dev)) {
		u32 temp = I915_READ(PEG_BAND_GAP_DATA);
		I915_WRITE(PEG_BAND_GAP_DATA, (temp & ~0xf) | 0xd);
	}
}

void intel_hdmi_init(struct drm_device *dev,
		     i915_reg_t hdmi_reg, enum port port)
{
	struct intel_digital_port *intel_dig_port;
	struct intel_encoder *intel_encoder;
	struct intel_connector *intel_connector;

	intel_dig_port = kzalloc(sizeof(*intel_dig_port), GFP_KERNEL);
	if (!intel_dig_port)
		return;

	intel_connector = intel_connector_alloc();
	if (!intel_connector) {
		kfree(intel_dig_port);
		return;
	}

	intel_encoder = &intel_dig_port->base;

	drm_encoder_init(dev, &intel_encoder->base, &intel_hdmi_enc_funcs,
			 DRM_MODE_ENCODER_TMDS, NULL);

	intel_encoder->compute_config = intel_hdmi_compute_config;
	if (HAS_PCH_SPLIT(dev)) {
		intel_encoder->disable = pch_disable_hdmi;
		intel_encoder->post_disable = pch_post_disable_hdmi;
	} else {
		intel_encoder->disable = g4x_disable_hdmi;
	}
	intel_encoder->get_hw_state = intel_hdmi_get_hw_state;
	intel_encoder->get_config = intel_hdmi_get_config;
	if (IS_CHERRYVIEW(dev)) {
		intel_encoder->pre_pll_enable = chv_hdmi_pre_pll_enable;
		intel_encoder->pre_enable = chv_hdmi_pre_enable;
		intel_encoder->enable = vlv_enable_hdmi;
		intel_encoder->post_disable = chv_hdmi_post_disable;
		intel_encoder->post_pll_disable = chv_hdmi_post_pll_disable;
	} else if (IS_VALLEYVIEW(dev)) {
		intel_encoder->pre_pll_enable = vlv_hdmi_pre_pll_enable;
		intel_encoder->pre_enable = vlv_hdmi_pre_enable;
		intel_encoder->enable = vlv_enable_hdmi;
		intel_encoder->post_disable = vlv_hdmi_post_disable;
	} else {
		intel_encoder->pre_enable = intel_hdmi_pre_enable;
		if (HAS_PCH_CPT(dev))
			intel_encoder->enable = cpt_enable_hdmi;
		else if (HAS_PCH_IBX(dev))
			intel_encoder->enable = ibx_enable_hdmi;
		else
			intel_encoder->enable = g4x_enable_hdmi;
	}

	intel_encoder->type = INTEL_OUTPUT_HDMI;
	if (IS_CHERRYVIEW(dev)) {
		if (port == PORT_D)
			intel_encoder->crtc_mask = 1 << 2;
		else
			intel_encoder->crtc_mask = (1 << 0) | (1 << 1);
	} else {
		intel_encoder->crtc_mask = (1 << 0) | (1 << 1) | (1 << 2);
	}
	intel_encoder->cloneable = 1 << INTEL_OUTPUT_ANALOG;
	/*
	 * BSpec is unclear about HDMI+HDMI cloning on g4x, but it seems
	 * to work on real hardware. And since g4x can send infoframes to
	 * only one port anyway, nothing is lost by allowing it.
	 */
	if (IS_G4X(dev))
		intel_encoder->cloneable |= 1 << INTEL_OUTPUT_HDMI;

	intel_dig_port->port = port;
	intel_dig_port->hdmi.hdmi_reg = hdmi_reg;
	intel_dig_port->dp.output_reg = INVALID_MMIO_REG;
	intel_dig_port->max_lanes = 4;

	intel_hdmi_init_connector(intel_dig_port, intel_connector);
}<|MERGE_RESOLUTION|>--- conflicted
+++ resolved
@@ -1396,26 +1396,15 @@
 }
 
 static void
-<<<<<<< HEAD
-intel_hdmi_dp_dual_mode_detect(struct drm_connector *connector)
-{
-	struct drm_i915_private *dev_priv = to_i915(connector->dev);
-	struct intel_hdmi *hdmi = intel_attached_hdmi(connector);
-=======
 intel_hdmi_dp_dual_mode_detect(struct drm_connector *connector, bool has_edid)
 {
 	struct drm_i915_private *dev_priv = to_i915(connector->dev);
 	struct intel_hdmi *hdmi = intel_attached_hdmi(connector);
 	enum port port = hdmi_to_dig_port(hdmi)->port;
->>>>>>> a9cdd8e3
 	struct i2c_adapter *adapter =
 		intel_gmbus_get_adapter(dev_priv, hdmi->ddc_bus);
 	enum drm_dp_dual_mode_type type = drm_dp_dual_mode_detect(adapter);
 
-<<<<<<< HEAD
-	if (type == DRM_DP_DUAL_MODE_NONE ||
-	    type == DRM_DP_DUAL_MODE_UNKNOWN)
-=======
 	/*
 	 * Type 1 DVI adaptors are not required to implement any
 	 * registers, so we can't always detect their presence.
@@ -1439,7 +1428,6 @@
 	}
 
 	if (type == DRM_DP_DUAL_MODE_NONE)
->>>>>>> a9cdd8e3
 		return;
 
 	hdmi->dp_dual_mode.type = type;
@@ -1466,11 +1454,7 @@
 				    intel_gmbus_get_adapter(dev_priv,
 				    intel_hdmi->ddc_bus));
 
-<<<<<<< HEAD
-		intel_hdmi_dp_dual_mode_detect(connector);
-=======
 		intel_hdmi_dp_dual_mode_detect(connector, edid != NULL);
->>>>>>> a9cdd8e3
 
 		intel_display_power_put(dev_priv, POWER_DOMAIN_GMBUS);
 	}
