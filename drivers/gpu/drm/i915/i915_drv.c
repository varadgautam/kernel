--- conflicted
+++ resolved
@@ -434,11 +434,7 @@
 			return -ENODEV;
 		break;
 	case I915_PARAM_SUBSLICE_MASK:
-<<<<<<< HEAD
-		value = INTEL_INFO(dev_priv)->sseu.subslice_mask[0];
-=======
 		value = RUNTIME_INFO(dev_priv)->sseu.subslice_mask[0];
->>>>>>> 7ce58816
 		if (!value)
 			return -ENODEV;
 		break;
@@ -871,7 +867,6 @@
 /**
  * i915_driver_init_early - setup state not requiring device access
  * @dev_priv: device private
- * @ent: the matching pci_device_id
  *
  * Initialize everything that is a "SW-only" state, that is state not
  * requiring accessing the device or exposing the driver via kernel internal
@@ -886,19 +881,8 @@
 	if (i915_inject_load_failure())
 		return -ENODEV;
 
-<<<<<<< HEAD
-	/* Setup the write-once "constant" device info */
-	device_info = mkwrite_device_info(dev_priv);
-	memcpy(device_info, match_info, sizeof(*device_info));
-	device_info->device_id = dev_priv->drm.pdev->device;
-
-	BUILD_BUG_ON(INTEL_MAX_PLATFORMS >
-		     sizeof(device_info->platform_mask) * BITS_PER_BYTE);
-	BUG_ON(device_info->gen > sizeof(device_info->gen_mask) * BITS_PER_BYTE);
-=======
 	intel_device_info_subplatform_init(dev_priv);
 
->>>>>>> 7ce58816
 	spin_lock_init(&dev_priv->irq_lock);
 	spin_lock_init(&dev_priv->gpu_error.lock);
 	mutex_init(&dev_priv->backlight_lock);
@@ -1473,14 +1457,7 @@
 	pci_disable_device(pdev);
 out_fini:
 	i915_load_error(dev_priv, "Device initialization failed (%d)\n", ret);
-<<<<<<< HEAD
-	drm_dev_fini(&dev_priv->drm);
-out_free:
-	kfree(dev_priv);
-	pci_set_drvdata(pdev, NULL);
-=======
 	i915_driver_destroy(dev_priv);
->>>>>>> 7ce58816
 	return ret;
 }
 
