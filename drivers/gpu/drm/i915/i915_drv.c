--- conflicted
+++ resolved
@@ -498,12 +498,8 @@
 			} else if (id == INTEL_PCH_SPT_LP_DEVICE_ID_TYPE) {
 				dev_priv->pch_type = PCH_SPT;
 				DRM_DEBUG_KMS("Found SunrisePoint LP PCH\n");
-<<<<<<< HEAD
-				WARN_ON(!IS_SKYLAKE(dev));
-=======
 				WARN_ON(!IS_SKYLAKE(dev) &&
 					!IS_KABYLAKE(dev));
->>>>>>> 05ec7de7
 			} else if ((id == INTEL_PCH_P2X_DEVICE_ID_TYPE) ||
 				   ((id == INTEL_PCH_QEMU_DEVICE_ID_TYPE) &&
 				    pch->subsystem_vendor == 0x1af4 &&
