--- conflicted
+++ resolved
@@ -2460,8 +2460,6 @@
 	return emit_oa_config(stream, oa_config, oa_context(stream));
 }
 
-<<<<<<< HEAD
-=======
 static u32 oag_report_ctx_switches(const struct i915_perf_stream *stream)
 {
 	return _MASKED_FIELD(GEN12_OAG_OA_DEBUG_DISABLE_CTX_SWITCH_REPORTS,
@@ -2469,7 +2467,6 @@
 			     0 : GEN12_OAG_OA_DEBUG_DISABLE_CTX_SWITCH_REPORTS);
 }
 
->>>>>>> 7117be3f
 static struct i915_request *
 gen12_enable_metric_set(struct i915_perf_stream *stream)
 {
