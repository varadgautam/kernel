/*
 * Copyright © 2013 Intel Corporation
 *
 * Permission is hereby granted, free of charge, to any person obtaining a
 * copy of this software and associated documentation files (the "Software"),
 * to deal in the Software without restriction, including without limitation
 * the rights to use, copy, modify, merge, publish, distribute, sublicense,
 * and/or sell copies of the Software, and to permit persons to whom the
 * Software is furnished to do so, subject to the following conditions:
 *
 * The above copyright notice and this permission notice (including the next
 * paragraph) shall be included in all copies or substantial portions of the
 * Software.
 *
 * THE SOFTWARE IS PROVIDED "AS IS", WITHOUT WARRANTY OF ANY KIND, EXPRESS OR
 * IMPLIED, INCLUDING BUT NOT LIMITED TO THE WARRANTIES OF MERCHANTABILITY,
 * FITNESS FOR A PARTICULAR PURPOSE AND NONINFRINGEMENT.  IN NO EVENT SHALL
 * THE AUTHORS OR COPYRIGHT HOLDERS BE LIABLE FOR ANY CLAIM, DAMAGES OR OTHER
 * LIABILITY, WHETHER IN AN ACTION OF CONTRACT, TORT OR OTHERWISE, ARISING
 * FROM, OUT OF OR IN CONNECTION WITH THE SOFTWARE OR THE USE OR OTHER DEALINGS
 * IN THE SOFTWARE.
 *
 * Authors:
 *    Brad Volkin <bradley.d.volkin@intel.com>
 *
 */

#include "i915_drv.h"
#include "intel_ringbuffer.h"

/**
 * DOC: batch buffer command parser
 *
 * Motivation:
 * Certain OpenGL features (e.g. transform feedback, performance monitoring)
 * require userspace code to submit batches containing commands such as
 * MI_LOAD_REGISTER_IMM to access various registers. Unfortunately, some
 * generations of the hardware will noop these commands in "unsecure" batches
 * (which includes all userspace batches submitted via i915) even though the
 * commands may be safe and represent the intended programming model of the
 * device.
 *
 * The software command parser is similar in operation to the command parsing
 * done in hardware for unsecure batches. However, the software parser allows
 * some operations that would be noop'd by hardware, if the parser determines
 * the operation is safe, and submits the batch as "secure" to prevent hardware
 * parsing.
 *
 * Threats:
 * At a high level, the hardware (and software) checks attempt to prevent
 * granting userspace undue privileges. There are three categories of privilege.
 *
 * First, commands which are explicitly defined as privileged or which should
 * only be used by the kernel driver. The parser rejects such commands
 *
 * Second, commands which access registers. To support correct/enhanced
 * userspace functionality, particularly certain OpenGL extensions, the parser
 * provides a whitelist of registers which userspace may safely access
 *
 * Third, commands which access privileged memory (i.e. GGTT, HWS page, etc).
 * The parser always rejects such commands.
 *
 * The majority of the problematic commands fall in the MI_* range, with only a
 * few specific commands on each engine (e.g. PIPE_CONTROL and MI_FLUSH_DW).
 *
 * Implementation:
 * Each engine maintains tables of commands and registers which the parser
 * uses in scanning batch buffers submitted to that engine.
 *
 * Since the set of commands that the parser must check for is significantly
 * smaller than the number of commands supported, the parser tables contain only
 * those commands required by the parser. This generally works because command
 * opcode ranges have standard command length encodings. So for commands that
 * the parser does not need to check, it can easily skip them. This is
 * implemented via a per-engine length decoding vfunc.
 *
 * Unfortunately, there are a number of commands that do not follow the standard
 * length encoding for their opcode range, primarily amongst the MI_* commands.
 * To handle this, the parser provides a way to define explicit "skip" entries
 * in the per-engine command tables.
 *
 * Other command table entries map fairly directly to high level categories
 * mentioned above: rejected, register whitelist. The parser implements a number
 * of checks, including the privileged memory checks, via a general bitmasking
 * mechanism.
 */

/*
 * A command that requires special handling by the command parser.
 */
struct drm_i915_cmd_descriptor {
	/*
	 * Flags describing how the command parser processes the command.
	 *
	 * CMD_DESC_FIXED: The command has a fixed length if this is set,
	 *                 a length mask if not set
	 * CMD_DESC_SKIP: The command is allowed but does not follow the
	 *                standard length encoding for the opcode range in
	 *                which it falls
	 * CMD_DESC_REJECT: The command is never allowed
	 * CMD_DESC_REGISTER: The command should be checked against the
	 *                    register whitelist for the appropriate ring
	 */
	u32 flags;
#define CMD_DESC_FIXED    (1<<0)
#define CMD_DESC_SKIP     (1<<1)
#define CMD_DESC_REJECT   (1<<2)
#define CMD_DESC_REGISTER (1<<3)
#define CMD_DESC_BITMASK  (1<<4)

	/*
	 * The command's unique identification bits and the bitmask to get them.
	 * This isn't strictly the opcode field as defined in the spec and may
	 * also include type, subtype, and/or subop fields.
	 */
	struct {
		u32 value;
		u32 mask;
	} cmd;

	/*
	 * The command's length. The command is either fixed length (i.e. does
	 * not include a length field) or has a length field mask. The flag
	 * CMD_DESC_FIXED indicates a fixed length. Otherwise, the command has
	 * a length mask. All command entries in a command table must include
	 * length information.
	 */
	union {
		u32 fixed;
		u32 mask;
	} length;

	/*
	 * Describes where to find a register address in the command to check
	 * against the ring's register whitelist. Only valid if flags has the
	 * CMD_DESC_REGISTER bit set.
	 *
	 * A non-zero step value implies that the command may access multiple
	 * registers in sequence (e.g. LRI), in that case step gives the
	 * distance in dwords between individual offset fields.
	 */
	struct {
		u32 offset;
		u32 mask;
		u32 step;
	} reg;

#define MAX_CMD_DESC_BITMASKS 3
	/*
	 * Describes command checks where a particular dword is masked and
	 * compared against an expected value. If the command does not match
	 * the expected value, the parser rejects it. Only valid if flags has
	 * the CMD_DESC_BITMASK bit set. Only entries where mask is non-zero
	 * are valid.
	 *
	 * If the check specifies a non-zero condition_mask then the parser
	 * only performs the check when the bits specified by condition_mask
	 * are non-zero.
	 */
	struct {
		u32 offset;
		u32 mask;
		u32 expected;
		u32 condition_offset;
		u32 condition_mask;
	} bits[MAX_CMD_DESC_BITMASKS];
};

/*
 * A table of commands requiring special handling by the command parser.
 *
 * Each engine has an array of tables. Each table consists of an array of
 * command descriptors, which must be sorted with command opcodes in
 * ascending order.
 */
struct drm_i915_cmd_table {
	const struct drm_i915_cmd_descriptor *table;
	int count;
};

#define STD_MI_OPCODE_SHIFT  (32 - 9)
#define STD_3D_OPCODE_SHIFT  (32 - 16)
#define STD_2D_OPCODE_SHIFT  (32 - 10)
#define STD_MFX_OPCODE_SHIFT (32 - 16)
#define MIN_OPCODE_SHIFT 16

#define CMD(op, opm, f, lm, fl, ...)				\
	{							\
		.flags = (fl) | ((f) ? CMD_DESC_FIXED : 0),	\
		.cmd = { (op & ~0u << (opm)), ~0u << (opm) },	\
		.length = { (lm) },				\
		__VA_ARGS__					\
	}

/* Convenience macros to compress the tables */
#define SMI STD_MI_OPCODE_SHIFT
#define S3D STD_3D_OPCODE_SHIFT
#define S2D STD_2D_OPCODE_SHIFT
#define SMFX STD_MFX_OPCODE_SHIFT
#define F true
#define S CMD_DESC_SKIP
#define R CMD_DESC_REJECT
#define W CMD_DESC_REGISTER
#define B CMD_DESC_BITMASK

/*            Command                          Mask   Fixed Len   Action
	      ---------------------------------------------------------- */
static const struct drm_i915_cmd_descriptor gen7_common_cmds[] = {
	CMD(  MI_NOOP,                          SMI,    F,  1,      S  ),
	CMD(  MI_USER_INTERRUPT,                SMI,    F,  1,      R  ),
	CMD(  MI_WAIT_FOR_EVENT,                SMI,    F,  1,      R  ),
	CMD(  MI_ARB_CHECK,                     SMI,    F,  1,      S  ),
	CMD(  MI_REPORT_HEAD,                   SMI,    F,  1,      S  ),
	CMD(  MI_SUSPEND_FLUSH,                 SMI,    F,  1,      S  ),
	CMD(  MI_SEMAPHORE_MBOX,                SMI,   !F,  0xFF,   R  ),
	CMD(  MI_STORE_DWORD_INDEX,             SMI,   !F,  0xFF,   R  ),
	CMD(  MI_LOAD_REGISTER_IMM(1),          SMI,   !F,  0xFF,   W,
	      .reg = { .offset = 1, .mask = 0x007FFFFC, .step = 2 }    ),
	CMD(  MI_STORE_REGISTER_MEM,            SMI,    F,  3,     W | B,
	      .reg = { .offset = 1, .mask = 0x007FFFFC },
	      .bits = {{
			.offset = 0,
			.mask = MI_GLOBAL_GTT,
			.expected = 0,
	      }},						       ),
	CMD(  MI_LOAD_REGISTER_MEM,             SMI,    F,  3,     W | B,
	      .reg = { .offset = 1, .mask = 0x007FFFFC },
	      .bits = {{
			.offset = 0,
			.mask = MI_GLOBAL_GTT,
			.expected = 0,
	      }},						       ),
	/*
	 * MI_BATCH_BUFFER_START requires some special handling. It's not
	 * really a 'skip' action but it doesn't seem like it's worth adding
	 * a new action. See i915_parse_cmds().
	 */
	CMD(  MI_BATCH_BUFFER_START,            SMI,   !F,  0xFF,   S  ),
};

static const struct drm_i915_cmd_descriptor gen7_render_cmds[] = {
	CMD(  MI_FLUSH,                         SMI,    F,  1,      S  ),
	CMD(  MI_ARB_ON_OFF,                    SMI,    F,  1,      R  ),
	CMD(  MI_PREDICATE,                     SMI,    F,  1,      S  ),
	CMD(  MI_TOPOLOGY_FILTER,               SMI,    F,  1,      S  ),
	CMD(  MI_SET_APPID,                     SMI,    F,  1,      S  ),
	CMD(  MI_DISPLAY_FLIP,                  SMI,   !F,  0xFF,   R  ),
	CMD(  MI_SET_CONTEXT,                   SMI,   !F,  0xFF,   R  ),
	CMD(  MI_URB_CLEAR,                     SMI,   !F,  0xFF,   S  ),
	CMD(  MI_STORE_DWORD_IMM,               SMI,   !F,  0x3F,   B,
	      .bits = {{
			.offset = 0,
			.mask = MI_GLOBAL_GTT,
			.expected = 0,
	      }},						       ),
	CMD(  MI_UPDATE_GTT,                    SMI,   !F,  0xFF,   R  ),
	CMD(  MI_CLFLUSH,                       SMI,   !F,  0x3FF,  B,
	      .bits = {{
			.offset = 0,
			.mask = MI_GLOBAL_GTT,
			.expected = 0,
	      }},						       ),
	CMD(  MI_REPORT_PERF_COUNT,             SMI,   !F,  0x3F,   B,
	      .bits = {{
			.offset = 1,
			.mask = MI_REPORT_PERF_COUNT_GGTT,
			.expected = 0,
	      }},						       ),
	CMD(  MI_CONDITIONAL_BATCH_BUFFER_END,  SMI,   !F,  0xFF,   B,
	      .bits = {{
			.offset = 0,
			.mask = MI_GLOBAL_GTT,
			.expected = 0,
	      }},						       ),
	CMD(  GFX_OP_3DSTATE_VF_STATISTICS,     S3D,    F,  1,      S  ),
	CMD(  PIPELINE_SELECT,                  S3D,    F,  1,      S  ),
	CMD(  MEDIA_VFE_STATE,			S3D,   !F,  0xFFFF, B,
	      .bits = {{
			.offset = 2,
			.mask = MEDIA_VFE_STATE_MMIO_ACCESS_MASK,
			.expected = 0,
	      }},						       ),
	CMD(  GPGPU_OBJECT,                     S3D,   !F,  0xFF,   S  ),
	CMD(  GPGPU_WALKER,                     S3D,   !F,  0xFF,   S  ),
	CMD(  GFX_OP_3DSTATE_SO_DECL_LIST,      S3D,   !F,  0x1FF,  S  ),
	CMD(  GFX_OP_PIPE_CONTROL(5),           S3D,   !F,  0xFF,   B,
	      .bits = {{
			.offset = 1,
			.mask = (PIPE_CONTROL_MMIO_WRITE | PIPE_CONTROL_NOTIFY),
			.expected = 0,
	      },
	      {
			.offset = 1,
		        .mask = (PIPE_CONTROL_GLOBAL_GTT_IVB |
				 PIPE_CONTROL_STORE_DATA_INDEX),
			.expected = 0,
			.condition_offset = 1,
			.condition_mask = PIPE_CONTROL_POST_SYNC_OP_MASK,
	      }},						       ),
};

static const struct drm_i915_cmd_descriptor hsw_render_cmds[] = {
	CMD(  MI_SET_PREDICATE,                 SMI,    F,  1,      S  ),
	CMD(  MI_RS_CONTROL,                    SMI,    F,  1,      S  ),
	CMD(  MI_URB_ATOMIC_ALLOC,              SMI,    F,  1,      S  ),
	CMD(  MI_SET_APPID,                     SMI,    F,  1,      S  ),
	CMD(  MI_RS_CONTEXT,                    SMI,    F,  1,      S  ),
	CMD(  MI_LOAD_SCAN_LINES_INCL,          SMI,   !F,  0x3F,   R  ),
	CMD(  MI_LOAD_SCAN_LINES_EXCL,          SMI,   !F,  0x3F,   R  ),
	CMD(  MI_LOAD_REGISTER_REG,             SMI,   !F,  0xFF,   W,
	      .reg = { .offset = 1, .mask = 0x007FFFFC, .step = 1 }    ),
	CMD(  MI_RS_STORE_DATA_IMM,             SMI,   !F,  0xFF,   S  ),
	CMD(  MI_LOAD_URB_MEM,                  SMI,   !F,  0xFF,   S  ),
	CMD(  MI_STORE_URB_MEM,                 SMI,   !F,  0xFF,   S  ),
	CMD(  GFX_OP_3DSTATE_DX9_CONSTANTF_VS,  S3D,   !F,  0x7FF,  S  ),
	CMD(  GFX_OP_3DSTATE_DX9_CONSTANTF_PS,  S3D,   !F,  0x7FF,  S  ),

	CMD(  GFX_OP_3DSTATE_BINDING_TABLE_EDIT_VS,  S3D,   !F,  0x1FF,  S  ),
	CMD(  GFX_OP_3DSTATE_BINDING_TABLE_EDIT_GS,  S3D,   !F,  0x1FF,  S  ),
	CMD(  GFX_OP_3DSTATE_BINDING_TABLE_EDIT_HS,  S3D,   !F,  0x1FF,  S  ),
	CMD(  GFX_OP_3DSTATE_BINDING_TABLE_EDIT_DS,  S3D,   !F,  0x1FF,  S  ),
	CMD(  GFX_OP_3DSTATE_BINDING_TABLE_EDIT_PS,  S3D,   !F,  0x1FF,  S  ),
};

static const struct drm_i915_cmd_descriptor gen7_video_cmds[] = {
	CMD(  MI_ARB_ON_OFF,                    SMI,    F,  1,      R  ),
	CMD(  MI_SET_APPID,                     SMI,    F,  1,      S  ),
	CMD(  MI_STORE_DWORD_IMM,               SMI,   !F,  0xFF,   B,
	      .bits = {{
			.offset = 0,
			.mask = MI_GLOBAL_GTT,
			.expected = 0,
	      }},						       ),
	CMD(  MI_UPDATE_GTT,                    SMI,   !F,  0x3F,   R  ),
	CMD(  MI_FLUSH_DW,                      SMI,   !F,  0x3F,   B,
	      .bits = {{
			.offset = 0,
			.mask = MI_FLUSH_DW_NOTIFY,
			.expected = 0,
	      },
	      {
			.offset = 1,
			.mask = MI_FLUSH_DW_USE_GTT,
			.expected = 0,
			.condition_offset = 0,
			.condition_mask = MI_FLUSH_DW_OP_MASK,
	      },
	      {
			.offset = 0,
			.mask = MI_FLUSH_DW_STORE_INDEX,
			.expected = 0,
			.condition_offset = 0,
			.condition_mask = MI_FLUSH_DW_OP_MASK,
	      }},						       ),
	CMD(  MI_CONDITIONAL_BATCH_BUFFER_END,  SMI,   !F,  0xFF,   B,
	      .bits = {{
			.offset = 0,
			.mask = MI_GLOBAL_GTT,
			.expected = 0,
	      }},						       ),
	/*
	 * MFX_WAIT doesn't fit the way we handle length for most commands.
	 * It has a length field but it uses a non-standard length bias.
	 * It is always 1 dword though, so just treat it as fixed length.
	 */
	CMD(  MFX_WAIT,                         SMFX,   F,  1,      S  ),
};

static const struct drm_i915_cmd_descriptor gen7_vecs_cmds[] = {
	CMD(  MI_ARB_ON_OFF,                    SMI,    F,  1,      R  ),
	CMD(  MI_SET_APPID,                     SMI,    F,  1,      S  ),
	CMD(  MI_STORE_DWORD_IMM,               SMI,   !F,  0xFF,   B,
	      .bits = {{
			.offset = 0,
			.mask = MI_GLOBAL_GTT,
			.expected = 0,
	      }},						       ),
	CMD(  MI_UPDATE_GTT,                    SMI,   !F,  0x3F,   R  ),
	CMD(  MI_FLUSH_DW,                      SMI,   !F,  0x3F,   B,
	      .bits = {{
			.offset = 0,
			.mask = MI_FLUSH_DW_NOTIFY,
			.expected = 0,
	      },
	      {
			.offset = 1,
			.mask = MI_FLUSH_DW_USE_GTT,
			.expected = 0,
			.condition_offset = 0,
			.condition_mask = MI_FLUSH_DW_OP_MASK,
	      },
	      {
			.offset = 0,
			.mask = MI_FLUSH_DW_STORE_INDEX,
			.expected = 0,
			.condition_offset = 0,
			.condition_mask = MI_FLUSH_DW_OP_MASK,
	      }},						       ),
	CMD(  MI_CONDITIONAL_BATCH_BUFFER_END,  SMI,   !F,  0xFF,   B,
	      .bits = {{
			.offset = 0,
			.mask = MI_GLOBAL_GTT,
			.expected = 0,
	      }},						       ),
};

static const struct drm_i915_cmd_descriptor gen7_blt_cmds[] = {
	CMD(  MI_DISPLAY_FLIP,                  SMI,   !F,  0xFF,   R  ),
	CMD(  MI_STORE_DWORD_IMM,               SMI,   !F,  0x3FF,  B,
	      .bits = {{
			.offset = 0,
			.mask = MI_GLOBAL_GTT,
			.expected = 0,
	      }},						       ),
	CMD(  MI_UPDATE_GTT,                    SMI,   !F,  0x3F,   R  ),
	CMD(  MI_FLUSH_DW,                      SMI,   !F,  0x3F,   B,
	      .bits = {{
			.offset = 0,
			.mask = MI_FLUSH_DW_NOTIFY,
			.expected = 0,
	      },
	      {
			.offset = 1,
			.mask = MI_FLUSH_DW_USE_GTT,
			.expected = 0,
			.condition_offset = 0,
			.condition_mask = MI_FLUSH_DW_OP_MASK,
	      },
	      {
			.offset = 0,
			.mask = MI_FLUSH_DW_STORE_INDEX,
			.expected = 0,
			.condition_offset = 0,
			.condition_mask = MI_FLUSH_DW_OP_MASK,
	      }},						       ),
	CMD(  COLOR_BLT,                        S2D,   !F,  0x3F,   S  ),
	CMD(  SRC_COPY_BLT,                     S2D,   !F,  0x3F,   S  ),
};

static const struct drm_i915_cmd_descriptor hsw_blt_cmds[] = {
	CMD(  MI_LOAD_SCAN_LINES_INCL,          SMI,   !F,  0x3F,   R  ),
	CMD(  MI_LOAD_SCAN_LINES_EXCL,          SMI,   !F,  0x3F,   R  ),
};

/*
 * For Gen9 we can still rely on the h/w to enforce cmd security, and only
 * need to re-enforce the register access checks. We therefore only need to
 * teach the cmdparser how to find the end of each command, and identify
 * register accesses. The table doesn't need to reject any commands, and so
 * the only commands listed here are:
 *   1) Those that touch registers
 *   2) Those that do not have the default 8-bit length
 *
 * Note that the default MI length mask chosen for this table is 0xFF, not
 * the 0x3F used on older devices. This is because the vast majority of MI
 * cmds on Gen9 use a standard 8-bit Length field.
 * All the Gen9 blitter instructions are standard 0xFF length mask, and
 * none allow access to non-general registers, so in fact no BLT cmds are
 * included in the table at all.
 *
 */
static const struct drm_i915_cmd_descriptor gen9_blt_cmds[] = {
	CMD(  MI_NOOP,                          SMI,    F,  1,      S  ),
	CMD(  MI_USER_INTERRUPT,                SMI,    F,  1,      S  ),
	CMD(  MI_WAIT_FOR_EVENT,                SMI,    F,  1,      S  ),
	CMD(  MI_FLUSH,                         SMI,    F,  1,      S  ),
	CMD(  MI_ARB_CHECK,                     SMI,    F,  1,      S  ),
	CMD(  MI_REPORT_HEAD,                   SMI,    F,  1,      S  ),
	CMD(  MI_ARB_ON_OFF,                    SMI,    F,  1,      S  ),
	CMD(  MI_SUSPEND_FLUSH,                 SMI,    F,  1,      S  ),
	CMD(  MI_LOAD_SCAN_LINES_INCL,          SMI,   !F,  0x3F,   S  ),
	CMD(  MI_LOAD_SCAN_LINES_EXCL,          SMI,   !F,  0x3F,   S  ),
	CMD(  MI_STORE_DWORD_IMM,               SMI,   !F,  0x3FF,  S  ),
	CMD(  MI_LOAD_REGISTER_IMM(1),          SMI,   !F,  0xFF,   W,
	      .reg = { .offset = 1, .mask = 0x007FFFFC, .step = 2 }    ),
	CMD(  MI_UPDATE_GTT,                    SMI,   !F,  0x3FF,  S  ),
	CMD(  MI_STORE_REGISTER_MEM_GEN8,       SMI,    F,  4,      W,
	      .reg = { .offset = 1, .mask = 0x007FFFFC }               ),
	CMD(  MI_FLUSH_DW,                      SMI,   !F,  0x3F,   S  ),
	CMD(  MI_LOAD_REGISTER_MEM_GEN8,        SMI,    F,  4,      W,
	      .reg = { .offset = 1, .mask = 0x007FFFFC }               ),
	CMD(  MI_LOAD_REGISTER_REG,             SMI,    !F,  0xFF,  W,
	      .reg = { .offset = 1, .mask = 0x007FFFFC, .step = 1 }    ),

	/*
	 * We allow BB_START but apply further checks. We just sanitize the
	 * basic fields here.
	 */
#define MI_BB_START_OPERAND_MASK   GENMASK(SMI-1, 0)
#define MI_BB_START_OPERAND_EXPECT (MI_BATCH_PPGTT_HSW | 1)
	CMD(  MI_BATCH_BUFFER_START_GEN8,       SMI,    !F,  0xFF,  B,
	      .bits = {{
			.offset = 0,
			.mask = MI_BB_START_OPERAND_MASK,
			.expected = MI_BB_START_OPERAND_EXPECT,
	      }},						       ),
};

static const struct drm_i915_cmd_descriptor noop_desc =
	CMD(MI_NOOP, SMI, F, 1, S);

#undef CMD
#undef SMI
#undef S3D
#undef S2D
#undef SMFX
#undef F
#undef S
#undef R
#undef W
#undef B

static const struct drm_i915_cmd_table gen7_render_cmd_table[] = {
	{ gen7_common_cmds, ARRAY_SIZE(gen7_common_cmds) },
	{ gen7_render_cmds, ARRAY_SIZE(gen7_render_cmds) },
};

static const struct drm_i915_cmd_table hsw_render_ring_cmd_table[] = {
	{ gen7_common_cmds, ARRAY_SIZE(gen7_common_cmds) },
	{ gen7_render_cmds, ARRAY_SIZE(gen7_render_cmds) },
	{ hsw_render_cmds, ARRAY_SIZE(hsw_render_cmds) },
};

static const struct drm_i915_cmd_table gen7_video_cmd_table[] = {
	{ gen7_common_cmds, ARRAY_SIZE(gen7_common_cmds) },
	{ gen7_video_cmds, ARRAY_SIZE(gen7_video_cmds) },
};

static const struct drm_i915_cmd_table hsw_vebox_cmd_table[] = {
	{ gen7_common_cmds, ARRAY_SIZE(gen7_common_cmds) },
	{ gen7_vecs_cmds, ARRAY_SIZE(gen7_vecs_cmds) },
};

static const struct drm_i915_cmd_table gen7_blt_cmd_table[] = {
	{ gen7_common_cmds, ARRAY_SIZE(gen7_common_cmds) },
	{ gen7_blt_cmds, ARRAY_SIZE(gen7_blt_cmds) },
};

static const struct drm_i915_cmd_table hsw_blt_ring_cmd_table[] = {
	{ gen7_common_cmds, ARRAY_SIZE(gen7_common_cmds) },
	{ gen7_blt_cmds, ARRAY_SIZE(gen7_blt_cmds) },
	{ hsw_blt_cmds, ARRAY_SIZE(hsw_blt_cmds) },
};

static const struct drm_i915_cmd_table gen9_blt_cmd_table[] = {
	{ gen9_blt_cmds, ARRAY_SIZE(gen9_blt_cmds) },
};


/*
 * Register whitelists, sorted by increasing register offset.
 */

/*
 * An individual whitelist entry granting access to register addr.  If
 * mask is non-zero the argument of immediate register writes will be
 * AND-ed with mask, and the command will be rejected if the result
 * doesn't match value.
 *
 * Registers with non-zero mask are only allowed to be written using
 * LRI.
 */
struct drm_i915_reg_descriptor {
	i915_reg_t addr;
	u32 mask;
	u32 value;
};

/* Convenience macro for adding 32-bit registers. */
#define REG32(_reg, ...) \
	{ .addr = (_reg), __VA_ARGS__ }

/*
 * Convenience macro for adding 64-bit registers.
 *
 * Some registers that userspace accesses are 64 bits. The register
 * access commands only allow 32-bit accesses. Hence, we have to include
 * entries for both halves of the 64-bit registers.
 */
#define REG64(_reg) \
	{ .addr = _reg }, \
	{ .addr = _reg ## _UDW }

#define REG64_IDX(_reg, idx) \
	{ .addr = _reg(idx) }, \
	{ .addr = _reg ## _UDW(idx) }

static const struct drm_i915_reg_descriptor gen7_render_regs[] = {
	REG64(GPGPU_THREADS_DISPATCHED),
	REG64(HS_INVOCATION_COUNT),
	REG64(DS_INVOCATION_COUNT),
	REG64(IA_VERTICES_COUNT),
	REG64(IA_PRIMITIVES_COUNT),
	REG64(VS_INVOCATION_COUNT),
	REG64(GS_INVOCATION_COUNT),
	REG64(GS_PRIMITIVES_COUNT),
	REG64(CL_INVOCATION_COUNT),
	REG64(CL_PRIMITIVES_COUNT),
	REG64(PS_INVOCATION_COUNT),
	REG64(PS_DEPTH_COUNT),
	REG64_IDX(RING_TIMESTAMP, RENDER_RING_BASE),
	REG64(MI_PREDICATE_SRC0),
	REG64(MI_PREDICATE_SRC1),
	REG32(GEN7_3DPRIM_END_OFFSET),
	REG32(GEN7_3DPRIM_START_VERTEX),
	REG32(GEN7_3DPRIM_VERTEX_COUNT),
	REG32(GEN7_3DPRIM_INSTANCE_COUNT),
	REG32(GEN7_3DPRIM_START_INSTANCE),
	REG32(GEN7_3DPRIM_BASE_VERTEX),
	REG32(GEN7_GPGPU_DISPATCHDIMX),
	REG32(GEN7_GPGPU_DISPATCHDIMY),
	REG32(GEN7_GPGPU_DISPATCHDIMZ),
	REG64_IDX(RING_TIMESTAMP, BSD_RING_BASE),
	REG64_IDX(GEN7_SO_NUM_PRIMS_WRITTEN, 0),
	REG64_IDX(GEN7_SO_NUM_PRIMS_WRITTEN, 1),
	REG64_IDX(GEN7_SO_NUM_PRIMS_WRITTEN, 2),
	REG64_IDX(GEN7_SO_NUM_PRIMS_WRITTEN, 3),
	REG64_IDX(GEN7_SO_PRIM_STORAGE_NEEDED, 0),
	REG64_IDX(GEN7_SO_PRIM_STORAGE_NEEDED, 1),
	REG64_IDX(GEN7_SO_PRIM_STORAGE_NEEDED, 2),
	REG64_IDX(GEN7_SO_PRIM_STORAGE_NEEDED, 3),
	REG32(GEN7_SO_WRITE_OFFSET(0)),
	REG32(GEN7_SO_WRITE_OFFSET(1)),
	REG32(GEN7_SO_WRITE_OFFSET(2)),
	REG32(GEN7_SO_WRITE_OFFSET(3)),
	REG32(GEN7_L3SQCREG1),
	REG32(GEN7_L3CNTLREG2),
	REG32(GEN7_L3CNTLREG3),
	REG64_IDX(RING_TIMESTAMP, BLT_RING_BASE),
};

static const struct drm_i915_reg_descriptor hsw_render_regs[] = {
	REG64_IDX(HSW_CS_GPR, 0),
	REG64_IDX(HSW_CS_GPR, 1),
	REG64_IDX(HSW_CS_GPR, 2),
	REG64_IDX(HSW_CS_GPR, 3),
	REG64_IDX(HSW_CS_GPR, 4),
	REG64_IDX(HSW_CS_GPR, 5),
	REG64_IDX(HSW_CS_GPR, 6),
	REG64_IDX(HSW_CS_GPR, 7),
	REG64_IDX(HSW_CS_GPR, 8),
	REG64_IDX(HSW_CS_GPR, 9),
	REG64_IDX(HSW_CS_GPR, 10),
	REG64_IDX(HSW_CS_GPR, 11),
	REG64_IDX(HSW_CS_GPR, 12),
	REG64_IDX(HSW_CS_GPR, 13),
	REG64_IDX(HSW_CS_GPR, 14),
	REG64_IDX(HSW_CS_GPR, 15),
	REG32(HSW_SCRATCH1,
	      .mask = ~HSW_SCRATCH1_L3_DATA_ATOMICS_DISABLE,
	      .value = 0),
	REG32(HSW_ROW_CHICKEN3,
	      .mask = ~(HSW_ROW_CHICKEN3_L3_GLOBAL_ATOMICS_DISABLE << 16 |
                        HSW_ROW_CHICKEN3_L3_GLOBAL_ATOMICS_DISABLE),
	      .value = 0),
};

static const struct drm_i915_reg_descriptor gen7_blt_regs[] = {
	REG64_IDX(RING_TIMESTAMP, RENDER_RING_BASE),
	REG64_IDX(RING_TIMESTAMP, BSD_RING_BASE),
	REG32(BCS_SWCTRL),
	REG64_IDX(RING_TIMESTAMP, BLT_RING_BASE),
};

static const struct drm_i915_reg_descriptor gen9_blt_regs[] = {
	REG64_IDX(RING_TIMESTAMP, RENDER_RING_BASE),
	REG64_IDX(RING_TIMESTAMP, BSD_RING_BASE),
	REG32(BCS_SWCTRL),
	REG64_IDX(RING_TIMESTAMP, BLT_RING_BASE),
	REG64_IDX(BCS_GPR, 0),
	REG64_IDX(BCS_GPR, 1),
	REG64_IDX(BCS_GPR, 2),
	REG64_IDX(BCS_GPR, 3),
	REG64_IDX(BCS_GPR, 4),
	REG64_IDX(BCS_GPR, 5),
	REG64_IDX(BCS_GPR, 6),
	REG64_IDX(BCS_GPR, 7),
	REG64_IDX(BCS_GPR, 8),
	REG64_IDX(BCS_GPR, 9),
	REG64_IDX(BCS_GPR, 10),
	REG64_IDX(BCS_GPR, 11),
	REG64_IDX(BCS_GPR, 12),
	REG64_IDX(BCS_GPR, 13),
	REG64_IDX(BCS_GPR, 14),
	REG64_IDX(BCS_GPR, 15),
};

#undef REG64
#undef REG32

struct drm_i915_reg_table {
	const struct drm_i915_reg_descriptor *regs;
	int num_regs;
};

static const struct drm_i915_reg_table ivb_render_reg_tables[] = {
	{ gen7_render_regs, ARRAY_SIZE(gen7_render_regs) },
};

static const struct drm_i915_reg_table ivb_blt_reg_tables[] = {
	{ gen7_blt_regs, ARRAY_SIZE(gen7_blt_regs) },
};

static const struct drm_i915_reg_table hsw_render_reg_tables[] = {
	{ gen7_render_regs, ARRAY_SIZE(gen7_render_regs) },
	{ hsw_render_regs, ARRAY_SIZE(hsw_render_regs) },
};

static const struct drm_i915_reg_table hsw_blt_reg_tables[] = {
	{ gen7_blt_regs, ARRAY_SIZE(gen7_blt_regs) },
};

static const struct drm_i915_reg_table gen9_blt_reg_tables[] = {
	{ gen9_blt_regs, ARRAY_SIZE(gen9_blt_regs) },
};

static u32 gen7_render_get_cmd_length_mask(u32 cmd_header)
{
	u32 client = cmd_header >> INSTR_CLIENT_SHIFT;
	u32 subclient =
		(cmd_header & INSTR_SUBCLIENT_MASK) >> INSTR_SUBCLIENT_SHIFT;

	if (client == INSTR_MI_CLIENT)
		return 0x3F;
	else if (client == INSTR_RC_CLIENT) {
		if (subclient == INSTR_MEDIA_SUBCLIENT)
			return 0xFFFF;
		else
			return 0xFF;
	}

	DRM_DEBUG_DRIVER("CMD: Abnormal rcs cmd length! 0x%08X\n", cmd_header);
	return 0;
}

static u32 gen7_bsd_get_cmd_length_mask(u32 cmd_header)
{
	u32 client = cmd_header >> INSTR_CLIENT_SHIFT;
	u32 subclient =
		(cmd_header & INSTR_SUBCLIENT_MASK) >> INSTR_SUBCLIENT_SHIFT;
	u32 op = (cmd_header & INSTR_26_TO_24_MASK) >> INSTR_26_TO_24_SHIFT;

	if (client == INSTR_MI_CLIENT)
		return 0x3F;
	else if (client == INSTR_RC_CLIENT) {
		if (subclient == INSTR_MEDIA_SUBCLIENT) {
			if (op == 6)
				return 0xFFFF;
			else
				return 0xFFF;
		} else
			return 0xFF;
	}

	DRM_DEBUG_DRIVER("CMD: Abnormal bsd cmd length! 0x%08X\n", cmd_header);
	return 0;
}

static u32 gen7_blt_get_cmd_length_mask(u32 cmd_header)
{
	u32 client = cmd_header >> INSTR_CLIENT_SHIFT;

	if (client == INSTR_MI_CLIENT)
		return 0x3F;
	else if (client == INSTR_BC_CLIENT)
		return 0xFF;

	DRM_DEBUG_DRIVER("CMD: Abnormal blt cmd length! 0x%08X\n", cmd_header);
	return 0;
}

static u32 gen9_blt_get_cmd_length_mask(u32 cmd_header)
{
	u32 client = cmd_header >> INSTR_CLIENT_SHIFT;

	if (client == INSTR_MI_CLIENT || client == INSTR_BC_CLIENT)
		return 0xFF;

	DRM_DEBUG_DRIVER("CMD: Abnormal blt cmd length! 0x%08X\n", cmd_header);
	return 0;
}

static bool validate_cmds_sorted(const struct intel_engine_cs *engine,
				 const struct drm_i915_cmd_table *cmd_tables,
				 int cmd_table_count)
{
	int i;
	bool ret = true;

	if (!cmd_tables || cmd_table_count == 0)
		return true;

	for (i = 0; i < cmd_table_count; i++) {
		const struct drm_i915_cmd_table *table = &cmd_tables[i];
		u32 previous = 0;
		int j;

		for (j = 0; j < table->count; j++) {
			const struct drm_i915_cmd_descriptor *desc =
				&table->table[j];
			u32 curr = desc->cmd.value & desc->cmd.mask;

			if (curr < previous) {
				DRM_ERROR("CMD: %s [%d] command table not sorted: "
					  "table=%d entry=%d cmd=0x%08X prev=0x%08X\n",
					  engine->name, engine->id,
					  i, j, curr, previous);
				ret = false;
			}

			previous = curr;
		}
	}

	return ret;
}

static bool check_sorted(const struct intel_engine_cs *engine,
			 const struct drm_i915_reg_descriptor *reg_table,
			 int reg_count)
{
	int i;
	u32 previous = 0;
	bool ret = true;

	for (i = 0; i < reg_count; i++) {
		u32 curr = i915_mmio_reg_offset(reg_table[i].addr);

		if (curr < previous) {
			DRM_ERROR("CMD: %s [%d] register table not sorted: "
				  "entry=%d reg=0x%08X prev=0x%08X\n",
				  engine->name, engine->id,
				  i, curr, previous);
			ret = false;
		}

		previous = curr;
	}

	return ret;
}

static bool validate_regs_sorted(struct intel_engine_cs *engine)
{
	int i;
	const struct drm_i915_reg_table *table;

	for (i = 0; i < engine->reg_table_count; i++) {
		table = &engine->reg_tables[i];
		if (!check_sorted(engine, table->regs, table->num_regs))
			return false;
	}

	return true;
}

struct cmd_node {
	const struct drm_i915_cmd_descriptor *desc;
	struct hlist_node node;
};

/*
 * Different command ranges have different numbers of bits for the opcode. For
 * example, MI commands use bits 31:23 while 3D commands use bits 31:16. The
 * problem is that, for example, MI commands use bits 22:16 for other fields
 * such as GGTT vs PPGTT bits. If we include those bits in the mask then when
 * we mask a command from a batch it could hash to the wrong bucket due to
 * non-opcode bits being set. But if we don't include those bits, some 3D
 * commands may hash to the same bucket due to not including opcode bits that
 * make the command unique. For now, we will risk hashing to the same bucket.
 */
static inline u32 cmd_header_key(u32 x)
{
	switch (x >> INSTR_CLIENT_SHIFT) {
	default:
	case INSTR_MI_CLIENT:
		return x >> STD_MI_OPCODE_SHIFT;
	case INSTR_RC_CLIENT:
		return x >> STD_3D_OPCODE_SHIFT;
	case INSTR_BC_CLIENT:
		return x >> STD_2D_OPCODE_SHIFT;
	}
}

static int init_hash_table(struct intel_engine_cs *engine,
			   const struct drm_i915_cmd_table *cmd_tables,
			   int cmd_table_count)
{
	int i, j;

	hash_init(engine->cmd_hash);

	for (i = 0; i < cmd_table_count; i++) {
		const struct drm_i915_cmd_table *table = &cmd_tables[i];

		for (j = 0; j < table->count; j++) {
			const struct drm_i915_cmd_descriptor *desc =
				&table->table[j];
			struct cmd_node *desc_node =
				kmalloc(sizeof(*desc_node), GFP_KERNEL);

			if (!desc_node)
				return -ENOMEM;

			desc_node->desc = desc;
			hash_add(engine->cmd_hash, &desc_node->node,
				 cmd_header_key(desc->cmd.value));
		}
	}

	return 0;
}

static void fini_hash_table(struct intel_engine_cs *engine)
{
	struct hlist_node *tmp;
	struct cmd_node *desc_node;
	int i;

	hash_for_each_safe(engine->cmd_hash, i, tmp, desc_node, node) {
		hash_del(&desc_node->node);
		kfree(desc_node);
	}
}

/**
 * intel_engine_init_cmd_parser() - set cmd parser related fields for an engine
 * @engine: the engine to initialize
 *
 * Optionally initializes fields related to batch buffer command parsing in the
 * struct intel_engine_cs based on whether the platform requires software
 * command parsing.
 */
void intel_engine_init_cmd_parser(struct intel_engine_cs *engine)
{
	const struct drm_i915_cmd_table *cmd_tables;
	int cmd_table_count;
	int ret;

	if (!IS_GEN7(engine->i915) && !(IS_GEN9(engine->i915) &&
					engine->id == BCS))
		return;

	switch (engine->id) {
	case RCS:
		if (IS_HASWELL(engine->i915)) {
			cmd_tables = hsw_render_ring_cmd_table;
			cmd_table_count =
				ARRAY_SIZE(hsw_render_ring_cmd_table);
		} else {
			cmd_tables = gen7_render_cmd_table;
			cmd_table_count = ARRAY_SIZE(gen7_render_cmd_table);
		}

		if (IS_HASWELL(engine->i915)) {
			engine->reg_tables = hsw_render_reg_tables;
			engine->reg_table_count = ARRAY_SIZE(hsw_render_reg_tables);
		} else {
			engine->reg_tables = ivb_render_reg_tables;
			engine->reg_table_count = ARRAY_SIZE(ivb_render_reg_tables);
		}
		engine->get_cmd_length_mask = gen7_render_get_cmd_length_mask;
		break;
	case VCS:
		cmd_tables = gen7_video_cmd_table;
		cmd_table_count = ARRAY_SIZE(gen7_video_cmd_table);
		engine->get_cmd_length_mask = gen7_bsd_get_cmd_length_mask;
		break;
	case BCS:
		engine->get_cmd_length_mask = gen7_blt_get_cmd_length_mask;
		if (IS_GEN9(engine->i915)) {
			cmd_tables = gen9_blt_cmd_table;
			cmd_table_count = ARRAY_SIZE(gen9_blt_cmd_table);
			engine->get_cmd_length_mask =
				gen9_blt_get_cmd_length_mask;

			/* BCS Engine unsafe without parser */
			engine->flags |= I915_ENGINE_REQUIRES_CMD_PARSER;
		} else if (IS_HASWELL(engine->i915)) {
			cmd_tables = hsw_blt_ring_cmd_table;
			cmd_table_count = ARRAY_SIZE(hsw_blt_ring_cmd_table);
		} else {
			cmd_tables = gen7_blt_cmd_table;
			cmd_table_count = ARRAY_SIZE(gen7_blt_cmd_table);
		}

		if (IS_GEN9(engine->i915)) {
			engine->reg_tables = gen9_blt_reg_tables;
			engine->reg_table_count =
				ARRAY_SIZE(gen9_blt_reg_tables);
		} else if (IS_HASWELL(engine->i915)) {
			engine->reg_tables = hsw_blt_reg_tables;
			engine->reg_table_count = ARRAY_SIZE(hsw_blt_reg_tables);
		} else {
			engine->reg_tables = ivb_blt_reg_tables;
			engine->reg_table_count = ARRAY_SIZE(ivb_blt_reg_tables);
		}
		break;
	case VECS:
		cmd_tables = hsw_vebox_cmd_table;
		cmd_table_count = ARRAY_SIZE(hsw_vebox_cmd_table);
		/* VECS can use the same length_mask function as VCS */
		engine->get_cmd_length_mask = gen7_bsd_get_cmd_length_mask;
		break;
	default:
		MISSING_CASE(engine->id);
		return;
	}

	if (!validate_cmds_sorted(engine, cmd_tables, cmd_table_count)) {
		DRM_ERROR("%s: command descriptions are not sorted\n",
			  engine->name);
		return;
	}
	if (!validate_regs_sorted(engine)) {
		DRM_ERROR("%s: registers are not sorted\n", engine->name);
		return;
	}

	ret = init_hash_table(engine, cmd_tables, cmd_table_count);
	if (ret) {
		DRM_ERROR("%s: initialised failed!\n", engine->name);
		fini_hash_table(engine);
		return;
	}

	engine->flags |= I915_ENGINE_USING_CMD_PARSER;
}

/**
 * intel_engine_cleanup_cmd_parser() - clean up cmd parser related fields
 * @engine: the engine to clean up
 *
 * Releases any resources related to command parsing that may have been
 * initialized for the specified engine.
 */
void intel_engine_cleanup_cmd_parser(struct intel_engine_cs *engine)
{
	if (!intel_engine_using_cmd_parser(engine))
		return;

	fini_hash_table(engine);
}

static const struct drm_i915_cmd_descriptor*
find_cmd_in_table(struct intel_engine_cs *engine,
		  u32 cmd_header)
{
	struct cmd_node *desc_node;

	hash_for_each_possible(engine->cmd_hash, desc_node, node,
			       cmd_header_key(cmd_header)) {
		const struct drm_i915_cmd_descriptor *desc = desc_node->desc;
		if (((cmd_header ^ desc->cmd.value) & desc->cmd.mask) == 0)
			return desc;
	}

	return NULL;
}

/*
 * Returns a pointer to a descriptor for the command specified by cmd_header.
 *
 * The caller must supply space for a default descriptor via the default_desc
 * parameter. If no descriptor for the specified command exists in the engine's
 * command parser tables, this function fills in default_desc based on the
 * engine's default length encoding and returns default_desc.
 */
static const struct drm_i915_cmd_descriptor*
find_cmd(struct intel_engine_cs *engine,
	 u32 cmd_header,
	 const struct drm_i915_cmd_descriptor *desc,
	 struct drm_i915_cmd_descriptor *default_desc)
{
	u32 mask;

	if (((cmd_header ^ desc->cmd.value) & desc->cmd.mask) == 0)
		return desc;

	desc = find_cmd_in_table(engine, cmd_header);
	if (desc)
		return desc;

	mask = engine->get_cmd_length_mask(cmd_header);
	if (!mask)
		return NULL;

	default_desc->cmd.value = cmd_header;
	default_desc->cmd.mask = ~0u << MIN_OPCODE_SHIFT;
	default_desc->length.mask = mask;
	default_desc->flags = CMD_DESC_SKIP;
	return default_desc;
}

static const struct drm_i915_reg_descriptor *
__find_reg(const struct drm_i915_reg_descriptor *table, int count, u32 addr)
{
	int start = 0, end = count;
	while (start < end) {
		int mid = start + (end - start) / 2;
		int ret = addr - i915_mmio_reg_offset(table[mid].addr);
		if (ret < 0)
			end = mid;
		else if (ret > 0)
			start = mid + 1;
		else
			return &table[mid];
	}
	return NULL;
}

static const struct drm_i915_reg_descriptor *
find_reg(const struct intel_engine_cs *engine, u32 addr)
{
	const struct drm_i915_reg_table *table = engine->reg_tables;
	const struct drm_i915_reg_descriptor *reg = NULL;
	int count = engine->reg_table_count;

	for (; !reg && (count > 0); ++table, --count)
		reg = __find_reg(table->regs, table->num_regs, addr);

	return reg;
}

/* Returns a vmap'd pointer to dst_obj, which the caller must unmap */
static u32 *copy_batch(struct drm_i915_gem_object *dst_obj,
		       struct drm_i915_gem_object *src_obj,
		       u32 batch_start_offset,
		       u32 batch_len,
		       bool *needs_clflush_after)
{
	unsigned int src_needs_clflush;
	unsigned int dst_needs_clflush;
	void *dst, *src;
	int ret;

	ret = i915_gem_obj_prepare_shmem_read(src_obj, &src_needs_clflush);
	if (ret)
		return ERR_PTR(ret);

	ret = i915_gem_obj_prepare_shmem_write(dst_obj, &dst_needs_clflush);
	if (ret) {
		dst = ERR_PTR(ret);
		goto unpin_src;
	}

	dst = i915_gem_object_pin_map(dst_obj, I915_MAP_FORCE_WB);
	if (IS_ERR(dst))
		goto unpin_dst;

	src = ERR_PTR(-ENODEV);
	if (src_needs_clflush &&
	    i915_can_memcpy_from_wc(NULL, batch_start_offset, 0)) {
		src = i915_gem_object_pin_map(src_obj, I915_MAP_WC);
		if (!IS_ERR(src)) {
			i915_memcpy_from_wc(dst,
					    src + batch_start_offset,
					    ALIGN(batch_len, 16));
			i915_gem_object_unpin_map(src_obj);
		}
	}
	if (IS_ERR(src)) {
		void *ptr;
		int offset, n;

		offset = offset_in_page(batch_start_offset);

		/* We can avoid clflushing partial cachelines before the write
		 * if we only every write full cache-lines. Since we know that
		 * both the source and destination are in multiples of
		 * PAGE_SIZE, we can simply round up to the next cacheline.
		 * We don't care about copying too much here as we only
		 * validate up to the end of the batch.
		 */
		if (dst_needs_clflush & CLFLUSH_BEFORE)
			batch_len = roundup(batch_len,
					    boot_cpu_data.x86_clflush_size);

		ptr = dst;
		for (n = batch_start_offset >> PAGE_SHIFT; batch_len; n++) {
			int len = min_t(int, batch_len, PAGE_SIZE - offset);

			src = kmap_atomic(i915_gem_object_get_page(src_obj, n));
			if (src_needs_clflush)
				drm_clflush_virt_range(src + offset, len);
			memcpy(ptr, src + offset, len);
			kunmap_atomic(src);

			ptr += len;
			batch_len -= len;
			offset = 0;
		}
	}

	/* dst_obj is returned with vmap pinned */
	*needs_clflush_after = dst_needs_clflush & CLFLUSH_AFTER;

unpin_dst:
	i915_gem_obj_finish_shmem_access(dst_obj);
unpin_src:
	i915_gem_obj_finish_shmem_access(src_obj);
	return dst;
}

static bool check_cmd(const struct intel_engine_cs *engine,
		      const struct drm_i915_cmd_descriptor *desc,
		      const u32 *cmd, u32 length)
{
	if (desc->flags & CMD_DESC_SKIP)
		return true;

	if (desc->flags & CMD_DESC_REJECT) {
		DRM_DEBUG_DRIVER("CMD: Rejected command: 0x%08X\n", *cmd);
		return false;
	}

	if (desc->flags & CMD_DESC_REGISTER) {
		/*
		 * Get the distance between individual register offset
		 * fields if the command can perform more than one
		 * access at a time.
		 */
		const u32 step = desc->reg.step ? desc->reg.step : length;
		u32 offset;

		for (offset = desc->reg.offset; offset < length;
		     offset += step) {
			const u32 reg_addr = cmd[offset] & desc->reg.mask;
			const struct drm_i915_reg_descriptor *reg =
				find_reg(engine, reg_addr);

			if (!reg) {
				DRM_DEBUG_DRIVER("CMD: Rejected register 0x%08X in command: 0x%08X (%s)\n",
						 reg_addr, *cmd, engine->name);
				return false;
			}

			/*
			 * Check the value written to the register against the
			 * allowed mask/value pair given in the whitelist entry.
			 */
			if (reg->mask) {
				if (desc->cmd.value == MI_LOAD_REGISTER_MEM) {
					DRM_DEBUG_DRIVER("CMD: Rejected LRM to masked register 0x%08X\n",
							 reg_addr);
					return false;
				}

				if (desc->cmd.value == MI_LOAD_REGISTER_REG) {
					DRM_DEBUG_DRIVER("CMD: Rejected LRR to masked register 0x%08X\n",
							 reg_addr);
					return false;
				}

				if (desc->cmd.value == MI_LOAD_REGISTER_IMM(1) &&
				    (offset + 2 > length ||
				     (cmd[offset + 1] & reg->mask) != reg->value)) {
					DRM_DEBUG_DRIVER("CMD: Rejected LRI to masked register 0x%08X\n",
							 reg_addr);
					return false;
				}
			}
		}
	}

	if (desc->flags & CMD_DESC_BITMASK) {
		int i;

		for (i = 0; i < MAX_CMD_DESC_BITMASKS; i++) {
			u32 dword;

			if (desc->bits[i].mask == 0)
				break;

			if (desc->bits[i].condition_mask != 0) {
				u32 offset =
					desc->bits[i].condition_offset;
				u32 condition = cmd[offset] &
					desc->bits[i].condition_mask;

				if (condition == 0)
					continue;
			}

			if (desc->bits[i].offset >= length) {
				DRM_DEBUG_DRIVER("CMD: Rejected command 0x%08X, too short to check bitmask (%s)\n",
						 *cmd, engine->name);
				return false;
			}

			dword = cmd[desc->bits[i].offset] &
				desc->bits[i].mask;

			if (dword != desc->bits[i].expected) {
				DRM_DEBUG_DRIVER("CMD: Rejected command 0x%08X for bitmask 0x%08X (exp=0x%08X act=0x%08X) (%s)\n",
						 *cmd,
						 desc->bits[i].mask,
						 desc->bits[i].expected,
						 dword, engine->name);
				return false;
			}
		}
	}

	return true;
}

static int check_bbstart(const struct i915_gem_context *ctx,
			 u32 *cmd, u32 offset, u32 length,
			 u32 batch_len,
			 u64 batch_start,
			 u64 shadow_batch_start)
{
	u64 jump_offset, jump_target;
	u32 target_cmd_offset, target_cmd_index;

	/* For igt compatibility on older platforms */
	if (CMDPARSER_USES_GGTT(ctx->i915)) {
		DRM_DEBUG("CMD: Rejecting BB_START for ggtt based submission\n");
		return -EACCES;
	}

	if (length != 3) {
		DRM_DEBUG("CMD: Recursive BB_START with bad length(%u)\n",
			  length);
		return -EINVAL;
	}

	jump_target = *(u64*)(cmd+1);
	jump_offset = jump_target - batch_start;

	/*
	 * Any underflow of jump_target is guaranteed to be outside the range
	 * of a u32, so >= test catches both too large and too small
	 */
	if (jump_offset >= batch_len) {
		DRM_DEBUG("CMD: BB_START to 0x%llx jumps out of BB\n",
			  jump_target);
		return -EINVAL;
	}

	/*
	 * This cannot overflow a u32 because we already checked jump_offset
	 * is within the BB, and the batch_len is a u32
	 */
	target_cmd_offset = lower_32_bits(jump_offset);
	target_cmd_index = target_cmd_offset / sizeof(u32);

	*(u64*)(cmd + 1) = shadow_batch_start + target_cmd_offset;

	if (target_cmd_index == offset)
		return 0;

	if (ctx->jump_whitelist_cmds <= target_cmd_index) {
		DRM_DEBUG("CMD: Rejecting BB_START - truncated whitelist array\n");
		return -EINVAL;
	} else if (!test_bit(target_cmd_index, ctx->jump_whitelist)) {
		DRM_DEBUG("CMD: BB_START to 0x%llx not a previously executed cmd\n",
			  jump_target);
		return -EINVAL;
	}

	return 0;
}

static void init_whitelist(struct i915_gem_context *ctx, u32 batch_len)
{
	const u32 batch_cmds = DIV_ROUND_UP(batch_len, sizeof(u32));
	const u32 exact_size = BITS_TO_LONGS(batch_cmds);
	u32 next_size = BITS_TO_LONGS(roundup_pow_of_two(batch_cmds));
	unsigned long *next_whitelist;

	if (CMDPARSER_USES_GGTT(ctx->i915))
		return;

	if (batch_cmds <= ctx->jump_whitelist_cmds) {
<<<<<<< HEAD
		memset(ctx->jump_whitelist, 0, exact_size * sizeof(u32));
=======
		bitmap_zero(ctx->jump_whitelist, batch_cmds);
>>>>>>> 467c723f
		return;
	}

again:
	next_whitelist = kcalloc(next_size, sizeof(long), GFP_KERNEL);
	if (next_whitelist) {
		kfree(ctx->jump_whitelist);
		ctx->jump_whitelist = next_whitelist;
		ctx->jump_whitelist_cmds =
			next_size * BITS_PER_BYTE * sizeof(long);
		return;
	}

	if (next_size > exact_size) {
		next_size = exact_size;
		goto again;
	}

	DRM_DEBUG("CMD: Failed to extend whitelist. BB_START may be disallowed\n");
<<<<<<< HEAD
	memset(ctx->jump_whitelist, 0,
	       BITS_TO_LONGS(ctx->jump_whitelist_cmds) * sizeof(u32));
=======
	bitmap_zero(ctx->jump_whitelist, ctx->jump_whitelist_cmds);
>>>>>>> 467c723f

	return;
}

#define LENGTH_BIAS 2

/**
 * i915_parse_cmds() - parse a submitted batch buffer for privilege violations
 * @ctx: the context in which the batch is to execute
 * @engine: the engine on which the batch is to execute
 * @batch_obj: the batch buffer in question
 * @batch_start: Canonical base address of batch
 * @batch_start_offset: byte offset in the batch at which execution starts
 * @batch_len: length of the commands in batch_obj
 * @shadow_batch_obj: copy of the batch buffer in question
 * @shadow_batch_start: Canonical base address of shadow_batch_obj
 *
 * Parses the specified batch buffer looking for privilege violations as
 * described in the overview.
 *
 * Return: non-zero if the parser finds violations or otherwise fails; -EACCES
 * if the batch appears legal but should use hardware parsing
 */

int intel_engine_cmd_parser(struct i915_gem_context *ctx,
			    struct intel_engine_cs *engine,
			    struct drm_i915_gem_object *batch_obj,
			    u64 batch_start,
			    u32 batch_start_offset,
			    u32 batch_len,
			    struct drm_i915_gem_object *shadow_batch_obj,
			    u64 shadow_batch_start)
{
	u32 *cmd, *batch_end, offset = 0;
	struct drm_i915_cmd_descriptor default_desc = noop_desc;
	const struct drm_i915_cmd_descriptor *desc = &default_desc;
	bool needs_clflush_after = false;
	int ret = 0;

	cmd = copy_batch(shadow_batch_obj, batch_obj,
			 batch_start_offset, batch_len,
			 &needs_clflush_after);
	if (IS_ERR(cmd)) {
		DRM_DEBUG_DRIVER("CMD: Failed to copy batch\n");
		return PTR_ERR(cmd);
	}

	init_whitelist(ctx, batch_len);

	/*
	 * We use the batch length as size because the shadow object is as
	 * large or larger and copy_batch() will write MI_NOPs to the extra
	 * space. Parsing should be faster in some cases this way.
	 */
	batch_end = cmd + (batch_len / sizeof(*batch_end));
	do {
		u32 length;

		if (*cmd == MI_BATCH_BUFFER_END)
			break;

		desc = find_cmd(engine, *cmd, desc, &default_desc);
		if (!desc) {
			DRM_DEBUG_DRIVER("CMD: Unrecognized command: 0x%08X\n",
					 *cmd);
			ret = -EINVAL;
			goto err;
		}

		if (desc->flags & CMD_DESC_FIXED)
			length = desc->length.fixed;
		else
			length = ((*cmd & desc->length.mask) + LENGTH_BIAS);

		if ((batch_end - cmd) < length) {
			DRM_DEBUG_DRIVER("CMD: Command length exceeds batch length: 0x%08X length=%u batchlen=%td\n",
					 *cmd,
					 length,
					 batch_end - cmd);
			ret = -EINVAL;
			goto err;
		}

		if (!check_cmd(engine, desc, cmd, length)) {
			ret = -EACCES;
			goto err;
		}

		if (desc->cmd.value == MI_BATCH_BUFFER_START) {
			ret = check_bbstart(ctx, cmd, offset, length,
					    batch_len, batch_start,
					    shadow_batch_start);

			if (ret)
				goto err;
			break;
		}

		if (ctx->jump_whitelist_cmds > offset)
			set_bit(offset, ctx->jump_whitelist);

		cmd += length;
		offset += length;
		if  (cmd >= batch_end) {
			DRM_DEBUG_DRIVER("CMD: Got to the end of the buffer w/o a BBE cmd!\n");
			ret = -EINVAL;
			goto err;
		}
	} while (1);

	if (needs_clflush_after) {
		void *ptr = page_mask_bits(shadow_batch_obj->mm.mapping);

		drm_clflush_virt_range(ptr, (void *)(cmd + 1) - ptr);
	}

err:
	i915_gem_object_unpin_map(shadow_batch_obj);
	return ret;
}

/**
 * i915_cmd_parser_get_version() - get the cmd parser version number
 * @dev_priv: i915 device private
 *
 * The cmd parser maintains a simple increasing integer version number suitable
 * for passing to userspace clients to determine what operations are permitted.
 *
 * Return: the current version number of the cmd parser
 */
int i915_cmd_parser_get_version(struct drm_i915_private *dev_priv)
{
	struct intel_engine_cs *engine;
	enum intel_engine_id id;
	bool active = false;

	/* If the command parser is not enabled, report 0 - unsupported */
	for_each_engine(engine, dev_priv, id) {
		if (intel_engine_using_cmd_parser(engine)) {
			active = true;
			break;
		}
	}
	if (!active)
		return 0;

	/*
	 * Command parser version history
	 *
	 * 1. Initial version. Checks batches and reports violations, but leaves
	 *    hardware parsing enabled (so does not allow new use cases).
	 * 2. Allow access to the MI_PREDICATE_SRC0 and
	 *    MI_PREDICATE_SRC1 registers.
	 * 3. Allow access to the GPGPU_THREADS_DISPATCHED register.
	 * 4. L3 atomic chicken bits of HSW_SCRATCH1 and HSW_ROW_CHICKEN3.
	 * 5. GPGPU dispatch compute indirect registers.
	 * 6. TIMESTAMP register and Haswell CS GPR registers
	 * 7. Allow MI_LOAD_REGISTER_REG between whitelisted registers.
	 * 8. Don't report cmd_check() failures as EINVAL errors to userspace;
	 *    rely on the HW to NOOP disallowed commands as it would without
	 *    the parser enabled.
	 * 9. Don't whitelist or handle oacontrol specially, as ownership
	 *    for oacontrol state is moving to i915-perf.
	 * 10. Support for Gen9 BCS Parsing
	 */
	return 10;
}<|MERGE_RESOLUTION|>--- conflicted
+++ resolved
@@ -1374,11 +1374,7 @@
 		return;
 
 	if (batch_cmds <= ctx->jump_whitelist_cmds) {
-<<<<<<< HEAD
-		memset(ctx->jump_whitelist, 0, exact_size * sizeof(u32));
-=======
 		bitmap_zero(ctx->jump_whitelist, batch_cmds);
->>>>>>> 467c723f
 		return;
 	}
 
@@ -1398,12 +1394,7 @@
 	}
 
 	DRM_DEBUG("CMD: Failed to extend whitelist. BB_START may be disallowed\n");
-<<<<<<< HEAD
-	memset(ctx->jump_whitelist, 0,
-	       BITS_TO_LONGS(ctx->jump_whitelist_cmds) * sizeof(u32));
-=======
 	bitmap_zero(ctx->jump_whitelist, ctx->jump_whitelist_cmds);
->>>>>>> 467c723f
 
 	return;
 }
