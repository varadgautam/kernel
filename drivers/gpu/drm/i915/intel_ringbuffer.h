#ifndef _INTEL_RINGBUFFER_H_
#define _INTEL_RINGBUFFER_H_

#include <linux/hashtable.h>
#include <linux/seqlock.h>

#include "i915_gem_batch_pool.h"

#include "i915_reg.h"
#include "i915_pmu.h"
#include "i915_request.h"
#include "i915_selftest.h"
#include "i915_timeline.h"
#include "intel_gpu_commands.h"
#include "intel_workarounds.h"

struct drm_printer;
struct i915_sched_attr;

#define I915_CMD_HASH_ORDER 9

/* Early gen2 devices have a cacheline of just 32 bytes, using 64 is overkill,
 * but keeps the logic simple. Indeed, the whole purpose of this macro is just
 * to give some inclination as to some of the magic values used in the various
 * workarounds!
 */
#define CACHELINE_BYTES 64
#define CACHELINE_DWORDS (CACHELINE_BYTES / sizeof(uint32_t))

struct intel_hw_status_page {
	struct i915_vma *vma;
	u32 *page_addr;
	u32 ggtt_offset;
};

#define I915_READ_TAIL(engine) I915_READ(RING_TAIL((engine)->mmio_base))
#define I915_WRITE_TAIL(engine, val) I915_WRITE(RING_TAIL((engine)->mmio_base), val)

#define I915_READ_START(engine) I915_READ(RING_START((engine)->mmio_base))
#define I915_WRITE_START(engine, val) I915_WRITE(RING_START((engine)->mmio_base), val)

#define I915_READ_HEAD(engine)  I915_READ(RING_HEAD((engine)->mmio_base))
#define I915_WRITE_HEAD(engine, val) I915_WRITE(RING_HEAD((engine)->mmio_base), val)

#define I915_READ_CTL(engine) I915_READ(RING_CTL((engine)->mmio_base))
#define I915_WRITE_CTL(engine, val) I915_WRITE(RING_CTL((engine)->mmio_base), val)

#define I915_READ_IMR(engine) I915_READ(RING_IMR((engine)->mmio_base))
#define I915_WRITE_IMR(engine, val) I915_WRITE(RING_IMR((engine)->mmio_base), val)

#define I915_READ_MODE(engine) I915_READ(RING_MI_MODE((engine)->mmio_base))
#define I915_WRITE_MODE(engine, val) I915_WRITE(RING_MI_MODE((engine)->mmio_base), val)

/* seqno size is actually only a uint32, but since we plan to use MI_FLUSH_DW to
 * do the writes, and that must have qw aligned offsets, simply pretend it's 8b.
 */
enum intel_engine_hangcheck_action {
	ENGINE_IDLE = 0,
	ENGINE_WAIT,
	ENGINE_ACTIVE_SEQNO,
	ENGINE_ACTIVE_HEAD,
	ENGINE_ACTIVE_SUBUNITS,
	ENGINE_WAIT_KICK,
	ENGINE_DEAD,
};

static inline const char *
hangcheck_action_to_str(const enum intel_engine_hangcheck_action a)
{
	switch (a) {
	case ENGINE_IDLE:
		return "idle";
	case ENGINE_WAIT:
		return "wait";
	case ENGINE_ACTIVE_SEQNO:
		return "active seqno";
	case ENGINE_ACTIVE_HEAD:
		return "active head";
	case ENGINE_ACTIVE_SUBUNITS:
		return "active subunits";
	case ENGINE_WAIT_KICK:
		return "wait kick";
	case ENGINE_DEAD:
		return "dead";
	}

	return "unknown";
}

#define I915_MAX_SLICES	3
#define I915_MAX_SUBSLICES 8

#define instdone_slice_mask(dev_priv__) \
	(INTEL_GEN(dev_priv__) == 7 ? \
	 1 : RUNTIME_INFO(dev_priv__)->sseu.slice_mask)

#define instdone_subslice_mask(dev_priv__) \
	(INTEL_GEN(dev_priv__) == 7 ? \
	 1 : RUNTIME_INFO(dev_priv__)->sseu.subslice_mask[0])

#define for_each_instdone_slice_subslice(dev_priv__, slice__, subslice__) \
	for ((slice__) = 0, (subslice__) = 0; \
	     (slice__) < I915_MAX_SLICES; \
	     (subslice__) = ((subslice__) + 1) < I915_MAX_SUBSLICES ? (subslice__) + 1 : 0, \
	       (slice__) += ((subslice__) == 0)) \
		for_each_if((BIT(slice__) & instdone_slice_mask(dev_priv__)) && \
			    (BIT(subslice__) & instdone_subslice_mask(dev_priv__)))

struct intel_instdone {
	u32 instdone;
	/* The following exist only in the RCS engine */
	u32 slice_common;
	u32 sampler[I915_MAX_SLICES][I915_MAX_SUBSLICES];
	u32 row[I915_MAX_SLICES][I915_MAX_SUBSLICES];
};

struct intel_engine_hangcheck {
	u64 acthd;
	u32 seqno;
	enum intel_engine_hangcheck_action action;
	unsigned long action_timestamp;
	int deadlock;
	struct intel_instdone instdone;
	struct i915_request *active_request;
	bool stalled:1;
	bool wedged:1;
};

struct intel_ring {
	struct i915_vma *vma;
	void *vaddr;

	struct i915_timeline *timeline;
	struct list_head request_list;
	struct list_head active_link;

	u32 head;
	u32 tail;
	u32 emit;

	u32 space;
	u32 size;
	u32 effective_size;
};

struct i915_gem_context;
struct drm_i915_reg_table;

/*
 * we use a single page to load ctx workarounds so all of these
 * values are referred in terms of dwords
 *
 * struct i915_wa_ctx_bb:
 *  offset: specifies batch starting position, also helpful in case
 *    if we want to have multiple batches at different offsets based on
 *    some criteria. It is not a requirement at the moment but provides
 *    an option for future use.
 *  size: size of the batch in DWORDS
 */
struct i915_ctx_workarounds {
	struct i915_wa_ctx_bb {
		u32 offset;
		u32 size;
	} indirect_ctx, per_ctx;
	struct i915_vma *vma;
};

struct i915_request;

#define I915_MAX_VCS	4
#define I915_MAX_VECS	2

/*
 * Engine IDs definitions.
 * Keep instances of the same type engine together.
 */
enum intel_engine_id {
	RCS = 0,
	BCS,
	VCS,
	VCS2,
	VCS3,
	VCS4,
#define _VCS(n) (VCS + (n))
	VECS,
	VECS2
#define _VECS(n) (VECS + (n))
};

struct i915_priolist {
	struct rb_node node;
	struct list_head requests;
	int priority;
};

struct st_preempt_hang {
	struct completion completion;
	bool inject_hang;
};

/**
 * struct intel_engine_execlists - execlist submission queue and port state
 *
 * The struct intel_engine_execlists represents the combined logical state of
 * driver and the hardware state for execlist mode of submission.
 */
struct intel_engine_execlists {
	/**
	 * @tasklet: softirq tasklet for bottom handler
	 */
	struct tasklet_struct tasklet;

	/**
	 * @default_priolist: priority list for I915_PRIORITY_NORMAL
	 */
	struct i915_priolist default_priolist;

	/**
	 * @no_priolist: priority lists disabled
	 */
	bool no_priolist;

	/**
	 * @submit_reg: gen-specific execlist submission register
	 * set to the ExecList Submission Port (elsp) register pre-Gen11 and to
	 * the ExecList Submission Queue Contents register array for Gen11+
	 */
	u32 __iomem *submit_reg;

	/**
	 * @ctrl_reg: the enhanced execlists control register, used to load the
	 * submit queue on the HW and to request preemptions to idle
	 */
	u32 __iomem *ctrl_reg;

	/**
	 * @port: execlist port states
	 *
	 * For each hardware ELSP (ExecList Submission Port) we keep
	 * track of the last request and the number of times we submitted
	 * that port to hw. We then count the number of times the hw reports
	 * a context completion or preemption. As only one context can
	 * be active on hw, we limit resubmission of context to port[0]. This
	 * is called Lite Restore, of the context.
	 */
	struct execlist_port {
		/**
		 * @request_count: combined request and submission count
		 */
		struct i915_request *request_count;
#define EXECLIST_COUNT_BITS 2
#define port_request(p) ptr_mask_bits((p)->request_count, EXECLIST_COUNT_BITS)
#define port_count(p) ptr_unmask_bits((p)->request_count, EXECLIST_COUNT_BITS)
#define port_pack(rq, count) ptr_pack_bits(rq, count, EXECLIST_COUNT_BITS)
#define port_unpack(p, count) ptr_unpack_bits((p)->request_count, count, EXECLIST_COUNT_BITS)
#define port_set(p, packed) ((p)->request_count = (packed))
#define port_isset(p) ((p)->request_count)
#define port_index(p, execlists) ((p) - (execlists)->port)

		/**
		 * @context_id: context ID for port
		 */
		GEM_DEBUG_DECL(u32 context_id);

#define EXECLIST_MAX_PORTS 2
	} port[EXECLIST_MAX_PORTS];

	/**
	 * @active: is the HW active? We consider the HW as active after
	 * submitting any context for execution and until we have seen the
	 * last context completion event. After that, we do not expect any
	 * more events until we submit, and so can park the HW.
	 *
	 * As we have a small number of different sources from which we feed
	 * the HW, we track the state of each inside a single bitfield.
	 */
	unsigned int active;
#define EXECLISTS_ACTIVE_USER 0
#define EXECLISTS_ACTIVE_PREEMPT 1
#define EXECLISTS_ACTIVE_HWACK 2

	/**
	 * @port_mask: number of execlist ports - 1
	 */
	unsigned int port_mask;

	/**
	 * @queue_priority: Highest pending priority.
	 *
	 * When we add requests into the queue, or adjust the priority of
	 * executing requests, we compute the maximum priority of those
	 * pending requests. We can then use this value to determine if
	 * we need to preempt the executing requests to service the queue.
	 */
	int queue_priority;

	/**
	 * @queue: queue of requests, in priority lists
	 */
	struct rb_root_cached queue;

	/**
	 * @csb_write: control register for Context Switch buffer
	 *
	 * Note this register may be either mmio or HWSP shadow.
	 */
	u32 *csb_write;

	/**
	 * @csb_status: status array for Context Switch buffer
	 *
	 * Note these register may be either mmio or HWSP shadow.
	 */
	u32 *csb_status;

	/**
	 * @preempt_complete_status: expected CSB upon completing preemption
	 */
	u32 preempt_complete_status;

	/**
	 * @csb_head: context status buffer head
	 */
	u8 csb_head;

	I915_SELFTEST_DECLARE(struct st_preempt_hang preempt_hang;)
};

#define INTEL_ENGINE_CS_MAX_NAME 8

struct intel_engine_cs {
	struct drm_i915_private *i915;
	char name[INTEL_ENGINE_CS_MAX_NAME];

	enum intel_engine_id id;
	unsigned int hw_id;
	unsigned int guc_id;

	u8 uabi_id;
	u8 uabi_class;

	u8 class;
	u8 instance;
	u32 context_size;
	u32 mmio_base;

	struct intel_ring *buffer;

	struct i915_timeline timeline;

	struct drm_i915_gem_object *default_state;
	void *pinned_default_state;

	unsigned long irq_posted;
#define ENGINE_IRQ_BREADCRUMB 0

	/* Rather than have every client wait upon all user interrupts,
	 * with the herd waking after every interrupt and each doing the
	 * heavyweight seqno dance, we delegate the task (of being the
	 * bottom-half of the user interrupt) to the first client. After
	 * every interrupt, we wake up one client, who does the heavyweight
	 * coherent seqno read and either goes back to sleep (if incomplete),
	 * or wakes up all the completed clients in parallel, before then
	 * transferring the bottom-half status to the next client in the queue.
	 *
	 * Compared to walking the entire list of waiters in a single dedicated
	 * bottom-half, we reduce the latency of the first waiter by avoiding
	 * a context switch, but incur additional coherent seqno reads when
	 * following the chain of request breadcrumbs. Since it is most likely
	 * that we have a single client waiting on each seqno, then reducing
	 * the overhead of waking that client is much preferred.
	 */
	struct intel_breadcrumbs {
		spinlock_t irq_lock; /* protects irq_*; irqsafe */
		struct intel_wait *irq_wait; /* oldest waiter by retirement */

		spinlock_t rb_lock; /* protects the rb and wraps irq_lock */
		struct rb_root waiters; /* sorted by retirement, priority */
		struct list_head signals; /* sorted by retirement */
		struct task_struct *signaler; /* used for fence signalling */

		struct timer_list fake_irq; /* used after a missed interrupt */
		struct timer_list hangcheck; /* detect missed interrupts */

		unsigned int hangcheck_interrupts;
		unsigned int irq_enabled;
		unsigned int irq_count;

		bool irq_armed : 1;
		I915_SELFTEST_DECLARE(bool mock : 1);
	} breadcrumbs;

	struct {
		/**
		 * @enable: Bitmask of enable sample events on this engine.
		 *
		 * Bits correspond to sample event types, for instance
		 * I915_SAMPLE_QUEUED is bit 0 etc.
		 */
		u32 enable;
		/**
		 * @enable_count: Reference count for the enabled samplers.
		 *
		 * Index number corresponds to @enum drm_i915_pmu_engine_sample.
		 */
		unsigned int enable_count[I915_ENGINE_SAMPLE_COUNT];
		/**
		 * @sample: Counter values for sampling events.
		 *
		 * Our internal timer stores the current counters in this field.
		 *
		 * Index number corresponds to @enum drm_i915_pmu_engine_sample.
		 */
		struct i915_pmu_sample sample[I915_ENGINE_SAMPLE_COUNT];
	} pmu;

	/*
	 * A pool of objects to use as shadow copies of client batch buffers
	 * when the command parser is enabled. Prevents the client from
	 * modifying the batch contents after software parsing.
	 */
	struct i915_gem_batch_pool batch_pool;

	struct intel_hw_status_page status_page;
	struct i915_ctx_workarounds wa_ctx;
	struct i915_wa_list wa_list;
	struct i915_vma *scratch;

	u32             irq_keep_mask; /* always keep these interrupts */
	u32		irq_enable_mask; /* bitmask to enable ring interrupt */
	void		(*irq_enable)(struct intel_engine_cs *engine);
	void		(*irq_disable)(struct intel_engine_cs *engine);

	int		(*init_hw)(struct intel_engine_cs *engine);

	struct {
		struct i915_request *(*prepare)(struct intel_engine_cs *engine);
		void (*reset)(struct intel_engine_cs *engine,
			      struct i915_request *rq);
		void (*finish)(struct intel_engine_cs *engine);
	} reset;

	void		(*park)(struct intel_engine_cs *engine);
	void		(*unpark)(struct intel_engine_cs *engine);

	void		(*set_default_submission)(struct intel_engine_cs *engine);

	struct intel_context *(*context_pin)(struct intel_engine_cs *engine,
					     struct i915_gem_context *ctx);

	int		(*request_alloc)(struct i915_request *rq);
	int		(*init_context)(struct i915_request *rq);

	int		(*emit_flush)(struct i915_request *request, u32 mode);
#define EMIT_INVALIDATE	BIT(0)
#define EMIT_FLUSH	BIT(1)
#define EMIT_BARRIER	(EMIT_INVALIDATE | EMIT_FLUSH)
	int		(*emit_bb_start)(struct i915_request *rq,
					 u64 offset, u32 length,
					 unsigned int dispatch_flags);
#define I915_DISPATCH_SECURE BIT(0)
#define I915_DISPATCH_PINNED BIT(1)
#define I915_DISPATCH_RS     BIT(2)
	void		(*emit_breadcrumb)(struct i915_request *rq, u32 *cs);
	int		emit_breadcrumb_sz;

	/* Pass the request to the hardware queue (e.g. directly into
	 * the legacy ringbuffer or to the end of an execlist).
	 *
	 * This is called from an atomic context with irqs disabled; must
	 * be irq safe.
	 */
	void		(*submit_request)(struct i915_request *rq);

	/* Call when the priority on a request has changed and it and its
	 * dependencies may need rescheduling. Note the request itself may
	 * not be ready to run!
	 *
	 * Called under the struct_mutex.
	 */
	void		(*schedule)(struct i915_request *request,
				    const struct i915_sched_attr *attr);

	/*
	 * Cancel all requests on the hardware, or queued for execution.
	 * This should only cancel the ready requests that have been
	 * submitted to the engine (via the engine->submit_request callback).
	 * This is called when marking the device as wedged.
	 */
	void		(*cancel_requests)(struct intel_engine_cs *engine);

	/* Some chipsets are not quite as coherent as advertised and need
	 * an expensive kick to force a true read of the up-to-date seqno.
	 * However, the up-to-date seqno is not always required and the last
	 * seen value is good enough. Note that the seqno will always be
	 * monotonic, even if not coherent.
	 */
	void		(*irq_seqno_barrier)(struct intel_engine_cs *engine);
	void		(*cleanup)(struct intel_engine_cs *engine);

	/* GEN8 signal/wait table - never trust comments!
	 *	  signal to	signal to    signal to   signal to      signal to
	 *	    RCS		   VCS          BCS        VECS		 VCS2
	 *      --------------------------------------------------------------------
	 *  RCS | NOP (0x00) | VCS (0x08) | BCS (0x10) | VECS (0x18) | VCS2 (0x20) |
	 *	|-------------------------------------------------------------------
	 *  VCS | RCS (0x28) | NOP (0x30) | BCS (0x38) | VECS (0x40) | VCS2 (0x48) |
	 *	|-------------------------------------------------------------------
	 *  BCS | RCS (0x50) | VCS (0x58) | NOP (0x60) | VECS (0x68) | VCS2 (0x70) |
	 *	|-------------------------------------------------------------------
	 * VECS | RCS (0x78) | VCS (0x80) | BCS (0x88) |  NOP (0x90) | VCS2 (0x98) |
	 *	|-------------------------------------------------------------------
	 * VCS2 | RCS (0xa0) | VCS (0xa8) | BCS (0xb0) | VECS (0xb8) | NOP  (0xc0) |
	 *	|-------------------------------------------------------------------
	 *
	 * Generalization:
	 *  f(x, y) := (x->id * NUM_RINGS * seqno_size) + (seqno_size * y->id)
	 *  ie. transpose of g(x, y)
	 *
	 *	 sync from	sync from    sync from    sync from	sync from
	 *	    RCS		   VCS          BCS        VECS		 VCS2
	 *      --------------------------------------------------------------------
	 *  RCS | NOP (0x00) | VCS (0x28) | BCS (0x50) | VECS (0x78) | VCS2 (0xa0) |
	 *	|-------------------------------------------------------------------
	 *  VCS | RCS (0x08) | NOP (0x30) | BCS (0x58) | VECS (0x80) | VCS2 (0xa8) |
	 *	|-------------------------------------------------------------------
	 *  BCS | RCS (0x10) | VCS (0x38) | NOP (0x60) | VECS (0x88) | VCS2 (0xb0) |
	 *	|-------------------------------------------------------------------
	 * VECS | RCS (0x18) | VCS (0x40) | BCS (0x68) |  NOP (0x90) | VCS2 (0xb8) |
	 *	|-------------------------------------------------------------------
	 * VCS2 | RCS (0x20) | VCS (0x48) | BCS (0x70) | VECS (0x98) |  NOP (0xc0) |
	 *	|-------------------------------------------------------------------
	 *
	 * Generalization:
	 *  g(x, y) := (y->id * NUM_RINGS * seqno_size) + (seqno_size * x->id)
	 *  ie. transpose of f(x, y)
	 */
	struct {
#define GEN6_SEMAPHORE_LAST	VECS_HW
#define GEN6_NUM_SEMAPHORES	(GEN6_SEMAPHORE_LAST + 1)
#define GEN6_SEMAPHORES_MASK	GENMASK(GEN6_SEMAPHORE_LAST, 0)
		struct {
			/* our mbox written by others */
			u32		wait[GEN6_NUM_SEMAPHORES];
			/* mboxes this ring signals to */
			i915_reg_t	signal[GEN6_NUM_SEMAPHORES];
		} mbox;

		/* AKA wait() */
		int	(*sync_to)(struct i915_request *rq,
				   struct i915_request *signal);
		u32	*(*signal)(struct i915_request *rq, u32 *cs);
	} semaphore;

	struct intel_engine_execlists execlists;

	/* Contexts are pinned whilst they are active on the GPU. The last
	 * context executed remains active whilst the GPU is idle - the
	 * switch away and write to the context object only occurs on the
	 * next execution.  Contexts are only unpinned on retirement of the
	 * following request ensuring that we can always write to the object
	 * on the context switch even after idling. Across suspend, we switch
	 * to the kernel context and trash it as the save may not happen
	 * before the hardware is powered down.
	 */
	struct intel_context *last_retired_context;

	/* status_notifier: list of callbacks for context-switch changes */
	struct atomic_notifier_head context_status_notifier;

	struct intel_engine_hangcheck hangcheck;

<<<<<<< HEAD
#define I915_ENGINE_NEEDS_CMD_PARSER BIT(0)
#define I915_ENGINE_SUPPORTS_STATS   BIT(1)
#define I915_ENGINE_HAS_PREEMPTION   BIT(2)
=======
#define I915_ENGINE_USING_CMD_PARSER	BIT(0)
#define I915_ENGINE_SUPPORTS_STATS	BIT(1)
#define I915_ENGINE_REQUIRES_CMD_PARSER	BIT(3)
>>>>>>> 18cf2ff6
	unsigned int flags;

	/*
	 * Table of commands the command parser needs to know about
	 * for this engine.
	 */
	DECLARE_HASHTABLE(cmd_hash, I915_CMD_HASH_ORDER);

	/*
	 * Table of registers allowed in commands that read/write registers.
	 */
	const struct drm_i915_reg_table *reg_tables;
	int reg_table_count;

	/*
	 * Returns the bitmask for the length field of the specified command.
	 * Return 0 for an unrecognized/invalid command.
	 *
	 * If the command parser finds an entry for a command in the engine's
	 * cmd_tables, it gets the command's length based on the table entry.
	 * If not, it calls this function to determine the per-engine length
	 * field encoding for the command (i.e. different opcode ranges use
	 * certain bits to encode the command length in the header).
	 */
	u32 (*get_cmd_length_mask)(u32 cmd_header);

	struct {
		/**
		 * @lock: Lock protecting the below fields.
		 */
		seqlock_t lock;
		/**
		 * @enabled: Reference count indicating number of listeners.
		 */
		unsigned int enabled;
		/**
		 * @active: Number of contexts currently scheduled in.
		 */
		unsigned int active;
		/**
		 * @enabled_at: Timestamp when busy stats were enabled.
		 */
		ktime_t enabled_at;
		/**
		 * @start: Timestamp of the last idle to active transition.
		 *
		 * Idle is defined as active == 0, active is active > 0.
		 */
		ktime_t start;
		/**
		 * @total: Total time this engine was busy.
		 *
		 * Accumulated time not counting the most recent block in cases
		 * where engine is currently busy (active > 0).
		 */
		ktime_t total;
	} stats;
};

static inline bool
<<<<<<< HEAD
intel_engine_needs_cmd_parser(const struct intel_engine_cs *engine)
=======
intel_engine_using_cmd_parser(const struct intel_engine_cs *engine)
{
	return engine->flags & I915_ENGINE_USING_CMD_PARSER;
}

static inline bool
intel_engine_requires_cmd_parser(const struct intel_engine_cs *engine)
>>>>>>> 18cf2ff6
{
	return engine->flags & I915_ENGINE_REQUIRES_CMD_PARSER;
}

static inline bool
intel_engine_supports_stats(const struct intel_engine_cs *engine)
{
	return engine->flags & I915_ENGINE_SUPPORTS_STATS;
}

static inline bool
intel_engine_has_preemption(const struct intel_engine_cs *engine)
{
	return engine->flags & I915_ENGINE_HAS_PREEMPTION;
}

static inline bool __execlists_need_preempt(int prio, int last)
{
	return prio > max(0, last);
}

static inline void
execlists_set_active(struct intel_engine_execlists *execlists,
		     unsigned int bit)
{
	__set_bit(bit, (unsigned long *)&execlists->active);
}

static inline bool
execlists_set_active_once(struct intel_engine_execlists *execlists,
			  unsigned int bit)
{
	return !__test_and_set_bit(bit, (unsigned long *)&execlists->active);
}

static inline void
execlists_clear_active(struct intel_engine_execlists *execlists,
		       unsigned int bit)
{
	__clear_bit(bit, (unsigned long *)&execlists->active);
}

static inline void
execlists_clear_all_active(struct intel_engine_execlists *execlists)
{
	execlists->active = 0;
}

static inline bool
execlists_is_active(const struct intel_engine_execlists *execlists,
		    unsigned int bit)
{
	return test_bit(bit, (unsigned long *)&execlists->active);
}

void execlists_user_begin(struct intel_engine_execlists *execlists,
			  const struct execlist_port *port);
void execlists_user_end(struct intel_engine_execlists *execlists);

void
execlists_cancel_port_requests(struct intel_engine_execlists * const execlists);

void
execlists_unwind_incomplete_requests(struct intel_engine_execlists *execlists);

static inline unsigned int
execlists_num_ports(const struct intel_engine_execlists * const execlists)
{
	return execlists->port_mask + 1;
}

static inline struct execlist_port *
execlists_port_complete(struct intel_engine_execlists * const execlists,
			struct execlist_port * const port)
{
	const unsigned int m = execlists->port_mask;

	GEM_BUG_ON(port_index(port, execlists) != 0);
	GEM_BUG_ON(!execlists_is_active(execlists, EXECLISTS_ACTIVE_USER));

	memmove(port, port + 1, m * sizeof(struct execlist_port));
	memset(port + m, 0, sizeof(struct execlist_port));

	return port;
}

static inline unsigned int
intel_engine_flag(const struct intel_engine_cs *engine)
{
	return BIT(engine->id);
}

static inline u32
intel_read_status_page(const struct intel_engine_cs *engine, int reg)
{
	/* Ensure that the compiler doesn't optimize away the load. */
	return READ_ONCE(engine->status_page.page_addr[reg]);
}

static inline void
intel_write_status_page(struct intel_engine_cs *engine, int reg, u32 value)
{
	/* Writing into the status page should be done sparingly. Since
	 * we do when we are uncertain of the device state, we take a bit
	 * of extra paranoia to try and ensure that the HWS takes the value
	 * we give and that it doesn't end up trapped inside the CPU!
	 */
	if (static_cpu_has(X86_FEATURE_CLFLUSH)) {
		mb();
		clflush(&engine->status_page.page_addr[reg]);
		engine->status_page.page_addr[reg] = value;
		clflush(&engine->status_page.page_addr[reg]);
		mb();
	} else {
		WRITE_ONCE(engine->status_page.page_addr[reg], value);
	}
}

/*
 * Reads a dword out of the status page, which is written to from the command
 * queue by automatic updates, MI_REPORT_HEAD, MI_STORE_DATA_INDEX, or
 * MI_STORE_DATA_IMM.
 *
 * The following dwords have a reserved meaning:
 * 0x00: ISR copy, updated when an ISR bit not set in the HWSTAM changes.
 * 0x04: ring 0 head pointer
 * 0x05: ring 1 head pointer (915-class)
 * 0x06: ring 2 head pointer (915-class)
 * 0x10-0x1b: Context status DWords (GM45)
 * 0x1f: Last written status offset. (GM45)
 * 0x20-0x2f: Reserved (Gen6+)
 *
 * The area from dword 0x30 to 0x3ff is available for driver usage.
 */
#define I915_GEM_HWS_INDEX		0x30
#define I915_GEM_HWS_INDEX_ADDR (I915_GEM_HWS_INDEX << MI_STORE_DWORD_INDEX_SHIFT)
#define I915_GEM_HWS_PREEMPT_INDEX	0x32
#define I915_GEM_HWS_PREEMPT_ADDR (I915_GEM_HWS_PREEMPT_INDEX << MI_STORE_DWORD_INDEX_SHIFT)
#define I915_GEM_HWS_SCRATCH_INDEX	0x40
#define I915_GEM_HWS_SCRATCH_ADDR (I915_GEM_HWS_SCRATCH_INDEX << MI_STORE_DWORD_INDEX_SHIFT)

#define I915_HWS_CSB_BUF0_INDEX		0x10
#define I915_HWS_CSB_WRITE_INDEX	0x1f
#define CNL_HWS_CSB_WRITE_INDEX		0x2f

struct intel_ring *
intel_engine_create_ring(struct intel_engine_cs *engine,
			 struct i915_timeline *timeline,
			 int size);
int intel_ring_pin(struct intel_ring *ring,
		   struct drm_i915_private *i915,
		   unsigned int offset_bias);
void intel_ring_reset(struct intel_ring *ring, u32 tail);
unsigned int intel_ring_update_space(struct intel_ring *ring);
void intel_ring_unpin(struct intel_ring *ring);
void intel_ring_free(struct intel_ring *ring);

void intel_engine_stop(struct intel_engine_cs *engine);
void intel_engine_cleanup(struct intel_engine_cs *engine);

void intel_legacy_submission_resume(struct drm_i915_private *dev_priv);

int __must_check intel_ring_cacheline_align(struct i915_request *rq);

int intel_ring_wait_for_space(struct intel_ring *ring, unsigned int bytes);
u32 __must_check *intel_ring_begin(struct i915_request *rq, unsigned int n);

static inline void intel_ring_advance(struct i915_request *rq, u32 *cs)
{
	/* Dummy function.
	 *
	 * This serves as a placeholder in the code so that the reader
	 * can compare against the preceding intel_ring_begin() and
	 * check that the number of dwords emitted matches the space
	 * reserved for the command packet (i.e. the value passed to
	 * intel_ring_begin()).
	 */
	GEM_BUG_ON((rq->ring->vaddr + rq->ring->emit) != cs);
}

static inline u32 intel_ring_wrap(const struct intel_ring *ring, u32 pos)
{
	return pos & (ring->size - 1);
}

static inline bool
intel_ring_offset_valid(const struct intel_ring *ring,
			unsigned int pos)
{
	if (pos & -ring->size) /* must be strictly within the ring */
		return false;

	if (!IS_ALIGNED(pos, 8)) /* must be qword aligned */
		return false;

	return true;
}

static inline u32 intel_ring_offset(const struct i915_request *rq, void *addr)
{
	/* Don't write ring->size (equivalent to 0) as that hangs some GPUs. */
	u32 offset = addr - rq->ring->vaddr;
	GEM_BUG_ON(offset > rq->ring->size);
	return intel_ring_wrap(rq->ring, offset);
}

static inline void
assert_ring_tail_valid(const struct intel_ring *ring, unsigned int tail)
{
	GEM_BUG_ON(!intel_ring_offset_valid(ring, tail));

	/*
	 * "Ring Buffer Use"
	 *	Gen2 BSpec "1. Programming Environment" / 1.4.4.6
	 *	Gen3 BSpec "1c Memory Interface Functions" / 2.3.4.5
	 *	Gen4+ BSpec "1c Memory Interface and Command Stream" / 5.3.4.5
	 * "If the Ring Buffer Head Pointer and the Tail Pointer are on the
	 * same cacheline, the Head Pointer must not be greater than the Tail
	 * Pointer."
	 *
	 * We use ring->head as the last known location of the actual RING_HEAD,
	 * it may have advanced but in the worst case it is equally the same
	 * as ring->head and so we should never program RING_TAIL to advance
	 * into the same cacheline as ring->head.
	 */
#define cacheline(a) round_down(a, CACHELINE_BYTES)
	GEM_BUG_ON(cacheline(tail) == cacheline(ring->head) &&
		   tail < ring->head);
#undef cacheline
}

static inline unsigned int
intel_ring_set_tail(struct intel_ring *ring, unsigned int tail)
{
	/* Whilst writes to the tail are strictly order, there is no
	 * serialisation between readers and the writers. The tail may be
	 * read by i915_request_retire() just as it is being updated
	 * by execlists, as although the breadcrumb is complete, the context
	 * switch hasn't been seen.
	 */
	assert_ring_tail_valid(ring, tail);
	ring->tail = tail;
	return tail;
}

void intel_engine_init_global_seqno(struct intel_engine_cs *engine, u32 seqno);

void intel_engine_setup_common(struct intel_engine_cs *engine);
int intel_engine_init_common(struct intel_engine_cs *engine);
void intel_engine_cleanup_common(struct intel_engine_cs *engine);

int intel_engine_create_scratch(struct intel_engine_cs *engine,
				unsigned int size);
void intel_engine_cleanup_scratch(struct intel_engine_cs *engine);

int intel_init_render_ring_buffer(struct intel_engine_cs *engine);
int intel_init_bsd_ring_buffer(struct intel_engine_cs *engine);
int intel_init_blt_ring_buffer(struct intel_engine_cs *engine);
int intel_init_vebox_ring_buffer(struct intel_engine_cs *engine);

int intel_engine_stop_cs(struct intel_engine_cs *engine);

u64 intel_engine_get_active_head(const struct intel_engine_cs *engine);
u64 intel_engine_get_last_batch_head(const struct intel_engine_cs *engine);

static inline u32 intel_engine_get_seqno(struct intel_engine_cs *engine)
{
	return intel_read_status_page(engine, I915_GEM_HWS_INDEX);
}

static inline u32 intel_engine_last_submit(struct intel_engine_cs *engine)
{
	/* We are only peeking at the tail of the submit queue (and not the
	 * queue itself) in order to gain a hint as to the current active
	 * state of the engine. Callers are not expected to be taking
	 * engine->timeline->lock, nor are they expected to be concerned
	 * wtih serialising this hint with anything, so document it as
	 * a hint and nothing more.
	 */
	return READ_ONCE(engine->timeline.seqno);
}

void intel_engine_get_instdone(struct intel_engine_cs *engine,
			       struct intel_instdone *instdone);

/*
 * Arbitrary size for largest possible 'add request' sequence. The code paths
 * are complex and variable. Empirical measurement shows that the worst case
 * is BDW at 192 bytes (6 + 6 + 36 dwords), then ILK at 136 bytes. However,
 * we need to allocate double the largest single packet within that emission
 * to account for tail wraparound (so 6 + 6 + 72 dwords for BDW).
 */
#define MIN_SPACE_FOR_ADD_REQUEST 336

static inline u32 intel_hws_seqno_address(struct intel_engine_cs *engine)
{
	return engine->status_page.ggtt_offset + I915_GEM_HWS_INDEX_ADDR;
}

static inline u32 intel_hws_preempt_done_address(struct intel_engine_cs *engine)
{
	return engine->status_page.ggtt_offset + I915_GEM_HWS_PREEMPT_ADDR;
}

/* intel_breadcrumbs.c -- user interrupt bottom-half for waiters */
int intel_engine_init_breadcrumbs(struct intel_engine_cs *engine);

static inline void intel_wait_init(struct intel_wait *wait)
{
	wait->tsk = current;
	wait->request = NULL;
}

static inline void intel_wait_init_for_seqno(struct intel_wait *wait, u32 seqno)
{
	wait->tsk = current;
	wait->seqno = seqno;
}

static inline bool intel_wait_has_seqno(const struct intel_wait *wait)
{
	return wait->seqno;
}

static inline bool
intel_wait_update_seqno(struct intel_wait *wait, u32 seqno)
{
	wait->seqno = seqno;
	return intel_wait_has_seqno(wait);
}

static inline bool
intel_wait_update_request(struct intel_wait *wait,
			  const struct i915_request *rq)
{
	return intel_wait_update_seqno(wait, i915_request_global_seqno(rq));
}

static inline bool
intel_wait_check_seqno(const struct intel_wait *wait, u32 seqno)
{
	return wait->seqno == seqno;
}

static inline bool
intel_wait_check_request(const struct intel_wait *wait,
			 const struct i915_request *rq)
{
	return intel_wait_check_seqno(wait, i915_request_global_seqno(rq));
}

static inline bool intel_wait_complete(const struct intel_wait *wait)
{
	return RB_EMPTY_NODE(&wait->node);
}

bool intel_engine_add_wait(struct intel_engine_cs *engine,
			   struct intel_wait *wait);
void intel_engine_remove_wait(struct intel_engine_cs *engine,
			      struct intel_wait *wait);
bool intel_engine_enable_signaling(struct i915_request *request, bool wakeup);
void intel_engine_cancel_signaling(struct i915_request *request);

static inline bool intel_engine_has_waiter(const struct intel_engine_cs *engine)
{
	return READ_ONCE(engine->breadcrumbs.irq_wait);
}

unsigned int intel_engine_wakeup(struct intel_engine_cs *engine);
#define ENGINE_WAKEUP_WAITER BIT(0)
#define ENGINE_WAKEUP_ASLEEP BIT(1)

void intel_engine_pin_breadcrumbs_irq(struct intel_engine_cs *engine);
void intel_engine_unpin_breadcrumbs_irq(struct intel_engine_cs *engine);

void __intel_engine_disarm_breadcrumbs(struct intel_engine_cs *engine);
void intel_engine_disarm_breadcrumbs(struct intel_engine_cs *engine);

void intel_engine_reset_breadcrumbs(struct intel_engine_cs *engine);
void intel_engine_fini_breadcrumbs(struct intel_engine_cs *engine);

static inline u32 *gen8_emit_pipe_control(u32 *batch, u32 flags, u32 offset)
{
	memset(batch, 0, 6 * sizeof(u32));

	batch[0] = GFX_OP_PIPE_CONTROL(6);
	batch[1] = flags;
	batch[2] = offset;

	return batch + 6;
}

static inline u32 *
gen8_emit_ggtt_write_rcs(u32 *cs, u32 value, u32 gtt_offset)
{
	/* We're using qword write, offset should be aligned to 8 bytes. */
	GEM_BUG_ON(!IS_ALIGNED(gtt_offset, 8));

	/* w/a for post sync ops following a GPGPU operation we
	 * need a prior CS_STALL, which is emitted by the flush
	 * following the batch.
	 */
	*cs++ = GFX_OP_PIPE_CONTROL(6);
	*cs++ = PIPE_CONTROL_GLOBAL_GTT_IVB | PIPE_CONTROL_CS_STALL |
		PIPE_CONTROL_QW_WRITE;
	*cs++ = gtt_offset;
	*cs++ = 0;
	*cs++ = value;
	/* We're thrashing one dword of HWS. */
	*cs++ = 0;

	return cs;
}

static inline u32 *
gen8_emit_ggtt_write(u32 *cs, u32 value, u32 gtt_offset)
{
	/* w/a: bit 5 needs to be zero for MI_FLUSH_DW address. */
	GEM_BUG_ON(gtt_offset & (1 << 5));
	/* Offset should be aligned to 8 bytes for both (QW/DW) write types */
	GEM_BUG_ON(!IS_ALIGNED(gtt_offset, 8));

	*cs++ = (MI_FLUSH_DW + 1) | MI_FLUSH_DW_OP_STOREDW;
	*cs++ = gtt_offset | MI_FLUSH_DW_USE_GTT;
	*cs++ = 0;
	*cs++ = value;

	return cs;
}

void intel_engines_sanitize(struct drm_i915_private *i915);

bool intel_engine_is_idle(struct intel_engine_cs *engine);
bool intel_engines_are_idle(struct drm_i915_private *dev_priv);

bool intel_engine_has_kernel_context(const struct intel_engine_cs *engine);
void intel_engine_lost_context(struct intel_engine_cs *engine);

void intel_engines_park(struct drm_i915_private *i915);
void intel_engines_unpark(struct drm_i915_private *i915);

void intel_engines_reset_default_submission(struct drm_i915_private *i915);
unsigned int intel_engines_has_context_isolation(struct drm_i915_private *i915);

bool intel_engine_can_store_dword(struct intel_engine_cs *engine);

__printf(3, 4)
void intel_engine_dump(struct intel_engine_cs *engine,
		       struct drm_printer *m,
		       const char *header, ...);

struct intel_engine_cs *
intel_engine_lookup_user(struct drm_i915_private *i915, u8 class, u8 instance);

static inline void intel_engine_context_in(struct intel_engine_cs *engine)
{
	unsigned long flags;

	if (READ_ONCE(engine->stats.enabled) == 0)
		return;

	write_seqlock_irqsave(&engine->stats.lock, flags);

	if (engine->stats.enabled > 0) {
		if (engine->stats.active++ == 0)
			engine->stats.start = ktime_get();
		GEM_BUG_ON(engine->stats.active == 0);
	}

	write_sequnlock_irqrestore(&engine->stats.lock, flags);
}

static inline void intel_engine_context_out(struct intel_engine_cs *engine)
{
	unsigned long flags;

	if (READ_ONCE(engine->stats.enabled) == 0)
		return;

	write_seqlock_irqsave(&engine->stats.lock, flags);

	if (engine->stats.enabled > 0) {
		ktime_t last;

		if (engine->stats.active && --engine->stats.active == 0) {
			/*
			 * Decrement the active context count and in case GPU
			 * is now idle add up to the running total.
			 */
			last = ktime_sub(ktime_get(), engine->stats.start);

			engine->stats.total = ktime_add(engine->stats.total,
							last);
		} else if (engine->stats.active == 0) {
			/*
			 * After turning on engine stats, context out might be
			 * the first event in which case we account from the
			 * time stats gathering was turned on.
			 */
			last = ktime_sub(ktime_get(), engine->stats.enabled_at);

			engine->stats.total = ktime_add(engine->stats.total,
							last);
		}
	}

	write_sequnlock_irqrestore(&engine->stats.lock, flags);
}

int intel_enable_engine_stats(struct intel_engine_cs *engine);
void intel_disable_engine_stats(struct intel_engine_cs *engine);

ktime_t intel_engine_get_busy_time(struct intel_engine_cs *engine);

#if IS_ENABLED(CONFIG_DRM_I915_SELFTEST)

static inline bool inject_preempt_hang(struct intel_engine_execlists *execlists)
{
	if (!execlists->preempt_hang.inject_hang)
		return false;

	complete(&execlists->preempt_hang.completion);
	return true;
}

#else

static inline bool inject_preempt_hang(struct intel_engine_execlists *execlists)
{
	return false;
}

#endif

#endif /* _INTEL_RINGBUFFER_H_ */<|MERGE_RESOLUTION|>--- conflicted
+++ resolved
@@ -569,16 +569,10 @@
 	struct atomic_notifier_head context_status_notifier;
 
 	struct intel_engine_hangcheck hangcheck;
-
-<<<<<<< HEAD
-#define I915_ENGINE_NEEDS_CMD_PARSER BIT(0)
-#define I915_ENGINE_SUPPORTS_STATS   BIT(1)
+#define I915_ENGINE_USING_CMD_PARSER   BIT(0)
+#define I915_ENGINE_SUPPORTS_STATS     BIT(1)
 #define I915_ENGINE_HAS_PREEMPTION   BIT(2)
-=======
-#define I915_ENGINE_USING_CMD_PARSER	BIT(0)
-#define I915_ENGINE_SUPPORTS_STATS	BIT(1)
-#define I915_ENGINE_REQUIRES_CMD_PARSER	BIT(3)
->>>>>>> 18cf2ff6
+#define I915_ENGINE_REQUIRES_CMD_PARSER        BIT(3)
 	unsigned int flags;
 
 	/*
@@ -639,9 +633,6 @@
 };
 
 static inline bool
-<<<<<<< HEAD
-intel_engine_needs_cmd_parser(const struct intel_engine_cs *engine)
-=======
 intel_engine_using_cmd_parser(const struct intel_engine_cs *engine)
 {
 	return engine->flags & I915_ENGINE_USING_CMD_PARSER;
@@ -649,7 +640,6 @@
 
 static inline bool
 intel_engine_requires_cmd_parser(const struct intel_engine_cs *engine)
->>>>>>> 18cf2ff6
 {
 	return engine->flags & I915_ENGINE_REQUIRES_CMD_PARSER;
 }
