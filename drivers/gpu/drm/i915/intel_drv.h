--- conflicted
+++ resolved
@@ -1631,99 +1631,6 @@
 void gen9_enable_guc_interrupts(struct drm_i915_private *dev_priv);
 void gen9_disable_guc_interrupts(struct drm_i915_private *dev_priv);
 
-<<<<<<< HEAD
-/* intel_crt.c */
-bool intel_crt_port_enabled(struct drm_i915_private *dev_priv,
-			    i915_reg_t adpa_reg, enum pipe *pipe);
-void intel_crt_init(struct drm_i915_private *dev_priv);
-void intel_crt_reset(struct drm_encoder *encoder);
-
-/* intel_ddi.c */
-void intel_ddi_fdi_post_disable(struct intel_encoder *intel_encoder,
-				const struct intel_crtc_state *old_crtc_state,
-				const struct drm_connector_state *old_conn_state);
-void hsw_fdi_link_train(struct intel_crtc *crtc,
-			const struct intel_crtc_state *crtc_state);
-void intel_ddi_init(struct drm_i915_private *dev_priv, enum port port);
-bool intel_ddi_get_hw_state(struct intel_encoder *encoder, enum pipe *pipe);
-void intel_ddi_enable_transcoder_func(const struct intel_crtc_state *crtc_state);
-void intel_ddi_disable_transcoder_func(const struct intel_crtc_state *crtc_state);
-void intel_ddi_enable_pipe_clock(const struct intel_crtc_state *crtc_state);
-void intel_ddi_disable_pipe_clock(const  struct intel_crtc_state *crtc_state);
-void intel_ddi_set_pipe_settings(const struct intel_crtc_state *crtc_state);
-void intel_ddi_prepare_link_retrain(struct intel_dp *intel_dp);
-bool intel_ddi_connector_get_hw_state(struct intel_connector *intel_connector);
-void intel_ddi_get_config(struct intel_encoder *encoder,
-			  struct intel_crtc_state *pipe_config);
-
-void intel_ddi_set_vc_payload_alloc(const struct intel_crtc_state *crtc_state,
-				    bool state);
-void intel_ddi_compute_min_voltage_level(struct drm_i915_private *dev_priv,
-					 struct intel_crtc_state *crtc_state);
-u32 bxt_signal_levels(struct intel_dp *intel_dp);
-u32 ddi_signal_levels(struct intel_dp *intel_dp);
-u8 intel_ddi_dp_voltage_max(struct intel_encoder *encoder);
-u8 intel_ddi_dp_pre_emphasis_max(struct intel_encoder *encoder,
-				 u8 voltage_swing);
-int intel_ddi_toggle_hdcp_signalling(struct intel_encoder *intel_encoder,
-				     bool enable);
-void icl_sanitize_encoder_pll_mapping(struct intel_encoder *encoder);
-int cnl_calc_wrpll_link(struct drm_i915_private *dev_priv,
-			enum intel_dpll_id pll_id);
-
-unsigned int intel_fb_align_height(const struct drm_framebuffer *fb,
-				   int color_plane, unsigned int height);
-
-/* intel_audio.c */
-void intel_init_audio_hooks(struct drm_i915_private *dev_priv);
-void intel_audio_codec_enable(struct intel_encoder *encoder,
-			      const struct intel_crtc_state *crtc_state,
-			      const struct drm_connector_state *conn_state);
-void intel_audio_codec_disable(struct intel_encoder *encoder,
-			       const struct intel_crtc_state *old_crtc_state,
-			       const struct drm_connector_state *old_conn_state);
-void i915_audio_component_init(struct drm_i915_private *dev_priv);
-void i915_audio_component_cleanup(struct drm_i915_private *dev_priv);
-void intel_audio_init(struct drm_i915_private *dev_priv);
-void intel_audio_deinit(struct drm_i915_private *dev_priv);
-
-/* intel_cdclk.c */
-int intel_crtc_compute_min_cdclk(const struct intel_crtc_state *crtc_state);
-void skl_init_cdclk(struct drm_i915_private *dev_priv);
-void skl_uninit_cdclk(struct drm_i915_private *dev_priv);
-void cnl_init_cdclk(struct drm_i915_private *dev_priv);
-void cnl_uninit_cdclk(struct drm_i915_private *dev_priv);
-void bxt_init_cdclk(struct drm_i915_private *dev_priv);
-void bxt_uninit_cdclk(struct drm_i915_private *dev_priv);
-void icl_init_cdclk(struct drm_i915_private *dev_priv);
-void icl_uninit_cdclk(struct drm_i915_private *dev_priv);
-void intel_init_cdclk_hooks(struct drm_i915_private *dev_priv);
-void intel_update_max_cdclk(struct drm_i915_private *dev_priv);
-void intel_update_cdclk(struct drm_i915_private *dev_priv);
-void intel_update_rawclk(struct drm_i915_private *dev_priv);
-bool intel_cdclk_needs_cd2x_update(struct drm_i915_private *dev_priv,
-				   const struct intel_cdclk_state *a,
-				   const struct intel_cdclk_state *b);
-bool intel_cdclk_needs_modeset(const struct intel_cdclk_state *a,
-			       const struct intel_cdclk_state *b);
-bool intel_cdclk_changed(const struct intel_cdclk_state *a,
-			 const struct intel_cdclk_state *b);
-void intel_cdclk_swap_state(struct intel_atomic_state *state);
-void
-intel_set_cdclk_pre_plane_update(struct drm_i915_private *dev_priv,
-				 const struct intel_cdclk_state *old_state,
-				 const struct intel_cdclk_state *new_state,
-				 enum pipe pipe);
-void
-intel_set_cdclk_post_plane_update(struct drm_i915_private *dev_priv,
-				  const struct intel_cdclk_state *old_state,
-				  const struct intel_cdclk_state *new_state,
-				  enum pipe pipe);
-void intel_dump_cdclk_state(const struct intel_cdclk_state *cdclk_state,
-			    const char *context);
-
-=======
->>>>>>> c59c1e66
 /* intel_display.c */
 void intel_plane_destroy(struct drm_plane *plane);
 void i830_enable_pipe(struct drm_i915_private *dev_priv, enum pipe pipe);
