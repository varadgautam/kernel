/*
 * Copyright © 2010 Daniel Vetter
 * Copyright © 2011-2014 Intel Corporation
 *
 * Permission is hereby granted, free of charge, to any person obtaining a
 * copy of this software and associated documentation files (the "Software"),
 * to deal in the Software without restriction, including without limitation
 * the rights to use, copy, modify, merge, publish, distribute, sublicense,
 * and/or sell copies of the Software, and to permit persons to whom the
 * Software is furnished to do so, subject to the following conditions:
 *
 * The above copyright notice and this permission notice (including the next
 * paragraph) shall be included in all copies or substantial portions of the
 * Software.
 *
 * THE SOFTWARE IS PROVIDED "AS IS", WITHOUT WARRANTY OF ANY KIND, EXPRESS OR
 * IMPLIED, INCLUDING BUT NOT LIMITED TO THE WARRANTIES OF MERCHANTABILITY,
 * FITNESS FOR A PARTICULAR PURPOSE AND NONINFRINGEMENT.  IN NO EVENT SHALL
 * THE AUTHORS OR COPYRIGHT HOLDERS BE LIABLE FOR ANY CLAIM, DAMAGES OR OTHER
 * LIABILITY, WHETHER IN AN ACTION OF CONTRACT, TORT OR OTHERWISE, ARISING
 * FROM, OUT OF OR IN CONNECTION WITH THE SOFTWARE OR THE USE OR OTHER DEALINGS
 * IN THE SOFTWARE.
 *
 */

#include <linux/slab.h> /* fault-inject.h is not standalone! */

#include <linux/fault-inject.h>
#include <linux/log2.h>
#include <linux/random.h>
#include <linux/seq_file.h>
#include <linux/stop_machine.h>

#include <asm/set_memory.h>
#include <asm/smp.h>

#include <drm/i915_drm.h>

#include "display/intel_frontbuffer.h"
#include "gt/intel_gt.h"

#include "i915_drv.h"
#include "i915_scatterlist.h"
#include "i915_trace.h"
#include "i915_vgpu.h"

#define I915_GFP_ALLOW_FAIL (GFP_KERNEL | __GFP_RETRY_MAYFAIL | __GFP_NOWARN)

#if IS_ENABLED(CONFIG_DRM_I915_TRACE_GTT)
#define DBG(...) trace_printk(__VA_ARGS__)
#else
#define DBG(...)
#endif

/**
 * DOC: Global GTT views
 *
 * Background and previous state
 *
 * Historically objects could exists (be bound) in global GTT space only as
 * singular instances with a view representing all of the object's backing pages
 * in a linear fashion. This view will be called a normal view.
 *
 * To support multiple views of the same object, where the number of mapped
 * pages is not equal to the backing store, or where the layout of the pages
 * is not linear, concept of a GGTT view was added.
 *
 * One example of an alternative view is a stereo display driven by a single
 * image. In this case we would have a framebuffer looking like this
 * (2x2 pages):
 *
 *    12
 *    34
 *
 * Above would represent a normal GGTT view as normally mapped for GPU or CPU
 * rendering. In contrast, fed to the display engine would be an alternative
 * view which could look something like this:
 *
 *   1212
 *   3434
 *
 * In this example both the size and layout of pages in the alternative view is
 * different from the normal view.
 *
 * Implementation and usage
 *
 * GGTT views are implemented using VMAs and are distinguished via enum
 * i915_ggtt_view_type and struct i915_ggtt_view.
 *
 * A new flavour of core GEM functions which work with GGTT bound objects were
 * added with the _ggtt_ infix, and sometimes with _view postfix to avoid
 * renaming  in large amounts of code. They take the struct i915_ggtt_view
 * parameter encapsulating all metadata required to implement a view.
 *
 * As a helper for callers which are only interested in the normal view,
 * globally const i915_ggtt_view_normal singleton instance exists. All old core
 * GEM API functions, the ones not taking the view parameter, are operating on,
 * or with the normal GGTT view.
 *
 * Code wanting to add or use a new GGTT view needs to:
 *
 * 1. Add a new enum with a suitable name.
 * 2. Extend the metadata in the i915_ggtt_view structure if required.
 * 3. Add support to i915_get_vma_pages().
 *
 * New views are required to build a scatter-gather table from within the
 * i915_get_vma_pages function. This table is stored in the vma.ggtt_view and
 * exists for the lifetime of an VMA.
 *
 * Core API is designed to have copy semantics which means that passed in
 * struct i915_ggtt_view does not need to be persistent (left around after
 * calling the core API functions).
 *
 */

#define as_pd(x) container_of((x), typeof(struct i915_page_directory), pt)

static int
i915_get_ggtt_vma_pages(struct i915_vma *vma);

static void gen6_ggtt_invalidate(struct i915_ggtt *ggtt)
{
	struct intel_uncore *uncore = ggtt->vm.gt->uncore;

	/*
	 * Note that as an uncached mmio write, this will flush the
	 * WCB of the writes into the GGTT before it triggers the invalidate.
	 */
	intel_uncore_write_fw(uncore, GFX_FLSH_CNTL_GEN6, GFX_FLSH_CNTL_EN);
}

static void guc_ggtt_invalidate(struct i915_ggtt *ggtt)
{
	struct intel_uncore *uncore = ggtt->vm.gt->uncore;

	gen6_ggtt_invalidate(ggtt);
	intel_uncore_write_fw(uncore, GEN8_GTCR, GEN8_GTCR_INVALIDATE);
}

static void gmch_ggtt_invalidate(struct i915_ggtt *ggtt)
{
	intel_gtt_chipset_flush();
}

static int ppgtt_bind_vma(struct i915_vma *vma,
			  enum i915_cache_level cache_level,
			  u32 unused)
{
	u32 pte_flags;
	int err;

	if (!(vma->flags & I915_VMA_LOCAL_BIND)) {
		err = vma->vm->allocate_va_range(vma->vm,
						 vma->node.start, vma->size);
		if (err)
			return err;
	}

	/* Applicable to VLV, and gen8+ */
	pte_flags = 0;
	if (i915_gem_object_is_readonly(vma->obj))
		pte_flags |= PTE_READ_ONLY;

	vma->vm->insert_entries(vma->vm, vma, cache_level, pte_flags);

	return 0;
}

static void ppgtt_unbind_vma(struct i915_vma *vma)
{
	vma->vm->clear_range(vma->vm, vma->node.start, vma->size);
}

static int ppgtt_set_pages(struct i915_vma *vma)
{
	GEM_BUG_ON(vma->pages);

	vma->pages = vma->obj->mm.pages;

	vma->page_sizes = vma->obj->mm.page_sizes;

	return 0;
}

static void clear_pages(struct i915_vma *vma)
{
	GEM_BUG_ON(!vma->pages);

	if (vma->pages != vma->obj->mm.pages) {
		sg_free_table(vma->pages);
		kfree(vma->pages);
	}
	vma->pages = NULL;

	memset(&vma->page_sizes, 0, sizeof(vma->page_sizes));
}

static u64 gen8_pte_encode(dma_addr_t addr,
			   enum i915_cache_level level,
			   u32 flags)
{
	gen8_pte_t pte = addr | _PAGE_PRESENT | _PAGE_RW;

	if (unlikely(flags & PTE_READ_ONLY))
		pte &= ~_PAGE_RW;

	switch (level) {
	case I915_CACHE_NONE:
		pte |= PPAT_UNCACHED;
		break;
	case I915_CACHE_WT:
		pte |= PPAT_DISPLAY_ELLC;
		break;
	default:
		pte |= PPAT_CACHED;
		break;
	}

	return pte;
}

static u64 gen8_pde_encode(const dma_addr_t addr,
			   const enum i915_cache_level level)
{
	u64 pde = _PAGE_PRESENT | _PAGE_RW;
	pde |= addr;
	if (level != I915_CACHE_NONE)
		pde |= PPAT_CACHED_PDE;
	else
		pde |= PPAT_UNCACHED;
	return pde;
}

static u64 snb_pte_encode(dma_addr_t addr,
			  enum i915_cache_level level,
			  u32 flags)
{
	gen6_pte_t pte = GEN6_PTE_VALID;
	pte |= GEN6_PTE_ADDR_ENCODE(addr);

	switch (level) {
	case I915_CACHE_L3_LLC:
	case I915_CACHE_LLC:
		pte |= GEN6_PTE_CACHE_LLC;
		break;
	case I915_CACHE_NONE:
		pte |= GEN6_PTE_UNCACHED;
		break;
	default:
		MISSING_CASE(level);
	}

	return pte;
}

static u64 ivb_pte_encode(dma_addr_t addr,
			  enum i915_cache_level level,
			  u32 flags)
{
	gen6_pte_t pte = GEN6_PTE_VALID;
	pte |= GEN6_PTE_ADDR_ENCODE(addr);

	switch (level) {
	case I915_CACHE_L3_LLC:
		pte |= GEN7_PTE_CACHE_L3_LLC;
		break;
	case I915_CACHE_LLC:
		pte |= GEN6_PTE_CACHE_LLC;
		break;
	case I915_CACHE_NONE:
		pte |= GEN6_PTE_UNCACHED;
		break;
	default:
		MISSING_CASE(level);
	}

	return pte;
}

static u64 byt_pte_encode(dma_addr_t addr,
			  enum i915_cache_level level,
			  u32 flags)
{
	gen6_pte_t pte = GEN6_PTE_VALID;
	pte |= GEN6_PTE_ADDR_ENCODE(addr);

	if (!(flags & PTE_READ_ONLY))
		pte |= BYT_PTE_WRITEABLE;

	if (level != I915_CACHE_NONE)
		pte |= BYT_PTE_SNOOPED_BY_CPU_CACHES;

	return pte;
}

static u64 hsw_pte_encode(dma_addr_t addr,
			  enum i915_cache_level level,
			  u32 flags)
{
	gen6_pte_t pte = GEN6_PTE_VALID;
	pte |= HSW_PTE_ADDR_ENCODE(addr);

	if (level != I915_CACHE_NONE)
		pte |= HSW_WB_LLC_AGE3;

	return pte;
}

static u64 iris_pte_encode(dma_addr_t addr,
			   enum i915_cache_level level,
			   u32 flags)
{
	gen6_pte_t pte = GEN6_PTE_VALID;
	pte |= HSW_PTE_ADDR_ENCODE(addr);

	switch (level) {
	case I915_CACHE_NONE:
		break;
	case I915_CACHE_WT:
		pte |= HSW_WT_ELLC_LLC_AGE3;
		break;
	default:
		pte |= HSW_WB_ELLC_LLC_AGE3;
		break;
	}

	return pte;
}

static void stash_init(struct pagestash *stash)
{
	pagevec_init(&stash->pvec);
	spin_lock_init(&stash->lock);
}

static struct page *stash_pop_page(struct pagestash *stash)
{
	struct page *page = NULL;

	spin_lock(&stash->lock);
	if (likely(stash->pvec.nr))
		page = stash->pvec.pages[--stash->pvec.nr];
	spin_unlock(&stash->lock);

	return page;
}

static void stash_push_pagevec(struct pagestash *stash, struct pagevec *pvec)
{
	unsigned int nr;

	spin_lock_nested(&stash->lock, SINGLE_DEPTH_NESTING);

	nr = min_t(typeof(nr), pvec->nr, pagevec_space(&stash->pvec));
	memcpy(stash->pvec.pages + stash->pvec.nr,
	       pvec->pages + pvec->nr - nr,
	       sizeof(pvec->pages[0]) * nr);
	stash->pvec.nr += nr;

	spin_unlock(&stash->lock);

	pvec->nr -= nr;
}

static struct page *vm_alloc_page(struct i915_address_space *vm, gfp_t gfp)
{
	struct pagevec stack;
	struct page *page;

	if (I915_SELFTEST_ONLY(should_fail(&vm->fault_attr, 1)))
		i915_gem_shrink_all(vm->i915);

	page = stash_pop_page(&vm->free_pages);
	if (page)
		return page;

	if (!vm->pt_kmap_wc)
		return alloc_page(gfp);

	/* Look in our global stash of WC pages... */
	page = stash_pop_page(&vm->i915->mm.wc_stash);
	if (page)
		return page;

	/*
	 * Otherwise batch allocate pages to amortize cost of set_pages_wc.
	 *
	 * We have to be careful as page allocation may trigger the shrinker
	 * (via direct reclaim) which will fill up the WC stash underneath us.
	 * So we add our WB pages into a temporary pvec on the stack and merge
	 * them into the WC stash after all the allocations are complete.
	 */
	pagevec_init(&stack);
	do {
		struct page *page;

		page = alloc_page(gfp);
		if (unlikely(!page))
			break;

		stack.pages[stack.nr++] = page;
	} while (pagevec_space(&stack));

	if (stack.nr && !set_pages_array_wc(stack.pages, stack.nr)) {
		page = stack.pages[--stack.nr];

		/* Merge spare WC pages to the global stash */
		if (stack.nr)
			stash_push_pagevec(&vm->i915->mm.wc_stash, &stack);

		/* Push any surplus WC pages onto the local VM stash */
		if (stack.nr)
			stash_push_pagevec(&vm->free_pages, &stack);
	}

	/* Return unwanted leftovers */
	if (unlikely(stack.nr)) {
		WARN_ON_ONCE(set_pages_array_wb(stack.pages, stack.nr));
		__pagevec_release(&stack);
	}

	return page;
}

static void vm_free_pages_release(struct i915_address_space *vm,
				  bool immediate)
{
	struct pagevec *pvec = &vm->free_pages.pvec;
	struct pagevec stack;

	lockdep_assert_held(&vm->free_pages.lock);
	GEM_BUG_ON(!pagevec_count(pvec));

	if (vm->pt_kmap_wc) {
		/*
		 * When we use WC, first fill up the global stash and then
		 * only if full immediately free the overflow.
		 */
		stash_push_pagevec(&vm->i915->mm.wc_stash, pvec);

		/*
		 * As we have made some room in the VM's free_pages,
		 * we can wait for it to fill again. Unless we are
		 * inside i915_address_space_fini() and must
		 * immediately release the pages!
		 */
		if (pvec->nr <= (immediate ? 0 : PAGEVEC_SIZE - 1))
			return;

		/*
		 * We have to drop the lock to allow ourselves to sleep,
		 * so take a copy of the pvec and clear the stash for
		 * others to use it as we sleep.
		 */
		stack = *pvec;
		pagevec_reinit(pvec);
		spin_unlock(&vm->free_pages.lock);

		pvec = &stack;
		set_pages_array_wb(pvec->pages, pvec->nr);

		spin_lock(&vm->free_pages.lock);
	}

	__pagevec_release(pvec);
}

static void vm_free_page(struct i915_address_space *vm, struct page *page)
{
	/*
	 * On !llc, we need to change the pages back to WB. We only do so
	 * in bulk, so we rarely need to change the page attributes here,
	 * but doing so requires a stop_machine() from deep inside arch/x86/mm.
	 * To make detection of the possible sleep more likely, use an
	 * unconditional might_sleep() for everybody.
	 */
	might_sleep();
	spin_lock(&vm->free_pages.lock);
	while (!pagevec_space(&vm->free_pages.pvec))
		vm_free_pages_release(vm, false);
	GEM_BUG_ON(pagevec_count(&vm->free_pages.pvec) >= PAGEVEC_SIZE);
	pagevec_add(&vm->free_pages.pvec, page);
	spin_unlock(&vm->free_pages.lock);
}

static void i915_address_space_fini(struct i915_address_space *vm)
{
	spin_lock(&vm->free_pages.lock);
	if (pagevec_count(&vm->free_pages.pvec))
		vm_free_pages_release(vm, true);
	GEM_BUG_ON(pagevec_count(&vm->free_pages.pvec));
	spin_unlock(&vm->free_pages.lock);

	drm_mm_takedown(&vm->mm);

	mutex_destroy(&vm->mutex);
}

static void ppgtt_destroy_vma(struct i915_address_space *vm)
{
	struct list_head *phases[] = {
		&vm->bound_list,
		&vm->unbound_list,
		NULL,
	}, **phase;

	mutex_lock(&vm->i915->drm.struct_mutex);
	for (phase = phases; *phase; phase++) {
		struct i915_vma *vma, *vn;

		list_for_each_entry_safe(vma, vn, *phase, vm_link)
			i915_vma_destroy(vma);
	}
	mutex_unlock(&vm->i915->drm.struct_mutex);
}

static void __i915_vm_release(struct work_struct *work)
{
	struct i915_address_space *vm =
		container_of(work, struct i915_address_space, rcu.work);

	ppgtt_destroy_vma(vm);

	GEM_BUG_ON(!list_empty(&vm->bound_list));
	GEM_BUG_ON(!list_empty(&vm->unbound_list));

	vm->cleanup(vm);
	i915_address_space_fini(vm);

	kfree(vm);
}

void i915_vm_release(struct kref *kref)
{
	struct i915_address_space *vm =
		container_of(kref, struct i915_address_space, ref);

	GEM_BUG_ON(i915_is_ggtt(vm));
	trace_i915_ppgtt_release(vm);

	vm->closed = true;
	queue_rcu_work(vm->i915->wq, &vm->rcu);
}

static void i915_address_space_init(struct i915_address_space *vm, int subclass)
{
	kref_init(&vm->ref);
	INIT_RCU_WORK(&vm->rcu, __i915_vm_release);

	/*
	 * The vm->mutex must be reclaim safe (for use in the shrinker).
	 * Do a dummy acquire now under fs_reclaim so that any allocation
	 * attempt holding the lock is immediately reported by lockdep.
	 */
	mutex_init(&vm->mutex);
	lockdep_set_subclass(&vm->mutex, subclass);
	i915_gem_shrinker_taints_mutex(vm->i915, &vm->mutex);

	GEM_BUG_ON(!vm->total);
	drm_mm_init(&vm->mm, 0, vm->total);
	vm->mm.head_node.color = I915_COLOR_UNEVICTABLE;

	stash_init(&vm->free_pages);

	INIT_LIST_HEAD(&vm->unbound_list);
	INIT_LIST_HEAD(&vm->bound_list);
}

static int __setup_page_dma(struct i915_address_space *vm,
			    struct i915_page_dma *p,
			    gfp_t gfp)
{
	p->page = vm_alloc_page(vm, gfp | I915_GFP_ALLOW_FAIL);
	if (unlikely(!p->page))
		return -ENOMEM;

	p->daddr = dma_map_page_attrs(vm->dma,
				      p->page, 0, PAGE_SIZE,
				      PCI_DMA_BIDIRECTIONAL,
				      DMA_ATTR_SKIP_CPU_SYNC |
				      DMA_ATTR_NO_WARN);
	if (unlikely(dma_mapping_error(vm->dma, p->daddr))) {
		vm_free_page(vm, p->page);
		return -ENOMEM;
	}

	return 0;
}

static int setup_page_dma(struct i915_address_space *vm,
			  struct i915_page_dma *p)
{
	return __setup_page_dma(vm, p, __GFP_HIGHMEM);
}

static void cleanup_page_dma(struct i915_address_space *vm,
			     struct i915_page_dma *p)
{
	dma_unmap_page(vm->dma, p->daddr, PAGE_SIZE, PCI_DMA_BIDIRECTIONAL);
	vm_free_page(vm, p->page);
}

#define kmap_atomic_px(px) kmap_atomic(px_base(px)->page)

static void
fill_page_dma(const struct i915_page_dma *p, const u64 val, unsigned int count)
{
	kunmap_atomic(memset64(kmap_atomic(p->page), val, count));
}

#define fill_px(px, v) fill_page_dma(px_base(px), (v), PAGE_SIZE / sizeof(u64))
#define fill32_px(px, v) do {						\
	u64 v__ = lower_32_bits(v);					\
	fill_px((px), v__ << 32 | v__);					\
} while (0)

static int
setup_scratch_page(struct i915_address_space *vm, gfp_t gfp)
{
	unsigned long size;

	/*
	 * In order to utilize 64K pages for an object with a size < 2M, we will
	 * need to support a 64K scratch page, given that every 16th entry for a
	 * page-table operating in 64K mode must point to a properly aligned 64K
	 * region, including any PTEs which happen to point to scratch.
	 *
	 * This is only relevant for the 48b PPGTT where we support
	 * huge-gtt-pages, see also i915_vma_insert(). However, as we share the
	 * scratch (read-only) between all vm, we create one 64k scratch page
	 * for all.
	 */
	size = I915_GTT_PAGE_SIZE_4K;
	if (i915_vm_is_4lvl(vm) &&
	    HAS_PAGE_SIZES(vm->i915, I915_GTT_PAGE_SIZE_64K)) {
		size = I915_GTT_PAGE_SIZE_64K;
		gfp |= __GFP_NOWARN;
	}
	gfp |= __GFP_ZERO | __GFP_RETRY_MAYFAIL;

	do {
		unsigned int order = get_order(size);
		struct page *page;
		dma_addr_t addr;

		page = alloc_pages(gfp, order);
		if (unlikely(!page))
			goto skip;

		addr = dma_map_page_attrs(vm->dma,
					  page, 0, size,
					  PCI_DMA_BIDIRECTIONAL,
					  DMA_ATTR_SKIP_CPU_SYNC |
					  DMA_ATTR_NO_WARN);
		if (unlikely(dma_mapping_error(vm->dma, addr)))
			goto free_page;

		if (unlikely(!IS_ALIGNED(addr, size)))
			goto unmap_page;

		vm->scratch[0].base.page = page;
		vm->scratch[0].base.daddr = addr;
		vm->scratch_order = order;
		return 0;

unmap_page:
		dma_unmap_page(vm->dma, addr, size, PCI_DMA_BIDIRECTIONAL);
free_page:
		__free_pages(page, order);
skip:
		if (size == I915_GTT_PAGE_SIZE_4K)
			return -ENOMEM;

		size = I915_GTT_PAGE_SIZE_4K;
		gfp &= ~__GFP_NOWARN;
	} while (1);
}

static void cleanup_scratch_page(struct i915_address_space *vm)
{
	struct i915_page_dma *p = px_base(&vm->scratch[0]);
	unsigned int order = vm->scratch_order;

	dma_unmap_page(vm->dma, p->daddr, BIT(order) << PAGE_SHIFT,
		       PCI_DMA_BIDIRECTIONAL);
	__free_pages(p->page, order);
}

static void free_scratch(struct i915_address_space *vm)
{
	int i;

	if (!px_dma(&vm->scratch[0])) /* set to 0 on clones */
		return;

	for (i = 1; i <= vm->top; i++) {
		if (!px_dma(&vm->scratch[i]))
			break;
		cleanup_page_dma(vm, px_base(&vm->scratch[i]));
	}

	cleanup_scratch_page(vm);
}

static struct i915_page_table *alloc_pt(struct i915_address_space *vm)
{
	struct i915_page_table *pt;

	pt = kmalloc(sizeof(*pt), I915_GFP_ALLOW_FAIL);
	if (unlikely(!pt))
		return ERR_PTR(-ENOMEM);

	if (unlikely(setup_page_dma(vm, &pt->base))) {
		kfree(pt);
		return ERR_PTR(-ENOMEM);
	}

	atomic_set(&pt->used, 0);
	return pt;
}

static struct i915_page_directory *__alloc_pd(size_t sz)
{
	struct i915_page_directory *pd;

	pd = kzalloc(sz, I915_GFP_ALLOW_FAIL);
	if (unlikely(!pd))
		return NULL;

	spin_lock_init(&pd->lock);
	return pd;
}

static struct i915_page_directory *alloc_pd(struct i915_address_space *vm)
{
	struct i915_page_directory *pd;

	pd = __alloc_pd(sizeof(*pd));
	if (unlikely(!pd))
		return ERR_PTR(-ENOMEM);

	if (unlikely(setup_page_dma(vm, px_base(pd)))) {
		kfree(pd);
		return ERR_PTR(-ENOMEM);
	}

	return pd;
}

static void free_pd(struct i915_address_space *vm, struct i915_page_dma *pd)
{
	cleanup_page_dma(vm, pd);
	kfree(pd);
}

#define free_px(vm, px) free_pd(vm, px_base(px))

static inline void
write_dma_entry(struct i915_page_dma * const pdma,
		const unsigned short idx,
		const u64 encoded_entry)
{
	u64 * const vaddr = kmap_atomic(pdma->page);

	vaddr[idx] = encoded_entry;
	kunmap_atomic(vaddr);
}

static inline void
__set_pd_entry(struct i915_page_directory * const pd,
	       const unsigned short idx,
	       struct i915_page_dma * const to,
	       u64 (*encode)(const dma_addr_t, const enum i915_cache_level))
{
	/* Each thread pre-pins the pd, and we may have a thread per pde. */
	GEM_BUG_ON(atomic_read(px_used(pd)) > 2 * ARRAY_SIZE(pd->entry));

	atomic_inc(px_used(pd));
	pd->entry[idx] = to;
	write_dma_entry(px_base(pd), idx, encode(to->daddr, I915_CACHE_LLC));
}

#define set_pd_entry(pd, idx, to) \
	__set_pd_entry((pd), (idx), px_base(to), gen8_pde_encode)

static inline void
clear_pd_entry(struct i915_page_directory * const pd,
	       const unsigned short idx,
	       const struct i915_page_scratch * const scratch)
{
	GEM_BUG_ON(atomic_read(px_used(pd)) == 0);

	write_dma_entry(px_base(pd), idx, scratch->encode);
	pd->entry[idx] = NULL;
	atomic_dec(px_used(pd));
}

static bool
release_pd_entry(struct i915_page_directory * const pd,
		 const unsigned short idx,
		 struct i915_page_table * const pt,
		 const struct i915_page_scratch * const scratch)
{
	bool free = false;

	if (atomic_add_unless(&pt->used, -1, 1))
		return false;

	spin_lock(&pd->lock);
	if (atomic_dec_and_test(&pt->used)) {
		clear_pd_entry(pd, idx, scratch);
		free = true;
	}
	spin_unlock(&pd->lock);

	return free;
}

/*
 * PDE TLBs are a pain to invalidate on GEN8+. When we modify
 * the page table structures, we mark them dirty so that
 * context switching/execlist queuing code takes extra steps
 * to ensure that tlbs are flushed.
 */
static void mark_tlbs_dirty(struct i915_ppgtt *ppgtt)
{
	ppgtt->pd_dirty_engines = ALL_ENGINES;
}

static void gen8_ppgtt_notify_vgt(struct i915_ppgtt *ppgtt, bool create)
{
	struct drm_i915_private *dev_priv = ppgtt->vm.i915;
	enum vgt_g2v_type msg;
	int i;

	if (create)
		atomic_inc(px_used(ppgtt->pd)); /* never remove */
	else
		atomic_dec(px_used(ppgtt->pd));

	mutex_lock(&dev_priv->vgpu.lock);

	if (i915_vm_is_4lvl(&ppgtt->vm)) {
		const u64 daddr = px_dma(ppgtt->pd);

		I915_WRITE(vgtif_reg(pdp[0].lo), lower_32_bits(daddr));
		I915_WRITE(vgtif_reg(pdp[0].hi), upper_32_bits(daddr));

		msg = (create ? VGT_G2V_PPGTT_L4_PAGE_TABLE_CREATE :
				VGT_G2V_PPGTT_L4_PAGE_TABLE_DESTROY);
	} else {
		for (i = 0; i < GEN8_3LVL_PDPES; i++) {
			const u64 daddr = i915_page_dir_dma_addr(ppgtt, i);

			I915_WRITE(vgtif_reg(pdp[i].lo), lower_32_bits(daddr));
			I915_WRITE(vgtif_reg(pdp[i].hi), upper_32_bits(daddr));
		}

		msg = (create ? VGT_G2V_PPGTT_L3_PAGE_TABLE_CREATE :
				VGT_G2V_PPGTT_L3_PAGE_TABLE_DESTROY);
	}

	/* g2v_notify atomically (via hv trap) consumes the message packet. */
	I915_WRITE(vgtif_reg(g2v_notify), msg);

	mutex_unlock(&dev_priv->vgpu.lock);
}

/* Index shifts into the pagetable are offset by GEN8_PTE_SHIFT [12] */
#define GEN8_PAGE_SIZE (SZ_4K) /* page and page-directory sizes are the same */
#define GEN8_PTE_SHIFT (ilog2(GEN8_PAGE_SIZE))
#define GEN8_PDES (GEN8_PAGE_SIZE / sizeof(u64))
#define gen8_pd_shift(lvl) ((lvl) * ilog2(GEN8_PDES))
#define gen8_pd_index(i, lvl) i915_pde_index((i), gen8_pd_shift(lvl))
#define __gen8_pte_shift(lvl) (GEN8_PTE_SHIFT + gen8_pd_shift(lvl))
#define __gen8_pte_index(a, lvl) i915_pde_index((a), __gen8_pte_shift(lvl))

static inline unsigned int
gen8_pd_range(u64 start, u64 end, int lvl, unsigned int *idx)
{
	const int shift = gen8_pd_shift(lvl);
	const u64 mask = ~0ull << gen8_pd_shift(lvl + 1);

	GEM_BUG_ON(start >= end);
	end += ~mask >> gen8_pd_shift(1);

	*idx = i915_pde_index(start, shift);
	if ((start ^ end) & mask)
		return GEN8_PDES - *idx;
	else
		return i915_pde_index(end, shift) - *idx;
}

static inline bool gen8_pd_contains(u64 start, u64 end, int lvl)
{
	const u64 mask = ~0ull << gen8_pd_shift(lvl + 1);

	GEM_BUG_ON(start >= end);
	return (start ^ end) & mask && (start & ~mask) == 0;
}

static inline unsigned int gen8_pt_count(u64 start, u64 end)
{
	GEM_BUG_ON(start >= end);
	if ((start ^ end) >> gen8_pd_shift(1))
		return GEN8_PDES - (start & (GEN8_PDES - 1));
	else
		return end - start;
}

static inline unsigned int gen8_pd_top_count(const struct i915_address_space *vm)
{
	unsigned int shift = __gen8_pte_shift(vm->top);
	return (vm->total + (1ull << shift) - 1) >> shift;
}

static inline struct i915_page_directory *
gen8_pdp_for_page_index(struct i915_address_space * const vm, const u64 idx)
{
	struct i915_ppgtt * const ppgtt = i915_vm_to_ppgtt(vm);

	if (vm->top == 2)
		return ppgtt->pd;
	else
		return i915_pd_entry(ppgtt->pd, gen8_pd_index(idx, vm->top));
}

static inline struct i915_page_directory *
gen8_pdp_for_page_address(struct i915_address_space * const vm, const u64 addr)
{
	return gen8_pdp_for_page_index(vm, addr >> GEN8_PTE_SHIFT);
}

static void __gen8_ppgtt_cleanup(struct i915_address_space *vm,
				 struct i915_page_directory *pd,
				 int count, int lvl)
{
	if (lvl) {
		void **pde = pd->entry;

		do {
			if (!*pde)
				continue;

			__gen8_ppgtt_cleanup(vm, *pde, GEN8_PDES, lvl - 1);
		} while (pde++, --count);
	}

	free_px(vm, pd);
}

static void gen8_ppgtt_cleanup(struct i915_address_space *vm)
{
	struct i915_ppgtt *ppgtt = i915_vm_to_ppgtt(vm);

	if (intel_vgpu_active(vm->i915))
		gen8_ppgtt_notify_vgt(ppgtt, false);

	__gen8_ppgtt_cleanup(vm, ppgtt->pd, gen8_pd_top_count(vm), vm->top);
	free_scratch(vm);
}

static u64 __gen8_ppgtt_clear(struct i915_address_space * const vm,
			      struct i915_page_directory * const pd,
			      u64 start, const u64 end, int lvl)
{
	const struct i915_page_scratch * const scratch = &vm->scratch[lvl];
	unsigned int idx, len;

	GEM_BUG_ON(end > vm->total >> GEN8_PTE_SHIFT);

	len = gen8_pd_range(start, end, lvl--, &idx);
	DBG("%s(%p):{ lvl:%d, start:%llx, end:%llx, idx:%d, len:%d, used:%d }\n",
	    __func__, vm, lvl + 1, start, end,
	    idx, len, atomic_read(px_used(pd)));
	GEM_BUG_ON(!len || len >= atomic_read(px_used(pd)));

	do {
		struct i915_page_table *pt = pd->entry[idx];

		if (atomic_fetch_inc(&pt->used) >> gen8_pd_shift(1) &&
		    gen8_pd_contains(start, end, lvl)) {
			DBG("%s(%p):{ lvl:%d, idx:%d, start:%llx, end:%llx } removing pd\n",
			    __func__, vm, lvl + 1, idx, start, end);
			clear_pd_entry(pd, idx, scratch);
			__gen8_ppgtt_cleanup(vm, as_pd(pt), I915_PDES, lvl);
			start += (u64)I915_PDES << gen8_pd_shift(lvl);
			continue;
		}

		if (lvl) {
			start = __gen8_ppgtt_clear(vm, as_pd(pt),
						   start, end, lvl);
		} else {
			unsigned int count;
			u64 *vaddr;

			count = gen8_pt_count(start, end);
			DBG("%s(%p):{ lvl:%d, start:%llx, end:%llx, idx:%d, len:%d, used:%d } removing pte\n",
			    __func__, vm, lvl, start, end,
			    gen8_pd_index(start, 0), count,
			    atomic_read(&pt->used));
			GEM_BUG_ON(!count || count >= atomic_read(&pt->used));

			vaddr = kmap_atomic_px(pt);
			memset64(vaddr + gen8_pd_index(start, 0),
				 vm->scratch[0].encode,
				 count);
			kunmap_atomic(vaddr);

			atomic_sub(count, &pt->used);
			start += count;
		}

		if (release_pd_entry(pd, idx, pt, scratch))
			free_px(vm, pt);
	} while (idx++, --len);

	return start;
}

static void gen8_ppgtt_clear(struct i915_address_space *vm,
			     u64 start, u64 length)
{
	GEM_BUG_ON(!IS_ALIGNED(start, BIT_ULL(GEN8_PTE_SHIFT)));
	GEM_BUG_ON(!IS_ALIGNED(length, BIT_ULL(GEN8_PTE_SHIFT)));
	GEM_BUG_ON(range_overflows(start, length, vm->total));

	start >>= GEN8_PTE_SHIFT;
	length >>= GEN8_PTE_SHIFT;
	GEM_BUG_ON(length == 0);

	__gen8_ppgtt_clear(vm, i915_vm_to_ppgtt(vm)->pd,
			   start, start + length, vm->top);
}

static int __gen8_ppgtt_alloc(struct i915_address_space * const vm,
			      struct i915_page_directory * const pd,
			      u64 * const start, const u64 end, int lvl)
{
	const struct i915_page_scratch * const scratch = &vm->scratch[lvl];
	struct i915_page_table *alloc = NULL;
	unsigned int idx, len;
	int ret = 0;

	GEM_BUG_ON(end > vm->total >> GEN8_PTE_SHIFT);

	len = gen8_pd_range(*start, end, lvl--, &idx);
	DBG("%s(%p):{ lvl:%d, start:%llx, end:%llx, idx:%d, len:%d, used:%d }\n",
	    __func__, vm, lvl + 1, *start, end,
	    idx, len, atomic_read(px_used(pd)));
	GEM_BUG_ON(!len || (idx + len - 1) >> gen8_pd_shift(1));

	spin_lock(&pd->lock);
	GEM_BUG_ON(!atomic_read(px_used(pd))); /* Must be pinned! */
	do {
		struct i915_page_table *pt = pd->entry[idx];

		if (!pt) {
			spin_unlock(&pd->lock);

			DBG("%s(%p):{ lvl:%d, idx:%d } allocating new tree\n",
			    __func__, vm, lvl + 1, idx);

			pt = fetch_and_zero(&alloc);
			if (lvl) {
				if (!pt) {
					pt = &alloc_pd(vm)->pt;
					if (IS_ERR(pt)) {
						ret = PTR_ERR(pt);
						goto out;
					}
				}

				fill_px(pt, vm->scratch[lvl].encode);
			} else {
				if (!pt) {
					pt = alloc_pt(vm);
					if (IS_ERR(pt)) {
						ret = PTR_ERR(pt);
						goto out;
					}
				}

				if (intel_vgpu_active(vm->i915) ||
				    gen8_pt_count(*start, end) < I915_PDES)
					fill_px(pt, vm->scratch[lvl].encode);
			}

			spin_lock(&pd->lock);
			if (likely(!pd->entry[idx]))
				set_pd_entry(pd, idx, pt);
			else
				alloc = pt, pt = pd->entry[idx];
		}

		if (lvl) {
			atomic_inc(&pt->used);
			spin_unlock(&pd->lock);

			ret = __gen8_ppgtt_alloc(vm, as_pd(pt),
						 start, end, lvl);
			if (unlikely(ret)) {
				if (release_pd_entry(pd, idx, pt, scratch))
					free_px(vm, pt);
				goto out;
			}

			spin_lock(&pd->lock);
			atomic_dec(&pt->used);
			GEM_BUG_ON(!atomic_read(&pt->used));
		} else {
			unsigned int count = gen8_pt_count(*start, end);

			DBG("%s(%p):{ lvl:%d, start:%llx, end:%llx, idx:%d, len:%d, used:%d } inserting pte\n",
			    __func__, vm, lvl, *start, end,
			    gen8_pd_index(*start, 0), count,
			    atomic_read(&pt->used));

			atomic_add(count, &pt->used);
			/* All other pdes may be simultaneously removed */
			GEM_BUG_ON(atomic_read(&pt->used) > 2 * I915_PDES);
			*start += count;
		}
	} while (idx++, --len);
	spin_unlock(&pd->lock);
out:
	if (alloc)
		free_px(vm, alloc);
	return ret;
}

static int gen8_ppgtt_alloc(struct i915_address_space *vm,
			    u64 start, u64 length)
{
	u64 from;
	int err;

	GEM_BUG_ON(!IS_ALIGNED(start, BIT_ULL(GEN8_PTE_SHIFT)));
	GEM_BUG_ON(!IS_ALIGNED(length, BIT_ULL(GEN8_PTE_SHIFT)));
	GEM_BUG_ON(range_overflows(start, length, vm->total));

	start >>= GEN8_PTE_SHIFT;
	length >>= GEN8_PTE_SHIFT;
	GEM_BUG_ON(length == 0);
	from = start;

	err = __gen8_ppgtt_alloc(vm, i915_vm_to_ppgtt(vm)->pd,
				 &start, start + length, vm->top);
	if (unlikely(err && from != start))
		__gen8_ppgtt_clear(vm, i915_vm_to_ppgtt(vm)->pd,
				   from, start, vm->top);

	return err;
}

static inline struct sgt_dma {
	struct scatterlist *sg;
	dma_addr_t dma, max;
} sgt_dma(struct i915_vma *vma) {
	struct scatterlist *sg = vma->pages->sgl;
	dma_addr_t addr = sg_dma_address(sg);
	return (struct sgt_dma) { sg, addr, addr + sg->length };
}

static __always_inline u64
gen8_ppgtt_insert_pte(struct i915_ppgtt *ppgtt,
		      struct i915_page_directory *pdp,
		      struct sgt_dma *iter,
		      u64 idx,
		      enum i915_cache_level cache_level,
		      u32 flags)
{
	struct i915_page_directory *pd;
	const gen8_pte_t pte_encode = gen8_pte_encode(0, cache_level, flags);
	gen8_pte_t *vaddr;

	pd = i915_pd_entry(pdp, gen8_pd_index(idx, 2));
	vaddr = kmap_atomic_px(i915_pt_entry(pd, gen8_pd_index(idx, 1)));
	do {
		vaddr[gen8_pd_index(idx, 0)] = pte_encode | iter->dma;

		iter->dma += I915_GTT_PAGE_SIZE;
		if (iter->dma >= iter->max) {
			iter->sg = __sg_next(iter->sg);
			if (!iter->sg) {
				idx = 0;
				break;
			}

			iter->dma = sg_dma_address(iter->sg);
			iter->max = iter->dma + iter->sg->length;
		}

		if (gen8_pd_index(++idx, 0) == 0) {
			if (gen8_pd_index(idx, 1) == 0) {
				/* Limited by sg length for 3lvl */
				if (gen8_pd_index(idx, 2) == 0)
					break;

				pd = pdp->entry[gen8_pd_index(idx, 2)];
			}

			kunmap_atomic(vaddr);
			vaddr = kmap_atomic_px(i915_pt_entry(pd, gen8_pd_index(idx, 1)));
		}
	} while (1);
	kunmap_atomic(vaddr);

	return idx;
}

static void gen8_ppgtt_insert_huge(struct i915_vma *vma,
				   struct sgt_dma *iter,
				   enum i915_cache_level cache_level,
				   u32 flags)
{
	const gen8_pte_t pte_encode = gen8_pte_encode(0, cache_level, flags);
	u64 start = vma->node.start;
	dma_addr_t rem = iter->sg->length;

	GEM_BUG_ON(!i915_vm_is_4lvl(vma->vm));

	do {
		struct i915_page_directory * const pdp =
			gen8_pdp_for_page_address(vma->vm, start);
		struct i915_page_directory * const pd =
			i915_pd_entry(pdp, __gen8_pte_index(start, 2));
		gen8_pte_t encode = pte_encode;
		unsigned int maybe_64K = -1;
		unsigned int page_size;
		gen8_pte_t *vaddr;
		u16 index;

		if (vma->page_sizes.sg & I915_GTT_PAGE_SIZE_2M &&
		    IS_ALIGNED(iter->dma, I915_GTT_PAGE_SIZE_2M) &&
		    rem >= I915_GTT_PAGE_SIZE_2M &&
		    !__gen8_pte_index(start, 0)) {
			index = __gen8_pte_index(start, 1);
			encode |= GEN8_PDE_PS_2M;
			page_size = I915_GTT_PAGE_SIZE_2M;

			vaddr = kmap_atomic_px(pd);
		} else {
			struct i915_page_table *pt =
				i915_pt_entry(pd, __gen8_pte_index(start, 1));

			index = __gen8_pte_index(start, 0);
			page_size = I915_GTT_PAGE_SIZE;

			if (!index &&
			    vma->page_sizes.sg & I915_GTT_PAGE_SIZE_64K &&
			    IS_ALIGNED(iter->dma, I915_GTT_PAGE_SIZE_64K) &&
			    (IS_ALIGNED(rem, I915_GTT_PAGE_SIZE_64K) ||
			     rem >= (I915_PDES - index) * I915_GTT_PAGE_SIZE))
				maybe_64K = __gen8_pte_index(start, 1);

			vaddr = kmap_atomic_px(pt);
		}

		do {
			GEM_BUG_ON(iter->sg->length < page_size);
			vaddr[index++] = encode | iter->dma;

			start += page_size;
			iter->dma += page_size;
			rem -= page_size;
			if (iter->dma >= iter->max) {
				iter->sg = __sg_next(iter->sg);
				if (!iter->sg)
					break;

				rem = iter->sg->length;
				iter->dma = sg_dma_address(iter->sg);
				iter->max = iter->dma + rem;

				if (maybe_64K != -1 && index < I915_PDES &&
				    !(IS_ALIGNED(iter->dma, I915_GTT_PAGE_SIZE_64K) &&
				      (IS_ALIGNED(rem, I915_GTT_PAGE_SIZE_64K) ||
				       rem >= (I915_PDES - index) * I915_GTT_PAGE_SIZE)))
					maybe_64K = -1;

				if (unlikely(!IS_ALIGNED(iter->dma, page_size)))
					break;
			}
		} while (rem >= page_size && index < I915_PDES);

		kunmap_atomic(vaddr);

		/*
		 * Is it safe to mark the 2M block as 64K? -- Either we have
		 * filled whole page-table with 64K entries, or filled part of
		 * it and have reached the end of the sg table and we have
		 * enough padding.
		 */
		if (maybe_64K != -1 &&
		    (index == I915_PDES ||
		     (i915_vm_has_scratch_64K(vma->vm) &&
		      !iter->sg && IS_ALIGNED(vma->node.start +
					      vma->node.size,
					      I915_GTT_PAGE_SIZE_2M)))) {
			vaddr = kmap_atomic_px(pd);
			vaddr[maybe_64K] |= GEN8_PDE_IPS_64K;
			kunmap_atomic(vaddr);
			page_size = I915_GTT_PAGE_SIZE_64K;

			/*
			 * We write all 4K page entries, even when using 64K
			 * pages. In order to verify that the HW isn't cheating
			 * by using the 4K PTE instead of the 64K PTE, we want
			 * to remove all the surplus entries. If the HW skipped
			 * the 64K PTE, it will read/write into the scratch page
			 * instead - which we detect as missing results during
			 * selftests.
			 */
			if (I915_SELFTEST_ONLY(vma->vm->scrub_64K)) {
				u16 i;

				encode = vma->vm->scratch[0].encode;
				vaddr = kmap_atomic_px(i915_pt_entry(pd, maybe_64K));

				for (i = 1; i < index; i += 16)
					memset64(vaddr + i, encode, 15);

				kunmap_atomic(vaddr);
			}
		}

		vma->page_sizes.gtt |= page_size;
	} while (iter->sg);
}

static void gen8_ppgtt_insert(struct i915_address_space *vm,
			      struct i915_vma *vma,
			      enum i915_cache_level cache_level,
			      u32 flags)
{
	struct i915_ppgtt * const ppgtt = i915_vm_to_ppgtt(vm);
	struct sgt_dma iter = sgt_dma(vma);

	if (vma->page_sizes.sg > I915_GTT_PAGE_SIZE) {
		gen8_ppgtt_insert_huge(vma, &iter, cache_level, flags);
	} else  {
		u64 idx = vma->node.start >> GEN8_PTE_SHIFT;

		do {
			struct i915_page_directory * const pdp =
				gen8_pdp_for_page_index(vm, idx);

			idx = gen8_ppgtt_insert_pte(ppgtt, pdp, &iter, idx,
						    cache_level, flags);
		} while (idx);

		vma->page_sizes.gtt = I915_GTT_PAGE_SIZE;
	}
}

static int gen8_init_scratch(struct i915_address_space *vm)
{
	int ret;
	int i;

	/*
	 * If everybody agrees to not to write into the scratch page,
	 * we can reuse it for all vm, keeping contexts and processes separate.
	 */
	if (vm->has_read_only &&
	    vm->i915->kernel_context &&
	    vm->i915->kernel_context->vm) {
		struct i915_address_space *clone = vm->i915->kernel_context->vm;

		GEM_BUG_ON(!clone->has_read_only);

		vm->scratch_order = clone->scratch_order;
		memcpy(vm->scratch, clone->scratch, sizeof(vm->scratch));
		px_dma(&vm->scratch[0]) = 0; /* no xfer of ownership */
		return 0;
	}

	ret = setup_scratch_page(vm, __GFP_HIGHMEM);
	if (ret)
		return ret;

	vm->scratch[0].encode =
		gen8_pte_encode(px_dma(&vm->scratch[0]),
				I915_CACHE_LLC, vm->has_read_only);

	for (i = 1; i <= vm->top; i++) {
		if (unlikely(setup_page_dma(vm, px_base(&vm->scratch[i]))))
			goto free_scratch;

		fill_px(&vm->scratch[i], vm->scratch[i - 1].encode);
		vm->scratch[i].encode =
			gen8_pde_encode(px_dma(&vm->scratch[i]),
					I915_CACHE_LLC);
	}

	return 0;

free_scratch:
	free_scratch(vm);
	return -ENOMEM;
}

<<<<<<< HEAD
static void gen8_ppgtt_notify_vgt(struct i915_ppgtt *ppgtt, bool create)
{
	struct drm_i915_private *dev_priv = ppgtt->vm.i915;
	enum vgt_g2v_type msg;
	int i;

	mutex_lock(&dev_priv->vgpu.lock);

	if (i915_vm_is_4lvl(&ppgtt->vm)) {
		const u64 daddr = px_dma(ppgtt->pd);
=======
static int gen8_preallocate_top_level_pdp(struct i915_ppgtt *ppgtt)
{
	struct i915_address_space *vm = &ppgtt->vm;
	struct i915_page_directory *pd = ppgtt->pd;
	unsigned int idx;

	GEM_BUG_ON(vm->top != 2);
	GEM_BUG_ON(gen8_pd_top_count(vm) != GEN8_3LVL_PDPES);
>>>>>>> fec38890

	for (idx = 0; idx < GEN8_3LVL_PDPES; idx++) {
		struct i915_page_directory *pde;

		pde = alloc_pd(vm);
		if (IS_ERR(pde))
			return PTR_ERR(pde);

		fill_px(pde, vm->scratch[1].encode);
		set_pd_entry(pd, idx, pde);
		atomic_inc(px_used(pde)); /* keep pinned */
	}

<<<<<<< HEAD
	/* g2v_notify atomically (via hv trap) consumes the message packet. */
	I915_WRITE(vgtif_reg(g2v_notify), msg);

	mutex_unlock(&dev_priv->vgpu.lock);
=======
	return 0;
>>>>>>> fec38890
}

static void ppgtt_init(struct i915_ppgtt *ppgtt, struct intel_gt *gt)
{
	struct drm_i915_private *i915 = gt->i915;

	ppgtt->vm.gt = gt;
	ppgtt->vm.i915 = i915;
	ppgtt->vm.dma = &i915->drm.pdev->dev;
	ppgtt->vm.total = BIT_ULL(INTEL_INFO(i915)->ppgtt_size);

	i915_address_space_init(&ppgtt->vm, VM_CLASS_PPGTT);

	ppgtt->vm.vma_ops.bind_vma    = ppgtt_bind_vma;
	ppgtt->vm.vma_ops.unbind_vma  = ppgtt_unbind_vma;
	ppgtt->vm.vma_ops.set_pages   = ppgtt_set_pages;
	ppgtt->vm.vma_ops.clear_pages = clear_pages;
}

static struct i915_page_directory *
gen8_alloc_top_pd(struct i915_address_space *vm)
{
	const unsigned int count = gen8_pd_top_count(vm);
	struct i915_page_directory *pd;

	GEM_BUG_ON(count > ARRAY_SIZE(pd->entry));

	pd = __alloc_pd(offsetof(typeof(*pd), entry[count]));
	if (unlikely(!pd))
		return ERR_PTR(-ENOMEM);

	if (unlikely(setup_page_dma(vm, px_base(pd)))) {
		kfree(pd);
		return ERR_PTR(-ENOMEM);
	}

	fill_page_dma(px_base(pd), vm->scratch[vm->top].encode, count);
	atomic_inc(px_used(pd)); /* mark as pinned */
	return pd;
}

/*
 * GEN8 legacy ppgtt programming is accomplished through a max 4 PDP registers
 * with a net effect resembling a 2-level page table in normal x86 terms. Each
 * PDP represents 1GB of memory 4 * 512 * 512 * 4096 = 4GB legacy 32b address
 * space.
 *
 */
static struct i915_ppgtt *gen8_ppgtt_create(struct drm_i915_private *i915)
{
	struct i915_ppgtt *ppgtt;
	int err;

	ppgtt = kzalloc(sizeof(*ppgtt), GFP_KERNEL);
	if (!ppgtt)
		return ERR_PTR(-ENOMEM);

	ppgtt_init(ppgtt, &i915->gt);
	ppgtt->vm.top = i915_vm_is_4lvl(&ppgtt->vm) ? 3 : 2;

	/*
	 * From bdw, there is hw support for read-only pages in the PPGTT.
	 *
	 * Gen11 has HSDES#:1807136187 unresolved. Disable ro support
	 * for now.
	 */
	ppgtt->vm.has_read_only = INTEL_GEN(i915) != 11;

	/* There are only few exceptions for gen >=6. chv and bxt.
	 * And we are not sure about the latter so play safe for now.
	 */
	if (IS_CHERRYVIEW(i915) || IS_BROXTON(i915))
		ppgtt->vm.pt_kmap_wc = true;

	err = gen8_init_scratch(&ppgtt->vm);
	if (err)
		goto err_free;

	ppgtt->pd = gen8_alloc_top_pd(&ppgtt->vm);
	if (IS_ERR(ppgtt->pd)) {
		err = PTR_ERR(ppgtt->pd);
		goto err_free_scratch;
	}

	if (!i915_vm_is_4lvl(&ppgtt->vm)) {
		if (intel_vgpu_active(i915)) {
			err = gen8_preallocate_top_level_pdp(ppgtt);
			if (err)
				goto err_free_pd;
		}
	}

	ppgtt->vm.insert_entries = gen8_ppgtt_insert;
	ppgtt->vm.allocate_va_range = gen8_ppgtt_alloc;
	ppgtt->vm.clear_range = gen8_ppgtt_clear;

	if (intel_vgpu_active(i915))
		gen8_ppgtt_notify_vgt(ppgtt, true);

	ppgtt->vm.cleanup = gen8_ppgtt_cleanup;

	return ppgtt;

err_free_pd:
	__gen8_ppgtt_cleanup(&ppgtt->vm, ppgtt->pd,
			     gen8_pd_top_count(&ppgtt->vm), ppgtt->vm.top);
err_free_scratch:
	free_scratch(&ppgtt->vm);
err_free:
	kfree(ppgtt);
	return ERR_PTR(err);
}

/* Write pde (index) from the page directory @pd to the page table @pt */
static inline void gen6_write_pde(const struct gen6_ppgtt *ppgtt,
				  const unsigned int pde,
				  const struct i915_page_table *pt)
{
	/* Caller needs to make sure the write completes if necessary */
	iowrite32(GEN6_PDE_ADDR_ENCODE(px_dma(pt)) | GEN6_PDE_VALID,
		  ppgtt->pd_addr + pde);
}

static void gen7_ppgtt_enable(struct intel_gt *gt)
{
	struct drm_i915_private *i915 = gt->i915;
	struct intel_uncore *uncore = gt->uncore;
	struct intel_engine_cs *engine;
	enum intel_engine_id id;
	u32 ecochk;

	intel_uncore_rmw(uncore, GAC_ECO_BITS, 0, ECOBITS_PPGTT_CACHE64B);

	ecochk = intel_uncore_read(uncore, GAM_ECOCHK);
	if (IS_HASWELL(i915)) {
		ecochk |= ECOCHK_PPGTT_WB_HSW;
	} else {
		ecochk |= ECOCHK_PPGTT_LLC_IVB;
		ecochk &= ~ECOCHK_PPGTT_GFDT_IVB;
	}
	intel_uncore_write(uncore, GAM_ECOCHK, ecochk);

	for_each_engine(engine, i915, id) {
		/* GFX_MODE is per-ring on gen7+ */
		ENGINE_WRITE(engine,
			     RING_MODE_GEN7,
			     _MASKED_BIT_ENABLE(GFX_PPGTT_ENABLE));
	}
}

static void gen6_ppgtt_enable(struct intel_gt *gt)
{
	struct intel_uncore *uncore = gt->uncore;

	intel_uncore_rmw(uncore,
			 GAC_ECO_BITS,
			 0,
			 ECOBITS_SNB_BIT | ECOBITS_PPGTT_CACHE64B);

	intel_uncore_rmw(uncore,
			 GAB_CTL,
			 0,
			 GAB_CTL_CONT_AFTER_PAGEFAULT);

	intel_uncore_rmw(uncore,
			 GAM_ECOCHK,
			 0,
			 ECOCHK_SNB_BIT | ECOCHK_PPGTT_CACHE64B);

	if (HAS_PPGTT(uncore->i915)) /* may be disabled for VT-d */
		intel_uncore_write(uncore,
				   GFX_MODE,
				   _MASKED_BIT_ENABLE(GFX_PPGTT_ENABLE));
}

/* PPGTT support for Sandybdrige/Gen6 and later */
static void gen6_ppgtt_clear_range(struct i915_address_space *vm,
				   u64 start, u64 length)
{
	struct gen6_ppgtt * const ppgtt = to_gen6_ppgtt(i915_vm_to_ppgtt(vm));
	const unsigned int first_entry = start / I915_GTT_PAGE_SIZE;
	const gen6_pte_t scratch_pte = vm->scratch[0].encode;
	unsigned int pde = first_entry / GEN6_PTES;
	unsigned int pte = first_entry % GEN6_PTES;
	unsigned int num_entries = length / I915_GTT_PAGE_SIZE;

	while (num_entries) {
		struct i915_page_table * const pt =
			i915_pt_entry(ppgtt->base.pd, pde++);
		const unsigned int count = min(num_entries, GEN6_PTES - pte);
		gen6_pte_t *vaddr;

		GEM_BUG_ON(px_base(pt) == px_base(&vm->scratch[1]));

		num_entries -= count;

		GEM_BUG_ON(count > atomic_read(&pt->used));
		if (!atomic_sub_return(count, &pt->used))
			ppgtt->scan_for_unused_pt = true;

		/*
		 * Note that the hw doesn't support removing PDE on the fly
		 * (they are cached inside the context with no means to
		 * invalidate the cache), so we can only reset the PTE
		 * entries back to scratch.
		 */

		vaddr = kmap_atomic_px(pt);
		memset32(vaddr + pte, scratch_pte, count);
		kunmap_atomic(vaddr);

		pte = 0;
	}
}

static void gen6_ppgtt_insert_entries(struct i915_address_space *vm,
				      struct i915_vma *vma,
				      enum i915_cache_level cache_level,
				      u32 flags)
{
	struct i915_ppgtt *ppgtt = i915_vm_to_ppgtt(vm);
	struct i915_page_directory * const pd = ppgtt->pd;
	unsigned first_entry = vma->node.start / I915_GTT_PAGE_SIZE;
	unsigned act_pt = first_entry / GEN6_PTES;
	unsigned act_pte = first_entry % GEN6_PTES;
	const u32 pte_encode = vm->pte_encode(0, cache_level, flags);
	struct sgt_dma iter = sgt_dma(vma);
	gen6_pte_t *vaddr;

	GEM_BUG_ON(pd->entry[act_pt] == &vm->scratch[1]);

	vaddr = kmap_atomic_px(i915_pt_entry(pd, act_pt));
	do {
		vaddr[act_pte] = pte_encode | GEN6_PTE_ADDR_ENCODE(iter.dma);

		iter.dma += I915_GTT_PAGE_SIZE;
		if (iter.dma == iter.max) {
			iter.sg = __sg_next(iter.sg);
			if (!iter.sg)
				break;

			iter.dma = sg_dma_address(iter.sg);
			iter.max = iter.dma + iter.sg->length;
		}

		if (++act_pte == GEN6_PTES) {
			kunmap_atomic(vaddr);
			vaddr = kmap_atomic_px(i915_pt_entry(pd, ++act_pt));
			act_pte = 0;
		}
	} while (1);
	kunmap_atomic(vaddr);

	vma->page_sizes.gtt = I915_GTT_PAGE_SIZE;
}

static int gen6_alloc_va_range(struct i915_address_space *vm,
			       u64 start, u64 length)
{
	struct gen6_ppgtt *ppgtt = to_gen6_ppgtt(i915_vm_to_ppgtt(vm));
	struct i915_page_directory * const pd = ppgtt->base.pd;
	struct i915_page_table *pt, *alloc = NULL;
	intel_wakeref_t wakeref;
	u64 from = start;
	unsigned int pde;
	bool flush = false;
	int ret = 0;

	wakeref = intel_runtime_pm_get(&vm->i915->runtime_pm);

	spin_lock(&pd->lock);
	gen6_for_each_pde(pt, pd, start, length, pde) {
		const unsigned int count = gen6_pte_count(start, length);

		if (px_base(pt) == px_base(&vm->scratch[1])) {
			spin_unlock(&pd->lock);

			pt = fetch_and_zero(&alloc);
			if (!pt)
				pt = alloc_pt(vm);
			if (IS_ERR(pt)) {
				ret = PTR_ERR(pt);
				goto unwind_out;
			}

			fill32_px(pt, vm->scratch[0].encode);

			spin_lock(&pd->lock);
			if (pd->entry[pde] == &vm->scratch[1]) {
				pd->entry[pde] = pt;
				if (i915_vma_is_bound(ppgtt->vma,
						      I915_VMA_GLOBAL_BIND)) {
					gen6_write_pde(ppgtt, pde, pt);
					flush = true;
				}
			} else {
				alloc = pt;
				pt = pd->entry[pde];
			}
		}

		atomic_add(count, &pt->used);
	}
	spin_unlock(&pd->lock);

	if (flush) {
		mark_tlbs_dirty(&ppgtt->base);
		gen6_ggtt_invalidate(vm->gt->ggtt);
	}

	goto out;

unwind_out:
	gen6_ppgtt_clear_range(vm, from, start - from);
out:
	if (alloc)
		free_px(vm, alloc);
	intel_runtime_pm_put(&vm->i915->runtime_pm, wakeref);
	return ret;
}

static int gen6_ppgtt_init_scratch(struct gen6_ppgtt *ppgtt)
{
	struct i915_address_space * const vm = &ppgtt->base.vm;
	struct i915_page_directory * const pd = ppgtt->base.pd;
	int ret;

	ret = setup_scratch_page(vm, __GFP_HIGHMEM);
	if (ret)
		return ret;

	vm->scratch[0].encode =
		vm->pte_encode(px_dma(&vm->scratch[0]),
			       I915_CACHE_NONE, PTE_READ_ONLY);

	if (unlikely(setup_page_dma(vm, px_base(&vm->scratch[1])))) {
		cleanup_scratch_page(vm);
		return -ENOMEM;
	}

	fill32_px(&vm->scratch[1], vm->scratch[0].encode);
	memset_p(pd->entry, &vm->scratch[1], I915_PDES);

	return 0;
}

static void gen6_ppgtt_free_pd(struct gen6_ppgtt *ppgtt)
{
	struct i915_page_directory * const pd = ppgtt->base.pd;
	struct i915_page_dma * const scratch =
		px_base(&ppgtt->base.vm.scratch[1]);
	struct i915_page_table *pt;
	u32 pde;

	gen6_for_all_pdes(pt, pd, pde)
		if (px_base(pt) != scratch)
			free_px(&ppgtt->base.vm, pt);
}

static void gen6_ppgtt_cleanup(struct i915_address_space *vm)
{
	struct gen6_ppgtt *ppgtt = to_gen6_ppgtt(i915_vm_to_ppgtt(vm));
	struct drm_i915_private *i915 = vm->i915;

	/* FIXME remove the struct_mutex to bring the locking under control */
	mutex_lock(&i915->drm.struct_mutex);
	i915_vma_destroy(ppgtt->vma);
	mutex_unlock(&i915->drm.struct_mutex);

	gen6_ppgtt_free_pd(ppgtt);
	free_scratch(vm);
	kfree(ppgtt->base.pd);
}

static int pd_vma_set_pages(struct i915_vma *vma)
{
	vma->pages = ERR_PTR(-ENODEV);
	return 0;
}

static void pd_vma_clear_pages(struct i915_vma *vma)
{
	GEM_BUG_ON(!vma->pages);

	vma->pages = NULL;
}

static int pd_vma_bind(struct i915_vma *vma,
		       enum i915_cache_level cache_level,
		       u32 unused)
{
	struct i915_ggtt *ggtt = i915_vm_to_ggtt(vma->vm);
	struct gen6_ppgtt *ppgtt = vma->private;
	u32 ggtt_offset = i915_ggtt_offset(vma) / I915_GTT_PAGE_SIZE;
	struct i915_page_table *pt;
	unsigned int pde;

	px_base(ppgtt->base.pd)->ggtt_offset = ggtt_offset * sizeof(gen6_pte_t);
	ppgtt->pd_addr = (gen6_pte_t __iomem *)ggtt->gsm + ggtt_offset;

	gen6_for_all_pdes(pt, ppgtt->base.pd, pde)
		gen6_write_pde(ppgtt, pde, pt);

	mark_tlbs_dirty(&ppgtt->base);
	gen6_ggtt_invalidate(ggtt);

	return 0;
}

static void pd_vma_unbind(struct i915_vma *vma)
{
	struct gen6_ppgtt *ppgtt = vma->private;
	struct i915_page_directory * const pd = ppgtt->base.pd;
	struct i915_page_dma * const scratch =
		px_base(&ppgtt->base.vm.scratch[1]);
	struct i915_page_table *pt;
	unsigned int pde;

	if (!ppgtt->scan_for_unused_pt)
		return;

	/* Free all no longer used page tables */
	gen6_for_all_pdes(pt, ppgtt->base.pd, pde) {
		if (px_base(pt) == scratch || atomic_read(&pt->used))
			continue;

		free_px(&ppgtt->base.vm, pt);
		pd->entry[pde] = scratch;
	}

	ppgtt->scan_for_unused_pt = false;
}

static const struct i915_vma_ops pd_vma_ops = {
	.set_pages = pd_vma_set_pages,
	.clear_pages = pd_vma_clear_pages,
	.bind_vma = pd_vma_bind,
	.unbind_vma = pd_vma_unbind,
};

static struct i915_vma *pd_vma_create(struct gen6_ppgtt *ppgtt, int size)
{
	struct drm_i915_private *i915 = ppgtt->base.vm.i915;
	struct i915_ggtt *ggtt = ppgtt->base.vm.gt->ggtt;
	struct i915_vma *vma;

	GEM_BUG_ON(!IS_ALIGNED(size, I915_GTT_PAGE_SIZE));
	GEM_BUG_ON(size > ggtt->vm.total);

	vma = i915_vma_alloc();
	if (!vma)
		return ERR_PTR(-ENOMEM);

	i915_active_init(i915, &vma->active, NULL, NULL);

	vma->vm = &ggtt->vm;
	vma->ops = &pd_vma_ops;
	vma->private = ppgtt;

	vma->size = size;
	vma->fence_size = size;
	vma->flags = I915_VMA_GGTT;
	vma->ggtt_view.type = I915_GGTT_VIEW_ROTATED; /* prevent fencing */

	INIT_LIST_HEAD(&vma->obj_link);
	INIT_LIST_HEAD(&vma->closed_link);

	mutex_lock(&vma->vm->mutex);
	list_add(&vma->vm_link, &vma->vm->unbound_list);
	mutex_unlock(&vma->vm->mutex);

	return vma;
}

int gen6_ppgtt_pin(struct i915_ppgtt *base)
{
	struct gen6_ppgtt *ppgtt = to_gen6_ppgtt(base);
	int err;

	GEM_BUG_ON(ppgtt->base.vm.closed);

	/*
	 * Workaround the limited maximum vma->pin_count and the aliasing_ppgtt
	 * which will be pinned into every active context.
	 * (When vma->pin_count becomes atomic, I expect we will naturally
	 * need a larger, unpacked, type and kill this redundancy.)
	 */
	if (ppgtt->pin_count++)
		return 0;

	/*
	 * PPGTT PDEs reside in the GGTT and consists of 512 entries. The
	 * allocator works in address space sizes, so it's multiplied by page
	 * size. We allocate at the top of the GTT to avoid fragmentation.
	 */
	err = i915_vma_pin(ppgtt->vma,
			   0, GEN6_PD_ALIGN,
			   PIN_GLOBAL | PIN_HIGH);
	if (err)
		goto unpin;

	return 0;

unpin:
	ppgtt->pin_count = 0;
	return err;
}

void gen6_ppgtt_unpin(struct i915_ppgtt *base)
{
	struct gen6_ppgtt *ppgtt = to_gen6_ppgtt(base);

	GEM_BUG_ON(!ppgtt->pin_count);
	if (--ppgtt->pin_count)
		return;

	i915_vma_unpin(ppgtt->vma);
}

void gen6_ppgtt_unpin_all(struct i915_ppgtt *base)
{
	struct gen6_ppgtt *ppgtt = to_gen6_ppgtt(base);

	if (!ppgtt->pin_count)
		return;

	ppgtt->pin_count = 0;
	i915_vma_unpin(ppgtt->vma);
}

static struct i915_ppgtt *gen6_ppgtt_create(struct drm_i915_private *i915)
{
	struct i915_ggtt * const ggtt = &i915->ggtt;
	struct gen6_ppgtt *ppgtt;
	int err;

	ppgtt = kzalloc(sizeof(*ppgtt), GFP_KERNEL);
	if (!ppgtt)
		return ERR_PTR(-ENOMEM);

	ppgtt_init(&ppgtt->base, &i915->gt);
	ppgtt->base.vm.top = 1;

	ppgtt->base.vm.allocate_va_range = gen6_alloc_va_range;
	ppgtt->base.vm.clear_range = gen6_ppgtt_clear_range;
	ppgtt->base.vm.insert_entries = gen6_ppgtt_insert_entries;
	ppgtt->base.vm.cleanup = gen6_ppgtt_cleanup;

	ppgtt->base.vm.pte_encode = ggtt->vm.pte_encode;

	ppgtt->base.pd = __alloc_pd(sizeof(*ppgtt->base.pd));
	if (!ppgtt->base.pd) {
		err = -ENOMEM;
		goto err_free;
	}

	err = gen6_ppgtt_init_scratch(ppgtt);
	if (err)
		goto err_pd;

	ppgtt->vma = pd_vma_create(ppgtt, GEN6_PD_SIZE);
	if (IS_ERR(ppgtt->vma)) {
		err = PTR_ERR(ppgtt->vma);
		goto err_scratch;
	}

	return &ppgtt->base;

err_scratch:
	free_scratch(&ppgtt->base.vm);
err_pd:
	kfree(ppgtt->base.pd);
err_free:
	kfree(ppgtt);
	return ERR_PTR(err);
}

static void gtt_write_workarounds(struct intel_gt *gt)
{
	struct drm_i915_private *i915 = gt->i915;
	struct intel_uncore *uncore = gt->uncore;

	/* This function is for gtt related workarounds. This function is
	 * called on driver load and after a GPU reset, so you can place
	 * workarounds here even if they get overwritten by GPU reset.
	 */
	/* WaIncreaseDefaultTLBEntries:chv,bdw,skl,bxt,kbl,glk,cfl,cnl,icl */
	if (IS_BROADWELL(i915))
		intel_uncore_write(uncore,
				   GEN8_L3_LRA_1_GPGPU,
				   GEN8_L3_LRA_1_GPGPU_DEFAULT_VALUE_BDW);
	else if (IS_CHERRYVIEW(i915))
		intel_uncore_write(uncore,
				   GEN8_L3_LRA_1_GPGPU,
				   GEN8_L3_LRA_1_GPGPU_DEFAULT_VALUE_CHV);
	else if (IS_GEN9_LP(i915))
		intel_uncore_write(uncore,
				   GEN8_L3_LRA_1_GPGPU,
				   GEN9_L3_LRA_1_GPGPU_DEFAULT_VALUE_BXT);
	else if (INTEL_GEN(i915) >= 9)
		intel_uncore_write(uncore,
				   GEN8_L3_LRA_1_GPGPU,
				   GEN9_L3_LRA_1_GPGPU_DEFAULT_VALUE_SKL);

	/*
	 * To support 64K PTEs we need to first enable the use of the
	 * Intermediate-Page-Size(IPS) bit of the PDE field via some magical
	 * mmio, otherwise the page-walker will simply ignore the IPS bit. This
	 * shouldn't be needed after GEN10.
	 *
	 * 64K pages were first introduced from BDW+, although technically they
	 * only *work* from gen9+. For pre-BDW we instead have the option for
	 * 32K pages, but we don't currently have any support for it in our
	 * driver.
	 */
	if (HAS_PAGE_SIZES(i915, I915_GTT_PAGE_SIZE_64K) &&
	    INTEL_GEN(i915) <= 10)
		intel_uncore_rmw(uncore,
				 GEN8_GAMW_ECO_DEV_RW_IA,
				 0,
				 GAMW_ECO_ENABLE_64K_IPS_FIELD);

	if (IS_GEN_RANGE(i915, 8, 11)) {
		bool can_use_gtt_cache = true;

		/*
		 * According to the BSpec if we use 2M/1G pages then we also
		 * need to disable the GTT cache. At least on BDW we can see
		 * visual corruption when using 2M pages, and not disabling the
		 * GTT cache.
		 */
		if (HAS_PAGE_SIZES(i915, I915_GTT_PAGE_SIZE_2M))
			can_use_gtt_cache = false;

		/* WaGttCachingOffByDefault */
		intel_uncore_write(uncore,
				   HSW_GTT_CACHE_EN,
				   can_use_gtt_cache ? GTT_CACHE_EN_ALL : 0);
		WARN_ON_ONCE(can_use_gtt_cache &&
			     intel_uncore_read(uncore,
					       HSW_GTT_CACHE_EN) == 0);
	}
}

int i915_ppgtt_init_hw(struct intel_gt *gt)
{
	struct drm_i915_private *i915 = gt->i915;

	gtt_write_workarounds(gt);

	if (IS_GEN(i915, 6))
		gen6_ppgtt_enable(gt);
	else if (IS_GEN(i915, 7))
		gen7_ppgtt_enable(gt);

	return 0;
}

static struct i915_ppgtt *
__ppgtt_create(struct drm_i915_private *i915)
{
	if (INTEL_GEN(i915) < 8)
		return gen6_ppgtt_create(i915);
	else
		return gen8_ppgtt_create(i915);
}

struct i915_ppgtt *
i915_ppgtt_create(struct drm_i915_private *i915)
{
	struct i915_ppgtt *ppgtt;

	ppgtt = __ppgtt_create(i915);
	if (IS_ERR(ppgtt))
		return ppgtt;

	trace_i915_ppgtt_create(&ppgtt->vm);

	return ppgtt;
}

/* Certain Gen5 chipsets require require idling the GPU before
 * unmapping anything from the GTT when VT-d is enabled.
 */
static bool needs_idle_maps(struct drm_i915_private *dev_priv)
{
	/* Query intel_iommu to see if we need the workaround. Presumably that
	 * was loaded first.
	 */
	return IS_GEN(dev_priv, 5) && IS_MOBILE(dev_priv) && intel_vtd_active();
}

static void ggtt_suspend_mappings(struct i915_ggtt *ggtt)
{
	struct drm_i915_private *i915 = ggtt->vm.i915;

	/* Don't bother messing with faults pre GEN6 as we have little
	 * documentation supporting that it's a good idea.
	 */
	if (INTEL_GEN(i915) < 6)
		return;

	intel_gt_check_and_clear_faults(ggtt->vm.gt);

	ggtt->vm.clear_range(&ggtt->vm, 0, ggtt->vm.total);

	ggtt->invalidate(ggtt);
}

void i915_gem_suspend_gtt_mappings(struct drm_i915_private *i915)
{
	ggtt_suspend_mappings(&i915->ggtt);
}

int i915_gem_gtt_prepare_pages(struct drm_i915_gem_object *obj,
			       struct sg_table *pages)
{
	do {
		if (dma_map_sg_attrs(&obj->base.dev->pdev->dev,
				     pages->sgl, pages->nents,
				     PCI_DMA_BIDIRECTIONAL,
				     DMA_ATTR_NO_WARN))
			return 0;

		/*
		 * If the DMA remap fails, one cause can be that we have
		 * too many objects pinned in a small remapping table,
		 * such as swiotlb. Incrementally purge all other objects and
		 * try again - if there are no more pages to remove from
		 * the DMA remapper, i915_gem_shrink will return 0.
		 */
		GEM_BUG_ON(obj->mm.pages == pages);
	} while (i915_gem_shrink(to_i915(obj->base.dev),
				 obj->base.size >> PAGE_SHIFT, NULL,
				 I915_SHRINK_BOUND |
				 I915_SHRINK_UNBOUND));

	return -ENOSPC;
}

static void gen8_set_pte(void __iomem *addr, gen8_pte_t pte)
{
	writeq(pte, addr);
}

static void gen8_ggtt_insert_page(struct i915_address_space *vm,
				  dma_addr_t addr,
				  u64 offset,
				  enum i915_cache_level level,
				  u32 unused)
{
	struct i915_ggtt *ggtt = i915_vm_to_ggtt(vm);
	gen8_pte_t __iomem *pte =
		(gen8_pte_t __iomem *)ggtt->gsm + offset / I915_GTT_PAGE_SIZE;

	gen8_set_pte(pte, gen8_pte_encode(addr, level, 0));

	ggtt->invalidate(ggtt);
}

static void gen8_ggtt_insert_entries(struct i915_address_space *vm,
				     struct i915_vma *vma,
				     enum i915_cache_level level,
				     u32 flags)
{
	struct i915_ggtt *ggtt = i915_vm_to_ggtt(vm);
	struct sgt_iter sgt_iter;
	gen8_pte_t __iomem *gtt_entries;
	const gen8_pte_t pte_encode = gen8_pte_encode(0, level, 0);
	dma_addr_t addr;

	/*
	 * Note that we ignore PTE_READ_ONLY here. The caller must be careful
	 * not to allow the user to override access to a read only page.
	 */

	gtt_entries = (gen8_pte_t __iomem *)ggtt->gsm;
	gtt_entries += vma->node.start / I915_GTT_PAGE_SIZE;
	for_each_sgt_dma(addr, sgt_iter, vma->pages)
		gen8_set_pte(gtt_entries++, pte_encode | addr);

	/*
	 * We want to flush the TLBs only after we're certain all the PTE
	 * updates have finished.
	 */
	ggtt->invalidate(ggtt);
}

static void gen6_ggtt_insert_page(struct i915_address_space *vm,
				  dma_addr_t addr,
				  u64 offset,
				  enum i915_cache_level level,
				  u32 flags)
{
	struct i915_ggtt *ggtt = i915_vm_to_ggtt(vm);
	gen6_pte_t __iomem *pte =
		(gen6_pte_t __iomem *)ggtt->gsm + offset / I915_GTT_PAGE_SIZE;

	iowrite32(vm->pte_encode(addr, level, flags), pte);

	ggtt->invalidate(ggtt);
}

/*
 * Binds an object into the global gtt with the specified cache level. The object
 * will be accessible to the GPU via commands whose operands reference offsets
 * within the global GTT as well as accessible by the GPU through the GMADR
 * mapped BAR (dev_priv->mm.gtt->gtt).
 */
static void gen6_ggtt_insert_entries(struct i915_address_space *vm,
				     struct i915_vma *vma,
				     enum i915_cache_level level,
				     u32 flags)
{
	struct i915_ggtt *ggtt = i915_vm_to_ggtt(vm);
	gen6_pte_t __iomem *entries = (gen6_pte_t __iomem *)ggtt->gsm;
	unsigned int i = vma->node.start / I915_GTT_PAGE_SIZE;
	struct sgt_iter iter;
	dma_addr_t addr;
	for_each_sgt_dma(addr, iter, vma->pages)
		iowrite32(vm->pte_encode(addr, level, flags), &entries[i++]);

	/*
	 * We want to flush the TLBs only after we're certain all the PTE
	 * updates have finished.
	 */
	ggtt->invalidate(ggtt);
}

static void nop_clear_range(struct i915_address_space *vm,
			    u64 start, u64 length)
{
}

static void gen8_ggtt_clear_range(struct i915_address_space *vm,
				  u64 start, u64 length)
{
	struct i915_ggtt *ggtt = i915_vm_to_ggtt(vm);
	unsigned first_entry = start / I915_GTT_PAGE_SIZE;
	unsigned num_entries = length / I915_GTT_PAGE_SIZE;
	const gen8_pte_t scratch_pte = vm->scratch[0].encode;
	gen8_pte_t __iomem *gtt_base =
		(gen8_pte_t __iomem *)ggtt->gsm + first_entry;
	const int max_entries = ggtt_total_entries(ggtt) - first_entry;
	int i;

	if (WARN(num_entries > max_entries,
		 "First entry = %d; Num entries = %d (max=%d)\n",
		 first_entry, num_entries, max_entries))
		num_entries = max_entries;

	for (i = 0; i < num_entries; i++)
		gen8_set_pte(&gtt_base[i], scratch_pte);
}

static void bxt_vtd_ggtt_wa(struct i915_address_space *vm)
{
	struct drm_i915_private *dev_priv = vm->i915;

	/*
	 * Make sure the internal GAM fifo has been cleared of all GTT
	 * writes before exiting stop_machine(). This guarantees that
	 * any aperture accesses waiting to start in another process
	 * cannot back up behind the GTT writes causing a hang.
	 * The register can be any arbitrary GAM register.
	 */
	POSTING_READ(GFX_FLSH_CNTL_GEN6);
}

struct insert_page {
	struct i915_address_space *vm;
	dma_addr_t addr;
	u64 offset;
	enum i915_cache_level level;
};

static int bxt_vtd_ggtt_insert_page__cb(void *_arg)
{
	struct insert_page *arg = _arg;

	gen8_ggtt_insert_page(arg->vm, arg->addr, arg->offset, arg->level, 0);
	bxt_vtd_ggtt_wa(arg->vm);

	return 0;
}

static void bxt_vtd_ggtt_insert_page__BKL(struct i915_address_space *vm,
					  dma_addr_t addr,
					  u64 offset,
					  enum i915_cache_level level,
					  u32 unused)
{
	struct insert_page arg = { vm, addr, offset, level };

	stop_machine(bxt_vtd_ggtt_insert_page__cb, &arg, NULL);
}

struct insert_entries {
	struct i915_address_space *vm;
	struct i915_vma *vma;
	enum i915_cache_level level;
	u32 flags;
};

static int bxt_vtd_ggtt_insert_entries__cb(void *_arg)
{
	struct insert_entries *arg = _arg;

	gen8_ggtt_insert_entries(arg->vm, arg->vma, arg->level, arg->flags);
	bxt_vtd_ggtt_wa(arg->vm);

	return 0;
}

static void bxt_vtd_ggtt_insert_entries__BKL(struct i915_address_space *vm,
					     struct i915_vma *vma,
					     enum i915_cache_level level,
					     u32 flags)
{
	struct insert_entries arg = { vm, vma, level, flags };

	stop_machine(bxt_vtd_ggtt_insert_entries__cb, &arg, NULL);
}

struct clear_range {
	struct i915_address_space *vm;
	u64 start;
	u64 length;
};

static int bxt_vtd_ggtt_clear_range__cb(void *_arg)
{
	struct clear_range *arg = _arg;

	gen8_ggtt_clear_range(arg->vm, arg->start, arg->length);
	bxt_vtd_ggtt_wa(arg->vm);

	return 0;
}

static void bxt_vtd_ggtt_clear_range__BKL(struct i915_address_space *vm,
					  u64 start,
					  u64 length)
{
	struct clear_range arg = { vm, start, length };

	stop_machine(bxt_vtd_ggtt_clear_range__cb, &arg, NULL);
}

static void gen6_ggtt_clear_range(struct i915_address_space *vm,
				  u64 start, u64 length)
{
	struct i915_ggtt *ggtt = i915_vm_to_ggtt(vm);
	unsigned first_entry = start / I915_GTT_PAGE_SIZE;
	unsigned num_entries = length / I915_GTT_PAGE_SIZE;
	gen6_pte_t scratch_pte, __iomem *gtt_base =
		(gen6_pte_t __iomem *)ggtt->gsm + first_entry;
	const int max_entries = ggtt_total_entries(ggtt) - first_entry;
	int i;

	if (WARN(num_entries > max_entries,
		 "First entry = %d; Num entries = %d (max=%d)\n",
		 first_entry, num_entries, max_entries))
		num_entries = max_entries;

	scratch_pte = vm->scratch[0].encode;
	for (i = 0; i < num_entries; i++)
		iowrite32(scratch_pte, &gtt_base[i]);
}

static void i915_ggtt_insert_page(struct i915_address_space *vm,
				  dma_addr_t addr,
				  u64 offset,
				  enum i915_cache_level cache_level,
				  u32 unused)
{
	unsigned int flags = (cache_level == I915_CACHE_NONE) ?
		AGP_USER_MEMORY : AGP_USER_CACHED_MEMORY;

	intel_gtt_insert_page(addr, offset >> PAGE_SHIFT, flags);
}

static void i915_ggtt_insert_entries(struct i915_address_space *vm,
				     struct i915_vma *vma,
				     enum i915_cache_level cache_level,
				     u32 unused)
{
	unsigned int flags = (cache_level == I915_CACHE_NONE) ?
		AGP_USER_MEMORY : AGP_USER_CACHED_MEMORY;

	intel_gtt_insert_sg_entries(vma->pages, vma->node.start >> PAGE_SHIFT,
				    flags);
}

static void i915_ggtt_clear_range(struct i915_address_space *vm,
				  u64 start, u64 length)
{
	intel_gtt_clear_range(start >> PAGE_SHIFT, length >> PAGE_SHIFT);
}

static int ggtt_bind_vma(struct i915_vma *vma,
			 enum i915_cache_level cache_level,
			 u32 flags)
{
	struct drm_i915_private *i915 = vma->vm->i915;
	struct drm_i915_gem_object *obj = vma->obj;
	intel_wakeref_t wakeref;
	u32 pte_flags;

	/* Applicable to VLV (gen8+ do not support RO in the GGTT) */
	pte_flags = 0;
	if (i915_gem_object_is_readonly(obj))
		pte_flags |= PTE_READ_ONLY;

	with_intel_runtime_pm(&i915->runtime_pm, wakeref)
		vma->vm->insert_entries(vma->vm, vma, cache_level, pte_flags);

	vma->page_sizes.gtt = I915_GTT_PAGE_SIZE;

	/*
	 * Without aliasing PPGTT there's no difference between
	 * GLOBAL/LOCAL_BIND, it's all the same ptes. Hence unconditionally
	 * upgrade to both bound if we bind either to avoid double-binding.
	 */
	vma->flags |= I915_VMA_GLOBAL_BIND | I915_VMA_LOCAL_BIND;

	return 0;
}

static void ggtt_unbind_vma(struct i915_vma *vma)
{
	struct drm_i915_private *i915 = vma->vm->i915;
	intel_wakeref_t wakeref;

	with_intel_runtime_pm(&i915->runtime_pm, wakeref)
		vma->vm->clear_range(vma->vm, vma->node.start, vma->size);
}

static int aliasing_gtt_bind_vma(struct i915_vma *vma,
				 enum i915_cache_level cache_level,
				 u32 flags)
{
	struct drm_i915_private *i915 = vma->vm->i915;
	u32 pte_flags;
	int ret;

	/* Currently applicable only to VLV */
	pte_flags = 0;
	if (i915_gem_object_is_readonly(vma->obj))
		pte_flags |= PTE_READ_ONLY;

	if (flags & I915_VMA_LOCAL_BIND) {
		struct i915_ppgtt *alias = i915_vm_to_ggtt(vma->vm)->alias;

		if (!(vma->flags & I915_VMA_LOCAL_BIND)) {
			ret = alias->vm.allocate_va_range(&alias->vm,
							  vma->node.start,
							  vma->size);
			if (ret)
				return ret;
		}

		alias->vm.insert_entries(&alias->vm, vma,
					 cache_level, pte_flags);
	}

	if (flags & I915_VMA_GLOBAL_BIND) {
		intel_wakeref_t wakeref;

		with_intel_runtime_pm(&i915->runtime_pm, wakeref) {
			vma->vm->insert_entries(vma->vm, vma,
						cache_level, pte_flags);
		}
	}

	return 0;
}

static void aliasing_gtt_unbind_vma(struct i915_vma *vma)
{
	struct drm_i915_private *i915 = vma->vm->i915;

	if (vma->flags & I915_VMA_GLOBAL_BIND) {
		struct i915_address_space *vm = vma->vm;
		intel_wakeref_t wakeref;

		with_intel_runtime_pm(&i915->runtime_pm, wakeref)
			vm->clear_range(vm, vma->node.start, vma->size);
	}

	if (vma->flags & I915_VMA_LOCAL_BIND) {
		struct i915_address_space *vm =
			&i915_vm_to_ggtt(vma->vm)->alias->vm;

		vm->clear_range(vm, vma->node.start, vma->size);
	}
}

void i915_gem_gtt_finish_pages(struct drm_i915_gem_object *obj,
			       struct sg_table *pages)
{
	struct drm_i915_private *dev_priv = to_i915(obj->base.dev);
	struct device *kdev = &dev_priv->drm.pdev->dev;
	struct i915_ggtt *ggtt = &dev_priv->ggtt;

	if (unlikely(ggtt->do_idle_maps)) {
		if (i915_gem_wait_for_idle(dev_priv, 0, MAX_SCHEDULE_TIMEOUT)) {
			DRM_ERROR("Failed to wait for idle; VT'd may hang.\n");
			/* Wait a bit, in hopes it avoids the hang */
			udelay(10);
		}
	}

	dma_unmap_sg(kdev, pages->sgl, pages->nents, PCI_DMA_BIDIRECTIONAL);
}

static int ggtt_set_pages(struct i915_vma *vma)
{
	int ret;

	GEM_BUG_ON(vma->pages);

	ret = i915_get_ggtt_vma_pages(vma);
	if (ret)
		return ret;

	vma->page_sizes = vma->obj->mm.page_sizes;

	return 0;
}

static void i915_gtt_color_adjust(const struct drm_mm_node *node,
				  unsigned long color,
				  u64 *start,
				  u64 *end)
{
	if (node->allocated && node->color != color)
		*start += I915_GTT_PAGE_SIZE;

	/* Also leave a space between the unallocated reserved node after the
	 * GTT and any objects within the GTT, i.e. we use the color adjustment
	 * to insert a guard page to prevent prefetches crossing over the
	 * GTT boundary.
	 */
	node = list_next_entry(node, node_list);
	if (node->color != color)
		*end -= I915_GTT_PAGE_SIZE;
}

static int init_aliasing_ppgtt(struct i915_ggtt *ggtt)
{
	struct i915_ppgtt *ppgtt;
	int err;

	ppgtt = i915_ppgtt_create(ggtt->vm.i915);
	if (IS_ERR(ppgtt))
		return PTR_ERR(ppgtt);

	if (GEM_WARN_ON(ppgtt->vm.total < ggtt->vm.total)) {
		err = -ENODEV;
		goto err_ppgtt;
	}

	/*
	 * Note we only pre-allocate as far as the end of the global
	 * GTT. On 48b / 4-level page-tables, the difference is very,
	 * very significant! We have to preallocate as GVT/vgpu does
	 * not like the page directory disappearing.
	 */
	err = ppgtt->vm.allocate_va_range(&ppgtt->vm, 0, ggtt->vm.total);
	if (err)
		goto err_ppgtt;

	ggtt->alias = ppgtt;

	GEM_BUG_ON(ggtt->vm.vma_ops.bind_vma != ggtt_bind_vma);
	ggtt->vm.vma_ops.bind_vma = aliasing_gtt_bind_vma;

	GEM_BUG_ON(ggtt->vm.vma_ops.unbind_vma != ggtt_unbind_vma);
	ggtt->vm.vma_ops.unbind_vma = aliasing_gtt_unbind_vma;

	return 0;

err_ppgtt:
	i915_vm_put(&ppgtt->vm);
	return err;
}

static void fini_aliasing_ppgtt(struct i915_ggtt *ggtt)
{
	struct drm_i915_private *i915 = ggtt->vm.i915;
	struct i915_ppgtt *ppgtt;

	mutex_lock(&i915->drm.struct_mutex);

	ppgtt = fetch_and_zero(&ggtt->alias);
	if (!ppgtt)
		goto out;

	i915_vm_put(&ppgtt->vm);

	ggtt->vm.vma_ops.bind_vma   = ggtt_bind_vma;
	ggtt->vm.vma_ops.unbind_vma = ggtt_unbind_vma;

out:
	mutex_unlock(&i915->drm.struct_mutex);
}

static int ggtt_reserve_guc_top(struct i915_ggtt *ggtt)
{
	u64 size;
	int ret;

	if (!USES_GUC(ggtt->vm.i915))
		return 0;

	GEM_BUG_ON(ggtt->vm.total <= GUC_GGTT_TOP);
	size = ggtt->vm.total - GUC_GGTT_TOP;

	ret = i915_gem_gtt_reserve(&ggtt->vm, &ggtt->uc_fw, size,
				   GUC_GGTT_TOP, I915_COLOR_UNEVICTABLE,
				   PIN_NOEVICT);
	if (ret)
		DRM_DEBUG_DRIVER("Failed to reserve top of GGTT for GuC\n");

	return ret;
}

static void ggtt_release_guc_top(struct i915_ggtt *ggtt)
{
	if (drm_mm_node_allocated(&ggtt->uc_fw))
		drm_mm_remove_node(&ggtt->uc_fw);
}

static void cleanup_init_ggtt(struct i915_ggtt *ggtt)
{
	ggtt_release_guc_top(ggtt);
	drm_mm_remove_node(&ggtt->error_capture);
}

static int init_ggtt(struct i915_ggtt *ggtt)
{
	/* Let GEM Manage all of the aperture.
	 *
	 * However, leave one page at the end still bound to the scratch page.
	 * There are a number of places where the hardware apparently prefetches
	 * past the end of the object, and we've seen multiple hangs with the
	 * GPU head pointer stuck in a batchbuffer bound at the last page of the
	 * aperture.  One page should be enough to keep any prefetching inside
	 * of the aperture.
	 */
	unsigned long hole_start, hole_end;
	struct drm_mm_node *entry;
	int ret;

	/*
	 * GuC requires all resources that we're sharing with it to be placed in
	 * non-WOPCM memory. If GuC is not present or not in use we still need a
	 * small bias as ring wraparound at offset 0 sometimes hangs. No idea
	 * why.
	 */
	ggtt->pin_bias = max_t(u32, I915_GTT_PAGE_SIZE,
			       intel_wopcm_guc_size(&ggtt->vm.i915->wopcm));

	ret = intel_vgt_balloon(ggtt);
	if (ret)
		return ret;

	/* Reserve a mappable slot for our lockless error capture */
	ret = drm_mm_insert_node_in_range(&ggtt->vm.mm, &ggtt->error_capture,
					  PAGE_SIZE, 0, I915_COLOR_UNEVICTABLE,
					  0, ggtt->mappable_end,
					  DRM_MM_INSERT_LOW);
	if (ret)
		return ret;

	/*
	 * The upper portion of the GuC address space has a sizeable hole
	 * (several MB) that is inaccessible by GuC. Reserve this range within
	 * GGTT as it can comfortably hold GuC/HuC firmware images.
	 */
	ret = ggtt_reserve_guc_top(ggtt);
	if (ret)
		goto err;

	/* Clear any non-preallocated blocks */
	drm_mm_for_each_hole(entry, &ggtt->vm.mm, hole_start, hole_end) {
		DRM_DEBUG_KMS("clearing unused GTT space: [%lx, %lx]\n",
			      hole_start, hole_end);
		ggtt->vm.clear_range(&ggtt->vm, hole_start,
				     hole_end - hole_start);
	}

	/* And finally clear the reserved guard page */
	ggtt->vm.clear_range(&ggtt->vm, ggtt->vm.total - PAGE_SIZE, PAGE_SIZE);

	return 0;

err:
	cleanup_init_ggtt(ggtt);
	return ret;
}

int i915_init_ggtt(struct drm_i915_private *i915)
{
	int ret;

	ret = init_ggtt(&i915->ggtt);
	if (ret)
		return ret;

	if (INTEL_PPGTT(i915) == INTEL_PPGTT_ALIASING) {
		ret = init_aliasing_ppgtt(&i915->ggtt);
		if (ret)
			cleanup_init_ggtt(&i915->ggtt);
	}

	return 0;
}

static void ggtt_cleanup_hw(struct i915_ggtt *ggtt)
{
	struct drm_i915_private *i915 = ggtt->vm.i915;
	struct i915_vma *vma, *vn;

	ggtt->vm.closed = true;

	rcu_barrier(); /* flush the RCU'ed__i915_vm_release */
	flush_workqueue(i915->wq);

	mutex_lock(&i915->drm.struct_mutex);

	list_for_each_entry_safe(vma, vn, &ggtt->vm.bound_list, vm_link)
		WARN_ON(i915_vma_unbind(vma));

	if (drm_mm_node_allocated(&ggtt->error_capture))
		drm_mm_remove_node(&ggtt->error_capture);

	ggtt_release_guc_top(ggtt);

	if (drm_mm_initialized(&ggtt->vm.mm)) {
		intel_vgt_deballoon(ggtt);
		i915_address_space_fini(&ggtt->vm);
	}

	ggtt->vm.cleanup(&ggtt->vm);

	mutex_unlock(&i915->drm.struct_mutex);

	arch_phys_wc_del(ggtt->mtrr);
	io_mapping_fini(&ggtt->iomap);
}

/**
 * i915_ggtt_driver_release - Clean up GGTT hardware initialization
 * @i915: i915 device
 */
void i915_ggtt_driver_release(struct drm_i915_private *i915)
{
	struct pagevec *pvec;

	fini_aliasing_ppgtt(&i915->ggtt);

	ggtt_cleanup_hw(&i915->ggtt);

	pvec = &i915->mm.wc_stash.pvec;
	if (pvec->nr) {
		set_pages_array_wb(pvec->pages, pvec->nr);
		__pagevec_release(pvec);
	}

	i915_gem_cleanup_stolen(i915);
}

static unsigned int gen6_get_total_gtt_size(u16 snb_gmch_ctl)
{
	snb_gmch_ctl >>= SNB_GMCH_GGMS_SHIFT;
	snb_gmch_ctl &= SNB_GMCH_GGMS_MASK;
	return snb_gmch_ctl << 20;
}

static unsigned int gen8_get_total_gtt_size(u16 bdw_gmch_ctl)
{
	bdw_gmch_ctl >>= BDW_GMCH_GGMS_SHIFT;
	bdw_gmch_ctl &= BDW_GMCH_GGMS_MASK;
	if (bdw_gmch_ctl)
		bdw_gmch_ctl = 1 << bdw_gmch_ctl;

#ifdef CONFIG_X86_32
	/* Limit 32b platforms to a 2GB GGTT: 4 << 20 / pte size * I915_GTT_PAGE_SIZE */
	if (bdw_gmch_ctl > 4)
		bdw_gmch_ctl = 4;
#endif

	return bdw_gmch_ctl << 20;
}

static unsigned int chv_get_total_gtt_size(u16 gmch_ctrl)
{
	gmch_ctrl >>= SNB_GMCH_GGMS_SHIFT;
	gmch_ctrl &= SNB_GMCH_GGMS_MASK;

	if (gmch_ctrl)
		return 1 << (20 + gmch_ctrl);

	return 0;
}

static int ggtt_probe_common(struct i915_ggtt *ggtt, u64 size)
{
	struct drm_i915_private *dev_priv = ggtt->vm.i915;
	struct pci_dev *pdev = dev_priv->drm.pdev;
	phys_addr_t phys_addr;
	int ret;

	/* For Modern GENs the PTEs and register space are split in the BAR */
	phys_addr = pci_resource_start(pdev, 0) + pci_resource_len(pdev, 0) / 2;

	/*
	 * On BXT+/CNL+ writes larger than 64 bit to the GTT pagetable range
	 * will be dropped. For WC mappings in general we have 64 byte burst
	 * writes when the WC buffer is flushed, so we can't use it, but have to
	 * resort to an uncached mapping. The WC issue is easily caught by the
	 * readback check when writing GTT PTE entries.
	 */
	if (IS_GEN9_LP(dev_priv) || INTEL_GEN(dev_priv) >= 10)
		ggtt->gsm = ioremap_nocache(phys_addr, size);
	else
		ggtt->gsm = ioremap_wc(phys_addr, size);
	if (!ggtt->gsm) {
		DRM_ERROR("Failed to map the ggtt page table\n");
		return -ENOMEM;
	}

	ret = setup_scratch_page(&ggtt->vm, GFP_DMA32);
	if (ret) {
		DRM_ERROR("Scratch setup failed\n");
		/* iounmap will also get called at remove, but meh */
		iounmap(ggtt->gsm);
		return ret;
	}

	ggtt->vm.scratch[0].encode =
		ggtt->vm.pte_encode(px_dma(&ggtt->vm.scratch[0]),
				    I915_CACHE_NONE, 0);

	return 0;
}

static void tgl_setup_private_ppat(struct drm_i915_private *dev_priv)
{
	/* TGL doesn't support LLC or AGE settings */
	I915_WRITE(GEN12_PAT_INDEX(0), GEN8_PPAT_WB);
	I915_WRITE(GEN12_PAT_INDEX(1), GEN8_PPAT_WC);
	I915_WRITE(GEN12_PAT_INDEX(2), GEN8_PPAT_WT);
	I915_WRITE(GEN12_PAT_INDEX(3), GEN8_PPAT_UC);
	I915_WRITE(GEN12_PAT_INDEX(4), GEN8_PPAT_WB);
	I915_WRITE(GEN12_PAT_INDEX(5), GEN8_PPAT_WB);
	I915_WRITE(GEN12_PAT_INDEX(6), GEN8_PPAT_WB);
	I915_WRITE(GEN12_PAT_INDEX(7), GEN8_PPAT_WB);
}

static void cnl_setup_private_ppat(struct drm_i915_private *dev_priv)
{
	I915_WRITE(GEN10_PAT_INDEX(0), GEN8_PPAT_WB | GEN8_PPAT_LLC);
	I915_WRITE(GEN10_PAT_INDEX(1), GEN8_PPAT_WC | GEN8_PPAT_LLCELLC);
	I915_WRITE(GEN10_PAT_INDEX(2), GEN8_PPAT_WT | GEN8_PPAT_LLCELLC);
	I915_WRITE(GEN10_PAT_INDEX(3), GEN8_PPAT_UC);
	I915_WRITE(GEN10_PAT_INDEX(4), GEN8_PPAT_WB | GEN8_PPAT_LLCELLC | GEN8_PPAT_AGE(0));
	I915_WRITE(GEN10_PAT_INDEX(5), GEN8_PPAT_WB | GEN8_PPAT_LLCELLC | GEN8_PPAT_AGE(1));
	I915_WRITE(GEN10_PAT_INDEX(6), GEN8_PPAT_WB | GEN8_PPAT_LLCELLC | GEN8_PPAT_AGE(2));
	I915_WRITE(GEN10_PAT_INDEX(7), GEN8_PPAT_WB | GEN8_PPAT_LLCELLC | GEN8_PPAT_AGE(3));
}

/* The GGTT and PPGTT need a private PPAT setup in order to handle cacheability
 * bits. When using advanced contexts each context stores its own PAT, but
 * writing this data shouldn't be harmful even in those cases. */
static void bdw_setup_private_ppat(struct drm_i915_private *dev_priv)
{
	u64 pat;

	pat = GEN8_PPAT(0, GEN8_PPAT_WB | GEN8_PPAT_LLC) |	/* for normal objects, no eLLC */
	      GEN8_PPAT(1, GEN8_PPAT_WC | GEN8_PPAT_LLCELLC) |	/* for something pointing to ptes? */
	      GEN8_PPAT(2, GEN8_PPAT_WT | GEN8_PPAT_LLCELLC) |	/* for scanout with eLLC */
	      GEN8_PPAT(3, GEN8_PPAT_UC) |			/* Uncached objects, mostly for scanout */
	      GEN8_PPAT(4, GEN8_PPAT_WB | GEN8_PPAT_LLCELLC | GEN8_PPAT_AGE(0)) |
	      GEN8_PPAT(5, GEN8_PPAT_WB | GEN8_PPAT_LLCELLC | GEN8_PPAT_AGE(1)) |
	      GEN8_PPAT(6, GEN8_PPAT_WB | GEN8_PPAT_LLCELLC | GEN8_PPAT_AGE(2)) |
	      GEN8_PPAT(7, GEN8_PPAT_WB | GEN8_PPAT_LLCELLC | GEN8_PPAT_AGE(3));

	I915_WRITE(GEN8_PRIVATE_PAT_LO, lower_32_bits(pat));
	I915_WRITE(GEN8_PRIVATE_PAT_HI, upper_32_bits(pat));
}

static void chv_setup_private_ppat(struct drm_i915_private *dev_priv)
{
	u64 pat;

	/*
	 * Map WB on BDW to snooped on CHV.
	 *
	 * Only the snoop bit has meaning for CHV, the rest is
	 * ignored.
	 *
	 * The hardware will never snoop for certain types of accesses:
	 * - CPU GTT (GMADR->GGTT->no snoop->memory)
	 * - PPGTT page tables
	 * - some other special cycles
	 *
	 * As with BDW, we also need to consider the following for GT accesses:
	 * "For GGTT, there is NO pat_sel[2:0] from the entry,
	 * so RTL will always use the value corresponding to
	 * pat_sel = 000".
	 * Which means we must set the snoop bit in PAT entry 0
	 * in order to keep the global status page working.
	 */

	pat = GEN8_PPAT(0, CHV_PPAT_SNOOP) |
	      GEN8_PPAT(1, 0) |
	      GEN8_PPAT(2, 0) |
	      GEN8_PPAT(3, 0) |
	      GEN8_PPAT(4, CHV_PPAT_SNOOP) |
	      GEN8_PPAT(5, CHV_PPAT_SNOOP) |
	      GEN8_PPAT(6, CHV_PPAT_SNOOP) |
	      GEN8_PPAT(7, CHV_PPAT_SNOOP);

	I915_WRITE(GEN8_PRIVATE_PAT_LO, lower_32_bits(pat));
	I915_WRITE(GEN8_PRIVATE_PAT_HI, upper_32_bits(pat));
}

static void gen6_gmch_remove(struct i915_address_space *vm)
{
	struct i915_ggtt *ggtt = i915_vm_to_ggtt(vm);

	iounmap(ggtt->gsm);
	cleanup_scratch_page(vm);
}

static void setup_private_pat(struct drm_i915_private *dev_priv)
{
	GEM_BUG_ON(INTEL_GEN(dev_priv) < 8);

	if (INTEL_GEN(dev_priv) >= 12)
		tgl_setup_private_ppat(dev_priv);
	else if (INTEL_GEN(dev_priv) >= 10)
		cnl_setup_private_ppat(dev_priv);
	else if (IS_CHERRYVIEW(dev_priv) || IS_GEN9_LP(dev_priv))
		chv_setup_private_ppat(dev_priv);
	else
		bdw_setup_private_ppat(dev_priv);
}

static int gen8_gmch_probe(struct i915_ggtt *ggtt)
{
	struct drm_i915_private *dev_priv = ggtt->vm.i915;
	struct pci_dev *pdev = dev_priv->drm.pdev;
	unsigned int size;
	u16 snb_gmch_ctl;
	int err;

	/* TODO: We're not aware of mappable constraints on gen8 yet */
	ggtt->gmadr =
		(struct resource) DEFINE_RES_MEM(pci_resource_start(pdev, 2),
						 pci_resource_len(pdev, 2));
	ggtt->mappable_end = resource_size(&ggtt->gmadr);

	err = pci_set_dma_mask(pdev, DMA_BIT_MASK(39));
	if (!err)
		err = pci_set_consistent_dma_mask(pdev, DMA_BIT_MASK(39));
	if (err)
		DRM_ERROR("Can't set DMA mask/consistent mask (%d)\n", err);

	pci_read_config_word(pdev, SNB_GMCH_CTRL, &snb_gmch_ctl);
	if (IS_CHERRYVIEW(dev_priv))
		size = chv_get_total_gtt_size(snb_gmch_ctl);
	else
		size = gen8_get_total_gtt_size(snb_gmch_ctl);

	ggtt->vm.total = (size / sizeof(gen8_pte_t)) * I915_GTT_PAGE_SIZE;
	ggtt->vm.cleanup = gen6_gmch_remove;
	ggtt->vm.insert_page = gen8_ggtt_insert_page;
	ggtt->vm.clear_range = nop_clear_range;
	if (intel_scanout_needs_vtd_wa(dev_priv))
		ggtt->vm.clear_range = gen8_ggtt_clear_range;

	ggtt->vm.insert_entries = gen8_ggtt_insert_entries;

	/* Serialize GTT updates with aperture access on BXT if VT-d is on. */
	if (intel_ggtt_update_needs_vtd_wa(dev_priv) ||
	    IS_CHERRYVIEW(dev_priv) /* fails with concurrent use/update */) {
		ggtt->vm.insert_entries = bxt_vtd_ggtt_insert_entries__BKL;
		ggtt->vm.insert_page    = bxt_vtd_ggtt_insert_page__BKL;
		if (ggtt->vm.clear_range != nop_clear_range)
			ggtt->vm.clear_range = bxt_vtd_ggtt_clear_range__BKL;
	}

	ggtt->invalidate = gen6_ggtt_invalidate;

	ggtt->vm.vma_ops.bind_vma    = ggtt_bind_vma;
	ggtt->vm.vma_ops.unbind_vma  = ggtt_unbind_vma;
	ggtt->vm.vma_ops.set_pages   = ggtt_set_pages;
	ggtt->vm.vma_ops.clear_pages = clear_pages;

	ggtt->vm.pte_encode = gen8_pte_encode;

	setup_private_pat(dev_priv);

	return ggtt_probe_common(ggtt, size);
}

static int gen6_gmch_probe(struct i915_ggtt *ggtt)
{
	struct drm_i915_private *dev_priv = ggtt->vm.i915;
	struct pci_dev *pdev = dev_priv->drm.pdev;
	unsigned int size;
	u16 snb_gmch_ctl;
	int err;

	ggtt->gmadr =
		(struct resource) DEFINE_RES_MEM(pci_resource_start(pdev, 2),
						 pci_resource_len(pdev, 2));
	ggtt->mappable_end = resource_size(&ggtt->gmadr);

	/* 64/512MB is the current min/max we actually know of, but this is just
	 * a coarse sanity check.
	 */
	if (ggtt->mappable_end < (64<<20) || ggtt->mappable_end > (512<<20)) {
		DRM_ERROR("Unknown GMADR size (%pa)\n", &ggtt->mappable_end);
		return -ENXIO;
	}

	err = pci_set_dma_mask(pdev, DMA_BIT_MASK(40));
	if (!err)
		err = pci_set_consistent_dma_mask(pdev, DMA_BIT_MASK(40));
	if (err)
		DRM_ERROR("Can't set DMA mask/consistent mask (%d)\n", err);
	pci_read_config_word(pdev, SNB_GMCH_CTRL, &snb_gmch_ctl);

	size = gen6_get_total_gtt_size(snb_gmch_ctl);
	ggtt->vm.total = (size / sizeof(gen6_pte_t)) * I915_GTT_PAGE_SIZE;

	ggtt->vm.clear_range = nop_clear_range;
	if (!HAS_FULL_PPGTT(dev_priv) || intel_scanout_needs_vtd_wa(dev_priv))
		ggtt->vm.clear_range = gen6_ggtt_clear_range;
	ggtt->vm.insert_page = gen6_ggtt_insert_page;
	ggtt->vm.insert_entries = gen6_ggtt_insert_entries;
	ggtt->vm.cleanup = gen6_gmch_remove;

	ggtt->invalidate = gen6_ggtt_invalidate;

	if (HAS_EDRAM(dev_priv))
		ggtt->vm.pte_encode = iris_pte_encode;
	else if (IS_HASWELL(dev_priv))
		ggtt->vm.pte_encode = hsw_pte_encode;
	else if (IS_VALLEYVIEW(dev_priv))
		ggtt->vm.pte_encode = byt_pte_encode;
	else if (INTEL_GEN(dev_priv) >= 7)
		ggtt->vm.pte_encode = ivb_pte_encode;
	else
		ggtt->vm.pte_encode = snb_pte_encode;

	ggtt->vm.vma_ops.bind_vma    = ggtt_bind_vma;
	ggtt->vm.vma_ops.unbind_vma  = ggtt_unbind_vma;
	ggtt->vm.vma_ops.set_pages   = ggtt_set_pages;
	ggtt->vm.vma_ops.clear_pages = clear_pages;

	return ggtt_probe_common(ggtt, size);
}

static void i915_gmch_remove(struct i915_address_space *vm)
{
	intel_gmch_remove();
}

static int i915_gmch_probe(struct i915_ggtt *ggtt)
{
	struct drm_i915_private *dev_priv = ggtt->vm.i915;
	phys_addr_t gmadr_base;
	int ret;

	ret = intel_gmch_probe(dev_priv->bridge_dev, dev_priv->drm.pdev, NULL);
	if (!ret) {
		DRM_ERROR("failed to set up gmch\n");
		return -EIO;
	}

	intel_gtt_get(&ggtt->vm.total, &gmadr_base, &ggtt->mappable_end);

	ggtt->gmadr =
		(struct resource) DEFINE_RES_MEM(gmadr_base,
						 ggtt->mappable_end);

	ggtt->do_idle_maps = needs_idle_maps(dev_priv);
	ggtt->vm.insert_page = i915_ggtt_insert_page;
	ggtt->vm.insert_entries = i915_ggtt_insert_entries;
	ggtt->vm.clear_range = i915_ggtt_clear_range;
	ggtt->vm.cleanup = i915_gmch_remove;

	ggtt->invalidate = gmch_ggtt_invalidate;

	ggtt->vm.vma_ops.bind_vma    = ggtt_bind_vma;
	ggtt->vm.vma_ops.unbind_vma  = ggtt_unbind_vma;
	ggtt->vm.vma_ops.set_pages   = ggtt_set_pages;
	ggtt->vm.vma_ops.clear_pages = clear_pages;

	if (unlikely(ggtt->do_idle_maps))
		dev_notice(dev_priv->drm.dev,
			   "Applying Ironlake quirks for intel_iommu\n");

	return 0;
}

static int ggtt_probe_hw(struct i915_ggtt *ggtt, struct intel_gt *gt)
{
	struct drm_i915_private *i915 = gt->i915;
	int ret;

	ggtt->vm.gt = gt;
	ggtt->vm.i915 = i915;
	ggtt->vm.dma = &i915->drm.pdev->dev;

	if (INTEL_GEN(i915) <= 5)
		ret = i915_gmch_probe(ggtt);
	else if (INTEL_GEN(i915) < 8)
		ret = gen6_gmch_probe(ggtt);
	else
		ret = gen8_gmch_probe(ggtt);
	if (ret)
		return ret;

	if ((ggtt->vm.total - 1) >> 32) {
		DRM_ERROR("We never expected a Global GTT with more than 32bits"
			  " of address space! Found %lldM!\n",
			  ggtt->vm.total >> 20);
		ggtt->vm.total = 1ULL << 32;
		ggtt->mappable_end =
			min_t(u64, ggtt->mappable_end, ggtt->vm.total);
	}

	if (ggtt->mappable_end > ggtt->vm.total) {
		DRM_ERROR("mappable aperture extends past end of GGTT,"
			  " aperture=%pa, total=%llx\n",
			  &ggtt->mappable_end, ggtt->vm.total);
		ggtt->mappable_end = ggtt->vm.total;
	}

	/* GMADR is the PCI mmio aperture into the global GTT. */
	DRM_DEBUG_DRIVER("GGTT size = %lluM\n", ggtt->vm.total >> 20);
	DRM_DEBUG_DRIVER("GMADR size = %lluM\n", (u64)ggtt->mappable_end >> 20);
	DRM_DEBUG_DRIVER("DSM size = %lluM\n",
			 (u64)resource_size(&intel_graphics_stolen_res) >> 20);

	return 0;
}

/**
 * i915_ggtt_probe_hw - Probe GGTT hardware location
 * @i915: i915 device
 */
int i915_ggtt_probe_hw(struct drm_i915_private *i915)
{
	int ret;

	ret = ggtt_probe_hw(&i915->ggtt, &i915->gt);
	if (ret)
		return ret;

	if (intel_vtd_active())
		dev_info(i915->drm.dev, "VT-d active for gfx access\n");

	return 0;
}

static int ggtt_init_hw(struct i915_ggtt *ggtt)
{
	struct drm_i915_private *i915 = ggtt->vm.i915;
	int ret = 0;

	mutex_lock(&i915->drm.struct_mutex);

	i915_address_space_init(&ggtt->vm, VM_CLASS_GGTT);

	ggtt->vm.is_ggtt = true;

	/* Only VLV supports read-only GGTT mappings */
	ggtt->vm.has_read_only = IS_VALLEYVIEW(i915);

	if (!HAS_LLC(i915) && !HAS_PPGTT(i915))
		ggtt->vm.mm.color_adjust = i915_gtt_color_adjust;

	if (!io_mapping_init_wc(&ggtt->iomap,
				ggtt->gmadr.start,
				ggtt->mappable_end)) {
		ggtt->vm.cleanup(&ggtt->vm);
		ret = -EIO;
		goto out;
	}

	ggtt->mtrr = arch_phys_wc_add(ggtt->gmadr.start, ggtt->mappable_end);

	i915_ggtt_init_fences(ggtt);

out:
	mutex_unlock(&i915->drm.struct_mutex);

	return ret;
}

/**
 * i915_ggtt_init_hw - Initialize GGTT hardware
 * @dev_priv: i915 device
 */
int i915_ggtt_init_hw(struct drm_i915_private *dev_priv)
{
	int ret;

	stash_init(&dev_priv->mm.wc_stash);

	/* Note that we use page colouring to enforce a guard page at the
	 * end of the address space. This is required as the CS may prefetch
	 * beyond the end of the batch buffer, across the page boundary,
	 * and beyond the end of the GTT if we do not provide a guard.
	 */
	ret = ggtt_init_hw(&dev_priv->ggtt);
	if (ret)
		return ret;

	/*
	 * Initialise stolen early so that we may reserve preallocated
	 * objects for the BIOS to KMS transition.
	 */
	ret = i915_gem_init_stolen(dev_priv);
	if (ret)
		goto out_gtt_cleanup;

	return 0;

out_gtt_cleanup:
	dev_priv->ggtt.vm.cleanup(&dev_priv->ggtt.vm);
	return ret;
}

int i915_ggtt_enable_hw(struct drm_i915_private *dev_priv)
{
	if (INTEL_GEN(dev_priv) < 6 && !intel_enable_gtt())
		return -EIO;

	return 0;
}

void i915_ggtt_enable_guc(struct i915_ggtt *ggtt)
{
	GEM_BUG_ON(ggtt->invalidate != gen6_ggtt_invalidate);

	ggtt->invalidate = guc_ggtt_invalidate;

	ggtt->invalidate(ggtt);
}

void i915_ggtt_disable_guc(struct i915_ggtt *ggtt)
{
	/* XXX Temporary pardon for error unload */
	if (ggtt->invalidate == gen6_ggtt_invalidate)
		return;

	/* We should only be called after i915_ggtt_enable_guc() */
	GEM_BUG_ON(ggtt->invalidate != guc_ggtt_invalidate);

	ggtt->invalidate = gen6_ggtt_invalidate;

	ggtt->invalidate(ggtt);
}

static void ggtt_restore_mappings(struct i915_ggtt *ggtt)
{
	struct i915_vma *vma, *vn;
	bool flush = false;

	intel_gt_check_and_clear_faults(ggtt->vm.gt);

	mutex_lock(&ggtt->vm.mutex);

	/* First fill our portion of the GTT with scratch pages */
	ggtt->vm.clear_range(&ggtt->vm, 0, ggtt->vm.total);
	ggtt->vm.closed = true; /* skip rewriting PTE on VMA unbind */

	/* clflush objects bound into the GGTT and rebind them. */
	list_for_each_entry_safe(vma, vn, &ggtt->vm.bound_list, vm_link) {
		struct drm_i915_gem_object *obj = vma->obj;

		if (!(vma->flags & I915_VMA_GLOBAL_BIND))
			continue;

		mutex_unlock(&ggtt->vm.mutex);

		if (!i915_vma_unbind(vma))
			goto lock;

		WARN_ON(i915_vma_bind(vma,
				      obj ? obj->cache_level : 0,
				      PIN_UPDATE));
		if (obj) { /* only used during resume => exclusive access */
			flush |= fetch_and_zero(&obj->write_domain);
			obj->read_domains |= I915_GEM_DOMAIN_GTT;
		}

lock:
		mutex_lock(&ggtt->vm.mutex);
	}

	ggtt->vm.closed = false;
	ggtt->invalidate(ggtt);

	mutex_unlock(&ggtt->vm.mutex);

	if (flush)
		wbinvd_on_all_cpus();
}

void i915_gem_restore_gtt_mappings(struct drm_i915_private *i915)
{
	ggtt_restore_mappings(&i915->ggtt);

	if (INTEL_GEN(i915) >= 8)
		setup_private_pat(i915);
}

static struct scatterlist *
rotate_pages(struct drm_i915_gem_object *obj, unsigned int offset,
	     unsigned int width, unsigned int height,
	     unsigned int stride,
	     struct sg_table *st, struct scatterlist *sg)
{
	unsigned int column, row;
	unsigned int src_idx;

	for (column = 0; column < width; column++) {
		src_idx = stride * (height - 1) + column + offset;
		for (row = 0; row < height; row++) {
			st->nents++;
			/* We don't need the pages, but need to initialize
			 * the entries so the sg list can be happily traversed.
			 * The only thing we need are DMA addresses.
			 */
			sg_set_page(sg, NULL, I915_GTT_PAGE_SIZE, 0);
			sg_dma_address(sg) =
				i915_gem_object_get_dma_address(obj, src_idx);
			sg_dma_len(sg) = I915_GTT_PAGE_SIZE;
			sg = sg_next(sg);
			src_idx -= stride;
		}
	}

	return sg;
}

static noinline struct sg_table *
intel_rotate_pages(struct intel_rotation_info *rot_info,
		   struct drm_i915_gem_object *obj)
{
	unsigned int size = intel_rotation_info_size(rot_info);
	struct sg_table *st;
	struct scatterlist *sg;
	int ret = -ENOMEM;
	int i;

	/* Allocate target SG list. */
	st = kmalloc(sizeof(*st), GFP_KERNEL);
	if (!st)
		goto err_st_alloc;

	ret = sg_alloc_table(st, size, GFP_KERNEL);
	if (ret)
		goto err_sg_alloc;

	st->nents = 0;
	sg = st->sgl;

	for (i = 0 ; i < ARRAY_SIZE(rot_info->plane); i++) {
		sg = rotate_pages(obj, rot_info->plane[i].offset,
				  rot_info->plane[i].width, rot_info->plane[i].height,
				  rot_info->plane[i].stride, st, sg);
	}

	return st;

err_sg_alloc:
	kfree(st);
err_st_alloc:

	DRM_DEBUG_DRIVER("Failed to create rotated mapping for object size %zu! (%ux%u tiles, %u pages)\n",
			 obj->base.size, rot_info->plane[0].width, rot_info->plane[0].height, size);

	return ERR_PTR(ret);
}

static struct scatterlist *
remap_pages(struct drm_i915_gem_object *obj, unsigned int offset,
	    unsigned int width, unsigned int height,
	    unsigned int stride,
	    struct sg_table *st, struct scatterlist *sg)
{
	unsigned int row;

	for (row = 0; row < height; row++) {
		unsigned int left = width * I915_GTT_PAGE_SIZE;

		while (left) {
			dma_addr_t addr;
			unsigned int length;

			/* We don't need the pages, but need to initialize
			 * the entries so the sg list can be happily traversed.
			 * The only thing we need are DMA addresses.
			 */

			addr = i915_gem_object_get_dma_address_len(obj, offset, &length);

			length = min(left, length);

			st->nents++;

			sg_set_page(sg, NULL, length, 0);
			sg_dma_address(sg) = addr;
			sg_dma_len(sg) = length;
			sg = sg_next(sg);

			offset += length / I915_GTT_PAGE_SIZE;
			left -= length;
		}

		offset += stride - width;
	}

	return sg;
}

static noinline struct sg_table *
intel_remap_pages(struct intel_remapped_info *rem_info,
		  struct drm_i915_gem_object *obj)
{
	unsigned int size = intel_remapped_info_size(rem_info);
	struct sg_table *st;
	struct scatterlist *sg;
	int ret = -ENOMEM;
	int i;

	/* Allocate target SG list. */
	st = kmalloc(sizeof(*st), GFP_KERNEL);
	if (!st)
		goto err_st_alloc;

	ret = sg_alloc_table(st, size, GFP_KERNEL);
	if (ret)
		goto err_sg_alloc;

	st->nents = 0;
	sg = st->sgl;

	for (i = 0 ; i < ARRAY_SIZE(rem_info->plane); i++) {
		sg = remap_pages(obj, rem_info->plane[i].offset,
				 rem_info->plane[i].width, rem_info->plane[i].height,
				 rem_info->plane[i].stride, st, sg);
	}

	i915_sg_trim(st);

	return st;

err_sg_alloc:
	kfree(st);
err_st_alloc:

	DRM_DEBUG_DRIVER("Failed to create remapped mapping for object size %zu! (%ux%u tiles, %u pages)\n",
			 obj->base.size, rem_info->plane[0].width, rem_info->plane[0].height, size);

	return ERR_PTR(ret);
}

static noinline struct sg_table *
intel_partial_pages(const struct i915_ggtt_view *view,
		    struct drm_i915_gem_object *obj)
{
	struct sg_table *st;
	struct scatterlist *sg, *iter;
	unsigned int count = view->partial.size;
	unsigned int offset;
	int ret = -ENOMEM;

	st = kmalloc(sizeof(*st), GFP_KERNEL);
	if (!st)
		goto err_st_alloc;

	ret = sg_alloc_table(st, count, GFP_KERNEL);
	if (ret)
		goto err_sg_alloc;

	iter = i915_gem_object_get_sg(obj, view->partial.offset, &offset);
	GEM_BUG_ON(!iter);

	sg = st->sgl;
	st->nents = 0;
	do {
		unsigned int len;

		len = min(iter->length - (offset << PAGE_SHIFT),
			  count << PAGE_SHIFT);
		sg_set_page(sg, NULL, len, 0);
		sg_dma_address(sg) =
			sg_dma_address(iter) + (offset << PAGE_SHIFT);
		sg_dma_len(sg) = len;

		st->nents++;
		count -= len >> PAGE_SHIFT;
		if (count == 0) {
			sg_mark_end(sg);
			i915_sg_trim(st); /* Drop any unused tail entries. */

			return st;
		}

		sg = __sg_next(sg);
		iter = __sg_next(iter);
		offset = 0;
	} while (1);

err_sg_alloc:
	kfree(st);
err_st_alloc:
	return ERR_PTR(ret);
}

static int
i915_get_ggtt_vma_pages(struct i915_vma *vma)
{
	int ret;

	/* The vma->pages are only valid within the lifespan of the borrowed
	 * obj->mm.pages. When the obj->mm.pages sg_table is regenerated, so
	 * must be the vma->pages. A simple rule is that vma->pages must only
	 * be accessed when the obj->mm.pages are pinned.
	 */
	GEM_BUG_ON(!i915_gem_object_has_pinned_pages(vma->obj));

	switch (vma->ggtt_view.type) {
	default:
		GEM_BUG_ON(vma->ggtt_view.type);
		/* fall through */
	case I915_GGTT_VIEW_NORMAL:
		vma->pages = vma->obj->mm.pages;
		return 0;

	case I915_GGTT_VIEW_ROTATED:
		vma->pages =
			intel_rotate_pages(&vma->ggtt_view.rotated, vma->obj);
		break;

	case I915_GGTT_VIEW_REMAPPED:
		vma->pages =
			intel_remap_pages(&vma->ggtt_view.remapped, vma->obj);
		break;

	case I915_GGTT_VIEW_PARTIAL:
		vma->pages = intel_partial_pages(&vma->ggtt_view, vma->obj);
		break;
	}

	ret = 0;
	if (IS_ERR(vma->pages)) {
		ret = PTR_ERR(vma->pages);
		vma->pages = NULL;
		DRM_ERROR("Failed to get pages for VMA view type %u (%d)!\n",
			  vma->ggtt_view.type, ret);
	}
	return ret;
}

/**
 * i915_gem_gtt_reserve - reserve a node in an address_space (GTT)
 * @vm: the &struct i915_address_space
 * @node: the &struct drm_mm_node (typically i915_vma.mode)
 * @size: how much space to allocate inside the GTT,
 *        must be #I915_GTT_PAGE_SIZE aligned
 * @offset: where to insert inside the GTT,
 *          must be #I915_GTT_MIN_ALIGNMENT aligned, and the node
 *          (@offset + @size) must fit within the address space
 * @color: color to apply to node, if this node is not from a VMA,
 *         color must be #I915_COLOR_UNEVICTABLE
 * @flags: control search and eviction behaviour
 *
 * i915_gem_gtt_reserve() tries to insert the @node at the exact @offset inside
 * the address space (using @size and @color). If the @node does not fit, it
 * tries to evict any overlapping nodes from the GTT, including any
 * neighbouring nodes if the colors do not match (to ensure guard pages between
 * differing domains). See i915_gem_evict_for_node() for the gory details
 * on the eviction algorithm. #PIN_NONBLOCK may used to prevent waiting on
 * evicting active overlapping objects, and any overlapping node that is pinned
 * or marked as unevictable will also result in failure.
 *
 * Returns: 0 on success, -ENOSPC if no suitable hole is found, -EINTR if
 * asked to wait for eviction and interrupted.
 */
int i915_gem_gtt_reserve(struct i915_address_space *vm,
			 struct drm_mm_node *node,
			 u64 size, u64 offset, unsigned long color,
			 unsigned int flags)
{
	int err;

	GEM_BUG_ON(!size);
	GEM_BUG_ON(!IS_ALIGNED(size, I915_GTT_PAGE_SIZE));
	GEM_BUG_ON(!IS_ALIGNED(offset, I915_GTT_MIN_ALIGNMENT));
	GEM_BUG_ON(range_overflows(offset, size, vm->total));
	GEM_BUG_ON(vm == &vm->i915->ggtt.alias->vm);
	GEM_BUG_ON(drm_mm_node_allocated(node));

	node->size = size;
	node->start = offset;
	node->color = color;

	err = drm_mm_reserve_node(&vm->mm, node);
	if (err != -ENOSPC)
		return err;

	if (flags & PIN_NOEVICT)
		return -ENOSPC;

	err = i915_gem_evict_for_node(vm, node, flags);
	if (err == 0)
		err = drm_mm_reserve_node(&vm->mm, node);

	return err;
}

static u64 random_offset(u64 start, u64 end, u64 len, u64 align)
{
	u64 range, addr;

	GEM_BUG_ON(range_overflows(start, len, end));
	GEM_BUG_ON(round_up(start, align) > round_down(end - len, align));

	range = round_down(end - len, align) - round_up(start, align);
	if (range) {
		if (sizeof(unsigned long) == sizeof(u64)) {
			addr = get_random_long();
		} else {
			addr = get_random_int();
			if (range > U32_MAX) {
				addr <<= 32;
				addr |= get_random_int();
			}
		}
		div64_u64_rem(addr, range, &addr);
		start += addr;
	}

	return round_up(start, align);
}

/**
 * i915_gem_gtt_insert - insert a node into an address_space (GTT)
 * @vm: the &struct i915_address_space
 * @node: the &struct drm_mm_node (typically i915_vma.node)
 * @size: how much space to allocate inside the GTT,
 *        must be #I915_GTT_PAGE_SIZE aligned
 * @alignment: required alignment of starting offset, may be 0 but
 *             if specified, this must be a power-of-two and at least
 *             #I915_GTT_MIN_ALIGNMENT
 * @color: color to apply to node
 * @start: start of any range restriction inside GTT (0 for all),
 *         must be #I915_GTT_PAGE_SIZE aligned
 * @end: end of any range restriction inside GTT (U64_MAX for all),
 *       must be #I915_GTT_PAGE_SIZE aligned if not U64_MAX
 * @flags: control search and eviction behaviour
 *
 * i915_gem_gtt_insert() first searches for an available hole into which
 * is can insert the node. The hole address is aligned to @alignment and
 * its @size must then fit entirely within the [@start, @end] bounds. The
 * nodes on either side of the hole must match @color, or else a guard page
 * will be inserted between the two nodes (or the node evicted). If no
 * suitable hole is found, first a victim is randomly selected and tested
 * for eviction, otherwise then the LRU list of objects within the GTT
 * is scanned to find the first set of replacement nodes to create the hole.
 * Those old overlapping nodes are evicted from the GTT (and so must be
 * rebound before any future use). Any node that is currently pinned cannot
 * be evicted (see i915_vma_pin()). Similar if the node's VMA is currently
 * active and #PIN_NONBLOCK is specified, that node is also skipped when
 * searching for an eviction candidate. See i915_gem_evict_something() for
 * the gory details on the eviction algorithm.
 *
 * Returns: 0 on success, -ENOSPC if no suitable hole is found, -EINTR if
 * asked to wait for eviction and interrupted.
 */
int i915_gem_gtt_insert(struct i915_address_space *vm,
			struct drm_mm_node *node,
			u64 size, u64 alignment, unsigned long color,
			u64 start, u64 end, unsigned int flags)
{
	enum drm_mm_insert_mode mode;
	u64 offset;
	int err;

	lockdep_assert_held(&vm->i915->drm.struct_mutex);
	GEM_BUG_ON(!size);
	GEM_BUG_ON(!IS_ALIGNED(size, I915_GTT_PAGE_SIZE));
	GEM_BUG_ON(alignment && !is_power_of_2(alignment));
	GEM_BUG_ON(alignment && !IS_ALIGNED(alignment, I915_GTT_MIN_ALIGNMENT));
	GEM_BUG_ON(start >= end);
	GEM_BUG_ON(start > 0  && !IS_ALIGNED(start, I915_GTT_PAGE_SIZE));
	GEM_BUG_ON(end < U64_MAX && !IS_ALIGNED(end, I915_GTT_PAGE_SIZE));
	GEM_BUG_ON(vm == &vm->i915->ggtt.alias->vm);
	GEM_BUG_ON(drm_mm_node_allocated(node));

	if (unlikely(range_overflows(start, size, end)))
		return -ENOSPC;

	if (unlikely(round_up(start, alignment) > round_down(end - size, alignment)))
		return -ENOSPC;

	mode = DRM_MM_INSERT_BEST;
	if (flags & PIN_HIGH)
		mode = DRM_MM_INSERT_HIGHEST;
	if (flags & PIN_MAPPABLE)
		mode = DRM_MM_INSERT_LOW;

	/* We only allocate in PAGE_SIZE/GTT_PAGE_SIZE (4096) chunks,
	 * so we know that we always have a minimum alignment of 4096.
	 * The drm_mm range manager is optimised to return results
	 * with zero alignment, so where possible use the optimal
	 * path.
	 */
	BUILD_BUG_ON(I915_GTT_MIN_ALIGNMENT > I915_GTT_PAGE_SIZE);
	if (alignment <= I915_GTT_MIN_ALIGNMENT)
		alignment = 0;

	err = drm_mm_insert_node_in_range(&vm->mm, node,
					  size, alignment, color,
					  start, end, mode);
	if (err != -ENOSPC)
		return err;

	if (mode & DRM_MM_INSERT_ONCE) {
		err = drm_mm_insert_node_in_range(&vm->mm, node,
						  size, alignment, color,
						  start, end,
						  DRM_MM_INSERT_BEST);
		if (err != -ENOSPC)
			return err;
	}

	if (flags & PIN_NOEVICT)
		return -ENOSPC;

	/*
	 * No free space, pick a slot at random.
	 *
	 * There is a pathological case here using a GTT shared between
	 * mmap and GPU (i.e. ggtt/aliasing_ppgtt but not full-ppgtt):
	 *
	 *    |<-- 256 MiB aperture -->||<-- 1792 MiB unmappable -->|
	 *         (64k objects)             (448k objects)
	 *
	 * Now imagine that the eviction LRU is ordered top-down (just because
	 * pathology meets real life), and that we need to evict an object to
	 * make room inside the aperture. The eviction scan then has to walk
	 * the 448k list before it finds one within range. And now imagine that
	 * it has to search for a new hole between every byte inside the memcpy,
	 * for several simultaneous clients.
	 *
	 * On a full-ppgtt system, if we have run out of available space, there
	 * will be lots and lots of objects in the eviction list! Again,
	 * searching that LRU list may be slow if we are also applying any
	 * range restrictions (e.g. restriction to low 4GiB) and so, for
	 * simplicity and similarilty between different GTT, try the single
	 * random replacement first.
	 */
	offset = random_offset(start, end,
			       size, alignment ?: I915_GTT_MIN_ALIGNMENT);
	err = i915_gem_gtt_reserve(vm, node, size, offset, color, flags);
	if (err != -ENOSPC)
		return err;

	if (flags & PIN_NOSEARCH)
		return -ENOSPC;

	/* Randomly selected placement is pinned, do a search */
	err = i915_gem_evict_something(vm, size, alignment, color,
				       start, end, flags);
	if (err)
		return err;

	return drm_mm_insert_node_in_range(&vm->mm, node,
					   size, alignment, color,
					   start, end, DRM_MM_INSERT_EVICT);
}

#if IS_ENABLED(CONFIG_DRM_I915_SELFTEST)
#include "selftests/mock_gtt.c"
#include "selftests/i915_gem_gtt.c"
#endif<|MERGE_RESOLUTION|>--- conflicted
+++ resolved
@@ -1402,18 +1402,6 @@
 	return -ENOMEM;
 }
 
-<<<<<<< HEAD
-static void gen8_ppgtt_notify_vgt(struct i915_ppgtt *ppgtt, bool create)
-{
-	struct drm_i915_private *dev_priv = ppgtt->vm.i915;
-	enum vgt_g2v_type msg;
-	int i;
-
-	mutex_lock(&dev_priv->vgpu.lock);
-
-	if (i915_vm_is_4lvl(&ppgtt->vm)) {
-		const u64 daddr = px_dma(ppgtt->pd);
-=======
 static int gen8_preallocate_top_level_pdp(struct i915_ppgtt *ppgtt)
 {
 	struct i915_address_space *vm = &ppgtt->vm;
@@ -1422,7 +1410,6 @@
 
 	GEM_BUG_ON(vm->top != 2);
 	GEM_BUG_ON(gen8_pd_top_count(vm) != GEN8_3LVL_PDPES);
->>>>>>> fec38890
 
 	for (idx = 0; idx < GEN8_3LVL_PDPES; idx++) {
 		struct i915_page_directory *pde;
@@ -1436,14 +1423,7 @@
 		atomic_inc(px_used(pde)); /* keep pinned */
 	}
 
-<<<<<<< HEAD
-	/* g2v_notify atomically (via hv trap) consumes the message packet. */
-	I915_WRITE(vgtif_reg(g2v_notify), msg);
-
-	mutex_unlock(&dev_priv->vgpu.lock);
-=======
 	return 0;
->>>>>>> fec38890
 }
 
 static void ppgtt_init(struct i915_ppgtt *ppgtt, struct intel_gt *gt)
