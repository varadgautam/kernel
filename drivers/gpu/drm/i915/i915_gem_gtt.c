--- conflicted
+++ resolved
@@ -205,11 +205,6 @@
 			return err;
 	}
 
-<<<<<<< HEAD
-=======
-	vma->pages = vma->obj->mm.pages;
-
->>>>>>> 18cf2ff6
 	/* Applicable to VLV, and gen8+ */
 	pte_flags = 0;
 	if (i915_gem_object_is_readonly(vma->obj))
@@ -1113,7 +1108,6 @@
 
 	gen8_ppgtt_insert_pte_entries(ppgtt, &ppgtt->pdp, &iter, &idx,
 				      cache_level, flags);
-<<<<<<< HEAD
 
 	vma->page_sizes.gtt = I915_GTT_PAGE_SIZE;
 }
@@ -1235,8 +1229,6 @@
 
 		vma->page_sizes.gtt |= page_size;
 	} while (iter->sg);
-=======
->>>>>>> 18cf2ff6
 }
 
 static void gen8_ppgtt_insert_4lvl(struct i915_address_space *vm,
@@ -1248,7 +1240,6 @@
 	struct sgt_dma iter = sgt_dma(vma);
 	struct i915_page_directory_pointer **pdps = ppgtt->pml4.pdps;
 
-<<<<<<< HEAD
 	if (vma->page_sizes.sg > I915_GTT_PAGE_SIZE) {
 		gen8_ppgtt_insert_huge_entries(vma, pdps, &iter, cache_level,
 					       flags);
@@ -1262,11 +1253,6 @@
 
 		vma->page_sizes.gtt = I915_GTT_PAGE_SIZE;
 	}
-=======
-	while (gen8_ppgtt_insert_pte_entries(ppgtt, pdps[idx.pml4e++], &iter,
-					     &idx, cache_level, flags))
-		GEM_BUG_ON(idx.pml4e >= GEN8_PML4ES_PER_PML4);
->>>>>>> 18cf2ff6
 }
 
 static void gen8_free_page_tables(struct i915_address_space *vm,
@@ -1601,11 +1587,7 @@
 	struct i915_address_space *vm = &ppgtt->vm;
 	const gen8_pte_t scratch_pte =
 		gen8_pte_encode(vm->scratch_page.daddr, I915_CACHE_LLC, 0);
-<<<<<<< HEAD
 	u64 start = 0, length = ppgtt->vm.total;
-=======
-	u64 start = 0, length = ppgtt->base.total;
->>>>>>> 18cf2ff6
 
 	if (use_4lvl(vm)) {
 		u64 pml4e;
@@ -1681,19 +1663,10 @@
 		1ULL << 48 :
 		1ULL << 32;
 
-<<<<<<< HEAD
 	/* From bdw, there is support for read-only pages in the PPGTT. */
 	ppgtt->vm.has_read_only = true;
 
 	i915_address_space_init(&ppgtt->vm, i915);
-=======
-	/*
-	 * From bdw, there is support for read-only pages in the PPGTT.
-	 *
-	 * XXX GVT is not honouring the lack of RW in the PTE bits.
-	 */
-	ppgtt->base.has_read_only = !intel_vgpu_active(dev_priv);
->>>>>>> 18cf2ff6
 
 	/* There are only few exceptions for gen >=6. chv and bxt.
 	 * And we are not sure about the latter so play safe for now.
@@ -2764,15 +2737,6 @@
 	struct drm_i915_gem_object *obj = vma->obj;
 	u32 pte_flags;
 
-<<<<<<< HEAD
-=======
-	if (unlikely(!vma->pages)) {
-		int ret = i915_get_ggtt_vma_pages(vma);
-		if (ret)
-			return ret;
-	}
-
->>>>>>> 18cf2ff6
 	/* Applicable to VLV (gen8+ do not support RO in the GGTT) */
 	pte_flags = 0;
 	if (i915_gem_object_is_readonly(obj))
@@ -3661,17 +3625,10 @@
 	 * and beyond the end of the GTT if we do not provide a guard.
 	 */
 	mutex_lock(&dev_priv->drm.struct_mutex);
-<<<<<<< HEAD
 	i915_address_space_init(&ggtt->vm, dev_priv);
 
 	/* Only VLV supports read-only GGTT mappings */
 	ggtt->vm.has_read_only = IS_VALLEYVIEW(dev_priv);
-=======
-	i915_address_space_init(&ggtt->base, dev_priv, "[global]");
-
-	/* Only VLV supports read-only GGTT mappings */
-	ggtt->base.has_read_only = IS_VALLEYVIEW(dev_priv);
->>>>>>> 18cf2ff6
 
 	if (!HAS_LLC(dev_priv) && !USES_PPGTT(dev_priv))
 		ggtt->vm.mm.color_adjust = i915_gtt_color_adjust;
@@ -3705,6 +3662,7 @@
 {
 	if (INTEL_GEN(dev_priv) < 6 && !intel_enable_gtt())
 		return -EIO;
+
 	return 0;
 }
 
