--- conflicted
+++ resolved
@@ -981,18 +981,6 @@
 {
 	uint32_t l3sqc4_flush = (0x40400000 | GEN8_LQSC_FLUSH_COHERENT_LINES);
 
-<<<<<<< HEAD
-	/*
-	 * WaDisableLSQCROPERFforOCL:skl,kbl
-	 * This WA is implemented in skl_init_clock_gating() but since
-	 * this batch updates GEN8_L3SQCREG4 with default value we need to
-	 * set this bit here to retain the WA during flush.
-	 */
-	if (IS_SKL_REVID(dev_priv, 0, SKL_REVID_E0))
-		l3sqc4_flush |= GEN8_LQSC_RO_PERF_DIS;
-
-=======
->>>>>>> a062067a
 	wa_ctx_emit(batch, index, (MI_STORE_REGISTER_MEM_GEN8 |
 				   MI_SRM_LRM_GLOBAL_GTT));
 	wa_ctx_emit_reg(batch, index, GEN8_L3SQCREG4);
@@ -2283,10 +2271,7 @@
 {
 	struct intel_engine_cs *engine;
 	struct i915_gem_context *ctx;
-<<<<<<< HEAD
-=======
 	enum intel_engine_id id;
->>>>>>> a062067a
 
 	/* Because we emit WA_TAIL_DWORDS there may be a disparity
 	 * between our bookkeeping in ce->ring->head and ce->ring->tail and
@@ -2299,11 +2284,7 @@
 	 * simplicity, we just zero everything out.
 	 */
 	list_for_each_entry(ctx, &dev_priv->context_list, link) {
-<<<<<<< HEAD
-		for_each_engine(engine, dev_priv) {
-=======
 		for_each_engine(engine, dev_priv, id) {
->>>>>>> a062067a
 			struct intel_context *ce = &ctx->engine[engine->id];
 			u32 *reg;
 
@@ -2319,11 +2300,7 @@
 			reg[CTX_RING_HEAD+1] = 0;
 			reg[CTX_RING_TAIL+1] = 0;
 
-<<<<<<< HEAD
-			ce->state->obj->dirty = true;
-=======
 			ce->state->obj->mm.dirty = true;
->>>>>>> a062067a
 			i915_gem_object_unpin_map(ce->state->obj);
 
 			ce->ring->head = ce->ring->tail = 0;
