--- conflicted
+++ resolved
@@ -1307,17 +1307,6 @@
 
 	return 0;
 }
-
-#ifdef CONFIG_XEN
-int i915_gem_mmap(struct file *filp, struct vm_area_struct *vma)
-{
-	int ret = drm_gem_mmap(filp, vma);
-
-	pgprot_val(vma->vm_page_prot) |= _PAGE_IOMAP;
-
-	return ret;
-}
-#endif
 
 /**
  * i915_gem_fault - fault a page into the GTT
@@ -4109,11 +4098,7 @@
 	}
 
 	BUG_ON(!list_empty(&dev_priv->mm.active_list));
-<<<<<<< HEAD
-	BUG_ON(!list_empty(&dev_priv->mm.flushing_list));
-=======
 	BUG_ON(!list_empty(&dev_priv->mm.inactive_list));
->>>>>>> ddffeb8c
 	mutex_unlock(&dev->struct_mutex);
 
 	ret = drm_irq_install(dev);
