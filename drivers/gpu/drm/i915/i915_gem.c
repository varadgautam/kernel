/*
 * Copyright © 2008-2015 Intel Corporation
 *
 * Permission is hereby granted, free of charge, to any person obtaining a
 * copy of this software and associated documentation files (the "Software"),
 * to deal in the Software without restriction, including without limitation
 * the rights to use, copy, modify, merge, publish, distribute, sublicense,
 * and/or sell copies of the Software, and to permit persons to whom the
 * Software is furnished to do so, subject to the following conditions:
 *
 * The above copyright notice and this permission notice (including the next
 * paragraph) shall be included in all copies or substantial portions of the
 * Software.
 *
 * THE SOFTWARE IS PROVIDED "AS IS", WITHOUT WARRANTY OF ANY KIND, EXPRESS OR
 * IMPLIED, INCLUDING BUT NOT LIMITED TO THE WARRANTIES OF MERCHANTABILITY,
 * FITNESS FOR A PARTICULAR PURPOSE AND NONINFRINGEMENT.  IN NO EVENT SHALL
 * THE AUTHORS OR COPYRIGHT HOLDERS BE LIABLE FOR ANY CLAIM, DAMAGES OR OTHER
 * LIABILITY, WHETHER IN AN ACTION OF CONTRACT, TORT OR OTHERWISE, ARISING
 * FROM, OUT OF OR IN CONNECTION WITH THE SOFTWARE OR THE USE OR OTHER DEALINGS
 * IN THE SOFTWARE.
 *
 * Authors:
 *    Eric Anholt <eric@anholt.net>
 *
 */

#include <drm/drmP.h>
#include <drm/drm_vma_manager.h>
#include <drm/i915_drm.h>
#include "i915_drv.h"
#include "i915_gem_clflush.h"
#include "i915_vgpu.h"
#include "i915_trace.h"
#include "intel_drv.h"
#include "intel_frontbuffer.h"
#include "intel_mocs.h"
#include "intel_workarounds.h"
#include "i915_gemfs.h"
#include <linux/dma-fence-array.h>
#include <linux/kthread.h>
#include <linux/reservation.h>
#include <linux/shmem_fs.h>
#include <linux/slab.h>
#include <linux/stop_machine.h>
#include <linux/swap.h>
#include <linux/pci.h>
#include <linux/dma-buf.h>

static void i915_gem_flush_free_objects(struct drm_i915_private *i915);

static bool cpu_write_needs_clflush(struct drm_i915_gem_object *obj)
{
	if (obj->cache_dirty)
		return false;

	if (!(obj->cache_coherent & I915_BO_CACHE_COHERENT_FOR_WRITE))
		return true;

	return obj->pin_global; /* currently in use by HW, keep flushed */
}

static int
insert_mappable_node(struct i915_ggtt *ggtt,
                     struct drm_mm_node *node, u32 size)
{
	memset(node, 0, sizeof(*node));
	return drm_mm_insert_node_in_range(&ggtt->vm.mm, node,
					   size, 0, I915_COLOR_UNEVICTABLE,
					   0, ggtt->mappable_end,
					   DRM_MM_INSERT_LOW);
}

static void
remove_mappable_node(struct drm_mm_node *node)
{
	drm_mm_remove_node(node);
}

/* some bookkeeping */
static void i915_gem_info_add_obj(struct drm_i915_private *dev_priv,
				  u64 size)
{
	spin_lock(&dev_priv->mm.object_stat_lock);
	dev_priv->mm.object_count++;
	dev_priv->mm.object_memory += size;
	spin_unlock(&dev_priv->mm.object_stat_lock);
}

static void i915_gem_info_remove_obj(struct drm_i915_private *dev_priv,
				     u64 size)
{
	spin_lock(&dev_priv->mm.object_stat_lock);
	dev_priv->mm.object_count--;
	dev_priv->mm.object_memory -= size;
	spin_unlock(&dev_priv->mm.object_stat_lock);
}

static int
i915_gem_wait_for_error(struct i915_gpu_error *error)
{
	int ret;

	might_sleep();

	/*
	 * Only wait 10 seconds for the gpu reset to complete to avoid hanging
	 * userspace. If it takes that long something really bad is going on and
	 * we should simply try to bail out and fail as gracefully as possible.
	 */
	ret = wait_event_interruptible_timeout(error->reset_queue,
					       !i915_reset_backoff(error),
					       I915_RESET_TIMEOUT);
	if (ret == 0) {
		DRM_ERROR("Timed out waiting for the gpu reset to complete\n");
		return -EIO;
	} else if (ret < 0) {
		return ret;
	} else {
		return 0;
	}
}

int i915_mutex_lock_interruptible(struct drm_device *dev)
{
	struct drm_i915_private *dev_priv = to_i915(dev);
	int ret;

	ret = i915_gem_wait_for_error(&dev_priv->gpu_error);
	if (ret)
		return ret;

	ret = mutex_lock_interruptible(&dev->struct_mutex);
	if (ret)
		return ret;

	return 0;
}

static u32 __i915_gem_park(struct drm_i915_private *i915)
{
	GEM_TRACE("\n");

	lockdep_assert_held(&i915->drm.struct_mutex);
	GEM_BUG_ON(i915->gt.active_requests);
	GEM_BUG_ON(!list_empty(&i915->gt.active_rings));

	if (!i915->gt.awake)
		return I915_EPOCH_INVALID;

	GEM_BUG_ON(i915->gt.epoch == I915_EPOCH_INVALID);

	/*
	 * Be paranoid and flush a concurrent interrupt to make sure
	 * we don't reactivate any irq tasklets after parking.
	 *
	 * FIXME: Note that even though we have waited for execlists to be idle,
	 * there may still be an in-flight interrupt even though the CSB
	 * is now empty. synchronize_irq() makes sure that a residual interrupt
	 * is completed before we continue, but it doesn't prevent the HW from
	 * raising a spurious interrupt later. To complete the shield we should
	 * coordinate disabling the CS irq with flushing the interrupts.
	 */
	synchronize_irq(i915->drm.irq);

	intel_engines_park(i915);
	i915_timelines_park(i915);

	i915_pmu_gt_parked(i915);
	i915_vma_parked(i915);

	i915->gt.awake = false;

	if (INTEL_GEN(i915) >= 6)
		gen6_rps_idle(i915);

<<<<<<< HEAD
=======
	if (NEEDS_RC6_CTX_CORRUPTION_WA(i915)) {
		i915_rc6_ctx_wa_check(i915);
		intel_uncore_forcewake_put(i915, FORCEWAKE_ALL);
	}

>>>>>>> a682ed89
	intel_display_power_put(i915, POWER_DOMAIN_GT_IRQ);

	intel_runtime_pm_put(i915);

	return i915->gt.epoch;
}

void i915_gem_park(struct drm_i915_private *i915)
{
	GEM_TRACE("\n");

	lockdep_assert_held(&i915->drm.struct_mutex);
	GEM_BUG_ON(i915->gt.active_requests);

	if (!i915->gt.awake)
		return;

	/* Defer the actual call to __i915_gem_park() to prevent ping-pongs */
	mod_delayed_work(i915->wq, &i915->gt.idle_work, msecs_to_jiffies(100));
}

void i915_gem_unpark(struct drm_i915_private *i915)
{
	GEM_TRACE("\n");

	lockdep_assert_held(&i915->drm.struct_mutex);
	GEM_BUG_ON(!i915->gt.active_requests);

	if (i915->gt.awake)
		return;

	intel_runtime_pm_get_noresume(i915);

	/*
	 * It seems that the DMC likes to transition between the DC states a lot
	 * when there are no connected displays (no active power domains) during
	 * command submission.
	 *
	 * This activity has negative impact on the performance of the chip with
	 * huge latencies observed in the interrupt handler and elsewhere.
	 *
	 * Work around it by grabbing a GT IRQ power domain whilst there is any
	 * GT activity, preventing any DC state transitions.
	 */
	intel_display_power_get(i915, POWER_DOMAIN_GT_IRQ);

<<<<<<< HEAD
=======
	if (NEEDS_RC6_CTX_CORRUPTION_WA(i915))
		intel_uncore_forcewake_get(i915, FORCEWAKE_ALL);

>>>>>>> a682ed89
	i915->gt.awake = true;
	if (unlikely(++i915->gt.epoch == 0)) /* keep 0 as invalid */
		i915->gt.epoch = 1;

	intel_enable_gt_powersave(i915);
	i915_update_gfx_val(i915);
	if (INTEL_GEN(i915) >= 6)
		gen6_rps_busy(i915);
	i915_pmu_gt_unparked(i915);

	intel_engines_unpark(i915);

	i915_queue_hangcheck(i915);

	queue_delayed_work(i915->wq,
			   &i915->gt.retire_work,
			   round_jiffies_up_relative(HZ));
}

int
i915_gem_get_aperture_ioctl(struct drm_device *dev, void *data,
			    struct drm_file *file)
{
	struct drm_i915_private *dev_priv = to_i915(dev);
	struct i915_ggtt *ggtt = &dev_priv->ggtt;
	struct drm_i915_gem_get_aperture *args = data;
	struct i915_vma *vma;
	u64 pinned;

	pinned = ggtt->vm.reserved;
	mutex_lock(&dev->struct_mutex);
	list_for_each_entry(vma, &ggtt->vm.active_list, vm_link)
		if (i915_vma_is_pinned(vma))
			pinned += vma->node.size;
	list_for_each_entry(vma, &ggtt->vm.inactive_list, vm_link)
		if (i915_vma_is_pinned(vma))
			pinned += vma->node.size;
	mutex_unlock(&dev->struct_mutex);

	args->aper_size = ggtt->vm.total;
	args->aper_available_size = args->aper_size - pinned;

	return 0;
}

static int i915_gem_object_get_pages_phys(struct drm_i915_gem_object *obj)
{
	struct address_space *mapping = obj->base.filp->f_mapping;
	struct scatterlist *sg;
	int i;
	struct sg_table *st;
	dma_addr_t dma;
	void *vaddr;
	void *dst;

	if (WARN_ON(i915_gem_object_needs_bit17_swizzle(obj)))
		return -EINVAL;

	/*
	 * Always aligning to the object size, allows a single allocation
	 * to handle all possible callers, and given typical object sizes,
	 * the alignment of the buddy allocation will naturally match.
	 */
	vaddr = dma_alloc_coherent(&obj->base.dev->pdev->dev,
				   roundup_pow_of_two(obj->base.size),
				   &dma, GFP_KERNEL);
	if (!vaddr)
		return -ENOMEM;

	st = kmalloc(sizeof(*st), GFP_KERNEL);
	if (!st)
		goto err_pci;

	if (sg_alloc_table(st, 1, GFP_KERNEL))
		goto err_st;

	sg = st->sgl;
	sg->offset = 0;
	sg->length = obj->base.size;

	sg_assign_page(sg, (struct page *)vaddr);
	sg_dma_address(sg) = dma;
	sg_dma_len(sg) = obj->base.size;

	dst = vaddr;
	for (i = 0; i < obj->base.size / PAGE_SIZE; i++) {
		struct page *page;
		void *src;

		page = shmem_read_mapping_page(mapping, i);
		if (IS_ERR(page))
			goto err_st;

		src = kmap_atomic(page);
		memcpy(dst, src, PAGE_SIZE);
		drm_clflush_virt_range(dst, PAGE_SIZE);
		kunmap_atomic(src);

		put_page(page);
		dst += PAGE_SIZE;
	}

	i915_gem_chipset_flush(to_i915(obj->base.dev));


	__i915_gem_object_set_pages(obj, st, sg->length);

	return 0;

err_st:
	kfree(st);
err_pci:
	dma_free_coherent(&obj->base.dev->pdev->dev,
			  roundup_pow_of_two(obj->base.size),
			  vaddr, dma);
	return -ENOMEM;
}

static void __start_cpu_write(struct drm_i915_gem_object *obj)
{
	obj->read_domains = I915_GEM_DOMAIN_CPU;
	obj->write_domain = I915_GEM_DOMAIN_CPU;
	if (cpu_write_needs_clflush(obj))
		obj->cache_dirty = true;
}

static void
__i915_gem_object_release_shmem(struct drm_i915_gem_object *obj,
				struct sg_table *pages,
				bool needs_clflush)
{
	GEM_BUG_ON(obj->mm.madv == __I915_MADV_PURGED);

	if (obj->mm.madv == I915_MADV_DONTNEED)
		obj->mm.dirty = false;

	if (needs_clflush &&
	    (obj->read_domains & I915_GEM_DOMAIN_CPU) == 0 &&
	    !(obj->cache_coherent & I915_BO_CACHE_COHERENT_FOR_READ))
		drm_clflush_sg(pages);

	__start_cpu_write(obj);
}

static void
i915_gem_object_put_pages_phys(struct drm_i915_gem_object *obj,
			       struct sg_table *pages)
{
	dma_addr_t dma = sg_dma_address(pages->sgl);
	void *vaddr = sg_page(pages->sgl);

	__i915_gem_object_release_shmem(obj, pages, false);

	if (obj->mm.dirty) {
		struct address_space *mapping = obj->base.filp->f_mapping;
		void *src = vaddr;
		int i;

		for (i = 0; i < obj->base.size / PAGE_SIZE; i++) {
			struct page *page;
			char *dst;

			page = shmem_read_mapping_page(mapping, i);
			if (IS_ERR(page))
				continue;

			dst = kmap_atomic(page);
			drm_clflush_virt_range(src, PAGE_SIZE);
			memcpy(dst, src, PAGE_SIZE);
			kunmap_atomic(dst);

			set_page_dirty(page);
			if (obj->mm.madv == I915_MADV_WILLNEED)
				mark_page_accessed(page);
			put_page(page);

			src += PAGE_SIZE;
		}
		obj->mm.dirty = false;
	}

	sg_free_table(pages);
	kfree(pages);

	dma_free_coherent(&obj->base.dev->pdev->dev,
			  roundup_pow_of_two(obj->base.size),
			  vaddr, dma);
}

static void
i915_gem_object_release_phys(struct drm_i915_gem_object *obj)
{
	i915_gem_object_unpin_pages(obj);
}

static const struct drm_i915_gem_object_ops i915_gem_phys_ops = {
	.get_pages = i915_gem_object_get_pages_phys,
	.put_pages = i915_gem_object_put_pages_phys,
	.release = i915_gem_object_release_phys,
};

static const struct drm_i915_gem_object_ops i915_gem_object_ops;

int i915_gem_object_unbind(struct drm_i915_gem_object *obj)
{
	struct i915_vma *vma;
	LIST_HEAD(still_in_list);
	int ret;

	lockdep_assert_held(&obj->base.dev->struct_mutex);

	/* Closed vma are removed from the obj->vma_list - but they may
	 * still have an active binding on the object. To remove those we
	 * must wait for all rendering to complete to the object (as unbinding
	 * must anyway), and retire the requests.
	 */
	ret = i915_gem_object_set_to_cpu_domain(obj, false);
	if (ret)
		return ret;

	while ((vma = list_first_entry_or_null(&obj->vma_list,
					       struct i915_vma,
					       obj_link))) {
		list_move_tail(&vma->obj_link, &still_in_list);
		ret = i915_vma_unbind(vma);
		if (ret)
			break;
	}
	list_splice(&still_in_list, &obj->vma_list);

	return ret;
}

static long
i915_gem_object_wait_fence(struct dma_fence *fence,
			   unsigned int flags,
			   long timeout,
			   struct intel_rps_client *rps_client)
{
	struct i915_request *rq;

	BUILD_BUG_ON(I915_WAIT_INTERRUPTIBLE != 0x1);

	if (test_bit(DMA_FENCE_FLAG_SIGNALED_BIT, &fence->flags))
		return timeout;

	if (!dma_fence_is_i915(fence))
		return dma_fence_wait_timeout(fence,
					      flags & I915_WAIT_INTERRUPTIBLE,
					      timeout);

	rq = to_request(fence);
	if (i915_request_completed(rq))
		goto out;

	/*
	 * This client is about to stall waiting for the GPU. In many cases
	 * this is undesirable and limits the throughput of the system, as
	 * many clients cannot continue processing user input/output whilst
	 * blocked. RPS autotuning may take tens of milliseconds to respond
	 * to the GPU load and thus incurs additional latency for the client.
	 * We can circumvent that by promoting the GPU frequency to maximum
	 * before we wait. This makes the GPU throttle up much more quickly
	 * (good for benchmarks and user experience, e.g. window animations),
	 * but at a cost of spending more power processing the workload
	 * (bad for battery). Not all clients even want their results
	 * immediately and for them we should just let the GPU select its own
	 * frequency to maximise efficiency. To prevent a single client from
	 * forcing the clocks too high for the whole system, we only allow
	 * each client to waitboost once in a busy period.
	 */
	if (rps_client && !i915_request_started(rq)) {
		if (INTEL_GEN(rq->i915) >= 6)
			gen6_rps_boost(rq, rps_client);
	}

	timeout = i915_request_wait(rq, flags, timeout);

out:
	if (flags & I915_WAIT_LOCKED && i915_request_completed(rq))
		i915_request_retire_upto(rq);

	return timeout;
}

static long
i915_gem_object_wait_reservation(struct reservation_object *resv,
				 unsigned int flags,
				 long timeout,
				 struct intel_rps_client *rps_client)
{
	unsigned int seq = __read_seqcount_begin(&resv->seq);
	struct dma_fence *excl;
	bool prune_fences = false;

	if (flags & I915_WAIT_ALL) {
		struct dma_fence **shared;
		unsigned int count, i;
		int ret;

		ret = reservation_object_get_fences_rcu(resv,
							&excl, &count, &shared);
		if (ret)
			return ret;

		for (i = 0; i < count; i++) {
			timeout = i915_gem_object_wait_fence(shared[i],
							     flags, timeout,
							     rps_client);
			if (timeout < 0)
				break;

			dma_fence_put(shared[i]);
		}

		for (; i < count; i++)
			dma_fence_put(shared[i]);
		kfree(shared);

		/*
		 * If both shared fences and an exclusive fence exist,
		 * then by construction the shared fences must be later
		 * than the exclusive fence. If we successfully wait for
		 * all the shared fences, we know that the exclusive fence
		 * must all be signaled. If all the shared fences are
		 * signaled, we can prune the array and recover the
		 * floating references on the fences/requests.
		 */
		prune_fences = count && timeout >= 0;
	} else {
		excl = reservation_object_get_excl_rcu(resv);
	}

	if (excl && timeout >= 0)
		timeout = i915_gem_object_wait_fence(excl, flags, timeout,
						     rps_client);

	dma_fence_put(excl);

	/*
	 * Opportunistically prune the fences iff we know they have *all* been
	 * signaled and that the reservation object has not been changed (i.e.
	 * no new fences have been added).
	 */
	if (prune_fences && !__read_seqcount_retry(&resv->seq, seq)) {
		if (reservation_object_trylock(resv)) {
			if (!__read_seqcount_retry(&resv->seq, seq))
				reservation_object_add_excl_fence(resv, NULL);
			reservation_object_unlock(resv);
		}
	}

	return timeout;
}

static void __fence_set_priority(struct dma_fence *fence,
				 const struct i915_sched_attr *attr)
{
	struct i915_request *rq;
	struct intel_engine_cs *engine;

	if (dma_fence_is_signaled(fence) || !dma_fence_is_i915(fence))
		return;

	rq = to_request(fence);
	engine = rq->engine;

	local_bh_disable();
	rcu_read_lock(); /* RCU serialisation for set-wedged protection */
	if (engine->schedule)
		engine->schedule(rq, attr);
	rcu_read_unlock();
	local_bh_enable(); /* kick the tasklets if queues were reprioritised */
}

static void fence_set_priority(struct dma_fence *fence,
			       const struct i915_sched_attr *attr)
{
	/* Recurse once into a fence-array */
	if (dma_fence_is_array(fence)) {
		struct dma_fence_array *array = to_dma_fence_array(fence);
		int i;

		for (i = 0; i < array->num_fences; i++)
			__fence_set_priority(array->fences[i], attr);
	} else {
		__fence_set_priority(fence, attr);
	}
}

int
i915_gem_object_wait_priority(struct drm_i915_gem_object *obj,
			      unsigned int flags,
			      const struct i915_sched_attr *attr)
{
	struct dma_fence *excl;

	if (flags & I915_WAIT_ALL) {
		struct dma_fence **shared;
		unsigned int count, i;
		int ret;

		ret = reservation_object_get_fences_rcu(obj->resv,
							&excl, &count, &shared);
		if (ret)
			return ret;

		for (i = 0; i < count; i++) {
			fence_set_priority(shared[i], attr);
			dma_fence_put(shared[i]);
		}

		kfree(shared);
	} else {
		excl = reservation_object_get_excl_rcu(obj->resv);
	}

	if (excl) {
		fence_set_priority(excl, attr);
		dma_fence_put(excl);
	}
	return 0;
}

/**
 * Waits for rendering to the object to be completed
 * @obj: i915 gem object
 * @flags: how to wait (under a lock, for all rendering or just for writes etc)
 * @timeout: how long to wait
 * @rps_client: client (user process) to charge for any waitboosting
 */
int
i915_gem_object_wait(struct drm_i915_gem_object *obj,
		     unsigned int flags,
		     long timeout,
		     struct intel_rps_client *rps_client)
{
	might_sleep();
#if IS_ENABLED(CONFIG_LOCKDEP)
	GEM_BUG_ON(debug_locks &&
		   !!lockdep_is_held(&obj->base.dev->struct_mutex) !=
		   !!(flags & I915_WAIT_LOCKED));
#endif
	GEM_BUG_ON(timeout < 0);

	timeout = i915_gem_object_wait_reservation(obj->resv,
						   flags, timeout,
						   rps_client);
	return timeout < 0 ? timeout : 0;
}

static struct intel_rps_client *to_rps_client(struct drm_file *file)
{
	struct drm_i915_file_private *fpriv = file->driver_priv;

	return &fpriv->rps_client;
}

static int
i915_gem_phys_pwrite(struct drm_i915_gem_object *obj,
		     struct drm_i915_gem_pwrite *args,
		     struct drm_file *file)
{
	void *vaddr = sg_page(obj->mm.pages->sgl) + args->offset;
	char __user *user_data = u64_to_user_ptr(args->data_ptr);

	/* We manually control the domain here and pretend that it
	 * remains coherent i.e. in the GTT domain, like shmem_pwrite.
	 */
	intel_fb_obj_invalidate(obj, ORIGIN_CPU);
	if (copy_from_user(vaddr, user_data, args->size))
		return -EFAULT;

	drm_clflush_virt_range(vaddr, args->size);
	i915_gem_chipset_flush(to_i915(obj->base.dev));

	intel_fb_obj_flush(obj, ORIGIN_CPU);
	return 0;
}

void *i915_gem_object_alloc(struct drm_i915_private *dev_priv)
{
	return kmem_cache_zalloc(dev_priv->objects, GFP_KERNEL);
}

void i915_gem_object_free(struct drm_i915_gem_object *obj)
{
	struct drm_i915_private *dev_priv = to_i915(obj->base.dev);
	kmem_cache_free(dev_priv->objects, obj);
}

static int
i915_gem_create(struct drm_file *file,
		struct drm_i915_private *dev_priv,
		uint64_t size,
		uint32_t *handle_p)
{
	struct drm_i915_gem_object *obj;
	int ret;
	u32 handle;

	size = roundup(size, PAGE_SIZE);
	if (size == 0)
		return -EINVAL;

	/* Allocate the new object */
	obj = i915_gem_object_create(dev_priv, size);
	if (IS_ERR(obj))
		return PTR_ERR(obj);

	ret = drm_gem_handle_create(file, &obj->base, &handle);
	/* drop reference from allocate - handle holds it now */
	i915_gem_object_put(obj);
	if (ret)
		return ret;

	*handle_p = handle;
	return 0;
}

int
i915_gem_dumb_create(struct drm_file *file,
		     struct drm_device *dev,
		     struct drm_mode_create_dumb *args)
{
	/* have to work out size/pitch and return them */
	args->pitch = ALIGN(args->width * DIV_ROUND_UP(args->bpp, 8), 64);
	args->size = args->pitch * args->height;
	return i915_gem_create(file, to_i915(dev),
			       args->size, &args->handle);
}

static bool gpu_write_needs_clflush(struct drm_i915_gem_object *obj)
{
	return !(obj->cache_level == I915_CACHE_NONE ||
		 obj->cache_level == I915_CACHE_WT);
}

/**
 * Creates a new mm object and returns a handle to it.
 * @dev: drm device pointer
 * @data: ioctl data blob
 * @file: drm file pointer
 */
int
i915_gem_create_ioctl(struct drm_device *dev, void *data,
		      struct drm_file *file)
{
	struct drm_i915_private *dev_priv = to_i915(dev);
	struct drm_i915_gem_create *args = data;

	i915_gem_flush_free_objects(dev_priv);

	return i915_gem_create(file, dev_priv,
			       args->size, &args->handle);
}

static inline enum fb_op_origin
fb_write_origin(struct drm_i915_gem_object *obj, unsigned int domain)
{
	return (domain == I915_GEM_DOMAIN_GTT ?
		obj->frontbuffer_ggtt_origin : ORIGIN_CPU);
}

void i915_gem_flush_ggtt_writes(struct drm_i915_private *dev_priv)
{
	/*
	 * No actual flushing is required for the GTT write domain for reads
	 * from the GTT domain. Writes to it "immediately" go to main memory
	 * as far as we know, so there's no chipset flush. It also doesn't
	 * land in the GPU render cache.
	 *
	 * However, we do have to enforce the order so that all writes through
	 * the GTT land before any writes to the device, such as updates to
	 * the GATT itself.
	 *
	 * We also have to wait a bit for the writes to land from the GTT.
	 * An uncached read (i.e. mmio) seems to be ideal for the round-trip
	 * timing. This issue has only been observed when switching quickly
	 * between GTT writes and CPU reads from inside the kernel on recent hw,
	 * and it appears to only affect discrete GTT blocks (i.e. on LLC
	 * system agents we cannot reproduce this behaviour, until Cannonlake
	 * that was!).
	 */

	i915_gem_chipset_flush(dev_priv);

	intel_runtime_pm_get(dev_priv);
	spin_lock_irq(&dev_priv->uncore.lock);

	POSTING_READ_FW(RING_HEAD(RENDER_RING_BASE));

	spin_unlock_irq(&dev_priv->uncore.lock);
	intel_runtime_pm_put(dev_priv);
}

static void
flush_write_domain(struct drm_i915_gem_object *obj, unsigned int flush_domains)
{
	struct drm_i915_private *dev_priv = to_i915(obj->base.dev);
	struct i915_vma *vma;

	if (!(obj->write_domain & flush_domains))
		return;

	switch (obj->write_domain) {
	case I915_GEM_DOMAIN_GTT:
		i915_gem_flush_ggtt_writes(dev_priv);

		intel_fb_obj_flush(obj,
				   fb_write_origin(obj, I915_GEM_DOMAIN_GTT));

		for_each_ggtt_vma(vma, obj) {
			if (vma->iomap)
				continue;

			i915_vma_unset_ggtt_write(vma);
		}
		break;

	case I915_GEM_DOMAIN_WC:
		wmb();
		break;

	case I915_GEM_DOMAIN_CPU:
		i915_gem_clflush_object(obj, I915_CLFLUSH_SYNC);
		break;

	case I915_GEM_DOMAIN_RENDER:
		if (gpu_write_needs_clflush(obj))
			obj->cache_dirty = true;
		break;
	}

	obj->write_domain = 0;
}

static inline int
__copy_to_user_swizzled(char __user *cpu_vaddr,
			const char *gpu_vaddr, int gpu_offset,
			int length)
{
	int ret, cpu_offset = 0;

	while (length > 0) {
		int cacheline_end = ALIGN(gpu_offset + 1, 64);
		int this_length = min(cacheline_end - gpu_offset, length);
		int swizzled_gpu_offset = gpu_offset ^ 64;

		ret = __copy_to_user(cpu_vaddr + cpu_offset,
				     gpu_vaddr + swizzled_gpu_offset,
				     this_length);
		if (ret)
			return ret + length;

		cpu_offset += this_length;
		gpu_offset += this_length;
		length -= this_length;
	}

	return 0;
}

static inline int
__copy_from_user_swizzled(char *gpu_vaddr, int gpu_offset,
			  const char __user *cpu_vaddr,
			  int length)
{
	int ret, cpu_offset = 0;

	while (length > 0) {
		int cacheline_end = ALIGN(gpu_offset + 1, 64);
		int this_length = min(cacheline_end - gpu_offset, length);
		int swizzled_gpu_offset = gpu_offset ^ 64;

		ret = __copy_from_user(gpu_vaddr + swizzled_gpu_offset,
				       cpu_vaddr + cpu_offset,
				       this_length);
		if (ret)
			return ret + length;

		cpu_offset += this_length;
		gpu_offset += this_length;
		length -= this_length;
	}

	return 0;
}

/*
 * Pins the specified object's pages and synchronizes the object with
 * GPU accesses. Sets needs_clflush to non-zero if the caller should
 * flush the object from the CPU cache.
 */
int i915_gem_obj_prepare_shmem_read(struct drm_i915_gem_object *obj,
				    unsigned int *needs_clflush)
{
	int ret;

	lockdep_assert_held(&obj->base.dev->struct_mutex);

	*needs_clflush = 0;
	if (!i915_gem_object_has_struct_page(obj))
		return -ENODEV;

	ret = i915_gem_object_wait(obj,
				   I915_WAIT_INTERRUPTIBLE |
				   I915_WAIT_LOCKED,
				   MAX_SCHEDULE_TIMEOUT,
				   NULL);
	if (ret)
		return ret;

	ret = i915_gem_object_pin_pages(obj);
	if (ret)
		return ret;

	if (obj->cache_coherent & I915_BO_CACHE_COHERENT_FOR_READ ||
	    !static_cpu_has(X86_FEATURE_CLFLUSH)) {
		ret = i915_gem_object_set_to_cpu_domain(obj, false);
		if (ret)
			goto err_unpin;
		else
			goto out;
	}

	flush_write_domain(obj, ~I915_GEM_DOMAIN_CPU);

	/* If we're not in the cpu read domain, set ourself into the gtt
	 * read domain and manually flush cachelines (if required). This
	 * optimizes for the case when the gpu will dirty the data
	 * anyway again before the next pread happens.
	 */
	if (!obj->cache_dirty &&
	    !(obj->read_domains & I915_GEM_DOMAIN_CPU))
		*needs_clflush = CLFLUSH_BEFORE;

out:
	/* return with the pages pinned */
	return 0;

err_unpin:
	i915_gem_object_unpin_pages(obj);
	return ret;
}

int i915_gem_obj_prepare_shmem_write(struct drm_i915_gem_object *obj,
				     unsigned int *needs_clflush)
{
	int ret;

	lockdep_assert_held(&obj->base.dev->struct_mutex);

	*needs_clflush = 0;
	if (!i915_gem_object_has_struct_page(obj))
		return -ENODEV;

	ret = i915_gem_object_wait(obj,
				   I915_WAIT_INTERRUPTIBLE |
				   I915_WAIT_LOCKED |
				   I915_WAIT_ALL,
				   MAX_SCHEDULE_TIMEOUT,
				   NULL);
	if (ret)
		return ret;

	ret = i915_gem_object_pin_pages(obj);
	if (ret)
		return ret;

	if (obj->cache_coherent & I915_BO_CACHE_COHERENT_FOR_WRITE ||
	    !static_cpu_has(X86_FEATURE_CLFLUSH)) {
		ret = i915_gem_object_set_to_cpu_domain(obj, true);
		if (ret)
			goto err_unpin;
		else
			goto out;
	}

	flush_write_domain(obj, ~I915_GEM_DOMAIN_CPU);

	/* If we're not in the cpu write domain, set ourself into the
	 * gtt write domain and manually flush cachelines (as required).
	 * This optimizes for the case when the gpu will use the data
	 * right away and we therefore have to clflush anyway.
	 */
	if (!obj->cache_dirty) {
		*needs_clflush |= CLFLUSH_AFTER;

		/*
		 * Same trick applies to invalidate partially written
		 * cachelines read before writing.
		 */
		if (!(obj->read_domains & I915_GEM_DOMAIN_CPU))
			*needs_clflush |= CLFLUSH_BEFORE;
	}

out:
	intel_fb_obj_invalidate(obj, ORIGIN_CPU);
	obj->mm.dirty = true;
	/* return with the pages pinned */
	return 0;

err_unpin:
	i915_gem_object_unpin_pages(obj);
	return ret;
}

static void
shmem_clflush_swizzled_range(char *addr, unsigned long length,
			     bool swizzled)
{
	if (unlikely(swizzled)) {
		unsigned long start = (unsigned long) addr;
		unsigned long end = (unsigned long) addr + length;

		/* For swizzling simply ensure that we always flush both
		 * channels. Lame, but simple and it works. Swizzled
		 * pwrite/pread is far from a hotpath - current userspace
		 * doesn't use it at all. */
		start = round_down(start, 128);
		end = round_up(end, 128);

		drm_clflush_virt_range((void *)start, end - start);
	} else {
		drm_clflush_virt_range(addr, length);
	}

}

/* Only difference to the fast-path function is that this can handle bit17
 * and uses non-atomic copy and kmap functions. */
static int
shmem_pread_slow(struct page *page, int offset, int length,
		 char __user *user_data,
		 bool page_do_bit17_swizzling, bool needs_clflush)
{
	char *vaddr;
	int ret;

	vaddr = kmap(page);
	if (needs_clflush)
		shmem_clflush_swizzled_range(vaddr + offset, length,
					     page_do_bit17_swizzling);

	if (page_do_bit17_swizzling)
		ret = __copy_to_user_swizzled(user_data, vaddr, offset, length);
	else
		ret = __copy_to_user(user_data, vaddr + offset, length);
	kunmap(page);

	return ret ? - EFAULT : 0;
}

static int
shmem_pread(struct page *page, int offset, int length, char __user *user_data,
	    bool page_do_bit17_swizzling, bool needs_clflush)
{
	int ret;

	ret = -ENODEV;
	if (!page_do_bit17_swizzling) {
		char *vaddr = kmap_atomic(page);

		if (needs_clflush)
			drm_clflush_virt_range(vaddr + offset, length);
		ret = __copy_to_user_inatomic(user_data, vaddr + offset, length);
		kunmap_atomic(vaddr);
	}
	if (ret == 0)
		return 0;

	return shmem_pread_slow(page, offset, length, user_data,
				page_do_bit17_swizzling, needs_clflush);
}

static int
i915_gem_shmem_pread(struct drm_i915_gem_object *obj,
		     struct drm_i915_gem_pread *args)
{
	char __user *user_data;
	u64 remain;
	unsigned int obj_do_bit17_swizzling;
	unsigned int needs_clflush;
	unsigned int idx, offset;
	int ret;

	obj_do_bit17_swizzling = 0;
	if (i915_gem_object_needs_bit17_swizzle(obj))
		obj_do_bit17_swizzling = BIT(17);

	ret = mutex_lock_interruptible(&obj->base.dev->struct_mutex);
	if (ret)
		return ret;

	ret = i915_gem_obj_prepare_shmem_read(obj, &needs_clflush);
	mutex_unlock(&obj->base.dev->struct_mutex);
	if (ret)
		return ret;

	remain = args->size;
	user_data = u64_to_user_ptr(args->data_ptr);
	offset = offset_in_page(args->offset);
	for (idx = args->offset >> PAGE_SHIFT; remain; idx++) {
		struct page *page = i915_gem_object_get_page(obj, idx);
		unsigned int length = min_t(u64, remain, PAGE_SIZE - offset);

		ret = shmem_pread(page, offset, length, user_data,
				  page_to_phys(page) & obj_do_bit17_swizzling,
				  needs_clflush);
		if (ret)
			break;

		remain -= length;
		user_data += length;
		offset = 0;
	}

	i915_gem_obj_finish_shmem_access(obj);
	return ret;
}

static inline bool
gtt_user_read(struct io_mapping *mapping,
	      loff_t base, int offset,
	      char __user *user_data, int length)
{
	void __iomem *vaddr;
	unsigned long unwritten;

	/* We can use the cpu mem copy function because this is X86. */
	vaddr = io_mapping_map_atomic_wc(mapping, base);
	unwritten = __copy_to_user_inatomic(user_data,
					    (void __force *)vaddr + offset,
					    length);
	io_mapping_unmap_atomic(vaddr);
	if (unwritten) {
		vaddr = io_mapping_map_wc(mapping, base, PAGE_SIZE);
		unwritten = copy_to_user(user_data,
					 (void __force *)vaddr + offset,
					 length);
		io_mapping_unmap(vaddr);
	}
	return unwritten;
}

static int
i915_gem_gtt_pread(struct drm_i915_gem_object *obj,
		   const struct drm_i915_gem_pread *args)
{
	struct drm_i915_private *i915 = to_i915(obj->base.dev);
	struct i915_ggtt *ggtt = &i915->ggtt;
	struct drm_mm_node node;
	struct i915_vma *vma;
	void __user *user_data;
	u64 remain, offset;
	int ret;

	ret = mutex_lock_interruptible(&i915->drm.struct_mutex);
	if (ret)
		return ret;

	intel_runtime_pm_get(i915);
	vma = i915_gem_object_ggtt_pin(obj, NULL, 0, 0,
				       PIN_MAPPABLE |
				       PIN_NONFAULT |
				       PIN_NONBLOCK);
	if (!IS_ERR(vma)) {
		node.start = i915_ggtt_offset(vma);
		node.allocated = false;
		ret = i915_vma_put_fence(vma);
		if (ret) {
			i915_vma_unpin(vma);
			vma = ERR_PTR(ret);
		}
	}
	if (IS_ERR(vma)) {
		ret = insert_mappable_node(ggtt, &node, PAGE_SIZE);
		if (ret)
			goto out_unlock;
		GEM_BUG_ON(!node.allocated);
	}

	ret = i915_gem_object_set_to_gtt_domain(obj, false);
	if (ret)
		goto out_unpin;

	mutex_unlock(&i915->drm.struct_mutex);

	user_data = u64_to_user_ptr(args->data_ptr);
	remain = args->size;
	offset = args->offset;

	while (remain > 0) {
		/* Operation in this page
		 *
		 * page_base = page offset within aperture
		 * page_offset = offset within page
		 * page_length = bytes to copy for this page
		 */
		u32 page_base = node.start;
		unsigned page_offset = offset_in_page(offset);
		unsigned page_length = PAGE_SIZE - page_offset;
		page_length = remain < page_length ? remain : page_length;
		if (node.allocated) {
			wmb();
			ggtt->vm.insert_page(&ggtt->vm,
					     i915_gem_object_get_dma_address(obj, offset >> PAGE_SHIFT),
					     node.start, I915_CACHE_NONE, 0);
			wmb();
		} else {
			page_base += offset & PAGE_MASK;
		}

		if (gtt_user_read(&ggtt->iomap, page_base, page_offset,
				  user_data, page_length)) {
			ret = -EFAULT;
			break;
		}

		remain -= page_length;
		user_data += page_length;
		offset += page_length;
	}

	mutex_lock(&i915->drm.struct_mutex);
out_unpin:
	if (node.allocated) {
		wmb();
		ggtt->vm.clear_range(&ggtt->vm, node.start, node.size);
		remove_mappable_node(&node);
	} else {
		i915_vma_unpin(vma);
	}
out_unlock:
	intel_runtime_pm_put(i915);
	mutex_unlock(&i915->drm.struct_mutex);

	return ret;
}

/**
 * Reads data from the object referenced by handle.
 * @dev: drm device pointer
 * @data: ioctl data blob
 * @file: drm file pointer
 *
 * On error, the contents of *data are undefined.
 */
int
i915_gem_pread_ioctl(struct drm_device *dev, void *data,
		     struct drm_file *file)
{
	struct drm_i915_gem_pread *args = data;
	struct drm_i915_gem_object *obj;
	int ret;

	if (args->size == 0)
		return 0;

	if (!access_ok(VERIFY_WRITE,
		       u64_to_user_ptr(args->data_ptr),
		       args->size))
		return -EFAULT;

	obj = i915_gem_object_lookup(file, args->handle);
	if (!obj)
		return -ENOENT;

	/* Bounds check source.  */
	if (range_overflows_t(u64, args->offset, args->size, obj->base.size)) {
		ret = -EINVAL;
		goto out;
	}

	trace_i915_gem_object_pread(obj, args->offset, args->size);

	ret = i915_gem_object_wait(obj,
				   I915_WAIT_INTERRUPTIBLE,
				   MAX_SCHEDULE_TIMEOUT,
				   to_rps_client(file));
	if (ret)
		goto out;

	ret = i915_gem_object_pin_pages(obj);
	if (ret)
		goto out;

	ret = i915_gem_shmem_pread(obj, args);
	if (ret == -EFAULT || ret == -ENODEV)
		ret = i915_gem_gtt_pread(obj, args);

	i915_gem_object_unpin_pages(obj);
out:
	i915_gem_object_put(obj);
	return ret;
}

/* This is the fast write path which cannot handle
 * page faults in the source data
 */

static inline bool
ggtt_write(struct io_mapping *mapping,
	   loff_t base, int offset,
	   char __user *user_data, int length)
{
	void __iomem *vaddr;
	unsigned long unwritten;

	/* We can use the cpu mem copy function because this is X86. */
	vaddr = io_mapping_map_atomic_wc(mapping, base);
	unwritten = __copy_from_user_inatomic_nocache((void __force *)vaddr + offset,
						      user_data, length);
	io_mapping_unmap_atomic(vaddr);
	if (unwritten) {
		vaddr = io_mapping_map_wc(mapping, base, PAGE_SIZE);
		unwritten = copy_from_user((void __force *)vaddr + offset,
					   user_data, length);
		io_mapping_unmap(vaddr);
	}

	return unwritten;
}

/**
 * This is the fast pwrite path, where we copy the data directly from the
 * user into the GTT, uncached.
 * @obj: i915 GEM object
 * @args: pwrite arguments structure
 */
static int
i915_gem_gtt_pwrite_fast(struct drm_i915_gem_object *obj,
			 const struct drm_i915_gem_pwrite *args)
{
	struct drm_i915_private *i915 = to_i915(obj->base.dev);
	struct i915_ggtt *ggtt = &i915->ggtt;
	struct drm_mm_node node;
	struct i915_vma *vma;
	u64 remain, offset;
	void __user *user_data;
	int ret;

	ret = mutex_lock_interruptible(&i915->drm.struct_mutex);
	if (ret)
		return ret;

	if (i915_gem_object_has_struct_page(obj)) {
		/*
		 * Avoid waking the device up if we can fallback, as
		 * waking/resuming is very slow (worst-case 10-100 ms
		 * depending on PCI sleeps and our own resume time).
		 * This easily dwarfs any performance advantage from
		 * using the cache bypass of indirect GGTT access.
		 */
		if (!intel_runtime_pm_get_if_in_use(i915)) {
			ret = -EFAULT;
			goto out_unlock;
		}
	} else {
		/* No backing pages, no fallback, we must force GGTT access */
		intel_runtime_pm_get(i915);
	}

	vma = i915_gem_object_ggtt_pin(obj, NULL, 0, 0,
				       PIN_MAPPABLE |
				       PIN_NONFAULT |
				       PIN_NONBLOCK);
	if (!IS_ERR(vma)) {
		node.start = i915_ggtt_offset(vma);
		node.allocated = false;
		ret = i915_vma_put_fence(vma);
		if (ret) {
			i915_vma_unpin(vma);
			vma = ERR_PTR(ret);
		}
	}
	if (IS_ERR(vma)) {
		ret = insert_mappable_node(ggtt, &node, PAGE_SIZE);
		if (ret)
			goto out_rpm;
		GEM_BUG_ON(!node.allocated);
	}

	ret = i915_gem_object_set_to_gtt_domain(obj, true);
	if (ret)
		goto out_unpin;

	mutex_unlock(&i915->drm.struct_mutex);

	intel_fb_obj_invalidate(obj, ORIGIN_CPU);

	user_data = u64_to_user_ptr(args->data_ptr);
	offset = args->offset;
	remain = args->size;
	while (remain) {
		/* Operation in this page
		 *
		 * page_base = page offset within aperture
		 * page_offset = offset within page
		 * page_length = bytes to copy for this page
		 */
		u32 page_base = node.start;
		unsigned int page_offset = offset_in_page(offset);
		unsigned int page_length = PAGE_SIZE - page_offset;
		page_length = remain < page_length ? remain : page_length;
		if (node.allocated) {
			wmb(); /* flush the write before we modify the GGTT */
			ggtt->vm.insert_page(&ggtt->vm,
					     i915_gem_object_get_dma_address(obj, offset >> PAGE_SHIFT),
					     node.start, I915_CACHE_NONE, 0);
			wmb(); /* flush modifications to the GGTT (insert_page) */
		} else {
			page_base += offset & PAGE_MASK;
		}
		/* If we get a fault while copying data, then (presumably) our
		 * source page isn't available.  Return the error and we'll
		 * retry in the slow path.
		 * If the object is non-shmem backed, we retry again with the
		 * path that handles page fault.
		 */
		if (ggtt_write(&ggtt->iomap, page_base, page_offset,
			       user_data, page_length)) {
			ret = -EFAULT;
			break;
		}

		remain -= page_length;
		user_data += page_length;
		offset += page_length;
	}
	intel_fb_obj_flush(obj, ORIGIN_CPU);

	mutex_lock(&i915->drm.struct_mutex);
out_unpin:
	if (node.allocated) {
		wmb();
		ggtt->vm.clear_range(&ggtt->vm, node.start, node.size);
		remove_mappable_node(&node);
	} else {
		i915_vma_unpin(vma);
	}
out_rpm:
	intel_runtime_pm_put(i915);
out_unlock:
	mutex_unlock(&i915->drm.struct_mutex);
	return ret;
}

static int
shmem_pwrite_slow(struct page *page, int offset, int length,
		  char __user *user_data,
		  bool page_do_bit17_swizzling,
		  bool needs_clflush_before,
		  bool needs_clflush_after)
{
	char *vaddr;
	int ret;

	vaddr = kmap(page);
	if (unlikely(needs_clflush_before || page_do_bit17_swizzling))
		shmem_clflush_swizzled_range(vaddr + offset, length,
					     page_do_bit17_swizzling);
	if (page_do_bit17_swizzling)
		ret = __copy_from_user_swizzled(vaddr, offset, user_data,
						length);
	else
		ret = __copy_from_user(vaddr + offset, user_data, length);
	if (needs_clflush_after)
		shmem_clflush_swizzled_range(vaddr + offset, length,
					     page_do_bit17_swizzling);
	kunmap(page);

	return ret ? -EFAULT : 0;
}

/* Per-page copy function for the shmem pwrite fastpath.
 * Flushes invalid cachelines before writing to the target if
 * needs_clflush_before is set and flushes out any written cachelines after
 * writing if needs_clflush is set.
 */
static int
shmem_pwrite(struct page *page, int offset, int len, char __user *user_data,
	     bool page_do_bit17_swizzling,
	     bool needs_clflush_before,
	     bool needs_clflush_after)
{
	int ret;

	ret = -ENODEV;
	if (!page_do_bit17_swizzling) {
		char *vaddr = kmap_atomic(page);

		if (needs_clflush_before)
			drm_clflush_virt_range(vaddr + offset, len);
		ret = __copy_from_user_inatomic(vaddr + offset, user_data, len);
		if (needs_clflush_after)
			drm_clflush_virt_range(vaddr + offset, len);

		kunmap_atomic(vaddr);
	}
	if (ret == 0)
		return ret;

	return shmem_pwrite_slow(page, offset, len, user_data,
				 page_do_bit17_swizzling,
				 needs_clflush_before,
				 needs_clflush_after);
}

static int
i915_gem_shmem_pwrite(struct drm_i915_gem_object *obj,
		      const struct drm_i915_gem_pwrite *args)
{
	struct drm_i915_private *i915 = to_i915(obj->base.dev);
	void __user *user_data;
	u64 remain;
	unsigned int obj_do_bit17_swizzling;
	unsigned int partial_cacheline_write;
	unsigned int needs_clflush;
	unsigned int offset, idx;
	int ret;

	ret = mutex_lock_interruptible(&i915->drm.struct_mutex);
	if (ret)
		return ret;

	ret = i915_gem_obj_prepare_shmem_write(obj, &needs_clflush);
	mutex_unlock(&i915->drm.struct_mutex);
	if (ret)
		return ret;

	obj_do_bit17_swizzling = 0;
	if (i915_gem_object_needs_bit17_swizzle(obj))
		obj_do_bit17_swizzling = BIT(17);

	/* If we don't overwrite a cacheline completely we need to be
	 * careful to have up-to-date data by first clflushing. Don't
	 * overcomplicate things and flush the entire patch.
	 */
	partial_cacheline_write = 0;
	if (needs_clflush & CLFLUSH_BEFORE)
		partial_cacheline_write = boot_cpu_data.x86_clflush_size - 1;

	user_data = u64_to_user_ptr(args->data_ptr);
	remain = args->size;
	offset = offset_in_page(args->offset);
	for (idx = args->offset >> PAGE_SHIFT; remain; idx++) {
		struct page *page = i915_gem_object_get_page(obj, idx);
		unsigned int length = min_t(u64, remain, PAGE_SIZE - offset);

		ret = shmem_pwrite(page, offset, length, user_data,
				   page_to_phys(page) & obj_do_bit17_swizzling,
				   (offset | length) & partial_cacheline_write,
				   needs_clflush & CLFLUSH_AFTER);
		if (ret)
			break;

		remain -= length;
		user_data += length;
		offset = 0;
	}

	intel_fb_obj_flush(obj, ORIGIN_CPU);
	i915_gem_obj_finish_shmem_access(obj);
	return ret;
}

/**
 * Writes data to the object referenced by handle.
 * @dev: drm device
 * @data: ioctl data blob
 * @file: drm file
 *
 * On error, the contents of the buffer that were to be modified are undefined.
 */
int
i915_gem_pwrite_ioctl(struct drm_device *dev, void *data,
		      struct drm_file *file)
{
	struct drm_i915_gem_pwrite *args = data;
	struct drm_i915_gem_object *obj;
	int ret;

	if (args->size == 0)
		return 0;

	if (!access_ok(VERIFY_READ,
		       u64_to_user_ptr(args->data_ptr),
		       args->size))
		return -EFAULT;

	obj = i915_gem_object_lookup(file, args->handle);
	if (!obj)
		return -ENOENT;

	/* Bounds check destination. */
	if (range_overflows_t(u64, args->offset, args->size, obj->base.size)) {
		ret = -EINVAL;
		goto err;
	}

	/* Writes not allowed into this read-only object */
	if (i915_gem_object_is_readonly(obj)) {
		ret = -EINVAL;
		goto err;
	}

	trace_i915_gem_object_pwrite(obj, args->offset, args->size);

	ret = -ENODEV;
	if (obj->ops->pwrite)
		ret = obj->ops->pwrite(obj, args);
	if (ret != -ENODEV)
		goto err;

	ret = i915_gem_object_wait(obj,
				   I915_WAIT_INTERRUPTIBLE |
				   I915_WAIT_ALL,
				   MAX_SCHEDULE_TIMEOUT,
				   to_rps_client(file));
	if (ret)
		goto err;

	ret = i915_gem_object_pin_pages(obj);
	if (ret)
		goto err;

	ret = -EFAULT;
	/* We can only do the GTT pwrite on untiled buffers, as otherwise
	 * it would end up going through the fenced access, and we'll get
	 * different detiling behavior between reading and writing.
	 * pread/pwrite currently are reading and writing from the CPU
	 * perspective, requiring manual detiling by the client.
	 */
	if (!i915_gem_object_has_struct_page(obj) ||
	    cpu_write_needs_clflush(obj))
		/* Note that the gtt paths might fail with non-page-backed user
		 * pointers (e.g. gtt mappings when moving data between
		 * textures). Fallback to the shmem path in that case.
		 */
		ret = i915_gem_gtt_pwrite_fast(obj, args);

	if (ret == -EFAULT || ret == -ENOSPC) {
		if (i915_gem_object_has_struct_page(obj))
			ret = i915_gem_shmem_pwrite(obj, args);
		else
			ret = i915_gem_phys_pwrite(obj, args, file);
	}

	i915_gem_object_unpin_pages(obj);
err:
	i915_gem_object_put(obj);
	return ret;
}

static void i915_gem_object_bump_inactive_ggtt(struct drm_i915_gem_object *obj)
{
	struct drm_i915_private *i915;
	struct list_head *list;
	struct i915_vma *vma;

	GEM_BUG_ON(!i915_gem_object_has_pinned_pages(obj));

	for_each_ggtt_vma(vma, obj) {
		if (i915_vma_is_active(vma))
			continue;

		if (!drm_mm_node_allocated(&vma->node))
			continue;

		list_move_tail(&vma->vm_link, &vma->vm->inactive_list);
	}

	i915 = to_i915(obj->base.dev);
	spin_lock(&i915->mm.obj_lock);
	list = obj->bind_count ? &i915->mm.bound_list : &i915->mm.unbound_list;
	list_move_tail(&obj->mm.link, list);
	spin_unlock(&i915->mm.obj_lock);
}

/**
 * Called when user space prepares to use an object with the CPU, either
 * through the mmap ioctl's mapping or a GTT mapping.
 * @dev: drm device
 * @data: ioctl data blob
 * @file: drm file
 */
int
i915_gem_set_domain_ioctl(struct drm_device *dev, void *data,
			  struct drm_file *file)
{
	struct drm_i915_gem_set_domain *args = data;
	struct drm_i915_gem_object *obj;
	uint32_t read_domains = args->read_domains;
	uint32_t write_domain = args->write_domain;
	int err;

	/* Only handle setting domains to types used by the CPU. */
	if ((write_domain | read_domains) & I915_GEM_GPU_DOMAINS)
		return -EINVAL;

	/* Having something in the write domain implies it's in the read
	 * domain, and only that read domain.  Enforce that in the request.
	 */
	if (write_domain != 0 && read_domains != write_domain)
		return -EINVAL;

	obj = i915_gem_object_lookup(file, args->handle);
	if (!obj)
		return -ENOENT;

	/* Try to flush the object off the GPU without holding the lock.
	 * We will repeat the flush holding the lock in the normal manner
	 * to catch cases where we are gazumped.
	 */
	err = i915_gem_object_wait(obj,
				   I915_WAIT_INTERRUPTIBLE |
				   (write_domain ? I915_WAIT_ALL : 0),
				   MAX_SCHEDULE_TIMEOUT,
				   to_rps_client(file));
	if (err)
		goto out;

	/*
	 * Proxy objects do not control access to the backing storage, ergo
	 * they cannot be used as a means to manipulate the cache domain
	 * tracking for that backing storage. The proxy object is always
	 * considered to be outside of any cache domain.
	 */
	if (i915_gem_object_is_proxy(obj)) {
		err = -ENXIO;
		goto out;
	}

	/*
	 * Flush and acquire obj->pages so that we are coherent through
	 * direct access in memory with previous cached writes through
	 * shmemfs and that our cache domain tracking remains valid.
	 * For example, if the obj->filp was moved to swap without us
	 * being notified and releasing the pages, we would mistakenly
	 * continue to assume that the obj remained out of the CPU cached
	 * domain.
	 */
	err = i915_gem_object_pin_pages(obj);
	if (err)
		goto out;

	err = i915_mutex_lock_interruptible(dev);
	if (err)
		goto out_unpin;

	if (read_domains & I915_GEM_DOMAIN_WC)
		err = i915_gem_object_set_to_wc_domain(obj, write_domain);
	else if (read_domains & I915_GEM_DOMAIN_GTT)
		err = i915_gem_object_set_to_gtt_domain(obj, write_domain);
	else
		err = i915_gem_object_set_to_cpu_domain(obj, write_domain);

	/* And bump the LRU for this access */
	i915_gem_object_bump_inactive_ggtt(obj);

	mutex_unlock(&dev->struct_mutex);

	if (write_domain != 0)
		intel_fb_obj_invalidate(obj,
					fb_write_origin(obj, write_domain));

out_unpin:
	i915_gem_object_unpin_pages(obj);
out:
	i915_gem_object_put(obj);
	return err;
}

/**
 * Called when user space has done writes to this buffer
 * @dev: drm device
 * @data: ioctl data blob
 * @file: drm file
 */
int
i915_gem_sw_finish_ioctl(struct drm_device *dev, void *data,
			 struct drm_file *file)
{
	struct drm_i915_gem_sw_finish *args = data;
	struct drm_i915_gem_object *obj;

	obj = i915_gem_object_lookup(file, args->handle);
	if (!obj)
		return -ENOENT;

	/*
	 * Proxy objects are barred from CPU access, so there is no
	 * need to ban sw_finish as it is a nop.
	 */

	/* Pinned buffers may be scanout, so flush the cache */
	i915_gem_object_flush_if_display(obj);
	i915_gem_object_put(obj);

	return 0;
}

static inline bool
__vma_matches(struct vm_area_struct *vma, struct file *filp,
	      unsigned long addr, unsigned long size)
{
	if (vma->vm_file != filp)
		return false;

	return vma->vm_start == addr &&
	       (vma->vm_end - vma->vm_start) == PAGE_ALIGN(size);
}

/**
 * i915_gem_mmap_ioctl - Maps the contents of an object, returning the address
 *			 it is mapped to.
 * @dev: drm device
 * @data: ioctl data blob
 * @file: drm file
 *
 * While the mapping holds a reference on the contents of the object, it doesn't
 * imply a ref on the object itself.
 *
 * IMPORTANT:
 *
 * DRM driver writers who look a this function as an example for how to do GEM
 * mmap support, please don't implement mmap support like here. The modern way
 * to implement DRM mmap support is with an mmap offset ioctl (like
 * i915_gem_mmap_gtt) and then using the mmap syscall on the DRM fd directly.
 * That way debug tooling like valgrind will understand what's going on, hiding
 * the mmap call in a driver private ioctl will break that. The i915 driver only
 * does cpu mmaps this way because we didn't know better.
 */
int
i915_gem_mmap_ioctl(struct drm_device *dev, void *data,
		    struct drm_file *file)
{
	struct drm_i915_gem_mmap *args = data;
	struct drm_i915_gem_object *obj;
	unsigned long addr;

	if (args->flags & ~(I915_MMAP_WC))
		return -EINVAL;

	if (args->flags & I915_MMAP_WC && !boot_cpu_has(X86_FEATURE_PAT))
		return -ENODEV;

	obj = i915_gem_object_lookup(file, args->handle);
	if (!obj)
		return -ENOENT;

	/* prime objects have no backing filp to GEM mmap
	 * pages from.
	 */
	if (!obj->base.filp) {
		addr = -ENXIO;
		goto err;
	}

	if (range_overflows(args->offset, args->size, (u64)obj->base.size)) {
		addr = -EINVAL;
		goto err;
	}

	addr = vm_mmap(obj->base.filp, 0, args->size,
		       PROT_READ | PROT_WRITE, MAP_SHARED,
		       args->offset);
	if (IS_ERR_VALUE(addr))
		goto err;

	if (args->flags & I915_MMAP_WC) {
		struct mm_struct *mm = current->mm;
		struct vm_area_struct *vma;

		if (down_write_killable(&mm->mmap_sem)) {
			addr = -EINTR;
			goto err;
		}
		vma = find_vma(mm, addr);
		if (vma && __vma_matches(vma, obj->base.filp, addr, args->size))
			vma->vm_page_prot =
				pgprot_writecombine(vm_get_page_prot(vma->vm_flags));
		else
			addr = -ENOMEM;
		up_write(&mm->mmap_sem);
		if (IS_ERR_VALUE(addr))
			goto err;

		/* This may race, but that's ok, it only gets set */
		WRITE_ONCE(obj->frontbuffer_ggtt_origin, ORIGIN_CPU);
	}
	i915_gem_object_put(obj);

	args->addr_ptr = (uint64_t) addr;
	return 0;

err:
	i915_gem_object_put(obj);
	return addr;
}

static unsigned int tile_row_pages(struct drm_i915_gem_object *obj)
{
	return i915_gem_object_get_tile_row_size(obj) >> PAGE_SHIFT;
}

/**
 * i915_gem_mmap_gtt_version - report the current feature set for GTT mmaps
 *
 * A history of the GTT mmap interface:
 *
 * 0 - Everything had to fit into the GTT. Both parties of a memcpy had to
 *     aligned and suitable for fencing, and still fit into the available
 *     mappable space left by the pinned display objects. A classic problem
 *     we called the page-fault-of-doom where we would ping-pong between
 *     two objects that could not fit inside the GTT and so the memcpy
 *     would page one object in at the expense of the other between every
 *     single byte.
 *
 * 1 - Objects can be any size, and have any compatible fencing (X Y, or none
 *     as set via i915_gem_set_tiling() [DRM_I915_GEM_SET_TILING]). If the
 *     object is too large for the available space (or simply too large
 *     for the mappable aperture!), a view is created instead and faulted
 *     into userspace. (This view is aligned and sized appropriately for
 *     fenced access.)
 *
 * 2 - Recognise WC as a separate cache domain so that we can flush the
 *     delayed writes via GTT before performing direct access via WC.
 *
 * Restrictions:
 *
 *  * snoopable objects cannot be accessed via the GTT. It can cause machine
 *    hangs on some architectures, corruption on others. An attempt to service
 *    a GTT page fault from a snoopable object will generate a SIGBUS.
 *
 *  * the object must be able to fit into RAM (physical memory, though no
 *    limited to the mappable aperture).
 *
 *
 * Caveats:
 *
 *  * a new GTT page fault will synchronize rendering from the GPU and flush
 *    all data to system memory. Subsequent access will not be synchronized.
 *
 *  * all mappings are revoked on runtime device suspend.
 *
 *  * there are only 8, 16 or 32 fence registers to share between all users
 *    (older machines require fence register for display and blitter access
 *    as well). Contention of the fence registers will cause the previous users
 *    to be unmapped and any new access will generate new page faults.
 *
 *  * running out of memory while servicing a fault may generate a SIGBUS,
 *    rather than the expected SIGSEGV.
 */
int i915_gem_mmap_gtt_version(void)
{
	return 2;
}

static inline struct i915_ggtt_view
compute_partial_view(struct drm_i915_gem_object *obj,
		     pgoff_t page_offset,
		     unsigned int chunk)
{
	struct i915_ggtt_view view;

	if (i915_gem_object_is_tiled(obj))
		chunk = roundup(chunk, tile_row_pages(obj));

	view.type = I915_GGTT_VIEW_PARTIAL;
	view.partial.offset = rounddown(page_offset, chunk);
	view.partial.size =
		min_t(unsigned int, chunk,
		      (obj->base.size >> PAGE_SHIFT) - view.partial.offset);

	/* If the partial covers the entire object, just create a normal VMA. */
	if (chunk >= obj->base.size >> PAGE_SHIFT)
		view.type = I915_GGTT_VIEW_NORMAL;

	return view;
}

/**
 * i915_gem_fault - fault a page into the GTT
 * @vmf: fault info
 *
 * The fault handler is set up by drm_gem_mmap() when a object is GTT mapped
 * from userspace.  The fault handler takes care of binding the object to
 * the GTT (if needed), allocating and programming a fence register (again,
 * only if needed based on whether the old reg is still valid or the object
 * is tiled) and inserting a new PTE into the faulting process.
 *
 * Note that the faulting process may involve evicting existing objects
 * from the GTT and/or fence registers to make room.  So performance may
 * suffer if the GTT working set is large or there are few fence registers
 * left.
 *
 * The current feature set supported by i915_gem_fault() and thus GTT mmaps
 * is exposed via I915_PARAM_MMAP_GTT_VERSION (see i915_gem_mmap_gtt_version).
 */
int i915_gem_fault(struct vm_fault *vmf)
{
#define MIN_CHUNK_PAGES (SZ_1M >> PAGE_SHIFT)
	struct vm_area_struct *area = vmf->vma;
	struct drm_i915_gem_object *obj = to_intel_bo(area->vm_private_data);
	struct drm_device *dev = obj->base.dev;
	struct drm_i915_private *dev_priv = to_i915(dev);
	struct i915_ggtt *ggtt = &dev_priv->ggtt;
	bool write = !!(vmf->flags & FAULT_FLAG_WRITE);
	struct i915_vma *vma;
	pgoff_t page_offset;
	int ret;

	/* Sanity check that we allow writing into this object */
	if (i915_gem_object_is_readonly(obj) && write)
		return VM_FAULT_SIGBUS;

	/* We don't use vmf->pgoff since that has the fake offset */
	page_offset = (vmf->address - area->vm_start) >> PAGE_SHIFT;

	trace_i915_gem_object_fault(obj, page_offset, true, write);

	/* Try to flush the object off the GPU first without holding the lock.
	 * Upon acquiring the lock, we will perform our sanity checks and then
	 * repeat the flush holding the lock in the normal manner to catch cases
	 * where we are gazumped.
	 */
	ret = i915_gem_object_wait(obj,
				   I915_WAIT_INTERRUPTIBLE,
				   MAX_SCHEDULE_TIMEOUT,
				   NULL);
	if (ret)
		goto err;

	ret = i915_gem_object_pin_pages(obj);
	if (ret)
		goto err;

	intel_runtime_pm_get(dev_priv);

	ret = i915_mutex_lock_interruptible(dev);
	if (ret)
		goto err_rpm;

	/* Access to snoopable pages through the GTT is incoherent. */
	if (obj->cache_level != I915_CACHE_NONE && !HAS_LLC(dev_priv)) {
		ret = -EFAULT;
		goto err_unlock;
	}


	/* Now pin it into the GTT as needed */
	vma = i915_gem_object_ggtt_pin(obj, NULL, 0, 0,
				       PIN_MAPPABLE |
				       PIN_NONBLOCK |
				       PIN_NONFAULT);
	if (IS_ERR(vma)) {
		/* Use a partial view if it is bigger than available space */
		struct i915_ggtt_view view =
			compute_partial_view(obj, page_offset, MIN_CHUNK_PAGES);
		unsigned int flags;

		flags = PIN_MAPPABLE;
		if (view.type == I915_GGTT_VIEW_NORMAL)
			flags |= PIN_NONBLOCK; /* avoid warnings for pinned */

		/*
		 * Userspace is now writing through an untracked VMA, abandon
		 * all hope that the hardware is able to track future writes.
		 */
		obj->frontbuffer_ggtt_origin = ORIGIN_CPU;

		vma = i915_gem_object_ggtt_pin(obj, &view, 0, 0, flags);
		if (IS_ERR(vma) && !view.type) {
			flags = PIN_MAPPABLE;
			view.type = I915_GGTT_VIEW_PARTIAL;
			vma = i915_gem_object_ggtt_pin(obj, &view, 0, 0, flags);
		}
	}
	if (IS_ERR(vma)) {
		ret = PTR_ERR(vma);
		goto err_unlock;
	}

	ret = i915_gem_object_set_to_gtt_domain(obj, write);
	if (ret)
		goto err_unpin;

	ret = i915_vma_pin_fence(vma);
	if (ret)
		goto err_unpin;

	/* Finally, remap it using the new GTT offset */
	ret = remap_io_mapping(area,
			       area->vm_start + (vma->ggtt_view.partial.offset << PAGE_SHIFT),
			       (ggtt->gmadr.start + vma->node.start) >> PAGE_SHIFT,
			       min_t(u64, vma->size, area->vm_end - area->vm_start),
			       &ggtt->iomap);
	if (ret)
		goto err_fence;

	/* Mark as being mmapped into userspace for later revocation */
	assert_rpm_wakelock_held(dev_priv);
	if (!i915_vma_set_userfault(vma) && !obj->userfault_count++)
		list_add(&obj->userfault_link, &dev_priv->mm.userfault_list);
	GEM_BUG_ON(!obj->userfault_count);

	i915_vma_set_ggtt_write(vma);

err_fence:
	i915_vma_unpin_fence(vma);
err_unpin:
	__i915_vma_unpin(vma);
err_unlock:
	mutex_unlock(&dev->struct_mutex);
err_rpm:
	intel_runtime_pm_put(dev_priv);
	i915_gem_object_unpin_pages(obj);
err:
	switch (ret) {
	case -EIO:
		/*
		 * We eat errors when the gpu is terminally wedged to avoid
		 * userspace unduly crashing (gl has no provisions for mmaps to
		 * fail). But any other -EIO isn't ours (e.g. swap in failure)
		 * and so needs to be reported.
		 */
		if (!i915_terminally_wedged(&dev_priv->gpu_error)) {
			ret = VM_FAULT_SIGBUS;
			break;
		}
		/* else: fall through */
	case -EAGAIN:
		/*
		 * EAGAIN means the gpu is hung and we'll wait for the error
		 * handler to reset everything when re-faulting in
		 * i915_mutex_lock_interruptible.
		 */
	case 0:
	case -ERESTARTSYS:
	case -EINTR:
	case -EBUSY:
		/*
		 * EBUSY is ok: this just means that another thread
		 * already did the job.
		 */
		ret = VM_FAULT_NOPAGE;
		break;
	case -ENOMEM:
		ret = VM_FAULT_OOM;
		break;
	case -ENOSPC:
	case -EFAULT:
		ret = VM_FAULT_SIGBUS;
		break;
	default:
		WARN_ONCE(ret, "unhandled error in i915_gem_fault: %i\n", ret);
		ret = VM_FAULT_SIGBUS;
		break;
	}
	return ret;
}

static void __i915_gem_object_release_mmap(struct drm_i915_gem_object *obj)
{
	struct i915_vma *vma;

	GEM_BUG_ON(!obj->userfault_count);

	obj->userfault_count = 0;
	list_del(&obj->userfault_link);
	drm_vma_node_unmap(&obj->base.vma_node,
			   obj->base.dev->anon_inode->i_mapping);

	for_each_ggtt_vma(vma, obj)
		i915_vma_unset_userfault(vma);
}

/**
 * i915_gem_release_mmap - remove physical page mappings
 * @obj: obj in question
 *
 * Preserve the reservation of the mmapping with the DRM core code, but
 * relinquish ownership of the pages back to the system.
 *
 * It is vital that we remove the page mapping if we have mapped a tiled
 * object through the GTT and then lose the fence register due to
 * resource pressure. Similarly if the object has been moved out of the
 * aperture, than pages mapped into userspace must be revoked. Removing the
 * mapping will then trigger a page fault on the next user access, allowing
 * fixup by i915_gem_fault().
 */
void
i915_gem_release_mmap(struct drm_i915_gem_object *obj)
{
	struct drm_i915_private *i915 = to_i915(obj->base.dev);

	/* Serialisation between user GTT access and our code depends upon
	 * revoking the CPU's PTE whilst the mutex is held. The next user
	 * pagefault then has to wait until we release the mutex.
	 *
	 * Note that RPM complicates somewhat by adding an additional
	 * requirement that operations to the GGTT be made holding the RPM
	 * wakeref.
	 */
	lockdep_assert_held(&i915->drm.struct_mutex);
	intel_runtime_pm_get(i915);

	if (!obj->userfault_count)
		goto out;

	__i915_gem_object_release_mmap(obj);

	/* Ensure that the CPU's PTE are revoked and there are not outstanding
	 * memory transactions from userspace before we return. The TLB
	 * flushing implied above by changing the PTE above *should* be
	 * sufficient, an extra barrier here just provides us with a bit
	 * of paranoid documentation about our requirement to serialise
	 * memory writes before touching registers / GSM.
	 */
	wmb();

out:
	intel_runtime_pm_put(i915);
}

void i915_gem_runtime_suspend(struct drm_i915_private *dev_priv)
{
	struct drm_i915_gem_object *obj, *on;
	int i;

	/*
	 * Only called during RPM suspend. All users of the userfault_list
	 * must be holding an RPM wakeref to ensure that this can not
	 * run concurrently with themselves (and use the struct_mutex for
	 * protection between themselves).
	 */

	list_for_each_entry_safe(obj, on,
				 &dev_priv->mm.userfault_list, userfault_link)
		__i915_gem_object_release_mmap(obj);

	/* The fence will be lost when the device powers down. If any were
	 * in use by hardware (i.e. they are pinned), we should not be powering
	 * down! All other fences will be reacquired by the user upon waking.
	 */
	for (i = 0; i < dev_priv->num_fence_regs; i++) {
		struct drm_i915_fence_reg *reg = &dev_priv->fence_regs[i];

		/* Ideally we want to assert that the fence register is not
		 * live at this point (i.e. that no piece of code will be
		 * trying to write through fence + GTT, as that both violates
		 * our tracking of activity and associated locking/barriers,
		 * but also is illegal given that the hw is powered down).
		 *
		 * Previously we used reg->pin_count as a "liveness" indicator.
		 * That is not sufficient, and we need a more fine-grained
		 * tool if we want to have a sanity check here.
		 */

		if (!reg->vma)
			continue;

		GEM_BUG_ON(i915_vma_has_userfault(reg->vma));
		reg->dirty = true;
	}
}

static int i915_gem_object_create_mmap_offset(struct drm_i915_gem_object *obj)
{
	struct drm_i915_private *dev_priv = to_i915(obj->base.dev);
	int err;

	err = drm_gem_create_mmap_offset(&obj->base);
	if (likely(!err))
		return 0;

	/* Attempt to reap some mmap space from dead objects */
	do {
		err = i915_gem_wait_for_idle(dev_priv,
					     I915_WAIT_INTERRUPTIBLE,
					     MAX_SCHEDULE_TIMEOUT);
		if (err)
			break;

		i915_gem_drain_freed_objects(dev_priv);
		err = drm_gem_create_mmap_offset(&obj->base);
		if (!err)
			break;

	} while (flush_delayed_work(&dev_priv->gt.retire_work));

	return err;
}

static void i915_gem_object_free_mmap_offset(struct drm_i915_gem_object *obj)
{
	drm_gem_free_mmap_offset(&obj->base);
}

int
i915_gem_mmap_gtt(struct drm_file *file,
		  struct drm_device *dev,
		  uint32_t handle,
		  uint64_t *offset)
{
	struct drm_i915_gem_object *obj;
	int ret;

	obj = i915_gem_object_lookup(file, handle);
	if (!obj)
		return -ENOENT;

	ret = i915_gem_object_create_mmap_offset(obj);
	if (ret == 0)
		*offset = drm_vma_node_offset_addr(&obj->base.vma_node);

	i915_gem_object_put(obj);
	return ret;
}

/**
 * i915_gem_mmap_gtt_ioctl - prepare an object for GTT mmap'ing
 * @dev: DRM device
 * @data: GTT mapping ioctl data
 * @file: GEM object info
 *
 * Simply returns the fake offset to userspace so it can mmap it.
 * The mmap call will end up in drm_gem_mmap(), which will set things
 * up so we can get faults in the handler above.
 *
 * The fault handler will take care of binding the object into the GTT
 * (since it may have been evicted to make room for something), allocating
 * a fence register, and mapping the appropriate aperture address into
 * userspace.
 */
int
i915_gem_mmap_gtt_ioctl(struct drm_device *dev, void *data,
			struct drm_file *file)
{
	struct drm_i915_gem_mmap_gtt *args = data;

	return i915_gem_mmap_gtt(file, dev, args->handle, &args->offset);
}

/* Immediately discard the backing storage */
static void
i915_gem_object_truncate(struct drm_i915_gem_object *obj)
{
	i915_gem_object_free_mmap_offset(obj);

	if (obj->base.filp == NULL)
		return;

	/* Our goal here is to return as much of the memory as
	 * is possible back to the system as we are called from OOM.
	 * To do this we must instruct the shmfs to drop all of its
	 * backing pages, *now*.
	 */
	shmem_truncate_range(file_inode(obj->base.filp), 0, (loff_t)-1);
	obj->mm.madv = __I915_MADV_PURGED;
	obj->mm.pages = ERR_PTR(-EFAULT);
}

/* Try to discard unwanted pages */
void __i915_gem_object_invalidate(struct drm_i915_gem_object *obj)
{
	struct address_space *mapping;

	lockdep_assert_held(&obj->mm.lock);
	GEM_BUG_ON(i915_gem_object_has_pages(obj));

	switch (obj->mm.madv) {
	case I915_MADV_DONTNEED:
		i915_gem_object_truncate(obj);
	case __I915_MADV_PURGED:
		return;
	}

	if (obj->base.filp == NULL)
		return;

	mapping = obj->base.filp->f_mapping,
	invalidate_mapping_pages(mapping, 0, (loff_t)-1);
}

static void
i915_gem_object_put_pages_gtt(struct drm_i915_gem_object *obj,
			      struct sg_table *pages)
{
	struct sgt_iter sgt_iter;
	struct page *page;

	__i915_gem_object_release_shmem(obj, pages, true);

	i915_gem_gtt_finish_pages(obj, pages);

	if (i915_gem_object_needs_bit17_swizzle(obj))
		i915_gem_object_save_bit_17_swizzle(obj, pages);

	for_each_sgt_page(page, sgt_iter, pages) {
		if (obj->mm.dirty)
			set_page_dirty(page);

		if (obj->mm.madv == I915_MADV_WILLNEED)
			mark_page_accessed(page);

		put_page(page);
	}
	obj->mm.dirty = false;

	sg_free_table(pages);
	kfree(pages);
}

static void __i915_gem_object_reset_page_iter(struct drm_i915_gem_object *obj)
{
	struct radix_tree_iter iter;
	void __rcu **slot;

	rcu_read_lock();
	radix_tree_for_each_slot(slot, &obj->mm.get_page.radix, &iter, 0)
		radix_tree_delete(&obj->mm.get_page.radix, iter.index);
	rcu_read_unlock();
}

static struct sg_table *
__i915_gem_object_unset_pages(struct drm_i915_gem_object *obj)
{
	struct drm_i915_private *i915 = to_i915(obj->base.dev);
	struct sg_table *pages;

	pages = fetch_and_zero(&obj->mm.pages);
	if (!pages)
		return NULL;

	spin_lock(&i915->mm.obj_lock);
	list_del(&obj->mm.link);
	spin_unlock(&i915->mm.obj_lock);

	if (obj->mm.mapping) {
		void *ptr;

		ptr = page_mask_bits(obj->mm.mapping);
		if (is_vmalloc_addr(ptr))
			vunmap(ptr);
		else
			kunmap(kmap_to_page(ptr));

		obj->mm.mapping = NULL;
	}

	__i915_gem_object_reset_page_iter(obj);
	obj->mm.page_sizes.phys = obj->mm.page_sizes.sg = 0;

	return pages;
}

void __i915_gem_object_put_pages(struct drm_i915_gem_object *obj,
				 enum i915_mm_subclass subclass)
{
	struct sg_table *pages;

	if (i915_gem_object_has_pinned_pages(obj))
		return;

	GEM_BUG_ON(obj->bind_count);
	if (!i915_gem_object_has_pages(obj))
		return;
<<<<<<< HEAD

	/* May be called by shrinker from within get_pages() (on another bo) */
	mutex_lock_nested(&obj->mm.lock, subclass);
	if (unlikely(atomic_read(&obj->mm.pages_pin_count)))
		goto unlock;

=======

	/* May be called by shrinker from within get_pages() (on another bo) */
	mutex_lock_nested(&obj->mm.lock, subclass);
	if (unlikely(atomic_read(&obj->mm.pages_pin_count)))
		goto unlock;

>>>>>>> a682ed89
	/*
	 * ->put_pages might need to allocate memory for the bit17 swizzle
	 * array, hence protect them from being reaped by removing them from gtt
	 * lists early.
	 */
	pages = __i915_gem_object_unset_pages(obj);
	if (!IS_ERR(pages))
		obj->ops->put_pages(obj, pages);

unlock:
	mutex_unlock(&obj->mm.lock);
}

static bool i915_sg_trim(struct sg_table *orig_st)
{
	struct sg_table new_st;
	struct scatterlist *sg, *new_sg;
	unsigned int i;

	if (orig_st->nents == orig_st->orig_nents)
		return false;

	if (sg_alloc_table(&new_st, orig_st->nents, GFP_KERNEL | __GFP_NOWARN))
		return false;

	new_sg = new_st.sgl;
	for_each_sg(orig_st->sgl, sg, orig_st->nents, i) {
		sg_set_page(new_sg, sg_page(sg), sg->length, 0);
		/* called before being DMA mapped, no need to copy sg->dma_* */
		new_sg = sg_next(new_sg);
	}
	GEM_BUG_ON(new_sg); /* Should walk exactly nents and hit the end */

	sg_free_table(orig_st);

	*orig_st = new_st;
	return true;
}

static int i915_gem_object_get_pages_gtt(struct drm_i915_gem_object *obj)
{
	struct drm_i915_private *dev_priv = to_i915(obj->base.dev);
	const unsigned long page_count = obj->base.size / PAGE_SIZE;
	unsigned long i;
	struct address_space *mapping;
	struct sg_table *st;
	struct scatterlist *sg;
	struct sgt_iter sgt_iter;
	struct page *page;
	unsigned long last_pfn = 0;	/* suppress gcc warning */
	unsigned int max_segment = i915_sg_segment_size();
	unsigned int sg_page_sizes;
	gfp_t noreclaim;
	int ret;

	/* Assert that the object is not currently in any GPU domain. As it
	 * wasn't in the GTT, there shouldn't be any way it could have been in
	 * a GPU cache
	 */
	GEM_BUG_ON(obj->read_domains & I915_GEM_GPU_DOMAINS);
	GEM_BUG_ON(obj->write_domain & I915_GEM_GPU_DOMAINS);

	st = kmalloc(sizeof(*st), GFP_KERNEL);
	if (st == NULL)
		return -ENOMEM;

rebuild_st:
	if (sg_alloc_table(st, page_count, GFP_KERNEL)) {
		kfree(st);
		return -ENOMEM;
	}

	/* Get the list of pages out of our struct file.  They'll be pinned
	 * at this point until we release them.
	 *
	 * Fail silently without starting the shrinker
	 */
	mapping = obj->base.filp->f_mapping;
	noreclaim = mapping_gfp_constraint(mapping, ~__GFP_RECLAIM);
	noreclaim |= __GFP_NORETRY | __GFP_NOWARN;

	sg = st->sgl;
	st->nents = 0;
	sg_page_sizes = 0;
	for (i = 0; i < page_count; i++) {
		const unsigned int shrink[] = {
			I915_SHRINK_BOUND | I915_SHRINK_UNBOUND | I915_SHRINK_PURGEABLE,
			0,
		}, *s = shrink;
		gfp_t gfp = noreclaim;

		do {
			page = shmem_read_mapping_page_gfp(mapping, i, gfp);
			if (likely(!IS_ERR(page)))
				break;

			if (!*s) {
				ret = PTR_ERR(page);
				goto err_sg;
			}

			i915_gem_shrink(dev_priv, 2 * page_count, NULL, *s++);
			cond_resched();

			/* We've tried hard to allocate the memory by reaping
			 * our own buffer, now let the real VM do its job and
			 * go down in flames if truly OOM.
			 *
			 * However, since graphics tend to be disposable,
			 * defer the oom here by reporting the ENOMEM back
			 * to userspace.
			 */
			if (!*s) {
				/* reclaim and warn, but no oom */
				gfp = mapping_gfp_mask(mapping);

				/* Our bo are always dirty and so we require
				 * kswapd to reclaim our pages (direct reclaim
				 * does not effectively begin pageout of our
				 * buffers on its own). However, direct reclaim
				 * only waits for kswapd when under allocation
				 * congestion. So as a result __GFP_RECLAIM is
				 * unreliable and fails to actually reclaim our
				 * dirty pages -- unless you try over and over
				 * again with !__GFP_NORETRY. However, we still
				 * want to fail this allocation rather than
				 * trigger the out-of-memory killer and for
				 * this we want __GFP_REPEAT.
				 */
				gfp |= __GFP_REPEAT;
			}
		} while (1);

		if (!i ||
		    sg->length >= max_segment ||
		    page_to_pfn(page) != last_pfn + 1) {
			if (i) {
				sg_page_sizes |= sg->length;
				sg = sg_next(sg);
			}
			st->nents++;
			sg_set_page(sg, page, PAGE_SIZE, 0);
		} else {
			sg->length += PAGE_SIZE;
		}
		last_pfn = page_to_pfn(page);

		/* Check that the i965g/gm workaround works. */
		WARN_ON((gfp & __GFP_DMA32) && (last_pfn >= 0x00100000UL));
	}
	if (sg) { /* loop terminated early; short sg table */
		sg_page_sizes |= sg->length;
		sg_mark_end(sg);
	}

	/* Trim unused sg entries to avoid wasting memory. */
	i915_sg_trim(st);

	ret = i915_gem_gtt_prepare_pages(obj, st);
	if (ret) {
		/* DMA remapping failed? One possible cause is that
		 * it could not reserve enough large entries, asking
		 * for PAGE_SIZE chunks instead may be helpful.
		 */
		if (max_segment > PAGE_SIZE) {
			for_each_sgt_page(page, sgt_iter, st)
				put_page(page);
			sg_free_table(st);

			max_segment = PAGE_SIZE;
			goto rebuild_st;
		} else {
			dev_warn(&dev_priv->drm.pdev->dev,
				 "Failed to DMA remap %lu pages\n",
				 page_count);
			goto err_pages;
		}
	}

	if (i915_gem_object_needs_bit17_swizzle(obj))
		i915_gem_object_do_bit_17_swizzle(obj, st);

	__i915_gem_object_set_pages(obj, st, sg_page_sizes);

	return 0;

err_sg:
	sg_mark_end(sg);
err_pages:
	for_each_sgt_page(page, sgt_iter, st)
		put_page(page);
	sg_free_table(st);
	kfree(st);

	/* shmemfs first checks if there is enough memory to allocate the page
	 * and reports ENOSPC should there be insufficient, along with the usual
	 * ENOMEM for a genuine allocation failure.
	 *
	 * We use ENOSPC in our driver to mean that we have run out of aperture
	 * space and so want to translate the error from shmemfs back to our
	 * usual understanding of ENOMEM.
	 */
	if (ret == -ENOSPC)
		ret = -ENOMEM;

	return ret;
}

void __i915_gem_object_set_pages(struct drm_i915_gem_object *obj,
				 struct sg_table *pages,
				 unsigned int sg_page_sizes)
{
	struct drm_i915_private *i915 = to_i915(obj->base.dev);
	unsigned long supported = INTEL_INFO(i915)->page_sizes;
	int i;

	lockdep_assert_held(&obj->mm.lock);

	obj->mm.get_page.sg_pos = pages->sgl;
	obj->mm.get_page.sg_idx = 0;

	obj->mm.pages = pages;

	if (i915_gem_object_is_tiled(obj) &&
	    i915->quirks & QUIRK_PIN_SWIZZLED_PAGES) {
		GEM_BUG_ON(obj->mm.quirked);
		__i915_gem_object_pin_pages(obj);
		obj->mm.quirked = true;
	}

	GEM_BUG_ON(!sg_page_sizes);
	obj->mm.page_sizes.phys = sg_page_sizes;

	/*
	 * Calculate the supported page-sizes which fit into the given
	 * sg_page_sizes. This will give us the page-sizes which we may be able
	 * to use opportunistically when later inserting into the GTT. For
	 * example if phys=2G, then in theory we should be able to use 1G, 2M,
	 * 64K or 4K pages, although in practice this will depend on a number of
	 * other factors.
	 */
	obj->mm.page_sizes.sg = 0;
	for_each_set_bit(i, &supported, ilog2(I915_GTT_MAX_PAGE_SIZE) + 1) {
		if (obj->mm.page_sizes.phys & ~0u << i)
			obj->mm.page_sizes.sg |= BIT(i);
	}
	GEM_BUG_ON(!HAS_PAGE_SIZES(i915, obj->mm.page_sizes.sg));

	spin_lock(&i915->mm.obj_lock);
	list_add(&obj->mm.link, &i915->mm.unbound_list);
	spin_unlock(&i915->mm.obj_lock);
}

static int ____i915_gem_object_get_pages(struct drm_i915_gem_object *obj)
{
	int err;

	if (unlikely(obj->mm.madv != I915_MADV_WILLNEED)) {
		DRM_DEBUG("Attempting to obtain a purgeable object\n");
		return -EFAULT;
	}

	err = obj->ops->get_pages(obj);
	GEM_BUG_ON(!err && !i915_gem_object_has_pages(obj));

	return err;
}

/* Ensure that the associated pages are gathered from the backing storage
 * and pinned into our object. i915_gem_object_pin_pages() may be called
 * multiple times before they are released by a single call to
 * i915_gem_object_unpin_pages() - once the pages are no longer referenced
 * either as a result of memory pressure (reaping pages under the shrinker)
 * or as the object is itself released.
 */
int __i915_gem_object_get_pages(struct drm_i915_gem_object *obj)
{
	int err;

	err = mutex_lock_interruptible(&obj->mm.lock);
	if (err)
		return err;

	if (unlikely(!i915_gem_object_has_pages(obj))) {
		GEM_BUG_ON(i915_gem_object_has_pinned_pages(obj));

		err = ____i915_gem_object_get_pages(obj);
		if (err)
			goto unlock;

		smp_mb__before_atomic();
	}
	atomic_inc(&obj->mm.pages_pin_count);

unlock:
	mutex_unlock(&obj->mm.lock);
	return err;
}

/* The 'mapping' part of i915_gem_object_pin_map() below */
static void *i915_gem_object_map(const struct drm_i915_gem_object *obj,
				 enum i915_map_type type)
{
	unsigned long n_pages = obj->base.size >> PAGE_SHIFT;
	struct sg_table *sgt = obj->mm.pages;
	struct sgt_iter sgt_iter;
	struct page *page;
	struct page *stack_pages[32];
	struct page **pages = stack_pages;
	unsigned long i = 0;
	pgprot_t pgprot;
	void *addr;

	/* A single page can always be kmapped */
	if (n_pages == 1 && type == I915_MAP_WB)
		return kmap(sg_page(sgt->sgl));

	if (n_pages > ARRAY_SIZE(stack_pages)) {
		/* Too big for stack -- allocate temporary array instead */
		pages = kvmalloc_array(n_pages, sizeof(*pages), GFP_KERNEL);
		if (!pages)
			return NULL;
	}

	for_each_sgt_page(page, sgt_iter, sgt)
		pages[i++] = page;

	/* Check that we have the expected number of pages */
	GEM_BUG_ON(i != n_pages);

	switch (type) {
	default:
		MISSING_CASE(type);
		/* fallthrough to use PAGE_KERNEL anyway */
	case I915_MAP_WB:
		pgprot = PAGE_KERNEL;
		break;
	case I915_MAP_WC:
		pgprot = pgprot_writecombine(PAGE_KERNEL_IO);
		break;
	}
	addr = vmap(pages, n_pages, 0, pgprot);

	if (pages != stack_pages)
		kvfree(pages);

	return addr;
}

/* get, pin, and map the pages of the object into kernel space */
void *i915_gem_object_pin_map(struct drm_i915_gem_object *obj,
			      enum i915_map_type type)
{
	enum i915_map_type has_type;
	bool pinned;
	void *ptr;
	int ret;

	if (unlikely(!i915_gem_object_has_struct_page(obj)))
		return ERR_PTR(-ENXIO);

	ret = mutex_lock_interruptible(&obj->mm.lock);
	if (ret)
		return ERR_PTR(ret);

	pinned = !(type & I915_MAP_OVERRIDE);
	type &= ~I915_MAP_OVERRIDE;

	if (!atomic_inc_not_zero(&obj->mm.pages_pin_count)) {
		if (unlikely(!i915_gem_object_has_pages(obj))) {
			GEM_BUG_ON(i915_gem_object_has_pinned_pages(obj));

			ret = ____i915_gem_object_get_pages(obj);
			if (ret)
				goto err_unlock;

			smp_mb__before_atomic();
		}
		atomic_inc(&obj->mm.pages_pin_count);
		pinned = false;
	}
	GEM_BUG_ON(!i915_gem_object_has_pages(obj));

	ptr = page_unpack_bits(obj->mm.mapping, &has_type);
	if (ptr && has_type != type) {
		if (pinned) {
			ret = -EBUSY;
			goto err_unpin;
		}

		if (is_vmalloc_addr(ptr))
			vunmap(ptr);
		else
			kunmap(kmap_to_page(ptr));

		ptr = obj->mm.mapping = NULL;
	}

	if (!ptr) {
		ptr = i915_gem_object_map(obj, type);
		if (!ptr) {
			ret = -ENOMEM;
			goto err_unpin;
		}

		obj->mm.mapping = page_pack_bits(ptr, type);
	}

out_unlock:
	mutex_unlock(&obj->mm.lock);
	return ptr;

err_unpin:
	atomic_dec(&obj->mm.pages_pin_count);
err_unlock:
	ptr = ERR_PTR(ret);
	goto out_unlock;
}

static int
i915_gem_object_pwrite_gtt(struct drm_i915_gem_object *obj,
			   const struct drm_i915_gem_pwrite *arg)
{
	struct address_space *mapping = obj->base.filp->f_mapping;
	char __user *user_data = u64_to_user_ptr(arg->data_ptr);
	u64 remain, offset;
	unsigned int pg;

	/* Before we instantiate/pin the backing store for our use, we
	 * can prepopulate the shmemfs filp efficiently using a write into
	 * the pagecache. We avoid the penalty of instantiating all the
	 * pages, important if the user is just writing to a few and never
	 * uses the object on the GPU, and using a direct write into shmemfs
	 * allows it to avoid the cost of retrieving a page (either swapin
	 * or clearing-before-use) before it is overwritten.
	 */
	if (i915_gem_object_has_pages(obj))
		return -ENODEV;

	if (obj->mm.madv != I915_MADV_WILLNEED)
		return -EFAULT;

	/* Before the pages are instantiated the object is treated as being
	 * in the CPU domain. The pages will be clflushed as required before
	 * use, and we can freely write into the pages directly. If userspace
	 * races pwrite with any other operation; corruption will ensue -
	 * that is userspace's prerogative!
	 */

	remain = arg->size;
	offset = arg->offset;
	pg = offset_in_page(offset);

	do {
		unsigned int len, unwritten;
		struct page *page;
		void *data, *vaddr;
		int err;

		len = PAGE_SIZE - pg;
		if (len > remain)
			len = remain;

		err = pagecache_write_begin(obj->base.filp, mapping,
					    offset, len, 0,
					    &page, &data);
		if (err < 0)
			return err;

		vaddr = kmap(page);
		unwritten = copy_from_user(vaddr + pg, user_data, len);
		kunmap(page);

		err = pagecache_write_end(obj->base.filp, mapping,
					  offset, len, len - unwritten,
					  page, data);
		if (err < 0)
			return err;

		if (unwritten)
			return -EFAULT;

		remain -= len;
		user_data += len;
		offset += len;
		pg = 0;
	} while (remain);

	return 0;
}

static void i915_gem_client_mark_guilty(struct drm_i915_file_private *file_priv,
					const struct i915_gem_context *ctx)
{
	unsigned int score;
	unsigned long prev_hang;

	if (i915_gem_context_is_banned(ctx))
		score = I915_CLIENT_SCORE_CONTEXT_BAN;
	else
		score = 0;

	prev_hang = xchg(&file_priv->hang_timestamp, jiffies);
	if (time_before(jiffies, prev_hang + I915_CLIENT_FAST_HANG_JIFFIES))
		score += I915_CLIENT_SCORE_HANG_FAST;

	if (score) {
		atomic_add(score, &file_priv->ban_score);

		DRM_DEBUG_DRIVER("client %s: gained %u ban score, now %u\n",
				 ctx->name, score,
				 atomic_read(&file_priv->ban_score));
	}
}

static void i915_gem_context_mark_guilty(struct i915_gem_context *ctx)
{
	unsigned int score;
	bool banned, bannable;

	atomic_inc(&ctx->guilty_count);

	bannable = i915_gem_context_is_bannable(ctx);
	score = atomic_add_return(CONTEXT_SCORE_GUILTY, &ctx->ban_score);
	banned = score >= CONTEXT_SCORE_BAN_THRESHOLD;

	/* Cool contexts don't accumulate client ban score */
	if (!bannable)
		return;

	if (banned) {
		DRM_DEBUG_DRIVER("context %s: guilty %d, score %u, banned\n",
				 ctx->name, atomic_read(&ctx->guilty_count),
				 score);
		i915_gem_context_set_banned(ctx);
	}

	if (!IS_ERR_OR_NULL(ctx->file_priv))
		i915_gem_client_mark_guilty(ctx->file_priv, ctx);
}

static void i915_gem_context_mark_innocent(struct i915_gem_context *ctx)
{
	atomic_inc(&ctx->active_count);
}

struct i915_request *
i915_gem_find_active_request(struct intel_engine_cs *engine)
{
	struct i915_request *request, *active = NULL;

	/*
	 * We are called by the error capture, reset and to dump engine
	 * state at random points in time. In particular, note that neither is
	 * crucially ordered with an interrupt. After a hang, the GPU is dead
	 * and we assume that no more writes can happen (we waited long enough
	 * for all writes that were in transaction to be flushed) - adding an
	 * extra delay for a recent interrupt is pointless. Hence, we do
	 * not need an engine->irq_seqno_barrier() before the seqno reads.
	 * At all other times, we must assume the GPU is still running, but
	 * we only care about the snapshot of this moment.
	 */
	lockdep_assert_held(&engine->timeline.lock);
	list_for_each_entry(request, &engine->timeline.requests, link) {
		if (__i915_request_completed(request, request->global_seqno))
			continue;

		active = request;
		break;
	}

	return active;
}

/*
 * Ensure irq handler finishes, and not run again.
 * Also return the active request so that we only search for it once.
 */
struct i915_request *
i915_gem_reset_prepare_engine(struct intel_engine_cs *engine)
{
	struct i915_request *request;

	/*
	 * During the reset sequence, we must prevent the engine from
	 * entering RC6. As the context state is undefined until we restart
	 * the engine, if it does enter RC6 during the reset, the state
	 * written to the powercontext is undefined and so we may lose
	 * GPU state upon resume, i.e. fail to restart after a reset.
	 */
	intel_uncore_forcewake_get(engine->i915, FORCEWAKE_ALL);

	request = engine->reset.prepare(engine);
	if (request && request->fence.error == -EIO)
		request = ERR_PTR(-EIO); /* Previous reset failed! */

	return request;
}

int i915_gem_reset_prepare(struct drm_i915_private *dev_priv)
{
	struct intel_engine_cs *engine;
	struct i915_request *request;
	enum intel_engine_id id;
	int err = 0;

	for_each_engine(engine, dev_priv, id) {
		request = i915_gem_reset_prepare_engine(engine);
		if (IS_ERR(request)) {
			err = PTR_ERR(request);
			continue;
		}

		engine->hangcheck.active_request = request;
	}

	i915_gem_revoke_fences(dev_priv);
	intel_uc_sanitize(dev_priv);

	return err;
}

static void engine_skip_context(struct i915_request *request)
{
	struct intel_engine_cs *engine = request->engine;
	struct i915_gem_context *hung_ctx = request->gem_context;
	struct i915_timeline *timeline = request->timeline;
	unsigned long flags;

	GEM_BUG_ON(timeline == &engine->timeline);

	spin_lock_irqsave(&engine->timeline.lock, flags);
	spin_lock(&timeline->lock);

	list_for_each_entry_continue(request, &engine->timeline.requests, link)
		if (request->gem_context == hung_ctx)
			i915_request_skip(request, -EIO);

	list_for_each_entry(request, &timeline->requests, link)
		i915_request_skip(request, -EIO);

	spin_unlock(&timeline->lock);
	spin_unlock_irqrestore(&engine->timeline.lock, flags);
}

/* Returns the request if it was guilty of the hang */
static struct i915_request *
i915_gem_reset_request(struct intel_engine_cs *engine,
		       struct i915_request *request,
		       bool stalled)
{
	/* The guilty request will get skipped on a hung engine.
	 *
	 * Users of client default contexts do not rely on logical
	 * state preserved between batches so it is safe to execute
	 * queued requests following the hang. Non default contexts
	 * rely on preserved state, so skipping a batch loses the
	 * evolution of the state and it needs to be considered corrupted.
	 * Executing more queued batches on top of corrupted state is
	 * risky. But we take the risk by trying to advance through
	 * the queued requests in order to make the client behaviour
	 * more predictable around resets, by not throwing away random
	 * amount of batches it has prepared for execution. Sophisticated
	 * clients can use gem_reset_stats_ioctl and dma fence status
	 * (exported via sync_file info ioctl on explicit fences) to observe
	 * when it loses the context state and should rebuild accordingly.
	 *
	 * The context ban, and ultimately the client ban, mechanism are safety
	 * valves if client submission ends up resulting in nothing more than
	 * subsequent hangs.
	 */

	if (i915_request_completed(request)) {
		GEM_TRACE("%s pardoned global=%d (fence %llx:%d), current %d\n",
			  engine->name, request->global_seqno,
			  request->fence.context, request->fence.seqno,
			  intel_engine_get_seqno(engine));
		stalled = false;
	}

	if (stalled) {
		i915_gem_context_mark_guilty(request->gem_context);
		i915_request_skip(request, -EIO);

		/* If this context is now banned, skip all pending requests. */
		if (i915_gem_context_is_banned(request->gem_context))
			engine_skip_context(request);
	} else {
		/*
		 * Since this is not the hung engine, it may have advanced
		 * since the hang declaration. Double check by refinding
		 * the active request at the time of the reset.
		 */
		request = i915_gem_find_active_request(engine);
		if (request) {
			unsigned long flags;

			i915_gem_context_mark_innocent(request->gem_context);
			dma_fence_set_error(&request->fence, -EAGAIN);

			/* Rewind the engine to replay the incomplete rq */
			spin_lock_irqsave(&engine->timeline.lock, flags);
			request = list_prev_entry(request, link);
			if (&request->link == &engine->timeline.requests)
				request = NULL;
			spin_unlock_irqrestore(&engine->timeline.lock, flags);
		}
	}

	return request;
}

void i915_gem_reset_engine(struct intel_engine_cs *engine,
			   struct i915_request *request,
			   bool stalled)
{
	/*
	 * Make sure this write is visible before we re-enable the interrupt
	 * handlers on another CPU, as tasklet_enable() resolves to just
	 * a compiler barrier which is insufficient for our purpose here.
	 */
	smp_store_mb(engine->irq_posted, 0);

	if (request)
		request = i915_gem_reset_request(engine, request, stalled);

	/* Setup the CS to resume from the breadcrumb of the hung request */
	engine->reset.reset(engine, request);
}

void i915_gem_reset(struct drm_i915_private *dev_priv,
		    unsigned int stalled_mask)
{
	struct intel_engine_cs *engine;
	enum intel_engine_id id;

	lockdep_assert_held(&dev_priv->drm.struct_mutex);

	i915_retire_requests(dev_priv);

	for_each_engine(engine, dev_priv, id) {
		struct intel_context *ce;

		i915_gem_reset_engine(engine,
				      engine->hangcheck.active_request,
				      stalled_mask & ENGINE_MASK(id));
		ce = fetch_and_zero(&engine->last_retired_context);
		if (ce)
			intel_context_unpin(ce);

		/*
		 * Ostensibily, we always want a context loaded for powersaving,
		 * so if the engine is idle after the reset, send a request
		 * to load our scratch kernel_context.
		 *
		 * More mysteriously, if we leave the engine idle after a reset,
		 * the next userspace batch may hang, with what appears to be
		 * an incoherent read by the CS (presumably stale TLB). An
		 * empty request appears sufficient to paper over the glitch.
		 */
		if (intel_engine_is_idle(engine)) {
			struct i915_request *rq;

			rq = i915_request_alloc(engine,
						dev_priv->kernel_context);
			if (!IS_ERR(rq))
				i915_request_add(rq);
		}
	}

	i915_gem_restore_fences(dev_priv);
}

void i915_gem_reset_finish_engine(struct intel_engine_cs *engine)
{
	engine->reset.finish(engine);

	intel_uncore_forcewake_put(engine->i915, FORCEWAKE_ALL);
}

void i915_gem_reset_finish(struct drm_i915_private *dev_priv)
{
	struct intel_engine_cs *engine;
	enum intel_engine_id id;

	lockdep_assert_held(&dev_priv->drm.struct_mutex);

	for_each_engine(engine, dev_priv, id) {
		engine->hangcheck.active_request = NULL;
		i915_gem_reset_finish_engine(engine);
	}
}

static void nop_submit_request(struct i915_request *request)
{
	GEM_TRACE("%s fence %llx:%d -> -EIO\n",
		  request->engine->name,
		  request->fence.context, request->fence.seqno);
	dma_fence_set_error(&request->fence, -EIO);

	i915_request_submit(request);
}

static void nop_complete_submit_request(struct i915_request *request)
{
	unsigned long flags;

	GEM_TRACE("%s fence %llx:%d -> -EIO\n",
		  request->engine->name,
		  request->fence.context, request->fence.seqno);
	dma_fence_set_error(&request->fence, -EIO);

	spin_lock_irqsave(&request->engine->timeline.lock, flags);
	__i915_request_submit(request);
	intel_engine_init_global_seqno(request->engine, request->global_seqno);
	spin_unlock_irqrestore(&request->engine->timeline.lock, flags);
}

void i915_gem_set_wedged(struct drm_i915_private *i915)
{
	struct intel_engine_cs *engine;
	enum intel_engine_id id;

	GEM_TRACE("start\n");

	if (GEM_SHOW_DEBUG()) {
		struct drm_printer p = drm_debug_printer(__func__);

		for_each_engine(engine, i915, id)
			intel_engine_dump(engine, &p, "%s\n", engine->name);
	}

	set_bit(I915_WEDGED, &i915->gpu_error.flags);
	smp_mb__after_atomic();

	/*
	 * First, stop submission to hw, but do not yet complete requests by
	 * rolling the global seqno forward (since this would complete requests
	 * for which we haven't set the fence error to EIO yet).
	 */
	for_each_engine(engine, i915, id) {
		i915_gem_reset_prepare_engine(engine);

		engine->submit_request = nop_submit_request;
		engine->schedule = NULL;
	}
	i915->caps.scheduler = 0;

	/* Even if the GPU reset fails, it should still stop the engines */
	intel_gpu_reset(i915, ALL_ENGINES);

	/*
	 * Make sure no one is running the old callback before we proceed with
	 * cancelling requests and resetting the completion tracking. Otherwise
	 * we might submit a request to the hardware which never completes.
	 */
	synchronize_rcu();

	for_each_engine(engine, i915, id) {
		/* Mark all executing requests as skipped */
		engine->cancel_requests(engine);

		/*
		 * Only once we've force-cancelled all in-flight requests can we
		 * start to complete all requests.
		 */
		engine->submit_request = nop_complete_submit_request;
	}

	/*
	 * Make sure no request can slip through without getting completed by
	 * either this call here to intel_engine_init_global_seqno, or the one
	 * in nop_complete_submit_request.
	 */
	synchronize_rcu();

	for_each_engine(engine, i915, id) {
		unsigned long flags;

		/*
		 * Mark all pending requests as complete so that any concurrent
		 * (lockless) lookup doesn't try and wait upon the request as we
		 * reset it.
		 */
		spin_lock_irqsave(&engine->timeline.lock, flags);
		intel_engine_init_global_seqno(engine,
					       intel_engine_last_submit(engine));
		spin_unlock_irqrestore(&engine->timeline.lock, flags);

		i915_gem_reset_finish_engine(engine);
	}

	GEM_TRACE("end\n");

	wake_up_all(&i915->gpu_error.reset_queue);
}

bool i915_gem_unset_wedged(struct drm_i915_private *i915)
{
	struct i915_timeline *tl;

	lockdep_assert_held(&i915->drm.struct_mutex);
	if (!test_bit(I915_WEDGED, &i915->gpu_error.flags))
		return true;

	GEM_TRACE("start\n");

	/*
	 * Before unwedging, make sure that all pending operations
	 * are flushed and errored out - we may have requests waiting upon
	 * third party fences. We marked all inflight requests as EIO, and
	 * every execbuf since returned EIO, for consistency we want all
	 * the currently pending requests to also be marked as EIO, which
	 * is done inside our nop_submit_request - and so we must wait.
	 *
	 * No more can be submitted until we reset the wedged bit.
	 */
	list_for_each_entry(tl, &i915->gt.timelines, link) {
		struct i915_request *rq;

		rq = i915_gem_active_peek(&tl->last_request,
					  &i915->drm.struct_mutex);
		if (!rq)
			continue;

		/*
		 * We can't use our normal waiter as we want to
		 * avoid recursively trying to handle the current
		 * reset. The basic dma_fence_default_wait() installs
		 * a callback for dma_fence_signal(), which is
		 * triggered by our nop handler (indirectly, the
		 * callback enables the signaler thread which is
		 * woken by the nop_submit_request() advancing the seqno
		 * and when the seqno passes the fence, the signaler
		 * then signals the fence waking us up).
		 */
		if (dma_fence_default_wait(&rq->fence, true,
					   MAX_SCHEDULE_TIMEOUT) < 0)
			return false;
	}
	i915_retire_requests(i915);
	GEM_BUG_ON(i915->gt.active_requests);

	/*
	 * Undo nop_submit_request. We prevent all new i915 requests from
	 * being queued (by disallowing execbuf whilst wedged) so having
	 * waited for all active requests above, we know the system is idle
	 * and do not have to worry about a thread being inside
	 * engine->submit_request() as we swap over. So unlike installing
	 * the nop_submit_request on reset, we can do this from normal
	 * context and do not require stop_machine().
	 */
	intel_engines_reset_default_submission(i915);
	i915_gem_contexts_lost(i915);

	GEM_TRACE("end\n");

	smp_mb__before_atomic(); /* complete takeover before enabling execbuf */
	clear_bit(I915_WEDGED, &i915->gpu_error.flags);

	return true;
}

static void
i915_gem_retire_work_handler(struct work_struct *work)
{
	struct drm_i915_private *dev_priv =
		container_of(work, typeof(*dev_priv), gt.retire_work.work);
	struct drm_device *dev = &dev_priv->drm;

	/* Come back later if the device is busy... */
	if (mutex_trylock(&dev->struct_mutex)) {
		i915_retire_requests(dev_priv);
		mutex_unlock(&dev->struct_mutex);
	}

	/*
	 * Keep the retire handler running until we are finally idle.
	 * We do not need to do this test under locking as in the worst-case
	 * we queue the retire worker once too often.
	 */
	if (READ_ONCE(dev_priv->gt.awake))
		queue_delayed_work(dev_priv->wq,
				   &dev_priv->gt.retire_work,
				   round_jiffies_up_relative(HZ));
}

static void shrink_caches(struct drm_i915_private *i915)
{
	/*
	 * kmem_cache_shrink() discards empty slabs and reorders partially
	 * filled slabs to prioritise allocating from the mostly full slabs,
	 * with the aim of reducing fragmentation.
	 */
	kmem_cache_shrink(i915->priorities);
	kmem_cache_shrink(i915->dependencies);
	kmem_cache_shrink(i915->requests);
	kmem_cache_shrink(i915->luts);
	kmem_cache_shrink(i915->vmas);
	kmem_cache_shrink(i915->objects);
}

struct sleep_rcu_work {
	union {
		struct rcu_head rcu;
		struct work_struct work;
	};
	struct drm_i915_private *i915;
	unsigned int epoch;
};

static inline bool
same_epoch(struct drm_i915_private *i915, unsigned int epoch)
{
	/*
	 * There is a small chance that the epoch wrapped since we started
	 * sleeping. If we assume that epoch is at least a u32, then it will
	 * take at least 2^32 * 100ms for it to wrap, or about 326 years.
	 */
	return epoch == READ_ONCE(i915->gt.epoch);
}

static void __sleep_work(struct work_struct *work)
{
	struct sleep_rcu_work *s = container_of(work, typeof(*s), work);
	struct drm_i915_private *i915 = s->i915;
	unsigned int epoch = s->epoch;

	kfree(s);
	if (same_epoch(i915, epoch))
		shrink_caches(i915);
}

static void __sleep_rcu(struct rcu_head *rcu)
{
	struct sleep_rcu_work *s = container_of(rcu, typeof(*s), rcu);
	struct drm_i915_private *i915 = s->i915;

	if (same_epoch(i915, s->epoch)) {
		INIT_WORK(&s->work, __sleep_work);
		queue_work(i915->wq, &s->work);
	} else {
		kfree(s);
	}
}

static inline bool
new_requests_since_last_retire(const struct drm_i915_private *i915)
{
	return (READ_ONCE(i915->gt.active_requests) ||
		work_pending(&i915->gt.idle_work.work));
}

static void assert_kernel_context_is_current(struct drm_i915_private *i915)
{
	struct intel_engine_cs *engine;
	enum intel_engine_id id;

	if (i915_terminally_wedged(&i915->gpu_error))
		return;

	GEM_BUG_ON(i915->gt.active_requests);
	for_each_engine(engine, i915, id) {
		GEM_BUG_ON(__i915_gem_active_peek(&engine->timeline.last_request));
		GEM_BUG_ON(engine->last_retired_context !=
			   to_intel_context(i915->kernel_context, engine));
	}
}

static void
i915_gem_idle_work_handler(struct work_struct *work)
{
	struct drm_i915_private *dev_priv =
		container_of(work, typeof(*dev_priv), gt.idle_work.work);
	unsigned int epoch = I915_EPOCH_INVALID;
	bool rearm_hangcheck;

	if (!READ_ONCE(dev_priv->gt.awake))
		return;

	if (READ_ONCE(dev_priv->gt.active_requests))
		return;

	/*
	 * Flush out the last user context, leaving only the pinned
	 * kernel context resident. When we are idling on the kernel_context,
	 * no more new requests (with a context switch) are emitted and we
	 * can finally rest. A consequence is that the idle work handler is
	 * always called at least twice before idling (and if the system is
	 * idle that implies a round trip through the retire worker).
	 */
	mutex_lock(&dev_priv->drm.struct_mutex);
	i915_gem_switch_to_kernel_context(dev_priv);
	mutex_unlock(&dev_priv->drm.struct_mutex);

	GEM_TRACE("active_requests=%d (after switch-to-kernel-context)\n",
		  READ_ONCE(dev_priv->gt.active_requests));

	/*
	 * Wait for last execlists context complete, but bail out in case a
	 * new request is submitted. As we don't trust the hardware, we
	 * continue on if the wait times out. This is necessary to allow
	 * the machine to suspend even if the hardware dies, and we will
	 * try to recover in resume (after depriving the hardware of power,
	 * it may be in a better mmod).
	 */
	__wait_for(if (new_requests_since_last_retire(dev_priv)) return,
		   intel_engines_are_idle(dev_priv),
		   I915_IDLE_ENGINES_TIMEOUT * 1000,
		   10, 500);

	rearm_hangcheck =
		cancel_delayed_work_sync(&dev_priv->gpu_error.hangcheck_work);

	if (!mutex_trylock(&dev_priv->drm.struct_mutex)) {
		/* Currently busy, come back later */
		mod_delayed_work(dev_priv->wq,
				 &dev_priv->gt.idle_work,
				 msecs_to_jiffies(50));
		goto out_rearm;
	}

	/*
	 * New request retired after this work handler started, extend active
	 * period until next instance of the work.
	 */
	if (new_requests_since_last_retire(dev_priv))
		goto out_unlock;

	epoch = __i915_gem_park(dev_priv);

	assert_kernel_context_is_current(dev_priv);

	rearm_hangcheck = false;
out_unlock:
	mutex_unlock(&dev_priv->drm.struct_mutex);

out_rearm:
	if (rearm_hangcheck) {
		GEM_BUG_ON(!dev_priv->gt.awake);
		i915_queue_hangcheck(dev_priv);
	}

	/*
	 * When we are idle, it is an opportune time to reap our caches.
	 * However, we have many objects that utilise RCU and the ordered
	 * i915->wq that this work is executing on. To try and flush any
	 * pending frees now we are idle, we first wait for an RCU grace
	 * period, and then queue a task (that will run last on the wq) to
	 * shrink and re-optimize the caches.
	 */
	if (same_epoch(dev_priv, epoch)) {
		struct sleep_rcu_work *s = kmalloc(sizeof(*s), GFP_KERNEL);
		if (s) {
			s->i915 = dev_priv;
			s->epoch = epoch;
			call_rcu(&s->rcu, __sleep_rcu);
		}
	}
}

void i915_gem_close_object(struct drm_gem_object *gem, struct drm_file *file)
{
	struct drm_i915_private *i915 = to_i915(gem->dev);
	struct drm_i915_gem_object *obj = to_intel_bo(gem);
	struct drm_i915_file_private *fpriv = file->driver_priv;
	struct i915_lut_handle *lut, *ln;

	mutex_lock(&i915->drm.struct_mutex);

	list_for_each_entry_safe(lut, ln, &obj->lut_list, obj_link) {
		struct i915_gem_context *ctx = lut->ctx;
		struct i915_vma *vma;

		GEM_BUG_ON(ctx->file_priv == ERR_PTR(-EBADF));
		if (ctx->file_priv != fpriv)
			continue;

		vma = radix_tree_delete(&ctx->handles_vma, lut->handle);
		GEM_BUG_ON(vma->obj != obj);

		/* We allow the process to have multiple handles to the same
		 * vma, in the same fd namespace, by virtue of flink/open.
		 */
		GEM_BUG_ON(!vma->open_count);
		if (!--vma->open_count && !i915_vma_is_ggtt(vma))
			i915_vma_close(vma);

		list_del(&lut->obj_link);
		list_del(&lut->ctx_link);

		kmem_cache_free(i915->luts, lut);
		__i915_gem_object_release_unless_active(obj);
	}

	mutex_unlock(&i915->drm.struct_mutex);
}

static unsigned long to_wait_timeout(s64 timeout_ns)
{
	if (timeout_ns < 0)
		return MAX_SCHEDULE_TIMEOUT;

	if (timeout_ns == 0)
		return 0;

	return nsecs_to_jiffies_timeout(timeout_ns);
}

/**
 * i915_gem_wait_ioctl - implements DRM_IOCTL_I915_GEM_WAIT
 * @dev: drm device pointer
 * @data: ioctl data blob
 * @file: drm file pointer
 *
 * Returns 0 if successful, else an error is returned with the remaining time in
 * the timeout parameter.
 *  -ETIME: object is still busy after timeout
 *  -ERESTARTSYS: signal interrupted the wait
 *  -ENONENT: object doesn't exist
 * Also possible, but rare:
 *  -EAGAIN: incomplete, restart syscall
 *  -ENOMEM: damn
 *  -ENODEV: Internal IRQ fail
 *  -E?: The add request failed
 *
 * The wait ioctl with a timeout of 0 reimplements the busy ioctl. With any
 * non-zero timeout parameter the wait ioctl will wait for the given number of
 * nanoseconds on an object becoming unbusy. Since the wait itself does so
 * without holding struct_mutex the object may become re-busied before this
 * function completes. A similar but shorter * race condition exists in the busy
 * ioctl
 */
int
i915_gem_wait_ioctl(struct drm_device *dev, void *data, struct drm_file *file)
{
	struct drm_i915_gem_wait *args = data;
	struct drm_i915_gem_object *obj;
	ktime_t start;
	long ret;

	if (args->flags != 0)
		return -EINVAL;

	obj = i915_gem_object_lookup(file, args->bo_handle);
	if (!obj)
		return -ENOENT;

	start = ktime_get();

	ret = i915_gem_object_wait(obj,
				   I915_WAIT_INTERRUPTIBLE | I915_WAIT_ALL,
				   to_wait_timeout(args->timeout_ns),
				   to_rps_client(file));

	if (args->timeout_ns > 0) {
		args->timeout_ns -= ktime_to_ns(ktime_sub(ktime_get(), start));
		if (args->timeout_ns < 0)
			args->timeout_ns = 0;

		/*
		 * Apparently ktime isn't accurate enough and occasionally has a
		 * bit of mismatch in the jiffies<->nsecs<->ktime loop. So patch
		 * things up to make the test happy. We allow up to 1 jiffy.
		 *
		 * This is a regression from the timespec->ktime conversion.
		 */
		if (ret == -ETIME && !nsecs_to_jiffies(args->timeout_ns))
			args->timeout_ns = 0;

		/* Asked to wait beyond the jiffie/scheduler precision? */
		if (ret == -ETIME && args->timeout_ns)
			ret = -EAGAIN;
	}

	i915_gem_object_put(obj);
	return ret;
}

static long wait_for_timeline(struct i915_timeline *tl,
			      unsigned int flags, long timeout)
{
	struct i915_request *rq;

	rq = i915_gem_active_get_unlocked(&tl->last_request);
	if (!rq)
		return timeout;

	/*
	 * "Race-to-idle".
	 *
	 * Switching to the kernel context is often used a synchronous
	 * step prior to idling, e.g. in suspend for flushing all
	 * current operations to memory before sleeping. These we
	 * want to complete as quickly as possible to avoid prolonged
	 * stalls, so allow the gpu to boost to maximum clocks.
	 */
	if (flags & I915_WAIT_FOR_IDLE_BOOST)
		gen6_rps_boost(rq, NULL);

	timeout = i915_request_wait(rq, flags, timeout);
	i915_request_put(rq);

	return timeout;
}

static int wait_for_engines(struct drm_i915_private *i915)
{
	if (wait_for(intel_engines_are_idle(i915), I915_IDLE_ENGINES_TIMEOUT)) {
		dev_err(i915->drm.dev,
			"Failed to idle engines, declaring wedged!\n");
		GEM_TRACE_DUMP();
		i915_gem_set_wedged(i915);
		return -EIO;
	}

	return 0;
}

int i915_gem_wait_for_idle(struct drm_i915_private *i915,
			   unsigned int flags, long timeout)
{
	GEM_TRACE("flags=%x (%s), timeout=%ld%s\n",
		  flags, flags & I915_WAIT_LOCKED ? "locked" : "unlocked",
		  timeout, timeout == MAX_SCHEDULE_TIMEOUT ? " (forever)" : "");

	/* If the device is asleep, we have no requests outstanding */
	if (!READ_ONCE(i915->gt.awake))
		return 0;

	if (flags & I915_WAIT_LOCKED) {
		struct i915_timeline *tl;
		int err;

		lockdep_assert_held(&i915->drm.struct_mutex);

		list_for_each_entry(tl, &i915->gt.timelines, link) {
			timeout = wait_for_timeline(tl, flags, timeout);
			if (timeout < 0)
				return timeout;
		}

		err = wait_for_engines(i915);
		if (err)
			return err;

		i915_retire_requests(i915);
		GEM_BUG_ON(i915->gt.active_requests);
	} else {
		struct intel_engine_cs *engine;
		enum intel_engine_id id;

		for_each_engine(engine, i915, id) {
			struct i915_timeline *tl = &engine->timeline;

			timeout = wait_for_timeline(tl, flags, timeout);
			if (timeout < 0)
				return timeout;
		}
	}

	return 0;
}

static void __i915_gem_object_flush_for_display(struct drm_i915_gem_object *obj)
{
	/*
	 * We manually flush the CPU domain so that we can override and
	 * force the flush for the display, and perform it asyncrhonously.
	 */
	flush_write_domain(obj, ~I915_GEM_DOMAIN_CPU);
	if (obj->cache_dirty)
		i915_gem_clflush_object(obj, I915_CLFLUSH_FORCE);
	obj->write_domain = 0;
}

void i915_gem_object_flush_if_display(struct drm_i915_gem_object *obj)
{
	if (!READ_ONCE(obj->pin_global))
		return;

	mutex_lock(&obj->base.dev->struct_mutex);
	__i915_gem_object_flush_for_display(obj);
	mutex_unlock(&obj->base.dev->struct_mutex);
}

/**
 * Moves a single object to the WC read, and possibly write domain.
 * @obj: object to act on
 * @write: ask for write access or read only
 *
 * This function returns when the move is complete, including waiting on
 * flushes to occur.
 */
int
i915_gem_object_set_to_wc_domain(struct drm_i915_gem_object *obj, bool write)
{
	int ret;

	lockdep_assert_held(&obj->base.dev->struct_mutex);

	ret = i915_gem_object_wait(obj,
				   I915_WAIT_INTERRUPTIBLE |
				   I915_WAIT_LOCKED |
				   (write ? I915_WAIT_ALL : 0),
				   MAX_SCHEDULE_TIMEOUT,
				   NULL);
	if (ret)
		return ret;

	if (obj->write_domain == I915_GEM_DOMAIN_WC)
		return 0;

	/* Flush and acquire obj->pages so that we are coherent through
	 * direct access in memory with previous cached writes through
	 * shmemfs and that our cache domain tracking remains valid.
	 * For example, if the obj->filp was moved to swap without us
	 * being notified and releasing the pages, we would mistakenly
	 * continue to assume that the obj remained out of the CPU cached
	 * domain.
	 */
	ret = i915_gem_object_pin_pages(obj);
	if (ret)
		return ret;

	flush_write_domain(obj, ~I915_GEM_DOMAIN_WC);

	/* Serialise direct access to this object with the barriers for
	 * coherent writes from the GPU, by effectively invalidating the
	 * WC domain upon first access.
	 */
	if ((obj->read_domains & I915_GEM_DOMAIN_WC) == 0)
		mb();

	/* It should now be out of any other write domains, and we can update
	 * the domain values for our changes.
	 */
	GEM_BUG_ON((obj->write_domain & ~I915_GEM_DOMAIN_WC) != 0);
	obj->read_domains |= I915_GEM_DOMAIN_WC;
	if (write) {
		obj->read_domains = I915_GEM_DOMAIN_WC;
		obj->write_domain = I915_GEM_DOMAIN_WC;
		obj->mm.dirty = true;
	}

	i915_gem_object_unpin_pages(obj);
	return 0;
}

/**
 * Moves a single object to the GTT read, and possibly write domain.
 * @obj: object to act on
 * @write: ask for write access or read only
 *
 * This function returns when the move is complete, including waiting on
 * flushes to occur.
 */
int
i915_gem_object_set_to_gtt_domain(struct drm_i915_gem_object *obj, bool write)
{
	int ret;

	lockdep_assert_held(&obj->base.dev->struct_mutex);

	ret = i915_gem_object_wait(obj,
				   I915_WAIT_INTERRUPTIBLE |
				   I915_WAIT_LOCKED |
				   (write ? I915_WAIT_ALL : 0),
				   MAX_SCHEDULE_TIMEOUT,
				   NULL);
	if (ret)
		return ret;

	if (obj->write_domain == I915_GEM_DOMAIN_GTT)
		return 0;

	/* Flush and acquire obj->pages so that we are coherent through
	 * direct access in memory with previous cached writes through
	 * shmemfs and that our cache domain tracking remains valid.
	 * For example, if the obj->filp was moved to swap without us
	 * being notified and releasing the pages, we would mistakenly
	 * continue to assume that the obj remained out of the CPU cached
	 * domain.
	 */
	ret = i915_gem_object_pin_pages(obj);
	if (ret)
		return ret;

	flush_write_domain(obj, ~I915_GEM_DOMAIN_GTT);

	/* Serialise direct access to this object with the barriers for
	 * coherent writes from the GPU, by effectively invalidating the
	 * GTT domain upon first access.
	 */
	if ((obj->read_domains & I915_GEM_DOMAIN_GTT) == 0)
		mb();

	/* It should now be out of any other write domains, and we can update
	 * the domain values for our changes.
	 */
	GEM_BUG_ON((obj->write_domain & ~I915_GEM_DOMAIN_GTT) != 0);
	obj->read_domains |= I915_GEM_DOMAIN_GTT;
	if (write) {
		obj->read_domains = I915_GEM_DOMAIN_GTT;
		obj->write_domain = I915_GEM_DOMAIN_GTT;
		obj->mm.dirty = true;
	}

	i915_gem_object_unpin_pages(obj);
	return 0;
}

/**
 * Changes the cache-level of an object across all VMA.
 * @obj: object to act on
 * @cache_level: new cache level to set for the object
 *
 * After this function returns, the object will be in the new cache-level
 * across all GTT and the contents of the backing storage will be coherent,
 * with respect to the new cache-level. In order to keep the backing storage
 * coherent for all users, we only allow a single cache level to be set
 * globally on the object and prevent it from being changed whilst the
 * hardware is reading from the object. That is if the object is currently
 * on the scanout it will be set to uncached (or equivalent display
 * cache coherency) and all non-MOCS GPU access will also be uncached so
 * that all direct access to the scanout remains coherent.
 */
int i915_gem_object_set_cache_level(struct drm_i915_gem_object *obj,
				    enum i915_cache_level cache_level)
{
	struct i915_vma *vma;
	int ret;

	lockdep_assert_held(&obj->base.dev->struct_mutex);

	if (obj->cache_level == cache_level)
		return 0;

	/* Inspect the list of currently bound VMA and unbind any that would
	 * be invalid given the new cache-level. This is principally to
	 * catch the issue of the CS prefetch crossing page boundaries and
	 * reading an invalid PTE on older architectures.
	 */
restart:
	list_for_each_entry(vma, &obj->vma_list, obj_link) {
		if (!drm_mm_node_allocated(&vma->node))
			continue;

		if (i915_vma_is_pinned(vma)) {
			DRM_DEBUG("can not change the cache level of pinned objects\n");
			return -EBUSY;
		}

		if (!i915_vma_is_closed(vma) &&
		    i915_gem_valid_gtt_space(vma, cache_level))
			continue;

		ret = i915_vma_unbind(vma);
		if (ret)
			return ret;

		/* As unbinding may affect other elements in the
		 * obj->vma_list (due to side-effects from retiring
		 * an active vma), play safe and restart the iterator.
		 */
		goto restart;
	}

	/* We can reuse the existing drm_mm nodes but need to change the
	 * cache-level on the PTE. We could simply unbind them all and
	 * rebind with the correct cache-level on next use. However since
	 * we already have a valid slot, dma mapping, pages etc, we may as
	 * rewrite the PTE in the belief that doing so tramples upon less
	 * state and so involves less work.
	 */
	if (obj->bind_count) {
		/* Before we change the PTE, the GPU must not be accessing it.
		 * If we wait upon the object, we know that all the bound
		 * VMA are no longer active.
		 */
		ret = i915_gem_object_wait(obj,
					   I915_WAIT_INTERRUPTIBLE |
					   I915_WAIT_LOCKED |
					   I915_WAIT_ALL,
					   MAX_SCHEDULE_TIMEOUT,
					   NULL);
		if (ret)
			return ret;

		if (!HAS_LLC(to_i915(obj->base.dev)) &&
		    cache_level != I915_CACHE_NONE) {
			/* Access to snoopable pages through the GTT is
			 * incoherent and on some machines causes a hard
			 * lockup. Relinquish the CPU mmaping to force
			 * userspace to refault in the pages and we can
			 * then double check if the GTT mapping is still
			 * valid for that pointer access.
			 */
			i915_gem_release_mmap(obj);

			/* As we no longer need a fence for GTT access,
			 * we can relinquish it now (and so prevent having
			 * to steal a fence from someone else on the next
			 * fence request). Note GPU activity would have
			 * dropped the fence as all snoopable access is
			 * supposed to be linear.
			 */
			for_each_ggtt_vma(vma, obj) {
				ret = i915_vma_put_fence(vma);
				if (ret)
					return ret;
			}
		} else {
			/* We either have incoherent backing store and
			 * so no GTT access or the architecture is fully
			 * coherent. In such cases, existing GTT mmaps
			 * ignore the cache bit in the PTE and we can
			 * rewrite it without confusing the GPU or having
			 * to force userspace to fault back in its mmaps.
			 */
		}

		list_for_each_entry(vma, &obj->vma_list, obj_link) {
			if (!drm_mm_node_allocated(&vma->node))
				continue;

			ret = i915_vma_bind(vma, cache_level, PIN_UPDATE);
			if (ret)
				return ret;
		}
	}

	list_for_each_entry(vma, &obj->vma_list, obj_link)
		vma->node.color = cache_level;
	i915_gem_object_set_cache_coherency(obj, cache_level);
	obj->cache_dirty = true; /* Always invalidate stale cachelines */

	return 0;
}

int i915_gem_get_caching_ioctl(struct drm_device *dev, void *data,
			       struct drm_file *file)
{
	struct drm_i915_gem_caching *args = data;
	struct drm_i915_gem_object *obj;
	int err = 0;

	rcu_read_lock();
	obj = i915_gem_object_lookup_rcu(file, args->handle);
	if (!obj) {
		err = -ENOENT;
		goto out;
	}

	switch (obj->cache_level) {
	case I915_CACHE_LLC:
	case I915_CACHE_L3_LLC:
		args->caching = I915_CACHING_CACHED;
		break;

	case I915_CACHE_WT:
		args->caching = I915_CACHING_DISPLAY;
		break;

	default:
		args->caching = I915_CACHING_NONE;
		break;
	}
out:
	rcu_read_unlock();
	return err;
}

int i915_gem_set_caching_ioctl(struct drm_device *dev, void *data,
			       struct drm_file *file)
{
	struct drm_i915_private *i915 = to_i915(dev);
	struct drm_i915_gem_caching *args = data;
	struct drm_i915_gem_object *obj;
	enum i915_cache_level level;
	int ret = 0;

	switch (args->caching) {
	case I915_CACHING_NONE:
		level = I915_CACHE_NONE;
		break;
	case I915_CACHING_CACHED:
		/*
		 * Due to a HW issue on BXT A stepping, GPU stores via a
		 * snooped mapping may leave stale data in a corresponding CPU
		 * cacheline, whereas normally such cachelines would get
		 * invalidated.
		 */
		if (!HAS_LLC(i915) && !HAS_SNOOP(i915))
			return -ENODEV;

		level = I915_CACHE_LLC;
		break;
	case I915_CACHING_DISPLAY:
		level = HAS_WT(i915) ? I915_CACHE_WT : I915_CACHE_NONE;
		break;
	default:
		return -EINVAL;
	}

	obj = i915_gem_object_lookup(file, args->handle);
	if (!obj)
		return -ENOENT;

	/*
	 * The caching mode of proxy object is handled by its generator, and
	 * not allowed to be changed by userspace.
	 */
	if (i915_gem_object_is_proxy(obj)) {
		ret = -ENXIO;
		goto out;
	}

	if (obj->cache_level == level)
		goto out;

	ret = i915_gem_object_wait(obj,
				   I915_WAIT_INTERRUPTIBLE,
				   MAX_SCHEDULE_TIMEOUT,
				   to_rps_client(file));
	if (ret)
		goto out;

	ret = i915_mutex_lock_interruptible(dev);
	if (ret)
		goto out;

	ret = i915_gem_object_set_cache_level(obj, level);
	mutex_unlock(&dev->struct_mutex);

out:
	i915_gem_object_put(obj);
	return ret;
}

/*
 * Prepare buffer for display plane (scanout, cursors, etc). Can be called from
 * an uninterruptible phase (modesetting) and allows any flushes to be pipelined
 * (for pageflips). We only flush the caches while preparing the buffer for
 * display, the callers are responsible for frontbuffer flush.
 */
struct i915_vma *
i915_gem_object_pin_to_display_plane(struct drm_i915_gem_object *obj,
				     u32 alignment,
				     const struct i915_ggtt_view *view,
				     unsigned int flags)
{
	struct i915_vma *vma;
	int ret;

	lockdep_assert_held(&obj->base.dev->struct_mutex);

	/* Mark the global pin early so that we account for the
	 * display coherency whilst setting up the cache domains.
	 */
	obj->pin_global++;

	/* The display engine is not coherent with the LLC cache on gen6.  As
	 * a result, we make sure that the pinning that is about to occur is
	 * done with uncached PTEs. This is lowest common denominator for all
	 * chipsets.
	 *
	 * However for gen6+, we could do better by using the GFDT bit instead
	 * of uncaching, which would allow us to flush all the LLC-cached data
	 * with that bit in the PTE to main memory with just one PIPE_CONTROL.
	 */
	ret = i915_gem_object_set_cache_level(obj,
					      HAS_WT(to_i915(obj->base.dev)) ?
					      I915_CACHE_WT : I915_CACHE_NONE);
	if (ret) {
		vma = ERR_PTR(ret);
		goto err_unpin_global;
	}

	/* As the user may map the buffer once pinned in the display plane
	 * (e.g. libkms for the bootup splash), we have to ensure that we
	 * always use map_and_fenceable for all scanout buffers. However,
	 * it may simply be too big to fit into mappable, in which case
	 * put it anyway and hope that userspace can cope (but always first
	 * try to preserve the existing ABI).
	 */
	vma = ERR_PTR(-ENOSPC);
	if ((flags & PIN_MAPPABLE) == 0 &&
	    (!view || view->type == I915_GGTT_VIEW_NORMAL))
		vma = i915_gem_object_ggtt_pin(obj, view, 0, alignment,
					       flags |
					       PIN_MAPPABLE |
					       PIN_NONBLOCK);
	if (IS_ERR(vma))
		vma = i915_gem_object_ggtt_pin(obj, view, 0, alignment, flags);
	if (IS_ERR(vma))
		goto err_unpin_global;

	vma->display_alignment = max_t(u64, vma->display_alignment, alignment);

	__i915_gem_object_flush_for_display(obj);

	/* It should now be out of any other write domains, and we can update
	 * the domain values for our changes.
	 */
	obj->read_domains |= I915_GEM_DOMAIN_GTT;

	return vma;

err_unpin_global:
	obj->pin_global--;
	return vma;
}

void
i915_gem_object_unpin_from_display_plane(struct i915_vma *vma)
{
	lockdep_assert_held(&vma->vm->i915->drm.struct_mutex);

	if (WARN_ON(vma->obj->pin_global == 0))
		return;

	if (--vma->obj->pin_global == 0)
		vma->display_alignment = I915_GTT_MIN_ALIGNMENT;

	/* Bump the LRU to try and avoid premature eviction whilst flipping  */
	i915_gem_object_bump_inactive_ggtt(vma->obj);

	i915_vma_unpin(vma);
}

/**
 * Moves a single object to the CPU read, and possibly write domain.
 * @obj: object to act on
 * @write: requesting write or read-only access
 *
 * This function returns when the move is complete, including waiting on
 * flushes to occur.
 */
int
i915_gem_object_set_to_cpu_domain(struct drm_i915_gem_object *obj, bool write)
{
	int ret;

	lockdep_assert_held(&obj->base.dev->struct_mutex);

	ret = i915_gem_object_wait(obj,
				   I915_WAIT_INTERRUPTIBLE |
				   I915_WAIT_LOCKED |
				   (write ? I915_WAIT_ALL : 0),
				   MAX_SCHEDULE_TIMEOUT,
				   NULL);
	if (ret)
		return ret;

	flush_write_domain(obj, ~I915_GEM_DOMAIN_CPU);

	/* Flush the CPU cache if it's still invalid. */
	if ((obj->read_domains & I915_GEM_DOMAIN_CPU) == 0) {
		i915_gem_clflush_object(obj, I915_CLFLUSH_SYNC);
		obj->read_domains |= I915_GEM_DOMAIN_CPU;
	}

	/* It should now be out of any other write domains, and we can update
	 * the domain values for our changes.
	 */
	GEM_BUG_ON(obj->write_domain & ~I915_GEM_DOMAIN_CPU);

	/* If we're writing through the CPU, then the GPU read domains will
	 * need to be invalidated at next use.
	 */
	if (write)
		__start_cpu_write(obj);

	return 0;
}

/* Throttle our rendering by waiting until the ring has completed our requests
 * emitted over 20 msec ago.
 *
 * Note that if we were to use the current jiffies each time around the loop,
 * we wouldn't escape the function with any frames outstanding if the time to
 * render a frame was over 20ms.
 *
 * This should get us reasonable parallelism between CPU and GPU but also
 * relatively low latency when blocking on a particular request to finish.
 */
static int
i915_gem_ring_throttle(struct drm_device *dev, struct drm_file *file)
{
	struct drm_i915_private *dev_priv = to_i915(dev);
	struct drm_i915_file_private *file_priv = file->driver_priv;
	unsigned long recent_enough = jiffies - DRM_I915_THROTTLE_JIFFIES;
	struct i915_request *request, *target = NULL;
	long ret;

	/* ABI: return -EIO if already wedged */
	if (i915_terminally_wedged(&dev_priv->gpu_error))
		return -EIO;

	spin_lock(&file_priv->mm.lock);
	list_for_each_entry(request, &file_priv->mm.request_list, client_link) {
		if (time_after_eq(request->emitted_jiffies, recent_enough))
			break;

		if (target) {
			list_del(&target->client_link);
			target->file_priv = NULL;
		}

		target = request;
	}
	if (target)
		i915_request_get(target);
	spin_unlock(&file_priv->mm.lock);

	if (target == NULL)
		return 0;

	ret = i915_request_wait(target,
				I915_WAIT_INTERRUPTIBLE,
				MAX_SCHEDULE_TIMEOUT);
	i915_request_put(target);

	return ret < 0 ? ret : 0;
}

struct i915_vma *
i915_gem_object_ggtt_pin(struct drm_i915_gem_object *obj,
			 const struct i915_ggtt_view *view,
			 u64 size,
			 u64 alignment,
			 u64 flags)
{
	struct drm_i915_private *dev_priv = to_i915(obj->base.dev);
	struct i915_address_space *vm = &dev_priv->ggtt.vm;

	return i915_gem_object_pin(obj, vm, view, size, alignment,
				   flags | PIN_GLOBAL);
}

struct i915_vma *
i915_gem_object_pin(struct drm_i915_gem_object *obj,
		    struct i915_address_space *vm,
		    const struct i915_ggtt_view *view,
		    u64 size,
		    u64 alignment,
		    u64 flags)
{
	struct drm_i915_private *dev_priv = to_i915(obj->base.dev);
	struct i915_vma *vma;
	int ret;

	lockdep_assert_held(&obj->base.dev->struct_mutex);

	if (flags & PIN_MAPPABLE &&
	    (!view || view->type == I915_GGTT_VIEW_NORMAL)) {
		/* If the required space is larger than the available
		 * aperture, we will not able to find a slot for the
		 * object and unbinding the object now will be in
		 * vain. Worse, doing so may cause us to ping-pong
		 * the object in and out of the Global GTT and
		 * waste a lot of cycles under the mutex.
		 */
		if (obj->base.size > dev_priv->ggtt.mappable_end)
			return ERR_PTR(-E2BIG);

		/* If NONBLOCK is set the caller is optimistically
		 * trying to cache the full object within the mappable
		 * aperture, and *must* have a fallback in place for
		 * situations where we cannot bind the object. We
		 * can be a little more lax here and use the fallback
		 * more often to avoid costly migrations of ourselves
		 * and other objects within the aperture.
		 *
		 * Half-the-aperture is used as a simple heuristic.
		 * More interesting would to do search for a free
		 * block prior to making the commitment to unbind.
		 * That caters for the self-harm case, and with a
		 * little more heuristics (e.g. NOFAULT, NOEVICT)
		 * we could try to minimise harm to others.
		 */
		if (flags & PIN_NONBLOCK &&
		    obj->base.size > dev_priv->ggtt.mappable_end / 2)
			return ERR_PTR(-ENOSPC);
	}

	vma = i915_vma_instance(obj, vm, view);
	if (unlikely(IS_ERR(vma)))
		return vma;

	if (i915_vma_misplaced(vma, size, alignment, flags)) {
		if (flags & PIN_NONBLOCK) {
			if (i915_vma_is_pinned(vma) || i915_vma_is_active(vma))
				return ERR_PTR(-ENOSPC);

			if (flags & PIN_MAPPABLE &&
			    vma->fence_size > dev_priv->ggtt.mappable_end / 2)
				return ERR_PTR(-ENOSPC);
		}

		WARN(i915_vma_is_pinned(vma),
		     "bo is already pinned in ggtt with incorrect alignment:"
		     " offset=%08x, req.alignment=%llx,"
		     " req.map_and_fenceable=%d, vma->map_and_fenceable=%d\n",
		     i915_ggtt_offset(vma), alignment,
		     !!(flags & PIN_MAPPABLE),
		     i915_vma_is_map_and_fenceable(vma));
		ret = i915_vma_unbind(vma);
		if (ret)
			return ERR_PTR(ret);
	}

	ret = i915_vma_pin(vma, size, alignment, flags);
	if (ret)
		return ERR_PTR(ret);

	return vma;
}

static __always_inline unsigned int __busy_read_flag(unsigned int id)
{
	/* Note that we could alias engines in the execbuf API, but
	 * that would be very unwise as it prevents userspace from
	 * fine control over engine selection. Ahem.
	 *
	 * This should be something like EXEC_MAX_ENGINE instead of
	 * I915_NUM_ENGINES.
	 */
	BUILD_BUG_ON(I915_NUM_ENGINES > 16);
	return 0x10000 << id;
}

static __always_inline unsigned int __busy_write_id(unsigned int id)
{
	/* The uABI guarantees an active writer is also amongst the read
	 * engines. This would be true if we accessed the activity tracking
	 * under the lock, but as we perform the lookup of the object and
	 * its activity locklessly we can not guarantee that the last_write
	 * being active implies that we have set the same engine flag from
	 * last_read - hence we always set both read and write busy for
	 * last_write.
	 */
	return id | __busy_read_flag(id);
}

static __always_inline unsigned int
__busy_set_if_active(const struct dma_fence *fence,
		     unsigned int (*flag)(unsigned int id))
{
	struct i915_request *rq;

	/* We have to check the current hw status of the fence as the uABI
	 * guarantees forward progress. We could rely on the idle worker
	 * to eventually flush us, but to minimise latency just ask the
	 * hardware.
	 *
	 * Note we only report on the status of native fences.
	 */
	if (!dma_fence_is_i915(fence))
		return 0;

	/* opencode to_request() in order to avoid const warnings */
	rq = container_of(fence, struct i915_request, fence);
	if (i915_request_completed(rq))
		return 0;

	return flag(rq->engine->uabi_id);
}

static __always_inline unsigned int
busy_check_reader(const struct dma_fence *fence)
{
	return __busy_set_if_active(fence, __busy_read_flag);
}

static __always_inline unsigned int
busy_check_writer(const struct dma_fence *fence)
{
	if (!fence)
		return 0;

	return __busy_set_if_active(fence, __busy_write_id);
}

int
i915_gem_busy_ioctl(struct drm_device *dev, void *data,
		    struct drm_file *file)
{
	struct drm_i915_gem_busy *args = data;
	struct drm_i915_gem_object *obj;
	struct reservation_object_list *list;
	unsigned int seq;
	int err;

	err = -ENOENT;
	rcu_read_lock();
	obj = i915_gem_object_lookup_rcu(file, args->handle);
	if (!obj)
		goto out;

	/* A discrepancy here is that we do not report the status of
	 * non-i915 fences, i.e. even though we may report the object as idle,
	 * a call to set-domain may still stall waiting for foreign rendering.
	 * This also means that wait-ioctl may report an object as busy,
	 * where busy-ioctl considers it idle.
	 *
	 * We trade the ability to warn of foreign fences to report on which
	 * i915 engines are active for the object.
	 *
	 * Alternatively, we can trade that extra information on read/write
	 * activity with
	 *	args->busy =
	 *		!reservation_object_test_signaled_rcu(obj->resv, true);
	 * to report the overall busyness. This is what the wait-ioctl does.
	 *
	 */
retry:
	seq = raw_read_seqcount(&obj->resv->seq);

	/* Translate the exclusive fence to the READ *and* WRITE engine */
	args->busy = busy_check_writer(rcu_dereference(obj->resv->fence_excl));

	/* Translate shared fences to READ set of engines */
	list = rcu_dereference(obj->resv->fence);
	if (list) {
		unsigned int shared_count = list->shared_count, i;

		for (i = 0; i < shared_count; ++i) {
			struct dma_fence *fence =
				rcu_dereference(list->shared[i]);

			args->busy |= busy_check_reader(fence);
		}
	}

	if (args->busy && read_seqcount_retry(&obj->resv->seq, seq))
		goto retry;

	err = 0;
out:
	rcu_read_unlock();
	return err;
}

int
i915_gem_throttle_ioctl(struct drm_device *dev, void *data,
			struct drm_file *file_priv)
{
	return i915_gem_ring_throttle(dev, file_priv);
}

int
i915_gem_madvise_ioctl(struct drm_device *dev, void *data,
		       struct drm_file *file_priv)
{
	struct drm_i915_private *dev_priv = to_i915(dev);
	struct drm_i915_gem_madvise *args = data;
	struct drm_i915_gem_object *obj;
	int err;

	switch (args->madv) {
	case I915_MADV_DONTNEED:
	case I915_MADV_WILLNEED:
	    break;
	default:
	    return -EINVAL;
	}

	obj = i915_gem_object_lookup(file_priv, args->handle);
	if (!obj)
		return -ENOENT;

	err = mutex_lock_interruptible(&obj->mm.lock);
	if (err)
		goto out;

	if (i915_gem_object_has_pages(obj) &&
	    i915_gem_object_is_tiled(obj) &&
	    dev_priv->quirks & QUIRK_PIN_SWIZZLED_PAGES) {
		if (obj->mm.madv == I915_MADV_WILLNEED) {
			GEM_BUG_ON(!obj->mm.quirked);
			__i915_gem_object_unpin_pages(obj);
			obj->mm.quirked = false;
		}
		if (args->madv == I915_MADV_WILLNEED) {
			GEM_BUG_ON(obj->mm.quirked);
			__i915_gem_object_pin_pages(obj);
			obj->mm.quirked = true;
		}
	}

	if (obj->mm.madv != __I915_MADV_PURGED)
		obj->mm.madv = args->madv;

	/* if the object is no longer attached, discard its backing storage */
	if (obj->mm.madv == I915_MADV_DONTNEED &&
	    !i915_gem_object_has_pages(obj))
		i915_gem_object_truncate(obj);

	args->retained = obj->mm.madv != __I915_MADV_PURGED;
	mutex_unlock(&obj->mm.lock);

out:
	i915_gem_object_put(obj);
	return err;
}

static void
frontbuffer_retire(struct i915_gem_active *active, struct i915_request *request)
{
	struct drm_i915_gem_object *obj =
		container_of(active, typeof(*obj), frontbuffer_write);

	intel_fb_obj_flush(obj, ORIGIN_CS);
}

void i915_gem_object_init(struct drm_i915_gem_object *obj,
			  const struct drm_i915_gem_object_ops *ops)
{
	mutex_init(&obj->mm.lock);

	INIT_LIST_HEAD(&obj->vma_list);
	INIT_LIST_HEAD(&obj->lut_list);
	INIT_LIST_HEAD(&obj->batch_pool_link);

	obj->ops = ops;

	reservation_object_init(&obj->__builtin_resv);
	obj->resv = &obj->__builtin_resv;

	obj->frontbuffer_ggtt_origin = ORIGIN_GTT;
	init_request_active(&obj->frontbuffer_write, frontbuffer_retire);

	obj->mm.madv = I915_MADV_WILLNEED;
	INIT_RADIX_TREE(&obj->mm.get_page.radix, GFP_KERNEL | __GFP_NOWARN);
	mutex_init(&obj->mm.get_page.lock);

	i915_gem_info_add_obj(to_i915(obj->base.dev), obj->base.size);
}

static const struct drm_i915_gem_object_ops i915_gem_object_ops = {
	.flags = I915_GEM_OBJECT_HAS_STRUCT_PAGE |
		 I915_GEM_OBJECT_IS_SHRINKABLE,

	.get_pages = i915_gem_object_get_pages_gtt,
	.put_pages = i915_gem_object_put_pages_gtt,

	.pwrite = i915_gem_object_pwrite_gtt,
};

static int i915_gem_object_create_shmem(struct drm_device *dev,
					struct drm_gem_object *obj,
					size_t size)
{
	struct drm_i915_private *i915 = to_i915(dev);
	unsigned long flags = VM_NORESERVE;
	struct file *filp;

	drm_gem_private_object_init(dev, obj, size);

	if (i915->mm.gemfs)
		filp = shmem_file_setup_with_mnt(i915->mm.gemfs, "i915", size,
						 flags);
	else
		filp = shmem_file_setup("i915", size, flags);

	if (IS_ERR(filp))
		return PTR_ERR(filp);

	obj->filp = filp;

	return 0;
}

struct drm_i915_gem_object *
i915_gem_object_create(struct drm_i915_private *dev_priv, u64 size)
{
	struct drm_i915_gem_object *obj;
	struct address_space *mapping;
	unsigned int cache_level;
	gfp_t mask;
	int ret;

	/* There is a prevalence of the assumption that we fit the object's
	 * page count inside a 32bit _signed_ variable. Let's document this and
	 * catch if we ever need to fix it. In the meantime, if you do spot
	 * such a local variable, please consider fixing!
	 */
	if (size >> PAGE_SHIFT > INT_MAX)
		return ERR_PTR(-E2BIG);

	if (overflows_type(size, obj->base.size))
		return ERR_PTR(-E2BIG);

	obj = i915_gem_object_alloc(dev_priv);
	if (obj == NULL)
		return ERR_PTR(-ENOMEM);

	ret = i915_gem_object_create_shmem(&dev_priv->drm, &obj->base, size);
	if (ret)
		goto fail;

	mask = GFP_HIGHUSER | __GFP_RECLAIMABLE;
	if (IS_I965GM(dev_priv) || IS_I965G(dev_priv)) {
		/* 965gm cannot relocate objects above 4GiB. */
		mask &= ~__GFP_HIGHMEM;
		mask |= __GFP_DMA32;
	}

	mapping = obj->base.filp->f_mapping;
	mapping_set_gfp_mask(mapping, mask);
	GEM_BUG_ON(!(mapping_gfp_mask(mapping) & __GFP_RECLAIM));

	i915_gem_object_init(obj, &i915_gem_object_ops);

	obj->write_domain = I915_GEM_DOMAIN_CPU;
	obj->read_domains = I915_GEM_DOMAIN_CPU;

	if (HAS_LLC(dev_priv))
		/* On some devices, we can have the GPU use the LLC (the CPU
		 * cache) for about a 10% performance improvement
		 * compared to uncached.  Graphics requests other than
		 * display scanout are coherent with the CPU in
		 * accessing this cache.  This means in this mode we
		 * don't need to clflush on the CPU side, and on the
		 * GPU side we only need to flush internal caches to
		 * get data visible to the CPU.
		 *
		 * However, we maintain the display planes as UC, and so
		 * need to rebind when first used as such.
		 */
		cache_level = I915_CACHE_LLC;
	else
		cache_level = I915_CACHE_NONE;

	i915_gem_object_set_cache_coherency(obj, cache_level);

	trace_i915_gem_object_create(obj);

	return obj;

fail:
	i915_gem_object_free(obj);
	return ERR_PTR(ret);
}

static bool discard_backing_storage(struct drm_i915_gem_object *obj)
{
	/* If we are the last user of the backing storage (be it shmemfs
	 * pages or stolen etc), we know that the pages are going to be
	 * immediately released. In this case, we can then skip copying
	 * back the contents from the GPU.
	 */

	if (obj->mm.madv != I915_MADV_WILLNEED)
		return false;

	if (obj->base.filp == NULL)
		return true;

	/* At first glance, this looks racy, but then again so would be
	 * userspace racing mmap against close. However, the first external
	 * reference to the filp can only be obtained through the
	 * i915_gem_mmap_ioctl() which safeguards us against the user
	 * acquiring such a reference whilst we are in the middle of
	 * freeing the object.
	 */
	return atomic_long_read(&obj->base.filp->f_count) == 1;
}

static void __i915_gem_free_objects(struct drm_i915_private *i915,
				    struct llist_node *freed)
{
	struct drm_i915_gem_object *obj, *on;

	intel_runtime_pm_get(i915);
	llist_for_each_entry_safe(obj, on, freed, freed) {
		struct i915_vma *vma, *vn;

		trace_i915_gem_object_destroy(obj);

		mutex_lock(&i915->drm.struct_mutex);

		GEM_BUG_ON(i915_gem_object_is_active(obj));
		list_for_each_entry_safe(vma, vn,
					 &obj->vma_list, obj_link) {
			GEM_BUG_ON(i915_vma_is_active(vma));
			vma->flags &= ~I915_VMA_PIN_MASK;
			i915_vma_destroy(vma);
		}
		GEM_BUG_ON(!list_empty(&obj->vma_list));
		GEM_BUG_ON(!RB_EMPTY_ROOT(&obj->vma_tree));

		/* This serializes freeing with the shrinker. Since the free
		 * is delayed, first by RCU then by the workqueue, we want the
		 * shrinker to be able to free pages of unreferenced objects,
		 * or else we may oom whilst there are plenty of deferred
		 * freed objects.
		 */
		if (i915_gem_object_has_pages(obj)) {
			spin_lock(&i915->mm.obj_lock);
			list_del_init(&obj->mm.link);
			spin_unlock(&i915->mm.obj_lock);
		}

		mutex_unlock(&i915->drm.struct_mutex);

		GEM_BUG_ON(obj->bind_count);
		GEM_BUG_ON(obj->userfault_count);
		GEM_BUG_ON(atomic_read(&obj->frontbuffer_bits));
		GEM_BUG_ON(!list_empty(&obj->lut_list));

		if (obj->ops->release)
			obj->ops->release(obj);

		if (WARN_ON(i915_gem_object_has_pinned_pages(obj)))
			atomic_set(&obj->mm.pages_pin_count, 0);
		__i915_gem_object_put_pages(obj, I915_MM_NORMAL);
		GEM_BUG_ON(i915_gem_object_has_pages(obj));

		if (obj->base.import_attach)
			drm_prime_gem_destroy(&obj->base, NULL);

		reservation_object_fini(&obj->__builtin_resv);
		drm_gem_object_release(&obj->base);
		i915_gem_info_remove_obj(i915, obj->base.size);

		kfree(obj->bit_17);
		i915_gem_object_free(obj);

		GEM_BUG_ON(!atomic_read(&i915->mm.free_count));
		atomic_dec(&i915->mm.free_count);

		if (on)
			cond_resched();
	}
	intel_runtime_pm_put(i915);
}

static void i915_gem_flush_free_objects(struct drm_i915_private *i915)
{
	struct llist_node *freed;

	/* Free the oldest, most stale object to keep the free_list short */
	freed = NULL;
	if (!llist_empty(&i915->mm.free_list)) { /* quick test for hotpath */
		/* Only one consumer of llist_del_first() allowed */
		spin_lock(&i915->mm.free_lock);
		freed = llist_del_first(&i915->mm.free_list);
		spin_unlock(&i915->mm.free_lock);
	}
	if (unlikely(freed)) {
		freed->next = NULL;
		__i915_gem_free_objects(i915, freed);
	}
}

static void __i915_gem_free_work(struct work_struct *work)
{
	struct drm_i915_private *i915 =
		container_of(work, struct drm_i915_private, mm.free_work);
	struct llist_node *freed;

	/*
	 * All file-owned VMA should have been released by this point through
	 * i915_gem_close_object(), or earlier by i915_gem_context_close().
	 * However, the object may also be bound into the global GTT (e.g.
	 * older GPUs without per-process support, or for direct access through
	 * the GTT either for the user or for scanout). Those VMA still need to
	 * unbound now.
	 */

	spin_lock(&i915->mm.free_lock);
	while ((freed = llist_del_all(&i915->mm.free_list))) {
		spin_unlock(&i915->mm.free_lock);

		__i915_gem_free_objects(i915, freed);
		if (need_resched())
			return;

		spin_lock(&i915->mm.free_lock);
	}
	spin_unlock(&i915->mm.free_lock);
}

static void __i915_gem_free_object_rcu(struct rcu_head *head)
{
	struct drm_i915_gem_object *obj =
		container_of(head, typeof(*obj), rcu);
	struct drm_i915_private *i915 = to_i915(obj->base.dev);

	/*
	 * Since we require blocking on struct_mutex to unbind the freed
	 * object from the GPU before releasing resources back to the
	 * system, we can not do that directly from the RCU callback (which may
	 * be a softirq context), but must instead then defer that work onto a
	 * kthread. We use the RCU callback rather than move the freed object
	 * directly onto the work queue so that we can mix between using the
	 * worker and performing frees directly from subsequent allocations for
	 * crude but effective memory throttling.
	 */
	if (llist_add(&obj->freed, &i915->mm.free_list))
		queue_work(i915->wq, &i915->mm.free_work);
}

void i915_gem_free_object(struct drm_gem_object *gem_obj)
{
	struct drm_i915_gem_object *obj = to_intel_bo(gem_obj);

	if (obj->mm.quirked)
		__i915_gem_object_unpin_pages(obj);

	if (discard_backing_storage(obj))
		obj->mm.madv = I915_MADV_DONTNEED;

	/*
	 * Before we free the object, make sure any pure RCU-only
	 * read-side critical sections are complete, e.g.
	 * i915_gem_busy_ioctl(). For the corresponding synchronized
	 * lookup see i915_gem_object_lookup_rcu().
	 */
	atomic_inc(&to_i915(obj->base.dev)->mm.free_count);
	call_rcu(&obj->rcu, __i915_gem_free_object_rcu);
}

void __i915_gem_object_release_unless_active(struct drm_i915_gem_object *obj)
{
	lockdep_assert_held(&obj->base.dev->struct_mutex);

	if (!i915_gem_object_has_active_reference(obj) &&
	    i915_gem_object_is_active(obj))
		i915_gem_object_set_active_reference(obj);
	else
		i915_gem_object_put(obj);
}

void i915_gem_sanitize(struct drm_i915_private *i915)
{
	int err;

	GEM_TRACE("\n");

	mutex_lock(&i915->drm.struct_mutex);

	intel_runtime_pm_get(i915);
	intel_uncore_forcewake_get(i915, FORCEWAKE_ALL);

	/*
	 * As we have just resumed the machine and woken the device up from
	 * deep PCI sleep (presumably D3_cold), assume the HW has been reset
	 * back to defaults, recovering from whatever wedged state we left it
	 * in and so worth trying to use the device once more.
	 */
	if (i915_terminally_wedged(&i915->gpu_error))
		i915_gem_unset_wedged(i915);

	/*
	 * If we inherit context state from the BIOS or earlier occupants
	 * of the GPU, the GPU may be in an inconsistent state when we
	 * try to take over. The only way to remove the earlier state
	 * is by resetting. However, resetting on earlier gen is tricky as
	 * it may impact the display and we are uncertain about the stability
	 * of the reset, so this could be applied to even earlier gen.
	 */
	err = -ENODEV;
	if (INTEL_GEN(i915) >= 5 && intel_has_gpu_reset(i915))
		err = WARN_ON(intel_gpu_reset(i915, ALL_ENGINES));
	if (!err)
		intel_engines_sanitize(i915);

	intel_uncore_forcewake_put(i915, FORCEWAKE_ALL);
	intel_runtime_pm_put(i915);

	i915_gem_contexts_lost(i915);
	mutex_unlock(&i915->drm.struct_mutex);
}

int i915_gem_suspend(struct drm_i915_private *i915)
{
	int ret;

	GEM_TRACE("\n");

	intel_runtime_pm_get(i915);
	intel_suspend_gt_powersave(i915);

	mutex_lock(&i915->drm.struct_mutex);

	/*
	 * We have to flush all the executing contexts to main memory so
	 * that they can saved in the hibernation image. To ensure the last
	 * context image is coherent, we have to switch away from it. That
	 * leaves the i915->kernel_context still active when
	 * we actually suspend, and its image in memory may not match the GPU
	 * state. Fortunately, the kernel_context is disposable and we do
	 * not rely on its state.
	 */
	if (!i915_terminally_wedged(&i915->gpu_error)) {
		ret = i915_gem_switch_to_kernel_context(i915);
		if (ret)
			goto err_unlock;

		ret = i915_gem_wait_for_idle(i915,
					     I915_WAIT_INTERRUPTIBLE |
					     I915_WAIT_LOCKED |
					     I915_WAIT_FOR_IDLE_BOOST,
					     MAX_SCHEDULE_TIMEOUT);
		if (ret && ret != -EIO)
			goto err_unlock;

		assert_kernel_context_is_current(i915);
	}
	i915_retire_requests(i915); /* ensure we flush after wedging */

	mutex_unlock(&i915->drm.struct_mutex);

	intel_uc_suspend(i915);

	cancel_delayed_work_sync(&i915->gpu_error.hangcheck_work);
	cancel_delayed_work_sync(&i915->gt.retire_work);

	/*
	 * As the idle_work is rearming if it detects a race, play safe and
	 * repeat the flush until it is definitely idle.
	 */
	drain_delayed_work(&i915->gt.idle_work);

	/*
	 * Assert that we successfully flushed all the work and
	 * reset the GPU back to its idle, low power state.
	 */
	WARN_ON(i915->gt.awake);
	if (WARN_ON(!intel_engines_are_idle(i915)))
		i915_gem_set_wedged(i915); /* no hope, discard everything */

	intel_runtime_pm_put(i915);
	return 0;

err_unlock:
	mutex_unlock(&i915->drm.struct_mutex);
	intel_runtime_pm_put(i915);
	return ret;
}

void i915_gem_suspend_late(struct drm_i915_private *i915)
{
	struct drm_i915_gem_object *obj;
	struct list_head *phases[] = {
		&i915->mm.unbound_list,
		&i915->mm.bound_list,
		NULL
	}, **phase;

	/*
	 * Neither the BIOS, ourselves or any other kernel
	 * expects the system to be in execlists mode on startup,
	 * so we need to reset the GPU back to legacy mode. And the only
	 * known way to disable logical contexts is through a GPU reset.
	 *
	 * So in order to leave the system in a known default configuration,
	 * always reset the GPU upon unload and suspend. Afterwards we then
	 * clean up the GEM state tracking, flushing off the requests and
	 * leaving the system in a known idle state.
	 *
	 * Note that is of the upmost importance that the GPU is idle and
	 * all stray writes are flushed *before* we dismantle the backing
	 * storage for the pinned objects.
	 *
	 * However, since we are uncertain that resetting the GPU on older
	 * machines is a good idea, we don't - just in case it leaves the
	 * machine in an unusable condition.
	 */

	mutex_lock(&i915->drm.struct_mutex);
	for (phase = phases; *phase; phase++) {
		list_for_each_entry(obj, *phase, mm.link)
			WARN_ON(i915_gem_object_set_to_gtt_domain(obj, false));
	}
	mutex_unlock(&i915->drm.struct_mutex);

	intel_uc_sanitize(i915);
	i915_gem_sanitize(i915);
}

void i915_gem_resume(struct drm_i915_private *i915)
{
	GEM_TRACE("\n");

	WARN_ON(i915->gt.awake);

	mutex_lock(&i915->drm.struct_mutex);
	intel_uncore_forcewake_get(i915, FORCEWAKE_ALL);

	i915_gem_restore_gtt_mappings(i915);
	i915_gem_restore_fences(i915);

	/*
	 * As we didn't flush the kernel context before suspend, we cannot
	 * guarantee that the context image is complete. So let's just reset
	 * it and start again.
	 */
	i915->gt.resume(i915);

	if (i915_gem_init_hw(i915))
		goto err_wedged;

	intel_uc_resume(i915);

	/* Always reload a context for powersaving. */
	if (i915_gem_switch_to_kernel_context(i915))
		goto err_wedged;

out_unlock:
	intel_uncore_forcewake_put(i915, FORCEWAKE_ALL);
	mutex_unlock(&i915->drm.struct_mutex);
	return;

err_wedged:
	if (!i915_terminally_wedged(&i915->gpu_error)) {
		DRM_ERROR("failed to re-initialize GPU, declaring wedged!\n");
		i915_gem_set_wedged(i915);
	}
	goto out_unlock;
}

void i915_gem_init_swizzling(struct drm_i915_private *dev_priv)
{
	if (INTEL_GEN(dev_priv) < 5 ||
	    dev_priv->mm.bit_6_swizzle_x == I915_BIT_6_SWIZZLE_NONE)
		return;

	I915_WRITE(DISP_ARB_CTL, I915_READ(DISP_ARB_CTL) |
				 DISP_TILE_SURFACE_SWIZZLING);

	if (IS_GEN5(dev_priv))
		return;

	I915_WRITE(TILECTL, I915_READ(TILECTL) | TILECTL_SWZCTL);
	if (IS_GEN6(dev_priv))
		I915_WRITE(ARB_MODE, _MASKED_BIT_ENABLE(ARB_MODE_SWIZZLE_SNB));
	else if (IS_GEN7(dev_priv))
		I915_WRITE(ARB_MODE, _MASKED_BIT_ENABLE(ARB_MODE_SWIZZLE_IVB));
	else if (IS_GEN8(dev_priv))
		I915_WRITE(GAMTARBMODE, _MASKED_BIT_ENABLE(ARB_MODE_SWIZZLE_BDW));
	else
		BUG();
}

static void init_unused_ring(struct drm_i915_private *dev_priv, u32 base)
{
	I915_WRITE(RING_CTL(base), 0);
	I915_WRITE(RING_HEAD(base), 0);
	I915_WRITE(RING_TAIL(base), 0);
	I915_WRITE(RING_START(base), 0);
}

static void init_unused_rings(struct drm_i915_private *dev_priv)
{
	if (IS_I830(dev_priv)) {
		init_unused_ring(dev_priv, PRB1_BASE);
		init_unused_ring(dev_priv, SRB0_BASE);
		init_unused_ring(dev_priv, SRB1_BASE);
		init_unused_ring(dev_priv, SRB2_BASE);
		init_unused_ring(dev_priv, SRB3_BASE);
	} else if (IS_GEN2(dev_priv)) {
		init_unused_ring(dev_priv, SRB0_BASE);
		init_unused_ring(dev_priv, SRB1_BASE);
	} else if (IS_GEN3(dev_priv)) {
		init_unused_ring(dev_priv, PRB1_BASE);
		init_unused_ring(dev_priv, PRB2_BASE);
	}
}

static int __i915_gem_restart_engines(void *data)
{
	struct drm_i915_private *i915 = data;
	struct intel_engine_cs *engine;
	enum intel_engine_id id;
	int err;

	for_each_engine(engine, i915, id) {
		err = engine->init_hw(engine);
		if (err) {
			DRM_ERROR("Failed to restart %s (%d)\n",
				  engine->name, err);
			return err;
		}
	}

	return 0;
}

int i915_gem_init_hw(struct drm_i915_private *dev_priv)
{
	int ret;

	dev_priv->gt.last_init_time = ktime_get();

	/* Double layer security blanket, see i915_gem_init() */
	intel_uncore_forcewake_get(dev_priv, FORCEWAKE_ALL);

	if (HAS_EDRAM(dev_priv) && INTEL_GEN(dev_priv) < 9)
		I915_WRITE(HSW_IDICR, I915_READ(HSW_IDICR) | IDIHASHMSK(0xf));

	if (IS_HASWELL(dev_priv))
		I915_WRITE(MI_PREDICATE_RESULT_2, IS_HSW_GT3(dev_priv) ?
			   LOWER_SLICE_ENABLED : LOWER_SLICE_DISABLED);

	if (HAS_PCH_NOP(dev_priv)) {
		if (IS_IVYBRIDGE(dev_priv)) {
			u32 temp = I915_READ(GEN7_MSG_CTL);
			temp &= ~(WAIT_FOR_PCH_FLR_ACK | WAIT_FOR_PCH_RESET_ACK);
			I915_WRITE(GEN7_MSG_CTL, temp);
		} else if (INTEL_GEN(dev_priv) >= 7) {
			u32 temp = I915_READ(HSW_NDE_RSTWRN_OPT);
			temp &= ~RESET_PCH_HANDSHAKE_ENABLE;
			I915_WRITE(HSW_NDE_RSTWRN_OPT, temp);
		}
	}

	intel_gt_apply_workarounds(dev_priv);

	i915_gem_init_swizzling(dev_priv);

	/*
	 * At least 830 can leave some of the unused rings
	 * "active" (ie. head != tail) after resume which
	 * will prevent c3 entry. Makes sure all unused rings
	 * are totally idle.
	 */
	init_unused_rings(dev_priv);

	BUG_ON(!dev_priv->kernel_context);
	if (i915_terminally_wedged(&dev_priv->gpu_error)) {
		ret = -EIO;
		goto out;
	}

	ret = i915_ppgtt_init_hw(dev_priv);
	if (ret) {
		DRM_ERROR("Enabling PPGTT failed (%d)\n", ret);
		goto out;
	}

	ret = intel_wopcm_init_hw(&dev_priv->wopcm);
	if (ret) {
		DRM_ERROR("Enabling WOPCM failed (%d)\n", ret);
		goto out;
	}

	/* We can't enable contexts until all firmware is loaded */
	ret = intel_uc_init_hw(dev_priv);
	if (ret) {
		DRM_ERROR("Enabling uc failed (%d)\n", ret);
		goto out;
	}

	intel_mocs_init_l3cc_table(dev_priv);

	/* Only when the HW is re-initialised, can we replay the requests */
	ret = __i915_gem_restart_engines(dev_priv);
	if (ret)
		goto cleanup_uc;

	intel_uncore_forcewake_put(dev_priv, FORCEWAKE_ALL);

	return 0;

cleanup_uc:
	intel_uc_fini_hw(dev_priv);
out:
	intel_uncore_forcewake_put(dev_priv, FORCEWAKE_ALL);

	return ret;
}

static int __intel_engines_record_defaults(struct drm_i915_private *i915)
{
	struct i915_gem_context *ctx;
	struct intel_engine_cs *engine;
	enum intel_engine_id id;
	int err;

	/*
	 * As we reset the gpu during very early sanitisation, the current
	 * register state on the GPU should reflect its defaults values.
	 * We load a context onto the hw (with restore-inhibit), then switch
	 * over to a second context to save that default register state. We
	 * can then prime every new context with that state so they all start
	 * from the same default HW values.
	 */

	ctx = i915_gem_context_create_kernel(i915, 0);
	if (IS_ERR(ctx))
		return PTR_ERR(ctx);

	for_each_engine(engine, i915, id) {
		struct i915_request *rq;

		rq = i915_request_alloc(engine, ctx);
		if (IS_ERR(rq)) {
			err = PTR_ERR(rq);
			goto out_ctx;
		}

		err = 0;
		if (engine->init_context)
			err = engine->init_context(rq);

		i915_request_add(rq);
		if (err)
			goto err_active;
	}

	err = i915_gem_switch_to_kernel_context(i915);
	if (err)
		goto err_active;

	if (i915_gem_wait_for_idle(i915, I915_WAIT_LOCKED, HZ / 5)) {
		i915_gem_set_wedged(i915);
		err = -EIO; /* Caller will declare us wedged */
		goto err_active;
	}

	assert_kernel_context_is_current(i915);

	for_each_engine(engine, i915, id) {
		struct i915_vma *state;

		state = to_intel_context(ctx, engine)->state;
		if (!state)
			continue;

		/*
		 * As we will hold a reference to the logical state, it will
		 * not be torn down with the context, and importantly the
		 * object will hold onto its vma (making it possible for a
		 * stray GTT write to corrupt our defaults). Unmap the vma
		 * from the GTT to prevent such accidents and reclaim the
		 * space.
		 */
		err = i915_vma_unbind(state);
		if (err)
			goto err_active;

		err = i915_gem_object_set_to_cpu_domain(state->obj, false);
		if (err)
			goto err_active;

		engine->default_state = i915_gem_object_get(state->obj);
	}

	if (IS_ENABLED(CONFIG_DRM_I915_DEBUG_GEM)) {
		unsigned int found = intel_engines_has_context_isolation(i915);

		/*
		 * Make sure that classes with multiple engine instances all
		 * share the same basic configuration.
		 */
		for_each_engine(engine, i915, id) {
			unsigned int bit = BIT(engine->uabi_class);
			unsigned int expected = engine->default_state ? bit : 0;

			if ((found & bit) != expected) {
				DRM_ERROR("mismatching default context state for class %d on engine %s\n",
					  engine->uabi_class, engine->name);
			}
		}
	}

out_ctx:
	i915_gem_context_set_closed(ctx);
	i915_gem_context_put(ctx);
	return err;

err_active:
	/*
	 * If we have to abandon now, we expect the engines to be idle
	 * and ready to be torn-down. First try to flush any remaining
	 * request, ensure we are pointing at the kernel context and
	 * then remove it.
	 */
	if (WARN_ON(i915_gem_switch_to_kernel_context(i915)))
		goto out_ctx;

	if (WARN_ON(i915_gem_wait_for_idle(i915,
					   I915_WAIT_LOCKED,
					   MAX_SCHEDULE_TIMEOUT)))
		goto out_ctx;

	i915_gem_contexts_lost(i915);
	goto out_ctx;
}

int i915_gem_init(struct drm_i915_private *dev_priv)
{
	int ret;

	/* We need to fallback to 4K pages if host doesn't support huge gtt. */
	if (intel_vgpu_active(dev_priv) && !intel_vgpu_has_huge_gtt(dev_priv))
		mkwrite_device_info(dev_priv)->page_sizes =
			I915_GTT_PAGE_SIZE_4K;

	dev_priv->mm.unordered_timeline = dma_fence_context_alloc(1);

	if (HAS_LOGICAL_RING_CONTEXTS(dev_priv)) {
		dev_priv->gt.resume = intel_lr_context_resume;
		dev_priv->gt.cleanup_engine = intel_logical_ring_cleanup;
	} else {
		dev_priv->gt.resume = intel_legacy_submission_resume;
		dev_priv->gt.cleanup_engine = intel_engine_cleanup;
	}

	ret = i915_gem_init_userptr(dev_priv);
	if (ret)
		return ret;

	ret = intel_uc_init_misc(dev_priv);
	if (ret)
		return ret;

	ret = intel_wopcm_init(&dev_priv->wopcm);
	if (ret)
		goto err_uc_misc;

	/* This is just a security blanket to placate dragons.
	 * On some systems, we very sporadically observe that the first TLBs
	 * used by the CS may be stale, despite us poking the TLB reset. If
	 * we hold the forcewake during initialisation these problems
	 * just magically go away.
	 */
	mutex_lock(&dev_priv->drm.struct_mutex);
	intel_uncore_forcewake_get(dev_priv, FORCEWAKE_ALL);

	ret = i915_gem_init_ggtt(dev_priv);
	if (ret) {
		GEM_BUG_ON(ret == -EIO);
		goto err_unlock;
	}

	ret = i915_gem_contexts_init(dev_priv);
	if (ret) {
		GEM_BUG_ON(ret == -EIO);
		goto err_ggtt;
	}

	ret = intel_engines_init(dev_priv);
	if (ret) {
		GEM_BUG_ON(ret == -EIO);
		goto err_context;
	}

	intel_init_gt_powersave(dev_priv);

	ret = intel_uc_init(dev_priv);
	if (ret)
		goto err_pm;

	ret = i915_gem_init_hw(dev_priv);
	if (ret)
		goto err_uc_init;

	/*
	 * Despite its name intel_init_clock_gating applies both display
	 * clock gating workarounds; GT mmio workarounds and the occasional
	 * GT power context workaround. Worse, sometimes it includes a context
	 * register workaround which we need to apply before we record the
	 * default HW state for all contexts.
	 *
	 * FIXME: break up the workarounds and apply them at the right time!
	 */
	intel_init_clock_gating(dev_priv);

	ret = __intel_engines_record_defaults(dev_priv);
	if (ret)
		goto err_init_hw;

	if (i915_inject_load_failure()) {
		ret = -ENODEV;
		goto err_init_hw;
	}

	if (i915_inject_load_failure()) {
		ret = -EIO;
		goto err_init_hw;
	}

	intel_uncore_forcewake_put(dev_priv, FORCEWAKE_ALL);
	mutex_unlock(&dev_priv->drm.struct_mutex);

	return 0;

	/*
	 * Unwinding is complicated by that we want to handle -EIO to mean
	 * disable GPU submission but keep KMS alive. We want to mark the
	 * HW as irrevisibly wedged, but keep enough state around that the
	 * driver doesn't explode during runtime.
	 */
err_init_hw:
	mutex_unlock(&dev_priv->drm.struct_mutex);

	WARN_ON(i915_gem_suspend(dev_priv));
	i915_gem_suspend_late(dev_priv);

	i915_gem_drain_workqueue(dev_priv);

	mutex_lock(&dev_priv->drm.struct_mutex);
	intel_uc_fini_hw(dev_priv);
err_uc_init:
	intel_uc_fini(dev_priv);
err_pm:
	if (ret != -EIO) {
		intel_cleanup_gt_powersave(dev_priv);
		i915_gem_cleanup_engines(dev_priv);
	}
err_context:
	if (ret != -EIO)
		i915_gem_contexts_fini(dev_priv);
err_ggtt:
err_unlock:
	intel_uncore_forcewake_put(dev_priv, FORCEWAKE_ALL);
	mutex_unlock(&dev_priv->drm.struct_mutex);

err_uc_misc:
	intel_uc_fini_misc(dev_priv);

	if (ret != -EIO)
		i915_gem_cleanup_userptr(dev_priv);

	if (ret == -EIO) {
		mutex_lock(&dev_priv->drm.struct_mutex);

		/*
		 * Allow engine initialisation to fail by marking the GPU as
		 * wedged. But we only want to do this where the GPU is angry,
		 * for all other failure, such as an allocation failure, bail.
		 */
		if (!i915_terminally_wedged(&dev_priv->gpu_error)) {
			i915_load_error(dev_priv,
					"Failed to initialize GPU, declaring it wedged!\n");
			i915_gem_set_wedged(dev_priv);
		}

		/* Minimal basic recovery for KMS */
		ret = i915_ggtt_enable_hw(dev_priv);
		i915_gem_restore_gtt_mappings(dev_priv);
		i915_gem_restore_fences(dev_priv);
		intel_init_clock_gating(dev_priv);

		mutex_unlock(&dev_priv->drm.struct_mutex);
	}

	i915_gem_drain_freed_objects(dev_priv);
	return ret;
}

void i915_gem_fini(struct drm_i915_private *dev_priv)
{
	i915_gem_suspend_late(dev_priv);
	intel_disable_gt_powersave(dev_priv);

	/* Flush any outstanding unpin_work. */
	i915_gem_drain_workqueue(dev_priv);

	mutex_lock(&dev_priv->drm.struct_mutex);
	intel_uc_fini_hw(dev_priv);
	intel_uc_fini(dev_priv);
	i915_gem_cleanup_engines(dev_priv);
	i915_gem_contexts_fini(dev_priv);
	mutex_unlock(&dev_priv->drm.struct_mutex);

	intel_wa_list_free(&dev_priv->gt_wa_list);

	intel_cleanup_gt_powersave(dev_priv);

	intel_uc_fini_misc(dev_priv);
	i915_gem_cleanup_userptr(dev_priv);

	i915_gem_drain_freed_objects(dev_priv);

	WARN_ON(!list_empty(&dev_priv->contexts.list));
}

void i915_gem_init_mmio(struct drm_i915_private *i915)
{
	i915_gem_sanitize(i915);
}

void
i915_gem_cleanup_engines(struct drm_i915_private *dev_priv)
{
	struct intel_engine_cs *engine;
	enum intel_engine_id id;

	for_each_engine(engine, dev_priv, id)
		dev_priv->gt.cleanup_engine(engine);
}

void
i915_gem_load_init_fences(struct drm_i915_private *dev_priv)
{
	int i;

	if (INTEL_GEN(dev_priv) >= 7 && !IS_VALLEYVIEW(dev_priv) &&
	    !IS_CHERRYVIEW(dev_priv))
		dev_priv->num_fence_regs = 32;
	else if (INTEL_GEN(dev_priv) >= 4 ||
		 IS_I945G(dev_priv) || IS_I945GM(dev_priv) ||
		 IS_G33(dev_priv) || IS_PINEVIEW(dev_priv))
		dev_priv->num_fence_regs = 16;
	else
		dev_priv->num_fence_regs = 8;

	if (intel_vgpu_active(dev_priv))
		dev_priv->num_fence_regs =
				I915_READ(vgtif_reg(avail_rs.fence_num));

	/* Initialize fence registers to zero */
	for (i = 0; i < dev_priv->num_fence_regs; i++) {
		struct drm_i915_fence_reg *fence = &dev_priv->fence_regs[i];

		fence->i915 = dev_priv;
		fence->id = i;
		list_add_tail(&fence->link, &dev_priv->mm.fence_list);
	}
	i915_gem_restore_fences(dev_priv);

	i915_gem_detect_bit_6_swizzle(dev_priv);
}

static void i915_gem_init__mm(struct drm_i915_private *i915)
{
	spin_lock_init(&i915->mm.object_stat_lock);
	spin_lock_init(&i915->mm.obj_lock);
	spin_lock_init(&i915->mm.free_lock);

	init_llist_head(&i915->mm.free_list);

	INIT_LIST_HEAD(&i915->mm.unbound_list);
	INIT_LIST_HEAD(&i915->mm.bound_list);
	INIT_LIST_HEAD(&i915->mm.fence_list);
	INIT_LIST_HEAD(&i915->mm.userfault_list);

	INIT_WORK(&i915->mm.free_work, __i915_gem_free_work);
}

int i915_gem_init_early(struct drm_i915_private *dev_priv)
{
	int err = -ENOMEM;

	dev_priv->objects = KMEM_CACHE(drm_i915_gem_object, SLAB_HWCACHE_ALIGN);
	if (!dev_priv->objects)
		goto err_out;

	dev_priv->vmas = KMEM_CACHE(i915_vma, SLAB_HWCACHE_ALIGN);
	if (!dev_priv->vmas)
		goto err_objects;

	dev_priv->luts = KMEM_CACHE(i915_lut_handle, 0);
	if (!dev_priv->luts)
		goto err_vmas;

	dev_priv->requests = KMEM_CACHE(i915_request,
					SLAB_HWCACHE_ALIGN |
					SLAB_RECLAIM_ACCOUNT |
					SLAB_TYPESAFE_BY_RCU);
	if (!dev_priv->requests)
		goto err_luts;

	dev_priv->dependencies = KMEM_CACHE(i915_dependency,
					    SLAB_HWCACHE_ALIGN |
					    SLAB_RECLAIM_ACCOUNT);
	if (!dev_priv->dependencies)
		goto err_requests;

	dev_priv->priorities = KMEM_CACHE(i915_priolist, SLAB_HWCACHE_ALIGN);
	if (!dev_priv->priorities)
		goto err_dependencies;

	INIT_LIST_HEAD(&dev_priv->gt.timelines);
	INIT_LIST_HEAD(&dev_priv->gt.active_rings);
	INIT_LIST_HEAD(&dev_priv->gt.closed_vma);

	i915_gem_init__mm(dev_priv);

	INIT_DELAYED_WORK(&dev_priv->gt.retire_work,
			  i915_gem_retire_work_handler);
	INIT_DELAYED_WORK(&dev_priv->gt.idle_work,
			  i915_gem_idle_work_handler);
	init_waitqueue_head(&dev_priv->gpu_error.wait_queue);
	init_waitqueue_head(&dev_priv->gpu_error.reset_queue);

	atomic_set(&dev_priv->mm.bsd_engine_dispatch_index, 0);

	spin_lock_init(&dev_priv->fb_tracking.lock);

	err = i915_gemfs_init(dev_priv);
	if (err)
		DRM_NOTE("Unable to create a private tmpfs mount, hugepage support will be disabled(%d).\n", err);

	return 0;

err_dependencies:
	kmem_cache_destroy(dev_priv->dependencies);
err_requests:
	kmem_cache_destroy(dev_priv->requests);
err_luts:
	kmem_cache_destroy(dev_priv->luts);
err_vmas:
	kmem_cache_destroy(dev_priv->vmas);
err_objects:
	kmem_cache_destroy(dev_priv->objects);
err_out:
	return err;
}

void i915_gem_cleanup_early(struct drm_i915_private *dev_priv)
{
	i915_gem_drain_freed_objects(dev_priv);
	GEM_BUG_ON(!llist_empty(&dev_priv->mm.free_list));
	GEM_BUG_ON(atomic_read(&dev_priv->mm.free_count));
	WARN_ON(dev_priv->mm.object_count);
	WARN_ON(!list_empty(&dev_priv->gt.timelines));

	kmem_cache_destroy(dev_priv->priorities);
	kmem_cache_destroy(dev_priv->dependencies);
	kmem_cache_destroy(dev_priv->requests);
	kmem_cache_destroy(dev_priv->luts);
	kmem_cache_destroy(dev_priv->vmas);
	kmem_cache_destroy(dev_priv->objects);

	/* And ensure that our DESTROY_BY_RCU slabs are truly destroyed */
	rcu_barrier();

	i915_gemfs_fini(dev_priv);
}

int i915_gem_freeze(struct drm_i915_private *dev_priv)
{
	/* Discard all purgeable objects, let userspace recover those as
	 * required after resuming.
	 */
	i915_gem_shrink_all(dev_priv);

	return 0;
}

int i915_gem_freeze_late(struct drm_i915_private *i915)
{
	struct drm_i915_gem_object *obj;
	struct list_head *phases[] = {
		&i915->mm.unbound_list,
		&i915->mm.bound_list,
		NULL
	}, **phase;

	/*
	 * Called just before we write the hibernation image.
	 *
	 * We need to update the domain tracking to reflect that the CPU
	 * will be accessing all the pages to create and restore from the
	 * hibernation, and so upon restoration those pages will be in the
	 * CPU domain.
	 *
	 * To make sure the hibernation image contains the latest state,
	 * we update that state just before writing out the image.
	 *
	 * To try and reduce the hibernation image, we manually shrink
	 * the objects as well, see i915_gem_freeze()
	 */

	i915_gem_shrink(i915, -1UL, NULL, I915_SHRINK_UNBOUND);
	i915_gem_drain_freed_objects(i915);

	mutex_lock(&i915->drm.struct_mutex);
	for (phase = phases; *phase; phase++) {
		list_for_each_entry(obj, *phase, mm.link)
			WARN_ON(i915_gem_object_set_to_cpu_domain(obj, true));
	}
	mutex_unlock(&i915->drm.struct_mutex);

	return 0;
}

void i915_gem_release(struct drm_device *dev, struct drm_file *file)
{
	struct drm_i915_file_private *file_priv = file->driver_priv;
	struct i915_request *request;

	/* Clean up our request list when the client is going away, so that
	 * later retire_requests won't dereference our soon-to-be-gone
	 * file_priv.
	 */
	spin_lock(&file_priv->mm.lock);
	list_for_each_entry(request, &file_priv->mm.request_list, client_link)
		request->file_priv = NULL;
	spin_unlock(&file_priv->mm.lock);
}

int i915_gem_open(struct drm_i915_private *i915, struct drm_file *file)
{
	struct drm_i915_file_private *file_priv;
	int ret;

	DRM_DEBUG("\n");

	file_priv = kzalloc(sizeof(*file_priv), GFP_KERNEL);
	if (!file_priv)
		return -ENOMEM;

	file->driver_priv = file_priv;
	file_priv->dev_priv = i915;
	file_priv->file = file;

	spin_lock_init(&file_priv->mm.lock);
	INIT_LIST_HEAD(&file_priv->mm.request_list);

	file_priv->bsd_engine = -1;
	file_priv->hang_timestamp = jiffies;

	ret = i915_gem_context_open(i915, file);
	if (ret)
		kfree(file_priv);

	return ret;
}

/**
 * i915_gem_track_fb - update frontbuffer tracking
 * @old: current GEM buffer for the frontbuffer slots
 * @new: new GEM buffer for the frontbuffer slots
 * @frontbuffer_bits: bitmask of frontbuffer slots
 *
 * This updates the frontbuffer tracking bits @frontbuffer_bits by clearing them
 * from @old and setting them in @new. Both @old and @new can be NULL.
 */
void i915_gem_track_fb(struct drm_i915_gem_object *old,
		       struct drm_i915_gem_object *new,
		       unsigned frontbuffer_bits)
{
	/* Control of individual bits within the mask are guarded by
	 * the owning plane->mutex, i.e. we can never see concurrent
	 * manipulation of individual bits. But since the bitfield as a whole
	 * is updated using RMW, we need to use atomics in order to update
	 * the bits.
	 */
	BUILD_BUG_ON(INTEL_FRONTBUFFER_BITS_PER_PIPE * I915_MAX_PIPES >
		     sizeof(atomic_t) * BITS_PER_BYTE);

	if (old) {
		WARN_ON(!(atomic_read(&old->frontbuffer_bits) & frontbuffer_bits));
		atomic_andnot(frontbuffer_bits, &old->frontbuffer_bits);
	}

	if (new) {
		WARN_ON(atomic_read(&new->frontbuffer_bits) & frontbuffer_bits);
		atomic_or(frontbuffer_bits, &new->frontbuffer_bits);
	}
}

/* Allocate a new GEM object and fill it with the supplied data */
struct drm_i915_gem_object *
i915_gem_object_create_from_data(struct drm_i915_private *dev_priv,
			         const void *data, size_t size)
{
	struct drm_i915_gem_object *obj;
	struct file *file;
	size_t offset;
	int err;

	obj = i915_gem_object_create(dev_priv, round_up(size, PAGE_SIZE));
	if (IS_ERR(obj))
		return obj;

	GEM_BUG_ON(obj->write_domain != I915_GEM_DOMAIN_CPU);

	file = obj->base.filp;
	offset = 0;
	do {
		unsigned int len = min_t(typeof(size), size, PAGE_SIZE);
		struct page *page;
		void *pgdata, *vaddr;

		err = pagecache_write_begin(file, file->f_mapping,
					    offset, len, 0,
					    &page, &pgdata);
		if (err < 0)
			goto fail;

		vaddr = kmap(page);
		memcpy(vaddr, data, len);
		kunmap(page);

		err = pagecache_write_end(file, file->f_mapping,
					  offset, len, len,
					  page, pgdata);
		if (err < 0)
			goto fail;

		size -= len;
		data += len;
		offset += len;
	} while (size);

	return obj;

fail:
	i915_gem_object_put(obj);
	return ERR_PTR(err);
}

struct scatterlist *
i915_gem_object_get_sg(struct drm_i915_gem_object *obj,
		       unsigned int n,
		       unsigned int *offset)
{
	struct i915_gem_object_page_iter *iter = &obj->mm.get_page;
	struct scatterlist *sg;
	unsigned int idx, count;

	might_sleep();
	GEM_BUG_ON(n >= obj->base.size >> PAGE_SHIFT);
	GEM_BUG_ON(!i915_gem_object_has_pinned_pages(obj));

	/* As we iterate forward through the sg, we record each entry in a
	 * radixtree for quick repeated (backwards) lookups. If we have seen
	 * this index previously, we will have an entry for it.
	 *
	 * Initial lookup is O(N), but this is amortized to O(1) for
	 * sequential page access (where each new request is consecutive
	 * to the previous one). Repeated lookups are O(lg(obj->base.size)),
	 * i.e. O(1) with a large constant!
	 */
	if (n < READ_ONCE(iter->sg_idx))
		goto lookup;

	mutex_lock(&iter->lock);

	/* We prefer to reuse the last sg so that repeated lookup of this
	 * (or the subsequent) sg are fast - comparing against the last
	 * sg is faster than going through the radixtree.
	 */

	sg = iter->sg_pos;
	idx = iter->sg_idx;
	count = __sg_page_count(sg);

	while (idx + count <= n) {
		unsigned long exception, i;
		int ret;

		/* If we cannot allocate and insert this entry, or the
		 * individual pages from this range, cancel updating the
		 * sg_idx so that on this lookup we are forced to linearly
		 * scan onwards, but on future lookups we will try the
		 * insertion again (in which case we need to be careful of
		 * the error return reporting that we have already inserted
		 * this index).
		 */
		ret = radix_tree_insert(&iter->radix, idx, sg);
		if (ret && ret != -EEXIST)
			goto scan;

		exception =
			RADIX_TREE_EXCEPTIONAL_ENTRY |
			idx << RADIX_TREE_EXCEPTIONAL_SHIFT;
		for (i = 1; i < count; i++) {
			ret = radix_tree_insert(&iter->radix, idx + i,
						(void *)exception);
			if (ret && ret != -EEXIST)
				goto scan;
		}

		idx += count;
		sg = ____sg_next(sg);
		count = __sg_page_count(sg);
	}

scan:
	iter->sg_pos = sg;
	iter->sg_idx = idx;

	mutex_unlock(&iter->lock);

	if (unlikely(n < idx)) /* insertion completed by another thread */
		goto lookup;

	/* In case we failed to insert the entry into the radixtree, we need
	 * to look beyond the current sg.
	 */
	while (idx + count <= n) {
		idx += count;
		sg = ____sg_next(sg);
		count = __sg_page_count(sg);
	}

	*offset = n - idx;
	return sg;

lookup:
	rcu_read_lock();

	sg = radix_tree_lookup(&iter->radix, n);
	GEM_BUG_ON(!sg);

	/* If this index is in the middle of multi-page sg entry,
	 * the radixtree will contain an exceptional entry that points
	 * to the start of that range. We will return the pointer to
	 * the base page and the offset of this page within the
	 * sg entry's range.
	 */
	*offset = 0;
	if (unlikely(radix_tree_exception(sg))) {
		unsigned long base =
			(unsigned long)sg >> RADIX_TREE_EXCEPTIONAL_SHIFT;

		sg = radix_tree_lookup(&iter->radix, base);
		GEM_BUG_ON(!sg);

		*offset = n - base;
	}

	rcu_read_unlock();

	return sg;
}

struct page *
i915_gem_object_get_page(struct drm_i915_gem_object *obj, unsigned int n)
{
	struct scatterlist *sg;
	unsigned int offset;

	GEM_BUG_ON(!i915_gem_object_has_struct_page(obj));

	sg = i915_gem_object_get_sg(obj, n, &offset);
	return nth_page(sg_page(sg), offset);
}

/* Like i915_gem_object_get_page(), but mark the returned page dirty */
struct page *
i915_gem_object_get_dirty_page(struct drm_i915_gem_object *obj,
			       unsigned int n)
{
	struct page *page;

	page = i915_gem_object_get_page(obj, n);
	if (!obj->mm.dirty)
		set_page_dirty(page);

	return page;
}

dma_addr_t
i915_gem_object_get_dma_address(struct drm_i915_gem_object *obj,
				unsigned long n)
{
	struct scatterlist *sg;
	unsigned int offset;

	sg = i915_gem_object_get_sg(obj, n, &offset);
	return sg_dma_address(sg) + (offset << PAGE_SHIFT);
}

int i915_gem_object_attach_phys(struct drm_i915_gem_object *obj, int align)
{
	struct sg_table *pages;
	int err;

	if (align > obj->base.size)
		return -EINVAL;

	if (obj->ops == &i915_gem_phys_ops)
		return 0;

	if (obj->ops != &i915_gem_object_ops)
		return -EINVAL;

	err = i915_gem_object_unbind(obj);
	if (err)
		return err;

	mutex_lock(&obj->mm.lock);

	if (obj->mm.madv != I915_MADV_WILLNEED) {
		err = -EFAULT;
		goto err_unlock;
	}

	if (obj->mm.quirked) {
		err = -EFAULT;
		goto err_unlock;
	}

	if (obj->mm.mapping) {
		err = -EBUSY;
		goto err_unlock;
	}

	pages = __i915_gem_object_unset_pages(obj);

	obj->ops = &i915_gem_phys_ops;

	err = ____i915_gem_object_get_pages(obj);
	if (err)
		goto err_xfer;

	/* Perma-pin (until release) the physical set of pages */
	__i915_gem_object_pin_pages(obj);

	if (!IS_ERR_OR_NULL(pages))
		i915_gem_object_ops.put_pages(obj, pages);
	mutex_unlock(&obj->mm.lock);
	return 0;

err_xfer:
	obj->ops = &i915_gem_object_ops;
	if (!IS_ERR_OR_NULL(pages)) {
		unsigned int sg_page_sizes = i915_sg_page_sizes(pages->sgl);

		__i915_gem_object_set_pages(obj, pages, sg_page_sizes);
	}
err_unlock:
	mutex_unlock(&obj->mm.lock);
	return err;
}

#if IS_ENABLED(CONFIG_DRM_I915_SELFTEST)
#include "selftests/scatterlist.c"
#include "selftests/mock_gem_device.c"
#include "selftests/huge_gem_object.c"
#include "selftests/huge_pages.c"
#include "selftests/i915_gem_object.c"
#include "selftests/i915_gem_coherency.c"
#endif<|MERGE_RESOLUTION|>--- conflicted
+++ resolved
@@ -174,14 +174,6 @@
 	if (INTEL_GEN(i915) >= 6)
 		gen6_rps_idle(i915);
 
-<<<<<<< HEAD
-=======
-	if (NEEDS_RC6_CTX_CORRUPTION_WA(i915)) {
-		i915_rc6_ctx_wa_check(i915);
-		intel_uncore_forcewake_put(i915, FORCEWAKE_ALL);
-	}
-
->>>>>>> a682ed89
 	intel_display_power_put(i915, POWER_DOMAIN_GT_IRQ);
 
 	intel_runtime_pm_put(i915);
@@ -228,12 +220,6 @@
 	 */
 	intel_display_power_get(i915, POWER_DOMAIN_GT_IRQ);
 
-<<<<<<< HEAD
-=======
-	if (NEEDS_RC6_CTX_CORRUPTION_WA(i915))
-		intel_uncore_forcewake_get(i915, FORCEWAKE_ALL);
-
->>>>>>> a682ed89
 	i915->gt.awake = true;
 	if (unlikely(++i915->gt.epoch == 0)) /* keep 0 as invalid */
 		i915->gt.epoch = 1;
@@ -2505,21 +2491,12 @@
 	GEM_BUG_ON(obj->bind_count);
 	if (!i915_gem_object_has_pages(obj))
 		return;
-<<<<<<< HEAD
 
 	/* May be called by shrinker from within get_pages() (on another bo) */
 	mutex_lock_nested(&obj->mm.lock, subclass);
 	if (unlikely(atomic_read(&obj->mm.pages_pin_count)))
 		goto unlock;
 
-=======
-
-	/* May be called by shrinker from within get_pages() (on another bo) */
-	mutex_lock_nested(&obj->mm.lock, subclass);
-	if (unlikely(atomic_read(&obj->mm.pages_pin_count)))
-		goto unlock;
-
->>>>>>> a682ed89
 	/*
 	 * ->put_pages might need to allocate memory for the bit17 swizzle
 	 * array, hence protect them from being reaped by removing them from gtt
