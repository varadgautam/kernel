--- conflicted
+++ resolved
@@ -3131,16 +3131,13 @@
 
 	state->acquire_ctx = ctx;
 
-<<<<<<< HEAD
-	for_each_new_plane_in_state(state, plane, new_plane_state, i)
-=======
 	for_each_new_plane_in_state(state, plane, new_plane_state, i) {
 		WARN_ON(plane->crtc != new_plane_state->crtc);
 		WARN_ON(plane->fb != new_plane_state->fb);
 		WARN_ON(plane->old_fb);
 
->>>>>>> 22cb595e
 		state->planes[i].old_state = plane->state;
+	}
 
 	for_each_new_crtc_in_state(state, crtc, new_crtc_state, i)
 		state->crtcs[i].old_state = crtc->state;
