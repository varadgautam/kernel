--- conflicted
+++ resolved
@@ -199,15 +199,9 @@
 		return NULL;
 
 	v3d->tfu_job = job;
-<<<<<<< HEAD
-	if (job->done_fence)
-		dma_fence_put(job->done_fence);
-	job->done_fence = dma_fence_get(fence);
-=======
 	if (job->irq_fence)
 		dma_fence_put(job->irq_fence);
 	job->irq_fence = dma_fence_get(fence);
->>>>>>> 0ecfebd2
 
 	trace_v3d_submit_tfu(dev, to_v3d_fence(fence)->seqno);
 
@@ -237,32 +231,17 @@
 	mutex_lock(&v3d->reset_lock);
 
 	/* block scheduler */
-<<<<<<< HEAD
-	for (q = 0; q < V3D_MAX_QUEUES; q++) {
-		struct drm_gpu_scheduler *sched = &v3d->queue[q].sched;
-
-		drm_sched_stop(sched);
-
-		if(sched_job)
-			drm_sched_increase_karma(sched_job);
-	}
-=======
 	for (q = 0; q < V3D_MAX_QUEUES; q++)
 		drm_sched_stop(&v3d->queue[q].sched);
 
 	if (sched_job)
 		drm_sched_increase_karma(sched_job);
->>>>>>> 0ecfebd2
 
 	/* get the GPU back into the init state */
 	v3d_reset(v3d);
 
 	for (q = 0; q < V3D_MAX_QUEUES; q++)
-<<<<<<< HEAD
-		drm_sched_resubmit_jobs(sched_job->sched);
-=======
 		drm_sched_resubmit_jobs(&v3d->queue[q].sched);
->>>>>>> 0ecfebd2
 
 	/* Unblock schedulers and restart their jobs. */
 	for (q = 0; q < V3D_MAX_QUEUES; q++) {
