// SPDX-License-Identifier: GPL-2.0
/*
 * Copyright (C) 2015-2018 Etnaviv Project
 */

#include <linux/component.h>
#include <linux/of_platform.h>
#include <drm/drm_of.h>

#include "etnaviv_cmdbuf.h"
#include "etnaviv_drv.h"
#include "etnaviv_gpu.h"
#include "etnaviv_gem.h"
#include "etnaviv_mmu.h"
#include "etnaviv_perfmon.h"

/*
 * DRM operations:
 */


static void load_gpu(struct drm_device *dev)
{
	struct etnaviv_drm_private *priv = dev->dev_private;
	unsigned int i;

	for (i = 0; i < ETNA_MAX_PIPES; i++) {
		struct etnaviv_gpu *g = priv->gpu[i];

		if (g) {
			int ret;

			ret = etnaviv_gpu_init(g);
			if (ret)
				priv->gpu[i] = NULL;
		}
	}
}

static int etnaviv_open(struct drm_device *dev, struct drm_file *file)
{
	struct etnaviv_drm_private *priv = dev->dev_private;
	struct etnaviv_file_private *ctx;
	int i;

	ctx = kzalloc(sizeof(*ctx), GFP_KERNEL);
	if (!ctx)
		return -ENOMEM;

	for (i = 0; i < ETNA_MAX_PIPES; i++) {
		struct etnaviv_gpu *gpu = priv->gpu[i];
		struct drm_sched_rq *rq;

		if (gpu) {
			rq = &gpu->sched.sched_rq[DRM_SCHED_PRIORITY_NORMAL];
			drm_sched_entity_init(&ctx->sched_entity[i],
					      &rq, 1, NULL);
			}
	}

	file->driver_priv = ctx;

	return 0;
}

static void etnaviv_postclose(struct drm_device *dev, struct drm_file *file)
{
	struct etnaviv_drm_private *priv = dev->dev_private;
	struct etnaviv_file_private *ctx = file->driver_priv;
	unsigned int i;

	for (i = 0; i < ETNA_MAX_PIPES; i++) {
		struct etnaviv_gpu *gpu = priv->gpu[i];

		if (gpu) {
			mutex_lock(&gpu->lock);
			if (gpu->lastctx == ctx)
				gpu->lastctx = NULL;
			mutex_unlock(&gpu->lock);

			drm_sched_entity_destroy(&ctx->sched_entity[i]);
		}
	}

	kfree(ctx);
}

/*
 * DRM debugfs:
 */

#ifdef CONFIG_DEBUG_FS
static int etnaviv_gem_show(struct drm_device *dev, struct seq_file *m)
{
	struct etnaviv_drm_private *priv = dev->dev_private;

	etnaviv_gem_describe_objects(priv, m);

	return 0;
}

static int etnaviv_mm_show(struct drm_device *dev, struct seq_file *m)
{
	struct drm_printer p = drm_seq_file_printer(m);

	read_lock(&dev->vma_offset_manager->vm_lock);
	drm_mm_print(&dev->vma_offset_manager->vm_addr_space_mm, &p);
	read_unlock(&dev->vma_offset_manager->vm_lock);

	return 0;
}

static int etnaviv_mmu_show(struct etnaviv_gpu *gpu, struct seq_file *m)
{
	struct drm_printer p = drm_seq_file_printer(m);

	seq_printf(m, "Active Objects (%s):\n", dev_name(gpu->dev));

	mutex_lock(&gpu->mmu->lock);
	drm_mm_print(&gpu->mmu->mm, &p);
	mutex_unlock(&gpu->mmu->lock);

	return 0;
}

static void etnaviv_buffer_dump(struct etnaviv_gpu *gpu, struct seq_file *m)
{
	struct etnaviv_cmdbuf *buf = &gpu->buffer;
	u32 size = buf->size;
	u32 *ptr = buf->vaddr;
	u32 i;

	seq_printf(m, "virt %p - phys 0x%llx - free 0x%08x\n",
			buf->vaddr, (u64)etnaviv_cmdbuf_get_pa(buf),
			size - buf->user_size);

	for (i = 0; i < size / 4; i++) {
		if (i && !(i % 4))
			seq_puts(m, "\n");
		if (i % 4 == 0)
			seq_printf(m, "\t0x%p: ", ptr + i);
		seq_printf(m, "%08x ", *(ptr + i));
	}
	seq_puts(m, "\n");
}

static int etnaviv_ring_show(struct etnaviv_gpu *gpu, struct seq_file *m)
{
	seq_printf(m, "Ring Buffer (%s): ", dev_name(gpu->dev));

	mutex_lock(&gpu->lock);
	etnaviv_buffer_dump(gpu, m);
	mutex_unlock(&gpu->lock);

	return 0;
}

static int show_unlocked(struct seq_file *m, void *arg)
{
	struct drm_info_node *node = (struct drm_info_node *) m->private;
	struct drm_device *dev = node->minor->dev;
	int (*show)(struct drm_device *dev, struct seq_file *m) =
			node->info_ent->data;

	return show(dev, m);
}

static int show_each_gpu(struct seq_file *m, void *arg)
{
	struct drm_info_node *node = (struct drm_info_node *) m->private;
	struct drm_device *dev = node->minor->dev;
	struct etnaviv_drm_private *priv = dev->dev_private;
	struct etnaviv_gpu *gpu;
	int (*show)(struct etnaviv_gpu *gpu, struct seq_file *m) =
			node->info_ent->data;
	unsigned int i;
	int ret = 0;

	for (i = 0; i < ETNA_MAX_PIPES; i++) {
		gpu = priv->gpu[i];
		if (!gpu)
			continue;

		ret = show(gpu, m);
		if (ret < 0)
			break;
	}

	return ret;
}

static struct drm_info_list etnaviv_debugfs_list[] = {
		{"gpu", show_each_gpu, 0, etnaviv_gpu_debugfs},
		{"gem", show_unlocked, 0, etnaviv_gem_show},
		{ "mm", show_unlocked, 0, etnaviv_mm_show },
		{"mmu", show_each_gpu, 0, etnaviv_mmu_show},
		{"ring", show_each_gpu, 0, etnaviv_ring_show},
};

static int etnaviv_debugfs_init(struct drm_minor *minor)
{
	struct drm_device *dev = minor->dev;
	int ret;

	ret = drm_debugfs_create_files(etnaviv_debugfs_list,
			ARRAY_SIZE(etnaviv_debugfs_list),
			minor->debugfs_root, minor);

	if (ret) {
		dev_err(dev->dev, "could not install etnaviv_debugfs_list\n");
		return ret;
	}

	return ret;
}
#endif

/*
 * DRM ioctls:
 */

static int etnaviv_ioctl_get_param(struct drm_device *dev, void *data,
		struct drm_file *file)
{
	struct etnaviv_drm_private *priv = dev->dev_private;
	struct drm_etnaviv_param *args = data;
	struct etnaviv_gpu *gpu;

	if (args->pipe >= ETNA_MAX_PIPES)
		return -EINVAL;

	gpu = priv->gpu[args->pipe];
	if (!gpu)
		return -ENXIO;

	return etnaviv_gpu_get_param(gpu, args->param, &args->value);
}

static int etnaviv_ioctl_gem_new(struct drm_device *dev, void *data,
		struct drm_file *file)
{
	struct drm_etnaviv_gem_new *args = data;

	if (args->flags & ~(ETNA_BO_CACHED | ETNA_BO_WC | ETNA_BO_UNCACHED |
			    ETNA_BO_FORCE_MMU))
		return -EINVAL;

	return etnaviv_gem_new_handle(dev, file, args->size,
			args->flags, &args->handle);
}

#define TS(t) ((struct timespec){ \
	.tv_sec = (t).tv_sec, \
	.tv_nsec = (t).tv_nsec \
})

static int etnaviv_ioctl_gem_cpu_prep(struct drm_device *dev, void *data,
		struct drm_file *file)
{
	struct drm_etnaviv_gem_cpu_prep *args = data;
	struct drm_gem_object *obj;
	int ret;

	if (args->op & ~(ETNA_PREP_READ | ETNA_PREP_WRITE | ETNA_PREP_NOSYNC))
		return -EINVAL;

	obj = drm_gem_object_lookup(file, args->handle);
	if (!obj)
		return -ENOENT;

	ret = etnaviv_gem_cpu_prep(obj, args->op, &TS(args->timeout));

	drm_gem_object_put_unlocked(obj);

	return ret;
}

static int etnaviv_ioctl_gem_cpu_fini(struct drm_device *dev, void *data,
		struct drm_file *file)
{
	struct drm_etnaviv_gem_cpu_fini *args = data;
	struct drm_gem_object *obj;
	int ret;

	if (args->flags)
		return -EINVAL;

	obj = drm_gem_object_lookup(file, args->handle);
	if (!obj)
		return -ENOENT;

	ret = etnaviv_gem_cpu_fini(obj);

	drm_gem_object_put_unlocked(obj);

	return ret;
}

static int etnaviv_ioctl_gem_info(struct drm_device *dev, void *data,
		struct drm_file *file)
{
	struct drm_etnaviv_gem_info *args = data;
	struct drm_gem_object *obj;
	int ret;

	if (args->pad)
		return -EINVAL;

	obj = drm_gem_object_lookup(file, args->handle);
	if (!obj)
		return -ENOENT;

	ret = etnaviv_gem_mmap_offset(obj, &args->offset);
	drm_gem_object_put_unlocked(obj);

	return ret;
}

static int etnaviv_ioctl_wait_fence(struct drm_device *dev, void *data,
		struct drm_file *file)
{
	struct drm_etnaviv_wait_fence *args = data;
	struct etnaviv_drm_private *priv = dev->dev_private;
	struct timespec *timeout = &TS(args->timeout);
	struct etnaviv_gpu *gpu;

	if (args->flags & ~(ETNA_WAIT_NONBLOCK))
		return -EINVAL;

	if (args->pipe >= ETNA_MAX_PIPES)
		return -EINVAL;

	gpu = priv->gpu[args->pipe];
	if (!gpu)
		return -ENXIO;

	if (args->flags & ETNA_WAIT_NONBLOCK)
		timeout = NULL;

	return etnaviv_gpu_wait_fence_interruptible(gpu, args->fence,
						    timeout);
}

static int etnaviv_ioctl_gem_userptr(struct drm_device *dev, void *data,
	struct drm_file *file)
{
	struct drm_etnaviv_gem_userptr *args = data;
	int access;

	if (args->flags & ~(ETNA_USERPTR_READ|ETNA_USERPTR_WRITE) ||
	    args->flags == 0)
		return -EINVAL;

	if (offset_in_page(args->user_ptr | args->user_size) ||
	    (uintptr_t)args->user_ptr != args->user_ptr ||
	    (u32)args->user_size != args->user_size ||
	    args->user_ptr & ~PAGE_MASK)
		return -EINVAL;

	if (args->flags & ETNA_USERPTR_WRITE)
		access = VERIFY_WRITE;
	else
		access = VERIFY_READ;

	if (!access_ok(access, (void __user *)(unsigned long)args->user_ptr,
		       args->user_size))
		return -EFAULT;

	return etnaviv_gem_new_userptr(dev, file, args->user_ptr,
				       args->user_size, args->flags,
				       &args->handle);
}

static int etnaviv_ioctl_gem_wait(struct drm_device *dev, void *data,
	struct drm_file *file)
{
	struct etnaviv_drm_private *priv = dev->dev_private;
	struct drm_etnaviv_gem_wait *args = data;
	struct timespec *timeout = &TS(args->timeout);
	struct drm_gem_object *obj;
	struct etnaviv_gpu *gpu;
	int ret;

	if (args->flags & ~(ETNA_WAIT_NONBLOCK))
		return -EINVAL;

	if (args->pipe >= ETNA_MAX_PIPES)
		return -EINVAL;

	gpu = priv->gpu[args->pipe];
	if (!gpu)
		return -ENXIO;

	obj = drm_gem_object_lookup(file, args->handle);
	if (!obj)
		return -ENOENT;

	if (args->flags & ETNA_WAIT_NONBLOCK)
		timeout = NULL;

	ret = etnaviv_gem_wait_bo(gpu, obj, timeout);

	drm_gem_object_put_unlocked(obj);

	return ret;
}

static int etnaviv_ioctl_pm_query_dom(struct drm_device *dev, void *data,
	struct drm_file *file)
{
	struct etnaviv_drm_private *priv = dev->dev_private;
	struct drm_etnaviv_pm_domain *args = data;
	struct etnaviv_gpu *gpu;

	if (args->pipe >= ETNA_MAX_PIPES)
		return -EINVAL;

	gpu = priv->gpu[args->pipe];
	if (!gpu)
		return -ENXIO;

	return etnaviv_pm_query_dom(gpu, args);
}

static int etnaviv_ioctl_pm_query_sig(struct drm_device *dev, void *data,
	struct drm_file *file)
{
	struct etnaviv_drm_private *priv = dev->dev_private;
	struct drm_etnaviv_pm_signal *args = data;
	struct etnaviv_gpu *gpu;

	if (args->pipe >= ETNA_MAX_PIPES)
		return -EINVAL;

	gpu = priv->gpu[args->pipe];
	if (!gpu)
		return -ENXIO;

	return etnaviv_pm_query_sig(gpu, args);
}

static const struct drm_ioctl_desc etnaviv_ioctls[] = {
#define ETNA_IOCTL(n, func, flags) \
	DRM_IOCTL_DEF_DRV(ETNAVIV_##n, etnaviv_ioctl_##func, flags)
	ETNA_IOCTL(GET_PARAM,    get_param,    DRM_AUTH|DRM_RENDER_ALLOW),
	ETNA_IOCTL(GEM_NEW,      gem_new,      DRM_AUTH|DRM_RENDER_ALLOW),
	ETNA_IOCTL(GEM_INFO,     gem_info,     DRM_AUTH|DRM_RENDER_ALLOW),
	ETNA_IOCTL(GEM_CPU_PREP, gem_cpu_prep, DRM_AUTH|DRM_RENDER_ALLOW),
	ETNA_IOCTL(GEM_CPU_FINI, gem_cpu_fini, DRM_AUTH|DRM_RENDER_ALLOW),
	ETNA_IOCTL(GEM_SUBMIT,   gem_submit,   DRM_AUTH|DRM_RENDER_ALLOW),
	ETNA_IOCTL(WAIT_FENCE,   wait_fence,   DRM_AUTH|DRM_RENDER_ALLOW),
	ETNA_IOCTL(GEM_USERPTR,  gem_userptr,  DRM_AUTH|DRM_RENDER_ALLOW),
	ETNA_IOCTL(GEM_WAIT,     gem_wait,     DRM_AUTH|DRM_RENDER_ALLOW),
	ETNA_IOCTL(PM_QUERY_DOM, pm_query_dom, DRM_AUTH|DRM_RENDER_ALLOW),
	ETNA_IOCTL(PM_QUERY_SIG, pm_query_sig, DRM_AUTH|DRM_RENDER_ALLOW),
};

static const struct vm_operations_struct vm_ops = {
	.fault = etnaviv_gem_fault,
	.open = drm_gem_vm_open,
	.close = drm_gem_vm_close,
};

static const struct file_operations fops = {
	.owner              = THIS_MODULE,
	.open               = drm_open,
	.release            = drm_release,
	.unlocked_ioctl     = drm_ioctl,
	.compat_ioctl       = drm_compat_ioctl,
	.poll               = drm_poll,
	.read               = drm_read,
	.llseek             = no_llseek,
	.mmap               = etnaviv_gem_mmap,
};

static struct drm_driver etnaviv_drm_driver = {
	.driver_features    = DRIVER_GEM |
				DRIVER_PRIME |
				DRIVER_RENDER,
	.open               = etnaviv_open,
	.postclose           = etnaviv_postclose,
	.gem_free_object_unlocked = etnaviv_gem_free_object,
	.gem_vm_ops         = &vm_ops,
	.prime_handle_to_fd = drm_gem_prime_handle_to_fd,
	.prime_fd_to_handle = drm_gem_prime_fd_to_handle,
	.gem_prime_export   = drm_gem_prime_export,
	.gem_prime_import   = drm_gem_prime_import,
	.gem_prime_res_obj  = etnaviv_gem_prime_res_obj,
	.gem_prime_pin      = etnaviv_gem_prime_pin,
	.gem_prime_unpin    = etnaviv_gem_prime_unpin,
	.gem_prime_get_sg_table = etnaviv_gem_prime_get_sg_table,
	.gem_prime_import_sg_table = etnaviv_gem_prime_import_sg_table,
	.gem_prime_vmap     = etnaviv_gem_prime_vmap,
	.gem_prime_vunmap   = etnaviv_gem_prime_vunmap,
	.gem_prime_mmap     = etnaviv_gem_prime_mmap,
#ifdef CONFIG_DEBUG_FS
	.debugfs_init       = etnaviv_debugfs_init,
#endif
	.ioctls             = etnaviv_ioctls,
	.num_ioctls         = DRM_ETNAVIV_NUM_IOCTLS,
	.fops               = &fops,
	.name               = "etnaviv",
	.desc               = "etnaviv DRM",
	.date               = "20151214",
	.major              = 1,
	.minor              = 2,
};

/*
 * Platform driver:
 */
static int etnaviv_bind(struct device *dev)
{
	struct etnaviv_drm_private *priv;
	struct drm_device *drm;
	int ret;

	drm = drm_dev_alloc(&etnaviv_drm_driver, dev);
	if (IS_ERR(drm))
		return PTR_ERR(drm);

	priv = kzalloc(sizeof(*priv), GFP_KERNEL);
	if (!priv) {
		dev_err(dev, "failed to allocate private data\n");
		ret = -ENOMEM;
		goto out_unref;
	}
	drm->dev_private = priv;

<<<<<<< HEAD
=======
	dev->dma_parms = &priv->dma_parms;
	dma_set_max_seg_size(dev, SZ_2G);

>>>>>>> 7ce58816
	mutex_init(&priv->gem_lock);
	INIT_LIST_HEAD(&priv->gem_list);
	priv->num_gpus = 0;

	dev_set_drvdata(dev, drm);

	ret = component_bind_all(dev, drm);
	if (ret < 0)
		goto out_bind;

	load_gpu(drm);

	ret = drm_dev_register(drm, 0);
	if (ret)
		goto out_register;

	return 0;

out_register:
	component_unbind_all(dev, drm);
out_bind:
	kfree(priv);
out_unref:
	drm_dev_unref(drm);

	return ret;
}

static void etnaviv_unbind(struct device *dev)
{
	struct drm_device *drm = dev_get_drvdata(dev);
	struct etnaviv_drm_private *priv = drm->dev_private;

	drm_dev_unregister(drm);

	component_unbind_all(dev, drm);

	dev->dma_parms = NULL;

	drm->dev_private = NULL;
	kfree(priv);

	drm_dev_unref(drm);
}

static const struct component_master_ops etnaviv_master_ops = {
	.bind = etnaviv_bind,
	.unbind = etnaviv_unbind,
};

static int compare_of(struct device *dev, void *data)
{
	struct device_node *np = data;

	return dev->of_node == np;
}

static int compare_str(struct device *dev, void *data)
{
	return !strcmp(dev_name(dev), data);
}

static int etnaviv_pdev_probe(struct platform_device *pdev)
{
	struct device *dev = &pdev->dev;
	struct component_match *match = NULL;

	if (!dev->platform_data) {
		struct device_node *core_node;

		for_each_compatible_node(core_node, NULL, "vivante,gc") {
			if (!of_device_is_available(core_node))
				continue;

			drm_of_component_match_add(&pdev->dev, &match,
						   compare_of, core_node);
		}
	} else {
		char **names = dev->platform_data;
		unsigned i;

		for (i = 0; names[i]; i++)
			component_match_add(dev, &match, compare_str, names[i]);
	}

	return component_master_add_with_match(dev, &etnaviv_master_ops, match);
}

static int etnaviv_pdev_remove(struct platform_device *pdev)
{
	component_master_del(&pdev->dev, &etnaviv_master_ops);

	return 0;
}

static struct platform_driver etnaviv_platform_driver = {
	.probe      = etnaviv_pdev_probe,
	.remove     = etnaviv_pdev_remove,
	.driver     = {
		.name   = "etnaviv",
	},
};

static struct platform_device *etnaviv_drm;

static int __init etnaviv_init(void)
{
	struct platform_device *pdev;
	int ret;
	struct device_node *np;

	etnaviv_validate_init();

	ret = platform_driver_register(&etnaviv_gpu_driver);
	if (ret != 0)
		return ret;

	ret = platform_driver_register(&etnaviv_platform_driver);
	if (ret != 0)
		goto unregister_gpu_driver;

	/*
	 * If the DT contains at least one available GPU device, instantiate
	 * the DRM platform device.
	 */
	for_each_compatible_node(np, NULL, "vivante,gc") {
		if (!of_device_is_available(np))
			continue;

		pdev = platform_device_alloc("etnaviv", -1);
		if (!pdev) {
			ret = -ENOMEM;
			of_node_put(np);
			goto unregister_platform_driver;
		}
		pdev->dev.coherent_dma_mask = DMA_BIT_MASK(40);
		pdev->dev.dma_mask = &pdev->dev.coherent_dma_mask;

		/*
		 * Apply the same DMA configuration to the virtual etnaviv
		 * device as the GPU we found. This assumes that all Vivante
		 * GPUs in the system share the same DMA constraints.
		 */
		of_dma_configure(&pdev->dev, np, true);

		ret = platform_device_add(pdev);
		if (ret) {
			platform_device_put(pdev);
			of_node_put(np);
			goto unregister_platform_driver;
		}

		etnaviv_drm = pdev;
		of_node_put(np);
		break;
	}

	return 0;

unregister_platform_driver:
	platform_driver_unregister(&etnaviv_platform_driver);
unregister_gpu_driver:
	platform_driver_unregister(&etnaviv_gpu_driver);
	return ret;
}
module_init(etnaviv_init);

static void __exit etnaviv_exit(void)
{
	platform_device_unregister(etnaviv_drm);
	platform_driver_unregister(&etnaviv_platform_driver);
	platform_driver_unregister(&etnaviv_gpu_driver);
}
module_exit(etnaviv_exit);

MODULE_AUTHOR("Christian Gmeiner <christian.gmeiner@gmail.com>");
MODULE_AUTHOR("Russell King <rmk+kernel@arm.linux.org.uk>");
MODULE_AUTHOR("Lucas Stach <l.stach@pengutronix.de>");
MODULE_DESCRIPTION("etnaviv DRM Driver");
MODULE_LICENSE("GPL v2");
MODULE_ALIAS("platform:etnaviv");<|MERGE_RESOLUTION|>--- conflicted
+++ resolved
@@ -527,12 +527,9 @@
 	}
 	drm->dev_private = priv;
 
-<<<<<<< HEAD
-=======
 	dev->dma_parms = &priv->dma_parms;
 	dma_set_max_seg_size(dev, SZ_2G);
 
->>>>>>> 7ce58816
 	mutex_init(&priv->gem_lock);
 	INIT_LIST_HEAD(&priv->gem_list);
 	priv->num_gpus = 0;
