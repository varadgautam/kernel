--- conflicted
+++ resolved
@@ -61,8 +61,8 @@
 
 static struct kfd_process *find_process(const struct task_struct *thread);
 static void kfd_process_ref_release(struct kref *ref);
-static struct kfd_process *create_process(const struct task_struct *thread,
-					struct file *filep);
+static struct kfd_process *create_process(const struct task_struct *thread);
+static int kfd_process_init_cwsr_apu(struct kfd_process *p, struct file *filep);
 
 static void evict_process_worker(struct work_struct *work);
 static void restore_process_worker(struct work_struct *work);
@@ -205,6 +205,7 @@
 {
 	struct kfd_process *process;
 	struct task_struct *thread = current;
+       int ret;
 
 	if (!thread->mm)
 		return ERR_PTR(-EINVAL);
@@ -222,11 +223,20 @@
 
 	/* A prior open of /dev/kfd could have already created the process. */
 	process = find_process(thread);
-	if (process)
+	if (process) {
 		pr_debug("Process already found\n");
-	else
-		process = create_process(thread, filep);
-
+	} else {
+		process = create_process(thread);
+		if (IS_ERR(process))
+			goto out;
+
+		ret = kfd_process_init_cwsr_apu(process, filep);
+		if (ret) {
+			process = ERR_PTR(ret);
+			goto out;
+		}
+	}
+out:
 	mutex_unlock(&kfd_processes_mutex);
 
 	return process;
@@ -442,7 +452,6 @@
 	.release = kfd_process_notifier_release,
 };
 
-<<<<<<< HEAD
 static int kfd_process_init_cwsr_apu(struct kfd_process *p, struct file *filep)
 {
 	unsigned long  offset;
@@ -510,15 +519,11 @@
 	return 0;
 }
 
-static struct kfd_process *create_process(const struct task_struct *thread,
-					struct file *filep)
-=======
 /*
  * On return the kfd_process is fully operational and will be freed when the
  * mm is released
  */
 static struct kfd_process *create_process(const struct task_struct *thread)
->>>>>>> d4a58ee8
 {
 	struct kfd_process *process;
 	int err = -ENOMEM;
@@ -527,47 +532,23 @@
 	if (!process)
 		goto err_alloc_process;
 
-<<<<<<< HEAD
+	kref_init(&process->ref);
+	mutex_init(&process->mutex);
+	process->mm = thread->mm;
+	process->lead_thread = thread->group_leader;
+	INIT_LIST_HEAD(&process->per_device_data);
+	INIT_DELAYED_WORK(&process->eviction_work, evict_process_worker);
+	INIT_DELAYED_WORK(&process->restore_work, restore_process_worker);
+	process->last_restore_timestamp = get_jiffies_64();
+	kfd_event_init_process(process);
+	process->is_32bit_user_mode = in_compat_syscall();
+
 	process->pasid = kfd_pasid_alloc();
 	if (process->pasid == 0)
 		goto err_alloc_pasid;
 
 	if (kfd_alloc_process_doorbells(process) < 0)
 		goto err_alloc_doorbells;
-
-	kref_init(&process->ref);
-=======
-	process->queues = kmalloc_array(INITIAL_QUEUE_ARRAY_SIZE,
-					sizeof(process->queues[0]), GFP_KERNEL);
-	if (!process->queues)
-		goto err_alloc_queues;
->>>>>>> d4a58ee8
-
-	mutex_init(&process->mutex);
-	process->mm = thread->mm;
-<<<<<<< HEAD
-
-	/* register notifier */
-	process->mmu_notifier.ops = &kfd_process_mmu_notifier_ops;
-	err = mmu_notifier_register(&process->mmu_notifier, process->mm);
-	if (err)
-		goto err_mmu_notifier;
-
-	hash_add_rcu(kfd_processes_table, &process->kfd_processes,
-			(uintptr_t)process->mm);
-
-=======
->>>>>>> d4a58ee8
-	process->lead_thread = thread->group_leader;
-	get_task_struct(process->lead_thread);
-
-	INIT_LIST_HEAD(&process->per_device_data);
-
-	kfd_event_init_process(process);
-
-	process->pasid = kfd_pasid_alloc();
-	if (process->pasid == 0)
-		goto err_alloc_pasid;
 
 	err = pqm_init(&process->pqm, process);
 	if (err != 0)
@@ -578,54 +559,29 @@
 	if (err != 0)
 		goto err_init_apertures;
 
-	INIT_DELAYED_WORK(&process->eviction_work, evict_process_worker);
-	INIT_DELAYED_WORK(&process->restore_work, restore_process_worker);
-	process->last_restore_timestamp = get_jiffies_64();
-
-	err = kfd_process_init_cwsr_apu(process, filep);
-	if (err)
-		goto err_init_cwsr;
-
 	/* Must be last, have to use release destruction after this */
 	process->mmu_notifier.ops = &kfd_process_mmu_notifier_ops;
 	err = mmu_notifier_register(&process->mmu_notifier, process->mm);
- 	if (err)
+	if (err)
 		goto err_register_notifier;
 
+	get_task_struct(process->lead_thread);
 	hash_add_rcu(kfd_processes_table, &process->kfd_processes,
 			(uintptr_t)process->mm);
 
-
 	return process;
 
-<<<<<<< HEAD
-err_init_cwsr:
+err_register_notifier:
 	kfd_process_free_outstanding_kfd_bos(process);
 	kfd_process_destroy_pdds(process);
 err_init_apertures:
 	pqm_uninit(&process->pqm);
 err_process_pqm_init:
-	hash_del_rcu(&process->kfd_processes);
-	synchronize_rcu();
-	mmu_notifier_unregister_no_release(&process->mmu_notifier, process->mm);
-err_mmu_notifier:
-	mutex_destroy(&process->mutex);
 	kfd_free_process_doorbells(process);
 err_alloc_doorbells:
 	kfd_pasid_free(process->pasid);
 err_alloc_pasid:
-=======
-err_register_notifier:
-	mmu_notifier_unregister_no_release(&process->mmu_notifier, process->mm);
-err_init_apretures:
-	pqm_uninit(&process->pqm);
-err_process_pqm_init:
-	kfd_pasid_free(process->pasid);
-err_alloc_pasid:
 	mutex_destroy(&process->mutex);
-	kfree(process->queues);
-err_alloc_queues:
->>>>>>> d4a58ee8
 	kfree(process);
 err_alloc_process:
 	return ERR_PTR(err);
