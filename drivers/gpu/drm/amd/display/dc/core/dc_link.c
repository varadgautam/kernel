--- conflicted
+++ resolved
@@ -818,14 +818,8 @@
 
 		case SIGNAL_TYPE_EDP: {
 			detect_edp_sink_caps(link);
-<<<<<<< HEAD
-			read_edp_current_link_settings_on_detect(link);
-			sink_caps.transaction_type =
-				DDC_TRANSACTION_TYPE_I2C_OVER_AUX;
-=======
 			read_current_link_settings_on_detect(link);
 			sink_caps.transaction_type = DDC_TRANSACTION_TYPE_I2C_OVER_AUX;
->>>>>>> 0d3821eb
 			sink_caps.signal = SIGNAL_TYPE_EDP;
 			break;
 		}
@@ -3033,15 +3027,6 @@
 					CONTROLLER_DP_TEST_PATTERN_VIDEOMODE,
 					COLOR_DEPTH_UNDEFINED);
 
-		/* This second call is needed to reconfigure the DIG
-		 * as a workaround for the incorrect value being applied
-		 * from transmitter control.
-		 */
-		if (!dc_is_virtual_signal(pipe_ctx->stream->signal))
-			stream->link->link_enc->funcs->setup(
-				stream->link->link_enc,
-				pipe_ctx->stream->signal);
-
 #ifdef CONFIG_DRM_AMD_DC_DSC_SUPPORT
 		if (pipe_ctx->stream->timing.flags.DSC) {
 			if (dc_is_dp_signal(pipe_ctx->stream->signal) ||
