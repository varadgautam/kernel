/*
 * Copyright 2000 VA Linux Systems, Inc., Sunnyvale, California.
 * All Rights Reserved.
 *
 * Permission is hereby granted, free of charge, to any person obtaining a
 * copy of this software and associated documentation files (the "Software"),
 * to deal in the Software without restriction, including without limitation
 * the rights to use, copy, modify, merge, publish, distribute, sublicense,
 * and/or sell copies of the Software, and to permit persons to whom the
 * Software is furnished to do so, subject to the following conditions:
 *
 * The above copyright notice and this permission notice (including the next
 * paragraph) shall be included in all copies or substantial portions of the
 * Software.
 *
 * THE SOFTWARE IS PROVIDED "AS IS", WITHOUT WARRANTY OF ANY KIND, EXPRESS OR
 * IMPLIED, INCLUDING BUT NOT LIMITED TO THE WARRANTIES OF MERCHANTABILITY,
 * FITNESS FOR A PARTICULAR PURPOSE AND NONINFRINGEMENT.  IN NO EVENT SHALL
 * VA LINUX SYSTEMS AND/OR ITS SUPPLIERS BE LIABLE FOR ANY CLAIM, DAMAGES OR
 * OTHER LIABILITY, WHETHER IN AN ACTION OF CONTRACT, TORT OR OTHERWISE,
 * ARISING FROM, OUT OF OR IN CONNECTION WITH THE SOFTWARE OR THE USE OR
 * OTHER DEALINGS IN THE SOFTWARE.
 */

#include <drm/amdgpu_drm.h>
#include <drm/drm_drv.h>
#include <drm/drm_gem.h>
#include <drm/drm_vblank.h>
#include "amdgpu_drv.h"

#include <drm/drm_pciids.h>
#include <linux/console.h>
#include <linux/module.h>
#include <linux/pci.h>
#include <linux/pm_runtime.h>
#include <linux/vga_switcheroo.h>
#include <drm/drm_probe_helper.h>
#include <linux/mmu_notifier.h>

#include "amdgpu.h"
#include "amdgpu_irq.h"
#include "amdgpu_dma_buf.h"

#include "amdgpu_amdkfd.h"

#include "amdgpu_ras.h"

/*
 * KMS wrapper.
 * - 3.0.0 - initial driver
 * - 3.1.0 - allow reading more status registers (GRBM, SRBM, SDMA, CP)
 * - 3.2.0 - GFX8: Uses EOP_TC_WB_ACTION_EN, so UMDs don't have to do the same
 *           at the end of IBs.
 * - 3.3.0 - Add VM support for UVD on supported hardware.
 * - 3.4.0 - Add AMDGPU_INFO_NUM_EVICTIONS.
 * - 3.5.0 - Add support for new UVD_NO_OP register.
 * - 3.6.0 - kmd involves use CONTEXT_CONTROL in ring buffer.
 * - 3.7.0 - Add support for VCE clock list packet
 * - 3.8.0 - Add support raster config init in the kernel
 * - 3.9.0 - Add support for memory query info about VRAM and GTT.
 * - 3.10.0 - Add support for new fences ioctl, new gem ioctl flags
 * - 3.11.0 - Add support for sensor query info (clocks, temp, etc).
 * - 3.12.0 - Add query for double offchip LDS buffers
 * - 3.13.0 - Add PRT support
 * - 3.14.0 - Fix race in amdgpu_ctx_get_fence() and note new functionality
 * - 3.15.0 - Export more gpu info for gfx9
 * - 3.16.0 - Add reserved vmid support
 * - 3.17.0 - Add AMDGPU_NUM_VRAM_CPU_PAGE_FAULTS.
 * - 3.18.0 - Export gpu always on cu bitmap
 * - 3.19.0 - Add support for UVD MJPEG decode
 * - 3.20.0 - Add support for local BOs
 * - 3.21.0 - Add DRM_AMDGPU_FENCE_TO_HANDLE ioctl
 * - 3.22.0 - Add DRM_AMDGPU_SCHED ioctl
 * - 3.23.0 - Add query for VRAM lost counter
 * - 3.24.0 - Add high priority compute support for gfx9
 * - 3.25.0 - Add support for sensor query info (stable pstate sclk/mclk).
 * - 3.26.0 - GFX9: Process AMDGPU_IB_FLAG_TC_WB_NOT_INVALIDATE.
 * - 3.27.0 - Add new chunk to to AMDGPU_CS to enable BO_LIST creation.
 * - 3.28.0 - Add AMDGPU_CHUNK_ID_SCHEDULED_DEPENDENCIES
 * - 3.29.0 - Add AMDGPU_IB_FLAG_RESET_GDS_MAX_WAVE_ID
 * - 3.30.0 - Add AMDGPU_SCHED_OP_CONTEXT_PRIORITY_OVERRIDE.
 * - 3.31.0 - Add support for per-flip tiling attribute changes with DC
 * - 3.32.0 - Add syncobj timeline support to AMDGPU_CS.
 * - 3.33.0 - Fixes for GDS ENOMEM failures in AMDGPU_CS.
 * - 3.34.0 - Non-DC can flip correctly between buffers with different pitches
 * - 3.35.0 - Add drm_amdgpu_info_device::tcc_disabled_mask
 * - 3.36.0 - Allow reading more status registers on si/cik
 */
#define KMS_DRIVER_MAJOR	3
#define KMS_DRIVER_MINOR	36
#define KMS_DRIVER_PATCHLEVEL	0

int amdgpu_vram_limit = 0;
int amdgpu_vis_vram_limit = 0;
int amdgpu_gart_size = -1; /* auto */
int amdgpu_gtt_size = -1; /* auto */
int amdgpu_moverate = -1; /* auto */
int amdgpu_benchmarking = 0;
int amdgpu_testing = 0;
int amdgpu_audio = -1;
int amdgpu_disp_priority = 0;
int amdgpu_hw_i2c = 0;
int amdgpu_pcie_gen2 = -1;
int amdgpu_msi = -1;
char amdgpu_lockup_timeout[AMDGPU_MAX_TIMEOUT_PARAM_LENGTH];
int amdgpu_dpm = -1;
int amdgpu_fw_load_type = -1;
int amdgpu_aspm = -1;
int amdgpu_runtime_pm = -1;
uint amdgpu_ip_block_mask = 0xffffffff;
int amdgpu_bapm = -1;
int amdgpu_deep_color = 0;
int amdgpu_vm_size = -1;
int amdgpu_vm_fragment_size = -1;
int amdgpu_vm_block_size = -1;
int amdgpu_vm_fault_stop = 0;
int amdgpu_vm_debug = 0;
int amdgpu_vm_update_mode = -1;
int amdgpu_exp_hw_support = 0;
int amdgpu_dc = -1;
int amdgpu_sched_jobs = 32;
int amdgpu_sched_hw_submission = 2;
uint amdgpu_pcie_gen_cap = 0;
uint amdgpu_pcie_lane_cap = 0;
uint amdgpu_cg_mask = 0xffffffff;
uint amdgpu_pg_mask = 0xffffffff;
uint amdgpu_sdma_phase_quantum = 32;
char *amdgpu_disable_cu = NULL;
char *amdgpu_virtual_display = NULL;
/* OverDrive(bit 14) disabled by default*/
uint amdgpu_pp_feature_mask = 0xffffbfff;
uint amdgpu_force_long_training = 0;
int amdgpu_job_hang_limit = 0;
int amdgpu_lbpw = -1;
int amdgpu_compute_multipipe = -1;
int amdgpu_gpu_recovery = -1; /* auto */
int amdgpu_emu_mode = 0;
uint amdgpu_smu_memory_pool_size = 0;
/* FBC (bit 0) disabled by default*/
uint amdgpu_dc_feature_mask = 0;
int amdgpu_async_gfx_ring = 1;
int amdgpu_mcbp = 0;
int amdgpu_discovery = -1;
int amdgpu_mes = 0;
int amdgpu_noretry;
<<<<<<< HEAD
=======
int amdgpu_force_asic_type = -1;
>>>>>>> 0d3821eb

struct amdgpu_mgpu_info mgpu_info = {
	.mutex = __MUTEX_INITIALIZER(mgpu_info.mutex),
};
int amdgpu_ras_enable = -1;
uint amdgpu_ras_mask = 0xffffffff;

/**
 * DOC: vramlimit (int)
 * Restrict the total amount of VRAM in MiB for testing.  The default is 0 (Use full VRAM).
 */
MODULE_PARM_DESC(vramlimit, "Restrict VRAM for testing, in megabytes");
module_param_named(vramlimit, amdgpu_vram_limit, int, 0600);

/**
 * DOC: vis_vramlimit (int)
 * Restrict the amount of CPU visible VRAM in MiB for testing.  The default is 0 (Use full CPU visible VRAM).
 */
MODULE_PARM_DESC(vis_vramlimit, "Restrict visible VRAM for testing, in megabytes");
module_param_named(vis_vramlimit, amdgpu_vis_vram_limit, int, 0444);

/**
 * DOC: gartsize (uint)
 * Restrict the size of GART in Mib (32, 64, etc.) for testing. The default is -1 (The size depends on asic).
 */
MODULE_PARM_DESC(gartsize, "Size of GART to setup in megabytes (32, 64, etc., -1=auto)");
module_param_named(gartsize, amdgpu_gart_size, uint, 0600);

/**
 * DOC: gttsize (int)
 * Restrict the size of GTT domain in MiB for testing. The default is -1 (It's VRAM size if 3GB < VRAM < 3/4 RAM,
 * otherwise 3/4 RAM size).
 */
MODULE_PARM_DESC(gttsize, "Size of the GTT domain in megabytes (-1 = auto)");
module_param_named(gttsize, amdgpu_gtt_size, int, 0600);

/**
 * DOC: moverate (int)
 * Set maximum buffer migration rate in MB/s. The default is -1 (8 MB/s).
 */
MODULE_PARM_DESC(moverate, "Maximum buffer migration rate in MB/s. (32, 64, etc., -1=auto, 0=1=disabled)");
module_param_named(moverate, amdgpu_moverate, int, 0600);

/**
 * DOC: benchmark (int)
 * Run benchmarks. The default is 0 (Skip benchmarks).
 */
MODULE_PARM_DESC(benchmark, "Run benchmark");
module_param_named(benchmark, amdgpu_benchmarking, int, 0444);

/**
 * DOC: test (int)
 * Test BO GTT->VRAM and VRAM->GTT GPU copies. The default is 0 (Skip test, only set 1 to run test).
 */
MODULE_PARM_DESC(test, "Run tests");
module_param_named(test, amdgpu_testing, int, 0444);

/**
 * DOC: audio (int)
 * Set HDMI/DPAudio. Only affects non-DC display handling. The default is -1 (Enabled), set 0 to disabled it.
 */
MODULE_PARM_DESC(audio, "Audio enable (-1 = auto, 0 = disable, 1 = enable)");
module_param_named(audio, amdgpu_audio, int, 0444);

/**
 * DOC: disp_priority (int)
 * Set display Priority (1 = normal, 2 = high). Only affects non-DC display handling. The default is 0 (auto).
 */
MODULE_PARM_DESC(disp_priority, "Display Priority (0 = auto, 1 = normal, 2 = high)");
module_param_named(disp_priority, amdgpu_disp_priority, int, 0444);

/**
 * DOC: hw_i2c (int)
 * To enable hw i2c engine. Only affects non-DC display handling. The default is 0 (Disabled).
 */
MODULE_PARM_DESC(hw_i2c, "hw i2c engine enable (0 = disable)");
module_param_named(hw_i2c, amdgpu_hw_i2c, int, 0444);

/**
 * DOC: pcie_gen2 (int)
 * To disable PCIE Gen2/3 mode (0 = disable, 1 = enable). The default is -1 (auto, enabled).
 */
MODULE_PARM_DESC(pcie_gen2, "PCIE Gen2 mode (-1 = auto, 0 = disable, 1 = enable)");
module_param_named(pcie_gen2, amdgpu_pcie_gen2, int, 0444);

/**
 * DOC: msi (int)
 * To disable Message Signaled Interrupts (MSI) functionality (1 = enable, 0 = disable). The default is -1 (auto, enabled).
 */
MODULE_PARM_DESC(msi, "MSI support (1 = enable, 0 = disable, -1 = auto)");
module_param_named(msi, amdgpu_msi, int, 0444);

/**
 * DOC: lockup_timeout (string)
 * Set GPU scheduler timeout value in ms.
 *
 * The format can be [Non-Compute] or [GFX,Compute,SDMA,Video]. That is there can be one or
 * multiple values specified. 0 and negative values are invalidated. They will be adjusted
 * to the default timeout.
 *
 * - With one value specified, the setting will apply to all non-compute jobs.
 * - With multiple values specified, the first one will be for GFX.
 *   The second one is for Compute. The third and fourth ones are
 *   for SDMA and Video.
 *
 * By default(with no lockup_timeout settings), the timeout for all non-compute(GFX, SDMA and Video)
 * jobs is 10000. And there is no timeout enforced on compute jobs.
 */
MODULE_PARM_DESC(lockup_timeout, "GPU lockup timeout in ms (default: for bare metal 10000 for non-compute jobs and infinity timeout for compute jobs; "
		"for passthrough or sriov, 10000 for all jobs."
		" 0: keep default value. negative: infinity timeout), "
		"format: for bare metal [Non-Compute] or [GFX,Compute,SDMA,Video]; "
		"for passthrough or sriov [all jobs] or [GFX,Compute,SDMA,Video].");
module_param_string(lockup_timeout, amdgpu_lockup_timeout, sizeof(amdgpu_lockup_timeout), 0444);

/**
 * DOC: dpm (int)
 * Override for dynamic power management setting
 * (0 = disable, 1 = enable, 2 = enable sw smu driver for vega20)
 * The default is -1 (auto).
 */
MODULE_PARM_DESC(dpm, "DPM support (1 = enable, 0 = disable, -1 = auto)");
module_param_named(dpm, amdgpu_dpm, int, 0444);

/**
 * DOC: fw_load_type (int)
 * Set different firmware loading type for debugging (0 = direct, 1 = SMU, 2 = PSP). The default is -1 (auto).
 */
MODULE_PARM_DESC(fw_load_type, "firmware loading type (0 = direct, 1 = SMU, 2 = PSP, -1 = auto)");
module_param_named(fw_load_type, amdgpu_fw_load_type, int, 0444);

/**
 * DOC: aspm (int)
 * To disable ASPM (1 = enable, 0 = disable). The default is -1 (auto, enabled).
 */
MODULE_PARM_DESC(aspm, "ASPM support (1 = enable, 0 = disable, -1 = auto)");
module_param_named(aspm, amdgpu_aspm, int, 0444);

/**
 * DOC: runpm (int)
 * Override for runtime power management control for dGPUs in PX/HG laptops. The amdgpu driver can dynamically power down
 * the dGPU on PX/HG laptops when it is idle. The default is -1 (auto enable). Setting the value to 0 disables this functionality.
 */
MODULE_PARM_DESC(runpm, "PX runtime pm (1 = force enable, 0 = disable, -1 = PX only default)");
module_param_named(runpm, amdgpu_runtime_pm, int, 0444);

/**
 * DOC: ip_block_mask (uint)
 * Override what IP blocks are enabled on the GPU. Each GPU is a collection of IP blocks (gfx, display, video, etc.).
 * Use this parameter to disable specific blocks. Note that the IP blocks do not have a fixed index. Some asics may not have
 * some IPs or may include multiple instances of an IP so the ordering various from asic to asic. See the driver output in
 * the kernel log for the list of IPs on the asic. The default is 0xffffffff (enable all blocks on a device).
 */
MODULE_PARM_DESC(ip_block_mask, "IP Block Mask (all blocks enabled (default))");
module_param_named(ip_block_mask, amdgpu_ip_block_mask, uint, 0444);

/**
 * DOC: bapm (int)
 * Bidirectional Application Power Management (BAPM) used to dynamically share TDP between CPU and GPU. Set value 0 to disable it.
 * The default -1 (auto, enabled)
 */
MODULE_PARM_DESC(bapm, "BAPM support (1 = enable, 0 = disable, -1 = auto)");
module_param_named(bapm, amdgpu_bapm, int, 0444);

/**
 * DOC: deep_color (int)
 * Set 1 to enable Deep Color support. Only affects non-DC display handling. The default is 0 (disabled).
 */
MODULE_PARM_DESC(deep_color, "Deep Color support (1 = enable, 0 = disable (default))");
module_param_named(deep_color, amdgpu_deep_color, int, 0444);

/**
 * DOC: vm_size (int)
 * Override the size of the GPU's per client virtual address space in GiB.  The default is -1 (automatic for each asic).
 */
MODULE_PARM_DESC(vm_size, "VM address space size in gigabytes (default 64GB)");
module_param_named(vm_size, amdgpu_vm_size, int, 0444);

/**
 * DOC: vm_fragment_size (int)
 * Override VM fragment size in bits (4, 5, etc. 4 = 64K, 9 = 2M). The default is -1 (automatic for each asic).
 */
MODULE_PARM_DESC(vm_fragment_size, "VM fragment size in bits (4, 5, etc. 4 = 64K (default), Max 9 = 2M)");
module_param_named(vm_fragment_size, amdgpu_vm_fragment_size, int, 0444);

/**
 * DOC: vm_block_size (int)
 * Override VM page table size in bits (default depending on vm_size and hw setup). The default is -1 (automatic for each asic).
 */
MODULE_PARM_DESC(vm_block_size, "VM page table size in bits (default depending on vm_size)");
module_param_named(vm_block_size, amdgpu_vm_block_size, int, 0444);

/**
 * DOC: vm_fault_stop (int)
 * Stop on VM fault for debugging (0 = never, 1 = print first, 2 = always). The default is 0 (No stop).
 */
MODULE_PARM_DESC(vm_fault_stop, "Stop on VM fault (0 = never (default), 1 = print first, 2 = always)");
module_param_named(vm_fault_stop, amdgpu_vm_fault_stop, int, 0444);

/**
 * DOC: vm_debug (int)
 * Debug VM handling (0 = disabled, 1 = enabled). The default is 0 (Disabled).
 */
MODULE_PARM_DESC(vm_debug, "Debug VM handling (0 = disabled (default), 1 = enabled)");
module_param_named(vm_debug, amdgpu_vm_debug, int, 0644);

/**
 * DOC: vm_update_mode (int)
 * Override VM update mode. VM updated by using CPU (0 = never, 1 = Graphics only, 2 = Compute only, 3 = Both). The default
 * is -1 (Only in large BAR(LB) systems Compute VM tables will be updated by CPU, otherwise 0, never).
 */
MODULE_PARM_DESC(vm_update_mode, "VM update using CPU (0 = never (default except for large BAR(LB)), 1 = Graphics only, 2 = Compute only (default for LB), 3 = Both");
module_param_named(vm_update_mode, amdgpu_vm_update_mode, int, 0444);

/**
 * DOC: exp_hw_support (int)
 * Enable experimental hw support (1 = enable). The default is 0 (disabled).
 */
MODULE_PARM_DESC(exp_hw_support, "experimental hw support (1 = enable, 0 = disable (default))");
module_param_named(exp_hw_support, amdgpu_exp_hw_support, int, 0444);

/**
 * DOC: dc (int)
 * Disable/Enable Display Core driver for debugging (1 = enable, 0 = disable). The default is -1 (automatic for each asic).
 */
MODULE_PARM_DESC(dc, "Display Core driver (1 = enable, 0 = disable, -1 = auto (default))");
module_param_named(dc, amdgpu_dc, int, 0444);

/**
 * DOC: sched_jobs (int)
 * Override the max number of jobs supported in the sw queue. The default is 32.
 */
MODULE_PARM_DESC(sched_jobs, "the max number of jobs supported in the sw queue (default 32)");
module_param_named(sched_jobs, amdgpu_sched_jobs, int, 0444);

/**
 * DOC: sched_hw_submission (int)
 * Override the max number of HW submissions. The default is 2.
 */
MODULE_PARM_DESC(sched_hw_submission, "the max number of HW submissions (default 2)");
module_param_named(sched_hw_submission, amdgpu_sched_hw_submission, int, 0444);

/**
 * DOC: ppfeaturemask (uint)
 * Override power features enabled. See enum PP_FEATURE_MASK in drivers/gpu/drm/amd/include/amd_shared.h.
 * The default is the current set of stable power features.
 */
MODULE_PARM_DESC(ppfeaturemask, "all power features enabled (default))");
module_param_named(ppfeaturemask, amdgpu_pp_feature_mask, uint, 0444);

/**
 * DOC: forcelongtraining (uint)
 * Force long memory training in resume.
 * The default is zero, indicates short training in resume.
 */
MODULE_PARM_DESC(forcelongtraining, "force memory long training");
module_param_named(forcelongtraining, amdgpu_force_long_training, uint, 0444);

/**
 * DOC: pcie_gen_cap (uint)
 * Override PCIE gen speed capabilities. See the CAIL flags in drivers/gpu/drm/amd/include/amd_pcie.h.
 * The default is 0 (automatic for each asic).
 */
MODULE_PARM_DESC(pcie_gen_cap, "PCIE Gen Caps (0: autodetect (default))");
module_param_named(pcie_gen_cap, amdgpu_pcie_gen_cap, uint, 0444);

/**
 * DOC: pcie_lane_cap (uint)
 * Override PCIE lanes capabilities. See the CAIL flags in drivers/gpu/drm/amd/include/amd_pcie.h.
 * The default is 0 (automatic for each asic).
 */
MODULE_PARM_DESC(pcie_lane_cap, "PCIE Lane Caps (0: autodetect (default))");
module_param_named(pcie_lane_cap, amdgpu_pcie_lane_cap, uint, 0444);

/**
 * DOC: cg_mask (uint)
 * Override Clockgating features enabled on GPU (0 = disable clock gating). See the AMD_CG_SUPPORT flags in
 * drivers/gpu/drm/amd/include/amd_shared.h. The default is 0xffffffff (all enabled).
 */
MODULE_PARM_DESC(cg_mask, "Clockgating flags mask (0 = disable clock gating)");
module_param_named(cg_mask, amdgpu_cg_mask, uint, 0444);

/**
 * DOC: pg_mask (uint)
 * Override Powergating features enabled on GPU (0 = disable power gating). See the AMD_PG_SUPPORT flags in
 * drivers/gpu/drm/amd/include/amd_shared.h. The default is 0xffffffff (all enabled).
 */
MODULE_PARM_DESC(pg_mask, "Powergating flags mask (0 = disable power gating)");
module_param_named(pg_mask, amdgpu_pg_mask, uint, 0444);

/**
 * DOC: sdma_phase_quantum (uint)
 * Override SDMA context switch phase quantum (x 1K GPU clock cycles, 0 = no change). The default is 32.
 */
MODULE_PARM_DESC(sdma_phase_quantum, "SDMA context switch phase quantum (x 1K GPU clock cycles, 0 = no change (default 32))");
module_param_named(sdma_phase_quantum, amdgpu_sdma_phase_quantum, uint, 0444);

/**
 * DOC: disable_cu (charp)
 * Set to disable CUs (It's set like se.sh.cu,...). The default is NULL.
 */
MODULE_PARM_DESC(disable_cu, "Disable CUs (se.sh.cu,...)");
module_param_named(disable_cu, amdgpu_disable_cu, charp, 0444);

/**
 * DOC: virtual_display (charp)
 * Set to enable virtual display feature. This feature provides a virtual display hardware on headless boards
 * or in virtualized environments. It will be set like xxxx:xx:xx.x,x;xxxx:xx:xx.x,x. It's the pci address of
 * the device, plus the number of crtcs to expose. E.g., 0000:26:00.0,4 would enable 4 virtual crtcs on the pci
 * device at 26:00.0. The default is NULL.
 */
MODULE_PARM_DESC(virtual_display,
		 "Enable virtual display feature (the virtual_display will be set like xxxx:xx:xx.x,x;xxxx:xx:xx.x,x)");
module_param_named(virtual_display, amdgpu_virtual_display, charp, 0444);

/**
 * DOC: job_hang_limit (int)
 * Set how much time allow a job hang and not drop it. The default is 0.
 */
MODULE_PARM_DESC(job_hang_limit, "how much time allow a job hang and not drop it (default 0)");
module_param_named(job_hang_limit, amdgpu_job_hang_limit, int ,0444);

/**
 * DOC: lbpw (int)
 * Override Load Balancing Per Watt (LBPW) support (1 = enable, 0 = disable). The default is -1 (auto, enabled).
 */
MODULE_PARM_DESC(lbpw, "Load Balancing Per Watt (LBPW) support (1 = enable, 0 = disable, -1 = auto)");
module_param_named(lbpw, amdgpu_lbpw, int, 0444);

MODULE_PARM_DESC(compute_multipipe, "Force compute queues to be spread across pipes (1 = enable, 0 = disable, -1 = auto)");
module_param_named(compute_multipipe, amdgpu_compute_multipipe, int, 0444);

/**
 * DOC: gpu_recovery (int)
 * Set to enable GPU recovery mechanism (1 = enable, 0 = disable). The default is -1 (auto, disabled except SRIOV).
 */
MODULE_PARM_DESC(gpu_recovery, "Enable GPU recovery mechanism, (1 = enable, 0 = disable, -1 = auto)");
module_param_named(gpu_recovery, amdgpu_gpu_recovery, int, 0444);

/**
 * DOC: emu_mode (int)
 * Set value 1 to enable emulation mode. This is only needed when running on an emulator. The default is 0 (disabled).
 */
MODULE_PARM_DESC(emu_mode, "Emulation mode, (1 = enable, 0 = disable)");
module_param_named(emu_mode, amdgpu_emu_mode, int, 0444);

/**
 * DOC: ras_enable (int)
 * Enable RAS features on the GPU (0 = disable, 1 = enable, -1 = auto (default))
 */
MODULE_PARM_DESC(ras_enable, "Enable RAS features on the GPU (0 = disable, 1 = enable, -1 = auto (default))");
module_param_named(ras_enable, amdgpu_ras_enable, int, 0444);

/**
 * DOC: ras_mask (uint)
 * Mask of RAS features to enable (default 0xffffffff), only valid when ras_enable == 1
 * See the flags in drivers/gpu/drm/amd/amdgpu/amdgpu_ras.h
 */
MODULE_PARM_DESC(ras_mask, "Mask of RAS features to enable (default 0xffffffff), only valid when ras_enable == 1");
module_param_named(ras_mask, amdgpu_ras_mask, uint, 0444);

/**
 * DOC: si_support (int)
 * Set SI support driver. This parameter works after set config CONFIG_DRM_AMDGPU_SI. For SI asic, when radeon driver is enabled,
 * set value 0 to use radeon driver, while set value 1 to use amdgpu driver. The default is using radeon driver when it available,
 * otherwise using amdgpu driver.
 */
#ifdef CONFIG_DRM_AMDGPU_SI

#if defined(CONFIG_DRM_RADEON) || defined(CONFIG_DRM_RADEON_MODULE)
int amdgpu_si_support = 0;
MODULE_PARM_DESC(si_support, "SI support (1 = enabled, 0 = disabled (default))");
#else
int amdgpu_si_support = 1;
MODULE_PARM_DESC(si_support, "SI support (1 = enabled (default), 0 = disabled)");
#endif

module_param_named(si_support, amdgpu_si_support, int, 0444);
#endif

/**
 * DOC: cik_support (int)
 * Set CIK support driver. This parameter works after set config CONFIG_DRM_AMDGPU_CIK. For CIK asic, when radeon driver is enabled,
 * set value 0 to use radeon driver, while set value 1 to use amdgpu driver. The default is using radeon driver when it available,
 * otherwise using amdgpu driver.
 */
#ifdef CONFIG_DRM_AMDGPU_CIK

#if defined(CONFIG_DRM_RADEON) || defined(CONFIG_DRM_RADEON_MODULE)
int amdgpu_cik_support = 0;
MODULE_PARM_DESC(cik_support, "CIK support (1 = enabled, 0 = disabled (default))");
#else
int amdgpu_cik_support = 1;
MODULE_PARM_DESC(cik_support, "CIK support (1 = enabled (default), 0 = disabled)");
#endif

module_param_named(cik_support, amdgpu_cik_support, int, 0444);
#endif

/**
 * DOC: smu_memory_pool_size (uint)
 * It is used to reserve gtt for smu debug usage, setting value 0 to disable it. The actual size is value * 256MiB.
 * E.g. 0x1 = 256Mbyte, 0x2 = 512Mbyte, 0x4 = 1 Gbyte, 0x8 = 2GByte. The default is 0 (disabled).
 */
MODULE_PARM_DESC(smu_memory_pool_size,
	"reserve gtt for smu debug usage, 0 = disable,"
		"0x1 = 256Mbyte, 0x2 = 512Mbyte, 0x4 = 1 Gbyte, 0x8 = 2GByte");
module_param_named(smu_memory_pool_size, amdgpu_smu_memory_pool_size, uint, 0444);

/**
 * DOC: async_gfx_ring (int)
 * It is used to enable gfx rings that could be configured with different prioritites or equal priorities
 */
MODULE_PARM_DESC(async_gfx_ring,
	"Asynchronous GFX rings that could be configured with either different priorities (HP3D ring and LP3D ring), or equal priorities (0 = disabled, 1 = enabled (default))");
module_param_named(async_gfx_ring, amdgpu_async_gfx_ring, int, 0444);

/**
 * DOC: mcbp (int)
 * It is used to enable mid command buffer preemption. (0 = disabled (default), 1 = enabled)
 */
MODULE_PARM_DESC(mcbp,
	"Enable Mid-command buffer preemption (0 = disabled (default), 1 = enabled)");
module_param_named(mcbp, amdgpu_mcbp, int, 0444);

/**
 * DOC: discovery (int)
 * Allow driver to discover hardware IP information from IP Discovery table at the top of VRAM.
 * (-1 = auto (default), 0 = disabled, 1 = enabled)
 */
MODULE_PARM_DESC(discovery,
	"Allow driver to discover hardware IPs from IP Discovery table at the top of VRAM");
module_param_named(discovery, amdgpu_discovery, int, 0444);

/**
 * DOC: mes (int)
 * Enable Micro Engine Scheduler. This is a new hw scheduling engine for gfx, sdma, and compute.
 * (0 = disabled (default), 1 = enabled)
 */
MODULE_PARM_DESC(mes,
	"Enable Micro Engine Scheduler (0 = disabled (default), 1 = enabled)");
module_param_named(mes, amdgpu_mes, int, 0444);

MODULE_PARM_DESC(noretry,
	"Disable retry faults (0 = retry enabled (default), 1 = retry disabled)");
module_param_named(noretry, amdgpu_noretry, int, 0644);

/**
 * DOC: force_asic_type (int)
 * A non negative value used to specify the asic type for all supported GPUs.
 */
MODULE_PARM_DESC(force_asic_type,
	"A non negative value used to specify the asic type for all supported GPUs");
module_param_named(force_asic_type, amdgpu_force_asic_type, int, 0444);



#ifdef CONFIG_HSA_AMD
/**
 * DOC: sched_policy (int)
 * Set scheduling policy. Default is HWS(hardware scheduling) with over-subscription.
 * Setting 1 disables over-subscription. Setting 2 disables HWS and statically
 * assigns queues to HQDs.
 */
int sched_policy = KFD_SCHED_POLICY_HWS;
module_param(sched_policy, int, 0444);
MODULE_PARM_DESC(sched_policy,
	"Scheduling policy (0 = HWS (Default), 1 = HWS without over-subscription, 2 = Non-HWS (Used for debugging only)");

/**
 * DOC: hws_max_conc_proc (int)
 * Maximum number of processes that HWS can schedule concurrently. The maximum is the
 * number of VMIDs assigned to the HWS, which is also the default.
 */
int hws_max_conc_proc = 8;
module_param(hws_max_conc_proc, int, 0444);
MODULE_PARM_DESC(hws_max_conc_proc,
	"Max # processes HWS can execute concurrently when sched_policy=0 (0 = no concurrency, #VMIDs for KFD = Maximum(default))");

/**
 * DOC: cwsr_enable (int)
 * CWSR(compute wave store and resume) allows the GPU to preempt shader execution in
 * the middle of a compute wave. Default is 1 to enable this feature. Setting 0
 * disables it.
 */
int cwsr_enable = 1;
module_param(cwsr_enable, int, 0444);
MODULE_PARM_DESC(cwsr_enable, "CWSR enable (0 = Off, 1 = On (Default))");

/**
 * DOC: max_num_of_queues_per_device (int)
 * Maximum number of queues per device. Valid setting is between 1 and 4096. Default
 * is 4096.
 */
int max_num_of_queues_per_device = KFD_MAX_NUM_OF_QUEUES_PER_DEVICE_DEFAULT;
module_param(max_num_of_queues_per_device, int, 0444);
MODULE_PARM_DESC(max_num_of_queues_per_device,
	"Maximum number of supported queues per device (1 = Minimum, 4096 = default)");

/**
 * DOC: send_sigterm (int)
 * Send sigterm to HSA process on unhandled exceptions. Default is not to send sigterm
 * but just print errors on dmesg. Setting 1 enables sending sigterm.
 */
int send_sigterm;
module_param(send_sigterm, int, 0444);
MODULE_PARM_DESC(send_sigterm,
	"Send sigterm to HSA process on unhandled exception (0 = disable, 1 = enable)");

/**
 * DOC: debug_largebar (int)
 * Set debug_largebar as 1 to enable simulating large-bar capability on non-large bar
 * system. This limits the VRAM size reported to ROCm applications to the visible
 * size, usually 256MB.
 * Default value is 0, diabled.
 */
int debug_largebar;
module_param(debug_largebar, int, 0444);
MODULE_PARM_DESC(debug_largebar,
	"Debug large-bar flag used to simulate large-bar capability on non-large bar machine (0 = disable, 1 = enable)");

/**
 * DOC: ignore_crat (int)
 * Ignore CRAT table during KFD initialization. By default, KFD uses the ACPI CRAT
 * table to get information about AMD APUs. This option can serve as a workaround on
 * systems with a broken CRAT table.
 */
int ignore_crat;
module_param(ignore_crat, int, 0444);
MODULE_PARM_DESC(ignore_crat,
	"Ignore CRAT table during KFD initialization (0 = use CRAT (default), 1 = ignore CRAT)");

/**
 * DOC: halt_if_hws_hang (int)
 * Halt if HWS hang is detected. Default value, 0, disables the halt on hang.
 * Setting 1 enables halt on hang.
 */
int halt_if_hws_hang;
module_param(halt_if_hws_hang, int, 0644);
MODULE_PARM_DESC(halt_if_hws_hang, "Halt if HWS hang is detected (0 = off (default), 1 = on)");

/**
 * DOC: hws_gws_support(bool)
 * Whether HWS support gws barriers. Default value: false (not supported)
 * This will be replaced with a MEC firmware version check once firmware
 * is ready
 */
bool hws_gws_support;
module_param(hws_gws_support, bool, 0444);
MODULE_PARM_DESC(hws_gws_support, "MEC FW support gws barriers (false = not supported (Default), true = supported)");

/**
  * DOC: queue_preemption_timeout_ms (int)
  * queue preemption timeout in ms (1 = Minimum, 9000 = default)
  */
int queue_preemption_timeout_ms = 9000;
module_param(queue_preemption_timeout_ms, int, 0644);
MODULE_PARM_DESC(queue_preemption_timeout_ms, "queue preemption timeout in ms (1 = Minimum, 9000 = default)");
#endif

/**
 * DOC: dcfeaturemask (uint)
 * Override display features enabled. See enum DC_FEATURE_MASK in drivers/gpu/drm/amd/include/amd_shared.h.
 * The default is the current set of stable display features.
 */
MODULE_PARM_DESC(dcfeaturemask, "all stable DC features enabled (default))");
module_param_named(dcfeaturemask, amdgpu_dc_feature_mask, uint, 0444);

/**
 * DOC: abmlevel (uint)
 * Override the default ABM (Adaptive Backlight Management) level used for DC
 * enabled hardware. Requires DMCU to be supported and loaded.
 * Valid levels are 0-4. A value of 0 indicates that ABM should be disabled by
 * default. Values 1-4 control the maximum allowable brightness reduction via
 * the ABM algorithm, with 1 being the least reduction and 4 being the most
 * reduction.
 *
 * Defaults to 0, or disabled. Userspace can still override this level later
 * after boot.
 */
uint amdgpu_dm_abm_level = 0;
MODULE_PARM_DESC(abmlevel, "ABM level (0 = off (default), 1-4 = backlight reduction level) ");
module_param_named(abmlevel, amdgpu_dm_abm_level, uint, 0444);

static const struct pci_device_id pciidlist[] = {
#ifdef  CONFIG_DRM_AMDGPU_SI
	{0x1002, 0x6780, PCI_ANY_ID, PCI_ANY_ID, 0, 0, CHIP_TAHITI},
	{0x1002, 0x6784, PCI_ANY_ID, PCI_ANY_ID, 0, 0, CHIP_TAHITI},
	{0x1002, 0x6788, PCI_ANY_ID, PCI_ANY_ID, 0, 0, CHIP_TAHITI},
	{0x1002, 0x678A, PCI_ANY_ID, PCI_ANY_ID, 0, 0, CHIP_TAHITI},
	{0x1002, 0x6790, PCI_ANY_ID, PCI_ANY_ID, 0, 0, CHIP_TAHITI},
	{0x1002, 0x6791, PCI_ANY_ID, PCI_ANY_ID, 0, 0, CHIP_TAHITI},
	{0x1002, 0x6792, PCI_ANY_ID, PCI_ANY_ID, 0, 0, CHIP_TAHITI},
	{0x1002, 0x6798, PCI_ANY_ID, PCI_ANY_ID, 0, 0, CHIP_TAHITI},
	{0x1002, 0x6799, PCI_ANY_ID, PCI_ANY_ID, 0, 0, CHIP_TAHITI},
	{0x1002, 0x679A, PCI_ANY_ID, PCI_ANY_ID, 0, 0, CHIP_TAHITI},
	{0x1002, 0x679B, PCI_ANY_ID, PCI_ANY_ID, 0, 0, CHIP_TAHITI},
	{0x1002, 0x679E, PCI_ANY_ID, PCI_ANY_ID, 0, 0, CHIP_TAHITI},
	{0x1002, 0x679F, PCI_ANY_ID, PCI_ANY_ID, 0, 0, CHIP_TAHITI},
	{0x1002, 0x6800, PCI_ANY_ID, PCI_ANY_ID, 0, 0, CHIP_PITCAIRN|AMD_IS_MOBILITY},
	{0x1002, 0x6801, PCI_ANY_ID, PCI_ANY_ID, 0, 0, CHIP_PITCAIRN|AMD_IS_MOBILITY},
	{0x1002, 0x6802, PCI_ANY_ID, PCI_ANY_ID, 0, 0, CHIP_PITCAIRN|AMD_IS_MOBILITY},
	{0x1002, 0x6806, PCI_ANY_ID, PCI_ANY_ID, 0, 0, CHIP_PITCAIRN},
	{0x1002, 0x6808, PCI_ANY_ID, PCI_ANY_ID, 0, 0, CHIP_PITCAIRN},
	{0x1002, 0x6809, PCI_ANY_ID, PCI_ANY_ID, 0, 0, CHIP_PITCAIRN},
	{0x1002, 0x6810, PCI_ANY_ID, PCI_ANY_ID, 0, 0, CHIP_PITCAIRN},
	{0x1002, 0x6811, PCI_ANY_ID, PCI_ANY_ID, 0, 0, CHIP_PITCAIRN},
	{0x1002, 0x6816, PCI_ANY_ID, PCI_ANY_ID, 0, 0, CHIP_PITCAIRN},
	{0x1002, 0x6817, PCI_ANY_ID, PCI_ANY_ID, 0, 0, CHIP_PITCAIRN},
	{0x1002, 0x6818, PCI_ANY_ID, PCI_ANY_ID, 0, 0, CHIP_PITCAIRN},
	{0x1002, 0x6819, PCI_ANY_ID, PCI_ANY_ID, 0, 0, CHIP_PITCAIRN},
	{0x1002, 0x6600, PCI_ANY_ID, PCI_ANY_ID, 0, 0, CHIP_OLAND|AMD_IS_MOBILITY},
	{0x1002, 0x6601, PCI_ANY_ID, PCI_ANY_ID, 0, 0, CHIP_OLAND|AMD_IS_MOBILITY},
	{0x1002, 0x6602, PCI_ANY_ID, PCI_ANY_ID, 0, 0, CHIP_OLAND|AMD_IS_MOBILITY},
	{0x1002, 0x6603, PCI_ANY_ID, PCI_ANY_ID, 0, 0, CHIP_OLAND|AMD_IS_MOBILITY},
	{0x1002, 0x6604, PCI_ANY_ID, PCI_ANY_ID, 0, 0, CHIP_OLAND|AMD_IS_MOBILITY},
	{0x1002, 0x6605, PCI_ANY_ID, PCI_ANY_ID, 0, 0, CHIP_OLAND|AMD_IS_MOBILITY},
	{0x1002, 0x6606, PCI_ANY_ID, PCI_ANY_ID, 0, 0, CHIP_OLAND|AMD_IS_MOBILITY},
	{0x1002, 0x6607, PCI_ANY_ID, PCI_ANY_ID, 0, 0, CHIP_OLAND|AMD_IS_MOBILITY},
	{0x1002, 0x6608, PCI_ANY_ID, PCI_ANY_ID, 0, 0, CHIP_OLAND},
	{0x1002, 0x6610, PCI_ANY_ID, PCI_ANY_ID, 0, 0, CHIP_OLAND},
	{0x1002, 0x6611, PCI_ANY_ID, PCI_ANY_ID, 0, 0, CHIP_OLAND},
	{0x1002, 0x6613, PCI_ANY_ID, PCI_ANY_ID, 0, 0, CHIP_OLAND},
	{0x1002, 0x6617, PCI_ANY_ID, PCI_ANY_ID, 0, 0, CHIP_OLAND|AMD_IS_MOBILITY},
	{0x1002, 0x6620, PCI_ANY_ID, PCI_ANY_ID, 0, 0, CHIP_OLAND|AMD_IS_MOBILITY},
	{0x1002, 0x6621, PCI_ANY_ID, PCI_ANY_ID, 0, 0, CHIP_OLAND|AMD_IS_MOBILITY},
	{0x1002, 0x6623, PCI_ANY_ID, PCI_ANY_ID, 0, 0, CHIP_OLAND|AMD_IS_MOBILITY},
	{0x1002, 0x6631, PCI_ANY_ID, PCI_ANY_ID, 0, 0, CHIP_OLAND},
	{0x1002, 0x6820, PCI_ANY_ID, PCI_ANY_ID, 0, 0, CHIP_VERDE|AMD_IS_MOBILITY},
	{0x1002, 0x6821, PCI_ANY_ID, PCI_ANY_ID, 0, 0, CHIP_VERDE|AMD_IS_MOBILITY},
	{0x1002, 0x6822, PCI_ANY_ID, PCI_ANY_ID, 0, 0, CHIP_VERDE|AMD_IS_MOBILITY},
	{0x1002, 0x6823, PCI_ANY_ID, PCI_ANY_ID, 0, 0, CHIP_VERDE|AMD_IS_MOBILITY},
	{0x1002, 0x6824, PCI_ANY_ID, PCI_ANY_ID, 0, 0, CHIP_VERDE|AMD_IS_MOBILITY},
	{0x1002, 0x6825, PCI_ANY_ID, PCI_ANY_ID, 0, 0, CHIP_VERDE|AMD_IS_MOBILITY},
	{0x1002, 0x6826, PCI_ANY_ID, PCI_ANY_ID, 0, 0, CHIP_VERDE|AMD_IS_MOBILITY},
	{0x1002, 0x6827, PCI_ANY_ID, PCI_ANY_ID, 0, 0, CHIP_VERDE|AMD_IS_MOBILITY},
	{0x1002, 0x6828, PCI_ANY_ID, PCI_ANY_ID, 0, 0, CHIP_VERDE},
	{0x1002, 0x6829, PCI_ANY_ID, PCI_ANY_ID, 0, 0, CHIP_VERDE},
	{0x1002, 0x682A, PCI_ANY_ID, PCI_ANY_ID, 0, 0, CHIP_VERDE|AMD_IS_MOBILITY},
	{0x1002, 0x682B, PCI_ANY_ID, PCI_ANY_ID, 0, 0, CHIP_VERDE|AMD_IS_MOBILITY},
	{0x1002, 0x682C, PCI_ANY_ID, PCI_ANY_ID, 0, 0, CHIP_VERDE},
	{0x1002, 0x682D, PCI_ANY_ID, PCI_ANY_ID, 0, 0, CHIP_VERDE|AMD_IS_MOBILITY},
	{0x1002, 0x682F, PCI_ANY_ID, PCI_ANY_ID, 0, 0, CHIP_VERDE|AMD_IS_MOBILITY},
	{0x1002, 0x6830, PCI_ANY_ID, PCI_ANY_ID, 0, 0, CHIP_VERDE|AMD_IS_MOBILITY},
	{0x1002, 0x6831, PCI_ANY_ID, PCI_ANY_ID, 0, 0, CHIP_VERDE|AMD_IS_MOBILITY},
	{0x1002, 0x6835, PCI_ANY_ID, PCI_ANY_ID, 0, 0, CHIP_VERDE},
	{0x1002, 0x6837, PCI_ANY_ID, PCI_ANY_ID, 0, 0, CHIP_VERDE},
	{0x1002, 0x6838, PCI_ANY_ID, PCI_ANY_ID, 0, 0, CHIP_VERDE},
	{0x1002, 0x6839, PCI_ANY_ID, PCI_ANY_ID, 0, 0, CHIP_VERDE},
	{0x1002, 0x683B, PCI_ANY_ID, PCI_ANY_ID, 0, 0, CHIP_VERDE},
	{0x1002, 0x683D, PCI_ANY_ID, PCI_ANY_ID, 0, 0, CHIP_VERDE},
	{0x1002, 0x683F, PCI_ANY_ID, PCI_ANY_ID, 0, 0, CHIP_VERDE},
	{0x1002, 0x6660, PCI_ANY_ID, PCI_ANY_ID, 0, 0, CHIP_HAINAN|AMD_IS_MOBILITY},
	{0x1002, 0x6663, PCI_ANY_ID, PCI_ANY_ID, 0, 0, CHIP_HAINAN|AMD_IS_MOBILITY},
	{0x1002, 0x6664, PCI_ANY_ID, PCI_ANY_ID, 0, 0, CHIP_HAINAN|AMD_IS_MOBILITY},
	{0x1002, 0x6665, PCI_ANY_ID, PCI_ANY_ID, 0, 0, CHIP_HAINAN|AMD_IS_MOBILITY},
	{0x1002, 0x6667, PCI_ANY_ID, PCI_ANY_ID, 0, 0, CHIP_HAINAN|AMD_IS_MOBILITY},
	{0x1002, 0x666F, PCI_ANY_ID, PCI_ANY_ID, 0, 0, CHIP_HAINAN|AMD_IS_MOBILITY},
#endif
#ifdef CONFIG_DRM_AMDGPU_CIK
	/* Kaveri */
	{0x1002, 0x1304, PCI_ANY_ID, PCI_ANY_ID, 0, 0, CHIP_KAVERI|AMD_IS_MOBILITY|AMD_IS_APU},
	{0x1002, 0x1305, PCI_ANY_ID, PCI_ANY_ID, 0, 0, CHIP_KAVERI|AMD_IS_APU},
	{0x1002, 0x1306, PCI_ANY_ID, PCI_ANY_ID, 0, 0, CHIP_KAVERI|AMD_IS_MOBILITY|AMD_IS_APU},
	{0x1002, 0x1307, PCI_ANY_ID, PCI_ANY_ID, 0, 0, CHIP_KAVERI|AMD_IS_APU},
	{0x1002, 0x1309, PCI_ANY_ID, PCI_ANY_ID, 0, 0, CHIP_KAVERI|AMD_IS_MOBILITY|AMD_IS_APU},
	{0x1002, 0x130A, PCI_ANY_ID, PCI_ANY_ID, 0, 0, CHIP_KAVERI|AMD_IS_MOBILITY|AMD_IS_APU},
	{0x1002, 0x130B, PCI_ANY_ID, PCI_ANY_ID, 0, 0, CHIP_KAVERI|AMD_IS_MOBILITY|AMD_IS_APU},
	{0x1002, 0x130C, PCI_ANY_ID, PCI_ANY_ID, 0, 0, CHIP_KAVERI|AMD_IS_MOBILITY|AMD_IS_APU},
	{0x1002, 0x130D, PCI_ANY_ID, PCI_ANY_ID, 0, 0, CHIP_KAVERI|AMD_IS_MOBILITY|AMD_IS_APU},
	{0x1002, 0x130E, PCI_ANY_ID, PCI_ANY_ID, 0, 0, CHIP_KAVERI|AMD_IS_MOBILITY|AMD_IS_APU},
	{0x1002, 0x130F, PCI_ANY_ID, PCI_ANY_ID, 0, 0, CHIP_KAVERI|AMD_IS_APU},
	{0x1002, 0x1310, PCI_ANY_ID, PCI_ANY_ID, 0, 0, CHIP_KAVERI|AMD_IS_APU},
	{0x1002, 0x1311, PCI_ANY_ID, PCI_ANY_ID, 0, 0, CHIP_KAVERI|AMD_IS_APU},
	{0x1002, 0x1312, PCI_ANY_ID, PCI_ANY_ID, 0, 0, CHIP_KAVERI|AMD_IS_APU},
	{0x1002, 0x1313, PCI_ANY_ID, PCI_ANY_ID, 0, 0, CHIP_KAVERI|AMD_IS_APU},
	{0x1002, 0x1315, PCI_ANY_ID, PCI_ANY_ID, 0, 0, CHIP_KAVERI|AMD_IS_APU},
	{0x1002, 0x1316, PCI_ANY_ID, PCI_ANY_ID, 0, 0, CHIP_KAVERI|AMD_IS_APU},
	{0x1002, 0x1317, PCI_ANY_ID, PCI_ANY_ID, 0, 0, CHIP_KAVERI|AMD_IS_MOBILITY|AMD_IS_APU},
	{0x1002, 0x1318, PCI_ANY_ID, PCI_ANY_ID, 0, 0, CHIP_KAVERI|AMD_IS_MOBILITY|AMD_IS_APU},
	{0x1002, 0x131B, PCI_ANY_ID, PCI_ANY_ID, 0, 0, CHIP_KAVERI|AMD_IS_APU},
	{0x1002, 0x131C, PCI_ANY_ID, PCI_ANY_ID, 0, 0, CHIP_KAVERI|AMD_IS_APU},
	{0x1002, 0x131D, PCI_ANY_ID, PCI_ANY_ID, 0, 0, CHIP_KAVERI|AMD_IS_APU},
	/* Bonaire */
	{0x1002, 0x6640, PCI_ANY_ID, PCI_ANY_ID, 0, 0, CHIP_BONAIRE|AMD_IS_MOBILITY},
	{0x1002, 0x6641, PCI_ANY_ID, PCI_ANY_ID, 0, 0, CHIP_BONAIRE|AMD_IS_MOBILITY},
	{0x1002, 0x6646, PCI_ANY_ID, PCI_ANY_ID, 0, 0, CHIP_BONAIRE|AMD_IS_MOBILITY},
	{0x1002, 0x6647, PCI_ANY_ID, PCI_ANY_ID, 0, 0, CHIP_BONAIRE|AMD_IS_MOBILITY},
	{0x1002, 0x6649, PCI_ANY_ID, PCI_ANY_ID, 0, 0, CHIP_BONAIRE},
	{0x1002, 0x6650, PCI_ANY_ID, PCI_ANY_ID, 0, 0, CHIP_BONAIRE},
	{0x1002, 0x6651, PCI_ANY_ID, PCI_ANY_ID, 0, 0, CHIP_BONAIRE},
	{0x1002, 0x6658, PCI_ANY_ID, PCI_ANY_ID, 0, 0, CHIP_BONAIRE},
	{0x1002, 0x665c, PCI_ANY_ID, PCI_ANY_ID, 0, 0, CHIP_BONAIRE},
	{0x1002, 0x665d, PCI_ANY_ID, PCI_ANY_ID, 0, 0, CHIP_BONAIRE},
	{0x1002, 0x665f, PCI_ANY_ID, PCI_ANY_ID, 0, 0, CHIP_BONAIRE},
	/* Hawaii */
	{0x1002, 0x67A0, PCI_ANY_ID, PCI_ANY_ID, 0, 0, CHIP_HAWAII},
	{0x1002, 0x67A1, PCI_ANY_ID, PCI_ANY_ID, 0, 0, CHIP_HAWAII},
	{0x1002, 0x67A2, PCI_ANY_ID, PCI_ANY_ID, 0, 0, CHIP_HAWAII},
	{0x1002, 0x67A8, PCI_ANY_ID, PCI_ANY_ID, 0, 0, CHIP_HAWAII},
	{0x1002, 0x67A9, PCI_ANY_ID, PCI_ANY_ID, 0, 0, CHIP_HAWAII},
	{0x1002, 0x67AA, PCI_ANY_ID, PCI_ANY_ID, 0, 0, CHIP_HAWAII},
	{0x1002, 0x67B0, PCI_ANY_ID, PCI_ANY_ID, 0, 0, CHIP_HAWAII},
	{0x1002, 0x67B1, PCI_ANY_ID, PCI_ANY_ID, 0, 0, CHIP_HAWAII},
	{0x1002, 0x67B8, PCI_ANY_ID, PCI_ANY_ID, 0, 0, CHIP_HAWAII},
	{0x1002, 0x67B9, PCI_ANY_ID, PCI_ANY_ID, 0, 0, CHIP_HAWAII},
	{0x1002, 0x67BA, PCI_ANY_ID, PCI_ANY_ID, 0, 0, CHIP_HAWAII},
	{0x1002, 0x67BE, PCI_ANY_ID, PCI_ANY_ID, 0, 0, CHIP_HAWAII},
	/* Kabini */
	{0x1002, 0x9830, PCI_ANY_ID, PCI_ANY_ID, 0, 0, CHIP_KABINI|AMD_IS_MOBILITY|AMD_IS_APU},
	{0x1002, 0x9831, PCI_ANY_ID, PCI_ANY_ID, 0, 0, CHIP_KABINI|AMD_IS_APU},
	{0x1002, 0x9832, PCI_ANY_ID, PCI_ANY_ID, 0, 0, CHIP_KABINI|AMD_IS_MOBILITY|AMD_IS_APU},
	{0x1002, 0x9833, PCI_ANY_ID, PCI_ANY_ID, 0, 0, CHIP_KABINI|AMD_IS_APU},
	{0x1002, 0x9834, PCI_ANY_ID, PCI_ANY_ID, 0, 0, CHIP_KABINI|AMD_IS_MOBILITY|AMD_IS_APU},
	{0x1002, 0x9835, PCI_ANY_ID, PCI_ANY_ID, 0, 0, CHIP_KABINI|AMD_IS_APU},
	{0x1002, 0x9836, PCI_ANY_ID, PCI_ANY_ID, 0, 0, CHIP_KABINI|AMD_IS_MOBILITY|AMD_IS_APU},
	{0x1002, 0x9837, PCI_ANY_ID, PCI_ANY_ID, 0, 0, CHIP_KABINI|AMD_IS_APU},
	{0x1002, 0x9838, PCI_ANY_ID, PCI_ANY_ID, 0, 0, CHIP_KABINI|AMD_IS_MOBILITY|AMD_IS_APU},
	{0x1002, 0x9839, PCI_ANY_ID, PCI_ANY_ID, 0, 0, CHIP_KABINI|AMD_IS_MOBILITY|AMD_IS_APU},
	{0x1002, 0x983a, PCI_ANY_ID, PCI_ANY_ID, 0, 0, CHIP_KABINI|AMD_IS_APU},
	{0x1002, 0x983b, PCI_ANY_ID, PCI_ANY_ID, 0, 0, CHIP_KABINI|AMD_IS_MOBILITY|AMD_IS_APU},
	{0x1002, 0x983c, PCI_ANY_ID, PCI_ANY_ID, 0, 0, CHIP_KABINI|AMD_IS_APU},
	{0x1002, 0x983d, PCI_ANY_ID, PCI_ANY_ID, 0, 0, CHIP_KABINI|AMD_IS_APU},
	{0x1002, 0x983e, PCI_ANY_ID, PCI_ANY_ID, 0, 0, CHIP_KABINI|AMD_IS_APU},
	{0x1002, 0x983f, PCI_ANY_ID, PCI_ANY_ID, 0, 0, CHIP_KABINI|AMD_IS_APU},
	/* mullins */
	{0x1002, 0x9850, PCI_ANY_ID, PCI_ANY_ID, 0, 0, CHIP_MULLINS|AMD_IS_MOBILITY|AMD_IS_APU},
	{0x1002, 0x9851, PCI_ANY_ID, PCI_ANY_ID, 0, 0, CHIP_MULLINS|AMD_IS_MOBILITY|AMD_IS_APU},
	{0x1002, 0x9852, PCI_ANY_ID, PCI_ANY_ID, 0, 0, CHIP_MULLINS|AMD_IS_MOBILITY|AMD_IS_APU},
	{0x1002, 0x9853, PCI_ANY_ID, PCI_ANY_ID, 0, 0, CHIP_MULLINS|AMD_IS_MOBILITY|AMD_IS_APU},
	{0x1002, 0x9854, PCI_ANY_ID, PCI_ANY_ID, 0, 0, CHIP_MULLINS|AMD_IS_MOBILITY|AMD_IS_APU},
	{0x1002, 0x9855, PCI_ANY_ID, PCI_ANY_ID, 0, 0, CHIP_MULLINS|AMD_IS_MOBILITY|AMD_IS_APU},
	{0x1002, 0x9856, PCI_ANY_ID, PCI_ANY_ID, 0, 0, CHIP_MULLINS|AMD_IS_MOBILITY|AMD_IS_APU},
	{0x1002, 0x9857, PCI_ANY_ID, PCI_ANY_ID, 0, 0, CHIP_MULLINS|AMD_IS_MOBILITY|AMD_IS_APU},
	{0x1002, 0x9858, PCI_ANY_ID, PCI_ANY_ID, 0, 0, CHIP_MULLINS|AMD_IS_MOBILITY|AMD_IS_APU},
	{0x1002, 0x9859, PCI_ANY_ID, PCI_ANY_ID, 0, 0, CHIP_MULLINS|AMD_IS_MOBILITY|AMD_IS_APU},
	{0x1002, 0x985A, PCI_ANY_ID, PCI_ANY_ID, 0, 0, CHIP_MULLINS|AMD_IS_MOBILITY|AMD_IS_APU},
	{0x1002, 0x985B, PCI_ANY_ID, PCI_ANY_ID, 0, 0, CHIP_MULLINS|AMD_IS_MOBILITY|AMD_IS_APU},
	{0x1002, 0x985C, PCI_ANY_ID, PCI_ANY_ID, 0, 0, CHIP_MULLINS|AMD_IS_MOBILITY|AMD_IS_APU},
	{0x1002, 0x985D, PCI_ANY_ID, PCI_ANY_ID, 0, 0, CHIP_MULLINS|AMD_IS_MOBILITY|AMD_IS_APU},
	{0x1002, 0x985E, PCI_ANY_ID, PCI_ANY_ID, 0, 0, CHIP_MULLINS|AMD_IS_MOBILITY|AMD_IS_APU},
	{0x1002, 0x985F, PCI_ANY_ID, PCI_ANY_ID, 0, 0, CHIP_MULLINS|AMD_IS_MOBILITY|AMD_IS_APU},
#endif
	/* topaz */
	{0x1002, 0x6900, PCI_ANY_ID, PCI_ANY_ID, 0, 0, CHIP_TOPAZ},
	{0x1002, 0x6901, PCI_ANY_ID, PCI_ANY_ID, 0, 0, CHIP_TOPAZ},
	{0x1002, 0x6902, PCI_ANY_ID, PCI_ANY_ID, 0, 0, CHIP_TOPAZ},
	{0x1002, 0x6903, PCI_ANY_ID, PCI_ANY_ID, 0, 0, CHIP_TOPAZ},
	{0x1002, 0x6907, PCI_ANY_ID, PCI_ANY_ID, 0, 0, CHIP_TOPAZ},
	/* tonga */
	{0x1002, 0x6920, PCI_ANY_ID, PCI_ANY_ID, 0, 0, CHIP_TONGA},
	{0x1002, 0x6921, PCI_ANY_ID, PCI_ANY_ID, 0, 0, CHIP_TONGA},
	{0x1002, 0x6928, PCI_ANY_ID, PCI_ANY_ID, 0, 0, CHIP_TONGA},
	{0x1002, 0x6929, PCI_ANY_ID, PCI_ANY_ID, 0, 0, CHIP_TONGA},
	{0x1002, 0x692B, PCI_ANY_ID, PCI_ANY_ID, 0, 0, CHIP_TONGA},
	{0x1002, 0x692F, PCI_ANY_ID, PCI_ANY_ID, 0, 0, CHIP_TONGA},
	{0x1002, 0x6930, PCI_ANY_ID, PCI_ANY_ID, 0, 0, CHIP_TONGA},
	{0x1002, 0x6938, PCI_ANY_ID, PCI_ANY_ID, 0, 0, CHIP_TONGA},
	{0x1002, 0x6939, PCI_ANY_ID, PCI_ANY_ID, 0, 0, CHIP_TONGA},
	/* fiji */
	{0x1002, 0x7300, PCI_ANY_ID, PCI_ANY_ID, 0, 0, CHIP_FIJI},
	{0x1002, 0x730F, PCI_ANY_ID, PCI_ANY_ID, 0, 0, CHIP_FIJI},
	/* carrizo */
	{0x1002, 0x9870, PCI_ANY_ID, PCI_ANY_ID, 0, 0, CHIP_CARRIZO|AMD_IS_APU},
	{0x1002, 0x9874, PCI_ANY_ID, PCI_ANY_ID, 0, 0, CHIP_CARRIZO|AMD_IS_APU},
	{0x1002, 0x9875, PCI_ANY_ID, PCI_ANY_ID, 0, 0, CHIP_CARRIZO|AMD_IS_APU},
	{0x1002, 0x9876, PCI_ANY_ID, PCI_ANY_ID, 0, 0, CHIP_CARRIZO|AMD_IS_APU},
	{0x1002, 0x9877, PCI_ANY_ID, PCI_ANY_ID, 0, 0, CHIP_CARRIZO|AMD_IS_APU},
	/* stoney */
	{0x1002, 0x98E4, PCI_ANY_ID, PCI_ANY_ID, 0, 0, CHIP_STONEY|AMD_IS_APU},
	/* Polaris11 */
	{0x1002, 0x67E0, PCI_ANY_ID, PCI_ANY_ID, 0, 0, CHIP_POLARIS11},
	{0x1002, 0x67E3, PCI_ANY_ID, PCI_ANY_ID, 0, 0, CHIP_POLARIS11},
	{0x1002, 0x67E8, PCI_ANY_ID, PCI_ANY_ID, 0, 0, CHIP_POLARIS11},
	{0x1002, 0x67EB, PCI_ANY_ID, PCI_ANY_ID, 0, 0, CHIP_POLARIS11},
	{0x1002, 0x67EF, PCI_ANY_ID, PCI_ANY_ID, 0, 0, CHIP_POLARIS11},
	{0x1002, 0x67FF, PCI_ANY_ID, PCI_ANY_ID, 0, 0, CHIP_POLARIS11},
	{0x1002, 0x67E1, PCI_ANY_ID, PCI_ANY_ID, 0, 0, CHIP_POLARIS11},
	{0x1002, 0x67E7, PCI_ANY_ID, PCI_ANY_ID, 0, 0, CHIP_POLARIS11},
	{0x1002, 0x67E9, PCI_ANY_ID, PCI_ANY_ID, 0, 0, CHIP_POLARIS11},
	/* Polaris10 */
	{0x1002, 0x67C0, PCI_ANY_ID, PCI_ANY_ID, 0, 0, CHIP_POLARIS10},
	{0x1002, 0x67C1, PCI_ANY_ID, PCI_ANY_ID, 0, 0, CHIP_POLARIS10},
	{0x1002, 0x67C2, PCI_ANY_ID, PCI_ANY_ID, 0, 0, CHIP_POLARIS10},
	{0x1002, 0x67C4, PCI_ANY_ID, PCI_ANY_ID, 0, 0, CHIP_POLARIS10},
	{0x1002, 0x67C7, PCI_ANY_ID, PCI_ANY_ID, 0, 0, CHIP_POLARIS10},
	{0x1002, 0x67D0, PCI_ANY_ID, PCI_ANY_ID, 0, 0, CHIP_POLARIS10},
	{0x1002, 0x67DF, PCI_ANY_ID, PCI_ANY_ID, 0, 0, CHIP_POLARIS10},
	{0x1002, 0x67C8, PCI_ANY_ID, PCI_ANY_ID, 0, 0, CHIP_POLARIS10},
	{0x1002, 0x67C9, PCI_ANY_ID, PCI_ANY_ID, 0, 0, CHIP_POLARIS10},
	{0x1002, 0x67CA, PCI_ANY_ID, PCI_ANY_ID, 0, 0, CHIP_POLARIS10},
	{0x1002, 0x67CC, PCI_ANY_ID, PCI_ANY_ID, 0, 0, CHIP_POLARIS10},
	{0x1002, 0x67CF, PCI_ANY_ID, PCI_ANY_ID, 0, 0, CHIP_POLARIS10},
	{0x1002, 0x6FDF, PCI_ANY_ID, PCI_ANY_ID, 0, 0, CHIP_POLARIS10},
	/* Polaris12 */
	{0x1002, 0x6980, PCI_ANY_ID, PCI_ANY_ID, 0, 0, CHIP_POLARIS12},
	{0x1002, 0x6981, PCI_ANY_ID, PCI_ANY_ID, 0, 0, CHIP_POLARIS12},
	{0x1002, 0x6985, PCI_ANY_ID, PCI_ANY_ID, 0, 0, CHIP_POLARIS12},
	{0x1002, 0x6986, PCI_ANY_ID, PCI_ANY_ID, 0, 0, CHIP_POLARIS12},
	{0x1002, 0x6987, PCI_ANY_ID, PCI_ANY_ID, 0, 0, CHIP_POLARIS12},
	{0x1002, 0x6995, PCI_ANY_ID, PCI_ANY_ID, 0, 0, CHIP_POLARIS12},
	{0x1002, 0x6997, PCI_ANY_ID, PCI_ANY_ID, 0, 0, CHIP_POLARIS12},
	{0x1002, 0x699F, PCI_ANY_ID, PCI_ANY_ID, 0, 0, CHIP_POLARIS12},
	/* VEGAM */
	{0x1002, 0x694C, PCI_ANY_ID, PCI_ANY_ID, 0, 0, CHIP_VEGAM},
	{0x1002, 0x694E, PCI_ANY_ID, PCI_ANY_ID, 0, 0, CHIP_VEGAM},
	{0x1002, 0x694F, PCI_ANY_ID, PCI_ANY_ID, 0, 0, CHIP_VEGAM},
	/* Vega 10 */
	{0x1002, 0x6860, PCI_ANY_ID, PCI_ANY_ID, 0, 0, CHIP_VEGA10},
	{0x1002, 0x6861, PCI_ANY_ID, PCI_ANY_ID, 0, 0, CHIP_VEGA10},
	{0x1002, 0x6862, PCI_ANY_ID, PCI_ANY_ID, 0, 0, CHIP_VEGA10},
	{0x1002, 0x6863, PCI_ANY_ID, PCI_ANY_ID, 0, 0, CHIP_VEGA10},
	{0x1002, 0x6864, PCI_ANY_ID, PCI_ANY_ID, 0, 0, CHIP_VEGA10},
	{0x1002, 0x6867, PCI_ANY_ID, PCI_ANY_ID, 0, 0, CHIP_VEGA10},
	{0x1002, 0x6868, PCI_ANY_ID, PCI_ANY_ID, 0, 0, CHIP_VEGA10},
	{0x1002, 0x6869, PCI_ANY_ID, PCI_ANY_ID, 0, 0, CHIP_VEGA10},
	{0x1002, 0x686a, PCI_ANY_ID, PCI_ANY_ID, 0, 0, CHIP_VEGA10},
	{0x1002, 0x686b, PCI_ANY_ID, PCI_ANY_ID, 0, 0, CHIP_VEGA10},
	{0x1002, 0x686c, PCI_ANY_ID, PCI_ANY_ID, 0, 0, CHIP_VEGA10},
	{0x1002, 0x686d, PCI_ANY_ID, PCI_ANY_ID, 0, 0, CHIP_VEGA10},
	{0x1002, 0x686e, PCI_ANY_ID, PCI_ANY_ID, 0, 0, CHIP_VEGA10},
	{0x1002, 0x686f, PCI_ANY_ID, PCI_ANY_ID, 0, 0, CHIP_VEGA10},
	{0x1002, 0x687f, PCI_ANY_ID, PCI_ANY_ID, 0, 0, CHIP_VEGA10},
	/* Vega 12 */
	{0x1002, 0x69A0, PCI_ANY_ID, PCI_ANY_ID, 0, 0, CHIP_VEGA12},
	{0x1002, 0x69A1, PCI_ANY_ID, PCI_ANY_ID, 0, 0, CHIP_VEGA12},
	{0x1002, 0x69A2, PCI_ANY_ID, PCI_ANY_ID, 0, 0, CHIP_VEGA12},
	{0x1002, 0x69A3, PCI_ANY_ID, PCI_ANY_ID, 0, 0, CHIP_VEGA12},
	{0x1002, 0x69AF, PCI_ANY_ID, PCI_ANY_ID, 0, 0, CHIP_VEGA12},
	/* Vega 20 */
	{0x1002, 0x66A0, PCI_ANY_ID, PCI_ANY_ID, 0, 0, CHIP_VEGA20},
	{0x1002, 0x66A1, PCI_ANY_ID, PCI_ANY_ID, 0, 0, CHIP_VEGA20},
	{0x1002, 0x66A2, PCI_ANY_ID, PCI_ANY_ID, 0, 0, CHIP_VEGA20},
	{0x1002, 0x66A3, PCI_ANY_ID, PCI_ANY_ID, 0, 0, CHIP_VEGA20},
	{0x1002, 0x66A4, PCI_ANY_ID, PCI_ANY_ID, 0, 0, CHIP_VEGA20},
	{0x1002, 0x66A7, PCI_ANY_ID, PCI_ANY_ID, 0, 0, CHIP_VEGA20},
	{0x1002, 0x66AF, PCI_ANY_ID, PCI_ANY_ID, 0, 0, CHIP_VEGA20},
	/* Raven */
	{0x1002, 0x15dd, PCI_ANY_ID, PCI_ANY_ID, 0, 0, CHIP_RAVEN|AMD_IS_APU},
	{0x1002, 0x15d8, PCI_ANY_ID, PCI_ANY_ID, 0, 0, CHIP_RAVEN|AMD_IS_APU},
	/* Arcturus */
	{0x1002, 0x738C, PCI_ANY_ID, PCI_ANY_ID, 0, 0, CHIP_ARCTURUS|AMD_EXP_HW_SUPPORT},
	{0x1002, 0x7388, PCI_ANY_ID, PCI_ANY_ID, 0, 0, CHIP_ARCTURUS|AMD_EXP_HW_SUPPORT},
	{0x1002, 0x738E, PCI_ANY_ID, PCI_ANY_ID, 0, 0, CHIP_ARCTURUS|AMD_EXP_HW_SUPPORT},
	{0x1002, 0x7390, PCI_ANY_ID, PCI_ANY_ID, 0, 0, CHIP_ARCTURUS|AMD_EXP_HW_SUPPORT},
	/* Navi10 */
	{0x1002, 0x7310, PCI_ANY_ID, PCI_ANY_ID, 0, 0, CHIP_NAVI10},
	{0x1002, 0x7312, PCI_ANY_ID, PCI_ANY_ID, 0, 0, CHIP_NAVI10},
	{0x1002, 0x7318, PCI_ANY_ID, PCI_ANY_ID, 0, 0, CHIP_NAVI10},
	{0x1002, 0x7319, PCI_ANY_ID, PCI_ANY_ID, 0, 0, CHIP_NAVI10},
	{0x1002, 0x731A, PCI_ANY_ID, PCI_ANY_ID, 0, 0, CHIP_NAVI10},
	{0x1002, 0x731B, PCI_ANY_ID, PCI_ANY_ID, 0, 0, CHIP_NAVI10},
	{0x1002, 0x731F, PCI_ANY_ID, PCI_ANY_ID, 0, 0, CHIP_NAVI10},
	/* Navi14 */
	{0x1002, 0x7340, PCI_ANY_ID, PCI_ANY_ID, 0, 0, CHIP_NAVI14},
	{0x1002, 0x7341, PCI_ANY_ID, PCI_ANY_ID, 0, 0, CHIP_NAVI14},
	{0x1002, 0x7347, PCI_ANY_ID, PCI_ANY_ID, 0, 0, CHIP_NAVI14},
	{0x1002, 0x734F, PCI_ANY_ID, PCI_ANY_ID, 0, 0, CHIP_NAVI14},

	/* Renoir */
	{0x1002, 0x1636, PCI_ANY_ID, PCI_ANY_ID, 0, 0, CHIP_RENOIR|AMD_IS_APU},

	/* Navi12 */
	{0x1002, 0x7360, PCI_ANY_ID, PCI_ANY_ID, 0, 0, CHIP_NAVI12|AMD_EXP_HW_SUPPORT},
	{0x1002, 0x7362, PCI_ANY_ID, PCI_ANY_ID, 0, 0, CHIP_NAVI12|AMD_EXP_HW_SUPPORT},

	{0, 0, 0}
};

MODULE_DEVICE_TABLE(pci, pciidlist);

static struct drm_driver kms_driver;

static int amdgpu_pci_probe(struct pci_dev *pdev,
			    const struct pci_device_id *ent)
{
	struct drm_device *dev;
	unsigned long flags = ent->driver_data;
	int ret, retry = 0;
	bool supports_atomic = false;

	if (!amdgpu_virtual_display &&
	    amdgpu_device_asic_has_dc_support(flags & AMD_ASIC_MASK))
		supports_atomic = true;

	if ((flags & AMD_EXP_HW_SUPPORT) && !amdgpu_exp_hw_support) {
		DRM_INFO("This hardware requires experimental hardware support.\n"
			 "See modparam exp_hw_support\n");
		return -ENODEV;
	}

#ifdef CONFIG_DRM_AMDGPU_SI
	if (!amdgpu_si_support) {
		switch (flags & AMD_ASIC_MASK) {
		case CHIP_TAHITI:
		case CHIP_PITCAIRN:
		case CHIP_VERDE:
		case CHIP_OLAND:
		case CHIP_HAINAN:
			dev_info(&pdev->dev,
				 "SI support provided by radeon.\n");
			dev_info(&pdev->dev,
				 "Use radeon.si_support=0 amdgpu.si_support=1 to override.\n"
				);
			return -ENODEV;
		}
	}
#endif
#ifdef CONFIG_DRM_AMDGPU_CIK
	if (!amdgpu_cik_support) {
		switch (flags & AMD_ASIC_MASK) {
		case CHIP_KAVERI:
		case CHIP_BONAIRE:
		case CHIP_HAWAII:
		case CHIP_KABINI:
		case CHIP_MULLINS:
			dev_info(&pdev->dev,
				 "CIK support provided by radeon.\n");
			dev_info(&pdev->dev,
				 "Use radeon.cik_support=0 amdgpu.cik_support=1 to override.\n"
				);
			return -ENODEV;
		}
	}
#endif

	/* Get rid of things like offb */
	ret = drm_fb_helper_remove_conflicting_pci_framebuffers(pdev, "amdgpudrmfb");
	if (ret)
		return ret;

	dev = drm_dev_alloc(&kms_driver, &pdev->dev);
	if (IS_ERR(dev))
		return PTR_ERR(dev);

	if (!supports_atomic)
		dev->driver_features &= ~DRIVER_ATOMIC;

	ret = pci_enable_device(pdev);
	if (ret)
		goto err_free;

	dev->pdev = pdev;

	pci_set_drvdata(pdev, dev);

retry_init:
	ret = drm_dev_register(dev, ent->driver_data);
	if (ret == -EAGAIN && ++retry <= 3) {
		DRM_INFO("retry init %d\n", retry);
		/* Don't request EX mode too frequently which is attacking */
		msleep(5000);
		goto retry_init;
	} else if (ret)
		goto err_pci;

	return 0;

err_pci:
	pci_disable_device(pdev);
err_free:
	drm_dev_put(dev);
	return ret;
}

static void
amdgpu_pci_remove(struct pci_dev *pdev)
{
	struct drm_device *dev = pci_get_drvdata(pdev);

#ifdef MODULE
	if (THIS_MODULE->state != MODULE_STATE_GOING)
#endif
		DRM_ERROR("Hotplug removal is not supported\n");
	drm_dev_unplug(dev);
	drm_dev_put(dev);
	pci_disable_device(pdev);
	pci_set_drvdata(pdev, NULL);
}

static void
amdgpu_pci_shutdown(struct pci_dev *pdev)
{
	struct drm_device *dev = pci_get_drvdata(pdev);
	struct amdgpu_device *adev = dev->dev_private;

	if (amdgpu_ras_intr_triggered())
		return;

	/* if we are running in a VM, make sure the device
	 * torn down properly on reboot/shutdown.
	 * unfortunately we can't detect certain
	 * hypervisors so just do this all the time.
	 */
	adev->mp1_state = PP_MP1_STATE_UNLOAD;
	amdgpu_device_ip_suspend(adev);
	adev->mp1_state = PP_MP1_STATE_NONE;
}

static int amdgpu_pmops_suspend(struct device *dev)
{
	struct drm_device *drm_dev = dev_get_drvdata(dev);

	return amdgpu_device_suspend(drm_dev, true, true);
}

static int amdgpu_pmops_resume(struct device *dev)
{
	struct drm_device *drm_dev = dev_get_drvdata(dev);

	/* GPU comes up enabled by the bios on resume */
	if (amdgpu_device_is_px(drm_dev)) {
		pm_runtime_disable(dev);
		pm_runtime_set_active(dev);
		pm_runtime_enable(dev);
	}

	return amdgpu_device_resume(drm_dev, true, true);
}

static int amdgpu_pmops_freeze(struct device *dev)
{
	struct drm_device *drm_dev = dev_get_drvdata(dev);
	struct amdgpu_device *adev = drm_dev->dev_private;
	int r;

	r = amdgpu_device_suspend(drm_dev, false, true);
	if (r)
		return r;
	return amdgpu_asic_reset(adev);
}

static int amdgpu_pmops_thaw(struct device *dev)
{
	struct drm_device *drm_dev = dev_get_drvdata(dev);

	return amdgpu_device_resume(drm_dev, false, true);
}

static int amdgpu_pmops_poweroff(struct device *dev)
{
	struct drm_device *drm_dev = dev_get_drvdata(dev);

	return amdgpu_device_suspend(drm_dev, true, true);
}

static int amdgpu_pmops_restore(struct device *dev)
{
	struct drm_device *drm_dev = dev_get_drvdata(dev);

	return amdgpu_device_resume(drm_dev, false, true);
}

static int amdgpu_pmops_runtime_suspend(struct device *dev)
{
	struct pci_dev *pdev = to_pci_dev(dev);
	struct drm_device *drm_dev = pci_get_drvdata(pdev);
	int ret;

	if (!amdgpu_device_is_px(drm_dev)) {
		pm_runtime_forbid(dev);
		return -EBUSY;
	}

	drm_dev->switch_power_state = DRM_SWITCH_POWER_CHANGING;
	drm_kms_helper_poll_disable(drm_dev);

	ret = amdgpu_device_suspend(drm_dev, false, false);
	pci_save_state(pdev);
	pci_disable_device(pdev);
	pci_ignore_hotplug(pdev);
	if (amdgpu_is_atpx_hybrid())
		pci_set_power_state(pdev, PCI_D3cold);
	else if (!amdgpu_has_atpx_dgpu_power_cntl())
		pci_set_power_state(pdev, PCI_D3hot);
	drm_dev->switch_power_state = DRM_SWITCH_POWER_DYNAMIC_OFF;

	return 0;
}

static int amdgpu_pmops_runtime_resume(struct device *dev)
{
	struct pci_dev *pdev = to_pci_dev(dev);
	struct drm_device *drm_dev = pci_get_drvdata(pdev);
	int ret;

	if (!amdgpu_device_is_px(drm_dev))
		return -EINVAL;

	drm_dev->switch_power_state = DRM_SWITCH_POWER_CHANGING;

	if (amdgpu_is_atpx_hybrid() ||
	    !amdgpu_has_atpx_dgpu_power_cntl())
		pci_set_power_state(pdev, PCI_D0);
	pci_restore_state(pdev);
	ret = pci_enable_device(pdev);
	if (ret)
		return ret;
	pci_set_master(pdev);

	ret = amdgpu_device_resume(drm_dev, false, false);
	drm_kms_helper_poll_enable(drm_dev);
	drm_dev->switch_power_state = DRM_SWITCH_POWER_ON;
	return 0;
}

static int amdgpu_pmops_runtime_idle(struct device *dev)
{
	struct drm_device *drm_dev = dev_get_drvdata(dev);
	struct drm_crtc *crtc;

	if (!amdgpu_device_is_px(drm_dev)) {
		pm_runtime_forbid(dev);
		return -EBUSY;
	}

	list_for_each_entry(crtc, &drm_dev->mode_config.crtc_list, head) {
		if (crtc->enabled) {
			DRM_DEBUG_DRIVER("failing to power off - crtc active\n");
			return -EBUSY;
		}
	}

	pm_runtime_mark_last_busy(dev);
	pm_runtime_autosuspend(dev);
	/* we don't want the main rpm_idle to call suspend - we want to autosuspend */
	return 1;
}

long amdgpu_drm_ioctl(struct file *filp,
		      unsigned int cmd, unsigned long arg)
{
	struct drm_file *file_priv = filp->private_data;
	struct drm_device *dev;
	long ret;
	dev = file_priv->minor->dev;
	ret = pm_runtime_get_sync(dev->dev);
	if (ret < 0)
		return ret;

	ret = drm_ioctl(filp, cmd, arg);

	pm_runtime_mark_last_busy(dev->dev);
	pm_runtime_put_autosuspend(dev->dev);
	return ret;
}

static const struct dev_pm_ops amdgpu_pm_ops = {
	.suspend = amdgpu_pmops_suspend,
	.resume = amdgpu_pmops_resume,
	.freeze = amdgpu_pmops_freeze,
	.thaw = amdgpu_pmops_thaw,
	.poweroff = amdgpu_pmops_poweroff,
	.restore = amdgpu_pmops_restore,
	.runtime_suspend = amdgpu_pmops_runtime_suspend,
	.runtime_resume = amdgpu_pmops_runtime_resume,
	.runtime_idle = amdgpu_pmops_runtime_idle,
};

static int amdgpu_flush(struct file *f, fl_owner_t id)
{
	struct drm_file *file_priv = f->private_data;
	struct amdgpu_fpriv *fpriv = file_priv->driver_priv;
	long timeout = MAX_WAIT_SCHED_ENTITY_Q_EMPTY;

	timeout = amdgpu_ctx_mgr_entity_flush(&fpriv->ctx_mgr, timeout);
	timeout = amdgpu_vm_wait_idle(&fpriv->vm, timeout);

	return timeout >= 0 ? 0 : timeout;
}

static const struct file_operations amdgpu_driver_kms_fops = {
	.owner = THIS_MODULE,
	.open = drm_open,
	.flush = amdgpu_flush,
	.release = drm_release,
	.unlocked_ioctl = amdgpu_drm_ioctl,
	.mmap = amdgpu_mmap,
	.poll = drm_poll,
	.read = drm_read,
#ifdef CONFIG_COMPAT
	.compat_ioctl = amdgpu_kms_compat_ioctl,
#endif
};

int amdgpu_file_to_fpriv(struct file *filp, struct amdgpu_fpriv **fpriv)
{
        struct drm_file *file;

	if (!filp)
		return -EINVAL;

	if (filp->f_op != &amdgpu_driver_kms_fops) {
		return -EINVAL;
	}

	file = filp->private_data;
	*fpriv = file->driver_priv;
	return 0;
}

static bool
amdgpu_get_crtc_scanout_position(struct drm_device *dev, unsigned int pipe,
				 bool in_vblank_irq, int *vpos, int *hpos,
				 ktime_t *stime, ktime_t *etime,
				 const struct drm_display_mode *mode)
{
	return amdgpu_display_get_crtc_scanoutpos(dev, pipe, 0, vpos, hpos,
						  stime, etime, mode);
}

static struct drm_driver kms_driver = {
	.driver_features =
	    DRIVER_USE_AGP | DRIVER_ATOMIC |
	    DRIVER_GEM |
	    DRIVER_RENDER | DRIVER_MODESET | DRIVER_SYNCOBJ |
	    DRIVER_SYNCOBJ_TIMELINE,
	.load = amdgpu_driver_load_kms,
	.open = amdgpu_driver_open_kms,
	.postclose = amdgpu_driver_postclose_kms,
	.lastclose = amdgpu_driver_lastclose_kms,
	.unload = amdgpu_driver_unload_kms,
	.get_vblank_counter = amdgpu_get_vblank_counter_kms,
	.enable_vblank = amdgpu_enable_vblank_kms,
	.disable_vblank = amdgpu_disable_vblank_kms,
	.get_vblank_timestamp = drm_calc_vbltimestamp_from_scanoutpos,
	.get_scanout_position = amdgpu_get_crtc_scanout_position,
	.irq_handler = amdgpu_irq_handler,
	.ioctls = amdgpu_ioctls_kms,
	.gem_free_object_unlocked = amdgpu_gem_object_free,
	.gem_open_object = amdgpu_gem_object_open,
	.gem_close_object = amdgpu_gem_object_close,
	.dumb_create = amdgpu_mode_dumb_create,
	.dumb_map_offset = amdgpu_mode_dumb_mmap,
	.fops = &amdgpu_driver_kms_fops,

	.prime_handle_to_fd = drm_gem_prime_handle_to_fd,
	.prime_fd_to_handle = drm_gem_prime_fd_to_handle,
	.gem_prime_export = amdgpu_gem_prime_export,
	.gem_prime_import = amdgpu_gem_prime_import,
	.gem_prime_vmap = amdgpu_gem_prime_vmap,
	.gem_prime_vunmap = amdgpu_gem_prime_vunmap,
	.gem_prime_mmap = amdgpu_gem_prime_mmap,

	.name = DRIVER_NAME,
	.desc = DRIVER_DESC,
	.date = DRIVER_DATE,
	.major = KMS_DRIVER_MAJOR,
	.minor = KMS_DRIVER_MINOR,
	.patchlevel = KMS_DRIVER_PATCHLEVEL,
};

static struct pci_driver amdgpu_kms_pci_driver = {
	.name = DRIVER_NAME,
	.id_table = pciidlist,
	.probe = amdgpu_pci_probe,
	.remove = amdgpu_pci_remove,
	.shutdown = amdgpu_pci_shutdown,
	.driver.pm = &amdgpu_pm_ops,
};



static int __init amdgpu_init(void)
{
	int r;

	if (vgacon_text_force()) {
		DRM_ERROR("VGACON disables amdgpu kernel modesetting.\n");
		return -EINVAL;
	}

	r = amdgpu_sync_init();
	if (r)
		goto error_sync;

	r = amdgpu_fence_slab_init();
	if (r)
		goto error_fence;

	DRM_INFO("amdgpu kernel modesetting enabled.\n");
	kms_driver.num_ioctls = amdgpu_max_kms_ioctl;
	amdgpu_register_atpx_handler();

	/* Ignore KFD init failures. Normal when CONFIG_HSA_AMD is not set. */
	amdgpu_amdkfd_init();

	/* let modprobe override vga console setting */
	return pci_register_driver(&amdgpu_kms_pci_driver);

error_fence:
	amdgpu_sync_fini();

error_sync:
	return r;
}

static void __exit amdgpu_exit(void)
{
	amdgpu_amdkfd_fini();
	pci_unregister_driver(&amdgpu_kms_pci_driver);
	amdgpu_unregister_atpx_handler();
	amdgpu_sync_fini();
	amdgpu_fence_slab_fini();
	mmu_notifier_synchronize();
}

module_init(amdgpu_init);
module_exit(amdgpu_exit);

MODULE_AUTHOR(DRIVER_AUTHOR);
MODULE_DESCRIPTION(DRIVER_DESC);
MODULE_LICENSE("GPL and additional rights");<|MERGE_RESOLUTION|>--- conflicted
+++ resolved
@@ -143,10 +143,7 @@
 int amdgpu_discovery = -1;
 int amdgpu_mes = 0;
 int amdgpu_noretry;
-<<<<<<< HEAD
-=======
 int amdgpu_force_asic_type = -1;
->>>>>>> 0d3821eb
 
 struct amdgpu_mgpu_info mgpu_info = {
 	.mutex = __MUTEX_INITIALIZER(mgpu_info.mutex),
