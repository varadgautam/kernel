/*
 * Copyright 2014 Advanced Micro Devices, Inc.
 *
 * Permission is hereby granted, free of charge, to any person obtaining a
 * copy of this software and associated documentation files (the "Software"),
 * to deal in the Software without restriction, including without limitation
 * the rights to use, copy, modify, merge, publish, distribute, sublicense,
 * and/or sell copies of the Software, and to permit persons to whom the
 * Software is furnished to do so, subject to the following conditions:
 *
 * The above copyright notice and this permission notice shall be included in
 * all copies or substantial portions of the Software.
 *
 * THE SOFTWARE IS PROVIDED "AS IS", WITHOUT WARRANTY OF ANY KIND, EXPRESS OR
 * IMPLIED, INCLUDING BUT NOT LIMITED TO THE WARRANTIES OF MERCHANTABILITY,
 * FITNESS FOR A PARTICULAR PURPOSE AND NONINFRINGEMENT.  IN NO EVENT SHALL
 * THE COPYRIGHT HOLDER(S) OR AUTHOR(S) BE LIABLE FOR ANY CLAIM, DAMAGES OR
 * OTHER LIABILITY, WHETHER IN AN ACTION OF CONTRACT, TORT OR OTHERWISE,
 * ARISING FROM, OUT OF OR IN CONNECTION WITH THE SOFTWARE OR THE USE OR
 * OTHER DEALINGS IN THE SOFTWARE.
 *
 */
#include <linux/slab.h>
#include <drm/drmP.h>
#include "amdgpu.h"
#include "amdgpu_atombios.h"
#include "amdgpu_ih.h"
#include "amdgpu_uvd.h"
#include "amdgpu_vce.h"
#include "amdgpu_ucode.h"
#include "atom.h"
#include "amd_pcie.h"

#include "gmc/gmc_8_1_d.h"
#include "gmc/gmc_8_1_sh_mask.h"

#include "oss/oss_3_0_d.h"
#include "oss/oss_3_0_sh_mask.h"

#include "bif/bif_5_0_d.h"
#include "bif/bif_5_0_sh_mask.h"

#include "gca/gfx_8_0_d.h"
#include "gca/gfx_8_0_sh_mask.h"

#include "smu/smu_7_1_1_d.h"
#include "smu/smu_7_1_1_sh_mask.h"

#include "uvd/uvd_5_0_d.h"
#include "uvd/uvd_5_0_sh_mask.h"

#include "vce/vce_3_0_d.h"
#include "vce/vce_3_0_sh_mask.h"

#include "dce/dce_10_0_d.h"
#include "dce/dce_10_0_sh_mask.h"

#include "vid.h"
#include "vi.h"
#include "vi_dpm.h"
#include "gmc_v8_0.h"
#include "gmc_v7_0.h"
#include "gfx_v8_0.h"
#include "sdma_v2_4.h"
#include "sdma_v3_0.h"
#include "dce_v10_0.h"
#include "dce_v11_0.h"
#include "iceland_ih.h"
#include "tonga_ih.h"
#include "cz_ih.h"
#include "uvd_v5_0.h"
#include "uvd_v6_0.h"
#include "vce_v3_0.h"
#include "amdgpu_powerplay.h"
#if defined(CONFIG_DRM_AMD_ACP)
#include "amdgpu_acp.h"
#endif
#include "dce_virtual.h"
#include "mxgpu_vi.h"
#include "amdgpu_dm.h"

/*
 * Indirect registers accessor
 */
static u32 vi_pcie_rreg(struct amdgpu_device *adev, u32 reg)
{
	unsigned long flags;
	u32 r;

	spin_lock_irqsave(&adev->pcie_idx_lock, flags);
	WREG32(mmPCIE_INDEX, reg);
	(void)RREG32(mmPCIE_INDEX);
	r = RREG32(mmPCIE_DATA);
	spin_unlock_irqrestore(&adev->pcie_idx_lock, flags);
	return r;
}

static void vi_pcie_wreg(struct amdgpu_device *adev, u32 reg, u32 v)
{
	unsigned long flags;

	spin_lock_irqsave(&adev->pcie_idx_lock, flags);
	WREG32(mmPCIE_INDEX, reg);
	(void)RREG32(mmPCIE_INDEX);
	WREG32(mmPCIE_DATA, v);
	(void)RREG32(mmPCIE_DATA);
	spin_unlock_irqrestore(&adev->pcie_idx_lock, flags);
}

static u32 vi_smc_rreg(struct amdgpu_device *adev, u32 reg)
{
	unsigned long flags;
	u32 r;

	spin_lock_irqsave(&adev->smc_idx_lock, flags);
	WREG32(mmSMC_IND_INDEX_11, (reg));
	r = RREG32(mmSMC_IND_DATA_11);
	spin_unlock_irqrestore(&adev->smc_idx_lock, flags);
	return r;
}

static void vi_smc_wreg(struct amdgpu_device *adev, u32 reg, u32 v)
{
	unsigned long flags;

	spin_lock_irqsave(&adev->smc_idx_lock, flags);
	WREG32(mmSMC_IND_INDEX_11, (reg));
	WREG32(mmSMC_IND_DATA_11, (v));
	spin_unlock_irqrestore(&adev->smc_idx_lock, flags);
}

/* smu_8_0_d.h */
#define mmMP0PUB_IND_INDEX                                                      0x180
#define mmMP0PUB_IND_DATA                                                       0x181

static u32 cz_smc_rreg(struct amdgpu_device *adev, u32 reg)
{
	unsigned long flags;
	u32 r;

	spin_lock_irqsave(&adev->smc_idx_lock, flags);
	WREG32(mmMP0PUB_IND_INDEX, (reg));
	r = RREG32(mmMP0PUB_IND_DATA);
	spin_unlock_irqrestore(&adev->smc_idx_lock, flags);
	return r;
}

static void cz_smc_wreg(struct amdgpu_device *adev, u32 reg, u32 v)
{
	unsigned long flags;

	spin_lock_irqsave(&adev->smc_idx_lock, flags);
	WREG32(mmMP0PUB_IND_INDEX, (reg));
	WREG32(mmMP0PUB_IND_DATA, (v));
	spin_unlock_irqrestore(&adev->smc_idx_lock, flags);
}

static u32 vi_uvd_ctx_rreg(struct amdgpu_device *adev, u32 reg)
{
	unsigned long flags;
	u32 r;

	spin_lock_irqsave(&adev->uvd_ctx_idx_lock, flags);
	WREG32(mmUVD_CTX_INDEX, ((reg) & 0x1ff));
	r = RREG32(mmUVD_CTX_DATA);
	spin_unlock_irqrestore(&adev->uvd_ctx_idx_lock, flags);
	return r;
}

static void vi_uvd_ctx_wreg(struct amdgpu_device *adev, u32 reg, u32 v)
{
	unsigned long flags;

	spin_lock_irqsave(&adev->uvd_ctx_idx_lock, flags);
	WREG32(mmUVD_CTX_INDEX, ((reg) & 0x1ff));
	WREG32(mmUVD_CTX_DATA, (v));
	spin_unlock_irqrestore(&adev->uvd_ctx_idx_lock, flags);
}

static u32 vi_didt_rreg(struct amdgpu_device *adev, u32 reg)
{
	unsigned long flags;
	u32 r;

	spin_lock_irqsave(&adev->didt_idx_lock, flags);
	WREG32(mmDIDT_IND_INDEX, (reg));
	r = RREG32(mmDIDT_IND_DATA);
	spin_unlock_irqrestore(&adev->didt_idx_lock, flags);
	return r;
}

static void vi_didt_wreg(struct amdgpu_device *adev, u32 reg, u32 v)
{
	unsigned long flags;

	spin_lock_irqsave(&adev->didt_idx_lock, flags);
	WREG32(mmDIDT_IND_INDEX, (reg));
	WREG32(mmDIDT_IND_DATA, (v));
	spin_unlock_irqrestore(&adev->didt_idx_lock, flags);
}

static u32 vi_gc_cac_rreg(struct amdgpu_device *adev, u32 reg)
{
	unsigned long flags;
	u32 r;

	spin_lock_irqsave(&adev->gc_cac_idx_lock, flags);
	WREG32(mmGC_CAC_IND_INDEX, (reg));
	r = RREG32(mmGC_CAC_IND_DATA);
	spin_unlock_irqrestore(&adev->gc_cac_idx_lock, flags);
	return r;
}

static void vi_gc_cac_wreg(struct amdgpu_device *adev, u32 reg, u32 v)
{
	unsigned long flags;

	spin_lock_irqsave(&adev->gc_cac_idx_lock, flags);
	WREG32(mmGC_CAC_IND_INDEX, (reg));
	WREG32(mmGC_CAC_IND_DATA, (v));
	spin_unlock_irqrestore(&adev->gc_cac_idx_lock, flags);
}


static const u32 tonga_mgcg_cgcg_init[] =
{
	mmCGTT_DRM_CLK_CTRL0, 0xffffffff, 0x00600100,
	mmPCIE_INDEX, 0xffffffff, 0x0140001c,
	mmPCIE_DATA, 0x000f0000, 0x00000000,
	mmSMC_IND_INDEX_4, 0xffffffff, 0xC060000C,
	mmSMC_IND_DATA_4, 0xc0000fff, 0x00000100,
	mmCGTT_DRM_CLK_CTRL0, 0xff000fff, 0x00000100,
	mmHDP_XDP_CGTT_BLK_CTRL, 0xc0000fff, 0x00000104,
};

static const u32 fiji_mgcg_cgcg_init[] =
{
	mmCGTT_DRM_CLK_CTRL0, 0xffffffff, 0x00600100,
	mmPCIE_INDEX, 0xffffffff, 0x0140001c,
	mmPCIE_DATA, 0x000f0000, 0x00000000,
	mmSMC_IND_INDEX_4, 0xffffffff, 0xC060000C,
	mmSMC_IND_DATA_4, 0xc0000fff, 0x00000100,
	mmCGTT_DRM_CLK_CTRL0, 0xff000fff, 0x00000100,
	mmHDP_XDP_CGTT_BLK_CTRL, 0xc0000fff, 0x00000104,
};

static const u32 iceland_mgcg_cgcg_init[] =
{
	mmPCIE_INDEX, 0xffffffff, ixPCIE_CNTL2,
	mmPCIE_DATA, 0x000f0000, 0x00000000,
	mmSMC_IND_INDEX_4, 0xffffffff, ixCGTT_ROM_CLK_CTRL0,
	mmSMC_IND_DATA_4, 0xc0000fff, 0x00000100,
	mmHDP_XDP_CGTT_BLK_CTRL, 0xc0000fff, 0x00000104,
};

static const u32 cz_mgcg_cgcg_init[] =
{
	mmCGTT_DRM_CLK_CTRL0, 0xffffffff, 0x00600100,
	mmPCIE_INDEX, 0xffffffff, 0x0140001c,
	mmPCIE_DATA, 0x000f0000, 0x00000000,
	mmCGTT_DRM_CLK_CTRL0, 0xff000fff, 0x00000100,
	mmHDP_XDP_CGTT_BLK_CTRL, 0xc0000fff, 0x00000104,
};

static const u32 stoney_mgcg_cgcg_init[] =
{
	mmCGTT_DRM_CLK_CTRL0, 0xffffffff, 0x00000100,
	mmHDP_XDP_CGTT_BLK_CTRL, 0xffffffff, 0x00000104,
	mmHDP_HOST_PATH_CNTL, 0xffffffff, 0x0f000027,
};

static void vi_init_golden_registers(struct amdgpu_device *adev)
{
	/* Some of the registers might be dependent on GRBM_GFX_INDEX */
	mutex_lock(&adev->grbm_idx_mutex);

	if (amdgpu_sriov_vf(adev)) {
		xgpu_vi_init_golden_registers(adev);
		mutex_unlock(&adev->grbm_idx_mutex);
		return;
	}

	switch (adev->asic_type) {
	case CHIP_TOPAZ:
		amdgpu_device_program_register_sequence(adev,
							iceland_mgcg_cgcg_init,
							ARRAY_SIZE(iceland_mgcg_cgcg_init));
		break;
	case CHIP_FIJI:
		amdgpu_device_program_register_sequence(adev,
							fiji_mgcg_cgcg_init,
							ARRAY_SIZE(fiji_mgcg_cgcg_init));
		break;
	case CHIP_TONGA:
		amdgpu_device_program_register_sequence(adev,
							tonga_mgcg_cgcg_init,
							ARRAY_SIZE(tonga_mgcg_cgcg_init));
		break;
	case CHIP_CARRIZO:
		amdgpu_device_program_register_sequence(adev,
							cz_mgcg_cgcg_init,
							ARRAY_SIZE(cz_mgcg_cgcg_init));
		break;
	case CHIP_STONEY:
		amdgpu_device_program_register_sequence(adev,
							stoney_mgcg_cgcg_init,
							ARRAY_SIZE(stoney_mgcg_cgcg_init));
		break;
	case CHIP_POLARIS11:
	case CHIP_POLARIS10:
	case CHIP_POLARIS12:
	default:
		break;
	}
	mutex_unlock(&adev->grbm_idx_mutex);
}

/**
 * vi_get_xclk - get the xclk
 *
 * @adev: amdgpu_device pointer
 *
 * Returns the reference clock used by the gfx engine
 * (VI).
 */
static u32 vi_get_xclk(struct amdgpu_device *adev)
{
	u32 reference_clock = adev->clock.spll.reference_freq;
	u32 tmp;

	if (adev->flags & AMD_IS_APU)
		return reference_clock;

	tmp = RREG32_SMC(ixCG_CLKPIN_CNTL_2);
	if (REG_GET_FIELD(tmp, CG_CLKPIN_CNTL_2, MUX_TCLK_TO_XCLK))
		return 1000;

	tmp = RREG32_SMC(ixCG_CLKPIN_CNTL);
	if (REG_GET_FIELD(tmp, CG_CLKPIN_CNTL, XTALIN_DIVIDE))
		return reference_clock / 4;

	return reference_clock;
}

/**
 * vi_srbm_select - select specific register instances
 *
 * @adev: amdgpu_device pointer
 * @me: selected ME (micro engine)
 * @pipe: pipe
 * @queue: queue
 * @vmid: VMID
 *
 * Switches the currently active registers instances.  Some
 * registers are instanced per VMID, others are instanced per
 * me/pipe/queue combination.
 */
void vi_srbm_select(struct amdgpu_device *adev,
		     u32 me, u32 pipe, u32 queue, u32 vmid)
{
	u32 srbm_gfx_cntl = 0;
	srbm_gfx_cntl = REG_SET_FIELD(srbm_gfx_cntl, SRBM_GFX_CNTL, PIPEID, pipe);
	srbm_gfx_cntl = REG_SET_FIELD(srbm_gfx_cntl, SRBM_GFX_CNTL, MEID, me);
	srbm_gfx_cntl = REG_SET_FIELD(srbm_gfx_cntl, SRBM_GFX_CNTL, VMID, vmid);
	srbm_gfx_cntl = REG_SET_FIELD(srbm_gfx_cntl, SRBM_GFX_CNTL, QUEUEID, queue);
	WREG32(mmSRBM_GFX_CNTL, srbm_gfx_cntl);
}

static void vi_vga_set_state(struct amdgpu_device *adev, bool state)
{
	/* todo */
}

static bool vi_read_disabled_bios(struct amdgpu_device *adev)
{
	u32 bus_cntl;
	u32 d1vga_control = 0;
	u32 d2vga_control = 0;
	u32 vga_render_control = 0;
	u32 rom_cntl;
	bool r;

	bus_cntl = RREG32(mmBUS_CNTL);
	if (adev->mode_info.num_crtc) {
		d1vga_control = RREG32(mmD1VGA_CONTROL);
		d2vga_control = RREG32(mmD2VGA_CONTROL);
		vga_render_control = RREG32(mmVGA_RENDER_CONTROL);
	}
	rom_cntl = RREG32_SMC(ixROM_CNTL);

	/* enable the rom */
	WREG32(mmBUS_CNTL, (bus_cntl & ~BUS_CNTL__BIOS_ROM_DIS_MASK));
	if (adev->mode_info.num_crtc) {
		/* Disable VGA mode */
		WREG32(mmD1VGA_CONTROL,
		       (d1vga_control & ~(D1VGA_CONTROL__D1VGA_MODE_ENABLE_MASK |
					  D1VGA_CONTROL__D1VGA_TIMING_SELECT_MASK)));
		WREG32(mmD2VGA_CONTROL,
		       (d2vga_control & ~(D2VGA_CONTROL__D2VGA_MODE_ENABLE_MASK |
					  D2VGA_CONTROL__D2VGA_TIMING_SELECT_MASK)));
		WREG32(mmVGA_RENDER_CONTROL,
		       (vga_render_control & ~VGA_RENDER_CONTROL__VGA_VSTATUS_CNTL_MASK));
	}
	WREG32_SMC(ixROM_CNTL, rom_cntl | ROM_CNTL__SCK_OVERWRITE_MASK);

	r = amdgpu_read_bios(adev);

	/* restore regs */
	WREG32(mmBUS_CNTL, bus_cntl);
	if (adev->mode_info.num_crtc) {
		WREG32(mmD1VGA_CONTROL, d1vga_control);
		WREG32(mmD2VGA_CONTROL, d2vga_control);
		WREG32(mmVGA_RENDER_CONTROL, vga_render_control);
	}
	WREG32_SMC(ixROM_CNTL, rom_cntl);
	return r;
}

static bool vi_read_bios_from_rom(struct amdgpu_device *adev,
				  u8 *bios, u32 length_bytes)
{
	u32 *dw_ptr;
	unsigned long flags;
	u32 i, length_dw;

	if (bios == NULL)
		return false;
	if (length_bytes == 0)
		return false;
	/* APU vbios image is part of sbios image */
	if (adev->flags & AMD_IS_APU)
		return false;

	dw_ptr = (u32 *)bios;
	length_dw = ALIGN(length_bytes, 4) / 4;
	/* take the smc lock since we are using the smc index */
	spin_lock_irqsave(&adev->smc_idx_lock, flags);
	/* set rom index to 0 */
	WREG32(mmSMC_IND_INDEX_11, ixROM_INDEX);
	WREG32(mmSMC_IND_DATA_11, 0);
	/* set index to data for continous read */
	WREG32(mmSMC_IND_INDEX_11, ixROM_DATA);
	for (i = 0; i < length_dw; i++)
		dw_ptr[i] = RREG32(mmSMC_IND_DATA_11);
	spin_unlock_irqrestore(&adev->smc_idx_lock, flags);

	return true;
}

static void vi_detect_hw_virtualization(struct amdgpu_device *adev)
{
	uint32_t reg = 0;

	if (adev->asic_type == CHIP_TONGA ||
	    adev->asic_type == CHIP_FIJI) {
	       reg = RREG32(mmBIF_IOV_FUNC_IDENTIFIER);
	       /* bit0: 0 means pf and 1 means vf */
<<<<<<< HEAD
	       /* bit31: 0 means disable IOV and 1 means enable */
	       if (reg & 1)
		       adev->virt.caps |= AMDGPU_SRIOV_CAPS_IS_VF;

	       if (reg & 0x80000000)
=======
	       if (REG_GET_FIELD(reg, BIF_IOV_FUNC_IDENTIFIER, FUNC_IDENTIFIER))
		       adev->virt.caps |= AMDGPU_SRIOV_CAPS_IS_VF;
	       /* bit31: 0 means disable IOV and 1 means enable */
	       if (REG_GET_FIELD(reg, BIF_IOV_FUNC_IDENTIFIER, IOV_ENABLE))
>>>>>>> 7928b2cb
		       adev->virt.caps |= AMDGPU_SRIOV_CAPS_ENABLE_IOV;
	}

	if (reg == 0) {
		if (is_virtual_machine()) /* passthrough mode exclus sr-iov mode */
			adev->virt.caps |= AMDGPU_PASSTHROUGH_MODE;
	}
}

static const struct amdgpu_allowed_register_entry vi_allowed_read_registers[] = {
	{mmGRBM_STATUS},
	{mmGRBM_STATUS2},
	{mmGRBM_STATUS_SE0},
	{mmGRBM_STATUS_SE1},
	{mmGRBM_STATUS_SE2},
	{mmGRBM_STATUS_SE3},
	{mmSRBM_STATUS},
	{mmSRBM_STATUS2},
	{mmSRBM_STATUS3},
	{mmSDMA0_STATUS_REG + SDMA0_REGISTER_OFFSET},
	{mmSDMA0_STATUS_REG + SDMA1_REGISTER_OFFSET},
	{mmCP_STAT},
	{mmCP_STALLED_STAT1},
	{mmCP_STALLED_STAT2},
	{mmCP_STALLED_STAT3},
	{mmCP_CPF_BUSY_STAT},
	{mmCP_CPF_STALLED_STAT1},
	{mmCP_CPF_STATUS},
	{mmCP_CPC_BUSY_STAT},
	{mmCP_CPC_STALLED_STAT1},
	{mmCP_CPC_STATUS},
	{mmGB_ADDR_CONFIG},
	{mmMC_ARB_RAMCFG},
	{mmGB_TILE_MODE0},
	{mmGB_TILE_MODE1},
	{mmGB_TILE_MODE2},
	{mmGB_TILE_MODE3},
	{mmGB_TILE_MODE4},
	{mmGB_TILE_MODE5},
	{mmGB_TILE_MODE6},
	{mmGB_TILE_MODE7},
	{mmGB_TILE_MODE8},
	{mmGB_TILE_MODE9},
	{mmGB_TILE_MODE10},
	{mmGB_TILE_MODE11},
	{mmGB_TILE_MODE12},
	{mmGB_TILE_MODE13},
	{mmGB_TILE_MODE14},
	{mmGB_TILE_MODE15},
	{mmGB_TILE_MODE16},
	{mmGB_TILE_MODE17},
	{mmGB_TILE_MODE18},
	{mmGB_TILE_MODE19},
	{mmGB_TILE_MODE20},
	{mmGB_TILE_MODE21},
	{mmGB_TILE_MODE22},
	{mmGB_TILE_MODE23},
	{mmGB_TILE_MODE24},
	{mmGB_TILE_MODE25},
	{mmGB_TILE_MODE26},
	{mmGB_TILE_MODE27},
	{mmGB_TILE_MODE28},
	{mmGB_TILE_MODE29},
	{mmGB_TILE_MODE30},
	{mmGB_TILE_MODE31},
	{mmGB_MACROTILE_MODE0},
	{mmGB_MACROTILE_MODE1},
	{mmGB_MACROTILE_MODE2},
	{mmGB_MACROTILE_MODE3},
	{mmGB_MACROTILE_MODE4},
	{mmGB_MACROTILE_MODE5},
	{mmGB_MACROTILE_MODE6},
	{mmGB_MACROTILE_MODE7},
	{mmGB_MACROTILE_MODE8},
	{mmGB_MACROTILE_MODE9},
	{mmGB_MACROTILE_MODE10},
	{mmGB_MACROTILE_MODE11},
	{mmGB_MACROTILE_MODE12},
	{mmGB_MACROTILE_MODE13},
	{mmGB_MACROTILE_MODE14},
	{mmGB_MACROTILE_MODE15},
	{mmCC_RB_BACKEND_DISABLE, true},
	{mmGC_USER_RB_BACKEND_DISABLE, true},
	{mmGB_BACKEND_MAP, false},
	{mmPA_SC_RASTER_CONFIG, true},
	{mmPA_SC_RASTER_CONFIG_1, true},
};

static uint32_t vi_get_register_value(struct amdgpu_device *adev,
				      bool indexed, u32 se_num,
				      u32 sh_num, u32 reg_offset)
{
	if (indexed) {
		uint32_t val;
		unsigned se_idx = (se_num == 0xffffffff) ? 0 : se_num;
		unsigned sh_idx = (sh_num == 0xffffffff) ? 0 : sh_num;

		switch (reg_offset) {
		case mmCC_RB_BACKEND_DISABLE:
			return adev->gfx.config.rb_config[se_idx][sh_idx].rb_backend_disable;
		case mmGC_USER_RB_BACKEND_DISABLE:
			return adev->gfx.config.rb_config[se_idx][sh_idx].user_rb_backend_disable;
		case mmPA_SC_RASTER_CONFIG:
			return adev->gfx.config.rb_config[se_idx][sh_idx].raster_config;
		case mmPA_SC_RASTER_CONFIG_1:
			return adev->gfx.config.rb_config[se_idx][sh_idx].raster_config_1;
		}

		mutex_lock(&adev->grbm_idx_mutex);
		if (se_num != 0xffffffff || sh_num != 0xffffffff)
			amdgpu_gfx_select_se_sh(adev, se_num, sh_num, 0xffffffff);

		val = RREG32(reg_offset);

		if (se_num != 0xffffffff || sh_num != 0xffffffff)
			amdgpu_gfx_select_se_sh(adev, 0xffffffff, 0xffffffff, 0xffffffff);
		mutex_unlock(&adev->grbm_idx_mutex);
		return val;
	} else {
		unsigned idx;

		switch (reg_offset) {
		case mmGB_ADDR_CONFIG:
			return adev->gfx.config.gb_addr_config;
		case mmMC_ARB_RAMCFG:
			return adev->gfx.config.mc_arb_ramcfg;
		case mmGB_TILE_MODE0:
		case mmGB_TILE_MODE1:
		case mmGB_TILE_MODE2:
		case mmGB_TILE_MODE3:
		case mmGB_TILE_MODE4:
		case mmGB_TILE_MODE5:
		case mmGB_TILE_MODE6:
		case mmGB_TILE_MODE7:
		case mmGB_TILE_MODE8:
		case mmGB_TILE_MODE9:
		case mmGB_TILE_MODE10:
		case mmGB_TILE_MODE11:
		case mmGB_TILE_MODE12:
		case mmGB_TILE_MODE13:
		case mmGB_TILE_MODE14:
		case mmGB_TILE_MODE15:
		case mmGB_TILE_MODE16:
		case mmGB_TILE_MODE17:
		case mmGB_TILE_MODE18:
		case mmGB_TILE_MODE19:
		case mmGB_TILE_MODE20:
		case mmGB_TILE_MODE21:
		case mmGB_TILE_MODE22:
		case mmGB_TILE_MODE23:
		case mmGB_TILE_MODE24:
		case mmGB_TILE_MODE25:
		case mmGB_TILE_MODE26:
		case mmGB_TILE_MODE27:
		case mmGB_TILE_MODE28:
		case mmGB_TILE_MODE29:
		case mmGB_TILE_MODE30:
		case mmGB_TILE_MODE31:
			idx = (reg_offset - mmGB_TILE_MODE0);
			return adev->gfx.config.tile_mode_array[idx];
		case mmGB_MACROTILE_MODE0:
		case mmGB_MACROTILE_MODE1:
		case mmGB_MACROTILE_MODE2:
		case mmGB_MACROTILE_MODE3:
		case mmGB_MACROTILE_MODE4:
		case mmGB_MACROTILE_MODE5:
		case mmGB_MACROTILE_MODE6:
		case mmGB_MACROTILE_MODE7:
		case mmGB_MACROTILE_MODE8:
		case mmGB_MACROTILE_MODE9:
		case mmGB_MACROTILE_MODE10:
		case mmGB_MACROTILE_MODE11:
		case mmGB_MACROTILE_MODE12:
		case mmGB_MACROTILE_MODE13:
		case mmGB_MACROTILE_MODE14:
		case mmGB_MACROTILE_MODE15:
			idx = (reg_offset - mmGB_MACROTILE_MODE0);
			return adev->gfx.config.macrotile_mode_array[idx];
		default:
			return RREG32(reg_offset);
		}
	}
}

static int vi_read_register(struct amdgpu_device *adev, u32 se_num,
			    u32 sh_num, u32 reg_offset, u32 *value)
{
	uint32_t i;

	*value = 0;
	for (i = 0; i < ARRAY_SIZE(vi_allowed_read_registers); i++) {
		bool indexed = vi_allowed_read_registers[i].grbm_indexed;

		if (reg_offset != vi_allowed_read_registers[i].reg_offset)
			continue;

		*value = vi_get_register_value(adev, indexed, se_num, sh_num,
					       reg_offset);
		return 0;
	}
	return -EINVAL;
}

static int vi_gpu_pci_config_reset(struct amdgpu_device *adev)
{
	u32 i;

	dev_info(adev->dev, "GPU pci config reset\n");

	/* disable BM */
	pci_clear_master(adev->pdev);
	/* reset */
	amdgpu_device_pci_config_reset(adev);

	udelay(100);

	/* wait for asic to come out of reset */
	for (i = 0; i < adev->usec_timeout; i++) {
		if (RREG32(mmCONFIG_MEMSIZE) != 0xffffffff) {
			/* enable BM */
			pci_set_master(adev->pdev);
			adev->has_hw_reset = true;
			return 0;
		}
		udelay(1);
	}
	return -EINVAL;
}

/**
 * vi_asic_reset - soft reset GPU
 *
 * @adev: amdgpu_device pointer
 *
 * Look up which blocks are hung and attempt
 * to reset them.
 * Returns 0 for success.
 */
static int vi_asic_reset(struct amdgpu_device *adev)
{
	int r;

	amdgpu_atombios_scratch_regs_engine_hung(adev, true);

	r = vi_gpu_pci_config_reset(adev);

	amdgpu_atombios_scratch_regs_engine_hung(adev, false);

	return r;
}

static u32 vi_get_config_memsize(struct amdgpu_device *adev)
{
	return RREG32(mmCONFIG_MEMSIZE);
}

static int vi_set_uvd_clock(struct amdgpu_device *adev, u32 clock,
			u32 cntl_reg, u32 status_reg)
{
	int r, i;
	struct atom_clock_dividers dividers;
	uint32_t tmp;

	r = amdgpu_atombios_get_clock_dividers(adev,
					       COMPUTE_GPUCLK_INPUT_FLAG_DEFAULT_GPUCLK,
					       clock, false, &dividers);
	if (r)
		return r;

	tmp = RREG32_SMC(cntl_reg);
	tmp &= ~(CG_DCLK_CNTL__DCLK_DIR_CNTL_EN_MASK |
		CG_DCLK_CNTL__DCLK_DIVIDER_MASK);
	tmp |= dividers.post_divider;
	WREG32_SMC(cntl_reg, tmp);

	for (i = 0; i < 100; i++) {
		if (RREG32_SMC(status_reg) & CG_DCLK_STATUS__DCLK_STATUS_MASK)
			break;
		mdelay(10);
	}
	if (i == 100)
		return -ETIMEDOUT;

	return 0;
}

static int vi_set_uvd_clocks(struct amdgpu_device *adev, u32 vclk, u32 dclk)
{
	int r;

	r = vi_set_uvd_clock(adev, vclk, ixCG_VCLK_CNTL, ixCG_VCLK_STATUS);
	if (r)
		return r;

	r = vi_set_uvd_clock(adev, dclk, ixCG_DCLK_CNTL, ixCG_DCLK_STATUS);
	if (r)
		return r;

	return 0;
}

static int vi_set_vce_clocks(struct amdgpu_device *adev, u32 evclk, u32 ecclk)
{
	int r, i;
	struct atom_clock_dividers dividers;
	u32 tmp;

	r = amdgpu_atombios_get_clock_dividers(adev,
					       COMPUTE_GPUCLK_INPUT_FLAG_DEFAULT_GPUCLK,
					       ecclk, false, &dividers);
	if (r)
		return r;

	for (i = 0; i < 100; i++) {
		if (RREG32_SMC(ixCG_ECLK_STATUS) & CG_ECLK_STATUS__ECLK_STATUS_MASK)
			break;
		mdelay(10);
	}
	if (i == 100)
		return -ETIMEDOUT;

	tmp = RREG32_SMC(ixCG_ECLK_CNTL);
	tmp &= ~(CG_ECLK_CNTL__ECLK_DIR_CNTL_EN_MASK |
		CG_ECLK_CNTL__ECLK_DIVIDER_MASK);
	tmp |= dividers.post_divider;
	WREG32_SMC(ixCG_ECLK_CNTL, tmp);

	for (i = 0; i < 100; i++) {
		if (RREG32_SMC(ixCG_ECLK_STATUS) & CG_ECLK_STATUS__ECLK_STATUS_MASK)
			break;
		mdelay(10);
	}
	if (i == 100)
		return -ETIMEDOUT;

	return 0;
}

static void vi_pcie_gen3_enable(struct amdgpu_device *adev)
{
	if (pci_is_root_bus(adev->pdev->bus))
		return;

	if (amdgpu_pcie_gen2 == 0)
		return;

	if (adev->flags & AMD_IS_APU)
		return;

	if (!(adev->pm.pcie_gen_mask & (CAIL_PCIE_LINK_SPEED_SUPPORT_GEN2 |
					CAIL_PCIE_LINK_SPEED_SUPPORT_GEN3)))
		return;

	/* todo */
}

static void vi_program_aspm(struct amdgpu_device *adev)
{

	if (amdgpu_aspm == 0)
		return;

	/* todo */
}

static void vi_enable_doorbell_aperture(struct amdgpu_device *adev,
					bool enable)
{
	u32 tmp;

	/* not necessary on CZ */
	if (adev->flags & AMD_IS_APU)
		return;

	tmp = RREG32(mmBIF_DOORBELL_APER_EN);
	if (enable)
		tmp = REG_SET_FIELD(tmp, BIF_DOORBELL_APER_EN, BIF_DOORBELL_APER_EN, 1);
	else
		tmp = REG_SET_FIELD(tmp, BIF_DOORBELL_APER_EN, BIF_DOORBELL_APER_EN, 0);

	WREG32(mmBIF_DOORBELL_APER_EN, tmp);
}

#define ATI_REV_ID_FUSE_MACRO__ADDRESS      0xC0014044
#define ATI_REV_ID_FUSE_MACRO__SHIFT        9
#define ATI_REV_ID_FUSE_MACRO__MASK         0x00001E00

static uint32_t vi_get_rev_id(struct amdgpu_device *adev)
{
	if (adev->flags & AMD_IS_APU)
		return (RREG32_SMC(ATI_REV_ID_FUSE_MACRO__ADDRESS) & ATI_REV_ID_FUSE_MACRO__MASK)
			>> ATI_REV_ID_FUSE_MACRO__SHIFT;
	else
		return (RREG32(mmPCIE_EFUSE4) & PCIE_EFUSE4__STRAP_BIF_ATI_REV_ID_MASK)
			>> PCIE_EFUSE4__STRAP_BIF_ATI_REV_ID__SHIFT;
}

static const struct amdgpu_asic_funcs vi_asic_funcs =
{
	.read_disabled_bios = &vi_read_disabled_bios,
	.read_bios_from_rom = &vi_read_bios_from_rom,
	.read_register = &vi_read_register,
	.reset = &vi_asic_reset,
	.set_vga_state = &vi_vga_set_state,
	.get_xclk = &vi_get_xclk,
	.set_uvd_clocks = &vi_set_uvd_clocks,
	.set_vce_clocks = &vi_set_vce_clocks,
	.get_config_memsize = &vi_get_config_memsize,
};

#define CZ_REV_BRISTOL(rev)	 \
	((rev >= 0xC8 && rev <= 0xCE) || (rev >= 0xE1 && rev <= 0xE6))

static int vi_common_early_init(void *handle)
{
	bool smc_enabled = false;
	struct amdgpu_device *adev = (struct amdgpu_device *)handle;

	if (adev->flags & AMD_IS_APU) {
		adev->smc_rreg = &cz_smc_rreg;
		adev->smc_wreg = &cz_smc_wreg;
	} else {
		adev->smc_rreg = &vi_smc_rreg;
		adev->smc_wreg = &vi_smc_wreg;
	}
	adev->pcie_rreg = &vi_pcie_rreg;
	adev->pcie_wreg = &vi_pcie_wreg;
	adev->uvd_ctx_rreg = &vi_uvd_ctx_rreg;
	adev->uvd_ctx_wreg = &vi_uvd_ctx_wreg;
	adev->didt_rreg = &vi_didt_rreg;
	adev->didt_wreg = &vi_didt_wreg;
	adev->gc_cac_rreg = &vi_gc_cac_rreg;
	adev->gc_cac_wreg = &vi_gc_cac_wreg;

	adev->asic_funcs = &vi_asic_funcs;

	if (amdgpu_device_ip_get_ip_block(adev, AMD_IP_BLOCK_TYPE_SMC) &&
	    (amdgpu_ip_block_mask & (1 << AMD_IP_BLOCK_TYPE_SMC)))
		smc_enabled = true;

	adev->rev_id = vi_get_rev_id(adev);
	adev->external_rev_id = 0xFF;
	switch (adev->asic_type) {
	case CHIP_TOPAZ:
		adev->cg_flags = 0;
		adev->pg_flags = 0;
		adev->external_rev_id = 0x1;
		break;
	case CHIP_FIJI:
		adev->cg_flags = AMD_CG_SUPPORT_GFX_MGCG |
			AMD_CG_SUPPORT_GFX_MGLS |
			AMD_CG_SUPPORT_GFX_RLC_LS |
			AMD_CG_SUPPORT_GFX_CP_LS |
			AMD_CG_SUPPORT_GFX_CGTS |
			AMD_CG_SUPPORT_GFX_CGTS_LS |
			AMD_CG_SUPPORT_GFX_CGCG |
			AMD_CG_SUPPORT_GFX_CGLS |
			AMD_CG_SUPPORT_SDMA_MGCG |
			AMD_CG_SUPPORT_SDMA_LS |
			AMD_CG_SUPPORT_BIF_LS |
			AMD_CG_SUPPORT_HDP_MGCG |
			AMD_CG_SUPPORT_HDP_LS |
			AMD_CG_SUPPORT_ROM_MGCG |
			AMD_CG_SUPPORT_MC_MGCG |
			AMD_CG_SUPPORT_MC_LS |
			AMD_CG_SUPPORT_UVD_MGCG;
		adev->pg_flags = 0;
		adev->external_rev_id = adev->rev_id + 0x3c;
		break;
	case CHIP_TONGA:
		adev->cg_flags = AMD_CG_SUPPORT_GFX_MGCG |
			AMD_CG_SUPPORT_GFX_CGCG |
			AMD_CG_SUPPORT_GFX_CGLS |
			AMD_CG_SUPPORT_SDMA_MGCG |
			AMD_CG_SUPPORT_SDMA_LS |
			AMD_CG_SUPPORT_BIF_LS |
			AMD_CG_SUPPORT_HDP_MGCG |
			AMD_CG_SUPPORT_HDP_LS |
			AMD_CG_SUPPORT_ROM_MGCG |
			AMD_CG_SUPPORT_MC_MGCG |
			AMD_CG_SUPPORT_MC_LS |
			AMD_CG_SUPPORT_DRM_LS |
			AMD_CG_SUPPORT_UVD_MGCG;
		adev->pg_flags = 0;
		adev->external_rev_id = adev->rev_id + 0x14;
		break;
	case CHIP_POLARIS11:
		adev->cg_flags = AMD_CG_SUPPORT_GFX_MGCG |
			AMD_CG_SUPPORT_GFX_RLC_LS |
			AMD_CG_SUPPORT_GFX_CP_LS |
			AMD_CG_SUPPORT_GFX_CGCG |
			AMD_CG_SUPPORT_GFX_CGLS |
			AMD_CG_SUPPORT_GFX_3D_CGCG |
			AMD_CG_SUPPORT_GFX_3D_CGLS |
			AMD_CG_SUPPORT_SDMA_MGCG |
			AMD_CG_SUPPORT_SDMA_LS |
			AMD_CG_SUPPORT_BIF_MGCG |
			AMD_CG_SUPPORT_BIF_LS |
			AMD_CG_SUPPORT_HDP_MGCG |
			AMD_CG_SUPPORT_HDP_LS |
			AMD_CG_SUPPORT_ROM_MGCG |
			AMD_CG_SUPPORT_MC_MGCG |
			AMD_CG_SUPPORT_MC_LS |
			AMD_CG_SUPPORT_DRM_LS |
			AMD_CG_SUPPORT_UVD_MGCG |
			AMD_CG_SUPPORT_VCE_MGCG;
		adev->pg_flags = 0;
		adev->external_rev_id = adev->rev_id + 0x5A;
		break;
	case CHIP_POLARIS10:
		adev->cg_flags = AMD_CG_SUPPORT_GFX_MGCG |
			AMD_CG_SUPPORT_GFX_RLC_LS |
			AMD_CG_SUPPORT_GFX_CP_LS |
			AMD_CG_SUPPORT_GFX_CGCG |
			AMD_CG_SUPPORT_GFX_CGLS |
			AMD_CG_SUPPORT_GFX_3D_CGCG |
			AMD_CG_SUPPORT_GFX_3D_CGLS |
			AMD_CG_SUPPORT_SDMA_MGCG |
			AMD_CG_SUPPORT_SDMA_LS |
			AMD_CG_SUPPORT_BIF_MGCG |
			AMD_CG_SUPPORT_BIF_LS |
			AMD_CG_SUPPORT_HDP_MGCG |
			AMD_CG_SUPPORT_HDP_LS |
			AMD_CG_SUPPORT_ROM_MGCG |
			AMD_CG_SUPPORT_MC_MGCG |
			AMD_CG_SUPPORT_MC_LS |
			AMD_CG_SUPPORT_DRM_LS |
			AMD_CG_SUPPORT_UVD_MGCG |
			AMD_CG_SUPPORT_VCE_MGCG;
		adev->pg_flags = 0;
		adev->external_rev_id = adev->rev_id + 0x50;
		break;
	case CHIP_POLARIS12:
		adev->cg_flags = AMD_CG_SUPPORT_GFX_MGCG |
			AMD_CG_SUPPORT_GFX_RLC_LS |
			AMD_CG_SUPPORT_GFX_CP_LS |
			AMD_CG_SUPPORT_GFX_CGCG |
			AMD_CG_SUPPORT_GFX_CGLS |
			AMD_CG_SUPPORT_GFX_3D_CGCG |
			AMD_CG_SUPPORT_GFX_3D_CGLS |
			AMD_CG_SUPPORT_SDMA_MGCG |
			AMD_CG_SUPPORT_SDMA_LS |
			AMD_CG_SUPPORT_BIF_MGCG |
			AMD_CG_SUPPORT_BIF_LS |
			AMD_CG_SUPPORT_HDP_MGCG |
			AMD_CG_SUPPORT_HDP_LS |
			AMD_CG_SUPPORT_ROM_MGCG |
			AMD_CG_SUPPORT_MC_MGCG |
			AMD_CG_SUPPORT_MC_LS |
			AMD_CG_SUPPORT_DRM_LS |
			AMD_CG_SUPPORT_UVD_MGCG |
			AMD_CG_SUPPORT_VCE_MGCG;
		adev->pg_flags = 0;
		adev->external_rev_id = adev->rev_id + 0x64;
		break;
	case CHIP_CARRIZO:
		adev->cg_flags = AMD_CG_SUPPORT_UVD_MGCG |
			AMD_CG_SUPPORT_GFX_MGCG |
			AMD_CG_SUPPORT_GFX_MGLS |
			AMD_CG_SUPPORT_GFX_RLC_LS |
			AMD_CG_SUPPORT_GFX_CP_LS |
			AMD_CG_SUPPORT_GFX_CGTS |
			AMD_CG_SUPPORT_GFX_CGTS_LS |
			AMD_CG_SUPPORT_GFX_CGCG |
			AMD_CG_SUPPORT_GFX_CGLS |
			AMD_CG_SUPPORT_BIF_LS |
			AMD_CG_SUPPORT_HDP_MGCG |
			AMD_CG_SUPPORT_HDP_LS |
			AMD_CG_SUPPORT_SDMA_MGCG |
			AMD_CG_SUPPORT_SDMA_LS |
			AMD_CG_SUPPORT_VCE_MGCG;
		/* rev0 hardware requires workarounds to support PG */
		adev->pg_flags = 0;
		if (adev->rev_id != 0x00 || CZ_REV_BRISTOL(adev->pdev->revision)) {
			adev->pg_flags |= AMD_PG_SUPPORT_GFX_SMG |
				AMD_PG_SUPPORT_GFX_PIPELINE |
				AMD_PG_SUPPORT_CP |
				AMD_PG_SUPPORT_UVD |
				AMD_PG_SUPPORT_VCE;
		}
		adev->external_rev_id = adev->rev_id + 0x1;
		break;
	case CHIP_STONEY:
		adev->cg_flags = AMD_CG_SUPPORT_UVD_MGCG |
			AMD_CG_SUPPORT_GFX_MGCG |
			AMD_CG_SUPPORT_GFX_MGLS |
			AMD_CG_SUPPORT_GFX_RLC_LS |
			AMD_CG_SUPPORT_GFX_CP_LS |
			AMD_CG_SUPPORT_GFX_CGTS |
			AMD_CG_SUPPORT_GFX_CGTS_LS |
			AMD_CG_SUPPORT_GFX_CGLS |
			AMD_CG_SUPPORT_BIF_LS |
			AMD_CG_SUPPORT_HDP_MGCG |
			AMD_CG_SUPPORT_HDP_LS |
			AMD_CG_SUPPORT_SDMA_MGCG |
			AMD_CG_SUPPORT_SDMA_LS |
			AMD_CG_SUPPORT_VCE_MGCG;
		adev->pg_flags = AMD_PG_SUPPORT_GFX_PG |
			AMD_PG_SUPPORT_GFX_SMG |
			AMD_PG_SUPPORT_GFX_PIPELINE |
			AMD_PG_SUPPORT_CP |
			AMD_PG_SUPPORT_UVD |
			AMD_PG_SUPPORT_VCE;
		adev->external_rev_id = adev->rev_id + 0x61;
		break;
	default:
		/* FIXME: not supported yet */
		return -EINVAL;
	}

	if (amdgpu_sriov_vf(adev)) {
		amdgpu_virt_init_setting(adev);
		xgpu_vi_mailbox_set_irq_funcs(adev);
	}

	/* vi use smc load by default */
	adev->firmware.load_type = amdgpu_ucode_get_load_type(adev, amdgpu_fw_load_type);

	amdgpu_device_get_pcie_info(adev);

	return 0;
}

static int vi_common_late_init(void *handle)
{
	struct amdgpu_device *adev = (struct amdgpu_device *)handle;

	if (amdgpu_sriov_vf(adev))
		xgpu_vi_mailbox_get_irq(adev);

	return 0;
}

static int vi_common_sw_init(void *handle)
{
	struct amdgpu_device *adev = (struct amdgpu_device *)handle;

	if (amdgpu_sriov_vf(adev))
		xgpu_vi_mailbox_add_irq_id(adev);

	return 0;
}

static int vi_common_sw_fini(void *handle)
{
	return 0;
}

static int vi_common_hw_init(void *handle)
{
	struct amdgpu_device *adev = (struct amdgpu_device *)handle;

	/* move the golden regs per IP block */
	vi_init_golden_registers(adev);
	/* enable pcie gen2/3 link */
	vi_pcie_gen3_enable(adev);
	/* enable aspm */
	vi_program_aspm(adev);
	/* enable the doorbell aperture */
	vi_enable_doorbell_aperture(adev, true);

	return 0;
}

static int vi_common_hw_fini(void *handle)
{
	struct amdgpu_device *adev = (struct amdgpu_device *)handle;

	/* enable the doorbell aperture */
	vi_enable_doorbell_aperture(adev, false);

	if (amdgpu_sriov_vf(adev))
		xgpu_vi_mailbox_put_irq(adev);

	return 0;
}

static int vi_common_suspend(void *handle)
{
	struct amdgpu_device *adev = (struct amdgpu_device *)handle;

	return vi_common_hw_fini(adev);
}

static int vi_common_resume(void *handle)
{
	struct amdgpu_device *adev = (struct amdgpu_device *)handle;

	return vi_common_hw_init(adev);
}

static bool vi_common_is_idle(void *handle)
{
	return true;
}

static int vi_common_wait_for_idle(void *handle)
{
	return 0;
}

static int vi_common_soft_reset(void *handle)
{
	return 0;
}

static void vi_update_bif_medium_grain_light_sleep(struct amdgpu_device *adev,
						   bool enable)
{
	uint32_t temp, data;

	temp = data = RREG32_PCIE(ixPCIE_CNTL2);

	if (enable && (adev->cg_flags & AMD_CG_SUPPORT_BIF_LS))
		data |= PCIE_CNTL2__SLV_MEM_LS_EN_MASK |
				PCIE_CNTL2__MST_MEM_LS_EN_MASK |
				PCIE_CNTL2__REPLAY_MEM_LS_EN_MASK;
	else
		data &= ~(PCIE_CNTL2__SLV_MEM_LS_EN_MASK |
				PCIE_CNTL2__MST_MEM_LS_EN_MASK |
				PCIE_CNTL2__REPLAY_MEM_LS_EN_MASK);

	if (temp != data)
		WREG32_PCIE(ixPCIE_CNTL2, data);
}

static void vi_update_hdp_medium_grain_clock_gating(struct amdgpu_device *adev,
						    bool enable)
{
	uint32_t temp, data;

	temp = data = RREG32(mmHDP_HOST_PATH_CNTL);

	if (enable && (adev->cg_flags & AMD_CG_SUPPORT_HDP_MGCG))
		data &= ~HDP_HOST_PATH_CNTL__CLOCK_GATING_DIS_MASK;
	else
		data |= HDP_HOST_PATH_CNTL__CLOCK_GATING_DIS_MASK;

	if (temp != data)
		WREG32(mmHDP_HOST_PATH_CNTL, data);
}

static void vi_update_hdp_light_sleep(struct amdgpu_device *adev,
				      bool enable)
{
	uint32_t temp, data;

	temp = data = RREG32(mmHDP_MEM_POWER_LS);

	if (enable && (adev->cg_flags & AMD_CG_SUPPORT_HDP_LS))
		data |= HDP_MEM_POWER_LS__LS_ENABLE_MASK;
	else
		data &= ~HDP_MEM_POWER_LS__LS_ENABLE_MASK;

	if (temp != data)
		WREG32(mmHDP_MEM_POWER_LS, data);
}

static void vi_update_drm_light_sleep(struct amdgpu_device *adev,
				      bool enable)
{
	uint32_t temp, data;

	temp = data = RREG32(0x157a);

	if (enable && (adev->cg_flags & AMD_CG_SUPPORT_DRM_LS))
		data |= 1;
	else
		data &= ~1;

	if (temp != data)
		WREG32(0x157a, data);
}


static void vi_update_rom_medium_grain_clock_gating(struct amdgpu_device *adev,
						    bool enable)
{
	uint32_t temp, data;

	temp = data = RREG32_SMC(ixCGTT_ROM_CLK_CTRL0);

	if (enable && (adev->cg_flags & AMD_CG_SUPPORT_ROM_MGCG))
		data &= ~(CGTT_ROM_CLK_CTRL0__SOFT_OVERRIDE0_MASK |
				CGTT_ROM_CLK_CTRL0__SOFT_OVERRIDE1_MASK);
	else
		data |= CGTT_ROM_CLK_CTRL0__SOFT_OVERRIDE0_MASK |
				CGTT_ROM_CLK_CTRL0__SOFT_OVERRIDE1_MASK;

	if (temp != data)
		WREG32_SMC(ixCGTT_ROM_CLK_CTRL0, data);
}

static int vi_common_set_clockgating_state_by_smu(void *handle,
					   enum amd_clockgating_state state)
{
	uint32_t msg_id, pp_state = 0;
	uint32_t pp_support_state = 0;
	struct amdgpu_device *adev = (struct amdgpu_device *)handle;

	if (adev->cg_flags & (AMD_CG_SUPPORT_MC_LS | AMD_CG_SUPPORT_MC_MGCG)) {
		if (adev->cg_flags & AMD_CG_SUPPORT_MC_LS) {
			pp_support_state = AMD_CG_SUPPORT_MC_LS;
			pp_state = PP_STATE_LS;
		}
		if (adev->cg_flags & AMD_CG_SUPPORT_MC_MGCG) {
			pp_support_state |= AMD_CG_SUPPORT_MC_MGCG;
			pp_state |= PP_STATE_CG;
		}
		if (state == AMD_CG_STATE_UNGATE)
			pp_state = 0;
		msg_id = PP_CG_MSG_ID(PP_GROUP_SYS,
			       PP_BLOCK_SYS_MC,
			       pp_support_state,
			       pp_state);
		if (adev->powerplay.pp_funcs->set_clockgating_by_smu)
			amdgpu_dpm_set_clockgating_by_smu(adev, msg_id);
	}

	if (adev->cg_flags & (AMD_CG_SUPPORT_SDMA_LS | AMD_CG_SUPPORT_SDMA_MGCG)) {
		if (adev->cg_flags & AMD_CG_SUPPORT_SDMA_LS) {
			pp_support_state = AMD_CG_SUPPORT_SDMA_LS;
			pp_state = PP_STATE_LS;
		}
		if (adev->cg_flags & AMD_CG_SUPPORT_SDMA_MGCG) {
			pp_support_state |= AMD_CG_SUPPORT_SDMA_MGCG;
			pp_state |= PP_STATE_CG;
		}
		if (state == AMD_CG_STATE_UNGATE)
			pp_state = 0;
		msg_id = PP_CG_MSG_ID(PP_GROUP_SYS,
			       PP_BLOCK_SYS_SDMA,
			       pp_support_state,
			       pp_state);
		if (adev->powerplay.pp_funcs->set_clockgating_by_smu)
			amdgpu_dpm_set_clockgating_by_smu(adev, msg_id);
	}

	if (adev->cg_flags & (AMD_CG_SUPPORT_HDP_LS | AMD_CG_SUPPORT_HDP_MGCG)) {
		if (adev->cg_flags & AMD_CG_SUPPORT_HDP_LS) {
			pp_support_state = AMD_CG_SUPPORT_HDP_LS;
			pp_state = PP_STATE_LS;
		}
		if (adev->cg_flags & AMD_CG_SUPPORT_HDP_MGCG) {
			pp_support_state |= AMD_CG_SUPPORT_HDP_MGCG;
			pp_state |= PP_STATE_CG;
		}
		if (state == AMD_CG_STATE_UNGATE)
			pp_state = 0;
		msg_id = PP_CG_MSG_ID(PP_GROUP_SYS,
			       PP_BLOCK_SYS_HDP,
			       pp_support_state,
			       pp_state);
		if (adev->powerplay.pp_funcs->set_clockgating_by_smu)
			amdgpu_dpm_set_clockgating_by_smu(adev, msg_id);
	}


	if (adev->cg_flags & AMD_CG_SUPPORT_BIF_LS) {
		if (state == AMD_CG_STATE_UNGATE)
			pp_state = 0;
		else
			pp_state = PP_STATE_LS;

		msg_id = PP_CG_MSG_ID(PP_GROUP_SYS,
			       PP_BLOCK_SYS_BIF,
			       PP_STATE_SUPPORT_LS,
			        pp_state);
		if (adev->powerplay.pp_funcs->set_clockgating_by_smu)
			amdgpu_dpm_set_clockgating_by_smu(adev, msg_id);
	}
	if (adev->cg_flags & AMD_CG_SUPPORT_BIF_MGCG) {
		if (state == AMD_CG_STATE_UNGATE)
			pp_state = 0;
		else
			pp_state = PP_STATE_CG;

		msg_id = PP_CG_MSG_ID(PP_GROUP_SYS,
			       PP_BLOCK_SYS_BIF,
			       PP_STATE_SUPPORT_CG,
			       pp_state);
		if (adev->powerplay.pp_funcs->set_clockgating_by_smu)
			amdgpu_dpm_set_clockgating_by_smu(adev, msg_id);
	}

	if (adev->cg_flags & AMD_CG_SUPPORT_DRM_LS) {

		if (state == AMD_CG_STATE_UNGATE)
			pp_state = 0;
		else
			pp_state = PP_STATE_LS;

		msg_id = PP_CG_MSG_ID(PP_GROUP_SYS,
			       PP_BLOCK_SYS_DRM,
			       PP_STATE_SUPPORT_LS,
			       pp_state);
		if (adev->powerplay.pp_funcs->set_clockgating_by_smu)
			amdgpu_dpm_set_clockgating_by_smu(adev, msg_id);
	}

	if (adev->cg_flags & AMD_CG_SUPPORT_ROM_MGCG) {

		if (state == AMD_CG_STATE_UNGATE)
			pp_state = 0;
		else
			pp_state = PP_STATE_CG;

		msg_id = PP_CG_MSG_ID(PP_GROUP_SYS,
			       PP_BLOCK_SYS_ROM,
			       PP_STATE_SUPPORT_CG,
			       pp_state);
		if (adev->powerplay.pp_funcs->set_clockgating_by_smu)
			amdgpu_dpm_set_clockgating_by_smu(adev, msg_id);
	}
	return 0;
}

static int vi_common_set_clockgating_state(void *handle,
					   enum amd_clockgating_state state)
{
	struct amdgpu_device *adev = (struct amdgpu_device *)handle;

	if (amdgpu_sriov_vf(adev))
		return 0;

	switch (adev->asic_type) {
	case CHIP_FIJI:
		vi_update_bif_medium_grain_light_sleep(adev,
				state == AMD_CG_STATE_GATE);
		vi_update_hdp_medium_grain_clock_gating(adev,
				state == AMD_CG_STATE_GATE);
		vi_update_hdp_light_sleep(adev,
				state == AMD_CG_STATE_GATE);
		vi_update_rom_medium_grain_clock_gating(adev,
				state == AMD_CG_STATE_GATE);
		break;
	case CHIP_CARRIZO:
	case CHIP_STONEY:
		vi_update_bif_medium_grain_light_sleep(adev,
				state == AMD_CG_STATE_GATE);
		vi_update_hdp_medium_grain_clock_gating(adev,
				state == AMD_CG_STATE_GATE);
		vi_update_hdp_light_sleep(adev,
				state == AMD_CG_STATE_GATE);
		vi_update_drm_light_sleep(adev,
				state == AMD_CG_STATE_GATE);
		break;
	case CHIP_TONGA:
	case CHIP_POLARIS10:
	case CHIP_POLARIS11:
	case CHIP_POLARIS12:
		vi_common_set_clockgating_state_by_smu(adev, state);
	default:
		break;
	}
	return 0;
}

static int vi_common_set_powergating_state(void *handle,
					    enum amd_powergating_state state)
{
	return 0;
}

static void vi_common_get_clockgating_state(void *handle, u32 *flags)
{
	struct amdgpu_device *adev = (struct amdgpu_device *)handle;
	int data;

	if (amdgpu_sriov_vf(adev))
		*flags = 0;

	/* AMD_CG_SUPPORT_BIF_LS */
	data = RREG32_PCIE(ixPCIE_CNTL2);
	if (data & PCIE_CNTL2__SLV_MEM_LS_EN_MASK)
		*flags |= AMD_CG_SUPPORT_BIF_LS;

	/* AMD_CG_SUPPORT_HDP_LS */
	data = RREG32(mmHDP_MEM_POWER_LS);
	if (data & HDP_MEM_POWER_LS__LS_ENABLE_MASK)
		*flags |= AMD_CG_SUPPORT_HDP_LS;

	/* AMD_CG_SUPPORT_HDP_MGCG */
	data = RREG32(mmHDP_HOST_PATH_CNTL);
	if (!(data & HDP_HOST_PATH_CNTL__CLOCK_GATING_DIS_MASK))
		*flags |= AMD_CG_SUPPORT_HDP_MGCG;

	/* AMD_CG_SUPPORT_ROM_MGCG */
	data = RREG32_SMC(ixCGTT_ROM_CLK_CTRL0);
	if (!(data & CGTT_ROM_CLK_CTRL0__SOFT_OVERRIDE0_MASK))
		*flags |= AMD_CG_SUPPORT_ROM_MGCG;
}

static const struct amd_ip_funcs vi_common_ip_funcs = {
	.name = "vi_common",
	.early_init = vi_common_early_init,
	.late_init = vi_common_late_init,
	.sw_init = vi_common_sw_init,
	.sw_fini = vi_common_sw_fini,
	.hw_init = vi_common_hw_init,
	.hw_fini = vi_common_hw_fini,
	.suspend = vi_common_suspend,
	.resume = vi_common_resume,
	.is_idle = vi_common_is_idle,
	.wait_for_idle = vi_common_wait_for_idle,
	.soft_reset = vi_common_soft_reset,
	.set_clockgating_state = vi_common_set_clockgating_state,
	.set_powergating_state = vi_common_set_powergating_state,
	.get_clockgating_state = vi_common_get_clockgating_state,
};

static const struct amdgpu_ip_block_version vi_common_ip_block =
{
	.type = AMD_IP_BLOCK_TYPE_COMMON,
	.major = 1,
	.minor = 0,
	.rev = 0,
	.funcs = &vi_common_ip_funcs,
};

int vi_set_ip_blocks(struct amdgpu_device *adev)
{
	/* in early init stage, vbios code won't work */
	vi_detect_hw_virtualization(adev);

	if (amdgpu_sriov_vf(adev))
		adev->virt.ops = &xgpu_vi_virt_ops;

	switch (adev->asic_type) {
	case CHIP_TOPAZ:
		/* topaz has no DCE, UVD, VCE */
		amdgpu_device_ip_block_add(adev, &vi_common_ip_block);
		amdgpu_device_ip_block_add(adev, &gmc_v7_4_ip_block);
		amdgpu_device_ip_block_add(adev, &iceland_ih_ip_block);
		amdgpu_device_ip_block_add(adev, &amdgpu_pp_ip_block);
		if (adev->enable_virtual_display)
			amdgpu_device_ip_block_add(adev, &dce_virtual_ip_block);
		amdgpu_device_ip_block_add(adev, &gfx_v8_0_ip_block);
		amdgpu_device_ip_block_add(adev, &sdma_v2_4_ip_block);
		break;
	case CHIP_FIJI:
		amdgpu_device_ip_block_add(adev, &vi_common_ip_block);
		amdgpu_device_ip_block_add(adev, &gmc_v8_5_ip_block);
		amdgpu_device_ip_block_add(adev, &tonga_ih_ip_block);
		amdgpu_device_ip_block_add(adev, &amdgpu_pp_ip_block);
		if (adev->enable_virtual_display || amdgpu_sriov_vf(adev))
			amdgpu_device_ip_block_add(adev, &dce_virtual_ip_block);
#if defined(CONFIG_DRM_AMD_DC)
		else if (amdgpu_device_has_dc_support(adev))
			amdgpu_device_ip_block_add(adev, &dm_ip_block);
#endif
		else
			amdgpu_device_ip_block_add(adev, &dce_v10_1_ip_block);
		amdgpu_device_ip_block_add(adev, &gfx_v8_0_ip_block);
		amdgpu_device_ip_block_add(adev, &sdma_v3_0_ip_block);
		if (!amdgpu_sriov_vf(adev)) {
			amdgpu_device_ip_block_add(adev, &uvd_v6_0_ip_block);
			amdgpu_device_ip_block_add(adev, &vce_v3_0_ip_block);
		}
		break;
	case CHIP_TONGA:
		amdgpu_device_ip_block_add(adev, &vi_common_ip_block);
		amdgpu_device_ip_block_add(adev, &gmc_v8_0_ip_block);
		amdgpu_device_ip_block_add(adev, &tonga_ih_ip_block);
		amdgpu_device_ip_block_add(adev, &amdgpu_pp_ip_block);
		if (adev->enable_virtual_display || amdgpu_sriov_vf(adev))
			amdgpu_device_ip_block_add(adev, &dce_virtual_ip_block);
#if defined(CONFIG_DRM_AMD_DC)
		else if (amdgpu_device_has_dc_support(adev))
			amdgpu_device_ip_block_add(adev, &dm_ip_block);
#endif
		else
			amdgpu_device_ip_block_add(adev, &dce_v10_0_ip_block);
		amdgpu_device_ip_block_add(adev, &gfx_v8_0_ip_block);
		amdgpu_device_ip_block_add(adev, &sdma_v3_0_ip_block);
		if (!amdgpu_sriov_vf(adev)) {
			amdgpu_device_ip_block_add(adev, &uvd_v5_0_ip_block);
			amdgpu_device_ip_block_add(adev, &vce_v3_0_ip_block);
		}
		break;
	case CHIP_POLARIS11:
	case CHIP_POLARIS10:
	case CHIP_POLARIS12:
		amdgpu_device_ip_block_add(adev, &vi_common_ip_block);
		amdgpu_device_ip_block_add(adev, &gmc_v8_1_ip_block);
		amdgpu_device_ip_block_add(adev, &tonga_ih_ip_block);
		amdgpu_device_ip_block_add(adev, &amdgpu_pp_ip_block);
		if (adev->enable_virtual_display)
			amdgpu_device_ip_block_add(adev, &dce_virtual_ip_block);
#if defined(CONFIG_DRM_AMD_DC)
		else if (amdgpu_device_has_dc_support(adev))
			amdgpu_device_ip_block_add(adev, &dm_ip_block);
#endif
		else
			amdgpu_device_ip_block_add(adev, &dce_v11_2_ip_block);
		amdgpu_device_ip_block_add(adev, &gfx_v8_0_ip_block);
		amdgpu_device_ip_block_add(adev, &sdma_v3_1_ip_block);
		amdgpu_device_ip_block_add(adev, &uvd_v6_3_ip_block);
		amdgpu_device_ip_block_add(adev, &vce_v3_4_ip_block);
		break;
	case CHIP_CARRIZO:
		amdgpu_device_ip_block_add(adev, &vi_common_ip_block);
		amdgpu_device_ip_block_add(adev, &gmc_v8_0_ip_block);
		amdgpu_device_ip_block_add(adev, &cz_ih_ip_block);
		amdgpu_device_ip_block_add(adev, &amdgpu_pp_ip_block);
		if (adev->enable_virtual_display)
			amdgpu_device_ip_block_add(adev, &dce_virtual_ip_block);
#if defined(CONFIG_DRM_AMD_DC)
		else if (amdgpu_device_has_dc_support(adev))
			amdgpu_device_ip_block_add(adev, &dm_ip_block);
#endif
		else
			amdgpu_device_ip_block_add(adev, &dce_v11_0_ip_block);
		amdgpu_device_ip_block_add(adev, &gfx_v8_0_ip_block);
		amdgpu_device_ip_block_add(adev, &sdma_v3_0_ip_block);
		amdgpu_device_ip_block_add(adev, &uvd_v6_0_ip_block);
		amdgpu_device_ip_block_add(adev, &vce_v3_1_ip_block);
#if defined(CONFIG_DRM_AMD_ACP)
		amdgpu_device_ip_block_add(adev, &acp_ip_block);
#endif
		break;
	case CHIP_STONEY:
		amdgpu_device_ip_block_add(adev, &vi_common_ip_block);
		amdgpu_device_ip_block_add(adev, &gmc_v8_0_ip_block);
		amdgpu_device_ip_block_add(adev, &cz_ih_ip_block);
		amdgpu_device_ip_block_add(adev, &amdgpu_pp_ip_block);
		if (adev->enable_virtual_display)
			amdgpu_device_ip_block_add(adev, &dce_virtual_ip_block);
#if defined(CONFIG_DRM_AMD_DC)
		else if (amdgpu_device_has_dc_support(adev))
			amdgpu_device_ip_block_add(adev, &dm_ip_block);
#endif
		else
			amdgpu_device_ip_block_add(adev, &dce_v11_0_ip_block);
		amdgpu_device_ip_block_add(adev, &gfx_v8_1_ip_block);
		amdgpu_device_ip_block_add(adev, &sdma_v3_0_ip_block);
		amdgpu_device_ip_block_add(adev, &uvd_v6_2_ip_block);
		amdgpu_device_ip_block_add(adev, &vce_v3_4_ip_block);
#if defined(CONFIG_DRM_AMD_ACP)
		amdgpu_device_ip_block_add(adev, &acp_ip_block);
#endif
		break;
	default:
		/* FIXME: not supported yet */
		return -EINVAL;
	}

	return 0;
}<|MERGE_RESOLUTION|>--- conflicted
+++ resolved
@@ -455,18 +455,10 @@
 	    adev->asic_type == CHIP_FIJI) {
 	       reg = RREG32(mmBIF_IOV_FUNC_IDENTIFIER);
 	       /* bit0: 0 means pf and 1 means vf */
-<<<<<<< HEAD
-	       /* bit31: 0 means disable IOV and 1 means enable */
-	       if (reg & 1)
-		       adev->virt.caps |= AMDGPU_SRIOV_CAPS_IS_VF;
-
-	       if (reg & 0x80000000)
-=======
 	       if (REG_GET_FIELD(reg, BIF_IOV_FUNC_IDENTIFIER, FUNC_IDENTIFIER))
 		       adev->virt.caps |= AMDGPU_SRIOV_CAPS_IS_VF;
 	       /* bit31: 0 means disable IOV and 1 means enable */
 	       if (REG_GET_FIELD(reg, BIF_IOV_FUNC_IDENTIFIER, IOV_ENABLE))
->>>>>>> 7928b2cb
 		       adev->virt.caps |= AMDGPU_SRIOV_CAPS_ENABLE_IOV;
 	}
 
