/*
 * Copyright 2014 Advanced Micro Devices, Inc.
 *
 * Permission is hereby granted, free of charge, to any person obtaining a
 * copy of this software and associated documentation files (the "Software"),
 * to deal in the Software without restriction, including without limitation
 * the rights to use, copy, modify, merge, publish, distribute, sublicense,
 * and/or sell copies of the Software, and to permit persons to whom the
 * Software is furnished to do so, subject to the following conditions:
 *
 * The above copyright notice and this permission notice shall be included in
 * all copies or substantial portions of the Software.
 *
 * THE SOFTWARE IS PROVIDED "AS IS", WITHOUT WARRANTY OF ANY KIND, EXPRESS OR
 * IMPLIED, INCLUDING BUT NOT LIMITED TO THE WARRANTIES OF MERCHANTABILITY,
 * FITNESS FOR A PARTICULAR PURPOSE AND NONINFRINGEMENT.  IN NO EVENT SHALL
 * THE COPYRIGHT HOLDER(S) OR AUTHOR(S) BE LIABLE FOR ANY CLAIM, DAMAGES OR
 * OTHER LIABILITY, WHETHER IN AN ACTION OF CONTRACT, TORT OR OTHERWISE,
 * ARISING FROM, OUT OF OR IN CONNECTION WITH THE SOFTWARE OR THE USE OR
 * OTHER DEALINGS IN THE SOFTWARE.
 *
 * Authors: Christian König <christian.koenig@amd.com>
 */

#include <linux/firmware.h>
#include <drm/drmP.h>
#include "amdgpu.h"
#include "amdgpu_uvd.h"
#include "vid.h"
#include "uvd/uvd_6_0_d.h"
#include "uvd/uvd_6_0_sh_mask.h"
#include "oss/oss_2_0_d.h"
#include "oss/oss_2_0_sh_mask.h"

static void uvd_v6_0_set_ring_funcs(struct amdgpu_device *adev);
static void uvd_v6_0_set_irq_funcs(struct amdgpu_device *adev);
static int uvd_v6_0_start(struct amdgpu_device *adev);
static void uvd_v6_0_stop(struct amdgpu_device *adev);

/**
 * uvd_v6_0_ring_get_rptr - get read pointer
 *
 * @ring: amdgpu_ring pointer
 *
 * Returns the current hardware read pointer
 */
static uint32_t uvd_v6_0_ring_get_rptr(struct amdgpu_ring *ring)
{
	struct amdgpu_device *adev = ring->adev;

	return RREG32(mmUVD_RBC_RB_RPTR);
}

/**
 * uvd_v6_0_ring_get_wptr - get write pointer
 *
 * @ring: amdgpu_ring pointer
 *
 * Returns the current hardware write pointer
 */
static uint32_t uvd_v6_0_ring_get_wptr(struct amdgpu_ring *ring)
{
	struct amdgpu_device *adev = ring->adev;

	return RREG32(mmUVD_RBC_RB_WPTR);
}

/**
 * uvd_v6_0_ring_set_wptr - set write pointer
 *
 * @ring: amdgpu_ring pointer
 *
 * Commits the write pointer to the hardware
 */
static void uvd_v6_0_ring_set_wptr(struct amdgpu_ring *ring)
{
	struct amdgpu_device *adev = ring->adev;

	WREG32(mmUVD_RBC_RB_WPTR, ring->wptr);
}

static int uvd_v6_0_early_init(void *handle)
{
	struct amdgpu_device *adev = (struct amdgpu_device *)handle;

	uvd_v6_0_set_ring_funcs(adev);
	uvd_v6_0_set_irq_funcs(adev);

	return 0;
}

static int uvd_v6_0_sw_init(void *handle)
{
	struct amdgpu_ring *ring;
	int r;
	struct amdgpu_device *adev = (struct amdgpu_device *)handle;

	/* UVD TRAP */
	r = amdgpu_irq_add_id(adev, 124, &adev->uvd.irq);
	if (r)
		return r;

	r = amdgpu_uvd_sw_init(adev);
	if (r)
		return r;

	r = amdgpu_uvd_resume(adev);
	if (r)
		return r;

	ring = &adev->uvd.ring;
	sprintf(ring->name, "uvd");
	r = amdgpu_ring_init(adev, ring, 4096, CP_PACKET2, 0xf,
			     &adev->uvd.irq, 0, AMDGPU_RING_TYPE_UVD);

	return r;
}

static int uvd_v6_0_sw_fini(void *handle)
{
	int r;
	struct amdgpu_device *adev = (struct amdgpu_device *)handle;

	r = amdgpu_uvd_suspend(adev);
	if (r)
		return r;

	r = amdgpu_uvd_sw_fini(adev);
	if (r)
		return r;

	return r;
}

/**
 * uvd_v6_0_hw_init - start and test UVD block
 *
 * @adev: amdgpu_device pointer
 *
 * Initialize the hardware, boot up the VCPU and do some testing
 */
static int uvd_v6_0_hw_init(void *handle)
{
	struct amdgpu_device *adev = (struct amdgpu_device *)handle;
	struct amdgpu_ring *ring = &adev->uvd.ring;
	uint32_t tmp;
	int r;

	r = uvd_v6_0_start(adev);
	if (r)
		goto done;

	ring->ready = true;
	r = amdgpu_ring_test_ring(ring);
	if (r) {
		ring->ready = false;
		goto done;
	}

	r = amdgpu_ring_lock(ring, 10);
	if (r) {
		DRM_ERROR("amdgpu: ring failed to lock UVD ring (%d).\n", r);
		goto done;
	}

	tmp = PACKET0(mmUVD_SEMA_WAIT_FAULT_TIMEOUT_CNTL, 0);
	amdgpu_ring_write(ring, tmp);
	amdgpu_ring_write(ring, 0xFFFFF);

	tmp = PACKET0(mmUVD_SEMA_WAIT_INCOMPLETE_TIMEOUT_CNTL, 0);
	amdgpu_ring_write(ring, tmp);
	amdgpu_ring_write(ring, 0xFFFFF);

	tmp = PACKET0(mmUVD_SEMA_SIGNAL_INCOMPLETE_TIMEOUT_CNTL, 0);
	amdgpu_ring_write(ring, tmp);
	amdgpu_ring_write(ring, 0xFFFFF);

	/* Clear timeout status bits */
	amdgpu_ring_write(ring, PACKET0(mmUVD_SEMA_TIMEOUT_STATUS, 0));
	amdgpu_ring_write(ring, 0x8);

	amdgpu_ring_write(ring, PACKET0(mmUVD_SEMA_CNTL, 0));
	amdgpu_ring_write(ring, 3);

	amdgpu_ring_unlock_commit(ring);

done:
	if (!r)
		DRM_INFO("UVD initialized successfully.\n");

	return r;
}

/**
 * uvd_v6_0_hw_fini - stop the hardware block
 *
 * @adev: amdgpu_device pointer
 *
 * Stop the UVD block, mark ring as not ready any more
 */
static int uvd_v6_0_hw_fini(void *handle)
{
	struct amdgpu_device *adev = (struct amdgpu_device *)handle;
	struct amdgpu_ring *ring = &adev->uvd.ring;

	uvd_v6_0_stop(adev);
	ring->ready = false;

	return 0;
}

static int uvd_v6_0_suspend(void *handle)
{
	int r;
	struct amdgpu_device *adev = (struct amdgpu_device *)handle;

<<<<<<< HEAD
	r = amdgpu_uvd_suspend(adev);
	if (r)
		return r;

	r = uvd_v6_0_hw_fini(adev);
	if (r)
		return r;

=======
	/* Skip this for APU for now */
	if (!(adev->flags & AMD_IS_APU)) {
		r = amdgpu_uvd_suspend(adev);
		if (r)
			return r;
	}
	r = uvd_v6_0_hw_fini(adev);
	if (r)
		return r;

>>>>>>> 61328de2
	return r;
}

static int uvd_v6_0_resume(void *handle)
{
	int r;
	struct amdgpu_device *adev = (struct amdgpu_device *)handle;

	/* Skip this for APU for now */
	if (!(adev->flags & AMD_IS_APU)) {
		r = amdgpu_uvd_resume(adev);
		if (r)
			return r;
	}
	r = uvd_v6_0_hw_init(adev);
	if (r)
		return r;

	return r;
}

/**
 * uvd_v6_0_mc_resume - memory controller programming
 *
 * @adev: amdgpu_device pointer
 *
 * Let the UVD memory controller know it's offsets
 */
static void uvd_v6_0_mc_resume(struct amdgpu_device *adev)
{
	uint64_t offset;
	uint32_t size;

	/* programm memory controller bits 0-27 */
	WREG32(mmUVD_LMI_VCPU_CACHE_64BIT_BAR_LOW,
			lower_32_bits(adev->uvd.gpu_addr));
	WREG32(mmUVD_LMI_VCPU_CACHE_64BIT_BAR_HIGH,
			upper_32_bits(adev->uvd.gpu_addr));

	offset = AMDGPU_UVD_FIRMWARE_OFFSET;
	size = AMDGPU_GPU_PAGE_ALIGN(adev->uvd.fw->size + 4);
	WREG32(mmUVD_VCPU_CACHE_OFFSET0, offset >> 3);
	WREG32(mmUVD_VCPU_CACHE_SIZE0, size);

	offset += size;
	size = AMDGPU_UVD_STACK_SIZE;
	WREG32(mmUVD_VCPU_CACHE_OFFSET1, offset >> 3);
	WREG32(mmUVD_VCPU_CACHE_SIZE1, size);

	offset += size;
	size = AMDGPU_UVD_HEAP_SIZE;
	WREG32(mmUVD_VCPU_CACHE_OFFSET2, offset >> 3);
	WREG32(mmUVD_VCPU_CACHE_SIZE2, size);
}

/**
 * uvd_v6_0_start - start UVD block
 *
 * @adev: amdgpu_device pointer
 *
 * Setup and start the UVD block
 */
static int uvd_v6_0_start(struct amdgpu_device *adev)
{
	struct amdgpu_ring *ring = &adev->uvd.ring;
	uint32_t rb_bufsz, tmp;
	uint32_t lmi_swap_cntl;
	uint32_t mp_swap_cntl;
	int i, j, r;

	/*disable DPG */
	WREG32_P(mmUVD_POWER_STATUS, 0, ~(1 << 2));

	/* disable byte swapping */
	lmi_swap_cntl = 0;
	mp_swap_cntl = 0;

	uvd_v6_0_mc_resume(adev);

	/* disable clock gating */
	WREG32(mmUVD_CGC_GATE, 0);

	/* disable interupt */
	WREG32_P(mmUVD_MASTINT_EN, 0, ~(1 << 1));

	/* stall UMC and register bus before resetting VCPU */
	WREG32_P(mmUVD_LMI_CTRL2, 1 << 8, ~(1 << 8));
	mdelay(1);

	/* put LMI, VCPU, RBC etc... into reset */
	WREG32(mmUVD_SOFT_RESET, UVD_SOFT_RESET__LMI_SOFT_RESET_MASK |
		UVD_SOFT_RESET__VCPU_SOFT_RESET_MASK | UVD_SOFT_RESET__LBSI_SOFT_RESET_MASK |
		UVD_SOFT_RESET__RBC_SOFT_RESET_MASK | UVD_SOFT_RESET__CSM_SOFT_RESET_MASK |
		UVD_SOFT_RESET__CXW_SOFT_RESET_MASK | UVD_SOFT_RESET__TAP_SOFT_RESET_MASK |
		UVD_SOFT_RESET__LMI_UMC_SOFT_RESET_MASK);
	mdelay(5);

	/* take UVD block out of reset */
	WREG32_P(mmSRBM_SOFT_RESET, 0, ~SRBM_SOFT_RESET__SOFT_RESET_UVD_MASK);
	mdelay(5);

	/* initialize UVD memory controller */
	WREG32(mmUVD_LMI_CTRL, 0x40 | (1 << 8) | (1 << 13) |
			     (1 << 21) | (1 << 9) | (1 << 20));

#ifdef __BIG_ENDIAN
	/* swap (8 in 32) RB and IB */
	lmi_swap_cntl = 0xa;
	mp_swap_cntl = 0;
#endif
	WREG32(mmUVD_LMI_SWAP_CNTL, lmi_swap_cntl);
	WREG32(mmUVD_MP_SWAP_CNTL, mp_swap_cntl);

	WREG32(mmUVD_MPC_SET_MUXA0, 0x40c2040);
	WREG32(mmUVD_MPC_SET_MUXA1, 0x0);
	WREG32(mmUVD_MPC_SET_MUXB0, 0x40c2040);
	WREG32(mmUVD_MPC_SET_MUXB1, 0x0);
	WREG32(mmUVD_MPC_SET_ALU, 0);
	WREG32(mmUVD_MPC_SET_MUX, 0x88);

	/* take all subblocks out of reset, except VCPU */
	WREG32(mmUVD_SOFT_RESET, UVD_SOFT_RESET__VCPU_SOFT_RESET_MASK);
	mdelay(5);

	/* enable VCPU clock */
	WREG32(mmUVD_VCPU_CNTL,  1 << 9);

	/* enable UMC */
	WREG32_P(mmUVD_LMI_CTRL2, 0, ~(1 << 8));

	/* boot up the VCPU */
	WREG32(mmUVD_SOFT_RESET, 0);
	mdelay(10);

	for (i = 0; i < 10; ++i) {
		uint32_t status;

		for (j = 0; j < 100; ++j) {
			status = RREG32(mmUVD_STATUS);
			if (status & 2)
				break;
			mdelay(10);
		}
		r = 0;
		if (status & 2)
			break;

		DRM_ERROR("UVD not responding, trying to reset the VCPU!!!\n");
		WREG32_P(mmUVD_SOFT_RESET, UVD_SOFT_RESET__VCPU_SOFT_RESET_MASK,
				~UVD_SOFT_RESET__VCPU_SOFT_RESET_MASK);
		mdelay(10);
		WREG32_P(mmUVD_SOFT_RESET, 0,
			 ~UVD_SOFT_RESET__VCPU_SOFT_RESET_MASK);
		mdelay(10);
		r = -1;
	}

	if (r) {
		DRM_ERROR("UVD not responding, giving up!!!\n");
		return r;
	}
	/* enable master interrupt */
	WREG32_P(mmUVD_MASTINT_EN, 3 << 1, ~(3 << 1));

	/* clear the bit 4 of UVD_STATUS */
	WREG32_P(mmUVD_STATUS, 0, ~(2 << 1));

	rb_bufsz = order_base_2(ring->ring_size);
	tmp = 0;
	tmp = REG_SET_FIELD(tmp, UVD_RBC_RB_CNTL, RB_BUFSZ, rb_bufsz);
	tmp = REG_SET_FIELD(tmp, UVD_RBC_RB_CNTL, RB_BLKSZ, 1);
	tmp = REG_SET_FIELD(tmp, UVD_RBC_RB_CNTL, RB_NO_FETCH, 1);
	tmp = REG_SET_FIELD(tmp, UVD_RBC_RB_CNTL, RB_WPTR_POLL_EN, 0);
	tmp = REG_SET_FIELD(tmp, UVD_RBC_RB_CNTL, RB_NO_UPDATE, 1);
	tmp = REG_SET_FIELD(tmp, UVD_RBC_RB_CNTL, RB_RPTR_WR_EN, 1);
	/* force RBC into idle state */
	WREG32(mmUVD_RBC_RB_CNTL, tmp);

	/* set the write pointer delay */
	WREG32(mmUVD_RBC_RB_WPTR_CNTL, 0);

	/* set the wb address */
	WREG32(mmUVD_RBC_RB_RPTR_ADDR, (upper_32_bits(ring->gpu_addr) >> 2));

	/* programm the RB_BASE for ring buffer */
	WREG32(mmUVD_LMI_RBC_RB_64BIT_BAR_LOW,
			lower_32_bits(ring->gpu_addr));
	WREG32(mmUVD_LMI_RBC_RB_64BIT_BAR_HIGH,
			upper_32_bits(ring->gpu_addr));

	/* Initialize the ring buffer's read and write pointers */
	WREG32(mmUVD_RBC_RB_RPTR, 0);

	ring->wptr = RREG32(mmUVD_RBC_RB_RPTR);
	WREG32(mmUVD_RBC_RB_WPTR, ring->wptr);

	WREG32_P(mmUVD_RBC_RB_CNTL, 0, ~UVD_RBC_RB_CNTL__RB_NO_FETCH_MASK);

	return 0;
}

/**
 * uvd_v6_0_stop - stop UVD block
 *
 * @adev: amdgpu_device pointer
 *
 * stop the UVD block
 */
static void uvd_v6_0_stop(struct amdgpu_device *adev)
{
	/* force RBC into idle state */
	WREG32(mmUVD_RBC_RB_CNTL, 0x11010101);

	/* Stall UMC and register bus before resetting VCPU */
	WREG32_P(mmUVD_LMI_CTRL2, 1 << 8, ~(1 << 8));
	mdelay(1);

	/* put VCPU into reset */
	WREG32(mmUVD_SOFT_RESET, UVD_SOFT_RESET__VCPU_SOFT_RESET_MASK);
	mdelay(5);

	/* disable VCPU clock */
	WREG32(mmUVD_VCPU_CNTL, 0x0);

	/* Unstall UMC and register bus */
	WREG32_P(mmUVD_LMI_CTRL2, 0, ~(1 << 8));
}

/**
 * uvd_v6_0_ring_emit_fence - emit an fence & trap command
 *
 * @ring: amdgpu_ring pointer
 * @fence: fence to emit
 *
 * Write a fence and a trap command to the ring.
 */
static void uvd_v6_0_ring_emit_fence(struct amdgpu_ring *ring, u64 addr, u64 seq,
				     unsigned flags)
{
	WARN_ON(flags & AMDGPU_FENCE_FLAG_64BIT);

	amdgpu_ring_write(ring, PACKET0(mmUVD_CONTEXT_ID, 0));
	amdgpu_ring_write(ring, seq);
	amdgpu_ring_write(ring, PACKET0(mmUVD_GPCOM_VCPU_DATA0, 0));
	amdgpu_ring_write(ring, addr & 0xffffffff);
	amdgpu_ring_write(ring, PACKET0(mmUVD_GPCOM_VCPU_DATA1, 0));
	amdgpu_ring_write(ring, upper_32_bits(addr) & 0xff);
	amdgpu_ring_write(ring, PACKET0(mmUVD_GPCOM_VCPU_CMD, 0));
	amdgpu_ring_write(ring, 0);

	amdgpu_ring_write(ring, PACKET0(mmUVD_GPCOM_VCPU_DATA0, 0));
	amdgpu_ring_write(ring, 0);
	amdgpu_ring_write(ring, PACKET0(mmUVD_GPCOM_VCPU_DATA1, 0));
	amdgpu_ring_write(ring, 0);
	amdgpu_ring_write(ring, PACKET0(mmUVD_GPCOM_VCPU_CMD, 0));
	amdgpu_ring_write(ring, 2);
}

/**
 * uvd_v6_0_ring_emit_semaphore - emit semaphore command
 *
 * @ring: amdgpu_ring pointer
 * @semaphore: semaphore to emit commands for
 * @emit_wait: true if we should emit a wait command
 *
 * Emit a semaphore command (either wait or signal) to the UVD ring.
 */
static bool uvd_v6_0_ring_emit_semaphore(struct amdgpu_ring *ring,
					 struct amdgpu_semaphore *semaphore,
					 bool emit_wait)
{
	uint64_t addr = semaphore->gpu_addr;

	amdgpu_ring_write(ring, PACKET0(mmUVD_SEMA_ADDR_LOW, 0));
	amdgpu_ring_write(ring, (addr >> 3) & 0x000FFFFF);

	amdgpu_ring_write(ring, PACKET0(mmUVD_SEMA_ADDR_HIGH, 0));
	amdgpu_ring_write(ring, (addr >> 23) & 0x000FFFFF);

	amdgpu_ring_write(ring, PACKET0(mmUVD_SEMA_CMD, 0));
	amdgpu_ring_write(ring, 0x80 | (emit_wait ? 1 : 0));

	return true;
}

/**
 * uvd_v6_0_ring_test_ring - register write test
 *
 * @ring: amdgpu_ring pointer
 *
 * Test if we can successfully write to the context register
 */
static int uvd_v6_0_ring_test_ring(struct amdgpu_ring *ring)
{
	struct amdgpu_device *adev = ring->adev;
	uint32_t tmp = 0;
	unsigned i;
	int r;

	WREG32(mmUVD_CONTEXT_ID, 0xCAFEDEAD);
	r = amdgpu_ring_lock(ring, 3);
	if (r) {
		DRM_ERROR("amdgpu: cp failed to lock ring %d (%d).\n",
			  ring->idx, r);
		return r;
	}
	amdgpu_ring_write(ring, PACKET0(mmUVD_CONTEXT_ID, 0));
	amdgpu_ring_write(ring, 0xDEADBEEF);
	amdgpu_ring_unlock_commit(ring);
	for (i = 0; i < adev->usec_timeout; i++) {
		tmp = RREG32(mmUVD_CONTEXT_ID);
		if (tmp == 0xDEADBEEF)
			break;
		DRM_UDELAY(1);
	}

	if (i < adev->usec_timeout) {
		DRM_INFO("ring test on %d succeeded in %d usecs\n",
			 ring->idx, i);
	} else {
		DRM_ERROR("amdgpu: ring %d test failed (0x%08X)\n",
			  ring->idx, tmp);
		r = -EINVAL;
	}
	return r;
}

/**
 * uvd_v6_0_ring_emit_ib - execute indirect buffer
 *
 * @ring: amdgpu_ring pointer
 * @ib: indirect buffer to execute
 *
 * Write ring commands to execute the indirect buffer
 */
static void uvd_v6_0_ring_emit_ib(struct amdgpu_ring *ring,
				  struct amdgpu_ib *ib)
{
	amdgpu_ring_write(ring, PACKET0(mmUVD_LMI_RBC_IB_64BIT_BAR_LOW, 0));
	amdgpu_ring_write(ring, lower_32_bits(ib->gpu_addr));
	amdgpu_ring_write(ring, PACKET0(mmUVD_LMI_RBC_IB_64BIT_BAR_HIGH, 0));
	amdgpu_ring_write(ring, upper_32_bits(ib->gpu_addr));
	amdgpu_ring_write(ring, PACKET0(mmUVD_RBC_IB_SIZE, 0));
	amdgpu_ring_write(ring, ib->length_dw);
}

/**
 * uvd_v6_0_ring_test_ib - test ib execution
 *
 * @ring: amdgpu_ring pointer
 *
 * Test if we can successfully execute an IB
 */
static int uvd_v6_0_ring_test_ib(struct amdgpu_ring *ring)
{
	struct fence *fence = NULL;
	int r;

	r = amdgpu_uvd_get_create_msg(ring, 1, NULL);
	if (r) {
		DRM_ERROR("amdgpu: failed to get create msg (%d).\n", r);
		goto error;
	}

	r = amdgpu_uvd_get_destroy_msg(ring, 1, &fence);
	if (r) {
		DRM_ERROR("amdgpu: failed to get destroy ib (%d).\n", r);
		goto error;
	}

	r = fence_wait(fence, false);
	if (r) {
		DRM_ERROR("amdgpu: fence wait failed (%d).\n", r);
		goto error;
	}
	DRM_INFO("ib test on ring %d succeeded\n",  ring->idx);
error:
	fence_put(fence);
	return r;
}

static bool uvd_v6_0_is_idle(void *handle)
{
	struct amdgpu_device *adev = (struct amdgpu_device *)handle;

	return !(RREG32(mmSRBM_STATUS) & SRBM_STATUS__UVD_BUSY_MASK);
}

static int uvd_v6_0_wait_for_idle(void *handle)
{
	unsigned i;
	struct amdgpu_device *adev = (struct amdgpu_device *)handle;

	for (i = 0; i < adev->usec_timeout; i++) {
		if (!(RREG32(mmSRBM_STATUS) & SRBM_STATUS__UVD_BUSY_MASK))
			return 0;
	}
	return -ETIMEDOUT;
}

static int uvd_v6_0_soft_reset(void *handle)
{
	struct amdgpu_device *adev = (struct amdgpu_device *)handle;

	uvd_v6_0_stop(adev);

	WREG32_P(mmSRBM_SOFT_RESET, SRBM_SOFT_RESET__SOFT_RESET_UVD_MASK,
			~SRBM_SOFT_RESET__SOFT_RESET_UVD_MASK);
	mdelay(5);

	return uvd_v6_0_start(adev);
}

static void uvd_v6_0_print_status(void *handle)
{
	struct amdgpu_device *adev = (struct amdgpu_device *)handle;
	dev_info(adev->dev, "UVD 6.0 registers\n");
	dev_info(adev->dev, "  UVD_SEMA_ADDR_LOW=0x%08X\n",
		 RREG32(mmUVD_SEMA_ADDR_LOW));
	dev_info(adev->dev, "  UVD_SEMA_ADDR_HIGH=0x%08X\n",
		 RREG32(mmUVD_SEMA_ADDR_HIGH));
	dev_info(adev->dev, "  UVD_SEMA_CMD=0x%08X\n",
		 RREG32(mmUVD_SEMA_CMD));
	dev_info(adev->dev, "  UVD_GPCOM_VCPU_CMD=0x%08X\n",
		 RREG32(mmUVD_GPCOM_VCPU_CMD));
	dev_info(adev->dev, "  UVD_GPCOM_VCPU_DATA0=0x%08X\n",
		 RREG32(mmUVD_GPCOM_VCPU_DATA0));
	dev_info(adev->dev, "  UVD_GPCOM_VCPU_DATA1=0x%08X\n",
		 RREG32(mmUVD_GPCOM_VCPU_DATA1));
	dev_info(adev->dev, "  UVD_ENGINE_CNTL=0x%08X\n",
		 RREG32(mmUVD_ENGINE_CNTL));
	dev_info(adev->dev, "  UVD_UDEC_ADDR_CONFIG=0x%08X\n",
		 RREG32(mmUVD_UDEC_ADDR_CONFIG));
	dev_info(adev->dev, "  UVD_UDEC_DB_ADDR_CONFIG=0x%08X\n",
		 RREG32(mmUVD_UDEC_DB_ADDR_CONFIG));
	dev_info(adev->dev, "  UVD_UDEC_DBW_ADDR_CONFIG=0x%08X\n",
		 RREG32(mmUVD_UDEC_DBW_ADDR_CONFIG));
	dev_info(adev->dev, "  UVD_SEMA_CNTL=0x%08X\n",
		 RREG32(mmUVD_SEMA_CNTL));
	dev_info(adev->dev, "  UVD_LMI_EXT40_ADDR=0x%08X\n",
		 RREG32(mmUVD_LMI_EXT40_ADDR));
	dev_info(adev->dev, "  UVD_CTX_INDEX=0x%08X\n",
		 RREG32(mmUVD_CTX_INDEX));
	dev_info(adev->dev, "  UVD_CTX_DATA=0x%08X\n",
		 RREG32(mmUVD_CTX_DATA));
	dev_info(adev->dev, "  UVD_CGC_GATE=0x%08X\n",
		 RREG32(mmUVD_CGC_GATE));
	dev_info(adev->dev, "  UVD_CGC_CTRL=0x%08X\n",
		 RREG32(mmUVD_CGC_CTRL));
	dev_info(adev->dev, "  UVD_LMI_CTRL2=0x%08X\n",
		 RREG32(mmUVD_LMI_CTRL2));
	dev_info(adev->dev, "  UVD_MASTINT_EN=0x%08X\n",
		 RREG32(mmUVD_MASTINT_EN));
	dev_info(adev->dev, "  UVD_LMI_ADDR_EXT=0x%08X\n",
		 RREG32(mmUVD_LMI_ADDR_EXT));
	dev_info(adev->dev, "  UVD_LMI_CTRL=0x%08X\n",
		 RREG32(mmUVD_LMI_CTRL));
	dev_info(adev->dev, "  UVD_LMI_SWAP_CNTL=0x%08X\n",
		 RREG32(mmUVD_LMI_SWAP_CNTL));
	dev_info(adev->dev, "  UVD_MP_SWAP_CNTL=0x%08X\n",
		 RREG32(mmUVD_MP_SWAP_CNTL));
	dev_info(adev->dev, "  UVD_MPC_SET_MUXA0=0x%08X\n",
		 RREG32(mmUVD_MPC_SET_MUXA0));
	dev_info(adev->dev, "  UVD_MPC_SET_MUXA1=0x%08X\n",
		 RREG32(mmUVD_MPC_SET_MUXA1));
	dev_info(adev->dev, "  UVD_MPC_SET_MUXB0=0x%08X\n",
		 RREG32(mmUVD_MPC_SET_MUXB0));
	dev_info(adev->dev, "  UVD_MPC_SET_MUXB1=0x%08X\n",
		 RREG32(mmUVD_MPC_SET_MUXB1));
	dev_info(adev->dev, "  UVD_MPC_SET_MUX=0x%08X\n",
		 RREG32(mmUVD_MPC_SET_MUX));
	dev_info(adev->dev, "  UVD_MPC_SET_ALU=0x%08X\n",
		 RREG32(mmUVD_MPC_SET_ALU));
	dev_info(adev->dev, "  UVD_VCPU_CACHE_OFFSET0=0x%08X\n",
		 RREG32(mmUVD_VCPU_CACHE_OFFSET0));
	dev_info(adev->dev, "  UVD_VCPU_CACHE_SIZE0=0x%08X\n",
		 RREG32(mmUVD_VCPU_CACHE_SIZE0));
	dev_info(adev->dev, "  UVD_VCPU_CACHE_OFFSET1=0x%08X\n",
		 RREG32(mmUVD_VCPU_CACHE_OFFSET1));
	dev_info(adev->dev, "  UVD_VCPU_CACHE_SIZE1=0x%08X\n",
		 RREG32(mmUVD_VCPU_CACHE_SIZE1));
	dev_info(adev->dev, "  UVD_VCPU_CACHE_OFFSET2=0x%08X\n",
		 RREG32(mmUVD_VCPU_CACHE_OFFSET2));
	dev_info(adev->dev, "  UVD_VCPU_CACHE_SIZE2=0x%08X\n",
		 RREG32(mmUVD_VCPU_CACHE_SIZE2));
	dev_info(adev->dev, "  UVD_VCPU_CNTL=0x%08X\n",
		 RREG32(mmUVD_VCPU_CNTL));
	dev_info(adev->dev, "  UVD_SOFT_RESET=0x%08X\n",
		 RREG32(mmUVD_SOFT_RESET));
	dev_info(adev->dev, "  UVD_RBC_IB_SIZE=0x%08X\n",
		 RREG32(mmUVD_RBC_IB_SIZE));
	dev_info(adev->dev, "  UVD_RBC_RB_RPTR=0x%08X\n",
		 RREG32(mmUVD_RBC_RB_RPTR));
	dev_info(adev->dev, "  UVD_RBC_RB_WPTR=0x%08X\n",
		 RREG32(mmUVD_RBC_RB_WPTR));
	dev_info(adev->dev, "  UVD_RBC_RB_WPTR_CNTL=0x%08X\n",
		 RREG32(mmUVD_RBC_RB_WPTR_CNTL));
	dev_info(adev->dev, "  UVD_RBC_RB_CNTL=0x%08X\n",
		 RREG32(mmUVD_RBC_RB_CNTL));
	dev_info(adev->dev, "  UVD_STATUS=0x%08X\n",
		 RREG32(mmUVD_STATUS));
	dev_info(adev->dev, "  UVD_SEMA_TIMEOUT_STATUS=0x%08X\n",
		 RREG32(mmUVD_SEMA_TIMEOUT_STATUS));
	dev_info(adev->dev, "  UVD_SEMA_WAIT_INCOMPLETE_TIMEOUT_CNTL=0x%08X\n",
		 RREG32(mmUVD_SEMA_WAIT_INCOMPLETE_TIMEOUT_CNTL));
	dev_info(adev->dev, "  UVD_SEMA_WAIT_FAULT_TIMEOUT_CNTL=0x%08X\n",
		 RREG32(mmUVD_SEMA_WAIT_FAULT_TIMEOUT_CNTL));
	dev_info(adev->dev, "  UVD_SEMA_SIGNAL_INCOMPLETE_TIMEOUT_CNTL=0x%08X\n",
		 RREG32(mmUVD_SEMA_SIGNAL_INCOMPLETE_TIMEOUT_CNTL));
	dev_info(adev->dev, "  UVD_CONTEXT_ID=0x%08X\n",
		 RREG32(mmUVD_CONTEXT_ID));
}

static int uvd_v6_0_set_interrupt_state(struct amdgpu_device *adev,
					struct amdgpu_irq_src *source,
					unsigned type,
					enum amdgpu_interrupt_state state)
{
	// TODO
	return 0;
}

static int uvd_v6_0_process_interrupt(struct amdgpu_device *adev,
				      struct amdgpu_irq_src *source,
				      struct amdgpu_iv_entry *entry)
{
	DRM_DEBUG("IH: UVD TRAP\n");
	amdgpu_fence_process(&adev->uvd.ring);
	return 0;
}

static int uvd_v6_0_set_clockgating_state(void *handle,
					  enum amd_clockgating_state state)
{
	return 0;
}

static int uvd_v6_0_set_powergating_state(void *handle,
					  enum amd_powergating_state state)
{
	/* This doesn't actually powergate the UVD block.
	 * That's done in the dpm code via the SMC.  This
	 * just re-inits the block as necessary.  The actual
	 * gating still happens in the dpm code.  We should
	 * revisit this when there is a cleaner line between
	 * the smc and the hw blocks
	 */
	struct amdgpu_device *adev = (struct amdgpu_device *)handle;

	if (state == AMD_PG_STATE_GATE) {
		uvd_v6_0_stop(adev);
		return 0;
	} else {
		return uvd_v6_0_start(adev);
	}
}

const struct amd_ip_funcs uvd_v6_0_ip_funcs = {
	.early_init = uvd_v6_0_early_init,
	.late_init = NULL,
	.sw_init = uvd_v6_0_sw_init,
	.sw_fini = uvd_v6_0_sw_fini,
	.hw_init = uvd_v6_0_hw_init,
	.hw_fini = uvd_v6_0_hw_fini,
	.suspend = uvd_v6_0_suspend,
	.resume = uvd_v6_0_resume,
	.is_idle = uvd_v6_0_is_idle,
	.wait_for_idle = uvd_v6_0_wait_for_idle,
	.soft_reset = uvd_v6_0_soft_reset,
	.print_status = uvd_v6_0_print_status,
	.set_clockgating_state = uvd_v6_0_set_clockgating_state,
	.set_powergating_state = uvd_v6_0_set_powergating_state,
};

static const struct amdgpu_ring_funcs uvd_v6_0_ring_funcs = {
	.get_rptr = uvd_v6_0_ring_get_rptr,
	.get_wptr = uvd_v6_0_ring_get_wptr,
	.set_wptr = uvd_v6_0_ring_set_wptr,
	.parse_cs = amdgpu_uvd_ring_parse_cs,
	.emit_ib = uvd_v6_0_ring_emit_ib,
	.emit_fence = uvd_v6_0_ring_emit_fence,
	.emit_semaphore = uvd_v6_0_ring_emit_semaphore,
	.test_ring = uvd_v6_0_ring_test_ring,
	.test_ib = uvd_v6_0_ring_test_ib,
	.is_lockup = amdgpu_ring_test_lockup,
	.insert_nop = amdgpu_ring_insert_nop,
};

static void uvd_v6_0_set_ring_funcs(struct amdgpu_device *adev)
{
	adev->uvd.ring.funcs = &uvd_v6_0_ring_funcs;
}

static const struct amdgpu_irq_src_funcs uvd_v6_0_irq_funcs = {
	.set = uvd_v6_0_set_interrupt_state,
	.process = uvd_v6_0_process_interrupt,
};

static void uvd_v6_0_set_irq_funcs(struct amdgpu_device *adev)
{
	adev->uvd.irq.num_types = 1;
	adev->uvd.irq.funcs = &uvd_v6_0_irq_funcs;
}<|MERGE_RESOLUTION|>--- conflicted
+++ resolved
@@ -214,16 +214,6 @@
 	int r;
 	struct amdgpu_device *adev = (struct amdgpu_device *)handle;
 
-<<<<<<< HEAD
-	r = amdgpu_uvd_suspend(adev);
-	if (r)
-		return r;
-
-	r = uvd_v6_0_hw_fini(adev);
-	if (r)
-		return r;
-
-=======
 	/* Skip this for APU for now */
 	if (!(adev->flags & AMD_IS_APU)) {
 		r = amdgpu_uvd_suspend(adev);
@@ -234,7 +224,6 @@
 	if (r)
 		return r;
 
->>>>>>> 61328de2
 	return r;
 }
 
