--- conflicted
+++ resolved
@@ -625,11 +625,7 @@
 	switch (adev->asic_type) {
 	case CHIP_VEGA10:
 	case CHIP_RAVEN:
-<<<<<<< HEAD
-		return (adev->pdev->device == 0x15d8);
-=======
 		return true;
->>>>>>> c59c1e66
 	case CHIP_VEGA12:
 	case CHIP_VEGA20:
 	default:
