/*
 * Copyright 2007-11 Advanced Micro Devices, Inc.
 * Copyright 2008 Red Hat Inc.
 *
 * Permission is hereby granted, free of charge, to any person obtaining a
 * copy of this software and associated documentation files (the "Software"),
 * to deal in the Software without restriction, including without limitation
 * the rights to use, copy, modify, merge, publish, distribute, sublicense,
 * and/or sell copies of the Software, and to permit persons to whom the
 * Software is furnished to do so, subject to the following conditions:
 *
 * The above copyright notice and this permission notice shall be included in
 * all copies or substantial portions of the Software.
 *
 * THE SOFTWARE IS PROVIDED "AS IS", WITHOUT WARRANTY OF ANY KIND, EXPRESS OR
 * IMPLIED, INCLUDING BUT NOT LIMITED TO THE WARRANTIES OF MERCHANTABILITY,
 * FITNESS FOR A PARTICULAR PURPOSE AND NONINFRINGEMENT.  IN NO EVENT SHALL
 * THE COPYRIGHT HOLDER(S) OR AUTHOR(S) BE LIABLE FOR ANY CLAIM, DAMAGES OR
 * OTHER LIABILITY, WHETHER IN AN ACTION OF CONTRACT, TORT OR OTHERWISE,
 * ARISING FROM, OUT OF OR IN CONNECTION WITH THE SOFTWARE OR THE USE OR
 * OTHER DEALINGS IN THE SOFTWARE.
 *
 * Authors: Dave Airlie
 *          Alex Deucher
 */
#include <drm/drmP.h>
#include <drm/drm_crtc_helper.h>
#include <drm/radeon_drm.h>
#include "radeon.h"
#include "atom.h"
#include <linux/backlight.h>

extern int atom_debug;

static u8
radeon_atom_get_backlight_level_from_reg(struct radeon_device *rdev)
{
	u8 backlight_level;
	u32 bios_2_scratch;

	if (rdev->family >= CHIP_R600)
		bios_2_scratch = RREG32(R600_BIOS_2_SCRATCH);
	else
		bios_2_scratch = RREG32(RADEON_BIOS_2_SCRATCH);

	backlight_level = ((bios_2_scratch & ATOM_S2_CURRENT_BL_LEVEL_MASK) >>
			   ATOM_S2_CURRENT_BL_LEVEL_SHIFT);

	return backlight_level;
}

static void
radeon_atom_set_backlight_level_to_reg(struct radeon_device *rdev,
				       u8 backlight_level)
{
	u32 bios_2_scratch;

	if (rdev->family >= CHIP_R600)
		bios_2_scratch = RREG32(R600_BIOS_2_SCRATCH);
	else
		bios_2_scratch = RREG32(RADEON_BIOS_2_SCRATCH);

	bios_2_scratch &= ~ATOM_S2_CURRENT_BL_LEVEL_MASK;
	bios_2_scratch |= ((backlight_level << ATOM_S2_CURRENT_BL_LEVEL_SHIFT) &
			   ATOM_S2_CURRENT_BL_LEVEL_MASK);

	if (rdev->family >= CHIP_R600)
		WREG32(R600_BIOS_2_SCRATCH, bios_2_scratch);
	else
		WREG32(RADEON_BIOS_2_SCRATCH, bios_2_scratch);
}

u8
atombios_get_backlight_level(struct radeon_encoder *radeon_encoder)
{
	struct drm_device *dev = radeon_encoder->base.dev;
	struct radeon_device *rdev = dev->dev_private;

	if (!(rdev->mode_info.firmware_flags & ATOM_BIOS_INFO_BL_CONTROLLED_BY_GPU))
		return 0;

	return radeon_atom_get_backlight_level_from_reg(rdev);
}

void
atombios_set_backlight_level(struct radeon_encoder *radeon_encoder, u8 level)
{
	struct drm_encoder *encoder = &radeon_encoder->base;
	struct drm_device *dev = radeon_encoder->base.dev;
	struct radeon_device *rdev = dev->dev_private;
	struct radeon_encoder_atom_dig *dig;
	DISPLAY_DEVICE_OUTPUT_CONTROL_PS_ALLOCATION args;
	int index;

	if (!(rdev->mode_info.firmware_flags & ATOM_BIOS_INFO_BL_CONTROLLED_BY_GPU))
		return;

	if ((radeon_encoder->devices & (ATOM_DEVICE_LCD_SUPPORT)) &&
	    radeon_encoder->enc_priv) {
		dig = radeon_encoder->enc_priv;
		dig->backlight_level = level;
		radeon_atom_set_backlight_level_to_reg(rdev, dig->backlight_level);

		switch (radeon_encoder->encoder_id) {
		case ENCODER_OBJECT_ID_INTERNAL_LVDS:
		case ENCODER_OBJECT_ID_INTERNAL_LVTM1:
			index = GetIndexIntoMasterTable(COMMAND, LCD1OutputControl);
			if (dig->backlight_level == 0) {
				args.ucAction = ATOM_LCD_BLOFF;
				atom_execute_table(rdev->mode_info.atom_context, index, (uint32_t *)&args);
			} else {
				args.ucAction = ATOM_LCD_BL_BRIGHTNESS_CONTROL;
				atom_execute_table(rdev->mode_info.atom_context, index, (uint32_t *)&args);
				args.ucAction = ATOM_LCD_BLON;
				atom_execute_table(rdev->mode_info.atom_context, index, (uint32_t *)&args);
			}
			break;
		case ENCODER_OBJECT_ID_INTERNAL_UNIPHY:
		case ENCODER_OBJECT_ID_INTERNAL_KLDSCP_LVTMA:
		case ENCODER_OBJECT_ID_INTERNAL_UNIPHY1:
		case ENCODER_OBJECT_ID_INTERNAL_UNIPHY2:
			if (dig->backlight_level == 0)
				atombios_dig_transmitter_setup(encoder, ATOM_TRANSMITTER_ACTION_LCD_BLOFF, 0, 0);
			else {
				atombios_dig_transmitter_setup(encoder, ATOM_TRANSMITTER_ACTION_BL_BRIGHTNESS_CONTROL, 0, 0);
				atombios_dig_transmitter_setup(encoder, ATOM_TRANSMITTER_ACTION_LCD_BLON, 0, 0);
			}
			break;
		default:
			break;
		}
	}
}

#if defined(CONFIG_BACKLIGHT_CLASS_DEVICE) || defined(CONFIG_BACKLIGHT_CLASS_DEVICE_MODULE)

static u8 radeon_atom_bl_level(struct backlight_device *bd)
{
	u8 level;

	/* Convert brightness to hardware level */
	if (bd->props.brightness < 0)
		level = 0;
	else if (bd->props.brightness > RADEON_MAX_BL_LEVEL)
		level = RADEON_MAX_BL_LEVEL;
	else
		level = bd->props.brightness;

	return level;
}

static int radeon_atom_backlight_update_status(struct backlight_device *bd)
{
	struct radeon_backlight_privdata *pdata = bl_get_data(bd);
	struct radeon_encoder *radeon_encoder = pdata->encoder;

	atombios_set_backlight_level(radeon_encoder, radeon_atom_bl_level(bd));

	return 0;
}

static int radeon_atom_backlight_get_brightness(struct backlight_device *bd)
{
	struct radeon_backlight_privdata *pdata = bl_get_data(bd);
	struct radeon_encoder *radeon_encoder = pdata->encoder;
	struct drm_device *dev = radeon_encoder->base.dev;
	struct radeon_device *rdev = dev->dev_private;

	return radeon_atom_get_backlight_level_from_reg(rdev);
}

static const struct backlight_ops radeon_atom_backlight_ops = {
	.get_brightness = radeon_atom_backlight_get_brightness,
	.update_status	= radeon_atom_backlight_update_status,
};

void radeon_atom_backlight_init(struct radeon_encoder *radeon_encoder,
				struct drm_connector *drm_connector)
{
	struct drm_device *dev = radeon_encoder->base.dev;
	struct radeon_device *rdev = dev->dev_private;
	struct backlight_device *bd;
	struct backlight_properties props;
	struct radeon_backlight_privdata *pdata;
	struct radeon_encoder_atom_dig *dig;
	u8 backlight_level;
	char bl_name[16];

	/* Mac laptops with multiple GPUs use the gmux driver for backlight
	 * so don't register a backlight device
	 */
	if ((rdev->pdev->subsystem_vendor == PCI_VENDOR_ID_APPLE) &&
	    (rdev->pdev->device == 0x6741))
		return;

	if (!radeon_encoder->enc_priv)
		return;

	if (!rdev->is_atom_bios)
		return;

	if (!(rdev->mode_info.firmware_flags & ATOM_BIOS_INFO_BL_CONTROLLED_BY_GPU))
		return;

	pdata = kmalloc(sizeof(struct radeon_backlight_privdata), GFP_KERNEL);
	if (!pdata) {
		DRM_ERROR("Memory allocation failed\n");
		goto error;
	}

	memset(&props, 0, sizeof(props));
	props.max_brightness = RADEON_MAX_BL_LEVEL;
	props.type = BACKLIGHT_RAW;
	snprintf(bl_name, sizeof(bl_name),
		 "radeon_bl%d", dev->primary->index);
	bd = backlight_device_register(bl_name, &drm_connector->kdev,
				       pdata, &radeon_atom_backlight_ops, &props);
	if (IS_ERR(bd)) {
		DRM_ERROR("Backlight registration failed\n");
		goto error;
	}

	pdata->encoder = radeon_encoder;

	backlight_level = radeon_atom_get_backlight_level_from_reg(rdev);

	dig = radeon_encoder->enc_priv;
	dig->bl_dev = bd;

	bd->props.brightness = radeon_atom_backlight_get_brightness(bd);
	bd->props.power = FB_BLANK_UNBLANK;
	backlight_update_status(bd);

	DRM_INFO("radeon atom DIG backlight initialized\n");

	return;

error:
	kfree(pdata);
	return;
}

static void radeon_atom_backlight_exit(struct radeon_encoder *radeon_encoder)
{
	struct drm_device *dev = radeon_encoder->base.dev;
	struct radeon_device *rdev = dev->dev_private;
	struct backlight_device *bd = NULL;
	struct radeon_encoder_atom_dig *dig;

	if (!radeon_encoder->enc_priv)
		return;

	if (!rdev->is_atom_bios)
		return;

	if (!(rdev->mode_info.firmware_flags & ATOM_BIOS_INFO_BL_CONTROLLED_BY_GPU))
		return;

	dig = radeon_encoder->enc_priv;
	bd = dig->bl_dev;
	dig->bl_dev = NULL;

	if (bd) {
		struct radeon_legacy_backlight_privdata *pdata;

		pdata = bl_get_data(bd);
		backlight_device_unregister(bd);
		kfree(pdata);

		DRM_INFO("radeon atom LVDS backlight unloaded\n");
	}
}

#else /* !CONFIG_BACKLIGHT_CLASS_DEVICE */

void radeon_atom_backlight_init(struct radeon_encoder *encoder)
{
}

static void radeon_atom_backlight_exit(struct radeon_encoder *encoder)
{
}

#endif

/* evil but including atombios.h is much worse */
bool radeon_atom_get_tv_timings(struct radeon_device *rdev, int index,
				struct drm_display_mode *mode);


static inline bool radeon_encoder_is_digital(struct drm_encoder *encoder)
{
	struct radeon_encoder *radeon_encoder = to_radeon_encoder(encoder);
	switch (radeon_encoder->encoder_id) {
	case ENCODER_OBJECT_ID_INTERNAL_LVDS:
	case ENCODER_OBJECT_ID_INTERNAL_TMDS1:
	case ENCODER_OBJECT_ID_INTERNAL_KLDSCP_TMDS1:
	case ENCODER_OBJECT_ID_INTERNAL_LVTM1:
	case ENCODER_OBJECT_ID_INTERNAL_DVO1:
	case ENCODER_OBJECT_ID_INTERNAL_KLDSCP_DVO1:
	case ENCODER_OBJECT_ID_INTERNAL_DDI:
	case ENCODER_OBJECT_ID_INTERNAL_UNIPHY:
	case ENCODER_OBJECT_ID_INTERNAL_KLDSCP_LVTMA:
	case ENCODER_OBJECT_ID_INTERNAL_UNIPHY1:
	case ENCODER_OBJECT_ID_INTERNAL_UNIPHY2:
	case ENCODER_OBJECT_ID_INTERNAL_UNIPHY3:
		return true;
	default:
		return false;
	}
}

static bool radeon_atom_mode_fixup(struct drm_encoder *encoder,
				   const struct drm_display_mode *mode,
				   struct drm_display_mode *adjusted_mode)
{
	struct radeon_encoder *radeon_encoder = to_radeon_encoder(encoder);
	struct drm_device *dev = encoder->dev;
	struct radeon_device *rdev = dev->dev_private;

	/* set the active encoder to connector routing */
	radeon_encoder_set_active_device(encoder);
	drm_mode_set_crtcinfo(adjusted_mode, 0);

	/* hw bug */
	if ((mode->flags & DRM_MODE_FLAG_INTERLACE)
	    && (mode->crtc_vsync_start < (mode->crtc_vdisplay + 2)))
		adjusted_mode->crtc_vsync_start = adjusted_mode->crtc_vdisplay + 2;

	/* get the native mode for LVDS */
	if (radeon_encoder->active_device & (ATOM_DEVICE_LCD_SUPPORT))
		radeon_panel_mode_fixup(encoder, adjusted_mode);

	/* get the native mode for TV */
	if (radeon_encoder->active_device & (ATOM_DEVICE_TV_SUPPORT)) {
		struct radeon_encoder_atom_dac *tv_dac = radeon_encoder->enc_priv;
		if (tv_dac) {
			if (tv_dac->tv_std == TV_STD_NTSC ||
			    tv_dac->tv_std == TV_STD_NTSC_J ||
			    tv_dac->tv_std == TV_STD_PAL_M)
				radeon_atom_get_tv_timings(rdev, 0, adjusted_mode);
			else
				radeon_atom_get_tv_timings(rdev, 1, adjusted_mode);
		}
	}

	if (ASIC_IS_DCE3(rdev) &&
	    ((radeon_encoder->active_device & (ATOM_DEVICE_DFP_SUPPORT | ATOM_DEVICE_LCD_SUPPORT)) ||
	     (radeon_encoder_get_dp_bridge_encoder_id(encoder) != ENCODER_OBJECT_ID_NONE))) {
		struct drm_connector *connector = radeon_get_connector_for_encoder(encoder);
		radeon_dp_set_link_config(connector, adjusted_mode);
	}

	return true;
}

static void
atombios_dac_setup(struct drm_encoder *encoder, int action)
{
	struct drm_device *dev = encoder->dev;
	struct radeon_device *rdev = dev->dev_private;
	struct radeon_encoder *radeon_encoder = to_radeon_encoder(encoder);
	DAC_ENCODER_CONTROL_PS_ALLOCATION args;
	int index = 0;
	struct radeon_encoder_atom_dac *dac_info = radeon_encoder->enc_priv;

	memset(&args, 0, sizeof(args));

	switch (radeon_encoder->encoder_id) {
	case ENCODER_OBJECT_ID_INTERNAL_DAC1:
	case ENCODER_OBJECT_ID_INTERNAL_KLDSCP_DAC1:
		index = GetIndexIntoMasterTable(COMMAND, DAC1EncoderControl);
		break;
	case ENCODER_OBJECT_ID_INTERNAL_DAC2:
	case ENCODER_OBJECT_ID_INTERNAL_KLDSCP_DAC2:
		index = GetIndexIntoMasterTable(COMMAND, DAC2EncoderControl);
		break;
	}

	args.ucAction = action;

	if (radeon_encoder->active_device & (ATOM_DEVICE_CRT_SUPPORT))
		args.ucDacStandard = ATOM_DAC1_PS2;
	else if (radeon_encoder->active_device & (ATOM_DEVICE_CV_SUPPORT))
		args.ucDacStandard = ATOM_DAC1_CV;
	else {
		switch (dac_info->tv_std) {
		case TV_STD_PAL:
		case TV_STD_PAL_M:
		case TV_STD_SCART_PAL:
		case TV_STD_SECAM:
		case TV_STD_PAL_CN:
			args.ucDacStandard = ATOM_DAC1_PAL;
			break;
		case TV_STD_NTSC:
		case TV_STD_NTSC_J:
		case TV_STD_PAL_60:
		default:
			args.ucDacStandard = ATOM_DAC1_NTSC;
			break;
		}
	}
	args.usPixelClock = cpu_to_le16(radeon_encoder->pixel_clock / 10);

	atom_execute_table(rdev->mode_info.atom_context, index, (uint32_t *)&args);

}

static void
atombios_tv_setup(struct drm_encoder *encoder, int action)
{
	struct drm_device *dev = encoder->dev;
	struct radeon_device *rdev = dev->dev_private;
	struct radeon_encoder *radeon_encoder = to_radeon_encoder(encoder);
	TV_ENCODER_CONTROL_PS_ALLOCATION args;
	int index = 0;
	struct radeon_encoder_atom_dac *dac_info = radeon_encoder->enc_priv;

	memset(&args, 0, sizeof(args));

	index = GetIndexIntoMasterTable(COMMAND, TVEncoderControl);

	args.sTVEncoder.ucAction = action;

	if (radeon_encoder->active_device & (ATOM_DEVICE_CV_SUPPORT))
		args.sTVEncoder.ucTvStandard = ATOM_TV_CV;
	else {
		switch (dac_info->tv_std) {
		case TV_STD_NTSC:
			args.sTVEncoder.ucTvStandard = ATOM_TV_NTSC;
			break;
		case TV_STD_PAL:
			args.sTVEncoder.ucTvStandard = ATOM_TV_PAL;
			break;
		case TV_STD_PAL_M:
			args.sTVEncoder.ucTvStandard = ATOM_TV_PALM;
			break;
		case TV_STD_PAL_60:
			args.sTVEncoder.ucTvStandard = ATOM_TV_PAL60;
			break;
		case TV_STD_NTSC_J:
			args.sTVEncoder.ucTvStandard = ATOM_TV_NTSCJ;
			break;
		case TV_STD_SCART_PAL:
			args.sTVEncoder.ucTvStandard = ATOM_TV_PAL; /* ??? */
			break;
		case TV_STD_SECAM:
			args.sTVEncoder.ucTvStandard = ATOM_TV_SECAM;
			break;
		case TV_STD_PAL_CN:
			args.sTVEncoder.ucTvStandard = ATOM_TV_PALCN;
			break;
		default:
			args.sTVEncoder.ucTvStandard = ATOM_TV_NTSC;
			break;
		}
	}

	args.sTVEncoder.usPixelClock = cpu_to_le16(radeon_encoder->pixel_clock / 10);

	atom_execute_table(rdev->mode_info.atom_context, index, (uint32_t *)&args);

}

static u8 radeon_atom_get_bpc(struct drm_encoder *encoder)
{
	struct drm_connector *connector = radeon_get_connector_for_encoder(encoder);
	int bpc = 8;

	if (connector)
		bpc = radeon_get_monitor_bpc(connector);

	switch (bpc) {
	case 0:
		return PANEL_BPC_UNDEFINE;
	case 6:
		return PANEL_6BIT_PER_COLOR;
	case 8:
	default:
		return PANEL_8BIT_PER_COLOR;
	case 10:
		return PANEL_10BIT_PER_COLOR;
	case 12:
		return PANEL_12BIT_PER_COLOR;
	case 16:
		return PANEL_16BIT_PER_COLOR;
	}
}

union dvo_encoder_control {
	ENABLE_EXTERNAL_TMDS_ENCODER_PS_ALLOCATION ext_tmds;
	DVO_ENCODER_CONTROL_PS_ALLOCATION dvo;
	DVO_ENCODER_CONTROL_PS_ALLOCATION_V3 dvo_v3;
	DVO_ENCODER_CONTROL_PS_ALLOCATION_V1_4 dvo_v4;
};

void
atombios_dvo_setup(struct drm_encoder *encoder, int action)
{
	struct drm_device *dev = encoder->dev;
	struct radeon_device *rdev = dev->dev_private;
	struct radeon_encoder *radeon_encoder = to_radeon_encoder(encoder);
	union dvo_encoder_control args;
	int index = GetIndexIntoMasterTable(COMMAND, DVOEncoderControl);
	uint8_t frev, crev;

	memset(&args, 0, sizeof(args));

	if (!atom_parse_cmd_header(rdev->mode_info.atom_context, index, &frev, &crev))
		return;

	/* some R4xx chips have the wrong frev */
	if (rdev->family <= CHIP_RV410)
		frev = 1;

	switch (frev) {
	case 1:
		switch (crev) {
		case 1:
			/* R4xx, R5xx */
			args.ext_tmds.sXTmdsEncoder.ucEnable = action;

			if (radeon_dig_monitor_is_duallink(encoder, radeon_encoder->pixel_clock))
				args.ext_tmds.sXTmdsEncoder.ucMisc |= PANEL_ENCODER_MISC_DUAL;

			args.ext_tmds.sXTmdsEncoder.ucMisc |= ATOM_PANEL_MISC_888RGB;
			break;
		case 2:
			/* RS600/690/740 */
			args.dvo.sDVOEncoder.ucAction = action;
			args.dvo.sDVOEncoder.usPixelClock = cpu_to_le16(radeon_encoder->pixel_clock / 10);
			/* DFP1, CRT1, TV1 depending on the type of port */
			args.dvo.sDVOEncoder.ucDeviceType = ATOM_DEVICE_DFP1_INDEX;

			if (radeon_dig_monitor_is_duallink(encoder, radeon_encoder->pixel_clock))
				args.dvo.sDVOEncoder.usDevAttr.sDigAttrib.ucAttribute |= PANEL_ENCODER_MISC_DUAL;
			break;
		case 3:
			/* R6xx */
			args.dvo_v3.ucAction = action;
			args.dvo_v3.usPixelClock = cpu_to_le16(radeon_encoder->pixel_clock / 10);
			args.dvo_v3.ucDVOConfig = 0; /* XXX */
			break;
		case 4:
			/* DCE8 */
			args.dvo_v4.ucAction = action;
			args.dvo_v4.usPixelClock = cpu_to_le16(radeon_encoder->pixel_clock / 10);
			args.dvo_v4.ucDVOConfig = 0; /* XXX */
			args.dvo_v4.ucBitPerColor = radeon_atom_get_bpc(encoder);
			break;
		default:
			DRM_ERROR("Unknown table version %d, %d\n", frev, crev);
			break;
		}
		break;
	default:
		DRM_ERROR("Unknown table version %d, %d\n", frev, crev);
		break;
	}

	atom_execute_table(rdev->mode_info.atom_context, index, (uint32_t *)&args);
}

union lvds_encoder_control {
	LVDS_ENCODER_CONTROL_PS_ALLOCATION    v1;
	LVDS_ENCODER_CONTROL_PS_ALLOCATION_V2 v2;
};

void
atombios_digital_setup(struct drm_encoder *encoder, int action)
{
	struct drm_device *dev = encoder->dev;
	struct radeon_device *rdev = dev->dev_private;
	struct radeon_encoder *radeon_encoder = to_radeon_encoder(encoder);
	struct radeon_encoder_atom_dig *dig = radeon_encoder->enc_priv;
	union lvds_encoder_control args;
	int index = 0;
	int hdmi_detected = 0;
	uint8_t frev, crev;

	if (!dig)
		return;

	if (atombios_get_encoder_mode(encoder) == ATOM_ENCODER_MODE_HDMI)
		hdmi_detected = 1;

	memset(&args, 0, sizeof(args));

	switch (radeon_encoder->encoder_id) {
	case ENCODER_OBJECT_ID_INTERNAL_LVDS:
		index = GetIndexIntoMasterTable(COMMAND, LVDSEncoderControl);
		break;
	case ENCODER_OBJECT_ID_INTERNAL_TMDS1:
	case ENCODER_OBJECT_ID_INTERNAL_KLDSCP_TMDS1:
		index = GetIndexIntoMasterTable(COMMAND, TMDS1EncoderControl);
		break;
	case ENCODER_OBJECT_ID_INTERNAL_LVTM1:
		if (radeon_encoder->devices & (ATOM_DEVICE_LCD_SUPPORT))
			index = GetIndexIntoMasterTable(COMMAND, LVDSEncoderControl);
		else
			index = GetIndexIntoMasterTable(COMMAND, TMDS2EncoderControl);
		break;
	}

	if (!atom_parse_cmd_header(rdev->mode_info.atom_context, index, &frev, &crev))
		return;

	switch (frev) {
	case 1:
	case 2:
		switch (crev) {
		case 1:
			args.v1.ucMisc = 0;
			args.v1.ucAction = action;
			if (hdmi_detected)
				args.v1.ucMisc |= PANEL_ENCODER_MISC_HDMI_TYPE;
			args.v1.usPixelClock = cpu_to_le16(radeon_encoder->pixel_clock / 10);
			if (radeon_encoder->devices & (ATOM_DEVICE_LCD_SUPPORT)) {
				if (dig->lcd_misc & ATOM_PANEL_MISC_DUAL)
					args.v1.ucMisc |= PANEL_ENCODER_MISC_DUAL;
				if (dig->lcd_misc & ATOM_PANEL_MISC_888RGB)
					args.v1.ucMisc |= ATOM_PANEL_MISC_888RGB;
			} else {
				if (dig->linkb)
					args.v1.ucMisc |= PANEL_ENCODER_MISC_TMDS_LINKB;
				if (radeon_dig_monitor_is_duallink(encoder, radeon_encoder->pixel_clock))
					args.v1.ucMisc |= PANEL_ENCODER_MISC_DUAL;
				/*if (pScrn->rgbBits == 8) */
				args.v1.ucMisc |= ATOM_PANEL_MISC_888RGB;
			}
			break;
		case 2:
		case 3:
			args.v2.ucMisc = 0;
			args.v2.ucAction = action;
			if (crev == 3) {
				if (dig->coherent_mode)
					args.v2.ucMisc |= PANEL_ENCODER_MISC_COHERENT;
			}
			if (hdmi_detected)
				args.v2.ucMisc |= PANEL_ENCODER_MISC_HDMI_TYPE;
			args.v2.usPixelClock = cpu_to_le16(radeon_encoder->pixel_clock / 10);
			args.v2.ucTruncate = 0;
			args.v2.ucSpatial = 0;
			args.v2.ucTemporal = 0;
			args.v2.ucFRC = 0;
			if (radeon_encoder->devices & (ATOM_DEVICE_LCD_SUPPORT)) {
				if (dig->lcd_misc & ATOM_PANEL_MISC_DUAL)
					args.v2.ucMisc |= PANEL_ENCODER_MISC_DUAL;
				if (dig->lcd_misc & ATOM_PANEL_MISC_SPATIAL) {
					args.v2.ucSpatial = PANEL_ENCODER_SPATIAL_DITHER_EN;
					if (dig->lcd_misc & ATOM_PANEL_MISC_888RGB)
						args.v2.ucSpatial |= PANEL_ENCODER_SPATIAL_DITHER_DEPTH;
				}
				if (dig->lcd_misc & ATOM_PANEL_MISC_TEMPORAL) {
					args.v2.ucTemporal = PANEL_ENCODER_TEMPORAL_DITHER_EN;
					if (dig->lcd_misc & ATOM_PANEL_MISC_888RGB)
						args.v2.ucTemporal |= PANEL_ENCODER_TEMPORAL_DITHER_DEPTH;
					if (((dig->lcd_misc >> ATOM_PANEL_MISC_GREY_LEVEL_SHIFT) & 0x3) == 2)
						args.v2.ucTemporal |= PANEL_ENCODER_TEMPORAL_LEVEL_4;
				}
			} else {
				if (dig->linkb)
					args.v2.ucMisc |= PANEL_ENCODER_MISC_TMDS_LINKB;
				if (radeon_dig_monitor_is_duallink(encoder, radeon_encoder->pixel_clock))
					args.v2.ucMisc |= PANEL_ENCODER_MISC_DUAL;
			}
			break;
		default:
			DRM_ERROR("Unknown table version %d, %d\n", frev, crev);
			break;
		}
		break;
	default:
		DRM_ERROR("Unknown table version %d, %d\n", frev, crev);
		break;
	}

	atom_execute_table(rdev->mode_info.atom_context, index, (uint32_t *)&args);
}

int
atombios_get_encoder_mode(struct drm_encoder *encoder)
{
	struct radeon_encoder *radeon_encoder = to_radeon_encoder(encoder);
	struct drm_connector *connector;
	struct radeon_connector *radeon_connector;
	struct radeon_connector_atom_dig *dig_connector;

	/* dp bridges are always DP */
	if (radeon_encoder_get_dp_bridge_encoder_id(encoder) != ENCODER_OBJECT_ID_NONE)
		return ATOM_ENCODER_MODE_DP;

	/* DVO is always DVO */
	if ((radeon_encoder->encoder_id == ENCODER_OBJECT_ID_INTERNAL_DVO1) ||
	    (radeon_encoder->encoder_id == ENCODER_OBJECT_ID_INTERNAL_KLDSCP_DVO1))
		return ATOM_ENCODER_MODE_DVO;

	connector = radeon_get_connector_for_encoder(encoder);
	/* if we don't have an active device yet, just use one of
	 * the connectors tied to the encoder.
	 */
	if (!connector)
		connector = radeon_get_connector_for_encoder_init(encoder);
	radeon_connector = to_radeon_connector(connector);

	switch (connector->connector_type) {
	case DRM_MODE_CONNECTOR_DVII:
	case DRM_MODE_CONNECTOR_HDMIB: /* HDMI-B is basically DL-DVI; analog works fine */
		if (radeon_audio != 0) {
			if (radeon_connector->use_digital &&
			    (radeon_connector->audio == RADEON_AUDIO_ENABLE))
				return ATOM_ENCODER_MODE_HDMI;
			else if (drm_detect_hdmi_monitor(radeon_connector->edid) &&
				 (radeon_connector->audio == RADEON_AUDIO_AUTO))
				return ATOM_ENCODER_MODE_HDMI;
			else if (radeon_connector->use_digital)
				return ATOM_ENCODER_MODE_DVI;
			else
				return ATOM_ENCODER_MODE_CRT;
		} else if (radeon_connector->use_digital) {
			return ATOM_ENCODER_MODE_DVI;
		} else {
			return ATOM_ENCODER_MODE_CRT;
		}
		break;
	case DRM_MODE_CONNECTOR_DVID:
	case DRM_MODE_CONNECTOR_HDMIA:
	default:
		if (radeon_audio != 0) {
			if (radeon_connector->audio == RADEON_AUDIO_ENABLE)
				return ATOM_ENCODER_MODE_HDMI;
			else if (drm_detect_hdmi_monitor(radeon_connector->edid) &&
				 (radeon_connector->audio == RADEON_AUDIO_AUTO))
				return ATOM_ENCODER_MODE_HDMI;
			else
				return ATOM_ENCODER_MODE_DVI;
		} else {
			return ATOM_ENCODER_MODE_DVI;
		}
		break;
	case DRM_MODE_CONNECTOR_LVDS:
		return ATOM_ENCODER_MODE_LVDS;
		break;
	case DRM_MODE_CONNECTOR_DisplayPort:
		dig_connector = radeon_connector->con_priv;
		if ((dig_connector->dp_sink_type == CONNECTOR_OBJECT_ID_DISPLAYPORT) ||
		    (dig_connector->dp_sink_type == CONNECTOR_OBJECT_ID_eDP)) {
			return ATOM_ENCODER_MODE_DP;
		} else if (radeon_audio != 0) {
			if (radeon_connector->audio == RADEON_AUDIO_ENABLE)
				return ATOM_ENCODER_MODE_HDMI;
			else if (drm_detect_hdmi_monitor(radeon_connector->edid) &&
				 (radeon_connector->audio == RADEON_AUDIO_AUTO))
				return ATOM_ENCODER_MODE_HDMI;
			else
				return ATOM_ENCODER_MODE_DVI;
		} else {
			return ATOM_ENCODER_MODE_DVI;
		}
		break;
	case DRM_MODE_CONNECTOR_eDP:
		return ATOM_ENCODER_MODE_DP;
	case DRM_MODE_CONNECTOR_DVIA:
	case DRM_MODE_CONNECTOR_VGA:
		return ATOM_ENCODER_MODE_CRT;
		break;
	case DRM_MODE_CONNECTOR_Composite:
	case DRM_MODE_CONNECTOR_SVIDEO:
	case DRM_MODE_CONNECTOR_9PinDIN:
		/* fix me */
		return ATOM_ENCODER_MODE_TV;
		/*return ATOM_ENCODER_MODE_CV;*/
		break;
	}
}

/*
 * DIG Encoder/Transmitter Setup
 *
 * DCE 3.0/3.1
 * - 2 DIG transmitter blocks. UNIPHY (links A and B) and LVTMA.
 * Supports up to 3 digital outputs
 * - 2 DIG encoder blocks.
 * DIG1 can drive UNIPHY link A or link B
 * DIG2 can drive UNIPHY link B or LVTMA
 *
 * DCE 3.2
 * - 3 DIG transmitter blocks. UNIPHY0/1/2 (links A and B).
 * Supports up to 5 digital outputs
 * - 2 DIG encoder blocks.
 * DIG1/2 can drive UNIPHY0/1/2 link A or link B
 *
 * DCE 4.0/5.0/6.0
 * - 3 DIG transmitter blocks UNIPHY0/1/2 (links A and B).
 * Supports up to 6 digital outputs
 * - 6 DIG encoder blocks.
 * - DIG to PHY mapping is hardcoded
 * DIG1 drives UNIPHY0 link A, A+B
 * DIG2 drives UNIPHY0 link B
 * DIG3 drives UNIPHY1 link A, A+B
 * DIG4 drives UNIPHY1 link B
 * DIG5 drives UNIPHY2 link A, A+B
 * DIG6 drives UNIPHY2 link B
 *
 * DCE 4.1
 * - 3 DIG transmitter blocks UNIPHY0/1/2 (links A and B).
 * Supports up to 6 digital outputs
 * - 2 DIG encoder blocks.
 * llano
 * DIG1/2 can drive UNIPHY0/1/2 link A or link B
 * ontario
 * DIG1 drives UNIPHY0/1/2 link A
 * DIG2 drives UNIPHY0/1/2 link B
 *
 * Routing
 * crtc -> dig encoder -> UNIPHY/LVTMA (1 or 2 links)
 * Examples:
 * crtc0 -> dig2 -> LVTMA   links A+B -> TMDS/HDMI
 * crtc1 -> dig1 -> UNIPHY0 link  B   -> DP
 * crtc0 -> dig1 -> UNIPHY2 link  A   -> LVDS
 * crtc1 -> dig2 -> UNIPHY1 link  B+A -> TMDS/HDMI
 */

union dig_encoder_control {
	DIG_ENCODER_CONTROL_PS_ALLOCATION v1;
	DIG_ENCODER_CONTROL_PARAMETERS_V2 v2;
	DIG_ENCODER_CONTROL_PARAMETERS_V3 v3;
	DIG_ENCODER_CONTROL_PARAMETERS_V4 v4;
};

void
atombios_dig_encoder_setup(struct drm_encoder *encoder, int action, int panel_mode)
{
	struct drm_device *dev = encoder->dev;
	struct radeon_device *rdev = dev->dev_private;
	struct radeon_encoder *radeon_encoder = to_radeon_encoder(encoder);
	struct radeon_encoder_atom_dig *dig = radeon_encoder->enc_priv;
	struct drm_connector *connector = radeon_get_connector_for_encoder(encoder);
	union dig_encoder_control args;
	int index = 0;
	uint8_t frev, crev;
	int dp_clock = 0;
	int dp_lane_count = 0;
	int hpd_id = RADEON_HPD_NONE;

	if (connector) {
		struct radeon_connector *radeon_connector = to_radeon_connector(connector);
		struct radeon_connector_atom_dig *dig_connector =
			radeon_connector->con_priv;

		dp_clock = dig_connector->dp_clock;
		dp_lane_count = dig_connector->dp_lane_count;
		hpd_id = radeon_connector->hpd.hpd;
	}

	/* no dig encoder assigned */
	if (dig->dig_encoder == -1)
		return;

	memset(&args, 0, sizeof(args));

	if (ASIC_IS_DCE4(rdev))
		index = GetIndexIntoMasterTable(COMMAND, DIGxEncoderControl);
	else {
		if (dig->dig_encoder)
			index = GetIndexIntoMasterTable(COMMAND, DIG2EncoderControl);
		else
			index = GetIndexIntoMasterTable(COMMAND, DIG1EncoderControl);
	}

	if (!atom_parse_cmd_header(rdev->mode_info.atom_context, index, &frev, &crev))
		return;

	switch (frev) {
	case 1:
		switch (crev) {
		case 1:
			args.v1.ucAction = action;
			args.v1.usPixelClock = cpu_to_le16(radeon_encoder->pixel_clock / 10);
			if (action == ATOM_ENCODER_CMD_SETUP_PANEL_MODE)
				args.v3.ucPanelMode = panel_mode;
			else
				args.v1.ucEncoderMode = atombios_get_encoder_mode(encoder);

			if (ENCODER_MODE_IS_DP(args.v1.ucEncoderMode))
				args.v1.ucLaneNum = dp_lane_count;
			else if (radeon_dig_monitor_is_duallink(encoder, radeon_encoder->pixel_clock))
				args.v1.ucLaneNum = 8;
			else
				args.v1.ucLaneNum = 4;

			if (ENCODER_MODE_IS_DP(args.v1.ucEncoderMode) && (dp_clock == 270000))
				args.v1.ucConfig |= ATOM_ENCODER_CONFIG_DPLINKRATE_2_70GHZ;
			switch (radeon_encoder->encoder_id) {
			case ENCODER_OBJECT_ID_INTERNAL_UNIPHY:
				args.v1.ucConfig = ATOM_ENCODER_CONFIG_V2_TRANSMITTER1;
				break;
			case ENCODER_OBJECT_ID_INTERNAL_UNIPHY1:
			case ENCODER_OBJECT_ID_INTERNAL_KLDSCP_LVTMA:
				args.v1.ucConfig = ATOM_ENCODER_CONFIG_V2_TRANSMITTER2;
				break;
			case ENCODER_OBJECT_ID_INTERNAL_UNIPHY2:
				args.v1.ucConfig = ATOM_ENCODER_CONFIG_V2_TRANSMITTER3;
				break;
			}
			if (dig->linkb)
				args.v1.ucConfig |= ATOM_ENCODER_CONFIG_LINKB;
			else
				args.v1.ucConfig |= ATOM_ENCODER_CONFIG_LINKA;
			break;
		case 2:
		case 3:
			args.v3.ucAction = action;
			args.v3.usPixelClock = cpu_to_le16(radeon_encoder->pixel_clock / 10);
			if (action == ATOM_ENCODER_CMD_SETUP_PANEL_MODE)
				args.v3.ucPanelMode = panel_mode;
			else
				args.v3.ucEncoderMode = atombios_get_encoder_mode(encoder);

			if (ENCODER_MODE_IS_DP(args.v3.ucEncoderMode))
				args.v3.ucLaneNum = dp_lane_count;
			else if (radeon_dig_monitor_is_duallink(encoder, radeon_encoder->pixel_clock))
				args.v3.ucLaneNum = 8;
			else
				args.v3.ucLaneNum = 4;

			if (ENCODER_MODE_IS_DP(args.v3.ucEncoderMode) && (dp_clock == 270000))
				args.v1.ucConfig |= ATOM_ENCODER_CONFIG_V3_DPLINKRATE_2_70GHZ;
			args.v3.acConfig.ucDigSel = dig->dig_encoder;
			args.v3.ucBitPerColor = radeon_atom_get_bpc(encoder);
			break;
		case 4:
			args.v4.ucAction = action;
			args.v4.usPixelClock = cpu_to_le16(radeon_encoder->pixel_clock / 10);
			if (action == ATOM_ENCODER_CMD_SETUP_PANEL_MODE)
				args.v4.ucPanelMode = panel_mode;
			else
				args.v4.ucEncoderMode = atombios_get_encoder_mode(encoder);

			if (ENCODER_MODE_IS_DP(args.v4.ucEncoderMode))
				args.v4.ucLaneNum = dp_lane_count;
			else if (radeon_dig_monitor_is_duallink(encoder, radeon_encoder->pixel_clock))
				args.v4.ucLaneNum = 8;
			else
				args.v4.ucLaneNum = 4;

			if (ENCODER_MODE_IS_DP(args.v4.ucEncoderMode)) {
				if (dp_clock == 540000)
					args.v1.ucConfig |= ATOM_ENCODER_CONFIG_V4_DPLINKRATE_5_40GHZ;
				else if (dp_clock == 324000)
					args.v1.ucConfig |= ATOM_ENCODER_CONFIG_V4_DPLINKRATE_3_24GHZ;
				else if (dp_clock == 270000)
					args.v1.ucConfig |= ATOM_ENCODER_CONFIG_V4_DPLINKRATE_2_70GHZ;
				else
					args.v1.ucConfig |= ATOM_ENCODER_CONFIG_V4_DPLINKRATE_1_62GHZ;
			}
			args.v4.acConfig.ucDigSel = dig->dig_encoder;
			args.v4.ucBitPerColor = radeon_atom_get_bpc(encoder);
			if (hpd_id == RADEON_HPD_NONE)
				args.v4.ucHPD_ID = 0;
			else
				args.v4.ucHPD_ID = hpd_id + 1;
			break;
		default:
			DRM_ERROR("Unknown table version %d, %d\n", frev, crev);
			break;
		}
		break;
	default:
		DRM_ERROR("Unknown table version %d, %d\n", frev, crev);
		break;
	}

	atom_execute_table(rdev->mode_info.atom_context, index, (uint32_t *)&args);

}

union dig_transmitter_control {
	DIG_TRANSMITTER_CONTROL_PS_ALLOCATION v1;
	DIG_TRANSMITTER_CONTROL_PARAMETERS_V2 v2;
	DIG_TRANSMITTER_CONTROL_PARAMETERS_V3 v3;
	DIG_TRANSMITTER_CONTROL_PARAMETERS_V4 v4;
	DIG_TRANSMITTER_CONTROL_PARAMETERS_V1_5 v5;
};

void
atombios_dig_transmitter_setup(struct drm_encoder *encoder, int action, uint8_t lane_num, uint8_t lane_set)
{
	struct drm_device *dev = encoder->dev;
	struct radeon_device *rdev = dev->dev_private;
	struct radeon_encoder *radeon_encoder = to_radeon_encoder(encoder);
	struct radeon_encoder_atom_dig *dig = radeon_encoder->enc_priv;
	struct drm_connector *connector;
	union dig_transmitter_control args;
	int index = 0;
	uint8_t frev, crev;
	bool is_dp = false;
	int pll_id = 0;
	int dp_clock = 0;
	int dp_lane_count = 0;
	int connector_object_id = 0;
	int igp_lane_info = 0;
	int dig_encoder = dig->dig_encoder;
	int hpd_id = RADEON_HPD_NONE;

	if (action == ATOM_TRANSMITTER_ACTION_INIT) {
		connector = radeon_get_connector_for_encoder_init(encoder);
		/* just needed to avoid bailing in the encoder check.  the encoder
		 * isn't used for init
		 */
		dig_encoder = 0;
	} else
		connector = radeon_get_connector_for_encoder(encoder);

	if (connector) {
		struct radeon_connector *radeon_connector = to_radeon_connector(connector);
		struct radeon_connector_atom_dig *dig_connector =
			radeon_connector->con_priv;

		hpd_id = radeon_connector->hpd.hpd;
		dp_clock = dig_connector->dp_clock;
		dp_lane_count = dig_connector->dp_lane_count;
		connector_object_id =
			(radeon_connector->connector_object_id & OBJECT_ID_MASK) >> OBJECT_ID_SHIFT;
		igp_lane_info = dig_connector->igp_lane_info;
	}

	if (encoder->crtc) {
		struct radeon_crtc *radeon_crtc = to_radeon_crtc(encoder->crtc);
		pll_id = radeon_crtc->pll_id;
	}

	/* no dig encoder assigned */
	if (dig_encoder == -1)
		return;

	if (ENCODER_MODE_IS_DP(atombios_get_encoder_mode(encoder)))
		is_dp = true;

	memset(&args, 0, sizeof(args));

	switch (radeon_encoder->encoder_id) {
	case ENCODER_OBJECT_ID_INTERNAL_KLDSCP_DVO1:
		index = GetIndexIntoMasterTable(COMMAND, DVOOutputControl);
		break;
	case ENCODER_OBJECT_ID_INTERNAL_UNIPHY:
	case ENCODER_OBJECT_ID_INTERNAL_UNIPHY1:
	case ENCODER_OBJECT_ID_INTERNAL_UNIPHY2:
	case ENCODER_OBJECT_ID_INTERNAL_UNIPHY3:
		index = GetIndexIntoMasterTable(COMMAND, UNIPHYTransmitterControl);
		break;
	case ENCODER_OBJECT_ID_INTERNAL_KLDSCP_LVTMA:
		index = GetIndexIntoMasterTable(COMMAND, LVTMATransmitterControl);
		break;
	}

	if (!atom_parse_cmd_header(rdev->mode_info.atom_context, index, &frev, &crev))
		return;

	switch (frev) {
	case 1:
		switch (crev) {
		case 1:
			args.v1.ucAction = action;
			if (action == ATOM_TRANSMITTER_ACTION_INIT) {
				args.v1.usInitInfo = cpu_to_le16(connector_object_id);
			} else if (action == ATOM_TRANSMITTER_ACTION_SETUP_VSEMPH) {
				args.v1.asMode.ucLaneSel = lane_num;
				args.v1.asMode.ucLaneSet = lane_set;
			} else {
				if (is_dp)
					args.v1.usPixelClock = cpu_to_le16(dp_clock / 10);
				else if (radeon_dig_monitor_is_duallink(encoder, radeon_encoder->pixel_clock))
					args.v1.usPixelClock = cpu_to_le16((radeon_encoder->pixel_clock / 2) / 10);
				else
					args.v1.usPixelClock = cpu_to_le16(radeon_encoder->pixel_clock / 10);
			}

			args.v1.ucConfig = ATOM_TRANSMITTER_CONFIG_CLKSRC_PPLL;

			if (dig_encoder)
				args.v1.ucConfig |= ATOM_TRANSMITTER_CONFIG_DIG2_ENCODER;
			else
				args.v1.ucConfig |= ATOM_TRANSMITTER_CONFIG_DIG1_ENCODER;

			if ((rdev->flags & RADEON_IS_IGP) &&
			    (radeon_encoder->encoder_id == ENCODER_OBJECT_ID_INTERNAL_UNIPHY)) {
				if (is_dp ||
				    !radeon_dig_monitor_is_duallink(encoder, radeon_encoder->pixel_clock)) {
					if (igp_lane_info & 0x1)
						args.v1.ucConfig |= ATOM_TRANSMITTER_CONFIG_LANE_0_3;
					else if (igp_lane_info & 0x2)
						args.v1.ucConfig |= ATOM_TRANSMITTER_CONFIG_LANE_4_7;
					else if (igp_lane_info & 0x4)
						args.v1.ucConfig |= ATOM_TRANSMITTER_CONFIG_LANE_8_11;
					else if (igp_lane_info & 0x8)
						args.v1.ucConfig |= ATOM_TRANSMITTER_CONFIG_LANE_12_15;
				} else {
					if (igp_lane_info & 0x3)
						args.v1.ucConfig |= ATOM_TRANSMITTER_CONFIG_LANE_0_7;
					else if (igp_lane_info & 0xc)
						args.v1.ucConfig |= ATOM_TRANSMITTER_CONFIG_LANE_8_15;
				}
			}

			if (dig->linkb)
				args.v1.ucConfig |= ATOM_TRANSMITTER_CONFIG_LINKB;
			else
				args.v1.ucConfig |= ATOM_TRANSMITTER_CONFIG_LINKA;

			if (is_dp)
				args.v1.ucConfig |= ATOM_TRANSMITTER_CONFIG_COHERENT;
			else if (radeon_encoder->devices & (ATOM_DEVICE_DFP_SUPPORT)) {
				if (dig->coherent_mode)
					args.v1.ucConfig |= ATOM_TRANSMITTER_CONFIG_COHERENT;
				if (radeon_dig_monitor_is_duallink(encoder, radeon_encoder->pixel_clock))
					args.v1.ucConfig |= ATOM_TRANSMITTER_CONFIG_8LANE_LINK;
			}
			break;
		case 2:
			args.v2.ucAction = action;
			if (action == ATOM_TRANSMITTER_ACTION_INIT) {
				args.v2.usInitInfo = cpu_to_le16(connector_object_id);
			} else if (action == ATOM_TRANSMITTER_ACTION_SETUP_VSEMPH) {
				args.v2.asMode.ucLaneSel = lane_num;
				args.v2.asMode.ucLaneSet = lane_set;
			} else {
				if (is_dp)
					args.v2.usPixelClock = cpu_to_le16(dp_clock / 10);
				else if (radeon_dig_monitor_is_duallink(encoder, radeon_encoder->pixel_clock))
					args.v2.usPixelClock = cpu_to_le16((radeon_encoder->pixel_clock / 2) / 10);
				else
					args.v2.usPixelClock = cpu_to_le16(radeon_encoder->pixel_clock / 10);
			}

			args.v2.acConfig.ucEncoderSel = dig_encoder;
			if (dig->linkb)
				args.v2.acConfig.ucLinkSel = 1;

			switch (radeon_encoder->encoder_id) {
			case ENCODER_OBJECT_ID_INTERNAL_UNIPHY:
				args.v2.acConfig.ucTransmitterSel = 0;
				break;
			case ENCODER_OBJECT_ID_INTERNAL_UNIPHY1:
				args.v2.acConfig.ucTransmitterSel = 1;
				break;
			case ENCODER_OBJECT_ID_INTERNAL_UNIPHY2:
				args.v2.acConfig.ucTransmitterSel = 2;
				break;
			}

			if (is_dp) {
				args.v2.acConfig.fCoherentMode = 1;
				args.v2.acConfig.fDPConnector = 1;
			} else if (radeon_encoder->devices & (ATOM_DEVICE_DFP_SUPPORT)) {
				if (dig->coherent_mode)
					args.v2.acConfig.fCoherentMode = 1;
				if (radeon_dig_monitor_is_duallink(encoder, radeon_encoder->pixel_clock))
					args.v2.acConfig.fDualLinkConnector = 1;
			}
			break;
		case 3:
			args.v3.ucAction = action;
			if (action == ATOM_TRANSMITTER_ACTION_INIT) {
				args.v3.usInitInfo = cpu_to_le16(connector_object_id);
			} else if (action == ATOM_TRANSMITTER_ACTION_SETUP_VSEMPH) {
				args.v3.asMode.ucLaneSel = lane_num;
				args.v3.asMode.ucLaneSet = lane_set;
			} else {
				if (is_dp)
					args.v3.usPixelClock = cpu_to_le16(dp_clock / 10);
				else if (radeon_dig_monitor_is_duallink(encoder, radeon_encoder->pixel_clock))
					args.v3.usPixelClock = cpu_to_le16((radeon_encoder->pixel_clock / 2) / 10);
				else
					args.v3.usPixelClock = cpu_to_le16(radeon_encoder->pixel_clock / 10);
			}

			if (is_dp)
				args.v3.ucLaneNum = dp_lane_count;
			else if (radeon_dig_monitor_is_duallink(encoder, radeon_encoder->pixel_clock))
				args.v3.ucLaneNum = 8;
			else
				args.v3.ucLaneNum = 4;

			if (dig->linkb)
				args.v3.acConfig.ucLinkSel = 1;
			if (dig_encoder & 1)
				args.v3.acConfig.ucEncoderSel = 1;

			/* Select the PLL for the PHY
			 * DP PHY should be clocked from external src if there is
			 * one.
			 */
			/* On DCE4, if there is an external clock, it generates the DP ref clock */
			if (is_dp && rdev->clock.dp_extclk)
				args.v3.acConfig.ucRefClkSource = 2; /* external src */
			else
				args.v3.acConfig.ucRefClkSource = pll_id;

			switch (radeon_encoder->encoder_id) {
			case ENCODER_OBJECT_ID_INTERNAL_UNIPHY:
				args.v3.acConfig.ucTransmitterSel = 0;
				break;
			case ENCODER_OBJECT_ID_INTERNAL_UNIPHY1:
				args.v3.acConfig.ucTransmitterSel = 1;
				break;
			case ENCODER_OBJECT_ID_INTERNAL_UNIPHY2:
				args.v3.acConfig.ucTransmitterSel = 2;
				break;
			}

			if (is_dp)
				args.v3.acConfig.fCoherentMode = 1; /* DP requires coherent */
			else if (radeon_encoder->devices & (ATOM_DEVICE_DFP_SUPPORT)) {
				if (dig->coherent_mode)
					args.v3.acConfig.fCoherentMode = 1;
				if (radeon_dig_monitor_is_duallink(encoder, radeon_encoder->pixel_clock))
					args.v3.acConfig.fDualLinkConnector = 1;
			}
			break;
		case 4:
			args.v4.ucAction = action;
			if (action == ATOM_TRANSMITTER_ACTION_INIT) {
				args.v4.usInitInfo = cpu_to_le16(connector_object_id);
			} else if (action == ATOM_TRANSMITTER_ACTION_SETUP_VSEMPH) {
				args.v4.asMode.ucLaneSel = lane_num;
				args.v4.asMode.ucLaneSet = lane_set;
			} else {
				if (is_dp)
					args.v4.usPixelClock = cpu_to_le16(dp_clock / 10);
				else if (radeon_dig_monitor_is_duallink(encoder, radeon_encoder->pixel_clock))
					args.v4.usPixelClock = cpu_to_le16((radeon_encoder->pixel_clock / 2) / 10);
				else
					args.v4.usPixelClock = cpu_to_le16(radeon_encoder->pixel_clock / 10);
			}

			if (is_dp)
				args.v4.ucLaneNum = dp_lane_count;
			else if (radeon_dig_monitor_is_duallink(encoder, radeon_encoder->pixel_clock))
				args.v4.ucLaneNum = 8;
			else
				args.v4.ucLaneNum = 4;

			if (dig->linkb)
				args.v4.acConfig.ucLinkSel = 1;
			if (dig_encoder & 1)
				args.v4.acConfig.ucEncoderSel = 1;

			/* Select the PLL for the PHY
			 * DP PHY should be clocked from external src if there is
			 * one.
			 */
			/* On DCE5 DCPLL usually generates the DP ref clock */
			if (is_dp) {
				if (rdev->clock.dp_extclk)
					args.v4.acConfig.ucRefClkSource = ENCODER_REFCLK_SRC_EXTCLK;
				else
					args.v4.acConfig.ucRefClkSource = ENCODER_REFCLK_SRC_DCPLL;
			} else
				args.v4.acConfig.ucRefClkSource = pll_id;

			switch (radeon_encoder->encoder_id) {
			case ENCODER_OBJECT_ID_INTERNAL_UNIPHY:
				args.v4.acConfig.ucTransmitterSel = 0;
				break;
			case ENCODER_OBJECT_ID_INTERNAL_UNIPHY1:
				args.v4.acConfig.ucTransmitterSel = 1;
				break;
			case ENCODER_OBJECT_ID_INTERNAL_UNIPHY2:
				args.v4.acConfig.ucTransmitterSel = 2;
				break;
			}

			if (is_dp)
				args.v4.acConfig.fCoherentMode = 1; /* DP requires coherent */
			else if (radeon_encoder->devices & (ATOM_DEVICE_DFP_SUPPORT)) {
				if (dig->coherent_mode)
					args.v4.acConfig.fCoherentMode = 1;
				if (radeon_dig_monitor_is_duallink(encoder, radeon_encoder->pixel_clock))
					args.v4.acConfig.fDualLinkConnector = 1;
			}
			break;
		case 5:
			args.v5.ucAction = action;
			if (is_dp)
				args.v5.usSymClock = cpu_to_le16(dp_clock / 10);
			else
				args.v5.usSymClock = cpu_to_le16(radeon_encoder->pixel_clock / 10);

			switch (radeon_encoder->encoder_id) {
			case ENCODER_OBJECT_ID_INTERNAL_UNIPHY:
				if (dig->linkb)
					args.v5.ucPhyId = ATOM_PHY_ID_UNIPHYB;
				else
					args.v5.ucPhyId = ATOM_PHY_ID_UNIPHYA;
				break;
			case ENCODER_OBJECT_ID_INTERNAL_UNIPHY1:
				if (dig->linkb)
					args.v5.ucPhyId = ATOM_PHY_ID_UNIPHYD;
				else
					args.v5.ucPhyId = ATOM_PHY_ID_UNIPHYC;
				break;
			case ENCODER_OBJECT_ID_INTERNAL_UNIPHY2:
				if (dig->linkb)
					args.v5.ucPhyId = ATOM_PHY_ID_UNIPHYF;
				else
					args.v5.ucPhyId = ATOM_PHY_ID_UNIPHYE;
				break;
			case ENCODER_OBJECT_ID_INTERNAL_UNIPHY3:
				args.v5.ucPhyId = ATOM_PHY_ID_UNIPHYG;
				break;
			}
			if (is_dp)
				args.v5.ucLaneNum = dp_lane_count;
			else if (radeon_encoder->pixel_clock > 165000)
				args.v5.ucLaneNum = 8;
			else
				args.v5.ucLaneNum = 4;
			args.v5.ucConnObjId = connector_object_id;
			args.v5.ucDigMode = atombios_get_encoder_mode(encoder);

			if (is_dp && rdev->clock.dp_extclk)
				args.v5.asConfig.ucPhyClkSrcId = ENCODER_REFCLK_SRC_EXTCLK;
			else
				args.v5.asConfig.ucPhyClkSrcId = pll_id;

			if (is_dp)
				args.v5.asConfig.ucCoherentMode = 1; /* DP requires coherent */
			else if (radeon_encoder->devices & (ATOM_DEVICE_DFP_SUPPORT)) {
				if (dig->coherent_mode)
					args.v5.asConfig.ucCoherentMode = 1;
			}
			if (hpd_id == RADEON_HPD_NONE)
				args.v5.asConfig.ucHPDSel = 0;
			else
				args.v5.asConfig.ucHPDSel = hpd_id + 1;
			args.v5.ucDigEncoderSel = 1 << dig_encoder;
			args.v5.ucDPLaneSet = lane_set;
			break;
		default:
			DRM_ERROR("Unknown table version %d, %d\n", frev, crev);
			break;
		}
		break;
	default:
		DRM_ERROR("Unknown table version %d, %d\n", frev, crev);
		break;
	}

	atom_execute_table(rdev->mode_info.atom_context, index, (uint32_t *)&args);
}

bool
atombios_set_edp_panel_power(struct drm_connector *connector, int action)
{
	struct radeon_connector *radeon_connector = to_radeon_connector(connector);
	struct drm_device *dev = radeon_connector->base.dev;
	struct radeon_device *rdev = dev->dev_private;
	union dig_transmitter_control args;
	int index = GetIndexIntoMasterTable(COMMAND, UNIPHYTransmitterControl);
	uint8_t frev, crev;

	if (connector->connector_type != DRM_MODE_CONNECTOR_eDP)
		goto done;

	if (!ASIC_IS_DCE4(rdev))
		goto done;

	if ((action != ATOM_TRANSMITTER_ACTION_POWER_ON) &&
	    (action != ATOM_TRANSMITTER_ACTION_POWER_OFF))
		goto done;

	if (!atom_parse_cmd_header(rdev->mode_info.atom_context, index, &frev, &crev))
		goto done;

	memset(&args, 0, sizeof(args));

	args.v1.ucAction = action;

	atom_execute_table(rdev->mode_info.atom_context, index, (uint32_t *)&args);

	/* wait for the panel to power up */
	if (action == ATOM_TRANSMITTER_ACTION_POWER_ON) {
		int i;

		for (i = 0; i < 300; i++) {
			if (radeon_hpd_sense(rdev, radeon_connector->hpd.hpd))
				return true;
			mdelay(1);
		}
		return false;
	}
done:
	return true;
}

union external_encoder_control {
	EXTERNAL_ENCODER_CONTROL_PS_ALLOCATION v1;
	EXTERNAL_ENCODER_CONTROL_PS_ALLOCATION_V3 v3;
};

static void
atombios_external_encoder_setup(struct drm_encoder *encoder,
				struct drm_encoder *ext_encoder,
				int action)
{
	struct drm_device *dev = encoder->dev;
	struct radeon_device *rdev = dev->dev_private;
	struct radeon_encoder *radeon_encoder = to_radeon_encoder(encoder);
	struct radeon_encoder *ext_radeon_encoder = to_radeon_encoder(ext_encoder);
	union external_encoder_control args;
	struct drm_connector *connector;
	int index = GetIndexIntoMasterTable(COMMAND, ExternalEncoderControl);
	u8 frev, crev;
	int dp_clock = 0;
	int dp_lane_count = 0;
	int connector_object_id = 0;
	u32 ext_enum = (ext_radeon_encoder->encoder_enum & ENUM_ID_MASK) >> ENUM_ID_SHIFT;

	if (action == EXTERNAL_ENCODER_ACTION_V3_ENCODER_INIT)
		connector = radeon_get_connector_for_encoder_init(encoder);
	else
		connector = radeon_get_connector_for_encoder(encoder);

	if (connector) {
		struct radeon_connector *radeon_connector = to_radeon_connector(connector);
		struct radeon_connector_atom_dig *dig_connector =
			radeon_connector->con_priv;

		dp_clock = dig_connector->dp_clock;
		dp_lane_count = dig_connector->dp_lane_count;
		connector_object_id =
			(radeon_connector->connector_object_id & OBJECT_ID_MASK) >> OBJECT_ID_SHIFT;
	}

	memset(&args, 0, sizeof(args));

	if (!atom_parse_cmd_header(rdev->mode_info.atom_context, index, &frev, &crev))
		return;

	switch (frev) {
	case 1:
		/* no params on frev 1 */
		break;
	case 2:
		switch (crev) {
		case 1:
		case 2:
			args.v1.sDigEncoder.ucAction = action;
			args.v1.sDigEncoder.usPixelClock = cpu_to_le16(radeon_encoder->pixel_clock / 10);
			args.v1.sDigEncoder.ucEncoderMode = atombios_get_encoder_mode(encoder);

			if (ENCODER_MODE_IS_DP(args.v1.sDigEncoder.ucEncoderMode)) {
				if (dp_clock == 270000)
					args.v1.sDigEncoder.ucConfig |= ATOM_ENCODER_CONFIG_DPLINKRATE_2_70GHZ;
				args.v1.sDigEncoder.ucLaneNum = dp_lane_count;
			} else if (radeon_dig_monitor_is_duallink(encoder, radeon_encoder->pixel_clock))
				args.v1.sDigEncoder.ucLaneNum = 8;
			else
				args.v1.sDigEncoder.ucLaneNum = 4;
			break;
		case 3:
			args.v3.sExtEncoder.ucAction = action;
			if (action == EXTERNAL_ENCODER_ACTION_V3_ENCODER_INIT)
				args.v3.sExtEncoder.usConnectorId = cpu_to_le16(connector_object_id);
			else
				args.v3.sExtEncoder.usPixelClock = cpu_to_le16(radeon_encoder->pixel_clock / 10);
			args.v3.sExtEncoder.ucEncoderMode = atombios_get_encoder_mode(encoder);

			if (ENCODER_MODE_IS_DP(args.v3.sExtEncoder.ucEncoderMode)) {
				if (dp_clock == 270000)
					args.v3.sExtEncoder.ucConfig |= EXTERNAL_ENCODER_CONFIG_V3_DPLINKRATE_2_70GHZ;
				else if (dp_clock == 540000)
					args.v3.sExtEncoder.ucConfig |= EXTERNAL_ENCODER_CONFIG_V3_DPLINKRATE_5_40GHZ;
				args.v3.sExtEncoder.ucLaneNum = dp_lane_count;
			} else if (radeon_dig_monitor_is_duallink(encoder, radeon_encoder->pixel_clock))
				args.v3.sExtEncoder.ucLaneNum = 8;
			else
				args.v3.sExtEncoder.ucLaneNum = 4;
			switch (ext_enum) {
			case GRAPH_OBJECT_ENUM_ID1:
				args.v3.sExtEncoder.ucConfig |= EXTERNAL_ENCODER_CONFIG_V3_ENCODER1;
				break;
			case GRAPH_OBJECT_ENUM_ID2:
				args.v3.sExtEncoder.ucConfig |= EXTERNAL_ENCODER_CONFIG_V3_ENCODER2;
				break;
			case GRAPH_OBJECT_ENUM_ID3:
				args.v3.sExtEncoder.ucConfig |= EXTERNAL_ENCODER_CONFIG_V3_ENCODER3;
				break;
			}
			args.v3.sExtEncoder.ucBitPerColor = radeon_atom_get_bpc(encoder);
			break;
		default:
			DRM_ERROR("Unknown table version: %d, %d\n", frev, crev);
			return;
		}
		break;
	default:
		DRM_ERROR("Unknown table version: %d, %d\n", frev, crev);
		return;
	}
	atom_execute_table(rdev->mode_info.atom_context, index, (uint32_t *)&args);
}

static void
atombios_yuv_setup(struct drm_encoder *encoder, bool enable)
{
	struct drm_device *dev = encoder->dev;
	struct radeon_device *rdev = dev->dev_private;
	struct radeon_encoder *radeon_encoder = to_radeon_encoder(encoder);
	struct radeon_crtc *radeon_crtc = to_radeon_crtc(encoder->crtc);
	ENABLE_YUV_PS_ALLOCATION args;
	int index = GetIndexIntoMasterTable(COMMAND, EnableYUV);
	uint32_t temp, reg;

	memset(&args, 0, sizeof(args));

	if (rdev->family >= CHIP_R600)
		reg = R600_BIOS_3_SCRATCH;
	else
		reg = RADEON_BIOS_3_SCRATCH;

	/* XXX: fix up scratch reg handling */
	temp = RREG32(reg);
	if (radeon_encoder->active_device & (ATOM_DEVICE_TV_SUPPORT))
		WREG32(reg, (ATOM_S3_TV1_ACTIVE |
			     (radeon_crtc->crtc_id << 18)));
	else if (radeon_encoder->active_device & (ATOM_DEVICE_CV_SUPPORT))
		WREG32(reg, (ATOM_S3_CV_ACTIVE | (radeon_crtc->crtc_id << 24)));
	else
		WREG32(reg, 0);

	if (enable)
		args.ucEnable = ATOM_ENABLE;
	args.ucCRTC = radeon_crtc->crtc_id;

	atom_execute_table(rdev->mode_info.atom_context, index, (uint32_t *)&args);

	WREG32(reg, temp);
}

static void
radeon_atom_encoder_dpms_avivo(struct drm_encoder *encoder, int mode)
{
	struct drm_device *dev = encoder->dev;
	struct radeon_device *rdev = dev->dev_private;
	struct radeon_encoder *radeon_encoder = to_radeon_encoder(encoder);
	DISPLAY_DEVICE_OUTPUT_CONTROL_PS_ALLOCATION args;
	int index = 0;

	memset(&args, 0, sizeof(args));

	switch (radeon_encoder->encoder_id) {
	case ENCODER_OBJECT_ID_INTERNAL_TMDS1:
	case ENCODER_OBJECT_ID_INTERNAL_KLDSCP_TMDS1:
		index = GetIndexIntoMasterTable(COMMAND, TMDSAOutputControl);
		break;
	case ENCODER_OBJECT_ID_INTERNAL_DVO1:
	case ENCODER_OBJECT_ID_INTERNAL_DDI:
	case ENCODER_OBJECT_ID_INTERNAL_KLDSCP_DVO1:
		index = GetIndexIntoMasterTable(COMMAND, DVOOutputControl);
		break;
	case ENCODER_OBJECT_ID_INTERNAL_LVDS:
		index = GetIndexIntoMasterTable(COMMAND, LCD1OutputControl);
		break;
	case ENCODER_OBJECT_ID_INTERNAL_LVTM1:
		if (radeon_encoder->devices & (ATOM_DEVICE_LCD_SUPPORT))
			index = GetIndexIntoMasterTable(COMMAND, LCD1OutputControl);
		else
			index = GetIndexIntoMasterTable(COMMAND, LVTMAOutputControl);
		break;
	case ENCODER_OBJECT_ID_INTERNAL_DAC1:
	case ENCODER_OBJECT_ID_INTERNAL_KLDSCP_DAC1:
		if (radeon_encoder->active_device & (ATOM_DEVICE_TV_SUPPORT))
			index = GetIndexIntoMasterTable(COMMAND, TV1OutputControl);
		else if (radeon_encoder->active_device & (ATOM_DEVICE_CV_SUPPORT))
			index = GetIndexIntoMasterTable(COMMAND, CV1OutputControl);
		else
			index = GetIndexIntoMasterTable(COMMAND, DAC1OutputControl);
		break;
	case ENCODER_OBJECT_ID_INTERNAL_DAC2:
	case ENCODER_OBJECT_ID_INTERNAL_KLDSCP_DAC2:
		if (radeon_encoder->active_device & (ATOM_DEVICE_TV_SUPPORT))
			index = GetIndexIntoMasterTable(COMMAND, TV1OutputControl);
		else if (radeon_encoder->active_device & (ATOM_DEVICE_CV_SUPPORT))
			index = GetIndexIntoMasterTable(COMMAND, CV1OutputControl);
		else
			index = GetIndexIntoMasterTable(COMMAND, DAC2OutputControl);
		break;
	default:
		return;
	}

	switch (mode) {
	case DRM_MODE_DPMS_ON:
		args.ucAction = ATOM_ENABLE;
		/* workaround for DVOOutputControl on some RS690 systems */
		if (radeon_encoder->encoder_id == ENCODER_OBJECT_ID_INTERNAL_DDI) {
			u32 reg = RREG32(RADEON_BIOS_3_SCRATCH);
			WREG32(RADEON_BIOS_3_SCRATCH, reg & ~ATOM_S3_DFP2I_ACTIVE);
			atom_execute_table(rdev->mode_info.atom_context, index, (uint32_t *)&args);
			WREG32(RADEON_BIOS_3_SCRATCH, reg);
		} else
			atom_execute_table(rdev->mode_info.atom_context, index, (uint32_t *)&args);
		if (radeon_encoder->devices & (ATOM_DEVICE_LCD_SUPPORT)) {
			args.ucAction = ATOM_LCD_BLON;
			atom_execute_table(rdev->mode_info.atom_context, index, (uint32_t *)&args);
		}
		break;
	case DRM_MODE_DPMS_STANDBY:
	case DRM_MODE_DPMS_SUSPEND:
	case DRM_MODE_DPMS_OFF:
		args.ucAction = ATOM_DISABLE;
		atom_execute_table(rdev->mode_info.atom_context, index, (uint32_t *)&args);
		if (radeon_encoder->devices & (ATOM_DEVICE_LCD_SUPPORT)) {
			args.ucAction = ATOM_LCD_BLOFF;
			atom_execute_table(rdev->mode_info.atom_context, index, (uint32_t *)&args);
		}
		break;
	}
}

static void
radeon_atom_encoder_dpms_dig(struct drm_encoder *encoder, int mode)
{
	struct drm_device *dev = encoder->dev;
	struct radeon_device *rdev = dev->dev_private;
	struct radeon_encoder *radeon_encoder = to_radeon_encoder(encoder);
	struct drm_encoder *ext_encoder = radeon_get_external_encoder(encoder);
	struct radeon_encoder_atom_dig *dig = radeon_encoder->enc_priv;
	struct drm_connector *connector = radeon_get_connector_for_encoder(encoder);
	struct radeon_connector *radeon_connector = NULL;
	struct radeon_connector_atom_dig *radeon_dig_connector = NULL;

	if (connector) {
		radeon_connector = to_radeon_connector(connector);
		radeon_dig_connector = radeon_connector->con_priv;
	}

	switch (mode) {
	case DRM_MODE_DPMS_ON:
		if (ASIC_IS_DCE41(rdev) || ASIC_IS_DCE5(rdev)) {
			if (!connector)
				dig->panel_mode = DP_PANEL_MODE_EXTERNAL_DP_MODE;
			else
				dig->panel_mode = radeon_dp_get_panel_mode(encoder, connector);

			/* setup and enable the encoder */
			atombios_dig_encoder_setup(encoder, ATOM_ENCODER_CMD_SETUP, 0);
			atombios_dig_encoder_setup(encoder,
						   ATOM_ENCODER_CMD_SETUP_PANEL_MODE,
						   dig->panel_mode);
			if (ext_encoder) {
				if (ASIC_IS_DCE41(rdev) || ASIC_IS_DCE61(rdev))
					atombios_external_encoder_setup(encoder, ext_encoder,
									EXTERNAL_ENCODER_ACTION_V3_ENCODER_SETUP);
			}
			atombios_dig_transmitter_setup(encoder, ATOM_TRANSMITTER_ACTION_ENABLE, 0, 0);
		} else if (ASIC_IS_DCE4(rdev)) {
			/* setup and enable the encoder */
			atombios_dig_encoder_setup(encoder, ATOM_ENCODER_CMD_SETUP, 0);
			/* enable the transmitter */
			atombios_dig_transmitter_setup(encoder, ATOM_TRANSMITTER_ACTION_ENABLE, 0, 0);
			atombios_dig_transmitter_setup(encoder, ATOM_TRANSMITTER_ACTION_ENABLE_OUTPUT, 0, 0);
		} else {
			/* setup and enable the encoder and transmitter */
			atombios_dig_encoder_setup(encoder, ATOM_ENABLE, 0);
			atombios_dig_transmitter_setup(encoder, ATOM_TRANSMITTER_ACTION_SETUP, 0, 0);
			atombios_dig_transmitter_setup(encoder, ATOM_TRANSMITTER_ACTION_ENABLE, 0, 0);
			/* some dce3.x boards have a bug in their transmitter control table.
			 * ACTION_ENABLE_OUTPUT can probably be dropped since ACTION_ENABLE
			 * does the same thing and more.
			 */
			if ((rdev->family != CHIP_RV710) && (rdev->family != CHIP_RV730) &&
<<<<<<< HEAD
			    (rdev->family != CHIP_RS880))
=======
			    (rdev->family != CHIP_RS780) && (rdev->family != CHIP_RS880))
>>>>>>> 10ab4096
				atombios_dig_transmitter_setup(encoder, ATOM_TRANSMITTER_ACTION_ENABLE_OUTPUT, 0, 0);
		}
		if (ENCODER_MODE_IS_DP(atombios_get_encoder_mode(encoder)) && connector) {
			if (connector->connector_type == DRM_MODE_CONNECTOR_eDP) {
				atombios_set_edp_panel_power(connector,
							     ATOM_TRANSMITTER_ACTION_POWER_ON);
				radeon_dig_connector->edp_on = true;
			}
			radeon_dp_link_train(encoder, connector);
			if (ASIC_IS_DCE4(rdev))
				atombios_dig_encoder_setup(encoder, ATOM_ENCODER_CMD_DP_VIDEO_ON, 0);
		}
		if (radeon_encoder->devices & (ATOM_DEVICE_LCD_SUPPORT))
			atombios_dig_transmitter_setup(encoder, ATOM_TRANSMITTER_ACTION_LCD_BLON, 0, 0);
		break;
	case DRM_MODE_DPMS_STANDBY:
	case DRM_MODE_DPMS_SUSPEND:
	case DRM_MODE_DPMS_OFF:
		if (ASIC_IS_DCE41(rdev) || ASIC_IS_DCE5(rdev)) {
			/* disable the transmitter */
			atombios_dig_transmitter_setup(encoder, ATOM_TRANSMITTER_ACTION_DISABLE, 0, 0);
		} else if (ASIC_IS_DCE4(rdev)) {
			/* disable the transmitter */
			atombios_dig_transmitter_setup(encoder, ATOM_TRANSMITTER_ACTION_DISABLE_OUTPUT, 0, 0);
			atombios_dig_transmitter_setup(encoder, ATOM_TRANSMITTER_ACTION_DISABLE, 0, 0);
		} else {
			/* disable the encoder and transmitter */
			atombios_dig_transmitter_setup(encoder, ATOM_TRANSMITTER_ACTION_DISABLE_OUTPUT, 0, 0);
			atombios_dig_transmitter_setup(encoder, ATOM_TRANSMITTER_ACTION_DISABLE, 0, 0);
			atombios_dig_encoder_setup(encoder, ATOM_DISABLE, 0);
		}
		if (ENCODER_MODE_IS_DP(atombios_get_encoder_mode(encoder)) && connector) {
			if (ASIC_IS_DCE4(rdev))
				atombios_dig_encoder_setup(encoder, ATOM_ENCODER_CMD_DP_VIDEO_OFF, 0);
			if (connector->connector_type == DRM_MODE_CONNECTOR_eDP) {
				atombios_set_edp_panel_power(connector,
							     ATOM_TRANSMITTER_ACTION_POWER_OFF);
				radeon_dig_connector->edp_on = false;
			}
		}
		if (radeon_encoder->devices & (ATOM_DEVICE_LCD_SUPPORT))
			atombios_dig_transmitter_setup(encoder, ATOM_TRANSMITTER_ACTION_LCD_BLOFF, 0, 0);
		break;
	}
}

static void
radeon_atom_encoder_dpms_ext(struct drm_encoder *encoder,
			     struct drm_encoder *ext_encoder,
			     int mode)
{
	struct drm_device *dev = encoder->dev;
	struct radeon_device *rdev = dev->dev_private;

	switch (mode) {
	case DRM_MODE_DPMS_ON:
	default:
		if (ASIC_IS_DCE41(rdev) || ASIC_IS_DCE61(rdev)) {
			atombios_external_encoder_setup(encoder, ext_encoder,
							EXTERNAL_ENCODER_ACTION_V3_ENABLE_OUTPUT);
			atombios_external_encoder_setup(encoder, ext_encoder,
							EXTERNAL_ENCODER_ACTION_V3_ENCODER_BLANKING_OFF);
		} else
			atombios_external_encoder_setup(encoder, ext_encoder, ATOM_ENABLE);
		break;
	case DRM_MODE_DPMS_STANDBY:
	case DRM_MODE_DPMS_SUSPEND:
	case DRM_MODE_DPMS_OFF:
		if (ASIC_IS_DCE41(rdev) || ASIC_IS_DCE61(rdev)) {
			atombios_external_encoder_setup(encoder, ext_encoder,
							EXTERNAL_ENCODER_ACTION_V3_ENCODER_BLANKING);
			atombios_external_encoder_setup(encoder, ext_encoder,
							EXTERNAL_ENCODER_ACTION_V3_DISABLE_OUTPUT);
		} else
			atombios_external_encoder_setup(encoder, ext_encoder, ATOM_DISABLE);
		break;
	}
}

static void
radeon_atom_encoder_dpms(struct drm_encoder *encoder, int mode)
{
	struct drm_device *dev = encoder->dev;
	struct radeon_device *rdev = dev->dev_private;
	struct radeon_encoder *radeon_encoder = to_radeon_encoder(encoder);
	struct drm_encoder *ext_encoder = radeon_get_external_encoder(encoder);

	DRM_DEBUG_KMS("encoder dpms %d to mode %d, devices %08x, active_devices %08x\n",
		  radeon_encoder->encoder_id, mode, radeon_encoder->devices,
		  radeon_encoder->active_device);
	switch (radeon_encoder->encoder_id) {
	case ENCODER_OBJECT_ID_INTERNAL_TMDS1:
	case ENCODER_OBJECT_ID_INTERNAL_KLDSCP_TMDS1:
	case ENCODER_OBJECT_ID_INTERNAL_LVDS:
	case ENCODER_OBJECT_ID_INTERNAL_LVTM1:
	case ENCODER_OBJECT_ID_INTERNAL_DVO1:
	case ENCODER_OBJECT_ID_INTERNAL_DDI:
	case ENCODER_OBJECT_ID_INTERNAL_DAC2:
	case ENCODER_OBJECT_ID_INTERNAL_KLDSCP_DAC2:
		radeon_atom_encoder_dpms_avivo(encoder, mode);
		break;
	case ENCODER_OBJECT_ID_INTERNAL_UNIPHY:
	case ENCODER_OBJECT_ID_INTERNAL_UNIPHY1:
	case ENCODER_OBJECT_ID_INTERNAL_UNIPHY2:
	case ENCODER_OBJECT_ID_INTERNAL_UNIPHY3:
	case ENCODER_OBJECT_ID_INTERNAL_KLDSCP_LVTMA:
		radeon_atom_encoder_dpms_dig(encoder, mode);
		break;
	case ENCODER_OBJECT_ID_INTERNAL_KLDSCP_DVO1:
		if (ASIC_IS_DCE5(rdev)) {
			switch (mode) {
			case DRM_MODE_DPMS_ON:
				atombios_dvo_setup(encoder, ATOM_ENABLE);
				break;
			case DRM_MODE_DPMS_STANDBY:
			case DRM_MODE_DPMS_SUSPEND:
			case DRM_MODE_DPMS_OFF:
				atombios_dvo_setup(encoder, ATOM_DISABLE);
				break;
			}
		} else if (ASIC_IS_DCE3(rdev))
			radeon_atom_encoder_dpms_dig(encoder, mode);
		else
			radeon_atom_encoder_dpms_avivo(encoder, mode);
		break;
	case ENCODER_OBJECT_ID_INTERNAL_DAC1:
	case ENCODER_OBJECT_ID_INTERNAL_KLDSCP_DAC1:
		if (ASIC_IS_DCE5(rdev)) {
			switch (mode) {
			case DRM_MODE_DPMS_ON:
				atombios_dac_setup(encoder, ATOM_ENABLE);
				break;
			case DRM_MODE_DPMS_STANDBY:
			case DRM_MODE_DPMS_SUSPEND:
			case DRM_MODE_DPMS_OFF:
				atombios_dac_setup(encoder, ATOM_DISABLE);
				break;
			}
		} else
			radeon_atom_encoder_dpms_avivo(encoder, mode);
		break;
	default:
		return;
	}

	if (ext_encoder)
		radeon_atom_encoder_dpms_ext(encoder, ext_encoder, mode);

	radeon_atombios_encoder_dpms_scratch_regs(encoder, (mode == DRM_MODE_DPMS_ON) ? true : false);

}

union crtc_source_param {
	SELECT_CRTC_SOURCE_PS_ALLOCATION v1;
	SELECT_CRTC_SOURCE_PARAMETERS_V2 v2;
};

static void
atombios_set_encoder_crtc_source(struct drm_encoder *encoder)
{
	struct drm_device *dev = encoder->dev;
	struct radeon_device *rdev = dev->dev_private;
	struct radeon_encoder *radeon_encoder = to_radeon_encoder(encoder);
	struct radeon_crtc *radeon_crtc = to_radeon_crtc(encoder->crtc);
	union crtc_source_param args;
	int index = GetIndexIntoMasterTable(COMMAND, SelectCRTC_Source);
	uint8_t frev, crev;
	struct radeon_encoder_atom_dig *dig;

	memset(&args, 0, sizeof(args));

	if (!atom_parse_cmd_header(rdev->mode_info.atom_context, index, &frev, &crev))
		return;

	switch (frev) {
	case 1:
		switch (crev) {
		case 1:
		default:
			if (ASIC_IS_AVIVO(rdev))
				args.v1.ucCRTC = radeon_crtc->crtc_id;
			else {
				if (radeon_encoder->encoder_id == ENCODER_OBJECT_ID_INTERNAL_DAC1) {
					args.v1.ucCRTC = radeon_crtc->crtc_id;
				} else {
					args.v1.ucCRTC = radeon_crtc->crtc_id << 2;
				}
			}
			switch (radeon_encoder->encoder_id) {
			case ENCODER_OBJECT_ID_INTERNAL_TMDS1:
			case ENCODER_OBJECT_ID_INTERNAL_KLDSCP_TMDS1:
				args.v1.ucDevice = ATOM_DEVICE_DFP1_INDEX;
				break;
			case ENCODER_OBJECT_ID_INTERNAL_LVDS:
			case ENCODER_OBJECT_ID_INTERNAL_LVTM1:
				if (radeon_encoder->devices & ATOM_DEVICE_LCD1_SUPPORT)
					args.v1.ucDevice = ATOM_DEVICE_LCD1_INDEX;
				else
					args.v1.ucDevice = ATOM_DEVICE_DFP3_INDEX;
				break;
			case ENCODER_OBJECT_ID_INTERNAL_DVO1:
			case ENCODER_OBJECT_ID_INTERNAL_DDI:
			case ENCODER_OBJECT_ID_INTERNAL_KLDSCP_DVO1:
				args.v1.ucDevice = ATOM_DEVICE_DFP2_INDEX;
				break;
			case ENCODER_OBJECT_ID_INTERNAL_DAC1:
			case ENCODER_OBJECT_ID_INTERNAL_KLDSCP_DAC1:
				if (radeon_encoder->active_device & (ATOM_DEVICE_TV_SUPPORT))
					args.v1.ucDevice = ATOM_DEVICE_TV1_INDEX;
				else if (radeon_encoder->active_device & (ATOM_DEVICE_CV_SUPPORT))
					args.v1.ucDevice = ATOM_DEVICE_CV_INDEX;
				else
					args.v1.ucDevice = ATOM_DEVICE_CRT1_INDEX;
				break;
			case ENCODER_OBJECT_ID_INTERNAL_DAC2:
			case ENCODER_OBJECT_ID_INTERNAL_KLDSCP_DAC2:
				if (radeon_encoder->active_device & (ATOM_DEVICE_TV_SUPPORT))
					args.v1.ucDevice = ATOM_DEVICE_TV1_INDEX;
				else if (radeon_encoder->active_device & (ATOM_DEVICE_CV_SUPPORT))
					args.v1.ucDevice = ATOM_DEVICE_CV_INDEX;
				else
					args.v1.ucDevice = ATOM_DEVICE_CRT2_INDEX;
				break;
			}
			break;
		case 2:
			args.v2.ucCRTC = radeon_crtc->crtc_id;
			if (radeon_encoder_get_dp_bridge_encoder_id(encoder) != ENCODER_OBJECT_ID_NONE) {
				struct drm_connector *connector = radeon_get_connector_for_encoder(encoder);

				if (connector->connector_type == DRM_MODE_CONNECTOR_LVDS)
					args.v2.ucEncodeMode = ATOM_ENCODER_MODE_LVDS;
				else if (connector->connector_type == DRM_MODE_CONNECTOR_VGA)
					args.v2.ucEncodeMode = ATOM_ENCODER_MODE_CRT;
				else
					args.v2.ucEncodeMode = atombios_get_encoder_mode(encoder);
			} else
				args.v2.ucEncodeMode = atombios_get_encoder_mode(encoder);
			switch (radeon_encoder->encoder_id) {
			case ENCODER_OBJECT_ID_INTERNAL_UNIPHY:
			case ENCODER_OBJECT_ID_INTERNAL_UNIPHY1:
			case ENCODER_OBJECT_ID_INTERNAL_UNIPHY2:
			case ENCODER_OBJECT_ID_INTERNAL_UNIPHY3:
			case ENCODER_OBJECT_ID_INTERNAL_KLDSCP_LVTMA:
				dig = radeon_encoder->enc_priv;
				switch (dig->dig_encoder) {
				case 0:
					args.v2.ucEncoderID = ASIC_INT_DIG1_ENCODER_ID;
					break;
				case 1:
					args.v2.ucEncoderID = ASIC_INT_DIG2_ENCODER_ID;
					break;
				case 2:
					args.v2.ucEncoderID = ASIC_INT_DIG3_ENCODER_ID;
					break;
				case 3:
					args.v2.ucEncoderID = ASIC_INT_DIG4_ENCODER_ID;
					break;
				case 4:
					args.v2.ucEncoderID = ASIC_INT_DIG5_ENCODER_ID;
					break;
				case 5:
					args.v2.ucEncoderID = ASIC_INT_DIG6_ENCODER_ID;
					break;
				case 6:
					args.v2.ucEncoderID = ASIC_INT_DIG7_ENCODER_ID;
					break;
				}
				break;
			case ENCODER_OBJECT_ID_INTERNAL_KLDSCP_DVO1:
				args.v2.ucEncoderID = ASIC_INT_DVO_ENCODER_ID;
				break;
			case ENCODER_OBJECT_ID_INTERNAL_KLDSCP_DAC1:
				if (radeon_encoder->active_device & (ATOM_DEVICE_TV_SUPPORT))
					args.v2.ucEncoderID = ASIC_INT_TV_ENCODER_ID;
				else if (radeon_encoder->active_device & (ATOM_DEVICE_CV_SUPPORT))
					args.v2.ucEncoderID = ASIC_INT_TV_ENCODER_ID;
				else
					args.v2.ucEncoderID = ASIC_INT_DAC1_ENCODER_ID;
				break;
			case ENCODER_OBJECT_ID_INTERNAL_KLDSCP_DAC2:
				if (radeon_encoder->active_device & (ATOM_DEVICE_TV_SUPPORT))
					args.v2.ucEncoderID = ASIC_INT_TV_ENCODER_ID;
				else if (radeon_encoder->active_device & (ATOM_DEVICE_CV_SUPPORT))
					args.v2.ucEncoderID = ASIC_INT_TV_ENCODER_ID;
				else
					args.v2.ucEncoderID = ASIC_INT_DAC2_ENCODER_ID;
				break;
			}
			break;
		}
		break;
	default:
		DRM_ERROR("Unknown table version: %d, %d\n", frev, crev);
		return;
	}

	atom_execute_table(rdev->mode_info.atom_context, index, (uint32_t *)&args);

	/* update scratch regs with new routing */
	radeon_atombios_encoder_crtc_scratch_regs(encoder, radeon_crtc->crtc_id);
}

static void
atombios_apply_encoder_quirks(struct drm_encoder *encoder,
			      struct drm_display_mode *mode)
{
	struct drm_device *dev = encoder->dev;
	struct radeon_device *rdev = dev->dev_private;
	struct radeon_encoder *radeon_encoder = to_radeon_encoder(encoder);
	struct radeon_crtc *radeon_crtc = to_radeon_crtc(encoder->crtc);

	/* Funky macbooks */
	if ((dev->pdev->device == 0x71C5) &&
	    (dev->pdev->subsystem_vendor == 0x106b) &&
	    (dev->pdev->subsystem_device == 0x0080)) {
		if (radeon_encoder->devices & ATOM_DEVICE_LCD1_SUPPORT) {
			uint32_t lvtma_bit_depth_control = RREG32(AVIVO_LVTMA_BIT_DEPTH_CONTROL);

			lvtma_bit_depth_control &= ~AVIVO_LVTMA_BIT_DEPTH_CONTROL_TRUNCATE_EN;
			lvtma_bit_depth_control &= ~AVIVO_LVTMA_BIT_DEPTH_CONTROL_SPATIAL_DITHER_EN;

			WREG32(AVIVO_LVTMA_BIT_DEPTH_CONTROL, lvtma_bit_depth_control);
		}
	}

	/* set scaler clears this on some chips */
	if (ASIC_IS_AVIVO(rdev) &&
	    (!(radeon_encoder->active_device & (ATOM_DEVICE_TV_SUPPORT)))) {
		if (ASIC_IS_DCE8(rdev)) {
			if (mode->flags & DRM_MODE_FLAG_INTERLACE)
				WREG32(CIK_LB_DATA_FORMAT + radeon_crtc->crtc_offset,
				       CIK_INTERLEAVE_EN);
			else
				WREG32(CIK_LB_DATA_FORMAT + radeon_crtc->crtc_offset, 0);
		} else if (ASIC_IS_DCE4(rdev)) {
			if (mode->flags & DRM_MODE_FLAG_INTERLACE)
				WREG32(EVERGREEN_DATA_FORMAT + radeon_crtc->crtc_offset,
				       EVERGREEN_INTERLEAVE_EN);
			else
				WREG32(EVERGREEN_DATA_FORMAT + radeon_crtc->crtc_offset, 0);
		} else {
			if (mode->flags & DRM_MODE_FLAG_INTERLACE)
				WREG32(AVIVO_D1MODE_DATA_FORMAT + radeon_crtc->crtc_offset,
				       AVIVO_D1MODE_INTERLEAVE_EN);
			else
				WREG32(AVIVO_D1MODE_DATA_FORMAT + radeon_crtc->crtc_offset, 0);
		}
	}
}

static int radeon_atom_pick_dig_encoder(struct drm_encoder *encoder)
{
	struct drm_device *dev = encoder->dev;
	struct radeon_device *rdev = dev->dev_private;
	struct radeon_crtc *radeon_crtc = to_radeon_crtc(encoder->crtc);
	struct radeon_encoder *radeon_encoder = to_radeon_encoder(encoder);
	struct drm_encoder *test_encoder;
	struct radeon_encoder_atom_dig *dig = radeon_encoder->enc_priv;
	uint32_t dig_enc_in_use = 0;

	if (ASIC_IS_DCE6(rdev)) {
		/* DCE6 */
		switch (radeon_encoder->encoder_id) {
		case ENCODER_OBJECT_ID_INTERNAL_UNIPHY:
			if (dig->linkb)
				return 1;
			else
				return 0;
			break;
		case ENCODER_OBJECT_ID_INTERNAL_UNIPHY1:
			if (dig->linkb)
				return 3;
			else
				return 2;
			break;
		case ENCODER_OBJECT_ID_INTERNAL_UNIPHY2:
			if (dig->linkb)
				return 5;
			else
				return 4;
			break;
		case ENCODER_OBJECT_ID_INTERNAL_UNIPHY3:
			return 6;
			break;
		}
	} else if (ASIC_IS_DCE4(rdev)) {
		/* DCE4/5 */
		if (ASIC_IS_DCE41(rdev) && !ASIC_IS_DCE61(rdev)) {
			/* ontario follows DCE4 */
			if (rdev->family == CHIP_PALM) {
				if (dig->linkb)
					return 1;
				else
					return 0;
			} else
				/* llano follows DCE3.2 */
				return radeon_crtc->crtc_id;
		} else {
			switch (radeon_encoder->encoder_id) {
			case ENCODER_OBJECT_ID_INTERNAL_UNIPHY:
				if (dig->linkb)
					return 1;
				else
					return 0;
				break;
			case ENCODER_OBJECT_ID_INTERNAL_UNIPHY1:
				if (dig->linkb)
					return 3;
				else
					return 2;
				break;
			case ENCODER_OBJECT_ID_INTERNAL_UNIPHY2:
				if (dig->linkb)
					return 5;
				else
					return 4;
				break;
			}
		}
	}

	/* on DCE32 and encoder can driver any block so just crtc id */
	if (ASIC_IS_DCE32(rdev)) {
		return radeon_crtc->crtc_id;
	}

	/* on DCE3 - LVTMA can only be driven by DIGB */
	list_for_each_entry(test_encoder, &dev->mode_config.encoder_list, head) {
		struct radeon_encoder *radeon_test_encoder;

		if (encoder == test_encoder)
			continue;

		if (!radeon_encoder_is_digital(test_encoder))
			continue;

		radeon_test_encoder = to_radeon_encoder(test_encoder);
		dig = radeon_test_encoder->enc_priv;

		if (dig->dig_encoder >= 0)
			dig_enc_in_use |= (1 << dig->dig_encoder);
	}

	if (radeon_encoder->encoder_id == ENCODER_OBJECT_ID_INTERNAL_KLDSCP_LVTMA) {
		if (dig_enc_in_use & 0x2)
			DRM_ERROR("LVDS required digital encoder 2 but it was in use - stealing\n");
		return 1;
	}
	if (!(dig_enc_in_use & 1))
		return 0;
	return 1;
}

/* This only needs to be called once at startup */
void
radeon_atom_encoder_init(struct radeon_device *rdev)
{
	struct drm_device *dev = rdev->ddev;
	struct drm_encoder *encoder;

	list_for_each_entry(encoder, &dev->mode_config.encoder_list, head) {
		struct radeon_encoder *radeon_encoder = to_radeon_encoder(encoder);
		struct drm_encoder *ext_encoder = radeon_get_external_encoder(encoder);

		switch (radeon_encoder->encoder_id) {
		case ENCODER_OBJECT_ID_INTERNAL_UNIPHY:
		case ENCODER_OBJECT_ID_INTERNAL_UNIPHY1:
		case ENCODER_OBJECT_ID_INTERNAL_UNIPHY2:
		case ENCODER_OBJECT_ID_INTERNAL_UNIPHY3:
		case ENCODER_OBJECT_ID_INTERNAL_KLDSCP_LVTMA:
			atombios_dig_transmitter_setup(encoder, ATOM_TRANSMITTER_ACTION_INIT, 0, 0);
			break;
		default:
			break;
		}

		if (ext_encoder && (ASIC_IS_DCE41(rdev) || ASIC_IS_DCE61(rdev)))
			atombios_external_encoder_setup(encoder, ext_encoder,
							EXTERNAL_ENCODER_ACTION_V3_ENCODER_INIT);
	}
}

static void
radeon_atom_encoder_mode_set(struct drm_encoder *encoder,
			     struct drm_display_mode *mode,
			     struct drm_display_mode *adjusted_mode)
{
	struct drm_device *dev = encoder->dev;
	struct radeon_device *rdev = dev->dev_private;
	struct radeon_encoder *radeon_encoder = to_radeon_encoder(encoder);

	radeon_encoder->pixel_clock = adjusted_mode->clock;

	/* need to call this here rather than in prepare() since we need some crtc info */
	radeon_atom_encoder_dpms(encoder, DRM_MODE_DPMS_OFF);

	if (ASIC_IS_AVIVO(rdev) && !ASIC_IS_DCE4(rdev)) {
		if (radeon_encoder->active_device & (ATOM_DEVICE_CV_SUPPORT | ATOM_DEVICE_TV_SUPPORT))
			atombios_yuv_setup(encoder, true);
		else
			atombios_yuv_setup(encoder, false);
	}

	switch (radeon_encoder->encoder_id) {
	case ENCODER_OBJECT_ID_INTERNAL_TMDS1:
	case ENCODER_OBJECT_ID_INTERNAL_KLDSCP_TMDS1:
	case ENCODER_OBJECT_ID_INTERNAL_LVDS:
	case ENCODER_OBJECT_ID_INTERNAL_LVTM1:
		atombios_digital_setup(encoder, PANEL_ENCODER_ACTION_ENABLE);
		break;
	case ENCODER_OBJECT_ID_INTERNAL_UNIPHY:
	case ENCODER_OBJECT_ID_INTERNAL_UNIPHY1:
	case ENCODER_OBJECT_ID_INTERNAL_UNIPHY2:
	case ENCODER_OBJECT_ID_INTERNAL_UNIPHY3:
	case ENCODER_OBJECT_ID_INTERNAL_KLDSCP_LVTMA:
		/* handled in dpms */
		break;
	case ENCODER_OBJECT_ID_INTERNAL_DDI:
	case ENCODER_OBJECT_ID_INTERNAL_DVO1:
	case ENCODER_OBJECT_ID_INTERNAL_KLDSCP_DVO1:
		atombios_dvo_setup(encoder, ATOM_ENABLE);
		break;
	case ENCODER_OBJECT_ID_INTERNAL_DAC1:
	case ENCODER_OBJECT_ID_INTERNAL_KLDSCP_DAC1:
	case ENCODER_OBJECT_ID_INTERNAL_DAC2:
	case ENCODER_OBJECT_ID_INTERNAL_KLDSCP_DAC2:
		atombios_dac_setup(encoder, ATOM_ENABLE);
		if (radeon_encoder->devices & (ATOM_DEVICE_TV_SUPPORT | ATOM_DEVICE_CV_SUPPORT)) {
			if (radeon_encoder->active_device & (ATOM_DEVICE_TV_SUPPORT | ATOM_DEVICE_CV_SUPPORT))
				atombios_tv_setup(encoder, ATOM_ENABLE);
			else
				atombios_tv_setup(encoder, ATOM_DISABLE);
		}
		break;
	}

	atombios_apply_encoder_quirks(encoder, adjusted_mode);

	if (atombios_get_encoder_mode(encoder) == ATOM_ENCODER_MODE_HDMI) {
		if (rdev->asic->display.hdmi_enable)
			radeon_hdmi_enable(rdev, encoder, true);
		if (rdev->asic->display.hdmi_setmode)
			radeon_hdmi_setmode(rdev, encoder, adjusted_mode);
	}
}

static bool
atombios_dac_load_detect(struct drm_encoder *encoder, struct drm_connector *connector)
{
	struct drm_device *dev = encoder->dev;
	struct radeon_device *rdev = dev->dev_private;
	struct radeon_encoder *radeon_encoder = to_radeon_encoder(encoder);
	struct radeon_connector *radeon_connector = to_radeon_connector(connector);

	if (radeon_encoder->devices & (ATOM_DEVICE_TV_SUPPORT |
				       ATOM_DEVICE_CV_SUPPORT |
				       ATOM_DEVICE_CRT_SUPPORT)) {
		DAC_LOAD_DETECTION_PS_ALLOCATION args;
		int index = GetIndexIntoMasterTable(COMMAND, DAC_LoadDetection);
		uint8_t frev, crev;

		memset(&args, 0, sizeof(args));

		if (!atom_parse_cmd_header(rdev->mode_info.atom_context, index, &frev, &crev))
			return false;

		args.sDacload.ucMisc = 0;

		if ((radeon_encoder->encoder_id == ENCODER_OBJECT_ID_INTERNAL_DAC1) ||
		    (radeon_encoder->encoder_id == ENCODER_OBJECT_ID_INTERNAL_KLDSCP_DAC1))
			args.sDacload.ucDacType = ATOM_DAC_A;
		else
			args.sDacload.ucDacType = ATOM_DAC_B;

		if (radeon_connector->devices & ATOM_DEVICE_CRT1_SUPPORT)
			args.sDacload.usDeviceID = cpu_to_le16(ATOM_DEVICE_CRT1_SUPPORT);
		else if (radeon_connector->devices & ATOM_DEVICE_CRT2_SUPPORT)
			args.sDacload.usDeviceID = cpu_to_le16(ATOM_DEVICE_CRT2_SUPPORT);
		else if (radeon_connector->devices & ATOM_DEVICE_CV_SUPPORT) {
			args.sDacload.usDeviceID = cpu_to_le16(ATOM_DEVICE_CV_SUPPORT);
			if (crev >= 3)
				args.sDacload.ucMisc = DAC_LOAD_MISC_YPrPb;
		} else if (radeon_connector->devices & ATOM_DEVICE_TV1_SUPPORT) {
			args.sDacload.usDeviceID = cpu_to_le16(ATOM_DEVICE_TV1_SUPPORT);
			if (crev >= 3)
				args.sDacload.ucMisc = DAC_LOAD_MISC_YPrPb;
		}

		atom_execute_table(rdev->mode_info.atom_context, index, (uint32_t *)&args);

		return true;
	} else
		return false;
}

static enum drm_connector_status
radeon_atom_dac_detect(struct drm_encoder *encoder, struct drm_connector *connector)
{
	struct drm_device *dev = encoder->dev;
	struct radeon_device *rdev = dev->dev_private;
	struct radeon_encoder *radeon_encoder = to_radeon_encoder(encoder);
	struct radeon_connector *radeon_connector = to_radeon_connector(connector);
	uint32_t bios_0_scratch;

	if (!atombios_dac_load_detect(encoder, connector)) {
		DRM_DEBUG_KMS("detect returned false \n");
		return connector_status_unknown;
	}

	if (rdev->family >= CHIP_R600)
		bios_0_scratch = RREG32(R600_BIOS_0_SCRATCH);
	else
		bios_0_scratch = RREG32(RADEON_BIOS_0_SCRATCH);

	DRM_DEBUG_KMS("Bios 0 scratch %x %08x\n", bios_0_scratch, radeon_encoder->devices);
	if (radeon_connector->devices & ATOM_DEVICE_CRT1_SUPPORT) {
		if (bios_0_scratch & ATOM_S0_CRT1_MASK)
			return connector_status_connected;
	}
	if (radeon_connector->devices & ATOM_DEVICE_CRT2_SUPPORT) {
		if (bios_0_scratch & ATOM_S0_CRT2_MASK)
			return connector_status_connected;
	}
	if (radeon_connector->devices & ATOM_DEVICE_CV_SUPPORT) {
		if (bios_0_scratch & (ATOM_S0_CV_MASK|ATOM_S0_CV_MASK_A))
			return connector_status_connected;
	}
	if (radeon_connector->devices & ATOM_DEVICE_TV1_SUPPORT) {
		if (bios_0_scratch & (ATOM_S0_TV1_COMPOSITE | ATOM_S0_TV1_COMPOSITE_A))
			return connector_status_connected; /* CTV */
		else if (bios_0_scratch & (ATOM_S0_TV1_SVIDEO | ATOM_S0_TV1_SVIDEO_A))
			return connector_status_connected; /* STV */
	}
	return connector_status_disconnected;
}

static enum drm_connector_status
radeon_atom_dig_detect(struct drm_encoder *encoder, struct drm_connector *connector)
{
	struct drm_device *dev = encoder->dev;
	struct radeon_device *rdev = dev->dev_private;
	struct radeon_encoder *radeon_encoder = to_radeon_encoder(encoder);
	struct radeon_connector *radeon_connector = to_radeon_connector(connector);
	struct drm_encoder *ext_encoder = radeon_get_external_encoder(encoder);
	u32 bios_0_scratch;

	if (!ASIC_IS_DCE4(rdev))
		return connector_status_unknown;

	if (!ext_encoder)
		return connector_status_unknown;

	if ((radeon_connector->devices & ATOM_DEVICE_CRT_SUPPORT) == 0)
		return connector_status_unknown;

	/* load detect on the dp bridge */
	atombios_external_encoder_setup(encoder, ext_encoder,
					EXTERNAL_ENCODER_ACTION_V3_DACLOAD_DETECTION);

	bios_0_scratch = RREG32(R600_BIOS_0_SCRATCH);

	DRM_DEBUG_KMS("Bios 0 scratch %x %08x\n", bios_0_scratch, radeon_encoder->devices);
	if (radeon_connector->devices & ATOM_DEVICE_CRT1_SUPPORT) {
		if (bios_0_scratch & ATOM_S0_CRT1_MASK)
			return connector_status_connected;
	}
	if (radeon_connector->devices & ATOM_DEVICE_CRT2_SUPPORT) {
		if (bios_0_scratch & ATOM_S0_CRT2_MASK)
			return connector_status_connected;
	}
	if (radeon_connector->devices & ATOM_DEVICE_CV_SUPPORT) {
		if (bios_0_scratch & (ATOM_S0_CV_MASK|ATOM_S0_CV_MASK_A))
			return connector_status_connected;
	}
	if (radeon_connector->devices & ATOM_DEVICE_TV1_SUPPORT) {
		if (bios_0_scratch & (ATOM_S0_TV1_COMPOSITE | ATOM_S0_TV1_COMPOSITE_A))
			return connector_status_connected; /* CTV */
		else if (bios_0_scratch & (ATOM_S0_TV1_SVIDEO | ATOM_S0_TV1_SVIDEO_A))
			return connector_status_connected; /* STV */
	}
	return connector_status_disconnected;
}

void
radeon_atom_ext_encoder_setup_ddc(struct drm_encoder *encoder)
{
	struct drm_encoder *ext_encoder = radeon_get_external_encoder(encoder);

	if (ext_encoder)
		/* ddc_setup on the dp bridge */
		atombios_external_encoder_setup(encoder, ext_encoder,
						EXTERNAL_ENCODER_ACTION_V3_DDC_SETUP);

}

static void radeon_atom_encoder_prepare(struct drm_encoder *encoder)
{
	struct radeon_device *rdev = encoder->dev->dev_private;
	struct radeon_encoder *radeon_encoder = to_radeon_encoder(encoder);
	struct drm_connector *connector = radeon_get_connector_for_encoder(encoder);

	if ((radeon_encoder->active_device &
	     (ATOM_DEVICE_DFP_SUPPORT | ATOM_DEVICE_LCD_SUPPORT)) ||
	    (radeon_encoder_get_dp_bridge_encoder_id(encoder) !=
	     ENCODER_OBJECT_ID_NONE)) {
		struct radeon_encoder_atom_dig *dig = radeon_encoder->enc_priv;
		if (dig) {
			dig->dig_encoder = radeon_atom_pick_dig_encoder(encoder);
			if (radeon_encoder->active_device & ATOM_DEVICE_DFP_SUPPORT) {
				if (rdev->family >= CHIP_R600)
					dig->afmt = rdev->mode_info.afmt[dig->dig_encoder];
				else
					/* RS600/690/740 have only 1 afmt block */
					dig->afmt = rdev->mode_info.afmt[0];
			}
		}
	}

	radeon_atom_output_lock(encoder, true);

	if (connector) {
		struct radeon_connector *radeon_connector = to_radeon_connector(connector);

		/* select the clock/data port if it uses a router */
		if (radeon_connector->router.cd_valid)
			radeon_router_select_cd_port(radeon_connector);

		/* turn eDP panel on for mode set */
		if (connector->connector_type == DRM_MODE_CONNECTOR_eDP)
			atombios_set_edp_panel_power(connector,
						     ATOM_TRANSMITTER_ACTION_POWER_ON);
	}

	/* this is needed for the pll/ss setup to work correctly in some cases */
	atombios_set_encoder_crtc_source(encoder);
}

static void radeon_atom_encoder_commit(struct drm_encoder *encoder)
{
	/* need to call this here as we need the crtc set up */
	radeon_atom_encoder_dpms(encoder, DRM_MODE_DPMS_ON);
	radeon_atom_output_lock(encoder, false);
}

static void radeon_atom_encoder_disable(struct drm_encoder *encoder)
{
	struct drm_device *dev = encoder->dev;
	struct radeon_device *rdev = dev->dev_private;
	struct radeon_encoder *radeon_encoder = to_radeon_encoder(encoder);
	struct radeon_encoder_atom_dig *dig;

	/* check for pre-DCE3 cards with shared encoders;
	 * can't really use the links individually, so don't disable
	 * the encoder if it's in use by another connector
	 */
	if (!ASIC_IS_DCE3(rdev)) {
		struct drm_encoder *other_encoder;
		struct radeon_encoder *other_radeon_encoder;

		list_for_each_entry(other_encoder, &dev->mode_config.encoder_list, head) {
			other_radeon_encoder = to_radeon_encoder(other_encoder);
			if ((radeon_encoder->encoder_id == other_radeon_encoder->encoder_id) &&
			    drm_helper_encoder_in_use(other_encoder))
				goto disable_done;
		}
	}

	radeon_atom_encoder_dpms(encoder, DRM_MODE_DPMS_OFF);

	switch (radeon_encoder->encoder_id) {
	case ENCODER_OBJECT_ID_INTERNAL_TMDS1:
	case ENCODER_OBJECT_ID_INTERNAL_KLDSCP_TMDS1:
	case ENCODER_OBJECT_ID_INTERNAL_LVDS:
	case ENCODER_OBJECT_ID_INTERNAL_LVTM1:
		atombios_digital_setup(encoder, PANEL_ENCODER_ACTION_DISABLE);
		break;
	case ENCODER_OBJECT_ID_INTERNAL_UNIPHY:
	case ENCODER_OBJECT_ID_INTERNAL_UNIPHY1:
	case ENCODER_OBJECT_ID_INTERNAL_UNIPHY2:
	case ENCODER_OBJECT_ID_INTERNAL_UNIPHY3:
	case ENCODER_OBJECT_ID_INTERNAL_KLDSCP_LVTMA:
		/* handled in dpms */
		break;
	case ENCODER_OBJECT_ID_INTERNAL_DDI:
	case ENCODER_OBJECT_ID_INTERNAL_DVO1:
	case ENCODER_OBJECT_ID_INTERNAL_KLDSCP_DVO1:
		atombios_dvo_setup(encoder, ATOM_DISABLE);
		break;
	case ENCODER_OBJECT_ID_INTERNAL_DAC1:
	case ENCODER_OBJECT_ID_INTERNAL_KLDSCP_DAC1:
	case ENCODER_OBJECT_ID_INTERNAL_DAC2:
	case ENCODER_OBJECT_ID_INTERNAL_KLDSCP_DAC2:
		atombios_dac_setup(encoder, ATOM_DISABLE);
		if (radeon_encoder->devices & (ATOM_DEVICE_TV_SUPPORT | ATOM_DEVICE_CV_SUPPORT))
			atombios_tv_setup(encoder, ATOM_DISABLE);
		break;
	}

disable_done:
	if (radeon_encoder_is_digital(encoder)) {
		if (atombios_get_encoder_mode(encoder) == ATOM_ENCODER_MODE_HDMI) {
			if (rdev->asic->display.hdmi_enable)
				radeon_hdmi_enable(rdev, encoder, false);
		}
		dig = radeon_encoder->enc_priv;
		dig->dig_encoder = -1;
	}
	radeon_encoder->active_device = 0;
}

/* these are handled by the primary encoders */
static void radeon_atom_ext_prepare(struct drm_encoder *encoder)
{

}

static void radeon_atom_ext_commit(struct drm_encoder *encoder)
{

}

static void
radeon_atom_ext_mode_set(struct drm_encoder *encoder,
			 struct drm_display_mode *mode,
			 struct drm_display_mode *adjusted_mode)
{

}

static void radeon_atom_ext_disable(struct drm_encoder *encoder)
{

}

static void
radeon_atom_ext_dpms(struct drm_encoder *encoder, int mode)
{

}

static bool radeon_atom_ext_mode_fixup(struct drm_encoder *encoder,
				       const struct drm_display_mode *mode,
				       struct drm_display_mode *adjusted_mode)
{
	return true;
}

static const struct drm_encoder_helper_funcs radeon_atom_ext_helper_funcs = {
	.dpms = radeon_atom_ext_dpms,
	.mode_fixup = radeon_atom_ext_mode_fixup,
	.prepare = radeon_atom_ext_prepare,
	.mode_set = radeon_atom_ext_mode_set,
	.commit = radeon_atom_ext_commit,
	.disable = radeon_atom_ext_disable,
	/* no detect for TMDS/LVDS yet */
};

static const struct drm_encoder_helper_funcs radeon_atom_dig_helper_funcs = {
	.dpms = radeon_atom_encoder_dpms,
	.mode_fixup = radeon_atom_mode_fixup,
	.prepare = radeon_atom_encoder_prepare,
	.mode_set = radeon_atom_encoder_mode_set,
	.commit = radeon_atom_encoder_commit,
	.disable = radeon_atom_encoder_disable,
	.detect = radeon_atom_dig_detect,
};

static const struct drm_encoder_helper_funcs radeon_atom_dac_helper_funcs = {
	.dpms = radeon_atom_encoder_dpms,
	.mode_fixup = radeon_atom_mode_fixup,
	.prepare = radeon_atom_encoder_prepare,
	.mode_set = radeon_atom_encoder_mode_set,
	.commit = radeon_atom_encoder_commit,
	.detect = radeon_atom_dac_detect,
};

void radeon_enc_destroy(struct drm_encoder *encoder)
{
	struct radeon_encoder *radeon_encoder = to_radeon_encoder(encoder);
	if (radeon_encoder->devices & (ATOM_DEVICE_LCD_SUPPORT))
		radeon_atom_backlight_exit(radeon_encoder);
	kfree(radeon_encoder->enc_priv);
	drm_encoder_cleanup(encoder);
	kfree(radeon_encoder);
}

static const struct drm_encoder_funcs radeon_atom_enc_funcs = {
	.destroy = radeon_enc_destroy,
};

static struct radeon_encoder_atom_dac *
radeon_atombios_set_dac_info(struct radeon_encoder *radeon_encoder)
{
	struct drm_device *dev = radeon_encoder->base.dev;
	struct radeon_device *rdev = dev->dev_private;
	struct radeon_encoder_atom_dac *dac = kzalloc(sizeof(struct radeon_encoder_atom_dac), GFP_KERNEL);

	if (!dac)
		return NULL;

	dac->tv_std = radeon_atombios_get_tv_info(rdev);
	return dac;
}

static struct radeon_encoder_atom_dig *
radeon_atombios_set_dig_info(struct radeon_encoder *radeon_encoder)
{
	int encoder_enum = (radeon_encoder->encoder_enum & ENUM_ID_MASK) >> ENUM_ID_SHIFT;
	struct radeon_encoder_atom_dig *dig = kzalloc(sizeof(struct radeon_encoder_atom_dig), GFP_KERNEL);

	if (!dig)
		return NULL;

	/* coherent mode by default */
	dig->coherent_mode = true;
	dig->dig_encoder = -1;

	if (encoder_enum == 2)
		dig->linkb = true;
	else
		dig->linkb = false;

	return dig;
}

void
radeon_add_atom_encoder(struct drm_device *dev,
			uint32_t encoder_enum,
			uint32_t supported_device,
			u16 caps)
{
	struct radeon_device *rdev = dev->dev_private;
	struct drm_encoder *encoder;
	struct radeon_encoder *radeon_encoder;

	/* see if we already added it */
	list_for_each_entry(encoder, &dev->mode_config.encoder_list, head) {
		radeon_encoder = to_radeon_encoder(encoder);
		if (radeon_encoder->encoder_enum == encoder_enum) {
			radeon_encoder->devices |= supported_device;
			return;
		}

	}

	/* add a new one */
	radeon_encoder = kzalloc(sizeof(struct radeon_encoder), GFP_KERNEL);
	if (!radeon_encoder)
		return;

	encoder = &radeon_encoder->base;
	switch (rdev->num_crtc) {
	case 1:
		encoder->possible_crtcs = 0x1;
		break;
	case 2:
	default:
		encoder->possible_crtcs = 0x3;
		break;
	case 4:
		encoder->possible_crtcs = 0xf;
		break;
	case 6:
		encoder->possible_crtcs = 0x3f;
		break;
	}

	radeon_encoder->enc_priv = NULL;

	radeon_encoder->encoder_enum = encoder_enum;
	radeon_encoder->encoder_id = (encoder_enum & OBJECT_ID_MASK) >> OBJECT_ID_SHIFT;
	radeon_encoder->devices = supported_device;
	radeon_encoder->rmx_type = RMX_OFF;
	radeon_encoder->underscan_type = UNDERSCAN_OFF;
	radeon_encoder->is_ext_encoder = false;
	radeon_encoder->caps = caps;

	switch (radeon_encoder->encoder_id) {
	case ENCODER_OBJECT_ID_INTERNAL_LVDS:
	case ENCODER_OBJECT_ID_INTERNAL_TMDS1:
	case ENCODER_OBJECT_ID_INTERNAL_KLDSCP_TMDS1:
	case ENCODER_OBJECT_ID_INTERNAL_LVTM1:
		if (radeon_encoder->devices & (ATOM_DEVICE_LCD_SUPPORT)) {
			radeon_encoder->rmx_type = RMX_FULL;
			drm_encoder_init(dev, encoder, &radeon_atom_enc_funcs, DRM_MODE_ENCODER_LVDS);
			radeon_encoder->enc_priv = radeon_atombios_get_lvds_info(radeon_encoder);
		} else {
			drm_encoder_init(dev, encoder, &radeon_atom_enc_funcs, DRM_MODE_ENCODER_TMDS);
			radeon_encoder->enc_priv = radeon_atombios_set_dig_info(radeon_encoder);
		}
		drm_encoder_helper_add(encoder, &radeon_atom_dig_helper_funcs);
		break;
	case ENCODER_OBJECT_ID_INTERNAL_DAC1:
		drm_encoder_init(dev, encoder, &radeon_atom_enc_funcs, DRM_MODE_ENCODER_DAC);
		radeon_encoder->enc_priv = radeon_atombios_set_dac_info(radeon_encoder);
		drm_encoder_helper_add(encoder, &radeon_atom_dac_helper_funcs);
		break;
	case ENCODER_OBJECT_ID_INTERNAL_DAC2:
	case ENCODER_OBJECT_ID_INTERNAL_KLDSCP_DAC1:
	case ENCODER_OBJECT_ID_INTERNAL_KLDSCP_DAC2:
		drm_encoder_init(dev, encoder, &radeon_atom_enc_funcs, DRM_MODE_ENCODER_TVDAC);
		radeon_encoder->enc_priv = radeon_atombios_set_dac_info(radeon_encoder);
		drm_encoder_helper_add(encoder, &radeon_atom_dac_helper_funcs);
		break;
	case ENCODER_OBJECT_ID_INTERNAL_DVO1:
	case ENCODER_OBJECT_ID_INTERNAL_KLDSCP_DVO1:
	case ENCODER_OBJECT_ID_INTERNAL_DDI:
	case ENCODER_OBJECT_ID_INTERNAL_UNIPHY:
	case ENCODER_OBJECT_ID_INTERNAL_KLDSCP_LVTMA:
	case ENCODER_OBJECT_ID_INTERNAL_UNIPHY1:
	case ENCODER_OBJECT_ID_INTERNAL_UNIPHY2:
	case ENCODER_OBJECT_ID_INTERNAL_UNIPHY3:
		if (radeon_encoder->devices & (ATOM_DEVICE_LCD_SUPPORT)) {
			radeon_encoder->rmx_type = RMX_FULL;
			drm_encoder_init(dev, encoder, &radeon_atom_enc_funcs, DRM_MODE_ENCODER_LVDS);
			radeon_encoder->enc_priv = radeon_atombios_get_lvds_info(radeon_encoder);
		} else if (radeon_encoder->devices & (ATOM_DEVICE_CRT_SUPPORT)) {
			drm_encoder_init(dev, encoder, &radeon_atom_enc_funcs, DRM_MODE_ENCODER_DAC);
			radeon_encoder->enc_priv = radeon_atombios_set_dig_info(radeon_encoder);
		} else {
			drm_encoder_init(dev, encoder, &radeon_atom_enc_funcs, DRM_MODE_ENCODER_TMDS);
			radeon_encoder->enc_priv = radeon_atombios_set_dig_info(radeon_encoder);
		}
		drm_encoder_helper_add(encoder, &radeon_atom_dig_helper_funcs);
		break;
	case ENCODER_OBJECT_ID_SI170B:
	case ENCODER_OBJECT_ID_CH7303:
	case ENCODER_OBJECT_ID_EXTERNAL_SDVOA:
	case ENCODER_OBJECT_ID_EXTERNAL_SDVOB:
	case ENCODER_OBJECT_ID_TITFP513:
	case ENCODER_OBJECT_ID_VT1623:
	case ENCODER_OBJECT_ID_HDMI_SI1930:
	case ENCODER_OBJECT_ID_TRAVIS:
	case ENCODER_OBJECT_ID_NUTMEG:
		/* these are handled by the primary encoders */
		radeon_encoder->is_ext_encoder = true;
		if (radeon_encoder->devices & (ATOM_DEVICE_LCD_SUPPORT))
			drm_encoder_init(dev, encoder, &radeon_atom_enc_funcs, DRM_MODE_ENCODER_LVDS);
		else if (radeon_encoder->devices & (ATOM_DEVICE_CRT_SUPPORT))
			drm_encoder_init(dev, encoder, &radeon_atom_enc_funcs, DRM_MODE_ENCODER_DAC);
		else
			drm_encoder_init(dev, encoder, &radeon_atom_enc_funcs, DRM_MODE_ENCODER_TMDS);
		drm_encoder_helper_add(encoder, &radeon_atom_ext_helper_funcs);
		break;
	}
}<|MERGE_RESOLUTION|>--- conflicted
+++ resolved
@@ -1673,11 +1673,7 @@
 			 * does the same thing and more.
 			 */
 			if ((rdev->family != CHIP_RV710) && (rdev->family != CHIP_RV730) &&
-<<<<<<< HEAD
-			    (rdev->family != CHIP_RS880))
-=======
 			    (rdev->family != CHIP_RS780) && (rdev->family != CHIP_RS880))
->>>>>>> 10ab4096
 				atombios_dig_transmitter_setup(encoder, ATOM_TRANSMITTER_ACTION_ENABLE_OUTPUT, 0, 0);
 		}
 		if (ENCODER_MODE_IS_DP(atombios_get_encoder_mode(encoder)) && connector) {
