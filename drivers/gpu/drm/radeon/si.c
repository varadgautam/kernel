/*
 * Copyright 2011 Advanced Micro Devices, Inc.
 *
 * Permission is hereby granted, free of charge, to any person obtaining a
 * copy of this software and associated documentation files (the "Software"),
 * to deal in the Software without restriction, including without limitation
 * the rights to use, copy, modify, merge, publish, distribute, sublicense,
 * and/or sell copies of the Software, and to permit persons to whom the
 * Software is furnished to do so, subject to the following conditions:
 *
 * The above copyright notice and this permission notice shall be included in
 * all copies or substantial portions of the Software.
 *
 * THE SOFTWARE IS PROVIDED "AS IS", WITHOUT WARRANTY OF ANY KIND, EXPRESS OR
 * IMPLIED, INCLUDING BUT NOT LIMITED TO THE WARRANTIES OF MERCHANTABILITY,
 * FITNESS FOR A PARTICULAR PURPOSE AND NONINFRINGEMENT.  IN NO EVENT SHALL
 * THE COPYRIGHT HOLDER(S) OR AUTHOR(S) BE LIABLE FOR ANY CLAIM, DAMAGES OR
 * OTHER LIABILITY, WHETHER IN AN ACTION OF CONTRACT, TORT OR OTHERWISE,
 * ARISING FROM, OUT OF OR IN CONNECTION WITH THE SOFTWARE OR THE USE OR
 * OTHER DEALINGS IN THE SOFTWARE.
 *
 * Authors: Alex Deucher
 */
#include <linux/firmware.h>
#include <linux/slab.h>
#include <linux/module.h>
#include <drm/drmP.h>
#include "radeon.h"
#include "radeon_asic.h"
#include <drm/radeon_drm.h>
#include "sid.h"
#include "atom.h"
#include "si_blit_shaders.h"
#include "clearstate_si.h"
#include "radeon_ucode.h"


MODULE_FIRMWARE("radeon/TAHITI_pfp.bin");
MODULE_FIRMWARE("radeon/TAHITI_me.bin");
MODULE_FIRMWARE("radeon/TAHITI_ce.bin");
MODULE_FIRMWARE("radeon/TAHITI_mc.bin");
MODULE_FIRMWARE("radeon/TAHITI_rlc.bin");
MODULE_FIRMWARE("radeon/TAHITI_smc.bin");
MODULE_FIRMWARE("radeon/PITCAIRN_pfp.bin");
MODULE_FIRMWARE("radeon/PITCAIRN_me.bin");
MODULE_FIRMWARE("radeon/PITCAIRN_ce.bin");
MODULE_FIRMWARE("radeon/PITCAIRN_mc.bin");
MODULE_FIRMWARE("radeon/PITCAIRN_rlc.bin");
MODULE_FIRMWARE("radeon/PITCAIRN_smc.bin");
MODULE_FIRMWARE("radeon/VERDE_pfp.bin");
MODULE_FIRMWARE("radeon/VERDE_me.bin");
MODULE_FIRMWARE("radeon/VERDE_ce.bin");
MODULE_FIRMWARE("radeon/VERDE_mc.bin");
MODULE_FIRMWARE("radeon/VERDE_rlc.bin");
MODULE_FIRMWARE("radeon/VERDE_smc.bin");
MODULE_FIRMWARE("radeon/OLAND_pfp.bin");
MODULE_FIRMWARE("radeon/OLAND_me.bin");
MODULE_FIRMWARE("radeon/OLAND_ce.bin");
MODULE_FIRMWARE("radeon/OLAND_mc.bin");
MODULE_FIRMWARE("radeon/OLAND_rlc.bin");
MODULE_FIRMWARE("radeon/OLAND_smc.bin");
MODULE_FIRMWARE("radeon/HAINAN_pfp.bin");
MODULE_FIRMWARE("radeon/HAINAN_me.bin");
MODULE_FIRMWARE("radeon/HAINAN_ce.bin");
MODULE_FIRMWARE("radeon/HAINAN_mc.bin");
MODULE_FIRMWARE("radeon/HAINAN_rlc.bin");
MODULE_FIRMWARE("radeon/HAINAN_smc.bin");

static void si_pcie_gen3_enable(struct radeon_device *rdev);
static void si_program_aspm(struct radeon_device *rdev);
extern void sumo_rlc_fini(struct radeon_device *rdev);
extern int sumo_rlc_init(struct radeon_device *rdev);
extern int r600_ih_ring_alloc(struct radeon_device *rdev);
extern void r600_ih_ring_fini(struct radeon_device *rdev);
extern void evergreen_fix_pci_max_read_req_size(struct radeon_device *rdev);
extern void evergreen_mc_stop(struct radeon_device *rdev, struct evergreen_mc_save *save);
extern void evergreen_mc_resume(struct radeon_device *rdev, struct evergreen_mc_save *save);
extern u32 evergreen_get_number_of_dram_channels(struct radeon_device *rdev);
extern void evergreen_print_gpu_status_regs(struct radeon_device *rdev);
extern bool evergreen_is_display_hung(struct radeon_device *rdev);
static void si_enable_gui_idle_interrupt(struct radeon_device *rdev,
					 bool enable);
static void si_init_pg(struct radeon_device *rdev);
static void si_init_cg(struct radeon_device *rdev);
static void si_fini_pg(struct radeon_device *rdev);
static void si_fini_cg(struct radeon_device *rdev);
static void si_rlc_stop(struct radeon_device *rdev);

static const u32 verde_rlc_save_restore_register_list[] =
{
	(0x8000 << 16) | (0x98f4 >> 2),
	0x00000000,
	(0x8040 << 16) | (0x98f4 >> 2),
	0x00000000,
	(0x8000 << 16) | (0xe80 >> 2),
	0x00000000,
	(0x8040 << 16) | (0xe80 >> 2),
	0x00000000,
	(0x8000 << 16) | (0x89bc >> 2),
	0x00000000,
	(0x8040 << 16) | (0x89bc >> 2),
	0x00000000,
	(0x8000 << 16) | (0x8c1c >> 2),
	0x00000000,
	(0x8040 << 16) | (0x8c1c >> 2),
	0x00000000,
	(0x9c00 << 16) | (0x98f0 >> 2),
	0x00000000,
	(0x9c00 << 16) | (0xe7c >> 2),
	0x00000000,
	(0x8000 << 16) | (0x9148 >> 2),
	0x00000000,
	(0x8040 << 16) | (0x9148 >> 2),
	0x00000000,
	(0x9c00 << 16) | (0x9150 >> 2),
	0x00000000,
	(0x9c00 << 16) | (0x897c >> 2),
	0x00000000,
	(0x9c00 << 16) | (0x8d8c >> 2),
	0x00000000,
	(0x9c00 << 16) | (0xac54 >> 2),
	0X00000000,
	0x3,
	(0x9c00 << 16) | (0x98f8 >> 2),
	0x00000000,
	(0x9c00 << 16) | (0x9910 >> 2),
	0x00000000,
	(0x9c00 << 16) | (0x9914 >> 2),
	0x00000000,
	(0x9c00 << 16) | (0x9918 >> 2),
	0x00000000,
	(0x9c00 << 16) | (0x991c >> 2),
	0x00000000,
	(0x9c00 << 16) | (0x9920 >> 2),
	0x00000000,
	(0x9c00 << 16) | (0x9924 >> 2),
	0x00000000,
	(0x9c00 << 16) | (0x9928 >> 2),
	0x00000000,
	(0x9c00 << 16) | (0x992c >> 2),
	0x00000000,
	(0x9c00 << 16) | (0x9930 >> 2),
	0x00000000,
	(0x9c00 << 16) | (0x9934 >> 2),
	0x00000000,
	(0x9c00 << 16) | (0x9938 >> 2),
	0x00000000,
	(0x9c00 << 16) | (0x993c >> 2),
	0x00000000,
	(0x9c00 << 16) | (0x9940 >> 2),
	0x00000000,
	(0x9c00 << 16) | (0x9944 >> 2),
	0x00000000,
	(0x9c00 << 16) | (0x9948 >> 2),
	0x00000000,
	(0x9c00 << 16) | (0x994c >> 2),
	0x00000000,
	(0x9c00 << 16) | (0x9950 >> 2),
	0x00000000,
	(0x9c00 << 16) | (0x9954 >> 2),
	0x00000000,
	(0x9c00 << 16) | (0x9958 >> 2),
	0x00000000,
	(0x9c00 << 16) | (0x995c >> 2),
	0x00000000,
	(0x9c00 << 16) | (0x9960 >> 2),
	0x00000000,
	(0x9c00 << 16) | (0x9964 >> 2),
	0x00000000,
	(0x9c00 << 16) | (0x9968 >> 2),
	0x00000000,
	(0x9c00 << 16) | (0x996c >> 2),
	0x00000000,
	(0x9c00 << 16) | (0x9970 >> 2),
	0x00000000,
	(0x9c00 << 16) | (0x9974 >> 2),
	0x00000000,
	(0x9c00 << 16) | (0x9978 >> 2),
	0x00000000,
	(0x9c00 << 16) | (0x997c >> 2),
	0x00000000,
	(0x9c00 << 16) | (0x9980 >> 2),
	0x00000000,
	(0x9c00 << 16) | (0x9984 >> 2),
	0x00000000,
	(0x9c00 << 16) | (0x9988 >> 2),
	0x00000000,
	(0x9c00 << 16) | (0x998c >> 2),
	0x00000000,
	(0x9c00 << 16) | (0x8c00 >> 2),
	0x00000000,
	(0x9c00 << 16) | (0x8c14 >> 2),
	0x00000000,
	(0x9c00 << 16) | (0x8c04 >> 2),
	0x00000000,
	(0x9c00 << 16) | (0x8c08 >> 2),
	0x00000000,
	(0x8000 << 16) | (0x9b7c >> 2),
	0x00000000,
	(0x8040 << 16) | (0x9b7c >> 2),
	0x00000000,
	(0x8000 << 16) | (0xe84 >> 2),
	0x00000000,
	(0x8040 << 16) | (0xe84 >> 2),
	0x00000000,
	(0x8000 << 16) | (0x89c0 >> 2),
	0x00000000,
	(0x8040 << 16) | (0x89c0 >> 2),
	0x00000000,
	(0x8000 << 16) | (0x914c >> 2),
	0x00000000,
	(0x8040 << 16) | (0x914c >> 2),
	0x00000000,
	(0x8000 << 16) | (0x8c20 >> 2),
	0x00000000,
	(0x8040 << 16) | (0x8c20 >> 2),
	0x00000000,
	(0x8000 << 16) | (0x9354 >> 2),
	0x00000000,
	(0x8040 << 16) | (0x9354 >> 2),
	0x00000000,
	(0x9c00 << 16) | (0x9060 >> 2),
	0x00000000,
	(0x9c00 << 16) | (0x9364 >> 2),
	0x00000000,
	(0x9c00 << 16) | (0x9100 >> 2),
	0x00000000,
	(0x9c00 << 16) | (0x913c >> 2),
	0x00000000,
	(0x8000 << 16) | (0x90e0 >> 2),
	0x00000000,
	(0x8000 << 16) | (0x90e4 >> 2),
	0x00000000,
	(0x8000 << 16) | (0x90e8 >> 2),
	0x00000000,
	(0x8040 << 16) | (0x90e0 >> 2),
	0x00000000,
	(0x8040 << 16) | (0x90e4 >> 2),
	0x00000000,
	(0x8040 << 16) | (0x90e8 >> 2),
	0x00000000,
	(0x9c00 << 16) | (0x8bcc >> 2),
	0x00000000,
	(0x9c00 << 16) | (0x8b24 >> 2),
	0x00000000,
	(0x9c00 << 16) | (0x88c4 >> 2),
	0x00000000,
	(0x9c00 << 16) | (0x8e50 >> 2),
	0x00000000,
	(0x9c00 << 16) | (0x8c0c >> 2),
	0x00000000,
	(0x9c00 << 16) | (0x8e58 >> 2),
	0x00000000,
	(0x9c00 << 16) | (0x8e5c >> 2),
	0x00000000,
	(0x9c00 << 16) | (0x9508 >> 2),
	0x00000000,
	(0x9c00 << 16) | (0x950c >> 2),
	0x00000000,
	(0x9c00 << 16) | (0x9494 >> 2),
	0x00000000,
	(0x9c00 << 16) | (0xac0c >> 2),
	0x00000000,
	(0x9c00 << 16) | (0xac10 >> 2),
	0x00000000,
	(0x9c00 << 16) | (0xac14 >> 2),
	0x00000000,
	(0x9c00 << 16) | (0xae00 >> 2),
	0x00000000,
	(0x9c00 << 16) | (0xac08 >> 2),
	0x00000000,
	(0x9c00 << 16) | (0x88d4 >> 2),
	0x00000000,
	(0x9c00 << 16) | (0x88c8 >> 2),
	0x00000000,
	(0x9c00 << 16) | (0x88cc >> 2),
	0x00000000,
	(0x9c00 << 16) | (0x89b0 >> 2),
	0x00000000,
	(0x9c00 << 16) | (0x8b10 >> 2),
	0x00000000,
	(0x9c00 << 16) | (0x8a14 >> 2),
	0x00000000,
	(0x9c00 << 16) | (0x9830 >> 2),
	0x00000000,
	(0x9c00 << 16) | (0x9834 >> 2),
	0x00000000,
	(0x9c00 << 16) | (0x9838 >> 2),
	0x00000000,
	(0x9c00 << 16) | (0x9a10 >> 2),
	0x00000000,
	(0x8000 << 16) | (0x9870 >> 2),
	0x00000000,
	(0x8000 << 16) | (0x9874 >> 2),
	0x00000000,
	(0x8001 << 16) | (0x9870 >> 2),
	0x00000000,
	(0x8001 << 16) | (0x9874 >> 2),
	0x00000000,
	(0x8040 << 16) | (0x9870 >> 2),
	0x00000000,
	(0x8040 << 16) | (0x9874 >> 2),
	0x00000000,
	(0x8041 << 16) | (0x9870 >> 2),
	0x00000000,
	(0x8041 << 16) | (0x9874 >> 2),
	0x00000000,
	0x00000000
};

static const u32 tahiti_golden_rlc_registers[] =
{
	0xc424, 0xffffffff, 0x00601005,
	0xc47c, 0xffffffff, 0x10104040,
	0xc488, 0xffffffff, 0x0100000a,
	0xc314, 0xffffffff, 0x00000800,
	0xc30c, 0xffffffff, 0x800000f4,
	0xf4a8, 0xffffffff, 0x00000000
};

static const u32 tahiti_golden_registers[] =
{
	0x9a10, 0x00010000, 0x00018208,
	0x9830, 0xffffffff, 0x00000000,
	0x9834, 0xf00fffff, 0x00000400,
	0x9838, 0x0002021c, 0x00020200,
	0xc78, 0x00000080, 0x00000000,
	0xd030, 0x000300c0, 0x00800040,
	0xd830, 0x000300c0, 0x00800040,
	0x5bb0, 0x000000f0, 0x00000070,
	0x5bc0, 0x00200000, 0x50100000,
	0x7030, 0x31000311, 0x00000011,
	0x277c, 0x00000003, 0x000007ff,
	0x240c, 0x000007ff, 0x00000000,
	0x8a14, 0xf000001f, 0x00000007,
	0x8b24, 0xffffffff, 0x00ffffff,
	0x8b10, 0x0000ff0f, 0x00000000,
	0x28a4c, 0x07ffffff, 0x4e000000,
	0x28350, 0x3f3f3fff, 0x2a00126a,
	0x30, 0x000000ff, 0x0040,
	0x34, 0x00000040, 0x00004040,
	0x9100, 0x07ffffff, 0x03000000,
	0x8e88, 0x01ff1f3f, 0x00000000,
	0x8e84, 0x01ff1f3f, 0x00000000,
	0x9060, 0x0000007f, 0x00000020,
	0x9508, 0x00010000, 0x00010000,
	0xac14, 0x00000200, 0x000002fb,
	0xac10, 0xffffffff, 0x0000543b,
	0xac0c, 0xffffffff, 0xa9210876,
	0x88d0, 0xffffffff, 0x000fff40,
	0x88d4, 0x0000001f, 0x00000010,
	0x1410, 0x20000000, 0x20fffed8,
	0x15c0, 0x000c0fc0, 0x000c0400
};

static const u32 tahiti_golden_registers2[] =
{
	0xc64, 0x00000001, 0x00000001
};

static const u32 pitcairn_golden_rlc_registers[] =
{
	0xc424, 0xffffffff, 0x00601004,
	0xc47c, 0xffffffff, 0x10102020,
	0xc488, 0xffffffff, 0x01000020,
	0xc314, 0xffffffff, 0x00000800,
	0xc30c, 0xffffffff, 0x800000a4
};

static const u32 pitcairn_golden_registers[] =
{
	0x9a10, 0x00010000, 0x00018208,
	0x9830, 0xffffffff, 0x00000000,
	0x9834, 0xf00fffff, 0x00000400,
	0x9838, 0x0002021c, 0x00020200,
	0xc78, 0x00000080, 0x00000000,
	0xd030, 0x000300c0, 0x00800040,
	0xd830, 0x000300c0, 0x00800040,
	0x5bb0, 0x000000f0, 0x00000070,
	0x5bc0, 0x00200000, 0x50100000,
	0x7030, 0x31000311, 0x00000011,
	0x2ae4, 0x00073ffe, 0x000022a2,
	0x240c, 0x000007ff, 0x00000000,
	0x8a14, 0xf000001f, 0x00000007,
	0x8b24, 0xffffffff, 0x00ffffff,
	0x8b10, 0x0000ff0f, 0x00000000,
	0x28a4c, 0x07ffffff, 0x4e000000,
	0x28350, 0x3f3f3fff, 0x2a00126a,
	0x30, 0x000000ff, 0x0040,
	0x34, 0x00000040, 0x00004040,
	0x9100, 0x07ffffff, 0x03000000,
	0x9060, 0x0000007f, 0x00000020,
	0x9508, 0x00010000, 0x00010000,
	0xac14, 0x000003ff, 0x000000f7,
	0xac10, 0xffffffff, 0x00000000,
	0xac0c, 0xffffffff, 0x32761054,
	0x88d4, 0x0000001f, 0x00000010,
	0x15c0, 0x000c0fc0, 0x000c0400
};

static const u32 verde_golden_rlc_registers[] =
{
	0xc424, 0xffffffff, 0x033f1005,
	0xc47c, 0xffffffff, 0x10808020,
	0xc488, 0xffffffff, 0x00800008,
	0xc314, 0xffffffff, 0x00001000,
	0xc30c, 0xffffffff, 0x80010014
};

static const u32 verde_golden_registers[] =
{
	0x9a10, 0x00010000, 0x00018208,
	0x9830, 0xffffffff, 0x00000000,
	0x9834, 0xf00fffff, 0x00000400,
	0x9838, 0x0002021c, 0x00020200,
	0xc78, 0x00000080, 0x00000000,
	0xd030, 0x000300c0, 0x00800040,
	0xd030, 0x000300c0, 0x00800040,
	0xd830, 0x000300c0, 0x00800040,
	0xd830, 0x000300c0, 0x00800040,
	0x5bb0, 0x000000f0, 0x00000070,
	0x5bc0, 0x00200000, 0x50100000,
	0x7030, 0x31000311, 0x00000011,
	0x2ae4, 0x00073ffe, 0x000022a2,
	0x2ae4, 0x00073ffe, 0x000022a2,
	0x2ae4, 0x00073ffe, 0x000022a2,
	0x240c, 0x000007ff, 0x00000000,
	0x240c, 0x000007ff, 0x00000000,
	0x240c, 0x000007ff, 0x00000000,
	0x8a14, 0xf000001f, 0x00000007,
	0x8a14, 0xf000001f, 0x00000007,
	0x8a14, 0xf000001f, 0x00000007,
	0x8b24, 0xffffffff, 0x00ffffff,
	0x8b10, 0x0000ff0f, 0x00000000,
	0x28a4c, 0x07ffffff, 0x4e000000,
	0x28350, 0x3f3f3fff, 0x0000124a,
	0x28350, 0x3f3f3fff, 0x0000124a,
	0x28350, 0x3f3f3fff, 0x0000124a,
	0x30, 0x000000ff, 0x0040,
	0x34, 0x00000040, 0x00004040,
	0x9100, 0x07ffffff, 0x03000000,
	0x9100, 0x07ffffff, 0x03000000,
	0x8e88, 0x01ff1f3f, 0x00000000,
	0x8e88, 0x01ff1f3f, 0x00000000,
	0x8e88, 0x01ff1f3f, 0x00000000,
	0x8e84, 0x01ff1f3f, 0x00000000,
	0x8e84, 0x01ff1f3f, 0x00000000,
	0x8e84, 0x01ff1f3f, 0x00000000,
	0x9060, 0x0000007f, 0x00000020,
	0x9508, 0x00010000, 0x00010000,
	0xac14, 0x000003ff, 0x00000003,
	0xac14, 0x000003ff, 0x00000003,
	0xac14, 0x000003ff, 0x00000003,
	0xac10, 0xffffffff, 0x00000000,
	0xac10, 0xffffffff, 0x00000000,
	0xac10, 0xffffffff, 0x00000000,
	0xac0c, 0xffffffff, 0x00001032,
	0xac0c, 0xffffffff, 0x00001032,
	0xac0c, 0xffffffff, 0x00001032,
	0x88d4, 0x0000001f, 0x00000010,
	0x88d4, 0x0000001f, 0x00000010,
	0x88d4, 0x0000001f, 0x00000010,
	0x15c0, 0x000c0fc0, 0x000c0400
};

static const u32 oland_golden_rlc_registers[] =
{
	0xc424, 0xffffffff, 0x00601005,
	0xc47c, 0xffffffff, 0x10104040,
	0xc488, 0xffffffff, 0x0100000a,
	0xc314, 0xffffffff, 0x00000800,
	0xc30c, 0xffffffff, 0x800000f4
};

static const u32 oland_golden_registers[] =
{
	0x9a10, 0x00010000, 0x00018208,
	0x9830, 0xffffffff, 0x00000000,
	0x9834, 0xf00fffff, 0x00000400,
	0x9838, 0x0002021c, 0x00020200,
	0xc78, 0x00000080, 0x00000000,
	0xd030, 0x000300c0, 0x00800040,
	0xd830, 0x000300c0, 0x00800040,
	0x5bb0, 0x000000f0, 0x00000070,
	0x5bc0, 0x00200000, 0x50100000,
	0x7030, 0x31000311, 0x00000011,
	0x2ae4, 0x00073ffe, 0x000022a2,
	0x240c, 0x000007ff, 0x00000000,
	0x8a14, 0xf000001f, 0x00000007,
	0x8b24, 0xffffffff, 0x00ffffff,
	0x8b10, 0x0000ff0f, 0x00000000,
	0x28a4c, 0x07ffffff, 0x4e000000,
	0x28350, 0x3f3f3fff, 0x00000082,
	0x30, 0x000000ff, 0x0040,
	0x34, 0x00000040, 0x00004040,
	0x9100, 0x07ffffff, 0x03000000,
	0x9060, 0x0000007f, 0x00000020,
	0x9508, 0x00010000, 0x00010000,
	0xac14, 0x000003ff, 0x000000f3,
	0xac10, 0xffffffff, 0x00000000,
	0xac0c, 0xffffffff, 0x00003210,
	0x88d4, 0x0000001f, 0x00000010,
	0x15c0, 0x000c0fc0, 0x000c0400
};

static const u32 hainan_golden_registers[] =
{
	0x9a10, 0x00010000, 0x00018208,
	0x9830, 0xffffffff, 0x00000000,
	0x9834, 0xf00fffff, 0x00000400,
	0x9838, 0x0002021c, 0x00020200,
	0xd0c0, 0xff000fff, 0x00000100,
	0xd030, 0x000300c0, 0x00800040,
	0xd8c0, 0xff000fff, 0x00000100,
	0xd830, 0x000300c0, 0x00800040,
	0x2ae4, 0x00073ffe, 0x000022a2,
	0x240c, 0x000007ff, 0x00000000,
	0x8a14, 0xf000001f, 0x00000007,
	0x8b24, 0xffffffff, 0x00ffffff,
	0x8b10, 0x0000ff0f, 0x00000000,
	0x28a4c, 0x07ffffff, 0x4e000000,
	0x28350, 0x3f3f3fff, 0x00000000,
	0x30, 0x000000ff, 0x0040,
	0x34, 0x00000040, 0x00004040,
	0x9100, 0x03e00000, 0x03600000,
	0x9060, 0x0000007f, 0x00000020,
	0x9508, 0x00010000, 0x00010000,
	0xac14, 0x000003ff, 0x000000f1,
	0xac10, 0xffffffff, 0x00000000,
	0xac0c, 0xffffffff, 0x00003210,
	0x88d4, 0x0000001f, 0x00000010,
	0x15c0, 0x000c0fc0, 0x000c0400
};

static const u32 hainan_golden_registers2[] =
{
	0x98f8, 0xffffffff, 0x02010001
};

static const u32 tahiti_mgcg_cgcg_init[] =
{
	0xc400, 0xffffffff, 0xfffffffc,
	0x802c, 0xffffffff, 0xe0000000,
	0x9a60, 0xffffffff, 0x00000100,
	0x92a4, 0xffffffff, 0x00000100,
	0xc164, 0xffffffff, 0x00000100,
	0x9774, 0xffffffff, 0x00000100,
	0x8984, 0xffffffff, 0x06000100,
	0x8a18, 0xffffffff, 0x00000100,
	0x92a0, 0xffffffff, 0x00000100,
	0xc380, 0xffffffff, 0x00000100,
	0x8b28, 0xffffffff, 0x00000100,
	0x9144, 0xffffffff, 0x00000100,
	0x8d88, 0xffffffff, 0x00000100,
	0x8d8c, 0xffffffff, 0x00000100,
	0x9030, 0xffffffff, 0x00000100,
	0x9034, 0xffffffff, 0x00000100,
	0x9038, 0xffffffff, 0x00000100,
	0x903c, 0xffffffff, 0x00000100,
	0xad80, 0xffffffff, 0x00000100,
	0xac54, 0xffffffff, 0x00000100,
	0x897c, 0xffffffff, 0x06000100,
	0x9868, 0xffffffff, 0x00000100,
	0x9510, 0xffffffff, 0x00000100,
	0xaf04, 0xffffffff, 0x00000100,
	0xae04, 0xffffffff, 0x00000100,
	0x949c, 0xffffffff, 0x00000100,
	0x802c, 0xffffffff, 0xe0000000,
	0x9160, 0xffffffff, 0x00010000,
	0x9164, 0xffffffff, 0x00030002,
	0x9168, 0xffffffff, 0x00040007,
	0x916c, 0xffffffff, 0x00060005,
	0x9170, 0xffffffff, 0x00090008,
	0x9174, 0xffffffff, 0x00020001,
	0x9178, 0xffffffff, 0x00040003,
	0x917c, 0xffffffff, 0x00000007,
	0x9180, 0xffffffff, 0x00060005,
	0x9184, 0xffffffff, 0x00090008,
	0x9188, 0xffffffff, 0x00030002,
	0x918c, 0xffffffff, 0x00050004,
	0x9190, 0xffffffff, 0x00000008,
	0x9194, 0xffffffff, 0x00070006,
	0x9198, 0xffffffff, 0x000a0009,
	0x919c, 0xffffffff, 0x00040003,
	0x91a0, 0xffffffff, 0x00060005,
	0x91a4, 0xffffffff, 0x00000009,
	0x91a8, 0xffffffff, 0x00080007,
	0x91ac, 0xffffffff, 0x000b000a,
	0x91b0, 0xffffffff, 0x00050004,
	0x91b4, 0xffffffff, 0x00070006,
	0x91b8, 0xffffffff, 0x0008000b,
	0x91bc, 0xffffffff, 0x000a0009,
	0x91c0, 0xffffffff, 0x000d000c,
	0x91c4, 0xffffffff, 0x00060005,
	0x91c8, 0xffffffff, 0x00080007,
	0x91cc, 0xffffffff, 0x0000000b,
	0x91d0, 0xffffffff, 0x000a0009,
	0x91d4, 0xffffffff, 0x000d000c,
	0x91d8, 0xffffffff, 0x00070006,
	0x91dc, 0xffffffff, 0x00090008,
	0x91e0, 0xffffffff, 0x0000000c,
	0x91e4, 0xffffffff, 0x000b000a,
	0x91e8, 0xffffffff, 0x000e000d,
	0x91ec, 0xffffffff, 0x00080007,
	0x91f0, 0xffffffff, 0x000a0009,
	0x91f4, 0xffffffff, 0x0000000d,
	0x91f8, 0xffffffff, 0x000c000b,
	0x91fc, 0xffffffff, 0x000f000e,
	0x9200, 0xffffffff, 0x00090008,
	0x9204, 0xffffffff, 0x000b000a,
	0x9208, 0xffffffff, 0x000c000f,
	0x920c, 0xffffffff, 0x000e000d,
	0x9210, 0xffffffff, 0x00110010,
	0x9214, 0xffffffff, 0x000a0009,
	0x9218, 0xffffffff, 0x000c000b,
	0x921c, 0xffffffff, 0x0000000f,
	0x9220, 0xffffffff, 0x000e000d,
	0x9224, 0xffffffff, 0x00110010,
	0x9228, 0xffffffff, 0x000b000a,
	0x922c, 0xffffffff, 0x000d000c,
	0x9230, 0xffffffff, 0x00000010,
	0x9234, 0xffffffff, 0x000f000e,
	0x9238, 0xffffffff, 0x00120011,
	0x923c, 0xffffffff, 0x000c000b,
	0x9240, 0xffffffff, 0x000e000d,
	0x9244, 0xffffffff, 0x00000011,
	0x9248, 0xffffffff, 0x0010000f,
	0x924c, 0xffffffff, 0x00130012,
	0x9250, 0xffffffff, 0x000d000c,
	0x9254, 0xffffffff, 0x000f000e,
	0x9258, 0xffffffff, 0x00100013,
	0x925c, 0xffffffff, 0x00120011,
	0x9260, 0xffffffff, 0x00150014,
	0x9264, 0xffffffff, 0x000e000d,
	0x9268, 0xffffffff, 0x0010000f,
	0x926c, 0xffffffff, 0x00000013,
	0x9270, 0xffffffff, 0x00120011,
	0x9274, 0xffffffff, 0x00150014,
	0x9278, 0xffffffff, 0x000f000e,
	0x927c, 0xffffffff, 0x00110010,
	0x9280, 0xffffffff, 0x00000014,
	0x9284, 0xffffffff, 0x00130012,
	0x9288, 0xffffffff, 0x00160015,
	0x928c, 0xffffffff, 0x0010000f,
	0x9290, 0xffffffff, 0x00120011,
	0x9294, 0xffffffff, 0x00000015,
	0x9298, 0xffffffff, 0x00140013,
	0x929c, 0xffffffff, 0x00170016,
	0x9150, 0xffffffff, 0x96940200,
	0x8708, 0xffffffff, 0x00900100,
	0xc478, 0xffffffff, 0x00000080,
	0xc404, 0xffffffff, 0x0020003f,
	0x30, 0xffffffff, 0x0000001c,
	0x34, 0x000f0000, 0x000f0000,
	0x160c, 0xffffffff, 0x00000100,
	0x1024, 0xffffffff, 0x00000100,
	0x102c, 0x00000101, 0x00000000,
	0x20a8, 0xffffffff, 0x00000104,
	0x264c, 0x000c0000, 0x000c0000,
	0x2648, 0x000c0000, 0x000c0000,
	0x55e4, 0xff000fff, 0x00000100,
	0x55e8, 0x00000001, 0x00000001,
	0x2f50, 0x00000001, 0x00000001,
	0x30cc, 0xc0000fff, 0x00000104,
	0xc1e4, 0x00000001, 0x00000001,
	0xd0c0, 0xfffffff0, 0x00000100,
	0xd8c0, 0xfffffff0, 0x00000100
};

static const u32 pitcairn_mgcg_cgcg_init[] =
{
	0xc400, 0xffffffff, 0xfffffffc,
	0x802c, 0xffffffff, 0xe0000000,
	0x9a60, 0xffffffff, 0x00000100,
	0x92a4, 0xffffffff, 0x00000100,
	0xc164, 0xffffffff, 0x00000100,
	0x9774, 0xffffffff, 0x00000100,
	0x8984, 0xffffffff, 0x06000100,
	0x8a18, 0xffffffff, 0x00000100,
	0x92a0, 0xffffffff, 0x00000100,
	0xc380, 0xffffffff, 0x00000100,
	0x8b28, 0xffffffff, 0x00000100,
	0x9144, 0xffffffff, 0x00000100,
	0x8d88, 0xffffffff, 0x00000100,
	0x8d8c, 0xffffffff, 0x00000100,
	0x9030, 0xffffffff, 0x00000100,
	0x9034, 0xffffffff, 0x00000100,
	0x9038, 0xffffffff, 0x00000100,
	0x903c, 0xffffffff, 0x00000100,
	0xad80, 0xffffffff, 0x00000100,
	0xac54, 0xffffffff, 0x00000100,
	0x897c, 0xffffffff, 0x06000100,
	0x9868, 0xffffffff, 0x00000100,
	0x9510, 0xffffffff, 0x00000100,
	0xaf04, 0xffffffff, 0x00000100,
	0xae04, 0xffffffff, 0x00000100,
	0x949c, 0xffffffff, 0x00000100,
	0x802c, 0xffffffff, 0xe0000000,
	0x9160, 0xffffffff, 0x00010000,
	0x9164, 0xffffffff, 0x00030002,
	0x9168, 0xffffffff, 0x00040007,
	0x916c, 0xffffffff, 0x00060005,
	0x9170, 0xffffffff, 0x00090008,
	0x9174, 0xffffffff, 0x00020001,
	0x9178, 0xffffffff, 0x00040003,
	0x917c, 0xffffffff, 0x00000007,
	0x9180, 0xffffffff, 0x00060005,
	0x9184, 0xffffffff, 0x00090008,
	0x9188, 0xffffffff, 0x00030002,
	0x918c, 0xffffffff, 0x00050004,
	0x9190, 0xffffffff, 0x00000008,
	0x9194, 0xffffffff, 0x00070006,
	0x9198, 0xffffffff, 0x000a0009,
	0x919c, 0xffffffff, 0x00040003,
	0x91a0, 0xffffffff, 0x00060005,
	0x91a4, 0xffffffff, 0x00000009,
	0x91a8, 0xffffffff, 0x00080007,
	0x91ac, 0xffffffff, 0x000b000a,
	0x91b0, 0xffffffff, 0x00050004,
	0x91b4, 0xffffffff, 0x00070006,
	0x91b8, 0xffffffff, 0x0008000b,
	0x91bc, 0xffffffff, 0x000a0009,
	0x91c0, 0xffffffff, 0x000d000c,
	0x9200, 0xffffffff, 0x00090008,
	0x9204, 0xffffffff, 0x000b000a,
	0x9208, 0xffffffff, 0x000c000f,
	0x920c, 0xffffffff, 0x000e000d,
	0x9210, 0xffffffff, 0x00110010,
	0x9214, 0xffffffff, 0x000a0009,
	0x9218, 0xffffffff, 0x000c000b,
	0x921c, 0xffffffff, 0x0000000f,
	0x9220, 0xffffffff, 0x000e000d,
	0x9224, 0xffffffff, 0x00110010,
	0x9228, 0xffffffff, 0x000b000a,
	0x922c, 0xffffffff, 0x000d000c,
	0x9230, 0xffffffff, 0x00000010,
	0x9234, 0xffffffff, 0x000f000e,
	0x9238, 0xffffffff, 0x00120011,
	0x923c, 0xffffffff, 0x000c000b,
	0x9240, 0xffffffff, 0x000e000d,
	0x9244, 0xffffffff, 0x00000011,
	0x9248, 0xffffffff, 0x0010000f,
	0x924c, 0xffffffff, 0x00130012,
	0x9250, 0xffffffff, 0x000d000c,
	0x9254, 0xffffffff, 0x000f000e,
	0x9258, 0xffffffff, 0x00100013,
	0x925c, 0xffffffff, 0x00120011,
	0x9260, 0xffffffff, 0x00150014,
	0x9150, 0xffffffff, 0x96940200,
	0x8708, 0xffffffff, 0x00900100,
	0xc478, 0xffffffff, 0x00000080,
	0xc404, 0xffffffff, 0x0020003f,
	0x30, 0xffffffff, 0x0000001c,
	0x34, 0x000f0000, 0x000f0000,
	0x160c, 0xffffffff, 0x00000100,
	0x1024, 0xffffffff, 0x00000100,
	0x102c, 0x00000101, 0x00000000,
	0x20a8, 0xffffffff, 0x00000104,
	0x55e4, 0xff000fff, 0x00000100,
	0x55e8, 0x00000001, 0x00000001,
	0x2f50, 0x00000001, 0x00000001,
	0x30cc, 0xc0000fff, 0x00000104,
	0xc1e4, 0x00000001, 0x00000001,
	0xd0c0, 0xfffffff0, 0x00000100,
	0xd8c0, 0xfffffff0, 0x00000100
};

static const u32 verde_mgcg_cgcg_init[] =
{
	0xc400, 0xffffffff, 0xfffffffc,
	0x802c, 0xffffffff, 0xe0000000,
	0x9a60, 0xffffffff, 0x00000100,
	0x92a4, 0xffffffff, 0x00000100,
	0xc164, 0xffffffff, 0x00000100,
	0x9774, 0xffffffff, 0x00000100,
	0x8984, 0xffffffff, 0x06000100,
	0x8a18, 0xffffffff, 0x00000100,
	0x92a0, 0xffffffff, 0x00000100,
	0xc380, 0xffffffff, 0x00000100,
	0x8b28, 0xffffffff, 0x00000100,
	0x9144, 0xffffffff, 0x00000100,
	0x8d88, 0xffffffff, 0x00000100,
	0x8d8c, 0xffffffff, 0x00000100,
	0x9030, 0xffffffff, 0x00000100,
	0x9034, 0xffffffff, 0x00000100,
	0x9038, 0xffffffff, 0x00000100,
	0x903c, 0xffffffff, 0x00000100,
	0xad80, 0xffffffff, 0x00000100,
	0xac54, 0xffffffff, 0x00000100,
	0x897c, 0xffffffff, 0x06000100,
	0x9868, 0xffffffff, 0x00000100,
	0x9510, 0xffffffff, 0x00000100,
	0xaf04, 0xffffffff, 0x00000100,
	0xae04, 0xffffffff, 0x00000100,
	0x949c, 0xffffffff, 0x00000100,
	0x802c, 0xffffffff, 0xe0000000,
	0x9160, 0xffffffff, 0x00010000,
	0x9164, 0xffffffff, 0x00030002,
	0x9168, 0xffffffff, 0x00040007,
	0x916c, 0xffffffff, 0x00060005,
	0x9170, 0xffffffff, 0x00090008,
	0x9174, 0xffffffff, 0x00020001,
	0x9178, 0xffffffff, 0x00040003,
	0x917c, 0xffffffff, 0x00000007,
	0x9180, 0xffffffff, 0x00060005,
	0x9184, 0xffffffff, 0x00090008,
	0x9188, 0xffffffff, 0x00030002,
	0x918c, 0xffffffff, 0x00050004,
	0x9190, 0xffffffff, 0x00000008,
	0x9194, 0xffffffff, 0x00070006,
	0x9198, 0xffffffff, 0x000a0009,
	0x919c, 0xffffffff, 0x00040003,
	0x91a0, 0xffffffff, 0x00060005,
	0x91a4, 0xffffffff, 0x00000009,
	0x91a8, 0xffffffff, 0x00080007,
	0x91ac, 0xffffffff, 0x000b000a,
	0x91b0, 0xffffffff, 0x00050004,
	0x91b4, 0xffffffff, 0x00070006,
	0x91b8, 0xffffffff, 0x0008000b,
	0x91bc, 0xffffffff, 0x000a0009,
	0x91c0, 0xffffffff, 0x000d000c,
	0x9200, 0xffffffff, 0x00090008,
	0x9204, 0xffffffff, 0x000b000a,
	0x9208, 0xffffffff, 0x000c000f,
	0x920c, 0xffffffff, 0x000e000d,
	0x9210, 0xffffffff, 0x00110010,
	0x9214, 0xffffffff, 0x000a0009,
	0x9218, 0xffffffff, 0x000c000b,
	0x921c, 0xffffffff, 0x0000000f,
	0x9220, 0xffffffff, 0x000e000d,
	0x9224, 0xffffffff, 0x00110010,
	0x9228, 0xffffffff, 0x000b000a,
	0x922c, 0xffffffff, 0x000d000c,
	0x9230, 0xffffffff, 0x00000010,
	0x9234, 0xffffffff, 0x000f000e,
	0x9238, 0xffffffff, 0x00120011,
	0x923c, 0xffffffff, 0x000c000b,
	0x9240, 0xffffffff, 0x000e000d,
	0x9244, 0xffffffff, 0x00000011,
	0x9248, 0xffffffff, 0x0010000f,
	0x924c, 0xffffffff, 0x00130012,
	0x9250, 0xffffffff, 0x000d000c,
	0x9254, 0xffffffff, 0x000f000e,
	0x9258, 0xffffffff, 0x00100013,
	0x925c, 0xffffffff, 0x00120011,
	0x9260, 0xffffffff, 0x00150014,
	0x9150, 0xffffffff, 0x96940200,
	0x8708, 0xffffffff, 0x00900100,
	0xc478, 0xffffffff, 0x00000080,
	0xc404, 0xffffffff, 0x0020003f,
	0x30, 0xffffffff, 0x0000001c,
	0x34, 0x000f0000, 0x000f0000,
	0x160c, 0xffffffff, 0x00000100,
	0x1024, 0xffffffff, 0x00000100,
	0x102c, 0x00000101, 0x00000000,
	0x20a8, 0xffffffff, 0x00000104,
	0x264c, 0x000c0000, 0x000c0000,
	0x2648, 0x000c0000, 0x000c0000,
	0x55e4, 0xff000fff, 0x00000100,
	0x55e8, 0x00000001, 0x00000001,
	0x2f50, 0x00000001, 0x00000001,
	0x30cc, 0xc0000fff, 0x00000104,
	0xc1e4, 0x00000001, 0x00000001,
	0xd0c0, 0xfffffff0, 0x00000100,
	0xd8c0, 0xfffffff0, 0x00000100
};

static const u32 oland_mgcg_cgcg_init[] =
{
	0xc400, 0xffffffff, 0xfffffffc,
	0x802c, 0xffffffff, 0xe0000000,
	0x9a60, 0xffffffff, 0x00000100,
	0x92a4, 0xffffffff, 0x00000100,
	0xc164, 0xffffffff, 0x00000100,
	0x9774, 0xffffffff, 0x00000100,
	0x8984, 0xffffffff, 0x06000100,
	0x8a18, 0xffffffff, 0x00000100,
	0x92a0, 0xffffffff, 0x00000100,
	0xc380, 0xffffffff, 0x00000100,
	0x8b28, 0xffffffff, 0x00000100,
	0x9144, 0xffffffff, 0x00000100,
	0x8d88, 0xffffffff, 0x00000100,
	0x8d8c, 0xffffffff, 0x00000100,
	0x9030, 0xffffffff, 0x00000100,
	0x9034, 0xffffffff, 0x00000100,
	0x9038, 0xffffffff, 0x00000100,
	0x903c, 0xffffffff, 0x00000100,
	0xad80, 0xffffffff, 0x00000100,
	0xac54, 0xffffffff, 0x00000100,
	0x897c, 0xffffffff, 0x06000100,
	0x9868, 0xffffffff, 0x00000100,
	0x9510, 0xffffffff, 0x00000100,
	0xaf04, 0xffffffff, 0x00000100,
	0xae04, 0xffffffff, 0x00000100,
	0x949c, 0xffffffff, 0x00000100,
	0x802c, 0xffffffff, 0xe0000000,
	0x9160, 0xffffffff, 0x00010000,
	0x9164, 0xffffffff, 0x00030002,
	0x9168, 0xffffffff, 0x00040007,
	0x916c, 0xffffffff, 0x00060005,
	0x9170, 0xffffffff, 0x00090008,
	0x9174, 0xffffffff, 0x00020001,
	0x9178, 0xffffffff, 0x00040003,
	0x917c, 0xffffffff, 0x00000007,
	0x9180, 0xffffffff, 0x00060005,
	0x9184, 0xffffffff, 0x00090008,
	0x9188, 0xffffffff, 0x00030002,
	0x918c, 0xffffffff, 0x00050004,
	0x9190, 0xffffffff, 0x00000008,
	0x9194, 0xffffffff, 0x00070006,
	0x9198, 0xffffffff, 0x000a0009,
	0x919c, 0xffffffff, 0x00040003,
	0x91a0, 0xffffffff, 0x00060005,
	0x91a4, 0xffffffff, 0x00000009,
	0x91a8, 0xffffffff, 0x00080007,
	0x91ac, 0xffffffff, 0x000b000a,
	0x91b0, 0xffffffff, 0x00050004,
	0x91b4, 0xffffffff, 0x00070006,
	0x91b8, 0xffffffff, 0x0008000b,
	0x91bc, 0xffffffff, 0x000a0009,
	0x91c0, 0xffffffff, 0x000d000c,
	0x91c4, 0xffffffff, 0x00060005,
	0x91c8, 0xffffffff, 0x00080007,
	0x91cc, 0xffffffff, 0x0000000b,
	0x91d0, 0xffffffff, 0x000a0009,
	0x91d4, 0xffffffff, 0x000d000c,
	0x9150, 0xffffffff, 0x96940200,
	0x8708, 0xffffffff, 0x00900100,
	0xc478, 0xffffffff, 0x00000080,
	0xc404, 0xffffffff, 0x0020003f,
	0x30, 0xffffffff, 0x0000001c,
	0x34, 0x000f0000, 0x000f0000,
	0x160c, 0xffffffff, 0x00000100,
	0x1024, 0xffffffff, 0x00000100,
	0x102c, 0x00000101, 0x00000000,
	0x20a8, 0xffffffff, 0x00000104,
	0x264c, 0x000c0000, 0x000c0000,
	0x2648, 0x000c0000, 0x000c0000,
	0x55e4, 0xff000fff, 0x00000100,
	0x55e8, 0x00000001, 0x00000001,
	0x2f50, 0x00000001, 0x00000001,
	0x30cc, 0xc0000fff, 0x00000104,
	0xc1e4, 0x00000001, 0x00000001,
	0xd0c0, 0xfffffff0, 0x00000100,
	0xd8c0, 0xfffffff0, 0x00000100
};

static const u32 hainan_mgcg_cgcg_init[] =
{
	0xc400, 0xffffffff, 0xfffffffc,
	0x802c, 0xffffffff, 0xe0000000,
	0x9a60, 0xffffffff, 0x00000100,
	0x92a4, 0xffffffff, 0x00000100,
	0xc164, 0xffffffff, 0x00000100,
	0x9774, 0xffffffff, 0x00000100,
	0x8984, 0xffffffff, 0x06000100,
	0x8a18, 0xffffffff, 0x00000100,
	0x92a0, 0xffffffff, 0x00000100,
	0xc380, 0xffffffff, 0x00000100,
	0x8b28, 0xffffffff, 0x00000100,
	0x9144, 0xffffffff, 0x00000100,
	0x8d88, 0xffffffff, 0x00000100,
	0x8d8c, 0xffffffff, 0x00000100,
	0x9030, 0xffffffff, 0x00000100,
	0x9034, 0xffffffff, 0x00000100,
	0x9038, 0xffffffff, 0x00000100,
	0x903c, 0xffffffff, 0x00000100,
	0xad80, 0xffffffff, 0x00000100,
	0xac54, 0xffffffff, 0x00000100,
	0x897c, 0xffffffff, 0x06000100,
	0x9868, 0xffffffff, 0x00000100,
	0x9510, 0xffffffff, 0x00000100,
	0xaf04, 0xffffffff, 0x00000100,
	0xae04, 0xffffffff, 0x00000100,
	0x949c, 0xffffffff, 0x00000100,
	0x802c, 0xffffffff, 0xe0000000,
	0x9160, 0xffffffff, 0x00010000,
	0x9164, 0xffffffff, 0x00030002,
	0x9168, 0xffffffff, 0x00040007,
	0x916c, 0xffffffff, 0x00060005,
	0x9170, 0xffffffff, 0x00090008,
	0x9174, 0xffffffff, 0x00020001,
	0x9178, 0xffffffff, 0x00040003,
	0x917c, 0xffffffff, 0x00000007,
	0x9180, 0xffffffff, 0x00060005,
	0x9184, 0xffffffff, 0x00090008,
	0x9188, 0xffffffff, 0x00030002,
	0x918c, 0xffffffff, 0x00050004,
	0x9190, 0xffffffff, 0x00000008,
	0x9194, 0xffffffff, 0x00070006,
	0x9198, 0xffffffff, 0x000a0009,
	0x919c, 0xffffffff, 0x00040003,
	0x91a0, 0xffffffff, 0x00060005,
	0x91a4, 0xffffffff, 0x00000009,
	0x91a8, 0xffffffff, 0x00080007,
	0x91ac, 0xffffffff, 0x000b000a,
	0x91b0, 0xffffffff, 0x00050004,
	0x91b4, 0xffffffff, 0x00070006,
	0x91b8, 0xffffffff, 0x0008000b,
	0x91bc, 0xffffffff, 0x000a0009,
	0x91c0, 0xffffffff, 0x000d000c,
	0x91c4, 0xffffffff, 0x00060005,
	0x91c8, 0xffffffff, 0x00080007,
	0x91cc, 0xffffffff, 0x0000000b,
	0x91d0, 0xffffffff, 0x000a0009,
	0x91d4, 0xffffffff, 0x000d000c,
	0x9150, 0xffffffff, 0x96940200,
	0x8708, 0xffffffff, 0x00900100,
	0xc478, 0xffffffff, 0x00000080,
	0xc404, 0xffffffff, 0x0020003f,
	0x30, 0xffffffff, 0x0000001c,
	0x34, 0x000f0000, 0x000f0000,
	0x160c, 0xffffffff, 0x00000100,
	0x1024, 0xffffffff, 0x00000100,
	0x20a8, 0xffffffff, 0x00000104,
	0x264c, 0x000c0000, 0x000c0000,
	0x2648, 0x000c0000, 0x000c0000,
	0x2f50, 0x00000001, 0x00000001,
	0x30cc, 0xc0000fff, 0x00000104,
	0xc1e4, 0x00000001, 0x00000001,
	0xd0c0, 0xfffffff0, 0x00000100,
	0xd8c0, 0xfffffff0, 0x00000100
};

static u32 verde_pg_init[] =
{
	0x353c, 0xffffffff, 0x40000,
	0x3538, 0xffffffff, 0x200010ff,
	0x353c, 0xffffffff, 0x0,
	0x353c, 0xffffffff, 0x0,
	0x353c, 0xffffffff, 0x0,
	0x353c, 0xffffffff, 0x0,
	0x353c, 0xffffffff, 0x0,
	0x353c, 0xffffffff, 0x7007,
	0x3538, 0xffffffff, 0x300010ff,
	0x353c, 0xffffffff, 0x0,
	0x353c, 0xffffffff, 0x0,
	0x353c, 0xffffffff, 0x0,
	0x353c, 0xffffffff, 0x0,
	0x353c, 0xffffffff, 0x0,
	0x353c, 0xffffffff, 0x400000,
	0x3538, 0xffffffff, 0x100010ff,
	0x353c, 0xffffffff, 0x0,
	0x353c, 0xffffffff, 0x0,
	0x353c, 0xffffffff, 0x0,
	0x353c, 0xffffffff, 0x0,
	0x353c, 0xffffffff, 0x0,
	0x353c, 0xffffffff, 0x120200,
	0x3538, 0xffffffff, 0x500010ff,
	0x353c, 0xffffffff, 0x0,
	0x353c, 0xffffffff, 0x0,
	0x353c, 0xffffffff, 0x0,
	0x353c, 0xffffffff, 0x0,
	0x353c, 0xffffffff, 0x0,
	0x353c, 0xffffffff, 0x1e1e16,
	0x3538, 0xffffffff, 0x600010ff,
	0x353c, 0xffffffff, 0x0,
	0x353c, 0xffffffff, 0x0,
	0x353c, 0xffffffff, 0x0,
	0x353c, 0xffffffff, 0x0,
	0x353c, 0xffffffff, 0x0,
	0x353c, 0xffffffff, 0x171f1e,
	0x3538, 0xffffffff, 0x700010ff,
	0x353c, 0xffffffff, 0x0,
	0x353c, 0xffffffff, 0x0,
	0x353c, 0xffffffff, 0x0,
	0x353c, 0xffffffff, 0x0,
	0x353c, 0xffffffff, 0x0,
	0x353c, 0xffffffff, 0x0,
	0x3538, 0xffffffff, 0x9ff,
	0x3500, 0xffffffff, 0x0,
	0x3504, 0xffffffff, 0x10000800,
	0x3504, 0xffffffff, 0xf,
	0x3504, 0xffffffff, 0xf,
	0x3500, 0xffffffff, 0x4,
	0x3504, 0xffffffff, 0x1000051e,
	0x3504, 0xffffffff, 0xffff,
	0x3504, 0xffffffff, 0xffff,
	0x3500, 0xffffffff, 0x8,
	0x3504, 0xffffffff, 0x80500,
	0x3500, 0xffffffff, 0x12,
	0x3504, 0xffffffff, 0x9050c,
	0x3500, 0xffffffff, 0x1d,
	0x3504, 0xffffffff, 0xb052c,
	0x3500, 0xffffffff, 0x2a,
	0x3504, 0xffffffff, 0x1053e,
	0x3500, 0xffffffff, 0x2d,
	0x3504, 0xffffffff, 0x10546,
	0x3500, 0xffffffff, 0x30,
	0x3504, 0xffffffff, 0xa054e,
	0x3500, 0xffffffff, 0x3c,
	0x3504, 0xffffffff, 0x1055f,
	0x3500, 0xffffffff, 0x3f,
	0x3504, 0xffffffff, 0x10567,
	0x3500, 0xffffffff, 0x42,
	0x3504, 0xffffffff, 0x1056f,
	0x3500, 0xffffffff, 0x45,
	0x3504, 0xffffffff, 0x10572,
	0x3500, 0xffffffff, 0x48,
	0x3504, 0xffffffff, 0x20575,
	0x3500, 0xffffffff, 0x4c,
	0x3504, 0xffffffff, 0x190801,
	0x3500, 0xffffffff, 0x67,
	0x3504, 0xffffffff, 0x1082a,
	0x3500, 0xffffffff, 0x6a,
	0x3504, 0xffffffff, 0x1b082d,
	0x3500, 0xffffffff, 0x87,
	0x3504, 0xffffffff, 0x310851,
	0x3500, 0xffffffff, 0xba,
	0x3504, 0xffffffff, 0x891,
	0x3500, 0xffffffff, 0xbc,
	0x3504, 0xffffffff, 0x893,
	0x3500, 0xffffffff, 0xbe,
	0x3504, 0xffffffff, 0x20895,
	0x3500, 0xffffffff, 0xc2,
	0x3504, 0xffffffff, 0x20899,
	0x3500, 0xffffffff, 0xc6,
	0x3504, 0xffffffff, 0x2089d,
	0x3500, 0xffffffff, 0xca,
	0x3504, 0xffffffff, 0x8a1,
	0x3500, 0xffffffff, 0xcc,
	0x3504, 0xffffffff, 0x8a3,
	0x3500, 0xffffffff, 0xce,
	0x3504, 0xffffffff, 0x308a5,
	0x3500, 0xffffffff, 0xd3,
	0x3504, 0xffffffff, 0x6d08cd,
	0x3500, 0xffffffff, 0x142,
	0x3504, 0xffffffff, 0x2000095a,
	0x3504, 0xffffffff, 0x1,
	0x3500, 0xffffffff, 0x144,
	0x3504, 0xffffffff, 0x301f095b,
	0x3500, 0xffffffff, 0x165,
	0x3504, 0xffffffff, 0xc094d,
	0x3500, 0xffffffff, 0x173,
	0x3504, 0xffffffff, 0xf096d,
	0x3500, 0xffffffff, 0x184,
	0x3504, 0xffffffff, 0x15097f,
	0x3500, 0xffffffff, 0x19b,
	0x3504, 0xffffffff, 0xc0998,
	0x3500, 0xffffffff, 0x1a9,
	0x3504, 0xffffffff, 0x409a7,
	0x3500, 0xffffffff, 0x1af,
	0x3504, 0xffffffff, 0xcdc,
	0x3500, 0xffffffff, 0x1b1,
	0x3504, 0xffffffff, 0x800,
	0x3508, 0xffffffff, 0x6c9b2000,
	0x3510, 0xfc00, 0x2000,
	0x3544, 0xffffffff, 0xfc0,
	0x28d4, 0x00000100, 0x100
};

static void si_init_golden_registers(struct radeon_device *rdev)
{
	switch (rdev->family) {
	case CHIP_TAHITI:
		radeon_program_register_sequence(rdev,
						 tahiti_golden_registers,
						 (const u32)ARRAY_SIZE(tahiti_golden_registers));
		radeon_program_register_sequence(rdev,
						 tahiti_golden_rlc_registers,
						 (const u32)ARRAY_SIZE(tahiti_golden_rlc_registers));
		radeon_program_register_sequence(rdev,
						 tahiti_mgcg_cgcg_init,
						 (const u32)ARRAY_SIZE(tahiti_mgcg_cgcg_init));
		radeon_program_register_sequence(rdev,
						 tahiti_golden_registers2,
						 (const u32)ARRAY_SIZE(tahiti_golden_registers2));
		break;
	case CHIP_PITCAIRN:
		radeon_program_register_sequence(rdev,
						 pitcairn_golden_registers,
						 (const u32)ARRAY_SIZE(pitcairn_golden_registers));
		radeon_program_register_sequence(rdev,
						 pitcairn_golden_rlc_registers,
						 (const u32)ARRAY_SIZE(pitcairn_golden_rlc_registers));
		radeon_program_register_sequence(rdev,
						 pitcairn_mgcg_cgcg_init,
						 (const u32)ARRAY_SIZE(pitcairn_mgcg_cgcg_init));
		break;
	case CHIP_VERDE:
		radeon_program_register_sequence(rdev,
						 verde_golden_registers,
						 (const u32)ARRAY_SIZE(verde_golden_registers));
		radeon_program_register_sequence(rdev,
						 verde_golden_rlc_registers,
						 (const u32)ARRAY_SIZE(verde_golden_rlc_registers));
		radeon_program_register_sequence(rdev,
						 verde_mgcg_cgcg_init,
						 (const u32)ARRAY_SIZE(verde_mgcg_cgcg_init));
		radeon_program_register_sequence(rdev,
						 verde_pg_init,
						 (const u32)ARRAY_SIZE(verde_pg_init));
		break;
	case CHIP_OLAND:
		radeon_program_register_sequence(rdev,
						 oland_golden_registers,
						 (const u32)ARRAY_SIZE(oland_golden_registers));
		radeon_program_register_sequence(rdev,
						 oland_golden_rlc_registers,
						 (const u32)ARRAY_SIZE(oland_golden_rlc_registers));
		radeon_program_register_sequence(rdev,
						 oland_mgcg_cgcg_init,
						 (const u32)ARRAY_SIZE(oland_mgcg_cgcg_init));
		break;
	case CHIP_HAINAN:
		radeon_program_register_sequence(rdev,
						 hainan_golden_registers,
						 (const u32)ARRAY_SIZE(hainan_golden_registers));
		radeon_program_register_sequence(rdev,
						 hainan_golden_registers2,
						 (const u32)ARRAY_SIZE(hainan_golden_registers2));
		radeon_program_register_sequence(rdev,
						 hainan_mgcg_cgcg_init,
						 (const u32)ARRAY_SIZE(hainan_mgcg_cgcg_init));
		break;
	default:
		break;
	}
}

#define PCIE_BUS_CLK                10000
#define TCLK                        (PCIE_BUS_CLK / 10)

/**
 * si_get_xclk - get the xclk
 *
 * @rdev: radeon_device pointer
 *
 * Returns the reference clock used by the gfx engine
 * (SI).
 */
u32 si_get_xclk(struct radeon_device *rdev)
{
        u32 reference_clock = rdev->clock.spll.reference_freq;
	u32 tmp;

	tmp = RREG32(CG_CLKPIN_CNTL_2);
	if (tmp & MUX_TCLK_TO_XCLK)
		return TCLK;

	tmp = RREG32(CG_CLKPIN_CNTL);
	if (tmp & XTALIN_DIVIDE)
		return reference_clock / 4;

	return reference_clock;
}

/* get temperature in millidegrees */
int si_get_temp(struct radeon_device *rdev)
{
	u32 temp;
	int actual_temp = 0;

	temp = (RREG32(CG_MULT_THERMAL_STATUS) & CTF_TEMP_MASK) >>
		CTF_TEMP_SHIFT;

	if (temp & 0x200)
		actual_temp = 255;
	else
		actual_temp = temp & 0x1ff;

	actual_temp = (actual_temp * 1000);

	return actual_temp;
}

#define TAHITI_IO_MC_REGS_SIZE 36

static const u32 tahiti_io_mc_regs[TAHITI_IO_MC_REGS_SIZE][2] = {
	{0x0000006f, 0x03044000},
	{0x00000070, 0x0480c018},
	{0x00000071, 0x00000040},
	{0x00000072, 0x01000000},
	{0x00000074, 0x000000ff},
	{0x00000075, 0x00143400},
	{0x00000076, 0x08ec0800},
	{0x00000077, 0x040000cc},
	{0x00000079, 0x00000000},
	{0x0000007a, 0x21000409},
	{0x0000007c, 0x00000000},
	{0x0000007d, 0xe8000000},
	{0x0000007e, 0x044408a8},
	{0x0000007f, 0x00000003},
	{0x00000080, 0x00000000},
	{0x00000081, 0x01000000},
	{0x00000082, 0x02000000},
	{0x00000083, 0x00000000},
	{0x00000084, 0xe3f3e4f4},
	{0x00000085, 0x00052024},
	{0x00000087, 0x00000000},
	{0x00000088, 0x66036603},
	{0x00000089, 0x01000000},
	{0x0000008b, 0x1c0a0000},
	{0x0000008c, 0xff010000},
	{0x0000008e, 0xffffefff},
	{0x0000008f, 0xfff3efff},
	{0x00000090, 0xfff3efbf},
	{0x00000094, 0x00101101},
	{0x00000095, 0x00000fff},
	{0x00000096, 0x00116fff},
	{0x00000097, 0x60010000},
	{0x00000098, 0x10010000},
	{0x00000099, 0x00006000},
	{0x0000009a, 0x00001000},
	{0x0000009f, 0x00a77400}
};

static const u32 pitcairn_io_mc_regs[TAHITI_IO_MC_REGS_SIZE][2] = {
	{0x0000006f, 0x03044000},
	{0x00000070, 0x0480c018},
	{0x00000071, 0x00000040},
	{0x00000072, 0x01000000},
	{0x00000074, 0x000000ff},
	{0x00000075, 0x00143400},
	{0x00000076, 0x08ec0800},
	{0x00000077, 0x040000cc},
	{0x00000079, 0x00000000},
	{0x0000007a, 0x21000409},
	{0x0000007c, 0x00000000},
	{0x0000007d, 0xe8000000},
	{0x0000007e, 0x044408a8},
	{0x0000007f, 0x00000003},
	{0x00000080, 0x00000000},
	{0x00000081, 0x01000000},
	{0x00000082, 0x02000000},
	{0x00000083, 0x00000000},
	{0x00000084, 0xe3f3e4f4},
	{0x00000085, 0x00052024},
	{0x00000087, 0x00000000},
	{0x00000088, 0x66036603},
	{0x00000089, 0x01000000},
	{0x0000008b, 0x1c0a0000},
	{0x0000008c, 0xff010000},
	{0x0000008e, 0xffffefff},
	{0x0000008f, 0xfff3efff},
	{0x00000090, 0xfff3efbf},
	{0x00000094, 0x00101101},
	{0x00000095, 0x00000fff},
	{0x00000096, 0x00116fff},
	{0x00000097, 0x60010000},
	{0x00000098, 0x10010000},
	{0x00000099, 0x00006000},
	{0x0000009a, 0x00001000},
	{0x0000009f, 0x00a47400}
};

static const u32 verde_io_mc_regs[TAHITI_IO_MC_REGS_SIZE][2] = {
	{0x0000006f, 0x03044000},
	{0x00000070, 0x0480c018},
	{0x00000071, 0x00000040},
	{0x00000072, 0x01000000},
	{0x00000074, 0x000000ff},
	{0x00000075, 0x00143400},
	{0x00000076, 0x08ec0800},
	{0x00000077, 0x040000cc},
	{0x00000079, 0x00000000},
	{0x0000007a, 0x21000409},
	{0x0000007c, 0x00000000},
	{0x0000007d, 0xe8000000},
	{0x0000007e, 0x044408a8},
	{0x0000007f, 0x00000003},
	{0x00000080, 0x00000000},
	{0x00000081, 0x01000000},
	{0x00000082, 0x02000000},
	{0x00000083, 0x00000000},
	{0x00000084, 0xe3f3e4f4},
	{0x00000085, 0x00052024},
	{0x00000087, 0x00000000},
	{0x00000088, 0x66036603},
	{0x00000089, 0x01000000},
	{0x0000008b, 0x1c0a0000},
	{0x0000008c, 0xff010000},
	{0x0000008e, 0xffffefff},
	{0x0000008f, 0xfff3efff},
	{0x00000090, 0xfff3efbf},
	{0x00000094, 0x00101101},
	{0x00000095, 0x00000fff},
	{0x00000096, 0x00116fff},
	{0x00000097, 0x60010000},
	{0x00000098, 0x10010000},
	{0x00000099, 0x00006000},
	{0x0000009a, 0x00001000},
	{0x0000009f, 0x00a37400}
};

static const u32 oland_io_mc_regs[TAHITI_IO_MC_REGS_SIZE][2] = {
	{0x0000006f, 0x03044000},
	{0x00000070, 0x0480c018},
	{0x00000071, 0x00000040},
	{0x00000072, 0x01000000},
	{0x00000074, 0x000000ff},
	{0x00000075, 0x00143400},
	{0x00000076, 0x08ec0800},
	{0x00000077, 0x040000cc},
	{0x00000079, 0x00000000},
	{0x0000007a, 0x21000409},
	{0x0000007c, 0x00000000},
	{0x0000007d, 0xe8000000},
	{0x0000007e, 0x044408a8},
	{0x0000007f, 0x00000003},
	{0x00000080, 0x00000000},
	{0x00000081, 0x01000000},
	{0x00000082, 0x02000000},
	{0x00000083, 0x00000000},
	{0x00000084, 0xe3f3e4f4},
	{0x00000085, 0x00052024},
	{0x00000087, 0x00000000},
	{0x00000088, 0x66036603},
	{0x00000089, 0x01000000},
	{0x0000008b, 0x1c0a0000},
	{0x0000008c, 0xff010000},
	{0x0000008e, 0xffffefff},
	{0x0000008f, 0xfff3efff},
	{0x00000090, 0xfff3efbf},
	{0x00000094, 0x00101101},
	{0x00000095, 0x00000fff},
	{0x00000096, 0x00116fff},
	{0x00000097, 0x60010000},
	{0x00000098, 0x10010000},
	{0x00000099, 0x00006000},
	{0x0000009a, 0x00001000},
	{0x0000009f, 0x00a17730}
};

static const u32 hainan_io_mc_regs[TAHITI_IO_MC_REGS_SIZE][2] = {
	{0x0000006f, 0x03044000},
	{0x00000070, 0x0480c018},
	{0x00000071, 0x00000040},
	{0x00000072, 0x01000000},
	{0x00000074, 0x000000ff},
	{0x00000075, 0x00143400},
	{0x00000076, 0x08ec0800},
	{0x00000077, 0x040000cc},
	{0x00000079, 0x00000000},
	{0x0000007a, 0x21000409},
	{0x0000007c, 0x00000000},
	{0x0000007d, 0xe8000000},
	{0x0000007e, 0x044408a8},
	{0x0000007f, 0x00000003},
	{0x00000080, 0x00000000},
	{0x00000081, 0x01000000},
	{0x00000082, 0x02000000},
	{0x00000083, 0x00000000},
	{0x00000084, 0xe3f3e4f4},
	{0x00000085, 0x00052024},
	{0x00000087, 0x00000000},
	{0x00000088, 0x66036603},
	{0x00000089, 0x01000000},
	{0x0000008b, 0x1c0a0000},
	{0x0000008c, 0xff010000},
	{0x0000008e, 0xffffefff},
	{0x0000008f, 0xfff3efff},
	{0x00000090, 0xfff3efbf},
	{0x00000094, 0x00101101},
	{0x00000095, 0x00000fff},
	{0x00000096, 0x00116fff},
	{0x00000097, 0x60010000},
	{0x00000098, 0x10010000},
	{0x00000099, 0x00006000},
	{0x0000009a, 0x00001000},
	{0x0000009f, 0x00a07730}
};

/* ucode loading */
int si_mc_load_microcode(struct radeon_device *rdev)
{
	const __be32 *fw_data;
	u32 running, blackout = 0;
	u32 *io_mc_regs;
	int i, ucode_size, regs_size;

	if (!rdev->mc_fw)
		return -EINVAL;

	switch (rdev->family) {
	case CHIP_TAHITI:
		io_mc_regs = (u32 *)&tahiti_io_mc_regs;
		ucode_size = SI_MC_UCODE_SIZE;
		regs_size = TAHITI_IO_MC_REGS_SIZE;
		break;
	case CHIP_PITCAIRN:
		io_mc_regs = (u32 *)&pitcairn_io_mc_regs;
		ucode_size = SI_MC_UCODE_SIZE;
		regs_size = TAHITI_IO_MC_REGS_SIZE;
		break;
	case CHIP_VERDE:
	default:
		io_mc_regs = (u32 *)&verde_io_mc_regs;
		ucode_size = SI_MC_UCODE_SIZE;
		regs_size = TAHITI_IO_MC_REGS_SIZE;
		break;
	case CHIP_OLAND:
		io_mc_regs = (u32 *)&oland_io_mc_regs;
		ucode_size = OLAND_MC_UCODE_SIZE;
		regs_size = TAHITI_IO_MC_REGS_SIZE;
		break;
	case CHIP_HAINAN:
		io_mc_regs = (u32 *)&hainan_io_mc_regs;
		ucode_size = OLAND_MC_UCODE_SIZE;
		regs_size = TAHITI_IO_MC_REGS_SIZE;
		break;
	}

	running = RREG32(MC_SEQ_SUP_CNTL) & RUN_MASK;

	if (running == 0) {
		if (running) {
			blackout = RREG32(MC_SHARED_BLACKOUT_CNTL);
			WREG32(MC_SHARED_BLACKOUT_CNTL, blackout | 1);
		}

		/* reset the engine and set to writable */
		WREG32(MC_SEQ_SUP_CNTL, 0x00000008);
		WREG32(MC_SEQ_SUP_CNTL, 0x00000010);

		/* load mc io regs */
		for (i = 0; i < regs_size; i++) {
			WREG32(MC_SEQ_IO_DEBUG_INDEX, io_mc_regs[(i << 1)]);
			WREG32(MC_SEQ_IO_DEBUG_DATA, io_mc_regs[(i << 1) + 1]);
		}
		/* load the MC ucode */
		fw_data = (const __be32 *)rdev->mc_fw->data;
		for (i = 0; i < ucode_size; i++)
			WREG32(MC_SEQ_SUP_PGM, be32_to_cpup(fw_data++));

		/* put the engine back into the active state */
		WREG32(MC_SEQ_SUP_CNTL, 0x00000008);
		WREG32(MC_SEQ_SUP_CNTL, 0x00000004);
		WREG32(MC_SEQ_SUP_CNTL, 0x00000001);

		/* wait for training to complete */
		for (i = 0; i < rdev->usec_timeout; i++) {
			if (RREG32(MC_SEQ_TRAIN_WAKEUP_CNTL) & TRAIN_DONE_D0)
				break;
			udelay(1);
		}
		for (i = 0; i < rdev->usec_timeout; i++) {
			if (RREG32(MC_SEQ_TRAIN_WAKEUP_CNTL) & TRAIN_DONE_D1)
				break;
			udelay(1);
		}

		if (running)
			WREG32(MC_SHARED_BLACKOUT_CNTL, blackout);
	}

	return 0;
}

static int si_init_microcode(struct radeon_device *rdev)
{
	const char *chip_name;
	const char *rlc_chip_name;
	size_t pfp_req_size, me_req_size, ce_req_size, rlc_req_size, mc_req_size;
	size_t smc_req_size;
	char fw_name[30];
	int err;

	DRM_DEBUG("\n");

	switch (rdev->family) {
	case CHIP_TAHITI:
		chip_name = "TAHITI";
		rlc_chip_name = "TAHITI";
		pfp_req_size = SI_PFP_UCODE_SIZE * 4;
		me_req_size = SI_PM4_UCODE_SIZE * 4;
		ce_req_size = SI_CE_UCODE_SIZE * 4;
		rlc_req_size = SI_RLC_UCODE_SIZE * 4;
		mc_req_size = SI_MC_UCODE_SIZE * 4;
		smc_req_size = ALIGN(TAHITI_SMC_UCODE_SIZE, 4);
		break;
	case CHIP_PITCAIRN:
		chip_name = "PITCAIRN";
		rlc_chip_name = "PITCAIRN";
		pfp_req_size = SI_PFP_UCODE_SIZE * 4;
		me_req_size = SI_PM4_UCODE_SIZE * 4;
		ce_req_size = SI_CE_UCODE_SIZE * 4;
		rlc_req_size = SI_RLC_UCODE_SIZE * 4;
		mc_req_size = SI_MC_UCODE_SIZE * 4;
		smc_req_size = ALIGN(PITCAIRN_SMC_UCODE_SIZE, 4);
		break;
	case CHIP_VERDE:
		chip_name = "VERDE";
		rlc_chip_name = "VERDE";
		pfp_req_size = SI_PFP_UCODE_SIZE * 4;
		me_req_size = SI_PM4_UCODE_SIZE * 4;
		ce_req_size = SI_CE_UCODE_SIZE * 4;
		rlc_req_size = SI_RLC_UCODE_SIZE * 4;
		mc_req_size = SI_MC_UCODE_SIZE * 4;
		smc_req_size = ALIGN(VERDE_SMC_UCODE_SIZE, 4);
		break;
	case CHIP_OLAND:
		chip_name = "OLAND";
		rlc_chip_name = "OLAND";
		pfp_req_size = SI_PFP_UCODE_SIZE * 4;
		me_req_size = SI_PM4_UCODE_SIZE * 4;
		ce_req_size = SI_CE_UCODE_SIZE * 4;
		rlc_req_size = SI_RLC_UCODE_SIZE * 4;
		mc_req_size = OLAND_MC_UCODE_SIZE * 4;
		smc_req_size = ALIGN(OLAND_SMC_UCODE_SIZE, 4);
		break;
	case CHIP_HAINAN:
		chip_name = "HAINAN";
		rlc_chip_name = "HAINAN";
		pfp_req_size = SI_PFP_UCODE_SIZE * 4;
		me_req_size = SI_PM4_UCODE_SIZE * 4;
		ce_req_size = SI_CE_UCODE_SIZE * 4;
		rlc_req_size = SI_RLC_UCODE_SIZE * 4;
		mc_req_size = OLAND_MC_UCODE_SIZE * 4;
		smc_req_size = ALIGN(HAINAN_SMC_UCODE_SIZE, 4);
		break;
	default: BUG();
	}

	DRM_INFO("Loading %s Microcode\n", chip_name);

	snprintf(fw_name, sizeof(fw_name), "radeon/%s_pfp.bin", chip_name);
	err = request_firmware(&rdev->pfp_fw, fw_name, rdev->dev);
	if (err)
		goto out;
	if (rdev->pfp_fw->size != pfp_req_size) {
		printk(KERN_ERR
		       "si_cp: Bogus length %zu in firmware \"%s\"\n",
		       rdev->pfp_fw->size, fw_name);
		err = -EINVAL;
		goto out;
	}

	snprintf(fw_name, sizeof(fw_name), "radeon/%s_me.bin", chip_name);
	err = request_firmware(&rdev->me_fw, fw_name, rdev->dev);
	if (err)
		goto out;
	if (rdev->me_fw->size != me_req_size) {
		printk(KERN_ERR
		       "si_cp: Bogus length %zu in firmware \"%s\"\n",
		       rdev->me_fw->size, fw_name);
		err = -EINVAL;
	}

	snprintf(fw_name, sizeof(fw_name), "radeon/%s_ce.bin", chip_name);
	err = request_firmware(&rdev->ce_fw, fw_name, rdev->dev);
	if (err)
		goto out;
	if (rdev->ce_fw->size != ce_req_size) {
		printk(KERN_ERR
		       "si_cp: Bogus length %zu in firmware \"%s\"\n",
		       rdev->ce_fw->size, fw_name);
		err = -EINVAL;
	}

	snprintf(fw_name, sizeof(fw_name), "radeon/%s_rlc.bin", rlc_chip_name);
	err = request_firmware(&rdev->rlc_fw, fw_name, rdev->dev);
	if (err)
		goto out;
	if (rdev->rlc_fw->size != rlc_req_size) {
		printk(KERN_ERR
		       "si_rlc: Bogus length %zu in firmware \"%s\"\n",
		       rdev->rlc_fw->size, fw_name);
		err = -EINVAL;
	}

	snprintf(fw_name, sizeof(fw_name), "radeon/%s_mc.bin", chip_name);
	err = request_firmware(&rdev->mc_fw, fw_name, rdev->dev);
	if (err)
		goto out;
	if (rdev->mc_fw->size != mc_req_size) {
		printk(KERN_ERR
		       "si_mc: Bogus length %zu in firmware \"%s\"\n",
		       rdev->mc_fw->size, fw_name);
		err = -EINVAL;
	}

	snprintf(fw_name, sizeof(fw_name), "radeon/%s_smc.bin", chip_name);
	err = request_firmware(&rdev->smc_fw, fw_name, rdev->dev);
	if (err) {
		printk(KERN_ERR
		       "smc: error loading firmware \"%s\"\n",
		       fw_name);
		release_firmware(rdev->smc_fw);
		rdev->smc_fw = NULL;
		err = 0;
	} else if (rdev->smc_fw->size != smc_req_size) {
		printk(KERN_ERR
		       "si_smc: Bogus length %zu in firmware \"%s\"\n",
		       rdev->smc_fw->size, fw_name);
		err = -EINVAL;
	}

out:
	if (err) {
		if (err != -EINVAL)
			printk(KERN_ERR
			       "si_cp: Failed to load firmware \"%s\"\n",
			       fw_name);
		release_firmware(rdev->pfp_fw);
		rdev->pfp_fw = NULL;
		release_firmware(rdev->me_fw);
		rdev->me_fw = NULL;
		release_firmware(rdev->ce_fw);
		rdev->ce_fw = NULL;
		release_firmware(rdev->rlc_fw);
		rdev->rlc_fw = NULL;
		release_firmware(rdev->mc_fw);
		rdev->mc_fw = NULL;
		release_firmware(rdev->smc_fw);
		rdev->smc_fw = NULL;
	}
	return err;
}

/* watermark setup */
static u32 dce6_line_buffer_adjust(struct radeon_device *rdev,
				   struct radeon_crtc *radeon_crtc,
				   struct drm_display_mode *mode,
				   struct drm_display_mode *other_mode)
{
	u32 tmp, buffer_alloc, i;
	u32 pipe_offset = radeon_crtc->crtc_id * 0x20;
	/*
	 * Line Buffer Setup
	 * There are 3 line buffers, each one shared by 2 display controllers.
	 * DC_LB_MEMORY_SPLIT controls how that line buffer is shared between
	 * the display controllers.  The paritioning is done via one of four
	 * preset allocations specified in bits 21:20:
	 *  0 - half lb
	 *  2 - whole lb, other crtc must be disabled
	 */
	/* this can get tricky if we have two large displays on a paired group
	 * of crtcs.  Ideally for multiple large displays we'd assign them to
	 * non-linked crtcs for maximum line buffer allocation.
	 */
	if (radeon_crtc->base.enabled && mode) {
		if (other_mode) {
			tmp = 0; /* 1/2 */
			buffer_alloc = 1;
		} else {
			tmp = 2; /* whole */
			buffer_alloc = 2;
		}
	} else {
		tmp = 0;
		buffer_alloc = 0;
	}

	WREG32(DC_LB_MEMORY_SPLIT + radeon_crtc->crtc_offset,
	       DC_LB_MEMORY_CONFIG(tmp));

	WREG32(PIPE0_DMIF_BUFFER_CONTROL + pipe_offset,
	       DMIF_BUFFERS_ALLOCATED(buffer_alloc));
	for (i = 0; i < rdev->usec_timeout; i++) {
		if (RREG32(PIPE0_DMIF_BUFFER_CONTROL + pipe_offset) &
		    DMIF_BUFFERS_ALLOCATED_COMPLETED)
			break;
		udelay(1);
	}

	if (radeon_crtc->base.enabled && mode) {
		switch (tmp) {
		case 0:
		default:
			return 4096 * 2;
		case 2:
			return 8192 * 2;
		}
	}

	/* controller not enabled, so no lb used */
	return 0;
}

static u32 si_get_number_of_dram_channels(struct radeon_device *rdev)
{
	u32 tmp = RREG32(MC_SHARED_CHMAP);

	switch ((tmp & NOOFCHAN_MASK) >> NOOFCHAN_SHIFT) {
	case 0:
	default:
		return 1;
	case 1:
		return 2;
	case 2:
		return 4;
	case 3:
		return 8;
	case 4:
		return 3;
	case 5:
		return 6;
	case 6:
		return 10;
	case 7:
		return 12;
	case 8:
		return 16;
	}
}

struct dce6_wm_params {
	u32 dram_channels; /* number of dram channels */
	u32 yclk;          /* bandwidth per dram data pin in kHz */
	u32 sclk;          /* engine clock in kHz */
	u32 disp_clk;      /* display clock in kHz */
	u32 src_width;     /* viewport width */
	u32 active_time;   /* active display time in ns */
	u32 blank_time;    /* blank time in ns */
	bool interlaced;    /* mode is interlaced */
	fixed20_12 vsc;    /* vertical scale ratio */
	u32 num_heads;     /* number of active crtcs */
	u32 bytes_per_pixel; /* bytes per pixel display + overlay */
	u32 lb_size;       /* line buffer allocated to pipe */
	u32 vtaps;         /* vertical scaler taps */
};

static u32 dce6_dram_bandwidth(struct dce6_wm_params *wm)
{
	/* Calculate raw DRAM Bandwidth */
	fixed20_12 dram_efficiency; /* 0.7 */
	fixed20_12 yclk, dram_channels, bandwidth;
	fixed20_12 a;

	a.full = dfixed_const(1000);
	yclk.full = dfixed_const(wm->yclk);
	yclk.full = dfixed_div(yclk, a);
	dram_channels.full = dfixed_const(wm->dram_channels * 4);
	a.full = dfixed_const(10);
	dram_efficiency.full = dfixed_const(7);
	dram_efficiency.full = dfixed_div(dram_efficiency, a);
	bandwidth.full = dfixed_mul(dram_channels, yclk);
	bandwidth.full = dfixed_mul(bandwidth, dram_efficiency);

	return dfixed_trunc(bandwidth);
}

static u32 dce6_dram_bandwidth_for_display(struct dce6_wm_params *wm)
{
	/* Calculate DRAM Bandwidth and the part allocated to display. */
	fixed20_12 disp_dram_allocation; /* 0.3 to 0.7 */
	fixed20_12 yclk, dram_channels, bandwidth;
	fixed20_12 a;

	a.full = dfixed_const(1000);
	yclk.full = dfixed_const(wm->yclk);
	yclk.full = dfixed_div(yclk, a);
	dram_channels.full = dfixed_const(wm->dram_channels * 4);
	a.full = dfixed_const(10);
	disp_dram_allocation.full = dfixed_const(3); /* XXX worse case value 0.3 */
	disp_dram_allocation.full = dfixed_div(disp_dram_allocation, a);
	bandwidth.full = dfixed_mul(dram_channels, yclk);
	bandwidth.full = dfixed_mul(bandwidth, disp_dram_allocation);

	return dfixed_trunc(bandwidth);
}

static u32 dce6_data_return_bandwidth(struct dce6_wm_params *wm)
{
	/* Calculate the display Data return Bandwidth */
	fixed20_12 return_efficiency; /* 0.8 */
	fixed20_12 sclk, bandwidth;
	fixed20_12 a;

	a.full = dfixed_const(1000);
	sclk.full = dfixed_const(wm->sclk);
	sclk.full = dfixed_div(sclk, a);
	a.full = dfixed_const(10);
	return_efficiency.full = dfixed_const(8);
	return_efficiency.full = dfixed_div(return_efficiency, a);
	a.full = dfixed_const(32);
	bandwidth.full = dfixed_mul(a, sclk);
	bandwidth.full = dfixed_mul(bandwidth, return_efficiency);

	return dfixed_trunc(bandwidth);
}

static u32 dce6_get_dmif_bytes_per_request(struct dce6_wm_params *wm)
{
	return 32;
}

static u32 dce6_dmif_request_bandwidth(struct dce6_wm_params *wm)
{
	/* Calculate the DMIF Request Bandwidth */
	fixed20_12 disp_clk_request_efficiency; /* 0.8 */
	fixed20_12 disp_clk, sclk, bandwidth;
	fixed20_12 a, b1, b2;
	u32 min_bandwidth;

	a.full = dfixed_const(1000);
	disp_clk.full = dfixed_const(wm->disp_clk);
	disp_clk.full = dfixed_div(disp_clk, a);
	a.full = dfixed_const(dce6_get_dmif_bytes_per_request(wm) / 2);
	b1.full = dfixed_mul(a, disp_clk);

	a.full = dfixed_const(1000);
	sclk.full = dfixed_const(wm->sclk);
	sclk.full = dfixed_div(sclk, a);
	a.full = dfixed_const(dce6_get_dmif_bytes_per_request(wm));
	b2.full = dfixed_mul(a, sclk);

	a.full = dfixed_const(10);
	disp_clk_request_efficiency.full = dfixed_const(8);
	disp_clk_request_efficiency.full = dfixed_div(disp_clk_request_efficiency, a);

	min_bandwidth = min(dfixed_trunc(b1), dfixed_trunc(b2));

	a.full = dfixed_const(min_bandwidth);
	bandwidth.full = dfixed_mul(a, disp_clk_request_efficiency);

	return dfixed_trunc(bandwidth);
}

static u32 dce6_available_bandwidth(struct dce6_wm_params *wm)
{
	/* Calculate the Available bandwidth. Display can use this temporarily but not in average. */
	u32 dram_bandwidth = dce6_dram_bandwidth(wm);
	u32 data_return_bandwidth = dce6_data_return_bandwidth(wm);
	u32 dmif_req_bandwidth = dce6_dmif_request_bandwidth(wm);

	return min(dram_bandwidth, min(data_return_bandwidth, dmif_req_bandwidth));
}

static u32 dce6_average_bandwidth(struct dce6_wm_params *wm)
{
	/* Calculate the display mode Average Bandwidth
	 * DisplayMode should contain the source and destination dimensions,
	 * timing, etc.
	 */
	fixed20_12 bpp;
	fixed20_12 line_time;
	fixed20_12 src_width;
	fixed20_12 bandwidth;
	fixed20_12 a;

	a.full = dfixed_const(1000);
	line_time.full = dfixed_const(wm->active_time + wm->blank_time);
	line_time.full = dfixed_div(line_time, a);
	bpp.full = dfixed_const(wm->bytes_per_pixel);
	src_width.full = dfixed_const(wm->src_width);
	bandwidth.full = dfixed_mul(src_width, bpp);
	bandwidth.full = dfixed_mul(bandwidth, wm->vsc);
	bandwidth.full = dfixed_div(bandwidth, line_time);

	return dfixed_trunc(bandwidth);
}

static u32 dce6_latency_watermark(struct dce6_wm_params *wm)
{
	/* First calcualte the latency in ns */
	u32 mc_latency = 2000; /* 2000 ns. */
	u32 available_bandwidth = dce6_available_bandwidth(wm);
	u32 worst_chunk_return_time = (512 * 8 * 1000) / available_bandwidth;
	u32 cursor_line_pair_return_time = (128 * 4 * 1000) / available_bandwidth;
	u32 dc_latency = 40000000 / wm->disp_clk; /* dc pipe latency */
	u32 other_heads_data_return_time = ((wm->num_heads + 1) * worst_chunk_return_time) +
		(wm->num_heads * cursor_line_pair_return_time);
	u32 latency = mc_latency + other_heads_data_return_time + dc_latency;
	u32 max_src_lines_per_dst_line, lb_fill_bw, line_fill_time;
	u32 tmp, dmif_size = 12288;
	fixed20_12 a, b, c;

	if (wm->num_heads == 0)
		return 0;

	a.full = dfixed_const(2);
	b.full = dfixed_const(1);
	if ((wm->vsc.full > a.full) ||
	    ((wm->vsc.full > b.full) && (wm->vtaps >= 3)) ||
	    (wm->vtaps >= 5) ||
	    ((wm->vsc.full >= a.full) && wm->interlaced))
		max_src_lines_per_dst_line = 4;
	else
		max_src_lines_per_dst_line = 2;

	a.full = dfixed_const(available_bandwidth);
	b.full = dfixed_const(wm->num_heads);
	a.full = dfixed_div(a, b);

	b.full = dfixed_const(mc_latency + 512);
	c.full = dfixed_const(wm->disp_clk);
	b.full = dfixed_div(b, c);

	c.full = dfixed_const(dmif_size);
	b.full = dfixed_div(c, b);

	tmp = min(dfixed_trunc(a), dfixed_trunc(b));

	b.full = dfixed_const(1000);
	c.full = dfixed_const(wm->disp_clk);
	b.full = dfixed_div(c, b);
	c.full = dfixed_const(wm->bytes_per_pixel);
	b.full = dfixed_mul(b, c);

	lb_fill_bw = min(tmp, dfixed_trunc(b));

	a.full = dfixed_const(max_src_lines_per_dst_line * wm->src_width * wm->bytes_per_pixel);
	b.full = dfixed_const(1000);
	c.full = dfixed_const(lb_fill_bw);
	b.full = dfixed_div(c, b);
	a.full = dfixed_div(a, b);
	line_fill_time = dfixed_trunc(a);

	if (line_fill_time < wm->active_time)
		return latency;
	else
		return latency + (line_fill_time - wm->active_time);

}

static bool dce6_average_bandwidth_vs_dram_bandwidth_for_display(struct dce6_wm_params *wm)
{
	if (dce6_average_bandwidth(wm) <=
	    (dce6_dram_bandwidth_for_display(wm) / wm->num_heads))
		return true;
	else
		return false;
};

static bool dce6_average_bandwidth_vs_available_bandwidth(struct dce6_wm_params *wm)
{
	if (dce6_average_bandwidth(wm) <=
	    (dce6_available_bandwidth(wm) / wm->num_heads))
		return true;
	else
		return false;
};

static bool dce6_check_latency_hiding(struct dce6_wm_params *wm)
{
	u32 lb_partitions = wm->lb_size / wm->src_width;
	u32 line_time = wm->active_time + wm->blank_time;
	u32 latency_tolerant_lines;
	u32 latency_hiding;
	fixed20_12 a;

	a.full = dfixed_const(1);
	if (wm->vsc.full > a.full)
		latency_tolerant_lines = 1;
	else {
		if (lb_partitions <= (wm->vtaps + 1))
			latency_tolerant_lines = 1;
		else
			latency_tolerant_lines = 2;
	}

	latency_hiding = (latency_tolerant_lines * line_time + wm->blank_time);

	if (dce6_latency_watermark(wm) <= latency_hiding)
		return true;
	else
		return false;
}

static void dce6_program_watermarks(struct radeon_device *rdev,
					 struct radeon_crtc *radeon_crtc,
					 u32 lb_size, u32 num_heads)
{
	struct drm_display_mode *mode = &radeon_crtc->base.mode;
	struct dce6_wm_params wm_low, wm_high;
	u32 dram_channels;
	u32 pixel_period;
	u32 line_time = 0;
	u32 latency_watermark_a = 0, latency_watermark_b = 0;
	u32 priority_a_mark = 0, priority_b_mark = 0;
	u32 priority_a_cnt = PRIORITY_OFF;
	u32 priority_b_cnt = PRIORITY_OFF;
	u32 tmp, arb_control3;
	fixed20_12 a, b, c;

	if (radeon_crtc->base.enabled && num_heads && mode) {
		pixel_period = 1000000 / (u32)mode->clock;
		line_time = min((u32)mode->crtc_htotal * pixel_period, (u32)65535);
		priority_a_cnt = 0;
		priority_b_cnt = 0;

		if (rdev->family == CHIP_ARUBA)
			dram_channels = evergreen_get_number_of_dram_channels(rdev);
		else
			dram_channels = si_get_number_of_dram_channels(rdev);

		/* watermark for high clocks */
		if ((rdev->pm.pm_method == PM_METHOD_DPM) && rdev->pm.dpm_enabled) {
			wm_high.yclk =
				radeon_dpm_get_mclk(rdev, false) * 10;
			wm_high.sclk =
				radeon_dpm_get_sclk(rdev, false) * 10;
		} else {
			wm_high.yclk = rdev->pm.current_mclk * 10;
			wm_high.sclk = rdev->pm.current_sclk * 10;
		}

		wm_high.disp_clk = mode->clock;
		wm_high.src_width = mode->crtc_hdisplay;
		wm_high.active_time = mode->crtc_hdisplay * pixel_period;
		wm_high.blank_time = line_time - wm_high.active_time;
		wm_high.interlaced = false;
		if (mode->flags & DRM_MODE_FLAG_INTERLACE)
			wm_high.interlaced = true;
		wm_high.vsc = radeon_crtc->vsc;
		wm_high.vtaps = 1;
		if (radeon_crtc->rmx_type != RMX_OFF)
			wm_high.vtaps = 2;
		wm_high.bytes_per_pixel = 4; /* XXX: get this from fb config */
		wm_high.lb_size = lb_size;
		wm_high.dram_channels = dram_channels;
		wm_high.num_heads = num_heads;

		/* watermark for low clocks */
		if ((rdev->pm.pm_method == PM_METHOD_DPM) && rdev->pm.dpm_enabled) {
			wm_low.yclk =
				radeon_dpm_get_mclk(rdev, true) * 10;
			wm_low.sclk =
				radeon_dpm_get_sclk(rdev, true) * 10;
		} else {
			wm_low.yclk = rdev->pm.current_mclk * 10;
			wm_low.sclk = rdev->pm.current_sclk * 10;
		}

		wm_low.disp_clk = mode->clock;
		wm_low.src_width = mode->crtc_hdisplay;
		wm_low.active_time = mode->crtc_hdisplay * pixel_period;
		wm_low.blank_time = line_time - wm_low.active_time;
		wm_low.interlaced = false;
		if (mode->flags & DRM_MODE_FLAG_INTERLACE)
			wm_low.interlaced = true;
		wm_low.vsc = radeon_crtc->vsc;
		wm_low.vtaps = 1;
		if (radeon_crtc->rmx_type != RMX_OFF)
			wm_low.vtaps = 2;
		wm_low.bytes_per_pixel = 4; /* XXX: get this from fb config */
		wm_low.lb_size = lb_size;
		wm_low.dram_channels = dram_channels;
		wm_low.num_heads = num_heads;

		/* set for high clocks */
		latency_watermark_a = min(dce6_latency_watermark(&wm_high), (u32)65535);
		/* set for low clocks */
		latency_watermark_b = min(dce6_latency_watermark(&wm_low), (u32)65535);

		/* possibly force display priority to high */
		/* should really do this at mode validation time... */
		if (!dce6_average_bandwidth_vs_dram_bandwidth_for_display(&wm_high) ||
		    !dce6_average_bandwidth_vs_available_bandwidth(&wm_high) ||
		    !dce6_check_latency_hiding(&wm_high) ||
		    (rdev->disp_priority == 2)) {
			DRM_DEBUG_KMS("force priority to high\n");
			priority_a_cnt |= PRIORITY_ALWAYS_ON;
			priority_b_cnt |= PRIORITY_ALWAYS_ON;
		}
		if (!dce6_average_bandwidth_vs_dram_bandwidth_for_display(&wm_low) ||
		    !dce6_average_bandwidth_vs_available_bandwidth(&wm_low) ||
		    !dce6_check_latency_hiding(&wm_low) ||
		    (rdev->disp_priority == 2)) {
			DRM_DEBUG_KMS("force priority to high\n");
			priority_a_cnt |= PRIORITY_ALWAYS_ON;
			priority_b_cnt |= PRIORITY_ALWAYS_ON;
		}

		a.full = dfixed_const(1000);
		b.full = dfixed_const(mode->clock);
		b.full = dfixed_div(b, a);
		c.full = dfixed_const(latency_watermark_a);
		c.full = dfixed_mul(c, b);
		c.full = dfixed_mul(c, radeon_crtc->hsc);
		c.full = dfixed_div(c, a);
		a.full = dfixed_const(16);
		c.full = dfixed_div(c, a);
		priority_a_mark = dfixed_trunc(c);
		priority_a_cnt |= priority_a_mark & PRIORITY_MARK_MASK;

		a.full = dfixed_const(1000);
		b.full = dfixed_const(mode->clock);
		b.full = dfixed_div(b, a);
		c.full = dfixed_const(latency_watermark_b);
		c.full = dfixed_mul(c, b);
		c.full = dfixed_mul(c, radeon_crtc->hsc);
		c.full = dfixed_div(c, a);
		a.full = dfixed_const(16);
		c.full = dfixed_div(c, a);
		priority_b_mark = dfixed_trunc(c);
		priority_b_cnt |= priority_b_mark & PRIORITY_MARK_MASK;
	}

	/* select wm A */
	arb_control3 = RREG32(DPG_PIPE_ARBITRATION_CONTROL3 + radeon_crtc->crtc_offset);
	tmp = arb_control3;
	tmp &= ~LATENCY_WATERMARK_MASK(3);
	tmp |= LATENCY_WATERMARK_MASK(1);
	WREG32(DPG_PIPE_ARBITRATION_CONTROL3 + radeon_crtc->crtc_offset, tmp);
	WREG32(DPG_PIPE_LATENCY_CONTROL + radeon_crtc->crtc_offset,
	       (LATENCY_LOW_WATERMARK(latency_watermark_a) |
		LATENCY_HIGH_WATERMARK(line_time)));
	/* select wm B */
	tmp = RREG32(DPG_PIPE_ARBITRATION_CONTROL3 + radeon_crtc->crtc_offset);
	tmp &= ~LATENCY_WATERMARK_MASK(3);
	tmp |= LATENCY_WATERMARK_MASK(2);
	WREG32(DPG_PIPE_ARBITRATION_CONTROL3 + radeon_crtc->crtc_offset, tmp);
	WREG32(DPG_PIPE_LATENCY_CONTROL + radeon_crtc->crtc_offset,
	       (LATENCY_LOW_WATERMARK(latency_watermark_b) |
		LATENCY_HIGH_WATERMARK(line_time)));
	/* restore original selection */
	WREG32(DPG_PIPE_ARBITRATION_CONTROL3 + radeon_crtc->crtc_offset, arb_control3);

	/* write the priority marks */
	WREG32(PRIORITY_A_CNT + radeon_crtc->crtc_offset, priority_a_cnt);
	WREG32(PRIORITY_B_CNT + radeon_crtc->crtc_offset, priority_b_cnt);

	/* save values for DPM */
	radeon_crtc->line_time = line_time;
	radeon_crtc->wm_high = latency_watermark_a;
	radeon_crtc->wm_low = latency_watermark_b;
}

void dce6_bandwidth_update(struct radeon_device *rdev)
{
	struct drm_display_mode *mode0 = NULL;
	struct drm_display_mode *mode1 = NULL;
	u32 num_heads = 0, lb_size;
	int i;

	radeon_update_display_priority(rdev);

	for (i = 0; i < rdev->num_crtc; i++) {
		if (rdev->mode_info.crtcs[i]->base.enabled)
			num_heads++;
	}
	for (i = 0; i < rdev->num_crtc; i += 2) {
		mode0 = &rdev->mode_info.crtcs[i]->base.mode;
		mode1 = &rdev->mode_info.crtcs[i+1]->base.mode;
		lb_size = dce6_line_buffer_adjust(rdev, rdev->mode_info.crtcs[i], mode0, mode1);
		dce6_program_watermarks(rdev, rdev->mode_info.crtcs[i], lb_size, num_heads);
		lb_size = dce6_line_buffer_adjust(rdev, rdev->mode_info.crtcs[i+1], mode1, mode0);
		dce6_program_watermarks(rdev, rdev->mode_info.crtcs[i+1], lb_size, num_heads);
	}
}

/*
 * Core functions
 */
static void si_tiling_mode_table_init(struct radeon_device *rdev)
{
	const u32 num_tile_mode_states = 32;
	u32 reg_offset, gb_tile_moden, split_equal_to_row_size;

	switch (rdev->config.si.mem_row_size_in_kb) {
	case 1:
		split_equal_to_row_size = ADDR_SURF_TILE_SPLIT_1KB;
		break;
	case 2:
	default:
		split_equal_to_row_size = ADDR_SURF_TILE_SPLIT_2KB;
		break;
	case 4:
		split_equal_to_row_size = ADDR_SURF_TILE_SPLIT_4KB;
		break;
	}

	if ((rdev->family == CHIP_TAHITI) ||
	    (rdev->family == CHIP_PITCAIRN)) {
		for (reg_offset = 0; reg_offset < num_tile_mode_states; reg_offset++) {
			switch (reg_offset) {
			case 0:  /* non-AA compressed depth or any compressed stencil */
				gb_tile_moden = (ARRAY_MODE(ARRAY_2D_TILED_THIN1) |
						 MICRO_TILE_MODE(ADDR_SURF_DEPTH_MICRO_TILING) |
						 PIPE_CONFIG(ADDR_SURF_P8_32x32_8x16) |
						 TILE_SPLIT(ADDR_SURF_TILE_SPLIT_64B) |
						 NUM_BANKS(ADDR_SURF_16_BANK) |
						 BANK_WIDTH(ADDR_SURF_BANK_WIDTH_1) |
						 BANK_HEIGHT(ADDR_SURF_BANK_HEIGHT_4) |
						 MACRO_TILE_ASPECT(ADDR_SURF_MACRO_ASPECT_2));
				break;
			case 1:  /* 2xAA/4xAA compressed depth only */
				gb_tile_moden = (ARRAY_MODE(ARRAY_2D_TILED_THIN1) |
						 MICRO_TILE_MODE(ADDR_SURF_DEPTH_MICRO_TILING) |
						 PIPE_CONFIG(ADDR_SURF_P8_32x32_8x16) |
						 TILE_SPLIT(ADDR_SURF_TILE_SPLIT_128B) |
						 NUM_BANKS(ADDR_SURF_16_BANK) |
						 BANK_WIDTH(ADDR_SURF_BANK_WIDTH_1) |
						 BANK_HEIGHT(ADDR_SURF_BANK_HEIGHT_4) |
						 MACRO_TILE_ASPECT(ADDR_SURF_MACRO_ASPECT_2));
				break;
			case 2:  /* 8xAA compressed depth only */
				gb_tile_moden = (ARRAY_MODE(ARRAY_2D_TILED_THIN1) |
						 MICRO_TILE_MODE(ADDR_SURF_DEPTH_MICRO_TILING) |
						 PIPE_CONFIG(ADDR_SURF_P8_32x32_8x16) |
						 TILE_SPLIT(ADDR_SURF_TILE_SPLIT_256B) |
						 NUM_BANKS(ADDR_SURF_16_BANK) |
						 BANK_WIDTH(ADDR_SURF_BANK_WIDTH_1) |
						 BANK_HEIGHT(ADDR_SURF_BANK_HEIGHT_4) |
						 MACRO_TILE_ASPECT(ADDR_SURF_MACRO_ASPECT_2));
				break;
			case 3:  /* 2xAA/4xAA compressed depth with stencil (for depth buffer) */
				gb_tile_moden = (ARRAY_MODE(ARRAY_2D_TILED_THIN1) |
						 MICRO_TILE_MODE(ADDR_SURF_DEPTH_MICRO_TILING) |
						 PIPE_CONFIG(ADDR_SURF_P8_32x32_8x16) |
						 TILE_SPLIT(ADDR_SURF_TILE_SPLIT_128B) |
						 NUM_BANKS(ADDR_SURF_16_BANK) |
						 BANK_WIDTH(ADDR_SURF_BANK_WIDTH_1) |
						 BANK_HEIGHT(ADDR_SURF_BANK_HEIGHT_4) |
						 MACRO_TILE_ASPECT(ADDR_SURF_MACRO_ASPECT_2));
				break;
			case 4:  /* Maps w/ a dimension less than the 2D macro-tile dimensions (for mipmapped depth textures) */
				gb_tile_moden = (ARRAY_MODE(ARRAY_1D_TILED_THIN1) |
						 MICRO_TILE_MODE(ADDR_SURF_DEPTH_MICRO_TILING) |
						 PIPE_CONFIG(ADDR_SURF_P8_32x32_8x16) |
						 TILE_SPLIT(ADDR_SURF_TILE_SPLIT_64B) |
						 NUM_BANKS(ADDR_SURF_16_BANK) |
						 BANK_WIDTH(ADDR_SURF_BANK_WIDTH_1) |
						 BANK_HEIGHT(ADDR_SURF_BANK_HEIGHT_2) |
						 MACRO_TILE_ASPECT(ADDR_SURF_MACRO_ASPECT_2));
				break;
			case 5:  /* Uncompressed 16bpp depth - and stencil buffer allocated with it */
				gb_tile_moden = (ARRAY_MODE(ARRAY_2D_TILED_THIN1) |
						 MICRO_TILE_MODE(ADDR_SURF_DEPTH_MICRO_TILING) |
						 PIPE_CONFIG(ADDR_SURF_P8_32x32_8x16) |
						 TILE_SPLIT(split_equal_to_row_size) |
						 NUM_BANKS(ADDR_SURF_16_BANK) |
						 BANK_WIDTH(ADDR_SURF_BANK_WIDTH_1) |
						 BANK_HEIGHT(ADDR_SURF_BANK_HEIGHT_2) |
						 MACRO_TILE_ASPECT(ADDR_SURF_MACRO_ASPECT_2));
				break;
			case 6:  /* Uncompressed 32bpp depth - and stencil buffer allocated with it */
				gb_tile_moden = (ARRAY_MODE(ARRAY_2D_TILED_THIN1) |
						 MICRO_TILE_MODE(ADDR_SURF_DEPTH_MICRO_TILING) |
						 PIPE_CONFIG(ADDR_SURF_P8_32x32_8x16) |
						 TILE_SPLIT(split_equal_to_row_size) |
						 NUM_BANKS(ADDR_SURF_16_BANK) |
						 BANK_WIDTH(ADDR_SURF_BANK_WIDTH_1) |
						 BANK_HEIGHT(ADDR_SURF_BANK_HEIGHT_1) |
						 MACRO_TILE_ASPECT(ADDR_SURF_MACRO_ASPECT_1));
				break;
			case 7:  /* Uncompressed 8bpp stencil without depth (drivers typically do not use) */
				gb_tile_moden = (ARRAY_MODE(ARRAY_2D_TILED_THIN1) |
						 MICRO_TILE_MODE(ADDR_SURF_DEPTH_MICRO_TILING) |
						 PIPE_CONFIG(ADDR_SURF_P8_32x32_8x16) |
						 TILE_SPLIT(split_equal_to_row_size) |
						 NUM_BANKS(ADDR_SURF_16_BANK) |
						 BANK_WIDTH(ADDR_SURF_BANK_WIDTH_1) |
						 BANK_HEIGHT(ADDR_SURF_BANK_HEIGHT_4) |
						 MACRO_TILE_ASPECT(ADDR_SURF_MACRO_ASPECT_2));
				break;
			case 8:  /* 1D and 1D Array Surfaces */
				gb_tile_moden = (ARRAY_MODE(ARRAY_LINEAR_ALIGNED) |
						 MICRO_TILE_MODE(ADDR_SURF_DISPLAY_MICRO_TILING) |
						 PIPE_CONFIG(ADDR_SURF_P8_32x32_8x16) |
						 TILE_SPLIT(ADDR_SURF_TILE_SPLIT_64B) |
						 NUM_BANKS(ADDR_SURF_16_BANK) |
						 BANK_WIDTH(ADDR_SURF_BANK_WIDTH_1) |
						 BANK_HEIGHT(ADDR_SURF_BANK_HEIGHT_2) |
						 MACRO_TILE_ASPECT(ADDR_SURF_MACRO_ASPECT_2));
				break;
			case 9:  /* Displayable maps. */
				gb_tile_moden = (ARRAY_MODE(ARRAY_1D_TILED_THIN1) |
						 MICRO_TILE_MODE(ADDR_SURF_DISPLAY_MICRO_TILING) |
						 PIPE_CONFIG(ADDR_SURF_P8_32x32_8x16) |
						 TILE_SPLIT(ADDR_SURF_TILE_SPLIT_64B) |
						 NUM_BANKS(ADDR_SURF_16_BANK) |
						 BANK_WIDTH(ADDR_SURF_BANK_WIDTH_1) |
						 BANK_HEIGHT(ADDR_SURF_BANK_HEIGHT_2) |
						 MACRO_TILE_ASPECT(ADDR_SURF_MACRO_ASPECT_2));
				break;
			case 10:  /* Display 8bpp. */
				gb_tile_moden = (ARRAY_MODE(ARRAY_2D_TILED_THIN1) |
						 MICRO_TILE_MODE(ADDR_SURF_DISPLAY_MICRO_TILING) |
						 PIPE_CONFIG(ADDR_SURF_P8_32x32_8x16) |
						 TILE_SPLIT(ADDR_SURF_TILE_SPLIT_256B) |
						 NUM_BANKS(ADDR_SURF_16_BANK) |
						 BANK_WIDTH(ADDR_SURF_BANK_WIDTH_1) |
						 BANK_HEIGHT(ADDR_SURF_BANK_HEIGHT_4) |
						 MACRO_TILE_ASPECT(ADDR_SURF_MACRO_ASPECT_2));
				break;
			case 11:  /* Display 16bpp. */
				gb_tile_moden = (ARRAY_MODE(ARRAY_2D_TILED_THIN1) |
						 MICRO_TILE_MODE(ADDR_SURF_DISPLAY_MICRO_TILING) |
						 PIPE_CONFIG(ADDR_SURF_P8_32x32_8x16) |
						 TILE_SPLIT(ADDR_SURF_TILE_SPLIT_256B) |
						 NUM_BANKS(ADDR_SURF_16_BANK) |
						 BANK_WIDTH(ADDR_SURF_BANK_WIDTH_1) |
						 BANK_HEIGHT(ADDR_SURF_BANK_HEIGHT_2) |
						 MACRO_TILE_ASPECT(ADDR_SURF_MACRO_ASPECT_2));
				break;
			case 12:  /* Display 32bpp. */
				gb_tile_moden = (ARRAY_MODE(ARRAY_2D_TILED_THIN1) |
						 MICRO_TILE_MODE(ADDR_SURF_DISPLAY_MICRO_TILING) |
						 PIPE_CONFIG(ADDR_SURF_P8_32x32_8x16) |
						 TILE_SPLIT(ADDR_SURF_TILE_SPLIT_512B) |
						 NUM_BANKS(ADDR_SURF_16_BANK) |
						 BANK_WIDTH(ADDR_SURF_BANK_WIDTH_1) |
						 BANK_HEIGHT(ADDR_SURF_BANK_HEIGHT_1) |
						 MACRO_TILE_ASPECT(ADDR_SURF_MACRO_ASPECT_1));
				break;
			case 13:  /* Thin. */
				gb_tile_moden = (ARRAY_MODE(ARRAY_1D_TILED_THIN1) |
						 MICRO_TILE_MODE(ADDR_SURF_THIN_MICRO_TILING) |
						 PIPE_CONFIG(ADDR_SURF_P8_32x32_8x16) |
						 TILE_SPLIT(ADDR_SURF_TILE_SPLIT_64B) |
						 NUM_BANKS(ADDR_SURF_16_BANK) |
						 BANK_WIDTH(ADDR_SURF_BANK_WIDTH_1) |
						 BANK_HEIGHT(ADDR_SURF_BANK_HEIGHT_2) |
						 MACRO_TILE_ASPECT(ADDR_SURF_MACRO_ASPECT_2));
				break;
			case 14:  /* Thin 8 bpp. */
				gb_tile_moden = (ARRAY_MODE(ARRAY_2D_TILED_THIN1) |
						 MICRO_TILE_MODE(ADDR_SURF_THIN_MICRO_TILING) |
						 PIPE_CONFIG(ADDR_SURF_P8_32x32_8x16) |
						 TILE_SPLIT(ADDR_SURF_TILE_SPLIT_256B) |
						 NUM_BANKS(ADDR_SURF_16_BANK) |
						 BANK_WIDTH(ADDR_SURF_BANK_WIDTH_1) |
						 BANK_HEIGHT(ADDR_SURF_BANK_HEIGHT_4) |
						 MACRO_TILE_ASPECT(ADDR_SURF_MACRO_ASPECT_1));
				break;
			case 15:  /* Thin 16 bpp. */
				gb_tile_moden = (ARRAY_MODE(ARRAY_2D_TILED_THIN1) |
						 MICRO_TILE_MODE(ADDR_SURF_THIN_MICRO_TILING) |
						 PIPE_CONFIG(ADDR_SURF_P8_32x32_8x16) |
						 TILE_SPLIT(ADDR_SURF_TILE_SPLIT_256B) |
						 NUM_BANKS(ADDR_SURF_16_BANK) |
						 BANK_WIDTH(ADDR_SURF_BANK_WIDTH_1) |
						 BANK_HEIGHT(ADDR_SURF_BANK_HEIGHT_2) |
						 MACRO_TILE_ASPECT(ADDR_SURF_MACRO_ASPECT_1));
				break;
			case 16:  /* Thin 32 bpp. */
				gb_tile_moden = (ARRAY_MODE(ARRAY_2D_TILED_THIN1) |
						 MICRO_TILE_MODE(ADDR_SURF_THIN_MICRO_TILING) |
						 PIPE_CONFIG(ADDR_SURF_P8_32x32_8x16) |
						 TILE_SPLIT(ADDR_SURF_TILE_SPLIT_512B) |
						 NUM_BANKS(ADDR_SURF_16_BANK) |
						 BANK_WIDTH(ADDR_SURF_BANK_WIDTH_1) |
						 BANK_HEIGHT(ADDR_SURF_BANK_HEIGHT_1) |
						 MACRO_TILE_ASPECT(ADDR_SURF_MACRO_ASPECT_1));
				break;
			case 17:  /* Thin 64 bpp. */
				gb_tile_moden = (ARRAY_MODE(ARRAY_2D_TILED_THIN1) |
						 MICRO_TILE_MODE(ADDR_SURF_THIN_MICRO_TILING) |
						 PIPE_CONFIG(ADDR_SURF_P8_32x32_8x16) |
						 TILE_SPLIT(split_equal_to_row_size) |
						 NUM_BANKS(ADDR_SURF_16_BANK) |
						 BANK_WIDTH(ADDR_SURF_BANK_WIDTH_1) |
						 BANK_HEIGHT(ADDR_SURF_BANK_HEIGHT_1) |
						 MACRO_TILE_ASPECT(ADDR_SURF_MACRO_ASPECT_1));
				break;
			case 21:  /* 8 bpp PRT. */
				gb_tile_moden = (ARRAY_MODE(ARRAY_2D_TILED_THIN1) |
						 MICRO_TILE_MODE(ADDR_SURF_THIN_MICRO_TILING) |
						 PIPE_CONFIG(ADDR_SURF_P8_32x32_8x16) |
						 TILE_SPLIT(ADDR_SURF_TILE_SPLIT_256B) |
						 NUM_BANKS(ADDR_SURF_16_BANK) |
						 BANK_WIDTH(ADDR_SURF_BANK_WIDTH_2) |
						 BANK_HEIGHT(ADDR_SURF_BANK_HEIGHT_4) |
						 MACRO_TILE_ASPECT(ADDR_SURF_MACRO_ASPECT_2));
				break;
			case 22:  /* 16 bpp PRT */
				gb_tile_moden = (ARRAY_MODE(ARRAY_2D_TILED_THIN1) |
						 MICRO_TILE_MODE(ADDR_SURF_THIN_MICRO_TILING) |
						 PIPE_CONFIG(ADDR_SURF_P8_32x32_8x16) |
						 TILE_SPLIT(ADDR_SURF_TILE_SPLIT_256B) |
						 NUM_BANKS(ADDR_SURF_16_BANK) |
						 BANK_WIDTH(ADDR_SURF_BANK_WIDTH_1) |
						 BANK_HEIGHT(ADDR_SURF_BANK_HEIGHT_4) |
						 MACRO_TILE_ASPECT(ADDR_SURF_MACRO_ASPECT_4));
				break;
			case 23:  /* 32 bpp PRT */
				gb_tile_moden = (ARRAY_MODE(ARRAY_2D_TILED_THIN1) |
						 MICRO_TILE_MODE(ADDR_SURF_THIN_MICRO_TILING) |
						 PIPE_CONFIG(ADDR_SURF_P8_32x32_8x16) |
						 TILE_SPLIT(ADDR_SURF_TILE_SPLIT_256B) |
						 NUM_BANKS(ADDR_SURF_16_BANK) |
						 BANK_WIDTH(ADDR_SURF_BANK_WIDTH_1) |
						 BANK_HEIGHT(ADDR_SURF_BANK_HEIGHT_2) |
						 MACRO_TILE_ASPECT(ADDR_SURF_MACRO_ASPECT_2));
				break;
			case 24:  /* 64 bpp PRT */
				gb_tile_moden = (ARRAY_MODE(ARRAY_2D_TILED_THIN1) |
						 MICRO_TILE_MODE(ADDR_SURF_THIN_MICRO_TILING) |
						 PIPE_CONFIG(ADDR_SURF_P8_32x32_8x16) |
						 TILE_SPLIT(ADDR_SURF_TILE_SPLIT_512B) |
						 NUM_BANKS(ADDR_SURF_16_BANK) |
						 BANK_WIDTH(ADDR_SURF_BANK_WIDTH_1) |
						 BANK_HEIGHT(ADDR_SURF_BANK_HEIGHT_1) |
						 MACRO_TILE_ASPECT(ADDR_SURF_MACRO_ASPECT_2));
				break;
			case 25:  /* 128 bpp PRT */
				gb_tile_moden = (ARRAY_MODE(ARRAY_2D_TILED_THIN1) |
						 MICRO_TILE_MODE(ADDR_SURF_THIN_MICRO_TILING) |
						 PIPE_CONFIG(ADDR_SURF_P8_32x32_8x16) |
						 TILE_SPLIT(ADDR_SURF_TILE_SPLIT_1KB) |
						 NUM_BANKS(ADDR_SURF_8_BANK) |
						 BANK_WIDTH(ADDR_SURF_BANK_WIDTH_1) |
						 BANK_HEIGHT(ADDR_SURF_BANK_HEIGHT_1) |
						 MACRO_TILE_ASPECT(ADDR_SURF_MACRO_ASPECT_1));
				break;
			default:
				gb_tile_moden = 0;
				break;
			}
			rdev->config.si.tile_mode_array[reg_offset] = gb_tile_moden;
			WREG32(GB_TILE_MODE0 + (reg_offset * 4), gb_tile_moden);
		}
	} else if ((rdev->family == CHIP_VERDE) ||
		   (rdev->family == CHIP_OLAND) ||
		   (rdev->family == CHIP_HAINAN)) {
		for (reg_offset = 0; reg_offset < num_tile_mode_states; reg_offset++) {
			switch (reg_offset) {
			case 0:  /* non-AA compressed depth or any compressed stencil */
				gb_tile_moden = (ARRAY_MODE(ARRAY_2D_TILED_THIN1) |
						 MICRO_TILE_MODE(ADDR_SURF_DEPTH_MICRO_TILING) |
						 PIPE_CONFIG(ADDR_SURF_P4_8x16) |
						 TILE_SPLIT(ADDR_SURF_TILE_SPLIT_64B) |
						 NUM_BANKS(ADDR_SURF_16_BANK) |
						 BANK_WIDTH(ADDR_SURF_BANK_WIDTH_1) |
						 BANK_HEIGHT(ADDR_SURF_BANK_HEIGHT_4) |
						 MACRO_TILE_ASPECT(ADDR_SURF_MACRO_ASPECT_4));
				break;
			case 1:  /* 2xAA/4xAA compressed depth only */
				gb_tile_moden = (ARRAY_MODE(ARRAY_2D_TILED_THIN1) |
						 MICRO_TILE_MODE(ADDR_SURF_DEPTH_MICRO_TILING) |
						 PIPE_CONFIG(ADDR_SURF_P4_8x16) |
						 TILE_SPLIT(ADDR_SURF_TILE_SPLIT_128B) |
						 NUM_BANKS(ADDR_SURF_16_BANK) |
						 BANK_WIDTH(ADDR_SURF_BANK_WIDTH_1) |
						 BANK_HEIGHT(ADDR_SURF_BANK_HEIGHT_4) |
						 MACRO_TILE_ASPECT(ADDR_SURF_MACRO_ASPECT_4));
				break;
			case 2:  /* 8xAA compressed depth only */
				gb_tile_moden = (ARRAY_MODE(ARRAY_2D_TILED_THIN1) |
						 MICRO_TILE_MODE(ADDR_SURF_DEPTH_MICRO_TILING) |
						 PIPE_CONFIG(ADDR_SURF_P4_8x16) |
						 TILE_SPLIT(ADDR_SURF_TILE_SPLIT_256B) |
						 NUM_BANKS(ADDR_SURF_16_BANK) |
						 BANK_WIDTH(ADDR_SURF_BANK_WIDTH_1) |
						 BANK_HEIGHT(ADDR_SURF_BANK_HEIGHT_4) |
						 MACRO_TILE_ASPECT(ADDR_SURF_MACRO_ASPECT_4));
				break;
			case 3:  /* 2xAA/4xAA compressed depth with stencil (for depth buffer) */
				gb_tile_moden = (ARRAY_MODE(ARRAY_2D_TILED_THIN1) |
						 MICRO_TILE_MODE(ADDR_SURF_DEPTH_MICRO_TILING) |
						 PIPE_CONFIG(ADDR_SURF_P4_8x16) |
						 TILE_SPLIT(ADDR_SURF_TILE_SPLIT_128B) |
						 NUM_BANKS(ADDR_SURF_16_BANK) |
						 BANK_WIDTH(ADDR_SURF_BANK_WIDTH_1) |
						 BANK_HEIGHT(ADDR_SURF_BANK_HEIGHT_4) |
						 MACRO_TILE_ASPECT(ADDR_SURF_MACRO_ASPECT_4));
				break;
			case 4:  /* Maps w/ a dimension less than the 2D macro-tile dimensions (for mipmapped depth textures) */
				gb_tile_moden = (ARRAY_MODE(ARRAY_1D_TILED_THIN1) |
						 MICRO_TILE_MODE(ADDR_SURF_DEPTH_MICRO_TILING) |
						 PIPE_CONFIG(ADDR_SURF_P4_8x16) |
						 TILE_SPLIT(ADDR_SURF_TILE_SPLIT_64B) |
						 NUM_BANKS(ADDR_SURF_16_BANK) |
						 BANK_WIDTH(ADDR_SURF_BANK_WIDTH_1) |
						 BANK_HEIGHT(ADDR_SURF_BANK_HEIGHT_2) |
						 MACRO_TILE_ASPECT(ADDR_SURF_MACRO_ASPECT_2));
				break;
			case 5:  /* Uncompressed 16bpp depth - and stencil buffer allocated with it */
				gb_tile_moden = (ARRAY_MODE(ARRAY_2D_TILED_THIN1) |
						 MICRO_TILE_MODE(ADDR_SURF_DEPTH_MICRO_TILING) |
						 PIPE_CONFIG(ADDR_SURF_P4_8x16) |
						 TILE_SPLIT(split_equal_to_row_size) |
						 NUM_BANKS(ADDR_SURF_16_BANK) |
						 BANK_WIDTH(ADDR_SURF_BANK_WIDTH_1) |
						 BANK_HEIGHT(ADDR_SURF_BANK_HEIGHT_2) |
						 MACRO_TILE_ASPECT(ADDR_SURF_MACRO_ASPECT_2));
				break;
			case 6:  /* Uncompressed 32bpp depth - and stencil buffer allocated with it */
				gb_tile_moden = (ARRAY_MODE(ARRAY_2D_TILED_THIN1) |
						 MICRO_TILE_MODE(ADDR_SURF_DEPTH_MICRO_TILING) |
						 PIPE_CONFIG(ADDR_SURF_P4_8x16) |
						 TILE_SPLIT(split_equal_to_row_size) |
						 NUM_BANKS(ADDR_SURF_16_BANK) |
						 BANK_WIDTH(ADDR_SURF_BANK_WIDTH_1) |
						 BANK_HEIGHT(ADDR_SURF_BANK_HEIGHT_1) |
						 MACRO_TILE_ASPECT(ADDR_SURF_MACRO_ASPECT_2));
				break;
			case 7:  /* Uncompressed 8bpp stencil without depth (drivers typically do not use) */
				gb_tile_moden = (ARRAY_MODE(ARRAY_2D_TILED_THIN1) |
						 MICRO_TILE_MODE(ADDR_SURF_DEPTH_MICRO_TILING) |
						 PIPE_CONFIG(ADDR_SURF_P4_8x16) |
						 TILE_SPLIT(split_equal_to_row_size) |
						 NUM_BANKS(ADDR_SURF_16_BANK) |
						 BANK_WIDTH(ADDR_SURF_BANK_WIDTH_1) |
						 BANK_HEIGHT(ADDR_SURF_BANK_HEIGHT_4) |
						 MACRO_TILE_ASPECT(ADDR_SURF_MACRO_ASPECT_4));
				break;
			case 8:  /* 1D and 1D Array Surfaces */
				gb_tile_moden = (ARRAY_MODE(ARRAY_LINEAR_ALIGNED) |
						 MICRO_TILE_MODE(ADDR_SURF_DISPLAY_MICRO_TILING) |
						 PIPE_CONFIG(ADDR_SURF_P4_8x16) |
						 TILE_SPLIT(ADDR_SURF_TILE_SPLIT_64B) |
						 NUM_BANKS(ADDR_SURF_16_BANK) |
						 BANK_WIDTH(ADDR_SURF_BANK_WIDTH_1) |
						 BANK_HEIGHT(ADDR_SURF_BANK_HEIGHT_2) |
						 MACRO_TILE_ASPECT(ADDR_SURF_MACRO_ASPECT_2));
				break;
			case 9:  /* Displayable maps. */
				gb_tile_moden = (ARRAY_MODE(ARRAY_1D_TILED_THIN1) |
						 MICRO_TILE_MODE(ADDR_SURF_DISPLAY_MICRO_TILING) |
						 PIPE_CONFIG(ADDR_SURF_P4_8x16) |
						 TILE_SPLIT(ADDR_SURF_TILE_SPLIT_64B) |
						 NUM_BANKS(ADDR_SURF_16_BANK) |
						 BANK_WIDTH(ADDR_SURF_BANK_WIDTH_1) |
						 BANK_HEIGHT(ADDR_SURF_BANK_HEIGHT_2) |
						 MACRO_TILE_ASPECT(ADDR_SURF_MACRO_ASPECT_2));
				break;
			case 10:  /* Display 8bpp. */
				gb_tile_moden = (ARRAY_MODE(ARRAY_2D_TILED_THIN1) |
						 MICRO_TILE_MODE(ADDR_SURF_DISPLAY_MICRO_TILING) |
						 PIPE_CONFIG(ADDR_SURF_P4_8x16) |
						 TILE_SPLIT(ADDR_SURF_TILE_SPLIT_256B) |
						 NUM_BANKS(ADDR_SURF_16_BANK) |
						 BANK_WIDTH(ADDR_SURF_BANK_WIDTH_1) |
						 BANK_HEIGHT(ADDR_SURF_BANK_HEIGHT_4) |
						 MACRO_TILE_ASPECT(ADDR_SURF_MACRO_ASPECT_4));
				break;
			case 11:  /* Display 16bpp. */
				gb_tile_moden = (ARRAY_MODE(ARRAY_2D_TILED_THIN1) |
						 MICRO_TILE_MODE(ADDR_SURF_DISPLAY_MICRO_TILING) |
						 PIPE_CONFIG(ADDR_SURF_P4_8x16) |
						 TILE_SPLIT(ADDR_SURF_TILE_SPLIT_256B) |
						 NUM_BANKS(ADDR_SURF_16_BANK) |
						 BANK_WIDTH(ADDR_SURF_BANK_WIDTH_1) |
						 BANK_HEIGHT(ADDR_SURF_BANK_HEIGHT_2) |
						 MACRO_TILE_ASPECT(ADDR_SURF_MACRO_ASPECT_2));
				break;
			case 12:  /* Display 32bpp. */
				gb_tile_moden = (ARRAY_MODE(ARRAY_2D_TILED_THIN1) |
						 MICRO_TILE_MODE(ADDR_SURF_DISPLAY_MICRO_TILING) |
						 PIPE_CONFIG(ADDR_SURF_P4_8x16) |
						 TILE_SPLIT(ADDR_SURF_TILE_SPLIT_512B) |
						 NUM_BANKS(ADDR_SURF_16_BANK) |
						 BANK_WIDTH(ADDR_SURF_BANK_WIDTH_1) |
						 BANK_HEIGHT(ADDR_SURF_BANK_HEIGHT_1) |
						 MACRO_TILE_ASPECT(ADDR_SURF_MACRO_ASPECT_2));
				break;
			case 13:  /* Thin. */
				gb_tile_moden = (ARRAY_MODE(ARRAY_1D_TILED_THIN1) |
						 MICRO_TILE_MODE(ADDR_SURF_THIN_MICRO_TILING) |
						 PIPE_CONFIG(ADDR_SURF_P4_8x16) |
						 TILE_SPLIT(ADDR_SURF_TILE_SPLIT_64B) |
						 NUM_BANKS(ADDR_SURF_16_BANK) |
						 BANK_WIDTH(ADDR_SURF_BANK_WIDTH_1) |
						 BANK_HEIGHT(ADDR_SURF_BANK_HEIGHT_2) |
						 MACRO_TILE_ASPECT(ADDR_SURF_MACRO_ASPECT_2));
				break;
			case 14:  /* Thin 8 bpp. */
				gb_tile_moden = (ARRAY_MODE(ARRAY_2D_TILED_THIN1) |
						 MICRO_TILE_MODE(ADDR_SURF_THIN_MICRO_TILING) |
						 PIPE_CONFIG(ADDR_SURF_P4_8x16) |
						 TILE_SPLIT(ADDR_SURF_TILE_SPLIT_256B) |
						 NUM_BANKS(ADDR_SURF_16_BANK) |
						 BANK_WIDTH(ADDR_SURF_BANK_WIDTH_1) |
						 BANK_HEIGHT(ADDR_SURF_BANK_HEIGHT_4) |
						 MACRO_TILE_ASPECT(ADDR_SURF_MACRO_ASPECT_2));
				break;
			case 15:  /* Thin 16 bpp. */
				gb_tile_moden = (ARRAY_MODE(ARRAY_2D_TILED_THIN1) |
						 MICRO_TILE_MODE(ADDR_SURF_THIN_MICRO_TILING) |
						 PIPE_CONFIG(ADDR_SURF_P4_8x16) |
						 TILE_SPLIT(ADDR_SURF_TILE_SPLIT_256B) |
						 NUM_BANKS(ADDR_SURF_16_BANK) |
						 BANK_WIDTH(ADDR_SURF_BANK_WIDTH_1) |
						 BANK_HEIGHT(ADDR_SURF_BANK_HEIGHT_2) |
						 MACRO_TILE_ASPECT(ADDR_SURF_MACRO_ASPECT_2));
				break;
			case 16:  /* Thin 32 bpp. */
				gb_tile_moden = (ARRAY_MODE(ARRAY_2D_TILED_THIN1) |
						 MICRO_TILE_MODE(ADDR_SURF_THIN_MICRO_TILING) |
						 PIPE_CONFIG(ADDR_SURF_P4_8x16) |
						 TILE_SPLIT(ADDR_SURF_TILE_SPLIT_512B) |
						 NUM_BANKS(ADDR_SURF_16_BANK) |
						 BANK_WIDTH(ADDR_SURF_BANK_WIDTH_1) |
						 BANK_HEIGHT(ADDR_SURF_BANK_HEIGHT_1) |
						 MACRO_TILE_ASPECT(ADDR_SURF_MACRO_ASPECT_2));
				break;
			case 17:  /* Thin 64 bpp. */
				gb_tile_moden = (ARRAY_MODE(ARRAY_2D_TILED_THIN1) |
						 MICRO_TILE_MODE(ADDR_SURF_THIN_MICRO_TILING) |
						 PIPE_CONFIG(ADDR_SURF_P4_8x16) |
						 TILE_SPLIT(split_equal_to_row_size) |
						 NUM_BANKS(ADDR_SURF_16_BANK) |
						 BANK_WIDTH(ADDR_SURF_BANK_WIDTH_1) |
						 BANK_HEIGHT(ADDR_SURF_BANK_HEIGHT_1) |
						 MACRO_TILE_ASPECT(ADDR_SURF_MACRO_ASPECT_2));
				break;
			case 21:  /* 8 bpp PRT. */
				gb_tile_moden = (ARRAY_MODE(ARRAY_2D_TILED_THIN1) |
						 MICRO_TILE_MODE(ADDR_SURF_THIN_MICRO_TILING) |
						 PIPE_CONFIG(ADDR_SURF_P8_32x32_8x16) |
						 TILE_SPLIT(ADDR_SURF_TILE_SPLIT_256B) |
						 NUM_BANKS(ADDR_SURF_16_BANK) |
						 BANK_WIDTH(ADDR_SURF_BANK_WIDTH_2) |
						 BANK_HEIGHT(ADDR_SURF_BANK_HEIGHT_4) |
						 MACRO_TILE_ASPECT(ADDR_SURF_MACRO_ASPECT_2));
				break;
			case 22:  /* 16 bpp PRT */
				gb_tile_moden = (ARRAY_MODE(ARRAY_2D_TILED_THIN1) |
						 MICRO_TILE_MODE(ADDR_SURF_THIN_MICRO_TILING) |
						 PIPE_CONFIG(ADDR_SURF_P8_32x32_8x16) |
						 TILE_SPLIT(ADDR_SURF_TILE_SPLIT_256B) |
						 NUM_BANKS(ADDR_SURF_16_BANK) |
						 BANK_WIDTH(ADDR_SURF_BANK_WIDTH_1) |
						 BANK_HEIGHT(ADDR_SURF_BANK_HEIGHT_4) |
						 MACRO_TILE_ASPECT(ADDR_SURF_MACRO_ASPECT_4));
				break;
			case 23:  /* 32 bpp PRT */
				gb_tile_moden = (ARRAY_MODE(ARRAY_2D_TILED_THIN1) |
						 MICRO_TILE_MODE(ADDR_SURF_THIN_MICRO_TILING) |
						 PIPE_CONFIG(ADDR_SURF_P8_32x32_8x16) |
						 TILE_SPLIT(ADDR_SURF_TILE_SPLIT_256B) |
						 NUM_BANKS(ADDR_SURF_16_BANK) |
						 BANK_WIDTH(ADDR_SURF_BANK_WIDTH_1) |
						 BANK_HEIGHT(ADDR_SURF_BANK_HEIGHT_2) |
						 MACRO_TILE_ASPECT(ADDR_SURF_MACRO_ASPECT_2));
				break;
			case 24:  /* 64 bpp PRT */
				gb_tile_moden = (ARRAY_MODE(ARRAY_2D_TILED_THIN1) |
						 MICRO_TILE_MODE(ADDR_SURF_THIN_MICRO_TILING) |
						 PIPE_CONFIG(ADDR_SURF_P8_32x32_8x16) |
						 TILE_SPLIT(ADDR_SURF_TILE_SPLIT_512B) |
						 NUM_BANKS(ADDR_SURF_16_BANK) |
						 BANK_WIDTH(ADDR_SURF_BANK_WIDTH_1) |
						 BANK_HEIGHT(ADDR_SURF_BANK_HEIGHT_1) |
						 MACRO_TILE_ASPECT(ADDR_SURF_MACRO_ASPECT_2));
				break;
			case 25:  /* 128 bpp PRT */
				gb_tile_moden = (ARRAY_MODE(ARRAY_2D_TILED_THIN1) |
						 MICRO_TILE_MODE(ADDR_SURF_THIN_MICRO_TILING) |
						 PIPE_CONFIG(ADDR_SURF_P8_32x32_8x16) |
						 TILE_SPLIT(ADDR_SURF_TILE_SPLIT_1KB) |
						 NUM_BANKS(ADDR_SURF_8_BANK) |
						 BANK_WIDTH(ADDR_SURF_BANK_WIDTH_1) |
						 BANK_HEIGHT(ADDR_SURF_BANK_HEIGHT_1) |
						 MACRO_TILE_ASPECT(ADDR_SURF_MACRO_ASPECT_1));
				break;
			default:
				gb_tile_moden = 0;
				break;
			}
			rdev->config.si.tile_mode_array[reg_offset] = gb_tile_moden;
			WREG32(GB_TILE_MODE0 + (reg_offset * 4), gb_tile_moden);
		}
	} else
		DRM_ERROR("unknown asic: 0x%x\n", rdev->family);
}

static void si_select_se_sh(struct radeon_device *rdev,
			    u32 se_num, u32 sh_num)
{
	u32 data = INSTANCE_BROADCAST_WRITES;

	if ((se_num == 0xffffffff) && (sh_num == 0xffffffff))
		data |= SH_BROADCAST_WRITES | SE_BROADCAST_WRITES;
	else if (se_num == 0xffffffff)
		data |= SE_BROADCAST_WRITES | SH_INDEX(sh_num);
	else if (sh_num == 0xffffffff)
		data |= SH_BROADCAST_WRITES | SE_INDEX(se_num);
	else
		data |= SH_INDEX(sh_num) | SE_INDEX(se_num);
	WREG32(GRBM_GFX_INDEX, data);
}

static u32 si_create_bitmask(u32 bit_width)
{
	u32 i, mask = 0;

	for (i = 0; i < bit_width; i++) {
		mask <<= 1;
		mask |= 1;
	}
	return mask;
}

static u32 si_get_cu_enabled(struct radeon_device *rdev, u32 cu_per_sh)
{
	u32 data, mask;

	data = RREG32(CC_GC_SHADER_ARRAY_CONFIG);
	if (data & 1)
		data &= INACTIVE_CUS_MASK;
	else
		data = 0;
	data |= RREG32(GC_USER_SHADER_ARRAY_CONFIG);

	data >>= INACTIVE_CUS_SHIFT;

	mask = si_create_bitmask(cu_per_sh);

	return ~data & mask;
}

static void si_setup_spi(struct radeon_device *rdev,
			 u32 se_num, u32 sh_per_se,
			 u32 cu_per_sh)
{
	int i, j, k;
	u32 data, mask, active_cu;

	for (i = 0; i < se_num; i++) {
		for (j = 0; j < sh_per_se; j++) {
			si_select_se_sh(rdev, i, j);
			data = RREG32(SPI_STATIC_THREAD_MGMT_3);
			active_cu = si_get_cu_enabled(rdev, cu_per_sh);

			mask = 1;
			for (k = 0; k < 16; k++) {
				mask <<= k;
				if (active_cu & mask) {
					data &= ~mask;
					WREG32(SPI_STATIC_THREAD_MGMT_3, data);
					break;
				}
			}
		}
	}
	si_select_se_sh(rdev, 0xffffffff, 0xffffffff);
}

static u32 si_get_rb_disabled(struct radeon_device *rdev,
			      u32 max_rb_num_per_se,
			      u32 sh_per_se)
{
	u32 data, mask;

	data = RREG32(CC_RB_BACKEND_DISABLE);
	if (data & 1)
		data &= BACKEND_DISABLE_MASK;
	else
		data = 0;
	data |= RREG32(GC_USER_RB_BACKEND_DISABLE);

	data >>= BACKEND_DISABLE_SHIFT;

	mask = si_create_bitmask(max_rb_num_per_se / sh_per_se);

	return data & mask;
}

static void si_setup_rb(struct radeon_device *rdev,
			u32 se_num, u32 sh_per_se,
			u32 max_rb_num_per_se)
{
	int i, j;
	u32 data, mask;
	u32 disabled_rbs = 0;
	u32 enabled_rbs = 0;

	for (i = 0; i < se_num; i++) {
		for (j = 0; j < sh_per_se; j++) {
			si_select_se_sh(rdev, i, j);
			data = si_get_rb_disabled(rdev, max_rb_num_per_se, sh_per_se);
			disabled_rbs |= data << ((i * sh_per_se + j) * TAHITI_RB_BITMAP_WIDTH_PER_SH);
		}
	}
	si_select_se_sh(rdev, 0xffffffff, 0xffffffff);

	mask = 1;
	for (i = 0; i < max_rb_num_per_se * se_num; i++) {
		if (!(disabled_rbs & mask))
			enabled_rbs |= mask;
		mask <<= 1;
	}

	rdev->config.si.backend_enable_mask = enabled_rbs;

	for (i = 0; i < se_num; i++) {
		si_select_se_sh(rdev, i, 0xffffffff);
		data = 0;
		for (j = 0; j < sh_per_se; j++) {
			switch (enabled_rbs & 3) {
			case 1:
				data |= (RASTER_CONFIG_RB_MAP_0 << (i * sh_per_se + j) * 2);
				break;
			case 2:
				data |= (RASTER_CONFIG_RB_MAP_3 << (i * sh_per_se + j) * 2);
				break;
			case 3:
			default:
				data |= (RASTER_CONFIG_RB_MAP_2 << (i * sh_per_se + j) * 2);
				break;
			}
			enabled_rbs >>= 2;
		}
		WREG32(PA_SC_RASTER_CONFIG, data);
	}
	si_select_se_sh(rdev, 0xffffffff, 0xffffffff);
}

static void si_gpu_init(struct radeon_device *rdev)
{
	u32 gb_addr_config = 0;
	u32 mc_shared_chmap, mc_arb_ramcfg;
	u32 sx_debug_1;
	u32 hdp_host_path_cntl;
	u32 tmp;
	int i, j;

	switch (rdev->family) {
	case CHIP_TAHITI:
		rdev->config.si.max_shader_engines = 2;
		rdev->config.si.max_tile_pipes = 12;
		rdev->config.si.max_cu_per_sh = 8;
		rdev->config.si.max_sh_per_se = 2;
		rdev->config.si.max_backends_per_se = 4;
		rdev->config.si.max_texture_channel_caches = 12;
		rdev->config.si.max_gprs = 256;
		rdev->config.si.max_gs_threads = 32;
		rdev->config.si.max_hw_contexts = 8;

		rdev->config.si.sc_prim_fifo_size_frontend = 0x20;
		rdev->config.si.sc_prim_fifo_size_backend = 0x100;
		rdev->config.si.sc_hiz_tile_fifo_size = 0x30;
		rdev->config.si.sc_earlyz_tile_fifo_size = 0x130;
		gb_addr_config = TAHITI_GB_ADDR_CONFIG_GOLDEN;
		break;
	case CHIP_PITCAIRN:
		rdev->config.si.max_shader_engines = 2;
		rdev->config.si.max_tile_pipes = 8;
		rdev->config.si.max_cu_per_sh = 5;
		rdev->config.si.max_sh_per_se = 2;
		rdev->config.si.max_backends_per_se = 4;
		rdev->config.si.max_texture_channel_caches = 8;
		rdev->config.si.max_gprs = 256;
		rdev->config.si.max_gs_threads = 32;
		rdev->config.si.max_hw_contexts = 8;

		rdev->config.si.sc_prim_fifo_size_frontend = 0x20;
		rdev->config.si.sc_prim_fifo_size_backend = 0x100;
		rdev->config.si.sc_hiz_tile_fifo_size = 0x30;
		rdev->config.si.sc_earlyz_tile_fifo_size = 0x130;
		gb_addr_config = TAHITI_GB_ADDR_CONFIG_GOLDEN;
		break;
	case CHIP_VERDE:
	default:
		rdev->config.si.max_shader_engines = 1;
		rdev->config.si.max_tile_pipes = 4;
		rdev->config.si.max_cu_per_sh = 5;
		rdev->config.si.max_sh_per_se = 2;
		rdev->config.si.max_backends_per_se = 4;
		rdev->config.si.max_texture_channel_caches = 4;
		rdev->config.si.max_gprs = 256;
		rdev->config.si.max_gs_threads = 32;
		rdev->config.si.max_hw_contexts = 8;

		rdev->config.si.sc_prim_fifo_size_frontend = 0x20;
		rdev->config.si.sc_prim_fifo_size_backend = 0x40;
		rdev->config.si.sc_hiz_tile_fifo_size = 0x30;
		rdev->config.si.sc_earlyz_tile_fifo_size = 0x130;
		gb_addr_config = VERDE_GB_ADDR_CONFIG_GOLDEN;
		break;
	case CHIP_OLAND:
		rdev->config.si.max_shader_engines = 1;
		rdev->config.si.max_tile_pipes = 4;
		rdev->config.si.max_cu_per_sh = 6;
		rdev->config.si.max_sh_per_se = 1;
		rdev->config.si.max_backends_per_se = 2;
		rdev->config.si.max_texture_channel_caches = 4;
		rdev->config.si.max_gprs = 256;
		rdev->config.si.max_gs_threads = 16;
		rdev->config.si.max_hw_contexts = 8;

		rdev->config.si.sc_prim_fifo_size_frontend = 0x20;
		rdev->config.si.sc_prim_fifo_size_backend = 0x40;
		rdev->config.si.sc_hiz_tile_fifo_size = 0x30;
		rdev->config.si.sc_earlyz_tile_fifo_size = 0x130;
		gb_addr_config = VERDE_GB_ADDR_CONFIG_GOLDEN;
		break;
	case CHIP_HAINAN:
		rdev->config.si.max_shader_engines = 1;
		rdev->config.si.max_tile_pipes = 4;
		rdev->config.si.max_cu_per_sh = 5;
		rdev->config.si.max_sh_per_se = 1;
		rdev->config.si.max_backends_per_se = 1;
		rdev->config.si.max_texture_channel_caches = 2;
		rdev->config.si.max_gprs = 256;
		rdev->config.si.max_gs_threads = 16;
		rdev->config.si.max_hw_contexts = 8;

		rdev->config.si.sc_prim_fifo_size_frontend = 0x20;
		rdev->config.si.sc_prim_fifo_size_backend = 0x40;
		rdev->config.si.sc_hiz_tile_fifo_size = 0x30;
		rdev->config.si.sc_earlyz_tile_fifo_size = 0x130;
		gb_addr_config = HAINAN_GB_ADDR_CONFIG_GOLDEN;
		break;
	}

	/* Initialize HDP */
	for (i = 0, j = 0; i < 32; i++, j += 0x18) {
		WREG32((0x2c14 + j), 0x00000000);
		WREG32((0x2c18 + j), 0x00000000);
		WREG32((0x2c1c + j), 0x00000000);
		WREG32((0x2c20 + j), 0x00000000);
		WREG32((0x2c24 + j), 0x00000000);
	}

	WREG32(GRBM_CNTL, GRBM_READ_TIMEOUT(0xff));

	evergreen_fix_pci_max_read_req_size(rdev);

	WREG32(BIF_FB_EN, FB_READ_EN | FB_WRITE_EN);

	mc_shared_chmap = RREG32(MC_SHARED_CHMAP);
	mc_arb_ramcfg = RREG32(MC_ARB_RAMCFG);

	rdev->config.si.num_tile_pipes = rdev->config.si.max_tile_pipes;
	rdev->config.si.mem_max_burst_length_bytes = 256;
	tmp = (mc_arb_ramcfg & NOOFCOLS_MASK) >> NOOFCOLS_SHIFT;
	rdev->config.si.mem_row_size_in_kb = (4 * (1 << (8 + tmp))) / 1024;
	if (rdev->config.si.mem_row_size_in_kb > 4)
		rdev->config.si.mem_row_size_in_kb = 4;
	/* XXX use MC settings? */
	rdev->config.si.shader_engine_tile_size = 32;
	rdev->config.si.num_gpus = 1;
	rdev->config.si.multi_gpu_tile_size = 64;

	/* fix up row size */
	gb_addr_config &= ~ROW_SIZE_MASK;
	switch (rdev->config.si.mem_row_size_in_kb) {
	case 1:
	default:
		gb_addr_config |= ROW_SIZE(0);
		break;
	case 2:
		gb_addr_config |= ROW_SIZE(1);
		break;
	case 4:
		gb_addr_config |= ROW_SIZE(2);
		break;
	}

	/* setup tiling info dword.  gb_addr_config is not adequate since it does
	 * not have bank info, so create a custom tiling dword.
	 * bits 3:0   num_pipes
	 * bits 7:4   num_banks
	 * bits 11:8  group_size
	 * bits 15:12 row_size
	 */
	rdev->config.si.tile_config = 0;
	switch (rdev->config.si.num_tile_pipes) {
	case 1:
		rdev->config.si.tile_config |= (0 << 0);
		break;
	case 2:
		rdev->config.si.tile_config |= (1 << 0);
		break;
	case 4:
		rdev->config.si.tile_config |= (2 << 0);
		break;
	case 8:
	default:
		/* XXX what about 12? */
		rdev->config.si.tile_config |= (3 << 0);
		break;
	}	
	switch ((mc_arb_ramcfg & NOOFBANK_MASK) >> NOOFBANK_SHIFT) {
	case 0: /* four banks */
		rdev->config.si.tile_config |= 0 << 4;
		break;
	case 1: /* eight banks */
		rdev->config.si.tile_config |= 1 << 4;
		break;
	case 2: /* sixteen banks */
	default:
		rdev->config.si.tile_config |= 2 << 4;
		break;
	}
	rdev->config.si.tile_config |=
		((gb_addr_config & PIPE_INTERLEAVE_SIZE_MASK) >> PIPE_INTERLEAVE_SIZE_SHIFT) << 8;
	rdev->config.si.tile_config |=
		((gb_addr_config & ROW_SIZE_MASK) >> ROW_SIZE_SHIFT) << 12;

	WREG32(GB_ADDR_CONFIG, gb_addr_config);
	WREG32(DMIF_ADDR_CONFIG, gb_addr_config);
	WREG32(DMIF_ADDR_CALC, gb_addr_config);
	WREG32(HDP_ADDR_CONFIG, gb_addr_config);
	WREG32(DMA_TILING_CONFIG + DMA0_REGISTER_OFFSET, gb_addr_config);
	WREG32(DMA_TILING_CONFIG + DMA1_REGISTER_OFFSET, gb_addr_config);
	if (rdev->has_uvd) {
		WREG32(UVD_UDEC_ADDR_CONFIG, gb_addr_config);
		WREG32(UVD_UDEC_DB_ADDR_CONFIG, gb_addr_config);
		WREG32(UVD_UDEC_DBW_ADDR_CONFIG, gb_addr_config);
	}

	si_tiling_mode_table_init(rdev);

	si_setup_rb(rdev, rdev->config.si.max_shader_engines,
		    rdev->config.si.max_sh_per_se,
		    rdev->config.si.max_backends_per_se);

	si_setup_spi(rdev, rdev->config.si.max_shader_engines,
		     rdev->config.si.max_sh_per_se,
		     rdev->config.si.max_cu_per_sh);


	/* set HW defaults for 3D engine */
	WREG32(CP_QUEUE_THRESHOLDS, (ROQ_IB1_START(0x16) |
				     ROQ_IB2_START(0x2b)));
	WREG32(CP_MEQ_THRESHOLDS, MEQ1_START(0x30) | MEQ2_START(0x60));

	sx_debug_1 = RREG32(SX_DEBUG_1);
	WREG32(SX_DEBUG_1, sx_debug_1);

	WREG32(SPI_CONFIG_CNTL_1, VTX_DONE_DELAY(4));

	WREG32(PA_SC_FIFO_SIZE, (SC_FRONTEND_PRIM_FIFO_SIZE(rdev->config.si.sc_prim_fifo_size_frontend) |
				 SC_BACKEND_PRIM_FIFO_SIZE(rdev->config.si.sc_prim_fifo_size_backend) |
				 SC_HIZ_TILE_FIFO_SIZE(rdev->config.si.sc_hiz_tile_fifo_size) |
				 SC_EARLYZ_TILE_FIFO_SIZE(rdev->config.si.sc_earlyz_tile_fifo_size)));

	WREG32(VGT_NUM_INSTANCES, 1);

	WREG32(CP_PERFMON_CNTL, 0);

	WREG32(SQ_CONFIG, 0);

	WREG32(PA_SC_FORCE_EOV_MAX_CNTS, (FORCE_EOV_MAX_CLK_CNT(4095) |
					  FORCE_EOV_MAX_REZ_CNT(255)));

	WREG32(VGT_CACHE_INVALIDATION, CACHE_INVALIDATION(VC_AND_TC) |
	       AUTO_INVLD_EN(ES_AND_GS_AUTO));

	WREG32(VGT_GS_VERTEX_REUSE, 16);
	WREG32(PA_SC_LINE_STIPPLE_STATE, 0);

	WREG32(CB_PERFCOUNTER0_SELECT0, 0);
	WREG32(CB_PERFCOUNTER0_SELECT1, 0);
	WREG32(CB_PERFCOUNTER1_SELECT0, 0);
	WREG32(CB_PERFCOUNTER1_SELECT1, 0);
	WREG32(CB_PERFCOUNTER2_SELECT0, 0);
	WREG32(CB_PERFCOUNTER2_SELECT1, 0);
	WREG32(CB_PERFCOUNTER3_SELECT0, 0);
	WREG32(CB_PERFCOUNTER3_SELECT1, 0);

	tmp = RREG32(HDP_MISC_CNTL);
	tmp |= HDP_FLUSH_INVALIDATE_CACHE;
	WREG32(HDP_MISC_CNTL, tmp);

	hdp_host_path_cntl = RREG32(HDP_HOST_PATH_CNTL);
	WREG32(HDP_HOST_PATH_CNTL, hdp_host_path_cntl);

	WREG32(PA_CL_ENHANCE, CLIP_VTX_REORDER_ENA | NUM_CLIP_SEQ(3));

	udelay(50);
}

/*
 * GPU scratch registers helpers function.
 */
static void si_scratch_init(struct radeon_device *rdev)
{
	int i;

	rdev->scratch.num_reg = 7;
	rdev->scratch.reg_base = SCRATCH_REG0;
	for (i = 0; i < rdev->scratch.num_reg; i++) {
		rdev->scratch.free[i] = true;
		rdev->scratch.reg[i] = rdev->scratch.reg_base + (i * 4);
	}
}

void si_fence_ring_emit(struct radeon_device *rdev,
			struct radeon_fence *fence)
{
	struct radeon_ring *ring = &rdev->ring[fence->ring];
	u64 addr = rdev->fence_drv[fence->ring].gpu_addr;

	/* flush read cache over gart */
	radeon_ring_write(ring, PACKET3(PACKET3_SET_CONFIG_REG, 1));
	radeon_ring_write(ring, (CP_COHER_CNTL2 - PACKET3_SET_CONFIG_REG_START) >> 2);
	radeon_ring_write(ring, 0);
	radeon_ring_write(ring, PACKET3(PACKET3_SURFACE_SYNC, 3));
	radeon_ring_write(ring, PACKET3_TCL1_ACTION_ENA |
			  PACKET3_TC_ACTION_ENA |
			  PACKET3_SH_KCACHE_ACTION_ENA |
			  PACKET3_SH_ICACHE_ACTION_ENA);
	radeon_ring_write(ring, 0xFFFFFFFF);
	radeon_ring_write(ring, 0);
	radeon_ring_write(ring, 10); /* poll interval */
	/* EVENT_WRITE_EOP - flush caches, send int */
	radeon_ring_write(ring, PACKET3(PACKET3_EVENT_WRITE_EOP, 4));
	radeon_ring_write(ring, EVENT_TYPE(CACHE_FLUSH_AND_INV_TS_EVENT) | EVENT_INDEX(5));
	radeon_ring_write(ring, addr & 0xffffffff);
	radeon_ring_write(ring, (upper_32_bits(addr) & 0xff) | DATA_SEL(1) | INT_SEL(2));
	radeon_ring_write(ring, fence->seq);
	radeon_ring_write(ring, 0);
}

/*
 * IB stuff
 */
void si_ring_ib_execute(struct radeon_device *rdev, struct radeon_ib *ib)
{
	struct radeon_ring *ring = &rdev->ring[ib->ring];
	u32 header;

	if (ib->is_const_ib) {
		/* set switch buffer packet before const IB */
		radeon_ring_write(ring, PACKET3(PACKET3_SWITCH_BUFFER, 0));
		radeon_ring_write(ring, 0);

		header = PACKET3(PACKET3_INDIRECT_BUFFER_CONST, 2);
	} else {
		u32 next_rptr;
		if (ring->rptr_save_reg) {
			next_rptr = ring->wptr + 3 + 4 + 8;
			radeon_ring_write(ring, PACKET3(PACKET3_SET_CONFIG_REG, 1));
			radeon_ring_write(ring, ((ring->rptr_save_reg -
						  PACKET3_SET_CONFIG_REG_START) >> 2));
			radeon_ring_write(ring, next_rptr);
		} else if (rdev->wb.enabled) {
			next_rptr = ring->wptr + 5 + 4 + 8;
			radeon_ring_write(ring, PACKET3(PACKET3_WRITE_DATA, 3));
			radeon_ring_write(ring, (1 << 8));
			radeon_ring_write(ring, ring->next_rptr_gpu_addr & 0xfffffffc);
			radeon_ring_write(ring, upper_32_bits(ring->next_rptr_gpu_addr) & 0xffffffff);
			radeon_ring_write(ring, next_rptr);
		}

		header = PACKET3(PACKET3_INDIRECT_BUFFER, 2);
	}

	radeon_ring_write(ring, header);
	radeon_ring_write(ring,
#ifdef __BIG_ENDIAN
			  (2 << 0) |
#endif
			  (ib->gpu_addr & 0xFFFFFFFC));
	radeon_ring_write(ring, upper_32_bits(ib->gpu_addr) & 0xFFFF);
	radeon_ring_write(ring, ib->length_dw |
			  (ib->vm ? (ib->vm->id << 24) : 0));

	if (!ib->is_const_ib) {
		/* flush read cache over gart for this vmid */
		radeon_ring_write(ring, PACKET3(PACKET3_SET_CONFIG_REG, 1));
		radeon_ring_write(ring, (CP_COHER_CNTL2 - PACKET3_SET_CONFIG_REG_START) >> 2);
		radeon_ring_write(ring, ib->vm ? ib->vm->id : 0);
		radeon_ring_write(ring, PACKET3(PACKET3_SURFACE_SYNC, 3));
		radeon_ring_write(ring, PACKET3_TCL1_ACTION_ENA |
				  PACKET3_TC_ACTION_ENA |
				  PACKET3_SH_KCACHE_ACTION_ENA |
				  PACKET3_SH_ICACHE_ACTION_ENA);
		radeon_ring_write(ring, 0xFFFFFFFF);
		radeon_ring_write(ring, 0);
		radeon_ring_write(ring, 10); /* poll interval */
	}
}

/*
 * CP.
 */
static void si_cp_enable(struct radeon_device *rdev, bool enable)
{
	if (enable)
		WREG32(CP_ME_CNTL, 0);
	else {
		if (rdev->asic->copy.copy_ring_index == RADEON_RING_TYPE_GFX_INDEX)
			radeon_ttm_set_active_vram_size(rdev, rdev->mc.visible_vram_size);
		WREG32(CP_ME_CNTL, (CP_ME_HALT | CP_PFP_HALT | CP_CE_HALT));
		WREG32(SCRATCH_UMSK, 0);
		rdev->ring[RADEON_RING_TYPE_GFX_INDEX].ready = false;
		rdev->ring[CAYMAN_RING_TYPE_CP1_INDEX].ready = false;
		rdev->ring[CAYMAN_RING_TYPE_CP2_INDEX].ready = false;
	}
	udelay(50);
}

static int si_cp_load_microcode(struct radeon_device *rdev)
{
	const __be32 *fw_data;
	int i;

	if (!rdev->me_fw || !rdev->pfp_fw)
		return -EINVAL;

	si_cp_enable(rdev, false);

	/* PFP */
	fw_data = (const __be32 *)rdev->pfp_fw->data;
	WREG32(CP_PFP_UCODE_ADDR, 0);
	for (i = 0; i < SI_PFP_UCODE_SIZE; i++)
		WREG32(CP_PFP_UCODE_DATA, be32_to_cpup(fw_data++));
	WREG32(CP_PFP_UCODE_ADDR, 0);

	/* CE */
	fw_data = (const __be32 *)rdev->ce_fw->data;
	WREG32(CP_CE_UCODE_ADDR, 0);
	for (i = 0; i < SI_CE_UCODE_SIZE; i++)
		WREG32(CP_CE_UCODE_DATA, be32_to_cpup(fw_data++));
	WREG32(CP_CE_UCODE_ADDR, 0);

	/* ME */
	fw_data = (const __be32 *)rdev->me_fw->data;
	WREG32(CP_ME_RAM_WADDR, 0);
	for (i = 0; i < SI_PM4_UCODE_SIZE; i++)
		WREG32(CP_ME_RAM_DATA, be32_to_cpup(fw_data++));
	WREG32(CP_ME_RAM_WADDR, 0);

	WREG32(CP_PFP_UCODE_ADDR, 0);
	WREG32(CP_CE_UCODE_ADDR, 0);
	WREG32(CP_ME_RAM_WADDR, 0);
	WREG32(CP_ME_RAM_RADDR, 0);
	return 0;
}

static int si_cp_start(struct radeon_device *rdev)
{
	struct radeon_ring *ring = &rdev->ring[RADEON_RING_TYPE_GFX_INDEX];
	int r, i;

	r = radeon_ring_lock(rdev, ring, 7 + 4);
	if (r) {
		DRM_ERROR("radeon: cp failed to lock ring (%d).\n", r);
		return r;
	}
	/* init the CP */
	radeon_ring_write(ring, PACKET3(PACKET3_ME_INITIALIZE, 5));
	radeon_ring_write(ring, 0x1);
	radeon_ring_write(ring, 0x0);
	radeon_ring_write(ring, rdev->config.si.max_hw_contexts - 1);
	radeon_ring_write(ring, PACKET3_ME_INITIALIZE_DEVICE_ID(1));
	radeon_ring_write(ring, 0);
	radeon_ring_write(ring, 0);

	/* init the CE partitions */
	radeon_ring_write(ring, PACKET3(PACKET3_SET_BASE, 2));
	radeon_ring_write(ring, PACKET3_BASE_INDEX(CE_PARTITION_BASE));
	radeon_ring_write(ring, 0xc000);
	radeon_ring_write(ring, 0xe000);
	radeon_ring_unlock_commit(rdev, ring);

	si_cp_enable(rdev, true);

	r = radeon_ring_lock(rdev, ring, si_default_size + 10);
	if (r) {
		DRM_ERROR("radeon: cp failed to lock ring (%d).\n", r);
		return r;
	}

	/* setup clear context state */
	radeon_ring_write(ring, PACKET3(PACKET3_PREAMBLE_CNTL, 0));
	radeon_ring_write(ring, PACKET3_PREAMBLE_BEGIN_CLEAR_STATE);

	for (i = 0; i < si_default_size; i++)
		radeon_ring_write(ring, si_default_state[i]);

	radeon_ring_write(ring, PACKET3(PACKET3_PREAMBLE_CNTL, 0));
	radeon_ring_write(ring, PACKET3_PREAMBLE_END_CLEAR_STATE);

	/* set clear context state */
	radeon_ring_write(ring, PACKET3(PACKET3_CLEAR_STATE, 0));
	radeon_ring_write(ring, 0);

	radeon_ring_write(ring, PACKET3(PACKET3_SET_CONTEXT_REG, 2));
	radeon_ring_write(ring, 0x00000316);
	radeon_ring_write(ring, 0x0000000e); /* VGT_VERTEX_REUSE_BLOCK_CNTL */
	radeon_ring_write(ring, 0x00000010); /* VGT_OUT_DEALLOC_CNTL */

	radeon_ring_unlock_commit(rdev, ring);

	for (i = RADEON_RING_TYPE_GFX_INDEX; i <= CAYMAN_RING_TYPE_CP2_INDEX; ++i) {
		ring = &rdev->ring[i];
		r = radeon_ring_lock(rdev, ring, 2);

		/* clear the compute context state */
		radeon_ring_write(ring, PACKET3_COMPUTE(PACKET3_CLEAR_STATE, 0));
		radeon_ring_write(ring, 0);

		radeon_ring_unlock_commit(rdev, ring);
	}

	return 0;
}

static void si_cp_fini(struct radeon_device *rdev)
{
	struct radeon_ring *ring;
	si_cp_enable(rdev, false);

	ring = &rdev->ring[RADEON_RING_TYPE_GFX_INDEX];
	radeon_ring_fini(rdev, ring);
	radeon_scratch_free(rdev, ring->rptr_save_reg);

	ring = &rdev->ring[CAYMAN_RING_TYPE_CP1_INDEX];
	radeon_ring_fini(rdev, ring);
	radeon_scratch_free(rdev, ring->rptr_save_reg);

	ring = &rdev->ring[CAYMAN_RING_TYPE_CP2_INDEX];
	radeon_ring_fini(rdev, ring);
	radeon_scratch_free(rdev, ring->rptr_save_reg);
}

static int si_cp_resume(struct radeon_device *rdev)
{
	struct radeon_ring *ring;
	u32 tmp;
	u32 rb_bufsz;
	int r;

	si_enable_gui_idle_interrupt(rdev, false);

	WREG32(CP_SEM_WAIT_TIMER, 0x0);
	WREG32(CP_SEM_INCOMPLETE_TIMER_CNTL, 0x0);

	/* Set the write pointer delay */
	WREG32(CP_RB_WPTR_DELAY, 0);

	WREG32(CP_DEBUG, 0);
	WREG32(SCRATCH_ADDR, ((rdev->wb.gpu_addr + RADEON_WB_SCRATCH_OFFSET) >> 8) & 0xFFFFFFFF);

	/* ring 0 - compute and gfx */
	/* Set ring buffer size */
	ring = &rdev->ring[RADEON_RING_TYPE_GFX_INDEX];
	rb_bufsz = order_base_2(ring->ring_size / 8);
	tmp = (order_base_2(RADEON_GPU_PAGE_SIZE/8) << 8) | rb_bufsz;
#ifdef __BIG_ENDIAN
	tmp |= BUF_SWAP_32BIT;
#endif
	WREG32(CP_RB0_CNTL, tmp);

	/* Initialize the ring buffer's read and write pointers */
	WREG32(CP_RB0_CNTL, tmp | RB_RPTR_WR_ENA);
	ring->wptr = 0;
	WREG32(CP_RB0_WPTR, ring->wptr);

	/* set the wb address whether it's enabled or not */
	WREG32(CP_RB0_RPTR_ADDR, (rdev->wb.gpu_addr + RADEON_WB_CP_RPTR_OFFSET) & 0xFFFFFFFC);
	WREG32(CP_RB0_RPTR_ADDR_HI, upper_32_bits(rdev->wb.gpu_addr + RADEON_WB_CP_RPTR_OFFSET) & 0xFF);

	if (rdev->wb.enabled)
		WREG32(SCRATCH_UMSK, 0xff);
	else {
		tmp |= RB_NO_UPDATE;
		WREG32(SCRATCH_UMSK, 0);
	}

	mdelay(1);
	WREG32(CP_RB0_CNTL, tmp);

	WREG32(CP_RB0_BASE, ring->gpu_addr >> 8);

	ring->rptr = RREG32(CP_RB0_RPTR);

	/* ring1  - compute only */
	/* Set ring buffer size */
	ring = &rdev->ring[CAYMAN_RING_TYPE_CP1_INDEX];
	rb_bufsz = order_base_2(ring->ring_size / 8);
	tmp = (order_base_2(RADEON_GPU_PAGE_SIZE/8) << 8) | rb_bufsz;
#ifdef __BIG_ENDIAN
	tmp |= BUF_SWAP_32BIT;
#endif
	WREG32(CP_RB1_CNTL, tmp);

	/* Initialize the ring buffer's read and write pointers */
	WREG32(CP_RB1_CNTL, tmp | RB_RPTR_WR_ENA);
	ring->wptr = 0;
	WREG32(CP_RB1_WPTR, ring->wptr);

	/* set the wb address whether it's enabled or not */
	WREG32(CP_RB1_RPTR_ADDR, (rdev->wb.gpu_addr + RADEON_WB_CP1_RPTR_OFFSET) & 0xFFFFFFFC);
	WREG32(CP_RB1_RPTR_ADDR_HI, upper_32_bits(rdev->wb.gpu_addr + RADEON_WB_CP1_RPTR_OFFSET) & 0xFF);

	mdelay(1);
	WREG32(CP_RB1_CNTL, tmp);

	WREG32(CP_RB1_BASE, ring->gpu_addr >> 8);

	ring->rptr = RREG32(CP_RB1_RPTR);

	/* ring2 - compute only */
	/* Set ring buffer size */
	ring = &rdev->ring[CAYMAN_RING_TYPE_CP2_INDEX];
	rb_bufsz = order_base_2(ring->ring_size / 8);
	tmp = (order_base_2(RADEON_GPU_PAGE_SIZE/8) << 8) | rb_bufsz;
#ifdef __BIG_ENDIAN
	tmp |= BUF_SWAP_32BIT;
#endif
	WREG32(CP_RB2_CNTL, tmp);

	/* Initialize the ring buffer's read and write pointers */
	WREG32(CP_RB2_CNTL, tmp | RB_RPTR_WR_ENA);
	ring->wptr = 0;
	WREG32(CP_RB2_WPTR, ring->wptr);

	/* set the wb address whether it's enabled or not */
	WREG32(CP_RB2_RPTR_ADDR, (rdev->wb.gpu_addr + RADEON_WB_CP2_RPTR_OFFSET) & 0xFFFFFFFC);
	WREG32(CP_RB2_RPTR_ADDR_HI, upper_32_bits(rdev->wb.gpu_addr + RADEON_WB_CP2_RPTR_OFFSET) & 0xFF);

	mdelay(1);
	WREG32(CP_RB2_CNTL, tmp);

	WREG32(CP_RB2_BASE, ring->gpu_addr >> 8);

	ring->rptr = RREG32(CP_RB2_RPTR);

	/* start the rings */
	si_cp_start(rdev);
	rdev->ring[RADEON_RING_TYPE_GFX_INDEX].ready = true;
	rdev->ring[CAYMAN_RING_TYPE_CP1_INDEX].ready = true;
	rdev->ring[CAYMAN_RING_TYPE_CP2_INDEX].ready = true;
	r = radeon_ring_test(rdev, RADEON_RING_TYPE_GFX_INDEX, &rdev->ring[RADEON_RING_TYPE_GFX_INDEX]);
	if (r) {
		rdev->ring[RADEON_RING_TYPE_GFX_INDEX].ready = false;
		rdev->ring[CAYMAN_RING_TYPE_CP1_INDEX].ready = false;
		rdev->ring[CAYMAN_RING_TYPE_CP2_INDEX].ready = false;
		return r;
	}
	r = radeon_ring_test(rdev, CAYMAN_RING_TYPE_CP1_INDEX, &rdev->ring[CAYMAN_RING_TYPE_CP1_INDEX]);
	if (r) {
		rdev->ring[CAYMAN_RING_TYPE_CP1_INDEX].ready = false;
	}
	r = radeon_ring_test(rdev, CAYMAN_RING_TYPE_CP2_INDEX, &rdev->ring[CAYMAN_RING_TYPE_CP2_INDEX]);
	if (r) {
		rdev->ring[CAYMAN_RING_TYPE_CP2_INDEX].ready = false;
	}

	si_enable_gui_idle_interrupt(rdev, true);

	if (rdev->asic->copy.copy_ring_index == RADEON_RING_TYPE_GFX_INDEX)
		radeon_ttm_set_active_vram_size(rdev, rdev->mc.real_vram_size);

	return 0;
}

u32 si_gpu_check_soft_reset(struct radeon_device *rdev)
{
	u32 reset_mask = 0;
	u32 tmp;

	/* GRBM_STATUS */
	tmp = RREG32(GRBM_STATUS);
	if (tmp & (PA_BUSY | SC_BUSY |
		   BCI_BUSY | SX_BUSY |
		   TA_BUSY | VGT_BUSY |
		   DB_BUSY | CB_BUSY |
		   GDS_BUSY | SPI_BUSY |
		   IA_BUSY | IA_BUSY_NO_DMA))
		reset_mask |= RADEON_RESET_GFX;

	if (tmp & (CF_RQ_PENDING | PF_RQ_PENDING |
		   CP_BUSY | CP_COHERENCY_BUSY))
		reset_mask |= RADEON_RESET_CP;

	if (tmp & GRBM_EE_BUSY)
		reset_mask |= RADEON_RESET_GRBM | RADEON_RESET_GFX | RADEON_RESET_CP;

	/* GRBM_STATUS2 */
	tmp = RREG32(GRBM_STATUS2);
	if (tmp & (RLC_RQ_PENDING | RLC_BUSY))
		reset_mask |= RADEON_RESET_RLC;

	/* DMA_STATUS_REG 0 */
	tmp = RREG32(DMA_STATUS_REG + DMA0_REGISTER_OFFSET);
	if (!(tmp & DMA_IDLE))
		reset_mask |= RADEON_RESET_DMA;

	/* DMA_STATUS_REG 1 */
	tmp = RREG32(DMA_STATUS_REG + DMA1_REGISTER_OFFSET);
	if (!(tmp & DMA_IDLE))
		reset_mask |= RADEON_RESET_DMA1;

	/* SRBM_STATUS2 */
	tmp = RREG32(SRBM_STATUS2);
	if (tmp & DMA_BUSY)
		reset_mask |= RADEON_RESET_DMA;

	if (tmp & DMA1_BUSY)
		reset_mask |= RADEON_RESET_DMA1;

	/* SRBM_STATUS */
	tmp = RREG32(SRBM_STATUS);

	if (tmp & IH_BUSY)
		reset_mask |= RADEON_RESET_IH;

	if (tmp & SEM_BUSY)
		reset_mask |= RADEON_RESET_SEM;

	if (tmp & GRBM_RQ_PENDING)
		reset_mask |= RADEON_RESET_GRBM;

	if (tmp & VMC_BUSY)
		reset_mask |= RADEON_RESET_VMC;

	if (tmp & (MCB_BUSY | MCB_NON_DISPLAY_BUSY |
		   MCC_BUSY | MCD_BUSY))
		reset_mask |= RADEON_RESET_MC;

	if (evergreen_is_display_hung(rdev))
		reset_mask |= RADEON_RESET_DISPLAY;

	/* VM_L2_STATUS */
	tmp = RREG32(VM_L2_STATUS);
	if (tmp & L2_BUSY)
		reset_mask |= RADEON_RESET_VMC;

	/* Skip MC reset as it's mostly likely not hung, just busy */
	if (reset_mask & RADEON_RESET_MC) {
		DRM_DEBUG("MC busy: 0x%08X, clearing.\n", reset_mask);
		reset_mask &= ~RADEON_RESET_MC;
	}

	return reset_mask;
}

static void si_gpu_soft_reset(struct radeon_device *rdev, u32 reset_mask)
{
	struct evergreen_mc_save save;
	u32 grbm_soft_reset = 0, srbm_soft_reset = 0;
	u32 tmp;

	if (reset_mask == 0)
		return;

	dev_info(rdev->dev, "GPU softreset: 0x%08X\n", reset_mask);

	evergreen_print_gpu_status_regs(rdev);
	dev_info(rdev->dev, "  VM_CONTEXT1_PROTECTION_FAULT_ADDR   0x%08X\n",
		 RREG32(VM_CONTEXT1_PROTECTION_FAULT_ADDR));
	dev_info(rdev->dev, "  VM_CONTEXT1_PROTECTION_FAULT_STATUS 0x%08X\n",
		 RREG32(VM_CONTEXT1_PROTECTION_FAULT_STATUS));

	/* disable PG/CG */
	si_fini_pg(rdev);
	si_fini_cg(rdev);

	/* stop the rlc */
	si_rlc_stop(rdev);

	/* Disable CP parsing/prefetching */
	WREG32(CP_ME_CNTL, CP_ME_HALT | CP_PFP_HALT | CP_CE_HALT);

	if (reset_mask & RADEON_RESET_DMA) {
		/* dma0 */
		tmp = RREG32(DMA_RB_CNTL + DMA0_REGISTER_OFFSET);
		tmp &= ~DMA_RB_ENABLE;
		WREG32(DMA_RB_CNTL + DMA0_REGISTER_OFFSET, tmp);
	}
	if (reset_mask & RADEON_RESET_DMA1) {
		/* dma1 */
		tmp = RREG32(DMA_RB_CNTL + DMA1_REGISTER_OFFSET);
		tmp &= ~DMA_RB_ENABLE;
		WREG32(DMA_RB_CNTL + DMA1_REGISTER_OFFSET, tmp);
	}

	udelay(50);

	evergreen_mc_stop(rdev, &save);
	if (evergreen_mc_wait_for_idle(rdev)) {
		dev_warn(rdev->dev, "Wait for MC idle timedout !\n");
	}

	if (reset_mask & (RADEON_RESET_GFX | RADEON_RESET_COMPUTE | RADEON_RESET_CP)) {
		grbm_soft_reset = SOFT_RESET_CB |
			SOFT_RESET_DB |
			SOFT_RESET_GDS |
			SOFT_RESET_PA |
			SOFT_RESET_SC |
			SOFT_RESET_BCI |
			SOFT_RESET_SPI |
			SOFT_RESET_SX |
			SOFT_RESET_TC |
			SOFT_RESET_TA |
			SOFT_RESET_VGT |
			SOFT_RESET_IA;
	}

	if (reset_mask & RADEON_RESET_CP) {
		grbm_soft_reset |= SOFT_RESET_CP | SOFT_RESET_VGT;

		srbm_soft_reset |= SOFT_RESET_GRBM;
	}

	if (reset_mask & RADEON_RESET_DMA)
		srbm_soft_reset |= SOFT_RESET_DMA;

	if (reset_mask & RADEON_RESET_DMA1)
		srbm_soft_reset |= SOFT_RESET_DMA1;

	if (reset_mask & RADEON_RESET_DISPLAY)
		srbm_soft_reset |= SOFT_RESET_DC;

	if (reset_mask & RADEON_RESET_RLC)
		grbm_soft_reset |= SOFT_RESET_RLC;

	if (reset_mask & RADEON_RESET_SEM)
		srbm_soft_reset |= SOFT_RESET_SEM;

	if (reset_mask & RADEON_RESET_IH)
		srbm_soft_reset |= SOFT_RESET_IH;

	if (reset_mask & RADEON_RESET_GRBM)
		srbm_soft_reset |= SOFT_RESET_GRBM;

	if (reset_mask & RADEON_RESET_VMC)
		srbm_soft_reset |= SOFT_RESET_VMC;

	if (reset_mask & RADEON_RESET_MC)
		srbm_soft_reset |= SOFT_RESET_MC;

	if (grbm_soft_reset) {
		tmp = RREG32(GRBM_SOFT_RESET);
		tmp |= grbm_soft_reset;
		dev_info(rdev->dev, "GRBM_SOFT_RESET=0x%08X\n", tmp);
		WREG32(GRBM_SOFT_RESET, tmp);
		tmp = RREG32(GRBM_SOFT_RESET);

		udelay(50);

		tmp &= ~grbm_soft_reset;
		WREG32(GRBM_SOFT_RESET, tmp);
		tmp = RREG32(GRBM_SOFT_RESET);
	}

	if (srbm_soft_reset) {
		tmp = RREG32(SRBM_SOFT_RESET);
		tmp |= srbm_soft_reset;
		dev_info(rdev->dev, "SRBM_SOFT_RESET=0x%08X\n", tmp);
		WREG32(SRBM_SOFT_RESET, tmp);
		tmp = RREG32(SRBM_SOFT_RESET);

		udelay(50);

		tmp &= ~srbm_soft_reset;
		WREG32(SRBM_SOFT_RESET, tmp);
		tmp = RREG32(SRBM_SOFT_RESET);
	}

	/* Wait a little for things to settle down */
	udelay(50);

	evergreen_mc_resume(rdev, &save);
	udelay(50);

	evergreen_print_gpu_status_regs(rdev);
}

static void si_set_clk_bypass_mode(struct radeon_device *rdev)
{
	u32 tmp, i;

	tmp = RREG32(CG_SPLL_FUNC_CNTL);
	tmp |= SPLL_BYPASS_EN;
	WREG32(CG_SPLL_FUNC_CNTL, tmp);

	tmp = RREG32(CG_SPLL_FUNC_CNTL_2);
	tmp |= SPLL_CTLREQ_CHG;
	WREG32(CG_SPLL_FUNC_CNTL_2, tmp);

	for (i = 0; i < rdev->usec_timeout; i++) {
		if (RREG32(SPLL_STATUS) & SPLL_CHG_STATUS)
			break;
		udelay(1);
	}

	tmp = RREG32(CG_SPLL_FUNC_CNTL_2);
	tmp &= ~(SPLL_CTLREQ_CHG | SCLK_MUX_UPDATE);
	WREG32(CG_SPLL_FUNC_CNTL_2, tmp);

	tmp = RREG32(MPLL_CNTL_MODE);
	tmp &= ~MPLL_MCLK_SEL;
	WREG32(MPLL_CNTL_MODE, tmp);
}

static void si_spll_powerdown(struct radeon_device *rdev)
{
	u32 tmp;

	tmp = RREG32(SPLL_CNTL_MODE);
	tmp |= SPLL_SW_DIR_CONTROL;
	WREG32(SPLL_CNTL_MODE, tmp);

	tmp = RREG32(CG_SPLL_FUNC_CNTL);
	tmp |= SPLL_RESET;
	WREG32(CG_SPLL_FUNC_CNTL, tmp);

	tmp = RREG32(CG_SPLL_FUNC_CNTL);
	tmp |= SPLL_SLEEP;
	WREG32(CG_SPLL_FUNC_CNTL, tmp);

	tmp = RREG32(SPLL_CNTL_MODE);
	tmp &= ~SPLL_SW_DIR_CONTROL;
	WREG32(SPLL_CNTL_MODE, tmp);
}

static void si_gpu_pci_config_reset(struct radeon_device *rdev)
{
	struct evergreen_mc_save save;
	u32 tmp, i;

	dev_info(rdev->dev, "GPU pci config reset\n");

	/* disable dpm? */

	/* disable cg/pg */
	si_fini_pg(rdev);
	si_fini_cg(rdev);

	/* Disable CP parsing/prefetching */
	WREG32(CP_ME_CNTL, CP_ME_HALT | CP_PFP_HALT | CP_CE_HALT);
	/* dma0 */
	tmp = RREG32(DMA_RB_CNTL + DMA0_REGISTER_OFFSET);
	tmp &= ~DMA_RB_ENABLE;
	WREG32(DMA_RB_CNTL + DMA0_REGISTER_OFFSET, tmp);
	/* dma1 */
	tmp = RREG32(DMA_RB_CNTL + DMA1_REGISTER_OFFSET);
	tmp &= ~DMA_RB_ENABLE;
	WREG32(DMA_RB_CNTL + DMA1_REGISTER_OFFSET, tmp);
	/* XXX other engines? */

	/* halt the rlc, disable cp internal ints */
	si_rlc_stop(rdev);

	udelay(50);

	/* disable mem access */
	evergreen_mc_stop(rdev, &save);
	if (evergreen_mc_wait_for_idle(rdev)) {
		dev_warn(rdev->dev, "Wait for MC idle timed out !\n");
	}

	/* set mclk/sclk to bypass */
	si_set_clk_bypass_mode(rdev);
	/* powerdown spll */
	si_spll_powerdown(rdev);
	/* disable BM */
	pci_clear_master(rdev->pdev);
	/* reset */
	radeon_pci_config_reset(rdev);
	/* wait for asic to come out of reset */
	for (i = 0; i < rdev->usec_timeout; i++) {
		if (RREG32(CONFIG_MEMSIZE) != 0xffffffff)
			break;
		udelay(1);
	}
}

int si_asic_reset(struct radeon_device *rdev)
{
	u32 reset_mask;

	reset_mask = si_gpu_check_soft_reset(rdev);

	if (reset_mask)
		r600_set_bios_scratch_engine_hung(rdev, true);

	/* try soft reset */
	si_gpu_soft_reset(rdev, reset_mask);

	reset_mask = si_gpu_check_soft_reset(rdev);

	/* try pci config reset */
	if (reset_mask && radeon_hard_reset)
		si_gpu_pci_config_reset(rdev);

	reset_mask = si_gpu_check_soft_reset(rdev);

	if (!reset_mask)
		r600_set_bios_scratch_engine_hung(rdev, false);

	return 0;
}

/**
 * si_gfx_is_lockup - Check if the GFX engine is locked up
 *
 * @rdev: radeon_device pointer
 * @ring: radeon_ring structure holding ring information
 *
 * Check if the GFX engine is locked up.
 * Returns true if the engine appears to be locked up, false if not.
 */
bool si_gfx_is_lockup(struct radeon_device *rdev, struct radeon_ring *ring)
{
	u32 reset_mask = si_gpu_check_soft_reset(rdev);

	if (!(reset_mask & (RADEON_RESET_GFX |
			    RADEON_RESET_COMPUTE |
			    RADEON_RESET_CP))) {
		radeon_ring_lockup_update(ring);
		return false;
	}
	/* force CP activities */
	radeon_ring_force_activity(rdev, ring);
	return radeon_ring_test_lockup(rdev, ring);
}

/* MC */
static void si_mc_program(struct radeon_device *rdev)
{
	struct evergreen_mc_save save;
	u32 tmp;
	int i, j;

	/* Initialize HDP */
	for (i = 0, j = 0; i < 32; i++, j += 0x18) {
		WREG32((0x2c14 + j), 0x00000000);
		WREG32((0x2c18 + j), 0x00000000);
		WREG32((0x2c1c + j), 0x00000000);
		WREG32((0x2c20 + j), 0x00000000);
		WREG32((0x2c24 + j), 0x00000000);
	}
	WREG32(HDP_REG_COHERENCY_FLUSH_CNTL, 0);

	evergreen_mc_stop(rdev, &save);
	if (radeon_mc_wait_for_idle(rdev)) {
		dev_warn(rdev->dev, "Wait for MC idle timedout !\n");
	}
	if (!ASIC_IS_NODCE(rdev))
		/* Lockout access through VGA aperture*/
		WREG32(VGA_HDP_CONTROL, VGA_MEMORY_DISABLE);
	/* Update configuration */
	WREG32(MC_VM_SYSTEM_APERTURE_LOW_ADDR,
	       rdev->mc.vram_start >> 12);
	WREG32(MC_VM_SYSTEM_APERTURE_HIGH_ADDR,
	       rdev->mc.vram_end >> 12);
	WREG32(MC_VM_SYSTEM_APERTURE_DEFAULT_ADDR,
	       rdev->vram_scratch.gpu_addr >> 12);
	tmp = ((rdev->mc.vram_end >> 24) & 0xFFFF) << 16;
	tmp |= ((rdev->mc.vram_start >> 24) & 0xFFFF);
	WREG32(MC_VM_FB_LOCATION, tmp);
	/* XXX double check these! */
	WREG32(HDP_NONSURFACE_BASE, (rdev->mc.vram_start >> 8));
	WREG32(HDP_NONSURFACE_INFO, (2 << 7) | (1 << 30));
	WREG32(HDP_NONSURFACE_SIZE, 0x3FFFFFFF);
	WREG32(MC_VM_AGP_BASE, 0);
	WREG32(MC_VM_AGP_TOP, 0x0FFFFFFF);
	WREG32(MC_VM_AGP_BOT, 0x0FFFFFFF);
	if (radeon_mc_wait_for_idle(rdev)) {
		dev_warn(rdev->dev, "Wait for MC idle timedout !\n");
	}
	evergreen_mc_resume(rdev, &save);
	if (!ASIC_IS_NODCE(rdev)) {
		/* we need to own VRAM, so turn off the VGA renderer here
		 * to stop it overwriting our objects */
		rv515_vga_render_disable(rdev);
	}
}

void si_vram_gtt_location(struct radeon_device *rdev,
			  struct radeon_mc *mc)
{
	if (mc->mc_vram_size > 0xFFC0000000ULL) {
		/* leave room for at least 1024M GTT */
		dev_warn(rdev->dev, "limiting VRAM\n");
		mc->real_vram_size = 0xFFC0000000ULL;
		mc->mc_vram_size = 0xFFC0000000ULL;
	}
	radeon_vram_location(rdev, &rdev->mc, 0);
	rdev->mc.gtt_base_align = 0;
	radeon_gtt_location(rdev, mc);
}

static int si_mc_init(struct radeon_device *rdev)
{
	u32 tmp;
	int chansize, numchan;

	/* Get VRAM informations */
	rdev->mc.vram_is_ddr = true;
	tmp = RREG32(MC_ARB_RAMCFG);
	if (tmp & CHANSIZE_OVERRIDE) {
		chansize = 16;
	} else if (tmp & CHANSIZE_MASK) {
		chansize = 64;
	} else {
		chansize = 32;
	}
	tmp = RREG32(MC_SHARED_CHMAP);
	switch ((tmp & NOOFCHAN_MASK) >> NOOFCHAN_SHIFT) {
	case 0:
	default:
		numchan = 1;
		break;
	case 1:
		numchan = 2;
		break;
	case 2:
		numchan = 4;
		break;
	case 3:
		numchan = 8;
		break;
	case 4:
		numchan = 3;
		break;
	case 5:
		numchan = 6;
		break;
	case 6:
		numchan = 10;
		break;
	case 7:
		numchan = 12;
		break;
	case 8:
		numchan = 16;
		break;
	}
	rdev->mc.vram_width = numchan * chansize;
	/* Could aper size report 0 ? */
	rdev->mc.aper_base = pci_resource_start(rdev->pdev, 0);
	rdev->mc.aper_size = pci_resource_len(rdev->pdev, 0);
	/* size in MB on si */
	tmp = RREG32(CONFIG_MEMSIZE);
	/* some boards may have garbage in the upper 16 bits */
	if (tmp & 0xffff0000) {
		DRM_INFO("Probable bad vram size: 0x%08x\n", tmp);
		if (tmp & 0xffff)
			tmp &= 0xffff;
	}
	rdev->mc.mc_vram_size = tmp * 1024ULL * 1024ULL;
	rdev->mc.real_vram_size = rdev->mc.mc_vram_size;
	rdev->mc.visible_vram_size = rdev->mc.aper_size;
	si_vram_gtt_location(rdev, &rdev->mc);
	radeon_update_bandwidth_info(rdev);

	return 0;
}

/*
 * GART
 */
void si_pcie_gart_tlb_flush(struct radeon_device *rdev)
{
	/* flush hdp cache */
	WREG32(HDP_MEM_COHERENCY_FLUSH_CNTL, 0x1);

	/* bits 0-15 are the VM contexts0-15 */
	WREG32(VM_INVALIDATE_REQUEST, 1);
}

static int si_pcie_gart_enable(struct radeon_device *rdev)
{
	int r, i;

	if (rdev->gart.robj == NULL) {
		dev_err(rdev->dev, "No VRAM object for PCIE GART.\n");
		return -EINVAL;
	}
	r = radeon_gart_table_vram_pin(rdev);
	if (r)
		return r;
	radeon_gart_restore(rdev);
	/* Setup TLB control */
	WREG32(MC_VM_MX_L1_TLB_CNTL,
	       (0xA << 7) |
	       ENABLE_L1_TLB |
	       SYSTEM_ACCESS_MODE_NOT_IN_SYS |
	       ENABLE_ADVANCED_DRIVER_MODEL |
	       SYSTEM_APERTURE_UNMAPPED_ACCESS_PASS_THRU);
	/* Setup L2 cache */
	WREG32(VM_L2_CNTL, ENABLE_L2_CACHE |
	       ENABLE_L2_PTE_CACHE_LRU_UPDATE_BY_WRITE |
	       ENABLE_L2_PDE0_CACHE_LRU_UPDATE_BY_WRITE |
	       EFFECTIVE_L2_QUEUE_SIZE(7) |
	       CONTEXT1_IDENTITY_ACCESS_MODE(1));
	WREG32(VM_L2_CNTL2, INVALIDATE_ALL_L1_TLBS | INVALIDATE_L2_CACHE);
	WREG32(VM_L2_CNTL3, L2_CACHE_BIGK_ASSOCIATIVITY |
	       L2_CACHE_BIGK_FRAGMENT_SIZE(0));
	/* setup context0 */
	WREG32(VM_CONTEXT0_PAGE_TABLE_START_ADDR, rdev->mc.gtt_start >> 12);
	WREG32(VM_CONTEXT0_PAGE_TABLE_END_ADDR, rdev->mc.gtt_end >> 12);
	WREG32(VM_CONTEXT0_PAGE_TABLE_BASE_ADDR, rdev->gart.table_addr >> 12);
	WREG32(VM_CONTEXT0_PROTECTION_FAULT_DEFAULT_ADDR,
			(u32)(rdev->dummy_page.addr >> 12));
	WREG32(VM_CONTEXT0_CNTL2, 0);
	WREG32(VM_CONTEXT0_CNTL, (ENABLE_CONTEXT | PAGE_TABLE_DEPTH(0) |
				  RANGE_PROTECTION_FAULT_ENABLE_DEFAULT));

	WREG32(0x15D4, 0);
	WREG32(0x15D8, 0);
	WREG32(0x15DC, 0);

	/* empty context1-15 */
	/* set vm size, must be a multiple of 4 */
	WREG32(VM_CONTEXT1_PAGE_TABLE_START_ADDR, 0);
	WREG32(VM_CONTEXT1_PAGE_TABLE_END_ADDR, rdev->vm_manager.max_pfn);
	/* Assign the pt base to something valid for now; the pts used for
	 * the VMs are determined by the application and setup and assigned
	 * on the fly in the vm part of radeon_gart.c
	 */
	for (i = 1; i < 16; i++) {
		if (i < 8)
			WREG32(VM_CONTEXT0_PAGE_TABLE_BASE_ADDR + (i << 2),
			       rdev->gart.table_addr >> 12);
		else
			WREG32(VM_CONTEXT8_PAGE_TABLE_BASE_ADDR + ((i - 8) << 2),
			       rdev->gart.table_addr >> 12);
	}

	/* enable context1-15 */
	WREG32(VM_CONTEXT1_PROTECTION_FAULT_DEFAULT_ADDR,
	       (u32)(rdev->dummy_page.addr >> 12));
	WREG32(VM_CONTEXT1_CNTL2, 4);
	WREG32(VM_CONTEXT1_CNTL, ENABLE_CONTEXT | PAGE_TABLE_DEPTH(1) |
				RANGE_PROTECTION_FAULT_ENABLE_INTERRUPT |
				RANGE_PROTECTION_FAULT_ENABLE_DEFAULT |
				DUMMY_PAGE_PROTECTION_FAULT_ENABLE_INTERRUPT |
				DUMMY_PAGE_PROTECTION_FAULT_ENABLE_DEFAULT |
				PDE0_PROTECTION_FAULT_ENABLE_INTERRUPT |
				PDE0_PROTECTION_FAULT_ENABLE_DEFAULT |
				VALID_PROTECTION_FAULT_ENABLE_INTERRUPT |
				VALID_PROTECTION_FAULT_ENABLE_DEFAULT |
				READ_PROTECTION_FAULT_ENABLE_INTERRUPT |
				READ_PROTECTION_FAULT_ENABLE_DEFAULT |
				WRITE_PROTECTION_FAULT_ENABLE_INTERRUPT |
				WRITE_PROTECTION_FAULT_ENABLE_DEFAULT);

	si_pcie_gart_tlb_flush(rdev);
	DRM_INFO("PCIE GART of %uM enabled (table at 0x%016llX).\n",
		 (unsigned)(rdev->mc.gtt_size >> 20),
		 (unsigned long long)rdev->gart.table_addr);
	rdev->gart.ready = true;
	return 0;
}

static void si_pcie_gart_disable(struct radeon_device *rdev)
{
	/* Disable all tables */
	WREG32(VM_CONTEXT0_CNTL, 0);
	WREG32(VM_CONTEXT1_CNTL, 0);
	/* Setup TLB control */
	WREG32(MC_VM_MX_L1_TLB_CNTL, SYSTEM_ACCESS_MODE_NOT_IN_SYS |
	       SYSTEM_APERTURE_UNMAPPED_ACCESS_PASS_THRU);
	/* Setup L2 cache */
	WREG32(VM_L2_CNTL, ENABLE_L2_PTE_CACHE_LRU_UPDATE_BY_WRITE |
	       ENABLE_L2_PDE0_CACHE_LRU_UPDATE_BY_WRITE |
	       EFFECTIVE_L2_QUEUE_SIZE(7) |
	       CONTEXT1_IDENTITY_ACCESS_MODE(1));
	WREG32(VM_L2_CNTL2, 0);
	WREG32(VM_L2_CNTL3, L2_CACHE_BIGK_ASSOCIATIVITY |
	       L2_CACHE_BIGK_FRAGMENT_SIZE(0));
	radeon_gart_table_vram_unpin(rdev);
}

static void si_pcie_gart_fini(struct radeon_device *rdev)
{
	si_pcie_gart_disable(rdev);
	radeon_gart_table_vram_free(rdev);
	radeon_gart_fini(rdev);
}

/* vm parser */
static bool si_vm_reg_valid(u32 reg)
{
	/* context regs are fine */
	if (reg >= 0x28000)
		return true;

	/* check config regs */
	switch (reg) {
	case GRBM_GFX_INDEX:
	case CP_STRMOUT_CNTL:
	case VGT_VTX_VECT_EJECT_REG:
	case VGT_CACHE_INVALIDATION:
	case VGT_ESGS_RING_SIZE:
	case VGT_GSVS_RING_SIZE:
	case VGT_GS_VERTEX_REUSE:
	case VGT_PRIMITIVE_TYPE:
	case VGT_INDEX_TYPE:
	case VGT_NUM_INDICES:
	case VGT_NUM_INSTANCES:
	case VGT_TF_RING_SIZE:
	case VGT_HS_OFFCHIP_PARAM:
	case VGT_TF_MEMORY_BASE:
	case PA_CL_ENHANCE:
	case PA_SU_LINE_STIPPLE_VALUE:
	case PA_SC_LINE_STIPPLE_STATE:
	case PA_SC_ENHANCE:
	case SQC_CACHES:
	case SPI_STATIC_THREAD_MGMT_1:
	case SPI_STATIC_THREAD_MGMT_2:
	case SPI_STATIC_THREAD_MGMT_3:
	case SPI_PS_MAX_WAVE_ID:
	case SPI_CONFIG_CNTL:
	case SPI_CONFIG_CNTL_1:
	case TA_CNTL_AUX:
		return true;
	default:
		DRM_ERROR("Invalid register 0x%x in CS\n", reg);
		return false;
	}
}

static int si_vm_packet3_ce_check(struct radeon_device *rdev,
				  u32 *ib, struct radeon_cs_packet *pkt)
{
	switch (pkt->opcode) {
	case PACKET3_NOP:
	case PACKET3_SET_BASE:
	case PACKET3_SET_CE_DE_COUNTERS:
	case PACKET3_LOAD_CONST_RAM:
	case PACKET3_WRITE_CONST_RAM:
	case PACKET3_WRITE_CONST_RAM_OFFSET:
	case PACKET3_DUMP_CONST_RAM:
	case PACKET3_INCREMENT_CE_COUNTER:
	case PACKET3_WAIT_ON_DE_COUNTER:
	case PACKET3_CE_WRITE:
		break;
	default:
		DRM_ERROR("Invalid CE packet3: 0x%x\n", pkt->opcode);
		return -EINVAL;
	}
	return 0;
}

static int si_vm_packet3_cp_dma_check(u32 *ib, u32 idx)
{
	u32 start_reg, reg, i;
	u32 command = ib[idx + 4];
	u32 info = ib[idx + 1];
	u32 idx_value = ib[idx];
	if (command & PACKET3_CP_DMA_CMD_SAS) {
		/* src address space is register */
		if (((info & 0x60000000) >> 29) == 0) {
			start_reg = idx_value << 2;
			if (command & PACKET3_CP_DMA_CMD_SAIC) {
				reg = start_reg;
				if (!si_vm_reg_valid(reg)) {
					DRM_ERROR("CP DMA Bad SRC register\n");
					return -EINVAL;
				}
			} else {
				for (i = 0; i < (command & 0x1fffff); i++) {
					reg = start_reg + (4 * i);
					if (!si_vm_reg_valid(reg)) {
						DRM_ERROR("CP DMA Bad SRC register\n");
						return -EINVAL;
					}
				}
			}
		}
	}
	if (command & PACKET3_CP_DMA_CMD_DAS) {
		/* dst address space is register */
		if (((info & 0x00300000) >> 20) == 0) {
			start_reg = ib[idx + 2];
			if (command & PACKET3_CP_DMA_CMD_DAIC) {
				reg = start_reg;
				if (!si_vm_reg_valid(reg)) {
					DRM_ERROR("CP DMA Bad DST register\n");
					return -EINVAL;
				}
			} else {
				for (i = 0; i < (command & 0x1fffff); i++) {
					reg = start_reg + (4 * i);
				if (!si_vm_reg_valid(reg)) {
						DRM_ERROR("CP DMA Bad DST register\n");
						return -EINVAL;
					}
				}
			}
		}
	}
	return 0;
}

static int si_vm_packet3_gfx_check(struct radeon_device *rdev,
				   u32 *ib, struct radeon_cs_packet *pkt)
{
	int r;
	u32 idx = pkt->idx + 1;
	u32 idx_value = ib[idx];
	u32 start_reg, end_reg, reg, i;

	switch (pkt->opcode) {
	case PACKET3_NOP:
	case PACKET3_SET_BASE:
	case PACKET3_CLEAR_STATE:
	case PACKET3_INDEX_BUFFER_SIZE:
	case PACKET3_DISPATCH_DIRECT:
	case PACKET3_DISPATCH_INDIRECT:
	case PACKET3_ALLOC_GDS:
	case PACKET3_WRITE_GDS_RAM:
	case PACKET3_ATOMIC_GDS:
	case PACKET3_ATOMIC:
	case PACKET3_OCCLUSION_QUERY:
	case PACKET3_SET_PREDICATION:
	case PACKET3_COND_EXEC:
	case PACKET3_PRED_EXEC:
	case PACKET3_DRAW_INDIRECT:
	case PACKET3_DRAW_INDEX_INDIRECT:
	case PACKET3_INDEX_BASE:
	case PACKET3_DRAW_INDEX_2:
	case PACKET3_CONTEXT_CONTROL:
	case PACKET3_INDEX_TYPE:
	case PACKET3_DRAW_INDIRECT_MULTI:
	case PACKET3_DRAW_INDEX_AUTO:
	case PACKET3_DRAW_INDEX_IMMD:
	case PACKET3_NUM_INSTANCES:
	case PACKET3_DRAW_INDEX_MULTI_AUTO:
	case PACKET3_STRMOUT_BUFFER_UPDATE:
	case PACKET3_DRAW_INDEX_OFFSET_2:
	case PACKET3_DRAW_INDEX_MULTI_ELEMENT:
	case PACKET3_DRAW_INDEX_INDIRECT_MULTI:
	case PACKET3_MPEG_INDEX:
	case PACKET3_WAIT_REG_MEM:
	case PACKET3_MEM_WRITE:
	case PACKET3_PFP_SYNC_ME:
	case PACKET3_SURFACE_SYNC:
	case PACKET3_EVENT_WRITE:
	case PACKET3_EVENT_WRITE_EOP:
	case PACKET3_EVENT_WRITE_EOS:
	case PACKET3_SET_CONTEXT_REG:
	case PACKET3_SET_CONTEXT_REG_INDIRECT:
	case PACKET3_SET_SH_REG:
	case PACKET3_SET_SH_REG_OFFSET:
	case PACKET3_INCREMENT_DE_COUNTER:
	case PACKET3_WAIT_ON_CE_COUNTER:
	case PACKET3_WAIT_ON_AVAIL_BUFFER:
	case PACKET3_ME_WRITE:
		break;
	case PACKET3_COPY_DATA:
		if ((idx_value & 0xf00) == 0) {
			reg = ib[idx + 3] * 4;
			if (!si_vm_reg_valid(reg))
				return -EINVAL;
		}
		break;
	case PACKET3_WRITE_DATA:
		if ((idx_value & 0xf00) == 0) {
			start_reg = ib[idx + 1] * 4;
			if (idx_value & 0x10000) {
				if (!si_vm_reg_valid(start_reg))
					return -EINVAL;
			} else {
				for (i = 0; i < (pkt->count - 2); i++) {
					reg = start_reg + (4 * i);
					if (!si_vm_reg_valid(reg))
						return -EINVAL;
				}
			}
		}
		break;
	case PACKET3_COND_WRITE:
		if (idx_value & 0x100) {
			reg = ib[idx + 5] * 4;
			if (!si_vm_reg_valid(reg))
				return -EINVAL;
		}
		break;
	case PACKET3_COPY_DW:
		if (idx_value & 0x2) {
			reg = ib[idx + 3] * 4;
			if (!si_vm_reg_valid(reg))
				return -EINVAL;
		}
		break;
	case PACKET3_SET_CONFIG_REG:
		start_reg = (idx_value << 2) + PACKET3_SET_CONFIG_REG_START;
		end_reg = 4 * pkt->count + start_reg - 4;
		if ((start_reg < PACKET3_SET_CONFIG_REG_START) ||
		    (start_reg >= PACKET3_SET_CONFIG_REG_END) ||
		    (end_reg >= PACKET3_SET_CONFIG_REG_END)) {
			DRM_ERROR("bad PACKET3_SET_CONFIG_REG\n");
			return -EINVAL;
		}
		for (i = 0; i < pkt->count; i++) {
			reg = start_reg + (4 * i);
			if (!si_vm_reg_valid(reg))
				return -EINVAL;
		}
		break;
	case PACKET3_CP_DMA:
		r = si_vm_packet3_cp_dma_check(ib, idx);
		if (r)
			return r;
		break;
	default:
		DRM_ERROR("Invalid GFX packet3: 0x%x\n", pkt->opcode);
		return -EINVAL;
	}
	return 0;
}

static int si_vm_packet3_compute_check(struct radeon_device *rdev,
				       u32 *ib, struct radeon_cs_packet *pkt)
{
	int r;
	u32 idx = pkt->idx + 1;
	u32 idx_value = ib[idx];
	u32 start_reg, reg, i;

	switch (pkt->opcode) {
	case PACKET3_NOP:
	case PACKET3_SET_BASE:
	case PACKET3_CLEAR_STATE:
	case PACKET3_DISPATCH_DIRECT:
	case PACKET3_DISPATCH_INDIRECT:
	case PACKET3_ALLOC_GDS:
	case PACKET3_WRITE_GDS_RAM:
	case PACKET3_ATOMIC_GDS:
	case PACKET3_ATOMIC:
	case PACKET3_OCCLUSION_QUERY:
	case PACKET3_SET_PREDICATION:
	case PACKET3_COND_EXEC:
	case PACKET3_PRED_EXEC:
	case PACKET3_CONTEXT_CONTROL:
	case PACKET3_STRMOUT_BUFFER_UPDATE:
	case PACKET3_WAIT_REG_MEM:
	case PACKET3_MEM_WRITE:
	case PACKET3_PFP_SYNC_ME:
	case PACKET3_SURFACE_SYNC:
	case PACKET3_EVENT_WRITE:
	case PACKET3_EVENT_WRITE_EOP:
	case PACKET3_EVENT_WRITE_EOS:
	case PACKET3_SET_CONTEXT_REG:
	case PACKET3_SET_CONTEXT_REG_INDIRECT:
	case PACKET3_SET_SH_REG:
	case PACKET3_SET_SH_REG_OFFSET:
	case PACKET3_INCREMENT_DE_COUNTER:
	case PACKET3_WAIT_ON_CE_COUNTER:
	case PACKET3_WAIT_ON_AVAIL_BUFFER:
	case PACKET3_ME_WRITE:
		break;
	case PACKET3_COPY_DATA:
		if ((idx_value & 0xf00) == 0) {
			reg = ib[idx + 3] * 4;
			if (!si_vm_reg_valid(reg))
				return -EINVAL;
		}
		break;
	case PACKET3_WRITE_DATA:
		if ((idx_value & 0xf00) == 0) {
			start_reg = ib[idx + 1] * 4;
			if (idx_value & 0x10000) {
				if (!si_vm_reg_valid(start_reg))
					return -EINVAL;
			} else {
				for (i = 0; i < (pkt->count - 2); i++) {
					reg = start_reg + (4 * i);
					if (!si_vm_reg_valid(reg))
						return -EINVAL;
				}
			}
		}
		break;
	case PACKET3_COND_WRITE:
		if (idx_value & 0x100) {
			reg = ib[idx + 5] * 4;
			if (!si_vm_reg_valid(reg))
				return -EINVAL;
		}
		break;
	case PACKET3_COPY_DW:
		if (idx_value & 0x2) {
			reg = ib[idx + 3] * 4;
			if (!si_vm_reg_valid(reg))
				return -EINVAL;
		}
		break;
	case PACKET3_CP_DMA:
		r = si_vm_packet3_cp_dma_check(ib, idx);
		if (r)
			return r;
		break;
	default:
		DRM_ERROR("Invalid Compute packet3: 0x%x\n", pkt->opcode);
		return -EINVAL;
	}
	return 0;
}

int si_ib_parse(struct radeon_device *rdev, struct radeon_ib *ib)
{
	int ret = 0;
	u32 idx = 0;
	struct radeon_cs_packet pkt;

	do {
		pkt.idx = idx;
		pkt.type = RADEON_CP_PACKET_GET_TYPE(ib->ptr[idx]);
		pkt.count = RADEON_CP_PACKET_GET_COUNT(ib->ptr[idx]);
		pkt.one_reg_wr = 0;
		switch (pkt.type) {
		case RADEON_PACKET_TYPE0:
			dev_err(rdev->dev, "Packet0 not allowed!\n");
			ret = -EINVAL;
			break;
		case RADEON_PACKET_TYPE2:
			idx += 1;
			break;
		case RADEON_PACKET_TYPE3:
			pkt.opcode = RADEON_CP_PACKET3_GET_OPCODE(ib->ptr[idx]);
			if (ib->is_const_ib)
				ret = si_vm_packet3_ce_check(rdev, ib->ptr, &pkt);
			else {
				switch (ib->ring) {
				case RADEON_RING_TYPE_GFX_INDEX:
					ret = si_vm_packet3_gfx_check(rdev, ib->ptr, &pkt);
					break;
				case CAYMAN_RING_TYPE_CP1_INDEX:
				case CAYMAN_RING_TYPE_CP2_INDEX:
					ret = si_vm_packet3_compute_check(rdev, ib->ptr, &pkt);
					break;
				default:
					dev_err(rdev->dev, "Non-PM4 ring %d !\n", ib->ring);
					ret = -EINVAL;
					break;
				}
			}
			idx += pkt.count + 2;
			break;
		default:
			dev_err(rdev->dev, "Unknown packet type %d !\n", pkt.type);
			ret = -EINVAL;
			break;
		}
		if (ret)
			break;
	} while (idx < ib->length_dw);

	return ret;
}

/*
 * vm
 */
int si_vm_init(struct radeon_device *rdev)
{
	/* number of VMs */
	rdev->vm_manager.nvm = 16;
	/* base offset of vram pages */
	rdev->vm_manager.vram_base_offset = 0;

	return 0;
}

void si_vm_fini(struct radeon_device *rdev)
{
}

/**
 * si_vm_decode_fault - print human readable fault info
 *
 * @rdev: radeon_device pointer
 * @status: VM_CONTEXT1_PROTECTION_FAULT_STATUS register value
 * @addr: VM_CONTEXT1_PROTECTION_FAULT_ADDR register value
 *
 * Print human readable fault information (SI).
 */
static void si_vm_decode_fault(struct radeon_device *rdev,
			       u32 status, u32 addr)
{
	u32 mc_id = (status & MEMORY_CLIENT_ID_MASK) >> MEMORY_CLIENT_ID_SHIFT;
	u32 vmid = (status & FAULT_VMID_MASK) >> FAULT_VMID_SHIFT;
	u32 protections = (status & PROTECTIONS_MASK) >> PROTECTIONS_SHIFT;
	char *block;

	if (rdev->family == CHIP_TAHITI) {
		switch (mc_id) {
		case 160:
		case 144:
		case 96:
		case 80:
		case 224:
		case 208:
		case 32:
		case 16:
			block = "CB";
			break;
		case 161:
		case 145:
		case 97:
		case 81:
		case 225:
		case 209:
		case 33:
		case 17:
			block = "CB_FMASK";
			break;
		case 162:
		case 146:
		case 98:
		case 82:
		case 226:
		case 210:
		case 34:
		case 18:
			block = "CB_CMASK";
			break;
		case 163:
		case 147:
		case 99:
		case 83:
		case 227:
		case 211:
		case 35:
		case 19:
			block = "CB_IMMED";
			break;
		case 164:
		case 148:
		case 100:
		case 84:
		case 228:
		case 212:
		case 36:
		case 20:
			block = "DB";
			break;
		case 165:
		case 149:
		case 101:
		case 85:
		case 229:
		case 213:
		case 37:
		case 21:
			block = "DB_HTILE";
			break;
		case 167:
		case 151:
		case 103:
		case 87:
		case 231:
		case 215:
		case 39:
		case 23:
			block = "DB_STEN";
			break;
		case 72:
		case 68:
		case 64:
		case 8:
		case 4:
		case 0:
		case 136:
		case 132:
		case 128:
		case 200:
		case 196:
		case 192:
			block = "TC";
			break;
		case 112:
		case 48:
			block = "CP";
			break;
		case 49:
		case 177:
		case 50:
		case 178:
			block = "SH";
			break;
		case 53:
		case 190:
			block = "VGT";
			break;
		case 117:
			block = "IH";
			break;
		case 51:
		case 115:
			block = "RLC";
			break;
		case 119:
		case 183:
			block = "DMA0";
			break;
		case 61:
			block = "DMA1";
			break;
		case 248:
		case 120:
			block = "HDP";
			break;
		default:
			block = "unknown";
			break;
		}
	} else {
		switch (mc_id) {
		case 32:
		case 16:
		case 96:
		case 80:
		case 160:
		case 144:
		case 224:
		case 208:
			block = "CB";
			break;
		case 33:
		case 17:
		case 97:
		case 81:
		case 161:
		case 145:
		case 225:
		case 209:
			block = "CB_FMASK";
			break;
		case 34:
		case 18:
		case 98:
		case 82:
		case 162:
		case 146:
		case 226:
		case 210:
			block = "CB_CMASK";
			break;
		case 35:
		case 19:
		case 99:
		case 83:
		case 163:
		case 147:
		case 227:
		case 211:
			block = "CB_IMMED";
			break;
		case 36:
		case 20:
		case 100:
		case 84:
		case 164:
		case 148:
		case 228:
		case 212:
			block = "DB";
			break;
		case 37:
		case 21:
		case 101:
		case 85:
		case 165:
		case 149:
		case 229:
		case 213:
			block = "DB_HTILE";
			break;
		case 39:
		case 23:
		case 103:
		case 87:
		case 167:
		case 151:
		case 231:
		case 215:
			block = "DB_STEN";
			break;
		case 72:
		case 68:
		case 8:
		case 4:
		case 136:
		case 132:
		case 200:
		case 196:
			block = "TC";
			break;
		case 112:
		case 48:
			block = "CP";
			break;
		case 49:
		case 177:
		case 50:
		case 178:
			block = "SH";
			break;
		case 53:
			block = "VGT";
			break;
		case 117:
			block = "IH";
			break;
		case 51:
		case 115:
			block = "RLC";
			break;
		case 119:
		case 183:
			block = "DMA0";
			break;
		case 61:
			block = "DMA1";
			break;
		case 248:
		case 120:
			block = "HDP";
			break;
		default:
			block = "unknown";
			break;
		}
	}

	printk("VM fault (0x%02x, vmid %d) at page %u, %s from %s (%d)\n",
	       protections, vmid, addr,
	       (status & MEMORY_CLIENT_RW_MASK) ? "write" : "read",
	       block, mc_id);
}

void si_vm_flush(struct radeon_device *rdev, int ridx, struct radeon_vm *vm)
{
	struct radeon_ring *ring = &rdev->ring[ridx];

	if (vm == NULL)
		return;

	/* write new base address */
	radeon_ring_write(ring, PACKET3(PACKET3_WRITE_DATA, 3));
	radeon_ring_write(ring, (WRITE_DATA_ENGINE_SEL(0) |
				 WRITE_DATA_DST_SEL(0)));

	if (vm->id < 8) {
		radeon_ring_write(ring,
				  (VM_CONTEXT0_PAGE_TABLE_BASE_ADDR + (vm->id << 2)) >> 2);
	} else {
		radeon_ring_write(ring,
				  (VM_CONTEXT8_PAGE_TABLE_BASE_ADDR + ((vm->id - 8) << 2)) >> 2);
	}
	radeon_ring_write(ring, 0);
	radeon_ring_write(ring, vm->pd_gpu_addr >> 12);

	/* flush hdp cache */
	radeon_ring_write(ring, PACKET3(PACKET3_WRITE_DATA, 3));
	radeon_ring_write(ring, (WRITE_DATA_ENGINE_SEL(0) |
				 WRITE_DATA_DST_SEL(0)));
	radeon_ring_write(ring, HDP_MEM_COHERENCY_FLUSH_CNTL >> 2);
	radeon_ring_write(ring, 0);
	radeon_ring_write(ring, 0x1);

	/* bits 0-15 are the VM contexts0-15 */
	radeon_ring_write(ring, PACKET3(PACKET3_WRITE_DATA, 3));
	radeon_ring_write(ring, (WRITE_DATA_ENGINE_SEL(0) |
				 WRITE_DATA_DST_SEL(0)));
	radeon_ring_write(ring, VM_INVALIDATE_REQUEST >> 2);
	radeon_ring_write(ring, 0);
	radeon_ring_write(ring, 1 << vm->id);

	/* sync PFP to ME, otherwise we might get invalid PFP reads */
	radeon_ring_write(ring, PACKET3(PACKET3_PFP_SYNC_ME, 0));
	radeon_ring_write(ring, 0x0);
}

/*
 *  Power and clock gating
 */
static void si_wait_for_rlc_serdes(struct radeon_device *rdev)
{
	int i;

	for (i = 0; i < rdev->usec_timeout; i++) {
		if (RREG32(RLC_SERDES_MASTER_BUSY_0) == 0)
			break;
		udelay(1);
	}

	for (i = 0; i < rdev->usec_timeout; i++) {
		if (RREG32(RLC_SERDES_MASTER_BUSY_1) == 0)
			break;
		udelay(1);
	}
}

static void si_enable_gui_idle_interrupt(struct radeon_device *rdev,
					 bool enable)
{
	u32 tmp = RREG32(CP_INT_CNTL_RING0);
	u32 mask;
	int i;

	if (enable)
		tmp |= (CNTX_BUSY_INT_ENABLE | CNTX_EMPTY_INT_ENABLE);
	else
		tmp &= ~(CNTX_BUSY_INT_ENABLE | CNTX_EMPTY_INT_ENABLE);
	WREG32(CP_INT_CNTL_RING0, tmp);

	if (!enable) {
		/* read a gfx register */
		tmp = RREG32(DB_DEPTH_INFO);

		mask = RLC_BUSY_STATUS | GFX_POWER_STATUS | GFX_CLOCK_STATUS | GFX_LS_STATUS;
		for (i = 0; i < rdev->usec_timeout; i++) {
			if ((RREG32(RLC_STAT) & mask) == (GFX_CLOCK_STATUS | GFX_POWER_STATUS))
				break;
			udelay(1);
		}
	}
}

static void si_set_uvd_dcm(struct radeon_device *rdev,
			   bool sw_mode)
{
	u32 tmp, tmp2;

	tmp = RREG32(UVD_CGC_CTRL);
	tmp &= ~(CLK_OD_MASK | CG_DT_MASK);
	tmp |= DCM | CG_DT(1) | CLK_OD(4);

	if (sw_mode) {
		tmp &= ~0x7ffff800;
		tmp2 = DYN_OR_EN | DYN_RR_EN | G_DIV_ID(7);
	} else {
		tmp |= 0x7ffff800;
		tmp2 = 0;
	}

	WREG32(UVD_CGC_CTRL, tmp);
	WREG32_UVD_CTX(UVD_CGC_CTRL2, tmp2);
}

void si_init_uvd_internal_cg(struct radeon_device *rdev)
{
	bool hw_mode = true;

	if (hw_mode) {
		si_set_uvd_dcm(rdev, false);
	} else {
		u32 tmp = RREG32(UVD_CGC_CTRL);
		tmp &= ~DCM;
		WREG32(UVD_CGC_CTRL, tmp);
	}
}

static u32 si_halt_rlc(struct radeon_device *rdev)
{
	u32 data, orig;

	orig = data = RREG32(RLC_CNTL);

	if (data & RLC_ENABLE) {
		data &= ~RLC_ENABLE;
		WREG32(RLC_CNTL, data);

		si_wait_for_rlc_serdes(rdev);
	}

	return orig;
}

static void si_update_rlc(struct radeon_device *rdev, u32 rlc)
{
	u32 tmp;

	tmp = RREG32(RLC_CNTL);
	if (tmp != rlc)
		WREG32(RLC_CNTL, rlc);
}

static void si_enable_dma_pg(struct radeon_device *rdev, bool enable)
{
	u32 data, orig;

	orig = data = RREG32(DMA_PG);
	if (enable && (rdev->pg_flags & RADEON_PG_SUPPORT_SDMA))
		data |= PG_CNTL_ENABLE;
	else
		data &= ~PG_CNTL_ENABLE;
	if (orig != data)
		WREG32(DMA_PG, data);
}

static void si_init_dma_pg(struct radeon_device *rdev)
{
	u32 tmp;

	WREG32(DMA_PGFSM_WRITE,  0x00002000);
	WREG32(DMA_PGFSM_CONFIG, 0x100010ff);

	for (tmp = 0; tmp < 5; tmp++)
		WREG32(DMA_PGFSM_WRITE, 0);
}

static void si_enable_gfx_cgpg(struct radeon_device *rdev,
			       bool enable)
{
	u32 tmp;

	if (enable && (rdev->pg_flags & RADEON_PG_SUPPORT_GFX_PG)) {
		tmp = RLC_PUD(0x10) | RLC_PDD(0x10) | RLC_TTPD(0x10) | RLC_MSD(0x10);
		WREG32(RLC_TTOP_D, tmp);

		tmp = RREG32(RLC_PG_CNTL);
		tmp |= GFX_PG_ENABLE;
		WREG32(RLC_PG_CNTL, tmp);

		tmp = RREG32(RLC_AUTO_PG_CTRL);
		tmp |= AUTO_PG_EN;
		WREG32(RLC_AUTO_PG_CTRL, tmp);
	} else {
		tmp = RREG32(RLC_AUTO_PG_CTRL);
		tmp &= ~AUTO_PG_EN;
		WREG32(RLC_AUTO_PG_CTRL, tmp);

		tmp = RREG32(DB_RENDER_CONTROL);
	}
}

static void si_init_gfx_cgpg(struct radeon_device *rdev)
{
	u32 tmp;

	WREG32(RLC_SAVE_AND_RESTORE_BASE, rdev->rlc.save_restore_gpu_addr >> 8);

	tmp = RREG32(RLC_PG_CNTL);
	tmp |= GFX_PG_SRC;
	WREG32(RLC_PG_CNTL, tmp);

	WREG32(RLC_CLEAR_STATE_RESTORE_BASE, rdev->rlc.clear_state_gpu_addr >> 8);

	tmp = RREG32(RLC_AUTO_PG_CTRL);

	tmp &= ~GRBM_REG_SGIT_MASK;
	tmp |= GRBM_REG_SGIT(0x700);
	tmp &= ~PG_AFTER_GRBM_REG_ST_MASK;
	WREG32(RLC_AUTO_PG_CTRL, tmp);
}

static u32 si_get_cu_active_bitmap(struct radeon_device *rdev, u32 se, u32 sh)
{
	u32 mask = 0, tmp, tmp1;
	int i;

	si_select_se_sh(rdev, se, sh);
	tmp = RREG32(CC_GC_SHADER_ARRAY_CONFIG);
	tmp1 = RREG32(GC_USER_SHADER_ARRAY_CONFIG);
	si_select_se_sh(rdev, 0xffffffff, 0xffffffff);

	tmp &= 0xffff0000;

	tmp |= tmp1;
	tmp >>= 16;

	for (i = 0; i < rdev->config.si.max_cu_per_sh; i ++) {
		mask <<= 1;
		mask |= 1;
	}

	return (~tmp) & mask;
}

static void si_init_ao_cu_mask(struct radeon_device *rdev)
{
	u32 i, j, k, active_cu_number = 0;
	u32 mask, counter, cu_bitmap;
	u32 tmp = 0;

	for (i = 0; i < rdev->config.si.max_shader_engines; i++) {
		for (j = 0; j < rdev->config.si.max_sh_per_se; j++) {
			mask = 1;
			cu_bitmap = 0;
			counter  = 0;
			for (k = 0; k < rdev->config.si.max_cu_per_sh; k++) {
				if (si_get_cu_active_bitmap(rdev, i, j) & mask) {
					if (counter < 2)
						cu_bitmap |= mask;
					counter++;
				}
				mask <<= 1;
			}

			active_cu_number += counter;
			tmp |= (cu_bitmap << (i * 16 + j * 8));
		}
	}

	WREG32(RLC_PG_AO_CU_MASK, tmp);

	tmp = RREG32(RLC_MAX_PG_CU);
	tmp &= ~MAX_PU_CU_MASK;
	tmp |= MAX_PU_CU(active_cu_number);
	WREG32(RLC_MAX_PG_CU, tmp);
}

static void si_enable_cgcg(struct radeon_device *rdev,
			   bool enable)
{
	u32 data, orig, tmp;

	orig = data = RREG32(RLC_CGCG_CGLS_CTRL);

	if (enable && (rdev->cg_flags & RADEON_CG_SUPPORT_GFX_CGCG)) {
		si_enable_gui_idle_interrupt(rdev, true);

		WREG32(RLC_GCPM_GENERAL_3, 0x00000080);

		tmp = si_halt_rlc(rdev);

		WREG32(RLC_SERDES_WR_MASTER_MASK_0, 0xffffffff);
		WREG32(RLC_SERDES_WR_MASTER_MASK_1, 0xffffffff);
		WREG32(RLC_SERDES_WR_CTRL, 0x00b000ff);

		si_wait_for_rlc_serdes(rdev);

		si_update_rlc(rdev, tmp);

		WREG32(RLC_SERDES_WR_CTRL, 0x007000ff);

		data |= CGCG_EN | CGLS_EN;
	} else {
		si_enable_gui_idle_interrupt(rdev, false);

		RREG32(CB_CGTT_SCLK_CTRL);
		RREG32(CB_CGTT_SCLK_CTRL);
		RREG32(CB_CGTT_SCLK_CTRL);
		RREG32(CB_CGTT_SCLK_CTRL);

		data &= ~(CGCG_EN | CGLS_EN);
	}

	if (orig != data)
		WREG32(RLC_CGCG_CGLS_CTRL, data);
}

static void si_enable_mgcg(struct radeon_device *rdev,
			   bool enable)
{
	u32 data, orig, tmp = 0;

	if (enable && (rdev->cg_flags & RADEON_CG_SUPPORT_GFX_MGCG)) {
		orig = data = RREG32(CGTS_SM_CTRL_REG);
		data = 0x96940200;
		if (orig != data)
			WREG32(CGTS_SM_CTRL_REG, data);

		if (rdev->cg_flags & RADEON_CG_SUPPORT_GFX_CP_LS) {
			orig = data = RREG32(CP_MEM_SLP_CNTL);
			data |= CP_MEM_LS_EN;
			if (orig != data)
				WREG32(CP_MEM_SLP_CNTL, data);
		}

		orig = data = RREG32(RLC_CGTT_MGCG_OVERRIDE);
		data &= 0xffffffc0;
		if (orig != data)
			WREG32(RLC_CGTT_MGCG_OVERRIDE, data);

		tmp = si_halt_rlc(rdev);

		WREG32(RLC_SERDES_WR_MASTER_MASK_0, 0xffffffff);
		WREG32(RLC_SERDES_WR_MASTER_MASK_1, 0xffffffff);
		WREG32(RLC_SERDES_WR_CTRL, 0x00d000ff);

		si_update_rlc(rdev, tmp);
	} else {
		orig = data = RREG32(RLC_CGTT_MGCG_OVERRIDE);
		data |= 0x00000003;
		if (orig != data)
			WREG32(RLC_CGTT_MGCG_OVERRIDE, data);

		data = RREG32(CP_MEM_SLP_CNTL);
		if (data & CP_MEM_LS_EN) {
			data &= ~CP_MEM_LS_EN;
			WREG32(CP_MEM_SLP_CNTL, data);
		}
		orig = data = RREG32(CGTS_SM_CTRL_REG);
		data |= LS_OVERRIDE | OVERRIDE;
		if (orig != data)
			WREG32(CGTS_SM_CTRL_REG, data);

		tmp = si_halt_rlc(rdev);

		WREG32(RLC_SERDES_WR_MASTER_MASK_0, 0xffffffff);
		WREG32(RLC_SERDES_WR_MASTER_MASK_1, 0xffffffff);
		WREG32(RLC_SERDES_WR_CTRL, 0x00e000ff);

		si_update_rlc(rdev, tmp);
	}
}

static void si_enable_uvd_mgcg(struct radeon_device *rdev,
			       bool enable)
{
	u32 orig, data, tmp;

	if (enable && (rdev->cg_flags & RADEON_CG_SUPPORT_UVD_MGCG)) {
		tmp = RREG32_UVD_CTX(UVD_CGC_MEM_CTRL);
		tmp |= 0x3fff;
		WREG32_UVD_CTX(UVD_CGC_MEM_CTRL, tmp);

		orig = data = RREG32(UVD_CGC_CTRL);
		data |= DCM;
		if (orig != data)
			WREG32(UVD_CGC_CTRL, data);

		WREG32_SMC(SMC_CG_IND_START + CG_CGTT_LOCAL_0, 0);
		WREG32_SMC(SMC_CG_IND_START + CG_CGTT_LOCAL_1, 0);
	} else {
		tmp = RREG32_UVD_CTX(UVD_CGC_MEM_CTRL);
		tmp &= ~0x3fff;
		WREG32_UVD_CTX(UVD_CGC_MEM_CTRL, tmp);

		orig = data = RREG32(UVD_CGC_CTRL);
		data &= ~DCM;
		if (orig != data)
			WREG32(UVD_CGC_CTRL, data);

		WREG32_SMC(SMC_CG_IND_START + CG_CGTT_LOCAL_0, 0xffffffff);
		WREG32_SMC(SMC_CG_IND_START + CG_CGTT_LOCAL_1, 0xffffffff);
	}
}

static const u32 mc_cg_registers[] =
{
	MC_HUB_MISC_HUB_CG,
	MC_HUB_MISC_SIP_CG,
	MC_HUB_MISC_VM_CG,
	MC_XPB_CLK_GAT,
	ATC_MISC_CG,
	MC_CITF_MISC_WR_CG,
	MC_CITF_MISC_RD_CG,
	MC_CITF_MISC_VM_CG,
	VM_L2_CG,
};

static void si_enable_mc_ls(struct radeon_device *rdev,
			    bool enable)
{
	int i;
	u32 orig, data;

	for (i = 0; i < ARRAY_SIZE(mc_cg_registers); i++) {
		orig = data = RREG32(mc_cg_registers[i]);
		if (enable && (rdev->cg_flags & RADEON_CG_SUPPORT_MC_LS))
			data |= MC_LS_ENABLE;
		else
			data &= ~MC_LS_ENABLE;
		if (data != orig)
			WREG32(mc_cg_registers[i], data);
	}
}

static void si_enable_mc_mgcg(struct radeon_device *rdev,
			       bool enable)
{
	int i;
	u32 orig, data;

	for (i = 0; i < ARRAY_SIZE(mc_cg_registers); i++) {
		orig = data = RREG32(mc_cg_registers[i]);
		if (enable && (rdev->cg_flags & RADEON_CG_SUPPORT_MC_MGCG))
			data |= MC_CG_ENABLE;
		else
			data &= ~MC_CG_ENABLE;
		if (data != orig)
			WREG32(mc_cg_registers[i], data);
	}
}

static void si_enable_dma_mgcg(struct radeon_device *rdev,
			       bool enable)
{
	u32 orig, data, offset;
	int i;

	if (enable && (rdev->cg_flags & RADEON_CG_SUPPORT_SDMA_MGCG)) {
		for (i = 0; i < 2; i++) {
			if (i == 0)
				offset = DMA0_REGISTER_OFFSET;
			else
				offset = DMA1_REGISTER_OFFSET;
			orig = data = RREG32(DMA_POWER_CNTL + offset);
			data &= ~MEM_POWER_OVERRIDE;
			if (data != orig)
				WREG32(DMA_POWER_CNTL + offset, data);
			WREG32(DMA_CLK_CTRL + offset, 0x00000100);
		}
	} else {
		for (i = 0; i < 2; i++) {
			if (i == 0)
				offset = DMA0_REGISTER_OFFSET;
			else
				offset = DMA1_REGISTER_OFFSET;
			orig = data = RREG32(DMA_POWER_CNTL + offset);
			data |= MEM_POWER_OVERRIDE;
			if (data != orig)
				WREG32(DMA_POWER_CNTL + offset, data);

			orig = data = RREG32(DMA_CLK_CTRL + offset);
			data = 0xff000000;
			if (data != orig)
				WREG32(DMA_CLK_CTRL + offset, data);
		}
	}
}

static void si_enable_bif_mgls(struct radeon_device *rdev,
			       bool enable)
{
	u32 orig, data;

	orig = data = RREG32_PCIE(PCIE_CNTL2);

	if (enable && (rdev->cg_flags & RADEON_CG_SUPPORT_BIF_LS))
		data |= SLV_MEM_LS_EN | MST_MEM_LS_EN |
			REPLAY_MEM_LS_EN | SLV_MEM_AGGRESSIVE_LS_EN;
	else
		data &= ~(SLV_MEM_LS_EN | MST_MEM_LS_EN |
			  REPLAY_MEM_LS_EN | SLV_MEM_AGGRESSIVE_LS_EN);

	if (orig != data)
		WREG32_PCIE(PCIE_CNTL2, data);
}

static void si_enable_hdp_mgcg(struct radeon_device *rdev,
			       bool enable)
{
	u32 orig, data;

	orig = data = RREG32(HDP_HOST_PATH_CNTL);

	if (enable && (rdev->cg_flags & RADEON_CG_SUPPORT_HDP_MGCG))
		data &= ~CLOCK_GATING_DIS;
	else
		data |= CLOCK_GATING_DIS;

	if (orig != data)
		WREG32(HDP_HOST_PATH_CNTL, data);
}

static void si_enable_hdp_ls(struct radeon_device *rdev,
			     bool enable)
{
	u32 orig, data;

	orig = data = RREG32(HDP_MEM_POWER_LS);

	if (enable && (rdev->cg_flags & RADEON_CG_SUPPORT_HDP_LS))
		data |= HDP_LS_ENABLE;
	else
		data &= ~HDP_LS_ENABLE;

	if (orig != data)
		WREG32(HDP_MEM_POWER_LS, data);
}

static void si_update_cg(struct radeon_device *rdev,
			 u32 block, bool enable)
{
	if (block & RADEON_CG_BLOCK_GFX) {
		si_enable_gui_idle_interrupt(rdev, false);
		/* order matters! */
		if (enable) {
			si_enable_mgcg(rdev, true);
			si_enable_cgcg(rdev, true);
		} else {
			si_enable_cgcg(rdev, false);
			si_enable_mgcg(rdev, false);
		}
		si_enable_gui_idle_interrupt(rdev, true);
	}

	if (block & RADEON_CG_BLOCK_MC) {
		si_enable_mc_mgcg(rdev, enable);
		si_enable_mc_ls(rdev, enable);
	}

	if (block & RADEON_CG_BLOCK_SDMA) {
		si_enable_dma_mgcg(rdev, enable);
	}

	if (block & RADEON_CG_BLOCK_BIF) {
		si_enable_bif_mgls(rdev, enable);
	}

	if (block & RADEON_CG_BLOCK_UVD) {
		if (rdev->has_uvd) {
			si_enable_uvd_mgcg(rdev, enable);
		}
	}

	if (block & RADEON_CG_BLOCK_HDP) {
		si_enable_hdp_mgcg(rdev, enable);
		si_enable_hdp_ls(rdev, enable);
	}
}

static void si_init_cg(struct radeon_device *rdev)
{
	si_update_cg(rdev, (RADEON_CG_BLOCK_GFX |
			    RADEON_CG_BLOCK_MC |
			    RADEON_CG_BLOCK_SDMA |
			    RADEON_CG_BLOCK_BIF |
			    RADEON_CG_BLOCK_HDP), true);
	if (rdev->has_uvd) {
		si_update_cg(rdev, RADEON_CG_BLOCK_UVD, true);
		si_init_uvd_internal_cg(rdev);
	}
}

static void si_fini_cg(struct radeon_device *rdev)
{
	if (rdev->has_uvd) {
		si_update_cg(rdev, RADEON_CG_BLOCK_UVD, false);
	}
	si_update_cg(rdev, (RADEON_CG_BLOCK_GFX |
			    RADEON_CG_BLOCK_MC |
			    RADEON_CG_BLOCK_SDMA |
			    RADEON_CG_BLOCK_BIF |
			    RADEON_CG_BLOCK_HDP), false);
}

u32 si_get_csb_size(struct radeon_device *rdev)
{
	u32 count = 0;
	const struct cs_section_def *sect = NULL;
	const struct cs_extent_def *ext = NULL;

	if (rdev->rlc.cs_data == NULL)
		return 0;

	/* begin clear state */
	count += 2;
	/* context control state */
	count += 3;

	for (sect = rdev->rlc.cs_data; sect->section != NULL; ++sect) {
		for (ext = sect->section; ext->extent != NULL; ++ext) {
			if (sect->id == SECT_CONTEXT)
				count += 2 + ext->reg_count;
			else
				return 0;
		}
	}
	/* pa_sc_raster_config */
	count += 3;
	/* end clear state */
	count += 2;
	/* clear state */
	count += 2;

	return count;
}

void si_get_csb_buffer(struct radeon_device *rdev, volatile u32 *buffer)
{
	u32 count = 0, i;
	const struct cs_section_def *sect = NULL;
	const struct cs_extent_def *ext = NULL;

	if (rdev->rlc.cs_data == NULL)
		return;
	if (buffer == NULL)
		return;

	buffer[count++] = cpu_to_le32(PACKET3(PACKET3_PREAMBLE_CNTL, 0));
	buffer[count++] = cpu_to_le32(PACKET3_PREAMBLE_BEGIN_CLEAR_STATE);

	buffer[count++] = cpu_to_le32(PACKET3(PACKET3_CONTEXT_CONTROL, 1));
	buffer[count++] = cpu_to_le32(0x80000000);
	buffer[count++] = cpu_to_le32(0x80000000);

	for (sect = rdev->rlc.cs_data; sect->section != NULL; ++sect) {
		for (ext = sect->section; ext->extent != NULL; ++ext) {
			if (sect->id == SECT_CONTEXT) {
				buffer[count++] =
					cpu_to_le32(PACKET3(PACKET3_SET_CONTEXT_REG, ext->reg_count));
				buffer[count++] = cpu_to_le32(ext->reg_index - 0xa000);
				for (i = 0; i < ext->reg_count; i++)
					buffer[count++] = cpu_to_le32(ext->extent[i]);
			} else {
				return;
			}
		}
	}

	buffer[count++] = cpu_to_le32(PACKET3(PACKET3_SET_CONTEXT_REG, 1));
	buffer[count++] = cpu_to_le32(PA_SC_RASTER_CONFIG - PACKET3_SET_CONTEXT_REG_START);
	switch (rdev->family) {
	case CHIP_TAHITI:
	case CHIP_PITCAIRN:
		buffer[count++] = cpu_to_le32(0x2a00126a);
		break;
	case CHIP_VERDE:
		buffer[count++] = cpu_to_le32(0x0000124a);
		break;
	case CHIP_OLAND:
		buffer[count++] = cpu_to_le32(0x00000082);
		break;
	case CHIP_HAINAN:
		buffer[count++] = cpu_to_le32(0x00000000);
		break;
	default:
		buffer[count++] = cpu_to_le32(0x00000000);
		break;
	}

	buffer[count++] = cpu_to_le32(PACKET3(PACKET3_PREAMBLE_CNTL, 0));
	buffer[count++] = cpu_to_le32(PACKET3_PREAMBLE_END_CLEAR_STATE);

	buffer[count++] = cpu_to_le32(PACKET3(PACKET3_CLEAR_STATE, 0));
	buffer[count++] = cpu_to_le32(0);
}

static void si_init_pg(struct radeon_device *rdev)
{
	if (rdev->pg_flags) {
		if (rdev->pg_flags & RADEON_PG_SUPPORT_SDMA) {
			si_init_dma_pg(rdev);
		}
		si_init_ao_cu_mask(rdev);
		if (rdev->pg_flags & RADEON_PG_SUPPORT_GFX_PG) {
			si_init_gfx_cgpg(rdev);
		} else {
			WREG32(RLC_SAVE_AND_RESTORE_BASE, rdev->rlc.save_restore_gpu_addr >> 8);
			WREG32(RLC_CLEAR_STATE_RESTORE_BASE, rdev->rlc.clear_state_gpu_addr >> 8);
		}
		si_enable_dma_pg(rdev, true);
		si_enable_gfx_cgpg(rdev, true);
	} else {
		WREG32(RLC_SAVE_AND_RESTORE_BASE, rdev->rlc.save_restore_gpu_addr >> 8);
		WREG32(RLC_CLEAR_STATE_RESTORE_BASE, rdev->rlc.clear_state_gpu_addr >> 8);
	}
}

static void si_fini_pg(struct radeon_device *rdev)
{
	if (rdev->pg_flags) {
		si_enable_dma_pg(rdev, false);
		si_enable_gfx_cgpg(rdev, false);
	}
}

/*
 * RLC
 */
void si_rlc_reset(struct radeon_device *rdev)
{
	u32 tmp = RREG32(GRBM_SOFT_RESET);

	tmp |= SOFT_RESET_RLC;
	WREG32(GRBM_SOFT_RESET, tmp);
	udelay(50);
	tmp &= ~SOFT_RESET_RLC;
	WREG32(GRBM_SOFT_RESET, tmp);
	udelay(50);
}

static void si_rlc_stop(struct radeon_device *rdev)
{
	WREG32(RLC_CNTL, 0);

	si_enable_gui_idle_interrupt(rdev, false);

	si_wait_for_rlc_serdes(rdev);
}

static void si_rlc_start(struct radeon_device *rdev)
{
	WREG32(RLC_CNTL, RLC_ENABLE);

	si_enable_gui_idle_interrupt(rdev, true);

	udelay(50);
}

static bool si_lbpw_supported(struct radeon_device *rdev)
{
	u32 tmp;

	/* Enable LBPW only for DDR3 */
	tmp = RREG32(MC_SEQ_MISC0);
	if ((tmp & 0xF0000000) == 0xB0000000)
		return true;
	return false;
}

static void si_enable_lbpw(struct radeon_device *rdev, bool enable)
{
	u32 tmp;

	tmp = RREG32(RLC_LB_CNTL);
	if (enable)
		tmp |= LOAD_BALANCE_ENABLE;
	else
		tmp &= ~LOAD_BALANCE_ENABLE;
	WREG32(RLC_LB_CNTL, tmp);

	if (!enable) {
		si_select_se_sh(rdev, 0xffffffff, 0xffffffff);
		WREG32(SPI_LB_CU_MASK, 0x00ff);
	}
}

static int si_rlc_resume(struct radeon_device *rdev)
{
	u32 i;
	const __be32 *fw_data;

	if (!rdev->rlc_fw)
		return -EINVAL;

	si_rlc_stop(rdev);

	si_rlc_reset(rdev);

	si_init_pg(rdev);

	si_init_cg(rdev);

	WREG32(RLC_RL_BASE, 0);
	WREG32(RLC_RL_SIZE, 0);
	WREG32(RLC_LB_CNTL, 0);
	WREG32(RLC_LB_CNTR_MAX, 0xffffffff);
	WREG32(RLC_LB_CNTR_INIT, 0);
	WREG32(RLC_LB_INIT_CU_MASK, 0xffffffff);

	WREG32(RLC_MC_CNTL, 0);
	WREG32(RLC_UCODE_CNTL, 0);

	fw_data = (const __be32 *)rdev->rlc_fw->data;
	for (i = 0; i < SI_RLC_UCODE_SIZE; i++) {
		WREG32(RLC_UCODE_ADDR, i);
		WREG32(RLC_UCODE_DATA, be32_to_cpup(fw_data++));
	}
	WREG32(RLC_UCODE_ADDR, 0);

	si_enable_lbpw(rdev, si_lbpw_supported(rdev));

	si_rlc_start(rdev);

	return 0;
}

static void si_enable_interrupts(struct radeon_device *rdev)
{
	u32 ih_cntl = RREG32(IH_CNTL);
	u32 ih_rb_cntl = RREG32(IH_RB_CNTL);

	ih_cntl |= ENABLE_INTR;
	ih_rb_cntl |= IH_RB_ENABLE;
	WREG32(IH_CNTL, ih_cntl);
	WREG32(IH_RB_CNTL, ih_rb_cntl);
	rdev->ih.enabled = true;
}

static void si_disable_interrupts(struct radeon_device *rdev)
{
	u32 ih_rb_cntl = RREG32(IH_RB_CNTL);
	u32 ih_cntl = RREG32(IH_CNTL);

	ih_rb_cntl &= ~IH_RB_ENABLE;
	ih_cntl &= ~ENABLE_INTR;
	WREG32(IH_RB_CNTL, ih_rb_cntl);
	WREG32(IH_CNTL, ih_cntl);
	/* set rptr, wptr to 0 */
	WREG32(IH_RB_RPTR, 0);
	WREG32(IH_RB_WPTR, 0);
	rdev->ih.enabled = false;
	rdev->ih.rptr = 0;
}

static void si_disable_interrupt_state(struct radeon_device *rdev)
{
	u32 tmp;

	tmp = RREG32(CP_INT_CNTL_RING0) &
		(CNTX_BUSY_INT_ENABLE | CNTX_EMPTY_INT_ENABLE);
	WREG32(CP_INT_CNTL_RING0, tmp);
	WREG32(CP_INT_CNTL_RING1, 0);
	WREG32(CP_INT_CNTL_RING2, 0);
	tmp = RREG32(DMA_CNTL + DMA0_REGISTER_OFFSET) & ~TRAP_ENABLE;
	WREG32(DMA_CNTL + DMA0_REGISTER_OFFSET, tmp);
	tmp = RREG32(DMA_CNTL + DMA1_REGISTER_OFFSET) & ~TRAP_ENABLE;
	WREG32(DMA_CNTL + DMA1_REGISTER_OFFSET, tmp);
	WREG32(GRBM_INT_CNTL, 0);
	if (rdev->num_crtc >= 2) {
		WREG32(INT_MASK + EVERGREEN_CRTC0_REGISTER_OFFSET, 0);
		WREG32(INT_MASK + EVERGREEN_CRTC1_REGISTER_OFFSET, 0);
	}
	if (rdev->num_crtc >= 4) {
		WREG32(INT_MASK + EVERGREEN_CRTC2_REGISTER_OFFSET, 0);
		WREG32(INT_MASK + EVERGREEN_CRTC3_REGISTER_OFFSET, 0);
	}
	if (rdev->num_crtc >= 6) {
		WREG32(INT_MASK + EVERGREEN_CRTC4_REGISTER_OFFSET, 0);
		WREG32(INT_MASK + EVERGREEN_CRTC5_REGISTER_OFFSET, 0);
	}

	if (rdev->num_crtc >= 2) {
		WREG32(GRPH_INT_CONTROL + EVERGREEN_CRTC0_REGISTER_OFFSET, 0);
		WREG32(GRPH_INT_CONTROL + EVERGREEN_CRTC1_REGISTER_OFFSET, 0);
	}
	if (rdev->num_crtc >= 4) {
		WREG32(GRPH_INT_CONTROL + EVERGREEN_CRTC2_REGISTER_OFFSET, 0);
		WREG32(GRPH_INT_CONTROL + EVERGREEN_CRTC3_REGISTER_OFFSET, 0);
	}
	if (rdev->num_crtc >= 6) {
		WREG32(GRPH_INT_CONTROL + EVERGREEN_CRTC4_REGISTER_OFFSET, 0);
		WREG32(GRPH_INT_CONTROL + EVERGREEN_CRTC5_REGISTER_OFFSET, 0);
	}

	if (!ASIC_IS_NODCE(rdev)) {
		WREG32(DAC_AUTODETECT_INT_CONTROL, 0);

		tmp = RREG32(DC_HPD1_INT_CONTROL) & DC_HPDx_INT_POLARITY;
		WREG32(DC_HPD1_INT_CONTROL, tmp);
		tmp = RREG32(DC_HPD2_INT_CONTROL) & DC_HPDx_INT_POLARITY;
		WREG32(DC_HPD2_INT_CONTROL, tmp);
		tmp = RREG32(DC_HPD3_INT_CONTROL) & DC_HPDx_INT_POLARITY;
		WREG32(DC_HPD3_INT_CONTROL, tmp);
		tmp = RREG32(DC_HPD4_INT_CONTROL) & DC_HPDx_INT_POLARITY;
		WREG32(DC_HPD4_INT_CONTROL, tmp);
		tmp = RREG32(DC_HPD5_INT_CONTROL) & DC_HPDx_INT_POLARITY;
		WREG32(DC_HPD5_INT_CONTROL, tmp);
		tmp = RREG32(DC_HPD6_INT_CONTROL) & DC_HPDx_INT_POLARITY;
		WREG32(DC_HPD6_INT_CONTROL, tmp);
	}
}

static int si_irq_init(struct radeon_device *rdev)
{
	int ret = 0;
	int rb_bufsz;
	u32 interrupt_cntl, ih_cntl, ih_rb_cntl;

	/* allocate ring */
	ret = r600_ih_ring_alloc(rdev);
	if (ret)
		return ret;

	/* disable irqs */
	si_disable_interrupts(rdev);

	/* init rlc */
	ret = si_rlc_resume(rdev);
	if (ret) {
		r600_ih_ring_fini(rdev);
		return ret;
	}

	/* setup interrupt control */
	/* set dummy read address to ring address */
	WREG32(INTERRUPT_CNTL2, rdev->ih.gpu_addr >> 8);
	interrupt_cntl = RREG32(INTERRUPT_CNTL);
	/* IH_DUMMY_RD_OVERRIDE=0 - dummy read disabled with msi, enabled without msi
	 * IH_DUMMY_RD_OVERRIDE=1 - dummy read controlled by IH_DUMMY_RD_EN
	 */
	interrupt_cntl &= ~IH_DUMMY_RD_OVERRIDE;
	/* IH_REQ_NONSNOOP_EN=1 if ring is in non-cacheable memory, e.g., vram */
	interrupt_cntl &= ~IH_REQ_NONSNOOP_EN;
	WREG32(INTERRUPT_CNTL, interrupt_cntl);

	WREG32(IH_RB_BASE, rdev->ih.gpu_addr >> 8);
	rb_bufsz = order_base_2(rdev->ih.ring_size / 4);

	ih_rb_cntl = (IH_WPTR_OVERFLOW_ENABLE |
		      IH_WPTR_OVERFLOW_CLEAR |
		      (rb_bufsz << 1));

	if (rdev->wb.enabled)
		ih_rb_cntl |= IH_WPTR_WRITEBACK_ENABLE;

	/* set the writeback address whether it's enabled or not */
	WREG32(IH_RB_WPTR_ADDR_LO, (rdev->wb.gpu_addr + R600_WB_IH_WPTR_OFFSET) & 0xFFFFFFFC);
	WREG32(IH_RB_WPTR_ADDR_HI, upper_32_bits(rdev->wb.gpu_addr + R600_WB_IH_WPTR_OFFSET) & 0xFF);

	WREG32(IH_RB_CNTL, ih_rb_cntl);

	/* set rptr, wptr to 0 */
	WREG32(IH_RB_RPTR, 0);
	WREG32(IH_RB_WPTR, 0);

	/* Default settings for IH_CNTL (disabled at first) */
	ih_cntl = MC_WRREQ_CREDIT(0x10) | MC_WR_CLEAN_CNT(0x10) | MC_VMID(0);
	/* RPTR_REARM only works if msi's are enabled */
	if (rdev->msi_enabled)
		ih_cntl |= RPTR_REARM;
	WREG32(IH_CNTL, ih_cntl);

	/* force the active interrupt state to all disabled */
	si_disable_interrupt_state(rdev);

	pci_set_master(rdev->pdev);

	/* enable irqs */
	si_enable_interrupts(rdev);

	return ret;
}

int si_irq_set(struct radeon_device *rdev)
{
	u32 cp_int_cntl;
	u32 cp_int_cntl1 = 0, cp_int_cntl2 = 0;
	u32 crtc1 = 0, crtc2 = 0, crtc3 = 0, crtc4 = 0, crtc5 = 0, crtc6 = 0;
	u32 hpd1 = 0, hpd2 = 0, hpd3 = 0, hpd4 = 0, hpd5 = 0, hpd6 = 0;
	u32 grbm_int_cntl = 0;
	u32 grph1 = 0, grph2 = 0, grph3 = 0, grph4 = 0, grph5 = 0, grph6 = 0;
	u32 dma_cntl, dma_cntl1;
	u32 thermal_int = 0;

	if (!rdev->irq.installed) {
		WARN(1, "Can't enable IRQ/MSI because no handler is installed\n");
		return -EINVAL;
	}
	/* don't enable anything if the ih is disabled */
	if (!rdev->ih.enabled) {
		si_disable_interrupts(rdev);
		/* force the active interrupt state to all disabled */
		si_disable_interrupt_state(rdev);
		return 0;
	}

	cp_int_cntl = RREG32(CP_INT_CNTL_RING0) &
		(CNTX_BUSY_INT_ENABLE | CNTX_EMPTY_INT_ENABLE);

	if (!ASIC_IS_NODCE(rdev)) {
		hpd1 = RREG32(DC_HPD1_INT_CONTROL) & ~DC_HPDx_INT_EN;
		hpd2 = RREG32(DC_HPD2_INT_CONTROL) & ~DC_HPDx_INT_EN;
		hpd3 = RREG32(DC_HPD3_INT_CONTROL) & ~DC_HPDx_INT_EN;
		hpd4 = RREG32(DC_HPD4_INT_CONTROL) & ~DC_HPDx_INT_EN;
		hpd5 = RREG32(DC_HPD5_INT_CONTROL) & ~DC_HPDx_INT_EN;
		hpd6 = RREG32(DC_HPD6_INT_CONTROL) & ~DC_HPDx_INT_EN;
	}

	dma_cntl = RREG32(DMA_CNTL + DMA0_REGISTER_OFFSET) & ~TRAP_ENABLE;
	dma_cntl1 = RREG32(DMA_CNTL + DMA1_REGISTER_OFFSET) & ~TRAP_ENABLE;

	thermal_int = RREG32(CG_THERMAL_INT) &
		~(THERM_INT_MASK_HIGH | THERM_INT_MASK_LOW);

	/* enable CP interrupts on all rings */
	if (atomic_read(&rdev->irq.ring_int[RADEON_RING_TYPE_GFX_INDEX])) {
		DRM_DEBUG("si_irq_set: sw int gfx\n");
		cp_int_cntl |= TIME_STAMP_INT_ENABLE;
	}
	if (atomic_read(&rdev->irq.ring_int[CAYMAN_RING_TYPE_CP1_INDEX])) {
		DRM_DEBUG("si_irq_set: sw int cp1\n");
		cp_int_cntl1 |= TIME_STAMP_INT_ENABLE;
	}
	if (atomic_read(&rdev->irq.ring_int[CAYMAN_RING_TYPE_CP2_INDEX])) {
		DRM_DEBUG("si_irq_set: sw int cp2\n");
		cp_int_cntl2 |= TIME_STAMP_INT_ENABLE;
	}
	if (atomic_read(&rdev->irq.ring_int[R600_RING_TYPE_DMA_INDEX])) {
		DRM_DEBUG("si_irq_set: sw int dma\n");
		dma_cntl |= TRAP_ENABLE;
	}

	if (atomic_read(&rdev->irq.ring_int[CAYMAN_RING_TYPE_DMA1_INDEX])) {
		DRM_DEBUG("si_irq_set: sw int dma1\n");
		dma_cntl1 |= TRAP_ENABLE;
	}
	if (rdev->irq.crtc_vblank_int[0] ||
	    atomic_read(&rdev->irq.pflip[0])) {
		DRM_DEBUG("si_irq_set: vblank 0\n");
		crtc1 |= VBLANK_INT_MASK;
	}
	if (rdev->irq.crtc_vblank_int[1] ||
	    atomic_read(&rdev->irq.pflip[1])) {
		DRM_DEBUG("si_irq_set: vblank 1\n");
		crtc2 |= VBLANK_INT_MASK;
	}
	if (rdev->irq.crtc_vblank_int[2] ||
	    atomic_read(&rdev->irq.pflip[2])) {
		DRM_DEBUG("si_irq_set: vblank 2\n");
		crtc3 |= VBLANK_INT_MASK;
	}
	if (rdev->irq.crtc_vblank_int[3] ||
	    atomic_read(&rdev->irq.pflip[3])) {
		DRM_DEBUG("si_irq_set: vblank 3\n");
		crtc4 |= VBLANK_INT_MASK;
	}
	if (rdev->irq.crtc_vblank_int[4] ||
	    atomic_read(&rdev->irq.pflip[4])) {
		DRM_DEBUG("si_irq_set: vblank 4\n");
		crtc5 |= VBLANK_INT_MASK;
	}
	if (rdev->irq.crtc_vblank_int[5] ||
	    atomic_read(&rdev->irq.pflip[5])) {
		DRM_DEBUG("si_irq_set: vblank 5\n");
		crtc6 |= VBLANK_INT_MASK;
	}
	if (rdev->irq.hpd[0]) {
		DRM_DEBUG("si_irq_set: hpd 1\n");
		hpd1 |= DC_HPDx_INT_EN;
	}
	if (rdev->irq.hpd[1]) {
		DRM_DEBUG("si_irq_set: hpd 2\n");
		hpd2 |= DC_HPDx_INT_EN;
	}
	if (rdev->irq.hpd[2]) {
		DRM_DEBUG("si_irq_set: hpd 3\n");
		hpd3 |= DC_HPDx_INT_EN;
	}
	if (rdev->irq.hpd[3]) {
		DRM_DEBUG("si_irq_set: hpd 4\n");
		hpd4 |= DC_HPDx_INT_EN;
	}
	if (rdev->irq.hpd[4]) {
		DRM_DEBUG("si_irq_set: hpd 5\n");
		hpd5 |= DC_HPDx_INT_EN;
	}
	if (rdev->irq.hpd[5]) {
		DRM_DEBUG("si_irq_set: hpd 6\n");
		hpd6 |= DC_HPDx_INT_EN;
	}

	WREG32(CP_INT_CNTL_RING0, cp_int_cntl);
	WREG32(CP_INT_CNTL_RING1, cp_int_cntl1);
	WREG32(CP_INT_CNTL_RING2, cp_int_cntl2);

	WREG32(DMA_CNTL + DMA0_REGISTER_OFFSET, dma_cntl);
	WREG32(DMA_CNTL + DMA1_REGISTER_OFFSET, dma_cntl1);

	WREG32(GRBM_INT_CNTL, grbm_int_cntl);

	if (rdev->irq.dpm_thermal) {
		DRM_DEBUG("dpm thermal\n");
		thermal_int |= THERM_INT_MASK_HIGH | THERM_INT_MASK_LOW;
	}

	if (rdev->num_crtc >= 2) {
		WREG32(INT_MASK + EVERGREEN_CRTC0_REGISTER_OFFSET, crtc1);
		WREG32(INT_MASK + EVERGREEN_CRTC1_REGISTER_OFFSET, crtc2);
	}
	if (rdev->num_crtc >= 4) {
		WREG32(INT_MASK + EVERGREEN_CRTC2_REGISTER_OFFSET, crtc3);
		WREG32(INT_MASK + EVERGREEN_CRTC3_REGISTER_OFFSET, crtc4);
	}
	if (rdev->num_crtc >= 6) {
		WREG32(INT_MASK + EVERGREEN_CRTC4_REGISTER_OFFSET, crtc5);
		WREG32(INT_MASK + EVERGREEN_CRTC5_REGISTER_OFFSET, crtc6);
	}

	if (rdev->num_crtc >= 2) {
		WREG32(GRPH_INT_CONTROL + EVERGREEN_CRTC0_REGISTER_OFFSET, grph1);
		WREG32(GRPH_INT_CONTROL + EVERGREEN_CRTC1_REGISTER_OFFSET, grph2);
	}
	if (rdev->num_crtc >= 4) {
		WREG32(GRPH_INT_CONTROL + EVERGREEN_CRTC2_REGISTER_OFFSET, grph3);
		WREG32(GRPH_INT_CONTROL + EVERGREEN_CRTC3_REGISTER_OFFSET, grph4);
	}
	if (rdev->num_crtc >= 6) {
		WREG32(GRPH_INT_CONTROL + EVERGREEN_CRTC4_REGISTER_OFFSET, grph5);
		WREG32(GRPH_INT_CONTROL + EVERGREEN_CRTC5_REGISTER_OFFSET, grph6);
	}

	if (!ASIC_IS_NODCE(rdev)) {
		WREG32(DC_HPD1_INT_CONTROL, hpd1);
		WREG32(DC_HPD2_INT_CONTROL, hpd2);
		WREG32(DC_HPD3_INT_CONTROL, hpd3);
		WREG32(DC_HPD4_INT_CONTROL, hpd4);
		WREG32(DC_HPD5_INT_CONTROL, hpd5);
		WREG32(DC_HPD6_INT_CONTROL, hpd6);
	}

	WREG32(CG_THERMAL_INT, thermal_int);

	return 0;
}

static inline void si_irq_ack(struct radeon_device *rdev)
{
	u32 tmp;

	if (ASIC_IS_NODCE(rdev))
		return;

	rdev->irq.stat_regs.evergreen.disp_int = RREG32(DISP_INTERRUPT_STATUS);
	rdev->irq.stat_regs.evergreen.disp_int_cont = RREG32(DISP_INTERRUPT_STATUS_CONTINUE);
	rdev->irq.stat_regs.evergreen.disp_int_cont2 = RREG32(DISP_INTERRUPT_STATUS_CONTINUE2);
	rdev->irq.stat_regs.evergreen.disp_int_cont3 = RREG32(DISP_INTERRUPT_STATUS_CONTINUE3);
	rdev->irq.stat_regs.evergreen.disp_int_cont4 = RREG32(DISP_INTERRUPT_STATUS_CONTINUE4);
	rdev->irq.stat_regs.evergreen.disp_int_cont5 = RREG32(DISP_INTERRUPT_STATUS_CONTINUE5);
	rdev->irq.stat_regs.evergreen.d1grph_int = RREG32(GRPH_INT_STATUS + EVERGREEN_CRTC0_REGISTER_OFFSET);
	rdev->irq.stat_regs.evergreen.d2grph_int = RREG32(GRPH_INT_STATUS + EVERGREEN_CRTC1_REGISTER_OFFSET);
	if (rdev->num_crtc >= 4) {
		rdev->irq.stat_regs.evergreen.d3grph_int = RREG32(GRPH_INT_STATUS + EVERGREEN_CRTC2_REGISTER_OFFSET);
		rdev->irq.stat_regs.evergreen.d4grph_int = RREG32(GRPH_INT_STATUS + EVERGREEN_CRTC3_REGISTER_OFFSET);
	}
	if (rdev->num_crtc >= 6) {
		rdev->irq.stat_regs.evergreen.d5grph_int = RREG32(GRPH_INT_STATUS + EVERGREEN_CRTC4_REGISTER_OFFSET);
		rdev->irq.stat_regs.evergreen.d6grph_int = RREG32(GRPH_INT_STATUS + EVERGREEN_CRTC5_REGISTER_OFFSET);
	}

	if (rdev->irq.stat_regs.evergreen.d1grph_int & GRPH_PFLIP_INT_OCCURRED)
		WREG32(GRPH_INT_STATUS + EVERGREEN_CRTC0_REGISTER_OFFSET, GRPH_PFLIP_INT_CLEAR);
	if (rdev->irq.stat_regs.evergreen.d2grph_int & GRPH_PFLIP_INT_OCCURRED)
		WREG32(GRPH_INT_STATUS + EVERGREEN_CRTC1_REGISTER_OFFSET, GRPH_PFLIP_INT_CLEAR);
	if (rdev->irq.stat_regs.evergreen.disp_int & LB_D1_VBLANK_INTERRUPT)
		WREG32(VBLANK_STATUS + EVERGREEN_CRTC0_REGISTER_OFFSET, VBLANK_ACK);
	if (rdev->irq.stat_regs.evergreen.disp_int & LB_D1_VLINE_INTERRUPT)
		WREG32(VLINE_STATUS + EVERGREEN_CRTC0_REGISTER_OFFSET, VLINE_ACK);
	if (rdev->irq.stat_regs.evergreen.disp_int_cont & LB_D2_VBLANK_INTERRUPT)
		WREG32(VBLANK_STATUS + EVERGREEN_CRTC1_REGISTER_OFFSET, VBLANK_ACK);
	if (rdev->irq.stat_regs.evergreen.disp_int_cont & LB_D2_VLINE_INTERRUPT)
		WREG32(VLINE_STATUS + EVERGREEN_CRTC1_REGISTER_OFFSET, VLINE_ACK);

	if (rdev->num_crtc >= 4) {
		if (rdev->irq.stat_regs.evergreen.d3grph_int & GRPH_PFLIP_INT_OCCURRED)
			WREG32(GRPH_INT_STATUS + EVERGREEN_CRTC2_REGISTER_OFFSET, GRPH_PFLIP_INT_CLEAR);
		if (rdev->irq.stat_regs.evergreen.d4grph_int & GRPH_PFLIP_INT_OCCURRED)
			WREG32(GRPH_INT_STATUS + EVERGREEN_CRTC3_REGISTER_OFFSET, GRPH_PFLIP_INT_CLEAR);
		if (rdev->irq.stat_regs.evergreen.disp_int_cont2 & LB_D3_VBLANK_INTERRUPT)
			WREG32(VBLANK_STATUS + EVERGREEN_CRTC2_REGISTER_OFFSET, VBLANK_ACK);
		if (rdev->irq.stat_regs.evergreen.disp_int_cont2 & LB_D3_VLINE_INTERRUPT)
			WREG32(VLINE_STATUS + EVERGREEN_CRTC2_REGISTER_OFFSET, VLINE_ACK);
		if (rdev->irq.stat_regs.evergreen.disp_int_cont3 & LB_D4_VBLANK_INTERRUPT)
			WREG32(VBLANK_STATUS + EVERGREEN_CRTC3_REGISTER_OFFSET, VBLANK_ACK);
		if (rdev->irq.stat_regs.evergreen.disp_int_cont3 & LB_D4_VLINE_INTERRUPT)
			WREG32(VLINE_STATUS + EVERGREEN_CRTC3_REGISTER_OFFSET, VLINE_ACK);
	}

	if (rdev->num_crtc >= 6) {
		if (rdev->irq.stat_regs.evergreen.d5grph_int & GRPH_PFLIP_INT_OCCURRED)
			WREG32(GRPH_INT_STATUS + EVERGREEN_CRTC4_REGISTER_OFFSET, GRPH_PFLIP_INT_CLEAR);
		if (rdev->irq.stat_regs.evergreen.d6grph_int & GRPH_PFLIP_INT_OCCURRED)
			WREG32(GRPH_INT_STATUS + EVERGREEN_CRTC5_REGISTER_OFFSET, GRPH_PFLIP_INT_CLEAR);
		if (rdev->irq.stat_regs.evergreen.disp_int_cont4 & LB_D5_VBLANK_INTERRUPT)
			WREG32(VBLANK_STATUS + EVERGREEN_CRTC4_REGISTER_OFFSET, VBLANK_ACK);
		if (rdev->irq.stat_regs.evergreen.disp_int_cont4 & LB_D5_VLINE_INTERRUPT)
			WREG32(VLINE_STATUS + EVERGREEN_CRTC4_REGISTER_OFFSET, VLINE_ACK);
		if (rdev->irq.stat_regs.evergreen.disp_int_cont5 & LB_D6_VBLANK_INTERRUPT)
			WREG32(VBLANK_STATUS + EVERGREEN_CRTC5_REGISTER_OFFSET, VBLANK_ACK);
		if (rdev->irq.stat_regs.evergreen.disp_int_cont5 & LB_D6_VLINE_INTERRUPT)
			WREG32(VLINE_STATUS + EVERGREEN_CRTC5_REGISTER_OFFSET, VLINE_ACK);
	}

	if (rdev->irq.stat_regs.evergreen.disp_int & DC_HPD1_INTERRUPT) {
		tmp = RREG32(DC_HPD1_INT_CONTROL);
		tmp |= DC_HPDx_INT_ACK;
		WREG32(DC_HPD1_INT_CONTROL, tmp);
	}
	if (rdev->irq.stat_regs.evergreen.disp_int_cont & DC_HPD2_INTERRUPT) {
		tmp = RREG32(DC_HPD2_INT_CONTROL);
		tmp |= DC_HPDx_INT_ACK;
		WREG32(DC_HPD2_INT_CONTROL, tmp);
	}
	if (rdev->irq.stat_regs.evergreen.disp_int_cont2 & DC_HPD3_INTERRUPT) {
		tmp = RREG32(DC_HPD3_INT_CONTROL);
		tmp |= DC_HPDx_INT_ACK;
		WREG32(DC_HPD3_INT_CONTROL, tmp);
	}
	if (rdev->irq.stat_regs.evergreen.disp_int_cont3 & DC_HPD4_INTERRUPT) {
		tmp = RREG32(DC_HPD4_INT_CONTROL);
		tmp |= DC_HPDx_INT_ACK;
		WREG32(DC_HPD4_INT_CONTROL, tmp);
	}
	if (rdev->irq.stat_regs.evergreen.disp_int_cont4 & DC_HPD5_INTERRUPT) {
		tmp = RREG32(DC_HPD5_INT_CONTROL);
		tmp |= DC_HPDx_INT_ACK;
		WREG32(DC_HPD5_INT_CONTROL, tmp);
	}
	if (rdev->irq.stat_regs.evergreen.disp_int_cont5 & DC_HPD6_INTERRUPT) {
		tmp = RREG32(DC_HPD5_INT_CONTROL);
		tmp |= DC_HPDx_INT_ACK;
		WREG32(DC_HPD6_INT_CONTROL, tmp);
	}
}

static void si_irq_disable(struct radeon_device *rdev)
{
	si_disable_interrupts(rdev);
	/* Wait and acknowledge irq */
	mdelay(1);
	si_irq_ack(rdev);
	si_disable_interrupt_state(rdev);
}

static void si_irq_suspend(struct radeon_device *rdev)
{
	si_irq_disable(rdev);
	si_rlc_stop(rdev);
}

static void si_irq_fini(struct radeon_device *rdev)
{
	si_irq_suspend(rdev);
	r600_ih_ring_fini(rdev);
}

static inline u32 si_get_ih_wptr(struct radeon_device *rdev)
{
	u32 wptr, tmp;

	if (rdev->wb.enabled)
		wptr = le32_to_cpu(rdev->wb.wb[R600_WB_IH_WPTR_OFFSET/4]);
	else
		wptr = RREG32(IH_RB_WPTR);

	if (wptr & RB_OVERFLOW) {
		/* When a ring buffer overflow happen start parsing interrupt
		 * from the last not overwritten vector (wptr + 16). Hopefully
		 * this should allow us to catchup.
		 */
		dev_warn(rdev->dev, "IH ring buffer overflow (0x%08X, %d, %d)\n",
			wptr, rdev->ih.rptr, (wptr + 16) + rdev->ih.ptr_mask);
		rdev->ih.rptr = (wptr + 16) & rdev->ih.ptr_mask;
		tmp = RREG32(IH_RB_CNTL);
		tmp |= IH_WPTR_OVERFLOW_CLEAR;
		WREG32(IH_RB_CNTL, tmp);
	}
	return (wptr & rdev->ih.ptr_mask);
}

/*        SI IV Ring
 * Each IV ring entry is 128 bits:
 * [7:0]    - interrupt source id
 * [31:8]   - reserved
 * [59:32]  - interrupt source data
 * [63:60]  - reserved
 * [71:64]  - RINGID
 * [79:72]  - VMID
 * [127:80] - reserved
 */
int si_irq_process(struct radeon_device *rdev)
{
	u32 wptr;
	u32 rptr;
	u32 src_id, src_data, ring_id;
	u32 ring_index;
	bool queue_hotplug = false;
	bool queue_thermal = false;
	u32 status, addr;

	if (!rdev->ih.enabled || rdev->shutdown)
		return IRQ_NONE;

	wptr = si_get_ih_wptr(rdev);

restart_ih:
	/* is somebody else already processing irqs? */
	if (atomic_xchg(&rdev->ih.lock, 1))
		return IRQ_NONE;

	rptr = rdev->ih.rptr;
	DRM_DEBUG("si_irq_process start: rptr %d, wptr %d\n", rptr, wptr);

	/* Order reading of wptr vs. reading of IH ring data */
	rmb();

	/* display interrupts */
	si_irq_ack(rdev);

	while (rptr != wptr) {
		/* wptr/rptr are in bytes! */
		ring_index = rptr / 4;
		src_id =  le32_to_cpu(rdev->ih.ring[ring_index]) & 0xff;
		src_data = le32_to_cpu(rdev->ih.ring[ring_index + 1]) & 0xfffffff;
		ring_id = le32_to_cpu(rdev->ih.ring[ring_index + 2]) & 0xff;

		switch (src_id) {
		case 1: /* D1 vblank/vline */
			switch (src_data) {
			case 0: /* D1 vblank */
				if (rdev->irq.stat_regs.evergreen.disp_int & LB_D1_VBLANK_INTERRUPT) {
					if (rdev->irq.crtc_vblank_int[0]) {
						drm_handle_vblank(rdev->ddev, 0);
						rdev->pm.vblank_sync = true;
						wake_up(&rdev->irq.vblank_queue);
					}
					if (atomic_read(&rdev->irq.pflip[0]))
						radeon_crtc_handle_flip(rdev, 0);
					rdev->irq.stat_regs.evergreen.disp_int &= ~LB_D1_VBLANK_INTERRUPT;
					DRM_DEBUG("IH: D1 vblank\n");
				}
				break;
			case 1: /* D1 vline */
				if (rdev->irq.stat_regs.evergreen.disp_int & LB_D1_VLINE_INTERRUPT) {
					rdev->irq.stat_regs.evergreen.disp_int &= ~LB_D1_VLINE_INTERRUPT;
					DRM_DEBUG("IH: D1 vline\n");
				}
				break;
			default:
				DRM_DEBUG("Unhandled interrupt: %d %d\n", src_id, src_data);
				break;
			}
			break;
		case 2: /* D2 vblank/vline */
			switch (src_data) {
			case 0: /* D2 vblank */
				if (rdev->irq.stat_regs.evergreen.disp_int_cont & LB_D2_VBLANK_INTERRUPT) {
					if (rdev->irq.crtc_vblank_int[1]) {
						drm_handle_vblank(rdev->ddev, 1);
						rdev->pm.vblank_sync = true;
						wake_up(&rdev->irq.vblank_queue);
					}
					if (atomic_read(&rdev->irq.pflip[1]))
						radeon_crtc_handle_flip(rdev, 1);
					rdev->irq.stat_regs.evergreen.disp_int_cont &= ~LB_D2_VBLANK_INTERRUPT;
					DRM_DEBUG("IH: D2 vblank\n");
				}
				break;
			case 1: /* D2 vline */
				if (rdev->irq.stat_regs.evergreen.disp_int_cont & LB_D2_VLINE_INTERRUPT) {
					rdev->irq.stat_regs.evergreen.disp_int_cont &= ~LB_D2_VLINE_INTERRUPT;
					DRM_DEBUG("IH: D2 vline\n");
				}
				break;
			default:
				DRM_DEBUG("Unhandled interrupt: %d %d\n", src_id, src_data);
				break;
			}
			break;
		case 3: /* D3 vblank/vline */
			switch (src_data) {
			case 0: /* D3 vblank */
				if (rdev->irq.stat_regs.evergreen.disp_int_cont2 & LB_D3_VBLANK_INTERRUPT) {
					if (rdev->irq.crtc_vblank_int[2]) {
						drm_handle_vblank(rdev->ddev, 2);
						rdev->pm.vblank_sync = true;
						wake_up(&rdev->irq.vblank_queue);
					}
					if (atomic_read(&rdev->irq.pflip[2]))
						radeon_crtc_handle_flip(rdev, 2);
					rdev->irq.stat_regs.evergreen.disp_int_cont2 &= ~LB_D3_VBLANK_INTERRUPT;
					DRM_DEBUG("IH: D3 vblank\n");
				}
				break;
			case 1: /* D3 vline */
				if (rdev->irq.stat_regs.evergreen.disp_int_cont2 & LB_D3_VLINE_INTERRUPT) {
					rdev->irq.stat_regs.evergreen.disp_int_cont2 &= ~LB_D3_VLINE_INTERRUPT;
					DRM_DEBUG("IH: D3 vline\n");
				}
				break;
			default:
				DRM_DEBUG("Unhandled interrupt: %d %d\n", src_id, src_data);
				break;
			}
			break;
		case 4: /* D4 vblank/vline */
			switch (src_data) {
			case 0: /* D4 vblank */
				if (rdev->irq.stat_regs.evergreen.disp_int_cont3 & LB_D4_VBLANK_INTERRUPT) {
					if (rdev->irq.crtc_vblank_int[3]) {
						drm_handle_vblank(rdev->ddev, 3);
						rdev->pm.vblank_sync = true;
						wake_up(&rdev->irq.vblank_queue);
					}
					if (atomic_read(&rdev->irq.pflip[3]))
						radeon_crtc_handle_flip(rdev, 3);
					rdev->irq.stat_regs.evergreen.disp_int_cont3 &= ~LB_D4_VBLANK_INTERRUPT;
					DRM_DEBUG("IH: D4 vblank\n");
				}
				break;
			case 1: /* D4 vline */
				if (rdev->irq.stat_regs.evergreen.disp_int_cont3 & LB_D4_VLINE_INTERRUPT) {
					rdev->irq.stat_regs.evergreen.disp_int_cont3 &= ~LB_D4_VLINE_INTERRUPT;
					DRM_DEBUG("IH: D4 vline\n");
				}
				break;
			default:
				DRM_DEBUG("Unhandled interrupt: %d %d\n", src_id, src_data);
				break;
			}
			break;
		case 5: /* D5 vblank/vline */
			switch (src_data) {
			case 0: /* D5 vblank */
				if (rdev->irq.stat_regs.evergreen.disp_int_cont4 & LB_D5_VBLANK_INTERRUPT) {
					if (rdev->irq.crtc_vblank_int[4]) {
						drm_handle_vblank(rdev->ddev, 4);
						rdev->pm.vblank_sync = true;
						wake_up(&rdev->irq.vblank_queue);
					}
					if (atomic_read(&rdev->irq.pflip[4]))
						radeon_crtc_handle_flip(rdev, 4);
					rdev->irq.stat_regs.evergreen.disp_int_cont4 &= ~LB_D5_VBLANK_INTERRUPT;
					DRM_DEBUG("IH: D5 vblank\n");
				}
				break;
			case 1: /* D5 vline */
				if (rdev->irq.stat_regs.evergreen.disp_int_cont4 & LB_D5_VLINE_INTERRUPT) {
					rdev->irq.stat_regs.evergreen.disp_int_cont4 &= ~LB_D5_VLINE_INTERRUPT;
					DRM_DEBUG("IH: D5 vline\n");
				}
				break;
			default:
				DRM_DEBUG("Unhandled interrupt: %d %d\n", src_id, src_data);
				break;
			}
			break;
		case 6: /* D6 vblank/vline */
			switch (src_data) {
			case 0: /* D6 vblank */
				if (rdev->irq.stat_regs.evergreen.disp_int_cont5 & LB_D6_VBLANK_INTERRUPT) {
					if (rdev->irq.crtc_vblank_int[5]) {
						drm_handle_vblank(rdev->ddev, 5);
						rdev->pm.vblank_sync = true;
						wake_up(&rdev->irq.vblank_queue);
					}
					if (atomic_read(&rdev->irq.pflip[5]))
						radeon_crtc_handle_flip(rdev, 5);
					rdev->irq.stat_regs.evergreen.disp_int_cont5 &= ~LB_D6_VBLANK_INTERRUPT;
					DRM_DEBUG("IH: D6 vblank\n");
				}
				break;
			case 1: /* D6 vline */
				if (rdev->irq.stat_regs.evergreen.disp_int_cont5 & LB_D6_VLINE_INTERRUPT) {
					rdev->irq.stat_regs.evergreen.disp_int_cont5 &= ~LB_D6_VLINE_INTERRUPT;
					DRM_DEBUG("IH: D6 vline\n");
				}
				break;
			default:
				DRM_DEBUG("Unhandled interrupt: %d %d\n", src_id, src_data);
				break;
			}
			break;
		case 42: /* HPD hotplug */
			switch (src_data) {
			case 0:
				if (rdev->irq.stat_regs.evergreen.disp_int & DC_HPD1_INTERRUPT) {
					rdev->irq.stat_regs.evergreen.disp_int &= ~DC_HPD1_INTERRUPT;
					queue_hotplug = true;
					DRM_DEBUG("IH: HPD1\n");
				}
				break;
			case 1:
				if (rdev->irq.stat_regs.evergreen.disp_int_cont & DC_HPD2_INTERRUPT) {
					rdev->irq.stat_regs.evergreen.disp_int_cont &= ~DC_HPD2_INTERRUPT;
					queue_hotplug = true;
					DRM_DEBUG("IH: HPD2\n");
				}
				break;
			case 2:
				if (rdev->irq.stat_regs.evergreen.disp_int_cont2 & DC_HPD3_INTERRUPT) {
					rdev->irq.stat_regs.evergreen.disp_int_cont2 &= ~DC_HPD3_INTERRUPT;
					queue_hotplug = true;
					DRM_DEBUG("IH: HPD3\n");
				}
				break;
			case 3:
				if (rdev->irq.stat_regs.evergreen.disp_int_cont3 & DC_HPD4_INTERRUPT) {
					rdev->irq.stat_regs.evergreen.disp_int_cont3 &= ~DC_HPD4_INTERRUPT;
					queue_hotplug = true;
					DRM_DEBUG("IH: HPD4\n");
				}
				break;
			case 4:
				if (rdev->irq.stat_regs.evergreen.disp_int_cont4 & DC_HPD5_INTERRUPT) {
					rdev->irq.stat_regs.evergreen.disp_int_cont4 &= ~DC_HPD5_INTERRUPT;
					queue_hotplug = true;
					DRM_DEBUG("IH: HPD5\n");
				}
				break;
			case 5:
				if (rdev->irq.stat_regs.evergreen.disp_int_cont5 & DC_HPD6_INTERRUPT) {
					rdev->irq.stat_regs.evergreen.disp_int_cont5 &= ~DC_HPD6_INTERRUPT;
					queue_hotplug = true;
					DRM_DEBUG("IH: HPD6\n");
				}
				break;
			default:
				DRM_DEBUG("Unhandled interrupt: %d %d\n", src_id, src_data);
				break;
			}
			break;
		case 124: /* UVD */
			DRM_DEBUG("IH: UVD int: 0x%08x\n", src_data);
			radeon_fence_process(rdev, R600_RING_TYPE_UVD_INDEX);
			break;
		case 146:
		case 147:
			addr = RREG32(VM_CONTEXT1_PROTECTION_FAULT_ADDR);
			status = RREG32(VM_CONTEXT1_PROTECTION_FAULT_STATUS);
			dev_err(rdev->dev, "GPU fault detected: %d 0x%08x\n", src_id, src_data);
			dev_err(rdev->dev, "  VM_CONTEXT1_PROTECTION_FAULT_ADDR   0x%08X\n",
				addr);
			dev_err(rdev->dev, "  VM_CONTEXT1_PROTECTION_FAULT_STATUS 0x%08X\n",
				status);
			si_vm_decode_fault(rdev, status, addr);
			/* reset addr and status */
			WREG32_P(VM_CONTEXT1_CNTL2, 1, ~1);
			break;
		case 176: /* RINGID0 CP_INT */
			radeon_fence_process(rdev, RADEON_RING_TYPE_GFX_INDEX);
			break;
		case 177: /* RINGID1 CP_INT */
			radeon_fence_process(rdev, CAYMAN_RING_TYPE_CP1_INDEX);
			break;
		case 178: /* RINGID2 CP_INT */
			radeon_fence_process(rdev, CAYMAN_RING_TYPE_CP2_INDEX);
			break;
		case 181: /* CP EOP event */
			DRM_DEBUG("IH: CP EOP\n");
			switch (ring_id) {
			case 0:
				radeon_fence_process(rdev, RADEON_RING_TYPE_GFX_INDEX);
				break;
			case 1:
				radeon_fence_process(rdev, CAYMAN_RING_TYPE_CP1_INDEX);
				break;
			case 2:
				radeon_fence_process(rdev, CAYMAN_RING_TYPE_CP2_INDEX);
				break;
			}
			break;
		case 224: /* DMA trap event */
			DRM_DEBUG("IH: DMA trap\n");
			radeon_fence_process(rdev, R600_RING_TYPE_DMA_INDEX);
			break;
		case 230: /* thermal low to high */
			DRM_DEBUG("IH: thermal low to high\n");
			rdev->pm.dpm.thermal.high_to_low = false;
			queue_thermal = true;
			break;
		case 231: /* thermal high to low */
			DRM_DEBUG("IH: thermal high to low\n");
			rdev->pm.dpm.thermal.high_to_low = true;
			queue_thermal = true;
			break;
		case 233: /* GUI IDLE */
			DRM_DEBUG("IH: GUI idle\n");
			break;
		case 244: /* DMA trap event */
			DRM_DEBUG("IH: DMA1 trap\n");
			radeon_fence_process(rdev, CAYMAN_RING_TYPE_DMA1_INDEX);
			break;
		default:
			DRM_DEBUG("Unhandled interrupt: %d %d\n", src_id, src_data);
			break;
		}

		/* wptr/rptr are in bytes! */
		rptr += 16;
		rptr &= rdev->ih.ptr_mask;
	}
	if (queue_hotplug)
		schedule_work(&rdev->hotplug_work);
	if (queue_thermal && rdev->pm.dpm_enabled)
		schedule_work(&rdev->pm.dpm.thermal.work);
	rdev->ih.rptr = rptr;
	WREG32(IH_RB_RPTR, rdev->ih.rptr);
	atomic_set(&rdev->ih.lock, 0);

	/* make sure wptr hasn't changed while processing */
	wptr = si_get_ih_wptr(rdev);
	if (wptr != rptr)
		goto restart_ih;

	return IRQ_HANDLED;
}

/*
 * startup/shutdown callbacks
 */
static int si_startup(struct radeon_device *rdev)
{
	struct radeon_ring *ring;
	int r;

	/* enable pcie gen2/3 link */
	si_pcie_gen3_enable(rdev);
	/* enable aspm */
	si_program_aspm(rdev);

	/* scratch needs to be initialized before MC */
	r = r600_vram_scratch_init(rdev);
	if (r)
		return r;

	si_mc_program(rdev);

<<<<<<< HEAD
	r = si_mc_load_microcode(rdev);
	if (r) {
		DRM_ERROR("Failed to load MC firmware!\n");
		return r;
=======
	if (!rdev->pm.dpm_enabled) {
		r = si_mc_load_microcode(rdev);
		if (r) {
			DRM_ERROR("Failed to load MC firmware!\n");
			return r;
		}
>>>>>>> f9287c7a
	}

	r = si_pcie_gart_enable(rdev);
	if (r)
		return r;
	si_gpu_init(rdev);

	/* allocate rlc buffers */
	if (rdev->family == CHIP_VERDE) {
		rdev->rlc.reg_list = verde_rlc_save_restore_register_list;
		rdev->rlc.reg_list_size =
			(u32)ARRAY_SIZE(verde_rlc_save_restore_register_list);
	}
	rdev->rlc.cs_data = si_cs_data;
	r = sumo_rlc_init(rdev);
	if (r) {
		DRM_ERROR("Failed to init rlc BOs!\n");
		return r;
	}

	/* allocate wb buffer */
	r = radeon_wb_init(rdev);
	if (r)
		return r;

	r = radeon_fence_driver_start_ring(rdev, RADEON_RING_TYPE_GFX_INDEX);
	if (r) {
		dev_err(rdev->dev, "failed initializing CP fences (%d).\n", r);
		return r;
	}

	r = radeon_fence_driver_start_ring(rdev, CAYMAN_RING_TYPE_CP1_INDEX);
	if (r) {
		dev_err(rdev->dev, "failed initializing CP fences (%d).\n", r);
		return r;
	}

	r = radeon_fence_driver_start_ring(rdev, CAYMAN_RING_TYPE_CP2_INDEX);
	if (r) {
		dev_err(rdev->dev, "failed initializing CP fences (%d).\n", r);
		return r;
	}

	r = radeon_fence_driver_start_ring(rdev, R600_RING_TYPE_DMA_INDEX);
	if (r) {
		dev_err(rdev->dev, "failed initializing DMA fences (%d).\n", r);
		return r;
	}

	r = radeon_fence_driver_start_ring(rdev, CAYMAN_RING_TYPE_DMA1_INDEX);
	if (r) {
		dev_err(rdev->dev, "failed initializing DMA fences (%d).\n", r);
		return r;
	}

	if (rdev->has_uvd) {
		r = uvd_v2_2_resume(rdev);
		if (!r) {
			r = radeon_fence_driver_start_ring(rdev,
							   R600_RING_TYPE_UVD_INDEX);
			if (r)
				dev_err(rdev->dev, "UVD fences init error (%d).\n", r);
		}
		if (r)
			rdev->ring[R600_RING_TYPE_UVD_INDEX].ring_size = 0;
	}

	/* Enable IRQ */
	if (!rdev->irq.installed) {
		r = radeon_irq_kms_init(rdev);
		if (r)
			return r;
	}

	r = si_irq_init(rdev);
	if (r) {
		DRM_ERROR("radeon: IH init failed (%d).\n", r);
		radeon_irq_kms_fini(rdev);
		return r;
	}
	si_irq_set(rdev);

	ring = &rdev->ring[RADEON_RING_TYPE_GFX_INDEX];
	r = radeon_ring_init(rdev, ring, ring->ring_size, RADEON_WB_CP_RPTR_OFFSET,
			     RADEON_CP_PACKET2);
	if (r)
		return r;

	ring = &rdev->ring[CAYMAN_RING_TYPE_CP1_INDEX];
	r = radeon_ring_init(rdev, ring, ring->ring_size, RADEON_WB_CP1_RPTR_OFFSET,
			     RADEON_CP_PACKET2);
	if (r)
		return r;

	ring = &rdev->ring[CAYMAN_RING_TYPE_CP2_INDEX];
	r = radeon_ring_init(rdev, ring, ring->ring_size, RADEON_WB_CP2_RPTR_OFFSET,
			     RADEON_CP_PACKET2);
	if (r)
		return r;

	ring = &rdev->ring[R600_RING_TYPE_DMA_INDEX];
	r = radeon_ring_init(rdev, ring, ring->ring_size, R600_WB_DMA_RPTR_OFFSET,
			     DMA_PACKET(DMA_PACKET_NOP, 0, 0, 0, 0));
	if (r)
		return r;

	ring = &rdev->ring[CAYMAN_RING_TYPE_DMA1_INDEX];
	r = radeon_ring_init(rdev, ring, ring->ring_size, CAYMAN_WB_DMA1_RPTR_OFFSET,
			     DMA_PACKET(DMA_PACKET_NOP, 0, 0, 0, 0));
	if (r)
		return r;

	r = si_cp_load_microcode(rdev);
	if (r)
		return r;
	r = si_cp_resume(rdev);
	if (r)
		return r;

	r = cayman_dma_resume(rdev);
	if (r)
		return r;

	if (rdev->has_uvd) {
		ring = &rdev->ring[R600_RING_TYPE_UVD_INDEX];
		if (ring->ring_size) {
			r = radeon_ring_init(rdev, ring, ring->ring_size, 0,
					     RADEON_CP_PACKET2);
			if (!r)
				r = uvd_v1_0_init(rdev);
			if (r)
				DRM_ERROR("radeon: failed initializing UVD (%d).\n", r);
		}
	}

	r = radeon_ib_pool_init(rdev);
	if (r) {
		dev_err(rdev->dev, "IB initialization failed (%d).\n", r);
		return r;
	}

	r = radeon_vm_manager_init(rdev);
	if (r) {
		dev_err(rdev->dev, "vm manager initialization failed (%d).\n", r);
		return r;
	}

	r = dce6_audio_init(rdev);
	if (r)
		return r;

	return 0;
}

int si_resume(struct radeon_device *rdev)
{
	int r;

	/* Do not reset GPU before posting, on rv770 hw unlike on r500 hw,
	 * posting will perform necessary task to bring back GPU into good
	 * shape.
	 */
	/* post card */
	atom_asic_init(rdev->mode_info.atom_context);

	/* init golden registers */
	si_init_golden_registers(rdev);

	if (rdev->pm.pm_method == PM_METHOD_DPM)
		radeon_pm_resume(rdev);

	rdev->accel_working = true;
	r = si_startup(rdev);
	if (r) {
		DRM_ERROR("si startup failed on resume\n");
		rdev->accel_working = false;
		return r;
	}

	return r;

}

int si_suspend(struct radeon_device *rdev)
{
	radeon_pm_suspend(rdev);
	dce6_audio_fini(rdev);
	radeon_vm_manager_fini(rdev);
	si_cp_enable(rdev, false);
	cayman_dma_stop(rdev);
	if (rdev->has_uvd) {
		uvd_v1_0_fini(rdev);
		radeon_uvd_suspend(rdev);
	}
	si_fini_pg(rdev);
	si_fini_cg(rdev);
	si_irq_suspend(rdev);
	radeon_wb_disable(rdev);
	si_pcie_gart_disable(rdev);
	return 0;
}

/* Plan is to move initialization in that function and use
 * helper function so that radeon_device_init pretty much
 * do nothing more than calling asic specific function. This
 * should also allow to remove a bunch of callback function
 * like vram_info.
 */
int si_init(struct radeon_device *rdev)
{
	struct radeon_ring *ring = &rdev->ring[RADEON_RING_TYPE_GFX_INDEX];
	int r;

	/* Read BIOS */
	if (!radeon_get_bios(rdev)) {
		if (ASIC_IS_AVIVO(rdev))
			return -EINVAL;
	}
	/* Must be an ATOMBIOS */
	if (!rdev->is_atom_bios) {
		dev_err(rdev->dev, "Expecting atombios for cayman GPU\n");
		return -EINVAL;
	}
	r = radeon_atombios_init(rdev);
	if (r)
		return r;

	/* Post card if necessary */
	if (!radeon_card_posted(rdev)) {
		if (!rdev->bios) {
			dev_err(rdev->dev, "Card not posted and no BIOS - ignoring\n");
			return -EINVAL;
		}
		DRM_INFO("GPU not posted. posting now...\n");
		atom_asic_init(rdev->mode_info.atom_context);
	}
	/* init golden registers */
	si_init_golden_registers(rdev);
	/* Initialize scratch registers */
	si_scratch_init(rdev);
	/* Initialize surface registers */
	radeon_surface_init(rdev);
	/* Initialize clocks */
	radeon_get_clock_info(rdev->ddev);

	/* Fence driver */
	r = radeon_fence_driver_init(rdev);
	if (r)
		return r;

	/* initialize memory controller */
	r = si_mc_init(rdev);
	if (r)
		return r;
	/* Memory manager */
	r = radeon_bo_init(rdev);
	if (r)
		return r;

	if (!rdev->me_fw || !rdev->pfp_fw || !rdev->ce_fw ||
	    !rdev->rlc_fw || !rdev->mc_fw) {
		r = si_init_microcode(rdev);
		if (r) {
			DRM_ERROR("Failed to load firmware!\n");
			return r;
		}
	}

<<<<<<< HEAD
=======
	/* Initialize power management */
	radeon_pm_init(rdev);

>>>>>>> f9287c7a
	ring = &rdev->ring[RADEON_RING_TYPE_GFX_INDEX];
	ring->ring_obj = NULL;
	r600_ring_init(rdev, ring, 1024 * 1024);

	ring = &rdev->ring[CAYMAN_RING_TYPE_CP1_INDEX];
	ring->ring_obj = NULL;
	r600_ring_init(rdev, ring, 1024 * 1024);

	ring = &rdev->ring[CAYMAN_RING_TYPE_CP2_INDEX];
	ring->ring_obj = NULL;
	r600_ring_init(rdev, ring, 1024 * 1024);

	ring = &rdev->ring[R600_RING_TYPE_DMA_INDEX];
	ring->ring_obj = NULL;
	r600_ring_init(rdev, ring, 64 * 1024);

	ring = &rdev->ring[CAYMAN_RING_TYPE_DMA1_INDEX];
	ring->ring_obj = NULL;
	r600_ring_init(rdev, ring, 64 * 1024);

	if (rdev->has_uvd) {
		r = radeon_uvd_init(rdev);
		if (!r) {
			ring = &rdev->ring[R600_RING_TYPE_UVD_INDEX];
			ring->ring_obj = NULL;
			r600_ring_init(rdev, ring, 4096);
		}
	}

	rdev->ih.ring_obj = NULL;
	r600_ih_ring_init(rdev, 64 * 1024);

	r = r600_pcie_gart_init(rdev);
	if (r)
		return r;

	rdev->accel_working = true;
	r = si_startup(rdev);
	if (r) {
		dev_err(rdev->dev, "disabling GPU acceleration\n");
		si_cp_fini(rdev);
		cayman_dma_fini(rdev);
		si_irq_fini(rdev);
		sumo_rlc_fini(rdev);
		radeon_wb_fini(rdev);
		radeon_ib_pool_fini(rdev);
		radeon_vm_manager_fini(rdev);
		radeon_irq_kms_fini(rdev);
		si_pcie_gart_fini(rdev);
		rdev->accel_working = false;
	}

	/* Don't start up if the MC ucode is missing.
	 * The default clocks and voltages before the MC ucode
	 * is loaded are not suffient for advanced operations.
	 */
	if (!rdev->mc_fw) {
		DRM_ERROR("radeon: MC ucode required for NI+.\n");
		return -EINVAL;
	}

	return 0;
}

void si_fini(struct radeon_device *rdev)
{
	radeon_pm_fini(rdev);
	si_cp_fini(rdev);
	cayman_dma_fini(rdev);
	si_fini_pg(rdev);
	si_fini_cg(rdev);
	si_irq_fini(rdev);
	sumo_rlc_fini(rdev);
	radeon_wb_fini(rdev);
	radeon_vm_manager_fini(rdev);
	radeon_ib_pool_fini(rdev);
	radeon_irq_kms_fini(rdev);
	if (rdev->has_uvd) {
		uvd_v1_0_fini(rdev);
		radeon_uvd_fini(rdev);
	}
	si_pcie_gart_fini(rdev);
	r600_vram_scratch_fini(rdev);
	radeon_gem_fini(rdev);
	radeon_fence_driver_fini(rdev);
	radeon_bo_fini(rdev);
	radeon_atombios_fini(rdev);
	kfree(rdev->bios);
	rdev->bios = NULL;
}

/**
 * si_get_gpu_clock_counter - return GPU clock counter snapshot
 *
 * @rdev: radeon_device pointer
 *
 * Fetches a GPU clock counter snapshot (SI).
 * Returns the 64 bit clock counter snapshot.
 */
uint64_t si_get_gpu_clock_counter(struct radeon_device *rdev)
{
	uint64_t clock;

	mutex_lock(&rdev->gpu_clock_mutex);
	WREG32(RLC_CAPTURE_GPU_CLOCK_COUNT, 1);
	clock = (uint64_t)RREG32(RLC_GPU_CLOCK_COUNT_LSB) |
	        ((uint64_t)RREG32(RLC_GPU_CLOCK_COUNT_MSB) << 32ULL);
	mutex_unlock(&rdev->gpu_clock_mutex);
	return clock;
}

int si_set_uvd_clocks(struct radeon_device *rdev, u32 vclk, u32 dclk)
{
	unsigned fb_div = 0, vclk_div = 0, dclk_div = 0;
	int r;

	/* bypass vclk and dclk with bclk */
	WREG32_P(CG_UPLL_FUNC_CNTL_2,
		VCLK_SRC_SEL(1) | DCLK_SRC_SEL(1),
		~(VCLK_SRC_SEL_MASK | DCLK_SRC_SEL_MASK));

	/* put PLL in bypass mode */
	WREG32_P(CG_UPLL_FUNC_CNTL, UPLL_BYPASS_EN_MASK, ~UPLL_BYPASS_EN_MASK);

	if (!vclk || !dclk) {
		/* keep the Bypass mode, put PLL to sleep */
		WREG32_P(CG_UPLL_FUNC_CNTL, UPLL_SLEEP_MASK, ~UPLL_SLEEP_MASK);
		return 0;
	}

	r = radeon_uvd_calc_upll_dividers(rdev, vclk, dclk, 125000, 250000,
					  16384, 0x03FFFFFF, 0, 128, 5,
					  &fb_div, &vclk_div, &dclk_div);
	if (r)
		return r;

	/* set RESET_ANTI_MUX to 0 */
	WREG32_P(CG_UPLL_FUNC_CNTL_5, 0, ~RESET_ANTI_MUX_MASK);

	/* set VCO_MODE to 1 */
	WREG32_P(CG_UPLL_FUNC_CNTL, UPLL_VCO_MODE_MASK, ~UPLL_VCO_MODE_MASK);

	/* toggle UPLL_SLEEP to 1 then back to 0 */
	WREG32_P(CG_UPLL_FUNC_CNTL, UPLL_SLEEP_MASK, ~UPLL_SLEEP_MASK);
	WREG32_P(CG_UPLL_FUNC_CNTL, 0, ~UPLL_SLEEP_MASK);

	/* deassert UPLL_RESET */
	WREG32_P(CG_UPLL_FUNC_CNTL, 0, ~UPLL_RESET_MASK);

	mdelay(1);

	r = radeon_uvd_send_upll_ctlreq(rdev, CG_UPLL_FUNC_CNTL);
	if (r)
		return r;

	/* assert UPLL_RESET again */
	WREG32_P(CG_UPLL_FUNC_CNTL, UPLL_RESET_MASK, ~UPLL_RESET_MASK);

	/* disable spread spectrum. */
	WREG32_P(CG_UPLL_SPREAD_SPECTRUM, 0, ~SSEN_MASK);

	/* set feedback divider */
	WREG32_P(CG_UPLL_FUNC_CNTL_3, UPLL_FB_DIV(fb_div), ~UPLL_FB_DIV_MASK);

	/* set ref divider to 0 */
	WREG32_P(CG_UPLL_FUNC_CNTL, 0, ~UPLL_REF_DIV_MASK);

	if (fb_div < 307200)
		WREG32_P(CG_UPLL_FUNC_CNTL_4, 0, ~UPLL_SPARE_ISPARE9);
	else
		WREG32_P(CG_UPLL_FUNC_CNTL_4, UPLL_SPARE_ISPARE9, ~UPLL_SPARE_ISPARE9);

	/* set PDIV_A and PDIV_B */
	WREG32_P(CG_UPLL_FUNC_CNTL_2,
		UPLL_PDIV_A(vclk_div) | UPLL_PDIV_B(dclk_div),
		~(UPLL_PDIV_A_MASK | UPLL_PDIV_B_MASK));

	/* give the PLL some time to settle */
	mdelay(15);

	/* deassert PLL_RESET */
	WREG32_P(CG_UPLL_FUNC_CNTL, 0, ~UPLL_RESET_MASK);

	mdelay(15);

	/* switch from bypass mode to normal mode */
	WREG32_P(CG_UPLL_FUNC_CNTL, 0, ~UPLL_BYPASS_EN_MASK);

	r = radeon_uvd_send_upll_ctlreq(rdev, CG_UPLL_FUNC_CNTL);
	if (r)
		return r;

	/* switch VCLK and DCLK selection */
	WREG32_P(CG_UPLL_FUNC_CNTL_2,
		VCLK_SRC_SEL(2) | DCLK_SRC_SEL(2),
		~(VCLK_SRC_SEL_MASK | DCLK_SRC_SEL_MASK));

	mdelay(100);

	return 0;
}

static void si_pcie_gen3_enable(struct radeon_device *rdev)
{
	struct pci_dev *root = rdev->pdev->bus->self;
	int bridge_pos, gpu_pos;
	u32 speed_cntl, mask, current_data_rate;
	int ret, i;
	u16 tmp16;

	if (radeon_pcie_gen2 == 0)
		return;

	if (rdev->flags & RADEON_IS_IGP)
		return;

	if (!(rdev->flags & RADEON_IS_PCIE))
		return;

	ret = drm_pcie_get_speed_cap_mask(rdev->ddev, &mask);
	if (ret != 0)
		return;

	if (!(mask & (DRM_PCIE_SPEED_50 | DRM_PCIE_SPEED_80)))
		return;

	speed_cntl = RREG32_PCIE_PORT(PCIE_LC_SPEED_CNTL);
	current_data_rate = (speed_cntl & LC_CURRENT_DATA_RATE_MASK) >>
		LC_CURRENT_DATA_RATE_SHIFT;
	if (mask & DRM_PCIE_SPEED_80) {
		if (current_data_rate == 2) {
			DRM_INFO("PCIE gen 3 link speeds already enabled\n");
			return;
		}
		DRM_INFO("enabling PCIE gen 3 link speeds, disable with radeon.pcie_gen2=0\n");
	} else if (mask & DRM_PCIE_SPEED_50) {
		if (current_data_rate == 1) {
			DRM_INFO("PCIE gen 2 link speeds already enabled\n");
			return;
		}
		DRM_INFO("enabling PCIE gen 2 link speeds, disable with radeon.pcie_gen2=0\n");
	}

	bridge_pos = pci_pcie_cap(root);
	if (!bridge_pos)
		return;

	gpu_pos = pci_pcie_cap(rdev->pdev);
	if (!gpu_pos)
		return;

	if (mask & DRM_PCIE_SPEED_80) {
		/* re-try equalization if gen3 is not already enabled */
		if (current_data_rate != 2) {
			u16 bridge_cfg, gpu_cfg;
			u16 bridge_cfg2, gpu_cfg2;
			u32 max_lw, current_lw, tmp;

			pci_read_config_word(root, bridge_pos + PCI_EXP_LNKCTL, &bridge_cfg);
			pci_read_config_word(rdev->pdev, gpu_pos + PCI_EXP_LNKCTL, &gpu_cfg);

			tmp16 = bridge_cfg | PCI_EXP_LNKCTL_HAWD;
			pci_write_config_word(root, bridge_pos + PCI_EXP_LNKCTL, tmp16);

			tmp16 = gpu_cfg | PCI_EXP_LNKCTL_HAWD;
			pci_write_config_word(rdev->pdev, gpu_pos + PCI_EXP_LNKCTL, tmp16);

			tmp = RREG32_PCIE(PCIE_LC_STATUS1);
			max_lw = (tmp & LC_DETECTED_LINK_WIDTH_MASK) >> LC_DETECTED_LINK_WIDTH_SHIFT;
			current_lw = (tmp & LC_OPERATING_LINK_WIDTH_MASK) >> LC_OPERATING_LINK_WIDTH_SHIFT;

			if (current_lw < max_lw) {
				tmp = RREG32_PCIE_PORT(PCIE_LC_LINK_WIDTH_CNTL);
				if (tmp & LC_RENEGOTIATION_SUPPORT) {
					tmp &= ~(LC_LINK_WIDTH_MASK | LC_UPCONFIGURE_DIS);
					tmp |= (max_lw << LC_LINK_WIDTH_SHIFT);
					tmp |= LC_UPCONFIGURE_SUPPORT | LC_RENEGOTIATE_EN | LC_RECONFIG_NOW;
					WREG32_PCIE_PORT(PCIE_LC_LINK_WIDTH_CNTL, tmp);
				}
			}

			for (i = 0; i < 10; i++) {
				/* check status */
				pci_read_config_word(rdev->pdev, gpu_pos + PCI_EXP_DEVSTA, &tmp16);
				if (tmp16 & PCI_EXP_DEVSTA_TRPND)
					break;

				pci_read_config_word(root, bridge_pos + PCI_EXP_LNKCTL, &bridge_cfg);
				pci_read_config_word(rdev->pdev, gpu_pos + PCI_EXP_LNKCTL, &gpu_cfg);

				pci_read_config_word(root, bridge_pos + PCI_EXP_LNKCTL2, &bridge_cfg2);
				pci_read_config_word(rdev->pdev, gpu_pos + PCI_EXP_LNKCTL2, &gpu_cfg2);

				tmp = RREG32_PCIE_PORT(PCIE_LC_CNTL4);
				tmp |= LC_SET_QUIESCE;
				WREG32_PCIE_PORT(PCIE_LC_CNTL4, tmp);

				tmp = RREG32_PCIE_PORT(PCIE_LC_CNTL4);
				tmp |= LC_REDO_EQ;
				WREG32_PCIE_PORT(PCIE_LC_CNTL4, tmp);

				mdelay(100);

				/* linkctl */
				pci_read_config_word(root, bridge_pos + PCI_EXP_LNKCTL, &tmp16);
				tmp16 &= ~PCI_EXP_LNKCTL_HAWD;
				tmp16 |= (bridge_cfg & PCI_EXP_LNKCTL_HAWD);
				pci_write_config_word(root, bridge_pos + PCI_EXP_LNKCTL, tmp16);

				pci_read_config_word(rdev->pdev, gpu_pos + PCI_EXP_LNKCTL, &tmp16);
				tmp16 &= ~PCI_EXP_LNKCTL_HAWD;
				tmp16 |= (gpu_cfg & PCI_EXP_LNKCTL_HAWD);
				pci_write_config_word(rdev->pdev, gpu_pos + PCI_EXP_LNKCTL, tmp16);

				/* linkctl2 */
				pci_read_config_word(root, bridge_pos + PCI_EXP_LNKCTL2, &tmp16);
				tmp16 &= ~((1 << 4) | (7 << 9));
				tmp16 |= (bridge_cfg2 & ((1 << 4) | (7 << 9)));
				pci_write_config_word(root, bridge_pos + PCI_EXP_LNKCTL2, tmp16);

				pci_read_config_word(rdev->pdev, gpu_pos + PCI_EXP_LNKCTL2, &tmp16);
				tmp16 &= ~((1 << 4) | (7 << 9));
				tmp16 |= (gpu_cfg2 & ((1 << 4) | (7 << 9)));
				pci_write_config_word(rdev->pdev, gpu_pos + PCI_EXP_LNKCTL2, tmp16);

				tmp = RREG32_PCIE_PORT(PCIE_LC_CNTL4);
				tmp &= ~LC_SET_QUIESCE;
				WREG32_PCIE_PORT(PCIE_LC_CNTL4, tmp);
			}
		}
	}

	/* set the link speed */
	speed_cntl |= LC_FORCE_EN_SW_SPEED_CHANGE | LC_FORCE_DIS_HW_SPEED_CHANGE;
	speed_cntl &= ~LC_FORCE_DIS_SW_SPEED_CHANGE;
	WREG32_PCIE_PORT(PCIE_LC_SPEED_CNTL, speed_cntl);

	pci_read_config_word(rdev->pdev, gpu_pos + PCI_EXP_LNKCTL2, &tmp16);
	tmp16 &= ~0xf;
	if (mask & DRM_PCIE_SPEED_80)
		tmp16 |= 3; /* gen3 */
	else if (mask & DRM_PCIE_SPEED_50)
		tmp16 |= 2; /* gen2 */
	else
		tmp16 |= 1; /* gen1 */
	pci_write_config_word(rdev->pdev, gpu_pos + PCI_EXP_LNKCTL2, tmp16);

	speed_cntl = RREG32_PCIE_PORT(PCIE_LC_SPEED_CNTL);
	speed_cntl |= LC_INITIATE_LINK_SPEED_CHANGE;
	WREG32_PCIE_PORT(PCIE_LC_SPEED_CNTL, speed_cntl);

	for (i = 0; i < rdev->usec_timeout; i++) {
		speed_cntl = RREG32_PCIE_PORT(PCIE_LC_SPEED_CNTL);
		if ((speed_cntl & LC_INITIATE_LINK_SPEED_CHANGE) == 0)
			break;
		udelay(1);
	}
}

static void si_program_aspm(struct radeon_device *rdev)
{
	u32 data, orig;
	bool disable_l0s = false, disable_l1 = false, disable_plloff_in_l1 = false;
	bool disable_clkreq = false;

	if (radeon_aspm == 0)
		return;

	if (!(rdev->flags & RADEON_IS_PCIE))
		return;

	orig = data = RREG32_PCIE_PORT(PCIE_LC_N_FTS_CNTL);
	data &= ~LC_XMIT_N_FTS_MASK;
	data |= LC_XMIT_N_FTS(0x24) | LC_XMIT_N_FTS_OVERRIDE_EN;
	if (orig != data)
		WREG32_PCIE_PORT(PCIE_LC_N_FTS_CNTL, data);

	orig = data = RREG32_PCIE_PORT(PCIE_LC_CNTL3);
	data |= LC_GO_TO_RECOVERY;
	if (orig != data)
		WREG32_PCIE_PORT(PCIE_LC_CNTL3, data);

	orig = data = RREG32_PCIE(PCIE_P_CNTL);
	data |= P_IGNORE_EDB_ERR;
	if (orig != data)
		WREG32_PCIE(PCIE_P_CNTL, data);

	orig = data = RREG32_PCIE_PORT(PCIE_LC_CNTL);
	data &= ~(LC_L0S_INACTIVITY_MASK | LC_L1_INACTIVITY_MASK);
	data |= LC_PMI_TO_L1_DIS;
	if (!disable_l0s)
		data |= LC_L0S_INACTIVITY(7);

	if (!disable_l1) {
		data |= LC_L1_INACTIVITY(7);
		data &= ~LC_PMI_TO_L1_DIS;
		if (orig != data)
			WREG32_PCIE_PORT(PCIE_LC_CNTL, data);

		if (!disable_plloff_in_l1) {
			bool clk_req_support;

			orig = data = RREG32_PIF_PHY0(PB0_PIF_PWRDOWN_0);
			data &= ~(PLL_POWER_STATE_IN_OFF_0_MASK | PLL_POWER_STATE_IN_TXS2_0_MASK);
			data |= PLL_POWER_STATE_IN_OFF_0(7) | PLL_POWER_STATE_IN_TXS2_0(7);
			if (orig != data)
				WREG32_PIF_PHY0(PB0_PIF_PWRDOWN_0, data);

			orig = data = RREG32_PIF_PHY0(PB0_PIF_PWRDOWN_1);
			data &= ~(PLL_POWER_STATE_IN_OFF_1_MASK | PLL_POWER_STATE_IN_TXS2_1_MASK);
			data |= PLL_POWER_STATE_IN_OFF_1(7) | PLL_POWER_STATE_IN_TXS2_1(7);
			if (orig != data)
				WREG32_PIF_PHY0(PB0_PIF_PWRDOWN_1, data);

			orig = data = RREG32_PIF_PHY1(PB1_PIF_PWRDOWN_0);
			data &= ~(PLL_POWER_STATE_IN_OFF_0_MASK | PLL_POWER_STATE_IN_TXS2_0_MASK);
			data |= PLL_POWER_STATE_IN_OFF_0(7) | PLL_POWER_STATE_IN_TXS2_0(7);
			if (orig != data)
				WREG32_PIF_PHY1(PB1_PIF_PWRDOWN_0, data);

			orig = data = RREG32_PIF_PHY1(PB1_PIF_PWRDOWN_1);
			data &= ~(PLL_POWER_STATE_IN_OFF_1_MASK | PLL_POWER_STATE_IN_TXS2_1_MASK);
			data |= PLL_POWER_STATE_IN_OFF_1(7) | PLL_POWER_STATE_IN_TXS2_1(7);
			if (orig != data)
				WREG32_PIF_PHY1(PB1_PIF_PWRDOWN_1, data);

			if ((rdev->family != CHIP_OLAND) && (rdev->family != CHIP_HAINAN)) {
				orig = data = RREG32_PIF_PHY0(PB0_PIF_PWRDOWN_0);
				data &= ~PLL_RAMP_UP_TIME_0_MASK;
				if (orig != data)
					WREG32_PIF_PHY0(PB0_PIF_PWRDOWN_0, data);

				orig = data = RREG32_PIF_PHY0(PB0_PIF_PWRDOWN_1);
				data &= ~PLL_RAMP_UP_TIME_1_MASK;
				if (orig != data)
					WREG32_PIF_PHY0(PB0_PIF_PWRDOWN_1, data);

				orig = data = RREG32_PIF_PHY0(PB0_PIF_PWRDOWN_2);
				data &= ~PLL_RAMP_UP_TIME_2_MASK;
				if (orig != data)
					WREG32_PIF_PHY0(PB0_PIF_PWRDOWN_2, data);

				orig = data = RREG32_PIF_PHY0(PB0_PIF_PWRDOWN_3);
				data &= ~PLL_RAMP_UP_TIME_3_MASK;
				if (orig != data)
					WREG32_PIF_PHY0(PB0_PIF_PWRDOWN_3, data);

				orig = data = RREG32_PIF_PHY1(PB1_PIF_PWRDOWN_0);
				data &= ~PLL_RAMP_UP_TIME_0_MASK;
				if (orig != data)
					WREG32_PIF_PHY1(PB1_PIF_PWRDOWN_0, data);

				orig = data = RREG32_PIF_PHY1(PB1_PIF_PWRDOWN_1);
				data &= ~PLL_RAMP_UP_TIME_1_MASK;
				if (orig != data)
					WREG32_PIF_PHY1(PB1_PIF_PWRDOWN_1, data);

				orig = data = RREG32_PIF_PHY1(PB1_PIF_PWRDOWN_2);
				data &= ~PLL_RAMP_UP_TIME_2_MASK;
				if (orig != data)
					WREG32_PIF_PHY1(PB1_PIF_PWRDOWN_2, data);

				orig = data = RREG32_PIF_PHY1(PB1_PIF_PWRDOWN_3);
				data &= ~PLL_RAMP_UP_TIME_3_MASK;
				if (orig != data)
					WREG32_PIF_PHY1(PB1_PIF_PWRDOWN_3, data);
			}
			orig = data = RREG32_PCIE_PORT(PCIE_LC_LINK_WIDTH_CNTL);
			data &= ~LC_DYN_LANES_PWR_STATE_MASK;
			data |= LC_DYN_LANES_PWR_STATE(3);
			if (orig != data)
				WREG32_PCIE_PORT(PCIE_LC_LINK_WIDTH_CNTL, data);

			orig = data = RREG32_PIF_PHY0(PB0_PIF_CNTL);
			data &= ~LS2_EXIT_TIME_MASK;
			if ((rdev->family == CHIP_OLAND) || (rdev->family == CHIP_HAINAN))
				data |= LS2_EXIT_TIME(5);
			if (orig != data)
				WREG32_PIF_PHY0(PB0_PIF_CNTL, data);

			orig = data = RREG32_PIF_PHY1(PB1_PIF_CNTL);
			data &= ~LS2_EXIT_TIME_MASK;
			if ((rdev->family == CHIP_OLAND) || (rdev->family == CHIP_HAINAN))
				data |= LS2_EXIT_TIME(5);
			if (orig != data)
				WREG32_PIF_PHY1(PB1_PIF_CNTL, data);

			if (!disable_clkreq) {
				struct pci_dev *root = rdev->pdev->bus->self;
				u32 lnkcap;

				clk_req_support = false;
				pcie_capability_read_dword(root, PCI_EXP_LNKCAP, &lnkcap);
				if (lnkcap & PCI_EXP_LNKCAP_CLKPM)
					clk_req_support = true;
			} else {
				clk_req_support = false;
			}

			if (clk_req_support) {
				orig = data = RREG32_PCIE_PORT(PCIE_LC_CNTL2);
				data |= LC_ALLOW_PDWN_IN_L1 | LC_ALLOW_PDWN_IN_L23;
				if (orig != data)
					WREG32_PCIE_PORT(PCIE_LC_CNTL2, data);

				orig = data = RREG32(THM_CLK_CNTL);
				data &= ~(CMON_CLK_SEL_MASK | TMON_CLK_SEL_MASK);
				data |= CMON_CLK_SEL(1) | TMON_CLK_SEL(1);
				if (orig != data)
					WREG32(THM_CLK_CNTL, data);

				orig = data = RREG32(MISC_CLK_CNTL);
				data &= ~(DEEP_SLEEP_CLK_SEL_MASK | ZCLK_SEL_MASK);
				data |= DEEP_SLEEP_CLK_SEL(1) | ZCLK_SEL(1);
				if (orig != data)
					WREG32(MISC_CLK_CNTL, data);

				orig = data = RREG32(CG_CLKPIN_CNTL);
				data &= ~BCLK_AS_XCLK;
				if (orig != data)
					WREG32(CG_CLKPIN_CNTL, data);

				orig = data = RREG32(CG_CLKPIN_CNTL_2);
				data &= ~FORCE_BIF_REFCLK_EN;
				if (orig != data)
					WREG32(CG_CLKPIN_CNTL_2, data);

				orig = data = RREG32(MPLL_BYPASSCLK_SEL);
				data &= ~MPLL_CLKOUT_SEL_MASK;
				data |= MPLL_CLKOUT_SEL(4);
				if (orig != data)
					WREG32(MPLL_BYPASSCLK_SEL, data);

				orig = data = RREG32(SPLL_CNTL_MODE);
				data &= ~SPLL_REFCLK_SEL_MASK;
				if (orig != data)
					WREG32(SPLL_CNTL_MODE, data);
			}
		}
	} else {
		if (orig != data)
			WREG32_PCIE_PORT(PCIE_LC_CNTL, data);
	}

	orig = data = RREG32_PCIE(PCIE_CNTL2);
	data |= SLV_MEM_LS_EN | MST_MEM_LS_EN | REPLAY_MEM_LS_EN;
	if (orig != data)
		WREG32_PCIE(PCIE_CNTL2, data);

	if (!disable_l0s) {
		data = RREG32_PCIE_PORT(PCIE_LC_N_FTS_CNTL);
		if((data & LC_N_FTS_MASK) == LC_N_FTS_MASK) {
			data = RREG32_PCIE(PCIE_LC_STATUS1);
			if ((data & LC_REVERSE_XMIT) && (data & LC_REVERSE_RCVR)) {
				orig = data = RREG32_PCIE_PORT(PCIE_LC_CNTL);
				data &= ~LC_L0S_INACTIVITY_MASK;
				if (orig != data)
					WREG32_PCIE_PORT(PCIE_LC_CNTL, data);
			}
		}
	}
}<|MERGE_RESOLUTION|>--- conflicted
+++ resolved
@@ -6444,19 +6444,12 @@
 
 	si_mc_program(rdev);
 
-<<<<<<< HEAD
-	r = si_mc_load_microcode(rdev);
-	if (r) {
-		DRM_ERROR("Failed to load MC firmware!\n");
-		return r;
-=======
 	if (!rdev->pm.dpm_enabled) {
 		r = si_mc_load_microcode(rdev);
 		if (r) {
 			DRM_ERROR("Failed to load MC firmware!\n");
 			return r;
 		}
->>>>>>> f9287c7a
 	}
 
 	r = si_pcie_gart_enable(rdev);
@@ -6725,12 +6718,9 @@
 		}
 	}
 
-<<<<<<< HEAD
-=======
 	/* Initialize power management */
 	radeon_pm_init(rdev);
 
->>>>>>> f9287c7a
 	ring = &rdev->ring[RADEON_RING_TYPE_GFX_INDEX];
 	ring->ring_obj = NULL;
 	r600_ring_init(rdev, ring, 1024 * 1024);
