--- conflicted
+++ resolved
@@ -287,2110 +287,3 @@
 	adjusted_mode->crtc_vsync_end = adjusted_mode->crtc_vsync_start + vsync_width;
 
 }
-<<<<<<< HEAD
-
-static bool radeon_atom_mode_fixup(struct drm_encoder *encoder,
-				   struct drm_display_mode *mode,
-				   struct drm_display_mode *adjusted_mode)
-{
-	struct radeon_encoder *radeon_encoder = to_radeon_encoder(encoder);
-	struct drm_device *dev = encoder->dev;
-	struct radeon_device *rdev = dev->dev_private;
-
-	/* set the active encoder to connector routing */
-	radeon_encoder_set_active_device(encoder);
-	drm_mode_set_crtcinfo(adjusted_mode, 0);
-
-	/* hw bug */
-	if ((mode->flags & DRM_MODE_FLAG_INTERLACE)
-	    && (mode->crtc_vsync_start < (mode->crtc_vdisplay + 2)))
-		adjusted_mode->crtc_vsync_start = adjusted_mode->crtc_vdisplay + 2;
-
-	/* get the native mode for LVDS */
-	if (radeon_encoder->active_device & (ATOM_DEVICE_LCD_SUPPORT))
-		radeon_panel_mode_fixup(encoder, adjusted_mode);
-
-	/* get the native mode for TV */
-	if (radeon_encoder->active_device & (ATOM_DEVICE_TV_SUPPORT)) {
-		struct radeon_encoder_atom_dac *tv_dac = radeon_encoder->enc_priv;
-		if (tv_dac) {
-			if (tv_dac->tv_std == TV_STD_NTSC ||
-			    tv_dac->tv_std == TV_STD_NTSC_J ||
-			    tv_dac->tv_std == TV_STD_PAL_M)
-				radeon_atom_get_tv_timings(rdev, 0, adjusted_mode);
-			else
-				radeon_atom_get_tv_timings(rdev, 1, adjusted_mode);
-		}
-	}
-
-	if (ASIC_IS_DCE3(rdev) &&
-	    ((radeon_encoder->active_device & (ATOM_DEVICE_DFP_SUPPORT | ATOM_DEVICE_LCD_SUPPORT)) ||
-	     (radeon_encoder_get_dp_bridge_encoder_id(encoder) != ENCODER_OBJECT_ID_NONE))) {
-		struct drm_connector *connector = radeon_get_connector_for_encoder(encoder);
-		radeon_dp_set_link_config(connector, mode);
-	}
-
-	return true;
-}
-
-static void
-atombios_dac_setup(struct drm_encoder *encoder, int action)
-{
-	struct drm_device *dev = encoder->dev;
-	struct radeon_device *rdev = dev->dev_private;
-	struct radeon_encoder *radeon_encoder = to_radeon_encoder(encoder);
-	DAC_ENCODER_CONTROL_PS_ALLOCATION args;
-	int index = 0;
-	struct radeon_encoder_atom_dac *dac_info = radeon_encoder->enc_priv;
-
-	memset(&args, 0, sizeof(args));
-
-	switch (radeon_encoder->encoder_id) {
-	case ENCODER_OBJECT_ID_INTERNAL_DAC1:
-	case ENCODER_OBJECT_ID_INTERNAL_KLDSCP_DAC1:
-		index = GetIndexIntoMasterTable(COMMAND, DAC1EncoderControl);
-		break;
-	case ENCODER_OBJECT_ID_INTERNAL_DAC2:
-	case ENCODER_OBJECT_ID_INTERNAL_KLDSCP_DAC2:
-		index = GetIndexIntoMasterTable(COMMAND, DAC2EncoderControl);
-		break;
-	}
-
-	args.ucAction = action;
-
-	if (radeon_encoder->active_device & (ATOM_DEVICE_CRT_SUPPORT))
-		args.ucDacStandard = ATOM_DAC1_PS2;
-	else if (radeon_encoder->active_device & (ATOM_DEVICE_CV_SUPPORT))
-		args.ucDacStandard = ATOM_DAC1_CV;
-	else {
-		switch (dac_info->tv_std) {
-		case TV_STD_PAL:
-		case TV_STD_PAL_M:
-		case TV_STD_SCART_PAL:
-		case TV_STD_SECAM:
-		case TV_STD_PAL_CN:
-			args.ucDacStandard = ATOM_DAC1_PAL;
-			break;
-		case TV_STD_NTSC:
-		case TV_STD_NTSC_J:
-		case TV_STD_PAL_60:
-		default:
-			args.ucDacStandard = ATOM_DAC1_NTSC;
-			break;
-		}
-	}
-	args.usPixelClock = cpu_to_le16(radeon_encoder->pixel_clock / 10);
-
-	atom_execute_table(rdev->mode_info.atom_context, index, (uint32_t *)&args);
-
-}
-
-static void
-atombios_tv_setup(struct drm_encoder *encoder, int action)
-{
-	struct drm_device *dev = encoder->dev;
-	struct radeon_device *rdev = dev->dev_private;
-	struct radeon_encoder *radeon_encoder = to_radeon_encoder(encoder);
-	TV_ENCODER_CONTROL_PS_ALLOCATION args;
-	int index = 0;
-	struct radeon_encoder_atom_dac *dac_info = radeon_encoder->enc_priv;
-
-	memset(&args, 0, sizeof(args));
-
-	index = GetIndexIntoMasterTable(COMMAND, TVEncoderControl);
-
-	args.sTVEncoder.ucAction = action;
-
-	if (radeon_encoder->active_device & (ATOM_DEVICE_CV_SUPPORT))
-		args.sTVEncoder.ucTvStandard = ATOM_TV_CV;
-	else {
-		switch (dac_info->tv_std) {
-		case TV_STD_NTSC:
-			args.sTVEncoder.ucTvStandard = ATOM_TV_NTSC;
-			break;
-		case TV_STD_PAL:
-			args.sTVEncoder.ucTvStandard = ATOM_TV_PAL;
-			break;
-		case TV_STD_PAL_M:
-			args.sTVEncoder.ucTvStandard = ATOM_TV_PALM;
-			break;
-		case TV_STD_PAL_60:
-			args.sTVEncoder.ucTvStandard = ATOM_TV_PAL60;
-			break;
-		case TV_STD_NTSC_J:
-			args.sTVEncoder.ucTvStandard = ATOM_TV_NTSCJ;
-			break;
-		case TV_STD_SCART_PAL:
-			args.sTVEncoder.ucTvStandard = ATOM_TV_PAL; /* ??? */
-			break;
-		case TV_STD_SECAM:
-			args.sTVEncoder.ucTvStandard = ATOM_TV_SECAM;
-			break;
-		case TV_STD_PAL_CN:
-			args.sTVEncoder.ucTvStandard = ATOM_TV_PALCN;
-			break;
-		default:
-			args.sTVEncoder.ucTvStandard = ATOM_TV_NTSC;
-			break;
-		}
-	}
-
-	args.sTVEncoder.usPixelClock = cpu_to_le16(radeon_encoder->pixel_clock / 10);
-
-	atom_execute_table(rdev->mode_info.atom_context, index, (uint32_t *)&args);
-
-}
-
-union dvo_encoder_control {
-	ENABLE_EXTERNAL_TMDS_ENCODER_PS_ALLOCATION ext_tmds;
-	DVO_ENCODER_CONTROL_PS_ALLOCATION dvo;
-	DVO_ENCODER_CONTROL_PS_ALLOCATION_V3 dvo_v3;
-};
-
-void
-atombios_dvo_setup(struct drm_encoder *encoder, int action)
-{
-	struct drm_device *dev = encoder->dev;
-	struct radeon_device *rdev = dev->dev_private;
-	struct radeon_encoder *radeon_encoder = to_radeon_encoder(encoder);
-	union dvo_encoder_control args;
-	int index = GetIndexIntoMasterTable(COMMAND, DVOEncoderControl);
-
-	memset(&args, 0, sizeof(args));
-
-	if (ASIC_IS_DCE3(rdev)) {
-		/* DCE3+ */
-		args.dvo_v3.ucAction = action;
-		args.dvo_v3.usPixelClock = cpu_to_le16(radeon_encoder->pixel_clock / 10);
-		args.dvo_v3.ucDVOConfig = 0; /* XXX */
-	} else if (ASIC_IS_DCE2(rdev)) {
-		/* DCE2 (pre-DCE3 R6xx, RS600/690/740 */
-		args.dvo.sDVOEncoder.ucAction = action;
-		args.dvo.sDVOEncoder.usPixelClock = cpu_to_le16(radeon_encoder->pixel_clock / 10);
-		/* DFP1, CRT1, TV1 depending on the type of port */
-		args.dvo.sDVOEncoder.ucDeviceType = ATOM_DEVICE_DFP1_INDEX;
-
-		if (radeon_encoder->pixel_clock > 165000)
-			args.dvo.sDVOEncoder.usDevAttr.sDigAttrib.ucAttribute |= PANEL_ENCODER_MISC_DUAL;
-	} else {
-		/* R4xx, R5xx */
-		args.ext_tmds.sXTmdsEncoder.ucEnable = action;
-
-		if (radeon_encoder->pixel_clock > 165000)
-			args.ext_tmds.sXTmdsEncoder.ucMisc |= PANEL_ENCODER_MISC_DUAL;
-
-		/*if (pScrn->rgbBits == 8)*/
-		args.ext_tmds.sXTmdsEncoder.ucMisc |= ATOM_PANEL_MISC_888RGB;
-	}
-
-	atom_execute_table(rdev->mode_info.atom_context, index, (uint32_t *)&args);
-}
-
-union lvds_encoder_control {
-	LVDS_ENCODER_CONTROL_PS_ALLOCATION    v1;
-	LVDS_ENCODER_CONTROL_PS_ALLOCATION_V2 v2;
-};
-
-void
-atombios_digital_setup(struct drm_encoder *encoder, int action)
-{
-	struct drm_device *dev = encoder->dev;
-	struct radeon_device *rdev = dev->dev_private;
-	struct radeon_encoder *radeon_encoder = to_radeon_encoder(encoder);
-	struct radeon_encoder_atom_dig *dig = radeon_encoder->enc_priv;
-	union lvds_encoder_control args;
-	int index = 0;
-	int hdmi_detected = 0;
-	uint8_t frev, crev;
-
-	if (!dig)
-		return;
-
-	if (atombios_get_encoder_mode(encoder) == ATOM_ENCODER_MODE_HDMI)
-		hdmi_detected = 1;
-
-	memset(&args, 0, sizeof(args));
-
-	switch (radeon_encoder->encoder_id) {
-	case ENCODER_OBJECT_ID_INTERNAL_LVDS:
-		index = GetIndexIntoMasterTable(COMMAND, LVDSEncoderControl);
-		break;
-	case ENCODER_OBJECT_ID_INTERNAL_TMDS1:
-	case ENCODER_OBJECT_ID_INTERNAL_KLDSCP_TMDS1:
-		index = GetIndexIntoMasterTable(COMMAND, TMDS1EncoderControl);
-		break;
-	case ENCODER_OBJECT_ID_INTERNAL_LVTM1:
-		if (radeon_encoder->devices & (ATOM_DEVICE_LCD_SUPPORT))
-			index = GetIndexIntoMasterTable(COMMAND, LVDSEncoderControl);
-		else
-			index = GetIndexIntoMasterTable(COMMAND, TMDS2EncoderControl);
-		break;
-	}
-
-	if (!atom_parse_cmd_header(rdev->mode_info.atom_context, index, &frev, &crev))
-		return;
-
-	switch (frev) {
-	case 1:
-	case 2:
-		switch (crev) {
-		case 1:
-			args.v1.ucMisc = 0;
-			args.v1.ucAction = action;
-			if (hdmi_detected)
-				args.v1.ucMisc |= PANEL_ENCODER_MISC_HDMI_TYPE;
-			args.v1.usPixelClock = cpu_to_le16(radeon_encoder->pixel_clock / 10);
-			if (radeon_encoder->devices & (ATOM_DEVICE_LCD_SUPPORT)) {
-				if (dig->lcd_misc & ATOM_PANEL_MISC_DUAL)
-					args.v1.ucMisc |= PANEL_ENCODER_MISC_DUAL;
-				if (dig->lcd_misc & ATOM_PANEL_MISC_888RGB)
-					args.v1.ucMisc |= ATOM_PANEL_MISC_888RGB;
-			} else {
-				if (dig->linkb)
-					args.v1.ucMisc |= PANEL_ENCODER_MISC_TMDS_LINKB;
-				if (radeon_encoder->pixel_clock > 165000)
-					args.v1.ucMisc |= PANEL_ENCODER_MISC_DUAL;
-				/*if (pScrn->rgbBits == 8) */
-				args.v1.ucMisc |= ATOM_PANEL_MISC_888RGB;
-			}
-			break;
-		case 2:
-		case 3:
-			args.v2.ucMisc = 0;
-			args.v2.ucAction = action;
-			if (crev == 3) {
-				if (dig->coherent_mode)
-					args.v2.ucMisc |= PANEL_ENCODER_MISC_COHERENT;
-			}
-			if (hdmi_detected)
-				args.v2.ucMisc |= PANEL_ENCODER_MISC_HDMI_TYPE;
-			args.v2.usPixelClock = cpu_to_le16(radeon_encoder->pixel_clock / 10);
-			args.v2.ucTruncate = 0;
-			args.v2.ucSpatial = 0;
-			args.v2.ucTemporal = 0;
-			args.v2.ucFRC = 0;
-			if (radeon_encoder->devices & (ATOM_DEVICE_LCD_SUPPORT)) {
-				if (dig->lcd_misc & ATOM_PANEL_MISC_DUAL)
-					args.v2.ucMisc |= PANEL_ENCODER_MISC_DUAL;
-				if (dig->lcd_misc & ATOM_PANEL_MISC_SPATIAL) {
-					args.v2.ucSpatial = PANEL_ENCODER_SPATIAL_DITHER_EN;
-					if (dig->lcd_misc & ATOM_PANEL_MISC_888RGB)
-						args.v2.ucSpatial |= PANEL_ENCODER_SPATIAL_DITHER_DEPTH;
-				}
-				if (dig->lcd_misc & ATOM_PANEL_MISC_TEMPORAL) {
-					args.v2.ucTemporal = PANEL_ENCODER_TEMPORAL_DITHER_EN;
-					if (dig->lcd_misc & ATOM_PANEL_MISC_888RGB)
-						args.v2.ucTemporal |= PANEL_ENCODER_TEMPORAL_DITHER_DEPTH;
-					if (((dig->lcd_misc >> ATOM_PANEL_MISC_GREY_LEVEL_SHIFT) & 0x3) == 2)
-						args.v2.ucTemporal |= PANEL_ENCODER_TEMPORAL_LEVEL_4;
-				}
-			} else {
-				if (dig->linkb)
-					args.v2.ucMisc |= PANEL_ENCODER_MISC_TMDS_LINKB;
-				if (radeon_encoder->pixel_clock > 165000)
-					args.v2.ucMisc |= PANEL_ENCODER_MISC_DUAL;
-			}
-			break;
-		default:
-			DRM_ERROR("Unknown table version %d, %d\n", frev, crev);
-			break;
-		}
-		break;
-	default:
-		DRM_ERROR("Unknown table version %d, %d\n", frev, crev);
-		break;
-	}
-
-	atom_execute_table(rdev->mode_info.atom_context, index, (uint32_t *)&args);
-}
-
-int
-atombios_get_encoder_mode(struct drm_encoder *encoder)
-{
-	struct radeon_encoder *radeon_encoder = to_radeon_encoder(encoder);
-	struct drm_device *dev = encoder->dev;
-	struct radeon_device *rdev = dev->dev_private;
-	struct drm_connector *connector;
-	struct radeon_connector *radeon_connector;
-	struct radeon_connector_atom_dig *dig_connector;
-
-	/* dp bridges are always DP */
-	if (radeon_encoder_get_dp_bridge_encoder_id(encoder) != ENCODER_OBJECT_ID_NONE)
-		return ATOM_ENCODER_MODE_DP;
-
-	/* DVO is always DVO */
-	if (radeon_encoder->encoder_id == ATOM_ENCODER_MODE_DVO)
-		return ATOM_ENCODER_MODE_DVO;
-
-	connector = radeon_get_connector_for_encoder(encoder);
-	/* if we don't have an active device yet, just use one of
-	 * the connectors tied to the encoder.
-	 */
-	if (!connector)
-		connector = radeon_get_connector_for_encoder_init(encoder);
-	radeon_connector = to_radeon_connector(connector);
-
-	switch (connector->connector_type) {
-	case DRM_MODE_CONNECTOR_DVII:
-	case DRM_MODE_CONNECTOR_HDMIB: /* HDMI-B is basically DL-DVI; analog works fine */
-		if (drm_detect_monitor_audio(radeon_connector->edid) && radeon_audio) {
-			/* fix me */
-			if (ASIC_IS_DCE4(rdev))
-				return ATOM_ENCODER_MODE_DVI;
-			else
-				return ATOM_ENCODER_MODE_HDMI;
-		} else if (radeon_connector->use_digital)
-			return ATOM_ENCODER_MODE_DVI;
-		else
-			return ATOM_ENCODER_MODE_CRT;
-		break;
-	case DRM_MODE_CONNECTOR_DVID:
-	case DRM_MODE_CONNECTOR_HDMIA:
-	default:
-		if (drm_detect_monitor_audio(radeon_connector->edid) && radeon_audio) {
-			/* fix me */
-			if (ASIC_IS_DCE4(rdev))
-				return ATOM_ENCODER_MODE_DVI;
-			else
-				return ATOM_ENCODER_MODE_HDMI;
-		} else
-			return ATOM_ENCODER_MODE_DVI;
-		break;
-	case DRM_MODE_CONNECTOR_LVDS:
-		return ATOM_ENCODER_MODE_LVDS;
-		break;
-	case DRM_MODE_CONNECTOR_DisplayPort:
-		dig_connector = radeon_connector->con_priv;
-		if ((dig_connector->dp_sink_type == CONNECTOR_OBJECT_ID_DISPLAYPORT) ||
-		    (dig_connector->dp_sink_type == CONNECTOR_OBJECT_ID_eDP))
-			return ATOM_ENCODER_MODE_DP;
-		else if (drm_detect_monitor_audio(radeon_connector->edid) && radeon_audio) {
-			/* fix me */
-			if (ASIC_IS_DCE4(rdev))
-				return ATOM_ENCODER_MODE_DVI;
-			else
-				return ATOM_ENCODER_MODE_HDMI;
-		} else
-			return ATOM_ENCODER_MODE_DVI;
-		break;
-	case DRM_MODE_CONNECTOR_eDP:
-		return ATOM_ENCODER_MODE_DP;
-	case DRM_MODE_CONNECTOR_DVIA:
-	case DRM_MODE_CONNECTOR_VGA:
-		return ATOM_ENCODER_MODE_CRT;
-		break;
-	case DRM_MODE_CONNECTOR_Composite:
-	case DRM_MODE_CONNECTOR_SVIDEO:
-	case DRM_MODE_CONNECTOR_9PinDIN:
-		/* fix me */
-		return ATOM_ENCODER_MODE_TV;
-		/*return ATOM_ENCODER_MODE_CV;*/
-		break;
-	}
-}
-
-/*
- * DIG Encoder/Transmitter Setup
- *
- * DCE 3.0/3.1
- * - 2 DIG transmitter blocks. UNIPHY (links A and B) and LVTMA.
- * Supports up to 3 digital outputs
- * - 2 DIG encoder blocks.
- * DIG1 can drive UNIPHY link A or link B
- * DIG2 can drive UNIPHY link B or LVTMA
- *
- * DCE 3.2
- * - 3 DIG transmitter blocks. UNIPHY0/1/2 (links A and B).
- * Supports up to 5 digital outputs
- * - 2 DIG encoder blocks.
- * DIG1/2 can drive UNIPHY0/1/2 link A or link B
- *
- * DCE 4.0/5.0
- * - 3 DIG transmitter blocks UNIPHY0/1/2 (links A and B).
- * Supports up to 6 digital outputs
- * - 6 DIG encoder blocks.
- * - DIG to PHY mapping is hardcoded
- * DIG1 drives UNIPHY0 link A, A+B
- * DIG2 drives UNIPHY0 link B
- * DIG3 drives UNIPHY1 link A, A+B
- * DIG4 drives UNIPHY1 link B
- * DIG5 drives UNIPHY2 link A, A+B
- * DIG6 drives UNIPHY2 link B
- *
- * DCE 4.1
- * - 3 DIG transmitter blocks UNIPHY0/1/2 (links A and B).
- * Supports up to 6 digital outputs
- * - 2 DIG encoder blocks.
- * DIG1/2 can drive UNIPHY0/1/2 link A or link B
- *
- * Routing
- * crtc -> dig encoder -> UNIPHY/LVTMA (1 or 2 links)
- * Examples:
- * crtc0 -> dig2 -> LVTMA   links A+B -> TMDS/HDMI
- * crtc1 -> dig1 -> UNIPHY0 link  B   -> DP
- * crtc0 -> dig1 -> UNIPHY2 link  A   -> LVDS
- * crtc1 -> dig2 -> UNIPHY1 link  B+A -> TMDS/HDMI
- */
-
-union dig_encoder_control {
-	DIG_ENCODER_CONTROL_PS_ALLOCATION v1;
-	DIG_ENCODER_CONTROL_PARAMETERS_V2 v2;
-	DIG_ENCODER_CONTROL_PARAMETERS_V3 v3;
-	DIG_ENCODER_CONTROL_PARAMETERS_V4 v4;
-};
-
-void
-atombios_dig_encoder_setup(struct drm_encoder *encoder, int action, int panel_mode)
-{
-	struct drm_device *dev = encoder->dev;
-	struct radeon_device *rdev = dev->dev_private;
-	struct radeon_encoder *radeon_encoder = to_radeon_encoder(encoder);
-	struct radeon_encoder_atom_dig *dig = radeon_encoder->enc_priv;
-	struct drm_connector *connector = radeon_get_connector_for_encoder(encoder);
-	union dig_encoder_control args;
-	int index = 0;
-	uint8_t frev, crev;
-	int dp_clock = 0;
-	int dp_lane_count = 0;
-	int hpd_id = RADEON_HPD_NONE;
-	int bpc = 8;
-
-	if (connector) {
-		struct radeon_connector *radeon_connector = to_radeon_connector(connector);
-		struct radeon_connector_atom_dig *dig_connector =
-			radeon_connector->con_priv;
-
-		dp_clock = dig_connector->dp_clock;
-		dp_lane_count = dig_connector->dp_lane_count;
-		hpd_id = radeon_connector->hpd.hpd;
-		bpc = connector->display_info.bpc;
-	}
-
-	/* no dig encoder assigned */
-	if (dig->dig_encoder == -1)
-		return;
-
-	memset(&args, 0, sizeof(args));
-
-	if (ASIC_IS_DCE4(rdev))
-		index = GetIndexIntoMasterTable(COMMAND, DIGxEncoderControl);
-	else {
-		if (dig->dig_encoder)
-			index = GetIndexIntoMasterTable(COMMAND, DIG2EncoderControl);
-		else
-			index = GetIndexIntoMasterTable(COMMAND, DIG1EncoderControl);
-	}
-
-	if (!atom_parse_cmd_header(rdev->mode_info.atom_context, index, &frev, &crev))
-		return;
-
-	args.v1.ucAction = action;
-	args.v1.usPixelClock = cpu_to_le16(radeon_encoder->pixel_clock / 10);
-	if (action == ATOM_ENCODER_CMD_SETUP_PANEL_MODE)
-		args.v3.ucPanelMode = panel_mode;
-	else
-		args.v1.ucEncoderMode = atombios_get_encoder_mode(encoder);
-
-	if ((args.v1.ucEncoderMode == ATOM_ENCODER_MODE_DP) ||
-	    (args.v1.ucEncoderMode == ATOM_ENCODER_MODE_DP_MST))
-		args.v1.ucLaneNum = dp_lane_count;
-	else if (radeon_encoder->pixel_clock > 165000)
-		args.v1.ucLaneNum = 8;
-	else
-		args.v1.ucLaneNum = 4;
-
-	if (ASIC_IS_DCE5(rdev)) {
-		if ((args.v1.ucEncoderMode == ATOM_ENCODER_MODE_DP) ||
-		    (args.v1.ucEncoderMode == ATOM_ENCODER_MODE_DP_MST)) {
-			if (dp_clock == 270000)
-				args.v1.ucConfig |= ATOM_ENCODER_CONFIG_V4_DPLINKRATE_2_70GHZ;
-			else if (dp_clock == 540000)
-				args.v1.ucConfig |= ATOM_ENCODER_CONFIG_V4_DPLINKRATE_5_40GHZ;
-		}
-		args.v4.acConfig.ucDigSel = dig->dig_encoder;
-		switch (bpc) {
-		case 0:
-			args.v4.ucBitPerColor = PANEL_BPC_UNDEFINE;
-			break;
-		case 6:
-			args.v4.ucBitPerColor = PANEL_6BIT_PER_COLOR;
-			break;
-		case 8:
-		default:
-			args.v4.ucBitPerColor = PANEL_8BIT_PER_COLOR;
-			break;
-		case 10:
-			args.v4.ucBitPerColor = PANEL_10BIT_PER_COLOR;
-			break;
-		case 12:
-			args.v4.ucBitPerColor = PANEL_12BIT_PER_COLOR;
-			break;
-		case 16:
-			args.v4.ucBitPerColor = PANEL_16BIT_PER_COLOR;
-			break;
-		}
-		if (hpd_id == RADEON_HPD_NONE)
-			args.v4.ucHPD_ID = 0;
-		else
-			args.v4.ucHPD_ID = hpd_id + 1;
-	} else if (ASIC_IS_DCE4(rdev)) {
-		if ((args.v1.ucEncoderMode == ATOM_ENCODER_MODE_DP) && (dp_clock == 270000))
-			args.v1.ucConfig |= ATOM_ENCODER_CONFIG_V3_DPLINKRATE_2_70GHZ;
-		args.v3.acConfig.ucDigSel = dig->dig_encoder;
-		switch (bpc) {
-		case 0:
-			args.v3.ucBitPerColor = PANEL_BPC_UNDEFINE;
-			break;
-		case 6:
-			args.v3.ucBitPerColor = PANEL_6BIT_PER_COLOR;
-			break;
-		case 8:
-		default:
-			args.v3.ucBitPerColor = PANEL_8BIT_PER_COLOR;
-			break;
-		case 10:
-			args.v3.ucBitPerColor = PANEL_10BIT_PER_COLOR;
-			break;
-		case 12:
-			args.v3.ucBitPerColor = PANEL_12BIT_PER_COLOR;
-			break;
-		case 16:
-			args.v3.ucBitPerColor = PANEL_16BIT_PER_COLOR;
-			break;
-		}
-	} else {
-		if ((args.v1.ucEncoderMode == ATOM_ENCODER_MODE_DP) && (dp_clock == 270000))
-			args.v1.ucConfig |= ATOM_ENCODER_CONFIG_DPLINKRATE_2_70GHZ;
-		switch (radeon_encoder->encoder_id) {
-		case ENCODER_OBJECT_ID_INTERNAL_UNIPHY:
-			args.v1.ucConfig = ATOM_ENCODER_CONFIG_V2_TRANSMITTER1;
-			break;
-		case ENCODER_OBJECT_ID_INTERNAL_UNIPHY1:
-		case ENCODER_OBJECT_ID_INTERNAL_KLDSCP_LVTMA:
-			args.v1.ucConfig = ATOM_ENCODER_CONFIG_V2_TRANSMITTER2;
-			break;
-		case ENCODER_OBJECT_ID_INTERNAL_UNIPHY2:
-			args.v1.ucConfig = ATOM_ENCODER_CONFIG_V2_TRANSMITTER3;
-			break;
-		}
-		if (dig->linkb)
-			args.v1.ucConfig |= ATOM_ENCODER_CONFIG_LINKB;
-		else
-			args.v1.ucConfig |= ATOM_ENCODER_CONFIG_LINKA;
-	}
-
-	atom_execute_table(rdev->mode_info.atom_context, index, (uint32_t *)&args);
-
-}
-
-union dig_transmitter_control {
-	DIG_TRANSMITTER_CONTROL_PS_ALLOCATION v1;
-	DIG_TRANSMITTER_CONTROL_PARAMETERS_V2 v2;
-	DIG_TRANSMITTER_CONTROL_PARAMETERS_V3 v3;
-	DIG_TRANSMITTER_CONTROL_PARAMETERS_V4 v4;
-};
-
-void
-atombios_dig_transmitter_setup(struct drm_encoder *encoder, int action, uint8_t lane_num, uint8_t lane_set)
-{
-	struct drm_device *dev = encoder->dev;
-	struct radeon_device *rdev = dev->dev_private;
-	struct radeon_encoder *radeon_encoder = to_radeon_encoder(encoder);
-	struct radeon_encoder_atom_dig *dig = radeon_encoder->enc_priv;
-	struct drm_connector *connector;
-	union dig_transmitter_control args;
-	int index = 0;
-	uint8_t frev, crev;
-	bool is_dp = false;
-	int pll_id = 0;
-	int dp_clock = 0;
-	int dp_lane_count = 0;
-	int connector_object_id = 0;
-	int igp_lane_info = 0;
-	int dig_encoder = dig->dig_encoder;
-
-	if (action == ATOM_TRANSMITTER_ACTION_INIT) {
-		connector = radeon_get_connector_for_encoder_init(encoder);
-		/* just needed to avoid bailing in the encoder check.  the encoder
-		 * isn't used for init
-		 */
-		dig_encoder = 0;
-	} else
-		connector = radeon_get_connector_for_encoder(encoder);
-
-	if (connector) {
-		struct radeon_connector *radeon_connector = to_radeon_connector(connector);
-		struct radeon_connector_atom_dig *dig_connector =
-			radeon_connector->con_priv;
-
-		dp_clock = dig_connector->dp_clock;
-		dp_lane_count = dig_connector->dp_lane_count;
-		connector_object_id =
-			(radeon_connector->connector_object_id & OBJECT_ID_MASK) >> OBJECT_ID_SHIFT;
-		igp_lane_info = dig_connector->igp_lane_info;
-	}
-
-	/* no dig encoder assigned */
-	if (dig_encoder == -1)
-		return;
-
-	if (atombios_get_encoder_mode(encoder) == ATOM_ENCODER_MODE_DP)
-		is_dp = true;
-
-	memset(&args, 0, sizeof(args));
-
-	switch (radeon_encoder->encoder_id) {
-	case ENCODER_OBJECT_ID_INTERNAL_KLDSCP_DVO1:
-		index = GetIndexIntoMasterTable(COMMAND, DVOOutputControl);
-		break;
-	case ENCODER_OBJECT_ID_INTERNAL_UNIPHY:
-	case ENCODER_OBJECT_ID_INTERNAL_UNIPHY1:
-	case ENCODER_OBJECT_ID_INTERNAL_UNIPHY2:
-		index = GetIndexIntoMasterTable(COMMAND, UNIPHYTransmitterControl);
-		break;
-	case ENCODER_OBJECT_ID_INTERNAL_KLDSCP_LVTMA:
-		index = GetIndexIntoMasterTable(COMMAND, LVTMATransmitterControl);
-		break;
-	}
-
-	if (!atom_parse_cmd_header(rdev->mode_info.atom_context, index, &frev, &crev))
-		return;
-
-	args.v1.ucAction = action;
-	if (action == ATOM_TRANSMITTER_ACTION_INIT) {
-		args.v1.usInitInfo = cpu_to_le16(connector_object_id);
-	} else if (action == ATOM_TRANSMITTER_ACTION_SETUP_VSEMPH) {
-		args.v1.asMode.ucLaneSel = lane_num;
-		args.v1.asMode.ucLaneSet = lane_set;
-	} else {
-		if (is_dp)
-			args.v1.usPixelClock =
-				cpu_to_le16(dp_clock / 10);
-		else if (radeon_encoder->pixel_clock > 165000)
-			args.v1.usPixelClock = cpu_to_le16((radeon_encoder->pixel_clock / 2) / 10);
-		else
-			args.v1.usPixelClock = cpu_to_le16(radeon_encoder->pixel_clock / 10);
-	}
-	if (ASIC_IS_DCE4(rdev)) {
-		if (is_dp)
-			args.v3.ucLaneNum = dp_lane_count;
-		else if (radeon_encoder->pixel_clock > 165000)
-			args.v3.ucLaneNum = 8;
-		else
-			args.v3.ucLaneNum = 4;
-
-		if (dig->linkb)
-			args.v3.acConfig.ucLinkSel = 1;
-		if (dig_encoder & 1)
-			args.v3.acConfig.ucEncoderSel = 1;
-
-		/* Select the PLL for the PHY
-		 * DP PHY should be clocked from external src if there is
-		 * one.
-		 */
-		if (encoder->crtc) {
-			struct radeon_crtc *radeon_crtc = to_radeon_crtc(encoder->crtc);
-			pll_id = radeon_crtc->pll_id;
-		}
-
-		if (ASIC_IS_DCE5(rdev)) {
-			/* On DCE5 DCPLL usually generates the DP ref clock */
-			if (is_dp) {
-				if (rdev->clock.dp_extclk)
-					args.v4.acConfig.ucRefClkSource = ENCODER_REFCLK_SRC_EXTCLK;
-				else
-					args.v4.acConfig.ucRefClkSource = ENCODER_REFCLK_SRC_DCPLL;
-			} else
-				args.v4.acConfig.ucRefClkSource = pll_id;
-		} else {
-			/* On DCE4, if there is an external clock, it generates the DP ref clock */
-			if (is_dp && rdev->clock.dp_extclk)
-				args.v3.acConfig.ucRefClkSource = 2; /* external src */
-			else
-				args.v3.acConfig.ucRefClkSource = pll_id;
-		}
-
-		switch (radeon_encoder->encoder_id) {
-		case ENCODER_OBJECT_ID_INTERNAL_UNIPHY:
-			args.v3.acConfig.ucTransmitterSel = 0;
-			break;
-		case ENCODER_OBJECT_ID_INTERNAL_UNIPHY1:
-			args.v3.acConfig.ucTransmitterSel = 1;
-			break;
-		case ENCODER_OBJECT_ID_INTERNAL_UNIPHY2:
-			args.v3.acConfig.ucTransmitterSel = 2;
-			break;
-		}
-
-		if (is_dp)
-			args.v3.acConfig.fCoherentMode = 1; /* DP requires coherent */
-		else if (radeon_encoder->devices & (ATOM_DEVICE_DFP_SUPPORT)) {
-			if (dig->coherent_mode)
-				args.v3.acConfig.fCoherentMode = 1;
-			if (radeon_encoder->pixel_clock > 165000)
-				args.v3.acConfig.fDualLinkConnector = 1;
-		}
-	} else if (ASIC_IS_DCE32(rdev)) {
-		args.v2.acConfig.ucEncoderSel = dig_encoder;
-		if (dig->linkb)
-			args.v2.acConfig.ucLinkSel = 1;
-
-		switch (radeon_encoder->encoder_id) {
-		case ENCODER_OBJECT_ID_INTERNAL_UNIPHY:
-			args.v2.acConfig.ucTransmitterSel = 0;
-			break;
-		case ENCODER_OBJECT_ID_INTERNAL_UNIPHY1:
-			args.v2.acConfig.ucTransmitterSel = 1;
-			break;
-		case ENCODER_OBJECT_ID_INTERNAL_UNIPHY2:
-			args.v2.acConfig.ucTransmitterSel = 2;
-			break;
-		}
-
-		if (is_dp) {
-			args.v2.acConfig.fCoherentMode = 1;
-			args.v2.acConfig.fDPConnector = 1;
-		} else if (radeon_encoder->devices & (ATOM_DEVICE_DFP_SUPPORT)) {
-			if (dig->coherent_mode)
-				args.v2.acConfig.fCoherentMode = 1;
-			if (radeon_encoder->pixel_clock > 165000)
-				args.v2.acConfig.fDualLinkConnector = 1;
-		}
-	} else {
-		args.v1.ucConfig = ATOM_TRANSMITTER_CONFIG_CLKSRC_PPLL;
-
-		if (dig_encoder)
-			args.v1.ucConfig |= ATOM_TRANSMITTER_CONFIG_DIG2_ENCODER;
-		else
-			args.v1.ucConfig |= ATOM_TRANSMITTER_CONFIG_DIG1_ENCODER;
-
-		if ((rdev->flags & RADEON_IS_IGP) &&
-		    (radeon_encoder->encoder_id == ENCODER_OBJECT_ID_INTERNAL_UNIPHY)) {
-			if (is_dp || (radeon_encoder->pixel_clock <= 165000)) {
-				if (igp_lane_info & 0x1)
-					args.v1.ucConfig |= ATOM_TRANSMITTER_CONFIG_LANE_0_3;
-				else if (igp_lane_info & 0x2)
-					args.v1.ucConfig |= ATOM_TRANSMITTER_CONFIG_LANE_4_7;
-				else if (igp_lane_info & 0x4)
-					args.v1.ucConfig |= ATOM_TRANSMITTER_CONFIG_LANE_8_11;
-				else if (igp_lane_info & 0x8)
-					args.v1.ucConfig |= ATOM_TRANSMITTER_CONFIG_LANE_12_15;
-			} else {
-				if (igp_lane_info & 0x3)
-					args.v1.ucConfig |= ATOM_TRANSMITTER_CONFIG_LANE_0_7;
-				else if (igp_lane_info & 0xc)
-					args.v1.ucConfig |= ATOM_TRANSMITTER_CONFIG_LANE_8_15;
-			}
-		}
-
-		if (dig->linkb)
-			args.v1.ucConfig |= ATOM_TRANSMITTER_CONFIG_LINKB;
-		else
-			args.v1.ucConfig |= ATOM_TRANSMITTER_CONFIG_LINKA;
-
-		if (is_dp)
-			args.v1.ucConfig |= ATOM_TRANSMITTER_CONFIG_COHERENT;
-		else if (radeon_encoder->devices & (ATOM_DEVICE_DFP_SUPPORT)) {
-			if (dig->coherent_mode)
-				args.v1.ucConfig |= ATOM_TRANSMITTER_CONFIG_COHERENT;
-			if (radeon_encoder->pixel_clock > 165000)
-				args.v1.ucConfig |= ATOM_TRANSMITTER_CONFIG_8LANE_LINK;
-		}
-	}
-
-	atom_execute_table(rdev->mode_info.atom_context, index, (uint32_t *)&args);
-}
-
-bool
-atombios_set_edp_panel_power(struct drm_connector *connector, int action)
-{
-	struct radeon_connector *radeon_connector = to_radeon_connector(connector);
-	struct drm_device *dev = radeon_connector->base.dev;
-	struct radeon_device *rdev = dev->dev_private;
-	union dig_transmitter_control args;
-	int index = GetIndexIntoMasterTable(COMMAND, UNIPHYTransmitterControl);
-	uint8_t frev, crev;
-
-	if (connector->connector_type != DRM_MODE_CONNECTOR_eDP)
-		goto done;
-
-	if (!ASIC_IS_DCE4(rdev))
-		goto done;
-
-	if ((action != ATOM_TRANSMITTER_ACTION_POWER_ON) &&
-	    (action != ATOM_TRANSMITTER_ACTION_POWER_OFF))
-		goto done;
-
-	if (!atom_parse_cmd_header(rdev->mode_info.atom_context, index, &frev, &crev))
-		goto done;
-
-	memset(&args, 0, sizeof(args));
-
-	args.v1.ucAction = action;
-
-	atom_execute_table(rdev->mode_info.atom_context, index, (uint32_t *)&args);
-
-	/* wait for the panel to power up */
-	if (action == ATOM_TRANSMITTER_ACTION_POWER_ON) {
-		int i;
-
-		for (i = 0; i < 300; i++) {
-			if (radeon_hpd_sense(rdev, radeon_connector->hpd.hpd))
-				return true;
-			mdelay(1);
-		}
-		return false;
-	}
-done:
-	return true;
-}
-
-union external_encoder_control {
-	EXTERNAL_ENCODER_CONTROL_PS_ALLOCATION v1;
-	EXTERNAL_ENCODER_CONTROL_PS_ALLOCATION_V3 v3;
-};
-
-static void
-atombios_external_encoder_setup(struct drm_encoder *encoder,
-				struct drm_encoder *ext_encoder,
-				int action)
-{
-	struct drm_device *dev = encoder->dev;
-	struct radeon_device *rdev = dev->dev_private;
-	struct radeon_encoder *radeon_encoder = to_radeon_encoder(encoder);
-	struct radeon_encoder *ext_radeon_encoder = to_radeon_encoder(ext_encoder);
-	union external_encoder_control args;
-	struct drm_connector *connector;
-	int index = GetIndexIntoMasterTable(COMMAND, ExternalEncoderControl);
-	u8 frev, crev;
-	int dp_clock = 0;
-	int dp_lane_count = 0;
-	int connector_object_id = 0;
-	u32 ext_enum = (ext_radeon_encoder->encoder_enum & ENUM_ID_MASK) >> ENUM_ID_SHIFT;
-	int bpc = 8;
-
-	if (action == EXTERNAL_ENCODER_ACTION_V3_ENCODER_INIT)
-		connector = radeon_get_connector_for_encoder_init(encoder);
-	else
-		connector = radeon_get_connector_for_encoder(encoder);
-
-	if (connector) {
-		struct radeon_connector *radeon_connector = to_radeon_connector(connector);
-		struct radeon_connector_atom_dig *dig_connector =
-			radeon_connector->con_priv;
-
-		dp_clock = dig_connector->dp_clock;
-		dp_lane_count = dig_connector->dp_lane_count;
-		connector_object_id =
-			(radeon_connector->connector_object_id & OBJECT_ID_MASK) >> OBJECT_ID_SHIFT;
-		bpc = connector->display_info.bpc;
-	}
-
-	memset(&args, 0, sizeof(args));
-
-	if (!atom_parse_cmd_header(rdev->mode_info.atom_context, index, &frev, &crev))
-		return;
-
-	switch (frev) {
-	case 1:
-		/* no params on frev 1 */
-		break;
-	case 2:
-		switch (crev) {
-		case 1:
-		case 2:
-			args.v1.sDigEncoder.ucAction = action;
-			args.v1.sDigEncoder.usPixelClock = cpu_to_le16(radeon_encoder->pixel_clock / 10);
-			args.v1.sDigEncoder.ucEncoderMode = atombios_get_encoder_mode(encoder);
-
-			if (args.v1.sDigEncoder.ucEncoderMode == ATOM_ENCODER_MODE_DP) {
-				if (dp_clock == 270000)
-					args.v1.sDigEncoder.ucConfig |= ATOM_ENCODER_CONFIG_DPLINKRATE_2_70GHZ;
-				args.v1.sDigEncoder.ucLaneNum = dp_lane_count;
-			} else if (radeon_encoder->pixel_clock > 165000)
-				args.v1.sDigEncoder.ucLaneNum = 8;
-			else
-				args.v1.sDigEncoder.ucLaneNum = 4;
-			break;
-		case 3:
-			args.v3.sExtEncoder.ucAction = action;
-			if (action == EXTERNAL_ENCODER_ACTION_V3_ENCODER_INIT)
-				args.v3.sExtEncoder.usConnectorId = cpu_to_le16(connector_object_id);
-			else
-				args.v3.sExtEncoder.usPixelClock = cpu_to_le16(radeon_encoder->pixel_clock / 10);
-			args.v3.sExtEncoder.ucEncoderMode = atombios_get_encoder_mode(encoder);
-
-			if (args.v3.sExtEncoder.ucEncoderMode == ATOM_ENCODER_MODE_DP) {
-				if (dp_clock == 270000)
-					args.v3.sExtEncoder.ucConfig |= EXTERNAL_ENCODER_CONFIG_V3_DPLINKRATE_2_70GHZ;
-				else if (dp_clock == 540000)
-					args.v3.sExtEncoder.ucConfig |= EXTERNAL_ENCODER_CONFIG_V3_DPLINKRATE_5_40GHZ;
-				args.v3.sExtEncoder.ucLaneNum = dp_lane_count;
-			} else if (radeon_encoder->pixel_clock > 165000)
-				args.v3.sExtEncoder.ucLaneNum = 8;
-			else
-				args.v3.sExtEncoder.ucLaneNum = 4;
-			switch (ext_enum) {
-			case GRAPH_OBJECT_ENUM_ID1:
-				args.v3.sExtEncoder.ucConfig |= EXTERNAL_ENCODER_CONFIG_V3_ENCODER1;
-				break;
-			case GRAPH_OBJECT_ENUM_ID2:
-				args.v3.sExtEncoder.ucConfig |= EXTERNAL_ENCODER_CONFIG_V3_ENCODER2;
-				break;
-			case GRAPH_OBJECT_ENUM_ID3:
-				args.v3.sExtEncoder.ucConfig |= EXTERNAL_ENCODER_CONFIG_V3_ENCODER3;
-				break;
-			}
-			switch (bpc) {
-			case 0:
-				args.v3.sExtEncoder.ucBitPerColor = PANEL_BPC_UNDEFINE;
-				break;
-			case 6:
-				args.v3.sExtEncoder.ucBitPerColor = PANEL_6BIT_PER_COLOR;
-				break;
-			case 8:
-			default:
-				args.v3.sExtEncoder.ucBitPerColor = PANEL_8BIT_PER_COLOR;
-				break;
-			case 10:
-				args.v3.sExtEncoder.ucBitPerColor = PANEL_10BIT_PER_COLOR;
-				break;
-			case 12:
-				args.v3.sExtEncoder.ucBitPerColor = PANEL_12BIT_PER_COLOR;
-				break;
-			case 16:
-				args.v3.sExtEncoder.ucBitPerColor = PANEL_16BIT_PER_COLOR;
-				break;
-			}
-			break;
-		default:
-			DRM_ERROR("Unknown table version: %d, %d\n", frev, crev);
-			return;
-		}
-		break;
-	default:
-		DRM_ERROR("Unknown table version: %d, %d\n", frev, crev);
-		return;
-	}
-	atom_execute_table(rdev->mode_info.atom_context, index, (uint32_t *)&args);
-}
-
-static void
-atombios_yuv_setup(struct drm_encoder *encoder, bool enable)
-{
-	struct drm_device *dev = encoder->dev;
-	struct radeon_device *rdev = dev->dev_private;
-	struct radeon_encoder *radeon_encoder = to_radeon_encoder(encoder);
-	struct radeon_crtc *radeon_crtc = to_radeon_crtc(encoder->crtc);
-	ENABLE_YUV_PS_ALLOCATION args;
-	int index = GetIndexIntoMasterTable(COMMAND, EnableYUV);
-	uint32_t temp, reg;
-
-	memset(&args, 0, sizeof(args));
-
-	if (rdev->family >= CHIP_R600)
-		reg = R600_BIOS_3_SCRATCH;
-	else
-		reg = RADEON_BIOS_3_SCRATCH;
-
-	/* XXX: fix up scratch reg handling */
-	temp = RREG32(reg);
-	if (radeon_encoder->active_device & (ATOM_DEVICE_TV_SUPPORT))
-		WREG32(reg, (ATOM_S3_TV1_ACTIVE |
-			     (radeon_crtc->crtc_id << 18)));
-	else if (radeon_encoder->active_device & (ATOM_DEVICE_CV_SUPPORT))
-		WREG32(reg, (ATOM_S3_CV_ACTIVE | (radeon_crtc->crtc_id << 24)));
-	else
-		WREG32(reg, 0);
-
-	if (enable)
-		args.ucEnable = ATOM_ENABLE;
-	args.ucCRTC = radeon_crtc->crtc_id;
-
-	atom_execute_table(rdev->mode_info.atom_context, index, (uint32_t *)&args);
-
-	WREG32(reg, temp);
-}
-
-static void
-radeon_atom_encoder_dpms(struct drm_encoder *encoder, int mode)
-{
-	struct drm_device *dev = encoder->dev;
-	struct radeon_device *rdev = dev->dev_private;
-	struct radeon_encoder *radeon_encoder = to_radeon_encoder(encoder);
-	struct drm_encoder *ext_encoder = radeon_atom_get_external_encoder(encoder);
-	DISPLAY_DEVICE_OUTPUT_CONTROL_PS_ALLOCATION args;
-	int index = 0;
-	bool is_dig = false;
-	bool is_dce5_dac = false;
-	bool is_dce5_dvo = false;
-
-	memset(&args, 0, sizeof(args));
-
-	DRM_DEBUG_KMS("encoder dpms %d to mode %d, devices %08x, active_devices %08x\n",
-		  radeon_encoder->encoder_id, mode, radeon_encoder->devices,
-		  radeon_encoder->active_device);
-	switch (radeon_encoder->encoder_id) {
-	case ENCODER_OBJECT_ID_INTERNAL_TMDS1:
-	case ENCODER_OBJECT_ID_INTERNAL_KLDSCP_TMDS1:
-		index = GetIndexIntoMasterTable(COMMAND, TMDSAOutputControl);
-		break;
-	case ENCODER_OBJECT_ID_INTERNAL_UNIPHY:
-	case ENCODER_OBJECT_ID_INTERNAL_UNIPHY1:
-	case ENCODER_OBJECT_ID_INTERNAL_UNIPHY2:
-	case ENCODER_OBJECT_ID_INTERNAL_KLDSCP_LVTMA:
-		is_dig = true;
-		break;
-	case ENCODER_OBJECT_ID_INTERNAL_DVO1:
-	case ENCODER_OBJECT_ID_INTERNAL_DDI:
-		index = GetIndexIntoMasterTable(COMMAND, DVOOutputControl);
-		break;
-	case ENCODER_OBJECT_ID_INTERNAL_KLDSCP_DVO1:
-		if (ASIC_IS_DCE5(rdev))
-			is_dce5_dvo = true;
-		else if (ASIC_IS_DCE3(rdev))
-			is_dig = true;
-		else
-			index = GetIndexIntoMasterTable(COMMAND, DVOOutputControl);
-		break;
-	case ENCODER_OBJECT_ID_INTERNAL_LVDS:
-		index = GetIndexIntoMasterTable(COMMAND, LCD1OutputControl);
-		break;
-	case ENCODER_OBJECT_ID_INTERNAL_LVTM1:
-		if (radeon_encoder->devices & (ATOM_DEVICE_LCD_SUPPORT))
-			index = GetIndexIntoMasterTable(COMMAND, LCD1OutputControl);
-		else
-			index = GetIndexIntoMasterTable(COMMAND, LVTMAOutputControl);
-		break;
-	case ENCODER_OBJECT_ID_INTERNAL_DAC1:
-	case ENCODER_OBJECT_ID_INTERNAL_KLDSCP_DAC1:
-		if (ASIC_IS_DCE5(rdev))
-			is_dce5_dac = true;
-		else {
-			if (radeon_encoder->active_device & (ATOM_DEVICE_TV_SUPPORT))
-				index = GetIndexIntoMasterTable(COMMAND, TV1OutputControl);
-			else if (radeon_encoder->active_device & (ATOM_DEVICE_CV_SUPPORT))
-				index = GetIndexIntoMasterTable(COMMAND, CV1OutputControl);
-			else
-				index = GetIndexIntoMasterTable(COMMAND, DAC1OutputControl);
-		}
-		break;
-	case ENCODER_OBJECT_ID_INTERNAL_DAC2:
-	case ENCODER_OBJECT_ID_INTERNAL_KLDSCP_DAC2:
-		if (radeon_encoder->active_device & (ATOM_DEVICE_TV_SUPPORT))
-			index = GetIndexIntoMasterTable(COMMAND, TV1OutputControl);
-		else if (radeon_encoder->active_device & (ATOM_DEVICE_CV_SUPPORT))
-			index = GetIndexIntoMasterTable(COMMAND, CV1OutputControl);
-		else
-			index = GetIndexIntoMasterTable(COMMAND, DAC2OutputControl);
-		break;
-	}
-
-	if (is_dig) {
-		switch (mode) {
-		case DRM_MODE_DPMS_ON:
-			/* some early dce3.2 boards have a bug in their transmitter control table */
-			if ((rdev->family == CHIP_RV710) || (rdev->family == CHIP_RV730))
-				atombios_dig_transmitter_setup(encoder, ATOM_TRANSMITTER_ACTION_ENABLE, 0, 0);
-			else
-				atombios_dig_transmitter_setup(encoder, ATOM_TRANSMITTER_ACTION_ENABLE_OUTPUT, 0, 0);
-			if (atombios_get_encoder_mode(encoder) == ATOM_ENCODER_MODE_DP) {
-				struct drm_connector *connector = radeon_get_connector_for_encoder(encoder);
-
-				if (connector &&
-				    (connector->connector_type == DRM_MODE_CONNECTOR_eDP)) {
-					struct radeon_connector *radeon_connector = to_radeon_connector(connector);
-					struct radeon_connector_atom_dig *radeon_dig_connector =
-						radeon_connector->con_priv;
-					atombios_set_edp_panel_power(connector,
-								     ATOM_TRANSMITTER_ACTION_POWER_ON);
-					radeon_dig_connector->edp_on = true;
-				}
-				if (ASIC_IS_DCE4(rdev))
-					atombios_dig_encoder_setup(encoder, ATOM_ENCODER_CMD_DP_VIDEO_OFF, 0);
-				radeon_dp_link_train(encoder, connector);
-				if (ASIC_IS_DCE4(rdev))
-					atombios_dig_encoder_setup(encoder, ATOM_ENCODER_CMD_DP_VIDEO_ON, 0);
-			}
-			if (radeon_encoder->devices & (ATOM_DEVICE_LCD_SUPPORT))
-				atombios_dig_transmitter_setup(encoder, ATOM_TRANSMITTER_ACTION_LCD_BLON, 0, 0);
-			break;
-		case DRM_MODE_DPMS_STANDBY:
-		case DRM_MODE_DPMS_SUSPEND:
-		case DRM_MODE_DPMS_OFF:
-			atombios_dig_transmitter_setup(encoder, ATOM_TRANSMITTER_ACTION_DISABLE_OUTPUT, 0, 0);
-			if (atombios_get_encoder_mode(encoder) == ATOM_ENCODER_MODE_DP) {
-				struct drm_connector *connector = radeon_get_connector_for_encoder(encoder);
-
-				if (ASIC_IS_DCE4(rdev))
-					atombios_dig_encoder_setup(encoder, ATOM_ENCODER_CMD_DP_VIDEO_OFF, 0);
-				if (connector &&
-				    (connector->connector_type == DRM_MODE_CONNECTOR_eDP)) {
-					struct radeon_connector *radeon_connector = to_radeon_connector(connector);
-					struct radeon_connector_atom_dig *radeon_dig_connector =
-						radeon_connector->con_priv;
-					atombios_set_edp_panel_power(connector,
-								     ATOM_TRANSMITTER_ACTION_POWER_OFF);
-					radeon_dig_connector->edp_on = false;
-				}
-			}
-			if (radeon_encoder->devices & (ATOM_DEVICE_LCD_SUPPORT))
-				atombios_dig_transmitter_setup(encoder, ATOM_TRANSMITTER_ACTION_LCD_BLOFF, 0, 0);
-			break;
-		}
-	} else if (is_dce5_dac) {
-		switch (mode) {
-		case DRM_MODE_DPMS_ON:
-			atombios_dac_setup(encoder, ATOM_ENABLE);
-			break;
-		case DRM_MODE_DPMS_STANDBY:
-		case DRM_MODE_DPMS_SUSPEND:
-		case DRM_MODE_DPMS_OFF:
-			atombios_dac_setup(encoder, ATOM_DISABLE);
-			break;
-		}
-	} else if (is_dce5_dvo) {
-		switch (mode) {
-		case DRM_MODE_DPMS_ON:
-			atombios_dvo_setup(encoder, ATOM_ENABLE);
-			break;
-		case DRM_MODE_DPMS_STANDBY:
-		case DRM_MODE_DPMS_SUSPEND:
-		case DRM_MODE_DPMS_OFF:
-			atombios_dvo_setup(encoder, ATOM_DISABLE);
-			break;
-		}
-	} else {
-		switch (mode) {
-		case DRM_MODE_DPMS_ON:
-			args.ucAction = ATOM_ENABLE;
-			/* workaround for DVOOutputControl on some RS690 systems */
-			if (radeon_encoder->encoder_id == ENCODER_OBJECT_ID_INTERNAL_DDI) {
-				u32 reg = RREG32(RADEON_BIOS_3_SCRATCH);
-				WREG32(RADEON_BIOS_3_SCRATCH, reg & ~ATOM_S3_DFP2I_ACTIVE);
-				atom_execute_table(rdev->mode_info.atom_context, index, (uint32_t *)&args);
-				WREG32(RADEON_BIOS_3_SCRATCH, reg);
-			} else
-				atom_execute_table(rdev->mode_info.atom_context, index, (uint32_t *)&args);
-			if (radeon_encoder->devices & (ATOM_DEVICE_LCD_SUPPORT)) {
-				args.ucAction = ATOM_LCD_BLON;
-				atom_execute_table(rdev->mode_info.atom_context, index, (uint32_t *)&args);
-			}
-			break;
-		case DRM_MODE_DPMS_STANDBY:
-		case DRM_MODE_DPMS_SUSPEND:
-		case DRM_MODE_DPMS_OFF:
-			args.ucAction = ATOM_DISABLE;
-			atom_execute_table(rdev->mode_info.atom_context, index, (uint32_t *)&args);
-			if (radeon_encoder->devices & (ATOM_DEVICE_LCD_SUPPORT)) {
-				args.ucAction = ATOM_LCD_BLOFF;
-				atom_execute_table(rdev->mode_info.atom_context, index, (uint32_t *)&args);
-			}
-			break;
-		}
-	}
-
-	if (ext_encoder) {
-		switch (mode) {
-		case DRM_MODE_DPMS_ON:
-		default:
-			if (ASIC_IS_DCE41(rdev)) {
-				atombios_external_encoder_setup(encoder, ext_encoder,
-								EXTERNAL_ENCODER_ACTION_V3_ENABLE_OUTPUT);
-				atombios_external_encoder_setup(encoder, ext_encoder,
-								EXTERNAL_ENCODER_ACTION_V3_ENCODER_BLANKING_OFF);
-			} else
-				atombios_external_encoder_setup(encoder, ext_encoder, ATOM_ENABLE);
-			break;
-		case DRM_MODE_DPMS_STANDBY:
-		case DRM_MODE_DPMS_SUSPEND:
-		case DRM_MODE_DPMS_OFF:
-			if (ASIC_IS_DCE41(rdev)) {
-				atombios_external_encoder_setup(encoder, ext_encoder,
-								EXTERNAL_ENCODER_ACTION_V3_ENCODER_BLANKING);
-				atombios_external_encoder_setup(encoder, ext_encoder,
-								EXTERNAL_ENCODER_ACTION_V3_DISABLE_OUTPUT);
-			} else
-				atombios_external_encoder_setup(encoder, ext_encoder, ATOM_DISABLE);
-			break;
-		}
-	}
-
-	radeon_atombios_encoder_dpms_scratch_regs(encoder, (mode == DRM_MODE_DPMS_ON) ? true : false);
-
-}
-
-union crtc_source_param {
-	SELECT_CRTC_SOURCE_PS_ALLOCATION v1;
-	SELECT_CRTC_SOURCE_PARAMETERS_V2 v2;
-};
-
-static void
-atombios_set_encoder_crtc_source(struct drm_encoder *encoder)
-{
-	struct drm_device *dev = encoder->dev;
-	struct radeon_device *rdev = dev->dev_private;
-	struct radeon_encoder *radeon_encoder = to_radeon_encoder(encoder);
-	struct radeon_crtc *radeon_crtc = to_radeon_crtc(encoder->crtc);
-	union crtc_source_param args;
-	int index = GetIndexIntoMasterTable(COMMAND, SelectCRTC_Source);
-	uint8_t frev, crev;
-	struct radeon_encoder_atom_dig *dig;
-
-	memset(&args, 0, sizeof(args));
-
-	if (!atom_parse_cmd_header(rdev->mode_info.atom_context, index, &frev, &crev))
-		return;
-
-	switch (frev) {
-	case 1:
-		switch (crev) {
-		case 1:
-		default:
-			if (ASIC_IS_AVIVO(rdev))
-				args.v1.ucCRTC = radeon_crtc->crtc_id;
-			else {
-				if (radeon_encoder->encoder_id == ENCODER_OBJECT_ID_INTERNAL_DAC1) {
-					args.v1.ucCRTC = radeon_crtc->crtc_id;
-				} else {
-					args.v1.ucCRTC = radeon_crtc->crtc_id << 2;
-				}
-			}
-			switch (radeon_encoder->encoder_id) {
-			case ENCODER_OBJECT_ID_INTERNAL_TMDS1:
-			case ENCODER_OBJECT_ID_INTERNAL_KLDSCP_TMDS1:
-				args.v1.ucDevice = ATOM_DEVICE_DFP1_INDEX;
-				break;
-			case ENCODER_OBJECT_ID_INTERNAL_LVDS:
-			case ENCODER_OBJECT_ID_INTERNAL_LVTM1:
-				if (radeon_encoder->devices & ATOM_DEVICE_LCD1_SUPPORT)
-					args.v1.ucDevice = ATOM_DEVICE_LCD1_INDEX;
-				else
-					args.v1.ucDevice = ATOM_DEVICE_DFP3_INDEX;
-				break;
-			case ENCODER_OBJECT_ID_INTERNAL_DVO1:
-			case ENCODER_OBJECT_ID_INTERNAL_DDI:
-			case ENCODER_OBJECT_ID_INTERNAL_KLDSCP_DVO1:
-				args.v1.ucDevice = ATOM_DEVICE_DFP2_INDEX;
-				break;
-			case ENCODER_OBJECT_ID_INTERNAL_DAC1:
-			case ENCODER_OBJECT_ID_INTERNAL_KLDSCP_DAC1:
-				if (radeon_encoder->active_device & (ATOM_DEVICE_TV_SUPPORT))
-					args.v1.ucDevice = ATOM_DEVICE_TV1_INDEX;
-				else if (radeon_encoder->active_device & (ATOM_DEVICE_CV_SUPPORT))
-					args.v1.ucDevice = ATOM_DEVICE_CV_INDEX;
-				else
-					args.v1.ucDevice = ATOM_DEVICE_CRT1_INDEX;
-				break;
-			case ENCODER_OBJECT_ID_INTERNAL_DAC2:
-			case ENCODER_OBJECT_ID_INTERNAL_KLDSCP_DAC2:
-				if (radeon_encoder->active_device & (ATOM_DEVICE_TV_SUPPORT))
-					args.v1.ucDevice = ATOM_DEVICE_TV1_INDEX;
-				else if (radeon_encoder->active_device & (ATOM_DEVICE_CV_SUPPORT))
-					args.v1.ucDevice = ATOM_DEVICE_CV_INDEX;
-				else
-					args.v1.ucDevice = ATOM_DEVICE_CRT2_INDEX;
-				break;
-			}
-			break;
-		case 2:
-			args.v2.ucCRTC = radeon_crtc->crtc_id;
-			if (radeon_encoder_get_dp_bridge_encoder_id(encoder) != ENCODER_OBJECT_ID_NONE) {
-				struct drm_connector *connector = radeon_get_connector_for_encoder(encoder);
-
-				if (connector->connector_type == DRM_MODE_CONNECTOR_LVDS)
-					args.v2.ucEncodeMode = ATOM_ENCODER_MODE_LVDS;
-				else if (connector->connector_type == DRM_MODE_CONNECTOR_VGA)
-					args.v2.ucEncodeMode = ATOM_ENCODER_MODE_CRT;
-				else
-					args.v2.ucEncodeMode = atombios_get_encoder_mode(encoder);
-			} else
-				args.v2.ucEncodeMode = atombios_get_encoder_mode(encoder);
-			switch (radeon_encoder->encoder_id) {
-			case ENCODER_OBJECT_ID_INTERNAL_UNIPHY:
-			case ENCODER_OBJECT_ID_INTERNAL_UNIPHY1:
-			case ENCODER_OBJECT_ID_INTERNAL_UNIPHY2:
-			case ENCODER_OBJECT_ID_INTERNAL_KLDSCP_LVTMA:
-				dig = radeon_encoder->enc_priv;
-				switch (dig->dig_encoder) {
-				case 0:
-					args.v2.ucEncoderID = ASIC_INT_DIG1_ENCODER_ID;
-					break;
-				case 1:
-					args.v2.ucEncoderID = ASIC_INT_DIG2_ENCODER_ID;
-					break;
-				case 2:
-					args.v2.ucEncoderID = ASIC_INT_DIG3_ENCODER_ID;
-					break;
-				case 3:
-					args.v2.ucEncoderID = ASIC_INT_DIG4_ENCODER_ID;
-					break;
-				case 4:
-					args.v2.ucEncoderID = ASIC_INT_DIG5_ENCODER_ID;
-					break;
-				case 5:
-					args.v2.ucEncoderID = ASIC_INT_DIG6_ENCODER_ID;
-					break;
-				}
-				break;
-			case ENCODER_OBJECT_ID_INTERNAL_KLDSCP_DVO1:
-				args.v2.ucEncoderID = ASIC_INT_DVO_ENCODER_ID;
-				break;
-			case ENCODER_OBJECT_ID_INTERNAL_KLDSCP_DAC1:
-				if (radeon_encoder->active_device & (ATOM_DEVICE_TV_SUPPORT))
-					args.v2.ucEncoderID = ASIC_INT_TV_ENCODER_ID;
-				else if (radeon_encoder->active_device & (ATOM_DEVICE_CV_SUPPORT))
-					args.v2.ucEncoderID = ASIC_INT_TV_ENCODER_ID;
-				else
-					args.v2.ucEncoderID = ASIC_INT_DAC1_ENCODER_ID;
-				break;
-			case ENCODER_OBJECT_ID_INTERNAL_KLDSCP_DAC2:
-				if (radeon_encoder->active_device & (ATOM_DEVICE_TV_SUPPORT))
-					args.v2.ucEncoderID = ASIC_INT_TV_ENCODER_ID;
-				else if (radeon_encoder->active_device & (ATOM_DEVICE_CV_SUPPORT))
-					args.v2.ucEncoderID = ASIC_INT_TV_ENCODER_ID;
-				else
-					args.v2.ucEncoderID = ASIC_INT_DAC2_ENCODER_ID;
-				break;
-			}
-			break;
-		}
-		break;
-	default:
-		DRM_ERROR("Unknown table version: %d, %d\n", frev, crev);
-		return;
-	}
-
-	atom_execute_table(rdev->mode_info.atom_context, index, (uint32_t *)&args);
-
-	/* update scratch regs with new routing */
-	radeon_atombios_encoder_crtc_scratch_regs(encoder, radeon_crtc->crtc_id);
-}
-
-static void
-atombios_apply_encoder_quirks(struct drm_encoder *encoder,
-			      struct drm_display_mode *mode)
-{
-	struct drm_device *dev = encoder->dev;
-	struct radeon_device *rdev = dev->dev_private;
-	struct radeon_encoder *radeon_encoder = to_radeon_encoder(encoder);
-	struct radeon_crtc *radeon_crtc = to_radeon_crtc(encoder->crtc);
-
-	/* Funky macbooks */
-	if ((dev->pdev->device == 0x71C5) &&
-	    (dev->pdev->subsystem_vendor == 0x106b) &&
-	    (dev->pdev->subsystem_device == 0x0080)) {
-		if (radeon_encoder->devices & ATOM_DEVICE_LCD1_SUPPORT) {
-			uint32_t lvtma_bit_depth_control = RREG32(AVIVO_LVTMA_BIT_DEPTH_CONTROL);
-
-			lvtma_bit_depth_control &= ~AVIVO_LVTMA_BIT_DEPTH_CONTROL_TRUNCATE_EN;
-			lvtma_bit_depth_control &= ~AVIVO_LVTMA_BIT_DEPTH_CONTROL_SPATIAL_DITHER_EN;
-
-			WREG32(AVIVO_LVTMA_BIT_DEPTH_CONTROL, lvtma_bit_depth_control);
-		}
-	}
-
-	/* set scaler clears this on some chips */
-	if (ASIC_IS_AVIVO(rdev) &&
-	    (!(radeon_encoder->active_device & (ATOM_DEVICE_TV_SUPPORT)))) {
-		if (ASIC_IS_DCE4(rdev)) {
-			if (mode->flags & DRM_MODE_FLAG_INTERLACE)
-				WREG32(EVERGREEN_DATA_FORMAT + radeon_crtc->crtc_offset,
-				       EVERGREEN_INTERLEAVE_EN);
-			else
-				WREG32(EVERGREEN_DATA_FORMAT + radeon_crtc->crtc_offset, 0);
-		} else {
-			if (mode->flags & DRM_MODE_FLAG_INTERLACE)
-				WREG32(AVIVO_D1MODE_DATA_FORMAT + radeon_crtc->crtc_offset,
-				       AVIVO_D1MODE_INTERLEAVE_EN);
-			else
-				WREG32(AVIVO_D1MODE_DATA_FORMAT + radeon_crtc->crtc_offset, 0);
-		}
-	}
-}
-
-static int radeon_atom_pick_dig_encoder(struct drm_encoder *encoder)
-{
-	struct drm_device *dev = encoder->dev;
-	struct radeon_device *rdev = dev->dev_private;
-	struct radeon_crtc *radeon_crtc = to_radeon_crtc(encoder->crtc);
-	struct radeon_encoder *radeon_encoder = to_radeon_encoder(encoder);
-	struct drm_encoder *test_encoder;
-	struct radeon_encoder_atom_dig *dig;
-	uint32_t dig_enc_in_use = 0;
-
-	/* DCE4/5 */
-	if (ASIC_IS_DCE4(rdev)) {
-		dig = radeon_encoder->enc_priv;
-		if (ASIC_IS_DCE41(rdev)) {
-			/* ontario follows DCE4 */
-			if (rdev->family == CHIP_PALM) {
-				if (dig->linkb)
-					return 1;
-				else
-					return 0;
-			} else
-				/* llano follows DCE3.2 */
-				return radeon_crtc->crtc_id;
-		} else {
-			switch (radeon_encoder->encoder_id) {
-			case ENCODER_OBJECT_ID_INTERNAL_UNIPHY:
-				if (dig->linkb)
-					return 1;
-				else
-					return 0;
-				break;
-			case ENCODER_OBJECT_ID_INTERNAL_UNIPHY1:
-				if (dig->linkb)
-					return 3;
-				else
-					return 2;
-				break;
-			case ENCODER_OBJECT_ID_INTERNAL_UNIPHY2:
-				if (dig->linkb)
-					return 5;
-				else
-					return 4;
-				break;
-			}
-		}
-	}
-
-	/* on DCE32 and encoder can driver any block so just crtc id */
-	if (ASIC_IS_DCE32(rdev)) {
-		return radeon_crtc->crtc_id;
-	}
-
-	/* on DCE3 - LVTMA can only be driven by DIGB */
-	list_for_each_entry(test_encoder, &dev->mode_config.encoder_list, head) {
-		struct radeon_encoder *radeon_test_encoder;
-
-		if (encoder == test_encoder)
-			continue;
-
-		if (!radeon_encoder_is_digital(test_encoder))
-			continue;
-
-		radeon_test_encoder = to_radeon_encoder(test_encoder);
-		dig = radeon_test_encoder->enc_priv;
-
-		if (dig->dig_encoder >= 0)
-			dig_enc_in_use |= (1 << dig->dig_encoder);
-	}
-
-	if (radeon_encoder->encoder_id == ENCODER_OBJECT_ID_INTERNAL_KLDSCP_LVTMA) {
-		if (dig_enc_in_use & 0x2)
-			DRM_ERROR("LVDS required digital encoder 2 but it was in use - stealing\n");
-		return 1;
-	}
-	if (!(dig_enc_in_use & 1))
-		return 0;
-	return 1;
-}
-
-/* This only needs to be called once at startup */
-void
-radeon_atom_encoder_init(struct radeon_device *rdev)
-{
-	struct drm_device *dev = rdev->ddev;
-	struct drm_encoder *encoder;
-
-	list_for_each_entry(encoder, &dev->mode_config.encoder_list, head) {
-		struct radeon_encoder *radeon_encoder = to_radeon_encoder(encoder);
-		struct drm_encoder *ext_encoder = radeon_atom_get_external_encoder(encoder);
-
-		switch (radeon_encoder->encoder_id) {
-		case ENCODER_OBJECT_ID_INTERNAL_UNIPHY:
-		case ENCODER_OBJECT_ID_INTERNAL_UNIPHY1:
-		case ENCODER_OBJECT_ID_INTERNAL_UNIPHY2:
-		case ENCODER_OBJECT_ID_INTERNAL_KLDSCP_LVTMA:
-			atombios_dig_transmitter_setup(encoder, ATOM_TRANSMITTER_ACTION_INIT, 0, 0);
-			break;
-		default:
-			break;
-		}
-
-		if (ext_encoder && ASIC_IS_DCE41(rdev))
-			atombios_external_encoder_setup(encoder, ext_encoder,
-							EXTERNAL_ENCODER_ACTION_V3_ENCODER_INIT);
-	}
-}
-
-static void
-radeon_atom_encoder_mode_set(struct drm_encoder *encoder,
-			     struct drm_display_mode *mode,
-			     struct drm_display_mode *adjusted_mode)
-{
-	struct drm_device *dev = encoder->dev;
-	struct radeon_device *rdev = dev->dev_private;
-	struct radeon_encoder *radeon_encoder = to_radeon_encoder(encoder);
-	struct drm_encoder *ext_encoder = radeon_atom_get_external_encoder(encoder);
-
-	radeon_encoder->pixel_clock = adjusted_mode->clock;
-
-	if (ASIC_IS_AVIVO(rdev) && !ASIC_IS_DCE4(rdev)) {
-		if (radeon_encoder->active_device & (ATOM_DEVICE_CV_SUPPORT | ATOM_DEVICE_TV_SUPPORT))
-			atombios_yuv_setup(encoder, true);
-		else
-			atombios_yuv_setup(encoder, false);
-	}
-
-	switch (radeon_encoder->encoder_id) {
-	case ENCODER_OBJECT_ID_INTERNAL_TMDS1:
-	case ENCODER_OBJECT_ID_INTERNAL_KLDSCP_TMDS1:
-	case ENCODER_OBJECT_ID_INTERNAL_LVDS:
-	case ENCODER_OBJECT_ID_INTERNAL_LVTM1:
-		atombios_digital_setup(encoder, PANEL_ENCODER_ACTION_ENABLE);
-		break;
-	case ENCODER_OBJECT_ID_INTERNAL_UNIPHY:
-	case ENCODER_OBJECT_ID_INTERNAL_UNIPHY1:
-	case ENCODER_OBJECT_ID_INTERNAL_UNIPHY2:
-	case ENCODER_OBJECT_ID_INTERNAL_KLDSCP_LVTMA:
-		if (ASIC_IS_DCE4(rdev)) {
-			/* disable the transmitter */
-			atombios_dig_transmitter_setup(encoder, ATOM_TRANSMITTER_ACTION_DISABLE, 0, 0);
-			/* setup and enable the encoder */
-			atombios_dig_encoder_setup(encoder, ATOM_ENCODER_CMD_SETUP, 0);
-
-			/* enable the transmitter */
-			atombios_dig_transmitter_setup(encoder, ATOM_TRANSMITTER_ACTION_ENABLE, 0, 0);
-		} else {
-			/* disable the encoder and transmitter */
-			atombios_dig_transmitter_setup(encoder, ATOM_TRANSMITTER_ACTION_DISABLE, 0, 0);
-			atombios_dig_encoder_setup(encoder, ATOM_DISABLE, 0);
-
-			/* setup and enable the encoder and transmitter */
-			atombios_dig_encoder_setup(encoder, ATOM_ENABLE, 0);
-			atombios_dig_transmitter_setup(encoder, ATOM_TRANSMITTER_ACTION_SETUP, 0, 0);
-			atombios_dig_transmitter_setup(encoder, ATOM_TRANSMITTER_ACTION_ENABLE, 0, 0);
-		}
-		break;
-	case ENCODER_OBJECT_ID_INTERNAL_DDI:
-	case ENCODER_OBJECT_ID_INTERNAL_DVO1:
-	case ENCODER_OBJECT_ID_INTERNAL_KLDSCP_DVO1:
-		atombios_dvo_setup(encoder, ATOM_ENABLE);
-		break;
-	case ENCODER_OBJECT_ID_INTERNAL_DAC1:
-	case ENCODER_OBJECT_ID_INTERNAL_KLDSCP_DAC1:
-	case ENCODER_OBJECT_ID_INTERNAL_DAC2:
-	case ENCODER_OBJECT_ID_INTERNAL_KLDSCP_DAC2:
-		atombios_dac_setup(encoder, ATOM_ENABLE);
-		if (radeon_encoder->devices & (ATOM_DEVICE_TV_SUPPORT | ATOM_DEVICE_CV_SUPPORT)) {
-			if (radeon_encoder->active_device & (ATOM_DEVICE_TV_SUPPORT | ATOM_DEVICE_CV_SUPPORT))
-				atombios_tv_setup(encoder, ATOM_ENABLE);
-			else
-				atombios_tv_setup(encoder, ATOM_DISABLE);
-		}
-		break;
-	}
-
-	if (ext_encoder) {
-		if (ASIC_IS_DCE41(rdev))
-			atombios_external_encoder_setup(encoder, ext_encoder,
-							EXTERNAL_ENCODER_ACTION_V3_ENCODER_SETUP);
-		else
-			atombios_external_encoder_setup(encoder, ext_encoder, ATOM_ENABLE);
-	}
-
-	atombios_apply_encoder_quirks(encoder, adjusted_mode);
-
-	if (atombios_get_encoder_mode(encoder) == ATOM_ENCODER_MODE_HDMI) {
-		r600_hdmi_enable(encoder);
-		r600_hdmi_setmode(encoder, adjusted_mode);
-	}
-}
-
-static bool
-atombios_dac_load_detect(struct drm_encoder *encoder, struct drm_connector *connector)
-{
-	struct drm_device *dev = encoder->dev;
-	struct radeon_device *rdev = dev->dev_private;
-	struct radeon_encoder *radeon_encoder = to_radeon_encoder(encoder);
-	struct radeon_connector *radeon_connector = to_radeon_connector(connector);
-
-	if (radeon_encoder->devices & (ATOM_DEVICE_TV_SUPPORT |
-				       ATOM_DEVICE_CV_SUPPORT |
-				       ATOM_DEVICE_CRT_SUPPORT)) {
-		DAC_LOAD_DETECTION_PS_ALLOCATION args;
-		int index = GetIndexIntoMasterTable(COMMAND, DAC_LoadDetection);
-		uint8_t frev, crev;
-
-		memset(&args, 0, sizeof(args));
-
-		if (!atom_parse_cmd_header(rdev->mode_info.atom_context, index, &frev, &crev))
-			return false;
-
-		args.sDacload.ucMisc = 0;
-
-		if ((radeon_encoder->encoder_id == ENCODER_OBJECT_ID_INTERNAL_DAC1) ||
-		    (radeon_encoder->encoder_id == ENCODER_OBJECT_ID_INTERNAL_KLDSCP_DAC1))
-			args.sDacload.ucDacType = ATOM_DAC_A;
-		else
-			args.sDacload.ucDacType = ATOM_DAC_B;
-
-		if (radeon_connector->devices & ATOM_DEVICE_CRT1_SUPPORT)
-			args.sDacload.usDeviceID = cpu_to_le16(ATOM_DEVICE_CRT1_SUPPORT);
-		else if (radeon_connector->devices & ATOM_DEVICE_CRT2_SUPPORT)
-			args.sDacload.usDeviceID = cpu_to_le16(ATOM_DEVICE_CRT2_SUPPORT);
-		else if (radeon_connector->devices & ATOM_DEVICE_CV_SUPPORT) {
-			args.sDacload.usDeviceID = cpu_to_le16(ATOM_DEVICE_CV_SUPPORT);
-			if (crev >= 3)
-				args.sDacload.ucMisc = DAC_LOAD_MISC_YPrPb;
-		} else if (radeon_connector->devices & ATOM_DEVICE_TV1_SUPPORT) {
-			args.sDacload.usDeviceID = cpu_to_le16(ATOM_DEVICE_TV1_SUPPORT);
-			if (crev >= 3)
-				args.sDacload.ucMisc = DAC_LOAD_MISC_YPrPb;
-		}
-
-		atom_execute_table(rdev->mode_info.atom_context, index, (uint32_t *)&args);
-
-		return true;
-	} else
-		return false;
-}
-
-static enum drm_connector_status
-radeon_atom_dac_detect(struct drm_encoder *encoder, struct drm_connector *connector)
-{
-	struct drm_device *dev = encoder->dev;
-	struct radeon_device *rdev = dev->dev_private;
-	struct radeon_encoder *radeon_encoder = to_radeon_encoder(encoder);
-	struct radeon_connector *radeon_connector = to_radeon_connector(connector);
-	uint32_t bios_0_scratch;
-
-	if (!atombios_dac_load_detect(encoder, connector)) {
-		DRM_DEBUG_KMS("detect returned false \n");
-		return connector_status_unknown;
-	}
-
-	if (rdev->family >= CHIP_R600)
-		bios_0_scratch = RREG32(R600_BIOS_0_SCRATCH);
-	else
-		bios_0_scratch = RREG32(RADEON_BIOS_0_SCRATCH);
-
-	DRM_DEBUG_KMS("Bios 0 scratch %x %08x\n", bios_0_scratch, radeon_encoder->devices);
-	if (radeon_connector->devices & ATOM_DEVICE_CRT1_SUPPORT) {
-		if (bios_0_scratch & ATOM_S0_CRT1_MASK)
-			return connector_status_connected;
-	}
-	if (radeon_connector->devices & ATOM_DEVICE_CRT2_SUPPORT) {
-		if (bios_0_scratch & ATOM_S0_CRT2_MASK)
-			return connector_status_connected;
-	}
-	if (radeon_connector->devices & ATOM_DEVICE_CV_SUPPORT) {
-		if (bios_0_scratch & (ATOM_S0_CV_MASK|ATOM_S0_CV_MASK_A))
-			return connector_status_connected;
-	}
-	if (radeon_connector->devices & ATOM_DEVICE_TV1_SUPPORT) {
-		if (bios_0_scratch & (ATOM_S0_TV1_COMPOSITE | ATOM_S0_TV1_COMPOSITE_A))
-			return connector_status_connected; /* CTV */
-		else if (bios_0_scratch & (ATOM_S0_TV1_SVIDEO | ATOM_S0_TV1_SVIDEO_A))
-			return connector_status_connected; /* STV */
-	}
-	return connector_status_disconnected;
-}
-
-static enum drm_connector_status
-radeon_atom_dig_detect(struct drm_encoder *encoder, struct drm_connector *connector)
-{
-	struct drm_device *dev = encoder->dev;
-	struct radeon_device *rdev = dev->dev_private;
-	struct radeon_encoder *radeon_encoder = to_radeon_encoder(encoder);
-	struct radeon_connector *radeon_connector = to_radeon_connector(connector);
-	struct drm_encoder *ext_encoder = radeon_atom_get_external_encoder(encoder);
-	u32 bios_0_scratch;
-
-	if (!ASIC_IS_DCE4(rdev))
-		return connector_status_unknown;
-
-	if (!ext_encoder)
-		return connector_status_unknown;
-
-	if ((radeon_connector->devices & ATOM_DEVICE_CRT_SUPPORT) == 0)
-		return connector_status_unknown;
-
-	/* load detect on the dp bridge */
-	atombios_external_encoder_setup(encoder, ext_encoder,
-					EXTERNAL_ENCODER_ACTION_V3_DACLOAD_DETECTION);
-
-	bios_0_scratch = RREG32(R600_BIOS_0_SCRATCH);
-
-	DRM_DEBUG_KMS("Bios 0 scratch %x %08x\n", bios_0_scratch, radeon_encoder->devices);
-	if (radeon_connector->devices & ATOM_DEVICE_CRT1_SUPPORT) {
-		if (bios_0_scratch & ATOM_S0_CRT1_MASK)
-			return connector_status_connected;
-	}
-	if (radeon_connector->devices & ATOM_DEVICE_CRT2_SUPPORT) {
-		if (bios_0_scratch & ATOM_S0_CRT2_MASK)
-			return connector_status_connected;
-	}
-	if (radeon_connector->devices & ATOM_DEVICE_CV_SUPPORT) {
-		if (bios_0_scratch & (ATOM_S0_CV_MASK|ATOM_S0_CV_MASK_A))
-			return connector_status_connected;
-	}
-	if (radeon_connector->devices & ATOM_DEVICE_TV1_SUPPORT) {
-		if (bios_0_scratch & (ATOM_S0_TV1_COMPOSITE | ATOM_S0_TV1_COMPOSITE_A))
-			return connector_status_connected; /* CTV */
-		else if (bios_0_scratch & (ATOM_S0_TV1_SVIDEO | ATOM_S0_TV1_SVIDEO_A))
-			return connector_status_connected; /* STV */
-	}
-	return connector_status_disconnected;
-}
-
-void
-radeon_atom_ext_encoder_setup_ddc(struct drm_encoder *encoder)
-{
-	struct drm_encoder *ext_encoder = radeon_atom_get_external_encoder(encoder);
-
-	if (ext_encoder)
-		/* ddc_setup on the dp bridge */
-		atombios_external_encoder_setup(encoder, ext_encoder,
-						EXTERNAL_ENCODER_ACTION_V3_DDC_SETUP);
-
-}
-
-static void radeon_atom_encoder_prepare(struct drm_encoder *encoder)
-{
-	struct radeon_encoder *radeon_encoder = to_radeon_encoder(encoder);
-	struct drm_connector *connector = radeon_get_connector_for_encoder(encoder);
-
-	if ((radeon_encoder->active_device &
-	     (ATOM_DEVICE_DFP_SUPPORT | ATOM_DEVICE_LCD_SUPPORT)) ||
-	    (radeon_encoder_get_dp_bridge_encoder_id(encoder) !=
-	     ENCODER_OBJECT_ID_NONE)) {
-		struct radeon_encoder_atom_dig *dig = radeon_encoder->enc_priv;
-		if (dig)
-			dig->dig_encoder = radeon_atom_pick_dig_encoder(encoder);
-	}
-
-	radeon_atom_output_lock(encoder, true);
-	radeon_atom_encoder_dpms(encoder, DRM_MODE_DPMS_OFF);
-
-	if (connector) {
-		struct radeon_connector *radeon_connector = to_radeon_connector(connector);
-
-		/* select the clock/data port if it uses a router */
-		if (radeon_connector->router.cd_valid)
-			radeon_router_select_cd_port(radeon_connector);
-
-		/* turn eDP panel on for mode set */
-		if (connector->connector_type == DRM_MODE_CONNECTOR_eDP)
-			atombios_set_edp_panel_power(connector,
-						     ATOM_TRANSMITTER_ACTION_POWER_ON);
-	}
-
-	/* this is needed for the pll/ss setup to work correctly in some cases */
-	atombios_set_encoder_crtc_source(encoder);
-}
-
-static void radeon_atom_encoder_commit(struct drm_encoder *encoder)
-{
-	radeon_atom_encoder_dpms(encoder, DRM_MODE_DPMS_ON);
-	radeon_atom_output_lock(encoder, false);
-}
-
-static void radeon_atom_encoder_disable(struct drm_encoder *encoder)
-{
-	struct drm_device *dev = encoder->dev;
-	struct radeon_device *rdev = dev->dev_private;
-	struct radeon_encoder *radeon_encoder = to_radeon_encoder(encoder);
-	struct radeon_encoder_atom_dig *dig;
-
-	/* check for pre-DCE3 cards with shared encoders;
-	 * can't really use the links individually, so don't disable
-	 * the encoder if it's in use by another connector
-	 */
-	if (!ASIC_IS_DCE3(rdev)) {
-		struct drm_encoder *other_encoder;
-		struct radeon_encoder *other_radeon_encoder;
-
-		list_for_each_entry(other_encoder, &dev->mode_config.encoder_list, head) {
-			other_radeon_encoder = to_radeon_encoder(other_encoder);
-			if ((radeon_encoder->encoder_id == other_radeon_encoder->encoder_id) &&
-			    drm_helper_encoder_in_use(other_encoder))
-				goto disable_done;
-		}
-	}
-
-	radeon_atom_encoder_dpms(encoder, DRM_MODE_DPMS_OFF);
-
-	switch (radeon_encoder->encoder_id) {
-	case ENCODER_OBJECT_ID_INTERNAL_TMDS1:
-	case ENCODER_OBJECT_ID_INTERNAL_KLDSCP_TMDS1:
-	case ENCODER_OBJECT_ID_INTERNAL_LVDS:
-	case ENCODER_OBJECT_ID_INTERNAL_LVTM1:
-		atombios_digital_setup(encoder, PANEL_ENCODER_ACTION_DISABLE);
-		break;
-	case ENCODER_OBJECT_ID_INTERNAL_UNIPHY:
-	case ENCODER_OBJECT_ID_INTERNAL_UNIPHY1:
-	case ENCODER_OBJECT_ID_INTERNAL_UNIPHY2:
-	case ENCODER_OBJECT_ID_INTERNAL_KLDSCP_LVTMA:
-		if (ASIC_IS_DCE4(rdev))
-			/* disable the transmitter */
-			atombios_dig_transmitter_setup(encoder, ATOM_TRANSMITTER_ACTION_DISABLE, 0, 0);
-		else {
-			/* disable the encoder and transmitter */
-			atombios_dig_transmitter_setup(encoder, ATOM_TRANSMITTER_ACTION_DISABLE, 0, 0);
-			atombios_dig_encoder_setup(encoder, ATOM_DISABLE, 0);
-		}
-		break;
-	case ENCODER_OBJECT_ID_INTERNAL_DDI:
-	case ENCODER_OBJECT_ID_INTERNAL_DVO1:
-	case ENCODER_OBJECT_ID_INTERNAL_KLDSCP_DVO1:
-		atombios_dvo_setup(encoder, ATOM_DISABLE);
-		break;
-	case ENCODER_OBJECT_ID_INTERNAL_DAC1:
-	case ENCODER_OBJECT_ID_INTERNAL_KLDSCP_DAC1:
-	case ENCODER_OBJECT_ID_INTERNAL_DAC2:
-	case ENCODER_OBJECT_ID_INTERNAL_KLDSCP_DAC2:
-		atombios_dac_setup(encoder, ATOM_DISABLE);
-		if (radeon_encoder->devices & (ATOM_DEVICE_TV_SUPPORT | ATOM_DEVICE_CV_SUPPORT))
-			atombios_tv_setup(encoder, ATOM_DISABLE);
-		break;
-	}
-
-disable_done:
-	if (radeon_encoder_is_digital(encoder)) {
-		if (atombios_get_encoder_mode(encoder) == ATOM_ENCODER_MODE_HDMI)
-			r600_hdmi_disable(encoder);
-		dig = radeon_encoder->enc_priv;
-		dig->dig_encoder = -1;
-	}
-	radeon_encoder->active_device = 0;
-}
-
-/* these are handled by the primary encoders */
-static void radeon_atom_ext_prepare(struct drm_encoder *encoder)
-{
-
-}
-
-static void radeon_atom_ext_commit(struct drm_encoder *encoder)
-{
-
-}
-
-static void
-radeon_atom_ext_mode_set(struct drm_encoder *encoder,
-			 struct drm_display_mode *mode,
-			 struct drm_display_mode *adjusted_mode)
-{
-
-}
-
-static void radeon_atom_ext_disable(struct drm_encoder *encoder)
-{
-
-}
-
-static void
-radeon_atom_ext_dpms(struct drm_encoder *encoder, int mode)
-{
-
-}
-
-static bool radeon_atom_ext_mode_fixup(struct drm_encoder *encoder,
-				       struct drm_display_mode *mode,
-				       struct drm_display_mode *adjusted_mode)
-{
-	return true;
-}
-
-static const struct drm_encoder_helper_funcs radeon_atom_ext_helper_funcs = {
-	.dpms = radeon_atom_ext_dpms,
-	.mode_fixup = radeon_atom_ext_mode_fixup,
-	.prepare = radeon_atom_ext_prepare,
-	.mode_set = radeon_atom_ext_mode_set,
-	.commit = radeon_atom_ext_commit,
-	.disable = radeon_atom_ext_disable,
-	/* no detect for TMDS/LVDS yet */
-};
-
-static const struct drm_encoder_helper_funcs radeon_atom_dig_helper_funcs = {
-	.dpms = radeon_atom_encoder_dpms,
-	.mode_fixup = radeon_atom_mode_fixup,
-	.prepare = radeon_atom_encoder_prepare,
-	.mode_set = radeon_atom_encoder_mode_set,
-	.commit = radeon_atom_encoder_commit,
-	.disable = radeon_atom_encoder_disable,
-	.detect = radeon_atom_dig_detect,
-};
-
-static const struct drm_encoder_helper_funcs radeon_atom_dac_helper_funcs = {
-	.dpms = radeon_atom_encoder_dpms,
-	.mode_fixup = radeon_atom_mode_fixup,
-	.prepare = radeon_atom_encoder_prepare,
-	.mode_set = radeon_atom_encoder_mode_set,
-	.commit = radeon_atom_encoder_commit,
-	.detect = radeon_atom_dac_detect,
-};
-
-void radeon_enc_destroy(struct drm_encoder *encoder)
-{
-	struct radeon_encoder *radeon_encoder = to_radeon_encoder(encoder);
-	kfree(radeon_encoder->enc_priv);
-	drm_encoder_cleanup(encoder);
-	kfree(radeon_encoder);
-}
-
-static const struct drm_encoder_funcs radeon_atom_enc_funcs = {
-	.destroy = radeon_enc_destroy,
-};
-
-struct radeon_encoder_atom_dac *
-radeon_atombios_set_dac_info(struct radeon_encoder *radeon_encoder)
-{
-	struct drm_device *dev = radeon_encoder->base.dev;
-	struct radeon_device *rdev = dev->dev_private;
-	struct radeon_encoder_atom_dac *dac = kzalloc(sizeof(struct radeon_encoder_atom_dac), GFP_KERNEL);
-
-	if (!dac)
-		return NULL;
-
-	dac->tv_std = radeon_atombios_get_tv_info(rdev);
-	return dac;
-}
-
-struct radeon_encoder_atom_dig *
-radeon_atombios_set_dig_info(struct radeon_encoder *radeon_encoder)
-{
-	int encoder_enum = (radeon_encoder->encoder_enum & ENUM_ID_MASK) >> ENUM_ID_SHIFT;
-	struct radeon_encoder_atom_dig *dig = kzalloc(sizeof(struct radeon_encoder_atom_dig), GFP_KERNEL);
-
-	if (!dig)
-		return NULL;
-
-	/* coherent mode by default */
-	dig->coherent_mode = true;
-	dig->dig_encoder = -1;
-
-	if (encoder_enum == 2)
-		dig->linkb = true;
-	else
-		dig->linkb = false;
-
-	return dig;
-}
-
-void
-radeon_add_atom_encoder(struct drm_device *dev,
-			uint32_t encoder_enum,
-			uint32_t supported_device,
-			u16 caps)
-{
-	struct radeon_device *rdev = dev->dev_private;
-	struct drm_encoder *encoder;
-	struct radeon_encoder *radeon_encoder;
-
-	/* see if we already added it */
-	list_for_each_entry(encoder, &dev->mode_config.encoder_list, head) {
-		radeon_encoder = to_radeon_encoder(encoder);
-		if (radeon_encoder->encoder_enum == encoder_enum) {
-			radeon_encoder->devices |= supported_device;
-			return;
-		}
-
-	}
-
-	/* add a new one */
-	radeon_encoder = kzalloc(sizeof(struct radeon_encoder), GFP_KERNEL);
-	if (!radeon_encoder)
-		return;
-
-	encoder = &radeon_encoder->base;
-	switch (rdev->num_crtc) {
-	case 1:
-		encoder->possible_crtcs = 0x1;
-		break;
-	case 2:
-	default:
-		encoder->possible_crtcs = 0x3;
-		break;
-	case 4:
-		encoder->possible_crtcs = 0xf;
-		break;
-	case 6:
-		encoder->possible_crtcs = 0x3f;
-		break;
-	}
-
-	radeon_encoder->enc_priv = NULL;
-
-	radeon_encoder->encoder_enum = encoder_enum;
-	radeon_encoder->encoder_id = (encoder_enum & OBJECT_ID_MASK) >> OBJECT_ID_SHIFT;
-	radeon_encoder->devices = supported_device;
-	radeon_encoder->rmx_type = RMX_OFF;
-	radeon_encoder->underscan_type = UNDERSCAN_OFF;
-	radeon_encoder->is_ext_encoder = false;
-	radeon_encoder->caps = caps;
-
-	switch (radeon_encoder->encoder_id) {
-	case ENCODER_OBJECT_ID_INTERNAL_LVDS:
-	case ENCODER_OBJECT_ID_INTERNAL_TMDS1:
-	case ENCODER_OBJECT_ID_INTERNAL_KLDSCP_TMDS1:
-	case ENCODER_OBJECT_ID_INTERNAL_LVTM1:
-		if (radeon_encoder->devices & (ATOM_DEVICE_LCD_SUPPORT)) {
-			radeon_encoder->rmx_type = RMX_FULL;
-			drm_encoder_init(dev, encoder, &radeon_atom_enc_funcs, DRM_MODE_ENCODER_LVDS);
-			radeon_encoder->enc_priv = radeon_atombios_get_lvds_info(radeon_encoder);
-		} else {
-			drm_encoder_init(dev, encoder, &radeon_atom_enc_funcs, DRM_MODE_ENCODER_TMDS);
-			radeon_encoder->enc_priv = radeon_atombios_set_dig_info(radeon_encoder);
-		}
-		drm_encoder_helper_add(encoder, &radeon_atom_dig_helper_funcs);
-		break;
-	case ENCODER_OBJECT_ID_INTERNAL_DAC1:
-		drm_encoder_init(dev, encoder, &radeon_atom_enc_funcs, DRM_MODE_ENCODER_DAC);
-		radeon_encoder->enc_priv = radeon_atombios_set_dac_info(radeon_encoder);
-		drm_encoder_helper_add(encoder, &radeon_atom_dac_helper_funcs);
-		break;
-	case ENCODER_OBJECT_ID_INTERNAL_DAC2:
-	case ENCODER_OBJECT_ID_INTERNAL_KLDSCP_DAC1:
-	case ENCODER_OBJECT_ID_INTERNAL_KLDSCP_DAC2:
-		drm_encoder_init(dev, encoder, &radeon_atom_enc_funcs, DRM_MODE_ENCODER_TVDAC);
-		radeon_encoder->enc_priv = radeon_atombios_set_dac_info(radeon_encoder);
-		drm_encoder_helper_add(encoder, &radeon_atom_dac_helper_funcs);
-		break;
-	case ENCODER_OBJECT_ID_INTERNAL_DVO1:
-	case ENCODER_OBJECT_ID_INTERNAL_KLDSCP_DVO1:
-	case ENCODER_OBJECT_ID_INTERNAL_DDI:
-	case ENCODER_OBJECT_ID_INTERNAL_UNIPHY:
-	case ENCODER_OBJECT_ID_INTERNAL_KLDSCP_LVTMA:
-	case ENCODER_OBJECT_ID_INTERNAL_UNIPHY1:
-	case ENCODER_OBJECT_ID_INTERNAL_UNIPHY2:
-		if (radeon_encoder->devices & (ATOM_DEVICE_LCD_SUPPORT)) {
-			radeon_encoder->rmx_type = RMX_FULL;
-			drm_encoder_init(dev, encoder, &radeon_atom_enc_funcs, DRM_MODE_ENCODER_LVDS);
-			radeon_encoder->enc_priv = radeon_atombios_get_lvds_info(radeon_encoder);
-		} else if (radeon_encoder->devices & (ATOM_DEVICE_CRT_SUPPORT)) {
-			drm_encoder_init(dev, encoder, &radeon_atom_enc_funcs, DRM_MODE_ENCODER_DAC);
-			radeon_encoder->enc_priv = radeon_atombios_set_dig_info(radeon_encoder);
-		} else {
-			drm_encoder_init(dev, encoder, &radeon_atom_enc_funcs, DRM_MODE_ENCODER_TMDS);
-			radeon_encoder->enc_priv = radeon_atombios_set_dig_info(radeon_encoder);
-		}
-		drm_encoder_helper_add(encoder, &radeon_atom_dig_helper_funcs);
-		break;
-	case ENCODER_OBJECT_ID_SI170B:
-	case ENCODER_OBJECT_ID_CH7303:
-	case ENCODER_OBJECT_ID_EXTERNAL_SDVOA:
-	case ENCODER_OBJECT_ID_EXTERNAL_SDVOB:
-	case ENCODER_OBJECT_ID_TITFP513:
-	case ENCODER_OBJECT_ID_VT1623:
-	case ENCODER_OBJECT_ID_HDMI_SI1930:
-	case ENCODER_OBJECT_ID_TRAVIS:
-	case ENCODER_OBJECT_ID_NUTMEG:
-		/* these are handled by the primary encoders */
-		radeon_encoder->is_ext_encoder = true;
-		if (radeon_encoder->devices & (ATOM_DEVICE_LCD_SUPPORT))
-			drm_encoder_init(dev, encoder, &radeon_atom_enc_funcs, DRM_MODE_ENCODER_LVDS);
-		else if (radeon_encoder->devices & (ATOM_DEVICE_CRT_SUPPORT))
-			drm_encoder_init(dev, encoder, &radeon_atom_enc_funcs, DRM_MODE_ENCODER_DAC);
-		else
-			drm_encoder_init(dev, encoder, &radeon_atom_enc_funcs, DRM_MODE_ENCODER_TMDS);
-		drm_encoder_helper_add(encoder, &radeon_atom_ext_helper_funcs);
-		break;
-	}
-}
-=======
->>>>>>> 250a8155
