--- conflicted
+++ resolved
@@ -1079,11 +1079,8 @@
 
 	/* update display watermarks based on new power state */
 	radeon_bandwidth_update(rdev);
-<<<<<<< HEAD
-=======
 	/* update displays */
 	radeon_dpm_display_configuration_changed(rdev);
->>>>>>> 05ec7de7
 
 	/* wait for the rings to drain */
 	for (i = 0; i < RADEON_NUM_RINGS; i++) {
@@ -1100,12 +1097,6 @@
 
 	radeon_dpm_post_set_power_state(rdev);
 
-<<<<<<< HEAD
-	/* update displays */
-	radeon_dpm_display_configuration_changed(rdev);
-
-=======
->>>>>>> 05ec7de7
 	rdev->pm.dpm.current_active_crtcs = rdev->pm.dpm.new_active_crtcs;
 	rdev->pm.dpm.current_active_crtc_count = rdev->pm.dpm.new_active_crtc_count;
 	rdev->pm.dpm.single_display = single_display;
