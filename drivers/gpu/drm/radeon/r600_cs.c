--- conflicted
+++ resolved
@@ -286,21 +286,6 @@
 			height &= ~0x7;
 		break;
 	case V_0280A0_ARRAY_2D_TILED_THIN1:
-<<<<<<< HEAD
-		pitch_align = max((u32)track->nbanks,
-				  (u32)(((track->group_size / 8) / (bpe * track->nsamples)) * track->nbanks));
-		if (!IS_ALIGNED(pitch, pitch_align)) {
-			dev_warn(p->dev, "%s:%d cb pitch (%d) invalid\n",
-				__func__, __LINE__, pitch);
-			return -EINVAL;
-		}
-		if (!IS_ALIGNED((height / 8), track->npipes)) {
-			dev_warn(p->dev, "%s:%d cb height (%d) invalid\n",
-				 __func__, __LINE__, height);
-			return -EINVAL;
-		}
-=======
->>>>>>> 08eab940
 		break;
 	default:
 		dev_warn(p->dev, "%s invalid tiling %d for %d (0x%08X)\n", __func__,
@@ -461,21 +446,6 @@
 				height &= ~0x7;
 				break;
 			case V_028010_ARRAY_2D_TILED_THIN1:
-<<<<<<< HEAD
-				pitch_align = max((u32)track->nbanks,
-						  (u32)(((track->group_size / 8) / bpe) * track->nbanks));
-				if (!IS_ALIGNED(pitch, pitch_align)) {
-					dev_warn(p->dev, "%s:%d db pitch (%d) invalid\n",
-						 __func__, __LINE__, pitch);
-					return -EINVAL;
-				}
-				if (!IS_ALIGNED((height / 8), track->npipes)) {
-					dev_warn(p->dev, "%s:%d db height (%d) invalid\n",
-						 __func__, __LINE__, height);
-					return -EINVAL;
-				}
-=======
->>>>>>> 08eab940
 				break;
 			default:
 				dev_warn(p->dev, "%s invalid tiling %d (0x%08X)\n", __func__,
