/*
 * Copyright 2011 Advanced Micro Devices, Inc.
 * All Rights Reserved.
 *
 * Permission is hereby granted, free of charge, to any person obtaining a
 * copy of this software and associated documentation files (the
 * "Software"), to deal in the Software without restriction, including
 * without limitation the rights to use, copy, modify, merge, publish,
 * distribute, sub license, and/or sell copies of the Software, and to
 * permit persons to whom the Software is furnished to do so, subject to
 * the following conditions:
 *
 * THE SOFTWARE IS PROVIDED "AS IS", WITHOUT WARRANTY OF ANY KIND, EXPRESS OR
 * IMPLIED, INCLUDING BUT NOT LIMITED TO THE WARRANTIES OF MERCHANTABILITY,
 * FITNESS FOR A PARTICULAR PURPOSE AND NON-INFRINGEMENT. IN NO EVENT SHALL
 * THE COPYRIGHT HOLDERS, AUTHORS AND/OR ITS SUPPLIERS BE LIABLE FOR ANY CLAIM,
 * DAMAGES OR OTHER LIABILITY, WHETHER IN AN ACTION OF CONTRACT, TORT OR
 * OTHERWISE, ARISING FROM, OUT OF OR IN CONNECTION WITH THE SOFTWARE OR THE
 * USE OR OTHER DEALINGS IN THE SOFTWARE.
 *
 * The above copyright notice and this permission notice (including the
 * next paragraph) shall be included in all copies or substantial portions
 * of the Software.
 *
 */
/*
 * Authors:
 *    Christian König <deathsimple@vodafone.de>
 */

#include <linux/firmware.h>
#include <linux/module.h>
#include <drm/drmP.h>
#include <drm/drm.h>

#include "radeon.h"
#include "r600d.h"

/* 1 second timeout */
#define UVD_IDLE_TIMEOUT_MS	1000

/* Firmware Names */
#define FIRMWARE_R600		"radeon/R600_uvd.bin"
#define FIRMWARE_RS780		"radeon/RS780_uvd.bin"
#define FIRMWARE_RV770		"radeon/RV770_uvd.bin"
#define FIRMWARE_RV710		"radeon/RV710_uvd.bin"
#define FIRMWARE_CYPRESS	"radeon/CYPRESS_uvd.bin"
#define FIRMWARE_SUMO		"radeon/SUMO_uvd.bin"
#define FIRMWARE_TAHITI		"radeon/TAHITI_uvd.bin"
#define FIRMWARE_BONAIRE	"radeon/BONAIRE_uvd.bin"

MODULE_FIRMWARE(FIRMWARE_R600);
MODULE_FIRMWARE(FIRMWARE_RS780);
MODULE_FIRMWARE(FIRMWARE_RV770);
MODULE_FIRMWARE(FIRMWARE_RV710);
MODULE_FIRMWARE(FIRMWARE_CYPRESS);
MODULE_FIRMWARE(FIRMWARE_SUMO);
MODULE_FIRMWARE(FIRMWARE_TAHITI);
MODULE_FIRMWARE(FIRMWARE_BONAIRE);

static void radeon_uvd_idle_work_handler(struct work_struct *work);

int radeon_uvd_init(struct radeon_device *rdev)
{
	unsigned long bo_size;
	const char *fw_name;
	int i, r;

	INIT_DELAYED_WORK(&rdev->uvd.idle_work, radeon_uvd_idle_work_handler);

	switch (rdev->family) {
	case CHIP_RV610:
	case CHIP_RV630:
	case CHIP_RV670:
	case CHIP_RV620:
	case CHIP_RV635:
		fw_name = FIRMWARE_R600;
		break;

	case CHIP_RS780:
	case CHIP_RS880:
		fw_name = FIRMWARE_RS780;
		break;

	case CHIP_RV770:
		fw_name = FIRMWARE_RV770;
		break;

	case CHIP_RV710:
	case CHIP_RV730:
	case CHIP_RV740:
		fw_name = FIRMWARE_RV710;
		break;

	case CHIP_CYPRESS:
	case CHIP_HEMLOCK:
	case CHIP_JUNIPER:
	case CHIP_REDWOOD:
	case CHIP_CEDAR:
		fw_name = FIRMWARE_CYPRESS;
		break;

	case CHIP_SUMO:
	case CHIP_SUMO2:
	case CHIP_PALM:
	case CHIP_CAYMAN:
	case CHIP_BARTS:
	case CHIP_TURKS:
	case CHIP_CAICOS:
		fw_name = FIRMWARE_SUMO;
		break;

	case CHIP_TAHITI:
	case CHIP_VERDE:
	case CHIP_PITCAIRN:
	case CHIP_ARUBA:
	case CHIP_OLAND:
		fw_name = FIRMWARE_TAHITI;
		break;

	case CHIP_BONAIRE:
	case CHIP_KABINI:
	case CHIP_KAVERI:
	case CHIP_HAWAII:
	case CHIP_MULLINS:
		fw_name = FIRMWARE_BONAIRE;
		break;

	default:
		return -EINVAL;
	}

	r = request_firmware(&rdev->uvd_fw, fw_name, rdev->dev);
	if (r) {
		dev_err(rdev->dev, "radeon_uvd: Can't load firmware \"%s\"\n",
			fw_name);
		return r;
	}

	bo_size = RADEON_GPU_PAGE_ALIGN(rdev->uvd_fw->size + 8) +
		  RADEON_UVD_STACK_SIZE + RADEON_UVD_HEAP_SIZE +
		  RADEON_GPU_PAGE_SIZE;
	r = radeon_bo_create(rdev, bo_size, PAGE_SIZE, true,
			     RADEON_GEM_DOMAIN_VRAM, 0, NULL,
			     NULL, &rdev->uvd.vcpu_bo);
	if (r) {
		dev_err(rdev->dev, "(%d) failed to allocate UVD bo\n", r);
		return r;
	}

	r = radeon_bo_reserve(rdev->uvd.vcpu_bo, false);
	if (r) {
		radeon_bo_unref(&rdev->uvd.vcpu_bo);
		dev_err(rdev->dev, "(%d) failed to reserve UVD bo\n", r);
		return r;
	}

	r = radeon_bo_pin(rdev->uvd.vcpu_bo, RADEON_GEM_DOMAIN_VRAM,
			  &rdev->uvd.gpu_addr);
	if (r) {
		radeon_bo_unreserve(rdev->uvd.vcpu_bo);
		radeon_bo_unref(&rdev->uvd.vcpu_bo);
		dev_err(rdev->dev, "(%d) UVD bo pin failed\n", r);
		return r;
	}

	r = radeon_bo_kmap(rdev->uvd.vcpu_bo, &rdev->uvd.cpu_addr);
	if (r) {
		dev_err(rdev->dev, "(%d) UVD map failed\n", r);
		return r;
	}

	radeon_bo_unreserve(rdev->uvd.vcpu_bo);

	for (i = 0; i < RADEON_MAX_UVD_HANDLES; ++i) {
		atomic_set(&rdev->uvd.handles[i], 0);
		rdev->uvd.filp[i] = NULL;
		rdev->uvd.img_size[i] = 0;
	}

	return 0;
}

void radeon_uvd_fini(struct radeon_device *rdev)
{
	int r;

	if (rdev->uvd.vcpu_bo == NULL)
		return;

	r = radeon_bo_reserve(rdev->uvd.vcpu_bo, false);
	if (!r) {
		radeon_bo_kunmap(rdev->uvd.vcpu_bo);
		radeon_bo_unpin(rdev->uvd.vcpu_bo);
		radeon_bo_unreserve(rdev->uvd.vcpu_bo);
	}

	radeon_bo_unref(&rdev->uvd.vcpu_bo);

	radeon_ring_fini(rdev, &rdev->ring[R600_RING_TYPE_UVD_INDEX]);

	release_firmware(rdev->uvd_fw);
}

int radeon_uvd_suspend(struct radeon_device *rdev)
{
	int i, r;

	if (rdev->uvd.vcpu_bo == NULL)
		return 0;

	for (i = 0; i < RADEON_MAX_UVD_HANDLES; ++i) {
		uint32_t handle = atomic_read(&rdev->uvd.handles[i]);
		if (handle != 0) {
			struct radeon_fence *fence;

			radeon_uvd_note_usage(rdev);

			r = radeon_uvd_get_destroy_msg(rdev,
				R600_RING_TYPE_UVD_INDEX, handle, &fence);
			if (r) {
				DRM_ERROR("Error destroying UVD (%d)!\n", r);
				continue;
			}

			radeon_fence_wait(fence, false);
			radeon_fence_unref(&fence);

			rdev->uvd.filp[i] = NULL;
			atomic_set(&rdev->uvd.handles[i], 0);
		}
	}

	return 0;
}

int radeon_uvd_resume(struct radeon_device *rdev)
{
	unsigned size;
	void *ptr;

	if (rdev->uvd.vcpu_bo == NULL)
		return -EINVAL;

	memcpy(rdev->uvd.cpu_addr, rdev->uvd_fw->data, rdev->uvd_fw->size);

	size = radeon_bo_size(rdev->uvd.vcpu_bo);
	size -= rdev->uvd_fw->size;

	ptr = rdev->uvd.cpu_addr;
	ptr += rdev->uvd_fw->size;

	memset(ptr, 0, size);

	return 0;
}

void radeon_uvd_force_into_uvd_segment(struct radeon_bo *rbo,
				       uint32_t allowed_domains)
{
	int i;

	for (i = 0; i < rbo->placement.num_placement; ++i) {
		rbo->placements[i].fpfn = 0 >> PAGE_SHIFT;
		rbo->placements[i].lpfn = (256 * 1024 * 1024) >> PAGE_SHIFT;
	}

	/* If it must be in VRAM it must be in the first segment as well */
	if (allowed_domains == RADEON_GEM_DOMAIN_VRAM)
		return;

	/* abort if we already have more than one placement */
	if (rbo->placement.num_placement > 1)
		return;

	/* add another 256MB segment */
	rbo->placements[1] = rbo->placements[0];
	rbo->placements[1].fpfn += (256 * 1024 * 1024) >> PAGE_SHIFT;
	rbo->placements[1].lpfn += (256 * 1024 * 1024) >> PAGE_SHIFT;
	rbo->placement.num_placement++;
	rbo->placement.num_busy_placement++;
}

void radeon_uvd_free_handles(struct radeon_device *rdev, struct drm_file *filp)
{
	int i, r;
	for (i = 0; i < RADEON_MAX_UVD_HANDLES; ++i) {
		uint32_t handle = atomic_read(&rdev->uvd.handles[i]);
		if (handle != 0 && rdev->uvd.filp[i] == filp) {
			struct radeon_fence *fence;

			radeon_uvd_note_usage(rdev);

			r = radeon_uvd_get_destroy_msg(rdev,
				R600_RING_TYPE_UVD_INDEX, handle, &fence);
			if (r) {
				DRM_ERROR("Error destroying UVD (%d)!\n", r);
				continue;
			}

			radeon_fence_wait(fence, false);
			radeon_fence_unref(&fence);

			rdev->uvd.filp[i] = NULL;
			atomic_set(&rdev->uvd.handles[i], 0);
		}
	}
}

static int radeon_uvd_cs_msg_decode(uint32_t *msg, unsigned buf_sizes[])
{
	unsigned stream_type = msg[4];
	unsigned width = msg[6];
	unsigned height = msg[7];
	unsigned dpb_size = msg[9];
	unsigned pitch = msg[28];

	unsigned width_in_mb = width / 16;
	unsigned height_in_mb = ALIGN(height / 16, 2);

	unsigned image_size, tmp, min_dpb_size;

	image_size = width * height;
	image_size += image_size / 2;
	image_size = ALIGN(image_size, 1024);

	switch (stream_type) {
	case 0: /* H264 */

		/* reference picture buffer */
		min_dpb_size = image_size * 17;

		/* macroblock context buffer */
		min_dpb_size += width_in_mb * height_in_mb * 17 * 192;

		/* IT surface buffer */
		min_dpb_size += width_in_mb * height_in_mb * 32;
		break;

	case 1: /* VC1 */

		/* reference picture buffer */
		min_dpb_size = image_size * 3;

		/* CONTEXT_BUFFER */
		min_dpb_size += width_in_mb * height_in_mb * 128;

		/* IT surface buffer */
		min_dpb_size += width_in_mb * 64;

		/* DB surface buffer */
		min_dpb_size += width_in_mb * 128;

		/* BP */
		tmp = max(width_in_mb, height_in_mb);
		min_dpb_size += ALIGN(tmp * 7 * 16, 64);
		break;

	case 3: /* MPEG2 */

		/* reference picture buffer */
		min_dpb_size = image_size * 3;
		break;

	case 4: /* MPEG4 */

		/* reference picture buffer */
		min_dpb_size = image_size * 3;

		/* CM */
		min_dpb_size += width_in_mb * height_in_mb * 64;

		/* IT surface buffer */
		min_dpb_size += ALIGN(width_in_mb * height_in_mb * 32, 64);
		break;

	default:
		DRM_ERROR("UVD codec not handled %d!\n", stream_type);
		return -EINVAL;
	}

	if (width > pitch) {
		DRM_ERROR("Invalid UVD decoding target pitch!\n");
		return -EINVAL;
	}

	if (dpb_size < min_dpb_size) {
		DRM_ERROR("Invalid dpb_size in UVD message (%d / %d)!\n",
			  dpb_size, min_dpb_size);
		return -EINVAL;
	}

	buf_sizes[0x1] = dpb_size;
	buf_sizes[0x2] = image_size;
	return 0;
}

static int radeon_uvd_validate_codec(struct radeon_cs_parser *p,
				     unsigned stream_type)
{
	switch (stream_type) {
	case 0: /* H264 */
	case 1: /* VC1 */
		/* always supported */
		return 0;

	case 3: /* MPEG2 */
	case 4: /* MPEG4 */
		/* only since UVD 3 */
		if (p->rdev->family >= CHIP_PALM)
			return 0;

		/* fall through */
	default:
		DRM_ERROR("UVD codec not supported by hardware %d!\n",
			  stream_type);
		return -EINVAL;
	}
}

static int radeon_uvd_cs_msg(struct radeon_cs_parser *p, struct radeon_bo *bo,
			     unsigned offset, unsigned buf_sizes[])
{
	int32_t *msg, msg_type, handle;
	unsigned img_size = 0;
	struct fence *f;
	void *ptr;

	int i, r;

	if (offset & 0x3F) {
		DRM_ERROR("UVD messages must be 64 byte aligned!\n");
		return -EINVAL;
	}

	f = reservation_object_get_excl(bo->tbo.resv);
	if (f) {
		r = radeon_fence_wait((struct radeon_fence *)f, false);
		if (r) {
			DRM_ERROR("Failed waiting for UVD message (%d)!\n", r);
			return r;
		}
	}

	r = radeon_bo_kmap(bo, &ptr);
	if (r) {
		DRM_ERROR("Failed mapping the UVD message (%d)!\n", r);
		return r;
	}

	msg = ptr + offset;

	msg_type = msg[1];
	handle = msg[2];

	if (handle == 0) {
		DRM_ERROR("Invalid UVD handle!\n");
		return -EINVAL;
	}

	switch (msg_type) {
	case 0:
		/* it's a create msg, calc image size (width * height) */
		img_size = msg[7] * msg[8];

		r = radeon_uvd_validate_codec(p, msg[4]);
<<<<<<< HEAD
		radeon_bo_kunmap(bo);
		if (r)
			return r;

		/* try to alloc a new handle */
		for (i = 0; i < RADEON_MAX_UVD_HANDLES; ++i) {
			if (atomic_read(&p->rdev->uvd.handles[i]) == handle) {
				DRM_ERROR("Handle 0x%x already in use!\n", handle);
				return -EINVAL;
			}

			if (!atomic_cmpxchg(&p->rdev->uvd.handles[i], 0, handle)) {
				p->rdev->uvd.filp[i] = p->filp;
				p->rdev->uvd.img_size[i] = img_size;
				return 0;
			}
		}

		DRM_ERROR("No more free UVD handles!\n");
		return -EINVAL;

	case 1:
		/* it's a decode msg, validate codec and calc buffer sizes */
		r = radeon_uvd_validate_codec(p, msg[4]);
		if (!r)
			r = radeon_uvd_cs_msg_decode(msg, buf_sizes);
=======
>>>>>>> 53b729de
		radeon_bo_kunmap(bo);
		if (r)
			return r;

<<<<<<< HEAD
=======
		/* try to alloc a new handle */
		for (i = 0; i < RADEON_MAX_UVD_HANDLES; ++i) {
			if (atomic_read(&p->rdev->uvd.handles[i]) == handle) {
				DRM_ERROR("Handle 0x%x already in use!\n", handle);
				return -EINVAL;
			}

			if (!atomic_cmpxchg(&p->rdev->uvd.handles[i], 0, handle)) {
				p->rdev->uvd.filp[i] = p->filp;
				p->rdev->uvd.img_size[i] = img_size;
				return 0;
			}
		}

		DRM_ERROR("No more free UVD handles!\n");
		return -EINVAL;

	case 1:
		/* it's a decode msg, validate codec and calc buffer sizes */
		r = radeon_uvd_validate_codec(p, msg[4]);
		if (!r)
			r = radeon_uvd_cs_msg_decode(msg, buf_sizes);
		radeon_bo_kunmap(bo);
		if (r)
			return r;

>>>>>>> 53b729de
		/* validate the handle */
		for (i = 0; i < RADEON_MAX_UVD_HANDLES; ++i) {
			if (atomic_read(&p->rdev->uvd.handles[i]) == handle) {
				if (p->rdev->uvd.filp[i] != p->filp) {
					DRM_ERROR("UVD handle collision detected!\n");
					return -EINVAL;
				}
				return 0;
			}
		}

		DRM_ERROR("Invalid UVD handle 0x%x!\n", handle);
		return -ENOENT;

	case 2:
		/* it's a destroy msg, free the handle */
		for (i = 0; i < RADEON_MAX_UVD_HANDLES; ++i)
			atomic_cmpxchg(&p->rdev->uvd.handles[i], handle, 0);
		radeon_bo_kunmap(bo);
		return 0;

	default:

		DRM_ERROR("Illegal UVD message type (%d)!\n", msg_type);
		return -EINVAL;
	}

	BUG();
	return -EINVAL;
}

static int radeon_uvd_cs_reloc(struct radeon_cs_parser *p,
			       int data0, int data1,
			       unsigned buf_sizes[], bool *has_msg_cmd)
{
	struct radeon_cs_chunk *relocs_chunk;
	struct radeon_bo_list *reloc;
	unsigned idx, cmd, offset;
	uint64_t start, end;
	int r;

	relocs_chunk = p->chunk_relocs;
	offset = radeon_get_ib_value(p, data0);
	idx = radeon_get_ib_value(p, data1);
	if (idx >= relocs_chunk->length_dw) {
		DRM_ERROR("Relocs at %d after relocations chunk end %d !\n",
			  idx, relocs_chunk->length_dw);
		return -EINVAL;
	}

	reloc = &p->relocs[(idx / 4)];
	start = reloc->gpu_offset;
	end = start + radeon_bo_size(reloc->robj);
	start += offset;

	p->ib.ptr[data0] = start & 0xFFFFFFFF;
	p->ib.ptr[data1] = start >> 32;

	cmd = radeon_get_ib_value(p, p->idx) >> 1;

	if (cmd < 0x4) {
		if (end <= start) {
			DRM_ERROR("invalid reloc offset %X!\n", offset);
			return -EINVAL;
		}
		if ((end - start) < buf_sizes[cmd]) {
			DRM_ERROR("buffer (%d) to small (%d / %d)!\n", cmd,
				  (unsigned)(end - start), buf_sizes[cmd]);
			return -EINVAL;
		}

	} else if (cmd != 0x100) {
		DRM_ERROR("invalid UVD command %X!\n", cmd);
		return -EINVAL;
	}

	if ((start >> 28) != ((end - 1) >> 28)) {
		DRM_ERROR("reloc %LX-%LX crossing 256MB boundary!\n",
			  start, end);
		return -EINVAL;
	}

	/* TODO: is this still necessary on NI+ ? */
	if ((cmd == 0 || cmd == 0x3) &&
	    (start >> 28) != (p->rdev->uvd.gpu_addr >> 28)) {
		DRM_ERROR("msg/fb buffer %LX-%LX out of 256MB segment!\n",
			  start, end);
		return -EINVAL;
	}

	if (cmd == 0) {
		if (*has_msg_cmd) {
			DRM_ERROR("More than one message in a UVD-IB!\n");
			return -EINVAL;
		}
		*has_msg_cmd = true;
		r = radeon_uvd_cs_msg(p, reloc->robj, offset, buf_sizes);
		if (r)
			return r;
	} else if (!*has_msg_cmd) {
		DRM_ERROR("Message needed before other commands are send!\n");
		return -EINVAL;
	}

	return 0;
}

static int radeon_uvd_cs_reg(struct radeon_cs_parser *p,
			     struct radeon_cs_packet *pkt,
			     int *data0, int *data1,
			     unsigned buf_sizes[],
			     bool *has_msg_cmd)
{
	int i, r;

	p->idx++;
	for (i = 0; i <= pkt->count; ++i) {
		switch (pkt->reg + i*4) {
		case UVD_GPCOM_VCPU_DATA0:
			*data0 = p->idx;
			break;
		case UVD_GPCOM_VCPU_DATA1:
			*data1 = p->idx;
			break;
		case UVD_GPCOM_VCPU_CMD:
			r = radeon_uvd_cs_reloc(p, *data0, *data1,
						buf_sizes, has_msg_cmd);
			if (r)
				return r;
			break;
		case UVD_ENGINE_CNTL:
			break;
		default:
			DRM_ERROR("Invalid reg 0x%X!\n",
				  pkt->reg + i*4);
			return -EINVAL;
		}
		p->idx++;
	}
	return 0;
}

int radeon_uvd_cs_parse(struct radeon_cs_parser *p)
{
	struct radeon_cs_packet pkt;
	int r, data0 = 0, data1 = 0;

	/* does the IB has a msg command */
	bool has_msg_cmd = false;

	/* minimum buffer sizes */
	unsigned buf_sizes[] = {
		[0x00000000]	=	2048,
		[0x00000001]	=	32 * 1024 * 1024,
		[0x00000002]	=	2048 * 1152 * 3,
		[0x00000003]	=	2048,
	};

	if (p->chunk_ib->length_dw % 16) {
		DRM_ERROR("UVD IB length (%d) not 16 dwords aligned!\n",
			  p->chunk_ib->length_dw);
		return -EINVAL;
	}

	if (p->chunk_relocs == NULL) {
		DRM_ERROR("No relocation chunk !\n");
		return -EINVAL;
	}


	do {
		r = radeon_cs_packet_parse(p, &pkt, p->idx);
		if (r)
			return r;
		switch (pkt.type) {
		case RADEON_PACKET_TYPE0:
			r = radeon_uvd_cs_reg(p, &pkt, &data0, &data1,
					      buf_sizes, &has_msg_cmd);
			if (r)
				return r;
			break;
		case RADEON_PACKET_TYPE2:
			p->idx += pkt.count + 2;
			break;
		default:
			DRM_ERROR("Unknown packet type %d !\n", pkt.type);
			return -EINVAL;
		}
	} while (p->idx < p->chunk_ib->length_dw);

	if (!has_msg_cmd) {
		DRM_ERROR("UVD-IBs need a msg command!\n");
		return -EINVAL;
	}

	return 0;
}

static int radeon_uvd_send_msg(struct radeon_device *rdev,
			       int ring, uint64_t addr,
			       struct radeon_fence **fence)
{
	struct radeon_ib ib;
	int i, r;

	r = radeon_ib_get(rdev, ring, &ib, NULL, 64);
	if (r)
		return r;

	ib.ptr[0] = PACKET0(UVD_GPCOM_VCPU_DATA0, 0);
	ib.ptr[1] = addr;
	ib.ptr[2] = PACKET0(UVD_GPCOM_VCPU_DATA1, 0);
	ib.ptr[3] = addr >> 32;
	ib.ptr[4] = PACKET0(UVD_GPCOM_VCPU_CMD, 0);
	ib.ptr[5] = 0;
	for (i = 6; i < 16; ++i)
		ib.ptr[i] = PACKET2(0);
	ib.length_dw = 16;

	r = radeon_ib_schedule(rdev, &ib, NULL, false);

	if (fence)
		*fence = radeon_fence_ref(ib.fence);

	radeon_ib_free(rdev, &ib);
	return r;
}

/* multiple fence commands without any stream commands in between can
   crash the vcpu so just try to emmit a dummy create/destroy msg to
   avoid this */
int radeon_uvd_get_create_msg(struct radeon_device *rdev, int ring,
			      uint32_t handle, struct radeon_fence **fence)
{
	/* we use the last page of the vcpu bo for the UVD message */
	uint64_t offs = radeon_bo_size(rdev->uvd.vcpu_bo) -
		RADEON_GPU_PAGE_SIZE;

	uint32_t *msg = rdev->uvd.cpu_addr + offs;
	uint64_t addr = rdev->uvd.gpu_addr + offs;

	int r, i;

	r = radeon_bo_reserve(rdev->uvd.vcpu_bo, true);
	if (r)
		return r;

	/* stitch together an UVD create msg */
	msg[0] = cpu_to_le32(0x00000de4);
	msg[1] = cpu_to_le32(0x00000000);
	msg[2] = cpu_to_le32(handle);
	msg[3] = cpu_to_le32(0x00000000);
	msg[4] = cpu_to_le32(0x00000000);
	msg[5] = cpu_to_le32(0x00000000);
	msg[6] = cpu_to_le32(0x00000000);
	msg[7] = cpu_to_le32(0x00000780);
	msg[8] = cpu_to_le32(0x00000440);
	msg[9] = cpu_to_le32(0x00000000);
	msg[10] = cpu_to_le32(0x01b37000);
	for (i = 11; i < 1024; ++i)
		msg[i] = cpu_to_le32(0x0);

	r = radeon_uvd_send_msg(rdev, ring, addr, fence);
	radeon_bo_unreserve(rdev->uvd.vcpu_bo);
	return r;
}

int radeon_uvd_get_destroy_msg(struct radeon_device *rdev, int ring,
			       uint32_t handle, struct radeon_fence **fence)
{
	/* we use the last page of the vcpu bo for the UVD message */
	uint64_t offs = radeon_bo_size(rdev->uvd.vcpu_bo) -
		RADEON_GPU_PAGE_SIZE;

	uint32_t *msg = rdev->uvd.cpu_addr + offs;
	uint64_t addr = rdev->uvd.gpu_addr + offs;

	int r, i;

	r = radeon_bo_reserve(rdev->uvd.vcpu_bo, true);
	if (r)
		return r;

	/* stitch together an UVD destroy msg */
	msg[0] = cpu_to_le32(0x00000de4);
	msg[1] = cpu_to_le32(0x00000002);
	msg[2] = cpu_to_le32(handle);
	msg[3] = cpu_to_le32(0x00000000);
	for (i = 4; i < 1024; ++i)
		msg[i] = cpu_to_le32(0x0);

	r = radeon_uvd_send_msg(rdev, ring, addr, fence);
	radeon_bo_unreserve(rdev->uvd.vcpu_bo);
	return r;
}

/**
 * radeon_uvd_count_handles - count number of open streams
 *
 * @rdev: radeon_device pointer
 * @sd: number of SD streams
 * @hd: number of HD streams
 *
 * Count the number of open SD/HD streams as a hint for power mangement
 */
static void radeon_uvd_count_handles(struct radeon_device *rdev,
				     unsigned *sd, unsigned *hd)
{
	unsigned i;

	*sd = 0;
	*hd = 0;

	for (i = 0; i < RADEON_MAX_UVD_HANDLES; ++i) {
		if (!atomic_read(&rdev->uvd.handles[i]))
			continue;

		if (rdev->uvd.img_size[i] >= 720*576)
			++(*hd);
		else
			++(*sd);
	}
}

static void radeon_uvd_idle_work_handler(struct work_struct *work)
{
	struct radeon_device *rdev =
		container_of(work, struct radeon_device, uvd.idle_work.work);

	if (radeon_fence_count_emitted(rdev, R600_RING_TYPE_UVD_INDEX) == 0) {
		if ((rdev->pm.pm_method == PM_METHOD_DPM) && rdev->pm.dpm_enabled) {
			radeon_uvd_count_handles(rdev, &rdev->pm.dpm.sd,
						 &rdev->pm.dpm.hd);
			radeon_dpm_enable_uvd(rdev, false);
		} else {
			radeon_set_uvd_clocks(rdev, 0, 0);
		}
	} else {
		schedule_delayed_work(&rdev->uvd.idle_work,
				      msecs_to_jiffies(UVD_IDLE_TIMEOUT_MS));
	}
}

void radeon_uvd_note_usage(struct radeon_device *rdev)
{
	bool streams_changed = false;
	bool set_clocks = !cancel_delayed_work_sync(&rdev->uvd.idle_work);
	set_clocks &= schedule_delayed_work(&rdev->uvd.idle_work,
					    msecs_to_jiffies(UVD_IDLE_TIMEOUT_MS));

	if ((rdev->pm.pm_method == PM_METHOD_DPM) && rdev->pm.dpm_enabled) {
		unsigned hd = 0, sd = 0;
		radeon_uvd_count_handles(rdev, &sd, &hd);
		if ((rdev->pm.dpm.sd != sd) ||
		    (rdev->pm.dpm.hd != hd)) {
			rdev->pm.dpm.sd = sd;
			rdev->pm.dpm.hd = hd;
			/* disable this for now */
			/*streams_changed = true;*/
		}
	}

	if (set_clocks || streams_changed) {
		if ((rdev->pm.pm_method == PM_METHOD_DPM) && rdev->pm.dpm_enabled) {
			radeon_dpm_enable_uvd(rdev, true);
		} else {
			radeon_set_uvd_clocks(rdev, 53300, 40000);
		}
	}
}

static unsigned radeon_uvd_calc_upll_post_div(unsigned vco_freq,
					      unsigned target_freq,
					      unsigned pd_min,
					      unsigned pd_even)
{
	unsigned post_div = vco_freq / target_freq;

	/* adjust to post divider minimum value */
	if (post_div < pd_min)
		post_div = pd_min;

	/* we alway need a frequency less than or equal the target */
	if ((vco_freq / post_div) > target_freq)
		post_div += 1;

	/* post dividers above a certain value must be even */
	if (post_div > pd_even && post_div % 2)
		post_div += 1;

	return post_div;
}

/**
 * radeon_uvd_calc_upll_dividers - calc UPLL clock dividers
 *
 * @rdev: radeon_device pointer
 * @vclk: wanted VCLK
 * @dclk: wanted DCLK
 * @vco_min: minimum VCO frequency
 * @vco_max: maximum VCO frequency
 * @fb_factor: factor to multiply vco freq with
 * @fb_mask: limit and bitmask for feedback divider
 * @pd_min: post divider minimum
 * @pd_max: post divider maximum
 * @pd_even: post divider must be even above this value
 * @optimal_fb_div: resulting feedback divider
 * @optimal_vclk_div: resulting vclk post divider
 * @optimal_dclk_div: resulting dclk post divider
 *
 * Calculate dividers for UVDs UPLL (R6xx-SI, except APUs).
 * Returns zero on success -EINVAL on error.
 */
int radeon_uvd_calc_upll_dividers(struct radeon_device *rdev,
				  unsigned vclk, unsigned dclk,
				  unsigned vco_min, unsigned vco_max,
				  unsigned fb_factor, unsigned fb_mask,
				  unsigned pd_min, unsigned pd_max,
				  unsigned pd_even,
				  unsigned *optimal_fb_div,
				  unsigned *optimal_vclk_div,
				  unsigned *optimal_dclk_div)
{
	unsigned vco_freq, ref_freq = rdev->clock.spll.reference_freq;

	/* start off with something large */
	unsigned optimal_score = ~0;

	/* loop through vco from low to high */
	vco_min = max(max(vco_min, vclk), dclk);
	for (vco_freq = vco_min; vco_freq <= vco_max; vco_freq += 100) {

		uint64_t fb_div = (uint64_t)vco_freq * fb_factor;
		unsigned vclk_div, dclk_div, score;

		do_div(fb_div, ref_freq);

		/* fb div out of range ? */
		if (fb_div > fb_mask)
			break; /* it can oly get worse */

		fb_div &= fb_mask;

		/* calc vclk divider with current vco freq */
		vclk_div = radeon_uvd_calc_upll_post_div(vco_freq, vclk,
							 pd_min, pd_even);
		if (vclk_div > pd_max)
			break; /* vco is too big, it has to stop */

		/* calc dclk divider with current vco freq */
		dclk_div = radeon_uvd_calc_upll_post_div(vco_freq, dclk,
							 pd_min, pd_even);
		if (vclk_div > pd_max)
			break; /* vco is too big, it has to stop */

		/* calc score with current vco freq */
		score = vclk - (vco_freq / vclk_div) + dclk - (vco_freq / dclk_div);

		/* determine if this vco setting is better than current optimal settings */
		if (score < optimal_score) {
			*optimal_fb_div = fb_div;
			*optimal_vclk_div = vclk_div;
			*optimal_dclk_div = dclk_div;
			optimal_score = score;
			if (optimal_score == 0)
				break; /* it can't get better than this */
		}
	}

	/* did we found a valid setup ? */
	if (optimal_score == ~0)
		return -EINVAL;

	return 0;
}

int radeon_uvd_send_upll_ctlreq(struct radeon_device *rdev,
				unsigned cg_upll_func_cntl)
{
	unsigned i;

	/* make sure UPLL_CTLREQ is deasserted */
	WREG32_P(cg_upll_func_cntl, 0, ~UPLL_CTLREQ_MASK);

	mdelay(10);

	/* assert UPLL_CTLREQ */
	WREG32_P(cg_upll_func_cntl, UPLL_CTLREQ_MASK, ~UPLL_CTLREQ_MASK);

	/* wait for CTLACK and CTLACK2 to get asserted */
	for (i = 0; i < 100; ++i) {
		uint32_t mask = UPLL_CTLACK_MASK | UPLL_CTLACK2_MASK;
		if ((RREG32(cg_upll_func_cntl) & mask) == mask)
			break;
		mdelay(10);
	}

	/* deassert UPLL_CTLREQ */
	WREG32_P(cg_upll_func_cntl, 0, ~UPLL_CTLREQ_MASK);

	if (i == 100) {
		DRM_ERROR("Timeout setting UVD clocks!\n");
		return -ETIMEDOUT;
	}

	return 0;
}<|MERGE_RESOLUTION|>--- conflicted
+++ resolved
@@ -464,41 +464,10 @@
 		img_size = msg[7] * msg[8];
 
 		r = radeon_uvd_validate_codec(p, msg[4]);
-<<<<<<< HEAD
 		radeon_bo_kunmap(bo);
 		if (r)
 			return r;
 
-		/* try to alloc a new handle */
-		for (i = 0; i < RADEON_MAX_UVD_HANDLES; ++i) {
-			if (atomic_read(&p->rdev->uvd.handles[i]) == handle) {
-				DRM_ERROR("Handle 0x%x already in use!\n", handle);
-				return -EINVAL;
-			}
-
-			if (!atomic_cmpxchg(&p->rdev->uvd.handles[i], 0, handle)) {
-				p->rdev->uvd.filp[i] = p->filp;
-				p->rdev->uvd.img_size[i] = img_size;
-				return 0;
-			}
-		}
-
-		DRM_ERROR("No more free UVD handles!\n");
-		return -EINVAL;
-
-	case 1:
-		/* it's a decode msg, validate codec and calc buffer sizes */
-		r = radeon_uvd_validate_codec(p, msg[4]);
-		if (!r)
-			r = radeon_uvd_cs_msg_decode(msg, buf_sizes);
-=======
->>>>>>> 53b729de
-		radeon_bo_kunmap(bo);
-		if (r)
-			return r;
-
-<<<<<<< HEAD
-=======
 		/* try to alloc a new handle */
 		for (i = 0; i < RADEON_MAX_UVD_HANDLES; ++i) {
 			if (atomic_read(&p->rdev->uvd.handles[i]) == handle) {
@@ -525,7 +494,6 @@
 		if (r)
 			return r;
 
->>>>>>> 53b729de
 		/* validate the handle */
 		for (i = 0; i < RADEON_MAX_UVD_HANDLES; ++i) {
 			if (atomic_read(&p->rdev->uvd.handles[i]) == handle) {
