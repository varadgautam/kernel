/*
 * Copyright 2012 Advanced Micro Devices, Inc.
 *
 * Permission is hereby granted, free of charge, to any person obtaining a
 * copy of this software and associated documentation files (the "Software"),
 * to deal in the Software without restriction, including without limitation
 * the rights to use, copy, modify, merge, publish, distribute, sublicense,
 * and/or sell copies of the Software, and to permit persons to whom the
 * Software is furnished to do so, subject to the following conditions:
 *
 * The above copyright notice and this permission notice shall be included in
 * all copies or substantial portions of the Software.
 *
 * THE SOFTWARE IS PROVIDED "AS IS", WITHOUT WARRANTY OF ANY KIND, EXPRESS OR
 * IMPLIED, INCLUDING BUT NOT LIMITED TO THE WARRANTIES OF MERCHANTABILITY,
 * FITNESS FOR A PARTICULAR PURPOSE AND NONINFRINGEMENT.  IN NO EVENT SHALL
 * THE COPYRIGHT HOLDER(S) OR AUTHOR(S) BE LIABLE FOR ANY CLAIM, DAMAGES OR
 * OTHER LIABILITY, WHETHER IN AN ACTION OF CONTRACT, TORT OR OTHERWISE,
 * ARISING FROM, OUT OF OR IN CONNECTION WITH THE SOFTWARE OR THE USE OR
 * OTHER DEALINGS IN THE SOFTWARE.
 *
 * Authors: Alex Deucher
 */
#include <linux/firmware.h>
#include <linux/slab.h>
#include <linux/module.h>
#include "drmP.h"
#include "radeon.h"
#include "radeon_asic.h"
#include "cikd.h"
#include "atom.h"
#include "cik_blit_shaders.h"
#include "radeon_ucode.h"
#include "clearstate_ci.h"

MODULE_FIRMWARE("radeon/BONAIRE_pfp.bin");
MODULE_FIRMWARE("radeon/BONAIRE_me.bin");
MODULE_FIRMWARE("radeon/BONAIRE_ce.bin");
MODULE_FIRMWARE("radeon/BONAIRE_mec.bin");
MODULE_FIRMWARE("radeon/BONAIRE_mc.bin");
MODULE_FIRMWARE("radeon/BONAIRE_rlc.bin");
MODULE_FIRMWARE("radeon/BONAIRE_sdma.bin");
MODULE_FIRMWARE("radeon/BONAIRE_smc.bin");
MODULE_FIRMWARE("radeon/HAWAII_pfp.bin");
MODULE_FIRMWARE("radeon/HAWAII_me.bin");
MODULE_FIRMWARE("radeon/HAWAII_ce.bin");
MODULE_FIRMWARE("radeon/HAWAII_mec.bin");
MODULE_FIRMWARE("radeon/HAWAII_mc.bin");
MODULE_FIRMWARE("radeon/HAWAII_rlc.bin");
MODULE_FIRMWARE("radeon/HAWAII_sdma.bin");
MODULE_FIRMWARE("radeon/HAWAII_smc.bin");
MODULE_FIRMWARE("radeon/KAVERI_pfp.bin");
MODULE_FIRMWARE("radeon/KAVERI_me.bin");
MODULE_FIRMWARE("radeon/KAVERI_ce.bin");
MODULE_FIRMWARE("radeon/KAVERI_mec.bin");
MODULE_FIRMWARE("radeon/KAVERI_rlc.bin");
MODULE_FIRMWARE("radeon/KAVERI_sdma.bin");
MODULE_FIRMWARE("radeon/KABINI_pfp.bin");
MODULE_FIRMWARE("radeon/KABINI_me.bin");
MODULE_FIRMWARE("radeon/KABINI_ce.bin");
MODULE_FIRMWARE("radeon/KABINI_mec.bin");
MODULE_FIRMWARE("radeon/KABINI_rlc.bin");
MODULE_FIRMWARE("radeon/KABINI_sdma.bin");

extern int r600_ih_ring_alloc(struct radeon_device *rdev);
extern void r600_ih_ring_fini(struct radeon_device *rdev);
extern void evergreen_mc_stop(struct radeon_device *rdev, struct evergreen_mc_save *save);
extern void evergreen_mc_resume(struct radeon_device *rdev, struct evergreen_mc_save *save);
extern bool evergreen_is_display_hung(struct radeon_device *rdev);
extern void sumo_rlc_fini(struct radeon_device *rdev);
extern int sumo_rlc_init(struct radeon_device *rdev);
extern void si_vram_gtt_location(struct radeon_device *rdev, struct radeon_mc *mc);
extern void si_rlc_reset(struct radeon_device *rdev);
extern void si_init_uvd_internal_cg(struct radeon_device *rdev);
extern int cik_sdma_resume(struct radeon_device *rdev);
extern void cik_sdma_enable(struct radeon_device *rdev, bool enable);
extern void cik_sdma_fini(struct radeon_device *rdev);
static void cik_rlc_stop(struct radeon_device *rdev);
static void cik_pcie_gen3_enable(struct radeon_device *rdev);
static void cik_program_aspm(struct radeon_device *rdev);
static void cik_init_pg(struct radeon_device *rdev);
static void cik_init_cg(struct radeon_device *rdev);
static void cik_fini_pg(struct radeon_device *rdev);
static void cik_fini_cg(struct radeon_device *rdev);
static void cik_enable_gui_idle_interrupt(struct radeon_device *rdev,
					  bool enable);

/* get temperature in millidegrees */
int ci_get_temp(struct radeon_device *rdev)
{
	u32 temp;
	int actual_temp = 0;

	temp = (RREG32_SMC(CG_MULT_THERMAL_STATUS) & CTF_TEMP_MASK) >>
		CTF_TEMP_SHIFT;

	if (temp & 0x200)
		actual_temp = 255;
	else
		actual_temp = temp & 0x1ff;

	actual_temp = actual_temp * 1000;

	return actual_temp;
}

/* get temperature in millidegrees */
int kv_get_temp(struct radeon_device *rdev)
{
	u32 temp;
	int actual_temp = 0;

	temp = RREG32_SMC(0xC0300E0C);

	if (temp)
		actual_temp = (temp / 8) - 49;
	else
		actual_temp = 0;

	actual_temp = actual_temp * 1000;

	return actual_temp;
}

/*
 * Indirect registers accessor
 */
u32 cik_pciep_rreg(struct radeon_device *rdev, u32 reg)
{
	unsigned long flags;
	u32 r;

	spin_lock_irqsave(&rdev->pciep_idx_lock, flags);
	WREG32(PCIE_INDEX, reg);
	(void)RREG32(PCIE_INDEX);
	r = RREG32(PCIE_DATA);
	spin_unlock_irqrestore(&rdev->pciep_idx_lock, flags);
	return r;
}

void cik_pciep_wreg(struct radeon_device *rdev, u32 reg, u32 v)
{
	unsigned long flags;

	spin_lock_irqsave(&rdev->pciep_idx_lock, flags);
	WREG32(PCIE_INDEX, reg);
	(void)RREG32(PCIE_INDEX);
	WREG32(PCIE_DATA, v);
	(void)RREG32(PCIE_DATA);
	spin_unlock_irqrestore(&rdev->pciep_idx_lock, flags);
}

static const u32 spectre_rlc_save_restore_register_list[] =
{
	(0x0e00 << 16) | (0xc12c >> 2),
	0x00000000,
	(0x0e00 << 16) | (0xc140 >> 2),
	0x00000000,
	(0x0e00 << 16) | (0xc150 >> 2),
	0x00000000,
	(0x0e00 << 16) | (0xc15c >> 2),
	0x00000000,
	(0x0e00 << 16) | (0xc168 >> 2),
	0x00000000,
	(0x0e00 << 16) | (0xc170 >> 2),
	0x00000000,
	(0x0e00 << 16) | (0xc178 >> 2),
	0x00000000,
	(0x0e00 << 16) | (0xc204 >> 2),
	0x00000000,
	(0x0e00 << 16) | (0xc2b4 >> 2),
	0x00000000,
	(0x0e00 << 16) | (0xc2b8 >> 2),
	0x00000000,
	(0x0e00 << 16) | (0xc2bc >> 2),
	0x00000000,
	(0x0e00 << 16) | (0xc2c0 >> 2),
	0x00000000,
	(0x0e00 << 16) | (0x8228 >> 2),
	0x00000000,
	(0x0e00 << 16) | (0x829c >> 2),
	0x00000000,
	(0x0e00 << 16) | (0x869c >> 2),
	0x00000000,
	(0x0600 << 16) | (0x98f4 >> 2),
	0x00000000,
	(0x0e00 << 16) | (0x98f8 >> 2),
	0x00000000,
	(0x0e00 << 16) | (0x9900 >> 2),
	0x00000000,
	(0x0e00 << 16) | (0xc260 >> 2),
	0x00000000,
	(0x0e00 << 16) | (0x90e8 >> 2),
	0x00000000,
	(0x0e00 << 16) | (0x3c000 >> 2),
	0x00000000,
	(0x0e00 << 16) | (0x3c00c >> 2),
	0x00000000,
	(0x0e00 << 16) | (0x8c1c >> 2),
	0x00000000,
	(0x0e00 << 16) | (0x9700 >> 2),
	0x00000000,
	(0x0e00 << 16) | (0xcd20 >> 2),
	0x00000000,
	(0x4e00 << 16) | (0xcd20 >> 2),
	0x00000000,
	(0x5e00 << 16) | (0xcd20 >> 2),
	0x00000000,
	(0x6e00 << 16) | (0xcd20 >> 2),
	0x00000000,
	(0x7e00 << 16) | (0xcd20 >> 2),
	0x00000000,
	(0x8e00 << 16) | (0xcd20 >> 2),
	0x00000000,
	(0x9e00 << 16) | (0xcd20 >> 2),
	0x00000000,
	(0xae00 << 16) | (0xcd20 >> 2),
	0x00000000,
	(0xbe00 << 16) | (0xcd20 >> 2),
	0x00000000,
	(0x0e00 << 16) | (0x89bc >> 2),
	0x00000000,
	(0x0e00 << 16) | (0x8900 >> 2),
	0x00000000,
	0x3,
	(0x0e00 << 16) | (0xc130 >> 2),
	0x00000000,
	(0x0e00 << 16) | (0xc134 >> 2),
	0x00000000,
	(0x0e00 << 16) | (0xc1fc >> 2),
	0x00000000,
	(0x0e00 << 16) | (0xc208 >> 2),
	0x00000000,
	(0x0e00 << 16) | (0xc264 >> 2),
	0x00000000,
	(0x0e00 << 16) | (0xc268 >> 2),
	0x00000000,
	(0x0e00 << 16) | (0xc26c >> 2),
	0x00000000,
	(0x0e00 << 16) | (0xc270 >> 2),
	0x00000000,
	(0x0e00 << 16) | (0xc274 >> 2),
	0x00000000,
	(0x0e00 << 16) | (0xc278 >> 2),
	0x00000000,
	(0x0e00 << 16) | (0xc27c >> 2),
	0x00000000,
	(0x0e00 << 16) | (0xc280 >> 2),
	0x00000000,
	(0x0e00 << 16) | (0xc284 >> 2),
	0x00000000,
	(0x0e00 << 16) | (0xc288 >> 2),
	0x00000000,
	(0x0e00 << 16) | (0xc28c >> 2),
	0x00000000,
	(0x0e00 << 16) | (0xc290 >> 2),
	0x00000000,
	(0x0e00 << 16) | (0xc294 >> 2),
	0x00000000,
	(0x0e00 << 16) | (0xc298 >> 2),
	0x00000000,
	(0x0e00 << 16) | (0xc29c >> 2),
	0x00000000,
	(0x0e00 << 16) | (0xc2a0 >> 2),
	0x00000000,
	(0x0e00 << 16) | (0xc2a4 >> 2),
	0x00000000,
	(0x0e00 << 16) | (0xc2a8 >> 2),
	0x00000000,
	(0x0e00 << 16) | (0xc2ac  >> 2),
	0x00000000,
	(0x0e00 << 16) | (0xc2b0 >> 2),
	0x00000000,
	(0x0e00 << 16) | (0x301d0 >> 2),
	0x00000000,
	(0x0e00 << 16) | (0x30238 >> 2),
	0x00000000,
	(0x0e00 << 16) | (0x30250 >> 2),
	0x00000000,
	(0x0e00 << 16) | (0x30254 >> 2),
	0x00000000,
	(0x0e00 << 16) | (0x30258 >> 2),
	0x00000000,
	(0x0e00 << 16) | (0x3025c >> 2),
	0x00000000,
	(0x4e00 << 16) | (0xc900 >> 2),
	0x00000000,
	(0x5e00 << 16) | (0xc900 >> 2),
	0x00000000,
	(0x6e00 << 16) | (0xc900 >> 2),
	0x00000000,
	(0x7e00 << 16) | (0xc900 >> 2),
	0x00000000,
	(0x8e00 << 16) | (0xc900 >> 2),
	0x00000000,
	(0x9e00 << 16) | (0xc900 >> 2),
	0x00000000,
	(0xae00 << 16) | (0xc900 >> 2),
	0x00000000,
	(0xbe00 << 16) | (0xc900 >> 2),
	0x00000000,
	(0x4e00 << 16) | (0xc904 >> 2),
	0x00000000,
	(0x5e00 << 16) | (0xc904 >> 2),
	0x00000000,
	(0x6e00 << 16) | (0xc904 >> 2),
	0x00000000,
	(0x7e00 << 16) | (0xc904 >> 2),
	0x00000000,
	(0x8e00 << 16) | (0xc904 >> 2),
	0x00000000,
	(0x9e00 << 16) | (0xc904 >> 2),
	0x00000000,
	(0xae00 << 16) | (0xc904 >> 2),
	0x00000000,
	(0xbe00 << 16) | (0xc904 >> 2),
	0x00000000,
	(0x4e00 << 16) | (0xc908 >> 2),
	0x00000000,
	(0x5e00 << 16) | (0xc908 >> 2),
	0x00000000,
	(0x6e00 << 16) | (0xc908 >> 2),
	0x00000000,
	(0x7e00 << 16) | (0xc908 >> 2),
	0x00000000,
	(0x8e00 << 16) | (0xc908 >> 2),
	0x00000000,
	(0x9e00 << 16) | (0xc908 >> 2),
	0x00000000,
	(0xae00 << 16) | (0xc908 >> 2),
	0x00000000,
	(0xbe00 << 16) | (0xc908 >> 2),
	0x00000000,
	(0x4e00 << 16) | (0xc90c >> 2),
	0x00000000,
	(0x5e00 << 16) | (0xc90c >> 2),
	0x00000000,
	(0x6e00 << 16) | (0xc90c >> 2),
	0x00000000,
	(0x7e00 << 16) | (0xc90c >> 2),
	0x00000000,
	(0x8e00 << 16) | (0xc90c >> 2),
	0x00000000,
	(0x9e00 << 16) | (0xc90c >> 2),
	0x00000000,
	(0xae00 << 16) | (0xc90c >> 2),
	0x00000000,
	(0xbe00 << 16) | (0xc90c >> 2),
	0x00000000,
	(0x4e00 << 16) | (0xc910 >> 2),
	0x00000000,
	(0x5e00 << 16) | (0xc910 >> 2),
	0x00000000,
	(0x6e00 << 16) | (0xc910 >> 2),
	0x00000000,
	(0x7e00 << 16) | (0xc910 >> 2),
	0x00000000,
	(0x8e00 << 16) | (0xc910 >> 2),
	0x00000000,
	(0x9e00 << 16) | (0xc910 >> 2),
	0x00000000,
	(0xae00 << 16) | (0xc910 >> 2),
	0x00000000,
	(0xbe00 << 16) | (0xc910 >> 2),
	0x00000000,
	(0x0e00 << 16) | (0xc99c >> 2),
	0x00000000,
	(0x0e00 << 16) | (0x9834 >> 2),
	0x00000000,
	(0x0000 << 16) | (0x30f00 >> 2),
	0x00000000,
	(0x0001 << 16) | (0x30f00 >> 2),
	0x00000000,
	(0x0000 << 16) | (0x30f04 >> 2),
	0x00000000,
	(0x0001 << 16) | (0x30f04 >> 2),
	0x00000000,
	(0x0000 << 16) | (0x30f08 >> 2),
	0x00000000,
	(0x0001 << 16) | (0x30f08 >> 2),
	0x00000000,
	(0x0000 << 16) | (0x30f0c >> 2),
	0x00000000,
	(0x0001 << 16) | (0x30f0c >> 2),
	0x00000000,
	(0x0600 << 16) | (0x9b7c >> 2),
	0x00000000,
	(0x0e00 << 16) | (0x8a14 >> 2),
	0x00000000,
	(0x0e00 << 16) | (0x8a18 >> 2),
	0x00000000,
	(0x0600 << 16) | (0x30a00 >> 2),
	0x00000000,
	(0x0e00 << 16) | (0x8bf0 >> 2),
	0x00000000,
	(0x0e00 << 16) | (0x8bcc >> 2),
	0x00000000,
	(0x0e00 << 16) | (0x8b24 >> 2),
	0x00000000,
	(0x0e00 << 16) | (0x30a04 >> 2),
	0x00000000,
	(0x0600 << 16) | (0x30a10 >> 2),
	0x00000000,
	(0x0600 << 16) | (0x30a14 >> 2),
	0x00000000,
	(0x0600 << 16) | (0x30a18 >> 2),
	0x00000000,
	(0x0600 << 16) | (0x30a2c >> 2),
	0x00000000,
	(0x0e00 << 16) | (0xc700 >> 2),
	0x00000000,
	(0x0e00 << 16) | (0xc704 >> 2),
	0x00000000,
	(0x0e00 << 16) | (0xc708 >> 2),
	0x00000000,
	(0x0e00 << 16) | (0xc768 >> 2),
	0x00000000,
	(0x0400 << 16) | (0xc770 >> 2),
	0x00000000,
	(0x0400 << 16) | (0xc774 >> 2),
	0x00000000,
	(0x0400 << 16) | (0xc778 >> 2),
	0x00000000,
	(0x0400 << 16) | (0xc77c >> 2),
	0x00000000,
	(0x0400 << 16) | (0xc780 >> 2),
	0x00000000,
	(0x0400 << 16) | (0xc784 >> 2),
	0x00000000,
	(0x0400 << 16) | (0xc788 >> 2),
	0x00000000,
	(0x0400 << 16) | (0xc78c >> 2),
	0x00000000,
	(0x0400 << 16) | (0xc798 >> 2),
	0x00000000,
	(0x0400 << 16) | (0xc79c >> 2),
	0x00000000,
	(0x0400 << 16) | (0xc7a0 >> 2),
	0x00000000,
	(0x0400 << 16) | (0xc7a4 >> 2),
	0x00000000,
	(0x0400 << 16) | (0xc7a8 >> 2),
	0x00000000,
	(0x0400 << 16) | (0xc7ac >> 2),
	0x00000000,
	(0x0400 << 16) | (0xc7b0 >> 2),
	0x00000000,
	(0x0400 << 16) | (0xc7b4 >> 2),
	0x00000000,
	(0x0e00 << 16) | (0x9100 >> 2),
	0x00000000,
	(0x0e00 << 16) | (0x3c010 >> 2),
	0x00000000,
	(0x0e00 << 16) | (0x92a8 >> 2),
	0x00000000,
	(0x0e00 << 16) | (0x92ac >> 2),
	0x00000000,
	(0x0e00 << 16) | (0x92b4 >> 2),
	0x00000000,
	(0x0e00 << 16) | (0x92b8 >> 2),
	0x00000000,
	(0x0e00 << 16) | (0x92bc >> 2),
	0x00000000,
	(0x0e00 << 16) | (0x92c0 >> 2),
	0x00000000,
	(0x0e00 << 16) | (0x92c4 >> 2),
	0x00000000,
	(0x0e00 << 16) | (0x92c8 >> 2),
	0x00000000,
	(0x0e00 << 16) | (0x92cc >> 2),
	0x00000000,
	(0x0e00 << 16) | (0x92d0 >> 2),
	0x00000000,
	(0x0e00 << 16) | (0x8c00 >> 2),
	0x00000000,
	(0x0e00 << 16) | (0x8c04 >> 2),
	0x00000000,
	(0x0e00 << 16) | (0x8c20 >> 2),
	0x00000000,
	(0x0e00 << 16) | (0x8c38 >> 2),
	0x00000000,
	(0x0e00 << 16) | (0x8c3c >> 2),
	0x00000000,
	(0x0e00 << 16) | (0xae00 >> 2),
	0x00000000,
	(0x0e00 << 16) | (0x9604 >> 2),
	0x00000000,
	(0x0e00 << 16) | (0xac08 >> 2),
	0x00000000,
	(0x0e00 << 16) | (0xac0c >> 2),
	0x00000000,
	(0x0e00 << 16) | (0xac10 >> 2),
	0x00000000,
	(0x0e00 << 16) | (0xac14 >> 2),
	0x00000000,
	(0x0e00 << 16) | (0xac58 >> 2),
	0x00000000,
	(0x0e00 << 16) | (0xac68 >> 2),
	0x00000000,
	(0x0e00 << 16) | (0xac6c >> 2),
	0x00000000,
	(0x0e00 << 16) | (0xac70 >> 2),
	0x00000000,
	(0x0e00 << 16) | (0xac74 >> 2),
	0x00000000,
	(0x0e00 << 16) | (0xac78 >> 2),
	0x00000000,
	(0x0e00 << 16) | (0xac7c >> 2),
	0x00000000,
	(0x0e00 << 16) | (0xac80 >> 2),
	0x00000000,
	(0x0e00 << 16) | (0xac84 >> 2),
	0x00000000,
	(0x0e00 << 16) | (0xac88 >> 2),
	0x00000000,
	(0x0e00 << 16) | (0xac8c >> 2),
	0x00000000,
	(0x0e00 << 16) | (0x970c >> 2),
	0x00000000,
	(0x0e00 << 16) | (0x9714 >> 2),
	0x00000000,
	(0x0e00 << 16) | (0x9718 >> 2),
	0x00000000,
	(0x0e00 << 16) | (0x971c >> 2),
	0x00000000,
	(0x0e00 << 16) | (0x31068 >> 2),
	0x00000000,
	(0x4e00 << 16) | (0x31068 >> 2),
	0x00000000,
	(0x5e00 << 16) | (0x31068 >> 2),
	0x00000000,
	(0x6e00 << 16) | (0x31068 >> 2),
	0x00000000,
	(0x7e00 << 16) | (0x31068 >> 2),
	0x00000000,
	(0x8e00 << 16) | (0x31068 >> 2),
	0x00000000,
	(0x9e00 << 16) | (0x31068 >> 2),
	0x00000000,
	(0xae00 << 16) | (0x31068 >> 2),
	0x00000000,
	(0xbe00 << 16) | (0x31068 >> 2),
	0x00000000,
	(0x0e00 << 16) | (0xcd10 >> 2),
	0x00000000,
	(0x0e00 << 16) | (0xcd14 >> 2),
	0x00000000,
	(0x0e00 << 16) | (0x88b0 >> 2),
	0x00000000,
	(0x0e00 << 16) | (0x88b4 >> 2),
	0x00000000,
	(0x0e00 << 16) | (0x88b8 >> 2),
	0x00000000,
	(0x0e00 << 16) | (0x88bc >> 2),
	0x00000000,
	(0x0400 << 16) | (0x89c0 >> 2),
	0x00000000,
	(0x0e00 << 16) | (0x88c4 >> 2),
	0x00000000,
	(0x0e00 << 16) | (0x88c8 >> 2),
	0x00000000,
	(0x0e00 << 16) | (0x88d0 >> 2),
	0x00000000,
	(0x0e00 << 16) | (0x88d4 >> 2),
	0x00000000,
	(0x0e00 << 16) | (0x88d8 >> 2),
	0x00000000,
	(0x0e00 << 16) | (0x8980 >> 2),
	0x00000000,
	(0x0e00 << 16) | (0x30938 >> 2),
	0x00000000,
	(0x0e00 << 16) | (0x3093c >> 2),
	0x00000000,
	(0x0e00 << 16) | (0x30940 >> 2),
	0x00000000,
	(0x0e00 << 16) | (0x89a0 >> 2),
	0x00000000,
	(0x0e00 << 16) | (0x30900 >> 2),
	0x00000000,
	(0x0e00 << 16) | (0x30904 >> 2),
	0x00000000,
	(0x0e00 << 16) | (0x89b4 >> 2),
	0x00000000,
	(0x0e00 << 16) | (0x3c210 >> 2),
	0x00000000,
	(0x0e00 << 16) | (0x3c214 >> 2),
	0x00000000,
	(0x0e00 << 16) | (0x3c218 >> 2),
	0x00000000,
	(0x0e00 << 16) | (0x8904 >> 2),
	0x00000000,
	0x5,
	(0x0e00 << 16) | (0x8c28 >> 2),
	(0x0e00 << 16) | (0x8c2c >> 2),
	(0x0e00 << 16) | (0x8c30 >> 2),
	(0x0e00 << 16) | (0x8c34 >> 2),
	(0x0e00 << 16) | (0x9600 >> 2),
};

static const u32 kalindi_rlc_save_restore_register_list[] =
{
	(0x0e00 << 16) | (0xc12c >> 2),
	0x00000000,
	(0x0e00 << 16) | (0xc140 >> 2),
	0x00000000,
	(0x0e00 << 16) | (0xc150 >> 2),
	0x00000000,
	(0x0e00 << 16) | (0xc15c >> 2),
	0x00000000,
	(0x0e00 << 16) | (0xc168 >> 2),
	0x00000000,
	(0x0e00 << 16) | (0xc170 >> 2),
	0x00000000,
	(0x0e00 << 16) | (0xc204 >> 2),
	0x00000000,
	(0x0e00 << 16) | (0xc2b4 >> 2),
	0x00000000,
	(0x0e00 << 16) | (0xc2b8 >> 2),
	0x00000000,
	(0x0e00 << 16) | (0xc2bc >> 2),
	0x00000000,
	(0x0e00 << 16) | (0xc2c0 >> 2),
	0x00000000,
	(0x0e00 << 16) | (0x8228 >> 2),
	0x00000000,
	(0x0e00 << 16) | (0x829c >> 2),
	0x00000000,
	(0x0e00 << 16) | (0x869c >> 2),
	0x00000000,
	(0x0600 << 16) | (0x98f4 >> 2),
	0x00000000,
	(0x0e00 << 16) | (0x98f8 >> 2),
	0x00000000,
	(0x0e00 << 16) | (0x9900 >> 2),
	0x00000000,
	(0x0e00 << 16) | (0xc260 >> 2),
	0x00000000,
	(0x0e00 << 16) | (0x90e8 >> 2),
	0x00000000,
	(0x0e00 << 16) | (0x3c000 >> 2),
	0x00000000,
	(0x0e00 << 16) | (0x3c00c >> 2),
	0x00000000,
	(0x0e00 << 16) | (0x8c1c >> 2),
	0x00000000,
	(0x0e00 << 16) | (0x9700 >> 2),
	0x00000000,
	(0x0e00 << 16) | (0xcd20 >> 2),
	0x00000000,
	(0x4e00 << 16) | (0xcd20 >> 2),
	0x00000000,
	(0x5e00 << 16) | (0xcd20 >> 2),
	0x00000000,
	(0x6e00 << 16) | (0xcd20 >> 2),
	0x00000000,
	(0x7e00 << 16) | (0xcd20 >> 2),
	0x00000000,
	(0x0e00 << 16) | (0x89bc >> 2),
	0x00000000,
	(0x0e00 << 16) | (0x8900 >> 2),
	0x00000000,
	0x3,
	(0x0e00 << 16) | (0xc130 >> 2),
	0x00000000,
	(0x0e00 << 16) | (0xc134 >> 2),
	0x00000000,
	(0x0e00 << 16) | (0xc1fc >> 2),
	0x00000000,
	(0x0e00 << 16) | (0xc208 >> 2),
	0x00000000,
	(0x0e00 << 16) | (0xc264 >> 2),
	0x00000000,
	(0x0e00 << 16) | (0xc268 >> 2),
	0x00000000,
	(0x0e00 << 16) | (0xc26c >> 2),
	0x00000000,
	(0x0e00 << 16) | (0xc270 >> 2),
	0x00000000,
	(0x0e00 << 16) | (0xc274 >> 2),
	0x00000000,
	(0x0e00 << 16) | (0xc28c >> 2),
	0x00000000,
	(0x0e00 << 16) | (0xc290 >> 2),
	0x00000000,
	(0x0e00 << 16) | (0xc294 >> 2),
	0x00000000,
	(0x0e00 << 16) | (0xc298 >> 2),
	0x00000000,
	(0x0e00 << 16) | (0xc2a0 >> 2),
	0x00000000,
	(0x0e00 << 16) | (0xc2a4 >> 2),
	0x00000000,
	(0x0e00 << 16) | (0xc2a8 >> 2),
	0x00000000,
	(0x0e00 << 16) | (0xc2ac >> 2),
	0x00000000,
	(0x0e00 << 16) | (0x301d0 >> 2),
	0x00000000,
	(0x0e00 << 16) | (0x30238 >> 2),
	0x00000000,
	(0x0e00 << 16) | (0x30250 >> 2),
	0x00000000,
	(0x0e00 << 16) | (0x30254 >> 2),
	0x00000000,
	(0x0e00 << 16) | (0x30258 >> 2),
	0x00000000,
	(0x0e00 << 16) | (0x3025c >> 2),
	0x00000000,
	(0x4e00 << 16) | (0xc900 >> 2),
	0x00000000,
	(0x5e00 << 16) | (0xc900 >> 2),
	0x00000000,
	(0x6e00 << 16) | (0xc900 >> 2),
	0x00000000,
	(0x7e00 << 16) | (0xc900 >> 2),
	0x00000000,
	(0x4e00 << 16) | (0xc904 >> 2),
	0x00000000,
	(0x5e00 << 16) | (0xc904 >> 2),
	0x00000000,
	(0x6e00 << 16) | (0xc904 >> 2),
	0x00000000,
	(0x7e00 << 16) | (0xc904 >> 2),
	0x00000000,
	(0x4e00 << 16) | (0xc908 >> 2),
	0x00000000,
	(0x5e00 << 16) | (0xc908 >> 2),
	0x00000000,
	(0x6e00 << 16) | (0xc908 >> 2),
	0x00000000,
	(0x7e00 << 16) | (0xc908 >> 2),
	0x00000000,
	(0x4e00 << 16) | (0xc90c >> 2),
	0x00000000,
	(0x5e00 << 16) | (0xc90c >> 2),
	0x00000000,
	(0x6e00 << 16) | (0xc90c >> 2),
	0x00000000,
	(0x7e00 << 16) | (0xc90c >> 2),
	0x00000000,
	(0x4e00 << 16) | (0xc910 >> 2),
	0x00000000,
	(0x5e00 << 16) | (0xc910 >> 2),
	0x00000000,
	(0x6e00 << 16) | (0xc910 >> 2),
	0x00000000,
	(0x7e00 << 16) | (0xc910 >> 2),
	0x00000000,
	(0x0e00 << 16) | (0xc99c >> 2),
	0x00000000,
	(0x0e00 << 16) | (0x9834 >> 2),
	0x00000000,
	(0x0000 << 16) | (0x30f00 >> 2),
	0x00000000,
	(0x0000 << 16) | (0x30f04 >> 2),
	0x00000000,
	(0x0000 << 16) | (0x30f08 >> 2),
	0x00000000,
	(0x0000 << 16) | (0x30f0c >> 2),
	0x00000000,
	(0x0600 << 16) | (0x9b7c >> 2),
	0x00000000,
	(0x0e00 << 16) | (0x8a14 >> 2),
	0x00000000,
	(0x0e00 << 16) | (0x8a18 >> 2),
	0x00000000,
	(0x0600 << 16) | (0x30a00 >> 2),
	0x00000000,
	(0x0e00 << 16) | (0x8bf0 >> 2),
	0x00000000,
	(0x0e00 << 16) | (0x8bcc >> 2),
	0x00000000,
	(0x0e00 << 16) | (0x8b24 >> 2),
	0x00000000,
	(0x0e00 << 16) | (0x30a04 >> 2),
	0x00000000,
	(0x0600 << 16) | (0x30a10 >> 2),
	0x00000000,
	(0x0600 << 16) | (0x30a14 >> 2),
	0x00000000,
	(0x0600 << 16) | (0x30a18 >> 2),
	0x00000000,
	(0x0600 << 16) | (0x30a2c >> 2),
	0x00000000,
	(0x0e00 << 16) | (0xc700 >> 2),
	0x00000000,
	(0x0e00 << 16) | (0xc704 >> 2),
	0x00000000,
	(0x0e00 << 16) | (0xc708 >> 2),
	0x00000000,
	(0x0e00 << 16) | (0xc768 >> 2),
	0x00000000,
	(0x0400 << 16) | (0xc770 >> 2),
	0x00000000,
	(0x0400 << 16) | (0xc774 >> 2),
	0x00000000,
	(0x0400 << 16) | (0xc798 >> 2),
	0x00000000,
	(0x0400 << 16) | (0xc79c >> 2),
	0x00000000,
	(0x0e00 << 16) | (0x9100 >> 2),
	0x00000000,
	(0x0e00 << 16) | (0x3c010 >> 2),
	0x00000000,
	(0x0e00 << 16) | (0x8c00 >> 2),
	0x00000000,
	(0x0e00 << 16) | (0x8c04 >> 2),
	0x00000000,
	(0x0e00 << 16) | (0x8c20 >> 2),
	0x00000000,
	(0x0e00 << 16) | (0x8c38 >> 2),
	0x00000000,
	(0x0e00 << 16) | (0x8c3c >> 2),
	0x00000000,
	(0x0e00 << 16) | (0xae00 >> 2),
	0x00000000,
	(0x0e00 << 16) | (0x9604 >> 2),
	0x00000000,
	(0x0e00 << 16) | (0xac08 >> 2),
	0x00000000,
	(0x0e00 << 16) | (0xac0c >> 2),
	0x00000000,
	(0x0e00 << 16) | (0xac10 >> 2),
	0x00000000,
	(0x0e00 << 16) | (0xac14 >> 2),
	0x00000000,
	(0x0e00 << 16) | (0xac58 >> 2),
	0x00000000,
	(0x0e00 << 16) | (0xac68 >> 2),
	0x00000000,
	(0x0e00 << 16) | (0xac6c >> 2),
	0x00000000,
	(0x0e00 << 16) | (0xac70 >> 2),
	0x00000000,
	(0x0e00 << 16) | (0xac74 >> 2),
	0x00000000,
	(0x0e00 << 16) | (0xac78 >> 2),
	0x00000000,
	(0x0e00 << 16) | (0xac7c >> 2),
	0x00000000,
	(0x0e00 << 16) | (0xac80 >> 2),
	0x00000000,
	(0x0e00 << 16) | (0xac84 >> 2),
	0x00000000,
	(0x0e00 << 16) | (0xac88 >> 2),
	0x00000000,
	(0x0e00 << 16) | (0xac8c >> 2),
	0x00000000,
	(0x0e00 << 16) | (0x970c >> 2),
	0x00000000,
	(0x0e00 << 16) | (0x9714 >> 2),
	0x00000000,
	(0x0e00 << 16) | (0x9718 >> 2),
	0x00000000,
	(0x0e00 << 16) | (0x971c >> 2),
	0x00000000,
	(0x0e00 << 16) | (0x31068 >> 2),
	0x00000000,
	(0x4e00 << 16) | (0x31068 >> 2),
	0x00000000,
	(0x5e00 << 16) | (0x31068 >> 2),
	0x00000000,
	(0x6e00 << 16) | (0x31068 >> 2),
	0x00000000,
	(0x7e00 << 16) | (0x31068 >> 2),
	0x00000000,
	(0x0e00 << 16) | (0xcd10 >> 2),
	0x00000000,
	(0x0e00 << 16) | (0xcd14 >> 2),
	0x00000000,
	(0x0e00 << 16) | (0x88b0 >> 2),
	0x00000000,
	(0x0e00 << 16) | (0x88b4 >> 2),
	0x00000000,
	(0x0e00 << 16) | (0x88b8 >> 2),
	0x00000000,
	(0x0e00 << 16) | (0x88bc >> 2),
	0x00000000,
	(0x0400 << 16) | (0x89c0 >> 2),
	0x00000000,
	(0x0e00 << 16) | (0x88c4 >> 2),
	0x00000000,
	(0x0e00 << 16) | (0x88c8 >> 2),
	0x00000000,
	(0x0e00 << 16) | (0x88d0 >> 2),
	0x00000000,
	(0x0e00 << 16) | (0x88d4 >> 2),
	0x00000000,
	(0x0e00 << 16) | (0x88d8 >> 2),
	0x00000000,
	(0x0e00 << 16) | (0x8980 >> 2),
	0x00000000,
	(0x0e00 << 16) | (0x30938 >> 2),
	0x00000000,
	(0x0e00 << 16) | (0x3093c >> 2),
	0x00000000,
	(0x0e00 << 16) | (0x30940 >> 2),
	0x00000000,
	(0x0e00 << 16) | (0x89a0 >> 2),
	0x00000000,
	(0x0e00 << 16) | (0x30900 >> 2),
	0x00000000,
	(0x0e00 << 16) | (0x30904 >> 2),
	0x00000000,
	(0x0e00 << 16) | (0x89b4 >> 2),
	0x00000000,
	(0x0e00 << 16) | (0x3e1fc >> 2),
	0x00000000,
	(0x0e00 << 16) | (0x3c210 >> 2),
	0x00000000,
	(0x0e00 << 16) | (0x3c214 >> 2),
	0x00000000,
	(0x0e00 << 16) | (0x3c218 >> 2),
	0x00000000,
	(0x0e00 << 16) | (0x8904 >> 2),
	0x00000000,
	0x5,
	(0x0e00 << 16) | (0x8c28 >> 2),
	(0x0e00 << 16) | (0x8c2c >> 2),
	(0x0e00 << 16) | (0x8c30 >> 2),
	(0x0e00 << 16) | (0x8c34 >> 2),
	(0x0e00 << 16) | (0x9600 >> 2),
};

static const u32 bonaire_golden_spm_registers[] =
{
	0x30800, 0xe0ffffff, 0xe0000000
};

static const u32 bonaire_golden_common_registers[] =
{
	0xc770, 0xffffffff, 0x00000800,
	0xc774, 0xffffffff, 0x00000800,
	0xc798, 0xffffffff, 0x00007fbf,
	0xc79c, 0xffffffff, 0x00007faf
};

static const u32 bonaire_golden_registers[] =
{
	0x3354, 0x00000333, 0x00000333,
	0x3350, 0x000c0fc0, 0x00040200,
	0x9a10, 0x00010000, 0x00058208,
	0x3c000, 0xffff1fff, 0x00140000,
	0x3c200, 0xfdfc0fff, 0x00000100,
	0x3c234, 0x40000000, 0x40000200,
	0x9830, 0xffffffff, 0x00000000,
	0x9834, 0xf00fffff, 0x00000400,
	0x9838, 0x0002021c, 0x00020200,
	0xc78, 0x00000080, 0x00000000,
	0x5bb0, 0x000000f0, 0x00000070,
	0x5bc0, 0xf0311fff, 0x80300000,
	0x98f8, 0x73773777, 0x12010001,
	0x350c, 0x00810000, 0x408af000,
	0x7030, 0x31000111, 0x00000011,
	0x2f48, 0x73773777, 0x12010001,
	0x220c, 0x00007fb6, 0x0021a1b1,
	0x2210, 0x00007fb6, 0x002021b1,
	0x2180, 0x00007fb6, 0x00002191,
	0x2218, 0x00007fb6, 0x002121b1,
	0x221c, 0x00007fb6, 0x002021b1,
	0x21dc, 0x00007fb6, 0x00002191,
	0x21e0, 0x00007fb6, 0x00002191,
	0x3628, 0x0000003f, 0x0000000a,
	0x362c, 0x0000003f, 0x0000000a,
	0x2ae4, 0x00073ffe, 0x000022a2,
	0x240c, 0x000007ff, 0x00000000,
	0x8a14, 0xf000003f, 0x00000007,
	0x8bf0, 0x00002001, 0x00000001,
	0x8b24, 0xffffffff, 0x00ffffff,
	0x30a04, 0x0000ff0f, 0x00000000,
	0x28a4c, 0x07ffffff, 0x06000000,
	0x4d8, 0x00000fff, 0x00000100,
	0x3e78, 0x00000001, 0x00000002,
	0x9100, 0x03000000, 0x0362c688,
	0x8c00, 0x000000ff, 0x00000001,
	0xe40, 0x00001fff, 0x00001fff,
	0x9060, 0x0000007f, 0x00000020,
	0x9508, 0x00010000, 0x00010000,
	0xac14, 0x000003ff, 0x000000f3,
	0xac0c, 0xffffffff, 0x00001032
};

static const u32 bonaire_mgcg_cgcg_init[] =
{
	0xc420, 0xffffffff, 0xfffffffc,
	0x30800, 0xffffffff, 0xe0000000,
	0x3c2a0, 0xffffffff, 0x00000100,
	0x3c208, 0xffffffff, 0x00000100,
	0x3c2c0, 0xffffffff, 0xc0000100,
	0x3c2c8, 0xffffffff, 0xc0000100,
	0x3c2c4, 0xffffffff, 0xc0000100,
	0x55e4, 0xffffffff, 0x00600100,
	0x3c280, 0xffffffff, 0x00000100,
	0x3c214, 0xffffffff, 0x06000100,
	0x3c220, 0xffffffff, 0x00000100,
	0x3c218, 0xffffffff, 0x06000100,
	0x3c204, 0xffffffff, 0x00000100,
	0x3c2e0, 0xffffffff, 0x00000100,
	0x3c224, 0xffffffff, 0x00000100,
	0x3c200, 0xffffffff, 0x00000100,
	0x3c230, 0xffffffff, 0x00000100,
	0x3c234, 0xffffffff, 0x00000100,
	0x3c250, 0xffffffff, 0x00000100,
	0x3c254, 0xffffffff, 0x00000100,
	0x3c258, 0xffffffff, 0x00000100,
	0x3c25c, 0xffffffff, 0x00000100,
	0x3c260, 0xffffffff, 0x00000100,
	0x3c27c, 0xffffffff, 0x00000100,
	0x3c278, 0xffffffff, 0x00000100,
	0x3c210, 0xffffffff, 0x06000100,
	0x3c290, 0xffffffff, 0x00000100,
	0x3c274, 0xffffffff, 0x00000100,
	0x3c2b4, 0xffffffff, 0x00000100,
	0x3c2b0, 0xffffffff, 0x00000100,
	0x3c270, 0xffffffff, 0x00000100,
	0x30800, 0xffffffff, 0xe0000000,
	0x3c020, 0xffffffff, 0x00010000,
	0x3c024, 0xffffffff, 0x00030002,
	0x3c028, 0xffffffff, 0x00040007,
	0x3c02c, 0xffffffff, 0x00060005,
	0x3c030, 0xffffffff, 0x00090008,
	0x3c034, 0xffffffff, 0x00010000,
	0x3c038, 0xffffffff, 0x00030002,
	0x3c03c, 0xffffffff, 0x00040007,
	0x3c040, 0xffffffff, 0x00060005,
	0x3c044, 0xffffffff, 0x00090008,
	0x3c048, 0xffffffff, 0x00010000,
	0x3c04c, 0xffffffff, 0x00030002,
	0x3c050, 0xffffffff, 0x00040007,
	0x3c054, 0xffffffff, 0x00060005,
	0x3c058, 0xffffffff, 0x00090008,
	0x3c05c, 0xffffffff, 0x00010000,
	0x3c060, 0xffffffff, 0x00030002,
	0x3c064, 0xffffffff, 0x00040007,
	0x3c068, 0xffffffff, 0x00060005,
	0x3c06c, 0xffffffff, 0x00090008,
	0x3c070, 0xffffffff, 0x00010000,
	0x3c074, 0xffffffff, 0x00030002,
	0x3c078, 0xffffffff, 0x00040007,
	0x3c07c, 0xffffffff, 0x00060005,
	0x3c080, 0xffffffff, 0x00090008,
	0x3c084, 0xffffffff, 0x00010000,
	0x3c088, 0xffffffff, 0x00030002,
	0x3c08c, 0xffffffff, 0x00040007,
	0x3c090, 0xffffffff, 0x00060005,
	0x3c094, 0xffffffff, 0x00090008,
	0x3c098, 0xffffffff, 0x00010000,
	0x3c09c, 0xffffffff, 0x00030002,
	0x3c0a0, 0xffffffff, 0x00040007,
	0x3c0a4, 0xffffffff, 0x00060005,
	0x3c0a8, 0xffffffff, 0x00090008,
	0x3c000, 0xffffffff, 0x96e00200,
	0x8708, 0xffffffff, 0x00900100,
	0xc424, 0xffffffff, 0x0020003f,
	0x38, 0xffffffff, 0x0140001c,
	0x3c, 0x000f0000, 0x000f0000,
	0x220, 0xffffffff, 0xC060000C,
	0x224, 0xc0000fff, 0x00000100,
	0xf90, 0xffffffff, 0x00000100,
	0xf98, 0x00000101, 0x00000000,
	0x20a8, 0xffffffff, 0x00000104,
	0x55e4, 0xff000fff, 0x00000100,
	0x30cc, 0xc0000fff, 0x00000104,
	0xc1e4, 0x00000001, 0x00000001,
	0xd00c, 0xff000ff0, 0x00000100,
	0xd80c, 0xff000ff0, 0x00000100
};

static const u32 spectre_golden_spm_registers[] =
{
	0x30800, 0xe0ffffff, 0xe0000000
};

static const u32 spectre_golden_common_registers[] =
{
	0xc770, 0xffffffff, 0x00000800,
	0xc774, 0xffffffff, 0x00000800,
	0xc798, 0xffffffff, 0x00007fbf,
	0xc79c, 0xffffffff, 0x00007faf
};

static const u32 spectre_golden_registers[] =
{
	0x3c000, 0xffff1fff, 0x96940200,
	0x3c00c, 0xffff0001, 0xff000000,
	0x3c200, 0xfffc0fff, 0x00000100,
	0x6ed8, 0x00010101, 0x00010000,
	0x9834, 0xf00fffff, 0x00000400,
	0x9838, 0xfffffffc, 0x00020200,
	0x5bb0, 0x000000f0, 0x00000070,
	0x5bc0, 0xf0311fff, 0x80300000,
	0x98f8, 0x73773777, 0x12010001,
	0x9b7c, 0x00ff0000, 0x00fc0000,
	0x2f48, 0x73773777, 0x12010001,
	0x8a14, 0xf000003f, 0x00000007,
	0x8b24, 0xffffffff, 0x00ffffff,
	0x28350, 0x3f3f3fff, 0x00000082,
	0x28355, 0x0000003f, 0x00000000,
	0x3e78, 0x00000001, 0x00000002,
	0x913c, 0xffff03df, 0x00000004,
	0xc768, 0x00000008, 0x00000008,
	0x8c00, 0x000008ff, 0x00000800,
	0x9508, 0x00010000, 0x00010000,
	0xac0c, 0xffffffff, 0x54763210,
	0x214f8, 0x01ff01ff, 0x00000002,
	0x21498, 0x007ff800, 0x00200000,
	0x2015c, 0xffffffff, 0x00000f40,
	0x30934, 0xffffffff, 0x00000001
};

static const u32 spectre_mgcg_cgcg_init[] =
{
	0xc420, 0xffffffff, 0xfffffffc,
	0x30800, 0xffffffff, 0xe0000000,
	0x3c2a0, 0xffffffff, 0x00000100,
	0x3c208, 0xffffffff, 0x00000100,
	0x3c2c0, 0xffffffff, 0x00000100,
	0x3c2c8, 0xffffffff, 0x00000100,
	0x3c2c4, 0xffffffff, 0x00000100,
	0x55e4, 0xffffffff, 0x00600100,
	0x3c280, 0xffffffff, 0x00000100,
	0x3c214, 0xffffffff, 0x06000100,
	0x3c220, 0xffffffff, 0x00000100,
	0x3c218, 0xffffffff, 0x06000100,
	0x3c204, 0xffffffff, 0x00000100,
	0x3c2e0, 0xffffffff, 0x00000100,
	0x3c224, 0xffffffff, 0x00000100,
	0x3c200, 0xffffffff, 0x00000100,
	0x3c230, 0xffffffff, 0x00000100,
	0x3c234, 0xffffffff, 0x00000100,
	0x3c250, 0xffffffff, 0x00000100,
	0x3c254, 0xffffffff, 0x00000100,
	0x3c258, 0xffffffff, 0x00000100,
	0x3c25c, 0xffffffff, 0x00000100,
	0x3c260, 0xffffffff, 0x00000100,
	0x3c27c, 0xffffffff, 0x00000100,
	0x3c278, 0xffffffff, 0x00000100,
	0x3c210, 0xffffffff, 0x06000100,
	0x3c290, 0xffffffff, 0x00000100,
	0x3c274, 0xffffffff, 0x00000100,
	0x3c2b4, 0xffffffff, 0x00000100,
	0x3c2b0, 0xffffffff, 0x00000100,
	0x3c270, 0xffffffff, 0x00000100,
	0x30800, 0xffffffff, 0xe0000000,
	0x3c020, 0xffffffff, 0x00010000,
	0x3c024, 0xffffffff, 0x00030002,
	0x3c028, 0xffffffff, 0x00040007,
	0x3c02c, 0xffffffff, 0x00060005,
	0x3c030, 0xffffffff, 0x00090008,
	0x3c034, 0xffffffff, 0x00010000,
	0x3c038, 0xffffffff, 0x00030002,
	0x3c03c, 0xffffffff, 0x00040007,
	0x3c040, 0xffffffff, 0x00060005,
	0x3c044, 0xffffffff, 0x00090008,
	0x3c048, 0xffffffff, 0x00010000,
	0x3c04c, 0xffffffff, 0x00030002,
	0x3c050, 0xffffffff, 0x00040007,
	0x3c054, 0xffffffff, 0x00060005,
	0x3c058, 0xffffffff, 0x00090008,
	0x3c05c, 0xffffffff, 0x00010000,
	0x3c060, 0xffffffff, 0x00030002,
	0x3c064, 0xffffffff, 0x00040007,
	0x3c068, 0xffffffff, 0x00060005,
	0x3c06c, 0xffffffff, 0x00090008,
	0x3c070, 0xffffffff, 0x00010000,
	0x3c074, 0xffffffff, 0x00030002,
	0x3c078, 0xffffffff, 0x00040007,
	0x3c07c, 0xffffffff, 0x00060005,
	0x3c080, 0xffffffff, 0x00090008,
	0x3c084, 0xffffffff, 0x00010000,
	0x3c088, 0xffffffff, 0x00030002,
	0x3c08c, 0xffffffff, 0x00040007,
	0x3c090, 0xffffffff, 0x00060005,
	0x3c094, 0xffffffff, 0x00090008,
	0x3c098, 0xffffffff, 0x00010000,
	0x3c09c, 0xffffffff, 0x00030002,
	0x3c0a0, 0xffffffff, 0x00040007,
	0x3c0a4, 0xffffffff, 0x00060005,
	0x3c0a8, 0xffffffff, 0x00090008,
	0x3c0ac, 0xffffffff, 0x00010000,
	0x3c0b0, 0xffffffff, 0x00030002,
	0x3c0b4, 0xffffffff, 0x00040007,
	0x3c0b8, 0xffffffff, 0x00060005,
	0x3c0bc, 0xffffffff, 0x00090008,
	0x3c000, 0xffffffff, 0x96e00200,
	0x8708, 0xffffffff, 0x00900100,
	0xc424, 0xffffffff, 0x0020003f,
	0x38, 0xffffffff, 0x0140001c,
	0x3c, 0x000f0000, 0x000f0000,
	0x220, 0xffffffff, 0xC060000C,
	0x224, 0xc0000fff, 0x00000100,
	0xf90, 0xffffffff, 0x00000100,
	0xf98, 0x00000101, 0x00000000,
	0x20a8, 0xffffffff, 0x00000104,
	0x55e4, 0xff000fff, 0x00000100,
	0x30cc, 0xc0000fff, 0x00000104,
	0xc1e4, 0x00000001, 0x00000001,
	0xd00c, 0xff000ff0, 0x00000100,
	0xd80c, 0xff000ff0, 0x00000100
};

static const u32 kalindi_golden_spm_registers[] =
{
	0x30800, 0xe0ffffff, 0xe0000000
};

static const u32 kalindi_golden_common_registers[] =
{
	0xc770, 0xffffffff, 0x00000800,
	0xc774, 0xffffffff, 0x00000800,
	0xc798, 0xffffffff, 0x00007fbf,
	0xc79c, 0xffffffff, 0x00007faf
};

static const u32 kalindi_golden_registers[] =
{
	0x3c000, 0xffffdfff, 0x6e944040,
	0x55e4, 0xff607fff, 0xfc000100,
	0x3c220, 0xff000fff, 0x00000100,
	0x3c224, 0xff000fff, 0x00000100,
	0x3c200, 0xfffc0fff, 0x00000100,
	0x6ed8, 0x00010101, 0x00010000,
	0x9830, 0xffffffff, 0x00000000,
	0x9834, 0xf00fffff, 0x00000400,
	0x5bb0, 0x000000f0, 0x00000070,
	0x5bc0, 0xf0311fff, 0x80300000,
	0x98f8, 0x73773777, 0x12010001,
	0x98fc, 0xffffffff, 0x00000010,
	0x9b7c, 0x00ff0000, 0x00fc0000,
	0x8030, 0x00001f0f, 0x0000100a,
	0x2f48, 0x73773777, 0x12010001,
	0x2408, 0x000fffff, 0x000c007f,
	0x8a14, 0xf000003f, 0x00000007,
	0x8b24, 0x3fff3fff, 0x00ffcfff,
	0x30a04, 0x0000ff0f, 0x00000000,
	0x28a4c, 0x07ffffff, 0x06000000,
	0x4d8, 0x00000fff, 0x00000100,
	0x3e78, 0x00000001, 0x00000002,
	0xc768, 0x00000008, 0x00000008,
	0x8c00, 0x000000ff, 0x00000003,
	0x214f8, 0x01ff01ff, 0x00000002,
	0x21498, 0x007ff800, 0x00200000,
	0x2015c, 0xffffffff, 0x00000f40,
	0x88c4, 0x001f3ae3, 0x00000082,
	0x88d4, 0x0000001f, 0x00000010,
	0x30934, 0xffffffff, 0x00000000
};

static const u32 kalindi_mgcg_cgcg_init[] =
{
	0xc420, 0xffffffff, 0xfffffffc,
	0x30800, 0xffffffff, 0xe0000000,
	0x3c2a0, 0xffffffff, 0x00000100,
	0x3c208, 0xffffffff, 0x00000100,
	0x3c2c0, 0xffffffff, 0x00000100,
	0x3c2c8, 0xffffffff, 0x00000100,
	0x3c2c4, 0xffffffff, 0x00000100,
	0x55e4, 0xffffffff, 0x00600100,
	0x3c280, 0xffffffff, 0x00000100,
	0x3c214, 0xffffffff, 0x06000100,
	0x3c220, 0xffffffff, 0x00000100,
	0x3c218, 0xffffffff, 0x06000100,
	0x3c204, 0xffffffff, 0x00000100,
	0x3c2e0, 0xffffffff, 0x00000100,
	0x3c224, 0xffffffff, 0x00000100,
	0x3c200, 0xffffffff, 0x00000100,
	0x3c230, 0xffffffff, 0x00000100,
	0x3c234, 0xffffffff, 0x00000100,
	0x3c250, 0xffffffff, 0x00000100,
	0x3c254, 0xffffffff, 0x00000100,
	0x3c258, 0xffffffff, 0x00000100,
	0x3c25c, 0xffffffff, 0x00000100,
	0x3c260, 0xffffffff, 0x00000100,
	0x3c27c, 0xffffffff, 0x00000100,
	0x3c278, 0xffffffff, 0x00000100,
	0x3c210, 0xffffffff, 0x06000100,
	0x3c290, 0xffffffff, 0x00000100,
	0x3c274, 0xffffffff, 0x00000100,
	0x3c2b4, 0xffffffff, 0x00000100,
	0x3c2b0, 0xffffffff, 0x00000100,
	0x3c270, 0xffffffff, 0x00000100,
	0x30800, 0xffffffff, 0xe0000000,
	0x3c020, 0xffffffff, 0x00010000,
	0x3c024, 0xffffffff, 0x00030002,
	0x3c028, 0xffffffff, 0x00040007,
	0x3c02c, 0xffffffff, 0x00060005,
	0x3c030, 0xffffffff, 0x00090008,
	0x3c034, 0xffffffff, 0x00010000,
	0x3c038, 0xffffffff, 0x00030002,
	0x3c03c, 0xffffffff, 0x00040007,
	0x3c040, 0xffffffff, 0x00060005,
	0x3c044, 0xffffffff, 0x00090008,
	0x3c000, 0xffffffff, 0x96e00200,
	0x8708, 0xffffffff, 0x00900100,
	0xc424, 0xffffffff, 0x0020003f,
	0x38, 0xffffffff, 0x0140001c,
	0x3c, 0x000f0000, 0x000f0000,
	0x220, 0xffffffff, 0xC060000C,
	0x224, 0xc0000fff, 0x00000100,
	0x20a8, 0xffffffff, 0x00000104,
	0x55e4, 0xff000fff, 0x00000100,
	0x30cc, 0xc0000fff, 0x00000104,
	0xc1e4, 0x00000001, 0x00000001,
	0xd00c, 0xff000ff0, 0x00000100,
	0xd80c, 0xff000ff0, 0x00000100
};

static const u32 hawaii_golden_spm_registers[] =
{
	0x30800, 0xe0ffffff, 0xe0000000
};

static const u32 hawaii_golden_common_registers[] =
{
	0x30800, 0xffffffff, 0xe0000000,
	0x28350, 0xffffffff, 0x3a00161a,
	0x28354, 0xffffffff, 0x0000002e,
	0x9a10, 0xffffffff, 0x00018208,
	0x98f8, 0xffffffff, 0x12011003
};

static const u32 hawaii_golden_registers[] =
{
	0x3354, 0x00000333, 0x00000333,
	0x9a10, 0x00010000, 0x00058208,
	0x9830, 0xffffffff, 0x00000000,
	0x9834, 0xf00fffff, 0x00000400,
	0x9838, 0x0002021c, 0x00020200,
	0xc78, 0x00000080, 0x00000000,
	0x5bb0, 0x000000f0, 0x00000070,
	0x5bc0, 0xf0311fff, 0x80300000,
	0x350c, 0x00810000, 0x408af000,
	0x7030, 0x31000111, 0x00000011,
	0x2f48, 0x73773777, 0x12010001,
	0x2120, 0x0000007f, 0x0000001b,
	0x21dc, 0x00007fb6, 0x00002191,
	0x3628, 0x0000003f, 0x0000000a,
	0x362c, 0x0000003f, 0x0000000a,
	0x2ae4, 0x00073ffe, 0x000022a2,
	0x240c, 0x000007ff, 0x00000000,
	0x8bf0, 0x00002001, 0x00000001,
	0x8b24, 0xffffffff, 0x00ffffff,
	0x30a04, 0x0000ff0f, 0x00000000,
	0x28a4c, 0x07ffffff, 0x06000000,
	0x3e78, 0x00000001, 0x00000002,
	0xc768, 0x00000008, 0x00000008,
	0xc770, 0x00000f00, 0x00000800,
	0xc774, 0x00000f00, 0x00000800,
	0xc798, 0x00ffffff, 0x00ff7fbf,
	0xc79c, 0x00ffffff, 0x00ff7faf,
	0x8c00, 0x000000ff, 0x00000800,
	0xe40, 0x00001fff, 0x00001fff,
	0x9060, 0x0000007f, 0x00000020,
	0x9508, 0x00010000, 0x00010000,
	0xae00, 0x00100000, 0x000ff07c,
	0xac14, 0x000003ff, 0x0000000f,
	0xac10, 0xffffffff, 0x7564fdec,
	0xac0c, 0xffffffff, 0x3120b9a8,
	0xac08, 0x20000000, 0x0f9c0000
};

static const u32 hawaii_mgcg_cgcg_init[] =
{
	0xc420, 0xffffffff, 0xfffffffd,
	0x30800, 0xffffffff, 0xe0000000,
	0x3c2a0, 0xffffffff, 0x00000100,
	0x3c208, 0xffffffff, 0x00000100,
	0x3c2c0, 0xffffffff, 0x00000100,
	0x3c2c8, 0xffffffff, 0x00000100,
	0x3c2c4, 0xffffffff, 0x00000100,
	0x55e4, 0xffffffff, 0x00200100,
	0x3c280, 0xffffffff, 0x00000100,
	0x3c214, 0xffffffff, 0x06000100,
	0x3c220, 0xffffffff, 0x00000100,
	0x3c218, 0xffffffff, 0x06000100,
	0x3c204, 0xffffffff, 0x00000100,
	0x3c2e0, 0xffffffff, 0x00000100,
	0x3c224, 0xffffffff, 0x00000100,
	0x3c200, 0xffffffff, 0x00000100,
	0x3c230, 0xffffffff, 0x00000100,
	0x3c234, 0xffffffff, 0x00000100,
	0x3c250, 0xffffffff, 0x00000100,
	0x3c254, 0xffffffff, 0x00000100,
	0x3c258, 0xffffffff, 0x00000100,
	0x3c25c, 0xffffffff, 0x00000100,
	0x3c260, 0xffffffff, 0x00000100,
	0x3c27c, 0xffffffff, 0x00000100,
	0x3c278, 0xffffffff, 0x00000100,
	0x3c210, 0xffffffff, 0x06000100,
	0x3c290, 0xffffffff, 0x00000100,
	0x3c274, 0xffffffff, 0x00000100,
	0x3c2b4, 0xffffffff, 0x00000100,
	0x3c2b0, 0xffffffff, 0x00000100,
	0x3c270, 0xffffffff, 0x00000100,
	0x30800, 0xffffffff, 0xe0000000,
	0x3c020, 0xffffffff, 0x00010000,
	0x3c024, 0xffffffff, 0x00030002,
	0x3c028, 0xffffffff, 0x00040007,
	0x3c02c, 0xffffffff, 0x00060005,
	0x3c030, 0xffffffff, 0x00090008,
	0x3c034, 0xffffffff, 0x00010000,
	0x3c038, 0xffffffff, 0x00030002,
	0x3c03c, 0xffffffff, 0x00040007,
	0x3c040, 0xffffffff, 0x00060005,
	0x3c044, 0xffffffff, 0x00090008,
	0x3c048, 0xffffffff, 0x00010000,
	0x3c04c, 0xffffffff, 0x00030002,
	0x3c050, 0xffffffff, 0x00040007,
	0x3c054, 0xffffffff, 0x00060005,
	0x3c058, 0xffffffff, 0x00090008,
	0x3c05c, 0xffffffff, 0x00010000,
	0x3c060, 0xffffffff, 0x00030002,
	0x3c064, 0xffffffff, 0x00040007,
	0x3c068, 0xffffffff, 0x00060005,
	0x3c06c, 0xffffffff, 0x00090008,
	0x3c070, 0xffffffff, 0x00010000,
	0x3c074, 0xffffffff, 0x00030002,
	0x3c078, 0xffffffff, 0x00040007,
	0x3c07c, 0xffffffff, 0x00060005,
	0x3c080, 0xffffffff, 0x00090008,
	0x3c084, 0xffffffff, 0x00010000,
	0x3c088, 0xffffffff, 0x00030002,
	0x3c08c, 0xffffffff, 0x00040007,
	0x3c090, 0xffffffff, 0x00060005,
	0x3c094, 0xffffffff, 0x00090008,
	0x3c098, 0xffffffff, 0x00010000,
	0x3c09c, 0xffffffff, 0x00030002,
	0x3c0a0, 0xffffffff, 0x00040007,
	0x3c0a4, 0xffffffff, 0x00060005,
	0x3c0a8, 0xffffffff, 0x00090008,
	0x3c0ac, 0xffffffff, 0x00010000,
	0x3c0b0, 0xffffffff, 0x00030002,
	0x3c0b4, 0xffffffff, 0x00040007,
	0x3c0b8, 0xffffffff, 0x00060005,
	0x3c0bc, 0xffffffff, 0x00090008,
	0x3c0c0, 0xffffffff, 0x00010000,
	0x3c0c4, 0xffffffff, 0x00030002,
	0x3c0c8, 0xffffffff, 0x00040007,
	0x3c0cc, 0xffffffff, 0x00060005,
	0x3c0d0, 0xffffffff, 0x00090008,
	0x3c0d4, 0xffffffff, 0x00010000,
	0x3c0d8, 0xffffffff, 0x00030002,
	0x3c0dc, 0xffffffff, 0x00040007,
	0x3c0e0, 0xffffffff, 0x00060005,
	0x3c0e4, 0xffffffff, 0x00090008,
	0x3c0e8, 0xffffffff, 0x00010000,
	0x3c0ec, 0xffffffff, 0x00030002,
	0x3c0f0, 0xffffffff, 0x00040007,
	0x3c0f4, 0xffffffff, 0x00060005,
	0x3c0f8, 0xffffffff, 0x00090008,
	0xc318, 0xffffffff, 0x00020200,
	0x3350, 0xffffffff, 0x00000200,
	0x15c0, 0xffffffff, 0x00000400,
	0x55e8, 0xffffffff, 0x00000000,
	0x2f50, 0xffffffff, 0x00000902,
	0x3c000, 0xffffffff, 0x96940200,
	0x8708, 0xffffffff, 0x00900100,
	0xc424, 0xffffffff, 0x0020003f,
	0x38, 0xffffffff, 0x0140001c,
	0x3c, 0x000f0000, 0x000f0000,
	0x220, 0xffffffff, 0xc060000c,
	0x224, 0xc0000fff, 0x00000100,
	0xf90, 0xffffffff, 0x00000100,
	0xf98, 0x00000101, 0x00000000,
	0x20a8, 0xffffffff, 0x00000104,
	0x55e4, 0xff000fff, 0x00000100,
	0x30cc, 0xc0000fff, 0x00000104,
	0xc1e4, 0x00000001, 0x00000001,
	0xd00c, 0xff000ff0, 0x00000100,
	0xd80c, 0xff000ff0, 0x00000100
};

static void cik_init_golden_registers(struct radeon_device *rdev)
{
	switch (rdev->family) {
	case CHIP_BONAIRE:
		radeon_program_register_sequence(rdev,
						 bonaire_mgcg_cgcg_init,
						 (const u32)ARRAY_SIZE(bonaire_mgcg_cgcg_init));
		radeon_program_register_sequence(rdev,
						 bonaire_golden_registers,
						 (const u32)ARRAY_SIZE(bonaire_golden_registers));
		radeon_program_register_sequence(rdev,
						 bonaire_golden_common_registers,
						 (const u32)ARRAY_SIZE(bonaire_golden_common_registers));
		radeon_program_register_sequence(rdev,
						 bonaire_golden_spm_registers,
						 (const u32)ARRAY_SIZE(bonaire_golden_spm_registers));
		break;
	case CHIP_KABINI:
		radeon_program_register_sequence(rdev,
						 kalindi_mgcg_cgcg_init,
						 (const u32)ARRAY_SIZE(kalindi_mgcg_cgcg_init));
		radeon_program_register_sequence(rdev,
						 kalindi_golden_registers,
						 (const u32)ARRAY_SIZE(kalindi_golden_registers));
		radeon_program_register_sequence(rdev,
						 kalindi_golden_common_registers,
						 (const u32)ARRAY_SIZE(kalindi_golden_common_registers));
		radeon_program_register_sequence(rdev,
						 kalindi_golden_spm_registers,
						 (const u32)ARRAY_SIZE(kalindi_golden_spm_registers));
		break;
	case CHIP_KAVERI:
		radeon_program_register_sequence(rdev,
						 spectre_mgcg_cgcg_init,
						 (const u32)ARRAY_SIZE(spectre_mgcg_cgcg_init));
		radeon_program_register_sequence(rdev,
						 spectre_golden_registers,
						 (const u32)ARRAY_SIZE(spectre_golden_registers));
		radeon_program_register_sequence(rdev,
						 spectre_golden_common_registers,
						 (const u32)ARRAY_SIZE(spectre_golden_common_registers));
		radeon_program_register_sequence(rdev,
						 spectre_golden_spm_registers,
						 (const u32)ARRAY_SIZE(spectre_golden_spm_registers));
		break;
	case CHIP_HAWAII:
		radeon_program_register_sequence(rdev,
						 hawaii_mgcg_cgcg_init,
						 (const u32)ARRAY_SIZE(hawaii_mgcg_cgcg_init));
		radeon_program_register_sequence(rdev,
						 hawaii_golden_registers,
						 (const u32)ARRAY_SIZE(hawaii_golden_registers));
		radeon_program_register_sequence(rdev,
						 hawaii_golden_common_registers,
						 (const u32)ARRAY_SIZE(hawaii_golden_common_registers));
		radeon_program_register_sequence(rdev,
						 hawaii_golden_spm_registers,
						 (const u32)ARRAY_SIZE(hawaii_golden_spm_registers));
		break;
	default:
		break;
	}
}

/**
 * cik_get_xclk - get the xclk
 *
 * @rdev: radeon_device pointer
 *
 * Returns the reference clock used by the gfx engine
 * (CIK).
 */
u32 cik_get_xclk(struct radeon_device *rdev)
{
        u32 reference_clock = rdev->clock.spll.reference_freq;

	if (rdev->flags & RADEON_IS_IGP) {
		if (RREG32_SMC(GENERAL_PWRMGT) & GPU_COUNTER_CLK)
			return reference_clock / 2;
	} else {
		if (RREG32_SMC(CG_CLKPIN_CNTL) & XTALIN_DIVIDE)
			return reference_clock / 4;
	}
	return reference_clock;
}

/**
 * cik_mm_rdoorbell - read a doorbell dword
 *
 * @rdev: radeon_device pointer
 * @index: doorbell index
 *
 * Returns the value in the doorbell aperture at the
 * requested doorbell index (CIK).
 */
u32 cik_mm_rdoorbell(struct radeon_device *rdev, u32 index)
{
	if (index < rdev->doorbell.num_doorbells) {
		return readl(rdev->doorbell.ptr + index);
	} else {
		DRM_ERROR("reading beyond doorbell aperture: 0x%08x!\n", index);
		return 0;
	}
}

/**
 * cik_mm_wdoorbell - write a doorbell dword
 *
 * @rdev: radeon_device pointer
 * @index: doorbell index
 * @v: value to write
 *
 * Writes @v to the doorbell aperture at the
 * requested doorbell index (CIK).
 */
void cik_mm_wdoorbell(struct radeon_device *rdev, u32 index, u32 v)
{
	if (index < rdev->doorbell.num_doorbells) {
		writel(v, rdev->doorbell.ptr + index);
	} else {
		DRM_ERROR("writing beyond doorbell aperture: 0x%08x!\n", index);
	}
}

#define BONAIRE_IO_MC_REGS_SIZE 36

static const u32 bonaire_io_mc_regs[BONAIRE_IO_MC_REGS_SIZE][2] =
{
	{0x00000070, 0x04400000},
	{0x00000071, 0x80c01803},
	{0x00000072, 0x00004004},
	{0x00000073, 0x00000100},
	{0x00000074, 0x00ff0000},
	{0x00000075, 0x34000000},
	{0x00000076, 0x08000014},
	{0x00000077, 0x00cc08ec},
	{0x00000078, 0x00000400},
	{0x00000079, 0x00000000},
	{0x0000007a, 0x04090000},
	{0x0000007c, 0x00000000},
	{0x0000007e, 0x4408a8e8},
	{0x0000007f, 0x00000304},
	{0x00000080, 0x00000000},
	{0x00000082, 0x00000001},
	{0x00000083, 0x00000002},
	{0x00000084, 0xf3e4f400},
	{0x00000085, 0x052024e3},
	{0x00000087, 0x00000000},
	{0x00000088, 0x01000000},
	{0x0000008a, 0x1c0a0000},
	{0x0000008b, 0xff010000},
	{0x0000008d, 0xffffefff},
	{0x0000008e, 0xfff3efff},
	{0x0000008f, 0xfff3efbf},
	{0x00000092, 0xf7ffffff},
	{0x00000093, 0xffffff7f},
	{0x00000095, 0x00101101},
	{0x00000096, 0x00000fff},
	{0x00000097, 0x00116fff},
	{0x00000098, 0x60010000},
	{0x00000099, 0x10010000},
	{0x0000009a, 0x00006000},
	{0x0000009b, 0x00001000},
	{0x0000009f, 0x00b48000}
};

#define HAWAII_IO_MC_REGS_SIZE 22

static const u32 hawaii_io_mc_regs[HAWAII_IO_MC_REGS_SIZE][2] =
{
	{0x0000007d, 0x40000000},
	{0x0000007e, 0x40180304},
	{0x0000007f, 0x0000ff00},
	{0x00000081, 0x00000000},
	{0x00000083, 0x00000800},
	{0x00000086, 0x00000000},
	{0x00000087, 0x00000100},
	{0x00000088, 0x00020100},
	{0x00000089, 0x00000000},
	{0x0000008b, 0x00040000},
	{0x0000008c, 0x00000100},
	{0x0000008e, 0xff010000},
	{0x00000090, 0xffffefff},
	{0x00000091, 0xfff3efff},
	{0x00000092, 0xfff3efbf},
	{0x00000093, 0xf7ffffff},
	{0x00000094, 0xffffff7f},
	{0x00000095, 0x00000fff},
	{0x00000096, 0x00116fff},
	{0x00000097, 0x60010000},
	{0x00000098, 0x10010000},
	{0x0000009f, 0x00c79000}
};


/**
 * cik_srbm_select - select specific register instances
 *
 * @rdev: radeon_device pointer
 * @me: selected ME (micro engine)
 * @pipe: pipe
 * @queue: queue
 * @vmid: VMID
 *
 * Switches the currently active registers instances.  Some
 * registers are instanced per VMID, others are instanced per
 * me/pipe/queue combination.
 */
static void cik_srbm_select(struct radeon_device *rdev,
			    u32 me, u32 pipe, u32 queue, u32 vmid)
{
	u32 srbm_gfx_cntl = (PIPEID(pipe & 0x3) |
			     MEID(me & 0x3) |
			     VMID(vmid & 0xf) |
			     QUEUEID(queue & 0x7));
	WREG32(SRBM_GFX_CNTL, srbm_gfx_cntl);
}

/* ucode loading */
/**
 * ci_mc_load_microcode - load MC ucode into the hw
 *
 * @rdev: radeon_device pointer
 *
 * Load the GDDR MC ucode into the hw (CIK).
 * Returns 0 on success, error on failure.
 */
int ci_mc_load_microcode(struct radeon_device *rdev)
{
	const __be32 *fw_data;
	u32 running, blackout = 0;
	u32 *io_mc_regs;
	int i, ucode_size, regs_size;

	if (!rdev->mc_fw)
		return -EINVAL;

	switch (rdev->family) {
	case CHIP_BONAIRE:
		io_mc_regs = (u32 *)&bonaire_io_mc_regs;
		ucode_size = CIK_MC_UCODE_SIZE;
		regs_size = BONAIRE_IO_MC_REGS_SIZE;
		break;
	case CHIP_HAWAII:
		io_mc_regs = (u32 *)&hawaii_io_mc_regs;
		ucode_size = HAWAII_MC_UCODE_SIZE;
		regs_size = HAWAII_IO_MC_REGS_SIZE;
		break;
	default:
		return -EINVAL;
	}

	running = RREG32(MC_SEQ_SUP_CNTL) & RUN_MASK;

	if (running == 0) {
		if (running) {
			blackout = RREG32(MC_SHARED_BLACKOUT_CNTL);
			WREG32(MC_SHARED_BLACKOUT_CNTL, blackout | 1);
		}

		/* reset the engine and set to writable */
		WREG32(MC_SEQ_SUP_CNTL, 0x00000008);
		WREG32(MC_SEQ_SUP_CNTL, 0x00000010);

		/* load mc io regs */
		for (i = 0; i < regs_size; i++) {
			WREG32(MC_SEQ_IO_DEBUG_INDEX, io_mc_regs[(i << 1)]);
			WREG32(MC_SEQ_IO_DEBUG_DATA, io_mc_regs[(i << 1) + 1]);
		}
		/* load the MC ucode */
		fw_data = (const __be32 *)rdev->mc_fw->data;
		for (i = 0; i < ucode_size; i++)
			WREG32(MC_SEQ_SUP_PGM, be32_to_cpup(fw_data++));

		/* put the engine back into the active state */
		WREG32(MC_SEQ_SUP_CNTL, 0x00000008);
		WREG32(MC_SEQ_SUP_CNTL, 0x00000004);
		WREG32(MC_SEQ_SUP_CNTL, 0x00000001);

		/* wait for training to complete */
		for (i = 0; i < rdev->usec_timeout; i++) {
			if (RREG32(MC_SEQ_TRAIN_WAKEUP_CNTL) & TRAIN_DONE_D0)
				break;
			udelay(1);
		}
		for (i = 0; i < rdev->usec_timeout; i++) {
			if (RREG32(MC_SEQ_TRAIN_WAKEUP_CNTL) & TRAIN_DONE_D1)
				break;
			udelay(1);
		}

		if (running)
			WREG32(MC_SHARED_BLACKOUT_CNTL, blackout);
	}

	return 0;
}

/**
 * cik_init_microcode - load ucode images from disk
 *
 * @rdev: radeon_device pointer
 *
 * Use the firmware interface to load the ucode images into
 * the driver (not loaded into hw).
 * Returns 0 on success, error on failure.
 */
static int cik_init_microcode(struct radeon_device *rdev)
{
	const char *chip_name;
	size_t pfp_req_size, me_req_size, ce_req_size,
		mec_req_size, rlc_req_size, mc_req_size = 0,
		sdma_req_size, smc_req_size = 0;
	char fw_name[30];
	int err;

	DRM_DEBUG("\n");

	switch (rdev->family) {
	case CHIP_BONAIRE:
		chip_name = "BONAIRE";
		pfp_req_size = CIK_PFP_UCODE_SIZE * 4;
		me_req_size = CIK_ME_UCODE_SIZE * 4;
		ce_req_size = CIK_CE_UCODE_SIZE * 4;
		mec_req_size = CIK_MEC_UCODE_SIZE * 4;
		rlc_req_size = BONAIRE_RLC_UCODE_SIZE * 4;
		mc_req_size = CIK_MC_UCODE_SIZE * 4;
		sdma_req_size = CIK_SDMA_UCODE_SIZE * 4;
		smc_req_size = ALIGN(BONAIRE_SMC_UCODE_SIZE, 4);
		break;
	case CHIP_HAWAII:
		chip_name = "HAWAII";
		pfp_req_size = CIK_PFP_UCODE_SIZE * 4;
		me_req_size = CIK_ME_UCODE_SIZE * 4;
		ce_req_size = CIK_CE_UCODE_SIZE * 4;
		mec_req_size = CIK_MEC_UCODE_SIZE * 4;
		rlc_req_size = BONAIRE_RLC_UCODE_SIZE * 4;
		mc_req_size = HAWAII_MC_UCODE_SIZE * 4;
		sdma_req_size = CIK_SDMA_UCODE_SIZE * 4;
		smc_req_size = ALIGN(HAWAII_SMC_UCODE_SIZE, 4);
		break;
	case CHIP_KAVERI:
		chip_name = "KAVERI";
		pfp_req_size = CIK_PFP_UCODE_SIZE * 4;
		me_req_size = CIK_ME_UCODE_SIZE * 4;
		ce_req_size = CIK_CE_UCODE_SIZE * 4;
		mec_req_size = CIK_MEC_UCODE_SIZE * 4;
		rlc_req_size = KV_RLC_UCODE_SIZE * 4;
		sdma_req_size = CIK_SDMA_UCODE_SIZE * 4;
		break;
	case CHIP_KABINI:
		chip_name = "KABINI";
		pfp_req_size = CIK_PFP_UCODE_SIZE * 4;
		me_req_size = CIK_ME_UCODE_SIZE * 4;
		ce_req_size = CIK_CE_UCODE_SIZE * 4;
		mec_req_size = CIK_MEC_UCODE_SIZE * 4;
		rlc_req_size = KB_RLC_UCODE_SIZE * 4;
		sdma_req_size = CIK_SDMA_UCODE_SIZE * 4;
		break;
	default: BUG();
	}

	DRM_INFO("Loading %s Microcode\n", chip_name);

	snprintf(fw_name, sizeof(fw_name), "radeon/%s_pfp.bin", chip_name);
	err = request_firmware(&rdev->pfp_fw, fw_name, rdev->dev);
	if (err)
		goto out;
	if (rdev->pfp_fw->size != pfp_req_size) {
		printk(KERN_ERR
		       "cik_cp: Bogus length %zu in firmware \"%s\"\n",
		       rdev->pfp_fw->size, fw_name);
		err = -EINVAL;
		goto out;
	}

	snprintf(fw_name, sizeof(fw_name), "radeon/%s_me.bin", chip_name);
	err = request_firmware(&rdev->me_fw, fw_name, rdev->dev);
	if (err)
		goto out;
	if (rdev->me_fw->size != me_req_size) {
		printk(KERN_ERR
		       "cik_cp: Bogus length %zu in firmware \"%s\"\n",
		       rdev->me_fw->size, fw_name);
		err = -EINVAL;
	}

	snprintf(fw_name, sizeof(fw_name), "radeon/%s_ce.bin", chip_name);
	err = request_firmware(&rdev->ce_fw, fw_name, rdev->dev);
	if (err)
		goto out;
	if (rdev->ce_fw->size != ce_req_size) {
		printk(KERN_ERR
		       "cik_cp: Bogus length %zu in firmware \"%s\"\n",
		       rdev->ce_fw->size, fw_name);
		err = -EINVAL;
	}

	snprintf(fw_name, sizeof(fw_name), "radeon/%s_mec.bin", chip_name);
	err = request_firmware(&rdev->mec_fw, fw_name, rdev->dev);
	if (err)
		goto out;
	if (rdev->mec_fw->size != mec_req_size) {
		printk(KERN_ERR
		       "cik_cp: Bogus length %zu in firmware \"%s\"\n",
		       rdev->mec_fw->size, fw_name);
		err = -EINVAL;
	}

	snprintf(fw_name, sizeof(fw_name), "radeon/%s_rlc.bin", chip_name);
	err = request_firmware(&rdev->rlc_fw, fw_name, rdev->dev);
	if (err)
		goto out;
	if (rdev->rlc_fw->size != rlc_req_size) {
		printk(KERN_ERR
		       "cik_rlc: Bogus length %zu in firmware \"%s\"\n",
		       rdev->rlc_fw->size, fw_name);
		err = -EINVAL;
	}

	snprintf(fw_name, sizeof(fw_name), "radeon/%s_sdma.bin", chip_name);
	err = request_firmware(&rdev->sdma_fw, fw_name, rdev->dev);
	if (err)
		goto out;
	if (rdev->sdma_fw->size != sdma_req_size) {
		printk(KERN_ERR
		       "cik_sdma: Bogus length %zu in firmware \"%s\"\n",
		       rdev->sdma_fw->size, fw_name);
		err = -EINVAL;
	}

	/* No SMC, MC ucode on APUs */
	if (!(rdev->flags & RADEON_IS_IGP)) {
		snprintf(fw_name, sizeof(fw_name), "radeon/%s_mc.bin", chip_name);
		err = request_firmware(&rdev->mc_fw, fw_name, rdev->dev);
		if (err)
			goto out;
		if (rdev->mc_fw->size != mc_req_size) {
			printk(KERN_ERR
			       "cik_mc: Bogus length %zu in firmware \"%s\"\n",
			       rdev->mc_fw->size, fw_name);
			err = -EINVAL;
		}

		snprintf(fw_name, sizeof(fw_name), "radeon/%s_smc.bin", chip_name);
		err = request_firmware(&rdev->smc_fw, fw_name, rdev->dev);
		if (err) {
			printk(KERN_ERR
			       "smc: error loading firmware \"%s\"\n",
			       fw_name);
			release_firmware(rdev->smc_fw);
			rdev->smc_fw = NULL;
			err = 0;
		} else if (rdev->smc_fw->size != smc_req_size) {
			printk(KERN_ERR
			       "cik_smc: Bogus length %zu in firmware \"%s\"\n",
			       rdev->smc_fw->size, fw_name);
			err = -EINVAL;
		}
	}

out:
	if (err) {
		if (err != -EINVAL)
			printk(KERN_ERR
			       "cik_cp: Failed to load firmware \"%s\"\n",
			       fw_name);
		release_firmware(rdev->pfp_fw);
		rdev->pfp_fw = NULL;
		release_firmware(rdev->me_fw);
		rdev->me_fw = NULL;
		release_firmware(rdev->ce_fw);
		rdev->ce_fw = NULL;
		release_firmware(rdev->rlc_fw);
		rdev->rlc_fw = NULL;
		release_firmware(rdev->mc_fw);
		rdev->mc_fw = NULL;
		release_firmware(rdev->smc_fw);
		rdev->smc_fw = NULL;
	}
	return err;
}

/*
 * Core functions
 */
/**
 * cik_tiling_mode_table_init - init the hw tiling table
 *
 * @rdev: radeon_device pointer
 *
 * Starting with SI, the tiling setup is done globally in a
 * set of 32 tiling modes.  Rather than selecting each set of
 * parameters per surface as on older asics, we just select
 * which index in the tiling table we want to use, and the
 * surface uses those parameters (CIK).
 */
static void cik_tiling_mode_table_init(struct radeon_device *rdev)
{
	const u32 num_tile_mode_states = 32;
	const u32 num_secondary_tile_mode_states = 16;
	u32 reg_offset, gb_tile_moden, split_equal_to_row_size;
	u32 num_pipe_configs;
	u32 num_rbs = rdev->config.cik.max_backends_per_se *
		rdev->config.cik.max_shader_engines;

	switch (rdev->config.cik.mem_row_size_in_kb) {
	case 1:
		split_equal_to_row_size = ADDR_SURF_TILE_SPLIT_1KB;
		break;
	case 2:
	default:
		split_equal_to_row_size = ADDR_SURF_TILE_SPLIT_2KB;
		break;
	case 4:
		split_equal_to_row_size = ADDR_SURF_TILE_SPLIT_4KB;
		break;
	}

	num_pipe_configs = rdev->config.cik.max_tile_pipes;
	if (num_pipe_configs > 8)
		num_pipe_configs = 16;

	if (num_pipe_configs == 16) {
		for (reg_offset = 0; reg_offset < num_tile_mode_states; reg_offset++) {
			switch (reg_offset) {
			case 0:
				gb_tile_moden = (ARRAY_MODE(ARRAY_2D_TILED_THIN1) |
						 MICRO_TILE_MODE_NEW(ADDR_SURF_DEPTH_MICRO_TILING) |
						 PIPE_CONFIG(ADDR_SURF_P16_32x32_16x16) |
						 TILE_SPLIT(ADDR_SURF_TILE_SPLIT_64B));
				break;
			case 1:
				gb_tile_moden = (ARRAY_MODE(ARRAY_2D_TILED_THIN1) |
						 MICRO_TILE_MODE_NEW(ADDR_SURF_DEPTH_MICRO_TILING) |
						 PIPE_CONFIG(ADDR_SURF_P16_32x32_16x16) |
						 TILE_SPLIT(ADDR_SURF_TILE_SPLIT_128B));
				break;
			case 2:
				gb_tile_moden = (ARRAY_MODE(ARRAY_2D_TILED_THIN1) |
						 MICRO_TILE_MODE_NEW(ADDR_SURF_DEPTH_MICRO_TILING) |
						 PIPE_CONFIG(ADDR_SURF_P16_32x32_16x16) |
						 TILE_SPLIT(ADDR_SURF_TILE_SPLIT_256B));
				break;
			case 3:
				gb_tile_moden = (ARRAY_MODE(ARRAY_2D_TILED_THIN1) |
						 MICRO_TILE_MODE_NEW(ADDR_SURF_DEPTH_MICRO_TILING) |
						 PIPE_CONFIG(ADDR_SURF_P16_32x32_16x16) |
						 TILE_SPLIT(ADDR_SURF_TILE_SPLIT_512B));
				break;
			case 4:
				gb_tile_moden = (ARRAY_MODE(ARRAY_2D_TILED_THIN1) |
						 MICRO_TILE_MODE_NEW(ADDR_SURF_DEPTH_MICRO_TILING) |
						 PIPE_CONFIG(ADDR_SURF_P16_32x32_16x16) |
						 TILE_SPLIT(split_equal_to_row_size));
				break;
			case 5:
				gb_tile_moden = (ARRAY_MODE(ARRAY_1D_TILED_THIN1) |
						 MICRO_TILE_MODE_NEW(ADDR_SURF_DEPTH_MICRO_TILING));
				break;
			case 6:
				gb_tile_moden = (ARRAY_MODE(ARRAY_PRT_2D_TILED_THIN1) |
						 MICRO_TILE_MODE_NEW(ADDR_SURF_DEPTH_MICRO_TILING) |
						 PIPE_CONFIG(ADDR_SURF_P16_32x32_16x16) |
						 TILE_SPLIT(ADDR_SURF_TILE_SPLIT_256B));
				break;
			case 7:
				gb_tile_moden = (ARRAY_MODE(ARRAY_PRT_2D_TILED_THIN1) |
						 MICRO_TILE_MODE_NEW(ADDR_SURF_DEPTH_MICRO_TILING) |
						 PIPE_CONFIG(ADDR_SURF_P16_32x32_16x16) |
						 TILE_SPLIT(split_equal_to_row_size));
				break;
			case 8:
				gb_tile_moden = (ARRAY_MODE(ARRAY_LINEAR_ALIGNED) |
						 PIPE_CONFIG(ADDR_SURF_P16_32x32_16x16));
				break;
			case 9:
				gb_tile_moden = (ARRAY_MODE(ARRAY_1D_TILED_THIN1) |
						 MICRO_TILE_MODE_NEW(ADDR_SURF_DISPLAY_MICRO_TILING));
				break;
			case 10:
				gb_tile_moden = (ARRAY_MODE(ARRAY_2D_TILED_THIN1) |
						 MICRO_TILE_MODE_NEW(ADDR_SURF_DISPLAY_MICRO_TILING) |
						 PIPE_CONFIG(ADDR_SURF_P16_32x32_16x16) |
						 SAMPLE_SPLIT(ADDR_SURF_SAMPLE_SPLIT_2));
				break;
			case 11:
				gb_tile_moden = (ARRAY_MODE(ARRAY_PRT_TILED_THIN1) |
						 MICRO_TILE_MODE_NEW(ADDR_SURF_DISPLAY_MICRO_TILING) |
						 PIPE_CONFIG(ADDR_SURF_P16_32x32_8x16) |
						 SAMPLE_SPLIT(ADDR_SURF_SAMPLE_SPLIT_2));
				break;
			case 12:
				gb_tile_moden = (ARRAY_MODE(ARRAY_PRT_2D_TILED_THIN1) |
						 MICRO_TILE_MODE_NEW(ADDR_SURF_DISPLAY_MICRO_TILING) |
						 PIPE_CONFIG(ADDR_SURF_P16_32x32_16x16) |
						 SAMPLE_SPLIT(ADDR_SURF_SAMPLE_SPLIT_2));
				break;
			case 13:
				gb_tile_moden = (ARRAY_MODE(ARRAY_1D_TILED_THIN1) |
						 MICRO_TILE_MODE_NEW(ADDR_SURF_THIN_MICRO_TILING));
				break;
			case 14:
				gb_tile_moden = (ARRAY_MODE(ARRAY_2D_TILED_THIN1) |
						 MICRO_TILE_MODE_NEW(ADDR_SURF_THIN_MICRO_TILING) |
						 PIPE_CONFIG(ADDR_SURF_P16_32x32_16x16) |
						 SAMPLE_SPLIT(ADDR_SURF_SAMPLE_SPLIT_2));
				break;
			case 16:
				gb_tile_moden = (ARRAY_MODE(ARRAY_PRT_TILED_THIN1) |
						 MICRO_TILE_MODE_NEW(ADDR_SURF_THIN_MICRO_TILING) |
						 PIPE_CONFIG(ADDR_SURF_P16_32x32_8x16) |
						 SAMPLE_SPLIT(ADDR_SURF_SAMPLE_SPLIT_2));
				break;
			case 17:
				gb_tile_moden = (ARRAY_MODE(ARRAY_PRT_2D_TILED_THIN1) |
						 MICRO_TILE_MODE_NEW(ADDR_SURF_THIN_MICRO_TILING) |
						 PIPE_CONFIG(ADDR_SURF_P16_32x32_16x16) |
						 SAMPLE_SPLIT(ADDR_SURF_SAMPLE_SPLIT_2));
				break;
			case 27:
				gb_tile_moden = (ARRAY_MODE(ARRAY_1D_TILED_THIN1) |
						 MICRO_TILE_MODE_NEW(ADDR_SURF_ROTATED_MICRO_TILING));
				break;
			case 28:
				gb_tile_moden = (ARRAY_MODE(ARRAY_2D_TILED_THIN1) |
						 MICRO_TILE_MODE_NEW(ADDR_SURF_ROTATED_MICRO_TILING) |
						 PIPE_CONFIG(ADDR_SURF_P16_32x32_16x16) |
						 SAMPLE_SPLIT(ADDR_SURF_SAMPLE_SPLIT_2));
				break;
			case 29:
				gb_tile_moden = (ARRAY_MODE(ARRAY_PRT_TILED_THIN1) |
						 MICRO_TILE_MODE_NEW(ADDR_SURF_ROTATED_MICRO_TILING) |
						 PIPE_CONFIG(ADDR_SURF_P16_32x32_8x16) |
						 SAMPLE_SPLIT(ADDR_SURF_SAMPLE_SPLIT_2));
				break;
			case 30:
				gb_tile_moden = (ARRAY_MODE(ARRAY_PRT_2D_TILED_THIN1) |
						 MICRO_TILE_MODE_NEW(ADDR_SURF_ROTATED_MICRO_TILING) |
						 PIPE_CONFIG(ADDR_SURF_P16_32x32_16x16) |
						 SAMPLE_SPLIT(ADDR_SURF_SAMPLE_SPLIT_2));
				break;
			default:
				gb_tile_moden = 0;
				break;
			}
			rdev->config.cik.tile_mode_array[reg_offset] = gb_tile_moden;
			WREG32(GB_TILE_MODE0 + (reg_offset * 4), gb_tile_moden);
		}
		for (reg_offset = 0; reg_offset < num_secondary_tile_mode_states; reg_offset++) {
			switch (reg_offset) {
			case 0:
				gb_tile_moden = (BANK_WIDTH(ADDR_SURF_BANK_WIDTH_1) |
						 BANK_HEIGHT(ADDR_SURF_BANK_HEIGHT_4) |
						 MACRO_TILE_ASPECT(ADDR_SURF_MACRO_ASPECT_2) |
						 NUM_BANKS(ADDR_SURF_16_BANK));
				break;
			case 1:
				gb_tile_moden = (BANK_WIDTH(ADDR_SURF_BANK_WIDTH_1) |
						 BANK_HEIGHT(ADDR_SURF_BANK_HEIGHT_2) |
						 MACRO_TILE_ASPECT(ADDR_SURF_MACRO_ASPECT_2) |
						 NUM_BANKS(ADDR_SURF_16_BANK));
				break;
			case 2:
				gb_tile_moden = (BANK_WIDTH(ADDR_SURF_BANK_WIDTH_1) |
						 BANK_HEIGHT(ADDR_SURF_BANK_HEIGHT_1) |
						 MACRO_TILE_ASPECT(ADDR_SURF_MACRO_ASPECT_1) |
						 NUM_BANKS(ADDR_SURF_16_BANK));
				break;
			case 3:
				gb_tile_moden = (BANK_WIDTH(ADDR_SURF_BANK_WIDTH_1) |
						 BANK_HEIGHT(ADDR_SURF_BANK_HEIGHT_1) |
						 MACRO_TILE_ASPECT(ADDR_SURF_MACRO_ASPECT_1) |
						 NUM_BANKS(ADDR_SURF_16_BANK));
				break;
			case 4:
				gb_tile_moden = (BANK_WIDTH(ADDR_SURF_BANK_WIDTH_1) |
						 BANK_HEIGHT(ADDR_SURF_BANK_HEIGHT_1) |
						 MACRO_TILE_ASPECT(ADDR_SURF_MACRO_ASPECT_1) |
						 NUM_BANKS(ADDR_SURF_8_BANK));
				break;
			case 5:
				gb_tile_moden = (BANK_WIDTH(ADDR_SURF_BANK_WIDTH_1) |
						 BANK_HEIGHT(ADDR_SURF_BANK_HEIGHT_1) |
						 MACRO_TILE_ASPECT(ADDR_SURF_MACRO_ASPECT_1) |
						 NUM_BANKS(ADDR_SURF_4_BANK));
				break;
			case 6:
				gb_tile_moden = (BANK_WIDTH(ADDR_SURF_BANK_WIDTH_1) |
						 BANK_HEIGHT(ADDR_SURF_BANK_HEIGHT_1) |
						 MACRO_TILE_ASPECT(ADDR_SURF_MACRO_ASPECT_1) |
						 NUM_BANKS(ADDR_SURF_2_BANK));
				break;
			case 8:
				gb_tile_moden = (BANK_WIDTH(ADDR_SURF_BANK_WIDTH_1) |
						 BANK_HEIGHT(ADDR_SURF_BANK_HEIGHT_4) |
						 MACRO_TILE_ASPECT(ADDR_SURF_MACRO_ASPECT_2) |
						 NUM_BANKS(ADDR_SURF_16_BANK));
				break;
			case 9:
				gb_tile_moden = (BANK_WIDTH(ADDR_SURF_BANK_WIDTH_1) |
						 BANK_HEIGHT(ADDR_SURF_BANK_HEIGHT_2) |
						 MACRO_TILE_ASPECT(ADDR_SURF_MACRO_ASPECT_2) |
						 NUM_BANKS(ADDR_SURF_16_BANK));
				break;
			case 10:
				gb_tile_moden = (BANK_WIDTH(ADDR_SURF_BANK_WIDTH_1) |
						 BANK_HEIGHT(ADDR_SURF_BANK_HEIGHT_1) |
						 MACRO_TILE_ASPECT(ADDR_SURF_MACRO_ASPECT_1) |
						 NUM_BANKS(ADDR_SURF_16_BANK));
				break;
			case 11:
				gb_tile_moden = (BANK_WIDTH(ADDR_SURF_BANK_WIDTH_1) |
						 BANK_HEIGHT(ADDR_SURF_BANK_HEIGHT_1) |
						 MACRO_TILE_ASPECT(ADDR_SURF_MACRO_ASPECT_1) |
						 NUM_BANKS(ADDR_SURF_8_BANK));
				break;
			case 12:
				gb_tile_moden = (BANK_WIDTH(ADDR_SURF_BANK_WIDTH_1) |
						 BANK_HEIGHT(ADDR_SURF_BANK_HEIGHT_1) |
						 MACRO_TILE_ASPECT(ADDR_SURF_MACRO_ASPECT_1) |
						 NUM_BANKS(ADDR_SURF_4_BANK));
				break;
			case 13:
				gb_tile_moden = (BANK_WIDTH(ADDR_SURF_BANK_WIDTH_1) |
						 BANK_HEIGHT(ADDR_SURF_BANK_HEIGHT_1) |
						 MACRO_TILE_ASPECT(ADDR_SURF_MACRO_ASPECT_1) |
						 NUM_BANKS(ADDR_SURF_2_BANK));
				break;
			case 14:
				gb_tile_moden = (BANK_WIDTH(ADDR_SURF_BANK_WIDTH_1) |
						 BANK_HEIGHT(ADDR_SURF_BANK_HEIGHT_1) |
						 MACRO_TILE_ASPECT(ADDR_SURF_MACRO_ASPECT_1) |
						 NUM_BANKS(ADDR_SURF_2_BANK));
				break;
			default:
				gb_tile_moden = 0;
				break;
			}
			WREG32(GB_MACROTILE_MODE0 + (reg_offset * 4), gb_tile_moden);
		}
	} else if (num_pipe_configs == 8) {
		for (reg_offset = 0; reg_offset < num_tile_mode_states; reg_offset++) {
			switch (reg_offset) {
			case 0:
				gb_tile_moden = (ARRAY_MODE(ARRAY_2D_TILED_THIN1) |
						 MICRO_TILE_MODE_NEW(ADDR_SURF_DEPTH_MICRO_TILING) |
						 PIPE_CONFIG(ADDR_SURF_P8_32x32_16x16) |
						 TILE_SPLIT(ADDR_SURF_TILE_SPLIT_64B));
				break;
			case 1:
				gb_tile_moden = (ARRAY_MODE(ARRAY_2D_TILED_THIN1) |
						 MICRO_TILE_MODE_NEW(ADDR_SURF_DEPTH_MICRO_TILING) |
						 PIPE_CONFIG(ADDR_SURF_P8_32x32_16x16) |
						 TILE_SPLIT(ADDR_SURF_TILE_SPLIT_128B));
				break;
			case 2:
				gb_tile_moden = (ARRAY_MODE(ARRAY_2D_TILED_THIN1) |
						 MICRO_TILE_MODE_NEW(ADDR_SURF_DEPTH_MICRO_TILING) |
						 PIPE_CONFIG(ADDR_SURF_P8_32x32_16x16) |
						 TILE_SPLIT(ADDR_SURF_TILE_SPLIT_256B));
				break;
			case 3:
				gb_tile_moden = (ARRAY_MODE(ARRAY_2D_TILED_THIN1) |
						 MICRO_TILE_MODE_NEW(ADDR_SURF_DEPTH_MICRO_TILING) |
						 PIPE_CONFIG(ADDR_SURF_P8_32x32_16x16) |
						 TILE_SPLIT(ADDR_SURF_TILE_SPLIT_512B));
				break;
			case 4:
				gb_tile_moden = (ARRAY_MODE(ARRAY_2D_TILED_THIN1) |
						 MICRO_TILE_MODE_NEW(ADDR_SURF_DEPTH_MICRO_TILING) |
						 PIPE_CONFIG(ADDR_SURF_P8_32x32_16x16) |
						 TILE_SPLIT(split_equal_to_row_size));
				break;
			case 5:
				gb_tile_moden = (ARRAY_MODE(ARRAY_1D_TILED_THIN1) |
						 MICRO_TILE_MODE_NEW(ADDR_SURF_DEPTH_MICRO_TILING));
				break;
			case 6:
				gb_tile_moden = (ARRAY_MODE(ARRAY_PRT_2D_TILED_THIN1) |
						 MICRO_TILE_MODE_NEW(ADDR_SURF_DEPTH_MICRO_TILING) |
						 PIPE_CONFIG(ADDR_SURF_P8_32x32_16x16) |
						 TILE_SPLIT(ADDR_SURF_TILE_SPLIT_256B));
				break;
			case 7:
				gb_tile_moden = (ARRAY_MODE(ARRAY_PRT_2D_TILED_THIN1) |
						 MICRO_TILE_MODE_NEW(ADDR_SURF_DEPTH_MICRO_TILING) |
						 PIPE_CONFIG(ADDR_SURF_P8_32x32_16x16) |
						 TILE_SPLIT(split_equal_to_row_size));
				break;
			case 8:
				gb_tile_moden = (ARRAY_MODE(ARRAY_LINEAR_ALIGNED) |
						 PIPE_CONFIG(ADDR_SURF_P8_32x32_16x16));
				break;
			case 9:
				gb_tile_moden = (ARRAY_MODE(ARRAY_1D_TILED_THIN1) |
						 MICRO_TILE_MODE_NEW(ADDR_SURF_DISPLAY_MICRO_TILING));
				break;
			case 10:
				gb_tile_moden = (ARRAY_MODE(ARRAY_2D_TILED_THIN1) |
						 MICRO_TILE_MODE_NEW(ADDR_SURF_DISPLAY_MICRO_TILING) |
						 PIPE_CONFIG(ADDR_SURF_P8_32x32_16x16) |
						 SAMPLE_SPLIT(ADDR_SURF_SAMPLE_SPLIT_2));
				break;
			case 11:
				gb_tile_moden = (ARRAY_MODE(ARRAY_PRT_TILED_THIN1) |
						 MICRO_TILE_MODE_NEW(ADDR_SURF_DISPLAY_MICRO_TILING) |
						 PIPE_CONFIG(ADDR_SURF_P8_32x32_8x16) |
						 SAMPLE_SPLIT(ADDR_SURF_SAMPLE_SPLIT_2));
				break;
			case 12:
				gb_tile_moden = (ARRAY_MODE(ARRAY_PRT_2D_TILED_THIN1) |
						 MICRO_TILE_MODE_NEW(ADDR_SURF_DISPLAY_MICRO_TILING) |
						 PIPE_CONFIG(ADDR_SURF_P8_32x32_16x16) |
						 SAMPLE_SPLIT(ADDR_SURF_SAMPLE_SPLIT_2));
				break;
			case 13:
				gb_tile_moden = (ARRAY_MODE(ARRAY_1D_TILED_THIN1) |
						 MICRO_TILE_MODE_NEW(ADDR_SURF_THIN_MICRO_TILING));
				break;
			case 14:
				gb_tile_moden = (ARRAY_MODE(ARRAY_2D_TILED_THIN1) |
						 MICRO_TILE_MODE_NEW(ADDR_SURF_THIN_MICRO_TILING) |
						 PIPE_CONFIG(ADDR_SURF_P8_32x32_16x16) |
						 SAMPLE_SPLIT(ADDR_SURF_SAMPLE_SPLIT_2));
				break;
			case 16:
				gb_tile_moden = (ARRAY_MODE(ARRAY_PRT_TILED_THIN1) |
						 MICRO_TILE_MODE_NEW(ADDR_SURF_THIN_MICRO_TILING) |
						 PIPE_CONFIG(ADDR_SURF_P8_32x32_8x16) |
						 SAMPLE_SPLIT(ADDR_SURF_SAMPLE_SPLIT_2));
				break;
			case 17:
				gb_tile_moden = (ARRAY_MODE(ARRAY_PRT_2D_TILED_THIN1) |
						 MICRO_TILE_MODE_NEW(ADDR_SURF_THIN_MICRO_TILING) |
						 PIPE_CONFIG(ADDR_SURF_P8_32x32_16x16) |
						 SAMPLE_SPLIT(ADDR_SURF_SAMPLE_SPLIT_2));
				break;
			case 27:
				gb_tile_moden = (ARRAY_MODE(ARRAY_1D_TILED_THIN1) |
						 MICRO_TILE_MODE_NEW(ADDR_SURF_ROTATED_MICRO_TILING));
				break;
			case 28:
				gb_tile_moden = (ARRAY_MODE(ARRAY_2D_TILED_THIN1) |
						 MICRO_TILE_MODE_NEW(ADDR_SURF_ROTATED_MICRO_TILING) |
						 PIPE_CONFIG(ADDR_SURF_P8_32x32_16x16) |
						 SAMPLE_SPLIT(ADDR_SURF_SAMPLE_SPLIT_2));
				break;
			case 29:
				gb_tile_moden = (ARRAY_MODE(ARRAY_PRT_TILED_THIN1) |
						 MICRO_TILE_MODE_NEW(ADDR_SURF_ROTATED_MICRO_TILING) |
						 PIPE_CONFIG(ADDR_SURF_P8_32x32_8x16) |
						 SAMPLE_SPLIT(ADDR_SURF_SAMPLE_SPLIT_2));
				break;
			case 30:
				gb_tile_moden = (ARRAY_MODE(ARRAY_PRT_2D_TILED_THIN1) |
						 MICRO_TILE_MODE_NEW(ADDR_SURF_ROTATED_MICRO_TILING) |
						 PIPE_CONFIG(ADDR_SURF_P8_32x32_16x16) |
						 SAMPLE_SPLIT(ADDR_SURF_SAMPLE_SPLIT_2));
				break;
			default:
				gb_tile_moden = 0;
				break;
			}
			rdev->config.cik.tile_mode_array[reg_offset] = gb_tile_moden;
			WREG32(GB_TILE_MODE0 + (reg_offset * 4), gb_tile_moden);
		}
		for (reg_offset = 0; reg_offset < num_secondary_tile_mode_states; reg_offset++) {
			switch (reg_offset) {
			case 0:
				gb_tile_moden = (BANK_WIDTH(ADDR_SURF_BANK_WIDTH_1) |
						 BANK_HEIGHT(ADDR_SURF_BANK_HEIGHT_4) |
						 MACRO_TILE_ASPECT(ADDR_SURF_MACRO_ASPECT_4) |
						 NUM_BANKS(ADDR_SURF_16_BANK));
				break;
			case 1:
				gb_tile_moden = (BANK_WIDTH(ADDR_SURF_BANK_WIDTH_1) |
						 BANK_HEIGHT(ADDR_SURF_BANK_HEIGHT_2) |
						 MACRO_TILE_ASPECT(ADDR_SURF_MACRO_ASPECT_2) |
						 NUM_BANKS(ADDR_SURF_16_BANK));
				break;
			case 2:
				gb_tile_moden = (BANK_WIDTH(ADDR_SURF_BANK_WIDTH_1) |
						 BANK_HEIGHT(ADDR_SURF_BANK_HEIGHT_1) |
						 MACRO_TILE_ASPECT(ADDR_SURF_MACRO_ASPECT_2) |
						 NUM_BANKS(ADDR_SURF_16_BANK));
				break;
			case 3:
				gb_tile_moden = (BANK_WIDTH(ADDR_SURF_BANK_WIDTH_1) |
						 BANK_HEIGHT(ADDR_SURF_BANK_HEIGHT_1) |
						 MACRO_TILE_ASPECT(ADDR_SURF_MACRO_ASPECT_2) |
						 NUM_BANKS(ADDR_SURF_16_BANK));
				break;
			case 4:
				gb_tile_moden = (BANK_WIDTH(ADDR_SURF_BANK_WIDTH_1) |
						 BANK_HEIGHT(ADDR_SURF_BANK_HEIGHT_1) |
						 MACRO_TILE_ASPECT(ADDR_SURF_MACRO_ASPECT_1) |
						 NUM_BANKS(ADDR_SURF_8_BANK));
				break;
			case 5:
				gb_tile_moden = (BANK_WIDTH(ADDR_SURF_BANK_WIDTH_1) |
						 BANK_HEIGHT(ADDR_SURF_BANK_HEIGHT_1) |
						 MACRO_TILE_ASPECT(ADDR_SURF_MACRO_ASPECT_1) |
						 NUM_BANKS(ADDR_SURF_4_BANK));
				break;
			case 6:
				gb_tile_moden = (BANK_WIDTH(ADDR_SURF_BANK_WIDTH_1) |
						 BANK_HEIGHT(ADDR_SURF_BANK_HEIGHT_1) |
						 MACRO_TILE_ASPECT(ADDR_SURF_MACRO_ASPECT_1) |
						 NUM_BANKS(ADDR_SURF_2_BANK));
				break;
			case 8:
				gb_tile_moden = (BANK_WIDTH(ADDR_SURF_BANK_WIDTH_1) |
						 BANK_HEIGHT(ADDR_SURF_BANK_HEIGHT_8) |
						 MACRO_TILE_ASPECT(ADDR_SURF_MACRO_ASPECT_4) |
						 NUM_BANKS(ADDR_SURF_16_BANK));
				break;
			case 9:
				gb_tile_moden = (BANK_WIDTH(ADDR_SURF_BANK_WIDTH_1) |
						 BANK_HEIGHT(ADDR_SURF_BANK_HEIGHT_4) |
						 MACRO_TILE_ASPECT(ADDR_SURF_MACRO_ASPECT_4) |
						 NUM_BANKS(ADDR_SURF_16_BANK));
				break;
			case 10:
				gb_tile_moden = (BANK_WIDTH(ADDR_SURF_BANK_WIDTH_1) |
						 BANK_HEIGHT(ADDR_SURF_BANK_HEIGHT_2) |
						 MACRO_TILE_ASPECT(ADDR_SURF_MACRO_ASPECT_2) |
						 NUM_BANKS(ADDR_SURF_16_BANK));
				break;
			case 11:
				gb_tile_moden = (BANK_WIDTH(ADDR_SURF_BANK_WIDTH_1) |
						 BANK_HEIGHT(ADDR_SURF_BANK_HEIGHT_1) |
						 MACRO_TILE_ASPECT(ADDR_SURF_MACRO_ASPECT_2) |
						 NUM_BANKS(ADDR_SURF_16_BANK));
				break;
			case 12:
				gb_tile_moden = (BANK_WIDTH(ADDR_SURF_BANK_WIDTH_1) |
						 BANK_HEIGHT(ADDR_SURF_BANK_HEIGHT_1) |
						 MACRO_TILE_ASPECT(ADDR_SURF_MACRO_ASPECT_1) |
						 NUM_BANKS(ADDR_SURF_8_BANK));
				break;
			case 13:
				gb_tile_moden = (BANK_WIDTH(ADDR_SURF_BANK_WIDTH_1) |
						 BANK_HEIGHT(ADDR_SURF_BANK_HEIGHT_1) |
						 MACRO_TILE_ASPECT(ADDR_SURF_MACRO_ASPECT_1) |
						 NUM_BANKS(ADDR_SURF_4_BANK));
				break;
			case 14:
				gb_tile_moden = (BANK_WIDTH(ADDR_SURF_BANK_WIDTH_1) |
						 BANK_HEIGHT(ADDR_SURF_BANK_HEIGHT_1) |
						 MACRO_TILE_ASPECT(ADDR_SURF_MACRO_ASPECT_1) |
						 NUM_BANKS(ADDR_SURF_2_BANK));
				break;
			default:
				gb_tile_moden = 0;
				break;
			}
			rdev->config.cik.macrotile_mode_array[reg_offset] = gb_tile_moden;
			WREG32(GB_MACROTILE_MODE0 + (reg_offset * 4), gb_tile_moden);
		}
	} else if (num_pipe_configs == 4) {
		if (num_rbs == 4) {
			for (reg_offset = 0; reg_offset < num_tile_mode_states; reg_offset++) {
				switch (reg_offset) {
				case 0:
					gb_tile_moden = (ARRAY_MODE(ARRAY_2D_TILED_THIN1) |
							 MICRO_TILE_MODE_NEW(ADDR_SURF_DEPTH_MICRO_TILING) |
							 PIPE_CONFIG(ADDR_SURF_P4_16x16) |
							 TILE_SPLIT(ADDR_SURF_TILE_SPLIT_64B));
					break;
				case 1:
					gb_tile_moden = (ARRAY_MODE(ARRAY_2D_TILED_THIN1) |
							 MICRO_TILE_MODE_NEW(ADDR_SURF_DEPTH_MICRO_TILING) |
							 PIPE_CONFIG(ADDR_SURF_P4_16x16) |
							 TILE_SPLIT(ADDR_SURF_TILE_SPLIT_128B));
					break;
				case 2:
					gb_tile_moden = (ARRAY_MODE(ARRAY_2D_TILED_THIN1) |
							 MICRO_TILE_MODE_NEW(ADDR_SURF_DEPTH_MICRO_TILING) |
							 PIPE_CONFIG(ADDR_SURF_P4_16x16) |
							 TILE_SPLIT(ADDR_SURF_TILE_SPLIT_256B));
					break;
				case 3:
					gb_tile_moden = (ARRAY_MODE(ARRAY_2D_TILED_THIN1) |
							 MICRO_TILE_MODE_NEW(ADDR_SURF_DEPTH_MICRO_TILING) |
							 PIPE_CONFIG(ADDR_SURF_P4_16x16) |
							 TILE_SPLIT(ADDR_SURF_TILE_SPLIT_512B));
					break;
				case 4:
					gb_tile_moden = (ARRAY_MODE(ARRAY_2D_TILED_THIN1) |
							 MICRO_TILE_MODE_NEW(ADDR_SURF_DEPTH_MICRO_TILING) |
							 PIPE_CONFIG(ADDR_SURF_P4_16x16) |
							 TILE_SPLIT(split_equal_to_row_size));
					break;
				case 5:
					gb_tile_moden = (ARRAY_MODE(ARRAY_1D_TILED_THIN1) |
							 MICRO_TILE_MODE_NEW(ADDR_SURF_DEPTH_MICRO_TILING));
					break;
				case 6:
					gb_tile_moden = (ARRAY_MODE(ARRAY_PRT_2D_TILED_THIN1) |
							 MICRO_TILE_MODE_NEW(ADDR_SURF_DEPTH_MICRO_TILING) |
							 PIPE_CONFIG(ADDR_SURF_P4_16x16) |
							 TILE_SPLIT(ADDR_SURF_TILE_SPLIT_256B));
					break;
				case 7:
					gb_tile_moden = (ARRAY_MODE(ARRAY_PRT_2D_TILED_THIN1) |
							 MICRO_TILE_MODE_NEW(ADDR_SURF_DEPTH_MICRO_TILING) |
							 PIPE_CONFIG(ADDR_SURF_P4_16x16) |
							 TILE_SPLIT(split_equal_to_row_size));
					break;
				case 8:
					gb_tile_moden = (ARRAY_MODE(ARRAY_LINEAR_ALIGNED) |
							 PIPE_CONFIG(ADDR_SURF_P4_16x16));
					break;
				case 9:
					gb_tile_moden = (ARRAY_MODE(ARRAY_1D_TILED_THIN1) |
							 MICRO_TILE_MODE_NEW(ADDR_SURF_DISPLAY_MICRO_TILING));
					break;
				case 10:
					gb_tile_moden = (ARRAY_MODE(ARRAY_2D_TILED_THIN1) |
							 MICRO_TILE_MODE_NEW(ADDR_SURF_DISPLAY_MICRO_TILING) |
							 PIPE_CONFIG(ADDR_SURF_P4_16x16) |
							 SAMPLE_SPLIT(ADDR_SURF_SAMPLE_SPLIT_2));
					break;
				case 11:
					gb_tile_moden = (ARRAY_MODE(ARRAY_PRT_TILED_THIN1) |
							 MICRO_TILE_MODE_NEW(ADDR_SURF_DISPLAY_MICRO_TILING) |
							 PIPE_CONFIG(ADDR_SURF_P4_8x16) |
							 SAMPLE_SPLIT(ADDR_SURF_SAMPLE_SPLIT_2));
					break;
				case 12:
					gb_tile_moden = (ARRAY_MODE(ARRAY_PRT_2D_TILED_THIN1) |
							 MICRO_TILE_MODE_NEW(ADDR_SURF_DISPLAY_MICRO_TILING) |
							 PIPE_CONFIG(ADDR_SURF_P4_16x16) |
							 SAMPLE_SPLIT(ADDR_SURF_SAMPLE_SPLIT_2));
					break;
				case 13:
					gb_tile_moden = (ARRAY_MODE(ARRAY_1D_TILED_THIN1) |
							 MICRO_TILE_MODE_NEW(ADDR_SURF_THIN_MICRO_TILING));
					break;
				case 14:
					gb_tile_moden = (ARRAY_MODE(ARRAY_2D_TILED_THIN1) |
							 MICRO_TILE_MODE_NEW(ADDR_SURF_THIN_MICRO_TILING) |
							 PIPE_CONFIG(ADDR_SURF_P4_16x16) |
							 SAMPLE_SPLIT(ADDR_SURF_SAMPLE_SPLIT_2));
					break;
				case 16:
					gb_tile_moden = (ARRAY_MODE(ARRAY_PRT_TILED_THIN1) |
							 MICRO_TILE_MODE_NEW(ADDR_SURF_THIN_MICRO_TILING) |
							 PIPE_CONFIG(ADDR_SURF_P4_8x16) |
							 SAMPLE_SPLIT(ADDR_SURF_SAMPLE_SPLIT_2));
					break;
				case 17:
					gb_tile_moden = (ARRAY_MODE(ARRAY_PRT_2D_TILED_THIN1) |
							 MICRO_TILE_MODE_NEW(ADDR_SURF_THIN_MICRO_TILING) |
							 PIPE_CONFIG(ADDR_SURF_P4_16x16) |
							 SAMPLE_SPLIT(ADDR_SURF_SAMPLE_SPLIT_2));
					break;
				case 27:
					gb_tile_moden = (ARRAY_MODE(ARRAY_1D_TILED_THIN1) |
							 MICRO_TILE_MODE_NEW(ADDR_SURF_ROTATED_MICRO_TILING));
					break;
				case 28:
					gb_tile_moden = (ARRAY_MODE(ARRAY_PRT_2D_TILED_THIN1) |
							 MICRO_TILE_MODE_NEW(ADDR_SURF_ROTATED_MICRO_TILING) |
							 PIPE_CONFIG(ADDR_SURF_P4_16x16) |
							 SAMPLE_SPLIT(ADDR_SURF_SAMPLE_SPLIT_2));
					break;
				case 29:
					gb_tile_moden = (ARRAY_MODE(ARRAY_PRT_TILED_THIN1) |
							 MICRO_TILE_MODE_NEW(ADDR_SURF_ROTATED_MICRO_TILING) |
							 PIPE_CONFIG(ADDR_SURF_P4_8x16) |
							 SAMPLE_SPLIT(ADDR_SURF_SAMPLE_SPLIT_2));
					break;
				case 30:
					gb_tile_moden = (ARRAY_MODE(ARRAY_PRT_2D_TILED_THIN1) |
							 MICRO_TILE_MODE_NEW(ADDR_SURF_ROTATED_MICRO_TILING) |
							 PIPE_CONFIG(ADDR_SURF_P4_16x16) |
							 SAMPLE_SPLIT(ADDR_SURF_SAMPLE_SPLIT_2));
					break;
				default:
					gb_tile_moden = 0;
					break;
				}
				rdev->config.cik.tile_mode_array[reg_offset] = gb_tile_moden;
				WREG32(GB_TILE_MODE0 + (reg_offset * 4), gb_tile_moden);
			}
		} else if (num_rbs < 4) {
			for (reg_offset = 0; reg_offset < num_tile_mode_states; reg_offset++) {
				switch (reg_offset) {
				case 0:
					gb_tile_moden = (ARRAY_MODE(ARRAY_2D_TILED_THIN1) |
							 MICRO_TILE_MODE_NEW(ADDR_SURF_DEPTH_MICRO_TILING) |
							 PIPE_CONFIG(ADDR_SURF_P4_8x16) |
							 TILE_SPLIT(ADDR_SURF_TILE_SPLIT_64B));
					break;
				case 1:
					gb_tile_moden = (ARRAY_MODE(ARRAY_2D_TILED_THIN1) |
							 MICRO_TILE_MODE_NEW(ADDR_SURF_DEPTH_MICRO_TILING) |
							 PIPE_CONFIG(ADDR_SURF_P4_8x16) |
							 TILE_SPLIT(ADDR_SURF_TILE_SPLIT_128B));
					break;
				case 2:
					gb_tile_moden = (ARRAY_MODE(ARRAY_2D_TILED_THIN1) |
							 MICRO_TILE_MODE_NEW(ADDR_SURF_DEPTH_MICRO_TILING) |
							 PIPE_CONFIG(ADDR_SURF_P4_8x16) |
							 TILE_SPLIT(ADDR_SURF_TILE_SPLIT_256B));
					break;
				case 3:
					gb_tile_moden = (ARRAY_MODE(ARRAY_2D_TILED_THIN1) |
							 MICRO_TILE_MODE_NEW(ADDR_SURF_DEPTH_MICRO_TILING) |
							 PIPE_CONFIG(ADDR_SURF_P4_8x16) |
							 TILE_SPLIT(ADDR_SURF_TILE_SPLIT_512B));
					break;
				case 4:
					gb_tile_moden = (ARRAY_MODE(ARRAY_2D_TILED_THIN1) |
							 MICRO_TILE_MODE_NEW(ADDR_SURF_DEPTH_MICRO_TILING) |
							 PIPE_CONFIG(ADDR_SURF_P4_8x16) |
							 TILE_SPLIT(split_equal_to_row_size));
					break;
				case 5:
					gb_tile_moden = (ARRAY_MODE(ARRAY_1D_TILED_THIN1) |
							 MICRO_TILE_MODE_NEW(ADDR_SURF_DEPTH_MICRO_TILING));
					break;
				case 6:
					gb_tile_moden = (ARRAY_MODE(ARRAY_PRT_2D_TILED_THIN1) |
							 MICRO_TILE_MODE_NEW(ADDR_SURF_DEPTH_MICRO_TILING) |
							 PIPE_CONFIG(ADDR_SURF_P4_8x16) |
							 TILE_SPLIT(ADDR_SURF_TILE_SPLIT_256B));
					break;
				case 7:
					gb_tile_moden = (ARRAY_MODE(ARRAY_PRT_2D_TILED_THIN1) |
							 MICRO_TILE_MODE_NEW(ADDR_SURF_DEPTH_MICRO_TILING) |
							 PIPE_CONFIG(ADDR_SURF_P4_8x16) |
							 TILE_SPLIT(split_equal_to_row_size));
					break;
				case 8:
					gb_tile_moden = (ARRAY_MODE(ARRAY_LINEAR_ALIGNED) |
						 PIPE_CONFIG(ADDR_SURF_P4_8x16));
					break;
				case 9:
					gb_tile_moden = (ARRAY_MODE(ARRAY_1D_TILED_THIN1) |
							 MICRO_TILE_MODE_NEW(ADDR_SURF_DISPLAY_MICRO_TILING));
					break;
				case 10:
					gb_tile_moden = (ARRAY_MODE(ARRAY_2D_TILED_THIN1) |
							 MICRO_TILE_MODE_NEW(ADDR_SURF_DISPLAY_MICRO_TILING) |
							 PIPE_CONFIG(ADDR_SURF_P4_8x16) |
							 SAMPLE_SPLIT(ADDR_SURF_SAMPLE_SPLIT_2));
					break;
				case 11:
					gb_tile_moden = (ARRAY_MODE(ARRAY_PRT_TILED_THIN1) |
							 MICRO_TILE_MODE_NEW(ADDR_SURF_DISPLAY_MICRO_TILING) |
							 PIPE_CONFIG(ADDR_SURF_P4_8x16) |
							 SAMPLE_SPLIT(ADDR_SURF_SAMPLE_SPLIT_2));
					break;
				case 12:
					gb_tile_moden = (ARRAY_MODE(ARRAY_PRT_2D_TILED_THIN1) |
							 MICRO_TILE_MODE_NEW(ADDR_SURF_DISPLAY_MICRO_TILING) |
							 PIPE_CONFIG(ADDR_SURF_P4_8x16) |
							 SAMPLE_SPLIT(ADDR_SURF_SAMPLE_SPLIT_2));
					break;
				case 13:
					gb_tile_moden = (ARRAY_MODE(ARRAY_1D_TILED_THIN1) |
							 MICRO_TILE_MODE_NEW(ADDR_SURF_THIN_MICRO_TILING));
					break;
				case 14:
					gb_tile_moden = (ARRAY_MODE(ARRAY_2D_TILED_THIN1) |
							 MICRO_TILE_MODE_NEW(ADDR_SURF_THIN_MICRO_TILING) |
							 PIPE_CONFIG(ADDR_SURF_P4_8x16) |
							 SAMPLE_SPLIT(ADDR_SURF_SAMPLE_SPLIT_2));
					break;
				case 16:
					gb_tile_moden = (ARRAY_MODE(ARRAY_PRT_TILED_THIN1) |
							 MICRO_TILE_MODE_NEW(ADDR_SURF_THIN_MICRO_TILING) |
							 PIPE_CONFIG(ADDR_SURF_P4_8x16) |
							 SAMPLE_SPLIT(ADDR_SURF_SAMPLE_SPLIT_2));
					break;
				case 17:
					gb_tile_moden = (ARRAY_MODE(ARRAY_PRT_2D_TILED_THIN1) |
							 MICRO_TILE_MODE_NEW(ADDR_SURF_THIN_MICRO_TILING) |
							 PIPE_CONFIG(ADDR_SURF_P4_8x16) |
							 SAMPLE_SPLIT(ADDR_SURF_SAMPLE_SPLIT_2));
					break;
				case 27:
					gb_tile_moden = (ARRAY_MODE(ARRAY_1D_TILED_THIN1) |
							 MICRO_TILE_MODE_NEW(ADDR_SURF_ROTATED_MICRO_TILING));
					break;
				case 28:
					gb_tile_moden = (ARRAY_MODE(ARRAY_PRT_2D_TILED_THIN1) |
							 MICRO_TILE_MODE_NEW(ADDR_SURF_ROTATED_MICRO_TILING) |
							 PIPE_CONFIG(ADDR_SURF_P4_8x16) |
							 SAMPLE_SPLIT(ADDR_SURF_SAMPLE_SPLIT_2));
					break;
				case 29:
					gb_tile_moden = (ARRAY_MODE(ARRAY_PRT_TILED_THIN1) |
							 MICRO_TILE_MODE_NEW(ADDR_SURF_ROTATED_MICRO_TILING) |
							 PIPE_CONFIG(ADDR_SURF_P4_8x16) |
							 SAMPLE_SPLIT(ADDR_SURF_SAMPLE_SPLIT_2));
					break;
				case 30:
					gb_tile_moden = (ARRAY_MODE(ARRAY_PRT_2D_TILED_THIN1) |
							 MICRO_TILE_MODE_NEW(ADDR_SURF_ROTATED_MICRO_TILING) |
							 PIPE_CONFIG(ADDR_SURF_P4_8x16) |
							 SAMPLE_SPLIT(ADDR_SURF_SAMPLE_SPLIT_2));
					break;
				default:
					gb_tile_moden = 0;
					break;
				}
				rdev->config.cik.tile_mode_array[reg_offset] = gb_tile_moden;
				WREG32(GB_TILE_MODE0 + (reg_offset * 4), gb_tile_moden);
			}
		}
		for (reg_offset = 0; reg_offset < num_secondary_tile_mode_states; reg_offset++) {
			switch (reg_offset) {
			case 0:
				gb_tile_moden = (BANK_WIDTH(ADDR_SURF_BANK_WIDTH_1) |
						 BANK_HEIGHT(ADDR_SURF_BANK_HEIGHT_4) |
						 MACRO_TILE_ASPECT(ADDR_SURF_MACRO_ASPECT_4) |
						 NUM_BANKS(ADDR_SURF_16_BANK));
				break;
			case 1:
				gb_tile_moden = (BANK_WIDTH(ADDR_SURF_BANK_WIDTH_1) |
						 BANK_HEIGHT(ADDR_SURF_BANK_HEIGHT_2) |
						 MACRO_TILE_ASPECT(ADDR_SURF_MACRO_ASPECT_4) |
						 NUM_BANKS(ADDR_SURF_16_BANK));
				break;
			case 2:
				gb_tile_moden = (BANK_WIDTH(ADDR_SURF_BANK_WIDTH_1) |
						 BANK_HEIGHT(ADDR_SURF_BANK_HEIGHT_1) |
						 MACRO_TILE_ASPECT(ADDR_SURF_MACRO_ASPECT_2) |
						 NUM_BANKS(ADDR_SURF_16_BANK));
				break;
			case 3:
				gb_tile_moden = (BANK_WIDTH(ADDR_SURF_BANK_WIDTH_1) |
						 BANK_HEIGHT(ADDR_SURF_BANK_HEIGHT_1) |
						 MACRO_TILE_ASPECT(ADDR_SURF_MACRO_ASPECT_2) |
						 NUM_BANKS(ADDR_SURF_16_BANK));
				break;
			case 4:
				gb_tile_moden = (BANK_WIDTH(ADDR_SURF_BANK_WIDTH_1) |
						 BANK_HEIGHT(ADDR_SURF_BANK_HEIGHT_1) |
						 MACRO_TILE_ASPECT(ADDR_SURF_MACRO_ASPECT_2) |
						 NUM_BANKS(ADDR_SURF_16_BANK));
				break;
			case 5:
				gb_tile_moden = (BANK_WIDTH(ADDR_SURF_BANK_WIDTH_1) |
						 BANK_HEIGHT(ADDR_SURF_BANK_HEIGHT_1) |
						 MACRO_TILE_ASPECT(ADDR_SURF_MACRO_ASPECT_2) |
						 NUM_BANKS(ADDR_SURF_8_BANK));
				break;
			case 6:
				gb_tile_moden = (BANK_WIDTH(ADDR_SURF_BANK_WIDTH_1) |
						 BANK_HEIGHT(ADDR_SURF_BANK_HEIGHT_1) |
						 MACRO_TILE_ASPECT(ADDR_SURF_MACRO_ASPECT_1) |
						 NUM_BANKS(ADDR_SURF_4_BANK));
				break;
			case 8:
				gb_tile_moden = (BANK_WIDTH(ADDR_SURF_BANK_WIDTH_2) |
						 BANK_HEIGHT(ADDR_SURF_BANK_HEIGHT_8) |
						 MACRO_TILE_ASPECT(ADDR_SURF_MACRO_ASPECT_4) |
						 NUM_BANKS(ADDR_SURF_16_BANK));
				break;
			case 9:
				gb_tile_moden = (BANK_WIDTH(ADDR_SURF_BANK_WIDTH_2) |
						 BANK_HEIGHT(ADDR_SURF_BANK_HEIGHT_4) |
						 MACRO_TILE_ASPECT(ADDR_SURF_MACRO_ASPECT_4) |
						 NUM_BANKS(ADDR_SURF_16_BANK));
				break;
			case 10:
				gb_tile_moden = (BANK_WIDTH(ADDR_SURF_BANK_WIDTH_1) |
						 BANK_HEIGHT(ADDR_SURF_BANK_HEIGHT_4) |
						 MACRO_TILE_ASPECT(ADDR_SURF_MACRO_ASPECT_4) |
						 NUM_BANKS(ADDR_SURF_16_BANK));
				break;
			case 11:
				gb_tile_moden = (BANK_WIDTH(ADDR_SURF_BANK_WIDTH_1) |
						 BANK_HEIGHT(ADDR_SURF_BANK_HEIGHT_2) |
						 MACRO_TILE_ASPECT(ADDR_SURF_MACRO_ASPECT_4) |
						 NUM_BANKS(ADDR_SURF_16_BANK));
				break;
			case 12:
				gb_tile_moden = (BANK_WIDTH(ADDR_SURF_BANK_WIDTH_1) |
						 BANK_HEIGHT(ADDR_SURF_BANK_HEIGHT_1) |
						 MACRO_TILE_ASPECT(ADDR_SURF_MACRO_ASPECT_2) |
						 NUM_BANKS(ADDR_SURF_16_BANK));
				break;
			case 13:
				gb_tile_moden = (BANK_WIDTH(ADDR_SURF_BANK_WIDTH_1) |
						 BANK_HEIGHT(ADDR_SURF_BANK_HEIGHT_1) |
						 MACRO_TILE_ASPECT(ADDR_SURF_MACRO_ASPECT_2) |
						 NUM_BANKS(ADDR_SURF_8_BANK));
				break;
			case 14:
				gb_tile_moden = (BANK_WIDTH(ADDR_SURF_BANK_WIDTH_1) |
						 BANK_HEIGHT(ADDR_SURF_BANK_HEIGHT_1) |
						 MACRO_TILE_ASPECT(ADDR_SURF_MACRO_ASPECT_1) |
						 NUM_BANKS(ADDR_SURF_4_BANK));
				break;
			default:
				gb_tile_moden = 0;
				break;
			}
			rdev->config.cik.macrotile_mode_array[reg_offset] = gb_tile_moden;
			WREG32(GB_MACROTILE_MODE0 + (reg_offset * 4), gb_tile_moden);
		}
	} else if (num_pipe_configs == 2) {
		for (reg_offset = 0; reg_offset < num_tile_mode_states; reg_offset++) {
			switch (reg_offset) {
			case 0:
				gb_tile_moden = (ARRAY_MODE(ARRAY_2D_TILED_THIN1) |
						 MICRO_TILE_MODE_NEW(ADDR_SURF_DEPTH_MICRO_TILING) |
						 PIPE_CONFIG(ADDR_SURF_P2) |
						 TILE_SPLIT(ADDR_SURF_TILE_SPLIT_64B));
				break;
			case 1:
				gb_tile_moden = (ARRAY_MODE(ARRAY_2D_TILED_THIN1) |
						 MICRO_TILE_MODE_NEW(ADDR_SURF_DEPTH_MICRO_TILING) |
						 PIPE_CONFIG(ADDR_SURF_P2) |
						 TILE_SPLIT(ADDR_SURF_TILE_SPLIT_128B));
				break;
			case 2:
				gb_tile_moden = (ARRAY_MODE(ARRAY_2D_TILED_THIN1) |
						 MICRO_TILE_MODE_NEW(ADDR_SURF_DEPTH_MICRO_TILING) |
						 PIPE_CONFIG(ADDR_SURF_P2) |
						 TILE_SPLIT(ADDR_SURF_TILE_SPLIT_256B));
				break;
			case 3:
				gb_tile_moden = (ARRAY_MODE(ARRAY_2D_TILED_THIN1) |
						 MICRO_TILE_MODE_NEW(ADDR_SURF_DEPTH_MICRO_TILING) |
						 PIPE_CONFIG(ADDR_SURF_P2) |
						 TILE_SPLIT(ADDR_SURF_TILE_SPLIT_512B));
				break;
			case 4:
				gb_tile_moden = (ARRAY_MODE(ARRAY_2D_TILED_THIN1) |
						 MICRO_TILE_MODE_NEW(ADDR_SURF_DEPTH_MICRO_TILING) |
						 PIPE_CONFIG(ADDR_SURF_P2) |
						 TILE_SPLIT(split_equal_to_row_size));
				break;
			case 5:
				gb_tile_moden = (ARRAY_MODE(ARRAY_1D_TILED_THIN1) |
						 MICRO_TILE_MODE_NEW(ADDR_SURF_DEPTH_MICRO_TILING));
				break;
			case 6:
				gb_tile_moden = (ARRAY_MODE(ARRAY_PRT_2D_TILED_THIN1) |
						 MICRO_TILE_MODE_NEW(ADDR_SURF_DEPTH_MICRO_TILING) |
						 PIPE_CONFIG(ADDR_SURF_P2) |
						 TILE_SPLIT(ADDR_SURF_TILE_SPLIT_256B));
				break;
			case 7:
				gb_tile_moden = (ARRAY_MODE(ARRAY_PRT_2D_TILED_THIN1) |
						 MICRO_TILE_MODE_NEW(ADDR_SURF_DEPTH_MICRO_TILING) |
						 PIPE_CONFIG(ADDR_SURF_P2) |
						 TILE_SPLIT(split_equal_to_row_size));
				break;
			case 8:
				gb_tile_moden = ARRAY_MODE(ARRAY_LINEAR_ALIGNED);
				break;
			case 9:
				gb_tile_moden = (ARRAY_MODE(ARRAY_1D_TILED_THIN1) |
						 MICRO_TILE_MODE_NEW(ADDR_SURF_DISPLAY_MICRO_TILING));
				break;
			case 10:
				gb_tile_moden = (ARRAY_MODE(ARRAY_2D_TILED_THIN1) |
						 MICRO_TILE_MODE_NEW(ADDR_SURF_DISPLAY_MICRO_TILING) |
						 PIPE_CONFIG(ADDR_SURF_P2) |
						 SAMPLE_SPLIT(ADDR_SURF_SAMPLE_SPLIT_2));
				break;
			case 11:
				gb_tile_moden = (ARRAY_MODE(ARRAY_PRT_TILED_THIN1) |
						 MICRO_TILE_MODE_NEW(ADDR_SURF_DISPLAY_MICRO_TILING) |
						 PIPE_CONFIG(ADDR_SURF_P2) |
						 SAMPLE_SPLIT(ADDR_SURF_SAMPLE_SPLIT_2));
				break;
			case 12:
				gb_tile_moden = (ARRAY_MODE(ARRAY_PRT_2D_TILED_THIN1) |
						 MICRO_TILE_MODE_NEW(ADDR_SURF_DISPLAY_MICRO_TILING) |
						 PIPE_CONFIG(ADDR_SURF_P2) |
						 SAMPLE_SPLIT(ADDR_SURF_SAMPLE_SPLIT_2));
				break;
			case 13:
				gb_tile_moden = (ARRAY_MODE(ARRAY_1D_TILED_THIN1) |
						 MICRO_TILE_MODE_NEW(ADDR_SURF_THIN_MICRO_TILING));
				break;
			case 14:
				gb_tile_moden = (ARRAY_MODE(ARRAY_2D_TILED_THIN1) |
						 MICRO_TILE_MODE_NEW(ADDR_SURF_THIN_MICRO_TILING) |
						 PIPE_CONFIG(ADDR_SURF_P2) |
						 SAMPLE_SPLIT(ADDR_SURF_SAMPLE_SPLIT_2));
				break;
			case 16:
				gb_tile_moden = (ARRAY_MODE(ARRAY_PRT_TILED_THIN1) |
						 MICRO_TILE_MODE_NEW(ADDR_SURF_THIN_MICRO_TILING) |
						 PIPE_CONFIG(ADDR_SURF_P2) |
						 SAMPLE_SPLIT(ADDR_SURF_SAMPLE_SPLIT_2));
				break;
			case 17:
				gb_tile_moden = (ARRAY_MODE(ARRAY_PRT_2D_TILED_THIN1) |
						 MICRO_TILE_MODE_NEW(ADDR_SURF_THIN_MICRO_TILING) |
						 PIPE_CONFIG(ADDR_SURF_P2) |
						 SAMPLE_SPLIT(ADDR_SURF_SAMPLE_SPLIT_2));
				break;
			case 27:
				gb_tile_moden = (ARRAY_MODE(ARRAY_1D_TILED_THIN1) |
						 MICRO_TILE_MODE_NEW(ADDR_SURF_ROTATED_MICRO_TILING));
				break;
			case 28:
				gb_tile_moden = (ARRAY_MODE(ARRAY_PRT_2D_TILED_THIN1) |
						 MICRO_TILE_MODE_NEW(ADDR_SURF_ROTATED_MICRO_TILING) |
						 PIPE_CONFIG(ADDR_SURF_P2) |
						 SAMPLE_SPLIT(ADDR_SURF_SAMPLE_SPLIT_2));
				break;
			case 29:
				gb_tile_moden = (ARRAY_MODE(ARRAY_PRT_TILED_THIN1) |
						 MICRO_TILE_MODE_NEW(ADDR_SURF_ROTATED_MICRO_TILING) |
						 PIPE_CONFIG(ADDR_SURF_P2) |
						 SAMPLE_SPLIT(ADDR_SURF_SAMPLE_SPLIT_2));
				break;
			case 30:
				gb_tile_moden = (ARRAY_MODE(ARRAY_PRT_2D_TILED_THIN1) |
						 MICRO_TILE_MODE_NEW(ADDR_SURF_ROTATED_MICRO_TILING) |
						 PIPE_CONFIG(ADDR_SURF_P2) |
						 SAMPLE_SPLIT(ADDR_SURF_SAMPLE_SPLIT_2));
				break;
			default:
				gb_tile_moden = 0;
				break;
			}
			rdev->config.cik.tile_mode_array[reg_offset] = gb_tile_moden;
			WREG32(GB_TILE_MODE0 + (reg_offset * 4), gb_tile_moden);
		}
		for (reg_offset = 0; reg_offset < num_secondary_tile_mode_states; reg_offset++) {
			switch (reg_offset) {
			case 0:
				gb_tile_moden = (BANK_WIDTH(ADDR_SURF_BANK_WIDTH_2) |
						 BANK_HEIGHT(ADDR_SURF_BANK_HEIGHT_4) |
						 MACRO_TILE_ASPECT(ADDR_SURF_MACRO_ASPECT_4) |
						 NUM_BANKS(ADDR_SURF_16_BANK));
				break;
			case 1:
				gb_tile_moden = (BANK_WIDTH(ADDR_SURF_BANK_WIDTH_2) |
						 BANK_HEIGHT(ADDR_SURF_BANK_HEIGHT_2) |
						 MACRO_TILE_ASPECT(ADDR_SURF_MACRO_ASPECT_4) |
						 NUM_BANKS(ADDR_SURF_16_BANK));
				break;
			case 2:
				gb_tile_moden = (BANK_WIDTH(ADDR_SURF_BANK_WIDTH_1) |
						 BANK_HEIGHT(ADDR_SURF_BANK_HEIGHT_2) |
						 MACRO_TILE_ASPECT(ADDR_SURF_MACRO_ASPECT_4) |
						 NUM_BANKS(ADDR_SURF_16_BANK));
				break;
			case 3:
				gb_tile_moden = (BANK_WIDTH(ADDR_SURF_BANK_WIDTH_1) |
						 BANK_HEIGHT(ADDR_SURF_BANK_HEIGHT_1) |
						 MACRO_TILE_ASPECT(ADDR_SURF_MACRO_ASPECT_4) |
						 NUM_BANKS(ADDR_SURF_16_BANK));
				break;
			case 4:
				gb_tile_moden = (BANK_WIDTH(ADDR_SURF_BANK_WIDTH_1) |
						 BANK_HEIGHT(ADDR_SURF_BANK_HEIGHT_1) |
						 MACRO_TILE_ASPECT(ADDR_SURF_MACRO_ASPECT_4) |
						 NUM_BANKS(ADDR_SURF_16_BANK));
				break;
			case 5:
				gb_tile_moden = (BANK_WIDTH(ADDR_SURF_BANK_WIDTH_1) |
						 BANK_HEIGHT(ADDR_SURF_BANK_HEIGHT_1) |
						 MACRO_TILE_ASPECT(ADDR_SURF_MACRO_ASPECT_4) |
						 NUM_BANKS(ADDR_SURF_16_BANK));
				break;
			case 6:
				gb_tile_moden = (BANK_WIDTH(ADDR_SURF_BANK_WIDTH_1) |
						 BANK_HEIGHT(ADDR_SURF_BANK_HEIGHT_1) |
						 MACRO_TILE_ASPECT(ADDR_SURF_MACRO_ASPECT_2) |
						 NUM_BANKS(ADDR_SURF_8_BANK));
				break;
			case 8:
				gb_tile_moden = (BANK_WIDTH(ADDR_SURF_BANK_WIDTH_4) |
						 BANK_HEIGHT(ADDR_SURF_BANK_HEIGHT_8) |
						 MACRO_TILE_ASPECT(ADDR_SURF_MACRO_ASPECT_4) |
						 NUM_BANKS(ADDR_SURF_16_BANK));
				break;
			case 9:
				gb_tile_moden = (BANK_WIDTH(ADDR_SURF_BANK_WIDTH_4) |
						 BANK_HEIGHT(ADDR_SURF_BANK_HEIGHT_4) |
						 MACRO_TILE_ASPECT(ADDR_SURF_MACRO_ASPECT_4) |
						 NUM_BANKS(ADDR_SURF_16_BANK));
				break;
			case 10:
				gb_tile_moden = (BANK_WIDTH(ADDR_SURF_BANK_WIDTH_2) |
						 BANK_HEIGHT(ADDR_SURF_BANK_HEIGHT_4) |
						 MACRO_TILE_ASPECT(ADDR_SURF_MACRO_ASPECT_4) |
						 NUM_BANKS(ADDR_SURF_16_BANK));
				break;
			case 11:
				gb_tile_moden = (BANK_WIDTH(ADDR_SURF_BANK_WIDTH_2) |
						 BANK_HEIGHT(ADDR_SURF_BANK_HEIGHT_2) |
						 MACRO_TILE_ASPECT(ADDR_SURF_MACRO_ASPECT_4) |
						 NUM_BANKS(ADDR_SURF_16_BANK));
				break;
			case 12:
				gb_tile_moden = (BANK_WIDTH(ADDR_SURF_BANK_WIDTH_1) |
						 BANK_HEIGHT(ADDR_SURF_BANK_HEIGHT_2) |
						 MACRO_TILE_ASPECT(ADDR_SURF_MACRO_ASPECT_4) |
						 NUM_BANKS(ADDR_SURF_16_BANK));
				break;
			case 13:
				gb_tile_moden = (BANK_WIDTH(ADDR_SURF_BANK_WIDTH_1) |
						 BANK_HEIGHT(ADDR_SURF_BANK_HEIGHT_1) |
						 MACRO_TILE_ASPECT(ADDR_SURF_MACRO_ASPECT_4) |
						 NUM_BANKS(ADDR_SURF_16_BANK));
				break;
			case 14:
				gb_tile_moden = (BANK_WIDTH(ADDR_SURF_BANK_WIDTH_1) |
						 BANK_HEIGHT(ADDR_SURF_BANK_HEIGHT_1) |
						 MACRO_TILE_ASPECT(ADDR_SURF_MACRO_ASPECT_2) |
						 NUM_BANKS(ADDR_SURF_8_BANK));
				break;
			default:
				gb_tile_moden = 0;
				break;
			}
			rdev->config.cik.macrotile_mode_array[reg_offset] = gb_tile_moden;
			WREG32(GB_MACROTILE_MODE0 + (reg_offset * 4), gb_tile_moden);
		}
	} else
		DRM_ERROR("unknown num pipe config: 0x%x\n", num_pipe_configs);
}

/**
 * cik_select_se_sh - select which SE, SH to address
 *
 * @rdev: radeon_device pointer
 * @se_num: shader engine to address
 * @sh_num: sh block to address
 *
 * Select which SE, SH combinations to address. Certain
 * registers are instanced per SE or SH.  0xffffffff means
 * broadcast to all SEs or SHs (CIK).
 */
static void cik_select_se_sh(struct radeon_device *rdev,
			     u32 se_num, u32 sh_num)
{
	u32 data = INSTANCE_BROADCAST_WRITES;

	if ((se_num == 0xffffffff) && (sh_num == 0xffffffff))
		data |= SH_BROADCAST_WRITES | SE_BROADCAST_WRITES;
	else if (se_num == 0xffffffff)
		data |= SE_BROADCAST_WRITES | SH_INDEX(sh_num);
	else if (sh_num == 0xffffffff)
		data |= SH_BROADCAST_WRITES | SE_INDEX(se_num);
	else
		data |= SH_INDEX(sh_num) | SE_INDEX(se_num);
	WREG32(GRBM_GFX_INDEX, data);
}

/**
 * cik_create_bitmask - create a bitmask
 *
 * @bit_width: length of the mask
 *
 * create a variable length bit mask (CIK).
 * Returns the bitmask.
 */
static u32 cik_create_bitmask(u32 bit_width)
{
	u32 i, mask = 0;

	for (i = 0; i < bit_width; i++) {
		mask <<= 1;
		mask |= 1;
	}
	return mask;
}

/**
 * cik_get_rb_disabled - computes the mask of disabled RBs
 *
 * @rdev: radeon_device pointer
 * @max_rb_num: max RBs (render backends) for the asic
 * @se_num: number of SEs (shader engines) for the asic
 * @sh_per_se: number of SH blocks per SE for the asic
 *
 * Calculates the bitmask of disabled RBs (CIK).
 * Returns the disabled RB bitmask.
 */
static u32 cik_get_rb_disabled(struct radeon_device *rdev,
			      u32 max_rb_num_per_se,
			      u32 sh_per_se)
{
	u32 data, mask;

	data = RREG32(CC_RB_BACKEND_DISABLE);
	if (data & 1)
		data &= BACKEND_DISABLE_MASK;
	else
		data = 0;
	data |= RREG32(GC_USER_RB_BACKEND_DISABLE);

	data >>= BACKEND_DISABLE_SHIFT;

	mask = cik_create_bitmask(max_rb_num_per_se / sh_per_se);

	return data & mask;
}

/**
 * cik_setup_rb - setup the RBs on the asic
 *
 * @rdev: radeon_device pointer
 * @se_num: number of SEs (shader engines) for the asic
 * @sh_per_se: number of SH blocks per SE for the asic
 * @max_rb_num: max RBs (render backends) for the asic
 *
 * Configures per-SE/SH RB registers (CIK).
 */
static void cik_setup_rb(struct radeon_device *rdev,
			 u32 se_num, u32 sh_per_se,
			 u32 max_rb_num_per_se)
{
	int i, j;
	u32 data, mask;
	u32 disabled_rbs = 0;
	u32 enabled_rbs = 0;

	for (i = 0; i < se_num; i++) {
		for (j = 0; j < sh_per_se; j++) {
			cik_select_se_sh(rdev, i, j);
			data = cik_get_rb_disabled(rdev, max_rb_num_per_se, sh_per_se);
			if (rdev->family == CHIP_HAWAII)
				disabled_rbs |= data << ((i * sh_per_se + j) * HAWAII_RB_BITMAP_WIDTH_PER_SH);
			else
				disabled_rbs |= data << ((i * sh_per_se + j) * CIK_RB_BITMAP_WIDTH_PER_SH);
		}
	}
	cik_select_se_sh(rdev, 0xffffffff, 0xffffffff);

	mask = 1;
	for (i = 0; i < max_rb_num_per_se * se_num; i++) {
		if (!(disabled_rbs & mask))
			enabled_rbs |= mask;
		mask <<= 1;
	}

	rdev->config.cik.backend_enable_mask = enabled_rbs;

	for (i = 0; i < se_num; i++) {
		cik_select_se_sh(rdev, i, 0xffffffff);
		data = 0;
		for (j = 0; j < sh_per_se; j++) {
			switch (enabled_rbs & 3) {
			case 0:
				if (j == 0)
					data |= PKR_MAP(RASTER_CONFIG_RB_MAP_3);
				else
					data |= PKR_MAP(RASTER_CONFIG_RB_MAP_0);
				break;
			case 1:
				data |= (RASTER_CONFIG_RB_MAP_0 << (i * sh_per_se + j) * 2);
				break;
			case 2:
				data |= (RASTER_CONFIG_RB_MAP_3 << (i * sh_per_se + j) * 2);
				break;
			case 3:
			default:
				data |= (RASTER_CONFIG_RB_MAP_2 << (i * sh_per_se + j) * 2);
				break;
			}
			enabled_rbs >>= 2;
		}
		WREG32(PA_SC_RASTER_CONFIG, data);
	}
	cik_select_se_sh(rdev, 0xffffffff, 0xffffffff);
}

/**
 * cik_gpu_init - setup the 3D engine
 *
 * @rdev: radeon_device pointer
 *
 * Configures the 3D engine and tiling configuration
 * registers so that the 3D engine is usable.
 */
static void cik_gpu_init(struct radeon_device *rdev)
{
	u32 gb_addr_config = RREG32(GB_ADDR_CONFIG);
	u32 mc_shared_chmap, mc_arb_ramcfg;
	u32 hdp_host_path_cntl;
	u32 tmp;
	int i, j;

	switch (rdev->family) {
	case CHIP_BONAIRE:
		rdev->config.cik.max_shader_engines = 2;
		rdev->config.cik.max_tile_pipes = 4;
		rdev->config.cik.max_cu_per_sh = 7;
		rdev->config.cik.max_sh_per_se = 1;
		rdev->config.cik.max_backends_per_se = 2;
		rdev->config.cik.max_texture_channel_caches = 4;
		rdev->config.cik.max_gprs = 256;
		rdev->config.cik.max_gs_threads = 32;
		rdev->config.cik.max_hw_contexts = 8;

		rdev->config.cik.sc_prim_fifo_size_frontend = 0x20;
		rdev->config.cik.sc_prim_fifo_size_backend = 0x100;
		rdev->config.cik.sc_hiz_tile_fifo_size = 0x30;
		rdev->config.cik.sc_earlyz_tile_fifo_size = 0x130;
		gb_addr_config = BONAIRE_GB_ADDR_CONFIG_GOLDEN;
		break;
	case CHIP_HAWAII:
		rdev->config.cik.max_shader_engines = 4;
		rdev->config.cik.max_tile_pipes = 16;
		rdev->config.cik.max_cu_per_sh = 11;
		rdev->config.cik.max_sh_per_se = 1;
		rdev->config.cik.max_backends_per_se = 4;
		rdev->config.cik.max_texture_channel_caches = 16;
		rdev->config.cik.max_gprs = 256;
		rdev->config.cik.max_gs_threads = 32;
		rdev->config.cik.max_hw_contexts = 8;

		rdev->config.cik.sc_prim_fifo_size_frontend = 0x20;
		rdev->config.cik.sc_prim_fifo_size_backend = 0x100;
		rdev->config.cik.sc_hiz_tile_fifo_size = 0x30;
		rdev->config.cik.sc_earlyz_tile_fifo_size = 0x130;
		gb_addr_config = HAWAII_GB_ADDR_CONFIG_GOLDEN;
		break;
	case CHIP_KAVERI:
		rdev->config.cik.max_shader_engines = 1;
		rdev->config.cik.max_tile_pipes = 4;
		if ((rdev->pdev->device == 0x1304) ||
		    (rdev->pdev->device == 0x1305) ||
		    (rdev->pdev->device == 0x130C) ||
		    (rdev->pdev->device == 0x130F) ||
		    (rdev->pdev->device == 0x1310) ||
		    (rdev->pdev->device == 0x1311) ||
		    (rdev->pdev->device == 0x131C)) {
			rdev->config.cik.max_cu_per_sh = 8;
			rdev->config.cik.max_backends_per_se = 2;
		} else if ((rdev->pdev->device == 0x1309) ||
			   (rdev->pdev->device == 0x130A) ||
			   (rdev->pdev->device == 0x130D) ||
			   (rdev->pdev->device == 0x1313) ||
			   (rdev->pdev->device == 0x131D)) {
			rdev->config.cik.max_cu_per_sh = 6;
			rdev->config.cik.max_backends_per_se = 2;
		} else if ((rdev->pdev->device == 0x1306) ||
			   (rdev->pdev->device == 0x1307) ||
			   (rdev->pdev->device == 0x130B) ||
			   (rdev->pdev->device == 0x130E) ||
			   (rdev->pdev->device == 0x1315) ||
			   (rdev->pdev->device == 0x131B)) {
			rdev->config.cik.max_cu_per_sh = 4;
			rdev->config.cik.max_backends_per_se = 1;
		} else {
			rdev->config.cik.max_cu_per_sh = 3;
			rdev->config.cik.max_backends_per_se = 1;
		}
		rdev->config.cik.max_sh_per_se = 1;
		rdev->config.cik.max_texture_channel_caches = 4;
		rdev->config.cik.max_gprs = 256;
		rdev->config.cik.max_gs_threads = 16;
		rdev->config.cik.max_hw_contexts = 8;

		rdev->config.cik.sc_prim_fifo_size_frontend = 0x20;
		rdev->config.cik.sc_prim_fifo_size_backend = 0x100;
		rdev->config.cik.sc_hiz_tile_fifo_size = 0x30;
		rdev->config.cik.sc_earlyz_tile_fifo_size = 0x130;
		gb_addr_config = BONAIRE_GB_ADDR_CONFIG_GOLDEN;
		break;
	case CHIP_KABINI:
	default:
		rdev->config.cik.max_shader_engines = 1;
		rdev->config.cik.max_tile_pipes = 2;
		rdev->config.cik.max_cu_per_sh = 2;
		rdev->config.cik.max_sh_per_se = 1;
		rdev->config.cik.max_backends_per_se = 1;
		rdev->config.cik.max_texture_channel_caches = 2;
		rdev->config.cik.max_gprs = 256;
		rdev->config.cik.max_gs_threads = 16;
		rdev->config.cik.max_hw_contexts = 8;

		rdev->config.cik.sc_prim_fifo_size_frontend = 0x20;
		rdev->config.cik.sc_prim_fifo_size_backend = 0x100;
		rdev->config.cik.sc_hiz_tile_fifo_size = 0x30;
		rdev->config.cik.sc_earlyz_tile_fifo_size = 0x130;
		gb_addr_config = BONAIRE_GB_ADDR_CONFIG_GOLDEN;
		break;
	}

	/* Initialize HDP */
	for (i = 0, j = 0; i < 32; i++, j += 0x18) {
		WREG32((0x2c14 + j), 0x00000000);
		WREG32((0x2c18 + j), 0x00000000);
		WREG32((0x2c1c + j), 0x00000000);
		WREG32((0x2c20 + j), 0x00000000);
		WREG32((0x2c24 + j), 0x00000000);
	}

	WREG32(GRBM_CNTL, GRBM_READ_TIMEOUT(0xff));

	WREG32(BIF_FB_EN, FB_READ_EN | FB_WRITE_EN);

	mc_shared_chmap = RREG32(MC_SHARED_CHMAP);
	mc_arb_ramcfg = RREG32(MC_ARB_RAMCFG);

	rdev->config.cik.num_tile_pipes = rdev->config.cik.max_tile_pipes;
	rdev->config.cik.mem_max_burst_length_bytes = 256;
	tmp = (mc_arb_ramcfg & NOOFCOLS_MASK) >> NOOFCOLS_SHIFT;
	rdev->config.cik.mem_row_size_in_kb = (4 * (1 << (8 + tmp))) / 1024;
	if (rdev->config.cik.mem_row_size_in_kb > 4)
		rdev->config.cik.mem_row_size_in_kb = 4;
	/* XXX use MC settings? */
	rdev->config.cik.shader_engine_tile_size = 32;
	rdev->config.cik.num_gpus = 1;
	rdev->config.cik.multi_gpu_tile_size = 64;

	/* fix up row size */
	gb_addr_config &= ~ROW_SIZE_MASK;
	switch (rdev->config.cik.mem_row_size_in_kb) {
	case 1:
	default:
		gb_addr_config |= ROW_SIZE(0);
		break;
	case 2:
		gb_addr_config |= ROW_SIZE(1);
		break;
	case 4:
		gb_addr_config |= ROW_SIZE(2);
		break;
	}

	/* setup tiling info dword.  gb_addr_config is not adequate since it does
	 * not have bank info, so create a custom tiling dword.
	 * bits 3:0   num_pipes
	 * bits 7:4   num_banks
	 * bits 11:8  group_size
	 * bits 15:12 row_size
	 */
	rdev->config.cik.tile_config = 0;
	switch (rdev->config.cik.num_tile_pipes) {
	case 1:
		rdev->config.cik.tile_config |= (0 << 0);
		break;
	case 2:
		rdev->config.cik.tile_config |= (1 << 0);
		break;
	case 4:
		rdev->config.cik.tile_config |= (2 << 0);
		break;
	case 8:
	default:
		/* XXX what about 12? */
		rdev->config.cik.tile_config |= (3 << 0);
		break;
	}
	rdev->config.cik.tile_config |=
		((mc_arb_ramcfg & NOOFBANK_MASK) >> NOOFBANK_SHIFT) << 4;
	rdev->config.cik.tile_config |=
		((gb_addr_config & PIPE_INTERLEAVE_SIZE_MASK) >> PIPE_INTERLEAVE_SIZE_SHIFT) << 8;
	rdev->config.cik.tile_config |=
		((gb_addr_config & ROW_SIZE_MASK) >> ROW_SIZE_SHIFT) << 12;

	WREG32(GB_ADDR_CONFIG, gb_addr_config);
	WREG32(HDP_ADDR_CONFIG, gb_addr_config);
	WREG32(DMIF_ADDR_CALC, gb_addr_config);
	WREG32(SDMA0_TILING_CONFIG + SDMA0_REGISTER_OFFSET, gb_addr_config & 0x70);
	WREG32(SDMA0_TILING_CONFIG + SDMA1_REGISTER_OFFSET, gb_addr_config & 0x70);
	WREG32(UVD_UDEC_ADDR_CONFIG, gb_addr_config);
	WREG32(UVD_UDEC_DB_ADDR_CONFIG, gb_addr_config);
	WREG32(UVD_UDEC_DBW_ADDR_CONFIG, gb_addr_config);

	cik_tiling_mode_table_init(rdev);

	cik_setup_rb(rdev, rdev->config.cik.max_shader_engines,
		     rdev->config.cik.max_sh_per_se,
		     rdev->config.cik.max_backends_per_se);

	/* set HW defaults for 3D engine */
	WREG32(CP_MEQ_THRESHOLDS, MEQ1_START(0x30) | MEQ2_START(0x60));

	WREG32(SX_DEBUG_1, 0x20);

	WREG32(TA_CNTL_AUX, 0x00010000);

	tmp = RREG32(SPI_CONFIG_CNTL);
	tmp |= 0x03000000;
	WREG32(SPI_CONFIG_CNTL, tmp);

	WREG32(SQ_CONFIG, 1);

	WREG32(DB_DEBUG, 0);

	tmp = RREG32(DB_DEBUG2) & ~0xf00fffff;
	tmp |= 0x00000400;
	WREG32(DB_DEBUG2, tmp);

	tmp = RREG32(DB_DEBUG3) & ~0x0002021c;
	tmp |= 0x00020200;
	WREG32(DB_DEBUG3, tmp);

	tmp = RREG32(CB_HW_CONTROL) & ~0x00010000;
	tmp |= 0x00018208;
	WREG32(CB_HW_CONTROL, tmp);

	WREG32(SPI_CONFIG_CNTL_1, VTX_DONE_DELAY(4));

	WREG32(PA_SC_FIFO_SIZE, (SC_FRONTEND_PRIM_FIFO_SIZE(rdev->config.cik.sc_prim_fifo_size_frontend) |
				 SC_BACKEND_PRIM_FIFO_SIZE(rdev->config.cik.sc_prim_fifo_size_backend) |
				 SC_HIZ_TILE_FIFO_SIZE(rdev->config.cik.sc_hiz_tile_fifo_size) |
				 SC_EARLYZ_TILE_FIFO_SIZE(rdev->config.cik.sc_earlyz_tile_fifo_size)));

	WREG32(VGT_NUM_INSTANCES, 1);

	WREG32(CP_PERFMON_CNTL, 0);

	WREG32(SQ_CONFIG, 0);

	WREG32(PA_SC_FORCE_EOV_MAX_CNTS, (FORCE_EOV_MAX_CLK_CNT(4095) |
					  FORCE_EOV_MAX_REZ_CNT(255)));

	WREG32(VGT_CACHE_INVALIDATION, CACHE_INVALIDATION(VC_AND_TC) |
	       AUTO_INVLD_EN(ES_AND_GS_AUTO));

	WREG32(VGT_GS_VERTEX_REUSE, 16);
	WREG32(PA_SC_LINE_STIPPLE_STATE, 0);

	tmp = RREG32(HDP_MISC_CNTL);
	tmp |= HDP_FLUSH_INVALIDATE_CACHE;
	WREG32(HDP_MISC_CNTL, tmp);

	hdp_host_path_cntl = RREG32(HDP_HOST_PATH_CNTL);
	WREG32(HDP_HOST_PATH_CNTL, hdp_host_path_cntl);

	WREG32(PA_CL_ENHANCE, CLIP_VTX_REORDER_ENA | NUM_CLIP_SEQ(3));
	WREG32(PA_SC_ENHANCE, ENABLE_PA_SC_OUT_OF_ORDER);

	udelay(50);
}

/*
 * GPU scratch registers helpers function.
 */
/**
 * cik_scratch_init - setup driver info for CP scratch regs
 *
 * @rdev: radeon_device pointer
 *
 * Set up the number and offset of the CP scratch registers.
 * NOTE: use of CP scratch registers is a legacy inferface and
 * is not used by default on newer asics (r6xx+).  On newer asics,
 * memory buffers are used for fences rather than scratch regs.
 */
static void cik_scratch_init(struct radeon_device *rdev)
{
	int i;

	rdev->scratch.num_reg = 7;
	rdev->scratch.reg_base = SCRATCH_REG0;
	for (i = 0; i < rdev->scratch.num_reg; i++) {
		rdev->scratch.free[i] = true;
		rdev->scratch.reg[i] = rdev->scratch.reg_base + (i * 4);
	}
}

/**
 * cik_ring_test - basic gfx ring test
 *
 * @rdev: radeon_device pointer
 * @ring: radeon_ring structure holding ring information
 *
 * Allocate a scratch register and write to it using the gfx ring (CIK).
 * Provides a basic gfx ring test to verify that the ring is working.
 * Used by cik_cp_gfx_resume();
 * Returns 0 on success, error on failure.
 */
int cik_ring_test(struct radeon_device *rdev, struct radeon_ring *ring)
{
	uint32_t scratch;
	uint32_t tmp = 0;
	unsigned i;
	int r;

	r = radeon_scratch_get(rdev, &scratch);
	if (r) {
		DRM_ERROR("radeon: cp failed to get scratch reg (%d).\n", r);
		return r;
	}
	WREG32(scratch, 0xCAFEDEAD);
	r = radeon_ring_lock(rdev, ring, 3);
	if (r) {
		DRM_ERROR("radeon: cp failed to lock ring %d (%d).\n", ring->idx, r);
		radeon_scratch_free(rdev, scratch);
		return r;
	}
	radeon_ring_write(ring, PACKET3(PACKET3_SET_UCONFIG_REG, 1));
	radeon_ring_write(ring, ((scratch - PACKET3_SET_UCONFIG_REG_START) >> 2));
	radeon_ring_write(ring, 0xDEADBEEF);
	radeon_ring_unlock_commit(rdev, ring);

	for (i = 0; i < rdev->usec_timeout; i++) {
		tmp = RREG32(scratch);
		if (tmp == 0xDEADBEEF)
			break;
		DRM_UDELAY(1);
	}
	if (i < rdev->usec_timeout) {
		DRM_INFO("ring test on %d succeeded in %d usecs\n", ring->idx, i);
	} else {
		DRM_ERROR("radeon: ring %d test failed (scratch(0x%04X)=0x%08X)\n",
			  ring->idx, scratch, tmp);
		r = -EINVAL;
	}
	radeon_scratch_free(rdev, scratch);
	return r;
}

/**
 * cik_hdp_flush_cp_ring_emit - emit an hdp flush on the cp
 *
 * @rdev: radeon_device pointer
 * @ridx: radeon ring index
 *
 * Emits an hdp flush on the cp.
 */
static void cik_hdp_flush_cp_ring_emit(struct radeon_device *rdev,
				       int ridx)
{
	struct radeon_ring *ring = &rdev->ring[ridx];
	u32 ref_and_mask;

	switch (ring->idx) {
	case CAYMAN_RING_TYPE_CP1_INDEX:
	case CAYMAN_RING_TYPE_CP2_INDEX:
	default:
		switch (ring->me) {
		case 0:
			ref_and_mask = CP2 << ring->pipe;
			break;
		case 1:
			ref_and_mask = CP6 << ring->pipe;
			break;
		default:
			return;
		}
		break;
	case RADEON_RING_TYPE_GFX_INDEX:
		ref_and_mask = CP0;
		break;
	}

	radeon_ring_write(ring, PACKET3(PACKET3_WAIT_REG_MEM, 5));
	radeon_ring_write(ring, (WAIT_REG_MEM_OPERATION(1) | /* write, wait, write */
				 WAIT_REG_MEM_FUNCTION(3) |  /* == */
				 WAIT_REG_MEM_ENGINE(1)));   /* pfp */
	radeon_ring_write(ring, GPU_HDP_FLUSH_REQ >> 2);
	radeon_ring_write(ring, GPU_HDP_FLUSH_DONE >> 2);
	radeon_ring_write(ring, ref_and_mask);
	radeon_ring_write(ring, ref_and_mask);
	radeon_ring_write(ring, 0x20); /* poll interval */
}

/**
 * cik_fence_gfx_ring_emit - emit a fence on the gfx ring
 *
 * @rdev: radeon_device pointer
 * @fence: radeon fence object
 *
 * Emits a fence sequnce number on the gfx ring and flushes
 * GPU caches.
 */
void cik_fence_gfx_ring_emit(struct radeon_device *rdev,
			     struct radeon_fence *fence)
{
	struct radeon_ring *ring = &rdev->ring[fence->ring];
	u64 addr = rdev->fence_drv[fence->ring].gpu_addr;

	/* EVENT_WRITE_EOP - flush caches, send int */
	radeon_ring_write(ring, PACKET3(PACKET3_EVENT_WRITE_EOP, 4));
	radeon_ring_write(ring, (EOP_TCL1_ACTION_EN |
				 EOP_TC_ACTION_EN |
				 EVENT_TYPE(CACHE_FLUSH_AND_INV_TS_EVENT) |
				 EVENT_INDEX(5)));
	radeon_ring_write(ring, addr & 0xfffffffc);
	radeon_ring_write(ring, (upper_32_bits(addr) & 0xffff) | DATA_SEL(1) | INT_SEL(2));
	radeon_ring_write(ring, fence->seq);
	radeon_ring_write(ring, 0);
	/* HDP flush */
	cik_hdp_flush_cp_ring_emit(rdev, fence->ring);
}

/**
 * cik_fence_compute_ring_emit - emit a fence on the compute ring
 *
 * @rdev: radeon_device pointer
 * @fence: radeon fence object
 *
 * Emits a fence sequnce number on the compute ring and flushes
 * GPU caches.
 */
void cik_fence_compute_ring_emit(struct radeon_device *rdev,
				 struct radeon_fence *fence)
{
	struct radeon_ring *ring = &rdev->ring[fence->ring];
	u64 addr = rdev->fence_drv[fence->ring].gpu_addr;

	/* RELEASE_MEM - flush caches, send int */
	radeon_ring_write(ring, PACKET3(PACKET3_RELEASE_MEM, 5));
	radeon_ring_write(ring, (EOP_TCL1_ACTION_EN |
				 EOP_TC_ACTION_EN |
				 EVENT_TYPE(CACHE_FLUSH_AND_INV_TS_EVENT) |
				 EVENT_INDEX(5)));
	radeon_ring_write(ring, DATA_SEL(1) | INT_SEL(2));
	radeon_ring_write(ring, addr & 0xfffffffc);
	radeon_ring_write(ring, upper_32_bits(addr));
	radeon_ring_write(ring, fence->seq);
	radeon_ring_write(ring, 0);
	/* HDP flush */
	cik_hdp_flush_cp_ring_emit(rdev, fence->ring);
}

bool cik_semaphore_ring_emit(struct radeon_device *rdev,
			     struct radeon_ring *ring,
			     struct radeon_semaphore *semaphore,
			     bool emit_wait)
{
	uint64_t addr = semaphore->gpu_addr;
	unsigned sel = emit_wait ? PACKET3_SEM_SEL_WAIT : PACKET3_SEM_SEL_SIGNAL;

	radeon_ring_write(ring, PACKET3(PACKET3_MEM_SEMAPHORE, 1));
	radeon_ring_write(ring, addr & 0xffffffff);
	radeon_ring_write(ring, (upper_32_bits(addr) & 0xffff) | sel);

	return true;
}

/**
 * cik_copy_cpdma - copy pages using the CP DMA engine
 *
 * @rdev: radeon_device pointer
 * @src_offset: src GPU address
 * @dst_offset: dst GPU address
 * @num_gpu_pages: number of GPU pages to xfer
 * @fence: radeon fence object
 *
 * Copy GPU paging using the CP DMA engine (CIK+).
 * Used by the radeon ttm implementation to move pages if
 * registered as the asic copy callback.
 */
int cik_copy_cpdma(struct radeon_device *rdev,
		   uint64_t src_offset, uint64_t dst_offset,
		   unsigned num_gpu_pages,
		   struct radeon_fence **fence)
{
	struct radeon_semaphore *sem = NULL;
	int ring_index = rdev->asic->copy.blit_ring_index;
	struct radeon_ring *ring = &rdev->ring[ring_index];
	u32 size_in_bytes, cur_size_in_bytes, control;
	int i, num_loops;
	int r = 0;

	r = radeon_semaphore_create(rdev, &sem);
	if (r) {
		DRM_ERROR("radeon: moving bo (%d).\n", r);
		return r;
	}

	size_in_bytes = (num_gpu_pages << RADEON_GPU_PAGE_SHIFT);
	num_loops = DIV_ROUND_UP(size_in_bytes, 0x1fffff);
	r = radeon_ring_lock(rdev, ring, num_loops * 7 + 18);
	if (r) {
		DRM_ERROR("radeon: moving bo (%d).\n", r);
		radeon_semaphore_free(rdev, &sem, NULL);
		return r;
	}

	radeon_semaphore_sync_to(sem, *fence);
	radeon_semaphore_sync_rings(rdev, sem, ring->idx);

	for (i = 0; i < num_loops; i++) {
		cur_size_in_bytes = size_in_bytes;
		if (cur_size_in_bytes > 0x1fffff)
			cur_size_in_bytes = 0x1fffff;
		size_in_bytes -= cur_size_in_bytes;
		control = 0;
		if (size_in_bytes == 0)
			control |= PACKET3_DMA_DATA_CP_SYNC;
		radeon_ring_write(ring, PACKET3(PACKET3_DMA_DATA, 5));
		radeon_ring_write(ring, control);
		radeon_ring_write(ring, lower_32_bits(src_offset));
		radeon_ring_write(ring, upper_32_bits(src_offset));
		radeon_ring_write(ring, lower_32_bits(dst_offset));
		radeon_ring_write(ring, upper_32_bits(dst_offset));
		radeon_ring_write(ring, cur_size_in_bytes);
		src_offset += cur_size_in_bytes;
		dst_offset += cur_size_in_bytes;
	}

	r = radeon_fence_emit(rdev, fence, ring->idx);
	if (r) {
		radeon_ring_unlock_undo(rdev, ring);
		return r;
	}

	radeon_ring_unlock_commit(rdev, ring);
	radeon_semaphore_free(rdev, &sem, *fence);

	return r;
}

/*
 * IB stuff
 */
/**
 * cik_ring_ib_execute - emit an IB (Indirect Buffer) on the gfx ring
 *
 * @rdev: radeon_device pointer
 * @ib: radeon indirect buffer object
 *
 * Emits an DE (drawing engine) or CE (constant engine) IB
 * on the gfx ring.  IBs are usually generated by userspace
 * acceleration drivers and submitted to the kernel for
 * sheduling on the ring.  This function schedules the IB
 * on the gfx ring for execution by the GPU.
 */
void cik_ring_ib_execute(struct radeon_device *rdev, struct radeon_ib *ib)
{
	struct radeon_ring *ring = &rdev->ring[ib->ring];
	u32 header, control = INDIRECT_BUFFER_VALID;

	if (ib->is_const_ib) {
		/* set switch buffer packet before const IB */
		radeon_ring_write(ring, PACKET3(PACKET3_SWITCH_BUFFER, 0));
		radeon_ring_write(ring, 0);

		header = PACKET3(PACKET3_INDIRECT_BUFFER_CONST, 2);
	} else {
		u32 next_rptr;
		if (ring->rptr_save_reg) {
			next_rptr = ring->wptr + 3 + 4;
			radeon_ring_write(ring, PACKET3(PACKET3_SET_UCONFIG_REG, 1));
			radeon_ring_write(ring, ((ring->rptr_save_reg -
						  PACKET3_SET_UCONFIG_REG_START) >> 2));
			radeon_ring_write(ring, next_rptr);
		} else if (rdev->wb.enabled) {
			next_rptr = ring->wptr + 5 + 4;
			radeon_ring_write(ring, PACKET3(PACKET3_WRITE_DATA, 3));
			radeon_ring_write(ring, WRITE_DATA_DST_SEL(1));
			radeon_ring_write(ring, ring->next_rptr_gpu_addr & 0xfffffffc);
			radeon_ring_write(ring, upper_32_bits(ring->next_rptr_gpu_addr) & 0xffffffff);
			radeon_ring_write(ring, next_rptr);
		}

		header = PACKET3(PACKET3_INDIRECT_BUFFER, 2);
	}

	control |= ib->length_dw |
		(ib->vm ? (ib->vm->id << 24) : 0);

	radeon_ring_write(ring, header);
	radeon_ring_write(ring,
#ifdef __BIG_ENDIAN
			  (2 << 0) |
#endif
			  (ib->gpu_addr & 0xFFFFFFFC));
	radeon_ring_write(ring, upper_32_bits(ib->gpu_addr) & 0xFFFF);
	radeon_ring_write(ring, control);
}

/**
 * cik_ib_test - basic gfx ring IB test
 *
 * @rdev: radeon_device pointer
 * @ring: radeon_ring structure holding ring information
 *
 * Allocate an IB and execute it on the gfx ring (CIK).
 * Provides a basic gfx ring test to verify that IBs are working.
 * Returns 0 on success, error on failure.
 */
int cik_ib_test(struct radeon_device *rdev, struct radeon_ring *ring)
{
	struct radeon_ib ib;
	uint32_t scratch;
	uint32_t tmp = 0;
	unsigned i;
	int r;

	r = radeon_scratch_get(rdev, &scratch);
	if (r) {
		DRM_ERROR("radeon: failed to get scratch reg (%d).\n", r);
		return r;
	}
	WREG32(scratch, 0xCAFEDEAD);
	r = radeon_ib_get(rdev, ring->idx, &ib, NULL, 256);
	if (r) {
		DRM_ERROR("radeon: failed to get ib (%d).\n", r);
		radeon_scratch_free(rdev, scratch);
		return r;
	}
	ib.ptr[0] = PACKET3(PACKET3_SET_UCONFIG_REG, 1);
	ib.ptr[1] = ((scratch - PACKET3_SET_UCONFIG_REG_START) >> 2);
	ib.ptr[2] = 0xDEADBEEF;
	ib.length_dw = 3;
	r = radeon_ib_schedule(rdev, &ib, NULL);
	if (r) {
		radeon_scratch_free(rdev, scratch);
		radeon_ib_free(rdev, &ib);
		DRM_ERROR("radeon: failed to schedule ib (%d).\n", r);
		return r;
	}
	r = radeon_fence_wait(ib.fence, false);
	if (r) {
		DRM_ERROR("radeon: fence wait failed (%d).\n", r);
		radeon_scratch_free(rdev, scratch);
		radeon_ib_free(rdev, &ib);
		return r;
	}
	for (i = 0; i < rdev->usec_timeout; i++) {
		tmp = RREG32(scratch);
		if (tmp == 0xDEADBEEF)
			break;
		DRM_UDELAY(1);
	}
	if (i < rdev->usec_timeout) {
		DRM_INFO("ib test on ring %d succeeded in %u usecs\n", ib.fence->ring, i);
	} else {
		DRM_ERROR("radeon: ib test failed (scratch(0x%04X)=0x%08X)\n",
			  scratch, tmp);
		r = -EINVAL;
	}
	radeon_scratch_free(rdev, scratch);
	radeon_ib_free(rdev, &ib);
	return r;
}

/*
 * CP.
 * On CIK, gfx and compute now have independant command processors.
 *
 * GFX
 * Gfx consists of a single ring and can process both gfx jobs and
 * compute jobs.  The gfx CP consists of three microengines (ME):
 * PFP - Pre-Fetch Parser
 * ME - Micro Engine
 * CE - Constant Engine
 * The PFP and ME make up what is considered the Drawing Engine (DE).
 * The CE is an asynchronous engine used for updating buffer desciptors
 * used by the DE so that they can be loaded into cache in parallel
 * while the DE is processing state update packets.
 *
 * Compute
 * The compute CP consists of two microengines (ME):
 * MEC1 - Compute MicroEngine 1
 * MEC2 - Compute MicroEngine 2
 * Each MEC supports 4 compute pipes and each pipe supports 8 queues.
 * The queues are exposed to userspace and are programmed directly
 * by the compute runtime.
 */
/**
 * cik_cp_gfx_enable - enable/disable the gfx CP MEs
 *
 * @rdev: radeon_device pointer
 * @enable: enable or disable the MEs
 *
 * Halts or unhalts the gfx MEs.
 */
static void cik_cp_gfx_enable(struct radeon_device *rdev, bool enable)
{
	if (enable)
		WREG32(CP_ME_CNTL, 0);
	else {
		if (rdev->asic->copy.copy_ring_index == RADEON_RING_TYPE_GFX_INDEX)
			radeon_ttm_set_active_vram_size(rdev, rdev->mc.visible_vram_size);
		WREG32(CP_ME_CNTL, (CP_ME_HALT | CP_PFP_HALT | CP_CE_HALT));
		rdev->ring[RADEON_RING_TYPE_GFX_INDEX].ready = false;
	}
	udelay(50);
}

/**
 * cik_cp_gfx_load_microcode - load the gfx CP ME ucode
 *
 * @rdev: radeon_device pointer
 *
 * Loads the gfx PFP, ME, and CE ucode.
 * Returns 0 for success, -EINVAL if the ucode is not available.
 */
static int cik_cp_gfx_load_microcode(struct radeon_device *rdev)
{
	const __be32 *fw_data;
	int i;

	if (!rdev->me_fw || !rdev->pfp_fw || !rdev->ce_fw)
		return -EINVAL;

	cik_cp_gfx_enable(rdev, false);

	/* PFP */
	fw_data = (const __be32 *)rdev->pfp_fw->data;
	WREG32(CP_PFP_UCODE_ADDR, 0);
	for (i = 0; i < CIK_PFP_UCODE_SIZE; i++)
		WREG32(CP_PFP_UCODE_DATA, be32_to_cpup(fw_data++));
	WREG32(CP_PFP_UCODE_ADDR, 0);

	/* CE */
	fw_data = (const __be32 *)rdev->ce_fw->data;
	WREG32(CP_CE_UCODE_ADDR, 0);
	for (i = 0; i < CIK_CE_UCODE_SIZE; i++)
		WREG32(CP_CE_UCODE_DATA, be32_to_cpup(fw_data++));
	WREG32(CP_CE_UCODE_ADDR, 0);

	/* ME */
	fw_data = (const __be32 *)rdev->me_fw->data;
	WREG32(CP_ME_RAM_WADDR, 0);
	for (i = 0; i < CIK_ME_UCODE_SIZE; i++)
		WREG32(CP_ME_RAM_DATA, be32_to_cpup(fw_data++));
	WREG32(CP_ME_RAM_WADDR, 0);

	WREG32(CP_PFP_UCODE_ADDR, 0);
	WREG32(CP_CE_UCODE_ADDR, 0);
	WREG32(CP_ME_RAM_WADDR, 0);
	WREG32(CP_ME_RAM_RADDR, 0);
	return 0;
}

/**
 * cik_cp_gfx_start - start the gfx ring
 *
 * @rdev: radeon_device pointer
 *
 * Enables the ring and loads the clear state context and other
 * packets required to init the ring.
 * Returns 0 for success, error for failure.
 */
static int cik_cp_gfx_start(struct radeon_device *rdev)
{
	struct radeon_ring *ring = &rdev->ring[RADEON_RING_TYPE_GFX_INDEX];
	int r, i;

	/* init the CP */
	WREG32(CP_MAX_CONTEXT, rdev->config.cik.max_hw_contexts - 1);
	WREG32(CP_ENDIAN_SWAP, 0);
	WREG32(CP_DEVICE_ID, 1);

	cik_cp_gfx_enable(rdev, true);

	r = radeon_ring_lock(rdev, ring, cik_default_size + 17);
	if (r) {
		DRM_ERROR("radeon: cp failed to lock ring (%d).\n", r);
		return r;
	}

	/* init the CE partitions.  CE only used for gfx on CIK */
	radeon_ring_write(ring, PACKET3(PACKET3_SET_BASE, 2));
	radeon_ring_write(ring, PACKET3_BASE_INDEX(CE_PARTITION_BASE));
	radeon_ring_write(ring, 0xc000);
	radeon_ring_write(ring, 0xc000);

	/* setup clear context state */
	radeon_ring_write(ring, PACKET3(PACKET3_PREAMBLE_CNTL, 0));
	radeon_ring_write(ring, PACKET3_PREAMBLE_BEGIN_CLEAR_STATE);

	radeon_ring_write(ring, PACKET3(PACKET3_CONTEXT_CONTROL, 1));
	radeon_ring_write(ring, 0x80000000);
	radeon_ring_write(ring, 0x80000000);

	for (i = 0; i < cik_default_size; i++)
		radeon_ring_write(ring, cik_default_state[i]);

	radeon_ring_write(ring, PACKET3(PACKET3_PREAMBLE_CNTL, 0));
	radeon_ring_write(ring, PACKET3_PREAMBLE_END_CLEAR_STATE);

	/* set clear context state */
	radeon_ring_write(ring, PACKET3(PACKET3_CLEAR_STATE, 0));
	radeon_ring_write(ring, 0);

	radeon_ring_write(ring, PACKET3(PACKET3_SET_CONTEXT_REG, 2));
	radeon_ring_write(ring, 0x00000316);
	radeon_ring_write(ring, 0x0000000e); /* VGT_VERTEX_REUSE_BLOCK_CNTL */
	radeon_ring_write(ring, 0x00000010); /* VGT_OUT_DEALLOC_CNTL */

	radeon_ring_unlock_commit(rdev, ring);

	return 0;
}

/**
 * cik_cp_gfx_fini - stop the gfx ring
 *
 * @rdev: radeon_device pointer
 *
 * Stop the gfx ring and tear down the driver ring
 * info.
 */
static void cik_cp_gfx_fini(struct radeon_device *rdev)
{
	cik_cp_gfx_enable(rdev, false);
	radeon_ring_fini(rdev, &rdev->ring[RADEON_RING_TYPE_GFX_INDEX]);
}

/**
 * cik_cp_gfx_resume - setup the gfx ring buffer registers
 *
 * @rdev: radeon_device pointer
 *
 * Program the location and size of the gfx ring buffer
 * and test it to make sure it's working.
 * Returns 0 for success, error for failure.
 */
static int cik_cp_gfx_resume(struct radeon_device *rdev)
{
	struct radeon_ring *ring;
	u32 tmp;
	u32 rb_bufsz;
	u64 rb_addr;
	int r;

	WREG32(CP_SEM_WAIT_TIMER, 0x0);
	if (rdev->family != CHIP_HAWAII)
		WREG32(CP_SEM_INCOMPLETE_TIMER_CNTL, 0x0);

	/* Set the write pointer delay */
	WREG32(CP_RB_WPTR_DELAY, 0);

	/* set the RB to use vmid 0 */
	WREG32(CP_RB_VMID, 0);

	WREG32(SCRATCH_ADDR, ((rdev->wb.gpu_addr + RADEON_WB_SCRATCH_OFFSET) >> 8) & 0xFFFFFFFF);

	/* ring 0 - compute and gfx */
	/* Set ring buffer size */
	ring = &rdev->ring[RADEON_RING_TYPE_GFX_INDEX];
	rb_bufsz = order_base_2(ring->ring_size / 8);
	tmp = (order_base_2(RADEON_GPU_PAGE_SIZE/8) << 8) | rb_bufsz;
#ifdef __BIG_ENDIAN
	tmp |= BUF_SWAP_32BIT;
#endif
	WREG32(CP_RB0_CNTL, tmp);

	/* Initialize the ring buffer's read and write pointers */
	WREG32(CP_RB0_CNTL, tmp | RB_RPTR_WR_ENA);
	ring->wptr = 0;
	WREG32(CP_RB0_WPTR, ring->wptr);

	/* set the wb address wether it's enabled or not */
	WREG32(CP_RB0_RPTR_ADDR, (rdev->wb.gpu_addr + RADEON_WB_CP_RPTR_OFFSET) & 0xFFFFFFFC);
	WREG32(CP_RB0_RPTR_ADDR_HI, upper_32_bits(rdev->wb.gpu_addr + RADEON_WB_CP_RPTR_OFFSET) & 0xFF);

	/* scratch register shadowing is no longer supported */
	WREG32(SCRATCH_UMSK, 0);

	if (!rdev->wb.enabled)
		tmp |= RB_NO_UPDATE;

	mdelay(1);
	WREG32(CP_RB0_CNTL, tmp);

	rb_addr = ring->gpu_addr >> 8;
	WREG32(CP_RB0_BASE, rb_addr);
	WREG32(CP_RB0_BASE_HI, upper_32_bits(rb_addr));

	ring->rptr = RREG32(CP_RB0_RPTR);

	/* start the ring */
	cik_cp_gfx_start(rdev);
	rdev->ring[RADEON_RING_TYPE_GFX_INDEX].ready = true;
	r = radeon_ring_test(rdev, RADEON_RING_TYPE_GFX_INDEX, &rdev->ring[RADEON_RING_TYPE_GFX_INDEX]);
	if (r) {
		rdev->ring[RADEON_RING_TYPE_GFX_INDEX].ready = false;
		return r;
	}

	if (rdev->asic->copy.copy_ring_index == RADEON_RING_TYPE_GFX_INDEX)
		radeon_ttm_set_active_vram_size(rdev, rdev->mc.real_vram_size);

	return 0;
}

u32 cik_gfx_get_rptr(struct radeon_device *rdev,
		     struct radeon_ring *ring)
{
	u32 rptr;

	if (rdev->wb.enabled)
		rptr = rdev->wb.wb[ring->rptr_offs/4];
	else
		rptr = RREG32(CP_RB0_RPTR);

	return rptr;
}

u32 cik_gfx_get_wptr(struct radeon_device *rdev,
		     struct radeon_ring *ring)
{
	u32 wptr;

	wptr = RREG32(CP_RB0_WPTR);

	return wptr;
}

void cik_gfx_set_wptr(struct radeon_device *rdev,
		      struct radeon_ring *ring)
{
	WREG32(CP_RB0_WPTR, ring->wptr);
	(void)RREG32(CP_RB0_WPTR);
}

u32 cik_compute_get_rptr(struct radeon_device *rdev,
			 struct radeon_ring *ring)
{
	u32 rptr;

	if (rdev->wb.enabled) {
		rptr = rdev->wb.wb[ring->rptr_offs/4];
	} else {
		mutex_lock(&rdev->srbm_mutex);
		cik_srbm_select(rdev, ring->me, ring->pipe, ring->queue, 0);
		rptr = RREG32(CP_HQD_PQ_RPTR);
		cik_srbm_select(rdev, 0, 0, 0, 0);
		mutex_unlock(&rdev->srbm_mutex);
	}

	return rptr;
}

u32 cik_compute_get_wptr(struct radeon_device *rdev,
			 struct radeon_ring *ring)
{
	u32 wptr;

	if (rdev->wb.enabled) {
		/* XXX check if swapping is necessary on BE */
		wptr = rdev->wb.wb[ring->wptr_offs/4];
	} else {
		mutex_lock(&rdev->srbm_mutex);
		cik_srbm_select(rdev, ring->me, ring->pipe, ring->queue, 0);
		wptr = RREG32(CP_HQD_PQ_WPTR);
		cik_srbm_select(rdev, 0, 0, 0, 0);
		mutex_unlock(&rdev->srbm_mutex);
	}

	return wptr;
}

void cik_compute_set_wptr(struct radeon_device *rdev,
			  struct radeon_ring *ring)
{
	/* XXX check if swapping is necessary on BE */
	rdev->wb.wb[ring->wptr_offs/4] = ring->wptr;
	WDOORBELL32(ring->doorbell_index, ring->wptr);
}

/**
 * cik_cp_compute_enable - enable/disable the compute CP MEs
 *
 * @rdev: radeon_device pointer
 * @enable: enable or disable the MEs
 *
 * Halts or unhalts the compute MEs.
 */
static void cik_cp_compute_enable(struct radeon_device *rdev, bool enable)
{
	if (enable)
		WREG32(CP_MEC_CNTL, 0);
	else {
		WREG32(CP_MEC_CNTL, (MEC_ME1_HALT | MEC_ME2_HALT));
		rdev->ring[CAYMAN_RING_TYPE_CP1_INDEX].ready = false;
		rdev->ring[CAYMAN_RING_TYPE_CP2_INDEX].ready = false;
	}
	udelay(50);
}

/**
 * cik_cp_compute_load_microcode - load the compute CP ME ucode
 *
 * @rdev: radeon_device pointer
 *
 * Loads the compute MEC1&2 ucode.
 * Returns 0 for success, -EINVAL if the ucode is not available.
 */
static int cik_cp_compute_load_microcode(struct radeon_device *rdev)
{
	const __be32 *fw_data;
	int i;

	if (!rdev->mec_fw)
		return -EINVAL;

	cik_cp_compute_enable(rdev, false);

	/* MEC1 */
	fw_data = (const __be32 *)rdev->mec_fw->data;
	WREG32(CP_MEC_ME1_UCODE_ADDR, 0);
	for (i = 0; i < CIK_MEC_UCODE_SIZE; i++)
		WREG32(CP_MEC_ME1_UCODE_DATA, be32_to_cpup(fw_data++));
	WREG32(CP_MEC_ME1_UCODE_ADDR, 0);

	if (rdev->family == CHIP_KAVERI) {
		/* MEC2 */
		fw_data = (const __be32 *)rdev->mec_fw->data;
		WREG32(CP_MEC_ME2_UCODE_ADDR, 0);
		for (i = 0; i < CIK_MEC_UCODE_SIZE; i++)
			WREG32(CP_MEC_ME2_UCODE_DATA, be32_to_cpup(fw_data++));
		WREG32(CP_MEC_ME2_UCODE_ADDR, 0);
	}

	return 0;
}

/**
 * cik_cp_compute_start - start the compute queues
 *
 * @rdev: radeon_device pointer
 *
 * Enable the compute queues.
 * Returns 0 for success, error for failure.
 */
static int cik_cp_compute_start(struct radeon_device *rdev)
{
	cik_cp_compute_enable(rdev, true);

	return 0;
}

/**
 * cik_cp_compute_fini - stop the compute queues
 *
 * @rdev: radeon_device pointer
 *
 * Stop the compute queues and tear down the driver queue
 * info.
 */
static void cik_cp_compute_fini(struct radeon_device *rdev)
{
	int i, idx, r;

	cik_cp_compute_enable(rdev, false);

	for (i = 0; i < 2; i++) {
		if (i == 0)
			idx = CAYMAN_RING_TYPE_CP1_INDEX;
		else
			idx = CAYMAN_RING_TYPE_CP2_INDEX;

		if (rdev->ring[idx].mqd_obj) {
			r = radeon_bo_reserve(rdev->ring[idx].mqd_obj, false);
			if (unlikely(r != 0))
				dev_warn(rdev->dev, "(%d) reserve MQD bo failed\n", r);

			radeon_bo_unpin(rdev->ring[idx].mqd_obj);
			radeon_bo_unreserve(rdev->ring[idx].mqd_obj);

			radeon_bo_unref(&rdev->ring[idx].mqd_obj);
			rdev->ring[idx].mqd_obj = NULL;
		}
	}
}

static void cik_mec_fini(struct radeon_device *rdev)
{
	int r;

	if (rdev->mec.hpd_eop_obj) {
		r = radeon_bo_reserve(rdev->mec.hpd_eop_obj, false);
		if (unlikely(r != 0))
			dev_warn(rdev->dev, "(%d) reserve HPD EOP bo failed\n", r);
		radeon_bo_unpin(rdev->mec.hpd_eop_obj);
		radeon_bo_unreserve(rdev->mec.hpd_eop_obj);

		radeon_bo_unref(&rdev->mec.hpd_eop_obj);
		rdev->mec.hpd_eop_obj = NULL;
	}
}

#define MEC_HPD_SIZE 2048

static int cik_mec_init(struct radeon_device *rdev)
{
	int r;
	u32 *hpd;

	/*
	 * KV:    2 MEC, 4 Pipes/MEC, 8 Queues/Pipe - 64 Queues total
	 * CI/KB: 1 MEC, 4 Pipes/MEC, 8 Queues/Pipe - 32 Queues total
	 */
	if (rdev->family == CHIP_KAVERI)
		rdev->mec.num_mec = 2;
	else
		rdev->mec.num_mec = 1;
	rdev->mec.num_pipe = 4;
	rdev->mec.num_queue = rdev->mec.num_mec * rdev->mec.num_pipe * 8;

	if (rdev->mec.hpd_eop_obj == NULL) {
		r = radeon_bo_create(rdev,
				     rdev->mec.num_mec *rdev->mec.num_pipe * MEC_HPD_SIZE * 2,
				     PAGE_SIZE, true,
				     RADEON_GEM_DOMAIN_GTT, NULL,
				     &rdev->mec.hpd_eop_obj);
		if (r) {
			dev_warn(rdev->dev, "(%d) create HDP EOP bo failed\n", r);
			return r;
		}
	}

	r = radeon_bo_reserve(rdev->mec.hpd_eop_obj, false);
	if (unlikely(r != 0)) {
		cik_mec_fini(rdev);
		return r;
	}
	r = radeon_bo_pin(rdev->mec.hpd_eop_obj, RADEON_GEM_DOMAIN_GTT,
			  &rdev->mec.hpd_eop_gpu_addr);
	if (r) {
		dev_warn(rdev->dev, "(%d) pin HDP EOP bo failed\n", r);
		cik_mec_fini(rdev);
		return r;
	}
	r = radeon_bo_kmap(rdev->mec.hpd_eop_obj, (void **)&hpd);
	if (r) {
		dev_warn(rdev->dev, "(%d) map HDP EOP bo failed\n", r);
		cik_mec_fini(rdev);
		return r;
	}

	/* clear memory.  Not sure if this is required or not */
	memset(hpd, 0, rdev->mec.num_mec *rdev->mec.num_pipe * MEC_HPD_SIZE * 2);

	radeon_bo_kunmap(rdev->mec.hpd_eop_obj);
	radeon_bo_unreserve(rdev->mec.hpd_eop_obj);

	return 0;
}

struct hqd_registers
{
	u32 cp_mqd_base_addr;
	u32 cp_mqd_base_addr_hi;
	u32 cp_hqd_active;
	u32 cp_hqd_vmid;
	u32 cp_hqd_persistent_state;
	u32 cp_hqd_pipe_priority;
	u32 cp_hqd_queue_priority;
	u32 cp_hqd_quantum;
	u32 cp_hqd_pq_base;
	u32 cp_hqd_pq_base_hi;
	u32 cp_hqd_pq_rptr;
	u32 cp_hqd_pq_rptr_report_addr;
	u32 cp_hqd_pq_rptr_report_addr_hi;
	u32 cp_hqd_pq_wptr_poll_addr;
	u32 cp_hqd_pq_wptr_poll_addr_hi;
	u32 cp_hqd_pq_doorbell_control;
	u32 cp_hqd_pq_wptr;
	u32 cp_hqd_pq_control;
	u32 cp_hqd_ib_base_addr;
	u32 cp_hqd_ib_base_addr_hi;
	u32 cp_hqd_ib_rptr;
	u32 cp_hqd_ib_control;
	u32 cp_hqd_iq_timer;
	u32 cp_hqd_iq_rptr;
	u32 cp_hqd_dequeue_request;
	u32 cp_hqd_dma_offload;
	u32 cp_hqd_sema_cmd;
	u32 cp_hqd_msg_type;
	u32 cp_hqd_atomic0_preop_lo;
	u32 cp_hqd_atomic0_preop_hi;
	u32 cp_hqd_atomic1_preop_lo;
	u32 cp_hqd_atomic1_preop_hi;
	u32 cp_hqd_hq_scheduler0;
	u32 cp_hqd_hq_scheduler1;
	u32 cp_mqd_control;
};

struct bonaire_mqd
{
	u32 header;
	u32 dispatch_initiator;
	u32 dimensions[3];
	u32 start_idx[3];
	u32 num_threads[3];
	u32 pipeline_stat_enable;
	u32 perf_counter_enable;
	u32 pgm[2];
	u32 tba[2];
	u32 tma[2];
	u32 pgm_rsrc[2];
	u32 vmid;
	u32 resource_limits;
	u32 static_thread_mgmt01[2];
	u32 tmp_ring_size;
	u32 static_thread_mgmt23[2];
	u32 restart[3];
	u32 thread_trace_enable;
	u32 reserved1;
	u32 user_data[16];
	u32 vgtcs_invoke_count[2];
	struct hqd_registers queue_state;
	u32 dequeue_cntr;
	u32 interrupt_queue[64];
};

/**
 * cik_cp_compute_resume - setup the compute queue registers
 *
 * @rdev: radeon_device pointer
 *
 * Program the compute queues and test them to make sure they
 * are working.
 * Returns 0 for success, error for failure.
 */
static int cik_cp_compute_resume(struct radeon_device *rdev)
{
	int r, i, idx;
	u32 tmp;
	bool use_doorbell = true;
	u64 hqd_gpu_addr;
	u64 mqd_gpu_addr;
	u64 eop_gpu_addr;
	u64 wb_gpu_addr;
	u32 *buf;
	struct bonaire_mqd *mqd;

	r = cik_cp_compute_start(rdev);
	if (r)
		return r;

	/* fix up chicken bits */
	tmp = RREG32(CP_CPF_DEBUG);
	tmp |= (1 << 23);
	WREG32(CP_CPF_DEBUG, tmp);

	/* init the pipes */
	mutex_lock(&rdev->srbm_mutex);
	for (i = 0; i < (rdev->mec.num_pipe * rdev->mec.num_mec); i++) {
		int me = (i < 4) ? 1 : 2;
		int pipe = (i < 4) ? i : (i - 4);

		eop_gpu_addr = rdev->mec.hpd_eop_gpu_addr + (i * MEC_HPD_SIZE * 2);

		cik_srbm_select(rdev, me, pipe, 0, 0);

		/* write the EOP addr */
		WREG32(CP_HPD_EOP_BASE_ADDR, eop_gpu_addr >> 8);
		WREG32(CP_HPD_EOP_BASE_ADDR_HI, upper_32_bits(eop_gpu_addr) >> 8);

		/* set the VMID assigned */
		WREG32(CP_HPD_EOP_VMID, 0);

		/* set the EOP size, register value is 2^(EOP_SIZE+1) dwords */
		tmp = RREG32(CP_HPD_EOP_CONTROL);
		tmp &= ~EOP_SIZE_MASK;
		tmp |= order_base_2(MEC_HPD_SIZE / 8);
		WREG32(CP_HPD_EOP_CONTROL, tmp);
	}
	cik_srbm_select(rdev, 0, 0, 0, 0);
	mutex_unlock(&rdev->srbm_mutex);

	/* init the queues.  Just two for now. */
	for (i = 0; i < 2; i++) {
		if (i == 0)
			idx = CAYMAN_RING_TYPE_CP1_INDEX;
		else
			idx = CAYMAN_RING_TYPE_CP2_INDEX;

		if (rdev->ring[idx].mqd_obj == NULL) {
			r = radeon_bo_create(rdev,
					     sizeof(struct bonaire_mqd),
					     PAGE_SIZE, true,
					     RADEON_GEM_DOMAIN_GTT, NULL,
					     &rdev->ring[idx].mqd_obj);
			if (r) {
				dev_warn(rdev->dev, "(%d) create MQD bo failed\n", r);
				return r;
			}
		}

		r = radeon_bo_reserve(rdev->ring[idx].mqd_obj, false);
		if (unlikely(r != 0)) {
			cik_cp_compute_fini(rdev);
			return r;
		}
		r = radeon_bo_pin(rdev->ring[idx].mqd_obj, RADEON_GEM_DOMAIN_GTT,
				  &mqd_gpu_addr);
		if (r) {
			dev_warn(rdev->dev, "(%d) pin MQD bo failed\n", r);
			cik_cp_compute_fini(rdev);
			return r;
		}
		r = radeon_bo_kmap(rdev->ring[idx].mqd_obj, (void **)&buf);
		if (r) {
			dev_warn(rdev->dev, "(%d) map MQD bo failed\n", r);
			cik_cp_compute_fini(rdev);
			return r;
		}

		/* init the mqd struct */
		memset(buf, 0, sizeof(struct bonaire_mqd));

		mqd = (struct bonaire_mqd *)buf;
		mqd->header = 0xC0310800;
		mqd->static_thread_mgmt01[0] = 0xffffffff;
		mqd->static_thread_mgmt01[1] = 0xffffffff;
		mqd->static_thread_mgmt23[0] = 0xffffffff;
		mqd->static_thread_mgmt23[1] = 0xffffffff;

		mutex_lock(&rdev->srbm_mutex);
		cik_srbm_select(rdev, rdev->ring[idx].me,
				rdev->ring[idx].pipe,
				rdev->ring[idx].queue, 0);

		/* disable wptr polling */
		tmp = RREG32(CP_PQ_WPTR_POLL_CNTL);
		tmp &= ~WPTR_POLL_EN;
		WREG32(CP_PQ_WPTR_POLL_CNTL, tmp);

		/* enable doorbell? */
		mqd->queue_state.cp_hqd_pq_doorbell_control =
			RREG32(CP_HQD_PQ_DOORBELL_CONTROL);
		if (use_doorbell)
			mqd->queue_state.cp_hqd_pq_doorbell_control |= DOORBELL_EN;
		else
			mqd->queue_state.cp_hqd_pq_doorbell_control &= ~DOORBELL_EN;
		WREG32(CP_HQD_PQ_DOORBELL_CONTROL,
		       mqd->queue_state.cp_hqd_pq_doorbell_control);

		/* disable the queue if it's active */
		mqd->queue_state.cp_hqd_dequeue_request = 0;
		mqd->queue_state.cp_hqd_pq_rptr = 0;
		mqd->queue_state.cp_hqd_pq_wptr= 0;
		if (RREG32(CP_HQD_ACTIVE) & 1) {
			WREG32(CP_HQD_DEQUEUE_REQUEST, 1);
			for (i = 0; i < rdev->usec_timeout; i++) {
				if (!(RREG32(CP_HQD_ACTIVE) & 1))
					break;
				udelay(1);
			}
			WREG32(CP_HQD_DEQUEUE_REQUEST, mqd->queue_state.cp_hqd_dequeue_request);
			WREG32(CP_HQD_PQ_RPTR, mqd->queue_state.cp_hqd_pq_rptr);
			WREG32(CP_HQD_PQ_WPTR, mqd->queue_state.cp_hqd_pq_wptr);
		}

		/* set the pointer to the MQD */
		mqd->queue_state.cp_mqd_base_addr = mqd_gpu_addr & 0xfffffffc;
		mqd->queue_state.cp_mqd_base_addr_hi = upper_32_bits(mqd_gpu_addr);
		WREG32(CP_MQD_BASE_ADDR, mqd->queue_state.cp_mqd_base_addr);
		WREG32(CP_MQD_BASE_ADDR_HI, mqd->queue_state.cp_mqd_base_addr_hi);
		/* set MQD vmid to 0 */
		mqd->queue_state.cp_mqd_control = RREG32(CP_MQD_CONTROL);
		mqd->queue_state.cp_mqd_control &= ~MQD_VMID_MASK;
		WREG32(CP_MQD_CONTROL, mqd->queue_state.cp_mqd_control);

		/* set the pointer to the HQD, this is similar CP_RB0_BASE/_HI */
		hqd_gpu_addr = rdev->ring[idx].gpu_addr >> 8;
		mqd->queue_state.cp_hqd_pq_base = hqd_gpu_addr;
		mqd->queue_state.cp_hqd_pq_base_hi = upper_32_bits(hqd_gpu_addr);
		WREG32(CP_HQD_PQ_BASE, mqd->queue_state.cp_hqd_pq_base);
		WREG32(CP_HQD_PQ_BASE_HI, mqd->queue_state.cp_hqd_pq_base_hi);

		/* set up the HQD, this is similar to CP_RB0_CNTL */
		mqd->queue_state.cp_hqd_pq_control = RREG32(CP_HQD_PQ_CONTROL);
		mqd->queue_state.cp_hqd_pq_control &=
			~(QUEUE_SIZE_MASK | RPTR_BLOCK_SIZE_MASK);

		mqd->queue_state.cp_hqd_pq_control |=
			order_base_2(rdev->ring[idx].ring_size / 8);
		mqd->queue_state.cp_hqd_pq_control |=
			(order_base_2(RADEON_GPU_PAGE_SIZE/8) << 8);
#ifdef __BIG_ENDIAN
		mqd->queue_state.cp_hqd_pq_control |= BUF_SWAP_32BIT;
#endif
		mqd->queue_state.cp_hqd_pq_control &=
			~(UNORD_DISPATCH | ROQ_PQ_IB_FLIP | PQ_VOLATILE);
		mqd->queue_state.cp_hqd_pq_control |=
			PRIV_STATE | KMD_QUEUE; /* assuming kernel queue control */
		WREG32(CP_HQD_PQ_CONTROL, mqd->queue_state.cp_hqd_pq_control);

		/* only used if CP_PQ_WPTR_POLL_CNTL.WPTR_POLL_EN=1 */
		if (i == 0)
			wb_gpu_addr = rdev->wb.gpu_addr + CIK_WB_CP1_WPTR_OFFSET;
		else
			wb_gpu_addr = rdev->wb.gpu_addr + CIK_WB_CP2_WPTR_OFFSET;
		mqd->queue_state.cp_hqd_pq_wptr_poll_addr = wb_gpu_addr & 0xfffffffc;
		mqd->queue_state.cp_hqd_pq_wptr_poll_addr_hi = upper_32_bits(wb_gpu_addr) & 0xffff;
		WREG32(CP_HQD_PQ_WPTR_POLL_ADDR, mqd->queue_state.cp_hqd_pq_wptr_poll_addr);
		WREG32(CP_HQD_PQ_WPTR_POLL_ADDR_HI,
		       mqd->queue_state.cp_hqd_pq_wptr_poll_addr_hi);

		/* set the wb address wether it's enabled or not */
		if (i == 0)
			wb_gpu_addr = rdev->wb.gpu_addr + RADEON_WB_CP1_RPTR_OFFSET;
		else
			wb_gpu_addr = rdev->wb.gpu_addr + RADEON_WB_CP2_RPTR_OFFSET;
		mqd->queue_state.cp_hqd_pq_rptr_report_addr = wb_gpu_addr & 0xfffffffc;
		mqd->queue_state.cp_hqd_pq_rptr_report_addr_hi =
			upper_32_bits(wb_gpu_addr) & 0xffff;
		WREG32(CP_HQD_PQ_RPTR_REPORT_ADDR,
		       mqd->queue_state.cp_hqd_pq_rptr_report_addr);
		WREG32(CP_HQD_PQ_RPTR_REPORT_ADDR_HI,
		       mqd->queue_state.cp_hqd_pq_rptr_report_addr_hi);

		/* enable the doorbell if requested */
		if (use_doorbell) {
			mqd->queue_state.cp_hqd_pq_doorbell_control =
				RREG32(CP_HQD_PQ_DOORBELL_CONTROL);
			mqd->queue_state.cp_hqd_pq_doorbell_control &= ~DOORBELL_OFFSET_MASK;
			mqd->queue_state.cp_hqd_pq_doorbell_control |=
				DOORBELL_OFFSET(rdev->ring[idx].doorbell_index);
			mqd->queue_state.cp_hqd_pq_doorbell_control |= DOORBELL_EN;
			mqd->queue_state.cp_hqd_pq_doorbell_control &=
				~(DOORBELL_SOURCE | DOORBELL_HIT);

		} else {
			mqd->queue_state.cp_hqd_pq_doorbell_control = 0;
		}
		WREG32(CP_HQD_PQ_DOORBELL_CONTROL,
		       mqd->queue_state.cp_hqd_pq_doorbell_control);

		/* read and write pointers, similar to CP_RB0_WPTR/_RPTR */
		rdev->ring[idx].wptr = 0;
		mqd->queue_state.cp_hqd_pq_wptr = rdev->ring[idx].wptr;
		WREG32(CP_HQD_PQ_WPTR, mqd->queue_state.cp_hqd_pq_wptr);
		rdev->ring[idx].rptr = RREG32(CP_HQD_PQ_RPTR);
		mqd->queue_state.cp_hqd_pq_rptr = rdev->ring[idx].rptr;

		/* set the vmid for the queue */
		mqd->queue_state.cp_hqd_vmid = 0;
		WREG32(CP_HQD_VMID, mqd->queue_state.cp_hqd_vmid);

		/* activate the queue */
		mqd->queue_state.cp_hqd_active = 1;
		WREG32(CP_HQD_ACTIVE, mqd->queue_state.cp_hqd_active);

		cik_srbm_select(rdev, 0, 0, 0, 0);
		mutex_unlock(&rdev->srbm_mutex);

		radeon_bo_kunmap(rdev->ring[idx].mqd_obj);
		radeon_bo_unreserve(rdev->ring[idx].mqd_obj);

		rdev->ring[idx].ready = true;
		r = radeon_ring_test(rdev, idx, &rdev->ring[idx]);
		if (r)
			rdev->ring[idx].ready = false;
	}

	return 0;
}

static void cik_cp_enable(struct radeon_device *rdev, bool enable)
{
	cik_cp_gfx_enable(rdev, enable);
	cik_cp_compute_enable(rdev, enable);
}

static int cik_cp_load_microcode(struct radeon_device *rdev)
{
	int r;

	r = cik_cp_gfx_load_microcode(rdev);
	if (r)
		return r;
	r = cik_cp_compute_load_microcode(rdev);
	if (r)
		return r;

	return 0;
}

static void cik_cp_fini(struct radeon_device *rdev)
{
	cik_cp_gfx_fini(rdev);
	cik_cp_compute_fini(rdev);
}

static int cik_cp_resume(struct radeon_device *rdev)
{
	int r;

	cik_enable_gui_idle_interrupt(rdev, false);

	r = cik_cp_load_microcode(rdev);
	if (r)
		return r;

	r = cik_cp_gfx_resume(rdev);
	if (r)
		return r;
	r = cik_cp_compute_resume(rdev);
	if (r)
		return r;

	cik_enable_gui_idle_interrupt(rdev, true);

	return 0;
}

static void cik_print_gpu_status_regs(struct radeon_device *rdev)
{
	dev_info(rdev->dev, "  GRBM_STATUS=0x%08X\n",
		RREG32(GRBM_STATUS));
	dev_info(rdev->dev, "  GRBM_STATUS2=0x%08X\n",
		RREG32(GRBM_STATUS2));
	dev_info(rdev->dev, "  GRBM_STATUS_SE0=0x%08X\n",
		RREG32(GRBM_STATUS_SE0));
	dev_info(rdev->dev, "  GRBM_STATUS_SE1=0x%08X\n",
		RREG32(GRBM_STATUS_SE1));
	dev_info(rdev->dev, "  GRBM_STATUS_SE2=0x%08X\n",
		RREG32(GRBM_STATUS_SE2));
	dev_info(rdev->dev, "  GRBM_STATUS_SE3=0x%08X\n",
		RREG32(GRBM_STATUS_SE3));
	dev_info(rdev->dev, "  SRBM_STATUS=0x%08X\n",
		RREG32(SRBM_STATUS));
	dev_info(rdev->dev, "  SRBM_STATUS2=0x%08X\n",
		RREG32(SRBM_STATUS2));
	dev_info(rdev->dev, "  SDMA0_STATUS_REG   = 0x%08X\n",
		RREG32(SDMA0_STATUS_REG + SDMA0_REGISTER_OFFSET));
	dev_info(rdev->dev, "  SDMA1_STATUS_REG   = 0x%08X\n",
		 RREG32(SDMA0_STATUS_REG + SDMA1_REGISTER_OFFSET));
	dev_info(rdev->dev, "  CP_STAT = 0x%08x\n", RREG32(CP_STAT));
	dev_info(rdev->dev, "  CP_STALLED_STAT1 = 0x%08x\n",
		 RREG32(CP_STALLED_STAT1));
	dev_info(rdev->dev, "  CP_STALLED_STAT2 = 0x%08x\n",
		 RREG32(CP_STALLED_STAT2));
	dev_info(rdev->dev, "  CP_STALLED_STAT3 = 0x%08x\n",
		 RREG32(CP_STALLED_STAT3));
	dev_info(rdev->dev, "  CP_CPF_BUSY_STAT = 0x%08x\n",
		 RREG32(CP_CPF_BUSY_STAT));
	dev_info(rdev->dev, "  CP_CPF_STALLED_STAT1 = 0x%08x\n",
		 RREG32(CP_CPF_STALLED_STAT1));
	dev_info(rdev->dev, "  CP_CPF_STATUS = 0x%08x\n", RREG32(CP_CPF_STATUS));
	dev_info(rdev->dev, "  CP_CPC_BUSY_STAT = 0x%08x\n", RREG32(CP_CPC_BUSY_STAT));
	dev_info(rdev->dev, "  CP_CPC_STALLED_STAT1 = 0x%08x\n",
		 RREG32(CP_CPC_STALLED_STAT1));
	dev_info(rdev->dev, "  CP_CPC_STATUS = 0x%08x\n", RREG32(CP_CPC_STATUS));
}

/**
 * cik_gpu_check_soft_reset - check which blocks are busy
 *
 * @rdev: radeon_device pointer
 *
 * Check which blocks are busy and return the relevant reset
 * mask to be used by cik_gpu_soft_reset().
 * Returns a mask of the blocks to be reset.
 */
u32 cik_gpu_check_soft_reset(struct radeon_device *rdev)
{
	u32 reset_mask = 0;
	u32 tmp;

	/* GRBM_STATUS */
	tmp = RREG32(GRBM_STATUS);
	if (tmp & (PA_BUSY | SC_BUSY |
		   BCI_BUSY | SX_BUSY |
		   TA_BUSY | VGT_BUSY |
		   DB_BUSY | CB_BUSY |
		   GDS_BUSY | SPI_BUSY |
		   IA_BUSY | IA_BUSY_NO_DMA))
		reset_mask |= RADEON_RESET_GFX;

	if (tmp & (CP_BUSY | CP_COHERENCY_BUSY))
		reset_mask |= RADEON_RESET_CP;

	/* GRBM_STATUS2 */
	tmp = RREG32(GRBM_STATUS2);
	if (tmp & RLC_BUSY)
		reset_mask |= RADEON_RESET_RLC;

	/* SDMA0_STATUS_REG */
	tmp = RREG32(SDMA0_STATUS_REG + SDMA0_REGISTER_OFFSET);
	if (!(tmp & SDMA_IDLE))
		reset_mask |= RADEON_RESET_DMA;

	/* SDMA1_STATUS_REG */
	tmp = RREG32(SDMA0_STATUS_REG + SDMA1_REGISTER_OFFSET);
	if (!(tmp & SDMA_IDLE))
		reset_mask |= RADEON_RESET_DMA1;

	/* SRBM_STATUS2 */
	tmp = RREG32(SRBM_STATUS2);
	if (tmp & SDMA_BUSY)
		reset_mask |= RADEON_RESET_DMA;

	if (tmp & SDMA1_BUSY)
		reset_mask |= RADEON_RESET_DMA1;

	/* SRBM_STATUS */
	tmp = RREG32(SRBM_STATUS);

	if (tmp & IH_BUSY)
		reset_mask |= RADEON_RESET_IH;

	if (tmp & SEM_BUSY)
		reset_mask |= RADEON_RESET_SEM;

	if (tmp & GRBM_RQ_PENDING)
		reset_mask |= RADEON_RESET_GRBM;

	if (tmp & VMC_BUSY)
		reset_mask |= RADEON_RESET_VMC;

	if (tmp & (MCB_BUSY | MCB_NON_DISPLAY_BUSY |
		   MCC_BUSY | MCD_BUSY))
		reset_mask |= RADEON_RESET_MC;

	if (evergreen_is_display_hung(rdev))
		reset_mask |= RADEON_RESET_DISPLAY;

	/* Skip MC reset as it's mostly likely not hung, just busy */
	if (reset_mask & RADEON_RESET_MC) {
		DRM_DEBUG("MC busy: 0x%08X, clearing.\n", reset_mask);
		reset_mask &= ~RADEON_RESET_MC;
	}

	return reset_mask;
}

/**
 * cik_gpu_soft_reset - soft reset GPU
 *
 * @rdev: radeon_device pointer
 * @reset_mask: mask of which blocks to reset
 *
 * Soft reset the blocks specified in @reset_mask.
 */
static void cik_gpu_soft_reset(struct radeon_device *rdev, u32 reset_mask)
{
	struct evergreen_mc_save save;
	u32 grbm_soft_reset = 0, srbm_soft_reset = 0;
	u32 tmp;

	if (reset_mask == 0)
		return;

	dev_info(rdev->dev, "GPU softreset: 0x%08X\n", reset_mask);

	cik_print_gpu_status_regs(rdev);
	dev_info(rdev->dev, "  VM_CONTEXT1_PROTECTION_FAULT_ADDR   0x%08X\n",
		 RREG32(VM_CONTEXT1_PROTECTION_FAULT_ADDR));
	dev_info(rdev->dev, "  VM_CONTEXT1_PROTECTION_FAULT_STATUS 0x%08X\n",
		 RREG32(VM_CONTEXT1_PROTECTION_FAULT_STATUS));

	/* disable CG/PG */
	cik_fini_pg(rdev);
	cik_fini_cg(rdev);

	/* stop the rlc */
	cik_rlc_stop(rdev);

	/* Disable GFX parsing/prefetching */
	WREG32(CP_ME_CNTL, CP_ME_HALT | CP_PFP_HALT | CP_CE_HALT);

	/* Disable MEC parsing/prefetching */
	WREG32(CP_MEC_CNTL, MEC_ME1_HALT | MEC_ME2_HALT);

	if (reset_mask & RADEON_RESET_DMA) {
		/* sdma0 */
		tmp = RREG32(SDMA0_ME_CNTL + SDMA0_REGISTER_OFFSET);
		tmp |= SDMA_HALT;
		WREG32(SDMA0_ME_CNTL + SDMA0_REGISTER_OFFSET, tmp);
	}
	if (reset_mask & RADEON_RESET_DMA1) {
		/* sdma1 */
		tmp = RREG32(SDMA0_ME_CNTL + SDMA1_REGISTER_OFFSET);
		tmp |= SDMA_HALT;
		WREG32(SDMA0_ME_CNTL + SDMA1_REGISTER_OFFSET, tmp);
	}

	evergreen_mc_stop(rdev, &save);
	if (evergreen_mc_wait_for_idle(rdev)) {
		dev_warn(rdev->dev, "Wait for MC idle timedout !\n");
	}

	if (reset_mask & (RADEON_RESET_GFX | RADEON_RESET_COMPUTE | RADEON_RESET_CP))
		grbm_soft_reset = SOFT_RESET_CP | SOFT_RESET_GFX;

	if (reset_mask & RADEON_RESET_CP) {
		grbm_soft_reset |= SOFT_RESET_CP;

		srbm_soft_reset |= SOFT_RESET_GRBM;
	}

	if (reset_mask & RADEON_RESET_DMA)
		srbm_soft_reset |= SOFT_RESET_SDMA;

	if (reset_mask & RADEON_RESET_DMA1)
		srbm_soft_reset |= SOFT_RESET_SDMA1;

	if (reset_mask & RADEON_RESET_DISPLAY)
		srbm_soft_reset |= SOFT_RESET_DC;

	if (reset_mask & RADEON_RESET_RLC)
		grbm_soft_reset |= SOFT_RESET_RLC;

	if (reset_mask & RADEON_RESET_SEM)
		srbm_soft_reset |= SOFT_RESET_SEM;

	if (reset_mask & RADEON_RESET_IH)
		srbm_soft_reset |= SOFT_RESET_IH;

	if (reset_mask & RADEON_RESET_GRBM)
		srbm_soft_reset |= SOFT_RESET_GRBM;

	if (reset_mask & RADEON_RESET_VMC)
		srbm_soft_reset |= SOFT_RESET_VMC;

	if (!(rdev->flags & RADEON_IS_IGP)) {
		if (reset_mask & RADEON_RESET_MC)
			srbm_soft_reset |= SOFT_RESET_MC;
	}

	if (grbm_soft_reset) {
		tmp = RREG32(GRBM_SOFT_RESET);
		tmp |= grbm_soft_reset;
		dev_info(rdev->dev, "GRBM_SOFT_RESET=0x%08X\n", tmp);
		WREG32(GRBM_SOFT_RESET, tmp);
		tmp = RREG32(GRBM_SOFT_RESET);

		udelay(50);

		tmp &= ~grbm_soft_reset;
		WREG32(GRBM_SOFT_RESET, tmp);
		tmp = RREG32(GRBM_SOFT_RESET);
	}

	if (srbm_soft_reset) {
		tmp = RREG32(SRBM_SOFT_RESET);
		tmp |= srbm_soft_reset;
		dev_info(rdev->dev, "SRBM_SOFT_RESET=0x%08X\n", tmp);
		WREG32(SRBM_SOFT_RESET, tmp);
		tmp = RREG32(SRBM_SOFT_RESET);

		udelay(50);

		tmp &= ~srbm_soft_reset;
		WREG32(SRBM_SOFT_RESET, tmp);
		tmp = RREG32(SRBM_SOFT_RESET);
	}

	/* Wait a little for things to settle down */
	udelay(50);

	evergreen_mc_resume(rdev, &save);
	udelay(50);

	cik_print_gpu_status_regs(rdev);
}

struct kv_reset_save_regs {
	u32 gmcon_reng_execute;
	u32 gmcon_misc;
	u32 gmcon_misc3;
};

static void kv_save_regs_for_reset(struct radeon_device *rdev,
				   struct kv_reset_save_regs *save)
{
	save->gmcon_reng_execute = RREG32(GMCON_RENG_EXECUTE);
	save->gmcon_misc = RREG32(GMCON_MISC);
	save->gmcon_misc3 = RREG32(GMCON_MISC3);

	WREG32(GMCON_RENG_EXECUTE, save->gmcon_reng_execute & ~RENG_EXECUTE_ON_PWR_UP);
	WREG32(GMCON_MISC, save->gmcon_misc & ~(RENG_EXECUTE_ON_REG_UPDATE |
						STCTRL_STUTTER_EN));
}

static void kv_restore_regs_for_reset(struct radeon_device *rdev,
				      struct kv_reset_save_regs *save)
{
	int i;

	WREG32(GMCON_PGFSM_WRITE, 0);
	WREG32(GMCON_PGFSM_CONFIG, 0x200010ff);

	for (i = 0; i < 5; i++)
		WREG32(GMCON_PGFSM_WRITE, 0);

	WREG32(GMCON_PGFSM_WRITE, 0);
	WREG32(GMCON_PGFSM_CONFIG, 0x300010ff);

	for (i = 0; i < 5; i++)
		WREG32(GMCON_PGFSM_WRITE, 0);

	WREG32(GMCON_PGFSM_WRITE, 0x210000);
	WREG32(GMCON_PGFSM_CONFIG, 0xa00010ff);

	for (i = 0; i < 5; i++)
		WREG32(GMCON_PGFSM_WRITE, 0);

	WREG32(GMCON_PGFSM_WRITE, 0x21003);
	WREG32(GMCON_PGFSM_CONFIG, 0xb00010ff);

	for (i = 0; i < 5; i++)
		WREG32(GMCON_PGFSM_WRITE, 0);

	WREG32(GMCON_PGFSM_WRITE, 0x2b00);
	WREG32(GMCON_PGFSM_CONFIG, 0xc00010ff);

	for (i = 0; i < 5; i++)
		WREG32(GMCON_PGFSM_WRITE, 0);

	WREG32(GMCON_PGFSM_WRITE, 0);
	WREG32(GMCON_PGFSM_CONFIG, 0xd00010ff);

	for (i = 0; i < 5; i++)
		WREG32(GMCON_PGFSM_WRITE, 0);

	WREG32(GMCON_PGFSM_WRITE, 0x420000);
	WREG32(GMCON_PGFSM_CONFIG, 0x100010ff);

	for (i = 0; i < 5; i++)
		WREG32(GMCON_PGFSM_WRITE, 0);

	WREG32(GMCON_PGFSM_WRITE, 0x120202);
	WREG32(GMCON_PGFSM_CONFIG, 0x500010ff);

	for (i = 0; i < 5; i++)
		WREG32(GMCON_PGFSM_WRITE, 0);

	WREG32(GMCON_PGFSM_WRITE, 0x3e3e36);
	WREG32(GMCON_PGFSM_CONFIG, 0x600010ff);

	for (i = 0; i < 5; i++)
		WREG32(GMCON_PGFSM_WRITE, 0);

	WREG32(GMCON_PGFSM_WRITE, 0x373f3e);
	WREG32(GMCON_PGFSM_CONFIG, 0x700010ff);

	for (i = 0; i < 5; i++)
		WREG32(GMCON_PGFSM_WRITE, 0);

	WREG32(GMCON_PGFSM_WRITE, 0x3e1332);
	WREG32(GMCON_PGFSM_CONFIG, 0xe00010ff);

	WREG32(GMCON_MISC3, save->gmcon_misc3);
	WREG32(GMCON_MISC, save->gmcon_misc);
	WREG32(GMCON_RENG_EXECUTE, save->gmcon_reng_execute);
}

static void cik_gpu_pci_config_reset(struct radeon_device *rdev)
{
	struct evergreen_mc_save save;
	struct kv_reset_save_regs kv_save = { 0 };
	u32 tmp, i;

	dev_info(rdev->dev, "GPU pci config reset\n");

	/* disable dpm? */

	/* disable cg/pg */
	cik_fini_pg(rdev);
	cik_fini_cg(rdev);

	/* Disable GFX parsing/prefetching */
	WREG32(CP_ME_CNTL, CP_ME_HALT | CP_PFP_HALT | CP_CE_HALT);

	/* Disable MEC parsing/prefetching */
	WREG32(CP_MEC_CNTL, MEC_ME1_HALT | MEC_ME2_HALT);

	/* sdma0 */
	tmp = RREG32(SDMA0_ME_CNTL + SDMA0_REGISTER_OFFSET);
	tmp |= SDMA_HALT;
	WREG32(SDMA0_ME_CNTL + SDMA0_REGISTER_OFFSET, tmp);
	/* sdma1 */
	tmp = RREG32(SDMA0_ME_CNTL + SDMA1_REGISTER_OFFSET);
	tmp |= SDMA_HALT;
	WREG32(SDMA0_ME_CNTL + SDMA1_REGISTER_OFFSET, tmp);
	/* XXX other engines? */

	/* halt the rlc, disable cp internal ints */
	cik_rlc_stop(rdev);

	udelay(50);

	/* disable mem access */
	evergreen_mc_stop(rdev, &save);
	if (evergreen_mc_wait_for_idle(rdev)) {
		dev_warn(rdev->dev, "Wait for MC idle timed out !\n");
	}

	if (rdev->flags & RADEON_IS_IGP)
		kv_save_regs_for_reset(rdev, &kv_save);

	/* disable BM */
	pci_clear_master(rdev->pdev);
	/* reset */
	radeon_pci_config_reset(rdev);

	udelay(100);

	/* wait for asic to come out of reset */
	for (i = 0; i < rdev->usec_timeout; i++) {
		if (RREG32(CONFIG_MEMSIZE) != 0xffffffff)
			break;
		udelay(1);
	}

	/* does asic init need to be run first??? */
	if (rdev->flags & RADEON_IS_IGP)
		kv_restore_regs_for_reset(rdev, &kv_save);
}

/**
 * cik_asic_reset - soft reset GPU
 *
 * @rdev: radeon_device pointer
 *
 * Look up which blocks are hung and attempt
 * to reset them.
 * Returns 0 for success.
 */
int cik_asic_reset(struct radeon_device *rdev)
{
	u32 reset_mask;

	reset_mask = cik_gpu_check_soft_reset(rdev);

	if (reset_mask)
		r600_set_bios_scratch_engine_hung(rdev, true);

	/* try soft reset */
	cik_gpu_soft_reset(rdev, reset_mask);

	reset_mask = cik_gpu_check_soft_reset(rdev);

	/* try pci config reset */
	if (reset_mask && radeon_hard_reset)
		cik_gpu_pci_config_reset(rdev);

	reset_mask = cik_gpu_check_soft_reset(rdev);

	if (!reset_mask)
		r600_set_bios_scratch_engine_hung(rdev, false);

	return 0;
}

/**
 * cik_gfx_is_lockup - check if the 3D engine is locked up
 *
 * @rdev: radeon_device pointer
 * @ring: radeon_ring structure holding ring information
 *
 * Check if the 3D engine is locked up (CIK).
 * Returns true if the engine is locked, false if not.
 */
bool cik_gfx_is_lockup(struct radeon_device *rdev, struct radeon_ring *ring)
{
	u32 reset_mask = cik_gpu_check_soft_reset(rdev);

	if (!(reset_mask & (RADEON_RESET_GFX |
			    RADEON_RESET_COMPUTE |
			    RADEON_RESET_CP))) {
		radeon_ring_lockup_update(ring);
		return false;
	}
	/* force CP activities */
	radeon_ring_force_activity(rdev, ring);
	return radeon_ring_test_lockup(rdev, ring);
}

/* MC */
/**
 * cik_mc_program - program the GPU memory controller
 *
 * @rdev: radeon_device pointer
 *
 * Set the location of vram, gart, and AGP in the GPU's
 * physical address space (CIK).
 */
static void cik_mc_program(struct radeon_device *rdev)
{
	struct evergreen_mc_save save;
	u32 tmp;
	int i, j;

	/* Initialize HDP */
	for (i = 0, j = 0; i < 32; i++, j += 0x18) {
		WREG32((0x2c14 + j), 0x00000000);
		WREG32((0x2c18 + j), 0x00000000);
		WREG32((0x2c1c + j), 0x00000000);
		WREG32((0x2c20 + j), 0x00000000);
		WREG32((0x2c24 + j), 0x00000000);
	}
	WREG32(HDP_REG_COHERENCY_FLUSH_CNTL, 0);

	evergreen_mc_stop(rdev, &save);
	if (radeon_mc_wait_for_idle(rdev)) {
		dev_warn(rdev->dev, "Wait for MC idle timedout !\n");
	}
	/* Lockout access through VGA aperture*/
	WREG32(VGA_HDP_CONTROL, VGA_MEMORY_DISABLE);
	/* Update configuration */
	WREG32(MC_VM_SYSTEM_APERTURE_LOW_ADDR,
	       rdev->mc.vram_start >> 12);
	WREG32(MC_VM_SYSTEM_APERTURE_HIGH_ADDR,
	       rdev->mc.vram_end >> 12);
	WREG32(MC_VM_SYSTEM_APERTURE_DEFAULT_ADDR,
	       rdev->vram_scratch.gpu_addr >> 12);
	tmp = ((rdev->mc.vram_end >> 24) & 0xFFFF) << 16;
	tmp |= ((rdev->mc.vram_start >> 24) & 0xFFFF);
	WREG32(MC_VM_FB_LOCATION, tmp);
	/* XXX double check these! */
	WREG32(HDP_NONSURFACE_BASE, (rdev->mc.vram_start >> 8));
	WREG32(HDP_NONSURFACE_INFO, (2 << 7) | (1 << 30));
	WREG32(HDP_NONSURFACE_SIZE, 0x3FFFFFFF);
	WREG32(MC_VM_AGP_BASE, 0);
	WREG32(MC_VM_AGP_TOP, 0x0FFFFFFF);
	WREG32(MC_VM_AGP_BOT, 0x0FFFFFFF);
	if (radeon_mc_wait_for_idle(rdev)) {
		dev_warn(rdev->dev, "Wait for MC idle timedout !\n");
	}
	evergreen_mc_resume(rdev, &save);
	/* we need to own VRAM, so turn off the VGA renderer here
	 * to stop it overwriting our objects */
	rv515_vga_render_disable(rdev);
}

/**
 * cik_mc_init - initialize the memory controller driver params
 *
 * @rdev: radeon_device pointer
 *
 * Look up the amount of vram, vram width, and decide how to place
 * vram and gart within the GPU's physical address space (CIK).
 * Returns 0 for success.
 */
static int cik_mc_init(struct radeon_device *rdev)
{
	u32 tmp;
	int chansize, numchan;

	/* Get VRAM informations */
	rdev->mc.vram_is_ddr = true;
	tmp = RREG32(MC_ARB_RAMCFG);
	if (tmp & CHANSIZE_MASK) {
		chansize = 64;
	} else {
		chansize = 32;
	}
	tmp = RREG32(MC_SHARED_CHMAP);
	switch ((tmp & NOOFCHAN_MASK) >> NOOFCHAN_SHIFT) {
	case 0:
	default:
		numchan = 1;
		break;
	case 1:
		numchan = 2;
		break;
	case 2:
		numchan = 4;
		break;
	case 3:
		numchan = 8;
		break;
	case 4:
		numchan = 3;
		break;
	case 5:
		numchan = 6;
		break;
	case 6:
		numchan = 10;
		break;
	case 7:
		numchan = 12;
		break;
	case 8:
		numchan = 16;
		break;
	}
	rdev->mc.vram_width = numchan * chansize;
	/* Could aper size report 0 ? */
	rdev->mc.aper_base = pci_resource_start(rdev->pdev, 0);
	rdev->mc.aper_size = pci_resource_len(rdev->pdev, 0);
	/* size in MB on si */
	rdev->mc.mc_vram_size = RREG32(CONFIG_MEMSIZE) * 1024ULL * 1024ULL;
	rdev->mc.real_vram_size = RREG32(CONFIG_MEMSIZE) * 1024ULL * 1024ULL;
	rdev->mc.visible_vram_size = rdev->mc.aper_size;
	si_vram_gtt_location(rdev, &rdev->mc);
	radeon_update_bandwidth_info(rdev);

	return 0;
}

/*
 * GART
 * VMID 0 is the physical GPU addresses as used by the kernel.
 * VMIDs 1-15 are used for userspace clients and are handled
 * by the radeon vm/hsa code.
 */
/**
 * cik_pcie_gart_tlb_flush - gart tlb flush callback
 *
 * @rdev: radeon_device pointer
 *
 * Flush the TLB for the VMID 0 page table (CIK).
 */
void cik_pcie_gart_tlb_flush(struct radeon_device *rdev)
{
	/* flush hdp cache */
	WREG32(HDP_MEM_COHERENCY_FLUSH_CNTL, 0);

	/* bits 0-15 are the VM contexts0-15 */
	WREG32(VM_INVALIDATE_REQUEST, 0x1);
}

/**
 * cik_pcie_gart_enable - gart enable
 *
 * @rdev: radeon_device pointer
 *
 * This sets up the TLBs, programs the page tables for VMID0,
 * sets up the hw for VMIDs 1-15 which are allocated on
 * demand, and sets up the global locations for the LDS, GDS,
 * and GPUVM for FSA64 clients (CIK).
 * Returns 0 for success, errors for failure.
 */
static int cik_pcie_gart_enable(struct radeon_device *rdev)
{
	int r, i;

	if (rdev->gart.robj == NULL) {
		dev_err(rdev->dev, "No VRAM object for PCIE GART.\n");
		return -EINVAL;
	}
	r = radeon_gart_table_vram_pin(rdev);
	if (r)
		return r;
	radeon_gart_restore(rdev);
	/* Setup TLB control */
	WREG32(MC_VM_MX_L1_TLB_CNTL,
	       (0xA << 7) |
	       ENABLE_L1_TLB |
	       SYSTEM_ACCESS_MODE_NOT_IN_SYS |
	       ENABLE_ADVANCED_DRIVER_MODEL |
	       SYSTEM_APERTURE_UNMAPPED_ACCESS_PASS_THRU);
	/* Setup L2 cache */
	WREG32(VM_L2_CNTL, ENABLE_L2_CACHE |
	       ENABLE_L2_FRAGMENT_PROCESSING |
	       ENABLE_L2_PTE_CACHE_LRU_UPDATE_BY_WRITE |
	       ENABLE_L2_PDE0_CACHE_LRU_UPDATE_BY_WRITE |
	       EFFECTIVE_L2_QUEUE_SIZE(7) |
	       CONTEXT1_IDENTITY_ACCESS_MODE(1));
	WREG32(VM_L2_CNTL2, INVALIDATE_ALL_L1_TLBS | INVALIDATE_L2_CACHE);
	WREG32(VM_L2_CNTL3, L2_CACHE_BIGK_ASSOCIATIVITY |
	       L2_CACHE_BIGK_FRAGMENT_SIZE(6));
	/* setup context0 */
	WREG32(VM_CONTEXT0_PAGE_TABLE_START_ADDR, rdev->mc.gtt_start >> 12);
	WREG32(VM_CONTEXT0_PAGE_TABLE_END_ADDR, rdev->mc.gtt_end >> 12);
	WREG32(VM_CONTEXT0_PAGE_TABLE_BASE_ADDR, rdev->gart.table_addr >> 12);
	WREG32(VM_CONTEXT0_PROTECTION_FAULT_DEFAULT_ADDR,
			(u32)(rdev->dummy_page.addr >> 12));
	WREG32(VM_CONTEXT0_CNTL2, 0);
	WREG32(VM_CONTEXT0_CNTL, (ENABLE_CONTEXT | PAGE_TABLE_DEPTH(0) |
				  RANGE_PROTECTION_FAULT_ENABLE_DEFAULT));

	WREG32(0x15D4, 0);
	WREG32(0x15D8, 0);
	WREG32(0x15DC, 0);

	/* empty context1-15 */
	/* FIXME start with 4G, once using 2 level pt switch to full
	 * vm size space
	 */
	/* set vm size, must be a multiple of 4 */
	WREG32(VM_CONTEXT1_PAGE_TABLE_START_ADDR, 0);
	WREG32(VM_CONTEXT1_PAGE_TABLE_END_ADDR, rdev->vm_manager.max_pfn);
	for (i = 1; i < 16; i++) {
		if (i < 8)
			WREG32(VM_CONTEXT0_PAGE_TABLE_BASE_ADDR + (i << 2),
			       rdev->gart.table_addr >> 12);
		else
			WREG32(VM_CONTEXT8_PAGE_TABLE_BASE_ADDR + ((i - 8) << 2),
			       rdev->gart.table_addr >> 12);
	}

	/* enable context1-15 */
	WREG32(VM_CONTEXT1_PROTECTION_FAULT_DEFAULT_ADDR,
	       (u32)(rdev->dummy_page.addr >> 12));
	WREG32(VM_CONTEXT1_CNTL2, 4);
	WREG32(VM_CONTEXT1_CNTL, ENABLE_CONTEXT | PAGE_TABLE_DEPTH(1) |
				RANGE_PROTECTION_FAULT_ENABLE_INTERRUPT |
				RANGE_PROTECTION_FAULT_ENABLE_DEFAULT |
				DUMMY_PAGE_PROTECTION_FAULT_ENABLE_INTERRUPT |
				DUMMY_PAGE_PROTECTION_FAULT_ENABLE_DEFAULT |
				PDE0_PROTECTION_FAULT_ENABLE_INTERRUPT |
				PDE0_PROTECTION_FAULT_ENABLE_DEFAULT |
				VALID_PROTECTION_FAULT_ENABLE_INTERRUPT |
				VALID_PROTECTION_FAULT_ENABLE_DEFAULT |
				READ_PROTECTION_FAULT_ENABLE_INTERRUPT |
				READ_PROTECTION_FAULT_ENABLE_DEFAULT |
				WRITE_PROTECTION_FAULT_ENABLE_INTERRUPT |
				WRITE_PROTECTION_FAULT_ENABLE_DEFAULT);

	if (rdev->family == CHIP_KAVERI) {
		u32 tmp = RREG32(CHUB_CONTROL);
		tmp &= ~BYPASS_VM;
		WREG32(CHUB_CONTROL, tmp);
	}

	/* XXX SH_MEM regs */
	/* where to put LDS, scratch, GPUVM in FSA64 space */
	mutex_lock(&rdev->srbm_mutex);
	for (i = 0; i < 16; i++) {
		cik_srbm_select(rdev, 0, 0, 0, i);
		/* CP and shaders */
		WREG32(SH_MEM_CONFIG, 0);
		WREG32(SH_MEM_APE1_BASE, 1);
		WREG32(SH_MEM_APE1_LIMIT, 0);
		WREG32(SH_MEM_BASES, 0);
		/* SDMA GFX */
		WREG32(SDMA0_GFX_VIRTUAL_ADDR + SDMA0_REGISTER_OFFSET, 0);
		WREG32(SDMA0_GFX_APE1_CNTL + SDMA0_REGISTER_OFFSET, 0);
		WREG32(SDMA0_GFX_VIRTUAL_ADDR + SDMA1_REGISTER_OFFSET, 0);
		WREG32(SDMA0_GFX_APE1_CNTL + SDMA1_REGISTER_OFFSET, 0);
		/* XXX SDMA RLC - todo */
	}
	cik_srbm_select(rdev, 0, 0, 0, 0);
	mutex_unlock(&rdev->srbm_mutex);

	cik_pcie_gart_tlb_flush(rdev);
	DRM_INFO("PCIE GART of %uM enabled (table at 0x%016llX).\n",
		 (unsigned)(rdev->mc.gtt_size >> 20),
		 (unsigned long long)rdev->gart.table_addr);
	rdev->gart.ready = true;
	return 0;
}

/**
 * cik_pcie_gart_disable - gart disable
 *
 * @rdev: radeon_device pointer
 *
 * This disables all VM page table (CIK).
 */
static void cik_pcie_gart_disable(struct radeon_device *rdev)
{
	/* Disable all tables */
	WREG32(VM_CONTEXT0_CNTL, 0);
	WREG32(VM_CONTEXT1_CNTL, 0);
	/* Setup TLB control */
	WREG32(MC_VM_MX_L1_TLB_CNTL, SYSTEM_ACCESS_MODE_NOT_IN_SYS |
	       SYSTEM_APERTURE_UNMAPPED_ACCESS_PASS_THRU);
	/* Setup L2 cache */
	WREG32(VM_L2_CNTL,
	       ENABLE_L2_FRAGMENT_PROCESSING |
	       ENABLE_L2_PTE_CACHE_LRU_UPDATE_BY_WRITE |
	       ENABLE_L2_PDE0_CACHE_LRU_UPDATE_BY_WRITE |
	       EFFECTIVE_L2_QUEUE_SIZE(7) |
	       CONTEXT1_IDENTITY_ACCESS_MODE(1));
	WREG32(VM_L2_CNTL2, 0);
	WREG32(VM_L2_CNTL3, L2_CACHE_BIGK_ASSOCIATIVITY |
	       L2_CACHE_BIGK_FRAGMENT_SIZE(6));
	radeon_gart_table_vram_unpin(rdev);
}

/**
 * cik_pcie_gart_fini - vm fini callback
 *
 * @rdev: radeon_device pointer
 *
 * Tears down the driver GART/VM setup (CIK).
 */
static void cik_pcie_gart_fini(struct radeon_device *rdev)
{
	cik_pcie_gart_disable(rdev);
	radeon_gart_table_vram_free(rdev);
	radeon_gart_fini(rdev);
}

/* vm parser */
/**
 * cik_ib_parse - vm ib_parse callback
 *
 * @rdev: radeon_device pointer
 * @ib: indirect buffer pointer
 *
 * CIK uses hw IB checking so this is a nop (CIK).
 */
int cik_ib_parse(struct radeon_device *rdev, struct radeon_ib *ib)
{
	return 0;
}

/*
 * vm
 * VMID 0 is the physical GPU addresses as used by the kernel.
 * VMIDs 1-15 are used for userspace clients and are handled
 * by the radeon vm/hsa code.
 */
/**
 * cik_vm_init - cik vm init callback
 *
 * @rdev: radeon_device pointer
 *
 * Inits cik specific vm parameters (number of VMs, base of vram for
 * VMIDs 1-15) (CIK).
 * Returns 0 for success.
 */
int cik_vm_init(struct radeon_device *rdev)
{
	/* number of VMs */
	rdev->vm_manager.nvm = 16;
	/* base offset of vram pages */
	if (rdev->flags & RADEON_IS_IGP) {
		u64 tmp = RREG32(MC_VM_FB_OFFSET);
		tmp <<= 22;
		rdev->vm_manager.vram_base_offset = tmp;
	} else
		rdev->vm_manager.vram_base_offset = 0;

	return 0;
}

/**
 * cik_vm_fini - cik vm fini callback
 *
 * @rdev: radeon_device pointer
 *
 * Tear down any asic specific VM setup (CIK).
 */
void cik_vm_fini(struct radeon_device *rdev)
{
}

/**
 * cik_vm_decode_fault - print human readable fault info
 *
 * @rdev: radeon_device pointer
 * @status: VM_CONTEXT1_PROTECTION_FAULT_STATUS register value
 * @addr: VM_CONTEXT1_PROTECTION_FAULT_ADDR register value
 *
 * Print human readable fault information (CIK).
 */
static void cik_vm_decode_fault(struct radeon_device *rdev,
				u32 status, u32 addr, u32 mc_client)
{
	u32 mc_id;
	u32 vmid = (status & FAULT_VMID_MASK) >> FAULT_VMID_SHIFT;
	u32 protections = (status & PROTECTIONS_MASK) >> PROTECTIONS_SHIFT;
	char block[5] = { mc_client >> 24, (mc_client >> 16) & 0xff,
		(mc_client >> 8) & 0xff, mc_client & 0xff, 0 };

	if (rdev->family == CHIP_HAWAII)
		mc_id = (status & HAWAII_MEMORY_CLIENT_ID_MASK) >> MEMORY_CLIENT_ID_SHIFT;
	else
		mc_id = (status & MEMORY_CLIENT_ID_MASK) >> MEMORY_CLIENT_ID_SHIFT;

	printk("VM fault (0x%02x, vmid %d) at page %u, %s from '%s' (0x%08x) (%d)\n",
	       protections, vmid, addr,
	       (status & MEMORY_CLIENT_RW_MASK) ? "write" : "read",
	       block, mc_client, mc_id);
}

/**
 * cik_vm_flush - cik vm flush using the CP
 *
 * @rdev: radeon_device pointer
 *
 * Update the page table base and flush the VM TLB
 * using the CP (CIK).
 */
void cik_vm_flush(struct radeon_device *rdev, int ridx, struct radeon_vm *vm)
{
	struct radeon_ring *ring = &rdev->ring[ridx];

	if (vm == NULL)
		return;

	radeon_ring_write(ring, PACKET3(PACKET3_WRITE_DATA, 3));
	radeon_ring_write(ring, (WRITE_DATA_ENGINE_SEL(0) |
				 WRITE_DATA_DST_SEL(0)));
	if (vm->id < 8) {
		radeon_ring_write(ring,
				  (VM_CONTEXT0_PAGE_TABLE_BASE_ADDR + (vm->id << 2)) >> 2);
	} else {
		radeon_ring_write(ring,
				  (VM_CONTEXT8_PAGE_TABLE_BASE_ADDR + ((vm->id - 8) << 2)) >> 2);
	}
	radeon_ring_write(ring, 0);
	radeon_ring_write(ring, vm->pd_gpu_addr >> 12);

	/* update SH_MEM_* regs */
	radeon_ring_write(ring, PACKET3(PACKET3_WRITE_DATA, 3));
	radeon_ring_write(ring, (WRITE_DATA_ENGINE_SEL(0) |
				 WRITE_DATA_DST_SEL(0)));
	radeon_ring_write(ring, SRBM_GFX_CNTL >> 2);
	radeon_ring_write(ring, 0);
	radeon_ring_write(ring, VMID(vm->id));

	radeon_ring_write(ring, PACKET3(PACKET3_WRITE_DATA, 6));
	radeon_ring_write(ring, (WRITE_DATA_ENGINE_SEL(0) |
				 WRITE_DATA_DST_SEL(0)));
	radeon_ring_write(ring, SH_MEM_BASES >> 2);
	radeon_ring_write(ring, 0);

	radeon_ring_write(ring, 0); /* SH_MEM_BASES */
	radeon_ring_write(ring, 0); /* SH_MEM_CONFIG */
	radeon_ring_write(ring, 1); /* SH_MEM_APE1_BASE */
	radeon_ring_write(ring, 0); /* SH_MEM_APE1_LIMIT */

	radeon_ring_write(ring, PACKET3(PACKET3_WRITE_DATA, 3));
	radeon_ring_write(ring, (WRITE_DATA_ENGINE_SEL(0) |
				 WRITE_DATA_DST_SEL(0)));
	radeon_ring_write(ring, SRBM_GFX_CNTL >> 2);
	radeon_ring_write(ring, 0);
	radeon_ring_write(ring, VMID(0));

	/* HDP flush */
	cik_hdp_flush_cp_ring_emit(rdev, ridx);

	/* bits 0-15 are the VM contexts0-15 */
	radeon_ring_write(ring, PACKET3(PACKET3_WRITE_DATA, 3));
	radeon_ring_write(ring, (WRITE_DATA_ENGINE_SEL(0) |
				 WRITE_DATA_DST_SEL(0)));
	radeon_ring_write(ring, VM_INVALIDATE_REQUEST >> 2);
	radeon_ring_write(ring, 0);
	radeon_ring_write(ring, 1 << vm->id);

	/* compute doesn't have PFP */
	if (ridx == RADEON_RING_TYPE_GFX_INDEX) {
		/* sync PFP to ME, otherwise we might get invalid PFP reads */
		radeon_ring_write(ring, PACKET3(PACKET3_PFP_SYNC_ME, 0));
		radeon_ring_write(ring, 0x0);
	}
}

/*
 * RLC
 * The RLC is a multi-purpose microengine that handles a
 * variety of functions, the most important of which is
 * the interrupt controller.
 */
static void cik_enable_gui_idle_interrupt(struct radeon_device *rdev,
					  bool enable)
{
	u32 tmp = RREG32(CP_INT_CNTL_RING0);

	if (enable)
		tmp |= (CNTX_BUSY_INT_ENABLE | CNTX_EMPTY_INT_ENABLE);
	else
		tmp &= ~(CNTX_BUSY_INT_ENABLE | CNTX_EMPTY_INT_ENABLE);
	WREG32(CP_INT_CNTL_RING0, tmp);
}

static void cik_enable_lbpw(struct radeon_device *rdev, bool enable)
{
	u32 tmp;

	tmp = RREG32(RLC_LB_CNTL);
	if (enable)
		tmp |= LOAD_BALANCE_ENABLE;
	else
		tmp &= ~LOAD_BALANCE_ENABLE;
	WREG32(RLC_LB_CNTL, tmp);
}

static void cik_wait_for_rlc_serdes(struct radeon_device *rdev)
{
	u32 i, j, k;
	u32 mask;

	for (i = 0; i < rdev->config.cik.max_shader_engines; i++) {
		for (j = 0; j < rdev->config.cik.max_sh_per_se; j++) {
			cik_select_se_sh(rdev, i, j);
			for (k = 0; k < rdev->usec_timeout; k++) {
				if (RREG32(RLC_SERDES_CU_MASTER_BUSY) == 0)
					break;
				udelay(1);
			}
		}
	}
	cik_select_se_sh(rdev, 0xffffffff, 0xffffffff);

	mask = SE_MASTER_BUSY_MASK | GC_MASTER_BUSY | TC0_MASTER_BUSY | TC1_MASTER_BUSY;
	for (k = 0; k < rdev->usec_timeout; k++) {
		if ((RREG32(RLC_SERDES_NONCU_MASTER_BUSY) & mask) == 0)
			break;
		udelay(1);
	}
}

static void cik_update_rlc(struct radeon_device *rdev, u32 rlc)
{
	u32 tmp;

	tmp = RREG32(RLC_CNTL);
	if (tmp != rlc)
		WREG32(RLC_CNTL, rlc);
}

static u32 cik_halt_rlc(struct radeon_device *rdev)
{
	u32 data, orig;

	orig = data = RREG32(RLC_CNTL);

	if (data & RLC_ENABLE) {
		u32 i;

		data &= ~RLC_ENABLE;
		WREG32(RLC_CNTL, data);

		for (i = 0; i < rdev->usec_timeout; i++) {
			if ((RREG32(RLC_GPM_STAT) & RLC_GPM_BUSY) == 0)
				break;
			udelay(1);
		}

		cik_wait_for_rlc_serdes(rdev);
	}

	return orig;
}

void cik_enter_rlc_safe_mode(struct radeon_device *rdev)
{
	u32 tmp, i, mask;

	tmp = REQ | MESSAGE(MSG_ENTER_RLC_SAFE_MODE);
	WREG32(RLC_GPR_REG2, tmp);

	mask = GFX_POWER_STATUS | GFX_CLOCK_STATUS;
	for (i = 0; i < rdev->usec_timeout; i++) {
		if ((RREG32(RLC_GPM_STAT) & mask) == mask)
			break;
		udelay(1);
	}

	for (i = 0; i < rdev->usec_timeout; i++) {
		if ((RREG32(RLC_GPR_REG2) & REQ) == 0)
			break;
		udelay(1);
	}
}

void cik_exit_rlc_safe_mode(struct radeon_device *rdev)
{
	u32 tmp;

	tmp = REQ | MESSAGE(MSG_EXIT_RLC_SAFE_MODE);
	WREG32(RLC_GPR_REG2, tmp);
}

/**
 * cik_rlc_stop - stop the RLC ME
 *
 * @rdev: radeon_device pointer
 *
 * Halt the RLC ME (MicroEngine) (CIK).
 */
static void cik_rlc_stop(struct radeon_device *rdev)
{
	WREG32(RLC_CNTL, 0);

	cik_enable_gui_idle_interrupt(rdev, false);

	cik_wait_for_rlc_serdes(rdev);
}

/**
 * cik_rlc_start - start the RLC ME
 *
 * @rdev: radeon_device pointer
 *
 * Unhalt the RLC ME (MicroEngine) (CIK).
 */
static void cik_rlc_start(struct radeon_device *rdev)
{
	WREG32(RLC_CNTL, RLC_ENABLE);

	cik_enable_gui_idle_interrupt(rdev, true);

	udelay(50);
}

/**
 * cik_rlc_resume - setup the RLC hw
 *
 * @rdev: radeon_device pointer
 *
 * Initialize the RLC registers, load the ucode,
 * and start the RLC (CIK).
 * Returns 0 for success, -EINVAL if the ucode is not available.
 */
static int cik_rlc_resume(struct radeon_device *rdev)
{
	u32 i, size, tmp;
	const __be32 *fw_data;

	if (!rdev->rlc_fw)
		return -EINVAL;

	switch (rdev->family) {
	case CHIP_BONAIRE:
	case CHIP_HAWAII:
	default:
		size = BONAIRE_RLC_UCODE_SIZE;
		break;
	case CHIP_KAVERI:
		size = KV_RLC_UCODE_SIZE;
		break;
	case CHIP_KABINI:
		size = KB_RLC_UCODE_SIZE;
		break;
	}

	cik_rlc_stop(rdev);

	/* disable CG */
	tmp = RREG32(RLC_CGCG_CGLS_CTRL) & 0xfffffffc;
	WREG32(RLC_CGCG_CGLS_CTRL, tmp);

	si_rlc_reset(rdev);

	cik_init_pg(rdev);

	cik_init_cg(rdev);

	WREG32(RLC_LB_CNTR_INIT, 0);
	WREG32(RLC_LB_CNTR_MAX, 0x00008000);

	cik_select_se_sh(rdev, 0xffffffff, 0xffffffff);
	WREG32(RLC_LB_INIT_CU_MASK, 0xffffffff);
	WREG32(RLC_LB_PARAMS, 0x00600408);
	WREG32(RLC_LB_CNTL, 0x80000004);

	WREG32(RLC_MC_CNTL, 0);
	WREG32(RLC_UCODE_CNTL, 0);

	fw_data = (const __be32 *)rdev->rlc_fw->data;
		WREG32(RLC_GPM_UCODE_ADDR, 0);
	for (i = 0; i < size; i++)
		WREG32(RLC_GPM_UCODE_DATA, be32_to_cpup(fw_data++));
	WREG32(RLC_GPM_UCODE_ADDR, 0);

	/* XXX - find out what chips support lbpw */
	cik_enable_lbpw(rdev, false);

	if (rdev->family == CHIP_BONAIRE)
		WREG32(RLC_DRIVER_DMA_STATUS, 0);

	cik_rlc_start(rdev);

	return 0;
}

static void cik_enable_cgcg(struct radeon_device *rdev, bool enable)
{
	u32 data, orig, tmp, tmp2;

	orig = data = RREG32(RLC_CGCG_CGLS_CTRL);

	if (enable && (rdev->cg_flags & RADEON_CG_SUPPORT_GFX_CGCG)) {
		cik_enable_gui_idle_interrupt(rdev, true);

		tmp = cik_halt_rlc(rdev);

		cik_select_se_sh(rdev, 0xffffffff, 0xffffffff);
		WREG32(RLC_SERDES_WR_CU_MASTER_MASK, 0xffffffff);
		WREG32(RLC_SERDES_WR_NONCU_MASTER_MASK, 0xffffffff);
		tmp2 = BPM_ADDR_MASK | CGCG_OVERRIDE_0 | CGLS_ENABLE;
		WREG32(RLC_SERDES_WR_CTRL, tmp2);

		cik_update_rlc(rdev, tmp);

		data |= CGCG_EN | CGLS_EN;
	} else {
		cik_enable_gui_idle_interrupt(rdev, false);

		RREG32(CB_CGTT_SCLK_CTRL);
		RREG32(CB_CGTT_SCLK_CTRL);
		RREG32(CB_CGTT_SCLK_CTRL);
		RREG32(CB_CGTT_SCLK_CTRL);

		data &= ~(CGCG_EN | CGLS_EN);
	}

	if (orig != data)
		WREG32(RLC_CGCG_CGLS_CTRL, data);

}

static void cik_enable_mgcg(struct radeon_device *rdev, bool enable)
{
	u32 data, orig, tmp = 0;

	if (enable && (rdev->cg_flags & RADEON_CG_SUPPORT_GFX_MGCG)) {
		if (rdev->cg_flags & RADEON_CG_SUPPORT_GFX_MGLS) {
			if (rdev->cg_flags & RADEON_CG_SUPPORT_GFX_CP_LS) {
				orig = data = RREG32(CP_MEM_SLP_CNTL);
				data |= CP_MEM_LS_EN;
				if (orig != data)
					WREG32(CP_MEM_SLP_CNTL, data);
			}
		}

		orig = data = RREG32(RLC_CGTT_MGCG_OVERRIDE);
		data &= 0xfffffffd;
		if (orig != data)
			WREG32(RLC_CGTT_MGCG_OVERRIDE, data);

		tmp = cik_halt_rlc(rdev);

		cik_select_se_sh(rdev, 0xffffffff, 0xffffffff);
		WREG32(RLC_SERDES_WR_CU_MASTER_MASK, 0xffffffff);
		WREG32(RLC_SERDES_WR_NONCU_MASTER_MASK, 0xffffffff);
		data = BPM_ADDR_MASK | MGCG_OVERRIDE_0;
		WREG32(RLC_SERDES_WR_CTRL, data);

		cik_update_rlc(rdev, tmp);

		if (rdev->cg_flags & RADEON_CG_SUPPORT_GFX_CGTS) {
			orig = data = RREG32(CGTS_SM_CTRL_REG);
			data &= ~SM_MODE_MASK;
			data |= SM_MODE(0x2);
			data |= SM_MODE_ENABLE;
			data &= ~CGTS_OVERRIDE;
			if ((rdev->cg_flags & RADEON_CG_SUPPORT_GFX_MGLS) &&
			    (rdev->cg_flags & RADEON_CG_SUPPORT_GFX_CGTS_LS))
				data &= ~CGTS_LS_OVERRIDE;
			data &= ~ON_MONITOR_ADD_MASK;
			data |= ON_MONITOR_ADD_EN;
			data |= ON_MONITOR_ADD(0x96);
			if (orig != data)
				WREG32(CGTS_SM_CTRL_REG, data);
		}
	} else {
		orig = data = RREG32(RLC_CGTT_MGCG_OVERRIDE);
		data |= 0x00000002;
		if (orig != data)
			WREG32(RLC_CGTT_MGCG_OVERRIDE, data);

		data = RREG32(RLC_MEM_SLP_CNTL);
		if (data & RLC_MEM_LS_EN) {
			data &= ~RLC_MEM_LS_EN;
			WREG32(RLC_MEM_SLP_CNTL, data);
		}

		data = RREG32(CP_MEM_SLP_CNTL);
		if (data & CP_MEM_LS_EN) {
			data &= ~CP_MEM_LS_EN;
			WREG32(CP_MEM_SLP_CNTL, data);
		}

		orig = data = RREG32(CGTS_SM_CTRL_REG);
		data |= CGTS_OVERRIDE | CGTS_LS_OVERRIDE;
		if (orig != data)
			WREG32(CGTS_SM_CTRL_REG, data);

		tmp = cik_halt_rlc(rdev);

		cik_select_se_sh(rdev, 0xffffffff, 0xffffffff);
		WREG32(RLC_SERDES_WR_CU_MASTER_MASK, 0xffffffff);
		WREG32(RLC_SERDES_WR_NONCU_MASTER_MASK, 0xffffffff);
		data = BPM_ADDR_MASK | MGCG_OVERRIDE_1;
		WREG32(RLC_SERDES_WR_CTRL, data);

		cik_update_rlc(rdev, tmp);
	}
}

static const u32 mc_cg_registers[] =
{
	MC_HUB_MISC_HUB_CG,
	MC_HUB_MISC_SIP_CG,
	MC_HUB_MISC_VM_CG,
	MC_XPB_CLK_GAT,
	ATC_MISC_CG,
	MC_CITF_MISC_WR_CG,
	MC_CITF_MISC_RD_CG,
	MC_CITF_MISC_VM_CG,
	VM_L2_CG,
};

static void cik_enable_mc_ls(struct radeon_device *rdev,
			     bool enable)
{
	int i;
	u32 orig, data;

	for (i = 0; i < ARRAY_SIZE(mc_cg_registers); i++) {
		orig = data = RREG32(mc_cg_registers[i]);
		if (enable && (rdev->cg_flags & RADEON_CG_SUPPORT_MC_LS))
			data |= MC_LS_ENABLE;
		else
			data &= ~MC_LS_ENABLE;
		if (data != orig)
			WREG32(mc_cg_registers[i], data);
	}
}

static void cik_enable_mc_mgcg(struct radeon_device *rdev,
			       bool enable)
{
	int i;
	u32 orig, data;

	for (i = 0; i < ARRAY_SIZE(mc_cg_registers); i++) {
		orig = data = RREG32(mc_cg_registers[i]);
		if (enable && (rdev->cg_flags & RADEON_CG_SUPPORT_MC_MGCG))
			data |= MC_CG_ENABLE;
		else
			data &= ~MC_CG_ENABLE;
		if (data != orig)
			WREG32(mc_cg_registers[i], data);
	}
}

static void cik_enable_sdma_mgcg(struct radeon_device *rdev,
				 bool enable)
{
	u32 orig, data;

	if (enable && (rdev->cg_flags & RADEON_CG_SUPPORT_SDMA_MGCG)) {
		WREG32(SDMA0_CLK_CTRL + SDMA0_REGISTER_OFFSET, 0x00000100);
		WREG32(SDMA0_CLK_CTRL + SDMA1_REGISTER_OFFSET, 0x00000100);
	} else {
		orig = data = RREG32(SDMA0_CLK_CTRL + SDMA0_REGISTER_OFFSET);
		data |= 0xff000000;
		if (data != orig)
			WREG32(SDMA0_CLK_CTRL + SDMA0_REGISTER_OFFSET, data);

		orig = data = RREG32(SDMA0_CLK_CTRL + SDMA1_REGISTER_OFFSET);
		data |= 0xff000000;
		if (data != orig)
			WREG32(SDMA0_CLK_CTRL + SDMA1_REGISTER_OFFSET, data);
	}
}

static void cik_enable_sdma_mgls(struct radeon_device *rdev,
				 bool enable)
{
	u32 orig, data;

	if (enable && (rdev->cg_flags & RADEON_CG_SUPPORT_SDMA_LS)) {
		orig = data = RREG32(SDMA0_POWER_CNTL + SDMA0_REGISTER_OFFSET);
		data |= 0x100;
		if (orig != data)
			WREG32(SDMA0_POWER_CNTL + SDMA0_REGISTER_OFFSET, data);

		orig = data = RREG32(SDMA0_POWER_CNTL + SDMA1_REGISTER_OFFSET);
		data |= 0x100;
		if (orig != data)
			WREG32(SDMA0_POWER_CNTL + SDMA1_REGISTER_OFFSET, data);
	} else {
		orig = data = RREG32(SDMA0_POWER_CNTL + SDMA0_REGISTER_OFFSET);
		data &= ~0x100;
		if (orig != data)
			WREG32(SDMA0_POWER_CNTL + SDMA0_REGISTER_OFFSET, data);

		orig = data = RREG32(SDMA0_POWER_CNTL + SDMA1_REGISTER_OFFSET);
		data &= ~0x100;
		if (orig != data)
			WREG32(SDMA0_POWER_CNTL + SDMA1_REGISTER_OFFSET, data);
	}
}

static void cik_enable_uvd_mgcg(struct radeon_device *rdev,
				bool enable)
{
	u32 orig, data;

	if (enable && (rdev->cg_flags & RADEON_CG_SUPPORT_UVD_MGCG)) {
		data = RREG32_UVD_CTX(UVD_CGC_MEM_CTRL);
		data = 0xfff;
		WREG32_UVD_CTX(UVD_CGC_MEM_CTRL, data);

		orig = data = RREG32(UVD_CGC_CTRL);
		data |= DCM;
		if (orig != data)
			WREG32(UVD_CGC_CTRL, data);
	} else {
		data = RREG32_UVD_CTX(UVD_CGC_MEM_CTRL);
		data &= ~0xfff;
		WREG32_UVD_CTX(UVD_CGC_MEM_CTRL, data);

		orig = data = RREG32(UVD_CGC_CTRL);
		data &= ~DCM;
		if (orig != data)
			WREG32(UVD_CGC_CTRL, data);
	}
}

static void cik_enable_bif_mgls(struct radeon_device *rdev,
			       bool enable)
{
	u32 orig, data;

	orig = data = RREG32_PCIE_PORT(PCIE_CNTL2);

	if (enable && (rdev->cg_flags & RADEON_CG_SUPPORT_BIF_LS))
		data |= SLV_MEM_LS_EN | MST_MEM_LS_EN |
			REPLAY_MEM_LS_EN | SLV_MEM_AGGRESSIVE_LS_EN;
	else
		data &= ~(SLV_MEM_LS_EN | MST_MEM_LS_EN |
			  REPLAY_MEM_LS_EN | SLV_MEM_AGGRESSIVE_LS_EN);

	if (orig != data)
		WREG32_PCIE_PORT(PCIE_CNTL2, data);
}

static void cik_enable_hdp_mgcg(struct radeon_device *rdev,
				bool enable)
{
	u32 orig, data;

	orig = data = RREG32(HDP_HOST_PATH_CNTL);

	if (enable && (rdev->cg_flags & RADEON_CG_SUPPORT_HDP_MGCG))
		data &= ~CLOCK_GATING_DIS;
	else
		data |= CLOCK_GATING_DIS;

	if (orig != data)
		WREG32(HDP_HOST_PATH_CNTL, data);
}

static void cik_enable_hdp_ls(struct radeon_device *rdev,
			      bool enable)
{
	u32 orig, data;

	orig = data = RREG32(HDP_MEM_POWER_LS);

	if (enable && (rdev->cg_flags & RADEON_CG_SUPPORT_HDP_LS))
		data |= HDP_LS_ENABLE;
	else
		data &= ~HDP_LS_ENABLE;

	if (orig != data)
		WREG32(HDP_MEM_POWER_LS, data);
}

void cik_update_cg(struct radeon_device *rdev,
		   u32 block, bool enable)
{

	if (block & RADEON_CG_BLOCK_GFX) {
		cik_enable_gui_idle_interrupt(rdev, false);
		/* order matters! */
		if (enable) {
			cik_enable_mgcg(rdev, true);
			cik_enable_cgcg(rdev, true);
		} else {
			cik_enable_cgcg(rdev, false);
			cik_enable_mgcg(rdev, false);
		}
		cik_enable_gui_idle_interrupt(rdev, true);
	}

	if (block & RADEON_CG_BLOCK_MC) {
		if (!(rdev->flags & RADEON_IS_IGP)) {
			cik_enable_mc_mgcg(rdev, enable);
			cik_enable_mc_ls(rdev, enable);
		}
	}

	if (block & RADEON_CG_BLOCK_SDMA) {
		cik_enable_sdma_mgcg(rdev, enable);
		cik_enable_sdma_mgls(rdev, enable);
	}

	if (block & RADEON_CG_BLOCK_BIF) {
		cik_enable_bif_mgls(rdev, enable);
	}

	if (block & RADEON_CG_BLOCK_UVD) {
		if (rdev->has_uvd)
			cik_enable_uvd_mgcg(rdev, enable);
	}

	if (block & RADEON_CG_BLOCK_HDP) {
		cik_enable_hdp_mgcg(rdev, enable);
		cik_enable_hdp_ls(rdev, enable);
	}
}

static void cik_init_cg(struct radeon_device *rdev)
{

	cik_update_cg(rdev, RADEON_CG_BLOCK_GFX, true);

	if (rdev->has_uvd)
		si_init_uvd_internal_cg(rdev);

	cik_update_cg(rdev, (RADEON_CG_BLOCK_MC |
			     RADEON_CG_BLOCK_SDMA |
			     RADEON_CG_BLOCK_BIF |
			     RADEON_CG_BLOCK_UVD |
			     RADEON_CG_BLOCK_HDP), true);
}

static void cik_fini_cg(struct radeon_device *rdev)
{
	cik_update_cg(rdev, (RADEON_CG_BLOCK_MC |
			     RADEON_CG_BLOCK_SDMA |
			     RADEON_CG_BLOCK_BIF |
			     RADEON_CG_BLOCK_UVD |
			     RADEON_CG_BLOCK_HDP), false);

	cik_update_cg(rdev, RADEON_CG_BLOCK_GFX, false);
}

static void cik_enable_sck_slowdown_on_pu(struct radeon_device *rdev,
					  bool enable)
{
	u32 data, orig;

	orig = data = RREG32(RLC_PG_CNTL);
	if (enable && (rdev->pg_flags & RADEON_PG_SUPPORT_RLC_SMU_HS))
		data |= SMU_CLK_SLOWDOWN_ON_PU_ENABLE;
	else
		data &= ~SMU_CLK_SLOWDOWN_ON_PU_ENABLE;
	if (orig != data)
		WREG32(RLC_PG_CNTL, data);
}

static void cik_enable_sck_slowdown_on_pd(struct radeon_device *rdev,
					  bool enable)
{
	u32 data, orig;

	orig = data = RREG32(RLC_PG_CNTL);
	if (enable && (rdev->pg_flags & RADEON_PG_SUPPORT_RLC_SMU_HS))
		data |= SMU_CLK_SLOWDOWN_ON_PD_ENABLE;
	else
		data &= ~SMU_CLK_SLOWDOWN_ON_PD_ENABLE;
	if (orig != data)
		WREG32(RLC_PG_CNTL, data);
}

static void cik_enable_cp_pg(struct radeon_device *rdev, bool enable)
{
	u32 data, orig;

	orig = data = RREG32(RLC_PG_CNTL);
	if (enable && (rdev->pg_flags & RADEON_PG_SUPPORT_CP))
		data &= ~DISABLE_CP_PG;
	else
		data |= DISABLE_CP_PG;
	if (orig != data)
		WREG32(RLC_PG_CNTL, data);
}

static void cik_enable_gds_pg(struct radeon_device *rdev, bool enable)
{
	u32 data, orig;

	orig = data = RREG32(RLC_PG_CNTL);
	if (enable && (rdev->pg_flags & RADEON_PG_SUPPORT_GDS))
		data &= ~DISABLE_GDS_PG;
	else
		data |= DISABLE_GDS_PG;
	if (orig != data)
		WREG32(RLC_PG_CNTL, data);
}

#define CP_ME_TABLE_SIZE    96
#define CP_ME_TABLE_OFFSET  2048
#define CP_MEC_TABLE_OFFSET 4096

void cik_init_cp_pg_table(struct radeon_device *rdev)
{
	const __be32 *fw_data;
	volatile u32 *dst_ptr;
	int me, i, max_me = 4;
	u32 bo_offset = 0;
	u32 table_offset;

	if (rdev->family == CHIP_KAVERI)
		max_me = 5;

	if (rdev->rlc.cp_table_ptr == NULL)
		return;

	/* write the cp table buffer */
	dst_ptr = rdev->rlc.cp_table_ptr;
	for (me = 0; me < max_me; me++) {
		if (me == 0) {
			fw_data = (const __be32 *)rdev->ce_fw->data;
			table_offset = CP_ME_TABLE_OFFSET;
		} else if (me == 1) {
			fw_data = (const __be32 *)rdev->pfp_fw->data;
			table_offset = CP_ME_TABLE_OFFSET;
		} else if (me == 2) {
			fw_data = (const __be32 *)rdev->me_fw->data;
			table_offset = CP_ME_TABLE_OFFSET;
		} else {
			fw_data = (const __be32 *)rdev->mec_fw->data;
			table_offset = CP_MEC_TABLE_OFFSET;
		}

		for (i = 0; i < CP_ME_TABLE_SIZE; i ++) {
			dst_ptr[bo_offset + i] = cpu_to_le32(be32_to_cpu(fw_data[table_offset + i]));
		}
		bo_offset += CP_ME_TABLE_SIZE;
	}
}

static void cik_enable_gfx_cgpg(struct radeon_device *rdev,
				bool enable)
{
	u32 data, orig;

	if (enable && (rdev->pg_flags & RADEON_PG_SUPPORT_GFX_PG)) {
		orig = data = RREG32(RLC_PG_CNTL);
		data |= GFX_PG_ENABLE;
		if (orig != data)
			WREG32(RLC_PG_CNTL, data);

		orig = data = RREG32(RLC_AUTO_PG_CTRL);
		data |= AUTO_PG_EN;
		if (orig != data)
			WREG32(RLC_AUTO_PG_CTRL, data);
	} else {
		orig = data = RREG32(RLC_PG_CNTL);
		data &= ~GFX_PG_ENABLE;
		if (orig != data)
			WREG32(RLC_PG_CNTL, data);

		orig = data = RREG32(RLC_AUTO_PG_CTRL);
		data &= ~AUTO_PG_EN;
		if (orig != data)
			WREG32(RLC_AUTO_PG_CTRL, data);

		data = RREG32(DB_RENDER_CONTROL);
	}
}

static u32 cik_get_cu_active_bitmap(struct radeon_device *rdev, u32 se, u32 sh)
{
	u32 mask = 0, tmp, tmp1;
	int i;

	cik_select_se_sh(rdev, se, sh);
	tmp = RREG32(CC_GC_SHADER_ARRAY_CONFIG);
	tmp1 = RREG32(GC_USER_SHADER_ARRAY_CONFIG);
	cik_select_se_sh(rdev, 0xffffffff, 0xffffffff);

	tmp &= 0xffff0000;

	tmp |= tmp1;
	tmp >>= 16;

	for (i = 0; i < rdev->config.cik.max_cu_per_sh; i ++) {
		mask <<= 1;
		mask |= 1;
	}

	return (~tmp) & mask;
}

static void cik_init_ao_cu_mask(struct radeon_device *rdev)
{
	u32 i, j, k, active_cu_number = 0;
	u32 mask, counter, cu_bitmap;
	u32 tmp = 0;

	for (i = 0; i < rdev->config.cik.max_shader_engines; i++) {
		for (j = 0; j < rdev->config.cik.max_sh_per_se; j++) {
			mask = 1;
			cu_bitmap = 0;
			counter = 0;
			for (k = 0; k < rdev->config.cik.max_cu_per_sh; k ++) {
				if (cik_get_cu_active_bitmap(rdev, i, j) & mask) {
					if (counter < 2)
						cu_bitmap |= mask;
					counter ++;
				}
				mask <<= 1;
			}

			active_cu_number += counter;
			tmp |= (cu_bitmap << (i * 16 + j * 8));
		}
	}

	WREG32(RLC_PG_AO_CU_MASK, tmp);

	tmp = RREG32(RLC_MAX_PG_CU);
	tmp &= ~MAX_PU_CU_MASK;
	tmp |= MAX_PU_CU(active_cu_number);
	WREG32(RLC_MAX_PG_CU, tmp);
}

static void cik_enable_gfx_static_mgpg(struct radeon_device *rdev,
				       bool enable)
{
	u32 data, orig;

	orig = data = RREG32(RLC_PG_CNTL);
	if (enable && (rdev->pg_flags & RADEON_PG_SUPPORT_GFX_SMG))
		data |= STATIC_PER_CU_PG_ENABLE;
	else
		data &= ~STATIC_PER_CU_PG_ENABLE;
	if (orig != data)
		WREG32(RLC_PG_CNTL, data);
}

static void cik_enable_gfx_dynamic_mgpg(struct radeon_device *rdev,
					bool enable)
{
	u32 data, orig;

	orig = data = RREG32(RLC_PG_CNTL);
	if (enable && (rdev->pg_flags & RADEON_PG_SUPPORT_GFX_DMG))
		data |= DYN_PER_CU_PG_ENABLE;
	else
		data &= ~DYN_PER_CU_PG_ENABLE;
	if (orig != data)
		WREG32(RLC_PG_CNTL, data);
}

#define RLC_SAVE_AND_RESTORE_STARTING_OFFSET 0x90
#define RLC_CLEAR_STATE_DESCRIPTOR_OFFSET    0x3D

static void cik_init_gfx_cgpg(struct radeon_device *rdev)
{
	u32 data, orig;
	u32 i;

	if (rdev->rlc.cs_data) {
		WREG32(RLC_GPM_SCRATCH_ADDR, RLC_CLEAR_STATE_DESCRIPTOR_OFFSET);
		WREG32(RLC_GPM_SCRATCH_DATA, upper_32_bits(rdev->rlc.clear_state_gpu_addr));
		WREG32(RLC_GPM_SCRATCH_DATA, lower_32_bits(rdev->rlc.clear_state_gpu_addr));
		WREG32(RLC_GPM_SCRATCH_DATA, rdev->rlc.clear_state_size);
	} else {
		WREG32(RLC_GPM_SCRATCH_ADDR, RLC_CLEAR_STATE_DESCRIPTOR_OFFSET);
		for (i = 0; i < 3; i++)
			WREG32(RLC_GPM_SCRATCH_DATA, 0);
	}
	if (rdev->rlc.reg_list) {
		WREG32(RLC_GPM_SCRATCH_ADDR, RLC_SAVE_AND_RESTORE_STARTING_OFFSET);
		for (i = 0; i < rdev->rlc.reg_list_size; i++)
			WREG32(RLC_GPM_SCRATCH_DATA, rdev->rlc.reg_list[i]);
	}

	orig = data = RREG32(RLC_PG_CNTL);
	data |= GFX_PG_SRC;
	if (orig != data)
		WREG32(RLC_PG_CNTL, data);

	WREG32(RLC_SAVE_AND_RESTORE_BASE, rdev->rlc.save_restore_gpu_addr >> 8);
	WREG32(RLC_CP_TABLE_RESTORE, rdev->rlc.cp_table_gpu_addr >> 8);

	data = RREG32(CP_RB_WPTR_POLL_CNTL);
	data &= ~IDLE_POLL_COUNT_MASK;
	data |= IDLE_POLL_COUNT(0x60);
	WREG32(CP_RB_WPTR_POLL_CNTL, data);

	data = 0x10101010;
	WREG32(RLC_PG_DELAY, data);

	data = RREG32(RLC_PG_DELAY_2);
	data &= ~0xff;
	data |= 0x3;
	WREG32(RLC_PG_DELAY_2, data);

	data = RREG32(RLC_AUTO_PG_CTRL);
	data &= ~GRBM_REG_SGIT_MASK;
	data |= GRBM_REG_SGIT(0x700);
	WREG32(RLC_AUTO_PG_CTRL, data);

}

static void cik_update_gfx_pg(struct radeon_device *rdev, bool enable)
{
	cik_enable_gfx_cgpg(rdev, enable);
	cik_enable_gfx_static_mgpg(rdev, enable);
	cik_enable_gfx_dynamic_mgpg(rdev, enable);
}

u32 cik_get_csb_size(struct radeon_device *rdev)
{
	u32 count = 0;
	const struct cs_section_def *sect = NULL;
	const struct cs_extent_def *ext = NULL;

	if (rdev->rlc.cs_data == NULL)
		return 0;

	/* begin clear state */
	count += 2;
	/* context control state */
	count += 3;

	for (sect = rdev->rlc.cs_data; sect->section != NULL; ++sect) {
		for (ext = sect->section; ext->extent != NULL; ++ext) {
			if (sect->id == SECT_CONTEXT)
				count += 2 + ext->reg_count;
			else
				return 0;
		}
	}
	/* pa_sc_raster_config/pa_sc_raster_config1 */
	count += 4;
	/* end clear state */
	count += 2;
	/* clear state */
	count += 2;

	return count;
}

void cik_get_csb_buffer(struct radeon_device *rdev, volatile u32 *buffer)
{
	u32 count = 0, i;
	const struct cs_section_def *sect = NULL;
	const struct cs_extent_def *ext = NULL;

	if (rdev->rlc.cs_data == NULL)
		return;
	if (buffer == NULL)
		return;

	buffer[count++] = cpu_to_le32(PACKET3(PACKET3_PREAMBLE_CNTL, 0));
	buffer[count++] = cpu_to_le32(PACKET3_PREAMBLE_BEGIN_CLEAR_STATE);

	buffer[count++] = cpu_to_le32(PACKET3(PACKET3_CONTEXT_CONTROL, 1));
	buffer[count++] = cpu_to_le32(0x80000000);
	buffer[count++] = cpu_to_le32(0x80000000);

	for (sect = rdev->rlc.cs_data; sect->section != NULL; ++sect) {
		for (ext = sect->section; ext->extent != NULL; ++ext) {
			if (sect->id == SECT_CONTEXT) {
				buffer[count++] =
					cpu_to_le32(PACKET3(PACKET3_SET_CONTEXT_REG, ext->reg_count));
				buffer[count++] = cpu_to_le32(ext->reg_index - 0xa000);
				for (i = 0; i < ext->reg_count; i++)
					buffer[count++] = cpu_to_le32(ext->extent[i]);
			} else {
				return;
			}
		}
	}

	buffer[count++] = cpu_to_le32(PACKET3(PACKET3_SET_CONTEXT_REG, 2));
	buffer[count++] = cpu_to_le32(PA_SC_RASTER_CONFIG - PACKET3_SET_CONTEXT_REG_START);
	switch (rdev->family) {
	case CHIP_BONAIRE:
		buffer[count++] = cpu_to_le32(0x16000012);
		buffer[count++] = cpu_to_le32(0x00000000);
		break;
	case CHIP_KAVERI:
		buffer[count++] = cpu_to_le32(0x00000000); /* XXX */
		buffer[count++] = cpu_to_le32(0x00000000);
		break;
	case CHIP_KABINI:
		buffer[count++] = cpu_to_le32(0x00000000); /* XXX */
		buffer[count++] = cpu_to_le32(0x00000000);
		break;
	case CHIP_HAWAII:
		buffer[count++] = 0x3a00161a;
		buffer[count++] = 0x0000002e;
		break;
	default:
		buffer[count++] = cpu_to_le32(0x00000000);
		buffer[count++] = cpu_to_le32(0x00000000);
		break;
	}

	buffer[count++] = cpu_to_le32(PACKET3(PACKET3_PREAMBLE_CNTL, 0));
	buffer[count++] = cpu_to_le32(PACKET3_PREAMBLE_END_CLEAR_STATE);

	buffer[count++] = cpu_to_le32(PACKET3(PACKET3_CLEAR_STATE, 0));
	buffer[count++] = cpu_to_le32(0);
}

static void cik_init_pg(struct radeon_device *rdev)
{
	if (rdev->pg_flags) {
		cik_enable_sck_slowdown_on_pu(rdev, true);
		cik_enable_sck_slowdown_on_pd(rdev, true);
		if (rdev->pg_flags & RADEON_PG_SUPPORT_GFX_PG) {
			cik_init_gfx_cgpg(rdev);
			cik_enable_cp_pg(rdev, true);
			cik_enable_gds_pg(rdev, true);
		}
		cik_init_ao_cu_mask(rdev);
		cik_update_gfx_pg(rdev, true);
	}
}

static void cik_fini_pg(struct radeon_device *rdev)
{
	if (rdev->pg_flags) {
		cik_update_gfx_pg(rdev, false);
		if (rdev->pg_flags & RADEON_PG_SUPPORT_GFX_PG) {
			cik_enable_cp_pg(rdev, false);
			cik_enable_gds_pg(rdev, false);
		}
	}
}

/*
 * Interrupts
 * Starting with r6xx, interrupts are handled via a ring buffer.
 * Ring buffers are areas of GPU accessible memory that the GPU
 * writes interrupt vectors into and the host reads vectors out of.
 * There is a rptr (read pointer) that determines where the
 * host is currently reading, and a wptr (write pointer)
 * which determines where the GPU has written.  When the
 * pointers are equal, the ring is idle.  When the GPU
 * writes vectors to the ring buffer, it increments the
 * wptr.  When there is an interrupt, the host then starts
 * fetching commands and processing them until the pointers are
 * equal again at which point it updates the rptr.
 */

/**
 * cik_enable_interrupts - Enable the interrupt ring buffer
 *
 * @rdev: radeon_device pointer
 *
 * Enable the interrupt ring buffer (CIK).
 */
static void cik_enable_interrupts(struct radeon_device *rdev)
{
	u32 ih_cntl = RREG32(IH_CNTL);
	u32 ih_rb_cntl = RREG32(IH_RB_CNTL);

	ih_cntl |= ENABLE_INTR;
	ih_rb_cntl |= IH_RB_ENABLE;
	WREG32(IH_CNTL, ih_cntl);
	WREG32(IH_RB_CNTL, ih_rb_cntl);
	rdev->ih.enabled = true;
}

/**
 * cik_disable_interrupts - Disable the interrupt ring buffer
 *
 * @rdev: radeon_device pointer
 *
 * Disable the interrupt ring buffer (CIK).
 */
static void cik_disable_interrupts(struct radeon_device *rdev)
{
	u32 ih_rb_cntl = RREG32(IH_RB_CNTL);
	u32 ih_cntl = RREG32(IH_CNTL);

	ih_rb_cntl &= ~IH_RB_ENABLE;
	ih_cntl &= ~ENABLE_INTR;
	WREG32(IH_RB_CNTL, ih_rb_cntl);
	WREG32(IH_CNTL, ih_cntl);
	/* set rptr, wptr to 0 */
	WREG32(IH_RB_RPTR, 0);
	WREG32(IH_RB_WPTR, 0);
	rdev->ih.enabled = false;
	rdev->ih.rptr = 0;
}

/**
 * cik_disable_interrupt_state - Disable all interrupt sources
 *
 * @rdev: radeon_device pointer
 *
 * Clear all interrupt enable bits used by the driver (CIK).
 */
static void cik_disable_interrupt_state(struct radeon_device *rdev)
{
	u32 tmp;

	/* gfx ring */
	tmp = RREG32(CP_INT_CNTL_RING0) &
		(CNTX_BUSY_INT_ENABLE | CNTX_EMPTY_INT_ENABLE);
	WREG32(CP_INT_CNTL_RING0, tmp);
	/* sdma */
	tmp = RREG32(SDMA0_CNTL + SDMA0_REGISTER_OFFSET) & ~TRAP_ENABLE;
	WREG32(SDMA0_CNTL + SDMA0_REGISTER_OFFSET, tmp);
	tmp = RREG32(SDMA0_CNTL + SDMA1_REGISTER_OFFSET) & ~TRAP_ENABLE;
	WREG32(SDMA0_CNTL + SDMA1_REGISTER_OFFSET, tmp);
	/* compute queues */
	WREG32(CP_ME1_PIPE0_INT_CNTL, 0);
	WREG32(CP_ME1_PIPE1_INT_CNTL, 0);
	WREG32(CP_ME1_PIPE2_INT_CNTL, 0);
	WREG32(CP_ME1_PIPE3_INT_CNTL, 0);
	WREG32(CP_ME2_PIPE0_INT_CNTL, 0);
	WREG32(CP_ME2_PIPE1_INT_CNTL, 0);
	WREG32(CP_ME2_PIPE2_INT_CNTL, 0);
	WREG32(CP_ME2_PIPE3_INT_CNTL, 0);
	/* grbm */
	WREG32(GRBM_INT_CNTL, 0);
	/* vline/vblank, etc. */
	WREG32(LB_INTERRUPT_MASK + EVERGREEN_CRTC0_REGISTER_OFFSET, 0);
	WREG32(LB_INTERRUPT_MASK + EVERGREEN_CRTC1_REGISTER_OFFSET, 0);
	if (rdev->num_crtc >= 4) {
		WREG32(LB_INTERRUPT_MASK + EVERGREEN_CRTC2_REGISTER_OFFSET, 0);
		WREG32(LB_INTERRUPT_MASK + EVERGREEN_CRTC3_REGISTER_OFFSET, 0);
	}
	if (rdev->num_crtc >= 6) {
		WREG32(LB_INTERRUPT_MASK + EVERGREEN_CRTC4_REGISTER_OFFSET, 0);
		WREG32(LB_INTERRUPT_MASK + EVERGREEN_CRTC5_REGISTER_OFFSET, 0);
	}

	/* dac hotplug */
	WREG32(DAC_AUTODETECT_INT_CONTROL, 0);

	/* digital hotplug */
	tmp = RREG32(DC_HPD1_INT_CONTROL) & DC_HPDx_INT_POLARITY;
	WREG32(DC_HPD1_INT_CONTROL, tmp);
	tmp = RREG32(DC_HPD2_INT_CONTROL) & DC_HPDx_INT_POLARITY;
	WREG32(DC_HPD2_INT_CONTROL, tmp);
	tmp = RREG32(DC_HPD3_INT_CONTROL) & DC_HPDx_INT_POLARITY;
	WREG32(DC_HPD3_INT_CONTROL, tmp);
	tmp = RREG32(DC_HPD4_INT_CONTROL) & DC_HPDx_INT_POLARITY;
	WREG32(DC_HPD4_INT_CONTROL, tmp);
	tmp = RREG32(DC_HPD5_INT_CONTROL) & DC_HPDx_INT_POLARITY;
	WREG32(DC_HPD5_INT_CONTROL, tmp);
	tmp = RREG32(DC_HPD6_INT_CONTROL) & DC_HPDx_INT_POLARITY;
	WREG32(DC_HPD6_INT_CONTROL, tmp);

}

/**
 * cik_irq_init - init and enable the interrupt ring
 *
 * @rdev: radeon_device pointer
 *
 * Allocate a ring buffer for the interrupt controller,
 * enable the RLC, disable interrupts, enable the IH
 * ring buffer and enable it (CIK).
 * Called at device load and reume.
 * Returns 0 for success, errors for failure.
 */
static int cik_irq_init(struct radeon_device *rdev)
{
	int ret = 0;
	int rb_bufsz;
	u32 interrupt_cntl, ih_cntl, ih_rb_cntl;

	/* allocate ring */
	ret = r600_ih_ring_alloc(rdev);
	if (ret)
		return ret;

	/* disable irqs */
	cik_disable_interrupts(rdev);

	/* init rlc */
	ret = cik_rlc_resume(rdev);
	if (ret) {
		r600_ih_ring_fini(rdev);
		return ret;
	}

	/* setup interrupt control */
	/* XXX this should actually be a bus address, not an MC address. same on older asics */
	WREG32(INTERRUPT_CNTL2, rdev->ih.gpu_addr >> 8);
	interrupt_cntl = RREG32(INTERRUPT_CNTL);
	/* IH_DUMMY_RD_OVERRIDE=0 - dummy read disabled with msi, enabled without msi
	 * IH_DUMMY_RD_OVERRIDE=1 - dummy read controlled by IH_DUMMY_RD_EN
	 */
	interrupt_cntl &= ~IH_DUMMY_RD_OVERRIDE;
	/* IH_REQ_NONSNOOP_EN=1 if ring is in non-cacheable memory, e.g., vram */
	interrupt_cntl &= ~IH_REQ_NONSNOOP_EN;
	WREG32(INTERRUPT_CNTL, interrupt_cntl);

	WREG32(IH_RB_BASE, rdev->ih.gpu_addr >> 8);
	rb_bufsz = order_base_2(rdev->ih.ring_size / 4);

	ih_rb_cntl = (IH_WPTR_OVERFLOW_ENABLE |
		      IH_WPTR_OVERFLOW_CLEAR |
		      (rb_bufsz << 1));

	if (rdev->wb.enabled)
		ih_rb_cntl |= IH_WPTR_WRITEBACK_ENABLE;

	/* set the writeback address whether it's enabled or not */
	WREG32(IH_RB_WPTR_ADDR_LO, (rdev->wb.gpu_addr + R600_WB_IH_WPTR_OFFSET) & 0xFFFFFFFC);
	WREG32(IH_RB_WPTR_ADDR_HI, upper_32_bits(rdev->wb.gpu_addr + R600_WB_IH_WPTR_OFFSET) & 0xFF);

	WREG32(IH_RB_CNTL, ih_rb_cntl);

	/* set rptr, wptr to 0 */
	WREG32(IH_RB_RPTR, 0);
	WREG32(IH_RB_WPTR, 0);

	/* Default settings for IH_CNTL (disabled at first) */
	ih_cntl = MC_WRREQ_CREDIT(0x10) | MC_WR_CLEAN_CNT(0x10) | MC_VMID(0);
	/* RPTR_REARM only works if msi's are enabled */
	if (rdev->msi_enabled)
		ih_cntl |= RPTR_REARM;
	WREG32(IH_CNTL, ih_cntl);

	/* force the active interrupt state to all disabled */
	cik_disable_interrupt_state(rdev);

	pci_set_master(rdev->pdev);

	/* enable irqs */
	cik_enable_interrupts(rdev);

	return ret;
}

/**
 * cik_irq_set - enable/disable interrupt sources
 *
 * @rdev: radeon_device pointer
 *
 * Enable interrupt sources on the GPU (vblanks, hpd,
 * etc.) (CIK).
 * Returns 0 for success, errors for failure.
 */
int cik_irq_set(struct radeon_device *rdev)
{
	u32 cp_int_cntl;
	u32 cp_m1p0, cp_m1p1, cp_m1p2, cp_m1p3;
	u32 cp_m2p0, cp_m2p1, cp_m2p2, cp_m2p3;
	u32 crtc1 = 0, crtc2 = 0, crtc3 = 0, crtc4 = 0, crtc5 = 0, crtc6 = 0;
	u32 hpd1, hpd2, hpd3, hpd4, hpd5, hpd6;
	u32 grbm_int_cntl = 0;
	u32 dma_cntl, dma_cntl1;
	u32 thermal_int;

	if (!rdev->irq.installed) {
		WARN(1, "Can't enable IRQ/MSI because no handler is installed\n");
		return -EINVAL;
	}
	/* don't enable anything if the ih is disabled */
	if (!rdev->ih.enabled) {
		cik_disable_interrupts(rdev);
		/* force the active interrupt state to all disabled */
		cik_disable_interrupt_state(rdev);
		return 0;
	}

	cp_int_cntl = RREG32(CP_INT_CNTL_RING0) &
		(CNTX_BUSY_INT_ENABLE | CNTX_EMPTY_INT_ENABLE);
	cp_int_cntl |= PRIV_INSTR_INT_ENABLE | PRIV_REG_INT_ENABLE;

	hpd1 = RREG32(DC_HPD1_INT_CONTROL) & ~DC_HPDx_INT_EN;
	hpd2 = RREG32(DC_HPD2_INT_CONTROL) & ~DC_HPDx_INT_EN;
	hpd3 = RREG32(DC_HPD3_INT_CONTROL) & ~DC_HPDx_INT_EN;
	hpd4 = RREG32(DC_HPD4_INT_CONTROL) & ~DC_HPDx_INT_EN;
	hpd5 = RREG32(DC_HPD5_INT_CONTROL) & ~DC_HPDx_INT_EN;
	hpd6 = RREG32(DC_HPD6_INT_CONTROL) & ~DC_HPDx_INT_EN;

	dma_cntl = RREG32(SDMA0_CNTL + SDMA0_REGISTER_OFFSET) & ~TRAP_ENABLE;
	dma_cntl1 = RREG32(SDMA0_CNTL + SDMA1_REGISTER_OFFSET) & ~TRAP_ENABLE;

	cp_m1p0 = RREG32(CP_ME1_PIPE0_INT_CNTL) & ~TIME_STAMP_INT_ENABLE;
	cp_m1p1 = RREG32(CP_ME1_PIPE1_INT_CNTL) & ~TIME_STAMP_INT_ENABLE;
	cp_m1p2 = RREG32(CP_ME1_PIPE2_INT_CNTL) & ~TIME_STAMP_INT_ENABLE;
	cp_m1p3 = RREG32(CP_ME1_PIPE3_INT_CNTL) & ~TIME_STAMP_INT_ENABLE;
	cp_m2p0 = RREG32(CP_ME2_PIPE0_INT_CNTL) & ~TIME_STAMP_INT_ENABLE;
	cp_m2p1 = RREG32(CP_ME2_PIPE1_INT_CNTL) & ~TIME_STAMP_INT_ENABLE;
	cp_m2p2 = RREG32(CP_ME2_PIPE2_INT_CNTL) & ~TIME_STAMP_INT_ENABLE;
	cp_m2p3 = RREG32(CP_ME2_PIPE3_INT_CNTL) & ~TIME_STAMP_INT_ENABLE;

	if (rdev->flags & RADEON_IS_IGP)
		thermal_int = RREG32_SMC(CG_THERMAL_INT_CTRL) &
			~(THERM_INTH_MASK | THERM_INTL_MASK);
	else
		thermal_int = RREG32_SMC(CG_THERMAL_INT) &
			~(THERM_INT_MASK_HIGH | THERM_INT_MASK_LOW);

	/* enable CP interrupts on all rings */
	if (atomic_read(&rdev->irq.ring_int[RADEON_RING_TYPE_GFX_INDEX])) {
		DRM_DEBUG("cik_irq_set: sw int gfx\n");
		cp_int_cntl |= TIME_STAMP_INT_ENABLE;
	}
	if (atomic_read(&rdev->irq.ring_int[CAYMAN_RING_TYPE_CP1_INDEX])) {
		struct radeon_ring *ring = &rdev->ring[CAYMAN_RING_TYPE_CP1_INDEX];
		DRM_DEBUG("si_irq_set: sw int cp1\n");
		if (ring->me == 1) {
			switch (ring->pipe) {
			case 0:
				cp_m1p0 |= TIME_STAMP_INT_ENABLE;
				break;
			case 1:
				cp_m1p1 |= TIME_STAMP_INT_ENABLE;
				break;
			case 2:
				cp_m1p2 |= TIME_STAMP_INT_ENABLE;
				break;
			case 3:
				cp_m1p2 |= TIME_STAMP_INT_ENABLE;
				break;
			default:
				DRM_DEBUG("si_irq_set: sw int cp1 invalid pipe %d\n", ring->pipe);
				break;
			}
		} else if (ring->me == 2) {
			switch (ring->pipe) {
			case 0:
				cp_m2p0 |= TIME_STAMP_INT_ENABLE;
				break;
			case 1:
				cp_m2p1 |= TIME_STAMP_INT_ENABLE;
				break;
			case 2:
				cp_m2p2 |= TIME_STAMP_INT_ENABLE;
				break;
			case 3:
				cp_m2p2 |= TIME_STAMP_INT_ENABLE;
				break;
			default:
				DRM_DEBUG("si_irq_set: sw int cp1 invalid pipe %d\n", ring->pipe);
				break;
			}
		} else {
			DRM_DEBUG("si_irq_set: sw int cp1 invalid me %d\n", ring->me);
		}
	}
	if (atomic_read(&rdev->irq.ring_int[CAYMAN_RING_TYPE_CP2_INDEX])) {
		struct radeon_ring *ring = &rdev->ring[CAYMAN_RING_TYPE_CP2_INDEX];
		DRM_DEBUG("si_irq_set: sw int cp2\n");
		if (ring->me == 1) {
			switch (ring->pipe) {
			case 0:
				cp_m1p0 |= TIME_STAMP_INT_ENABLE;
				break;
			case 1:
				cp_m1p1 |= TIME_STAMP_INT_ENABLE;
				break;
			case 2:
				cp_m1p2 |= TIME_STAMP_INT_ENABLE;
				break;
			case 3:
				cp_m1p2 |= TIME_STAMP_INT_ENABLE;
				break;
			default:
				DRM_DEBUG("si_irq_set: sw int cp2 invalid pipe %d\n", ring->pipe);
				break;
			}
		} else if (ring->me == 2) {
			switch (ring->pipe) {
			case 0:
				cp_m2p0 |= TIME_STAMP_INT_ENABLE;
				break;
			case 1:
				cp_m2p1 |= TIME_STAMP_INT_ENABLE;
				break;
			case 2:
				cp_m2p2 |= TIME_STAMP_INT_ENABLE;
				break;
			case 3:
				cp_m2p2 |= TIME_STAMP_INT_ENABLE;
				break;
			default:
				DRM_DEBUG("si_irq_set: sw int cp2 invalid pipe %d\n", ring->pipe);
				break;
			}
		} else {
			DRM_DEBUG("si_irq_set: sw int cp2 invalid me %d\n", ring->me);
		}
	}

	if (atomic_read(&rdev->irq.ring_int[R600_RING_TYPE_DMA_INDEX])) {
		DRM_DEBUG("cik_irq_set: sw int dma\n");
		dma_cntl |= TRAP_ENABLE;
	}

	if (atomic_read(&rdev->irq.ring_int[CAYMAN_RING_TYPE_DMA1_INDEX])) {
		DRM_DEBUG("cik_irq_set: sw int dma1\n");
		dma_cntl1 |= TRAP_ENABLE;
	}

	if (rdev->irq.crtc_vblank_int[0] ||
	    atomic_read(&rdev->irq.pflip[0])) {
		DRM_DEBUG("cik_irq_set: vblank 0\n");
		crtc1 |= VBLANK_INTERRUPT_MASK;
	}
	if (rdev->irq.crtc_vblank_int[1] ||
	    atomic_read(&rdev->irq.pflip[1])) {
		DRM_DEBUG("cik_irq_set: vblank 1\n");
		crtc2 |= VBLANK_INTERRUPT_MASK;
	}
	if (rdev->irq.crtc_vblank_int[2] ||
	    atomic_read(&rdev->irq.pflip[2])) {
		DRM_DEBUG("cik_irq_set: vblank 2\n");
		crtc3 |= VBLANK_INTERRUPT_MASK;
	}
	if (rdev->irq.crtc_vblank_int[3] ||
	    atomic_read(&rdev->irq.pflip[3])) {
		DRM_DEBUG("cik_irq_set: vblank 3\n");
		crtc4 |= VBLANK_INTERRUPT_MASK;
	}
	if (rdev->irq.crtc_vblank_int[4] ||
	    atomic_read(&rdev->irq.pflip[4])) {
		DRM_DEBUG("cik_irq_set: vblank 4\n");
		crtc5 |= VBLANK_INTERRUPT_MASK;
	}
	if (rdev->irq.crtc_vblank_int[5] ||
	    atomic_read(&rdev->irq.pflip[5])) {
		DRM_DEBUG("cik_irq_set: vblank 5\n");
		crtc6 |= VBLANK_INTERRUPT_MASK;
	}
	if (rdev->irq.hpd[0]) {
		DRM_DEBUG("cik_irq_set: hpd 1\n");
		hpd1 |= DC_HPDx_INT_EN;
	}
	if (rdev->irq.hpd[1]) {
		DRM_DEBUG("cik_irq_set: hpd 2\n");
		hpd2 |= DC_HPDx_INT_EN;
	}
	if (rdev->irq.hpd[2]) {
		DRM_DEBUG("cik_irq_set: hpd 3\n");
		hpd3 |= DC_HPDx_INT_EN;
	}
	if (rdev->irq.hpd[3]) {
		DRM_DEBUG("cik_irq_set: hpd 4\n");
		hpd4 |= DC_HPDx_INT_EN;
	}
	if (rdev->irq.hpd[4]) {
		DRM_DEBUG("cik_irq_set: hpd 5\n");
		hpd5 |= DC_HPDx_INT_EN;
	}
	if (rdev->irq.hpd[5]) {
		DRM_DEBUG("cik_irq_set: hpd 6\n");
		hpd6 |= DC_HPDx_INT_EN;
	}

	if (rdev->irq.dpm_thermal) {
		DRM_DEBUG("dpm thermal\n");
		if (rdev->flags & RADEON_IS_IGP)
			thermal_int |= THERM_INTH_MASK | THERM_INTL_MASK;
		else
			thermal_int |= THERM_INT_MASK_HIGH | THERM_INT_MASK_LOW;
	}

	WREG32(CP_INT_CNTL_RING0, cp_int_cntl);

	WREG32(SDMA0_CNTL + SDMA0_REGISTER_OFFSET, dma_cntl);
	WREG32(SDMA0_CNTL + SDMA1_REGISTER_OFFSET, dma_cntl1);

	WREG32(CP_ME1_PIPE0_INT_CNTL, cp_m1p0);
	WREG32(CP_ME1_PIPE1_INT_CNTL, cp_m1p1);
	WREG32(CP_ME1_PIPE2_INT_CNTL, cp_m1p2);
	WREG32(CP_ME1_PIPE3_INT_CNTL, cp_m1p3);
	WREG32(CP_ME2_PIPE0_INT_CNTL, cp_m2p0);
	WREG32(CP_ME2_PIPE1_INT_CNTL, cp_m2p1);
	WREG32(CP_ME2_PIPE2_INT_CNTL, cp_m2p2);
	WREG32(CP_ME2_PIPE3_INT_CNTL, cp_m2p3);

	WREG32(GRBM_INT_CNTL, grbm_int_cntl);

	WREG32(LB_INTERRUPT_MASK + EVERGREEN_CRTC0_REGISTER_OFFSET, crtc1);
	WREG32(LB_INTERRUPT_MASK + EVERGREEN_CRTC1_REGISTER_OFFSET, crtc2);
	if (rdev->num_crtc >= 4) {
		WREG32(LB_INTERRUPT_MASK + EVERGREEN_CRTC2_REGISTER_OFFSET, crtc3);
		WREG32(LB_INTERRUPT_MASK + EVERGREEN_CRTC3_REGISTER_OFFSET, crtc4);
	}
	if (rdev->num_crtc >= 6) {
		WREG32(LB_INTERRUPT_MASK + EVERGREEN_CRTC4_REGISTER_OFFSET, crtc5);
		WREG32(LB_INTERRUPT_MASK + EVERGREEN_CRTC5_REGISTER_OFFSET, crtc6);
	}

	WREG32(DC_HPD1_INT_CONTROL, hpd1);
	WREG32(DC_HPD2_INT_CONTROL, hpd2);
	WREG32(DC_HPD3_INT_CONTROL, hpd3);
	WREG32(DC_HPD4_INT_CONTROL, hpd4);
	WREG32(DC_HPD5_INT_CONTROL, hpd5);
	WREG32(DC_HPD6_INT_CONTROL, hpd6);

	if (rdev->flags & RADEON_IS_IGP)
		WREG32_SMC(CG_THERMAL_INT_CTRL, thermal_int);
	else
		WREG32_SMC(CG_THERMAL_INT, thermal_int);

	return 0;
}

/**
 * cik_irq_ack - ack interrupt sources
 *
 * @rdev: radeon_device pointer
 *
 * Ack interrupt sources on the GPU (vblanks, hpd,
 * etc.) (CIK).  Certain interrupts sources are sw
 * generated and do not require an explicit ack.
 */
static inline void cik_irq_ack(struct radeon_device *rdev)
{
	u32 tmp;

	rdev->irq.stat_regs.cik.disp_int = RREG32(DISP_INTERRUPT_STATUS);
	rdev->irq.stat_regs.cik.disp_int_cont = RREG32(DISP_INTERRUPT_STATUS_CONTINUE);
	rdev->irq.stat_regs.cik.disp_int_cont2 = RREG32(DISP_INTERRUPT_STATUS_CONTINUE2);
	rdev->irq.stat_regs.cik.disp_int_cont3 = RREG32(DISP_INTERRUPT_STATUS_CONTINUE3);
	rdev->irq.stat_regs.cik.disp_int_cont4 = RREG32(DISP_INTERRUPT_STATUS_CONTINUE4);
	rdev->irq.stat_regs.cik.disp_int_cont5 = RREG32(DISP_INTERRUPT_STATUS_CONTINUE5);
	rdev->irq.stat_regs.cik.disp_int_cont6 = RREG32(DISP_INTERRUPT_STATUS_CONTINUE6);

	if (rdev->irq.stat_regs.cik.disp_int & LB_D1_VBLANK_INTERRUPT)
		WREG32(LB_VBLANK_STATUS + EVERGREEN_CRTC0_REGISTER_OFFSET, VBLANK_ACK);
	if (rdev->irq.stat_regs.cik.disp_int & LB_D1_VLINE_INTERRUPT)
		WREG32(LB_VLINE_STATUS + EVERGREEN_CRTC0_REGISTER_OFFSET, VLINE_ACK);
	if (rdev->irq.stat_regs.cik.disp_int_cont & LB_D2_VBLANK_INTERRUPT)
		WREG32(LB_VBLANK_STATUS + EVERGREEN_CRTC1_REGISTER_OFFSET, VBLANK_ACK);
	if (rdev->irq.stat_regs.cik.disp_int_cont & LB_D2_VLINE_INTERRUPT)
		WREG32(LB_VLINE_STATUS + EVERGREEN_CRTC1_REGISTER_OFFSET, VLINE_ACK);

	if (rdev->num_crtc >= 4) {
		if (rdev->irq.stat_regs.cik.disp_int_cont2 & LB_D3_VBLANK_INTERRUPT)
			WREG32(LB_VBLANK_STATUS + EVERGREEN_CRTC2_REGISTER_OFFSET, VBLANK_ACK);
		if (rdev->irq.stat_regs.cik.disp_int_cont2 & LB_D3_VLINE_INTERRUPT)
			WREG32(LB_VLINE_STATUS + EVERGREEN_CRTC2_REGISTER_OFFSET, VLINE_ACK);
		if (rdev->irq.stat_regs.cik.disp_int_cont3 & LB_D4_VBLANK_INTERRUPT)
			WREG32(LB_VBLANK_STATUS + EVERGREEN_CRTC3_REGISTER_OFFSET, VBLANK_ACK);
		if (rdev->irq.stat_regs.cik.disp_int_cont3 & LB_D4_VLINE_INTERRUPT)
			WREG32(LB_VLINE_STATUS + EVERGREEN_CRTC3_REGISTER_OFFSET, VLINE_ACK);
	}

	if (rdev->num_crtc >= 6) {
		if (rdev->irq.stat_regs.cik.disp_int_cont4 & LB_D5_VBLANK_INTERRUPT)
			WREG32(LB_VBLANK_STATUS + EVERGREEN_CRTC4_REGISTER_OFFSET, VBLANK_ACK);
		if (rdev->irq.stat_regs.cik.disp_int_cont4 & LB_D5_VLINE_INTERRUPT)
			WREG32(LB_VLINE_STATUS + EVERGREEN_CRTC4_REGISTER_OFFSET, VLINE_ACK);
		if (rdev->irq.stat_regs.cik.disp_int_cont5 & LB_D6_VBLANK_INTERRUPT)
			WREG32(LB_VBLANK_STATUS + EVERGREEN_CRTC5_REGISTER_OFFSET, VBLANK_ACK);
		if (rdev->irq.stat_regs.cik.disp_int_cont5 & LB_D6_VLINE_INTERRUPT)
			WREG32(LB_VLINE_STATUS + EVERGREEN_CRTC5_REGISTER_OFFSET, VLINE_ACK);
	}

	if (rdev->irq.stat_regs.cik.disp_int & DC_HPD1_INTERRUPT) {
		tmp = RREG32(DC_HPD1_INT_CONTROL);
		tmp |= DC_HPDx_INT_ACK;
		WREG32(DC_HPD1_INT_CONTROL, tmp);
	}
	if (rdev->irq.stat_regs.cik.disp_int_cont & DC_HPD2_INTERRUPT) {
		tmp = RREG32(DC_HPD2_INT_CONTROL);
		tmp |= DC_HPDx_INT_ACK;
		WREG32(DC_HPD2_INT_CONTROL, tmp);
	}
	if (rdev->irq.stat_regs.cik.disp_int_cont2 & DC_HPD3_INTERRUPT) {
		tmp = RREG32(DC_HPD3_INT_CONTROL);
		tmp |= DC_HPDx_INT_ACK;
		WREG32(DC_HPD3_INT_CONTROL, tmp);
	}
	if (rdev->irq.stat_regs.cik.disp_int_cont3 & DC_HPD4_INTERRUPT) {
		tmp = RREG32(DC_HPD4_INT_CONTROL);
		tmp |= DC_HPDx_INT_ACK;
		WREG32(DC_HPD4_INT_CONTROL, tmp);
	}
	if (rdev->irq.stat_regs.cik.disp_int_cont4 & DC_HPD5_INTERRUPT) {
		tmp = RREG32(DC_HPD5_INT_CONTROL);
		tmp |= DC_HPDx_INT_ACK;
		WREG32(DC_HPD5_INT_CONTROL, tmp);
	}
	if (rdev->irq.stat_regs.cik.disp_int_cont5 & DC_HPD6_INTERRUPT) {
		tmp = RREG32(DC_HPD5_INT_CONTROL);
		tmp |= DC_HPDx_INT_ACK;
		WREG32(DC_HPD6_INT_CONTROL, tmp);
	}
}

/**
 * cik_irq_disable - disable interrupts
 *
 * @rdev: radeon_device pointer
 *
 * Disable interrupts on the hw (CIK).
 */
static void cik_irq_disable(struct radeon_device *rdev)
{
	cik_disable_interrupts(rdev);
	/* Wait and acknowledge irq */
	mdelay(1);
	cik_irq_ack(rdev);
	cik_disable_interrupt_state(rdev);
}

/**
 * cik_irq_disable - disable interrupts for suspend
 *
 * @rdev: radeon_device pointer
 *
 * Disable interrupts and stop the RLC (CIK).
 * Used for suspend.
 */
static void cik_irq_suspend(struct radeon_device *rdev)
{
	cik_irq_disable(rdev);
	cik_rlc_stop(rdev);
}

/**
 * cik_irq_fini - tear down interrupt support
 *
 * @rdev: radeon_device pointer
 *
 * Disable interrupts on the hw and free the IH ring
 * buffer (CIK).
 * Used for driver unload.
 */
static void cik_irq_fini(struct radeon_device *rdev)
{
	cik_irq_suspend(rdev);
	r600_ih_ring_fini(rdev);
}

/**
 * cik_get_ih_wptr - get the IH ring buffer wptr
 *
 * @rdev: radeon_device pointer
 *
 * Get the IH ring buffer wptr from either the register
 * or the writeback memory buffer (CIK).  Also check for
 * ring buffer overflow and deal with it.
 * Used by cik_irq_process().
 * Returns the value of the wptr.
 */
static inline u32 cik_get_ih_wptr(struct radeon_device *rdev)
{
	u32 wptr, tmp;

	if (rdev->wb.enabled)
		wptr = le32_to_cpu(rdev->wb.wb[R600_WB_IH_WPTR_OFFSET/4]);
	else
		wptr = RREG32(IH_RB_WPTR);

	if (wptr & RB_OVERFLOW) {
		/* When a ring buffer overflow happen start parsing interrupt
		 * from the last not overwritten vector (wptr + 16). Hopefully
		 * this should allow us to catchup.
		 */
		dev_warn(rdev->dev, "IH ring buffer overflow (0x%08X, %d, %d)\n",
			wptr, rdev->ih.rptr, (wptr + 16) + rdev->ih.ptr_mask);
		rdev->ih.rptr = (wptr + 16) & rdev->ih.ptr_mask;
		tmp = RREG32(IH_RB_CNTL);
		tmp |= IH_WPTR_OVERFLOW_CLEAR;
		WREG32(IH_RB_CNTL, tmp);
	}
	return (wptr & rdev->ih.ptr_mask);
}

/*        CIK IV Ring
 * Each IV ring entry is 128 bits:
 * [7:0]    - interrupt source id
 * [31:8]   - reserved
 * [59:32]  - interrupt source data
 * [63:60]  - reserved
 * [71:64]  - RINGID
 *            CP:
 *            ME_ID [1:0], PIPE_ID[1:0], QUEUE_ID[2:0]
 *            QUEUE_ID - for compute, which of the 8 queues owned by the dispatcher
 *                     - for gfx, hw shader state (0=PS...5=LS, 6=CS)
 *            ME_ID - 0 = gfx, 1 = first 4 CS pipes, 2 = second 4 CS pipes
 *            PIPE_ID - ME0 0=3D
 *                    - ME1&2 compute dispatcher (4 pipes each)
 *            SDMA:
 *            INSTANCE_ID [1:0], QUEUE_ID[1:0]
 *            INSTANCE_ID - 0 = sdma0, 1 = sdma1
 *            QUEUE_ID - 0 = gfx, 1 = rlc0, 2 = rlc1
 * [79:72]  - VMID
 * [95:80]  - PASID
 * [127:96] - reserved
 */
/**
 * cik_irq_process - interrupt handler
 *
 * @rdev: radeon_device pointer
 *
 * Interrupt hander (CIK).  Walk the IH ring,
 * ack interrupts and schedule work to handle
 * interrupt events.
 * Returns irq process return code.
 */
int cik_irq_process(struct radeon_device *rdev)
{
	struct radeon_ring *cp1_ring = &rdev->ring[CAYMAN_RING_TYPE_CP1_INDEX];
	struct radeon_ring *cp2_ring = &rdev->ring[CAYMAN_RING_TYPE_CP2_INDEX];
	u32 wptr;
	u32 rptr;
	u32 src_id, src_data, ring_id;
	u8 me_id, pipe_id, queue_id;
	u32 ring_index;
	bool queue_hotplug = false;
	bool queue_reset = false;
	u32 addr, status, mc_client;
	bool queue_thermal = false;

	if (!rdev->ih.enabled || rdev->shutdown)
		return IRQ_NONE;

	wptr = cik_get_ih_wptr(rdev);

restart_ih:
	/* is somebody else already processing irqs? */
	if (atomic_xchg(&rdev->ih.lock, 1))
		return IRQ_NONE;

	rptr = rdev->ih.rptr;
	DRM_DEBUG("cik_irq_process start: rptr %d, wptr %d\n", rptr, wptr);

	/* Order reading of wptr vs. reading of IH ring data */
	rmb();

	/* display interrupts */
	cik_irq_ack(rdev);

	while (rptr != wptr) {
		/* wptr/rptr are in bytes! */
		ring_index = rptr / 4;
		src_id =  le32_to_cpu(rdev->ih.ring[ring_index]) & 0xff;
		src_data = le32_to_cpu(rdev->ih.ring[ring_index + 1]) & 0xfffffff;
		ring_id = le32_to_cpu(rdev->ih.ring[ring_index + 2]) & 0xff;

		switch (src_id) {
		case 1: /* D1 vblank/vline */
			switch (src_data) {
			case 0: /* D1 vblank */
				if (rdev->irq.stat_regs.cik.disp_int & LB_D1_VBLANK_INTERRUPT) {
					if (rdev->irq.crtc_vblank_int[0]) {
						drm_handle_vblank(rdev->ddev, 0);
						rdev->pm.vblank_sync = true;
						wake_up(&rdev->irq.vblank_queue);
					}
					if (atomic_read(&rdev->irq.pflip[0]))
						radeon_crtc_handle_flip(rdev, 0);
					rdev->irq.stat_regs.cik.disp_int &= ~LB_D1_VBLANK_INTERRUPT;
					DRM_DEBUG("IH: D1 vblank\n");
				}
				break;
			case 1: /* D1 vline */
				if (rdev->irq.stat_regs.cik.disp_int & LB_D1_VLINE_INTERRUPT) {
					rdev->irq.stat_regs.cik.disp_int &= ~LB_D1_VLINE_INTERRUPT;
					DRM_DEBUG("IH: D1 vline\n");
				}
				break;
			default:
				DRM_DEBUG("Unhandled interrupt: %d %d\n", src_id, src_data);
				break;
			}
			break;
		case 2: /* D2 vblank/vline */
			switch (src_data) {
			case 0: /* D2 vblank */
				if (rdev->irq.stat_regs.cik.disp_int_cont & LB_D2_VBLANK_INTERRUPT) {
					if (rdev->irq.crtc_vblank_int[1]) {
						drm_handle_vblank(rdev->ddev, 1);
						rdev->pm.vblank_sync = true;
						wake_up(&rdev->irq.vblank_queue);
					}
					if (atomic_read(&rdev->irq.pflip[1]))
						radeon_crtc_handle_flip(rdev, 1);
					rdev->irq.stat_regs.cik.disp_int_cont &= ~LB_D2_VBLANK_INTERRUPT;
					DRM_DEBUG("IH: D2 vblank\n");
				}
				break;
			case 1: /* D2 vline */
				if (rdev->irq.stat_regs.cik.disp_int_cont & LB_D2_VLINE_INTERRUPT) {
					rdev->irq.stat_regs.cik.disp_int_cont &= ~LB_D2_VLINE_INTERRUPT;
					DRM_DEBUG("IH: D2 vline\n");
				}
				break;
			default:
				DRM_DEBUG("Unhandled interrupt: %d %d\n", src_id, src_data);
				break;
			}
			break;
		case 3: /* D3 vblank/vline */
			switch (src_data) {
			case 0: /* D3 vblank */
				if (rdev->irq.stat_regs.cik.disp_int_cont2 & LB_D3_VBLANK_INTERRUPT) {
					if (rdev->irq.crtc_vblank_int[2]) {
						drm_handle_vblank(rdev->ddev, 2);
						rdev->pm.vblank_sync = true;
						wake_up(&rdev->irq.vblank_queue);
					}
					if (atomic_read(&rdev->irq.pflip[2]))
						radeon_crtc_handle_flip(rdev, 2);
					rdev->irq.stat_regs.cik.disp_int_cont2 &= ~LB_D3_VBLANK_INTERRUPT;
					DRM_DEBUG("IH: D3 vblank\n");
				}
				break;
			case 1: /* D3 vline */
				if (rdev->irq.stat_regs.cik.disp_int_cont2 & LB_D3_VLINE_INTERRUPT) {
					rdev->irq.stat_regs.cik.disp_int_cont2 &= ~LB_D3_VLINE_INTERRUPT;
					DRM_DEBUG("IH: D3 vline\n");
				}
				break;
			default:
				DRM_DEBUG("Unhandled interrupt: %d %d\n", src_id, src_data);
				break;
			}
			break;
		case 4: /* D4 vblank/vline */
			switch (src_data) {
			case 0: /* D4 vblank */
				if (rdev->irq.stat_regs.cik.disp_int_cont3 & LB_D4_VBLANK_INTERRUPT) {
					if (rdev->irq.crtc_vblank_int[3]) {
						drm_handle_vblank(rdev->ddev, 3);
						rdev->pm.vblank_sync = true;
						wake_up(&rdev->irq.vblank_queue);
					}
					if (atomic_read(&rdev->irq.pflip[3]))
						radeon_crtc_handle_flip(rdev, 3);
					rdev->irq.stat_regs.cik.disp_int_cont3 &= ~LB_D4_VBLANK_INTERRUPT;
					DRM_DEBUG("IH: D4 vblank\n");
				}
				break;
			case 1: /* D4 vline */
				if (rdev->irq.stat_regs.cik.disp_int_cont3 & LB_D4_VLINE_INTERRUPT) {
					rdev->irq.stat_regs.cik.disp_int_cont3 &= ~LB_D4_VLINE_INTERRUPT;
					DRM_DEBUG("IH: D4 vline\n");
				}
				break;
			default:
				DRM_DEBUG("Unhandled interrupt: %d %d\n", src_id, src_data);
				break;
			}
			break;
		case 5: /* D5 vblank/vline */
			switch (src_data) {
			case 0: /* D5 vblank */
				if (rdev->irq.stat_regs.cik.disp_int_cont4 & LB_D5_VBLANK_INTERRUPT) {
					if (rdev->irq.crtc_vblank_int[4]) {
						drm_handle_vblank(rdev->ddev, 4);
						rdev->pm.vblank_sync = true;
						wake_up(&rdev->irq.vblank_queue);
					}
					if (atomic_read(&rdev->irq.pflip[4]))
						radeon_crtc_handle_flip(rdev, 4);
					rdev->irq.stat_regs.cik.disp_int_cont4 &= ~LB_D5_VBLANK_INTERRUPT;
					DRM_DEBUG("IH: D5 vblank\n");
				}
				break;
			case 1: /* D5 vline */
				if (rdev->irq.stat_regs.cik.disp_int_cont4 & LB_D5_VLINE_INTERRUPT) {
					rdev->irq.stat_regs.cik.disp_int_cont4 &= ~LB_D5_VLINE_INTERRUPT;
					DRM_DEBUG("IH: D5 vline\n");
				}
				break;
			default:
				DRM_DEBUG("Unhandled interrupt: %d %d\n", src_id, src_data);
				break;
			}
			break;
		case 6: /* D6 vblank/vline */
			switch (src_data) {
			case 0: /* D6 vblank */
				if (rdev->irq.stat_regs.cik.disp_int_cont5 & LB_D6_VBLANK_INTERRUPT) {
					if (rdev->irq.crtc_vblank_int[5]) {
						drm_handle_vblank(rdev->ddev, 5);
						rdev->pm.vblank_sync = true;
						wake_up(&rdev->irq.vblank_queue);
					}
					if (atomic_read(&rdev->irq.pflip[5]))
						radeon_crtc_handle_flip(rdev, 5);
					rdev->irq.stat_regs.cik.disp_int_cont5 &= ~LB_D6_VBLANK_INTERRUPT;
					DRM_DEBUG("IH: D6 vblank\n");
				}
				break;
			case 1: /* D6 vline */
				if (rdev->irq.stat_regs.cik.disp_int_cont5 & LB_D6_VLINE_INTERRUPT) {
					rdev->irq.stat_regs.cik.disp_int_cont5 &= ~LB_D6_VLINE_INTERRUPT;
					DRM_DEBUG("IH: D6 vline\n");
				}
				break;
			default:
				DRM_DEBUG("Unhandled interrupt: %d %d\n", src_id, src_data);
				break;
			}
			break;
		case 42: /* HPD hotplug */
			switch (src_data) {
			case 0:
				if (rdev->irq.stat_regs.cik.disp_int & DC_HPD1_INTERRUPT) {
					rdev->irq.stat_regs.cik.disp_int &= ~DC_HPD1_INTERRUPT;
					queue_hotplug = true;
					DRM_DEBUG("IH: HPD1\n");
				}
				break;
			case 1:
				if (rdev->irq.stat_regs.cik.disp_int_cont & DC_HPD2_INTERRUPT) {
					rdev->irq.stat_regs.cik.disp_int_cont &= ~DC_HPD2_INTERRUPT;
					queue_hotplug = true;
					DRM_DEBUG("IH: HPD2\n");
				}
				break;
			case 2:
				if (rdev->irq.stat_regs.cik.disp_int_cont2 & DC_HPD3_INTERRUPT) {
					rdev->irq.stat_regs.cik.disp_int_cont2 &= ~DC_HPD3_INTERRUPT;
					queue_hotplug = true;
					DRM_DEBUG("IH: HPD3\n");
				}
				break;
			case 3:
				if (rdev->irq.stat_regs.cik.disp_int_cont3 & DC_HPD4_INTERRUPT) {
					rdev->irq.stat_regs.cik.disp_int_cont3 &= ~DC_HPD4_INTERRUPT;
					queue_hotplug = true;
					DRM_DEBUG("IH: HPD4\n");
				}
				break;
			case 4:
				if (rdev->irq.stat_regs.cik.disp_int_cont4 & DC_HPD5_INTERRUPT) {
					rdev->irq.stat_regs.cik.disp_int_cont4 &= ~DC_HPD5_INTERRUPT;
					queue_hotplug = true;
					DRM_DEBUG("IH: HPD5\n");
				}
				break;
			case 5:
				if (rdev->irq.stat_regs.cik.disp_int_cont5 & DC_HPD6_INTERRUPT) {
					rdev->irq.stat_regs.cik.disp_int_cont5 &= ~DC_HPD6_INTERRUPT;
					queue_hotplug = true;
					DRM_DEBUG("IH: HPD6\n");
				}
				break;
			default:
				DRM_DEBUG("Unhandled interrupt: %d %d\n", src_id, src_data);
				break;
			}
			break;
		case 124: /* UVD */
			DRM_DEBUG("IH: UVD int: 0x%08x\n", src_data);
			radeon_fence_process(rdev, R600_RING_TYPE_UVD_INDEX);
			break;
		case 146:
		case 147:
			addr = RREG32(VM_CONTEXT1_PROTECTION_FAULT_ADDR);
			status = RREG32(VM_CONTEXT1_PROTECTION_FAULT_STATUS);
			mc_client = RREG32(VM_CONTEXT1_PROTECTION_FAULT_MCCLIENT);
			dev_err(rdev->dev, "GPU fault detected: %d 0x%08x\n", src_id, src_data);
			dev_err(rdev->dev, "  VM_CONTEXT1_PROTECTION_FAULT_ADDR   0x%08X\n",
				addr);
			dev_err(rdev->dev, "  VM_CONTEXT1_PROTECTION_FAULT_STATUS 0x%08X\n",
				status);
			cik_vm_decode_fault(rdev, status, addr, mc_client);
			/* reset addr and status */
			WREG32_P(VM_CONTEXT1_CNTL2, 1, ~1);
			break;
		case 176: /* GFX RB CP_INT */
		case 177: /* GFX IB CP_INT */
			radeon_fence_process(rdev, RADEON_RING_TYPE_GFX_INDEX);
			break;
		case 181: /* CP EOP event */
			DRM_DEBUG("IH: CP EOP\n");
			/* XXX check the bitfield order! */
			me_id = (ring_id & 0x60) >> 5;
			pipe_id = (ring_id & 0x18) >> 3;
			queue_id = (ring_id & 0x7) >> 0;
			switch (me_id) {
			case 0:
				radeon_fence_process(rdev, RADEON_RING_TYPE_GFX_INDEX);
				break;
			case 1:
			case 2:
				if ((cp1_ring->me == me_id) & (cp1_ring->pipe == pipe_id))
					radeon_fence_process(rdev, CAYMAN_RING_TYPE_CP1_INDEX);
				if ((cp2_ring->me == me_id) & (cp2_ring->pipe == pipe_id))
					radeon_fence_process(rdev, CAYMAN_RING_TYPE_CP2_INDEX);
				break;
			}
			break;
		case 184: /* CP Privileged reg access */
			DRM_ERROR("Illegal register access in command stream\n");
			/* XXX check the bitfield order! */
			me_id = (ring_id & 0x60) >> 5;
			pipe_id = (ring_id & 0x18) >> 3;
			queue_id = (ring_id & 0x7) >> 0;
			switch (me_id) {
			case 0:
				/* This results in a full GPU reset, but all we need to do is soft
				 * reset the CP for gfx
				 */
				queue_reset = true;
				break;
			case 1:
				/* XXX compute */
				queue_reset = true;
				break;
			case 2:
				/* XXX compute */
				queue_reset = true;
				break;
			}
			break;
		case 185: /* CP Privileged inst */
			DRM_ERROR("Illegal instruction in command stream\n");
			/* XXX check the bitfield order! */
			me_id = (ring_id & 0x60) >> 5;
			pipe_id = (ring_id & 0x18) >> 3;
			queue_id = (ring_id & 0x7) >> 0;
			switch (me_id) {
			case 0:
				/* This results in a full GPU reset, but all we need to do is soft
				 * reset the CP for gfx
				 */
				queue_reset = true;
				break;
			case 1:
				/* XXX compute */
				queue_reset = true;
				break;
			case 2:
				/* XXX compute */
				queue_reset = true;
				break;
			}
			break;
		case 224: /* SDMA trap event */
			/* XXX check the bitfield order! */
			me_id = (ring_id & 0x3) >> 0;
			queue_id = (ring_id & 0xc) >> 2;
			DRM_DEBUG("IH: SDMA trap\n");
			switch (me_id) {
			case 0:
				switch (queue_id) {
				case 0:
					radeon_fence_process(rdev, R600_RING_TYPE_DMA_INDEX);
					break;
				case 1:
					/* XXX compute */
					break;
				case 2:
					/* XXX compute */
					break;
				}
				break;
			case 1:
				switch (queue_id) {
				case 0:
					radeon_fence_process(rdev, CAYMAN_RING_TYPE_DMA1_INDEX);
					break;
				case 1:
					/* XXX compute */
					break;
				case 2:
					/* XXX compute */
					break;
				}
				break;
			}
			break;
		case 230: /* thermal low to high */
			DRM_DEBUG("IH: thermal low to high\n");
			rdev->pm.dpm.thermal.high_to_low = false;
			queue_thermal = true;
			break;
		case 231: /* thermal high to low */
			DRM_DEBUG("IH: thermal high to low\n");
			rdev->pm.dpm.thermal.high_to_low = true;
			queue_thermal = true;
			break;
		case 233: /* GUI IDLE */
			DRM_DEBUG("IH: GUI idle\n");
			break;
		case 241: /* SDMA Privileged inst */
		case 247: /* SDMA Privileged inst */
			DRM_ERROR("Illegal instruction in SDMA command stream\n");
			/* XXX check the bitfield order! */
			me_id = (ring_id & 0x3) >> 0;
			queue_id = (ring_id & 0xc) >> 2;
			switch (me_id) {
			case 0:
				switch (queue_id) {
				case 0:
					queue_reset = true;
					break;
				case 1:
					/* XXX compute */
					queue_reset = true;
					break;
				case 2:
					/* XXX compute */
					queue_reset = true;
					break;
				}
				break;
			case 1:
				switch (queue_id) {
				case 0:
					queue_reset = true;
					break;
				case 1:
					/* XXX compute */
					queue_reset = true;
					break;
				case 2:
					/* XXX compute */
					queue_reset = true;
					break;
				}
				break;
			}
			break;
		default:
			DRM_DEBUG("Unhandled interrupt: %d %d\n", src_id, src_data);
			break;
		}

		/* wptr/rptr are in bytes! */
		rptr += 16;
		rptr &= rdev->ih.ptr_mask;
	}
	if (queue_hotplug)
		schedule_work(&rdev->hotplug_work);
	if (queue_reset)
		schedule_work(&rdev->reset_work);
	if (queue_thermal)
		schedule_work(&rdev->pm.dpm.thermal.work);
	rdev->ih.rptr = rptr;
	WREG32(IH_RB_RPTR, rdev->ih.rptr);
	atomic_set(&rdev->ih.lock, 0);

	/* make sure wptr hasn't changed while processing */
	wptr = cik_get_ih_wptr(rdev);
	if (wptr != rptr)
		goto restart_ih;

	return IRQ_HANDLED;
}

/*
 * startup/shutdown callbacks
 */
/**
 * cik_startup - program the asic to a functional state
 *
 * @rdev: radeon_device pointer
 *
 * Programs the asic to a functional state (CIK).
 * Called by cik_init() and cik_resume().
 * Returns 0 for success, error for failure.
 */
static int cik_startup(struct radeon_device *rdev)
{
	struct radeon_ring *ring;
	int r;

	/* enable pcie gen2/3 link */
	cik_pcie_gen3_enable(rdev);
	/* enable aspm */
	cik_program_aspm(rdev);

	/* scratch needs to be initialized before MC */
	r = r600_vram_scratch_init(rdev);
	if (r)
		return r;

	cik_mc_program(rdev);

<<<<<<< HEAD
	if (!(rdev->flags & RADEON_IS_IGP)) {
=======
	if (!(rdev->flags & RADEON_IS_IGP) && !rdev->pm.dpm_enabled) {
>>>>>>> f9287c7a
		r = ci_mc_load_microcode(rdev);
		if (r) {
			DRM_ERROR("Failed to load MC firmware!\n");
			return r;
		}
	}

	r = cik_pcie_gart_enable(rdev);
	if (r)
		return r;
	cik_gpu_init(rdev);

	/* allocate rlc buffers */
	if (rdev->flags & RADEON_IS_IGP) {
		if (rdev->family == CHIP_KAVERI) {
			rdev->rlc.reg_list = spectre_rlc_save_restore_register_list;
			rdev->rlc.reg_list_size =
				(u32)ARRAY_SIZE(spectre_rlc_save_restore_register_list);
		} else {
			rdev->rlc.reg_list = kalindi_rlc_save_restore_register_list;
			rdev->rlc.reg_list_size =
				(u32)ARRAY_SIZE(kalindi_rlc_save_restore_register_list);
		}
	}
	rdev->rlc.cs_data = ci_cs_data;
	rdev->rlc.cp_table_size = CP_ME_TABLE_SIZE * 5 * 4;
	r = sumo_rlc_init(rdev);
	if (r) {
		DRM_ERROR("Failed to init rlc BOs!\n");
		return r;
	}

	/* allocate wb buffer */
	r = radeon_wb_init(rdev);
	if (r)
		return r;

	/* allocate mec buffers */
	r = cik_mec_init(rdev);
	if (r) {
		DRM_ERROR("Failed to init MEC BOs!\n");
		return r;
	}

	r = radeon_fence_driver_start_ring(rdev, RADEON_RING_TYPE_GFX_INDEX);
	if (r) {
		dev_err(rdev->dev, "failed initializing CP fences (%d).\n", r);
		return r;
	}

	r = radeon_fence_driver_start_ring(rdev, CAYMAN_RING_TYPE_CP1_INDEX);
	if (r) {
		dev_err(rdev->dev, "failed initializing CP fences (%d).\n", r);
		return r;
	}

	r = radeon_fence_driver_start_ring(rdev, CAYMAN_RING_TYPE_CP2_INDEX);
	if (r) {
		dev_err(rdev->dev, "failed initializing CP fences (%d).\n", r);
		return r;
	}

	r = radeon_fence_driver_start_ring(rdev, R600_RING_TYPE_DMA_INDEX);
	if (r) {
		dev_err(rdev->dev, "failed initializing DMA fences (%d).\n", r);
		return r;
	}

	r = radeon_fence_driver_start_ring(rdev, CAYMAN_RING_TYPE_DMA1_INDEX);
	if (r) {
		dev_err(rdev->dev, "failed initializing DMA fences (%d).\n", r);
		return r;
	}

	r = radeon_uvd_resume(rdev);
	if (!r) {
		r = uvd_v4_2_resume(rdev);
		if (!r) {
			r = radeon_fence_driver_start_ring(rdev,
							   R600_RING_TYPE_UVD_INDEX);
			if (r)
				dev_err(rdev->dev, "UVD fences init error (%d).\n", r);
		}
	}
	if (r)
		rdev->ring[R600_RING_TYPE_UVD_INDEX].ring_size = 0;

	/* Enable IRQ */
	if (!rdev->irq.installed) {
		r = radeon_irq_kms_init(rdev);
		if (r)
			return r;
	}

	r = cik_irq_init(rdev);
	if (r) {
		DRM_ERROR("radeon: IH init failed (%d).\n", r);
		radeon_irq_kms_fini(rdev);
		return r;
	}
	cik_irq_set(rdev);

	ring = &rdev->ring[RADEON_RING_TYPE_GFX_INDEX];
	r = radeon_ring_init(rdev, ring, ring->ring_size, RADEON_WB_CP_RPTR_OFFSET,
			     PACKET3(PACKET3_NOP, 0x3FFF));
	if (r)
		return r;

	/* set up the compute queues */
	/* type-2 packets are deprecated on MEC, use type-3 instead */
	ring = &rdev->ring[CAYMAN_RING_TYPE_CP1_INDEX];
	r = radeon_ring_init(rdev, ring, ring->ring_size, RADEON_WB_CP1_RPTR_OFFSET,
			     PACKET3(PACKET3_NOP, 0x3FFF));
	if (r)
		return r;
	ring->me = 1; /* first MEC */
	ring->pipe = 0; /* first pipe */
	ring->queue = 0; /* first queue */
	ring->wptr_offs = CIK_WB_CP1_WPTR_OFFSET;

	/* type-2 packets are deprecated on MEC, use type-3 instead */
	ring = &rdev->ring[CAYMAN_RING_TYPE_CP2_INDEX];
	r = radeon_ring_init(rdev, ring, ring->ring_size, RADEON_WB_CP2_RPTR_OFFSET,
			     PACKET3(PACKET3_NOP, 0x3FFF));
	if (r)
		return r;
	/* dGPU only have 1 MEC */
	ring->me = 1; /* first MEC */
	ring->pipe = 0; /* first pipe */
	ring->queue = 1; /* second queue */
	ring->wptr_offs = CIK_WB_CP2_WPTR_OFFSET;

	ring = &rdev->ring[R600_RING_TYPE_DMA_INDEX];
	r = radeon_ring_init(rdev, ring, ring->ring_size, R600_WB_DMA_RPTR_OFFSET,
			     SDMA_PACKET(SDMA_OPCODE_NOP, 0, 0));
	if (r)
		return r;

	ring = &rdev->ring[CAYMAN_RING_TYPE_DMA1_INDEX];
	r = radeon_ring_init(rdev, ring, ring->ring_size, CAYMAN_WB_DMA1_RPTR_OFFSET,
			     SDMA_PACKET(SDMA_OPCODE_NOP, 0, 0));
	if (r)
		return r;

	r = cik_cp_resume(rdev);
	if (r)
		return r;

	r = cik_sdma_resume(rdev);
	if (r)
		return r;

	ring = &rdev->ring[R600_RING_TYPE_UVD_INDEX];
	if (ring->ring_size) {
		r = radeon_ring_init(rdev, ring, ring->ring_size, 0,
				     RADEON_CP_PACKET2);
		if (!r)
			r = uvd_v1_0_init(rdev);
		if (r)
			DRM_ERROR("radeon: failed initializing UVD (%d).\n", r);
	}

	r = radeon_ib_pool_init(rdev);
	if (r) {
		dev_err(rdev->dev, "IB initialization failed (%d).\n", r);
		return r;
	}

	r = radeon_vm_manager_init(rdev);
	if (r) {
		dev_err(rdev->dev, "vm manager initialization failed (%d).\n", r);
		return r;
	}

	r = dce6_audio_init(rdev);
	if (r)
		return r;

	return 0;
}

/**
 * cik_resume - resume the asic to a functional state
 *
 * @rdev: radeon_device pointer
 *
 * Programs the asic to a functional state (CIK).
 * Called at resume.
 * Returns 0 for success, error for failure.
 */
int cik_resume(struct radeon_device *rdev)
{
	int r;

	/* post card */
	atom_asic_init(rdev->mode_info.atom_context);

	/* init golden registers */
	cik_init_golden_registers(rdev);

	if (rdev->pm.pm_method == PM_METHOD_DPM)
		radeon_pm_resume(rdev);

	rdev->accel_working = true;
	r = cik_startup(rdev);
	if (r) {
		DRM_ERROR("cik startup failed on resume\n");
		rdev->accel_working = false;
		return r;
	}

	return r;

}

/**
 * cik_suspend - suspend the asic
 *
 * @rdev: radeon_device pointer
 *
 * Bring the chip into a state suitable for suspend (CIK).
 * Called at suspend.
 * Returns 0 for success.
 */
int cik_suspend(struct radeon_device *rdev)
{
	radeon_pm_suspend(rdev);
	dce6_audio_fini(rdev);
	radeon_vm_manager_fini(rdev);
	cik_cp_enable(rdev, false);
	cik_sdma_enable(rdev, false);
	uvd_v1_0_fini(rdev);
	radeon_uvd_suspend(rdev);
	cik_fini_pg(rdev);
	cik_fini_cg(rdev);
	cik_irq_suspend(rdev);
	radeon_wb_disable(rdev);
	cik_pcie_gart_disable(rdev);
	return 0;
}

/* Plan is to move initialization in that function and use
 * helper function so that radeon_device_init pretty much
 * do nothing more than calling asic specific function. This
 * should also allow to remove a bunch of callback function
 * like vram_info.
 */
/**
 * cik_init - asic specific driver and hw init
 *
 * @rdev: radeon_device pointer
 *
 * Setup asic specific driver variables and program the hw
 * to a functional state (CIK).
 * Called at driver startup.
 * Returns 0 for success, errors for failure.
 */
int cik_init(struct radeon_device *rdev)
{
	struct radeon_ring *ring;
	int r;

	/* Read BIOS */
	if (!radeon_get_bios(rdev)) {
		if (ASIC_IS_AVIVO(rdev))
			return -EINVAL;
	}
	/* Must be an ATOMBIOS */
	if (!rdev->is_atom_bios) {
		dev_err(rdev->dev, "Expecting atombios for cayman GPU\n");
		return -EINVAL;
	}
	r = radeon_atombios_init(rdev);
	if (r)
		return r;

	/* Post card if necessary */
	if (!radeon_card_posted(rdev)) {
		if (!rdev->bios) {
			dev_err(rdev->dev, "Card not posted and no BIOS - ignoring\n");
			return -EINVAL;
		}
		DRM_INFO("GPU not posted. posting now...\n");
		atom_asic_init(rdev->mode_info.atom_context);
	}
	/* init golden registers */
	cik_init_golden_registers(rdev);
	/* Initialize scratch registers */
	cik_scratch_init(rdev);
	/* Initialize surface registers */
	radeon_surface_init(rdev);
	/* Initialize clocks */
	radeon_get_clock_info(rdev->ddev);

	/* Fence driver */
	r = radeon_fence_driver_init(rdev);
	if (r)
		return r;

	/* initialize memory controller */
	r = cik_mc_init(rdev);
	if (r)
		return r;
	/* Memory manager */
	r = radeon_bo_init(rdev);
	if (r)
		return r;

	if (rdev->flags & RADEON_IS_IGP) {
		if (!rdev->me_fw || !rdev->pfp_fw || !rdev->ce_fw ||
		    !rdev->mec_fw || !rdev->sdma_fw || !rdev->rlc_fw) {
			r = cik_init_microcode(rdev);
			if (r) {
				DRM_ERROR("Failed to load firmware!\n");
				return r;
			}
		}
	} else {
		if (!rdev->me_fw || !rdev->pfp_fw || !rdev->ce_fw ||
		    !rdev->mec_fw || !rdev->sdma_fw || !rdev->rlc_fw ||
		    !rdev->mc_fw) {
			r = cik_init_microcode(rdev);
			if (r) {
				DRM_ERROR("Failed to load firmware!\n");
				return r;
			}
		}
	}

<<<<<<< HEAD
=======
	/* Initialize power management */
	radeon_pm_init(rdev);

>>>>>>> f9287c7a
	ring = &rdev->ring[RADEON_RING_TYPE_GFX_INDEX];
	ring->ring_obj = NULL;
	r600_ring_init(rdev, ring, 1024 * 1024);

	ring = &rdev->ring[CAYMAN_RING_TYPE_CP1_INDEX];
	ring->ring_obj = NULL;
	r600_ring_init(rdev, ring, 1024 * 1024);
	r = radeon_doorbell_get(rdev, &ring->doorbell_index);
	if (r)
		return r;

	ring = &rdev->ring[CAYMAN_RING_TYPE_CP2_INDEX];
	ring->ring_obj = NULL;
	r600_ring_init(rdev, ring, 1024 * 1024);
	r = radeon_doorbell_get(rdev, &ring->doorbell_index);
	if (r)
		return r;

	ring = &rdev->ring[R600_RING_TYPE_DMA_INDEX];
	ring->ring_obj = NULL;
	r600_ring_init(rdev, ring, 256 * 1024);

	ring = &rdev->ring[CAYMAN_RING_TYPE_DMA1_INDEX];
	ring->ring_obj = NULL;
	r600_ring_init(rdev, ring, 256 * 1024);

	r = radeon_uvd_init(rdev);
	if (!r) {
		ring = &rdev->ring[R600_RING_TYPE_UVD_INDEX];
		ring->ring_obj = NULL;
		r600_ring_init(rdev, ring, 4096);
	}

	rdev->ih.ring_obj = NULL;
	r600_ih_ring_init(rdev, 64 * 1024);

	r = r600_pcie_gart_init(rdev);
	if (r)
		return r;

	rdev->accel_working = true;
	r = cik_startup(rdev);
	if (r) {
		dev_err(rdev->dev, "disabling GPU acceleration\n");
		cik_cp_fini(rdev);
		cik_sdma_fini(rdev);
		cik_irq_fini(rdev);
		sumo_rlc_fini(rdev);
		cik_mec_fini(rdev);
		radeon_wb_fini(rdev);
		radeon_ib_pool_fini(rdev);
		radeon_vm_manager_fini(rdev);
		radeon_irq_kms_fini(rdev);
		cik_pcie_gart_fini(rdev);
		rdev->accel_working = false;
	}

	/* Don't start up if the MC ucode is missing.
	 * The default clocks and voltages before the MC ucode
	 * is loaded are not suffient for advanced operations.
	 */
	if (!rdev->mc_fw && !(rdev->flags & RADEON_IS_IGP)) {
		DRM_ERROR("radeon: MC ucode required for NI+.\n");
		return -EINVAL;
	}

	return 0;
}

/**
 * cik_fini - asic specific driver and hw fini
 *
 * @rdev: radeon_device pointer
 *
 * Tear down the asic specific driver variables and program the hw
 * to an idle state (CIK).
 * Called at driver unload.
 */
void cik_fini(struct radeon_device *rdev)
{
	radeon_pm_fini(rdev);
	cik_cp_fini(rdev);
	cik_sdma_fini(rdev);
	cik_fini_pg(rdev);
	cik_fini_cg(rdev);
	cik_irq_fini(rdev);
	sumo_rlc_fini(rdev);
	cik_mec_fini(rdev);
	radeon_wb_fini(rdev);
	radeon_vm_manager_fini(rdev);
	radeon_ib_pool_fini(rdev);
	radeon_irq_kms_fini(rdev);
	uvd_v1_0_fini(rdev);
	radeon_uvd_fini(rdev);
	cik_pcie_gart_fini(rdev);
	r600_vram_scratch_fini(rdev);
	radeon_gem_fini(rdev);
	radeon_fence_driver_fini(rdev);
	radeon_bo_fini(rdev);
	radeon_atombios_fini(rdev);
	kfree(rdev->bios);
	rdev->bios = NULL;
}

void dce8_program_fmt(struct drm_encoder *encoder)
{
	struct drm_device *dev = encoder->dev;
	struct radeon_device *rdev = dev->dev_private;
	struct radeon_encoder *radeon_encoder = to_radeon_encoder(encoder);
	struct radeon_crtc *radeon_crtc = to_radeon_crtc(encoder->crtc);
	struct drm_connector *connector = radeon_get_connector_for_encoder(encoder);
	int bpc = 0;
	u32 tmp = 0;
	enum radeon_connector_dither dither = RADEON_FMT_DITHER_DISABLE;

	if (connector) {
		struct radeon_connector *radeon_connector = to_radeon_connector(connector);
		bpc = radeon_get_monitor_bpc(connector);
		dither = radeon_connector->dither;
	}

	/* LVDS/eDP FMT is set up by atom */
	if (radeon_encoder->devices & ATOM_DEVICE_LCD_SUPPORT)
		return;

	/* not needed for analog */
	if ((radeon_encoder->encoder_id == ENCODER_OBJECT_ID_INTERNAL_KLDSCP_DAC1) ||
	    (radeon_encoder->encoder_id == ENCODER_OBJECT_ID_INTERNAL_KLDSCP_DAC2))
		return;

	if (bpc == 0)
		return;

	switch (bpc) {
	case 6:
		if (dither == RADEON_FMT_DITHER_ENABLE)
			/* XXX sort out optimal dither settings */
			tmp |= (FMT_FRAME_RANDOM_ENABLE | FMT_HIGHPASS_RANDOM_ENABLE |
				FMT_SPATIAL_DITHER_EN | FMT_SPATIAL_DITHER_DEPTH(0));
		else
			tmp |= (FMT_TRUNCATE_EN | FMT_TRUNCATE_DEPTH(0));
		break;
	case 8:
		if (dither == RADEON_FMT_DITHER_ENABLE)
			/* XXX sort out optimal dither settings */
			tmp |= (FMT_FRAME_RANDOM_ENABLE | FMT_HIGHPASS_RANDOM_ENABLE |
				FMT_RGB_RANDOM_ENABLE |
				FMT_SPATIAL_DITHER_EN | FMT_SPATIAL_DITHER_DEPTH(1));
		else
			tmp |= (FMT_TRUNCATE_EN | FMT_TRUNCATE_DEPTH(1));
		break;
	case 10:
		if (dither == RADEON_FMT_DITHER_ENABLE)
			/* XXX sort out optimal dither settings */
			tmp |= (FMT_FRAME_RANDOM_ENABLE | FMT_HIGHPASS_RANDOM_ENABLE |
				FMT_RGB_RANDOM_ENABLE |
				FMT_SPATIAL_DITHER_EN | FMT_SPATIAL_DITHER_DEPTH(2));
		else
			tmp |= (FMT_TRUNCATE_EN | FMT_TRUNCATE_DEPTH(2));
		break;
	default:
		/* not needed */
		break;
	}

	WREG32(FMT_BIT_DEPTH_CONTROL + radeon_crtc->crtc_offset, tmp);
}

/* display watermark setup */
/**
 * dce8_line_buffer_adjust - Set up the line buffer
 *
 * @rdev: radeon_device pointer
 * @radeon_crtc: the selected display controller
 * @mode: the current display mode on the selected display
 * controller
 *
 * Setup up the line buffer allocation for
 * the selected display controller (CIK).
 * Returns the line buffer size in pixels.
 */
static u32 dce8_line_buffer_adjust(struct radeon_device *rdev,
				   struct radeon_crtc *radeon_crtc,
				   struct drm_display_mode *mode)
{
	u32 tmp, buffer_alloc, i;
	u32 pipe_offset = radeon_crtc->crtc_id * 0x20;
	/*
	 * Line Buffer Setup
	 * There are 6 line buffers, one for each display controllers.
	 * There are 3 partitions per LB. Select the number of partitions
	 * to enable based on the display width.  For display widths larger
	 * than 4096, you need use to use 2 display controllers and combine
	 * them using the stereo blender.
	 */
	if (radeon_crtc->base.enabled && mode) {
		if (mode->crtc_hdisplay < 1920) {
			tmp = 1;
			buffer_alloc = 2;
		} else if (mode->crtc_hdisplay < 2560) {
			tmp = 2;
			buffer_alloc = 2;
		} else if (mode->crtc_hdisplay < 4096) {
			tmp = 0;
			buffer_alloc = (rdev->flags & RADEON_IS_IGP) ? 2 : 4;
		} else {
			DRM_DEBUG_KMS("Mode too big for LB!\n");
			tmp = 0;
			buffer_alloc = (rdev->flags & RADEON_IS_IGP) ? 2 : 4;
		}
	} else {
		tmp = 1;
		buffer_alloc = 0;
	}

	WREG32(LB_MEMORY_CTRL + radeon_crtc->crtc_offset,
	       LB_MEMORY_CONFIG(tmp) | LB_MEMORY_SIZE(0x6B0));

	WREG32(PIPE0_DMIF_BUFFER_CONTROL + pipe_offset,
	       DMIF_BUFFERS_ALLOCATED(buffer_alloc));
	for (i = 0; i < rdev->usec_timeout; i++) {
		if (RREG32(PIPE0_DMIF_BUFFER_CONTROL + pipe_offset) &
		    DMIF_BUFFERS_ALLOCATED_COMPLETED)
			break;
		udelay(1);
	}

	if (radeon_crtc->base.enabled && mode) {
		switch (tmp) {
		case 0:
		default:
			return 4096 * 2;
		case 1:
			return 1920 * 2;
		case 2:
			return 2560 * 2;
		}
	}

	/* controller not enabled, so no lb used */
	return 0;
}

/**
 * cik_get_number_of_dram_channels - get the number of dram channels
 *
 * @rdev: radeon_device pointer
 *
 * Look up the number of video ram channels (CIK).
 * Used for display watermark bandwidth calculations
 * Returns the number of dram channels
 */
static u32 cik_get_number_of_dram_channels(struct radeon_device *rdev)
{
	u32 tmp = RREG32(MC_SHARED_CHMAP);

	switch ((tmp & NOOFCHAN_MASK) >> NOOFCHAN_SHIFT) {
	case 0:
	default:
		return 1;
	case 1:
		return 2;
	case 2:
		return 4;
	case 3:
		return 8;
	case 4:
		return 3;
	case 5:
		return 6;
	case 6:
		return 10;
	case 7:
		return 12;
	case 8:
		return 16;
	}
}

struct dce8_wm_params {
	u32 dram_channels; /* number of dram channels */
	u32 yclk;          /* bandwidth per dram data pin in kHz */
	u32 sclk;          /* engine clock in kHz */
	u32 disp_clk;      /* display clock in kHz */
	u32 src_width;     /* viewport width */
	u32 active_time;   /* active display time in ns */
	u32 blank_time;    /* blank time in ns */
	bool interlaced;    /* mode is interlaced */
	fixed20_12 vsc;    /* vertical scale ratio */
	u32 num_heads;     /* number of active crtcs */
	u32 bytes_per_pixel; /* bytes per pixel display + overlay */
	u32 lb_size;       /* line buffer allocated to pipe */
	u32 vtaps;         /* vertical scaler taps */
};

/**
 * dce8_dram_bandwidth - get the dram bandwidth
 *
 * @wm: watermark calculation data
 *
 * Calculate the raw dram bandwidth (CIK).
 * Used for display watermark bandwidth calculations
 * Returns the dram bandwidth in MBytes/s
 */
static u32 dce8_dram_bandwidth(struct dce8_wm_params *wm)
{
	/* Calculate raw DRAM Bandwidth */
	fixed20_12 dram_efficiency; /* 0.7 */
	fixed20_12 yclk, dram_channels, bandwidth;
	fixed20_12 a;

	a.full = dfixed_const(1000);
	yclk.full = dfixed_const(wm->yclk);
	yclk.full = dfixed_div(yclk, a);
	dram_channels.full = dfixed_const(wm->dram_channels * 4);
	a.full = dfixed_const(10);
	dram_efficiency.full = dfixed_const(7);
	dram_efficiency.full = dfixed_div(dram_efficiency, a);
	bandwidth.full = dfixed_mul(dram_channels, yclk);
	bandwidth.full = dfixed_mul(bandwidth, dram_efficiency);

	return dfixed_trunc(bandwidth);
}

/**
 * dce8_dram_bandwidth_for_display - get the dram bandwidth for display
 *
 * @wm: watermark calculation data
 *
 * Calculate the dram bandwidth used for display (CIK).
 * Used for display watermark bandwidth calculations
 * Returns the dram bandwidth for display in MBytes/s
 */
static u32 dce8_dram_bandwidth_for_display(struct dce8_wm_params *wm)
{
	/* Calculate DRAM Bandwidth and the part allocated to display. */
	fixed20_12 disp_dram_allocation; /* 0.3 to 0.7 */
	fixed20_12 yclk, dram_channels, bandwidth;
	fixed20_12 a;

	a.full = dfixed_const(1000);
	yclk.full = dfixed_const(wm->yclk);
	yclk.full = dfixed_div(yclk, a);
	dram_channels.full = dfixed_const(wm->dram_channels * 4);
	a.full = dfixed_const(10);
	disp_dram_allocation.full = dfixed_const(3); /* XXX worse case value 0.3 */
	disp_dram_allocation.full = dfixed_div(disp_dram_allocation, a);
	bandwidth.full = dfixed_mul(dram_channels, yclk);
	bandwidth.full = dfixed_mul(bandwidth, disp_dram_allocation);

	return dfixed_trunc(bandwidth);
}

/**
 * dce8_data_return_bandwidth - get the data return bandwidth
 *
 * @wm: watermark calculation data
 *
 * Calculate the data return bandwidth used for display (CIK).
 * Used for display watermark bandwidth calculations
 * Returns the data return bandwidth in MBytes/s
 */
static u32 dce8_data_return_bandwidth(struct dce8_wm_params *wm)
{
	/* Calculate the display Data return Bandwidth */
	fixed20_12 return_efficiency; /* 0.8 */
	fixed20_12 sclk, bandwidth;
	fixed20_12 a;

	a.full = dfixed_const(1000);
	sclk.full = dfixed_const(wm->sclk);
	sclk.full = dfixed_div(sclk, a);
	a.full = dfixed_const(10);
	return_efficiency.full = dfixed_const(8);
	return_efficiency.full = dfixed_div(return_efficiency, a);
	a.full = dfixed_const(32);
	bandwidth.full = dfixed_mul(a, sclk);
	bandwidth.full = dfixed_mul(bandwidth, return_efficiency);

	return dfixed_trunc(bandwidth);
}

/**
 * dce8_dmif_request_bandwidth - get the dmif bandwidth
 *
 * @wm: watermark calculation data
 *
 * Calculate the dmif bandwidth used for display (CIK).
 * Used for display watermark bandwidth calculations
 * Returns the dmif bandwidth in MBytes/s
 */
static u32 dce8_dmif_request_bandwidth(struct dce8_wm_params *wm)
{
	/* Calculate the DMIF Request Bandwidth */
	fixed20_12 disp_clk_request_efficiency; /* 0.8 */
	fixed20_12 disp_clk, bandwidth;
	fixed20_12 a, b;

	a.full = dfixed_const(1000);
	disp_clk.full = dfixed_const(wm->disp_clk);
	disp_clk.full = dfixed_div(disp_clk, a);
	a.full = dfixed_const(32);
	b.full = dfixed_mul(a, disp_clk);

	a.full = dfixed_const(10);
	disp_clk_request_efficiency.full = dfixed_const(8);
	disp_clk_request_efficiency.full = dfixed_div(disp_clk_request_efficiency, a);

	bandwidth.full = dfixed_mul(b, disp_clk_request_efficiency);

	return dfixed_trunc(bandwidth);
}

/**
 * dce8_available_bandwidth - get the min available bandwidth
 *
 * @wm: watermark calculation data
 *
 * Calculate the min available bandwidth used for display (CIK).
 * Used for display watermark bandwidth calculations
 * Returns the min available bandwidth in MBytes/s
 */
static u32 dce8_available_bandwidth(struct dce8_wm_params *wm)
{
	/* Calculate the Available bandwidth. Display can use this temporarily but not in average. */
	u32 dram_bandwidth = dce8_dram_bandwidth(wm);
	u32 data_return_bandwidth = dce8_data_return_bandwidth(wm);
	u32 dmif_req_bandwidth = dce8_dmif_request_bandwidth(wm);

	return min(dram_bandwidth, min(data_return_bandwidth, dmif_req_bandwidth));
}

/**
 * dce8_average_bandwidth - get the average available bandwidth
 *
 * @wm: watermark calculation data
 *
 * Calculate the average available bandwidth used for display (CIK).
 * Used for display watermark bandwidth calculations
 * Returns the average available bandwidth in MBytes/s
 */
static u32 dce8_average_bandwidth(struct dce8_wm_params *wm)
{
	/* Calculate the display mode Average Bandwidth
	 * DisplayMode should contain the source and destination dimensions,
	 * timing, etc.
	 */
	fixed20_12 bpp;
	fixed20_12 line_time;
	fixed20_12 src_width;
	fixed20_12 bandwidth;
	fixed20_12 a;

	a.full = dfixed_const(1000);
	line_time.full = dfixed_const(wm->active_time + wm->blank_time);
	line_time.full = dfixed_div(line_time, a);
	bpp.full = dfixed_const(wm->bytes_per_pixel);
	src_width.full = dfixed_const(wm->src_width);
	bandwidth.full = dfixed_mul(src_width, bpp);
	bandwidth.full = dfixed_mul(bandwidth, wm->vsc);
	bandwidth.full = dfixed_div(bandwidth, line_time);

	return dfixed_trunc(bandwidth);
}

/**
 * dce8_latency_watermark - get the latency watermark
 *
 * @wm: watermark calculation data
 *
 * Calculate the latency watermark (CIK).
 * Used for display watermark bandwidth calculations
 * Returns the latency watermark in ns
 */
static u32 dce8_latency_watermark(struct dce8_wm_params *wm)
{
	/* First calculate the latency in ns */
	u32 mc_latency = 2000; /* 2000 ns. */
	u32 available_bandwidth = dce8_available_bandwidth(wm);
	u32 worst_chunk_return_time = (512 * 8 * 1000) / available_bandwidth;
	u32 cursor_line_pair_return_time = (128 * 4 * 1000) / available_bandwidth;
	u32 dc_latency = 40000000 / wm->disp_clk; /* dc pipe latency */
	u32 other_heads_data_return_time = ((wm->num_heads + 1) * worst_chunk_return_time) +
		(wm->num_heads * cursor_line_pair_return_time);
	u32 latency = mc_latency + other_heads_data_return_time + dc_latency;
	u32 max_src_lines_per_dst_line, lb_fill_bw, line_fill_time;
	u32 tmp, dmif_size = 12288;
	fixed20_12 a, b, c;

	if (wm->num_heads == 0)
		return 0;

	a.full = dfixed_const(2);
	b.full = dfixed_const(1);
	if ((wm->vsc.full > a.full) ||
	    ((wm->vsc.full > b.full) && (wm->vtaps >= 3)) ||
	    (wm->vtaps >= 5) ||
	    ((wm->vsc.full >= a.full) && wm->interlaced))
		max_src_lines_per_dst_line = 4;
	else
		max_src_lines_per_dst_line = 2;

	a.full = dfixed_const(available_bandwidth);
	b.full = dfixed_const(wm->num_heads);
	a.full = dfixed_div(a, b);

	b.full = dfixed_const(mc_latency + 512);
	c.full = dfixed_const(wm->disp_clk);
	b.full = dfixed_div(b, c);

	c.full = dfixed_const(dmif_size);
	b.full = dfixed_div(c, b);

	tmp = min(dfixed_trunc(a), dfixed_trunc(b));

	b.full = dfixed_const(1000);
	c.full = dfixed_const(wm->disp_clk);
	b.full = dfixed_div(c, b);
	c.full = dfixed_const(wm->bytes_per_pixel);
	b.full = dfixed_mul(b, c);

	lb_fill_bw = min(tmp, dfixed_trunc(b));

	a.full = dfixed_const(max_src_lines_per_dst_line * wm->src_width * wm->bytes_per_pixel);
	b.full = dfixed_const(1000);
	c.full = dfixed_const(lb_fill_bw);
	b.full = dfixed_div(c, b);
	a.full = dfixed_div(a, b);
	line_fill_time = dfixed_trunc(a);

	if (line_fill_time < wm->active_time)
		return latency;
	else
		return latency + (line_fill_time - wm->active_time);

}

/**
 * dce8_average_bandwidth_vs_dram_bandwidth_for_display - check
 * average and available dram bandwidth
 *
 * @wm: watermark calculation data
 *
 * Check if the display average bandwidth fits in the display
 * dram bandwidth (CIK).
 * Used for display watermark bandwidth calculations
 * Returns true if the display fits, false if not.
 */
static bool dce8_average_bandwidth_vs_dram_bandwidth_for_display(struct dce8_wm_params *wm)
{
	if (dce8_average_bandwidth(wm) <=
	    (dce8_dram_bandwidth_for_display(wm) / wm->num_heads))
		return true;
	else
		return false;
}

/**
 * dce8_average_bandwidth_vs_available_bandwidth - check
 * average and available bandwidth
 *
 * @wm: watermark calculation data
 *
 * Check if the display average bandwidth fits in the display
 * available bandwidth (CIK).
 * Used for display watermark bandwidth calculations
 * Returns true if the display fits, false if not.
 */
static bool dce8_average_bandwidth_vs_available_bandwidth(struct dce8_wm_params *wm)
{
	if (dce8_average_bandwidth(wm) <=
	    (dce8_available_bandwidth(wm) / wm->num_heads))
		return true;
	else
		return false;
}

/**
 * dce8_check_latency_hiding - check latency hiding
 *
 * @wm: watermark calculation data
 *
 * Check latency hiding (CIK).
 * Used for display watermark bandwidth calculations
 * Returns true if the display fits, false if not.
 */
static bool dce8_check_latency_hiding(struct dce8_wm_params *wm)
{
	u32 lb_partitions = wm->lb_size / wm->src_width;
	u32 line_time = wm->active_time + wm->blank_time;
	u32 latency_tolerant_lines;
	u32 latency_hiding;
	fixed20_12 a;

	a.full = dfixed_const(1);
	if (wm->vsc.full > a.full)
		latency_tolerant_lines = 1;
	else {
		if (lb_partitions <= (wm->vtaps + 1))
			latency_tolerant_lines = 1;
		else
			latency_tolerant_lines = 2;
	}

	latency_hiding = (latency_tolerant_lines * line_time + wm->blank_time);

	if (dce8_latency_watermark(wm) <= latency_hiding)
		return true;
	else
		return false;
}

/**
 * dce8_program_watermarks - program display watermarks
 *
 * @rdev: radeon_device pointer
 * @radeon_crtc: the selected display controller
 * @lb_size: line buffer size
 * @num_heads: number of display controllers in use
 *
 * Calculate and program the display watermarks for the
 * selected display controller (CIK).
 */
static void dce8_program_watermarks(struct radeon_device *rdev,
				    struct radeon_crtc *radeon_crtc,
				    u32 lb_size, u32 num_heads)
{
	struct drm_display_mode *mode = &radeon_crtc->base.mode;
	struct dce8_wm_params wm_low, wm_high;
	u32 pixel_period;
	u32 line_time = 0;
	u32 latency_watermark_a = 0, latency_watermark_b = 0;
	u32 tmp, wm_mask;

	if (radeon_crtc->base.enabled && num_heads && mode) {
		pixel_period = 1000000 / (u32)mode->clock;
		line_time = min((u32)mode->crtc_htotal * pixel_period, (u32)65535);

		/* watermark for high clocks */
		if ((rdev->pm.pm_method == PM_METHOD_DPM) &&
		    rdev->pm.dpm_enabled) {
			wm_high.yclk =
				radeon_dpm_get_mclk(rdev, false) * 10;
			wm_high.sclk =
				radeon_dpm_get_sclk(rdev, false) * 10;
		} else {
			wm_high.yclk = rdev->pm.current_mclk * 10;
			wm_high.sclk = rdev->pm.current_sclk * 10;
		}

		wm_high.disp_clk = mode->clock;
		wm_high.src_width = mode->crtc_hdisplay;
		wm_high.active_time = mode->crtc_hdisplay * pixel_period;
		wm_high.blank_time = line_time - wm_high.active_time;
		wm_high.interlaced = false;
		if (mode->flags & DRM_MODE_FLAG_INTERLACE)
			wm_high.interlaced = true;
		wm_high.vsc = radeon_crtc->vsc;
		wm_high.vtaps = 1;
		if (radeon_crtc->rmx_type != RMX_OFF)
			wm_high.vtaps = 2;
		wm_high.bytes_per_pixel = 4; /* XXX: get this from fb config */
		wm_high.lb_size = lb_size;
		wm_high.dram_channels = cik_get_number_of_dram_channels(rdev);
		wm_high.num_heads = num_heads;

		/* set for high clocks */
		latency_watermark_a = min(dce8_latency_watermark(&wm_high), (u32)65535);

		/* possibly force display priority to high */
		/* should really do this at mode validation time... */
		if (!dce8_average_bandwidth_vs_dram_bandwidth_for_display(&wm_high) ||
		    !dce8_average_bandwidth_vs_available_bandwidth(&wm_high) ||
		    !dce8_check_latency_hiding(&wm_high) ||
		    (rdev->disp_priority == 2)) {
			DRM_DEBUG_KMS("force priority to high\n");
		}

		/* watermark for low clocks */
		if ((rdev->pm.pm_method == PM_METHOD_DPM) &&
		    rdev->pm.dpm_enabled) {
			wm_low.yclk =
				radeon_dpm_get_mclk(rdev, true) * 10;
			wm_low.sclk =
				radeon_dpm_get_sclk(rdev, true) * 10;
		} else {
			wm_low.yclk = rdev->pm.current_mclk * 10;
			wm_low.sclk = rdev->pm.current_sclk * 10;
		}

		wm_low.disp_clk = mode->clock;
		wm_low.src_width = mode->crtc_hdisplay;
		wm_low.active_time = mode->crtc_hdisplay * pixel_period;
		wm_low.blank_time = line_time - wm_low.active_time;
		wm_low.interlaced = false;
		if (mode->flags & DRM_MODE_FLAG_INTERLACE)
			wm_low.interlaced = true;
		wm_low.vsc = radeon_crtc->vsc;
		wm_low.vtaps = 1;
		if (radeon_crtc->rmx_type != RMX_OFF)
			wm_low.vtaps = 2;
		wm_low.bytes_per_pixel = 4; /* XXX: get this from fb config */
		wm_low.lb_size = lb_size;
		wm_low.dram_channels = cik_get_number_of_dram_channels(rdev);
		wm_low.num_heads = num_heads;

		/* set for low clocks */
		latency_watermark_b = min(dce8_latency_watermark(&wm_low), (u32)65535);

		/* possibly force display priority to high */
		/* should really do this at mode validation time... */
		if (!dce8_average_bandwidth_vs_dram_bandwidth_for_display(&wm_low) ||
		    !dce8_average_bandwidth_vs_available_bandwidth(&wm_low) ||
		    !dce8_check_latency_hiding(&wm_low) ||
		    (rdev->disp_priority == 2)) {
			DRM_DEBUG_KMS("force priority to high\n");
		}
	}

	/* select wm A */
	wm_mask = RREG32(DPG_WATERMARK_MASK_CONTROL + radeon_crtc->crtc_offset);
	tmp = wm_mask;
	tmp &= ~LATENCY_WATERMARK_MASK(3);
	tmp |= LATENCY_WATERMARK_MASK(1);
	WREG32(DPG_WATERMARK_MASK_CONTROL + radeon_crtc->crtc_offset, tmp);
	WREG32(DPG_PIPE_LATENCY_CONTROL + radeon_crtc->crtc_offset,
	       (LATENCY_LOW_WATERMARK(latency_watermark_a) |
		LATENCY_HIGH_WATERMARK(line_time)));
	/* select wm B */
	tmp = RREG32(DPG_WATERMARK_MASK_CONTROL + radeon_crtc->crtc_offset);
	tmp &= ~LATENCY_WATERMARK_MASK(3);
	tmp |= LATENCY_WATERMARK_MASK(2);
	WREG32(DPG_WATERMARK_MASK_CONTROL + radeon_crtc->crtc_offset, tmp);
	WREG32(DPG_PIPE_LATENCY_CONTROL + radeon_crtc->crtc_offset,
	       (LATENCY_LOW_WATERMARK(latency_watermark_b) |
		LATENCY_HIGH_WATERMARK(line_time)));
	/* restore original selection */
	WREG32(DPG_WATERMARK_MASK_CONTROL + radeon_crtc->crtc_offset, wm_mask);

	/* save values for DPM */
	radeon_crtc->line_time = line_time;
	radeon_crtc->wm_high = latency_watermark_a;
	radeon_crtc->wm_low = latency_watermark_b;
}

/**
 * dce8_bandwidth_update - program display watermarks
 *
 * @rdev: radeon_device pointer
 *
 * Calculate and program the display watermarks and line
 * buffer allocation (CIK).
 */
void dce8_bandwidth_update(struct radeon_device *rdev)
{
	struct drm_display_mode *mode = NULL;
	u32 num_heads = 0, lb_size;
	int i;

	radeon_update_display_priority(rdev);

	for (i = 0; i < rdev->num_crtc; i++) {
		if (rdev->mode_info.crtcs[i]->base.enabled)
			num_heads++;
	}
	for (i = 0; i < rdev->num_crtc; i++) {
		mode = &rdev->mode_info.crtcs[i]->base.mode;
		lb_size = dce8_line_buffer_adjust(rdev, rdev->mode_info.crtcs[i], mode);
		dce8_program_watermarks(rdev, rdev->mode_info.crtcs[i], lb_size, num_heads);
	}
}

/**
 * cik_get_gpu_clock_counter - return GPU clock counter snapshot
 *
 * @rdev: radeon_device pointer
 *
 * Fetches a GPU clock counter snapshot (SI).
 * Returns the 64 bit clock counter snapshot.
 */
uint64_t cik_get_gpu_clock_counter(struct radeon_device *rdev)
{
	uint64_t clock;

	mutex_lock(&rdev->gpu_clock_mutex);
	WREG32(RLC_CAPTURE_GPU_CLOCK_COUNT, 1);
	clock = (uint64_t)RREG32(RLC_GPU_CLOCK_COUNT_LSB) |
	        ((uint64_t)RREG32(RLC_GPU_CLOCK_COUNT_MSB) << 32ULL);
	mutex_unlock(&rdev->gpu_clock_mutex);
	return clock;
}

static int cik_set_uvd_clock(struct radeon_device *rdev, u32 clock,
                              u32 cntl_reg, u32 status_reg)
{
	int r, i;
	struct atom_clock_dividers dividers;
	uint32_t tmp;

	r = radeon_atom_get_clock_dividers(rdev, COMPUTE_GPUCLK_INPUT_FLAG_DEFAULT_GPUCLK,
					   clock, false, &dividers);
	if (r)
		return r;

	tmp = RREG32_SMC(cntl_reg);
	tmp &= ~(DCLK_DIR_CNTL_EN|DCLK_DIVIDER_MASK);
	tmp |= dividers.post_divider;
	WREG32_SMC(cntl_reg, tmp);

	for (i = 0; i < 100; i++) {
		if (RREG32_SMC(status_reg) & DCLK_STATUS)
			break;
		mdelay(10);
	}
	if (i == 100)
		return -ETIMEDOUT;

	return 0;
}

int cik_set_uvd_clocks(struct radeon_device *rdev, u32 vclk, u32 dclk)
{
	int r = 0;

	r = cik_set_uvd_clock(rdev, vclk, CG_VCLK_CNTL, CG_VCLK_STATUS);
	if (r)
		return r;

	r = cik_set_uvd_clock(rdev, dclk, CG_DCLK_CNTL, CG_DCLK_STATUS);
	return r;
}

static void cik_pcie_gen3_enable(struct radeon_device *rdev)
{
	struct pci_dev *root = rdev->pdev->bus->self;
	int bridge_pos, gpu_pos;
	u32 speed_cntl, mask, current_data_rate;
	int ret, i;
	u16 tmp16;

	if (radeon_pcie_gen2 == 0)
		return;

	if (rdev->flags & RADEON_IS_IGP)
		return;

	if (!(rdev->flags & RADEON_IS_PCIE))
		return;

	ret = drm_pcie_get_speed_cap_mask(rdev->ddev, &mask);
	if (ret != 0)
		return;

	if (!(mask & (DRM_PCIE_SPEED_50 | DRM_PCIE_SPEED_80)))
		return;

	speed_cntl = RREG32_PCIE_PORT(PCIE_LC_SPEED_CNTL);
	current_data_rate = (speed_cntl & LC_CURRENT_DATA_RATE_MASK) >>
		LC_CURRENT_DATA_RATE_SHIFT;
	if (mask & DRM_PCIE_SPEED_80) {
		if (current_data_rate == 2) {
			DRM_INFO("PCIE gen 3 link speeds already enabled\n");
			return;
		}
		DRM_INFO("enabling PCIE gen 3 link speeds, disable with radeon.pcie_gen2=0\n");
	} else if (mask & DRM_PCIE_SPEED_50) {
		if (current_data_rate == 1) {
			DRM_INFO("PCIE gen 2 link speeds already enabled\n");
			return;
		}
		DRM_INFO("enabling PCIE gen 2 link speeds, disable with radeon.pcie_gen2=0\n");
	}

	bridge_pos = pci_pcie_cap(root);
	if (!bridge_pos)
		return;

	gpu_pos = pci_pcie_cap(rdev->pdev);
	if (!gpu_pos)
		return;

	if (mask & DRM_PCIE_SPEED_80) {
		/* re-try equalization if gen3 is not already enabled */
		if (current_data_rate != 2) {
			u16 bridge_cfg, gpu_cfg;
			u16 bridge_cfg2, gpu_cfg2;
			u32 max_lw, current_lw, tmp;

			pci_read_config_word(root, bridge_pos + PCI_EXP_LNKCTL, &bridge_cfg);
			pci_read_config_word(rdev->pdev, gpu_pos + PCI_EXP_LNKCTL, &gpu_cfg);

			tmp16 = bridge_cfg | PCI_EXP_LNKCTL_HAWD;
			pci_write_config_word(root, bridge_pos + PCI_EXP_LNKCTL, tmp16);

			tmp16 = gpu_cfg | PCI_EXP_LNKCTL_HAWD;
			pci_write_config_word(rdev->pdev, gpu_pos + PCI_EXP_LNKCTL, tmp16);

			tmp = RREG32_PCIE_PORT(PCIE_LC_STATUS1);
			max_lw = (tmp & LC_DETECTED_LINK_WIDTH_MASK) >> LC_DETECTED_LINK_WIDTH_SHIFT;
			current_lw = (tmp & LC_OPERATING_LINK_WIDTH_MASK) >> LC_OPERATING_LINK_WIDTH_SHIFT;

			if (current_lw < max_lw) {
				tmp = RREG32_PCIE_PORT(PCIE_LC_LINK_WIDTH_CNTL);
				if (tmp & LC_RENEGOTIATION_SUPPORT) {
					tmp &= ~(LC_LINK_WIDTH_MASK | LC_UPCONFIGURE_DIS);
					tmp |= (max_lw << LC_LINK_WIDTH_SHIFT);
					tmp |= LC_UPCONFIGURE_SUPPORT | LC_RENEGOTIATE_EN | LC_RECONFIG_NOW;
					WREG32_PCIE_PORT(PCIE_LC_LINK_WIDTH_CNTL, tmp);
				}
			}

			for (i = 0; i < 10; i++) {
				/* check status */
				pci_read_config_word(rdev->pdev, gpu_pos + PCI_EXP_DEVSTA, &tmp16);
				if (tmp16 & PCI_EXP_DEVSTA_TRPND)
					break;

				pci_read_config_word(root, bridge_pos + PCI_EXP_LNKCTL, &bridge_cfg);
				pci_read_config_word(rdev->pdev, gpu_pos + PCI_EXP_LNKCTL, &gpu_cfg);

				pci_read_config_word(root, bridge_pos + PCI_EXP_LNKCTL2, &bridge_cfg2);
				pci_read_config_word(rdev->pdev, gpu_pos + PCI_EXP_LNKCTL2, &gpu_cfg2);

				tmp = RREG32_PCIE_PORT(PCIE_LC_CNTL4);
				tmp |= LC_SET_QUIESCE;
				WREG32_PCIE_PORT(PCIE_LC_CNTL4, tmp);

				tmp = RREG32_PCIE_PORT(PCIE_LC_CNTL4);
				tmp |= LC_REDO_EQ;
				WREG32_PCIE_PORT(PCIE_LC_CNTL4, tmp);

				mdelay(100);

				/* linkctl */
				pci_read_config_word(root, bridge_pos + PCI_EXP_LNKCTL, &tmp16);
				tmp16 &= ~PCI_EXP_LNKCTL_HAWD;
				tmp16 |= (bridge_cfg & PCI_EXP_LNKCTL_HAWD);
				pci_write_config_word(root, bridge_pos + PCI_EXP_LNKCTL, tmp16);

				pci_read_config_word(rdev->pdev, gpu_pos + PCI_EXP_LNKCTL, &tmp16);
				tmp16 &= ~PCI_EXP_LNKCTL_HAWD;
				tmp16 |= (gpu_cfg & PCI_EXP_LNKCTL_HAWD);
				pci_write_config_word(rdev->pdev, gpu_pos + PCI_EXP_LNKCTL, tmp16);

				/* linkctl2 */
				pci_read_config_word(root, bridge_pos + PCI_EXP_LNKCTL2, &tmp16);
				tmp16 &= ~((1 << 4) | (7 << 9));
				tmp16 |= (bridge_cfg2 & ((1 << 4) | (7 << 9)));
				pci_write_config_word(root, bridge_pos + PCI_EXP_LNKCTL2, tmp16);

				pci_read_config_word(rdev->pdev, gpu_pos + PCI_EXP_LNKCTL2, &tmp16);
				tmp16 &= ~((1 << 4) | (7 << 9));
				tmp16 |= (gpu_cfg2 & ((1 << 4) | (7 << 9)));
				pci_write_config_word(rdev->pdev, gpu_pos + PCI_EXP_LNKCTL2, tmp16);

				tmp = RREG32_PCIE_PORT(PCIE_LC_CNTL4);
				tmp &= ~LC_SET_QUIESCE;
				WREG32_PCIE_PORT(PCIE_LC_CNTL4, tmp);
			}
		}
	}

	/* set the link speed */
	speed_cntl |= LC_FORCE_EN_SW_SPEED_CHANGE | LC_FORCE_DIS_HW_SPEED_CHANGE;
	speed_cntl &= ~LC_FORCE_DIS_SW_SPEED_CHANGE;
	WREG32_PCIE_PORT(PCIE_LC_SPEED_CNTL, speed_cntl);

	pci_read_config_word(rdev->pdev, gpu_pos + PCI_EXP_LNKCTL2, &tmp16);
	tmp16 &= ~0xf;
	if (mask & DRM_PCIE_SPEED_80)
		tmp16 |= 3; /* gen3 */
	else if (mask & DRM_PCIE_SPEED_50)
		tmp16 |= 2; /* gen2 */
	else
		tmp16 |= 1; /* gen1 */
	pci_write_config_word(rdev->pdev, gpu_pos + PCI_EXP_LNKCTL2, tmp16);

	speed_cntl = RREG32_PCIE_PORT(PCIE_LC_SPEED_CNTL);
	speed_cntl |= LC_INITIATE_LINK_SPEED_CHANGE;
	WREG32_PCIE_PORT(PCIE_LC_SPEED_CNTL, speed_cntl);

	for (i = 0; i < rdev->usec_timeout; i++) {
		speed_cntl = RREG32_PCIE_PORT(PCIE_LC_SPEED_CNTL);
		if ((speed_cntl & LC_INITIATE_LINK_SPEED_CHANGE) == 0)
			break;
		udelay(1);
	}
}

static void cik_program_aspm(struct radeon_device *rdev)
{
	u32 data, orig;
	bool disable_l0s = false, disable_l1 = false, disable_plloff_in_l1 = false;
	bool disable_clkreq = false;

	if (radeon_aspm == 0)
		return;

	/* XXX double check IGPs */
	if (rdev->flags & RADEON_IS_IGP)
		return;

	if (!(rdev->flags & RADEON_IS_PCIE))
		return;

	orig = data = RREG32_PCIE_PORT(PCIE_LC_N_FTS_CNTL);
	data &= ~LC_XMIT_N_FTS_MASK;
	data |= LC_XMIT_N_FTS(0x24) | LC_XMIT_N_FTS_OVERRIDE_EN;
	if (orig != data)
		WREG32_PCIE_PORT(PCIE_LC_N_FTS_CNTL, data);

	orig = data = RREG32_PCIE_PORT(PCIE_LC_CNTL3);
	data |= LC_GO_TO_RECOVERY;
	if (orig != data)
		WREG32_PCIE_PORT(PCIE_LC_CNTL3, data);

	orig = data = RREG32_PCIE_PORT(PCIE_P_CNTL);
	data |= P_IGNORE_EDB_ERR;
	if (orig != data)
		WREG32_PCIE_PORT(PCIE_P_CNTL, data);

	orig = data = RREG32_PCIE_PORT(PCIE_LC_CNTL);
	data &= ~(LC_L0S_INACTIVITY_MASK | LC_L1_INACTIVITY_MASK);
	data |= LC_PMI_TO_L1_DIS;
	if (!disable_l0s)
		data |= LC_L0S_INACTIVITY(7);

	if (!disable_l1) {
		data |= LC_L1_INACTIVITY(7);
		data &= ~LC_PMI_TO_L1_DIS;
		if (orig != data)
			WREG32_PCIE_PORT(PCIE_LC_CNTL, data);

		if (!disable_plloff_in_l1) {
			bool clk_req_support;

			orig = data = RREG32_PCIE_PORT(PB0_PIF_PWRDOWN_0);
			data &= ~(PLL_POWER_STATE_IN_OFF_0_MASK | PLL_POWER_STATE_IN_TXS2_0_MASK);
			data |= PLL_POWER_STATE_IN_OFF_0(7) | PLL_POWER_STATE_IN_TXS2_0(7);
			if (orig != data)
				WREG32_PCIE_PORT(PB0_PIF_PWRDOWN_0, data);

			orig = data = RREG32_PCIE_PORT(PB0_PIF_PWRDOWN_1);
			data &= ~(PLL_POWER_STATE_IN_OFF_1_MASK | PLL_POWER_STATE_IN_TXS2_1_MASK);
			data |= PLL_POWER_STATE_IN_OFF_1(7) | PLL_POWER_STATE_IN_TXS2_1(7);
			if (orig != data)
				WREG32_PCIE_PORT(PB0_PIF_PWRDOWN_1, data);

			orig = data = RREG32_PCIE_PORT(PB1_PIF_PWRDOWN_0);
			data &= ~(PLL_POWER_STATE_IN_OFF_0_MASK | PLL_POWER_STATE_IN_TXS2_0_MASK);
			data |= PLL_POWER_STATE_IN_OFF_0(7) | PLL_POWER_STATE_IN_TXS2_0(7);
			if (orig != data)
				WREG32_PCIE_PORT(PB1_PIF_PWRDOWN_0, data);

			orig = data = RREG32_PCIE_PORT(PB1_PIF_PWRDOWN_1);
			data &= ~(PLL_POWER_STATE_IN_OFF_1_MASK | PLL_POWER_STATE_IN_TXS2_1_MASK);
			data |= PLL_POWER_STATE_IN_OFF_1(7) | PLL_POWER_STATE_IN_TXS2_1(7);
			if (orig != data)
				WREG32_PCIE_PORT(PB1_PIF_PWRDOWN_1, data);

			orig = data = RREG32_PCIE_PORT(PCIE_LC_LINK_WIDTH_CNTL);
			data &= ~LC_DYN_LANES_PWR_STATE_MASK;
			data |= LC_DYN_LANES_PWR_STATE(3);
			if (orig != data)
				WREG32_PCIE_PORT(PCIE_LC_LINK_WIDTH_CNTL, data);

			if (!disable_clkreq) {
				struct pci_dev *root = rdev->pdev->bus->self;
				u32 lnkcap;

				clk_req_support = false;
				pcie_capability_read_dword(root, PCI_EXP_LNKCAP, &lnkcap);
				if (lnkcap & PCI_EXP_LNKCAP_CLKPM)
					clk_req_support = true;
			} else {
				clk_req_support = false;
			}

			if (clk_req_support) {
				orig = data = RREG32_PCIE_PORT(PCIE_LC_CNTL2);
				data |= LC_ALLOW_PDWN_IN_L1 | LC_ALLOW_PDWN_IN_L23;
				if (orig != data)
					WREG32_PCIE_PORT(PCIE_LC_CNTL2, data);

				orig = data = RREG32_SMC(THM_CLK_CNTL);
				data &= ~(CMON_CLK_SEL_MASK | TMON_CLK_SEL_MASK);
				data |= CMON_CLK_SEL(1) | TMON_CLK_SEL(1);
				if (orig != data)
					WREG32_SMC(THM_CLK_CNTL, data);

				orig = data = RREG32_SMC(MISC_CLK_CTRL);
				data &= ~(DEEP_SLEEP_CLK_SEL_MASK | ZCLK_SEL_MASK);
				data |= DEEP_SLEEP_CLK_SEL(1) | ZCLK_SEL(1);
				if (orig != data)
					WREG32_SMC(MISC_CLK_CTRL, data);

				orig = data = RREG32_SMC(CG_CLKPIN_CNTL);
				data &= ~BCLK_AS_XCLK;
				if (orig != data)
					WREG32_SMC(CG_CLKPIN_CNTL, data);

				orig = data = RREG32_SMC(CG_CLKPIN_CNTL_2);
				data &= ~FORCE_BIF_REFCLK_EN;
				if (orig != data)
					WREG32_SMC(CG_CLKPIN_CNTL_2, data);

				orig = data = RREG32_SMC(MPLL_BYPASSCLK_SEL);
				data &= ~MPLL_CLKOUT_SEL_MASK;
				data |= MPLL_CLKOUT_SEL(4);
				if (orig != data)
					WREG32_SMC(MPLL_BYPASSCLK_SEL, data);
			}
		}
	} else {
		if (orig != data)
			WREG32_PCIE_PORT(PCIE_LC_CNTL, data);
	}

	orig = data = RREG32_PCIE_PORT(PCIE_CNTL2);
	data |= SLV_MEM_LS_EN | MST_MEM_LS_EN | REPLAY_MEM_LS_EN;
	if (orig != data)
		WREG32_PCIE_PORT(PCIE_CNTL2, data);

	if (!disable_l0s) {
		data = RREG32_PCIE_PORT(PCIE_LC_N_FTS_CNTL);
		if((data & LC_N_FTS_MASK) == LC_N_FTS_MASK) {
			data = RREG32_PCIE_PORT(PCIE_LC_STATUS1);
			if ((data & LC_REVERSE_XMIT) && (data & LC_REVERSE_RCVR)) {
				orig = data = RREG32_PCIE_PORT(PCIE_LC_CNTL);
				data &= ~LC_L0S_INACTIVITY_MASK;
				if (orig != data)
					WREG32_PCIE_PORT(PCIE_LC_CNTL, data);
			}
		}
	}
}<|MERGE_RESOLUTION|>--- conflicted
+++ resolved
@@ -7704,11 +7704,7 @@
 
 	cik_mc_program(rdev);
 
-<<<<<<< HEAD
-	if (!(rdev->flags & RADEON_IS_IGP)) {
-=======
 	if (!(rdev->flags & RADEON_IS_IGP) && !rdev->pm.dpm_enabled) {
->>>>>>> f9287c7a
 		r = ci_mc_load_microcode(rdev);
 		if (r) {
 			DRM_ERROR("Failed to load MC firmware!\n");
@@ -8038,12 +8034,9 @@
 		}
 	}
 
-<<<<<<< HEAD
-=======
 	/* Initialize power management */
 	radeon_pm_init(rdev);
 
->>>>>>> f9287c7a
 	ring = &rdev->ring[RADEON_RING_TYPE_GFX_INDEX];
 	ring->ring_obj = NULL;
 	r600_ring_init(rdev, ring, 1024 * 1024);
