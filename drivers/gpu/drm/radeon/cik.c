/*
 * Copyright 2012 Advanced Micro Devices, Inc.
 *
 * Permission is hereby granted, free of charge, to any person obtaining a
 * copy of this software and associated documentation files (the "Software"),
 * to deal in the Software without restriction, including without limitation
 * the rights to use, copy, modify, merge, publish, distribute, sublicense,
 * and/or sell copies of the Software, and to permit persons to whom the
 * Software is furnished to do so, subject to the following conditions:
 *
 * The above copyright notice and this permission notice shall be included in
 * all copies or substantial portions of the Software.
 *
 * THE SOFTWARE IS PROVIDED "AS IS", WITHOUT WARRANTY OF ANY KIND, EXPRESS OR
 * IMPLIED, INCLUDING BUT NOT LIMITED TO THE WARRANTIES OF MERCHANTABILITY,
 * FITNESS FOR A PARTICULAR PURPOSE AND NONINFRINGEMENT.  IN NO EVENT SHALL
 * THE COPYRIGHT HOLDER(S) OR AUTHOR(S) BE LIABLE FOR ANY CLAIM, DAMAGES OR
 * OTHER LIABILITY, WHETHER IN AN ACTION OF CONTRACT, TORT OR OTHERWISE,
 * ARISING FROM, OUT OF OR IN CONNECTION WITH THE SOFTWARE OR THE USE OR
 * OTHER DEALINGS IN THE SOFTWARE.
 *
 * Authors: Alex Deucher
 */
#include <linux/firmware.h>
#include <linux/slab.h>
#include <linux/module.h>
#include "drmP.h"
#include "radeon.h"
#include "radeon_asic.h"
#include "cikd.h"
#include "atom.h"
#include "cik_blit_shaders.h"
#include "radeon_ucode.h"
#include "clearstate_ci.h"

MODULE_FIRMWARE("radeon/BONAIRE_pfp.bin");
MODULE_FIRMWARE("radeon/BONAIRE_me.bin");
MODULE_FIRMWARE("radeon/BONAIRE_ce.bin");
MODULE_FIRMWARE("radeon/BONAIRE_mec.bin");
MODULE_FIRMWARE("radeon/BONAIRE_mc.bin");
MODULE_FIRMWARE("radeon/BONAIRE_mc2.bin");
MODULE_FIRMWARE("radeon/BONAIRE_rlc.bin");
MODULE_FIRMWARE("radeon/BONAIRE_sdma.bin");
MODULE_FIRMWARE("radeon/BONAIRE_smc.bin");

MODULE_FIRMWARE("radeon/bonaire_pfp.bin");
MODULE_FIRMWARE("radeon/bonaire_me.bin");
MODULE_FIRMWARE("radeon/bonaire_ce.bin");
MODULE_FIRMWARE("radeon/bonaire_mec.bin");
MODULE_FIRMWARE("radeon/bonaire_mc.bin");
MODULE_FIRMWARE("radeon/bonaire_rlc.bin");
MODULE_FIRMWARE("radeon/bonaire_sdma.bin");
MODULE_FIRMWARE("radeon/bonaire_smc.bin");

MODULE_FIRMWARE("radeon/HAWAII_pfp.bin");
MODULE_FIRMWARE("radeon/HAWAII_me.bin");
MODULE_FIRMWARE("radeon/HAWAII_ce.bin");
MODULE_FIRMWARE("radeon/HAWAII_mec.bin");
MODULE_FIRMWARE("radeon/HAWAII_mc.bin");
MODULE_FIRMWARE("radeon/HAWAII_mc2.bin");
MODULE_FIRMWARE("radeon/HAWAII_rlc.bin");
MODULE_FIRMWARE("radeon/HAWAII_sdma.bin");
MODULE_FIRMWARE("radeon/HAWAII_smc.bin");

MODULE_FIRMWARE("radeon/hawaii_pfp.bin");
MODULE_FIRMWARE("radeon/hawaii_me.bin");
MODULE_FIRMWARE("radeon/hawaii_ce.bin");
MODULE_FIRMWARE("radeon/hawaii_mec.bin");
MODULE_FIRMWARE("radeon/hawaii_mc.bin");
MODULE_FIRMWARE("radeon/hawaii_rlc.bin");
MODULE_FIRMWARE("radeon/hawaii_sdma.bin");
MODULE_FIRMWARE("radeon/hawaii_smc.bin");

MODULE_FIRMWARE("radeon/KAVERI_pfp.bin");
MODULE_FIRMWARE("radeon/KAVERI_me.bin");
MODULE_FIRMWARE("radeon/KAVERI_ce.bin");
MODULE_FIRMWARE("radeon/KAVERI_mec.bin");
MODULE_FIRMWARE("radeon/KAVERI_rlc.bin");
MODULE_FIRMWARE("radeon/KAVERI_sdma.bin");

MODULE_FIRMWARE("radeon/kaveri_pfp.bin");
MODULE_FIRMWARE("radeon/kaveri_me.bin");
MODULE_FIRMWARE("radeon/kaveri_ce.bin");
MODULE_FIRMWARE("radeon/kaveri_mec.bin");
MODULE_FIRMWARE("radeon/kaveri_mec2.bin");
MODULE_FIRMWARE("radeon/kaveri_rlc.bin");
MODULE_FIRMWARE("radeon/kaveri_sdma.bin");

MODULE_FIRMWARE("radeon/KABINI_pfp.bin");
MODULE_FIRMWARE("radeon/KABINI_me.bin");
MODULE_FIRMWARE("radeon/KABINI_ce.bin");
MODULE_FIRMWARE("radeon/KABINI_mec.bin");
MODULE_FIRMWARE("radeon/KABINI_rlc.bin");
MODULE_FIRMWARE("radeon/KABINI_sdma.bin");

MODULE_FIRMWARE("radeon/kabini_pfp.bin");
MODULE_FIRMWARE("radeon/kabini_me.bin");
MODULE_FIRMWARE("radeon/kabini_ce.bin");
MODULE_FIRMWARE("radeon/kabini_mec.bin");
MODULE_FIRMWARE("radeon/kabini_rlc.bin");
MODULE_FIRMWARE("radeon/kabini_sdma.bin");

MODULE_FIRMWARE("radeon/MULLINS_pfp.bin");
MODULE_FIRMWARE("radeon/MULLINS_me.bin");
MODULE_FIRMWARE("radeon/MULLINS_ce.bin");
MODULE_FIRMWARE("radeon/MULLINS_mec.bin");
MODULE_FIRMWARE("radeon/MULLINS_rlc.bin");
MODULE_FIRMWARE("radeon/MULLINS_sdma.bin");

MODULE_FIRMWARE("radeon/mullins_pfp.bin");
MODULE_FIRMWARE("radeon/mullins_me.bin");
MODULE_FIRMWARE("radeon/mullins_ce.bin");
MODULE_FIRMWARE("radeon/mullins_mec.bin");
MODULE_FIRMWARE("radeon/mullins_rlc.bin");
MODULE_FIRMWARE("radeon/mullins_sdma.bin");

extern int r600_ih_ring_alloc(struct radeon_device *rdev);
extern void r600_ih_ring_fini(struct radeon_device *rdev);
extern void evergreen_mc_stop(struct radeon_device *rdev, struct evergreen_mc_save *save);
extern void evergreen_mc_resume(struct radeon_device *rdev, struct evergreen_mc_save *save);
extern bool evergreen_is_display_hung(struct radeon_device *rdev);
extern void sumo_rlc_fini(struct radeon_device *rdev);
extern int sumo_rlc_init(struct radeon_device *rdev);
extern void si_vram_gtt_location(struct radeon_device *rdev, struct radeon_mc *mc);
extern void si_rlc_reset(struct radeon_device *rdev);
extern void si_init_uvd_internal_cg(struct radeon_device *rdev);
static u32 cik_get_cu_active_bitmap(struct radeon_device *rdev, u32 se, u32 sh);
extern int cik_sdma_resume(struct radeon_device *rdev);
extern void cik_sdma_enable(struct radeon_device *rdev, bool enable);
extern void cik_sdma_fini(struct radeon_device *rdev);
extern void vce_v2_0_enable_mgcg(struct radeon_device *rdev, bool enable);
static void cik_rlc_stop(struct radeon_device *rdev);
static void cik_pcie_gen3_enable(struct radeon_device *rdev);
static void cik_program_aspm(struct radeon_device *rdev);
static void cik_init_pg(struct radeon_device *rdev);
static void cik_init_cg(struct radeon_device *rdev);
static void cik_fini_pg(struct radeon_device *rdev);
static void cik_fini_cg(struct radeon_device *rdev);
static void cik_enable_gui_idle_interrupt(struct radeon_device *rdev,
					  bool enable);

/* get temperature in millidegrees */
int ci_get_temp(struct radeon_device *rdev)
{
	u32 temp;
	int actual_temp = 0;

	temp = (RREG32_SMC(CG_MULT_THERMAL_STATUS) & CTF_TEMP_MASK) >>
		CTF_TEMP_SHIFT;

	if (temp & 0x200)
		actual_temp = 255;
	else
		actual_temp = temp & 0x1ff;

	actual_temp = actual_temp * 1000;

	return actual_temp;
}

/* get temperature in millidegrees */
int kv_get_temp(struct radeon_device *rdev)
{
	u32 temp;
	int actual_temp = 0;

	temp = RREG32_SMC(0xC0300E0C);

	if (temp)
		actual_temp = (temp / 8) - 49;
	else
		actual_temp = 0;

	actual_temp = actual_temp * 1000;

	return actual_temp;
}

/*
 * Indirect registers accessor
 */
u32 cik_pciep_rreg(struct radeon_device *rdev, u32 reg)
{
	unsigned long flags;
	u32 r;

	spin_lock_irqsave(&rdev->pciep_idx_lock, flags);
	WREG32(PCIE_INDEX, reg);
	(void)RREG32(PCIE_INDEX);
	r = RREG32(PCIE_DATA);
	spin_unlock_irqrestore(&rdev->pciep_idx_lock, flags);
	return r;
}

void cik_pciep_wreg(struct radeon_device *rdev, u32 reg, u32 v)
{
	unsigned long flags;

	spin_lock_irqsave(&rdev->pciep_idx_lock, flags);
	WREG32(PCIE_INDEX, reg);
	(void)RREG32(PCIE_INDEX);
	WREG32(PCIE_DATA, v);
	(void)RREG32(PCIE_DATA);
	spin_unlock_irqrestore(&rdev->pciep_idx_lock, flags);
}

static const u32 spectre_rlc_save_restore_register_list[] =
{
	(0x0e00 << 16) | (0xc12c >> 2),
	0x00000000,
	(0x0e00 << 16) | (0xc140 >> 2),
	0x00000000,
	(0x0e00 << 16) | (0xc150 >> 2),
	0x00000000,
	(0x0e00 << 16) | (0xc15c >> 2),
	0x00000000,
	(0x0e00 << 16) | (0xc168 >> 2),
	0x00000000,
	(0x0e00 << 16) | (0xc170 >> 2),
	0x00000000,
	(0x0e00 << 16) | (0xc178 >> 2),
	0x00000000,
	(0x0e00 << 16) | (0xc204 >> 2),
	0x00000000,
	(0x0e00 << 16) | (0xc2b4 >> 2),
	0x00000000,
	(0x0e00 << 16) | (0xc2b8 >> 2),
	0x00000000,
	(0x0e00 << 16) | (0xc2bc >> 2),
	0x00000000,
	(0x0e00 << 16) | (0xc2c0 >> 2),
	0x00000000,
	(0x0e00 << 16) | (0x8228 >> 2),
	0x00000000,
	(0x0e00 << 16) | (0x829c >> 2),
	0x00000000,
	(0x0e00 << 16) | (0x869c >> 2),
	0x00000000,
	(0x0600 << 16) | (0x98f4 >> 2),
	0x00000000,
	(0x0e00 << 16) | (0x98f8 >> 2),
	0x00000000,
	(0x0e00 << 16) | (0x9900 >> 2),
	0x00000000,
	(0x0e00 << 16) | (0xc260 >> 2),
	0x00000000,
	(0x0e00 << 16) | (0x90e8 >> 2),
	0x00000000,
	(0x0e00 << 16) | (0x3c000 >> 2),
	0x00000000,
	(0x0e00 << 16) | (0x3c00c >> 2),
	0x00000000,
	(0x0e00 << 16) | (0x8c1c >> 2),
	0x00000000,
	(0x0e00 << 16) | (0x9700 >> 2),
	0x00000000,
	(0x0e00 << 16) | (0xcd20 >> 2),
	0x00000000,
	(0x4e00 << 16) | (0xcd20 >> 2),
	0x00000000,
	(0x5e00 << 16) | (0xcd20 >> 2),
	0x00000000,
	(0x6e00 << 16) | (0xcd20 >> 2),
	0x00000000,
	(0x7e00 << 16) | (0xcd20 >> 2),
	0x00000000,
	(0x8e00 << 16) | (0xcd20 >> 2),
	0x00000000,
	(0x9e00 << 16) | (0xcd20 >> 2),
	0x00000000,
	(0xae00 << 16) | (0xcd20 >> 2),
	0x00000000,
	(0xbe00 << 16) | (0xcd20 >> 2),
	0x00000000,
	(0x0e00 << 16) | (0x89bc >> 2),
	0x00000000,
	(0x0e00 << 16) | (0x8900 >> 2),
	0x00000000,
	0x3,
	(0x0e00 << 16) | (0xc130 >> 2),
	0x00000000,
	(0x0e00 << 16) | (0xc134 >> 2),
	0x00000000,
	(0x0e00 << 16) | (0xc1fc >> 2),
	0x00000000,
	(0x0e00 << 16) | (0xc208 >> 2),
	0x00000000,
	(0x0e00 << 16) | (0xc264 >> 2),
	0x00000000,
	(0x0e00 << 16) | (0xc268 >> 2),
	0x00000000,
	(0x0e00 << 16) | (0xc26c >> 2),
	0x00000000,
	(0x0e00 << 16) | (0xc270 >> 2),
	0x00000000,
	(0x0e00 << 16) | (0xc274 >> 2),
	0x00000000,
	(0x0e00 << 16) | (0xc278 >> 2),
	0x00000000,
	(0x0e00 << 16) | (0xc27c >> 2),
	0x00000000,
	(0x0e00 << 16) | (0xc280 >> 2),
	0x00000000,
	(0x0e00 << 16) | (0xc284 >> 2),
	0x00000000,
	(0x0e00 << 16) | (0xc288 >> 2),
	0x00000000,
	(0x0e00 << 16) | (0xc28c >> 2),
	0x00000000,
	(0x0e00 << 16) | (0xc290 >> 2),
	0x00000000,
	(0x0e00 << 16) | (0xc294 >> 2),
	0x00000000,
	(0x0e00 << 16) | (0xc298 >> 2),
	0x00000000,
	(0x0e00 << 16) | (0xc29c >> 2),
	0x00000000,
	(0x0e00 << 16) | (0xc2a0 >> 2),
	0x00000000,
	(0x0e00 << 16) | (0xc2a4 >> 2),
	0x00000000,
	(0x0e00 << 16) | (0xc2a8 >> 2),
	0x00000000,
	(0x0e00 << 16) | (0xc2ac  >> 2),
	0x00000000,
	(0x0e00 << 16) | (0xc2b0 >> 2),
	0x00000000,
	(0x0e00 << 16) | (0x301d0 >> 2),
	0x00000000,
	(0x0e00 << 16) | (0x30238 >> 2),
	0x00000000,
	(0x0e00 << 16) | (0x30250 >> 2),
	0x00000000,
	(0x0e00 << 16) | (0x30254 >> 2),
	0x00000000,
	(0x0e00 << 16) | (0x30258 >> 2),
	0x00000000,
	(0x0e00 << 16) | (0x3025c >> 2),
	0x00000000,
	(0x4e00 << 16) | (0xc900 >> 2),
	0x00000000,
	(0x5e00 << 16) | (0xc900 >> 2),
	0x00000000,
	(0x6e00 << 16) | (0xc900 >> 2),
	0x00000000,
	(0x7e00 << 16) | (0xc900 >> 2),
	0x00000000,
	(0x8e00 << 16) | (0xc900 >> 2),
	0x00000000,
	(0x9e00 << 16) | (0xc900 >> 2),
	0x00000000,
	(0xae00 << 16) | (0xc900 >> 2),
	0x00000000,
	(0xbe00 << 16) | (0xc900 >> 2),
	0x00000000,
	(0x4e00 << 16) | (0xc904 >> 2),
	0x00000000,
	(0x5e00 << 16) | (0xc904 >> 2),
	0x00000000,
	(0x6e00 << 16) | (0xc904 >> 2),
	0x00000000,
	(0x7e00 << 16) | (0xc904 >> 2),
	0x00000000,
	(0x8e00 << 16) | (0xc904 >> 2),
	0x00000000,
	(0x9e00 << 16) | (0xc904 >> 2),
	0x00000000,
	(0xae00 << 16) | (0xc904 >> 2),
	0x00000000,
	(0xbe00 << 16) | (0xc904 >> 2),
	0x00000000,
	(0x4e00 << 16) | (0xc908 >> 2),
	0x00000000,
	(0x5e00 << 16) | (0xc908 >> 2),
	0x00000000,
	(0x6e00 << 16) | (0xc908 >> 2),
	0x00000000,
	(0x7e00 << 16) | (0xc908 >> 2),
	0x00000000,
	(0x8e00 << 16) | (0xc908 >> 2),
	0x00000000,
	(0x9e00 << 16) | (0xc908 >> 2),
	0x00000000,
	(0xae00 << 16) | (0xc908 >> 2),
	0x00000000,
	(0xbe00 << 16) | (0xc908 >> 2),
	0x00000000,
	(0x4e00 << 16) | (0xc90c >> 2),
	0x00000000,
	(0x5e00 << 16) | (0xc90c >> 2),
	0x00000000,
	(0x6e00 << 16) | (0xc90c >> 2),
	0x00000000,
	(0x7e00 << 16) | (0xc90c >> 2),
	0x00000000,
	(0x8e00 << 16) | (0xc90c >> 2),
	0x00000000,
	(0x9e00 << 16) | (0xc90c >> 2),
	0x00000000,
	(0xae00 << 16) | (0xc90c >> 2),
	0x00000000,
	(0xbe00 << 16) | (0xc90c >> 2),
	0x00000000,
	(0x4e00 << 16) | (0xc910 >> 2),
	0x00000000,
	(0x5e00 << 16) | (0xc910 >> 2),
	0x00000000,
	(0x6e00 << 16) | (0xc910 >> 2),
	0x00000000,
	(0x7e00 << 16) | (0xc910 >> 2),
	0x00000000,
	(0x8e00 << 16) | (0xc910 >> 2),
	0x00000000,
	(0x9e00 << 16) | (0xc910 >> 2),
	0x00000000,
	(0xae00 << 16) | (0xc910 >> 2),
	0x00000000,
	(0xbe00 << 16) | (0xc910 >> 2),
	0x00000000,
	(0x0e00 << 16) | (0xc99c >> 2),
	0x00000000,
	(0x0e00 << 16) | (0x9834 >> 2),
	0x00000000,
	(0x0000 << 16) | (0x30f00 >> 2),
	0x00000000,
	(0x0001 << 16) | (0x30f00 >> 2),
	0x00000000,
	(0x0000 << 16) | (0x30f04 >> 2),
	0x00000000,
	(0x0001 << 16) | (0x30f04 >> 2),
	0x00000000,
	(0x0000 << 16) | (0x30f08 >> 2),
	0x00000000,
	(0x0001 << 16) | (0x30f08 >> 2),
	0x00000000,
	(0x0000 << 16) | (0x30f0c >> 2),
	0x00000000,
	(0x0001 << 16) | (0x30f0c >> 2),
	0x00000000,
	(0x0600 << 16) | (0x9b7c >> 2),
	0x00000000,
	(0x0e00 << 16) | (0x8a14 >> 2),
	0x00000000,
	(0x0e00 << 16) | (0x8a18 >> 2),
	0x00000000,
	(0x0600 << 16) | (0x30a00 >> 2),
	0x00000000,
	(0x0e00 << 16) | (0x8bf0 >> 2),
	0x00000000,
	(0x0e00 << 16) | (0x8bcc >> 2),
	0x00000000,
	(0x0e00 << 16) | (0x8b24 >> 2),
	0x00000000,
	(0x0e00 << 16) | (0x30a04 >> 2),
	0x00000000,
	(0x0600 << 16) | (0x30a10 >> 2),
	0x00000000,
	(0x0600 << 16) | (0x30a14 >> 2),
	0x00000000,
	(0x0600 << 16) | (0x30a18 >> 2),
	0x00000000,
	(0x0600 << 16) | (0x30a2c >> 2),
	0x00000000,
	(0x0e00 << 16) | (0xc700 >> 2),
	0x00000000,
	(0x0e00 << 16) | (0xc704 >> 2),
	0x00000000,
	(0x0e00 << 16) | (0xc708 >> 2),
	0x00000000,
	(0x0e00 << 16) | (0xc768 >> 2),
	0x00000000,
	(0x0400 << 16) | (0xc770 >> 2),
	0x00000000,
	(0x0400 << 16) | (0xc774 >> 2),
	0x00000000,
	(0x0400 << 16) | (0xc778 >> 2),
	0x00000000,
	(0x0400 << 16) | (0xc77c >> 2),
	0x00000000,
	(0x0400 << 16) | (0xc780 >> 2),
	0x00000000,
	(0x0400 << 16) | (0xc784 >> 2),
	0x00000000,
	(0x0400 << 16) | (0xc788 >> 2),
	0x00000000,
	(0x0400 << 16) | (0xc78c >> 2),
	0x00000000,
	(0x0400 << 16) | (0xc798 >> 2),
	0x00000000,
	(0x0400 << 16) | (0xc79c >> 2),
	0x00000000,
	(0x0400 << 16) | (0xc7a0 >> 2),
	0x00000000,
	(0x0400 << 16) | (0xc7a4 >> 2),
	0x00000000,
	(0x0400 << 16) | (0xc7a8 >> 2),
	0x00000000,
	(0x0400 << 16) | (0xc7ac >> 2),
	0x00000000,
	(0x0400 << 16) | (0xc7b0 >> 2),
	0x00000000,
	(0x0400 << 16) | (0xc7b4 >> 2),
	0x00000000,
	(0x0e00 << 16) | (0x9100 >> 2),
	0x00000000,
	(0x0e00 << 16) | (0x3c010 >> 2),
	0x00000000,
	(0x0e00 << 16) | (0x92a8 >> 2),
	0x00000000,
	(0x0e00 << 16) | (0x92ac >> 2),
	0x00000000,
	(0x0e00 << 16) | (0x92b4 >> 2),
	0x00000000,
	(0x0e00 << 16) | (0x92b8 >> 2),
	0x00000000,
	(0x0e00 << 16) | (0x92bc >> 2),
	0x00000000,
	(0x0e00 << 16) | (0x92c0 >> 2),
	0x00000000,
	(0x0e00 << 16) | (0x92c4 >> 2),
	0x00000000,
	(0x0e00 << 16) | (0x92c8 >> 2),
	0x00000000,
	(0x0e00 << 16) | (0x92cc >> 2),
	0x00000000,
	(0x0e00 << 16) | (0x92d0 >> 2),
	0x00000000,
	(0x0e00 << 16) | (0x8c00 >> 2),
	0x00000000,
	(0x0e00 << 16) | (0x8c04 >> 2),
	0x00000000,
	(0x0e00 << 16) | (0x8c20 >> 2),
	0x00000000,
	(0x0e00 << 16) | (0x8c38 >> 2),
	0x00000000,
	(0x0e00 << 16) | (0x8c3c >> 2),
	0x00000000,
	(0x0e00 << 16) | (0xae00 >> 2),
	0x00000000,
	(0x0e00 << 16) | (0x9604 >> 2),
	0x00000000,
	(0x0e00 << 16) | (0xac08 >> 2),
	0x00000000,
	(0x0e00 << 16) | (0xac0c >> 2),
	0x00000000,
	(0x0e00 << 16) | (0xac10 >> 2),
	0x00000000,
	(0x0e00 << 16) | (0xac14 >> 2),
	0x00000000,
	(0x0e00 << 16) | (0xac58 >> 2),
	0x00000000,
	(0x0e00 << 16) | (0xac68 >> 2),
	0x00000000,
	(0x0e00 << 16) | (0xac6c >> 2),
	0x00000000,
	(0x0e00 << 16) | (0xac70 >> 2),
	0x00000000,
	(0x0e00 << 16) | (0xac74 >> 2),
	0x00000000,
	(0x0e00 << 16) | (0xac78 >> 2),
	0x00000000,
	(0x0e00 << 16) | (0xac7c >> 2),
	0x00000000,
	(0x0e00 << 16) | (0xac80 >> 2),
	0x00000000,
	(0x0e00 << 16) | (0xac84 >> 2),
	0x00000000,
	(0x0e00 << 16) | (0xac88 >> 2),
	0x00000000,
	(0x0e00 << 16) | (0xac8c >> 2),
	0x00000000,
	(0x0e00 << 16) | (0x970c >> 2),
	0x00000000,
	(0x0e00 << 16) | (0x9714 >> 2),
	0x00000000,
	(0x0e00 << 16) | (0x9718 >> 2),
	0x00000000,
	(0x0e00 << 16) | (0x971c >> 2),
	0x00000000,
	(0x0e00 << 16) | (0x31068 >> 2),
	0x00000000,
	(0x4e00 << 16) | (0x31068 >> 2),
	0x00000000,
	(0x5e00 << 16) | (0x31068 >> 2),
	0x00000000,
	(0x6e00 << 16) | (0x31068 >> 2),
	0x00000000,
	(0x7e00 << 16) | (0x31068 >> 2),
	0x00000000,
	(0x8e00 << 16) | (0x31068 >> 2),
	0x00000000,
	(0x9e00 << 16) | (0x31068 >> 2),
	0x00000000,
	(0xae00 << 16) | (0x31068 >> 2),
	0x00000000,
	(0xbe00 << 16) | (0x31068 >> 2),
	0x00000000,
	(0x0e00 << 16) | (0xcd10 >> 2),
	0x00000000,
	(0x0e00 << 16) | (0xcd14 >> 2),
	0x00000000,
	(0x0e00 << 16) | (0x88b0 >> 2),
	0x00000000,
	(0x0e00 << 16) | (0x88b4 >> 2),
	0x00000000,
	(0x0e00 << 16) | (0x88b8 >> 2),
	0x00000000,
	(0x0e00 << 16) | (0x88bc >> 2),
	0x00000000,
	(0x0400 << 16) | (0x89c0 >> 2),
	0x00000000,
	(0x0e00 << 16) | (0x88c4 >> 2),
	0x00000000,
	(0x0e00 << 16) | (0x88c8 >> 2),
	0x00000000,
	(0x0e00 << 16) | (0x88d0 >> 2),
	0x00000000,
	(0x0e00 << 16) | (0x88d4 >> 2),
	0x00000000,
	(0x0e00 << 16) | (0x88d8 >> 2),
	0x00000000,
	(0x0e00 << 16) | (0x8980 >> 2),
	0x00000000,
	(0x0e00 << 16) | (0x30938 >> 2),
	0x00000000,
	(0x0e00 << 16) | (0x3093c >> 2),
	0x00000000,
	(0x0e00 << 16) | (0x30940 >> 2),
	0x00000000,
	(0x0e00 << 16) | (0x89a0 >> 2),
	0x00000000,
	(0x0e00 << 16) | (0x30900 >> 2),
	0x00000000,
	(0x0e00 << 16) | (0x30904 >> 2),
	0x00000000,
	(0x0e00 << 16) | (0x89b4 >> 2),
	0x00000000,
	(0x0e00 << 16) | (0x3c210 >> 2),
	0x00000000,
	(0x0e00 << 16) | (0x3c214 >> 2),
	0x00000000,
	(0x0e00 << 16) | (0x3c218 >> 2),
	0x00000000,
	(0x0e00 << 16) | (0x8904 >> 2),
	0x00000000,
	0x5,
	(0x0e00 << 16) | (0x8c28 >> 2),
	(0x0e00 << 16) | (0x8c2c >> 2),
	(0x0e00 << 16) | (0x8c30 >> 2),
	(0x0e00 << 16) | (0x8c34 >> 2),
	(0x0e00 << 16) | (0x9600 >> 2),
};

static const u32 kalindi_rlc_save_restore_register_list[] =
{
	(0x0e00 << 16) | (0xc12c >> 2),
	0x00000000,
	(0x0e00 << 16) | (0xc140 >> 2),
	0x00000000,
	(0x0e00 << 16) | (0xc150 >> 2),
	0x00000000,
	(0x0e00 << 16) | (0xc15c >> 2),
	0x00000000,
	(0x0e00 << 16) | (0xc168 >> 2),
	0x00000000,
	(0x0e00 << 16) | (0xc170 >> 2),
	0x00000000,
	(0x0e00 << 16) | (0xc204 >> 2),
	0x00000000,
	(0x0e00 << 16) | (0xc2b4 >> 2),
	0x00000000,
	(0x0e00 << 16) | (0xc2b8 >> 2),
	0x00000000,
	(0x0e00 << 16) | (0xc2bc >> 2),
	0x00000000,
	(0x0e00 << 16) | (0xc2c0 >> 2),
	0x00000000,
	(0x0e00 << 16) | (0x8228 >> 2),
	0x00000000,
	(0x0e00 << 16) | (0x829c >> 2),
	0x00000000,
	(0x0e00 << 16) | (0x869c >> 2),
	0x00000000,
	(0x0600 << 16) | (0x98f4 >> 2),
	0x00000000,
	(0x0e00 << 16) | (0x98f8 >> 2),
	0x00000000,
	(0x0e00 << 16) | (0x9900 >> 2),
	0x00000000,
	(0x0e00 << 16) | (0xc260 >> 2),
	0x00000000,
	(0x0e00 << 16) | (0x90e8 >> 2),
	0x00000000,
	(0x0e00 << 16) | (0x3c000 >> 2),
	0x00000000,
	(0x0e00 << 16) | (0x3c00c >> 2),
	0x00000000,
	(0x0e00 << 16) | (0x8c1c >> 2),
	0x00000000,
	(0x0e00 << 16) | (0x9700 >> 2),
	0x00000000,
	(0x0e00 << 16) | (0xcd20 >> 2),
	0x00000000,
	(0x4e00 << 16) | (0xcd20 >> 2),
	0x00000000,
	(0x5e00 << 16) | (0xcd20 >> 2),
	0x00000000,
	(0x6e00 << 16) | (0xcd20 >> 2),
	0x00000000,
	(0x7e00 << 16) | (0xcd20 >> 2),
	0x00000000,
	(0x0e00 << 16) | (0x89bc >> 2),
	0x00000000,
	(0x0e00 << 16) | (0x8900 >> 2),
	0x00000000,
	0x3,
	(0x0e00 << 16) | (0xc130 >> 2),
	0x00000000,
	(0x0e00 << 16) | (0xc134 >> 2),
	0x00000000,
	(0x0e00 << 16) | (0xc1fc >> 2),
	0x00000000,
	(0x0e00 << 16) | (0xc208 >> 2),
	0x00000000,
	(0x0e00 << 16) | (0xc264 >> 2),
	0x00000000,
	(0x0e00 << 16) | (0xc268 >> 2),
	0x00000000,
	(0x0e00 << 16) | (0xc26c >> 2),
	0x00000000,
	(0x0e00 << 16) | (0xc270 >> 2),
	0x00000000,
	(0x0e00 << 16) | (0xc274 >> 2),
	0x00000000,
	(0x0e00 << 16) | (0xc28c >> 2),
	0x00000000,
	(0x0e00 << 16) | (0xc290 >> 2),
	0x00000000,
	(0x0e00 << 16) | (0xc294 >> 2),
	0x00000000,
	(0x0e00 << 16) | (0xc298 >> 2),
	0x00000000,
	(0x0e00 << 16) | (0xc2a0 >> 2),
	0x00000000,
	(0x0e00 << 16) | (0xc2a4 >> 2),
	0x00000000,
	(0x0e00 << 16) | (0xc2a8 >> 2),
	0x00000000,
	(0x0e00 << 16) | (0xc2ac >> 2),
	0x00000000,
	(0x0e00 << 16) | (0x301d0 >> 2),
	0x00000000,
	(0x0e00 << 16) | (0x30238 >> 2),
	0x00000000,
	(0x0e00 << 16) | (0x30250 >> 2),
	0x00000000,
	(0x0e00 << 16) | (0x30254 >> 2),
	0x00000000,
	(0x0e00 << 16) | (0x30258 >> 2),
	0x00000000,
	(0x0e00 << 16) | (0x3025c >> 2),
	0x00000000,
	(0x4e00 << 16) | (0xc900 >> 2),
	0x00000000,
	(0x5e00 << 16) | (0xc900 >> 2),
	0x00000000,
	(0x6e00 << 16) | (0xc900 >> 2),
	0x00000000,
	(0x7e00 << 16) | (0xc900 >> 2),
	0x00000000,
	(0x4e00 << 16) | (0xc904 >> 2),
	0x00000000,
	(0x5e00 << 16) | (0xc904 >> 2),
	0x00000000,
	(0x6e00 << 16) | (0xc904 >> 2),
	0x00000000,
	(0x7e00 << 16) | (0xc904 >> 2),
	0x00000000,
	(0x4e00 << 16) | (0xc908 >> 2),
	0x00000000,
	(0x5e00 << 16) | (0xc908 >> 2),
	0x00000000,
	(0x6e00 << 16) | (0xc908 >> 2),
	0x00000000,
	(0x7e00 << 16) | (0xc908 >> 2),
	0x00000000,
	(0x4e00 << 16) | (0xc90c >> 2),
	0x00000000,
	(0x5e00 << 16) | (0xc90c >> 2),
	0x00000000,
	(0x6e00 << 16) | (0xc90c >> 2),
	0x00000000,
	(0x7e00 << 16) | (0xc90c >> 2),
	0x00000000,
	(0x4e00 << 16) | (0xc910 >> 2),
	0x00000000,
	(0x5e00 << 16) | (0xc910 >> 2),
	0x00000000,
	(0x6e00 << 16) | (0xc910 >> 2),
	0x00000000,
	(0x7e00 << 16) | (0xc910 >> 2),
	0x00000000,
	(0x0e00 << 16) | (0xc99c >> 2),
	0x00000000,
	(0x0e00 << 16) | (0x9834 >> 2),
	0x00000000,
	(0x0000 << 16) | (0x30f00 >> 2),
	0x00000000,
	(0x0000 << 16) | (0x30f04 >> 2),
	0x00000000,
	(0x0000 << 16) | (0x30f08 >> 2),
	0x00000000,
	(0x0000 << 16) | (0x30f0c >> 2),
	0x00000000,
	(0x0600 << 16) | (0x9b7c >> 2),
	0x00000000,
	(0x0e00 << 16) | (0x8a14 >> 2),
	0x00000000,
	(0x0e00 << 16) | (0x8a18 >> 2),
	0x00000000,
	(0x0600 << 16) | (0x30a00 >> 2),
	0x00000000,
	(0x0e00 << 16) | (0x8bf0 >> 2),
	0x00000000,
	(0x0e00 << 16) | (0x8bcc >> 2),
	0x00000000,
	(0x0e00 << 16) | (0x8b24 >> 2),
	0x00000000,
	(0x0e00 << 16) | (0x30a04 >> 2),
	0x00000000,
	(0x0600 << 16) | (0x30a10 >> 2),
	0x00000000,
	(0x0600 << 16) | (0x30a14 >> 2),
	0x00000000,
	(0x0600 << 16) | (0x30a18 >> 2),
	0x00000000,
	(0x0600 << 16) | (0x30a2c >> 2),
	0x00000000,
	(0x0e00 << 16) | (0xc700 >> 2),
	0x00000000,
	(0x0e00 << 16) | (0xc704 >> 2),
	0x00000000,
	(0x0e00 << 16) | (0xc708 >> 2),
	0x00000000,
	(0x0e00 << 16) | (0xc768 >> 2),
	0x00000000,
	(0x0400 << 16) | (0xc770 >> 2),
	0x00000000,
	(0x0400 << 16) | (0xc774 >> 2),
	0x00000000,
	(0x0400 << 16) | (0xc798 >> 2),
	0x00000000,
	(0x0400 << 16) | (0xc79c >> 2),
	0x00000000,
	(0x0e00 << 16) | (0x9100 >> 2),
	0x00000000,
	(0x0e00 << 16) | (0x3c010 >> 2),
	0x00000000,
	(0x0e00 << 16) | (0x8c00 >> 2),
	0x00000000,
	(0x0e00 << 16) | (0x8c04 >> 2),
	0x00000000,
	(0x0e00 << 16) | (0x8c20 >> 2),
	0x00000000,
	(0x0e00 << 16) | (0x8c38 >> 2),
	0x00000000,
	(0x0e00 << 16) | (0x8c3c >> 2),
	0x00000000,
	(0x0e00 << 16) | (0xae00 >> 2),
	0x00000000,
	(0x0e00 << 16) | (0x9604 >> 2),
	0x00000000,
	(0x0e00 << 16) | (0xac08 >> 2),
	0x00000000,
	(0x0e00 << 16) | (0xac0c >> 2),
	0x00000000,
	(0x0e00 << 16) | (0xac10 >> 2),
	0x00000000,
	(0x0e00 << 16) | (0xac14 >> 2),
	0x00000000,
	(0x0e00 << 16) | (0xac58 >> 2),
	0x00000000,
	(0x0e00 << 16) | (0xac68 >> 2),
	0x00000000,
	(0x0e00 << 16) | (0xac6c >> 2),
	0x00000000,
	(0x0e00 << 16) | (0xac70 >> 2),
	0x00000000,
	(0x0e00 << 16) | (0xac74 >> 2),
	0x00000000,
	(0x0e00 << 16) | (0xac78 >> 2),
	0x00000000,
	(0x0e00 << 16) | (0xac7c >> 2),
	0x00000000,
	(0x0e00 << 16) | (0xac80 >> 2),
	0x00000000,
	(0x0e00 << 16) | (0xac84 >> 2),
	0x00000000,
	(0x0e00 << 16) | (0xac88 >> 2),
	0x00000000,
	(0x0e00 << 16) | (0xac8c >> 2),
	0x00000000,
	(0x0e00 << 16) | (0x970c >> 2),
	0x00000000,
	(0x0e00 << 16) | (0x9714 >> 2),
	0x00000000,
	(0x0e00 << 16) | (0x9718 >> 2),
	0x00000000,
	(0x0e00 << 16) | (0x971c >> 2),
	0x00000000,
	(0x0e00 << 16) | (0x31068 >> 2),
	0x00000000,
	(0x4e00 << 16) | (0x31068 >> 2),
	0x00000000,
	(0x5e00 << 16) | (0x31068 >> 2),
	0x00000000,
	(0x6e00 << 16) | (0x31068 >> 2),
	0x00000000,
	(0x7e00 << 16) | (0x31068 >> 2),
	0x00000000,
	(0x0e00 << 16) | (0xcd10 >> 2),
	0x00000000,
	(0x0e00 << 16) | (0xcd14 >> 2),
	0x00000000,
	(0x0e00 << 16) | (0x88b0 >> 2),
	0x00000000,
	(0x0e00 << 16) | (0x88b4 >> 2),
	0x00000000,
	(0x0e00 << 16) | (0x88b8 >> 2),
	0x00000000,
	(0x0e00 << 16) | (0x88bc >> 2),
	0x00000000,
	(0x0400 << 16) | (0x89c0 >> 2),
	0x00000000,
	(0x0e00 << 16) | (0x88c4 >> 2),
	0x00000000,
	(0x0e00 << 16) | (0x88c8 >> 2),
	0x00000000,
	(0x0e00 << 16) | (0x88d0 >> 2),
	0x00000000,
	(0x0e00 << 16) | (0x88d4 >> 2),
	0x00000000,
	(0x0e00 << 16) | (0x88d8 >> 2),
	0x00000000,
	(0x0e00 << 16) | (0x8980 >> 2),
	0x00000000,
	(0x0e00 << 16) | (0x30938 >> 2),
	0x00000000,
	(0x0e00 << 16) | (0x3093c >> 2),
	0x00000000,
	(0x0e00 << 16) | (0x30940 >> 2),
	0x00000000,
	(0x0e00 << 16) | (0x89a0 >> 2),
	0x00000000,
	(0x0e00 << 16) | (0x30900 >> 2),
	0x00000000,
	(0x0e00 << 16) | (0x30904 >> 2),
	0x00000000,
	(0x0e00 << 16) | (0x89b4 >> 2),
	0x00000000,
	(0x0e00 << 16) | (0x3e1fc >> 2),
	0x00000000,
	(0x0e00 << 16) | (0x3c210 >> 2),
	0x00000000,
	(0x0e00 << 16) | (0x3c214 >> 2),
	0x00000000,
	(0x0e00 << 16) | (0x3c218 >> 2),
	0x00000000,
	(0x0e00 << 16) | (0x8904 >> 2),
	0x00000000,
	0x5,
	(0x0e00 << 16) | (0x8c28 >> 2),
	(0x0e00 << 16) | (0x8c2c >> 2),
	(0x0e00 << 16) | (0x8c30 >> 2),
	(0x0e00 << 16) | (0x8c34 >> 2),
	(0x0e00 << 16) | (0x9600 >> 2),
};

static const u32 bonaire_golden_spm_registers[] =
{
	0x30800, 0xe0ffffff, 0xe0000000
};

static const u32 bonaire_golden_common_registers[] =
{
	0xc770, 0xffffffff, 0x00000800,
	0xc774, 0xffffffff, 0x00000800,
	0xc798, 0xffffffff, 0x00007fbf,
	0xc79c, 0xffffffff, 0x00007faf
};

static const u32 bonaire_golden_registers[] =
{
	0x3354, 0x00000333, 0x00000333,
	0x3350, 0x000c0fc0, 0x00040200,
	0x9a10, 0x00010000, 0x00058208,
	0x3c000, 0xffff1fff, 0x00140000,
	0x3c200, 0xfdfc0fff, 0x00000100,
	0x3c234, 0x40000000, 0x40000200,
	0x9830, 0xffffffff, 0x00000000,
	0x9834, 0xf00fffff, 0x00000400,
	0x9838, 0x0002021c, 0x00020200,
	0xc78, 0x00000080, 0x00000000,
	0x5bb0, 0x000000f0, 0x00000070,
	0x5bc0, 0xf0311fff, 0x80300000,
	0x98f8, 0x73773777, 0x12010001,
	0x350c, 0x00810000, 0x408af000,
	0x7030, 0x31000111, 0x00000011,
	0x2f48, 0x73773777, 0x12010001,
	0x220c, 0x00007fb6, 0x0021a1b1,
	0x2210, 0x00007fb6, 0x002021b1,
	0x2180, 0x00007fb6, 0x00002191,
	0x2218, 0x00007fb6, 0x002121b1,
	0x221c, 0x00007fb6, 0x002021b1,
	0x21dc, 0x00007fb6, 0x00002191,
	0x21e0, 0x00007fb6, 0x00002191,
	0x3628, 0x0000003f, 0x0000000a,
	0x362c, 0x0000003f, 0x0000000a,
	0x2ae4, 0x00073ffe, 0x000022a2,
	0x240c, 0x000007ff, 0x00000000,
	0x8a14, 0xf000003f, 0x00000007,
	0x8bf0, 0x00002001, 0x00000001,
	0x8b24, 0xffffffff, 0x00ffffff,
	0x30a04, 0x0000ff0f, 0x00000000,
	0x28a4c, 0x07ffffff, 0x06000000,
	0x4d8, 0x00000fff, 0x00000100,
	0x3e78, 0x00000001, 0x00000002,
	0x9100, 0x03000000, 0x0362c688,
	0x8c00, 0x000000ff, 0x00000001,
	0xe40, 0x00001fff, 0x00001fff,
	0x9060, 0x0000007f, 0x00000020,
	0x9508, 0x00010000, 0x00010000,
	0xac14, 0x000003ff, 0x000000f3,
	0xac0c, 0xffffffff, 0x00001032
};

static const u32 bonaire_mgcg_cgcg_init[] =
{
	0xc420, 0xffffffff, 0xfffffffc,
	0x30800, 0xffffffff, 0xe0000000,
	0x3c2a0, 0xffffffff, 0x00000100,
	0x3c208, 0xffffffff, 0x00000100,
	0x3c2c0, 0xffffffff, 0xc0000100,
	0x3c2c8, 0xffffffff, 0xc0000100,
	0x3c2c4, 0xffffffff, 0xc0000100,
	0x55e4, 0xffffffff, 0x00600100,
	0x3c280, 0xffffffff, 0x00000100,
	0x3c214, 0xffffffff, 0x06000100,
	0x3c220, 0xffffffff, 0x00000100,
	0x3c218, 0xffffffff, 0x06000100,
	0x3c204, 0xffffffff, 0x00000100,
	0x3c2e0, 0xffffffff, 0x00000100,
	0x3c224, 0xffffffff, 0x00000100,
	0x3c200, 0xffffffff, 0x00000100,
	0x3c230, 0xffffffff, 0x00000100,
	0x3c234, 0xffffffff, 0x00000100,
	0x3c250, 0xffffffff, 0x00000100,
	0x3c254, 0xffffffff, 0x00000100,
	0x3c258, 0xffffffff, 0x00000100,
	0x3c25c, 0xffffffff, 0x00000100,
	0x3c260, 0xffffffff, 0x00000100,
	0x3c27c, 0xffffffff, 0x00000100,
	0x3c278, 0xffffffff, 0x00000100,
	0x3c210, 0xffffffff, 0x06000100,
	0x3c290, 0xffffffff, 0x00000100,
	0x3c274, 0xffffffff, 0x00000100,
	0x3c2b4, 0xffffffff, 0x00000100,
	0x3c2b0, 0xffffffff, 0x00000100,
	0x3c270, 0xffffffff, 0x00000100,
	0x30800, 0xffffffff, 0xe0000000,
	0x3c020, 0xffffffff, 0x00010000,
	0x3c024, 0xffffffff, 0x00030002,
	0x3c028, 0xffffffff, 0x00040007,
	0x3c02c, 0xffffffff, 0x00060005,
	0x3c030, 0xffffffff, 0x00090008,
	0x3c034, 0xffffffff, 0x00010000,
	0x3c038, 0xffffffff, 0x00030002,
	0x3c03c, 0xffffffff, 0x00040007,
	0x3c040, 0xffffffff, 0x00060005,
	0x3c044, 0xffffffff, 0x00090008,
	0x3c048, 0xffffffff, 0x00010000,
	0x3c04c, 0xffffffff, 0x00030002,
	0x3c050, 0xffffffff, 0x00040007,
	0x3c054, 0xffffffff, 0x00060005,
	0x3c058, 0xffffffff, 0x00090008,
	0x3c05c, 0xffffffff, 0x00010000,
	0x3c060, 0xffffffff, 0x00030002,
	0x3c064, 0xffffffff, 0x00040007,
	0x3c068, 0xffffffff, 0x00060005,
	0x3c06c, 0xffffffff, 0x00090008,
	0x3c070, 0xffffffff, 0x00010000,
	0x3c074, 0xffffffff, 0x00030002,
	0x3c078, 0xffffffff, 0x00040007,
	0x3c07c, 0xffffffff, 0x00060005,
	0x3c080, 0xffffffff, 0x00090008,
	0x3c084, 0xffffffff, 0x00010000,
	0x3c088, 0xffffffff, 0x00030002,
	0x3c08c, 0xffffffff, 0x00040007,
	0x3c090, 0xffffffff, 0x00060005,
	0x3c094, 0xffffffff, 0x00090008,
	0x3c098, 0xffffffff, 0x00010000,
	0x3c09c, 0xffffffff, 0x00030002,
	0x3c0a0, 0xffffffff, 0x00040007,
	0x3c0a4, 0xffffffff, 0x00060005,
	0x3c0a8, 0xffffffff, 0x00090008,
	0x3c000, 0xffffffff, 0x96e00200,
	0x8708, 0xffffffff, 0x00900100,
	0xc424, 0xffffffff, 0x0020003f,
	0x38, 0xffffffff, 0x0140001c,
	0x3c, 0x000f0000, 0x000f0000,
	0x220, 0xffffffff, 0xC060000C,
	0x224, 0xc0000fff, 0x00000100,
	0xf90, 0xffffffff, 0x00000100,
	0xf98, 0x00000101, 0x00000000,
	0x20a8, 0xffffffff, 0x00000104,
	0x55e4, 0xff000fff, 0x00000100,
	0x30cc, 0xc0000fff, 0x00000104,
	0xc1e4, 0x00000001, 0x00000001,
	0xd00c, 0xff000ff0, 0x00000100,
	0xd80c, 0xff000ff0, 0x00000100
};

static const u32 spectre_golden_spm_registers[] =
{
	0x30800, 0xe0ffffff, 0xe0000000
};

static const u32 spectre_golden_common_registers[] =
{
	0xc770, 0xffffffff, 0x00000800,
	0xc774, 0xffffffff, 0x00000800,
	0xc798, 0xffffffff, 0x00007fbf,
	0xc79c, 0xffffffff, 0x00007faf
};

static const u32 spectre_golden_registers[] =
{
	0x3c000, 0xffff1fff, 0x96940200,
	0x3c00c, 0xffff0001, 0xff000000,
	0x3c200, 0xfffc0fff, 0x00000100,
	0x6ed8, 0x00010101, 0x00010000,
	0x9834, 0xf00fffff, 0x00000400,
	0x9838, 0xfffffffc, 0x00020200,
	0x5bb0, 0x000000f0, 0x00000070,
	0x5bc0, 0xf0311fff, 0x80300000,
	0x98f8, 0x73773777, 0x12010001,
	0x9b7c, 0x00ff0000, 0x00fc0000,
	0x2f48, 0x73773777, 0x12010001,
	0x8a14, 0xf000003f, 0x00000007,
	0x8b24, 0xffffffff, 0x00ffffff,
	0x28350, 0x3f3f3fff, 0x00000082,
	0x28354, 0x0000003f, 0x00000000,
	0x3e78, 0x00000001, 0x00000002,
	0x913c, 0xffff03df, 0x00000004,
	0xc768, 0x00000008, 0x00000008,
	0x8c00, 0x000008ff, 0x00000800,
	0x9508, 0x00010000, 0x00010000,
	0xac0c, 0xffffffff, 0x54763210,
	0x214f8, 0x01ff01ff, 0x00000002,
	0x21498, 0x007ff800, 0x00200000,
	0x2015c, 0xffffffff, 0x00000f40,
	0x30934, 0xffffffff, 0x00000001
};

static const u32 spectre_mgcg_cgcg_init[] =
{
	0xc420, 0xffffffff, 0xfffffffc,
	0x30800, 0xffffffff, 0xe0000000,
	0x3c2a0, 0xffffffff, 0x00000100,
	0x3c208, 0xffffffff, 0x00000100,
	0x3c2c0, 0xffffffff, 0x00000100,
	0x3c2c8, 0xffffffff, 0x00000100,
	0x3c2c4, 0xffffffff, 0x00000100,
	0x55e4, 0xffffffff, 0x00600100,
	0x3c280, 0xffffffff, 0x00000100,
	0x3c214, 0xffffffff, 0x06000100,
	0x3c220, 0xffffffff, 0x00000100,
	0x3c218, 0xffffffff, 0x06000100,
	0x3c204, 0xffffffff, 0x00000100,
	0x3c2e0, 0xffffffff, 0x00000100,
	0x3c224, 0xffffffff, 0x00000100,
	0x3c200, 0xffffffff, 0x00000100,
	0x3c230, 0xffffffff, 0x00000100,
	0x3c234, 0xffffffff, 0x00000100,
	0x3c250, 0xffffffff, 0x00000100,
	0x3c254, 0xffffffff, 0x00000100,
	0x3c258, 0xffffffff, 0x00000100,
	0x3c25c, 0xffffffff, 0x00000100,
	0x3c260, 0xffffffff, 0x00000100,
	0x3c27c, 0xffffffff, 0x00000100,
	0x3c278, 0xffffffff, 0x00000100,
	0x3c210, 0xffffffff, 0x06000100,
	0x3c290, 0xffffffff, 0x00000100,
	0x3c274, 0xffffffff, 0x00000100,
	0x3c2b4, 0xffffffff, 0x00000100,
	0x3c2b0, 0xffffffff, 0x00000100,
	0x3c270, 0xffffffff, 0x00000100,
	0x30800, 0xffffffff, 0xe0000000,
	0x3c020, 0xffffffff, 0x00010000,
	0x3c024, 0xffffffff, 0x00030002,
	0x3c028, 0xffffffff, 0x00040007,
	0x3c02c, 0xffffffff, 0x00060005,
	0x3c030, 0xffffffff, 0x00090008,
	0x3c034, 0xffffffff, 0x00010000,
	0x3c038, 0xffffffff, 0x00030002,
	0x3c03c, 0xffffffff, 0x00040007,
	0x3c040, 0xffffffff, 0x00060005,
	0x3c044, 0xffffffff, 0x00090008,
	0x3c048, 0xffffffff, 0x00010000,
	0x3c04c, 0xffffffff, 0x00030002,
	0x3c050, 0xffffffff, 0x00040007,
	0x3c054, 0xffffffff, 0x00060005,
	0x3c058, 0xffffffff, 0x00090008,
	0x3c05c, 0xffffffff, 0x00010000,
	0x3c060, 0xffffffff, 0x00030002,
	0x3c064, 0xffffffff, 0x00040007,
	0x3c068, 0xffffffff, 0x00060005,
	0x3c06c, 0xffffffff, 0x00090008,
	0x3c070, 0xffffffff, 0x00010000,
	0x3c074, 0xffffffff, 0x00030002,
	0x3c078, 0xffffffff, 0x00040007,
	0x3c07c, 0xffffffff, 0x00060005,
	0x3c080, 0xffffffff, 0x00090008,
	0x3c084, 0xffffffff, 0x00010000,
	0x3c088, 0xffffffff, 0x00030002,
	0x3c08c, 0xffffffff, 0x00040007,
	0x3c090, 0xffffffff, 0x00060005,
	0x3c094, 0xffffffff, 0x00090008,
	0x3c098, 0xffffffff, 0x00010000,
	0x3c09c, 0xffffffff, 0x00030002,
	0x3c0a0, 0xffffffff, 0x00040007,
	0x3c0a4, 0xffffffff, 0x00060005,
	0x3c0a8, 0xffffffff, 0x00090008,
	0x3c0ac, 0xffffffff, 0x00010000,
	0x3c0b0, 0xffffffff, 0x00030002,
	0x3c0b4, 0xffffffff, 0x00040007,
	0x3c0b8, 0xffffffff, 0x00060005,
	0x3c0bc, 0xffffffff, 0x00090008,
	0x3c000, 0xffffffff, 0x96e00200,
	0x8708, 0xffffffff, 0x00900100,
	0xc424, 0xffffffff, 0x0020003f,
	0x38, 0xffffffff, 0x0140001c,
	0x3c, 0x000f0000, 0x000f0000,
	0x220, 0xffffffff, 0xC060000C,
	0x224, 0xc0000fff, 0x00000100,
	0xf90, 0xffffffff, 0x00000100,
	0xf98, 0x00000101, 0x00000000,
	0x20a8, 0xffffffff, 0x00000104,
	0x55e4, 0xff000fff, 0x00000100,
	0x30cc, 0xc0000fff, 0x00000104,
	0xc1e4, 0x00000001, 0x00000001,
	0xd00c, 0xff000ff0, 0x00000100,
	0xd80c, 0xff000ff0, 0x00000100
};

static const u32 kalindi_golden_spm_registers[] =
{
	0x30800, 0xe0ffffff, 0xe0000000
};

static const u32 kalindi_golden_common_registers[] =
{
	0xc770, 0xffffffff, 0x00000800,
	0xc774, 0xffffffff, 0x00000800,
	0xc798, 0xffffffff, 0x00007fbf,
	0xc79c, 0xffffffff, 0x00007faf
};

static const u32 kalindi_golden_registers[] =
{
	0x3c000, 0xffffdfff, 0x6e944040,
	0x55e4, 0xff607fff, 0xfc000100,
	0x3c220, 0xff000fff, 0x00000100,
	0x3c224, 0xff000fff, 0x00000100,
	0x3c200, 0xfffc0fff, 0x00000100,
	0x6ed8, 0x00010101, 0x00010000,
	0x9830, 0xffffffff, 0x00000000,
	0x9834, 0xf00fffff, 0x00000400,
	0x5bb0, 0x000000f0, 0x00000070,
	0x5bc0, 0xf0311fff, 0x80300000,
	0x98f8, 0x73773777, 0x12010001,
	0x98fc, 0xffffffff, 0x00000010,
	0x9b7c, 0x00ff0000, 0x00fc0000,
	0x8030, 0x00001f0f, 0x0000100a,
	0x2f48, 0x73773777, 0x12010001,
	0x2408, 0x000fffff, 0x000c007f,
	0x8a14, 0xf000003f, 0x00000007,
	0x8b24, 0x3fff3fff, 0x00ffcfff,
	0x30a04, 0x0000ff0f, 0x00000000,
	0x28a4c, 0x07ffffff, 0x06000000,
	0x4d8, 0x00000fff, 0x00000100,
	0x3e78, 0x00000001, 0x00000002,
	0xc768, 0x00000008, 0x00000008,
	0x8c00, 0x000000ff, 0x00000003,
	0x214f8, 0x01ff01ff, 0x00000002,
	0x21498, 0x007ff800, 0x00200000,
	0x2015c, 0xffffffff, 0x00000f40,
	0x88c4, 0x001f3ae3, 0x00000082,
	0x88d4, 0x0000001f, 0x00000010,
	0x30934, 0xffffffff, 0x00000000
};

static const u32 kalindi_mgcg_cgcg_init[] =
{
	0xc420, 0xffffffff, 0xfffffffc,
	0x30800, 0xffffffff, 0xe0000000,
	0x3c2a0, 0xffffffff, 0x00000100,
	0x3c208, 0xffffffff, 0x00000100,
	0x3c2c0, 0xffffffff, 0x00000100,
	0x3c2c8, 0xffffffff, 0x00000100,
	0x3c2c4, 0xffffffff, 0x00000100,
	0x55e4, 0xffffffff, 0x00600100,
	0x3c280, 0xffffffff, 0x00000100,
	0x3c214, 0xffffffff, 0x06000100,
	0x3c220, 0xffffffff, 0x00000100,
	0x3c218, 0xffffffff, 0x06000100,
	0x3c204, 0xffffffff, 0x00000100,
	0x3c2e0, 0xffffffff, 0x00000100,
	0x3c224, 0xffffffff, 0x00000100,
	0x3c200, 0xffffffff, 0x00000100,
	0x3c230, 0xffffffff, 0x00000100,
	0x3c234, 0xffffffff, 0x00000100,
	0x3c250, 0xffffffff, 0x00000100,
	0x3c254, 0xffffffff, 0x00000100,
	0x3c258, 0xffffffff, 0x00000100,
	0x3c25c, 0xffffffff, 0x00000100,
	0x3c260, 0xffffffff, 0x00000100,
	0x3c27c, 0xffffffff, 0x00000100,
	0x3c278, 0xffffffff, 0x00000100,
	0x3c210, 0xffffffff, 0x06000100,
	0x3c290, 0xffffffff, 0x00000100,
	0x3c274, 0xffffffff, 0x00000100,
	0x3c2b4, 0xffffffff, 0x00000100,
	0x3c2b0, 0xffffffff, 0x00000100,
	0x3c270, 0xffffffff, 0x00000100,
	0x30800, 0xffffffff, 0xe0000000,
	0x3c020, 0xffffffff, 0x00010000,
	0x3c024, 0xffffffff, 0x00030002,
	0x3c028, 0xffffffff, 0x00040007,
	0x3c02c, 0xffffffff, 0x00060005,
	0x3c030, 0xffffffff, 0x00090008,
	0x3c034, 0xffffffff, 0x00010000,
	0x3c038, 0xffffffff, 0x00030002,
	0x3c03c, 0xffffffff, 0x00040007,
	0x3c040, 0xffffffff, 0x00060005,
	0x3c044, 0xffffffff, 0x00090008,
	0x3c000, 0xffffffff, 0x96e00200,
	0x8708, 0xffffffff, 0x00900100,
	0xc424, 0xffffffff, 0x0020003f,
	0x38, 0xffffffff, 0x0140001c,
	0x3c, 0x000f0000, 0x000f0000,
	0x220, 0xffffffff, 0xC060000C,
	0x224, 0xc0000fff, 0x00000100,
	0x20a8, 0xffffffff, 0x00000104,
	0x55e4, 0xff000fff, 0x00000100,
	0x30cc, 0xc0000fff, 0x00000104,
	0xc1e4, 0x00000001, 0x00000001,
	0xd00c, 0xff000ff0, 0x00000100,
	0xd80c, 0xff000ff0, 0x00000100
};

static const u32 hawaii_golden_spm_registers[] =
{
	0x30800, 0xe0ffffff, 0xe0000000
};

static const u32 hawaii_golden_common_registers[] =
{
	0x30800, 0xffffffff, 0xe0000000,
	0x28350, 0xffffffff, 0x3a00161a,
	0x28354, 0xffffffff, 0x0000002e,
	0x9a10, 0xffffffff, 0x00018208,
	0x98f8, 0xffffffff, 0x12011003
};

static const u32 hawaii_golden_registers[] =
{
	0x3354, 0x00000333, 0x00000333,
	0x9a10, 0x00010000, 0x00058208,
	0x9830, 0xffffffff, 0x00000000,
	0x9834, 0xf00fffff, 0x00000400,
	0x9838, 0x0002021c, 0x00020200,
	0xc78, 0x00000080, 0x00000000,
	0x5bb0, 0x000000f0, 0x00000070,
	0x5bc0, 0xf0311fff, 0x80300000,
	0x350c, 0x00810000, 0x408af000,
	0x7030, 0x31000111, 0x00000011,
	0x2f48, 0x73773777, 0x12010001,
	0x2120, 0x0000007f, 0x0000001b,
	0x21dc, 0x00007fb6, 0x00002191,
	0x3628, 0x0000003f, 0x0000000a,
	0x362c, 0x0000003f, 0x0000000a,
	0x2ae4, 0x00073ffe, 0x000022a2,
	0x240c, 0x000007ff, 0x00000000,
	0x8bf0, 0x00002001, 0x00000001,
	0x8b24, 0xffffffff, 0x00ffffff,
	0x30a04, 0x0000ff0f, 0x00000000,
	0x28a4c, 0x07ffffff, 0x06000000,
	0x3e78, 0x00000001, 0x00000002,
	0xc768, 0x00000008, 0x00000008,
	0xc770, 0x00000f00, 0x00000800,
	0xc774, 0x00000f00, 0x00000800,
	0xc798, 0x00ffffff, 0x00ff7fbf,
	0xc79c, 0x00ffffff, 0x00ff7faf,
	0x8c00, 0x000000ff, 0x00000800,
	0xe40, 0x00001fff, 0x00001fff,
	0x9060, 0x0000007f, 0x00000020,
	0x9508, 0x00010000, 0x00010000,
	0xae00, 0x00100000, 0x000ff07c,
	0xac14, 0x000003ff, 0x0000000f,
	0xac10, 0xffffffff, 0x7564fdec,
	0xac0c, 0xffffffff, 0x3120b9a8,
	0xac08, 0x20000000, 0x0f9c0000
};

static const u32 hawaii_mgcg_cgcg_init[] =
{
	0xc420, 0xffffffff, 0xfffffffd,
	0x30800, 0xffffffff, 0xe0000000,
	0x3c2a0, 0xffffffff, 0x00000100,
	0x3c208, 0xffffffff, 0x00000100,
	0x3c2c0, 0xffffffff, 0x00000100,
	0x3c2c8, 0xffffffff, 0x00000100,
	0x3c2c4, 0xffffffff, 0x00000100,
	0x55e4, 0xffffffff, 0x00200100,
	0x3c280, 0xffffffff, 0x00000100,
	0x3c214, 0xffffffff, 0x06000100,
	0x3c220, 0xffffffff, 0x00000100,
	0x3c218, 0xffffffff, 0x06000100,
	0x3c204, 0xffffffff, 0x00000100,
	0x3c2e0, 0xffffffff, 0x00000100,
	0x3c224, 0xffffffff, 0x00000100,
	0x3c200, 0xffffffff, 0x00000100,
	0x3c230, 0xffffffff, 0x00000100,
	0x3c234, 0xffffffff, 0x00000100,
	0x3c250, 0xffffffff, 0x00000100,
	0x3c254, 0xffffffff, 0x00000100,
	0x3c258, 0xffffffff, 0x00000100,
	0x3c25c, 0xffffffff, 0x00000100,
	0x3c260, 0xffffffff, 0x00000100,
	0x3c27c, 0xffffffff, 0x00000100,
	0x3c278, 0xffffffff, 0x00000100,
	0x3c210, 0xffffffff, 0x06000100,
	0x3c290, 0xffffffff, 0x00000100,
	0x3c274, 0xffffffff, 0x00000100,
	0x3c2b4, 0xffffffff, 0x00000100,
	0x3c2b0, 0xffffffff, 0x00000100,
	0x3c270, 0xffffffff, 0x00000100,
	0x30800, 0xffffffff, 0xe0000000,
	0x3c020, 0xffffffff, 0x00010000,
	0x3c024, 0xffffffff, 0x00030002,
	0x3c028, 0xffffffff, 0x00040007,
	0x3c02c, 0xffffffff, 0x00060005,
	0x3c030, 0xffffffff, 0x00090008,
	0x3c034, 0xffffffff, 0x00010000,
	0x3c038, 0xffffffff, 0x00030002,
	0x3c03c, 0xffffffff, 0x00040007,
	0x3c040, 0xffffffff, 0x00060005,
	0x3c044, 0xffffffff, 0x00090008,
	0x3c048, 0xffffffff, 0x00010000,
	0x3c04c, 0xffffffff, 0x00030002,
	0x3c050, 0xffffffff, 0x00040007,
	0x3c054, 0xffffffff, 0x00060005,
	0x3c058, 0xffffffff, 0x00090008,
	0x3c05c, 0xffffffff, 0x00010000,
	0x3c060, 0xffffffff, 0x00030002,
	0x3c064, 0xffffffff, 0x00040007,
	0x3c068, 0xffffffff, 0x00060005,
	0x3c06c, 0xffffffff, 0x00090008,
	0x3c070, 0xffffffff, 0x00010000,
	0x3c074, 0xffffffff, 0x00030002,
	0x3c078, 0xffffffff, 0x00040007,
	0x3c07c, 0xffffffff, 0x00060005,
	0x3c080, 0xffffffff, 0x00090008,
	0x3c084, 0xffffffff, 0x00010000,
	0x3c088, 0xffffffff, 0x00030002,
	0x3c08c, 0xffffffff, 0x00040007,
	0x3c090, 0xffffffff, 0x00060005,
	0x3c094, 0xffffffff, 0x00090008,
	0x3c098, 0xffffffff, 0x00010000,
	0x3c09c, 0xffffffff, 0x00030002,
	0x3c0a0, 0xffffffff, 0x00040007,
	0x3c0a4, 0xffffffff, 0x00060005,
	0x3c0a8, 0xffffffff, 0x00090008,
	0x3c0ac, 0xffffffff, 0x00010000,
	0x3c0b0, 0xffffffff, 0x00030002,
	0x3c0b4, 0xffffffff, 0x00040007,
	0x3c0b8, 0xffffffff, 0x00060005,
	0x3c0bc, 0xffffffff, 0x00090008,
	0x3c0c0, 0xffffffff, 0x00010000,
	0x3c0c4, 0xffffffff, 0x00030002,
	0x3c0c8, 0xffffffff, 0x00040007,
	0x3c0cc, 0xffffffff, 0x00060005,
	0x3c0d0, 0xffffffff, 0x00090008,
	0x3c0d4, 0xffffffff, 0x00010000,
	0x3c0d8, 0xffffffff, 0x00030002,
	0x3c0dc, 0xffffffff, 0x00040007,
	0x3c0e0, 0xffffffff, 0x00060005,
	0x3c0e4, 0xffffffff, 0x00090008,
	0x3c0e8, 0xffffffff, 0x00010000,
	0x3c0ec, 0xffffffff, 0x00030002,
	0x3c0f0, 0xffffffff, 0x00040007,
	0x3c0f4, 0xffffffff, 0x00060005,
	0x3c0f8, 0xffffffff, 0x00090008,
	0xc318, 0xffffffff, 0x00020200,
	0x3350, 0xffffffff, 0x00000200,
	0x15c0, 0xffffffff, 0x00000400,
	0x55e8, 0xffffffff, 0x00000000,
	0x2f50, 0xffffffff, 0x00000902,
	0x3c000, 0xffffffff, 0x96940200,
	0x8708, 0xffffffff, 0x00900100,
	0xc424, 0xffffffff, 0x0020003f,
	0x38, 0xffffffff, 0x0140001c,
	0x3c, 0x000f0000, 0x000f0000,
	0x220, 0xffffffff, 0xc060000c,
	0x224, 0xc0000fff, 0x00000100,
	0xf90, 0xffffffff, 0x00000100,
	0xf98, 0x00000101, 0x00000000,
	0x20a8, 0xffffffff, 0x00000104,
	0x55e4, 0xff000fff, 0x00000100,
	0x30cc, 0xc0000fff, 0x00000104,
	0xc1e4, 0x00000001, 0x00000001,
	0xd00c, 0xff000ff0, 0x00000100,
	0xd80c, 0xff000ff0, 0x00000100
};

static const u32 godavari_golden_registers[] =
{
	0x55e4, 0xff607fff, 0xfc000100,
	0x6ed8, 0x00010101, 0x00010000,
	0x9830, 0xffffffff, 0x00000000,
	0x98302, 0xf00fffff, 0x00000400,
	0x6130, 0xffffffff, 0x00010000,
	0x5bb0, 0x000000f0, 0x00000070,
	0x5bc0, 0xf0311fff, 0x80300000,
	0x98f8, 0x73773777, 0x12010001,
	0x98fc, 0xffffffff, 0x00000010,
	0x8030, 0x00001f0f, 0x0000100a,
	0x2f48, 0x73773777, 0x12010001,
	0x2408, 0x000fffff, 0x000c007f,
	0x8a14, 0xf000003f, 0x00000007,
	0x8b24, 0xffffffff, 0x00ff0fff,
	0x30a04, 0x0000ff0f, 0x00000000,
	0x28a4c, 0x07ffffff, 0x06000000,
	0x4d8, 0x00000fff, 0x00000100,
	0xd014, 0x00010000, 0x00810001,
	0xd814, 0x00010000, 0x00810001,
	0x3e78, 0x00000001, 0x00000002,
	0xc768, 0x00000008, 0x00000008,
	0xc770, 0x00000f00, 0x00000800,
	0xc774, 0x00000f00, 0x00000800,
	0xc798, 0x00ffffff, 0x00ff7fbf,
	0xc79c, 0x00ffffff, 0x00ff7faf,
	0x8c00, 0x000000ff, 0x00000001,
	0x214f8, 0x01ff01ff, 0x00000002,
	0x21498, 0x007ff800, 0x00200000,
	0x2015c, 0xffffffff, 0x00000f40,
	0x88c4, 0x001f3ae3, 0x00000082,
	0x88d4, 0x0000001f, 0x00000010,
	0x30934, 0xffffffff, 0x00000000
};


static void cik_init_golden_registers(struct radeon_device *rdev)
{
	switch (rdev->family) {
	case CHIP_BONAIRE:
		radeon_program_register_sequence(rdev,
						 bonaire_mgcg_cgcg_init,
						 (const u32)ARRAY_SIZE(bonaire_mgcg_cgcg_init));
		radeon_program_register_sequence(rdev,
						 bonaire_golden_registers,
						 (const u32)ARRAY_SIZE(bonaire_golden_registers));
		radeon_program_register_sequence(rdev,
						 bonaire_golden_common_registers,
						 (const u32)ARRAY_SIZE(bonaire_golden_common_registers));
		radeon_program_register_sequence(rdev,
						 bonaire_golden_spm_registers,
						 (const u32)ARRAY_SIZE(bonaire_golden_spm_registers));
		break;
	case CHIP_KABINI:
		radeon_program_register_sequence(rdev,
						 kalindi_mgcg_cgcg_init,
						 (const u32)ARRAY_SIZE(kalindi_mgcg_cgcg_init));
		radeon_program_register_sequence(rdev,
						 kalindi_golden_registers,
						 (const u32)ARRAY_SIZE(kalindi_golden_registers));
		radeon_program_register_sequence(rdev,
						 kalindi_golden_common_registers,
						 (const u32)ARRAY_SIZE(kalindi_golden_common_registers));
		radeon_program_register_sequence(rdev,
						 kalindi_golden_spm_registers,
						 (const u32)ARRAY_SIZE(kalindi_golden_spm_registers));
		break;
	case CHIP_MULLINS:
		radeon_program_register_sequence(rdev,
						 kalindi_mgcg_cgcg_init,
						 (const u32)ARRAY_SIZE(kalindi_mgcg_cgcg_init));
		radeon_program_register_sequence(rdev,
						 godavari_golden_registers,
						 (const u32)ARRAY_SIZE(godavari_golden_registers));
		radeon_program_register_sequence(rdev,
						 kalindi_golden_common_registers,
						 (const u32)ARRAY_SIZE(kalindi_golden_common_registers));
		radeon_program_register_sequence(rdev,
						 kalindi_golden_spm_registers,
						 (const u32)ARRAY_SIZE(kalindi_golden_spm_registers));
		break;
	case CHIP_KAVERI:
		radeon_program_register_sequence(rdev,
						 spectre_mgcg_cgcg_init,
						 (const u32)ARRAY_SIZE(spectre_mgcg_cgcg_init));
		radeon_program_register_sequence(rdev,
						 spectre_golden_registers,
						 (const u32)ARRAY_SIZE(spectre_golden_registers));
		radeon_program_register_sequence(rdev,
						 spectre_golden_common_registers,
						 (const u32)ARRAY_SIZE(spectre_golden_common_registers));
		radeon_program_register_sequence(rdev,
						 spectre_golden_spm_registers,
						 (const u32)ARRAY_SIZE(spectre_golden_spm_registers));
		break;
	case CHIP_HAWAII:
		radeon_program_register_sequence(rdev,
						 hawaii_mgcg_cgcg_init,
						 (const u32)ARRAY_SIZE(hawaii_mgcg_cgcg_init));
		radeon_program_register_sequence(rdev,
						 hawaii_golden_registers,
						 (const u32)ARRAY_SIZE(hawaii_golden_registers));
		radeon_program_register_sequence(rdev,
						 hawaii_golden_common_registers,
						 (const u32)ARRAY_SIZE(hawaii_golden_common_registers));
		radeon_program_register_sequence(rdev,
						 hawaii_golden_spm_registers,
						 (const u32)ARRAY_SIZE(hawaii_golden_spm_registers));
		break;
	default:
		break;
	}
}

/**
 * cik_get_xclk - get the xclk
 *
 * @rdev: radeon_device pointer
 *
 * Returns the reference clock used by the gfx engine
 * (CIK).
 */
u32 cik_get_xclk(struct radeon_device *rdev)
{
        u32 reference_clock = rdev->clock.spll.reference_freq;

	if (rdev->flags & RADEON_IS_IGP) {
		if (RREG32_SMC(GENERAL_PWRMGT) & GPU_COUNTER_CLK)
			return reference_clock / 2;
	} else {
		if (RREG32_SMC(CG_CLKPIN_CNTL) & XTALIN_DIVIDE)
			return reference_clock / 4;
	}
	return reference_clock;
}

/**
 * cik_mm_rdoorbell - read a doorbell dword
 *
 * @rdev: radeon_device pointer
 * @index: doorbell index
 *
 * Returns the value in the doorbell aperture at the
 * requested doorbell index (CIK).
 */
u32 cik_mm_rdoorbell(struct radeon_device *rdev, u32 index)
{
	if (index < rdev->doorbell.num_doorbells) {
		return readl(rdev->doorbell.ptr + index);
	} else {
		DRM_ERROR("reading beyond doorbell aperture: 0x%08x!\n", index);
		return 0;
	}
}

/**
 * cik_mm_wdoorbell - write a doorbell dword
 *
 * @rdev: radeon_device pointer
 * @index: doorbell index
 * @v: value to write
 *
 * Writes @v to the doorbell aperture at the
 * requested doorbell index (CIK).
 */
void cik_mm_wdoorbell(struct radeon_device *rdev, u32 index, u32 v)
{
	if (index < rdev->doorbell.num_doorbells) {
		writel(v, rdev->doorbell.ptr + index);
	} else {
		DRM_ERROR("writing beyond doorbell aperture: 0x%08x!\n", index);
	}
}

#define BONAIRE_IO_MC_REGS_SIZE 36

static const u32 bonaire_io_mc_regs[BONAIRE_IO_MC_REGS_SIZE][2] =
{
	{0x00000070, 0x04400000},
	{0x00000071, 0x80c01803},
	{0x00000072, 0x00004004},
	{0x00000073, 0x00000100},
	{0x00000074, 0x00ff0000},
	{0x00000075, 0x34000000},
	{0x00000076, 0x08000014},
	{0x00000077, 0x00cc08ec},
	{0x00000078, 0x00000400},
	{0x00000079, 0x00000000},
	{0x0000007a, 0x04090000},
	{0x0000007c, 0x00000000},
	{0x0000007e, 0x4408a8e8},
	{0x0000007f, 0x00000304},
	{0x00000080, 0x00000000},
	{0x00000082, 0x00000001},
	{0x00000083, 0x00000002},
	{0x00000084, 0xf3e4f400},
	{0x00000085, 0x052024e3},
	{0x00000087, 0x00000000},
	{0x00000088, 0x01000000},
	{0x0000008a, 0x1c0a0000},
	{0x0000008b, 0xff010000},
	{0x0000008d, 0xffffefff},
	{0x0000008e, 0xfff3efff},
	{0x0000008f, 0xfff3efbf},
	{0x00000092, 0xf7ffffff},
	{0x00000093, 0xffffff7f},
	{0x00000095, 0x00101101},
	{0x00000096, 0x00000fff},
	{0x00000097, 0x00116fff},
	{0x00000098, 0x60010000},
	{0x00000099, 0x10010000},
	{0x0000009a, 0x00006000},
	{0x0000009b, 0x00001000},
	{0x0000009f, 0x00b48000}
};

#define HAWAII_IO_MC_REGS_SIZE 22

static const u32 hawaii_io_mc_regs[HAWAII_IO_MC_REGS_SIZE][2] =
{
	{0x0000007d, 0x40000000},
	{0x0000007e, 0x40180304},
	{0x0000007f, 0x0000ff00},
	{0x00000081, 0x00000000},
	{0x00000083, 0x00000800},
	{0x00000086, 0x00000000},
	{0x00000087, 0x00000100},
	{0x00000088, 0x00020100},
	{0x00000089, 0x00000000},
	{0x0000008b, 0x00040000},
	{0x0000008c, 0x00000100},
	{0x0000008e, 0xff010000},
	{0x00000090, 0xffffefff},
	{0x00000091, 0xfff3efff},
	{0x00000092, 0xfff3efbf},
	{0x00000093, 0xf7ffffff},
	{0x00000094, 0xffffff7f},
	{0x00000095, 0x00000fff},
	{0x00000096, 0x00116fff},
	{0x00000097, 0x60010000},
	{0x00000098, 0x10010000},
	{0x0000009f, 0x00c79000}
};


/**
 * cik_srbm_select - select specific register instances
 *
 * @rdev: radeon_device pointer
 * @me: selected ME (micro engine)
 * @pipe: pipe
 * @queue: queue
 * @vmid: VMID
 *
 * Switches the currently active registers instances.  Some
 * registers are instanced per VMID, others are instanced per
 * me/pipe/queue combination.
 */
static void cik_srbm_select(struct radeon_device *rdev,
			    u32 me, u32 pipe, u32 queue, u32 vmid)
{
	u32 srbm_gfx_cntl = (PIPEID(pipe & 0x3) |
			     MEID(me & 0x3) |
			     VMID(vmid & 0xf) |
			     QUEUEID(queue & 0x7));
	WREG32(SRBM_GFX_CNTL, srbm_gfx_cntl);
}

/* ucode loading */
/**
 * ci_mc_load_microcode - load MC ucode into the hw
 *
 * @rdev: radeon_device pointer
 *
 * Load the GDDR MC ucode into the hw (CIK).
 * Returns 0 on success, error on failure.
 */
int ci_mc_load_microcode(struct radeon_device *rdev)
{
	const __be32 *fw_data = NULL;
	const __le32 *new_fw_data = NULL;
	u32 running, blackout = 0;
	u32 *io_mc_regs = NULL;
	const __le32 *new_io_mc_regs = NULL;
	int i, regs_size, ucode_size;

	if (!rdev->mc_fw)
		return -EINVAL;

	if (rdev->new_fw) {
		const struct mc_firmware_header_v1_0 *hdr =
			(const struct mc_firmware_header_v1_0 *)rdev->mc_fw->data;

		radeon_ucode_print_mc_hdr(&hdr->header);

		regs_size = le32_to_cpu(hdr->io_debug_size_bytes) / (4 * 2);
		new_io_mc_regs = (const __le32 *)
			(rdev->mc_fw->data + le32_to_cpu(hdr->io_debug_array_offset_bytes));
		ucode_size = le32_to_cpu(hdr->header.ucode_size_bytes) / 4;
		new_fw_data = (const __le32 *)
			(rdev->mc_fw->data + le32_to_cpu(hdr->header.ucode_array_offset_bytes));
	} else {
		ucode_size = rdev->mc_fw->size / 4;

		switch (rdev->family) {
		case CHIP_BONAIRE:
			io_mc_regs = (u32 *)&bonaire_io_mc_regs;
			regs_size = BONAIRE_IO_MC_REGS_SIZE;
			break;
		case CHIP_HAWAII:
			io_mc_regs = (u32 *)&hawaii_io_mc_regs;
			regs_size = HAWAII_IO_MC_REGS_SIZE;
			break;
		default:
			return -EINVAL;
		}
		fw_data = (const __be32 *)rdev->mc_fw->data;
	}

	running = RREG32(MC_SEQ_SUP_CNTL) & RUN_MASK;

	if (running == 0) {
		if (running) {
			blackout = RREG32(MC_SHARED_BLACKOUT_CNTL);
			WREG32(MC_SHARED_BLACKOUT_CNTL, blackout | 1);
		}

		/* reset the engine and set to writable */
		WREG32(MC_SEQ_SUP_CNTL, 0x00000008);
		WREG32(MC_SEQ_SUP_CNTL, 0x00000010);

		/* load mc io regs */
		for (i = 0; i < regs_size; i++) {
			if (rdev->new_fw) {
				WREG32(MC_SEQ_IO_DEBUG_INDEX, le32_to_cpup(new_io_mc_regs++));
				WREG32(MC_SEQ_IO_DEBUG_DATA, le32_to_cpup(new_io_mc_regs++));
			} else {
				WREG32(MC_SEQ_IO_DEBUG_INDEX, io_mc_regs[(i << 1)]);
				WREG32(MC_SEQ_IO_DEBUG_DATA, io_mc_regs[(i << 1) + 1]);
			}
		}
		/* load the MC ucode */
		for (i = 0; i < ucode_size; i++) {
			if (rdev->new_fw)
				WREG32(MC_SEQ_SUP_PGM, le32_to_cpup(new_fw_data++));
			else
				WREG32(MC_SEQ_SUP_PGM, be32_to_cpup(fw_data++));
		}

		/* put the engine back into the active state */
		WREG32(MC_SEQ_SUP_CNTL, 0x00000008);
		WREG32(MC_SEQ_SUP_CNTL, 0x00000004);
		WREG32(MC_SEQ_SUP_CNTL, 0x00000001);

		/* wait for training to complete */
		for (i = 0; i < rdev->usec_timeout; i++) {
			if (RREG32(MC_SEQ_TRAIN_WAKEUP_CNTL) & TRAIN_DONE_D0)
				break;
			udelay(1);
		}
		for (i = 0; i < rdev->usec_timeout; i++) {
			if (RREG32(MC_SEQ_TRAIN_WAKEUP_CNTL) & TRAIN_DONE_D1)
				break;
			udelay(1);
		}

		if (running)
			WREG32(MC_SHARED_BLACKOUT_CNTL, blackout);
	}

	return 0;
}

/**
 * cik_init_microcode - load ucode images from disk
 *
 * @rdev: radeon_device pointer
 *
 * Use the firmware interface to load the ucode images into
 * the driver (not loaded into hw).
 * Returns 0 on success, error on failure.
 */
static int cik_init_microcode(struct radeon_device *rdev)
{
	const char *chip_name;
	const char *new_chip_name;
	size_t pfp_req_size, me_req_size, ce_req_size,
		mec_req_size, rlc_req_size, mc_req_size = 0,
		sdma_req_size, smc_req_size = 0, mc2_req_size = 0;
	char fw_name[30];
	int new_fw = 0;
	int err;
	int num_fw;

	DRM_DEBUG("\n");

	switch (rdev->family) {
	case CHIP_BONAIRE:
		chip_name = "BONAIRE";
		new_chip_name = "bonaire";
		pfp_req_size = CIK_PFP_UCODE_SIZE * 4;
		me_req_size = CIK_ME_UCODE_SIZE * 4;
		ce_req_size = CIK_CE_UCODE_SIZE * 4;
		mec_req_size = CIK_MEC_UCODE_SIZE * 4;
		rlc_req_size = BONAIRE_RLC_UCODE_SIZE * 4;
		mc_req_size = BONAIRE_MC_UCODE_SIZE * 4;
		mc2_req_size = BONAIRE_MC2_UCODE_SIZE * 4;
		sdma_req_size = CIK_SDMA_UCODE_SIZE * 4;
		smc_req_size = ALIGN(BONAIRE_SMC_UCODE_SIZE, 4);
		num_fw = 8;
		break;
	case CHIP_HAWAII:
		chip_name = "HAWAII";
		new_chip_name = "hawaii";
		pfp_req_size = CIK_PFP_UCODE_SIZE * 4;
		me_req_size = CIK_ME_UCODE_SIZE * 4;
		ce_req_size = CIK_CE_UCODE_SIZE * 4;
		mec_req_size = CIK_MEC_UCODE_SIZE * 4;
		rlc_req_size = BONAIRE_RLC_UCODE_SIZE * 4;
		mc_req_size = HAWAII_MC_UCODE_SIZE * 4;
		mc2_req_size = HAWAII_MC2_UCODE_SIZE * 4;
		sdma_req_size = CIK_SDMA_UCODE_SIZE * 4;
		smc_req_size = ALIGN(HAWAII_SMC_UCODE_SIZE, 4);
		num_fw = 8;
		break;
	case CHIP_KAVERI:
		chip_name = "KAVERI";
		new_chip_name = "kaveri";
		pfp_req_size = CIK_PFP_UCODE_SIZE * 4;
		me_req_size = CIK_ME_UCODE_SIZE * 4;
		ce_req_size = CIK_CE_UCODE_SIZE * 4;
		mec_req_size = CIK_MEC_UCODE_SIZE * 4;
		rlc_req_size = KV_RLC_UCODE_SIZE * 4;
		sdma_req_size = CIK_SDMA_UCODE_SIZE * 4;
		num_fw = 7;
		break;
	case CHIP_KABINI:
		chip_name = "KABINI";
		new_chip_name = "kabini";
		pfp_req_size = CIK_PFP_UCODE_SIZE * 4;
		me_req_size = CIK_ME_UCODE_SIZE * 4;
		ce_req_size = CIK_CE_UCODE_SIZE * 4;
		mec_req_size = CIK_MEC_UCODE_SIZE * 4;
		rlc_req_size = KB_RLC_UCODE_SIZE * 4;
		sdma_req_size = CIK_SDMA_UCODE_SIZE * 4;
		num_fw = 6;
		break;
	case CHIP_MULLINS:
		chip_name = "MULLINS";
		new_chip_name = "mullins";
		pfp_req_size = CIK_PFP_UCODE_SIZE * 4;
		me_req_size = CIK_ME_UCODE_SIZE * 4;
		ce_req_size = CIK_CE_UCODE_SIZE * 4;
		mec_req_size = CIK_MEC_UCODE_SIZE * 4;
		rlc_req_size = ML_RLC_UCODE_SIZE * 4;
		sdma_req_size = CIK_SDMA_UCODE_SIZE * 4;
		num_fw = 6;
		break;
	default: BUG();
	}

	DRM_INFO("Loading %s Microcode\n", new_chip_name);

	snprintf(fw_name, sizeof(fw_name), "radeon/%s_pfp.bin", new_chip_name);
	err = request_firmware(&rdev->pfp_fw, fw_name, rdev->dev);
	if (err) {
		snprintf(fw_name, sizeof(fw_name), "radeon/%s_pfp.bin", chip_name);
		err = request_firmware(&rdev->pfp_fw, fw_name, rdev->dev);
		if (err)
			goto out;
		if (rdev->pfp_fw->size != pfp_req_size) {
			printk(KERN_ERR
			       "cik_cp: Bogus length %zu in firmware \"%s\"\n",
			       rdev->pfp_fw->size, fw_name);
			err = -EINVAL;
			goto out;
		}
	} else {
		err = radeon_ucode_validate(rdev->pfp_fw);
		if (err) {
			printk(KERN_ERR
			       "cik_fw: validation failed for firmware \"%s\"\n",
			       fw_name);
			goto out;
		} else {
			new_fw++;
		}
	}

	snprintf(fw_name, sizeof(fw_name), "radeon/%s_me.bin", new_chip_name);
	err = request_firmware(&rdev->me_fw, fw_name, rdev->dev);
	if (err) {
		snprintf(fw_name, sizeof(fw_name), "radeon/%s_me.bin", chip_name);
		err = request_firmware(&rdev->me_fw, fw_name, rdev->dev);
		if (err)
			goto out;
		if (rdev->me_fw->size != me_req_size) {
			printk(KERN_ERR
			       "cik_cp: Bogus length %zu in firmware \"%s\"\n",
			       rdev->me_fw->size, fw_name);
			err = -EINVAL;
		}
	} else {
		err = radeon_ucode_validate(rdev->me_fw);
		if (err) {
			printk(KERN_ERR
			       "cik_fw: validation failed for firmware \"%s\"\n",
			       fw_name);
			goto out;
		} else {
			new_fw++;
		}
	}

	snprintf(fw_name, sizeof(fw_name), "radeon/%s_ce.bin", new_chip_name);
	err = request_firmware(&rdev->ce_fw, fw_name, rdev->dev);
	if (err) {
		snprintf(fw_name, sizeof(fw_name), "radeon/%s_ce.bin", chip_name);
		err = request_firmware(&rdev->ce_fw, fw_name, rdev->dev);
		if (err)
			goto out;
		if (rdev->ce_fw->size != ce_req_size) {
			printk(KERN_ERR
			       "cik_cp: Bogus length %zu in firmware \"%s\"\n",
			       rdev->ce_fw->size, fw_name);
			err = -EINVAL;
		}
	} else {
		err = radeon_ucode_validate(rdev->ce_fw);
		if (err) {
			printk(KERN_ERR
			       "cik_fw: validation failed for firmware \"%s\"\n",
			       fw_name);
			goto out;
		} else {
			new_fw++;
		}
	}

	snprintf(fw_name, sizeof(fw_name), "radeon/%s_mec.bin", new_chip_name);
	err = request_firmware(&rdev->mec_fw, fw_name, rdev->dev);
	if (err) {
		snprintf(fw_name, sizeof(fw_name), "radeon/%s_mec.bin", chip_name);
		err = request_firmware(&rdev->mec_fw, fw_name, rdev->dev);
		if (err)
			goto out;
		if (rdev->mec_fw->size != mec_req_size) {
			printk(KERN_ERR
			       "cik_cp: Bogus length %zu in firmware \"%s\"\n",
			       rdev->mec_fw->size, fw_name);
			err = -EINVAL;
		}
	} else {
		err = radeon_ucode_validate(rdev->mec_fw);
		if (err) {
			printk(KERN_ERR
			       "cik_fw: validation failed for firmware \"%s\"\n",
			       fw_name);
			goto out;
		} else {
			new_fw++;
		}
	}

	if (rdev->family == CHIP_KAVERI) {
		snprintf(fw_name, sizeof(fw_name), "radeon/%s_mec2.bin", new_chip_name);
		err = request_firmware(&rdev->mec2_fw, fw_name, rdev->dev);
		if (err) {
			goto out;
		} else {
			err = radeon_ucode_validate(rdev->mec2_fw);
			if (err) {
				goto out;
			} else {
				new_fw++;
			}
		}
	}

	snprintf(fw_name, sizeof(fw_name), "radeon/%s_rlc.bin", new_chip_name);
	err = request_firmware(&rdev->rlc_fw, fw_name, rdev->dev);
	if (err) {
		snprintf(fw_name, sizeof(fw_name), "radeon/%s_rlc.bin", chip_name);
		err = request_firmware(&rdev->rlc_fw, fw_name, rdev->dev);
		if (err)
			goto out;
		if (rdev->rlc_fw->size != rlc_req_size) {
			printk(KERN_ERR
			       "cik_rlc: Bogus length %zu in firmware \"%s\"\n",
			       rdev->rlc_fw->size, fw_name);
			err = -EINVAL;
		}
	} else {
		err = radeon_ucode_validate(rdev->rlc_fw);
		if (err) {
			printk(KERN_ERR
			       "cik_fw: validation failed for firmware \"%s\"\n",
			       fw_name);
			goto out;
		} else {
			new_fw++;
		}
	}

	snprintf(fw_name, sizeof(fw_name), "radeon/%s_sdma.bin", new_chip_name);
	err = request_firmware(&rdev->sdma_fw, fw_name, rdev->dev);
	if (err) {
		snprintf(fw_name, sizeof(fw_name), "radeon/%s_sdma.bin", chip_name);
		err = request_firmware(&rdev->sdma_fw, fw_name, rdev->dev);
		if (err)
			goto out;
		if (rdev->sdma_fw->size != sdma_req_size) {
			printk(KERN_ERR
			       "cik_sdma: Bogus length %zu in firmware \"%s\"\n",
			       rdev->sdma_fw->size, fw_name);
			err = -EINVAL;
		}
	} else {
		err = radeon_ucode_validate(rdev->sdma_fw);
		if (err) {
			printk(KERN_ERR
			       "cik_fw: validation failed for firmware \"%s\"\n",
			       fw_name);
			goto out;
		} else {
			new_fw++;
		}
	}

	/* No SMC, MC ucode on APUs */
	if (!(rdev->flags & RADEON_IS_IGP)) {
		snprintf(fw_name, sizeof(fw_name), "radeon/%s_mc.bin", new_chip_name);
		err = request_firmware(&rdev->mc_fw, fw_name, rdev->dev);
		if (err) {
			snprintf(fw_name, sizeof(fw_name), "radeon/%s_mc2.bin", chip_name);
			err = request_firmware(&rdev->mc_fw, fw_name, rdev->dev);
			if (err) {
				snprintf(fw_name, sizeof(fw_name), "radeon/%s_mc.bin", chip_name);
				err = request_firmware(&rdev->mc_fw, fw_name, rdev->dev);
				if (err)
					goto out;
			}
			if ((rdev->mc_fw->size != mc_req_size) &&
			    (rdev->mc_fw->size != mc2_req_size)){
				printk(KERN_ERR
				       "cik_mc: Bogus length %zu in firmware \"%s\"\n",
				       rdev->mc_fw->size, fw_name);
				err = -EINVAL;
			}
			DRM_INFO("%s: %zu bytes\n", fw_name, rdev->mc_fw->size);
		} else {
			err = radeon_ucode_validate(rdev->mc_fw);
			if (err) {
				printk(KERN_ERR
				       "cik_fw: validation failed for firmware \"%s\"\n",
				       fw_name);
				goto out;
			} else {
				new_fw++;
			}
		}

		snprintf(fw_name, sizeof(fw_name), "radeon/%s_smc.bin", new_chip_name);
		err = request_firmware(&rdev->smc_fw, fw_name, rdev->dev);
		if (err) {
			snprintf(fw_name, sizeof(fw_name), "radeon/%s_smc.bin", chip_name);
			err = request_firmware(&rdev->smc_fw, fw_name, rdev->dev);
			if (err) {
				printk(KERN_ERR
				       "smc: error loading firmware \"%s\"\n",
				       fw_name);
				release_firmware(rdev->smc_fw);
				rdev->smc_fw = NULL;
				err = 0;
			} else if (rdev->smc_fw->size != smc_req_size) {
				printk(KERN_ERR
				       "cik_smc: Bogus length %zu in firmware \"%s\"\n",
				       rdev->smc_fw->size, fw_name);
				err = -EINVAL;
			}
		} else {
			err = radeon_ucode_validate(rdev->smc_fw);
			if (err) {
				printk(KERN_ERR
				       "cik_fw: validation failed for firmware \"%s\"\n",
				       fw_name);
				goto out;
			} else {
				new_fw++;
			}
		}
	}

	if (new_fw == 0) {
		rdev->new_fw = false;
	} else if (new_fw < num_fw) {
		printk(KERN_ERR "ci_fw: mixing new and old firmware!\n");
		err = -EINVAL;
	} else {
		rdev->new_fw = true;
	}

out:
	if (err) {
		if (err != -EINVAL)
			printk(KERN_ERR
			       "cik_cp: Failed to load firmware \"%s\"\n",
			       fw_name);
		release_firmware(rdev->pfp_fw);
		rdev->pfp_fw = NULL;
		release_firmware(rdev->me_fw);
		rdev->me_fw = NULL;
		release_firmware(rdev->ce_fw);
		rdev->ce_fw = NULL;
		release_firmware(rdev->mec_fw);
		rdev->mec_fw = NULL;
		release_firmware(rdev->mec2_fw);
		rdev->mec2_fw = NULL;
		release_firmware(rdev->rlc_fw);
		rdev->rlc_fw = NULL;
		release_firmware(rdev->sdma_fw);
		rdev->sdma_fw = NULL;
		release_firmware(rdev->mc_fw);
		rdev->mc_fw = NULL;
		release_firmware(rdev->smc_fw);
		rdev->smc_fw = NULL;
	}
	return err;
}

/*
 * Core functions
 */
/**
 * cik_tiling_mode_table_init - init the hw tiling table
 *
 * @rdev: radeon_device pointer
 *
 * Starting with SI, the tiling setup is done globally in a
 * set of 32 tiling modes.  Rather than selecting each set of
 * parameters per surface as on older asics, we just select
 * which index in the tiling table we want to use, and the
 * surface uses those parameters (CIK).
 */
static void cik_tiling_mode_table_init(struct radeon_device *rdev)
{
	const u32 num_tile_mode_states = 32;
	const u32 num_secondary_tile_mode_states = 16;
	u32 reg_offset, gb_tile_moden, split_equal_to_row_size;
	u32 num_pipe_configs;
	u32 num_rbs = rdev->config.cik.max_backends_per_se *
		rdev->config.cik.max_shader_engines;

	switch (rdev->config.cik.mem_row_size_in_kb) {
	case 1:
		split_equal_to_row_size = ADDR_SURF_TILE_SPLIT_1KB;
		break;
	case 2:
	default:
		split_equal_to_row_size = ADDR_SURF_TILE_SPLIT_2KB;
		break;
	case 4:
		split_equal_to_row_size = ADDR_SURF_TILE_SPLIT_4KB;
		break;
	}

	num_pipe_configs = rdev->config.cik.max_tile_pipes;
	if (num_pipe_configs > 8)
		num_pipe_configs = 16;

	if (num_pipe_configs == 16) {
		for (reg_offset = 0; reg_offset < num_tile_mode_states; reg_offset++) {
			switch (reg_offset) {
			case 0:
				gb_tile_moden = (ARRAY_MODE(ARRAY_2D_TILED_THIN1) |
						 MICRO_TILE_MODE_NEW(ADDR_SURF_DEPTH_MICRO_TILING) |
						 PIPE_CONFIG(ADDR_SURF_P16_32x32_16x16) |
						 TILE_SPLIT(ADDR_SURF_TILE_SPLIT_64B));
				break;
			case 1:
				gb_tile_moden = (ARRAY_MODE(ARRAY_2D_TILED_THIN1) |
						 MICRO_TILE_MODE_NEW(ADDR_SURF_DEPTH_MICRO_TILING) |
						 PIPE_CONFIG(ADDR_SURF_P16_32x32_16x16) |
						 TILE_SPLIT(ADDR_SURF_TILE_SPLIT_128B));
				break;
			case 2:
				gb_tile_moden = (ARRAY_MODE(ARRAY_2D_TILED_THIN1) |
						 MICRO_TILE_MODE_NEW(ADDR_SURF_DEPTH_MICRO_TILING) |
						 PIPE_CONFIG(ADDR_SURF_P16_32x32_16x16) |
						 TILE_SPLIT(ADDR_SURF_TILE_SPLIT_256B));
				break;
			case 3:
				gb_tile_moden = (ARRAY_MODE(ARRAY_2D_TILED_THIN1) |
						 MICRO_TILE_MODE_NEW(ADDR_SURF_DEPTH_MICRO_TILING) |
						 PIPE_CONFIG(ADDR_SURF_P16_32x32_16x16) |
						 TILE_SPLIT(ADDR_SURF_TILE_SPLIT_512B));
				break;
			case 4:
				gb_tile_moden = (ARRAY_MODE(ARRAY_2D_TILED_THIN1) |
						 MICRO_TILE_MODE_NEW(ADDR_SURF_DEPTH_MICRO_TILING) |
						 PIPE_CONFIG(ADDR_SURF_P16_32x32_16x16) |
						 TILE_SPLIT(split_equal_to_row_size));
				break;
			case 5:
				gb_tile_moden = (ARRAY_MODE(ARRAY_1D_TILED_THIN1) |
						 PIPE_CONFIG(ADDR_SURF_P16_32x32_16x16) |
						 MICRO_TILE_MODE_NEW(ADDR_SURF_DEPTH_MICRO_TILING));
				break;
			case 6:
				gb_tile_moden = (ARRAY_MODE(ARRAY_PRT_2D_TILED_THIN1) |
						 MICRO_TILE_MODE_NEW(ADDR_SURF_DEPTH_MICRO_TILING) |
						 PIPE_CONFIG(ADDR_SURF_P16_32x32_16x16) |
						 TILE_SPLIT(ADDR_SURF_TILE_SPLIT_256B));
				break;
			case 7:
				gb_tile_moden = (ARRAY_MODE(ARRAY_PRT_2D_TILED_THIN1) |
						 MICRO_TILE_MODE_NEW(ADDR_SURF_DEPTH_MICRO_TILING) |
						 PIPE_CONFIG(ADDR_SURF_P16_32x32_16x16) |
						 TILE_SPLIT(split_equal_to_row_size));
				break;
			case 8:
				gb_tile_moden = (ARRAY_MODE(ARRAY_LINEAR_ALIGNED) |
						 PIPE_CONFIG(ADDR_SURF_P16_32x32_16x16));
				break;
			case 9:
				gb_tile_moden = (ARRAY_MODE(ARRAY_1D_TILED_THIN1) |
						 PIPE_CONFIG(ADDR_SURF_P16_32x32_16x16) |
						 MICRO_TILE_MODE_NEW(ADDR_SURF_DISPLAY_MICRO_TILING));
				break;
			case 10:
				gb_tile_moden = (ARRAY_MODE(ARRAY_2D_TILED_THIN1) |
						 MICRO_TILE_MODE_NEW(ADDR_SURF_DISPLAY_MICRO_TILING) |
						 PIPE_CONFIG(ADDR_SURF_P16_32x32_16x16) |
						 SAMPLE_SPLIT(ADDR_SURF_SAMPLE_SPLIT_2));
				break;
			case 11:
				gb_tile_moden = (ARRAY_MODE(ARRAY_PRT_TILED_THIN1) |
						 MICRO_TILE_MODE_NEW(ADDR_SURF_DISPLAY_MICRO_TILING) |
						 PIPE_CONFIG(ADDR_SURF_P16_32x32_8x16) |
						 SAMPLE_SPLIT(ADDR_SURF_SAMPLE_SPLIT_2));
				break;
			case 12:
				gb_tile_moden = (ARRAY_MODE(ARRAY_PRT_2D_TILED_THIN1) |
						 MICRO_TILE_MODE_NEW(ADDR_SURF_DISPLAY_MICRO_TILING) |
						 PIPE_CONFIG(ADDR_SURF_P16_32x32_16x16) |
						 SAMPLE_SPLIT(ADDR_SURF_SAMPLE_SPLIT_2));
				break;
			case 13:
				gb_tile_moden = (ARRAY_MODE(ARRAY_1D_TILED_THIN1) |
						 PIPE_CONFIG(ADDR_SURF_P16_32x32_16x16) |
						 MICRO_TILE_MODE_NEW(ADDR_SURF_THIN_MICRO_TILING));
				break;
			case 14:
				gb_tile_moden = (ARRAY_MODE(ARRAY_2D_TILED_THIN1) |
						 MICRO_TILE_MODE_NEW(ADDR_SURF_THIN_MICRO_TILING) |
						 PIPE_CONFIG(ADDR_SURF_P16_32x32_16x16) |
						 SAMPLE_SPLIT(ADDR_SURF_SAMPLE_SPLIT_2));
				break;
			case 16:
				gb_tile_moden = (ARRAY_MODE(ARRAY_PRT_TILED_THIN1) |
						 MICRO_TILE_MODE_NEW(ADDR_SURF_THIN_MICRO_TILING) |
						 PIPE_CONFIG(ADDR_SURF_P16_32x32_8x16) |
						 SAMPLE_SPLIT(ADDR_SURF_SAMPLE_SPLIT_2));
				break;
			case 17:
				gb_tile_moden = (ARRAY_MODE(ARRAY_PRT_2D_TILED_THIN1) |
						 MICRO_TILE_MODE_NEW(ADDR_SURF_THIN_MICRO_TILING) |
						 PIPE_CONFIG(ADDR_SURF_P16_32x32_16x16) |
						 SAMPLE_SPLIT(ADDR_SURF_SAMPLE_SPLIT_2));
				break;
			case 27:
				gb_tile_moden = (ARRAY_MODE(ARRAY_1D_TILED_THIN1) |
						 PIPE_CONFIG(ADDR_SURF_P16_32x32_16x16) |
						 MICRO_TILE_MODE_NEW(ADDR_SURF_ROTATED_MICRO_TILING));
				break;
			case 28:
				gb_tile_moden = (ARRAY_MODE(ARRAY_2D_TILED_THIN1) |
						 MICRO_TILE_MODE_NEW(ADDR_SURF_ROTATED_MICRO_TILING) |
						 PIPE_CONFIG(ADDR_SURF_P16_32x32_16x16) |
						 SAMPLE_SPLIT(ADDR_SURF_SAMPLE_SPLIT_2));
				break;
			case 29:
				gb_tile_moden = (ARRAY_MODE(ARRAY_PRT_TILED_THIN1) |
						 MICRO_TILE_MODE_NEW(ADDR_SURF_ROTATED_MICRO_TILING) |
						 PIPE_CONFIG(ADDR_SURF_P16_32x32_8x16) |
						 SAMPLE_SPLIT(ADDR_SURF_SAMPLE_SPLIT_2));
				break;
			case 30:
				gb_tile_moden = (ARRAY_MODE(ARRAY_PRT_2D_TILED_THIN1) |
						 MICRO_TILE_MODE_NEW(ADDR_SURF_ROTATED_MICRO_TILING) |
						 PIPE_CONFIG(ADDR_SURF_P16_32x32_16x16) |
						 SAMPLE_SPLIT(ADDR_SURF_SAMPLE_SPLIT_2));
				break;
			default:
				gb_tile_moden = 0;
				break;
			}
			rdev->config.cik.tile_mode_array[reg_offset] = gb_tile_moden;
			WREG32(GB_TILE_MODE0 + (reg_offset * 4), gb_tile_moden);
		}
		for (reg_offset = 0; reg_offset < num_secondary_tile_mode_states; reg_offset++) {
			switch (reg_offset) {
			case 0:
				gb_tile_moden = (BANK_WIDTH(ADDR_SURF_BANK_WIDTH_1) |
						 BANK_HEIGHT(ADDR_SURF_BANK_HEIGHT_4) |
						 MACRO_TILE_ASPECT(ADDR_SURF_MACRO_ASPECT_2) |
						 NUM_BANKS(ADDR_SURF_16_BANK));
				break;
			case 1:
				gb_tile_moden = (BANK_WIDTH(ADDR_SURF_BANK_WIDTH_1) |
						 BANK_HEIGHT(ADDR_SURF_BANK_HEIGHT_2) |
						 MACRO_TILE_ASPECT(ADDR_SURF_MACRO_ASPECT_2) |
						 NUM_BANKS(ADDR_SURF_16_BANK));
				break;
			case 2:
				gb_tile_moden = (BANK_WIDTH(ADDR_SURF_BANK_WIDTH_1) |
						 BANK_HEIGHT(ADDR_SURF_BANK_HEIGHT_1) |
						 MACRO_TILE_ASPECT(ADDR_SURF_MACRO_ASPECT_1) |
						 NUM_BANKS(ADDR_SURF_16_BANK));
				break;
			case 3:
				gb_tile_moden = (BANK_WIDTH(ADDR_SURF_BANK_WIDTH_1) |
						 BANK_HEIGHT(ADDR_SURF_BANK_HEIGHT_1) |
						 MACRO_TILE_ASPECT(ADDR_SURF_MACRO_ASPECT_1) |
						 NUM_BANKS(ADDR_SURF_16_BANK));
				break;
			case 4:
				gb_tile_moden = (BANK_WIDTH(ADDR_SURF_BANK_WIDTH_1) |
						 BANK_HEIGHT(ADDR_SURF_BANK_HEIGHT_1) |
						 MACRO_TILE_ASPECT(ADDR_SURF_MACRO_ASPECT_1) |
						 NUM_BANKS(ADDR_SURF_8_BANK));
				break;
			case 5:
				gb_tile_moden = (BANK_WIDTH(ADDR_SURF_BANK_WIDTH_1) |
						 BANK_HEIGHT(ADDR_SURF_BANK_HEIGHT_1) |
						 MACRO_TILE_ASPECT(ADDR_SURF_MACRO_ASPECT_1) |
						 NUM_BANKS(ADDR_SURF_4_BANK));
				break;
			case 6:
				gb_tile_moden = (BANK_WIDTH(ADDR_SURF_BANK_WIDTH_1) |
						 BANK_HEIGHT(ADDR_SURF_BANK_HEIGHT_1) |
						 MACRO_TILE_ASPECT(ADDR_SURF_MACRO_ASPECT_1) |
						 NUM_BANKS(ADDR_SURF_2_BANK));
				break;
			case 8:
				gb_tile_moden = (BANK_WIDTH(ADDR_SURF_BANK_WIDTH_1) |
						 BANK_HEIGHT(ADDR_SURF_BANK_HEIGHT_4) |
						 MACRO_TILE_ASPECT(ADDR_SURF_MACRO_ASPECT_2) |
						 NUM_BANKS(ADDR_SURF_16_BANK));
				break;
			case 9:
				gb_tile_moden = (BANK_WIDTH(ADDR_SURF_BANK_WIDTH_1) |
						 BANK_HEIGHT(ADDR_SURF_BANK_HEIGHT_2) |
						 MACRO_TILE_ASPECT(ADDR_SURF_MACRO_ASPECT_2) |
						 NUM_BANKS(ADDR_SURF_16_BANK));
				break;
			case 10:
				gb_tile_moden = (BANK_WIDTH(ADDR_SURF_BANK_WIDTH_1) |
						 BANK_HEIGHT(ADDR_SURF_BANK_HEIGHT_1) |
						 MACRO_TILE_ASPECT(ADDR_SURF_MACRO_ASPECT_1) |
						 NUM_BANKS(ADDR_SURF_16_BANK));
				break;
			case 11:
				gb_tile_moden = (BANK_WIDTH(ADDR_SURF_BANK_WIDTH_1) |
						 BANK_HEIGHT(ADDR_SURF_BANK_HEIGHT_1) |
						 MACRO_TILE_ASPECT(ADDR_SURF_MACRO_ASPECT_1) |
						 NUM_BANKS(ADDR_SURF_8_BANK));
				break;
			case 12:
				gb_tile_moden = (BANK_WIDTH(ADDR_SURF_BANK_WIDTH_1) |
						 BANK_HEIGHT(ADDR_SURF_BANK_HEIGHT_1) |
						 MACRO_TILE_ASPECT(ADDR_SURF_MACRO_ASPECT_1) |
						 NUM_BANKS(ADDR_SURF_4_BANK));
				break;
			case 13:
				gb_tile_moden = (BANK_WIDTH(ADDR_SURF_BANK_WIDTH_1) |
						 BANK_HEIGHT(ADDR_SURF_BANK_HEIGHT_1) |
						 MACRO_TILE_ASPECT(ADDR_SURF_MACRO_ASPECT_1) |
						 NUM_BANKS(ADDR_SURF_2_BANK));
				break;
			case 14:
				gb_tile_moden = (BANK_WIDTH(ADDR_SURF_BANK_WIDTH_1) |
						 BANK_HEIGHT(ADDR_SURF_BANK_HEIGHT_1) |
						 MACRO_TILE_ASPECT(ADDR_SURF_MACRO_ASPECT_1) |
						 NUM_BANKS(ADDR_SURF_2_BANK));
				break;
			default:
				gb_tile_moden = 0;
				break;
			}
			rdev->config.cik.macrotile_mode_array[reg_offset] = gb_tile_moden;
			WREG32(GB_MACROTILE_MODE0 + (reg_offset * 4), gb_tile_moden);
		}
	} else if (num_pipe_configs == 8) {
		for (reg_offset = 0; reg_offset < num_tile_mode_states; reg_offset++) {
			switch (reg_offset) {
			case 0:
				gb_tile_moden = (ARRAY_MODE(ARRAY_2D_TILED_THIN1) |
						 MICRO_TILE_MODE_NEW(ADDR_SURF_DEPTH_MICRO_TILING) |
						 PIPE_CONFIG(ADDR_SURF_P8_32x32_16x16) |
						 TILE_SPLIT(ADDR_SURF_TILE_SPLIT_64B));
				break;
			case 1:
				gb_tile_moden = (ARRAY_MODE(ARRAY_2D_TILED_THIN1) |
						 MICRO_TILE_MODE_NEW(ADDR_SURF_DEPTH_MICRO_TILING) |
						 PIPE_CONFIG(ADDR_SURF_P8_32x32_16x16) |
						 TILE_SPLIT(ADDR_SURF_TILE_SPLIT_128B));
				break;
			case 2:
				gb_tile_moden = (ARRAY_MODE(ARRAY_2D_TILED_THIN1) |
						 MICRO_TILE_MODE_NEW(ADDR_SURF_DEPTH_MICRO_TILING) |
						 PIPE_CONFIG(ADDR_SURF_P8_32x32_16x16) |
						 TILE_SPLIT(ADDR_SURF_TILE_SPLIT_256B));
				break;
			case 3:
				gb_tile_moden = (ARRAY_MODE(ARRAY_2D_TILED_THIN1) |
						 MICRO_TILE_MODE_NEW(ADDR_SURF_DEPTH_MICRO_TILING) |
						 PIPE_CONFIG(ADDR_SURF_P8_32x32_16x16) |
						 TILE_SPLIT(ADDR_SURF_TILE_SPLIT_512B));
				break;
			case 4:
				gb_tile_moden = (ARRAY_MODE(ARRAY_2D_TILED_THIN1) |
						 MICRO_TILE_MODE_NEW(ADDR_SURF_DEPTH_MICRO_TILING) |
						 PIPE_CONFIG(ADDR_SURF_P8_32x32_16x16) |
						 TILE_SPLIT(split_equal_to_row_size));
				break;
			case 5:
				gb_tile_moden = (ARRAY_MODE(ARRAY_1D_TILED_THIN1) |
						 PIPE_CONFIG(ADDR_SURF_P8_32x32_16x16) |
						 MICRO_TILE_MODE_NEW(ADDR_SURF_DEPTH_MICRO_TILING));
				break;
			case 6:
				gb_tile_moden = (ARRAY_MODE(ARRAY_PRT_2D_TILED_THIN1) |
						 MICRO_TILE_MODE_NEW(ADDR_SURF_DEPTH_MICRO_TILING) |
						 PIPE_CONFIG(ADDR_SURF_P8_32x32_16x16) |
						 TILE_SPLIT(ADDR_SURF_TILE_SPLIT_256B));
				break;
			case 7:
				gb_tile_moden = (ARRAY_MODE(ARRAY_PRT_2D_TILED_THIN1) |
						 MICRO_TILE_MODE_NEW(ADDR_SURF_DEPTH_MICRO_TILING) |
						 PIPE_CONFIG(ADDR_SURF_P8_32x32_16x16) |
						 TILE_SPLIT(split_equal_to_row_size));
				break;
			case 8:
				gb_tile_moden = (ARRAY_MODE(ARRAY_LINEAR_ALIGNED) |
						 PIPE_CONFIG(ADDR_SURF_P8_32x32_16x16));
				break;
			case 9:
				gb_tile_moden = (ARRAY_MODE(ARRAY_1D_TILED_THIN1) |
						 PIPE_CONFIG(ADDR_SURF_P8_32x32_16x16) |
						 MICRO_TILE_MODE_NEW(ADDR_SURF_DISPLAY_MICRO_TILING));
				break;
			case 10:
				gb_tile_moden = (ARRAY_MODE(ARRAY_2D_TILED_THIN1) |
						 MICRO_TILE_MODE_NEW(ADDR_SURF_DISPLAY_MICRO_TILING) |
						 PIPE_CONFIG(ADDR_SURF_P8_32x32_16x16) |
						 SAMPLE_SPLIT(ADDR_SURF_SAMPLE_SPLIT_2));
				break;
			case 11:
				gb_tile_moden = (ARRAY_MODE(ARRAY_PRT_TILED_THIN1) |
						 MICRO_TILE_MODE_NEW(ADDR_SURF_DISPLAY_MICRO_TILING) |
						 PIPE_CONFIG(ADDR_SURF_P8_32x32_8x16) |
						 SAMPLE_SPLIT(ADDR_SURF_SAMPLE_SPLIT_2));
				break;
			case 12:
				gb_tile_moden = (ARRAY_MODE(ARRAY_PRT_2D_TILED_THIN1) |
						 MICRO_TILE_MODE_NEW(ADDR_SURF_DISPLAY_MICRO_TILING) |
						 PIPE_CONFIG(ADDR_SURF_P8_32x32_16x16) |
						 SAMPLE_SPLIT(ADDR_SURF_SAMPLE_SPLIT_2));
				break;
			case 13:
				gb_tile_moden = (ARRAY_MODE(ARRAY_1D_TILED_THIN1) |
						 PIPE_CONFIG(ADDR_SURF_P8_32x32_16x16) |
						 MICRO_TILE_MODE_NEW(ADDR_SURF_THIN_MICRO_TILING));
				break;
			case 14:
				gb_tile_moden = (ARRAY_MODE(ARRAY_2D_TILED_THIN1) |
						 MICRO_TILE_MODE_NEW(ADDR_SURF_THIN_MICRO_TILING) |
						 PIPE_CONFIG(ADDR_SURF_P8_32x32_16x16) |
						 SAMPLE_SPLIT(ADDR_SURF_SAMPLE_SPLIT_2));
				break;
			case 16:
				gb_tile_moden = (ARRAY_MODE(ARRAY_PRT_TILED_THIN1) |
						 MICRO_TILE_MODE_NEW(ADDR_SURF_THIN_MICRO_TILING) |
						 PIPE_CONFIG(ADDR_SURF_P8_32x32_8x16) |
						 SAMPLE_SPLIT(ADDR_SURF_SAMPLE_SPLIT_2));
				break;
			case 17:
				gb_tile_moden = (ARRAY_MODE(ARRAY_PRT_2D_TILED_THIN1) |
						 MICRO_TILE_MODE_NEW(ADDR_SURF_THIN_MICRO_TILING) |
						 PIPE_CONFIG(ADDR_SURF_P8_32x32_16x16) |
						 SAMPLE_SPLIT(ADDR_SURF_SAMPLE_SPLIT_2));
				break;
			case 27:
				gb_tile_moden = (ARRAY_MODE(ARRAY_1D_TILED_THIN1) |
						 PIPE_CONFIG(ADDR_SURF_P8_32x32_16x16) |
						 MICRO_TILE_MODE_NEW(ADDR_SURF_ROTATED_MICRO_TILING));
				break;
			case 28:
				gb_tile_moden = (ARRAY_MODE(ARRAY_2D_TILED_THIN1) |
						 MICRO_TILE_MODE_NEW(ADDR_SURF_ROTATED_MICRO_TILING) |
						 PIPE_CONFIG(ADDR_SURF_P8_32x32_16x16) |
						 SAMPLE_SPLIT(ADDR_SURF_SAMPLE_SPLIT_2));
				break;
			case 29:
				gb_tile_moden = (ARRAY_MODE(ARRAY_PRT_TILED_THIN1) |
						 MICRO_TILE_MODE_NEW(ADDR_SURF_ROTATED_MICRO_TILING) |
						 PIPE_CONFIG(ADDR_SURF_P8_32x32_8x16) |
						 SAMPLE_SPLIT(ADDR_SURF_SAMPLE_SPLIT_2));
				break;
			case 30:
				gb_tile_moden = (ARRAY_MODE(ARRAY_PRT_2D_TILED_THIN1) |
						 MICRO_TILE_MODE_NEW(ADDR_SURF_ROTATED_MICRO_TILING) |
						 PIPE_CONFIG(ADDR_SURF_P8_32x32_16x16) |
						 SAMPLE_SPLIT(ADDR_SURF_SAMPLE_SPLIT_2));
				break;
			default:
				gb_tile_moden = 0;
				break;
			}
			rdev->config.cik.tile_mode_array[reg_offset] = gb_tile_moden;
			WREG32(GB_TILE_MODE0 + (reg_offset * 4), gb_tile_moden);
		}
		for (reg_offset = 0; reg_offset < num_secondary_tile_mode_states; reg_offset++) {
			switch (reg_offset) {
			case 0:
				gb_tile_moden = (BANK_WIDTH(ADDR_SURF_BANK_WIDTH_1) |
						 BANK_HEIGHT(ADDR_SURF_BANK_HEIGHT_4) |
						 MACRO_TILE_ASPECT(ADDR_SURF_MACRO_ASPECT_4) |
						 NUM_BANKS(ADDR_SURF_16_BANK));
				break;
			case 1:
				gb_tile_moden = (BANK_WIDTH(ADDR_SURF_BANK_WIDTH_1) |
						 BANK_HEIGHT(ADDR_SURF_BANK_HEIGHT_2) |
						 MACRO_TILE_ASPECT(ADDR_SURF_MACRO_ASPECT_2) |
						 NUM_BANKS(ADDR_SURF_16_BANK));
				break;
			case 2:
				gb_tile_moden = (BANK_WIDTH(ADDR_SURF_BANK_WIDTH_1) |
						 BANK_HEIGHT(ADDR_SURF_BANK_HEIGHT_1) |
						 MACRO_TILE_ASPECT(ADDR_SURF_MACRO_ASPECT_2) |
						 NUM_BANKS(ADDR_SURF_16_BANK));
				break;
			case 3:
				gb_tile_moden = (BANK_WIDTH(ADDR_SURF_BANK_WIDTH_1) |
						 BANK_HEIGHT(ADDR_SURF_BANK_HEIGHT_1) |
						 MACRO_TILE_ASPECT(ADDR_SURF_MACRO_ASPECT_2) |
						 NUM_BANKS(ADDR_SURF_16_BANK));
				break;
			case 4:
				gb_tile_moden = (BANK_WIDTH(ADDR_SURF_BANK_WIDTH_1) |
						 BANK_HEIGHT(ADDR_SURF_BANK_HEIGHT_1) |
						 MACRO_TILE_ASPECT(ADDR_SURF_MACRO_ASPECT_1) |
						 NUM_BANKS(ADDR_SURF_8_BANK));
				break;
			case 5:
				gb_tile_moden = (BANK_WIDTH(ADDR_SURF_BANK_WIDTH_1) |
						 BANK_HEIGHT(ADDR_SURF_BANK_HEIGHT_1) |
						 MACRO_TILE_ASPECT(ADDR_SURF_MACRO_ASPECT_1) |
						 NUM_BANKS(ADDR_SURF_4_BANK));
				break;
			case 6:
				gb_tile_moden = (BANK_WIDTH(ADDR_SURF_BANK_WIDTH_1) |
						 BANK_HEIGHT(ADDR_SURF_BANK_HEIGHT_1) |
						 MACRO_TILE_ASPECT(ADDR_SURF_MACRO_ASPECT_1) |
						 NUM_BANKS(ADDR_SURF_2_BANK));
				break;
			case 8:
				gb_tile_moden = (BANK_WIDTH(ADDR_SURF_BANK_WIDTH_1) |
						 BANK_HEIGHT(ADDR_SURF_BANK_HEIGHT_8) |
						 MACRO_TILE_ASPECT(ADDR_SURF_MACRO_ASPECT_4) |
						 NUM_BANKS(ADDR_SURF_16_BANK));
				break;
			case 9:
				gb_tile_moden = (BANK_WIDTH(ADDR_SURF_BANK_WIDTH_1) |
						 BANK_HEIGHT(ADDR_SURF_BANK_HEIGHT_4) |
						 MACRO_TILE_ASPECT(ADDR_SURF_MACRO_ASPECT_4) |
						 NUM_BANKS(ADDR_SURF_16_BANK));
				break;
			case 10:
				gb_tile_moden = (BANK_WIDTH(ADDR_SURF_BANK_WIDTH_1) |
						 BANK_HEIGHT(ADDR_SURF_BANK_HEIGHT_2) |
						 MACRO_TILE_ASPECT(ADDR_SURF_MACRO_ASPECT_2) |
						 NUM_BANKS(ADDR_SURF_16_BANK));
				break;
			case 11:
				gb_tile_moden = (BANK_WIDTH(ADDR_SURF_BANK_WIDTH_1) |
						 BANK_HEIGHT(ADDR_SURF_BANK_HEIGHT_1) |
						 MACRO_TILE_ASPECT(ADDR_SURF_MACRO_ASPECT_2) |
						 NUM_BANKS(ADDR_SURF_16_BANK));
				break;
			case 12:
				gb_tile_moden = (BANK_WIDTH(ADDR_SURF_BANK_WIDTH_1) |
						 BANK_HEIGHT(ADDR_SURF_BANK_HEIGHT_1) |
						 MACRO_TILE_ASPECT(ADDR_SURF_MACRO_ASPECT_1) |
						 NUM_BANKS(ADDR_SURF_8_BANK));
				break;
			case 13:
				gb_tile_moden = (BANK_WIDTH(ADDR_SURF_BANK_WIDTH_1) |
						 BANK_HEIGHT(ADDR_SURF_BANK_HEIGHT_1) |
						 MACRO_TILE_ASPECT(ADDR_SURF_MACRO_ASPECT_1) |
						 NUM_BANKS(ADDR_SURF_4_BANK));
				break;
			case 14:
				gb_tile_moden = (BANK_WIDTH(ADDR_SURF_BANK_WIDTH_1) |
						 BANK_HEIGHT(ADDR_SURF_BANK_HEIGHT_1) |
						 MACRO_TILE_ASPECT(ADDR_SURF_MACRO_ASPECT_1) |
						 NUM_BANKS(ADDR_SURF_2_BANK));
				break;
			default:
				gb_tile_moden = 0;
				break;
			}
			rdev->config.cik.macrotile_mode_array[reg_offset] = gb_tile_moden;
			WREG32(GB_MACROTILE_MODE0 + (reg_offset * 4), gb_tile_moden);
		}
	} else if (num_pipe_configs == 4) {
		if (num_rbs == 4) {
			for (reg_offset = 0; reg_offset < num_tile_mode_states; reg_offset++) {
				switch (reg_offset) {
				case 0:
					gb_tile_moden = (ARRAY_MODE(ARRAY_2D_TILED_THIN1) |
							 MICRO_TILE_MODE_NEW(ADDR_SURF_DEPTH_MICRO_TILING) |
							 PIPE_CONFIG(ADDR_SURF_P4_16x16) |
							 TILE_SPLIT(ADDR_SURF_TILE_SPLIT_64B));
					break;
				case 1:
					gb_tile_moden = (ARRAY_MODE(ARRAY_2D_TILED_THIN1) |
							 MICRO_TILE_MODE_NEW(ADDR_SURF_DEPTH_MICRO_TILING) |
							 PIPE_CONFIG(ADDR_SURF_P4_16x16) |
							 TILE_SPLIT(ADDR_SURF_TILE_SPLIT_128B));
					break;
				case 2:
					gb_tile_moden = (ARRAY_MODE(ARRAY_2D_TILED_THIN1) |
							 MICRO_TILE_MODE_NEW(ADDR_SURF_DEPTH_MICRO_TILING) |
							 PIPE_CONFIG(ADDR_SURF_P4_16x16) |
							 TILE_SPLIT(ADDR_SURF_TILE_SPLIT_256B));
					break;
				case 3:
					gb_tile_moden = (ARRAY_MODE(ARRAY_2D_TILED_THIN1) |
							 MICRO_TILE_MODE_NEW(ADDR_SURF_DEPTH_MICRO_TILING) |
							 PIPE_CONFIG(ADDR_SURF_P4_16x16) |
							 TILE_SPLIT(ADDR_SURF_TILE_SPLIT_512B));
					break;
				case 4:
					gb_tile_moden = (ARRAY_MODE(ARRAY_2D_TILED_THIN1) |
							 MICRO_TILE_MODE_NEW(ADDR_SURF_DEPTH_MICRO_TILING) |
							 PIPE_CONFIG(ADDR_SURF_P4_16x16) |
							 TILE_SPLIT(split_equal_to_row_size));
					break;
				case 5:
					gb_tile_moden = (ARRAY_MODE(ARRAY_1D_TILED_THIN1) |
							 PIPE_CONFIG(ADDR_SURF_P4_16x16) |
							 MICRO_TILE_MODE_NEW(ADDR_SURF_DEPTH_MICRO_TILING));
					break;
				case 6:
					gb_tile_moden = (ARRAY_MODE(ARRAY_PRT_2D_TILED_THIN1) |
							 MICRO_TILE_MODE_NEW(ADDR_SURF_DEPTH_MICRO_TILING) |
							 PIPE_CONFIG(ADDR_SURF_P4_16x16) |
							 TILE_SPLIT(ADDR_SURF_TILE_SPLIT_256B));
					break;
				case 7:
					gb_tile_moden = (ARRAY_MODE(ARRAY_PRT_2D_TILED_THIN1) |
							 MICRO_TILE_MODE_NEW(ADDR_SURF_DEPTH_MICRO_TILING) |
							 PIPE_CONFIG(ADDR_SURF_P4_16x16) |
							 TILE_SPLIT(split_equal_to_row_size));
					break;
				case 8:
					gb_tile_moden = (ARRAY_MODE(ARRAY_LINEAR_ALIGNED) |
							 PIPE_CONFIG(ADDR_SURF_P4_16x16));
					break;
				case 9:
					gb_tile_moden = (ARRAY_MODE(ARRAY_1D_TILED_THIN1) |
							 PIPE_CONFIG(ADDR_SURF_P4_16x16) |
							 MICRO_TILE_MODE_NEW(ADDR_SURF_DISPLAY_MICRO_TILING));
					break;
				case 10:
					gb_tile_moden = (ARRAY_MODE(ARRAY_2D_TILED_THIN1) |
							 MICRO_TILE_MODE_NEW(ADDR_SURF_DISPLAY_MICRO_TILING) |
							 PIPE_CONFIG(ADDR_SURF_P4_16x16) |
							 SAMPLE_SPLIT(ADDR_SURF_SAMPLE_SPLIT_2));
					break;
				case 11:
					gb_tile_moden = (ARRAY_MODE(ARRAY_PRT_TILED_THIN1) |
							 MICRO_TILE_MODE_NEW(ADDR_SURF_DISPLAY_MICRO_TILING) |
							 PIPE_CONFIG(ADDR_SURF_P4_8x16) |
							 SAMPLE_SPLIT(ADDR_SURF_SAMPLE_SPLIT_2));
					break;
				case 12:
					gb_tile_moden = (ARRAY_MODE(ARRAY_PRT_2D_TILED_THIN1) |
							 MICRO_TILE_MODE_NEW(ADDR_SURF_DISPLAY_MICRO_TILING) |
							 PIPE_CONFIG(ADDR_SURF_P4_16x16) |
							 SAMPLE_SPLIT(ADDR_SURF_SAMPLE_SPLIT_2));
					break;
				case 13:
					gb_tile_moden = (ARRAY_MODE(ARRAY_1D_TILED_THIN1) |
							 PIPE_CONFIG(ADDR_SURF_P4_16x16) |
							 MICRO_TILE_MODE_NEW(ADDR_SURF_THIN_MICRO_TILING));
					break;
				case 14:
					gb_tile_moden = (ARRAY_MODE(ARRAY_2D_TILED_THIN1) |
							 MICRO_TILE_MODE_NEW(ADDR_SURF_THIN_MICRO_TILING) |
							 PIPE_CONFIG(ADDR_SURF_P4_16x16) |
							 SAMPLE_SPLIT(ADDR_SURF_SAMPLE_SPLIT_2));
					break;
				case 16:
					gb_tile_moden = (ARRAY_MODE(ARRAY_PRT_TILED_THIN1) |
							 MICRO_TILE_MODE_NEW(ADDR_SURF_THIN_MICRO_TILING) |
							 PIPE_CONFIG(ADDR_SURF_P4_8x16) |
							 SAMPLE_SPLIT(ADDR_SURF_SAMPLE_SPLIT_2));
					break;
				case 17:
					gb_tile_moden = (ARRAY_MODE(ARRAY_PRT_2D_TILED_THIN1) |
							 MICRO_TILE_MODE_NEW(ADDR_SURF_THIN_MICRO_TILING) |
							 PIPE_CONFIG(ADDR_SURF_P4_16x16) |
							 SAMPLE_SPLIT(ADDR_SURF_SAMPLE_SPLIT_2));
					break;
				case 27:
					gb_tile_moden = (ARRAY_MODE(ARRAY_1D_TILED_THIN1) |
							 PIPE_CONFIG(ADDR_SURF_P4_16x16) |
							 MICRO_TILE_MODE_NEW(ADDR_SURF_ROTATED_MICRO_TILING));
					break;
				case 28:
					gb_tile_moden = (ARRAY_MODE(ARRAY_PRT_2D_TILED_THIN1) |
							 MICRO_TILE_MODE_NEW(ADDR_SURF_ROTATED_MICRO_TILING) |
							 PIPE_CONFIG(ADDR_SURF_P4_16x16) |
							 SAMPLE_SPLIT(ADDR_SURF_SAMPLE_SPLIT_2));
					break;
				case 29:
					gb_tile_moden = (ARRAY_MODE(ARRAY_PRT_TILED_THIN1) |
							 MICRO_TILE_MODE_NEW(ADDR_SURF_ROTATED_MICRO_TILING) |
							 PIPE_CONFIG(ADDR_SURF_P4_8x16) |
							 SAMPLE_SPLIT(ADDR_SURF_SAMPLE_SPLIT_2));
					break;
				case 30:
					gb_tile_moden = (ARRAY_MODE(ARRAY_PRT_2D_TILED_THIN1) |
							 MICRO_TILE_MODE_NEW(ADDR_SURF_ROTATED_MICRO_TILING) |
							 PIPE_CONFIG(ADDR_SURF_P4_16x16) |
							 SAMPLE_SPLIT(ADDR_SURF_SAMPLE_SPLIT_2));
					break;
				default:
					gb_tile_moden = 0;
					break;
				}
				rdev->config.cik.tile_mode_array[reg_offset] = gb_tile_moden;
				WREG32(GB_TILE_MODE0 + (reg_offset * 4), gb_tile_moden);
			}
		} else if (num_rbs < 4) {
			for (reg_offset = 0; reg_offset < num_tile_mode_states; reg_offset++) {
				switch (reg_offset) {
				case 0:
					gb_tile_moden = (ARRAY_MODE(ARRAY_2D_TILED_THIN1) |
							 MICRO_TILE_MODE_NEW(ADDR_SURF_DEPTH_MICRO_TILING) |
							 PIPE_CONFIG(ADDR_SURF_P4_8x16) |
							 TILE_SPLIT(ADDR_SURF_TILE_SPLIT_64B));
					break;
				case 1:
					gb_tile_moden = (ARRAY_MODE(ARRAY_2D_TILED_THIN1) |
							 MICRO_TILE_MODE_NEW(ADDR_SURF_DEPTH_MICRO_TILING) |
							 PIPE_CONFIG(ADDR_SURF_P4_8x16) |
							 TILE_SPLIT(ADDR_SURF_TILE_SPLIT_128B));
					break;
				case 2:
					gb_tile_moden = (ARRAY_MODE(ARRAY_2D_TILED_THIN1) |
							 MICRO_TILE_MODE_NEW(ADDR_SURF_DEPTH_MICRO_TILING) |
							 PIPE_CONFIG(ADDR_SURF_P4_8x16) |
							 TILE_SPLIT(ADDR_SURF_TILE_SPLIT_256B));
					break;
				case 3:
					gb_tile_moden = (ARRAY_MODE(ARRAY_2D_TILED_THIN1) |
							 MICRO_TILE_MODE_NEW(ADDR_SURF_DEPTH_MICRO_TILING) |
							 PIPE_CONFIG(ADDR_SURF_P4_8x16) |
							 TILE_SPLIT(ADDR_SURF_TILE_SPLIT_512B));
					break;
				case 4:
					gb_tile_moden = (ARRAY_MODE(ARRAY_2D_TILED_THIN1) |
							 MICRO_TILE_MODE_NEW(ADDR_SURF_DEPTH_MICRO_TILING) |
							 PIPE_CONFIG(ADDR_SURF_P4_8x16) |
							 TILE_SPLIT(split_equal_to_row_size));
					break;
				case 5:
					gb_tile_moden = (ARRAY_MODE(ARRAY_1D_TILED_THIN1) |
							 PIPE_CONFIG(ADDR_SURF_P4_8x16) |
							 MICRO_TILE_MODE_NEW(ADDR_SURF_DEPTH_MICRO_TILING));
					break;
				case 6:
					gb_tile_moden = (ARRAY_MODE(ARRAY_PRT_2D_TILED_THIN1) |
							 MICRO_TILE_MODE_NEW(ADDR_SURF_DEPTH_MICRO_TILING) |
							 PIPE_CONFIG(ADDR_SURF_P4_8x16) |
							 TILE_SPLIT(ADDR_SURF_TILE_SPLIT_256B));
					break;
				case 7:
					gb_tile_moden = (ARRAY_MODE(ARRAY_PRT_2D_TILED_THIN1) |
							 MICRO_TILE_MODE_NEW(ADDR_SURF_DEPTH_MICRO_TILING) |
							 PIPE_CONFIG(ADDR_SURF_P4_8x16) |
							 TILE_SPLIT(split_equal_to_row_size));
					break;
				case 8:
					gb_tile_moden = (ARRAY_MODE(ARRAY_LINEAR_ALIGNED) |
						 PIPE_CONFIG(ADDR_SURF_P4_8x16));
					break;
				case 9:
					gb_tile_moden = (ARRAY_MODE(ARRAY_1D_TILED_THIN1) |
							 PIPE_CONFIG(ADDR_SURF_P4_8x16) |
							 MICRO_TILE_MODE_NEW(ADDR_SURF_DISPLAY_MICRO_TILING));
					break;
				case 10:
					gb_tile_moden = (ARRAY_MODE(ARRAY_2D_TILED_THIN1) |
							 MICRO_TILE_MODE_NEW(ADDR_SURF_DISPLAY_MICRO_TILING) |
							 PIPE_CONFIG(ADDR_SURF_P4_8x16) |
							 SAMPLE_SPLIT(ADDR_SURF_SAMPLE_SPLIT_2));
					break;
				case 11:
					gb_tile_moden = (ARRAY_MODE(ARRAY_PRT_TILED_THIN1) |
							 MICRO_TILE_MODE_NEW(ADDR_SURF_DISPLAY_MICRO_TILING) |
							 PIPE_CONFIG(ADDR_SURF_P4_8x16) |
							 SAMPLE_SPLIT(ADDR_SURF_SAMPLE_SPLIT_2));
					break;
				case 12:
					gb_tile_moden = (ARRAY_MODE(ARRAY_PRT_2D_TILED_THIN1) |
							 MICRO_TILE_MODE_NEW(ADDR_SURF_DISPLAY_MICRO_TILING) |
							 PIPE_CONFIG(ADDR_SURF_P4_8x16) |
							 SAMPLE_SPLIT(ADDR_SURF_SAMPLE_SPLIT_2));
					break;
				case 13:
					gb_tile_moden = (ARRAY_MODE(ARRAY_1D_TILED_THIN1) |
							 PIPE_CONFIG(ADDR_SURF_P4_8x16) |
							 MICRO_TILE_MODE_NEW(ADDR_SURF_THIN_MICRO_TILING));
					break;
				case 14:
					gb_tile_moden = (ARRAY_MODE(ARRAY_2D_TILED_THIN1) |
							 MICRO_TILE_MODE_NEW(ADDR_SURF_THIN_MICRO_TILING) |
							 PIPE_CONFIG(ADDR_SURF_P4_8x16) |
							 SAMPLE_SPLIT(ADDR_SURF_SAMPLE_SPLIT_2));
					break;
				case 16:
					gb_tile_moden = (ARRAY_MODE(ARRAY_PRT_TILED_THIN1) |
							 MICRO_TILE_MODE_NEW(ADDR_SURF_THIN_MICRO_TILING) |
							 PIPE_CONFIG(ADDR_SURF_P4_8x16) |
							 SAMPLE_SPLIT(ADDR_SURF_SAMPLE_SPLIT_2));
					break;
				case 17:
					gb_tile_moden = (ARRAY_MODE(ARRAY_PRT_2D_TILED_THIN1) |
							 MICRO_TILE_MODE_NEW(ADDR_SURF_THIN_MICRO_TILING) |
							 PIPE_CONFIG(ADDR_SURF_P4_8x16) |
							 SAMPLE_SPLIT(ADDR_SURF_SAMPLE_SPLIT_2));
					break;
				case 27:
					gb_tile_moden = (ARRAY_MODE(ARRAY_1D_TILED_THIN1) |
							 PIPE_CONFIG(ADDR_SURF_P4_8x16) |
							 MICRO_TILE_MODE_NEW(ADDR_SURF_ROTATED_MICRO_TILING));
					break;
				case 28:
					gb_tile_moden = (ARRAY_MODE(ARRAY_PRT_2D_TILED_THIN1) |
							 MICRO_TILE_MODE_NEW(ADDR_SURF_ROTATED_MICRO_TILING) |
							 PIPE_CONFIG(ADDR_SURF_P4_8x16) |
							 SAMPLE_SPLIT(ADDR_SURF_SAMPLE_SPLIT_2));
					break;
				case 29:
					gb_tile_moden = (ARRAY_MODE(ARRAY_PRT_TILED_THIN1) |
							 MICRO_TILE_MODE_NEW(ADDR_SURF_ROTATED_MICRO_TILING) |
							 PIPE_CONFIG(ADDR_SURF_P4_8x16) |
							 SAMPLE_SPLIT(ADDR_SURF_SAMPLE_SPLIT_2));
					break;
				case 30:
					gb_tile_moden = (ARRAY_MODE(ARRAY_PRT_2D_TILED_THIN1) |
							 MICRO_TILE_MODE_NEW(ADDR_SURF_ROTATED_MICRO_TILING) |
							 PIPE_CONFIG(ADDR_SURF_P4_8x16) |
							 SAMPLE_SPLIT(ADDR_SURF_SAMPLE_SPLIT_2));
					break;
				default:
					gb_tile_moden = 0;
					break;
				}
				rdev->config.cik.tile_mode_array[reg_offset] = gb_tile_moden;
				WREG32(GB_TILE_MODE0 + (reg_offset * 4), gb_tile_moden);
			}
		}
		for (reg_offset = 0; reg_offset < num_secondary_tile_mode_states; reg_offset++) {
			switch (reg_offset) {
			case 0:
				gb_tile_moden = (BANK_WIDTH(ADDR_SURF_BANK_WIDTH_1) |
						 BANK_HEIGHT(ADDR_SURF_BANK_HEIGHT_4) |
						 MACRO_TILE_ASPECT(ADDR_SURF_MACRO_ASPECT_4) |
						 NUM_BANKS(ADDR_SURF_16_BANK));
				break;
			case 1:
				gb_tile_moden = (BANK_WIDTH(ADDR_SURF_BANK_WIDTH_1) |
						 BANK_HEIGHT(ADDR_SURF_BANK_HEIGHT_2) |
						 MACRO_TILE_ASPECT(ADDR_SURF_MACRO_ASPECT_4) |
						 NUM_BANKS(ADDR_SURF_16_BANK));
				break;
			case 2:
				gb_tile_moden = (BANK_WIDTH(ADDR_SURF_BANK_WIDTH_1) |
						 BANK_HEIGHT(ADDR_SURF_BANK_HEIGHT_1) |
						 MACRO_TILE_ASPECT(ADDR_SURF_MACRO_ASPECT_2) |
						 NUM_BANKS(ADDR_SURF_16_BANK));
				break;
			case 3:
				gb_tile_moden = (BANK_WIDTH(ADDR_SURF_BANK_WIDTH_1) |
						 BANK_HEIGHT(ADDR_SURF_BANK_HEIGHT_1) |
						 MACRO_TILE_ASPECT(ADDR_SURF_MACRO_ASPECT_2) |
						 NUM_BANKS(ADDR_SURF_16_BANK));
				break;
			case 4:
				gb_tile_moden = (BANK_WIDTH(ADDR_SURF_BANK_WIDTH_1) |
						 BANK_HEIGHT(ADDR_SURF_BANK_HEIGHT_1) |
						 MACRO_TILE_ASPECT(ADDR_SURF_MACRO_ASPECT_2) |
						 NUM_BANKS(ADDR_SURF_16_BANK));
				break;
			case 5:
				gb_tile_moden = (BANK_WIDTH(ADDR_SURF_BANK_WIDTH_1) |
						 BANK_HEIGHT(ADDR_SURF_BANK_HEIGHT_1) |
						 MACRO_TILE_ASPECT(ADDR_SURF_MACRO_ASPECT_2) |
						 NUM_BANKS(ADDR_SURF_8_BANK));
				break;
			case 6:
				gb_tile_moden = (BANK_WIDTH(ADDR_SURF_BANK_WIDTH_1) |
						 BANK_HEIGHT(ADDR_SURF_BANK_HEIGHT_1) |
						 MACRO_TILE_ASPECT(ADDR_SURF_MACRO_ASPECT_1) |
						 NUM_BANKS(ADDR_SURF_4_BANK));
				break;
			case 8:
				gb_tile_moden = (BANK_WIDTH(ADDR_SURF_BANK_WIDTH_2) |
						 BANK_HEIGHT(ADDR_SURF_BANK_HEIGHT_8) |
						 MACRO_TILE_ASPECT(ADDR_SURF_MACRO_ASPECT_4) |
						 NUM_BANKS(ADDR_SURF_16_BANK));
				break;
			case 9:
				gb_tile_moden = (BANK_WIDTH(ADDR_SURF_BANK_WIDTH_2) |
						 BANK_HEIGHT(ADDR_SURF_BANK_HEIGHT_4) |
						 MACRO_TILE_ASPECT(ADDR_SURF_MACRO_ASPECT_4) |
						 NUM_BANKS(ADDR_SURF_16_BANK));
				break;
			case 10:
				gb_tile_moden = (BANK_WIDTH(ADDR_SURF_BANK_WIDTH_1) |
						 BANK_HEIGHT(ADDR_SURF_BANK_HEIGHT_4) |
						 MACRO_TILE_ASPECT(ADDR_SURF_MACRO_ASPECT_4) |
						 NUM_BANKS(ADDR_SURF_16_BANK));
				break;
			case 11:
				gb_tile_moden = (BANK_WIDTH(ADDR_SURF_BANK_WIDTH_1) |
						 BANK_HEIGHT(ADDR_SURF_BANK_HEIGHT_2) |
						 MACRO_TILE_ASPECT(ADDR_SURF_MACRO_ASPECT_4) |
						 NUM_BANKS(ADDR_SURF_16_BANK));
				break;
			case 12:
				gb_tile_moden = (BANK_WIDTH(ADDR_SURF_BANK_WIDTH_1) |
						 BANK_HEIGHT(ADDR_SURF_BANK_HEIGHT_1) |
						 MACRO_TILE_ASPECT(ADDR_SURF_MACRO_ASPECT_2) |
						 NUM_BANKS(ADDR_SURF_16_BANK));
				break;
			case 13:
				gb_tile_moden = (BANK_WIDTH(ADDR_SURF_BANK_WIDTH_1) |
						 BANK_HEIGHT(ADDR_SURF_BANK_HEIGHT_1) |
						 MACRO_TILE_ASPECT(ADDR_SURF_MACRO_ASPECT_2) |
						 NUM_BANKS(ADDR_SURF_8_BANK));
				break;
			case 14:
				gb_tile_moden = (BANK_WIDTH(ADDR_SURF_BANK_WIDTH_1) |
						 BANK_HEIGHT(ADDR_SURF_BANK_HEIGHT_1) |
						 MACRO_TILE_ASPECT(ADDR_SURF_MACRO_ASPECT_1) |
						 NUM_BANKS(ADDR_SURF_4_BANK));
				break;
			default:
				gb_tile_moden = 0;
				break;
			}
			rdev->config.cik.macrotile_mode_array[reg_offset] = gb_tile_moden;
			WREG32(GB_MACROTILE_MODE0 + (reg_offset * 4), gb_tile_moden);
		}
	} else if (num_pipe_configs == 2) {
		for (reg_offset = 0; reg_offset < num_tile_mode_states; reg_offset++) {
			switch (reg_offset) {
			case 0:
				gb_tile_moden = (ARRAY_MODE(ARRAY_2D_TILED_THIN1) |
						 MICRO_TILE_MODE_NEW(ADDR_SURF_DEPTH_MICRO_TILING) |
						 PIPE_CONFIG(ADDR_SURF_P2) |
						 TILE_SPLIT(ADDR_SURF_TILE_SPLIT_64B));
				break;
			case 1:
				gb_tile_moden = (ARRAY_MODE(ARRAY_2D_TILED_THIN1) |
						 MICRO_TILE_MODE_NEW(ADDR_SURF_DEPTH_MICRO_TILING) |
						 PIPE_CONFIG(ADDR_SURF_P2) |
						 TILE_SPLIT(ADDR_SURF_TILE_SPLIT_128B));
				break;
			case 2:
				gb_tile_moden = (ARRAY_MODE(ARRAY_2D_TILED_THIN1) |
						 MICRO_TILE_MODE_NEW(ADDR_SURF_DEPTH_MICRO_TILING) |
						 PIPE_CONFIG(ADDR_SURF_P2) |
						 TILE_SPLIT(ADDR_SURF_TILE_SPLIT_256B));
				break;
			case 3:
				gb_tile_moden = (ARRAY_MODE(ARRAY_2D_TILED_THIN1) |
						 MICRO_TILE_MODE_NEW(ADDR_SURF_DEPTH_MICRO_TILING) |
						 PIPE_CONFIG(ADDR_SURF_P2) |
						 TILE_SPLIT(ADDR_SURF_TILE_SPLIT_512B));
				break;
			case 4:
				gb_tile_moden = (ARRAY_MODE(ARRAY_2D_TILED_THIN1) |
						 MICRO_TILE_MODE_NEW(ADDR_SURF_DEPTH_MICRO_TILING) |
						 PIPE_CONFIG(ADDR_SURF_P2) |
						 TILE_SPLIT(split_equal_to_row_size));
				break;
			case 5:
				gb_tile_moden = (ARRAY_MODE(ARRAY_1D_TILED_THIN1) |
						 PIPE_CONFIG(ADDR_SURF_P2) |
						 MICRO_TILE_MODE_NEW(ADDR_SURF_DEPTH_MICRO_TILING));
				break;
			case 6:
				gb_tile_moden = (ARRAY_MODE(ARRAY_PRT_2D_TILED_THIN1) |
						 MICRO_TILE_MODE_NEW(ADDR_SURF_DEPTH_MICRO_TILING) |
						 PIPE_CONFIG(ADDR_SURF_P2) |
						 TILE_SPLIT(ADDR_SURF_TILE_SPLIT_256B));
				break;
			case 7:
				gb_tile_moden = (ARRAY_MODE(ARRAY_PRT_2D_TILED_THIN1) |
						 MICRO_TILE_MODE_NEW(ADDR_SURF_DEPTH_MICRO_TILING) |
						 PIPE_CONFIG(ADDR_SURF_P2) |
						 TILE_SPLIT(split_equal_to_row_size));
				break;
			case 8:
				gb_tile_moden = ARRAY_MODE(ARRAY_LINEAR_ALIGNED) |
						PIPE_CONFIG(ADDR_SURF_P2);
				break;
			case 9:
				gb_tile_moden = (ARRAY_MODE(ARRAY_1D_TILED_THIN1) |
						 MICRO_TILE_MODE_NEW(ADDR_SURF_DISPLAY_MICRO_TILING) |
						 PIPE_CONFIG(ADDR_SURF_P2));
				break;
			case 10:
				gb_tile_moden = (ARRAY_MODE(ARRAY_2D_TILED_THIN1) |
						 MICRO_TILE_MODE_NEW(ADDR_SURF_DISPLAY_MICRO_TILING) |
						 PIPE_CONFIG(ADDR_SURF_P2) |
						 SAMPLE_SPLIT(ADDR_SURF_SAMPLE_SPLIT_2));
				break;
			case 11:
				gb_tile_moden = (ARRAY_MODE(ARRAY_PRT_TILED_THIN1) |
						 MICRO_TILE_MODE_NEW(ADDR_SURF_DISPLAY_MICRO_TILING) |
						 PIPE_CONFIG(ADDR_SURF_P2) |
						 SAMPLE_SPLIT(ADDR_SURF_SAMPLE_SPLIT_2));
				break;
			case 12:
				gb_tile_moden = (ARRAY_MODE(ARRAY_PRT_2D_TILED_THIN1) |
						 MICRO_TILE_MODE_NEW(ADDR_SURF_DISPLAY_MICRO_TILING) |
						 PIPE_CONFIG(ADDR_SURF_P2) |
						 SAMPLE_SPLIT(ADDR_SURF_SAMPLE_SPLIT_2));
				break;
			case 13:
				gb_tile_moden = (ARRAY_MODE(ARRAY_1D_TILED_THIN1) |
						 PIPE_CONFIG(ADDR_SURF_P2) |
						 MICRO_TILE_MODE_NEW(ADDR_SURF_THIN_MICRO_TILING));
				break;
			case 14:
				gb_tile_moden = (ARRAY_MODE(ARRAY_2D_TILED_THIN1) |
						 MICRO_TILE_MODE_NEW(ADDR_SURF_THIN_MICRO_TILING) |
						 PIPE_CONFIG(ADDR_SURF_P2) |
						 SAMPLE_SPLIT(ADDR_SURF_SAMPLE_SPLIT_2));
				break;
			case 16:
				gb_tile_moden = (ARRAY_MODE(ARRAY_PRT_TILED_THIN1) |
						 MICRO_TILE_MODE_NEW(ADDR_SURF_THIN_MICRO_TILING) |
						 PIPE_CONFIG(ADDR_SURF_P2) |
						 SAMPLE_SPLIT(ADDR_SURF_SAMPLE_SPLIT_2));
				break;
			case 17:
				gb_tile_moden = (ARRAY_MODE(ARRAY_PRT_2D_TILED_THIN1) |
						 MICRO_TILE_MODE_NEW(ADDR_SURF_THIN_MICRO_TILING) |
						 PIPE_CONFIG(ADDR_SURF_P2) |
						 SAMPLE_SPLIT(ADDR_SURF_SAMPLE_SPLIT_2));
				break;
			case 27:
				gb_tile_moden = (ARRAY_MODE(ARRAY_1D_TILED_THIN1) |
						 MICRO_TILE_MODE_NEW(ADDR_SURF_ROTATED_MICRO_TILING) |
						 PIPE_CONFIG(ADDR_SURF_P2));
				break;
			case 28:
				gb_tile_moden = (ARRAY_MODE(ARRAY_PRT_2D_TILED_THIN1) |
						 MICRO_TILE_MODE_NEW(ADDR_SURF_ROTATED_MICRO_TILING) |
						 PIPE_CONFIG(ADDR_SURF_P2) |
						 SAMPLE_SPLIT(ADDR_SURF_SAMPLE_SPLIT_2));
				break;
			case 29:
				gb_tile_moden = (ARRAY_MODE(ARRAY_PRT_TILED_THIN1) |
						 MICRO_TILE_MODE_NEW(ADDR_SURF_ROTATED_MICRO_TILING) |
						 PIPE_CONFIG(ADDR_SURF_P2) |
						 SAMPLE_SPLIT(ADDR_SURF_SAMPLE_SPLIT_2));
				break;
			case 30:
				gb_tile_moden = (ARRAY_MODE(ARRAY_PRT_2D_TILED_THIN1) |
						 MICRO_TILE_MODE_NEW(ADDR_SURF_ROTATED_MICRO_TILING) |
						 PIPE_CONFIG(ADDR_SURF_P2) |
						 SAMPLE_SPLIT(ADDR_SURF_SAMPLE_SPLIT_2));
				break;
			default:
				gb_tile_moden = 0;
				break;
			}
			rdev->config.cik.tile_mode_array[reg_offset] = gb_tile_moden;
			WREG32(GB_TILE_MODE0 + (reg_offset * 4), gb_tile_moden);
		}
		for (reg_offset = 0; reg_offset < num_secondary_tile_mode_states; reg_offset++) {
			switch (reg_offset) {
			case 0:
				gb_tile_moden = (BANK_WIDTH(ADDR_SURF_BANK_WIDTH_2) |
						 BANK_HEIGHT(ADDR_SURF_BANK_HEIGHT_4) |
						 MACRO_TILE_ASPECT(ADDR_SURF_MACRO_ASPECT_4) |
						 NUM_BANKS(ADDR_SURF_16_BANK));
				break;
			case 1:
				gb_tile_moden = (BANK_WIDTH(ADDR_SURF_BANK_WIDTH_2) |
						 BANK_HEIGHT(ADDR_SURF_BANK_HEIGHT_2) |
						 MACRO_TILE_ASPECT(ADDR_SURF_MACRO_ASPECT_4) |
						 NUM_BANKS(ADDR_SURF_16_BANK));
				break;
			case 2:
				gb_tile_moden = (BANK_WIDTH(ADDR_SURF_BANK_WIDTH_1) |
						 BANK_HEIGHT(ADDR_SURF_BANK_HEIGHT_2) |
						 MACRO_TILE_ASPECT(ADDR_SURF_MACRO_ASPECT_4) |
						 NUM_BANKS(ADDR_SURF_16_BANK));
				break;
			case 3:
				gb_tile_moden = (BANK_WIDTH(ADDR_SURF_BANK_WIDTH_1) |
						 BANK_HEIGHT(ADDR_SURF_BANK_HEIGHT_1) |
						 MACRO_TILE_ASPECT(ADDR_SURF_MACRO_ASPECT_4) |
						 NUM_BANKS(ADDR_SURF_16_BANK));
				break;
			case 4:
				gb_tile_moden = (BANK_WIDTH(ADDR_SURF_BANK_WIDTH_1) |
						 BANK_HEIGHT(ADDR_SURF_BANK_HEIGHT_1) |
						 MACRO_TILE_ASPECT(ADDR_SURF_MACRO_ASPECT_4) |
						 NUM_BANKS(ADDR_SURF_16_BANK));
				break;
			case 5:
				gb_tile_moden = (BANK_WIDTH(ADDR_SURF_BANK_WIDTH_1) |
						 BANK_HEIGHT(ADDR_SURF_BANK_HEIGHT_1) |
						 MACRO_TILE_ASPECT(ADDR_SURF_MACRO_ASPECT_4) |
						 NUM_BANKS(ADDR_SURF_16_BANK));
				break;
			case 6:
				gb_tile_moden = (BANK_WIDTH(ADDR_SURF_BANK_WIDTH_1) |
						 BANK_HEIGHT(ADDR_SURF_BANK_HEIGHT_1) |
						 MACRO_TILE_ASPECT(ADDR_SURF_MACRO_ASPECT_2) |
						 NUM_BANKS(ADDR_SURF_8_BANK));
				break;
			case 8:
				gb_tile_moden = (BANK_WIDTH(ADDR_SURF_BANK_WIDTH_4) |
						 BANK_HEIGHT(ADDR_SURF_BANK_HEIGHT_8) |
						 MACRO_TILE_ASPECT(ADDR_SURF_MACRO_ASPECT_4) |
						 NUM_BANKS(ADDR_SURF_16_BANK));
				break;
			case 9:
				gb_tile_moden = (BANK_WIDTH(ADDR_SURF_BANK_WIDTH_4) |
						 BANK_HEIGHT(ADDR_SURF_BANK_HEIGHT_4) |
						 MACRO_TILE_ASPECT(ADDR_SURF_MACRO_ASPECT_4) |
						 NUM_BANKS(ADDR_SURF_16_BANK));
				break;
			case 10:
				gb_tile_moden = (BANK_WIDTH(ADDR_SURF_BANK_WIDTH_2) |
						 BANK_HEIGHT(ADDR_SURF_BANK_HEIGHT_4) |
						 MACRO_TILE_ASPECT(ADDR_SURF_MACRO_ASPECT_4) |
						 NUM_BANKS(ADDR_SURF_16_BANK));
				break;
			case 11:
				gb_tile_moden = (BANK_WIDTH(ADDR_SURF_BANK_WIDTH_2) |
						 BANK_HEIGHT(ADDR_SURF_BANK_HEIGHT_2) |
						 MACRO_TILE_ASPECT(ADDR_SURF_MACRO_ASPECT_4) |
						 NUM_BANKS(ADDR_SURF_16_BANK));
				break;
			case 12:
				gb_tile_moden = (BANK_WIDTH(ADDR_SURF_BANK_WIDTH_1) |
						 BANK_HEIGHT(ADDR_SURF_BANK_HEIGHT_2) |
						 MACRO_TILE_ASPECT(ADDR_SURF_MACRO_ASPECT_4) |
						 NUM_BANKS(ADDR_SURF_16_BANK));
				break;
			case 13:
				gb_tile_moden = (BANK_WIDTH(ADDR_SURF_BANK_WIDTH_1) |
						 BANK_HEIGHT(ADDR_SURF_BANK_HEIGHT_1) |
						 MACRO_TILE_ASPECT(ADDR_SURF_MACRO_ASPECT_4) |
						 NUM_BANKS(ADDR_SURF_16_BANK));
				break;
			case 14:
				gb_tile_moden = (BANK_WIDTH(ADDR_SURF_BANK_WIDTH_1) |
						 BANK_HEIGHT(ADDR_SURF_BANK_HEIGHT_1) |
						 MACRO_TILE_ASPECT(ADDR_SURF_MACRO_ASPECT_2) |
						 NUM_BANKS(ADDR_SURF_8_BANK));
				break;
			default:
				gb_tile_moden = 0;
				break;
			}
			rdev->config.cik.macrotile_mode_array[reg_offset] = gb_tile_moden;
			WREG32(GB_MACROTILE_MODE0 + (reg_offset * 4), gb_tile_moden);
		}
	} else
		DRM_ERROR("unknown num pipe config: 0x%x\n", num_pipe_configs);
}

/**
 * cik_select_se_sh - select which SE, SH to address
 *
 * @rdev: radeon_device pointer
 * @se_num: shader engine to address
 * @sh_num: sh block to address
 *
 * Select which SE, SH combinations to address. Certain
 * registers are instanced per SE or SH.  0xffffffff means
 * broadcast to all SEs or SHs (CIK).
 */
static void cik_select_se_sh(struct radeon_device *rdev,
			     u32 se_num, u32 sh_num)
{
	u32 data = INSTANCE_BROADCAST_WRITES;

	if ((se_num == 0xffffffff) && (sh_num == 0xffffffff))
		data |= SH_BROADCAST_WRITES | SE_BROADCAST_WRITES;
	else if (se_num == 0xffffffff)
		data |= SE_BROADCAST_WRITES | SH_INDEX(sh_num);
	else if (sh_num == 0xffffffff)
		data |= SH_BROADCAST_WRITES | SE_INDEX(se_num);
	else
		data |= SH_INDEX(sh_num) | SE_INDEX(se_num);
	WREG32(GRBM_GFX_INDEX, data);
}

/**
 * cik_create_bitmask - create a bitmask
 *
 * @bit_width: length of the mask
 *
 * create a variable length bit mask (CIK).
 * Returns the bitmask.
 */
static u32 cik_create_bitmask(u32 bit_width)
{
	u32 i, mask = 0;

	for (i = 0; i < bit_width; i++) {
		mask <<= 1;
		mask |= 1;
	}
	return mask;
}

/**
 * cik_get_rb_disabled - computes the mask of disabled RBs
 *
 * @rdev: radeon_device pointer
 * @max_rb_num: max RBs (render backends) for the asic
 * @se_num: number of SEs (shader engines) for the asic
 * @sh_per_se: number of SH blocks per SE for the asic
 *
 * Calculates the bitmask of disabled RBs (CIK).
 * Returns the disabled RB bitmask.
 */
static u32 cik_get_rb_disabled(struct radeon_device *rdev,
			      u32 max_rb_num_per_se,
			      u32 sh_per_se)
{
	u32 data, mask;

	data = RREG32(CC_RB_BACKEND_DISABLE);
	if (data & 1)
		data &= BACKEND_DISABLE_MASK;
	else
		data = 0;
	data |= RREG32(GC_USER_RB_BACKEND_DISABLE);

	data >>= BACKEND_DISABLE_SHIFT;

	mask = cik_create_bitmask(max_rb_num_per_se / sh_per_se);

	return data & mask;
}

/**
 * cik_setup_rb - setup the RBs on the asic
 *
 * @rdev: radeon_device pointer
 * @se_num: number of SEs (shader engines) for the asic
 * @sh_per_se: number of SH blocks per SE for the asic
 * @max_rb_num: max RBs (render backends) for the asic
 *
 * Configures per-SE/SH RB registers (CIK).
 */
static void cik_setup_rb(struct radeon_device *rdev,
			 u32 se_num, u32 sh_per_se,
			 u32 max_rb_num_per_se)
{
	int i, j;
	u32 data, mask;
	u32 disabled_rbs = 0;
	u32 enabled_rbs = 0;

	for (i = 0; i < se_num; i++) {
		for (j = 0; j < sh_per_se; j++) {
			cik_select_se_sh(rdev, i, j);
			data = cik_get_rb_disabled(rdev, max_rb_num_per_se, sh_per_se);
			if (rdev->family == CHIP_HAWAII)
				disabled_rbs |= data << ((i * sh_per_se + j) * HAWAII_RB_BITMAP_WIDTH_PER_SH);
			else
				disabled_rbs |= data << ((i * sh_per_se + j) * CIK_RB_BITMAP_WIDTH_PER_SH);
		}
	}
	cik_select_se_sh(rdev, 0xffffffff, 0xffffffff);

	mask = 1;
	for (i = 0; i < max_rb_num_per_se * se_num; i++) {
		if (!(disabled_rbs & mask))
			enabled_rbs |= mask;
		mask <<= 1;
	}

	rdev->config.cik.backend_enable_mask = enabled_rbs;

	for (i = 0; i < se_num; i++) {
		cik_select_se_sh(rdev, i, 0xffffffff);
		data = 0;
		for (j = 0; j < sh_per_se; j++) {
			switch (enabled_rbs & 3) {
			case 0:
				if (j == 0)
					data |= PKR_MAP(RASTER_CONFIG_RB_MAP_3);
				else
					data |= PKR_MAP(RASTER_CONFIG_RB_MAP_0);
				break;
			case 1:
				data |= (RASTER_CONFIG_RB_MAP_0 << (i * sh_per_se + j) * 2);
				break;
			case 2:
				data |= (RASTER_CONFIG_RB_MAP_3 << (i * sh_per_se + j) * 2);
				break;
			case 3:
			default:
				data |= (RASTER_CONFIG_RB_MAP_2 << (i * sh_per_se + j) * 2);
				break;
			}
			enabled_rbs >>= 2;
		}
		WREG32(PA_SC_RASTER_CONFIG, data);
	}
	cik_select_se_sh(rdev, 0xffffffff, 0xffffffff);
}

/**
 * cik_gpu_init - setup the 3D engine
 *
 * @rdev: radeon_device pointer
 *
 * Configures the 3D engine and tiling configuration
 * registers so that the 3D engine is usable.
 */
static void cik_gpu_init(struct radeon_device *rdev)
{
	u32 gb_addr_config = RREG32(GB_ADDR_CONFIG);
	u32 mc_shared_chmap, mc_arb_ramcfg;
	u32 hdp_host_path_cntl;
	u32 tmp;
	int i, j;

	switch (rdev->family) {
	case CHIP_BONAIRE:
		rdev->config.cik.max_shader_engines = 2;
		rdev->config.cik.max_tile_pipes = 4;
		rdev->config.cik.max_cu_per_sh = 7;
		rdev->config.cik.max_sh_per_se = 1;
		rdev->config.cik.max_backends_per_se = 2;
		rdev->config.cik.max_texture_channel_caches = 4;
		rdev->config.cik.max_gprs = 256;
		rdev->config.cik.max_gs_threads = 32;
		rdev->config.cik.max_hw_contexts = 8;

		rdev->config.cik.sc_prim_fifo_size_frontend = 0x20;
		rdev->config.cik.sc_prim_fifo_size_backend = 0x100;
		rdev->config.cik.sc_hiz_tile_fifo_size = 0x30;
		rdev->config.cik.sc_earlyz_tile_fifo_size = 0x130;
		gb_addr_config = BONAIRE_GB_ADDR_CONFIG_GOLDEN;
		break;
	case CHIP_HAWAII:
		rdev->config.cik.max_shader_engines = 4;
		rdev->config.cik.max_tile_pipes = 16;
		rdev->config.cik.max_cu_per_sh = 11;
		rdev->config.cik.max_sh_per_se = 1;
		rdev->config.cik.max_backends_per_se = 4;
		rdev->config.cik.max_texture_channel_caches = 16;
		rdev->config.cik.max_gprs = 256;
		rdev->config.cik.max_gs_threads = 32;
		rdev->config.cik.max_hw_contexts = 8;

		rdev->config.cik.sc_prim_fifo_size_frontend = 0x20;
		rdev->config.cik.sc_prim_fifo_size_backend = 0x100;
		rdev->config.cik.sc_hiz_tile_fifo_size = 0x30;
		rdev->config.cik.sc_earlyz_tile_fifo_size = 0x130;
		gb_addr_config = HAWAII_GB_ADDR_CONFIG_GOLDEN;
		break;
	case CHIP_KAVERI:
		rdev->config.cik.max_shader_engines = 1;
		rdev->config.cik.max_tile_pipes = 4;
		if ((rdev->pdev->device == 0x1304) ||
		    (rdev->pdev->device == 0x1305) ||
		    (rdev->pdev->device == 0x130C) ||
		    (rdev->pdev->device == 0x130F) ||
		    (rdev->pdev->device == 0x1310) ||
		    (rdev->pdev->device == 0x1311) ||
		    (rdev->pdev->device == 0x131C)) {
			rdev->config.cik.max_cu_per_sh = 8;
			rdev->config.cik.max_backends_per_se = 2;
		} else if ((rdev->pdev->device == 0x1309) ||
			   (rdev->pdev->device == 0x130A) ||
			   (rdev->pdev->device == 0x130D) ||
			   (rdev->pdev->device == 0x1313) ||
			   (rdev->pdev->device == 0x131D)) {
			rdev->config.cik.max_cu_per_sh = 6;
			rdev->config.cik.max_backends_per_se = 2;
		} else if ((rdev->pdev->device == 0x1306) ||
			   (rdev->pdev->device == 0x1307) ||
			   (rdev->pdev->device == 0x130B) ||
			   (rdev->pdev->device == 0x130E) ||
			   (rdev->pdev->device == 0x1315) ||
			   (rdev->pdev->device == 0x1318) ||
			   (rdev->pdev->device == 0x131B)) {
			rdev->config.cik.max_cu_per_sh = 4;
			rdev->config.cik.max_backends_per_se = 1;
		} else {
			rdev->config.cik.max_cu_per_sh = 3;
			rdev->config.cik.max_backends_per_se = 1;
		}
		rdev->config.cik.max_sh_per_se = 1;
		rdev->config.cik.max_texture_channel_caches = 4;
		rdev->config.cik.max_gprs = 256;
		rdev->config.cik.max_gs_threads = 16;
		rdev->config.cik.max_hw_contexts = 8;

		rdev->config.cik.sc_prim_fifo_size_frontend = 0x20;
		rdev->config.cik.sc_prim_fifo_size_backend = 0x100;
		rdev->config.cik.sc_hiz_tile_fifo_size = 0x30;
		rdev->config.cik.sc_earlyz_tile_fifo_size = 0x130;
		gb_addr_config = BONAIRE_GB_ADDR_CONFIG_GOLDEN;
		break;
	case CHIP_KABINI:
	case CHIP_MULLINS:
	default:
		rdev->config.cik.max_shader_engines = 1;
		rdev->config.cik.max_tile_pipes = 2;
		rdev->config.cik.max_cu_per_sh = 2;
		rdev->config.cik.max_sh_per_se = 1;
		rdev->config.cik.max_backends_per_se = 1;
		rdev->config.cik.max_texture_channel_caches = 2;
		rdev->config.cik.max_gprs = 256;
		rdev->config.cik.max_gs_threads = 16;
		rdev->config.cik.max_hw_contexts = 8;

		rdev->config.cik.sc_prim_fifo_size_frontend = 0x20;
		rdev->config.cik.sc_prim_fifo_size_backend = 0x100;
		rdev->config.cik.sc_hiz_tile_fifo_size = 0x30;
		rdev->config.cik.sc_earlyz_tile_fifo_size = 0x130;
		gb_addr_config = BONAIRE_GB_ADDR_CONFIG_GOLDEN;
		break;
	}

	/* Initialize HDP */
	for (i = 0, j = 0; i < 32; i++, j += 0x18) {
		WREG32((0x2c14 + j), 0x00000000);
		WREG32((0x2c18 + j), 0x00000000);
		WREG32((0x2c1c + j), 0x00000000);
		WREG32((0x2c20 + j), 0x00000000);
		WREG32((0x2c24 + j), 0x00000000);
	}

	WREG32(GRBM_CNTL, GRBM_READ_TIMEOUT(0xff));

	WREG32(BIF_FB_EN, FB_READ_EN | FB_WRITE_EN);

	mc_shared_chmap = RREG32(MC_SHARED_CHMAP);
	mc_arb_ramcfg = RREG32(MC_ARB_RAMCFG);

	rdev->config.cik.num_tile_pipes = rdev->config.cik.max_tile_pipes;
	rdev->config.cik.mem_max_burst_length_bytes = 256;
	tmp = (mc_arb_ramcfg & NOOFCOLS_MASK) >> NOOFCOLS_SHIFT;
	rdev->config.cik.mem_row_size_in_kb = (4 * (1 << (8 + tmp))) / 1024;
	if (rdev->config.cik.mem_row_size_in_kb > 4)
		rdev->config.cik.mem_row_size_in_kb = 4;
	/* XXX use MC settings? */
	rdev->config.cik.shader_engine_tile_size = 32;
	rdev->config.cik.num_gpus = 1;
	rdev->config.cik.multi_gpu_tile_size = 64;

	/* fix up row size */
	gb_addr_config &= ~ROW_SIZE_MASK;
	switch (rdev->config.cik.mem_row_size_in_kb) {
	case 1:
	default:
		gb_addr_config |= ROW_SIZE(0);
		break;
	case 2:
		gb_addr_config |= ROW_SIZE(1);
		break;
	case 4:
		gb_addr_config |= ROW_SIZE(2);
		break;
	}

	/* setup tiling info dword.  gb_addr_config is not adequate since it does
	 * not have bank info, so create a custom tiling dword.
	 * bits 3:0   num_pipes
	 * bits 7:4   num_banks
	 * bits 11:8  group_size
	 * bits 15:12 row_size
	 */
	rdev->config.cik.tile_config = 0;
	switch (rdev->config.cik.num_tile_pipes) {
	case 1:
		rdev->config.cik.tile_config |= (0 << 0);
		break;
	case 2:
		rdev->config.cik.tile_config |= (1 << 0);
		break;
	case 4:
		rdev->config.cik.tile_config |= (2 << 0);
		break;
	case 8:
	default:
		/* XXX what about 12? */
		rdev->config.cik.tile_config |= (3 << 0);
		break;
	}
	rdev->config.cik.tile_config |=
		((mc_arb_ramcfg & NOOFBANK_MASK) >> NOOFBANK_SHIFT) << 4;
	rdev->config.cik.tile_config |=
		((gb_addr_config & PIPE_INTERLEAVE_SIZE_MASK) >> PIPE_INTERLEAVE_SIZE_SHIFT) << 8;
	rdev->config.cik.tile_config |=
		((gb_addr_config & ROW_SIZE_MASK) >> ROW_SIZE_SHIFT) << 12;

	WREG32(GB_ADDR_CONFIG, gb_addr_config);
	WREG32(HDP_ADDR_CONFIG, gb_addr_config);
	WREG32(DMIF_ADDR_CALC, gb_addr_config);
	WREG32(SDMA0_TILING_CONFIG + SDMA0_REGISTER_OFFSET, gb_addr_config & 0x70);
	WREG32(SDMA0_TILING_CONFIG + SDMA1_REGISTER_OFFSET, gb_addr_config & 0x70);
	WREG32(UVD_UDEC_ADDR_CONFIG, gb_addr_config);
	WREG32(UVD_UDEC_DB_ADDR_CONFIG, gb_addr_config);
	WREG32(UVD_UDEC_DBW_ADDR_CONFIG, gb_addr_config);

	cik_tiling_mode_table_init(rdev);

	cik_setup_rb(rdev, rdev->config.cik.max_shader_engines,
		     rdev->config.cik.max_sh_per_se,
		     rdev->config.cik.max_backends_per_se);

	rdev->config.cik.active_cus = 0;
	for (i = 0; i < rdev->config.cik.max_shader_engines; i++) {
		for (j = 0; j < rdev->config.cik.max_sh_per_se; j++) {
			rdev->config.cik.active_cus +=
				hweight32(cik_get_cu_active_bitmap(rdev, i, j));
		}
	}

	/* set HW defaults for 3D engine */
	WREG32(CP_MEQ_THRESHOLDS, MEQ1_START(0x30) | MEQ2_START(0x60));

	WREG32(SX_DEBUG_1, 0x20);

	WREG32(TA_CNTL_AUX, 0x00010000);

	tmp = RREG32(SPI_CONFIG_CNTL);
	tmp |= 0x03000000;
	WREG32(SPI_CONFIG_CNTL, tmp);

	WREG32(SQ_CONFIG, 1);

	WREG32(DB_DEBUG, 0);

	tmp = RREG32(DB_DEBUG2) & ~0xf00fffff;
	tmp |= 0x00000400;
	WREG32(DB_DEBUG2, tmp);

	tmp = RREG32(DB_DEBUG3) & ~0x0002021c;
	tmp |= 0x00020200;
	WREG32(DB_DEBUG3, tmp);

	tmp = RREG32(CB_HW_CONTROL) & ~0x00010000;
	tmp |= 0x00018208;
	WREG32(CB_HW_CONTROL, tmp);

	WREG32(SPI_CONFIG_CNTL_1, VTX_DONE_DELAY(4));

	WREG32(PA_SC_FIFO_SIZE, (SC_FRONTEND_PRIM_FIFO_SIZE(rdev->config.cik.sc_prim_fifo_size_frontend) |
				 SC_BACKEND_PRIM_FIFO_SIZE(rdev->config.cik.sc_prim_fifo_size_backend) |
				 SC_HIZ_TILE_FIFO_SIZE(rdev->config.cik.sc_hiz_tile_fifo_size) |
				 SC_EARLYZ_TILE_FIFO_SIZE(rdev->config.cik.sc_earlyz_tile_fifo_size)));

	WREG32(VGT_NUM_INSTANCES, 1);

	WREG32(CP_PERFMON_CNTL, 0);

	WREG32(SQ_CONFIG, 0);

	WREG32(PA_SC_FORCE_EOV_MAX_CNTS, (FORCE_EOV_MAX_CLK_CNT(4095) |
					  FORCE_EOV_MAX_REZ_CNT(255)));

	WREG32(VGT_CACHE_INVALIDATION, CACHE_INVALIDATION(VC_AND_TC) |
	       AUTO_INVLD_EN(ES_AND_GS_AUTO));

	WREG32(VGT_GS_VERTEX_REUSE, 16);
	WREG32(PA_SC_LINE_STIPPLE_STATE, 0);

	tmp = RREG32(HDP_MISC_CNTL);
	tmp |= HDP_FLUSH_INVALIDATE_CACHE;
	WREG32(HDP_MISC_CNTL, tmp);

	hdp_host_path_cntl = RREG32(HDP_HOST_PATH_CNTL);
	WREG32(HDP_HOST_PATH_CNTL, hdp_host_path_cntl);

	WREG32(PA_CL_ENHANCE, CLIP_VTX_REORDER_ENA | NUM_CLIP_SEQ(3));
	WREG32(PA_SC_ENHANCE, ENABLE_PA_SC_OUT_OF_ORDER);

	udelay(50);
}

/*
 * GPU scratch registers helpers function.
 */
/**
 * cik_scratch_init - setup driver info for CP scratch regs
 *
 * @rdev: radeon_device pointer
 *
 * Set up the number and offset of the CP scratch registers.
 * NOTE: use of CP scratch registers is a legacy inferface and
 * is not used by default on newer asics (r6xx+).  On newer asics,
 * memory buffers are used for fences rather than scratch regs.
 */
static void cik_scratch_init(struct radeon_device *rdev)
{
	int i;

	rdev->scratch.num_reg = 7;
	rdev->scratch.reg_base = SCRATCH_REG0;
	for (i = 0; i < rdev->scratch.num_reg; i++) {
		rdev->scratch.free[i] = true;
		rdev->scratch.reg[i] = rdev->scratch.reg_base + (i * 4);
	}
}

/**
 * cik_ring_test - basic gfx ring test
 *
 * @rdev: radeon_device pointer
 * @ring: radeon_ring structure holding ring information
 *
 * Allocate a scratch register and write to it using the gfx ring (CIK).
 * Provides a basic gfx ring test to verify that the ring is working.
 * Used by cik_cp_gfx_resume();
 * Returns 0 on success, error on failure.
 */
int cik_ring_test(struct radeon_device *rdev, struct radeon_ring *ring)
{
	uint32_t scratch;
	uint32_t tmp = 0;
	unsigned i;
	int r;

	r = radeon_scratch_get(rdev, &scratch);
	if (r) {
		DRM_ERROR("radeon: cp failed to get scratch reg (%d).\n", r);
		return r;
	}
	WREG32(scratch, 0xCAFEDEAD);
	r = radeon_ring_lock(rdev, ring, 3);
	if (r) {
		DRM_ERROR("radeon: cp failed to lock ring %d (%d).\n", ring->idx, r);
		radeon_scratch_free(rdev, scratch);
		return r;
	}
	radeon_ring_write(ring, PACKET3(PACKET3_SET_UCONFIG_REG, 1));
	radeon_ring_write(ring, ((scratch - PACKET3_SET_UCONFIG_REG_START) >> 2));
	radeon_ring_write(ring, 0xDEADBEEF);
	radeon_ring_unlock_commit(rdev, ring, false);

	for (i = 0; i < rdev->usec_timeout; i++) {
		tmp = RREG32(scratch);
		if (tmp == 0xDEADBEEF)
			break;
		DRM_UDELAY(1);
	}
	if (i < rdev->usec_timeout) {
		DRM_INFO("ring test on %d succeeded in %d usecs\n", ring->idx, i);
	} else {
		DRM_ERROR("radeon: ring %d test failed (scratch(0x%04X)=0x%08X)\n",
			  ring->idx, scratch, tmp);
		r = -EINVAL;
	}
	radeon_scratch_free(rdev, scratch);
	return r;
}

/**
 * cik_hdp_flush_cp_ring_emit - emit an hdp flush on the cp
 *
 * @rdev: radeon_device pointer
 * @ridx: radeon ring index
 *
 * Emits an hdp flush on the cp.
 */
static void cik_hdp_flush_cp_ring_emit(struct radeon_device *rdev,
				       int ridx)
{
	struct radeon_ring *ring = &rdev->ring[ridx];
	u32 ref_and_mask;

	switch (ring->idx) {
	case CAYMAN_RING_TYPE_CP1_INDEX:
	case CAYMAN_RING_TYPE_CP2_INDEX:
	default:
		switch (ring->me) {
		case 0:
			ref_and_mask = CP2 << ring->pipe;
			break;
		case 1:
			ref_and_mask = CP6 << ring->pipe;
			break;
		default:
			return;
		}
		break;
	case RADEON_RING_TYPE_GFX_INDEX:
		ref_and_mask = CP0;
		break;
	}

	radeon_ring_write(ring, PACKET3(PACKET3_WAIT_REG_MEM, 5));
	radeon_ring_write(ring, (WAIT_REG_MEM_OPERATION(1) | /* write, wait, write */
				 WAIT_REG_MEM_FUNCTION(3) |  /* == */
				 WAIT_REG_MEM_ENGINE(1)));   /* pfp */
	radeon_ring_write(ring, GPU_HDP_FLUSH_REQ >> 2);
	radeon_ring_write(ring, GPU_HDP_FLUSH_DONE >> 2);
	radeon_ring_write(ring, ref_and_mask);
	radeon_ring_write(ring, ref_and_mask);
	radeon_ring_write(ring, 0x20); /* poll interval */
}

/**
 * cik_fence_gfx_ring_emit - emit a fence on the gfx ring
 *
 * @rdev: radeon_device pointer
 * @fence: radeon fence object
 *
 * Emits a fence sequnce number on the gfx ring and flushes
 * GPU caches.
 */
void cik_fence_gfx_ring_emit(struct radeon_device *rdev,
			     struct radeon_fence *fence)
{
	struct radeon_ring *ring = &rdev->ring[fence->ring];
	u64 addr = rdev->fence_drv[fence->ring].gpu_addr;

	/* EVENT_WRITE_EOP - flush caches, send int */
	radeon_ring_write(ring, PACKET3(PACKET3_EVENT_WRITE_EOP, 4));
	radeon_ring_write(ring, (EOP_TCL1_ACTION_EN |
				 EOP_TC_ACTION_EN |
				 EVENT_TYPE(CACHE_FLUSH_AND_INV_TS_EVENT) |
				 EVENT_INDEX(5)));
	radeon_ring_write(ring, addr & 0xfffffffc);
	radeon_ring_write(ring, (upper_32_bits(addr) & 0xffff) | DATA_SEL(1) | INT_SEL(2));
	radeon_ring_write(ring, fence->seq);
	radeon_ring_write(ring, 0);
}

/**
 * cik_fence_compute_ring_emit - emit a fence on the compute ring
 *
 * @rdev: radeon_device pointer
 * @fence: radeon fence object
 *
 * Emits a fence sequnce number on the compute ring and flushes
 * GPU caches.
 */
void cik_fence_compute_ring_emit(struct radeon_device *rdev,
				 struct radeon_fence *fence)
{
	struct radeon_ring *ring = &rdev->ring[fence->ring];
	u64 addr = rdev->fence_drv[fence->ring].gpu_addr;

	/* RELEASE_MEM - flush caches, send int */
	radeon_ring_write(ring, PACKET3(PACKET3_RELEASE_MEM, 5));
	radeon_ring_write(ring, (EOP_TCL1_ACTION_EN |
				 EOP_TC_ACTION_EN |
				 EVENT_TYPE(CACHE_FLUSH_AND_INV_TS_EVENT) |
				 EVENT_INDEX(5)));
	radeon_ring_write(ring, DATA_SEL(1) | INT_SEL(2));
	radeon_ring_write(ring, addr & 0xfffffffc);
	radeon_ring_write(ring, upper_32_bits(addr));
	radeon_ring_write(ring, fence->seq);
	radeon_ring_write(ring, 0);
}

/**
 * cik_semaphore_ring_emit - emit a semaphore on the CP ring
 *
 * @rdev: radeon_device pointer
 * @ring: radeon ring buffer object
 * @semaphore: radeon semaphore object
 * @emit_wait: Is this a sempahore wait?
 *
 * Emits a semaphore signal/wait packet to the CP ring and prevents the PFP
 * from running ahead of semaphore waits.
 */
bool cik_semaphore_ring_emit(struct radeon_device *rdev,
			     struct radeon_ring *ring,
			     struct radeon_semaphore *semaphore,
			     bool emit_wait)
{
	uint64_t addr = semaphore->gpu_addr;
	unsigned sel = emit_wait ? PACKET3_SEM_SEL_WAIT : PACKET3_SEM_SEL_SIGNAL;

	radeon_ring_write(ring, PACKET3(PACKET3_MEM_SEMAPHORE, 1));
	radeon_ring_write(ring, lower_32_bits(addr));
	radeon_ring_write(ring, (upper_32_bits(addr) & 0xffff) | sel);

	if (emit_wait && ring->idx == RADEON_RING_TYPE_GFX_INDEX) {
		/* Prevent the PFP from running ahead of the semaphore wait */
		radeon_ring_write(ring, PACKET3(PACKET3_PFP_SYNC_ME, 0));
		radeon_ring_write(ring, 0x0);
	}

	return true;
}

/**
 * cik_copy_cpdma - copy pages using the CP DMA engine
 *
 * @rdev: radeon_device pointer
 * @src_offset: src GPU address
 * @dst_offset: dst GPU address
 * @num_gpu_pages: number of GPU pages to xfer
 * @fence: radeon fence object
 *
 * Copy GPU paging using the CP DMA engine (CIK+).
 * Used by the radeon ttm implementation to move pages if
 * registered as the asic copy callback.
 */
int cik_copy_cpdma(struct radeon_device *rdev,
		   uint64_t src_offset, uint64_t dst_offset,
		   unsigned num_gpu_pages,
		   struct radeon_fence **fence)
{
	struct radeon_semaphore *sem = NULL;
	int ring_index = rdev->asic->copy.blit_ring_index;
	struct radeon_ring *ring = &rdev->ring[ring_index];
	u32 size_in_bytes, cur_size_in_bytes, control;
	int i, num_loops;
	int r = 0;

	r = radeon_semaphore_create(rdev, &sem);
	if (r) {
		DRM_ERROR("radeon: moving bo (%d).\n", r);
		return r;
	}

	size_in_bytes = (num_gpu_pages << RADEON_GPU_PAGE_SHIFT);
	num_loops = DIV_ROUND_UP(size_in_bytes, 0x1fffff);
	r = radeon_ring_lock(rdev, ring, num_loops * 7 + 18);
	if (r) {
		DRM_ERROR("radeon: moving bo (%d).\n", r);
		radeon_semaphore_free(rdev, &sem, NULL);
		return r;
	}

	radeon_semaphore_sync_to(sem, *fence);
	radeon_semaphore_sync_rings(rdev, sem, ring->idx);

	for (i = 0; i < num_loops; i++) {
		cur_size_in_bytes = size_in_bytes;
		if (cur_size_in_bytes > 0x1fffff)
			cur_size_in_bytes = 0x1fffff;
		size_in_bytes -= cur_size_in_bytes;
		control = 0;
		if (size_in_bytes == 0)
			control |= PACKET3_DMA_DATA_CP_SYNC;
		radeon_ring_write(ring, PACKET3(PACKET3_DMA_DATA, 5));
		radeon_ring_write(ring, control);
		radeon_ring_write(ring, lower_32_bits(src_offset));
		radeon_ring_write(ring, upper_32_bits(src_offset));
		radeon_ring_write(ring, lower_32_bits(dst_offset));
		radeon_ring_write(ring, upper_32_bits(dst_offset));
		radeon_ring_write(ring, cur_size_in_bytes);
		src_offset += cur_size_in_bytes;
		dst_offset += cur_size_in_bytes;
	}

	r = radeon_fence_emit(rdev, fence, ring->idx);
	if (r) {
		radeon_ring_unlock_undo(rdev, ring);
		radeon_semaphore_free(rdev, &sem, NULL);
		return r;
	}

	radeon_ring_unlock_commit(rdev, ring, false);
	radeon_semaphore_free(rdev, &sem, *fence);

	return r;
}

/*
 * IB stuff
 */
/**
 * cik_ring_ib_execute - emit an IB (Indirect Buffer) on the gfx ring
 *
 * @rdev: radeon_device pointer
 * @ib: radeon indirect buffer object
 *
 * Emits an DE (drawing engine) or CE (constant engine) IB
 * on the gfx ring.  IBs are usually generated by userspace
 * acceleration drivers and submitted to the kernel for
 * sheduling on the ring.  This function schedules the IB
 * on the gfx ring for execution by the GPU.
 */
void cik_ring_ib_execute(struct radeon_device *rdev, struct radeon_ib *ib)
{
	struct radeon_ring *ring = &rdev->ring[ib->ring];
	u32 header, control = INDIRECT_BUFFER_VALID;

	if (ib->is_const_ib) {
		/* set switch buffer packet before const IB */
		radeon_ring_write(ring, PACKET3(PACKET3_SWITCH_BUFFER, 0));
		radeon_ring_write(ring, 0);

		header = PACKET3(PACKET3_INDIRECT_BUFFER_CONST, 2);
	} else {
		u32 next_rptr;
		if (ring->rptr_save_reg) {
			next_rptr = ring->wptr + 3 + 4;
			radeon_ring_write(ring, PACKET3(PACKET3_SET_UCONFIG_REG, 1));
			radeon_ring_write(ring, ((ring->rptr_save_reg -
						  PACKET3_SET_UCONFIG_REG_START) >> 2));
			radeon_ring_write(ring, next_rptr);
		} else if (rdev->wb.enabled) {
			next_rptr = ring->wptr + 5 + 4;
			radeon_ring_write(ring, PACKET3(PACKET3_WRITE_DATA, 3));
			radeon_ring_write(ring, WRITE_DATA_DST_SEL(1));
			radeon_ring_write(ring, ring->next_rptr_gpu_addr & 0xfffffffc);
			radeon_ring_write(ring, upper_32_bits(ring->next_rptr_gpu_addr));
			radeon_ring_write(ring, next_rptr);
		}

		header = PACKET3(PACKET3_INDIRECT_BUFFER, 2);
	}

	control |= ib->length_dw |
		(ib->vm ? (ib->vm->id << 24) : 0);

	radeon_ring_write(ring, header);
	radeon_ring_write(ring,
#ifdef __BIG_ENDIAN
			  (2 << 0) |
#endif
			  (ib->gpu_addr & 0xFFFFFFFC));
	radeon_ring_write(ring, upper_32_bits(ib->gpu_addr) & 0xFFFF);
	radeon_ring_write(ring, control);
}

/**
 * cik_ib_test - basic gfx ring IB test
 *
 * @rdev: radeon_device pointer
 * @ring: radeon_ring structure holding ring information
 *
 * Allocate an IB and execute it on the gfx ring (CIK).
 * Provides a basic gfx ring test to verify that IBs are working.
 * Returns 0 on success, error on failure.
 */
int cik_ib_test(struct radeon_device *rdev, struct radeon_ring *ring)
{
	struct radeon_ib ib;
	uint32_t scratch;
	uint32_t tmp = 0;
	unsigned i;
	int r;

	r = radeon_scratch_get(rdev, &scratch);
	if (r) {
		DRM_ERROR("radeon: failed to get scratch reg (%d).\n", r);
		return r;
	}
	WREG32(scratch, 0xCAFEDEAD);
	r = radeon_ib_get(rdev, ring->idx, &ib, NULL, 256);
	if (r) {
		DRM_ERROR("radeon: failed to get ib (%d).\n", r);
		radeon_scratch_free(rdev, scratch);
		return r;
	}
	ib.ptr[0] = PACKET3(PACKET3_SET_UCONFIG_REG, 1);
	ib.ptr[1] = ((scratch - PACKET3_SET_UCONFIG_REG_START) >> 2);
	ib.ptr[2] = 0xDEADBEEF;
	ib.length_dw = 3;
	r = radeon_ib_schedule(rdev, &ib, NULL, false);
	if (r) {
		radeon_scratch_free(rdev, scratch);
		radeon_ib_free(rdev, &ib);
		DRM_ERROR("radeon: failed to schedule ib (%d).\n", r);
		return r;
	}
	r = radeon_fence_wait(ib.fence, false);
	if (r) {
		DRM_ERROR("radeon: fence wait failed (%d).\n", r);
		radeon_scratch_free(rdev, scratch);
		radeon_ib_free(rdev, &ib);
		return r;
	}
	for (i = 0; i < rdev->usec_timeout; i++) {
		tmp = RREG32(scratch);
		if (tmp == 0xDEADBEEF)
			break;
		DRM_UDELAY(1);
	}
	if (i < rdev->usec_timeout) {
		DRM_INFO("ib test on ring %d succeeded in %u usecs\n", ib.fence->ring, i);
	} else {
		DRM_ERROR("radeon: ib test failed (scratch(0x%04X)=0x%08X)\n",
			  scratch, tmp);
		r = -EINVAL;
	}
	radeon_scratch_free(rdev, scratch);
	radeon_ib_free(rdev, &ib);
	return r;
}

/*
 * CP.
 * On CIK, gfx and compute now have independant command processors.
 *
 * GFX
 * Gfx consists of a single ring and can process both gfx jobs and
 * compute jobs.  The gfx CP consists of three microengines (ME):
 * PFP - Pre-Fetch Parser
 * ME - Micro Engine
 * CE - Constant Engine
 * The PFP and ME make up what is considered the Drawing Engine (DE).
 * The CE is an asynchronous engine used for updating buffer desciptors
 * used by the DE so that they can be loaded into cache in parallel
 * while the DE is processing state update packets.
 *
 * Compute
 * The compute CP consists of two microengines (ME):
 * MEC1 - Compute MicroEngine 1
 * MEC2 - Compute MicroEngine 2
 * Each MEC supports 4 compute pipes and each pipe supports 8 queues.
 * The queues are exposed to userspace and are programmed directly
 * by the compute runtime.
 */
/**
 * cik_cp_gfx_enable - enable/disable the gfx CP MEs
 *
 * @rdev: radeon_device pointer
 * @enable: enable or disable the MEs
 *
 * Halts or unhalts the gfx MEs.
 */
static void cik_cp_gfx_enable(struct radeon_device *rdev, bool enable)
{
	if (enable)
		WREG32(CP_ME_CNTL, 0);
	else {
		if (rdev->asic->copy.copy_ring_index == RADEON_RING_TYPE_GFX_INDEX)
			radeon_ttm_set_active_vram_size(rdev, rdev->mc.visible_vram_size);
		WREG32(CP_ME_CNTL, (CP_ME_HALT | CP_PFP_HALT | CP_CE_HALT));
		rdev->ring[RADEON_RING_TYPE_GFX_INDEX].ready = false;
	}
	udelay(50);
}

/**
 * cik_cp_gfx_load_microcode - load the gfx CP ME ucode
 *
 * @rdev: radeon_device pointer
 *
 * Loads the gfx PFP, ME, and CE ucode.
 * Returns 0 for success, -EINVAL if the ucode is not available.
 */
static int cik_cp_gfx_load_microcode(struct radeon_device *rdev)
{
	int i;

	if (!rdev->me_fw || !rdev->pfp_fw || !rdev->ce_fw)
		return -EINVAL;

	cik_cp_gfx_enable(rdev, false);

	if (rdev->new_fw) {
		const struct gfx_firmware_header_v1_0 *pfp_hdr =
			(const struct gfx_firmware_header_v1_0 *)rdev->pfp_fw->data;
		const struct gfx_firmware_header_v1_0 *ce_hdr =
			(const struct gfx_firmware_header_v1_0 *)rdev->ce_fw->data;
		const struct gfx_firmware_header_v1_0 *me_hdr =
			(const struct gfx_firmware_header_v1_0 *)rdev->me_fw->data;
		const __le32 *fw_data;
		u32 fw_size;

		radeon_ucode_print_gfx_hdr(&pfp_hdr->header);
		radeon_ucode_print_gfx_hdr(&ce_hdr->header);
		radeon_ucode_print_gfx_hdr(&me_hdr->header);

		/* PFP */
		fw_data = (const __le32 *)
			(rdev->pfp_fw->data + le32_to_cpu(pfp_hdr->header.ucode_array_offset_bytes));
		fw_size = le32_to_cpu(pfp_hdr->header.ucode_size_bytes) / 4;
		WREG32(CP_PFP_UCODE_ADDR, 0);
		for (i = 0; i < fw_size; i++)
			WREG32(CP_PFP_UCODE_DATA, le32_to_cpup(fw_data++));
		WREG32(CP_PFP_UCODE_ADDR, 0);

		/* CE */
		fw_data = (const __le32 *)
			(rdev->ce_fw->data + le32_to_cpu(ce_hdr->header.ucode_array_offset_bytes));
		fw_size = le32_to_cpu(ce_hdr->header.ucode_size_bytes) / 4;
		WREG32(CP_CE_UCODE_ADDR, 0);
		for (i = 0; i < fw_size; i++)
			WREG32(CP_CE_UCODE_DATA, le32_to_cpup(fw_data++));
		WREG32(CP_CE_UCODE_ADDR, 0);

		/* ME */
		fw_data = (const __be32 *)
			(rdev->me_fw->data + le32_to_cpu(me_hdr->header.ucode_array_offset_bytes));
		fw_size = le32_to_cpu(me_hdr->header.ucode_size_bytes) / 4;
		WREG32(CP_ME_RAM_WADDR, 0);
		for (i = 0; i < fw_size; i++)
			WREG32(CP_ME_RAM_DATA, le32_to_cpup(fw_data++));
		WREG32(CP_ME_RAM_WADDR, 0);
	} else {
		const __be32 *fw_data;

		/* PFP */
		fw_data = (const __be32 *)rdev->pfp_fw->data;
		WREG32(CP_PFP_UCODE_ADDR, 0);
		for (i = 0; i < CIK_PFP_UCODE_SIZE; i++)
			WREG32(CP_PFP_UCODE_DATA, be32_to_cpup(fw_data++));
		WREG32(CP_PFP_UCODE_ADDR, 0);

		/* CE */
		fw_data = (const __be32 *)rdev->ce_fw->data;
		WREG32(CP_CE_UCODE_ADDR, 0);
		for (i = 0; i < CIK_CE_UCODE_SIZE; i++)
			WREG32(CP_CE_UCODE_DATA, be32_to_cpup(fw_data++));
		WREG32(CP_CE_UCODE_ADDR, 0);

		/* ME */
		fw_data = (const __be32 *)rdev->me_fw->data;
		WREG32(CP_ME_RAM_WADDR, 0);
		for (i = 0; i < CIK_ME_UCODE_SIZE; i++)
			WREG32(CP_ME_RAM_DATA, be32_to_cpup(fw_data++));
		WREG32(CP_ME_RAM_WADDR, 0);
	}

	WREG32(CP_PFP_UCODE_ADDR, 0);
	WREG32(CP_CE_UCODE_ADDR, 0);
	WREG32(CP_ME_RAM_WADDR, 0);
	WREG32(CP_ME_RAM_RADDR, 0);
	return 0;
}

/**
 * cik_cp_gfx_start - start the gfx ring
 *
 * @rdev: radeon_device pointer
 *
 * Enables the ring and loads the clear state context and other
 * packets required to init the ring.
 * Returns 0 for success, error for failure.
 */
static int cik_cp_gfx_start(struct radeon_device *rdev)
{
	struct radeon_ring *ring = &rdev->ring[RADEON_RING_TYPE_GFX_INDEX];
	int r, i;

	/* init the CP */
	WREG32(CP_MAX_CONTEXT, rdev->config.cik.max_hw_contexts - 1);
	WREG32(CP_ENDIAN_SWAP, 0);
	WREG32(CP_DEVICE_ID, 1);

	cik_cp_gfx_enable(rdev, true);

	r = radeon_ring_lock(rdev, ring, cik_default_size + 17);
	if (r) {
		DRM_ERROR("radeon: cp failed to lock ring (%d).\n", r);
		return r;
	}

	/* init the CE partitions.  CE only used for gfx on CIK */
	radeon_ring_write(ring, PACKET3(PACKET3_SET_BASE, 2));
	radeon_ring_write(ring, PACKET3_BASE_INDEX(CE_PARTITION_BASE));
	radeon_ring_write(ring, 0xc000);
	radeon_ring_write(ring, 0xc000);

	/* setup clear context state */
	radeon_ring_write(ring, PACKET3(PACKET3_PREAMBLE_CNTL, 0));
	radeon_ring_write(ring, PACKET3_PREAMBLE_BEGIN_CLEAR_STATE);

	radeon_ring_write(ring, PACKET3(PACKET3_CONTEXT_CONTROL, 1));
	radeon_ring_write(ring, 0x80000000);
	radeon_ring_write(ring, 0x80000000);

	for (i = 0; i < cik_default_size; i++)
		radeon_ring_write(ring, cik_default_state[i]);

	radeon_ring_write(ring, PACKET3(PACKET3_PREAMBLE_CNTL, 0));
	radeon_ring_write(ring, PACKET3_PREAMBLE_END_CLEAR_STATE);

	/* set clear context state */
	radeon_ring_write(ring, PACKET3(PACKET3_CLEAR_STATE, 0));
	radeon_ring_write(ring, 0);

	radeon_ring_write(ring, PACKET3(PACKET3_SET_CONTEXT_REG, 2));
	radeon_ring_write(ring, 0x00000316);
	radeon_ring_write(ring, 0x0000000e); /* VGT_VERTEX_REUSE_BLOCK_CNTL */
	radeon_ring_write(ring, 0x00000010); /* VGT_OUT_DEALLOC_CNTL */

	radeon_ring_unlock_commit(rdev, ring, false);

	return 0;
}

/**
 * cik_cp_gfx_fini - stop the gfx ring
 *
 * @rdev: radeon_device pointer
 *
 * Stop the gfx ring and tear down the driver ring
 * info.
 */
static void cik_cp_gfx_fini(struct radeon_device *rdev)
{
	cik_cp_gfx_enable(rdev, false);
	radeon_ring_fini(rdev, &rdev->ring[RADEON_RING_TYPE_GFX_INDEX]);
}

/**
 * cik_cp_gfx_resume - setup the gfx ring buffer registers
 *
 * @rdev: radeon_device pointer
 *
 * Program the location and size of the gfx ring buffer
 * and test it to make sure it's working.
 * Returns 0 for success, error for failure.
 */
static int cik_cp_gfx_resume(struct radeon_device *rdev)
{
	struct radeon_ring *ring;
	u32 tmp;
	u32 rb_bufsz;
	u64 rb_addr;
	int r;

	WREG32(CP_SEM_WAIT_TIMER, 0x0);
	if (rdev->family != CHIP_HAWAII)
		WREG32(CP_SEM_INCOMPLETE_TIMER_CNTL, 0x0);

	/* Set the write pointer delay */
	WREG32(CP_RB_WPTR_DELAY, 0);

	/* set the RB to use vmid 0 */
	WREG32(CP_RB_VMID, 0);

	WREG32(SCRATCH_ADDR, ((rdev->wb.gpu_addr + RADEON_WB_SCRATCH_OFFSET) >> 8) & 0xFFFFFFFF);

	/* ring 0 - compute and gfx */
	/* Set ring buffer size */
	ring = &rdev->ring[RADEON_RING_TYPE_GFX_INDEX];
	rb_bufsz = order_base_2(ring->ring_size / 8);
	tmp = (order_base_2(RADEON_GPU_PAGE_SIZE/8) << 8) | rb_bufsz;
#ifdef __BIG_ENDIAN
	tmp |= BUF_SWAP_32BIT;
#endif
	WREG32(CP_RB0_CNTL, tmp);

	/* Initialize the ring buffer's read and write pointers */
	WREG32(CP_RB0_CNTL, tmp | RB_RPTR_WR_ENA);
	ring->wptr = 0;
	WREG32(CP_RB0_WPTR, ring->wptr);

	/* set the wb address wether it's enabled or not */
	WREG32(CP_RB0_RPTR_ADDR, (rdev->wb.gpu_addr + RADEON_WB_CP_RPTR_OFFSET) & 0xFFFFFFFC);
	WREG32(CP_RB0_RPTR_ADDR_HI, upper_32_bits(rdev->wb.gpu_addr + RADEON_WB_CP_RPTR_OFFSET) & 0xFF);

	/* scratch register shadowing is no longer supported */
	WREG32(SCRATCH_UMSK, 0);

	if (!rdev->wb.enabled)
		tmp |= RB_NO_UPDATE;

	mdelay(1);
	WREG32(CP_RB0_CNTL, tmp);

	rb_addr = ring->gpu_addr >> 8;
	WREG32(CP_RB0_BASE, rb_addr);
	WREG32(CP_RB0_BASE_HI, upper_32_bits(rb_addr));

	/* start the ring */
	cik_cp_gfx_start(rdev);
	rdev->ring[RADEON_RING_TYPE_GFX_INDEX].ready = true;
	r = radeon_ring_test(rdev, RADEON_RING_TYPE_GFX_INDEX, &rdev->ring[RADEON_RING_TYPE_GFX_INDEX]);
	if (r) {
		rdev->ring[RADEON_RING_TYPE_GFX_INDEX].ready = false;
		return r;
	}

	if (rdev->asic->copy.copy_ring_index == RADEON_RING_TYPE_GFX_INDEX)
		radeon_ttm_set_active_vram_size(rdev, rdev->mc.real_vram_size);

	return 0;
}

u32 cik_gfx_get_rptr(struct radeon_device *rdev,
		     struct radeon_ring *ring)
{
	u32 rptr;

	if (rdev->wb.enabled)
		rptr = rdev->wb.wb[ring->rptr_offs/4];
	else
		rptr = RREG32(CP_RB0_RPTR);

	return rptr;
}

u32 cik_gfx_get_wptr(struct radeon_device *rdev,
		     struct radeon_ring *ring)
{
	u32 wptr;

	wptr = RREG32(CP_RB0_WPTR);

	return wptr;
}

void cik_gfx_set_wptr(struct radeon_device *rdev,
		      struct radeon_ring *ring)
{
	WREG32(CP_RB0_WPTR, ring->wptr);
	(void)RREG32(CP_RB0_WPTR);
}

u32 cik_compute_get_rptr(struct radeon_device *rdev,
			 struct radeon_ring *ring)
{
	u32 rptr;

	if (rdev->wb.enabled) {
		rptr = rdev->wb.wb[ring->rptr_offs/4];
	} else {
		mutex_lock(&rdev->srbm_mutex);
		cik_srbm_select(rdev, ring->me, ring->pipe, ring->queue, 0);
		rptr = RREG32(CP_HQD_PQ_RPTR);
		cik_srbm_select(rdev, 0, 0, 0, 0);
		mutex_unlock(&rdev->srbm_mutex);
	}

	return rptr;
}

u32 cik_compute_get_wptr(struct radeon_device *rdev,
			 struct radeon_ring *ring)
{
	u32 wptr;

	if (rdev->wb.enabled) {
		/* XXX check if swapping is necessary on BE */
		wptr = rdev->wb.wb[ring->wptr_offs/4];
	} else {
		mutex_lock(&rdev->srbm_mutex);
		cik_srbm_select(rdev, ring->me, ring->pipe, ring->queue, 0);
		wptr = RREG32(CP_HQD_PQ_WPTR);
		cik_srbm_select(rdev, 0, 0, 0, 0);
		mutex_unlock(&rdev->srbm_mutex);
	}

	return wptr;
}

void cik_compute_set_wptr(struct radeon_device *rdev,
			  struct radeon_ring *ring)
{
	/* XXX check if swapping is necessary on BE */
	rdev->wb.wb[ring->wptr_offs/4] = ring->wptr;
	WDOORBELL32(ring->doorbell_index, ring->wptr);
}

/**
 * cik_cp_compute_enable - enable/disable the compute CP MEs
 *
 * @rdev: radeon_device pointer
 * @enable: enable or disable the MEs
 *
 * Halts or unhalts the compute MEs.
 */
static void cik_cp_compute_enable(struct radeon_device *rdev, bool enable)
{
	if (enable)
		WREG32(CP_MEC_CNTL, 0);
	else {
		WREG32(CP_MEC_CNTL, (MEC_ME1_HALT | MEC_ME2_HALT));
		rdev->ring[CAYMAN_RING_TYPE_CP1_INDEX].ready = false;
		rdev->ring[CAYMAN_RING_TYPE_CP2_INDEX].ready = false;
	}
	udelay(50);
}

/**
 * cik_cp_compute_load_microcode - load the compute CP ME ucode
 *
 * @rdev: radeon_device pointer
 *
 * Loads the compute MEC1&2 ucode.
 * Returns 0 for success, -EINVAL if the ucode is not available.
 */
static int cik_cp_compute_load_microcode(struct radeon_device *rdev)
{
	int i;

	if (!rdev->mec_fw)
		return -EINVAL;

	cik_cp_compute_enable(rdev, false);

	if (rdev->new_fw) {
		const struct gfx_firmware_header_v1_0 *mec_hdr =
			(const struct gfx_firmware_header_v1_0 *)rdev->mec_fw->data;
		const __le32 *fw_data;
		u32 fw_size;

		radeon_ucode_print_gfx_hdr(&mec_hdr->header);

		/* MEC1 */
		fw_data = (const __le32 *)
			(rdev->mec_fw->data + le32_to_cpu(mec_hdr->header.ucode_array_offset_bytes));
		fw_size = le32_to_cpu(mec_hdr->header.ucode_size_bytes) / 4;
		WREG32(CP_MEC_ME1_UCODE_ADDR, 0);
		for (i = 0; i < fw_size; i++)
			WREG32(CP_MEC_ME1_UCODE_DATA, le32_to_cpup(fw_data++));
		WREG32(CP_MEC_ME1_UCODE_ADDR, 0);

		/* MEC2 */
		if (rdev->family == CHIP_KAVERI) {
			const struct gfx_firmware_header_v1_0 *mec2_hdr =
				(const struct gfx_firmware_header_v1_0 *)rdev->mec2_fw->data;

			fw_data = (const __le32 *)
				(rdev->mec2_fw->data +
				 le32_to_cpu(mec2_hdr->header.ucode_array_offset_bytes));
			fw_size = le32_to_cpu(mec2_hdr->header.ucode_size_bytes) / 4;
			WREG32(CP_MEC_ME2_UCODE_ADDR, 0);
			for (i = 0; i < fw_size; i++)
				WREG32(CP_MEC_ME2_UCODE_DATA, le32_to_cpup(fw_data++));
			WREG32(CP_MEC_ME2_UCODE_ADDR, 0);
		}
	} else {
		const __be32 *fw_data;

		/* MEC1 */
		fw_data = (const __be32 *)rdev->mec_fw->data;
		WREG32(CP_MEC_ME1_UCODE_ADDR, 0);
		for (i = 0; i < CIK_MEC_UCODE_SIZE; i++)
			WREG32(CP_MEC_ME1_UCODE_DATA, be32_to_cpup(fw_data++));
		WREG32(CP_MEC_ME1_UCODE_ADDR, 0);

		if (rdev->family == CHIP_KAVERI) {
			/* MEC2 */
			fw_data = (const __be32 *)rdev->mec_fw->data;
			WREG32(CP_MEC_ME2_UCODE_ADDR, 0);
			for (i = 0; i < CIK_MEC_UCODE_SIZE; i++)
				WREG32(CP_MEC_ME2_UCODE_DATA, be32_to_cpup(fw_data++));
			WREG32(CP_MEC_ME2_UCODE_ADDR, 0);
		}
	}

	return 0;
}

/**
 * cik_cp_compute_start - start the compute queues
 *
 * @rdev: radeon_device pointer
 *
 * Enable the compute queues.
 * Returns 0 for success, error for failure.
 */
static int cik_cp_compute_start(struct radeon_device *rdev)
{
	cik_cp_compute_enable(rdev, true);

	return 0;
}

/**
 * cik_cp_compute_fini - stop the compute queues
 *
 * @rdev: radeon_device pointer
 *
 * Stop the compute queues and tear down the driver queue
 * info.
 */
static void cik_cp_compute_fini(struct radeon_device *rdev)
{
	int i, idx, r;

	cik_cp_compute_enable(rdev, false);

	for (i = 0; i < 2; i++) {
		if (i == 0)
			idx = CAYMAN_RING_TYPE_CP1_INDEX;
		else
			idx = CAYMAN_RING_TYPE_CP2_INDEX;

		if (rdev->ring[idx].mqd_obj) {
			r = radeon_bo_reserve(rdev->ring[idx].mqd_obj, false);
			if (unlikely(r != 0))
				dev_warn(rdev->dev, "(%d) reserve MQD bo failed\n", r);

			radeon_bo_unpin(rdev->ring[idx].mqd_obj);
			radeon_bo_unreserve(rdev->ring[idx].mqd_obj);

			radeon_bo_unref(&rdev->ring[idx].mqd_obj);
			rdev->ring[idx].mqd_obj = NULL;
		}
	}
}

static void cik_mec_fini(struct radeon_device *rdev)
{
	int r;

	if (rdev->mec.hpd_eop_obj) {
		r = radeon_bo_reserve(rdev->mec.hpd_eop_obj, false);
		if (unlikely(r != 0))
			dev_warn(rdev->dev, "(%d) reserve HPD EOP bo failed\n", r);
		radeon_bo_unpin(rdev->mec.hpd_eop_obj);
		radeon_bo_unreserve(rdev->mec.hpd_eop_obj);

		radeon_bo_unref(&rdev->mec.hpd_eop_obj);
		rdev->mec.hpd_eop_obj = NULL;
	}
}

#define MEC_HPD_SIZE 2048

static int cik_mec_init(struct radeon_device *rdev)
{
	int r;
	u32 *hpd;

	/*
	 * KV:    2 MEC, 4 Pipes/MEC, 8 Queues/Pipe - 64 Queues total
	 * CI/KB: 1 MEC, 4 Pipes/MEC, 8 Queues/Pipe - 32 Queues total
	 */
	if (rdev->family == CHIP_KAVERI)
		rdev->mec.num_mec = 2;
	else
		rdev->mec.num_mec = 1;
	rdev->mec.num_pipe = 4;
	rdev->mec.num_queue = rdev->mec.num_mec * rdev->mec.num_pipe * 8;

	if (rdev->mec.hpd_eop_obj == NULL) {
		r = radeon_bo_create(rdev,
				     rdev->mec.num_mec *rdev->mec.num_pipe * MEC_HPD_SIZE * 2,
				     PAGE_SIZE, true,
				     RADEON_GEM_DOMAIN_GTT, 0, NULL,
				     &rdev->mec.hpd_eop_obj);
		if (r) {
			dev_warn(rdev->dev, "(%d) create HDP EOP bo failed\n", r);
			return r;
		}
	}

	r = radeon_bo_reserve(rdev->mec.hpd_eop_obj, false);
	if (unlikely(r != 0)) {
		cik_mec_fini(rdev);
		return r;
	}
	r = radeon_bo_pin(rdev->mec.hpd_eop_obj, RADEON_GEM_DOMAIN_GTT,
			  &rdev->mec.hpd_eop_gpu_addr);
	if (r) {
		dev_warn(rdev->dev, "(%d) pin HDP EOP bo failed\n", r);
		cik_mec_fini(rdev);
		return r;
	}
	r = radeon_bo_kmap(rdev->mec.hpd_eop_obj, (void **)&hpd);
	if (r) {
		dev_warn(rdev->dev, "(%d) map HDP EOP bo failed\n", r);
		cik_mec_fini(rdev);
		return r;
	}

	/* clear memory.  Not sure if this is required or not */
	memset(hpd, 0, rdev->mec.num_mec *rdev->mec.num_pipe * MEC_HPD_SIZE * 2);

	radeon_bo_kunmap(rdev->mec.hpd_eop_obj);
	radeon_bo_unreserve(rdev->mec.hpd_eop_obj);

	return 0;
}

struct hqd_registers
{
	u32 cp_mqd_base_addr;
	u32 cp_mqd_base_addr_hi;
	u32 cp_hqd_active;
	u32 cp_hqd_vmid;
	u32 cp_hqd_persistent_state;
	u32 cp_hqd_pipe_priority;
	u32 cp_hqd_queue_priority;
	u32 cp_hqd_quantum;
	u32 cp_hqd_pq_base;
	u32 cp_hqd_pq_base_hi;
	u32 cp_hqd_pq_rptr;
	u32 cp_hqd_pq_rptr_report_addr;
	u32 cp_hqd_pq_rptr_report_addr_hi;
	u32 cp_hqd_pq_wptr_poll_addr;
	u32 cp_hqd_pq_wptr_poll_addr_hi;
	u32 cp_hqd_pq_doorbell_control;
	u32 cp_hqd_pq_wptr;
	u32 cp_hqd_pq_control;
	u32 cp_hqd_ib_base_addr;
	u32 cp_hqd_ib_base_addr_hi;
	u32 cp_hqd_ib_rptr;
	u32 cp_hqd_ib_control;
	u32 cp_hqd_iq_timer;
	u32 cp_hqd_iq_rptr;
	u32 cp_hqd_dequeue_request;
	u32 cp_hqd_dma_offload;
	u32 cp_hqd_sema_cmd;
	u32 cp_hqd_msg_type;
	u32 cp_hqd_atomic0_preop_lo;
	u32 cp_hqd_atomic0_preop_hi;
	u32 cp_hqd_atomic1_preop_lo;
	u32 cp_hqd_atomic1_preop_hi;
	u32 cp_hqd_hq_scheduler0;
	u32 cp_hqd_hq_scheduler1;
	u32 cp_mqd_control;
};

struct bonaire_mqd
{
	u32 header;
	u32 dispatch_initiator;
	u32 dimensions[3];
	u32 start_idx[3];
	u32 num_threads[3];
	u32 pipeline_stat_enable;
	u32 perf_counter_enable;
	u32 pgm[2];
	u32 tba[2];
	u32 tma[2];
	u32 pgm_rsrc[2];
	u32 vmid;
	u32 resource_limits;
	u32 static_thread_mgmt01[2];
	u32 tmp_ring_size;
	u32 static_thread_mgmt23[2];
	u32 restart[3];
	u32 thread_trace_enable;
	u32 reserved1;
	u32 user_data[16];
	u32 vgtcs_invoke_count[2];
	struct hqd_registers queue_state;
	u32 dequeue_cntr;
	u32 interrupt_queue[64];
};

/**
 * cik_cp_compute_resume - setup the compute queue registers
 *
 * @rdev: radeon_device pointer
 *
 * Program the compute queues and test them to make sure they
 * are working.
 * Returns 0 for success, error for failure.
 */
static int cik_cp_compute_resume(struct radeon_device *rdev)
{
	int r, i, j, idx;
	u32 tmp;
	bool use_doorbell = true;
	u64 hqd_gpu_addr;
	u64 mqd_gpu_addr;
	u64 eop_gpu_addr;
	u64 wb_gpu_addr;
	u32 *buf;
	struct bonaire_mqd *mqd;

	r = cik_cp_compute_start(rdev);
	if (r)
		return r;

	/* fix up chicken bits */
	tmp = RREG32(CP_CPF_DEBUG);
	tmp |= (1 << 23);
	WREG32(CP_CPF_DEBUG, tmp);

	/* init the pipes */
	mutex_lock(&rdev->srbm_mutex);
	for (i = 0; i < (rdev->mec.num_pipe * rdev->mec.num_mec); i++) {
		int me = (i < 4) ? 1 : 2;
		int pipe = (i < 4) ? i : (i - 4);

		eop_gpu_addr = rdev->mec.hpd_eop_gpu_addr + (i * MEC_HPD_SIZE * 2);

		cik_srbm_select(rdev, me, pipe, 0, 0);

		/* write the EOP addr */
		WREG32(CP_HPD_EOP_BASE_ADDR, eop_gpu_addr >> 8);
		WREG32(CP_HPD_EOP_BASE_ADDR_HI, upper_32_bits(eop_gpu_addr) >> 8);

		/* set the VMID assigned */
		WREG32(CP_HPD_EOP_VMID, 0);

		/* set the EOP size, register value is 2^(EOP_SIZE+1) dwords */
		tmp = RREG32(CP_HPD_EOP_CONTROL);
		tmp &= ~EOP_SIZE_MASK;
		tmp |= order_base_2(MEC_HPD_SIZE / 8);
		WREG32(CP_HPD_EOP_CONTROL, tmp);
	}
	cik_srbm_select(rdev, 0, 0, 0, 0);
	mutex_unlock(&rdev->srbm_mutex);

	/* init the queues.  Just two for now. */
	for (i = 0; i < 2; i++) {
		if (i == 0)
			idx = CAYMAN_RING_TYPE_CP1_INDEX;
		else
			idx = CAYMAN_RING_TYPE_CP2_INDEX;

		if (rdev->ring[idx].mqd_obj == NULL) {
			r = radeon_bo_create(rdev,
					     sizeof(struct bonaire_mqd),
					     PAGE_SIZE, true,
					     RADEON_GEM_DOMAIN_GTT, 0, NULL,
					     &rdev->ring[idx].mqd_obj);
			if (r) {
				dev_warn(rdev->dev, "(%d) create MQD bo failed\n", r);
				return r;
			}
		}

		r = radeon_bo_reserve(rdev->ring[idx].mqd_obj, false);
		if (unlikely(r != 0)) {
			cik_cp_compute_fini(rdev);
			return r;
		}
		r = radeon_bo_pin(rdev->ring[idx].mqd_obj, RADEON_GEM_DOMAIN_GTT,
				  &mqd_gpu_addr);
		if (r) {
			dev_warn(rdev->dev, "(%d) pin MQD bo failed\n", r);
			cik_cp_compute_fini(rdev);
			return r;
		}
		r = radeon_bo_kmap(rdev->ring[idx].mqd_obj, (void **)&buf);
		if (r) {
			dev_warn(rdev->dev, "(%d) map MQD bo failed\n", r);
			cik_cp_compute_fini(rdev);
			return r;
		}

		/* init the mqd struct */
		memset(buf, 0, sizeof(struct bonaire_mqd));

		mqd = (struct bonaire_mqd *)buf;
		mqd->header = 0xC0310800;
		mqd->static_thread_mgmt01[0] = 0xffffffff;
		mqd->static_thread_mgmt01[1] = 0xffffffff;
		mqd->static_thread_mgmt23[0] = 0xffffffff;
		mqd->static_thread_mgmt23[1] = 0xffffffff;

		mutex_lock(&rdev->srbm_mutex);
		cik_srbm_select(rdev, rdev->ring[idx].me,
				rdev->ring[idx].pipe,
				rdev->ring[idx].queue, 0);

		/* disable wptr polling */
		tmp = RREG32(CP_PQ_WPTR_POLL_CNTL);
		tmp &= ~WPTR_POLL_EN;
		WREG32(CP_PQ_WPTR_POLL_CNTL, tmp);

		/* enable doorbell? */
		mqd->queue_state.cp_hqd_pq_doorbell_control =
			RREG32(CP_HQD_PQ_DOORBELL_CONTROL);
		if (use_doorbell)
			mqd->queue_state.cp_hqd_pq_doorbell_control |= DOORBELL_EN;
		else
			mqd->queue_state.cp_hqd_pq_doorbell_control &= ~DOORBELL_EN;
		WREG32(CP_HQD_PQ_DOORBELL_CONTROL,
		       mqd->queue_state.cp_hqd_pq_doorbell_control);

		/* disable the queue if it's active */
		mqd->queue_state.cp_hqd_dequeue_request = 0;
		mqd->queue_state.cp_hqd_pq_rptr = 0;
		mqd->queue_state.cp_hqd_pq_wptr= 0;
		if (RREG32(CP_HQD_ACTIVE) & 1) {
			WREG32(CP_HQD_DEQUEUE_REQUEST, 1);
			for (j = 0; j < rdev->usec_timeout; j++) {
				if (!(RREG32(CP_HQD_ACTIVE) & 1))
					break;
				udelay(1);
			}
			WREG32(CP_HQD_DEQUEUE_REQUEST, mqd->queue_state.cp_hqd_dequeue_request);
			WREG32(CP_HQD_PQ_RPTR, mqd->queue_state.cp_hqd_pq_rptr);
			WREG32(CP_HQD_PQ_WPTR, mqd->queue_state.cp_hqd_pq_wptr);
		}

		/* set the pointer to the MQD */
		mqd->queue_state.cp_mqd_base_addr = mqd_gpu_addr & 0xfffffffc;
		mqd->queue_state.cp_mqd_base_addr_hi = upper_32_bits(mqd_gpu_addr);
		WREG32(CP_MQD_BASE_ADDR, mqd->queue_state.cp_mqd_base_addr);
		WREG32(CP_MQD_BASE_ADDR_HI, mqd->queue_state.cp_mqd_base_addr_hi);
		/* set MQD vmid to 0 */
		mqd->queue_state.cp_mqd_control = RREG32(CP_MQD_CONTROL);
		mqd->queue_state.cp_mqd_control &= ~MQD_VMID_MASK;
		WREG32(CP_MQD_CONTROL, mqd->queue_state.cp_mqd_control);

		/* set the pointer to the HQD, this is similar CP_RB0_BASE/_HI */
		hqd_gpu_addr = rdev->ring[idx].gpu_addr >> 8;
		mqd->queue_state.cp_hqd_pq_base = hqd_gpu_addr;
		mqd->queue_state.cp_hqd_pq_base_hi = upper_32_bits(hqd_gpu_addr);
		WREG32(CP_HQD_PQ_BASE, mqd->queue_state.cp_hqd_pq_base);
		WREG32(CP_HQD_PQ_BASE_HI, mqd->queue_state.cp_hqd_pq_base_hi);

		/* set up the HQD, this is similar to CP_RB0_CNTL */
		mqd->queue_state.cp_hqd_pq_control = RREG32(CP_HQD_PQ_CONTROL);
		mqd->queue_state.cp_hqd_pq_control &=
			~(QUEUE_SIZE_MASK | RPTR_BLOCK_SIZE_MASK);

		mqd->queue_state.cp_hqd_pq_control |=
			order_base_2(rdev->ring[idx].ring_size / 8);
		mqd->queue_state.cp_hqd_pq_control |=
			(order_base_2(RADEON_GPU_PAGE_SIZE/8) << 8);
#ifdef __BIG_ENDIAN
		mqd->queue_state.cp_hqd_pq_control |= BUF_SWAP_32BIT;
#endif
		mqd->queue_state.cp_hqd_pq_control &=
			~(UNORD_DISPATCH | ROQ_PQ_IB_FLIP | PQ_VOLATILE);
		mqd->queue_state.cp_hqd_pq_control |=
			PRIV_STATE | KMD_QUEUE; /* assuming kernel queue control */
		WREG32(CP_HQD_PQ_CONTROL, mqd->queue_state.cp_hqd_pq_control);

		/* only used if CP_PQ_WPTR_POLL_CNTL.WPTR_POLL_EN=1 */
		if (i == 0)
			wb_gpu_addr = rdev->wb.gpu_addr + CIK_WB_CP1_WPTR_OFFSET;
		else
			wb_gpu_addr = rdev->wb.gpu_addr + CIK_WB_CP2_WPTR_OFFSET;
		mqd->queue_state.cp_hqd_pq_wptr_poll_addr = wb_gpu_addr & 0xfffffffc;
		mqd->queue_state.cp_hqd_pq_wptr_poll_addr_hi = upper_32_bits(wb_gpu_addr) & 0xffff;
		WREG32(CP_HQD_PQ_WPTR_POLL_ADDR, mqd->queue_state.cp_hqd_pq_wptr_poll_addr);
		WREG32(CP_HQD_PQ_WPTR_POLL_ADDR_HI,
		       mqd->queue_state.cp_hqd_pq_wptr_poll_addr_hi);

		/* set the wb address wether it's enabled or not */
		if (i == 0)
			wb_gpu_addr = rdev->wb.gpu_addr + RADEON_WB_CP1_RPTR_OFFSET;
		else
			wb_gpu_addr = rdev->wb.gpu_addr + RADEON_WB_CP2_RPTR_OFFSET;
		mqd->queue_state.cp_hqd_pq_rptr_report_addr = wb_gpu_addr & 0xfffffffc;
		mqd->queue_state.cp_hqd_pq_rptr_report_addr_hi =
			upper_32_bits(wb_gpu_addr) & 0xffff;
		WREG32(CP_HQD_PQ_RPTR_REPORT_ADDR,
		       mqd->queue_state.cp_hqd_pq_rptr_report_addr);
		WREG32(CP_HQD_PQ_RPTR_REPORT_ADDR_HI,
		       mqd->queue_state.cp_hqd_pq_rptr_report_addr_hi);

		/* enable the doorbell if requested */
		if (use_doorbell) {
			mqd->queue_state.cp_hqd_pq_doorbell_control =
				RREG32(CP_HQD_PQ_DOORBELL_CONTROL);
			mqd->queue_state.cp_hqd_pq_doorbell_control &= ~DOORBELL_OFFSET_MASK;
			mqd->queue_state.cp_hqd_pq_doorbell_control |=
				DOORBELL_OFFSET(rdev->ring[idx].doorbell_index);
			mqd->queue_state.cp_hqd_pq_doorbell_control |= DOORBELL_EN;
			mqd->queue_state.cp_hqd_pq_doorbell_control &=
				~(DOORBELL_SOURCE | DOORBELL_HIT);

		} else {
			mqd->queue_state.cp_hqd_pq_doorbell_control = 0;
		}
		WREG32(CP_HQD_PQ_DOORBELL_CONTROL,
		       mqd->queue_state.cp_hqd_pq_doorbell_control);

		/* read and write pointers, similar to CP_RB0_WPTR/_RPTR */
		rdev->ring[idx].wptr = 0;
		mqd->queue_state.cp_hqd_pq_wptr = rdev->ring[idx].wptr;
		WREG32(CP_HQD_PQ_WPTR, mqd->queue_state.cp_hqd_pq_wptr);
		mqd->queue_state.cp_hqd_pq_rptr = RREG32(CP_HQD_PQ_RPTR);

		/* set the vmid for the queue */
		mqd->queue_state.cp_hqd_vmid = 0;
		WREG32(CP_HQD_VMID, mqd->queue_state.cp_hqd_vmid);

		/* activate the queue */
		mqd->queue_state.cp_hqd_active = 1;
		WREG32(CP_HQD_ACTIVE, mqd->queue_state.cp_hqd_active);

		cik_srbm_select(rdev, 0, 0, 0, 0);
		mutex_unlock(&rdev->srbm_mutex);

		radeon_bo_kunmap(rdev->ring[idx].mqd_obj);
		radeon_bo_unreserve(rdev->ring[idx].mqd_obj);

		rdev->ring[idx].ready = true;
		r = radeon_ring_test(rdev, idx, &rdev->ring[idx]);
		if (r)
			rdev->ring[idx].ready = false;
	}

	return 0;
}

static void cik_cp_enable(struct radeon_device *rdev, bool enable)
{
	cik_cp_gfx_enable(rdev, enable);
	cik_cp_compute_enable(rdev, enable);
}

static int cik_cp_load_microcode(struct radeon_device *rdev)
{
	int r;

	r = cik_cp_gfx_load_microcode(rdev);
	if (r)
		return r;
	r = cik_cp_compute_load_microcode(rdev);
	if (r)
		return r;

	return 0;
}

static void cik_cp_fini(struct radeon_device *rdev)
{
	cik_cp_gfx_fini(rdev);
	cik_cp_compute_fini(rdev);
}

static int cik_cp_resume(struct radeon_device *rdev)
{
	int r;

	cik_enable_gui_idle_interrupt(rdev, false);

	r = cik_cp_load_microcode(rdev);
	if (r)
		return r;

	r = cik_cp_gfx_resume(rdev);
	if (r)
		return r;
	r = cik_cp_compute_resume(rdev);
	if (r)
		return r;

	cik_enable_gui_idle_interrupt(rdev, true);

	return 0;
}

static void cik_print_gpu_status_regs(struct radeon_device *rdev)
{
	dev_info(rdev->dev, "  GRBM_STATUS=0x%08X\n",
		RREG32(GRBM_STATUS));
	dev_info(rdev->dev, "  GRBM_STATUS2=0x%08X\n",
		RREG32(GRBM_STATUS2));
	dev_info(rdev->dev, "  GRBM_STATUS_SE0=0x%08X\n",
		RREG32(GRBM_STATUS_SE0));
	dev_info(rdev->dev, "  GRBM_STATUS_SE1=0x%08X\n",
		RREG32(GRBM_STATUS_SE1));
	dev_info(rdev->dev, "  GRBM_STATUS_SE2=0x%08X\n",
		RREG32(GRBM_STATUS_SE2));
	dev_info(rdev->dev, "  GRBM_STATUS_SE3=0x%08X\n",
		RREG32(GRBM_STATUS_SE3));
	dev_info(rdev->dev, "  SRBM_STATUS=0x%08X\n",
		RREG32(SRBM_STATUS));
	dev_info(rdev->dev, "  SRBM_STATUS2=0x%08X\n",
		RREG32(SRBM_STATUS2));
	dev_info(rdev->dev, "  SDMA0_STATUS_REG   = 0x%08X\n",
		RREG32(SDMA0_STATUS_REG + SDMA0_REGISTER_OFFSET));
	dev_info(rdev->dev, "  SDMA1_STATUS_REG   = 0x%08X\n",
		 RREG32(SDMA0_STATUS_REG + SDMA1_REGISTER_OFFSET));
	dev_info(rdev->dev, "  CP_STAT = 0x%08x\n", RREG32(CP_STAT));
	dev_info(rdev->dev, "  CP_STALLED_STAT1 = 0x%08x\n",
		 RREG32(CP_STALLED_STAT1));
	dev_info(rdev->dev, "  CP_STALLED_STAT2 = 0x%08x\n",
		 RREG32(CP_STALLED_STAT2));
	dev_info(rdev->dev, "  CP_STALLED_STAT3 = 0x%08x\n",
		 RREG32(CP_STALLED_STAT3));
	dev_info(rdev->dev, "  CP_CPF_BUSY_STAT = 0x%08x\n",
		 RREG32(CP_CPF_BUSY_STAT));
	dev_info(rdev->dev, "  CP_CPF_STALLED_STAT1 = 0x%08x\n",
		 RREG32(CP_CPF_STALLED_STAT1));
	dev_info(rdev->dev, "  CP_CPF_STATUS = 0x%08x\n", RREG32(CP_CPF_STATUS));
	dev_info(rdev->dev, "  CP_CPC_BUSY_STAT = 0x%08x\n", RREG32(CP_CPC_BUSY_STAT));
	dev_info(rdev->dev, "  CP_CPC_STALLED_STAT1 = 0x%08x\n",
		 RREG32(CP_CPC_STALLED_STAT1));
	dev_info(rdev->dev, "  CP_CPC_STATUS = 0x%08x\n", RREG32(CP_CPC_STATUS));
}

/**
 * cik_gpu_check_soft_reset - check which blocks are busy
 *
 * @rdev: radeon_device pointer
 *
 * Check which blocks are busy and return the relevant reset
 * mask to be used by cik_gpu_soft_reset().
 * Returns a mask of the blocks to be reset.
 */
u32 cik_gpu_check_soft_reset(struct radeon_device *rdev)
{
	u32 reset_mask = 0;
	u32 tmp;

	/* GRBM_STATUS */
	tmp = RREG32(GRBM_STATUS);
	if (tmp & (PA_BUSY | SC_BUSY |
		   BCI_BUSY | SX_BUSY |
		   TA_BUSY | VGT_BUSY |
		   DB_BUSY | CB_BUSY |
		   GDS_BUSY | SPI_BUSY |
		   IA_BUSY | IA_BUSY_NO_DMA))
		reset_mask |= RADEON_RESET_GFX;

	if (tmp & (CP_BUSY | CP_COHERENCY_BUSY))
		reset_mask |= RADEON_RESET_CP;

	/* GRBM_STATUS2 */
	tmp = RREG32(GRBM_STATUS2);
	if (tmp & RLC_BUSY)
		reset_mask |= RADEON_RESET_RLC;

	/* SDMA0_STATUS_REG */
	tmp = RREG32(SDMA0_STATUS_REG + SDMA0_REGISTER_OFFSET);
	if (!(tmp & SDMA_IDLE))
		reset_mask |= RADEON_RESET_DMA;

	/* SDMA1_STATUS_REG */
	tmp = RREG32(SDMA0_STATUS_REG + SDMA1_REGISTER_OFFSET);
	if (!(tmp & SDMA_IDLE))
		reset_mask |= RADEON_RESET_DMA1;

	/* SRBM_STATUS2 */
	tmp = RREG32(SRBM_STATUS2);
	if (tmp & SDMA_BUSY)
		reset_mask |= RADEON_RESET_DMA;

	if (tmp & SDMA1_BUSY)
		reset_mask |= RADEON_RESET_DMA1;

	/* SRBM_STATUS */
	tmp = RREG32(SRBM_STATUS);

	if (tmp & IH_BUSY)
		reset_mask |= RADEON_RESET_IH;

	if (tmp & SEM_BUSY)
		reset_mask |= RADEON_RESET_SEM;

	if (tmp & GRBM_RQ_PENDING)
		reset_mask |= RADEON_RESET_GRBM;

	if (tmp & VMC_BUSY)
		reset_mask |= RADEON_RESET_VMC;

	if (tmp & (MCB_BUSY | MCB_NON_DISPLAY_BUSY |
		   MCC_BUSY | MCD_BUSY))
		reset_mask |= RADEON_RESET_MC;

	if (evergreen_is_display_hung(rdev))
		reset_mask |= RADEON_RESET_DISPLAY;

	/* Skip MC reset as it's mostly likely not hung, just busy */
	if (reset_mask & RADEON_RESET_MC) {
		DRM_DEBUG("MC busy: 0x%08X, clearing.\n", reset_mask);
		reset_mask &= ~RADEON_RESET_MC;
	}

	return reset_mask;
}

/**
 * cik_gpu_soft_reset - soft reset GPU
 *
 * @rdev: radeon_device pointer
 * @reset_mask: mask of which blocks to reset
 *
 * Soft reset the blocks specified in @reset_mask.
 */
static void cik_gpu_soft_reset(struct radeon_device *rdev, u32 reset_mask)
{
	struct evergreen_mc_save save;
	u32 grbm_soft_reset = 0, srbm_soft_reset = 0;
	u32 tmp;

	if (reset_mask == 0)
		return;

	dev_info(rdev->dev, "GPU softreset: 0x%08X\n", reset_mask);

	cik_print_gpu_status_regs(rdev);
	dev_info(rdev->dev, "  VM_CONTEXT1_PROTECTION_FAULT_ADDR   0x%08X\n",
		 RREG32(VM_CONTEXT1_PROTECTION_FAULT_ADDR));
	dev_info(rdev->dev, "  VM_CONTEXT1_PROTECTION_FAULT_STATUS 0x%08X\n",
		 RREG32(VM_CONTEXT1_PROTECTION_FAULT_STATUS));

	/* disable CG/PG */
	cik_fini_pg(rdev);
	cik_fini_cg(rdev);

	/* stop the rlc */
	cik_rlc_stop(rdev);

	/* Disable GFX parsing/prefetching */
	WREG32(CP_ME_CNTL, CP_ME_HALT | CP_PFP_HALT | CP_CE_HALT);

	/* Disable MEC parsing/prefetching */
	WREG32(CP_MEC_CNTL, MEC_ME1_HALT | MEC_ME2_HALT);

	if (reset_mask & RADEON_RESET_DMA) {
		/* sdma0 */
		tmp = RREG32(SDMA0_ME_CNTL + SDMA0_REGISTER_OFFSET);
		tmp |= SDMA_HALT;
		WREG32(SDMA0_ME_CNTL + SDMA0_REGISTER_OFFSET, tmp);
	}
	if (reset_mask & RADEON_RESET_DMA1) {
		/* sdma1 */
		tmp = RREG32(SDMA0_ME_CNTL + SDMA1_REGISTER_OFFSET);
		tmp |= SDMA_HALT;
		WREG32(SDMA0_ME_CNTL + SDMA1_REGISTER_OFFSET, tmp);
	}

	evergreen_mc_stop(rdev, &save);
	if (evergreen_mc_wait_for_idle(rdev)) {
		dev_warn(rdev->dev, "Wait for MC idle timedout !\n");
	}

	if (reset_mask & (RADEON_RESET_GFX | RADEON_RESET_COMPUTE | RADEON_RESET_CP))
		grbm_soft_reset = SOFT_RESET_CP | SOFT_RESET_GFX;

	if (reset_mask & RADEON_RESET_CP) {
		grbm_soft_reset |= SOFT_RESET_CP;

		srbm_soft_reset |= SOFT_RESET_GRBM;
	}

	if (reset_mask & RADEON_RESET_DMA)
		srbm_soft_reset |= SOFT_RESET_SDMA;

	if (reset_mask & RADEON_RESET_DMA1)
		srbm_soft_reset |= SOFT_RESET_SDMA1;

	if (reset_mask & RADEON_RESET_DISPLAY)
		srbm_soft_reset |= SOFT_RESET_DC;

	if (reset_mask & RADEON_RESET_RLC)
		grbm_soft_reset |= SOFT_RESET_RLC;

	if (reset_mask & RADEON_RESET_SEM)
		srbm_soft_reset |= SOFT_RESET_SEM;

	if (reset_mask & RADEON_RESET_IH)
		srbm_soft_reset |= SOFT_RESET_IH;

	if (reset_mask & RADEON_RESET_GRBM)
		srbm_soft_reset |= SOFT_RESET_GRBM;

	if (reset_mask & RADEON_RESET_VMC)
		srbm_soft_reset |= SOFT_RESET_VMC;

	if (!(rdev->flags & RADEON_IS_IGP)) {
		if (reset_mask & RADEON_RESET_MC)
			srbm_soft_reset |= SOFT_RESET_MC;
	}

	if (grbm_soft_reset) {
		tmp = RREG32(GRBM_SOFT_RESET);
		tmp |= grbm_soft_reset;
		dev_info(rdev->dev, "GRBM_SOFT_RESET=0x%08X\n", tmp);
		WREG32(GRBM_SOFT_RESET, tmp);
		tmp = RREG32(GRBM_SOFT_RESET);

		udelay(50);

		tmp &= ~grbm_soft_reset;
		WREG32(GRBM_SOFT_RESET, tmp);
		tmp = RREG32(GRBM_SOFT_RESET);
	}

	if (srbm_soft_reset) {
		tmp = RREG32(SRBM_SOFT_RESET);
		tmp |= srbm_soft_reset;
		dev_info(rdev->dev, "SRBM_SOFT_RESET=0x%08X\n", tmp);
		WREG32(SRBM_SOFT_RESET, tmp);
		tmp = RREG32(SRBM_SOFT_RESET);

		udelay(50);

		tmp &= ~srbm_soft_reset;
		WREG32(SRBM_SOFT_RESET, tmp);
		tmp = RREG32(SRBM_SOFT_RESET);
	}

	/* Wait a little for things to settle down */
	udelay(50);

	evergreen_mc_resume(rdev, &save);
	udelay(50);

	cik_print_gpu_status_regs(rdev);
}

struct kv_reset_save_regs {
	u32 gmcon_reng_execute;
	u32 gmcon_misc;
	u32 gmcon_misc3;
};

static void kv_save_regs_for_reset(struct radeon_device *rdev,
				   struct kv_reset_save_regs *save)
{
	save->gmcon_reng_execute = RREG32(GMCON_RENG_EXECUTE);
	save->gmcon_misc = RREG32(GMCON_MISC);
	save->gmcon_misc3 = RREG32(GMCON_MISC3);

	WREG32(GMCON_RENG_EXECUTE, save->gmcon_reng_execute & ~RENG_EXECUTE_ON_PWR_UP);
	WREG32(GMCON_MISC, save->gmcon_misc & ~(RENG_EXECUTE_ON_REG_UPDATE |
						STCTRL_STUTTER_EN));
}

static void kv_restore_regs_for_reset(struct radeon_device *rdev,
				      struct kv_reset_save_regs *save)
{
	int i;

	WREG32(GMCON_PGFSM_WRITE, 0);
	WREG32(GMCON_PGFSM_CONFIG, 0x200010ff);

	for (i = 0; i < 5; i++)
		WREG32(GMCON_PGFSM_WRITE, 0);

	WREG32(GMCON_PGFSM_WRITE, 0);
	WREG32(GMCON_PGFSM_CONFIG, 0x300010ff);

	for (i = 0; i < 5; i++)
		WREG32(GMCON_PGFSM_WRITE, 0);

	WREG32(GMCON_PGFSM_WRITE, 0x210000);
	WREG32(GMCON_PGFSM_CONFIG, 0xa00010ff);

	for (i = 0; i < 5; i++)
		WREG32(GMCON_PGFSM_WRITE, 0);

	WREG32(GMCON_PGFSM_WRITE, 0x21003);
	WREG32(GMCON_PGFSM_CONFIG, 0xb00010ff);

	for (i = 0; i < 5; i++)
		WREG32(GMCON_PGFSM_WRITE, 0);

	WREG32(GMCON_PGFSM_WRITE, 0x2b00);
	WREG32(GMCON_PGFSM_CONFIG, 0xc00010ff);

	for (i = 0; i < 5; i++)
		WREG32(GMCON_PGFSM_WRITE, 0);

	WREG32(GMCON_PGFSM_WRITE, 0);
	WREG32(GMCON_PGFSM_CONFIG, 0xd00010ff);

	for (i = 0; i < 5; i++)
		WREG32(GMCON_PGFSM_WRITE, 0);

	WREG32(GMCON_PGFSM_WRITE, 0x420000);
	WREG32(GMCON_PGFSM_CONFIG, 0x100010ff);

	for (i = 0; i < 5; i++)
		WREG32(GMCON_PGFSM_WRITE, 0);

	WREG32(GMCON_PGFSM_WRITE, 0x120202);
	WREG32(GMCON_PGFSM_CONFIG, 0x500010ff);

	for (i = 0; i < 5; i++)
		WREG32(GMCON_PGFSM_WRITE, 0);

	WREG32(GMCON_PGFSM_WRITE, 0x3e3e36);
	WREG32(GMCON_PGFSM_CONFIG, 0x600010ff);

	for (i = 0; i < 5; i++)
		WREG32(GMCON_PGFSM_WRITE, 0);

	WREG32(GMCON_PGFSM_WRITE, 0x373f3e);
	WREG32(GMCON_PGFSM_CONFIG, 0x700010ff);

	for (i = 0; i < 5; i++)
		WREG32(GMCON_PGFSM_WRITE, 0);

	WREG32(GMCON_PGFSM_WRITE, 0x3e1332);
	WREG32(GMCON_PGFSM_CONFIG, 0xe00010ff);

	WREG32(GMCON_MISC3, save->gmcon_misc3);
	WREG32(GMCON_MISC, save->gmcon_misc);
	WREG32(GMCON_RENG_EXECUTE, save->gmcon_reng_execute);
}

static void cik_gpu_pci_config_reset(struct radeon_device *rdev)
{
	struct evergreen_mc_save save;
	struct kv_reset_save_regs kv_save = { 0 };
	u32 tmp, i;

	dev_info(rdev->dev, "GPU pci config reset\n");

	/* disable dpm? */

	/* disable cg/pg */
	cik_fini_pg(rdev);
	cik_fini_cg(rdev);

	/* Disable GFX parsing/prefetching */
	WREG32(CP_ME_CNTL, CP_ME_HALT | CP_PFP_HALT | CP_CE_HALT);

	/* Disable MEC parsing/prefetching */
	WREG32(CP_MEC_CNTL, MEC_ME1_HALT | MEC_ME2_HALT);

	/* sdma0 */
	tmp = RREG32(SDMA0_ME_CNTL + SDMA0_REGISTER_OFFSET);
	tmp |= SDMA_HALT;
	WREG32(SDMA0_ME_CNTL + SDMA0_REGISTER_OFFSET, tmp);
	/* sdma1 */
	tmp = RREG32(SDMA0_ME_CNTL + SDMA1_REGISTER_OFFSET);
	tmp |= SDMA_HALT;
	WREG32(SDMA0_ME_CNTL + SDMA1_REGISTER_OFFSET, tmp);
	/* XXX other engines? */

	/* halt the rlc, disable cp internal ints */
	cik_rlc_stop(rdev);

	udelay(50);

	/* disable mem access */
	evergreen_mc_stop(rdev, &save);
	if (evergreen_mc_wait_for_idle(rdev)) {
		dev_warn(rdev->dev, "Wait for MC idle timed out !\n");
	}

	if (rdev->flags & RADEON_IS_IGP)
		kv_save_regs_for_reset(rdev, &kv_save);

	/* disable BM */
	pci_clear_master(rdev->pdev);
	/* reset */
	radeon_pci_config_reset(rdev);

	udelay(100);

	/* wait for asic to come out of reset */
	for (i = 0; i < rdev->usec_timeout; i++) {
		if (RREG32(CONFIG_MEMSIZE) != 0xffffffff)
			break;
		udelay(1);
	}

	/* does asic init need to be run first??? */
	if (rdev->flags & RADEON_IS_IGP)
		kv_restore_regs_for_reset(rdev, &kv_save);
}

/**
 * cik_asic_reset - soft reset GPU
 *
 * @rdev: radeon_device pointer
 *
 * Look up which blocks are hung and attempt
 * to reset them.
 * Returns 0 for success.
 */
int cik_asic_reset(struct radeon_device *rdev)
{
	u32 reset_mask;

	reset_mask = cik_gpu_check_soft_reset(rdev);

	if (reset_mask)
		r600_set_bios_scratch_engine_hung(rdev, true);

	/* try soft reset */
	cik_gpu_soft_reset(rdev, reset_mask);

	reset_mask = cik_gpu_check_soft_reset(rdev);

	/* try pci config reset */
	if (reset_mask && radeon_hard_reset)
		cik_gpu_pci_config_reset(rdev);

	reset_mask = cik_gpu_check_soft_reset(rdev);

	if (!reset_mask)
		r600_set_bios_scratch_engine_hung(rdev, false);

	return 0;
}

/**
 * cik_gfx_is_lockup - check if the 3D engine is locked up
 *
 * @rdev: radeon_device pointer
 * @ring: radeon_ring structure holding ring information
 *
 * Check if the 3D engine is locked up (CIK).
 * Returns true if the engine is locked, false if not.
 */
bool cik_gfx_is_lockup(struct radeon_device *rdev, struct radeon_ring *ring)
{
	u32 reset_mask = cik_gpu_check_soft_reset(rdev);

	if (!(reset_mask & (RADEON_RESET_GFX |
			    RADEON_RESET_COMPUTE |
			    RADEON_RESET_CP))) {
		radeon_ring_lockup_update(rdev, ring);
		return false;
	}
	return radeon_ring_test_lockup(rdev, ring);
}

/* MC */
/**
 * cik_mc_program - program the GPU memory controller
 *
 * @rdev: radeon_device pointer
 *
 * Set the location of vram, gart, and AGP in the GPU's
 * physical address space (CIK).
 */
static void cik_mc_program(struct radeon_device *rdev)
{
	struct evergreen_mc_save save;
	u32 tmp;
	int i, j;

	/* Initialize HDP */
	for (i = 0, j = 0; i < 32; i++, j += 0x18) {
		WREG32((0x2c14 + j), 0x00000000);
		WREG32((0x2c18 + j), 0x00000000);
		WREG32((0x2c1c + j), 0x00000000);
		WREG32((0x2c20 + j), 0x00000000);
		WREG32((0x2c24 + j), 0x00000000);
	}
	WREG32(HDP_REG_COHERENCY_FLUSH_CNTL, 0);

	evergreen_mc_stop(rdev, &save);
	if (radeon_mc_wait_for_idle(rdev)) {
		dev_warn(rdev->dev, "Wait for MC idle timedout !\n");
	}
	/* Lockout access through VGA aperture*/
	WREG32(VGA_HDP_CONTROL, VGA_MEMORY_DISABLE);
	/* Update configuration */
	WREG32(MC_VM_SYSTEM_APERTURE_LOW_ADDR,
	       rdev->mc.vram_start >> 12);
	WREG32(MC_VM_SYSTEM_APERTURE_HIGH_ADDR,
	       rdev->mc.vram_end >> 12);
	WREG32(MC_VM_SYSTEM_APERTURE_DEFAULT_ADDR,
	       rdev->vram_scratch.gpu_addr >> 12);
	tmp = ((rdev->mc.vram_end >> 24) & 0xFFFF) << 16;
	tmp |= ((rdev->mc.vram_start >> 24) & 0xFFFF);
	WREG32(MC_VM_FB_LOCATION, tmp);
	/* XXX double check these! */
	WREG32(HDP_NONSURFACE_BASE, (rdev->mc.vram_start >> 8));
	WREG32(HDP_NONSURFACE_INFO, (2 << 7) | (1 << 30));
	WREG32(HDP_NONSURFACE_SIZE, 0x3FFFFFFF);
	WREG32(MC_VM_AGP_BASE, 0);
	WREG32(MC_VM_AGP_TOP, 0x0FFFFFFF);
	WREG32(MC_VM_AGP_BOT, 0x0FFFFFFF);
	if (radeon_mc_wait_for_idle(rdev)) {
		dev_warn(rdev->dev, "Wait for MC idle timedout !\n");
	}
	evergreen_mc_resume(rdev, &save);
	/* we need to own VRAM, so turn off the VGA renderer here
	 * to stop it overwriting our objects */
	rv515_vga_render_disable(rdev);
}

/**
 * cik_mc_init - initialize the memory controller driver params
 *
 * @rdev: radeon_device pointer
 *
 * Look up the amount of vram, vram width, and decide how to place
 * vram and gart within the GPU's physical address space (CIK).
 * Returns 0 for success.
 */
static int cik_mc_init(struct radeon_device *rdev)
{
	u32 tmp;
	int chansize, numchan;

	/* Get VRAM informations */
	rdev->mc.vram_is_ddr = true;
	tmp = RREG32(MC_ARB_RAMCFG);
	if (tmp & CHANSIZE_MASK) {
		chansize = 64;
	} else {
		chansize = 32;
	}
	tmp = RREG32(MC_SHARED_CHMAP);
	switch ((tmp & NOOFCHAN_MASK) >> NOOFCHAN_SHIFT) {
	case 0:
	default:
		numchan = 1;
		break;
	case 1:
		numchan = 2;
		break;
	case 2:
		numchan = 4;
		break;
	case 3:
		numchan = 8;
		break;
	case 4:
		numchan = 3;
		break;
	case 5:
		numchan = 6;
		break;
	case 6:
		numchan = 10;
		break;
	case 7:
		numchan = 12;
		break;
	case 8:
		numchan = 16;
		break;
	}
	rdev->mc.vram_width = numchan * chansize;
	/* Could aper size report 0 ? */
	rdev->mc.aper_base = pci_resource_start(rdev->pdev, 0);
	rdev->mc.aper_size = pci_resource_len(rdev->pdev, 0);
	/* size in MB on si */
	rdev->mc.mc_vram_size = RREG32(CONFIG_MEMSIZE) * 1024ULL * 1024ULL;
	rdev->mc.real_vram_size = RREG32(CONFIG_MEMSIZE) * 1024ULL * 1024ULL;
	rdev->mc.visible_vram_size = rdev->mc.aper_size;
	si_vram_gtt_location(rdev, &rdev->mc);
	radeon_update_bandwidth_info(rdev);

	return 0;
}

/*
 * GART
 * VMID 0 is the physical GPU addresses as used by the kernel.
 * VMIDs 1-15 are used for userspace clients and are handled
 * by the radeon vm/hsa code.
 */
/**
 * cik_pcie_gart_tlb_flush - gart tlb flush callback
 *
 * @rdev: radeon_device pointer
 *
 * Flush the TLB for the VMID 0 page table (CIK).
 */
void cik_pcie_gart_tlb_flush(struct radeon_device *rdev)
{
	/* flush hdp cache */
	WREG32(HDP_MEM_COHERENCY_FLUSH_CNTL, 0);

	/* bits 0-15 are the VM contexts0-15 */
	WREG32(VM_INVALIDATE_REQUEST, 0x1);
}

/**
 * cik_pcie_gart_enable - gart enable
 *
 * @rdev: radeon_device pointer
 *
 * This sets up the TLBs, programs the page tables for VMID0,
 * sets up the hw for VMIDs 1-15 which are allocated on
 * demand, and sets up the global locations for the LDS, GDS,
 * and GPUVM for FSA64 clients (CIK).
 * Returns 0 for success, errors for failure.
 */
static int cik_pcie_gart_enable(struct radeon_device *rdev)
{
	int r, i;

	if (rdev->gart.robj == NULL) {
		dev_err(rdev->dev, "No VRAM object for PCIE GART.\n");
		return -EINVAL;
	}
	r = radeon_gart_table_vram_pin(rdev);
	if (r)
		return r;
	/* Setup TLB control */
	WREG32(MC_VM_MX_L1_TLB_CNTL,
	       (0xA << 7) |
	       ENABLE_L1_TLB |
	       ENABLE_L1_FRAGMENT_PROCESSING |
	       SYSTEM_ACCESS_MODE_NOT_IN_SYS |
	       ENABLE_ADVANCED_DRIVER_MODEL |
	       SYSTEM_APERTURE_UNMAPPED_ACCESS_PASS_THRU);
	/* Setup L2 cache */
	WREG32(VM_L2_CNTL, ENABLE_L2_CACHE |
	       ENABLE_L2_FRAGMENT_PROCESSING |
	       ENABLE_L2_PTE_CACHE_LRU_UPDATE_BY_WRITE |
	       ENABLE_L2_PDE0_CACHE_LRU_UPDATE_BY_WRITE |
	       EFFECTIVE_L2_QUEUE_SIZE(7) |
	       CONTEXT1_IDENTITY_ACCESS_MODE(1));
	WREG32(VM_L2_CNTL2, INVALIDATE_ALL_L1_TLBS | INVALIDATE_L2_CACHE);
	WREG32(VM_L2_CNTL3, L2_CACHE_BIGK_ASSOCIATIVITY |
	       BANK_SELECT(4) |
	       L2_CACHE_BIGK_FRAGMENT_SIZE(4));
	/* setup context0 */
	WREG32(VM_CONTEXT0_PAGE_TABLE_START_ADDR, rdev->mc.gtt_start >> 12);
	WREG32(VM_CONTEXT0_PAGE_TABLE_END_ADDR, rdev->mc.gtt_end >> 12);
	WREG32(VM_CONTEXT0_PAGE_TABLE_BASE_ADDR, rdev->gart.table_addr >> 12);
	WREG32(VM_CONTEXT0_PROTECTION_FAULT_DEFAULT_ADDR,
			(u32)(rdev->dummy_page.addr >> 12));
	WREG32(VM_CONTEXT0_CNTL2, 0);
	WREG32(VM_CONTEXT0_CNTL, (ENABLE_CONTEXT | PAGE_TABLE_DEPTH(0) |
				  RANGE_PROTECTION_FAULT_ENABLE_DEFAULT));

	WREG32(0x15D4, 0);
	WREG32(0x15D8, 0);
	WREG32(0x15DC, 0);

	/* restore context1-15 */
	/* set vm size, must be a multiple of 4 */
	WREG32(VM_CONTEXT1_PAGE_TABLE_START_ADDR, 0);
	WREG32(VM_CONTEXT1_PAGE_TABLE_END_ADDR, rdev->vm_manager.max_pfn);
	for (i = 1; i < 16; i++) {
		if (i < 8)
			WREG32(VM_CONTEXT0_PAGE_TABLE_BASE_ADDR + (i << 2),
			       rdev->vm_manager.saved_table_addr[i]);
		else
			WREG32(VM_CONTEXT8_PAGE_TABLE_BASE_ADDR + ((i - 8) << 2),
			       rdev->vm_manager.saved_table_addr[i]);
	}

	/* enable context1-15 */
	WREG32(VM_CONTEXT1_PROTECTION_FAULT_DEFAULT_ADDR,
	       (u32)(rdev->dummy_page.addr >> 12));
	WREG32(VM_CONTEXT1_CNTL2, 4);
	WREG32(VM_CONTEXT1_CNTL, ENABLE_CONTEXT | PAGE_TABLE_DEPTH(1) |
				PAGE_TABLE_BLOCK_SIZE(radeon_vm_block_size - 9) |
				RANGE_PROTECTION_FAULT_ENABLE_INTERRUPT |
				RANGE_PROTECTION_FAULT_ENABLE_DEFAULT |
				DUMMY_PAGE_PROTECTION_FAULT_ENABLE_INTERRUPT |
				DUMMY_PAGE_PROTECTION_FAULT_ENABLE_DEFAULT |
				PDE0_PROTECTION_FAULT_ENABLE_INTERRUPT |
				PDE0_PROTECTION_FAULT_ENABLE_DEFAULT |
				VALID_PROTECTION_FAULT_ENABLE_INTERRUPT |
				VALID_PROTECTION_FAULT_ENABLE_DEFAULT |
				READ_PROTECTION_FAULT_ENABLE_INTERRUPT |
				READ_PROTECTION_FAULT_ENABLE_DEFAULT |
				WRITE_PROTECTION_FAULT_ENABLE_INTERRUPT |
				WRITE_PROTECTION_FAULT_ENABLE_DEFAULT);

	if (rdev->family == CHIP_KAVERI) {
		u32 tmp = RREG32(CHUB_CONTROL);
		tmp &= ~BYPASS_VM;
		WREG32(CHUB_CONTROL, tmp);
	}

	/* XXX SH_MEM regs */
	/* where to put LDS, scratch, GPUVM in FSA64 space */
	mutex_lock(&rdev->srbm_mutex);
	for (i = 0; i < 16; i++) {
		cik_srbm_select(rdev, 0, 0, 0, i);
		/* CP and shaders */
		WREG32(SH_MEM_CONFIG, 0);
		WREG32(SH_MEM_APE1_BASE, 1);
		WREG32(SH_MEM_APE1_LIMIT, 0);
		WREG32(SH_MEM_BASES, 0);
		/* SDMA GFX */
		WREG32(SDMA0_GFX_VIRTUAL_ADDR + SDMA0_REGISTER_OFFSET, 0);
		WREG32(SDMA0_GFX_APE1_CNTL + SDMA0_REGISTER_OFFSET, 0);
		WREG32(SDMA0_GFX_VIRTUAL_ADDR + SDMA1_REGISTER_OFFSET, 0);
		WREG32(SDMA0_GFX_APE1_CNTL + SDMA1_REGISTER_OFFSET, 0);
		/* XXX SDMA RLC - todo */
	}
	cik_srbm_select(rdev, 0, 0, 0, 0);
	mutex_unlock(&rdev->srbm_mutex);

	cik_pcie_gart_tlb_flush(rdev);
	DRM_INFO("PCIE GART of %uM enabled (table at 0x%016llX).\n",
		 (unsigned)(rdev->mc.gtt_size >> 20),
		 (unsigned long long)rdev->gart.table_addr);
	rdev->gart.ready = true;
	return 0;
}

/**
 * cik_pcie_gart_disable - gart disable
 *
 * @rdev: radeon_device pointer
 *
 * This disables all VM page table (CIK).
 */
static void cik_pcie_gart_disable(struct radeon_device *rdev)
{
	unsigned i;

	for (i = 1; i < 16; ++i) {
		uint32_t reg;
		if (i < 8)
			reg = VM_CONTEXT0_PAGE_TABLE_BASE_ADDR + (i << 2);
		else
			reg = VM_CONTEXT8_PAGE_TABLE_BASE_ADDR + ((i - 8) << 2);
		rdev->vm_manager.saved_table_addr[i] = RREG32(reg);
	}

	/* Disable all tables */
	WREG32(VM_CONTEXT0_CNTL, 0);
	WREG32(VM_CONTEXT1_CNTL, 0);
	/* Setup TLB control */
	WREG32(MC_VM_MX_L1_TLB_CNTL, SYSTEM_ACCESS_MODE_NOT_IN_SYS |
	       SYSTEM_APERTURE_UNMAPPED_ACCESS_PASS_THRU);
	/* Setup L2 cache */
	WREG32(VM_L2_CNTL,
	       ENABLE_L2_FRAGMENT_PROCESSING |
	       ENABLE_L2_PTE_CACHE_LRU_UPDATE_BY_WRITE |
	       ENABLE_L2_PDE0_CACHE_LRU_UPDATE_BY_WRITE |
	       EFFECTIVE_L2_QUEUE_SIZE(7) |
	       CONTEXT1_IDENTITY_ACCESS_MODE(1));
	WREG32(VM_L2_CNTL2, 0);
	WREG32(VM_L2_CNTL3, L2_CACHE_BIGK_ASSOCIATIVITY |
	       L2_CACHE_BIGK_FRAGMENT_SIZE(6));
	radeon_gart_table_vram_unpin(rdev);
}

/**
 * cik_pcie_gart_fini - vm fini callback
 *
 * @rdev: radeon_device pointer
 *
 * Tears down the driver GART/VM setup (CIK).
 */
static void cik_pcie_gart_fini(struct radeon_device *rdev)
{
	cik_pcie_gart_disable(rdev);
	radeon_gart_table_vram_free(rdev);
	radeon_gart_fini(rdev);
}

/* vm parser */
/**
 * cik_ib_parse - vm ib_parse callback
 *
 * @rdev: radeon_device pointer
 * @ib: indirect buffer pointer
 *
 * CIK uses hw IB checking so this is a nop (CIK).
 */
int cik_ib_parse(struct radeon_device *rdev, struct radeon_ib *ib)
{
	return 0;
}

/*
 * vm
 * VMID 0 is the physical GPU addresses as used by the kernel.
 * VMIDs 1-15 are used for userspace clients and are handled
 * by the radeon vm/hsa code.
 */
/**
 * cik_vm_init - cik vm init callback
 *
 * @rdev: radeon_device pointer
 *
 * Inits cik specific vm parameters (number of VMs, base of vram for
 * VMIDs 1-15) (CIK).
 * Returns 0 for success.
 */
int cik_vm_init(struct radeon_device *rdev)
{
	/* number of VMs */
	rdev->vm_manager.nvm = 16;
	/* base offset of vram pages */
	if (rdev->flags & RADEON_IS_IGP) {
		u64 tmp = RREG32(MC_VM_FB_OFFSET);
		tmp <<= 22;
		rdev->vm_manager.vram_base_offset = tmp;
	} else
		rdev->vm_manager.vram_base_offset = 0;

	return 0;
}

/**
 * cik_vm_fini - cik vm fini callback
 *
 * @rdev: radeon_device pointer
 *
 * Tear down any asic specific VM setup (CIK).
 */
void cik_vm_fini(struct radeon_device *rdev)
{
}

/**
 * cik_vm_decode_fault - print human readable fault info
 *
 * @rdev: radeon_device pointer
 * @status: VM_CONTEXT1_PROTECTION_FAULT_STATUS register value
 * @addr: VM_CONTEXT1_PROTECTION_FAULT_ADDR register value
 *
 * Print human readable fault information (CIK).
 */
static void cik_vm_decode_fault(struct radeon_device *rdev,
				u32 status, u32 addr, u32 mc_client)
{
	u32 mc_id;
	u32 vmid = (status & FAULT_VMID_MASK) >> FAULT_VMID_SHIFT;
	u32 protections = (status & PROTECTIONS_MASK) >> PROTECTIONS_SHIFT;
	char block[5] = { mc_client >> 24, (mc_client >> 16) & 0xff,
		(mc_client >> 8) & 0xff, mc_client & 0xff, 0 };

	if (rdev->family == CHIP_HAWAII)
		mc_id = (status & HAWAII_MEMORY_CLIENT_ID_MASK) >> MEMORY_CLIENT_ID_SHIFT;
	else
		mc_id = (status & MEMORY_CLIENT_ID_MASK) >> MEMORY_CLIENT_ID_SHIFT;

	printk("VM fault (0x%02x, vmid %d) at page %u, %s from '%s' (0x%08x) (%d)\n",
	       protections, vmid, addr,
	       (status & MEMORY_CLIENT_RW_MASK) ? "write" : "read",
	       block, mc_client, mc_id);
}

/**
 * cik_vm_flush - cik vm flush using the CP
 *
 * @rdev: radeon_device pointer
 *
 * Update the page table base and flush the VM TLB
 * using the CP (CIK).
 */
void cik_vm_flush(struct radeon_device *rdev, int ridx, struct radeon_vm *vm)
{
	struct radeon_ring *ring = &rdev->ring[ridx];
	int usepfp = (ridx == RADEON_RING_TYPE_GFX_INDEX);

	if (vm == NULL)
		return;

	radeon_ring_write(ring, PACKET3(PACKET3_WRITE_DATA, 3));
	radeon_ring_write(ring, (WRITE_DATA_ENGINE_SEL(usepfp) |
				 WRITE_DATA_DST_SEL(0)));
	if (vm->id < 8) {
		radeon_ring_write(ring,
				  (VM_CONTEXT0_PAGE_TABLE_BASE_ADDR + (vm->id << 2)) >> 2);
	} else {
		radeon_ring_write(ring,
				  (VM_CONTEXT8_PAGE_TABLE_BASE_ADDR + ((vm->id - 8) << 2)) >> 2);
	}
	radeon_ring_write(ring, 0);
	radeon_ring_write(ring, vm->pd_gpu_addr >> 12);

	/* update SH_MEM_* regs */
	radeon_ring_write(ring, PACKET3(PACKET3_WRITE_DATA, 3));
	radeon_ring_write(ring, (WRITE_DATA_ENGINE_SEL(usepfp) |
				 WRITE_DATA_DST_SEL(0)));
	radeon_ring_write(ring, SRBM_GFX_CNTL >> 2);
	radeon_ring_write(ring, 0);
	radeon_ring_write(ring, VMID(vm->id));

	radeon_ring_write(ring, PACKET3(PACKET3_WRITE_DATA, 6));
	radeon_ring_write(ring, (WRITE_DATA_ENGINE_SEL(usepfp) |
				 WRITE_DATA_DST_SEL(0)));
	radeon_ring_write(ring, SH_MEM_BASES >> 2);
	radeon_ring_write(ring, 0);

	radeon_ring_write(ring, 0); /* SH_MEM_BASES */
	radeon_ring_write(ring, 0); /* SH_MEM_CONFIG */
	radeon_ring_write(ring, 1); /* SH_MEM_APE1_BASE */
	radeon_ring_write(ring, 0); /* SH_MEM_APE1_LIMIT */

	radeon_ring_write(ring, PACKET3(PACKET3_WRITE_DATA, 3));
	radeon_ring_write(ring, (WRITE_DATA_ENGINE_SEL(usepfp) |
				 WRITE_DATA_DST_SEL(0)));
	radeon_ring_write(ring, SRBM_GFX_CNTL >> 2);
	radeon_ring_write(ring, 0);
	radeon_ring_write(ring, VMID(0));

	/* HDP flush */
	cik_hdp_flush_cp_ring_emit(rdev, ridx);

	/* bits 0-15 are the VM contexts0-15 */
	radeon_ring_write(ring, PACKET3(PACKET3_WRITE_DATA, 3));
	radeon_ring_write(ring, (WRITE_DATA_ENGINE_SEL(usepfp) |
				 WRITE_DATA_DST_SEL(0)));
	radeon_ring_write(ring, VM_INVALIDATE_REQUEST >> 2);
	radeon_ring_write(ring, 0);
	radeon_ring_write(ring, 1 << vm->id);

	/* compute doesn't have PFP */
	if (usepfp) {
		/* sync PFP to ME, otherwise we might get invalid PFP reads */
		radeon_ring_write(ring, PACKET3(PACKET3_PFP_SYNC_ME, 0));
		radeon_ring_write(ring, 0x0);
	}
}

/*
 * RLC
 * The RLC is a multi-purpose microengine that handles a
 * variety of functions, the most important of which is
 * the interrupt controller.
 */
static void cik_enable_gui_idle_interrupt(struct radeon_device *rdev,
					  bool enable)
{
	u32 tmp = RREG32(CP_INT_CNTL_RING0);

	if (enable)
		tmp |= (CNTX_BUSY_INT_ENABLE | CNTX_EMPTY_INT_ENABLE);
	else
		tmp &= ~(CNTX_BUSY_INT_ENABLE | CNTX_EMPTY_INT_ENABLE);
	WREG32(CP_INT_CNTL_RING0, tmp);
}

static void cik_enable_lbpw(struct radeon_device *rdev, bool enable)
{
	u32 tmp;

	tmp = RREG32(RLC_LB_CNTL);
	if (enable)
		tmp |= LOAD_BALANCE_ENABLE;
	else
		tmp &= ~LOAD_BALANCE_ENABLE;
	WREG32(RLC_LB_CNTL, tmp);
}

static void cik_wait_for_rlc_serdes(struct radeon_device *rdev)
{
	u32 i, j, k;
	u32 mask;

	for (i = 0; i < rdev->config.cik.max_shader_engines; i++) {
		for (j = 0; j < rdev->config.cik.max_sh_per_se; j++) {
			cik_select_se_sh(rdev, i, j);
			for (k = 0; k < rdev->usec_timeout; k++) {
				if (RREG32(RLC_SERDES_CU_MASTER_BUSY) == 0)
					break;
				udelay(1);
			}
		}
	}
	cik_select_se_sh(rdev, 0xffffffff, 0xffffffff);

	mask = SE_MASTER_BUSY_MASK | GC_MASTER_BUSY | TC0_MASTER_BUSY | TC1_MASTER_BUSY;
	for (k = 0; k < rdev->usec_timeout; k++) {
		if ((RREG32(RLC_SERDES_NONCU_MASTER_BUSY) & mask) == 0)
			break;
		udelay(1);
	}
}

static void cik_update_rlc(struct radeon_device *rdev, u32 rlc)
{
	u32 tmp;

	tmp = RREG32(RLC_CNTL);
	if (tmp != rlc)
		WREG32(RLC_CNTL, rlc);
}

static u32 cik_halt_rlc(struct radeon_device *rdev)
{
	u32 data, orig;

	orig = data = RREG32(RLC_CNTL);

	if (data & RLC_ENABLE) {
		u32 i;

		data &= ~RLC_ENABLE;
		WREG32(RLC_CNTL, data);

		for (i = 0; i < rdev->usec_timeout; i++) {
			if ((RREG32(RLC_GPM_STAT) & RLC_GPM_BUSY) == 0)
				break;
			udelay(1);
		}

		cik_wait_for_rlc_serdes(rdev);
	}

	return orig;
}

void cik_enter_rlc_safe_mode(struct radeon_device *rdev)
{
	u32 tmp, i, mask;

	tmp = REQ | MESSAGE(MSG_ENTER_RLC_SAFE_MODE);
	WREG32(RLC_GPR_REG2, tmp);

	mask = GFX_POWER_STATUS | GFX_CLOCK_STATUS;
	for (i = 0; i < rdev->usec_timeout; i++) {
		if ((RREG32(RLC_GPM_STAT) & mask) == mask)
			break;
		udelay(1);
	}

	for (i = 0; i < rdev->usec_timeout; i++) {
		if ((RREG32(RLC_GPR_REG2) & REQ) == 0)
			break;
		udelay(1);
	}
}

void cik_exit_rlc_safe_mode(struct radeon_device *rdev)
{
	u32 tmp;

	tmp = REQ | MESSAGE(MSG_EXIT_RLC_SAFE_MODE);
	WREG32(RLC_GPR_REG2, tmp);
}

/**
 * cik_rlc_stop - stop the RLC ME
 *
 * @rdev: radeon_device pointer
 *
 * Halt the RLC ME (MicroEngine) (CIK).
 */
static void cik_rlc_stop(struct radeon_device *rdev)
{
	WREG32(RLC_CNTL, 0);

	cik_enable_gui_idle_interrupt(rdev, false);

	cik_wait_for_rlc_serdes(rdev);
}

/**
 * cik_rlc_start - start the RLC ME
 *
 * @rdev: radeon_device pointer
 *
 * Unhalt the RLC ME (MicroEngine) (CIK).
 */
static void cik_rlc_start(struct radeon_device *rdev)
{
	WREG32(RLC_CNTL, RLC_ENABLE);

	cik_enable_gui_idle_interrupt(rdev, true);

	udelay(50);
}

/**
 * cik_rlc_resume - setup the RLC hw
 *
 * @rdev: radeon_device pointer
 *
 * Initialize the RLC registers, load the ucode,
 * and start the RLC (CIK).
 * Returns 0 for success, -EINVAL if the ucode is not available.
 */
static int cik_rlc_resume(struct radeon_device *rdev)
{
	u32 i, size, tmp;

	if (!rdev->rlc_fw)
		return -EINVAL;

	cik_rlc_stop(rdev);

	/* disable CG */
	tmp = RREG32(RLC_CGCG_CGLS_CTRL) & 0xfffffffc;
	WREG32(RLC_CGCG_CGLS_CTRL, tmp);

	si_rlc_reset(rdev);

	cik_init_pg(rdev);

	cik_init_cg(rdev);

	WREG32(RLC_LB_CNTR_INIT, 0);
	WREG32(RLC_LB_CNTR_MAX, 0x00008000);

	cik_select_se_sh(rdev, 0xffffffff, 0xffffffff);
	WREG32(RLC_LB_INIT_CU_MASK, 0xffffffff);
	WREG32(RLC_LB_PARAMS, 0x00600408);
	WREG32(RLC_LB_CNTL, 0x80000004);

	WREG32(RLC_MC_CNTL, 0);
	WREG32(RLC_UCODE_CNTL, 0);

	if (rdev->new_fw) {
		const struct rlc_firmware_header_v1_0 *hdr =
			(const struct rlc_firmware_header_v1_0 *)rdev->rlc_fw->data;
		const __le32 *fw_data = (const __le32 *)
			(rdev->rlc_fw->data + le32_to_cpu(hdr->header.ucode_array_offset_bytes));

		radeon_ucode_print_rlc_hdr(&hdr->header);

		size = le32_to_cpu(hdr->header.ucode_size_bytes) / 4;
		WREG32(RLC_GPM_UCODE_ADDR, 0);
		for (i = 0; i < size; i++)
			WREG32(RLC_GPM_UCODE_DATA, le32_to_cpup(fw_data++));
		WREG32(RLC_GPM_UCODE_ADDR, 0);
	} else {
		const __be32 *fw_data;

		switch (rdev->family) {
		case CHIP_BONAIRE:
		case CHIP_HAWAII:
		default:
			size = BONAIRE_RLC_UCODE_SIZE;
			break;
		case CHIP_KAVERI:
			size = KV_RLC_UCODE_SIZE;
			break;
		case CHIP_KABINI:
			size = KB_RLC_UCODE_SIZE;
			break;
		case CHIP_MULLINS:
			size = ML_RLC_UCODE_SIZE;
			break;
		}

		fw_data = (const __be32 *)rdev->rlc_fw->data;
		WREG32(RLC_GPM_UCODE_ADDR, 0);
		for (i = 0; i < size; i++)
			WREG32(RLC_GPM_UCODE_DATA, be32_to_cpup(fw_data++));
		WREG32(RLC_GPM_UCODE_ADDR, 0);
	}

	/* XXX - find out what chips support lbpw */
	cik_enable_lbpw(rdev, false);

	if (rdev->family == CHIP_BONAIRE)
		WREG32(RLC_DRIVER_DMA_STATUS, 0);

	cik_rlc_start(rdev);

	return 0;
}

static void cik_enable_cgcg(struct radeon_device *rdev, bool enable)
{
	u32 data, orig, tmp, tmp2;

	orig = data = RREG32(RLC_CGCG_CGLS_CTRL);

	if (enable && (rdev->cg_flags & RADEON_CG_SUPPORT_GFX_CGCG)) {
		cik_enable_gui_idle_interrupt(rdev, true);

		tmp = cik_halt_rlc(rdev);

		cik_select_se_sh(rdev, 0xffffffff, 0xffffffff);
		WREG32(RLC_SERDES_WR_CU_MASTER_MASK, 0xffffffff);
		WREG32(RLC_SERDES_WR_NONCU_MASTER_MASK, 0xffffffff);
		tmp2 = BPM_ADDR_MASK | CGCG_OVERRIDE_0 | CGLS_ENABLE;
		WREG32(RLC_SERDES_WR_CTRL, tmp2);

		cik_update_rlc(rdev, tmp);

		data |= CGCG_EN | CGLS_EN;
	} else {
		cik_enable_gui_idle_interrupt(rdev, false);

		RREG32(CB_CGTT_SCLK_CTRL);
		RREG32(CB_CGTT_SCLK_CTRL);
		RREG32(CB_CGTT_SCLK_CTRL);
		RREG32(CB_CGTT_SCLK_CTRL);

		data &= ~(CGCG_EN | CGLS_EN);
	}

	if (orig != data)
		WREG32(RLC_CGCG_CGLS_CTRL, data);

}

static void cik_enable_mgcg(struct radeon_device *rdev, bool enable)
{
	u32 data, orig, tmp = 0;

	if (enable && (rdev->cg_flags & RADEON_CG_SUPPORT_GFX_MGCG)) {
		if (rdev->cg_flags & RADEON_CG_SUPPORT_GFX_MGLS) {
			if (rdev->cg_flags & RADEON_CG_SUPPORT_GFX_CP_LS) {
				orig = data = RREG32(CP_MEM_SLP_CNTL);
				data |= CP_MEM_LS_EN;
				if (orig != data)
					WREG32(CP_MEM_SLP_CNTL, data);
			}
		}

		orig = data = RREG32(RLC_CGTT_MGCG_OVERRIDE);
		data &= 0xfffffffd;
		if (orig != data)
			WREG32(RLC_CGTT_MGCG_OVERRIDE, data);

		tmp = cik_halt_rlc(rdev);

		cik_select_se_sh(rdev, 0xffffffff, 0xffffffff);
		WREG32(RLC_SERDES_WR_CU_MASTER_MASK, 0xffffffff);
		WREG32(RLC_SERDES_WR_NONCU_MASTER_MASK, 0xffffffff);
		data = BPM_ADDR_MASK | MGCG_OVERRIDE_0;
		WREG32(RLC_SERDES_WR_CTRL, data);

		cik_update_rlc(rdev, tmp);

		if (rdev->cg_flags & RADEON_CG_SUPPORT_GFX_CGTS) {
			orig = data = RREG32(CGTS_SM_CTRL_REG);
			data &= ~SM_MODE_MASK;
			data |= SM_MODE(0x2);
			data |= SM_MODE_ENABLE;
			data &= ~CGTS_OVERRIDE;
			if ((rdev->cg_flags & RADEON_CG_SUPPORT_GFX_MGLS) &&
			    (rdev->cg_flags & RADEON_CG_SUPPORT_GFX_CGTS_LS))
				data &= ~CGTS_LS_OVERRIDE;
			data &= ~ON_MONITOR_ADD_MASK;
			data |= ON_MONITOR_ADD_EN;
			data |= ON_MONITOR_ADD(0x96);
			if (orig != data)
				WREG32(CGTS_SM_CTRL_REG, data);
		}
	} else {
		orig = data = RREG32(RLC_CGTT_MGCG_OVERRIDE);
		data |= 0x00000002;
		if (orig != data)
			WREG32(RLC_CGTT_MGCG_OVERRIDE, data);

		data = RREG32(RLC_MEM_SLP_CNTL);
		if (data & RLC_MEM_LS_EN) {
			data &= ~RLC_MEM_LS_EN;
			WREG32(RLC_MEM_SLP_CNTL, data);
		}

		data = RREG32(CP_MEM_SLP_CNTL);
		if (data & CP_MEM_LS_EN) {
			data &= ~CP_MEM_LS_EN;
			WREG32(CP_MEM_SLP_CNTL, data);
		}

		orig = data = RREG32(CGTS_SM_CTRL_REG);
		data |= CGTS_OVERRIDE | CGTS_LS_OVERRIDE;
		if (orig != data)
			WREG32(CGTS_SM_CTRL_REG, data);

		tmp = cik_halt_rlc(rdev);

		cik_select_se_sh(rdev, 0xffffffff, 0xffffffff);
		WREG32(RLC_SERDES_WR_CU_MASTER_MASK, 0xffffffff);
		WREG32(RLC_SERDES_WR_NONCU_MASTER_MASK, 0xffffffff);
		data = BPM_ADDR_MASK | MGCG_OVERRIDE_1;
		WREG32(RLC_SERDES_WR_CTRL, data);

		cik_update_rlc(rdev, tmp);
	}
}

static const u32 mc_cg_registers[] =
{
	MC_HUB_MISC_HUB_CG,
	MC_HUB_MISC_SIP_CG,
	MC_HUB_MISC_VM_CG,
	MC_XPB_CLK_GAT,
	ATC_MISC_CG,
	MC_CITF_MISC_WR_CG,
	MC_CITF_MISC_RD_CG,
	MC_CITF_MISC_VM_CG,
	VM_L2_CG,
};

static void cik_enable_mc_ls(struct radeon_device *rdev,
			     bool enable)
{
	int i;
	u32 orig, data;

	for (i = 0; i < ARRAY_SIZE(mc_cg_registers); i++) {
		orig = data = RREG32(mc_cg_registers[i]);
		if (enable && (rdev->cg_flags & RADEON_CG_SUPPORT_MC_LS))
			data |= MC_LS_ENABLE;
		else
			data &= ~MC_LS_ENABLE;
		if (data != orig)
			WREG32(mc_cg_registers[i], data);
	}
}

static void cik_enable_mc_mgcg(struct radeon_device *rdev,
			       bool enable)
{
	int i;
	u32 orig, data;

	for (i = 0; i < ARRAY_SIZE(mc_cg_registers); i++) {
		orig = data = RREG32(mc_cg_registers[i]);
		if (enable && (rdev->cg_flags & RADEON_CG_SUPPORT_MC_MGCG))
			data |= MC_CG_ENABLE;
		else
			data &= ~MC_CG_ENABLE;
		if (data != orig)
			WREG32(mc_cg_registers[i], data);
	}
}

static void cik_enable_sdma_mgcg(struct radeon_device *rdev,
				 bool enable)
{
	u32 orig, data;

	if (enable && (rdev->cg_flags & RADEON_CG_SUPPORT_SDMA_MGCG)) {
		WREG32(SDMA0_CLK_CTRL + SDMA0_REGISTER_OFFSET, 0x00000100);
		WREG32(SDMA0_CLK_CTRL + SDMA1_REGISTER_OFFSET, 0x00000100);
	} else {
		orig = data = RREG32(SDMA0_CLK_CTRL + SDMA0_REGISTER_OFFSET);
		data |= 0xff000000;
		if (data != orig)
			WREG32(SDMA0_CLK_CTRL + SDMA0_REGISTER_OFFSET, data);

		orig = data = RREG32(SDMA0_CLK_CTRL + SDMA1_REGISTER_OFFSET);
		data |= 0xff000000;
		if (data != orig)
			WREG32(SDMA0_CLK_CTRL + SDMA1_REGISTER_OFFSET, data);
	}
}

static void cik_enable_sdma_mgls(struct radeon_device *rdev,
				 bool enable)
{
	u32 orig, data;

	if (enable && (rdev->cg_flags & RADEON_CG_SUPPORT_SDMA_LS)) {
		orig = data = RREG32(SDMA0_POWER_CNTL + SDMA0_REGISTER_OFFSET);
		data |= 0x100;
		if (orig != data)
			WREG32(SDMA0_POWER_CNTL + SDMA0_REGISTER_OFFSET, data);

		orig = data = RREG32(SDMA0_POWER_CNTL + SDMA1_REGISTER_OFFSET);
		data |= 0x100;
		if (orig != data)
			WREG32(SDMA0_POWER_CNTL + SDMA1_REGISTER_OFFSET, data);
	} else {
		orig = data = RREG32(SDMA0_POWER_CNTL + SDMA0_REGISTER_OFFSET);
		data &= ~0x100;
		if (orig != data)
			WREG32(SDMA0_POWER_CNTL + SDMA0_REGISTER_OFFSET, data);

		orig = data = RREG32(SDMA0_POWER_CNTL + SDMA1_REGISTER_OFFSET);
		data &= ~0x100;
		if (orig != data)
			WREG32(SDMA0_POWER_CNTL + SDMA1_REGISTER_OFFSET, data);
	}
}

static void cik_enable_uvd_mgcg(struct radeon_device *rdev,
				bool enable)
{
	u32 orig, data;

	if (enable && (rdev->cg_flags & RADEON_CG_SUPPORT_UVD_MGCG)) {
		data = RREG32_UVD_CTX(UVD_CGC_MEM_CTRL);
		data = 0xfff;
		WREG32_UVD_CTX(UVD_CGC_MEM_CTRL, data);

		orig = data = RREG32(UVD_CGC_CTRL);
		data |= DCM;
		if (orig != data)
			WREG32(UVD_CGC_CTRL, data);
	} else {
		data = RREG32_UVD_CTX(UVD_CGC_MEM_CTRL);
		data &= ~0xfff;
		WREG32_UVD_CTX(UVD_CGC_MEM_CTRL, data);

		orig = data = RREG32(UVD_CGC_CTRL);
		data &= ~DCM;
		if (orig != data)
			WREG32(UVD_CGC_CTRL, data);
	}
}

static void cik_enable_bif_mgls(struct radeon_device *rdev,
			       bool enable)
{
	u32 orig, data;

	orig = data = RREG32_PCIE_PORT(PCIE_CNTL2);

	if (enable && (rdev->cg_flags & RADEON_CG_SUPPORT_BIF_LS))
		data |= SLV_MEM_LS_EN | MST_MEM_LS_EN |
			REPLAY_MEM_LS_EN | SLV_MEM_AGGRESSIVE_LS_EN;
	else
		data &= ~(SLV_MEM_LS_EN | MST_MEM_LS_EN |
			  REPLAY_MEM_LS_EN | SLV_MEM_AGGRESSIVE_LS_EN);

	if (orig != data)
		WREG32_PCIE_PORT(PCIE_CNTL2, data);
}

static void cik_enable_hdp_mgcg(struct radeon_device *rdev,
				bool enable)
{
	u32 orig, data;

	orig = data = RREG32(HDP_HOST_PATH_CNTL);

	if (enable && (rdev->cg_flags & RADEON_CG_SUPPORT_HDP_MGCG))
		data &= ~CLOCK_GATING_DIS;
	else
		data |= CLOCK_GATING_DIS;

	if (orig != data)
		WREG32(HDP_HOST_PATH_CNTL, data);
}

static void cik_enable_hdp_ls(struct radeon_device *rdev,
			      bool enable)
{
	u32 orig, data;

	orig = data = RREG32(HDP_MEM_POWER_LS);

	if (enable && (rdev->cg_flags & RADEON_CG_SUPPORT_HDP_LS))
		data |= HDP_LS_ENABLE;
	else
		data &= ~HDP_LS_ENABLE;

	if (orig != data)
		WREG32(HDP_MEM_POWER_LS, data);
}

void cik_update_cg(struct radeon_device *rdev,
		   u32 block, bool enable)
{

	if (block & RADEON_CG_BLOCK_GFX) {
		cik_enable_gui_idle_interrupt(rdev, false);
		/* order matters! */
		if (enable) {
			cik_enable_mgcg(rdev, true);
			cik_enable_cgcg(rdev, true);
		} else {
			cik_enable_cgcg(rdev, false);
			cik_enable_mgcg(rdev, false);
		}
		cik_enable_gui_idle_interrupt(rdev, true);
	}

	if (block & RADEON_CG_BLOCK_MC) {
		if (!(rdev->flags & RADEON_IS_IGP)) {
			cik_enable_mc_mgcg(rdev, enable);
			cik_enable_mc_ls(rdev, enable);
		}
	}

	if (block & RADEON_CG_BLOCK_SDMA) {
		cik_enable_sdma_mgcg(rdev, enable);
		cik_enable_sdma_mgls(rdev, enable);
	}

	if (block & RADEON_CG_BLOCK_BIF) {
		cik_enable_bif_mgls(rdev, enable);
	}

	if (block & RADEON_CG_BLOCK_UVD) {
		if (rdev->has_uvd)
			cik_enable_uvd_mgcg(rdev, enable);
	}

	if (block & RADEON_CG_BLOCK_HDP) {
		cik_enable_hdp_mgcg(rdev, enable);
		cik_enable_hdp_ls(rdev, enable);
	}

	if (block & RADEON_CG_BLOCK_VCE) {
		vce_v2_0_enable_mgcg(rdev, enable);
	}
}

static void cik_init_cg(struct radeon_device *rdev)
{

	cik_update_cg(rdev, RADEON_CG_BLOCK_GFX, true);

	if (rdev->has_uvd)
		si_init_uvd_internal_cg(rdev);

	cik_update_cg(rdev, (RADEON_CG_BLOCK_MC |
			     RADEON_CG_BLOCK_SDMA |
			     RADEON_CG_BLOCK_BIF |
			     RADEON_CG_BLOCK_UVD |
			     RADEON_CG_BLOCK_HDP), true);
}

static void cik_fini_cg(struct radeon_device *rdev)
{
	cik_update_cg(rdev, (RADEON_CG_BLOCK_MC |
			     RADEON_CG_BLOCK_SDMA |
			     RADEON_CG_BLOCK_BIF |
			     RADEON_CG_BLOCK_UVD |
			     RADEON_CG_BLOCK_HDP), false);

	cik_update_cg(rdev, RADEON_CG_BLOCK_GFX, false);
}

static void cik_enable_sck_slowdown_on_pu(struct radeon_device *rdev,
					  bool enable)
{
	u32 data, orig;

	orig = data = RREG32(RLC_PG_CNTL);
	if (enable && (rdev->pg_flags & RADEON_PG_SUPPORT_RLC_SMU_HS))
		data |= SMU_CLK_SLOWDOWN_ON_PU_ENABLE;
	else
		data &= ~SMU_CLK_SLOWDOWN_ON_PU_ENABLE;
	if (orig != data)
		WREG32(RLC_PG_CNTL, data);
}

static void cik_enable_sck_slowdown_on_pd(struct radeon_device *rdev,
					  bool enable)
{
	u32 data, orig;

	orig = data = RREG32(RLC_PG_CNTL);
	if (enable && (rdev->pg_flags & RADEON_PG_SUPPORT_RLC_SMU_HS))
		data |= SMU_CLK_SLOWDOWN_ON_PD_ENABLE;
	else
		data &= ~SMU_CLK_SLOWDOWN_ON_PD_ENABLE;
	if (orig != data)
		WREG32(RLC_PG_CNTL, data);
}

static void cik_enable_cp_pg(struct radeon_device *rdev, bool enable)
{
	u32 data, orig;

	orig = data = RREG32(RLC_PG_CNTL);
	if (enable && (rdev->pg_flags & RADEON_PG_SUPPORT_CP))
		data &= ~DISABLE_CP_PG;
	else
		data |= DISABLE_CP_PG;
	if (orig != data)
		WREG32(RLC_PG_CNTL, data);
}

static void cik_enable_gds_pg(struct radeon_device *rdev, bool enable)
{
	u32 data, orig;

	orig = data = RREG32(RLC_PG_CNTL);
	if (enable && (rdev->pg_flags & RADEON_PG_SUPPORT_GDS))
		data &= ~DISABLE_GDS_PG;
	else
		data |= DISABLE_GDS_PG;
	if (orig != data)
		WREG32(RLC_PG_CNTL, data);
}

#define CP_ME_TABLE_SIZE    96
#define CP_ME_TABLE_OFFSET  2048
#define CP_MEC_TABLE_OFFSET 4096

void cik_init_cp_pg_table(struct radeon_device *rdev)
{
	volatile u32 *dst_ptr;
	int me, i, max_me = 4;
	u32 bo_offset = 0;
	u32 table_offset, table_size;

	if (rdev->family == CHIP_KAVERI)
		max_me = 5;

	if (rdev->rlc.cp_table_ptr == NULL)
		return;

	/* write the cp table buffer */
	dst_ptr = rdev->rlc.cp_table_ptr;
	for (me = 0; me < max_me; me++) {
		if (rdev->new_fw) {
			const __le32 *fw_data;
			const struct gfx_firmware_header_v1_0 *hdr;

			if (me == 0) {
				hdr = (const struct gfx_firmware_header_v1_0 *)rdev->ce_fw->data;
				fw_data = (const __le32 *)
					(rdev->ce_fw->data + le32_to_cpu(hdr->header.ucode_array_offset_bytes));
				table_offset = le32_to_cpu(hdr->jt_offset);
				table_size = le32_to_cpu(hdr->jt_size);
			} else if (me == 1) {
				hdr = (const struct gfx_firmware_header_v1_0 *)rdev->pfp_fw->data;
				fw_data = (const __le32 *)
					(rdev->pfp_fw->data + le32_to_cpu(hdr->header.ucode_array_offset_bytes));
				table_offset = le32_to_cpu(hdr->jt_offset);
				table_size = le32_to_cpu(hdr->jt_size);
			} else if (me == 2) {
				hdr = (const struct gfx_firmware_header_v1_0 *)rdev->me_fw->data;
				fw_data = (const __le32 *)
					(rdev->me_fw->data + le32_to_cpu(hdr->header.ucode_array_offset_bytes));
				table_offset = le32_to_cpu(hdr->jt_offset);
				table_size = le32_to_cpu(hdr->jt_size);
			} else if (me == 3) {
				hdr = (const struct gfx_firmware_header_v1_0 *)rdev->mec_fw->data;
				fw_data = (const __le32 *)
					(rdev->mec_fw->data + le32_to_cpu(hdr->header.ucode_array_offset_bytes));
				table_offset = le32_to_cpu(hdr->jt_offset);
				table_size = le32_to_cpu(hdr->jt_size);
			} else {
				hdr = (const struct gfx_firmware_header_v1_0 *)rdev->mec2_fw->data;
				fw_data = (const __le32 *)
					(rdev->mec2_fw->data + le32_to_cpu(hdr->header.ucode_array_offset_bytes));
				table_offset = le32_to_cpu(hdr->jt_offset);
				table_size = le32_to_cpu(hdr->jt_size);
			}

			for (i = 0; i < table_size; i ++) {
				dst_ptr[bo_offset + i] =
					cpu_to_le32(le32_to_cpu(fw_data[table_offset + i]));
			}
			bo_offset += table_size;
		} else {
			const __be32 *fw_data;
			table_size = CP_ME_TABLE_SIZE;

			if (me == 0) {
				fw_data = (const __be32 *)rdev->ce_fw->data;
				table_offset = CP_ME_TABLE_OFFSET;
			} else if (me == 1) {
				fw_data = (const __be32 *)rdev->pfp_fw->data;
				table_offset = CP_ME_TABLE_OFFSET;
			} else if (me == 2) {
				fw_data = (const __be32 *)rdev->me_fw->data;
				table_offset = CP_ME_TABLE_OFFSET;
			} else {
				fw_data = (const __be32 *)rdev->mec_fw->data;
				table_offset = CP_MEC_TABLE_OFFSET;
			}

			for (i = 0; i < table_size; i ++) {
				dst_ptr[bo_offset + i] =
					cpu_to_le32(be32_to_cpu(fw_data[table_offset + i]));
			}
			bo_offset += table_size;
		}
	}
}

static void cik_enable_gfx_cgpg(struct radeon_device *rdev,
				bool enable)
{
	u32 data, orig;

	if (enable && (rdev->pg_flags & RADEON_PG_SUPPORT_GFX_PG)) {
		orig = data = RREG32(RLC_PG_CNTL);
		data |= GFX_PG_ENABLE;
		if (orig != data)
			WREG32(RLC_PG_CNTL, data);

		orig = data = RREG32(RLC_AUTO_PG_CTRL);
		data |= AUTO_PG_EN;
		if (orig != data)
			WREG32(RLC_AUTO_PG_CTRL, data);
	} else {
		orig = data = RREG32(RLC_PG_CNTL);
		data &= ~GFX_PG_ENABLE;
		if (orig != data)
			WREG32(RLC_PG_CNTL, data);

		orig = data = RREG32(RLC_AUTO_PG_CTRL);
		data &= ~AUTO_PG_EN;
		if (orig != data)
			WREG32(RLC_AUTO_PG_CTRL, data);

		data = RREG32(DB_RENDER_CONTROL);
	}
}

static u32 cik_get_cu_active_bitmap(struct radeon_device *rdev, u32 se, u32 sh)
{
	u32 mask = 0, tmp, tmp1;
	int i;

	cik_select_se_sh(rdev, se, sh);
	tmp = RREG32(CC_GC_SHADER_ARRAY_CONFIG);
	tmp1 = RREG32(GC_USER_SHADER_ARRAY_CONFIG);
	cik_select_se_sh(rdev, 0xffffffff, 0xffffffff);

	tmp &= 0xffff0000;

	tmp |= tmp1;
	tmp >>= 16;

	for (i = 0; i < rdev->config.cik.max_cu_per_sh; i ++) {
		mask <<= 1;
		mask |= 1;
	}

	return (~tmp) & mask;
}

static void cik_init_ao_cu_mask(struct radeon_device *rdev)
{
	u32 i, j, k, active_cu_number = 0;
	u32 mask, counter, cu_bitmap;
	u32 tmp = 0;

	for (i = 0; i < rdev->config.cik.max_shader_engines; i++) {
		for (j = 0; j < rdev->config.cik.max_sh_per_se; j++) {
			mask = 1;
			cu_bitmap = 0;
			counter = 0;
			for (k = 0; k < rdev->config.cik.max_cu_per_sh; k ++) {
				if (cik_get_cu_active_bitmap(rdev, i, j) & mask) {
					if (counter < 2)
						cu_bitmap |= mask;
					counter ++;
				}
				mask <<= 1;
			}

			active_cu_number += counter;
			tmp |= (cu_bitmap << (i * 16 + j * 8));
		}
	}

	WREG32(RLC_PG_AO_CU_MASK, tmp);

	tmp = RREG32(RLC_MAX_PG_CU);
	tmp &= ~MAX_PU_CU_MASK;
	tmp |= MAX_PU_CU(active_cu_number);
	WREG32(RLC_MAX_PG_CU, tmp);
}

static void cik_enable_gfx_static_mgpg(struct radeon_device *rdev,
				       bool enable)
{
	u32 data, orig;

	orig = data = RREG32(RLC_PG_CNTL);
	if (enable && (rdev->pg_flags & RADEON_PG_SUPPORT_GFX_SMG))
		data |= STATIC_PER_CU_PG_ENABLE;
	else
		data &= ~STATIC_PER_CU_PG_ENABLE;
	if (orig != data)
		WREG32(RLC_PG_CNTL, data);
}

static void cik_enable_gfx_dynamic_mgpg(struct radeon_device *rdev,
					bool enable)
{
	u32 data, orig;

	orig = data = RREG32(RLC_PG_CNTL);
	if (enable && (rdev->pg_flags & RADEON_PG_SUPPORT_GFX_DMG))
		data |= DYN_PER_CU_PG_ENABLE;
	else
		data &= ~DYN_PER_CU_PG_ENABLE;
	if (orig != data)
		WREG32(RLC_PG_CNTL, data);
}

#define RLC_SAVE_AND_RESTORE_STARTING_OFFSET 0x90
#define RLC_CLEAR_STATE_DESCRIPTOR_OFFSET    0x3D

static void cik_init_gfx_cgpg(struct radeon_device *rdev)
{
	u32 data, orig;
	u32 i;

	if (rdev->rlc.cs_data) {
		WREG32(RLC_GPM_SCRATCH_ADDR, RLC_CLEAR_STATE_DESCRIPTOR_OFFSET);
		WREG32(RLC_GPM_SCRATCH_DATA, upper_32_bits(rdev->rlc.clear_state_gpu_addr));
		WREG32(RLC_GPM_SCRATCH_DATA, lower_32_bits(rdev->rlc.clear_state_gpu_addr));
		WREG32(RLC_GPM_SCRATCH_DATA, rdev->rlc.clear_state_size);
	} else {
		WREG32(RLC_GPM_SCRATCH_ADDR, RLC_CLEAR_STATE_DESCRIPTOR_OFFSET);
		for (i = 0; i < 3; i++)
			WREG32(RLC_GPM_SCRATCH_DATA, 0);
	}
	if (rdev->rlc.reg_list) {
		WREG32(RLC_GPM_SCRATCH_ADDR, RLC_SAVE_AND_RESTORE_STARTING_OFFSET);
		for (i = 0; i < rdev->rlc.reg_list_size; i++)
			WREG32(RLC_GPM_SCRATCH_DATA, rdev->rlc.reg_list[i]);
	}

	orig = data = RREG32(RLC_PG_CNTL);
	data |= GFX_PG_SRC;
	if (orig != data)
		WREG32(RLC_PG_CNTL, data);

	WREG32(RLC_SAVE_AND_RESTORE_BASE, rdev->rlc.save_restore_gpu_addr >> 8);
	WREG32(RLC_CP_TABLE_RESTORE, rdev->rlc.cp_table_gpu_addr >> 8);

	data = RREG32(CP_RB_WPTR_POLL_CNTL);
	data &= ~IDLE_POLL_COUNT_MASK;
	data |= IDLE_POLL_COUNT(0x60);
	WREG32(CP_RB_WPTR_POLL_CNTL, data);

	data = 0x10101010;
	WREG32(RLC_PG_DELAY, data);

	data = RREG32(RLC_PG_DELAY_2);
	data &= ~0xff;
	data |= 0x3;
	WREG32(RLC_PG_DELAY_2, data);

	data = RREG32(RLC_AUTO_PG_CTRL);
	data &= ~GRBM_REG_SGIT_MASK;
	data |= GRBM_REG_SGIT(0x700);
	WREG32(RLC_AUTO_PG_CTRL, data);

}

static void cik_update_gfx_pg(struct radeon_device *rdev, bool enable)
{
	cik_enable_gfx_cgpg(rdev, enable);
	cik_enable_gfx_static_mgpg(rdev, enable);
	cik_enable_gfx_dynamic_mgpg(rdev, enable);
}

u32 cik_get_csb_size(struct radeon_device *rdev)
{
	u32 count = 0;
	const struct cs_section_def *sect = NULL;
	const struct cs_extent_def *ext = NULL;

	if (rdev->rlc.cs_data == NULL)
		return 0;

	/* begin clear state */
	count += 2;
	/* context control state */
	count += 3;

	for (sect = rdev->rlc.cs_data; sect->section != NULL; ++sect) {
		for (ext = sect->section; ext->extent != NULL; ++ext) {
			if (sect->id == SECT_CONTEXT)
				count += 2 + ext->reg_count;
			else
				return 0;
		}
	}
	/* pa_sc_raster_config/pa_sc_raster_config1 */
	count += 4;
	/* end clear state */
	count += 2;
	/* clear state */
	count += 2;

	return count;
}

void cik_get_csb_buffer(struct radeon_device *rdev, volatile u32 *buffer)
{
	u32 count = 0, i;
	const struct cs_section_def *sect = NULL;
	const struct cs_extent_def *ext = NULL;

	if (rdev->rlc.cs_data == NULL)
		return;
	if (buffer == NULL)
		return;

	buffer[count++] = cpu_to_le32(PACKET3(PACKET3_PREAMBLE_CNTL, 0));
	buffer[count++] = cpu_to_le32(PACKET3_PREAMBLE_BEGIN_CLEAR_STATE);

	buffer[count++] = cpu_to_le32(PACKET3(PACKET3_CONTEXT_CONTROL, 1));
	buffer[count++] = cpu_to_le32(0x80000000);
	buffer[count++] = cpu_to_le32(0x80000000);

	for (sect = rdev->rlc.cs_data; sect->section != NULL; ++sect) {
		for (ext = sect->section; ext->extent != NULL; ++ext) {
			if (sect->id == SECT_CONTEXT) {
				buffer[count++] =
					cpu_to_le32(PACKET3(PACKET3_SET_CONTEXT_REG, ext->reg_count));
				buffer[count++] = cpu_to_le32(ext->reg_index - 0xa000);
				for (i = 0; i < ext->reg_count; i++)
					buffer[count++] = cpu_to_le32(ext->extent[i]);
			} else {
				return;
			}
		}
	}

	buffer[count++] = cpu_to_le32(PACKET3(PACKET3_SET_CONTEXT_REG, 2));
	buffer[count++] = cpu_to_le32(PA_SC_RASTER_CONFIG - PACKET3_SET_CONTEXT_REG_START);
	switch (rdev->family) {
	case CHIP_BONAIRE:
		buffer[count++] = cpu_to_le32(0x16000012);
		buffer[count++] = cpu_to_le32(0x00000000);
		break;
	case CHIP_KAVERI:
		buffer[count++] = cpu_to_le32(0x00000000); /* XXX */
		buffer[count++] = cpu_to_le32(0x00000000);
		break;
	case CHIP_KABINI:
	case CHIP_MULLINS:
		buffer[count++] = cpu_to_le32(0x00000000); /* XXX */
		buffer[count++] = cpu_to_le32(0x00000000);
		break;
	case CHIP_HAWAII:
		buffer[count++] = cpu_to_le32(0x3a00161a);
		buffer[count++] = cpu_to_le32(0x0000002e);
		break;
	default:
		buffer[count++] = cpu_to_le32(0x00000000);
		buffer[count++] = cpu_to_le32(0x00000000);
		break;
	}

	buffer[count++] = cpu_to_le32(PACKET3(PACKET3_PREAMBLE_CNTL, 0));
	buffer[count++] = cpu_to_le32(PACKET3_PREAMBLE_END_CLEAR_STATE);

	buffer[count++] = cpu_to_le32(PACKET3(PACKET3_CLEAR_STATE, 0));
	buffer[count++] = cpu_to_le32(0);
}

static void cik_init_pg(struct radeon_device *rdev)
{
	if (rdev->pg_flags) {
		cik_enable_sck_slowdown_on_pu(rdev, true);
		cik_enable_sck_slowdown_on_pd(rdev, true);
		if (rdev->pg_flags & RADEON_PG_SUPPORT_GFX_PG) {
			cik_init_gfx_cgpg(rdev);
			cik_enable_cp_pg(rdev, true);
			cik_enable_gds_pg(rdev, true);
		}
		cik_init_ao_cu_mask(rdev);
		cik_update_gfx_pg(rdev, true);
	}
}

static void cik_fini_pg(struct radeon_device *rdev)
{
	if (rdev->pg_flags) {
		cik_update_gfx_pg(rdev, false);
		if (rdev->pg_flags & RADEON_PG_SUPPORT_GFX_PG) {
			cik_enable_cp_pg(rdev, false);
			cik_enable_gds_pg(rdev, false);
		}
	}
}

/*
 * Interrupts
 * Starting with r6xx, interrupts are handled via a ring buffer.
 * Ring buffers are areas of GPU accessible memory that the GPU
 * writes interrupt vectors into and the host reads vectors out of.
 * There is a rptr (read pointer) that determines where the
 * host is currently reading, and a wptr (write pointer)
 * which determines where the GPU has written.  When the
 * pointers are equal, the ring is idle.  When the GPU
 * writes vectors to the ring buffer, it increments the
 * wptr.  When there is an interrupt, the host then starts
 * fetching commands and processing them until the pointers are
 * equal again at which point it updates the rptr.
 */

/**
 * cik_enable_interrupts - Enable the interrupt ring buffer
 *
 * @rdev: radeon_device pointer
 *
 * Enable the interrupt ring buffer (CIK).
 */
static void cik_enable_interrupts(struct radeon_device *rdev)
{
	u32 ih_cntl = RREG32(IH_CNTL);
	u32 ih_rb_cntl = RREG32(IH_RB_CNTL);

	ih_cntl |= ENABLE_INTR;
	ih_rb_cntl |= IH_RB_ENABLE;
	WREG32(IH_CNTL, ih_cntl);
	WREG32(IH_RB_CNTL, ih_rb_cntl);
	rdev->ih.enabled = true;
}

/**
 * cik_disable_interrupts - Disable the interrupt ring buffer
 *
 * @rdev: radeon_device pointer
 *
 * Disable the interrupt ring buffer (CIK).
 */
static void cik_disable_interrupts(struct radeon_device *rdev)
{
	u32 ih_rb_cntl = RREG32(IH_RB_CNTL);
	u32 ih_cntl = RREG32(IH_CNTL);

	ih_rb_cntl &= ~IH_RB_ENABLE;
	ih_cntl &= ~ENABLE_INTR;
	WREG32(IH_RB_CNTL, ih_rb_cntl);
	WREG32(IH_CNTL, ih_cntl);
	/* set rptr, wptr to 0 */
	WREG32(IH_RB_RPTR, 0);
	WREG32(IH_RB_WPTR, 0);
	rdev->ih.enabled = false;
	rdev->ih.rptr = 0;
}

/**
 * cik_disable_interrupt_state - Disable all interrupt sources
 *
 * @rdev: radeon_device pointer
 *
 * Clear all interrupt enable bits used by the driver (CIK).
 */
static void cik_disable_interrupt_state(struct radeon_device *rdev)
{
	u32 tmp;

	/* gfx ring */
	tmp = RREG32(CP_INT_CNTL_RING0) &
		(CNTX_BUSY_INT_ENABLE | CNTX_EMPTY_INT_ENABLE);
	WREG32(CP_INT_CNTL_RING0, tmp);
	/* sdma */
	tmp = RREG32(SDMA0_CNTL + SDMA0_REGISTER_OFFSET) & ~TRAP_ENABLE;
	WREG32(SDMA0_CNTL + SDMA0_REGISTER_OFFSET, tmp);
	tmp = RREG32(SDMA0_CNTL + SDMA1_REGISTER_OFFSET) & ~TRAP_ENABLE;
	WREG32(SDMA0_CNTL + SDMA1_REGISTER_OFFSET, tmp);
	/* compute queues */
	WREG32(CP_ME1_PIPE0_INT_CNTL, 0);
	WREG32(CP_ME1_PIPE1_INT_CNTL, 0);
	WREG32(CP_ME1_PIPE2_INT_CNTL, 0);
	WREG32(CP_ME1_PIPE3_INT_CNTL, 0);
	WREG32(CP_ME2_PIPE0_INT_CNTL, 0);
	WREG32(CP_ME2_PIPE1_INT_CNTL, 0);
	WREG32(CP_ME2_PIPE2_INT_CNTL, 0);
	WREG32(CP_ME2_PIPE3_INT_CNTL, 0);
	/* grbm */
	WREG32(GRBM_INT_CNTL, 0);
	/* vline/vblank, etc. */
	WREG32(LB_INTERRUPT_MASK + EVERGREEN_CRTC0_REGISTER_OFFSET, 0);
	WREG32(LB_INTERRUPT_MASK + EVERGREEN_CRTC1_REGISTER_OFFSET, 0);
	if (rdev->num_crtc >= 4) {
		WREG32(LB_INTERRUPT_MASK + EVERGREEN_CRTC2_REGISTER_OFFSET, 0);
		WREG32(LB_INTERRUPT_MASK + EVERGREEN_CRTC3_REGISTER_OFFSET, 0);
	}
	if (rdev->num_crtc >= 6) {
		WREG32(LB_INTERRUPT_MASK + EVERGREEN_CRTC4_REGISTER_OFFSET, 0);
		WREG32(LB_INTERRUPT_MASK + EVERGREEN_CRTC5_REGISTER_OFFSET, 0);
	}
	/* pflip */
	if (rdev->num_crtc >= 2) {
		WREG32(GRPH_INT_CONTROL + EVERGREEN_CRTC0_REGISTER_OFFSET, 0);
		WREG32(GRPH_INT_CONTROL + EVERGREEN_CRTC1_REGISTER_OFFSET, 0);
	}
	if (rdev->num_crtc >= 4) {
		WREG32(GRPH_INT_CONTROL + EVERGREEN_CRTC2_REGISTER_OFFSET, 0);
		WREG32(GRPH_INT_CONTROL + EVERGREEN_CRTC3_REGISTER_OFFSET, 0);
	}
	if (rdev->num_crtc >= 6) {
		WREG32(GRPH_INT_CONTROL + EVERGREEN_CRTC4_REGISTER_OFFSET, 0);
		WREG32(GRPH_INT_CONTROL + EVERGREEN_CRTC5_REGISTER_OFFSET, 0);
	}

	/* dac hotplug */
	WREG32(DAC_AUTODETECT_INT_CONTROL, 0);

	/* digital hotplug */
	tmp = RREG32(DC_HPD1_INT_CONTROL) & DC_HPDx_INT_POLARITY;
	WREG32(DC_HPD1_INT_CONTROL, tmp);
	tmp = RREG32(DC_HPD2_INT_CONTROL) & DC_HPDx_INT_POLARITY;
	WREG32(DC_HPD2_INT_CONTROL, tmp);
	tmp = RREG32(DC_HPD3_INT_CONTROL) & DC_HPDx_INT_POLARITY;
	WREG32(DC_HPD3_INT_CONTROL, tmp);
	tmp = RREG32(DC_HPD4_INT_CONTROL) & DC_HPDx_INT_POLARITY;
	WREG32(DC_HPD4_INT_CONTROL, tmp);
	tmp = RREG32(DC_HPD5_INT_CONTROL) & DC_HPDx_INT_POLARITY;
	WREG32(DC_HPD5_INT_CONTROL, tmp);
	tmp = RREG32(DC_HPD6_INT_CONTROL) & DC_HPDx_INT_POLARITY;
	WREG32(DC_HPD6_INT_CONTROL, tmp);

}

/**
 * cik_irq_init - init and enable the interrupt ring
 *
 * @rdev: radeon_device pointer
 *
 * Allocate a ring buffer for the interrupt controller,
 * enable the RLC, disable interrupts, enable the IH
 * ring buffer and enable it (CIK).
 * Called at device load and reume.
 * Returns 0 for success, errors for failure.
 */
static int cik_irq_init(struct radeon_device *rdev)
{
	int ret = 0;
	int rb_bufsz;
	u32 interrupt_cntl, ih_cntl, ih_rb_cntl;

	/* allocate ring */
	ret = r600_ih_ring_alloc(rdev);
	if (ret)
		return ret;

	/* disable irqs */
	cik_disable_interrupts(rdev);

	/* init rlc */
	ret = cik_rlc_resume(rdev);
	if (ret) {
		r600_ih_ring_fini(rdev);
		return ret;
	}

	/* setup interrupt control */
	/* XXX this should actually be a bus address, not an MC address. same on older asics */
	WREG32(INTERRUPT_CNTL2, rdev->ih.gpu_addr >> 8);
	interrupt_cntl = RREG32(INTERRUPT_CNTL);
	/* IH_DUMMY_RD_OVERRIDE=0 - dummy read disabled with msi, enabled without msi
	 * IH_DUMMY_RD_OVERRIDE=1 - dummy read controlled by IH_DUMMY_RD_EN
	 */
	interrupt_cntl &= ~IH_DUMMY_RD_OVERRIDE;
	/* IH_REQ_NONSNOOP_EN=1 if ring is in non-cacheable memory, e.g., vram */
	interrupt_cntl &= ~IH_REQ_NONSNOOP_EN;
	WREG32(INTERRUPT_CNTL, interrupt_cntl);

	WREG32(IH_RB_BASE, rdev->ih.gpu_addr >> 8);
	rb_bufsz = order_base_2(rdev->ih.ring_size / 4);

	ih_rb_cntl = (IH_WPTR_OVERFLOW_ENABLE |
		      IH_WPTR_OVERFLOW_CLEAR |
		      (rb_bufsz << 1));

	if (rdev->wb.enabled)
		ih_rb_cntl |= IH_WPTR_WRITEBACK_ENABLE;

	/* set the writeback address whether it's enabled or not */
	WREG32(IH_RB_WPTR_ADDR_LO, (rdev->wb.gpu_addr + R600_WB_IH_WPTR_OFFSET) & 0xFFFFFFFC);
	WREG32(IH_RB_WPTR_ADDR_HI, upper_32_bits(rdev->wb.gpu_addr + R600_WB_IH_WPTR_OFFSET) & 0xFF);

	WREG32(IH_RB_CNTL, ih_rb_cntl);

	/* set rptr, wptr to 0 */
	WREG32(IH_RB_RPTR, 0);
	WREG32(IH_RB_WPTR, 0);

	/* Default settings for IH_CNTL (disabled at first) */
	ih_cntl = MC_WRREQ_CREDIT(0x10) | MC_WR_CLEAN_CNT(0x10) | MC_VMID(0);
	/* RPTR_REARM only works if msi's are enabled */
	if (rdev->msi_enabled)
		ih_cntl |= RPTR_REARM;
	WREG32(IH_CNTL, ih_cntl);

	/* force the active interrupt state to all disabled */
	cik_disable_interrupt_state(rdev);

	pci_set_master(rdev->pdev);

	/* enable irqs */
	cik_enable_interrupts(rdev);

	return ret;
}

/**
 * cik_irq_set - enable/disable interrupt sources
 *
 * @rdev: radeon_device pointer
 *
 * Enable interrupt sources on the GPU (vblanks, hpd,
 * etc.) (CIK).
 * Returns 0 for success, errors for failure.
 */
int cik_irq_set(struct radeon_device *rdev)
{
	u32 cp_int_cntl;
	u32 cp_m1p0, cp_m1p1, cp_m1p2, cp_m1p3;
	u32 cp_m2p0, cp_m2p1, cp_m2p2, cp_m2p3;
	u32 crtc1 = 0, crtc2 = 0, crtc3 = 0, crtc4 = 0, crtc5 = 0, crtc6 = 0;
	u32 hpd1, hpd2, hpd3, hpd4, hpd5, hpd6;
	u32 grbm_int_cntl = 0;
	u32 dma_cntl, dma_cntl1;
	u32 thermal_int;

	if (!rdev->irq.installed) {
		WARN(1, "Can't enable IRQ/MSI because no handler is installed\n");
		return -EINVAL;
	}
	/* don't enable anything if the ih is disabled */
	if (!rdev->ih.enabled) {
		cik_disable_interrupts(rdev);
		/* force the active interrupt state to all disabled */
		cik_disable_interrupt_state(rdev);
		return 0;
	}

	cp_int_cntl = RREG32(CP_INT_CNTL_RING0) &
		(CNTX_BUSY_INT_ENABLE | CNTX_EMPTY_INT_ENABLE);
	cp_int_cntl |= PRIV_INSTR_INT_ENABLE | PRIV_REG_INT_ENABLE;

	hpd1 = RREG32(DC_HPD1_INT_CONTROL) & ~DC_HPDx_INT_EN;
	hpd2 = RREG32(DC_HPD2_INT_CONTROL) & ~DC_HPDx_INT_EN;
	hpd3 = RREG32(DC_HPD3_INT_CONTROL) & ~DC_HPDx_INT_EN;
	hpd4 = RREG32(DC_HPD4_INT_CONTROL) & ~DC_HPDx_INT_EN;
	hpd5 = RREG32(DC_HPD5_INT_CONTROL) & ~DC_HPDx_INT_EN;
	hpd6 = RREG32(DC_HPD6_INT_CONTROL) & ~DC_HPDx_INT_EN;

	dma_cntl = RREG32(SDMA0_CNTL + SDMA0_REGISTER_OFFSET) & ~TRAP_ENABLE;
	dma_cntl1 = RREG32(SDMA0_CNTL + SDMA1_REGISTER_OFFSET) & ~TRAP_ENABLE;

	cp_m1p0 = RREG32(CP_ME1_PIPE0_INT_CNTL) & ~TIME_STAMP_INT_ENABLE;
	cp_m1p1 = RREG32(CP_ME1_PIPE1_INT_CNTL) & ~TIME_STAMP_INT_ENABLE;
	cp_m1p2 = RREG32(CP_ME1_PIPE2_INT_CNTL) & ~TIME_STAMP_INT_ENABLE;
	cp_m1p3 = RREG32(CP_ME1_PIPE3_INT_CNTL) & ~TIME_STAMP_INT_ENABLE;
	cp_m2p0 = RREG32(CP_ME2_PIPE0_INT_CNTL) & ~TIME_STAMP_INT_ENABLE;
	cp_m2p1 = RREG32(CP_ME2_PIPE1_INT_CNTL) & ~TIME_STAMP_INT_ENABLE;
	cp_m2p2 = RREG32(CP_ME2_PIPE2_INT_CNTL) & ~TIME_STAMP_INT_ENABLE;
	cp_m2p3 = RREG32(CP_ME2_PIPE3_INT_CNTL) & ~TIME_STAMP_INT_ENABLE;

	if (rdev->flags & RADEON_IS_IGP)
		thermal_int = RREG32_SMC(CG_THERMAL_INT_CTRL) &
			~(THERM_INTH_MASK | THERM_INTL_MASK);
	else
		thermal_int = RREG32_SMC(CG_THERMAL_INT) &
			~(THERM_INT_MASK_HIGH | THERM_INT_MASK_LOW);

	/* enable CP interrupts on all rings */
	if (atomic_read(&rdev->irq.ring_int[RADEON_RING_TYPE_GFX_INDEX])) {
		DRM_DEBUG("cik_irq_set: sw int gfx\n");
		cp_int_cntl |= TIME_STAMP_INT_ENABLE;
	}
	if (atomic_read(&rdev->irq.ring_int[CAYMAN_RING_TYPE_CP1_INDEX])) {
		struct radeon_ring *ring = &rdev->ring[CAYMAN_RING_TYPE_CP1_INDEX];
		DRM_DEBUG("si_irq_set: sw int cp1\n");
		if (ring->me == 1) {
			switch (ring->pipe) {
			case 0:
				cp_m1p0 |= TIME_STAMP_INT_ENABLE;
				break;
			case 1:
				cp_m1p1 |= TIME_STAMP_INT_ENABLE;
				break;
			case 2:
				cp_m1p2 |= TIME_STAMP_INT_ENABLE;
				break;
			case 3:
				cp_m1p2 |= TIME_STAMP_INT_ENABLE;
				break;
			default:
				DRM_DEBUG("si_irq_set: sw int cp1 invalid pipe %d\n", ring->pipe);
				break;
			}
		} else if (ring->me == 2) {
			switch (ring->pipe) {
			case 0:
				cp_m2p0 |= TIME_STAMP_INT_ENABLE;
				break;
			case 1:
				cp_m2p1 |= TIME_STAMP_INT_ENABLE;
				break;
			case 2:
				cp_m2p2 |= TIME_STAMP_INT_ENABLE;
				break;
			case 3:
				cp_m2p2 |= TIME_STAMP_INT_ENABLE;
				break;
			default:
				DRM_DEBUG("si_irq_set: sw int cp1 invalid pipe %d\n", ring->pipe);
				break;
			}
		} else {
			DRM_DEBUG("si_irq_set: sw int cp1 invalid me %d\n", ring->me);
		}
	}
	if (atomic_read(&rdev->irq.ring_int[CAYMAN_RING_TYPE_CP2_INDEX])) {
		struct radeon_ring *ring = &rdev->ring[CAYMAN_RING_TYPE_CP2_INDEX];
		DRM_DEBUG("si_irq_set: sw int cp2\n");
		if (ring->me == 1) {
			switch (ring->pipe) {
			case 0:
				cp_m1p0 |= TIME_STAMP_INT_ENABLE;
				break;
			case 1:
				cp_m1p1 |= TIME_STAMP_INT_ENABLE;
				break;
			case 2:
				cp_m1p2 |= TIME_STAMP_INT_ENABLE;
				break;
			case 3:
				cp_m1p2 |= TIME_STAMP_INT_ENABLE;
				break;
			default:
				DRM_DEBUG("si_irq_set: sw int cp2 invalid pipe %d\n", ring->pipe);
				break;
			}
		} else if (ring->me == 2) {
			switch (ring->pipe) {
			case 0:
				cp_m2p0 |= TIME_STAMP_INT_ENABLE;
				break;
			case 1:
				cp_m2p1 |= TIME_STAMP_INT_ENABLE;
				break;
			case 2:
				cp_m2p2 |= TIME_STAMP_INT_ENABLE;
				break;
			case 3:
				cp_m2p2 |= TIME_STAMP_INT_ENABLE;
				break;
			default:
				DRM_DEBUG("si_irq_set: sw int cp2 invalid pipe %d\n", ring->pipe);
				break;
			}
		} else {
			DRM_DEBUG("si_irq_set: sw int cp2 invalid me %d\n", ring->me);
		}
	}

	if (atomic_read(&rdev->irq.ring_int[R600_RING_TYPE_DMA_INDEX])) {
		DRM_DEBUG("cik_irq_set: sw int dma\n");
		dma_cntl |= TRAP_ENABLE;
	}

	if (atomic_read(&rdev->irq.ring_int[CAYMAN_RING_TYPE_DMA1_INDEX])) {
		DRM_DEBUG("cik_irq_set: sw int dma1\n");
		dma_cntl1 |= TRAP_ENABLE;
	}

	if (rdev->irq.crtc_vblank_int[0] ||
	    atomic_read(&rdev->irq.pflip[0])) {
		DRM_DEBUG("cik_irq_set: vblank 0\n");
		crtc1 |= VBLANK_INTERRUPT_MASK;
	}
	if (rdev->irq.crtc_vblank_int[1] ||
	    atomic_read(&rdev->irq.pflip[1])) {
		DRM_DEBUG("cik_irq_set: vblank 1\n");
		crtc2 |= VBLANK_INTERRUPT_MASK;
	}
	if (rdev->irq.crtc_vblank_int[2] ||
	    atomic_read(&rdev->irq.pflip[2])) {
		DRM_DEBUG("cik_irq_set: vblank 2\n");
		crtc3 |= VBLANK_INTERRUPT_MASK;
	}
	if (rdev->irq.crtc_vblank_int[3] ||
	    atomic_read(&rdev->irq.pflip[3])) {
		DRM_DEBUG("cik_irq_set: vblank 3\n");
		crtc4 |= VBLANK_INTERRUPT_MASK;
	}
	if (rdev->irq.crtc_vblank_int[4] ||
	    atomic_read(&rdev->irq.pflip[4])) {
		DRM_DEBUG("cik_irq_set: vblank 4\n");
		crtc5 |= VBLANK_INTERRUPT_MASK;
	}
	if (rdev->irq.crtc_vblank_int[5] ||
	    atomic_read(&rdev->irq.pflip[5])) {
		DRM_DEBUG("cik_irq_set: vblank 5\n");
		crtc6 |= VBLANK_INTERRUPT_MASK;
	}
	if (rdev->irq.hpd[0]) {
		DRM_DEBUG("cik_irq_set: hpd 1\n");
		hpd1 |= DC_HPDx_INT_EN;
	}
	if (rdev->irq.hpd[1]) {
		DRM_DEBUG("cik_irq_set: hpd 2\n");
		hpd2 |= DC_HPDx_INT_EN;
	}
	if (rdev->irq.hpd[2]) {
		DRM_DEBUG("cik_irq_set: hpd 3\n");
		hpd3 |= DC_HPDx_INT_EN;
	}
	if (rdev->irq.hpd[3]) {
		DRM_DEBUG("cik_irq_set: hpd 4\n");
		hpd4 |= DC_HPDx_INT_EN;
	}
	if (rdev->irq.hpd[4]) {
		DRM_DEBUG("cik_irq_set: hpd 5\n");
		hpd5 |= DC_HPDx_INT_EN;
	}
	if (rdev->irq.hpd[5]) {
		DRM_DEBUG("cik_irq_set: hpd 6\n");
		hpd6 |= DC_HPDx_INT_EN;
	}

	if (rdev->irq.dpm_thermal) {
		DRM_DEBUG("dpm thermal\n");
		if (rdev->flags & RADEON_IS_IGP)
			thermal_int |= THERM_INTH_MASK | THERM_INTL_MASK;
		else
			thermal_int |= THERM_INT_MASK_HIGH | THERM_INT_MASK_LOW;
	}

	WREG32(CP_INT_CNTL_RING0, cp_int_cntl);

	WREG32(SDMA0_CNTL + SDMA0_REGISTER_OFFSET, dma_cntl);
	WREG32(SDMA0_CNTL + SDMA1_REGISTER_OFFSET, dma_cntl1);

	WREG32(CP_ME1_PIPE0_INT_CNTL, cp_m1p0);
	WREG32(CP_ME1_PIPE1_INT_CNTL, cp_m1p1);
	WREG32(CP_ME1_PIPE2_INT_CNTL, cp_m1p2);
	WREG32(CP_ME1_PIPE3_INT_CNTL, cp_m1p3);
	WREG32(CP_ME2_PIPE0_INT_CNTL, cp_m2p0);
	WREG32(CP_ME2_PIPE1_INT_CNTL, cp_m2p1);
	WREG32(CP_ME2_PIPE2_INT_CNTL, cp_m2p2);
	WREG32(CP_ME2_PIPE3_INT_CNTL, cp_m2p3);

	WREG32(GRBM_INT_CNTL, grbm_int_cntl);

	WREG32(LB_INTERRUPT_MASK + EVERGREEN_CRTC0_REGISTER_OFFSET, crtc1);
	WREG32(LB_INTERRUPT_MASK + EVERGREEN_CRTC1_REGISTER_OFFSET, crtc2);
	if (rdev->num_crtc >= 4) {
		WREG32(LB_INTERRUPT_MASK + EVERGREEN_CRTC2_REGISTER_OFFSET, crtc3);
		WREG32(LB_INTERRUPT_MASK + EVERGREEN_CRTC3_REGISTER_OFFSET, crtc4);
	}
	if (rdev->num_crtc >= 6) {
		WREG32(LB_INTERRUPT_MASK + EVERGREEN_CRTC4_REGISTER_OFFSET, crtc5);
		WREG32(LB_INTERRUPT_MASK + EVERGREEN_CRTC5_REGISTER_OFFSET, crtc6);
	}

	if (rdev->num_crtc >= 2) {
		WREG32(GRPH_INT_CONTROL + EVERGREEN_CRTC0_REGISTER_OFFSET,
		       GRPH_PFLIP_INT_MASK);
		WREG32(GRPH_INT_CONTROL + EVERGREEN_CRTC1_REGISTER_OFFSET,
		       GRPH_PFLIP_INT_MASK);
	}
	if (rdev->num_crtc >= 4) {
		WREG32(GRPH_INT_CONTROL + EVERGREEN_CRTC2_REGISTER_OFFSET,
		       GRPH_PFLIP_INT_MASK);
		WREG32(GRPH_INT_CONTROL + EVERGREEN_CRTC3_REGISTER_OFFSET,
		       GRPH_PFLIP_INT_MASK);
	}
	if (rdev->num_crtc >= 6) {
		WREG32(GRPH_INT_CONTROL + EVERGREEN_CRTC4_REGISTER_OFFSET,
		       GRPH_PFLIP_INT_MASK);
		WREG32(GRPH_INT_CONTROL + EVERGREEN_CRTC5_REGISTER_OFFSET,
		       GRPH_PFLIP_INT_MASK);
	}

	WREG32(DC_HPD1_INT_CONTROL, hpd1);
	WREG32(DC_HPD2_INT_CONTROL, hpd2);
	WREG32(DC_HPD3_INT_CONTROL, hpd3);
	WREG32(DC_HPD4_INT_CONTROL, hpd4);
	WREG32(DC_HPD5_INT_CONTROL, hpd5);
	WREG32(DC_HPD6_INT_CONTROL, hpd6);

	if (rdev->flags & RADEON_IS_IGP)
		WREG32_SMC(CG_THERMAL_INT_CTRL, thermal_int);
	else
		WREG32_SMC(CG_THERMAL_INT, thermal_int);

	return 0;
}

/**
 * cik_irq_ack - ack interrupt sources
 *
 * @rdev: radeon_device pointer
 *
 * Ack interrupt sources on the GPU (vblanks, hpd,
 * etc.) (CIK).  Certain interrupts sources are sw
 * generated and do not require an explicit ack.
 */
static inline void cik_irq_ack(struct radeon_device *rdev)
{
	u32 tmp;

	rdev->irq.stat_regs.cik.disp_int = RREG32(DISP_INTERRUPT_STATUS);
	rdev->irq.stat_regs.cik.disp_int_cont = RREG32(DISP_INTERRUPT_STATUS_CONTINUE);
	rdev->irq.stat_regs.cik.disp_int_cont2 = RREG32(DISP_INTERRUPT_STATUS_CONTINUE2);
	rdev->irq.stat_regs.cik.disp_int_cont3 = RREG32(DISP_INTERRUPT_STATUS_CONTINUE3);
	rdev->irq.stat_regs.cik.disp_int_cont4 = RREG32(DISP_INTERRUPT_STATUS_CONTINUE4);
	rdev->irq.stat_regs.cik.disp_int_cont5 = RREG32(DISP_INTERRUPT_STATUS_CONTINUE5);
	rdev->irq.stat_regs.cik.disp_int_cont6 = RREG32(DISP_INTERRUPT_STATUS_CONTINUE6);

	rdev->irq.stat_regs.cik.d1grph_int = RREG32(GRPH_INT_STATUS +
		EVERGREEN_CRTC0_REGISTER_OFFSET);
	rdev->irq.stat_regs.cik.d2grph_int = RREG32(GRPH_INT_STATUS +
		EVERGREEN_CRTC1_REGISTER_OFFSET);
	if (rdev->num_crtc >= 4) {
		rdev->irq.stat_regs.cik.d3grph_int = RREG32(GRPH_INT_STATUS +
			EVERGREEN_CRTC2_REGISTER_OFFSET);
		rdev->irq.stat_regs.cik.d4grph_int = RREG32(GRPH_INT_STATUS +
			EVERGREEN_CRTC3_REGISTER_OFFSET);
	}
	if (rdev->num_crtc >= 6) {
		rdev->irq.stat_regs.cik.d5grph_int = RREG32(GRPH_INT_STATUS +
			EVERGREEN_CRTC4_REGISTER_OFFSET);
		rdev->irq.stat_regs.cik.d6grph_int = RREG32(GRPH_INT_STATUS +
			EVERGREEN_CRTC5_REGISTER_OFFSET);
	}

	if (rdev->irq.stat_regs.cik.d1grph_int & GRPH_PFLIP_INT_OCCURRED)
		WREG32(GRPH_INT_STATUS + EVERGREEN_CRTC0_REGISTER_OFFSET,
		       GRPH_PFLIP_INT_CLEAR);
	if (rdev->irq.stat_regs.cik.d2grph_int & GRPH_PFLIP_INT_OCCURRED)
		WREG32(GRPH_INT_STATUS + EVERGREEN_CRTC1_REGISTER_OFFSET,
		       GRPH_PFLIP_INT_CLEAR);
	if (rdev->irq.stat_regs.cik.disp_int & LB_D1_VBLANK_INTERRUPT)
		WREG32(LB_VBLANK_STATUS + EVERGREEN_CRTC0_REGISTER_OFFSET, VBLANK_ACK);
	if (rdev->irq.stat_regs.cik.disp_int & LB_D1_VLINE_INTERRUPT)
		WREG32(LB_VLINE_STATUS + EVERGREEN_CRTC0_REGISTER_OFFSET, VLINE_ACK);
	if (rdev->irq.stat_regs.cik.disp_int_cont & LB_D2_VBLANK_INTERRUPT)
		WREG32(LB_VBLANK_STATUS + EVERGREEN_CRTC1_REGISTER_OFFSET, VBLANK_ACK);
	if (rdev->irq.stat_regs.cik.disp_int_cont & LB_D2_VLINE_INTERRUPT)
		WREG32(LB_VLINE_STATUS + EVERGREEN_CRTC1_REGISTER_OFFSET, VLINE_ACK);

	if (rdev->num_crtc >= 4) {
		if (rdev->irq.stat_regs.cik.d3grph_int & GRPH_PFLIP_INT_OCCURRED)
			WREG32(GRPH_INT_STATUS + EVERGREEN_CRTC2_REGISTER_OFFSET,
			       GRPH_PFLIP_INT_CLEAR);
		if (rdev->irq.stat_regs.cik.d4grph_int & GRPH_PFLIP_INT_OCCURRED)
			WREG32(GRPH_INT_STATUS + EVERGREEN_CRTC3_REGISTER_OFFSET,
			       GRPH_PFLIP_INT_CLEAR);
		if (rdev->irq.stat_regs.cik.disp_int_cont2 & LB_D3_VBLANK_INTERRUPT)
			WREG32(LB_VBLANK_STATUS + EVERGREEN_CRTC2_REGISTER_OFFSET, VBLANK_ACK);
		if (rdev->irq.stat_regs.cik.disp_int_cont2 & LB_D3_VLINE_INTERRUPT)
			WREG32(LB_VLINE_STATUS + EVERGREEN_CRTC2_REGISTER_OFFSET, VLINE_ACK);
		if (rdev->irq.stat_regs.cik.disp_int_cont3 & LB_D4_VBLANK_INTERRUPT)
			WREG32(LB_VBLANK_STATUS + EVERGREEN_CRTC3_REGISTER_OFFSET, VBLANK_ACK);
		if (rdev->irq.stat_regs.cik.disp_int_cont3 & LB_D4_VLINE_INTERRUPT)
			WREG32(LB_VLINE_STATUS + EVERGREEN_CRTC3_REGISTER_OFFSET, VLINE_ACK);
	}

	if (rdev->num_crtc >= 6) {
		if (rdev->irq.stat_regs.cik.d5grph_int & GRPH_PFLIP_INT_OCCURRED)
			WREG32(GRPH_INT_STATUS + EVERGREEN_CRTC4_REGISTER_OFFSET,
			       GRPH_PFLIP_INT_CLEAR);
		if (rdev->irq.stat_regs.cik.d6grph_int & GRPH_PFLIP_INT_OCCURRED)
			WREG32(GRPH_INT_STATUS + EVERGREEN_CRTC5_REGISTER_OFFSET,
			       GRPH_PFLIP_INT_CLEAR);
		if (rdev->irq.stat_regs.cik.disp_int_cont4 & LB_D5_VBLANK_INTERRUPT)
			WREG32(LB_VBLANK_STATUS + EVERGREEN_CRTC4_REGISTER_OFFSET, VBLANK_ACK);
		if (rdev->irq.stat_regs.cik.disp_int_cont4 & LB_D5_VLINE_INTERRUPT)
			WREG32(LB_VLINE_STATUS + EVERGREEN_CRTC4_REGISTER_OFFSET, VLINE_ACK);
		if (rdev->irq.stat_regs.cik.disp_int_cont5 & LB_D6_VBLANK_INTERRUPT)
			WREG32(LB_VBLANK_STATUS + EVERGREEN_CRTC5_REGISTER_OFFSET, VBLANK_ACK);
		if (rdev->irq.stat_regs.cik.disp_int_cont5 & LB_D6_VLINE_INTERRUPT)
			WREG32(LB_VLINE_STATUS + EVERGREEN_CRTC5_REGISTER_OFFSET, VLINE_ACK);
	}

	if (rdev->irq.stat_regs.cik.disp_int & DC_HPD1_INTERRUPT) {
		tmp = RREG32(DC_HPD1_INT_CONTROL);
		tmp |= DC_HPDx_INT_ACK;
		WREG32(DC_HPD1_INT_CONTROL, tmp);
	}
	if (rdev->irq.stat_regs.cik.disp_int_cont & DC_HPD2_INTERRUPT) {
		tmp = RREG32(DC_HPD2_INT_CONTROL);
		tmp |= DC_HPDx_INT_ACK;
		WREG32(DC_HPD2_INT_CONTROL, tmp);
	}
	if (rdev->irq.stat_regs.cik.disp_int_cont2 & DC_HPD3_INTERRUPT) {
		tmp = RREG32(DC_HPD3_INT_CONTROL);
		tmp |= DC_HPDx_INT_ACK;
		WREG32(DC_HPD3_INT_CONTROL, tmp);
	}
	if (rdev->irq.stat_regs.cik.disp_int_cont3 & DC_HPD4_INTERRUPT) {
		tmp = RREG32(DC_HPD4_INT_CONTROL);
		tmp |= DC_HPDx_INT_ACK;
		WREG32(DC_HPD4_INT_CONTROL, tmp);
	}
	if (rdev->irq.stat_regs.cik.disp_int_cont4 & DC_HPD5_INTERRUPT) {
		tmp = RREG32(DC_HPD5_INT_CONTROL);
		tmp |= DC_HPDx_INT_ACK;
		WREG32(DC_HPD5_INT_CONTROL, tmp);
	}
	if (rdev->irq.stat_regs.cik.disp_int_cont5 & DC_HPD6_INTERRUPT) {
		tmp = RREG32(DC_HPD5_INT_CONTROL);
		tmp |= DC_HPDx_INT_ACK;
		WREG32(DC_HPD6_INT_CONTROL, tmp);
	}
}

/**
 * cik_irq_disable - disable interrupts
 *
 * @rdev: radeon_device pointer
 *
 * Disable interrupts on the hw (CIK).
 */
static void cik_irq_disable(struct radeon_device *rdev)
{
	cik_disable_interrupts(rdev);
	/* Wait and acknowledge irq */
	mdelay(1);
	cik_irq_ack(rdev);
	cik_disable_interrupt_state(rdev);
}

/**
 * cik_irq_disable - disable interrupts for suspend
 *
 * @rdev: radeon_device pointer
 *
 * Disable interrupts and stop the RLC (CIK).
 * Used for suspend.
 */
static void cik_irq_suspend(struct radeon_device *rdev)
{
	cik_irq_disable(rdev);
	cik_rlc_stop(rdev);
}

/**
 * cik_irq_fini - tear down interrupt support
 *
 * @rdev: radeon_device pointer
 *
 * Disable interrupts on the hw and free the IH ring
 * buffer (CIK).
 * Used for driver unload.
 */
static void cik_irq_fini(struct radeon_device *rdev)
{
	cik_irq_suspend(rdev);
	r600_ih_ring_fini(rdev);
}

/**
 * cik_get_ih_wptr - get the IH ring buffer wptr
 *
 * @rdev: radeon_device pointer
 *
 * Get the IH ring buffer wptr from either the register
 * or the writeback memory buffer (CIK).  Also check for
 * ring buffer overflow and deal with it.
 * Used by cik_irq_process().
 * Returns the value of the wptr.
 */
static inline u32 cik_get_ih_wptr(struct radeon_device *rdev)
{
	u32 wptr, tmp;

	if (rdev->wb.enabled)
		wptr = le32_to_cpu(rdev->wb.wb[R600_WB_IH_WPTR_OFFSET/4]);
	else
		wptr = RREG32(IH_RB_WPTR);

	if (wptr & RB_OVERFLOW) {
		wptr &= ~RB_OVERFLOW;
		/* When a ring buffer overflow happen start parsing interrupt
		 * from the last not overwritten vector (wptr + 16). Hopefully
		 * this should allow us to catchup.
		 */
		dev_warn(rdev->dev, "IH ring buffer overflow (0x%08X, 0x%08X, 0x%08X)\n",
			 wptr, rdev->ih.rptr, (wptr + 16) & rdev->ih.ptr_mask);
		rdev->ih.rptr = (wptr + 16) & rdev->ih.ptr_mask;
		tmp = RREG32(IH_RB_CNTL);
		tmp |= IH_WPTR_OVERFLOW_CLEAR;
		WREG32(IH_RB_CNTL, tmp);
	}
	return (wptr & rdev->ih.ptr_mask);
}

/*        CIK IV Ring
 * Each IV ring entry is 128 bits:
 * [7:0]    - interrupt source id
 * [31:8]   - reserved
 * [59:32]  - interrupt source data
 * [63:60]  - reserved
 * [71:64]  - RINGID
 *            CP:
 *            ME_ID [1:0], PIPE_ID[1:0], QUEUE_ID[2:0]
 *            QUEUE_ID - for compute, which of the 8 queues owned by the dispatcher
 *                     - for gfx, hw shader state (0=PS...5=LS, 6=CS)
 *            ME_ID - 0 = gfx, 1 = first 4 CS pipes, 2 = second 4 CS pipes
 *            PIPE_ID - ME0 0=3D
 *                    - ME1&2 compute dispatcher (4 pipes each)
 *            SDMA:
 *            INSTANCE_ID [1:0], QUEUE_ID[1:0]
 *            INSTANCE_ID - 0 = sdma0, 1 = sdma1
 *            QUEUE_ID - 0 = gfx, 1 = rlc0, 2 = rlc1
 * [79:72]  - VMID
 * [95:80]  - PASID
 * [127:96] - reserved
 */
/**
 * cik_irq_process - interrupt handler
 *
 * @rdev: radeon_device pointer
 *
 * Interrupt hander (CIK).  Walk the IH ring,
 * ack interrupts and schedule work to handle
 * interrupt events.
 * Returns irq process return code.
 */
int cik_irq_process(struct radeon_device *rdev)
{
	struct radeon_ring *cp1_ring = &rdev->ring[CAYMAN_RING_TYPE_CP1_INDEX];
	struct radeon_ring *cp2_ring = &rdev->ring[CAYMAN_RING_TYPE_CP2_INDEX];
	u32 wptr;
	u32 rptr;
	u32 src_id, src_data, ring_id;
	u8 me_id, pipe_id, queue_id;
	u32 ring_index;
	bool queue_hotplug = false;
	bool queue_reset = false;
	u32 addr, status, mc_client;
	bool queue_thermal = false;

	if (!rdev->ih.enabled || rdev->shutdown)
		return IRQ_NONE;

	wptr = cik_get_ih_wptr(rdev);

restart_ih:
	/* is somebody else already processing irqs? */
	if (atomic_xchg(&rdev->ih.lock, 1))
		return IRQ_NONE;

	rptr = rdev->ih.rptr;
	DRM_DEBUG("cik_irq_process start: rptr %d, wptr %d\n", rptr, wptr);

	/* Order reading of wptr vs. reading of IH ring data */
	rmb();

	/* display interrupts */
	cik_irq_ack(rdev);

	while (rptr != wptr) {
		/* wptr/rptr are in bytes! */
		ring_index = rptr / 4;
		src_id =  le32_to_cpu(rdev->ih.ring[ring_index]) & 0xff;
		src_data = le32_to_cpu(rdev->ih.ring[ring_index + 1]) & 0xfffffff;
		ring_id = le32_to_cpu(rdev->ih.ring[ring_index + 2]) & 0xff;

		switch (src_id) {
		case 1: /* D1 vblank/vline */
			switch (src_data) {
			case 0: /* D1 vblank */
				if (rdev->irq.stat_regs.cik.disp_int & LB_D1_VBLANK_INTERRUPT) {
					if (rdev->irq.crtc_vblank_int[0]) {
						drm_handle_vblank(rdev->ddev, 0);
						rdev->pm.vblank_sync = true;
						wake_up(&rdev->irq.vblank_queue);
					}
					if (atomic_read(&rdev->irq.pflip[0]))
						radeon_crtc_handle_vblank(rdev, 0);
					rdev->irq.stat_regs.cik.disp_int &= ~LB_D1_VBLANK_INTERRUPT;
					DRM_DEBUG("IH: D1 vblank\n");
				}
				break;
			case 1: /* D1 vline */
				if (rdev->irq.stat_regs.cik.disp_int & LB_D1_VLINE_INTERRUPT) {
					rdev->irq.stat_regs.cik.disp_int &= ~LB_D1_VLINE_INTERRUPT;
					DRM_DEBUG("IH: D1 vline\n");
				}
				break;
			default:
				DRM_DEBUG("Unhandled interrupt: %d %d\n", src_id, src_data);
				break;
			}
			break;
		case 2: /* D2 vblank/vline */
			switch (src_data) {
			case 0: /* D2 vblank */
				if (rdev->irq.stat_regs.cik.disp_int_cont & LB_D2_VBLANK_INTERRUPT) {
					if (rdev->irq.crtc_vblank_int[1]) {
						drm_handle_vblank(rdev->ddev, 1);
						rdev->pm.vblank_sync = true;
						wake_up(&rdev->irq.vblank_queue);
					}
					if (atomic_read(&rdev->irq.pflip[1]))
						radeon_crtc_handle_vblank(rdev, 1);
					rdev->irq.stat_regs.cik.disp_int_cont &= ~LB_D2_VBLANK_INTERRUPT;
					DRM_DEBUG("IH: D2 vblank\n");
				}
				break;
			case 1: /* D2 vline */
				if (rdev->irq.stat_regs.cik.disp_int_cont & LB_D2_VLINE_INTERRUPT) {
					rdev->irq.stat_regs.cik.disp_int_cont &= ~LB_D2_VLINE_INTERRUPT;
					DRM_DEBUG("IH: D2 vline\n");
				}
				break;
			default:
				DRM_DEBUG("Unhandled interrupt: %d %d\n", src_id, src_data);
				break;
			}
			break;
		case 3: /* D3 vblank/vline */
			switch (src_data) {
			case 0: /* D3 vblank */
				if (rdev->irq.stat_regs.cik.disp_int_cont2 & LB_D3_VBLANK_INTERRUPT) {
					if (rdev->irq.crtc_vblank_int[2]) {
						drm_handle_vblank(rdev->ddev, 2);
						rdev->pm.vblank_sync = true;
						wake_up(&rdev->irq.vblank_queue);
					}
					if (atomic_read(&rdev->irq.pflip[2]))
						radeon_crtc_handle_vblank(rdev, 2);
					rdev->irq.stat_regs.cik.disp_int_cont2 &= ~LB_D3_VBLANK_INTERRUPT;
					DRM_DEBUG("IH: D3 vblank\n");
				}
				break;
			case 1: /* D3 vline */
				if (rdev->irq.stat_regs.cik.disp_int_cont2 & LB_D3_VLINE_INTERRUPT) {
					rdev->irq.stat_regs.cik.disp_int_cont2 &= ~LB_D3_VLINE_INTERRUPT;
					DRM_DEBUG("IH: D3 vline\n");
				}
				break;
			default:
				DRM_DEBUG("Unhandled interrupt: %d %d\n", src_id, src_data);
				break;
			}
			break;
		case 4: /* D4 vblank/vline */
			switch (src_data) {
			case 0: /* D4 vblank */
				if (rdev->irq.stat_regs.cik.disp_int_cont3 & LB_D4_VBLANK_INTERRUPT) {
					if (rdev->irq.crtc_vblank_int[3]) {
						drm_handle_vblank(rdev->ddev, 3);
						rdev->pm.vblank_sync = true;
						wake_up(&rdev->irq.vblank_queue);
					}
					if (atomic_read(&rdev->irq.pflip[3]))
						radeon_crtc_handle_vblank(rdev, 3);
					rdev->irq.stat_regs.cik.disp_int_cont3 &= ~LB_D4_VBLANK_INTERRUPT;
					DRM_DEBUG("IH: D4 vblank\n");
				}
				break;
			case 1: /* D4 vline */
				if (rdev->irq.stat_regs.cik.disp_int_cont3 & LB_D4_VLINE_INTERRUPT) {
					rdev->irq.stat_regs.cik.disp_int_cont3 &= ~LB_D4_VLINE_INTERRUPT;
					DRM_DEBUG("IH: D4 vline\n");
				}
				break;
			default:
				DRM_DEBUG("Unhandled interrupt: %d %d\n", src_id, src_data);
				break;
			}
			break;
		case 5: /* D5 vblank/vline */
			switch (src_data) {
			case 0: /* D5 vblank */
				if (rdev->irq.stat_regs.cik.disp_int_cont4 & LB_D5_VBLANK_INTERRUPT) {
					if (rdev->irq.crtc_vblank_int[4]) {
						drm_handle_vblank(rdev->ddev, 4);
						rdev->pm.vblank_sync = true;
						wake_up(&rdev->irq.vblank_queue);
					}
					if (atomic_read(&rdev->irq.pflip[4]))
						radeon_crtc_handle_vblank(rdev, 4);
					rdev->irq.stat_regs.cik.disp_int_cont4 &= ~LB_D5_VBLANK_INTERRUPT;
					DRM_DEBUG("IH: D5 vblank\n");
				}
				break;
			case 1: /* D5 vline */
				if (rdev->irq.stat_regs.cik.disp_int_cont4 & LB_D5_VLINE_INTERRUPT) {
					rdev->irq.stat_regs.cik.disp_int_cont4 &= ~LB_D5_VLINE_INTERRUPT;
					DRM_DEBUG("IH: D5 vline\n");
				}
				break;
			default:
				DRM_DEBUG("Unhandled interrupt: %d %d\n", src_id, src_data);
				break;
			}
			break;
		case 6: /* D6 vblank/vline */
			switch (src_data) {
			case 0: /* D6 vblank */
				if (rdev->irq.stat_regs.cik.disp_int_cont5 & LB_D6_VBLANK_INTERRUPT) {
					if (rdev->irq.crtc_vblank_int[5]) {
						drm_handle_vblank(rdev->ddev, 5);
						rdev->pm.vblank_sync = true;
						wake_up(&rdev->irq.vblank_queue);
					}
					if (atomic_read(&rdev->irq.pflip[5]))
						radeon_crtc_handle_vblank(rdev, 5);
					rdev->irq.stat_regs.cik.disp_int_cont5 &= ~LB_D6_VBLANK_INTERRUPT;
					DRM_DEBUG("IH: D6 vblank\n");
				}
				break;
			case 1: /* D6 vline */
				if (rdev->irq.stat_regs.cik.disp_int_cont5 & LB_D6_VLINE_INTERRUPT) {
					rdev->irq.stat_regs.cik.disp_int_cont5 &= ~LB_D6_VLINE_INTERRUPT;
					DRM_DEBUG("IH: D6 vline\n");
				}
				break;
			default:
				DRM_DEBUG("Unhandled interrupt: %d %d\n", src_id, src_data);
				break;
			}
			break;
		case 8: /* D1 page flip */
		case 10: /* D2 page flip */
		case 12: /* D3 page flip */
		case 14: /* D4 page flip */
		case 16: /* D5 page flip */
		case 18: /* D6 page flip */
			DRM_DEBUG("IH: D%d flip\n", ((src_id - 8) >> 1) + 1);
			if (radeon_use_pflipirq > 0)
				radeon_crtc_handle_flip(rdev, (src_id - 8) >> 1);
			break;
		case 42: /* HPD hotplug */
			switch (src_data) {
			case 0:
				if (rdev->irq.stat_regs.cik.disp_int & DC_HPD1_INTERRUPT) {
					rdev->irq.stat_regs.cik.disp_int &= ~DC_HPD1_INTERRUPT;
					queue_hotplug = true;
					DRM_DEBUG("IH: HPD1\n");
				}
				break;
			case 1:
				if (rdev->irq.stat_regs.cik.disp_int_cont & DC_HPD2_INTERRUPT) {
					rdev->irq.stat_regs.cik.disp_int_cont &= ~DC_HPD2_INTERRUPT;
					queue_hotplug = true;
					DRM_DEBUG("IH: HPD2\n");
				}
				break;
			case 2:
				if (rdev->irq.stat_regs.cik.disp_int_cont2 & DC_HPD3_INTERRUPT) {
					rdev->irq.stat_regs.cik.disp_int_cont2 &= ~DC_HPD3_INTERRUPT;
					queue_hotplug = true;
					DRM_DEBUG("IH: HPD3\n");
				}
				break;
			case 3:
				if (rdev->irq.stat_regs.cik.disp_int_cont3 & DC_HPD4_INTERRUPT) {
					rdev->irq.stat_regs.cik.disp_int_cont3 &= ~DC_HPD4_INTERRUPT;
					queue_hotplug = true;
					DRM_DEBUG("IH: HPD4\n");
				}
				break;
			case 4:
				if (rdev->irq.stat_regs.cik.disp_int_cont4 & DC_HPD5_INTERRUPT) {
					rdev->irq.stat_regs.cik.disp_int_cont4 &= ~DC_HPD5_INTERRUPT;
					queue_hotplug = true;
					DRM_DEBUG("IH: HPD5\n");
				}
				break;
			case 5:
				if (rdev->irq.stat_regs.cik.disp_int_cont5 & DC_HPD6_INTERRUPT) {
					rdev->irq.stat_regs.cik.disp_int_cont5 &= ~DC_HPD6_INTERRUPT;
					queue_hotplug = true;
					DRM_DEBUG("IH: HPD6\n");
				}
				break;
			default:
				DRM_DEBUG("Unhandled interrupt: %d %d\n", src_id, src_data);
				break;
			}
			break;
		case 124: /* UVD */
			DRM_DEBUG("IH: UVD int: 0x%08x\n", src_data);
			radeon_fence_process(rdev, R600_RING_TYPE_UVD_INDEX);
			break;
		case 146:
		case 147:
			addr = RREG32(VM_CONTEXT1_PROTECTION_FAULT_ADDR);
			status = RREG32(VM_CONTEXT1_PROTECTION_FAULT_STATUS);
			mc_client = RREG32(VM_CONTEXT1_PROTECTION_FAULT_MCCLIENT);
			/* reset addr and status */
			WREG32_P(VM_CONTEXT1_CNTL2, 1, ~1);
			if (addr == 0x0 && status == 0x0)
				break;
			dev_err(rdev->dev, "GPU fault detected: %d 0x%08x\n", src_id, src_data);
			dev_err(rdev->dev, "  VM_CONTEXT1_PROTECTION_FAULT_ADDR   0x%08X\n",
				addr);
			dev_err(rdev->dev, "  VM_CONTEXT1_PROTECTION_FAULT_STATUS 0x%08X\n",
				status);
			cik_vm_decode_fault(rdev, status, addr, mc_client);
			break;
		case 167: /* VCE */
			DRM_DEBUG("IH: VCE int: 0x%08x\n", src_data);
			switch (src_data) {
			case 0:
				radeon_fence_process(rdev, TN_RING_TYPE_VCE1_INDEX);
				break;
			case 1:
				radeon_fence_process(rdev, TN_RING_TYPE_VCE2_INDEX);
				break;
			default:
				DRM_ERROR("Unhandled interrupt: %d %d\n", src_id, src_data);
				break;
			}
			break;
		case 176: /* GFX RB CP_INT */
		case 177: /* GFX IB CP_INT */
			radeon_fence_process(rdev, RADEON_RING_TYPE_GFX_INDEX);
			break;
		case 181: /* CP EOP event */
			DRM_DEBUG("IH: CP EOP\n");
			/* XXX check the bitfield order! */
			me_id = (ring_id & 0x60) >> 5;
			pipe_id = (ring_id & 0x18) >> 3;
			queue_id = (ring_id & 0x7) >> 0;
			switch (me_id) {
			case 0:
				radeon_fence_process(rdev, RADEON_RING_TYPE_GFX_INDEX);
				break;
			case 1:
			case 2:
				if ((cp1_ring->me == me_id) & (cp1_ring->pipe == pipe_id))
					radeon_fence_process(rdev, CAYMAN_RING_TYPE_CP1_INDEX);
				if ((cp2_ring->me == me_id) & (cp2_ring->pipe == pipe_id))
					radeon_fence_process(rdev, CAYMAN_RING_TYPE_CP2_INDEX);
				break;
			}
			break;
		case 184: /* CP Privileged reg access */
			DRM_ERROR("Illegal register access in command stream\n");
			/* XXX check the bitfield order! */
			me_id = (ring_id & 0x60) >> 5;
			pipe_id = (ring_id & 0x18) >> 3;
			queue_id = (ring_id & 0x7) >> 0;
			switch (me_id) {
			case 0:
				/* This results in a full GPU reset, but all we need to do is soft
				 * reset the CP for gfx
				 */
				queue_reset = true;
				break;
			case 1:
				/* XXX compute */
				queue_reset = true;
				break;
			case 2:
				/* XXX compute */
				queue_reset = true;
				break;
			}
			break;
		case 185: /* CP Privileged inst */
			DRM_ERROR("Illegal instruction in command stream\n");
			/* XXX check the bitfield order! */
			me_id = (ring_id & 0x60) >> 5;
			pipe_id = (ring_id & 0x18) >> 3;
			queue_id = (ring_id & 0x7) >> 0;
			switch (me_id) {
			case 0:
				/* This results in a full GPU reset, but all we need to do is soft
				 * reset the CP for gfx
				 */
				queue_reset = true;
				break;
			case 1:
				/* XXX compute */
				queue_reset = true;
				break;
			case 2:
				/* XXX compute */
				queue_reset = true;
				break;
			}
			break;
		case 224: /* SDMA trap event */
			/* XXX check the bitfield order! */
			me_id = (ring_id & 0x3) >> 0;
			queue_id = (ring_id & 0xc) >> 2;
			DRM_DEBUG("IH: SDMA trap\n");
			switch (me_id) {
			case 0:
				switch (queue_id) {
				case 0:
					radeon_fence_process(rdev, R600_RING_TYPE_DMA_INDEX);
					break;
				case 1:
					/* XXX compute */
					break;
				case 2:
					/* XXX compute */
					break;
				}
				break;
			case 1:
				switch (queue_id) {
				case 0:
					radeon_fence_process(rdev, CAYMAN_RING_TYPE_DMA1_INDEX);
					break;
				case 1:
					/* XXX compute */
					break;
				case 2:
					/* XXX compute */
					break;
				}
				break;
			}
			break;
		case 230: /* thermal low to high */
			DRM_DEBUG("IH: thermal low to high\n");
			rdev->pm.dpm.thermal.high_to_low = false;
			queue_thermal = true;
			break;
		case 231: /* thermal high to low */
			DRM_DEBUG("IH: thermal high to low\n");
			rdev->pm.dpm.thermal.high_to_low = true;
			queue_thermal = true;
			break;
		case 233: /* GUI IDLE */
			DRM_DEBUG("IH: GUI idle\n");
			break;
		case 241: /* SDMA Privileged inst */
		case 247: /* SDMA Privileged inst */
			DRM_ERROR("Illegal instruction in SDMA command stream\n");
			/* XXX check the bitfield order! */
			me_id = (ring_id & 0x3) >> 0;
			queue_id = (ring_id & 0xc) >> 2;
			switch (me_id) {
			case 0:
				switch (queue_id) {
				case 0:
					queue_reset = true;
					break;
				case 1:
					/* XXX compute */
					queue_reset = true;
					break;
				case 2:
					/* XXX compute */
					queue_reset = true;
					break;
				}
				break;
			case 1:
				switch (queue_id) {
				case 0:
					queue_reset = true;
					break;
				case 1:
					/* XXX compute */
					queue_reset = true;
					break;
				case 2:
					/* XXX compute */
					queue_reset = true;
					break;
				}
				break;
			}
			break;
		default:
			DRM_DEBUG("Unhandled interrupt: %d %d\n", src_id, src_data);
			break;
		}

		/* wptr/rptr are in bytes! */
		rptr += 16;
		rptr &= rdev->ih.ptr_mask;
		WREG32(IH_RB_RPTR, rptr);
	}
	if (queue_hotplug)
		schedule_work(&rdev->hotplug_work);
	if (queue_reset)
		schedule_work(&rdev->reset_work);
	if (queue_thermal)
		schedule_work(&rdev->pm.dpm.thermal.work);
	rdev->ih.rptr = rptr;
	atomic_set(&rdev->ih.lock, 0);

	/* make sure wptr hasn't changed while processing */
	wptr = cik_get_ih_wptr(rdev);
	if (wptr != rptr)
		goto restart_ih;

	return IRQ_HANDLED;
}

/*
 * startup/shutdown callbacks
 */
/**
 * cik_startup - program the asic to a functional state
 *
 * @rdev: radeon_device pointer
 *
 * Programs the asic to a functional state (CIK).
 * Called by cik_init() and cik_resume().
 * Returns 0 for success, error for failure.
 */
static int cik_startup(struct radeon_device *rdev)
{
	struct radeon_ring *ring;
	u32 nop;
	int r;

	/* enable pcie gen2/3 link */
	cik_pcie_gen3_enable(rdev);
	/* enable aspm */
	cik_program_aspm(rdev);

	/* scratch needs to be initialized before MC */
	r = r600_vram_scratch_init(rdev);
	if (r)
		return r;

	cik_mc_program(rdev);

	if (!(rdev->flags & RADEON_IS_IGP) && !rdev->pm.dpm_enabled) {
		r = ci_mc_load_microcode(rdev);
		if (r) {
			DRM_ERROR("Failed to load MC firmware!\n");
			return r;
		}
	}

	r = cik_pcie_gart_enable(rdev);
	if (r)
		return r;
	cik_gpu_init(rdev);

	/* allocate rlc buffers */
	if (rdev->flags & RADEON_IS_IGP) {
		if (rdev->family == CHIP_KAVERI) {
			rdev->rlc.reg_list = spectre_rlc_save_restore_register_list;
			rdev->rlc.reg_list_size =
				(u32)ARRAY_SIZE(spectre_rlc_save_restore_register_list);
		} else {
			rdev->rlc.reg_list = kalindi_rlc_save_restore_register_list;
			rdev->rlc.reg_list_size =
				(u32)ARRAY_SIZE(kalindi_rlc_save_restore_register_list);
		}
	}
	rdev->rlc.cs_data = ci_cs_data;
	rdev->rlc.cp_table_size = CP_ME_TABLE_SIZE * 5 * 4;
	r = sumo_rlc_init(rdev);
	if (r) {
		DRM_ERROR("Failed to init rlc BOs!\n");
		return r;
	}

	/* allocate wb buffer */
	r = radeon_wb_init(rdev);
	if (r)
		return r;

	/* allocate mec buffers */
	r = cik_mec_init(rdev);
	if (r) {
		DRM_ERROR("Failed to init MEC BOs!\n");
		return r;
	}

	r = radeon_fence_driver_start_ring(rdev, RADEON_RING_TYPE_GFX_INDEX);
	if (r) {
		dev_err(rdev->dev, "failed initializing CP fences (%d).\n", r);
		return r;
	}

	r = radeon_fence_driver_start_ring(rdev, CAYMAN_RING_TYPE_CP1_INDEX);
	if (r) {
		dev_err(rdev->dev, "failed initializing CP fences (%d).\n", r);
		return r;
	}

	r = radeon_fence_driver_start_ring(rdev, CAYMAN_RING_TYPE_CP2_INDEX);
	if (r) {
		dev_err(rdev->dev, "failed initializing CP fences (%d).\n", r);
		return r;
	}

	r = radeon_fence_driver_start_ring(rdev, R600_RING_TYPE_DMA_INDEX);
	if (r) {
		dev_err(rdev->dev, "failed initializing DMA fences (%d).\n", r);
		return r;
	}

	r = radeon_fence_driver_start_ring(rdev, CAYMAN_RING_TYPE_DMA1_INDEX);
	if (r) {
		dev_err(rdev->dev, "failed initializing DMA fences (%d).\n", r);
		return r;
	}

	r = radeon_uvd_resume(rdev);
	if (!r) {
		r = uvd_v4_2_resume(rdev);
		if (!r) {
			r = radeon_fence_driver_start_ring(rdev,
							   R600_RING_TYPE_UVD_INDEX);
			if (r)
				dev_err(rdev->dev, "UVD fences init error (%d).\n", r);
		}
	}
	if (r)
		rdev->ring[R600_RING_TYPE_UVD_INDEX].ring_size = 0;

	r = radeon_vce_resume(rdev);
	if (!r) {
		r = vce_v2_0_resume(rdev);
		if (!r)
			r = radeon_fence_driver_start_ring(rdev,
							   TN_RING_TYPE_VCE1_INDEX);
		if (!r)
			r = radeon_fence_driver_start_ring(rdev,
							   TN_RING_TYPE_VCE2_INDEX);
	}
	if (r) {
		dev_err(rdev->dev, "VCE init error (%d).\n", r);
		rdev->ring[TN_RING_TYPE_VCE1_INDEX].ring_size = 0;
		rdev->ring[TN_RING_TYPE_VCE2_INDEX].ring_size = 0;
	}

	/* Enable IRQ */
	if (!rdev->irq.installed) {
		r = radeon_irq_kms_init(rdev);
		if (r)
			return r;
	}

	r = cik_irq_init(rdev);
	if (r) {
		DRM_ERROR("radeon: IH init failed (%d).\n", r);
		radeon_irq_kms_fini(rdev);
		return r;
	}
	cik_irq_set(rdev);

	if (rdev->family == CHIP_HAWAII) {
<<<<<<< HEAD
		nop = RADEON_CP_PACKET2;
=======
		if (rdev->new_fw)
			nop = PACKET3(PACKET3_NOP, 0x3FFF);
		else
			nop = RADEON_CP_PACKET2;
>>>>>>> 4a53ddf5
	} else {
		nop = PACKET3(PACKET3_NOP, 0x3FFF);
	}

	ring = &rdev->ring[RADEON_RING_TYPE_GFX_INDEX];
	r = radeon_ring_init(rdev, ring, ring->ring_size, RADEON_WB_CP_RPTR_OFFSET,
			     nop);
	if (r)
		return r;

	/* set up the compute queues */
	/* type-2 packets are deprecated on MEC, use type-3 instead */
	ring = &rdev->ring[CAYMAN_RING_TYPE_CP1_INDEX];
	r = radeon_ring_init(rdev, ring, ring->ring_size, RADEON_WB_CP1_RPTR_OFFSET,
			     nop);
	if (r)
		return r;
	ring->me = 1; /* first MEC */
	ring->pipe = 0; /* first pipe */
	ring->queue = 0; /* first queue */
	ring->wptr_offs = CIK_WB_CP1_WPTR_OFFSET;

	/* type-2 packets are deprecated on MEC, use type-3 instead */
	ring = &rdev->ring[CAYMAN_RING_TYPE_CP2_INDEX];
	r = radeon_ring_init(rdev, ring, ring->ring_size, RADEON_WB_CP2_RPTR_OFFSET,
			     nop);
	if (r)
		return r;
	/* dGPU only have 1 MEC */
	ring->me = 1; /* first MEC */
	ring->pipe = 0; /* first pipe */
	ring->queue = 1; /* second queue */
	ring->wptr_offs = CIK_WB_CP2_WPTR_OFFSET;

	ring = &rdev->ring[R600_RING_TYPE_DMA_INDEX];
	r = radeon_ring_init(rdev, ring, ring->ring_size, R600_WB_DMA_RPTR_OFFSET,
			     SDMA_PACKET(SDMA_OPCODE_NOP, 0, 0));
	if (r)
		return r;

	ring = &rdev->ring[CAYMAN_RING_TYPE_DMA1_INDEX];
	r = radeon_ring_init(rdev, ring, ring->ring_size, CAYMAN_WB_DMA1_RPTR_OFFSET,
			     SDMA_PACKET(SDMA_OPCODE_NOP, 0, 0));
	if (r)
		return r;

	r = cik_cp_resume(rdev);
	if (r)
		return r;

	r = cik_sdma_resume(rdev);
	if (r)
		return r;

	ring = &rdev->ring[R600_RING_TYPE_UVD_INDEX];
	if (ring->ring_size) {
		r = radeon_ring_init(rdev, ring, ring->ring_size, 0,
				     RADEON_CP_PACKET2);
		if (!r)
			r = uvd_v1_0_init(rdev);
		if (r)
			DRM_ERROR("radeon: failed initializing UVD (%d).\n", r);
	}

	r = -ENOENT;

	ring = &rdev->ring[TN_RING_TYPE_VCE1_INDEX];
	if (ring->ring_size)
		r = radeon_ring_init(rdev, ring, ring->ring_size, 0,
				     VCE_CMD_NO_OP);

	ring = &rdev->ring[TN_RING_TYPE_VCE2_INDEX];
	if (ring->ring_size)
		r = radeon_ring_init(rdev, ring, ring->ring_size, 0,
				     VCE_CMD_NO_OP);

	if (!r)
		r = vce_v1_0_init(rdev);
	else if (r != -ENOENT)
		DRM_ERROR("radeon: failed initializing VCE (%d).\n", r);

	r = radeon_ib_pool_init(rdev);
	if (r) {
		dev_err(rdev->dev, "IB initialization failed (%d).\n", r);
		return r;
	}

	r = radeon_vm_manager_init(rdev);
	if (r) {
		dev_err(rdev->dev, "vm manager initialization failed (%d).\n", r);
		return r;
	}

	r = dce6_audio_init(rdev);
	if (r)
		return r;

	return 0;
}

/**
 * cik_resume - resume the asic to a functional state
 *
 * @rdev: radeon_device pointer
 *
 * Programs the asic to a functional state (CIK).
 * Called at resume.
 * Returns 0 for success, error for failure.
 */
int cik_resume(struct radeon_device *rdev)
{
	int r;

	/* post card */
	atom_asic_init(rdev->mode_info.atom_context);

	/* init golden registers */
	cik_init_golden_registers(rdev);

	if (rdev->pm.pm_method == PM_METHOD_DPM)
		radeon_pm_resume(rdev);

	rdev->accel_working = true;
	r = cik_startup(rdev);
	if (r) {
		DRM_ERROR("cik startup failed on resume\n");
		rdev->accel_working = false;
		return r;
	}

	return r;

}

/**
 * cik_suspend - suspend the asic
 *
 * @rdev: radeon_device pointer
 *
 * Bring the chip into a state suitable for suspend (CIK).
 * Called at suspend.
 * Returns 0 for success.
 */
int cik_suspend(struct radeon_device *rdev)
{
	radeon_pm_suspend(rdev);
	dce6_audio_fini(rdev);
	radeon_vm_manager_fini(rdev);
	cik_cp_enable(rdev, false);
	cik_sdma_enable(rdev, false);
	uvd_v1_0_fini(rdev);
	radeon_uvd_suspend(rdev);
	radeon_vce_suspend(rdev);
	cik_fini_pg(rdev);
	cik_fini_cg(rdev);
	cik_irq_suspend(rdev);
	radeon_wb_disable(rdev);
	cik_pcie_gart_disable(rdev);
	return 0;
}

/* Plan is to move initialization in that function and use
 * helper function so that radeon_device_init pretty much
 * do nothing more than calling asic specific function. This
 * should also allow to remove a bunch of callback function
 * like vram_info.
 */
/**
 * cik_init - asic specific driver and hw init
 *
 * @rdev: radeon_device pointer
 *
 * Setup asic specific driver variables and program the hw
 * to a functional state (CIK).
 * Called at driver startup.
 * Returns 0 for success, errors for failure.
 */
int cik_init(struct radeon_device *rdev)
{
	struct radeon_ring *ring;
	int r;

	/* Read BIOS */
	if (!radeon_get_bios(rdev)) {
		if (ASIC_IS_AVIVO(rdev))
			return -EINVAL;
	}
	/* Must be an ATOMBIOS */
	if (!rdev->is_atom_bios) {
		dev_err(rdev->dev, "Expecting atombios for cayman GPU\n");
		return -EINVAL;
	}
	r = radeon_atombios_init(rdev);
	if (r)
		return r;

	/* Post card if necessary */
	if (!radeon_card_posted(rdev)) {
		if (!rdev->bios) {
			dev_err(rdev->dev, "Card not posted and no BIOS - ignoring\n");
			return -EINVAL;
		}
		DRM_INFO("GPU not posted. posting now...\n");
		atom_asic_init(rdev->mode_info.atom_context);
	}
	/* init golden registers */
	cik_init_golden_registers(rdev);
	/* Initialize scratch registers */
	cik_scratch_init(rdev);
	/* Initialize surface registers */
	radeon_surface_init(rdev);
	/* Initialize clocks */
	radeon_get_clock_info(rdev->ddev);

	/* Fence driver */
	r = radeon_fence_driver_init(rdev);
	if (r)
		return r;

	/* initialize memory controller */
	r = cik_mc_init(rdev);
	if (r)
		return r;
	/* Memory manager */
	r = radeon_bo_init(rdev);
	if (r)
		return r;

	if (rdev->flags & RADEON_IS_IGP) {
		if (!rdev->me_fw || !rdev->pfp_fw || !rdev->ce_fw ||
		    !rdev->mec_fw || !rdev->sdma_fw || !rdev->rlc_fw) {
			r = cik_init_microcode(rdev);
			if (r) {
				DRM_ERROR("Failed to load firmware!\n");
				return r;
			}
		}
	} else {
		if (!rdev->me_fw || !rdev->pfp_fw || !rdev->ce_fw ||
		    !rdev->mec_fw || !rdev->sdma_fw || !rdev->rlc_fw ||
		    !rdev->mc_fw) {
			r = cik_init_microcode(rdev);
			if (r) {
				DRM_ERROR("Failed to load firmware!\n");
				return r;
			}
		}
	}

	/* Initialize power management */
	radeon_pm_init(rdev);

	ring = &rdev->ring[RADEON_RING_TYPE_GFX_INDEX];
	ring->ring_obj = NULL;
	r600_ring_init(rdev, ring, 1024 * 1024);

	ring = &rdev->ring[CAYMAN_RING_TYPE_CP1_INDEX];
	ring->ring_obj = NULL;
	r600_ring_init(rdev, ring, 1024 * 1024);
	r = radeon_doorbell_get(rdev, &ring->doorbell_index);
	if (r)
		return r;

	ring = &rdev->ring[CAYMAN_RING_TYPE_CP2_INDEX];
	ring->ring_obj = NULL;
	r600_ring_init(rdev, ring, 1024 * 1024);
	r = radeon_doorbell_get(rdev, &ring->doorbell_index);
	if (r)
		return r;

	ring = &rdev->ring[R600_RING_TYPE_DMA_INDEX];
	ring->ring_obj = NULL;
	r600_ring_init(rdev, ring, 256 * 1024);

	ring = &rdev->ring[CAYMAN_RING_TYPE_DMA1_INDEX];
	ring->ring_obj = NULL;
	r600_ring_init(rdev, ring, 256 * 1024);

	r = radeon_uvd_init(rdev);
	if (!r) {
		ring = &rdev->ring[R600_RING_TYPE_UVD_INDEX];
		ring->ring_obj = NULL;
		r600_ring_init(rdev, ring, 4096);
	}

	r = radeon_vce_init(rdev);
	if (!r) {
		ring = &rdev->ring[TN_RING_TYPE_VCE1_INDEX];
		ring->ring_obj = NULL;
		r600_ring_init(rdev, ring, 4096);

		ring = &rdev->ring[TN_RING_TYPE_VCE2_INDEX];
		ring->ring_obj = NULL;
		r600_ring_init(rdev, ring, 4096);
	}

	rdev->ih.ring_obj = NULL;
	r600_ih_ring_init(rdev, 64 * 1024);

	r = r600_pcie_gart_init(rdev);
	if (r)
		return r;

	rdev->accel_working = true;
	r = cik_startup(rdev);
	if (r) {
		dev_err(rdev->dev, "disabling GPU acceleration\n");
		cik_cp_fini(rdev);
		cik_sdma_fini(rdev);
		cik_irq_fini(rdev);
		sumo_rlc_fini(rdev);
		cik_mec_fini(rdev);
		radeon_wb_fini(rdev);
		radeon_ib_pool_fini(rdev);
		radeon_vm_manager_fini(rdev);
		radeon_irq_kms_fini(rdev);
		cik_pcie_gart_fini(rdev);
		rdev->accel_working = false;
	}

	/* Don't start up if the MC ucode is missing.
	 * The default clocks and voltages before the MC ucode
	 * is loaded are not suffient for advanced operations.
	 */
	if (!rdev->mc_fw && !(rdev->flags & RADEON_IS_IGP)) {
		DRM_ERROR("radeon: MC ucode required for NI+.\n");
		return -EINVAL;
	}

	return 0;
}

/**
 * cik_fini - asic specific driver and hw fini
 *
 * @rdev: radeon_device pointer
 *
 * Tear down the asic specific driver variables and program the hw
 * to an idle state (CIK).
 * Called at driver unload.
 */
void cik_fini(struct radeon_device *rdev)
{
	radeon_pm_fini(rdev);
	cik_cp_fini(rdev);
	cik_sdma_fini(rdev);
	cik_fini_pg(rdev);
	cik_fini_cg(rdev);
	cik_irq_fini(rdev);
	sumo_rlc_fini(rdev);
	cik_mec_fini(rdev);
	radeon_wb_fini(rdev);
	radeon_vm_manager_fini(rdev);
	radeon_ib_pool_fini(rdev);
	radeon_irq_kms_fini(rdev);
	uvd_v1_0_fini(rdev);
	radeon_uvd_fini(rdev);
	radeon_vce_fini(rdev);
	cik_pcie_gart_fini(rdev);
	r600_vram_scratch_fini(rdev);
	radeon_gem_fini(rdev);
	radeon_fence_driver_fini(rdev);
	radeon_bo_fini(rdev);
	radeon_atombios_fini(rdev);
	kfree(rdev->bios);
	rdev->bios = NULL;
}

void dce8_program_fmt(struct drm_encoder *encoder)
{
	struct drm_device *dev = encoder->dev;
	struct radeon_device *rdev = dev->dev_private;
	struct radeon_encoder *radeon_encoder = to_radeon_encoder(encoder);
	struct radeon_crtc *radeon_crtc = to_radeon_crtc(encoder->crtc);
	struct drm_connector *connector = radeon_get_connector_for_encoder(encoder);
	int bpc = 0;
	u32 tmp = 0;
	enum radeon_connector_dither dither = RADEON_FMT_DITHER_DISABLE;

	if (connector) {
		struct radeon_connector *radeon_connector = to_radeon_connector(connector);
		bpc = radeon_get_monitor_bpc(connector);
		dither = radeon_connector->dither;
	}

	/* LVDS/eDP FMT is set up by atom */
	if (radeon_encoder->devices & ATOM_DEVICE_LCD_SUPPORT)
		return;

	/* not needed for analog */
	if ((radeon_encoder->encoder_id == ENCODER_OBJECT_ID_INTERNAL_KLDSCP_DAC1) ||
	    (radeon_encoder->encoder_id == ENCODER_OBJECT_ID_INTERNAL_KLDSCP_DAC2))
		return;

	if (bpc == 0)
		return;

	switch (bpc) {
	case 6:
		if (dither == RADEON_FMT_DITHER_ENABLE)
			/* XXX sort out optimal dither settings */
			tmp |= (FMT_FRAME_RANDOM_ENABLE | FMT_HIGHPASS_RANDOM_ENABLE |
				FMT_SPATIAL_DITHER_EN | FMT_SPATIAL_DITHER_DEPTH(0));
		else
			tmp |= (FMT_TRUNCATE_EN | FMT_TRUNCATE_DEPTH(0));
		break;
	case 8:
		if (dither == RADEON_FMT_DITHER_ENABLE)
			/* XXX sort out optimal dither settings */
			tmp |= (FMT_FRAME_RANDOM_ENABLE | FMT_HIGHPASS_RANDOM_ENABLE |
				FMT_RGB_RANDOM_ENABLE |
				FMT_SPATIAL_DITHER_EN | FMT_SPATIAL_DITHER_DEPTH(1));
		else
			tmp |= (FMT_TRUNCATE_EN | FMT_TRUNCATE_DEPTH(1));
		break;
	case 10:
		if (dither == RADEON_FMT_DITHER_ENABLE)
			/* XXX sort out optimal dither settings */
			tmp |= (FMT_FRAME_RANDOM_ENABLE | FMT_HIGHPASS_RANDOM_ENABLE |
				FMT_RGB_RANDOM_ENABLE |
				FMT_SPATIAL_DITHER_EN | FMT_SPATIAL_DITHER_DEPTH(2));
		else
			tmp |= (FMT_TRUNCATE_EN | FMT_TRUNCATE_DEPTH(2));
		break;
	default:
		/* not needed */
		break;
	}

	WREG32(FMT_BIT_DEPTH_CONTROL + radeon_crtc->crtc_offset, tmp);
}

/* display watermark setup */
/**
 * dce8_line_buffer_adjust - Set up the line buffer
 *
 * @rdev: radeon_device pointer
 * @radeon_crtc: the selected display controller
 * @mode: the current display mode on the selected display
 * controller
 *
 * Setup up the line buffer allocation for
 * the selected display controller (CIK).
 * Returns the line buffer size in pixels.
 */
static u32 dce8_line_buffer_adjust(struct radeon_device *rdev,
				   struct radeon_crtc *radeon_crtc,
				   struct drm_display_mode *mode)
{
	u32 tmp, buffer_alloc, i;
	u32 pipe_offset = radeon_crtc->crtc_id * 0x20;
	/*
	 * Line Buffer Setup
	 * There are 6 line buffers, one for each display controllers.
	 * There are 3 partitions per LB. Select the number of partitions
	 * to enable based on the display width.  For display widths larger
	 * than 4096, you need use to use 2 display controllers and combine
	 * them using the stereo blender.
	 */
	if (radeon_crtc->base.enabled && mode) {
		if (mode->crtc_hdisplay < 1920) {
			tmp = 1;
			buffer_alloc = 2;
		} else if (mode->crtc_hdisplay < 2560) {
			tmp = 2;
			buffer_alloc = 2;
		} else if (mode->crtc_hdisplay < 4096) {
			tmp = 0;
			buffer_alloc = (rdev->flags & RADEON_IS_IGP) ? 2 : 4;
		} else {
			DRM_DEBUG_KMS("Mode too big for LB!\n");
			tmp = 0;
			buffer_alloc = (rdev->flags & RADEON_IS_IGP) ? 2 : 4;
		}
	} else {
		tmp = 1;
		buffer_alloc = 0;
	}

	WREG32(LB_MEMORY_CTRL + radeon_crtc->crtc_offset,
	       LB_MEMORY_CONFIG(tmp) | LB_MEMORY_SIZE(0x6B0));

	WREG32(PIPE0_DMIF_BUFFER_CONTROL + pipe_offset,
	       DMIF_BUFFERS_ALLOCATED(buffer_alloc));
	for (i = 0; i < rdev->usec_timeout; i++) {
		if (RREG32(PIPE0_DMIF_BUFFER_CONTROL + pipe_offset) &
		    DMIF_BUFFERS_ALLOCATED_COMPLETED)
			break;
		udelay(1);
	}

	if (radeon_crtc->base.enabled && mode) {
		switch (tmp) {
		case 0:
		default:
			return 4096 * 2;
		case 1:
			return 1920 * 2;
		case 2:
			return 2560 * 2;
		}
	}

	/* controller not enabled, so no lb used */
	return 0;
}

/**
 * cik_get_number_of_dram_channels - get the number of dram channels
 *
 * @rdev: radeon_device pointer
 *
 * Look up the number of video ram channels (CIK).
 * Used for display watermark bandwidth calculations
 * Returns the number of dram channels
 */
static u32 cik_get_number_of_dram_channels(struct radeon_device *rdev)
{
	u32 tmp = RREG32(MC_SHARED_CHMAP);

	switch ((tmp & NOOFCHAN_MASK) >> NOOFCHAN_SHIFT) {
	case 0:
	default:
		return 1;
	case 1:
		return 2;
	case 2:
		return 4;
	case 3:
		return 8;
	case 4:
		return 3;
	case 5:
		return 6;
	case 6:
		return 10;
	case 7:
		return 12;
	case 8:
		return 16;
	}
}

struct dce8_wm_params {
	u32 dram_channels; /* number of dram channels */
	u32 yclk;          /* bandwidth per dram data pin in kHz */
	u32 sclk;          /* engine clock in kHz */
	u32 disp_clk;      /* display clock in kHz */
	u32 src_width;     /* viewport width */
	u32 active_time;   /* active display time in ns */
	u32 blank_time;    /* blank time in ns */
	bool interlaced;    /* mode is interlaced */
	fixed20_12 vsc;    /* vertical scale ratio */
	u32 num_heads;     /* number of active crtcs */
	u32 bytes_per_pixel; /* bytes per pixel display + overlay */
	u32 lb_size;       /* line buffer allocated to pipe */
	u32 vtaps;         /* vertical scaler taps */
};

/**
 * dce8_dram_bandwidth - get the dram bandwidth
 *
 * @wm: watermark calculation data
 *
 * Calculate the raw dram bandwidth (CIK).
 * Used for display watermark bandwidth calculations
 * Returns the dram bandwidth in MBytes/s
 */
static u32 dce8_dram_bandwidth(struct dce8_wm_params *wm)
{
	/* Calculate raw DRAM Bandwidth */
	fixed20_12 dram_efficiency; /* 0.7 */
	fixed20_12 yclk, dram_channels, bandwidth;
	fixed20_12 a;

	a.full = dfixed_const(1000);
	yclk.full = dfixed_const(wm->yclk);
	yclk.full = dfixed_div(yclk, a);
	dram_channels.full = dfixed_const(wm->dram_channels * 4);
	a.full = dfixed_const(10);
	dram_efficiency.full = dfixed_const(7);
	dram_efficiency.full = dfixed_div(dram_efficiency, a);
	bandwidth.full = dfixed_mul(dram_channels, yclk);
	bandwidth.full = dfixed_mul(bandwidth, dram_efficiency);

	return dfixed_trunc(bandwidth);
}

/**
 * dce8_dram_bandwidth_for_display - get the dram bandwidth for display
 *
 * @wm: watermark calculation data
 *
 * Calculate the dram bandwidth used for display (CIK).
 * Used for display watermark bandwidth calculations
 * Returns the dram bandwidth for display in MBytes/s
 */
static u32 dce8_dram_bandwidth_for_display(struct dce8_wm_params *wm)
{
	/* Calculate DRAM Bandwidth and the part allocated to display. */
	fixed20_12 disp_dram_allocation; /* 0.3 to 0.7 */
	fixed20_12 yclk, dram_channels, bandwidth;
	fixed20_12 a;

	a.full = dfixed_const(1000);
	yclk.full = dfixed_const(wm->yclk);
	yclk.full = dfixed_div(yclk, a);
	dram_channels.full = dfixed_const(wm->dram_channels * 4);
	a.full = dfixed_const(10);
	disp_dram_allocation.full = dfixed_const(3); /* XXX worse case value 0.3 */
	disp_dram_allocation.full = dfixed_div(disp_dram_allocation, a);
	bandwidth.full = dfixed_mul(dram_channels, yclk);
	bandwidth.full = dfixed_mul(bandwidth, disp_dram_allocation);

	return dfixed_trunc(bandwidth);
}

/**
 * dce8_data_return_bandwidth - get the data return bandwidth
 *
 * @wm: watermark calculation data
 *
 * Calculate the data return bandwidth used for display (CIK).
 * Used for display watermark bandwidth calculations
 * Returns the data return bandwidth in MBytes/s
 */
static u32 dce8_data_return_bandwidth(struct dce8_wm_params *wm)
{
	/* Calculate the display Data return Bandwidth */
	fixed20_12 return_efficiency; /* 0.8 */
	fixed20_12 sclk, bandwidth;
	fixed20_12 a;

	a.full = dfixed_const(1000);
	sclk.full = dfixed_const(wm->sclk);
	sclk.full = dfixed_div(sclk, a);
	a.full = dfixed_const(10);
	return_efficiency.full = dfixed_const(8);
	return_efficiency.full = dfixed_div(return_efficiency, a);
	a.full = dfixed_const(32);
	bandwidth.full = dfixed_mul(a, sclk);
	bandwidth.full = dfixed_mul(bandwidth, return_efficiency);

	return dfixed_trunc(bandwidth);
}

/**
 * dce8_dmif_request_bandwidth - get the dmif bandwidth
 *
 * @wm: watermark calculation data
 *
 * Calculate the dmif bandwidth used for display (CIK).
 * Used for display watermark bandwidth calculations
 * Returns the dmif bandwidth in MBytes/s
 */
static u32 dce8_dmif_request_bandwidth(struct dce8_wm_params *wm)
{
	/* Calculate the DMIF Request Bandwidth */
	fixed20_12 disp_clk_request_efficiency; /* 0.8 */
	fixed20_12 disp_clk, bandwidth;
	fixed20_12 a, b;

	a.full = dfixed_const(1000);
	disp_clk.full = dfixed_const(wm->disp_clk);
	disp_clk.full = dfixed_div(disp_clk, a);
	a.full = dfixed_const(32);
	b.full = dfixed_mul(a, disp_clk);

	a.full = dfixed_const(10);
	disp_clk_request_efficiency.full = dfixed_const(8);
	disp_clk_request_efficiency.full = dfixed_div(disp_clk_request_efficiency, a);

	bandwidth.full = dfixed_mul(b, disp_clk_request_efficiency);

	return dfixed_trunc(bandwidth);
}

/**
 * dce8_available_bandwidth - get the min available bandwidth
 *
 * @wm: watermark calculation data
 *
 * Calculate the min available bandwidth used for display (CIK).
 * Used for display watermark bandwidth calculations
 * Returns the min available bandwidth in MBytes/s
 */
static u32 dce8_available_bandwidth(struct dce8_wm_params *wm)
{
	/* Calculate the Available bandwidth. Display can use this temporarily but not in average. */
	u32 dram_bandwidth = dce8_dram_bandwidth(wm);
	u32 data_return_bandwidth = dce8_data_return_bandwidth(wm);
	u32 dmif_req_bandwidth = dce8_dmif_request_bandwidth(wm);

	return min(dram_bandwidth, min(data_return_bandwidth, dmif_req_bandwidth));
}

/**
 * dce8_average_bandwidth - get the average available bandwidth
 *
 * @wm: watermark calculation data
 *
 * Calculate the average available bandwidth used for display (CIK).
 * Used for display watermark bandwidth calculations
 * Returns the average available bandwidth in MBytes/s
 */
static u32 dce8_average_bandwidth(struct dce8_wm_params *wm)
{
	/* Calculate the display mode Average Bandwidth
	 * DisplayMode should contain the source and destination dimensions,
	 * timing, etc.
	 */
	fixed20_12 bpp;
	fixed20_12 line_time;
	fixed20_12 src_width;
	fixed20_12 bandwidth;
	fixed20_12 a;

	a.full = dfixed_const(1000);
	line_time.full = dfixed_const(wm->active_time + wm->blank_time);
	line_time.full = dfixed_div(line_time, a);
	bpp.full = dfixed_const(wm->bytes_per_pixel);
	src_width.full = dfixed_const(wm->src_width);
	bandwidth.full = dfixed_mul(src_width, bpp);
	bandwidth.full = dfixed_mul(bandwidth, wm->vsc);
	bandwidth.full = dfixed_div(bandwidth, line_time);

	return dfixed_trunc(bandwidth);
}

/**
 * dce8_latency_watermark - get the latency watermark
 *
 * @wm: watermark calculation data
 *
 * Calculate the latency watermark (CIK).
 * Used for display watermark bandwidth calculations
 * Returns the latency watermark in ns
 */
static u32 dce8_latency_watermark(struct dce8_wm_params *wm)
{
	/* First calculate the latency in ns */
	u32 mc_latency = 2000; /* 2000 ns. */
	u32 available_bandwidth = dce8_available_bandwidth(wm);
	u32 worst_chunk_return_time = (512 * 8 * 1000) / available_bandwidth;
	u32 cursor_line_pair_return_time = (128 * 4 * 1000) / available_bandwidth;
	u32 dc_latency = 40000000 / wm->disp_clk; /* dc pipe latency */
	u32 other_heads_data_return_time = ((wm->num_heads + 1) * worst_chunk_return_time) +
		(wm->num_heads * cursor_line_pair_return_time);
	u32 latency = mc_latency + other_heads_data_return_time + dc_latency;
	u32 max_src_lines_per_dst_line, lb_fill_bw, line_fill_time;
	u32 tmp, dmif_size = 12288;
	fixed20_12 a, b, c;

	if (wm->num_heads == 0)
		return 0;

	a.full = dfixed_const(2);
	b.full = dfixed_const(1);
	if ((wm->vsc.full > a.full) ||
	    ((wm->vsc.full > b.full) && (wm->vtaps >= 3)) ||
	    (wm->vtaps >= 5) ||
	    ((wm->vsc.full >= a.full) && wm->interlaced))
		max_src_lines_per_dst_line = 4;
	else
		max_src_lines_per_dst_line = 2;

	a.full = dfixed_const(available_bandwidth);
	b.full = dfixed_const(wm->num_heads);
	a.full = dfixed_div(a, b);

	b.full = dfixed_const(mc_latency + 512);
	c.full = dfixed_const(wm->disp_clk);
	b.full = dfixed_div(b, c);

	c.full = dfixed_const(dmif_size);
	b.full = dfixed_div(c, b);

	tmp = min(dfixed_trunc(a), dfixed_trunc(b));

	b.full = dfixed_const(1000);
	c.full = dfixed_const(wm->disp_clk);
	b.full = dfixed_div(c, b);
	c.full = dfixed_const(wm->bytes_per_pixel);
	b.full = dfixed_mul(b, c);

	lb_fill_bw = min(tmp, dfixed_trunc(b));

	a.full = dfixed_const(max_src_lines_per_dst_line * wm->src_width * wm->bytes_per_pixel);
	b.full = dfixed_const(1000);
	c.full = dfixed_const(lb_fill_bw);
	b.full = dfixed_div(c, b);
	a.full = dfixed_div(a, b);
	line_fill_time = dfixed_trunc(a);

	if (line_fill_time < wm->active_time)
		return latency;
	else
		return latency + (line_fill_time - wm->active_time);

}

/**
 * dce8_average_bandwidth_vs_dram_bandwidth_for_display - check
 * average and available dram bandwidth
 *
 * @wm: watermark calculation data
 *
 * Check if the display average bandwidth fits in the display
 * dram bandwidth (CIK).
 * Used for display watermark bandwidth calculations
 * Returns true if the display fits, false if not.
 */
static bool dce8_average_bandwidth_vs_dram_bandwidth_for_display(struct dce8_wm_params *wm)
{
	if (dce8_average_bandwidth(wm) <=
	    (dce8_dram_bandwidth_for_display(wm) / wm->num_heads))
		return true;
	else
		return false;
}

/**
 * dce8_average_bandwidth_vs_available_bandwidth - check
 * average and available bandwidth
 *
 * @wm: watermark calculation data
 *
 * Check if the display average bandwidth fits in the display
 * available bandwidth (CIK).
 * Used for display watermark bandwidth calculations
 * Returns true if the display fits, false if not.
 */
static bool dce8_average_bandwidth_vs_available_bandwidth(struct dce8_wm_params *wm)
{
	if (dce8_average_bandwidth(wm) <=
	    (dce8_available_bandwidth(wm) / wm->num_heads))
		return true;
	else
		return false;
}

/**
 * dce8_check_latency_hiding - check latency hiding
 *
 * @wm: watermark calculation data
 *
 * Check latency hiding (CIK).
 * Used for display watermark bandwidth calculations
 * Returns true if the display fits, false if not.
 */
static bool dce8_check_latency_hiding(struct dce8_wm_params *wm)
{
	u32 lb_partitions = wm->lb_size / wm->src_width;
	u32 line_time = wm->active_time + wm->blank_time;
	u32 latency_tolerant_lines;
	u32 latency_hiding;
	fixed20_12 a;

	a.full = dfixed_const(1);
	if (wm->vsc.full > a.full)
		latency_tolerant_lines = 1;
	else {
		if (lb_partitions <= (wm->vtaps + 1))
			latency_tolerant_lines = 1;
		else
			latency_tolerant_lines = 2;
	}

	latency_hiding = (latency_tolerant_lines * line_time + wm->blank_time);

	if (dce8_latency_watermark(wm) <= latency_hiding)
		return true;
	else
		return false;
}

/**
 * dce8_program_watermarks - program display watermarks
 *
 * @rdev: radeon_device pointer
 * @radeon_crtc: the selected display controller
 * @lb_size: line buffer size
 * @num_heads: number of display controllers in use
 *
 * Calculate and program the display watermarks for the
 * selected display controller (CIK).
 */
static void dce8_program_watermarks(struct radeon_device *rdev,
				    struct radeon_crtc *radeon_crtc,
				    u32 lb_size, u32 num_heads)
{
	struct drm_display_mode *mode = &radeon_crtc->base.mode;
	struct dce8_wm_params wm_low, wm_high;
	u32 pixel_period;
	u32 line_time = 0;
	u32 latency_watermark_a = 0, latency_watermark_b = 0;
	u32 tmp, wm_mask;

	if (radeon_crtc->base.enabled && num_heads && mode) {
		pixel_period = 1000000 / (u32)mode->clock;
		line_time = min((u32)mode->crtc_htotal * pixel_period, (u32)65535);

		/* watermark for high clocks */
		if ((rdev->pm.pm_method == PM_METHOD_DPM) &&
		    rdev->pm.dpm_enabled) {
			wm_high.yclk =
				radeon_dpm_get_mclk(rdev, false) * 10;
			wm_high.sclk =
				radeon_dpm_get_sclk(rdev, false) * 10;
		} else {
			wm_high.yclk = rdev->pm.current_mclk * 10;
			wm_high.sclk = rdev->pm.current_sclk * 10;
		}

		wm_high.disp_clk = mode->clock;
		wm_high.src_width = mode->crtc_hdisplay;
		wm_high.active_time = mode->crtc_hdisplay * pixel_period;
		wm_high.blank_time = line_time - wm_high.active_time;
		wm_high.interlaced = false;
		if (mode->flags & DRM_MODE_FLAG_INTERLACE)
			wm_high.interlaced = true;
		wm_high.vsc = radeon_crtc->vsc;
		wm_high.vtaps = 1;
		if (radeon_crtc->rmx_type != RMX_OFF)
			wm_high.vtaps = 2;
		wm_high.bytes_per_pixel = 4; /* XXX: get this from fb config */
		wm_high.lb_size = lb_size;
		wm_high.dram_channels = cik_get_number_of_dram_channels(rdev);
		wm_high.num_heads = num_heads;

		/* set for high clocks */
		latency_watermark_a = min(dce8_latency_watermark(&wm_high), (u32)65535);

		/* possibly force display priority to high */
		/* should really do this at mode validation time... */
		if (!dce8_average_bandwidth_vs_dram_bandwidth_for_display(&wm_high) ||
		    !dce8_average_bandwidth_vs_available_bandwidth(&wm_high) ||
		    !dce8_check_latency_hiding(&wm_high) ||
		    (rdev->disp_priority == 2)) {
			DRM_DEBUG_KMS("force priority to high\n");
		}

		/* watermark for low clocks */
		if ((rdev->pm.pm_method == PM_METHOD_DPM) &&
		    rdev->pm.dpm_enabled) {
			wm_low.yclk =
				radeon_dpm_get_mclk(rdev, true) * 10;
			wm_low.sclk =
				radeon_dpm_get_sclk(rdev, true) * 10;
		} else {
			wm_low.yclk = rdev->pm.current_mclk * 10;
			wm_low.sclk = rdev->pm.current_sclk * 10;
		}

		wm_low.disp_clk = mode->clock;
		wm_low.src_width = mode->crtc_hdisplay;
		wm_low.active_time = mode->crtc_hdisplay * pixel_period;
		wm_low.blank_time = line_time - wm_low.active_time;
		wm_low.interlaced = false;
		if (mode->flags & DRM_MODE_FLAG_INTERLACE)
			wm_low.interlaced = true;
		wm_low.vsc = radeon_crtc->vsc;
		wm_low.vtaps = 1;
		if (radeon_crtc->rmx_type != RMX_OFF)
			wm_low.vtaps = 2;
		wm_low.bytes_per_pixel = 4; /* XXX: get this from fb config */
		wm_low.lb_size = lb_size;
		wm_low.dram_channels = cik_get_number_of_dram_channels(rdev);
		wm_low.num_heads = num_heads;

		/* set for low clocks */
		latency_watermark_b = min(dce8_latency_watermark(&wm_low), (u32)65535);

		/* possibly force display priority to high */
		/* should really do this at mode validation time... */
		if (!dce8_average_bandwidth_vs_dram_bandwidth_for_display(&wm_low) ||
		    !dce8_average_bandwidth_vs_available_bandwidth(&wm_low) ||
		    !dce8_check_latency_hiding(&wm_low) ||
		    (rdev->disp_priority == 2)) {
			DRM_DEBUG_KMS("force priority to high\n");
		}
	}

	/* select wm A */
	wm_mask = RREG32(DPG_WATERMARK_MASK_CONTROL + radeon_crtc->crtc_offset);
	tmp = wm_mask;
	tmp &= ~LATENCY_WATERMARK_MASK(3);
	tmp |= LATENCY_WATERMARK_MASK(1);
	WREG32(DPG_WATERMARK_MASK_CONTROL + radeon_crtc->crtc_offset, tmp);
	WREG32(DPG_PIPE_LATENCY_CONTROL + radeon_crtc->crtc_offset,
	       (LATENCY_LOW_WATERMARK(latency_watermark_a) |
		LATENCY_HIGH_WATERMARK(line_time)));
	/* select wm B */
	tmp = RREG32(DPG_WATERMARK_MASK_CONTROL + radeon_crtc->crtc_offset);
	tmp &= ~LATENCY_WATERMARK_MASK(3);
	tmp |= LATENCY_WATERMARK_MASK(2);
	WREG32(DPG_WATERMARK_MASK_CONTROL + radeon_crtc->crtc_offset, tmp);
	WREG32(DPG_PIPE_LATENCY_CONTROL + radeon_crtc->crtc_offset,
	       (LATENCY_LOW_WATERMARK(latency_watermark_b) |
		LATENCY_HIGH_WATERMARK(line_time)));
	/* restore original selection */
	WREG32(DPG_WATERMARK_MASK_CONTROL + radeon_crtc->crtc_offset, wm_mask);

	/* save values for DPM */
	radeon_crtc->line_time = line_time;
	radeon_crtc->wm_high = latency_watermark_a;
	radeon_crtc->wm_low = latency_watermark_b;
}

/**
 * dce8_bandwidth_update - program display watermarks
 *
 * @rdev: radeon_device pointer
 *
 * Calculate and program the display watermarks and line
 * buffer allocation (CIK).
 */
void dce8_bandwidth_update(struct radeon_device *rdev)
{
	struct drm_display_mode *mode = NULL;
	u32 num_heads = 0, lb_size;
	int i;

	radeon_update_display_priority(rdev);

	for (i = 0; i < rdev->num_crtc; i++) {
		if (rdev->mode_info.crtcs[i]->base.enabled)
			num_heads++;
	}
	for (i = 0; i < rdev->num_crtc; i++) {
		mode = &rdev->mode_info.crtcs[i]->base.mode;
		lb_size = dce8_line_buffer_adjust(rdev, rdev->mode_info.crtcs[i], mode);
		dce8_program_watermarks(rdev, rdev->mode_info.crtcs[i], lb_size, num_heads);
	}
}

/**
 * cik_get_gpu_clock_counter - return GPU clock counter snapshot
 *
 * @rdev: radeon_device pointer
 *
 * Fetches a GPU clock counter snapshot (SI).
 * Returns the 64 bit clock counter snapshot.
 */
uint64_t cik_get_gpu_clock_counter(struct radeon_device *rdev)
{
	uint64_t clock;

	mutex_lock(&rdev->gpu_clock_mutex);
	WREG32(RLC_CAPTURE_GPU_CLOCK_COUNT, 1);
	clock = (uint64_t)RREG32(RLC_GPU_CLOCK_COUNT_LSB) |
	        ((uint64_t)RREG32(RLC_GPU_CLOCK_COUNT_MSB) << 32ULL);
	mutex_unlock(&rdev->gpu_clock_mutex);
	return clock;
}

static int cik_set_uvd_clock(struct radeon_device *rdev, u32 clock,
                              u32 cntl_reg, u32 status_reg)
{
	int r, i;
	struct atom_clock_dividers dividers;
	uint32_t tmp;

	r = radeon_atom_get_clock_dividers(rdev, COMPUTE_GPUCLK_INPUT_FLAG_DEFAULT_GPUCLK,
					   clock, false, &dividers);
	if (r)
		return r;

	tmp = RREG32_SMC(cntl_reg);
	tmp &= ~(DCLK_DIR_CNTL_EN|DCLK_DIVIDER_MASK);
	tmp |= dividers.post_divider;
	WREG32_SMC(cntl_reg, tmp);

	for (i = 0; i < 100; i++) {
		if (RREG32_SMC(status_reg) & DCLK_STATUS)
			break;
		mdelay(10);
	}
	if (i == 100)
		return -ETIMEDOUT;

	return 0;
}

int cik_set_uvd_clocks(struct radeon_device *rdev, u32 vclk, u32 dclk)
{
	int r = 0;

	r = cik_set_uvd_clock(rdev, vclk, CG_VCLK_CNTL, CG_VCLK_STATUS);
	if (r)
		return r;

	r = cik_set_uvd_clock(rdev, dclk, CG_DCLK_CNTL, CG_DCLK_STATUS);
	return r;
}

int cik_set_vce_clocks(struct radeon_device *rdev, u32 evclk, u32 ecclk)
{
	int r, i;
	struct atom_clock_dividers dividers;
	u32 tmp;

	r = radeon_atom_get_clock_dividers(rdev, COMPUTE_GPUCLK_INPUT_FLAG_DEFAULT_GPUCLK,
					   ecclk, false, &dividers);
	if (r)
		return r;

	for (i = 0; i < 100; i++) {
		if (RREG32_SMC(CG_ECLK_STATUS) & ECLK_STATUS)
			break;
		mdelay(10);
	}
	if (i == 100)
		return -ETIMEDOUT;

	tmp = RREG32_SMC(CG_ECLK_CNTL);
	tmp &= ~(ECLK_DIR_CNTL_EN|ECLK_DIVIDER_MASK);
	tmp |= dividers.post_divider;
	WREG32_SMC(CG_ECLK_CNTL, tmp);

	for (i = 0; i < 100; i++) {
		if (RREG32_SMC(CG_ECLK_STATUS) & ECLK_STATUS)
			break;
		mdelay(10);
	}
	if (i == 100)
		return -ETIMEDOUT;

	return 0;
}

static void cik_pcie_gen3_enable(struct radeon_device *rdev)
{
	struct pci_dev *root = rdev->pdev->bus->self;
	int bridge_pos, gpu_pos;
	u32 speed_cntl, mask, current_data_rate;
	int ret, i;
	u16 tmp16;

	if (pci_is_root_bus(rdev->pdev->bus))
		return;

	if (radeon_pcie_gen2 == 0)
		return;

	if (rdev->flags & RADEON_IS_IGP)
		return;

	if (!(rdev->flags & RADEON_IS_PCIE))
		return;

	ret = drm_pcie_get_speed_cap_mask(rdev->ddev, &mask);
	if (ret != 0)
		return;

	if (!(mask & (DRM_PCIE_SPEED_50 | DRM_PCIE_SPEED_80)))
		return;

	speed_cntl = RREG32_PCIE_PORT(PCIE_LC_SPEED_CNTL);
	current_data_rate = (speed_cntl & LC_CURRENT_DATA_RATE_MASK) >>
		LC_CURRENT_DATA_RATE_SHIFT;
	if (mask & DRM_PCIE_SPEED_80) {
		if (current_data_rate == 2) {
			DRM_INFO("PCIE gen 3 link speeds already enabled\n");
			return;
		}
		DRM_INFO("enabling PCIE gen 3 link speeds, disable with radeon.pcie_gen2=0\n");
	} else if (mask & DRM_PCIE_SPEED_50) {
		if (current_data_rate == 1) {
			DRM_INFO("PCIE gen 2 link speeds already enabled\n");
			return;
		}
		DRM_INFO("enabling PCIE gen 2 link speeds, disable with radeon.pcie_gen2=0\n");
	}

	bridge_pos = pci_pcie_cap(root);
	if (!bridge_pos)
		return;

	gpu_pos = pci_pcie_cap(rdev->pdev);
	if (!gpu_pos)
		return;

	if (mask & DRM_PCIE_SPEED_80) {
		/* re-try equalization if gen3 is not already enabled */
		if (current_data_rate != 2) {
			u16 bridge_cfg, gpu_cfg;
			u16 bridge_cfg2, gpu_cfg2;
			u32 max_lw, current_lw, tmp;

			pci_read_config_word(root, bridge_pos + PCI_EXP_LNKCTL, &bridge_cfg);
			pci_read_config_word(rdev->pdev, gpu_pos + PCI_EXP_LNKCTL, &gpu_cfg);

			tmp16 = bridge_cfg | PCI_EXP_LNKCTL_HAWD;
			pci_write_config_word(root, bridge_pos + PCI_EXP_LNKCTL, tmp16);

			tmp16 = gpu_cfg | PCI_EXP_LNKCTL_HAWD;
			pci_write_config_word(rdev->pdev, gpu_pos + PCI_EXP_LNKCTL, tmp16);

			tmp = RREG32_PCIE_PORT(PCIE_LC_STATUS1);
			max_lw = (tmp & LC_DETECTED_LINK_WIDTH_MASK) >> LC_DETECTED_LINK_WIDTH_SHIFT;
			current_lw = (tmp & LC_OPERATING_LINK_WIDTH_MASK) >> LC_OPERATING_LINK_WIDTH_SHIFT;

			if (current_lw < max_lw) {
				tmp = RREG32_PCIE_PORT(PCIE_LC_LINK_WIDTH_CNTL);
				if (tmp & LC_RENEGOTIATION_SUPPORT) {
					tmp &= ~(LC_LINK_WIDTH_MASK | LC_UPCONFIGURE_DIS);
					tmp |= (max_lw << LC_LINK_WIDTH_SHIFT);
					tmp |= LC_UPCONFIGURE_SUPPORT | LC_RENEGOTIATE_EN | LC_RECONFIG_NOW;
					WREG32_PCIE_PORT(PCIE_LC_LINK_WIDTH_CNTL, tmp);
				}
			}

			for (i = 0; i < 10; i++) {
				/* check status */
				pci_read_config_word(rdev->pdev, gpu_pos + PCI_EXP_DEVSTA, &tmp16);
				if (tmp16 & PCI_EXP_DEVSTA_TRPND)
					break;

				pci_read_config_word(root, bridge_pos + PCI_EXP_LNKCTL, &bridge_cfg);
				pci_read_config_word(rdev->pdev, gpu_pos + PCI_EXP_LNKCTL, &gpu_cfg);

				pci_read_config_word(root, bridge_pos + PCI_EXP_LNKCTL2, &bridge_cfg2);
				pci_read_config_word(rdev->pdev, gpu_pos + PCI_EXP_LNKCTL2, &gpu_cfg2);

				tmp = RREG32_PCIE_PORT(PCIE_LC_CNTL4);
				tmp |= LC_SET_QUIESCE;
				WREG32_PCIE_PORT(PCIE_LC_CNTL4, tmp);

				tmp = RREG32_PCIE_PORT(PCIE_LC_CNTL4);
				tmp |= LC_REDO_EQ;
				WREG32_PCIE_PORT(PCIE_LC_CNTL4, tmp);

				mdelay(100);

				/* linkctl */
				pci_read_config_word(root, bridge_pos + PCI_EXP_LNKCTL, &tmp16);
				tmp16 &= ~PCI_EXP_LNKCTL_HAWD;
				tmp16 |= (bridge_cfg & PCI_EXP_LNKCTL_HAWD);
				pci_write_config_word(root, bridge_pos + PCI_EXP_LNKCTL, tmp16);

				pci_read_config_word(rdev->pdev, gpu_pos + PCI_EXP_LNKCTL, &tmp16);
				tmp16 &= ~PCI_EXP_LNKCTL_HAWD;
				tmp16 |= (gpu_cfg & PCI_EXP_LNKCTL_HAWD);
				pci_write_config_word(rdev->pdev, gpu_pos + PCI_EXP_LNKCTL, tmp16);

				/* linkctl2 */
				pci_read_config_word(root, bridge_pos + PCI_EXP_LNKCTL2, &tmp16);
				tmp16 &= ~((1 << 4) | (7 << 9));
				tmp16 |= (bridge_cfg2 & ((1 << 4) | (7 << 9)));
				pci_write_config_word(root, bridge_pos + PCI_EXP_LNKCTL2, tmp16);

				pci_read_config_word(rdev->pdev, gpu_pos + PCI_EXP_LNKCTL2, &tmp16);
				tmp16 &= ~((1 << 4) | (7 << 9));
				tmp16 |= (gpu_cfg2 & ((1 << 4) | (7 << 9)));
				pci_write_config_word(rdev->pdev, gpu_pos + PCI_EXP_LNKCTL2, tmp16);

				tmp = RREG32_PCIE_PORT(PCIE_LC_CNTL4);
				tmp &= ~LC_SET_QUIESCE;
				WREG32_PCIE_PORT(PCIE_LC_CNTL4, tmp);
			}
		}
	}

	/* set the link speed */
	speed_cntl |= LC_FORCE_EN_SW_SPEED_CHANGE | LC_FORCE_DIS_HW_SPEED_CHANGE;
	speed_cntl &= ~LC_FORCE_DIS_SW_SPEED_CHANGE;
	WREG32_PCIE_PORT(PCIE_LC_SPEED_CNTL, speed_cntl);

	pci_read_config_word(rdev->pdev, gpu_pos + PCI_EXP_LNKCTL2, &tmp16);
	tmp16 &= ~0xf;
	if (mask & DRM_PCIE_SPEED_80)
		tmp16 |= 3; /* gen3 */
	else if (mask & DRM_PCIE_SPEED_50)
		tmp16 |= 2; /* gen2 */
	else
		tmp16 |= 1; /* gen1 */
	pci_write_config_word(rdev->pdev, gpu_pos + PCI_EXP_LNKCTL2, tmp16);

	speed_cntl = RREG32_PCIE_PORT(PCIE_LC_SPEED_CNTL);
	speed_cntl |= LC_INITIATE_LINK_SPEED_CHANGE;
	WREG32_PCIE_PORT(PCIE_LC_SPEED_CNTL, speed_cntl);

	for (i = 0; i < rdev->usec_timeout; i++) {
		speed_cntl = RREG32_PCIE_PORT(PCIE_LC_SPEED_CNTL);
		if ((speed_cntl & LC_INITIATE_LINK_SPEED_CHANGE) == 0)
			break;
		udelay(1);
	}
}

static void cik_program_aspm(struct radeon_device *rdev)
{
	u32 data, orig;
	bool disable_l0s = false, disable_l1 = false, disable_plloff_in_l1 = false;
	bool disable_clkreq = false;

	if (radeon_aspm == 0)
		return;

	/* XXX double check IGPs */
	if (rdev->flags & RADEON_IS_IGP)
		return;

	if (!(rdev->flags & RADEON_IS_PCIE))
		return;

	orig = data = RREG32_PCIE_PORT(PCIE_LC_N_FTS_CNTL);
	data &= ~LC_XMIT_N_FTS_MASK;
	data |= LC_XMIT_N_FTS(0x24) | LC_XMIT_N_FTS_OVERRIDE_EN;
	if (orig != data)
		WREG32_PCIE_PORT(PCIE_LC_N_FTS_CNTL, data);

	orig = data = RREG32_PCIE_PORT(PCIE_LC_CNTL3);
	data |= LC_GO_TO_RECOVERY;
	if (orig != data)
		WREG32_PCIE_PORT(PCIE_LC_CNTL3, data);

	orig = data = RREG32_PCIE_PORT(PCIE_P_CNTL);
	data |= P_IGNORE_EDB_ERR;
	if (orig != data)
		WREG32_PCIE_PORT(PCIE_P_CNTL, data);

	orig = data = RREG32_PCIE_PORT(PCIE_LC_CNTL);
	data &= ~(LC_L0S_INACTIVITY_MASK | LC_L1_INACTIVITY_MASK);
	data |= LC_PMI_TO_L1_DIS;
	if (!disable_l0s)
		data |= LC_L0S_INACTIVITY(7);

	if (!disable_l1) {
		data |= LC_L1_INACTIVITY(7);
		data &= ~LC_PMI_TO_L1_DIS;
		if (orig != data)
			WREG32_PCIE_PORT(PCIE_LC_CNTL, data);

		if (!disable_plloff_in_l1) {
			bool clk_req_support;

			orig = data = RREG32_PCIE_PORT(PB0_PIF_PWRDOWN_0);
			data &= ~(PLL_POWER_STATE_IN_OFF_0_MASK | PLL_POWER_STATE_IN_TXS2_0_MASK);
			data |= PLL_POWER_STATE_IN_OFF_0(7) | PLL_POWER_STATE_IN_TXS2_0(7);
			if (orig != data)
				WREG32_PCIE_PORT(PB0_PIF_PWRDOWN_0, data);

			orig = data = RREG32_PCIE_PORT(PB0_PIF_PWRDOWN_1);
			data &= ~(PLL_POWER_STATE_IN_OFF_1_MASK | PLL_POWER_STATE_IN_TXS2_1_MASK);
			data |= PLL_POWER_STATE_IN_OFF_1(7) | PLL_POWER_STATE_IN_TXS2_1(7);
			if (orig != data)
				WREG32_PCIE_PORT(PB0_PIF_PWRDOWN_1, data);

			orig = data = RREG32_PCIE_PORT(PB1_PIF_PWRDOWN_0);
			data &= ~(PLL_POWER_STATE_IN_OFF_0_MASK | PLL_POWER_STATE_IN_TXS2_0_MASK);
			data |= PLL_POWER_STATE_IN_OFF_0(7) | PLL_POWER_STATE_IN_TXS2_0(7);
			if (orig != data)
				WREG32_PCIE_PORT(PB1_PIF_PWRDOWN_0, data);

			orig = data = RREG32_PCIE_PORT(PB1_PIF_PWRDOWN_1);
			data &= ~(PLL_POWER_STATE_IN_OFF_1_MASK | PLL_POWER_STATE_IN_TXS2_1_MASK);
			data |= PLL_POWER_STATE_IN_OFF_1(7) | PLL_POWER_STATE_IN_TXS2_1(7);
			if (orig != data)
				WREG32_PCIE_PORT(PB1_PIF_PWRDOWN_1, data);

			orig = data = RREG32_PCIE_PORT(PCIE_LC_LINK_WIDTH_CNTL);
			data &= ~LC_DYN_LANES_PWR_STATE_MASK;
			data |= LC_DYN_LANES_PWR_STATE(3);
			if (orig != data)
				WREG32_PCIE_PORT(PCIE_LC_LINK_WIDTH_CNTL, data);

			if (!disable_clkreq &&
			    !pci_is_root_bus(rdev->pdev->bus)) {
				struct pci_dev *root = rdev->pdev->bus->self;
				u32 lnkcap;

				clk_req_support = false;
				pcie_capability_read_dword(root, PCI_EXP_LNKCAP, &lnkcap);
				if (lnkcap & PCI_EXP_LNKCAP_CLKPM)
					clk_req_support = true;
			} else {
				clk_req_support = false;
			}

			if (clk_req_support) {
				orig = data = RREG32_PCIE_PORT(PCIE_LC_CNTL2);
				data |= LC_ALLOW_PDWN_IN_L1 | LC_ALLOW_PDWN_IN_L23;
				if (orig != data)
					WREG32_PCIE_PORT(PCIE_LC_CNTL2, data);

				orig = data = RREG32_SMC(THM_CLK_CNTL);
				data &= ~(CMON_CLK_SEL_MASK | TMON_CLK_SEL_MASK);
				data |= CMON_CLK_SEL(1) | TMON_CLK_SEL(1);
				if (orig != data)
					WREG32_SMC(THM_CLK_CNTL, data);

				orig = data = RREG32_SMC(MISC_CLK_CTRL);
				data &= ~(DEEP_SLEEP_CLK_SEL_MASK | ZCLK_SEL_MASK);
				data |= DEEP_SLEEP_CLK_SEL(1) | ZCLK_SEL(1);
				if (orig != data)
					WREG32_SMC(MISC_CLK_CTRL, data);

				orig = data = RREG32_SMC(CG_CLKPIN_CNTL);
				data &= ~BCLK_AS_XCLK;
				if (orig != data)
					WREG32_SMC(CG_CLKPIN_CNTL, data);

				orig = data = RREG32_SMC(CG_CLKPIN_CNTL_2);
				data &= ~FORCE_BIF_REFCLK_EN;
				if (orig != data)
					WREG32_SMC(CG_CLKPIN_CNTL_2, data);

				orig = data = RREG32_SMC(MPLL_BYPASSCLK_SEL);
				data &= ~MPLL_CLKOUT_SEL_MASK;
				data |= MPLL_CLKOUT_SEL(4);
				if (orig != data)
					WREG32_SMC(MPLL_BYPASSCLK_SEL, data);
			}
		}
	} else {
		if (orig != data)
			WREG32_PCIE_PORT(PCIE_LC_CNTL, data);
	}

	orig = data = RREG32_PCIE_PORT(PCIE_CNTL2);
	data |= SLV_MEM_LS_EN | MST_MEM_LS_EN | REPLAY_MEM_LS_EN;
	if (orig != data)
		WREG32_PCIE_PORT(PCIE_CNTL2, data);

	if (!disable_l0s) {
		data = RREG32_PCIE_PORT(PCIE_LC_N_FTS_CNTL);
		if((data & LC_N_FTS_MASK) == LC_N_FTS_MASK) {
			data = RREG32_PCIE_PORT(PCIE_LC_STATUS1);
			if ((data & LC_REVERSE_XMIT) && (data & LC_REVERSE_RCVR)) {
				orig = data = RREG32_PCIE_PORT(PCIE_LC_CNTL);
				data &= ~LC_L0S_INACTIVITY_MASK;
				if (orig != data)
					WREG32_PCIE_PORT(PCIE_LC_CNTL, data);
			}
		}
	}
}<|MERGE_RESOLUTION|>--- conflicted
+++ resolved
@@ -8420,14 +8420,10 @@
 	cik_irq_set(rdev);
 
 	if (rdev->family == CHIP_HAWAII) {
-<<<<<<< HEAD
-		nop = RADEON_CP_PACKET2;
-=======
 		if (rdev->new_fw)
 			nop = PACKET3(PACKET3_NOP, 0x3FFF);
 		else
 			nop = RADEON_CP_PACKET2;
->>>>>>> 4a53ddf5
 	} else {
 		nop = PACKET3(PACKET3_NOP, 0x3FFF);
 	}
