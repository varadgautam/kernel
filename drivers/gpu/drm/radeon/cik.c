--- conflicted
+++ resolved
@@ -3099,14 +3099,10 @@
 		for (j = 0; j < sh_per_se; j++) {
 			cik_select_se_sh(rdev, i, j);
 			data = cik_get_rb_disabled(rdev, max_rb_num_per_se, sh_per_se);
-<<<<<<< HEAD
-			disabled_rbs |= data << ((i * sh_per_se + j) * CIK_RB_BITMAP_WIDTH_PER_SH);
-=======
 			if (rdev->family == CHIP_HAWAII)
 				disabled_rbs |= data << ((i * sh_per_se + j) * HAWAII_RB_BITMAP_WIDTH_PER_SH);
 			else
 				disabled_rbs |= data << ((i * sh_per_se + j) * CIK_RB_BITMAP_WIDTH_PER_SH);
->>>>>>> 5da42cf7
 		}
 	}
 	cik_select_se_sh(rdev, 0xffffffff, 0xffffffff);
