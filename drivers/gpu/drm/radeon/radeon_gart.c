--- conflicted
+++ resolved
@@ -466,11 +466,7 @@
 		size *= 2;
 		r = radeon_sa_bo_manager_init(rdev, &rdev->vm_manager.sa_manager,
 					      RADEON_GPU_PAGE_ALIGN(size),
-<<<<<<< HEAD
-					      RADEON_GPU_PAGE_SIZE,
-=======
 					      RADEON_VM_PTB_ALIGN_SIZE,
->>>>>>> 69a2d10c
 					      RADEON_GEM_DOMAIN_VRAM);
 		if (r) {
 			dev_err(rdev->dev, "failed to allocate vm bo (%dKB)\n",
