--- conflicted
+++ resolved
@@ -589,8 +589,6 @@
 	WREG32(R_00007C_MC_DATA, v);
 	WREG32(R_000078_MC_INDEX, 0x7F);
 }
-<<<<<<< HEAD
-=======
 
 void rs690_mc_program(struct radeon_device *rdev)
 {
@@ -765,5 +763,4 @@
 		rdev->accel_working = false;
 	}
 	return 0;
-}
->>>>>>> 4ec62b2b
+}