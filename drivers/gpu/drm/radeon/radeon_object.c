--- conflicted
+++ resolved
@@ -233,9 +233,6 @@
 		bo->pin_count++;
 		if (gpu_addr)
 			*gpu_addr = radeon_bo_gpu_offset(bo);
-<<<<<<< HEAD
-		WARN_ON_ONCE(max_offset != 0);
-=======
 
 		if (max_offset != 0) {
 			u64 domain_start;
@@ -248,7 +245,6 @@
 				     (radeon_bo_gpu_offset(bo) - domain_start));
 		}
 
->>>>>>> b0b9e5c5
 		return 0;
 	}
 	radeon_ttm_placement_from_domain(bo, domain);
