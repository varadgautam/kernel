/*
 * Copyright 2013 Advanced Micro Devices, Inc.
 *
 * Permission is hereby granted, free of charge, to any person obtaining a
 * copy of this software and associated documentation files (the "Software"),
 * to deal in the Software without restriction, including without limitation
 * the rights to use, copy, modify, merge, publish, distribute, sublicense,
 * and/or sell copies of the Software, and to permit persons to whom the
 * Software is furnished to do so, subject to the following conditions:
 *
 * The above copyright notice and this permission notice shall be included in
 * all copies or substantial portions of the Software.
 *
 * THE SOFTWARE IS PROVIDED "AS IS", WITHOUT WARRANTY OF ANY KIND, EXPRESS OR
 * IMPLIED, INCLUDING BUT NOT LIMITED TO THE WARRANTIES OF MERCHANTABILITY,
 * FITNESS FOR A PARTICULAR PURPOSE AND NONINFRINGEMENT.  IN NO EVENT SHALL
 * THE COPYRIGHT HOLDER(S) OR AUTHOR(S) BE LIABLE FOR ANY CLAIM, DAMAGES OR
 * OTHER LIABILITY, WHETHER IN AN ACTION OF CONTRACT, TORT OR OTHERWISE,
 * ARISING FROM, OUT OF OR IN CONNECTION WITH THE SOFTWARE OR THE USE OR
 * OTHER DEALINGS IN THE SOFTWARE.
 *
 * Authors: Alex Deucher
 */
#include <linux/firmware.h>
#include <drm/drmP.h>
#include "radeon.h"
#include "radeon_ucode.h"
#include "radeon_asic.h"
#include "radeon_trace.h"
#include "cikd.h"

/* sdma */
#define CIK_SDMA_UCODE_SIZE 1050
#define CIK_SDMA_UCODE_VERSION 64

u32 cik_gpu_check_soft_reset(struct radeon_device *rdev);

/*
 * sDMA - System DMA
 * Starting with CIK, the GPU has new asynchronous
 * DMA engines.  These engines are used for compute
 * and gfx.  There are two DMA engines (SDMA0, SDMA1)
 * and each one supports 1 ring buffer used for gfx
 * and 2 queues used for compute.
 *
 * The programming model is very similar to the CP
 * (ring buffer, IBs, etc.), but sDMA has it's own
 * packet format that is different from the PM4 format
 * used by the CP. sDMA supports copying data, writing
 * embedded data, solid fills, and a number of other
 * things.  It also has support for tiling/detiling of
 * buffers.
 */

/**
 * cik_sdma_get_rptr - get the current read pointer
 *
 * @rdev: radeon_device pointer
 * @ring: radeon ring pointer
 *
 * Get the current rptr from the hardware (CIK+).
 */
uint32_t cik_sdma_get_rptr(struct radeon_device *rdev,
			   struct radeon_ring *ring)
{
	u32 rptr, reg;

	if (rdev->wb.enabled) {
		rptr = rdev->wb.wb[ring->rptr_offs/4];
	} else {
		if (ring->idx == R600_RING_TYPE_DMA_INDEX)
			reg = SDMA0_GFX_RB_RPTR + SDMA0_REGISTER_OFFSET;
		else
			reg = SDMA0_GFX_RB_RPTR + SDMA1_REGISTER_OFFSET;

		rptr = RREG32(reg);
	}

	return (rptr & 0x3fffc) >> 2;
}

/**
 * cik_sdma_get_wptr - get the current write pointer
 *
 * @rdev: radeon_device pointer
 * @ring: radeon ring pointer
 *
 * Get the current wptr from the hardware (CIK+).
 */
uint32_t cik_sdma_get_wptr(struct radeon_device *rdev,
			   struct radeon_ring *ring)
{
	u32 reg;

	if (ring->idx == R600_RING_TYPE_DMA_INDEX)
		reg = SDMA0_GFX_RB_WPTR + SDMA0_REGISTER_OFFSET;
	else
		reg = SDMA0_GFX_RB_WPTR + SDMA1_REGISTER_OFFSET;

	return (RREG32(reg) & 0x3fffc) >> 2;
}

/**
 * cik_sdma_set_wptr - commit the write pointer
 *
 * @rdev: radeon_device pointer
 * @ring: radeon ring pointer
 *
 * Write the wptr back to the hardware (CIK+).
 */
void cik_sdma_set_wptr(struct radeon_device *rdev,
		       struct radeon_ring *ring)
{
	u32 reg;

	if (ring->idx == R600_RING_TYPE_DMA_INDEX)
		reg = SDMA0_GFX_RB_WPTR + SDMA0_REGISTER_OFFSET;
	else
		reg = SDMA0_GFX_RB_WPTR + SDMA1_REGISTER_OFFSET;

	WREG32(reg, (ring->wptr << 2) & 0x3fffc);
	(void)RREG32(reg);
}

/**
 * cik_sdma_ring_ib_execute - Schedule an IB on the DMA engine
 *
 * @rdev: radeon_device pointer
 * @ib: IB object to schedule
 *
 * Schedule an IB in the DMA ring (CIK).
 */
void cik_sdma_ring_ib_execute(struct radeon_device *rdev,
			      struct radeon_ib *ib)
{
	struct radeon_ring *ring = &rdev->ring[ib->ring];
	u32 extra_bits = (ib->vm ? ib->vm->ids[ib->ring].id : 0) & 0xf;

	if (rdev->wb.enabled) {
		u32 next_rptr = ring->wptr + 5;
		while ((next_rptr & 7) != 4)
			next_rptr++;
		next_rptr += 4;
		radeon_ring_write(ring, SDMA_PACKET(SDMA_OPCODE_WRITE, SDMA_WRITE_SUB_OPCODE_LINEAR, 0));
		radeon_ring_write(ring, ring->next_rptr_gpu_addr & 0xfffffffc);
		radeon_ring_write(ring, upper_32_bits(ring->next_rptr_gpu_addr));
		radeon_ring_write(ring, 1); /* number of DWs to follow */
		radeon_ring_write(ring, next_rptr);
	}

	/* IB packet must end on a 8 DW boundary */
	while ((ring->wptr & 7) != 4)
		radeon_ring_write(ring, SDMA_PACKET(SDMA_OPCODE_NOP, 0, 0));
	radeon_ring_write(ring, SDMA_PACKET(SDMA_OPCODE_INDIRECT_BUFFER, 0, extra_bits));
	radeon_ring_write(ring, ib->gpu_addr & 0xffffffe0); /* base must be 32 byte aligned */
	radeon_ring_write(ring, upper_32_bits(ib->gpu_addr));
	radeon_ring_write(ring, ib->length_dw);

}

/**
 * cik_sdma_hdp_flush_ring_emit - emit an hdp flush on the DMA ring
 *
 * @rdev: radeon_device pointer
 * @ridx: radeon ring index
 *
 * Emit an hdp flush packet on the requested DMA ring.
 */
static void cik_sdma_hdp_flush_ring_emit(struct radeon_device *rdev,
					 int ridx)
{
	struct radeon_ring *ring = &rdev->ring[ridx];
	u32 extra_bits = (SDMA_POLL_REG_MEM_EXTRA_OP(1) |
			  SDMA_POLL_REG_MEM_EXTRA_FUNC(3)); /* == */
	u32 ref_and_mask;

	if (ridx == R600_RING_TYPE_DMA_INDEX)
		ref_and_mask = SDMA0;
	else
		ref_and_mask = SDMA1;

	radeon_ring_write(ring, SDMA_PACKET(SDMA_OPCODE_POLL_REG_MEM, 0, extra_bits));
	radeon_ring_write(ring, GPU_HDP_FLUSH_DONE);
	radeon_ring_write(ring, GPU_HDP_FLUSH_REQ);
	radeon_ring_write(ring, ref_and_mask); /* reference */
	radeon_ring_write(ring, ref_and_mask); /* mask */
	radeon_ring_write(ring, (0xfff << 16) | 10); /* retry count, poll interval */
}

/**
 * cik_sdma_fence_ring_emit - emit a fence on the DMA ring
 *
 * @rdev: radeon_device pointer
 * @fence: radeon fence object
 *
 * Add a DMA fence packet to the ring to write
 * the fence seq number and DMA trap packet to generate
 * an interrupt if needed (CIK).
 */
void cik_sdma_fence_ring_emit(struct radeon_device *rdev,
			      struct radeon_fence *fence)
{
	struct radeon_ring *ring = &rdev->ring[fence->ring];
	u64 addr = rdev->fence_drv[fence->ring].gpu_addr;

	/* write the fence */
	radeon_ring_write(ring, SDMA_PACKET(SDMA_OPCODE_FENCE, 0, 0));
	radeon_ring_write(ring, lower_32_bits(addr));
	radeon_ring_write(ring, upper_32_bits(addr));
	radeon_ring_write(ring, fence->seq);
	/* generate an interrupt */
	radeon_ring_write(ring, SDMA_PACKET(SDMA_OPCODE_TRAP, 0, 0));
	/* flush HDP */
	cik_sdma_hdp_flush_ring_emit(rdev, fence->ring);
}

/**
 * cik_sdma_semaphore_ring_emit - emit a semaphore on the dma ring
 *
 * @rdev: radeon_device pointer
 * @ring: radeon_ring structure holding ring information
 * @semaphore: radeon semaphore object
 * @emit_wait: wait or signal semaphore
 *
 * Add a DMA semaphore packet to the ring wait on or signal
 * other rings (CIK).
 */
bool cik_sdma_semaphore_ring_emit(struct radeon_device *rdev,
				  struct radeon_ring *ring,
				  struct radeon_semaphore *semaphore,
				  bool emit_wait)
{
	u64 addr = semaphore->gpu_addr;
	u32 extra_bits = emit_wait ? 0 : SDMA_SEMAPHORE_EXTRA_S;

	radeon_ring_write(ring, SDMA_PACKET(SDMA_OPCODE_SEMAPHORE, 0, extra_bits));
	radeon_ring_write(ring, addr & 0xfffffff8);
	radeon_ring_write(ring, upper_32_bits(addr));

	return true;
}

/**
 * cik_sdma_gfx_stop - stop the gfx async dma engines
 *
 * @rdev: radeon_device pointer
 *
 * Stop the gfx async dma ring buffers (CIK).
 */
static void cik_sdma_gfx_stop(struct radeon_device *rdev)
{
	u32 rb_cntl, reg_offset;
	int i;

	if ((rdev->asic->copy.copy_ring_index == R600_RING_TYPE_DMA_INDEX) ||
	    (rdev->asic->copy.copy_ring_index == CAYMAN_RING_TYPE_DMA1_INDEX))
		radeon_ttm_set_active_vram_size(rdev, rdev->mc.visible_vram_size);

	for (i = 0; i < 2; i++) {
		if (i == 0)
			reg_offset = SDMA0_REGISTER_OFFSET;
		else
			reg_offset = SDMA1_REGISTER_OFFSET;
		rb_cntl = RREG32(SDMA0_GFX_RB_CNTL + reg_offset);
		rb_cntl &= ~SDMA_RB_ENABLE;
		WREG32(SDMA0_GFX_RB_CNTL + reg_offset, rb_cntl);
		WREG32(SDMA0_GFX_IB_CNTL + reg_offset, 0);
	}
	rdev->ring[R600_RING_TYPE_DMA_INDEX].ready = false;
	rdev->ring[CAYMAN_RING_TYPE_DMA1_INDEX].ready = false;
}

/**
 * cik_sdma_rlc_stop - stop the compute async dma engines
 *
 * @rdev: radeon_device pointer
 *
 * Stop the compute async dma queues (CIK).
 */
static void cik_sdma_rlc_stop(struct radeon_device *rdev)
{
	/* XXX todo */
}

/**
 * cik_sdma_enable - stop the async dma engines
 *
 * @rdev: radeon_device pointer
 * @enable: enable/disable the DMA MEs.
 *
 * Halt or unhalt the async dma engines (CIK).
 */
void cik_sdma_enable(struct radeon_device *rdev, bool enable)
{
	u32 me_cntl, reg_offset;
	int i;

	if (enable == false) {
		cik_sdma_gfx_stop(rdev);
		cik_sdma_rlc_stop(rdev);
	}

	for (i = 0; i < 2; i++) {
		if (i == 0)
			reg_offset = SDMA0_REGISTER_OFFSET;
		else
			reg_offset = SDMA1_REGISTER_OFFSET;
		me_cntl = RREG32(SDMA0_ME_CNTL + reg_offset);
		if (enable)
			me_cntl &= ~SDMA_HALT;
		else
			me_cntl |= SDMA_HALT;
		WREG32(SDMA0_ME_CNTL + reg_offset, me_cntl);
	}
}

/**
 * cik_sdma_gfx_resume - setup and start the async dma engines
 *
 * @rdev: radeon_device pointer
 *
 * Set up the gfx DMA ring buffers and enable them (CIK).
 * Returns 0 for success, error for failure.
 */
static int cik_sdma_gfx_resume(struct radeon_device *rdev)
{
	struct radeon_ring *ring;
	u32 rb_cntl, ib_cntl;
	u32 rb_bufsz;
	u32 reg_offset, wb_offset;
	int i, r;

	for (i = 0; i < 2; i++) {
		if (i == 0) {
			ring = &rdev->ring[R600_RING_TYPE_DMA_INDEX];
			reg_offset = SDMA0_REGISTER_OFFSET;
			wb_offset = R600_WB_DMA_RPTR_OFFSET;
		} else {
			ring = &rdev->ring[CAYMAN_RING_TYPE_DMA1_INDEX];
			reg_offset = SDMA1_REGISTER_OFFSET;
			wb_offset = CAYMAN_WB_DMA1_RPTR_OFFSET;
		}

		WREG32(SDMA0_SEM_INCOMPLETE_TIMER_CNTL + reg_offset, 0);
		WREG32(SDMA0_SEM_WAIT_FAIL_TIMER_CNTL + reg_offset, 0);

		/* Set ring buffer size in dwords */
		rb_bufsz = order_base_2(ring->ring_size / 4);
		rb_cntl = rb_bufsz << 1;
#ifdef __BIG_ENDIAN
		rb_cntl |= SDMA_RB_SWAP_ENABLE | SDMA_RPTR_WRITEBACK_SWAP_ENABLE;
#endif
		WREG32(SDMA0_GFX_RB_CNTL + reg_offset, rb_cntl);

		/* Initialize the ring buffer's read and write pointers */
		WREG32(SDMA0_GFX_RB_RPTR + reg_offset, 0);
		WREG32(SDMA0_GFX_RB_WPTR + reg_offset, 0);

		/* set the wb address whether it's enabled or not */
		WREG32(SDMA0_GFX_RB_RPTR_ADDR_HI + reg_offset,
		       upper_32_bits(rdev->wb.gpu_addr + wb_offset) & 0xFFFFFFFF);
		WREG32(SDMA0_GFX_RB_RPTR_ADDR_LO + reg_offset,
		       ((rdev->wb.gpu_addr + wb_offset) & 0xFFFFFFFC));

		if (rdev->wb.enabled)
			rb_cntl |= SDMA_RPTR_WRITEBACK_ENABLE;

		WREG32(SDMA0_GFX_RB_BASE + reg_offset, ring->gpu_addr >> 8);
		WREG32(SDMA0_GFX_RB_BASE_HI + reg_offset, ring->gpu_addr >> 40);

		ring->wptr = 0;
		WREG32(SDMA0_GFX_RB_WPTR + reg_offset, ring->wptr << 2);

		/* enable DMA RB */
		WREG32(SDMA0_GFX_RB_CNTL + reg_offset, rb_cntl | SDMA_RB_ENABLE);

		ib_cntl = SDMA_IB_ENABLE;
#ifdef __BIG_ENDIAN
		ib_cntl |= SDMA_IB_SWAP_ENABLE;
#endif
		/* enable DMA IBs */
		WREG32(SDMA0_GFX_IB_CNTL + reg_offset, ib_cntl);

		ring->ready = true;

		r = radeon_ring_test(rdev, ring->idx, ring);
		if (r) {
			ring->ready = false;
			return r;
		}
	}

	if ((rdev->asic->copy.copy_ring_index == R600_RING_TYPE_DMA_INDEX) ||
	    (rdev->asic->copy.copy_ring_index == CAYMAN_RING_TYPE_DMA1_INDEX))
		radeon_ttm_set_active_vram_size(rdev, rdev->mc.real_vram_size);

	return 0;
}

/**
 * cik_sdma_rlc_resume - setup and start the async dma engines
 *
 * @rdev: radeon_device pointer
 *
 * Set up the compute DMA queues and enable them (CIK).
 * Returns 0 for success, error for failure.
 */
static int cik_sdma_rlc_resume(struct radeon_device *rdev)
{
	/* XXX todo */
	return 0;
}

/**
 * cik_sdma_load_microcode - load the sDMA ME ucode
 *
 * @rdev: radeon_device pointer
 *
 * Loads the sDMA0/1 ucode.
 * Returns 0 for success, -EINVAL if the ucode is not available.
 */
static int cik_sdma_load_microcode(struct radeon_device *rdev)
{
	int i;

	if (!rdev->sdma_fw)
		return -EINVAL;

	/* halt the MEs */
	cik_sdma_enable(rdev, false);

	if (rdev->new_fw) {
		const struct sdma_firmware_header_v1_0 *hdr =
			(const struct sdma_firmware_header_v1_0 *)rdev->sdma_fw->data;
		const __le32 *fw_data;
		u32 fw_size;

		radeon_ucode_print_sdma_hdr(&hdr->header);

		/* sdma0 */
		fw_data = (const __le32 *)
			(rdev->sdma_fw->data + le32_to_cpu(hdr->header.ucode_array_offset_bytes));
		fw_size = le32_to_cpu(hdr->header.ucode_size_bytes) / 4;
		WREG32(SDMA0_UCODE_ADDR + SDMA0_REGISTER_OFFSET, 0);
		for (i = 0; i < fw_size; i++)
			WREG32(SDMA0_UCODE_DATA + SDMA0_REGISTER_OFFSET, le32_to_cpup(fw_data++));
		WREG32(SDMA0_UCODE_DATA + SDMA0_REGISTER_OFFSET, CIK_SDMA_UCODE_VERSION);

		/* sdma1 */
		fw_data = (const __le32 *)
			(rdev->sdma_fw->data + le32_to_cpu(hdr->header.ucode_array_offset_bytes));
		fw_size = le32_to_cpu(hdr->header.ucode_size_bytes) / 4;
		WREG32(SDMA0_UCODE_ADDR + SDMA1_REGISTER_OFFSET, 0);
		for (i = 0; i < fw_size; i++)
			WREG32(SDMA0_UCODE_DATA + SDMA1_REGISTER_OFFSET, le32_to_cpup(fw_data++));
		WREG32(SDMA0_UCODE_DATA + SDMA1_REGISTER_OFFSET, CIK_SDMA_UCODE_VERSION);
	} else {
		const __be32 *fw_data;

		/* sdma0 */
		fw_data = (const __be32 *)rdev->sdma_fw->data;
		WREG32(SDMA0_UCODE_ADDR + SDMA0_REGISTER_OFFSET, 0);
		for (i = 0; i < CIK_SDMA_UCODE_SIZE; i++)
			WREG32(SDMA0_UCODE_DATA + SDMA0_REGISTER_OFFSET, be32_to_cpup(fw_data++));
		WREG32(SDMA0_UCODE_DATA + SDMA0_REGISTER_OFFSET, CIK_SDMA_UCODE_VERSION);

		/* sdma1 */
		fw_data = (const __be32 *)rdev->sdma_fw->data;
		WREG32(SDMA0_UCODE_ADDR + SDMA1_REGISTER_OFFSET, 0);
		for (i = 0; i < CIK_SDMA_UCODE_SIZE; i++)
			WREG32(SDMA0_UCODE_DATA + SDMA1_REGISTER_OFFSET, be32_to_cpup(fw_data++));
		WREG32(SDMA0_UCODE_DATA + SDMA1_REGISTER_OFFSET, CIK_SDMA_UCODE_VERSION);
	}

	WREG32(SDMA0_UCODE_ADDR + SDMA0_REGISTER_OFFSET, 0);
	WREG32(SDMA0_UCODE_ADDR + SDMA1_REGISTER_OFFSET, 0);
	return 0;
}

/**
 * cik_sdma_resume - setup and start the async dma engines
 *
 * @rdev: radeon_device pointer
 *
 * Set up the DMA engines and enable them (CIK).
 * Returns 0 for success, error for failure.
 */
int cik_sdma_resume(struct radeon_device *rdev)
{
	int r;

	r = cik_sdma_load_microcode(rdev);
	if (r)
		return r;

	/* unhalt the MEs */
	cik_sdma_enable(rdev, true);

	/* start the gfx rings and rlc compute queues */
	r = cik_sdma_gfx_resume(rdev);
	if (r)
		return r;
	r = cik_sdma_rlc_resume(rdev);
	if (r)
		return r;

	return 0;
}

/**
 * cik_sdma_fini - tear down the async dma engines
 *
 * @rdev: radeon_device pointer
 *
 * Stop the async dma engines and free the rings (CIK).
 */
void cik_sdma_fini(struct radeon_device *rdev)
{
	/* halt the MEs */
	cik_sdma_enable(rdev, false);
	radeon_ring_fini(rdev, &rdev->ring[R600_RING_TYPE_DMA_INDEX]);
	radeon_ring_fini(rdev, &rdev->ring[CAYMAN_RING_TYPE_DMA1_INDEX]);
	/* XXX - compute dma queue tear down */
}

/**
 * cik_copy_dma - copy pages using the DMA engine
 *
 * @rdev: radeon_device pointer
 * @src_offset: src GPU address
 * @dst_offset: dst GPU address
 * @num_gpu_pages: number of GPU pages to xfer
 * @resv: reservation object to sync to
 *
 * Copy GPU paging using the DMA engine (CIK).
 * Used by the radeon ttm implementation to move pages if
 * registered as the asic copy callback.
 */
struct radeon_fence *cik_copy_dma(struct radeon_device *rdev,
				  uint64_t src_offset, uint64_t dst_offset,
				  unsigned num_gpu_pages,
				  struct reservation_object *resv)
{
	struct radeon_fence *fence;
	struct radeon_sync sync;
	int ring_index = rdev->asic->copy.dma_ring_index;
	struct radeon_ring *ring = &rdev->ring[ring_index];
	u32 size_in_bytes, cur_size_in_bytes;
	int i, num_loops;
	int r = 0;

	radeon_sync_create(&sync);

	size_in_bytes = (num_gpu_pages << RADEON_GPU_PAGE_SHIFT);
	num_loops = DIV_ROUND_UP(size_in_bytes, 0x1fffff);
	r = radeon_ring_lock(rdev, ring, num_loops * 7 + 14);
	if (r) {
		DRM_ERROR("radeon: moving bo (%d).\n", r);
		radeon_sync_free(rdev, &sync, NULL);
		return ERR_PTR(r);
	}

	radeon_sync_resv(rdev, &sync, resv, false);
	radeon_sync_rings(rdev, &sync, ring->idx);

	for (i = 0; i < num_loops; i++) {
		cur_size_in_bytes = size_in_bytes;
		if (cur_size_in_bytes > 0x1fffff)
			cur_size_in_bytes = 0x1fffff;
		size_in_bytes -= cur_size_in_bytes;
		radeon_ring_write(ring, SDMA_PACKET(SDMA_OPCODE_COPY, SDMA_COPY_SUB_OPCODE_LINEAR, 0));
		radeon_ring_write(ring, cur_size_in_bytes);
		radeon_ring_write(ring, 0); /* src/dst endian swap */
		radeon_ring_write(ring, lower_32_bits(src_offset));
		radeon_ring_write(ring, upper_32_bits(src_offset));
		radeon_ring_write(ring, lower_32_bits(dst_offset));
		radeon_ring_write(ring, upper_32_bits(dst_offset));
		src_offset += cur_size_in_bytes;
		dst_offset += cur_size_in_bytes;
	}

	r = radeon_fence_emit(rdev, &fence, ring->idx);
	if (r) {
		radeon_ring_unlock_undo(rdev, ring);
		radeon_sync_free(rdev, &sync, NULL);
		return ERR_PTR(r);
	}

	radeon_ring_unlock_commit(rdev, ring, false);
	radeon_sync_free(rdev, &sync, fence);

	return fence;
}

/**
 * cik_sdma_ring_test - simple async dma engine test
 *
 * @rdev: radeon_device pointer
 * @ring: radeon_ring structure holding ring information
 *
 * Test the DMA engine by writing using it to write an
 * value to memory. (CIK).
 * Returns 0 for success, error for failure.
 */
int cik_sdma_ring_test(struct radeon_device *rdev,
		       struct radeon_ring *ring)
{
	unsigned i;
	int r;
	unsigned index;
	u32 tmp;
	u64 gpu_addr;

	if (ring->idx == R600_RING_TYPE_DMA_INDEX)
		index = R600_WB_DMA_RING_TEST_OFFSET;
	else
		index = CAYMAN_WB_DMA1_RING_TEST_OFFSET;

	gpu_addr = rdev->wb.gpu_addr + index;

	tmp = 0xCAFEDEAD;
	rdev->wb.wb[index/4] = cpu_to_le32(tmp);

	r = radeon_ring_lock(rdev, ring, 5);
	if (r) {
		DRM_ERROR("radeon: dma failed to lock ring %d (%d).\n", ring->idx, r);
		return r;
	}
	radeon_ring_write(ring, SDMA_PACKET(SDMA_OPCODE_WRITE, SDMA_WRITE_SUB_OPCODE_LINEAR, 0));
	radeon_ring_write(ring, lower_32_bits(gpu_addr));
	radeon_ring_write(ring, upper_32_bits(gpu_addr));
	radeon_ring_write(ring, 1); /* number of DWs to follow */
	radeon_ring_write(ring, 0xDEADBEEF);
	radeon_ring_unlock_commit(rdev, ring, false);

	for (i = 0; i < rdev->usec_timeout; i++) {
		tmp = le32_to_cpu(rdev->wb.wb[index/4]);
		if (tmp == 0xDEADBEEF)
			break;
		DRM_UDELAY(1);
	}

	if (i < rdev->usec_timeout) {
		DRM_INFO("ring test on %d succeeded in %d usecs\n", ring->idx, i);
	} else {
		DRM_ERROR("radeon: ring %d test failed (0x%08X)\n",
			  ring->idx, tmp);
		r = -EINVAL;
	}
	return r;
}

/**
 * cik_sdma_ib_test - test an IB on the DMA engine
 *
 * @rdev: radeon_device pointer
 * @ring: radeon_ring structure holding ring information
 *
 * Test a simple IB in the DMA ring (CIK).
 * Returns 0 on success, error on failure.
 */
int cik_sdma_ib_test(struct radeon_device *rdev, struct radeon_ring *ring)
{
	struct radeon_ib ib;
	unsigned i;
	unsigned index;
	int r;
	u32 tmp = 0;
	u64 gpu_addr;

	if (ring->idx == R600_RING_TYPE_DMA_INDEX)
		index = R600_WB_DMA_RING_TEST_OFFSET;
	else
		index = CAYMAN_WB_DMA1_RING_TEST_OFFSET;

	gpu_addr = rdev->wb.gpu_addr + index;

	tmp = 0xCAFEDEAD;
	rdev->wb.wb[index/4] = cpu_to_le32(tmp);

	r = radeon_ib_get(rdev, ring->idx, &ib, NULL, 256);
	if (r) {
		DRM_ERROR("radeon: failed to get ib (%d).\n", r);
		return r;
	}

	ib.ptr[0] = SDMA_PACKET(SDMA_OPCODE_WRITE, SDMA_WRITE_SUB_OPCODE_LINEAR, 0);
	ib.ptr[1] = lower_32_bits(gpu_addr);
	ib.ptr[2] = upper_32_bits(gpu_addr);
	ib.ptr[3] = 1;
	ib.ptr[4] = 0xDEADBEEF;
	ib.length_dw = 5;

	r = radeon_ib_schedule(rdev, &ib, NULL, false);
	if (r) {
		radeon_ib_free(rdev, &ib);
		DRM_ERROR("radeon: failed to schedule ib (%d).\n", r);
		return r;
	}
	r = radeon_fence_wait(ib.fence, false);
	if (r) {
		DRM_ERROR("radeon: fence wait failed (%d).\n", r);
		return r;
	}
	for (i = 0; i < rdev->usec_timeout; i++) {
		tmp = le32_to_cpu(rdev->wb.wb[index/4]);
		if (tmp == 0xDEADBEEF)
			break;
		DRM_UDELAY(1);
	}
	if (i < rdev->usec_timeout) {
		DRM_INFO("ib test on ring %d succeeded in %u usecs\n", ib.fence->ring, i);
	} else {
		DRM_ERROR("radeon: ib test failed (0x%08X)\n", tmp);
		r = -EINVAL;
	}
	radeon_ib_free(rdev, &ib);
	return r;
}

/**
 * cik_sdma_is_lockup - Check if the DMA engine is locked up
 *
 * @rdev: radeon_device pointer
 * @ring: radeon_ring structure holding ring information
 *
 * Check if the async DMA engine is locked up (CIK).
 * Returns true if the engine appears to be locked up, false if not.
 */
bool cik_sdma_is_lockup(struct radeon_device *rdev, struct radeon_ring *ring)
{
	u32 reset_mask = cik_gpu_check_soft_reset(rdev);
	u32 mask;

	if (ring->idx == R600_RING_TYPE_DMA_INDEX)
		mask = RADEON_RESET_DMA;
	else
		mask = RADEON_RESET_DMA1;

	if (!(reset_mask & mask)) {
		radeon_ring_lockup_update(rdev, ring);
		return false;
	}
	return radeon_ring_test_lockup(rdev, ring);
}

/**
 * cik_sdma_vm_copy_pages - update PTEs by copying them from the GART
 *
 * @rdev: radeon_device pointer
 * @ib: indirect buffer to fill with commands
 * @pe: addr of the page entry
 * @src: src addr to copy from
 * @count: number of page entries to update
 *
 * Update PTEs by copying them from the GART using sDMA (CIK).
 */
void cik_sdma_vm_copy_pages(struct radeon_device *rdev,
			    struct radeon_ib *ib,
			    uint64_t pe, uint64_t src,
			    unsigned count)
{
	while (count) {
		unsigned bytes = count * 8;
		if (bytes > 0x1FFFF8)
			bytes = 0x1FFFF8;

		ib->ptr[ib->length_dw++] = SDMA_PACKET(SDMA_OPCODE_COPY,
			SDMA_WRITE_SUB_OPCODE_LINEAR, 0);
		ib->ptr[ib->length_dw++] = bytes;
		ib->ptr[ib->length_dw++] = 0; /* src/dst endian swap */
		ib->ptr[ib->length_dw++] = lower_32_bits(src);
		ib->ptr[ib->length_dw++] = upper_32_bits(src);
		ib->ptr[ib->length_dw++] = lower_32_bits(pe);
		ib->ptr[ib->length_dw++] = upper_32_bits(pe);

		pe += bytes;
		src += bytes;
		count -= bytes / 8;
	}
}

/**
 * cik_sdma_vm_write_pages - update PTEs by writing them manually
 *
 * @rdev: radeon_device pointer
 * @ib: indirect buffer to fill with commands
 * @pe: addr of the page entry
 * @addr: dst addr to write into pe
 * @count: number of page entries to update
 * @incr: increase next addr by incr bytes
 * @flags: access flags
 *
 * Update PTEs by writing them manually using sDMA (CIK).
 */
void cik_sdma_vm_write_pages(struct radeon_device *rdev,
			     struct radeon_ib *ib,
			     uint64_t pe,
			     uint64_t addr, unsigned count,
			     uint32_t incr, uint32_t flags)
{
	uint64_t value;
	unsigned ndw;

	while (count) {
		ndw = count * 2;
		if (ndw > 0xFFFFE)
			ndw = 0xFFFFE;

		/* for non-physically contiguous pages (system) */
		ib->ptr[ib->length_dw++] = SDMA_PACKET(SDMA_OPCODE_WRITE,
			SDMA_WRITE_SUB_OPCODE_LINEAR, 0);
		ib->ptr[ib->length_dw++] = pe;
		ib->ptr[ib->length_dw++] = upper_32_bits(pe);
		ib->ptr[ib->length_dw++] = ndw;
		for (; ndw > 0; ndw -= 2, --count, pe += 8) {
			if (flags & R600_PTE_SYSTEM) {
				value = radeon_vm_map_gart(rdev, addr);
				value &= 0xFFFFFFFFFFFFF000ULL;
			} else if (flags & R600_PTE_VALID) {
				value = addr;
			} else {
				value = 0;
			}
			addr += incr;
			value |= flags;
			ib->ptr[ib->length_dw++] = value;
			ib->ptr[ib->length_dw++] = upper_32_bits(value);
		}
	}
}

/**
 * cik_sdma_vm_set_pages - update the page tables using sDMA
 *
 * @rdev: radeon_device pointer
 * @ib: indirect buffer to fill with commands
 * @pe: addr of the page entry
 * @addr: dst addr to write into pe
 * @count: number of page entries to update
 * @incr: increase next addr by incr bytes
 * @flags: access flags
 *
 * Update the page tables using sDMA (CIK).
 */
void cik_sdma_vm_set_pages(struct radeon_device *rdev,
			   struct radeon_ib *ib,
			   uint64_t pe,
			   uint64_t addr, unsigned count,
			   uint32_t incr, uint32_t flags)
{
	uint64_t value;
	unsigned ndw;

	while (count) {
		ndw = count;
		if (ndw > 0x7FFFF)
			ndw = 0x7FFFF;

		if (flags & R600_PTE_VALID)
			value = addr;
		else
			value = 0;

		/* for physically contiguous pages (vram) */
		ib->ptr[ib->length_dw++] = SDMA_PACKET(SDMA_OPCODE_GENERATE_PTE_PDE, 0, 0);
		ib->ptr[ib->length_dw++] = pe; /* dst addr */
		ib->ptr[ib->length_dw++] = upper_32_bits(pe);
		ib->ptr[ib->length_dw++] = flags; /* mask */
		ib->ptr[ib->length_dw++] = 0;
		ib->ptr[ib->length_dw++] = value; /* value */
		ib->ptr[ib->length_dw++] = upper_32_bits(value);
		ib->ptr[ib->length_dw++] = incr; /* increment size */
		ib->ptr[ib->length_dw++] = 0;
		ib->ptr[ib->length_dw++] = ndw; /* number of entries */

		pe += ndw * 8;
		addr += ndw * incr;
		count -= ndw;
	}
}

/**
 * cik_sdma_vm_pad_ib - pad the IB to the required number of dw
 *
 * @ib: indirect buffer to fill with padding
 *
 */
void cik_sdma_vm_pad_ib(struct radeon_ib *ib)
{
	while (ib->length_dw & 0x7)
		ib->ptr[ib->length_dw++] = SDMA_PACKET(SDMA_OPCODE_NOP, 0, 0);
}

/**
 * cik_dma_vm_flush - cik vm flush using sDMA
 *
 * @rdev: radeon_device pointer
 *
 * Update the page table base and flush the VM TLB
 * using sDMA (CIK).
 */
void cik_dma_vm_flush(struct radeon_device *rdev, struct radeon_ring *ring,
		      unsigned vm_id, uint64_t pd_addr)
{
<<<<<<< HEAD
=======
	u32 extra_bits = (SDMA_POLL_REG_MEM_EXTRA_OP(0) |
			  SDMA_POLL_REG_MEM_EXTRA_FUNC(0)); /* always */

>>>>>>> 59343cd7
	radeon_ring_write(ring, SDMA_PACKET(SDMA_OPCODE_SRBM_WRITE, 0, 0xf000));
	if (vm_id < 8) {
		radeon_ring_write(ring, (VM_CONTEXT0_PAGE_TABLE_BASE_ADDR + (vm_id << 2)) >> 2);
	} else {
		radeon_ring_write(ring, (VM_CONTEXT8_PAGE_TABLE_BASE_ADDR + ((vm_id - 8) << 2)) >> 2);
	}
	radeon_ring_write(ring, pd_addr >> 12);

	/* update SH_MEM_* regs */
	radeon_ring_write(ring, SDMA_PACKET(SDMA_OPCODE_SRBM_WRITE, 0, 0xf000));
	radeon_ring_write(ring, SRBM_GFX_CNTL >> 2);
	radeon_ring_write(ring, VMID(vm_id));

	radeon_ring_write(ring, SDMA_PACKET(SDMA_OPCODE_SRBM_WRITE, 0, 0xf000));
	radeon_ring_write(ring, SH_MEM_BASES >> 2);
	radeon_ring_write(ring, 0);

	radeon_ring_write(ring, SDMA_PACKET(SDMA_OPCODE_SRBM_WRITE, 0, 0xf000));
	radeon_ring_write(ring, SH_MEM_CONFIG >> 2);
	radeon_ring_write(ring, 0);

	radeon_ring_write(ring, SDMA_PACKET(SDMA_OPCODE_SRBM_WRITE, 0, 0xf000));
	radeon_ring_write(ring, SH_MEM_APE1_BASE >> 2);
	radeon_ring_write(ring, 1);

	radeon_ring_write(ring, SDMA_PACKET(SDMA_OPCODE_SRBM_WRITE, 0, 0xf000));
	radeon_ring_write(ring, SH_MEM_APE1_LIMIT >> 2);
	radeon_ring_write(ring, 0);

	radeon_ring_write(ring, SDMA_PACKET(SDMA_OPCODE_SRBM_WRITE, 0, 0xf000));
	radeon_ring_write(ring, SRBM_GFX_CNTL >> 2);
	radeon_ring_write(ring, VMID(0));

	/* flush HDP */
	cik_sdma_hdp_flush_ring_emit(rdev, ring->idx);

	/* flush TLB */
	radeon_ring_write(ring, SDMA_PACKET(SDMA_OPCODE_SRBM_WRITE, 0, 0xf000));
	radeon_ring_write(ring, VM_INVALIDATE_REQUEST >> 2);
	radeon_ring_write(ring, 1 << vm_id);
<<<<<<< HEAD
=======

	radeon_ring_write(ring, SDMA_PACKET(SDMA_OPCODE_POLL_REG_MEM, 0, extra_bits));
	radeon_ring_write(ring, VM_INVALIDATE_REQUEST >> 2);
	radeon_ring_write(ring, 0);
	radeon_ring_write(ring, 0); /* reference */
	radeon_ring_write(ring, 0); /* mask */
	radeon_ring_write(ring, (0xfff << 16) | 10); /* retry count, poll interval */
>>>>>>> 59343cd7
}
<|MERGE_RESOLUTION|>--- conflicted
+++ resolved
@@ -903,12 +903,9 @@
 void cik_dma_vm_flush(struct radeon_device *rdev, struct radeon_ring *ring,
 		      unsigned vm_id, uint64_t pd_addr)
 {
-<<<<<<< HEAD
-=======
 	u32 extra_bits = (SDMA_POLL_REG_MEM_EXTRA_OP(0) |
 			  SDMA_POLL_REG_MEM_EXTRA_FUNC(0)); /* always */
 
->>>>>>> 59343cd7
 	radeon_ring_write(ring, SDMA_PACKET(SDMA_OPCODE_SRBM_WRITE, 0, 0xf000));
 	if (vm_id < 8) {
 		radeon_ring_write(ring, (VM_CONTEXT0_PAGE_TABLE_BASE_ADDR + (vm_id << 2)) >> 2);
@@ -949,8 +946,6 @@
 	radeon_ring_write(ring, SDMA_PACKET(SDMA_OPCODE_SRBM_WRITE, 0, 0xf000));
 	radeon_ring_write(ring, VM_INVALIDATE_REQUEST >> 2);
 	radeon_ring_write(ring, 1 << vm_id);
-<<<<<<< HEAD
-=======
 
 	radeon_ring_write(ring, SDMA_PACKET(SDMA_OPCODE_POLL_REG_MEM, 0, extra_bits));
 	radeon_ring_write(ring, VM_INVALIDATE_REQUEST >> 2);
@@ -958,5 +953,4 @@
 	radeon_ring_write(ring, 0); /* reference */
 	radeon_ring_write(ring, 0); /* mask */
 	radeon_ring_write(ring, (0xfff << 16) | 10); /* retry count, poll interval */
->>>>>>> 59343cd7
-}
+}
