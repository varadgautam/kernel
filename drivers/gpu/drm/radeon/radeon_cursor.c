/*
 * Copyright 2007-8 Advanced Micro Devices, Inc.
 * Copyright 2008 Red Hat Inc.
 *
 * Permission is hereby granted, free of charge, to any person obtaining a
 * copy of this software and associated documentation files (the "Software"),
 * to deal in the Software without restriction, including without limitation
 * the rights to use, copy, modify, merge, publish, distribute, sublicense,
 * and/or sell copies of the Software, and to permit persons to whom the
 * Software is furnished to do so, subject to the following conditions:
 *
 * The above copyright notice and this permission notice shall be included in
 * all copies or substantial portions of the Software.
 *
 * THE SOFTWARE IS PROVIDED "AS IS", WITHOUT WARRANTY OF ANY KIND, EXPRESS OR
 * IMPLIED, INCLUDING BUT NOT LIMITED TO THE WARRANTIES OF MERCHANTABILITY,
 * FITNESS FOR A PARTICULAR PURPOSE AND NONINFRINGEMENT.  IN NO EVENT SHALL
 * THE COPYRIGHT HOLDER(S) OR AUTHOR(S) BE LIABLE FOR ANY CLAIM, DAMAGES OR
 * OTHER LIABILITY, WHETHER IN AN ACTION OF CONTRACT, TORT OR OTHERWISE,
 * ARISING FROM, OUT OF OR IN CONNECTION WITH THE SOFTWARE OR THE USE OR
 * OTHER DEALINGS IN THE SOFTWARE.
 *
 * Authors: Dave Airlie
 *          Alex Deucher
 */
#include <drm/drmP.h>
#include <drm/radeon_drm.h>
#include "radeon.h"

static void radeon_lock_cursor(struct drm_crtc *crtc, bool lock)
{
	struct radeon_device *rdev = crtc->dev->dev_private;
	struct radeon_crtc *radeon_crtc = to_radeon_crtc(crtc);
	uint32_t cur_lock;

	if (ASIC_IS_DCE4(rdev)) {
		cur_lock = RREG32(EVERGREEN_CUR_UPDATE + radeon_crtc->crtc_offset);
		if (lock)
			cur_lock |= EVERGREEN_CURSOR_UPDATE_LOCK;
		else
			cur_lock &= ~EVERGREEN_CURSOR_UPDATE_LOCK;
		WREG32(EVERGREEN_CUR_UPDATE + radeon_crtc->crtc_offset, cur_lock);
	} else if (ASIC_IS_AVIVO(rdev)) {
		cur_lock = RREG32(AVIVO_D1CUR_UPDATE + radeon_crtc->crtc_offset);
		if (lock)
			cur_lock |= AVIVO_D1CURSOR_UPDATE_LOCK;
		else
			cur_lock &= ~AVIVO_D1CURSOR_UPDATE_LOCK;
		WREG32(AVIVO_D1CUR_UPDATE + radeon_crtc->crtc_offset, cur_lock);
	} else {
		cur_lock = RREG32(RADEON_CUR_OFFSET + radeon_crtc->crtc_offset);
		if (lock)
			cur_lock |= RADEON_CUR_LOCK;
		else
			cur_lock &= ~RADEON_CUR_LOCK;
		WREG32(RADEON_CUR_OFFSET + radeon_crtc->crtc_offset, cur_lock);
	}
}

static void radeon_hide_cursor(struct drm_crtc *crtc)
{
	struct radeon_crtc *radeon_crtc = to_radeon_crtc(crtc);
	struct radeon_device *rdev = crtc->dev->dev_private;

	if (ASIC_IS_DCE4(rdev)) {
		WREG32_IDX(EVERGREEN_CUR_CONTROL + radeon_crtc->crtc_offset,
			   EVERGREEN_CURSOR_MODE(EVERGREEN_CURSOR_24_8_PRE_MULT) |
			   EVERGREEN_CURSOR_URGENT_CONTROL(EVERGREEN_CURSOR_URGENT_1_2));
	} else if (ASIC_IS_AVIVO(rdev)) {
		WREG32_IDX(AVIVO_D1CUR_CONTROL + radeon_crtc->crtc_offset,
			   (AVIVO_D1CURSOR_MODE_24BPP << AVIVO_D1CURSOR_MODE_SHIFT));
	} else {
		u32 reg;
		switch (radeon_crtc->crtc_id) {
		case 0:
			reg = RADEON_CRTC_GEN_CNTL;
			break;
		case 1:
			reg = RADEON_CRTC2_GEN_CNTL;
			break;
		default:
			return;
		}
		WREG32_IDX(reg, RREG32_IDX(reg) & ~RADEON_CRTC_CUR_EN);
	}
}

static void radeon_show_cursor(struct drm_crtc *crtc)
{
	struct radeon_crtc *radeon_crtc = to_radeon_crtc(crtc);
	struct radeon_device *rdev = crtc->dev->dev_private;

	if (ASIC_IS_DCE4(rdev)) {
		WREG32(EVERGREEN_CUR_SURFACE_ADDRESS_HIGH + radeon_crtc->crtc_offset,
		       upper_32_bits(radeon_crtc->cursor_addr));
		WREG32(EVERGREEN_CUR_SURFACE_ADDRESS + radeon_crtc->crtc_offset,
		       lower_32_bits(radeon_crtc->cursor_addr));
		WREG32(RADEON_MM_INDEX, EVERGREEN_CUR_CONTROL + radeon_crtc->crtc_offset);
		WREG32(RADEON_MM_DATA, EVERGREEN_CURSOR_EN |
		       EVERGREEN_CURSOR_MODE(EVERGREEN_CURSOR_24_8_PRE_MULT) |
		       EVERGREEN_CURSOR_URGENT_CONTROL(EVERGREEN_CURSOR_URGENT_1_2));
	} else if (ASIC_IS_AVIVO(rdev)) {
		if (rdev->family >= CHIP_RV770) {
			if (radeon_crtc->crtc_id)
				WREG32(R700_D2CUR_SURFACE_ADDRESS_HIGH,
				       upper_32_bits(radeon_crtc->cursor_addr));
			else
				WREG32(R700_D1CUR_SURFACE_ADDRESS_HIGH,
				       upper_32_bits(radeon_crtc->cursor_addr));
		}

		WREG32(AVIVO_D1CUR_SURFACE_ADDRESS + radeon_crtc->crtc_offset,
		       lower_32_bits(radeon_crtc->cursor_addr));
		WREG32(RADEON_MM_INDEX, AVIVO_D1CUR_CONTROL + radeon_crtc->crtc_offset);
		WREG32(RADEON_MM_DATA, AVIVO_D1CURSOR_EN |
		       (AVIVO_D1CURSOR_MODE_24BPP << AVIVO_D1CURSOR_MODE_SHIFT));
	} else {
		/* offset is from DISP(2)_BASE_ADDRESS */
		WREG32(RADEON_CUR_OFFSET + radeon_crtc->crtc_offset,
		       radeon_crtc->cursor_addr - radeon_crtc->legacy_display_base_addr);

		switch (radeon_crtc->crtc_id) {
		case 0:
			WREG32(RADEON_MM_INDEX, RADEON_CRTC_GEN_CNTL);
			break;
		case 1:
			WREG32(RADEON_MM_INDEX, RADEON_CRTC2_GEN_CNTL);
			break;
		default:
			return;
		}

		WREG32_P(RADEON_MM_DATA, (RADEON_CRTC_CUR_EN |
					  (RADEON_CRTC_CUR_MODE_24BPP << RADEON_CRTC_CUR_MODE_SHIFT)),
			 ~(RADEON_CRTC_CUR_EN | RADEON_CRTC_CUR_MODE_MASK));
	}
}

static int radeon_cursor_move_locked(struct drm_crtc *crtc, int x, int y)
{
	struct radeon_crtc *radeon_crtc = to_radeon_crtc(crtc);
	struct radeon_device *rdev = crtc->dev->dev_private;
	int xorigin = 0, yorigin = 0;
	int w = radeon_crtc->cursor_width;

	if (ASIC_IS_AVIVO(rdev)) {
		/* avivo cursor are offset into the total surface */
		x += crtc->x;
		y += crtc->y;
	}
	DRM_DEBUG("x %d y %d c->x %d c->y %d\n", x, y, crtc->x, crtc->y);

	if (x < 0) {
		xorigin = min(-x, radeon_crtc->max_cursor_width - 1);
		x = 0;
	}
	if (y < 0) {
		yorigin = min(-y, radeon_crtc->max_cursor_height - 1);
		y = 0;
	}

	/* fixed on DCE6 and newer */
	if (ASIC_IS_AVIVO(rdev) && !ASIC_IS_DCE6(rdev)) {
		int i = 0;
		struct drm_crtc *crtc_p;

		/*
		 * avivo cursor image can't end on 128 pixel boundary or
		 * go past the end of the frame if both crtcs are enabled
		 *
		 * NOTE: It is safe to access crtc->enabled of other crtcs
		 * without holding either the mode_config lock or the other
		 * crtc's lock as long as write access to this flag _always_
		 * grabs all locks.
		 */
		list_for_each_entry(crtc_p, &crtc->dev->mode_config.crtc_list, head) {
			if (crtc_p->enabled)
				i++;
		}
		if (i > 1) {
			int cursor_end, frame_end;

			cursor_end = x - xorigin + w;
			frame_end = crtc->x + crtc->mode.crtc_hdisplay;
			if (cursor_end >= frame_end) {
				w = w - (cursor_end - frame_end);
				if (!(frame_end & 0x7f))
					w--;
			} else {
				if (!(cursor_end & 0x7f))
					w--;
			}
			if (w <= 0) {
				w = 1;
				cursor_end = x - xorigin + w;
				if (!(cursor_end & 0x7f)) {
					x--;
					WARN_ON_ONCE(x < 0);
				}
			}
		}
	}

	if (ASIC_IS_DCE4(rdev)) {
		WREG32(EVERGREEN_CUR_POSITION + radeon_crtc->crtc_offset, (x << 16) | y);
		WREG32(EVERGREEN_CUR_HOT_SPOT + radeon_crtc->crtc_offset, (xorigin << 16) | yorigin);
		WREG32(EVERGREEN_CUR_SIZE + radeon_crtc->crtc_offset,
		       ((w - 1) << 16) | (radeon_crtc->cursor_height - 1));
	} else if (ASIC_IS_AVIVO(rdev)) {
		WREG32(AVIVO_D1CUR_POSITION + radeon_crtc->crtc_offset, (x << 16) | y);
		WREG32(AVIVO_D1CUR_HOT_SPOT + radeon_crtc->crtc_offset, (xorigin << 16) | yorigin);
		WREG32(AVIVO_D1CUR_SIZE + radeon_crtc->crtc_offset,
		       ((w - 1) << 16) | (radeon_crtc->cursor_height - 1));
	} else {
		if (crtc->mode.flags & DRM_MODE_FLAG_DBLSCAN)
			y *= 2;

		WREG32(RADEON_CUR_HORZ_VERT_OFF + radeon_crtc->crtc_offset,
		       (RADEON_CUR_LOCK
			| (xorigin << 16)
			| yorigin));
		WREG32(RADEON_CUR_HORZ_VERT_POSN + radeon_crtc->crtc_offset,
		       (RADEON_CUR_LOCK
			| (x << 16)
			| y));
		/* offset is from DISP(2)_BASE_ADDRESS */
		WREG32(RADEON_CUR_OFFSET + radeon_crtc->crtc_offset,
		       radeon_crtc->cursor_addr - radeon_crtc->legacy_display_base_addr +
		       yorigin * 256);
	}

	radeon_crtc->cursor_x = x;
	radeon_crtc->cursor_y = y;

	return 0;
}

int radeon_crtc_cursor_move(struct drm_crtc *crtc,
			    int x, int y)
{
	int ret;

	radeon_lock_cursor(crtc, true);
	ret = radeon_cursor_move_locked(crtc, x, y);
	radeon_lock_cursor(crtc, false);

	return ret;
}

<<<<<<< HEAD
static void radeon_set_cursor(struct drm_crtc *crtc)
{
	struct radeon_crtc *radeon_crtc = to_radeon_crtc(crtc);
	struct radeon_device *rdev = crtc->dev->dev_private;

	if (ASIC_IS_DCE4(rdev)) {
		WREG32(EVERGREEN_CUR_SURFACE_ADDRESS_HIGH + radeon_crtc->crtc_offset,
		       upper_32_bits(radeon_crtc->cursor_addr));
		WREG32(EVERGREEN_CUR_SURFACE_ADDRESS + radeon_crtc->crtc_offset,
		       lower_32_bits(radeon_crtc->cursor_addr));
	} else if (ASIC_IS_AVIVO(rdev)) {
		if (rdev->family >= CHIP_RV770) {
			if (radeon_crtc->crtc_id)
				WREG32(R700_D2CUR_SURFACE_ADDRESS_HIGH,
				       upper_32_bits(radeon_crtc->cursor_addr));
			else
				WREG32(R700_D1CUR_SURFACE_ADDRESS_HIGH,
				       upper_32_bits(radeon_crtc->cursor_addr));
		}
		WREG32(AVIVO_D1CUR_SURFACE_ADDRESS + radeon_crtc->crtc_offset,
		       lower_32_bits(radeon_crtc->cursor_addr));
	} else {
		/* offset is from DISP(2)_BASE_ADDRESS */
		WREG32(RADEON_CUR_OFFSET + radeon_crtc->crtc_offset,
		       radeon_crtc->cursor_addr - radeon_crtc->legacy_display_base_addr);
	}
}

=======
>>>>>>> 827c24bc
int radeon_crtc_cursor_set2(struct drm_crtc *crtc,
			    struct drm_file *file_priv,
			    uint32_t handle,
			    uint32_t width,
			    uint32_t height,
			    int32_t hot_x,
			    int32_t hot_y)
{
	struct radeon_crtc *radeon_crtc = to_radeon_crtc(crtc);
	struct radeon_device *rdev = crtc->dev->dev_private;
	struct drm_gem_object *obj;
	struct radeon_bo *robj;
	int ret;

	if (!handle) {
		/* turn off cursor */
		radeon_hide_cursor(crtc);
		obj = NULL;
		goto unpin;
	}

	if ((width > radeon_crtc->max_cursor_width) ||
	    (height > radeon_crtc->max_cursor_height)) {
		DRM_ERROR("bad cursor width or height %d x %d\n", width, height);
		return -EINVAL;
	}

	obj = drm_gem_object_lookup(crtc->dev, file_priv, handle);
	if (!obj) {
		DRM_ERROR("Cannot find cursor object %x for crtc %d\n", handle, radeon_crtc->crtc_id);
		return -ENOENT;
	}

	robj = gem_to_radeon_bo(obj);
	ret = radeon_bo_reserve(robj, false);
	if (ret != 0) {
		drm_gem_object_unreference_unlocked(obj);
		return ret;
	}
	/* Only 27 bit offset for legacy cursor */
	ret = radeon_bo_pin_restricted(robj, RADEON_GEM_DOMAIN_VRAM,
				       ASIC_IS_AVIVO(rdev) ? 0 : 1 << 27,
				       &radeon_crtc->cursor_addr);
	radeon_bo_unreserve(robj);
	if (ret) {
		DRM_ERROR("Failed to pin new cursor BO (%d)\n", ret);
		drm_gem_object_unreference_unlocked(obj);
		return ret;
	}

	radeon_crtc->cursor_width = width;
	radeon_crtc->cursor_height = height;

	radeon_lock_cursor(crtc, true);

	if (hot_x != radeon_crtc->cursor_hot_x ||
	    hot_y != radeon_crtc->cursor_hot_y) {
		int x, y;

		x = radeon_crtc->cursor_x + radeon_crtc->cursor_hot_x - hot_x;
		y = radeon_crtc->cursor_y + radeon_crtc->cursor_hot_y - hot_y;

		radeon_cursor_move_locked(crtc, x, y);

		radeon_crtc->cursor_hot_x = hot_x;
		radeon_crtc->cursor_hot_y = hot_y;
	}

<<<<<<< HEAD
	radeon_set_cursor(crtc);
=======
>>>>>>> 827c24bc
	radeon_show_cursor(crtc);

	radeon_lock_cursor(crtc, false);

unpin:
	if (radeon_crtc->cursor_bo) {
		struct radeon_bo *robj = gem_to_radeon_bo(radeon_crtc->cursor_bo);
		ret = radeon_bo_reserve(robj, false);
		if (likely(ret == 0)) {
			radeon_bo_unpin(robj);
			radeon_bo_unreserve(robj);
		}
		drm_gem_object_unreference_unlocked(radeon_crtc->cursor_bo);
	}

	radeon_crtc->cursor_bo = obj;
	return 0;
}

/**
 * radeon_cursor_reset - Re-set the current cursor, if any.
 *
 * @crtc: drm crtc
 *
 * If the CRTC passed in currently has a cursor assigned, this function
 * makes sure it's visible.
 */
void radeon_cursor_reset(struct drm_crtc *crtc)
{
	struct radeon_crtc *radeon_crtc = to_radeon_crtc(crtc);

	if (radeon_crtc->cursor_bo) {
		radeon_lock_cursor(crtc, true);

		radeon_cursor_move_locked(crtc, radeon_crtc->cursor_x,
					  radeon_crtc->cursor_y);

<<<<<<< HEAD
		radeon_set_cursor(crtc);
=======
>>>>>>> 827c24bc
		radeon_show_cursor(crtc);

		radeon_lock_cursor(crtc, false);
	}
}<|MERGE_RESOLUTION|>--- conflicted
+++ resolved
@@ -247,37 +247,6 @@
 	return ret;
 }
 
-<<<<<<< HEAD
-static void radeon_set_cursor(struct drm_crtc *crtc)
-{
-	struct radeon_crtc *radeon_crtc = to_radeon_crtc(crtc);
-	struct radeon_device *rdev = crtc->dev->dev_private;
-
-	if (ASIC_IS_DCE4(rdev)) {
-		WREG32(EVERGREEN_CUR_SURFACE_ADDRESS_HIGH + radeon_crtc->crtc_offset,
-		       upper_32_bits(radeon_crtc->cursor_addr));
-		WREG32(EVERGREEN_CUR_SURFACE_ADDRESS + radeon_crtc->crtc_offset,
-		       lower_32_bits(radeon_crtc->cursor_addr));
-	} else if (ASIC_IS_AVIVO(rdev)) {
-		if (rdev->family >= CHIP_RV770) {
-			if (radeon_crtc->crtc_id)
-				WREG32(R700_D2CUR_SURFACE_ADDRESS_HIGH,
-				       upper_32_bits(radeon_crtc->cursor_addr));
-			else
-				WREG32(R700_D1CUR_SURFACE_ADDRESS_HIGH,
-				       upper_32_bits(radeon_crtc->cursor_addr));
-		}
-		WREG32(AVIVO_D1CUR_SURFACE_ADDRESS + radeon_crtc->crtc_offset,
-		       lower_32_bits(radeon_crtc->cursor_addr));
-	} else {
-		/* offset is from DISP(2)_BASE_ADDRESS */
-		WREG32(RADEON_CUR_OFFSET + radeon_crtc->crtc_offset,
-		       radeon_crtc->cursor_addr - radeon_crtc->legacy_display_base_addr);
-	}
-}
-
-=======
->>>>>>> 827c24bc
 int radeon_crtc_cursor_set2(struct drm_crtc *crtc,
 			    struct drm_file *file_priv,
 			    uint32_t handle,
@@ -346,10 +315,6 @@
 		radeon_crtc->cursor_hot_y = hot_y;
 	}
 
-<<<<<<< HEAD
-	radeon_set_cursor(crtc);
-=======
->>>>>>> 827c24bc
 	radeon_show_cursor(crtc);
 
 	radeon_lock_cursor(crtc, false);
@@ -387,10 +352,6 @@
 		radeon_cursor_move_locked(crtc, radeon_crtc->cursor_x,
 					  radeon_crtc->cursor_y);
 
-<<<<<<< HEAD
-		radeon_set_cursor(crtc);
-=======
->>>>>>> 827c24bc
 		radeon_show_cursor(crtc);
 
 		radeon_lock_cursor(crtc, false);
