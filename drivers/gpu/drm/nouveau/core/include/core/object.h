--- conflicted
+++ resolved
@@ -54,11 +54,7 @@
  * ".data". */
 struct nouveau_oclass {
 	u32 handle;
-<<<<<<< HEAD
-	struct nouveau_ofuncs * ofuncs;
-=======
 	struct nouveau_ofuncs * const ofuncs;
->>>>>>> 81881a45
 	struct nouveau_omthds * const omthds;
 	struct lock_class_key lock_class_key;
 };
