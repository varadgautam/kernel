/*
 * Copyright 2012 Red Hat Inc.
 *
 * Permission is hereby granted, free of charge, to any person obtaining a
 * copy of this software and associated documentation files (the "Software"),
 * to deal in the Software without restriction, including without limitation
 * the rights to use, copy, modify, merge, publish, distribute, sublicense,
 * and/or sell copies of the Software, and to permit persons to whom the
 * Software is furnished to do so, subject to the following conditions:
 *
 * The above copyright notice and this permission notice shall be included in
 * all copies or substantial portions of the Software.
 *
 * THE SOFTWARE IS PROVIDED "AS IS", WITHOUT WARRANTY OF ANY KIND, EXPRESS OR
 * IMPLIED, INCLUDING BUT NOT LIMITED TO THE WARRANTIES OF MERCHANTABILITY,
 * FITNESS FOR A PARTICULAR PURPOSE AND NONINFRINGEMENT.  IN NO EVENT SHALL
 * THE COPYRIGHT HOLDER(S) OR AUTHOR(S) BE LIABLE FOR ANY CLAIM, DAMAGES OR
 * OTHER LIABILITY, WHETHER IN AN ACTION OF CONTRACT, TORT OR OTHERWISE,
 * ARISING FROM, OUT OF OR IN CONNECTION WITH THE SOFTWARE OR THE USE OR
 * OTHER DEALINGS IN THE SOFTWARE.
 *
 * Authors: Ben Skeggs
 */
#include "nv50.h"

#include <core/gpuobj.h>
#include <subdev/fb.h>
#include <subdev/mmu.h>
#include <subdev/timer.h>

static void
nv50_bar_flush(struct nvkm_bar *base)
{
	struct nv50_bar *bar = nv50_bar(base);
	struct nvkm_device *device = bar->base.subdev.device;
	unsigned long flags;
	spin_lock_irqsave(&bar->base.lock, flags);
	nvkm_wr32(device, 0x00330c, 0x00000001);
	nvkm_msec(device, 2000,
		if (!(nvkm_rd32(device, 0x00330c) & 0x00000002))
			break;
	);
	spin_unlock_irqrestore(&bar->base.lock, flags);
}

struct nvkm_vmm *
nv50_bar_bar1_vmm(struct nvkm_bar *base)
{
	return nv50_bar(base)->bar1_vmm;
}

void
nv50_bar_bar1_wait(struct nvkm_bar *base)
{
	nvkm_bar_flush(base);
}

void
nv50_bar_bar1_fini(struct nvkm_bar *bar)
{
	nvkm_wr32(bar->subdev.device, 0x001708, 0x00000000);
}

void
nv50_bar_bar1_init(struct nvkm_bar *base)
{
	struct nvkm_device *device = base->subdev.device;
	struct nv50_bar *bar = nv50_bar(base);
	nvkm_wr32(device, 0x001708, 0x80000000 | bar->bar1->node->offset >> 4);
}

struct nvkm_vmm *
nv50_bar_bar2_vmm(struct nvkm_bar *base)
{
	return nv50_bar(base)->bar2_vmm;
}

void
nv50_bar_bar2_fini(struct nvkm_bar *bar)
{
	nvkm_wr32(bar->subdev.device, 0x00170c, 0x00000000);
}

void
nv50_bar_bar2_init(struct nvkm_bar *base)
{
	struct nvkm_device *device = base->subdev.device;
	struct nv50_bar *bar = nv50_bar(base);
	nvkm_wr32(device, 0x001704, 0x00000000 | bar->mem->addr >> 12);
	nvkm_wr32(device, 0x001704, 0x40000000 | bar->mem->addr >> 12);
	nvkm_wr32(device, 0x00170c, 0x80000000 | bar->bar2->node->offset >> 4);
}

void
nv50_bar_init(struct nvkm_bar *base)
{
	struct nv50_bar *bar = nv50_bar(base);
	struct nvkm_device *device = bar->base.subdev.device;
	int i;

	for (i = 0; i < 8; i++)
		nvkm_wr32(device, 0x001900 + (i * 4), 0x00000000);
}

int
nv50_bar_oneinit(struct nvkm_bar *base)
{
	struct nv50_bar *bar = nv50_bar(base);
	struct nvkm_device *device = bar->base.subdev.device;
	static struct lock_class_key bar1_lock;
	static struct lock_class_key bar2_lock;
<<<<<<< HEAD
	u64 start, limit;
=======
	u64 start, limit, size;
>>>>>>> 7ce58816
	int ret;

	ret = nvkm_gpuobj_new(device, 0x20000, 0, false, NULL, &bar->mem);
	if (ret)
		return ret;

	ret = nvkm_gpuobj_new(device, bar->pgd_addr, 0, false, bar->mem,
			      &bar->pad);
	if (ret)
		return ret;

	ret = nvkm_gpuobj_new(device, 0x4000, 0, false, bar->mem, &bar->pgd);
	if (ret)
		return ret;

	/* BAR2 */
	start = 0x0100000000ULL;
	size = device->func->resource_size(device, 3);
	if (!size)
		return -ENOMEM;
	limit = start + size;

	ret = nvkm_vmm_new(device, start, limit-- - start, NULL, 0,
			   &bar2_lock, "bar2", &bar->bar2_vmm);
	if (ret)
		return ret;

	atomic_inc(&bar->bar2_vmm->engref[NVKM_SUBDEV_BAR]);
	bar->bar2_vmm->debug = bar->base.subdev.debug;

	ret = nvkm_vmm_boot(bar->bar2_vmm);
	if (ret)
		return ret;

	ret = nvkm_vmm_join(bar->bar2_vmm, bar->mem->memory);
	if (ret)
		return ret;

	ret = nvkm_gpuobj_new(device, 24, 16, false, bar->mem, &bar->bar2);
	if (ret)
		return ret;

	nvkm_kmap(bar->bar2);
	nvkm_wo32(bar->bar2, 0x00, 0x7fc00000);
	nvkm_wo32(bar->bar2, 0x04, lower_32_bits(limit));
	nvkm_wo32(bar->bar2, 0x08, lower_32_bits(start));
	nvkm_wo32(bar->bar2, 0x0c, upper_32_bits(limit) << 24 |
				   upper_32_bits(start));
	nvkm_wo32(bar->bar2, 0x10, 0x00000000);
	nvkm_wo32(bar->bar2, 0x14, 0x00000000);
	nvkm_done(bar->bar2);

	bar->base.subdev.oneinit = true;
	nvkm_bar_bar2_init(device);

	/* BAR1 */
	start = 0x0000000000ULL;
	size = device->func->resource_size(device, 1);
	if (!size)
		return -ENOMEM;
	limit = start + size;

	ret = nvkm_vmm_new(device, start, limit-- - start, NULL, 0,
			   &bar1_lock, "bar1", &bar->bar1_vmm);

	atomic_inc(&bar->bar1_vmm->engref[NVKM_SUBDEV_BAR]);
	bar->bar1_vmm->debug = bar->base.subdev.debug;

	ret = nvkm_vmm_join(bar->bar1_vmm, bar->mem->memory);
	if (ret)
		return ret;

	ret = nvkm_gpuobj_new(device, 24, 16, false, bar->mem, &bar->bar1);
	if (ret)
		return ret;

	nvkm_kmap(bar->bar1);
	nvkm_wo32(bar->bar1, 0x00, 0x7fc00000);
	nvkm_wo32(bar->bar1, 0x04, lower_32_bits(limit));
	nvkm_wo32(bar->bar1, 0x08, lower_32_bits(start));
	nvkm_wo32(bar->bar1, 0x0c, upper_32_bits(limit) << 24 |
				   upper_32_bits(start));
	nvkm_wo32(bar->bar1, 0x10, 0x00000000);
	nvkm_wo32(bar->bar1, 0x14, 0x00000000);
	nvkm_done(bar->bar1);
	return 0;
}

void *
nv50_bar_dtor(struct nvkm_bar *base)
{
	struct nv50_bar *bar = nv50_bar(base);
	if (bar->mem) {
		nvkm_gpuobj_del(&bar->bar1);
		nvkm_vmm_part(bar->bar1_vmm, bar->mem->memory);
		nvkm_vmm_unref(&bar->bar1_vmm);
		nvkm_gpuobj_del(&bar->bar2);
		nvkm_vmm_part(bar->bar2_vmm, bar->mem->memory);
		nvkm_vmm_unref(&bar->bar2_vmm);
		nvkm_gpuobj_del(&bar->pgd);
		nvkm_gpuobj_del(&bar->pad);
		nvkm_gpuobj_del(&bar->mem);
	}
	return bar;
}

int
nv50_bar_new_(const struct nvkm_bar_func *func, struct nvkm_device *device,
	      int index, u32 pgd_addr, struct nvkm_bar **pbar)
{
	struct nv50_bar *bar;
	if (!(bar = kzalloc(sizeof(*bar), GFP_KERNEL)))
		return -ENOMEM;
	nvkm_bar_ctor(func, device, index, &bar->base);
	bar->pgd_addr = pgd_addr;
	*pbar = &bar->base;
	return 0;
}

static const struct nvkm_bar_func
nv50_bar_func = {
	.dtor = nv50_bar_dtor,
	.oneinit = nv50_bar_oneinit,
	.init = nv50_bar_init,
	.bar1.init = nv50_bar_bar1_init,
	.bar1.fini = nv50_bar_bar1_fini,
	.bar1.wait = nv50_bar_bar1_wait,
	.bar1.vmm = nv50_bar_bar1_vmm,
	.bar2.init = nv50_bar_bar2_init,
	.bar2.fini = nv50_bar_bar2_fini,
	.bar2.wait = nv50_bar_bar1_wait,
	.bar2.vmm = nv50_bar_bar2_vmm,
	.flush = nv50_bar_flush,
};

int
nv50_bar_new(struct nvkm_device *device, int index, struct nvkm_bar **pbar)
{
	return nv50_bar_new_(&nv50_bar_func, device, index, 0x1400, pbar);
}<|MERGE_RESOLUTION|>--- conflicted
+++ resolved
@@ -109,11 +109,7 @@
 	struct nvkm_device *device = bar->base.subdev.device;
 	static struct lock_class_key bar1_lock;
 	static struct lock_class_key bar2_lock;
-<<<<<<< HEAD
-	u64 start, limit;
-=======
 	u64 start, limit, size;
->>>>>>> 7ce58816
 	int ret;
 
 	ret = nvkm_gpuobj_new(device, 0x20000, 0, false, NULL, &bar->mem);
