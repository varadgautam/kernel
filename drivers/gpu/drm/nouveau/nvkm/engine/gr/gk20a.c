--- conflicted
+++ resolved
@@ -157,11 +157,7 @@
 	init = (void *)(pack + max_classes + 1);
 
 	for (i = 0; i < nent; i++, init++) {
-<<<<<<< HEAD
-		struct gk20a_fw_av *av = &((struct gk20a_fw_av *)fuc.data)[i];
-=======
 		struct gk20a_fw_av *av = &((struct gk20a_fw_av *)blob.data)[i];
->>>>>>> 7117be3f
 		u32 class = av->addr & 0xffff;
 		u32 addr = (av->addr & 0xffff0000) >> 14;
 
