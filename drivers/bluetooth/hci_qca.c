--- conflicted
+++ resolved
@@ -2114,10 +2114,7 @@
 
 		qca->tx_ibs_state = HCI_IBS_TX_ASLEEP;
 		qca->ibs_sent_slps++;
-<<<<<<< HEAD
-=======
 		tx_pending = true;
->>>>>>> 019683d8
 		break;
 
 	case HCI_IBS_TX_ASLEEP:
@@ -2146,17 +2143,7 @@
 	ret = wait_event_interruptible_timeout(qca->suspend_wait_q,
 			qca->rx_ibs_state == HCI_IBS_RX_ASLEEP,
 			msecs_to_jiffies(IBS_BTSOC_TX_IDLE_TIMEOUT_MS));
-<<<<<<< HEAD
-
-	if (ret > 0) {
-		qca_wq_serial_tx_clock_vote_off(&qca->ws_tx_vote_off);
-		return 0;
-	}
-
-	if (ret == 0)
-=======
 	if (ret == 0) {
->>>>>>> 019683d8
 		ret = -ETIMEDOUT;
 		goto error;
 	}
