/*
 *  Bluetooth Software UART Qualcomm protocol
 *
 *  HCI_IBS (HCI In-Band Sleep) is Qualcomm's power management
 *  protocol extension to H4.
 *
 *  Copyright (C) 2007 Texas Instruments, Inc.
 *  Copyright (c) 2010, 2012, 2018 The Linux Foundation. All rights reserved.
 *
 *  Acknowledgements:
 *  This file is based on hci_ll.c, which was...
 *  Written by Ohad Ben-Cohen <ohad@bencohen.org>
 *  which was in turn based on hci_h4.c, which was written
 *  by Maxim Krasnyansky and Marcel Holtmann.
 *
 *  This program is free software; you can redistribute it and/or modify
 *  it under the terms of the GNU General Public License version 2
 *  as published by the Free Software Foundation
 *
 *  This program is distributed in the hope that it will be useful,
 *  but WITHOUT ANY WARRANTY; without even the implied warranty of
 *  MERCHANTABILITY or FITNESS FOR A PARTICULAR PURPOSE.  See the
 *  GNU General Public License for more details.
 *
 *  You should have received a copy of the GNU General Public License
 *  along with this program; if not, write to the Free Software
 *  Foundation, Inc., 59 Temple Place, Suite 330, Boston, MA  02111-1307  USA
 *
 */

#include <linux/kernel.h>
#include <linux/clk.h>
#include <linux/debugfs.h>
#include <linux/delay.h>
#include <linux/device.h>
#include <linux/gpio/consumer.h>
#include <linux/mod_devicetable.h>
#include <linux/module.h>
#include <linux/of_device.h>
#include <linux/platform_device.h>
#include <linux/regulator/consumer.h>
#include <linux/serdev.h>
#include <asm/unaligned.h>

#include <net/bluetooth/bluetooth.h>
#include <net/bluetooth/hci_core.h>

#include "hci_uart.h"
#include "btqca.h"

/* HCI_IBS protocol messages */
#define HCI_IBS_SLEEP_IND	0xFE
#define HCI_IBS_WAKE_IND	0xFD
#define HCI_IBS_WAKE_ACK	0xFC
#define HCI_MAX_IBS_SIZE	10

/* Controller states */
#define STATE_IN_BAND_SLEEP_ENABLED	1

#define IBS_WAKE_RETRANS_TIMEOUT_MS	100
#define IBS_TX_IDLE_TIMEOUT_MS		2000
#define BAUDRATE_SETTLE_TIMEOUT_MS	300

/* susclk rate */
#define SUSCLK_RATE_32KHZ	32768

/* Controller debug log header */
#define QCA_DEBUG_HANDLE	0x2EDC

/* HCI_IBS transmit side sleep protocol states */
enum tx_ibs_states {
	HCI_IBS_TX_ASLEEP,
	HCI_IBS_TX_WAKING,
	HCI_IBS_TX_AWAKE,
};

/* HCI_IBS receive side sleep protocol states */
enum rx_states {
	HCI_IBS_RX_ASLEEP,
	HCI_IBS_RX_AWAKE,
};

/* HCI_IBS transmit and receive side clock state vote */
enum hci_ibs_clock_state_vote {
	HCI_IBS_VOTE_STATS_UPDATE,
	HCI_IBS_TX_VOTE_CLOCK_ON,
	HCI_IBS_TX_VOTE_CLOCK_OFF,
	HCI_IBS_RX_VOTE_CLOCK_ON,
	HCI_IBS_RX_VOTE_CLOCK_OFF,
};

struct qca_data {
	struct hci_uart *hu;
	struct sk_buff *rx_skb;
	struct sk_buff_head txq;
	struct sk_buff_head tx_wait_q;	/* HCI_IBS wait queue	*/
	spinlock_t hci_ibs_lock;	/* HCI_IBS state lock	*/
	u8 tx_ibs_state;	/* HCI_IBS transmit side power state*/
	u8 rx_ibs_state;	/* HCI_IBS receive side power state */
	bool tx_vote;		/* Clock must be on for TX */
	bool rx_vote;		/* Clock must be on for RX */
	struct timer_list tx_idle_timer;
	u32 tx_idle_delay;
	struct timer_list wake_retrans_timer;
	u32 wake_retrans;
	struct workqueue_struct *workqueue;
	struct work_struct ws_awake_rx;
	struct work_struct ws_awake_device;
	struct work_struct ws_rx_vote_off;
	struct work_struct ws_tx_vote_off;
	unsigned long flags;

	/* For debugging purpose */
	u64 ibs_sent_wacks;
	u64 ibs_sent_slps;
	u64 ibs_sent_wakes;
	u64 ibs_recv_wacks;
	u64 ibs_recv_slps;
	u64 ibs_recv_wakes;
	u64 vote_last_jif;
	u32 vote_on_ms;
	u32 vote_off_ms;
	u64 tx_votes_on;
	u64 rx_votes_on;
	u64 tx_votes_off;
	u64 rx_votes_off;
	u64 votes_on;
	u64 votes_off;
};

enum qca_speed_type {
	QCA_INIT_SPEED = 1,
	QCA_OPER_SPEED
};

/*
 * Voltage regulator information required for configuring the
 * QCA Bluetooth chipset
 */
struct qca_vreg {
	const char *name;
	unsigned int min_uV;
	unsigned int max_uV;
	unsigned int load_uA;
};

struct qca_vreg_data {
	enum qca_btsoc_type soc_type;
	struct qca_vreg *vregs;
	size_t num_vregs;
};

/*
 * Platform data for the QCA Bluetooth power driver.
 */
struct qca_power {
	struct device *dev;
	const struct qca_vreg_data *vreg_data;
	struct regulator_bulk_data *vreg_bulk;
	bool vregs_on;
};

struct qca_serdev {
	struct hci_uart	 serdev_hu;
	struct gpio_desc *bt_en;
	struct clk	 *susclk;
	enum qca_btsoc_type btsoc_type;
	struct qca_power *bt_power;
	u32 init_speed;
	u32 oper_speed;
};

static int qca_power_setup(struct hci_uart *hu, bool on);
static void qca_power_shutdown(struct hci_uart *hu);
<<<<<<< HEAD
=======
static int qca_power_off(struct hci_dev *hdev);
>>>>>>> e2afa97a

static void __serial_clock_on(struct tty_struct *tty)
{
	/* TODO: Some chipset requires to enable UART clock on client
	 * side to save power consumption or manual work is required.
	 * Please put your code to control UART clock here if needed
	 */
}

static void __serial_clock_off(struct tty_struct *tty)
{
	/* TODO: Some chipset requires to disable UART clock on client
	 * side to save power consumption or manual work is required.
	 * Please put your code to control UART clock off here if needed
	 */
}

/* serial_clock_vote needs to be called with the ibs lock held */
static void serial_clock_vote(unsigned long vote, struct hci_uart *hu)
{
	struct qca_data *qca = hu->priv;
	unsigned int diff;

	bool old_vote = (qca->tx_vote | qca->rx_vote);
	bool new_vote;

	switch (vote) {
	case HCI_IBS_VOTE_STATS_UPDATE:
		diff = jiffies_to_msecs(jiffies - qca->vote_last_jif);

		if (old_vote)
			qca->vote_off_ms += diff;
		else
			qca->vote_on_ms += diff;
		return;

	case HCI_IBS_TX_VOTE_CLOCK_ON:
		qca->tx_vote = true;
		qca->tx_votes_on++;
		new_vote = true;
		break;

	case HCI_IBS_RX_VOTE_CLOCK_ON:
		qca->rx_vote = true;
		qca->rx_votes_on++;
		new_vote = true;
		break;

	case HCI_IBS_TX_VOTE_CLOCK_OFF:
		qca->tx_vote = false;
		qca->tx_votes_off++;
		new_vote = qca->rx_vote | qca->tx_vote;
		break;

	case HCI_IBS_RX_VOTE_CLOCK_OFF:
		qca->rx_vote = false;
		qca->rx_votes_off++;
		new_vote = qca->rx_vote | qca->tx_vote;
		break;

	default:
		BT_ERR("Voting irregularity");
		return;
	}

	if (new_vote != old_vote) {
		if (new_vote)
			__serial_clock_on(hu->tty);
		else
			__serial_clock_off(hu->tty);

		BT_DBG("Vote serial clock %s(%s)", new_vote ? "true" : "false",
		       vote ? "true" : "false");

		diff = jiffies_to_msecs(jiffies - qca->vote_last_jif);

		if (new_vote) {
			qca->votes_on++;
			qca->vote_off_ms += diff;
		} else {
			qca->votes_off++;
			qca->vote_on_ms += diff;
		}
		qca->vote_last_jif = jiffies;
	}
}

/* Builds and sends an HCI_IBS command packet.
 * These are very simple packets with only 1 cmd byte.
 */
static int send_hci_ibs_cmd(u8 cmd, struct hci_uart *hu)
{
	int err = 0;
	struct sk_buff *skb = NULL;
	struct qca_data *qca = hu->priv;

	BT_DBG("hu %p send hci ibs cmd 0x%x", hu, cmd);

	skb = bt_skb_alloc(1, GFP_ATOMIC);
	if (!skb) {
		BT_ERR("Failed to allocate memory for HCI_IBS packet");
		return -ENOMEM;
	}

	/* Assign HCI_IBS type */
	skb_put_u8(skb, cmd);

	skb_queue_tail(&qca->txq, skb);

	return err;
}

static void qca_wq_awake_device(struct work_struct *work)
{
	struct qca_data *qca = container_of(work, struct qca_data,
					    ws_awake_device);
	struct hci_uart *hu = qca->hu;
	unsigned long retrans_delay;

	BT_DBG("hu %p wq awake device", hu);

	/* Vote for serial clock */
	serial_clock_vote(HCI_IBS_TX_VOTE_CLOCK_ON, hu);

	spin_lock(&qca->hci_ibs_lock);

	/* Send wake indication to device */
	if (send_hci_ibs_cmd(HCI_IBS_WAKE_IND, hu) < 0)
		BT_ERR("Failed to send WAKE to device");

	qca->ibs_sent_wakes++;

	/* Start retransmit timer */
	retrans_delay = msecs_to_jiffies(qca->wake_retrans);
	mod_timer(&qca->wake_retrans_timer, jiffies + retrans_delay);

	spin_unlock(&qca->hci_ibs_lock);

	/* Actually send the packets */
	hci_uart_tx_wakeup(hu);
}

static void qca_wq_awake_rx(struct work_struct *work)
{
	struct qca_data *qca = container_of(work, struct qca_data,
					    ws_awake_rx);
	struct hci_uart *hu = qca->hu;

	BT_DBG("hu %p wq awake rx", hu);

	serial_clock_vote(HCI_IBS_RX_VOTE_CLOCK_ON, hu);

	spin_lock(&qca->hci_ibs_lock);
	qca->rx_ibs_state = HCI_IBS_RX_AWAKE;

	/* Always acknowledge device wake up,
	 * sending IBS message doesn't count as TX ON.
	 */
	if (send_hci_ibs_cmd(HCI_IBS_WAKE_ACK, hu) < 0)
		BT_ERR("Failed to acknowledge device wake up");

	qca->ibs_sent_wacks++;

	spin_unlock(&qca->hci_ibs_lock);

	/* Actually send the packets */
	hci_uart_tx_wakeup(hu);
}

static void qca_wq_serial_rx_clock_vote_off(struct work_struct *work)
{
	struct qca_data *qca = container_of(work, struct qca_data,
					    ws_rx_vote_off);
	struct hci_uart *hu = qca->hu;

	BT_DBG("hu %p rx clock vote off", hu);

	serial_clock_vote(HCI_IBS_RX_VOTE_CLOCK_OFF, hu);
}

static void qca_wq_serial_tx_clock_vote_off(struct work_struct *work)
{
	struct qca_data *qca = container_of(work, struct qca_data,
					    ws_tx_vote_off);
	struct hci_uart *hu = qca->hu;

	BT_DBG("hu %p tx clock vote off", hu);

	/* Run HCI tx handling unlocked */
	hci_uart_tx_wakeup(hu);

	/* Now that message queued to tty driver, vote for tty clocks off.
	 * It is up to the tty driver to pend the clocks off until tx done.
	 */
	serial_clock_vote(HCI_IBS_TX_VOTE_CLOCK_OFF, hu);
}

static void hci_ibs_tx_idle_timeout(struct timer_list *t)
{
	struct qca_data *qca = from_timer(qca, t, tx_idle_timer);
	struct hci_uart *hu = qca->hu;
	unsigned long flags;

	BT_DBG("hu %p idle timeout in %d state", hu, qca->tx_ibs_state);

	spin_lock_irqsave_nested(&qca->hci_ibs_lock,
				 flags, SINGLE_DEPTH_NESTING);

	switch (qca->tx_ibs_state) {
	case HCI_IBS_TX_AWAKE:
		/* TX_IDLE, go to SLEEP */
		if (send_hci_ibs_cmd(HCI_IBS_SLEEP_IND, hu) < 0) {
			BT_ERR("Failed to send SLEEP to device");
			break;
		}
		qca->tx_ibs_state = HCI_IBS_TX_ASLEEP;
		qca->ibs_sent_slps++;
		queue_work(qca->workqueue, &qca->ws_tx_vote_off);
		break;

	case HCI_IBS_TX_ASLEEP:
	case HCI_IBS_TX_WAKING:
		/* Fall through */

	default:
		BT_ERR("Spurious timeout tx state %d", qca->tx_ibs_state);
		break;
	}

	spin_unlock_irqrestore(&qca->hci_ibs_lock, flags);
}

static void hci_ibs_wake_retrans_timeout(struct timer_list *t)
{
	struct qca_data *qca = from_timer(qca, t, wake_retrans_timer);
	struct hci_uart *hu = qca->hu;
	unsigned long flags, retrans_delay;
	bool retransmit = false;

	BT_DBG("hu %p wake retransmit timeout in %d state",
		hu, qca->tx_ibs_state);

	spin_lock_irqsave_nested(&qca->hci_ibs_lock,
				 flags, SINGLE_DEPTH_NESTING);

	switch (qca->tx_ibs_state) {
	case HCI_IBS_TX_WAKING:
		/* No WAKE_ACK, retransmit WAKE */
		retransmit = true;
		if (send_hci_ibs_cmd(HCI_IBS_WAKE_IND, hu) < 0) {
			BT_ERR("Failed to acknowledge device wake up");
			break;
		}
		qca->ibs_sent_wakes++;
		retrans_delay = msecs_to_jiffies(qca->wake_retrans);
		mod_timer(&qca->wake_retrans_timer, jiffies + retrans_delay);
		break;

	case HCI_IBS_TX_ASLEEP:
	case HCI_IBS_TX_AWAKE:
		/* Fall through */

	default:
		BT_ERR("Spurious timeout tx state %d", qca->tx_ibs_state);
		break;
	}

	spin_unlock_irqrestore(&qca->hci_ibs_lock, flags);

	if (retransmit)
		hci_uart_tx_wakeup(hu);
}

/* Initialize protocol */
static int qca_open(struct hci_uart *hu)
{
	struct qca_serdev *qcadev;
	struct qca_data *qca;
	int ret;

	BT_DBG("hu %p qca_open", hu);

	qca = kzalloc(sizeof(struct qca_data), GFP_KERNEL);
	if (!qca)
		return -ENOMEM;

	skb_queue_head_init(&qca->txq);
	skb_queue_head_init(&qca->tx_wait_q);
	spin_lock_init(&qca->hci_ibs_lock);
	qca->workqueue = alloc_ordered_workqueue("qca_wq", 0);
	if (!qca->workqueue) {
		BT_ERR("QCA Workqueue not initialized properly");
		kfree(qca);
		return -ENOMEM;
	}

	INIT_WORK(&qca->ws_awake_rx, qca_wq_awake_rx);
	INIT_WORK(&qca->ws_awake_device, qca_wq_awake_device);
	INIT_WORK(&qca->ws_rx_vote_off, qca_wq_serial_rx_clock_vote_off);
	INIT_WORK(&qca->ws_tx_vote_off, qca_wq_serial_tx_clock_vote_off);

	qca->hu = hu;

	/* Assume we start with both sides asleep -- extra wakes OK */
	qca->tx_ibs_state = HCI_IBS_TX_ASLEEP;
	qca->rx_ibs_state = HCI_IBS_RX_ASLEEP;

	/* clocks actually on, but we start votes off */
	qca->tx_vote = false;
	qca->rx_vote = false;
	qca->flags = 0;

	qca->ibs_sent_wacks = 0;
	qca->ibs_sent_slps = 0;
	qca->ibs_sent_wakes = 0;
	qca->ibs_recv_wacks = 0;
	qca->ibs_recv_slps = 0;
	qca->ibs_recv_wakes = 0;
	qca->vote_last_jif = jiffies;
	qca->vote_on_ms = 0;
	qca->vote_off_ms = 0;
	qca->votes_on = 0;
	qca->votes_off = 0;
	qca->tx_votes_on = 0;
	qca->tx_votes_off = 0;
	qca->rx_votes_on = 0;
	qca->rx_votes_off = 0;

	hu->priv = qca;

	if (hu->serdev) {

		qcadev = serdev_device_get_drvdata(hu->serdev);
		if (qcadev->btsoc_type != QCA_WCN3990) {
			gpiod_set_value_cansleep(qcadev->bt_en, 1);
		} else {
			hu->init_speed = qcadev->init_speed;
			hu->oper_speed = qcadev->oper_speed;
			ret = qca_power_setup(hu, true);
			if (ret) {
				destroy_workqueue(qca->workqueue);
				kfree_skb(qca->rx_skb);
				hu->priv = NULL;
				kfree(qca);
				return ret;
			}
		}
	}

	timer_setup(&qca->wake_retrans_timer, hci_ibs_wake_retrans_timeout, 0);
	qca->wake_retrans = IBS_WAKE_RETRANS_TIMEOUT_MS;

	timer_setup(&qca->tx_idle_timer, hci_ibs_tx_idle_timeout, 0);
	qca->tx_idle_delay = IBS_TX_IDLE_TIMEOUT_MS;

	BT_DBG("HCI_UART_QCA open, tx_idle_delay=%u, wake_retrans=%u",
	       qca->tx_idle_delay, qca->wake_retrans);

	return 0;
}

static void qca_debugfs_init(struct hci_dev *hdev)
{
	struct hci_uart *hu = hci_get_drvdata(hdev);
	struct qca_data *qca = hu->priv;
	struct dentry *ibs_dir;
	umode_t mode;

	if (!hdev->debugfs)
		return;

	ibs_dir = debugfs_create_dir("ibs", hdev->debugfs);

	/* read only */
	mode = S_IRUGO;
	debugfs_create_u8("tx_ibs_state", mode, ibs_dir, &qca->tx_ibs_state);
	debugfs_create_u8("rx_ibs_state", mode, ibs_dir, &qca->rx_ibs_state);
	debugfs_create_u64("ibs_sent_sleeps", mode, ibs_dir,
			   &qca->ibs_sent_slps);
	debugfs_create_u64("ibs_sent_wakes", mode, ibs_dir,
			   &qca->ibs_sent_wakes);
	debugfs_create_u64("ibs_sent_wake_acks", mode, ibs_dir,
			   &qca->ibs_sent_wacks);
	debugfs_create_u64("ibs_recv_sleeps", mode, ibs_dir,
			   &qca->ibs_recv_slps);
	debugfs_create_u64("ibs_recv_wakes", mode, ibs_dir,
			   &qca->ibs_recv_wakes);
	debugfs_create_u64("ibs_recv_wake_acks", mode, ibs_dir,
			   &qca->ibs_recv_wacks);
	debugfs_create_bool("tx_vote", mode, ibs_dir, &qca->tx_vote);
	debugfs_create_u64("tx_votes_on", mode, ibs_dir, &qca->tx_votes_on);
	debugfs_create_u64("tx_votes_off", mode, ibs_dir, &qca->tx_votes_off);
	debugfs_create_bool("rx_vote", mode, ibs_dir, &qca->rx_vote);
	debugfs_create_u64("rx_votes_on", mode, ibs_dir, &qca->rx_votes_on);
	debugfs_create_u64("rx_votes_off", mode, ibs_dir, &qca->rx_votes_off);
	debugfs_create_u64("votes_on", mode, ibs_dir, &qca->votes_on);
	debugfs_create_u64("votes_off", mode, ibs_dir, &qca->votes_off);
	debugfs_create_u32("vote_on_ms", mode, ibs_dir, &qca->vote_on_ms);
	debugfs_create_u32("vote_off_ms", mode, ibs_dir, &qca->vote_off_ms);

	/* read/write */
	mode = S_IRUGO | S_IWUSR;
	debugfs_create_u32("wake_retrans", mode, ibs_dir, &qca->wake_retrans);
	debugfs_create_u32("tx_idle_delay", mode, ibs_dir,
			   &qca->tx_idle_delay);
}

/* Flush protocol data */
static int qca_flush(struct hci_uart *hu)
{
	struct qca_data *qca = hu->priv;

	BT_DBG("hu %p qca flush", hu);

	skb_queue_purge(&qca->tx_wait_q);
	skb_queue_purge(&qca->txq);

	return 0;
}

/* Close protocol */
static int qca_close(struct hci_uart *hu)
{
	struct qca_serdev *qcadev;
	struct qca_data *qca = hu->priv;

	BT_DBG("hu %p qca close", hu);

	serial_clock_vote(HCI_IBS_VOTE_STATS_UPDATE, hu);

	skb_queue_purge(&qca->tx_wait_q);
	skb_queue_purge(&qca->txq);
	del_timer(&qca->tx_idle_timer);
	del_timer(&qca->wake_retrans_timer);
	destroy_workqueue(qca->workqueue);
	qca->hu = NULL;

	if (hu->serdev) {
		qcadev = serdev_device_get_drvdata(hu->serdev);
		if (qcadev->btsoc_type == QCA_WCN3990)
			qca_power_shutdown(hu);
		else
			gpiod_set_value_cansleep(qcadev->bt_en, 0);

	}

	kfree_skb(qca->rx_skb);

	hu->priv = NULL;

	kfree(qca);

	return 0;
}

/* Called upon a wake-up-indication from the device.
 */
static void device_want_to_wakeup(struct hci_uart *hu)
{
	unsigned long flags;
	struct qca_data *qca = hu->priv;

	BT_DBG("hu %p want to wake up", hu);

	spin_lock_irqsave(&qca->hci_ibs_lock, flags);

	qca->ibs_recv_wakes++;

	switch (qca->rx_ibs_state) {
	case HCI_IBS_RX_ASLEEP:
		/* Make sure clock is on - we may have turned clock off since
		 * receiving the wake up indicator awake rx clock.
		 */
		queue_work(qca->workqueue, &qca->ws_awake_rx);
		spin_unlock_irqrestore(&qca->hci_ibs_lock, flags);
		return;

	case HCI_IBS_RX_AWAKE:
		/* Always acknowledge device wake up,
		 * sending IBS message doesn't count as TX ON.
		 */
		if (send_hci_ibs_cmd(HCI_IBS_WAKE_ACK, hu) < 0) {
			BT_ERR("Failed to acknowledge device wake up");
			break;
		}
		qca->ibs_sent_wacks++;
		break;

	default:
		/* Any other state is illegal */
		BT_ERR("Received HCI_IBS_WAKE_IND in rx state %d",
		       qca->rx_ibs_state);
		break;
	}

	spin_unlock_irqrestore(&qca->hci_ibs_lock, flags);

	/* Actually send the packets */
	hci_uart_tx_wakeup(hu);
}

/* Called upon a sleep-indication from the device.
 */
static void device_want_to_sleep(struct hci_uart *hu)
{
	unsigned long flags;
	struct qca_data *qca = hu->priv;

	BT_DBG("hu %p want to sleep", hu);

	spin_lock_irqsave(&qca->hci_ibs_lock, flags);

	qca->ibs_recv_slps++;

	switch (qca->rx_ibs_state) {
	case HCI_IBS_RX_AWAKE:
		/* Update state */
		qca->rx_ibs_state = HCI_IBS_RX_ASLEEP;
		/* Vote off rx clock under workqueue */
		queue_work(qca->workqueue, &qca->ws_rx_vote_off);
		break;

	case HCI_IBS_RX_ASLEEP:
		/* Fall through */

	default:
		/* Any other state is illegal */
		BT_ERR("Received HCI_IBS_SLEEP_IND in rx state %d",
		       qca->rx_ibs_state);
		break;
	}

	spin_unlock_irqrestore(&qca->hci_ibs_lock, flags);
}

/* Called upon wake-up-acknowledgement from the device
 */
static void device_woke_up(struct hci_uart *hu)
{
	unsigned long flags, idle_delay;
	struct qca_data *qca = hu->priv;
	struct sk_buff *skb = NULL;

	BT_DBG("hu %p woke up", hu);

	spin_lock_irqsave(&qca->hci_ibs_lock, flags);

	qca->ibs_recv_wacks++;

	switch (qca->tx_ibs_state) {
	case HCI_IBS_TX_AWAKE:
		/* Expect one if we send 2 WAKEs */
		BT_DBG("Received HCI_IBS_WAKE_ACK in tx state %d",
		       qca->tx_ibs_state);
		break;

	case HCI_IBS_TX_WAKING:
		/* Send pending packets */
		while ((skb = skb_dequeue(&qca->tx_wait_q)))
			skb_queue_tail(&qca->txq, skb);

		/* Switch timers and change state to HCI_IBS_TX_AWAKE */
		del_timer(&qca->wake_retrans_timer);
		idle_delay = msecs_to_jiffies(qca->tx_idle_delay);
		mod_timer(&qca->tx_idle_timer, jiffies + idle_delay);
		qca->tx_ibs_state = HCI_IBS_TX_AWAKE;
		break;

	case HCI_IBS_TX_ASLEEP:
		/* Fall through */

	default:
		BT_ERR("Received HCI_IBS_WAKE_ACK in tx state %d",
		       qca->tx_ibs_state);
		break;
	}

	spin_unlock_irqrestore(&qca->hci_ibs_lock, flags);

	/* Actually send the packets */
	hci_uart_tx_wakeup(hu);
}

/* Enqueue frame for transmittion (padding, crc, etc) may be called from
 * two simultaneous tasklets.
 */
static int qca_enqueue(struct hci_uart *hu, struct sk_buff *skb)
{
	unsigned long flags = 0, idle_delay;
	struct qca_data *qca = hu->priv;

	BT_DBG("hu %p qca enq skb %p tx_ibs_state %d", hu, skb,
	       qca->tx_ibs_state);

	/* Prepend skb with frame type */
	memcpy(skb_push(skb, 1), &hci_skb_pkt_type(skb), 1);

	/* Don't go to sleep in middle of patch download or
	 * Out-Of-Band(GPIOs control) sleep is selected.
	 */
	if (!test_bit(STATE_IN_BAND_SLEEP_ENABLED, &qca->flags)) {
		skb_queue_tail(&qca->txq, skb);
		return 0;
	}

	spin_lock_irqsave(&qca->hci_ibs_lock, flags);

	/* Act according to current state */
	switch (qca->tx_ibs_state) {
	case HCI_IBS_TX_AWAKE:
		BT_DBG("Device awake, sending normally");
		skb_queue_tail(&qca->txq, skb);
		idle_delay = msecs_to_jiffies(qca->tx_idle_delay);
		mod_timer(&qca->tx_idle_timer, jiffies + idle_delay);
		break;

	case HCI_IBS_TX_ASLEEP:
		BT_DBG("Device asleep, waking up and queueing packet");
		/* Save packet for later */
		skb_queue_tail(&qca->tx_wait_q, skb);

		qca->tx_ibs_state = HCI_IBS_TX_WAKING;
		/* Schedule a work queue to wake up device */
		queue_work(qca->workqueue, &qca->ws_awake_device);
		break;

	case HCI_IBS_TX_WAKING:
		BT_DBG("Device waking up, queueing packet");
		/* Transient state; just keep packet for later */
		skb_queue_tail(&qca->tx_wait_q, skb);
		break;

	default:
		BT_ERR("Illegal tx state: %d (losing packet)",
		       qca->tx_ibs_state);
		kfree_skb(skb);
		break;
	}

	spin_unlock_irqrestore(&qca->hci_ibs_lock, flags);

	return 0;
}

static int qca_ibs_sleep_ind(struct hci_dev *hdev, struct sk_buff *skb)
{
	struct hci_uart *hu = hci_get_drvdata(hdev);

	BT_DBG("hu %p recv hci ibs cmd 0x%x", hu, HCI_IBS_SLEEP_IND);

	device_want_to_sleep(hu);

	kfree_skb(skb);
	return 0;
}

static int qca_ibs_wake_ind(struct hci_dev *hdev, struct sk_buff *skb)
{
	struct hci_uart *hu = hci_get_drvdata(hdev);

	BT_DBG("hu %p recv hci ibs cmd 0x%x", hu, HCI_IBS_WAKE_IND);

	device_want_to_wakeup(hu);

	kfree_skb(skb);
	return 0;
}

static int qca_ibs_wake_ack(struct hci_dev *hdev, struct sk_buff *skb)
{
	struct hci_uart *hu = hci_get_drvdata(hdev);

	BT_DBG("hu %p recv hci ibs cmd 0x%x", hu, HCI_IBS_WAKE_ACK);

	device_woke_up(hu);

	kfree_skb(skb);
	return 0;
}

static int qca_recv_acl_data(struct hci_dev *hdev, struct sk_buff *skb)
{
	/* We receive debug logs from chip as an ACL packets.
	 * Instead of sending the data to ACL to decode the
	 * received data, we are pushing them to the above layers
	 * as a diagnostic packet.
	 */
	if (get_unaligned_le16(skb->data) == QCA_DEBUG_HANDLE)
		return hci_recv_diag(hdev, skb);

	return hci_recv_frame(hdev, skb);
}

#define QCA_IBS_SLEEP_IND_EVENT \
	.type = HCI_IBS_SLEEP_IND, \
	.hlen = 0, \
	.loff = 0, \
	.lsize = 0, \
	.maxlen = HCI_MAX_IBS_SIZE

#define QCA_IBS_WAKE_IND_EVENT \
	.type = HCI_IBS_WAKE_IND, \
	.hlen = 0, \
	.loff = 0, \
	.lsize = 0, \
	.maxlen = HCI_MAX_IBS_SIZE

#define QCA_IBS_WAKE_ACK_EVENT \
	.type = HCI_IBS_WAKE_ACK, \
	.hlen = 0, \
	.loff = 0, \
	.lsize = 0, \
	.maxlen = HCI_MAX_IBS_SIZE

static const struct h4_recv_pkt qca_recv_pkts[] = {
	{ H4_RECV_ACL,             .recv = qca_recv_acl_data },
	{ H4_RECV_SCO,             .recv = hci_recv_frame    },
	{ H4_RECV_EVENT,           .recv = hci_recv_frame    },
	{ QCA_IBS_WAKE_IND_EVENT,  .recv = qca_ibs_wake_ind  },
	{ QCA_IBS_WAKE_ACK_EVENT,  .recv = qca_ibs_wake_ack  },
	{ QCA_IBS_SLEEP_IND_EVENT, .recv = qca_ibs_sleep_ind },
};

static int qca_recv(struct hci_uart *hu, const void *data, int count)
{
	struct qca_data *qca = hu->priv;

	if (!test_bit(HCI_UART_REGISTERED, &hu->flags))
		return -EUNATCH;

	qca->rx_skb = h4_recv_buf(hu->hdev, qca->rx_skb, data, count,
				  qca_recv_pkts, ARRAY_SIZE(qca_recv_pkts));
	if (IS_ERR(qca->rx_skb)) {
		int err = PTR_ERR(qca->rx_skb);
		bt_dev_err(hu->hdev, "Frame reassembly failed (%d)", err);
		qca->rx_skb = NULL;
		return err;
	}

	return count;
}

static struct sk_buff *qca_dequeue(struct hci_uart *hu)
{
	struct qca_data *qca = hu->priv;

	return skb_dequeue(&qca->txq);
}

static uint8_t qca_get_baudrate_value(int speed)
{
	switch (speed) {
	case 9600:
		return QCA_BAUDRATE_9600;
	case 19200:
		return QCA_BAUDRATE_19200;
	case 38400:
		return QCA_BAUDRATE_38400;
	case 57600:
		return QCA_BAUDRATE_57600;
	case 115200:
		return QCA_BAUDRATE_115200;
	case 230400:
		return QCA_BAUDRATE_230400;
	case 460800:
		return QCA_BAUDRATE_460800;
	case 500000:
		return QCA_BAUDRATE_500000;
	case 921600:
		return QCA_BAUDRATE_921600;
	case 1000000:
		return QCA_BAUDRATE_1000000;
	case 2000000:
		return QCA_BAUDRATE_2000000;
	case 3000000:
		return QCA_BAUDRATE_3000000;
	case 3200000:
		return QCA_BAUDRATE_3200000;
	case 3500000:
		return QCA_BAUDRATE_3500000;
	default:
		return QCA_BAUDRATE_115200;
	}
}

static int qca_set_baudrate(struct hci_dev *hdev, uint8_t baudrate)
{
	struct hci_uart *hu = hci_get_drvdata(hdev);
	struct qca_data *qca = hu->priv;
	struct sk_buff *skb;
	struct qca_serdev *qcadev;
	u8 cmd[] = { 0x01, 0x48, 0xFC, 0x01, 0x00 };

	if (baudrate > QCA_BAUDRATE_3200000)
		return -EINVAL;

	cmd[4] = baudrate;

	skb = bt_skb_alloc(sizeof(cmd), GFP_KERNEL);
	if (!skb) {
		bt_dev_err(hdev, "Failed to allocate baudrate packet");
		return -ENOMEM;
	}

	/* Disabling hardware flow control is mandatory while
	 * sending change baudrate request to wcn3990 SoC.
	 */
	qcadev = serdev_device_get_drvdata(hu->serdev);
	if (qcadev->btsoc_type == QCA_WCN3990)
		hci_uart_set_flow_control(hu, true);

	/* Assign commands to change baudrate and packet type. */
	skb_put_data(skb, cmd, sizeof(cmd));
	hci_skb_pkt_type(skb) = HCI_COMMAND_PKT;

	skb_queue_tail(&qca->txq, skb);
	hci_uart_tx_wakeup(hu);

	/* wait 300ms to change new baudrate on controller side
	 * controller will come back after they receive this HCI command
	 * then host can communicate with new baudrate to controller
	 */
	set_current_state(TASK_UNINTERRUPTIBLE);
	schedule_timeout(msecs_to_jiffies(BAUDRATE_SETTLE_TIMEOUT_MS));
	set_current_state(TASK_RUNNING);

	if (qcadev->btsoc_type == QCA_WCN3990)
		hci_uart_set_flow_control(hu, false);

	return 0;
}

static inline void host_set_baudrate(struct hci_uart *hu, unsigned int speed)
{
	if (hu->serdev)
		serdev_device_set_baudrate(hu->serdev, speed);
	else
		hci_uart_set_baudrate(hu, speed);
}

static int qca_send_power_pulse(struct hci_dev *hdev, u8 cmd)
{
	struct hci_uart *hu = hci_get_drvdata(hdev);
	struct qca_data *qca = hu->priv;
	struct sk_buff *skb;

	/* These power pulses are single byte command which are sent
	 * at required baudrate to wcn3990. On wcn3990, we have an external
	 * circuit at Tx pin which decodes the pulse sent at specific baudrate.
	 * For example, wcn3990 supports RF COEX antenna for both Wi-Fi/BT
	 * and also we use the same power inputs to turn on and off for
	 * Wi-Fi/BT. Powering up the power sources will not enable BT, until
	 * we send a power on pulse at 115200 bps. This algorithm will help to
	 * save power. Disabling hardware flow control is mandatory while
	 * sending power pulses to SoC.
	 */
	bt_dev_dbg(hdev, "sending power pulse %02x to SoC", cmd);

	skb = bt_skb_alloc(sizeof(cmd), GFP_KERNEL);
	if (!skb)
		return -ENOMEM;

	hci_uart_set_flow_control(hu, true);

	skb_put_u8(skb, cmd);
	hci_skb_pkt_type(skb) = HCI_COMMAND_PKT;

	skb_queue_tail(&qca->txq, skb);
	hci_uart_tx_wakeup(hu);

	/* Wait for 100 uS for SoC to settle down */
	usleep_range(100, 200);
	hci_uart_set_flow_control(hu, false);

	return 0;
}

static unsigned int qca_get_speed(struct hci_uart *hu,
				  enum qca_speed_type speed_type)
{
	unsigned int speed = 0;

	if (speed_type == QCA_INIT_SPEED) {
		if (hu->init_speed)
			speed = hu->init_speed;
		else if (hu->proto->init_speed)
			speed = hu->proto->init_speed;
	} else {
		if (hu->oper_speed)
			speed = hu->oper_speed;
		else if (hu->proto->oper_speed)
			speed = hu->proto->oper_speed;
	}

	return speed;
}

static int qca_check_speeds(struct hci_uart *hu)
{
	struct qca_serdev *qcadev;

	qcadev = serdev_device_get_drvdata(hu->serdev);
	if (qcadev->btsoc_type == QCA_WCN3990) {
		if (!qca_get_speed(hu, QCA_INIT_SPEED) &&
		    !qca_get_speed(hu, QCA_OPER_SPEED))
			return -EINVAL;
	} else {
		if (!qca_get_speed(hu, QCA_INIT_SPEED) ||
		    !qca_get_speed(hu, QCA_OPER_SPEED))
			return -EINVAL;
	}

	return 0;
}

static int qca_set_speed(struct hci_uart *hu, enum qca_speed_type speed_type)
{
	unsigned int speed, qca_baudrate;
	int ret;

	if (speed_type == QCA_INIT_SPEED) {
		speed = qca_get_speed(hu, QCA_INIT_SPEED);
		if (speed)
			host_set_baudrate(hu, speed);
	} else {
		speed = qca_get_speed(hu, QCA_OPER_SPEED);
		if (!speed)
			return 0;

		qca_baudrate = qca_get_baudrate_value(speed);
		bt_dev_dbg(hu->hdev, "Set UART speed to %d", speed);
		ret = qca_set_baudrate(hu->hdev, qca_baudrate);
		if (ret)
			return ret;

		host_set_baudrate(hu, speed);
	}

	return 0;
}

static int qca_wcn3990_init(struct hci_uart *hu)
{
	struct hci_dev *hdev = hu->hdev;
	struct qca_serdev *qcadev;
	int ret;

	/* Check for vregs status, may be hci down has turned
	 * off the voltage regulator.
	 */
	qcadev = serdev_device_get_drvdata(hu->serdev);
	if (!qcadev->bt_power->vregs_on) {
		serdev_device_close(hu->serdev);
		ret = qca_power_setup(hu, true);
		if (ret)
			return ret;

		ret = serdev_device_open(hu->serdev);
		if (ret) {
			bt_dev_err(hu->hdev, "failed to open port");
			return ret;
		}
	}

	/* Forcefully enable wcn3990 to enter in to boot mode. */
	host_set_baudrate(hu, 2400);
	ret = qca_send_power_pulse(hdev, QCA_WCN3990_POWEROFF_PULSE);
	if (ret)
		return ret;

	qca_set_speed(hu, QCA_INIT_SPEED);
	ret = qca_send_power_pulse(hdev, QCA_WCN3990_POWERON_PULSE);
	if (ret)
		return ret;

	/* Wait for 100 ms for SoC to boot */
	msleep(100);

	/* Now the device is in ready state to communicate with host.
	 * To sync host with device we need to reopen port.
	 * Without this, we will have RTS and CTS synchronization
	 * issues.
	 */
	serdev_device_close(hu->serdev);
	ret = serdev_device_open(hu->serdev);
	if (ret) {
		bt_dev_err(hu->hdev, "failed to open port");
		return ret;
	}

	hci_uart_set_flow_control(hu, false);

	return 0;
}

static int qca_setup(struct hci_uart *hu)
{
	struct hci_dev *hdev = hu->hdev;
	struct qca_data *qca = hu->priv;
	unsigned int speed, qca_baudrate = QCA_BAUDRATE_115200;
	struct qca_serdev *qcadev;
	int ret;
	int soc_ver = 0;

	qcadev = serdev_device_get_drvdata(hu->serdev);

	ret = qca_check_speeds(hu);
	if (ret)
		return ret;

	/* Patch downloading has to be done without IBS mode */
	clear_bit(STATE_IN_BAND_SLEEP_ENABLED, &qca->flags);

	if (qcadev->btsoc_type == QCA_WCN3990) {
		bt_dev_info(hdev, "setting up wcn3990");

		/* Enable NON_PERSISTENT_SETUP QUIRK to ensure to execute
		 * setup for every hci up.
		 */
		set_bit(HCI_QUIRK_NON_PERSISTENT_SETUP, &hdev->quirks);
		hu->hdev->shutdown = qca_power_off;
		ret = qca_wcn3990_init(hu);
		if (ret)
			return ret;

		ret = qca_read_soc_version(hdev, &soc_ver);
		if (ret)
			return ret;
	} else {
		bt_dev_info(hdev, "ROME setup");
		qca_set_speed(hu, QCA_INIT_SPEED);
	}

	/* Setup user speed if needed */
	speed = qca_get_speed(hu, QCA_OPER_SPEED);
	if (speed) {
		ret = qca_set_speed(hu, QCA_OPER_SPEED);
		if (ret)
			return ret;

		qca_baudrate = qca_get_baudrate_value(speed);
	}

	if (qcadev->btsoc_type != QCA_WCN3990) {
		/* Get QCA version information */
		ret = qca_read_soc_version(hdev, &soc_ver);
		if (ret)
			return ret;
	}

	bt_dev_info(hdev, "QCA controller version 0x%08x", soc_ver);
	/* Setup patch / NVM configurations */
	ret = qca_uart_setup(hdev, qca_baudrate, qcadev->btsoc_type, soc_ver);
	if (!ret) {
		set_bit(STATE_IN_BAND_SLEEP_ENABLED, &qca->flags);
		qca_debugfs_init(hdev);
	} else if (ret == -ENOENT) {
		/* No patch/nvm-config found, run with original fw/config */
		ret = 0;
	} else if (ret == -EAGAIN) {
		/*
		 * Userspace firmware loader will return -EAGAIN in case no
		 * patch/nvm-config is found, so run with original fw/config.
		 */
		ret = 0;
	}

	/* Setup bdaddr */
	hu->hdev->set_bdaddr = qca_set_bdaddr_rome;

	return ret;
}

static struct hci_uart_proto qca_proto = {
	.id		= HCI_UART_QCA,
	.name		= "QCA",
	.manufacturer	= 29,
	.init_speed	= 115200,
	.oper_speed	= 3000000,
	.open		= qca_open,
	.close		= qca_close,
	.flush		= qca_flush,
	.setup		= qca_setup,
	.recv		= qca_recv,
	.enqueue	= qca_enqueue,
	.dequeue	= qca_dequeue,
};

static const struct qca_vreg_data qca_soc_data = {
	.soc_type = QCA_WCN3990,
	.vregs = (struct qca_vreg []) {
		{ "vddio",   1800000, 1900000,  15000  },
		{ "vddxo",   1800000, 1900000,  80000  },
		{ "vddrf",   1300000, 1350000,  300000 },
		{ "vddch0",  3300000, 3400000,  450000 },
	},
	.num_vregs = 4,
};

static void qca_power_shutdown(struct hci_uart *hu)
{
	struct serdev_device *serdev = hu->serdev;
	unsigned char cmd = QCA_WCN3990_POWEROFF_PULSE;

	host_set_baudrate(hu, 2400);
	hci_uart_set_flow_control(hu, true);
	serdev_device_write_buf(serdev, &cmd, sizeof(cmd));
	hci_uart_set_flow_control(hu, false);
	qca_power_setup(hu, false);
}

static int qca_power_off(struct hci_dev *hdev)
{
	struct hci_uart *hu = hci_get_drvdata(hdev);

	qca_power_shutdown(hu);
	return 0;
}

static int qca_enable_regulator(struct qca_vreg vregs,
				struct regulator *regulator)
{
	int ret;

	ret = regulator_set_voltage(regulator, vregs.min_uV,
				    vregs.max_uV);
	if (ret)
		return ret;

	if (vregs.load_uA)
		ret = regulator_set_load(regulator,
					 vregs.load_uA);

	if (ret)
		return ret;

	return regulator_enable(regulator);

}

static void qca_disable_regulator(struct qca_vreg vregs,
				  struct regulator *regulator)
{
	regulator_disable(regulator);
	regulator_set_voltage(regulator, 0, vregs.max_uV);
	if (vregs.load_uA)
		regulator_set_load(regulator, 0);

}

static int qca_power_setup(struct hci_uart *hu, bool on)
{
	struct qca_vreg *vregs;
	struct regulator_bulk_data *vreg_bulk;
	struct qca_serdev *qcadev;
	int i, num_vregs, ret = 0;

	qcadev = serdev_device_get_drvdata(hu->serdev);
	if (!qcadev || !qcadev->bt_power || !qcadev->bt_power->vreg_data ||
	    !qcadev->bt_power->vreg_bulk)
		return -EINVAL;

	vregs = qcadev->bt_power->vreg_data->vregs;
	vreg_bulk = qcadev->bt_power->vreg_bulk;
	num_vregs = qcadev->bt_power->vreg_data->num_vregs;
	BT_DBG("on: %d", on);
	if (on && !qcadev->bt_power->vregs_on) {
		for (i = 0; i < num_vregs; i++) {
			ret = qca_enable_regulator(vregs[i],
						   vreg_bulk[i].consumer);
			if (ret)
				break;
		}

		if (ret) {
			BT_ERR("failed to enable regulator:%s", vregs[i].name);
			/* turn off regulators which are enabled */
			for (i = i - 1; i >= 0; i--)
				qca_disable_regulator(vregs[i],
						      vreg_bulk[i].consumer);
		} else {
			qcadev->bt_power->vregs_on = true;
		}
	} else if (!on && qcadev->bt_power->vregs_on) {
		/* turn off regulator in reverse order */
		i = qcadev->bt_power->vreg_data->num_vregs - 1;
		for ( ; i >= 0; i--)
			qca_disable_regulator(vregs[i], vreg_bulk[i].consumer);

		qcadev->bt_power->vregs_on = false;
	}

	return ret;
}

static int qca_init_regulators(struct qca_power *qca,
				const struct qca_vreg *vregs, size_t num_vregs)
{
	int i;

	qca->vreg_bulk = devm_kcalloc(qca->dev, num_vregs,
				      sizeof(struct regulator_bulk_data),
				      GFP_KERNEL);
	if (!qca->vreg_bulk)
		return -ENOMEM;

	for (i = 0; i < num_vregs; i++)
		qca->vreg_bulk[i].supply = vregs[i].name;

	return devm_regulator_bulk_get(qca->dev, num_vregs, qca->vreg_bulk);
}

static int qca_serdev_probe(struct serdev_device *serdev)
{
	struct qca_serdev *qcadev;
	const struct qca_vreg_data *data;
	int err;

	qcadev = devm_kzalloc(&serdev->dev, sizeof(*qcadev), GFP_KERNEL);
	if (!qcadev)
		return -ENOMEM;

	qcadev->serdev_hu.serdev = serdev;
	data = of_device_get_match_data(&serdev->dev);
	serdev_device_set_drvdata(serdev, qcadev);
	if (data && data->soc_type == QCA_WCN3990) {
		qcadev->btsoc_type = QCA_WCN3990;
		qcadev->bt_power = devm_kzalloc(&serdev->dev,
						sizeof(struct qca_power),
						GFP_KERNEL);
		if (!qcadev->bt_power)
			return -ENOMEM;

		qcadev->bt_power->dev = &serdev->dev;
		qcadev->bt_power->vreg_data = data;
		err = qca_init_regulators(qcadev->bt_power, data->vregs,
					  data->num_vregs);
		if (err) {
			BT_ERR("Failed to init regulators:%d", err);
			goto out;
		}

		qcadev->bt_power->vregs_on = false;

		device_property_read_u32(&serdev->dev, "max-speed",
					 &qcadev->oper_speed);
		if (!qcadev->oper_speed)
			BT_DBG("UART will pick default operating speed");

		err = hci_uart_register_device(&qcadev->serdev_hu, &qca_proto);
		if (err) {
			BT_ERR("wcn3990 serdev registration failed");
			goto out;
		}
	} else {
		qcadev->btsoc_type = QCA_ROME;
		qcadev->bt_en = devm_gpiod_get(&serdev->dev, "enable",
					       GPIOD_OUT_LOW);
		if (IS_ERR(qcadev->bt_en)) {
			dev_err(&serdev->dev, "failed to acquire enable gpio\n");
			return PTR_ERR(qcadev->bt_en);
		}

		qcadev->susclk = devm_clk_get(&serdev->dev, NULL);
		if (IS_ERR(qcadev->susclk)) {
			dev_err(&serdev->dev, "failed to acquire clk\n");
			return PTR_ERR(qcadev->susclk);
		}

		err = clk_set_rate(qcadev->susclk, SUSCLK_RATE_32KHZ);
		if (err)
			return err;

		err = clk_prepare_enable(qcadev->susclk);
		if (err)
			return err;

		err = hci_uart_register_device(&qcadev->serdev_hu, &qca_proto);
		if (err)
			clk_disable_unprepare(qcadev->susclk);
	}

out:	return err;

}

static void qca_serdev_remove(struct serdev_device *serdev)
{
	struct qca_serdev *qcadev = serdev_device_get_drvdata(serdev);

	if (qcadev->btsoc_type == QCA_WCN3990)
		qca_power_shutdown(&qcadev->serdev_hu);
	else
		clk_disable_unprepare(qcadev->susclk);

	hci_uart_unregister_device(&qcadev->serdev_hu);
}

static const struct of_device_id qca_bluetooth_of_match[] = {
	{ .compatible = "qcom,qca6174-bt" },
	{ .compatible = "qcom,wcn3990-bt", .data = &qca_soc_data},
	{ /* sentinel */ }
};
MODULE_DEVICE_TABLE(of, qca_bluetooth_of_match);

static struct serdev_device_driver qca_serdev_driver = {
	.probe = qca_serdev_probe,
	.remove = qca_serdev_remove,
	.driver = {
		.name = "hci_uart_qca",
		.of_match_table = qca_bluetooth_of_match,
	},
};

int __init qca_init(void)
{
	serdev_device_driver_register(&qca_serdev_driver);

	return hci_uart_register_proto(&qca_proto);
}

int __exit qca_deinit(void)
{
	serdev_device_driver_unregister(&qca_serdev_driver);

	return hci_uart_unregister_proto(&qca_proto);
}<|MERGE_RESOLUTION|>--- conflicted
+++ resolved
@@ -172,10 +172,7 @@
 
 static int qca_power_setup(struct hci_uart *hu, bool on);
 static void qca_power_shutdown(struct hci_uart *hu);
-<<<<<<< HEAD
-=======
 static int qca_power_off(struct hci_dev *hdev);
->>>>>>> e2afa97a
 
 static void __serial_clock_on(struct tty_struct *tty)
 {
