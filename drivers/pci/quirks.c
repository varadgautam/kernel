/*
 *  This file contains work-arounds for many known PCI hardware
 *  bugs.  Devices present only on certain architectures (host
 *  bridges et cetera) should be handled in arch-specific code.
 *
 *  Note: any quirks for hotpluggable devices must _NOT_ be declared __init.
 *
 *  Copyright (c) 1999 Martin Mares <mj@ucw.cz>
 *
 *  Init/reset quirks for USB host controllers should be in the
 *  USB quirks file, where their drivers can access reuse it.
 *
 *  The bridge optimization stuff has been removed. If you really
 *  have a silly BIOS which is unable to set your host bridge right,
 *  use the PowerTweak utility (see http://powertweak.sourceforge.net).
 */

#include <linux/types.h>
#include <linux/kernel.h>
#include <linux/pci.h>
#include <linux/init.h>
#include <linux/delay.h>
#include <linux/acpi.h>
#include <linux/kallsyms.h>
#include <linux/dmi.h>
#include <linux/pci-aspm.h>
#include <linux/ioport.h>
#include "pci.h"

int isa_dma_bridge_buggy;
EXPORT_SYMBOL(isa_dma_bridge_buggy);
int pci_pci_problems;
EXPORT_SYMBOL(pci_pci_problems);
int pcie_mch_quirk;
EXPORT_SYMBOL(pcie_mch_quirk);

#ifdef CONFIG_PCI_QUIRKS
<<<<<<< HEAD
#ifdef CONFIG_PCI_REASSIGN
/*
 * This quirk function disables memory decoding and releases memory
 * resources which is specified by kernel's boot parameter 'reassigndev'.
 * Later on, kernel will assign page-aligned memory resource back
 * to the device.
 */
static void __devinit quirk_release_resources(struct pci_dev *dev)
{
	int i;
	struct resource *r;
	u16 command;

	if (pci_is_reassigndev(dev)) {
		if (dev->hdr_type == PCI_HEADER_TYPE_NORMAL &&
		    (dev->class >> 8) == PCI_CLASS_BRIDGE_HOST) {
			/* PCI Host Bridge isn't a target device */
			return;
		}
		dev_info(&dev->dev,
			 "disable memory decoding and release memory resources\n");
		pci_read_config_word(dev, PCI_COMMAND, &command);
		command &= ~PCI_COMMAND_MEMORY;
		pci_write_config_word(dev, PCI_COMMAND, command);

		for (i=0; i < PCI_NUM_RESOURCES; i++) {
			r = &dev->resource[i];
			if (!(r->flags & IORESOURCE_MEM))
				continue;

			r->end = r->end - r->start;
			r->start = 0;

			if (i < PCI_BRIDGE_RESOURCES) {
				pci_update_resource(dev, i);
			}
		}
		/* need to disable bridge's resource window,
		 * to make kernel enable to reassign new resource
		 * window later on.
		 */
		if (dev->hdr_type == PCI_HEADER_TYPE_BRIDGE &&
		    (dev->class >> 8) == PCI_CLASS_BRIDGE_PCI) {
			pci_disable_bridge_window(dev);
		}
	}
}
DECLARE_PCI_FIXUP_HEADER(PCI_ANY_ID, PCI_ANY_ID, quirk_release_resources);
#endif  /* CONFIG_PCI_REASSIGN */
=======
/*
 * This quirk function disables memory decoding and releases memory resources
 * of the device specified by kernel's boot parameter 'pci=resource_alignment='.
 * It also rounds up size to specified alignment.
 * Later on, the kernel will assign page-aligned memory resource back
 * to the device.
 */
static void __devinit quirk_resource_alignment(struct pci_dev *dev)
{
	int i;
	struct resource *r;
	resource_size_t align, size;
	u16 command;

	if (!pci_is_reassigndev(dev))
		return;

	if (dev->hdr_type == PCI_HEADER_TYPE_NORMAL &&
	    (dev->class >> 8) == PCI_CLASS_BRIDGE_HOST) {
		dev_warn(&dev->dev,
			"Can't reassign resources to host bridge.\n");
		return;
	}

	dev_info(&dev->dev,
		"Disabling memory decoding and releasing memory resources.\n");
	pci_read_config_word(dev, PCI_COMMAND, &command);
	command &= ~PCI_COMMAND_MEMORY;
	pci_write_config_word(dev, PCI_COMMAND, command);

	align = pci_specified_resource_alignment(dev);
	for (i=0; i < PCI_BRIDGE_RESOURCES; i++) {
		r = &dev->resource[i];
		if (!(r->flags & IORESOURCE_MEM))
			continue;
		size = resource_size(r);
		if (size < align) {
			size = align;
			dev_info(&dev->dev,
				"Rounding up size of resource #%d to %#llx.\n",
				i, (unsigned long long)size);
		}
		r->end = size - 1;
		r->start = 0;
	}
	/* Need to disable bridge's resource window,
	 * to enable the kernel to reassign new resource
	 * window later on.
	 */
	if (dev->hdr_type == PCI_HEADER_TYPE_BRIDGE &&
	    (dev->class >> 8) == PCI_CLASS_BRIDGE_PCI) {
		for (i = PCI_BRIDGE_RESOURCES; i < PCI_NUM_RESOURCES; i++) {
			r = &dev->resource[i];
			if (!(r->flags & IORESOURCE_MEM))
				continue;
			r->end = resource_size(r) - 1;
			r->start = 0;
		}
		pci_disable_bridge_window(dev);
	}
}
DECLARE_PCI_FIXUP_HEADER(PCI_ANY_ID, PCI_ANY_ID, quirk_resource_alignment);
>>>>>>> 0882e8dd

/* The Mellanox Tavor device gives false positive parity errors
 * Mark this device with a broken_parity_status, to allow
 * PCI scanning code to "skip" this now blacklisted device.
 */
static void __devinit quirk_mellanox_tavor(struct pci_dev *dev)
{
	dev->broken_parity_status = 1;	/* This device gives false positives */
}
DECLARE_PCI_FIXUP_FINAL(PCI_VENDOR_ID_MELLANOX,PCI_DEVICE_ID_MELLANOX_TAVOR,quirk_mellanox_tavor);
DECLARE_PCI_FIXUP_FINAL(PCI_VENDOR_ID_MELLANOX,PCI_DEVICE_ID_MELLANOX_TAVOR_BRIDGE,quirk_mellanox_tavor);

/* Deal with broken BIOS'es that neglect to enable passive release,
   which can cause problems in combination with the 82441FX/PPro MTRRs */
static void quirk_passive_release(struct pci_dev *dev)
{
	struct pci_dev *d = NULL;
	unsigned char dlc;

	/* We have to make sure a particular bit is set in the PIIX3
	   ISA bridge, so we have to go out and find it. */
	while ((d = pci_get_device(PCI_VENDOR_ID_INTEL, PCI_DEVICE_ID_INTEL_82371SB_0, d))) {
		pci_read_config_byte(d, 0x82, &dlc);
		if (!(dlc & 1<<1)) {
			dev_info(&d->dev, "PIIX3: Enabling Passive Release\n");
			dlc |= 1<<1;
			pci_write_config_byte(d, 0x82, dlc);
		}
	}
}
DECLARE_PCI_FIXUP_FINAL(PCI_VENDOR_ID_INTEL,	PCI_DEVICE_ID_INTEL_82441,	quirk_passive_release);
DECLARE_PCI_FIXUP_RESUME(PCI_VENDOR_ID_INTEL,	PCI_DEVICE_ID_INTEL_82441,	quirk_passive_release);

/*  The VIA VP2/VP3/MVP3 seem to have some 'features'. There may be a workaround
    but VIA don't answer queries. If you happen to have good contacts at VIA
    ask them for me please -- Alan 
    
    This appears to be BIOS not version dependent. So presumably there is a 
    chipset level fix */
    
static void __devinit quirk_isa_dma_hangs(struct pci_dev *dev)
{
	if (!isa_dma_bridge_buggy) {
		isa_dma_bridge_buggy=1;
		dev_info(&dev->dev, "Activating ISA DMA hang workarounds\n");
	}
}
	/*
	 * Its not totally clear which chipsets are the problematic ones
	 * We know 82C586 and 82C596 variants are affected.
	 */
DECLARE_PCI_FIXUP_FINAL(PCI_VENDOR_ID_VIA,	PCI_DEVICE_ID_VIA_82C586_0,	quirk_isa_dma_hangs);
DECLARE_PCI_FIXUP_FINAL(PCI_VENDOR_ID_VIA,	PCI_DEVICE_ID_VIA_82C596,	quirk_isa_dma_hangs);
DECLARE_PCI_FIXUP_FINAL(PCI_VENDOR_ID_INTEL,    PCI_DEVICE_ID_INTEL_82371SB_0,  quirk_isa_dma_hangs);
DECLARE_PCI_FIXUP_FINAL(PCI_VENDOR_ID_AL,	PCI_DEVICE_ID_AL_M1533, 	quirk_isa_dma_hangs);
DECLARE_PCI_FIXUP_FINAL(PCI_VENDOR_ID_NEC,	PCI_DEVICE_ID_NEC_CBUS_1,	quirk_isa_dma_hangs);
DECLARE_PCI_FIXUP_FINAL(PCI_VENDOR_ID_NEC,	PCI_DEVICE_ID_NEC_CBUS_2,	quirk_isa_dma_hangs);
DECLARE_PCI_FIXUP_FINAL(PCI_VENDOR_ID_NEC,	PCI_DEVICE_ID_NEC_CBUS_3,	quirk_isa_dma_hangs);

/*
 *	Chipsets where PCI->PCI transfers vanish or hang
 */
static void __devinit quirk_nopcipci(struct pci_dev *dev)
{
	if ((pci_pci_problems & PCIPCI_FAIL)==0) {
		dev_info(&dev->dev, "Disabling direct PCI/PCI transfers\n");
		pci_pci_problems |= PCIPCI_FAIL;
	}
}
DECLARE_PCI_FIXUP_FINAL(PCI_VENDOR_ID_SI,	PCI_DEVICE_ID_SI_5597,		quirk_nopcipci);
DECLARE_PCI_FIXUP_FINAL(PCI_VENDOR_ID_SI,	PCI_DEVICE_ID_SI_496,		quirk_nopcipci);

static void __devinit quirk_nopciamd(struct pci_dev *dev)
{
	u8 rev;
	pci_read_config_byte(dev, 0x08, &rev);
	if (rev == 0x13) {
		/* Erratum 24 */
		dev_info(&dev->dev, "Chipset erratum: Disabling direct PCI/AGP transfers\n");
		pci_pci_problems |= PCIAGP_FAIL;
	}
}
DECLARE_PCI_FIXUP_FINAL(PCI_VENDOR_ID_AMD,	PCI_DEVICE_ID_AMD_8151_0,	quirk_nopciamd);

/*
 *	Triton requires workarounds to be used by the drivers
 */
static void __devinit quirk_triton(struct pci_dev *dev)
{
	if ((pci_pci_problems&PCIPCI_TRITON)==0) {
		dev_info(&dev->dev, "Limiting direct PCI/PCI transfers\n");
		pci_pci_problems |= PCIPCI_TRITON;
	}
}
DECLARE_PCI_FIXUP_FINAL(PCI_VENDOR_ID_INTEL, 	PCI_DEVICE_ID_INTEL_82437, 	quirk_triton);
DECLARE_PCI_FIXUP_FINAL(PCI_VENDOR_ID_INTEL, 	PCI_DEVICE_ID_INTEL_82437VX, 	quirk_triton);
DECLARE_PCI_FIXUP_FINAL(PCI_VENDOR_ID_INTEL, 	PCI_DEVICE_ID_INTEL_82439, 	quirk_triton);
DECLARE_PCI_FIXUP_FINAL(PCI_VENDOR_ID_INTEL, 	PCI_DEVICE_ID_INTEL_82439TX, 	quirk_triton);

/*
 *	VIA Apollo KT133 needs PCI latency patch
 *	Made according to a windows driver based patch by George E. Breese
 *	see PCI Latency Adjust on http://www.viahardware.com/download/viatweak.shtm
 *      Also see http://www.au-ja.org/review-kt133a-1-en.phtml for
 *      the info on which Mr Breese based his work.
 *
 *	Updated based on further information from the site and also on
 *	information provided by VIA 
 */
static void quirk_vialatency(struct pci_dev *dev)
{
	struct pci_dev *p;
	u8 busarb;
	/* Ok we have a potential problem chipset here. Now see if we have
	   a buggy southbridge */
	   
	p = pci_get_device(PCI_VENDOR_ID_VIA, PCI_DEVICE_ID_VIA_82C686, NULL);
	if (p!=NULL) {
		/* 0x40 - 0x4f == 686B, 0x10 - 0x2f == 686A; thanks Dan Hollis */
		/* Check for buggy part revisions */
		if (p->revision < 0x40 || p->revision > 0x42)
			goto exit;
	} else {
		p = pci_get_device(PCI_VENDOR_ID_VIA, PCI_DEVICE_ID_VIA_8231, NULL);
		if (p==NULL)	/* No problem parts */
			goto exit;
		/* Check for buggy part revisions */
		if (p->revision < 0x10 || p->revision > 0x12)
			goto exit;
	}
	
	/*
	 *	Ok we have the problem. Now set the PCI master grant to 
	 *	occur every master grant. The apparent bug is that under high
	 *	PCI load (quite common in Linux of course) you can get data
	 *	loss when the CPU is held off the bus for 3 bus master requests
	 *	This happens to include the IDE controllers....
	 *
	 *	VIA only apply this fix when an SB Live! is present but under
	 *	both Linux and Windows this isnt enough, and we have seen
	 *	corruption without SB Live! but with things like 3 UDMA IDE
	 *	controllers. So we ignore that bit of the VIA recommendation..
	 */

	pci_read_config_byte(dev, 0x76, &busarb);
	/* Set bit 4 and bi 5 of byte 76 to 0x01 
	   "Master priority rotation on every PCI master grant */
	busarb &= ~(1<<5);
	busarb |= (1<<4);
	pci_write_config_byte(dev, 0x76, busarb);
	dev_info(&dev->dev, "Applying VIA southbridge workaround\n");
exit:
	pci_dev_put(p);
}
DECLARE_PCI_FIXUP_FINAL(PCI_VENDOR_ID_VIA,	PCI_DEVICE_ID_VIA_8363_0,	quirk_vialatency);
DECLARE_PCI_FIXUP_FINAL(PCI_VENDOR_ID_VIA,	PCI_DEVICE_ID_VIA_8371_1,	quirk_vialatency);
DECLARE_PCI_FIXUP_FINAL(PCI_VENDOR_ID_VIA,	PCI_DEVICE_ID_VIA_8361,		quirk_vialatency);
/* Must restore this on a resume from RAM */
DECLARE_PCI_FIXUP_RESUME(PCI_VENDOR_ID_VIA,	PCI_DEVICE_ID_VIA_8363_0,	quirk_vialatency);
DECLARE_PCI_FIXUP_RESUME(PCI_VENDOR_ID_VIA,	PCI_DEVICE_ID_VIA_8371_1,	quirk_vialatency);
DECLARE_PCI_FIXUP_RESUME(PCI_VENDOR_ID_VIA,	PCI_DEVICE_ID_VIA_8361,		quirk_vialatency);

/*
 *	VIA Apollo VP3 needs ETBF on BT848/878
 */
static void __devinit quirk_viaetbf(struct pci_dev *dev)
{
	if ((pci_pci_problems&PCIPCI_VIAETBF)==0) {
		dev_info(&dev->dev, "Limiting direct PCI/PCI transfers\n");
		pci_pci_problems |= PCIPCI_VIAETBF;
	}
}
DECLARE_PCI_FIXUP_FINAL(PCI_VENDOR_ID_VIA,	PCI_DEVICE_ID_VIA_82C597_0,	quirk_viaetbf);

static void __devinit quirk_vsfx(struct pci_dev *dev)
{
	if ((pci_pci_problems&PCIPCI_VSFX)==0) {
		dev_info(&dev->dev, "Limiting direct PCI/PCI transfers\n");
		pci_pci_problems |= PCIPCI_VSFX;
	}
}
DECLARE_PCI_FIXUP_FINAL(PCI_VENDOR_ID_VIA,	PCI_DEVICE_ID_VIA_82C576,	quirk_vsfx);

/*
 *	Ali Magik requires workarounds to be used by the drivers
 *	that DMA to AGP space. Latency must be set to 0xA and triton
 *	workaround applied too
 *	[Info kindly provided by ALi]
 */	
static void __init quirk_alimagik(struct pci_dev *dev)
{
	if ((pci_pci_problems&PCIPCI_ALIMAGIK)==0) {
		dev_info(&dev->dev, "Limiting direct PCI/PCI transfers\n");
		pci_pci_problems |= PCIPCI_ALIMAGIK|PCIPCI_TRITON;
	}
}
DECLARE_PCI_FIXUP_FINAL(PCI_VENDOR_ID_AL, 	PCI_DEVICE_ID_AL_M1647, 	quirk_alimagik);
DECLARE_PCI_FIXUP_FINAL(PCI_VENDOR_ID_AL, 	PCI_DEVICE_ID_AL_M1651, 	quirk_alimagik);

/*
 *	Natoma has some interesting boundary conditions with Zoran stuff
 *	at least
 */
static void __devinit quirk_natoma(struct pci_dev *dev)
{
	if ((pci_pci_problems&PCIPCI_NATOMA)==0) {
		dev_info(&dev->dev, "Limiting direct PCI/PCI transfers\n");
		pci_pci_problems |= PCIPCI_NATOMA;
	}
}
DECLARE_PCI_FIXUP_FINAL(PCI_VENDOR_ID_INTEL, 	PCI_DEVICE_ID_INTEL_82441, 	quirk_natoma);
DECLARE_PCI_FIXUP_FINAL(PCI_VENDOR_ID_INTEL, 	PCI_DEVICE_ID_INTEL_82443LX_0, 	quirk_natoma);
DECLARE_PCI_FIXUP_FINAL(PCI_VENDOR_ID_INTEL, 	PCI_DEVICE_ID_INTEL_82443LX_1, 	quirk_natoma);
DECLARE_PCI_FIXUP_FINAL(PCI_VENDOR_ID_INTEL, 	PCI_DEVICE_ID_INTEL_82443BX_0, 	quirk_natoma);
DECLARE_PCI_FIXUP_FINAL(PCI_VENDOR_ID_INTEL, 	PCI_DEVICE_ID_INTEL_82443BX_1, 	quirk_natoma);
DECLARE_PCI_FIXUP_FINAL(PCI_VENDOR_ID_INTEL, 	PCI_DEVICE_ID_INTEL_82443BX_2, 	quirk_natoma);

/*
 *  This chip can cause PCI parity errors if config register 0xA0 is read
 *  while DMAs are occurring.
 */
static void __devinit quirk_citrine(struct pci_dev *dev)
{
	dev->cfg_size = 0xA0;
}
DECLARE_PCI_FIXUP_HEADER(PCI_VENDOR_ID_IBM,	PCI_DEVICE_ID_IBM_CITRINE,	quirk_citrine);

/*
 *  S3 868 and 968 chips report region size equal to 32M, but they decode 64M.
 *  If it's needed, re-allocate the region.
 */
static void __devinit quirk_s3_64M(struct pci_dev *dev)
{
	struct resource *r = &dev->resource[0];

	if ((r->start & 0x3ffffff) || r->end != r->start + 0x3ffffff) {
		r->start = 0;
		r->end = 0x3ffffff;
	}
}
DECLARE_PCI_FIXUP_HEADER(PCI_VENDOR_ID_S3,	PCI_DEVICE_ID_S3_868,		quirk_s3_64M);
DECLARE_PCI_FIXUP_HEADER(PCI_VENDOR_ID_S3,	PCI_DEVICE_ID_S3_968,		quirk_s3_64M);

static void __devinit quirk_io_region(struct pci_dev *dev, unsigned region,
	unsigned size, int nr, const char *name)
{
	region &= ~(size-1);
	if (region) {
		struct pci_bus_region bus_region;
		struct resource *res = dev->resource + nr;

		res->name = pci_name(dev);
		res->start = region;
		res->end = region + size - 1;
		res->flags = IORESOURCE_IO;

		/* Convert from PCI bus to resource space.  */
		bus_region.start = res->start;
		bus_region.end = res->end;
		pcibios_bus_to_resource(dev, res, &bus_region);

		pci_claim_resource(dev, nr);
		dev_info(&dev->dev, "quirk: region %04x-%04x claimed by %s\n", region, region + size - 1, name);
	}
}	

/*
 *	ATI Northbridge setups MCE the processor if you even
 *	read somewhere between 0x3b0->0x3bb or read 0x3d3
 */
static void __devinit quirk_ati_exploding_mce(struct pci_dev *dev)
{
	dev_info(&dev->dev, "ATI Northbridge, reserving I/O ports 0x3b0 to 0x3bb\n");
	/* Mae rhaid i ni beidio ag edrych ar y lleoliadiau I/O hyn */
	request_region(0x3b0, 0x0C, "RadeonIGP");
	request_region(0x3d3, 0x01, "RadeonIGP");
}
DECLARE_PCI_FIXUP_FINAL(PCI_VENDOR_ID_ATI,	PCI_DEVICE_ID_ATI_RS100,   quirk_ati_exploding_mce);

/*
 * Let's make the southbridge information explicit instead
 * of having to worry about people probing the ACPI areas,
 * for example.. (Yes, it happens, and if you read the wrong
 * ACPI register it will put the machine to sleep with no
 * way of waking it up again. Bummer).
 *
 * ALI M7101: Two IO regions pointed to by words at
 *	0xE0 (64 bytes of ACPI registers)
 *	0xE2 (32 bytes of SMB registers)
 */
static void __devinit quirk_ali7101_acpi(struct pci_dev *dev)
{
	u16 region;

	pci_read_config_word(dev, 0xE0, &region);
	quirk_io_region(dev, region, 64, PCI_BRIDGE_RESOURCES, "ali7101 ACPI");
	pci_read_config_word(dev, 0xE2, &region);
	quirk_io_region(dev, region, 32, PCI_BRIDGE_RESOURCES+1, "ali7101 SMB");
}
DECLARE_PCI_FIXUP_HEADER(PCI_VENDOR_ID_AL,	PCI_DEVICE_ID_AL_M7101,		quirk_ali7101_acpi);

static void piix4_io_quirk(struct pci_dev *dev, const char *name, unsigned int port, unsigned int enable)
{
	u32 devres;
	u32 mask, size, base;

	pci_read_config_dword(dev, port, &devres);
	if ((devres & enable) != enable)
		return;
	mask = (devres >> 16) & 15;
	base = devres & 0xffff;
	size = 16;
	for (;;) {
		unsigned bit = size >> 1;
		if ((bit & mask) == bit)
			break;
		size = bit;
	}
	/*
	 * For now we only print it out. Eventually we'll want to
	 * reserve it (at least if it's in the 0x1000+ range), but
	 * let's get enough confirmation reports first. 
	 */
	base &= -size;
	dev_info(&dev->dev, "%s PIO at %04x-%04x\n", name, base, base + size - 1);
}

static void piix4_mem_quirk(struct pci_dev *dev, const char *name, unsigned int port, unsigned int enable)
{
	u32 devres;
	u32 mask, size, base;

	pci_read_config_dword(dev, port, &devres);
	if ((devres & enable) != enable)
		return;
	base = devres & 0xffff0000;
	mask = (devres & 0x3f) << 16;
	size = 128 << 16;
	for (;;) {
		unsigned bit = size >> 1;
		if ((bit & mask) == bit)
			break;
		size = bit;
	}
	/*
	 * For now we only print it out. Eventually we'll want to
	 * reserve it, but let's get enough confirmation reports first. 
	 */
	base &= -size;
	dev_info(&dev->dev, "%s MMIO at %04x-%04x\n", name, base, base + size - 1);
}

/*
 * PIIX4 ACPI: Two IO regions pointed to by longwords at
 *	0x40 (64 bytes of ACPI registers)
 *	0x90 (16 bytes of SMB registers)
 * and a few strange programmable PIIX4 device resources.
 */
static void __devinit quirk_piix4_acpi(struct pci_dev *dev)
{
	u32 region, res_a;

	pci_read_config_dword(dev, 0x40, &region);
	quirk_io_region(dev, region, 64, PCI_BRIDGE_RESOURCES, "PIIX4 ACPI");
	pci_read_config_dword(dev, 0x90, &region);
	quirk_io_region(dev, region, 16, PCI_BRIDGE_RESOURCES+1, "PIIX4 SMB");

	/* Device resource A has enables for some of the other ones */
	pci_read_config_dword(dev, 0x5c, &res_a);

	piix4_io_quirk(dev, "PIIX4 devres B", 0x60, 3 << 21);
	piix4_io_quirk(dev, "PIIX4 devres C", 0x64, 3 << 21);

	/* Device resource D is just bitfields for static resources */

	/* Device 12 enabled? */
	if (res_a & (1 << 29)) {
		piix4_io_quirk(dev, "PIIX4 devres E", 0x68, 1 << 20);
		piix4_mem_quirk(dev, "PIIX4 devres F", 0x6c, 1 << 7);
	}
	/* Device 13 enabled? */
	if (res_a & (1 << 30)) {
		piix4_io_quirk(dev, "PIIX4 devres G", 0x70, 1 << 20);
		piix4_mem_quirk(dev, "PIIX4 devres H", 0x74, 1 << 7);
	}
	piix4_io_quirk(dev, "PIIX4 devres I", 0x78, 1 << 20);
	piix4_io_quirk(dev, "PIIX4 devres J", 0x7c, 1 << 20);
}
DECLARE_PCI_FIXUP_HEADER(PCI_VENDOR_ID_INTEL,	PCI_DEVICE_ID_INTEL_82371AB_3,	quirk_piix4_acpi);
DECLARE_PCI_FIXUP_HEADER(PCI_VENDOR_ID_INTEL,	PCI_DEVICE_ID_INTEL_82443MX_3,	quirk_piix4_acpi);

/*
 * ICH4, ICH4-M, ICH5, ICH5-M ACPI: Three IO regions pointed to by longwords at
 *	0x40 (128 bytes of ACPI, GPIO & TCO registers)
 *	0x58 (64 bytes of GPIO I/O space)
 */
static void __devinit quirk_ich4_lpc_acpi(struct pci_dev *dev)
{
	u32 region;

	pci_read_config_dword(dev, 0x40, &region);
	quirk_io_region(dev, region, 128, PCI_BRIDGE_RESOURCES, "ICH4 ACPI/GPIO/TCO");

	pci_read_config_dword(dev, 0x58, &region);
	quirk_io_region(dev, region, 64, PCI_BRIDGE_RESOURCES+1, "ICH4 GPIO");
}
DECLARE_PCI_FIXUP_HEADER(PCI_VENDOR_ID_INTEL,    PCI_DEVICE_ID_INTEL_82801AA_0,		quirk_ich4_lpc_acpi);
DECLARE_PCI_FIXUP_HEADER(PCI_VENDOR_ID_INTEL,    PCI_DEVICE_ID_INTEL_82801AB_0,		quirk_ich4_lpc_acpi);
DECLARE_PCI_FIXUP_HEADER(PCI_VENDOR_ID_INTEL,    PCI_DEVICE_ID_INTEL_82801BA_0,		quirk_ich4_lpc_acpi);
DECLARE_PCI_FIXUP_HEADER(PCI_VENDOR_ID_INTEL,    PCI_DEVICE_ID_INTEL_82801BA_10,	quirk_ich4_lpc_acpi);
DECLARE_PCI_FIXUP_HEADER(PCI_VENDOR_ID_INTEL,    PCI_DEVICE_ID_INTEL_82801CA_0,		quirk_ich4_lpc_acpi);
DECLARE_PCI_FIXUP_HEADER(PCI_VENDOR_ID_INTEL,    PCI_DEVICE_ID_INTEL_82801CA_12,	quirk_ich4_lpc_acpi);
DECLARE_PCI_FIXUP_HEADER(PCI_VENDOR_ID_INTEL,    PCI_DEVICE_ID_INTEL_82801DB_0,		quirk_ich4_lpc_acpi);
DECLARE_PCI_FIXUP_HEADER(PCI_VENDOR_ID_INTEL,    PCI_DEVICE_ID_INTEL_82801DB_12,	quirk_ich4_lpc_acpi);
DECLARE_PCI_FIXUP_HEADER(PCI_VENDOR_ID_INTEL,    PCI_DEVICE_ID_INTEL_82801EB_0,		quirk_ich4_lpc_acpi);
DECLARE_PCI_FIXUP_HEADER(PCI_VENDOR_ID_INTEL,    PCI_DEVICE_ID_INTEL_ESB_1,		quirk_ich4_lpc_acpi);

static void __devinit ich6_lpc_acpi_gpio(struct pci_dev *dev)
{
	u32 region;

	pci_read_config_dword(dev, 0x40, &region);
	quirk_io_region(dev, region, 128, PCI_BRIDGE_RESOURCES, "ICH6 ACPI/GPIO/TCO");

	pci_read_config_dword(dev, 0x48, &region);
	quirk_io_region(dev, region, 64, PCI_BRIDGE_RESOURCES+1, "ICH6 GPIO");
}

static void __devinit ich6_lpc_generic_decode(struct pci_dev *dev, unsigned reg, const char *name, int dynsize)
{
	u32 val;
	u32 size, base;

	pci_read_config_dword(dev, reg, &val);

	/* Enabled? */
	if (!(val & 1))
		return;
	base = val & 0xfffc;
	if (dynsize) {
		/*
		 * This is not correct. It is 16, 32 or 64 bytes depending on
		 * register D31:F0:ADh bits 5:4.
		 *
		 * But this gets us at least _part_ of it.
		 */
		size = 16;
	} else {
		size = 128;
	}
	base &= ~(size-1);

	/* Just print it out for now. We should reserve it after more debugging */
	dev_info(&dev->dev, "%s PIO at %04x-%04x\n", name, base, base+size-1);
}

static void __devinit quirk_ich6_lpc(struct pci_dev *dev)
{
	/* Shared ACPI/GPIO decode with all ICH6+ */
	ich6_lpc_acpi_gpio(dev);

	/* ICH6-specific generic IO decode */
	ich6_lpc_generic_decode(dev, 0x84, "LPC Generic IO decode 1", 0);
	ich6_lpc_generic_decode(dev, 0x88, "LPC Generic IO decode 2", 1);
}
DECLARE_PCI_FIXUP_HEADER(PCI_VENDOR_ID_INTEL,	PCI_DEVICE_ID_INTEL_ICH6_0, quirk_ich6_lpc);
DECLARE_PCI_FIXUP_HEADER(PCI_VENDOR_ID_INTEL,	PCI_DEVICE_ID_INTEL_ICH6_1, quirk_ich6_lpc);

static void __devinit ich7_lpc_generic_decode(struct pci_dev *dev, unsigned reg, const char *name)
{
	u32 val;
	u32 mask, base;

	pci_read_config_dword(dev, reg, &val);

	/* Enabled? */
	if (!(val & 1))
		return;

	/*
	 * IO base in bits 15:2, mask in bits 23:18, both
	 * are dword-based
	 */
	base = val & 0xfffc;
	mask = (val >> 16) & 0xfc;
	mask |= 3;

	/* Just print it out for now. We should reserve it after more debugging */
	dev_info(&dev->dev, "%s PIO at %04x (mask %04x)\n", name, base, mask);
}

/* ICH7-10 has the same common LPC generic IO decode registers */
static void __devinit quirk_ich7_lpc(struct pci_dev *dev)
{
	/* We share the common ACPI/DPIO decode with ICH6 */
	ich6_lpc_acpi_gpio(dev);

	/* And have 4 ICH7+ generic decodes */
	ich7_lpc_generic_decode(dev, 0x84, "ICH7 LPC Generic IO decode 1");
	ich7_lpc_generic_decode(dev, 0x88, "ICH7 LPC Generic IO decode 2");
	ich7_lpc_generic_decode(dev, 0x8c, "ICH7 LPC Generic IO decode 3");
	ich7_lpc_generic_decode(dev, 0x90, "ICH7 LPC Generic IO decode 4");
}
DECLARE_PCI_FIXUP_HEADER(PCI_VENDOR_ID_INTEL,	PCI_DEVICE_ID_INTEL_ICH7_0, quirk_ich7_lpc);
DECLARE_PCI_FIXUP_HEADER(PCI_VENDOR_ID_INTEL,	PCI_DEVICE_ID_INTEL_ICH7_1, quirk_ich7_lpc);
DECLARE_PCI_FIXUP_HEADER(PCI_VENDOR_ID_INTEL,	PCI_DEVICE_ID_INTEL_ICH7_31, quirk_ich7_lpc);
DECLARE_PCI_FIXUP_HEADER(PCI_VENDOR_ID_INTEL,	PCI_DEVICE_ID_INTEL_ICH8_0, quirk_ich7_lpc);
DECLARE_PCI_FIXUP_HEADER(PCI_VENDOR_ID_INTEL,	PCI_DEVICE_ID_INTEL_ICH8_2, quirk_ich7_lpc);
DECLARE_PCI_FIXUP_HEADER(PCI_VENDOR_ID_INTEL,	PCI_DEVICE_ID_INTEL_ICH8_3, quirk_ich7_lpc);
DECLARE_PCI_FIXUP_HEADER(PCI_VENDOR_ID_INTEL,	PCI_DEVICE_ID_INTEL_ICH8_1, quirk_ich7_lpc);
DECLARE_PCI_FIXUP_HEADER(PCI_VENDOR_ID_INTEL,	PCI_DEVICE_ID_INTEL_ICH8_4, quirk_ich7_lpc);
DECLARE_PCI_FIXUP_HEADER(PCI_VENDOR_ID_INTEL,	PCI_DEVICE_ID_INTEL_ICH9_2, quirk_ich7_lpc);
DECLARE_PCI_FIXUP_HEADER(PCI_VENDOR_ID_INTEL,	PCI_DEVICE_ID_INTEL_ICH9_4, quirk_ich7_lpc);
DECLARE_PCI_FIXUP_HEADER(PCI_VENDOR_ID_INTEL,	PCI_DEVICE_ID_INTEL_ICH9_7, quirk_ich7_lpc);
DECLARE_PCI_FIXUP_HEADER(PCI_VENDOR_ID_INTEL,	PCI_DEVICE_ID_INTEL_ICH9_8, quirk_ich7_lpc);
DECLARE_PCI_FIXUP_HEADER(PCI_VENDOR_ID_INTEL,   PCI_DEVICE_ID_INTEL_ICH10_1, quirk_ich7_lpc);

/*
 * VIA ACPI: One IO region pointed to by longword at
 *	0x48 or 0x20 (256 bytes of ACPI registers)
 */
static void __devinit quirk_vt82c586_acpi(struct pci_dev *dev)
{
	u32 region;

	if (dev->revision & 0x10) {
		pci_read_config_dword(dev, 0x48, &region);
		region &= PCI_BASE_ADDRESS_IO_MASK;
		quirk_io_region(dev, region, 256, PCI_BRIDGE_RESOURCES, "vt82c586 ACPI");
	}
}
DECLARE_PCI_FIXUP_HEADER(PCI_VENDOR_ID_VIA,	PCI_DEVICE_ID_VIA_82C586_3,	quirk_vt82c586_acpi);

/*
 * VIA VT82C686 ACPI: Three IO region pointed to by (long)words at
 *	0x48 (256 bytes of ACPI registers)
 *	0x70 (128 bytes of hardware monitoring register)
 *	0x90 (16 bytes of SMB registers)
 */
static void __devinit quirk_vt82c686_acpi(struct pci_dev *dev)
{
	u16 hm;
	u32 smb;

	quirk_vt82c586_acpi(dev);

	pci_read_config_word(dev, 0x70, &hm);
	hm &= PCI_BASE_ADDRESS_IO_MASK;
	quirk_io_region(dev, hm, 128, PCI_BRIDGE_RESOURCES + 1, "vt82c686 HW-mon");

	pci_read_config_dword(dev, 0x90, &smb);
	smb &= PCI_BASE_ADDRESS_IO_MASK;
	quirk_io_region(dev, smb, 16, PCI_BRIDGE_RESOURCES + 2, "vt82c686 SMB");
}
DECLARE_PCI_FIXUP_HEADER(PCI_VENDOR_ID_VIA,	PCI_DEVICE_ID_VIA_82C686_4,	quirk_vt82c686_acpi);

/*
 * VIA VT8235 ISA Bridge: Two IO regions pointed to by words at
 *	0x88 (128 bytes of power management registers)
 *	0xd0 (16 bytes of SMB registers)
 */
static void __devinit quirk_vt8235_acpi(struct pci_dev *dev)
{
	u16 pm, smb;

	pci_read_config_word(dev, 0x88, &pm);
	pm &= PCI_BASE_ADDRESS_IO_MASK;
	quirk_io_region(dev, pm, 128, PCI_BRIDGE_RESOURCES, "vt8235 PM");

	pci_read_config_word(dev, 0xd0, &smb);
	smb &= PCI_BASE_ADDRESS_IO_MASK;
	quirk_io_region(dev, smb, 16, PCI_BRIDGE_RESOURCES + 1, "vt8235 SMB");
}
DECLARE_PCI_FIXUP_HEADER(PCI_VENDOR_ID_VIA,	PCI_DEVICE_ID_VIA_8235,	quirk_vt8235_acpi);


#ifdef CONFIG_X86_IO_APIC 

#include <asm/io_apic.h>

/*
 * VIA 686A/B: If an IO-APIC is active, we need to route all on-chip
 * devices to the external APIC.
 *
 * TODO: When we have device-specific interrupt routers,
 * this code will go away from quirks.
 */
static void quirk_via_ioapic(struct pci_dev *dev)
{
	u8 tmp;
	
	if (nr_ioapics < 1)
		tmp = 0;    /* nothing routed to external APIC */
	else
		tmp = 0x1f; /* all known bits (4-0) routed to external APIC */
		
	dev_info(&dev->dev, "%sbling VIA external APIC routing\n",
	       tmp == 0 ? "Disa" : "Ena");

	/* Offset 0x58: External APIC IRQ output control */
	pci_write_config_byte (dev, 0x58, tmp);
}
DECLARE_PCI_FIXUP_FINAL(PCI_VENDOR_ID_VIA,	PCI_DEVICE_ID_VIA_82C686,	quirk_via_ioapic);
DECLARE_PCI_FIXUP_RESUME_EARLY(PCI_VENDOR_ID_VIA,	PCI_DEVICE_ID_VIA_82C686,	quirk_via_ioapic);

/*
 * VIA 8237: Some BIOSs don't set the 'Bypass APIC De-Assert Message' Bit.
 * This leads to doubled level interrupt rates.
 * Set this bit to get rid of cycle wastage.
 * Otherwise uncritical.
 */
static void quirk_via_vt8237_bypass_apic_deassert(struct pci_dev *dev)
{
	u8 misc_control2;
#define BYPASS_APIC_DEASSERT 8

	pci_read_config_byte(dev, 0x5B, &misc_control2);
	if (!(misc_control2 & BYPASS_APIC_DEASSERT)) {
		dev_info(&dev->dev, "Bypassing VIA 8237 APIC De-Assert Message\n");
		pci_write_config_byte(dev, 0x5B, misc_control2|BYPASS_APIC_DEASSERT);
	}
}
DECLARE_PCI_FIXUP_FINAL(PCI_VENDOR_ID_VIA,	PCI_DEVICE_ID_VIA_8237,		quirk_via_vt8237_bypass_apic_deassert);
DECLARE_PCI_FIXUP_RESUME_EARLY(PCI_VENDOR_ID_VIA,	PCI_DEVICE_ID_VIA_8237,		quirk_via_vt8237_bypass_apic_deassert);

/*
 * The AMD io apic can hang the box when an apic irq is masked.
 * We check all revs >= B0 (yet not in the pre production!) as the bug
 * is currently marked NoFix
 *
 * We have multiple reports of hangs with this chipset that went away with
 * noapic specified. For the moment we assume it's the erratum. We may be wrong
 * of course. However the advice is demonstrably good even if so..
 */
static void __devinit quirk_amd_ioapic(struct pci_dev *dev)
{
	if (dev->revision >= 0x02) {
		dev_warn(&dev->dev, "I/O APIC: AMD Erratum #22 may be present. In the event of instability try\n");
		dev_warn(&dev->dev, "        : booting with the \"noapic\" option\n");
	}
}
DECLARE_PCI_FIXUP_FINAL(PCI_VENDOR_ID_AMD,	PCI_DEVICE_ID_AMD_VIPER_7410,	quirk_amd_ioapic);

static void __init quirk_ioapic_rmw(struct pci_dev *dev)
{
	if (dev->devfn == 0 && dev->bus->number == 0)
		sis_apic_bug = 1;
}
DECLARE_PCI_FIXUP_FINAL(PCI_VENDOR_ID_SI,	PCI_ANY_ID,			quirk_ioapic_rmw);
#endif /* CONFIG_X86_IO_APIC */

/*
 * Some settings of MMRBC can lead to data corruption so block changes.
 * See AMD 8131 HyperTransport PCI-X Tunnel Revision Guide
 */
static void __init quirk_amd_8131_mmrbc(struct pci_dev *dev)
{
	if (dev->subordinate && dev->revision <= 0x12) {
		dev_info(&dev->dev, "AMD8131 rev %x detected; "
			"disabling PCI-X MMRBC\n", dev->revision);
		dev->subordinate->bus_flags |= PCI_BUS_FLAGS_NO_MMRBC;
	}
}
DECLARE_PCI_FIXUP_FINAL(PCI_VENDOR_ID_AMD, PCI_DEVICE_ID_AMD_8131_BRIDGE, quirk_amd_8131_mmrbc);

/*
 * FIXME: it is questionable that quirk_via_acpi
 * is needed.  It shows up as an ISA bridge, and does not
 * support the PCI_INTERRUPT_LINE register at all.  Therefore
 * it seems like setting the pci_dev's 'irq' to the
 * value of the ACPI SCI interrupt is only done for convenience.
 *	-jgarzik
 */
static void __devinit quirk_via_acpi(struct pci_dev *d)
{
	/*
	 * VIA ACPI device: SCI IRQ line in PCI config byte 0x42
	 */
	u8 irq;
	pci_read_config_byte(d, 0x42, &irq);
	irq &= 0xf;
	if (irq && (irq != 2))
		d->irq = irq;
}
DECLARE_PCI_FIXUP_HEADER(PCI_VENDOR_ID_VIA,	PCI_DEVICE_ID_VIA_82C586_3,	quirk_via_acpi);
DECLARE_PCI_FIXUP_HEADER(PCI_VENDOR_ID_VIA,	PCI_DEVICE_ID_VIA_82C686_4,	quirk_via_acpi);


/*
 *	VIA bridges which have VLink
 */

static int via_vlink_dev_lo = -1, via_vlink_dev_hi = 18;

static void quirk_via_bridge(struct pci_dev *dev)
{
	/* See what bridge we have and find the device ranges */
	switch (dev->device) {
	case PCI_DEVICE_ID_VIA_82C686:
		/* The VT82C686 is special, it attaches to PCI and can have
		   any device number. All its subdevices are functions of
		   that single device. */
		via_vlink_dev_lo = PCI_SLOT(dev->devfn);
		via_vlink_dev_hi = PCI_SLOT(dev->devfn);
		break;
	case PCI_DEVICE_ID_VIA_8237:
	case PCI_DEVICE_ID_VIA_8237A:
		via_vlink_dev_lo = 15;
		break;
	case PCI_DEVICE_ID_VIA_8235:
		via_vlink_dev_lo = 16;
		break;
	case PCI_DEVICE_ID_VIA_8231:
	case PCI_DEVICE_ID_VIA_8233_0:
	case PCI_DEVICE_ID_VIA_8233A:
	case PCI_DEVICE_ID_VIA_8233C_0:
		via_vlink_dev_lo = 17;
		break;
	}
}
DECLARE_PCI_FIXUP_HEADER(PCI_VENDOR_ID_VIA,	PCI_DEVICE_ID_VIA_82C686,	quirk_via_bridge);
DECLARE_PCI_FIXUP_HEADER(PCI_VENDOR_ID_VIA,	PCI_DEVICE_ID_VIA_8231,		quirk_via_bridge);
DECLARE_PCI_FIXUP_HEADER(PCI_VENDOR_ID_VIA,	PCI_DEVICE_ID_VIA_8233_0,	quirk_via_bridge);
DECLARE_PCI_FIXUP_HEADER(PCI_VENDOR_ID_VIA,	PCI_DEVICE_ID_VIA_8233A,	quirk_via_bridge);
DECLARE_PCI_FIXUP_HEADER(PCI_VENDOR_ID_VIA,	PCI_DEVICE_ID_VIA_8233C_0,	quirk_via_bridge);
DECLARE_PCI_FIXUP_HEADER(PCI_VENDOR_ID_VIA,	PCI_DEVICE_ID_VIA_8235,		quirk_via_bridge);
DECLARE_PCI_FIXUP_HEADER(PCI_VENDOR_ID_VIA,	PCI_DEVICE_ID_VIA_8237,		quirk_via_bridge);
DECLARE_PCI_FIXUP_HEADER(PCI_VENDOR_ID_VIA,	PCI_DEVICE_ID_VIA_8237A,	quirk_via_bridge);

/**
 *	quirk_via_vlink		-	VIA VLink IRQ number update
 *	@dev: PCI device
 *
 *	If the device we are dealing with is on a PIC IRQ we need to
 *	ensure that the IRQ line register which usually is not relevant
 *	for PCI cards, is actually written so that interrupts get sent
 *	to the right place.
 *	We only do this on systems where a VIA south bridge was detected,
 *	and only for VIA devices on the motherboard (see quirk_via_bridge
 *	above).
 */

static void quirk_via_vlink(struct pci_dev *dev)
{
	u8 irq, new_irq;

	/* Check if we have VLink at all */
	if (via_vlink_dev_lo == -1)
		return;

	new_irq = dev->irq;

	/* Don't quirk interrupts outside the legacy IRQ range */
	if (!new_irq || new_irq > 15)
		return;

	/* Internal device ? */
	if (dev->bus->number != 0 || PCI_SLOT(dev->devfn) > via_vlink_dev_hi ||
	    PCI_SLOT(dev->devfn) < via_vlink_dev_lo)
		return;

	/* This is an internal VLink device on a PIC interrupt. The BIOS
	   ought to have set this but may not have, so we redo it */

	pci_read_config_byte(dev, PCI_INTERRUPT_LINE, &irq);
	if (new_irq != irq) {
		dev_info(&dev->dev, "VIA VLink IRQ fixup, from %d to %d\n",
			irq, new_irq);
		udelay(15);	/* unknown if delay really needed */
		pci_write_config_byte(dev, PCI_INTERRUPT_LINE, new_irq);
	}
}
DECLARE_PCI_FIXUP_ENABLE(PCI_VENDOR_ID_VIA, PCI_ANY_ID, quirk_via_vlink);

/*
 * VIA VT82C598 has its device ID settable and many BIOSes
 * set it to the ID of VT82C597 for backward compatibility.
 * We need to switch it off to be able to recognize the real
 * type of the chip.
 */
static void __devinit quirk_vt82c598_id(struct pci_dev *dev)
{
	pci_write_config_byte(dev, 0xfc, 0);
	pci_read_config_word(dev, PCI_DEVICE_ID, &dev->device);
}
DECLARE_PCI_FIXUP_HEADER(PCI_VENDOR_ID_VIA,	PCI_DEVICE_ID_VIA_82C597_0,	quirk_vt82c598_id);

/*
 * CardBus controllers have a legacy base address that enables them
 * to respond as i82365 pcmcia controllers.  We don't want them to
 * do this even if the Linux CardBus driver is not loaded, because
 * the Linux i82365 driver does not (and should not) handle CardBus.
 */
static void quirk_cardbus_legacy(struct pci_dev *dev)
{
	if ((PCI_CLASS_BRIDGE_CARDBUS << 8) ^ dev->class)
		return;
	pci_write_config_dword(dev, PCI_CB_LEGACY_MODE_BASE, 0);
}
DECLARE_PCI_FIXUP_FINAL(PCI_ANY_ID, PCI_ANY_ID, quirk_cardbus_legacy);
DECLARE_PCI_FIXUP_RESUME_EARLY(PCI_ANY_ID, PCI_ANY_ID, quirk_cardbus_legacy);

/*
 * Following the PCI ordering rules is optional on the AMD762. I'm not
 * sure what the designers were smoking but let's not inhale...
 *
 * To be fair to AMD, it follows the spec by default, its BIOS people
 * who turn it off!
 */
static void quirk_amd_ordering(struct pci_dev *dev)
{
	u32 pcic;
	pci_read_config_dword(dev, 0x4C, &pcic);
	if ((pcic&6)!=6) {
		pcic |= 6;
		dev_warn(&dev->dev, "BIOS failed to enable PCI standards compliance; fixing this error\n");
		pci_write_config_dword(dev, 0x4C, pcic);
		pci_read_config_dword(dev, 0x84, &pcic);
		pcic |= (1<<23);	/* Required in this mode */
		pci_write_config_dword(dev, 0x84, pcic);
	}
}
DECLARE_PCI_FIXUP_FINAL(PCI_VENDOR_ID_AMD,	PCI_DEVICE_ID_AMD_FE_GATE_700C, quirk_amd_ordering);
DECLARE_PCI_FIXUP_RESUME_EARLY(PCI_VENDOR_ID_AMD,	PCI_DEVICE_ID_AMD_FE_GATE_700C, quirk_amd_ordering);

/*
 *	DreamWorks provided workaround for Dunord I-3000 problem
 *
 *	This card decodes and responds to addresses not apparently
 *	assigned to it. We force a larger allocation to ensure that
 *	nothing gets put too close to it.
 */
static void __devinit quirk_dunord ( struct pci_dev * dev )
{
	struct resource *r = &dev->resource [1];
	r->start = 0;
	r->end = 0xffffff;
}
DECLARE_PCI_FIXUP_HEADER(PCI_VENDOR_ID_DUNORD,	PCI_DEVICE_ID_DUNORD_I3000,	quirk_dunord);

/*
 * i82380FB mobile docking controller: its PCI-to-PCI bridge
 * is subtractive decoding (transparent), and does indicate this
 * in the ProgIf. Unfortunately, the ProgIf value is wrong - 0x80
 * instead of 0x01.
 */
static void __devinit quirk_transparent_bridge(struct pci_dev *dev)
{
	dev->transparent = 1;
}
DECLARE_PCI_FIXUP_HEADER(PCI_VENDOR_ID_INTEL,	PCI_DEVICE_ID_INTEL_82380FB,	quirk_transparent_bridge);
DECLARE_PCI_FIXUP_HEADER(PCI_VENDOR_ID_TOSHIBA,	0x605,	quirk_transparent_bridge);

/*
 * Common misconfiguration of the MediaGX/Geode PCI master that will
 * reduce PCI bandwidth from 70MB/s to 25MB/s.  See the GXM/GXLV/GX1
 * datasheets found at http://www.national.com/ds/GX for info on what
 * these bits do.  <christer@weinigel.se>
 */
static void quirk_mediagx_master(struct pci_dev *dev)
{
	u8 reg;
	pci_read_config_byte(dev, 0x41, &reg);
	if (reg & 2) {
		reg &= ~2;
		dev_info(&dev->dev, "Fixup for MediaGX/Geode Slave Disconnect Boundary (0x41=0x%02x)\n", reg);
                pci_write_config_byte(dev, 0x41, reg);
	}
}
DECLARE_PCI_FIXUP_FINAL(PCI_VENDOR_ID_CYRIX,	PCI_DEVICE_ID_CYRIX_PCI_MASTER, quirk_mediagx_master);
DECLARE_PCI_FIXUP_RESUME(PCI_VENDOR_ID_CYRIX,	PCI_DEVICE_ID_CYRIX_PCI_MASTER, quirk_mediagx_master);

/*
 *	Ensure C0 rev restreaming is off. This is normally done by
 *	the BIOS but in the odd case it is not the results are corruption
 *	hence the presence of a Linux check
 */
static void quirk_disable_pxb(struct pci_dev *pdev)
{
	u16 config;
	
	if (pdev->revision != 0x04)		/* Only C0 requires this */
		return;
	pci_read_config_word(pdev, 0x40, &config);
	if (config & (1<<6)) {
		config &= ~(1<<6);
		pci_write_config_word(pdev, 0x40, config);
		dev_info(&pdev->dev, "C0 revision 450NX. Disabling PCI restreaming\n");
	}
}
DECLARE_PCI_FIXUP_FINAL(PCI_VENDOR_ID_INTEL,	PCI_DEVICE_ID_INTEL_82454NX,	quirk_disable_pxb);
DECLARE_PCI_FIXUP_RESUME_EARLY(PCI_VENDOR_ID_INTEL,	PCI_DEVICE_ID_INTEL_82454NX,	quirk_disable_pxb);

static void __devinit quirk_amd_ide_mode(struct pci_dev *pdev)
{
	/* set sb600/sb700/sb800 sata to ahci mode */
	u8 tmp;

	pci_read_config_byte(pdev, PCI_CLASS_DEVICE, &tmp);
	if (tmp == 0x01) {
		pci_read_config_byte(pdev, 0x40, &tmp);
		pci_write_config_byte(pdev, 0x40, tmp|1);
		pci_write_config_byte(pdev, 0x9, 1);
		pci_write_config_byte(pdev, 0xa, 6);
		pci_write_config_byte(pdev, 0x40, tmp);

		pdev->class = PCI_CLASS_STORAGE_SATA_AHCI;
		dev_info(&pdev->dev, "set SATA to AHCI mode\n");
	}
}
DECLARE_PCI_FIXUP_HEADER(PCI_VENDOR_ID_ATI, PCI_DEVICE_ID_ATI_IXP600_SATA, quirk_amd_ide_mode);
DECLARE_PCI_FIXUP_RESUME_EARLY(PCI_VENDOR_ID_ATI, PCI_DEVICE_ID_ATI_IXP600_SATA, quirk_amd_ide_mode);
DECLARE_PCI_FIXUP_HEADER(PCI_VENDOR_ID_ATI, PCI_DEVICE_ID_ATI_IXP700_SATA, quirk_amd_ide_mode);
DECLARE_PCI_FIXUP_RESUME_EARLY(PCI_VENDOR_ID_ATI, PCI_DEVICE_ID_ATI_IXP700_SATA, quirk_amd_ide_mode);

/*
 *	Serverworks CSB5 IDE does not fully support native mode
 */
static void __devinit quirk_svwks_csb5ide(struct pci_dev *pdev)
{
	u8 prog;
	pci_read_config_byte(pdev, PCI_CLASS_PROG, &prog);
	if (prog & 5) {
		prog &= ~5;
		pdev->class &= ~5;
		pci_write_config_byte(pdev, PCI_CLASS_PROG, prog);
		/* PCI layer will sort out resources */
	}
}
DECLARE_PCI_FIXUP_EARLY(PCI_VENDOR_ID_SERVERWORKS, PCI_DEVICE_ID_SERVERWORKS_CSB5IDE, quirk_svwks_csb5ide);

/*
 *	Intel 82801CAM ICH3-M datasheet says IDE modes must be the same
 */
static void __init quirk_ide_samemode(struct pci_dev *pdev)
{
	u8 prog;

	pci_read_config_byte(pdev, PCI_CLASS_PROG, &prog);

	if (((prog & 1) && !(prog & 4)) || ((prog & 4) && !(prog & 1))) {
		dev_info(&pdev->dev, "IDE mode mismatch; forcing legacy mode\n");
		prog &= ~5;
		pdev->class &= ~5;
		pci_write_config_byte(pdev, PCI_CLASS_PROG, prog);
	}
}
DECLARE_PCI_FIXUP_EARLY(PCI_VENDOR_ID_INTEL, PCI_DEVICE_ID_INTEL_82801CA_10, quirk_ide_samemode);

/*
 * Some ATA devices break if put into D3
 */

static void __devinit quirk_no_ata_d3(struct pci_dev *pdev)
{
	/* Quirk the legacy ATA devices only. The AHCI ones are ok */
	if ((pdev->class >> 8) == PCI_CLASS_STORAGE_IDE)
		pdev->dev_flags |= PCI_DEV_FLAGS_NO_D3;
}
DECLARE_PCI_FIXUP_EARLY(PCI_VENDOR_ID_SERVERWORKS, PCI_ANY_ID, quirk_no_ata_d3);
DECLARE_PCI_FIXUP_EARLY(PCI_VENDOR_ID_ATI, PCI_ANY_ID, quirk_no_ata_d3);

/* This was originally an Alpha specific thing, but it really fits here.
 * The i82375 PCI/EISA bridge appears as non-classified. Fix that.
 */
static void __init quirk_eisa_bridge(struct pci_dev *dev)
{
	dev->class = PCI_CLASS_BRIDGE_EISA << 8;
}
DECLARE_PCI_FIXUP_HEADER(PCI_VENDOR_ID_INTEL,	PCI_DEVICE_ID_INTEL_82375,	quirk_eisa_bridge);


/*
 * On ASUS P4B boards, the SMBus PCI Device within the ICH2/4 southbridge
 * is not activated. The myth is that Asus said that they do not want the
 * users to be irritated by just another PCI Device in the Win98 device
 * manager. (see the file prog/hotplug/README.p4b in the lm_sensors 
 * package 2.7.0 for details)
 *
 * The SMBus PCI Device can be activated by setting a bit in the ICH LPC 
 * bridge. Unfortunately, this device has no subvendor/subdevice ID. So it 
 * becomes necessary to do this tweak in two steps -- the chosen trigger
 * is either the Host bridge (preferred) or on-board VGA controller.
 *
 * Note that we used to unhide the SMBus that way on Toshiba laptops
 * (Satellite A40 and Tecra M2) but then found that the thermal management
 * was done by SMM code, which could cause unsynchronized concurrent
 * accesses to the SMBus registers, with potentially bad effects. Thus you
 * should be very careful when adding new entries: if SMM is accessing the
 * Intel SMBus, this is a very good reason to leave it hidden.
 *
 * Likewise, many recent laptops use ACPI for thermal management. If the
 * ACPI DSDT code accesses the SMBus, then Linux should not access it
 * natively, and keeping the SMBus hidden is the right thing to do. If you
 * are about to add an entry in the table below, please first disassemble
 * the DSDT and double-check that there is no code accessing the SMBus.
 */
static int asus_hides_smbus;

static void __init asus_hides_smbus_hostbridge(struct pci_dev *dev)
{
	if (unlikely(dev->subsystem_vendor == PCI_VENDOR_ID_ASUSTEK)) {
		if (dev->device == PCI_DEVICE_ID_INTEL_82845_HB)
			switch(dev->subsystem_device) {
			case 0x8025: /* P4B-LX */
			case 0x8070: /* P4B */
			case 0x8088: /* P4B533 */
			case 0x1626: /* L3C notebook */
				asus_hides_smbus = 1;
			}
		else if (dev->device == PCI_DEVICE_ID_INTEL_82845G_HB)
			switch(dev->subsystem_device) {
			case 0x80b1: /* P4GE-V */
			case 0x80b2: /* P4PE */
			case 0x8093: /* P4B533-V */
				asus_hides_smbus = 1;
			}
		else if (dev->device == PCI_DEVICE_ID_INTEL_82850_HB)
			switch(dev->subsystem_device) {
			case 0x8030: /* P4T533 */
				asus_hides_smbus = 1;
			}
		else if (dev->device == PCI_DEVICE_ID_INTEL_7205_0)
			switch (dev->subsystem_device) {
			case 0x8070: /* P4G8X Deluxe */
				asus_hides_smbus = 1;
			}
		else if (dev->device == PCI_DEVICE_ID_INTEL_E7501_MCH)
			switch (dev->subsystem_device) {
			case 0x80c9: /* PU-DLS */
				asus_hides_smbus = 1;
			}
		else if (dev->device == PCI_DEVICE_ID_INTEL_82855GM_HB)
			switch (dev->subsystem_device) {
			case 0x1751: /* M2N notebook */
			case 0x1821: /* M5N notebook */
				asus_hides_smbus = 1;
			}
		else if (dev->device == PCI_DEVICE_ID_INTEL_82855PM_HB)
			switch (dev->subsystem_device) {
			case 0x184b: /* W1N notebook */
			case 0x186a: /* M6Ne notebook */
				asus_hides_smbus = 1;
			}
		else if (dev->device == PCI_DEVICE_ID_INTEL_82865_HB)
			switch (dev->subsystem_device) {
			case 0x80f2: /* P4P800-X */
				asus_hides_smbus = 1;
			}
		else if (dev->device == PCI_DEVICE_ID_INTEL_82915GM_HB)
			switch (dev->subsystem_device) {
			case 0x1882: /* M6V notebook */
			case 0x1977: /* A6VA notebook */
				asus_hides_smbus = 1;
			}
	} else if (unlikely(dev->subsystem_vendor == PCI_VENDOR_ID_HP)) {
		if (dev->device ==  PCI_DEVICE_ID_INTEL_82855PM_HB)
			switch(dev->subsystem_device) {
			case 0x088C: /* HP Compaq nc8000 */
			case 0x0890: /* HP Compaq nc6000 */
				asus_hides_smbus = 1;
			}
		else if (dev->device == PCI_DEVICE_ID_INTEL_82865_HB)
			switch (dev->subsystem_device) {
			case 0x12bc: /* HP D330L */
			case 0x12bd: /* HP D530 */
				asus_hides_smbus = 1;
			}
		else if (dev->device == PCI_DEVICE_ID_INTEL_82875_HB)
			switch (dev->subsystem_device) {
			case 0x12bf: /* HP xw4100 */
				asus_hides_smbus = 1;
			}
       } else if (unlikely(dev->subsystem_vendor == PCI_VENDOR_ID_SAMSUNG)) {
               if (dev->device ==  PCI_DEVICE_ID_INTEL_82855PM_HB)
                       switch(dev->subsystem_device) {
                       case 0xC00C: /* Samsung P35 notebook */
                               asus_hides_smbus = 1;
                       }
	} else if (unlikely(dev->subsystem_vendor == PCI_VENDOR_ID_COMPAQ)) {
		if (dev->device == PCI_DEVICE_ID_INTEL_82855PM_HB)
			switch(dev->subsystem_device) {
			case 0x0058: /* Compaq Evo N620c */
				asus_hides_smbus = 1;
			}
		else if (dev->device == PCI_DEVICE_ID_INTEL_82810_IG3)
			switch(dev->subsystem_device) {
			case 0xB16C: /* Compaq Deskpro EP 401963-001 (PCA# 010174) */
				/* Motherboard doesn't have Host bridge
				 * subvendor/subdevice IDs, therefore checking
				 * its on-board VGA controller */
				asus_hides_smbus = 1;
			}
		else if (dev->device == PCI_DEVICE_ID_INTEL_82801DB_2)
			switch(dev->subsystem_device) {
			case 0x00b8: /* Compaq Evo D510 CMT */
			case 0x00b9: /* Compaq Evo D510 SFF */
				/* Motherboard doesn't have Host bridge
				 * subvendor/subdevice IDs and on-board VGA
				 * controller is disabled if an AGP card is
				 * inserted, therefore checking USB UHCI
				 * Controller #1 */
				asus_hides_smbus = 1;
			}
		else if (dev->device == PCI_DEVICE_ID_INTEL_82815_CGC)
			switch (dev->subsystem_device) {
			case 0x001A: /* Compaq Deskpro EN SSF P667 815E */
				/* Motherboard doesn't have host bridge
				 * subvendor/subdevice IDs, therefore checking
				 * its on-board VGA controller */
				asus_hides_smbus = 1;
			}
	}
}
DECLARE_PCI_FIXUP_HEADER(PCI_VENDOR_ID_INTEL,	PCI_DEVICE_ID_INTEL_82845_HB,	asus_hides_smbus_hostbridge);
DECLARE_PCI_FIXUP_HEADER(PCI_VENDOR_ID_INTEL,	PCI_DEVICE_ID_INTEL_82845G_HB,	asus_hides_smbus_hostbridge);
DECLARE_PCI_FIXUP_HEADER(PCI_VENDOR_ID_INTEL,	PCI_DEVICE_ID_INTEL_82850_HB,	asus_hides_smbus_hostbridge);
DECLARE_PCI_FIXUP_HEADER(PCI_VENDOR_ID_INTEL,	PCI_DEVICE_ID_INTEL_82865_HB,	asus_hides_smbus_hostbridge);
DECLARE_PCI_FIXUP_HEADER(PCI_VENDOR_ID_INTEL,	PCI_DEVICE_ID_INTEL_82875_HB,	asus_hides_smbus_hostbridge);
DECLARE_PCI_FIXUP_HEADER(PCI_VENDOR_ID_INTEL,	PCI_DEVICE_ID_INTEL_7205_0,	asus_hides_smbus_hostbridge);
DECLARE_PCI_FIXUP_HEADER(PCI_VENDOR_ID_INTEL,	PCI_DEVICE_ID_INTEL_E7501_MCH,	asus_hides_smbus_hostbridge);
DECLARE_PCI_FIXUP_HEADER(PCI_VENDOR_ID_INTEL,	PCI_DEVICE_ID_INTEL_82855PM_HB,	asus_hides_smbus_hostbridge);
DECLARE_PCI_FIXUP_HEADER(PCI_VENDOR_ID_INTEL,	PCI_DEVICE_ID_INTEL_82855GM_HB,	asus_hides_smbus_hostbridge);
DECLARE_PCI_FIXUP_HEADER(PCI_VENDOR_ID_INTEL,	PCI_DEVICE_ID_INTEL_82915GM_HB, asus_hides_smbus_hostbridge);

DECLARE_PCI_FIXUP_HEADER(PCI_VENDOR_ID_INTEL,	PCI_DEVICE_ID_INTEL_82810_IG3,	asus_hides_smbus_hostbridge);
DECLARE_PCI_FIXUP_HEADER(PCI_VENDOR_ID_INTEL,	PCI_DEVICE_ID_INTEL_82801DB_2,	asus_hides_smbus_hostbridge);
DECLARE_PCI_FIXUP_HEADER(PCI_VENDOR_ID_INTEL,	PCI_DEVICE_ID_INTEL_82815_CGC,	asus_hides_smbus_hostbridge);

static void asus_hides_smbus_lpc(struct pci_dev *dev)
{
	u16 val;
	
	if (likely(!asus_hides_smbus))
		return;

	pci_read_config_word(dev, 0xF2, &val);
	if (val & 0x8) {
		pci_write_config_word(dev, 0xF2, val & (~0x8));
		pci_read_config_word(dev, 0xF2, &val);
		if (val & 0x8)
			dev_info(&dev->dev, "i801 SMBus device continues to play 'hide and seek'! 0x%x\n", val);
		else
			dev_info(&dev->dev, "Enabled i801 SMBus device\n");
	}
}
DECLARE_PCI_FIXUP_HEADER(PCI_VENDOR_ID_INTEL,	PCI_DEVICE_ID_INTEL_82801AA_0,	asus_hides_smbus_lpc);
DECLARE_PCI_FIXUP_HEADER(PCI_VENDOR_ID_INTEL,	PCI_DEVICE_ID_INTEL_82801DB_0,	asus_hides_smbus_lpc);
DECLARE_PCI_FIXUP_HEADER(PCI_VENDOR_ID_INTEL,	PCI_DEVICE_ID_INTEL_82801BA_0,	asus_hides_smbus_lpc);
DECLARE_PCI_FIXUP_HEADER(PCI_VENDOR_ID_INTEL,	PCI_DEVICE_ID_INTEL_82801CA_0,	asus_hides_smbus_lpc);
DECLARE_PCI_FIXUP_HEADER(PCI_VENDOR_ID_INTEL,	PCI_DEVICE_ID_INTEL_82801CA_12,	asus_hides_smbus_lpc);
DECLARE_PCI_FIXUP_HEADER(PCI_VENDOR_ID_INTEL,	PCI_DEVICE_ID_INTEL_82801DB_12,	asus_hides_smbus_lpc);
DECLARE_PCI_FIXUP_HEADER(PCI_VENDOR_ID_INTEL,	PCI_DEVICE_ID_INTEL_82801EB_0,	asus_hides_smbus_lpc);
DECLARE_PCI_FIXUP_RESUME_EARLY(PCI_VENDOR_ID_INTEL,	PCI_DEVICE_ID_INTEL_82801AA_0,	asus_hides_smbus_lpc);
DECLARE_PCI_FIXUP_RESUME_EARLY(PCI_VENDOR_ID_INTEL,	PCI_DEVICE_ID_INTEL_82801DB_0,	asus_hides_smbus_lpc);
DECLARE_PCI_FIXUP_RESUME_EARLY(PCI_VENDOR_ID_INTEL,	PCI_DEVICE_ID_INTEL_82801BA_0,	asus_hides_smbus_lpc);
DECLARE_PCI_FIXUP_RESUME_EARLY(PCI_VENDOR_ID_INTEL,	PCI_DEVICE_ID_INTEL_82801CA_0,	asus_hides_smbus_lpc);
DECLARE_PCI_FIXUP_RESUME_EARLY(PCI_VENDOR_ID_INTEL,	PCI_DEVICE_ID_INTEL_82801CA_12,	asus_hides_smbus_lpc);
DECLARE_PCI_FIXUP_RESUME_EARLY(PCI_VENDOR_ID_INTEL,	PCI_DEVICE_ID_INTEL_82801DB_12,	asus_hides_smbus_lpc);
DECLARE_PCI_FIXUP_RESUME_EARLY(PCI_VENDOR_ID_INTEL,	PCI_DEVICE_ID_INTEL_82801EB_0,	asus_hides_smbus_lpc);

/* It appears we just have one such device. If not, we have a warning */
static void __iomem *asus_rcba_base;
static void asus_hides_smbus_lpc_ich6_suspend(struct pci_dev *dev)
{
	u32 rcba;

	if (likely(!asus_hides_smbus))
		return;
	WARN_ON(asus_rcba_base);

	pci_read_config_dword(dev, 0xF0, &rcba);
	/* use bits 31:14, 16 kB aligned */
	asus_rcba_base = ioremap_nocache(rcba & 0xFFFFC000, 0x4000);
	if (asus_rcba_base == NULL)
		return;
}

static void asus_hides_smbus_lpc_ich6_resume_early(struct pci_dev *dev)
{
	u32 val;

	if (likely(!asus_hides_smbus || !asus_rcba_base))
		return;
	/* read the Function Disable register, dword mode only */
	val = readl(asus_rcba_base + 0x3418);
	writel(val & 0xFFFFFFF7, asus_rcba_base + 0x3418); /* enable the SMBus device */
}

static void asus_hides_smbus_lpc_ich6_resume(struct pci_dev *dev)
{
	if (likely(!asus_hides_smbus || !asus_rcba_base))
		return;
	iounmap(asus_rcba_base);
	asus_rcba_base = NULL;
	dev_info(&dev->dev, "Enabled ICH6/i801 SMBus device\n");
}

static void asus_hides_smbus_lpc_ich6(struct pci_dev *dev)
{
	asus_hides_smbus_lpc_ich6_suspend(dev);
	asus_hides_smbus_lpc_ich6_resume_early(dev);
	asus_hides_smbus_lpc_ich6_resume(dev);
}
DECLARE_PCI_FIXUP_HEADER(PCI_VENDOR_ID_INTEL,	PCI_DEVICE_ID_INTEL_ICH6_1,	asus_hides_smbus_lpc_ich6);
DECLARE_PCI_FIXUP_SUSPEND(PCI_VENDOR_ID_INTEL,	PCI_DEVICE_ID_INTEL_ICH6_1,	asus_hides_smbus_lpc_ich6_suspend);
DECLARE_PCI_FIXUP_RESUME(PCI_VENDOR_ID_INTEL,	PCI_DEVICE_ID_INTEL_ICH6_1,	asus_hides_smbus_lpc_ich6_resume);
DECLARE_PCI_FIXUP_RESUME_EARLY(PCI_VENDOR_ID_INTEL,	PCI_DEVICE_ID_INTEL_ICH6_1,	asus_hides_smbus_lpc_ich6_resume_early);

/*
 * SiS 96x south bridge: BIOS typically hides SMBus device...
 */
static void quirk_sis_96x_smbus(struct pci_dev *dev)
{
	u8 val = 0;
	pci_read_config_byte(dev, 0x77, &val);
	if (val & 0x10) {
		dev_info(&dev->dev, "Enabling SiS 96x SMBus\n");
		pci_write_config_byte(dev, 0x77, val & ~0x10);
	}
}
DECLARE_PCI_FIXUP_HEADER(PCI_VENDOR_ID_SI,	PCI_DEVICE_ID_SI_961,		quirk_sis_96x_smbus);
DECLARE_PCI_FIXUP_HEADER(PCI_VENDOR_ID_SI,	PCI_DEVICE_ID_SI_962,		quirk_sis_96x_smbus);
DECLARE_PCI_FIXUP_HEADER(PCI_VENDOR_ID_SI,	PCI_DEVICE_ID_SI_963,		quirk_sis_96x_smbus);
DECLARE_PCI_FIXUP_HEADER(PCI_VENDOR_ID_SI,	PCI_DEVICE_ID_SI_LPC,		quirk_sis_96x_smbus);
DECLARE_PCI_FIXUP_RESUME_EARLY(PCI_VENDOR_ID_SI,	PCI_DEVICE_ID_SI_961,		quirk_sis_96x_smbus);
DECLARE_PCI_FIXUP_RESUME_EARLY(PCI_VENDOR_ID_SI,	PCI_DEVICE_ID_SI_962,		quirk_sis_96x_smbus);
DECLARE_PCI_FIXUP_RESUME_EARLY(PCI_VENDOR_ID_SI,	PCI_DEVICE_ID_SI_963,		quirk_sis_96x_smbus);
DECLARE_PCI_FIXUP_RESUME_EARLY(PCI_VENDOR_ID_SI,	PCI_DEVICE_ID_SI_LPC,		quirk_sis_96x_smbus);

/*
 * ... This is further complicated by the fact that some SiS96x south
 * bridges pretend to be 85C503/5513 instead.  In that case see if we
 * spotted a compatible north bridge to make sure.
 * (pci_find_device doesn't work yet)
 *
 * We can also enable the sis96x bit in the discovery register..
 */
#define SIS_DETECT_REGISTER 0x40

static void quirk_sis_503(struct pci_dev *dev)
{
	u8 reg;
	u16 devid;

	pci_read_config_byte(dev, SIS_DETECT_REGISTER, &reg);
	pci_write_config_byte(dev, SIS_DETECT_REGISTER, reg | (1 << 6));
	pci_read_config_word(dev, PCI_DEVICE_ID, &devid);
	if (((devid & 0xfff0) != 0x0960) && (devid != 0x0018)) {
		pci_write_config_byte(dev, SIS_DETECT_REGISTER, reg);
		return;
	}

	/*
	 * Ok, it now shows up as a 96x.. run the 96x quirk by
	 * hand in case it has already been processed.
	 * (depends on link order, which is apparently not guaranteed)
	 */
	dev->device = devid;
	quirk_sis_96x_smbus(dev);
}
DECLARE_PCI_FIXUP_HEADER(PCI_VENDOR_ID_SI,	PCI_DEVICE_ID_SI_503,		quirk_sis_503);
DECLARE_PCI_FIXUP_RESUME_EARLY(PCI_VENDOR_ID_SI,	PCI_DEVICE_ID_SI_503,		quirk_sis_503);


/*
 * On ASUS A8V and A8V Deluxe boards, the onboard AC97 audio controller
 * and MC97 modem controller are disabled when a second PCI soundcard is
 * present. This patch, tweaking the VT8237 ISA bridge, enables them.
 * -- bjd
 */
static void asus_hides_ac97_lpc(struct pci_dev *dev)
{
	u8 val;
	int asus_hides_ac97 = 0;

	if (likely(dev->subsystem_vendor == PCI_VENDOR_ID_ASUSTEK)) {
		if (dev->device == PCI_DEVICE_ID_VIA_8237)
			asus_hides_ac97 = 1;
	}

	if (!asus_hides_ac97)
		return;

	pci_read_config_byte(dev, 0x50, &val);
	if (val & 0xc0) {
		pci_write_config_byte(dev, 0x50, val & (~0xc0));
		pci_read_config_byte(dev, 0x50, &val);
		if (val & 0xc0)
			dev_info(&dev->dev, "Onboard AC97/MC97 devices continue to play 'hide and seek'! 0x%x\n", val);
		else
			dev_info(&dev->dev, "Enabled onboard AC97/MC97 devices\n");
	}
}
DECLARE_PCI_FIXUP_HEADER(PCI_VENDOR_ID_VIA,	PCI_DEVICE_ID_VIA_8237, asus_hides_ac97_lpc);
DECLARE_PCI_FIXUP_RESUME_EARLY(PCI_VENDOR_ID_VIA,	PCI_DEVICE_ID_VIA_8237, asus_hides_ac97_lpc);

#if defined(CONFIG_ATA) || defined(CONFIG_ATA_MODULE)

/*
 *	If we are using libata we can drive this chip properly but must
 *	do this early on to make the additional device appear during
 *	the PCI scanning.
 */
static void quirk_jmicron_ata(struct pci_dev *pdev)
{
	u32 conf1, conf5, class;
	u8 hdr;

	/* Only poke fn 0 */
	if (PCI_FUNC(pdev->devfn))
		return;

	pci_read_config_dword(pdev, 0x40, &conf1);
	pci_read_config_dword(pdev, 0x80, &conf5);

	conf1 &= ~0x00CFF302; /* Clear bit 1, 8, 9, 12-19, 22, 23 */
	conf5 &= ~(1 << 24);  /* Clear bit 24 */

	switch (pdev->device) {
	case PCI_DEVICE_ID_JMICRON_JMB360:
		/* The controller should be in single function ahci mode */
		conf1 |= 0x0002A100; /* Set 8, 13, 15, 17 */
		break;

	case PCI_DEVICE_ID_JMICRON_JMB365:
	case PCI_DEVICE_ID_JMICRON_JMB366:
		/* Redirect IDE second PATA port to the right spot */
		conf5 |= (1 << 24);
		/* Fall through */
	case PCI_DEVICE_ID_JMICRON_JMB361:
	case PCI_DEVICE_ID_JMICRON_JMB363:
		/* Enable dual function mode, AHCI on fn 0, IDE fn1 */
		/* Set the class codes correctly and then direct IDE 0 */
		conf1 |= 0x00C2A1B3; /* Set 0, 1, 4, 5, 7, 8, 13, 15, 17, 22, 23 */
		break;

	case PCI_DEVICE_ID_JMICRON_JMB368:
		/* The controller should be in single function IDE mode */
		conf1 |= 0x00C00000; /* Set 22, 23 */
		break;
	}

	pci_write_config_dword(pdev, 0x40, conf1);
	pci_write_config_dword(pdev, 0x80, conf5);

	/* Update pdev accordingly */
	pci_read_config_byte(pdev, PCI_HEADER_TYPE, &hdr);
	pdev->hdr_type = hdr & 0x7f;
	pdev->multifunction = !!(hdr & 0x80);

	pci_read_config_dword(pdev, PCI_CLASS_REVISION, &class);
	pdev->class = class >> 8;
}
DECLARE_PCI_FIXUP_EARLY(PCI_VENDOR_ID_JMICRON, PCI_DEVICE_ID_JMICRON_JMB360, quirk_jmicron_ata);
DECLARE_PCI_FIXUP_EARLY(PCI_VENDOR_ID_JMICRON, PCI_DEVICE_ID_JMICRON_JMB361, quirk_jmicron_ata);
DECLARE_PCI_FIXUP_EARLY(PCI_VENDOR_ID_JMICRON, PCI_DEVICE_ID_JMICRON_JMB363, quirk_jmicron_ata);
DECLARE_PCI_FIXUP_EARLY(PCI_VENDOR_ID_JMICRON, PCI_DEVICE_ID_JMICRON_JMB365, quirk_jmicron_ata);
DECLARE_PCI_FIXUP_EARLY(PCI_VENDOR_ID_JMICRON, PCI_DEVICE_ID_JMICRON_JMB366, quirk_jmicron_ata);
DECLARE_PCI_FIXUP_EARLY(PCI_VENDOR_ID_JMICRON, PCI_DEVICE_ID_JMICRON_JMB368, quirk_jmicron_ata);
DECLARE_PCI_FIXUP_RESUME_EARLY(PCI_VENDOR_ID_JMICRON, PCI_DEVICE_ID_JMICRON_JMB360, quirk_jmicron_ata);
DECLARE_PCI_FIXUP_RESUME_EARLY(PCI_VENDOR_ID_JMICRON, PCI_DEVICE_ID_JMICRON_JMB361, quirk_jmicron_ata);
DECLARE_PCI_FIXUP_RESUME_EARLY(PCI_VENDOR_ID_JMICRON, PCI_DEVICE_ID_JMICRON_JMB363, quirk_jmicron_ata);
DECLARE_PCI_FIXUP_RESUME_EARLY(PCI_VENDOR_ID_JMICRON, PCI_DEVICE_ID_JMICRON_JMB365, quirk_jmicron_ata);
DECLARE_PCI_FIXUP_RESUME_EARLY(PCI_VENDOR_ID_JMICRON, PCI_DEVICE_ID_JMICRON_JMB366, quirk_jmicron_ata);
DECLARE_PCI_FIXUP_RESUME_EARLY(PCI_VENDOR_ID_JMICRON, PCI_DEVICE_ID_JMICRON_JMB368, quirk_jmicron_ata);

#endif

#ifdef CONFIG_X86_IO_APIC
static void __init quirk_alder_ioapic(struct pci_dev *pdev)
{
	int i;

	if ((pdev->class >> 8) != 0xff00)
		return;

	/* the first BAR is the location of the IO APIC...we must
	 * not touch this (and it's already covered by the fixmap), so
	 * forcibly insert it into the resource tree */
	if (pci_resource_start(pdev, 0) && pci_resource_len(pdev, 0))
		insert_resource(&iomem_resource, &pdev->resource[0]);

	/* The next five BARs all seem to be rubbish, so just clean
	 * them out */
	for (i=1; i < 6; i++) {
		memset(&pdev->resource[i], 0, sizeof(pdev->resource[i]));
	}

}
DECLARE_PCI_FIXUP_HEADER(PCI_VENDOR_ID_INTEL,	PCI_DEVICE_ID_INTEL_EESSC,	quirk_alder_ioapic);
#endif

static void __devinit quirk_pcie_mch(struct pci_dev *pdev)
{
	pcie_mch_quirk = 1;
}
DECLARE_PCI_FIXUP_FINAL(PCI_VENDOR_ID_INTEL,	PCI_DEVICE_ID_INTEL_E7520_MCH,	quirk_pcie_mch);
DECLARE_PCI_FIXUP_FINAL(PCI_VENDOR_ID_INTEL,	PCI_DEVICE_ID_INTEL_E7320_MCH,	quirk_pcie_mch);
DECLARE_PCI_FIXUP_FINAL(PCI_VENDOR_ID_INTEL,	PCI_DEVICE_ID_INTEL_E7525_MCH,	quirk_pcie_mch);


/*
 * It's possible for the MSI to get corrupted if shpc and acpi
 * are used together on certain PXH-based systems.
 */
static void __devinit quirk_pcie_pxh(struct pci_dev *dev)
{
	pci_msi_off(dev);
	dev->no_msi = 1;
	dev_warn(&dev->dev, "PXH quirk detected; SHPC device MSI disabled\n");
}
DECLARE_PCI_FIXUP_EARLY(PCI_VENDOR_ID_INTEL,	PCI_DEVICE_ID_INTEL_PXHD_0,	quirk_pcie_pxh);
DECLARE_PCI_FIXUP_EARLY(PCI_VENDOR_ID_INTEL,	PCI_DEVICE_ID_INTEL_PXHD_1,	quirk_pcie_pxh);
DECLARE_PCI_FIXUP_EARLY(PCI_VENDOR_ID_INTEL,	PCI_DEVICE_ID_INTEL_PXH_0,	quirk_pcie_pxh);
DECLARE_PCI_FIXUP_EARLY(PCI_VENDOR_ID_INTEL,	PCI_DEVICE_ID_INTEL_PXH_1,	quirk_pcie_pxh);
DECLARE_PCI_FIXUP_EARLY(PCI_VENDOR_ID_INTEL,	PCI_DEVICE_ID_INTEL_PXHV,	quirk_pcie_pxh);

/*
 * Some Intel PCI Express chipsets have trouble with downstream
 * device power management.
 */
static void quirk_intel_pcie_pm(struct pci_dev * dev)
{
	pci_pm_d3_delay = 120;
	dev->no_d1d2 = 1;
}

DECLARE_PCI_FIXUP_FINAL(PCI_VENDOR_ID_INTEL,	0x25e2, quirk_intel_pcie_pm);
DECLARE_PCI_FIXUP_FINAL(PCI_VENDOR_ID_INTEL,	0x25e3, quirk_intel_pcie_pm);
DECLARE_PCI_FIXUP_FINAL(PCI_VENDOR_ID_INTEL,	0x25e4, quirk_intel_pcie_pm);
DECLARE_PCI_FIXUP_FINAL(PCI_VENDOR_ID_INTEL,	0x25e5, quirk_intel_pcie_pm);
DECLARE_PCI_FIXUP_FINAL(PCI_VENDOR_ID_INTEL,	0x25e6, quirk_intel_pcie_pm);
DECLARE_PCI_FIXUP_FINAL(PCI_VENDOR_ID_INTEL,	0x25e7, quirk_intel_pcie_pm);
DECLARE_PCI_FIXUP_FINAL(PCI_VENDOR_ID_INTEL,	0x25f7, quirk_intel_pcie_pm);
DECLARE_PCI_FIXUP_FINAL(PCI_VENDOR_ID_INTEL,	0x25f8, quirk_intel_pcie_pm);
DECLARE_PCI_FIXUP_FINAL(PCI_VENDOR_ID_INTEL,	0x25f9, quirk_intel_pcie_pm);
DECLARE_PCI_FIXUP_FINAL(PCI_VENDOR_ID_INTEL,	0x25fa, quirk_intel_pcie_pm);
DECLARE_PCI_FIXUP_FINAL(PCI_VENDOR_ID_INTEL,	0x2601, quirk_intel_pcie_pm);
DECLARE_PCI_FIXUP_FINAL(PCI_VENDOR_ID_INTEL,	0x2602, quirk_intel_pcie_pm);
DECLARE_PCI_FIXUP_FINAL(PCI_VENDOR_ID_INTEL,	0x2603, quirk_intel_pcie_pm);
DECLARE_PCI_FIXUP_FINAL(PCI_VENDOR_ID_INTEL,	0x2604, quirk_intel_pcie_pm);
DECLARE_PCI_FIXUP_FINAL(PCI_VENDOR_ID_INTEL,	0x2605, quirk_intel_pcie_pm);
DECLARE_PCI_FIXUP_FINAL(PCI_VENDOR_ID_INTEL,	0x2606, quirk_intel_pcie_pm);
DECLARE_PCI_FIXUP_FINAL(PCI_VENDOR_ID_INTEL,	0x2607, quirk_intel_pcie_pm);
DECLARE_PCI_FIXUP_FINAL(PCI_VENDOR_ID_INTEL,	0x2608, quirk_intel_pcie_pm);
DECLARE_PCI_FIXUP_FINAL(PCI_VENDOR_ID_INTEL,	0x2609, quirk_intel_pcie_pm);
DECLARE_PCI_FIXUP_FINAL(PCI_VENDOR_ID_INTEL,	0x260a, quirk_intel_pcie_pm);
DECLARE_PCI_FIXUP_FINAL(PCI_VENDOR_ID_INTEL,	0x260b, quirk_intel_pcie_pm);

#ifdef CONFIG_X86_IO_APIC
/*
 * Boot interrupts on some chipsets cannot be turned off. For these chipsets,
 * remap the original interrupt in the linux kernel to the boot interrupt, so
 * that a PCI device's interrupt handler is installed on the boot interrupt
 * line instead.
 */
static void quirk_reroute_to_boot_interrupts_intel(struct pci_dev *dev)
{
	if (noioapicquirk || noioapicreroute)
		return;

	dev->irq_reroute_variant = INTEL_IRQ_REROUTE_VARIANT;

	printk(KERN_INFO "PCI quirk: reroute interrupts for 0x%04x:0x%04x\n",
			dev->vendor, dev->device);
	return;
}
DECLARE_PCI_FIXUP_FINAL(PCI_VENDOR_ID_INTEL,	PCI_DEVICE_ID_INTEL_80333_0,	quirk_reroute_to_boot_interrupts_intel);
DECLARE_PCI_FIXUP_FINAL(PCI_VENDOR_ID_INTEL,	PCI_DEVICE_ID_INTEL_80333_1,	quirk_reroute_to_boot_interrupts_intel);
DECLARE_PCI_FIXUP_FINAL(PCI_VENDOR_ID_INTEL,	PCI_DEVICE_ID_INTEL_ESB2_0,	quirk_reroute_to_boot_interrupts_intel);
DECLARE_PCI_FIXUP_FINAL(PCI_VENDOR_ID_INTEL,	PCI_DEVICE_ID_INTEL_PXH_0,	quirk_reroute_to_boot_interrupts_intel);
DECLARE_PCI_FIXUP_FINAL(PCI_VENDOR_ID_INTEL,	PCI_DEVICE_ID_INTEL_PXH_1,	quirk_reroute_to_boot_interrupts_intel);
DECLARE_PCI_FIXUP_FINAL(PCI_VENDOR_ID_INTEL,	PCI_DEVICE_ID_INTEL_PXHV,	quirk_reroute_to_boot_interrupts_intel);
DECLARE_PCI_FIXUP_FINAL(PCI_VENDOR_ID_INTEL,	PCI_DEVICE_ID_INTEL_80332_0,	quirk_reroute_to_boot_interrupts_intel);
DECLARE_PCI_FIXUP_FINAL(PCI_VENDOR_ID_INTEL,	PCI_DEVICE_ID_INTEL_80332_1,	quirk_reroute_to_boot_interrupts_intel);
DECLARE_PCI_FIXUP_RESUME(PCI_VENDOR_ID_INTEL,	PCI_DEVICE_ID_INTEL_80333_0,	quirk_reroute_to_boot_interrupts_intel);
DECLARE_PCI_FIXUP_RESUME(PCI_VENDOR_ID_INTEL,	PCI_DEVICE_ID_INTEL_80333_1,	quirk_reroute_to_boot_interrupts_intel);
DECLARE_PCI_FIXUP_RESUME(PCI_VENDOR_ID_INTEL,	PCI_DEVICE_ID_INTEL_ESB2_0,	quirk_reroute_to_boot_interrupts_intel);
DECLARE_PCI_FIXUP_RESUME(PCI_VENDOR_ID_INTEL,	PCI_DEVICE_ID_INTEL_PXH_0,	quirk_reroute_to_boot_interrupts_intel);
DECLARE_PCI_FIXUP_RESUME(PCI_VENDOR_ID_INTEL,	PCI_DEVICE_ID_INTEL_PXH_1,	quirk_reroute_to_boot_interrupts_intel);
DECLARE_PCI_FIXUP_RESUME(PCI_VENDOR_ID_INTEL,	PCI_DEVICE_ID_INTEL_PXHV,	quirk_reroute_to_boot_interrupts_intel);
DECLARE_PCI_FIXUP_RESUME(PCI_VENDOR_ID_INTEL,	PCI_DEVICE_ID_INTEL_80332_0,	quirk_reroute_to_boot_interrupts_intel);
DECLARE_PCI_FIXUP_RESUME(PCI_VENDOR_ID_INTEL,	PCI_DEVICE_ID_INTEL_80332_1,	quirk_reroute_to_boot_interrupts_intel);

/*
 * On some chipsets we can disable the generation of legacy INTx boot
 * interrupts.
 */

/*
 * IO-APIC1 on 6300ESB generates boot interrupts, see intel order no
 * 300641-004US, section 5.7.3.
 */
#define INTEL_6300_IOAPIC_ABAR		0x40
#define INTEL_6300_DISABLE_BOOT_IRQ	(1<<14)

static void quirk_disable_intel_boot_interrupt(struct pci_dev *dev)
{
	u16 pci_config_word;

	if (noioapicquirk)
		return;

	pci_read_config_word(dev, INTEL_6300_IOAPIC_ABAR, &pci_config_word);
	pci_config_word |= INTEL_6300_DISABLE_BOOT_IRQ;
	pci_write_config_word(dev, INTEL_6300_IOAPIC_ABAR, pci_config_word);

	printk(KERN_INFO "disabled boot interrupt on device 0x%04x:0x%04x\n",
		dev->vendor, dev->device);
}
DECLARE_PCI_FIXUP_FINAL(PCI_VENDOR_ID_INTEL,   PCI_DEVICE_ID_INTEL_ESB_10, 	quirk_disable_intel_boot_interrupt);
DECLARE_PCI_FIXUP_RESUME(PCI_VENDOR_ID_INTEL,   PCI_DEVICE_ID_INTEL_ESB_10, 	quirk_disable_intel_boot_interrupt);

/*
 * disable boot interrupts on HT-1000
 */
#define BC_HT1000_FEATURE_REG		0x64
#define BC_HT1000_PIC_REGS_ENABLE	(1<<0)
#define BC_HT1000_MAP_IDX		0xC00
#define BC_HT1000_MAP_DATA		0xC01

static void quirk_disable_broadcom_boot_interrupt(struct pci_dev *dev)
{
	u32 pci_config_dword;
	u8 irq;

	if (noioapicquirk)
		return;

	pci_read_config_dword(dev, BC_HT1000_FEATURE_REG, &pci_config_dword);
	pci_write_config_dword(dev, BC_HT1000_FEATURE_REG, pci_config_dword |
			BC_HT1000_PIC_REGS_ENABLE);

	for (irq = 0x10; irq < 0x10 + 32; irq++) {
		outb(irq, BC_HT1000_MAP_IDX);
		outb(0x00, BC_HT1000_MAP_DATA);
	}

	pci_write_config_dword(dev, BC_HT1000_FEATURE_REG, pci_config_dword);

	printk(KERN_INFO "disabled boot interrupts on PCI device"
			"0x%04x:0x%04x\n", dev->vendor, dev->device);
}
DECLARE_PCI_FIXUP_FINAL(PCI_VENDOR_ID_SERVERWORKS,   PCI_DEVICE_ID_SERVERWORKS_HT1000SB, 	quirk_disable_broadcom_boot_interrupt);
DECLARE_PCI_FIXUP_RESUME(PCI_VENDOR_ID_SERVERWORKS,   PCI_DEVICE_ID_SERVERWORKS_HT1000SB, 	quirk_disable_broadcom_boot_interrupt);

/*
 * disable boot interrupts on AMD and ATI chipsets
 */
/*
 * NOIOAMODE needs to be disabled to disable "boot interrupts". For AMD 8131
 * rev. A0 and B0, NOIOAMODE needs to be disabled anyway to fix IO-APIC mode
 * (due to an erratum).
 */
#define AMD_813X_MISC			0x40
#define AMD_813X_NOIOAMODE		(1<<0)
#define AMD_813X_REV_B2			0x13

static void quirk_disable_amd_813x_boot_interrupt(struct pci_dev *dev)
{
	u32 pci_config_dword;

	if (noioapicquirk)
		return;
	if (dev->revision == AMD_813X_REV_B2)
		return;

	pci_read_config_dword(dev, AMD_813X_MISC, &pci_config_dword);
	pci_config_dword &= ~AMD_813X_NOIOAMODE;
	pci_write_config_dword(dev, AMD_813X_MISC, pci_config_dword);

	printk(KERN_INFO "disabled boot interrupts on PCI device "
			"0x%04x:0x%04x\n", dev->vendor, dev->device);
}
DECLARE_PCI_FIXUP_FINAL(PCI_VENDOR_ID_AMD,   PCI_DEVICE_ID_AMD_8131_BRIDGE, 	quirk_disable_amd_813x_boot_interrupt);
DECLARE_PCI_FIXUP_RESUME(PCI_VENDOR_ID_AMD,   PCI_DEVICE_ID_AMD_8132_BRIDGE, 	quirk_disable_amd_813x_boot_interrupt);

#define AMD_8111_PCI_IRQ_ROUTING	0x56

static void quirk_disable_amd_8111_boot_interrupt(struct pci_dev *dev)
{
	u16 pci_config_word;

	if (noioapicquirk)
		return;

	pci_read_config_word(dev, AMD_8111_PCI_IRQ_ROUTING, &pci_config_word);
	if (!pci_config_word) {
		printk(KERN_INFO "boot interrupts on PCI device 0x%04x:0x%04x "
				"already disabled\n",
				dev->vendor, dev->device);
		return;
	}
	pci_write_config_word(dev, AMD_8111_PCI_IRQ_ROUTING, 0);
	printk(KERN_INFO "disabled boot interrupts on PCI device "
			"0x%04x:0x%04x\n", dev->vendor, dev->device);
}
DECLARE_PCI_FIXUP_FINAL(PCI_VENDOR_ID_AMD,   PCI_DEVICE_ID_AMD_8111_SMBUS, 	quirk_disable_amd_8111_boot_interrupt);
DECLARE_PCI_FIXUP_RESUME(PCI_VENDOR_ID_AMD,   PCI_DEVICE_ID_AMD_8111_SMBUS, 	quirk_disable_amd_8111_boot_interrupt);
#endif /* CONFIG_X86_IO_APIC */

/*
 * Toshiba TC86C001 IDE controller reports the standard 8-byte BAR0 size
 * but the PIO transfers won't work if BAR0 falls at the odd 8 bytes.
 * Re-allocate the region if needed...
 */
static void __init quirk_tc86c001_ide(struct pci_dev *dev)
{
	struct resource *r = &dev->resource[0];

	if (r->start & 0x8) {
		r->start = 0;
		r->end = 0xf;
	}
}
DECLARE_PCI_FIXUP_HEADER(PCI_VENDOR_ID_TOSHIBA_2,
			 PCI_DEVICE_ID_TOSHIBA_TC86C001_IDE,
			 quirk_tc86c001_ide);

static void __devinit quirk_netmos(struct pci_dev *dev)
{
	unsigned int num_parallel = (dev->subsystem_device & 0xf0) >> 4;
	unsigned int num_serial = dev->subsystem_device & 0xf;

	/*
	 * These Netmos parts are multiport serial devices with optional
	 * parallel ports.  Even when parallel ports are present, they
	 * are identified as class SERIAL, which means the serial driver
	 * will claim them.  To prevent this, mark them as class OTHER.
	 * These combo devices should be claimed by parport_serial.
	 *
	 * The subdevice ID is of the form 0x00PS, where <P> is the number
	 * of parallel ports and <S> is the number of serial ports.
	 */
	switch (dev->device) {
	case PCI_DEVICE_ID_NETMOS_9835:
		/* Well, this rule doesn't hold for the following 9835 device */
		if (dev->subsystem_vendor == PCI_VENDOR_ID_IBM &&
				dev->subsystem_device == 0x0299)
			return;
	case PCI_DEVICE_ID_NETMOS_9735:
	case PCI_DEVICE_ID_NETMOS_9745:
	case PCI_DEVICE_ID_NETMOS_9845:
	case PCI_DEVICE_ID_NETMOS_9855:
		if ((dev->class >> 8) == PCI_CLASS_COMMUNICATION_SERIAL &&
		    num_parallel) {
			dev_info(&dev->dev, "Netmos %04x (%u parallel, "
				"%u serial); changing class SERIAL to OTHER "
				"(use parport_serial)\n",
				dev->device, num_parallel, num_serial);
			dev->class = (PCI_CLASS_COMMUNICATION_OTHER << 8) |
			    (dev->class & 0xff);
		}
	}
}
DECLARE_PCI_FIXUP_HEADER(PCI_VENDOR_ID_NETMOS, PCI_ANY_ID, quirk_netmos);

static void __devinit quirk_e100_interrupt(struct pci_dev *dev)
{
	u16 command, pmcsr;
	u8 __iomem *csr;
	u8 cmd_hi;
	int pm;

	switch (dev->device) {
	/* PCI IDs taken from drivers/net/e100.c */
	case 0x1029:
	case 0x1030 ... 0x1034:
	case 0x1038 ... 0x103E:
	case 0x1050 ... 0x1057:
	case 0x1059:
	case 0x1064 ... 0x106B:
	case 0x1091 ... 0x1095:
	case 0x1209:
	case 0x1229:
	case 0x2449:
	case 0x2459:
	case 0x245D:
	case 0x27DC:
		break;
	default:
		return;
	}

	/*
	 * Some firmware hands off the e100 with interrupts enabled,
	 * which can cause a flood of interrupts if packets are
	 * received before the driver attaches to the device.  So
	 * disable all e100 interrupts here.  The driver will
	 * re-enable them when it's ready.
	 */
	pci_read_config_word(dev, PCI_COMMAND, &command);

	if (!(command & PCI_COMMAND_MEMORY) || !pci_resource_start(dev, 0))
		return;

	/*
	 * Check that the device is in the D0 power state. If it's not,
	 * there is no point to look any further.
	 */
	pm = pci_find_capability(dev, PCI_CAP_ID_PM);
	if (pm) {
		pci_read_config_word(dev, pm + PCI_PM_CTRL, &pmcsr);
		if ((pmcsr & PCI_PM_CTRL_STATE_MASK) != PCI_D0)
			return;
	}

	/* Convert from PCI bus to resource space.  */
	csr = ioremap(pci_resource_start(dev, 0), 8);
	if (!csr) {
		dev_warn(&dev->dev, "Can't map e100 registers\n");
		return;
	}

	cmd_hi = readb(csr + 3);
	if (cmd_hi == 0) {
		dev_warn(&dev->dev, "Firmware left e100 interrupts enabled; "
			"disabling\n");
		writeb(1, csr + 3);
	}

	iounmap(csr);
}
DECLARE_PCI_FIXUP_FINAL(PCI_VENDOR_ID_INTEL, PCI_ANY_ID, quirk_e100_interrupt);

/*
 * The 82575 and 82598 may experience data corruption issues when transitioning
 * out of L0S.  To prevent this we need to disable L0S on the pci-e link
 */
static void __devinit quirk_disable_aspm_l0s(struct pci_dev *dev)
{
	dev_info(&dev->dev, "Disabling L0s\n");
	pci_disable_link_state(dev, PCIE_LINK_STATE_L0S);
}
DECLARE_PCI_FIXUP_FINAL(PCI_VENDOR_ID_INTEL, 0x10a7, quirk_disable_aspm_l0s);
DECLARE_PCI_FIXUP_FINAL(PCI_VENDOR_ID_INTEL, 0x10a9, quirk_disable_aspm_l0s);
DECLARE_PCI_FIXUP_FINAL(PCI_VENDOR_ID_INTEL, 0x10b6, quirk_disable_aspm_l0s);
DECLARE_PCI_FIXUP_FINAL(PCI_VENDOR_ID_INTEL, 0x10c6, quirk_disable_aspm_l0s);
DECLARE_PCI_FIXUP_FINAL(PCI_VENDOR_ID_INTEL, 0x10c7, quirk_disable_aspm_l0s);
DECLARE_PCI_FIXUP_FINAL(PCI_VENDOR_ID_INTEL, 0x10c8, quirk_disable_aspm_l0s);
DECLARE_PCI_FIXUP_FINAL(PCI_VENDOR_ID_INTEL, 0x10d6, quirk_disable_aspm_l0s);
DECLARE_PCI_FIXUP_FINAL(PCI_VENDOR_ID_INTEL, 0x10db, quirk_disable_aspm_l0s);
DECLARE_PCI_FIXUP_FINAL(PCI_VENDOR_ID_INTEL, 0x10dd, quirk_disable_aspm_l0s);
DECLARE_PCI_FIXUP_FINAL(PCI_VENDOR_ID_INTEL, 0x10e1, quirk_disable_aspm_l0s);
DECLARE_PCI_FIXUP_FINAL(PCI_VENDOR_ID_INTEL, 0x10ec, quirk_disable_aspm_l0s);
DECLARE_PCI_FIXUP_FINAL(PCI_VENDOR_ID_INTEL, 0x10f1, quirk_disable_aspm_l0s);
DECLARE_PCI_FIXUP_FINAL(PCI_VENDOR_ID_INTEL, 0x10f4, quirk_disable_aspm_l0s);
DECLARE_PCI_FIXUP_FINAL(PCI_VENDOR_ID_INTEL, 0x1508, quirk_disable_aspm_l0s);

static void __devinit fixup_rev1_53c810(struct pci_dev* dev)
{
	/* rev 1 ncr53c810 chips don't set the class at all which means
	 * they don't get their resources remapped. Fix that here.
	 */

	if (dev->class == PCI_CLASS_NOT_DEFINED) {
		dev_info(&dev->dev, "NCR 53c810 rev 1 detected; setting PCI class\n");
		dev->class = PCI_CLASS_STORAGE_SCSI;
	}
}
DECLARE_PCI_FIXUP_HEADER(PCI_VENDOR_ID_NCR, PCI_DEVICE_ID_NCR_53C810, fixup_rev1_53c810);

/* Enable 1k I/O space granularity on the Intel P64H2 */
static void __devinit quirk_p64h2_1k_io(struct pci_dev *dev)
{
	u16 en1k;
	u8 io_base_lo, io_limit_lo;
	unsigned long base, limit;
	struct resource *res = dev->resource + PCI_BRIDGE_RESOURCES;

	pci_read_config_word(dev, 0x40, &en1k);

	if (en1k & 0x200) {
		dev_info(&dev->dev, "Enable I/O Space to 1KB granularity\n");

		pci_read_config_byte(dev, PCI_IO_BASE, &io_base_lo);
		pci_read_config_byte(dev, PCI_IO_LIMIT, &io_limit_lo);
		base = (io_base_lo & (PCI_IO_RANGE_MASK | 0x0c)) << 8;
		limit = (io_limit_lo & (PCI_IO_RANGE_MASK | 0x0c)) << 8;

		if (base <= limit) {
			res->start = base;
			res->end = limit + 0x3ff;
		}
	}
}
DECLARE_PCI_FIXUP_HEADER(PCI_VENDOR_ID_INTEL,	0x1460,		quirk_p64h2_1k_io);

/* Fix the IOBL_ADR for 1k I/O space granularity on the Intel P64H2
 * The IOBL_ADR gets re-written to 4k boundaries in pci_setup_bridge()
 * in drivers/pci/setup-bus.c
 */
static void __devinit quirk_p64h2_1k_io_fix_iobl(struct pci_dev *dev)
{
	u16 en1k, iobl_adr, iobl_adr_1k;
	struct resource *res = dev->resource + PCI_BRIDGE_RESOURCES;

	pci_read_config_word(dev, 0x40, &en1k);

	if (en1k & 0x200) {
		pci_read_config_word(dev, PCI_IO_BASE, &iobl_adr);

		iobl_adr_1k = iobl_adr | (res->start >> 8) | (res->end & 0xfc00);

		if (iobl_adr != iobl_adr_1k) {
			dev_info(&dev->dev, "Fixing P64H2 IOBL_ADR from 0x%x to 0x%x for 1KB granularity\n",
				iobl_adr,iobl_adr_1k);
			pci_write_config_word(dev, PCI_IO_BASE, iobl_adr_1k);
		}
	}
}
DECLARE_PCI_FIXUP_FINAL(PCI_VENDOR_ID_INTEL,	0x1460,		quirk_p64h2_1k_io_fix_iobl);

/* Under some circumstances, AER is not linked with extended capabilities.
 * Force it to be linked by setting the corresponding control bit in the
 * config space.
 */
static void quirk_nvidia_ck804_pcie_aer_ext_cap(struct pci_dev *dev)
{
	uint8_t b;
	if (pci_read_config_byte(dev, 0xf41, &b) == 0) {
		if (!(b & 0x20)) {
			pci_write_config_byte(dev, 0xf41, b | 0x20);
			dev_info(&dev->dev,
			       "Linking AER extended capability\n");
		}
	}
}
DECLARE_PCI_FIXUP_FINAL(PCI_VENDOR_ID_NVIDIA,  PCI_DEVICE_ID_NVIDIA_CK804_PCIE,
			quirk_nvidia_ck804_pcie_aer_ext_cap);
DECLARE_PCI_FIXUP_RESUME_EARLY(PCI_VENDOR_ID_NVIDIA,  PCI_DEVICE_ID_NVIDIA_CK804_PCIE,
			quirk_nvidia_ck804_pcie_aer_ext_cap);

static void __devinit quirk_via_cx700_pci_parking_caching(struct pci_dev *dev)
{
	/*
	 * Disable PCI Bus Parking and PCI Master read caching on CX700
	 * which causes unspecified timing errors with a VT6212L on the PCI
	 * bus leading to USB2.0 packet loss. The defaults are that these
	 * features are turned off but some BIOSes turn them on.
	 */

	uint8_t b;
	if (pci_read_config_byte(dev, 0x76, &b) == 0) {
		if (b & 0x40) {
			/* Turn off PCI Bus Parking */
			pci_write_config_byte(dev, 0x76, b ^ 0x40);

			dev_info(&dev->dev,
				"Disabling VIA CX700 PCI parking\n");
		}
	}

	if (pci_read_config_byte(dev, 0x72, &b) == 0) {
		if (b != 0) {
			/* Turn off PCI Master read caching */
			pci_write_config_byte(dev, 0x72, 0x0);

			/* Set PCI Master Bus time-out to "1x16 PCLK" */
			pci_write_config_byte(dev, 0x75, 0x1);

			/* Disable "Read FIFO Timer" */
			pci_write_config_byte(dev, 0x77, 0x0);

			dev_info(&dev->dev,
				"Disabling VIA CX700 PCI caching\n");
		}
	}
}
DECLARE_PCI_FIXUP_EARLY(PCI_VENDOR_ID_VIA, 0x324e, quirk_via_cx700_pci_parking_caching);

/*
 * For Broadcom 5706, 5708, 5709 rev. A nics, any read beyond the
 * VPD end tag will hang the device.  This problem was initially
 * observed when a vpd entry was created in sysfs
 * ('/sys/bus/pci/devices/<id>/vpd').   A read to this sysfs entry
 * will dump 32k of data.  Reading a full 32k will cause an access
 * beyond the VPD end tag causing the device to hang.  Once the device
 * is hung, the bnx2 driver will not be able to reset the device.
 * We believe that it is legal to read beyond the end tag and
 * therefore the solution is to limit the read/write length.
 */
static void __devinit quirk_brcm_570x_limit_vpd(struct pci_dev *dev)
{
	/*
	 * Only disable the VPD capability for 5706, 5706S, 5708,
	 * 5708S and 5709 rev. A
	 */
	if ((dev->device == PCI_DEVICE_ID_NX2_5706) ||
	    (dev->device == PCI_DEVICE_ID_NX2_5706S) ||
	    (dev->device == PCI_DEVICE_ID_NX2_5708) ||
	    (dev->device == PCI_DEVICE_ID_NX2_5708S) ||
	    ((dev->device == PCI_DEVICE_ID_NX2_5709) &&
	     (dev->revision & 0xf0) == 0x0)) {
		if (dev->vpd)
			dev->vpd->len = 0x80;
	}
}

DECLARE_PCI_FIXUP_FINAL(PCI_VENDOR_ID_BROADCOM,
			PCI_DEVICE_ID_NX2_5706,
			quirk_brcm_570x_limit_vpd);
DECLARE_PCI_FIXUP_FINAL(PCI_VENDOR_ID_BROADCOM,
			PCI_DEVICE_ID_NX2_5706S,
			quirk_brcm_570x_limit_vpd);
DECLARE_PCI_FIXUP_FINAL(PCI_VENDOR_ID_BROADCOM,
			PCI_DEVICE_ID_NX2_5708,
			quirk_brcm_570x_limit_vpd);
DECLARE_PCI_FIXUP_FINAL(PCI_VENDOR_ID_BROADCOM,
			PCI_DEVICE_ID_NX2_5708S,
			quirk_brcm_570x_limit_vpd);
DECLARE_PCI_FIXUP_FINAL(PCI_VENDOR_ID_BROADCOM,
			PCI_DEVICE_ID_NX2_5709,
			quirk_brcm_570x_limit_vpd);
DECLARE_PCI_FIXUP_FINAL(PCI_VENDOR_ID_BROADCOM,
			PCI_DEVICE_ID_NX2_5709S,
			quirk_brcm_570x_limit_vpd);

#ifdef CONFIG_PCI_MSI
/* Some chipsets do not support MSI. We cannot easily rely on setting
 * PCI_BUS_FLAGS_NO_MSI in its bus flags because there are actually
 * some other busses controlled by the chipset even if Linux is not
 * aware of it.  Instead of setting the flag on all busses in the
 * machine, simply disable MSI globally.
 */
static void __init quirk_disable_all_msi(struct pci_dev *dev)
{
	pci_no_msi();
	dev_warn(&dev->dev, "MSI quirk detected; MSI disabled\n");
}
DECLARE_PCI_FIXUP_FINAL(PCI_VENDOR_ID_SERVERWORKS, PCI_DEVICE_ID_SERVERWORKS_GCNB_LE, quirk_disable_all_msi);
DECLARE_PCI_FIXUP_FINAL(PCI_VENDOR_ID_ATI, PCI_DEVICE_ID_ATI_RS400_200, quirk_disable_all_msi);
DECLARE_PCI_FIXUP_FINAL(PCI_VENDOR_ID_ATI, PCI_DEVICE_ID_ATI_RS480, quirk_disable_all_msi);
DECLARE_PCI_FIXUP_FINAL(PCI_VENDOR_ID_VIA, PCI_DEVICE_ID_VIA_VT3336, quirk_disable_all_msi);
DECLARE_PCI_FIXUP_FINAL(PCI_VENDOR_ID_VIA, PCI_DEVICE_ID_VIA_VT3351, quirk_disable_all_msi);

/* Disable MSI on chipsets that are known to not support it */
static void __devinit quirk_disable_msi(struct pci_dev *dev)
{
	if (dev->subordinate) {
		dev_warn(&dev->dev, "MSI quirk detected; "
			"subordinate MSI disabled\n");
		dev->subordinate->bus_flags |= PCI_BUS_FLAGS_NO_MSI;
	}
}
DECLARE_PCI_FIXUP_FINAL(PCI_VENDOR_ID_AMD, PCI_DEVICE_ID_AMD_8131_BRIDGE, quirk_disable_msi);

/* Go through the list of Hypertransport capabilities and
 * return 1 if a HT MSI capability is found and enabled */
static int __devinit msi_ht_cap_enabled(struct pci_dev *dev)
{
	int pos, ttl = 48;

	pos = pci_find_ht_capability(dev, HT_CAPTYPE_MSI_MAPPING);
	while (pos && ttl--) {
		u8 flags;

		if (pci_read_config_byte(dev, pos + HT_MSI_FLAGS,
					 &flags) == 0)
		{
			dev_info(&dev->dev, "Found %s HT MSI Mapping\n",
				flags & HT_MSI_FLAGS_ENABLE ?
				"enabled" : "disabled");
			return (flags & HT_MSI_FLAGS_ENABLE) != 0;
		}

		pos = pci_find_next_ht_capability(dev, pos,
						  HT_CAPTYPE_MSI_MAPPING);
	}
	return 0;
}

/* Check the hypertransport MSI mapping to know whether MSI is enabled or not */
static void __devinit quirk_msi_ht_cap(struct pci_dev *dev)
{
	if (dev->subordinate && !msi_ht_cap_enabled(dev)) {
		dev_warn(&dev->dev, "MSI quirk detected; "
			"subordinate MSI disabled\n");
		dev->subordinate->bus_flags |= PCI_BUS_FLAGS_NO_MSI;
	}
}
DECLARE_PCI_FIXUP_FINAL(PCI_VENDOR_ID_SERVERWORKS, PCI_DEVICE_ID_SERVERWORKS_HT2000_PCIE,
			quirk_msi_ht_cap);

/* The nVidia CK804 chipset may have 2 HT MSI mappings.
 * MSI are supported if the MSI capability set in any of these mappings.
 */
static void __devinit quirk_nvidia_ck804_msi_ht_cap(struct pci_dev *dev)
{
	struct pci_dev *pdev;

	if (!dev->subordinate)
		return;

	/* check HT MSI cap on this chipset and the root one.
	 * a single one having MSI is enough to be sure that MSI are supported.
	 */
	pdev = pci_get_slot(dev->bus, 0);
	if (!pdev)
		return;
	if (!msi_ht_cap_enabled(dev) && !msi_ht_cap_enabled(pdev)) {
		dev_warn(&dev->dev, "MSI quirk detected; "
			"subordinate MSI disabled\n");
		dev->subordinate->bus_flags |= PCI_BUS_FLAGS_NO_MSI;
	}
	pci_dev_put(pdev);
}
DECLARE_PCI_FIXUP_FINAL(PCI_VENDOR_ID_NVIDIA, PCI_DEVICE_ID_NVIDIA_CK804_PCIE,
			quirk_nvidia_ck804_msi_ht_cap);

/* Force enable MSI mapping capability on HT bridges */
static void __devinit ht_enable_msi_mapping(struct pci_dev *dev)
{
	int pos, ttl = 48;

	pos = pci_find_ht_capability(dev, HT_CAPTYPE_MSI_MAPPING);
	while (pos && ttl--) {
		u8 flags;

		if (pci_read_config_byte(dev, pos + HT_MSI_FLAGS,
					 &flags) == 0) {
			dev_info(&dev->dev, "Enabling HT MSI Mapping\n");

			pci_write_config_byte(dev, pos + HT_MSI_FLAGS,
					      flags | HT_MSI_FLAGS_ENABLE);
		}
		pos = pci_find_next_ht_capability(dev, pos,
						  HT_CAPTYPE_MSI_MAPPING);
	}
}
DECLARE_PCI_FIXUP_HEADER(PCI_VENDOR_ID_SERVERWORKS,
			 PCI_DEVICE_ID_SERVERWORKS_HT1000_PXB,
			 ht_enable_msi_mapping);

DECLARE_PCI_FIXUP_HEADER(PCI_VENDOR_ID_AMD, PCI_DEVICE_ID_AMD_8132_BRIDGE,
			 ht_enable_msi_mapping);

/* The P5N32-SLI Premium motherboard from Asus has a problem with msi
 * for the MCP55 NIC. It is not yet determined whether the msi problem
 * also affects other devices. As for now, turn off msi for this device.
 */
static void __devinit nvenet_msi_disable(struct pci_dev *dev)
{
	if (dmi_name_in_vendors("P5N32-SLI PREMIUM")) {
		dev_info(&dev->dev,
			 "Disabling msi for MCP55 NIC on P5N32-SLI Premium\n");
		dev->no_msi = 1;
	}
}
DECLARE_PCI_FIXUP_EARLY(PCI_VENDOR_ID_NVIDIA,
			PCI_DEVICE_ID_NVIDIA_NVENET_15,
			nvenet_msi_disable);

static int __devinit ht_check_msi_mapping(struct pci_dev *dev)
{
	int pos, ttl = 48;
	int found = 0;

	/* check if there is HT MSI cap or enabled on this device */
	pos = pci_find_ht_capability(dev, HT_CAPTYPE_MSI_MAPPING);
	while (pos && ttl--) {
		u8 flags;

		if (found < 1)
			found = 1;
		if (pci_read_config_byte(dev, pos + HT_MSI_FLAGS,
					 &flags) == 0) {
			if (flags & HT_MSI_FLAGS_ENABLE) {
				if (found < 2) {
					found = 2;
					break;
				}
			}
		}
		pos = pci_find_next_ht_capability(dev, pos,
						  HT_CAPTYPE_MSI_MAPPING);
	}

	return found;
}

static int __devinit host_bridge_with_leaf(struct pci_dev *host_bridge)
{
	struct pci_dev *dev;
	int pos;
	int i, dev_no;
	int found = 0;

	dev_no = host_bridge->devfn >> 3;
	for (i = dev_no + 1; i < 0x20; i++) {
		dev = pci_get_slot(host_bridge->bus, PCI_DEVFN(i, 0));
		if (!dev)
			continue;

		/* found next host bridge ?*/
		pos = pci_find_ht_capability(dev, HT_CAPTYPE_SLAVE);
		if (pos != 0) {
			pci_dev_put(dev);
			break;
		}

		if (ht_check_msi_mapping(dev)) {
			found = 1;
			pci_dev_put(dev);
			break;
		}
		pci_dev_put(dev);
	}

	return found;
}

#define PCI_HT_CAP_SLAVE_CTRL0     4    /* link control */
#define PCI_HT_CAP_SLAVE_CTRL1     8    /* link control to */

static int __devinit is_end_of_ht_chain(struct pci_dev *dev)
{
	int pos, ctrl_off;
	int end = 0;
	u16 flags, ctrl;

	pos = pci_find_ht_capability(dev, HT_CAPTYPE_SLAVE);

	if (!pos)
		goto out;

	pci_read_config_word(dev, pos + PCI_CAP_FLAGS, &flags);

	ctrl_off = ((flags >> 10) & 1) ?
			PCI_HT_CAP_SLAVE_CTRL0 : PCI_HT_CAP_SLAVE_CTRL1;
	pci_read_config_word(dev, pos + ctrl_off, &ctrl);

	if (ctrl & (1 << 6))
		end = 1;

out:
	return end;
}

static void __devinit nv_ht_enable_msi_mapping(struct pci_dev *dev)
{
	struct pci_dev *host_bridge;
	int pos;
	int i, dev_no;
	int found = 0;

	dev_no = dev->devfn >> 3;
	for (i = dev_no; i >= 0; i--) {
		host_bridge = pci_get_slot(dev->bus, PCI_DEVFN(i, 0));
		if (!host_bridge)
			continue;

		pos = pci_find_ht_capability(host_bridge, HT_CAPTYPE_SLAVE);
		if (pos != 0) {
			found = 1;
			break;
		}
		pci_dev_put(host_bridge);
	}

	if (!found)
		return;

	/* don't enable end_device/host_bridge with leaf directly here */
	if (host_bridge == dev && is_end_of_ht_chain(host_bridge) &&
	    host_bridge_with_leaf(host_bridge))
		goto out;

	/* root did that ! */
	if (msi_ht_cap_enabled(host_bridge))
		goto out;

	ht_enable_msi_mapping(dev);

out:
	pci_dev_put(host_bridge);
}

static void __devinit ht_disable_msi_mapping(struct pci_dev *dev)
{
	int pos, ttl = 48;

	pos = pci_find_ht_capability(dev, HT_CAPTYPE_MSI_MAPPING);
	while (pos && ttl--) {
		u8 flags;

		if (pci_read_config_byte(dev, pos + HT_MSI_FLAGS,
					 &flags) == 0) {
			dev_info(&dev->dev, "Disabling HT MSI Mapping\n");

			pci_write_config_byte(dev, pos + HT_MSI_FLAGS,
					      flags & ~HT_MSI_FLAGS_ENABLE);
		}
		pos = pci_find_next_ht_capability(dev, pos,
						  HT_CAPTYPE_MSI_MAPPING);
	}
}

static void __devinit __nv_msi_ht_cap_quirk(struct pci_dev *dev, int all)
{
	struct pci_dev *host_bridge;
	int pos;
	int found;

	/* check if there is HT MSI cap or enabled on this device */
	found = ht_check_msi_mapping(dev);

	/* no HT MSI CAP */
	if (found == 0)
		return;

	/*
	 * HT MSI mapping should be disabled on devices that are below
	 * a non-Hypertransport host bridge. Locate the host bridge...
	 */
	host_bridge = pci_get_bus_and_slot(0, PCI_DEVFN(0, 0));
	if (host_bridge == NULL) {
		dev_warn(&dev->dev,
			 "nv_msi_ht_cap_quirk didn't locate host bridge\n");
		return;
	}

	pos = pci_find_ht_capability(host_bridge, HT_CAPTYPE_SLAVE);
	if (pos != 0) {
		/* Host bridge is to HT */
		if (found == 1) {
			/* it is not enabled, try to enable it */
			if (all)
				ht_enable_msi_mapping(dev);
			else
				nv_ht_enable_msi_mapping(dev);
		}
		return;
	}

	/* HT MSI is not enabled */
	if (found == 1)
		return;

	/* Host bridge is not to HT, disable HT MSI mapping on this device */
	ht_disable_msi_mapping(dev);
}

static void __devinit nv_msi_ht_cap_quirk_all(struct pci_dev *dev)
{
	return __nv_msi_ht_cap_quirk(dev, 1);
}

static void __devinit nv_msi_ht_cap_quirk_leaf(struct pci_dev *dev)
{
	return __nv_msi_ht_cap_quirk(dev, 0);
}

DECLARE_PCI_FIXUP_FINAL(PCI_VENDOR_ID_NVIDIA, PCI_ANY_ID, nv_msi_ht_cap_quirk_leaf);

DECLARE_PCI_FIXUP_FINAL(PCI_VENDOR_ID_AL, PCI_ANY_ID, nv_msi_ht_cap_quirk_all);

static void __devinit quirk_msi_intx_disable_bug(struct pci_dev *dev)
{
	dev->dev_flags |= PCI_DEV_FLAGS_MSI_INTX_DISABLE_BUG;
}
static void __devinit quirk_msi_intx_disable_ati_bug(struct pci_dev *dev)
{
	struct pci_dev *p;

	/* SB700 MSI issue will be fixed at HW level from revision A21,
	 * we need check PCI REVISION ID of SMBus controller to get SB700
	 * revision.
	 */
	p = pci_get_device(PCI_VENDOR_ID_ATI, PCI_DEVICE_ID_ATI_SBX00_SMBUS,
			   NULL);
	if (!p)
		return;

	if ((p->revision < 0x3B) && (p->revision >= 0x30))
		dev->dev_flags |= PCI_DEV_FLAGS_MSI_INTX_DISABLE_BUG;
	pci_dev_put(p);
}
DECLARE_PCI_FIXUP_FINAL(PCI_VENDOR_ID_BROADCOM,
			PCI_DEVICE_ID_TIGON3_5780,
			quirk_msi_intx_disable_bug);
DECLARE_PCI_FIXUP_FINAL(PCI_VENDOR_ID_BROADCOM,
			PCI_DEVICE_ID_TIGON3_5780S,
			quirk_msi_intx_disable_bug);
DECLARE_PCI_FIXUP_FINAL(PCI_VENDOR_ID_BROADCOM,
			PCI_DEVICE_ID_TIGON3_5714,
			quirk_msi_intx_disable_bug);
DECLARE_PCI_FIXUP_FINAL(PCI_VENDOR_ID_BROADCOM,
			PCI_DEVICE_ID_TIGON3_5714S,
			quirk_msi_intx_disable_bug);
DECLARE_PCI_FIXUP_FINAL(PCI_VENDOR_ID_BROADCOM,
			PCI_DEVICE_ID_TIGON3_5715,
			quirk_msi_intx_disable_bug);
DECLARE_PCI_FIXUP_FINAL(PCI_VENDOR_ID_BROADCOM,
			PCI_DEVICE_ID_TIGON3_5715S,
			quirk_msi_intx_disable_bug);

DECLARE_PCI_FIXUP_FINAL(PCI_VENDOR_ID_ATI, 0x4390,
			quirk_msi_intx_disable_ati_bug);
DECLARE_PCI_FIXUP_FINAL(PCI_VENDOR_ID_ATI, 0x4391,
			quirk_msi_intx_disable_ati_bug);
DECLARE_PCI_FIXUP_FINAL(PCI_VENDOR_ID_ATI, 0x4392,
			quirk_msi_intx_disable_ati_bug);
DECLARE_PCI_FIXUP_FINAL(PCI_VENDOR_ID_ATI, 0x4393,
			quirk_msi_intx_disable_ati_bug);
DECLARE_PCI_FIXUP_FINAL(PCI_VENDOR_ID_ATI, 0x4394,
			quirk_msi_intx_disable_ati_bug);

DECLARE_PCI_FIXUP_FINAL(PCI_VENDOR_ID_ATI, 0x4373,
			quirk_msi_intx_disable_bug);
DECLARE_PCI_FIXUP_FINAL(PCI_VENDOR_ID_ATI, 0x4374,
			quirk_msi_intx_disable_bug);
DECLARE_PCI_FIXUP_FINAL(PCI_VENDOR_ID_ATI, 0x4375,
			quirk_msi_intx_disable_bug);

#endif /* CONFIG_PCI_MSI */

#ifdef CONFIG_PCI_IOV

/*
 * For Intel 82576 SR-IOV NIC, if BIOS doesn't allocate resources for the
 * SR-IOV BARs, zero the Flash BAR and program the SR-IOV BARs to use the
 * old Flash Memory Space.
 */
static void __devinit quirk_i82576_sriov(struct pci_dev *dev)
{
	int pos, flags;
	u32 bar, start, size;

	if (PAGE_SIZE > 0x10000)
		return;

	flags = pci_resource_flags(dev, 0);
	if ((flags & PCI_BASE_ADDRESS_SPACE) !=
			PCI_BASE_ADDRESS_SPACE_MEMORY ||
	    (flags & PCI_BASE_ADDRESS_MEM_TYPE_MASK) !=
			PCI_BASE_ADDRESS_MEM_TYPE_32)
		return;

	pos = pci_find_ext_capability(dev, PCI_EXT_CAP_ID_SRIOV);
	if (!pos)
		return;

	pci_read_config_dword(dev, pos + PCI_SRIOV_BAR, &bar);
	if (bar & PCI_BASE_ADDRESS_MEM_MASK)
		return;

	start = pci_resource_start(dev, 1);
	size = pci_resource_len(dev, 1);
	if (!start || size != 0x400000 || start & (size - 1))
		return;

	pci_resource_flags(dev, 1) = 0;
	pci_write_config_dword(dev, PCI_BASE_ADDRESS_1, 0);
	pci_write_config_dword(dev, pos + PCI_SRIOV_BAR, start);
	pci_write_config_dword(dev, pos + PCI_SRIOV_BAR + 12, start + size / 2);

	dev_info(&dev->dev, "use Flash Memory Space for SR-IOV BARs\n");
}
DECLARE_PCI_FIXUP_HEADER(PCI_VENDOR_ID_INTEL, 0x10c9, quirk_i82576_sriov);
DECLARE_PCI_FIXUP_HEADER(PCI_VENDOR_ID_INTEL, 0x10e6, quirk_i82576_sriov);
DECLARE_PCI_FIXUP_HEADER(PCI_VENDOR_ID_INTEL, 0x10e7, quirk_i82576_sriov);

#endif	/* CONFIG_PCI_IOV */

static void pci_do_fixups(struct pci_dev *dev, struct pci_fixup *f,
			  struct pci_fixup *end)
{
	while (f < end) {
		if ((f->vendor == dev->vendor || f->vendor == (u16) PCI_ANY_ID) &&
		    (f->device == dev->device || f->device == (u16) PCI_ANY_ID)) {
			dev_dbg(&dev->dev, "calling %pF\n", f->hook);
			f->hook(dev);
		}
		f++;
	}
}

extern struct pci_fixup __start_pci_fixups_early[];
extern struct pci_fixup __end_pci_fixups_early[];
extern struct pci_fixup __start_pci_fixups_header[];
extern struct pci_fixup __end_pci_fixups_header[];
extern struct pci_fixup __start_pci_fixups_final[];
extern struct pci_fixup __end_pci_fixups_final[];
extern struct pci_fixup __start_pci_fixups_enable[];
extern struct pci_fixup __end_pci_fixups_enable[];
extern struct pci_fixup __start_pci_fixups_resume[];
extern struct pci_fixup __end_pci_fixups_resume[];
extern struct pci_fixup __start_pci_fixups_resume_early[];
extern struct pci_fixup __end_pci_fixups_resume_early[];
extern struct pci_fixup __start_pci_fixups_suspend[];
extern struct pci_fixup __end_pci_fixups_suspend[];


void pci_fixup_device(enum pci_fixup_pass pass, struct pci_dev *dev)
{
	struct pci_fixup *start, *end;

	switch(pass) {
	case pci_fixup_early:
		start = __start_pci_fixups_early;
		end = __end_pci_fixups_early;
		break;

	case pci_fixup_header:
		start = __start_pci_fixups_header;
		end = __end_pci_fixups_header;
		break;

	case pci_fixup_final:
		start = __start_pci_fixups_final;
		end = __end_pci_fixups_final;
		break;

	case pci_fixup_enable:
		start = __start_pci_fixups_enable;
		end = __end_pci_fixups_enable;
		break;

	case pci_fixup_resume:
		start = __start_pci_fixups_resume;
		end = __end_pci_fixups_resume;
		break;

	case pci_fixup_resume_early:
		start = __start_pci_fixups_resume_early;
		end = __end_pci_fixups_resume_early;
		break;

	case pci_fixup_suspend:
		start = __start_pci_fixups_suspend;
		end = __end_pci_fixups_suspend;
		break;

	default:
		/* stupid compiler warning, you would think with an enum... */
		return;
	}
	pci_do_fixups(dev, start, end);
}
#else
void pci_fixup_device(enum pci_fixup_pass pass, struct pci_dev *dev) {}
#endif
EXPORT_SYMBOL(pci_fixup_device);<|MERGE_RESOLUTION|>--- conflicted
+++ resolved
@@ -35,57 +35,6 @@
 EXPORT_SYMBOL(pcie_mch_quirk);
 
 #ifdef CONFIG_PCI_QUIRKS
-<<<<<<< HEAD
-#ifdef CONFIG_PCI_REASSIGN
-/*
- * This quirk function disables memory decoding and releases memory
- * resources which is specified by kernel's boot parameter 'reassigndev'.
- * Later on, kernel will assign page-aligned memory resource back
- * to the device.
- */
-static void __devinit quirk_release_resources(struct pci_dev *dev)
-{
-	int i;
-	struct resource *r;
-	u16 command;
-
-	if (pci_is_reassigndev(dev)) {
-		if (dev->hdr_type == PCI_HEADER_TYPE_NORMAL &&
-		    (dev->class >> 8) == PCI_CLASS_BRIDGE_HOST) {
-			/* PCI Host Bridge isn't a target device */
-			return;
-		}
-		dev_info(&dev->dev,
-			 "disable memory decoding and release memory resources\n");
-		pci_read_config_word(dev, PCI_COMMAND, &command);
-		command &= ~PCI_COMMAND_MEMORY;
-		pci_write_config_word(dev, PCI_COMMAND, command);
-
-		for (i=0; i < PCI_NUM_RESOURCES; i++) {
-			r = &dev->resource[i];
-			if (!(r->flags & IORESOURCE_MEM))
-				continue;
-
-			r->end = r->end - r->start;
-			r->start = 0;
-
-			if (i < PCI_BRIDGE_RESOURCES) {
-				pci_update_resource(dev, i);
-			}
-		}
-		/* need to disable bridge's resource window,
-		 * to make kernel enable to reassign new resource
-		 * window later on.
-		 */
-		if (dev->hdr_type == PCI_HEADER_TYPE_BRIDGE &&
-		    (dev->class >> 8) == PCI_CLASS_BRIDGE_PCI) {
-			pci_disable_bridge_window(dev);
-		}
-	}
-}
-DECLARE_PCI_FIXUP_HEADER(PCI_ANY_ID, PCI_ANY_ID, quirk_release_resources);
-#endif  /* CONFIG_PCI_REASSIGN */
-=======
 /*
  * This quirk function disables memory decoding and releases memory resources
  * of the device specified by kernel's boot parameter 'pci=resource_alignment='.
@@ -148,7 +97,6 @@
 	}
 }
 DECLARE_PCI_FIXUP_HEADER(PCI_ANY_ID, PCI_ANY_ID, quirk_resource_alignment);
->>>>>>> 0882e8dd
 
 /* The Mellanox Tavor device gives false positive parity errors
  * Mark this device with a broken_parity_status, to allow
