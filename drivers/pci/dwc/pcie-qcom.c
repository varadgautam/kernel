/*
 * Qualcomm PCIe root complex driver
 *
 * Copyright (c) 2014-2015, The Linux Foundation. All rights reserved.
 * Copyright 2015 Linaro Limited.
 *
 * Author: Stanimir Varbanov <svarbanov@mm-sol.com>
 *
 * This program is free software; you can redistribute it and/or modify
 * it under the terms of the GNU General Public License version 2 and
 * only version 2 as published by the Free Software Foundation.
 *
 * This program is distributed in the hope that it will be useful,
 * but WITHOUT ANY WARRANTY; without even the implied warranty of
 * MERCHANTABILITY or FITNESS FOR A PARTICULAR PURPOSE.  See the
 * GNU General Public License for more details.
 */

#include <linux/clk.h>
#include <linux/delay.h>
#include <linux/gpio/consumer.h>
#include <linux/interrupt.h>
#include <linux/io.h>
#include <linux/iopoll.h>
#include <linux/kernel.h>
#include <linux/init.h>
#include <linux/of_device.h>
#include <linux/of_gpio.h>
#include <linux/pci.h>
#include <linux/pm_runtime.h>
#include <linux/platform_device.h>
#include <linux/phy/phy.h>
#include <linux/regulator/consumer.h>
#include <linux/reset.h>
#include <linux/slab.h>
#include <linux/types.h>

#include "pcie-designware.h"

#define PCIE20_PARF_SYS_CTRL			0x00
#define MST_WAKEUP_EN				BIT(13)
#define SLV_WAKEUP_EN				BIT(12)
#define MSTR_ACLK_CGC_DIS			BIT(10)
#define SLV_ACLK_CGC_DIS			BIT(9)
#define CORE_CLK_CGC_DIS			BIT(6)
#define AUX_PWR_DET				BIT(4)
#define L23_CLK_RMV_DIS				BIT(2)
#define L1_CLK_RMV_DIS				BIT(1)

#define PCIE20_COMMAND_STATUS			0x04
#define CMD_BME_VAL				0x4
#define PCIE20_DEVICE_CONTROL2_STATUS2		0x98
#define PCIE_CAP_CPL_TIMEOUT_DISABLE		0x10

#define PCIE20_PARF_PHY_CTRL			0x40
#define PCIE20_PARF_PHY_REFCLK			0x4C
#define PCIE20_PARF_DBI_BASE_ADDR		0x168
#define PCIE20_PARF_SLV_ADDR_SPACE_SIZE		0x16C
#define PCIE20_PARF_MHI_CLOCK_RESET_CTRL	0x174
#define PCIE20_PARF_AXI_MSTR_WR_ADDR_HALT	0x178
#define PCIE20_PARF_AXI_MSTR_WR_ADDR_HALT_V2	0x1A8
#define PCIE20_PARF_LTSSM			0x1B0
#define PCIE20_PARF_SID_OFFSET			0x234
#define PCIE20_PARF_BDF_TRANSLATE_CFG		0x24C

#define PCIE20_ELBI_SYS_CTRL			0x04
#define PCIE20_ELBI_SYS_CTRL_LT_ENABLE		BIT(0)

#define PCIE20_AXI_MSTR_RESP_COMP_CTRL0		0x818
#define CFG_REMOTE_RD_REQ_BRIDGE_SIZE_2K	0x4
#define CFG_REMOTE_RD_REQ_BRIDGE_SIZE_4K	0x5
#define PCIE20_AXI_MSTR_RESP_COMP_CTRL1		0x81c
#define CFG_BRIDGE_SB_INIT			BIT(0)

#define PCIE20_CAP				0x70
#define PCIE20_CAP_LINK_CAPABILITIES		(PCIE20_CAP + 0xC)
#define PCIE20_CAP_ACTIVE_STATE_LINK_PM_SUPPORT	(BIT(10) | BIT(11))
#define PCIE20_CAP_LINK_1			(PCIE20_CAP + 0x14)
#define PCIE_CAP_LINK1_VAL			0x2FD7F

#define PCIE20_PARF_Q2A_FLUSH			0x1AC

#define PCIE20_MISC_CONTROL_1_REG		0x8BC
#define DBI_RO_WR_EN				1

#define PERST_DELAY_US				1000

#define PCIE20_v3_PARF_SLV_ADDR_SPACE_SIZE	0x358
#define SLV_ADDR_SPACE_SZ			0x10000000

#define QCOM_PCIE_2_1_0_MAX_SUPPLY	3
struct qcom_pcie_resources_2_1_0 {
	struct clk *iface_clk;
	struct clk *core_clk;
	struct clk *phy_clk;
	struct reset_control *pci_reset;
	struct reset_control *axi_reset;
	struct reset_control *ahb_reset;
	struct reset_control *por_reset;
	struct reset_control *phy_reset;
	struct regulator_bulk_data supplies[QCOM_PCIE_2_1_0_MAX_SUPPLY];
};

struct qcom_pcie_resources_1_0_0 {
	struct clk *iface;
	struct clk *aux;
	struct clk *master_bus;
	struct clk *slave_bus;
	struct reset_control *core;
	struct regulator *vdda;
};

#define QCOM_PCIE_2_3_2_MAX_SUPPLY	2
struct qcom_pcie_resources_2_3_2 {
	struct clk *aux_clk;
	struct clk *master_clk;
	struct clk *slave_clk;
	struct clk *cfg_clk;
	struct clk *pipe_clk;
	struct regulator_bulk_data supplies[QCOM_PCIE_2_3_2_MAX_SUPPLY];
};

struct qcom_pcie_resources_2_4_0 {
	struct clk *aux_clk;
	struct clk *master_clk;
	struct clk *slave_clk;
	struct reset_control *axi_m_reset;
	struct reset_control *axi_s_reset;
	struct reset_control *pipe_reset;
	struct reset_control *axi_m_vmid_reset;
	struct reset_control *axi_s_xpu_reset;
	struct reset_control *parf_reset;
	struct reset_control *phy_reset;
	struct reset_control *axi_m_sticky_reset;
	struct reset_control *pipe_sticky_reset;
	struct reset_control *pwr_reset;
	struct reset_control *ahb_reset;
	struct reset_control *phy_ahb_reset;
};

struct qcom_pcie_resources_2_3_3 {
	struct clk *iface;
	struct clk *axi_m_clk;
	struct clk *axi_s_clk;
	struct clk *ahb_clk;
	struct clk *aux_clk;
	struct reset_control *rst[7];
};

union qcom_pcie_resources {
	struct qcom_pcie_resources_1_0_0 v1_0_0;
	struct qcom_pcie_resources_2_1_0 v2_1_0;
	struct qcom_pcie_resources_2_3_2 v2_3_2;
	struct qcom_pcie_resources_2_3_3 v2_3_3;
	struct qcom_pcie_resources_2_4_0 v2_4_0;
};

struct qcom_pcie;

struct qcom_pcie_ops {
	int (*get_resources)(struct qcom_pcie *pcie);
	int (*init)(struct qcom_pcie *pcie);
	int (*post_init)(struct qcom_pcie *pcie);
	void (*deinit)(struct qcom_pcie *pcie);
	void (*post_deinit)(struct qcom_pcie *pcie);
	void (*ltssm_enable)(struct qcom_pcie *pcie);
};

struct qcom_pcie {
	struct dw_pcie *pci;
	void __iomem *parf;			/* DT parf */
	void __iomem *elbi;			/* DT elbi */
	union qcom_pcie_resources res;
	struct phy *phy;
	struct gpio_desc *reset;
	const struct qcom_pcie_ops *ops;
};

#define to_qcom_pcie(x)		dev_get_drvdata((x)->dev)

static void qcom_ep_reset_assert(struct qcom_pcie *pcie)
{
	gpiod_set_value_cansleep(pcie->reset, 1);
	usleep_range(PERST_DELAY_US, PERST_DELAY_US + 500);
}

static void qcom_ep_reset_deassert(struct qcom_pcie *pcie)
{
<<<<<<< HEAD
	gpiod_set_value_cansleep(pcie->reset, 0);
=======
	/* Ensure that PERST has been asserted for at least 100 ms */
	msleep(100);
	gpiod_set_value(pcie->reset, 0);
>>>>>>> 396e4a07
	usleep_range(PERST_DELAY_US, PERST_DELAY_US + 500);
}

static irqreturn_t qcom_pcie_msi_irq_handler(int irq, void *arg)
{
	struct pcie_port *pp = arg;

	return dw_handle_msi_irq(pp);
}

static int qcom_pcie_establish_link(struct qcom_pcie *pcie)
{
	struct dw_pcie *pci = pcie->pci;

	if (dw_pcie_link_up(pci))
		return 0;

	/* Enable Link Training state machine */
	if (pcie->ops->ltssm_enable)
		pcie->ops->ltssm_enable(pcie);

	return dw_pcie_wait_for_link(pci);
}

static void qcom_pcie_2_1_0_ltssm_enable(struct qcom_pcie *pcie)
{
	u32 val;

	/* enable link training */
	val = readl(pcie->elbi + PCIE20_ELBI_SYS_CTRL);
	val |= PCIE20_ELBI_SYS_CTRL_LT_ENABLE;
	writel(val, pcie->elbi + PCIE20_ELBI_SYS_CTRL);
}

static int qcom_pcie_get_resources_2_1_0(struct qcom_pcie *pcie)
{
	struct qcom_pcie_resources_2_1_0 *res = &pcie->res.v2_1_0;
	struct dw_pcie *pci = pcie->pci;
	struct device *dev = pci->dev;
	int ret;

	res->supplies[0].supply = "vdda";
	res->supplies[1].supply = "vdda_phy";
	res->supplies[2].supply = "vdda_refclk";
	ret = devm_regulator_bulk_get(dev, ARRAY_SIZE(res->supplies),
				      res->supplies);
	if (ret)
		return ret;

	res->iface_clk = devm_clk_get(dev, "iface");
	if (IS_ERR(res->iface_clk))
		return PTR_ERR(res->iface_clk);

	res->core_clk = devm_clk_get(dev, "core");
	if (IS_ERR(res->core_clk))
		return PTR_ERR(res->core_clk);

	res->phy_clk = devm_clk_get(dev, "phy");
	if (IS_ERR(res->phy_clk))
		return PTR_ERR(res->phy_clk);

	res->pci_reset = devm_reset_control_get_exclusive(dev, "pci");
	if (IS_ERR(res->pci_reset))
		return PTR_ERR(res->pci_reset);

	res->axi_reset = devm_reset_control_get_exclusive(dev, "axi");
	if (IS_ERR(res->axi_reset))
		return PTR_ERR(res->axi_reset);

	res->ahb_reset = devm_reset_control_get_exclusive(dev, "ahb");
	if (IS_ERR(res->ahb_reset))
		return PTR_ERR(res->ahb_reset);

	res->por_reset = devm_reset_control_get_exclusive(dev, "por");
	if (IS_ERR(res->por_reset))
		return PTR_ERR(res->por_reset);

	res->phy_reset = devm_reset_control_get_exclusive(dev, "phy");
	return PTR_ERR_OR_ZERO(res->phy_reset);
}

static void qcom_pcie_deinit_2_1_0(struct qcom_pcie *pcie)
{
	struct qcom_pcie_resources_2_1_0 *res = &pcie->res.v2_1_0;

	reset_control_assert(res->pci_reset);
	reset_control_assert(res->axi_reset);
	reset_control_assert(res->ahb_reset);
	reset_control_assert(res->por_reset);
	reset_control_assert(res->pci_reset);
	clk_disable_unprepare(res->iface_clk);
	clk_disable_unprepare(res->core_clk);
	clk_disable_unprepare(res->phy_clk);
	regulator_bulk_disable(ARRAY_SIZE(res->supplies), res->supplies);
}

static int qcom_pcie_init_2_1_0(struct qcom_pcie *pcie)
{
	struct qcom_pcie_resources_2_1_0 *res = &pcie->res.v2_1_0;
	struct dw_pcie *pci = pcie->pci;
	struct device *dev = pci->dev;
	u32 val;
	int ret;

	ret = regulator_bulk_enable(ARRAY_SIZE(res->supplies), res->supplies);
	if (ret < 0) {
		dev_err(dev, "cannot enable regulators\n");
		return ret;
	}

	ret = reset_control_assert(res->ahb_reset);
	if (ret) {
		dev_err(dev, "cannot assert ahb reset\n");
		goto err_assert_ahb;
	}

	ret = clk_prepare_enable(res->iface_clk);
	if (ret) {
		dev_err(dev, "cannot prepare/enable iface clock\n");
		goto err_assert_ahb;
	}

	ret = clk_prepare_enable(res->phy_clk);
	if (ret) {
		dev_err(dev, "cannot prepare/enable phy clock\n");
		goto err_clk_phy;
	}

	ret = clk_prepare_enable(res->core_clk);
	if (ret) {
		dev_err(dev, "cannot prepare/enable core clock\n");
		goto err_clk_core;
	}

	ret = reset_control_deassert(res->ahb_reset);
	if (ret) {
		dev_err(dev, "cannot deassert ahb reset\n");
		goto err_deassert_ahb;
	}

	/* enable PCIe clocks and resets */
	val = readl(pcie->parf + PCIE20_PARF_PHY_CTRL);
	val &= ~BIT(0);
	writel(val, pcie->parf + PCIE20_PARF_PHY_CTRL);

	/* enable external reference clock */
	val = readl(pcie->parf + PCIE20_PARF_PHY_REFCLK);
	val |= BIT(16);
	writel(val, pcie->parf + PCIE20_PARF_PHY_REFCLK);

	ret = reset_control_deassert(res->phy_reset);
	if (ret) {
		dev_err(dev, "cannot deassert phy reset\n");
		return ret;
	}

	ret = reset_control_deassert(res->pci_reset);
	if (ret) {
		dev_err(dev, "cannot deassert pci reset\n");
		return ret;
	}

	ret = reset_control_deassert(res->por_reset);
	if (ret) {
		dev_err(dev, "cannot deassert por reset\n");
		return ret;
	}

	ret = reset_control_deassert(res->axi_reset);
	if (ret) {
		dev_err(dev, "cannot deassert axi reset\n");
		return ret;
	}

	/* wait for clock acquisition */
	usleep_range(1000, 1500);


	/* Set the Max TLP size to 2K, instead of using default of 4K */
	writel(CFG_REMOTE_RD_REQ_BRIDGE_SIZE_2K,
	       pci->dbi_base + PCIE20_AXI_MSTR_RESP_COMP_CTRL0);
	writel(CFG_BRIDGE_SB_INIT,
	       pci->dbi_base + PCIE20_AXI_MSTR_RESP_COMP_CTRL1);

	return 0;

err_deassert_ahb:
	clk_disable_unprepare(res->core_clk);
err_clk_core:
	clk_disable_unprepare(res->phy_clk);
err_clk_phy:
	clk_disable_unprepare(res->iface_clk);
err_assert_ahb:
	regulator_bulk_disable(ARRAY_SIZE(res->supplies), res->supplies);

	return ret;
}

static int qcom_pcie_get_resources_1_0_0(struct qcom_pcie *pcie)
{
	struct qcom_pcie_resources_1_0_0 *res = &pcie->res.v1_0_0;
	struct dw_pcie *pci = pcie->pci;
	struct device *dev = pci->dev;

	res->vdda = devm_regulator_get(dev, "vdda");
	if (IS_ERR(res->vdda))
		return PTR_ERR(res->vdda);

	res->iface = devm_clk_get(dev, "iface");
	if (IS_ERR(res->iface))
		return PTR_ERR(res->iface);

	res->aux = devm_clk_get(dev, "aux");
	if (IS_ERR(res->aux))
		return PTR_ERR(res->aux);

	res->master_bus = devm_clk_get(dev, "master_bus");
	if (IS_ERR(res->master_bus))
		return PTR_ERR(res->master_bus);

	res->slave_bus = devm_clk_get(dev, "slave_bus");
	if (IS_ERR(res->slave_bus))
		return PTR_ERR(res->slave_bus);

	res->core = devm_reset_control_get_exclusive(dev, "core");
	return PTR_ERR_OR_ZERO(res->core);
}

static void qcom_pcie_deinit_1_0_0(struct qcom_pcie *pcie)
{
	struct qcom_pcie_resources_1_0_0 *res = &pcie->res.v1_0_0;

	reset_control_assert(res->core);
	clk_disable_unprepare(res->slave_bus);
	clk_disable_unprepare(res->master_bus);
	clk_disable_unprepare(res->iface);
	clk_disable_unprepare(res->aux);
	regulator_disable(res->vdda);
}

static int qcom_pcie_init_1_0_0(struct qcom_pcie *pcie)
{
	struct qcom_pcie_resources_1_0_0 *res = &pcie->res.v1_0_0;
	struct dw_pcie *pci = pcie->pci;
	struct device *dev = pci->dev;
	int ret;

	ret = reset_control_deassert(res->core);
	if (ret) {
		dev_err(dev, "cannot deassert core reset\n");
		return ret;
	}

	ret = clk_prepare_enable(res->aux);
	if (ret) {
		dev_err(dev, "cannot prepare/enable aux clock\n");
		goto err_res;
	}

	ret = clk_prepare_enable(res->iface);
	if (ret) {
		dev_err(dev, "cannot prepare/enable iface clock\n");
		goto err_aux;
	}

	ret = clk_prepare_enable(res->master_bus);
	if (ret) {
		dev_err(dev, "cannot prepare/enable master_bus clock\n");
		goto err_iface;
	}

	ret = clk_prepare_enable(res->slave_bus);
	if (ret) {
		dev_err(dev, "cannot prepare/enable slave_bus clock\n");
		goto err_master;
	}

	ret = regulator_enable(res->vdda);
	if (ret) {
		dev_err(dev, "cannot enable vdda regulator\n");
		goto err_slave;
	}

	/* change DBI base address */
	writel(0, pcie->parf + PCIE20_PARF_DBI_BASE_ADDR);

	if (IS_ENABLED(CONFIG_PCI_MSI)) {
		u32 val = readl(pcie->parf + PCIE20_PARF_AXI_MSTR_WR_ADDR_HALT);

		val |= BIT(31);
		writel(val, pcie->parf + PCIE20_PARF_AXI_MSTR_WR_ADDR_HALT);
	}

	return 0;
err_slave:
	clk_disable_unprepare(res->slave_bus);
err_master:
	clk_disable_unprepare(res->master_bus);
err_iface:
	clk_disable_unprepare(res->iface);
err_aux:
	clk_disable_unprepare(res->aux);
err_res:
	reset_control_assert(res->core);

	return ret;
}

static void qcom_pcie_2_3_2_ltssm_enable(struct qcom_pcie *pcie)
{
	u32 val;

	/* enable link training */
	val = readl(pcie->parf + PCIE20_PARF_LTSSM);
	val |= BIT(8);
	writel(val, pcie->parf + PCIE20_PARF_LTSSM);
}

static int qcom_pcie_get_resources_2_3_2(struct qcom_pcie *pcie)
{
	struct qcom_pcie_resources_2_3_2 *res = &pcie->res.v2_3_2;
	struct dw_pcie *pci = pcie->pci;
	struct device *dev = pci->dev;
	int ret;

	res->supplies[0].supply = "vdda";
	res->supplies[1].supply = "vddpe-3v3";
	ret = devm_regulator_bulk_get(dev, ARRAY_SIZE(res->supplies),
				      res->supplies);
	if (ret)
		return ret;

	res->aux_clk = devm_clk_get(dev, "aux");
	if (IS_ERR(res->aux_clk))
		return PTR_ERR(res->aux_clk);

	res->cfg_clk = devm_clk_get(dev, "cfg");
	if (IS_ERR(res->cfg_clk))
		return PTR_ERR(res->cfg_clk);

	res->master_clk = devm_clk_get(dev, "bus_master");
	if (IS_ERR(res->master_clk))
		return PTR_ERR(res->master_clk);

	res->slave_clk = devm_clk_get(dev, "bus_slave");
	if (IS_ERR(res->slave_clk))
		return PTR_ERR(res->slave_clk);

	res->pipe_clk = devm_clk_get(dev, "pipe");
	return PTR_ERR_OR_ZERO(res->pipe_clk);
}

static void qcom_pcie_deinit_2_3_2(struct qcom_pcie *pcie)
{
	struct qcom_pcie_resources_2_3_2 *res = &pcie->res.v2_3_2;

	clk_disable_unprepare(res->slave_clk);
	clk_disable_unprepare(res->master_clk);
	clk_disable_unprepare(res->cfg_clk);
	clk_disable_unprepare(res->aux_clk);

	regulator_bulk_disable(ARRAY_SIZE(res->supplies), res->supplies);
}

static void qcom_pcie_post_deinit_2_3_2(struct qcom_pcie *pcie)
{
	struct qcom_pcie_resources_2_3_2 *res = &pcie->res.v2_3_2;

	clk_disable_unprepare(res->pipe_clk);
}

static int qcom_pcie_init_2_3_2(struct qcom_pcie *pcie)
{
	struct qcom_pcie_resources_2_3_2 *res = &pcie->res.v2_3_2;
	struct dw_pcie *pci = pcie->pci;
	struct device *dev = pci->dev;
	u32 val;
	int ret;

	ret = regulator_bulk_enable(ARRAY_SIZE(res->supplies), res->supplies);
	if (ret < 0) {
		dev_err(dev, "cannot enable regulators\n");
		return ret;
	}

	ret = clk_prepare_enable(res->aux_clk);
	if (ret) {
		dev_err(dev, "cannot prepare/enable aux clock\n");
		goto err_aux_clk;
	}

	ret = clk_prepare_enable(res->cfg_clk);
	if (ret) {
		dev_err(dev, "cannot prepare/enable cfg clock\n");
		goto err_cfg_clk;
	}

	ret = clk_prepare_enable(res->master_clk);
	if (ret) {
		dev_err(dev, "cannot prepare/enable master clock\n");
		goto err_master_clk;
	}

	ret = clk_prepare_enable(res->slave_clk);
	if (ret) {
		dev_err(dev, "cannot prepare/enable slave clock\n");
		goto err_slave_clk;
	}

	/* enable PCIe clocks and resets */
	val = readl(pcie->parf + PCIE20_PARF_PHY_CTRL);
	val &= ~BIT(0);
	writel(val, pcie->parf + PCIE20_PARF_PHY_CTRL);

	/* change DBI base address */
	writel(0, pcie->parf + PCIE20_PARF_DBI_BASE_ADDR);

	/* MAC PHY_POWERDOWN MUX DISABLE  */
	val = readl(pcie->parf + PCIE20_PARF_SYS_CTRL);
	val &= ~BIT(29);
	writel(val, pcie->parf + PCIE20_PARF_SYS_CTRL);

	val = readl(pcie->parf + PCIE20_PARF_MHI_CLOCK_RESET_CTRL);
	val |= BIT(4);
	writel(val, pcie->parf + PCIE20_PARF_MHI_CLOCK_RESET_CTRL);

	val = readl(pcie->parf + PCIE20_PARF_AXI_MSTR_WR_ADDR_HALT_V2);
	val |= BIT(31);
	writel(val, pcie->parf + PCIE20_PARF_AXI_MSTR_WR_ADDR_HALT_V2);

	return 0;

err_slave_clk:
	clk_disable_unprepare(res->master_clk);
err_master_clk:
	clk_disable_unprepare(res->cfg_clk);
err_cfg_clk:
	clk_disable_unprepare(res->aux_clk);

err_aux_clk:
	regulator_bulk_disable(ARRAY_SIZE(res->supplies), res->supplies);

	return ret;
}

static int qcom_pcie_post_init_2_3_2(struct qcom_pcie *pcie)
{
	struct qcom_pcie_resources_2_3_2 *res = &pcie->res.v2_3_2;
	struct dw_pcie *pci = pcie->pci;
	struct device *dev = pci->dev;
	int ret;

	ret = clk_prepare_enable(res->pipe_clk);
	if (ret) {
		dev_err(dev, "cannot prepare/enable pipe clock\n");
		return ret;
	}

	return 0;
}

static int qcom_pcie_get_resources_2_4_0(struct qcom_pcie *pcie)
{
	struct qcom_pcie_resources_2_4_0 *res = &pcie->res.v2_4_0;
	struct dw_pcie *pci = pcie->pci;
	struct device *dev = pci->dev;

	res->aux_clk = devm_clk_get(dev, "aux");
	if (IS_ERR(res->aux_clk))
		return PTR_ERR(res->aux_clk);

	res->master_clk = devm_clk_get(dev, "master_bus");
	if (IS_ERR(res->master_clk))
		return PTR_ERR(res->master_clk);

	res->slave_clk = devm_clk_get(dev, "slave_bus");
	if (IS_ERR(res->slave_clk))
		return PTR_ERR(res->slave_clk);

	res->axi_m_reset = devm_reset_control_get_exclusive(dev, "axi_m");
	if (IS_ERR(res->axi_m_reset))
		return PTR_ERR(res->axi_m_reset);

	res->axi_s_reset = devm_reset_control_get_exclusive(dev, "axi_s");
	if (IS_ERR(res->axi_s_reset))
		return PTR_ERR(res->axi_s_reset);

	res->pipe_reset = devm_reset_control_get_exclusive(dev, "pipe");
	if (IS_ERR(res->pipe_reset))
		return PTR_ERR(res->pipe_reset);

	res->axi_m_vmid_reset = devm_reset_control_get_exclusive(dev,
								 "axi_m_vmid");
	if (IS_ERR(res->axi_m_vmid_reset))
		return PTR_ERR(res->axi_m_vmid_reset);

	res->axi_s_xpu_reset = devm_reset_control_get_exclusive(dev,
								"axi_s_xpu");
	if (IS_ERR(res->axi_s_xpu_reset))
		return PTR_ERR(res->axi_s_xpu_reset);

	res->parf_reset = devm_reset_control_get_exclusive(dev, "parf");
	if (IS_ERR(res->parf_reset))
		return PTR_ERR(res->parf_reset);

	res->phy_reset = devm_reset_control_get_exclusive(dev, "phy");
	if (IS_ERR(res->phy_reset))
		return PTR_ERR(res->phy_reset);

	res->axi_m_sticky_reset = devm_reset_control_get_exclusive(dev,
								   "axi_m_sticky");
	if (IS_ERR(res->axi_m_sticky_reset))
		return PTR_ERR(res->axi_m_sticky_reset);

	res->pipe_sticky_reset = devm_reset_control_get_exclusive(dev,
								  "pipe_sticky");
	if (IS_ERR(res->pipe_sticky_reset))
		return PTR_ERR(res->pipe_sticky_reset);

	res->pwr_reset = devm_reset_control_get_exclusive(dev, "pwr");
	if (IS_ERR(res->pwr_reset))
		return PTR_ERR(res->pwr_reset);

	res->ahb_reset = devm_reset_control_get_exclusive(dev, "ahb");
	if (IS_ERR(res->ahb_reset))
		return PTR_ERR(res->ahb_reset);

	res->phy_ahb_reset = devm_reset_control_get_exclusive(dev, "phy_ahb");
	if (IS_ERR(res->phy_ahb_reset))
		return PTR_ERR(res->phy_ahb_reset);

	return 0;
}

static void qcom_pcie_deinit_2_4_0(struct qcom_pcie *pcie)
{
	struct qcom_pcie_resources_2_4_0 *res = &pcie->res.v2_4_0;

	reset_control_assert(res->axi_m_reset);
	reset_control_assert(res->axi_s_reset);
	reset_control_assert(res->pipe_reset);
	reset_control_assert(res->pipe_sticky_reset);
	reset_control_assert(res->phy_reset);
	reset_control_assert(res->phy_ahb_reset);
	reset_control_assert(res->axi_m_sticky_reset);
	reset_control_assert(res->pwr_reset);
	reset_control_assert(res->ahb_reset);
	clk_disable_unprepare(res->aux_clk);
	clk_disable_unprepare(res->master_clk);
	clk_disable_unprepare(res->slave_clk);
}

static int qcom_pcie_init_2_4_0(struct qcom_pcie *pcie)
{
	struct qcom_pcie_resources_2_4_0 *res = &pcie->res.v2_4_0;
	struct dw_pcie *pci = pcie->pci;
	struct device *dev = pci->dev;
	u32 val;
	int ret;

	ret = reset_control_assert(res->axi_m_reset);
	if (ret) {
		dev_err(dev, "cannot assert axi master reset\n");
		return ret;
	}

	ret = reset_control_assert(res->axi_s_reset);
	if (ret) {
		dev_err(dev, "cannot assert axi slave reset\n");
		return ret;
	}

	usleep_range(10000, 12000);

	ret = reset_control_assert(res->pipe_reset);
	if (ret) {
		dev_err(dev, "cannot assert pipe reset\n");
		return ret;
	}

	ret = reset_control_assert(res->pipe_sticky_reset);
	if (ret) {
		dev_err(dev, "cannot assert pipe sticky reset\n");
		return ret;
	}

	ret = reset_control_assert(res->phy_reset);
	if (ret) {
		dev_err(dev, "cannot assert phy reset\n");
		return ret;
	}

	ret = reset_control_assert(res->phy_ahb_reset);
	if (ret) {
		dev_err(dev, "cannot assert phy ahb reset\n");
		return ret;
	}

	usleep_range(10000, 12000);

	ret = reset_control_assert(res->axi_m_sticky_reset);
	if (ret) {
		dev_err(dev, "cannot assert axi master sticky reset\n");
		return ret;
	}

	ret = reset_control_assert(res->pwr_reset);
	if (ret) {
		dev_err(dev, "cannot assert power reset\n");
		return ret;
	}

	ret = reset_control_assert(res->ahb_reset);
	if (ret) {
		dev_err(dev, "cannot assert ahb reset\n");
		return ret;
	}

	usleep_range(10000, 12000);

	ret = reset_control_deassert(res->phy_ahb_reset);
	if (ret) {
		dev_err(dev, "cannot deassert phy ahb reset\n");
		return ret;
	}

	ret = reset_control_deassert(res->phy_reset);
	if (ret) {
		dev_err(dev, "cannot deassert phy reset\n");
		goto err_rst_phy;
	}

	ret = reset_control_deassert(res->pipe_reset);
	if (ret) {
		dev_err(dev, "cannot deassert pipe reset\n");
		goto err_rst_pipe;
	}

	ret = reset_control_deassert(res->pipe_sticky_reset);
	if (ret) {
		dev_err(dev, "cannot deassert pipe sticky reset\n");
		goto err_rst_pipe_sticky;
	}

	usleep_range(10000, 12000);

	ret = reset_control_deassert(res->axi_m_reset);
	if (ret) {
		dev_err(dev, "cannot deassert axi master reset\n");
		goto err_rst_axi_m;
	}

	ret = reset_control_deassert(res->axi_m_sticky_reset);
	if (ret) {
		dev_err(dev, "cannot deassert axi master sticky reset\n");
		goto err_rst_axi_m_sticky;
	}

	ret = reset_control_deassert(res->axi_s_reset);
	if (ret) {
		dev_err(dev, "cannot deassert axi slave reset\n");
		goto err_rst_axi_s;
	}

	ret = reset_control_deassert(res->pwr_reset);
	if (ret) {
		dev_err(dev, "cannot deassert power reset\n");
		goto err_rst_pwr;
	}

	ret = reset_control_deassert(res->ahb_reset);
	if (ret) {
		dev_err(dev, "cannot deassert ahb reset\n");
		goto err_rst_ahb;
	}

	usleep_range(10000, 12000);

	ret = clk_prepare_enable(res->aux_clk);
	if (ret) {
		dev_err(dev, "cannot prepare/enable iface clock\n");
		goto err_clk_aux;
	}

	ret = clk_prepare_enable(res->master_clk);
	if (ret) {
		dev_err(dev, "cannot prepare/enable core clock\n");
		goto err_clk_axi_m;
	}

	ret = clk_prepare_enable(res->slave_clk);
	if (ret) {
		dev_err(dev, "cannot prepare/enable phy clock\n");
		goto err_clk_axi_s;
	}

	/* enable PCIe clocks and resets */
	val = readl(pcie->parf + PCIE20_PARF_PHY_CTRL);
	val &= ~BIT(0);
	writel(val, pcie->parf + PCIE20_PARF_PHY_CTRL);

	/* change DBI base address */
	writel(0, pcie->parf + PCIE20_PARF_DBI_BASE_ADDR);

	/* MAC PHY_POWERDOWN MUX DISABLE  */
	val = readl(pcie->parf + PCIE20_PARF_SYS_CTRL);
	val &= ~BIT(29);
	writel(val, pcie->parf + PCIE20_PARF_SYS_CTRL);

	val = readl(pcie->parf + PCIE20_PARF_MHI_CLOCK_RESET_CTRL);
	val |= BIT(4);
	writel(val, pcie->parf + PCIE20_PARF_MHI_CLOCK_RESET_CTRL);

	val = readl(pcie->parf + PCIE20_PARF_AXI_MSTR_WR_ADDR_HALT_V2);
	val |= BIT(31);
	writel(val, pcie->parf + PCIE20_PARF_AXI_MSTR_WR_ADDR_HALT_V2);

	return 0;

err_clk_axi_s:
	clk_disable_unprepare(res->master_clk);
err_clk_axi_m:
	clk_disable_unprepare(res->aux_clk);
err_clk_aux:
	reset_control_assert(res->ahb_reset);
err_rst_ahb:
	reset_control_assert(res->pwr_reset);
err_rst_pwr:
	reset_control_assert(res->axi_s_reset);
err_rst_axi_s:
	reset_control_assert(res->axi_m_sticky_reset);
err_rst_axi_m_sticky:
	reset_control_assert(res->axi_m_reset);
err_rst_axi_m:
	reset_control_assert(res->pipe_sticky_reset);
err_rst_pipe_sticky:
	reset_control_assert(res->pipe_reset);
err_rst_pipe:
	reset_control_assert(res->phy_reset);
err_rst_phy:
	reset_control_assert(res->phy_ahb_reset);
	return ret;
}

static int qcom_pcie_get_resources_2_3_3(struct qcom_pcie *pcie)
{
	struct qcom_pcie_resources_2_3_3 *res = &pcie->res.v2_3_3;
	struct dw_pcie *pci = pcie->pci;
	struct device *dev = pci->dev;
	int i;
	const char *rst_names[] = { "axi_m", "axi_s", "pipe",
				    "axi_m_sticky", "sticky",
				    "ahb", "sleep", };

	res->iface = devm_clk_get(dev, "iface");
	if (IS_ERR(res->iface))
		return PTR_ERR(res->iface);

	res->axi_m_clk = devm_clk_get(dev, "axi_m");
	if (IS_ERR(res->axi_m_clk))
		return PTR_ERR(res->axi_m_clk);

	res->axi_s_clk = devm_clk_get(dev, "axi_s");
	if (IS_ERR(res->axi_s_clk))
		return PTR_ERR(res->axi_s_clk);

	res->ahb_clk = devm_clk_get(dev, "ahb");
	if (IS_ERR(res->ahb_clk))
		return PTR_ERR(res->ahb_clk);

	res->aux_clk = devm_clk_get(dev, "aux");
	if (IS_ERR(res->aux_clk))
		return PTR_ERR(res->aux_clk);

	for (i = 0; i < ARRAY_SIZE(rst_names); i++) {
		res->rst[i] = devm_reset_control_get(dev, rst_names[i]);
		if (IS_ERR(res->rst[i]))
			return PTR_ERR(res->rst[i]);
	}

	return 0;
}

static void qcom_pcie_deinit_2_3_3(struct qcom_pcie *pcie)
{
	struct qcom_pcie_resources_2_3_3 *res = &pcie->res.v2_3_3;

	clk_disable_unprepare(res->iface);
	clk_disable_unprepare(res->axi_m_clk);
	clk_disable_unprepare(res->axi_s_clk);
	clk_disable_unprepare(res->ahb_clk);
	clk_disable_unprepare(res->aux_clk);
}

static int qcom_pcie_init_2_3_3(struct qcom_pcie *pcie)
{
	struct qcom_pcie_resources_2_3_3 *res = &pcie->res.v2_3_3;
	struct dw_pcie *pci = pcie->pci;
	struct device *dev = pci->dev;
	int i, ret;
	u32 val;

	for (i = 0; i < ARRAY_SIZE(res->rst); i++) {
		ret = reset_control_assert(res->rst[i]);
		if (ret) {
			dev_err(dev, "reset #%d assert failed (%d)\n", i, ret);
			return ret;
		}
	}

	usleep_range(2000, 2500);

	for (i = 0; i < ARRAY_SIZE(res->rst); i++) {
		ret = reset_control_deassert(res->rst[i]);
		if (ret) {
			dev_err(dev, "reset #%d deassert failed (%d)\n", i,
				ret);
			return ret;
		}
	}

	/*
	 * Don't have a way to see if the reset has completed.
	 * Wait for some time.
	 */
	usleep_range(2000, 2500);

	ret = clk_prepare_enable(res->iface);
	if (ret) {
		dev_err(dev, "cannot prepare/enable core clock\n");
		goto err_clk_iface;
	}

	ret = clk_prepare_enable(res->axi_m_clk);
	if (ret) {
		dev_err(dev, "cannot prepare/enable core clock\n");
		goto err_clk_axi_m;
	}

	ret = clk_prepare_enable(res->axi_s_clk);
	if (ret) {
		dev_err(dev, "cannot prepare/enable axi slave clock\n");
		goto err_clk_axi_s;
	}

	ret = clk_prepare_enable(res->ahb_clk);
	if (ret) {
		dev_err(dev, "cannot prepare/enable ahb clock\n");
		goto err_clk_ahb;
	}

	ret = clk_prepare_enable(res->aux_clk);
	if (ret) {
		dev_err(dev, "cannot prepare/enable aux clock\n");
		goto err_clk_aux;
	}

	writel(SLV_ADDR_SPACE_SZ,
		pcie->parf + PCIE20_v3_PARF_SLV_ADDR_SPACE_SIZE);

	val = readl(pcie->parf + PCIE20_PARF_PHY_CTRL);
	val &= ~BIT(0);
	writel(val, pcie->parf + PCIE20_PARF_PHY_CTRL);

	writel(0, pcie->parf + PCIE20_PARF_DBI_BASE_ADDR);

	writel(MST_WAKEUP_EN | SLV_WAKEUP_EN | MSTR_ACLK_CGC_DIS
		| SLV_ACLK_CGC_DIS | CORE_CLK_CGC_DIS |
		AUX_PWR_DET | L23_CLK_RMV_DIS | L1_CLK_RMV_DIS,
		pcie->parf + PCIE20_PARF_SYS_CTRL);
	writel(0, pcie->parf + PCIE20_PARF_Q2A_FLUSH);

	writel(CMD_BME_VAL, pci->dbi_base + PCIE20_COMMAND_STATUS);
	writel(DBI_RO_WR_EN, pci->dbi_base + PCIE20_MISC_CONTROL_1_REG);
	writel(PCIE_CAP_LINK1_VAL, pci->dbi_base + PCIE20_CAP_LINK_1);

	val = readl(pci->dbi_base + PCIE20_CAP_LINK_CAPABILITIES);
	val &= ~PCIE20_CAP_ACTIVE_STATE_LINK_PM_SUPPORT;
	writel(val, pci->dbi_base + PCIE20_CAP_LINK_CAPABILITIES);

	writel(PCIE_CAP_CPL_TIMEOUT_DISABLE, pci->dbi_base +
		PCIE20_DEVICE_CONTROL2_STATUS2);

	return 0;

err_clk_aux:
	clk_disable_unprepare(res->ahb_clk);
err_clk_ahb:
	clk_disable_unprepare(res->axi_s_clk);
err_clk_axi_s:
	clk_disable_unprepare(res->axi_m_clk);
err_clk_axi_m:
	clk_disable_unprepare(res->iface);
err_clk_iface:
	/*
	 * Not checking for failure, will anyway return
	 * the original failure in 'ret'.
	 */
	for (i = 0; i < ARRAY_SIZE(res->rst); i++)
		reset_control_assert(res->rst[i]);

	return ret;
}

static int qcom_pcie_link_up(struct dw_pcie *pci)
{
	u16 val = readw(pci->dbi_base + PCIE20_CAP + PCI_EXP_LNKSTA);

	return !!(val & PCI_EXP_LNKSTA_DLLLA);
}

static int qcom_pcie_host_init(struct pcie_port *pp)
{
	struct dw_pcie *pci = to_dw_pcie_from_pp(pp);
	struct qcom_pcie *pcie = to_qcom_pcie(pci);
	int ret;

	qcom_ep_reset_assert(pcie);

	ret = pcie->ops->init(pcie);
	if (ret)
		return ret;

	ret = phy_power_on(pcie->phy);
	if (ret)
		goto err_deinit;

	if (pcie->ops->post_init) {
		ret = pcie->ops->post_init(pcie);
		if (ret)
			goto err_disable_phy;
	}

	dw_pcie_setup_rc(pp);

	if (IS_ENABLED(CONFIG_PCI_MSI))
		dw_pcie_msi_init(pp);

	qcom_ep_reset_deassert(pcie);

	ret = qcom_pcie_establish_link(pcie);
	if (ret)
		goto err;

	return 0;
err:
	qcom_ep_reset_assert(pcie);
	if (pcie->ops->post_deinit)
		pcie->ops->post_deinit(pcie);
err_disable_phy:
	phy_power_off(pcie->phy);
err_deinit:
	pcie->ops->deinit(pcie);

	return ret;
}

static int qcom_pcie_rd_own_conf(struct pcie_port *pp, int where, int size,
				 u32 *val)
{
	struct dw_pcie *pci = to_dw_pcie_from_pp(pp);

	/* the device class is not reported correctly from the register */
	if (where == PCI_CLASS_REVISION && size == 4) {
		*val = readl(pci->dbi_base + PCI_CLASS_REVISION);
		*val &= 0xff;	/* keep revision id */
		*val |= PCI_CLASS_BRIDGE_PCI << 16;
		return PCIBIOS_SUCCESSFUL;
	}

	return dw_pcie_read(pci->dbi_base + where, size, val);
}

static const struct dw_pcie_host_ops qcom_pcie_dw_ops = {
	.host_init = qcom_pcie_host_init,
	.rd_own_conf = qcom_pcie_rd_own_conf,
};

/* Qcom IP rev.: 2.1.0	Synopsys IP rev.: 4.01a */
static const struct qcom_pcie_ops ops_2_1_0 = {
	.get_resources = qcom_pcie_get_resources_2_1_0,
	.init = qcom_pcie_init_2_1_0,
	.deinit = qcom_pcie_deinit_2_1_0,
	.ltssm_enable = qcom_pcie_2_1_0_ltssm_enable,
};

/* Qcom IP rev.: 1.0.0	Synopsys IP rev.: 4.11a */
static const struct qcom_pcie_ops ops_1_0_0 = {
	.get_resources = qcom_pcie_get_resources_1_0_0,
	.init = qcom_pcie_init_1_0_0,
	.deinit = qcom_pcie_deinit_1_0_0,
	.ltssm_enable = qcom_pcie_2_1_0_ltssm_enable,
};

/* Qcom IP rev.: 2.3.2	Synopsys IP rev.: 4.21a */
static const struct qcom_pcie_ops ops_2_3_2 = {
	.get_resources = qcom_pcie_get_resources_2_3_2,
	.init = qcom_pcie_init_2_3_2,
	.post_init = qcom_pcie_post_init_2_3_2,
	.deinit = qcom_pcie_deinit_2_3_2,
	.post_deinit = qcom_pcie_post_deinit_2_3_2,
	.ltssm_enable = qcom_pcie_2_3_2_ltssm_enable,
};

/* Qcom IP rev.: 2.4.0	Synopsys IP rev.: 4.20a */
static const struct qcom_pcie_ops ops_2_4_0 = {
	.get_resources = qcom_pcie_get_resources_2_4_0,
	.init = qcom_pcie_init_2_4_0,
	.deinit = qcom_pcie_deinit_2_4_0,
	.ltssm_enable = qcom_pcie_2_3_2_ltssm_enable,
};

/* Qcom IP rev.: 2.3.3	Synopsys IP rev.: 4.30a */
static const struct qcom_pcie_ops ops_2_3_3 = {
	.get_resources = qcom_pcie_get_resources_2_3_3,
	.init = qcom_pcie_init_2_3_3,
	.deinit = qcom_pcie_deinit_2_3_3,
	.ltssm_enable = qcom_pcie_2_3_2_ltssm_enable,
};

static const struct dw_pcie_ops dw_pcie_ops = {
	.link_up = qcom_pcie_link_up,
};

static int qcom_pcie_probe(struct platform_device *pdev)
{
	struct device *dev = &pdev->dev;
	struct resource *res;
	struct pcie_port *pp;
	struct dw_pcie *pci;
	struct qcom_pcie *pcie;
	int ret;

	pcie = devm_kzalloc(dev, sizeof(*pcie), GFP_KERNEL);
	if (!pcie)
		return -ENOMEM;

	pci = devm_kzalloc(dev, sizeof(*pci), GFP_KERNEL);
	if (!pci)
		return -ENOMEM;

	pm_runtime_enable(dev);
	ret = pm_runtime_get_sync(dev);
	if (ret < 0) {
		pm_runtime_disable(dev);
		return ret;
	}

	pci->dev = dev;
	pci->ops = &dw_pcie_ops;
	pp = &pci->pp;

	pcie->pci = pci;

	pcie->ops = of_device_get_match_data(dev);

	pcie->reset = devm_gpiod_get_optional(dev, "perst", GPIOD_OUT_HIGH);
	if (IS_ERR(pcie->reset)) {
		ret = PTR_ERR(pcie->reset);
		goto err_pm_runtime_put;
	}

	res = platform_get_resource_byname(pdev, IORESOURCE_MEM, "parf");
	pcie->parf = devm_ioremap_resource(dev, res);
	if (IS_ERR(pcie->parf)) {
		ret = PTR_ERR(pcie->parf);
		goto err_pm_runtime_put;
	}

	res = platform_get_resource_byname(pdev, IORESOURCE_MEM, "dbi");
	pci->dbi_base = devm_pci_remap_cfg_resource(dev, res);
	if (IS_ERR(pci->dbi_base)) {
		ret = PTR_ERR(pci->dbi_base);
		goto err_pm_runtime_put;
	}

	res = platform_get_resource_byname(pdev, IORESOURCE_MEM, "elbi");
	pcie->elbi = devm_ioremap_resource(dev, res);
	if (IS_ERR(pcie->elbi)) {
		ret = PTR_ERR(pcie->elbi);
		goto err_pm_runtime_put;
	}
 

	pcie->phy = devm_phy_optional_get(dev, "pciephy");
	if (IS_ERR(pcie->phy)) {
		ret = PTR_ERR(pcie->phy);
		goto err_pm_runtime_put;
	}

	ret = pcie->ops->get_resources(pcie);
	if (ret)
		goto err_pm_runtime_put;

	pp->root_bus_nr = -1;
	pp->ops = &qcom_pcie_dw_ops;

	if (IS_ENABLED(CONFIG_PCI_MSI)) {
		pp->msi_irq = platform_get_irq_byname(pdev, "msi");
		if (pp->msi_irq < 0) {
			ret = pp->msi_irq;
			goto err_pm_runtime_put;
		}

		ret = devm_request_irq(dev, pp->msi_irq,
				       qcom_pcie_msi_irq_handler,
				       IRQF_SHARED | IRQF_NO_THREAD,
				       "qcom-pcie-msi", pp);
		if (ret) {
			dev_err(dev, "cannot request msi irq\n");
			goto err_pm_runtime_put;
		}
	}

	ret = phy_init(pcie->phy);
	if (ret) {
		pm_runtime_disable(&pdev->dev);
		goto err_pm_runtime_put;
	}

	platform_set_drvdata(pdev, pcie);

	ret = dw_pcie_host_init(pp);
	if (ret) {
		dev_err(dev, "cannot initialize host\n");
		pm_runtime_disable(&pdev->dev);
		goto err_pm_runtime_put;
	}

	return 0;

err_pm_runtime_put:
	pm_runtime_put(dev);
	pm_runtime_disable(dev);

	return ret;
}

static const struct of_device_id qcom_pcie_match[] = {
	{ .compatible = "qcom,pcie-apq8084", .data = &ops_1_0_0 },
	{ .compatible = "qcom,pcie-ipq8064", .data = &ops_2_1_0 },
	{ .compatible = "qcom,pcie-apq8064", .data = &ops_2_1_0 },
	{ .compatible = "qcom,pcie-msm8996", .data = &ops_2_3_2 },
	{ .compatible = "qcom,pcie-ipq8074", .data = &ops_2_3_3 },
	{ .compatible = "qcom,pcie-ipq4019", .data = &ops_2_4_0 },
	{ }
};

static struct platform_driver qcom_pcie_driver = {
	.probe = qcom_pcie_probe,
	.driver = {
		.name = "qcom-pcie",
		.suppress_bind_attrs = true,
		.of_match_table = qcom_pcie_match,
	},
};
builtin_platform_driver(qcom_pcie_driver);<|MERGE_RESOLUTION|>--- conflicted
+++ resolved
@@ -186,13 +186,9 @@
 
 static void qcom_ep_reset_deassert(struct qcom_pcie *pcie)
 {
-<<<<<<< HEAD
-	gpiod_set_value_cansleep(pcie->reset, 0);
-=======
 	/* Ensure that PERST has been asserted for at least 100 ms */
 	msleep(100);
-	gpiod_set_value(pcie->reset, 0);
->>>>>>> 396e4a07
+	gpiod_set_value_cansleep(pcie->reset, 0);
 	usleep_range(PERST_DELAY_US, PERST_DELAY_US + 500);
 }
 
