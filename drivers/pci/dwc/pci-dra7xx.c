--- conflicted
+++ resolved
@@ -269,16 +269,11 @@
 	case INTB:
 	case INTC:
 	case INTD:
-<<<<<<< HEAD
 		for_each_set_bit(bit, &reg, PCI_NUM_INTX) {
 			virq = irq_find_mapping(dra7xx->irq_domain, bit);
 			if (virq)
 				generic_handle_irq(virq);
 		}
-=======
-		generic_handle_irq(irq_find_mapping(dra7xx->irq_domain,
-						    ffs(reg)));
->>>>>>> 24a9fd45
 		break;
 	}
 
