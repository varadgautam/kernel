/*
 * Standard Hot Plug Controller Driver
 *
 * Copyright (C) 1995,2001 Compaq Computer Corporation
 * Copyright (C) 2001 Greg Kroah-Hartman (greg@kroah.com)
 * Copyright (C) 2001 IBM Corp.
 * Copyright (C) 2003-2004 Intel Corporation
 *
 * All rights reserved.
 *
 * This program is free software; you can redistribute it and/or modify
 * it under the terms of the GNU General Public License as published by
 * the Free Software Foundation; either version 2 of the License, or (at
 * your option) any later version.
 *
 * This program is distributed in the hope that it will be useful, but
 * WITHOUT ANY WARRANTY; without even the implied warranty of
 * MERCHANTABILITY OR FITNESS FOR A PARTICULAR PURPOSE, GOOD TITLE or
 * NON INFRINGEMENT.  See the GNU General Public License for more
 * details.
 *
 * You should have received a copy of the GNU General Public License
 * along with this program; if not, write to the Free Software
 * Foundation, Inc., 675 Mass Ave, Cambridge, MA 02139, USA.
 *
 * Send feedback to <greg@kroah.com>, <kristen.c.accardi@intel.com>
 *
 */

#include <linux/module.h>
#include <linux/moduleparam.h>
#include <linux/kernel.h>
#include <linux/types.h>
#include <linux/pci.h>
#include <linux/workqueue.h>
#include "shpchp.h"

/* Global variables */
int shpchp_debug;
int shpchp_poll_mode;
int shpchp_poll_time;
struct workqueue_struct *shpchp_wq;

#define DRIVER_VERSION	"0.4"
#define DRIVER_AUTHOR	"Dan Zink <dan.zink@compaq.com>, Greg Kroah-Hartman <greg@kroah.com>, Dely Sy <dely.l.sy@intel.com>"
#define DRIVER_DESC	"Standard Hot Plug PCI Controller Driver"

MODULE_AUTHOR(DRIVER_AUTHOR);
MODULE_DESCRIPTION(DRIVER_DESC);
MODULE_LICENSE("GPL");

module_param(shpchp_debug, bool, 0644);
module_param(shpchp_poll_mode, bool, 0644);
module_param(shpchp_poll_time, int, 0644);
MODULE_PARM_DESC(shpchp_debug, "Debugging mode enabled or not");
MODULE_PARM_DESC(shpchp_poll_mode, "Using polling mechanism for hot-plug events or not");
MODULE_PARM_DESC(shpchp_poll_time, "Polling mechanism frequency, in seconds");

#define SHPC_MODULE_NAME "shpchp"

static int set_attention_status (struct hotplug_slot *slot, u8 value);
static int enable_slot		(struct hotplug_slot *slot);
static int disable_slot		(struct hotplug_slot *slot);
static int get_power_status	(struct hotplug_slot *slot, u8 *value);
static int get_attention_status	(struct hotplug_slot *slot, u8 *value);
static int get_latch_status	(struct hotplug_slot *slot, u8 *value);
static int get_adapter_status	(struct hotplug_slot *slot, u8 *value);
static int get_max_bus_speed	(struct hotplug_slot *slot, enum pci_bus_speed *value);
static int get_cur_bus_speed	(struct hotplug_slot *slot, enum pci_bus_speed *value);

static struct hotplug_slot_ops shpchp_hotplug_slot_ops = {
	.owner =		THIS_MODULE,
	.set_attention_status =	set_attention_status,
	.enable_slot =		enable_slot,
	.disable_slot =		disable_slot,
	.get_power_status =	get_power_status,
	.get_attention_status =	get_attention_status,
	.get_latch_status =	get_latch_status,
	.get_adapter_status =	get_adapter_status,
	.get_max_bus_speed =	get_max_bus_speed,
	.get_cur_bus_speed =	get_cur_bus_speed,
};

/**
 * release_slot - free up the memory used by a slot
 * @hotplug_slot: slot to free
 */
static void release_slot(struct hotplug_slot *hotplug_slot)
{
	struct slot *slot = hotplug_slot->private;

<<<<<<< HEAD
	dbg("%s - physical_slot = %s\n", __func__, slot_name(slot));
=======
	ctrl_dbg(slot->ctrl, "%s: physical_slot = %s\n",
		 __func__, slot_name(slot));
>>>>>>> 18e352e4

	kfree(slot->hotplug_slot->info);
	kfree(slot->hotplug_slot);
	kfree(slot);
}

static int init_slots(struct controller *ctrl)
{
	struct slot *slot;
	struct hotplug_slot *hotplug_slot;
	struct hotplug_slot_info *info;
	char name[SLOT_NAME_SIZE];
	int retval = -ENOMEM;
	int i;

	for (i = 0; i < ctrl->num_slots; i++) {
		slot = kzalloc(sizeof(*slot), GFP_KERNEL);
		if (!slot)
			goto error;

		hotplug_slot = kzalloc(sizeof(*hotplug_slot), GFP_KERNEL);
		if (!hotplug_slot)
			goto error_slot;
		slot->hotplug_slot = hotplug_slot;

		info = kzalloc(sizeof(*info), GFP_KERNEL);
		if (!info)
			goto error_hpslot;
		hotplug_slot->info = info;

		slot->hp_slot = i;
		slot->ctrl = ctrl;
		slot->bus = ctrl->pci_dev->subordinate->number;
		slot->device = ctrl->slot_device_offset + i;
		slot->hpc_ops = ctrl->hpc_ops;
		slot->number = ctrl->first_slot + (ctrl->slot_num_inc * i);
		mutex_init(&slot->lock);
		INIT_DELAYED_WORK(&slot->work, shpchp_queue_pushbutton_work);

		/* register this slot with the hotplug pci core */
		hotplug_slot->private = slot;
		hotplug_slot->release = &release_slot;
		snprintf(name, SLOT_NAME_SIZE, "%d", slot->number);
		hotplug_slot->ops = &shpchp_hotplug_slot_ops;

<<<<<<< HEAD
		dbg("Registering bus=%x dev=%x hp_slot=%x sun=%x "
		    "slot_device_offset=%x\n", slot->bus, slot->device,
		    slot->hp_slot, slot->number, ctrl->slot_device_offset);
		retval = pci_hp_register(slot->hotplug_slot,
				ctrl->pci_dev->subordinate, slot->device, name);
		if (retval) {
			err("pci_hp_register failed with error %d\n", retval);
=======
 		ctrl_dbg(ctrl, "Registering domain:bus:dev=%04x:%02x:%02x "
 			 "hp_slot=%x sun=%x slot_device_offset=%x\n",
 			 pci_domain_nr(ctrl->pci_dev->subordinate),
 			 slot->bus, slot->device, slot->hp_slot, slot->number,
 			 ctrl->slot_device_offset);
		retval = pci_hp_register(slot->hotplug_slot,
				ctrl->pci_dev->subordinate, slot->device, name);
		if (retval) {
			ctrl_err(ctrl, "pci_hp_register failed with error %d\n",
				 retval);
>>>>>>> 18e352e4
			goto error_info;
		}

		get_power_status(hotplug_slot, &info->power_status);
		get_attention_status(hotplug_slot, &info->attention_status);
		get_latch_status(hotplug_slot, &info->latch_status);
		get_adapter_status(hotplug_slot, &info->adapter_status);

		list_add(&slot->slot_list, &ctrl->slot_list);
	}

	return 0;
error_info:
	kfree(info);
error_hpslot:
	kfree(hotplug_slot);
error_slot:
	kfree(slot);
error:
	return retval;
}

void cleanup_slots(struct controller *ctrl)
{
	struct list_head *tmp;
	struct list_head *next;
	struct slot *slot;

	list_for_each_safe(tmp, next, &ctrl->slot_list) {
		slot = list_entry(tmp, struct slot, slot_list);
		list_del(&slot->slot_list);
		cancel_delayed_work(&slot->work);
		flush_scheduled_work();
		flush_workqueue(shpchp_wq);
		pci_hp_deregister(slot->hotplug_slot);
	}
}

/*
 * set_attention_status - Turns the Amber LED for a slot on, off or blink
 */
static int set_attention_status (struct hotplug_slot *hotplug_slot, u8 status)
{
	struct slot *slot = get_slot(hotplug_slot);

<<<<<<< HEAD
	dbg("%s - physical_slot = %s\n", __func__, slot_name(slot));
=======
	ctrl_dbg(slot->ctrl, "%s: physical_slot = %s\n",
		 __func__, slot_name(slot));
>>>>>>> 18e352e4

	hotplug_slot->info->attention_status = status;
	slot->hpc_ops->set_attention_status(slot, status);

	return 0;
}

static int enable_slot (struct hotplug_slot *hotplug_slot)
{
	struct slot *slot = get_slot(hotplug_slot);

<<<<<<< HEAD
	dbg("%s - physical_slot = %s\n", __func__, slot_name(slot));
=======
	ctrl_dbg(slot->ctrl, "%s: physical_slot = %s\n",
		 __func__, slot_name(slot));
>>>>>>> 18e352e4

	return shpchp_sysfs_enable_slot(slot);
}

static int disable_slot (struct hotplug_slot *hotplug_slot)
{
	struct slot *slot = get_slot(hotplug_slot);

<<<<<<< HEAD
	dbg("%s - physical_slot = %s\n", __func__, slot_name(slot));
=======
	ctrl_dbg(slot->ctrl, "%s: physical_slot = %s\n",
		 __func__, slot_name(slot));
>>>>>>> 18e352e4

	return shpchp_sysfs_disable_slot(slot);
}

static int get_power_status (struct hotplug_slot *hotplug_slot, u8 *value)
{
	struct slot *slot = get_slot(hotplug_slot);
	int retval;

<<<<<<< HEAD
	dbg("%s - physical_slot = %s\n", __func__, slot_name(slot));
=======
	ctrl_dbg(slot->ctrl, "%s: physical_slot = %s\n",
		 __func__, slot_name(slot));
>>>>>>> 18e352e4

	retval = slot->hpc_ops->get_power_status(slot, value);
	if (retval < 0)
		*value = hotplug_slot->info->power_status;

	return 0;
}

static int get_attention_status (struct hotplug_slot *hotplug_slot, u8 *value)
{
	struct slot *slot = get_slot(hotplug_slot);
	int retval;

<<<<<<< HEAD
	dbg("%s - physical_slot = %s\n", __func__, slot_name(slot));
=======
	ctrl_dbg(slot->ctrl, "%s: physical_slot = %s\n",
		 __func__, slot_name(slot));
>>>>>>> 18e352e4

	retval = slot->hpc_ops->get_attention_status(slot, value);
	if (retval < 0)
		*value = hotplug_slot->info->attention_status;

	return 0;
}

static int get_latch_status (struct hotplug_slot *hotplug_slot, u8 *value)
{
	struct slot *slot = get_slot(hotplug_slot);
	int retval;

<<<<<<< HEAD
	dbg("%s - physical_slot = %s\n", __func__, slot_name(slot));
=======
	ctrl_dbg(slot->ctrl, "%s: physical_slot = %s\n",
		 __func__, slot_name(slot));
>>>>>>> 18e352e4

	retval = slot->hpc_ops->get_latch_status(slot, value);
	if (retval < 0)
		*value = hotplug_slot->info->latch_status;

	return 0;
}

static int get_adapter_status (struct hotplug_slot *hotplug_slot, u8 *value)
{
	struct slot *slot = get_slot(hotplug_slot);
	int retval;

<<<<<<< HEAD
	dbg("%s - physical_slot = %s\n", __func__, slot_name(slot));
=======
	ctrl_dbg(slot->ctrl, "%s: physical_slot = %s\n",
		 __func__, slot_name(slot));
>>>>>>> 18e352e4

	retval = slot->hpc_ops->get_adapter_status(slot, value);
	if (retval < 0)
		*value = hotplug_slot->info->adapter_status;

	return 0;
}

static int get_max_bus_speed(struct hotplug_slot *hotplug_slot,
				enum pci_bus_speed *value)
{
	struct slot *slot = get_slot(hotplug_slot);
	int retval;

<<<<<<< HEAD
	dbg("%s - physical_slot = %s\n", __func__, slot_name(slot));
=======
	ctrl_dbg(slot->ctrl, "%s: physical_slot = %s\n",
		 __func__, slot_name(slot));
>>>>>>> 18e352e4

	retval = slot->hpc_ops->get_max_bus_speed(slot, value);
	if (retval < 0)
		*value = PCI_SPEED_UNKNOWN;

	return 0;
}

static int get_cur_bus_speed (struct hotplug_slot *hotplug_slot, enum pci_bus_speed *value)
{
	struct slot *slot = get_slot(hotplug_slot);
	int retval;

<<<<<<< HEAD
	dbg("%s - physical_slot = %s\n", __func__, slot_name(slot));
=======
	ctrl_dbg(slot->ctrl, "%s: physical_slot = %s\n",
		 __func__, slot_name(slot));
>>>>>>> 18e352e4

	retval = slot->hpc_ops->get_cur_bus_speed(slot, value);
	if (retval < 0)
		*value = PCI_SPEED_UNKNOWN;

	return 0;
}

static int is_shpc_capable(struct pci_dev *dev)
{
	if ((dev->vendor == PCI_VENDOR_ID_AMD) || (dev->device ==
						PCI_DEVICE_ID_AMD_GOLAM_7450))
		return 1;
	if (!pci_find_capability(dev, PCI_CAP_ID_SHPC))
		return 0;
	if (get_hp_hw_control_from_firmware(dev))
		return 0;
	return 1;
}

static int shpc_probe(struct pci_dev *pdev, const struct pci_device_id *ent)
{
	int rc;
	struct controller *ctrl;

	if (!is_shpc_capable(pdev))
		return -ENODEV;

	ctrl = kzalloc(sizeof(*ctrl), GFP_KERNEL);
	if (!ctrl) {
		dev_err(&pdev->dev, "%s: Out of memory\n", __func__);
		goto err_out_none;
	}
	INIT_LIST_HEAD(&ctrl->slot_list);

	rc = shpc_init(ctrl, pdev);
	if (rc) {
		ctrl_dbg(ctrl, "Controller initialization failed\n");
		goto err_out_free_ctrl;
	}

	pci_set_drvdata(pdev, ctrl);

	/* Setup the slot information structures */
	rc = init_slots(ctrl);
	if (rc) {
		ctrl_err(ctrl, "Slot initialization failed\n");
		goto err_out_release_ctlr;
	}

	rc = shpchp_create_ctrl_files(ctrl);
	if (rc)
		goto err_cleanup_slots;

	return 0;

err_cleanup_slots:
	cleanup_slots(ctrl);
err_out_release_ctlr:
	ctrl->hpc_ops->release_ctlr(ctrl);
err_out_free_ctrl:
	kfree(ctrl);
err_out_none:
	return -ENODEV;
}

static void shpc_remove(struct pci_dev *dev)
{
	struct controller *ctrl = pci_get_drvdata(dev);

	shpchp_remove_ctrl_files(ctrl);
	ctrl->hpc_ops->release_ctlr(ctrl);
	kfree(ctrl);
}

static struct pci_device_id shpcd_pci_tbl[] = {
	{PCI_DEVICE_CLASS(((PCI_CLASS_BRIDGE_PCI << 8) | 0x00), ~0)},
	{ /* end: all zeroes */ }
};
MODULE_DEVICE_TABLE(pci, shpcd_pci_tbl);

static struct pci_driver shpc_driver = {
	.name =		SHPC_MODULE_NAME,
	.id_table =	shpcd_pci_tbl,
	.probe =	shpc_probe,
	.remove =	shpc_remove,
};

static int __init shpcd_init(void)
{
	int retval = 0;

	retval = pci_register_driver(&shpc_driver);
	dbg("%s: pci_register_driver = %d\n", __func__, retval);
	info(DRIVER_DESC " version: " DRIVER_VERSION "\n");
	return retval;
}

static void __exit shpcd_cleanup(void)
{
	dbg("unload_shpchpd()\n");
	pci_unregister_driver(&shpc_driver);
	info(DRIVER_DESC " version: " DRIVER_VERSION " unloaded\n");
}

module_init(shpcd_init);
module_exit(shpcd_cleanup);<|MERGE_RESOLUTION|>--- conflicted
+++ resolved
@@ -89,12 +89,8 @@
 {
 	struct slot *slot = hotplug_slot->private;
 
-<<<<<<< HEAD
-	dbg("%s - physical_slot = %s\n", __func__, slot_name(slot));
-=======
-	ctrl_dbg(slot->ctrl, "%s: physical_slot = %s\n",
-		 __func__, slot_name(slot));
->>>>>>> 18e352e4
+	ctrl_dbg(slot->ctrl, "%s: physical_slot = %s\n",
+		 __func__, slot_name(slot));
 
 	kfree(slot->hotplug_slot->info);
 	kfree(slot->hotplug_slot);
@@ -140,15 +136,6 @@
 		snprintf(name, SLOT_NAME_SIZE, "%d", slot->number);
 		hotplug_slot->ops = &shpchp_hotplug_slot_ops;
 
-<<<<<<< HEAD
-		dbg("Registering bus=%x dev=%x hp_slot=%x sun=%x "
-		    "slot_device_offset=%x\n", slot->bus, slot->device,
-		    slot->hp_slot, slot->number, ctrl->slot_device_offset);
-		retval = pci_hp_register(slot->hotplug_slot,
-				ctrl->pci_dev->subordinate, slot->device, name);
-		if (retval) {
-			err("pci_hp_register failed with error %d\n", retval);
-=======
  		ctrl_dbg(ctrl, "Registering domain:bus:dev=%04x:%02x:%02x "
  			 "hp_slot=%x sun=%x slot_device_offset=%x\n",
  			 pci_domain_nr(ctrl->pci_dev->subordinate),
@@ -159,7 +146,6 @@
 		if (retval) {
 			ctrl_err(ctrl, "pci_hp_register failed with error %d\n",
 				 retval);
->>>>>>> 18e352e4
 			goto error_info;
 		}
 
@@ -205,12 +191,8 @@
 {
 	struct slot *slot = get_slot(hotplug_slot);
 
-<<<<<<< HEAD
-	dbg("%s - physical_slot = %s\n", __func__, slot_name(slot));
-=======
-	ctrl_dbg(slot->ctrl, "%s: physical_slot = %s\n",
-		 __func__, slot_name(slot));
->>>>>>> 18e352e4
+	ctrl_dbg(slot->ctrl, "%s: physical_slot = %s\n",
+		 __func__, slot_name(slot));
 
 	hotplug_slot->info->attention_status = status;
 	slot->hpc_ops->set_attention_status(slot, status);
@@ -222,12 +204,8 @@
 {
 	struct slot *slot = get_slot(hotplug_slot);
 
-<<<<<<< HEAD
-	dbg("%s - physical_slot = %s\n", __func__, slot_name(slot));
-=======
-	ctrl_dbg(slot->ctrl, "%s: physical_slot = %s\n",
-		 __func__, slot_name(slot));
->>>>>>> 18e352e4
+	ctrl_dbg(slot->ctrl, "%s: physical_slot = %s\n",
+		 __func__, slot_name(slot));
 
 	return shpchp_sysfs_enable_slot(slot);
 }
@@ -236,12 +214,8 @@
 {
 	struct slot *slot = get_slot(hotplug_slot);
 
-<<<<<<< HEAD
-	dbg("%s - physical_slot = %s\n", __func__, slot_name(slot));
-=======
-	ctrl_dbg(slot->ctrl, "%s: physical_slot = %s\n",
-		 __func__, slot_name(slot));
->>>>>>> 18e352e4
+	ctrl_dbg(slot->ctrl, "%s: physical_slot = %s\n",
+		 __func__, slot_name(slot));
 
 	return shpchp_sysfs_disable_slot(slot);
 }
@@ -251,12 +225,8 @@
 	struct slot *slot = get_slot(hotplug_slot);
 	int retval;
 
-<<<<<<< HEAD
-	dbg("%s - physical_slot = %s\n", __func__, slot_name(slot));
-=======
-	ctrl_dbg(slot->ctrl, "%s: physical_slot = %s\n",
-		 __func__, slot_name(slot));
->>>>>>> 18e352e4
+	ctrl_dbg(slot->ctrl, "%s: physical_slot = %s\n",
+		 __func__, slot_name(slot));
 
 	retval = slot->hpc_ops->get_power_status(slot, value);
 	if (retval < 0)
@@ -270,12 +240,8 @@
 	struct slot *slot = get_slot(hotplug_slot);
 	int retval;
 
-<<<<<<< HEAD
-	dbg("%s - physical_slot = %s\n", __func__, slot_name(slot));
-=======
-	ctrl_dbg(slot->ctrl, "%s: physical_slot = %s\n",
-		 __func__, slot_name(slot));
->>>>>>> 18e352e4
+	ctrl_dbg(slot->ctrl, "%s: physical_slot = %s\n",
+		 __func__, slot_name(slot));
 
 	retval = slot->hpc_ops->get_attention_status(slot, value);
 	if (retval < 0)
@@ -289,12 +255,8 @@
 	struct slot *slot = get_slot(hotplug_slot);
 	int retval;
 
-<<<<<<< HEAD
-	dbg("%s - physical_slot = %s\n", __func__, slot_name(slot));
-=======
-	ctrl_dbg(slot->ctrl, "%s: physical_slot = %s\n",
-		 __func__, slot_name(slot));
->>>>>>> 18e352e4
+	ctrl_dbg(slot->ctrl, "%s: physical_slot = %s\n",
+		 __func__, slot_name(slot));
 
 	retval = slot->hpc_ops->get_latch_status(slot, value);
 	if (retval < 0)
@@ -308,12 +270,8 @@
 	struct slot *slot = get_slot(hotplug_slot);
 	int retval;
 
-<<<<<<< HEAD
-	dbg("%s - physical_slot = %s\n", __func__, slot_name(slot));
-=======
-	ctrl_dbg(slot->ctrl, "%s: physical_slot = %s\n",
-		 __func__, slot_name(slot));
->>>>>>> 18e352e4
+	ctrl_dbg(slot->ctrl, "%s: physical_slot = %s\n",
+		 __func__, slot_name(slot));
 
 	retval = slot->hpc_ops->get_adapter_status(slot, value);
 	if (retval < 0)
@@ -328,12 +286,8 @@
 	struct slot *slot = get_slot(hotplug_slot);
 	int retval;
 
-<<<<<<< HEAD
-	dbg("%s - physical_slot = %s\n", __func__, slot_name(slot));
-=======
-	ctrl_dbg(slot->ctrl, "%s: physical_slot = %s\n",
-		 __func__, slot_name(slot));
->>>>>>> 18e352e4
+	ctrl_dbg(slot->ctrl, "%s: physical_slot = %s\n",
+		 __func__, slot_name(slot));
 
 	retval = slot->hpc_ops->get_max_bus_speed(slot, value);
 	if (retval < 0)
@@ -347,12 +301,8 @@
 	struct slot *slot = get_slot(hotplug_slot);
 	int retval;
 
-<<<<<<< HEAD
-	dbg("%s - physical_slot = %s\n", __func__, slot_name(slot));
-=======
-	ctrl_dbg(slot->ctrl, "%s: physical_slot = %s\n",
-		 __func__, slot_name(slot));
->>>>>>> 18e352e4
+	ctrl_dbg(slot->ctrl, "%s: physical_slot = %s\n",
+		 __func__, slot_name(slot));
 
 	retval = slot->hpc_ops->get_cur_bus_speed(slot, value);
 	if (retval < 0)
