--- conflicted
+++ resolved
@@ -337,9 +337,4 @@
 }
 #endif
 
-<<<<<<< HEAD
-struct pci_host_bridge *pci_find_host_bridge(struct pci_bus *bus);
-
-=======
->>>>>>> daba514f
 #endif /* DRIVERS_PCI_H */