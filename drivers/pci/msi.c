/*
 * File:	msi.c
 * Purpose:	PCI Message Signaled Interrupt (MSI)
 *
 * Copyright (C) 2003-2004 Intel
 * Copyright (C) Tom Long Nguyen (tom.l.nguyen@intel.com)
 */

#include <linux/err.h>
#include <linux/mm.h>
#include <linux/irq.h>
#include <linux/interrupt.h>
#include <linux/init.h>
#include <linux/ioport.h>
#include <linux/pci.h>
#include <linux/proc_fs.h>
#include <linux/msi.h>
#include <linux/smp.h>

#include <asm/errno.h>
#include <asm/io.h>

#include "pci.h"
#include "msi.h"

static int pci_msi_enable = 1;

/* Arch hooks */

int __attribute__ ((weak))
arch_msi_check_device(struct pci_dev *dev, int nvec, int type)
{
	return 0;
}

int __attribute__ ((weak))
arch_setup_msi_irq(struct pci_dev *dev, struct msi_desc *entry)
{
	return 0;
}

int __attribute__ ((weak))
arch_setup_msi_irqs(struct pci_dev *dev, int nvec, int type)
{
	struct msi_desc *entry;
	int ret;

	list_for_each_entry(entry, &dev->msi_list, list) {
		ret = arch_setup_msi_irq(dev, entry);
		if (ret)
			return ret;
	}

	return 0;
}

void __attribute__ ((weak)) arch_teardown_msi_irq(unsigned int irq)
{
	return;
}

void __attribute__ ((weak))
arch_teardown_msi_irqs(struct pci_dev *dev)
{
	struct msi_desc *entry;

	list_for_each_entry(entry, &dev->msi_list, list) {
		if (entry->irq != 0)
			arch_teardown_msi_irq(entry->irq);
	}
}

static void __msi_set_enable(struct pci_dev *dev, int pos, int enable)
{
	u16 control;

	if (pos) {
		pci_read_config_word(dev, pos + PCI_MSI_FLAGS, &control);
		control &= ~PCI_MSI_FLAGS_ENABLE;
		if (enable)
			control |= PCI_MSI_FLAGS_ENABLE;
		pci_write_config_word(dev, pos + PCI_MSI_FLAGS, control);
	}
}

static void msi_set_enable(struct pci_dev *dev, int enable)
{
	__msi_set_enable(dev, pci_find_capability(dev, PCI_CAP_ID_MSI), enable);
}

static void msix_set_enable(struct pci_dev *dev, int enable)
{
	int pos;
	u16 control;

	pos = pci_find_capability(dev, PCI_CAP_ID_MSIX);
	if (pos) {
		pci_read_config_word(dev, pos + PCI_MSIX_FLAGS, &control);
		control &= ~PCI_MSIX_FLAGS_ENABLE;
		if (enable)
			control |= PCI_MSIX_FLAGS_ENABLE;
		pci_write_config_word(dev, pos + PCI_MSIX_FLAGS, control);
	}
}

static void msix_flush_writes(struct irq_desc *desc)
{
	struct msi_desc *entry;

	entry = get_irq_desc_msi(desc);
	BUG_ON(!entry || !entry->dev);
	switch (entry->msi_attrib.type) {
	case PCI_CAP_ID_MSI:
		/* nothing to do */
		break;
	case PCI_CAP_ID_MSIX:
	{
		int offset = entry->msi_attrib.entry_nr * PCI_MSIX_ENTRY_SIZE +
			PCI_MSIX_ENTRY_VECTOR_CTRL_OFFSET;
		readl(entry->mask_base + offset);
		break;
	}
	default:
		BUG();
		break;
	}
}

/*
 * PCI 2.3 does not specify mask bits for each MSI interrupt.  Attempting to
 * mask all MSI interrupts by clearing the MSI enable bit does not work
 * reliably as devices without an INTx disable bit will then generate a
 * level IRQ which will never be cleared.
 *
 * Returns 1 if it succeeded in masking the interrupt and 0 if the device
 * doesn't support MSI masking.
 */
static int msi_set_mask_bits(struct irq_desc *desc, u32 mask, u32 flag)
{
	struct msi_desc *entry;

	entry = get_irq_desc_msi(desc);
	BUG_ON(!entry || !entry->dev);
	switch (entry->msi_attrib.type) {
	case PCI_CAP_ID_MSI:
		if (entry->msi_attrib.maskbit) {
			int pos;
			u32 mask_bits;

			pos = (long)entry->mask_base;
			pci_read_config_dword(entry->dev, pos, &mask_bits);
			mask_bits &= ~(mask);
			mask_bits |= flag & mask;
			pci_write_config_dword(entry->dev, pos, mask_bits);
		} else {
			return 0;
		}
		break;
	case PCI_CAP_ID_MSIX:
	{
		int offset = entry->msi_attrib.entry_nr * PCI_MSIX_ENTRY_SIZE +
			PCI_MSIX_ENTRY_VECTOR_CTRL_OFFSET;
		writel(flag, entry->mask_base + offset);
		readl(entry->mask_base + offset);
		break;
	}
	default:
		BUG();
		break;
	}
	entry->msi_attrib.masked = !!flag;
	return 1;
}

void read_msi_msg_desc(struct irq_desc *desc, struct msi_msg *msg)
{
	struct msi_desc *entry = get_irq_desc_msi(desc);
	switch(entry->msi_attrib.type) {
	case PCI_CAP_ID_MSI:
	{
		struct pci_dev *dev = entry->dev;
		int pos = entry->msi_attrib.pos;
		u16 data;

		pci_read_config_dword(dev, msi_lower_address_reg(pos),
					&msg->address_lo);
		if (entry->msi_attrib.is_64) {
			pci_read_config_dword(dev, msi_upper_address_reg(pos),
						&msg->address_hi);
			pci_read_config_word(dev, msi_data_reg(pos, 1), &data);
		} else {
			msg->address_hi = 0;
			pci_read_config_word(dev, msi_data_reg(pos, 0), &data);
		}
		msg->data = data;
		break;
	}
	case PCI_CAP_ID_MSIX:
	{
		void __iomem *base;
		base = entry->mask_base +
			entry->msi_attrib.entry_nr * PCI_MSIX_ENTRY_SIZE;

		msg->address_lo = readl(base + PCI_MSIX_ENTRY_LOWER_ADDR_OFFSET);
		msg->address_hi = readl(base + PCI_MSIX_ENTRY_UPPER_ADDR_OFFSET);
		msg->data = readl(base + PCI_MSIX_ENTRY_DATA_OFFSET);
 		break;
 	}
 	default:
		BUG();
	}
}

void read_msi_msg(unsigned int irq, struct msi_msg *msg)
{
	struct irq_desc *desc = irq_to_desc(irq);

	read_msi_msg_desc(desc, msg);
}

void write_msi_msg_desc(struct irq_desc *desc, struct msi_msg *msg)
{
	struct msi_desc *entry = get_irq_desc_msi(desc);
	switch (entry->msi_attrib.type) {
	case PCI_CAP_ID_MSI:
	{
		struct pci_dev *dev = entry->dev;
		int pos = entry->msi_attrib.pos;

		pci_write_config_dword(dev, msi_lower_address_reg(pos),
					msg->address_lo);
		if (entry->msi_attrib.is_64) {
			pci_write_config_dword(dev, msi_upper_address_reg(pos),
						msg->address_hi);
			pci_write_config_word(dev, msi_data_reg(pos, 1),
						msg->data);
		} else {
			pci_write_config_word(dev, msi_data_reg(pos, 0),
						msg->data);
		}
		break;
	}
	case PCI_CAP_ID_MSIX:
	{
		void __iomem *base;
		base = entry->mask_base +
			entry->msi_attrib.entry_nr * PCI_MSIX_ENTRY_SIZE;

		writel(msg->address_lo,
			base + PCI_MSIX_ENTRY_LOWER_ADDR_OFFSET);
		writel(msg->address_hi,
			base + PCI_MSIX_ENTRY_UPPER_ADDR_OFFSET);
		writel(msg->data, base + PCI_MSIX_ENTRY_DATA_OFFSET);
		break;
	}
	default:
		BUG();
	}
	entry->msg = *msg;
}

void write_msi_msg(unsigned int irq, struct msi_msg *msg)
{
	struct irq_desc *desc = irq_to_desc(irq);

	write_msi_msg_desc(desc, msg);
}

void mask_msi_irq(unsigned int irq)
{
	struct irq_desc *desc = irq_to_desc(irq);

	msi_set_mask_bits(desc, 1, 1);
	msix_flush_writes(desc);
}

void unmask_msi_irq(unsigned int irq)
{
	struct irq_desc *desc = irq_to_desc(irq);

	msi_set_mask_bits(desc, 1, 0);
	msix_flush_writes(desc);
}

static int msi_free_irqs(struct pci_dev* dev);

static struct msi_desc* alloc_msi_entry(void)
{
	struct msi_desc *entry;

	entry = kzalloc(sizeof(struct msi_desc), GFP_KERNEL);
	if (!entry)
		return NULL;

	INIT_LIST_HEAD(&entry->list);
	entry->irq = 0;
	entry->dev = NULL;

	return entry;
}

static void pci_intx_for_msi(struct pci_dev *dev, int enable)
{
	if (!(dev->dev_flags & PCI_DEV_FLAGS_MSI_INTX_DISABLE_BUG))
		pci_intx(dev, enable);
}

static void __pci_restore_msi_state(struct pci_dev *dev)
{
	int pos;
	u16 control;
	struct msi_desc *entry;

	if (!dev->msi_enabled)
		return;

	entry = get_irq_msi(dev->irq);
	pos = entry->msi_attrib.pos;

	pci_intx_for_msi(dev, 0);
	msi_set_enable(dev, 0);
	write_msi_msg(dev->irq, &entry->msg);
	if (entry->msi_attrib.maskbit) {
		struct irq_desc *desc = irq_to_desc(dev->irq);
		msi_set_mask_bits(desc, entry->msi_attrib.maskbits_mask,
				  entry->msi_attrib.masked);
	}

	pci_read_config_word(dev, pos + PCI_MSI_FLAGS, &control);
	control &= ~PCI_MSI_FLAGS_QSIZE;
	control |= PCI_MSI_FLAGS_ENABLE;
	pci_write_config_word(dev, pos + PCI_MSI_FLAGS, control);
}

static void __pci_restore_msix_state(struct pci_dev *dev)
{
	int pos;
	struct msi_desc *entry;
	u16 control;

	if (!dev->msix_enabled)
		return;

	/* route the table */
	pci_intx_for_msi(dev, 0);
	msix_set_enable(dev, 0);

	list_for_each_entry(entry, &dev->msi_list, list) {
		struct irq_desc *desc = irq_to_desc(entry->irq);
		write_msi_msg(entry->irq, &entry->msg);
		msi_set_mask_bits(desc, 1, entry->msi_attrib.masked);
	}

	BUG_ON(list_empty(&dev->msi_list));
	entry = list_entry(dev->msi_list.next, struct msi_desc, list);
	pos = entry->msi_attrib.pos;
	pci_read_config_word(dev, pos + PCI_MSIX_FLAGS, &control);
	control &= ~PCI_MSIX_FLAGS_MASKALL;
	control |= PCI_MSIX_FLAGS_ENABLE;
	pci_write_config_word(dev, pos + PCI_MSIX_FLAGS, control);
}

void pci_restore_msi_state(struct pci_dev *dev)
{
	__pci_restore_msi_state(dev);
	__pci_restore_msix_state(dev);
}
EXPORT_SYMBOL_GPL(pci_restore_msi_state);

/**
 * msi_capability_init - configure device's MSI capability structure
 * @dev: pointer to the pci_dev data structure of MSI device function
 *
 * Setup the MSI capability structure of device function with a single
 * MSI irq, regardless of device function is capable of handling
 * multiple messages. A return of zero indicates the successful setup
 * of an entry zero with the new MSI irq or non-zero for otherwise.
 **/
static int msi_capability_init(struct pci_dev *dev)
{
	struct msi_desc *entry;
	int pos, ret;
	u16 control;

	msi_set_enable(dev, 0);	/* Ensure msi is disabled as I set it up */

   	pos = pci_find_capability(dev, PCI_CAP_ID_MSI);
	pci_read_config_word(dev, msi_control_reg(pos), &control);
	/* MSI Entry Initialization */
	entry = alloc_msi_entry();
	if (!entry)
		return -ENOMEM;

	entry->msi_attrib.type = PCI_CAP_ID_MSI;
	entry->msi_attrib.is_64 = is_64bit_address(control);
	entry->msi_attrib.entry_nr = 0;
	entry->msi_attrib.maskbit = is_mask_bit_support(control);
	entry->msi_attrib.masked = 1;
	entry->msi_attrib.default_irq = dev->irq;	/* Save IOAPIC IRQ */
	entry->msi_attrib.pos = pos;
	entry->dev = dev;
	if (entry->msi_attrib.maskbit) {
		unsigned int base, maskbits, temp;

		base = msi_mask_bits_reg(pos, entry->msi_attrib.is_64);
		entry->mask_base = (void __iomem *)(long)base;

		/* All MSIs are unmasked by default, Mask them all */
		pci_read_config_dword(dev, base, &maskbits);
		temp = (1 << multi_msi_capable(control));
		temp = ((temp - 1) & ~temp);
		maskbits |= temp;
		pci_write_config_dword(dev, base, maskbits);
		entry->msi_attrib.maskbits_mask = temp;
	}
	list_add_tail(&entry->list, &dev->msi_list);

	/* Configure MSI capability structure */
	ret = arch_setup_msi_irqs(dev, 1, PCI_CAP_ID_MSI);
	if (ret) {
		msi_free_irqs(dev);
		return ret;
	}

	/* Set MSI enabled bits	 */
	pci_intx_for_msi(dev, 0);
	msi_set_enable(dev, 1);
	dev->msi_enabled = 1;

	dev->irq = entry->irq;
	return 0;
}

/**
 * msix_capability_init - configure device's MSI-X capability
 * @dev: pointer to the pci_dev data structure of MSI-X device function
 * @entries: pointer to an array of struct msix_entry entries
 * @nvec: number of @entries
 *
 * Setup the MSI-X capability structure of device function with a
 * single MSI-X irq. A return of zero indicates the successful setup of
 * requested MSI-X entries with allocated irqs or non-zero for otherwise.
 **/
static int msix_capability_init(struct pci_dev *dev,
				struct msix_entry *entries, int nvec)
{
	struct msi_desc *entry;
	int pos, i, j, nr_entries, ret;
	unsigned long phys_addr;
	u32 table_offset;
 	u16 control;
	u8 bir;
	void __iomem *base;

	msix_set_enable(dev, 0);/* Ensure msix is disabled as I set it up */

   	pos = pci_find_capability(dev, PCI_CAP_ID_MSIX);
	/* Request & Map MSI-X table region */
 	pci_read_config_word(dev, msi_control_reg(pos), &control);
	nr_entries = multi_msix_capable(control);

 	pci_read_config_dword(dev, msix_table_offset_reg(pos), &table_offset);
	bir = (u8)(table_offset & PCI_MSIX_FLAGS_BIRMASK);
	table_offset &= ~PCI_MSIX_FLAGS_BIRMASK;
	phys_addr = pci_resource_start (dev, bir) + table_offset;
	base = ioremap_nocache(phys_addr, nr_entries * PCI_MSIX_ENTRY_SIZE);
	if (base == NULL)
		return -ENOMEM;

	/* MSI-X Table Initialization */
	for (i = 0; i < nvec; i++) {
		entry = alloc_msi_entry();
		if (!entry)
			break;

 		j = entries[i].entry;
		entry->msi_attrib.type = PCI_CAP_ID_MSIX;
		entry->msi_attrib.is_64 = 1;
		entry->msi_attrib.entry_nr = j;
		entry->msi_attrib.maskbit = 1;
		entry->msi_attrib.masked = 1;
		entry->msi_attrib.default_irq = dev->irq;
		entry->msi_attrib.pos = pos;
		entry->dev = dev;
		entry->mask_base = base;

		list_add_tail(&entry->list, &dev->msi_list);
	}

	ret = arch_setup_msi_irqs(dev, nvec, PCI_CAP_ID_MSIX);
	if (ret) {
		int avail = 0;
		list_for_each_entry(entry, &dev->msi_list, list) {
			if (entry->irq != 0) {
				avail++;
			}
		}

		msi_free_irqs(dev);

		/* If we had some success report the number of irqs
		 * we succeeded in setting up.
		 */
		if (avail == 0)
			avail = ret;
		return avail;
	}

	i = 0;
	list_for_each_entry(entry, &dev->msi_list, list) {
		entries[i].vector = entry->irq;
		set_irq_msi(entry->irq, entry);
		i++;
	}
	/* Set MSI-X enabled bits */
	pci_intx_for_msi(dev, 0);
	msix_set_enable(dev, 1);
	dev->msix_enabled = 1;

	return 0;
}

/**
 * pci_msi_check_device - check whether MSI may be enabled on a device
 * @dev: pointer to the pci_dev data structure of MSI device function
 * @nvec: how many MSIs have been requested ?
 * @type: are we checking for MSI or MSI-X ?
 *
 * Look at global flags, the device itself, and its parent busses
 * to determine if MSI/-X are supported for the device. If MSI/-X is
 * supported return 0, else return an error code.
 **/
static int pci_msi_check_device(struct pci_dev* dev, int nvec, int type)
{
	struct pci_bus *bus;
	int ret;

	/* MSI must be globally enabled and supported by the device */
	if (!pci_msi_enable || !dev || dev->no_msi)
		return -EINVAL;

	/*
	 * You can't ask to have 0 or less MSIs configured.
	 *  a) it's stupid ..
	 *  b) the list manipulation code assumes nvec >= 1.
	 */
	if (nvec < 1)
		return -ERANGE;

	/* Any bridge which does NOT route MSI transactions from it's
	 * secondary bus to it's primary bus must set NO_MSI flag on
	 * the secondary pci_bus.
	 * We expect only arch-specific PCI host bus controller driver
	 * or quirks for specific PCI bridges to be setting NO_MSI.
	 */
	for (bus = dev->bus; bus; bus = bus->parent)
		if (bus->bus_flags & PCI_BUS_FLAGS_NO_MSI)
			return -EINVAL;

	ret = arch_msi_check_device(dev, nvec, type);
	if (ret)
		return ret;

	if (!pci_find_capability(dev, type))
		return -EINVAL;

	return 0;
}

/**
 * pci_enable_msi - configure device's MSI capability structure
 * @dev: pointer to the pci_dev data structure of MSI device function
 *
 * Setup the MSI capability structure of device function with
 * a single MSI irq upon its software driver call to request for
 * MSI mode enabled on its hardware device function. A return of zero
 * indicates the successful setup of an entry zero with the new MSI
 * irq or non-zero for otherwise.
 **/
int pci_enable_msi(struct pci_dev* dev)
{
	int status;

	status = pci_msi_check_device(dev, 1, PCI_CAP_ID_MSI);
	if (status)
		return status;

	WARN_ON(!!dev->msi_enabled);

	/* Check whether driver already requested for MSI-X irqs */
	if (dev->msix_enabled) {
		dev_info(&dev->dev, "can't enable MSI "
			 "(MSI-X already enabled)\n");
		return -EINVAL;
	}
	status = msi_capability_init(dev);
	return status;
}
EXPORT_SYMBOL(pci_enable_msi);

void pci_msi_shutdown(struct pci_dev* dev)
{
	struct msi_desc *entry;

	if (!pci_msi_enable || !dev || !dev->msi_enabled)
		return;

	msi_set_enable(dev, 0);
	pci_intx_for_msi(dev, 1);
	dev->msi_enabled = 0;

	BUG_ON(list_empty(&dev->msi_list));
	entry = list_entry(dev->msi_list.next, struct msi_desc, list);
	/* Return the the pci reset with msi irqs unmasked */
	if (entry->msi_attrib.maskbit) {
		u32 mask = entry->msi_attrib.maskbits_mask;
		struct irq_desc *desc = irq_to_desc(dev->irq);
		msi_set_mask_bits(desc, mask, ~mask);
	}
	if (!entry->dev || entry->msi_attrib.type != PCI_CAP_ID_MSI)
		return;

	/* Restore dev->irq to its default pin-assertion irq */
	dev->irq = entry->msi_attrib.default_irq;
}
void pci_disable_msi(struct pci_dev* dev)
{
	struct msi_desc *entry;

	if (!pci_msi_enable || !dev || !dev->msi_enabled)
		return;

	pci_msi_shutdown(dev);

	entry = list_entry(dev->msi_list.next, struct msi_desc, list);
	if (!entry->dev || entry->msi_attrib.type != PCI_CAP_ID_MSI)
		return;

	msi_free_irqs(dev);
}
EXPORT_SYMBOL(pci_disable_msi);

static int msi_free_irqs(struct pci_dev* dev)
{
	struct msi_desc *entry, *tmp;

	list_for_each_entry(entry, &dev->msi_list, list) {
		if (entry->irq)
			BUG_ON(irq_has_action(entry->irq));
	}

	arch_teardown_msi_irqs(dev);

	list_for_each_entry_safe(entry, tmp, &dev->msi_list, list) {
		if (entry->msi_attrib.type == PCI_CAP_ID_MSIX) {
			writel(1, entry->mask_base + entry->msi_attrib.entry_nr
				  * PCI_MSIX_ENTRY_SIZE
				  + PCI_MSIX_ENTRY_VECTOR_CTRL_OFFSET);

			if (list_is_last(&entry->list, &dev->msi_list))
				iounmap(entry->mask_base);
		}
		list_del(&entry->list);
		kfree(entry);
	}

	return 0;
}

/**
 * pci_enable_msix - configure device's MSI-X capability structure
 * @dev: pointer to the pci_dev data structure of MSI-X device function
 * @entries: pointer to an array of MSI-X entries
 * @nvec: number of MSI-X irqs requested for allocation by device driver
 *
 * Setup the MSI-X capability structure of device function with the number
 * of requested irqs upon its software driver call to request for
 * MSI-X mode enabled on its hardware device function. A return of zero
 * indicates the successful configuration of MSI-X capability structure
 * with new allocated MSI-X irqs. A return of < 0 indicates a failure.
 * Or a return of > 0 indicates that driver request is exceeding the number
 * of irqs available. Driver should use the returned value to re-send
 * its request.
 **/
int pci_enable_msix(struct pci_dev* dev, struct msix_entry *entries, int nvec)
{
	int status, pos, nr_entries;
	int i, j;
	u16 control;

	if (!entries)
 		return -EINVAL;

	status = pci_msi_check_device(dev, nvec, PCI_CAP_ID_MSIX);
	if (status)
		return status;

	pos = pci_find_capability(dev, PCI_CAP_ID_MSIX);
	pci_read_config_word(dev, msi_control_reg(pos), &control);
	nr_entries = multi_msix_capable(control);
	if (nvec > nr_entries)
		return -EINVAL;

	/* Check for any invalid entries */
	for (i = 0; i < nvec; i++) {
		if (entries[i].entry >= nr_entries)
			return -EINVAL;		/* invalid entry */
		for (j = i + 1; j < nvec; j++) {
			if (entries[i].entry == entries[j].entry)
				return -EINVAL;	/* duplicate entry */
		}
	}
	WARN_ON(!!dev->msix_enabled);

	/* Check whether driver already requested for MSI irq */
   	if (dev->msi_enabled) {
		dev_info(&dev->dev, "can't enable MSI-X "
		       "(MSI IRQ already assigned)\n");
		return -EINVAL;
	}
	status = msix_capability_init(dev, entries, nvec);
	return status;
}
EXPORT_SYMBOL(pci_enable_msix);

static void msix_free_all_irqs(struct pci_dev *dev)
{
	msi_free_irqs(dev);
}

void pci_msix_shutdown(struct pci_dev* dev)
{
	if (!pci_msi_enable || !dev || !dev->msix_enabled)
		return;

	msix_set_enable(dev, 0);
	pci_intx_for_msi(dev, 1);
	dev->msix_enabled = 0;
}
void pci_disable_msix(struct pci_dev* dev)
{
	if (!pci_msi_enable || !dev || !dev->msix_enabled)
		return;

	pci_msix_shutdown(dev);

	msix_free_all_irqs(dev);
}
EXPORT_SYMBOL(pci_disable_msix);

/**
 * msi_remove_pci_irq_vectors - reclaim MSI(X) irqs to unused state
 * @dev: pointer to the pci_dev data structure of MSI(X) device function
 *
 * Being called during hotplug remove, from which the device function
 * is hot-removed. All previous assigned MSI/MSI-X irqs, if
 * allocated for this device function, are reclaimed to unused state,
 * which may be used later on.
 **/
void msi_remove_pci_irq_vectors(struct pci_dev* dev)
{
	if (!pci_msi_enable || !dev)
 		return;

	if (dev->msi_enabled)
		msi_free_irqs(dev);

	if (dev->msix_enabled)
		msix_free_all_irqs(dev);
}

void pci_no_msi(void)
{
	pci_msi_enable = 0;
}

/**
 * pci_msi_enabled - is MSI enabled?
 *
 * Returns true if MSI has not been disabled by the command-line option
 * pci=nomsi.
 **/
int pci_msi_enabled(void)
{
	return pci_msi_enable;
}
<<<<<<< HEAD
=======
EXPORT_SYMBOL(pci_msi_enabled);
>>>>>>> 18e352e4

void pci_msi_init_pci_dev(struct pci_dev *dev)
{
	INIT_LIST_HEAD(&dev->msi_list);
}<|MERGE_RESOLUTION|>--- conflicted
+++ resolved
@@ -784,10 +784,7 @@
 {
 	return pci_msi_enable;
 }
-<<<<<<< HEAD
-=======
 EXPORT_SYMBOL(pci_msi_enabled);
->>>>>>> 18e352e4
 
 void pci_msi_init_pci_dev(struct pci_dev *dev)
 {
