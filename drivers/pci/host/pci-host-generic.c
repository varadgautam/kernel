/*
 * Simple, generic PCI host controller driver targetting firmware-initialised
 * systems and virtual machines (e.g. the PCI emulation provided by kvmtool).
 *
 * This program is free software; you can redistribute it and/or modify
 * it under the terms of the GNU General Public License version 2 as
 * published by the Free Software Foundation.
 *
 * This program is distributed in the hope that it will be useful,
 * but WITHOUT ANY WARRANTY; without even the implied warranty of
 * MERCHANTABILITY or FITNESS FOR A PARTICULAR PURPOSE.  See the
 * GNU General Public License for more details.
 *
 * You should have received a copy of the GNU General Public License
 * along with this program.  If not, see <http://www.gnu.org/licenses/>.
 *
 * Copyright (C) 2014 ARM Limited
 *
 * Author: Will Deacon <will.deacon@arm.com>
 */

#include <linux/kernel.h>
#include <linux/module.h>
#include <linux/of_address.h>
#include <linux/of_pci.h>
#include <linux/platform_device.h>

struct gen_pci_cfg_bus_ops {
	u32 bus_shift;
	void __iomem *(*map_bus)(struct pci_bus *, unsigned int, int);
};

struct gen_pci_cfg_windows {
	struct resource				res;
	struct resource				*bus_range;
	void __iomem				**win;

	const struct gen_pci_cfg_bus_ops	*ops;
};

struct gen_pci {
	struct pci_host_bridge			host;
	struct gen_pci_cfg_windows		cfg;
	struct list_head			resources;
};

/* fake sysdata for cheating ARCH's pcibios code */
static char	gen_sysdata[256];

static struct gen_pci *gen_pci_get_drvdata(struct pci_bus *bus)
{
	struct device *dev = bus->dev.parent->parent;
	struct gen_pci *pci;
<<<<<<< HEAD
	
=======

>>>>>>> 07f0dc60
	while (dev) {
		pci = dev_get_drvdata(dev);
		if (pci)
			return pci;
		dev = dev->parent;
	}

	return NULL;
}

static void __iomem *gen_pci_map_cfg_bus_cam(struct pci_bus *bus,
					     unsigned int devfn,
					     int where)
{
	struct gen_pci *pci = gen_pci_get_drvdata(bus);
<<<<<<< HEAD
	resource_size_t idx = bus->number - pci->cfg.bus_range.start;
=======
	resource_size_t idx = bus->number - pci->cfg.bus_range->start;
>>>>>>> 07f0dc60

	return pci->cfg.win[idx] + ((devfn << 8) | where);
}

static struct gen_pci_cfg_bus_ops gen_pci_cfg_cam_bus_ops = {
	.bus_shift	= 16,
	.map_bus	= gen_pci_map_cfg_bus_cam,
};

static void __iomem *gen_pci_map_cfg_bus_ecam(struct pci_bus *bus,
					      unsigned int devfn,
					      int where)
{
	struct gen_pci *pci = gen_pci_get_drvdata(bus);
<<<<<<< HEAD
	resource_size_t idx = bus->number - pci->cfg.bus_range.start;
=======
	resource_size_t idx = bus->number - pci->cfg.bus_range->start;
>>>>>>> 07f0dc60

	return pci->cfg.win[idx] + ((devfn << 12) | where);
}

static struct gen_pci_cfg_bus_ops gen_pci_cfg_ecam_bus_ops = {
	.bus_shift	= 20,
	.map_bus	= gen_pci_map_cfg_bus_ecam,
};

static int gen_pci_config_read(struct pci_bus *bus, unsigned int devfn,
				int where, int size, u32 *val)
{
	void __iomem *addr;
	struct gen_pci *pci = gen_pci_get_drvdata(bus);

	WARN_ON(!pci);
	if (!pci)
		return PCIBIOS_DEVICE_NOT_FOUND;

	addr = pci->cfg.ops->map_bus(bus, devfn, where);

	switch (size) {
	case 1:
		*val = readb(addr);
		break;
	case 2:
		*val = readw(addr);
		break;
	default:
		*val = readl(addr);
	}

	return PCIBIOS_SUCCESSFUL;
}

static int gen_pci_config_write(struct pci_bus *bus, unsigned int devfn,
				 int where, int size, u32 val)
{
	void __iomem *addr;
	struct gen_pci *pci = gen_pci_get_drvdata(bus);

	WARN_ON(!pci);
	if (!pci)
		return PCIBIOS_DEVICE_NOT_FOUND;

	addr = pci->cfg.ops->map_bus(bus, devfn, where);

	switch (size) {
	case 1:
		writeb(val, addr);
		break;
	case 2:
		writew(val, addr);
		break;
	default:
		writel(val, addr);
	}

	return PCIBIOS_SUCCESSFUL;
}

static struct pci_ops gen_pci_ops = {
	.read	= gen_pci_config_read,
	.write	= gen_pci_config_write,
};

static const struct of_device_id gen_pci_of_match[] = {
	{ .compatible = "pci-host-cam-generic",
	  .data = &gen_pci_cfg_cam_bus_ops },

	{ .compatible = "pci-host-ecam-generic",
	  .data = &gen_pci_cfg_ecam_bus_ops },

	{ },
};
MODULE_DEVICE_TABLE(of, gen_pci_of_match);

static void gen_pci_release_of_pci_ranges(struct gen_pci *pci)
{
	pci_free_resource_list(&pci->resources);
}

static int gen_pci_parse_map_cfg_windows(struct gen_pci *pci)
{
	int err;
	u8 bus_max;
	resource_size_t busn;
	struct resource *bus_range;
	struct device *dev = pci->host.dev.parent;
	struct device_node *np = dev->of_node;

	err = of_address_to_resource(np, 0, &pci->cfg.res);
	if (err) {
		dev_err(dev, "missing \"reg\" property\n");
		return err;
	}

	/* Limit the bus-range to fit within reg */
	bus_max = pci->cfg.bus_range->start +
		  (resource_size(&pci->cfg.res) >> pci->cfg.ops->bus_shift) - 1;
	pci->cfg.bus_range->end = min_t(resource_size_t,
					pci->cfg.bus_range->end, bus_max);

	pci->cfg.win = devm_kcalloc(dev, resource_size(pci->cfg.bus_range),
				    sizeof(*pci->cfg.win), GFP_KERNEL);
	if (!pci->cfg.win)
		return -ENOMEM;

	/* Map our Configuration Space windows */
	if (!devm_request_mem_region(dev, pci->cfg.res.start,
				     resource_size(&pci->cfg.res),
				     "Configuration Space"))
		return -ENOMEM;

	bus_range = pci->cfg.bus_range;
	for (busn = bus_range->start; busn <= bus_range->end; ++busn) {
		u32 idx = busn - bus_range->start;
		u32 sz = 1 << pci->cfg.ops->bus_shift;

		pci->cfg.win[idx] = devm_ioremap(dev,
						 pci->cfg.res.start + busn * sz,
						 sz);
		if (!pci->cfg.win[idx])
			return -ENOMEM;
	}

	return 0;
}

<<<<<<< HEAD
static int gen_pci_map_ranges(struct list_head *res,
		resource_size_t io_base)
{
=======
static int gen_pci_map_ranges(struct gen_pci *pci,
		resource_size_t io_base)
{
	struct list_head *res = &pci->resources;
>>>>>>> 07f0dc60
	struct pci_host_bridge_window *window;
	int ret;

	list_for_each_entry(window, res, list) {
		struct resource *res = window->res;
		u64 restype = resource_type(res);

		switch (restype) {
		case IORESOURCE_IO:
			ret = pci_remap_iospace(res, io_base);
			if (ret < 0)
				return ret;
			break;
		case IORESOURCE_MEM:
<<<<<<< HEAD
		case IORESOURCE_BUS:
=======
			break;
		case IORESOURCE_BUS:
			pci->cfg.bus_range = res;
>>>>>>> 07f0dc60
			break;
		default:
			return -EINVAL;
		}
	}
	return 0;
}

static int gen_pci_probe(struct platform_device *pdev)
{
	int err;
	const char *type;
	const struct of_device_id *of_id;
	const int *prop;
	struct device *dev = &pdev->dev;
	struct device_node *np = dev->of_node;
	resource_size_t iobase = 0;
	struct gen_pci *pci = devm_kzalloc(dev, sizeof(*pci), GFP_KERNEL);
	struct pci_bus *bus;
	struct pci_dev *pci_dev = NULL;
	bool probe_only = false;

	if (!pci)
		return -ENOMEM;

	type = of_get_property(np, "device_type", NULL);
	if (!type || strcmp(type, "pci")) {
		dev_err(dev, "invalid \"device_type\" %s\n", type);
		return -EINVAL;
	}

	prop = of_get_property(of_chosen, "linux,pci-probe-only", NULL);
	if (prop) {
		if (*prop)
			probe_only = true;
		else
			probe_only = false;
	}

	of_id = of_match_node(gen_pci_of_match, np);
	pci->cfg.ops = of_id->data;
	pci->host.dev.parent = dev;
	INIT_LIST_HEAD(&pci->host.windows);
	INIT_LIST_HEAD(&pci->resources);

	err = of_pci_get_host_bridge_resources(np, 0, 0xff,
			&pci->resources, &iobase);
	if (err)
		return err;

	err = gen_pci_map_ranges(pci, iobase);
	if (err)
		goto fail;

	/* Parse and map our Configuration Space windows */
	err = gen_pci_parse_map_cfg_windows(pci);
	if (err)
		goto fail;

<<<<<<< HEAD
	err = gen_pci_map_ranges(&pci->resources, iobase);
	if (err)
		goto fail;

=======
>>>>>>> 07f0dc60
	err = -ENOMEM;
	platform_set_drvdata(pdev, pci);
	bus = pci_scan_root_bus(dev, 0, &gen_pci_ops, gen_sysdata,
				&pci->resources);
	if (!bus)
		goto fail;

	for_each_pci_dev(pci_dev)
		pci_dev->irq = of_irq_parse_and_map_pci(pci_dev, 0, 0);

	if (!probe_only) {
		pci_bus_size_bridges(bus);
		pci_bus_assign_resources(bus);
		pci_bus_add_devices(bus);
	}

	return 0;
 fail:
	gen_pci_release_of_pci_ranges(pci);
	return err;
}

static struct platform_driver gen_pci_driver = {
	.driver = {
		.name = "pci-host-generic",
		.of_match_table = gen_pci_of_match,
	},
	.probe = gen_pci_probe,
};
module_platform_driver(gen_pci_driver);

MODULE_DESCRIPTION("Generic PCI host driver");
MODULE_AUTHOR("Will Deacon <will.deacon@arm.com>");
MODULE_LICENSE("GPL v2");<|MERGE_RESOLUTION|>--- conflicted
+++ resolved
@@ -51,11 +51,7 @@
 {
 	struct device *dev = bus->dev.parent->parent;
 	struct gen_pci *pci;
-<<<<<<< HEAD
-	
-=======
-
->>>>>>> 07f0dc60
+
 	while (dev) {
 		pci = dev_get_drvdata(dev);
 		if (pci)
@@ -71,11 +67,7 @@
 					     int where)
 {
 	struct gen_pci *pci = gen_pci_get_drvdata(bus);
-<<<<<<< HEAD
-	resource_size_t idx = bus->number - pci->cfg.bus_range.start;
-=======
 	resource_size_t idx = bus->number - pci->cfg.bus_range->start;
->>>>>>> 07f0dc60
 
 	return pci->cfg.win[idx] + ((devfn << 8) | where);
 }
@@ -90,11 +82,7 @@
 					      int where)
 {
 	struct gen_pci *pci = gen_pci_get_drvdata(bus);
-<<<<<<< HEAD
-	resource_size_t idx = bus->number - pci->cfg.bus_range.start;
-=======
 	resource_size_t idx = bus->number - pci->cfg.bus_range->start;
->>>>>>> 07f0dc60
 
 	return pci->cfg.win[idx] + ((devfn << 12) | where);
 }
@@ -224,16 +212,10 @@
 	return 0;
 }
 
-<<<<<<< HEAD
-static int gen_pci_map_ranges(struct list_head *res,
-		resource_size_t io_base)
-{
-=======
 static int gen_pci_map_ranges(struct gen_pci *pci,
 		resource_size_t io_base)
 {
 	struct list_head *res = &pci->resources;
->>>>>>> 07f0dc60
 	struct pci_host_bridge_window *window;
 	int ret;
 
@@ -248,13 +230,9 @@
 				return ret;
 			break;
 		case IORESOURCE_MEM:
-<<<<<<< HEAD
-		case IORESOURCE_BUS:
-=======
 			break;
 		case IORESOURCE_BUS:
 			pci->cfg.bus_range = res;
->>>>>>> 07f0dc60
 			break;
 		default:
 			return -EINVAL;
@@ -314,13 +292,6 @@
 	if (err)
 		goto fail;
 
-<<<<<<< HEAD
-	err = gen_pci_map_ranges(&pci->resources, iobase);
-	if (err)
-		goto fail;
-
-=======
->>>>>>> 07f0dc60
 	err = -ENOMEM;
 	platform_set_drvdata(pdev, pci);
 	bus = pci_scan_root_bus(dev, 0, &gen_pci_ops, gen_sysdata,
