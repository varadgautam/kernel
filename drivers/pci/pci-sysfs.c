--- conflicted
+++ resolved
@@ -518,8 +518,6 @@
 	struct resource *res = (struct resource *)attr->private;
 	enum pci_mmap_state mmap_type;
 	resource_size_t start, end;
-	unsigned long map_len = vma->vm_end - vma->vm_start;
-	unsigned long map_offset = vma->vm_pgoff << PAGE_SHIFT;
 	int i;
 
 	for (i = 0; i < PCI_ROM_RESOURCE; i++)
@@ -528,21 +526,8 @@
 	if (i >= PCI_ROM_RESOURCE)
 		return -ENODEV;
 
-<<<<<<< HEAD
-	/*
-	 * Make sure the range the user is trying to map falls within
-	 * the resource
-	 */
-	if (map_offset + map_len > pci_resource_len(pdev, i)) {
-		WARN(1, "process \"%s\" tried to map 0x%08lx-0x%08lx on BAR %d (size 0x%08lx)\n",
-		     current->comm, map_offset, map_offset + map_len, i,
-		     (unsigned long)pci_resource_len(pdev, i));
-		return -EINVAL;
-	}
-=======
 	if (!pci_mmap_fits(pdev, i, vma))
 		return -EINVAL;
->>>>>>> 4330ed8e
 
 	/* pci_mmap_page_range() expects the same kind of entry as coming
 	 * from /proc/bus/pci/ which is a "user visible" value. If this is
