/*
 * cec-core.c - HDMI Consumer Electronics Control framework - Core
 *
 * Copyright 2016 Cisco Systems, Inc. and/or its affiliates. All rights reserved.
 *
 * This program is free software; you may redistribute it and/or modify
 * it under the terms of the GNU General Public License as published by
 * the Free Software Foundation; version 2 of the License.
 *
 * THE SOFTWARE IS PROVIDED "AS IS", WITHOUT WARRANTY OF ANY KIND,
 * EXPRESS OR IMPLIED, INCLUDING BUT NOT LIMITED TO THE WARRANTIES OF
 * MERCHANTABILITY, FITNESS FOR A PARTICULAR PURPOSE AND
 * NONINFRINGEMENT. IN NO EVENT SHALL THE AUTHORS OR COPYRIGHT HOLDERS
 * BE LIABLE FOR ANY CLAIM, DAMAGES OR OTHER LIABILITY, WHETHER IN AN
 * ACTION OF CONTRACT, TORT OR OTHERWISE, ARISING FROM, OUT OF OR IN
 * CONNECTION WITH THE SOFTWARE OR THE USE OR OTHER DEALINGS IN THE
 * SOFTWARE.
 */

#include <linux/errno.h>
#include <linux/init.h>
#include <linux/module.h>
#include <linux/kernel.h>
#include <linux/kmod.h>
#include <linux/slab.h>
#include <linux/mm.h>
#include <linux/string.h>
#include <linux/types.h>

#include "cec-priv.h"

#define CEC_NUM_DEVICES	256
#define CEC_NAME	"cec"

int cec_debug;
module_param_named(debug, cec_debug, int, 0644);
MODULE_PARM_DESC(debug, "debug level (0-2)");

static dev_t cec_dev_t;

/* Active devices */
static DEFINE_MUTEX(cec_devnode_lock);
static DECLARE_BITMAP(cec_devnode_nums, CEC_NUM_DEVICES);

static struct dentry *top_cec_dir;

/* dev to cec_devnode */
#define to_cec_devnode(cd) container_of(cd, struct cec_devnode, dev)

int cec_get_device(struct cec_devnode *devnode)
{
	/*
	 * Check if the cec device is available. This needs to be done with
	 * the devnode->lock held to prevent an open/unregister race:
	 * without the lock, the device could be unregistered and freed between
	 * the devnode->registered check and get_device() calls, leading to
	 * a crash.
	 */
	mutex_lock(&devnode->lock);
	/*
	 * return ENXIO if the cec device has been removed
	 * already or if it is not registered anymore.
	 */
	if (!devnode->registered) {
		mutex_unlock(&devnode->lock);
		return -ENXIO;
	}
	/* and increase the device refcount */
	get_device(&devnode->dev);
	mutex_unlock(&devnode->lock);
	return 0;
}

void cec_put_device(struct cec_devnode *devnode)
{
	put_device(&devnode->dev);
}

/* Called when the last user of the cec device exits. */
static void cec_devnode_release(struct device *cd)
{
	struct cec_devnode *devnode = to_cec_devnode(cd);

	mutex_lock(&cec_devnode_lock);
	/* Mark device node number as free */
	clear_bit(devnode->minor, cec_devnode_nums);
	mutex_unlock(&cec_devnode_lock);

	cec_delete_adapter(to_cec_adapter(devnode));
}

static struct bus_type cec_bus_type = {
	.name = CEC_NAME,
};

/*
 * Register a cec device node
 *
 * The registration code assigns minor numbers and registers the new device node
 * with the kernel. An error is returned if no free minor number can be found,
 * or if the registration of the device node fails.
 *
 * Zero is returned on success.
 *
 * Note that if the cec_devnode_register call fails, the release() callback of
 * the cec_devnode structure is *not* called, so the caller is responsible for
 * freeing any data.
 */
static int __must_check cec_devnode_register(struct cec_devnode *devnode,
					     struct module *owner)
{
	int minor;
	int ret;

	/* Initialization */
	INIT_LIST_HEAD(&devnode->fhs);
	mutex_init(&devnode->lock);

	/* Part 1: Find a free minor number */
	mutex_lock(&cec_devnode_lock);
	minor = find_next_zero_bit(cec_devnode_nums, CEC_NUM_DEVICES, 0);
	if (minor == CEC_NUM_DEVICES) {
		mutex_unlock(&cec_devnode_lock);
		pr_err("could not get a free minor\n");
		return -ENFILE;
	}

	set_bit(minor, cec_devnode_nums);
	mutex_unlock(&cec_devnode_lock);

	devnode->minor = minor;
	devnode->dev.bus = &cec_bus_type;
	devnode->dev.devt = MKDEV(MAJOR(cec_dev_t), minor);
	devnode->dev.release = cec_devnode_release;
	dev_set_name(&devnode->dev, "cec%d", devnode->minor);
	device_initialize(&devnode->dev);

	/* Part 2: Initialize and register the character device */
	cdev_init(&devnode->cdev, &cec_devnode_fops);
	devnode->cdev.owner = owner;

	ret = cdev_device_add(&devnode->cdev, &devnode->dev);
	if (ret) {
		pr_err("%s: cdev_device_add failed\n", __func__);
		goto clr_bit;
	}

	devnode->registered = true;
	return 0;

clr_bit:
	mutex_lock(&cec_devnode_lock);
	clear_bit(devnode->minor, cec_devnode_nums);
	mutex_unlock(&cec_devnode_lock);
	return ret;
}

/*
 * Unregister a cec device node
 *
 * This unregisters the passed device. Future open calls will be met with
 * errors.
 *
 * This function can safely be called if the device node has never been
 * registered or has already been unregistered.
 */
static void cec_devnode_unregister(struct cec_devnode *devnode)
{
	struct cec_fh *fh;

	mutex_lock(&devnode->lock);

	/* Check if devnode was never registered or already unregistered */
	if (!devnode->registered || devnode->unregistered) {
		mutex_unlock(&devnode->lock);
		return;
	}

	list_for_each_entry(fh, &devnode->fhs, list)
		wake_up_interruptible(&fh->wait);

	devnode->registered = false;
	devnode->unregistered = true;
	mutex_unlock(&devnode->lock);

	cdev_device_del(&devnode->cdev, &devnode->dev);
	put_device(&devnode->dev);
}

#ifdef CONFIG_CEC_NOTIFIER
static void cec_cec_notify(struct cec_adapter *adap, u16 pa)
{
	cec_s_phys_addr(adap, pa, false);
}

void cec_register_cec_notifier(struct cec_adapter *adap,
			       struct cec_notifier *notifier)
{
	if (WARN_ON(!adap->devnode.registered))
		return;

	adap->notifier = notifier;
	cec_notifier_register(adap->notifier, adap, cec_cec_notify);
}
EXPORT_SYMBOL_GPL(cec_register_cec_notifier);
#endif

struct cec_adapter *cec_allocate_adapter(const struct cec_adap_ops *ops,
					 void *priv, const char *name, u32 caps,
					 u8 available_las)
{
	struct cec_adapter *adap;
	int res;

#ifndef CONFIG_MEDIA_CEC_RC
	caps &= ~CEC_CAP_RC;
#endif

	if (WARN_ON(!caps))
		return ERR_PTR(-EINVAL);
	if (WARN_ON(!ops))
		return ERR_PTR(-EINVAL);
	if (WARN_ON(!available_las || available_las > CEC_MAX_LOG_ADDRS))
		return ERR_PTR(-EINVAL);
	adap = kzalloc(sizeof(*adap), GFP_KERNEL);
	if (!adap)
		return ERR_PTR(-ENOMEM);
	strlcpy(adap->name, name, sizeof(adap->name));
	adap->phys_addr = CEC_PHYS_ADDR_INVALID;
	adap->log_addrs.cec_version = CEC_OP_CEC_VERSION_2_0;
	adap->log_addrs.vendor_id = CEC_VENDOR_ID_NONE;
	adap->capabilities = caps;
	adap->available_log_addrs = available_las;
	adap->sequence = 0;
	adap->ops = ops;
	adap->priv = priv;
	memset(adap->phys_addrs, 0xff, sizeof(adap->phys_addrs));
	mutex_init(&adap->lock);
	INIT_LIST_HEAD(&adap->transmit_queue);
	INIT_LIST_HEAD(&adap->wait_queue);
	init_waitqueue_head(&adap->kthread_waitq);

	adap->kthread = kthread_run(cec_thread_func, adap, "cec-%s", name);
	if (IS_ERR(adap->kthread)) {
		pr_err("cec-%s: kernel_thread() failed\n", name);
		res = PTR_ERR(adap->kthread);
		kfree(adap);
		return ERR_PTR(res);
	}

#ifdef CONFIG_MEDIA_CEC_RC
	if (!(caps & CEC_CAP_RC))
		return adap;

	/* Prepare the RC input device */
	adap->rc = rc_allocate_device(RC_DRIVER_SCANCODE);
	if (!adap->rc) {
		pr_err("cec-%s: failed to allocate memory for rc_dev\n",
		       name);
		kthread_stop(adap->kthread);
		kfree(adap);
		return ERR_PTR(-ENOMEM);
	}

	snprintf(adap->input_name, sizeof(adap->input_name),
		 "RC for %s", name);
	snprintf(adap->input_phys, sizeof(adap->input_phys),
		 "%s/input0", name);

	adap->rc->input_name = adap->input_name;
	adap->rc->input_phys = adap->input_phys;
	adap->rc->input_id.bustype = BUS_CEC;
	adap->rc->input_id.vendor = 0;
	adap->rc->input_id.product = 0;
	adap->rc->input_id.version = 1;
	adap->rc->driver_name = CEC_NAME;
	adap->rc->allowed_protocols = RC_BIT_CEC;
	adap->rc->priv = adap;
	adap->rc->map_name = RC_MAP_CEC;
	adap->rc->timeout = MS_TO_NS(100);
#endif
	return adap;
}
EXPORT_SYMBOL_GPL(cec_allocate_adapter);

int cec_register_adapter(struct cec_adapter *adap,
			 struct device *parent)
{
	int res;

	if (IS_ERR_OR_NULL(adap))
		return 0;

	if (WARN_ON(!parent))
		return -EINVAL;

	adap->owner = parent->driver->owner;
	adap->devnode.dev.parent = parent;

<<<<<<< HEAD
#if IS_REACHABLE(CONFIG_RC_CORE)
=======
#ifdef CONFIG_MEDIA_CEC_RC
>>>>>>> a122c576
	if (adap->capabilities & CEC_CAP_RC) {
		adap->rc->dev.parent = parent;
		res = rc_register_device(adap->rc);

		if (res) {
			pr_err("cec-%s: failed to prepare input device\n",
			       adap->name);
			rc_free_device(adap->rc);
			adap->rc = NULL;
			return res;
		}
	}
#endif

	res = cec_devnode_register(&adap->devnode, adap->owner);
	if (res) {
#ifdef CONFIG_MEDIA_CEC_RC
		/* Note: rc_unregister also calls rc_free */
		rc_unregister_device(adap->rc);
		adap->rc = NULL;
#endif
		return res;
	}

	dev_set_drvdata(&adap->devnode.dev, adap);
#ifdef CONFIG_DEBUG_FS
	if (!top_cec_dir)
		return 0;

	adap->cec_dir = debugfs_create_dir(dev_name(&adap->devnode.dev), top_cec_dir);
	if (IS_ERR_OR_NULL(adap->cec_dir)) {
		pr_warn("cec-%s: Failed to create debugfs dir\n", adap->name);
		return 0;
	}
	adap->status_file = debugfs_create_devm_seqfile(&adap->devnode.dev,
		"status", adap->cec_dir, cec_adap_status);
	if (IS_ERR_OR_NULL(adap->status_file)) {
		pr_warn("cec-%s: Failed to create status file\n", adap->name);
		debugfs_remove_recursive(adap->cec_dir);
		adap->cec_dir = NULL;
	}
#endif
	return 0;
}
EXPORT_SYMBOL_GPL(cec_register_adapter);

void cec_unregister_adapter(struct cec_adapter *adap)
{
	if (IS_ERR_OR_NULL(adap))
		return;

#ifdef CONFIG_MEDIA_CEC_RC
	/* Note: rc_unregister also calls rc_free */
	rc_unregister_device(adap->rc);
	adap->rc = NULL;
#endif
	debugfs_remove_recursive(adap->cec_dir);
#ifdef CONFIG_CEC_NOTIFIER
	if (adap->notifier)
		cec_notifier_unregister(adap->notifier);
#endif
	cec_devnode_unregister(&adap->devnode);
}
EXPORT_SYMBOL_GPL(cec_unregister_adapter);

void cec_delete_adapter(struct cec_adapter *adap)
{
	if (IS_ERR_OR_NULL(adap))
		return;
	mutex_lock(&adap->lock);
	__cec_s_phys_addr(adap, CEC_PHYS_ADDR_INVALID, false);
	mutex_unlock(&adap->lock);
	kthread_stop(adap->kthread);
	if (adap->kthread_config)
		kthread_stop(adap->kthread_config);
#ifdef CONFIG_MEDIA_CEC_RC
	rc_free_device(adap->rc);
#endif
	kfree(adap);
}
EXPORT_SYMBOL_GPL(cec_delete_adapter);

/*
 *	Initialise cec for linux
 */
static int __init cec_devnode_init(void)
{
	int ret;

	pr_info("Linux cec interface: v0.10\n");
	ret = alloc_chrdev_region(&cec_dev_t, 0, CEC_NUM_DEVICES,
				  CEC_NAME);
	if (ret < 0) {
		pr_warn("cec: unable to allocate major\n");
		return ret;
	}

#ifdef CONFIG_DEBUG_FS
	top_cec_dir = debugfs_create_dir("cec", NULL);
	if (IS_ERR_OR_NULL(top_cec_dir)) {
		pr_warn("cec: Failed to create debugfs cec dir\n");
		top_cec_dir = NULL;
	}
#endif

	ret = bus_register(&cec_bus_type);
	if (ret < 0) {
		unregister_chrdev_region(cec_dev_t, CEC_NUM_DEVICES);
		pr_warn("cec: bus_register failed\n");
		return -EIO;
	}

	return 0;
}

static void __exit cec_devnode_exit(void)
{
	debugfs_remove_recursive(top_cec_dir);
	bus_unregister(&cec_bus_type);
	unregister_chrdev_region(cec_dev_t, CEC_NUM_DEVICES);
}

subsys_initcall(cec_devnode_init);
module_exit(cec_devnode_exit)

MODULE_AUTHOR("Hans Verkuil <hans.verkuil@cisco.com>");
MODULE_DESCRIPTION("Device node registration for cec drivers");
MODULE_LICENSE("GPL");<|MERGE_RESOLUTION|>--- conflicted
+++ resolved
@@ -297,11 +297,7 @@
 	adap->owner = parent->driver->owner;
 	adap->devnode.dev.parent = parent;
 
-<<<<<<< HEAD
-#if IS_REACHABLE(CONFIG_RC_CORE)
-=======
 #ifdef CONFIG_MEDIA_CEC_RC
->>>>>>> a122c576
 	if (adap->capabilities & CEC_CAP_RC) {
 		adap->rc->dev.parent = parent;
 		res = rc_register_device(adap->rc);
