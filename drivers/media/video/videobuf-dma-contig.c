--- conflicted
+++ resolved
@@ -373,7 +373,6 @@
 		}
 	} else {
 		pos = (unsigned long)mem->vaddr;
-<<<<<<< HEAD
 
 		while (size > 0) {
 			page = virt_to_page((void *)pos);
@@ -392,26 +391,6 @@
 			start += PAGE_SIZE;
 			pos += PAGE_SIZE;
 
-=======
-
-		while (size > 0) {
-			page = virt_to_page((void *)pos);
-			if (NULL == page) {
-				dev_err(q->dev, "mmap: virt_to_page failed\n");
-				__videobuf_dc_free(q->dev, mem);
-				goto error;
-			}
-			retval = vm_insert_page(vma, start, page);
-			if (retval) {
-				dev_err(q->dev, "mmap: insert failed with error %d\n",
-					retval);
-				__videobuf_dc_free(q->dev, mem);
-				goto error;
-			}
-			start += PAGE_SIZE;
-			pos += PAGE_SIZE;
-
->>>>>>> e287071a
 			if (size > PAGE_SIZE)
 				size -= PAGE_SIZE;
 			else
