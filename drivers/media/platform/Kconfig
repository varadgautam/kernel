--- conflicted
+++ resolved
@@ -165,13 +165,9 @@
 
 config VIDEO_SAMSUNG_S5P_G2D
 	tristate "Samsung S5P and EXYNOS4 G2D 2d graphics accelerator driver"
-<<<<<<< HEAD
-	depends on VIDEO_DEV && VIDEO_V4L2 && (ARCH_S5PV210 || ARCH_EXYNOS)
-=======
 	depends on VIDEO_DEV && VIDEO_V4L2
 	depends on ARCH_S5PV210 || ARCH_EXYNOS || COMPILE_TEST
 	depends on HAS_DMA
->>>>>>> 6f566b79
 	select VIDEOBUF2_DMA_CONTIG
 	select V4L2_MEM2MEM_DEV
 	default n
@@ -181,13 +177,9 @@
 
 config VIDEO_SAMSUNG_S5P_JPEG
 	tristate "Samsung S5P/Exynos3250/Exynos4 JPEG codec driver"
-<<<<<<< HEAD
-	depends on VIDEO_DEV && VIDEO_V4L2 && (ARCH_S5PV210 || ARCH_EXYNOS)
-=======
 	depends on VIDEO_DEV && VIDEO_V4L2
 	depends on ARCH_S5PV210 || ARCH_EXYNOS || COMPILE_TEST
 	depends on HAS_DMA
->>>>>>> 6f566b79
 	select VIDEOBUF2_DMA_CONTIG
 	select V4L2_MEM2MEM_DEV
 	---help---
@@ -196,13 +188,9 @@
 
 config VIDEO_SAMSUNG_S5P_MFC
 	tristate "Samsung S5P MFC Video Codec"
-<<<<<<< HEAD
-	depends on VIDEO_DEV && VIDEO_V4L2 && (ARCH_S5PV210 || ARCH_EXYNOS)
-=======
 	depends on VIDEO_DEV && VIDEO_V4L2
 	depends on ARCH_S5PV210 || ARCH_EXYNOS || COMPILE_TEST
 	depends on HAS_DMA
->>>>>>> 6f566b79
 	select VIDEOBUF2_DMA_CONTIG
 	default n
 	help
