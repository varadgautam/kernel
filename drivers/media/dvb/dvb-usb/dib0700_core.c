/* Linux driver for devices based on the DiBcom DiB0700 USB bridge
 *
 *	This program is free software; you can redistribute it and/or modify it
 *	under the terms of the GNU General Public License as published by the Free
 *	Software Foundation, version 2.
 *
 *  Copyright (C) 2005-6 DiBcom, SA
 */
#include "dib0700.h"

/* debug */
int dvb_usb_dib0700_debug;
module_param_named(debug,dvb_usb_dib0700_debug, int, 0644);
MODULE_PARM_DESC(debug, "set debugging level (1=info,2=fw,4=fwdata,8=data (or-able))." DVB_USB_DEBUG_STATUS);

static int nb_packet_buffer_size = 21;
module_param(nb_packet_buffer_size, int, 0644);
MODULE_PARM_DESC(nb_packet_buffer_size,
	"Set the dib0700 driver data buffer size. This parameter "
	"corresponds to the number of TS packets. The actual size of "
	"the data buffer corresponds to this parameter "
	"multiplied by 188 (default: 21)");

DVB_DEFINE_MOD_OPT_ADAPTER_NR(adapter_nr);


int dib0700_get_version(struct dvb_usb_device *d, u32 *hwversion,
			u32 *romversion, u32 *ramversion, u32 *fwtype)
{
	struct dib0700_state *st = d->priv;
	int ret;

	if (mutex_lock_interruptible(&d->usb_mutex) < 0) {
<<<<<<< HEAD
		deb_info("could not acquire lock");
=======
		err("could not acquire lock");
>>>>>>> 250a8155
		return 0;
	}

	ret = usb_control_msg(d->udev, usb_rcvctrlpipe(d->udev, 0),
				  REQUEST_GET_VERSION,
				  USB_TYPE_VENDOR | USB_DIR_IN, 0, 0,
				  st->buf, 16, USB_CTRL_GET_TIMEOUT);
	if (hwversion != NULL)
		*hwversion  = (st->buf[0] << 24)  | (st->buf[1] << 16)  |
			(st->buf[2] << 8)  | st->buf[3];
	if (romversion != NULL)
		*romversion = (st->buf[4] << 24)  | (st->buf[5] << 16)  |
			(st->buf[6] << 8)  | st->buf[7];
	if (ramversion != NULL)
		*ramversion = (st->buf[8] << 24)  | (st->buf[9] << 16)  |
			(st->buf[10] << 8) | st->buf[11];
	if (fwtype != NULL)
		*fwtype     = (st->buf[12] << 24) | (st->buf[13] << 16) |
			(st->buf[14] << 8) | st->buf[15];
	mutex_unlock(&d->usb_mutex);
	return ret;
}

/* expecting rx buffer: request data[0] data[1] ... data[2] */
static int dib0700_ctrl_wr(struct dvb_usb_device *d, u8 *tx, u8 txlen)
{
	int status;

	deb_data(">>> ");
	debug_dump(tx, txlen, deb_data);

	status = usb_control_msg(d->udev, usb_sndctrlpipe(d->udev,0),
		tx[0], USB_TYPE_VENDOR | USB_DIR_OUT, 0, 0, tx, txlen,
		USB_CTRL_GET_TIMEOUT);

	if (status != txlen)
		deb_data("ep 0 write error (status = %d, len: %d)\n",status,txlen);

	return status < 0 ? status : 0;
}

/* expecting tx buffer: request data[0] ... data[n] (n <= 4) */
int dib0700_ctrl_rd(struct dvb_usb_device *d, u8 *tx, u8 txlen, u8 *rx, u8 rxlen)
{
	u16 index, value;
	int status;

	if (txlen < 2) {
		err("tx buffer length is smaller than 2. Makes no sense.");
		return -EINVAL;
	}
	if (txlen > 4) {
		err("tx buffer length is larger than 4. Not supported.");
		return -EINVAL;
	}

	deb_data(">>> ");
	debug_dump(tx,txlen,deb_data);

	value = ((txlen - 2) << 8) | tx[1];
	index = 0;
	if (txlen > 2)
		index |= (tx[2] << 8);
	if (txlen > 3)
		index |= tx[3];

	status = usb_control_msg(d->udev, usb_rcvctrlpipe(d->udev,0), tx[0],
			USB_TYPE_VENDOR | USB_DIR_IN, value, index, rx, rxlen,
			USB_CTRL_GET_TIMEOUT);

	if (status < 0)
		deb_info("ep 0 read error (status = %d)\n",status);

	deb_data("<<< ");
	debug_dump(rx, rxlen, deb_data);

	return status; /* length in case of success */
}

int dib0700_set_gpio(struct dvb_usb_device *d, enum dib07x0_gpios gpio, u8 gpio_dir, u8 gpio_val)
{
	struct dib0700_state *st = d->priv;
	int ret;

	if (mutex_lock_interruptible(&d->usb_mutex) < 0) {
<<<<<<< HEAD
		deb_info("could not acquire lock");
=======
		err("could not acquire lock");
>>>>>>> 250a8155
		return 0;
	}

	st->buf[0] = REQUEST_SET_GPIO;
	st->buf[1] = gpio;
	st->buf[2] = ((gpio_dir & 0x01) << 7) | ((gpio_val & 0x01) << 6);

	ret = dib0700_ctrl_wr(d, st->buf, 3);

	mutex_unlock(&d->usb_mutex);
	return ret;
}

static int dib0700_set_usb_xfer_len(struct dvb_usb_device *d, u16 nb_ts_packets)
{
	struct dib0700_state *st = d->priv;
	int ret;

	if (st->fw_version >= 0x10201) {
		if (mutex_lock_interruptible(&d->usb_mutex) < 0) {
<<<<<<< HEAD
			deb_info("could not acquire lock");
=======
			err("could not acquire lock");
>>>>>>> 250a8155
			return 0;
		}

		st->buf[0] = REQUEST_SET_USB_XFER_LEN;
		st->buf[1] = (nb_ts_packets >> 8) & 0xff;
		st->buf[2] = nb_ts_packets & 0xff;

		deb_info("set the USB xfer len to %i Ts packet\n", nb_ts_packets);

		ret = dib0700_ctrl_wr(d, st->buf, 3);
		mutex_unlock(&d->usb_mutex);
	} else {
		deb_info("this firmware does not allow to change the USB xfer len\n");
		ret = -EIO;
	}

	return ret;
}

/*
 * I2C master xfer function (supported in 1.20 firmware)
 */
static int dib0700_i2c_xfer_new(struct i2c_adapter *adap, struct i2c_msg *msg,
				int num)
{
	/* The new i2c firmware messages are more reliable and in particular
	   properly support i2c read calls not preceded by a write */

	struct dvb_usb_device *d = i2c_get_adapdata(adap);
	struct dib0700_state *st = d->priv;
	uint8_t bus_mode = 1;  /* 0=eeprom bus, 1=frontend bus */
	uint8_t gen_mode = 0; /* 0=master i2c, 1=gpio i2c */
	uint8_t en_start = 0;
	uint8_t en_stop = 0;
	int result, i;

	/* Ensure nobody else hits the i2c bus while we're sending our
	   sequence of messages, (such as the remote control thread) */
	if (mutex_lock_interruptible(&d->i2c_mutex) < 0)
		return -EAGAIN;

	for (i = 0; i < num; i++) {
		if (i == 0) {
			/* First message in the transaction */
			en_start = 1;
		} else if (!(msg[i].flags & I2C_M_NOSTART)) {
			/* Device supports repeated-start */
			en_start = 1;
		} else {
			/* Not the first packet and device doesn't support
			   repeated start */
			en_start = 0;
		}
		if (i == (num - 1)) {
			/* Last message in the transaction */
			en_stop = 1;
		}

		if (msg[i].flags & I2C_M_RD) {
			/* Read request */
			u16 index, value;
			uint8_t i2c_dest;

			i2c_dest = (msg[i].addr << 1);
			value = ((en_start << 7) | (en_stop << 6) |
				 (msg[i].len & 0x3F)) << 8 | i2c_dest;
			/* I2C ctrl + FE bus; */
			index = ((gen_mode << 6) & 0xC0) |
				((bus_mode << 4) & 0x30);

			result = usb_control_msg(d->udev,
						 usb_rcvctrlpipe(d->udev, 0),
						 REQUEST_NEW_I2C_READ,
						 USB_TYPE_VENDOR | USB_DIR_IN,
						 value, index, msg[i].buf,
						 msg[i].len,
						 USB_CTRL_GET_TIMEOUT);
			if (result < 0) {
				deb_info("i2c read error (status = %d)\n", result);
				break;
			}

			deb_data("<<< ");
			debug_dump(msg[i].buf, msg[i].len, deb_data);

		} else {
			/* Write request */
			if (mutex_lock_interruptible(&d->usb_mutex) < 0) {
<<<<<<< HEAD
				deb_info("could not acquire lock");
=======
				err("could not acquire lock");
>>>>>>> 250a8155
				return 0;
			}
			st->buf[0] = REQUEST_NEW_I2C_WRITE;
			st->buf[1] = msg[i].addr << 1;
			st->buf[2] = (en_start << 7) | (en_stop << 6) |
				(msg[i].len & 0x3F);
			/* I2C ctrl + FE bus; */
			st->buf[3] = ((gen_mode << 6) & 0xC0) |
				 ((bus_mode << 4) & 0x30);
			/* The Actual i2c payload */
			memcpy(&st->buf[4], msg[i].buf, msg[i].len);

			deb_data(">>> ");
			debug_dump(st->buf, msg[i].len + 4, deb_data);

			result = usb_control_msg(d->udev,
						 usb_sndctrlpipe(d->udev, 0),
						 REQUEST_NEW_I2C_WRITE,
						 USB_TYPE_VENDOR | USB_DIR_OUT,
						 0, 0, st->buf, msg[i].len + 4,
						 USB_CTRL_GET_TIMEOUT);
			mutex_unlock(&d->usb_mutex);
			if (result < 0) {
				deb_info("i2c write error (status = %d)\n", result);
				break;
			}
		}
	}
	mutex_unlock(&d->i2c_mutex);
	return i;
}

/*
 * I2C master xfer function (pre-1.20 firmware)
 */
static int dib0700_i2c_xfer_legacy(struct i2c_adapter *adap,
				   struct i2c_msg *msg, int num)
{
	struct dvb_usb_device *d = i2c_get_adapdata(adap);
	struct dib0700_state *st = d->priv;
	int i,len;

	if (mutex_lock_interruptible(&d->i2c_mutex) < 0)
		return -EAGAIN;
	if (mutex_lock_interruptible(&d->usb_mutex) < 0) {
<<<<<<< HEAD
		deb_info("could not acquire lock");
=======
		err("could not acquire lock");
>>>>>>> 250a8155
		return 0;
	}

	for (i = 0; i < num; i++) {
		/* fill in the address */
		st->buf[1] = msg[i].addr << 1;
		/* fill the buffer */
		memcpy(&st->buf[2], msg[i].buf, msg[i].len);

		/* write/read request */
		if (i+1 < num && (msg[i+1].flags & I2C_M_RD)) {
			st->buf[0] = REQUEST_I2C_READ;
			st->buf[1] |= 1;

			/* special thing in the current firmware: when length is zero the read-failed */
			len = dib0700_ctrl_rd(d, st->buf, msg[i].len + 2,
					msg[i+1].buf, msg[i+1].len);
			if (len <= 0) {
				deb_info("I2C read failed on address 0x%02x\n",
						msg[i].addr);
				break;
			}

			msg[i+1].len = len;

			i++;
		} else {
			st->buf[0] = REQUEST_I2C_WRITE;
			if (dib0700_ctrl_wr(d, st->buf, msg[i].len + 2) < 0)
				break;
		}
	}
	mutex_unlock(&d->usb_mutex);
	mutex_unlock(&d->i2c_mutex);

	return i;
}

static int dib0700_i2c_xfer(struct i2c_adapter *adap, struct i2c_msg *msg,
			    int num)
{
	struct dvb_usb_device *d = i2c_get_adapdata(adap);
	struct dib0700_state *st = d->priv;

	if (st->fw_use_new_i2c_api == 1) {
		/* User running at least fw 1.20 */
		return dib0700_i2c_xfer_new(adap, msg, num);
	} else {
		/* Use legacy calls */
		return dib0700_i2c_xfer_legacy(adap, msg, num);
	}
}

static u32 dib0700_i2c_func(struct i2c_adapter *adapter)
{
	return I2C_FUNC_I2C;
}

struct i2c_algorithm dib0700_i2c_algo = {
	.master_xfer   = dib0700_i2c_xfer,
	.functionality = dib0700_i2c_func,
};

int dib0700_identify_state(struct usb_device *udev, struct dvb_usb_device_properties *props,
			struct dvb_usb_device_description **desc, int *cold)
{
	s16 ret;
	u8 *b;

	b = kmalloc(16, GFP_KERNEL);
	if (!b)
		return	-ENOMEM;


	ret = usb_control_msg(udev, usb_rcvctrlpipe(udev, 0),
		REQUEST_GET_VERSION, USB_TYPE_VENDOR | USB_DIR_IN, 0, 0, b, 16, USB_CTRL_GET_TIMEOUT);

	deb_info("FW GET_VERSION length: %d\n",ret);

	*cold = ret <= 0;
	deb_info("cold: %d\n", *cold);

	kfree(b);
	return 0;
}

static int dib0700_set_clock(struct dvb_usb_device *d, u8 en_pll,
	u8 pll_src, u8 pll_range, u8 clock_gpio3, u16 pll_prediv,
	u16 pll_loopdiv, u16 free_div, u16 dsuScaler)
{
	struct dib0700_state *st = d->priv;
	int ret;

	if (mutex_lock_interruptible(&d->usb_mutex) < 0) {
<<<<<<< HEAD
		deb_info("could not acquire lock");
=======
		err("could not acquire lock");
>>>>>>> 250a8155
		return 0;
	}

	st->buf[0] = REQUEST_SET_CLOCK;
	st->buf[1] = (en_pll << 7) | (pll_src << 6) |
		(pll_range << 5) | (clock_gpio3 << 4);
	st->buf[2] = (pll_prediv >> 8)  & 0xff; /* MSB */
	st->buf[3] =  pll_prediv        & 0xff; /* LSB */
	st->buf[4] = (pll_loopdiv >> 8) & 0xff; /* MSB */
	st->buf[5] =  pll_loopdiv       & 0xff; /* LSB */
	st->buf[6] = (free_div >> 8)    & 0xff; /* MSB */
	st->buf[7] =  free_div          & 0xff; /* LSB */
	st->buf[8] = (dsuScaler >> 8)   & 0xff; /* MSB */
	st->buf[9] =  dsuScaler         & 0xff; /* LSB */

	ret = dib0700_ctrl_wr(d, st->buf, 10);
	mutex_unlock(&d->usb_mutex);

	return ret;
}

int dib0700_set_i2c_speed(struct dvb_usb_device *d, u16 scl_kHz)
{
	struct dib0700_state *st = d->priv;
	u16 divider;
	int ret;

	if (scl_kHz == 0)
		return -EINVAL;

	if (mutex_lock_interruptible(&d->usb_mutex) < 0) {
<<<<<<< HEAD
		deb_info("could not acquire lock");
=======
		err("could not acquire lock");
>>>>>>> 250a8155
		return 0;
	}

	st->buf[0] = REQUEST_SET_I2C_PARAM;
	divider = (u16) (30000 / scl_kHz);
	st->buf[1] = 0;
	st->buf[2] = (u8) (divider >> 8);
	st->buf[3] = (u8) (divider & 0xff);
	divider = (u16) (72000 / scl_kHz);
	st->buf[4] = (u8) (divider >> 8);
	st->buf[5] = (u8) (divider & 0xff);
	divider = (u16) (72000 / scl_kHz); /* clock: 72MHz */
	st->buf[6] = (u8) (divider >> 8);
	st->buf[7] = (u8) (divider & 0xff);

	deb_info("setting I2C speed: %04x %04x %04x (%d kHz).",
		(st->buf[2] << 8) | (st->buf[3]), (st->buf[4] << 8) |
		st->buf[5], (st->buf[6] << 8) | st->buf[7], scl_kHz);

	ret = dib0700_ctrl_wr(d, st->buf, 8);
	mutex_unlock(&d->usb_mutex);

	return ret;
}


int dib0700_ctrl_clock(struct dvb_usb_device *d, u32 clk_MHz, u8 clock_out_gp3)
{
	switch (clk_MHz) {
		case 72: dib0700_set_clock(d, 1, 0, 1, clock_out_gp3, 2, 24, 0, 0x4c); break;
		default: return -EINVAL;
	}
	return 0;
}

static int dib0700_jumpram(struct usb_device *udev, u32 address)
{
	int ret = 0, actlen;
	u8 *buf;

	buf = kmalloc(8, GFP_KERNEL);
	if (!buf)
		return -ENOMEM;
	buf[0] = REQUEST_JUMPRAM;
	buf[1] = 0;
	buf[2] = 0;
	buf[3] = 0;
	buf[4] = (address >> 24) & 0xff;
	buf[5] = (address >> 16) & 0xff;
	buf[6] = (address >> 8)  & 0xff;
	buf[7] =  address        & 0xff;

	if ((ret = usb_bulk_msg(udev, usb_sndbulkpipe(udev, 0x01),buf,8,&actlen,1000)) < 0) {
		deb_fw("jumpram to 0x%x failed\n",address);
		goto out;
	}
	if (actlen != 8) {
		deb_fw("jumpram to 0x%x failed\n",address);
		ret = -EIO;
		goto out;
	}
out:
	kfree(buf);
	return ret;
}

int dib0700_download_firmware(struct usb_device *udev, const struct firmware *fw)
{
	struct hexline hx;
	int pos = 0, ret, act_len, i, adap_num;
	u8 *buf;
	u32 fw_version;

	buf = kmalloc(260, GFP_KERNEL);
	if (!buf)
		return -ENOMEM;

	while ((ret = dvb_usb_get_hexline(fw, &hx, &pos)) > 0) {
		deb_fwdata("writing to address 0x%08x (buffer: 0x%02x %02x)\n",
				hx.addr, hx.len, hx.chk);

		buf[0] = hx.len;
		buf[1] = (hx.addr >> 8) & 0xff;
		buf[2] =  hx.addr       & 0xff;
		buf[3] = hx.type;
		memcpy(&buf[4],hx.data,hx.len);
		buf[4+hx.len] = hx.chk;

		ret = usb_bulk_msg(udev,
			usb_sndbulkpipe(udev, 0x01),
			buf,
			hx.len + 5,
			&act_len,
			1000);

		if (ret < 0) {
			err("firmware download failed at %d with %d",pos,ret);
			goto out;
		}
	}

	if (ret == 0) {
		/* start the firmware */
		if ((ret = dib0700_jumpram(udev, 0x70000000)) == 0) {
			info("firmware started successfully.");
			msleep(500);
		}
	} else
		ret = -EIO;

	/* the number of ts packet has to be at least 1 */
	if (nb_packet_buffer_size < 1)
		nb_packet_buffer_size = 1;

	/* get the fimware version */
	usb_control_msg(udev, usb_rcvctrlpipe(udev, 0),
				  REQUEST_GET_VERSION,
				  USB_TYPE_VENDOR | USB_DIR_IN, 0, 0,
				  buf, 16, USB_CTRL_GET_TIMEOUT);
	fw_version = (buf[8] << 24) | (buf[9] << 16) | (buf[10] << 8) | buf[11];

	/* set the buffer size - DVB-USB is allocating URB buffers
	 * only after the firwmare download was successful */
	for (i = 0; i < dib0700_device_count; i++) {
		for (adap_num = 0; adap_num < dib0700_devices[i].num_adapters;
				adap_num++) {
			if (fw_version >= 0x10201) {
				dib0700_devices[i].adapter[adap_num].fe[0].stream.u.bulk.buffersize = 188*nb_packet_buffer_size;
			} else {
				/* for fw version older than 1.20.1,
				 * the buffersize has to be n times 512 */
				dib0700_devices[i].adapter[adap_num].fe[0].stream.u.bulk.buffersize = ((188*nb_packet_buffer_size+188/2)/512)*512;
				if (dib0700_devices[i].adapter[adap_num].fe[0].stream.u.bulk.buffersize < 512)
					dib0700_devices[i].adapter[adap_num].fe[0].stream.u.bulk.buffersize = 512;
			}
		}
	}
out:
	kfree(buf);
	return ret;
}

int dib0700_streaming_ctrl(struct dvb_usb_adapter *adap, int onoff)
{
	struct dib0700_state *st = adap->dev->priv;
	int ret;

	if ((onoff != 0) && (st->fw_version >= 0x10201)) {
		/* for firmware later than 1.20.1,
		 * the USB xfer length can be set  */
		ret = dib0700_set_usb_xfer_len(adap->dev,
			st->nb_packet_buffer_size);
		if (ret < 0) {
			deb_info("can not set the USB xfer len\n");
			return ret;
		}
	}

	if (mutex_lock_interruptible(&adap->dev->usb_mutex) < 0) {
<<<<<<< HEAD
		deb_info("could not acquire lock");
=======
		err("could not acquire lock");
>>>>>>> 250a8155
		return 0;
	}

	st->buf[0] = REQUEST_ENABLE_VIDEO;
	/* this bit gives a kind of command,
	 * rather than enabling something or not */
	st->buf[1] = (onoff << 4) | 0x00;

	if (st->disable_streaming_master_mode == 1)
		st->buf[2] = 0x00;
	else
		st->buf[2] = 0x01 << 4; /* Master mode */

	st->buf[3] = 0x00;

	deb_info("modifying (%d) streaming state for %d\n", onoff, adap->id);

	st->channel_state &= ~0x3;
	if ((adap->fe_adap[0].stream.props.endpoint != 2)
			&& (adap->fe_adap[0].stream.props.endpoint != 3)) {
		deb_info("the endpoint number (%i) is not correct, use the adapter id instead", adap->fe_adap[0].stream.props.endpoint);
		if (onoff)
			st->channel_state |=	1 << (adap->id);
		else
			st->channel_state |=	1 << ~(adap->id);
	} else {
		if (onoff)
			st->channel_state |=	1 << (adap->fe_adap[0].stream.props.endpoint-2);
		else
			st->channel_state |=	1 << (3-adap->fe_adap[0].stream.props.endpoint);
	}

	st->buf[2] |= st->channel_state;

	deb_info("data for streaming: %x %x\n", st->buf[1], st->buf[2]);

	ret = dib0700_ctrl_wr(adap->dev, st->buf, 4);
	mutex_unlock(&adap->dev->usb_mutex);

	return ret;
}

int dib0700_change_protocol(struct rc_dev *rc, u64 rc_type)
{
	struct dvb_usb_device *d = rc->priv;
	struct dib0700_state *st = d->priv;
	int new_proto, ret;

	if (mutex_lock_interruptible(&d->usb_mutex) < 0) {
<<<<<<< HEAD
		deb_info("could not acquire lock");
=======
		err("could not acquire lock");
>>>>>>> 250a8155
		return 0;
	}

	st->buf[0] = REQUEST_SET_RC;
	st->buf[1] = 0;
	st->buf[2] = 0;

	/* Set the IR mode */
	if (rc_type == RC_TYPE_RC5)
		new_proto = 1;
	else if (rc_type == RC_TYPE_NEC)
		new_proto = 0;
	else if (rc_type == RC_TYPE_RC6) {
		if (st->fw_version < 0x10200) {
			ret = -EINVAL;
			goto out;
		}

		new_proto = 2;
	} else {
		ret = -EINVAL;
		goto out;
	}

	st->buf[1] = new_proto;

	ret = dib0700_ctrl_wr(d, st->buf, 3);
	if (ret < 0) {
		err("ir protocol setup failed");
		goto out;
	}

	d->props.rc.core.protocol = rc_type;

out:
	mutex_unlock(&d->usb_mutex);
	return ret;
}

/* Number of keypresses to ignore before start repeating */
#define RC_REPEAT_DELAY_V1_20 10

/* This is the structure of the RC response packet starting in firmware 1.20 */
struct dib0700_rc_response {
	u8 report_id;
	u8 data_state;
	union {
		u16 system16;
		struct {
			u8 not_system;
			u8 system;
		};
	};
	u8 data;
	u8 not_data;
};
#define RC_MSG_SIZE_V1_20 6

static void dib0700_rc_urb_completion(struct urb *purb)
{
	struct dvb_usb_device *d = purb->context;
	struct dib0700_rc_response *poll_reply;
	u32 uninitialized_var(keycode);
	u8 toggle;

	deb_info("%s()\n", __func__);
	if (d == NULL)
		return;

	if (d->rc_dev == NULL) {
		/* This will occur if disable_rc_polling=1 */
		usb_free_urb(purb);
		return;
	}

	poll_reply = purb->transfer_buffer;

	if (purb->status < 0) {
		deb_info("discontinuing polling\n");
		usb_free_urb(purb);
		return;
	}

	if (purb->actual_length != RC_MSG_SIZE_V1_20) {
		deb_info("malformed rc msg size=%d\n", purb->actual_length);
		goto resubmit;
	}

	deb_data("IR ID = %02X state = %02X System = %02X %02X Cmd = %02X %02X (len %d)\n",
		 poll_reply->report_id, poll_reply->data_state,
		 poll_reply->system, poll_reply->not_system,
		 poll_reply->data, poll_reply->not_data,
		 purb->actual_length);

	switch (d->props.rc.core.protocol) {
	case RC_TYPE_NEC:
		toggle = 0;

		/* NEC protocol sends repeat code as 0 0 0 FF */
		if ((poll_reply->system == 0x00) && (poll_reply->data == 0x00)
		    && (poll_reply->not_data == 0xff)) {
			poll_reply->data_state = 2;
			break;
		}

		if ((poll_reply->system ^ poll_reply->not_system) != 0xff) {
			deb_data("NEC extended protocol\n");
			/* NEC extended code - 24 bits */
			keycode = be16_to_cpu(poll_reply->system16) << 8 | poll_reply->data;
		} else {
			deb_data("NEC normal protocol\n");
			/* normal NEC code - 16 bits */
			keycode = poll_reply->system << 8 | poll_reply->data;
		}

		break;
	default:
		deb_data("RC5 protocol\n");
		/* RC5 Protocol */
		toggle = poll_reply->report_id;
		keycode = poll_reply->system << 8 | poll_reply->data;

		break;
	}

	if ((poll_reply->data + poll_reply->not_data) != 0xff) {
		/* Key failed integrity check */
		err("key failed integrity check: %04x %02x %02x",
		    poll_reply->system,
		    poll_reply->data, poll_reply->not_data);
		goto resubmit;
	}

	rc_keydown(d->rc_dev, keycode, toggle);

resubmit:
	/* Clean the buffer before we requeue */
	memset(purb->transfer_buffer, 0, RC_MSG_SIZE_V1_20);

	/* Requeue URB */
	usb_submit_urb(purb, GFP_ATOMIC);
}

int dib0700_rc_setup(struct dvb_usb_device *d)
{
	struct dib0700_state *st = d->priv;
	struct urb *purb;
	int ret;

	/* Poll-based. Don't initialize bulk mode */
	if (st->fw_version < 0x10200)
		return 0;

	/* Starting in firmware 1.20, the RC info is provided on a bulk pipe */
	purb = usb_alloc_urb(0, GFP_KERNEL);
	if (purb == NULL) {
		err("rc usb alloc urb failed\n");
		return -ENOMEM;
	}

	purb->transfer_buffer = kzalloc(RC_MSG_SIZE_V1_20, GFP_KERNEL);
	if (purb->transfer_buffer == NULL) {
		err("rc kzalloc failed\n");
		usb_free_urb(purb);
		return -ENOMEM;
	}

	purb->status = -EINPROGRESS;
	usb_fill_bulk_urb(purb, d->udev, usb_rcvbulkpipe(d->udev, 1),
			  purb->transfer_buffer, RC_MSG_SIZE_V1_20,
			  dib0700_rc_urb_completion, d);

	ret = usb_submit_urb(purb, GFP_ATOMIC);
	if (ret)
		err("rc submit urb failed\n");

	return ret;
}

static int dib0700_probe(struct usb_interface *intf,
		const struct usb_device_id *id)
{
	int i;
	struct dvb_usb_device *dev;

	for (i = 0; i < dib0700_device_count; i++)
		if (dvb_usb_device_init(intf, &dib0700_devices[i], THIS_MODULE,
		    &dev, adapter_nr) == 0) {
			struct dib0700_state *st = dev->priv;
			u32 hwversion, romversion, fw_version, fwtype;

			dib0700_get_version(dev, &hwversion, &romversion,
				&fw_version, &fwtype);

			deb_info("Firmware version: %x, %d, 0x%x, %d\n",
				hwversion, romversion, fw_version, fwtype);

			st->fw_version = fw_version;
			st->nb_packet_buffer_size = (u32)nb_packet_buffer_size;

			/* Disable polling mode on newer firmwares */
			if (st->fw_version >= 0x10200)
				dev->props.rc.core.bulk_mode = true;
			else
				dev->props.rc.core.bulk_mode = false;

			dib0700_rc_setup(dev);

			return 0;
		}

	return -ENODEV;
}

static struct usb_driver dib0700_driver = {
	.name       = "dvb_usb_dib0700",
	.probe      = dib0700_probe,
	.disconnect = dvb_usb_device_exit,
	.id_table   = dib0700_usb_id_table,
};

/* module stuff */
static int __init dib0700_module_init(void)
{
	int result;
	info("loaded with support for %d different device-types", dib0700_device_count);
	if ((result = usb_register(&dib0700_driver))) {
		err("usb_register failed. Error number %d",result);
		return result;
	}

	return 0;
}

static void __exit dib0700_module_exit(void)
{
	/* deregister this driver from the USB subsystem */
	usb_deregister(&dib0700_driver);
}

module_init (dib0700_module_init);
module_exit (dib0700_module_exit);

MODULE_AUTHOR("Patrick Boettcher <pboettcher@dibcom.fr>");
MODULE_DESCRIPTION("Driver for devices based on DiBcom DiB0700 - USB bridge");
MODULE_VERSION("1.0");
MODULE_LICENSE("GPL");<|MERGE_RESOLUTION|>--- conflicted
+++ resolved
@@ -31,11 +31,7 @@
 	int ret;
 
 	if (mutex_lock_interruptible(&d->usb_mutex) < 0) {
-<<<<<<< HEAD
-		deb_info("could not acquire lock");
-=======
 		err("could not acquire lock");
->>>>>>> 250a8155
 		return 0;
 	}
 
@@ -121,11 +117,7 @@
 	int ret;
 
 	if (mutex_lock_interruptible(&d->usb_mutex) < 0) {
-<<<<<<< HEAD
-		deb_info("could not acquire lock");
-=======
 		err("could not acquire lock");
->>>>>>> 250a8155
 		return 0;
 	}
 
@@ -146,11 +138,7 @@
 
 	if (st->fw_version >= 0x10201) {
 		if (mutex_lock_interruptible(&d->usb_mutex) < 0) {
-<<<<<<< HEAD
-			deb_info("could not acquire lock");
-=======
 			err("could not acquire lock");
->>>>>>> 250a8155
 			return 0;
 		}
 
@@ -239,11 +227,7 @@
 		} else {
 			/* Write request */
 			if (mutex_lock_interruptible(&d->usb_mutex) < 0) {
-<<<<<<< HEAD
-				deb_info("could not acquire lock");
-=======
 				err("could not acquire lock");
->>>>>>> 250a8155
 				return 0;
 			}
 			st->buf[0] = REQUEST_NEW_I2C_WRITE;
@@ -289,11 +273,7 @@
 	if (mutex_lock_interruptible(&d->i2c_mutex) < 0)
 		return -EAGAIN;
 	if (mutex_lock_interruptible(&d->usb_mutex) < 0) {
-<<<<<<< HEAD
-		deb_info("could not acquire lock");
-=======
 		err("could not acquire lock");
->>>>>>> 250a8155
 		return 0;
 	}
 
@@ -388,11 +368,7 @@
 	int ret;
 
 	if (mutex_lock_interruptible(&d->usb_mutex) < 0) {
-<<<<<<< HEAD
-		deb_info("could not acquire lock");
-=======
 		err("could not acquire lock");
->>>>>>> 250a8155
 		return 0;
 	}
 
@@ -424,11 +400,7 @@
 		return -EINVAL;
 
 	if (mutex_lock_interruptible(&d->usb_mutex) < 0) {
-<<<<<<< HEAD
-		deb_info("could not acquire lock");
-=======
 		err("could not acquire lock");
->>>>>>> 250a8155
 		return 0;
 	}
 
@@ -588,11 +560,7 @@
 	}
 
 	if (mutex_lock_interruptible(&adap->dev->usb_mutex) < 0) {
-<<<<<<< HEAD
-		deb_info("could not acquire lock");
-=======
 		err("could not acquire lock");
->>>>>>> 250a8155
 		return 0;
 	}
 
@@ -642,11 +610,7 @@
 	int new_proto, ret;
 
 	if (mutex_lock_interruptible(&d->usb_mutex) < 0) {
-<<<<<<< HEAD
-		deb_info("could not acquire lock");
-=======
 		err("could not acquire lock");
->>>>>>> 250a8155
 		return 0;
 	}
 
