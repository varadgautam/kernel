--- conflicted
+++ resolved
@@ -286,10 +286,7 @@
 	tristate "Intel Data Accelerators support"
 	depends on PCI && X86_64
 	depends on PCI_MSI
-<<<<<<< HEAD
-=======
 	depends on SBITMAP
->>>>>>> 019683d8
 	select DMA_ENGINE
 	help
 	  Enable support for the Intel(R) data accelerators present
