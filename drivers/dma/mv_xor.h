/*
 * Copyright (C) 2007, 2008, Marvell International Ltd.
 *
 * This program is free software; you can redistribute it and/or modify
 * it under the terms and conditions of the GNU General Public License,
 * version 2, as published by the Free Software Foundation.
 *
 * This program is distributed in the hope it will be useful, but WITHOUT
 * ANY WARRANTY; without even the implied warranty of MERCHANTABILITY or
 * FITNESS FOR A PARTICULAR PURPOSE.  See the GNU General Public License
 * for more details.
 */

#ifndef MV_XOR_H
#define MV_XOR_H

#include <linux/types.h>
#include <linux/io.h>
#include <linux/dmaengine.h>
#include <linux/interrupt.h>

#define MV_XOR_POOL_SIZE		(MV_XOR_SLOT_SIZE * 3072)
#define MV_XOR_SLOT_SIZE		64
#define MV_XOR_THRESHOLD		1
#define MV_XOR_MAX_CHANNELS             2

#define MV_XOR_MIN_BYTE_COUNT		SZ_128
#define MV_XOR_MAX_BYTE_COUNT		(SZ_16M - 1)

/* Values for the XOR_CONFIG register */
#define XOR_OPERATION_MODE_XOR		0
#define XOR_OPERATION_MODE_MEMCPY	2
#define XOR_OPERATION_MODE_IN_DESC      7
#define XOR_DESCRIPTOR_SWAP		BIT(14)
#define XOR_DESC_SUCCESS		0x40000000
<<<<<<< HEAD
=======

#define XOR_DESC_OPERATION_XOR          (0 << 24)
#define XOR_DESC_OPERATION_CRC32C       (1 << 24)
#define XOR_DESC_OPERATION_MEMCPY       (2 << 24)
>>>>>>> 827c24bc

#define XOR_DESC_DMA_OWNED		BIT(31)
#define XOR_DESC_EOD_INT_EN		BIT(31)

#define XOR_CURR_DESC(chan)	(chan->mmr_high_base + 0x10 + (chan->idx * 4))
#define XOR_NEXT_DESC(chan)	(chan->mmr_high_base + 0x00 + (chan->idx * 4))
#define XOR_BYTE_COUNT(chan)	(chan->mmr_high_base + 0x20 + (chan->idx * 4))
#define XOR_DEST_POINTER(chan)	(chan->mmr_high_base + 0xB0 + (chan->idx * 4))
#define XOR_BLOCK_SIZE(chan)	(chan->mmr_high_base + 0xC0 + (chan->idx * 4))
#define XOR_INIT_VALUE_LOW(chan)	(chan->mmr_high_base + 0xE0)
#define XOR_INIT_VALUE_HIGH(chan)	(chan->mmr_high_base + 0xE4)

#define XOR_CONFIG(chan)	(chan->mmr_base + 0x10 + (chan->idx * 4))
#define XOR_ACTIVATION(chan)	(chan->mmr_base + 0x20 + (chan->idx * 4))
#define XOR_INTR_CAUSE(chan)	(chan->mmr_base + 0x30)
#define XOR_INTR_MASK(chan)	(chan->mmr_base + 0x40)
#define XOR_ERROR_CAUSE(chan)	(chan->mmr_base + 0x50)
#define XOR_ERROR_ADDR(chan)	(chan->mmr_base + 0x60)

#define XOR_INT_END_OF_DESC	BIT(0)
#define XOR_INT_END_OF_CHAIN	BIT(1)
#define XOR_INT_STOPPED		BIT(2)
#define XOR_INT_PAUSED		BIT(3)
#define XOR_INT_ERR_DECODE	BIT(4)
#define XOR_INT_ERR_RDPROT	BIT(5)
#define XOR_INT_ERR_WRPROT	BIT(6)
#define XOR_INT_ERR_OWN		BIT(7)
#define XOR_INT_ERR_PAR		BIT(8)
#define XOR_INT_ERR_MBUS	BIT(9)

#define XOR_INTR_ERRORS		(XOR_INT_ERR_DECODE | XOR_INT_ERR_RDPROT | \
				 XOR_INT_ERR_WRPROT | XOR_INT_ERR_OWN    | \
				 XOR_INT_ERR_PAR    | XOR_INT_ERR_MBUS)

#define XOR_INTR_MASK_VALUE	(XOR_INT_END_OF_DESC | XOR_INT_END_OF_CHAIN | \
				 XOR_INT_STOPPED     | XOR_INTR_ERRORS)

#define WINDOW_BASE(w)		(0x50 + ((w) << 2))
#define WINDOW_SIZE(w)		(0x70 + ((w) << 2))
#define WINDOW_REMAP_HIGH(w)	(0x90 + ((w) << 2))
#define WINDOW_BAR_ENABLE(chan)	(0x40 + ((chan) << 2))
#define WINDOW_OVERRIDE_CTRL(chan)	(0xA0 + ((chan) << 2))

struct mv_xor_device {
	void __iomem	     *xor_base;
	void __iomem	     *xor_high_base;
	struct clk	     *clk;
	struct mv_xor_chan   *channels[MV_XOR_MAX_CHANNELS];
};

/**
 * struct mv_xor_chan - internal representation of a XOR channel
 * @pending: allows batching of hardware operations
 * @lock: serializes enqueue/dequeue operations to the descriptors pool
 * @mmr_base: memory mapped register base
 * @idx: the index of the xor channel
 * @chain: device chain view of the descriptors
 * @free_slots: free slots usable by the channel
 * @allocated_slots: slots allocated by the driver
 * @completed_slots: slots completed by HW but still need to be acked
 * @device: parent device
 * @common: common dmaengine channel object members
 * @slots_allocated: records the actual size of the descriptor slot pool
 * @irq_tasklet: bottom half where mv_xor_slot_cleanup runs
 * @op_in_desc: new mode of driver, each op is writen to descriptor.
 */
struct mv_xor_chan {
	int			pending;
	spinlock_t		lock; /* protects the descriptor slot pool */
	void __iomem		*mmr_base;
	void __iomem		*mmr_high_base;
	unsigned int		idx;
	int                     irq;
	enum dma_transaction_type	current_type;
	struct list_head	chain;
	struct list_head	free_slots;
	struct list_head	allocated_slots;
	struct list_head	completed_slots;
	dma_addr_t		dma_desc_pool;
	void			*dma_desc_pool_virt;
	size_t                  pool_size;
	struct dma_device	dmadev;
	struct dma_chan		dmachan;
	int			slots_allocated;
	struct tasklet_struct	irq_tasklet;
	int                     op_in_desc;
	char			dummy_src[MV_XOR_MIN_BYTE_COUNT];
	char			dummy_dst[MV_XOR_MIN_BYTE_COUNT];
	dma_addr_t		dummy_src_addr, dummy_dst_addr;
};

/**
 * struct mv_xor_desc_slot - software descriptor
 * @node: node on the mv_xor_chan lists
 * @hw_desc: virtual address of the hardware descriptor chain
 * @phys: hardware address of the hardware descriptor chain
 * @slot_used: slot in use or not
 * @idx: pool index
 * @tx_list: list of slots that make up a multi-descriptor transaction
 * @async_tx: support for the async_tx api
 */
struct mv_xor_desc_slot {
	struct list_head	node;
	enum dma_transaction_type	type;
	void			*hw_desc;
	u16			idx;
	struct dma_async_tx_descriptor	async_tx;
};

/*
 * This structure describes XOR descriptor size 64bytes. The
 * mv_phy_src_idx() macro must be used when indexing the values of the
 * phy_src_addr[] array. This is due to the fact that the 'descriptor
 * swap' feature, used on big endian systems, swaps descriptors data
 * within blocks of 8 bytes. So two consecutive values of the
 * phy_src_addr[] array are actually swapped in big-endian, which
 * explains the different mv_phy_src_idx() implementation.
 */
#if defined(__LITTLE_ENDIAN)
struct mv_xor_desc {
	u32 status;		/* descriptor execution status */
	u32 crc32_result;	/* result of CRC-32 calculation */
	u32 desc_command;	/* type of operation to be carried out */
	u32 phy_next_desc;	/* next descriptor address pointer */
	u32 byte_count;		/* size of src/dst blocks in bytes */
	u32 phy_dest_addr;	/* destination block address */
	u32 phy_src_addr[8];	/* source block addresses */
	u32 reserved0;
	u32 reserved1;
};
#define mv_phy_src_idx(src_idx) (src_idx)
#else
struct mv_xor_desc {
	u32 crc32_result;	/* result of CRC-32 calculation */
	u32 status;		/* descriptor execution status */
	u32 phy_next_desc;	/* next descriptor address pointer */
	u32 desc_command;	/* type of operation to be carried out */
	u32 phy_dest_addr;	/* destination block address */
	u32 byte_count;		/* size of src/dst blocks in bytes */
	u32 phy_src_addr[8];	/* source block addresses */
	u32 reserved1;
	u32 reserved0;
};
#define mv_phy_src_idx(src_idx) (src_idx ^ 1)
#endif

#define to_mv_sw_desc(addr_hw_desc)		\
	container_of(addr_hw_desc, struct mv_xor_desc_slot, hw_desc)

#define mv_hw_desc_slot_idx(hw_desc, idx)	\
	((void *)(((unsigned long)hw_desc) + ((idx) << 5)))

#endif<|MERGE_RESOLUTION|>--- conflicted
+++ resolved
@@ -33,13 +33,10 @@
 #define XOR_OPERATION_MODE_IN_DESC      7
 #define XOR_DESCRIPTOR_SWAP		BIT(14)
 #define XOR_DESC_SUCCESS		0x40000000
-<<<<<<< HEAD
-=======
 
 #define XOR_DESC_OPERATION_XOR          (0 << 24)
 #define XOR_DESC_OPERATION_CRC32C       (1 << 24)
 #define XOR_DESC_OPERATION_MEMCPY       (2 << 24)
->>>>>>> 827c24bc
 
 #define XOR_DESC_DMA_OWNED		BIT(31)
 #define XOR_DESC_EOD_INT_EN		BIT(31)
