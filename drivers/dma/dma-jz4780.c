--- conflicted
+++ resolved
@@ -834,9 +834,6 @@
 		return -EINVAL;
 	}
 
-<<<<<<< HEAD
-	jzdma = devm_kzalloc(dev, sizeof(*jzdma), GFP_KERNEL);
-=======
 	soc_data = device_get_match_data(dev);
 	if (!soc_data)
 		return -EINVAL;
@@ -844,7 +841,6 @@
 	jzdma = devm_kzalloc(dev, sizeof(*jzdma)
 				+ sizeof(*jzdma->chan) * soc_data->nb_channels,
 				GFP_KERNEL);
->>>>>>> e2afa97a
 	if (!jzdma)
 		return -ENOMEM;
 
