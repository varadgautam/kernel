--- conflicted
+++ resolved
@@ -664,18 +664,8 @@
 		      struct iov_iter *iter,
 		      struct scatterlist *sg, int sg_count)
 {
-<<<<<<< HEAD
-	size_t off = iter->iov_offset;
-	struct scatterlist *p = sg;
-	int i, ret;
-
-	for (i = 0; i < iter->nr_segs; i++) {
-		void __user *base = iter->iov[i].iov_base + off;
-		size_t len = iter->iov[i].iov_len - off;
-=======
 	struct scatterlist *p = sg;
 	int ret;
->>>>>>> 0186f2dc
 
 	while (iov_iter_count(iter)) {
 		ret = vhost_scsi_map_to_sgl(cmd, iter, sg, write);
