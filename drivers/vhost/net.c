/* Copyright (C) 2009 Red Hat, Inc.
 * Author: Michael S. Tsirkin <mst@redhat.com>
 *
 * This work is licensed under the terms of the GNU GPL, version 2.
 *
 * virtio-net server in host kernel.
 */

#include <linux/compat.h>
#include <linux/eventfd.h>
#include <linux/vhost.h>
#include <linux/virtio_net.h>
#include <linux/miscdevice.h>
#include <linux/module.h>
#include <linux/moduleparam.h>
#include <linux/mutex.h>
#include <linux/workqueue.h>
#include <linux/rcupdate.h>
#include <linux/file.h>
#include <linux/slab.h>

#include <linux/net.h>
#include <linux/if_packet.h>
#include <linux/if_arp.h>
#include <linux/if_tun.h>
#include <linux/if_macvlan.h>
#include <linux/if_vlan.h>

#include <net/sock.h>

#include "vhost.h"

static int experimental_zcopytx = 1;
module_param(experimental_zcopytx, int, 0444);
MODULE_PARM_DESC(experimental_zcopytx, "Enable Zero Copy TX;"
		                       " 1 -Enable; 0 - Disable");

/* Max number of bytes transferred before requeueing the job.
 * Using this limit prevents one virtqueue from starving others. */
#define VHOST_NET_WEIGHT 0x80000

/* MAX number of TX used buffers for outstanding zerocopy */
#define VHOST_MAX_PEND 128
#define VHOST_GOODCOPY_LEN 256

/*
 * For transmit, used buffer len is unused; we override it to track buffer
 * status internally; used for zerocopy tx only.
 */
/* Lower device DMA failed */
#define VHOST_DMA_FAILED_LEN	3
/* Lower device DMA done */
#define VHOST_DMA_DONE_LEN	2
/* Lower device DMA in progress */
#define VHOST_DMA_IN_PROGRESS	1
/* Buffer unused */
#define VHOST_DMA_CLEAR_LEN	0

#define VHOST_DMA_IS_DONE(len) ((len) >= VHOST_DMA_DONE_LEN)

enum {
	VHOST_NET_FEATURES = VHOST_FEATURES |
			 (1ULL << VHOST_NET_F_VIRTIO_NET_HDR) |
			 (1ULL << VIRTIO_NET_F_MRG_RXBUF),
};

enum {
	VHOST_NET_VQ_RX = 0,
	VHOST_NET_VQ_TX = 1,
	VHOST_NET_VQ_MAX = 2,
};

struct vhost_net_ubuf_ref {
	struct kref kref;
	wait_queue_head_t wait;
	struct vhost_virtqueue *vq;
};

struct vhost_net_virtqueue {
	struct vhost_virtqueue vq;
	/* hdr is used to store the virtio header.
	 * Since each iovec has >= 1 byte length, we never need more than
	 * header length entries to store the header. */
	struct iovec hdr[sizeof(struct virtio_net_hdr_mrg_rxbuf)];
	size_t vhost_hlen;
	size_t sock_hlen;
	/* vhost zerocopy support fields below: */
	/* last used idx for outstanding DMA zerocopy buffers */
	int upend_idx;
	/* first used idx for DMA done zerocopy buffers */
	int done_idx;
	/* an array of userspace buffers info */
	struct ubuf_info *ubuf_info;
	/* Reference counting for outstanding ubufs.
	 * Protected by vq mutex. Writers must also take device mutex. */
	struct vhost_net_ubuf_ref *ubufs;
};

struct vhost_net {
	struct vhost_dev dev;
	struct vhost_net_virtqueue vqs[VHOST_NET_VQ_MAX];
	struct vhost_poll poll[VHOST_NET_VQ_MAX];
	/* Number of TX recently submitted.
	 * Protected by tx vq lock. */
	unsigned tx_packets;
	/* Number of times zerocopy TX recently failed.
	 * Protected by tx vq lock. */
	unsigned tx_zcopy_err;
	/* Flush in progress. Protected by tx vq lock. */
	bool tx_flush;
};

static unsigned vhost_net_zcopy_mask __read_mostly;

static void vhost_net_enable_zcopy(int vq)
{
	vhost_net_zcopy_mask |= 0x1 << vq;
}

static void vhost_net_zerocopy_done_signal(struct kref *kref)
{
	struct vhost_net_ubuf_ref *ubufs;

	ubufs = container_of(kref, struct vhost_net_ubuf_ref, kref);
	wake_up(&ubufs->wait);
}

static struct vhost_net_ubuf_ref *
vhost_net_ubuf_alloc(struct vhost_virtqueue *vq, bool zcopy)
{
	struct vhost_net_ubuf_ref *ubufs;
	/* No zero copy backend? Nothing to count. */
	if (!zcopy)
		return NULL;
	ubufs = kmalloc(sizeof(*ubufs), GFP_KERNEL);
	if (!ubufs)
		return ERR_PTR(-ENOMEM);
	kref_init(&ubufs->kref);
	init_waitqueue_head(&ubufs->wait);
	ubufs->vq = vq;
	return ubufs;
}

static void vhost_net_ubuf_put(struct vhost_net_ubuf_ref *ubufs)
{
	kref_put(&ubufs->kref, vhost_net_zerocopy_done_signal);
}

static void vhost_net_ubuf_put_and_wait(struct vhost_net_ubuf_ref *ubufs)
{
	kref_put(&ubufs->kref, vhost_net_zerocopy_done_signal);
	wait_event(ubufs->wait, !atomic_read(&ubufs->kref.refcount));
	kfree(ubufs);
}

static void vhost_net_clear_ubuf_info(struct vhost_net *n)
{
	int i;

	for (i = 0; i < VHOST_NET_VQ_MAX; ++i) {
		kfree(n->vqs[i].ubuf_info);
		n->vqs[i].ubuf_info = NULL;
	}
}

int vhost_net_set_ubuf_info(struct vhost_net *n)
{
	bool zcopy;
	int i;

	for (i = 0; i < VHOST_NET_VQ_MAX; ++i) {
		zcopy = vhost_net_zcopy_mask & (0x1 << i);
		if (!zcopy)
			continue;
		n->vqs[i].ubuf_info = kmalloc(sizeof(*n->vqs[i].ubuf_info) *
					      UIO_MAXIOV, GFP_KERNEL);
		if  (!n->vqs[i].ubuf_info)
			goto err;
	}
	return 0;

err:
	vhost_net_clear_ubuf_info(n);
	return -ENOMEM;
}

void vhost_net_vq_reset(struct vhost_net *n)
{
	int i;

	vhost_net_clear_ubuf_info(n);

	for (i = 0; i < VHOST_NET_VQ_MAX; i++) {
		n->vqs[i].done_idx = 0;
		n->vqs[i].upend_idx = 0;
		n->vqs[i].ubufs = NULL;
		n->vqs[i].vhost_hlen = 0;
		n->vqs[i].sock_hlen = 0;
	}

}

static void vhost_net_tx_packet(struct vhost_net *net)
{
	++net->tx_packets;
	if (net->tx_packets < 1024)
		return;
	net->tx_packets = 0;
	net->tx_zcopy_err = 0;
}

static void vhost_net_tx_err(struct vhost_net *net)
{
	++net->tx_zcopy_err;
}

static bool vhost_net_tx_select_zcopy(struct vhost_net *net)
{
	/* TX flush waits for outstanding DMAs to be done.
	 * Don't start new DMAs.
	 */
	return !net->tx_flush &&
		net->tx_packets / 64 >= net->tx_zcopy_err;
}

static bool vhost_sock_zcopy(struct socket *sock)
{
	return unlikely(experimental_zcopytx) &&
		sock_flag(sock->sk, SOCK_ZEROCOPY);
}

/* Pop first len bytes from iovec. Return number of segments used. */
static int move_iovec_hdr(struct iovec *from, struct iovec *to,
			  size_t len, int iov_count)
{
	int seg = 0;
	size_t size;

	while (len && seg < iov_count) {
		size = min(from->iov_len, len);
		to->iov_base = from->iov_base;
		to->iov_len = size;
		from->iov_len -= size;
		from->iov_base += size;
		len -= size;
		++from;
		++to;
		++seg;
	}
	return seg;
}
/* Copy iovec entries for len bytes from iovec. */
static void copy_iovec_hdr(const struct iovec *from, struct iovec *to,
			   size_t len, int iovcount)
{
	int seg = 0;
	size_t size;

	while (len && seg < iovcount) {
		size = min(from->iov_len, len);
		to->iov_base = from->iov_base;
		to->iov_len = size;
		len -= size;
		++from;
		++to;
		++seg;
	}
}

/* In case of DMA done not in order in lower device driver for some reason.
 * upend_idx is used to track end of used idx, done_idx is used to track head
 * of used idx. Once lower device DMA done contiguously, we will signal KVM
 * guest used idx.
 */
static int vhost_zerocopy_signal_used(struct vhost_net *net,
				      struct vhost_virtqueue *vq)
{
	struct vhost_net_virtqueue *nvq =
		container_of(vq, struct vhost_net_virtqueue, vq);
	int i;
	int j = 0;

	for (i = nvq->done_idx; i != nvq->upend_idx; i = (i + 1) % UIO_MAXIOV) {
		if (vq->heads[i].len == VHOST_DMA_FAILED_LEN)
			vhost_net_tx_err(net);
		if (VHOST_DMA_IS_DONE(vq->heads[i].len)) {
			vq->heads[i].len = VHOST_DMA_CLEAR_LEN;
			vhost_add_used_and_signal(vq->dev, vq,
						  vq->heads[i].id, 0);
			++j;
		} else
			break;
	}
	if (j)
		nvq->done_idx = i;
	return j;
}

static void vhost_zerocopy_callback(struct ubuf_info *ubuf, bool success)
{
	struct vhost_net_ubuf_ref *ubufs = ubuf->ctx;
	struct vhost_virtqueue *vq = ubufs->vq;
	int cnt = atomic_read(&ubufs->kref.refcount);

	/*
	 * Trigger polling thread if guest stopped submitting new buffers:
	 * in this case, the refcount after decrement will eventually reach 1
	 * so here it is 2.
	 * We also trigger polling periodically after each 16 packets
	 * (the value 16 here is more or less arbitrary, it's tuned to trigger
	 * less than 10% of times).
	 */
	if (cnt <= 2 || !(cnt % 16))
		vhost_poll_queue(&vq->poll);
	/* set len to mark this desc buffers done DMA */
	vq->heads[ubuf->desc].len = success ?
		VHOST_DMA_DONE_LEN : VHOST_DMA_FAILED_LEN;
	vhost_net_ubuf_put(ubufs);
}

/* Expects to be always run from workqueue - which acts as
 * read-size critical section for our kind of RCU. */
static void handle_tx(struct vhost_net *net)
{
	struct vhost_net_virtqueue *nvq = &net->vqs[VHOST_NET_VQ_TX];
	struct vhost_virtqueue *vq = &nvq->vq;
	unsigned out, in, s;
	int head;
	struct msghdr msg = {
		.msg_name = NULL,
		.msg_namelen = 0,
		.msg_control = NULL,
		.msg_controllen = 0,
		.msg_iov = vq->iov,
		.msg_flags = MSG_DONTWAIT,
	};
	size_t len, total_len = 0;
	int err;
	size_t hdr_size;
	struct socket *sock;
	struct vhost_net_ubuf_ref *uninitialized_var(ubufs);
	bool zcopy, zcopy_used;

	/* TODO: check that we are running from vhost_worker? */
	sock = rcu_dereference_check(vq->private_data, 1);
	if (!sock)
		return;

	mutex_lock(&vq->mutex);
	vhost_disable_notify(&net->dev, vq);

	hdr_size = nvq->vhost_hlen;
	zcopy = nvq->ubufs;

	for (;;) {
		/* Release DMAs done buffers first */
		if (zcopy)
			vhost_zerocopy_signal_used(net, vq);

		head = vhost_get_vq_desc(&net->dev, vq, vq->iov,
					 ARRAY_SIZE(vq->iov),
					 &out, &in,
					 NULL, NULL);
		/* On error, stop handling until the next kick. */
		if (unlikely(head < 0))
			break;
		/* Nothing new?  Wait for eventfd to tell us they refilled. */
		if (head == vq->num) {
			int num_pends;

			/* If more outstanding DMAs, queue the work.
			 * Handle upend_idx wrap around
			 */
			num_pends = likely(nvq->upend_idx >= nvq->done_idx) ?
				    (nvq->upend_idx - nvq->done_idx) :
				    (nvq->upend_idx + UIO_MAXIOV -
				     nvq->done_idx);
			if (unlikely(num_pends > VHOST_MAX_PEND))
				break;
			if (unlikely(vhost_enable_notify(&net->dev, vq))) {
				vhost_disable_notify(&net->dev, vq);
				continue;
			}
			break;
		}
		if (in) {
			vq_err(vq, "Unexpected descriptor format for TX: "
			       "out %d, int %d\n", out, in);
			break;
		}
		/* Skip header. TODO: support TSO. */
		s = move_iovec_hdr(vq->iov, nvq->hdr, hdr_size, out);
		msg.msg_iovlen = out;
		len = iov_length(vq->iov, out);
		/* Sanity check */
		if (!len) {
			vq_err(vq, "Unexpected header len for TX: "
			       "%zd expected %zd\n",
			       iov_length(nvq->hdr, s), hdr_size);
			break;
		}
		zcopy_used = zcopy && (len >= VHOST_GOODCOPY_LEN ||
				       nvq->upend_idx != nvq->done_idx);

		/* use msg_control to pass vhost zerocopy ubuf info to skb */
		if (zcopy_used) {
			vq->heads[nvq->upend_idx].id = head;
			if (!vhost_net_tx_select_zcopy(net) ||
			    len < VHOST_GOODCOPY_LEN) {
				/* copy don't need to wait for DMA done */
				vq->heads[nvq->upend_idx].len =
							VHOST_DMA_DONE_LEN;
				msg.msg_control = NULL;
				msg.msg_controllen = 0;
				ubufs = NULL;
			} else {
				struct ubuf_info *ubuf;
				ubuf = nvq->ubuf_info + nvq->upend_idx;

				vq->heads[nvq->upend_idx].len =
					VHOST_DMA_IN_PROGRESS;
				ubuf->callback = vhost_zerocopy_callback;
				ubuf->ctx = nvq->ubufs;
				ubuf->desc = nvq->upend_idx;
				msg.msg_control = ubuf;
				msg.msg_controllen = sizeof(ubuf);
				ubufs = nvq->ubufs;
				kref_get(&ubufs->kref);
			}
<<<<<<< HEAD
			vq->upend_idx = (vq->upend_idx + 1) % UIO_MAXIOV;
=======
			nvq->upend_idx = (nvq->upend_idx + 1) % UIO_MAXIOV;
>>>>>>> 30b4eb63
		} else
			msg.msg_control = NULL;
		/* TODO: Check specific error and bomb out unless ENOBUFS? */
		err = sock->ops->sendmsg(NULL, sock, &msg, len);
		if (unlikely(err < 0)) {
			if (zcopy_used) {
				if (ubufs)
					vhost_net_ubuf_put(ubufs);
				nvq->upend_idx = ((unsigned)nvq->upend_idx - 1)
					% UIO_MAXIOV;
			}
			vhost_discard_vq_desc(vq, 1);
			break;
		}
		if (err != len)
			pr_debug("Truncated TX packet: "
				 " len %d != %zd\n", err, len);
		if (!zcopy_used)
			vhost_add_used_and_signal(&net->dev, vq, head, 0);
		else
			vhost_zerocopy_signal_used(net, vq);
		total_len += len;
		vhost_net_tx_packet(net);
		if (unlikely(total_len >= VHOST_NET_WEIGHT)) {
			vhost_poll_queue(&vq->poll);
			break;
		}
	}

	mutex_unlock(&vq->mutex);
}

static int peek_head_len(struct sock *sk)
{
	struct sk_buff *head;
	int len = 0;
	unsigned long flags;

	spin_lock_irqsave(&sk->sk_receive_queue.lock, flags);
	head = skb_peek(&sk->sk_receive_queue);
	if (likely(head)) {
		len = head->len;
		if (vlan_tx_tag_present(head))
			len += VLAN_HLEN;
	}

	spin_unlock_irqrestore(&sk->sk_receive_queue.lock, flags);
	return len;
}

/* This is a multi-buffer version of vhost_get_desc, that works if
 *	vq has read descriptors only.
 * @vq		- the relevant virtqueue
 * @datalen	- data length we'll be reading
 * @iovcount	- returned count of io vectors we fill
 * @log		- vhost log
 * @log_num	- log offset
 * @quota       - headcount quota, 1 for big buffer
 *	returns number of buffer heads allocated, negative on error
 */
static int get_rx_bufs(struct vhost_virtqueue *vq,
		       struct vring_used_elem *heads,
		       int datalen,
		       unsigned *iovcount,
		       struct vhost_log *log,
		       unsigned *log_num,
		       unsigned int quota)
{
	unsigned int out, in;
	int seg = 0;
	int headcount = 0;
	unsigned d;
	int r, nlogs = 0;

	while (datalen > 0 && headcount < quota) {
		if (unlikely(seg >= UIO_MAXIOV)) {
			r = -ENOBUFS;
			goto err;
		}
		d = vhost_get_vq_desc(vq->dev, vq, vq->iov + seg,
				      ARRAY_SIZE(vq->iov) - seg, &out,
				      &in, log, log_num);
		if (d == vq->num) {
			r = 0;
			goto err;
		}
		if (unlikely(out || in <= 0)) {
			vq_err(vq, "unexpected descriptor format for RX: "
				"out %d, in %d\n", out, in);
			r = -EINVAL;
			goto err;
		}
		if (unlikely(log)) {
			nlogs += *log_num;
			log += *log_num;
		}
		heads[headcount].id = d;
		heads[headcount].len = iov_length(vq->iov + seg, in);
		datalen -= heads[headcount].len;
		++headcount;
		seg += in;
	}
	heads[headcount - 1].len += datalen;
	*iovcount = seg;
	if (unlikely(log))
		*log_num = nlogs;
	return headcount;
err:
	vhost_discard_vq_desc(vq, headcount);
	return r;
}

/* Expects to be always run from workqueue - which acts as
 * read-size critical section for our kind of RCU. */
static void handle_rx(struct vhost_net *net)
{
	struct vhost_net_virtqueue *nvq = &net->vqs[VHOST_NET_VQ_RX];
	struct vhost_virtqueue *vq = &nvq->vq;
	unsigned uninitialized_var(in), log;
	struct vhost_log *vq_log;
	struct msghdr msg = {
		.msg_name = NULL,
		.msg_namelen = 0,
		.msg_control = NULL, /* FIXME: get and handle RX aux data. */
		.msg_controllen = 0,
		.msg_iov = vq->iov,
		.msg_flags = MSG_DONTWAIT,
	};
	struct virtio_net_hdr_mrg_rxbuf hdr = {
		.hdr.flags = 0,
		.hdr.gso_type = VIRTIO_NET_HDR_GSO_NONE
	};
	size_t total_len = 0;
	int err, mergeable;
	s16 headcount;
	size_t vhost_hlen, sock_hlen;
	size_t vhost_len, sock_len;
	/* TODO: check that we are running from vhost_worker? */
	struct socket *sock = rcu_dereference_check(vq->private_data, 1);

	if (!sock)
		return;

	mutex_lock(&vq->mutex);
	vhost_disable_notify(&net->dev, vq);
	vhost_hlen = nvq->vhost_hlen;
	sock_hlen = nvq->sock_hlen;

	vq_log = unlikely(vhost_has_feature(&net->dev, VHOST_F_LOG_ALL)) ?
		vq->log : NULL;
	mergeable = vhost_has_feature(&net->dev, VIRTIO_NET_F_MRG_RXBUF);

	while ((sock_len = peek_head_len(sock->sk))) {
		sock_len += sock_hlen;
		vhost_len = sock_len + vhost_hlen;
		headcount = get_rx_bufs(vq, vq->heads, vhost_len,
					&in, vq_log, &log,
					likely(mergeable) ? UIO_MAXIOV : 1);
		/* On error, stop handling until the next kick. */
		if (unlikely(headcount < 0))
			break;
		/* OK, now we need to know about added descriptors. */
		if (!headcount) {
			if (unlikely(vhost_enable_notify(&net->dev, vq))) {
				/* They have slipped one in as we were
				 * doing that: check again. */
				vhost_disable_notify(&net->dev, vq);
				continue;
			}
			/* Nothing new?  Wait for eventfd to tell us
			 * they refilled. */
			break;
		}
		/* We don't need to be notified again. */
		if (unlikely((vhost_hlen)))
			/* Skip header. TODO: support TSO. */
			move_iovec_hdr(vq->iov, nvq->hdr, vhost_hlen, in);
		else
			/* Copy the header for use in VIRTIO_NET_F_MRG_RXBUF:
			 * needed because recvmsg can modify msg_iov. */
			copy_iovec_hdr(vq->iov, nvq->hdr, sock_hlen, in);
		msg.msg_iovlen = in;
		err = sock->ops->recvmsg(NULL, sock, &msg,
					 sock_len, MSG_DONTWAIT | MSG_TRUNC);
		/* Userspace might have consumed the packet meanwhile:
		 * it's not supposed to do this usually, but might be hard
		 * to prevent. Discard data we got (if any) and keep going. */
		if (unlikely(err != sock_len)) {
			pr_debug("Discarded rx packet: "
				 " len %d, expected %zd\n", err, sock_len);
			vhost_discard_vq_desc(vq, headcount);
			continue;
		}
		if (unlikely(vhost_hlen) &&
		    memcpy_toiovecend(nvq->hdr, (unsigned char *)&hdr, 0,
				      vhost_hlen)) {
			vq_err(vq, "Unable to write vnet_hdr at addr %p\n",
			       vq->iov->iov_base);
			break;
		}
		/* TODO: Should check and handle checksum. */
		if (likely(mergeable) &&
		    memcpy_toiovecend(nvq->hdr, (unsigned char *)&headcount,
				      offsetof(typeof(hdr), num_buffers),
				      sizeof hdr.num_buffers)) {
			vq_err(vq, "Failed num_buffers write");
			vhost_discard_vq_desc(vq, headcount);
			break;
		}
		vhost_add_used_and_signal_n(&net->dev, vq, vq->heads,
					    headcount);
		if (unlikely(vq_log))
			vhost_log_write(vq, vq_log, log, vhost_len);
		total_len += vhost_len;
		if (unlikely(total_len >= VHOST_NET_WEIGHT)) {
			vhost_poll_queue(&vq->poll);
			break;
		}
	}

	mutex_unlock(&vq->mutex);
}

static void handle_tx_kick(struct vhost_work *work)
{
	struct vhost_virtqueue *vq = container_of(work, struct vhost_virtqueue,
						  poll.work);
	struct vhost_net *net = container_of(vq->dev, struct vhost_net, dev);

	handle_tx(net);
}

static void handle_rx_kick(struct vhost_work *work)
{
	struct vhost_virtqueue *vq = container_of(work, struct vhost_virtqueue,
						  poll.work);
	struct vhost_net *net = container_of(vq->dev, struct vhost_net, dev);

	handle_rx(net);
}

static void handle_tx_net(struct vhost_work *work)
{
	struct vhost_net *net = container_of(work, struct vhost_net,
					     poll[VHOST_NET_VQ_TX].work);
	handle_tx(net);
}

static void handle_rx_net(struct vhost_work *work)
{
	struct vhost_net *net = container_of(work, struct vhost_net,
					     poll[VHOST_NET_VQ_RX].work);
	handle_rx(net);
}

static int vhost_net_open(struct inode *inode, struct file *f)
{
	struct vhost_net *n = kmalloc(sizeof *n, GFP_KERNEL);
	struct vhost_dev *dev;
	struct vhost_virtqueue **vqs;
	int r, i;

	if (!n)
		return -ENOMEM;
	vqs = kmalloc(VHOST_NET_VQ_MAX * sizeof(*vqs), GFP_KERNEL);
	if (!vqs) {
		kfree(n);
		return -ENOMEM;
	}

	dev = &n->dev;
	vqs[VHOST_NET_VQ_TX] = &n->vqs[VHOST_NET_VQ_TX].vq;
	vqs[VHOST_NET_VQ_RX] = &n->vqs[VHOST_NET_VQ_RX].vq;
	n->vqs[VHOST_NET_VQ_TX].vq.handle_kick = handle_tx_kick;
	n->vqs[VHOST_NET_VQ_RX].vq.handle_kick = handle_rx_kick;
	for (i = 0; i < VHOST_NET_VQ_MAX; i++) {
		n->vqs[i].ubufs = NULL;
		n->vqs[i].ubuf_info = NULL;
		n->vqs[i].upend_idx = 0;
		n->vqs[i].done_idx = 0;
		n->vqs[i].vhost_hlen = 0;
		n->vqs[i].sock_hlen = 0;
	}
	r = vhost_dev_init(dev, vqs, VHOST_NET_VQ_MAX);
	if (r < 0) {
		kfree(n);
		kfree(vqs);
		return r;
	}

	vhost_poll_init(n->poll + VHOST_NET_VQ_TX, handle_tx_net, POLLOUT, dev);
	vhost_poll_init(n->poll + VHOST_NET_VQ_RX, handle_rx_net, POLLIN, dev);

	f->private_data = n;

	return 0;
}

static void vhost_net_disable_vq(struct vhost_net *n,
				 struct vhost_virtqueue *vq)
{
	struct vhost_net_virtqueue *nvq =
		container_of(vq, struct vhost_net_virtqueue, vq);
	struct vhost_poll *poll = n->poll + (nvq - n->vqs);
	if (!vq->private_data)
		return;
	vhost_poll_stop(poll);
}

static int vhost_net_enable_vq(struct vhost_net *n,
				struct vhost_virtqueue *vq)
{
	struct vhost_net_virtqueue *nvq =
		container_of(vq, struct vhost_net_virtqueue, vq);
	struct vhost_poll *poll = n->poll + (nvq - n->vqs);
	struct socket *sock;

	sock = rcu_dereference_protected(vq->private_data,
					 lockdep_is_held(&vq->mutex));
	if (!sock)
		return 0;

	return vhost_poll_start(poll, sock->file);
}

static struct socket *vhost_net_stop_vq(struct vhost_net *n,
					struct vhost_virtqueue *vq)
{
	struct socket *sock;

	mutex_lock(&vq->mutex);
	sock = rcu_dereference_protected(vq->private_data,
					 lockdep_is_held(&vq->mutex));
	vhost_net_disable_vq(n, vq);
	rcu_assign_pointer(vq->private_data, NULL);
	mutex_unlock(&vq->mutex);
	return sock;
}

static void vhost_net_stop(struct vhost_net *n, struct socket **tx_sock,
			   struct socket **rx_sock)
{
	*tx_sock = vhost_net_stop_vq(n, &n->vqs[VHOST_NET_VQ_TX].vq);
	*rx_sock = vhost_net_stop_vq(n, &n->vqs[VHOST_NET_VQ_RX].vq);
}

static void vhost_net_flush_vq(struct vhost_net *n, int index)
{
	vhost_poll_flush(n->poll + index);
	vhost_poll_flush(&n->vqs[index].vq.poll);
}

static void vhost_net_flush(struct vhost_net *n)
{
	vhost_net_flush_vq(n, VHOST_NET_VQ_TX);
	vhost_net_flush_vq(n, VHOST_NET_VQ_RX);
	if (n->vqs[VHOST_NET_VQ_TX].ubufs) {
		mutex_lock(&n->vqs[VHOST_NET_VQ_TX].vq.mutex);
		n->tx_flush = true;
		mutex_unlock(&n->vqs[VHOST_NET_VQ_TX].vq.mutex);
		/* Wait for all lower device DMAs done. */
		vhost_net_ubuf_put_and_wait(n->vqs[VHOST_NET_VQ_TX].ubufs);
		mutex_lock(&n->vqs[VHOST_NET_VQ_TX].vq.mutex);
		n->tx_flush = false;
		kref_init(&n->vqs[VHOST_NET_VQ_TX].ubufs->kref);
		mutex_unlock(&n->vqs[VHOST_NET_VQ_TX].vq.mutex);
	}
}

static int vhost_net_release(struct inode *inode, struct file *f)
{
	struct vhost_net *n = f->private_data;
	struct socket *tx_sock;
	struct socket *rx_sock;

	vhost_net_stop(n, &tx_sock, &rx_sock);
	vhost_net_flush(n);
	vhost_dev_stop(&n->dev);
	vhost_dev_cleanup(&n->dev, false);
	vhost_net_vq_reset(n);
	if (tx_sock)
		fput(tx_sock->file);
	if (rx_sock)
		fput(rx_sock->file);
	/* We do an extra flush before freeing memory,
	 * since jobs can re-queue themselves. */
	vhost_net_flush(n);
	kfree(n->dev.vqs);
	kfree(n);
	return 0;
}

static struct socket *get_raw_socket(int fd)
{
	struct {
		struct sockaddr_ll sa;
		char  buf[MAX_ADDR_LEN];
	} uaddr;
	int uaddr_len = sizeof uaddr, r;
	struct socket *sock = sockfd_lookup(fd, &r);

	if (!sock)
		return ERR_PTR(-ENOTSOCK);

	/* Parameter checking */
	if (sock->sk->sk_type != SOCK_RAW) {
		r = -ESOCKTNOSUPPORT;
		goto err;
	}

	r = sock->ops->getname(sock, (struct sockaddr *)&uaddr.sa,
			       &uaddr_len, 0);
	if (r)
		goto err;

	if (uaddr.sa.sll_family != AF_PACKET) {
		r = -EPFNOSUPPORT;
		goto err;
	}
	return sock;
err:
	fput(sock->file);
	return ERR_PTR(r);
}

static struct socket *get_tap_socket(int fd)
{
	struct file *file = fget(fd);
	struct socket *sock;

	if (!file)
		return ERR_PTR(-EBADF);
	sock = tun_get_socket(file);
	if (!IS_ERR(sock))
		return sock;
	sock = macvtap_get_socket(file);
	if (IS_ERR(sock))
		fput(file);
	return sock;
}

static struct socket *get_socket(int fd)
{
	struct socket *sock;

	/* special case to disable backend */
	if (fd == -1)
		return NULL;
	sock = get_raw_socket(fd);
	if (!IS_ERR(sock))
		return sock;
	sock = get_tap_socket(fd);
	if (!IS_ERR(sock))
		return sock;
	return ERR_PTR(-ENOTSOCK);
}

static long vhost_net_set_backend(struct vhost_net *n, unsigned index, int fd)
{
	struct socket *sock, *oldsock;
	struct vhost_virtqueue *vq;
	struct vhost_net_virtqueue *nvq;
	struct vhost_net_ubuf_ref *ubufs, *oldubufs = NULL;
	int r;

	mutex_lock(&n->dev.mutex);
	r = vhost_dev_check_owner(&n->dev);
	if (r)
		goto err;

	if (index >= VHOST_NET_VQ_MAX) {
		r = -ENOBUFS;
		goto err;
	}
	vq = &n->vqs[index].vq;
	nvq = &n->vqs[index];
	mutex_lock(&vq->mutex);

	/* Verify that ring has been setup correctly. */
	if (!vhost_vq_access_ok(vq)) {
		r = -EFAULT;
		goto err_vq;
	}
	sock = get_socket(fd);
	if (IS_ERR(sock)) {
		r = PTR_ERR(sock);
		goto err_vq;
	}

	/* start polling new socket */
	oldsock = rcu_dereference_protected(vq->private_data,
					    lockdep_is_held(&vq->mutex));
	if (sock != oldsock) {
		ubufs = vhost_net_ubuf_alloc(vq,
					     sock && vhost_sock_zcopy(sock));
		if (IS_ERR(ubufs)) {
			r = PTR_ERR(ubufs);
			goto err_ubufs;
		}

		vhost_net_disable_vq(n, vq);
		rcu_assign_pointer(vq->private_data, sock);
		r = vhost_init_used(vq);
		if (r)
			goto err_used;
		r = vhost_net_enable_vq(n, vq);
		if (r)
			goto err_used;

		oldubufs = nvq->ubufs;
		nvq->ubufs = ubufs;

		n->tx_packets = 0;
		n->tx_zcopy_err = 0;
		n->tx_flush = false;
	}

	mutex_unlock(&vq->mutex);

	if (oldubufs) {
		vhost_net_ubuf_put_and_wait(oldubufs);
		mutex_lock(&vq->mutex);
		vhost_zerocopy_signal_used(n, vq);
		mutex_unlock(&vq->mutex);
	}

	if (oldsock) {
		vhost_net_flush_vq(n, index);
		fput(oldsock->file);
	}

	mutex_unlock(&n->dev.mutex);
	return 0;

err_used:
	rcu_assign_pointer(vq->private_data, oldsock);
	vhost_net_enable_vq(n, vq);
	if (ubufs)
		vhost_net_ubuf_put_and_wait(ubufs);
err_ubufs:
	fput(sock->file);
err_vq:
	mutex_unlock(&vq->mutex);
err:
	mutex_unlock(&n->dev.mutex);
	return r;
}

static long vhost_net_reset_owner(struct vhost_net *n)
{
	struct socket *tx_sock = NULL;
	struct socket *rx_sock = NULL;
	long err;
	struct vhost_memory *memory;

	mutex_lock(&n->dev.mutex);
	err = vhost_dev_check_owner(&n->dev);
	if (err)
		goto done;
	memory = vhost_dev_reset_owner_prepare();
	if (!memory) {
		err = -ENOMEM;
		goto done;
	}
	vhost_net_stop(n, &tx_sock, &rx_sock);
	vhost_net_flush(n);
	vhost_dev_reset_owner(&n->dev, memory);
	vhost_net_vq_reset(n);
done:
	mutex_unlock(&n->dev.mutex);
	if (tx_sock)
		fput(tx_sock->file);
	if (rx_sock)
		fput(rx_sock->file);
	return err;
}

static int vhost_net_set_features(struct vhost_net *n, u64 features)
{
	size_t vhost_hlen, sock_hlen, hdr_len;
	int i;

	hdr_len = (features & (1 << VIRTIO_NET_F_MRG_RXBUF)) ?
			sizeof(struct virtio_net_hdr_mrg_rxbuf) :
			sizeof(struct virtio_net_hdr);
	if (features & (1 << VHOST_NET_F_VIRTIO_NET_HDR)) {
		/* vhost provides vnet_hdr */
		vhost_hlen = hdr_len;
		sock_hlen = 0;
	} else {
		/* socket provides vnet_hdr */
		vhost_hlen = 0;
		sock_hlen = hdr_len;
	}
	mutex_lock(&n->dev.mutex);
	if ((features & (1 << VHOST_F_LOG_ALL)) &&
	    !vhost_log_access_ok(&n->dev)) {
		mutex_unlock(&n->dev.mutex);
		return -EFAULT;
	}
	n->dev.acked_features = features;
	smp_wmb();
	for (i = 0; i < VHOST_NET_VQ_MAX; ++i) {
		mutex_lock(&n->vqs[i].vq.mutex);
		n->vqs[i].vhost_hlen = vhost_hlen;
		n->vqs[i].sock_hlen = sock_hlen;
		mutex_unlock(&n->vqs[i].vq.mutex);
	}
	vhost_net_flush(n);
	mutex_unlock(&n->dev.mutex);
	return 0;
}

static long vhost_net_set_owner(struct vhost_net *n)
{
	int r;

	mutex_lock(&n->dev.mutex);
	if (vhost_dev_has_owner(&n->dev)) {
		r = -EBUSY;
		goto out;
	}
	r = vhost_net_set_ubuf_info(n);
	if (r)
		goto out;
	r = vhost_dev_set_owner(&n->dev);
	if (r)
		vhost_net_clear_ubuf_info(n);
	vhost_net_flush(n);
out:
	mutex_unlock(&n->dev.mutex);
	return r;
}

static long vhost_net_ioctl(struct file *f, unsigned int ioctl,
			    unsigned long arg)
{
	struct vhost_net *n = f->private_data;
	void __user *argp = (void __user *)arg;
	u64 __user *featurep = argp;
	struct vhost_vring_file backend;
	u64 features;
	int r;

	switch (ioctl) {
	case VHOST_NET_SET_BACKEND:
		if (copy_from_user(&backend, argp, sizeof backend))
			return -EFAULT;
		return vhost_net_set_backend(n, backend.index, backend.fd);
	case VHOST_GET_FEATURES:
		features = VHOST_NET_FEATURES;
		if (copy_to_user(featurep, &features, sizeof features))
			return -EFAULT;
		return 0;
	case VHOST_SET_FEATURES:
		if (copy_from_user(&features, featurep, sizeof features))
			return -EFAULT;
		if (features & ~VHOST_NET_FEATURES)
			return -EOPNOTSUPP;
		return vhost_net_set_features(n, features);
	case VHOST_RESET_OWNER:
		return vhost_net_reset_owner(n);
	case VHOST_SET_OWNER:
		return vhost_net_set_owner(n);
	default:
		mutex_lock(&n->dev.mutex);
		r = vhost_dev_ioctl(&n->dev, ioctl, argp);
		if (r == -ENOIOCTLCMD)
			r = vhost_vring_ioctl(&n->dev, ioctl, argp);
		else
			vhost_net_flush(n);
		mutex_unlock(&n->dev.mutex);
		return r;
	}
}

#ifdef CONFIG_COMPAT
static long vhost_net_compat_ioctl(struct file *f, unsigned int ioctl,
				   unsigned long arg)
{
	return vhost_net_ioctl(f, ioctl, (unsigned long)compat_ptr(arg));
}
#endif

static const struct file_operations vhost_net_fops = {
	.owner          = THIS_MODULE,
	.release        = vhost_net_release,
	.unlocked_ioctl = vhost_net_ioctl,
#ifdef CONFIG_COMPAT
	.compat_ioctl   = vhost_net_compat_ioctl,
#endif
	.open           = vhost_net_open,
	.llseek		= noop_llseek,
};

static struct miscdevice vhost_net_misc = {
	.minor = VHOST_NET_MINOR,
	.name = "vhost-net",
	.fops = &vhost_net_fops,
};

static int vhost_net_init(void)
{
	if (experimental_zcopytx)
		vhost_net_enable_zcopy(VHOST_NET_VQ_TX);
	return misc_register(&vhost_net_misc);
}
module_init(vhost_net_init);

static void vhost_net_exit(void)
{
	misc_deregister(&vhost_net_misc);
}
module_exit(vhost_net_exit);

MODULE_VERSION("0.0.1");
MODULE_LICENSE("GPL v2");
MODULE_AUTHOR("Michael S. Tsirkin");
MODULE_DESCRIPTION("Host kernel accelerator for virtio net");
MODULE_ALIAS_MISCDEV(VHOST_NET_MINOR);
MODULE_ALIAS("devname:vhost-net");<|MERGE_RESOLUTION|>--- conflicted
+++ resolved
@@ -427,11 +427,7 @@
 				ubufs = nvq->ubufs;
 				kref_get(&ubufs->kref);
 			}
-<<<<<<< HEAD
-			vq->upend_idx = (vq->upend_idx + 1) % UIO_MAXIOV;
-=======
 			nvq->upend_idx = (nvq->upend_idx + 1) % UIO_MAXIOV;
->>>>>>> 30b4eb63
 		} else
 			msg.msg_control = NULL;
 		/* TODO: Check specific error and bomb out unless ENOBUFS? */
