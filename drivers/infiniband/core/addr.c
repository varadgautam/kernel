/*
 * Copyright (c) 2005 Voltaire Inc.  All rights reserved.
 * Copyright (c) 2002-2005, Network Appliance, Inc. All rights reserved.
 * Copyright (c) 1999-2005, Mellanox Technologies, Inc. All rights reserved.
 * Copyright (c) 2005 Intel Corporation.  All rights reserved.
 *
 * This software is available to you under a choice of one of two
 * licenses.  You may choose to be licensed under the terms of the GNU
 * General Public License (GPL) Version 2, available from the file
 * COPYING in the main directory of this source tree, or the
 * OpenIB.org BSD license below:
 *
 *     Redistribution and use in source and binary forms, with or
 *     without modification, are permitted provided that the following
 *     conditions are met:
 *
 *      - Redistributions of source code must retain the above
 *        copyright notice, this list of conditions and the following
 *        disclaimer.
 *
 *      - Redistributions in binary form must reproduce the above
 *        copyright notice, this list of conditions and the following
 *        disclaimer in the documentation and/or other materials
 *        provided with the distribution.
 *
 * THE SOFTWARE IS PROVIDED "AS IS", WITHOUT WARRANTY OF ANY KIND,
 * EXPRESS OR IMPLIED, INCLUDING BUT NOT LIMITED TO THE WARRANTIES OF
 * MERCHANTABILITY, FITNESS FOR A PARTICULAR PURPOSE AND
 * NONINFRINGEMENT. IN NO EVENT SHALL THE AUTHORS OR COPYRIGHT HOLDERS
 * BE LIABLE FOR ANY CLAIM, DAMAGES OR OTHER LIABILITY, WHETHER IN AN
 * ACTION OF CONTRACT, TORT OR OTHERWISE, ARISING FROM, OUT OF OR IN
 * CONNECTION WITH THE SOFTWARE OR THE USE OR OTHER DEALINGS IN THE
 * SOFTWARE.
 */

#include <linux/mutex.h>
#include <linux/inetdevice.h>
#include <linux/slab.h>
#include <linux/workqueue.h>
#include <linux/module.h>
#include <net/arp.h>
#include <net/neighbour.h>
#include <net/route.h>
#include <net/netevent.h>
#include <net/addrconf.h>
#include <net/ip6_route.h>
#include <rdma/ib_addr.h>
#include <rdma/ib_sa.h>
#include <rdma/ib.h>
#include <rdma/rdma_netlink.h>
#include <net/netlink.h>

#include "core_priv.h"

struct addr_req {
	struct list_head list;
	struct sockaddr_storage src_addr;
	struct sockaddr_storage dst_addr;
	struct rdma_dev_addr *addr;
	void *context;
	void (*callback)(int status, struct sockaddr *src_addr,
			 struct rdma_dev_addr *addr, void *context);
	unsigned long timeout;
	struct delayed_work work;
	bool resolve_by_gid_attr;	/* Consider gid attr in resolve phase */
	int status;
	u32 seq;
};

static atomic_t ib_nl_addr_request_seq = ATOMIC_INIT(0);

static DEFINE_SPINLOCK(lock);
static LIST_HEAD(req_list);
static struct workqueue_struct *addr_wq;

static const struct nla_policy ib_nl_addr_policy[LS_NLA_TYPE_MAX] = {
	[LS_NLA_TYPE_DGID] = {.type = NLA_BINARY,
		.len = sizeof(struct rdma_nla_ls_gid)},
};

static inline bool ib_nl_is_good_ip_resp(const struct nlmsghdr *nlh)
{
	struct nlattr *tb[LS_NLA_TYPE_MAX] = {};
	int ret;

	if (nlh->nlmsg_flags & RDMA_NL_LS_F_ERR)
		return false;

	ret = nla_parse(tb, LS_NLA_TYPE_MAX - 1, nlmsg_data(nlh),
			nlmsg_len(nlh), ib_nl_addr_policy, NULL);
	if (ret)
		return false;

	return true;
}

static void ib_nl_process_good_ip_rsep(const struct nlmsghdr *nlh)
{
	const struct nlattr *head, *curr;
	union ib_gid gid;
	struct addr_req *req;
	int len, rem;
	int found = 0;

	head = (const struct nlattr *)nlmsg_data(nlh);
	len = nlmsg_len(nlh);

	nla_for_each_attr(curr, head, len, rem) {
		if (curr->nla_type == LS_NLA_TYPE_DGID)
			memcpy(&gid, nla_data(curr), nla_len(curr));
	}

	spin_lock_bh(&lock);
	list_for_each_entry(req, &req_list, list) {
		if (nlh->nlmsg_seq != req->seq)
			continue;
		/* We set the DGID part, the rest was set earlier */
		rdma_addr_set_dgid(req->addr, &gid);
		req->status = 0;
		found = 1;
		break;
	}
	spin_unlock_bh(&lock);

	if (!found)
		pr_info("Couldn't find request waiting for DGID: %pI6\n",
			&gid);
}

int ib_nl_handle_ip_res_resp(struct sk_buff *skb,
			     struct nlmsghdr *nlh,
			     struct netlink_ext_ack *extack)
{
	if ((nlh->nlmsg_flags & NLM_F_REQUEST) ||
	    !(NETLINK_CB(skb).sk))
		return -EPERM;

	if (ib_nl_is_good_ip_resp(nlh))
		ib_nl_process_good_ip_rsep(nlh);

	return skb->len;
}

static int ib_nl_ip_send_msg(struct rdma_dev_addr *dev_addr,
			     const void *daddr,
			     u32 seq, u16 family)
{
	struct sk_buff *skb = NULL;
	struct nlmsghdr *nlh;
	struct rdma_ls_ip_resolve_header *header;
	void *data;
	size_t size;
	int attrtype;
	int len;

	if (family == AF_INET) {
		size = sizeof(struct in_addr);
		attrtype = RDMA_NLA_F_MANDATORY | LS_NLA_TYPE_IPV4;
	} else {
		size = sizeof(struct in6_addr);
		attrtype = RDMA_NLA_F_MANDATORY | LS_NLA_TYPE_IPV6;
	}

	len = nla_total_size(sizeof(size));
	len += NLMSG_ALIGN(sizeof(*header));

	skb = nlmsg_new(len, GFP_KERNEL);
	if (!skb)
		return -ENOMEM;

	data = ibnl_put_msg(skb, &nlh, seq, 0, RDMA_NL_LS,
			    RDMA_NL_LS_OP_IP_RESOLVE, NLM_F_REQUEST);
	if (!data) {
		nlmsg_free(skb);
		return -ENODATA;
	}

	/* Construct the family header first */
	header = skb_put(skb, NLMSG_ALIGN(sizeof(*header)));
	header->ifindex = dev_addr->bound_dev_if;
	nla_put(skb, attrtype, size, daddr);

	/* Repair the nlmsg header length */
	nlmsg_end(skb, nlh);
	rdma_nl_multicast(skb, RDMA_NL_GROUP_LS, GFP_KERNEL);

	/* Make the request retry, so when we get the response from userspace
	 * we will have something.
	 */
	return -ENODATA;
}

int rdma_addr_size(const struct sockaddr *addr)
{
	switch (addr->sa_family) {
	case AF_INET:
		return sizeof(struct sockaddr_in);
	case AF_INET6:
		return sizeof(struct sockaddr_in6);
	case AF_IB:
		return sizeof(struct sockaddr_ib);
	default:
		return 0;
	}
}
EXPORT_SYMBOL(rdma_addr_size);

int rdma_addr_size_in6(struct sockaddr_in6 *addr)
{
	int ret = rdma_addr_size((struct sockaddr *) addr);

	return ret <= sizeof(*addr) ? ret : 0;
}
EXPORT_SYMBOL(rdma_addr_size_in6);

int rdma_addr_size_kss(struct __kernel_sockaddr_storage *addr)
{
	int ret = rdma_addr_size((struct sockaddr *) addr);

	return ret <= sizeof(*addr) ? ret : 0;
}
EXPORT_SYMBOL(rdma_addr_size_kss);

/**
 * rdma_copy_src_l2_addr - Copy netdevice source addresses
 * @dev_addr:	Destination address pointer where to copy the addresses
 * @dev:	Netdevice whose source addresses to copy
 *
 * rdma_copy_src_l2_addr() copies source addresses from the specified netdevice.
 * This includes unicast address, broadcast address, device type and
 * interface index.
 */
void rdma_copy_src_l2_addr(struct rdma_dev_addr *dev_addr,
			   const struct net_device *dev)
{
	dev_addr->dev_type = dev->type;
	memcpy(dev_addr->src_dev_addr, dev->dev_addr, MAX_ADDR_LEN);
	memcpy(dev_addr->broadcast, dev->broadcast, MAX_ADDR_LEN);
	dev_addr->bound_dev_if = dev->ifindex;
}
EXPORT_SYMBOL(rdma_copy_src_l2_addr);

static struct net_device *
rdma_find_ndev_for_src_ip_rcu(struct net *net, const struct sockaddr *src_in)
{
	struct net_device *dev = NULL;
	int ret = -EADDRNOTAVAIL;

	switch (src_in->sa_family) {
	case AF_INET:
		dev = __ip_dev_find(net,
				    ((const struct sockaddr_in *)src_in)->sin_addr.s_addr,
				    false);
		if (dev)
			ret = 0;
		break;
#if IS_ENABLED(CONFIG_IPV6)
	case AF_INET6:
		for_each_netdev_rcu(net, dev) {
			if (ipv6_chk_addr(net,
					  &((const struct sockaddr_in6 *)src_in)->sin6_addr,
					  dev, 1)) {
				ret = 0;
				break;
			}
		}
		break;
#endif
	}
	return ret ? ERR_PTR(ret) : dev;
}

int rdma_translate_ip(const struct sockaddr *addr,
		      struct rdma_dev_addr *dev_addr)
{
	struct net_device *dev;

	if (dev_addr->bound_dev_if) {
		dev = dev_get_by_index(dev_addr->net, dev_addr->bound_dev_if);
		if (!dev)
			return -ENODEV;
		rdma_copy_src_l2_addr(dev_addr, dev);
		dev_put(dev);
		return 0;
	}

	rcu_read_lock();
	dev = rdma_find_ndev_for_src_ip_rcu(dev_addr->net, addr);
	if (!IS_ERR(dev))
		rdma_copy_src_l2_addr(dev_addr, dev);
	rcu_read_unlock();
	return PTR_ERR_OR_ZERO(dev);
}
EXPORT_SYMBOL(rdma_translate_ip);

static void set_timeout(struct addr_req *req, unsigned long time)
{
	unsigned long delay;

	delay = time - jiffies;
	if ((long)delay < 0)
		delay = 0;

	mod_delayed_work(addr_wq, &req->work, delay);
}

static void queue_req(struct addr_req *req)
{
	spin_lock_bh(&lock);
	list_add_tail(&req->list, &req_list);
	set_timeout(req, req->timeout);
	spin_unlock_bh(&lock);
}

static int ib_nl_fetch_ha(struct rdma_dev_addr *dev_addr,
			  const void *daddr, u32 seq, u16 family)
{
	if (!rdma_nl_chk_listeners(RDMA_NL_GROUP_LS))
		return -EADDRNOTAVAIL;

	return ib_nl_ip_send_msg(dev_addr, daddr, seq, family);
}

static int dst_fetch_ha(const struct dst_entry *dst,
			struct rdma_dev_addr *dev_addr,
			const void *daddr)
{
	struct neighbour *n;
	int ret = 0;

	n = dst_neigh_lookup(dst, daddr);
	if (!n)
		return -ENODATA;

	if (!(n->nud_state & NUD_VALID)) {
		neigh_event_send(n, NULL);
		ret = -ENODATA;
	} else {
		memcpy(dev_addr->dst_dev_addr, n->ha, MAX_ADDR_LEN);
	}

	neigh_release(n);

	return ret;
}

static bool has_gateway(const struct dst_entry *dst, sa_family_t family)
{
	struct rtable *rt;
	struct rt6_info *rt6;

	if (family == AF_INET) {
		rt = container_of(dst, struct rtable, dst);
		return rt->rt_uses_gateway;
	}

	rt6 = container_of(dst, struct rt6_info, dst);
	return rt6->rt6i_flags & RTF_GATEWAY;
}

static int fetch_ha(const struct dst_entry *dst, struct rdma_dev_addr *dev_addr,
		    const struct sockaddr *dst_in, u32 seq)
{
	const struct sockaddr_in *dst_in4 =
		(const struct sockaddr_in *)dst_in;
	const struct sockaddr_in6 *dst_in6 =
		(const struct sockaddr_in6 *)dst_in;
	const void *daddr = (dst_in->sa_family == AF_INET) ?
		(const void *)&dst_in4->sin_addr.s_addr :
		(const void *)&dst_in6->sin6_addr;
	sa_family_t family = dst_in->sa_family;

	/* If we have a gateway in IB mode then it must be an IB network */
	if (has_gateway(dst, family) && dev_addr->network == RDMA_NETWORK_IB)
		return ib_nl_fetch_ha(dev_addr, daddr, seq, family);
	else
		return dst_fetch_ha(dst, dev_addr, daddr);
}

static int addr4_resolve(struct sockaddr *src_sock,
			 const struct sockaddr *dst_sock,
			 struct rdma_dev_addr *addr,
			 struct rtable **prt)
{
	struct sockaddr_in *src_in = (struct sockaddr_in *)src_sock;
	const struct sockaddr_in *dst_in =
			(const struct sockaddr_in *)dst_sock;

	__be32 src_ip = src_in->sin_addr.s_addr;
	__be32 dst_ip = dst_in->sin_addr.s_addr;
	struct rtable *rt;
	struct flowi4 fl4;
	int ret;

	memset(&fl4, 0, sizeof(fl4));
	fl4.daddr = dst_ip;
	fl4.saddr = src_ip;
	fl4.flowi4_oif = addr->bound_dev_if;
	rt = ip_route_output_key(addr->net, &fl4);
	ret = PTR_ERR_OR_ZERO(rt);
	if (ret)
		return ret;

	src_in->sin_addr.s_addr = fl4.saddr;

	addr->hoplimit = ip4_dst_hoplimit(&rt->dst);

	*prt = rt;
	return 0;
}

#if IS_ENABLED(CONFIG_IPV6)
static int addr6_resolve(struct sockaddr *src_sock,
			 const struct sockaddr *dst_sock,
			 struct rdma_dev_addr *addr,
			 struct dst_entry **pdst)
{
	struct sockaddr_in6 *src_in = (struct sockaddr_in6 *)src_sock;
	const struct sockaddr_in6 *dst_in =
				(const struct sockaddr_in6 *)dst_sock;
	struct flowi6 fl6;
	struct dst_entry *dst;
<<<<<<< HEAD
	int ret;
=======
	struct rt6_info *rt;
>>>>>>> e7691f63

	memset(&fl6, 0, sizeof fl6);
	fl6.daddr = dst_in->sin6_addr;
	fl6.saddr = src_in->sin6_addr;
	fl6.flowi6_oif = addr->bound_dev_if;

	dst = ipv6_stub->ipv6_dst_lookup_flow(addr->net, NULL, &fl6, NULL);
	if (IS_ERR(dst))
		return PTR_ERR(dst);

	if (ipv6_addr_any(&src_in->sin6_addr))
		src_in->sin6_addr = fl6.saddr;

	addr->hoplimit = ip6_dst_hoplimit(dst);

	*pdst = dst;
	return 0;
}
#else
static int addr6_resolve(struct sockaddr *src_sock,
			 const struct sockaddr *dst_sock,
			 struct rdma_dev_addr *addr,
			 struct dst_entry **pdst)
{
	return -EADDRNOTAVAIL;
}
#endif

static int addr_resolve_neigh(const struct dst_entry *dst,
			      const struct sockaddr *dst_in,
			      struct rdma_dev_addr *addr,
			      unsigned int ndev_flags,
			      u32 seq)
{
	int ret = 0;

	if (ndev_flags & IFF_LOOPBACK) {
		memcpy(addr->dst_dev_addr, addr->src_dev_addr, MAX_ADDR_LEN);
	} else {
		if (!(ndev_flags & IFF_NOARP)) {
			/* If the device doesn't do ARP internally */
			ret = fetch_ha(dst, addr, dst_in, seq);
		}
	}
	return ret;
}

static int copy_src_l2_addr(struct rdma_dev_addr *dev_addr,
			    const struct sockaddr *dst_in,
			    const struct dst_entry *dst,
			    const struct net_device *ndev)
{
	int ret = 0;

	if (dst->dev->flags & IFF_LOOPBACK)
		ret = rdma_translate_ip(dst_in, dev_addr);
	else
		rdma_copy_src_l2_addr(dev_addr, dst->dev);

	/*
	 * If there's a gateway and type of device not ARPHRD_INFINIBAND,
	 * we're definitely in RoCE v2 (as RoCE v1 isn't routable) set the
	 * network type accordingly.
	 */
	if (has_gateway(dst, dst_in->sa_family) &&
	    ndev->type != ARPHRD_INFINIBAND)
		dev_addr->network = dst_in->sa_family == AF_INET ?
						RDMA_NETWORK_IPV4 :
						RDMA_NETWORK_IPV6;
	else
		dev_addr->network = RDMA_NETWORK_IB;

	return ret;
}

static int rdma_set_src_addr_rcu(struct rdma_dev_addr *dev_addr,
				 unsigned int *ndev_flags,
				 const struct sockaddr *dst_in,
				 const struct dst_entry *dst)
{
	struct net_device *ndev = READ_ONCE(dst->dev);

	*ndev_flags = ndev->flags;
	/* A physical device must be the RDMA device to use */
	if (ndev->flags & IFF_LOOPBACK) {
		/*
		 * RDMA (IB/RoCE, iWarp) doesn't run on lo interface or
		 * loopback IP address. So if route is resolved to loopback
		 * interface, translate that to a real ndev based on non
		 * loopback IP address.
		 */
		ndev = rdma_find_ndev_for_src_ip_rcu(dev_net(ndev), dst_in);
		if (IS_ERR(ndev))
			return -ENODEV;
	}

	return copy_src_l2_addr(dev_addr, dst_in, dst, ndev);
}

static int set_addr_netns_by_gid_rcu(struct rdma_dev_addr *addr)
{
	struct net_device *ndev;

	ndev = rdma_read_gid_attr_ndev_rcu(addr->sgid_attr);
	if (IS_ERR(ndev))
		return PTR_ERR(ndev);

	/*
	 * Since we are holding the rcu, reading net and ifindex
	 * are safe without any additional reference; because
	 * change_net_namespace() in net/core/dev.c does rcu sync
	 * after it changes the state to IFF_DOWN and before
	 * updating netdev fields {net, ifindex}.
	 */
	addr->net = dev_net(ndev);
	addr->bound_dev_if = ndev->ifindex;
	return 0;
}

static void rdma_addr_set_net_defaults(struct rdma_dev_addr *addr)
{
	addr->net = &init_net;
	addr->bound_dev_if = 0;
}

static int addr_resolve(struct sockaddr *src_in,
			const struct sockaddr *dst_in,
			struct rdma_dev_addr *addr,
			bool resolve_neigh,
			bool resolve_by_gid_attr,
			u32 seq)
{
	struct dst_entry *dst = NULL;
	unsigned int ndev_flags = 0;
	struct rtable *rt = NULL;
	int ret;

	if (!addr->net) {
		pr_warn_ratelimited("%s: missing namespace\n", __func__);
		return -EINVAL;
	}

	rcu_read_lock();
	if (resolve_by_gid_attr) {
		if (!addr->sgid_attr) {
			rcu_read_unlock();
			pr_warn_ratelimited("%s: missing gid_attr\n", __func__);
			return -EINVAL;
		}
		/*
		 * If the request is for a specific gid attribute of the
		 * rdma_dev_addr, derive net from the netdevice of the
		 * GID attribute.
		 */
		ret = set_addr_netns_by_gid_rcu(addr);
		if (ret) {
			rcu_read_unlock();
			return ret;
		}
	}
	if (src_in->sa_family == AF_INET) {
		ret = addr4_resolve(src_in, dst_in, addr, &rt);
		dst = &rt->dst;
	} else {
		ret = addr6_resolve(src_in, dst_in, addr, &dst);
	}
	if (ret) {
		rcu_read_unlock();
		goto done;
	}
	ret = rdma_set_src_addr_rcu(addr, &ndev_flags, dst_in, dst);
	rcu_read_unlock();

	/*
	 * Resolve neighbor destination address if requested and
	 * only if src addr translation didn't fail.
	 */
	if (!ret && resolve_neigh)
		ret = addr_resolve_neigh(dst, dst_in, addr, ndev_flags, seq);

	if (src_in->sa_family == AF_INET)
		ip_rt_put(rt);
	else
		dst_release(dst);
done:
	/*
	 * Clear the addr net to go back to its original state, only if it was
	 * derived from GID attribute in this context.
	 */
	if (resolve_by_gid_attr)
		rdma_addr_set_net_defaults(addr);
	return ret;
}

static void process_one_req(struct work_struct *_work)
{
	struct addr_req *req;
	struct sockaddr *src_in, *dst_in;

	req = container_of(_work, struct addr_req, work.work);

	if (req->status == -ENODATA) {
		src_in = (struct sockaddr *)&req->src_addr;
		dst_in = (struct sockaddr *)&req->dst_addr;
		req->status = addr_resolve(src_in, dst_in, req->addr,
					   true, req->resolve_by_gid_attr,
					   req->seq);
		if (req->status && time_after_eq(jiffies, req->timeout)) {
			req->status = -ETIMEDOUT;
		} else if (req->status == -ENODATA) {
			/* requeue the work for retrying again */
			spin_lock_bh(&lock);
			if (!list_empty(&req->list))
				set_timeout(req, req->timeout);
			spin_unlock_bh(&lock);
			return;
		}
	}

	req->callback(req->status, (struct sockaddr *)&req->src_addr,
		req->addr, req->context);
	req->callback = NULL;

	spin_lock_bh(&lock);
	if (!list_empty(&req->list)) {
		/*
		 * Although the work will normally have been canceled by the
		 * workqueue, it can still be requeued as long as it is on the
		 * req_list.
		 */
		cancel_delayed_work(&req->work);
		list_del_init(&req->list);
		kfree(req);
	}
	spin_unlock_bh(&lock);
}

int rdma_resolve_ip(struct sockaddr *src_addr, const struct sockaddr *dst_addr,
		    struct rdma_dev_addr *addr, unsigned long timeout_ms,
		    void (*callback)(int status, struct sockaddr *src_addr,
				     struct rdma_dev_addr *addr, void *context),
		    bool resolve_by_gid_attr, void *context)
{
	struct sockaddr *src_in, *dst_in;
	struct addr_req *req;
	int ret = 0;

	req = kzalloc(sizeof *req, GFP_KERNEL);
	if (!req)
		return -ENOMEM;

	src_in = (struct sockaddr *) &req->src_addr;
	dst_in = (struct sockaddr *) &req->dst_addr;

	if (src_addr) {
		if (src_addr->sa_family != dst_addr->sa_family) {
			ret = -EINVAL;
			goto err;
		}

		memcpy(src_in, src_addr, rdma_addr_size(src_addr));
	} else {
		src_in->sa_family = dst_addr->sa_family;
	}

	memcpy(dst_in, dst_addr, rdma_addr_size(dst_addr));
	req->addr = addr;
	req->callback = callback;
	req->context = context;
	req->resolve_by_gid_attr = resolve_by_gid_attr;
	INIT_DELAYED_WORK(&req->work, process_one_req);
	req->seq = (u32)atomic_inc_return(&ib_nl_addr_request_seq);

	req->status = addr_resolve(src_in, dst_in, addr, true,
				   req->resolve_by_gid_attr, req->seq);
	switch (req->status) {
	case 0:
		req->timeout = jiffies;
		queue_req(req);
		break;
	case -ENODATA:
		req->timeout = msecs_to_jiffies(timeout_ms) + jiffies;
		queue_req(req);
		break;
	default:
		ret = req->status;
		goto err;
	}
	return ret;
err:
	kfree(req);
	return ret;
}
EXPORT_SYMBOL(rdma_resolve_ip);

int roce_resolve_route_from_path(struct sa_path_rec *rec,
				 const struct ib_gid_attr *attr)
{
	union {
		struct sockaddr     _sockaddr;
		struct sockaddr_in  _sockaddr_in;
		struct sockaddr_in6 _sockaddr_in6;
	} sgid, dgid;
	struct rdma_dev_addr dev_addr = {};
	int ret;

	if (rec->roce.route_resolved)
		return 0;

	rdma_gid2ip(&sgid._sockaddr, &rec->sgid);
	rdma_gid2ip(&dgid._sockaddr, &rec->dgid);

	if (sgid._sockaddr.sa_family != dgid._sockaddr.sa_family)
		return -EINVAL;

	if (!attr || !attr->ndev)
		return -EINVAL;

	dev_addr.net = &init_net;
	dev_addr.sgid_attr = attr;

	ret = addr_resolve(&sgid._sockaddr, &dgid._sockaddr,
			   &dev_addr, false, true, 0);
	if (ret)
		return ret;

	if ((dev_addr.network == RDMA_NETWORK_IPV4 ||
	     dev_addr.network == RDMA_NETWORK_IPV6) &&
	    rec->rec_type != SA_PATH_REC_TYPE_ROCE_V2)
		return -EINVAL;

	rec->roce.route_resolved = true;
	return 0;
}

/**
 * rdma_addr_cancel - Cancel resolve ip request
 * @addr:	Pointer to address structure given previously
 *		during rdma_resolve_ip().
 * rdma_addr_cancel() is synchronous function which cancels any pending
 * request if there is any.
 */
void rdma_addr_cancel(struct rdma_dev_addr *addr)
{
	struct addr_req *req, *temp_req;
	struct addr_req *found = NULL;

	spin_lock_bh(&lock);
	list_for_each_entry_safe(req, temp_req, &req_list, list) {
		if (req->addr == addr) {
			/*
			 * Removing from the list means we take ownership of
			 * the req
			 */
			list_del_init(&req->list);
			found = req;
			break;
		}
	}
	spin_unlock_bh(&lock);

	if (!found)
		return;

	/*
	 * sync canceling the work after removing it from the req_list
	 * guarentees no work is running and none will be started.
	 */
	cancel_delayed_work_sync(&found->work);
	kfree(found);
}
EXPORT_SYMBOL(rdma_addr_cancel);

struct resolve_cb_context {
	struct completion comp;
	int status;
};

static void resolve_cb(int status, struct sockaddr *src_addr,
	     struct rdma_dev_addr *addr, void *context)
{
	((struct resolve_cb_context *)context)->status = status;
	complete(&((struct resolve_cb_context *)context)->comp);
}

int rdma_addr_find_l2_eth_by_grh(const union ib_gid *sgid,
				 const union ib_gid *dgid,
				 u8 *dmac, const struct ib_gid_attr *sgid_attr,
				 int *hoplimit)
{
	struct rdma_dev_addr dev_addr;
	struct resolve_cb_context ctx;
	union {
		struct sockaddr     _sockaddr;
		struct sockaddr_in  _sockaddr_in;
		struct sockaddr_in6 _sockaddr_in6;
	} sgid_addr, dgid_addr;
	int ret;

	rdma_gid2ip(&sgid_addr._sockaddr, sgid);
	rdma_gid2ip(&dgid_addr._sockaddr, dgid);

	memset(&dev_addr, 0, sizeof(dev_addr));
	dev_addr.net = &init_net;
	dev_addr.sgid_attr = sgid_attr;

	init_completion(&ctx.comp);
	ret = rdma_resolve_ip(&sgid_addr._sockaddr, &dgid_addr._sockaddr,
			      &dev_addr, 1000, resolve_cb, true, &ctx);
	if (ret)
		return ret;

	wait_for_completion(&ctx.comp);

	ret = ctx.status;
	if (ret)
		return ret;

	memcpy(dmac, dev_addr.dst_dev_addr, ETH_ALEN);
	*hoplimit = dev_addr.hoplimit;
	return 0;
}

static int netevent_callback(struct notifier_block *self, unsigned long event,
	void *ctx)
{
	struct addr_req *req;

	if (event == NETEVENT_NEIGH_UPDATE) {
		struct neighbour *neigh = ctx;

		if (neigh->nud_state & NUD_VALID) {
			spin_lock_bh(&lock);
			list_for_each_entry(req, &req_list, list)
				set_timeout(req, jiffies);
			spin_unlock_bh(&lock);
		}
	}
	return 0;
}

static struct notifier_block nb = {
	.notifier_call = netevent_callback
};

int addr_init(void)
{
	addr_wq = alloc_ordered_workqueue("ib_addr", 0);
	if (!addr_wq)
		return -ENOMEM;

	register_netevent_notifier(&nb);

	return 0;
}

void addr_cleanup(void)
{
	unregister_netevent_notifier(&nb);
	destroy_workqueue(addr_wq);
	WARN_ON(!list_empty(&req_list));
}<|MERGE_RESOLUTION|>--- conflicted
+++ resolved
@@ -420,11 +420,6 @@
 				(const struct sockaddr_in6 *)dst_sock;
 	struct flowi6 fl6;
 	struct dst_entry *dst;
-<<<<<<< HEAD
-	int ret;
-=======
-	struct rt6_info *rt;
->>>>>>> e7691f63
 
 	memset(&fl6, 0, sizeof fl6);
 	fl6.daddr = dst_in->sin6_addr;
