/*
 * Copyright (c) 2005-2006 Intel Corporation.  All rights reserved.
 *
 * This software is available to you under a choice of one of two
 * licenses.  You may choose to be licensed under the terms of the GNU
 * General Public License (GPL) Version 2, available from the file
 * COPYING in the main directory of this source tree, or the
 * OpenIB.org BSD license below:
 *
 *     Redistribution and use in source and binary forms, with or
 *     without modification, are permitted provided that the following
 *     conditions are met:
 *
 *      - Redistributions of source code must retain the above
 *	copyright notice, this list of conditions and the following
 *	disclaimer.
 *
 *      - Redistributions in binary form must reproduce the above
 *	copyright notice, this list of conditions and the following
 *	disclaimer in the documentation and/or other materials
 *	provided with the distribution.
 *
 * THE SOFTWARE IS PROVIDED "AS IS", WITHOUT WARRANTY OF ANY KIND,
 * EXPRESS OR IMPLIED, INCLUDING BUT NOT LIMITED TO THE WARRANTIES OF
 * MERCHANTABILITY, FITNESS FOR A PARTICULAR PURPOSE AND
 * NONINFRINGEMENT. IN NO EVENT SHALL THE AUTHORS OR COPYRIGHT HOLDERS
 * BE LIABLE FOR ANY CLAIM, DAMAGES OR OTHER LIABILITY, WHETHER IN AN
 * ACTION OF CONTRACT, TORT OR OTHERWISE, ARISING FROM, OUT OF OR IN
 * CONNECTION WITH THE SOFTWARE OR THE USE OR OTHER DEALINGS IN THE
 * SOFTWARE.
 */

#include <linux/completion.h>
#include <linux/file.h>
#include <linux/mutex.h>
#include <linux/poll.h>
#include <linux/sched.h>
#include <linux/idr.h>
#include <linux/in.h>
#include <linux/in6.h>
#include <linux/miscdevice.h>
#include <linux/slab.h>
#include <linux/sysctl.h>
#include <linux/module.h>
#include <linux/nsproxy.h>

#include <rdma/rdma_user_cm.h>
#include <rdma/ib_marshall.h>
#include <rdma/rdma_cm.h>
#include <rdma/rdma_cm_ib.h>
#include <rdma/ib_addr.h>
#include <rdma/ib.h>

MODULE_AUTHOR("Sean Hefty");
MODULE_DESCRIPTION("RDMA Userspace Connection Manager Access");
MODULE_LICENSE("Dual BSD/GPL");

static unsigned int max_backlog = 1024;

static struct ctl_table_header *ucma_ctl_table_hdr;
static struct ctl_table ucma_ctl_table[] = {
	{
		.procname	= "max_backlog",
		.data		= &max_backlog,
		.maxlen		= sizeof max_backlog,
		.mode		= 0644,
		.proc_handler	= proc_dointvec,
	},
	{ }
};

struct ucma_file {
	struct mutex		mut;
	struct file		*filp;
	struct list_head	ctx_list;
	struct list_head	event_list;
	wait_queue_head_t	poll_wait;
	struct workqueue_struct	*close_wq;
};

struct ucma_context {
	int			id;
	struct completion	comp;
	atomic_t		ref;
	int			events_reported;
	int			backlog;

	struct ucma_file	*file;
	struct rdma_cm_id	*cm_id;
	u64			uid;

	struct list_head	list;
	struct list_head	mc_list;
	/* mark that device is in process of destroying the internal HW
	 * resources, protected by the global mut
	 */
	int			closing;
	/* sync between removal event and id destroy, protected by file mut */
	int			destroying;
	struct work_struct	close_work;
};

struct ucma_multicast {
	struct ucma_context	*ctx;
	int			id;
	int			events_reported;

	u64			uid;
	u8			join_state;
	struct list_head	list;
	struct sockaddr_storage	addr;
};

struct ucma_event {
	struct ucma_context	*ctx;
	struct ucma_multicast	*mc;
	struct list_head	list;
	struct rdma_cm_id	*cm_id;
	struct rdma_ucm_event_resp resp;
	struct work_struct	close_work;
};

static DEFINE_MUTEX(mut);
static DEFINE_IDR(ctx_idr);
static DEFINE_IDR(multicast_idr);

static inline struct ucma_context *_ucma_find_context(int id,
						      struct ucma_file *file)
{
	struct ucma_context *ctx;

	ctx = idr_find(&ctx_idr, id);
	if (!ctx)
		ctx = ERR_PTR(-ENOENT);
	else if (ctx->file != file || !ctx->cm_id)
		ctx = ERR_PTR(-EINVAL);
	return ctx;
}

static struct ucma_context *ucma_get_ctx(struct ucma_file *file, int id)
{
	struct ucma_context *ctx;

	mutex_lock(&mut);
	ctx = _ucma_find_context(id, file);
	if (!IS_ERR(ctx)) {
		if (ctx->closing)
			ctx = ERR_PTR(-EIO);
		else
			atomic_inc(&ctx->ref);
	}
	mutex_unlock(&mut);
	return ctx;
}

static void ucma_put_ctx(struct ucma_context *ctx)
{
	if (atomic_dec_and_test(&ctx->ref))
		complete(&ctx->comp);
}

static void ucma_close_event_id(struct work_struct *work)
{
	struct ucma_event *uevent_close =  container_of(work, struct ucma_event, close_work);

	rdma_destroy_id(uevent_close->cm_id);
	kfree(uevent_close);
}

static void ucma_close_id(struct work_struct *work)
{
	struct ucma_context *ctx =  container_of(work, struct ucma_context, close_work);

	/* once all inflight tasks are finished, we close all underlying
	 * resources. The context is still alive till its explicit destryoing
	 * by its creator.
	 */
	ucma_put_ctx(ctx);
	wait_for_completion(&ctx->comp);
	/* No new events will be generated after destroying the id. */
	rdma_destroy_id(ctx->cm_id);
}

static struct ucma_context *ucma_alloc_ctx(struct ucma_file *file)
{
	struct ucma_context *ctx;

	ctx = kzalloc(sizeof(*ctx), GFP_KERNEL);
	if (!ctx)
		return NULL;

	INIT_WORK(&ctx->close_work, ucma_close_id);
	atomic_set(&ctx->ref, 1);
	init_completion(&ctx->comp);
	INIT_LIST_HEAD(&ctx->mc_list);
	ctx->file = file;

	mutex_lock(&mut);
	ctx->id = idr_alloc(&ctx_idr, ctx, 0, 0, GFP_KERNEL);
	mutex_unlock(&mut);
	if (ctx->id < 0)
		goto error;

	list_add_tail(&ctx->list, &file->ctx_list);
	return ctx;

error:
	kfree(ctx);
	return NULL;
}

static struct ucma_multicast* ucma_alloc_multicast(struct ucma_context *ctx)
{
	struct ucma_multicast *mc;

	mc = kzalloc(sizeof(*mc), GFP_KERNEL);
	if (!mc)
		return NULL;

	mutex_lock(&mut);
	mc->id = idr_alloc(&multicast_idr, mc, 0, 0, GFP_KERNEL);
	mutex_unlock(&mut);
	if (mc->id < 0)
		goto error;

	mc->ctx = ctx;
	list_add_tail(&mc->list, &ctx->mc_list);
	return mc;

error:
	kfree(mc);
	return NULL;
}

static void ucma_copy_conn_event(struct rdma_ucm_conn_param *dst,
				 struct rdma_conn_param *src)
{
	if (src->private_data_len)
		memcpy(dst->private_data, src->private_data,
		       src->private_data_len);
	dst->private_data_len = src->private_data_len;
	dst->responder_resources =src->responder_resources;
	dst->initiator_depth = src->initiator_depth;
	dst->flow_control = src->flow_control;
	dst->retry_count = src->retry_count;
	dst->rnr_retry_count = src->rnr_retry_count;
	dst->srq = src->srq;
	dst->qp_num = src->qp_num;
}

static void ucma_copy_ud_event(struct ib_device *device,
			       struct rdma_ucm_ud_param *dst,
			       struct rdma_ud_param *src)
{
	if (src->private_data_len)
		memcpy(dst->private_data, src->private_data,
		       src->private_data_len);
	dst->private_data_len = src->private_data_len;
	ib_copy_ah_attr_to_user(device, &dst->ah_attr, &src->ah_attr);
	dst->qp_num = src->qp_num;
	dst->qkey = src->qkey;
}

static void ucma_set_event_context(struct ucma_context *ctx,
				   struct rdma_cm_event *event,
				   struct ucma_event *uevent)
{
	uevent->ctx = ctx;
	switch (event->event) {
	case RDMA_CM_EVENT_MULTICAST_JOIN:
	case RDMA_CM_EVENT_MULTICAST_ERROR:
		uevent->mc = (struct ucma_multicast *)
			     event->param.ud.private_data;
		uevent->resp.uid = uevent->mc->uid;
		uevent->resp.id = uevent->mc->id;
		break;
	default:
		uevent->resp.uid = ctx->uid;
		uevent->resp.id = ctx->id;
		break;
	}
}

/* Called with file->mut locked for the relevant context. */
static void ucma_removal_event_handler(struct rdma_cm_id *cm_id)
{
	struct ucma_context *ctx = cm_id->context;
	struct ucma_event *con_req_eve;
	int event_found = 0;

	if (ctx->destroying)
		return;

	/* only if context is pointing to cm_id that it owns it and can be
	 * queued to be closed, otherwise that cm_id is an inflight one that
	 * is part of that context event list pending to be detached and
	 * reattached to its new context as part of ucma_get_event,
	 * handled separately below.
	 */
	if (ctx->cm_id == cm_id) {
		mutex_lock(&mut);
		ctx->closing = 1;
		mutex_unlock(&mut);
		queue_work(ctx->file->close_wq, &ctx->close_work);
		return;
	}

	list_for_each_entry(con_req_eve, &ctx->file->event_list, list) {
		if (con_req_eve->cm_id == cm_id &&
		    con_req_eve->resp.event == RDMA_CM_EVENT_CONNECT_REQUEST) {
			list_del(&con_req_eve->list);
			INIT_WORK(&con_req_eve->close_work, ucma_close_event_id);
			queue_work(ctx->file->close_wq, &con_req_eve->close_work);
			event_found = 1;
			break;
		}
	}
	if (!event_found)
		pr_err("ucma_removal_event_handler: warning: connect request event wasn't found\n");
}

static int ucma_event_handler(struct rdma_cm_id *cm_id,
			      struct rdma_cm_event *event)
{
	struct ucma_event *uevent;
	struct ucma_context *ctx = cm_id->context;
	int ret = 0;

	uevent = kzalloc(sizeof(*uevent), GFP_KERNEL);
	if (!uevent)
		return event->event == RDMA_CM_EVENT_CONNECT_REQUEST;

	mutex_lock(&ctx->file->mut);
	uevent->cm_id = cm_id;
	ucma_set_event_context(ctx, event, uevent);
	uevent->resp.event = event->event;
	uevent->resp.status = event->status;
	if (cm_id->qp_type == IB_QPT_UD)
		ucma_copy_ud_event(cm_id->device, &uevent->resp.param.ud,
				   &event->param.ud);
	else
		ucma_copy_conn_event(&uevent->resp.param.conn,
				     &event->param.conn);

	if (event->event == RDMA_CM_EVENT_CONNECT_REQUEST) {
		if (!ctx->backlog) {
			ret = -ENOMEM;
			kfree(uevent);
			goto out;
		}
		ctx->backlog--;
	} else if (!ctx->uid || ctx->cm_id != cm_id) {
		/*
		 * We ignore events for new connections until userspace has set
		 * their context.  This can only happen if an error occurs on a
		 * new connection before the user accepts it.  This is okay,
		 * since the accept will just fail later. However, we do need
		 * to release the underlying HW resources in case of a device
		 * removal event.
		 */
		if (event->event == RDMA_CM_EVENT_DEVICE_REMOVAL)
			ucma_removal_event_handler(cm_id);

		kfree(uevent);
		goto out;
	}

	list_add_tail(&uevent->list, &ctx->file->event_list);
	wake_up_interruptible(&ctx->file->poll_wait);
	if (event->event == RDMA_CM_EVENT_DEVICE_REMOVAL)
		ucma_removal_event_handler(cm_id);
out:
	mutex_unlock(&ctx->file->mut);
	return ret;
}

static ssize_t ucma_get_event(struct ucma_file *file, const char __user *inbuf,
			      int in_len, int out_len)
{
	struct ucma_context *ctx;
	struct rdma_ucm_get_event cmd;
	struct ucma_event *uevent;
	int ret = 0;

	if (out_len < sizeof uevent->resp)
		return -ENOSPC;

	if (copy_from_user(&cmd, inbuf, sizeof(cmd)))
		return -EFAULT;

	mutex_lock(&file->mut);
	while (list_empty(&file->event_list)) {
		mutex_unlock(&file->mut);

		if (file->filp->f_flags & O_NONBLOCK)
			return -EAGAIN;

		if (wait_event_interruptible(file->poll_wait,
					     !list_empty(&file->event_list)))
			return -ERESTARTSYS;

		mutex_lock(&file->mut);
	}

	uevent = list_entry(file->event_list.next, struct ucma_event, list);

	if (uevent->resp.event == RDMA_CM_EVENT_CONNECT_REQUEST) {
		ctx = ucma_alloc_ctx(file);
		if (!ctx) {
			ret = -ENOMEM;
			goto done;
		}
		uevent->ctx->backlog++;
		ctx->cm_id = uevent->cm_id;
		ctx->cm_id->context = ctx;
		uevent->resp.id = ctx->id;
	}

	if (copy_to_user((void __user *)(unsigned long)cmd.response,
			 &uevent->resp, sizeof uevent->resp)) {
		ret = -EFAULT;
		goto done;
	}

	list_del(&uevent->list);
	uevent->ctx->events_reported++;
	if (uevent->mc)
		uevent->mc->events_reported++;
	kfree(uevent);
done:
	mutex_unlock(&file->mut);
	return ret;
}

static int ucma_get_qp_type(struct rdma_ucm_create_id *cmd, enum ib_qp_type *qp_type)
{
	switch (cmd->ps) {
	case RDMA_PS_TCP:
		*qp_type = IB_QPT_RC;
		return 0;
	case RDMA_PS_UDP:
	case RDMA_PS_IPOIB:
		*qp_type = IB_QPT_UD;
		return 0;
	case RDMA_PS_IB:
		*qp_type = cmd->qp_type;
		return 0;
	default:
		return -EINVAL;
	}
}

static ssize_t ucma_create_id(struct ucma_file *file, const char __user *inbuf,
			      int in_len, int out_len)
{
	struct rdma_ucm_create_id cmd;
	struct rdma_ucm_create_id_resp resp;
	struct ucma_context *ctx;
	struct rdma_cm_id *cm_id;
	enum ib_qp_type qp_type;
	int ret;

	if (out_len < sizeof(resp))
		return -ENOSPC;

	if (copy_from_user(&cmd, inbuf, sizeof(cmd)))
		return -EFAULT;

	ret = ucma_get_qp_type(&cmd, &qp_type);
	if (ret)
		return ret;

	mutex_lock(&file->mut);
	ctx = ucma_alloc_ctx(file);
	mutex_unlock(&file->mut);
	if (!ctx)
		return -ENOMEM;

	ctx->uid = cmd.uid;
	cm_id = rdma_create_id(current->nsproxy->net_ns,
			       ucma_event_handler, ctx, cmd.ps, qp_type);
	if (IS_ERR(cm_id)) {
		ret = PTR_ERR(cm_id);
		goto err1;
	}

	resp.id = ctx->id;
	if (copy_to_user((void __user *)(unsigned long)cmd.response,
			 &resp, sizeof(resp))) {
		ret = -EFAULT;
		goto err2;
	}

	ctx->cm_id = cm_id;
	return 0;

err2:
	rdma_destroy_id(cm_id);
err1:
	mutex_lock(&mut);
	idr_remove(&ctx_idr, ctx->id);
	mutex_unlock(&mut);
	mutex_lock(&file->mut);
	list_del(&ctx->list);
	mutex_unlock(&file->mut);
	kfree(ctx);
	return ret;
}

static void ucma_cleanup_multicast(struct ucma_context *ctx)
{
	struct ucma_multicast *mc, *tmp;

	mutex_lock(&mut);
	list_for_each_entry_safe(mc, tmp, &ctx->mc_list, list) {
		list_del(&mc->list);
		idr_remove(&multicast_idr, mc->id);
		kfree(mc);
	}
	mutex_unlock(&mut);
}

static void ucma_cleanup_mc_events(struct ucma_multicast *mc)
{
	struct ucma_event *uevent, *tmp;

	list_for_each_entry_safe(uevent, tmp, &mc->ctx->file->event_list, list) {
		if (uevent->mc != mc)
			continue;

		list_del(&uevent->list);
		kfree(uevent);
	}
}

/*
 * ucma_free_ctx is called after the underlying rdma CM-ID is destroyed. At
 * this point, no new events will be reported from the hardware. However, we
 * still need to cleanup the UCMA context for this ID. Specifically, there
 * might be events that have not yet been consumed by the user space software.
 * These might include pending connect requests which we have not completed
 * processing.  We cannot call rdma_destroy_id while holding the lock of the
 * context (file->mut), as it might cause a deadlock. We therefore extract all
 * relevant events from the context pending events list while holding the
 * mutex. After that we release them as needed.
 */
static int ucma_free_ctx(struct ucma_context *ctx)
{
	int events_reported;
	struct ucma_event *uevent, *tmp;
	LIST_HEAD(list);


	ucma_cleanup_multicast(ctx);

	/* Cleanup events not yet reported to the user. */
	mutex_lock(&ctx->file->mut);
	list_for_each_entry_safe(uevent, tmp, &ctx->file->event_list, list) {
		if (uevent->ctx == ctx)
			list_move_tail(&uevent->list, &list);
	}
	list_del(&ctx->list);
	mutex_unlock(&ctx->file->mut);

	list_for_each_entry_safe(uevent, tmp, &list, list) {
		list_del(&uevent->list);
		if (uevent->resp.event == RDMA_CM_EVENT_CONNECT_REQUEST)
			rdma_destroy_id(uevent->cm_id);
		kfree(uevent);
	}

	events_reported = ctx->events_reported;
	kfree(ctx);
	return events_reported;
}

static ssize_t ucma_destroy_id(struct ucma_file *file, const char __user *inbuf,
			       int in_len, int out_len)
{
	struct rdma_ucm_destroy_id cmd;
	struct rdma_ucm_destroy_id_resp resp;
	struct ucma_context *ctx;
	int ret = 0;

	if (out_len < sizeof(resp))
		return -ENOSPC;

	if (copy_from_user(&cmd, inbuf, sizeof(cmd)))
		return -EFAULT;

	mutex_lock(&mut);
	ctx = _ucma_find_context(cmd.id, file);
	if (!IS_ERR(ctx))
		idr_remove(&ctx_idr, ctx->id);
	mutex_unlock(&mut);

	if (IS_ERR(ctx))
		return PTR_ERR(ctx);

	mutex_lock(&ctx->file->mut);
	ctx->destroying = 1;
	mutex_unlock(&ctx->file->mut);

	flush_workqueue(ctx->file->close_wq);
	/* At this point it's guaranteed that there is no inflight
	 * closing task */
	mutex_lock(&mut);
	if (!ctx->closing) {
		mutex_unlock(&mut);
		ucma_put_ctx(ctx);
		wait_for_completion(&ctx->comp);
		rdma_destroy_id(ctx->cm_id);
	} else {
		mutex_unlock(&mut);
	}

	resp.events_reported = ucma_free_ctx(ctx);
	if (copy_to_user((void __user *)(unsigned long)cmd.response,
			 &resp, sizeof(resp)))
		ret = -EFAULT;

	return ret;
}

static ssize_t ucma_bind_ip(struct ucma_file *file, const char __user *inbuf,
			      int in_len, int out_len)
{
	struct rdma_ucm_bind_ip cmd;
	struct ucma_context *ctx;
	int ret;

	if (copy_from_user(&cmd, inbuf, sizeof(cmd)))
		return -EFAULT;

	if (!rdma_addr_size_in6(&cmd.addr))
		return -EINVAL;

	ctx = ucma_get_ctx(file, cmd.id);
	if (IS_ERR(ctx))
		return PTR_ERR(ctx);

	ret = rdma_bind_addr(ctx->cm_id, (struct sockaddr *) &cmd.addr);
	ucma_put_ctx(ctx);
	return ret;
}

static ssize_t ucma_bind(struct ucma_file *file, const char __user *inbuf,
			 int in_len, int out_len)
{
	struct rdma_ucm_bind cmd;
	struct ucma_context *ctx;
	int ret;

	if (copy_from_user(&cmd, inbuf, sizeof(cmd)))
		return -EFAULT;

	if (cmd.reserved || !cmd.addr_size ||
	    cmd.addr_size != rdma_addr_size_kss(&cmd.addr))
		return -EINVAL;

	ctx = ucma_get_ctx(file, cmd.id);
	if (IS_ERR(ctx))
		return PTR_ERR(ctx);

	ret = rdma_bind_addr(ctx->cm_id, (struct sockaddr *) &cmd.addr);
	ucma_put_ctx(ctx);
	return ret;
}

static ssize_t ucma_resolve_ip(struct ucma_file *file,
			       const char __user *inbuf,
			       int in_len, int out_len)
{
	struct rdma_ucm_resolve_ip cmd;
	struct ucma_context *ctx;
	int ret;

	if (copy_from_user(&cmd, inbuf, sizeof(cmd)))
		return -EFAULT;

	if (!rdma_addr_size_in6(&cmd.src_addr) ||
	    !rdma_addr_size_in6(&cmd.dst_addr))
		return -EINVAL;

	ctx = ucma_get_ctx(file, cmd.id);
	if (IS_ERR(ctx))
		return PTR_ERR(ctx);

	ret = rdma_resolve_addr(ctx->cm_id, (struct sockaddr *) &cmd.src_addr,
				(struct sockaddr *) &cmd.dst_addr, cmd.timeout_ms);
	ucma_put_ctx(ctx);
	return ret;
}

static ssize_t ucma_resolve_addr(struct ucma_file *file,
				 const char __user *inbuf,
				 int in_len, int out_len)
{
	struct rdma_ucm_resolve_addr cmd;
	struct ucma_context *ctx;
	int ret;

	if (copy_from_user(&cmd, inbuf, sizeof(cmd)))
		return -EFAULT;

	if (cmd.reserved ||
	    (cmd.src_size && (cmd.src_size != rdma_addr_size_kss(&cmd.src_addr))) ||
	    !cmd.dst_size || (cmd.dst_size != rdma_addr_size_kss(&cmd.dst_addr)))
		return -EINVAL;

	ctx = ucma_get_ctx(file, cmd.id);
	if (IS_ERR(ctx))
		return PTR_ERR(ctx);

	ret = rdma_resolve_addr(ctx->cm_id, (struct sockaddr *) &cmd.src_addr,
				(struct sockaddr *) &cmd.dst_addr, cmd.timeout_ms);
	ucma_put_ctx(ctx);
	return ret;
}

static ssize_t ucma_resolve_route(struct ucma_file *file,
				  const char __user *inbuf,
				  int in_len, int out_len)
{
	struct rdma_ucm_resolve_route cmd;
	struct ucma_context *ctx;
	int ret;

	if (copy_from_user(&cmd, inbuf, sizeof(cmd)))
		return -EFAULT;

	ctx = ucma_get_ctx(file, cmd.id);
	if (IS_ERR(ctx))
		return PTR_ERR(ctx);

	ret = rdma_resolve_route(ctx->cm_id, cmd.timeout_ms);
	ucma_put_ctx(ctx);
	return ret;
}

static void ucma_copy_ib_route(struct rdma_ucm_query_route_resp *resp,
			       struct rdma_route *route)
{
	struct rdma_dev_addr *dev_addr;

	resp->num_paths = route->num_paths;
	switch (route->num_paths) {
	case 0:
		dev_addr = &route->addr.dev_addr;
		rdma_addr_get_dgid(dev_addr,
				   (union ib_gid *) &resp->ib_route[0].dgid);
		rdma_addr_get_sgid(dev_addr,
				   (union ib_gid *) &resp->ib_route[0].sgid);
		resp->ib_route[0].pkey = cpu_to_be16(ib_addr_get_pkey(dev_addr));
		break;
	case 2:
		ib_copy_path_rec_to_user(&resp->ib_route[1],
					 &route->path_rec[1]);
		/* fall through */
	case 1:
		ib_copy_path_rec_to_user(&resp->ib_route[0],
					 &route->path_rec[0]);
		break;
	default:
		break;
	}
}

static void ucma_copy_iboe_route(struct rdma_ucm_query_route_resp *resp,
				 struct rdma_route *route)
{

	resp->num_paths = route->num_paths;
	switch (route->num_paths) {
	case 0:
		rdma_ip2gid((struct sockaddr *)&route->addr.dst_addr,
			    (union ib_gid *)&resp->ib_route[0].dgid);
		rdma_ip2gid((struct sockaddr *)&route->addr.src_addr,
			    (union ib_gid *)&resp->ib_route[0].sgid);
		resp->ib_route[0].pkey = cpu_to_be16(0xffff);
		break;
	case 2:
		ib_copy_path_rec_to_user(&resp->ib_route[1],
					 &route->path_rec[1]);
		/* fall through */
	case 1:
		ib_copy_path_rec_to_user(&resp->ib_route[0],
					 &route->path_rec[0]);
		break;
	default:
		break;
	}
}

static void ucma_copy_iw_route(struct rdma_ucm_query_route_resp *resp,
			       struct rdma_route *route)
{
	struct rdma_dev_addr *dev_addr;

	dev_addr = &route->addr.dev_addr;
	rdma_addr_get_dgid(dev_addr, (union ib_gid *) &resp->ib_route[0].dgid);
	rdma_addr_get_sgid(dev_addr, (union ib_gid *) &resp->ib_route[0].sgid);
}

static ssize_t ucma_query_route(struct ucma_file *file,
				const char __user *inbuf,
				int in_len, int out_len)
{
	struct rdma_ucm_query cmd;
	struct rdma_ucm_query_route_resp resp;
	struct ucma_context *ctx;
	struct sockaddr *addr;
	int ret = 0;

	if (out_len < sizeof(resp))
		return -ENOSPC;

	if (copy_from_user(&cmd, inbuf, sizeof(cmd)))
		return -EFAULT;

	ctx = ucma_get_ctx(file, cmd.id);
	if (IS_ERR(ctx))
		return PTR_ERR(ctx);

	memset(&resp, 0, sizeof resp);
	addr = (struct sockaddr *) &ctx->cm_id->route.addr.src_addr;
	memcpy(&resp.src_addr, addr, addr->sa_family == AF_INET ?
				     sizeof(struct sockaddr_in) :
				     sizeof(struct sockaddr_in6));
	addr = (struct sockaddr *) &ctx->cm_id->route.addr.dst_addr;
	memcpy(&resp.dst_addr, addr, addr->sa_family == AF_INET ?
				     sizeof(struct sockaddr_in) :
				     sizeof(struct sockaddr_in6));
	if (!ctx->cm_id->device)
		goto out;

	resp.node_guid = (__force __u64) ctx->cm_id->device->node_guid;
	resp.port_num = ctx->cm_id->port_num;

	if (rdma_cap_ib_sa(ctx->cm_id->device, ctx->cm_id->port_num))
		ucma_copy_ib_route(&resp, &ctx->cm_id->route);
	else if (rdma_protocol_roce(ctx->cm_id->device, ctx->cm_id->port_num))
		ucma_copy_iboe_route(&resp, &ctx->cm_id->route);
	else if (rdma_protocol_iwarp(ctx->cm_id->device, ctx->cm_id->port_num))
		ucma_copy_iw_route(&resp, &ctx->cm_id->route);

out:
	if (copy_to_user((void __user *)(unsigned long)cmd.response,
			 &resp, sizeof(resp)))
		ret = -EFAULT;

	ucma_put_ctx(ctx);
	return ret;
}

static void ucma_query_device_addr(struct rdma_cm_id *cm_id,
				   struct rdma_ucm_query_addr_resp *resp)
{
	if (!cm_id->device)
		return;

	resp->node_guid = (__force __u64) cm_id->device->node_guid;
	resp->port_num = cm_id->port_num;
	resp->pkey = (__force __u16) cpu_to_be16(
		     ib_addr_get_pkey(&cm_id->route.addr.dev_addr));
}

static ssize_t ucma_query_addr(struct ucma_context *ctx,
			       void __user *response, int out_len)
{
	struct rdma_ucm_query_addr_resp resp;
	struct sockaddr *addr;
	int ret = 0;

	if (out_len < sizeof(resp))
		return -ENOSPC;

	memset(&resp, 0, sizeof resp);

	addr = (struct sockaddr *) &ctx->cm_id->route.addr.src_addr;
	resp.src_size = rdma_addr_size(addr);
	memcpy(&resp.src_addr, addr, resp.src_size);

	addr = (struct sockaddr *) &ctx->cm_id->route.addr.dst_addr;
	resp.dst_size = rdma_addr_size(addr);
	memcpy(&resp.dst_addr, addr, resp.dst_size);

	ucma_query_device_addr(ctx->cm_id, &resp);

	if (copy_to_user(response, &resp, sizeof(resp)))
		ret = -EFAULT;

	return ret;
}

static ssize_t ucma_query_path(struct ucma_context *ctx,
			       void __user *response, int out_len)
{
	struct rdma_ucm_query_path_resp *resp;
	int i, ret = 0;

	if (out_len < sizeof(*resp))
		return -ENOSPC;

	resp = kzalloc(out_len, GFP_KERNEL);
	if (!resp)
		return -ENOMEM;

	resp->num_paths = ctx->cm_id->route.num_paths;
	for (i = 0, out_len -= sizeof(*resp);
	     i < resp->num_paths && out_len > sizeof(struct ib_path_rec_data);
	     i++, out_len -= sizeof(struct ib_path_rec_data)) {
		struct sa_path_rec *rec = &ctx->cm_id->route.path_rec[i];

		resp->path_data[i].flags = IB_PATH_GMP | IB_PATH_PRIMARY |
					   IB_PATH_BIDIRECTIONAL;
		if (rec->rec_type == SA_PATH_REC_TYPE_OPA) {
			struct sa_path_rec ib;

			sa_convert_path_opa_to_ib(&ib, rec);
			ib_sa_pack_path(&ib, &resp->path_data[i].path_rec);

		} else {
			ib_sa_pack_path(rec, &resp->path_data[i].path_rec);
		}
	}

	if (copy_to_user(response, resp,
			 sizeof(*resp) + (i * sizeof(struct ib_path_rec_data))))
		ret = -EFAULT;

	kfree(resp);
	return ret;
}

static ssize_t ucma_query_gid(struct ucma_context *ctx,
			      void __user *response, int out_len)
{
	struct rdma_ucm_query_addr_resp resp;
	struct sockaddr_ib *addr;
	int ret = 0;

	if (out_len < sizeof(resp))
		return -ENOSPC;

	memset(&resp, 0, sizeof resp);

	ucma_query_device_addr(ctx->cm_id, &resp);

	addr = (struct sockaddr_ib *) &resp.src_addr;
	resp.src_size = sizeof(*addr);
	if (ctx->cm_id->route.addr.src_addr.ss_family == AF_IB) {
		memcpy(addr, &ctx->cm_id->route.addr.src_addr, resp.src_size);
	} else {
		addr->sib_family = AF_IB;
		addr->sib_pkey = (__force __be16) resp.pkey;
		rdma_read_gids(ctx->cm_id, (union ib_gid *)&addr->sib_addr,
			       NULL);
		addr->sib_sid = rdma_get_service_id(ctx->cm_id, (struct sockaddr *)
						    &ctx->cm_id->route.addr.src_addr);
	}

	addr = (struct sockaddr_ib *) &resp.dst_addr;
	resp.dst_size = sizeof(*addr);
	if (ctx->cm_id->route.addr.dst_addr.ss_family == AF_IB) {
		memcpy(addr, &ctx->cm_id->route.addr.dst_addr, resp.dst_size);
	} else {
		addr->sib_family = AF_IB;
		addr->sib_pkey = (__force __be16) resp.pkey;
		rdma_read_gids(ctx->cm_id, NULL,
			       (union ib_gid *)&addr->sib_addr);
		addr->sib_sid = rdma_get_service_id(ctx->cm_id, (struct sockaddr *)
						    &ctx->cm_id->route.addr.dst_addr);
	}

	if (copy_to_user(response, &resp, sizeof(resp)))
		ret = -EFAULT;

	return ret;
}

static ssize_t ucma_query(struct ucma_file *file,
			  const char __user *inbuf,
			  int in_len, int out_len)
{
	struct rdma_ucm_query cmd;
	struct ucma_context *ctx;
	void __user *response;
	int ret;

	if (copy_from_user(&cmd, inbuf, sizeof(cmd)))
		return -EFAULT;

	response = (void __user *)(unsigned long) cmd.response;
	ctx = ucma_get_ctx(file, cmd.id);
	if (IS_ERR(ctx))
		return PTR_ERR(ctx);

	switch (cmd.option) {
	case RDMA_USER_CM_QUERY_ADDR:
		ret = ucma_query_addr(ctx, response, out_len);
		break;
	case RDMA_USER_CM_QUERY_PATH:
		ret = ucma_query_path(ctx, response, out_len);
		break;
	case RDMA_USER_CM_QUERY_GID:
		ret = ucma_query_gid(ctx, response, out_len);
		break;
	default:
		ret = -ENOSYS;
		break;
	}

	ucma_put_ctx(ctx);
	return ret;
}

static void ucma_copy_conn_param(struct rdma_cm_id *id,
				 struct rdma_conn_param *dst,
				 struct rdma_ucm_conn_param *src)
{
	dst->private_data = src->private_data;
	dst->private_data_len = src->private_data_len;
	dst->responder_resources =src->responder_resources;
	dst->initiator_depth = src->initiator_depth;
	dst->flow_control = src->flow_control;
	dst->retry_count = src->retry_count;
	dst->rnr_retry_count = src->rnr_retry_count;
	dst->srq = src->srq;
	dst->qp_num = src->qp_num;
	dst->qkey = (id->route.addr.src_addr.ss_family == AF_IB) ? src->qkey : 0;
}

static ssize_t ucma_connect(struct ucma_file *file, const char __user *inbuf,
			    int in_len, int out_len)
{
	struct rdma_ucm_connect cmd;
	struct rdma_conn_param conn_param;
	struct ucma_context *ctx;
	int ret;

	if (copy_from_user(&cmd, inbuf, sizeof(cmd)))
		return -EFAULT;

	if (!cmd.conn_param.valid)
		return -EINVAL;

	ctx = ucma_get_ctx(file, cmd.id);
	if (IS_ERR(ctx))
		return PTR_ERR(ctx);

	ucma_copy_conn_param(ctx->cm_id, &conn_param, &cmd.conn_param);
	ret = rdma_connect(ctx->cm_id, &conn_param);
	ucma_put_ctx(ctx);
	return ret;
}

static ssize_t ucma_listen(struct ucma_file *file, const char __user *inbuf,
			   int in_len, int out_len)
{
	struct rdma_ucm_listen cmd;
	struct ucma_context *ctx;
	int ret;

	if (copy_from_user(&cmd, inbuf, sizeof(cmd)))
		return -EFAULT;

	ctx = ucma_get_ctx(file, cmd.id);
	if (IS_ERR(ctx))
		return PTR_ERR(ctx);

	ctx->backlog = cmd.backlog > 0 && cmd.backlog < max_backlog ?
		       cmd.backlog : max_backlog;
	ret = rdma_listen(ctx->cm_id, ctx->backlog);
	ucma_put_ctx(ctx);
	return ret;
}

static ssize_t ucma_accept(struct ucma_file *file, const char __user *inbuf,
			   int in_len, int out_len)
{
	struct rdma_ucm_accept cmd;
	struct rdma_conn_param conn_param;
	struct ucma_context *ctx;
	int ret;

	if (copy_from_user(&cmd, inbuf, sizeof(cmd)))
		return -EFAULT;

	ctx = ucma_get_ctx(file, cmd.id);
	if (IS_ERR(ctx))
		return PTR_ERR(ctx);

	if (cmd.conn_param.valid) {
		ucma_copy_conn_param(ctx->cm_id, &conn_param, &cmd.conn_param);
		mutex_lock(&file->mut);
		ret = rdma_accept(ctx->cm_id, &conn_param);
		if (!ret)
			ctx->uid = cmd.uid;
		mutex_unlock(&file->mut);
	} else
		ret = rdma_accept(ctx->cm_id, NULL);

	ucma_put_ctx(ctx);
	return ret;
}

static ssize_t ucma_reject(struct ucma_file *file, const char __user *inbuf,
			   int in_len, int out_len)
{
	struct rdma_ucm_reject cmd;
	struct ucma_context *ctx;
	int ret;

	if (copy_from_user(&cmd, inbuf, sizeof(cmd)))
		return -EFAULT;

	ctx = ucma_get_ctx(file, cmd.id);
	if (IS_ERR(ctx))
		return PTR_ERR(ctx);

	ret = rdma_reject(ctx->cm_id, cmd.private_data, cmd.private_data_len);
	ucma_put_ctx(ctx);
	return ret;
}

static ssize_t ucma_disconnect(struct ucma_file *file, const char __user *inbuf,
			       int in_len, int out_len)
{
	struct rdma_ucm_disconnect cmd;
	struct ucma_context *ctx;
	int ret;

	if (copy_from_user(&cmd, inbuf, sizeof(cmd)))
		return -EFAULT;

	ctx = ucma_get_ctx(file, cmd.id);
	if (IS_ERR(ctx))
		return PTR_ERR(ctx);

	ret = rdma_disconnect(ctx->cm_id);
	ucma_put_ctx(ctx);
	return ret;
}

static ssize_t ucma_init_qp_attr(struct ucma_file *file,
				 const char __user *inbuf,
				 int in_len, int out_len)
{
	struct rdma_ucm_init_qp_attr cmd;
	struct ib_uverbs_qp_attr resp;
	struct ucma_context *ctx;
	struct ib_qp_attr qp_attr;
	int ret;

	if (out_len < sizeof(resp))
		return -ENOSPC;

	if (copy_from_user(&cmd, inbuf, sizeof(cmd)))
		return -EFAULT;

	if (cmd.qp_state > IB_QPS_ERR)
		return -EINVAL;

	ctx = ucma_get_ctx(file, cmd.id);
	if (IS_ERR(ctx))
		return PTR_ERR(ctx);

	if (!ctx->cm_id->device) {
		ret = -EINVAL;
		goto out;
	}

	resp.qp_attr_mask = 0;
	memset(&qp_attr, 0, sizeof qp_attr);
	qp_attr.qp_state = cmd.qp_state;
	ret = rdma_init_qp_attr(ctx->cm_id, &qp_attr, &resp.qp_attr_mask);
	if (ret)
		goto out;

	ib_copy_qp_attr_to_user(ctx->cm_id->device, &resp, &qp_attr);
	if (copy_to_user((void __user *)(unsigned long)cmd.response,
			 &resp, sizeof(resp)))
		ret = -EFAULT;

out:
	ucma_put_ctx(ctx);
	return ret;
}

static int ucma_set_option_id(struct ucma_context *ctx, int optname,
			      void *optval, size_t optlen)
{
	int ret = 0;

	switch (optname) {
	case RDMA_OPTION_ID_TOS:
		if (optlen != sizeof(u8)) {
			ret = -EINVAL;
			break;
		}
		rdma_set_service_type(ctx->cm_id, *((u8 *) optval));
		break;
	case RDMA_OPTION_ID_REUSEADDR:
		if (optlen != sizeof(int)) {
			ret = -EINVAL;
			break;
		}
		ret = rdma_set_reuseaddr(ctx->cm_id, *((int *) optval) ? 1 : 0);
		break;
	case RDMA_OPTION_ID_AFONLY:
		if (optlen != sizeof(int)) {
			ret = -EINVAL;
			break;
		}
		ret = rdma_set_afonly(ctx->cm_id, *((int *) optval) ? 1 : 0);
		break;
	default:
		ret = -ENOSYS;
	}

	return ret;
}

static int ucma_set_ib_path(struct ucma_context *ctx,
			    struct ib_path_rec_data *path_data, size_t optlen)
{
	struct sa_path_rec sa_path;
	struct rdma_cm_event event;
	int ret;

	if (optlen % sizeof(*path_data))
		return -EINVAL;

	for (; optlen; optlen -= sizeof(*path_data), path_data++) {
		if (path_data->flags == (IB_PATH_GMP | IB_PATH_PRIMARY |
					 IB_PATH_BIDIRECTIONAL))
			break;
	}

	if (!optlen)
		return -EINVAL;

	memset(&sa_path, 0, sizeof(sa_path));

	sa_path.rec_type = SA_PATH_REC_TYPE_IB;
	ib_sa_unpack_path(path_data->path_rec, &sa_path);

	if (rdma_cap_opa_ah(ctx->cm_id->device, ctx->cm_id->port_num)) {
		struct sa_path_rec opa;

		sa_convert_path_ib_to_opa(&opa, &sa_path);
		ret = rdma_set_ib_path(ctx->cm_id, &opa);
	} else {
		ret = rdma_set_ib_path(ctx->cm_id, &sa_path);
	}
	if (ret)
		return ret;

	memset(&event, 0, sizeof event);
	event.event = RDMA_CM_EVENT_ROUTE_RESOLVED;
	return ucma_event_handler(ctx->cm_id, &event);
}

static int ucma_set_option_ib(struct ucma_context *ctx, int optname,
			      void *optval, size_t optlen)
{
	int ret;

	switch (optname) {
	case RDMA_OPTION_IB_PATH:
		ret = ucma_set_ib_path(ctx, optval, optlen);
		break;
	default:
		ret = -ENOSYS;
	}

	return ret;
}

static int ucma_set_option_level(struct ucma_context *ctx, int level,
				 int optname, void *optval, size_t optlen)
{
	int ret;

	switch (level) {
	case RDMA_OPTION_ID:
		ret = ucma_set_option_id(ctx, optname, optval, optlen);
		break;
	case RDMA_OPTION_IB:
		ret = ucma_set_option_ib(ctx, optname, optval, optlen);
		break;
	default:
		ret = -ENOSYS;
	}

	return ret;
}

static ssize_t ucma_set_option(struct ucma_file *file, const char __user *inbuf,
			       int in_len, int out_len)
{
	struct rdma_ucm_set_option cmd;
	struct ucma_context *ctx;
	void *optval;
	int ret;

	if (copy_from_user(&cmd, inbuf, sizeof(cmd)))
		return -EFAULT;

	ctx = ucma_get_ctx(file, cmd.id);
	if (IS_ERR(ctx))
		return PTR_ERR(ctx);

<<<<<<< HEAD
	if (unlikely(cmd.optval > KMALLOC_MAX_SIZE))
=======
	if (unlikely(cmd.optlen > KMALLOC_MAX_SIZE))
>>>>>>> 022a1d6c
		return -EINVAL;

	optval = memdup_user((void __user *) (unsigned long) cmd.optval,
			     cmd.optlen);
	if (IS_ERR(optval)) {
		ret = PTR_ERR(optval);
		goto out;
	}

	ret = ucma_set_option_level(ctx, cmd.level, cmd.optname, optval,
				    cmd.optlen);
	kfree(optval);

out:
	ucma_put_ctx(ctx);
	return ret;
}

static ssize_t ucma_notify(struct ucma_file *file, const char __user *inbuf,
			   int in_len, int out_len)
{
	struct rdma_ucm_notify cmd;
	struct ucma_context *ctx;
	int ret = -EINVAL;

	if (copy_from_user(&cmd, inbuf, sizeof(cmd)))
		return -EFAULT;

	ctx = ucma_get_ctx(file, cmd.id);
	if (IS_ERR(ctx))
		return PTR_ERR(ctx);

	if (ctx->cm_id->device)
		ret = rdma_notify(ctx->cm_id, (enum ib_event_type)cmd.event);

	ucma_put_ctx(ctx);
	return ret;
}

static ssize_t ucma_process_join(struct ucma_file *file,
				 struct rdma_ucm_join_mcast *cmd,  int out_len)
{
	struct rdma_ucm_create_id_resp resp;
	struct ucma_context *ctx;
	struct ucma_multicast *mc;
	struct sockaddr *addr;
	int ret;
	u8 join_state;

	if (out_len < sizeof(resp))
		return -ENOSPC;

	addr = (struct sockaddr *) &cmd->addr;
	if (cmd->addr_size != rdma_addr_size(addr))
		return -EINVAL;

	if (cmd->join_flags == RDMA_MC_JOIN_FLAG_FULLMEMBER)
		join_state = BIT(FULLMEMBER_JOIN);
	else if (cmd->join_flags == RDMA_MC_JOIN_FLAG_SENDONLY_FULLMEMBER)
		join_state = BIT(SENDONLY_FULLMEMBER_JOIN);
	else
		return -EINVAL;

	ctx = ucma_get_ctx(file, cmd->id);
	if (IS_ERR(ctx))
		return PTR_ERR(ctx);

	mutex_lock(&file->mut);
	mc = ucma_alloc_multicast(ctx);
	if (!mc) {
		ret = -ENOMEM;
		goto err1;
	}
	mc->join_state = join_state;
	mc->uid = cmd->uid;
	memcpy(&mc->addr, addr, cmd->addr_size);
	ret = rdma_join_multicast(ctx->cm_id, (struct sockaddr *)&mc->addr,
				  join_state, mc);
	if (ret)
		goto err2;

	resp.id = mc->id;
	if (copy_to_user((void __user *)(unsigned long) cmd->response,
			 &resp, sizeof(resp))) {
		ret = -EFAULT;
		goto err3;
	}

	mutex_unlock(&file->mut);
	ucma_put_ctx(ctx);
	return 0;

err3:
	rdma_leave_multicast(ctx->cm_id, (struct sockaddr *) &mc->addr);
	ucma_cleanup_mc_events(mc);
err2:
	mutex_lock(&mut);
	idr_remove(&multicast_idr, mc->id);
	mutex_unlock(&mut);
	list_del(&mc->list);
	kfree(mc);
err1:
	mutex_unlock(&file->mut);
	ucma_put_ctx(ctx);
	return ret;
}

static ssize_t ucma_join_ip_multicast(struct ucma_file *file,
				      const char __user *inbuf,
				      int in_len, int out_len)
{
	struct rdma_ucm_join_ip_mcast cmd;
	struct rdma_ucm_join_mcast join_cmd;

	if (copy_from_user(&cmd, inbuf, sizeof(cmd)))
		return -EFAULT;

	join_cmd.response = cmd.response;
	join_cmd.uid = cmd.uid;
	join_cmd.id = cmd.id;
<<<<<<< HEAD
	join_cmd.addr_size = rdma_addr_size((struct sockaddr *) &cmd.addr);
=======
	join_cmd.addr_size = rdma_addr_size_in6(&cmd.addr);
>>>>>>> 022a1d6c
	if (!join_cmd.addr_size)
		return -EINVAL;

	join_cmd.join_flags = RDMA_MC_JOIN_FLAG_FULLMEMBER;
	memcpy(&join_cmd.addr, &cmd.addr, join_cmd.addr_size);

	return ucma_process_join(file, &join_cmd, out_len);
}

static ssize_t ucma_join_multicast(struct ucma_file *file,
				   const char __user *inbuf,
				   int in_len, int out_len)
{
	struct rdma_ucm_join_mcast cmd;

	if (copy_from_user(&cmd, inbuf, sizeof(cmd)))
		return -EFAULT;

<<<<<<< HEAD
	if (!rdma_addr_size((struct sockaddr *)&cmd.addr))
=======
	if (!rdma_addr_size_kss(&cmd.addr))
>>>>>>> 022a1d6c
		return -EINVAL;

	return ucma_process_join(file, &cmd, out_len);
}

static ssize_t ucma_leave_multicast(struct ucma_file *file,
				    const char __user *inbuf,
				    int in_len, int out_len)
{
	struct rdma_ucm_destroy_id cmd;
	struct rdma_ucm_destroy_id_resp resp;
	struct ucma_multicast *mc;
	int ret = 0;

	if (out_len < sizeof(resp))
		return -ENOSPC;

	if (copy_from_user(&cmd, inbuf, sizeof(cmd)))
		return -EFAULT;

	mutex_lock(&mut);
	mc = idr_find(&multicast_idr, cmd.id);
	if (!mc)
		mc = ERR_PTR(-ENOENT);
	else if (mc->ctx->file != file)
		mc = ERR_PTR(-EINVAL);
	else if (!atomic_inc_not_zero(&mc->ctx->ref))
		mc = ERR_PTR(-ENXIO);
	else
		idr_remove(&multicast_idr, mc->id);
	mutex_unlock(&mut);

	if (IS_ERR(mc)) {
		ret = PTR_ERR(mc);
		goto out;
	}

	rdma_leave_multicast(mc->ctx->cm_id, (struct sockaddr *) &mc->addr);
	mutex_lock(&mc->ctx->file->mut);
	ucma_cleanup_mc_events(mc);
	list_del(&mc->list);
	mutex_unlock(&mc->ctx->file->mut);

	ucma_put_ctx(mc->ctx);
	resp.events_reported = mc->events_reported;
	kfree(mc);

	if (copy_to_user((void __user *)(unsigned long)cmd.response,
			 &resp, sizeof(resp)))
		ret = -EFAULT;
out:
	return ret;
}

static void ucma_lock_files(struct ucma_file *file1, struct ucma_file *file2)
{
	/* Acquire mutex's based on pointer comparison to prevent deadlock. */
	if (file1 < file2) {
		mutex_lock(&file1->mut);
		mutex_lock_nested(&file2->mut, SINGLE_DEPTH_NESTING);
	} else {
		mutex_lock(&file2->mut);
		mutex_lock_nested(&file1->mut, SINGLE_DEPTH_NESTING);
	}
}

static void ucma_unlock_files(struct ucma_file *file1, struct ucma_file *file2)
{
	if (file1 < file2) {
		mutex_unlock(&file2->mut);
		mutex_unlock(&file1->mut);
	} else {
		mutex_unlock(&file1->mut);
		mutex_unlock(&file2->mut);
	}
}

static void ucma_move_events(struct ucma_context *ctx, struct ucma_file *file)
{
	struct ucma_event *uevent, *tmp;

	list_for_each_entry_safe(uevent, tmp, &ctx->file->event_list, list)
		if (uevent->ctx == ctx)
			list_move_tail(&uevent->list, &file->event_list);
}

static ssize_t ucma_migrate_id(struct ucma_file *new_file,
			       const char __user *inbuf,
			       int in_len, int out_len)
{
	struct rdma_ucm_migrate_id cmd;
	struct rdma_ucm_migrate_resp resp;
	struct ucma_context *ctx;
	struct fd f;
	struct ucma_file *cur_file;
	int ret = 0;

	if (copy_from_user(&cmd, inbuf, sizeof(cmd)))
		return -EFAULT;

	/* Get current fd to protect against it being closed */
	f = fdget(cmd.fd);
	if (!f.file)
		return -ENOENT;

	/* Validate current fd and prevent destruction of id. */
	ctx = ucma_get_ctx(f.file->private_data, cmd.id);
	if (IS_ERR(ctx)) {
		ret = PTR_ERR(ctx);
		goto file_put;
	}

	cur_file = ctx->file;
	if (cur_file == new_file) {
		resp.events_reported = ctx->events_reported;
		goto response;
	}

	/*
	 * Migrate events between fd's, maintaining order, and avoiding new
	 * events being added before existing events.
	 */
	ucma_lock_files(cur_file, new_file);
	mutex_lock(&mut);

	list_move_tail(&ctx->list, &new_file->ctx_list);
	ucma_move_events(ctx, new_file);
	ctx->file = new_file;
	resp.events_reported = ctx->events_reported;

	mutex_unlock(&mut);
	ucma_unlock_files(cur_file, new_file);

response:
	if (copy_to_user((void __user *)(unsigned long)cmd.response,
			 &resp, sizeof(resp)))
		ret = -EFAULT;

	ucma_put_ctx(ctx);
file_put:
	fdput(f);
	return ret;
}

static ssize_t (*ucma_cmd_table[])(struct ucma_file *file,
				   const char __user *inbuf,
				   int in_len, int out_len) = {
	[RDMA_USER_CM_CMD_CREATE_ID] 	 = ucma_create_id,
	[RDMA_USER_CM_CMD_DESTROY_ID]	 = ucma_destroy_id,
	[RDMA_USER_CM_CMD_BIND_IP]	 = ucma_bind_ip,
	[RDMA_USER_CM_CMD_RESOLVE_IP]	 = ucma_resolve_ip,
	[RDMA_USER_CM_CMD_RESOLVE_ROUTE] = ucma_resolve_route,
	[RDMA_USER_CM_CMD_QUERY_ROUTE]	 = ucma_query_route,
	[RDMA_USER_CM_CMD_CONNECT]	 = ucma_connect,
	[RDMA_USER_CM_CMD_LISTEN]	 = ucma_listen,
	[RDMA_USER_CM_CMD_ACCEPT]	 = ucma_accept,
	[RDMA_USER_CM_CMD_REJECT]	 = ucma_reject,
	[RDMA_USER_CM_CMD_DISCONNECT]	 = ucma_disconnect,
	[RDMA_USER_CM_CMD_INIT_QP_ATTR]	 = ucma_init_qp_attr,
	[RDMA_USER_CM_CMD_GET_EVENT]	 = ucma_get_event,
	[RDMA_USER_CM_CMD_GET_OPTION]	 = NULL,
	[RDMA_USER_CM_CMD_SET_OPTION]	 = ucma_set_option,
	[RDMA_USER_CM_CMD_NOTIFY]	 = ucma_notify,
	[RDMA_USER_CM_CMD_JOIN_IP_MCAST] = ucma_join_ip_multicast,
	[RDMA_USER_CM_CMD_LEAVE_MCAST]	 = ucma_leave_multicast,
	[RDMA_USER_CM_CMD_MIGRATE_ID]	 = ucma_migrate_id,
	[RDMA_USER_CM_CMD_QUERY]	 = ucma_query,
	[RDMA_USER_CM_CMD_BIND]		 = ucma_bind,
	[RDMA_USER_CM_CMD_RESOLVE_ADDR]	 = ucma_resolve_addr,
	[RDMA_USER_CM_CMD_JOIN_MCAST]	 = ucma_join_multicast
};

static ssize_t ucma_write(struct file *filp, const char __user *buf,
			  size_t len, loff_t *pos)
{
	struct ucma_file *file = filp->private_data;
	struct rdma_ucm_cmd_hdr hdr;
	ssize_t ret;

	if (!ib_safe_file_access(filp)) {
		pr_err_once("ucma_write: process %d (%s) changed security contexts after opening file descriptor, this is not allowed.\n",
			    task_tgid_vnr(current), current->comm);
		return -EACCES;
	}

	if (len < sizeof(hdr))
		return -EINVAL;

	if (copy_from_user(&hdr, buf, sizeof(hdr)))
		return -EFAULT;

	if (hdr.cmd >= ARRAY_SIZE(ucma_cmd_table))
		return -EINVAL;

	if (hdr.in + sizeof(hdr) > len)
		return -EINVAL;

	if (!ucma_cmd_table[hdr.cmd])
		return -ENOSYS;

	ret = ucma_cmd_table[hdr.cmd](file, buf + sizeof(hdr), hdr.in, hdr.out);
	if (!ret)
		ret = len;

	return ret;
}

static __poll_t ucma_poll(struct file *filp, struct poll_table_struct *wait)
{
	struct ucma_file *file = filp->private_data;
	__poll_t mask = 0;

	poll_wait(filp, &file->poll_wait, wait);

	if (!list_empty(&file->event_list))
		mask = EPOLLIN | EPOLLRDNORM;

	return mask;
}

/*
 * ucma_open() does not need the BKL:
 *
 *  - no global state is referred to;
 *  - there is no ioctl method to race against;
 *  - no further module initialization is required for open to work
 *    after the device is registered.
 */
static int ucma_open(struct inode *inode, struct file *filp)
{
	struct ucma_file *file;

	file = kmalloc(sizeof *file, GFP_KERNEL);
	if (!file)
		return -ENOMEM;

	file->close_wq = alloc_ordered_workqueue("ucma_close_id",
						 WQ_MEM_RECLAIM);
	if (!file->close_wq) {
		kfree(file);
		return -ENOMEM;
	}

	INIT_LIST_HEAD(&file->event_list);
	INIT_LIST_HEAD(&file->ctx_list);
	init_waitqueue_head(&file->poll_wait);
	mutex_init(&file->mut);

	filp->private_data = file;
	file->filp = filp;

	return nonseekable_open(inode, filp);
}

static int ucma_close(struct inode *inode, struct file *filp)
{
	struct ucma_file *file = filp->private_data;
	struct ucma_context *ctx, *tmp;

	mutex_lock(&file->mut);
	list_for_each_entry_safe(ctx, tmp, &file->ctx_list, list) {
		ctx->destroying = 1;
		mutex_unlock(&file->mut);

		mutex_lock(&mut);
		idr_remove(&ctx_idr, ctx->id);
		mutex_unlock(&mut);

		flush_workqueue(file->close_wq);
		/* At that step once ctx was marked as destroying and workqueue
		 * was flushed we are safe from any inflights handlers that
		 * might put other closing task.
		 */
		mutex_lock(&mut);
		if (!ctx->closing) {
			mutex_unlock(&mut);
			/* rdma_destroy_id ensures that no event handlers are
			 * inflight for that id before releasing it.
			 */
			rdma_destroy_id(ctx->cm_id);
		} else {
			mutex_unlock(&mut);
		}

		ucma_free_ctx(ctx);
		mutex_lock(&file->mut);
	}
	mutex_unlock(&file->mut);
	destroy_workqueue(file->close_wq);
	kfree(file);
	return 0;
}

static const struct file_operations ucma_fops = {
	.owner 	 = THIS_MODULE,
	.open 	 = ucma_open,
	.release = ucma_close,
	.write	 = ucma_write,
	.poll    = ucma_poll,
	.llseek	 = no_llseek,
};

static struct miscdevice ucma_misc = {
	.minor		= MISC_DYNAMIC_MINOR,
	.name		= "rdma_cm",
	.nodename	= "infiniband/rdma_cm",
	.mode		= 0666,
	.fops		= &ucma_fops,
};

static ssize_t show_abi_version(struct device *dev,
				struct device_attribute *attr,
				char *buf)
{
	return sprintf(buf, "%d\n", RDMA_USER_CM_ABI_VERSION);
}
static DEVICE_ATTR(abi_version, S_IRUGO, show_abi_version, NULL);

static int __init ucma_init(void)
{
	int ret;

	ret = misc_register(&ucma_misc);
	if (ret)
		return ret;

	ret = device_create_file(ucma_misc.this_device, &dev_attr_abi_version);
	if (ret) {
		pr_err("rdma_ucm: couldn't create abi_version attr\n");
		goto err1;
	}

	ucma_ctl_table_hdr = register_net_sysctl(&init_net, "net/rdma_ucm", ucma_ctl_table);
	if (!ucma_ctl_table_hdr) {
		pr_err("rdma_ucm: couldn't register sysctl paths\n");
		ret = -ENOMEM;
		goto err2;
	}
	return 0;
err2:
	device_remove_file(ucma_misc.this_device, &dev_attr_abi_version);
err1:
	misc_deregister(&ucma_misc);
	return ret;
}

static void __exit ucma_cleanup(void)
{
	unregister_net_sysctl_table(ucma_ctl_table_hdr);
	device_remove_file(ucma_misc.this_device, &dev_attr_abi_version);
	misc_deregister(&ucma_misc);
	idr_destroy(&ctx_idr);
	idr_destroy(&multicast_idr);
}

module_init(ucma_init);
module_exit(ucma_cleanup);<|MERGE_RESOLUTION|>--- conflicted
+++ resolved
@@ -1312,11 +1312,7 @@
 	if (IS_ERR(ctx))
 		return PTR_ERR(ctx);
 
-<<<<<<< HEAD
-	if (unlikely(cmd.optval > KMALLOC_MAX_SIZE))
-=======
 	if (unlikely(cmd.optlen > KMALLOC_MAX_SIZE))
->>>>>>> 022a1d6c
 		return -EINVAL;
 
 	optval = memdup_user((void __user *) (unsigned long) cmd.optval,
@@ -1437,11 +1433,7 @@
 	join_cmd.response = cmd.response;
 	join_cmd.uid = cmd.uid;
 	join_cmd.id = cmd.id;
-<<<<<<< HEAD
-	join_cmd.addr_size = rdma_addr_size((struct sockaddr *) &cmd.addr);
-=======
 	join_cmd.addr_size = rdma_addr_size_in6(&cmd.addr);
->>>>>>> 022a1d6c
 	if (!join_cmd.addr_size)
 		return -EINVAL;
 
@@ -1460,11 +1452,7 @@
 	if (copy_from_user(&cmd, inbuf, sizeof(cmd)))
 		return -EFAULT;
 
-<<<<<<< HEAD
-	if (!rdma_addr_size((struct sockaddr *)&cmd.addr))
-=======
 	if (!rdma_addr_size_kss(&cmd.addr))
->>>>>>> 022a1d6c
 		return -EINVAL;
 
 	return ucma_process_join(file, &cmd, out_len);
