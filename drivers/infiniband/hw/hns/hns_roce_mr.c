--- conflicted
+++ resolved
@@ -1508,9 +1508,6 @@
 	kfree(mw);
 
 	return 0;
-<<<<<<< HEAD
-}
-=======
 }
 
 void hns_roce_mtr_init(struct hns_roce_mtr *mtr, int bt_pg_shift,
@@ -1629,5 +1626,4 @@
 
 	return total;
 }
-EXPORT_SYMBOL_GPL(hns_roce_mtr_find);
->>>>>>> ecd3ad1c
+EXPORT_SYMBOL_GPL(hns_roce_mtr_find);