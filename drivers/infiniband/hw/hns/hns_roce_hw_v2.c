/*
 * Copyright (c) 2016-2017 Hisilicon Limited.
 *
 * This software is available to you under a choice of one of two
 * licenses.  You may choose to be licensed under the terms of the GNU
 * General Public License (GPL) Version 2, available from the file
 * COPYING in the main directory of this source tree, or the
 * OpenIB.org BSD license below:
 *
 *     Redistribution and use in source and binary forms, with or
 *     without modification, are permitted provided that the following
 *     conditions are met:
 *
 *      - Redistributions of source code must retain the above
 *        copyright notice, this list of conditions and the following
 *        disclaimer.
 *
 *      - Redistributions in binary form must reproduce the above
 *        copyright notice, this list of conditions and the following
 *        disclaimer in the documentation and/or other materials
 *        provided with the distribution.
 *
 * THE SOFTWARE IS PROVIDED "AS IS", WITHOUT WARRANTY OF ANY KIND,
 * EXPRESS OR IMPLIED, INCLUDING BUT NOT LIMITED TO THE WARRANTIES OF
 * MERCHANTABILITY, FITNESS FOR A PARTICULAR PURPOSE AND
 * NONINFRINGEMENT. IN NO EVENT SHALL THE AUTHORS OR COPYRIGHT HOLDERS
 * BE LIABLE FOR ANY CLAIM, DAMAGES OR OTHER LIABILITY, WHETHER IN AN
 * ACTION OF CONTRACT, TORT OR OTHERWISE, ARISING FROM, OUT OF OR IN
 * CONNECTION WITH THE SOFTWARE OR THE USE OR OTHER DEALINGS IN THE
 * SOFTWARE.
 */

#include <linux/acpi.h>
#include <linux/etherdevice.h>
#include <linux/interrupt.h>
#include <linux/kernel.h>
#include <linux/types.h>
#include <net/addrconf.h>
#include <rdma/ib_addr.h>
#include <rdma/ib_umem.h>

#include "hnae3.h"
#include "hns_roce_common.h"
#include "hns_roce_device.h"
#include "hns_roce_cmd.h"
#include "hns_roce_hem.h"
#include "hns_roce_hw_v2.h"

static void set_data_seg_v2(struct hns_roce_v2_wqe_data_seg *dseg,
			    struct ib_sge *sg)
{
	dseg->lkey = cpu_to_le32(sg->lkey);
	dseg->addr = cpu_to_le64(sg->addr);
	dseg->len  = cpu_to_le32(sg->length);
}

static void set_frmr_seg(struct hns_roce_v2_rc_send_wqe *rc_sq_wqe,
			 struct hns_roce_wqe_frmr_seg *fseg,
			 const struct ib_reg_wr *wr)
{
	struct hns_roce_mr *mr = to_hr_mr(wr->mr);

	/* use ib_access_flags */
	roce_set_bit(rc_sq_wqe->byte_4,
		     V2_RC_FRMR_WQE_BYTE_4_BIND_EN_S,
		     wr->access & IB_ACCESS_MW_BIND ? 1 : 0);
	roce_set_bit(rc_sq_wqe->byte_4,
		     V2_RC_FRMR_WQE_BYTE_4_ATOMIC_S,
		     wr->access & IB_ACCESS_REMOTE_ATOMIC ? 1 : 0);
	roce_set_bit(rc_sq_wqe->byte_4,
		     V2_RC_FRMR_WQE_BYTE_4_RR_S,
		     wr->access & IB_ACCESS_REMOTE_READ ? 1 : 0);
	roce_set_bit(rc_sq_wqe->byte_4,
		     V2_RC_FRMR_WQE_BYTE_4_RW_S,
		     wr->access & IB_ACCESS_REMOTE_WRITE ? 1 : 0);
	roce_set_bit(rc_sq_wqe->byte_4,
		     V2_RC_FRMR_WQE_BYTE_4_LW_S,
		     wr->access & IB_ACCESS_LOCAL_WRITE ? 1 : 0);

	/* Data structure reuse may lead to confusion */
	rc_sq_wqe->msg_len = cpu_to_le32(mr->pbl_ba & 0xffffffff);
	rc_sq_wqe->inv_key = cpu_to_le32(mr->pbl_ba >> 32);

	rc_sq_wqe->byte_16 = cpu_to_le32(wr->mr->length & 0xffffffff);
	rc_sq_wqe->byte_20 = cpu_to_le32(wr->mr->length >> 32);
	rc_sq_wqe->rkey = cpu_to_le32(wr->key);
	rc_sq_wqe->va = cpu_to_le64(wr->mr->iova);

	fseg->pbl_size = cpu_to_le32(mr->pbl_size);
	roce_set_field(fseg->mode_buf_pg_sz,
		       V2_RC_FRMR_WQE_BYTE_40_PBL_BUF_PG_SZ_M,
		       V2_RC_FRMR_WQE_BYTE_40_PBL_BUF_PG_SZ_S,
		       mr->pbl_buf_pg_sz + PG_SHIFT_OFFSET);
	roce_set_bit(fseg->mode_buf_pg_sz,
		     V2_RC_FRMR_WQE_BYTE_40_BLK_MODE_S, 0);
}

static void set_atomic_seg(struct hns_roce_wqe_atomic_seg *aseg,
			   const struct ib_atomic_wr *wr)
{
	if (wr->wr.opcode == IB_WR_ATOMIC_CMP_AND_SWP) {
		aseg->fetchadd_swap_data = cpu_to_le64(wr->swap);
		aseg->cmp_data  = cpu_to_le64(wr->compare_add);
	} else {
		aseg->fetchadd_swap_data = cpu_to_le64(wr->compare_add);
		aseg->cmp_data  = 0;
	}
}

static void set_extend_sge(struct hns_roce_qp *qp, const struct ib_send_wr *wr,
			   unsigned int *sge_ind)
{
	struct hns_roce_v2_wqe_data_seg *dseg;
	struct ib_sge *sg;
	int num_in_wqe = 0;
	int extend_sge_num;
	int fi_sge_num;
	int se_sge_num;
	int shift;
	int i;

	if (qp->ibqp.qp_type == IB_QPT_RC || qp->ibqp.qp_type == IB_QPT_UC)
		num_in_wqe = HNS_ROCE_V2_UC_RC_SGE_NUM_IN_WQE;
	extend_sge_num = wr->num_sge - num_in_wqe;
	sg = wr->sg_list + num_in_wqe;
	shift = qp->hr_buf.page_shift;

	/*
	 * Check whether wr->num_sge sges are in the same page. If not, we
	 * should calculate how many sges in the first page and the second
	 * page.
	 */
	dseg = get_send_extend_sge(qp, (*sge_ind) & (qp->sge.sge_cnt - 1));
	fi_sge_num = (round_up((uintptr_t)dseg, 1 << shift) -
		      (uintptr_t)dseg) /
		      sizeof(struct hns_roce_v2_wqe_data_seg);
	if (extend_sge_num > fi_sge_num) {
		se_sge_num = extend_sge_num - fi_sge_num;
		for (i = 0; i < fi_sge_num; i++) {
			set_data_seg_v2(dseg++, sg + i);
			(*sge_ind)++;
		}
		dseg = get_send_extend_sge(qp,
					   (*sge_ind) & (qp->sge.sge_cnt - 1));
		for (i = 0; i < se_sge_num; i++) {
			set_data_seg_v2(dseg++, sg + fi_sge_num + i);
			(*sge_ind)++;
		}
	} else {
		for (i = 0; i < extend_sge_num; i++) {
			set_data_seg_v2(dseg++, sg + i);
			(*sge_ind)++;
		}
	}
}

static int set_rwqe_data_seg(struct ib_qp *ibqp, const struct ib_send_wr *wr,
			     struct hns_roce_v2_rc_send_wqe *rc_sq_wqe,
			     void *wqe, unsigned int *sge_ind,
			     const struct ib_send_wr **bad_wr)
{
	struct hns_roce_dev *hr_dev = to_hr_dev(ibqp->device);
	struct hns_roce_v2_wqe_data_seg *dseg = wqe;
	struct hns_roce_qp *qp = to_hr_qp(ibqp);
	int i;

	if (wr->send_flags & IB_SEND_INLINE && wr->num_sge) {
		if (le32_to_cpu(rc_sq_wqe->msg_len) >
		    hr_dev->caps.max_sq_inline) {
			*bad_wr = wr;
			dev_err(hr_dev->dev, "inline len(1-%d)=%d, illegal",
				rc_sq_wqe->msg_len, hr_dev->caps.max_sq_inline);
			return -EINVAL;
		}

		if (wr->opcode == IB_WR_RDMA_READ) {
			*bad_wr =  wr;
			dev_err(hr_dev->dev, "Not support inline data!\n");
			return -EINVAL;
		}

		for (i = 0; i < wr->num_sge; i++) {
			memcpy(wqe, ((void *)wr->sg_list[i].addr),
			       wr->sg_list[i].length);
			wqe += wr->sg_list[i].length;
		}

		roce_set_bit(rc_sq_wqe->byte_4, V2_RC_SEND_WQE_BYTE_4_INLINE_S,
			     1);
	} else {
		if (wr->num_sge <= HNS_ROCE_V2_UC_RC_SGE_NUM_IN_WQE) {
			for (i = 0; i < wr->num_sge; i++) {
				if (likely(wr->sg_list[i].length)) {
					set_data_seg_v2(dseg, wr->sg_list + i);
					dseg++;
				}
			}
		} else {
			roce_set_field(rc_sq_wqe->byte_20,
				     V2_RC_SEND_WQE_BYTE_20_MSG_START_SGE_IDX_M,
				     V2_RC_SEND_WQE_BYTE_20_MSG_START_SGE_IDX_S,
				     (*sge_ind) & (qp->sge.sge_cnt - 1));

			for (i = 0; i < HNS_ROCE_V2_UC_RC_SGE_NUM_IN_WQE; i++) {
				if (likely(wr->sg_list[i].length)) {
					set_data_seg_v2(dseg, wr->sg_list + i);
					dseg++;
				}
			}

			set_extend_sge(qp, wr, sge_ind);
		}

		roce_set_field(rc_sq_wqe->byte_16,
			       V2_RC_SEND_WQE_BYTE_16_SGE_NUM_M,
			       V2_RC_SEND_WQE_BYTE_16_SGE_NUM_S, wr->num_sge);
	}

	return 0;
}

static int hns_roce_v2_modify_qp(struct ib_qp *ibqp,
				 const struct ib_qp_attr *attr,
				 int attr_mask, enum ib_qp_state cur_state,
				 enum ib_qp_state new_state);

static int hns_roce_v2_post_send(struct ib_qp *ibqp,
				 const struct ib_send_wr *wr,
				 const struct ib_send_wr **bad_wr)
{
	struct hns_roce_dev *hr_dev = to_hr_dev(ibqp->device);
	struct hns_roce_ah *ah = to_hr_ah(ud_wr(wr)->ah);
	struct hns_roce_v2_ud_send_wqe *ud_sq_wqe;
	struct hns_roce_v2_rc_send_wqe *rc_sq_wqe;
	struct hns_roce_qp *qp = to_hr_qp(ibqp);
	struct hns_roce_wqe_frmr_seg *fseg;
	struct device *dev = hr_dev->dev;
	struct hns_roce_v2_db sq_db;
	struct ib_qp_attr attr;
	unsigned int sge_ind = 0;
	unsigned int owner_bit;
	unsigned long flags;
	unsigned int ind;
	void *wqe = NULL;
	bool loopback;
	int attr_mask;
	u32 tmp_len;
	int ret = 0;
	u32 hr_op;
	u8 *smac;
	int nreq;
	int i;

	if (unlikely(ibqp->qp_type != IB_QPT_RC &&
		     ibqp->qp_type != IB_QPT_GSI &&
		     ibqp->qp_type != IB_QPT_UD)) {
		dev_err(dev, "Not supported QP(0x%x)type!\n", ibqp->qp_type);
		*bad_wr = wr;
		return -EOPNOTSUPP;
	}

	if (unlikely(qp->state == IB_QPS_RESET || qp->state == IB_QPS_INIT ||
		     qp->state == IB_QPS_RTR)) {
		dev_err(dev, "Post WQE fail, QP state %d err!\n", qp->state);
		*bad_wr = wr;
		return -EINVAL;
	}

	spin_lock_irqsave(&qp->sq.lock, flags);
	ind = qp->sq_next_wqe;
	sge_ind = qp->next_sge;

	for (nreq = 0; wr; ++nreq, wr = wr->next) {
		if (hns_roce_wq_overflow(&qp->sq, nreq, qp->ibqp.send_cq)) {
			ret = -ENOMEM;
			*bad_wr = wr;
			goto out;
		}

		if (unlikely(wr->num_sge > qp->sq.max_gs)) {
			dev_err(dev, "num_sge=%d > qp->sq.max_gs=%d\n",
				wr->num_sge, qp->sq.max_gs);
			ret = -EINVAL;
			*bad_wr = wr;
			goto out;
		}

		wqe = get_send_wqe(qp, ind & (qp->sq.wqe_cnt - 1));
		qp->sq.wrid[(qp->sq.head + nreq) & (qp->sq.wqe_cnt - 1)] =
								      wr->wr_id;

		owner_bit =
		       ~(((qp->sq.head + nreq) >> ilog2(qp->sq.wqe_cnt)) & 0x1);
		tmp_len = 0;

		/* Corresponding to the QP type, wqe process separately */
		if (ibqp->qp_type == IB_QPT_GSI) {
			ud_sq_wqe = wqe;
			memset(ud_sq_wqe, 0, sizeof(*ud_sq_wqe));

			roce_set_field(ud_sq_wqe->dmac, V2_UD_SEND_WQE_DMAC_0_M,
				       V2_UD_SEND_WQE_DMAC_0_S, ah->av.mac[0]);
			roce_set_field(ud_sq_wqe->dmac, V2_UD_SEND_WQE_DMAC_1_M,
				       V2_UD_SEND_WQE_DMAC_1_S, ah->av.mac[1]);
			roce_set_field(ud_sq_wqe->dmac, V2_UD_SEND_WQE_DMAC_2_M,
				       V2_UD_SEND_WQE_DMAC_2_S, ah->av.mac[2]);
			roce_set_field(ud_sq_wqe->dmac, V2_UD_SEND_WQE_DMAC_3_M,
				       V2_UD_SEND_WQE_DMAC_3_S, ah->av.mac[3]);
			roce_set_field(ud_sq_wqe->byte_48,
				       V2_UD_SEND_WQE_BYTE_48_DMAC_4_M,
				       V2_UD_SEND_WQE_BYTE_48_DMAC_4_S,
				       ah->av.mac[4]);
			roce_set_field(ud_sq_wqe->byte_48,
				       V2_UD_SEND_WQE_BYTE_48_DMAC_5_M,
				       V2_UD_SEND_WQE_BYTE_48_DMAC_5_S,
				       ah->av.mac[5]);

			/* MAC loopback */
			smac = (u8 *)hr_dev->dev_addr[qp->port];
			loopback = ether_addr_equal_unaligned(ah->av.mac,
							      smac) ? 1 : 0;

			roce_set_bit(ud_sq_wqe->byte_40,
				     V2_UD_SEND_WQE_BYTE_40_LBI_S, loopback);

			roce_set_field(ud_sq_wqe->byte_4,
				       V2_UD_SEND_WQE_BYTE_4_OPCODE_M,
				       V2_UD_SEND_WQE_BYTE_4_OPCODE_S,
				       HNS_ROCE_V2_WQE_OP_SEND);

			for (i = 0; i < wr->num_sge; i++)
				tmp_len += wr->sg_list[i].length;

			ud_sq_wqe->msg_len =
			 cpu_to_le32(le32_to_cpu(ud_sq_wqe->msg_len) + tmp_len);

			switch (wr->opcode) {
			case IB_WR_SEND_WITH_IMM:
			case IB_WR_RDMA_WRITE_WITH_IMM:
				ud_sq_wqe->immtdata =
				      cpu_to_le32(be32_to_cpu(wr->ex.imm_data));
				break;
			default:
				ud_sq_wqe->immtdata = 0;
				break;
			}

			/* Set sig attr */
			roce_set_bit(ud_sq_wqe->byte_4,
				   V2_UD_SEND_WQE_BYTE_4_CQE_S,
				   (wr->send_flags & IB_SEND_SIGNALED) ? 1 : 0);

			/* Set se attr */
			roce_set_bit(ud_sq_wqe->byte_4,
				  V2_UD_SEND_WQE_BYTE_4_SE_S,
				  (wr->send_flags & IB_SEND_SOLICITED) ? 1 : 0);

			roce_set_bit(ud_sq_wqe->byte_4,
				     V2_UD_SEND_WQE_BYTE_4_OWNER_S, owner_bit);

			roce_set_field(ud_sq_wqe->byte_16,
				       V2_UD_SEND_WQE_BYTE_16_PD_M,
				       V2_UD_SEND_WQE_BYTE_16_PD_S,
				       to_hr_pd(ibqp->pd)->pdn);

			roce_set_field(ud_sq_wqe->byte_16,
				       V2_UD_SEND_WQE_BYTE_16_SGE_NUM_M,
				       V2_UD_SEND_WQE_BYTE_16_SGE_NUM_S,
				       wr->num_sge);

			roce_set_field(ud_sq_wqe->byte_20,
				     V2_UD_SEND_WQE_BYTE_20_MSG_START_SGE_IDX_M,
				     V2_UD_SEND_WQE_BYTE_20_MSG_START_SGE_IDX_S,
				     sge_ind & (qp->sge.sge_cnt - 1));

			roce_set_field(ud_sq_wqe->byte_24,
				       V2_UD_SEND_WQE_BYTE_24_UDPSPN_M,
				       V2_UD_SEND_WQE_BYTE_24_UDPSPN_S, 0);
			ud_sq_wqe->qkey =
			     cpu_to_le32(ud_wr(wr)->remote_qkey & 0x80000000 ?
			     qp->qkey : ud_wr(wr)->remote_qkey);
			roce_set_field(ud_sq_wqe->byte_32,
				       V2_UD_SEND_WQE_BYTE_32_DQPN_M,
				       V2_UD_SEND_WQE_BYTE_32_DQPN_S,
				       ud_wr(wr)->remote_qpn);

			roce_set_field(ud_sq_wqe->byte_36,
				       V2_UD_SEND_WQE_BYTE_36_VLAN_M,
				       V2_UD_SEND_WQE_BYTE_36_VLAN_S,
				       le16_to_cpu(ah->av.vlan));
			roce_set_field(ud_sq_wqe->byte_36,
				       V2_UD_SEND_WQE_BYTE_36_HOPLIMIT_M,
				       V2_UD_SEND_WQE_BYTE_36_HOPLIMIT_S,
				       ah->av.hop_limit);
			roce_set_field(ud_sq_wqe->byte_36,
				       V2_UD_SEND_WQE_BYTE_36_TCLASS_M,
				       V2_UD_SEND_WQE_BYTE_36_TCLASS_S,
				       ah->av.sl_tclass_flowlabel >>
				       HNS_ROCE_TCLASS_SHIFT);
			roce_set_field(ud_sq_wqe->byte_40,
				       V2_UD_SEND_WQE_BYTE_40_FLOW_LABEL_M,
				       V2_UD_SEND_WQE_BYTE_40_FLOW_LABEL_S,
				       ah->av.sl_tclass_flowlabel &
				       HNS_ROCE_FLOW_LABEL_MASK);
			roce_set_field(ud_sq_wqe->byte_40,
				       V2_UD_SEND_WQE_BYTE_40_SL_M,
				       V2_UD_SEND_WQE_BYTE_40_SL_S,
				      le32_to_cpu(ah->av.sl_tclass_flowlabel) >>
				      HNS_ROCE_SL_SHIFT);
			roce_set_field(ud_sq_wqe->byte_40,
				       V2_UD_SEND_WQE_BYTE_40_PORTN_M,
				       V2_UD_SEND_WQE_BYTE_40_PORTN_S,
				       qp->port);

			roce_set_bit(ud_sq_wqe->byte_40,
				     V2_UD_SEND_WQE_BYTE_40_UD_VLAN_EN_S,
				     ah->av.vlan_en ? 1 : 0);
			roce_set_field(ud_sq_wqe->byte_48,
				       V2_UD_SEND_WQE_BYTE_48_SGID_INDX_M,
				       V2_UD_SEND_WQE_BYTE_48_SGID_INDX_S,
				       hns_get_gid_index(hr_dev, qp->phy_port,
							 ah->av.gid_index));

			memcpy(&ud_sq_wqe->dgid[0], &ah->av.dgid[0],
			       GID_LEN_V2);

			set_extend_sge(qp, wr, &sge_ind);
			ind++;
		} else if (ibqp->qp_type == IB_QPT_RC) {
			rc_sq_wqe = wqe;
			memset(rc_sq_wqe, 0, sizeof(*rc_sq_wqe));
			for (i = 0; i < wr->num_sge; i++)
				tmp_len += wr->sg_list[i].length;

			rc_sq_wqe->msg_len =
			 cpu_to_le32(le32_to_cpu(rc_sq_wqe->msg_len) + tmp_len);

			switch (wr->opcode) {
			case IB_WR_SEND_WITH_IMM:
			case IB_WR_RDMA_WRITE_WITH_IMM:
				rc_sq_wqe->immtdata =
				      cpu_to_le32(be32_to_cpu(wr->ex.imm_data));
				break;
			case IB_WR_SEND_WITH_INV:
				rc_sq_wqe->inv_key =
					cpu_to_le32(wr->ex.invalidate_rkey);
				break;
			default:
				rc_sq_wqe->immtdata = 0;
				break;
			}

			roce_set_bit(rc_sq_wqe->byte_4,
				     V2_RC_SEND_WQE_BYTE_4_FENCE_S,
				     (wr->send_flags & IB_SEND_FENCE) ? 1 : 0);

			roce_set_bit(rc_sq_wqe->byte_4,
				  V2_RC_SEND_WQE_BYTE_4_SE_S,
				  (wr->send_flags & IB_SEND_SOLICITED) ? 1 : 0);

			roce_set_bit(rc_sq_wqe->byte_4,
				   V2_RC_SEND_WQE_BYTE_4_CQE_S,
				   (wr->send_flags & IB_SEND_SIGNALED) ? 1 : 0);

			roce_set_bit(rc_sq_wqe->byte_4,
				     V2_RC_SEND_WQE_BYTE_4_OWNER_S, owner_bit);

			wqe += sizeof(struct hns_roce_v2_rc_send_wqe);
			switch (wr->opcode) {
			case IB_WR_RDMA_READ:
				hr_op = HNS_ROCE_V2_WQE_OP_RDMA_READ;
				rc_sq_wqe->rkey =
					cpu_to_le32(rdma_wr(wr)->rkey);
				rc_sq_wqe->va =
					cpu_to_le64(rdma_wr(wr)->remote_addr);
				break;
			case IB_WR_RDMA_WRITE:
				hr_op = HNS_ROCE_V2_WQE_OP_RDMA_WRITE;
				rc_sq_wqe->rkey =
					cpu_to_le32(rdma_wr(wr)->rkey);
				rc_sq_wqe->va =
					cpu_to_le64(rdma_wr(wr)->remote_addr);
				break;
			case IB_WR_RDMA_WRITE_WITH_IMM:
				hr_op = HNS_ROCE_V2_WQE_OP_RDMA_WRITE_WITH_IMM;
				rc_sq_wqe->rkey =
					cpu_to_le32(rdma_wr(wr)->rkey);
				rc_sq_wqe->va =
					cpu_to_le64(rdma_wr(wr)->remote_addr);
				break;
			case IB_WR_SEND:
				hr_op = HNS_ROCE_V2_WQE_OP_SEND;
				break;
			case IB_WR_SEND_WITH_INV:
				hr_op = HNS_ROCE_V2_WQE_OP_SEND_WITH_INV;
				break;
			case IB_WR_SEND_WITH_IMM:
				hr_op = HNS_ROCE_V2_WQE_OP_SEND_WITH_IMM;
				break;
			case IB_WR_LOCAL_INV:
				hr_op = HNS_ROCE_V2_WQE_OP_LOCAL_INV;
				roce_set_bit(rc_sq_wqe->byte_4,
					       V2_RC_SEND_WQE_BYTE_4_SO_S, 1);
				rc_sq_wqe->inv_key =
					    cpu_to_le32(wr->ex.invalidate_rkey);
				break;
			case IB_WR_REG_MR:
				hr_op = HNS_ROCE_V2_WQE_OP_FAST_REG_PMR;
				fseg = wqe;
				set_frmr_seg(rc_sq_wqe, fseg, reg_wr(wr));
				break;
			case IB_WR_ATOMIC_CMP_AND_SWP:
				hr_op = HNS_ROCE_V2_WQE_OP_ATOM_CMP_AND_SWAP;
				rc_sq_wqe->rkey =
					cpu_to_le32(atomic_wr(wr)->rkey);
				rc_sq_wqe->va =
					cpu_to_le64(atomic_wr(wr)->remote_addr);
				break;
			case IB_WR_ATOMIC_FETCH_AND_ADD:
				hr_op = HNS_ROCE_V2_WQE_OP_ATOM_FETCH_AND_ADD;
				rc_sq_wqe->rkey =
					cpu_to_le32(atomic_wr(wr)->rkey);
				rc_sq_wqe->va =
					cpu_to_le64(atomic_wr(wr)->remote_addr);
				break;
			case IB_WR_MASKED_ATOMIC_CMP_AND_SWP:
				hr_op =
				       HNS_ROCE_V2_WQE_OP_ATOM_MSK_CMP_AND_SWAP;
				break;
			case IB_WR_MASKED_ATOMIC_FETCH_AND_ADD:
				hr_op =
				      HNS_ROCE_V2_WQE_OP_ATOM_MSK_FETCH_AND_ADD;
				break;
			default:
				hr_op = HNS_ROCE_V2_WQE_OP_MASK;
				break;
			}

			roce_set_field(rc_sq_wqe->byte_4,
				       V2_RC_SEND_WQE_BYTE_4_OPCODE_M,
				       V2_RC_SEND_WQE_BYTE_4_OPCODE_S, hr_op);

			if (wr->opcode == IB_WR_ATOMIC_CMP_AND_SWP ||
			    wr->opcode == IB_WR_ATOMIC_FETCH_AND_ADD) {
				struct hns_roce_v2_wqe_data_seg *dseg;

				dseg = wqe;
				set_data_seg_v2(dseg, wr->sg_list);
				wqe += sizeof(struct hns_roce_v2_wqe_data_seg);
				set_atomic_seg(wqe, atomic_wr(wr));
				roce_set_field(rc_sq_wqe->byte_16,
					       V2_RC_SEND_WQE_BYTE_16_SGE_NUM_M,
					       V2_RC_SEND_WQE_BYTE_16_SGE_NUM_S,
					       wr->num_sge);
			} else if (wr->opcode != IB_WR_REG_MR) {
				ret = set_rwqe_data_seg(ibqp, wr, rc_sq_wqe,
							wqe, &sge_ind, bad_wr);
				if (ret)
					goto out;
			}

			ind++;
		} else {
			dev_err(dev, "Illegal qp_type(0x%x)\n", ibqp->qp_type);
			spin_unlock_irqrestore(&qp->sq.lock, flags);
			*bad_wr = wr;
			return -EOPNOTSUPP;
		}
	}

out:
	if (likely(nreq)) {
		qp->sq.head += nreq;
		/* Memory barrier */
		wmb();

		sq_db.byte_4 = 0;
		sq_db.parameter = 0;

		roce_set_field(sq_db.byte_4, V2_DB_BYTE_4_TAG_M,
			       V2_DB_BYTE_4_TAG_S, qp->doorbell_qpn);
		roce_set_field(sq_db.byte_4, V2_DB_BYTE_4_CMD_M,
			       V2_DB_BYTE_4_CMD_S, HNS_ROCE_V2_SQ_DB);
		roce_set_field(sq_db.parameter, V2_DB_PARAMETER_IDX_M,
			       V2_DB_PARAMETER_IDX_S,
			       qp->sq.head & ((qp->sq.wqe_cnt << 1) - 1));
		roce_set_field(sq_db.parameter, V2_DB_PARAMETER_SL_M,
			       V2_DB_PARAMETER_SL_S, qp->sl);

		hns_roce_write64(hr_dev, (__le32 *)&sq_db, qp->sq.db_reg_l);

		qp->sq_next_wqe = ind;
		qp->next_sge = sge_ind;

		if (qp->state == IB_QPS_ERR) {
			attr_mask = IB_QP_STATE;
			attr.qp_state = IB_QPS_ERR;

			ret = hns_roce_v2_modify_qp(&qp->ibqp, &attr, attr_mask,
						    qp->state, IB_QPS_ERR);
			if (ret) {
				spin_unlock_irqrestore(&qp->sq.lock, flags);
				*bad_wr = wr;
				return ret;
			}
		}
	}

	spin_unlock_irqrestore(&qp->sq.lock, flags);

	return ret;
}

static int hns_roce_v2_post_recv(struct ib_qp *ibqp,
				 const struct ib_recv_wr *wr,
				 const struct ib_recv_wr **bad_wr)
{
	struct hns_roce_dev *hr_dev = to_hr_dev(ibqp->device);
	struct hns_roce_qp *hr_qp = to_hr_qp(ibqp);
	struct hns_roce_v2_wqe_data_seg *dseg;
	struct hns_roce_rinl_sge *sge_list;
	struct device *dev = hr_dev->dev;
	struct ib_qp_attr attr;
	unsigned long flags;
	void *wqe = NULL;
	int attr_mask;
	int ret = 0;
	int nreq;
	int ind;
	int i;

	spin_lock_irqsave(&hr_qp->rq.lock, flags);
	ind = hr_qp->rq.head & (hr_qp->rq.wqe_cnt - 1);

	if (hr_qp->state == IB_QPS_RESET) {
		spin_unlock_irqrestore(&hr_qp->rq.lock, flags);
		*bad_wr = wr;
		return -EINVAL;
	}

	for (nreq = 0; wr; ++nreq, wr = wr->next) {
		if (hns_roce_wq_overflow(&hr_qp->rq, nreq,
			hr_qp->ibqp.recv_cq)) {
			ret = -ENOMEM;
			*bad_wr = wr;
			goto out;
		}

		if (unlikely(wr->num_sge > hr_qp->rq.max_gs)) {
			dev_err(dev, "rq:num_sge=%d > qp->sq.max_gs=%d\n",
				wr->num_sge, hr_qp->rq.max_gs);
			ret = -EINVAL;
			*bad_wr = wr;
			goto out;
		}

		wqe = get_recv_wqe(hr_qp, ind);
		dseg = (struct hns_roce_v2_wqe_data_seg *)wqe;
		for (i = 0; i < wr->num_sge; i++) {
			if (!wr->sg_list[i].length)
				continue;
			set_data_seg_v2(dseg, wr->sg_list + i);
			dseg++;
		}

		if (i < hr_qp->rq.max_gs) {
			dseg->lkey = cpu_to_le32(HNS_ROCE_INVALID_LKEY);
			dseg->addr = 0;
		}

		/* rq support inline data */
		if (hr_dev->caps.flags & HNS_ROCE_CAP_FLAG_RQ_INLINE) {
			sge_list = hr_qp->rq_inl_buf.wqe_list[ind].sg_list;
			hr_qp->rq_inl_buf.wqe_list[ind].sge_cnt =
							       (u32)wr->num_sge;
			for (i = 0; i < wr->num_sge; i++) {
				sge_list[i].addr =
					       (void *)(u64)wr->sg_list[i].addr;
				sge_list[i].len = wr->sg_list[i].length;
			}
		}

		hr_qp->rq.wrid[ind] = wr->wr_id;

		ind = (ind + 1) & (hr_qp->rq.wqe_cnt - 1);
	}

out:
	if (likely(nreq)) {
		hr_qp->rq.head += nreq;
		/* Memory barrier */
		wmb();

		*hr_qp->rdb.db_record = hr_qp->rq.head & 0xffff;

		if (hr_qp->state == IB_QPS_ERR) {
			attr_mask = IB_QP_STATE;
			attr.qp_state = IB_QPS_ERR;

			ret = hns_roce_v2_modify_qp(&hr_qp->ibqp, &attr,
						    attr_mask, hr_qp->state,
						    IB_QPS_ERR);
			if (ret) {
				spin_unlock_irqrestore(&hr_qp->rq.lock, flags);
				*bad_wr = wr;
				return ret;
			}
		}
	}
	spin_unlock_irqrestore(&hr_qp->rq.lock, flags);

	return ret;
}

static int hns_roce_v2_cmd_hw_reseted(struct hns_roce_dev *hr_dev,
				      unsigned long instance_stage,
				      unsigned long reset_stage)
{
	/* When hardware reset has been completed once or more, we should stop
	 * sending mailbox&cmq&doorbell to hardware. If now in .init_instance()
	 * function, we should exit with error. If now at HNAE3_INIT_CLIENT
	 * stage of soft reset process, we should exit with error, and then
	 * HNAE3_INIT_CLIENT related process can rollback the operation like
	 * notifing hardware to free resources, HNAE3_INIT_CLIENT related
	 * process will exit with error to notify NIC driver to reschedule soft
	 * reset process once again.
	 */
	hr_dev->is_reset = true;
	hr_dev->dis_db = true;

	if (reset_stage == HNS_ROCE_STATE_RST_INIT ||
	    instance_stage == HNS_ROCE_STATE_INIT)
		return CMD_RST_PRC_EBUSY;

	return CMD_RST_PRC_SUCCESS;
}

static int hns_roce_v2_cmd_hw_resetting(struct hns_roce_dev *hr_dev,
					unsigned long instance_stage,
					unsigned long reset_stage)
{
	struct hns_roce_v2_priv *priv = (struct hns_roce_v2_priv *)hr_dev->priv;
	struct hnae3_handle *handle = priv->handle;
	const struct hnae3_ae_ops *ops = handle->ae_algo->ops;

	/* When hardware reset is detected, we should stop sending mailbox&cmq&
	 * doorbell to hardware. If now in .init_instance() function, we should
	 * exit with error. If now at HNAE3_INIT_CLIENT stage of soft reset
	 * process, we should exit with error, and then HNAE3_INIT_CLIENT
	 * related process can rollback the operation like notifing hardware to
	 * free resources, HNAE3_INIT_CLIENT related process will exit with
	 * error to notify NIC driver to reschedule soft reset process once
	 * again.
	 */
	hr_dev->dis_db = true;
	if (!ops->get_hw_reset_stat(handle))
		hr_dev->is_reset = true;

	if (!hr_dev->is_reset || reset_stage == HNS_ROCE_STATE_RST_INIT ||
	    instance_stage == HNS_ROCE_STATE_INIT)
		return CMD_RST_PRC_EBUSY;

	return CMD_RST_PRC_SUCCESS;
}

static int hns_roce_v2_cmd_sw_resetting(struct hns_roce_dev *hr_dev)
{
	struct hns_roce_v2_priv *priv = (struct hns_roce_v2_priv *)hr_dev->priv;
	struct hnae3_handle *handle = priv->handle;
	const struct hnae3_ae_ops *ops = handle->ae_algo->ops;

	/* When software reset is detected at .init_instance() function, we
	 * should stop sending mailbox&cmq&doorbell to hardware, and exit
	 * with error.
	 */
	hr_dev->dis_db = true;
	if (ops->ae_dev_reset_cnt(handle) != hr_dev->reset_cnt)
		hr_dev->is_reset = true;

	return CMD_RST_PRC_EBUSY;
}

static int hns_roce_v2_rst_process_cmd(struct hns_roce_dev *hr_dev)
{
	struct hns_roce_v2_priv *priv = (struct hns_roce_v2_priv *)hr_dev->priv;
	struct hnae3_handle *handle = priv->handle;
	const struct hnae3_ae_ops *ops = handle->ae_algo->ops;
	unsigned long instance_stage;	/* the current instance stage */
	unsigned long reset_stage;	/* the current reset stage */
	unsigned long reset_cnt;
	bool sw_resetting;
	bool hw_resetting;

	if (hr_dev->is_reset)
		return CMD_RST_PRC_SUCCESS;

	/* Get information about reset from NIC driver or RoCE driver itself,
	 * the meaning of the following variables from NIC driver are described
	 * as below:
	 * reset_cnt -- The count value of completed hardware reset.
	 * hw_resetting -- Whether hardware device is resetting now.
	 * sw_resetting -- Whether NIC's software reset process is running now.
	 */
	instance_stage = handle->rinfo.instance_state;
	reset_stage = handle->rinfo.reset_state;
	reset_cnt = ops->ae_dev_reset_cnt(handle);
	hw_resetting = ops->get_hw_reset_stat(handle);
	sw_resetting = ops->ae_dev_resetting(handle);

	if (reset_cnt != hr_dev->reset_cnt)
		return hns_roce_v2_cmd_hw_reseted(hr_dev, instance_stage,
						  reset_stage);
	else if (hw_resetting)
		return hns_roce_v2_cmd_hw_resetting(hr_dev, instance_stage,
						    reset_stage);
	else if (sw_resetting && instance_stage == HNS_ROCE_STATE_INIT)
		return hns_roce_v2_cmd_sw_resetting(hr_dev);

	return 0;
}

static int hns_roce_cmq_space(struct hns_roce_v2_cmq_ring *ring)
{
	int ntu = ring->next_to_use;
	int ntc = ring->next_to_clean;
	int used = (ntu - ntc + ring->desc_num) % ring->desc_num;

	return ring->desc_num - used - 1;
}

static int hns_roce_alloc_cmq_desc(struct hns_roce_dev *hr_dev,
				   struct hns_roce_v2_cmq_ring *ring)
{
	int size = ring->desc_num * sizeof(struct hns_roce_cmq_desc);

	ring->desc = kzalloc(size, GFP_KERNEL);
	if (!ring->desc)
		return -ENOMEM;

	ring->desc_dma_addr = dma_map_single(hr_dev->dev, ring->desc, size,
					     DMA_BIDIRECTIONAL);
	if (dma_mapping_error(hr_dev->dev, ring->desc_dma_addr)) {
		ring->desc_dma_addr = 0;
		kfree(ring->desc);
		ring->desc = NULL;
		return -ENOMEM;
	}

	return 0;
}

static void hns_roce_free_cmq_desc(struct hns_roce_dev *hr_dev,
				   struct hns_roce_v2_cmq_ring *ring)
{
	dma_unmap_single(hr_dev->dev, ring->desc_dma_addr,
			 ring->desc_num * sizeof(struct hns_roce_cmq_desc),
			 DMA_BIDIRECTIONAL);

	ring->desc_dma_addr = 0;
	kfree(ring->desc);
}

static int hns_roce_init_cmq_ring(struct hns_roce_dev *hr_dev, bool ring_type)
{
	struct hns_roce_v2_priv *priv = (struct hns_roce_v2_priv *)hr_dev->priv;
	struct hns_roce_v2_cmq_ring *ring = (ring_type == TYPE_CSQ) ?
					    &priv->cmq.csq : &priv->cmq.crq;

	ring->flag = ring_type;
	ring->next_to_clean = 0;
	ring->next_to_use = 0;

	return hns_roce_alloc_cmq_desc(hr_dev, ring);
}

static void hns_roce_cmq_init_regs(struct hns_roce_dev *hr_dev, bool ring_type)
{
	struct hns_roce_v2_priv *priv = (struct hns_roce_v2_priv *)hr_dev->priv;
	struct hns_roce_v2_cmq_ring *ring = (ring_type == TYPE_CSQ) ?
					    &priv->cmq.csq : &priv->cmq.crq;
	dma_addr_t dma = ring->desc_dma_addr;

	if (ring_type == TYPE_CSQ) {
		roce_write(hr_dev, ROCEE_TX_CMQ_BASEADDR_L_REG, (u32)dma);
		roce_write(hr_dev, ROCEE_TX_CMQ_BASEADDR_H_REG,
			   upper_32_bits(dma));
		roce_write(hr_dev, ROCEE_TX_CMQ_DEPTH_REG,
			  (ring->desc_num >> HNS_ROCE_CMQ_DESC_NUM_S) |
			   HNS_ROCE_CMQ_ENABLE);
		roce_write(hr_dev, ROCEE_TX_CMQ_HEAD_REG, 0);
		roce_write(hr_dev, ROCEE_TX_CMQ_TAIL_REG, 0);
	} else {
		roce_write(hr_dev, ROCEE_RX_CMQ_BASEADDR_L_REG, (u32)dma);
		roce_write(hr_dev, ROCEE_RX_CMQ_BASEADDR_H_REG,
			   upper_32_bits(dma));
		roce_write(hr_dev, ROCEE_RX_CMQ_DEPTH_REG,
			  (ring->desc_num >> HNS_ROCE_CMQ_DESC_NUM_S) |
			   HNS_ROCE_CMQ_ENABLE);
		roce_write(hr_dev, ROCEE_RX_CMQ_HEAD_REG, 0);
		roce_write(hr_dev, ROCEE_RX_CMQ_TAIL_REG, 0);
	}
}

static int hns_roce_v2_cmq_init(struct hns_roce_dev *hr_dev)
{
	struct hns_roce_v2_priv *priv = (struct hns_roce_v2_priv *)hr_dev->priv;
	int ret;

	/* Setup the queue entries for command queue */
	priv->cmq.csq.desc_num = CMD_CSQ_DESC_NUM;
	priv->cmq.crq.desc_num = CMD_CRQ_DESC_NUM;

	/* Setup the lock for command queue */
	spin_lock_init(&priv->cmq.csq.lock);
	spin_lock_init(&priv->cmq.crq.lock);

	/* Setup Tx write back timeout */
	priv->cmq.tx_timeout = HNS_ROCE_CMQ_TX_TIMEOUT;

	/* Init CSQ */
	ret = hns_roce_init_cmq_ring(hr_dev, TYPE_CSQ);
	if (ret) {
		dev_err(hr_dev->dev, "Init CSQ error, ret = %d.\n", ret);
		return ret;
	}

	/* Init CRQ */
	ret = hns_roce_init_cmq_ring(hr_dev, TYPE_CRQ);
	if (ret) {
		dev_err(hr_dev->dev, "Init CRQ error, ret = %d.\n", ret);
		goto err_crq;
	}

	/* Init CSQ REG */
	hns_roce_cmq_init_regs(hr_dev, TYPE_CSQ);

	/* Init CRQ REG */
	hns_roce_cmq_init_regs(hr_dev, TYPE_CRQ);

	return 0;

err_crq:
	hns_roce_free_cmq_desc(hr_dev, &priv->cmq.csq);

	return ret;
}

static void hns_roce_v2_cmq_exit(struct hns_roce_dev *hr_dev)
{
	struct hns_roce_v2_priv *priv = (struct hns_roce_v2_priv *)hr_dev->priv;

	hns_roce_free_cmq_desc(hr_dev, &priv->cmq.csq);
	hns_roce_free_cmq_desc(hr_dev, &priv->cmq.crq);
}

static void hns_roce_cmq_setup_basic_desc(struct hns_roce_cmq_desc *desc,
					  enum hns_roce_opcode_type opcode,
					  bool is_read)
{
	memset((void *)desc, 0, sizeof(struct hns_roce_cmq_desc));
	desc->opcode = cpu_to_le16(opcode);
	desc->flag =
		cpu_to_le16(HNS_ROCE_CMD_FLAG_NO_INTR | HNS_ROCE_CMD_FLAG_IN);
	if (is_read)
		desc->flag |= cpu_to_le16(HNS_ROCE_CMD_FLAG_WR);
	else
		desc->flag &= cpu_to_le16(~HNS_ROCE_CMD_FLAG_WR);
}

static int hns_roce_cmq_csq_done(struct hns_roce_dev *hr_dev)
{
	struct hns_roce_v2_priv *priv = (struct hns_roce_v2_priv *)hr_dev->priv;
	u32 head = roce_read(hr_dev, ROCEE_TX_CMQ_HEAD_REG);

	return head == priv->cmq.csq.next_to_use;
}

static int hns_roce_cmq_csq_clean(struct hns_roce_dev *hr_dev)
{
	struct hns_roce_v2_priv *priv = (struct hns_roce_v2_priv *)hr_dev->priv;
	struct hns_roce_v2_cmq_ring *csq = &priv->cmq.csq;
	struct hns_roce_cmq_desc *desc;
	u16 ntc = csq->next_to_clean;
	u32 head;
	int clean = 0;

	desc = &csq->desc[ntc];
	head = roce_read(hr_dev, ROCEE_TX_CMQ_HEAD_REG);
	while (head != ntc) {
		memset(desc, 0, sizeof(*desc));
		ntc++;
		if (ntc == csq->desc_num)
			ntc = 0;
		desc = &csq->desc[ntc];
		clean++;
	}
	csq->next_to_clean = ntc;

	return clean;
}

static int __hns_roce_cmq_send(struct hns_roce_dev *hr_dev,
			       struct hns_roce_cmq_desc *desc, int num)
{
	struct hns_roce_v2_priv *priv = (struct hns_roce_v2_priv *)hr_dev->priv;
	struct hns_roce_v2_cmq_ring *csq = &priv->cmq.csq;
	struct hns_roce_cmq_desc *desc_to_use;
	bool complete = false;
	u32 timeout = 0;
	int handle = 0;
	u16 desc_ret;
	int ret = 0;
	int ntc;

	spin_lock_bh(&csq->lock);

	if (num > hns_roce_cmq_space(csq)) {
		spin_unlock_bh(&csq->lock);
		return -EBUSY;
	}

	/*
	 * Record the location of desc in the cmq for this time
	 * which will be use for hardware to write back
	 */
	ntc = csq->next_to_use;

	while (handle < num) {
		desc_to_use = &csq->desc[csq->next_to_use];
		*desc_to_use = desc[handle];
		dev_dbg(hr_dev->dev, "set cmq desc:\n");
		csq->next_to_use++;
		if (csq->next_to_use == csq->desc_num)
			csq->next_to_use = 0;
		handle++;
	}

	/* Write to hardware */
	roce_write(hr_dev, ROCEE_TX_CMQ_TAIL_REG, csq->next_to_use);

	/*
	 * If the command is sync, wait for the firmware to write back,
	 * if multi descriptors to be sent, use the first one to check
	 */
	if ((desc->flag) & HNS_ROCE_CMD_FLAG_NO_INTR) {
		do {
			if (hns_roce_cmq_csq_done(hr_dev))
				break;
			udelay(1);
			timeout++;
		} while (timeout < priv->cmq.tx_timeout);
	}

	if (hns_roce_cmq_csq_done(hr_dev)) {
		complete = true;
		handle = 0;
		while (handle < num) {
			/* get the result of hardware write back */
			desc_to_use = &csq->desc[ntc];
			desc[handle] = *desc_to_use;
			dev_dbg(hr_dev->dev, "Get cmq desc:\n");
			desc_ret = desc[handle].retval;
			if (desc_ret == CMD_EXEC_SUCCESS)
				ret = 0;
			else
				ret = -EIO;
			priv->cmq.last_status = desc_ret;
			ntc++;
			handle++;
			if (ntc == csq->desc_num)
				ntc = 0;
		}
	}

	if (!complete)
		ret = -EAGAIN;

	/* clean the command send queue */
	handle = hns_roce_cmq_csq_clean(hr_dev);
	if (handle != num)
		dev_warn(hr_dev->dev, "Cleaned %d, need to clean %d\n",
			 handle, num);

	spin_unlock_bh(&csq->lock);

	return ret;
}

static int hns_roce_cmq_send(struct hns_roce_dev *hr_dev,
			     struct hns_roce_cmq_desc *desc, int num)
{
	int retval;
	int ret;

	ret = hns_roce_v2_rst_process_cmd(hr_dev);
	if (ret == CMD_RST_PRC_SUCCESS)
		return 0;
	if (ret == CMD_RST_PRC_EBUSY)
		return -EBUSY;

	ret = __hns_roce_cmq_send(hr_dev, desc, num);
	if (ret) {
		retval = hns_roce_v2_rst_process_cmd(hr_dev);
		if (retval == CMD_RST_PRC_SUCCESS)
			return 0;
		else if (retval == CMD_RST_PRC_EBUSY)
			return -EBUSY;
	}

	return ret;
}

static int hns_roce_cmq_query_hw_info(struct hns_roce_dev *hr_dev)
{
	struct hns_roce_query_version *resp;
	struct hns_roce_cmq_desc desc;
	int ret;

	hns_roce_cmq_setup_basic_desc(&desc, HNS_ROCE_OPC_QUERY_HW_VER, true);
	ret = hns_roce_cmq_send(hr_dev, &desc, 1);
	if (ret)
		return ret;

	resp = (struct hns_roce_query_version *)desc.data;
	hr_dev->hw_rev = le32_to_cpu(resp->rocee_hw_version);
	hr_dev->vendor_id = hr_dev->pci_dev->vendor;

	return 0;
}

<<<<<<< HEAD
static void hns_roce_function_clear(struct hns_roce_dev *hr_dev)
{
	struct hns_roce_func_clear *resp;
	struct hns_roce_cmq_desc desc;
	unsigned long end;
	int ret;
=======
static bool hns_roce_func_clr_chk_rst(struct hns_roce_dev *hr_dev)
{
	struct hns_roce_v2_priv *priv = (struct hns_roce_v2_priv *)hr_dev->priv;
	struct hnae3_handle *handle = priv->handle;
	const struct hnae3_ae_ops *ops = handle->ae_algo->ops;
	unsigned long reset_cnt;
	bool sw_resetting;
	bool hw_resetting;

	reset_cnt = ops->ae_dev_reset_cnt(handle);
	hw_resetting = ops->get_hw_reset_stat(handle);
	sw_resetting = ops->ae_dev_resetting(handle);

	if (reset_cnt != hr_dev->reset_cnt || hw_resetting || sw_resetting)
		return true;

	return false;
}

static void hns_roce_func_clr_rst_prc(struct hns_roce_dev *hr_dev, int retval,
				      int flag)
{
	struct hns_roce_v2_priv *priv = (struct hns_roce_v2_priv *)hr_dev->priv;
	struct hnae3_handle *handle = priv->handle;
	const struct hnae3_ae_ops *ops = handle->ae_algo->ops;
	unsigned long instance_stage;
	unsigned long reset_cnt;
	unsigned long end;
	bool sw_resetting;
	bool hw_resetting;

	instance_stage = handle->rinfo.instance_state;
	reset_cnt = ops->ae_dev_reset_cnt(handle);
	hw_resetting = ops->get_hw_reset_stat(handle);
	sw_resetting = ops->ae_dev_resetting(handle);

	if (reset_cnt != hr_dev->reset_cnt) {
		hr_dev->dis_db = true;
		hr_dev->is_reset = true;
		dev_info(hr_dev->dev, "Func clear success after reset.\n");
	} else if (hw_resetting) {
		hr_dev->dis_db = true;

		dev_warn(hr_dev->dev,
			 "Func clear is pending, device in resetting state.\n");
		end = HNS_ROCE_V2_HW_RST_TIMEOUT;
		while (end) {
			if (!ops->get_hw_reset_stat(handle)) {
				hr_dev->is_reset = true;
				dev_info(hr_dev->dev,
					 "Func clear success after reset.\n");
				return;
			}
			msleep(HNS_ROCE_V2_HW_RST_COMPLETION_WAIT);
			end -= HNS_ROCE_V2_HW_RST_COMPLETION_WAIT;
		}

		dev_warn(hr_dev->dev, "Func clear failed.\n");
	} else if (sw_resetting && instance_stage == HNS_ROCE_STATE_INIT) {
		hr_dev->dis_db = true;

		dev_warn(hr_dev->dev,
			 "Func clear is pending, device in resetting state.\n");
		end = HNS_ROCE_V2_HW_RST_TIMEOUT;
		while (end) {
			if (ops->ae_dev_reset_cnt(handle) !=
			    hr_dev->reset_cnt) {
				hr_dev->is_reset = true;
				dev_info(hr_dev->dev,
					 "Func clear success after sw reset\n");
				return;
			}
			msleep(HNS_ROCE_V2_HW_RST_COMPLETION_WAIT);
			end -= HNS_ROCE_V2_HW_RST_COMPLETION_WAIT;
		}

		dev_warn(hr_dev->dev, "Func clear failed because of unfinished sw reset\n");
	} else {
		if (retval && !flag)
			dev_warn(hr_dev->dev,
				 "Func clear read failed, ret = %d.\n", retval);

		dev_warn(hr_dev->dev, "Func clear failed.\n");
	}
}
static void hns_roce_function_clear(struct hns_roce_dev *hr_dev)
{
	bool fclr_write_fail_flag = false;
	struct hns_roce_func_clear *resp;
	struct hns_roce_cmq_desc desc;
	unsigned long end;
	int ret = 0;

	if (hns_roce_func_clr_chk_rst(hr_dev))
		goto out;
>>>>>>> 17d93760

	hns_roce_cmq_setup_basic_desc(&desc, HNS_ROCE_OPC_FUNC_CLEAR, false);
	resp = (struct hns_roce_func_clear *)desc.data;

	ret = hns_roce_cmq_send(hr_dev, &desc, 1);
	if (ret) {
<<<<<<< HEAD
		dev_err(hr_dev->dev, "Func clear write failed, ret = %d.\n",
			 ret);
		return;
=======
		fclr_write_fail_flag = true;
		dev_err(hr_dev->dev, "Func clear write failed, ret = %d.\n",
			 ret);
		goto out;
>>>>>>> 17d93760
	}

	msleep(HNS_ROCE_V2_READ_FUNC_CLEAR_FLAG_INTERVAL);
	end = HNS_ROCE_V2_FUNC_CLEAR_TIMEOUT_MSECS;
	while (end) {
<<<<<<< HEAD
=======
		if (hns_roce_func_clr_chk_rst(hr_dev))
			goto out;
>>>>>>> 17d93760
		msleep(HNS_ROCE_V2_READ_FUNC_CLEAR_FLAG_FAIL_WAIT);
		end -= HNS_ROCE_V2_READ_FUNC_CLEAR_FLAG_FAIL_WAIT;

		hns_roce_cmq_setup_basic_desc(&desc, HNS_ROCE_OPC_FUNC_CLEAR,
					      true);

		ret = hns_roce_cmq_send(hr_dev, &desc, 1);
		if (ret)
			continue;

		if (roce_get_bit(resp->func_done, FUNC_CLEAR_RST_FUN_DONE_S)) {
			hr_dev->is_reset = true;
			return;
		}
	}

<<<<<<< HEAD
	dev_err(hr_dev->dev, "Func clear fail.\n");
=======
out:
	dev_err(hr_dev->dev, "Func clear fail.\n");
	hns_roce_func_clr_rst_prc(hr_dev, ret, fclr_write_fail_flag);
>>>>>>> 17d93760
}

static int hns_roce_query_fw_ver(struct hns_roce_dev *hr_dev)
{
	struct hns_roce_query_fw_info *resp;
	struct hns_roce_cmq_desc desc;
	int ret;

	hns_roce_cmq_setup_basic_desc(&desc, HNS_QUERY_FW_VER, true);
	ret = hns_roce_cmq_send(hr_dev, &desc, 1);
	if (ret)
		return ret;

	resp = (struct hns_roce_query_fw_info *)desc.data;
	hr_dev->caps.fw_ver = (u64)(le32_to_cpu(resp->fw_ver));

	return 0;
}

static int hns_roce_config_global_param(struct hns_roce_dev *hr_dev)
{
	struct hns_roce_cfg_global_param *req;
	struct hns_roce_cmq_desc desc;

	hns_roce_cmq_setup_basic_desc(&desc, HNS_ROCE_OPC_CFG_GLOBAL_PARAM,
				      false);

	req = (struct hns_roce_cfg_global_param *)desc.data;
	memset(req, 0, sizeof(*req));
	roce_set_field(req->time_cfg_udp_port,
		       CFG_GLOBAL_PARAM_DATA_0_ROCEE_TIME_1US_CFG_M,
		       CFG_GLOBAL_PARAM_DATA_0_ROCEE_TIME_1US_CFG_S, 0x3e8);
	roce_set_field(req->time_cfg_udp_port,
		       CFG_GLOBAL_PARAM_DATA_0_ROCEE_UDP_PORT_M,
		       CFG_GLOBAL_PARAM_DATA_0_ROCEE_UDP_PORT_S, 0x12b7);

	return hns_roce_cmq_send(hr_dev, &desc, 1);
}

static int hns_roce_query_pf_resource(struct hns_roce_dev *hr_dev)
{
	struct hns_roce_cmq_desc desc[2];
	struct hns_roce_pf_res_a *req_a;
	struct hns_roce_pf_res_b *req_b;
	int ret;
	int i;

	for (i = 0; i < 2; i++) {
		hns_roce_cmq_setup_basic_desc(&desc[i],
					      HNS_ROCE_OPC_QUERY_PF_RES, true);

		if (i == 0)
			desc[i].flag |= cpu_to_le16(HNS_ROCE_CMD_FLAG_NEXT);
		else
			desc[i].flag &= ~cpu_to_le16(HNS_ROCE_CMD_FLAG_NEXT);
	}

	ret = hns_roce_cmq_send(hr_dev, desc, 2);
	if (ret)
		return ret;

	req_a = (struct hns_roce_pf_res_a *)desc[0].data;
	req_b = (struct hns_roce_pf_res_b *)desc[1].data;

	hr_dev->caps.qpc_bt_num = roce_get_field(req_a->qpc_bt_idx_num,
						 PF_RES_DATA_1_PF_QPC_BT_NUM_M,
						 PF_RES_DATA_1_PF_QPC_BT_NUM_S);
	hr_dev->caps.srqc_bt_num = roce_get_field(req_a->srqc_bt_idx_num,
						PF_RES_DATA_2_PF_SRQC_BT_NUM_M,
						PF_RES_DATA_2_PF_SRQC_BT_NUM_S);
	hr_dev->caps.cqc_bt_num = roce_get_field(req_a->cqc_bt_idx_num,
						 PF_RES_DATA_3_PF_CQC_BT_NUM_M,
						 PF_RES_DATA_3_PF_CQC_BT_NUM_S);
	hr_dev->caps.mpt_bt_num = roce_get_field(req_a->mpt_bt_idx_num,
						 PF_RES_DATA_4_PF_MPT_BT_NUM_M,
						 PF_RES_DATA_4_PF_MPT_BT_NUM_S);

	hr_dev->caps.sl_num = roce_get_field(req_b->qid_idx_sl_num,
					     PF_RES_DATA_3_PF_SL_NUM_M,
					     PF_RES_DATA_3_PF_SL_NUM_S);
	hr_dev->caps.sccc_bt_num = roce_get_field(req_b->sccc_bt_idx_num,
					     PF_RES_DATA_4_PF_SCCC_BT_NUM_M,
					     PF_RES_DATA_4_PF_SCCC_BT_NUM_S);

	return 0;
}

static int hns_roce_query_pf_timer_resource(struct hns_roce_dev *hr_dev)
{
	struct hns_roce_pf_timer_res_a *req_a;
	struct hns_roce_cmq_desc desc[2];
	int ret, i;

	for (i = 0; i < 2; i++) {
		hns_roce_cmq_setup_basic_desc(&desc[i],
					      HNS_ROCE_OPC_QUERY_PF_TIMER_RES,
					      true);

		if (i == 0)
			desc[i].flag |= cpu_to_le16(HNS_ROCE_CMD_FLAG_NEXT);
		else
			desc[i].flag &= ~cpu_to_le16(HNS_ROCE_CMD_FLAG_NEXT);
	}

	ret = hns_roce_cmq_send(hr_dev, desc, 2);
	if (ret)
		return ret;

	req_a = (struct hns_roce_pf_timer_res_a *)desc[0].data;

	hr_dev->caps.qpc_timer_bt_num =
				roce_get_field(req_a->qpc_timer_bt_idx_num,
					PF_RES_DATA_1_PF_QPC_TIMER_BT_NUM_M,
					PF_RES_DATA_1_PF_QPC_TIMER_BT_NUM_S);
	hr_dev->caps.cqc_timer_bt_num =
				roce_get_field(req_a->cqc_timer_bt_idx_num,
					PF_RES_DATA_2_PF_CQC_TIMER_BT_NUM_M,
					PF_RES_DATA_2_PF_CQC_TIMER_BT_NUM_S);

	return 0;
}

static int hns_roce_set_vf_switch_param(struct hns_roce_dev *hr_dev,
						  int vf_id)
{
	struct hns_roce_cmq_desc desc;
	struct hns_roce_vf_switch *swt;
	int ret;

	swt = (struct hns_roce_vf_switch *)desc.data;
	hns_roce_cmq_setup_basic_desc(&desc, HNS_SWITCH_PARAMETER_CFG, true);
	swt->rocee_sel |= cpu_to_le16(HNS_ICL_SWITCH_CMD_ROCEE_SEL);
	roce_set_field(swt->fun_id,
			VF_SWITCH_DATA_FUN_ID_VF_ID_M,
			VF_SWITCH_DATA_FUN_ID_VF_ID_S,
			vf_id);
	ret = hns_roce_cmq_send(hr_dev, &desc, 1);
	if (ret)
		return ret;
	desc.flag =
		cpu_to_le16(HNS_ROCE_CMD_FLAG_NO_INTR | HNS_ROCE_CMD_FLAG_IN);
	desc.flag &= cpu_to_le16(~HNS_ROCE_CMD_FLAG_WR);
	roce_set_bit(swt->cfg, VF_SWITCH_DATA_CFG_ALW_LPBK_S, 1);
	roce_set_bit(swt->cfg, VF_SWITCH_DATA_CFG_ALW_LCL_LPBK_S, 1);
	roce_set_bit(swt->cfg, VF_SWITCH_DATA_CFG_ALW_DST_OVRD_S, 1);

	return hns_roce_cmq_send(hr_dev, &desc, 1);
}

static int hns_roce_alloc_vf_resource(struct hns_roce_dev *hr_dev)
{
	struct hns_roce_cmq_desc desc[2];
	struct hns_roce_vf_res_a *req_a;
	struct hns_roce_vf_res_b *req_b;
	int i;

	req_a = (struct hns_roce_vf_res_a *)desc[0].data;
	req_b = (struct hns_roce_vf_res_b *)desc[1].data;
	memset(req_a, 0, sizeof(*req_a));
	memset(req_b, 0, sizeof(*req_b));
	for (i = 0; i < 2; i++) {
		hns_roce_cmq_setup_basic_desc(&desc[i],
					      HNS_ROCE_OPC_ALLOC_VF_RES, false);

		if (i == 0)
			desc[i].flag |= cpu_to_le16(HNS_ROCE_CMD_FLAG_NEXT);
		else
			desc[i].flag &= ~cpu_to_le16(HNS_ROCE_CMD_FLAG_NEXT);

		if (i == 0) {
			roce_set_field(req_a->vf_qpc_bt_idx_num,
				       VF_RES_A_DATA_1_VF_QPC_BT_IDX_M,
				       VF_RES_A_DATA_1_VF_QPC_BT_IDX_S, 0);
			roce_set_field(req_a->vf_qpc_bt_idx_num,
				       VF_RES_A_DATA_1_VF_QPC_BT_NUM_M,
				       VF_RES_A_DATA_1_VF_QPC_BT_NUM_S,
				       HNS_ROCE_VF_QPC_BT_NUM);

			roce_set_field(req_a->vf_srqc_bt_idx_num,
				       VF_RES_A_DATA_2_VF_SRQC_BT_IDX_M,
				       VF_RES_A_DATA_2_VF_SRQC_BT_IDX_S, 0);
			roce_set_field(req_a->vf_srqc_bt_idx_num,
				       VF_RES_A_DATA_2_VF_SRQC_BT_NUM_M,
				       VF_RES_A_DATA_2_VF_SRQC_BT_NUM_S,
				       HNS_ROCE_VF_SRQC_BT_NUM);

			roce_set_field(req_a->vf_cqc_bt_idx_num,
				       VF_RES_A_DATA_3_VF_CQC_BT_IDX_M,
				       VF_RES_A_DATA_3_VF_CQC_BT_IDX_S, 0);
			roce_set_field(req_a->vf_cqc_bt_idx_num,
				       VF_RES_A_DATA_3_VF_CQC_BT_NUM_M,
				       VF_RES_A_DATA_3_VF_CQC_BT_NUM_S,
				       HNS_ROCE_VF_CQC_BT_NUM);

			roce_set_field(req_a->vf_mpt_bt_idx_num,
				       VF_RES_A_DATA_4_VF_MPT_BT_IDX_M,
				       VF_RES_A_DATA_4_VF_MPT_BT_IDX_S, 0);
			roce_set_field(req_a->vf_mpt_bt_idx_num,
				       VF_RES_A_DATA_4_VF_MPT_BT_NUM_M,
				       VF_RES_A_DATA_4_VF_MPT_BT_NUM_S,
				       HNS_ROCE_VF_MPT_BT_NUM);

			roce_set_field(req_a->vf_eqc_bt_idx_num,
				       VF_RES_A_DATA_5_VF_EQC_IDX_M,
				       VF_RES_A_DATA_5_VF_EQC_IDX_S, 0);
			roce_set_field(req_a->vf_eqc_bt_idx_num,
				       VF_RES_A_DATA_5_VF_EQC_NUM_M,
				       VF_RES_A_DATA_5_VF_EQC_NUM_S,
				       HNS_ROCE_VF_EQC_NUM);
		} else {
			roce_set_field(req_b->vf_smac_idx_num,
				       VF_RES_B_DATA_1_VF_SMAC_IDX_M,
				       VF_RES_B_DATA_1_VF_SMAC_IDX_S, 0);
			roce_set_field(req_b->vf_smac_idx_num,
				       VF_RES_B_DATA_1_VF_SMAC_NUM_M,
				       VF_RES_B_DATA_1_VF_SMAC_NUM_S,
				       HNS_ROCE_VF_SMAC_NUM);

			roce_set_field(req_b->vf_sgid_idx_num,
				       VF_RES_B_DATA_2_VF_SGID_IDX_M,
				       VF_RES_B_DATA_2_VF_SGID_IDX_S, 0);
			roce_set_field(req_b->vf_sgid_idx_num,
				       VF_RES_B_DATA_2_VF_SGID_NUM_M,
				       VF_RES_B_DATA_2_VF_SGID_NUM_S,
				       HNS_ROCE_VF_SGID_NUM);

			roce_set_field(req_b->vf_qid_idx_sl_num,
				       VF_RES_B_DATA_3_VF_QID_IDX_M,
				       VF_RES_B_DATA_3_VF_QID_IDX_S, 0);
			roce_set_field(req_b->vf_qid_idx_sl_num,
				       VF_RES_B_DATA_3_VF_SL_NUM_M,
				       VF_RES_B_DATA_3_VF_SL_NUM_S,
				       HNS_ROCE_VF_SL_NUM);

			roce_set_field(req_b->vf_sccc_idx_num,
				       VF_RES_B_DATA_4_VF_SCCC_BT_IDX_M,
				       VF_RES_B_DATA_4_VF_SCCC_BT_IDX_S, 0);
			roce_set_field(req_b->vf_sccc_idx_num,
				       VF_RES_B_DATA_4_VF_SCCC_BT_NUM_M,
				       VF_RES_B_DATA_4_VF_SCCC_BT_NUM_S,
				       HNS_ROCE_VF_SCCC_BT_NUM);
		}
	}

	return hns_roce_cmq_send(hr_dev, desc, 2);
}

static int hns_roce_v2_set_bt(struct hns_roce_dev *hr_dev)
{
	u8 srqc_hop_num = hr_dev->caps.srqc_hop_num;
	u8 qpc_hop_num = hr_dev->caps.qpc_hop_num;
	u8 cqc_hop_num = hr_dev->caps.cqc_hop_num;
	u8 mpt_hop_num = hr_dev->caps.mpt_hop_num;
	u8 sccc_hop_num = hr_dev->caps.sccc_hop_num;
	struct hns_roce_cfg_bt_attr *req;
	struct hns_roce_cmq_desc desc;

	hns_roce_cmq_setup_basic_desc(&desc, HNS_ROCE_OPC_CFG_BT_ATTR, false);
	req = (struct hns_roce_cfg_bt_attr *)desc.data;
	memset(req, 0, sizeof(*req));

	roce_set_field(req->vf_qpc_cfg, CFG_BT_ATTR_DATA_0_VF_QPC_BA_PGSZ_M,
		       CFG_BT_ATTR_DATA_0_VF_QPC_BA_PGSZ_S,
		       hr_dev->caps.qpc_ba_pg_sz + PG_SHIFT_OFFSET);
	roce_set_field(req->vf_qpc_cfg, CFG_BT_ATTR_DATA_0_VF_QPC_BUF_PGSZ_M,
		       CFG_BT_ATTR_DATA_0_VF_QPC_BUF_PGSZ_S,
		       hr_dev->caps.qpc_buf_pg_sz + PG_SHIFT_OFFSET);
	roce_set_field(req->vf_qpc_cfg, CFG_BT_ATTR_DATA_0_VF_QPC_HOPNUM_M,
		       CFG_BT_ATTR_DATA_0_VF_QPC_HOPNUM_S,
		       qpc_hop_num == HNS_ROCE_HOP_NUM_0 ? 0 : qpc_hop_num);

	roce_set_field(req->vf_srqc_cfg, CFG_BT_ATTR_DATA_1_VF_SRQC_BA_PGSZ_M,
		       CFG_BT_ATTR_DATA_1_VF_SRQC_BA_PGSZ_S,
		       hr_dev->caps.srqc_ba_pg_sz + PG_SHIFT_OFFSET);
	roce_set_field(req->vf_srqc_cfg, CFG_BT_ATTR_DATA_1_VF_SRQC_BUF_PGSZ_M,
		       CFG_BT_ATTR_DATA_1_VF_SRQC_BUF_PGSZ_S,
		       hr_dev->caps.srqc_buf_pg_sz + PG_SHIFT_OFFSET);
	roce_set_field(req->vf_srqc_cfg, CFG_BT_ATTR_DATA_1_VF_SRQC_HOPNUM_M,
		       CFG_BT_ATTR_DATA_1_VF_SRQC_HOPNUM_S,
		       srqc_hop_num == HNS_ROCE_HOP_NUM_0 ? 0 : srqc_hop_num);

	roce_set_field(req->vf_cqc_cfg, CFG_BT_ATTR_DATA_2_VF_CQC_BA_PGSZ_M,
		       CFG_BT_ATTR_DATA_2_VF_CQC_BA_PGSZ_S,
		       hr_dev->caps.cqc_ba_pg_sz + PG_SHIFT_OFFSET);
	roce_set_field(req->vf_cqc_cfg, CFG_BT_ATTR_DATA_2_VF_CQC_BUF_PGSZ_M,
		       CFG_BT_ATTR_DATA_2_VF_CQC_BUF_PGSZ_S,
		       hr_dev->caps.cqc_buf_pg_sz + PG_SHIFT_OFFSET);
	roce_set_field(req->vf_cqc_cfg, CFG_BT_ATTR_DATA_2_VF_CQC_HOPNUM_M,
		       CFG_BT_ATTR_DATA_2_VF_CQC_HOPNUM_S,
		       cqc_hop_num == HNS_ROCE_HOP_NUM_0 ? 0 : cqc_hop_num);

	roce_set_field(req->vf_mpt_cfg, CFG_BT_ATTR_DATA_3_VF_MPT_BA_PGSZ_M,
		       CFG_BT_ATTR_DATA_3_VF_MPT_BA_PGSZ_S,
		       hr_dev->caps.mpt_ba_pg_sz + PG_SHIFT_OFFSET);
	roce_set_field(req->vf_mpt_cfg, CFG_BT_ATTR_DATA_3_VF_MPT_BUF_PGSZ_M,
		       CFG_BT_ATTR_DATA_3_VF_MPT_BUF_PGSZ_S,
		       hr_dev->caps.mpt_buf_pg_sz + PG_SHIFT_OFFSET);
	roce_set_field(req->vf_mpt_cfg, CFG_BT_ATTR_DATA_3_VF_MPT_HOPNUM_M,
		       CFG_BT_ATTR_DATA_3_VF_MPT_HOPNUM_S,
		       mpt_hop_num == HNS_ROCE_HOP_NUM_0 ? 0 : mpt_hop_num);

	roce_set_field(req->vf_sccc_cfg,
		       CFG_BT_ATTR_DATA_4_VF_SCCC_BA_PGSZ_M,
		       CFG_BT_ATTR_DATA_4_VF_SCCC_BA_PGSZ_S,
		       hr_dev->caps.sccc_ba_pg_sz + PG_SHIFT_OFFSET);
	roce_set_field(req->vf_sccc_cfg,
		       CFG_BT_ATTR_DATA_4_VF_SCCC_BUF_PGSZ_M,
		       CFG_BT_ATTR_DATA_4_VF_SCCC_BUF_PGSZ_S,
		       hr_dev->caps.sccc_buf_pg_sz + PG_SHIFT_OFFSET);
	roce_set_field(req->vf_sccc_cfg,
		       CFG_BT_ATTR_DATA_4_VF_SCCC_HOPNUM_M,
		       CFG_BT_ATTR_DATA_4_VF_SCCC_HOPNUM_S,
		       sccc_hop_num ==
			      HNS_ROCE_HOP_NUM_0 ? 0 : sccc_hop_num);

	return hns_roce_cmq_send(hr_dev, &desc, 1);
}

static int hns_roce_v2_profile(struct hns_roce_dev *hr_dev)
{
	struct hns_roce_caps *caps = &hr_dev->caps;
	int ret;

	ret = hns_roce_cmq_query_hw_info(hr_dev);
	if (ret) {
		dev_err(hr_dev->dev, "Query hardware version fail, ret = %d.\n",
			ret);
		return ret;
	}

	ret = hns_roce_query_fw_ver(hr_dev);
	if (ret) {
		dev_err(hr_dev->dev, "Query firmware version fail, ret = %d.\n",
			ret);
		return ret;
	}

	ret = hns_roce_config_global_param(hr_dev);
	if (ret) {
		dev_err(hr_dev->dev, "Configure global param fail, ret = %d.\n",
			ret);
		return ret;
	}

	/* Get pf resource owned by every pf */
	ret = hns_roce_query_pf_resource(hr_dev);
	if (ret) {
		dev_err(hr_dev->dev, "Query pf resource fail, ret = %d.\n",
			ret);
		return ret;
	}

	if (hr_dev->pci_dev->revision == 0x21) {
		ret = hns_roce_query_pf_timer_resource(hr_dev);
		if (ret) {
			dev_err(hr_dev->dev,
				"Query pf timer resource fail, ret = %d.\n",
				ret);
			return ret;
		}
	}

	ret = hns_roce_alloc_vf_resource(hr_dev);
	if (ret) {
		dev_err(hr_dev->dev, "Allocate vf resource fail, ret = %d.\n",
			ret);
		return ret;
	}

	if (hr_dev->pci_dev->revision == 0x21) {
		ret = hns_roce_set_vf_switch_param(hr_dev, 0);
		if (ret) {
			dev_err(hr_dev->dev,
				"Set function switch param fail, ret = %d.\n",
				ret);
			return ret;
		}
	}

	hr_dev->vendor_part_id = hr_dev->pci_dev->device;
	hr_dev->sys_image_guid = be64_to_cpu(hr_dev->ib_dev.node_guid);

	caps->num_qps		= HNS_ROCE_V2_MAX_QP_NUM;
	caps->max_wqes		= HNS_ROCE_V2_MAX_WQE_NUM;
	caps->num_cqs		= HNS_ROCE_V2_MAX_CQ_NUM;
	caps->num_srqs		= HNS_ROCE_V2_MAX_SRQ_NUM;
	caps->min_cqes		= HNS_ROCE_MIN_CQE_NUM;
	caps->max_cqes		= HNS_ROCE_V2_MAX_CQE_NUM;
	caps->max_srqwqes	= HNS_ROCE_V2_MAX_SRQWQE_NUM;
	caps->max_sq_sg		= HNS_ROCE_V2_MAX_SQ_SGE_NUM;
	caps->max_extend_sg	= HNS_ROCE_V2_MAX_EXTEND_SGE_NUM;
	caps->max_rq_sg		= HNS_ROCE_V2_MAX_RQ_SGE_NUM;
	caps->max_sq_inline	= HNS_ROCE_V2_MAX_SQ_INLINE;
	caps->max_srq_sg	= HNS_ROCE_V2_MAX_SRQ_SGE_NUM;
	caps->num_uars		= HNS_ROCE_V2_UAR_NUM;
	caps->phy_num_uars	= HNS_ROCE_V2_PHY_UAR_NUM;
	caps->num_aeq_vectors	= HNS_ROCE_V2_AEQE_VEC_NUM;
	caps->num_comp_vectors	= HNS_ROCE_V2_COMP_VEC_NUM;
	caps->num_other_vectors	= HNS_ROCE_V2_ABNORMAL_VEC_NUM;
	caps->num_mtpts		= HNS_ROCE_V2_MAX_MTPT_NUM;
	caps->num_mtt_segs	= HNS_ROCE_V2_MAX_MTT_SEGS;
	caps->num_cqe_segs	= HNS_ROCE_V2_MAX_CQE_SEGS;
	caps->num_srqwqe_segs	= HNS_ROCE_V2_MAX_SRQWQE_SEGS;
	caps->num_idx_segs	= HNS_ROCE_V2_MAX_IDX_SEGS;
	caps->num_pds		= HNS_ROCE_V2_MAX_PD_NUM;
	caps->max_qp_init_rdma	= HNS_ROCE_V2_MAX_QP_INIT_RDMA;
	caps->max_qp_dest_rdma	= HNS_ROCE_V2_MAX_QP_DEST_RDMA;
	caps->max_sq_desc_sz	= HNS_ROCE_V2_MAX_SQ_DESC_SZ;
	caps->max_rq_desc_sz	= HNS_ROCE_V2_MAX_RQ_DESC_SZ;
	caps->max_srq_desc_sz	= HNS_ROCE_V2_MAX_SRQ_DESC_SZ;
	caps->qpc_entry_sz	= HNS_ROCE_V2_QPC_ENTRY_SZ;
	caps->irrl_entry_sz	= HNS_ROCE_V2_IRRL_ENTRY_SZ;
	caps->trrl_entry_sz	= HNS_ROCE_V2_TRRL_ENTRY_SZ;
	caps->cqc_entry_sz	= HNS_ROCE_V2_CQC_ENTRY_SZ;
	caps->srqc_entry_sz	= HNS_ROCE_V2_SRQC_ENTRY_SZ;
	caps->mtpt_entry_sz	= HNS_ROCE_V2_MTPT_ENTRY_SZ;
	caps->mtt_entry_sz	= HNS_ROCE_V2_MTT_ENTRY_SZ;
	caps->idx_entry_sz	= 4;
	caps->cq_entry_sz	= HNS_ROCE_V2_CQE_ENTRY_SIZE;
	caps->page_size_cap	= HNS_ROCE_V2_PAGE_SIZE_SUPPORTED;
	caps->reserved_lkey	= 0;
	caps->reserved_pds	= 0;
	caps->reserved_mrws	= 1;
	caps->reserved_uars	= 0;
	caps->reserved_cqs	= 0;
	caps->reserved_srqs	= 0;
	caps->reserved_qps	= HNS_ROCE_V2_RSV_QPS;

	caps->qpc_ba_pg_sz	= 0;
	caps->qpc_buf_pg_sz	= 0;
	caps->qpc_hop_num	= HNS_ROCE_CONTEXT_HOP_NUM;
	caps->srqc_ba_pg_sz	= 0;
	caps->srqc_buf_pg_sz	= 0;
	caps->srqc_hop_num	= HNS_ROCE_CONTEXT_HOP_NUM;
	caps->cqc_ba_pg_sz	= 0;
	caps->cqc_buf_pg_sz	= 0;
	caps->cqc_hop_num	= HNS_ROCE_CONTEXT_HOP_NUM;
	caps->mpt_ba_pg_sz	= 0;
	caps->mpt_buf_pg_sz	= 0;
	caps->mpt_hop_num	= HNS_ROCE_CONTEXT_HOP_NUM;
	caps->pbl_ba_pg_sz	= 2;
	caps->pbl_buf_pg_sz	= 0;
	caps->pbl_hop_num	= HNS_ROCE_PBL_HOP_NUM;
	caps->mtt_ba_pg_sz	= 0;
	caps->mtt_buf_pg_sz	= 0;
	caps->mtt_hop_num	= HNS_ROCE_MTT_HOP_NUM;
	caps->cqe_ba_pg_sz	= 6;
	caps->cqe_buf_pg_sz	= 0;
	caps->cqe_hop_num	= HNS_ROCE_CQE_HOP_NUM;
	caps->srqwqe_ba_pg_sz	= 0;
	caps->srqwqe_buf_pg_sz	= 0;
	caps->srqwqe_hop_num	= HNS_ROCE_SRQWQE_HOP_NUM;
	caps->idx_ba_pg_sz	= 0;
	caps->idx_buf_pg_sz	= 0;
	caps->idx_hop_num	= HNS_ROCE_IDX_HOP_NUM;
	caps->eqe_ba_pg_sz	= 0;
	caps->eqe_buf_pg_sz	= 0;
	caps->eqe_hop_num	= HNS_ROCE_EQE_HOP_NUM;
	caps->tsq_buf_pg_sz	= 0;
	caps->chunk_sz		= HNS_ROCE_V2_TABLE_CHUNK_SIZE;

	caps->flags		= HNS_ROCE_CAP_FLAG_REREG_MR |
				  HNS_ROCE_CAP_FLAG_ROCE_V1_V2 |
				  HNS_ROCE_CAP_FLAG_RQ_INLINE |
				  HNS_ROCE_CAP_FLAG_RECORD_DB |
				  HNS_ROCE_CAP_FLAG_SQ_RECORD_DB;

	if (hr_dev->pci_dev->revision == 0x21)
		caps->flags |= HNS_ROCE_CAP_FLAG_MW |
			       HNS_ROCE_CAP_FLAG_FRMR;

	caps->pkey_table_len[0] = 1;
	caps->gid_table_len[0] = HNS_ROCE_V2_GID_INDEX_NUM;
	caps->ceqe_depth	= HNS_ROCE_V2_COMP_EQE_NUM;
	caps->aeqe_depth	= HNS_ROCE_V2_ASYNC_EQE_NUM;
	caps->local_ca_ack_delay = 0;
	caps->max_mtu = IB_MTU_4096;

	caps->max_srqs		= HNS_ROCE_V2_MAX_SRQ;
	caps->max_srq_wrs	= HNS_ROCE_V2_MAX_SRQ_WR;
	caps->max_srq_sges	= HNS_ROCE_V2_MAX_SRQ_SGE;

	if (hr_dev->pci_dev->revision == 0x21) {
		caps->flags |= HNS_ROCE_CAP_FLAG_ATOMIC |
			       HNS_ROCE_CAP_FLAG_SRQ |
			       HNS_ROCE_CAP_FLAG_QP_FLOW_CTRL;

		caps->num_qpc_timer	  = HNS_ROCE_V2_MAX_QPC_TIMER_NUM;
		caps->qpc_timer_entry_sz  = HNS_ROCE_V2_QPC_TIMER_ENTRY_SZ;
		caps->qpc_timer_ba_pg_sz  = 0;
		caps->qpc_timer_buf_pg_sz = 0;
		caps->qpc_timer_hop_num   = HNS_ROCE_HOP_NUM_0;
		caps->num_cqc_timer	  = HNS_ROCE_V2_MAX_CQC_TIMER_NUM;
		caps->cqc_timer_entry_sz  = HNS_ROCE_V2_CQC_TIMER_ENTRY_SZ;
		caps->cqc_timer_ba_pg_sz  = 0;
		caps->cqc_timer_buf_pg_sz = 0;
		caps->cqc_timer_hop_num   = HNS_ROCE_HOP_NUM_0;

		caps->sccc_entry_sz	= HNS_ROCE_V2_SCCC_ENTRY_SZ;
		caps->sccc_ba_pg_sz	= 0;
		caps->sccc_buf_pg_sz    = 0;
		caps->sccc_hop_num	= HNS_ROCE_SCCC_HOP_NUM;
	}

	ret = hns_roce_v2_set_bt(hr_dev);
	if (ret)
		dev_err(hr_dev->dev, "Configure bt attribute fail, ret = %d.\n",
			ret);

	return ret;
}

static int hns_roce_config_link_table(struct hns_roce_dev *hr_dev,
				      enum hns_roce_link_table_type type)
{
	struct hns_roce_cmq_desc desc[2];
	struct hns_roce_cfg_llm_a *req_a =
				(struct hns_roce_cfg_llm_a *)desc[0].data;
	struct hns_roce_cfg_llm_b *req_b =
				(struct hns_roce_cfg_llm_b *)desc[1].data;
	struct hns_roce_v2_priv *priv = hr_dev->priv;
	struct hns_roce_link_table *link_tbl;
	struct hns_roce_link_table_entry *entry;
	enum hns_roce_opcode_type opcode;
	u32 page_num;
	int i;

	switch (type) {
	case TSQ_LINK_TABLE:
		link_tbl = &priv->tsq;
		opcode = HNS_ROCE_OPC_CFG_EXT_LLM;
		break;
	case TPQ_LINK_TABLE:
		link_tbl = &priv->tpq;
		opcode = HNS_ROCE_OPC_CFG_TMOUT_LLM;
		break;
	default:
		return -EINVAL;
	}

	page_num = link_tbl->npages;
	entry = link_tbl->table.buf;
	memset(req_a, 0, sizeof(*req_a));
	memset(req_b, 0, sizeof(*req_b));

	for (i = 0; i < 2; i++) {
		hns_roce_cmq_setup_basic_desc(&desc[i], opcode, false);

		if (i == 0)
			desc[i].flag |= cpu_to_le16(HNS_ROCE_CMD_FLAG_NEXT);
		else
			desc[i].flag &= ~cpu_to_le16(HNS_ROCE_CMD_FLAG_NEXT);

		if (i == 0) {
			req_a->base_addr_l = link_tbl->table.map & 0xffffffff;
			req_a->base_addr_h = (link_tbl->table.map >> 32) &
					     0xffffffff;
			roce_set_field(req_a->depth_pgsz_init_en,
				       CFG_LLM_QUE_DEPTH_M,
				       CFG_LLM_QUE_DEPTH_S,
				       link_tbl->npages);
			roce_set_field(req_a->depth_pgsz_init_en,
				       CFG_LLM_QUE_PGSZ_M,
				       CFG_LLM_QUE_PGSZ_S,
				       link_tbl->pg_sz);
			req_a->head_ba_l = entry[0].blk_ba0;
			req_a->head_ba_h_nxtptr = entry[0].blk_ba1_nxt_ptr;
			roce_set_field(req_a->head_ptr,
				       CFG_LLM_HEAD_PTR_M,
				       CFG_LLM_HEAD_PTR_S, 0);
		} else {
			req_b->tail_ba_l = entry[page_num - 1].blk_ba0;
			roce_set_field(req_b->tail_ba_h,
				       CFG_LLM_TAIL_BA_H_M,
				       CFG_LLM_TAIL_BA_H_S,
				       entry[page_num - 1].blk_ba1_nxt_ptr &
				       HNS_ROCE_LINK_TABLE_BA1_M);
			roce_set_field(req_b->tail_ptr,
				       CFG_LLM_TAIL_PTR_M,
				       CFG_LLM_TAIL_PTR_S,
				       (entry[page_num - 2].blk_ba1_nxt_ptr &
				       HNS_ROCE_LINK_TABLE_NXT_PTR_M) >>
				       HNS_ROCE_LINK_TABLE_NXT_PTR_S);
		}
	}
	roce_set_field(req_a->depth_pgsz_init_en,
		       CFG_LLM_INIT_EN_M, CFG_LLM_INIT_EN_S, 1);

	return hns_roce_cmq_send(hr_dev, desc, 2);
}

static int hns_roce_init_link_table(struct hns_roce_dev *hr_dev,
				    enum hns_roce_link_table_type type)
{
	struct hns_roce_v2_priv *priv = hr_dev->priv;
	struct hns_roce_link_table *link_tbl;
	struct hns_roce_link_table_entry *entry;
	struct device *dev = hr_dev->dev;
	u32 buf_chk_sz;
	dma_addr_t t;
	int func_num = 1;
	int pg_num_a;
	int pg_num_b;
	int pg_num;
	int size;
	int i;

	switch (type) {
	case TSQ_LINK_TABLE:
		link_tbl = &priv->tsq;
		buf_chk_sz = 1 << (hr_dev->caps.tsq_buf_pg_sz + PAGE_SHIFT);
		pg_num_a = hr_dev->caps.num_qps * 8 / buf_chk_sz;
		pg_num_b = hr_dev->caps.sl_num * 4 + 2;
		break;
	case TPQ_LINK_TABLE:
		link_tbl = &priv->tpq;
		buf_chk_sz = 1 << (hr_dev->caps.tpq_buf_pg_sz +	PAGE_SHIFT);
		pg_num_a = hr_dev->caps.num_cqs * 4 / buf_chk_sz;
		pg_num_b = 2 * 4 * func_num + 2;
		break;
	default:
		return -EINVAL;
	}

	pg_num = max(pg_num_a, pg_num_b);
	size = pg_num * sizeof(struct hns_roce_link_table_entry);

	link_tbl->table.buf = dma_alloc_coherent(dev, size,
						 &link_tbl->table.map,
						 GFP_KERNEL);
	if (!link_tbl->table.buf)
		goto out;

	link_tbl->pg_list = kcalloc(pg_num, sizeof(*link_tbl->pg_list),
				    GFP_KERNEL);
	if (!link_tbl->pg_list)
		goto err_kcalloc_failed;

	entry = link_tbl->table.buf;
	for (i = 0; i < pg_num; ++i) {
		link_tbl->pg_list[i].buf = dma_alloc_coherent(dev, buf_chk_sz,
							      &t, GFP_KERNEL);
		if (!link_tbl->pg_list[i].buf)
			goto err_alloc_buf_failed;

		link_tbl->pg_list[i].map = t;
		memset(link_tbl->pg_list[i].buf, 0, buf_chk_sz);

		entry[i].blk_ba0 = (t >> 12) & 0xffffffff;
		roce_set_field(entry[i].blk_ba1_nxt_ptr,
			       HNS_ROCE_LINK_TABLE_BA1_M,
			       HNS_ROCE_LINK_TABLE_BA1_S,
			       t >> 44);

		if (i < (pg_num - 1))
			roce_set_field(entry[i].blk_ba1_nxt_ptr,
				       HNS_ROCE_LINK_TABLE_NXT_PTR_M,
				       HNS_ROCE_LINK_TABLE_NXT_PTR_S,
				       i + 1);
	}
	link_tbl->npages = pg_num;
	link_tbl->pg_sz = buf_chk_sz;

	return hns_roce_config_link_table(hr_dev, type);

err_alloc_buf_failed:
	for (i -= 1; i >= 0; i--)
		dma_free_coherent(dev, buf_chk_sz,
				  link_tbl->pg_list[i].buf,
				  link_tbl->pg_list[i].map);
	kfree(link_tbl->pg_list);

err_kcalloc_failed:
	dma_free_coherent(dev, size, link_tbl->table.buf,
			  link_tbl->table.map);

out:
	return -ENOMEM;
}

static void hns_roce_free_link_table(struct hns_roce_dev *hr_dev,
				     struct hns_roce_link_table *link_tbl)
{
	struct device *dev = hr_dev->dev;
	int size;
	int i;

	size = link_tbl->npages * sizeof(struct hns_roce_link_table_entry);

	for (i = 0; i < link_tbl->npages; ++i)
		if (link_tbl->pg_list[i].buf)
			dma_free_coherent(dev, link_tbl->pg_sz,
					  link_tbl->pg_list[i].buf,
					  link_tbl->pg_list[i].map);
	kfree(link_tbl->pg_list);

	dma_free_coherent(dev, size, link_tbl->table.buf,
			  link_tbl->table.map);
}

static int hns_roce_v2_init(struct hns_roce_dev *hr_dev)
{
	struct hns_roce_v2_priv *priv = hr_dev->priv;
	int qpc_count, cqc_count;
	int ret, i;

	/* TSQ includes SQ doorbell and ack doorbell */
	ret = hns_roce_init_link_table(hr_dev, TSQ_LINK_TABLE);
	if (ret) {
		dev_err(hr_dev->dev, "TSQ init failed, ret = %d.\n", ret);
		return ret;
	}

	ret = hns_roce_init_link_table(hr_dev, TPQ_LINK_TABLE);
	if (ret) {
		dev_err(hr_dev->dev, "TPQ init failed, ret = %d.\n", ret);
		goto err_tpq_init_failed;
	}

	/* Alloc memory for QPC Timer buffer space chunk*/
	for (qpc_count = 0; qpc_count < hr_dev->caps.qpc_timer_bt_num;
	     qpc_count++) {
		ret = hns_roce_table_get(hr_dev, &hr_dev->qpc_timer_table,
					 qpc_count);
		if (ret) {
			dev_err(hr_dev->dev, "QPC Timer get failed\n");
			goto err_qpc_timer_failed;
		}
	}

	/* Alloc memory for CQC Timer buffer space chunk*/
	for (cqc_count = 0; cqc_count < hr_dev->caps.cqc_timer_bt_num;
	     cqc_count++) {
		ret = hns_roce_table_get(hr_dev, &hr_dev->cqc_timer_table,
					 cqc_count);
		if (ret) {
			dev_err(hr_dev->dev, "CQC Timer get failed\n");
			goto err_cqc_timer_failed;
		}
	}

	return 0;

err_cqc_timer_failed:
	for (i = 0; i < cqc_count; i++)
		hns_roce_table_put(hr_dev, &hr_dev->cqc_timer_table, i);

err_qpc_timer_failed:
	for (i = 0; i < qpc_count; i++)
		hns_roce_table_put(hr_dev, &hr_dev->qpc_timer_table, i);

	hns_roce_free_link_table(hr_dev, &priv->tpq);

err_tpq_init_failed:
	hns_roce_free_link_table(hr_dev, &priv->tsq);

	return ret;
}

static void hns_roce_v2_exit(struct hns_roce_dev *hr_dev)
{
	struct hns_roce_v2_priv *priv = hr_dev->priv;

	if (hr_dev->pci_dev->revision == 0x21)
		hns_roce_function_clear(hr_dev);

	hns_roce_free_link_table(hr_dev, &priv->tpq);
	hns_roce_free_link_table(hr_dev, &priv->tsq);
}

static int hns_roce_query_mbox_status(struct hns_roce_dev *hr_dev)
{
	struct hns_roce_cmq_desc desc;
	struct hns_roce_mbox_status *mb_st =
				       (struct hns_roce_mbox_status *)desc.data;
	enum hns_roce_cmd_return_status status;

	hns_roce_cmq_setup_basic_desc(&desc, HNS_ROCE_OPC_QUERY_MB_ST, true);

	status = hns_roce_cmq_send(hr_dev, &desc, 1);
	if (status)
		return status;

	return cpu_to_le32(mb_st->mb_status_hw_run);
}

static int hns_roce_v2_cmd_pending(struct hns_roce_dev *hr_dev)
{
	u32 status = hns_roce_query_mbox_status(hr_dev);

	return status >> HNS_ROCE_HW_RUN_BIT_SHIFT;
}

static int hns_roce_v2_cmd_complete(struct hns_roce_dev *hr_dev)
{
	u32 status = hns_roce_query_mbox_status(hr_dev);

	return status & HNS_ROCE_HW_MB_STATUS_MASK;
}

static int hns_roce_mbox_post(struct hns_roce_dev *hr_dev, u64 in_param,
			      u64 out_param, u32 in_modifier, u8 op_modifier,
			      u16 op, u16 token, int event)
{
	struct hns_roce_cmq_desc desc;
	struct hns_roce_post_mbox *mb = (struct hns_roce_post_mbox *)desc.data;

	hns_roce_cmq_setup_basic_desc(&desc, HNS_ROCE_OPC_POST_MB, false);

	mb->in_param_l = cpu_to_le64(in_param);
	mb->in_param_h = cpu_to_le64(in_param) >> 32;
	mb->out_param_l = cpu_to_le64(out_param);
	mb->out_param_h = cpu_to_le64(out_param) >> 32;
	mb->cmd_tag = cpu_to_le32(in_modifier << 8 | op);
	mb->token_event_en = cpu_to_le32(event << 16 | token);

	return hns_roce_cmq_send(hr_dev, &desc, 1);
}

static int hns_roce_v2_post_mbox(struct hns_roce_dev *hr_dev, u64 in_param,
				 u64 out_param, u32 in_modifier, u8 op_modifier,
				 u16 op, u16 token, int event)
{
	struct device *dev = hr_dev->dev;
	unsigned long end;
	int ret;

	end = msecs_to_jiffies(HNS_ROCE_V2_GO_BIT_TIMEOUT_MSECS) + jiffies;
	while (hns_roce_v2_cmd_pending(hr_dev)) {
		if (time_after(jiffies, end)) {
			dev_dbg(dev, "jiffies=%d end=%d\n", (int)jiffies,
				(int)end);
			return -EAGAIN;
		}
		cond_resched();
	}

	ret = hns_roce_mbox_post(hr_dev, in_param, out_param, in_modifier,
				 op_modifier, op, token, event);
	if (ret)
		dev_err(dev, "Post mailbox fail(%d)\n", ret);

	return ret;
}

static int hns_roce_v2_chk_mbox(struct hns_roce_dev *hr_dev,
				unsigned long timeout)
{
	struct device *dev = hr_dev->dev;
	unsigned long end = 0;
	u32 status;

	end = msecs_to_jiffies(timeout) + jiffies;
	while (hns_roce_v2_cmd_pending(hr_dev) && time_before(jiffies, end))
		cond_resched();

	if (hns_roce_v2_cmd_pending(hr_dev)) {
		dev_err(dev, "[cmd_poll]hw run cmd TIMEDOUT!\n");
		return -ETIMEDOUT;
	}

	status = hns_roce_v2_cmd_complete(hr_dev);
	if (status != 0x1) {
		if (status == CMD_RST_PRC_EBUSY)
			return status;

		dev_err(dev, "mailbox status 0x%x!\n", status);
		return -EBUSY;
	}

	return 0;
}

static int hns_roce_config_sgid_table(struct hns_roce_dev *hr_dev,
				      int gid_index, const union ib_gid *gid,
				      enum hns_roce_sgid_type sgid_type)
{
	struct hns_roce_cmq_desc desc;
	struct hns_roce_cfg_sgid_tb *sgid_tb =
				    (struct hns_roce_cfg_sgid_tb *)desc.data;
	u32 *p;

	hns_roce_cmq_setup_basic_desc(&desc, HNS_ROCE_OPC_CFG_SGID_TB, false);

	roce_set_field(sgid_tb->table_idx_rsv,
		       CFG_SGID_TB_TABLE_IDX_M,
		       CFG_SGID_TB_TABLE_IDX_S, gid_index);
	roce_set_field(sgid_tb->vf_sgid_type_rsv,
		       CFG_SGID_TB_VF_SGID_TYPE_M,
		       CFG_SGID_TB_VF_SGID_TYPE_S, sgid_type);

	p = (u32 *)&gid->raw[0];
	sgid_tb->vf_sgid_l = cpu_to_le32(*p);

	p = (u32 *)&gid->raw[4];
	sgid_tb->vf_sgid_ml = cpu_to_le32(*p);

	p = (u32 *)&gid->raw[8];
	sgid_tb->vf_sgid_mh = cpu_to_le32(*p);

	p = (u32 *)&gid->raw[0xc];
	sgid_tb->vf_sgid_h = cpu_to_le32(*p);

	return hns_roce_cmq_send(hr_dev, &desc, 1);
}

static int hns_roce_v2_set_gid(struct hns_roce_dev *hr_dev, u8 port,
			       int gid_index, const union ib_gid *gid,
			       const struct ib_gid_attr *attr)
{
	enum hns_roce_sgid_type sgid_type = GID_TYPE_FLAG_ROCE_V1;
	int ret;

	if (!gid || !attr)
		return -EINVAL;

	if (attr->gid_type == IB_GID_TYPE_ROCE)
		sgid_type = GID_TYPE_FLAG_ROCE_V1;

	if (attr->gid_type == IB_GID_TYPE_ROCE_UDP_ENCAP) {
		if (ipv6_addr_v4mapped((void *)gid))
			sgid_type = GID_TYPE_FLAG_ROCE_V2_IPV4;
		else
			sgid_type = GID_TYPE_FLAG_ROCE_V2_IPV6;
	}

	ret = hns_roce_config_sgid_table(hr_dev, gid_index, gid, sgid_type);
	if (ret)
		dev_err(hr_dev->dev, "Configure sgid table failed(%d)!\n", ret);

	return ret;
}

static int hns_roce_v2_set_mac(struct hns_roce_dev *hr_dev, u8 phy_port,
			       u8 *addr)
{
	struct hns_roce_cmq_desc desc;
	struct hns_roce_cfg_smac_tb *smac_tb =
				    (struct hns_roce_cfg_smac_tb *)desc.data;
	u16 reg_smac_h;
	u32 reg_smac_l;

	hns_roce_cmq_setup_basic_desc(&desc, HNS_ROCE_OPC_CFG_SMAC_TB, false);

	reg_smac_l = *(u32 *)(&addr[0]);
	reg_smac_h = *(u16 *)(&addr[4]);

	memset(smac_tb, 0, sizeof(*smac_tb));
	roce_set_field(smac_tb->tb_idx_rsv,
		       CFG_SMAC_TB_IDX_M,
		       CFG_SMAC_TB_IDX_S, phy_port);
	roce_set_field(smac_tb->vf_smac_h_rsv,
		       CFG_SMAC_TB_VF_SMAC_H_M,
		       CFG_SMAC_TB_VF_SMAC_H_S, reg_smac_h);
	smac_tb->vf_smac_l = reg_smac_l;

	return hns_roce_cmq_send(hr_dev, &desc, 1);
}

static int set_mtpt_pbl(struct hns_roce_v2_mpt_entry *mpt_entry,
			struct hns_roce_mr *mr)
{
	struct scatterlist *sg;
	u64 page_addr;
	u64 *pages;
	int i, j;
	int len;
	int entry;

	mpt_entry->pbl_size = cpu_to_le32(mr->pbl_size);
	mpt_entry->pbl_ba_l = cpu_to_le32(lower_32_bits(mr->pbl_ba >> 3));
	roce_set_field(mpt_entry->byte_48_mode_ba,
		       V2_MPT_BYTE_48_PBL_BA_H_M, V2_MPT_BYTE_48_PBL_BA_H_S,
		       upper_32_bits(mr->pbl_ba >> 3));

	pages = (u64 *)__get_free_page(GFP_KERNEL);
	if (!pages)
		return -ENOMEM;

	i = 0;
	for_each_sg(mr->umem->sg_head.sgl, sg, mr->umem->nmap, entry) {
		len = sg_dma_len(sg) >> PAGE_SHIFT;
		for (j = 0; j < len; ++j) {
			page_addr = sg_dma_address(sg) +
				(j << mr->umem->page_shift);
			pages[i] = page_addr >> 6;
			/* Record the first 2 entry directly to MTPT table */
			if (i >= HNS_ROCE_V2_MAX_INNER_MTPT_NUM - 1)
				goto found;
			i++;
		}
	}
found:
	mpt_entry->pa0_l = cpu_to_le32(lower_32_bits(pages[0]));
	roce_set_field(mpt_entry->byte_56_pa0_h, V2_MPT_BYTE_56_PA0_H_M,
		       V2_MPT_BYTE_56_PA0_H_S, upper_32_bits(pages[0]));

	mpt_entry->pa1_l = cpu_to_le32(lower_32_bits(pages[1]));
	roce_set_field(mpt_entry->byte_64_buf_pa1, V2_MPT_BYTE_64_PA1_H_M,
		       V2_MPT_BYTE_64_PA1_H_S, upper_32_bits(pages[1]));
	roce_set_field(mpt_entry->byte_64_buf_pa1,
		       V2_MPT_BYTE_64_PBL_BUF_PG_SZ_M,
		       V2_MPT_BYTE_64_PBL_BUF_PG_SZ_S,
		       mr->pbl_buf_pg_sz + PG_SHIFT_OFFSET);

	free_page((unsigned long)pages);

	return 0;
}

static int hns_roce_v2_write_mtpt(void *mb_buf, struct hns_roce_mr *mr,
				  unsigned long mtpt_idx)
{
	struct hns_roce_v2_mpt_entry *mpt_entry;
	int ret;

	mpt_entry = mb_buf;
	memset(mpt_entry, 0, sizeof(*mpt_entry));

	roce_set_field(mpt_entry->byte_4_pd_hop_st, V2_MPT_BYTE_4_MPT_ST_M,
		       V2_MPT_BYTE_4_MPT_ST_S, V2_MPT_ST_VALID);
	roce_set_field(mpt_entry->byte_4_pd_hop_st, V2_MPT_BYTE_4_PBL_HOP_NUM_M,
		       V2_MPT_BYTE_4_PBL_HOP_NUM_S, mr->pbl_hop_num ==
		       HNS_ROCE_HOP_NUM_0 ? 0 : mr->pbl_hop_num);
	roce_set_field(mpt_entry->byte_4_pd_hop_st,
		       V2_MPT_BYTE_4_PBL_BA_PG_SZ_M,
		       V2_MPT_BYTE_4_PBL_BA_PG_SZ_S,
		       mr->pbl_ba_pg_sz + PG_SHIFT_OFFSET);
	roce_set_field(mpt_entry->byte_4_pd_hop_st, V2_MPT_BYTE_4_PD_M,
		       V2_MPT_BYTE_4_PD_S, mr->pd);

	roce_set_bit(mpt_entry->byte_8_mw_cnt_en, V2_MPT_BYTE_8_RA_EN_S, 0);
	roce_set_bit(mpt_entry->byte_8_mw_cnt_en, V2_MPT_BYTE_8_R_INV_EN_S, 0);
	roce_set_bit(mpt_entry->byte_8_mw_cnt_en, V2_MPT_BYTE_8_L_INV_EN_S, 1);
	roce_set_bit(mpt_entry->byte_8_mw_cnt_en, V2_MPT_BYTE_8_BIND_EN_S,
		     (mr->access & IB_ACCESS_MW_BIND ? 1 : 0));
	roce_set_bit(mpt_entry->byte_8_mw_cnt_en, V2_MPT_BYTE_8_ATOMIC_EN_S,
		     mr->access & IB_ACCESS_REMOTE_ATOMIC ? 1 : 0);
	roce_set_bit(mpt_entry->byte_8_mw_cnt_en, V2_MPT_BYTE_8_RR_EN_S,
		     (mr->access & IB_ACCESS_REMOTE_READ ? 1 : 0));
	roce_set_bit(mpt_entry->byte_8_mw_cnt_en, V2_MPT_BYTE_8_RW_EN_S,
		     (mr->access & IB_ACCESS_REMOTE_WRITE ? 1 : 0));
	roce_set_bit(mpt_entry->byte_8_mw_cnt_en, V2_MPT_BYTE_8_LW_EN_S,
		     (mr->access & IB_ACCESS_LOCAL_WRITE ? 1 : 0));

	roce_set_bit(mpt_entry->byte_12_mw_pa, V2_MPT_BYTE_12_PA_S,
		     mr->type == MR_TYPE_MR ? 0 : 1);
	roce_set_bit(mpt_entry->byte_12_mw_pa, V2_MPT_BYTE_12_INNER_PA_VLD_S,
		     1);

	mpt_entry->len_l = cpu_to_le32(lower_32_bits(mr->size));
	mpt_entry->len_h = cpu_to_le32(upper_32_bits(mr->size));
	mpt_entry->lkey = cpu_to_le32(mr->key);
	mpt_entry->va_l = cpu_to_le32(lower_32_bits(mr->iova));
	mpt_entry->va_h = cpu_to_le32(upper_32_bits(mr->iova));

	if (mr->type == MR_TYPE_DMA)
		return 0;

	ret = set_mtpt_pbl(mpt_entry, mr);

	return ret;
}

static int hns_roce_v2_rereg_write_mtpt(struct hns_roce_dev *hr_dev,
					struct hns_roce_mr *mr, int flags,
					u32 pdn, int mr_access_flags, u64 iova,
					u64 size, void *mb_buf)
{
	struct hns_roce_v2_mpt_entry *mpt_entry = mb_buf;
	int ret = 0;

	roce_set_field(mpt_entry->byte_4_pd_hop_st, V2_MPT_BYTE_4_MPT_ST_M,
		       V2_MPT_BYTE_4_MPT_ST_S, V2_MPT_ST_VALID);

	if (flags & IB_MR_REREG_PD) {
		roce_set_field(mpt_entry->byte_4_pd_hop_st, V2_MPT_BYTE_4_PD_M,
			       V2_MPT_BYTE_4_PD_S, pdn);
		mr->pd = pdn;
	}

	if (flags & IB_MR_REREG_ACCESS) {
		roce_set_bit(mpt_entry->byte_8_mw_cnt_en,
			     V2_MPT_BYTE_8_BIND_EN_S,
			     (mr_access_flags & IB_ACCESS_MW_BIND ? 1 : 0));
		roce_set_bit(mpt_entry->byte_8_mw_cnt_en,
			     V2_MPT_BYTE_8_ATOMIC_EN_S,
			     mr_access_flags & IB_ACCESS_REMOTE_ATOMIC ? 1 : 0);
		roce_set_bit(mpt_entry->byte_8_mw_cnt_en, V2_MPT_BYTE_8_RR_EN_S,
			     mr_access_flags & IB_ACCESS_REMOTE_READ ? 1 : 0);
		roce_set_bit(mpt_entry->byte_8_mw_cnt_en, V2_MPT_BYTE_8_RW_EN_S,
			     mr_access_flags & IB_ACCESS_REMOTE_WRITE ? 1 : 0);
		roce_set_bit(mpt_entry->byte_8_mw_cnt_en, V2_MPT_BYTE_8_LW_EN_S,
			     mr_access_flags & IB_ACCESS_LOCAL_WRITE ? 1 : 0);
	}

	if (flags & IB_MR_REREG_TRANS) {
		mpt_entry->va_l = cpu_to_le32(lower_32_bits(iova));
		mpt_entry->va_h = cpu_to_le32(upper_32_bits(iova));
		mpt_entry->len_l = cpu_to_le32(lower_32_bits(size));
		mpt_entry->len_h = cpu_to_le32(upper_32_bits(size));

		mr->iova = iova;
		mr->size = size;

		ret = set_mtpt_pbl(mpt_entry, mr);
	}

	return ret;
}

static int hns_roce_v2_frmr_write_mtpt(void *mb_buf, struct hns_roce_mr *mr)
{
	struct hns_roce_v2_mpt_entry *mpt_entry;

	mpt_entry = mb_buf;
	memset(mpt_entry, 0, sizeof(*mpt_entry));

	roce_set_field(mpt_entry->byte_4_pd_hop_st, V2_MPT_BYTE_4_MPT_ST_M,
		       V2_MPT_BYTE_4_MPT_ST_S, V2_MPT_ST_FREE);
	roce_set_field(mpt_entry->byte_4_pd_hop_st, V2_MPT_BYTE_4_PBL_HOP_NUM_M,
		       V2_MPT_BYTE_4_PBL_HOP_NUM_S, 1);
	roce_set_field(mpt_entry->byte_4_pd_hop_st,
		       V2_MPT_BYTE_4_PBL_BA_PG_SZ_M,
		       V2_MPT_BYTE_4_PBL_BA_PG_SZ_S,
		       mr->pbl_ba_pg_sz + PG_SHIFT_OFFSET);
	roce_set_field(mpt_entry->byte_4_pd_hop_st, V2_MPT_BYTE_4_PD_M,
		       V2_MPT_BYTE_4_PD_S, mr->pd);

	roce_set_bit(mpt_entry->byte_8_mw_cnt_en, V2_MPT_BYTE_8_RA_EN_S, 1);
	roce_set_bit(mpt_entry->byte_8_mw_cnt_en, V2_MPT_BYTE_8_R_INV_EN_S, 1);
	roce_set_bit(mpt_entry->byte_8_mw_cnt_en, V2_MPT_BYTE_8_L_INV_EN_S, 1);

	roce_set_bit(mpt_entry->byte_12_mw_pa, V2_MPT_BYTE_12_FRE_S, 1);
	roce_set_bit(mpt_entry->byte_12_mw_pa, V2_MPT_BYTE_12_PA_S, 0);
	roce_set_bit(mpt_entry->byte_12_mw_pa, V2_MPT_BYTE_12_MR_MW_S, 0);
	roce_set_bit(mpt_entry->byte_12_mw_pa, V2_MPT_BYTE_12_BPD_S, 1);

	mpt_entry->pbl_size = cpu_to_le32(mr->pbl_size);

	mpt_entry->pbl_ba_l = cpu_to_le32(lower_32_bits(mr->pbl_ba >> 3));
	roce_set_field(mpt_entry->byte_48_mode_ba, V2_MPT_BYTE_48_PBL_BA_H_M,
		       V2_MPT_BYTE_48_PBL_BA_H_S,
		       upper_32_bits(mr->pbl_ba >> 3));

	roce_set_field(mpt_entry->byte_64_buf_pa1,
		       V2_MPT_BYTE_64_PBL_BUF_PG_SZ_M,
		       V2_MPT_BYTE_64_PBL_BUF_PG_SZ_S,
		       mr->pbl_buf_pg_sz + PG_SHIFT_OFFSET);

	return 0;
}

static int hns_roce_v2_mw_write_mtpt(void *mb_buf, struct hns_roce_mw *mw)
{
	struct hns_roce_v2_mpt_entry *mpt_entry;

	mpt_entry = mb_buf;
	memset(mpt_entry, 0, sizeof(*mpt_entry));

	roce_set_field(mpt_entry->byte_4_pd_hop_st, V2_MPT_BYTE_4_MPT_ST_M,
		       V2_MPT_BYTE_4_MPT_ST_S, V2_MPT_ST_FREE);
	roce_set_field(mpt_entry->byte_4_pd_hop_st, V2_MPT_BYTE_4_PD_M,
		       V2_MPT_BYTE_4_PD_S, mw->pdn);
	roce_set_field(mpt_entry->byte_4_pd_hop_st,
		       V2_MPT_BYTE_4_PBL_HOP_NUM_M,
		       V2_MPT_BYTE_4_PBL_HOP_NUM_S,
		       mw->pbl_hop_num == HNS_ROCE_HOP_NUM_0 ?
		       0 : mw->pbl_hop_num);
	roce_set_field(mpt_entry->byte_4_pd_hop_st,
		       V2_MPT_BYTE_4_PBL_BA_PG_SZ_M,
		       V2_MPT_BYTE_4_PBL_BA_PG_SZ_S,
		       mw->pbl_ba_pg_sz + PG_SHIFT_OFFSET);

	roce_set_bit(mpt_entry->byte_8_mw_cnt_en, V2_MPT_BYTE_8_R_INV_EN_S, 1);
	roce_set_bit(mpt_entry->byte_8_mw_cnt_en, V2_MPT_BYTE_8_L_INV_EN_S, 1);

	roce_set_bit(mpt_entry->byte_12_mw_pa, V2_MPT_BYTE_12_PA_S, 0);
	roce_set_bit(mpt_entry->byte_12_mw_pa, V2_MPT_BYTE_12_MR_MW_S, 1);
	roce_set_bit(mpt_entry->byte_12_mw_pa, V2_MPT_BYTE_12_BPD_S, 1);
	roce_set_bit(mpt_entry->byte_12_mw_pa, V2_MPT_BYTE_12_BQP_S,
		     mw->ibmw.type == IB_MW_TYPE_1 ? 0 : 1);

	roce_set_field(mpt_entry->byte_64_buf_pa1,
		       V2_MPT_BYTE_64_PBL_BUF_PG_SZ_M,
		       V2_MPT_BYTE_64_PBL_BUF_PG_SZ_S,
		       mw->pbl_buf_pg_sz + PG_SHIFT_OFFSET);

	mpt_entry->lkey = cpu_to_le32(mw->rkey);

	return 0;
}

static void *get_cqe_v2(struct hns_roce_cq *hr_cq, int n)
{
	return hns_roce_buf_offset(&hr_cq->hr_buf.hr_buf,
				   n * HNS_ROCE_V2_CQE_ENTRY_SIZE);
}

static void *get_sw_cqe_v2(struct hns_roce_cq *hr_cq, int n)
{
	struct hns_roce_v2_cqe *cqe = get_cqe_v2(hr_cq, n & hr_cq->ib_cq.cqe);

	/* Get cqe when Owner bit is Conversely with the MSB of cons_idx */
	return (roce_get_bit(cqe->byte_4, V2_CQE_BYTE_4_OWNER_S) ^
		!!(n & (hr_cq->ib_cq.cqe + 1))) ? cqe : NULL;
}

static struct hns_roce_v2_cqe *next_cqe_sw_v2(struct hns_roce_cq *hr_cq)
{
	return get_sw_cqe_v2(hr_cq, hr_cq->cons_index);
}

static void *get_srq_wqe(struct hns_roce_srq *srq, int n)
{
	return hns_roce_buf_offset(&srq->buf, n << srq->wqe_shift);
}

static void hns_roce_free_srq_wqe(struct hns_roce_srq *srq, int wqe_index)
{
	/* always called with interrupts disabled. */
	spin_lock(&srq->lock);

	bitmap_clear(srq->idx_que.bitmap, wqe_index, 1);
	srq->tail++;

	spin_unlock(&srq->lock);
}

static void hns_roce_v2_cq_set_ci(struct hns_roce_cq *hr_cq, u32 cons_index)
{
	*hr_cq->set_ci_db = cons_index & 0xffffff;
}

static void __hns_roce_v2_cq_clean(struct hns_roce_cq *hr_cq, u32 qpn,
				   struct hns_roce_srq *srq)
{
	struct hns_roce_v2_cqe *cqe, *dest;
	u32 prod_index;
	int nfreed = 0;
	int wqe_index;
	u8 owner_bit;

	for (prod_index = hr_cq->cons_index; get_sw_cqe_v2(hr_cq, prod_index);
	     ++prod_index) {
		if (prod_index == hr_cq->cons_index + hr_cq->ib_cq.cqe)
			break;
	}

	/*
	 * Now backwards through the CQ, removing CQ entries
	 * that match our QP by overwriting them with next entries.
	 */
	while ((int) --prod_index - (int) hr_cq->cons_index >= 0) {
		cqe = get_cqe_v2(hr_cq, prod_index & hr_cq->ib_cq.cqe);
		if ((roce_get_field(cqe->byte_16, V2_CQE_BYTE_16_LCL_QPN_M,
				    V2_CQE_BYTE_16_LCL_QPN_S) &
				    HNS_ROCE_V2_CQE_QPN_MASK) == qpn) {
			if (srq &&
			    roce_get_bit(cqe->byte_4, V2_CQE_BYTE_4_S_R_S)) {
				wqe_index = roce_get_field(cqe->byte_4,
						     V2_CQE_BYTE_4_WQE_INDX_M,
						     V2_CQE_BYTE_4_WQE_INDX_S);
				hns_roce_free_srq_wqe(srq, wqe_index);
			}
			++nfreed;
		} else if (nfreed) {
			dest = get_cqe_v2(hr_cq, (prod_index + nfreed) &
					  hr_cq->ib_cq.cqe);
			owner_bit = roce_get_bit(dest->byte_4,
						 V2_CQE_BYTE_4_OWNER_S);
			memcpy(dest, cqe, sizeof(*cqe));
			roce_set_bit(dest->byte_4, V2_CQE_BYTE_4_OWNER_S,
				     owner_bit);
		}
	}

	if (nfreed) {
		hr_cq->cons_index += nfreed;
		/*
		 * Make sure update of buffer contents is done before
		 * updating consumer index.
		 */
		wmb();
		hns_roce_v2_cq_set_ci(hr_cq, hr_cq->cons_index);
	}
}

static void hns_roce_v2_cq_clean(struct hns_roce_cq *hr_cq, u32 qpn,
				 struct hns_roce_srq *srq)
{
	spin_lock_irq(&hr_cq->lock);
	__hns_roce_v2_cq_clean(hr_cq, qpn, srq);
	spin_unlock_irq(&hr_cq->lock);
}

static void hns_roce_v2_write_cqc(struct hns_roce_dev *hr_dev,
				  struct hns_roce_cq *hr_cq, void *mb_buf,
				  u64 *mtts, dma_addr_t dma_handle, int nent,
				  u32 vector)
{
	struct hns_roce_v2_cq_context *cq_context;

	cq_context = mb_buf;
	memset(cq_context, 0, sizeof(*cq_context));

	roce_set_field(cq_context->byte_4_pg_ceqn, V2_CQC_BYTE_4_CQ_ST_M,
		       V2_CQC_BYTE_4_CQ_ST_S, V2_CQ_STATE_VALID);
	roce_set_field(cq_context->byte_4_pg_ceqn, V2_CQC_BYTE_4_ARM_ST_M,
		       V2_CQC_BYTE_4_ARM_ST_S, REG_NXT_CEQE);
	roce_set_field(cq_context->byte_4_pg_ceqn, V2_CQC_BYTE_4_SHIFT_M,
		       V2_CQC_BYTE_4_SHIFT_S, ilog2((unsigned int)nent));
	roce_set_field(cq_context->byte_4_pg_ceqn, V2_CQC_BYTE_4_CEQN_M,
		       V2_CQC_BYTE_4_CEQN_S, vector);
	cq_context->byte_4_pg_ceqn = cpu_to_le32(cq_context->byte_4_pg_ceqn);

	roce_set_field(cq_context->byte_8_cqn, V2_CQC_BYTE_8_CQN_M,
		       V2_CQC_BYTE_8_CQN_S, hr_cq->cqn);

	cq_context->cqe_cur_blk_addr = (u32)(mtts[0] >> PAGE_ADDR_SHIFT);
	cq_context->cqe_cur_blk_addr =
				cpu_to_le32(cq_context->cqe_cur_blk_addr);

	roce_set_field(cq_context->byte_16_hop_addr,
		       V2_CQC_BYTE_16_CQE_CUR_BLK_ADDR_M,
		       V2_CQC_BYTE_16_CQE_CUR_BLK_ADDR_S,
		       cpu_to_le32((mtts[0]) >> (32 + PAGE_ADDR_SHIFT)));
	roce_set_field(cq_context->byte_16_hop_addr,
		       V2_CQC_BYTE_16_CQE_HOP_NUM_M,
		       V2_CQC_BYTE_16_CQE_HOP_NUM_S, hr_dev->caps.cqe_hop_num ==
		       HNS_ROCE_HOP_NUM_0 ? 0 : hr_dev->caps.cqe_hop_num);

	cq_context->cqe_nxt_blk_addr = (u32)(mtts[1] >> PAGE_ADDR_SHIFT);
	roce_set_field(cq_context->byte_24_pgsz_addr,
		       V2_CQC_BYTE_24_CQE_NXT_BLK_ADDR_M,
		       V2_CQC_BYTE_24_CQE_NXT_BLK_ADDR_S,
		       cpu_to_le32((mtts[1]) >> (32 + PAGE_ADDR_SHIFT)));
	roce_set_field(cq_context->byte_24_pgsz_addr,
		       V2_CQC_BYTE_24_CQE_BA_PG_SZ_M,
		       V2_CQC_BYTE_24_CQE_BA_PG_SZ_S,
		       hr_dev->caps.cqe_ba_pg_sz + PG_SHIFT_OFFSET);
	roce_set_field(cq_context->byte_24_pgsz_addr,
		       V2_CQC_BYTE_24_CQE_BUF_PG_SZ_M,
		       V2_CQC_BYTE_24_CQE_BUF_PG_SZ_S,
		       hr_dev->caps.cqe_buf_pg_sz + PG_SHIFT_OFFSET);

	cq_context->cqe_ba = (u32)(dma_handle >> 3);

	roce_set_field(cq_context->byte_40_cqe_ba, V2_CQC_BYTE_40_CQE_BA_M,
		       V2_CQC_BYTE_40_CQE_BA_S, (dma_handle >> (32 + 3)));

	if (hr_cq->db_en)
		roce_set_bit(cq_context->byte_44_db_record,
			     V2_CQC_BYTE_44_DB_RECORD_EN_S, 1);

	roce_set_field(cq_context->byte_44_db_record,
		       V2_CQC_BYTE_44_DB_RECORD_ADDR_M,
		       V2_CQC_BYTE_44_DB_RECORD_ADDR_S,
		       ((u32)hr_cq->db.dma) >> 1);
	cq_context->db_record_addr = hr_cq->db.dma >> 32;

	roce_set_field(cq_context->byte_56_cqe_period_maxcnt,
		       V2_CQC_BYTE_56_CQ_MAX_CNT_M,
		       V2_CQC_BYTE_56_CQ_MAX_CNT_S,
		       HNS_ROCE_V2_CQ_DEFAULT_BURST_NUM);
	roce_set_field(cq_context->byte_56_cqe_period_maxcnt,
		       V2_CQC_BYTE_56_CQ_PERIOD_M,
		       V2_CQC_BYTE_56_CQ_PERIOD_S,
		       HNS_ROCE_V2_CQ_DEFAULT_INTERVAL);
}

static int hns_roce_v2_req_notify_cq(struct ib_cq *ibcq,
				     enum ib_cq_notify_flags flags)
{
	struct hns_roce_dev *hr_dev = to_hr_dev(ibcq->device);
	struct hns_roce_cq *hr_cq = to_hr_cq(ibcq);
	u32 notification_flag;
	u32 doorbell[2];

	doorbell[0] = 0;
	doorbell[1] = 0;

	notification_flag = (flags & IB_CQ_SOLICITED_MASK) == IB_CQ_SOLICITED ?
			     V2_CQ_DB_REQ_NOT : V2_CQ_DB_REQ_NOT_SOL;
	/*
	 * flags = 0; Notification Flag = 1, next
	 * flags = 1; Notification Flag = 0, solocited
	 */
	roce_set_field(doorbell[0], V2_CQ_DB_BYTE_4_TAG_M, V2_DB_BYTE_4_TAG_S,
		       hr_cq->cqn);
	roce_set_field(doorbell[0], V2_CQ_DB_BYTE_4_CMD_M, V2_DB_BYTE_4_CMD_S,
		       HNS_ROCE_V2_CQ_DB_NTR);
	roce_set_field(doorbell[1], V2_CQ_DB_PARAMETER_CONS_IDX_M,
		       V2_CQ_DB_PARAMETER_CONS_IDX_S,
		       hr_cq->cons_index & ((hr_cq->cq_depth << 1) - 1));
	roce_set_field(doorbell[1], V2_CQ_DB_PARAMETER_CMD_SN_M,
		       V2_CQ_DB_PARAMETER_CMD_SN_S, hr_cq->arm_sn & 0x3);
	roce_set_bit(doorbell[1], V2_CQ_DB_PARAMETER_NOTIFY_S,
		     notification_flag);

	hns_roce_write64(hr_dev, doorbell, hr_cq->cq_db_l);

	return 0;
}

static int hns_roce_handle_recv_inl_wqe(struct hns_roce_v2_cqe *cqe,
						    struct hns_roce_qp **cur_qp,
						    struct ib_wc *wc)
{
	struct hns_roce_rinl_sge *sge_list;
	u32 wr_num, wr_cnt, sge_num;
	u32 sge_cnt, data_len, size;
	void *wqe_buf;

	wr_num = roce_get_field(cqe->byte_4, V2_CQE_BYTE_4_WQE_INDX_M,
				V2_CQE_BYTE_4_WQE_INDX_S) & 0xffff;
	wr_cnt = wr_num & ((*cur_qp)->rq.wqe_cnt - 1);

	sge_list = (*cur_qp)->rq_inl_buf.wqe_list[wr_cnt].sg_list;
	sge_num = (*cur_qp)->rq_inl_buf.wqe_list[wr_cnt].sge_cnt;
	wqe_buf = get_recv_wqe(*cur_qp, wr_cnt);
	data_len = wc->byte_len;

	for (sge_cnt = 0; (sge_cnt < sge_num) && (data_len); sge_cnt++) {
		size = min(sge_list[sge_cnt].len, data_len);
		memcpy((void *)sge_list[sge_cnt].addr, wqe_buf, size);

		data_len -= size;
		wqe_buf += size;
	}

	if (data_len) {
		wc->status = IB_WC_LOC_LEN_ERR;
		return -EAGAIN;
	}

	return 0;
}

static int hns_roce_v2_poll_one(struct hns_roce_cq *hr_cq,
				struct hns_roce_qp **cur_qp, struct ib_wc *wc)
{
	struct hns_roce_srq *srq = NULL;
	struct hns_roce_dev *hr_dev;
	struct hns_roce_v2_cqe *cqe;
	struct hns_roce_qp *hr_qp;
	struct hns_roce_wq *wq;
	struct ib_qp_attr attr;
	int attr_mask;
	int is_send;
	u16 wqe_ctr;
	u32 opcode;
	u32 status;
	int qpn;
	int ret;

	/* Find cqe according to consumer index */
	cqe = next_cqe_sw_v2(hr_cq);
	if (!cqe)
		return -EAGAIN;

	++hr_cq->cons_index;
	/* Memory barrier */
	rmb();

	/* 0->SQ, 1->RQ */
	is_send = !roce_get_bit(cqe->byte_4, V2_CQE_BYTE_4_S_R_S);

	qpn = roce_get_field(cqe->byte_16, V2_CQE_BYTE_16_LCL_QPN_M,
				V2_CQE_BYTE_16_LCL_QPN_S);

	if (!*cur_qp || (qpn & HNS_ROCE_V2_CQE_QPN_MASK) != (*cur_qp)->qpn) {
		hr_dev = to_hr_dev(hr_cq->ib_cq.device);
		hr_qp = __hns_roce_qp_lookup(hr_dev, qpn);
		if (unlikely(!hr_qp)) {
			dev_err(hr_dev->dev, "CQ %06lx with entry for unknown QPN %06x\n",
				hr_cq->cqn, (qpn & HNS_ROCE_V2_CQE_QPN_MASK));
			return -EINVAL;
		}
		*cur_qp = hr_qp;
	}

	wc->qp = &(*cur_qp)->ibqp;
	wc->vendor_err = 0;

	if (is_send) {
		wq = &(*cur_qp)->sq;
		if ((*cur_qp)->sq_signal_bits) {
			/*
			 * If sg_signal_bit is 1,
			 * firstly tail pointer updated to wqe
			 * which current cqe correspond to
			 */
			wqe_ctr = (u16)roce_get_field(cqe->byte_4,
						      V2_CQE_BYTE_4_WQE_INDX_M,
						      V2_CQE_BYTE_4_WQE_INDX_S);
			wq->tail += (wqe_ctr - (u16)wq->tail) &
				    (wq->wqe_cnt - 1);
		}

		wc->wr_id = wq->wrid[wq->tail & (wq->wqe_cnt - 1)];
		++wq->tail;
	} else if ((*cur_qp)->ibqp.srq) {
		srq = to_hr_srq((*cur_qp)->ibqp.srq);
		wqe_ctr = le16_to_cpu(roce_get_field(cqe->byte_4,
						     V2_CQE_BYTE_4_WQE_INDX_M,
						     V2_CQE_BYTE_4_WQE_INDX_S));
		wc->wr_id = srq->wrid[wqe_ctr];
		hns_roce_free_srq_wqe(srq, wqe_ctr);
	} else {
		/* Update tail pointer, record wr_id */
		wq = &(*cur_qp)->rq;
		wc->wr_id = wq->wrid[wq->tail & (wq->wqe_cnt - 1)];
		++wq->tail;
	}

	status = roce_get_field(cqe->byte_4, V2_CQE_BYTE_4_STATUS_M,
				V2_CQE_BYTE_4_STATUS_S);
	switch (status & HNS_ROCE_V2_CQE_STATUS_MASK) {
	case HNS_ROCE_CQE_V2_SUCCESS:
		wc->status = IB_WC_SUCCESS;
		break;
	case HNS_ROCE_CQE_V2_LOCAL_LENGTH_ERR:
		wc->status = IB_WC_LOC_LEN_ERR;
		break;
	case HNS_ROCE_CQE_V2_LOCAL_QP_OP_ERR:
		wc->status = IB_WC_LOC_QP_OP_ERR;
		break;
	case HNS_ROCE_CQE_V2_LOCAL_PROT_ERR:
		wc->status = IB_WC_LOC_PROT_ERR;
		break;
	case HNS_ROCE_CQE_V2_WR_FLUSH_ERR:
		wc->status = IB_WC_WR_FLUSH_ERR;
		break;
	case HNS_ROCE_CQE_V2_MW_BIND_ERR:
		wc->status = IB_WC_MW_BIND_ERR;
		break;
	case HNS_ROCE_CQE_V2_BAD_RESP_ERR:
		wc->status = IB_WC_BAD_RESP_ERR;
		break;
	case HNS_ROCE_CQE_V2_LOCAL_ACCESS_ERR:
		wc->status = IB_WC_LOC_ACCESS_ERR;
		break;
	case HNS_ROCE_CQE_V2_REMOTE_INVAL_REQ_ERR:
		wc->status = IB_WC_REM_INV_REQ_ERR;
		break;
	case HNS_ROCE_CQE_V2_REMOTE_ACCESS_ERR:
		wc->status = IB_WC_REM_ACCESS_ERR;
		break;
	case HNS_ROCE_CQE_V2_REMOTE_OP_ERR:
		wc->status = IB_WC_REM_OP_ERR;
		break;
	case HNS_ROCE_CQE_V2_TRANSPORT_RETRY_EXC_ERR:
		wc->status = IB_WC_RETRY_EXC_ERR;
		break;
	case HNS_ROCE_CQE_V2_RNR_RETRY_EXC_ERR:
		wc->status = IB_WC_RNR_RETRY_EXC_ERR;
		break;
	case HNS_ROCE_CQE_V2_REMOTE_ABORT_ERR:
		wc->status = IB_WC_REM_ABORT_ERR;
		break;
	default:
		wc->status = IB_WC_GENERAL_ERR;
		break;
	}

	/* flush cqe if wc status is error, excluding flush error */
	if ((wc->status != IB_WC_SUCCESS) &&
	    (wc->status != IB_WC_WR_FLUSH_ERR)) {
		attr_mask = IB_QP_STATE;
		attr.qp_state = IB_QPS_ERR;
		return hns_roce_v2_modify_qp(&(*cur_qp)->ibqp,
					     &attr, attr_mask,
					     (*cur_qp)->state, IB_QPS_ERR);
	}

	if (wc->status == IB_WC_WR_FLUSH_ERR)
		return 0;

	if (is_send) {
		wc->wc_flags = 0;
		/* SQ corresponding to CQE */
		switch (roce_get_field(cqe->byte_4, V2_CQE_BYTE_4_OPCODE_M,
				       V2_CQE_BYTE_4_OPCODE_S) & 0x1f) {
		case HNS_ROCE_SQ_OPCODE_SEND:
			wc->opcode = IB_WC_SEND;
			break;
		case HNS_ROCE_SQ_OPCODE_SEND_WITH_INV:
			wc->opcode = IB_WC_SEND;
			break;
		case HNS_ROCE_SQ_OPCODE_SEND_WITH_IMM:
			wc->opcode = IB_WC_SEND;
			wc->wc_flags |= IB_WC_WITH_IMM;
			break;
		case HNS_ROCE_SQ_OPCODE_RDMA_READ:
			wc->opcode = IB_WC_RDMA_READ;
			wc->byte_len = le32_to_cpu(cqe->byte_cnt);
			break;
		case HNS_ROCE_SQ_OPCODE_RDMA_WRITE:
			wc->opcode = IB_WC_RDMA_WRITE;
			break;
		case HNS_ROCE_SQ_OPCODE_RDMA_WRITE_WITH_IMM:
			wc->opcode = IB_WC_RDMA_WRITE;
			wc->wc_flags |= IB_WC_WITH_IMM;
			break;
		case HNS_ROCE_SQ_OPCODE_LOCAL_INV:
			wc->opcode = IB_WC_LOCAL_INV;
			wc->wc_flags |= IB_WC_WITH_INVALIDATE;
			break;
		case HNS_ROCE_SQ_OPCODE_ATOMIC_COMP_AND_SWAP:
			wc->opcode = IB_WC_COMP_SWAP;
			wc->byte_len  = 8;
			break;
		case HNS_ROCE_SQ_OPCODE_ATOMIC_FETCH_AND_ADD:
			wc->opcode = IB_WC_FETCH_ADD;
			wc->byte_len  = 8;
			break;
		case HNS_ROCE_SQ_OPCODE_ATOMIC_MASK_COMP_AND_SWAP:
			wc->opcode = IB_WC_MASKED_COMP_SWAP;
			wc->byte_len  = 8;
			break;
		case HNS_ROCE_SQ_OPCODE_ATOMIC_MASK_FETCH_AND_ADD:
			wc->opcode = IB_WC_MASKED_FETCH_ADD;
			wc->byte_len  = 8;
			break;
		case HNS_ROCE_SQ_OPCODE_FAST_REG_WR:
			wc->opcode = IB_WC_REG_MR;
			break;
		case HNS_ROCE_SQ_OPCODE_BIND_MW:
			wc->opcode = IB_WC_REG_MR;
			break;
		default:
			wc->status = IB_WC_GENERAL_ERR;
			break;
		}
	} else {
		/* RQ correspond to CQE */
		wc->byte_len = le32_to_cpu(cqe->byte_cnt);

		opcode = roce_get_field(cqe->byte_4, V2_CQE_BYTE_4_OPCODE_M,
					V2_CQE_BYTE_4_OPCODE_S);
		switch (opcode & 0x1f) {
		case HNS_ROCE_V2_OPCODE_RDMA_WRITE_IMM:
			wc->opcode = IB_WC_RECV_RDMA_WITH_IMM;
			wc->wc_flags = IB_WC_WITH_IMM;
			wc->ex.imm_data =
				cpu_to_be32(le32_to_cpu(cqe->immtdata));
			break;
		case HNS_ROCE_V2_OPCODE_SEND:
			wc->opcode = IB_WC_RECV;
			wc->wc_flags = 0;
			break;
		case HNS_ROCE_V2_OPCODE_SEND_WITH_IMM:
			wc->opcode = IB_WC_RECV;
			wc->wc_flags = IB_WC_WITH_IMM;
			wc->ex.imm_data =
				cpu_to_be32(le32_to_cpu(cqe->immtdata));
			break;
		case HNS_ROCE_V2_OPCODE_SEND_WITH_INV:
			wc->opcode = IB_WC_RECV;
			wc->wc_flags = IB_WC_WITH_INVALIDATE;
			wc->ex.invalidate_rkey = le32_to_cpu(cqe->rkey);
			break;
		default:
			wc->status = IB_WC_GENERAL_ERR;
			break;
		}

		if ((wc->qp->qp_type == IB_QPT_RC ||
		     wc->qp->qp_type == IB_QPT_UC) &&
		    (opcode == HNS_ROCE_V2_OPCODE_SEND ||
		    opcode == HNS_ROCE_V2_OPCODE_SEND_WITH_IMM ||
		    opcode == HNS_ROCE_V2_OPCODE_SEND_WITH_INV) &&
		    (roce_get_bit(cqe->byte_4, V2_CQE_BYTE_4_RQ_INLINE_S))) {
			ret = hns_roce_handle_recv_inl_wqe(cqe, cur_qp, wc);
			if (ret)
				return -EAGAIN;
		}

		wc->sl = (u8)roce_get_field(cqe->byte_32, V2_CQE_BYTE_32_SL_M,
					    V2_CQE_BYTE_32_SL_S);
		wc->src_qp = (u8)roce_get_field(cqe->byte_32,
						V2_CQE_BYTE_32_RMT_QPN_M,
						V2_CQE_BYTE_32_RMT_QPN_S);
		wc->slid = 0;
		wc->wc_flags |= (roce_get_bit(cqe->byte_32,
					      V2_CQE_BYTE_32_GRH_S) ?
					      IB_WC_GRH : 0);
		wc->port_num = roce_get_field(cqe->byte_32,
				V2_CQE_BYTE_32_PORTN_M, V2_CQE_BYTE_32_PORTN_S);
		wc->pkey_index = 0;
		memcpy(wc->smac, cqe->smac, 4);
		wc->smac[4] = roce_get_field(cqe->byte_28,
					     V2_CQE_BYTE_28_SMAC_4_M,
					     V2_CQE_BYTE_28_SMAC_4_S);
		wc->smac[5] = roce_get_field(cqe->byte_28,
					     V2_CQE_BYTE_28_SMAC_5_M,
					     V2_CQE_BYTE_28_SMAC_5_S);
		if (roce_get_bit(cqe->byte_28, V2_CQE_BYTE_28_VID_VLD_S)) {
			wc->vlan_id = (u16)roce_get_field(cqe->byte_28,
							  V2_CQE_BYTE_28_VID_M,
							  V2_CQE_BYTE_28_VID_S);
		} else {
			wc->vlan_id = 0xffff;
		}

		wc->wc_flags |= (IB_WC_WITH_VLAN | IB_WC_WITH_SMAC);
		wc->network_hdr_type = roce_get_field(cqe->byte_28,
						    V2_CQE_BYTE_28_PORT_TYPE_M,
						    V2_CQE_BYTE_28_PORT_TYPE_S);
	}

	return 0;
}

static int hns_roce_v2_poll_cq(struct ib_cq *ibcq, int num_entries,
			       struct ib_wc *wc)
{
	struct hns_roce_cq *hr_cq = to_hr_cq(ibcq);
	struct hns_roce_qp *cur_qp = NULL;
	unsigned long flags;
	int npolled;

	spin_lock_irqsave(&hr_cq->lock, flags);

	for (npolled = 0; npolled < num_entries; ++npolled) {
		if (hns_roce_v2_poll_one(hr_cq, &cur_qp, wc + npolled))
			break;
	}

	if (npolled) {
		/* Memory barrier */
		wmb();
		hns_roce_v2_cq_set_ci(hr_cq, hr_cq->cons_index);
	}

	spin_unlock_irqrestore(&hr_cq->lock, flags);

	return npolled;
}

static int hns_roce_v2_set_hem(struct hns_roce_dev *hr_dev,
			       struct hns_roce_hem_table *table, int obj,
			       int step_idx)
{
	struct device *dev = hr_dev->dev;
	struct hns_roce_cmd_mailbox *mailbox;
	struct hns_roce_hem_iter iter;
	struct hns_roce_hem_mhop mhop;
	struct hns_roce_hem *hem;
	unsigned long mhop_obj = obj;
	int i, j, k;
	int ret = 0;
	u64 hem_idx = 0;
	u64 l1_idx = 0;
	u64 bt_ba = 0;
	u32 chunk_ba_num;
	u32 hop_num;
	u16 op = 0xff;

	if (!hns_roce_check_whether_mhop(hr_dev, table->type))
		return 0;

	hns_roce_calc_hem_mhop(hr_dev, table, &mhop_obj, &mhop);
	i = mhop.l0_idx;
	j = mhop.l1_idx;
	k = mhop.l2_idx;
	hop_num = mhop.hop_num;
	chunk_ba_num = mhop.bt_chunk_size / 8;

	if (hop_num == 2) {
		hem_idx = i * chunk_ba_num * chunk_ba_num + j * chunk_ba_num +
			  k;
		l1_idx = i * chunk_ba_num + j;
	} else if (hop_num == 1) {
		hem_idx = i * chunk_ba_num + j;
	} else if (hop_num == HNS_ROCE_HOP_NUM_0) {
		hem_idx = i;
	}

	switch (table->type) {
	case HEM_TYPE_QPC:
		op = HNS_ROCE_CMD_WRITE_QPC_BT0;
		break;
	case HEM_TYPE_MTPT:
		op = HNS_ROCE_CMD_WRITE_MPT_BT0;
		break;
	case HEM_TYPE_CQC:
		op = HNS_ROCE_CMD_WRITE_CQC_BT0;
		break;
	case HEM_TYPE_SRQC:
		op = HNS_ROCE_CMD_WRITE_SRQC_BT0;
		break;
	case HEM_TYPE_SCCC:
		op = HNS_ROCE_CMD_WRITE_SCCC_BT0;
		break;
	case HEM_TYPE_QPC_TIMER:
		op = HNS_ROCE_CMD_WRITE_QPC_TIMER_BT0;
		break;
	case HEM_TYPE_CQC_TIMER:
		op = HNS_ROCE_CMD_WRITE_CQC_TIMER_BT0;
		break;
	default:
		dev_warn(dev, "Table %d not to be written by mailbox!\n",
			 table->type);
		return 0;
	}

	if (table->type == HEM_TYPE_SCCC && step_idx)
		return 0;

	op += step_idx;

	mailbox = hns_roce_alloc_cmd_mailbox(hr_dev);
	if (IS_ERR(mailbox))
		return PTR_ERR(mailbox);

	if (table->type == HEM_TYPE_SCCC)
		obj = mhop.l0_idx;

	if (check_whether_last_step(hop_num, step_idx)) {
		hem = table->hem[hem_idx];
		for (hns_roce_hem_first(hem, &iter);
		     !hns_roce_hem_last(&iter); hns_roce_hem_next(&iter)) {
			bt_ba = hns_roce_hem_addr(&iter);

			/* configure the ba, tag, and op */
			ret = hns_roce_cmd_mbox(hr_dev, bt_ba, mailbox->dma,
						obj, 0, op,
						HNS_ROCE_CMD_TIMEOUT_MSECS);
		}
	} else {
		if (step_idx == 0)
			bt_ba = table->bt_l0_dma_addr[i];
		else if (step_idx == 1 && hop_num == 2)
			bt_ba = table->bt_l1_dma_addr[l1_idx];

		/* configure the ba, tag, and op */
		ret = hns_roce_cmd_mbox(hr_dev, bt_ba, mailbox->dma, obj,
					0, op, HNS_ROCE_CMD_TIMEOUT_MSECS);
	}

	hns_roce_free_cmd_mailbox(hr_dev, mailbox);
	return ret;
}

static int hns_roce_v2_clear_hem(struct hns_roce_dev *hr_dev,
				 struct hns_roce_hem_table *table, int obj,
				 int step_idx)
{
	struct device *dev = hr_dev->dev;
	struct hns_roce_cmd_mailbox *mailbox;
	int ret = 0;
	u16 op = 0xff;

	if (!hns_roce_check_whether_mhop(hr_dev, table->type))
		return 0;

	switch (table->type) {
	case HEM_TYPE_QPC:
		op = HNS_ROCE_CMD_DESTROY_QPC_BT0;
		break;
	case HEM_TYPE_MTPT:
		op = HNS_ROCE_CMD_DESTROY_MPT_BT0;
		break;
	case HEM_TYPE_CQC:
		op = HNS_ROCE_CMD_DESTROY_CQC_BT0;
		break;
	case HEM_TYPE_SCCC:
	case HEM_TYPE_QPC_TIMER:
	case HEM_TYPE_CQC_TIMER:
		break;
	case HEM_TYPE_SRQC:
		op = HNS_ROCE_CMD_DESTROY_SRQC_BT0;
		break;
	default:
		dev_warn(dev, "Table %d not to be destroyed by mailbox!\n",
			 table->type);
		return 0;
	}

	if (table->type == HEM_TYPE_SCCC ||
	    table->type == HEM_TYPE_QPC_TIMER ||
	    table->type == HEM_TYPE_CQC_TIMER)
		return 0;

	op += step_idx;

	mailbox = hns_roce_alloc_cmd_mailbox(hr_dev);
	if (IS_ERR(mailbox))
		return PTR_ERR(mailbox);

	/* configure the tag and op */
	ret = hns_roce_cmd_mbox(hr_dev, 0, mailbox->dma, obj, 0, op,
				HNS_ROCE_CMD_TIMEOUT_MSECS);

	hns_roce_free_cmd_mailbox(hr_dev, mailbox);
	return ret;
}

static int hns_roce_v2_qp_modify(struct hns_roce_dev *hr_dev,
				 struct hns_roce_mtt *mtt,
				 enum ib_qp_state cur_state,
				 enum ib_qp_state new_state,
				 struct hns_roce_v2_qp_context *context,
				 struct hns_roce_qp *hr_qp)
{
	struct hns_roce_cmd_mailbox *mailbox;
	int ret;

	mailbox = hns_roce_alloc_cmd_mailbox(hr_dev);
	if (IS_ERR(mailbox))
		return PTR_ERR(mailbox);

	memcpy(mailbox->buf, context, sizeof(*context) * 2);

	ret = hns_roce_cmd_mbox(hr_dev, mailbox->dma, 0, hr_qp->qpn, 0,
				HNS_ROCE_CMD_MODIFY_QPC,
				HNS_ROCE_CMD_TIMEOUT_MSECS);

	hns_roce_free_cmd_mailbox(hr_dev, mailbox);

	return ret;
}

static void set_access_flags(struct hns_roce_qp *hr_qp,
			     struct hns_roce_v2_qp_context *context,
			     struct hns_roce_v2_qp_context *qpc_mask,
			     const struct ib_qp_attr *attr, int attr_mask)
{
	u8 dest_rd_atomic;
	u32 access_flags;

	dest_rd_atomic = (attr_mask & IB_QP_MAX_DEST_RD_ATOMIC) ?
			 attr->max_dest_rd_atomic : hr_qp->resp_depth;

	access_flags = (attr_mask & IB_QP_ACCESS_FLAGS) ?
		       attr->qp_access_flags : hr_qp->atomic_rd_en;

	if (!dest_rd_atomic)
		access_flags &= IB_ACCESS_REMOTE_WRITE;

	roce_set_bit(context->byte_76_srqn_op_en, V2_QPC_BYTE_76_RRE_S,
		     !!(access_flags & IB_ACCESS_REMOTE_READ));
	roce_set_bit(qpc_mask->byte_76_srqn_op_en, V2_QPC_BYTE_76_RRE_S, 0);

	roce_set_bit(context->byte_76_srqn_op_en, V2_QPC_BYTE_76_RWE_S,
		     !!(access_flags & IB_ACCESS_REMOTE_WRITE));
	roce_set_bit(qpc_mask->byte_76_srqn_op_en, V2_QPC_BYTE_76_RWE_S, 0);

	roce_set_bit(context->byte_76_srqn_op_en, V2_QPC_BYTE_76_ATE_S,
		     !!(access_flags & IB_ACCESS_REMOTE_ATOMIC));
	roce_set_bit(qpc_mask->byte_76_srqn_op_en, V2_QPC_BYTE_76_ATE_S, 0);
}

static void modify_qp_reset_to_init(struct ib_qp *ibqp,
				    const struct ib_qp_attr *attr,
				    int attr_mask,
				    struct hns_roce_v2_qp_context *context,
				    struct hns_roce_v2_qp_context *qpc_mask)
{
	struct hns_roce_dev *hr_dev = to_hr_dev(ibqp->device);
	struct hns_roce_qp *hr_qp = to_hr_qp(ibqp);

	/*
	 * In v2 engine, software pass context and context mask to hardware
	 * when modifying qp. If software need modify some fields in context,
	 * we should set all bits of the relevant fields in context mask to
	 * 0 at the same time, else set them to 0x1.
	 */
	roce_set_field(context->byte_4_sqpn_tst, V2_QPC_BYTE_4_TST_M,
		       V2_QPC_BYTE_4_TST_S, to_hr_qp_type(hr_qp->ibqp.qp_type));
	roce_set_field(qpc_mask->byte_4_sqpn_tst, V2_QPC_BYTE_4_TST_M,
		       V2_QPC_BYTE_4_TST_S, 0);

	if (ibqp->qp_type == IB_QPT_GSI)
		roce_set_field(context->byte_4_sqpn_tst,
			       V2_QPC_BYTE_4_SGE_SHIFT_M,
			       V2_QPC_BYTE_4_SGE_SHIFT_S,
			       ilog2((unsigned int)hr_qp->sge.sge_cnt));
	else
		roce_set_field(context->byte_4_sqpn_tst,
			       V2_QPC_BYTE_4_SGE_SHIFT_M,
			       V2_QPC_BYTE_4_SGE_SHIFT_S,
			       hr_qp->sq.max_gs > 2 ?
			       ilog2((unsigned int)hr_qp->sge.sge_cnt) : 0);

	roce_set_field(qpc_mask->byte_4_sqpn_tst, V2_QPC_BYTE_4_SGE_SHIFT_M,
		       V2_QPC_BYTE_4_SGE_SHIFT_S, 0);

	roce_set_field(context->byte_4_sqpn_tst, V2_QPC_BYTE_4_SQPN_M,
		       V2_QPC_BYTE_4_SQPN_S, hr_qp->qpn);
	roce_set_field(qpc_mask->byte_4_sqpn_tst, V2_QPC_BYTE_4_SQPN_M,
		       V2_QPC_BYTE_4_SQPN_S, 0);

	roce_set_field(context->byte_16_buf_ba_pg_sz, V2_QPC_BYTE_16_PD_M,
		       V2_QPC_BYTE_16_PD_S, to_hr_pd(ibqp->pd)->pdn);
	roce_set_field(qpc_mask->byte_16_buf_ba_pg_sz, V2_QPC_BYTE_16_PD_M,
		       V2_QPC_BYTE_16_PD_S, 0);

	roce_set_field(context->byte_20_smac_sgid_idx, V2_QPC_BYTE_20_RQWS_M,
		       V2_QPC_BYTE_20_RQWS_S, ilog2(hr_qp->rq.max_gs));
	roce_set_field(qpc_mask->byte_20_smac_sgid_idx, V2_QPC_BYTE_20_RQWS_M,
		       V2_QPC_BYTE_20_RQWS_S, 0);

	roce_set_field(context->byte_20_smac_sgid_idx,
		       V2_QPC_BYTE_20_SQ_SHIFT_M, V2_QPC_BYTE_20_SQ_SHIFT_S,
		       ilog2((unsigned int)hr_qp->sq.wqe_cnt));
	roce_set_field(qpc_mask->byte_20_smac_sgid_idx,
		       V2_QPC_BYTE_20_SQ_SHIFT_M, V2_QPC_BYTE_20_SQ_SHIFT_S, 0);

	roce_set_field(context->byte_20_smac_sgid_idx,
		       V2_QPC_BYTE_20_RQ_SHIFT_M, V2_QPC_BYTE_20_RQ_SHIFT_S,
		       (hr_qp->ibqp.qp_type == IB_QPT_XRC_INI ||
		       hr_qp->ibqp.qp_type == IB_QPT_XRC_TGT || ibqp->srq) ? 0 :
		       ilog2((unsigned int)hr_qp->rq.wqe_cnt));
	roce_set_field(qpc_mask->byte_20_smac_sgid_idx,
		       V2_QPC_BYTE_20_RQ_SHIFT_M, V2_QPC_BYTE_20_RQ_SHIFT_S, 0);

	/* No VLAN need to set 0xFFF */
	roce_set_field(context->byte_24_mtu_tc, V2_QPC_BYTE_24_VLAN_ID_M,
		       V2_QPC_BYTE_24_VLAN_ID_S, 0xfff);
	roce_set_field(qpc_mask->byte_24_mtu_tc, V2_QPC_BYTE_24_VLAN_ID_M,
		       V2_QPC_BYTE_24_VLAN_ID_S, 0);

	/*
	 * Set some fields in context to zero, Because the default values
	 * of all fields in context are zero, we need not set them to 0 again.
	 * but we should set the relevant fields of context mask to 0.
	 */
	roce_set_bit(qpc_mask->byte_56_dqpn_err, V2_QPC_BYTE_56_SQ_TX_ERR_S, 0);
	roce_set_bit(qpc_mask->byte_56_dqpn_err, V2_QPC_BYTE_56_SQ_RX_ERR_S, 0);
	roce_set_bit(qpc_mask->byte_56_dqpn_err, V2_QPC_BYTE_56_RQ_TX_ERR_S, 0);
	roce_set_bit(qpc_mask->byte_56_dqpn_err, V2_QPC_BYTE_56_RQ_RX_ERR_S, 0);

	roce_set_field(qpc_mask->byte_60_qpst_tempid, V2_QPC_BYTE_60_TEMPID_M,
		       V2_QPC_BYTE_60_TEMPID_S, 0);

	roce_set_field(qpc_mask->byte_60_qpst_tempid,
		       V2_QPC_BYTE_60_SCC_TOKEN_M, V2_QPC_BYTE_60_SCC_TOKEN_S,
		       0);
	roce_set_bit(qpc_mask->byte_60_qpst_tempid,
		     V2_QPC_BYTE_60_SQ_DB_DOING_S, 0);
	roce_set_bit(qpc_mask->byte_60_qpst_tempid,
		     V2_QPC_BYTE_60_RQ_DB_DOING_S, 0);
	roce_set_bit(qpc_mask->byte_28_at_fl, V2_QPC_BYTE_28_CNP_TX_FLAG_S, 0);
	roce_set_bit(qpc_mask->byte_28_at_fl, V2_QPC_BYTE_28_CE_FLAG_S, 0);

	if (hr_qp->rdb_en) {
		roce_set_bit(context->byte_68_rq_db,
			     V2_QPC_BYTE_68_RQ_RECORD_EN_S, 1);
		roce_set_bit(qpc_mask->byte_68_rq_db,
			     V2_QPC_BYTE_68_RQ_RECORD_EN_S, 0);
	}

	roce_set_field(context->byte_68_rq_db,
		       V2_QPC_BYTE_68_RQ_DB_RECORD_ADDR_M,
		       V2_QPC_BYTE_68_RQ_DB_RECORD_ADDR_S,
		       ((u32)hr_qp->rdb.dma) >> 1);
	roce_set_field(qpc_mask->byte_68_rq_db,
		       V2_QPC_BYTE_68_RQ_DB_RECORD_ADDR_M,
		       V2_QPC_BYTE_68_RQ_DB_RECORD_ADDR_S, 0);
	context->rq_db_record_addr = hr_qp->rdb.dma >> 32;
	qpc_mask->rq_db_record_addr = 0;

	roce_set_bit(context->byte_76_srqn_op_en, V2_QPC_BYTE_76_RQIE_S,
		    (hr_dev->caps.flags & HNS_ROCE_CAP_FLAG_RQ_INLINE) ? 1 : 0);
	roce_set_bit(qpc_mask->byte_76_srqn_op_en, V2_QPC_BYTE_76_RQIE_S, 0);

	roce_set_field(context->byte_80_rnr_rx_cqn, V2_QPC_BYTE_80_RX_CQN_M,
		       V2_QPC_BYTE_80_RX_CQN_S, to_hr_cq(ibqp->recv_cq)->cqn);
	roce_set_field(qpc_mask->byte_80_rnr_rx_cqn, V2_QPC_BYTE_80_RX_CQN_M,
		       V2_QPC_BYTE_80_RX_CQN_S, 0);
	if (ibqp->srq) {
		roce_set_field(context->byte_76_srqn_op_en,
			       V2_QPC_BYTE_76_SRQN_M, V2_QPC_BYTE_76_SRQN_S,
			       to_hr_srq(ibqp->srq)->srqn);
		roce_set_field(qpc_mask->byte_76_srqn_op_en,
			       V2_QPC_BYTE_76_SRQN_M, V2_QPC_BYTE_76_SRQN_S, 0);
		roce_set_bit(context->byte_76_srqn_op_en,
			     V2_QPC_BYTE_76_SRQ_EN_S, 1);
		roce_set_bit(qpc_mask->byte_76_srqn_op_en,
			     V2_QPC_BYTE_76_SRQ_EN_S, 0);
	}

	roce_set_field(qpc_mask->byte_84_rq_ci_pi,
		       V2_QPC_BYTE_84_RQ_PRODUCER_IDX_M,
		       V2_QPC_BYTE_84_RQ_PRODUCER_IDX_S, 0);
	roce_set_field(qpc_mask->byte_84_rq_ci_pi,
		       V2_QPC_BYTE_84_RQ_CONSUMER_IDX_M,
		       V2_QPC_BYTE_84_RQ_CONSUMER_IDX_S, 0);

	roce_set_field(qpc_mask->byte_92_srq_info, V2_QPC_BYTE_92_SRQ_INFO_M,
		       V2_QPC_BYTE_92_SRQ_INFO_S, 0);

	roce_set_field(qpc_mask->byte_96_rx_reqmsn, V2_QPC_BYTE_96_RX_REQ_MSN_M,
		       V2_QPC_BYTE_96_RX_REQ_MSN_S, 0);

	roce_set_field(qpc_mask->byte_104_rq_sge,
		       V2_QPC_BYTE_104_RQ_CUR_WQE_SGE_NUM_M,
		       V2_QPC_BYTE_104_RQ_CUR_WQE_SGE_NUM_S, 0);

	roce_set_bit(qpc_mask->byte_108_rx_reqepsn,
		     V2_QPC_BYTE_108_RX_REQ_PSN_ERR_S, 0);
	roce_set_field(qpc_mask->byte_108_rx_reqepsn,
		       V2_QPC_BYTE_108_RX_REQ_LAST_OPTYPE_M,
		       V2_QPC_BYTE_108_RX_REQ_LAST_OPTYPE_S, 0);
	roce_set_bit(qpc_mask->byte_108_rx_reqepsn,
		     V2_QPC_BYTE_108_RX_REQ_RNR_S, 0);

	qpc_mask->rq_rnr_timer = 0;
	qpc_mask->rx_msg_len = 0;
	qpc_mask->rx_rkey_pkt_info = 0;
	qpc_mask->rx_va = 0;

	roce_set_field(qpc_mask->byte_132_trrl, V2_QPC_BYTE_132_TRRL_HEAD_MAX_M,
		       V2_QPC_BYTE_132_TRRL_HEAD_MAX_S, 0);
	roce_set_field(qpc_mask->byte_132_trrl, V2_QPC_BYTE_132_TRRL_TAIL_MAX_M,
		       V2_QPC_BYTE_132_TRRL_TAIL_MAX_S, 0);

	roce_set_bit(qpc_mask->byte_140_raq, V2_QPC_BYTE_140_RQ_RTY_WAIT_DO_S,
		     0);
	roce_set_field(qpc_mask->byte_140_raq, V2_QPC_BYTE_140_RAQ_TRRL_HEAD_M,
		       V2_QPC_BYTE_140_RAQ_TRRL_HEAD_S, 0);
	roce_set_field(qpc_mask->byte_140_raq, V2_QPC_BYTE_140_RAQ_TRRL_TAIL_M,
		       V2_QPC_BYTE_140_RAQ_TRRL_TAIL_S, 0);

	roce_set_field(qpc_mask->byte_144_raq,
		       V2_QPC_BYTE_144_RAQ_RTY_INI_PSN_M,
		       V2_QPC_BYTE_144_RAQ_RTY_INI_PSN_S, 0);
	roce_set_field(qpc_mask->byte_144_raq, V2_QPC_BYTE_144_RAQ_CREDIT_M,
		       V2_QPC_BYTE_144_RAQ_CREDIT_S, 0);
	roce_set_bit(qpc_mask->byte_144_raq, V2_QPC_BYTE_144_RESP_RTY_FLG_S, 0);

	roce_set_field(qpc_mask->byte_148_raq, V2_QPC_BYTE_148_RQ_MSN_M,
		       V2_QPC_BYTE_148_RQ_MSN_S, 0);
	roce_set_field(qpc_mask->byte_148_raq, V2_QPC_BYTE_148_RAQ_SYNDROME_M,
		       V2_QPC_BYTE_148_RAQ_SYNDROME_S, 0);

	roce_set_field(qpc_mask->byte_152_raq, V2_QPC_BYTE_152_RAQ_PSN_M,
		       V2_QPC_BYTE_152_RAQ_PSN_S, 0);
	roce_set_field(qpc_mask->byte_152_raq,
		       V2_QPC_BYTE_152_RAQ_TRRL_RTY_HEAD_M,
		       V2_QPC_BYTE_152_RAQ_TRRL_RTY_HEAD_S, 0);

	roce_set_field(qpc_mask->byte_156_raq, V2_QPC_BYTE_156_RAQ_USE_PKTN_M,
		       V2_QPC_BYTE_156_RAQ_USE_PKTN_S, 0);

	roce_set_field(qpc_mask->byte_160_sq_ci_pi,
		       V2_QPC_BYTE_160_SQ_PRODUCER_IDX_M,
		       V2_QPC_BYTE_160_SQ_PRODUCER_IDX_S, 0);
	roce_set_field(qpc_mask->byte_160_sq_ci_pi,
		       V2_QPC_BYTE_160_SQ_CONSUMER_IDX_M,
		       V2_QPC_BYTE_160_SQ_CONSUMER_IDX_S, 0);

	roce_set_bit(qpc_mask->byte_168_irrl_idx,
		     V2_QPC_BYTE_168_POLL_DB_WAIT_DO_S, 0);
	roce_set_bit(qpc_mask->byte_168_irrl_idx,
		     V2_QPC_BYTE_168_SCC_TOKEN_FORBID_SQ_DEQ_S, 0);
	roce_set_bit(qpc_mask->byte_168_irrl_idx,
		     V2_QPC_BYTE_168_WAIT_ACK_TIMEOUT_S, 0);
	roce_set_bit(qpc_mask->byte_168_irrl_idx,
		     V2_QPC_BYTE_168_MSG_RTY_LP_FLG_S, 0);
	roce_set_bit(qpc_mask->byte_168_irrl_idx,
		     V2_QPC_BYTE_168_SQ_INVLD_FLG_S, 0);
	roce_set_field(qpc_mask->byte_168_irrl_idx,
		       V2_QPC_BYTE_168_IRRL_IDX_LSB_M,
		       V2_QPC_BYTE_168_IRRL_IDX_LSB_S, 0);

	roce_set_field(context->byte_172_sq_psn, V2_QPC_BYTE_172_ACK_REQ_FREQ_M,
		       V2_QPC_BYTE_172_ACK_REQ_FREQ_S, 4);
	roce_set_field(qpc_mask->byte_172_sq_psn,
		       V2_QPC_BYTE_172_ACK_REQ_FREQ_M,
		       V2_QPC_BYTE_172_ACK_REQ_FREQ_S, 0);

	roce_set_bit(qpc_mask->byte_172_sq_psn, V2_QPC_BYTE_172_MSG_RNR_FLG_S,
		     0);

	roce_set_bit(context->byte_172_sq_psn, V2_QPC_BYTE_172_FRE_S, 1);
	roce_set_bit(qpc_mask->byte_172_sq_psn, V2_QPC_BYTE_172_FRE_S, 0);

	roce_set_field(qpc_mask->byte_176_msg_pktn,
		       V2_QPC_BYTE_176_MSG_USE_PKTN_M,
		       V2_QPC_BYTE_176_MSG_USE_PKTN_S, 0);
	roce_set_field(qpc_mask->byte_176_msg_pktn,
		       V2_QPC_BYTE_176_IRRL_HEAD_PRE_M,
		       V2_QPC_BYTE_176_IRRL_HEAD_PRE_S, 0);

	roce_set_field(qpc_mask->byte_184_irrl_idx,
		       V2_QPC_BYTE_184_IRRL_IDX_MSB_M,
		       V2_QPC_BYTE_184_IRRL_IDX_MSB_S, 0);

	qpc_mask->cur_sge_offset = 0;

	roce_set_field(qpc_mask->byte_192_ext_sge,
		       V2_QPC_BYTE_192_CUR_SGE_IDX_M,
		       V2_QPC_BYTE_192_CUR_SGE_IDX_S, 0);
	roce_set_field(qpc_mask->byte_192_ext_sge,
		       V2_QPC_BYTE_192_EXT_SGE_NUM_LEFT_M,
		       V2_QPC_BYTE_192_EXT_SGE_NUM_LEFT_S, 0);

	roce_set_field(qpc_mask->byte_196_sq_psn, V2_QPC_BYTE_196_IRRL_HEAD_M,
		       V2_QPC_BYTE_196_IRRL_HEAD_S, 0);

	roce_set_field(qpc_mask->byte_200_sq_max, V2_QPC_BYTE_200_SQ_MAX_IDX_M,
		       V2_QPC_BYTE_200_SQ_MAX_IDX_S, 0);
	roce_set_field(qpc_mask->byte_200_sq_max,
		       V2_QPC_BYTE_200_LCL_OPERATED_CNT_M,
		       V2_QPC_BYTE_200_LCL_OPERATED_CNT_S, 0);

	roce_set_bit(qpc_mask->byte_208_irrl, V2_QPC_BYTE_208_PKT_RNR_FLG_S, 0);
	roce_set_bit(qpc_mask->byte_208_irrl, V2_QPC_BYTE_208_PKT_RTY_FLG_S, 0);

	roce_set_field(qpc_mask->byte_212_lsn, V2_QPC_BYTE_212_CHECK_FLG_M,
		       V2_QPC_BYTE_212_CHECK_FLG_S, 0);

	qpc_mask->sq_timer = 0;

	roce_set_field(qpc_mask->byte_220_retry_psn_msn,
		       V2_QPC_BYTE_220_RETRY_MSG_MSN_M,
		       V2_QPC_BYTE_220_RETRY_MSG_MSN_S, 0);
	roce_set_field(qpc_mask->byte_232_irrl_sge,
		       V2_QPC_BYTE_232_IRRL_SGE_IDX_M,
		       V2_QPC_BYTE_232_IRRL_SGE_IDX_S, 0);

	roce_set_bit(qpc_mask->byte_232_irrl_sge, V2_QPC_BYTE_232_SO_LP_VLD_S,
		     0);
	roce_set_bit(qpc_mask->byte_232_irrl_sge,
		     V2_QPC_BYTE_232_FENCE_LP_VLD_S, 0);
	roce_set_bit(qpc_mask->byte_232_irrl_sge, V2_QPC_BYTE_232_IRRL_LP_VLD_S,
		     0);

	qpc_mask->irrl_cur_sge_offset = 0;

	roce_set_field(qpc_mask->byte_240_irrl_tail,
		       V2_QPC_BYTE_240_IRRL_TAIL_REAL_M,
		       V2_QPC_BYTE_240_IRRL_TAIL_REAL_S, 0);
	roce_set_field(qpc_mask->byte_240_irrl_tail,
		       V2_QPC_BYTE_240_IRRL_TAIL_RD_M,
		       V2_QPC_BYTE_240_IRRL_TAIL_RD_S, 0);
	roce_set_field(qpc_mask->byte_240_irrl_tail,
		       V2_QPC_BYTE_240_RX_ACK_MSN_M,
		       V2_QPC_BYTE_240_RX_ACK_MSN_S, 0);

	roce_set_field(qpc_mask->byte_248_ack_psn, V2_QPC_BYTE_248_IRRL_PSN_M,
		       V2_QPC_BYTE_248_IRRL_PSN_S, 0);
	roce_set_bit(qpc_mask->byte_248_ack_psn, V2_QPC_BYTE_248_ACK_PSN_ERR_S,
		     0);
	roce_set_field(qpc_mask->byte_248_ack_psn,
		       V2_QPC_BYTE_248_ACK_LAST_OPTYPE_M,
		       V2_QPC_BYTE_248_ACK_LAST_OPTYPE_S, 0);
	roce_set_bit(qpc_mask->byte_248_ack_psn, V2_QPC_BYTE_248_IRRL_PSN_VLD_S,
		     0);
	roce_set_bit(qpc_mask->byte_248_ack_psn,
		     V2_QPC_BYTE_248_RNR_RETRY_FLAG_S, 0);
	roce_set_bit(qpc_mask->byte_248_ack_psn, V2_QPC_BYTE_248_CQ_ERR_IND_S,
		     0);

	hr_qp->access_flags = attr->qp_access_flags;
	roce_set_field(context->byte_252_err_txcqn, V2_QPC_BYTE_252_TX_CQN_M,
		       V2_QPC_BYTE_252_TX_CQN_S, to_hr_cq(ibqp->send_cq)->cqn);
	roce_set_field(qpc_mask->byte_252_err_txcqn, V2_QPC_BYTE_252_TX_CQN_M,
		       V2_QPC_BYTE_252_TX_CQN_S, 0);

	roce_set_field(qpc_mask->byte_252_err_txcqn, V2_QPC_BYTE_252_ERR_TYPE_M,
		       V2_QPC_BYTE_252_ERR_TYPE_S, 0);

	roce_set_field(qpc_mask->byte_256_sqflush_rqcqe,
		       V2_QPC_BYTE_256_RQ_CQE_IDX_M,
		       V2_QPC_BYTE_256_RQ_CQE_IDX_S, 0);
	roce_set_field(qpc_mask->byte_256_sqflush_rqcqe,
		       V2_QPC_BYTE_256_SQ_FLUSH_IDX_M,
		       V2_QPC_BYTE_256_SQ_FLUSH_IDX_S, 0);
}

static void modify_qp_init_to_init(struct ib_qp *ibqp,
				   const struct ib_qp_attr *attr, int attr_mask,
				   struct hns_roce_v2_qp_context *context,
				   struct hns_roce_v2_qp_context *qpc_mask)
{
	struct hns_roce_qp *hr_qp = to_hr_qp(ibqp);

	/*
	 * In v2 engine, software pass context and context mask to hardware
	 * when modifying qp. If software need modify some fields in context,
	 * we should set all bits of the relevant fields in context mask to
	 * 0 at the same time, else set them to 0x1.
	 */
	roce_set_field(context->byte_4_sqpn_tst, V2_QPC_BYTE_4_TST_M,
		       V2_QPC_BYTE_4_TST_S, to_hr_qp_type(hr_qp->ibqp.qp_type));
	roce_set_field(qpc_mask->byte_4_sqpn_tst, V2_QPC_BYTE_4_TST_M,
		       V2_QPC_BYTE_4_TST_S, 0);

	if (ibqp->qp_type == IB_QPT_GSI)
		roce_set_field(context->byte_4_sqpn_tst,
			       V2_QPC_BYTE_4_SGE_SHIFT_M,
			       V2_QPC_BYTE_4_SGE_SHIFT_S,
			       ilog2((unsigned int)hr_qp->sge.sge_cnt));
	else
		roce_set_field(context->byte_4_sqpn_tst,
			       V2_QPC_BYTE_4_SGE_SHIFT_M,
			       V2_QPC_BYTE_4_SGE_SHIFT_S,
			       hr_qp->sq.max_gs >
			       HNS_ROCE_V2_UC_RC_SGE_NUM_IN_WQE ?
			       ilog2((unsigned int)hr_qp->sge.sge_cnt) : 0);

	roce_set_field(qpc_mask->byte_4_sqpn_tst, V2_QPC_BYTE_4_SGE_SHIFT_M,
		       V2_QPC_BYTE_4_SGE_SHIFT_S, 0);

	if (attr_mask & IB_QP_ACCESS_FLAGS) {
		roce_set_bit(context->byte_76_srqn_op_en, V2_QPC_BYTE_76_RRE_S,
			     !!(attr->qp_access_flags & IB_ACCESS_REMOTE_READ));
		roce_set_bit(qpc_mask->byte_76_srqn_op_en, V2_QPC_BYTE_76_RRE_S,
			     0);

		roce_set_bit(context->byte_76_srqn_op_en, V2_QPC_BYTE_76_RWE_S,
			     !!(attr->qp_access_flags &
			     IB_ACCESS_REMOTE_WRITE));
		roce_set_bit(qpc_mask->byte_76_srqn_op_en, V2_QPC_BYTE_76_RWE_S,
			     0);

		roce_set_bit(context->byte_76_srqn_op_en, V2_QPC_BYTE_76_ATE_S,
			     !!(attr->qp_access_flags &
			     IB_ACCESS_REMOTE_ATOMIC));
		roce_set_bit(qpc_mask->byte_76_srqn_op_en, V2_QPC_BYTE_76_ATE_S,
			     0);
	} else {
		roce_set_bit(context->byte_76_srqn_op_en, V2_QPC_BYTE_76_RRE_S,
			     !!(hr_qp->access_flags & IB_ACCESS_REMOTE_READ));
		roce_set_bit(qpc_mask->byte_76_srqn_op_en, V2_QPC_BYTE_76_RRE_S,
			     0);

		roce_set_bit(context->byte_76_srqn_op_en, V2_QPC_BYTE_76_RWE_S,
			     !!(hr_qp->access_flags & IB_ACCESS_REMOTE_WRITE));
		roce_set_bit(qpc_mask->byte_76_srqn_op_en, V2_QPC_BYTE_76_RWE_S,
			     0);

		roce_set_bit(context->byte_76_srqn_op_en, V2_QPC_BYTE_76_ATE_S,
			     !!(hr_qp->access_flags & IB_ACCESS_REMOTE_ATOMIC));
		roce_set_bit(qpc_mask->byte_76_srqn_op_en, V2_QPC_BYTE_76_ATE_S,
			     0);
	}

	roce_set_field(context->byte_20_smac_sgid_idx,
		       V2_QPC_BYTE_20_SQ_SHIFT_M, V2_QPC_BYTE_20_SQ_SHIFT_S,
		       ilog2((unsigned int)hr_qp->sq.wqe_cnt));
	roce_set_field(qpc_mask->byte_20_smac_sgid_idx,
		       V2_QPC_BYTE_20_SQ_SHIFT_M, V2_QPC_BYTE_20_SQ_SHIFT_S, 0);

	roce_set_field(context->byte_20_smac_sgid_idx,
		       V2_QPC_BYTE_20_RQ_SHIFT_M, V2_QPC_BYTE_20_RQ_SHIFT_S,
		       (hr_qp->ibqp.qp_type == IB_QPT_XRC_INI ||
		       hr_qp->ibqp.qp_type == IB_QPT_XRC_TGT || ibqp->srq) ? 0 :
		       ilog2((unsigned int)hr_qp->rq.wqe_cnt));
	roce_set_field(qpc_mask->byte_20_smac_sgid_idx,
		       V2_QPC_BYTE_20_RQ_SHIFT_M, V2_QPC_BYTE_20_RQ_SHIFT_S, 0);

	roce_set_field(context->byte_16_buf_ba_pg_sz, V2_QPC_BYTE_16_PD_M,
		       V2_QPC_BYTE_16_PD_S, to_hr_pd(ibqp->pd)->pdn);
	roce_set_field(qpc_mask->byte_16_buf_ba_pg_sz, V2_QPC_BYTE_16_PD_M,
		       V2_QPC_BYTE_16_PD_S, 0);

	roce_set_field(context->byte_80_rnr_rx_cqn, V2_QPC_BYTE_80_RX_CQN_M,
		       V2_QPC_BYTE_80_RX_CQN_S, to_hr_cq(ibqp->recv_cq)->cqn);
	roce_set_field(qpc_mask->byte_80_rnr_rx_cqn, V2_QPC_BYTE_80_RX_CQN_M,
		       V2_QPC_BYTE_80_RX_CQN_S, 0);

	roce_set_field(context->byte_252_err_txcqn, V2_QPC_BYTE_252_TX_CQN_M,
		       V2_QPC_BYTE_252_TX_CQN_S, to_hr_cq(ibqp->send_cq)->cqn);
	roce_set_field(qpc_mask->byte_252_err_txcqn, V2_QPC_BYTE_252_TX_CQN_M,
		       V2_QPC_BYTE_252_TX_CQN_S, 0);

	if (ibqp->srq) {
		roce_set_bit(context->byte_76_srqn_op_en,
			     V2_QPC_BYTE_76_SRQ_EN_S, 1);
		roce_set_bit(qpc_mask->byte_76_srqn_op_en,
			     V2_QPC_BYTE_76_SRQ_EN_S, 0);
		roce_set_field(context->byte_76_srqn_op_en,
			       V2_QPC_BYTE_76_SRQN_M, V2_QPC_BYTE_76_SRQN_S,
			       to_hr_srq(ibqp->srq)->srqn);
		roce_set_field(qpc_mask->byte_76_srqn_op_en,
			       V2_QPC_BYTE_76_SRQN_M, V2_QPC_BYTE_76_SRQN_S, 0);
	}

	roce_set_field(context->byte_4_sqpn_tst, V2_QPC_BYTE_4_SQPN_M,
		       V2_QPC_BYTE_4_SQPN_S, hr_qp->qpn);
	roce_set_field(qpc_mask->byte_4_sqpn_tst, V2_QPC_BYTE_4_SQPN_M,
		       V2_QPC_BYTE_4_SQPN_S, 0);

	if (attr_mask & IB_QP_DEST_QPN) {
		roce_set_field(context->byte_56_dqpn_err, V2_QPC_BYTE_56_DQPN_M,
			       V2_QPC_BYTE_56_DQPN_S, hr_qp->qpn);
		roce_set_field(qpc_mask->byte_56_dqpn_err,
			       V2_QPC_BYTE_56_DQPN_M, V2_QPC_BYTE_56_DQPN_S, 0);
	}
}

static int modify_qp_init_to_rtr(struct ib_qp *ibqp,
				 const struct ib_qp_attr *attr, int attr_mask,
				 struct hns_roce_v2_qp_context *context,
				 struct hns_roce_v2_qp_context *qpc_mask)
{
	const struct ib_global_route *grh = rdma_ah_read_grh(&attr->ah_attr);
	struct hns_roce_dev *hr_dev = to_hr_dev(ibqp->device);
	struct hns_roce_qp *hr_qp = to_hr_qp(ibqp);
	struct device *dev = hr_dev->dev;
	dma_addr_t dma_handle_3;
	dma_addr_t dma_handle_2;
	dma_addr_t dma_handle;
	u32 page_size;
	u8 port_num;
	u64 *mtts_3;
	u64 *mtts_2;
	u64 *mtts;
	u8 *dmac;
	u8 *smac;
	int port;

	/* Search qp buf's mtts */
	mtts = hns_roce_table_find(hr_dev, &hr_dev->mr_table.mtt_table,
				   hr_qp->mtt.first_seg, &dma_handle);
	if (!mtts) {
		dev_err(dev, "qp buf pa find failed\n");
		return -EINVAL;
	}

	/* Search IRRL's mtts */
	mtts_2 = hns_roce_table_find(hr_dev, &hr_dev->qp_table.irrl_table,
				     hr_qp->qpn, &dma_handle_2);
	if (!mtts_2) {
		dev_err(dev, "qp irrl_table find failed\n");
		return -EINVAL;
	}

	/* Search TRRL's mtts */
	mtts_3 = hns_roce_table_find(hr_dev, &hr_dev->qp_table.trrl_table,
				     hr_qp->qpn, &dma_handle_3);
	if (!mtts_3) {
		dev_err(dev, "qp trrl_table find failed\n");
		return -EINVAL;
	}

	if (attr_mask & IB_QP_ALT_PATH) {
		dev_err(dev, "INIT2RTR attr_mask (0x%x) error\n", attr_mask);
		return -EINVAL;
	}

	dmac = (u8 *)attr->ah_attr.roce.dmac;
	context->wqe_sge_ba = (u32)(dma_handle >> 3);
	qpc_mask->wqe_sge_ba = 0;

	/*
	 * In v2 engine, software pass context and context mask to hardware
	 * when modifying qp. If software need modify some fields in context,
	 * we should set all bits of the relevant fields in context mask to
	 * 0 at the same time, else set them to 0x1.
	 */
	roce_set_field(context->byte_12_sq_hop, V2_QPC_BYTE_12_WQE_SGE_BA_M,
		       V2_QPC_BYTE_12_WQE_SGE_BA_S, dma_handle >> (32 + 3));
	roce_set_field(qpc_mask->byte_12_sq_hop, V2_QPC_BYTE_12_WQE_SGE_BA_M,
		       V2_QPC_BYTE_12_WQE_SGE_BA_S, 0);

	roce_set_field(context->byte_12_sq_hop, V2_QPC_BYTE_12_SQ_HOP_NUM_M,
		       V2_QPC_BYTE_12_SQ_HOP_NUM_S,
		       hr_dev->caps.mtt_hop_num == HNS_ROCE_HOP_NUM_0 ?
		       0 : hr_dev->caps.mtt_hop_num);
	roce_set_field(qpc_mask->byte_12_sq_hop, V2_QPC_BYTE_12_SQ_HOP_NUM_M,
		       V2_QPC_BYTE_12_SQ_HOP_NUM_S, 0);

	roce_set_field(context->byte_20_smac_sgid_idx,
		       V2_QPC_BYTE_20_SGE_HOP_NUM_M,
		       V2_QPC_BYTE_20_SGE_HOP_NUM_S,
		       ((ibqp->qp_type == IB_QPT_GSI) || hr_qp->sq.max_gs > 2) ?
		       hr_dev->caps.mtt_hop_num : 0);
	roce_set_field(qpc_mask->byte_20_smac_sgid_idx,
		       V2_QPC_BYTE_20_SGE_HOP_NUM_M,
		       V2_QPC_BYTE_20_SGE_HOP_NUM_S, 0);

	roce_set_field(context->byte_20_smac_sgid_idx,
		       V2_QPC_BYTE_20_RQ_HOP_NUM_M,
		       V2_QPC_BYTE_20_RQ_HOP_NUM_S,
		       hr_dev->caps.mtt_hop_num == HNS_ROCE_HOP_NUM_0 ?
		       0 : hr_dev->caps.mtt_hop_num);
	roce_set_field(qpc_mask->byte_20_smac_sgid_idx,
		       V2_QPC_BYTE_20_RQ_HOP_NUM_M,
		       V2_QPC_BYTE_20_RQ_HOP_NUM_S, 0);

	roce_set_field(context->byte_16_buf_ba_pg_sz,
		       V2_QPC_BYTE_16_WQE_SGE_BA_PG_SZ_M,
		       V2_QPC_BYTE_16_WQE_SGE_BA_PG_SZ_S,
		       hr_dev->caps.mtt_ba_pg_sz + PG_SHIFT_OFFSET);
	roce_set_field(qpc_mask->byte_16_buf_ba_pg_sz,
		       V2_QPC_BYTE_16_WQE_SGE_BA_PG_SZ_M,
		       V2_QPC_BYTE_16_WQE_SGE_BA_PG_SZ_S, 0);

	roce_set_field(context->byte_16_buf_ba_pg_sz,
		       V2_QPC_BYTE_16_WQE_SGE_BUF_PG_SZ_M,
		       V2_QPC_BYTE_16_WQE_SGE_BUF_PG_SZ_S,
		       hr_dev->caps.mtt_buf_pg_sz + PG_SHIFT_OFFSET);
	roce_set_field(qpc_mask->byte_16_buf_ba_pg_sz,
		       V2_QPC_BYTE_16_WQE_SGE_BUF_PG_SZ_M,
		       V2_QPC_BYTE_16_WQE_SGE_BUF_PG_SZ_S, 0);

	page_size = 1 << (hr_dev->caps.mtt_buf_pg_sz + PAGE_SHIFT);
	context->rq_cur_blk_addr = (u32)(mtts[hr_qp->rq.offset / page_size]
				    >> PAGE_ADDR_SHIFT);
	qpc_mask->rq_cur_blk_addr = 0;

	roce_set_field(context->byte_92_srq_info,
		       V2_QPC_BYTE_92_RQ_CUR_BLK_ADDR_M,
		       V2_QPC_BYTE_92_RQ_CUR_BLK_ADDR_S,
		       mtts[hr_qp->rq.offset / page_size]
		       >> (32 + PAGE_ADDR_SHIFT));
	roce_set_field(qpc_mask->byte_92_srq_info,
		       V2_QPC_BYTE_92_RQ_CUR_BLK_ADDR_M,
		       V2_QPC_BYTE_92_RQ_CUR_BLK_ADDR_S, 0);

	context->rq_nxt_blk_addr = (u32)(mtts[hr_qp->rq.offset / page_size + 1]
				    >> PAGE_ADDR_SHIFT);
	qpc_mask->rq_nxt_blk_addr = 0;

	roce_set_field(context->byte_104_rq_sge,
		       V2_QPC_BYTE_104_RQ_NXT_BLK_ADDR_M,
		       V2_QPC_BYTE_104_RQ_NXT_BLK_ADDR_S,
		       mtts[hr_qp->rq.offset / page_size + 1]
		       >> (32 + PAGE_ADDR_SHIFT));
	roce_set_field(qpc_mask->byte_104_rq_sge,
		       V2_QPC_BYTE_104_RQ_NXT_BLK_ADDR_M,
		       V2_QPC_BYTE_104_RQ_NXT_BLK_ADDR_S, 0);

	roce_set_field(context->byte_132_trrl, V2_QPC_BYTE_132_TRRL_BA_M,
		       V2_QPC_BYTE_132_TRRL_BA_S, dma_handle_3 >> 4);
	roce_set_field(qpc_mask->byte_132_trrl, V2_QPC_BYTE_132_TRRL_BA_M,
		       V2_QPC_BYTE_132_TRRL_BA_S, 0);
	context->trrl_ba = (u32)(dma_handle_3 >> (16 + 4));
	qpc_mask->trrl_ba = 0;
	roce_set_field(context->byte_140_raq, V2_QPC_BYTE_140_TRRL_BA_M,
		       V2_QPC_BYTE_140_TRRL_BA_S,
		       (u32)(dma_handle_3 >> (32 + 16 + 4)));
	roce_set_field(qpc_mask->byte_140_raq, V2_QPC_BYTE_140_TRRL_BA_M,
		       V2_QPC_BYTE_140_TRRL_BA_S, 0);

	context->irrl_ba = (u32)(dma_handle_2 >> 6);
	qpc_mask->irrl_ba = 0;
	roce_set_field(context->byte_208_irrl, V2_QPC_BYTE_208_IRRL_BA_M,
		       V2_QPC_BYTE_208_IRRL_BA_S,
		       dma_handle_2 >> (32 + 6));
	roce_set_field(qpc_mask->byte_208_irrl, V2_QPC_BYTE_208_IRRL_BA_M,
		       V2_QPC_BYTE_208_IRRL_BA_S, 0);

	roce_set_bit(context->byte_208_irrl, V2_QPC_BYTE_208_RMT_E2E_S, 1);
	roce_set_bit(qpc_mask->byte_208_irrl, V2_QPC_BYTE_208_RMT_E2E_S, 0);

	roce_set_bit(context->byte_252_err_txcqn, V2_QPC_BYTE_252_SIG_TYPE_S,
		     hr_qp->sq_signal_bits);
	roce_set_bit(qpc_mask->byte_252_err_txcqn, V2_QPC_BYTE_252_SIG_TYPE_S,
		     0);

	port = (attr_mask & IB_QP_PORT) ? (attr->port_num - 1) : hr_qp->port;

	smac = (u8 *)hr_dev->dev_addr[port];
	/* when dmac equals smac or loop_idc is 1, it should loopback */
	if (ether_addr_equal_unaligned(dmac, smac) ||
	    hr_dev->loop_idc == 0x1) {
		roce_set_bit(context->byte_28_at_fl, V2_QPC_BYTE_28_LBI_S, 1);
		roce_set_bit(qpc_mask->byte_28_at_fl, V2_QPC_BYTE_28_LBI_S, 0);
	}

	if (attr_mask & IB_QP_DEST_QPN) {
		roce_set_field(context->byte_56_dqpn_err, V2_QPC_BYTE_56_DQPN_M,
			       V2_QPC_BYTE_56_DQPN_S, attr->dest_qp_num);
		roce_set_field(qpc_mask->byte_56_dqpn_err,
			       V2_QPC_BYTE_56_DQPN_M, V2_QPC_BYTE_56_DQPN_S, 0);
	}

	/* Configure GID index */
	port_num = rdma_ah_get_port_num(&attr->ah_attr);
	roce_set_field(context->byte_20_smac_sgid_idx,
		       V2_QPC_BYTE_20_SGID_IDX_M,
		       V2_QPC_BYTE_20_SGID_IDX_S,
		       hns_get_gid_index(hr_dev, port_num - 1,
					 grh->sgid_index));
	roce_set_field(qpc_mask->byte_20_smac_sgid_idx,
		       V2_QPC_BYTE_20_SGID_IDX_M,
		       V2_QPC_BYTE_20_SGID_IDX_S, 0);
	memcpy(&(context->dmac), dmac, sizeof(u32));
	roce_set_field(context->byte_52_udpspn_dmac, V2_QPC_BYTE_52_DMAC_M,
		       V2_QPC_BYTE_52_DMAC_S, *((u16 *)(&dmac[4])));
	qpc_mask->dmac = 0;
	roce_set_field(qpc_mask->byte_52_udpspn_dmac, V2_QPC_BYTE_52_DMAC_M,
		       V2_QPC_BYTE_52_DMAC_S, 0);

	/* mtu*(2^LP_PKTN_INI) should not bigger than 1 message length 64kb */
	roce_set_field(context->byte_56_dqpn_err, V2_QPC_BYTE_56_LP_PKTN_INI_M,
		       V2_QPC_BYTE_56_LP_PKTN_INI_S, 4);
	roce_set_field(qpc_mask->byte_56_dqpn_err, V2_QPC_BYTE_56_LP_PKTN_INI_M,
		       V2_QPC_BYTE_56_LP_PKTN_INI_S, 0);

	if (ibqp->qp_type == IB_QPT_GSI || ibqp->qp_type == IB_QPT_UD)
		roce_set_field(context->byte_24_mtu_tc, V2_QPC_BYTE_24_MTU_M,
			       V2_QPC_BYTE_24_MTU_S, IB_MTU_4096);
	else if (attr_mask & IB_QP_PATH_MTU)
		roce_set_field(context->byte_24_mtu_tc, V2_QPC_BYTE_24_MTU_M,
			       V2_QPC_BYTE_24_MTU_S, attr->path_mtu);

	roce_set_field(qpc_mask->byte_24_mtu_tc, V2_QPC_BYTE_24_MTU_M,
		       V2_QPC_BYTE_24_MTU_S, 0);

	roce_set_field(context->byte_84_rq_ci_pi,
		       V2_QPC_BYTE_84_RQ_PRODUCER_IDX_M,
		       V2_QPC_BYTE_84_RQ_PRODUCER_IDX_S, hr_qp->rq.head);
	roce_set_field(qpc_mask->byte_84_rq_ci_pi,
		       V2_QPC_BYTE_84_RQ_PRODUCER_IDX_M,
		       V2_QPC_BYTE_84_RQ_PRODUCER_IDX_S, 0);

	roce_set_field(qpc_mask->byte_84_rq_ci_pi,
		       V2_QPC_BYTE_84_RQ_CONSUMER_IDX_M,
		       V2_QPC_BYTE_84_RQ_CONSUMER_IDX_S, 0);
	roce_set_bit(qpc_mask->byte_108_rx_reqepsn,
		     V2_QPC_BYTE_108_RX_REQ_PSN_ERR_S, 0);
	roce_set_field(qpc_mask->byte_96_rx_reqmsn, V2_QPC_BYTE_96_RX_REQ_MSN_M,
		       V2_QPC_BYTE_96_RX_REQ_MSN_S, 0);
	roce_set_field(qpc_mask->byte_108_rx_reqepsn,
		       V2_QPC_BYTE_108_RX_REQ_LAST_OPTYPE_M,
		       V2_QPC_BYTE_108_RX_REQ_LAST_OPTYPE_S, 0);

	context->rq_rnr_timer = 0;
	qpc_mask->rq_rnr_timer = 0;

	roce_set_field(qpc_mask->byte_132_trrl, V2_QPC_BYTE_132_TRRL_HEAD_MAX_M,
		       V2_QPC_BYTE_132_TRRL_HEAD_MAX_S, 0);
	roce_set_field(qpc_mask->byte_132_trrl, V2_QPC_BYTE_132_TRRL_TAIL_MAX_M,
		       V2_QPC_BYTE_132_TRRL_TAIL_MAX_S, 0);

	/* rocee send 2^lp_sgen_ini segs every time */
	roce_set_field(context->byte_168_irrl_idx,
		       V2_QPC_BYTE_168_LP_SGEN_INI_M,
		       V2_QPC_BYTE_168_LP_SGEN_INI_S, 3);
	roce_set_field(qpc_mask->byte_168_irrl_idx,
		       V2_QPC_BYTE_168_LP_SGEN_INI_M,
		       V2_QPC_BYTE_168_LP_SGEN_INI_S, 0);

	return 0;
}

static int modify_qp_rtr_to_rts(struct ib_qp *ibqp,
				const struct ib_qp_attr *attr, int attr_mask,
				struct hns_roce_v2_qp_context *context,
				struct hns_roce_v2_qp_context *qpc_mask)
{
	struct hns_roce_dev *hr_dev = to_hr_dev(ibqp->device);
	struct hns_roce_qp *hr_qp = to_hr_qp(ibqp);
	struct device *dev = hr_dev->dev;
	dma_addr_t dma_handle;
	u32 page_size;
	u64 *mtts;

	/* Search qp buf's mtts */
	mtts = hns_roce_table_find(hr_dev, &hr_dev->mr_table.mtt_table,
				   hr_qp->mtt.first_seg, &dma_handle);
	if (!mtts) {
		dev_err(dev, "qp buf pa find failed\n");
		return -EINVAL;
	}

	/* Not support alternate path and path migration */
	if ((attr_mask & IB_QP_ALT_PATH) ||
	    (attr_mask & IB_QP_PATH_MIG_STATE)) {
		dev_err(dev, "RTR2RTS attr_mask (0x%x)error\n", attr_mask);
		return -EINVAL;
	}

	/*
	 * In v2 engine, software pass context and context mask to hardware
	 * when modifying qp. If software need modify some fields in context,
	 * we should set all bits of the relevant fields in context mask to
	 * 0 at the same time, else set them to 0x1.
	 */
	context->sq_cur_blk_addr = (u32)(mtts[0] >> PAGE_ADDR_SHIFT);
	roce_set_field(context->byte_168_irrl_idx,
		       V2_QPC_BYTE_168_SQ_CUR_BLK_ADDR_M,
		       V2_QPC_BYTE_168_SQ_CUR_BLK_ADDR_S,
		       mtts[0] >> (32 + PAGE_ADDR_SHIFT));
	qpc_mask->sq_cur_blk_addr = 0;
	roce_set_field(qpc_mask->byte_168_irrl_idx,
		       V2_QPC_BYTE_168_SQ_CUR_BLK_ADDR_M,
		       V2_QPC_BYTE_168_SQ_CUR_BLK_ADDR_S, 0);

	page_size = 1 << (hr_dev->caps.mtt_buf_pg_sz + PAGE_SHIFT);
	context->sq_cur_sge_blk_addr = ((ibqp->qp_type == IB_QPT_GSI) ||
		       hr_qp->sq.max_gs > HNS_ROCE_V2_UC_RC_SGE_NUM_IN_WQE) ?
		       ((u32)(mtts[hr_qp->sge.offset / page_size] >>
		       PAGE_ADDR_SHIFT)) : 0;
	roce_set_field(context->byte_184_irrl_idx,
		       V2_QPC_BYTE_184_SQ_CUR_SGE_BLK_ADDR_M,
		       V2_QPC_BYTE_184_SQ_CUR_SGE_BLK_ADDR_S,
		       ((ibqp->qp_type == IB_QPT_GSI) || hr_qp->sq.max_gs >
		       HNS_ROCE_V2_UC_RC_SGE_NUM_IN_WQE) ?
		       (mtts[hr_qp->sge.offset / page_size] >>
		       (32 + PAGE_ADDR_SHIFT)) : 0);
	qpc_mask->sq_cur_sge_blk_addr = 0;
	roce_set_field(qpc_mask->byte_184_irrl_idx,
		       V2_QPC_BYTE_184_SQ_CUR_SGE_BLK_ADDR_M,
		       V2_QPC_BYTE_184_SQ_CUR_SGE_BLK_ADDR_S, 0);

	context->rx_sq_cur_blk_addr = (u32)(mtts[0] >> PAGE_ADDR_SHIFT);
	roce_set_field(context->byte_232_irrl_sge,
		       V2_QPC_BYTE_232_RX_SQ_CUR_BLK_ADDR_M,
		       V2_QPC_BYTE_232_RX_SQ_CUR_BLK_ADDR_S,
		       mtts[0] >> (32 + PAGE_ADDR_SHIFT));
	qpc_mask->rx_sq_cur_blk_addr = 0;
	roce_set_field(qpc_mask->byte_232_irrl_sge,
		       V2_QPC_BYTE_232_RX_SQ_CUR_BLK_ADDR_M,
		       V2_QPC_BYTE_232_RX_SQ_CUR_BLK_ADDR_S, 0);

	/*
	 * Set some fields in context to zero, Because the default values
	 * of all fields in context are zero, we need not set them to 0 again.
	 * but we should set the relevant fields of context mask to 0.
	 */
	roce_set_field(qpc_mask->byte_232_irrl_sge,
		       V2_QPC_BYTE_232_IRRL_SGE_IDX_M,
		       V2_QPC_BYTE_232_IRRL_SGE_IDX_S, 0);

	roce_set_field(qpc_mask->byte_240_irrl_tail,
		       V2_QPC_BYTE_240_RX_ACK_MSN_M,
		       V2_QPC_BYTE_240_RX_ACK_MSN_S, 0);

	roce_set_field(qpc_mask->byte_248_ack_psn,
		       V2_QPC_BYTE_248_ACK_LAST_OPTYPE_M,
		       V2_QPC_BYTE_248_ACK_LAST_OPTYPE_S, 0);
	roce_set_bit(qpc_mask->byte_248_ack_psn,
		     V2_QPC_BYTE_248_IRRL_PSN_VLD_S, 0);
	roce_set_field(qpc_mask->byte_248_ack_psn,
		       V2_QPC_BYTE_248_IRRL_PSN_M,
		       V2_QPC_BYTE_248_IRRL_PSN_S, 0);

	roce_set_field(qpc_mask->byte_240_irrl_tail,
		       V2_QPC_BYTE_240_IRRL_TAIL_REAL_M,
		       V2_QPC_BYTE_240_IRRL_TAIL_REAL_S, 0);

	roce_set_field(qpc_mask->byte_220_retry_psn_msn,
		       V2_QPC_BYTE_220_RETRY_MSG_MSN_M,
		       V2_QPC_BYTE_220_RETRY_MSG_MSN_S, 0);

	roce_set_bit(qpc_mask->byte_248_ack_psn,
		     V2_QPC_BYTE_248_RNR_RETRY_FLAG_S, 0);

	roce_set_field(qpc_mask->byte_212_lsn, V2_QPC_BYTE_212_CHECK_FLG_M,
		       V2_QPC_BYTE_212_CHECK_FLG_S, 0);

	roce_set_field(context->byte_212_lsn, V2_QPC_BYTE_212_LSN_M,
		       V2_QPC_BYTE_212_LSN_S, 0x100);
	roce_set_field(qpc_mask->byte_212_lsn, V2_QPC_BYTE_212_LSN_M,
		       V2_QPC_BYTE_212_LSN_S, 0);

	roce_set_field(qpc_mask->byte_196_sq_psn, V2_QPC_BYTE_196_IRRL_HEAD_M,
		       V2_QPC_BYTE_196_IRRL_HEAD_S, 0);

	return 0;
}

static inline bool hns_roce_v2_check_qp_stat(enum ib_qp_state cur_state,
					     enum ib_qp_state new_state)
{

	if ((cur_state != IB_QPS_RESET &&
	    (new_state == IB_QPS_ERR || new_state == IB_QPS_RESET)) ||
	    ((cur_state == IB_QPS_RTS || cur_state == IB_QPS_SQD) &&
	    (new_state == IB_QPS_RTS || new_state == IB_QPS_SQD)) ||
	    (cur_state == IB_QPS_SQE && new_state == IB_QPS_RTS))
		return true;

	return false;

}

static int hns_roce_v2_modify_qp(struct ib_qp *ibqp,
				 const struct ib_qp_attr *attr,
				 int attr_mask, enum ib_qp_state cur_state,
				 enum ib_qp_state new_state)
{
	struct hns_roce_dev *hr_dev = to_hr_dev(ibqp->device);
	struct hns_roce_qp *hr_qp = to_hr_qp(ibqp);
	struct hns_roce_v2_qp_context *context;
	struct hns_roce_v2_qp_context *qpc_mask;
	struct device *dev = hr_dev->dev;
	int ret = -EINVAL;

	context = kcalloc(2, sizeof(*context), GFP_ATOMIC);
	if (!context)
		return -ENOMEM;

	qpc_mask = context + 1;
	/*
	 * In v2 engine, software pass context and context mask to hardware
	 * when modifying qp. If software need modify some fields in context,
	 * we should set all bits of the relevant fields in context mask to
	 * 0 at the same time, else set them to 0x1.
	 */
	memset(qpc_mask, 0xff, sizeof(*qpc_mask));
	if (cur_state == IB_QPS_RESET && new_state == IB_QPS_INIT) {
		memset(qpc_mask, 0, sizeof(*qpc_mask));
		modify_qp_reset_to_init(ibqp, attr, attr_mask, context,
					qpc_mask);
	} else if (cur_state == IB_QPS_INIT && new_state == IB_QPS_INIT) {
		modify_qp_init_to_init(ibqp, attr, attr_mask, context,
				       qpc_mask);
	} else if (cur_state == IB_QPS_INIT && new_state == IB_QPS_RTR) {
		ret = modify_qp_init_to_rtr(ibqp, attr, attr_mask, context,
					    qpc_mask);
		if (ret)
			goto out;
	} else if (cur_state == IB_QPS_RTR && new_state == IB_QPS_RTS) {
		ret = modify_qp_rtr_to_rts(ibqp, attr, attr_mask, context,
					   qpc_mask);
		if (ret)
			goto out;
	} else if (hns_roce_v2_check_qp_stat(cur_state, new_state)) {
		/* Nothing */
		;
	} else {
		dev_err(dev, "Illegal state for QP!\n");
		ret = -EINVAL;
		goto out;
	}

	/* When QP state is err, SQ and RQ WQE should be flushed */
	if (new_state == IB_QPS_ERR) {
		roce_set_field(context->byte_160_sq_ci_pi,
			       V2_QPC_BYTE_160_SQ_PRODUCER_IDX_M,
			       V2_QPC_BYTE_160_SQ_PRODUCER_IDX_S,
			       hr_qp->sq.head);
		roce_set_field(qpc_mask->byte_160_sq_ci_pi,
			       V2_QPC_BYTE_160_SQ_PRODUCER_IDX_M,
			       V2_QPC_BYTE_160_SQ_PRODUCER_IDX_S, 0);

		if (!ibqp->srq) {
			roce_set_field(context->byte_84_rq_ci_pi,
			       V2_QPC_BYTE_84_RQ_PRODUCER_IDX_M,
			       V2_QPC_BYTE_84_RQ_PRODUCER_IDX_S,
			       hr_qp->rq.head);
			roce_set_field(qpc_mask->byte_84_rq_ci_pi,
			       V2_QPC_BYTE_84_RQ_PRODUCER_IDX_M,
			       V2_QPC_BYTE_84_RQ_PRODUCER_IDX_S, 0);
		}
	}

	if (attr_mask & IB_QP_AV) {
		const struct ib_global_route *grh =
					    rdma_ah_read_grh(&attr->ah_attr);
		const struct ib_gid_attr *gid_attr = NULL;
		int is_roce_protocol;
		u16 vlan = 0xffff;
		u8 ib_port;
		u8 hr_port;

		ib_port = (attr_mask & IB_QP_PORT) ? attr->port_num :
			   hr_qp->port + 1;
		hr_port = ib_port - 1;
		is_roce_protocol = rdma_cap_eth_ah(&hr_dev->ib_dev, ib_port) &&
			       rdma_ah_get_ah_flags(&attr->ah_attr) & IB_AH_GRH;

		if (is_roce_protocol) {
			gid_attr = attr->ah_attr.grh.sgid_attr;
			vlan = rdma_vlan_dev_vlan_id(gid_attr->ndev);
		}

		if (is_vlan_dev(gid_attr->ndev)) {
			roce_set_bit(context->byte_76_srqn_op_en,
				     V2_QPC_BYTE_76_RQ_VLAN_EN_S, 1);
			roce_set_bit(qpc_mask->byte_76_srqn_op_en,
				     V2_QPC_BYTE_76_RQ_VLAN_EN_S, 0);
			roce_set_bit(context->byte_168_irrl_idx,
				     V2_QPC_BYTE_168_SQ_VLAN_EN_S, 1);
			roce_set_bit(qpc_mask->byte_168_irrl_idx,
				     V2_QPC_BYTE_168_SQ_VLAN_EN_S, 0);
		}

		roce_set_field(context->byte_24_mtu_tc,
			       V2_QPC_BYTE_24_VLAN_ID_M,
			       V2_QPC_BYTE_24_VLAN_ID_S, vlan);
		roce_set_field(qpc_mask->byte_24_mtu_tc,
			       V2_QPC_BYTE_24_VLAN_ID_M,
			       V2_QPC_BYTE_24_VLAN_ID_S, 0);

		if (grh->sgid_index >= hr_dev->caps.gid_table_len[hr_port]) {
			dev_err(hr_dev->dev,
				"sgid_index(%u) too large. max is %d\n",
				grh->sgid_index,
				hr_dev->caps.gid_table_len[hr_port]);
			ret = -EINVAL;
			goto out;
		}

		if (attr->ah_attr.type != RDMA_AH_ATTR_TYPE_ROCE) {
			dev_err(hr_dev->dev, "ah attr is not RDMA roce type\n");
			ret = -EINVAL;
			goto out;
		}

		roce_set_field(context->byte_52_udpspn_dmac,
			   V2_QPC_BYTE_52_UDPSPN_M, V2_QPC_BYTE_52_UDPSPN_S,
			   (gid_attr->gid_type != IB_GID_TYPE_ROCE_UDP_ENCAP) ?
			   0 : 0x12b7);

		roce_set_field(qpc_mask->byte_52_udpspn_dmac,
			       V2_QPC_BYTE_52_UDPSPN_M,
			       V2_QPC_BYTE_52_UDPSPN_S, 0);

		roce_set_field(context->byte_20_smac_sgid_idx,
			       V2_QPC_BYTE_20_SGID_IDX_M,
			       V2_QPC_BYTE_20_SGID_IDX_S, grh->sgid_index);

		roce_set_field(qpc_mask->byte_20_smac_sgid_idx,
			       V2_QPC_BYTE_20_SGID_IDX_M,
			       V2_QPC_BYTE_20_SGID_IDX_S, 0);

		roce_set_field(context->byte_24_mtu_tc,
			       V2_QPC_BYTE_24_HOP_LIMIT_M,
			       V2_QPC_BYTE_24_HOP_LIMIT_S, grh->hop_limit);
		roce_set_field(qpc_mask->byte_24_mtu_tc,
			       V2_QPC_BYTE_24_HOP_LIMIT_M,
			       V2_QPC_BYTE_24_HOP_LIMIT_S, 0);

		if (hr_dev->pci_dev->revision == 0x21 &&
		    gid_attr->gid_type == IB_GID_TYPE_ROCE_UDP_ENCAP)
			roce_set_field(context->byte_24_mtu_tc,
				       V2_QPC_BYTE_24_TC_M, V2_QPC_BYTE_24_TC_S,
				       grh->traffic_class >> 2);
		else
			roce_set_field(context->byte_24_mtu_tc,
				       V2_QPC_BYTE_24_TC_M, V2_QPC_BYTE_24_TC_S,
				       grh->traffic_class);
		roce_set_field(qpc_mask->byte_24_mtu_tc, V2_QPC_BYTE_24_TC_M,
			       V2_QPC_BYTE_24_TC_S, 0);
		roce_set_field(context->byte_28_at_fl, V2_QPC_BYTE_28_FL_M,
			       V2_QPC_BYTE_28_FL_S, grh->flow_label);
		roce_set_field(qpc_mask->byte_28_at_fl, V2_QPC_BYTE_28_FL_M,
			       V2_QPC_BYTE_28_FL_S, 0);
		memcpy(context->dgid, grh->dgid.raw, sizeof(grh->dgid.raw));
		memset(qpc_mask->dgid, 0, sizeof(grh->dgid.raw));
		roce_set_field(context->byte_28_at_fl, V2_QPC_BYTE_28_SL_M,
			       V2_QPC_BYTE_28_SL_S,
			       rdma_ah_get_sl(&attr->ah_attr));
		roce_set_field(qpc_mask->byte_28_at_fl, V2_QPC_BYTE_28_SL_M,
			       V2_QPC_BYTE_28_SL_S, 0);
		hr_qp->sl = rdma_ah_get_sl(&attr->ah_attr);
	}

	if (attr_mask & IB_QP_TIMEOUT) {
		if (attr->timeout < 31) {
			roce_set_field(context->byte_28_at_fl,
				       V2_QPC_BYTE_28_AT_M, V2_QPC_BYTE_28_AT_S,
				       attr->timeout);
			roce_set_field(qpc_mask->byte_28_at_fl,
				       V2_QPC_BYTE_28_AT_M, V2_QPC_BYTE_28_AT_S,
				       0);
		} else {
			dev_warn(dev, "Local ACK timeout shall be 0 to 30.\n");
		}
	}

	if (attr_mask & IB_QP_RETRY_CNT) {
		roce_set_field(context->byte_212_lsn,
			       V2_QPC_BYTE_212_RETRY_NUM_INIT_M,
			       V2_QPC_BYTE_212_RETRY_NUM_INIT_S,
			       attr->retry_cnt);
		roce_set_field(qpc_mask->byte_212_lsn,
			       V2_QPC_BYTE_212_RETRY_NUM_INIT_M,
			       V2_QPC_BYTE_212_RETRY_NUM_INIT_S, 0);

		roce_set_field(context->byte_212_lsn,
			       V2_QPC_BYTE_212_RETRY_CNT_M,
			       V2_QPC_BYTE_212_RETRY_CNT_S,
			       attr->retry_cnt);
		roce_set_field(qpc_mask->byte_212_lsn,
			       V2_QPC_BYTE_212_RETRY_CNT_M,
			       V2_QPC_BYTE_212_RETRY_CNT_S, 0);
	}

	if (attr_mask & IB_QP_RNR_RETRY) {
		roce_set_field(context->byte_244_rnr_rxack,
			       V2_QPC_BYTE_244_RNR_NUM_INIT_M,
			       V2_QPC_BYTE_244_RNR_NUM_INIT_S, attr->rnr_retry);
		roce_set_field(qpc_mask->byte_244_rnr_rxack,
			       V2_QPC_BYTE_244_RNR_NUM_INIT_M,
			       V2_QPC_BYTE_244_RNR_NUM_INIT_S, 0);

		roce_set_field(context->byte_244_rnr_rxack,
			       V2_QPC_BYTE_244_RNR_CNT_M,
			       V2_QPC_BYTE_244_RNR_CNT_S, attr->rnr_retry);
		roce_set_field(qpc_mask->byte_244_rnr_rxack,
			       V2_QPC_BYTE_244_RNR_CNT_M,
			       V2_QPC_BYTE_244_RNR_CNT_S, 0);
	}

	if (attr_mask & IB_QP_SQ_PSN) {
		roce_set_field(context->byte_172_sq_psn,
			       V2_QPC_BYTE_172_SQ_CUR_PSN_M,
			       V2_QPC_BYTE_172_SQ_CUR_PSN_S, attr->sq_psn);
		roce_set_field(qpc_mask->byte_172_sq_psn,
			       V2_QPC_BYTE_172_SQ_CUR_PSN_M,
			       V2_QPC_BYTE_172_SQ_CUR_PSN_S, 0);

		roce_set_field(context->byte_196_sq_psn,
			       V2_QPC_BYTE_196_SQ_MAX_PSN_M,
			       V2_QPC_BYTE_196_SQ_MAX_PSN_S, attr->sq_psn);
		roce_set_field(qpc_mask->byte_196_sq_psn,
			       V2_QPC_BYTE_196_SQ_MAX_PSN_M,
			       V2_QPC_BYTE_196_SQ_MAX_PSN_S, 0);

		roce_set_field(context->byte_220_retry_psn_msn,
			       V2_QPC_BYTE_220_RETRY_MSG_PSN_M,
			       V2_QPC_BYTE_220_RETRY_MSG_PSN_S, attr->sq_psn);
		roce_set_field(qpc_mask->byte_220_retry_psn_msn,
			       V2_QPC_BYTE_220_RETRY_MSG_PSN_M,
			       V2_QPC_BYTE_220_RETRY_MSG_PSN_S, 0);

		roce_set_field(context->byte_224_retry_msg,
			       V2_QPC_BYTE_224_RETRY_MSG_PSN_M,
			       V2_QPC_BYTE_224_RETRY_MSG_PSN_S,
			       attr->sq_psn >> V2_QPC_BYTE_220_RETRY_MSG_PSN_S);
		roce_set_field(qpc_mask->byte_224_retry_msg,
			       V2_QPC_BYTE_224_RETRY_MSG_PSN_M,
			       V2_QPC_BYTE_224_RETRY_MSG_PSN_S, 0);

		roce_set_field(context->byte_224_retry_msg,
			       V2_QPC_BYTE_224_RETRY_MSG_FPKT_PSN_M,
			       V2_QPC_BYTE_224_RETRY_MSG_FPKT_PSN_S,
			       attr->sq_psn);
		roce_set_field(qpc_mask->byte_224_retry_msg,
			       V2_QPC_BYTE_224_RETRY_MSG_FPKT_PSN_M,
			       V2_QPC_BYTE_224_RETRY_MSG_FPKT_PSN_S, 0);

		roce_set_field(context->byte_244_rnr_rxack,
			       V2_QPC_BYTE_244_RX_ACK_EPSN_M,
			       V2_QPC_BYTE_244_RX_ACK_EPSN_S, attr->sq_psn);
		roce_set_field(qpc_mask->byte_244_rnr_rxack,
			       V2_QPC_BYTE_244_RX_ACK_EPSN_M,
			       V2_QPC_BYTE_244_RX_ACK_EPSN_S, 0);
	}

	if ((attr_mask & IB_QP_MAX_DEST_RD_ATOMIC) &&
	     attr->max_dest_rd_atomic) {
		roce_set_field(context->byte_140_raq, V2_QPC_BYTE_140_RR_MAX_M,
			       V2_QPC_BYTE_140_RR_MAX_S,
			       fls(attr->max_dest_rd_atomic - 1));
		roce_set_field(qpc_mask->byte_140_raq, V2_QPC_BYTE_140_RR_MAX_M,
			       V2_QPC_BYTE_140_RR_MAX_S, 0);
	}

	if ((attr_mask & IB_QP_MAX_QP_RD_ATOMIC) && attr->max_rd_atomic) {
		roce_set_field(context->byte_208_irrl, V2_QPC_BYTE_208_SR_MAX_M,
			       V2_QPC_BYTE_208_SR_MAX_S,
			       fls(attr->max_rd_atomic - 1));
		roce_set_field(qpc_mask->byte_208_irrl,
			       V2_QPC_BYTE_208_SR_MAX_M,
			       V2_QPC_BYTE_208_SR_MAX_S, 0);
	}

	if (attr_mask & (IB_QP_ACCESS_FLAGS | IB_QP_MAX_DEST_RD_ATOMIC))
		set_access_flags(hr_qp, context, qpc_mask, attr, attr_mask);

	if (attr_mask & IB_QP_MIN_RNR_TIMER) {
		roce_set_field(context->byte_80_rnr_rx_cqn,
			       V2_QPC_BYTE_80_MIN_RNR_TIME_M,
			       V2_QPC_BYTE_80_MIN_RNR_TIME_S,
			       attr->min_rnr_timer);
		roce_set_field(qpc_mask->byte_80_rnr_rx_cqn,
			       V2_QPC_BYTE_80_MIN_RNR_TIME_M,
			       V2_QPC_BYTE_80_MIN_RNR_TIME_S, 0);
	}

	/* RC&UC required attr */
	if (attr_mask & IB_QP_RQ_PSN) {
		roce_set_field(context->byte_108_rx_reqepsn,
			       V2_QPC_BYTE_108_RX_REQ_EPSN_M,
			       V2_QPC_BYTE_108_RX_REQ_EPSN_S, attr->rq_psn);
		roce_set_field(qpc_mask->byte_108_rx_reqepsn,
			       V2_QPC_BYTE_108_RX_REQ_EPSN_M,
			       V2_QPC_BYTE_108_RX_REQ_EPSN_S, 0);

		roce_set_field(context->byte_152_raq, V2_QPC_BYTE_152_RAQ_PSN_M,
			       V2_QPC_BYTE_152_RAQ_PSN_S, attr->rq_psn - 1);
		roce_set_field(qpc_mask->byte_152_raq,
			       V2_QPC_BYTE_152_RAQ_PSN_M,
			       V2_QPC_BYTE_152_RAQ_PSN_S, 0);
	}

	if (attr_mask & IB_QP_QKEY) {
		context->qkey_xrcd = attr->qkey;
		qpc_mask->qkey_xrcd = 0;
		hr_qp->qkey = attr->qkey;
	}

	roce_set_bit(context->byte_108_rx_reqepsn, V2_QPC_BYTE_108_INV_CREDIT_S,
		     ibqp->srq ? 1 : 0);
	roce_set_bit(qpc_mask->byte_108_rx_reqepsn,
		     V2_QPC_BYTE_108_INV_CREDIT_S, 0);

	/* Every status migrate must change state */
	roce_set_field(context->byte_60_qpst_tempid, V2_QPC_BYTE_60_QP_ST_M,
		       V2_QPC_BYTE_60_QP_ST_S, new_state);
	roce_set_field(qpc_mask->byte_60_qpst_tempid, V2_QPC_BYTE_60_QP_ST_M,
		       V2_QPC_BYTE_60_QP_ST_S, 0);

	/* SW pass context to HW */
	ret = hns_roce_v2_qp_modify(hr_dev, &hr_qp->mtt, cur_state, new_state,
				    context, hr_qp);
	if (ret) {
		dev_err(dev, "hns_roce_qp_modify failed(%d)\n", ret);
		goto out;
	}

	hr_qp->state = new_state;

	if (attr_mask & IB_QP_ACCESS_FLAGS)
		hr_qp->atomic_rd_en = attr->qp_access_flags;

	if (attr_mask & IB_QP_MAX_DEST_RD_ATOMIC)
		hr_qp->resp_depth = attr->max_dest_rd_atomic;
	if (attr_mask & IB_QP_PORT) {
		hr_qp->port = attr->port_num - 1;
		hr_qp->phy_port = hr_dev->iboe.phy_port[hr_qp->port];
	}

	if (new_state == IB_QPS_RESET && !ibqp->uobject) {
		hns_roce_v2_cq_clean(to_hr_cq(ibqp->recv_cq), hr_qp->qpn,
				     ibqp->srq ? to_hr_srq(ibqp->srq) : NULL);
		if (ibqp->send_cq != ibqp->recv_cq)
			hns_roce_v2_cq_clean(to_hr_cq(ibqp->send_cq),
					     hr_qp->qpn, NULL);

		hr_qp->rq.head = 0;
		hr_qp->rq.tail = 0;
		hr_qp->sq.head = 0;
		hr_qp->sq.tail = 0;
		hr_qp->sq_next_wqe = 0;
		hr_qp->next_sge = 0;
		if (hr_qp->rq.wqe_cnt)
			*hr_qp->rdb.db_record = 0;
	}

out:
	kfree(context);
	return ret;
}

static inline enum ib_qp_state to_ib_qp_st(enum hns_roce_v2_qp_state state)
{
	switch (state) {
	case HNS_ROCE_QP_ST_RST:	return IB_QPS_RESET;
	case HNS_ROCE_QP_ST_INIT:	return IB_QPS_INIT;
	case HNS_ROCE_QP_ST_RTR:	return IB_QPS_RTR;
	case HNS_ROCE_QP_ST_RTS:	return IB_QPS_RTS;
	case HNS_ROCE_QP_ST_SQ_DRAINING:
	case HNS_ROCE_QP_ST_SQD:	return IB_QPS_SQD;
	case HNS_ROCE_QP_ST_SQER:	return IB_QPS_SQE;
	case HNS_ROCE_QP_ST_ERR:	return IB_QPS_ERR;
	default:			return -1;
	}
}

static int hns_roce_v2_query_qpc(struct hns_roce_dev *hr_dev,
				 struct hns_roce_qp *hr_qp,
				 struct hns_roce_v2_qp_context *hr_context)
{
	struct hns_roce_cmd_mailbox *mailbox;
	int ret;

	mailbox = hns_roce_alloc_cmd_mailbox(hr_dev);
	if (IS_ERR(mailbox))
		return PTR_ERR(mailbox);

	ret = hns_roce_cmd_mbox(hr_dev, 0, mailbox->dma, hr_qp->qpn, 0,
				HNS_ROCE_CMD_QUERY_QPC,
				HNS_ROCE_CMD_TIMEOUT_MSECS);
	if (ret) {
		dev_err(hr_dev->dev, "QUERY QP cmd process error\n");
		goto out;
	}

	memcpy(hr_context, mailbox->buf, sizeof(*hr_context));

out:
	hns_roce_free_cmd_mailbox(hr_dev, mailbox);
	return ret;
}

static int hns_roce_v2_query_qp(struct ib_qp *ibqp, struct ib_qp_attr *qp_attr,
				int qp_attr_mask,
				struct ib_qp_init_attr *qp_init_attr)
{
	struct hns_roce_dev *hr_dev = to_hr_dev(ibqp->device);
	struct hns_roce_qp *hr_qp = to_hr_qp(ibqp);
	struct hns_roce_v2_qp_context *context;
	struct device *dev = hr_dev->dev;
	int tmp_qp_state;
	int state;
	int ret;

	context = kzalloc(sizeof(*context), GFP_KERNEL);
	if (!context)
		return -ENOMEM;

	memset(qp_attr, 0, sizeof(*qp_attr));
	memset(qp_init_attr, 0, sizeof(*qp_init_attr));

	mutex_lock(&hr_qp->mutex);

	if (hr_qp->state == IB_QPS_RESET) {
		qp_attr->qp_state = IB_QPS_RESET;
		ret = 0;
		goto done;
	}

	ret = hns_roce_v2_query_qpc(hr_dev, hr_qp, context);
	if (ret) {
		dev_err(dev, "query qpc error\n");
		ret = -EINVAL;
		goto out;
	}

	state = roce_get_field(context->byte_60_qpst_tempid,
			       V2_QPC_BYTE_60_QP_ST_M, V2_QPC_BYTE_60_QP_ST_S);
	tmp_qp_state = to_ib_qp_st((enum hns_roce_v2_qp_state)state);
	if (tmp_qp_state == -1) {
		dev_err(dev, "Illegal ib_qp_state\n");
		ret = -EINVAL;
		goto out;
	}
	hr_qp->state = (u8)tmp_qp_state;
	qp_attr->qp_state = (enum ib_qp_state)hr_qp->state;
	qp_attr->path_mtu = (enum ib_mtu)roce_get_field(context->byte_24_mtu_tc,
							V2_QPC_BYTE_24_MTU_M,
							V2_QPC_BYTE_24_MTU_S);
	qp_attr->path_mig_state = IB_MIG_ARMED;
	qp_attr->ah_attr.type   = RDMA_AH_ATTR_TYPE_ROCE;
	if (hr_qp->ibqp.qp_type == IB_QPT_UD)
		qp_attr->qkey = V2_QKEY_VAL;

	qp_attr->rq_psn = roce_get_field(context->byte_108_rx_reqepsn,
					 V2_QPC_BYTE_108_RX_REQ_EPSN_M,
					 V2_QPC_BYTE_108_RX_REQ_EPSN_S);
	qp_attr->sq_psn = (u32)roce_get_field(context->byte_172_sq_psn,
					      V2_QPC_BYTE_172_SQ_CUR_PSN_M,
					      V2_QPC_BYTE_172_SQ_CUR_PSN_S);
	qp_attr->dest_qp_num = (u8)roce_get_field(context->byte_56_dqpn_err,
						  V2_QPC_BYTE_56_DQPN_M,
						  V2_QPC_BYTE_56_DQPN_S);
	qp_attr->qp_access_flags = ((roce_get_bit(context->byte_76_srqn_op_en,
<<<<<<< HEAD
				    V2_QPC_BYTE_76_RRE_S)) << V2_QP_RWE_S) |
				    ((roce_get_bit(context->byte_76_srqn_op_en,
				    V2_QPC_BYTE_76_RWE_S)) << V2_QP_RRE_S) |
=======
				    V2_QPC_BYTE_76_RRE_S)) << V2_QP_RRE_S) |
				    ((roce_get_bit(context->byte_76_srqn_op_en,
				    V2_QPC_BYTE_76_RWE_S)) << V2_QP_RWE_S) |
>>>>>>> 17d93760
				    ((roce_get_bit(context->byte_76_srqn_op_en,
				    V2_QPC_BYTE_76_ATE_S)) << V2_QP_ATE_S);

	if (hr_qp->ibqp.qp_type == IB_QPT_RC ||
	    hr_qp->ibqp.qp_type == IB_QPT_UC) {
		struct ib_global_route *grh =
				rdma_ah_retrieve_grh(&qp_attr->ah_attr);

		rdma_ah_set_sl(&qp_attr->ah_attr,
			       roce_get_field(context->byte_28_at_fl,
					      V2_QPC_BYTE_28_SL_M,
					      V2_QPC_BYTE_28_SL_S));
		grh->flow_label = roce_get_field(context->byte_28_at_fl,
						 V2_QPC_BYTE_28_FL_M,
						 V2_QPC_BYTE_28_FL_S);
		grh->sgid_index = roce_get_field(context->byte_20_smac_sgid_idx,
						 V2_QPC_BYTE_20_SGID_IDX_M,
						 V2_QPC_BYTE_20_SGID_IDX_S);
		grh->hop_limit = roce_get_field(context->byte_24_mtu_tc,
						V2_QPC_BYTE_24_HOP_LIMIT_M,
						V2_QPC_BYTE_24_HOP_LIMIT_S);
		grh->traffic_class = roce_get_field(context->byte_24_mtu_tc,
						    V2_QPC_BYTE_24_TC_M,
						    V2_QPC_BYTE_24_TC_S);

		memcpy(grh->dgid.raw, context->dgid, sizeof(grh->dgid.raw));
	}

	qp_attr->port_num = hr_qp->port + 1;
	qp_attr->sq_draining = 0;
	qp_attr->max_rd_atomic = 1 << roce_get_field(context->byte_208_irrl,
						     V2_QPC_BYTE_208_SR_MAX_M,
						     V2_QPC_BYTE_208_SR_MAX_S);
	qp_attr->max_dest_rd_atomic = 1 << roce_get_field(context->byte_140_raq,
						     V2_QPC_BYTE_140_RR_MAX_M,
						     V2_QPC_BYTE_140_RR_MAX_S);
	qp_attr->min_rnr_timer = (u8)roce_get_field(context->byte_80_rnr_rx_cqn,
						 V2_QPC_BYTE_80_MIN_RNR_TIME_M,
						 V2_QPC_BYTE_80_MIN_RNR_TIME_S);
	qp_attr->timeout = (u8)roce_get_field(context->byte_28_at_fl,
					      V2_QPC_BYTE_28_AT_M,
					      V2_QPC_BYTE_28_AT_S);
	qp_attr->retry_cnt = roce_get_field(context->byte_212_lsn,
					    V2_QPC_BYTE_212_RETRY_CNT_M,
					    V2_QPC_BYTE_212_RETRY_CNT_S);
	qp_attr->rnr_retry = context->rq_rnr_timer;

done:
	qp_attr->cur_qp_state = qp_attr->qp_state;
	qp_attr->cap.max_recv_wr = hr_qp->rq.wqe_cnt;
	qp_attr->cap.max_recv_sge = hr_qp->rq.max_gs;

	if (!ibqp->uobject) {
		qp_attr->cap.max_send_wr = hr_qp->sq.wqe_cnt;
		qp_attr->cap.max_send_sge = hr_qp->sq.max_gs;
	} else {
		qp_attr->cap.max_send_wr = 0;
		qp_attr->cap.max_send_sge = 0;
	}

	qp_init_attr->cap = qp_attr->cap;

out:
	mutex_unlock(&hr_qp->mutex);
	kfree(context);
	return ret;
}

static int hns_roce_v2_destroy_qp_common(struct hns_roce_dev *hr_dev,
					 struct hns_roce_qp *hr_qp,
					 int is_user)
{
	struct hns_roce_cq *send_cq, *recv_cq;
	struct device *dev = hr_dev->dev;
	int ret;

	if (hr_qp->ibqp.qp_type == IB_QPT_RC && hr_qp->state != IB_QPS_RESET) {
		/* Modify qp to reset before destroying qp */
		ret = hns_roce_v2_modify_qp(&hr_qp->ibqp, NULL, 0,
					    hr_qp->state, IB_QPS_RESET);
		if (ret) {
			dev_err(dev, "modify QP %06lx to ERR failed.\n",
				hr_qp->qpn);
			return ret;
		}
	}

	send_cq = to_hr_cq(hr_qp->ibqp.send_cq);
	recv_cq = to_hr_cq(hr_qp->ibqp.recv_cq);

	hns_roce_lock_cqs(send_cq, recv_cq);

	if (!is_user) {
		__hns_roce_v2_cq_clean(recv_cq, hr_qp->qpn, hr_qp->ibqp.srq ?
				       to_hr_srq(hr_qp->ibqp.srq) : NULL);
		if (send_cq != recv_cq)
			__hns_roce_v2_cq_clean(send_cq, hr_qp->qpn, NULL);
	}

	hns_roce_qp_remove(hr_dev, hr_qp);

	hns_roce_unlock_cqs(send_cq, recv_cq);

	hns_roce_qp_free(hr_dev, hr_qp);

	/* Not special_QP, free their QPN */
	if ((hr_qp->ibqp.qp_type == IB_QPT_RC) ||
	    (hr_qp->ibqp.qp_type == IB_QPT_UC) ||
	    (hr_qp->ibqp.qp_type == IB_QPT_UD))
		hns_roce_release_range_qp(hr_dev, hr_qp->qpn, 1);

	hns_roce_mtt_cleanup(hr_dev, &hr_qp->mtt);

	if (is_user) {
		if (hr_qp->sq.wqe_cnt && (hr_qp->sdb_en == 1))
			hns_roce_db_unmap_user(
				to_hr_ucontext(hr_qp->ibqp.uobject->context),
				&hr_qp->sdb);

		if (hr_qp->rq.wqe_cnt && (hr_qp->rdb_en == 1))
			hns_roce_db_unmap_user(
				to_hr_ucontext(hr_qp->ibqp.uobject->context),
				&hr_qp->rdb);
		ib_umem_release(hr_qp->umem);
	} else {
		kfree(hr_qp->sq.wrid);
		kfree(hr_qp->rq.wrid);
		hns_roce_buf_free(hr_dev, hr_qp->buff_size, &hr_qp->hr_buf);
		if (hr_qp->rq.wqe_cnt)
			hns_roce_free_db(hr_dev, &hr_qp->rdb);
	}

	if ((hr_dev->caps.flags & HNS_ROCE_CAP_FLAG_RQ_INLINE) &&
	     hr_qp->rq.wqe_cnt) {
		kfree(hr_qp->rq_inl_buf.wqe_list[0].sg_list);
		kfree(hr_qp->rq_inl_buf.wqe_list);
	}

	return 0;
}

static int hns_roce_v2_destroy_qp(struct ib_qp *ibqp)
{
	struct hns_roce_dev *hr_dev = to_hr_dev(ibqp->device);
	struct hns_roce_qp *hr_qp = to_hr_qp(ibqp);
	int ret;

	ret = hns_roce_v2_destroy_qp_common(hr_dev, hr_qp, !!ibqp->pd->uobject);
	if (ret) {
		dev_err(hr_dev->dev, "Destroy qp failed(%d)\n", ret);
		return ret;
	}

	if (hr_qp->ibqp.qp_type == IB_QPT_GSI)
		kfree(hr_to_hr_sqp(hr_qp));
	else
		kfree(hr_qp);

	return 0;
}

static int hns_roce_v2_qp_flow_control_init(struct hns_roce_dev *hr_dev,
						struct hns_roce_qp *hr_qp)
{
	struct hns_roce_sccc_clr_done *resp;
	struct hns_roce_sccc_clr *clr;
	struct hns_roce_cmq_desc desc;
	int ret, i;

	mutex_lock(&hr_dev->qp_table.scc_mutex);

	/* set scc ctx clear done flag */
	hns_roce_cmq_setup_basic_desc(&desc, HNS_ROCE_OPC_RESET_SCCC, false);
	ret =  hns_roce_cmq_send(hr_dev, &desc, 1);
	if (ret) {
		dev_err(hr_dev->dev, "Reset SCC ctx  failed(%d)\n", ret);
		goto out;
	}

	/* clear scc context */
	hns_roce_cmq_setup_basic_desc(&desc, HNS_ROCE_OPC_CLR_SCCC, false);
	clr = (struct hns_roce_sccc_clr *)desc.data;
	clr->qpn = cpu_to_le32(hr_qp->qpn);
	ret =  hns_roce_cmq_send(hr_dev, &desc, 1);
	if (ret) {
		dev_err(hr_dev->dev, "Clear SCC ctx failed(%d)\n", ret);
		goto out;
	}

	/* query scc context clear is done or not */
	resp = (struct hns_roce_sccc_clr_done *)desc.data;
	for (i = 0; i <= HNS_ROCE_CMQ_SCC_CLR_DONE_CNT; i++) {
		hns_roce_cmq_setup_basic_desc(&desc,
					      HNS_ROCE_OPC_QUERY_SCCC, true);
		ret = hns_roce_cmq_send(hr_dev, &desc, 1);
		if (ret) {
			dev_err(hr_dev->dev, "Query clr cmq failed(%d)\n", ret);
			goto out;
		}

		if (resp->clr_done)
			goto out;

		msleep(20);
	}

	dev_err(hr_dev->dev, "Query SCC clr done flag overtime.\n");
	ret = -ETIMEDOUT;

out:
	mutex_unlock(&hr_dev->qp_table.scc_mutex);
	return ret;
}

static int hns_roce_v2_modify_cq(struct ib_cq *cq, u16 cq_count, u16 cq_period)
{
	struct hns_roce_dev *hr_dev = to_hr_dev(cq->device);
	struct hns_roce_v2_cq_context *cq_context;
	struct hns_roce_cq *hr_cq = to_hr_cq(cq);
	struct hns_roce_v2_cq_context *cqc_mask;
	struct hns_roce_cmd_mailbox *mailbox;
	int ret;

	mailbox = hns_roce_alloc_cmd_mailbox(hr_dev);
	if (IS_ERR(mailbox))
		return PTR_ERR(mailbox);

	cq_context = mailbox->buf;
	cqc_mask = (struct hns_roce_v2_cq_context *)mailbox->buf + 1;

	memset(cqc_mask, 0xff, sizeof(*cqc_mask));

	roce_set_field(cq_context->byte_56_cqe_period_maxcnt,
		       V2_CQC_BYTE_56_CQ_MAX_CNT_M, V2_CQC_BYTE_56_CQ_MAX_CNT_S,
		       cq_count);
	roce_set_field(cqc_mask->byte_56_cqe_period_maxcnt,
		       V2_CQC_BYTE_56_CQ_MAX_CNT_M, V2_CQC_BYTE_56_CQ_MAX_CNT_S,
		       0);
	roce_set_field(cq_context->byte_56_cqe_period_maxcnt,
		       V2_CQC_BYTE_56_CQ_PERIOD_M, V2_CQC_BYTE_56_CQ_PERIOD_S,
		       cq_period);
	roce_set_field(cqc_mask->byte_56_cqe_period_maxcnt,
		       V2_CQC_BYTE_56_CQ_PERIOD_M, V2_CQC_BYTE_56_CQ_PERIOD_S,
		       0);

	ret = hns_roce_cmd_mbox(hr_dev, mailbox->dma, 0, hr_cq->cqn, 1,
				HNS_ROCE_CMD_MODIFY_CQC,
				HNS_ROCE_CMD_TIMEOUT_MSECS);
	hns_roce_free_cmd_mailbox(hr_dev, mailbox);
	if (ret)
		dev_err(hr_dev->dev, "MODIFY CQ Failed to cmd mailbox.\n");

	return ret;
}

static void hns_roce_set_qps_to_err(struct hns_roce_dev *hr_dev, u32 qpn)
{
	struct hns_roce_qp *hr_qp;
	struct ib_qp_attr attr;
	int attr_mask;
	int ret;

	hr_qp = __hns_roce_qp_lookup(hr_dev, qpn);
	if (!hr_qp) {
		dev_warn(hr_dev->dev, "no hr_qp can be found!\n");
		return;
	}

	if (hr_qp->ibqp.uobject) {
		if (hr_qp->sdb_en == 1) {
			hr_qp->sq.head = *(int *)(hr_qp->sdb.virt_addr);
			if (hr_qp->rdb_en == 1)
				hr_qp->rq.head = *(int *)(hr_qp->rdb.virt_addr);
		} else {
			dev_warn(hr_dev->dev, "flush cqe is unsupported in userspace!\n");
			return;
		}
	}

	attr_mask = IB_QP_STATE;
	attr.qp_state = IB_QPS_ERR;
	ret = hns_roce_v2_modify_qp(&hr_qp->ibqp, &attr, attr_mask,
				    hr_qp->state, IB_QPS_ERR);
	if (ret)
		dev_err(hr_dev->dev, "failed to modify qp %d to err state.\n",
			qpn);
}

static void hns_roce_irq_work_handle(struct work_struct *work)
{
	struct hns_roce_work *irq_work =
				container_of(work, struct hns_roce_work, work);
	struct device *dev = irq_work->hr_dev->dev;
	u32 qpn = irq_work->qpn;
	u32 cqn = irq_work->cqn;

	switch (irq_work->event_type) {
	case HNS_ROCE_EVENT_TYPE_PATH_MIG:
		dev_info(dev, "Path migrated succeeded.\n");
		break;
	case HNS_ROCE_EVENT_TYPE_PATH_MIG_FAILED:
		dev_warn(dev, "Path migration failed.\n");
		break;
	case HNS_ROCE_EVENT_TYPE_COMM_EST:
<<<<<<< HEAD
		break;
	case HNS_ROCE_EVENT_TYPE_SQ_DRAINED:
		dev_warn(dev, "Send queue drained.\n");
		break;
	case HNS_ROCE_EVENT_TYPE_WQ_CATAS_ERROR:
		dev_err(dev, "Local work queue 0x%x catas error, sub_type:%d\n",
			qpn, irq_work->sub_type);
		hns_roce_set_qps_to_err(irq_work->hr_dev, qpn);
		break;
	case HNS_ROCE_EVENT_TYPE_INV_REQ_LOCAL_WQ_ERROR:
		dev_err(dev, "Invalid request local work queue 0x%x error.\n",
			qpn);
		hns_roce_set_qps_to_err(irq_work->hr_dev, qpn);
		break;
	case HNS_ROCE_EVENT_TYPE_LOCAL_WQ_ACCESS_ERROR:
		dev_err(dev, "Local access violation work queue 0x%x error, sub_type:%d\n",
			qpn, irq_work->sub_type);
		hns_roce_set_qps_to_err(irq_work->hr_dev, qpn);
		break;
=======
		break;
	case HNS_ROCE_EVENT_TYPE_SQ_DRAINED:
		dev_warn(dev, "Send queue drained.\n");
		break;
	case HNS_ROCE_EVENT_TYPE_WQ_CATAS_ERROR:
		dev_err(dev, "Local work queue 0x%x catas error, sub_type:%d\n",
			qpn, irq_work->sub_type);
		hns_roce_set_qps_to_err(irq_work->hr_dev, qpn);
		break;
	case HNS_ROCE_EVENT_TYPE_INV_REQ_LOCAL_WQ_ERROR:
		dev_err(dev, "Invalid request local work queue 0x%x error.\n",
			qpn);
		hns_roce_set_qps_to_err(irq_work->hr_dev, qpn);
		break;
	case HNS_ROCE_EVENT_TYPE_LOCAL_WQ_ACCESS_ERROR:
		dev_err(dev, "Local access violation work queue 0x%x error, sub_type:%d\n",
			qpn, irq_work->sub_type);
		hns_roce_set_qps_to_err(irq_work->hr_dev, qpn);
		break;
>>>>>>> 17d93760
	case HNS_ROCE_EVENT_TYPE_SRQ_LIMIT_REACH:
		dev_warn(dev, "SRQ limit reach.\n");
		break;
	case HNS_ROCE_EVENT_TYPE_SRQ_LAST_WQE_REACH:
		dev_warn(dev, "SRQ last wqe reach.\n");
		break;
	case HNS_ROCE_EVENT_TYPE_SRQ_CATAS_ERROR:
		dev_err(dev, "SRQ catas error.\n");
		break;
	case HNS_ROCE_EVENT_TYPE_CQ_ACCESS_ERROR:
		dev_err(dev, "CQ 0x%x access err.\n", cqn);
		break;
	case HNS_ROCE_EVENT_TYPE_CQ_OVERFLOW:
		dev_warn(dev, "CQ 0x%x overflow\n", cqn);
		break;
	case HNS_ROCE_EVENT_TYPE_DB_OVERFLOW:
		dev_warn(dev, "DB overflow.\n");
		break;
	case HNS_ROCE_EVENT_TYPE_FLR:
		dev_warn(dev, "Function level reset.\n");
		break;
	default:
		break;
	}

	kfree(irq_work);
}

static void hns_roce_v2_init_irq_work(struct hns_roce_dev *hr_dev,
				      struct hns_roce_eq *eq,
				      u32 qpn, u32 cqn)
{
	struct hns_roce_work *irq_work;

	irq_work = kzalloc(sizeof(struct hns_roce_work), GFP_ATOMIC);
	if (!irq_work)
		return;

	INIT_WORK(&(irq_work->work), hns_roce_irq_work_handle);
	irq_work->hr_dev = hr_dev;
	irq_work->qpn = qpn;
	irq_work->cqn = cqn;
	irq_work->event_type = eq->event_type;
	irq_work->sub_type = eq->sub_type;
	queue_work(hr_dev->irq_workq, &(irq_work->work));
}

static void set_eq_cons_index_v2(struct hns_roce_eq *eq)
{
	struct hns_roce_dev *hr_dev = eq->hr_dev;
	u32 doorbell[2];

	doorbell[0] = 0;
	doorbell[1] = 0;

	if (eq->type_flag == HNS_ROCE_AEQ) {
		roce_set_field(doorbell[0], HNS_ROCE_V2_EQ_DB_CMD_M,
			       HNS_ROCE_V2_EQ_DB_CMD_S,
			       eq->arm_st == HNS_ROCE_V2_EQ_ALWAYS_ARMED ?
			       HNS_ROCE_EQ_DB_CMD_AEQ :
			       HNS_ROCE_EQ_DB_CMD_AEQ_ARMED);
	} else {
		roce_set_field(doorbell[0], HNS_ROCE_V2_EQ_DB_TAG_M,
			       HNS_ROCE_V2_EQ_DB_TAG_S, eq->eqn);

		roce_set_field(doorbell[0], HNS_ROCE_V2_EQ_DB_CMD_M,
			       HNS_ROCE_V2_EQ_DB_CMD_S,
			       eq->arm_st == HNS_ROCE_V2_EQ_ALWAYS_ARMED ?
			       HNS_ROCE_EQ_DB_CMD_CEQ :
			       HNS_ROCE_EQ_DB_CMD_CEQ_ARMED);
	}

	roce_set_field(doorbell[1], HNS_ROCE_V2_EQ_DB_PARA_M,
		       HNS_ROCE_V2_EQ_DB_PARA_S,
		       (eq->cons_index & HNS_ROCE_V2_CONS_IDX_M));

	hns_roce_write64(hr_dev, doorbell, eq->doorbell);
}

static struct hns_roce_aeqe *get_aeqe_v2(struct hns_roce_eq *eq, u32 entry)
{
	u32 buf_chk_sz;
	unsigned long off;

	buf_chk_sz = 1 << (eq->eqe_buf_pg_sz + PAGE_SHIFT);
	off = (entry & (eq->entries - 1)) * HNS_ROCE_AEQ_ENTRY_SIZE;

	return (struct hns_roce_aeqe *)((char *)(eq->buf_list->buf) +
		off % buf_chk_sz);
}

static struct hns_roce_aeqe *mhop_get_aeqe(struct hns_roce_eq *eq, u32 entry)
{
	u32 buf_chk_sz;
	unsigned long off;

	buf_chk_sz = 1 << (eq->eqe_buf_pg_sz + PAGE_SHIFT);

	off = (entry & (eq->entries - 1)) * HNS_ROCE_AEQ_ENTRY_SIZE;

	if (eq->hop_num == HNS_ROCE_HOP_NUM_0)
		return (struct hns_roce_aeqe *)((u8 *)(eq->bt_l0) +
			off % buf_chk_sz);
	else
		return (struct hns_roce_aeqe *)((u8 *)
			(eq->buf[off / buf_chk_sz]) + off % buf_chk_sz);
}

static struct hns_roce_aeqe *next_aeqe_sw_v2(struct hns_roce_eq *eq)
{
	struct hns_roce_aeqe *aeqe;

	if (!eq->hop_num)
		aeqe = get_aeqe_v2(eq, eq->cons_index);
	else
		aeqe = mhop_get_aeqe(eq, eq->cons_index);

	return (roce_get_bit(aeqe->asyn, HNS_ROCE_V2_AEQ_AEQE_OWNER_S) ^
		!!(eq->cons_index & eq->entries)) ? aeqe : NULL;
}

static int hns_roce_v2_aeq_int(struct hns_roce_dev *hr_dev,
			       struct hns_roce_eq *eq)
{
	struct device *dev = hr_dev->dev;
	struct hns_roce_aeqe *aeqe;
	int aeqe_found = 0;
	int event_type;
	int sub_type;
	u32 srqn;
	u32 qpn;
	u32 cqn;

	while ((aeqe = next_aeqe_sw_v2(eq))) {

		/* Make sure we read AEQ entry after we have checked the
		 * ownership bit
		 */
		dma_rmb();

		event_type = roce_get_field(aeqe->asyn,
					    HNS_ROCE_V2_AEQE_EVENT_TYPE_M,
					    HNS_ROCE_V2_AEQE_EVENT_TYPE_S);
		sub_type = roce_get_field(aeqe->asyn,
					  HNS_ROCE_V2_AEQE_SUB_TYPE_M,
					  HNS_ROCE_V2_AEQE_SUB_TYPE_S);
		qpn = roce_get_field(aeqe->event.qp_event.qp,
				     HNS_ROCE_V2_AEQE_EVENT_QUEUE_NUM_M,
				     HNS_ROCE_V2_AEQE_EVENT_QUEUE_NUM_S);
		cqn = roce_get_field(aeqe->event.cq_event.cq,
				     HNS_ROCE_V2_AEQE_EVENT_QUEUE_NUM_M,
				     HNS_ROCE_V2_AEQE_EVENT_QUEUE_NUM_S);
		srqn = roce_get_field(aeqe->event.srq_event.srq,
				     HNS_ROCE_V2_AEQE_EVENT_QUEUE_NUM_M,
				     HNS_ROCE_V2_AEQE_EVENT_QUEUE_NUM_S);

		switch (event_type) {
		case HNS_ROCE_EVENT_TYPE_PATH_MIG:
		case HNS_ROCE_EVENT_TYPE_PATH_MIG_FAILED:
		case HNS_ROCE_EVENT_TYPE_COMM_EST:
		case HNS_ROCE_EVENT_TYPE_SQ_DRAINED:
		case HNS_ROCE_EVENT_TYPE_WQ_CATAS_ERROR:
		case HNS_ROCE_EVENT_TYPE_SRQ_LAST_WQE_REACH:
		case HNS_ROCE_EVENT_TYPE_INV_REQ_LOCAL_WQ_ERROR:
		case HNS_ROCE_EVENT_TYPE_LOCAL_WQ_ACCESS_ERROR:
			hns_roce_qp_event(hr_dev, qpn, event_type);
			break;
		case HNS_ROCE_EVENT_TYPE_SRQ_LIMIT_REACH:
		case HNS_ROCE_EVENT_TYPE_SRQ_CATAS_ERROR:
			hns_roce_srq_event(hr_dev, srqn, event_type);
			break;
		case HNS_ROCE_EVENT_TYPE_CQ_ACCESS_ERROR:
		case HNS_ROCE_EVENT_TYPE_CQ_OVERFLOW:
			hns_roce_cq_event(hr_dev, cqn, event_type);
			break;
		case HNS_ROCE_EVENT_TYPE_DB_OVERFLOW:
			break;
		case HNS_ROCE_EVENT_TYPE_MB:
			hns_roce_cmd_event(hr_dev,
					le16_to_cpu(aeqe->event.cmd.token),
					aeqe->event.cmd.status,
					le64_to_cpu(aeqe->event.cmd.out_param));
			break;
		case HNS_ROCE_EVENT_TYPE_CEQ_OVERFLOW:
			break;
		case HNS_ROCE_EVENT_TYPE_FLR:
			break;
		default:
			dev_err(dev, "Unhandled event %d on EQ %d at idx %u.\n",
				event_type, eq->eqn, eq->cons_index);
			break;
		}

		eq->event_type = event_type;
		eq->sub_type = sub_type;
		++eq->cons_index;
		aeqe_found = 1;

		if (eq->cons_index > (2 * eq->entries - 1)) {
			dev_warn(dev, "cons_index overflow, set back to 0.\n");
			eq->cons_index = 0;
		}
		hns_roce_v2_init_irq_work(hr_dev, eq, qpn, cqn);
	}

	set_eq_cons_index_v2(eq);
	return aeqe_found;
}

static struct hns_roce_ceqe *get_ceqe_v2(struct hns_roce_eq *eq, u32 entry)
{
	u32 buf_chk_sz;
	unsigned long off;

	buf_chk_sz = 1 << (eq->eqe_buf_pg_sz + PAGE_SHIFT);
	off = (entry & (eq->entries - 1)) * HNS_ROCE_CEQ_ENTRY_SIZE;

	return (struct hns_roce_ceqe *)((char *)(eq->buf_list->buf) +
		off % buf_chk_sz);
}

static struct hns_roce_ceqe *mhop_get_ceqe(struct hns_roce_eq *eq, u32 entry)
{
	u32 buf_chk_sz;
	unsigned long off;

	buf_chk_sz = 1 << (eq->eqe_buf_pg_sz + PAGE_SHIFT);

	off = (entry & (eq->entries - 1)) * HNS_ROCE_CEQ_ENTRY_SIZE;

	if (eq->hop_num == HNS_ROCE_HOP_NUM_0)
		return (struct hns_roce_ceqe *)((u8 *)(eq->bt_l0) +
			off % buf_chk_sz);
	else
		return (struct hns_roce_ceqe *)((u8 *)(eq->buf[off /
			buf_chk_sz]) + off % buf_chk_sz);
}

static struct hns_roce_ceqe *next_ceqe_sw_v2(struct hns_roce_eq *eq)
{
	struct hns_roce_ceqe *ceqe;

	if (!eq->hop_num)
		ceqe = get_ceqe_v2(eq, eq->cons_index);
	else
		ceqe = mhop_get_ceqe(eq, eq->cons_index);

	return (!!(roce_get_bit(ceqe->comp, HNS_ROCE_V2_CEQ_CEQE_OWNER_S))) ^
		(!!(eq->cons_index & eq->entries)) ? ceqe : NULL;
}

static int hns_roce_v2_ceq_int(struct hns_roce_dev *hr_dev,
			       struct hns_roce_eq *eq)
{
	struct device *dev = hr_dev->dev;
	struct hns_roce_ceqe *ceqe;
	int ceqe_found = 0;
	u32 cqn;

	while ((ceqe = next_ceqe_sw_v2(eq))) {

		/* Make sure we read CEQ entry after we have checked the
		 * ownership bit
		 */
		dma_rmb();

		cqn = roce_get_field(ceqe->comp,
				     HNS_ROCE_V2_CEQE_COMP_CQN_M,
				     HNS_ROCE_V2_CEQE_COMP_CQN_S);

		hns_roce_cq_completion(hr_dev, cqn);

		++eq->cons_index;
		ceqe_found = 1;

		if (eq->cons_index > (EQ_DEPTH_COEFF * eq->entries - 1)) {
			dev_warn(dev, "cons_index overflow, set back to 0.\n");
			eq->cons_index = 0;
		}
	}

	set_eq_cons_index_v2(eq);

	return ceqe_found;
}

static irqreturn_t hns_roce_v2_msix_interrupt_eq(int irq, void *eq_ptr)
{
	struct hns_roce_eq *eq = eq_ptr;
	struct hns_roce_dev *hr_dev = eq->hr_dev;
	int int_work = 0;

	if (eq->type_flag == HNS_ROCE_CEQ)
		/* Completion event interrupt */
		int_work = hns_roce_v2_ceq_int(hr_dev, eq);
	else
		/* Asychronous event interrupt */
		int_work = hns_roce_v2_aeq_int(hr_dev, eq);

	return IRQ_RETVAL(int_work);
}

static irqreturn_t hns_roce_v2_msix_interrupt_abn(int irq, void *dev_id)
{
	struct hns_roce_dev *hr_dev = dev_id;
	struct device *dev = hr_dev->dev;
	int int_work = 0;
	u32 int_st;
	u32 int_en;

	/* Abnormal interrupt */
	int_st = roce_read(hr_dev, ROCEE_VF_ABN_INT_ST_REG);
	int_en = roce_read(hr_dev, ROCEE_VF_ABN_INT_EN_REG);

	if (roce_get_bit(int_st, HNS_ROCE_V2_VF_INT_ST_AEQ_OVERFLOW_S)) {
		struct pci_dev *pdev = hr_dev->pci_dev;
		struct hnae3_ae_dev *ae_dev = pci_get_drvdata(pdev);
		const struct hnae3_ae_ops *ops = ae_dev->ops;

		dev_err(dev, "AEQ overflow!\n");

		roce_set_bit(int_st, HNS_ROCE_V2_VF_INT_ST_AEQ_OVERFLOW_S, 1);
		roce_write(hr_dev, ROCEE_VF_ABN_INT_ST_REG, int_st);

		/* Set reset level for reset_event() */
		if (ops->set_default_reset_request)
			ops->set_default_reset_request(ae_dev,
						       HNAE3_FUNC_RESET);
		if (ops->reset_event)
			ops->reset_event(pdev, NULL);

		roce_set_bit(int_en, HNS_ROCE_V2_VF_ABN_INT_EN_S, 1);
		roce_write(hr_dev, ROCEE_VF_ABN_INT_EN_REG, int_en);

		int_work = 1;
	} else if (roce_get_bit(int_st,	HNS_ROCE_V2_VF_INT_ST_BUS_ERR_S)) {
		dev_err(dev, "BUS ERR!\n");

		roce_set_bit(int_st, HNS_ROCE_V2_VF_INT_ST_BUS_ERR_S, 1);
		roce_write(hr_dev, ROCEE_VF_ABN_INT_ST_REG, int_st);

		roce_set_bit(int_en, HNS_ROCE_V2_VF_ABN_INT_EN_S, 1);
		roce_write(hr_dev, ROCEE_VF_ABN_INT_EN_REG, int_en);

		int_work = 1;
	} else if (roce_get_bit(int_st,	HNS_ROCE_V2_VF_INT_ST_OTHER_ERR_S)) {
		dev_err(dev, "OTHER ERR!\n");

		roce_set_bit(int_st, HNS_ROCE_V2_VF_INT_ST_OTHER_ERR_S, 1);
		roce_write(hr_dev, ROCEE_VF_ABN_INT_ST_REG, int_st);

		roce_set_bit(int_en, HNS_ROCE_V2_VF_ABN_INT_EN_S, 1);
		roce_write(hr_dev, ROCEE_VF_ABN_INT_EN_REG, int_en);

		int_work = 1;
	} else
		dev_err(dev, "There is no abnormal irq found!\n");

	return IRQ_RETVAL(int_work);
}

static void hns_roce_v2_int_mask_enable(struct hns_roce_dev *hr_dev,
					int eq_num, int enable_flag)
{
	int i;

	if (enable_flag == EQ_ENABLE) {
		for (i = 0; i < eq_num; i++)
			roce_write(hr_dev, ROCEE_VF_EVENT_INT_EN_REG +
				   i * EQ_REG_OFFSET,
				   HNS_ROCE_V2_VF_EVENT_INT_EN_M);

		roce_write(hr_dev, ROCEE_VF_ABN_INT_EN_REG,
			   HNS_ROCE_V2_VF_ABN_INT_EN_M);
		roce_write(hr_dev, ROCEE_VF_ABN_INT_CFG_REG,
			   HNS_ROCE_V2_VF_ABN_INT_CFG_M);
	} else {
		for (i = 0; i < eq_num; i++)
			roce_write(hr_dev, ROCEE_VF_EVENT_INT_EN_REG +
				   i * EQ_REG_OFFSET,
				   HNS_ROCE_V2_VF_EVENT_INT_EN_M & 0x0);

		roce_write(hr_dev, ROCEE_VF_ABN_INT_EN_REG,
			   HNS_ROCE_V2_VF_ABN_INT_EN_M & 0x0);
		roce_write(hr_dev, ROCEE_VF_ABN_INT_CFG_REG,
			   HNS_ROCE_V2_VF_ABN_INT_CFG_M & 0x0);
	}
}

static void hns_roce_v2_destroy_eqc(struct hns_roce_dev *hr_dev, int eqn)
{
	struct device *dev = hr_dev->dev;
	int ret;

	if (eqn < hr_dev->caps.num_comp_vectors)
		ret = hns_roce_cmd_mbox(hr_dev, 0, 0, eqn & HNS_ROCE_V2_EQN_M,
					0, HNS_ROCE_CMD_DESTROY_CEQC,
					HNS_ROCE_CMD_TIMEOUT_MSECS);
	else
		ret = hns_roce_cmd_mbox(hr_dev, 0, 0, eqn & HNS_ROCE_V2_EQN_M,
					0, HNS_ROCE_CMD_DESTROY_AEQC,
					HNS_ROCE_CMD_TIMEOUT_MSECS);
	if (ret)
		dev_err(dev, "[mailbox cmd] destroy eqc(%d) failed.\n", eqn);
}

static void hns_roce_mhop_free_eq(struct hns_roce_dev *hr_dev,
				  struct hns_roce_eq *eq)
{
	struct device *dev = hr_dev->dev;
	u64 idx;
	u64 size;
	u32 buf_chk_sz;
	u32 bt_chk_sz;
	u32 mhop_num;
	int eqe_alloc;
	int i = 0;
	int j = 0;

	mhop_num = hr_dev->caps.eqe_hop_num;
	buf_chk_sz = 1 << (hr_dev->caps.eqe_buf_pg_sz + PAGE_SHIFT);
	bt_chk_sz = 1 << (hr_dev->caps.eqe_ba_pg_sz + PAGE_SHIFT);

	/* hop_num = 0 */
	if (mhop_num == HNS_ROCE_HOP_NUM_0) {
		dma_free_coherent(dev, (unsigned int)(eq->entries *
				  eq->eqe_size), eq->bt_l0, eq->l0_dma);
		return;
	}

	/* hop_num = 1 or hop = 2 */
	dma_free_coherent(dev, bt_chk_sz, eq->bt_l0, eq->l0_dma);
	if (mhop_num == 1) {
		for (i = 0; i < eq->l0_last_num; i++) {
			if (i == eq->l0_last_num - 1) {
				eqe_alloc = i * (buf_chk_sz / eq->eqe_size);
				size = (eq->entries - eqe_alloc) * eq->eqe_size;
				dma_free_coherent(dev, size, eq->buf[i],
						  eq->buf_dma[i]);
				break;
			}
			dma_free_coherent(dev, buf_chk_sz, eq->buf[i],
					  eq->buf_dma[i]);
		}
	} else if (mhop_num == 2) {
		for (i = 0; i < eq->l0_last_num; i++) {
			dma_free_coherent(dev, bt_chk_sz, eq->bt_l1[i],
					  eq->l1_dma[i]);

			for (j = 0; j < bt_chk_sz / BA_BYTE_LEN; j++) {
				idx = i * (bt_chk_sz / BA_BYTE_LEN) + j;
				if ((i == eq->l0_last_num - 1)
				     && j == eq->l1_last_num - 1) {
					eqe_alloc = (buf_chk_sz / eq->eqe_size)
						    * idx;
					size = (eq->entries - eqe_alloc)
						* eq->eqe_size;
					dma_free_coherent(dev, size,
							  eq->buf[idx],
							  eq->buf_dma[idx]);
					break;
				}
				dma_free_coherent(dev, buf_chk_sz, eq->buf[idx],
						  eq->buf_dma[idx]);
			}
		}
	}
	kfree(eq->buf_dma);
	kfree(eq->buf);
	kfree(eq->l1_dma);
	kfree(eq->bt_l1);
	eq->buf_dma = NULL;
	eq->buf = NULL;
	eq->l1_dma = NULL;
	eq->bt_l1 = NULL;
}

static void hns_roce_v2_free_eq(struct hns_roce_dev *hr_dev,
				struct hns_roce_eq *eq)
{
	u32 buf_chk_sz;

	buf_chk_sz = 1 << (eq->eqe_buf_pg_sz + PAGE_SHIFT);

	if (hr_dev->caps.eqe_hop_num) {
		hns_roce_mhop_free_eq(hr_dev, eq);
		return;
	}

	if (eq->buf_list)
		dma_free_coherent(hr_dev->dev, buf_chk_sz,
				  eq->buf_list->buf, eq->buf_list->map);
}

static void hns_roce_config_eqc(struct hns_roce_dev *hr_dev,
				struct hns_roce_eq *eq,
				void *mb_buf)
{
	struct hns_roce_eq_context *eqc;

	eqc = mb_buf;
	memset(eqc, 0, sizeof(struct hns_roce_eq_context));

	/* init eqc */
	eq->doorbell = hr_dev->reg_base + ROCEE_VF_EQ_DB_CFG0_REG;
	eq->hop_num = hr_dev->caps.eqe_hop_num;
	eq->cons_index = 0;
	eq->over_ignore = HNS_ROCE_V2_EQ_OVER_IGNORE_0;
	eq->coalesce = HNS_ROCE_V2_EQ_COALESCE_0;
	eq->arm_st = HNS_ROCE_V2_EQ_ALWAYS_ARMED;
	eq->eqe_ba_pg_sz = hr_dev->caps.eqe_ba_pg_sz;
	eq->eqe_buf_pg_sz = hr_dev->caps.eqe_buf_pg_sz;
	eq->shift = ilog2((unsigned int)eq->entries);

	if (!eq->hop_num)
		eq->eqe_ba = eq->buf_list->map;
	else
		eq->eqe_ba = eq->l0_dma;

	/* set eqc state */
	roce_set_field(eqc->byte_4,
		       HNS_ROCE_EQC_EQ_ST_M,
		       HNS_ROCE_EQC_EQ_ST_S,
		       HNS_ROCE_V2_EQ_STATE_VALID);

	/* set eqe hop num */
	roce_set_field(eqc->byte_4,
		       HNS_ROCE_EQC_HOP_NUM_M,
		       HNS_ROCE_EQC_HOP_NUM_S, eq->hop_num);

	/* set eqc over_ignore */
	roce_set_field(eqc->byte_4,
		       HNS_ROCE_EQC_OVER_IGNORE_M,
		       HNS_ROCE_EQC_OVER_IGNORE_S, eq->over_ignore);

	/* set eqc coalesce */
	roce_set_field(eqc->byte_4,
		       HNS_ROCE_EQC_COALESCE_M,
		       HNS_ROCE_EQC_COALESCE_S, eq->coalesce);

	/* set eqc arm_state */
	roce_set_field(eqc->byte_4,
		       HNS_ROCE_EQC_ARM_ST_M,
		       HNS_ROCE_EQC_ARM_ST_S, eq->arm_st);

	/* set eqn */
	roce_set_field(eqc->byte_4,
		       HNS_ROCE_EQC_EQN_M,
		       HNS_ROCE_EQC_EQN_S, eq->eqn);

	/* set eqe_cnt */
	roce_set_field(eqc->byte_4,
		       HNS_ROCE_EQC_EQE_CNT_M,
		       HNS_ROCE_EQC_EQE_CNT_S,
		       HNS_ROCE_EQ_INIT_EQE_CNT);

	/* set eqe_ba_pg_sz */
	roce_set_field(eqc->byte_8,
		       HNS_ROCE_EQC_BA_PG_SZ_M,
		       HNS_ROCE_EQC_BA_PG_SZ_S,
		       eq->eqe_ba_pg_sz + PG_SHIFT_OFFSET);

	/* set eqe_buf_pg_sz */
	roce_set_field(eqc->byte_8,
		       HNS_ROCE_EQC_BUF_PG_SZ_M,
		       HNS_ROCE_EQC_BUF_PG_SZ_S,
		       eq->eqe_buf_pg_sz + PG_SHIFT_OFFSET);

	/* set eq_producer_idx */
	roce_set_field(eqc->byte_8,
		       HNS_ROCE_EQC_PROD_INDX_M,
		       HNS_ROCE_EQC_PROD_INDX_S,
		       HNS_ROCE_EQ_INIT_PROD_IDX);

	/* set eq_max_cnt */
	roce_set_field(eqc->byte_12,
		       HNS_ROCE_EQC_MAX_CNT_M,
		       HNS_ROCE_EQC_MAX_CNT_S, eq->eq_max_cnt);

	/* set eq_period */
	roce_set_field(eqc->byte_12,
		       HNS_ROCE_EQC_PERIOD_M,
		       HNS_ROCE_EQC_PERIOD_S, eq->eq_period);

	/* set eqe_report_timer */
	roce_set_field(eqc->eqe_report_timer,
		       HNS_ROCE_EQC_REPORT_TIMER_M,
		       HNS_ROCE_EQC_REPORT_TIMER_S,
		       HNS_ROCE_EQ_INIT_REPORT_TIMER);

	/* set eqe_ba [34:3] */
	roce_set_field(eqc->eqe_ba0,
		       HNS_ROCE_EQC_EQE_BA_L_M,
		       HNS_ROCE_EQC_EQE_BA_L_S, eq->eqe_ba >> 3);

	/* set eqe_ba [64:35] */
	roce_set_field(eqc->eqe_ba1,
		       HNS_ROCE_EQC_EQE_BA_H_M,
		       HNS_ROCE_EQC_EQE_BA_H_S, eq->eqe_ba >> 35);

	/* set eq shift */
	roce_set_field(eqc->byte_28,
		       HNS_ROCE_EQC_SHIFT_M,
		       HNS_ROCE_EQC_SHIFT_S, eq->shift);

	/* set eq MSI_IDX */
	roce_set_field(eqc->byte_28,
		       HNS_ROCE_EQC_MSI_INDX_M,
		       HNS_ROCE_EQC_MSI_INDX_S,
		       HNS_ROCE_EQ_INIT_MSI_IDX);

	/* set cur_eqe_ba [27:12] */
	roce_set_field(eqc->byte_28,
		       HNS_ROCE_EQC_CUR_EQE_BA_L_M,
		       HNS_ROCE_EQC_CUR_EQE_BA_L_S, eq->cur_eqe_ba >> 12);

	/* set cur_eqe_ba [59:28] */
	roce_set_field(eqc->byte_32,
		       HNS_ROCE_EQC_CUR_EQE_BA_M_M,
		       HNS_ROCE_EQC_CUR_EQE_BA_M_S, eq->cur_eqe_ba >> 28);

	/* set cur_eqe_ba [63:60] */
	roce_set_field(eqc->byte_36,
		       HNS_ROCE_EQC_CUR_EQE_BA_H_M,
		       HNS_ROCE_EQC_CUR_EQE_BA_H_S, eq->cur_eqe_ba >> 60);

	/* set eq consumer idx */
	roce_set_field(eqc->byte_36,
		       HNS_ROCE_EQC_CONS_INDX_M,
		       HNS_ROCE_EQC_CONS_INDX_S,
		       HNS_ROCE_EQ_INIT_CONS_IDX);

	/* set nex_eqe_ba[43:12] */
	roce_set_field(eqc->nxt_eqe_ba0,
		       HNS_ROCE_EQC_NXT_EQE_BA_L_M,
		       HNS_ROCE_EQC_NXT_EQE_BA_L_S, eq->nxt_eqe_ba >> 12);

	/* set nex_eqe_ba[63:44] */
	roce_set_field(eqc->nxt_eqe_ba1,
		       HNS_ROCE_EQC_NXT_EQE_BA_H_M,
		       HNS_ROCE_EQC_NXT_EQE_BA_H_S, eq->nxt_eqe_ba >> 44);
}

static int hns_roce_mhop_alloc_eq(struct hns_roce_dev *hr_dev,
				  struct hns_roce_eq *eq)
{
	struct device *dev = hr_dev->dev;
	int eq_alloc_done = 0;
	int eq_buf_cnt = 0;
	int eqe_alloc;
	u32 buf_chk_sz;
	u32 bt_chk_sz;
	u32 mhop_num;
	u64 size;
	u64 idx;
	int ba_num;
	int bt_num;
	int record_i;
	int record_j;
	int i = 0;
	int j = 0;

	mhop_num = hr_dev->caps.eqe_hop_num;
	buf_chk_sz = 1 << (hr_dev->caps.eqe_buf_pg_sz + PAGE_SHIFT);
	bt_chk_sz = 1 << (hr_dev->caps.eqe_ba_pg_sz + PAGE_SHIFT);

	ba_num = DIV_ROUND_UP(PAGE_ALIGN(eq->entries * eq->eqe_size),
			      buf_chk_sz);
	bt_num = DIV_ROUND_UP(ba_num, bt_chk_sz / BA_BYTE_LEN);

	/* hop_num = 0 */
	if (mhop_num == HNS_ROCE_HOP_NUM_0) {
		if (eq->entries > buf_chk_sz / eq->eqe_size) {
			dev_err(dev, "eq entries %d is larger than buf_pg_sz!",
				eq->entries);
			return -EINVAL;
		}
		eq->bt_l0 = dma_alloc_coherent(dev, eq->entries * eq->eqe_size,
					       &(eq->l0_dma), GFP_KERNEL);
		if (!eq->bt_l0)
			return -ENOMEM;

		eq->cur_eqe_ba = eq->l0_dma;
		eq->nxt_eqe_ba = 0;

		memset(eq->bt_l0, 0, eq->entries * eq->eqe_size);

		return 0;
	}

	eq->buf_dma = kcalloc(ba_num, sizeof(*eq->buf_dma), GFP_KERNEL);
	if (!eq->buf_dma)
		return -ENOMEM;
	eq->buf = kcalloc(ba_num, sizeof(*eq->buf), GFP_KERNEL);
	if (!eq->buf)
		goto err_kcalloc_buf;

	if (mhop_num == 2) {
		eq->l1_dma = kcalloc(bt_num, sizeof(*eq->l1_dma), GFP_KERNEL);
		if (!eq->l1_dma)
			goto err_kcalloc_l1_dma;

		eq->bt_l1 = kcalloc(bt_num, sizeof(*eq->bt_l1), GFP_KERNEL);
		if (!eq->bt_l1)
			goto err_kcalloc_bt_l1;
	}

	/* alloc L0 BT */
	eq->bt_l0 = dma_alloc_coherent(dev, bt_chk_sz, &eq->l0_dma, GFP_KERNEL);
	if (!eq->bt_l0)
		goto err_dma_alloc_l0;

	if (mhop_num == 1) {
		if (ba_num > (bt_chk_sz / BA_BYTE_LEN))
			dev_err(dev, "ba_num %d is too large for 1 hop\n",
				ba_num);

		/* alloc buf */
		for (i = 0; i < bt_chk_sz / BA_BYTE_LEN; i++) {
			if (eq_buf_cnt + 1 < ba_num) {
				size = buf_chk_sz;
			} else {
				eqe_alloc = i * (buf_chk_sz / eq->eqe_size);
				size = (eq->entries - eqe_alloc) * eq->eqe_size;
			}
			eq->buf[i] = dma_zalloc_coherent(dev, size,
							&(eq->buf_dma[i]),
							GFP_KERNEL);
			if (!eq->buf[i])
				goto err_dma_alloc_buf;

			*(eq->bt_l0 + i) = eq->buf_dma[i];

			eq_buf_cnt++;
			if (eq_buf_cnt >= ba_num)
				break;
		}
		eq->cur_eqe_ba = eq->buf_dma[0];
		eq->nxt_eqe_ba = eq->buf_dma[1];

	} else if (mhop_num == 2) {
		/* alloc L1 BT and buf */
		for (i = 0; i < bt_chk_sz / BA_BYTE_LEN; i++) {
			eq->bt_l1[i] = dma_alloc_coherent(dev, bt_chk_sz,
							  &(eq->l1_dma[i]),
							  GFP_KERNEL);
			if (!eq->bt_l1[i])
				goto err_dma_alloc_l1;
			*(eq->bt_l0 + i) = eq->l1_dma[i];

			for (j = 0; j < bt_chk_sz / BA_BYTE_LEN; j++) {
				idx = i * bt_chk_sz / BA_BYTE_LEN + j;
				if (eq_buf_cnt + 1 < ba_num) {
					size = buf_chk_sz;
				} else {
					eqe_alloc = (buf_chk_sz / eq->eqe_size)
						    * idx;
					size = (eq->entries - eqe_alloc)
						* eq->eqe_size;
				}
				eq->buf[idx] = dma_zalloc_coherent(dev, size,
							    &(eq->buf_dma[idx]),
							    GFP_KERNEL);
				if (!eq->buf[idx])
					goto err_dma_alloc_buf;

				*(eq->bt_l1[i] + j) = eq->buf_dma[idx];

				eq_buf_cnt++;
				if (eq_buf_cnt >= ba_num) {
					eq_alloc_done = 1;
					break;
				}
			}

			if (eq_alloc_done)
				break;
		}
		eq->cur_eqe_ba = eq->buf_dma[0];
		eq->nxt_eqe_ba = eq->buf_dma[1];
	}

	eq->l0_last_num = i + 1;
	if (mhop_num == 2)
		eq->l1_last_num = j + 1;

	return 0;

err_dma_alloc_l1:
	dma_free_coherent(dev, bt_chk_sz, eq->bt_l0, eq->l0_dma);
	eq->bt_l0 = NULL;
	eq->l0_dma = 0;
	for (i -= 1; i >= 0; i--) {
		dma_free_coherent(dev, bt_chk_sz, eq->bt_l1[i],
				  eq->l1_dma[i]);

		for (j = 0; j < bt_chk_sz / BA_BYTE_LEN; j++) {
			idx = i * bt_chk_sz / BA_BYTE_LEN + j;
			dma_free_coherent(dev, buf_chk_sz, eq->buf[idx],
					  eq->buf_dma[idx]);
		}
	}
	goto err_dma_alloc_l0;

err_dma_alloc_buf:
	dma_free_coherent(dev, bt_chk_sz, eq->bt_l0, eq->l0_dma);
	eq->bt_l0 = NULL;
	eq->l0_dma = 0;

	if (mhop_num == 1)
		for (i -= 1; i >= 0; i--)
			dma_free_coherent(dev, buf_chk_sz, eq->buf[i],
					  eq->buf_dma[i]);
	else if (mhop_num == 2) {
		record_i = i;
		record_j = j;
		for (; i >= 0; i--) {
			dma_free_coherent(dev, bt_chk_sz, eq->bt_l1[i],
					  eq->l1_dma[i]);

			for (j = 0; j < bt_chk_sz / BA_BYTE_LEN; j++) {
				if (i == record_i && j >= record_j)
					break;

				idx = i * bt_chk_sz / BA_BYTE_LEN + j;
				dma_free_coherent(dev, buf_chk_sz,
						  eq->buf[idx],
						  eq->buf_dma[idx]);
			}
		}
	}

err_dma_alloc_l0:
	kfree(eq->bt_l1);
	eq->bt_l1 = NULL;

err_kcalloc_bt_l1:
	kfree(eq->l1_dma);
	eq->l1_dma = NULL;

err_kcalloc_l1_dma:
	kfree(eq->buf);
	eq->buf = NULL;

err_kcalloc_buf:
	kfree(eq->buf_dma);
	eq->buf_dma = NULL;

	return -ENOMEM;
}

static int hns_roce_v2_create_eq(struct hns_roce_dev *hr_dev,
				 struct hns_roce_eq *eq,
				 unsigned int eq_cmd)
{
	struct device *dev = hr_dev->dev;
	struct hns_roce_cmd_mailbox *mailbox;
	u32 buf_chk_sz = 0;
	int ret;

	/* Allocate mailbox memory */
	mailbox = hns_roce_alloc_cmd_mailbox(hr_dev);
	if (IS_ERR(mailbox))
		return PTR_ERR(mailbox);

	if (!hr_dev->caps.eqe_hop_num) {
		buf_chk_sz = 1 << (hr_dev->caps.eqe_buf_pg_sz + PAGE_SHIFT);

		eq->buf_list = kzalloc(sizeof(struct hns_roce_buf_list),
				       GFP_KERNEL);
		if (!eq->buf_list) {
			ret = -ENOMEM;
			goto free_cmd_mbox;
		}

		eq->buf_list->buf = dma_zalloc_coherent(dev, buf_chk_sz,
						       &(eq->buf_list->map),
						       GFP_KERNEL);
		if (!eq->buf_list->buf) {
			ret = -ENOMEM;
			goto err_alloc_buf;
		}

	} else {
		ret = hns_roce_mhop_alloc_eq(hr_dev, eq);
		if (ret) {
			ret = -ENOMEM;
			goto free_cmd_mbox;
		}
	}

	hns_roce_config_eqc(hr_dev, eq, mailbox->buf);

	ret = hns_roce_cmd_mbox(hr_dev, mailbox->dma, 0, eq->eqn, 0,
				eq_cmd, HNS_ROCE_CMD_TIMEOUT_MSECS);
	if (ret) {
		dev_err(dev, "[mailbox cmd] create eqc failed.\n");
		goto err_cmd_mbox;
	}

	hns_roce_free_cmd_mailbox(hr_dev, mailbox);

	return 0;

err_cmd_mbox:
	if (!hr_dev->caps.eqe_hop_num)
		dma_free_coherent(dev, buf_chk_sz, eq->buf_list->buf,
				  eq->buf_list->map);
	else {
		hns_roce_mhop_free_eq(hr_dev, eq);
		goto free_cmd_mbox;
	}

err_alloc_buf:
	kfree(eq->buf_list);

free_cmd_mbox:
	hns_roce_free_cmd_mailbox(hr_dev, mailbox);

	return ret;
}

static int hns_roce_v2_init_eq_table(struct hns_roce_dev *hr_dev)
{
	struct hns_roce_eq_table *eq_table = &hr_dev->eq_table;
	struct device *dev = hr_dev->dev;
	struct hns_roce_eq *eq;
	unsigned int eq_cmd;
	int irq_num;
	int eq_num;
	int other_num;
	int comp_num;
	int aeq_num;
	int i, j, k;
	int ret;

	other_num = hr_dev->caps.num_other_vectors;
	comp_num = hr_dev->caps.num_comp_vectors;
	aeq_num = hr_dev->caps.num_aeq_vectors;

	eq_num = comp_num + aeq_num;
	irq_num = eq_num + other_num;

	eq_table->eq = kcalloc(eq_num, sizeof(*eq_table->eq), GFP_KERNEL);
	if (!eq_table->eq)
		return -ENOMEM;

	for (i = 0; i < irq_num; i++) {
		hr_dev->irq_names[i] = kzalloc(HNS_ROCE_INT_NAME_LEN,
					       GFP_KERNEL);
		if (!hr_dev->irq_names[i]) {
			ret = -ENOMEM;
			goto err_failed_kzalloc;
		}
	}

	/* create eq */
	for (j = 0; j < eq_num; j++) {
		eq = &eq_table->eq[j];
		eq->hr_dev = hr_dev;
		eq->eqn = j;
		if (j < comp_num) {
			/* CEQ */
			eq_cmd = HNS_ROCE_CMD_CREATE_CEQC;
			eq->type_flag = HNS_ROCE_CEQ;
			eq->entries = hr_dev->caps.ceqe_depth;
			eq->eqe_size = HNS_ROCE_CEQ_ENTRY_SIZE;
			eq->irq = hr_dev->irq[j + other_num + aeq_num];
			eq->eq_max_cnt = HNS_ROCE_CEQ_DEFAULT_BURST_NUM;
			eq->eq_period = HNS_ROCE_CEQ_DEFAULT_INTERVAL;
		} else {
			/* AEQ */
			eq_cmd = HNS_ROCE_CMD_CREATE_AEQC;
			eq->type_flag = HNS_ROCE_AEQ;
			eq->entries = hr_dev->caps.aeqe_depth;
			eq->eqe_size = HNS_ROCE_AEQ_ENTRY_SIZE;
			eq->irq = hr_dev->irq[j - comp_num + other_num];
			eq->eq_max_cnt = HNS_ROCE_AEQ_DEFAULT_BURST_NUM;
			eq->eq_period = HNS_ROCE_AEQ_DEFAULT_INTERVAL;
		}

		ret = hns_roce_v2_create_eq(hr_dev, eq, eq_cmd);
		if (ret) {
			dev_err(dev, "eq create failed.\n");
			goto err_create_eq_fail;
		}
	}

	/* enable irq */
	hns_roce_v2_int_mask_enable(hr_dev, eq_num, EQ_ENABLE);

	/* irq contains: abnormal + AEQ + CEQ*/
	for (k = 0; k < irq_num; k++)
		if (k < other_num)
			snprintf((char *)hr_dev->irq_names[k],
				 HNS_ROCE_INT_NAME_LEN, "hns-abn-%d", k);
		else if (k < (other_num + aeq_num))
			snprintf((char *)hr_dev->irq_names[k],
				 HNS_ROCE_INT_NAME_LEN, "hns-aeq-%d",
				 k - other_num);
		else
			snprintf((char *)hr_dev->irq_names[k],
				 HNS_ROCE_INT_NAME_LEN, "hns-ceq-%d",
				 k - other_num - aeq_num);

	for (k = 0; k < irq_num; k++) {
		if (k < other_num)
			ret = request_irq(hr_dev->irq[k],
					  hns_roce_v2_msix_interrupt_abn,
					  0, hr_dev->irq_names[k], hr_dev);

		else if (k < (other_num + comp_num))
			ret = request_irq(eq_table->eq[k - other_num].irq,
					  hns_roce_v2_msix_interrupt_eq,
					  0, hr_dev->irq_names[k + aeq_num],
					  &eq_table->eq[k - other_num]);
		else
			ret = request_irq(eq_table->eq[k - other_num].irq,
					  hns_roce_v2_msix_interrupt_eq,
					  0, hr_dev->irq_names[k - comp_num],
					  &eq_table->eq[k - other_num]);
		if (ret) {
			dev_err(dev, "Request irq error!\n");
			goto err_request_irq_fail;
		}
	}

	hr_dev->irq_workq =
		create_singlethread_workqueue("hns_roce_irq_workqueue");
	if (!hr_dev->irq_workq) {
		dev_err(dev, "Create irq workqueue failed!\n");
		ret = -ENOMEM;
		goto err_request_irq_fail;
	}

	return 0;

err_request_irq_fail:
	for (k -= 1; k >= 0; k--)
		if (k < other_num)
			free_irq(hr_dev->irq[k], hr_dev);
		else
			free_irq(eq_table->eq[k - other_num].irq,
				 &eq_table->eq[k - other_num]);

err_create_eq_fail:
	for (j -= 1; j >= 0; j--)
		hns_roce_v2_free_eq(hr_dev, &eq_table->eq[j]);

err_failed_kzalloc:
	for (i -= 1; i >= 0; i--)
		kfree(hr_dev->irq_names[i]);
	kfree(eq_table->eq);

	return ret;
}

static void hns_roce_v2_cleanup_eq_table(struct hns_roce_dev *hr_dev)
{
	struct hns_roce_eq_table *eq_table = &hr_dev->eq_table;
	int irq_num;
	int eq_num;
	int i;

	eq_num = hr_dev->caps.num_comp_vectors + hr_dev->caps.num_aeq_vectors;
	irq_num = eq_num + hr_dev->caps.num_other_vectors;

	/* Disable irq */
	hns_roce_v2_int_mask_enable(hr_dev, eq_num, EQ_DISABLE);

	for (i = 0; i < hr_dev->caps.num_other_vectors; i++)
		free_irq(hr_dev->irq[i], hr_dev);

	for (i = 0; i < eq_num; i++) {
		hns_roce_v2_destroy_eqc(hr_dev, i);

		free_irq(eq_table->eq[i].irq, &eq_table->eq[i]);

		hns_roce_v2_free_eq(hr_dev, &eq_table->eq[i]);
	}

	for (i = 0; i < irq_num; i++)
		kfree(hr_dev->irq_names[i]);

	kfree(eq_table->eq);

	flush_workqueue(hr_dev->irq_workq);
	destroy_workqueue(hr_dev->irq_workq);
}

static void hns_roce_v2_write_srqc(struct hns_roce_dev *hr_dev,
				   struct hns_roce_srq *srq, u32 pdn, u16 xrcd,
				   u32 cqn, void *mb_buf, u64 *mtts_wqe,
				   u64 *mtts_idx, dma_addr_t dma_handle_wqe,
				   dma_addr_t dma_handle_idx)
{
	struct hns_roce_srq_context *srq_context;

	srq_context = mb_buf;
	memset(srq_context, 0, sizeof(*srq_context));

	roce_set_field(srq_context->byte_4_srqn_srqst, SRQC_BYTE_4_SRQ_ST_M,
		       SRQC_BYTE_4_SRQ_ST_S, 1);

	roce_set_field(srq_context->byte_4_srqn_srqst,
		       SRQC_BYTE_4_SRQ_WQE_HOP_NUM_M,
		       SRQC_BYTE_4_SRQ_WQE_HOP_NUM_S,
		       (hr_dev->caps.srqwqe_hop_num == HNS_ROCE_HOP_NUM_0 ? 0 :
		       hr_dev->caps.srqwqe_hop_num));
	roce_set_field(srq_context->byte_4_srqn_srqst,
		       SRQC_BYTE_4_SRQ_SHIFT_M, SRQC_BYTE_4_SRQ_SHIFT_S,
		       ilog2(srq->max));

	roce_set_field(srq_context->byte_4_srqn_srqst, SRQC_BYTE_4_SRQN_M,
		       SRQC_BYTE_4_SRQN_S, srq->srqn);

	roce_set_field(srq_context->byte_8_limit_wl, SRQC_BYTE_8_SRQ_LIMIT_WL_M,
		       SRQC_BYTE_8_SRQ_LIMIT_WL_S, 0);

	roce_set_field(srq_context->byte_12_xrcd, SRQC_BYTE_12_SRQ_XRCD_M,
		       SRQC_BYTE_12_SRQ_XRCD_S, xrcd);

	srq_context->wqe_bt_ba = cpu_to_le32((u32)(dma_handle_wqe >> 3));

	roce_set_field(srq_context->byte_24_wqe_bt_ba,
		       SRQC_BYTE_24_SRQ_WQE_BT_BA_M,
		       SRQC_BYTE_24_SRQ_WQE_BT_BA_S,
		       cpu_to_le32(dma_handle_wqe >> 35));

	roce_set_field(srq_context->byte_28_rqws_pd, SRQC_BYTE_28_PD_M,
		       SRQC_BYTE_28_PD_S, pdn);
	roce_set_field(srq_context->byte_28_rqws_pd, SRQC_BYTE_28_RQWS_M,
		       SRQC_BYTE_28_RQWS_S, srq->max_gs <= 0 ? 0 :
		       fls(srq->max_gs - 1));

	srq_context->idx_bt_ba = (u32)(dma_handle_idx >> 3);
	srq_context->idx_bt_ba = cpu_to_le32(srq_context->idx_bt_ba);
	roce_set_field(srq_context->rsv_idx_bt_ba,
		       SRQC_BYTE_36_SRQ_IDX_BT_BA_M,
		       SRQC_BYTE_36_SRQ_IDX_BT_BA_S,
		       cpu_to_le32(dma_handle_idx >> 35));

	srq_context->idx_cur_blk_addr = (u32)(mtts_idx[0] >> PAGE_ADDR_SHIFT);
	srq_context->idx_cur_blk_addr =
				     cpu_to_le32(srq_context->idx_cur_blk_addr);
	roce_set_field(srq_context->byte_44_idxbufpgsz_addr,
		       SRQC_BYTE_44_SRQ_IDX_CUR_BLK_ADDR_M,
		       SRQC_BYTE_44_SRQ_IDX_CUR_BLK_ADDR_S,
		       cpu_to_le32((mtts_idx[0]) >> (32 + PAGE_ADDR_SHIFT)));
	roce_set_field(srq_context->byte_44_idxbufpgsz_addr,
		       SRQC_BYTE_44_SRQ_IDX_HOP_NUM_M,
		       SRQC_BYTE_44_SRQ_IDX_HOP_NUM_S,
		       hr_dev->caps.idx_hop_num == HNS_ROCE_HOP_NUM_0 ? 0 :
		       hr_dev->caps.idx_hop_num);

	roce_set_field(srq_context->byte_44_idxbufpgsz_addr,
		       SRQC_BYTE_44_SRQ_IDX_BA_PG_SZ_M,
		       SRQC_BYTE_44_SRQ_IDX_BA_PG_SZ_S,
		       hr_dev->caps.idx_ba_pg_sz);
	roce_set_field(srq_context->byte_44_idxbufpgsz_addr,
		       SRQC_BYTE_44_SRQ_IDX_BUF_PG_SZ_M,
		       SRQC_BYTE_44_SRQ_IDX_BUF_PG_SZ_S,
		       hr_dev->caps.idx_buf_pg_sz);

	srq_context->idx_nxt_blk_addr = (u32)(mtts_idx[1] >> PAGE_ADDR_SHIFT);
	srq_context->idx_nxt_blk_addr =
				   cpu_to_le32(srq_context->idx_nxt_blk_addr);
	roce_set_field(srq_context->rsv_idxnxtblkaddr,
		       SRQC_BYTE_52_SRQ_IDX_NXT_BLK_ADDR_M,
		       SRQC_BYTE_52_SRQ_IDX_NXT_BLK_ADDR_S,
		       cpu_to_le32((mtts_idx[1]) >> (32 + PAGE_ADDR_SHIFT)));
	roce_set_field(srq_context->byte_56_xrc_cqn,
		       SRQC_BYTE_56_SRQ_XRC_CQN_M, SRQC_BYTE_56_SRQ_XRC_CQN_S,
		       cqn);
	roce_set_field(srq_context->byte_56_xrc_cqn,
		       SRQC_BYTE_56_SRQ_WQE_BA_PG_SZ_M,
		       SRQC_BYTE_56_SRQ_WQE_BA_PG_SZ_S,
		       hr_dev->caps.srqwqe_ba_pg_sz + PG_SHIFT_OFFSET);
	roce_set_field(srq_context->byte_56_xrc_cqn,
		       SRQC_BYTE_56_SRQ_WQE_BUF_PG_SZ_M,
		       SRQC_BYTE_56_SRQ_WQE_BUF_PG_SZ_S,
		       hr_dev->caps.srqwqe_buf_pg_sz + PG_SHIFT_OFFSET);

	roce_set_bit(srq_context->db_record_addr_record_en,
		     SRQC_BYTE_60_SRQ_RECORD_EN_S, 0);
}

static int hns_roce_v2_modify_srq(struct ib_srq *ibsrq,
				  struct ib_srq_attr *srq_attr,
				  enum ib_srq_attr_mask srq_attr_mask,
				  struct ib_udata *udata)
{
	struct hns_roce_dev *hr_dev = to_hr_dev(ibsrq->device);
	struct hns_roce_srq *srq = to_hr_srq(ibsrq);
	struct hns_roce_srq_context *srq_context;
	struct hns_roce_srq_context *srqc_mask;
	struct hns_roce_cmd_mailbox *mailbox;
	int ret;

	if (srq_attr_mask & IB_SRQ_LIMIT) {
		if (srq_attr->srq_limit >= srq->max)
			return -EINVAL;

		mailbox = hns_roce_alloc_cmd_mailbox(hr_dev);
		if (IS_ERR(mailbox))
			return PTR_ERR(mailbox);

		srq_context = mailbox->buf;
		srqc_mask = (struct hns_roce_srq_context *)mailbox->buf + 1;

		memset(srqc_mask, 0xff, sizeof(*srqc_mask));

		roce_set_field(srq_context->byte_8_limit_wl,
			       SRQC_BYTE_8_SRQ_LIMIT_WL_M,
			       SRQC_BYTE_8_SRQ_LIMIT_WL_S, srq_attr->srq_limit);
		roce_set_field(srqc_mask->byte_8_limit_wl,
			       SRQC_BYTE_8_SRQ_LIMIT_WL_M,
			       SRQC_BYTE_8_SRQ_LIMIT_WL_S, 0);

		ret = hns_roce_cmd_mbox(hr_dev, mailbox->dma, 0, srq->srqn, 0,
					HNS_ROCE_CMD_MODIFY_SRQC,
					HNS_ROCE_CMD_TIMEOUT_MSECS);
		hns_roce_free_cmd_mailbox(hr_dev, mailbox);
		if (ret) {
			dev_err(hr_dev->dev,
				"MODIFY SRQ Failed to cmd mailbox.\n");
			return ret;
		}
	}

	return 0;
}

static int hns_roce_v2_query_srq(struct ib_srq *ibsrq, struct ib_srq_attr *attr)
{
	struct hns_roce_dev *hr_dev = to_hr_dev(ibsrq->device);
	struct hns_roce_srq *srq = to_hr_srq(ibsrq);
	struct hns_roce_srq_context *srq_context;
	struct hns_roce_cmd_mailbox *mailbox;
	int limit_wl;
	int ret;

	mailbox = hns_roce_alloc_cmd_mailbox(hr_dev);
	if (IS_ERR(mailbox))
		return PTR_ERR(mailbox);

	srq_context = mailbox->buf;
	ret = hns_roce_cmd_mbox(hr_dev, 0, mailbox->dma, srq->srqn, 0,
				HNS_ROCE_CMD_QUERY_SRQC,
				HNS_ROCE_CMD_TIMEOUT_MSECS);
	if (ret) {
		dev_err(hr_dev->dev, "QUERY SRQ cmd process error\n");
		goto out;
	}

	limit_wl = roce_get_field(srq_context->byte_8_limit_wl,
				  SRQC_BYTE_8_SRQ_LIMIT_WL_M,
				  SRQC_BYTE_8_SRQ_LIMIT_WL_S);

	attr->srq_limit = limit_wl;
	attr->max_wr    = srq->max - 1;
	attr->max_sge   = srq->max_gs;

	memcpy(srq_context, mailbox->buf, sizeof(*srq_context));

out:
	hns_roce_free_cmd_mailbox(hr_dev, mailbox);
	return ret;
}

static int find_empty_entry(struct hns_roce_idx_que *idx_que,
			    unsigned long size)
{
	int wqe_idx;

	if (unlikely(bitmap_full(idx_que->bitmap, size)))
		return -ENOSPC;

	wqe_idx = find_first_zero_bit(idx_que->bitmap, size);

	bitmap_set(idx_que->bitmap, wqe_idx, 1);

	return wqe_idx;
}

static void fill_idx_queue(struct hns_roce_idx_que *idx_que,
			   int cur_idx, int wqe_idx)
{
	unsigned int *addr;

	addr = (unsigned int *)hns_roce_buf_offset(&idx_que->idx_buf,
						   cur_idx * idx_que->entry_sz);
	*addr = wqe_idx;
}

static int hns_roce_v2_post_srq_recv(struct ib_srq *ibsrq,
				     const struct ib_recv_wr *wr,
				     const struct ib_recv_wr **bad_wr)
{
	struct hns_roce_dev *hr_dev = to_hr_dev(ibsrq->device);
	struct hns_roce_srq *srq = to_hr_srq(ibsrq);
	struct hns_roce_v2_wqe_data_seg *dseg;
	struct hns_roce_v2_db srq_db;
	unsigned long flags;
	int ret = 0;
	int wqe_idx;
	void *wqe;
	int nreq;
	int ind;
	int i;

	spin_lock_irqsave(&srq->lock, flags);

	ind = srq->head & (srq->max - 1);

	for (nreq = 0; wr; ++nreq, wr = wr->next) {
		if (unlikely(wr->num_sge > srq->max_gs)) {
			ret = -EINVAL;
			*bad_wr = wr;
			break;
		}

		if (unlikely(srq->head == srq->tail)) {
			ret = -ENOMEM;
			*bad_wr = wr;
			break;
		}

		wqe_idx = find_empty_entry(&srq->idx_que, srq->max);
		if (wqe_idx < 0) {
			ret = -ENOMEM;
			*bad_wr = wr;
			break;
		}

		fill_idx_queue(&srq->idx_que, ind, wqe_idx);
		wqe = get_srq_wqe(srq, wqe_idx);
		dseg = (struct hns_roce_v2_wqe_data_seg *)wqe;

		for (i = 0; i < wr->num_sge; ++i) {
			dseg[i].len = cpu_to_le32(wr->sg_list[i].length);
			dseg[i].lkey = cpu_to_le32(wr->sg_list[i].lkey);
			dseg[i].addr = cpu_to_le64(wr->sg_list[i].addr);
		}

		if (i < srq->max_gs) {
			dseg[i].len = 0;
			dseg[i].lkey = cpu_to_le32(0x100);
			dseg[i].addr = 0;
		}

		srq->wrid[wqe_idx] = wr->wr_id;
		ind = (ind + 1) & (srq->max - 1);
	}

	if (likely(nreq)) {
		srq->head += nreq;

		/*
		 * Make sure that descriptors are written before
		 * doorbell record.
		 */
		wmb();

		srq_db.byte_4 = HNS_ROCE_V2_SRQ_DB << V2_DB_BYTE_4_CMD_S |
				(srq->srqn & V2_DB_BYTE_4_TAG_M);
		srq_db.parameter = srq->head;

		hns_roce_write64(hr_dev, (__le32 *)&srq_db, srq->db_reg_l);

	}

	spin_unlock_irqrestore(&srq->lock, flags);

	return ret;
}

static const struct hns_roce_hw hns_roce_hw_v2 = {
	.cmq_init = hns_roce_v2_cmq_init,
	.cmq_exit = hns_roce_v2_cmq_exit,
	.hw_profile = hns_roce_v2_profile,
	.hw_init = hns_roce_v2_init,
	.hw_exit = hns_roce_v2_exit,
	.post_mbox = hns_roce_v2_post_mbox,
	.chk_mbox = hns_roce_v2_chk_mbox,
	.rst_prc_mbox = hns_roce_v2_rst_process_cmd,
	.set_gid = hns_roce_v2_set_gid,
	.set_mac = hns_roce_v2_set_mac,
	.write_mtpt = hns_roce_v2_write_mtpt,
	.rereg_write_mtpt = hns_roce_v2_rereg_write_mtpt,
	.frmr_write_mtpt = hns_roce_v2_frmr_write_mtpt,
	.mw_write_mtpt = hns_roce_v2_mw_write_mtpt,
	.write_cqc = hns_roce_v2_write_cqc,
	.set_hem = hns_roce_v2_set_hem,
	.clear_hem = hns_roce_v2_clear_hem,
	.modify_qp = hns_roce_v2_modify_qp,
	.query_qp = hns_roce_v2_query_qp,
	.destroy_qp = hns_roce_v2_destroy_qp,
	.qp_flow_control_init = hns_roce_v2_qp_flow_control_init,
	.modify_cq = hns_roce_v2_modify_cq,
	.post_send = hns_roce_v2_post_send,
	.post_recv = hns_roce_v2_post_recv,
	.req_notify_cq = hns_roce_v2_req_notify_cq,
	.poll_cq = hns_roce_v2_poll_cq,
	.init_eq = hns_roce_v2_init_eq_table,
	.cleanup_eq = hns_roce_v2_cleanup_eq_table,
	.write_srqc = hns_roce_v2_write_srqc,
	.modify_srq = hns_roce_v2_modify_srq,
	.query_srq = hns_roce_v2_query_srq,
	.post_srq_recv = hns_roce_v2_post_srq_recv,
};

static const struct pci_device_id hns_roce_hw_v2_pci_tbl[] = {
	{PCI_VDEVICE(HUAWEI, HNAE3_DEV_ID_25GE_RDMA), 0},
	{PCI_VDEVICE(HUAWEI, HNAE3_DEV_ID_25GE_RDMA_MACSEC), 0},
	{PCI_VDEVICE(HUAWEI, HNAE3_DEV_ID_50GE_RDMA), 0},
	{PCI_VDEVICE(HUAWEI, HNAE3_DEV_ID_50GE_RDMA_MACSEC), 0},
	{PCI_VDEVICE(HUAWEI, HNAE3_DEV_ID_100G_RDMA_MACSEC), 0},
	/* required last entry */
	{0, }
};

MODULE_DEVICE_TABLE(pci, hns_roce_hw_v2_pci_tbl);

static int hns_roce_hw_v2_get_cfg(struct hns_roce_dev *hr_dev,
				  struct hnae3_handle *handle)
{
	struct hns_roce_v2_priv *priv = hr_dev->priv;
	int i;

	hr_dev->hw = &hns_roce_hw_v2;
	hr_dev->sdb_offset = ROCEE_DB_SQ_L_0_REG;
	hr_dev->odb_offset = hr_dev->sdb_offset;

	/* Get info from NIC driver. */
	hr_dev->reg_base = handle->rinfo.roce_io_base;
	hr_dev->caps.num_ports = 1;
	hr_dev->iboe.netdevs[0] = handle->rinfo.netdev;
	hr_dev->iboe.phy_port[0] = 0;

	addrconf_addr_eui48((u8 *)&hr_dev->ib_dev.node_guid,
			    hr_dev->iboe.netdevs[0]->dev_addr);

	for (i = 0; i < HNS_ROCE_V2_MAX_IRQ_NUM; i++)
		hr_dev->irq[i] = pci_irq_vector(handle->pdev,
						i + handle->rinfo.base_vector);

	/* cmd issue mode: 0 is poll, 1 is event */
	hr_dev->cmd_mod = 1;
	hr_dev->loop_idc = 0;

	hr_dev->reset_cnt = handle->ae_algo->ops->ae_dev_reset_cnt(handle);
	priv->handle = handle;

	return 0;
}

static int __hns_roce_hw_v2_init_instance(struct hnae3_handle *handle)
{
	struct hns_roce_dev *hr_dev;
	int ret;

	hr_dev = (struct hns_roce_dev *)ib_alloc_device(sizeof(*hr_dev));
	if (!hr_dev)
		return -ENOMEM;

	hr_dev->priv = kzalloc(sizeof(struct hns_roce_v2_priv), GFP_KERNEL);
	if (!hr_dev->priv) {
		ret = -ENOMEM;
		goto error_failed_kzalloc;
	}

	hr_dev->pci_dev = handle->pdev;
	hr_dev->dev = &handle->pdev->dev;

	ret = hns_roce_hw_v2_get_cfg(hr_dev, handle);
	if (ret) {
		dev_err(hr_dev->dev, "Get Configuration failed!\n");
		goto error_failed_get_cfg;
	}

	ret = hns_roce_init(hr_dev);
	if (ret) {
		dev_err(hr_dev->dev, "RoCE Engine init failed!\n");
		goto error_failed_get_cfg;
	}

	handle->priv = hr_dev;

	return 0;

error_failed_get_cfg:
	kfree(hr_dev->priv);

error_failed_kzalloc:
	ib_dealloc_device(&hr_dev->ib_dev);

	return ret;
}

static void __hns_roce_hw_v2_uninit_instance(struct hnae3_handle *handle,
					   bool reset)
{
	struct hns_roce_dev *hr_dev = (struct hns_roce_dev *)handle->priv;

	if (!hr_dev)
		return;

	handle->priv = NULL;
	hns_roce_exit(hr_dev);
	kfree(hr_dev->priv);
	ib_dealloc_device(&hr_dev->ib_dev);
}

static int hns_roce_hw_v2_init_instance(struct hnae3_handle *handle)
{
	const struct hnae3_ae_ops *ops = handle->ae_algo->ops;
	const struct pci_device_id *id;
	struct device *dev = &handle->pdev->dev;
	int ret;

	handle->rinfo.instance_state = HNS_ROCE_STATE_INIT;

	if (ops->ae_dev_resetting(handle) || ops->get_hw_reset_stat(handle)) {
		handle->rinfo.instance_state = HNS_ROCE_STATE_NON_INIT;
		goto reset_chk_err;
	}

	id = pci_match_id(hns_roce_hw_v2_pci_tbl, handle->pdev);
	if (!id)
		return 0;

	ret = __hns_roce_hw_v2_init_instance(handle);
	if (ret) {
		handle->rinfo.instance_state = HNS_ROCE_STATE_NON_INIT;
		dev_err(dev, "RoCE instance init failed! ret = %d\n", ret);
		if (ops->ae_dev_resetting(handle) ||
		    ops->get_hw_reset_stat(handle))
			goto reset_chk_err;
		else
			return ret;
	}

	handle->rinfo.instance_state = HNS_ROCE_STATE_INITED;


	return 0;

reset_chk_err:
	dev_err(dev, "Device is busy in resetting state.\n"
		     "please retry later.\n");

	return -EBUSY;
}

static void hns_roce_hw_v2_uninit_instance(struct hnae3_handle *handle,
					   bool reset)
{
	if (handle->rinfo.instance_state != HNS_ROCE_STATE_INITED)
		return;

	handle->rinfo.instance_state = HNS_ROCE_STATE_UNINIT;

	__hns_roce_hw_v2_uninit_instance(handle, reset);

	handle->rinfo.instance_state = HNS_ROCE_STATE_NON_INIT;
}
static int hns_roce_hw_v2_reset_notify_down(struct hnae3_handle *handle)
{
	struct hns_roce_dev *hr_dev;
	struct ib_event event;

	if (handle->rinfo.instance_state != HNS_ROCE_STATE_INITED) {
		set_bit(HNS_ROCE_RST_DIRECT_RETURN, &handle->rinfo.state);
		return 0;
	}

	handle->rinfo.reset_state = HNS_ROCE_STATE_RST_DOWN;
	clear_bit(HNS_ROCE_RST_DIRECT_RETURN, &handle->rinfo.state);

	hr_dev = (struct hns_roce_dev *)handle->priv;
	if (!hr_dev)
		return 0;

	hr_dev->is_reset = true;
	hr_dev->active = false;
	hr_dev->dis_db = true;

	event.event = IB_EVENT_DEVICE_FATAL;
	event.device = &hr_dev->ib_dev;
	event.element.port_num = 1;
	ib_dispatch_event(&event);

	return 0;
}

static int hns_roce_hw_v2_reset_notify_init(struct hnae3_handle *handle)
{
	struct device *dev = &handle->pdev->dev;
	int ret;

	if (test_and_clear_bit(HNS_ROCE_RST_DIRECT_RETURN,
			       &handle->rinfo.state)) {
		handle->rinfo.reset_state = HNS_ROCE_STATE_RST_INITED;
		return 0;
	}

	handle->rinfo.reset_state = HNS_ROCE_STATE_RST_INIT;

	dev_info(&handle->pdev->dev, "In reset process RoCE client reinit.\n");
	ret = __hns_roce_hw_v2_init_instance(handle);
	if (ret) {
		/* when reset notify type is HNAE3_INIT_CLIENT In reset notify
		 * callback function, RoCE Engine reinitialize. If RoCE reinit
		 * failed, we should inform NIC driver.
		 */
		handle->priv = NULL;
		dev_err(dev, "In reset process RoCE reinit failed %d.\n", ret);
	} else {
		handle->rinfo.reset_state = HNS_ROCE_STATE_RST_INITED;
		dev_info(dev, "Reset done, RoCE client reinit finished.\n");
	}

	return ret;
}

static int hns_roce_hw_v2_reset_notify_uninit(struct hnae3_handle *handle)
{
	if (test_bit(HNS_ROCE_RST_DIRECT_RETURN, &handle->rinfo.state))
		return 0;

	handle->rinfo.reset_state = HNS_ROCE_STATE_RST_UNINIT;
	dev_info(&handle->pdev->dev, "In reset process RoCE client uninit.\n");
<<<<<<< HEAD
	msleep(100);
=======
	msleep(HNS_ROCE_V2_HW_RST_UNINT_DELAY);
>>>>>>> 17d93760
	__hns_roce_hw_v2_uninit_instance(handle, false);

	return 0;
}

static int hns_roce_hw_v2_reset_notify(struct hnae3_handle *handle,
				       enum hnae3_reset_notify_type type)
{
	int ret = 0;

	switch (type) {
	case HNAE3_DOWN_CLIENT:
		ret = hns_roce_hw_v2_reset_notify_down(handle);
		break;
	case HNAE3_INIT_CLIENT:
		ret = hns_roce_hw_v2_reset_notify_init(handle);
		break;
	case HNAE3_UNINIT_CLIENT:
		ret = hns_roce_hw_v2_reset_notify_uninit(handle);
		break;
	default:
		break;
	}

	return ret;
}

static const struct hnae3_client_ops hns_roce_hw_v2_ops = {
	.init_instance = hns_roce_hw_v2_init_instance,
	.uninit_instance = hns_roce_hw_v2_uninit_instance,
	.reset_notify = hns_roce_hw_v2_reset_notify,
};

static struct hnae3_client hns_roce_hw_v2_client = {
	.name = "hns_roce_hw_v2",
	.type = HNAE3_CLIENT_ROCE,
	.ops = &hns_roce_hw_v2_ops,
};

static int __init hns_roce_hw_v2_init(void)
{
	return hnae3_register_client(&hns_roce_hw_v2_client);
}

static void __exit hns_roce_hw_v2_exit(void)
{
	hnae3_unregister_client(&hns_roce_hw_v2_client);
}

module_init(hns_roce_hw_v2_init);
module_exit(hns_roce_hw_v2_exit);

MODULE_LICENSE("Dual BSD/GPL");
MODULE_AUTHOR("Wei Hu <xavier.huwei@huawei.com>");
MODULE_AUTHOR("Lijun Ou <oulijun@huawei.com>");
MODULE_AUTHOR("Shaobo Xu <xushaobo2@huawei.com>");
MODULE_DESCRIPTION("Hisilicon Hip08 Family RoCE Driver");<|MERGE_RESOLUTION|>--- conflicted
+++ resolved
@@ -1128,14 +1128,6 @@
 	return 0;
 }
 
-<<<<<<< HEAD
-static void hns_roce_function_clear(struct hns_roce_dev *hr_dev)
-{
-	struct hns_roce_func_clear *resp;
-	struct hns_roce_cmq_desc desc;
-	unsigned long end;
-	int ret;
-=======
 static bool hns_roce_func_clr_chk_rst(struct hns_roce_dev *hr_dev)
 {
 	struct hns_roce_v2_priv *priv = (struct hns_roce_v2_priv *)hr_dev->priv;
@@ -1231,33 +1223,23 @@
 
 	if (hns_roce_func_clr_chk_rst(hr_dev))
 		goto out;
->>>>>>> 17d93760
 
 	hns_roce_cmq_setup_basic_desc(&desc, HNS_ROCE_OPC_FUNC_CLEAR, false);
 	resp = (struct hns_roce_func_clear *)desc.data;
 
 	ret = hns_roce_cmq_send(hr_dev, &desc, 1);
 	if (ret) {
-<<<<<<< HEAD
-		dev_err(hr_dev->dev, "Func clear write failed, ret = %d.\n",
-			 ret);
-		return;
-=======
 		fclr_write_fail_flag = true;
 		dev_err(hr_dev->dev, "Func clear write failed, ret = %d.\n",
 			 ret);
 		goto out;
->>>>>>> 17d93760
 	}
 
 	msleep(HNS_ROCE_V2_READ_FUNC_CLEAR_FLAG_INTERVAL);
 	end = HNS_ROCE_V2_FUNC_CLEAR_TIMEOUT_MSECS;
 	while (end) {
-<<<<<<< HEAD
-=======
 		if (hns_roce_func_clr_chk_rst(hr_dev))
 			goto out;
->>>>>>> 17d93760
 		msleep(HNS_ROCE_V2_READ_FUNC_CLEAR_FLAG_FAIL_WAIT);
 		end -= HNS_ROCE_V2_READ_FUNC_CLEAR_FLAG_FAIL_WAIT;
 
@@ -1274,13 +1256,9 @@
 		}
 	}
 
-<<<<<<< HEAD
-	dev_err(hr_dev->dev, "Func clear fail.\n");
-=======
 out:
 	dev_err(hr_dev->dev, "Func clear fail.\n");
 	hns_roce_func_clr_rst_prc(hr_dev, ret, fclr_write_fail_flag);
->>>>>>> 17d93760
 }
 
 static int hns_roce_query_fw_ver(struct hns_roce_dev *hr_dev)
@@ -4533,15 +4511,9 @@
 						  V2_QPC_BYTE_56_DQPN_M,
 						  V2_QPC_BYTE_56_DQPN_S);
 	qp_attr->qp_access_flags = ((roce_get_bit(context->byte_76_srqn_op_en,
-<<<<<<< HEAD
-				    V2_QPC_BYTE_76_RRE_S)) << V2_QP_RWE_S) |
-				    ((roce_get_bit(context->byte_76_srqn_op_en,
-				    V2_QPC_BYTE_76_RWE_S)) << V2_QP_RRE_S) |
-=======
 				    V2_QPC_BYTE_76_RRE_S)) << V2_QP_RRE_S) |
 				    ((roce_get_bit(context->byte_76_srqn_op_en,
 				    V2_QPC_BYTE_76_RWE_S)) << V2_QP_RWE_S) |
->>>>>>> 17d93760
 				    ((roce_get_bit(context->byte_76_srqn_op_en,
 				    V2_QPC_BYTE_76_ATE_S)) << V2_QP_ATE_S);
 
@@ -4846,7 +4818,6 @@
 		dev_warn(dev, "Path migration failed.\n");
 		break;
 	case HNS_ROCE_EVENT_TYPE_COMM_EST:
-<<<<<<< HEAD
 		break;
 	case HNS_ROCE_EVENT_TYPE_SQ_DRAINED:
 		dev_warn(dev, "Send queue drained.\n");
@@ -4866,27 +4837,6 @@
 			qpn, irq_work->sub_type);
 		hns_roce_set_qps_to_err(irq_work->hr_dev, qpn);
 		break;
-=======
-		break;
-	case HNS_ROCE_EVENT_TYPE_SQ_DRAINED:
-		dev_warn(dev, "Send queue drained.\n");
-		break;
-	case HNS_ROCE_EVENT_TYPE_WQ_CATAS_ERROR:
-		dev_err(dev, "Local work queue 0x%x catas error, sub_type:%d\n",
-			qpn, irq_work->sub_type);
-		hns_roce_set_qps_to_err(irq_work->hr_dev, qpn);
-		break;
-	case HNS_ROCE_EVENT_TYPE_INV_REQ_LOCAL_WQ_ERROR:
-		dev_err(dev, "Invalid request local work queue 0x%x error.\n",
-			qpn);
-		hns_roce_set_qps_to_err(irq_work->hr_dev, qpn);
-		break;
-	case HNS_ROCE_EVENT_TYPE_LOCAL_WQ_ACCESS_ERROR:
-		dev_err(dev, "Local access violation work queue 0x%x error, sub_type:%d\n",
-			qpn, irq_work->sub_type);
-		hns_roce_set_qps_to_err(irq_work->hr_dev, qpn);
-		break;
->>>>>>> 17d93760
 	case HNS_ROCE_EVENT_TYPE_SRQ_LIMIT_REACH:
 		dev_warn(dev, "SRQ limit reach.\n");
 		break;
@@ -6520,11 +6470,7 @@
 
 	handle->rinfo.reset_state = HNS_ROCE_STATE_RST_UNINIT;
 	dev_info(&handle->pdev->dev, "In reset process RoCE client uninit.\n");
-<<<<<<< HEAD
-	msleep(100);
-=======
 	msleep(HNS_ROCE_V2_HW_RST_UNINT_DELAY);
->>>>>>> 17d93760
 	__hns_roce_hw_v2_uninit_instance(handle, false);
 
 	return 0;
