--- conflicted
+++ resolved
@@ -1096,11 +1096,7 @@
 	if (ret == CMD_RST_PRC_SUCCESS)
 		return 0;
 	if (ret == CMD_RST_PRC_EBUSY)
-<<<<<<< HEAD
-		return ret;
-=======
 		return -EBUSY;
->>>>>>> ecd3ad1c
 
 	ret = __hns_roce_cmq_send(hr_dev, desc, num);
 	if (ret) {
@@ -1108,11 +1104,7 @@
 		if (retval == CMD_RST_PRC_SUCCESS)
 			return 0;
 		else if (retval == CMD_RST_PRC_EBUSY)
-<<<<<<< HEAD
-			return retval;
-=======
 			return -EBUSY;
->>>>>>> ecd3ad1c
 	}
 
 	return ret;
@@ -1136,8 +1128,6 @@
 	return 0;
 }
 
-<<<<<<< HEAD
-=======
 static void hns_roce_function_clear(struct hns_roce_dev *hr_dev)
 {
 	struct hns_roce_func_clear *resp;
@@ -1177,7 +1167,6 @@
 	dev_err(hr_dev->dev, "Func clear fail.\n");
 }
 
->>>>>>> ecd3ad1c
 static int hns_roce_query_fw_ver(struct hns_roce_dev *hr_dev)
 {
 	struct hns_roce_query_fw_info *resp;
@@ -1939,12 +1928,9 @@
 {
 	struct hns_roce_v2_priv *priv = hr_dev->priv;
 
-<<<<<<< HEAD
-=======
 	if (hr_dev->pci_dev->revision == 0x21)
 		hns_roce_function_clear(hr_dev);
 
->>>>>>> ecd3ad1c
 	hns_roce_free_link_table(hr_dev, &priv->tpq);
 	hns_roce_free_link_table(hr_dev, &priv->tsq);
 }
@@ -2663,37 +2649,6 @@
 
 	wc->qp = &(*cur_qp)->ibqp;
 	wc->vendor_err = 0;
-
-	if (is_send) {
-		wq = &(*cur_qp)->sq;
-		if ((*cur_qp)->sq_signal_bits) {
-			/*
-			 * If sg_signal_bit is 1,
-			 * firstly tail pointer updated to wqe
-			 * which current cqe correspond to
-			 */
-			wqe_ctr = (u16)roce_get_field(cqe->byte_4,
-						      V2_CQE_BYTE_4_WQE_INDX_M,
-						      V2_CQE_BYTE_4_WQE_INDX_S);
-			wq->tail += (wqe_ctr - (u16)wq->tail) &
-				    (wq->wqe_cnt - 1);
-		}
-
-		wc->wr_id = wq->wrid[wq->tail & (wq->wqe_cnt - 1)];
-		++wq->tail;
-	} else if ((*cur_qp)->ibqp.srq) {
-		srq = to_hr_srq((*cur_qp)->ibqp.srq);
-		wqe_ctr = le16_to_cpu(roce_get_field(cqe->byte_4,
-						     V2_CQE_BYTE_4_WQE_INDX_M,
-						     V2_CQE_BYTE_4_WQE_INDX_S));
-		wc->wr_id = srq->wrid[wqe_ctr];
-		hns_roce_free_srq_wqe(srq, wqe_ctr);
-	} else {
-		/* Update tail pointer, record wr_id */
-		wq = &(*cur_qp)->rq;
-		wc->wr_id = wq->wrid[wq->tail & (wq->wqe_cnt - 1)];
-		++wq->tail;
-	}
 
 	if (is_send) {
 		wq = &(*cur_qp)->sq;
@@ -4232,11 +4187,7 @@
 		roce_set_field(context->byte_224_retry_msg,
 			       V2_QPC_BYTE_224_RETRY_MSG_PSN_M,
 			       V2_QPC_BYTE_224_RETRY_MSG_PSN_S,
-<<<<<<< HEAD
-			       attr->sq_psn >> 16);
-=======
 			       attr->sq_psn >> V2_QPC_BYTE_220_RETRY_MSG_PSN_S);
->>>>>>> ecd3ad1c
 		roce_set_field(qpc_mask->byte_224_retry_msg,
 			       V2_QPC_BYTE_224_RETRY_MSG_PSN_M,
 			       V2_QPC_BYTE_224_RETRY_MSG_PSN_S, 0);
@@ -4773,10 +4724,6 @@
 		dev_warn(dev, "Path migration failed.\n");
 		break;
 	case HNS_ROCE_EVENT_TYPE_COMM_EST:
-<<<<<<< HEAD
-		dev_info(dev, "Communication established.\n");
-=======
->>>>>>> ecd3ad1c
 		break;
 	case HNS_ROCE_EVENT_TYPE_SQ_DRAINED:
 		dev_warn(dev, "Send queue drained.\n");
@@ -6142,15 +6089,9 @@
 		}
 
 		if (i < srq->max_gs) {
-<<<<<<< HEAD
-			dseg->len = 0;
-			dseg->lkey = cpu_to_le32(0x100);
-			dseg->addr = 0;
-=======
 			dseg[i].len = 0;
 			dseg[i].lkey = cpu_to_le32(0x100);
 			dseg[i].addr = 0;
->>>>>>> ecd3ad1c
 		}
 
 		srq->wrid[wqe_idx] = wr->wr_id;
@@ -6166,12 +6107,8 @@
 		 */
 		wmb();
 
-<<<<<<< HEAD
-		srq_db.byte_4 = HNS_ROCE_V2_SRQ_DB << 24 | srq->srqn;
-=======
 		srq_db.byte_4 = HNS_ROCE_V2_SRQ_DB << V2_DB_BYTE_4_CMD_S |
 				(srq->srqn & V2_DB_BYTE_4_TAG_M);
->>>>>>> ecd3ad1c
 		srq_db.parameter = srq->head;
 
 		hns_roce_write64(hr_dev, (__le32 *)&srq_db, srq->db_reg_l);
@@ -6390,10 +6327,7 @@
 	if (!hr_dev)
 		return 0;
 
-<<<<<<< HEAD
-=======
 	hr_dev->is_reset = true;
->>>>>>> ecd3ad1c
 	hr_dev->active = false;
 	hr_dev->dis_db = true;
 
