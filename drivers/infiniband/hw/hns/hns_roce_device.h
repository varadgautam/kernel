--- conflicted
+++ resolved
@@ -123,11 +123,8 @@
 #define PAGES_SHIFT_24				24
 #define PAGES_SHIFT_32				32
 
-<<<<<<< HEAD
-=======
 #define HNS_ROCE_PCI_BAR_NUM			2
 
->>>>>>> ecd3ad1c
 #define HNS_ROCE_IDX_QUE_ENTRY_SZ		4
 #define SRQ_DB_REG				0x230
 
@@ -344,8 +341,6 @@
 	enum hns_roce_mtt_type	mtt_type;
 };
 
-<<<<<<< HEAD
-=======
 struct hns_roce_buf_region {
 	int offset; /* page offset */
 	u32 count; /* page count*/
@@ -369,7 +364,6 @@
 	int buf_pg_shift;
 };
 
->>>>>>> ecd3ad1c
 struct hns_roce_mw {
 	struct ib_mw		ibmw;
 	u32			pdn;
@@ -979,8 +973,6 @@
 	int (*query_srq)(struct ib_srq *ibsrq, struct ib_srq_attr *attr);
 	int (*post_srq_recv)(struct ib_srq *ibsrq, const struct ib_recv_wr *wr,
 			     const struct ib_recv_wr **bad_wr);
-<<<<<<< HEAD
-=======
 };
 
 enum hns_phy_state {
@@ -991,7 +983,6 @@
 	HNS_ROCE_PHY_LINKUP		= 5,
 	HNS_ROCE_PHY_LINKERR		= 6,
 	HNS_ROCE_PHY_TEST		= 7
->>>>>>> ecd3ad1c
 };
 
 struct hns_roce_dev {
