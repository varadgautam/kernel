/*
 * Copyright (c) 2016 Hisilicon Limited.
 *
 * This software is available to you under a choice of one of two
 * licenses.  You may choose to be licensed under the terms of the GNU
 * General Public License (GPL) Version 2, available from the file
 * COPYING in the main directory of this source tree, or the
 * OpenIB.org BSD license below:
 *
 *     Redistribution and use in source and binary forms, with or
 *     without modification, are permitted provided that the following
 *     conditions are met:
 *
 *      - Redistributions of source code must retain the above
 *        copyright notice, this list of conditions and the following
 *        disclaimer.
 *
 *      - Redistributions in binary form must reproduce the above
 *        copyright notice, this list of conditions and the following
 *        disclaimer in the documentation and/or other materials
 *        provided with the distribution.
 *
 * THE SOFTWARE IS PROVIDED "AS IS", WITHOUT WARRANTY OF ANY KIND,
 * EXPRESS OR IMPLIED, INCLUDING BUT NOT LIMITED TO THE WARRANTIES OF
 * MERCHANTABILITY, FITNESS FOR A PARTICULAR PURPOSE AND
 * NONINFRINGEMENT. IN NO EVENT SHALL THE AUTHORS OR COPYRIGHT HOLDERS
 * BE LIABLE FOR ANY CLAIM, DAMAGES OR OTHER LIABILITY, WHETHER IN AN
 * ACTION OF CONTRACT, TORT OR OTHERWISE, ARISING FROM, OUT OF OR IN
 * CONNECTION WITH THE SOFTWARE OR THE USE OR OTHER DEALINGS IN THE
 * SOFTWARE.
 */

#ifndef _HNS_ROCE_DEVICE_H
#define _HNS_ROCE_DEVICE_H

#include <rdma/ib_verbs.h>

#define DRV_NAME "hns_roce"

/* hip08 is a pci device, it includes two version according pci version id */
#define PCI_REVISION_ID_HIP08_A			0x20
#define PCI_REVISION_ID_HIP08_B			0x21

#define HNS_ROCE_HW_VER1	('h' << 24 | 'i' << 16 | '0' << 8 | '6')

#define HNS_ROCE_MAX_MSG_LEN			0x80000000

#define HNS_ROCE_ALOGN_UP(a, b) ((((a) + (b) - 1) / (b)) * (b))

#define HNS_ROCE_IB_MIN_SQ_STRIDE		6

#define HNS_ROCE_BA_SIZE			(32 * 4096)

#define BA_BYTE_LEN				8

#define BITS_PER_BYTE				8

/* Hardware specification only for v1 engine */
#define HNS_ROCE_MIN_CQE_NUM			0x40
#define HNS_ROCE_MIN_WQE_NUM			0x20

/* Hardware specification only for v1 engine */
#define HNS_ROCE_MAX_INNER_MTPT_NUM		0x7
#define HNS_ROCE_MAX_MTPT_PBL_NUM		0x100000
#define HNS_ROCE_MAX_SGE_NUM			2

#define HNS_ROCE_EACH_FREE_CQ_WAIT_MSECS	20
#define HNS_ROCE_MAX_FREE_CQ_WAIT_CNT	\
	(5000 / HNS_ROCE_EACH_FREE_CQ_WAIT_MSECS)
#define HNS_ROCE_CQE_WCMD_EMPTY_BIT		0x2
#define HNS_ROCE_MIN_CQE_CNT			16

#define HNS_ROCE_MAX_IRQ_NUM			128

#define HNS_ROCE_SGE_IN_WQE			2
#define HNS_ROCE_SGE_SHIFT			4

#define EQ_ENABLE				1
#define EQ_DISABLE				0

#define HNS_ROCE_CEQ				0
#define HNS_ROCE_AEQ				1

#define HNS_ROCE_CEQ_ENTRY_SIZE			0x4
#define HNS_ROCE_AEQ_ENTRY_SIZE			0x10

/* 4G/4K = 1M */
#define HNS_ROCE_SL_SHIFT			28
#define HNS_ROCE_TCLASS_SHIFT			20
#define HNS_ROCE_FLOW_LABEL_MASK		0xfffff

#define HNS_ROCE_MAX_PORTS			6
#define HNS_ROCE_MAX_GID_NUM			16
#define HNS_ROCE_GID_SIZE			16
#define HNS_ROCE_SGE_SIZE			16

#define HNS_ROCE_HOP_NUM_0			0xff

#define BITMAP_NO_RR				0
#define BITMAP_RR				1

#define MR_TYPE_MR				0x00
#define MR_TYPE_FRMR				0x01
#define MR_TYPE_DMA				0x03

#define HNS_ROCE_FRMR_MAX_PA			512

#define PKEY_ID					0xffff
#define GUID_LEN				8
#define NODE_DESC_SIZE				64
#define DB_REG_OFFSET				0x1000

#define SERV_TYPE_RC				0
#define SERV_TYPE_RD				1
#define SERV_TYPE_UC				2
#define SERV_TYPE_UD				3

/* Configure to HW for PAGE_SIZE larger than 4KB */
#define PG_SHIFT_OFFSET				(PAGE_SHIFT - 12)

#define PAGES_SHIFT_8				8
#define PAGES_SHIFT_16				16
#define PAGES_SHIFT_24				24
#define PAGES_SHIFT_32				32

#define HNS_ROCE_PCI_BAR_NUM			2

#define HNS_ROCE_IDX_QUE_ENTRY_SZ		4
#define SRQ_DB_REG				0x230

<<<<<<< HEAD
=======
/* The chip implementation of the consumer index is calculated
 * according to twice the actual EQ depth
 */
#define EQ_DEPTH_COEFF				2

>>>>>>> 17d93760
enum {
	HNS_ROCE_SUPPORT_RQ_RECORD_DB = 1 << 0,
	HNS_ROCE_SUPPORT_SQ_RECORD_DB = 1 << 1,
};

enum {
	HNS_ROCE_SUPPORT_CQ_RECORD_DB = 1 << 0,
};

enum hns_roce_qp_state {
	HNS_ROCE_QP_STATE_RST,
	HNS_ROCE_QP_STATE_INIT,
	HNS_ROCE_QP_STATE_RTR,
	HNS_ROCE_QP_STATE_RTS,
	HNS_ROCE_QP_STATE_SQD,
	HNS_ROCE_QP_STATE_ERR,
	HNS_ROCE_QP_NUM_STATE,
};

enum hns_roce_event {
	HNS_ROCE_EVENT_TYPE_PATH_MIG                  = 0x01,
	HNS_ROCE_EVENT_TYPE_PATH_MIG_FAILED           = 0x02,
	HNS_ROCE_EVENT_TYPE_COMM_EST                  = 0x03,
	HNS_ROCE_EVENT_TYPE_SQ_DRAINED                = 0x04,
	HNS_ROCE_EVENT_TYPE_WQ_CATAS_ERROR            = 0x05,
	HNS_ROCE_EVENT_TYPE_INV_REQ_LOCAL_WQ_ERROR    = 0x06,
	HNS_ROCE_EVENT_TYPE_LOCAL_WQ_ACCESS_ERROR     = 0x07,
	HNS_ROCE_EVENT_TYPE_SRQ_LIMIT_REACH           = 0x08,
	HNS_ROCE_EVENT_TYPE_SRQ_LAST_WQE_REACH        = 0x09,
	HNS_ROCE_EVENT_TYPE_SRQ_CATAS_ERROR           = 0x0a,
	HNS_ROCE_EVENT_TYPE_CQ_ACCESS_ERROR           = 0x0b,
	HNS_ROCE_EVENT_TYPE_CQ_OVERFLOW               = 0x0c,
	HNS_ROCE_EVENT_TYPE_CQ_ID_INVALID             = 0x0d,
	HNS_ROCE_EVENT_TYPE_PORT_CHANGE               = 0x0f,
	/* 0x10 and 0x11 is unused in currently application case */
	HNS_ROCE_EVENT_TYPE_DB_OVERFLOW               = 0x12,
	HNS_ROCE_EVENT_TYPE_MB                        = 0x13,
	HNS_ROCE_EVENT_TYPE_CEQ_OVERFLOW              = 0x14,
	HNS_ROCE_EVENT_TYPE_FLR			      = 0x15,
};

/* Local Work Queue Catastrophic Error,SUBTYPE 0x5 */
enum {
	HNS_ROCE_LWQCE_QPC_ERROR		= 1,
	HNS_ROCE_LWQCE_MTU_ERROR		= 2,
	HNS_ROCE_LWQCE_WQE_BA_ADDR_ERROR	= 3,
	HNS_ROCE_LWQCE_WQE_ADDR_ERROR		= 4,
	HNS_ROCE_LWQCE_SQ_WQE_SHIFT_ERROR	= 5,
	HNS_ROCE_LWQCE_SL_ERROR			= 6,
	HNS_ROCE_LWQCE_PORT_ERROR		= 7,
};

/* Local Access Violation Work Queue Error,SUBTYPE 0x7 */
enum {
	HNS_ROCE_LAVWQE_R_KEY_VIOLATION		= 1,
	HNS_ROCE_LAVWQE_LENGTH_ERROR		= 2,
	HNS_ROCE_LAVWQE_VA_ERROR		= 3,
	HNS_ROCE_LAVWQE_PD_ERROR		= 4,
	HNS_ROCE_LAVWQE_RW_ACC_ERROR		= 5,
	HNS_ROCE_LAVWQE_KEY_STATE_ERROR		= 6,
	HNS_ROCE_LAVWQE_MR_OPERATION_ERROR	= 7,
};

/* DOORBELL overflow subtype */
enum {
	HNS_ROCE_DB_SUBTYPE_SDB_OVF		= 1,
	HNS_ROCE_DB_SUBTYPE_SDB_ALM_OVF		= 2,
	HNS_ROCE_DB_SUBTYPE_ODB_OVF		= 3,
	HNS_ROCE_DB_SUBTYPE_ODB_ALM_OVF		= 4,
	HNS_ROCE_DB_SUBTYPE_SDB_ALM_EMP		= 5,
	HNS_ROCE_DB_SUBTYPE_ODB_ALM_EMP		= 6,
};

enum {
	/* RQ&SRQ related operations */
	HNS_ROCE_OPCODE_SEND_DATA_RECEIVE	= 0x06,
	HNS_ROCE_OPCODE_RDMA_WITH_IMM_RECEIVE	= 0x07,
};

enum {
	HNS_ROCE_CAP_FLAG_REREG_MR		= BIT(0),
	HNS_ROCE_CAP_FLAG_ROCE_V1_V2		= BIT(1),
	HNS_ROCE_CAP_FLAG_RQ_INLINE		= BIT(2),
	HNS_ROCE_CAP_FLAG_RECORD_DB		= BIT(3),
	HNS_ROCE_CAP_FLAG_SQ_RECORD_DB		= BIT(4),
	HNS_ROCE_CAP_FLAG_SRQ			= BIT(5),
	HNS_ROCE_CAP_FLAG_MW			= BIT(7),
	HNS_ROCE_CAP_FLAG_FRMR                  = BIT(8),
	HNS_ROCE_CAP_FLAG_QP_FLOW_CTRL		= BIT(9),
	HNS_ROCE_CAP_FLAG_ATOMIC		= BIT(10),
};

enum hns_roce_mtt_type {
	MTT_TYPE_WQE,
	MTT_TYPE_CQE,
	MTT_TYPE_SRQWQE,
	MTT_TYPE_IDX
};

#define HNS_ROCE_DB_TYPE_COUNT			2
#define HNS_ROCE_DB_UNIT_SIZE			4

enum {
	HNS_ROCE_DB_PER_PAGE = PAGE_SIZE / 4
};

enum hns_roce_reset_stage {
	HNS_ROCE_STATE_NON_RST,
	HNS_ROCE_STATE_RST_BEF_DOWN,
	HNS_ROCE_STATE_RST_DOWN,
	HNS_ROCE_STATE_RST_UNINIT,
	HNS_ROCE_STATE_RST_INIT,
	HNS_ROCE_STATE_RST_INITED,
};

enum hns_roce_instance_state {
	HNS_ROCE_STATE_NON_INIT,
	HNS_ROCE_STATE_INIT,
	HNS_ROCE_STATE_INITED,
	HNS_ROCE_STATE_UNINIT,
};

enum {
	HNS_ROCE_RST_DIRECT_RETURN		= 0,
};

enum {
	CMD_RST_PRC_OTHERS,
	CMD_RST_PRC_SUCCESS,
	CMD_RST_PRC_EBUSY,
};

#define HNS_ROCE_CMD_SUCCESS			1

#define HNS_ROCE_PORT_DOWN			0
#define HNS_ROCE_PORT_UP			1

#define HNS_ROCE_MTT_ENTRY_PER_SEG		8

#define PAGE_ADDR_SHIFT				12

struct hns_roce_uar {
	u64		pfn;
	unsigned long	index;
	unsigned long	logic_idx;
};

struct hns_roce_ucontext {
	struct ib_ucontext	ibucontext;
	struct hns_roce_uar	uar;
	struct list_head	page_list;
	struct mutex		page_mutex;
};

struct hns_roce_pd {
	struct ib_pd		ibpd;
	unsigned long		pdn;
};

struct hns_roce_bitmap {
	/* Bitmap Traversal last a bit which is 1 */
	unsigned long		last;
	unsigned long		top;
	unsigned long		max;
	unsigned long		reserved_top;
	unsigned long		mask;
	spinlock_t		lock;
	unsigned long		*table;
};

/* Order bitmap length -- bit num compute formula: 1 << (max_order - order) */
/* Order = 0: bitmap is biggest, order = max bitmap is least (only a bit) */
/* Every bit repesent to a partner free/used status in bitmap */
/*
 * Initial, bits of other bitmap are all 0 except that a bit of max_order is 1
 * Bit = 1 represent to idle and available; bit = 0: not available
 */
struct hns_roce_buddy {
	/* Members point to every order level bitmap */
	unsigned long **bits;
	/* Represent to avail bits of the order level bitmap */
	u32            *num_free;
	int             max_order;
	spinlock_t      lock;
};

/* For Hardware Entry Memory */
struct hns_roce_hem_table {
	/* HEM type: 0 = qpc, 1 = mtt, 2 = cqc, 3 = srq, 4 = other */
	u32		type;
	/* HEM array elment num */
	unsigned long	num_hem;
	/* HEM entry record obj total num */
	unsigned long	num_obj;
	/*Single obj size */
	unsigned long	obj_size;
	unsigned long	table_chunk_size;
	int		lowmem;
	struct mutex	mutex;
	struct hns_roce_hem **hem;
	u64		**bt_l1;
	dma_addr_t	*bt_l1_dma_addr;
	u64		**bt_l0;
	dma_addr_t	*bt_l0_dma_addr;
};

struct hns_roce_mtt {
	unsigned long		first_seg;
	int			order;
	int			page_shift;
	enum hns_roce_mtt_type	mtt_type;
};

struct hns_roce_buf_region {
	int offset; /* page offset */
	u32 count; /* page count*/
	int hopnum; /* addressing hop num */
};

#define HNS_ROCE_MAX_BT_REGION	3
#define HNS_ROCE_MAX_BT_LEVEL	3
struct hns_roce_hem_list {
	struct list_head root_bt;
	/* link all bt dma mem by hop config */
	struct list_head mid_bt[HNS_ROCE_MAX_BT_REGION][HNS_ROCE_MAX_BT_LEVEL];
	struct list_head btm_bt; /* link all bottom bt in @mid_bt */
	dma_addr_t root_ba; /* pointer to the root ba table */
	int bt_pg_shift;
};

/* memory translate region */
struct hns_roce_mtr {
	struct hns_roce_hem_list hem_list;
	int buf_pg_shift;
};

struct hns_roce_mw {
	struct ib_mw		ibmw;
	u32			pdn;
	u32			rkey;
	int			enabled; /* MW's active status */
	u32			pbl_hop_num;
	u32			pbl_ba_pg_sz;
	u32			pbl_buf_pg_sz;
};

/* Only support 4K page size for mr register */
#define MR_SIZE_4K 0

struct hns_roce_mr {
	struct ib_mr		ibmr;
	struct ib_umem		*umem;
	u64			iova; /* MR's virtual orignal addr */
	u64			size; /* Address range of MR */
	u32			key; /* Key of MR */
	u32			pd;   /* PD num of MR */
	u32			access;/* Access permission of MR */
	u32			npages;
	int			enabled; /* MR's active status */
	int			type;	/* MR's register type */
	u64			*pbl_buf;/* MR's PBL space */
	dma_addr_t		pbl_dma_addr;	/* MR's PBL space PA */
	u32			pbl_size;/* PA number in the PBL */
	u64			pbl_ba;/* page table address */
	u32			l0_chunk_last_num;/* L0 last number */
	u32			l1_chunk_last_num;/* L1 last number */
	u64			**pbl_bt_l2;/* PBL BT L2 */
	u64			**pbl_bt_l1;/* PBL BT L1 */
	u64			*pbl_bt_l0;/* PBL BT L0 */
	dma_addr_t		*pbl_l2_dma_addr;/* PBL BT L2 dma addr */
	dma_addr_t		*pbl_l1_dma_addr;/* PBL BT L1 dma addr */
	dma_addr_t		pbl_l0_dma_addr;/* PBL BT L0 dma addr */
	u32			pbl_ba_pg_sz;/* BT chunk page size */
	u32			pbl_buf_pg_sz;/* buf chunk page size */
	u32			pbl_hop_num;/* multi-hop number */
};

struct hns_roce_mr_table {
	struct hns_roce_bitmap		mtpt_bitmap;
	struct hns_roce_buddy		mtt_buddy;
	struct hns_roce_hem_table	mtt_table;
	struct hns_roce_hem_table	mtpt_table;
	struct hns_roce_buddy		mtt_cqe_buddy;
	struct hns_roce_hem_table	mtt_cqe_table;
	struct hns_roce_buddy		mtt_srqwqe_buddy;
	struct hns_roce_hem_table	mtt_srqwqe_table;
	struct hns_roce_buddy		mtt_idx_buddy;
	struct hns_roce_hem_table	mtt_idx_table;
};

struct hns_roce_wq {
	u64		*wrid;     /* Work request ID */
	spinlock_t	lock;
	int		wqe_cnt;  /* WQE num */
	u32		max_post;
	int		max_gs;
	int		offset;
	int		wqe_shift;/* WQE size */
	u32		head;
	u32		tail;
	void __iomem	*db_reg_l;
};

struct hns_roce_sge {
	int		sge_cnt;  /* SGE num */
	int		offset;
	int		sge_shift;/* SGE size */
};

struct hns_roce_buf_list {
	void		*buf;
	dma_addr_t	map;
};

struct hns_roce_buf {
	struct hns_roce_buf_list	direct;
	struct hns_roce_buf_list	*page_list;
	int				nbufs;
	u32				npages;
	int				page_shift;
};

struct hns_roce_db_pgdir {
	struct list_head	list;
	DECLARE_BITMAP(order0, HNS_ROCE_DB_PER_PAGE);
	DECLARE_BITMAP(order1, HNS_ROCE_DB_PER_PAGE / HNS_ROCE_DB_TYPE_COUNT);
	unsigned long		*bits[HNS_ROCE_DB_TYPE_COUNT];
	u32			*page;
	dma_addr_t		db_dma;
};

struct hns_roce_user_db_page {
	struct list_head	list;
	struct ib_umem		*umem;
	unsigned long		user_virt;
	refcount_t		refcount;
};

struct hns_roce_db {
	u32		*db_record;
	union {
		struct hns_roce_db_pgdir *pgdir;
		struct hns_roce_user_db_page *user_page;
	} u;
	dma_addr_t	dma;
	void		*virt_addr;
	int		index;
	int		order;
};

struct hns_roce_cq_buf {
	struct hns_roce_buf hr_buf;
	struct hns_roce_mtt hr_mtt;
};

struct hns_roce_cq {
	struct ib_cq			ib_cq;
	struct hns_roce_cq_buf		hr_buf;
	struct hns_roce_db		db;
	u8				db_en;
	spinlock_t			lock;
	struct ib_umem			*umem;
	void (*comp)(struct hns_roce_cq *cq);
	void (*event)(struct hns_roce_cq *cq, enum hns_roce_event event_type);

	struct hns_roce_uar		*uar;
	u32				cq_depth;
	u32				cons_index;
	u32				*set_ci_db;
	void __iomem			*cq_db_l;
	u16				*tptr_addr;
	int				arm_sn;
	unsigned long			cqn;
	u32				vector;
	atomic_t			refcount;
	struct completion		free;
};

struct hns_roce_idx_que {
	struct hns_roce_buf		idx_buf;
	int				entry_sz;
	u32				buf_size;
	struct ib_umem			*umem;
	struct hns_roce_mtt		mtt;
	unsigned long			*bitmap;
};

struct hns_roce_srq {
	struct ib_srq		ibsrq;
	void (*event)(struct hns_roce_srq *srq, enum hns_roce_event event);
	unsigned long		srqn;
	int			max;
	int			max_gs;
	int			wqe_shift;
	void __iomem		*db_reg_l;

	atomic_t		refcount;
	struct completion	free;

	struct hns_roce_buf	buf;
	u64		       *wrid;
	struct ib_umem	       *umem;
	struct hns_roce_mtt	mtt;
	struct hns_roce_idx_que idx_que;
	spinlock_t		lock;
	int			head;
	int			tail;
	u16			wqe_ctr;
	struct mutex		mutex;
};

struct hns_roce_uar_table {
	struct hns_roce_bitmap bitmap;
};

struct hns_roce_qp_table {
	struct hns_roce_bitmap		bitmap;
	spinlock_t			lock;
	struct hns_roce_hem_table	qp_table;
	struct hns_roce_hem_table	irrl_table;
	struct hns_roce_hem_table	trrl_table;
	struct hns_roce_hem_table	sccc_table;
	struct mutex			scc_mutex;
};

struct hns_roce_cq_table {
	struct hns_roce_bitmap		bitmap;
	spinlock_t			lock;
	struct radix_tree_root		tree;
	struct hns_roce_hem_table	table;
};

struct hns_roce_srq_table {
	struct hns_roce_bitmap		bitmap;
	spinlock_t			lock;
	struct radix_tree_root		tree;
	struct hns_roce_hem_table	table;
};

struct hns_roce_raq_table {
	struct hns_roce_buf_list	*e_raq_buf;
};

struct hns_roce_av {
	__le32      port_pd;
	u8          gid_index;
	u8          stat_rate;
	u8          hop_limit;
	__le32      sl_tclass_flowlabel;
	u8          dgid[HNS_ROCE_GID_SIZE];
	u8          mac[ETH_ALEN];
	__le16      vlan;
	bool	    vlan_en;
};

struct hns_roce_ah {
	struct ib_ah		ibah;
	struct hns_roce_av	av;
};

struct hns_roce_cmd_context {
	struct completion	done;
	int			result;
	int			next;
	u64			out_param;
	u16			token;
};

struct hns_roce_cmdq {
	struct dma_pool		*pool;
	struct mutex		hcr_mutex;
	struct semaphore	poll_sem;
	/*
	 * Event mode: cmd register mutex protection,
	 * ensure to not exceed max_cmds and user use limit region
	 */
	struct semaphore	event_sem;
	int			max_cmds;
	spinlock_t		context_lock;
	int			free_head;
	struct hns_roce_cmd_context *context;
	/*
	 * Result of get integer part
	 * which max_comds compute according a power of 2
	 */
	u16			token_mask;
	/*
	 * Process whether use event mode, init default non-zero
	 * After the event queue of cmd event ready,
	 * can switch into event mode
	 * close device, switch into poll mode(non event mode)
	 */
	u8			use_events;
	u8			toggle;
};

struct hns_roce_cmd_mailbox {
	void		       *buf;
	dma_addr_t		dma;
};

struct hns_roce_dev;

struct hns_roce_rinl_sge {
	void			*addr;
	u32			len;
};

struct hns_roce_rinl_wqe {
	struct hns_roce_rinl_sge *sg_list;
	u32			 sge_cnt;
};

struct hns_roce_rinl_buf {
	struct hns_roce_rinl_wqe *wqe_list;
	u32			 wqe_cnt;
};

struct hns_roce_qp {
	struct ib_qp		ibqp;
	struct hns_roce_buf	hr_buf;
	struct hns_roce_wq	rq;
	struct hns_roce_db	rdb;
	struct hns_roce_db	sdb;
	u8			rdb_en;
	u8			sdb_en;
	u32			doorbell_qpn;
	__le32			sq_signal_bits;
	u32			sq_next_wqe;
	int			sq_max_wqes_per_wr;
	int			sq_spare_wqes;
	struct hns_roce_wq	sq;

	struct ib_umem		*umem;
	struct hns_roce_mtt	mtt;
	u32			buff_size;
	struct mutex		mutex;
	u8			port;
	u8			phy_port;
	u8			sl;
	u8			resp_depth;
	u8			state;
	u32			access_flags;
	u32                     atomic_rd_en;
	u32			pkey_index;
	u32			qkey;
	void			(*event)(struct hns_roce_qp *qp,
					 enum hns_roce_event event_type);
	unsigned long		qpn;

	atomic_t		refcount;
	struct completion	free;

	struct hns_roce_sge	sge;
	u32			next_sge;

	struct hns_roce_rinl_buf rq_inl_buf;
};

struct hns_roce_sqp {
	struct hns_roce_qp	hr_qp;
};

struct hns_roce_ib_iboe {
	spinlock_t		lock;
	struct net_device      *netdevs[HNS_ROCE_MAX_PORTS];
	struct notifier_block	nb;
	u8			phy_port[HNS_ROCE_MAX_PORTS];
};

enum {
	HNS_ROCE_EQ_STAT_INVALID  = 0,
	HNS_ROCE_EQ_STAT_VALID    = 2,
};

struct hns_roce_ceqe {
	u32			comp;
};

struct hns_roce_aeqe {
	__le32 asyn;
	union {
		struct {
			__le32 qp;
			u32 rsv0;
			u32 rsv1;
		} qp_event;

		struct {
			__le32 srq;
			u32 rsv0;
			u32 rsv1;
		} srq_event;

		struct {
			__le32 cq;
			u32 rsv0;
			u32 rsv1;
		} cq_event;

		struct {
			__le32 ceqe;
			u32 rsv0;
			u32 rsv1;
		} ce_event;

		struct {
			__le64  out_param;
			__le16  token;
			u8	status;
			u8	rsv0;
		} __packed cmd;
	 } event;
};

struct hns_roce_eq {
	struct hns_roce_dev		*hr_dev;
	void __iomem			*doorbell;

	int				type_flag;/* Aeq:1 ceq:0 */
	int				eqn;
	u32				entries;
	int				log_entries;
	int				eqe_size;
	int				irq;
	int				log_page_size;
	int				cons_index;
	struct hns_roce_buf_list	*buf_list;
	int				over_ignore;
	int				coalesce;
	int				arm_st;
	u64				eqe_ba;
	int				eqe_ba_pg_sz;
	int				eqe_buf_pg_sz;
	int				hop_num;
	u64				*bt_l0;	/* Base address table for L0 */
	u64				**bt_l1; /* Base address table for L1 */
	u64				**buf;
	dma_addr_t			l0_dma;
	dma_addr_t			*l1_dma;
	dma_addr_t			*buf_dma;
	u32				l0_last_num; /* L0 last chunk num */
	u32				l1_last_num; /* L1 last chunk num */
	int				eq_max_cnt;
	int				eq_period;
	int				shift;
	dma_addr_t			cur_eqe_ba;
	dma_addr_t			nxt_eqe_ba;
	int				event_type;
	int				sub_type;
};

struct hns_roce_eq_table {
	struct hns_roce_eq	*eq;
	void __iomem		**eqc_base; /* only for hw v1 */
};

struct hns_roce_caps {
	u64		fw_ver;
	u8		num_ports;
	int		gid_table_len[HNS_ROCE_MAX_PORTS];
	int		pkey_table_len[HNS_ROCE_MAX_PORTS];
	int		local_ca_ack_delay;
	int		num_uars;
	u32		phy_num_uars;
	u32		max_sq_sg;	/* 2 */
	u32		max_sq_inline;	/* 32 */
	u32		max_rq_sg;	/* 2 */
	u32		max_extend_sg;
	int		num_qps;	/* 256k */
	int             reserved_qps;
	int		num_qpc_timer;
	int		num_cqc_timer;
	u32		max_srq_sg;
	int		num_srqs;
	u32		max_wqes;	/* 16k */
	u32		max_srqs;
	u32		max_srq_wrs;
	u32		max_srq_sges;
	u32		max_sq_desc_sz;	/* 64 */
	u32		max_rq_desc_sz;	/* 64 */
	u32		max_srq_desc_sz;
	int		max_qp_init_rdma;
	int		max_qp_dest_rdma;
	int		num_cqs;
	int		max_cqes;
	int		min_cqes;
	u32		min_wqes;
	int		reserved_cqs;
	int		reserved_srqs;
	u32		max_srqwqes;
	int		num_aeq_vectors;	/* 1 */
	int		num_comp_vectors;
	int		num_other_vectors;
	int		num_mtpts;
	u32		num_mtt_segs;
	u32		num_cqe_segs;
	u32		num_srqwqe_segs;
	u32		num_idx_segs;
	int		reserved_mrws;
	int		reserved_uars;
	int		num_pds;
	int		reserved_pds;
	u32		mtt_entry_sz;
	u32		cq_entry_sz;
	u32		page_size_cap;
	u32		reserved_lkey;
	int		mtpt_entry_sz;
	int		qpc_entry_sz;
	int		irrl_entry_sz;
	int		trrl_entry_sz;
	int		cqc_entry_sz;
	int		sccc_entry_sz;
	int		qpc_timer_entry_sz;
	int		cqc_timer_entry_sz;
	int		srqc_entry_sz;
	int		idx_entry_sz;
	u32		pbl_ba_pg_sz;
	u32		pbl_buf_pg_sz;
	u32		pbl_hop_num;
	int		aeqe_depth;
	int		ceqe_depth;
	enum ib_mtu	max_mtu;
	u32		qpc_bt_num;
	u32		qpc_timer_bt_num;
	u32		srqc_bt_num;
	u32		cqc_bt_num;
	u32		cqc_timer_bt_num;
	u32		mpt_bt_num;
	u32		sccc_bt_num;
	u32		qpc_ba_pg_sz;
	u32		qpc_buf_pg_sz;
	u32		qpc_hop_num;
	u32		srqc_ba_pg_sz;
	u32		srqc_buf_pg_sz;
	u32		srqc_hop_num;
	u32		cqc_ba_pg_sz;
	u32		cqc_buf_pg_sz;
	u32		cqc_hop_num;
	u32		mpt_ba_pg_sz;
	u32		mpt_buf_pg_sz;
	u32		mpt_hop_num;
	u32		mtt_ba_pg_sz;
	u32		mtt_buf_pg_sz;
	u32		mtt_hop_num;
	u32		sccc_ba_pg_sz;
	u32		sccc_buf_pg_sz;
	u32		sccc_hop_num;
	u32		qpc_timer_ba_pg_sz;
	u32		qpc_timer_buf_pg_sz;
	u32		qpc_timer_hop_num;
	u32		cqc_timer_ba_pg_sz;
	u32		cqc_timer_buf_pg_sz;
	u32		cqc_timer_hop_num;
	u32		cqe_ba_pg_sz;
	u32		cqe_buf_pg_sz;
	u32		cqe_hop_num;
	u32		srqwqe_ba_pg_sz;
	u32		srqwqe_buf_pg_sz;
	u32		srqwqe_hop_num;
	u32		idx_ba_pg_sz;
	u32		idx_buf_pg_sz;
	u32		idx_hop_num;
	u32		eqe_ba_pg_sz;
	u32		eqe_buf_pg_sz;
	u32		eqe_hop_num;
	u32		sl_num;
	u32		tsq_buf_pg_sz;
	u32		tpq_buf_pg_sz;
	u32		chunk_sz;	/* chunk size in non multihop mode*/
	u64		flags;
};

struct hns_roce_work {
	struct hns_roce_dev *hr_dev;
	struct work_struct work;
	u32 qpn;
	u32 cqn;
	int event_type;
	int sub_type;
};

struct hns_roce_hw {
	int (*reset)(struct hns_roce_dev *hr_dev, bool enable);
	int (*cmq_init)(struct hns_roce_dev *hr_dev);
	void (*cmq_exit)(struct hns_roce_dev *hr_dev);
	int (*hw_profile)(struct hns_roce_dev *hr_dev);
	int (*hw_init)(struct hns_roce_dev *hr_dev);
	void (*hw_exit)(struct hns_roce_dev *hr_dev);
	int (*post_mbox)(struct hns_roce_dev *hr_dev, u64 in_param,
			 u64 out_param, u32 in_modifier, u8 op_modifier, u16 op,
			 u16 token, int event);
	int (*chk_mbox)(struct hns_roce_dev *hr_dev, unsigned long timeout);
	int (*rst_prc_mbox)(struct hns_roce_dev *hr_dev);
	int (*set_gid)(struct hns_roce_dev *hr_dev, u8 port, int gid_index,
		       const union ib_gid *gid, const struct ib_gid_attr *attr);
	int (*set_mac)(struct hns_roce_dev *hr_dev, u8 phy_port, u8 *addr);
	void (*set_mtu)(struct hns_roce_dev *hr_dev, u8 phy_port,
			enum ib_mtu mtu);
	int (*write_mtpt)(void *mb_buf, struct hns_roce_mr *mr,
			  unsigned long mtpt_idx);
	int (*rereg_write_mtpt)(struct hns_roce_dev *hr_dev,
				struct hns_roce_mr *mr, int flags, u32 pdn,
				int mr_access_flags, u64 iova, u64 size,
				void *mb_buf);
	int (*frmr_write_mtpt)(void *mb_buf, struct hns_roce_mr *mr);
	int (*mw_write_mtpt)(void *mb_buf, struct hns_roce_mw *mw);
	void (*write_cqc)(struct hns_roce_dev *hr_dev,
			  struct hns_roce_cq *hr_cq, void *mb_buf, u64 *mtts,
			  dma_addr_t dma_handle, int nent, u32 vector);
	int (*set_hem)(struct hns_roce_dev *hr_dev,
		       struct hns_roce_hem_table *table, int obj, int step_idx);
	int (*clear_hem)(struct hns_roce_dev *hr_dev,
			 struct hns_roce_hem_table *table, int obj,
			 int step_idx);
	int (*query_qp)(struct ib_qp *ibqp, struct ib_qp_attr *qp_attr,
			int qp_attr_mask, struct ib_qp_init_attr *qp_init_attr);
	int (*modify_qp)(struct ib_qp *ibqp, const struct ib_qp_attr *attr,
			 int attr_mask, enum ib_qp_state cur_state,
			 enum ib_qp_state new_state);
	int (*destroy_qp)(struct ib_qp *ibqp);
	int (*qp_flow_control_init)(struct hns_roce_dev *hr_dev,
			 struct hns_roce_qp *hr_qp);
	int (*post_send)(struct ib_qp *ibqp, const struct ib_send_wr *wr,
			 const struct ib_send_wr **bad_wr);
	int (*post_recv)(struct ib_qp *qp, const struct ib_recv_wr *recv_wr,
			 const struct ib_recv_wr **bad_recv_wr);
	int (*req_notify_cq)(struct ib_cq *ibcq, enum ib_cq_notify_flags flags);
	int (*poll_cq)(struct ib_cq *ibcq, int num_entries, struct ib_wc *wc);
	int (*dereg_mr)(struct hns_roce_dev *hr_dev, struct hns_roce_mr *mr);
	int (*destroy_cq)(struct ib_cq *ibcq);
	int (*modify_cq)(struct ib_cq *cq, u16 cq_count, u16 cq_period);
	int (*init_eq)(struct hns_roce_dev *hr_dev);
	void (*cleanup_eq)(struct hns_roce_dev *hr_dev);
	void (*write_srqc)(struct hns_roce_dev *hr_dev,
			   struct hns_roce_srq *srq, u32 pdn, u16 xrcd, u32 cqn,
			   void *mb_buf, u64 *mtts_wqe, u64 *mtts_idx,
			   dma_addr_t dma_handle_wqe,
			   dma_addr_t dma_handle_idx);
	int (*modify_srq)(struct ib_srq *ibsrq, struct ib_srq_attr *srq_attr,
		       enum ib_srq_attr_mask srq_attr_mask,
		       struct ib_udata *udata);
	int (*query_srq)(struct ib_srq *ibsrq, struct ib_srq_attr *attr);
	int (*post_srq_recv)(struct ib_srq *ibsrq, const struct ib_recv_wr *wr,
			     const struct ib_recv_wr **bad_wr);
};

enum hns_phy_state {
	HNS_ROCE_PHY_SLEEP		= 1,
	HNS_ROCE_PHY_POLLING		= 2,
	HNS_ROCE_PHY_DISABLED		= 3,
	HNS_ROCE_PHY_TRAINING		= 4,
	HNS_ROCE_PHY_LINKUP		= 5,
	HNS_ROCE_PHY_LINKERR		= 6,
	HNS_ROCE_PHY_TEST		= 7
};

struct hns_roce_dev {
	struct ib_device	ib_dev;
	struct platform_device  *pdev;
	struct pci_dev		*pci_dev;
	struct device		*dev;
	struct hns_roce_uar     priv_uar;
	const char		*irq_names[HNS_ROCE_MAX_IRQ_NUM];
	spinlock_t		sm_lock;
	spinlock_t		bt_cmd_lock;
	bool			active;
	bool			is_reset;
	bool			dis_db;
	unsigned long		reset_cnt;
	struct hns_roce_ib_iboe iboe;

	struct list_head        pgdir_list;
	struct mutex            pgdir_mutex;
	int			irq[HNS_ROCE_MAX_IRQ_NUM];
	u8 __iomem		*reg_base;
	struct hns_roce_caps	caps;
	struct radix_tree_root  qp_table_tree;

	unsigned char	dev_addr[HNS_ROCE_MAX_PORTS][ETH_ALEN];
	u64			sys_image_guid;
	u32                     vendor_id;
	u32                     vendor_part_id;
	u32                     hw_rev;
	void __iomem            *priv_addr;

	struct hns_roce_cmdq	cmd;
	struct hns_roce_bitmap    pd_bitmap;
	struct hns_roce_uar_table uar_table;
	struct hns_roce_mr_table  mr_table;
	struct hns_roce_cq_table  cq_table;
	struct hns_roce_srq_table srq_table;
	struct hns_roce_qp_table  qp_table;
	struct hns_roce_eq_table  eq_table;
	struct hns_roce_hem_table  qpc_timer_table;
	struct hns_roce_hem_table  cqc_timer_table;

	int			cmd_mod;
	int			loop_idc;
	u32			sdb_offset;
	u32			odb_offset;
	dma_addr_t		tptr_dma_addr; /*only for hw v1*/
	u32			tptr_size; /*only for hw v1*/
	const struct hns_roce_hw *hw;
	void			*priv;
	struct workqueue_struct *irq_workq;
};

static inline struct hns_roce_dev *to_hr_dev(struct ib_device *ib_dev)
{
	return container_of(ib_dev, struct hns_roce_dev, ib_dev);
}

static inline struct hns_roce_ucontext
			*to_hr_ucontext(struct ib_ucontext *ibucontext)
{
	return container_of(ibucontext, struct hns_roce_ucontext, ibucontext);
}

static inline struct hns_roce_pd *to_hr_pd(struct ib_pd *ibpd)
{
	return container_of(ibpd, struct hns_roce_pd, ibpd);
}

static inline struct hns_roce_ah *to_hr_ah(struct ib_ah *ibah)
{
	return container_of(ibah, struct hns_roce_ah, ibah);
}

static inline struct hns_roce_mr *to_hr_mr(struct ib_mr *ibmr)
{
	return container_of(ibmr, struct hns_roce_mr, ibmr);
}

static inline struct hns_roce_mw *to_hr_mw(struct ib_mw *ibmw)
{
	return container_of(ibmw, struct hns_roce_mw, ibmw);
}

static inline struct hns_roce_qp *to_hr_qp(struct ib_qp *ibqp)
{
	return container_of(ibqp, struct hns_roce_qp, ibqp);
}

static inline struct hns_roce_cq *to_hr_cq(struct ib_cq *ib_cq)
{
	return container_of(ib_cq, struct hns_roce_cq, ib_cq);
}

static inline struct hns_roce_srq *to_hr_srq(struct ib_srq *ibsrq)
{
	return container_of(ibsrq, struct hns_roce_srq, ibsrq);
}

static inline struct hns_roce_sqp *hr_to_hr_sqp(struct hns_roce_qp *hr_qp)
{
	return container_of(hr_qp, struct hns_roce_sqp, hr_qp);
}

static inline void hns_roce_write64_k(__le32 val[2], void __iomem *dest)
{
	__raw_writeq(*(u64 *) val, dest);
}

static inline struct hns_roce_qp
	*__hns_roce_qp_lookup(struct hns_roce_dev *hr_dev, u32 qpn)
{
	return radix_tree_lookup(&hr_dev->qp_table_tree,
				 qpn & (hr_dev->caps.num_qps - 1));
}

static inline void *hns_roce_buf_offset(struct hns_roce_buf *buf, int offset)
{
	u32 page_size = 1 << buf->page_shift;

	if (buf->nbufs == 1)
		return (char *)(buf->direct.buf) + offset;
	else
		return (char *)(buf->page_list[offset >> buf->page_shift].buf) +
		       (offset & (page_size - 1));
}

int hns_roce_init_uar_table(struct hns_roce_dev *dev);
int hns_roce_uar_alloc(struct hns_roce_dev *dev, struct hns_roce_uar *uar);
void hns_roce_uar_free(struct hns_roce_dev *dev, struct hns_roce_uar *uar);
void hns_roce_cleanup_uar_table(struct hns_roce_dev *dev);

int hns_roce_cmd_init(struct hns_roce_dev *hr_dev);
void hns_roce_cmd_cleanup(struct hns_roce_dev *hr_dev);
void hns_roce_cmd_event(struct hns_roce_dev *hr_dev, u16 token, u8 status,
			u64 out_param);
int hns_roce_cmd_use_events(struct hns_roce_dev *hr_dev);
void hns_roce_cmd_use_polling(struct hns_roce_dev *hr_dev);

int hns_roce_mtt_init(struct hns_roce_dev *hr_dev, int npages, int page_shift,
		      struct hns_roce_mtt *mtt);
void hns_roce_mtt_cleanup(struct hns_roce_dev *hr_dev,
			  struct hns_roce_mtt *mtt);
int hns_roce_buf_write_mtt(struct hns_roce_dev *hr_dev,
			   struct hns_roce_mtt *mtt, struct hns_roce_buf *buf);

void hns_roce_mtr_init(struct hns_roce_mtr *mtr, int bt_pg_shift,
		       int buf_pg_shift);
int hns_roce_mtr_attach(struct hns_roce_dev *hr_dev, struct hns_roce_mtr *mtr,
			dma_addr_t **bufs, struct hns_roce_buf_region *regions,
			int region_cnt);
void hns_roce_mtr_cleanup(struct hns_roce_dev *hr_dev,
			  struct hns_roce_mtr *mtr);

/* hns roce hw need current block and next block addr from mtt */
#define MTT_MIN_COUNT	 2
int hns_roce_mtr_find(struct hns_roce_dev *hr_dev, struct hns_roce_mtr *mtr,
		      int offset, u64 *mtt_buf, int mtt_max, u64 *base_addr);

int hns_roce_init_pd_table(struct hns_roce_dev *hr_dev);
int hns_roce_init_mr_table(struct hns_roce_dev *hr_dev);
int hns_roce_init_eq_table(struct hns_roce_dev *hr_dev);
int hns_roce_init_cq_table(struct hns_roce_dev *hr_dev);
int hns_roce_init_qp_table(struct hns_roce_dev *hr_dev);
int hns_roce_init_srq_table(struct hns_roce_dev *hr_dev);

void hns_roce_cleanup_pd_table(struct hns_roce_dev *hr_dev);
void hns_roce_cleanup_mr_table(struct hns_roce_dev *hr_dev);
void hns_roce_cleanup_eq_table(struct hns_roce_dev *hr_dev);
void hns_roce_cleanup_cq_table(struct hns_roce_dev *hr_dev);
void hns_roce_cleanup_qp_table(struct hns_roce_dev *hr_dev);
void hns_roce_cleanup_srq_table(struct hns_roce_dev *hr_dev);

int hns_roce_bitmap_alloc(struct hns_roce_bitmap *bitmap, unsigned long *obj);
void hns_roce_bitmap_free(struct hns_roce_bitmap *bitmap, unsigned long obj,
			 int rr);
int hns_roce_bitmap_init(struct hns_roce_bitmap *bitmap, u32 num, u32 mask,
			 u32 reserved_bot, u32 resetrved_top);
void hns_roce_bitmap_cleanup(struct hns_roce_bitmap *bitmap);
void hns_roce_cleanup_bitmap(struct hns_roce_dev *hr_dev);
int hns_roce_bitmap_alloc_range(struct hns_roce_bitmap *bitmap, int cnt,
				int align, unsigned long *obj);
void hns_roce_bitmap_free_range(struct hns_roce_bitmap *bitmap,
				unsigned long obj, int cnt,
				int rr);

struct ib_ah *hns_roce_create_ah(struct ib_pd *pd,
				 struct rdma_ah_attr *ah_attr,
				 struct ib_udata *udata);
int hns_roce_query_ah(struct ib_ah *ibah, struct rdma_ah_attr *ah_attr);
int hns_roce_destroy_ah(struct ib_ah *ah);

struct ib_pd *hns_roce_alloc_pd(struct ib_device *ib_dev,
				struct ib_ucontext *context,
				struct ib_udata *udata);
int hns_roce_dealloc_pd(struct ib_pd *pd);

struct ib_mr *hns_roce_get_dma_mr(struct ib_pd *pd, int acc);
struct ib_mr *hns_roce_reg_user_mr(struct ib_pd *pd, u64 start, u64 length,
				   u64 virt_addr, int access_flags,
				   struct ib_udata *udata);
int hns_roce_rereg_user_mr(struct ib_mr *mr, int flags, u64 start, u64 length,
			   u64 virt_addr, int mr_access_flags, struct ib_pd *pd,
			   struct ib_udata *udata);
struct ib_mr *hns_roce_alloc_mr(struct ib_pd *pd, enum ib_mr_type mr_type,
				u32 max_num_sg);
int hns_roce_map_mr_sg(struct ib_mr *ibmr, struct scatterlist *sg, int sg_nents,
		       unsigned int *sg_offset);
int hns_roce_dereg_mr(struct ib_mr *ibmr);
int hns_roce_hw2sw_mpt(struct hns_roce_dev *hr_dev,
		       struct hns_roce_cmd_mailbox *mailbox,
		       unsigned long mpt_index);
unsigned long key_to_hw_index(u32 key);

struct ib_mw *hns_roce_alloc_mw(struct ib_pd *pd, enum ib_mw_type,
				struct ib_udata *udata);
int hns_roce_dealloc_mw(struct ib_mw *ibmw);

void hns_roce_buf_free(struct hns_roce_dev *hr_dev, u32 size,
		       struct hns_roce_buf *buf);
int hns_roce_buf_alloc(struct hns_roce_dev *hr_dev, u32 size, u32 max_direct,
		       struct hns_roce_buf *buf, u32 page_shift);

int hns_roce_ib_umem_write_mtt(struct hns_roce_dev *hr_dev,
			       struct hns_roce_mtt *mtt, struct ib_umem *umem);

struct ib_srq *hns_roce_create_srq(struct ib_pd *pd,
				   struct ib_srq_init_attr *srq_init_attr,
				   struct ib_udata *udata);
int hns_roce_modify_srq(struct ib_srq *ibsrq, struct ib_srq_attr *srq_attr,
			enum ib_srq_attr_mask srq_attr_mask,
			struct ib_udata *udata);
int hns_roce_destroy_srq(struct ib_srq *ibsrq);

struct ib_qp *hns_roce_create_qp(struct ib_pd *ib_pd,
				 struct ib_qp_init_attr *init_attr,
				 struct ib_udata *udata);
int hns_roce_modify_qp(struct ib_qp *ibqp, struct ib_qp_attr *attr,
		       int attr_mask, struct ib_udata *udata);
void *get_recv_wqe(struct hns_roce_qp *hr_qp, int n);
void *get_send_wqe(struct hns_roce_qp *hr_qp, int n);
void *get_send_extend_sge(struct hns_roce_qp *hr_qp, int n);
bool hns_roce_wq_overflow(struct hns_roce_wq *hr_wq, int nreq,
			  struct ib_cq *ib_cq);
enum hns_roce_qp_state to_hns_roce_state(enum ib_qp_state state);
void hns_roce_lock_cqs(struct hns_roce_cq *send_cq,
		       struct hns_roce_cq *recv_cq);
void hns_roce_unlock_cqs(struct hns_roce_cq *send_cq,
			 struct hns_roce_cq *recv_cq);
void hns_roce_qp_remove(struct hns_roce_dev *hr_dev, struct hns_roce_qp *hr_qp);
void hns_roce_qp_free(struct hns_roce_dev *hr_dev, struct hns_roce_qp *hr_qp);
void hns_roce_release_range_qp(struct hns_roce_dev *hr_dev, int base_qpn,
			       int cnt);
__be32 send_ieth(const struct ib_send_wr *wr);
int to_hr_qp_type(int qp_type);

struct ib_cq *hns_roce_ib_create_cq(struct ib_device *ib_dev,
				    const struct ib_cq_init_attr *attr,
				    struct ib_ucontext *context,
				    struct ib_udata *udata);

int hns_roce_ib_destroy_cq(struct ib_cq *ib_cq);
void hns_roce_free_cq(struct hns_roce_dev *hr_dev, struct hns_roce_cq *hr_cq);

int hns_roce_db_map_user(struct hns_roce_ucontext *context, unsigned long virt,
			 struct hns_roce_db *db);
void hns_roce_db_unmap_user(struct hns_roce_ucontext *context,
			    struct hns_roce_db *db);
int hns_roce_alloc_db(struct hns_roce_dev *hr_dev, struct hns_roce_db *db,
		      int order);
void hns_roce_free_db(struct hns_roce_dev *hr_dev, struct hns_roce_db *db);

void hns_roce_cq_completion(struct hns_roce_dev *hr_dev, u32 cqn);
void hns_roce_cq_event(struct hns_roce_dev *hr_dev, u32 cqn, int event_type);
void hns_roce_qp_event(struct hns_roce_dev *hr_dev, u32 qpn, int event_type);
void hns_roce_srq_event(struct hns_roce_dev *hr_dev, u32 srqn, int event_type);
int hns_get_gid_index(struct hns_roce_dev *hr_dev, u8 port, int gid_index);
int hns_roce_init(struct hns_roce_dev *hr_dev);
void hns_roce_exit(struct hns_roce_dev *hr_dev);

#endif /* _HNS_ROCE_DEVICE_H */<|MERGE_RESOLUTION|>--- conflicted
+++ resolved
@@ -128,14 +128,11 @@
 #define HNS_ROCE_IDX_QUE_ENTRY_SZ		4
 #define SRQ_DB_REG				0x230
 
-<<<<<<< HEAD
-=======
 /* The chip implementation of the consumer index is calculated
  * according to twice the actual EQ depth
  */
 #define EQ_DEPTH_COEFF				2
 
->>>>>>> 17d93760
 enum {
 	HNS_ROCE_SUPPORT_RQ_RECORD_DB = 1 << 0,
 	HNS_ROCE_SUPPORT_SQ_RECORD_DB = 1 << 1,
