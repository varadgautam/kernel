/*
 * Copyright (c) 2016 Hisilicon Limited.
 *
 * This software is available to you under a choice of one of two
 * licenses.  You may choose to be licensed under the terms of the GNU
 * General Public License (GPL) Version 2, available from the file
 * COPYING in the main directory of this source tree, or the
 * OpenIB.org BSD license below:
 *
 *     Redistribution and use in source and binary forms, with or
 *     without modification, are permitted provided that the following
 *     conditions are met:
 *
 *      - Redistributions of source code must retain the above
 *        copyright notice, this list of conditions and the following
 *        disclaimer.
 *
 *      - Redistributions in binary form must reproduce the above
 *        copyright notice, this list of conditions and the following
 *        disclaimer in the documentation and/or other materials
 *        provided with the distribution.
 *
 * THE SOFTWARE IS PROVIDED "AS IS", WITHOUT WARRANTY OF ANY KIND,
 * EXPRESS OR IMPLIED, INCLUDING BUT NOT LIMITED TO THE WARRANTIES OF
 * MERCHANTABILITY, FITNESS FOR A PARTICULAR PURPOSE AND
 * NONINFRINGEMENT. IN NO EVENT SHALL THE AUTHORS OR COPYRIGHT HOLDERS
 * BE LIABLE FOR ANY CLAIM, DAMAGES OR OTHER LIABILITY, WHETHER IN AN
 * ACTION OF CONTRACT, TORT OR OTHERWISE, ARISING FROM, OUT OF OR IN
 * CONNECTION WITH THE SOFTWARE OR THE USE OR OTHER DEALINGS IN THE
 * SOFTWARE.
 */

#include <linux/platform_device.h>
#include <linux/acpi.h>
#include <linux/etherdevice.h>
#include <linux/interrupt.h>
#include <linux/of.h>
#include <linux/of_platform.h>
#include <rdma/ib_umem.h>
#include "hns_roce_common.h"
#include "hns_roce_device.h"
#include "hns_roce_cmd.h"
#include "hns_roce_hem.h"
#include "hns_roce_hw_v1.h"

static void set_data_seg(struct hns_roce_wqe_data_seg *dseg, struct ib_sge *sg)
{
	dseg->lkey = cpu_to_le32(sg->lkey);
	dseg->addr = cpu_to_le64(sg->addr);
	dseg->len  = cpu_to_le32(sg->length);
}

static void set_raddr_seg(struct hns_roce_wqe_raddr_seg *rseg, u64 remote_addr,
			  u32 rkey)
{
	rseg->raddr = cpu_to_le64(remote_addr);
	rseg->rkey  = cpu_to_le32(rkey);
	rseg->len   = 0;
}

static int hns_roce_v1_post_send(struct ib_qp *ibqp,
				 const struct ib_send_wr *wr,
				 const struct ib_send_wr **bad_wr)
{
	struct hns_roce_dev *hr_dev = to_hr_dev(ibqp->device);
	struct hns_roce_ah *ah = to_hr_ah(ud_wr(wr)->ah);
	struct hns_roce_ud_send_wqe *ud_sq_wqe = NULL;
	struct hns_roce_wqe_ctrl_seg *ctrl = NULL;
	struct hns_roce_wqe_data_seg *dseg = NULL;
	struct hns_roce_qp *qp = to_hr_qp(ibqp);
	struct device *dev = &hr_dev->pdev->dev;
	struct hns_roce_sq_db sq_db;
	int ps_opcode = 0, i = 0;
	unsigned long flags = 0;
	void *wqe = NULL;
	u32 doorbell[2];
	int nreq = 0;
	u32 ind = 0;
	int ret = 0;
	u8 *smac;
	int loopback;

	if (unlikely(ibqp->qp_type != IB_QPT_GSI &&
		ibqp->qp_type != IB_QPT_RC)) {
		dev_err(dev, "un-supported QP type\n");
		*bad_wr = NULL;
		return -EOPNOTSUPP;
	}

	spin_lock_irqsave(&qp->sq.lock, flags);
	ind = qp->sq_next_wqe;
	for (nreq = 0; wr; ++nreq, wr = wr->next) {
		if (hns_roce_wq_overflow(&qp->sq, nreq, qp->ibqp.send_cq)) {
			ret = -ENOMEM;
			*bad_wr = wr;
			goto out;
		}

		if (unlikely(wr->num_sge > qp->sq.max_gs)) {
			dev_err(dev, "num_sge=%d > qp->sq.max_gs=%d\n",
				wr->num_sge, qp->sq.max_gs);
			ret = -EINVAL;
			*bad_wr = wr;
			goto out;
		}

		wqe = get_send_wqe(qp, ind & (qp->sq.wqe_cnt - 1));
		qp->sq.wrid[(qp->sq.head + nreq) & (qp->sq.wqe_cnt - 1)] =
								      wr->wr_id;

		/* Corresponding to the RC and RD type wqe process separately */
		if (ibqp->qp_type == IB_QPT_GSI) {
			ud_sq_wqe = wqe;
			roce_set_field(ud_sq_wqe->dmac_h,
				       UD_SEND_WQE_U32_4_DMAC_0_M,
				       UD_SEND_WQE_U32_4_DMAC_0_S,
				       ah->av.mac[0]);
			roce_set_field(ud_sq_wqe->dmac_h,
				       UD_SEND_WQE_U32_4_DMAC_1_M,
				       UD_SEND_WQE_U32_4_DMAC_1_S,
				       ah->av.mac[1]);
			roce_set_field(ud_sq_wqe->dmac_h,
				       UD_SEND_WQE_U32_4_DMAC_2_M,
				       UD_SEND_WQE_U32_4_DMAC_2_S,
				       ah->av.mac[2]);
			roce_set_field(ud_sq_wqe->dmac_h,
				       UD_SEND_WQE_U32_4_DMAC_3_M,
				       UD_SEND_WQE_U32_4_DMAC_3_S,
				       ah->av.mac[3]);

			roce_set_field(ud_sq_wqe->u32_8,
				       UD_SEND_WQE_U32_8_DMAC_4_M,
				       UD_SEND_WQE_U32_8_DMAC_4_S,
				       ah->av.mac[4]);
			roce_set_field(ud_sq_wqe->u32_8,
				       UD_SEND_WQE_U32_8_DMAC_5_M,
				       UD_SEND_WQE_U32_8_DMAC_5_S,
				       ah->av.mac[5]);

			smac = (u8 *)hr_dev->dev_addr[qp->port];
			loopback = ether_addr_equal_unaligned(ah->av.mac,
							      smac) ? 1 : 0;
			roce_set_bit(ud_sq_wqe->u32_8,
				     UD_SEND_WQE_U32_8_LOOPBACK_INDICATOR_S,
				     loopback);

			roce_set_field(ud_sq_wqe->u32_8,
				       UD_SEND_WQE_U32_8_OPERATION_TYPE_M,
				       UD_SEND_WQE_U32_8_OPERATION_TYPE_S,
				       HNS_ROCE_WQE_OPCODE_SEND);
			roce_set_field(ud_sq_wqe->u32_8,
				       UD_SEND_WQE_U32_8_NUMBER_OF_DATA_SEG_M,
				       UD_SEND_WQE_U32_8_NUMBER_OF_DATA_SEG_S,
				       2);
			roce_set_bit(ud_sq_wqe->u32_8,
				UD_SEND_WQE_U32_8_SEND_GL_ROUTING_HDR_FLAG_S,
				1);

			ud_sq_wqe->u32_8 |= (wr->send_flags & IB_SEND_SIGNALED ?
				cpu_to_le32(HNS_ROCE_WQE_CQ_NOTIFY) : 0) |
				(wr->send_flags & IB_SEND_SOLICITED ?
				cpu_to_le32(HNS_ROCE_WQE_SE) : 0) |
				((wr->opcode == IB_WR_SEND_WITH_IMM) ?
				cpu_to_le32(HNS_ROCE_WQE_IMM) : 0);

			roce_set_field(ud_sq_wqe->u32_16,
				       UD_SEND_WQE_U32_16_DEST_QP_M,
				       UD_SEND_WQE_U32_16_DEST_QP_S,
				       ud_wr(wr)->remote_qpn);
			roce_set_field(ud_sq_wqe->u32_16,
				       UD_SEND_WQE_U32_16_MAX_STATIC_RATE_M,
				       UD_SEND_WQE_U32_16_MAX_STATIC_RATE_S,
				       ah->av.stat_rate);

			roce_set_field(ud_sq_wqe->u32_36,
				       UD_SEND_WQE_U32_36_FLOW_LABEL_M,
				       UD_SEND_WQE_U32_36_FLOW_LABEL_S,
				       ah->av.sl_tclass_flowlabel &
				       HNS_ROCE_FLOW_LABEL_MASK);
			roce_set_field(ud_sq_wqe->u32_36,
				      UD_SEND_WQE_U32_36_PRIORITY_M,
				      UD_SEND_WQE_U32_36_PRIORITY_S,
				      le32_to_cpu(ah->av.sl_tclass_flowlabel) >>
				      HNS_ROCE_SL_SHIFT);
			roce_set_field(ud_sq_wqe->u32_36,
				       UD_SEND_WQE_U32_36_SGID_INDEX_M,
				       UD_SEND_WQE_U32_36_SGID_INDEX_S,
				       hns_get_gid_index(hr_dev, qp->phy_port,
							 ah->av.gid_index));

			roce_set_field(ud_sq_wqe->u32_40,
				       UD_SEND_WQE_U32_40_HOP_LIMIT_M,
				       UD_SEND_WQE_U32_40_HOP_LIMIT_S,
				       ah->av.hop_limit);
			roce_set_field(ud_sq_wqe->u32_40,
				       UD_SEND_WQE_U32_40_TRAFFIC_CLASS_M,
				       UD_SEND_WQE_U32_40_TRAFFIC_CLASS_S,
				       ah->av.sl_tclass_flowlabel >>
				       HNS_ROCE_TCLASS_SHIFT);

			memcpy(&ud_sq_wqe->dgid[0], &ah->av.dgid[0], GID_LEN);

			ud_sq_wqe->va0_l =
				       cpu_to_le32((u32)wr->sg_list[0].addr);
			ud_sq_wqe->va0_h =
				       cpu_to_le32((wr->sg_list[0].addr) >> 32);
			ud_sq_wqe->l_key0 =
				       cpu_to_le32(wr->sg_list[0].lkey);

			ud_sq_wqe->va1_l =
				       cpu_to_le32((u32)wr->sg_list[1].addr);
			ud_sq_wqe->va1_h =
				       cpu_to_le32((wr->sg_list[1].addr) >> 32);
			ud_sq_wqe->l_key1 =
				       cpu_to_le32(wr->sg_list[1].lkey);
			ind++;
		} else if (ibqp->qp_type == IB_QPT_RC) {
			u32 tmp_len = 0;

			ctrl = wqe;
			memset(ctrl, 0, sizeof(struct hns_roce_wqe_ctrl_seg));
			for (i = 0; i < wr->num_sge; i++)
				tmp_len += wr->sg_list[i].length;

			ctrl->msg_length =
			  cpu_to_le32(le32_to_cpu(ctrl->msg_length) + tmp_len);

			ctrl->sgl_pa_h = 0;
			ctrl->flag = 0;

			switch (wr->opcode) {
			case IB_WR_SEND_WITH_IMM:
			case IB_WR_RDMA_WRITE_WITH_IMM:
				ctrl->imm_data = wr->ex.imm_data;
				break;
			case IB_WR_SEND_WITH_INV:
				ctrl->inv_key =
					cpu_to_le32(wr->ex.invalidate_rkey);
				break;
			default:
				ctrl->imm_data = 0;
				break;
			}

			/*Ctrl field, ctrl set type: sig, solic, imm, fence */
			/* SO wait for conforming application scenarios */
			ctrl->flag |= (wr->send_flags & IB_SEND_SIGNALED ?
				      cpu_to_le32(HNS_ROCE_WQE_CQ_NOTIFY) : 0) |
				      (wr->send_flags & IB_SEND_SOLICITED ?
				      cpu_to_le32(HNS_ROCE_WQE_SE) : 0) |
				      ((wr->opcode == IB_WR_SEND_WITH_IMM ||
				      wr->opcode == IB_WR_RDMA_WRITE_WITH_IMM) ?
				      cpu_to_le32(HNS_ROCE_WQE_IMM) : 0) |
				      (wr->send_flags & IB_SEND_FENCE ?
				      (cpu_to_le32(HNS_ROCE_WQE_FENCE)) : 0);

			wqe += sizeof(struct hns_roce_wqe_ctrl_seg);

			switch (wr->opcode) {
			case IB_WR_RDMA_READ:
				ps_opcode = HNS_ROCE_WQE_OPCODE_RDMA_READ;
				set_raddr_seg(wqe,  rdma_wr(wr)->remote_addr,
					       rdma_wr(wr)->rkey);
				break;
			case IB_WR_RDMA_WRITE:
			case IB_WR_RDMA_WRITE_WITH_IMM:
				ps_opcode = HNS_ROCE_WQE_OPCODE_RDMA_WRITE;
				set_raddr_seg(wqe,  rdma_wr(wr)->remote_addr,
					      rdma_wr(wr)->rkey);
				break;
			case IB_WR_SEND:
			case IB_WR_SEND_WITH_INV:
			case IB_WR_SEND_WITH_IMM:
				ps_opcode = HNS_ROCE_WQE_OPCODE_SEND;
				break;
			case IB_WR_LOCAL_INV:
				break;
			case IB_WR_ATOMIC_CMP_AND_SWP:
			case IB_WR_ATOMIC_FETCH_AND_ADD:
			case IB_WR_LSO:
			default:
				ps_opcode = HNS_ROCE_WQE_OPCODE_MASK;
				break;
			}
			ctrl->flag |= cpu_to_le32(ps_opcode);
			wqe += sizeof(struct hns_roce_wqe_raddr_seg);

			dseg = wqe;
			if (wr->send_flags & IB_SEND_INLINE && wr->num_sge) {
				if (le32_to_cpu(ctrl->msg_length) >
				    hr_dev->caps.max_sq_inline) {
					ret = -EINVAL;
					*bad_wr = wr;
					dev_err(dev, "inline len(1-%d)=%d, illegal",
						ctrl->msg_length,
						hr_dev->caps.max_sq_inline);
					goto out;
				}
				for (i = 0; i < wr->num_sge; i++) {
					memcpy(wqe, ((void *) (uintptr_t)
					       wr->sg_list[i].addr),
					       wr->sg_list[i].length);
					wqe += wr->sg_list[i].length;
				}
				ctrl->flag |= cpu_to_le32(HNS_ROCE_WQE_INLINE);
			} else {
				/*sqe num is two */
				for (i = 0; i < wr->num_sge; i++)
					set_data_seg(dseg + i, wr->sg_list + i);

				ctrl->flag |= cpu_to_le32(wr->num_sge <<
					      HNS_ROCE_WQE_SGE_NUM_BIT);
			}
			ind++;
		}
	}

out:
	/* Set DB return */
	if (likely(nreq)) {
		qp->sq.head += nreq;
		/* Memory barrier */
		wmb();

		sq_db.u32_4 = 0;
		sq_db.u32_8 = 0;
		roce_set_field(sq_db.u32_4, SQ_DOORBELL_U32_4_SQ_HEAD_M,
			       SQ_DOORBELL_U32_4_SQ_HEAD_S,
			      (qp->sq.head & ((qp->sq.wqe_cnt << 1) - 1)));
		roce_set_field(sq_db.u32_4, SQ_DOORBELL_U32_4_SL_M,
			       SQ_DOORBELL_U32_4_SL_S, qp->sl);
		roce_set_field(sq_db.u32_4, SQ_DOORBELL_U32_4_PORT_M,
			       SQ_DOORBELL_U32_4_PORT_S, qp->phy_port);
		roce_set_field(sq_db.u32_8, SQ_DOORBELL_U32_8_QPN_M,
			       SQ_DOORBELL_U32_8_QPN_S, qp->doorbell_qpn);
		roce_set_bit(sq_db.u32_8, SQ_DOORBELL_HW_SYNC_S, 1);

		doorbell[0] = le32_to_cpu(sq_db.u32_4);
		doorbell[1] = le32_to_cpu(sq_db.u32_8);

		hns_roce_write64_k((__le32 *)doorbell, qp->sq.db_reg_l);
		qp->sq_next_wqe = ind;
	}

	spin_unlock_irqrestore(&qp->sq.lock, flags);

	return ret;
}

static int hns_roce_v1_post_recv(struct ib_qp *ibqp,
				 const struct ib_recv_wr *wr,
				 const struct ib_recv_wr **bad_wr)
{
	int ret = 0;
	int nreq = 0;
	int ind = 0;
	int i = 0;
	u32 reg_val;
	unsigned long flags = 0;
	struct hns_roce_rq_wqe_ctrl *ctrl = NULL;
	struct hns_roce_wqe_data_seg *scat = NULL;
	struct hns_roce_qp *hr_qp = to_hr_qp(ibqp);
	struct hns_roce_dev *hr_dev = to_hr_dev(ibqp->device);
	struct device *dev = &hr_dev->pdev->dev;
	struct hns_roce_rq_db rq_db;
	uint32_t doorbell[2] = {0};

	spin_lock_irqsave(&hr_qp->rq.lock, flags);
	ind = hr_qp->rq.head & (hr_qp->rq.wqe_cnt - 1);

	for (nreq = 0; wr; ++nreq, wr = wr->next) {
		if (hns_roce_wq_overflow(&hr_qp->rq, nreq,
			hr_qp->ibqp.recv_cq)) {
			ret = -ENOMEM;
			*bad_wr = wr;
			goto out;
		}

		if (unlikely(wr->num_sge > hr_qp->rq.max_gs)) {
			dev_err(dev, "rq:num_sge=%d > qp->sq.max_gs=%d\n",
				wr->num_sge, hr_qp->rq.max_gs);
			ret = -EINVAL;
			*bad_wr = wr;
			goto out;
		}

		ctrl = get_recv_wqe(hr_qp, ind);

		roce_set_field(ctrl->rwqe_byte_12,
			       RQ_WQE_CTRL_RWQE_BYTE_12_RWQE_SGE_NUM_M,
			       RQ_WQE_CTRL_RWQE_BYTE_12_RWQE_SGE_NUM_S,
			       wr->num_sge);

		scat = (struct hns_roce_wqe_data_seg *)(ctrl + 1);

		for (i = 0; i < wr->num_sge; i++)
			set_data_seg(scat + i, wr->sg_list + i);

		hr_qp->rq.wrid[ind] = wr->wr_id;

		ind = (ind + 1) & (hr_qp->rq.wqe_cnt - 1);
	}

out:
	if (likely(nreq)) {
		hr_qp->rq.head += nreq;
		/* Memory barrier */
		wmb();

		if (ibqp->qp_type == IB_QPT_GSI) {
			__le32 tmp;

			/* SW update GSI rq header */
			reg_val = roce_read(to_hr_dev(ibqp->device),
					    ROCEE_QP1C_CFG3_0_REG +
					    QP1C_CFGN_OFFSET * hr_qp->phy_port);
			tmp = cpu_to_le32(reg_val);
			roce_set_field(tmp,
				       ROCEE_QP1C_CFG3_0_ROCEE_QP1C_RQ_HEAD_M,
				       ROCEE_QP1C_CFG3_0_ROCEE_QP1C_RQ_HEAD_S,
				       hr_qp->rq.head);
			reg_val = le32_to_cpu(tmp);
			roce_write(to_hr_dev(ibqp->device),
				   ROCEE_QP1C_CFG3_0_REG +
				   QP1C_CFGN_OFFSET * hr_qp->phy_port, reg_val);
		} else {
			rq_db.u32_4 = 0;
			rq_db.u32_8 = 0;

			roce_set_field(rq_db.u32_4, RQ_DOORBELL_U32_4_RQ_HEAD_M,
				       RQ_DOORBELL_U32_4_RQ_HEAD_S,
				       hr_qp->rq.head);
			roce_set_field(rq_db.u32_8, RQ_DOORBELL_U32_8_QPN_M,
				       RQ_DOORBELL_U32_8_QPN_S, hr_qp->qpn);
			roce_set_field(rq_db.u32_8, RQ_DOORBELL_U32_8_CMD_M,
				       RQ_DOORBELL_U32_8_CMD_S, 1);
			roce_set_bit(rq_db.u32_8, RQ_DOORBELL_U32_8_HW_SYNC_S,
				     1);

			doorbell[0] = le32_to_cpu(rq_db.u32_4);
			doorbell[1] = le32_to_cpu(rq_db.u32_8);

			hns_roce_write64_k((__le32 *)doorbell,
					   hr_qp->rq.db_reg_l);
		}
	}
	spin_unlock_irqrestore(&hr_qp->rq.lock, flags);

	return ret;
}

static void hns_roce_set_db_event_mode(struct hns_roce_dev *hr_dev,
				       int sdb_mode, int odb_mode)
{
	__le32 tmp;
	u32 val;

	val = roce_read(hr_dev, ROCEE_GLB_CFG_REG);
	tmp = cpu_to_le32(val);
	roce_set_bit(tmp, ROCEE_GLB_CFG_ROCEE_DB_SQ_MODE_S, sdb_mode);
	roce_set_bit(tmp, ROCEE_GLB_CFG_ROCEE_DB_OTH_MODE_S, odb_mode);
	val = le32_to_cpu(tmp);
	roce_write(hr_dev, ROCEE_GLB_CFG_REG, val);
}

static void hns_roce_set_db_ext_mode(struct hns_roce_dev *hr_dev, u32 sdb_mode,
				     u32 odb_mode)
{
	__le32 tmp;
	u32 val;

	/* Configure SDB/ODB extend mode */
	val = roce_read(hr_dev, ROCEE_GLB_CFG_REG);
	tmp = cpu_to_le32(val);
	roce_set_bit(tmp, ROCEE_GLB_CFG_SQ_EXT_DB_MODE_S, sdb_mode);
	roce_set_bit(tmp, ROCEE_GLB_CFG_OTH_EXT_DB_MODE_S, odb_mode);
	val = le32_to_cpu(tmp);
	roce_write(hr_dev, ROCEE_GLB_CFG_REG, val);
}

static void hns_roce_set_sdb(struct hns_roce_dev *hr_dev, u32 sdb_alept,
			     u32 sdb_alful)
{
	__le32 tmp;
	u32 val;

	/* Configure SDB */
	val = roce_read(hr_dev, ROCEE_DB_SQ_WL_REG);
	tmp = cpu_to_le32(val);
	roce_set_field(tmp, ROCEE_DB_SQ_WL_ROCEE_DB_SQ_WL_M,
		       ROCEE_DB_SQ_WL_ROCEE_DB_SQ_WL_S, sdb_alful);
	roce_set_field(tmp, ROCEE_DB_SQ_WL_ROCEE_DB_SQ_WL_EMPTY_M,
		       ROCEE_DB_SQ_WL_ROCEE_DB_SQ_WL_EMPTY_S, sdb_alept);
	val = le32_to_cpu(tmp);
	roce_write(hr_dev, ROCEE_DB_SQ_WL_REG, val);
}

static void hns_roce_set_odb(struct hns_roce_dev *hr_dev, u32 odb_alept,
			     u32 odb_alful)
{
	__le32 tmp;
	u32 val;

	/* Configure ODB */
	val = roce_read(hr_dev, ROCEE_DB_OTHERS_WL_REG);
	tmp = cpu_to_le32(val);
	roce_set_field(tmp, ROCEE_DB_OTHERS_WL_ROCEE_DB_OTH_WL_M,
		       ROCEE_DB_OTHERS_WL_ROCEE_DB_OTH_WL_S, odb_alful);
	roce_set_field(tmp, ROCEE_DB_OTHERS_WL_ROCEE_DB_OTH_WL_EMPTY_M,
		       ROCEE_DB_OTHERS_WL_ROCEE_DB_OTH_WL_EMPTY_S, odb_alept);
	val = le32_to_cpu(tmp);
	roce_write(hr_dev, ROCEE_DB_OTHERS_WL_REG, val);
}

static void hns_roce_set_sdb_ext(struct hns_roce_dev *hr_dev, u32 ext_sdb_alept,
				 u32 ext_sdb_alful)
{
	struct device *dev = &hr_dev->pdev->dev;
	struct hns_roce_v1_priv *priv;
	struct hns_roce_db_table *db;
	dma_addr_t sdb_dma_addr;
	__le32 tmp;
	u32 val;

	priv = (struct hns_roce_v1_priv *)hr_dev->priv;
	db = &priv->db_table;

	/* Configure extend SDB threshold */
	roce_write(hr_dev, ROCEE_EXT_DB_SQ_WL_EMPTY_REG, ext_sdb_alept);
	roce_write(hr_dev, ROCEE_EXT_DB_SQ_WL_REG, ext_sdb_alful);

	/* Configure extend SDB base addr */
	sdb_dma_addr = db->ext_db->sdb_buf_list->map;
	roce_write(hr_dev, ROCEE_EXT_DB_SQ_REG, (u32)(sdb_dma_addr >> 12));

	/* Configure extend SDB depth */
	val = roce_read(hr_dev, ROCEE_EXT_DB_SQ_H_REG);
	tmp = cpu_to_le32(val);
	roce_set_field(tmp, ROCEE_EXT_DB_SQ_H_EXT_DB_SQ_SHIFT_M,
		       ROCEE_EXT_DB_SQ_H_EXT_DB_SQ_SHIFT_S,
		       db->ext_db->esdb_dep);
	/*
	 * 44 = 32 + 12, When evaluating addr to hardware, shift 12 because of
	 * using 4K page, and shift more 32 because of
	 * caculating the high 32 bit value evaluated to hardware.
	 */
	roce_set_field(tmp, ROCEE_EXT_DB_SQ_H_EXT_DB_SQ_BA_H_M,
		       ROCEE_EXT_DB_SQ_H_EXT_DB_SQ_BA_H_S, sdb_dma_addr >> 44);
	val = le32_to_cpu(tmp);
	roce_write(hr_dev, ROCEE_EXT_DB_SQ_H_REG, val);

	dev_dbg(dev, "ext SDB depth: 0x%x\n", db->ext_db->esdb_dep);
	dev_dbg(dev, "ext SDB threshold: epmty: 0x%x, ful: 0x%x\n",
		ext_sdb_alept, ext_sdb_alful);
}

static void hns_roce_set_odb_ext(struct hns_roce_dev *hr_dev, u32 ext_odb_alept,
				 u32 ext_odb_alful)
{
	struct device *dev = &hr_dev->pdev->dev;
	struct hns_roce_v1_priv *priv;
	struct hns_roce_db_table *db;
	dma_addr_t odb_dma_addr;
	__le32 tmp;
	u32 val;

	priv = (struct hns_roce_v1_priv *)hr_dev->priv;
	db = &priv->db_table;

	/* Configure extend ODB threshold */
	roce_write(hr_dev, ROCEE_EXT_DB_OTHERS_WL_EMPTY_REG, ext_odb_alept);
	roce_write(hr_dev, ROCEE_EXT_DB_OTHERS_WL_REG, ext_odb_alful);

	/* Configure extend ODB base addr */
	odb_dma_addr = db->ext_db->odb_buf_list->map;
	roce_write(hr_dev, ROCEE_EXT_DB_OTH_REG, (u32)(odb_dma_addr >> 12));

	/* Configure extend ODB depth */
	val = roce_read(hr_dev, ROCEE_EXT_DB_OTH_H_REG);
	tmp = cpu_to_le32(val);
	roce_set_field(tmp, ROCEE_EXT_DB_OTH_H_EXT_DB_OTH_SHIFT_M,
		       ROCEE_EXT_DB_OTH_H_EXT_DB_OTH_SHIFT_S,
		       db->ext_db->eodb_dep);
	roce_set_field(tmp, ROCEE_EXT_DB_SQ_H_EXT_DB_OTH_BA_H_M,
		       ROCEE_EXT_DB_SQ_H_EXT_DB_OTH_BA_H_S,
		       db->ext_db->eodb_dep);
	val = le32_to_cpu(tmp);
	roce_write(hr_dev, ROCEE_EXT_DB_OTH_H_REG, val);

	dev_dbg(dev, "ext ODB depth: 0x%x\n", db->ext_db->eodb_dep);
	dev_dbg(dev, "ext ODB threshold: empty: 0x%x, ful: 0x%x\n",
		ext_odb_alept, ext_odb_alful);
}

static int hns_roce_db_ext_init(struct hns_roce_dev *hr_dev, u32 sdb_ext_mod,
				u32 odb_ext_mod)
{
	struct device *dev = &hr_dev->pdev->dev;
	struct hns_roce_v1_priv *priv;
	struct hns_roce_db_table *db;
	dma_addr_t sdb_dma_addr;
	dma_addr_t odb_dma_addr;
	int ret = 0;

	priv = (struct hns_roce_v1_priv *)hr_dev->priv;
	db = &priv->db_table;

	db->ext_db = kmalloc(sizeof(*db->ext_db), GFP_KERNEL);
	if (!db->ext_db)
		return -ENOMEM;

	if (sdb_ext_mod) {
		db->ext_db->sdb_buf_list = kmalloc(
				sizeof(*db->ext_db->sdb_buf_list), GFP_KERNEL);
		if (!db->ext_db->sdb_buf_list) {
			ret = -ENOMEM;
			goto ext_sdb_buf_fail_out;
		}

		db->ext_db->sdb_buf_list->buf = dma_alloc_coherent(dev,
						     HNS_ROCE_V1_EXT_SDB_SIZE,
						     &sdb_dma_addr, GFP_KERNEL);
		if (!db->ext_db->sdb_buf_list->buf) {
			ret = -ENOMEM;
			goto alloc_sq_db_buf_fail;
		}
		db->ext_db->sdb_buf_list->map = sdb_dma_addr;

		db->ext_db->esdb_dep = ilog2(HNS_ROCE_V1_EXT_SDB_DEPTH);
		hns_roce_set_sdb_ext(hr_dev, HNS_ROCE_V1_EXT_SDB_ALEPT,
				     HNS_ROCE_V1_EXT_SDB_ALFUL);
	} else
		hns_roce_set_sdb(hr_dev, HNS_ROCE_V1_SDB_ALEPT,
				 HNS_ROCE_V1_SDB_ALFUL);

	if (odb_ext_mod) {
		db->ext_db->odb_buf_list = kmalloc(
				sizeof(*db->ext_db->odb_buf_list), GFP_KERNEL);
		if (!db->ext_db->odb_buf_list) {
			ret = -ENOMEM;
			goto ext_odb_buf_fail_out;
		}

		db->ext_db->odb_buf_list->buf = dma_alloc_coherent(dev,
						     HNS_ROCE_V1_EXT_ODB_SIZE,
						     &odb_dma_addr, GFP_KERNEL);
		if (!db->ext_db->odb_buf_list->buf) {
			ret = -ENOMEM;
			goto alloc_otr_db_buf_fail;
		}
		db->ext_db->odb_buf_list->map = odb_dma_addr;

		db->ext_db->eodb_dep = ilog2(HNS_ROCE_V1_EXT_ODB_DEPTH);
		hns_roce_set_odb_ext(hr_dev, HNS_ROCE_V1_EXT_ODB_ALEPT,
				     HNS_ROCE_V1_EXT_ODB_ALFUL);
	} else
		hns_roce_set_odb(hr_dev, HNS_ROCE_V1_ODB_ALEPT,
				 HNS_ROCE_V1_ODB_ALFUL);

	hns_roce_set_db_ext_mode(hr_dev, sdb_ext_mod, odb_ext_mod);

	return 0;

alloc_otr_db_buf_fail:
	kfree(db->ext_db->odb_buf_list);

ext_odb_buf_fail_out:
	if (sdb_ext_mod) {
		dma_free_coherent(dev, HNS_ROCE_V1_EXT_SDB_SIZE,
				  db->ext_db->sdb_buf_list->buf,
				  db->ext_db->sdb_buf_list->map);
	}

alloc_sq_db_buf_fail:
	if (sdb_ext_mod)
		kfree(db->ext_db->sdb_buf_list);

ext_sdb_buf_fail_out:
	kfree(db->ext_db);
	return ret;
}

static struct hns_roce_qp *hns_roce_v1_create_lp_qp(struct hns_roce_dev *hr_dev,
						    struct ib_pd *pd)
{
	struct device *dev = &hr_dev->pdev->dev;
	struct ib_qp_init_attr init_attr;
	struct ib_qp *qp;

	memset(&init_attr, 0, sizeof(struct ib_qp_init_attr));
	init_attr.qp_type		= IB_QPT_RC;
	init_attr.sq_sig_type		= IB_SIGNAL_ALL_WR;
	init_attr.cap.max_recv_wr	= HNS_ROCE_MIN_WQE_NUM;
	init_attr.cap.max_send_wr	= HNS_ROCE_MIN_WQE_NUM;

	qp = hns_roce_create_qp(pd, &init_attr, NULL);
	if (IS_ERR(qp)) {
		dev_err(dev, "Create loop qp for mr free failed!");
		return NULL;
	}

	return to_hr_qp(qp);
}

static int hns_roce_v1_rsv_lp_qp(struct hns_roce_dev *hr_dev)
{
	struct hns_roce_caps *caps = &hr_dev->caps;
	struct device *dev = &hr_dev->pdev->dev;
	struct ib_cq_init_attr cq_init_attr;
	struct hns_roce_free_mr *free_mr;
	struct ib_qp_attr attr = { 0 };
	struct hns_roce_v1_priv *priv;
	struct hns_roce_qp *hr_qp;
	struct ib_cq *cq;
	struct ib_pd *pd;
	union ib_gid dgid;
	u64 subnet_prefix;
	int attr_mask = 0;
	int i, j;
	int ret;
	u8 queue_en[HNS_ROCE_V1_RESV_QP] = { 0 };
	u8 phy_port;
	u8 port = 0;
	u8 sl;

	priv = (struct hns_roce_v1_priv *)hr_dev->priv;
	free_mr = &priv->free_mr;

	/* Reserved cq for loop qp */
	cq_init_attr.cqe		= HNS_ROCE_MIN_WQE_NUM * 2;
	cq_init_attr.comp_vector	= 0;
	cq = hns_roce_ib_create_cq(&hr_dev->ib_dev, &cq_init_attr, NULL, NULL);
	if (IS_ERR(cq)) {
		dev_err(dev, "Create cq for reserved loop qp failed!");
		return -ENOMEM;
	}
	free_mr->mr_free_cq = to_hr_cq(cq);
	free_mr->mr_free_cq->ib_cq.device		= &hr_dev->ib_dev;
	free_mr->mr_free_cq->ib_cq.uobject		= NULL;
	free_mr->mr_free_cq->ib_cq.comp_handler		= NULL;
	free_mr->mr_free_cq->ib_cq.event_handler	= NULL;
	free_mr->mr_free_cq->ib_cq.cq_context		= NULL;
	atomic_set(&free_mr->mr_free_cq->ib_cq.usecnt, 0);

	pd = hns_roce_alloc_pd(&hr_dev->ib_dev, NULL, NULL);
	if (IS_ERR(pd)) {
		dev_err(dev, "Create pd for reserved loop qp failed!");
		ret = -ENOMEM;
		goto alloc_pd_failed;
	}
	free_mr->mr_free_pd = to_hr_pd(pd);
	free_mr->mr_free_pd->ibpd.device  = &hr_dev->ib_dev;
	free_mr->mr_free_pd->ibpd.uobject = NULL;
	free_mr->mr_free_pd->ibpd.__internal_mr = NULL;
	atomic_set(&free_mr->mr_free_pd->ibpd.usecnt, 0);

	attr.qp_access_flags	= IB_ACCESS_REMOTE_WRITE;
	attr.pkey_index		= 0;
	attr.min_rnr_timer	= 0;
	/* Disable read ability */
	attr.max_dest_rd_atomic = 0;
	attr.max_rd_atomic	= 0;
	/* Use arbitrary values as rq_psn and sq_psn */
	attr.rq_psn		= 0x0808;
	attr.sq_psn		= 0x0808;
	attr.retry_cnt		= 7;
	attr.rnr_retry		= 7;
	attr.timeout		= 0x12;
	attr.path_mtu		= IB_MTU_256;
	attr.ah_attr.type	= RDMA_AH_ATTR_TYPE_ROCE;
	rdma_ah_set_grh(&attr.ah_attr, NULL, 0, 0, 1, 0);
	rdma_ah_set_static_rate(&attr.ah_attr, 3);

	subnet_prefix = cpu_to_be64(0xfe80000000000000LL);
	for (i = 0; i < HNS_ROCE_V1_RESV_QP; i++) {
		phy_port = (i >= HNS_ROCE_MAX_PORTS) ? (i - 2) :
				(i % HNS_ROCE_MAX_PORTS);
		sl = i / HNS_ROCE_MAX_PORTS;

		for (j = 0; j < caps->num_ports; j++) {
			if (hr_dev->iboe.phy_port[j] == phy_port) {
				queue_en[i] = 1;
				port = j;
				break;
			}
		}

		if (!queue_en[i])
			continue;

		free_mr->mr_free_qp[i] = hns_roce_v1_create_lp_qp(hr_dev, pd);
		if (!free_mr->mr_free_qp[i]) {
			dev_err(dev, "Create loop qp failed!\n");
			ret = -ENOMEM;
			goto create_lp_qp_failed;
		}
		hr_qp = free_mr->mr_free_qp[i];

		hr_qp->port		= port;
		hr_qp->phy_port		= phy_port;
		hr_qp->ibqp.qp_type	= IB_QPT_RC;
		hr_qp->ibqp.device	= &hr_dev->ib_dev;
		hr_qp->ibqp.uobject	= NULL;
		atomic_set(&hr_qp->ibqp.usecnt, 0);
		hr_qp->ibqp.pd		= pd;
		hr_qp->ibqp.recv_cq	= cq;
		hr_qp->ibqp.send_cq	= cq;

		rdma_ah_set_port_num(&attr.ah_attr, port + 1);
		rdma_ah_set_sl(&attr.ah_attr, sl);
		attr.port_num		= port + 1;

		attr.dest_qp_num	= hr_qp->qpn;
		memcpy(rdma_ah_retrieve_dmac(&attr.ah_attr),
		       hr_dev->dev_addr[port],
		       ETH_ALEN);

		memcpy(&dgid.raw, &subnet_prefix, sizeof(u64));
		memcpy(&dgid.raw[8], hr_dev->dev_addr[port], 3);
		memcpy(&dgid.raw[13], hr_dev->dev_addr[port] + 3, 3);
		dgid.raw[11] = 0xff;
		dgid.raw[12] = 0xfe;
		dgid.raw[8] ^= 2;
		rdma_ah_set_dgid_raw(&attr.ah_attr, dgid.raw);

		ret = hr_dev->hw->modify_qp(&hr_qp->ibqp, &attr, attr_mask,
					    IB_QPS_RESET, IB_QPS_INIT);
		if (ret) {
			dev_err(dev, "modify qp failed(%d)!\n", ret);
			goto create_lp_qp_failed;
		}

		ret = hr_dev->hw->modify_qp(&hr_qp->ibqp, &attr, IB_QP_DEST_QPN,
					    IB_QPS_INIT, IB_QPS_RTR);
		if (ret) {
			dev_err(dev, "modify qp failed(%d)!\n", ret);
			goto create_lp_qp_failed;
		}

		ret = hr_dev->hw->modify_qp(&hr_qp->ibqp, &attr, attr_mask,
					    IB_QPS_RTR, IB_QPS_RTS);
		if (ret) {
			dev_err(dev, "modify qp failed(%d)!\n", ret);
			goto create_lp_qp_failed;
		}
	}

	return 0;

create_lp_qp_failed:
	for (i -= 1; i >= 0; i--) {
		hr_qp = free_mr->mr_free_qp[i];
		if (hns_roce_v1_destroy_qp(&hr_qp->ibqp))
			dev_err(dev, "Destroy qp %d for mr free failed!\n", i);
	}

	if (hns_roce_dealloc_pd(pd))
		dev_err(dev, "Destroy pd for create_lp_qp failed!\n");

alloc_pd_failed:
	if (hns_roce_ib_destroy_cq(cq))
		dev_err(dev, "Destroy cq for create_lp_qp failed!\n");

	return ret;
}

static void hns_roce_v1_release_lp_qp(struct hns_roce_dev *hr_dev)
{
	struct device *dev = &hr_dev->pdev->dev;
	struct hns_roce_free_mr *free_mr;
	struct hns_roce_v1_priv *priv;
	struct hns_roce_qp *hr_qp;
	int ret;
	int i;

	priv = (struct hns_roce_v1_priv *)hr_dev->priv;
	free_mr = &priv->free_mr;

	for (i = 0; i < HNS_ROCE_V1_RESV_QP; i++) {
		hr_qp = free_mr->mr_free_qp[i];
		if (!hr_qp)
			continue;

		ret = hns_roce_v1_destroy_qp(&hr_qp->ibqp);
		if (ret)
			dev_err(dev, "Destroy qp %d for mr free failed(%d)!\n",
				i, ret);
	}

	ret = hns_roce_ib_destroy_cq(&free_mr->mr_free_cq->ib_cq);
	if (ret)
		dev_err(dev, "Destroy cq for mr_free failed(%d)!\n", ret);

	ret = hns_roce_dealloc_pd(&free_mr->mr_free_pd->ibpd);
	if (ret)
		dev_err(dev, "Destroy pd for mr_free failed(%d)!\n", ret);
}

static int hns_roce_db_init(struct hns_roce_dev *hr_dev)
{
	struct device *dev = &hr_dev->pdev->dev;
	struct hns_roce_v1_priv *priv;
	struct hns_roce_db_table *db;
	u32 sdb_ext_mod;
	u32 odb_ext_mod;
	u32 sdb_evt_mod;
	u32 odb_evt_mod;
	int ret = 0;

	priv = (struct hns_roce_v1_priv *)hr_dev->priv;
	db = &priv->db_table;

	memset(db, 0, sizeof(*db));

	/* Default DB mode */
	sdb_ext_mod = HNS_ROCE_SDB_EXTEND_MODE;
	odb_ext_mod = HNS_ROCE_ODB_EXTEND_MODE;
	sdb_evt_mod = HNS_ROCE_SDB_NORMAL_MODE;
	odb_evt_mod = HNS_ROCE_ODB_POLL_MODE;

	db->sdb_ext_mod = sdb_ext_mod;
	db->odb_ext_mod = odb_ext_mod;

	/* Init extend DB */
	ret = hns_roce_db_ext_init(hr_dev, sdb_ext_mod, odb_ext_mod);
	if (ret) {
		dev_err(dev, "Failed in extend DB configuration.\n");
		return ret;
	}

	hns_roce_set_db_event_mode(hr_dev, sdb_evt_mod, odb_evt_mod);

	return 0;
}

static void hns_roce_v1_recreate_lp_qp_work_fn(struct work_struct *work)
{
	struct hns_roce_recreate_lp_qp_work *lp_qp_work;
	struct hns_roce_dev *hr_dev;

	lp_qp_work = container_of(work, struct hns_roce_recreate_lp_qp_work,
				  work);
	hr_dev = to_hr_dev(lp_qp_work->ib_dev);

	hns_roce_v1_release_lp_qp(hr_dev);

	if (hns_roce_v1_rsv_lp_qp(hr_dev))
		dev_err(&hr_dev->pdev->dev, "create reserver qp failed\n");

	if (lp_qp_work->comp_flag)
		complete(lp_qp_work->comp);

	kfree(lp_qp_work);
}

static int hns_roce_v1_recreate_lp_qp(struct hns_roce_dev *hr_dev)
{
	struct device *dev = &hr_dev->pdev->dev;
	struct hns_roce_recreate_lp_qp_work *lp_qp_work;
	struct hns_roce_free_mr *free_mr;
	struct hns_roce_v1_priv *priv;
	struct completion comp;
<<<<<<< HEAD
	unsigned long end = HNS_ROCE_V1_RECREATE_LP_QP_TIMEOUT_MSECS;
=======
	long end = HNS_ROCE_V1_RECREATE_LP_QP_TIMEOUT_MSECS;
>>>>>>> 17d93760

	priv = (struct hns_roce_v1_priv *)hr_dev->priv;
	free_mr = &priv->free_mr;

	lp_qp_work = kzalloc(sizeof(struct hns_roce_recreate_lp_qp_work),
			     GFP_KERNEL);
	if (!lp_qp_work)
		return -ENOMEM;

	INIT_WORK(&(lp_qp_work->work), hns_roce_v1_recreate_lp_qp_work_fn);

	lp_qp_work->ib_dev = &(hr_dev->ib_dev);
	lp_qp_work->comp = &comp;
	lp_qp_work->comp_flag = 1;

	init_completion(lp_qp_work->comp);

	queue_work(free_mr->free_mr_wq, &(lp_qp_work->work));

<<<<<<< HEAD
	while (end) {
=======
	while (end > 0) {
>>>>>>> 17d93760
		if (try_wait_for_completion(&comp))
			return 0;
		msleep(HNS_ROCE_V1_RECREATE_LP_QP_WAIT_VALUE);
		end -= HNS_ROCE_V1_RECREATE_LP_QP_WAIT_VALUE;
	}

	lp_qp_work->comp_flag = 0;
	if (try_wait_for_completion(&comp))
		return 0;

	dev_warn(dev, "recreate lp qp failed 20s timeout and return failed!\n");
	return -ETIMEDOUT;
}

static int hns_roce_v1_send_lp_wqe(struct hns_roce_qp *hr_qp)
{
	struct hns_roce_dev *hr_dev = to_hr_dev(hr_qp->ibqp.device);
	struct device *dev = &hr_dev->pdev->dev;
	struct ib_send_wr send_wr;
	const struct ib_send_wr *bad_wr;
	int ret;

	memset(&send_wr, 0, sizeof(send_wr));
	send_wr.next	= NULL;
	send_wr.num_sge	= 0;
	send_wr.send_flags = 0;
	send_wr.sg_list	= NULL;
	send_wr.wr_id	= (unsigned long long)&send_wr;
	send_wr.opcode	= IB_WR_RDMA_WRITE;

	ret = hns_roce_v1_post_send(&hr_qp->ibqp, &send_wr, &bad_wr);
	if (ret) {
		dev_err(dev, "Post write wqe for mr free failed(%d)!", ret);
		return ret;
	}

	return 0;
}

static void hns_roce_v1_mr_free_work_fn(struct work_struct *work)
{
	struct hns_roce_mr_free_work *mr_work;
	struct ib_wc wc[HNS_ROCE_V1_RESV_QP];
	struct hns_roce_free_mr *free_mr;
	struct hns_roce_cq *mr_free_cq;
	struct hns_roce_v1_priv *priv;
	struct hns_roce_dev *hr_dev;
	struct hns_roce_mr *hr_mr;
	struct hns_roce_qp *hr_qp;
	struct device *dev;
	unsigned long end =
		msecs_to_jiffies(HNS_ROCE_V1_FREE_MR_TIMEOUT_MSECS) + jiffies;
	int i;
	int ret;
	int ne = 0;

	mr_work = container_of(work, struct hns_roce_mr_free_work, work);
	hr_mr = (struct hns_roce_mr *)mr_work->mr;
	hr_dev = to_hr_dev(mr_work->ib_dev);
	dev = &hr_dev->pdev->dev;

	priv = (struct hns_roce_v1_priv *)hr_dev->priv;
	free_mr = &priv->free_mr;
	mr_free_cq = free_mr->mr_free_cq;

	for (i = 0; i < HNS_ROCE_V1_RESV_QP; i++) {
		hr_qp = free_mr->mr_free_qp[i];
		if (!hr_qp)
			continue;
		ne++;

		ret = hns_roce_v1_send_lp_wqe(hr_qp);
		if (ret) {
			dev_err(dev,
			     "Send wqe (qp:0x%lx) for mr free failed(%d)!\n",
			     hr_qp->qpn, ret);
			goto free_work;
		}
	}

	if (!ne) {
		dev_err(dev, "Reserved loop qp is absent!\n");
		goto free_work;
	}

	do {
		ret = hns_roce_v1_poll_cq(&mr_free_cq->ib_cq, ne, wc);
		if (ret < 0 && hr_qp) {
			dev_err(dev,
			   "(qp:0x%lx) starts, Poll cqe failed(%d) for mr 0x%x free! Remain %d cqe\n",
			   hr_qp->qpn, ret, hr_mr->key, ne);
			goto free_work;
		}
		ne -= ret;
		usleep_range(HNS_ROCE_V1_FREE_MR_WAIT_VALUE * 1000,
			     (1 + HNS_ROCE_V1_FREE_MR_WAIT_VALUE) * 1000);
	} while (ne && time_before_eq(jiffies, end));

	if (ne != 0)
		dev_err(dev,
			"Poll cqe for mr 0x%x free timeout! Remain %d cqe\n",
			hr_mr->key, ne);

free_work:
	if (mr_work->comp_flag)
		complete(mr_work->comp);
	kfree(mr_work);
}

static int hns_roce_v1_dereg_mr(struct hns_roce_dev *hr_dev,
				struct hns_roce_mr *mr)
{
	struct device *dev = &hr_dev->pdev->dev;
	struct hns_roce_mr_free_work *mr_work;
	struct hns_roce_free_mr *free_mr;
	struct hns_roce_v1_priv *priv;
	struct completion comp;
<<<<<<< HEAD
	unsigned long end = HNS_ROCE_V1_FREE_MR_TIMEOUT_MSECS;
=======
	long end = HNS_ROCE_V1_FREE_MR_TIMEOUT_MSECS;
>>>>>>> 17d93760
	unsigned long start = jiffies;
	int npages;
	int ret = 0;

	priv = (struct hns_roce_v1_priv *)hr_dev->priv;
	free_mr = &priv->free_mr;

	if (mr->enabled) {
		if (hns_roce_hw2sw_mpt(hr_dev, NULL, key_to_hw_index(mr->key)
				       & (hr_dev->caps.num_mtpts - 1)))
			dev_warn(dev, "HW2SW_MPT failed!\n");
	}

	mr_work = kzalloc(sizeof(*mr_work), GFP_KERNEL);
	if (!mr_work) {
		ret = -ENOMEM;
		goto free_mr;
	}

	INIT_WORK(&(mr_work->work), hns_roce_v1_mr_free_work_fn);

	mr_work->ib_dev = &(hr_dev->ib_dev);
	mr_work->comp = &comp;
	mr_work->comp_flag = 1;
	mr_work->mr = (void *)mr;
	init_completion(mr_work->comp);

	queue_work(free_mr->free_mr_wq, &(mr_work->work));

<<<<<<< HEAD
	while (end) {
=======
	while (end > 0) {
>>>>>>> 17d93760
		if (try_wait_for_completion(&comp))
			goto free_mr;
		msleep(HNS_ROCE_V1_FREE_MR_WAIT_VALUE);
		end -= HNS_ROCE_V1_FREE_MR_WAIT_VALUE;
	}

	mr_work->comp_flag = 0;
	if (try_wait_for_completion(&comp))
		goto free_mr;

	dev_warn(dev, "Free mr work 0x%x over 50s and failed!\n", mr->key);
	ret = -ETIMEDOUT;

free_mr:
	dev_dbg(dev, "Free mr 0x%x use 0x%x us.\n",
		mr->key, jiffies_to_usecs(jiffies) - jiffies_to_usecs(start));

	if (mr->size != ~0ULL) {
		npages = ib_umem_page_count(mr->umem);
		dma_free_coherent(dev, npages * 8, mr->pbl_buf,
				  mr->pbl_dma_addr);
	}

	hns_roce_bitmap_free(&hr_dev->mr_table.mtpt_bitmap,
			     key_to_hw_index(mr->key), 0);

	if (mr->umem)
		ib_umem_release(mr->umem);

	kfree(mr);

	return ret;
}

static void hns_roce_db_free(struct hns_roce_dev *hr_dev)
{
	struct device *dev = &hr_dev->pdev->dev;
	struct hns_roce_v1_priv *priv;
	struct hns_roce_db_table *db;

	priv = (struct hns_roce_v1_priv *)hr_dev->priv;
	db = &priv->db_table;

	if (db->sdb_ext_mod) {
		dma_free_coherent(dev, HNS_ROCE_V1_EXT_SDB_SIZE,
				  db->ext_db->sdb_buf_list->buf,
				  db->ext_db->sdb_buf_list->map);
		kfree(db->ext_db->sdb_buf_list);
	}

	if (db->odb_ext_mod) {
		dma_free_coherent(dev, HNS_ROCE_V1_EXT_ODB_SIZE,
				  db->ext_db->odb_buf_list->buf,
				  db->ext_db->odb_buf_list->map);
		kfree(db->ext_db->odb_buf_list);
	}

	kfree(db->ext_db);
}

static int hns_roce_raq_init(struct hns_roce_dev *hr_dev)
{
	int ret;
	u32 val;
	__le32 tmp;
	int raq_shift = 0;
	dma_addr_t addr;
	struct hns_roce_v1_priv *priv;
	struct hns_roce_raq_table *raq;
	struct device *dev = &hr_dev->pdev->dev;

	priv = (struct hns_roce_v1_priv *)hr_dev->priv;
	raq = &priv->raq_table;

	raq->e_raq_buf = kzalloc(sizeof(*(raq->e_raq_buf)), GFP_KERNEL);
	if (!raq->e_raq_buf)
		return -ENOMEM;

	raq->e_raq_buf->buf = dma_alloc_coherent(dev, HNS_ROCE_V1_RAQ_SIZE,
						 &addr, GFP_KERNEL);
	if (!raq->e_raq_buf->buf) {
		ret = -ENOMEM;
		goto err_dma_alloc_raq;
	}
	raq->e_raq_buf->map = addr;

	/* Configure raq extended address. 48bit 4K align*/
	roce_write(hr_dev, ROCEE_EXT_RAQ_REG, raq->e_raq_buf->map >> 12);

	/* Configure raq_shift */
	raq_shift = ilog2(HNS_ROCE_V1_RAQ_SIZE / HNS_ROCE_V1_RAQ_ENTRY);
	val = roce_read(hr_dev, ROCEE_EXT_RAQ_H_REG);
	tmp = cpu_to_le32(val);
	roce_set_field(tmp, ROCEE_EXT_RAQ_H_EXT_RAQ_SHIFT_M,
		       ROCEE_EXT_RAQ_H_EXT_RAQ_SHIFT_S, raq_shift);
	/*
	 * 44 = 32 + 12, When evaluating addr to hardware, shift 12 because of
	 * using 4K page, and shift more 32 because of
	 * caculating the high 32 bit value evaluated to hardware.
	 */
	roce_set_field(tmp, ROCEE_EXT_RAQ_H_EXT_RAQ_BA_H_M,
		       ROCEE_EXT_RAQ_H_EXT_RAQ_BA_H_S,
		       raq->e_raq_buf->map >> 44);
	val = le32_to_cpu(tmp);
	roce_write(hr_dev, ROCEE_EXT_RAQ_H_REG, val);
	dev_dbg(dev, "Configure raq_shift 0x%x.\n", val);

	/* Configure raq threshold */
	val = roce_read(hr_dev, ROCEE_RAQ_WL_REG);
	tmp = cpu_to_le32(val);
	roce_set_field(tmp, ROCEE_RAQ_WL_ROCEE_RAQ_WL_M,
		       ROCEE_RAQ_WL_ROCEE_RAQ_WL_S,
		       HNS_ROCE_V1_EXT_RAQ_WF);
	val = le32_to_cpu(tmp);
	roce_write(hr_dev, ROCEE_RAQ_WL_REG, val);
	dev_dbg(dev, "Configure raq_wl 0x%x.\n", val);

	/* Enable extend raq */
	val = roce_read(hr_dev, ROCEE_WRMS_POL_TIME_INTERVAL_REG);
	tmp = cpu_to_le32(val);
	roce_set_field(tmp,
		       ROCEE_WRMS_POL_TIME_INTERVAL_WRMS_POL_TIME_INTERVAL_M,
		       ROCEE_WRMS_POL_TIME_INTERVAL_WRMS_POL_TIME_INTERVAL_S,
		       POL_TIME_INTERVAL_VAL);
	roce_set_bit(tmp, ROCEE_WRMS_POL_TIME_INTERVAL_WRMS_EXT_RAQ_MODE, 1);
	roce_set_field(tmp,
		       ROCEE_WRMS_POL_TIME_INTERVAL_WRMS_RAQ_TIMEOUT_CHK_CFG_M,
		       ROCEE_WRMS_POL_TIME_INTERVAL_WRMS_RAQ_TIMEOUT_CHK_CFG_S,
		       2);
	roce_set_bit(tmp,
		     ROCEE_WRMS_POL_TIME_INTERVAL_WRMS_RAQ_TIMEOUT_CHK_EN_S, 1);
	val = le32_to_cpu(tmp);
	roce_write(hr_dev, ROCEE_WRMS_POL_TIME_INTERVAL_REG, val);
	dev_dbg(dev, "Configure WrmsPolTimeInterval 0x%x.\n", val);

	/* Enable raq drop */
	val = roce_read(hr_dev, ROCEE_GLB_CFG_REG);
	tmp = cpu_to_le32(val);
	roce_set_bit(tmp, ROCEE_GLB_CFG_TRP_RAQ_DROP_EN_S, 1);
	val = le32_to_cpu(tmp);
	roce_write(hr_dev, ROCEE_GLB_CFG_REG, val);
	dev_dbg(dev, "Configure GlbCfg = 0x%x.\n", val);

	return 0;

err_dma_alloc_raq:
	kfree(raq->e_raq_buf);
	return ret;
}

static void hns_roce_raq_free(struct hns_roce_dev *hr_dev)
{
	struct device *dev = &hr_dev->pdev->dev;
	struct hns_roce_v1_priv *priv;
	struct hns_roce_raq_table *raq;

	priv = (struct hns_roce_v1_priv *)hr_dev->priv;
	raq = &priv->raq_table;

	dma_free_coherent(dev, HNS_ROCE_V1_RAQ_SIZE, raq->e_raq_buf->buf,
			  raq->e_raq_buf->map);
	kfree(raq->e_raq_buf);
}

static void hns_roce_port_enable(struct hns_roce_dev *hr_dev, int enable_flag)
{
	__le32 tmp;
	u32 val;

	if (enable_flag) {
		val = roce_read(hr_dev, ROCEE_GLB_CFG_REG);
		 /* Open all ports */
		tmp = cpu_to_le32(val);
		roce_set_field(tmp, ROCEE_GLB_CFG_ROCEE_PORT_ST_M,
			       ROCEE_GLB_CFG_ROCEE_PORT_ST_S,
			       ALL_PORT_VAL_OPEN);
		val = le32_to_cpu(tmp);
		roce_write(hr_dev, ROCEE_GLB_CFG_REG, val);
	} else {
		val = roce_read(hr_dev, ROCEE_GLB_CFG_REG);
		/* Close all ports */
		tmp = cpu_to_le32(val);
		roce_set_field(tmp, ROCEE_GLB_CFG_ROCEE_PORT_ST_M,
			       ROCEE_GLB_CFG_ROCEE_PORT_ST_S, 0x0);
		val = le32_to_cpu(tmp);
		roce_write(hr_dev, ROCEE_GLB_CFG_REG, val);
	}
}

static int hns_roce_bt_init(struct hns_roce_dev *hr_dev)
{
	struct device *dev = &hr_dev->pdev->dev;
	struct hns_roce_v1_priv *priv;
	int ret;

	priv = (struct hns_roce_v1_priv *)hr_dev->priv;

	priv->bt_table.qpc_buf.buf = dma_alloc_coherent(dev,
		HNS_ROCE_BT_RSV_BUF_SIZE, &priv->bt_table.qpc_buf.map,
		GFP_KERNEL);
	if (!priv->bt_table.qpc_buf.buf)
		return -ENOMEM;

	priv->bt_table.mtpt_buf.buf = dma_alloc_coherent(dev,
		HNS_ROCE_BT_RSV_BUF_SIZE, &priv->bt_table.mtpt_buf.map,
		GFP_KERNEL);
	if (!priv->bt_table.mtpt_buf.buf) {
		ret = -ENOMEM;
		goto err_failed_alloc_mtpt_buf;
	}

	priv->bt_table.cqc_buf.buf = dma_alloc_coherent(dev,
		HNS_ROCE_BT_RSV_BUF_SIZE, &priv->bt_table.cqc_buf.map,
		GFP_KERNEL);
	if (!priv->bt_table.cqc_buf.buf) {
		ret = -ENOMEM;
		goto err_failed_alloc_cqc_buf;
	}

	return 0;

err_failed_alloc_cqc_buf:
	dma_free_coherent(dev, HNS_ROCE_BT_RSV_BUF_SIZE,
		priv->bt_table.mtpt_buf.buf, priv->bt_table.mtpt_buf.map);

err_failed_alloc_mtpt_buf:
	dma_free_coherent(dev, HNS_ROCE_BT_RSV_BUF_SIZE,
		priv->bt_table.qpc_buf.buf, priv->bt_table.qpc_buf.map);

	return ret;
}

static void hns_roce_bt_free(struct hns_roce_dev *hr_dev)
{
	struct device *dev = &hr_dev->pdev->dev;
	struct hns_roce_v1_priv *priv;

	priv = (struct hns_roce_v1_priv *)hr_dev->priv;

	dma_free_coherent(dev, HNS_ROCE_BT_RSV_BUF_SIZE,
		priv->bt_table.cqc_buf.buf, priv->bt_table.cqc_buf.map);

	dma_free_coherent(dev, HNS_ROCE_BT_RSV_BUF_SIZE,
		priv->bt_table.mtpt_buf.buf, priv->bt_table.mtpt_buf.map);

	dma_free_coherent(dev, HNS_ROCE_BT_RSV_BUF_SIZE,
		priv->bt_table.qpc_buf.buf, priv->bt_table.qpc_buf.map);
}

static int hns_roce_tptr_init(struct hns_roce_dev *hr_dev)
{
	struct device *dev = &hr_dev->pdev->dev;
	struct hns_roce_buf_list *tptr_buf;
	struct hns_roce_v1_priv *priv;

	priv = (struct hns_roce_v1_priv *)hr_dev->priv;
	tptr_buf = &priv->tptr_table.tptr_buf;

	/*
	 * This buffer will be used for CQ's tptr(tail pointer), also
	 * named ci(customer index). Every CQ will use 2 bytes to save
	 * cqe ci in hip06. Hardware will read this area to get new ci
	 * when the queue is almost full.
	 */
	tptr_buf->buf = dma_alloc_coherent(dev, HNS_ROCE_V1_TPTR_BUF_SIZE,
					   &tptr_buf->map, GFP_KERNEL);
	if (!tptr_buf->buf)
		return -ENOMEM;

	hr_dev->tptr_dma_addr = tptr_buf->map;
	hr_dev->tptr_size = HNS_ROCE_V1_TPTR_BUF_SIZE;

	return 0;
}

static void hns_roce_tptr_free(struct hns_roce_dev *hr_dev)
{
	struct device *dev = &hr_dev->pdev->dev;
	struct hns_roce_buf_list *tptr_buf;
	struct hns_roce_v1_priv *priv;

	priv = (struct hns_roce_v1_priv *)hr_dev->priv;
	tptr_buf = &priv->tptr_table.tptr_buf;

	dma_free_coherent(dev, HNS_ROCE_V1_TPTR_BUF_SIZE,
			  tptr_buf->buf, tptr_buf->map);
}

static int hns_roce_free_mr_init(struct hns_roce_dev *hr_dev)
{
	struct device *dev = &hr_dev->pdev->dev;
	struct hns_roce_free_mr *free_mr;
	struct hns_roce_v1_priv *priv;
	int ret = 0;

	priv = (struct hns_roce_v1_priv *)hr_dev->priv;
	free_mr = &priv->free_mr;

	free_mr->free_mr_wq = create_singlethread_workqueue("hns_roce_free_mr");
	if (!free_mr->free_mr_wq) {
		dev_err(dev, "Create free mr workqueue failed!\n");
		return -ENOMEM;
	}

	ret = hns_roce_v1_rsv_lp_qp(hr_dev);
	if (ret) {
		dev_err(dev, "Reserved loop qp failed(%d)!\n", ret);
		flush_workqueue(free_mr->free_mr_wq);
		destroy_workqueue(free_mr->free_mr_wq);
	}

	return ret;
}

static void hns_roce_free_mr_free(struct hns_roce_dev *hr_dev)
{
	struct hns_roce_free_mr *free_mr;
	struct hns_roce_v1_priv *priv;

	priv = (struct hns_roce_v1_priv *)hr_dev->priv;
	free_mr = &priv->free_mr;

	flush_workqueue(free_mr->free_mr_wq);
	destroy_workqueue(free_mr->free_mr_wq);

	hns_roce_v1_release_lp_qp(hr_dev);
}

/**
 * hns_roce_v1_reset - reset RoCE
 * @hr_dev: RoCE device struct pointer
 * @enable: true -- drop reset, false -- reset
 * return 0 - success , negative --fail
 */
static int hns_roce_v1_reset(struct hns_roce_dev *hr_dev, bool dereset)
{
	struct device_node *dsaf_node;
	struct device *dev = &hr_dev->pdev->dev;
	struct device_node *np = dev->of_node;
	struct fwnode_handle *fwnode;
	int ret;

	/* check if this is DT/ACPI case */
	if (dev_of_node(dev)) {
		dsaf_node = of_parse_phandle(np, "dsaf-handle", 0);
		if (!dsaf_node) {
			dev_err(dev, "could not find dsaf-handle\n");
			return -EINVAL;
		}
		fwnode = &dsaf_node->fwnode;
	} else if (is_acpi_device_node(dev->fwnode)) {
		struct fwnode_reference_args args;

		ret = acpi_node_get_property_reference(dev->fwnode,
						       "dsaf-handle", 0, &args);
		if (ret) {
			dev_err(dev, "could not find dsaf-handle\n");
			return ret;
		}
		fwnode = args.fwnode;
	} else {
		dev_err(dev, "cannot read data from DT or ACPI\n");
		return -ENXIO;
	}

	ret = hns_dsaf_roce_reset(fwnode, false);
	if (ret)
		return ret;

	if (dereset) {
		msleep(SLEEP_TIME_INTERVAL);
		ret = hns_dsaf_roce_reset(fwnode, true);
	}

	return ret;
}

static int hns_roce_des_qp_init(struct hns_roce_dev *hr_dev)
{
	struct device *dev = &hr_dev->pdev->dev;
	struct hns_roce_v1_priv *priv;
	struct hns_roce_des_qp *des_qp;

	priv = (struct hns_roce_v1_priv *)hr_dev->priv;
	des_qp = &priv->des_qp;

	des_qp->requeue_flag = 1;
	des_qp->qp_wq = create_singlethread_workqueue("hns_roce_destroy_qp");
	if (!des_qp->qp_wq) {
		dev_err(dev, "Create destroy qp workqueue failed!\n");
		return -ENOMEM;
	}

	return 0;
}

static void hns_roce_des_qp_free(struct hns_roce_dev *hr_dev)
{
	struct hns_roce_v1_priv *priv;
	struct hns_roce_des_qp *des_qp;

	priv = (struct hns_roce_v1_priv *)hr_dev->priv;
	des_qp = &priv->des_qp;

	des_qp->requeue_flag = 0;
	flush_workqueue(des_qp->qp_wq);
	destroy_workqueue(des_qp->qp_wq);
}

static int hns_roce_v1_profile(struct hns_roce_dev *hr_dev)
{
	int i = 0;
	struct hns_roce_caps *caps = &hr_dev->caps;

	hr_dev->vendor_id = roce_read(hr_dev, ROCEE_VENDOR_ID_REG);
	hr_dev->vendor_part_id = roce_read(hr_dev, ROCEE_VENDOR_PART_ID_REG);
	hr_dev->sys_image_guid = roce_read(hr_dev, ROCEE_SYS_IMAGE_GUID_L_REG) |
				((u64)roce_read(hr_dev,
					    ROCEE_SYS_IMAGE_GUID_H_REG) << 32);
	hr_dev->hw_rev		= HNS_ROCE_HW_VER1;

	caps->num_qps		= HNS_ROCE_V1_MAX_QP_NUM;
	caps->max_wqes		= HNS_ROCE_V1_MAX_WQE_NUM;
	caps->min_wqes		= HNS_ROCE_MIN_WQE_NUM;
	caps->num_cqs		= HNS_ROCE_V1_MAX_CQ_NUM;
	caps->min_cqes		= HNS_ROCE_MIN_CQE_NUM;
	caps->max_cqes		= HNS_ROCE_V1_MAX_CQE_NUM;
	caps->max_sq_sg		= HNS_ROCE_V1_SG_NUM;
	caps->max_rq_sg		= HNS_ROCE_V1_SG_NUM;
	caps->max_sq_inline	= HNS_ROCE_V1_INLINE_SIZE;
	caps->num_uars		= HNS_ROCE_V1_UAR_NUM;
	caps->phy_num_uars	= HNS_ROCE_V1_PHY_UAR_NUM;
	caps->num_aeq_vectors	= HNS_ROCE_V1_AEQE_VEC_NUM;
	caps->num_comp_vectors	= HNS_ROCE_V1_COMP_VEC_NUM;
	caps->num_other_vectors	= HNS_ROCE_V1_ABNORMAL_VEC_NUM;
	caps->num_mtpts		= HNS_ROCE_V1_MAX_MTPT_NUM;
	caps->num_mtt_segs	= HNS_ROCE_V1_MAX_MTT_SEGS;
	caps->num_pds		= HNS_ROCE_V1_MAX_PD_NUM;
	caps->max_qp_init_rdma	= HNS_ROCE_V1_MAX_QP_INIT_RDMA;
	caps->max_qp_dest_rdma	= HNS_ROCE_V1_MAX_QP_DEST_RDMA;
	caps->max_sq_desc_sz	= HNS_ROCE_V1_MAX_SQ_DESC_SZ;
	caps->max_rq_desc_sz	= HNS_ROCE_V1_MAX_RQ_DESC_SZ;
	caps->qpc_entry_sz	= HNS_ROCE_V1_QPC_ENTRY_SIZE;
	caps->irrl_entry_sz	= HNS_ROCE_V1_IRRL_ENTRY_SIZE;
	caps->cqc_entry_sz	= HNS_ROCE_V1_CQC_ENTRY_SIZE;
	caps->mtpt_entry_sz	= HNS_ROCE_V1_MTPT_ENTRY_SIZE;
	caps->mtt_entry_sz	= HNS_ROCE_V1_MTT_ENTRY_SIZE;
	caps->cq_entry_sz	= HNS_ROCE_V1_CQE_ENTRY_SIZE;
	caps->page_size_cap	= HNS_ROCE_V1_PAGE_SIZE_SUPPORT;
	caps->reserved_lkey	= 0;
	caps->reserved_pds	= 0;
	caps->reserved_mrws	= 1;
	caps->reserved_uars	= 0;
	caps->reserved_cqs	= 0;
	caps->reserved_qps	= 12; /* 2 SQP per port, six ports total 12 */
	caps->chunk_sz		= HNS_ROCE_V1_TABLE_CHUNK_SIZE;

	for (i = 0; i < caps->num_ports; i++)
		caps->pkey_table_len[i] = 1;

	for (i = 0; i < caps->num_ports; i++) {
		/* Six ports shared 16 GID in v1 engine */
		if (i >= (HNS_ROCE_V1_GID_NUM % caps->num_ports))
			caps->gid_table_len[i] = HNS_ROCE_V1_GID_NUM /
						 caps->num_ports;
		else
			caps->gid_table_len[i] = HNS_ROCE_V1_GID_NUM /
						 caps->num_ports + 1;
	}

	caps->ceqe_depth = HNS_ROCE_V1_COMP_EQE_NUM;
	caps->aeqe_depth = HNS_ROCE_V1_ASYNC_EQE_NUM;
	caps->local_ca_ack_delay = roce_read(hr_dev, ROCEE_ACK_DELAY_REG);
	caps->max_mtu = IB_MTU_2048;

	return 0;
}

static int hns_roce_v1_init(struct hns_roce_dev *hr_dev)
{
	int ret;
	u32 val;
	__le32 tmp;
	struct device *dev = &hr_dev->pdev->dev;

	/* DMAE user config */
	val = roce_read(hr_dev, ROCEE_DMAE_USER_CFG1_REG);
	tmp = cpu_to_le32(val);
	roce_set_field(tmp, ROCEE_DMAE_USER_CFG1_ROCEE_CACHE_TB_CFG_M,
		       ROCEE_DMAE_USER_CFG1_ROCEE_CACHE_TB_CFG_S, 0xf);
	roce_set_field(tmp, ROCEE_DMAE_USER_CFG1_ROCEE_STREAM_ID_TB_CFG_M,
		       ROCEE_DMAE_USER_CFG1_ROCEE_STREAM_ID_TB_CFG_S,
		       1 << PAGES_SHIFT_16);
	val = le32_to_cpu(tmp);
	roce_write(hr_dev, ROCEE_DMAE_USER_CFG1_REG, val);

	val = roce_read(hr_dev, ROCEE_DMAE_USER_CFG2_REG);
	tmp = cpu_to_le32(val);
	roce_set_field(tmp, ROCEE_DMAE_USER_CFG2_ROCEE_CACHE_PKT_CFG_M,
		       ROCEE_DMAE_USER_CFG2_ROCEE_CACHE_PKT_CFG_S, 0xf);
	roce_set_field(tmp, ROCEE_DMAE_USER_CFG2_ROCEE_STREAM_ID_PKT_CFG_M,
		       ROCEE_DMAE_USER_CFG2_ROCEE_STREAM_ID_PKT_CFG_S,
		       1 << PAGES_SHIFT_16);

	ret = hns_roce_db_init(hr_dev);
	if (ret) {
		dev_err(dev, "doorbell init failed!\n");
		return ret;
	}

	ret = hns_roce_raq_init(hr_dev);
	if (ret) {
		dev_err(dev, "raq init failed!\n");
		goto error_failed_raq_init;
	}

	ret = hns_roce_bt_init(hr_dev);
	if (ret) {
		dev_err(dev, "bt init failed!\n");
		goto error_failed_bt_init;
	}

	ret = hns_roce_tptr_init(hr_dev);
	if (ret) {
		dev_err(dev, "tptr init failed!\n");
		goto error_failed_tptr_init;
	}

	ret = hns_roce_des_qp_init(hr_dev);
	if (ret) {
		dev_err(dev, "des qp init failed!\n");
		goto error_failed_des_qp_init;
	}

	ret = hns_roce_free_mr_init(hr_dev);
	if (ret) {
		dev_err(dev, "free mr init failed!\n");
		goto error_failed_free_mr_init;
	}

	hns_roce_port_enable(hr_dev, HNS_ROCE_PORT_UP);

	return 0;

error_failed_free_mr_init:
	hns_roce_des_qp_free(hr_dev);

error_failed_des_qp_init:
	hns_roce_tptr_free(hr_dev);

error_failed_tptr_init:
	hns_roce_bt_free(hr_dev);

error_failed_bt_init:
	hns_roce_raq_free(hr_dev);

error_failed_raq_init:
	hns_roce_db_free(hr_dev);
	return ret;
}

static void hns_roce_v1_exit(struct hns_roce_dev *hr_dev)
{
	hns_roce_port_enable(hr_dev, HNS_ROCE_PORT_DOWN);
	hns_roce_free_mr_free(hr_dev);
	hns_roce_des_qp_free(hr_dev);
	hns_roce_tptr_free(hr_dev);
	hns_roce_bt_free(hr_dev);
	hns_roce_raq_free(hr_dev);
	hns_roce_db_free(hr_dev);
}

static int hns_roce_v1_cmd_pending(struct hns_roce_dev *hr_dev)
{
	u32 status = readl(hr_dev->reg_base + ROCEE_MB6_REG);

	return (!!(status & (1 << HCR_GO_BIT)));
}

static int hns_roce_v1_post_mbox(struct hns_roce_dev *hr_dev, u64 in_param,
				 u64 out_param, u32 in_modifier, u8 op_modifier,
				 u16 op, u16 token, int event)
{
	u32 __iomem *hcr = (u32 __iomem *)(hr_dev->reg_base + ROCEE_MB1_REG);
	unsigned long end;
	u32 val = 0;
	__le32 tmp;

	end = msecs_to_jiffies(GO_BIT_TIMEOUT_MSECS) + jiffies;
	while (hns_roce_v1_cmd_pending(hr_dev)) {
		if (time_after(jiffies, end)) {
			dev_err(hr_dev->dev, "jiffies=%d end=%d\n",
				(int)jiffies, (int)end);
			return -EAGAIN;
		}
		cond_resched();
	}

	tmp = cpu_to_le32(val);
	roce_set_field(tmp, ROCEE_MB6_ROCEE_MB_CMD_M, ROCEE_MB6_ROCEE_MB_CMD_S,
		       op);
	roce_set_field(tmp, ROCEE_MB6_ROCEE_MB_CMD_MDF_M,
		       ROCEE_MB6_ROCEE_MB_CMD_MDF_S, op_modifier);
	roce_set_bit(tmp, ROCEE_MB6_ROCEE_MB_EVENT_S, event);
	roce_set_bit(tmp, ROCEE_MB6_ROCEE_MB_HW_RUN_S, 1);
	roce_set_field(tmp, ROCEE_MB6_ROCEE_MB_TOKEN_M,
		       ROCEE_MB6_ROCEE_MB_TOKEN_S, token);

	val = le32_to_cpu(tmp);
	writeq(in_param, hcr + 0);
	writeq(out_param, hcr + 2);
	writel(in_modifier, hcr + 4);
	/* Memory barrier */
	wmb();

	writel(val, hcr + 5);

	mmiowb();

	return 0;
}

static int hns_roce_v1_chk_mbox(struct hns_roce_dev *hr_dev,
				unsigned long timeout)
{
	u8 __iomem *hcr = hr_dev->reg_base + ROCEE_MB1_REG;
	unsigned long end = 0;
	u32 status = 0;

	end = msecs_to_jiffies(timeout) + jiffies;
	while (hns_roce_v1_cmd_pending(hr_dev) && time_before(jiffies, end))
		cond_resched();

	if (hns_roce_v1_cmd_pending(hr_dev)) {
		dev_err(hr_dev->dev, "[cmd_poll]hw run cmd TIMEDOUT!\n");
		return -ETIMEDOUT;
	}

	status = le32_to_cpu((__force __le32)
			      __raw_readl(hcr + HCR_STATUS_OFFSET));
	if ((status & STATUS_MASK) != 0x1) {
		dev_err(hr_dev->dev, "mailbox status 0x%x!\n", status);
		return -EBUSY;
	}

	return 0;
}

static int hns_roce_v1_set_gid(struct hns_roce_dev *hr_dev, u8 port,
			       int gid_index, const union ib_gid *gid,
			       const struct ib_gid_attr *attr)
{
	unsigned long flags;
	u32 *p = NULL;
	u8 gid_idx = 0;

	gid_idx = hns_get_gid_index(hr_dev, port, gid_index);

	spin_lock_irqsave(&hr_dev->iboe.lock, flags);

	p = (u32 *)&gid->raw[0];
	roce_raw_write(*p, hr_dev->reg_base + ROCEE_PORT_GID_L_0_REG +
		       (HNS_ROCE_V1_GID_NUM * gid_idx));

	p = (u32 *)&gid->raw[4];
	roce_raw_write(*p, hr_dev->reg_base + ROCEE_PORT_GID_ML_0_REG +
		       (HNS_ROCE_V1_GID_NUM * gid_idx));

	p = (u32 *)&gid->raw[8];
	roce_raw_write(*p, hr_dev->reg_base + ROCEE_PORT_GID_MH_0_REG +
		       (HNS_ROCE_V1_GID_NUM * gid_idx));

	p = (u32 *)&gid->raw[0xc];
	roce_raw_write(*p, hr_dev->reg_base + ROCEE_PORT_GID_H_0_REG +
		       (HNS_ROCE_V1_GID_NUM * gid_idx));

	spin_unlock_irqrestore(&hr_dev->iboe.lock, flags);

	return 0;
}

static int hns_roce_v1_set_mac(struct hns_roce_dev *hr_dev, u8 phy_port,
			       u8 *addr)
{
	u32 reg_smac_l;
	u16 reg_smac_h;
	__le32 tmp;
	u16 *p_h;
	u32 *p;
	u32 val;

	/*
	 * When mac changed, loopback may fail
	 * because of smac not equal to dmac.
	 * We Need to release and create reserved qp again.
	 */
	if (hr_dev->hw->dereg_mr) {
		int ret;

		ret = hns_roce_v1_recreate_lp_qp(hr_dev);
		if (ret && ret != -ETIMEDOUT)
			return ret;
	}

	p = (u32 *)(&addr[0]);
	reg_smac_l = *p;
	roce_raw_write(reg_smac_l, hr_dev->reg_base + ROCEE_SMAC_L_0_REG +
		       PHY_PORT_OFFSET * phy_port);

	val = roce_read(hr_dev,
			ROCEE_SMAC_H_0_REG + phy_port * PHY_PORT_OFFSET);
	tmp = cpu_to_le32(val);
	p_h = (u16 *)(&addr[4]);
	reg_smac_h  = *p_h;
	roce_set_field(tmp, ROCEE_SMAC_H_ROCEE_SMAC_H_M,
		       ROCEE_SMAC_H_ROCEE_SMAC_H_S, reg_smac_h);
	val = le32_to_cpu(tmp);
	roce_write(hr_dev, ROCEE_SMAC_H_0_REG + phy_port * PHY_PORT_OFFSET,
		   val);

	return 0;
}

static void hns_roce_v1_set_mtu(struct hns_roce_dev *hr_dev, u8 phy_port,
				enum ib_mtu mtu)
{
	__le32 tmp;
	u32 val;

	val = roce_read(hr_dev,
			ROCEE_SMAC_H_0_REG + phy_port * PHY_PORT_OFFSET);
	tmp = cpu_to_le32(val);
	roce_set_field(tmp, ROCEE_SMAC_H_ROCEE_PORT_MTU_M,
		       ROCEE_SMAC_H_ROCEE_PORT_MTU_S, mtu);
	val = le32_to_cpu(tmp);
	roce_write(hr_dev, ROCEE_SMAC_H_0_REG + phy_port * PHY_PORT_OFFSET,
		   val);
}

static int hns_roce_v1_write_mtpt(void *mb_buf, struct hns_roce_mr *mr,
				  unsigned long mtpt_idx)
{
	struct hns_roce_v1_mpt_entry *mpt_entry;
	struct scatterlist *sg;
	u64 *pages;
	int entry;
	int i;

	/* MPT filled into mailbox buf */
	mpt_entry = (struct hns_roce_v1_mpt_entry *)mb_buf;
	memset(mpt_entry, 0, sizeof(*mpt_entry));

	roce_set_field(mpt_entry->mpt_byte_4, MPT_BYTE_4_KEY_STATE_M,
		       MPT_BYTE_4_KEY_STATE_S, KEY_VALID);
	roce_set_field(mpt_entry->mpt_byte_4, MPT_BYTE_4_KEY_M,
		       MPT_BYTE_4_KEY_S, mr->key);
	roce_set_field(mpt_entry->mpt_byte_4, MPT_BYTE_4_PAGE_SIZE_M,
		       MPT_BYTE_4_PAGE_SIZE_S, MR_SIZE_4K);
	roce_set_bit(mpt_entry->mpt_byte_4, MPT_BYTE_4_MW_TYPE_S, 0);
	roce_set_bit(mpt_entry->mpt_byte_4, MPT_BYTE_4_MW_BIND_ENABLE_S,
		     (mr->access & IB_ACCESS_MW_BIND ? 1 : 0));
	roce_set_bit(mpt_entry->mpt_byte_4, MPT_BYTE_4_OWN_S, 0);
	roce_set_field(mpt_entry->mpt_byte_4, MPT_BYTE_4_MEMORY_LOCATION_TYPE_M,
		       MPT_BYTE_4_MEMORY_LOCATION_TYPE_S, mr->type);
	roce_set_bit(mpt_entry->mpt_byte_4, MPT_BYTE_4_REMOTE_ATOMIC_S, 0);
	roce_set_bit(mpt_entry->mpt_byte_4, MPT_BYTE_4_LOCAL_WRITE_S,
		     (mr->access & IB_ACCESS_LOCAL_WRITE ? 1 : 0));
	roce_set_bit(mpt_entry->mpt_byte_4, MPT_BYTE_4_REMOTE_WRITE_S,
		     (mr->access & IB_ACCESS_REMOTE_WRITE ? 1 : 0));
	roce_set_bit(mpt_entry->mpt_byte_4, MPT_BYTE_4_REMOTE_READ_S,
		     (mr->access & IB_ACCESS_REMOTE_READ ? 1 : 0));
	roce_set_bit(mpt_entry->mpt_byte_4, MPT_BYTE_4_REMOTE_INVAL_ENABLE_S,
		     0);
	roce_set_bit(mpt_entry->mpt_byte_4, MPT_BYTE_4_ADDRESS_TYPE_S, 0);

	roce_set_field(mpt_entry->mpt_byte_12, MPT_BYTE_12_PBL_ADDR_H_M,
		       MPT_BYTE_12_PBL_ADDR_H_S, 0);
	roce_set_field(mpt_entry->mpt_byte_12, MPT_BYTE_12_MW_BIND_COUNTER_M,
		       MPT_BYTE_12_MW_BIND_COUNTER_S, 0);

	mpt_entry->virt_addr_l = cpu_to_le32((u32)mr->iova);
	mpt_entry->virt_addr_h = cpu_to_le32((u32)(mr->iova >> 32));
	mpt_entry->length = cpu_to_le32((u32)mr->size);

	roce_set_field(mpt_entry->mpt_byte_28, MPT_BYTE_28_PD_M,
		       MPT_BYTE_28_PD_S, mr->pd);
	roce_set_field(mpt_entry->mpt_byte_28, MPT_BYTE_28_L_KEY_IDX_L_M,
		       MPT_BYTE_28_L_KEY_IDX_L_S, mtpt_idx);
	roce_set_field(mpt_entry->mpt_byte_64, MPT_BYTE_64_L_KEY_IDX_H_M,
		       MPT_BYTE_64_L_KEY_IDX_H_S, mtpt_idx >> MTPT_IDX_SHIFT);

	/* DMA memory register */
	if (mr->type == MR_TYPE_DMA)
		return 0;

	pages = (u64 *) __get_free_page(GFP_KERNEL);
	if (!pages)
		return -ENOMEM;

	i = 0;
	for_each_sg(mr->umem->sg_head.sgl, sg, mr->umem->nmap, entry) {
		pages[i] = ((u64)sg_dma_address(sg)) >> 12;

		/* Directly record to MTPT table firstly 7 entry */
		if (i >= HNS_ROCE_MAX_INNER_MTPT_NUM)
			break;
		i++;
	}

	/* Register user mr */
	for (i = 0; i < HNS_ROCE_MAX_INNER_MTPT_NUM; i++) {
		switch (i) {
		case 0:
			mpt_entry->pa0_l = cpu_to_le32((u32)(pages[i]));
			roce_set_field(mpt_entry->mpt_byte_36,
				MPT_BYTE_36_PA0_H_M,
				MPT_BYTE_36_PA0_H_S,
				(u32)(pages[i] >> PAGES_SHIFT_32));
			break;
		case 1:
			roce_set_field(mpt_entry->mpt_byte_36,
				       MPT_BYTE_36_PA1_L_M,
				       MPT_BYTE_36_PA1_L_S, (u32)(pages[i]));
			roce_set_field(mpt_entry->mpt_byte_40,
				MPT_BYTE_40_PA1_H_M,
				MPT_BYTE_40_PA1_H_S,
				(u32)(pages[i] >> PAGES_SHIFT_24));
			break;
		case 2:
			roce_set_field(mpt_entry->mpt_byte_40,
				       MPT_BYTE_40_PA2_L_M,
				       MPT_BYTE_40_PA2_L_S, (u32)(pages[i]));
			roce_set_field(mpt_entry->mpt_byte_44,
				MPT_BYTE_44_PA2_H_M,
				MPT_BYTE_44_PA2_H_S,
				(u32)(pages[i] >> PAGES_SHIFT_16));
			break;
		case 3:
			roce_set_field(mpt_entry->mpt_byte_44,
				       MPT_BYTE_44_PA3_L_M,
				       MPT_BYTE_44_PA3_L_S, (u32)(pages[i]));
			roce_set_field(mpt_entry->mpt_byte_48,
				MPT_BYTE_48_PA3_H_M,
				MPT_BYTE_48_PA3_H_S,
				(u32)(pages[i] >> PAGES_SHIFT_8));
			break;
		case 4:
			mpt_entry->pa4_l = cpu_to_le32((u32)(pages[i]));
			roce_set_field(mpt_entry->mpt_byte_56,
				MPT_BYTE_56_PA4_H_M,
				MPT_BYTE_56_PA4_H_S,
				(u32)(pages[i] >> PAGES_SHIFT_32));
			break;
		case 5:
			roce_set_field(mpt_entry->mpt_byte_56,
				       MPT_BYTE_56_PA5_L_M,
				       MPT_BYTE_56_PA5_L_S, (u32)(pages[i]));
			roce_set_field(mpt_entry->mpt_byte_60,
				MPT_BYTE_60_PA5_H_M,
				MPT_BYTE_60_PA5_H_S,
				(u32)(pages[i] >> PAGES_SHIFT_24));
			break;
		case 6:
			roce_set_field(mpt_entry->mpt_byte_60,
				       MPT_BYTE_60_PA6_L_M,
				       MPT_BYTE_60_PA6_L_S, (u32)(pages[i]));
			roce_set_field(mpt_entry->mpt_byte_64,
				MPT_BYTE_64_PA6_H_M,
				MPT_BYTE_64_PA6_H_S,
				(u32)(pages[i] >> PAGES_SHIFT_16));
			break;
		default:
			break;
		}
	}

	free_page((unsigned long) pages);

	mpt_entry->pbl_addr_l = cpu_to_le32((u32)(mr->pbl_dma_addr));

	roce_set_field(mpt_entry->mpt_byte_12, MPT_BYTE_12_PBL_ADDR_H_M,
		       MPT_BYTE_12_PBL_ADDR_H_S,
		       ((u32)(mr->pbl_dma_addr >> 32)));

	return 0;
}

static void *get_cqe(struct hns_roce_cq *hr_cq, int n)
{
	return hns_roce_buf_offset(&hr_cq->hr_buf.hr_buf,
				   n * HNS_ROCE_V1_CQE_ENTRY_SIZE);
}

static void *get_sw_cqe(struct hns_roce_cq *hr_cq, int n)
{
	struct hns_roce_cqe *hr_cqe = get_cqe(hr_cq, n & hr_cq->ib_cq.cqe);

	/* Get cqe when Owner bit is Conversely with the MSB of cons_idx */
	return (roce_get_bit(hr_cqe->cqe_byte_4, CQE_BYTE_4_OWNER_S) ^
		!!(n & (hr_cq->ib_cq.cqe + 1))) ? hr_cqe : NULL;
}

static struct hns_roce_cqe *next_cqe_sw(struct hns_roce_cq *hr_cq)
{
	return get_sw_cqe(hr_cq, hr_cq->cons_index);
}

static void hns_roce_v1_cq_set_ci(struct hns_roce_cq *hr_cq, u32 cons_index)
{
	__le32 doorbell[2];

	doorbell[0] = cpu_to_le32(cons_index & ((hr_cq->cq_depth << 1) - 1));
	doorbell[1] = 0;
	roce_set_bit(doorbell[1], ROCEE_DB_OTHERS_H_ROCEE_DB_OTH_HW_SYNS_S, 1);
	roce_set_field(doorbell[1], ROCEE_DB_OTHERS_H_ROCEE_DB_OTH_CMD_M,
		       ROCEE_DB_OTHERS_H_ROCEE_DB_OTH_CMD_S, 3);
	roce_set_field(doorbell[1], ROCEE_DB_OTHERS_H_ROCEE_DB_OTH_CMD_MDF_M,
		       ROCEE_DB_OTHERS_H_ROCEE_DB_OTH_CMD_MDF_S, 0);
	roce_set_field(doorbell[1], ROCEE_DB_OTHERS_H_ROCEE_DB_OTH_INP_H_M,
		       ROCEE_DB_OTHERS_H_ROCEE_DB_OTH_INP_H_S, hr_cq->cqn);

	hns_roce_write64_k(doorbell, hr_cq->cq_db_l);
}

static void __hns_roce_v1_cq_clean(struct hns_roce_cq *hr_cq, u32 qpn,
				   struct hns_roce_srq *srq)
{
	struct hns_roce_cqe *cqe, *dest;
	u32 prod_index;
	int nfreed = 0;
	u8 owner_bit;

	for (prod_index = hr_cq->cons_index; get_sw_cqe(hr_cq, prod_index);
	     ++prod_index) {
		if (prod_index == hr_cq->cons_index + hr_cq->ib_cq.cqe)
			break;
	}

	/*
	 * Now backwards through the CQ, removing CQ entries
	 * that match our QP by overwriting them with next entries.
	 */
	while ((int) --prod_index - (int) hr_cq->cons_index >= 0) {
		cqe = get_cqe(hr_cq, prod_index & hr_cq->ib_cq.cqe);
		if ((roce_get_field(cqe->cqe_byte_16, CQE_BYTE_16_LOCAL_QPN_M,
				     CQE_BYTE_16_LOCAL_QPN_S) &
				     HNS_ROCE_CQE_QPN_MASK) == qpn) {
			/* In v1 engine, not support SRQ */
			++nfreed;
		} else if (nfreed) {
			dest = get_cqe(hr_cq, (prod_index + nfreed) &
				       hr_cq->ib_cq.cqe);
			owner_bit = roce_get_bit(dest->cqe_byte_4,
						 CQE_BYTE_4_OWNER_S);
			memcpy(dest, cqe, sizeof(*cqe));
			roce_set_bit(dest->cqe_byte_4, CQE_BYTE_4_OWNER_S,
				     owner_bit);
		}
	}

	if (nfreed) {
		hr_cq->cons_index += nfreed;
		/*
		 * Make sure update of buffer contents is done before
		 * updating consumer index.
		 */
		wmb();

		hns_roce_v1_cq_set_ci(hr_cq, hr_cq->cons_index);
	}
}

static void hns_roce_v1_cq_clean(struct hns_roce_cq *hr_cq, u32 qpn,
				 struct hns_roce_srq *srq)
{
	spin_lock_irq(&hr_cq->lock);
	__hns_roce_v1_cq_clean(hr_cq, qpn, srq);
	spin_unlock_irq(&hr_cq->lock);
}

static void hns_roce_v1_write_cqc(struct hns_roce_dev *hr_dev,
				  struct hns_roce_cq *hr_cq, void *mb_buf,
				  u64 *mtts, dma_addr_t dma_handle, int nent,
				  u32 vector)
{
	struct hns_roce_cq_context *cq_context = NULL;
	struct hns_roce_buf_list *tptr_buf;
	struct hns_roce_v1_priv *priv;
	dma_addr_t tptr_dma_addr;
	int offset;

	priv = (struct hns_roce_v1_priv *)hr_dev->priv;
	tptr_buf = &priv->tptr_table.tptr_buf;

	cq_context = mb_buf;
	memset(cq_context, 0, sizeof(*cq_context));

	/* Get the tptr for this CQ. */
	offset = hr_cq->cqn * HNS_ROCE_V1_TPTR_ENTRY_SIZE;
	tptr_dma_addr = tptr_buf->map + offset;
	hr_cq->tptr_addr = (u16 *)(tptr_buf->buf + offset);

	/* Register cq_context members */
	roce_set_field(cq_context->cqc_byte_4,
		       CQ_CONTEXT_CQC_BYTE_4_CQC_STATE_M,
		       CQ_CONTEXT_CQC_BYTE_4_CQC_STATE_S, CQ_STATE_VALID);
	roce_set_field(cq_context->cqc_byte_4, CQ_CONTEXT_CQC_BYTE_4_CQN_M,
		       CQ_CONTEXT_CQC_BYTE_4_CQN_S, hr_cq->cqn);

	cq_context->cq_bt_l = cpu_to_le32((u32)dma_handle);

	roce_set_field(cq_context->cqc_byte_12,
		       CQ_CONTEXT_CQC_BYTE_12_CQ_BT_H_M,
		       CQ_CONTEXT_CQC_BYTE_12_CQ_BT_H_S,
		       ((u64)dma_handle >> 32));
	roce_set_field(cq_context->cqc_byte_12,
		       CQ_CONTEXT_CQC_BYTE_12_CQ_CQE_SHIFT_M,
		       CQ_CONTEXT_CQC_BYTE_12_CQ_CQE_SHIFT_S,
		       ilog2((unsigned int)nent));
	roce_set_field(cq_context->cqc_byte_12, CQ_CONTEXT_CQC_BYTE_12_CEQN_M,
		       CQ_CONTEXT_CQC_BYTE_12_CEQN_S, vector);

	cq_context->cur_cqe_ba0_l = cpu_to_le32((u32)(mtts[0]));

	roce_set_field(cq_context->cqc_byte_20,
		       CQ_CONTEXT_CQC_BYTE_20_CUR_CQE_BA0_H_M,
		       CQ_CONTEXT_CQC_BYTE_20_CUR_CQE_BA0_H_S, (mtts[0]) >> 32);
	/* Dedicated hardware, directly set 0 */
	roce_set_field(cq_context->cqc_byte_20,
		       CQ_CONTEXT_CQC_BYTE_20_CQ_CUR_INDEX_M,
		       CQ_CONTEXT_CQC_BYTE_20_CQ_CUR_INDEX_S, 0);
	/**
	 * 44 = 32 + 12, When evaluating addr to hardware, shift 12 because of
	 * using 4K page, and shift more 32 because of
	 * caculating the high 32 bit value evaluated to hardware.
	 */
	roce_set_field(cq_context->cqc_byte_20,
		       CQ_CONTEXT_CQC_BYTE_20_CQE_TPTR_ADDR_H_M,
		       CQ_CONTEXT_CQC_BYTE_20_CQE_TPTR_ADDR_H_S,
		       tptr_dma_addr >> 44);

	cq_context->cqe_tptr_addr_l = cpu_to_le32((u32)(tptr_dma_addr >> 12));

	roce_set_field(cq_context->cqc_byte_32,
		       CQ_CONTEXT_CQC_BYTE_32_CUR_CQE_BA1_H_M,
		       CQ_CONTEXT_CQC_BYTE_32_CUR_CQE_BA1_H_S, 0);
	roce_set_bit(cq_context->cqc_byte_32,
		     CQ_CONTEXT_CQC_BYTE_32_SE_FLAG_S, 0);
	roce_set_bit(cq_context->cqc_byte_32,
		     CQ_CONTEXT_CQC_BYTE_32_CE_FLAG_S, 0);
	roce_set_bit(cq_context->cqc_byte_32,
		     CQ_CONTEXT_CQC_BYTE_32_NOTIFICATION_FLAG_S, 0);
	roce_set_bit(cq_context->cqc_byte_32,
		     CQ_CQNTEXT_CQC_BYTE_32_TYPE_OF_COMPLETION_NOTIFICATION_S,
		     0);
	/* The initial value of cq's ci is 0 */
	roce_set_field(cq_context->cqc_byte_32,
		       CQ_CONTEXT_CQC_BYTE_32_CQ_CONS_IDX_M,
		       CQ_CONTEXT_CQC_BYTE_32_CQ_CONS_IDX_S, 0);
}

static int hns_roce_v1_modify_cq(struct ib_cq *cq, u16 cq_count, u16 cq_period)
{
	return -EOPNOTSUPP;
}

static int hns_roce_v1_req_notify_cq(struct ib_cq *ibcq,
				     enum ib_cq_notify_flags flags)
{
	struct hns_roce_cq *hr_cq = to_hr_cq(ibcq);
	u32 notification_flag;
	__le32 doorbell[2];

	notification_flag = (flags & IB_CQ_SOLICITED_MASK) ==
			    IB_CQ_SOLICITED ? CQ_DB_REQ_NOT : CQ_DB_REQ_NOT_SOL;
	/*
	 * flags = 0; Notification Flag = 1, next
	 * flags = 1; Notification Flag = 0, solocited
	 */
	doorbell[0] =
		cpu_to_le32(hr_cq->cons_index & ((hr_cq->cq_depth << 1) - 1));
	roce_set_bit(doorbell[1], ROCEE_DB_OTHERS_H_ROCEE_DB_OTH_HW_SYNS_S, 1);
	roce_set_field(doorbell[1], ROCEE_DB_OTHERS_H_ROCEE_DB_OTH_CMD_M,
		       ROCEE_DB_OTHERS_H_ROCEE_DB_OTH_CMD_S, 3);
	roce_set_field(doorbell[1], ROCEE_DB_OTHERS_H_ROCEE_DB_OTH_CMD_MDF_M,
		       ROCEE_DB_OTHERS_H_ROCEE_DB_OTH_CMD_MDF_S, 1);
	roce_set_field(doorbell[1], ROCEE_DB_OTHERS_H_ROCEE_DB_OTH_INP_H_M,
		       ROCEE_DB_OTHERS_H_ROCEE_DB_OTH_INP_H_S,
		       hr_cq->cqn | notification_flag);

	hns_roce_write64_k(doorbell, hr_cq->cq_db_l);

	return 0;
}

static int hns_roce_v1_poll_one(struct hns_roce_cq *hr_cq,
				struct hns_roce_qp **cur_qp, struct ib_wc *wc)
{
	int qpn;
	int is_send;
	u16 wqe_ctr;
	u32 status;
	u32 opcode;
	struct hns_roce_cqe *cqe;
	struct hns_roce_qp *hr_qp;
	struct hns_roce_wq *wq;
	struct hns_roce_wqe_ctrl_seg *sq_wqe;
	struct hns_roce_dev *hr_dev = to_hr_dev(hr_cq->ib_cq.device);
	struct device *dev = &hr_dev->pdev->dev;

	/* Find cqe according consumer index */
	cqe = next_cqe_sw(hr_cq);
	if (!cqe)
		return -EAGAIN;

	++hr_cq->cons_index;
	/* Memory barrier */
	rmb();
	/* 0->SQ, 1->RQ */
	is_send  = !(roce_get_bit(cqe->cqe_byte_4, CQE_BYTE_4_SQ_RQ_FLAG_S));

	/* Local_qpn in UD cqe is always 1, so it needs to compute new qpn */
	if (roce_get_field(cqe->cqe_byte_16, CQE_BYTE_16_LOCAL_QPN_M,
			   CQE_BYTE_16_LOCAL_QPN_S) <= 1) {
		qpn = roce_get_field(cqe->cqe_byte_20, CQE_BYTE_20_PORT_NUM_M,
				     CQE_BYTE_20_PORT_NUM_S) +
		      roce_get_field(cqe->cqe_byte_16, CQE_BYTE_16_LOCAL_QPN_M,
				     CQE_BYTE_16_LOCAL_QPN_S) *
				     HNS_ROCE_MAX_PORTS;
	} else {
		qpn = roce_get_field(cqe->cqe_byte_16, CQE_BYTE_16_LOCAL_QPN_M,
				     CQE_BYTE_16_LOCAL_QPN_S);
	}

	if (!*cur_qp || (qpn & HNS_ROCE_CQE_QPN_MASK) != (*cur_qp)->qpn) {
		hr_qp = __hns_roce_qp_lookup(hr_dev, qpn);
		if (unlikely(!hr_qp)) {
			dev_err(dev, "CQ %06lx with entry for unknown QPN %06x\n",
				hr_cq->cqn, (qpn & HNS_ROCE_CQE_QPN_MASK));
			return -EINVAL;
		}

		*cur_qp = hr_qp;
	}

	wc->qp = &(*cur_qp)->ibqp;
	wc->vendor_err = 0;

	status = roce_get_field(cqe->cqe_byte_4,
				CQE_BYTE_4_STATUS_OF_THE_OPERATION_M,
				CQE_BYTE_4_STATUS_OF_THE_OPERATION_S) &
				HNS_ROCE_CQE_STATUS_MASK;
	switch (status) {
	case HNS_ROCE_CQE_SUCCESS:
		wc->status = IB_WC_SUCCESS;
		break;
	case HNS_ROCE_CQE_SYNDROME_LOCAL_LENGTH_ERR:
		wc->status = IB_WC_LOC_LEN_ERR;
		break;
	case HNS_ROCE_CQE_SYNDROME_LOCAL_QP_OP_ERR:
		wc->status = IB_WC_LOC_QP_OP_ERR;
		break;
	case HNS_ROCE_CQE_SYNDROME_LOCAL_PROT_ERR:
		wc->status = IB_WC_LOC_PROT_ERR;
		break;
	case HNS_ROCE_CQE_SYNDROME_WR_FLUSH_ERR:
		wc->status = IB_WC_WR_FLUSH_ERR;
		break;
	case HNS_ROCE_CQE_SYNDROME_MEM_MANAGE_OPERATE_ERR:
		wc->status = IB_WC_MW_BIND_ERR;
		break;
	case HNS_ROCE_CQE_SYNDROME_BAD_RESP_ERR:
		wc->status = IB_WC_BAD_RESP_ERR;
		break;
	case HNS_ROCE_CQE_SYNDROME_LOCAL_ACCESS_ERR:
		wc->status = IB_WC_LOC_ACCESS_ERR;
		break;
	case HNS_ROCE_CQE_SYNDROME_REMOTE_INVAL_REQ_ERR:
		wc->status = IB_WC_REM_INV_REQ_ERR;
		break;
	case HNS_ROCE_CQE_SYNDROME_REMOTE_ACCESS_ERR:
		wc->status = IB_WC_REM_ACCESS_ERR;
		break;
	case HNS_ROCE_CQE_SYNDROME_REMOTE_OP_ERR:
		wc->status = IB_WC_REM_OP_ERR;
		break;
	case HNS_ROCE_CQE_SYNDROME_TRANSPORT_RETRY_EXC_ERR:
		wc->status = IB_WC_RETRY_EXC_ERR;
		break;
	case HNS_ROCE_CQE_SYNDROME_RNR_RETRY_EXC_ERR:
		wc->status = IB_WC_RNR_RETRY_EXC_ERR;
		break;
	default:
		wc->status = IB_WC_GENERAL_ERR;
		break;
	}

	/* CQE status error, directly return */
	if (wc->status != IB_WC_SUCCESS)
		return 0;

	if (is_send) {
		/* SQ conrespond to CQE */
		sq_wqe = get_send_wqe(*cur_qp, roce_get_field(cqe->cqe_byte_4,
						CQE_BYTE_4_WQE_INDEX_M,
						CQE_BYTE_4_WQE_INDEX_S)&
						((*cur_qp)->sq.wqe_cnt-1));
		switch (le32_to_cpu(sq_wqe->flag) & HNS_ROCE_WQE_OPCODE_MASK) {
		case HNS_ROCE_WQE_OPCODE_SEND:
			wc->opcode = IB_WC_SEND;
			break;
		case HNS_ROCE_WQE_OPCODE_RDMA_READ:
			wc->opcode = IB_WC_RDMA_READ;
			wc->byte_len = le32_to_cpu(cqe->byte_cnt);
			break;
		case HNS_ROCE_WQE_OPCODE_RDMA_WRITE:
			wc->opcode = IB_WC_RDMA_WRITE;
			break;
		case HNS_ROCE_WQE_OPCODE_LOCAL_INV:
			wc->opcode = IB_WC_LOCAL_INV;
			break;
		case HNS_ROCE_WQE_OPCODE_UD_SEND:
			wc->opcode = IB_WC_SEND;
			break;
		default:
			wc->status = IB_WC_GENERAL_ERR;
			break;
		}
		wc->wc_flags = (le32_to_cpu(sq_wqe->flag) & HNS_ROCE_WQE_IMM ?
				IB_WC_WITH_IMM : 0);

		wq = &(*cur_qp)->sq;
		if ((*cur_qp)->sq_signal_bits) {
			/*
			 * If sg_signal_bit is 1,
			 * firstly tail pointer updated to wqe
			 * which current cqe correspond to
			 */
			wqe_ctr = (u16)roce_get_field(cqe->cqe_byte_4,
						      CQE_BYTE_4_WQE_INDEX_M,
						      CQE_BYTE_4_WQE_INDEX_S);
			wq->tail += (wqe_ctr - (u16)wq->tail) &
				    (wq->wqe_cnt - 1);
		}
		wc->wr_id = wq->wrid[wq->tail & (wq->wqe_cnt - 1)];
		++wq->tail;
	} else {
		/* RQ conrespond to CQE */
		wc->byte_len = le32_to_cpu(cqe->byte_cnt);
		opcode = roce_get_field(cqe->cqe_byte_4,
					CQE_BYTE_4_OPERATION_TYPE_M,
					CQE_BYTE_4_OPERATION_TYPE_S) &
					HNS_ROCE_CQE_OPCODE_MASK;
		switch (opcode) {
		case HNS_ROCE_OPCODE_RDMA_WITH_IMM_RECEIVE:
			wc->opcode = IB_WC_RECV_RDMA_WITH_IMM;
			wc->wc_flags = IB_WC_WITH_IMM;
			wc->ex.imm_data =
				cpu_to_be32(le32_to_cpu(cqe->immediate_data));
			break;
		case HNS_ROCE_OPCODE_SEND_DATA_RECEIVE:
			if (roce_get_bit(cqe->cqe_byte_4,
					 CQE_BYTE_4_IMM_INDICATOR_S)) {
				wc->opcode = IB_WC_RECV;
				wc->wc_flags = IB_WC_WITH_IMM;
				wc->ex.imm_data = cpu_to_be32(
					le32_to_cpu(cqe->immediate_data));
			} else {
				wc->opcode = IB_WC_RECV;
				wc->wc_flags = 0;
			}
			break;
		default:
			wc->status = IB_WC_GENERAL_ERR;
			break;
		}

		/* Update tail pointer, record wr_id */
		wq = &(*cur_qp)->rq;
		wc->wr_id = wq->wrid[wq->tail & (wq->wqe_cnt - 1)];
		++wq->tail;
		wc->sl = (u8)roce_get_field(cqe->cqe_byte_20, CQE_BYTE_20_SL_M,
					    CQE_BYTE_20_SL_S);
		wc->src_qp = (u8)roce_get_field(cqe->cqe_byte_20,
						CQE_BYTE_20_REMOTE_QPN_M,
						CQE_BYTE_20_REMOTE_QPN_S);
		wc->wc_flags |= (roce_get_bit(cqe->cqe_byte_20,
					      CQE_BYTE_20_GRH_PRESENT_S) ?
					      IB_WC_GRH : 0);
		wc->pkey_index = (u16)roce_get_field(cqe->cqe_byte_28,
						     CQE_BYTE_28_P_KEY_IDX_M,
						     CQE_BYTE_28_P_KEY_IDX_S);
	}

	return 0;
}

int hns_roce_v1_poll_cq(struct ib_cq *ibcq, int num_entries, struct ib_wc *wc)
{
	struct hns_roce_cq *hr_cq = to_hr_cq(ibcq);
	struct hns_roce_qp *cur_qp = NULL;
	unsigned long flags;
	int npolled;
	int ret = 0;

	spin_lock_irqsave(&hr_cq->lock, flags);

	for (npolled = 0; npolled < num_entries; ++npolled) {
		ret = hns_roce_v1_poll_one(hr_cq, &cur_qp, wc + npolled);
		if (ret)
			break;
	}

	if (npolled) {
		*hr_cq->tptr_addr = hr_cq->cons_index &
			((hr_cq->cq_depth << 1) - 1);

		/* Memroy barrier */
		wmb();
		hns_roce_v1_cq_set_ci(hr_cq, hr_cq->cons_index);
	}

	spin_unlock_irqrestore(&hr_cq->lock, flags);

	if (ret == 0 || ret == -EAGAIN)
		return npolled;
	else
		return ret;
}

static int hns_roce_v1_clear_hem(struct hns_roce_dev *hr_dev,
				 struct hns_roce_hem_table *table, int obj,
				 int step_idx)
{
	struct device *dev = &hr_dev->pdev->dev;
	struct hns_roce_v1_priv *priv;
<<<<<<< HEAD
	unsigned long end = 0, flags = 0;
=======
	unsigned long flags = 0;
	long end = HW_SYNC_TIMEOUT_MSECS;
>>>>>>> 17d93760
	__le32 bt_cmd_val[2] = {0};
	void __iomem *bt_cmd;
	u64 bt_ba = 0;

	priv = (struct hns_roce_v1_priv *)hr_dev->priv;

	switch (table->type) {
	case HEM_TYPE_QPC:
		roce_set_field(bt_cmd_val[1], ROCEE_BT_CMD_H_ROCEE_BT_CMD_MDF_M,
			ROCEE_BT_CMD_H_ROCEE_BT_CMD_MDF_S, HEM_TYPE_QPC);
		bt_ba = priv->bt_table.qpc_buf.map >> 12;
		break;
	case HEM_TYPE_MTPT:
		roce_set_field(bt_cmd_val[1], ROCEE_BT_CMD_H_ROCEE_BT_CMD_MDF_M,
			ROCEE_BT_CMD_H_ROCEE_BT_CMD_MDF_S, HEM_TYPE_MTPT);
		bt_ba = priv->bt_table.mtpt_buf.map >> 12;
		break;
	case HEM_TYPE_CQC:
		roce_set_field(bt_cmd_val[1], ROCEE_BT_CMD_H_ROCEE_BT_CMD_MDF_M,
			ROCEE_BT_CMD_H_ROCEE_BT_CMD_MDF_S, HEM_TYPE_CQC);
		bt_ba = priv->bt_table.cqc_buf.map >> 12;
		break;
	case HEM_TYPE_SRQC:
		dev_dbg(dev, "HEM_TYPE_SRQC not support.\n");
		return -EINVAL;
	default:
		return 0;
	}
	roce_set_field(bt_cmd_val[1], ROCEE_BT_CMD_H_ROCEE_BT_CMD_IN_MDF_M,
		ROCEE_BT_CMD_H_ROCEE_BT_CMD_IN_MDF_S, obj);
	roce_set_bit(bt_cmd_val[1], ROCEE_BT_CMD_H_ROCEE_BT_CMD_S, 0);
	roce_set_bit(bt_cmd_val[1], ROCEE_BT_CMD_H_ROCEE_BT_CMD_HW_SYNS_S, 1);

	spin_lock_irqsave(&hr_dev->bt_cmd_lock, flags);

	bt_cmd = hr_dev->reg_base + ROCEE_BT_CMD_H_REG;

<<<<<<< HEAD
	end = HW_SYNC_TIMEOUT_MSECS;
=======
>>>>>>> 17d93760
	while (1) {
		if (readl(bt_cmd) >> BT_CMD_SYNC_SHIFT) {
			if (!end) {
				dev_err(dev, "Write bt_cmd err,hw_sync is not zero.\n");
				spin_unlock_irqrestore(&hr_dev->bt_cmd_lock,
					flags);
				return -EBUSY;
			}
		} else {
			break;
		}
		mdelay(HW_SYNC_SLEEP_TIME_INTERVAL);
		end -= HW_SYNC_SLEEP_TIME_INTERVAL;
	}

	bt_cmd_val[0] = (__le32)bt_ba;
	roce_set_field(bt_cmd_val[1], ROCEE_BT_CMD_H_ROCEE_BT_CMD_BA_H_M,
		ROCEE_BT_CMD_H_ROCEE_BT_CMD_BA_H_S, bt_ba >> 32);
	hns_roce_write64_k(bt_cmd_val, hr_dev->reg_base + ROCEE_BT_CMD_L_REG);

	spin_unlock_irqrestore(&hr_dev->bt_cmd_lock, flags);

	return 0;
}

static int hns_roce_v1_qp_modify(struct hns_roce_dev *hr_dev,
				 struct hns_roce_mtt *mtt,
				 enum hns_roce_qp_state cur_state,
				 enum hns_roce_qp_state new_state,
				 struct hns_roce_qp_context *context,
				 struct hns_roce_qp *hr_qp)
{
	static const u16
	op[HNS_ROCE_QP_NUM_STATE][HNS_ROCE_QP_NUM_STATE] = {
		[HNS_ROCE_QP_STATE_RST] = {
		[HNS_ROCE_QP_STATE_RST] = HNS_ROCE_CMD_2RST_QP,
		[HNS_ROCE_QP_STATE_ERR] = HNS_ROCE_CMD_2ERR_QP,
		[HNS_ROCE_QP_STATE_INIT] = HNS_ROCE_CMD_RST2INIT_QP,
		},
		[HNS_ROCE_QP_STATE_INIT] = {
		[HNS_ROCE_QP_STATE_RST] = HNS_ROCE_CMD_2RST_QP,
		[HNS_ROCE_QP_STATE_ERR] = HNS_ROCE_CMD_2ERR_QP,
		/* Note: In v1 engine, HW doesn't support RST2INIT.
		 * We use RST2INIT cmd instead of INIT2INIT.
		 */
		[HNS_ROCE_QP_STATE_INIT] = HNS_ROCE_CMD_RST2INIT_QP,
		[HNS_ROCE_QP_STATE_RTR] = HNS_ROCE_CMD_INIT2RTR_QP,
		},
		[HNS_ROCE_QP_STATE_RTR] = {
		[HNS_ROCE_QP_STATE_RST] = HNS_ROCE_CMD_2RST_QP,
		[HNS_ROCE_QP_STATE_ERR] = HNS_ROCE_CMD_2ERR_QP,
		[HNS_ROCE_QP_STATE_RTS] = HNS_ROCE_CMD_RTR2RTS_QP,
		},
		[HNS_ROCE_QP_STATE_RTS] = {
		[HNS_ROCE_QP_STATE_RST] = HNS_ROCE_CMD_2RST_QP,
		[HNS_ROCE_QP_STATE_ERR] = HNS_ROCE_CMD_2ERR_QP,
		[HNS_ROCE_QP_STATE_RTS] = HNS_ROCE_CMD_RTS2RTS_QP,
		[HNS_ROCE_QP_STATE_SQD] = HNS_ROCE_CMD_RTS2SQD_QP,
		},
		[HNS_ROCE_QP_STATE_SQD] = {
		[HNS_ROCE_QP_STATE_RST] = HNS_ROCE_CMD_2RST_QP,
		[HNS_ROCE_QP_STATE_ERR] = HNS_ROCE_CMD_2ERR_QP,
		[HNS_ROCE_QP_STATE_RTS] = HNS_ROCE_CMD_SQD2RTS_QP,
		[HNS_ROCE_QP_STATE_SQD] = HNS_ROCE_CMD_SQD2SQD_QP,
		},
		[HNS_ROCE_QP_STATE_ERR] = {
		[HNS_ROCE_QP_STATE_RST] = HNS_ROCE_CMD_2RST_QP,
		[HNS_ROCE_QP_STATE_ERR] = HNS_ROCE_CMD_2ERR_QP,
		}
	};

	struct hns_roce_cmd_mailbox *mailbox;
	struct device *dev = &hr_dev->pdev->dev;
	int ret = 0;

	if (cur_state >= HNS_ROCE_QP_NUM_STATE ||
	    new_state >= HNS_ROCE_QP_NUM_STATE ||
	    !op[cur_state][new_state]) {
		dev_err(dev, "[modify_qp]not support state %d to %d\n",
			cur_state, new_state);
		return -EINVAL;
	}

	if (op[cur_state][new_state] == HNS_ROCE_CMD_2RST_QP)
		return hns_roce_cmd_mbox(hr_dev, 0, 0, hr_qp->qpn, 2,
					 HNS_ROCE_CMD_2RST_QP,
					 HNS_ROCE_CMD_TIMEOUT_MSECS);

	if (op[cur_state][new_state] == HNS_ROCE_CMD_2ERR_QP)
		return hns_roce_cmd_mbox(hr_dev, 0, 0, hr_qp->qpn, 2,
					 HNS_ROCE_CMD_2ERR_QP,
					 HNS_ROCE_CMD_TIMEOUT_MSECS);

	mailbox = hns_roce_alloc_cmd_mailbox(hr_dev);
	if (IS_ERR(mailbox))
		return PTR_ERR(mailbox);

	memcpy(mailbox->buf, context, sizeof(*context));

	ret = hns_roce_cmd_mbox(hr_dev, mailbox->dma, 0, hr_qp->qpn, 0,
				op[cur_state][new_state],
				HNS_ROCE_CMD_TIMEOUT_MSECS);

	hns_roce_free_cmd_mailbox(hr_dev, mailbox);
	return ret;
}

static int hns_roce_v1_m_sqp(struct ib_qp *ibqp, const struct ib_qp_attr *attr,
			     int attr_mask, enum ib_qp_state cur_state,
			     enum ib_qp_state new_state)
{
	struct hns_roce_dev *hr_dev = to_hr_dev(ibqp->device);
	struct hns_roce_qp *hr_qp = to_hr_qp(ibqp);
	struct hns_roce_sqp_context *context;
	struct device *dev = &hr_dev->pdev->dev;
	dma_addr_t dma_handle = 0;
	u32 __iomem *addr;
	int rq_pa_start;
	__le32 tmp;
	u32 reg_val;
	u64 *mtts;

	context = kzalloc(sizeof(*context), GFP_KERNEL);
	if (!context)
		return -ENOMEM;

	/* Search QP buf's MTTs */
	mtts = hns_roce_table_find(hr_dev, &hr_dev->mr_table.mtt_table,
				   hr_qp->mtt.first_seg, &dma_handle);
	if (!mtts) {
		dev_err(dev, "qp buf pa find failed\n");
		goto out;
	}

	if (cur_state == IB_QPS_RESET && new_state == IB_QPS_INIT) {
		roce_set_field(context->qp1c_bytes_4,
			       QP1C_BYTES_4_SQ_WQE_SHIFT_M,
			       QP1C_BYTES_4_SQ_WQE_SHIFT_S,
			       ilog2((unsigned int)hr_qp->sq.wqe_cnt));
		roce_set_field(context->qp1c_bytes_4,
			       QP1C_BYTES_4_RQ_WQE_SHIFT_M,
			       QP1C_BYTES_4_RQ_WQE_SHIFT_S,
			       ilog2((unsigned int)hr_qp->rq.wqe_cnt));
		roce_set_field(context->qp1c_bytes_4, QP1C_BYTES_4_PD_M,
			       QP1C_BYTES_4_PD_S, to_hr_pd(ibqp->pd)->pdn);

		context->sq_rq_bt_l = cpu_to_le32((u32)(dma_handle));
		roce_set_field(context->qp1c_bytes_12,
			       QP1C_BYTES_12_SQ_RQ_BT_H_M,
			       QP1C_BYTES_12_SQ_RQ_BT_H_S,
			       ((u32)(dma_handle >> 32)));

		roce_set_field(context->qp1c_bytes_16, QP1C_BYTES_16_RQ_HEAD_M,
			       QP1C_BYTES_16_RQ_HEAD_S, hr_qp->rq.head);
		roce_set_field(context->qp1c_bytes_16, QP1C_BYTES_16_PORT_NUM_M,
			       QP1C_BYTES_16_PORT_NUM_S, hr_qp->phy_port);
		roce_set_bit(context->qp1c_bytes_16,
			     QP1C_BYTES_16_SIGNALING_TYPE_S,
			     le32_to_cpu(hr_qp->sq_signal_bits));
		roce_set_bit(context->qp1c_bytes_16, QP1C_BYTES_16_RQ_BA_FLG_S,
			     1);
		roce_set_bit(context->qp1c_bytes_16, QP1C_BYTES_16_SQ_BA_FLG_S,
			     1);
		roce_set_bit(context->qp1c_bytes_16, QP1C_BYTES_16_QP1_ERR_S,
			     0);

		roce_set_field(context->qp1c_bytes_20, QP1C_BYTES_20_SQ_HEAD_M,
			       QP1C_BYTES_20_SQ_HEAD_S, hr_qp->sq.head);
		roce_set_field(context->qp1c_bytes_20, QP1C_BYTES_20_PKEY_IDX_M,
			       QP1C_BYTES_20_PKEY_IDX_S, attr->pkey_index);

		rq_pa_start = (u32)hr_qp->rq.offset / PAGE_SIZE;
		context->cur_rq_wqe_ba_l =
				cpu_to_le32((u32)(mtts[rq_pa_start]));

		roce_set_field(context->qp1c_bytes_28,
			       QP1C_BYTES_28_CUR_RQ_WQE_BA_H_M,
			       QP1C_BYTES_28_CUR_RQ_WQE_BA_H_S,
			       (mtts[rq_pa_start]) >> 32);
		roce_set_field(context->qp1c_bytes_28,
			       QP1C_BYTES_28_RQ_CUR_IDX_M,
			       QP1C_BYTES_28_RQ_CUR_IDX_S, 0);

		roce_set_field(context->qp1c_bytes_32,
			       QP1C_BYTES_32_RX_CQ_NUM_M,
			       QP1C_BYTES_32_RX_CQ_NUM_S,
			       to_hr_cq(ibqp->recv_cq)->cqn);
		roce_set_field(context->qp1c_bytes_32,
			       QP1C_BYTES_32_TX_CQ_NUM_M,
			       QP1C_BYTES_32_TX_CQ_NUM_S,
			       to_hr_cq(ibqp->send_cq)->cqn);

		context->cur_sq_wqe_ba_l  = cpu_to_le32((u32)mtts[0]);

		roce_set_field(context->qp1c_bytes_40,
			       QP1C_BYTES_40_CUR_SQ_WQE_BA_H_M,
			       QP1C_BYTES_40_CUR_SQ_WQE_BA_H_S,
			       (mtts[0]) >> 32);
		roce_set_field(context->qp1c_bytes_40,
			       QP1C_BYTES_40_SQ_CUR_IDX_M,
			       QP1C_BYTES_40_SQ_CUR_IDX_S, 0);

		/* Copy context to QP1C register */
		addr = (u32 __iomem *)(hr_dev->reg_base +
				       ROCEE_QP1C_CFG0_0_REG +
				       hr_qp->phy_port * sizeof(*context));

		writel(le32_to_cpu(context->qp1c_bytes_4), addr);
		writel(le32_to_cpu(context->sq_rq_bt_l), addr + 1);
		writel(le32_to_cpu(context->qp1c_bytes_12), addr + 2);
		writel(le32_to_cpu(context->qp1c_bytes_16), addr + 3);
		writel(le32_to_cpu(context->qp1c_bytes_20), addr + 4);
		writel(le32_to_cpu(context->cur_rq_wqe_ba_l), addr + 5);
		writel(le32_to_cpu(context->qp1c_bytes_28), addr + 6);
		writel(le32_to_cpu(context->qp1c_bytes_32), addr + 7);
		writel(le32_to_cpu(context->cur_sq_wqe_ba_l), addr + 8);
		writel(le32_to_cpu(context->qp1c_bytes_40), addr + 9);
	}

	/* Modify QP1C status */
	reg_val = roce_read(hr_dev, ROCEE_QP1C_CFG0_0_REG +
			    hr_qp->phy_port * sizeof(*context));
	tmp = cpu_to_le32(reg_val);
	roce_set_field(tmp, ROCEE_QP1C_CFG0_0_ROCEE_QP1C_QP_ST_M,
		       ROCEE_QP1C_CFG0_0_ROCEE_QP1C_QP_ST_S, new_state);
	reg_val = le32_to_cpu(tmp);
	roce_write(hr_dev, ROCEE_QP1C_CFG0_0_REG +
		    hr_qp->phy_port * sizeof(*context), reg_val);

	hr_qp->state = new_state;
	if (new_state == IB_QPS_RESET) {
		hns_roce_v1_cq_clean(to_hr_cq(ibqp->recv_cq), hr_qp->qpn,
				     ibqp->srq ? to_hr_srq(ibqp->srq) : NULL);
		if (ibqp->send_cq != ibqp->recv_cq)
			hns_roce_v1_cq_clean(to_hr_cq(ibqp->send_cq),
					     hr_qp->qpn, NULL);

		hr_qp->rq.head = 0;
		hr_qp->rq.tail = 0;
		hr_qp->sq.head = 0;
		hr_qp->sq.tail = 0;
		hr_qp->sq_next_wqe = 0;
	}

	kfree(context);
	return 0;

out:
	kfree(context);
	return -EINVAL;
}

static int hns_roce_v1_m_qp(struct ib_qp *ibqp, const struct ib_qp_attr *attr,
			    int attr_mask, enum ib_qp_state cur_state,
			    enum ib_qp_state new_state)
{
	struct hns_roce_dev *hr_dev = to_hr_dev(ibqp->device);
	struct hns_roce_qp *hr_qp = to_hr_qp(ibqp);
	struct device *dev = &hr_dev->pdev->dev;
	struct hns_roce_qp_context *context;
	const struct ib_global_route *grh = rdma_ah_read_grh(&attr->ah_attr);
	dma_addr_t dma_handle_2 = 0;
	dma_addr_t dma_handle = 0;
	__le32 doorbell[2] = {0};
	int rq_pa_start = 0;
	u64 *mtts_2 = NULL;
	int ret = -EINVAL;
	u64 *mtts = NULL;
	int port;
	u8 port_num;
	u8 *dmac;
	u8 *smac;

	context = kzalloc(sizeof(*context), GFP_KERNEL);
	if (!context)
		return -ENOMEM;

	/* Search qp buf's mtts */
	mtts = hns_roce_table_find(hr_dev, &hr_dev->mr_table.mtt_table,
				   hr_qp->mtt.first_seg, &dma_handle);
	if (mtts == NULL) {
		dev_err(dev, "qp buf pa find failed\n");
		goto out;
	}

	/* Search IRRL's mtts */
	mtts_2 = hns_roce_table_find(hr_dev, &hr_dev->qp_table.irrl_table,
				     hr_qp->qpn, &dma_handle_2);
	if (mtts_2 == NULL) {
		dev_err(dev, "qp irrl_table find failed\n");
		goto out;
	}

	/*
	 * Reset to init
	 *	Mandatory param:
	 *	IB_QP_STATE | IB_QP_PKEY_INDEX | IB_QP_PORT | IB_QP_ACCESS_FLAGS
	 *	Optional param: NA
	 */
	if (cur_state == IB_QPS_RESET && new_state == IB_QPS_INIT) {
		roce_set_field(context->qpc_bytes_4,
			       QP_CONTEXT_QPC_BYTES_4_TRANSPORT_SERVICE_TYPE_M,
			       QP_CONTEXT_QPC_BYTES_4_TRANSPORT_SERVICE_TYPE_S,
			       to_hr_qp_type(hr_qp->ibqp.qp_type));

		roce_set_bit(context->qpc_bytes_4,
			     QP_CONTEXT_QPC_BYTE_4_ENABLE_FPMR_S, 0);
		roce_set_bit(context->qpc_bytes_4,
			     QP_CONTEXT_QPC_BYTE_4_RDMA_READ_ENABLE_S,
			     !!(attr->qp_access_flags & IB_ACCESS_REMOTE_READ));
		roce_set_bit(context->qpc_bytes_4,
			     QP_CONTEXT_QPC_BYTE_4_RDMA_WRITE_ENABLE_S,
			     !!(attr->qp_access_flags & IB_ACCESS_REMOTE_WRITE)
			     );
		roce_set_bit(context->qpc_bytes_4,
			     QP_CONTEXT_QPC_BYTE_4_ATOMIC_OPERATION_ENABLE_S,
			     !!(attr->qp_access_flags & IB_ACCESS_REMOTE_ATOMIC)
			     );
		roce_set_bit(context->qpc_bytes_4,
			     QP_CONTEXT_QPC_BYTE_4_RDMAR_USE_S, 1);
		roce_set_field(context->qpc_bytes_4,
			       QP_CONTEXT_QPC_BYTES_4_SQ_WQE_SHIFT_M,
			       QP_CONTEXT_QPC_BYTES_4_SQ_WQE_SHIFT_S,
			       ilog2((unsigned int)hr_qp->sq.wqe_cnt));
		roce_set_field(context->qpc_bytes_4,
			       QP_CONTEXT_QPC_BYTES_4_RQ_WQE_SHIFT_M,
			       QP_CONTEXT_QPC_BYTES_4_RQ_WQE_SHIFT_S,
			       ilog2((unsigned int)hr_qp->rq.wqe_cnt));
		roce_set_field(context->qpc_bytes_4,
			       QP_CONTEXT_QPC_BYTES_4_PD_M,
			       QP_CONTEXT_QPC_BYTES_4_PD_S,
			       to_hr_pd(ibqp->pd)->pdn);
		hr_qp->access_flags = attr->qp_access_flags;
		roce_set_field(context->qpc_bytes_8,
			       QP_CONTEXT_QPC_BYTES_8_TX_COMPLETION_M,
			       QP_CONTEXT_QPC_BYTES_8_TX_COMPLETION_S,
			       to_hr_cq(ibqp->send_cq)->cqn);
		roce_set_field(context->qpc_bytes_8,
			       QP_CONTEXT_QPC_BYTES_8_RX_COMPLETION_M,
			       QP_CONTEXT_QPC_BYTES_8_RX_COMPLETION_S,
			       to_hr_cq(ibqp->recv_cq)->cqn);

		if (ibqp->srq)
			roce_set_field(context->qpc_bytes_12,
				       QP_CONTEXT_QPC_BYTES_12_SRQ_NUMBER_M,
				       QP_CONTEXT_QPC_BYTES_12_SRQ_NUMBER_S,
				       to_hr_srq(ibqp->srq)->srqn);

		roce_set_field(context->qpc_bytes_12,
			       QP_CONTEXT_QPC_BYTES_12_P_KEY_INDEX_M,
			       QP_CONTEXT_QPC_BYTES_12_P_KEY_INDEX_S,
			       attr->pkey_index);
		hr_qp->pkey_index = attr->pkey_index;
		roce_set_field(context->qpc_bytes_16,
			       QP_CONTEXT_QPC_BYTES_16_QP_NUM_M,
			       QP_CONTEXT_QPC_BYTES_16_QP_NUM_S, hr_qp->qpn);

	} else if (cur_state == IB_QPS_INIT && new_state == IB_QPS_INIT) {
		roce_set_field(context->qpc_bytes_4,
			       QP_CONTEXT_QPC_BYTES_4_TRANSPORT_SERVICE_TYPE_M,
			       QP_CONTEXT_QPC_BYTES_4_TRANSPORT_SERVICE_TYPE_S,
			       to_hr_qp_type(hr_qp->ibqp.qp_type));
		roce_set_bit(context->qpc_bytes_4,
			     QP_CONTEXT_QPC_BYTE_4_ENABLE_FPMR_S, 0);
		if (attr_mask & IB_QP_ACCESS_FLAGS) {
			roce_set_bit(context->qpc_bytes_4,
				     QP_CONTEXT_QPC_BYTE_4_RDMA_READ_ENABLE_S,
				     !!(attr->qp_access_flags &
				     IB_ACCESS_REMOTE_READ));
			roce_set_bit(context->qpc_bytes_4,
				     QP_CONTEXT_QPC_BYTE_4_RDMA_WRITE_ENABLE_S,
				     !!(attr->qp_access_flags &
				     IB_ACCESS_REMOTE_WRITE));
		} else {
			roce_set_bit(context->qpc_bytes_4,
				     QP_CONTEXT_QPC_BYTE_4_RDMA_READ_ENABLE_S,
				     !!(hr_qp->access_flags &
				     IB_ACCESS_REMOTE_READ));
			roce_set_bit(context->qpc_bytes_4,
				     QP_CONTEXT_QPC_BYTE_4_RDMA_WRITE_ENABLE_S,
				     !!(hr_qp->access_flags &
				     IB_ACCESS_REMOTE_WRITE));
		}

		roce_set_bit(context->qpc_bytes_4,
			     QP_CONTEXT_QPC_BYTE_4_RDMAR_USE_S, 1);
		roce_set_field(context->qpc_bytes_4,
			       QP_CONTEXT_QPC_BYTES_4_SQ_WQE_SHIFT_M,
			       QP_CONTEXT_QPC_BYTES_4_SQ_WQE_SHIFT_S,
			       ilog2((unsigned int)hr_qp->sq.wqe_cnt));
		roce_set_field(context->qpc_bytes_4,
			       QP_CONTEXT_QPC_BYTES_4_RQ_WQE_SHIFT_M,
			       QP_CONTEXT_QPC_BYTES_4_RQ_WQE_SHIFT_S,
			       ilog2((unsigned int)hr_qp->rq.wqe_cnt));
		roce_set_field(context->qpc_bytes_4,
			       QP_CONTEXT_QPC_BYTES_4_PD_M,
			       QP_CONTEXT_QPC_BYTES_4_PD_S,
			       to_hr_pd(ibqp->pd)->pdn);

		roce_set_field(context->qpc_bytes_8,
			       QP_CONTEXT_QPC_BYTES_8_TX_COMPLETION_M,
			       QP_CONTEXT_QPC_BYTES_8_TX_COMPLETION_S,
			       to_hr_cq(ibqp->send_cq)->cqn);
		roce_set_field(context->qpc_bytes_8,
			       QP_CONTEXT_QPC_BYTES_8_RX_COMPLETION_M,
			       QP_CONTEXT_QPC_BYTES_8_RX_COMPLETION_S,
			       to_hr_cq(ibqp->recv_cq)->cqn);

		if (ibqp->srq)
			roce_set_field(context->qpc_bytes_12,
				       QP_CONTEXT_QPC_BYTES_12_SRQ_NUMBER_M,
				       QP_CONTEXT_QPC_BYTES_12_SRQ_NUMBER_S,
				       to_hr_srq(ibqp->srq)->srqn);
		if (attr_mask & IB_QP_PKEY_INDEX)
			roce_set_field(context->qpc_bytes_12,
				       QP_CONTEXT_QPC_BYTES_12_P_KEY_INDEX_M,
				       QP_CONTEXT_QPC_BYTES_12_P_KEY_INDEX_S,
				       attr->pkey_index);
		else
			roce_set_field(context->qpc_bytes_12,
				       QP_CONTEXT_QPC_BYTES_12_P_KEY_INDEX_M,
				       QP_CONTEXT_QPC_BYTES_12_P_KEY_INDEX_S,
				       hr_qp->pkey_index);

		roce_set_field(context->qpc_bytes_16,
			       QP_CONTEXT_QPC_BYTES_16_QP_NUM_M,
			       QP_CONTEXT_QPC_BYTES_16_QP_NUM_S, hr_qp->qpn);
	} else if (cur_state == IB_QPS_INIT && new_state == IB_QPS_RTR) {
		if ((attr_mask & IB_QP_ALT_PATH) ||
		    (attr_mask & IB_QP_ACCESS_FLAGS) ||
		    (attr_mask & IB_QP_PKEY_INDEX) ||
		    (attr_mask & IB_QP_QKEY)) {
			dev_err(dev, "INIT2RTR attr_mask error\n");
			goto out;
		}

		dmac = (u8 *)attr->ah_attr.roce.dmac;

		context->sq_rq_bt_l = cpu_to_le32((u32)(dma_handle));
		roce_set_field(context->qpc_bytes_24,
			       QP_CONTEXT_QPC_BYTES_24_SQ_RQ_BT_H_M,
			       QP_CONTEXT_QPC_BYTES_24_SQ_RQ_BT_H_S,
			       ((u32)(dma_handle >> 32)));
		roce_set_bit(context->qpc_bytes_24,
			     QP_CONTEXT_QPC_BYTE_24_REMOTE_ENABLE_E2E_CREDITS_S,
			     1);
		roce_set_field(context->qpc_bytes_24,
			       QP_CONTEXT_QPC_BYTES_24_MINIMUM_RNR_NAK_TIMER_M,
			       QP_CONTEXT_QPC_BYTES_24_MINIMUM_RNR_NAK_TIMER_S,
			       attr->min_rnr_timer);
		context->irrl_ba_l = cpu_to_le32((u32)(dma_handle_2));
		roce_set_field(context->qpc_bytes_32,
			       QP_CONTEXT_QPC_BYTES_32_IRRL_BA_H_M,
			       QP_CONTEXT_QPC_BYTES_32_IRRL_BA_H_S,
			       ((u32)(dma_handle_2 >> 32)) &
				QP_CONTEXT_QPC_BYTES_32_IRRL_BA_H_M);
		roce_set_field(context->qpc_bytes_32,
			       QP_CONTEXT_QPC_BYTES_32_MIG_STATE_M,
			       QP_CONTEXT_QPC_BYTES_32_MIG_STATE_S, 0);
		roce_set_bit(context->qpc_bytes_32,
			     QP_CONTEXT_QPC_BYTE_32_LOCAL_ENABLE_E2E_CREDITS_S,
			     1);
		roce_set_bit(context->qpc_bytes_32,
			     QP_CONTEXT_QPC_BYTE_32_SIGNALING_TYPE_S,
			     le32_to_cpu(hr_qp->sq_signal_bits));

		port = (attr_mask & IB_QP_PORT) ? (attr->port_num - 1) :
			hr_qp->port;
		smac = (u8 *)hr_dev->dev_addr[port];
		/* when dmac equals smac or loop_idc is 1, it should loopback */
		if (ether_addr_equal_unaligned(dmac, smac) ||
		    hr_dev->loop_idc == 0x1)
			roce_set_bit(context->qpc_bytes_32,
			      QP_CONTEXT_QPC_BYTE_32_LOOPBACK_INDICATOR_S, 1);

		roce_set_bit(context->qpc_bytes_32,
			     QP_CONTEXT_QPC_BYTE_32_GLOBAL_HEADER_S,
			     rdma_ah_get_ah_flags(&attr->ah_attr));
		roce_set_field(context->qpc_bytes_32,
			       QP_CONTEXT_QPC_BYTES_32_RESPONDER_RESOURCES_M,
			       QP_CONTEXT_QPC_BYTES_32_RESPONDER_RESOURCES_S,
			       ilog2((unsigned int)attr->max_dest_rd_atomic));

		if (attr_mask & IB_QP_DEST_QPN)
			roce_set_field(context->qpc_bytes_36,
				       QP_CONTEXT_QPC_BYTES_36_DEST_QP_M,
				       QP_CONTEXT_QPC_BYTES_36_DEST_QP_S,
				       attr->dest_qp_num);

		/* Configure GID index */
		port_num = rdma_ah_get_port_num(&attr->ah_attr);
		roce_set_field(context->qpc_bytes_36,
			       QP_CONTEXT_QPC_BYTES_36_SGID_INDEX_M,
			       QP_CONTEXT_QPC_BYTES_36_SGID_INDEX_S,
				hns_get_gid_index(hr_dev,
						  port_num - 1,
						  grh->sgid_index));

		memcpy(&(context->dmac_l), dmac, 4);

		roce_set_field(context->qpc_bytes_44,
			       QP_CONTEXT_QPC_BYTES_44_DMAC_H_M,
			       QP_CONTEXT_QPC_BYTES_44_DMAC_H_S,
			       *((u16 *)(&dmac[4])));
		roce_set_field(context->qpc_bytes_44,
			       QP_CONTEXT_QPC_BYTES_44_MAXIMUM_STATIC_RATE_M,
			       QP_CONTEXT_QPC_BYTES_44_MAXIMUM_STATIC_RATE_S,
			       rdma_ah_get_static_rate(&attr->ah_attr));
		roce_set_field(context->qpc_bytes_44,
			       QP_CONTEXT_QPC_BYTES_44_HOPLMT_M,
			       QP_CONTEXT_QPC_BYTES_44_HOPLMT_S,
			       grh->hop_limit);

		roce_set_field(context->qpc_bytes_48,
			       QP_CONTEXT_QPC_BYTES_48_FLOWLABEL_M,
			       QP_CONTEXT_QPC_BYTES_48_FLOWLABEL_S,
			       grh->flow_label);
		roce_set_field(context->qpc_bytes_48,
			       QP_CONTEXT_QPC_BYTES_48_TCLASS_M,
			       QP_CONTEXT_QPC_BYTES_48_TCLASS_S,
			       grh->traffic_class);
		roce_set_field(context->qpc_bytes_48,
			       QP_CONTEXT_QPC_BYTES_48_MTU_M,
			       QP_CONTEXT_QPC_BYTES_48_MTU_S, attr->path_mtu);

		memcpy(context->dgid, grh->dgid.raw,
		       sizeof(grh->dgid.raw));

		dev_dbg(dev, "dmac:%x :%lx\n", context->dmac_l,
			roce_get_field(context->qpc_bytes_44,
				       QP_CONTEXT_QPC_BYTES_44_DMAC_H_M,
				       QP_CONTEXT_QPC_BYTES_44_DMAC_H_S));

		roce_set_field(context->qpc_bytes_68,
			       QP_CONTEXT_QPC_BYTES_68_RQ_HEAD_M,
			       QP_CONTEXT_QPC_BYTES_68_RQ_HEAD_S,
			       hr_qp->rq.head);
		roce_set_field(context->qpc_bytes_68,
			       QP_CONTEXT_QPC_BYTES_68_RQ_CUR_INDEX_M,
			       QP_CONTEXT_QPC_BYTES_68_RQ_CUR_INDEX_S, 0);

		rq_pa_start = (u32)hr_qp->rq.offset / PAGE_SIZE;
		context->cur_rq_wqe_ba_l =
				cpu_to_le32((u32)(mtts[rq_pa_start]));

		roce_set_field(context->qpc_bytes_76,
			QP_CONTEXT_QPC_BYTES_76_CUR_RQ_WQE_BA_H_M,
			QP_CONTEXT_QPC_BYTES_76_CUR_RQ_WQE_BA_H_S,
			mtts[rq_pa_start] >> 32);
		roce_set_field(context->qpc_bytes_76,
			       QP_CONTEXT_QPC_BYTES_76_RX_REQ_MSN_M,
			       QP_CONTEXT_QPC_BYTES_76_RX_REQ_MSN_S, 0);

		context->rx_rnr_time = 0;

		roce_set_field(context->qpc_bytes_84,
			       QP_CONTEXT_QPC_BYTES_84_LAST_ACK_PSN_M,
			       QP_CONTEXT_QPC_BYTES_84_LAST_ACK_PSN_S,
			       attr->rq_psn - 1);
		roce_set_field(context->qpc_bytes_84,
			       QP_CONTEXT_QPC_BYTES_84_TRRL_HEAD_M,
			       QP_CONTEXT_QPC_BYTES_84_TRRL_HEAD_S, 0);

		roce_set_field(context->qpc_bytes_88,
			       QP_CONTEXT_QPC_BYTES_88_RX_REQ_EPSN_M,
			       QP_CONTEXT_QPC_BYTES_88_RX_REQ_EPSN_S,
			       attr->rq_psn);
		roce_set_bit(context->qpc_bytes_88,
			     QP_CONTEXT_QPC_BYTES_88_RX_REQ_PSN_ERR_FLAG_S, 0);
		roce_set_bit(context->qpc_bytes_88,
			     QP_CONTEXT_QPC_BYTES_88_RX_LAST_OPCODE_FLG_S, 0);
		roce_set_field(context->qpc_bytes_88,
			QP_CONTEXT_QPC_BYTES_88_RQ_REQ_LAST_OPERATION_TYPE_M,
			QP_CONTEXT_QPC_BYTES_88_RQ_REQ_LAST_OPERATION_TYPE_S,
			0);
		roce_set_field(context->qpc_bytes_88,
			       QP_CONTEXT_QPC_BYTES_88_RQ_REQ_RDMA_WR_FLAG_M,
			       QP_CONTEXT_QPC_BYTES_88_RQ_REQ_RDMA_WR_FLAG_S,
			       0);

		context->dma_length = 0;
		context->r_key = 0;
		context->va_l = 0;
		context->va_h = 0;

		roce_set_field(context->qpc_bytes_108,
			       QP_CONTEXT_QPC_BYTES_108_TRRL_SDB_PSN_M,
			       QP_CONTEXT_QPC_BYTES_108_TRRL_SDB_PSN_S, 0);
		roce_set_bit(context->qpc_bytes_108,
			     QP_CONTEXT_QPC_BYTES_108_TRRL_SDB_PSN_FLG_S, 0);
		roce_set_bit(context->qpc_bytes_108,
			     QP_CONTEXT_QPC_BYTES_108_TRRL_TDB_PSN_FLG_S, 0);

		roce_set_field(context->qpc_bytes_112,
			       QP_CONTEXT_QPC_BYTES_112_TRRL_TDB_PSN_M,
			       QP_CONTEXT_QPC_BYTES_112_TRRL_TDB_PSN_S, 0);
		roce_set_field(context->qpc_bytes_112,
			       QP_CONTEXT_QPC_BYTES_112_TRRL_TAIL_M,
			       QP_CONTEXT_QPC_BYTES_112_TRRL_TAIL_S, 0);

		/* For chip resp ack */
		roce_set_field(context->qpc_bytes_156,
			       QP_CONTEXT_QPC_BYTES_156_PORT_NUM_M,
			       QP_CONTEXT_QPC_BYTES_156_PORT_NUM_S,
			       hr_qp->phy_port);
		roce_set_field(context->qpc_bytes_156,
			       QP_CONTEXT_QPC_BYTES_156_SL_M,
			       QP_CONTEXT_QPC_BYTES_156_SL_S,
			       rdma_ah_get_sl(&attr->ah_attr));
		hr_qp->sl = rdma_ah_get_sl(&attr->ah_attr);
	} else if (cur_state == IB_QPS_RTR &&
		new_state == IB_QPS_RTS) {
		/* If exist optional param, return error */
		if ((attr_mask & IB_QP_ALT_PATH) ||
		    (attr_mask & IB_QP_ACCESS_FLAGS) ||
		    (attr_mask & IB_QP_QKEY) ||
		    (attr_mask & IB_QP_PATH_MIG_STATE) ||
		    (attr_mask & IB_QP_CUR_STATE) ||
		    (attr_mask & IB_QP_MIN_RNR_TIMER)) {
			dev_err(dev, "RTR2RTS attr_mask error\n");
			goto out;
		}

		context->rx_cur_sq_wqe_ba_l = cpu_to_le32((u32)(mtts[0]));

		roce_set_field(context->qpc_bytes_120,
			       QP_CONTEXT_QPC_BYTES_120_RX_CUR_SQ_WQE_BA_H_M,
			       QP_CONTEXT_QPC_BYTES_120_RX_CUR_SQ_WQE_BA_H_S,
			       (mtts[0]) >> 32);

		roce_set_field(context->qpc_bytes_124,
			       QP_CONTEXT_QPC_BYTES_124_RX_ACK_MSN_M,
			       QP_CONTEXT_QPC_BYTES_124_RX_ACK_MSN_S, 0);
		roce_set_field(context->qpc_bytes_124,
			       QP_CONTEXT_QPC_BYTES_124_IRRL_MSG_IDX_M,
			       QP_CONTEXT_QPC_BYTES_124_IRRL_MSG_IDX_S, 0);

		roce_set_field(context->qpc_bytes_128,
			       QP_CONTEXT_QPC_BYTES_128_RX_ACK_EPSN_M,
			       QP_CONTEXT_QPC_BYTES_128_RX_ACK_EPSN_S,
			       attr->sq_psn);
		roce_set_bit(context->qpc_bytes_128,
			     QP_CONTEXT_QPC_BYTES_128_RX_ACK_PSN_ERR_FLG_S, 0);
		roce_set_field(context->qpc_bytes_128,
			     QP_CONTEXT_QPC_BYTES_128_ACK_LAST_OPERATION_TYPE_M,
			     QP_CONTEXT_QPC_BYTES_128_ACK_LAST_OPERATION_TYPE_S,
			     0);
		roce_set_bit(context->qpc_bytes_128,
			     QP_CONTEXT_QPC_BYTES_128_IRRL_PSN_VLD_FLG_S, 0);

		roce_set_field(context->qpc_bytes_132,
			       QP_CONTEXT_QPC_BYTES_132_IRRL_PSN_M,
			       QP_CONTEXT_QPC_BYTES_132_IRRL_PSN_S, 0);
		roce_set_field(context->qpc_bytes_132,
			       QP_CONTEXT_QPC_BYTES_132_IRRL_TAIL_M,
			       QP_CONTEXT_QPC_BYTES_132_IRRL_TAIL_S, 0);

		roce_set_field(context->qpc_bytes_136,
			       QP_CONTEXT_QPC_BYTES_136_RETRY_MSG_PSN_M,
			       QP_CONTEXT_QPC_BYTES_136_RETRY_MSG_PSN_S,
			       attr->sq_psn);
		roce_set_field(context->qpc_bytes_136,
			       QP_CONTEXT_QPC_BYTES_136_RETRY_MSG_FPKT_PSN_L_M,
			       QP_CONTEXT_QPC_BYTES_136_RETRY_MSG_FPKT_PSN_L_S,
			       attr->sq_psn);

		roce_set_field(context->qpc_bytes_140,
			       QP_CONTEXT_QPC_BYTES_140_RETRY_MSG_FPKT_PSN_H_M,
			       QP_CONTEXT_QPC_BYTES_140_RETRY_MSG_FPKT_PSN_H_S,
			       (attr->sq_psn >> SQ_PSN_SHIFT));
		roce_set_field(context->qpc_bytes_140,
			       QP_CONTEXT_QPC_BYTES_140_RETRY_MSG_MSN_M,
			       QP_CONTEXT_QPC_BYTES_140_RETRY_MSG_MSN_S, 0);
		roce_set_bit(context->qpc_bytes_140,
			     QP_CONTEXT_QPC_BYTES_140_RNR_RETRY_FLG_S, 0);

		roce_set_field(context->qpc_bytes_148,
			       QP_CONTEXT_QPC_BYTES_148_CHECK_FLAG_M,
			       QP_CONTEXT_QPC_BYTES_148_CHECK_FLAG_S, 0);
		roce_set_field(context->qpc_bytes_148,
			       QP_CONTEXT_QPC_BYTES_148_RETRY_COUNT_M,
			       QP_CONTEXT_QPC_BYTES_148_RETRY_COUNT_S,
			       attr->retry_cnt);
		roce_set_field(context->qpc_bytes_148,
			       QP_CONTEXT_QPC_BYTES_148_RNR_RETRY_COUNT_M,
			       QP_CONTEXT_QPC_BYTES_148_RNR_RETRY_COUNT_S,
			       attr->rnr_retry);
		roce_set_field(context->qpc_bytes_148,
			       QP_CONTEXT_QPC_BYTES_148_LSN_M,
			       QP_CONTEXT_QPC_BYTES_148_LSN_S, 0x100);

		context->rnr_retry = 0;

		roce_set_field(context->qpc_bytes_156,
			       QP_CONTEXT_QPC_BYTES_156_RETRY_COUNT_INIT_M,
			       QP_CONTEXT_QPC_BYTES_156_RETRY_COUNT_INIT_S,
			       attr->retry_cnt);
		if (attr->timeout < 0x12) {
			dev_info(dev, "ack timeout value(0x%x) must bigger than 0x12.\n",
				 attr->timeout);
			roce_set_field(context->qpc_bytes_156,
				       QP_CONTEXT_QPC_BYTES_156_ACK_TIMEOUT_M,
				       QP_CONTEXT_QPC_BYTES_156_ACK_TIMEOUT_S,
				       0x12);
		} else {
			roce_set_field(context->qpc_bytes_156,
				       QP_CONTEXT_QPC_BYTES_156_ACK_TIMEOUT_M,
				       QP_CONTEXT_QPC_BYTES_156_ACK_TIMEOUT_S,
				       attr->timeout);
		}
		roce_set_field(context->qpc_bytes_156,
			       QP_CONTEXT_QPC_BYTES_156_RNR_RETRY_COUNT_INIT_M,
			       QP_CONTEXT_QPC_BYTES_156_RNR_RETRY_COUNT_INIT_S,
			       attr->rnr_retry);
		roce_set_field(context->qpc_bytes_156,
			       QP_CONTEXT_QPC_BYTES_156_PORT_NUM_M,
			       QP_CONTEXT_QPC_BYTES_156_PORT_NUM_S,
			       hr_qp->phy_port);
		roce_set_field(context->qpc_bytes_156,
			       QP_CONTEXT_QPC_BYTES_156_SL_M,
			       QP_CONTEXT_QPC_BYTES_156_SL_S,
			       rdma_ah_get_sl(&attr->ah_attr));
		hr_qp->sl = rdma_ah_get_sl(&attr->ah_attr);
		roce_set_field(context->qpc_bytes_156,
			       QP_CONTEXT_QPC_BYTES_156_INITIATOR_DEPTH_M,
			       QP_CONTEXT_QPC_BYTES_156_INITIATOR_DEPTH_S,
			       ilog2((unsigned int)attr->max_rd_atomic));
		roce_set_field(context->qpc_bytes_156,
			       QP_CONTEXT_QPC_BYTES_156_ACK_REQ_IND_M,
			       QP_CONTEXT_QPC_BYTES_156_ACK_REQ_IND_S, 0);
		context->pkt_use_len = 0;

		roce_set_field(context->qpc_bytes_164,
			       QP_CONTEXT_QPC_BYTES_164_SQ_PSN_M,
			       QP_CONTEXT_QPC_BYTES_164_SQ_PSN_S, attr->sq_psn);
		roce_set_field(context->qpc_bytes_164,
			       QP_CONTEXT_QPC_BYTES_164_IRRL_HEAD_M,
			       QP_CONTEXT_QPC_BYTES_164_IRRL_HEAD_S, 0);

		roce_set_field(context->qpc_bytes_168,
			       QP_CONTEXT_QPC_BYTES_168_RETRY_SQ_PSN_M,
			       QP_CONTEXT_QPC_BYTES_168_RETRY_SQ_PSN_S,
			       attr->sq_psn);
		roce_set_field(context->qpc_bytes_168,
			       QP_CONTEXT_QPC_BYTES_168_SGE_USE_FLA_M,
			       QP_CONTEXT_QPC_BYTES_168_SGE_USE_FLA_S, 0);
		roce_set_field(context->qpc_bytes_168,
			       QP_CONTEXT_QPC_BYTES_168_DB_TYPE_M,
			       QP_CONTEXT_QPC_BYTES_168_DB_TYPE_S, 0);
		roce_set_bit(context->qpc_bytes_168,
			     QP_CONTEXT_QPC_BYTES_168_MSG_LP_IND_S, 0);
		roce_set_bit(context->qpc_bytes_168,
			     QP_CONTEXT_QPC_BYTES_168_CSDB_LP_IND_S, 0);
		roce_set_bit(context->qpc_bytes_168,
			     QP_CONTEXT_QPC_BYTES_168_QP_ERR_FLG_S, 0);
		context->sge_use_len = 0;

		roce_set_field(context->qpc_bytes_176,
			       QP_CONTEXT_QPC_BYTES_176_DB_CUR_INDEX_M,
			       QP_CONTEXT_QPC_BYTES_176_DB_CUR_INDEX_S, 0);
		roce_set_field(context->qpc_bytes_176,
			       QP_CONTEXT_QPC_BYTES_176_RETRY_DB_CUR_INDEX_M,
			       QP_CONTEXT_QPC_BYTES_176_RETRY_DB_CUR_INDEX_S,
			       0);
		roce_set_field(context->qpc_bytes_180,
			       QP_CONTEXT_QPC_BYTES_180_SQ_CUR_INDEX_M,
			       QP_CONTEXT_QPC_BYTES_180_SQ_CUR_INDEX_S, 0);
		roce_set_field(context->qpc_bytes_180,
			       QP_CONTEXT_QPC_BYTES_180_SQ_HEAD_M,
			       QP_CONTEXT_QPC_BYTES_180_SQ_HEAD_S, 0);

		context->tx_cur_sq_wqe_ba_l = cpu_to_le32((u32)(mtts[0]));

		roce_set_field(context->qpc_bytes_188,
			       QP_CONTEXT_QPC_BYTES_188_TX_CUR_SQ_WQE_BA_H_M,
			       QP_CONTEXT_QPC_BYTES_188_TX_CUR_SQ_WQE_BA_H_S,
			       (mtts[0]) >> 32);
		roce_set_bit(context->qpc_bytes_188,
			     QP_CONTEXT_QPC_BYTES_188_PKT_RETRY_FLG_S, 0);
		roce_set_field(context->qpc_bytes_188,
			       QP_CONTEXT_QPC_BYTES_188_TX_RETRY_CUR_INDEX_M,
			       QP_CONTEXT_QPC_BYTES_188_TX_RETRY_CUR_INDEX_S,
			       0);
	} else if (!((cur_state == IB_QPS_INIT && new_state == IB_QPS_RESET) ||
		   (cur_state == IB_QPS_INIT && new_state == IB_QPS_ERR) ||
		   (cur_state == IB_QPS_RTR && new_state == IB_QPS_RESET) ||
		   (cur_state == IB_QPS_RTR && new_state == IB_QPS_ERR) ||
		   (cur_state == IB_QPS_RTS && new_state == IB_QPS_RESET) ||
		   (cur_state == IB_QPS_RTS && new_state == IB_QPS_ERR) ||
		   (cur_state == IB_QPS_ERR && new_state == IB_QPS_RESET) ||
		   (cur_state == IB_QPS_ERR && new_state == IB_QPS_ERR))) {
		dev_err(dev, "not support this status migration\n");
		goto out;
	}

	/* Every status migrate must change state */
	roce_set_field(context->qpc_bytes_144,
		       QP_CONTEXT_QPC_BYTES_144_QP_STATE_M,
		       QP_CONTEXT_QPC_BYTES_144_QP_STATE_S, new_state);

	/* SW pass context to HW */
	ret = hns_roce_v1_qp_modify(hr_dev, &hr_qp->mtt,
				    to_hns_roce_state(cur_state),
				    to_hns_roce_state(new_state), context,
				    hr_qp);
	if (ret) {
		dev_err(dev, "hns_roce_qp_modify failed\n");
		goto out;
	}

	/*
	 * Use rst2init to instead of init2init with drv,
	 * need to hw to flash RQ HEAD by DB again
	 */
	if (cur_state == IB_QPS_INIT && new_state == IB_QPS_INIT) {
		/* Memory barrier */
		wmb();

		roce_set_field(doorbell[0], RQ_DOORBELL_U32_4_RQ_HEAD_M,
			       RQ_DOORBELL_U32_4_RQ_HEAD_S, hr_qp->rq.head);
		roce_set_field(doorbell[1], RQ_DOORBELL_U32_8_QPN_M,
			       RQ_DOORBELL_U32_8_QPN_S, hr_qp->qpn);
		roce_set_field(doorbell[1], RQ_DOORBELL_U32_8_CMD_M,
			       RQ_DOORBELL_U32_8_CMD_S, 1);
		roce_set_bit(doorbell[1], RQ_DOORBELL_U32_8_HW_SYNC_S, 1);

		if (ibqp->uobject) {
			hr_qp->rq.db_reg_l = hr_dev->reg_base +
				     hr_dev->odb_offset +
				     DB_REG_OFFSET * hr_dev->priv_uar.index;
		}

		hns_roce_write64_k(doorbell, hr_qp->rq.db_reg_l);
	}

	hr_qp->state = new_state;

	if (attr_mask & IB_QP_MAX_DEST_RD_ATOMIC)
		hr_qp->resp_depth = attr->max_dest_rd_atomic;
	if (attr_mask & IB_QP_PORT) {
		hr_qp->port = attr->port_num - 1;
		hr_qp->phy_port = hr_dev->iboe.phy_port[hr_qp->port];
	}

	if (new_state == IB_QPS_RESET && !ibqp->uobject) {
		hns_roce_v1_cq_clean(to_hr_cq(ibqp->recv_cq), hr_qp->qpn,
				     ibqp->srq ? to_hr_srq(ibqp->srq) : NULL);
		if (ibqp->send_cq != ibqp->recv_cq)
			hns_roce_v1_cq_clean(to_hr_cq(ibqp->send_cq),
					     hr_qp->qpn, NULL);

		hr_qp->rq.head = 0;
		hr_qp->rq.tail = 0;
		hr_qp->sq.head = 0;
		hr_qp->sq.tail = 0;
		hr_qp->sq_next_wqe = 0;
	}
out:
	kfree(context);
	return ret;
}

static int hns_roce_v1_modify_qp(struct ib_qp *ibqp,
				 const struct ib_qp_attr *attr, int attr_mask,
				 enum ib_qp_state cur_state,
				 enum ib_qp_state new_state)
{

	if (ibqp->qp_type == IB_QPT_GSI || ibqp->qp_type == IB_QPT_SMI)
		return hns_roce_v1_m_sqp(ibqp, attr, attr_mask, cur_state,
					 new_state);
	else
		return hns_roce_v1_m_qp(ibqp, attr, attr_mask, cur_state,
					new_state);
}

static enum ib_qp_state to_ib_qp_state(enum hns_roce_qp_state state)
{
	switch (state) {
	case HNS_ROCE_QP_STATE_RST:
		return IB_QPS_RESET;
	case HNS_ROCE_QP_STATE_INIT:
		return IB_QPS_INIT;
	case HNS_ROCE_QP_STATE_RTR:
		return IB_QPS_RTR;
	case HNS_ROCE_QP_STATE_RTS:
		return IB_QPS_RTS;
	case HNS_ROCE_QP_STATE_SQD:
		return IB_QPS_SQD;
	case HNS_ROCE_QP_STATE_ERR:
		return IB_QPS_ERR;
	default:
		return IB_QPS_ERR;
	}
}

static int hns_roce_v1_query_qpc(struct hns_roce_dev *hr_dev,
				 struct hns_roce_qp *hr_qp,
				 struct hns_roce_qp_context *hr_context)
{
	struct hns_roce_cmd_mailbox *mailbox;
	int ret;

	mailbox = hns_roce_alloc_cmd_mailbox(hr_dev);
	if (IS_ERR(mailbox))
		return PTR_ERR(mailbox);

	ret = hns_roce_cmd_mbox(hr_dev, 0, mailbox->dma, hr_qp->qpn, 0,
				HNS_ROCE_CMD_QUERY_QP,
				HNS_ROCE_CMD_TIMEOUT_MSECS);
	if (!ret)
		memcpy(hr_context, mailbox->buf, sizeof(*hr_context));
	else
		dev_err(&hr_dev->pdev->dev, "QUERY QP cmd process error\n");

	hns_roce_free_cmd_mailbox(hr_dev, mailbox);

	return ret;
}

static int hns_roce_v1_q_sqp(struct ib_qp *ibqp, struct ib_qp_attr *qp_attr,
			     int qp_attr_mask,
			     struct ib_qp_init_attr *qp_init_attr)
{
	struct hns_roce_dev *hr_dev = to_hr_dev(ibqp->device);
	struct hns_roce_qp *hr_qp = to_hr_qp(ibqp);
	struct hns_roce_sqp_context context;
	u32 addr;

	mutex_lock(&hr_qp->mutex);

	if (hr_qp->state == IB_QPS_RESET) {
		qp_attr->qp_state = IB_QPS_RESET;
		goto done;
	}

	addr = ROCEE_QP1C_CFG0_0_REG +
		hr_qp->port * sizeof(struct hns_roce_sqp_context);
	context.qp1c_bytes_4 = cpu_to_le32(roce_read(hr_dev, addr));
	context.sq_rq_bt_l = cpu_to_le32(roce_read(hr_dev, addr + 1));
	context.qp1c_bytes_12 = cpu_to_le32(roce_read(hr_dev, addr + 2));
	context.qp1c_bytes_16 = cpu_to_le32(roce_read(hr_dev, addr + 3));
	context.qp1c_bytes_20 = cpu_to_le32(roce_read(hr_dev, addr + 4));
	context.cur_rq_wqe_ba_l = cpu_to_le32(roce_read(hr_dev, addr + 5));
	context.qp1c_bytes_28 = cpu_to_le32(roce_read(hr_dev, addr + 6));
	context.qp1c_bytes_32 = cpu_to_le32(roce_read(hr_dev, addr + 7));
	context.cur_sq_wqe_ba_l = cpu_to_le32(roce_read(hr_dev, addr + 8));
	context.qp1c_bytes_40 = cpu_to_le32(roce_read(hr_dev, addr + 9));

	hr_qp->state = roce_get_field(context.qp1c_bytes_4,
				      QP1C_BYTES_4_QP_STATE_M,
				      QP1C_BYTES_4_QP_STATE_S);
	qp_attr->qp_state	= hr_qp->state;
	qp_attr->path_mtu	= IB_MTU_256;
	qp_attr->path_mig_state	= IB_MIG_ARMED;
	qp_attr->qkey		= QKEY_VAL;
	qp_attr->ah_attr.type   = RDMA_AH_ATTR_TYPE_ROCE;
	qp_attr->rq_psn		= 0;
	qp_attr->sq_psn		= 0;
	qp_attr->dest_qp_num	= 1;
	qp_attr->qp_access_flags = 6;

	qp_attr->pkey_index = roce_get_field(context.qp1c_bytes_20,
					     QP1C_BYTES_20_PKEY_IDX_M,
					     QP1C_BYTES_20_PKEY_IDX_S);
	qp_attr->port_num = hr_qp->port + 1;
	qp_attr->sq_draining = 0;
	qp_attr->max_rd_atomic = 0;
	qp_attr->max_dest_rd_atomic = 0;
	qp_attr->min_rnr_timer = 0;
	qp_attr->timeout = 0;
	qp_attr->retry_cnt = 0;
	qp_attr->rnr_retry = 0;
	qp_attr->alt_timeout = 0;

done:
	qp_attr->cur_qp_state = qp_attr->qp_state;
	qp_attr->cap.max_recv_wr = hr_qp->rq.wqe_cnt;
	qp_attr->cap.max_recv_sge = hr_qp->rq.max_gs;
	qp_attr->cap.max_send_wr = hr_qp->sq.wqe_cnt;
	qp_attr->cap.max_send_sge = hr_qp->sq.max_gs;
	qp_attr->cap.max_inline_data = 0;
	qp_init_attr->cap = qp_attr->cap;
	qp_init_attr->create_flags = 0;

	mutex_unlock(&hr_qp->mutex);

	return 0;
}

static int hns_roce_v1_q_qp(struct ib_qp *ibqp, struct ib_qp_attr *qp_attr,
			    int qp_attr_mask,
			    struct ib_qp_init_attr *qp_init_attr)
{
	struct hns_roce_dev *hr_dev = to_hr_dev(ibqp->device);
	struct hns_roce_qp *hr_qp = to_hr_qp(ibqp);
	struct device *dev = &hr_dev->pdev->dev;
	struct hns_roce_qp_context *context;
	int tmp_qp_state = 0;
	int ret = 0;
	int state;

	context = kzalloc(sizeof(*context), GFP_KERNEL);
	if (!context)
		return -ENOMEM;

	memset(qp_attr, 0, sizeof(*qp_attr));
	memset(qp_init_attr, 0, sizeof(*qp_init_attr));

	mutex_lock(&hr_qp->mutex);

	if (hr_qp->state == IB_QPS_RESET) {
		qp_attr->qp_state = IB_QPS_RESET;
		goto done;
	}

	ret = hns_roce_v1_query_qpc(hr_dev, hr_qp, context);
	if (ret) {
		dev_err(dev, "query qpc error\n");
		ret = -EINVAL;
		goto out;
	}

	state = roce_get_field(context->qpc_bytes_144,
			       QP_CONTEXT_QPC_BYTES_144_QP_STATE_M,
			       QP_CONTEXT_QPC_BYTES_144_QP_STATE_S);
	tmp_qp_state = (int)to_ib_qp_state((enum hns_roce_qp_state)state);
	if (tmp_qp_state == -1) {
		dev_err(dev, "to_ib_qp_state error\n");
		ret = -EINVAL;
		goto out;
	}
	hr_qp->state = (u8)tmp_qp_state;
	qp_attr->qp_state = (enum ib_qp_state)hr_qp->state;
	qp_attr->path_mtu = (enum ib_mtu)roce_get_field(context->qpc_bytes_48,
					       QP_CONTEXT_QPC_BYTES_48_MTU_M,
					       QP_CONTEXT_QPC_BYTES_48_MTU_S);
	qp_attr->path_mig_state = IB_MIG_ARMED;
	qp_attr->ah_attr.type   = RDMA_AH_ATTR_TYPE_ROCE;
	if (hr_qp->ibqp.qp_type == IB_QPT_UD)
		qp_attr->qkey = QKEY_VAL;

	qp_attr->rq_psn = roce_get_field(context->qpc_bytes_88,
					 QP_CONTEXT_QPC_BYTES_88_RX_REQ_EPSN_M,
					 QP_CONTEXT_QPC_BYTES_88_RX_REQ_EPSN_S);
	qp_attr->sq_psn = (u32)roce_get_field(context->qpc_bytes_164,
					     QP_CONTEXT_QPC_BYTES_164_SQ_PSN_M,
					     QP_CONTEXT_QPC_BYTES_164_SQ_PSN_S);
	qp_attr->dest_qp_num = (u8)roce_get_field(context->qpc_bytes_36,
					QP_CONTEXT_QPC_BYTES_36_DEST_QP_M,
					QP_CONTEXT_QPC_BYTES_36_DEST_QP_S);
	qp_attr->qp_access_flags = ((roce_get_bit(context->qpc_bytes_4,
			QP_CONTEXT_QPC_BYTE_4_RDMA_READ_ENABLE_S)) << 2) |
				   ((roce_get_bit(context->qpc_bytes_4,
			QP_CONTEXT_QPC_BYTE_4_RDMA_WRITE_ENABLE_S)) << 1) |
				   ((roce_get_bit(context->qpc_bytes_4,
			QP_CONTEXT_QPC_BYTE_4_ATOMIC_OPERATION_ENABLE_S)) << 3);

	if (hr_qp->ibqp.qp_type == IB_QPT_RC ||
	    hr_qp->ibqp.qp_type == IB_QPT_UC) {
		struct ib_global_route *grh =
			rdma_ah_retrieve_grh(&qp_attr->ah_attr);

		rdma_ah_set_sl(&qp_attr->ah_attr,
			       roce_get_field(context->qpc_bytes_156,
					      QP_CONTEXT_QPC_BYTES_156_SL_M,
					      QP_CONTEXT_QPC_BYTES_156_SL_S));
		rdma_ah_set_ah_flags(&qp_attr->ah_attr, IB_AH_GRH);
		grh->flow_label =
			roce_get_field(context->qpc_bytes_48,
				       QP_CONTEXT_QPC_BYTES_48_FLOWLABEL_M,
				       QP_CONTEXT_QPC_BYTES_48_FLOWLABEL_S);
		grh->sgid_index =
			roce_get_field(context->qpc_bytes_36,
				       QP_CONTEXT_QPC_BYTES_36_SGID_INDEX_M,
				       QP_CONTEXT_QPC_BYTES_36_SGID_INDEX_S);
		grh->hop_limit =
			roce_get_field(context->qpc_bytes_44,
				       QP_CONTEXT_QPC_BYTES_44_HOPLMT_M,
				       QP_CONTEXT_QPC_BYTES_44_HOPLMT_S);
		grh->traffic_class =
			roce_get_field(context->qpc_bytes_48,
				       QP_CONTEXT_QPC_BYTES_48_TCLASS_M,
				       QP_CONTEXT_QPC_BYTES_48_TCLASS_S);

		memcpy(grh->dgid.raw, context->dgid,
		       sizeof(grh->dgid.raw));
	}

	qp_attr->pkey_index = roce_get_field(context->qpc_bytes_12,
			      QP_CONTEXT_QPC_BYTES_12_P_KEY_INDEX_M,
			      QP_CONTEXT_QPC_BYTES_12_P_KEY_INDEX_S);
	qp_attr->port_num = hr_qp->port + 1;
	qp_attr->sq_draining = 0;
	qp_attr->max_rd_atomic = 1 << roce_get_field(context->qpc_bytes_156,
				 QP_CONTEXT_QPC_BYTES_156_INITIATOR_DEPTH_M,
				 QP_CONTEXT_QPC_BYTES_156_INITIATOR_DEPTH_S);
	qp_attr->max_dest_rd_atomic = 1 << roce_get_field(context->qpc_bytes_32,
				 QP_CONTEXT_QPC_BYTES_32_RESPONDER_RESOURCES_M,
				 QP_CONTEXT_QPC_BYTES_32_RESPONDER_RESOURCES_S);
	qp_attr->min_rnr_timer = (u8)(roce_get_field(context->qpc_bytes_24,
			QP_CONTEXT_QPC_BYTES_24_MINIMUM_RNR_NAK_TIMER_M,
			QP_CONTEXT_QPC_BYTES_24_MINIMUM_RNR_NAK_TIMER_S));
	qp_attr->timeout = (u8)(roce_get_field(context->qpc_bytes_156,
			    QP_CONTEXT_QPC_BYTES_156_ACK_TIMEOUT_M,
			    QP_CONTEXT_QPC_BYTES_156_ACK_TIMEOUT_S));
	qp_attr->retry_cnt = roce_get_field(context->qpc_bytes_148,
			     QP_CONTEXT_QPC_BYTES_148_RETRY_COUNT_M,
			     QP_CONTEXT_QPC_BYTES_148_RETRY_COUNT_S);
	qp_attr->rnr_retry = (u8)context->rnr_retry;

done:
	qp_attr->cur_qp_state = qp_attr->qp_state;
	qp_attr->cap.max_recv_wr = hr_qp->rq.wqe_cnt;
	qp_attr->cap.max_recv_sge = hr_qp->rq.max_gs;

	if (!ibqp->uobject) {
		qp_attr->cap.max_send_wr = hr_qp->sq.wqe_cnt;
		qp_attr->cap.max_send_sge = hr_qp->sq.max_gs;
	} else {
		qp_attr->cap.max_send_wr = 0;
		qp_attr->cap.max_send_sge = 0;
	}

	qp_init_attr->cap = qp_attr->cap;

out:
	mutex_unlock(&hr_qp->mutex);
	kfree(context);
	return ret;
}

static int hns_roce_v1_query_qp(struct ib_qp *ibqp, struct ib_qp_attr *qp_attr,
				int qp_attr_mask,
				struct ib_qp_init_attr *qp_init_attr)
{
	struct hns_roce_qp *hr_qp = to_hr_qp(ibqp);

	return hr_qp->doorbell_qpn <= 1 ?
		hns_roce_v1_q_sqp(ibqp, qp_attr, qp_attr_mask, qp_init_attr) :
		hns_roce_v1_q_qp(ibqp, qp_attr, qp_attr_mask, qp_init_attr);
}

static void hns_roce_check_sdb_status(struct hns_roce_dev *hr_dev,
				      u32 *old_send, u32 *old_retry,
				      u32 *tsp_st, u32 *success_flags)
{
	__le32 *old_send_tmp, *old_retry_tmp;
	u32 sdb_retry_cnt;
	u32 sdb_send_ptr;
	u32 cur_cnt, old_cnt;
	__le32 tmp, tmp1;
	u32 send_ptr;

	sdb_send_ptr = roce_read(hr_dev, ROCEE_SDB_SEND_PTR_REG);
	sdb_retry_cnt =	roce_read(hr_dev, ROCEE_SDB_RETRY_CNT_REG);
	tmp = cpu_to_le32(sdb_send_ptr);
	tmp1 = cpu_to_le32(sdb_retry_cnt);
	cur_cnt = roce_get_field(tmp, ROCEE_SDB_SEND_PTR_SDB_SEND_PTR_M,
				 ROCEE_SDB_SEND_PTR_SDB_SEND_PTR_S) +
		  roce_get_field(tmp1, ROCEE_SDB_RETRY_CNT_SDB_RETRY_CT_M,
				 ROCEE_SDB_RETRY_CNT_SDB_RETRY_CT_S);

	old_send_tmp = (__le32 *)old_send;
	old_retry_tmp = (__le32 *)old_retry;
	if (!roce_get_bit(*tsp_st, ROCEE_CNT_CLR_CE_CNT_CLR_CE_S)) {
		old_cnt = roce_get_field(*old_send_tmp,
					 ROCEE_SDB_SEND_PTR_SDB_SEND_PTR_M,
					 ROCEE_SDB_SEND_PTR_SDB_SEND_PTR_S) +
			  roce_get_field(*old_retry_tmp,
					 ROCEE_SDB_RETRY_CNT_SDB_RETRY_CT_M,
					 ROCEE_SDB_RETRY_CNT_SDB_RETRY_CT_S);
		if (cur_cnt - old_cnt > SDB_ST_CMP_VAL)
			*success_flags = 1;
	} else {
		old_cnt = roce_get_field(*old_send_tmp,
					 ROCEE_SDB_SEND_PTR_SDB_SEND_PTR_M,
					 ROCEE_SDB_SEND_PTR_SDB_SEND_PTR_S);
		if (cur_cnt - old_cnt > SDB_ST_CMP_VAL) {
			*success_flags = 1;
		} else {
			send_ptr = roce_get_field(*old_send_tmp,
					    ROCEE_SDB_SEND_PTR_SDB_SEND_PTR_M,
					    ROCEE_SDB_SEND_PTR_SDB_SEND_PTR_S) +
				   roce_get_field(tmp1,
					    ROCEE_SDB_RETRY_CNT_SDB_RETRY_CT_M,
					    ROCEE_SDB_RETRY_CNT_SDB_RETRY_CT_S);
			roce_set_field(*old_send_tmp,
				       ROCEE_SDB_SEND_PTR_SDB_SEND_PTR_M,
				       ROCEE_SDB_SEND_PTR_SDB_SEND_PTR_S,
				       send_ptr);
		}
	}
}

static int check_qp_db_process_status(struct hns_roce_dev *hr_dev,
				      struct hns_roce_qp *hr_qp,
				      u32 sdb_issue_ptr,
				      u32 *sdb_inv_cnt,
				      u32 *wait_stage)
{
	struct device *dev = &hr_dev->pdev->dev;
	u32 sdb_send_ptr, old_send;
	__le32 sdb_issue_ptr_tmp;
	__le32 sdb_send_ptr_tmp;
	u32 success_flags = 0;
	unsigned long end;
	u32 old_retry;
	u32 inv_cnt;
	u32 tsp_st;
	__le32 tmp;

	if (*wait_stage > HNS_ROCE_V1_DB_STAGE2 ||
	    *wait_stage < HNS_ROCE_V1_DB_STAGE1) {
		dev_err(dev, "QP(0x%lx) db status wait stage(%d) error!\n",
			hr_qp->qpn, *wait_stage);
		return -EINVAL;
	}

	/* Calculate the total timeout for the entire verification process */
	end = msecs_to_jiffies(HNS_ROCE_V1_CHECK_DB_TIMEOUT_MSECS) + jiffies;

	if (*wait_stage == HNS_ROCE_V1_DB_STAGE1) {
		/* Query db process status, until hw process completely */
		sdb_send_ptr = roce_read(hr_dev, ROCEE_SDB_SEND_PTR_REG);
		while (roce_hw_index_cmp_lt(sdb_send_ptr, sdb_issue_ptr,
					    ROCEE_SDB_PTR_CMP_BITS)) {
			if (!time_before(jiffies, end)) {
				dev_dbg(dev, "QP(0x%lx) db process stage1 timeout. issue 0x%x send 0x%x.\n",
					hr_qp->qpn, sdb_issue_ptr,
					sdb_send_ptr);
				return 0;
			}

			msleep(HNS_ROCE_V1_CHECK_DB_SLEEP_MSECS);
			sdb_send_ptr = roce_read(hr_dev,
						 ROCEE_SDB_SEND_PTR_REG);
		}

		sdb_send_ptr_tmp = cpu_to_le32(sdb_send_ptr);
		sdb_issue_ptr_tmp = cpu_to_le32(sdb_issue_ptr);
		if (roce_get_field(sdb_issue_ptr_tmp,
				   ROCEE_SDB_ISSUE_PTR_SDB_ISSUE_PTR_M,
				   ROCEE_SDB_ISSUE_PTR_SDB_ISSUE_PTR_S) ==
		    roce_get_field(sdb_send_ptr_tmp,
				   ROCEE_SDB_SEND_PTR_SDB_SEND_PTR_M,
				   ROCEE_SDB_SEND_PTR_SDB_SEND_PTR_S)) {
			old_send = roce_read(hr_dev, ROCEE_SDB_SEND_PTR_REG);
			old_retry = roce_read(hr_dev, ROCEE_SDB_RETRY_CNT_REG);

			do {
				tsp_st = roce_read(hr_dev, ROCEE_TSP_BP_ST_REG);
				tmp = cpu_to_le32(tsp_st);
				if (roce_get_bit(tmp,
					ROCEE_TSP_BP_ST_QH_FIFO_ENTRY_S) == 1) {
					*wait_stage = HNS_ROCE_V1_DB_WAIT_OK;
					return 0;
				}

				if (!time_before(jiffies, end)) {
					dev_dbg(dev, "QP(0x%lx) db process stage1 timeout when send ptr equals issue ptr.\n"
						     "issue 0x%x send 0x%x.\n",
						hr_qp->qpn,
						le32_to_cpu(sdb_issue_ptr_tmp),
						le32_to_cpu(sdb_send_ptr_tmp));
					return 0;
				}

				msleep(HNS_ROCE_V1_CHECK_DB_SLEEP_MSECS);

				hns_roce_check_sdb_status(hr_dev, &old_send,
							  &old_retry, &tsp_st,
							  &success_flags);
			} while (!success_flags);
		}

		*wait_stage = HNS_ROCE_V1_DB_STAGE2;

		/* Get list pointer */
		*sdb_inv_cnt = roce_read(hr_dev, ROCEE_SDB_INV_CNT_REG);
		dev_dbg(dev, "QP(0x%lx) db process stage2. inv cnt = 0x%x.\n",
			hr_qp->qpn, *sdb_inv_cnt);
	}

	if (*wait_stage == HNS_ROCE_V1_DB_STAGE2) {
		/* Query db's list status, until hw reversal */
		inv_cnt = roce_read(hr_dev, ROCEE_SDB_INV_CNT_REG);
		while (roce_hw_index_cmp_lt(inv_cnt,
					    *sdb_inv_cnt + SDB_INV_CNT_OFFSET,
					    ROCEE_SDB_CNT_CMP_BITS)) {
			if (!time_before(jiffies, end)) {
				dev_dbg(dev, "QP(0x%lx) db process stage2 timeout. inv cnt 0x%x.\n",
					hr_qp->qpn, inv_cnt);
				return 0;
			}

			msleep(HNS_ROCE_V1_CHECK_DB_SLEEP_MSECS);
			inv_cnt = roce_read(hr_dev, ROCEE_SDB_INV_CNT_REG);
		}

		*wait_stage = HNS_ROCE_V1_DB_WAIT_OK;
	}

	return 0;
}

static int check_qp_reset_state(struct hns_roce_dev *hr_dev,
				struct hns_roce_qp *hr_qp,
				struct hns_roce_qp_work *qp_work_entry,
				int *is_timeout)
{
	struct device *dev = &hr_dev->pdev->dev;
	u32 sdb_issue_ptr;
	int ret;

	if (hr_qp->state != IB_QPS_RESET) {
		/* Set qp to ERR, waiting for hw complete processing all dbs */
		ret = hns_roce_v1_modify_qp(&hr_qp->ibqp, NULL, 0, hr_qp->state,
					    IB_QPS_ERR);
		if (ret) {
			dev_err(dev, "Modify QP(0x%lx) to ERR failed!\n",
				hr_qp->qpn);
			return ret;
		}

		/* Record issued doorbell */
		sdb_issue_ptr = roce_read(hr_dev, ROCEE_SDB_ISSUE_PTR_REG);
		qp_work_entry->sdb_issue_ptr = sdb_issue_ptr;
		qp_work_entry->db_wait_stage = HNS_ROCE_V1_DB_STAGE1;

		/* Query db process status, until hw process completely */
		ret = check_qp_db_process_status(hr_dev, hr_qp, sdb_issue_ptr,
						 &qp_work_entry->sdb_inv_cnt,
						 &qp_work_entry->db_wait_stage);
		if (ret) {
			dev_err(dev, "Check QP(0x%lx) db process status failed!\n",
				hr_qp->qpn);
			return ret;
		}

		if (qp_work_entry->db_wait_stage != HNS_ROCE_V1_DB_WAIT_OK) {
			qp_work_entry->sche_cnt = 0;
			*is_timeout = 1;
			return 0;
		}

		/* Modify qp to reset before destroying qp */
		ret = hns_roce_v1_modify_qp(&hr_qp->ibqp, NULL, 0, hr_qp->state,
					    IB_QPS_RESET);
		if (ret) {
			dev_err(dev, "Modify QP(0x%lx) to RST failed!\n",
				hr_qp->qpn);
			return ret;
		}
	}

	return 0;
}

static void hns_roce_v1_destroy_qp_work_fn(struct work_struct *work)
{
	struct hns_roce_qp_work *qp_work_entry;
	struct hns_roce_v1_priv *priv;
	struct hns_roce_dev *hr_dev;
	struct hns_roce_qp *hr_qp;
	struct device *dev;
	unsigned long qpn;
	int ret;

	qp_work_entry = container_of(work, struct hns_roce_qp_work, work);
	hr_dev = to_hr_dev(qp_work_entry->ib_dev);
	dev = &hr_dev->pdev->dev;
	priv = (struct hns_roce_v1_priv *)hr_dev->priv;
	hr_qp = qp_work_entry->qp;
	qpn = hr_qp->qpn;

	dev_dbg(dev, "Schedule destroy QP(0x%lx) work.\n", qpn);

	qp_work_entry->sche_cnt++;

	/* Query db process status, until hw process completely */
	ret = check_qp_db_process_status(hr_dev, hr_qp,
					 qp_work_entry->sdb_issue_ptr,
					 &qp_work_entry->sdb_inv_cnt,
					 &qp_work_entry->db_wait_stage);
	if (ret) {
		dev_err(dev, "Check QP(0x%lx) db process status failed!\n",
			qpn);
		return;
	}

	if (qp_work_entry->db_wait_stage != HNS_ROCE_V1_DB_WAIT_OK &&
	    priv->des_qp.requeue_flag) {
		queue_work(priv->des_qp.qp_wq, work);
		return;
	}

	/* Modify qp to reset before destroying qp */
	ret = hns_roce_v1_modify_qp(&hr_qp->ibqp, NULL, 0, hr_qp->state,
				    IB_QPS_RESET);
	if (ret) {
		dev_err(dev, "Modify QP(0x%lx) to RST failed!\n", qpn);
		return;
	}

	hns_roce_qp_remove(hr_dev, hr_qp);
	hns_roce_qp_free(hr_dev, hr_qp);

	if (hr_qp->ibqp.qp_type == IB_QPT_RC) {
		/* RC QP, release QPN */
		hns_roce_release_range_qp(hr_dev, qpn, 1);
		kfree(hr_qp);
	} else
		kfree(hr_to_hr_sqp(hr_qp));

	kfree(qp_work_entry);

	dev_dbg(dev, "Accomplished destroy QP(0x%lx) work.\n", qpn);
}

int hns_roce_v1_destroy_qp(struct ib_qp *ibqp)
{
	struct hns_roce_dev *hr_dev = to_hr_dev(ibqp->device);
	struct hns_roce_qp *hr_qp = to_hr_qp(ibqp);
	struct device *dev = &hr_dev->pdev->dev;
	struct hns_roce_qp_work qp_work_entry;
	struct hns_roce_qp_work *qp_work;
	struct hns_roce_v1_priv *priv;
	struct hns_roce_cq *send_cq, *recv_cq;
	int is_user = !!ibqp->pd->uobject;
	int is_timeout = 0;
	int ret;

	ret = check_qp_reset_state(hr_dev, hr_qp, &qp_work_entry, &is_timeout);
	if (ret) {
		dev_err(dev, "QP reset state check failed(%d)!\n", ret);
		return ret;
	}

	send_cq = to_hr_cq(hr_qp->ibqp.send_cq);
	recv_cq = to_hr_cq(hr_qp->ibqp.recv_cq);

	hns_roce_lock_cqs(send_cq, recv_cq);
	if (!is_user) {
		__hns_roce_v1_cq_clean(recv_cq, hr_qp->qpn, hr_qp->ibqp.srq ?
				       to_hr_srq(hr_qp->ibqp.srq) : NULL);
		if (send_cq != recv_cq)
			__hns_roce_v1_cq_clean(send_cq, hr_qp->qpn, NULL);
	}
	hns_roce_unlock_cqs(send_cq, recv_cq);

	if (!is_timeout) {
		hns_roce_qp_remove(hr_dev, hr_qp);
		hns_roce_qp_free(hr_dev, hr_qp);

		/* RC QP, release QPN */
		if (hr_qp->ibqp.qp_type == IB_QPT_RC)
			hns_roce_release_range_qp(hr_dev, hr_qp->qpn, 1);
	}

	hns_roce_mtt_cleanup(hr_dev, &hr_qp->mtt);

	if (is_user)
		ib_umem_release(hr_qp->umem);
	else {
		kfree(hr_qp->sq.wrid);
		kfree(hr_qp->rq.wrid);

		hns_roce_buf_free(hr_dev, hr_qp->buff_size, &hr_qp->hr_buf);
	}

	if (!is_timeout) {
		if (hr_qp->ibqp.qp_type == IB_QPT_RC)
			kfree(hr_qp);
		else
			kfree(hr_to_hr_sqp(hr_qp));
	} else {
		qp_work = kzalloc(sizeof(*qp_work), GFP_KERNEL);
		if (!qp_work)
			return -ENOMEM;

		INIT_WORK(&qp_work->work, hns_roce_v1_destroy_qp_work_fn);
		qp_work->ib_dev	= &hr_dev->ib_dev;
		qp_work->qp		= hr_qp;
		qp_work->db_wait_stage	= qp_work_entry.db_wait_stage;
		qp_work->sdb_issue_ptr	= qp_work_entry.sdb_issue_ptr;
		qp_work->sdb_inv_cnt	= qp_work_entry.sdb_inv_cnt;
		qp_work->sche_cnt	= qp_work_entry.sche_cnt;

		priv = (struct hns_roce_v1_priv *)hr_dev->priv;
		queue_work(priv->des_qp.qp_wq, &qp_work->work);
		dev_dbg(dev, "Begin destroy QP(0x%lx) work.\n", hr_qp->qpn);
	}

	return 0;
}

static int hns_roce_v1_destroy_cq(struct ib_cq *ibcq)
{
	struct hns_roce_dev *hr_dev = to_hr_dev(ibcq->device);
	struct hns_roce_cq *hr_cq = to_hr_cq(ibcq);
	struct device *dev = &hr_dev->pdev->dev;
	u32 cqe_cnt_ori;
	u32 cqe_cnt_cur;
	u32 cq_buf_size;
	int wait_time = 0;
	int ret = 0;

	hns_roce_free_cq(hr_dev, hr_cq);

	/*
	 * Before freeing cq buffer, we need to ensure that the outstanding CQE
	 * have been written by checking the CQE counter.
	 */
	cqe_cnt_ori = roce_read(hr_dev, ROCEE_SCAEP_WR_CQE_CNT);
	while (1) {
		if (roce_read(hr_dev, ROCEE_CAEP_CQE_WCMD_EMPTY) &
		    HNS_ROCE_CQE_WCMD_EMPTY_BIT)
			break;

		cqe_cnt_cur = roce_read(hr_dev, ROCEE_SCAEP_WR_CQE_CNT);
		if ((cqe_cnt_cur - cqe_cnt_ori) >= HNS_ROCE_MIN_CQE_CNT)
			break;

		msleep(HNS_ROCE_EACH_FREE_CQ_WAIT_MSECS);
		if (wait_time > HNS_ROCE_MAX_FREE_CQ_WAIT_CNT) {
			dev_warn(dev, "Destroy cq 0x%lx timeout!\n",
				hr_cq->cqn);
			ret = -ETIMEDOUT;
			break;
		}
		wait_time++;
	}

	hns_roce_mtt_cleanup(hr_dev, &hr_cq->hr_buf.hr_mtt);

	if (ibcq->uobject)
		ib_umem_release(hr_cq->umem);
	else {
		/* Free the buff of stored cq */
		cq_buf_size = (ibcq->cqe + 1) * hr_dev->caps.cq_entry_sz;
		hns_roce_buf_free(hr_dev, cq_buf_size, &hr_cq->hr_buf.hr_buf);
	}

	kfree(hr_cq);

	return ret;
}

static void set_eq_cons_index_v1(struct hns_roce_eq *eq, int req_not)
{
	roce_raw_write((eq->cons_index & HNS_ROCE_V1_CONS_IDX_M) |
		      (req_not << eq->log_entries), eq->doorbell);
}

static void hns_roce_v1_wq_catas_err_handle(struct hns_roce_dev *hr_dev,
					    struct hns_roce_aeqe *aeqe, int qpn)
{
	struct device *dev = &hr_dev->pdev->dev;

	dev_warn(dev, "Local Work Queue Catastrophic Error.\n");
	switch (roce_get_field(aeqe->asyn, HNS_ROCE_AEQE_U32_4_EVENT_SUB_TYPE_M,
			       HNS_ROCE_AEQE_U32_4_EVENT_SUB_TYPE_S)) {
	case HNS_ROCE_LWQCE_QPC_ERROR:
		dev_warn(dev, "QP %d, QPC error.\n", qpn);
		break;
	case HNS_ROCE_LWQCE_MTU_ERROR:
		dev_warn(dev, "QP %d, MTU error.\n", qpn);
		break;
	case HNS_ROCE_LWQCE_WQE_BA_ADDR_ERROR:
		dev_warn(dev, "QP %d, WQE BA addr error.\n", qpn);
		break;
	case HNS_ROCE_LWQCE_WQE_ADDR_ERROR:
		dev_warn(dev, "QP %d, WQE addr error.\n", qpn);
		break;
	case HNS_ROCE_LWQCE_SQ_WQE_SHIFT_ERROR:
		dev_warn(dev, "QP %d, WQE shift error\n", qpn);
		break;
	case HNS_ROCE_LWQCE_SL_ERROR:
		dev_warn(dev, "QP %d, SL error.\n", qpn);
		break;
	case HNS_ROCE_LWQCE_PORT_ERROR:
		dev_warn(dev, "QP %d, port error.\n", qpn);
		break;
	default:
		break;
	}
}

static void hns_roce_v1_local_wq_access_err_handle(struct hns_roce_dev *hr_dev,
						   struct hns_roce_aeqe *aeqe,
						   int qpn)
{
	struct device *dev = &hr_dev->pdev->dev;

	dev_warn(dev, "Local Access Violation Work Queue Error.\n");
	switch (roce_get_field(aeqe->asyn, HNS_ROCE_AEQE_U32_4_EVENT_SUB_TYPE_M,
			       HNS_ROCE_AEQE_U32_4_EVENT_SUB_TYPE_S)) {
	case HNS_ROCE_LAVWQE_R_KEY_VIOLATION:
		dev_warn(dev, "QP %d, R_key violation.\n", qpn);
		break;
	case HNS_ROCE_LAVWQE_LENGTH_ERROR:
		dev_warn(dev, "QP %d, length error.\n", qpn);
		break;
	case HNS_ROCE_LAVWQE_VA_ERROR:
		dev_warn(dev, "QP %d, VA error.\n", qpn);
		break;
	case HNS_ROCE_LAVWQE_PD_ERROR:
		dev_err(dev, "QP %d, PD error.\n", qpn);
		break;
	case HNS_ROCE_LAVWQE_RW_ACC_ERROR:
		dev_warn(dev, "QP %d, rw acc error.\n", qpn);
		break;
	case HNS_ROCE_LAVWQE_KEY_STATE_ERROR:
		dev_warn(dev, "QP %d, key state error.\n", qpn);
		break;
	case HNS_ROCE_LAVWQE_MR_OPERATION_ERROR:
		dev_warn(dev, "QP %d, MR operation error.\n", qpn);
		break;
	default:
		break;
	}
}

static void hns_roce_v1_qp_err_handle(struct hns_roce_dev *hr_dev,
				      struct hns_roce_aeqe *aeqe,
				      int event_type)
{
	struct device *dev = &hr_dev->pdev->dev;
	int phy_port;
	int qpn;

	qpn = roce_get_field(aeqe->event.qp_event.qp,
			     HNS_ROCE_AEQE_EVENT_QP_EVENT_QP_QPN_M,
			     HNS_ROCE_AEQE_EVENT_QP_EVENT_QP_QPN_S);
	phy_port = roce_get_field(aeqe->event.qp_event.qp,
				  HNS_ROCE_AEQE_EVENT_QP_EVENT_PORT_NUM_M,
				  HNS_ROCE_AEQE_EVENT_QP_EVENT_PORT_NUM_S);
	if (qpn <= 1)
		qpn = HNS_ROCE_MAX_PORTS * qpn + phy_port;

	switch (event_type) {
	case HNS_ROCE_EVENT_TYPE_INV_REQ_LOCAL_WQ_ERROR:
		dev_warn(dev, "Invalid Req Local Work Queue Error.\n"
			 "QP %d, phy_port %d.\n", qpn, phy_port);
		break;
	case HNS_ROCE_EVENT_TYPE_WQ_CATAS_ERROR:
		hns_roce_v1_wq_catas_err_handle(hr_dev, aeqe, qpn);
		break;
	case HNS_ROCE_EVENT_TYPE_LOCAL_WQ_ACCESS_ERROR:
		hns_roce_v1_local_wq_access_err_handle(hr_dev, aeqe, qpn);
		break;
	default:
		break;
	}

	hns_roce_qp_event(hr_dev, qpn, event_type);
}

static void hns_roce_v1_cq_err_handle(struct hns_roce_dev *hr_dev,
				      struct hns_roce_aeqe *aeqe,
				      int event_type)
{
	struct device *dev = &hr_dev->pdev->dev;
	u32 cqn;

	cqn = roce_get_field(aeqe->event.cq_event.cq,
			  HNS_ROCE_AEQE_EVENT_CQ_EVENT_CQ_CQN_M,
			  HNS_ROCE_AEQE_EVENT_CQ_EVENT_CQ_CQN_S);

	switch (event_type) {
	case HNS_ROCE_EVENT_TYPE_CQ_ACCESS_ERROR:
		dev_warn(dev, "CQ 0x%x access err.\n", cqn);
		break;
	case HNS_ROCE_EVENT_TYPE_CQ_OVERFLOW:
		dev_warn(dev, "CQ 0x%x overflow\n", cqn);
		break;
	case HNS_ROCE_EVENT_TYPE_CQ_ID_INVALID:
		dev_warn(dev, "CQ 0x%x ID invalid.\n", cqn);
		break;
	default:
		break;
	}

	hns_roce_cq_event(hr_dev, cqn, event_type);
}

static void hns_roce_v1_db_overflow_handle(struct hns_roce_dev *hr_dev,
					   struct hns_roce_aeqe *aeqe)
{
	struct device *dev = &hr_dev->pdev->dev;

	switch (roce_get_field(aeqe->asyn, HNS_ROCE_AEQE_U32_4_EVENT_SUB_TYPE_M,
			       HNS_ROCE_AEQE_U32_4_EVENT_SUB_TYPE_S)) {
	case HNS_ROCE_DB_SUBTYPE_SDB_OVF:
		dev_warn(dev, "SDB overflow.\n");
		break;
	case HNS_ROCE_DB_SUBTYPE_SDB_ALM_OVF:
		dev_warn(dev, "SDB almost overflow.\n");
		break;
	case HNS_ROCE_DB_SUBTYPE_SDB_ALM_EMP:
		dev_warn(dev, "SDB almost empty.\n");
		break;
	case HNS_ROCE_DB_SUBTYPE_ODB_OVF:
		dev_warn(dev, "ODB overflow.\n");
		break;
	case HNS_ROCE_DB_SUBTYPE_ODB_ALM_OVF:
		dev_warn(dev, "ODB almost overflow.\n");
		break;
	case HNS_ROCE_DB_SUBTYPE_ODB_ALM_EMP:
		dev_warn(dev, "SDB almost empty.\n");
		break;
	default:
		break;
	}
}

static struct hns_roce_aeqe *get_aeqe_v1(struct hns_roce_eq *eq, u32 entry)
{
	unsigned long off = (entry & (eq->entries - 1)) *
			     HNS_ROCE_AEQ_ENTRY_SIZE;

	return (struct hns_roce_aeqe *)((u8 *)
		(eq->buf_list[off / HNS_ROCE_BA_SIZE].buf) +
		off % HNS_ROCE_BA_SIZE);
}

static struct hns_roce_aeqe *next_aeqe_sw_v1(struct hns_roce_eq *eq)
{
	struct hns_roce_aeqe *aeqe = get_aeqe_v1(eq, eq->cons_index);

	return (roce_get_bit(aeqe->asyn, HNS_ROCE_AEQE_U32_4_OWNER_S) ^
		!!(eq->cons_index & eq->entries)) ? aeqe : NULL;
}

static int hns_roce_v1_aeq_int(struct hns_roce_dev *hr_dev,
			       struct hns_roce_eq *eq)
{
	struct device *dev = &hr_dev->pdev->dev;
	struct hns_roce_aeqe *aeqe;
	int aeqes_found = 0;
	int event_type;

	while ((aeqe = next_aeqe_sw_v1(eq))) {

		/* Make sure we read the AEQ entry after we have checked the
		 * ownership bit
		 */
		dma_rmb();

		dev_dbg(dev, "aeqe = %pK, aeqe->asyn.event_type = 0x%lx\n",
			aeqe,
			roce_get_field(aeqe->asyn,
				       HNS_ROCE_AEQE_U32_4_EVENT_TYPE_M,
				       HNS_ROCE_AEQE_U32_4_EVENT_TYPE_S));
		event_type = roce_get_field(aeqe->asyn,
					    HNS_ROCE_AEQE_U32_4_EVENT_TYPE_M,
					    HNS_ROCE_AEQE_U32_4_EVENT_TYPE_S);
		switch (event_type) {
		case HNS_ROCE_EVENT_TYPE_PATH_MIG:
			dev_warn(dev, "PATH MIG not supported\n");
			break;
		case HNS_ROCE_EVENT_TYPE_COMM_EST:
			dev_warn(dev, "COMMUNICATION established\n");
			break;
		case HNS_ROCE_EVENT_TYPE_SQ_DRAINED:
			dev_warn(dev, "SQ DRAINED not supported\n");
			break;
		case HNS_ROCE_EVENT_TYPE_PATH_MIG_FAILED:
			dev_warn(dev, "PATH MIG failed\n");
			break;
		case HNS_ROCE_EVENT_TYPE_INV_REQ_LOCAL_WQ_ERROR:
		case HNS_ROCE_EVENT_TYPE_WQ_CATAS_ERROR:
		case HNS_ROCE_EVENT_TYPE_LOCAL_WQ_ACCESS_ERROR:
			hns_roce_v1_qp_err_handle(hr_dev, aeqe, event_type);
			break;
		case HNS_ROCE_EVENT_TYPE_SRQ_LIMIT_REACH:
		case HNS_ROCE_EVENT_TYPE_SRQ_CATAS_ERROR:
		case HNS_ROCE_EVENT_TYPE_SRQ_LAST_WQE_REACH:
			dev_warn(dev, "SRQ not support!\n");
			break;
		case HNS_ROCE_EVENT_TYPE_CQ_ACCESS_ERROR:
		case HNS_ROCE_EVENT_TYPE_CQ_OVERFLOW:
		case HNS_ROCE_EVENT_TYPE_CQ_ID_INVALID:
			hns_roce_v1_cq_err_handle(hr_dev, aeqe, event_type);
			break;
		case HNS_ROCE_EVENT_TYPE_PORT_CHANGE:
			dev_warn(dev, "port change.\n");
			break;
		case HNS_ROCE_EVENT_TYPE_MB:
			hns_roce_cmd_event(hr_dev,
					   le16_to_cpu(aeqe->event.cmd.token),
					   aeqe->event.cmd.status,
					   le64_to_cpu(aeqe->event.cmd.out_param
					   ));
			break;
		case HNS_ROCE_EVENT_TYPE_DB_OVERFLOW:
			hns_roce_v1_db_overflow_handle(hr_dev, aeqe);
			break;
		case HNS_ROCE_EVENT_TYPE_CEQ_OVERFLOW:
			dev_warn(dev, "CEQ 0x%lx overflow.\n",
			roce_get_field(aeqe->event.ce_event.ceqe,
				     HNS_ROCE_AEQE_EVENT_CE_EVENT_CEQE_CEQN_M,
				     HNS_ROCE_AEQE_EVENT_CE_EVENT_CEQE_CEQN_S));
			break;
		default:
			dev_warn(dev, "Unhandled event %d on EQ %d at idx %u.\n",
				 event_type, eq->eqn, eq->cons_index);
			break;
		}

		eq->cons_index++;
		aeqes_found = 1;

		if (eq->cons_index > 2 * hr_dev->caps.aeqe_depth - 1) {
			dev_warn(dev, "cons_index overflow, set back to 0.\n");
			eq->cons_index = 0;
		}
	}

	set_eq_cons_index_v1(eq, 0);

	return aeqes_found;
}

static struct hns_roce_ceqe *get_ceqe_v1(struct hns_roce_eq *eq, u32 entry)
{
	unsigned long off = (entry & (eq->entries - 1)) *
			     HNS_ROCE_CEQ_ENTRY_SIZE;

	return (struct hns_roce_ceqe *)((u8 *)
			(eq->buf_list[off / HNS_ROCE_BA_SIZE].buf) +
			off % HNS_ROCE_BA_SIZE);
}

static struct hns_roce_ceqe *next_ceqe_sw_v1(struct hns_roce_eq *eq)
{
	struct hns_roce_ceqe *ceqe = get_ceqe_v1(eq, eq->cons_index);

	return (!!(roce_get_bit(ceqe->comp,
		HNS_ROCE_CEQE_CEQE_COMP_OWNER_S))) ^
		(!!(eq->cons_index & eq->entries)) ? ceqe : NULL;
}

static int hns_roce_v1_ceq_int(struct hns_roce_dev *hr_dev,
			       struct hns_roce_eq *eq)
{
	struct hns_roce_ceqe *ceqe;
	int ceqes_found = 0;
	u32 cqn;

	while ((ceqe = next_ceqe_sw_v1(eq))) {

		/* Make sure we read CEQ entry after we have checked the
		 * ownership bit
		 */
		dma_rmb();

		cqn = roce_get_field(ceqe->comp,
				     HNS_ROCE_CEQE_CEQE_COMP_CQN_M,
				     HNS_ROCE_CEQE_CEQE_COMP_CQN_S);
		hns_roce_cq_completion(hr_dev, cqn);

		++eq->cons_index;
		ceqes_found = 1;

		if (eq->cons_index >
		    EQ_DEPTH_COEFF * hr_dev->caps.ceqe_depth - 1) {
			dev_warn(&eq->hr_dev->pdev->dev,
				"cons_index overflow, set back to 0.\n");
			eq->cons_index = 0;
		}
	}

	set_eq_cons_index_v1(eq, 0);

	return ceqes_found;
}

static irqreturn_t hns_roce_v1_msix_interrupt_eq(int irq, void *eq_ptr)
{
	struct hns_roce_eq  *eq  = eq_ptr;
	struct hns_roce_dev *hr_dev = eq->hr_dev;
	int int_work = 0;

	if (eq->type_flag == HNS_ROCE_CEQ)
		/* CEQ irq routine, CEQ is pulse irq, not clear */
		int_work = hns_roce_v1_ceq_int(hr_dev, eq);
	else
		/* AEQ irq routine, AEQ is pulse irq, not clear */
		int_work = hns_roce_v1_aeq_int(hr_dev, eq);

	return IRQ_RETVAL(int_work);
}

static irqreturn_t hns_roce_v1_msix_interrupt_abn(int irq, void *dev_id)
{
	struct hns_roce_dev *hr_dev = dev_id;
	struct device *dev = &hr_dev->pdev->dev;
	int int_work = 0;
	u32 caepaemask_val;
	u32 cealmovf_val;
	u32 caepaest_val;
	u32 aeshift_val;
	u32 ceshift_val;
	u32 cemask_val;
	__le32 tmp;
	int i;

	/*
	 * Abnormal interrupt:
	 * AEQ overflow, ECC multi-bit err, CEQ overflow must clear
	 * interrupt, mask irq, clear irq, cancel mask operation
	 */
	aeshift_val = roce_read(hr_dev, ROCEE_CAEP_AEQC_AEQE_SHIFT_REG);
	tmp = cpu_to_le32(aeshift_val);

	/* AEQE overflow */
	if (roce_get_bit(tmp,
		ROCEE_CAEP_AEQC_AEQE_SHIFT_CAEP_AEQ_ALM_OVF_INT_ST_S) == 1) {
		dev_warn(dev, "AEQ overflow!\n");

		/* Set mask */
		caepaemask_val = roce_read(hr_dev, ROCEE_CAEP_AE_MASK_REG);
		tmp = cpu_to_le32(caepaemask_val);
		roce_set_bit(tmp, ROCEE_CAEP_AE_MASK_CAEP_AEQ_ALM_OVF_MASK_S,
			     HNS_ROCE_INT_MASK_ENABLE);
		caepaemask_val = le32_to_cpu(tmp);
		roce_write(hr_dev, ROCEE_CAEP_AE_MASK_REG, caepaemask_val);

		/* Clear int state(INT_WC : write 1 clear) */
		caepaest_val = roce_read(hr_dev, ROCEE_CAEP_AE_ST_REG);
		tmp = cpu_to_le32(caepaest_val);
		roce_set_bit(tmp, ROCEE_CAEP_AE_ST_CAEP_AEQ_ALM_OVF_S, 1);
		caepaest_val = le32_to_cpu(tmp);
		roce_write(hr_dev, ROCEE_CAEP_AE_ST_REG, caepaest_val);

		/* Clear mask */
		caepaemask_val = roce_read(hr_dev, ROCEE_CAEP_AE_MASK_REG);
		tmp = cpu_to_le32(caepaemask_val);
		roce_set_bit(tmp, ROCEE_CAEP_AE_MASK_CAEP_AEQ_ALM_OVF_MASK_S,
			     HNS_ROCE_INT_MASK_DISABLE);
		caepaemask_val = le32_to_cpu(tmp);
		roce_write(hr_dev, ROCEE_CAEP_AE_MASK_REG, caepaemask_val);
	}

	/* CEQ almost overflow */
	for (i = 0; i < hr_dev->caps.num_comp_vectors; i++) {
		ceshift_val = roce_read(hr_dev, ROCEE_CAEP_CEQC_SHIFT_0_REG +
					i * CEQ_REG_OFFSET);
		tmp = cpu_to_le32(ceshift_val);

		if (roce_get_bit(tmp,
			ROCEE_CAEP_CEQC_SHIFT_CAEP_CEQ_ALM_OVF_INT_ST_S) == 1) {
			dev_warn(dev, "CEQ[%d] almost overflow!\n", i);
			int_work++;

			/* Set mask */
			cemask_val = roce_read(hr_dev,
					       ROCEE_CAEP_CE_IRQ_MASK_0_REG +
					       i * CEQ_REG_OFFSET);
			tmp = cpu_to_le32(cemask_val);
			roce_set_bit(tmp,
				ROCEE_CAEP_CE_IRQ_MASK_CAEP_CEQ_ALM_OVF_MASK_S,
				HNS_ROCE_INT_MASK_ENABLE);
			cemask_val = le32_to_cpu(tmp);
			roce_write(hr_dev, ROCEE_CAEP_CE_IRQ_MASK_0_REG +
				   i * CEQ_REG_OFFSET, cemask_val);

			/* Clear int state(INT_WC : write 1 clear) */
			cealmovf_val = roce_read(hr_dev,
				       ROCEE_CAEP_CEQ_ALM_OVF_0_REG +
				       i * CEQ_REG_OFFSET);
			tmp = cpu_to_le32(cealmovf_val);
			roce_set_bit(tmp,
				     ROCEE_CAEP_CEQ_ALM_OVF_CAEP_CEQ_ALM_OVF_S,
				     1);
			cealmovf_val = le32_to_cpu(tmp);
			roce_write(hr_dev, ROCEE_CAEP_CEQ_ALM_OVF_0_REG +
				   i * CEQ_REG_OFFSET, cealmovf_val);

			/* Clear mask */
			cemask_val = roce_read(hr_dev,
				     ROCEE_CAEP_CE_IRQ_MASK_0_REG +
				     i * CEQ_REG_OFFSET);
			tmp = cpu_to_le32(cemask_val);
			roce_set_bit(tmp,
			       ROCEE_CAEP_CE_IRQ_MASK_CAEP_CEQ_ALM_OVF_MASK_S,
			       HNS_ROCE_INT_MASK_DISABLE);
			cemask_val = le32_to_cpu(tmp);
			roce_write(hr_dev, ROCEE_CAEP_CE_IRQ_MASK_0_REG +
				   i * CEQ_REG_OFFSET, cemask_val);
		}
	}

	/* ECC multi-bit error alarm */
	dev_warn(dev, "ECC UCERR ALARM: 0x%x, 0x%x, 0x%x\n",
		 roce_read(hr_dev, ROCEE_ECC_UCERR_ALM0_REG),
		 roce_read(hr_dev, ROCEE_ECC_UCERR_ALM1_REG),
		 roce_read(hr_dev, ROCEE_ECC_UCERR_ALM2_REG));

	dev_warn(dev, "ECC CERR ALARM: 0x%x, 0x%x, 0x%x\n",
		 roce_read(hr_dev, ROCEE_ECC_CERR_ALM0_REG),
		 roce_read(hr_dev, ROCEE_ECC_CERR_ALM1_REG),
		 roce_read(hr_dev, ROCEE_ECC_CERR_ALM2_REG));

	return IRQ_RETVAL(int_work);
}

static void hns_roce_v1_int_mask_enable(struct hns_roce_dev *hr_dev)
{
	u32 aemask_val;
	int masken = 0;
	__le32 tmp;
	int i;

	/* AEQ INT */
	aemask_val = roce_read(hr_dev, ROCEE_CAEP_AE_MASK_REG);
	tmp = cpu_to_le32(aemask_val);
	roce_set_bit(tmp, ROCEE_CAEP_AE_MASK_CAEP_AEQ_ALM_OVF_MASK_S,
		     masken);
	roce_set_bit(tmp, ROCEE_CAEP_AE_MASK_CAEP_AE_IRQ_MASK_S, masken);
	aemask_val = le32_to_cpu(tmp);
	roce_write(hr_dev, ROCEE_CAEP_AE_MASK_REG, aemask_val);

	/* CEQ INT */
	for (i = 0; i < hr_dev->caps.num_comp_vectors; i++) {
		/* IRQ mask */
		roce_write(hr_dev, ROCEE_CAEP_CE_IRQ_MASK_0_REG +
			   i * CEQ_REG_OFFSET, masken);
	}
}

static void hns_roce_v1_free_eq(struct hns_roce_dev *hr_dev,
				struct hns_roce_eq *eq)
{
	int npages = (PAGE_ALIGN(eq->eqe_size * eq->entries) +
		      HNS_ROCE_BA_SIZE - 1) / HNS_ROCE_BA_SIZE;
	int i;

	if (!eq->buf_list)
		return;

	for (i = 0; i < npages; ++i)
		dma_free_coherent(&hr_dev->pdev->dev, HNS_ROCE_BA_SIZE,
				  eq->buf_list[i].buf, eq->buf_list[i].map);

	kfree(eq->buf_list);
}

static void hns_roce_v1_enable_eq(struct hns_roce_dev *hr_dev, int eq_num,
				  int enable_flag)
{
	void __iomem *eqc = hr_dev->eq_table.eqc_base[eq_num];
	__le32 tmp;
	u32 val;

	val = readl(eqc);
	tmp = cpu_to_le32(val);

	if (enable_flag)
		roce_set_field(tmp,
			       ROCEE_CAEP_AEQC_AEQE_SHIFT_CAEP_AEQC_STATE_M,
			       ROCEE_CAEP_AEQC_AEQE_SHIFT_CAEP_AEQC_STATE_S,
			       HNS_ROCE_EQ_STAT_VALID);
	else
		roce_set_field(tmp,
			       ROCEE_CAEP_AEQC_AEQE_SHIFT_CAEP_AEQC_STATE_M,
			       ROCEE_CAEP_AEQC_AEQE_SHIFT_CAEP_AEQC_STATE_S,
			       HNS_ROCE_EQ_STAT_INVALID);

	val = le32_to_cpu(tmp);
	writel(val, eqc);
}

static int hns_roce_v1_create_eq(struct hns_roce_dev *hr_dev,
				 struct hns_roce_eq *eq)
{
	void __iomem *eqc = hr_dev->eq_table.eqc_base[eq->eqn];
	struct device *dev = &hr_dev->pdev->dev;
	dma_addr_t tmp_dma_addr;
	u32 eqconsindx_val = 0;
	u32 eqcuridx_val = 0;
	u32 eqshift_val = 0;
	__le32 tmp2 = 0;
	__le32 tmp1 = 0;
	__le32 tmp = 0;
	int num_bas;
	int ret;
	int i;

	num_bas = (PAGE_ALIGN(eq->entries * eq->eqe_size) +
		   HNS_ROCE_BA_SIZE - 1) / HNS_ROCE_BA_SIZE;

	if ((eq->entries * eq->eqe_size) > HNS_ROCE_BA_SIZE) {
		dev_err(dev, "[error]eq buf %d gt ba size(%d) need bas=%d\n",
			(eq->entries * eq->eqe_size), HNS_ROCE_BA_SIZE,
			num_bas);
		return -EINVAL;
	}

	eq->buf_list = kcalloc(num_bas, sizeof(*eq->buf_list), GFP_KERNEL);
	if (!eq->buf_list)
		return -ENOMEM;

	for (i = 0; i < num_bas; ++i) {
		eq->buf_list[i].buf = dma_alloc_coherent(dev, HNS_ROCE_BA_SIZE,
							 &tmp_dma_addr,
							 GFP_KERNEL);
		if (!eq->buf_list[i].buf) {
			ret = -ENOMEM;
			goto err_out_free_pages;
		}

		eq->buf_list[i].map = tmp_dma_addr;
		memset(eq->buf_list[i].buf, 0, HNS_ROCE_BA_SIZE);
	}
	eq->cons_index = 0;
	roce_set_field(tmp, ROCEE_CAEP_AEQC_AEQE_SHIFT_CAEP_AEQC_STATE_M,
		       ROCEE_CAEP_AEQC_AEQE_SHIFT_CAEP_AEQC_STATE_S,
		       HNS_ROCE_EQ_STAT_INVALID);
	roce_set_field(tmp, ROCEE_CAEP_AEQC_AEQE_SHIFT_CAEP_AEQC_AEQE_SHIFT_M,
		       ROCEE_CAEP_AEQC_AEQE_SHIFT_CAEP_AEQC_AEQE_SHIFT_S,
		       eq->log_entries);
	eqshift_val = le32_to_cpu(tmp);
	writel(eqshift_val, eqc);

	/* Configure eq extended address 12~44bit */
	writel((u32)(eq->buf_list[0].map >> 12), eqc + 4);

	/*
	 * Configure eq extended address 45~49 bit.
	 * 44 = 32 + 12, When evaluating addr to hardware, shift 12 because of
	 * using 4K page, and shift more 32 because of
	 * caculating the high 32 bit value evaluated to hardware.
	 */
	roce_set_field(tmp1, ROCEE_CAEP_AEQE_CUR_IDX_CAEP_AEQ_BT_H_M,
		       ROCEE_CAEP_AEQE_CUR_IDX_CAEP_AEQ_BT_H_S,
		       eq->buf_list[0].map >> 44);
	roce_set_field(tmp1, ROCEE_CAEP_AEQE_CUR_IDX_CAEP_AEQE_CUR_IDX_M,
		       ROCEE_CAEP_AEQE_CUR_IDX_CAEP_AEQE_CUR_IDX_S, 0);
	eqcuridx_val = le32_to_cpu(tmp1);
	writel(eqcuridx_val, eqc + 8);

	/* Configure eq consumer index */
	roce_set_field(tmp2, ROCEE_CAEP_AEQE_CONS_IDX_CAEP_AEQE_CONS_IDX_M,
		       ROCEE_CAEP_AEQE_CONS_IDX_CAEP_AEQE_CONS_IDX_S, 0);
	eqconsindx_val = le32_to_cpu(tmp2);
	writel(eqconsindx_val, eqc + 0xc);

	return 0;

err_out_free_pages:
	for (i -= 1; i >= 0; i--)
		dma_free_coherent(dev, HNS_ROCE_BA_SIZE, eq->buf_list[i].buf,
				  eq->buf_list[i].map);

	kfree(eq->buf_list);
	return ret;
}

static int hns_roce_v1_init_eq_table(struct hns_roce_dev *hr_dev)
{
	struct hns_roce_eq_table *eq_table = &hr_dev->eq_table;
	struct device *dev = &hr_dev->pdev->dev;
	struct hns_roce_eq *eq;
	int irq_num;
	int eq_num;
	int ret;
	int i, j;

	eq_num = hr_dev->caps.num_comp_vectors + hr_dev->caps.num_aeq_vectors;
	irq_num = eq_num + hr_dev->caps.num_other_vectors;

	eq_table->eq = kcalloc(eq_num, sizeof(*eq_table->eq), GFP_KERNEL);
	if (!eq_table->eq)
		return -ENOMEM;

	eq_table->eqc_base = kcalloc(eq_num, sizeof(*eq_table->eqc_base),
				     GFP_KERNEL);
	if (!eq_table->eqc_base) {
		ret = -ENOMEM;
		goto err_eqc_base_alloc_fail;
	}

	for (i = 0; i < eq_num; i++) {
		eq = &eq_table->eq[i];
		eq->hr_dev = hr_dev;
		eq->eqn = i;
		eq->irq = hr_dev->irq[i];
		eq->log_page_size = PAGE_SHIFT;

		if (i < hr_dev->caps.num_comp_vectors) {
			/* CEQ */
			eq_table->eqc_base[i] = hr_dev->reg_base +
						ROCEE_CAEP_CEQC_SHIFT_0_REG +
						CEQ_REG_OFFSET * i;
			eq->type_flag = HNS_ROCE_CEQ;
			eq->doorbell = hr_dev->reg_base +
				       ROCEE_CAEP_CEQC_CONS_IDX_0_REG +
				       CEQ_REG_OFFSET * i;
			eq->entries = hr_dev->caps.ceqe_depth;
			eq->log_entries = ilog2(eq->entries);
			eq->eqe_size = HNS_ROCE_CEQ_ENTRY_SIZE;
		} else {
			/* AEQ */
			eq_table->eqc_base[i] = hr_dev->reg_base +
						ROCEE_CAEP_AEQC_AEQE_SHIFT_REG;
			eq->type_flag = HNS_ROCE_AEQ;
			eq->doorbell = hr_dev->reg_base +
				       ROCEE_CAEP_AEQE_CONS_IDX_REG;
			eq->entries = hr_dev->caps.aeqe_depth;
			eq->log_entries = ilog2(eq->entries);
			eq->eqe_size = HNS_ROCE_AEQ_ENTRY_SIZE;
		}
	}

	/* Disable irq */
	hns_roce_v1_int_mask_enable(hr_dev);

	/* Configure ce int interval */
	roce_write(hr_dev, ROCEE_CAEP_CE_INTERVAL_CFG_REG,
		   HNS_ROCE_CEQ_DEFAULT_INTERVAL);

	/* Configure ce int burst num */
	roce_write(hr_dev, ROCEE_CAEP_CE_BURST_NUM_CFG_REG,
		   HNS_ROCE_CEQ_DEFAULT_BURST_NUM);

	for (i = 0; i < eq_num; i++) {
		ret = hns_roce_v1_create_eq(hr_dev, &eq_table->eq[i]);
		if (ret) {
			dev_err(dev, "eq create failed\n");
			goto err_create_eq_fail;
		}
	}

	for (j = 0; j < irq_num; j++) {
		if (j < eq_num)
			ret = request_irq(hr_dev->irq[j],
					  hns_roce_v1_msix_interrupt_eq, 0,
					  hr_dev->irq_names[j],
					  &eq_table->eq[j]);
		else
			ret = request_irq(hr_dev->irq[j],
					  hns_roce_v1_msix_interrupt_abn, 0,
					  hr_dev->irq_names[j], hr_dev);

		if (ret) {
			dev_err(dev, "request irq error!\n");
			goto err_request_irq_fail;
		}
	}

	for (i = 0; i < eq_num; i++)
		hns_roce_v1_enable_eq(hr_dev, i, EQ_ENABLE);

	return 0;

err_request_irq_fail:
	for (j -= 1; j >= 0; j--)
		free_irq(hr_dev->irq[j], &eq_table->eq[j]);

err_create_eq_fail:
	for (i -= 1; i >= 0; i--)
		hns_roce_v1_free_eq(hr_dev, &eq_table->eq[i]);

	kfree(eq_table->eqc_base);

err_eqc_base_alloc_fail:
	kfree(eq_table->eq);

	return ret;
}

static void hns_roce_v1_cleanup_eq_table(struct hns_roce_dev *hr_dev)
{
	struct hns_roce_eq_table *eq_table = &hr_dev->eq_table;
	int irq_num;
	int eq_num;
	int i;

	eq_num = hr_dev->caps.num_comp_vectors + hr_dev->caps.num_aeq_vectors;
	irq_num = eq_num + hr_dev->caps.num_other_vectors;
	for (i = 0; i < eq_num; i++) {
		/* Disable EQ */
		hns_roce_v1_enable_eq(hr_dev, i, EQ_DISABLE);

		free_irq(hr_dev->irq[i], &eq_table->eq[i]);

		hns_roce_v1_free_eq(hr_dev, &eq_table->eq[i]);
	}
	for (i = eq_num; i < irq_num; i++)
		free_irq(hr_dev->irq[i], hr_dev);

	kfree(eq_table->eqc_base);
	kfree(eq_table->eq);
}

static const struct hns_roce_hw hns_roce_hw_v1 = {
	.reset = hns_roce_v1_reset,
	.hw_profile = hns_roce_v1_profile,
	.hw_init = hns_roce_v1_init,
	.hw_exit = hns_roce_v1_exit,
	.post_mbox = hns_roce_v1_post_mbox,
	.chk_mbox = hns_roce_v1_chk_mbox,
	.set_gid = hns_roce_v1_set_gid,
	.set_mac = hns_roce_v1_set_mac,
	.set_mtu = hns_roce_v1_set_mtu,
	.write_mtpt = hns_roce_v1_write_mtpt,
	.write_cqc = hns_roce_v1_write_cqc,
	.modify_cq = hns_roce_v1_modify_cq,
	.clear_hem = hns_roce_v1_clear_hem,
	.modify_qp = hns_roce_v1_modify_qp,
	.query_qp = hns_roce_v1_query_qp,
	.destroy_qp = hns_roce_v1_destroy_qp,
	.post_send = hns_roce_v1_post_send,
	.post_recv = hns_roce_v1_post_recv,
	.req_notify_cq = hns_roce_v1_req_notify_cq,
	.poll_cq = hns_roce_v1_poll_cq,
	.dereg_mr = hns_roce_v1_dereg_mr,
	.destroy_cq = hns_roce_v1_destroy_cq,
	.init_eq = hns_roce_v1_init_eq_table,
	.cleanup_eq = hns_roce_v1_cleanup_eq_table,
};

static const struct of_device_id hns_roce_of_match[] = {
	{ .compatible = "hisilicon,hns-roce-v1", .data = &hns_roce_hw_v1, },
	{},
};
MODULE_DEVICE_TABLE(of, hns_roce_of_match);

static const struct acpi_device_id hns_roce_acpi_match[] = {
	{ "HISI00D1", (kernel_ulong_t)&hns_roce_hw_v1 },
	{},
};
MODULE_DEVICE_TABLE(acpi, hns_roce_acpi_match);

static int hns_roce_node_match(struct device *dev, void *fwnode)
{
	return dev->fwnode == fwnode;
}

static struct
platform_device *hns_roce_find_pdev(struct fwnode_handle *fwnode)
{
	struct device *dev;

	/* get the 'device' corresponding to the matching 'fwnode' */
	dev = bus_find_device(&platform_bus_type, NULL,
			      fwnode, hns_roce_node_match);
	/* get the platform device */
	return dev ? to_platform_device(dev) : NULL;
}

static int hns_roce_get_cfg(struct hns_roce_dev *hr_dev)
{
	struct device *dev = &hr_dev->pdev->dev;
	struct platform_device *pdev = NULL;
	struct net_device *netdev = NULL;
	struct device_node *net_node;
	struct resource *res;
	int port_cnt = 0;
	u8 phy_port;
	int ret;
	int i;

	/* check if we are compatible with the underlying SoC */
	if (dev_of_node(dev)) {
		const struct of_device_id *of_id;

		of_id = of_match_node(hns_roce_of_match, dev->of_node);
		if (!of_id) {
			dev_err(dev, "device is not compatible!\n");
			return -ENXIO;
		}
		hr_dev->hw = (const struct hns_roce_hw *)of_id->data;
		if (!hr_dev->hw) {
			dev_err(dev, "couldn't get H/W specific DT data!\n");
			return -ENXIO;
		}
	} else if (is_acpi_device_node(dev->fwnode)) {
		const struct acpi_device_id *acpi_id;

		acpi_id = acpi_match_device(hns_roce_acpi_match, dev);
		if (!acpi_id) {
			dev_err(dev, "device is not compatible!\n");
			return -ENXIO;
		}
		hr_dev->hw = (const struct hns_roce_hw *) acpi_id->driver_data;
		if (!hr_dev->hw) {
			dev_err(dev, "couldn't get H/W specific ACPI data!\n");
			return -ENXIO;
		}
	} else {
		dev_err(dev, "can't read compatibility data from DT or ACPI\n");
		return -ENXIO;
	}

	/* get the mapped register base address */
	res = platform_get_resource(hr_dev->pdev, IORESOURCE_MEM, 0);
	hr_dev->reg_base = devm_ioremap_resource(dev, res);
	if (IS_ERR(hr_dev->reg_base))
		return PTR_ERR(hr_dev->reg_base);

	/* read the node_guid of IB device from the DT or ACPI */
	ret = device_property_read_u8_array(dev, "node-guid",
					    (u8 *)&hr_dev->ib_dev.node_guid,
					    GUID_LEN);
	if (ret) {
		dev_err(dev, "couldn't get node_guid from DT or ACPI!\n");
		return ret;
	}

	/* get the RoCE associated ethernet ports or netdevices */
	for (i = 0; i < HNS_ROCE_MAX_PORTS; i++) {
		if (dev_of_node(dev)) {
			net_node = of_parse_phandle(dev->of_node, "eth-handle",
						    i);
			if (!net_node)
				continue;
			pdev = of_find_device_by_node(net_node);
		} else if (is_acpi_device_node(dev->fwnode)) {
			struct fwnode_reference_args args;

			ret = acpi_node_get_property_reference(dev->fwnode,
							       "eth-handle",
							       i, &args);
			if (ret)
				continue;
			pdev = hns_roce_find_pdev(args.fwnode);
		} else {
			dev_err(dev, "cannot read data from DT or ACPI\n");
			return -ENXIO;
		}

		if (pdev) {
			netdev = platform_get_drvdata(pdev);
			phy_port = (u8)i;
			if (netdev) {
				hr_dev->iboe.netdevs[port_cnt] = netdev;
				hr_dev->iboe.phy_port[port_cnt] = phy_port;
			} else {
				dev_err(dev, "no netdev found with pdev %s\n",
					pdev->name);
				return -ENODEV;
			}
			port_cnt++;
		}
	}

	if (port_cnt == 0) {
		dev_err(dev, "unable to get eth-handle for available ports!\n");
		return -EINVAL;
	}

	hr_dev->caps.num_ports = port_cnt;

	/* cmd issue mode: 0 is poll, 1 is event */
	hr_dev->cmd_mod = 1;
	hr_dev->loop_idc = 0;
	hr_dev->sdb_offset = ROCEE_DB_SQ_L_0_REG;
	hr_dev->odb_offset = ROCEE_DB_OTHERS_L_0_REG;

	/* read the interrupt names from the DT or ACPI */
	ret = device_property_read_string_array(dev, "interrupt-names",
						hr_dev->irq_names,
						HNS_ROCE_V1_MAX_IRQ_NUM);
	if (ret < 0) {
		dev_err(dev, "couldn't get interrupt names from DT or ACPI!\n");
		return ret;
	}

	/* fetch the interrupt numbers */
	for (i = 0; i < HNS_ROCE_V1_MAX_IRQ_NUM; i++) {
		hr_dev->irq[i] = platform_get_irq(hr_dev->pdev, i);
		if (hr_dev->irq[i] <= 0) {
			dev_err(dev, "platform get of irq[=%d] failed!\n", i);
			return -EINVAL;
		}
	}

	return 0;
}

/**
 * hns_roce_probe - RoCE driver entrance
 * @pdev: pointer to platform device
 * Return : int
 *
 */
static int hns_roce_probe(struct platform_device *pdev)
{
	int ret;
	struct hns_roce_dev *hr_dev;
	struct device *dev = &pdev->dev;

	hr_dev = (struct hns_roce_dev *)ib_alloc_device(sizeof(*hr_dev));
	if (!hr_dev)
		return -ENOMEM;

	hr_dev->priv = kzalloc(sizeof(struct hns_roce_v1_priv), GFP_KERNEL);
	if (!hr_dev->priv) {
		ret = -ENOMEM;
		goto error_failed_kzalloc;
	}

	hr_dev->pdev = pdev;
	hr_dev->dev = dev;
	platform_set_drvdata(pdev, hr_dev);

	if (dma_set_mask_and_coherent(dev, DMA_BIT_MASK(64ULL)) &&
	    dma_set_mask_and_coherent(dev, DMA_BIT_MASK(32ULL))) {
		dev_err(dev, "Not usable DMA addressing mode\n");
		ret = -EIO;
		goto error_failed_get_cfg;
	}

	ret = hns_roce_get_cfg(hr_dev);
	if (ret) {
		dev_err(dev, "Get Configuration failed!\n");
		goto error_failed_get_cfg;
	}

	ret = hns_roce_init(hr_dev);
	if (ret) {
		dev_err(dev, "RoCE engine init failed!\n");
		goto error_failed_get_cfg;
	}

	return 0;

error_failed_get_cfg:
	kfree(hr_dev->priv);

error_failed_kzalloc:
	ib_dealloc_device(&hr_dev->ib_dev);

	return ret;
}

/**
 * hns_roce_remove - remove RoCE device
 * @pdev: pointer to platform device
 */
static int hns_roce_remove(struct platform_device *pdev)
{
	struct hns_roce_dev *hr_dev = platform_get_drvdata(pdev);

	hns_roce_exit(hr_dev);
	kfree(hr_dev->priv);
	ib_dealloc_device(&hr_dev->ib_dev);

	return 0;
}

static struct platform_driver hns_roce_driver = {
	.probe = hns_roce_probe,
	.remove = hns_roce_remove,
	.driver = {
		.name = DRV_NAME,
		.of_match_table = hns_roce_of_match,
		.acpi_match_table = ACPI_PTR(hns_roce_acpi_match),
	},
};

module_platform_driver(hns_roce_driver);

MODULE_LICENSE("Dual BSD/GPL");
MODULE_AUTHOR("Wei Hu <xavier.huwei@huawei.com>");
MODULE_AUTHOR("Nenglong Zhao <zhaonenglong@hisilicon.com>");
MODULE_AUTHOR("Lijun Ou <oulijun@huawei.com>");
MODULE_DESCRIPTION("Hisilicon Hip06 Family RoCE Driver");<|MERGE_RESOLUTION|>--- conflicted
+++ resolved
@@ -960,11 +960,7 @@
 	struct hns_roce_free_mr *free_mr;
 	struct hns_roce_v1_priv *priv;
 	struct completion comp;
-<<<<<<< HEAD
-	unsigned long end = HNS_ROCE_V1_RECREATE_LP_QP_TIMEOUT_MSECS;
-=======
 	long end = HNS_ROCE_V1_RECREATE_LP_QP_TIMEOUT_MSECS;
->>>>>>> 17d93760
 
 	priv = (struct hns_roce_v1_priv *)hr_dev->priv;
 	free_mr = &priv->free_mr;
@@ -984,11 +980,7 @@
 
 	queue_work(free_mr->free_mr_wq, &(lp_qp_work->work));
 
-<<<<<<< HEAD
-	while (end) {
-=======
 	while (end > 0) {
->>>>>>> 17d93760
 		if (try_wait_for_completion(&comp))
 			return 0;
 		msleep(HNS_ROCE_V1_RECREATE_LP_QP_WAIT_VALUE);
@@ -1106,11 +1098,7 @@
 	struct hns_roce_free_mr *free_mr;
 	struct hns_roce_v1_priv *priv;
 	struct completion comp;
-<<<<<<< HEAD
-	unsigned long end = HNS_ROCE_V1_FREE_MR_TIMEOUT_MSECS;
-=======
 	long end = HNS_ROCE_V1_FREE_MR_TIMEOUT_MSECS;
->>>>>>> 17d93760
 	unsigned long start = jiffies;
 	int npages;
 	int ret = 0;
@@ -1140,11 +1128,7 @@
 
 	queue_work(free_mr->free_mr_wq, &(mr_work->work));
 
-<<<<<<< HEAD
-	while (end) {
-=======
 	while (end > 0) {
->>>>>>> 17d93760
 		if (try_wait_for_completion(&comp))
 			goto free_mr;
 		msleep(HNS_ROCE_V1_FREE_MR_WAIT_VALUE);
@@ -2481,12 +2465,8 @@
 {
 	struct device *dev = &hr_dev->pdev->dev;
 	struct hns_roce_v1_priv *priv;
-<<<<<<< HEAD
-	unsigned long end = 0, flags = 0;
-=======
 	unsigned long flags = 0;
 	long end = HW_SYNC_TIMEOUT_MSECS;
->>>>>>> 17d93760
 	__le32 bt_cmd_val[2] = {0};
 	void __iomem *bt_cmd;
 	u64 bt_ba = 0;
@@ -2524,10 +2504,6 @@
 
 	bt_cmd = hr_dev->reg_base + ROCEE_BT_CMD_H_REG;
 
-<<<<<<< HEAD
-	end = HW_SYNC_TIMEOUT_MSECS;
-=======
->>>>>>> 17d93760
 	while (1) {
 		if (readl(bt_cmd) >> BT_CMD_SYNC_SHIFT) {
 			if (!end) {
