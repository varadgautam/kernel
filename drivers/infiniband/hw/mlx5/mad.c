/*
 * Copyright (c) 2013-2015, Mellanox Technologies. All rights reserved.
 *
 * This software is available to you under a choice of one of two
 * licenses.  You may choose to be licensed under the terms of the GNU
 * General Public License (GPL) Version 2, available from the file
 * COPYING in the main directory of this source tree, or the
 * OpenIB.org BSD license below:
 *
 *     Redistribution and use in source and binary forms, with or
 *     without modification, are permitted provided that the following
 *     conditions are met:
 *
 *      - Redistributions of source code must retain the above
 *        copyright notice, this list of conditions and the following
 *        disclaimer.
 *
 *      - Redistributions in binary form must reproduce the above
 *        copyright notice, this list of conditions and the following
 *        disclaimer in the documentation and/or other materials
 *        provided with the distribution.
 *
 * THE SOFTWARE IS PROVIDED "AS IS", WITHOUT WARRANTY OF ANY KIND,
 * EXPRESS OR IMPLIED, INCLUDING BUT NOT LIMITED TO THE WARRANTIES OF
 * MERCHANTABILITY, FITNESS FOR A PARTICULAR PURPOSE AND
 * NONINFRINGEMENT. IN NO EVENT SHALL THE AUTHORS OR COPYRIGHT HOLDERS
 * BE LIABLE FOR ANY CLAIM, DAMAGES OR OTHER LIABILITY, WHETHER IN AN
 * ACTION OF CONTRACT, TORT OR OTHERWISE, ARISING FROM, OUT OF OR IN
 * CONNECTION WITH THE SOFTWARE OR THE USE OR OTHER DEALINGS IN THE
 * SOFTWARE.
 */

#include <linux/mlx5/cmd.h>
#include <linux/mlx5/vport.h>
#include <rdma/ib_mad.h>
#include <rdma/ib_smi.h>
#include <rdma/ib_pma.h>
#include "mlx5_ib.h"

enum {
	MLX5_IB_VENDOR_CLASS1 = 0x9,
	MLX5_IB_VENDOR_CLASS2 = 0xa
};

static bool can_do_mad_ifc(struct mlx5_ib_dev *dev, u8 port_num,
			   struct ib_mad *in_mad)
{
	if (in_mad->mad_hdr.mgmt_class != IB_MGMT_CLASS_SUBN_LID_ROUTED &&
	    in_mad->mad_hdr.mgmt_class != IB_MGMT_CLASS_SUBN_DIRECTED_ROUTE)
		return true;
	return dev->mdev->port_caps[port_num - 1].has_smi;
}

int mlx5_MAD_IFC(struct mlx5_ib_dev *dev, int ignore_mkey, int ignore_bkey,
		 u8 port, const struct ib_wc *in_wc, const struct ib_grh *in_grh,
		 const void *in_mad, void *response_mad)
{
	u8 op_modifier = 0;

	if (!can_do_mad_ifc(dev, port, (struct ib_mad *)in_mad))
		return -EPERM;

	/* Key check traps can't be generated unless we have in_wc to
	 * tell us where to send the trap.
	 */
	if (ignore_mkey || !in_wc)
		op_modifier |= 0x1;
	if (ignore_bkey || !in_wc)
		op_modifier |= 0x2;

	return mlx5_core_mad_ifc(dev->mdev, in_mad, response_mad, op_modifier, port);
}

static int process_mad(struct ib_device *ibdev, int mad_flags, u8 port_num,
		       const struct ib_wc *in_wc, const struct ib_grh *in_grh,
		       const struct ib_mad *in_mad, struct ib_mad *out_mad)
{
	u16 slid;
	int err;

	slid = in_wc ? ib_lid_cpu16(in_wc->slid) : be16_to_cpu(IB_LID_PERMISSIVE);

	if (in_mad->mad_hdr.method == IB_MGMT_METHOD_TRAP && slid == 0)
		return IB_MAD_RESULT_SUCCESS | IB_MAD_RESULT_CONSUMED;

	if (in_mad->mad_hdr.mgmt_class == IB_MGMT_CLASS_SUBN_LID_ROUTED ||
	    in_mad->mad_hdr.mgmt_class == IB_MGMT_CLASS_SUBN_DIRECTED_ROUTE) {
		if (in_mad->mad_hdr.method   != IB_MGMT_METHOD_GET &&
		    in_mad->mad_hdr.method   != IB_MGMT_METHOD_SET &&
		    in_mad->mad_hdr.method   != IB_MGMT_METHOD_TRAP_REPRESS)
			return IB_MAD_RESULT_SUCCESS;

		/* Don't process SMInfo queries -- the SMA can't handle them.
		 */
		if (in_mad->mad_hdr.attr_id == IB_SMP_ATTR_SM_INFO)
			return IB_MAD_RESULT_SUCCESS;
	} else if (in_mad->mad_hdr.mgmt_class == IB_MGMT_CLASS_PERF_MGMT ||
		   in_mad->mad_hdr.mgmt_class == MLX5_IB_VENDOR_CLASS1   ||
		   in_mad->mad_hdr.mgmt_class == MLX5_IB_VENDOR_CLASS2   ||
		   in_mad->mad_hdr.mgmt_class == IB_MGMT_CLASS_CONG_MGMT) {
		if (in_mad->mad_hdr.method  != IB_MGMT_METHOD_GET &&
		    in_mad->mad_hdr.method  != IB_MGMT_METHOD_SET)
			return IB_MAD_RESULT_SUCCESS;
	} else {
		return IB_MAD_RESULT_SUCCESS;
	}

	err = mlx5_MAD_IFC(to_mdev(ibdev),
			   mad_flags & IB_MAD_IGNORE_MKEY,
			   mad_flags & IB_MAD_IGNORE_BKEY,
			   port_num, in_wc, in_grh, in_mad, out_mad);
	if (err)
		return IB_MAD_RESULT_FAILURE;

	/* set return bit in status of directed route responses */
	if (in_mad->mad_hdr.mgmt_class == IB_MGMT_CLASS_SUBN_DIRECTED_ROUTE)
		out_mad->mad_hdr.status |= cpu_to_be16(1 << 15);

	if (in_mad->mad_hdr.method == IB_MGMT_METHOD_TRAP_REPRESS)
		/* no response for trap repress */
		return IB_MAD_RESULT_SUCCESS | IB_MAD_RESULT_CONSUMED;

	return IB_MAD_RESULT_SUCCESS | IB_MAD_RESULT_REPLY;
}

static void pma_cnt_ext_assign(struct ib_pma_portcounters_ext *pma_cnt_ext,
			       void *out)
{
#define MLX5_SUM_CNT(p, cntr1, cntr2)	\
	(MLX5_GET64(query_vport_counter_out, p, cntr1) + \
	MLX5_GET64(query_vport_counter_out, p, cntr2))

	pma_cnt_ext->port_xmit_data =
		cpu_to_be64(MLX5_SUM_CNT(out, transmitted_ib_unicast.octets,
					 transmitted_ib_multicast.octets) >> 2);
	pma_cnt_ext->port_rcv_data =
		cpu_to_be64(MLX5_SUM_CNT(out, received_ib_unicast.octets,
					 received_ib_multicast.octets) >> 2);
	pma_cnt_ext->port_xmit_packets =
		cpu_to_be64(MLX5_SUM_CNT(out, transmitted_ib_unicast.packets,
					 transmitted_ib_multicast.packets));
	pma_cnt_ext->port_rcv_packets =
		cpu_to_be64(MLX5_SUM_CNT(out, received_ib_unicast.packets,
					 received_ib_multicast.packets));
	pma_cnt_ext->port_unicast_xmit_packets =
		MLX5_GET64_BE(query_vport_counter_out,
			      out, transmitted_ib_unicast.packets);
	pma_cnt_ext->port_unicast_rcv_packets =
		MLX5_GET64_BE(query_vport_counter_out,
			      out, received_ib_unicast.packets);
	pma_cnt_ext->port_multicast_xmit_packets =
		MLX5_GET64_BE(query_vport_counter_out,
			      out, transmitted_ib_multicast.packets);
	pma_cnt_ext->port_multicast_rcv_packets =
		MLX5_GET64_BE(query_vport_counter_out,
			      out, received_ib_multicast.packets);
}

static void pma_cnt_assign(struct ib_pma_portcounters *pma_cnt,
			   void *out)
{
	/* Traffic counters will be reported in
	 * their 64bit form via ib_pma_portcounters_ext by default.
	 */
	void *out_pma = MLX5_ADDR_OF(ppcnt_reg, out,
				     counter_set);

#define MLX5_ASSIGN_PMA_CNTR(counter_var, counter_name)	{		\
	counter_var = MLX5_GET_BE(typeof(counter_var),			\
				  ib_port_cntrs_grp_data_layout,	\
				  out_pma, counter_name);		\
	}

	MLX5_ASSIGN_PMA_CNTR(pma_cnt->symbol_error_counter,
			     symbol_error_counter);
	MLX5_ASSIGN_PMA_CNTR(pma_cnt->link_error_recovery_counter,
			     link_error_recovery_counter);
	MLX5_ASSIGN_PMA_CNTR(pma_cnt->link_downed_counter,
			     link_downed_counter);
	MLX5_ASSIGN_PMA_CNTR(pma_cnt->port_rcv_errors,
			     port_rcv_errors);
	MLX5_ASSIGN_PMA_CNTR(pma_cnt->port_rcv_remphys_errors,
			     port_rcv_remote_physical_errors);
	MLX5_ASSIGN_PMA_CNTR(pma_cnt->port_rcv_switch_relay_errors,
			     port_rcv_switch_relay_errors);
	MLX5_ASSIGN_PMA_CNTR(pma_cnt->port_xmit_discards,
			     port_xmit_discards);
	MLX5_ASSIGN_PMA_CNTR(pma_cnt->port_xmit_constraint_errors,
			     port_xmit_constraint_errors);
	MLX5_ASSIGN_PMA_CNTR(pma_cnt->port_xmit_wait,
			     port_xmit_wait);
	MLX5_ASSIGN_PMA_CNTR(pma_cnt->port_rcv_constraint_errors,
			     port_rcv_constraint_errors);
	MLX5_ASSIGN_PMA_CNTR(pma_cnt->link_overrun_errors,
			     link_overrun_errors);
	MLX5_ASSIGN_PMA_CNTR(pma_cnt->vl15_dropped,
			     vl_15_dropped);
}

<<<<<<< HEAD
static int process_pma_cmd(struct mlx5_core_dev *mdev, u8 port_num,
			   const struct ib_mad *in_mad, struct ib_mad *out_mad)
{
	int err;
=======
static int process_pma_cmd(struct mlx5_ib_dev *dev, u8 port_num,
			   const struct ib_mad *in_mad, struct ib_mad *out_mad)
{
	struct mlx5_core_dev *mdev;
	bool native_port = true;
	u8 mdev_port_num;
>>>>>>> 0cbc4fbf
	void *out_cnt;
	int err;

	mdev = mlx5_ib_get_native_port_mdev(dev, port_num, &mdev_port_num);
	if (!mdev) {
		/* Fail to get the native port, likely due to 2nd port is still
		 * unaffiliated. In such case default to 1st port and attached
		 * PF device.
		 */
		native_port = false;
		mdev = dev->mdev;
		mdev_port_num = 1;
	}
	/* Declaring support of extended counters */
	if (in_mad->mad_hdr.attr_id == IB_PMA_CLASS_PORT_INFO) {
		struct ib_class_port_info cpi = {};

		cpi.capability_mask = IB_PMA_CLASS_CAP_EXT_WIDTH;
		memcpy((out_mad->data + 40), &cpi, sizeof(cpi));
		err = IB_MAD_RESULT_SUCCESS | IB_MAD_RESULT_REPLY;
		goto done;
	}

	if (in_mad->mad_hdr.attr_id == IB_PMA_PORT_COUNTERS_EXT) {
		struct ib_pma_portcounters_ext *pma_cnt_ext =
			(struct ib_pma_portcounters_ext *)(out_mad->data + 40);
		int sz = MLX5_ST_SZ_BYTES(query_vport_counter_out);

		out_cnt = kvzalloc(sz, GFP_KERNEL);
		if (!out_cnt) {
			err = IB_MAD_RESULT_FAILURE;
			goto done;
		}

		err = mlx5_core_query_vport_counter(mdev, 0, 0,
<<<<<<< HEAD
						    port_num, out_cnt, sz);
=======
						    mdev_port_num, out_cnt, sz);
>>>>>>> 0cbc4fbf
		if (!err)
			pma_cnt_ext_assign(pma_cnt_ext, out_cnt);
	} else {
		struct ib_pma_portcounters *pma_cnt =
			(struct ib_pma_portcounters *)(out_mad->data + 40);
		int sz = MLX5_ST_SZ_BYTES(ppcnt_reg);

		out_cnt = kvzalloc(sz, GFP_KERNEL);
		if (!out_cnt) {
			err = IB_MAD_RESULT_FAILURE;
			goto done;
		}

<<<<<<< HEAD
		err = mlx5_core_query_ib_ppcnt(mdev, port_num,
=======
		err = mlx5_core_query_ib_ppcnt(mdev, mdev_port_num,
>>>>>>> 0cbc4fbf
					       out_cnt, sz);
		if (!err)
			pma_cnt_assign(pma_cnt, out_cnt);
	}
	kvfree(out_cnt);
	err = err ? IB_MAD_RESULT_FAILURE :
		    IB_MAD_RESULT_SUCCESS | IB_MAD_RESULT_REPLY;
done:
	if (native_port)
		mlx5_ib_put_native_port_mdev(dev, port_num);
	return err;
}

int mlx5_ib_process_mad(struct ib_device *ibdev, int mad_flags, u8 port_num,
			const struct ib_wc *in_wc, const struct ib_grh *in_grh,
			const struct ib_mad_hdr *in, size_t in_mad_size,
			struct ib_mad_hdr *out, size_t *out_mad_size,
			u16 *out_mad_pkey_index)
{
	struct mlx5_ib_dev *dev = to_mdev(ibdev);
	const struct ib_mad *in_mad = (const struct ib_mad *)in;
	struct ib_mad *out_mad = (struct ib_mad *)out;
<<<<<<< HEAD
	struct mlx5_core_dev *mdev;
	u8 mdev_port_num;
=======
>>>>>>> 0cbc4fbf
	int ret;

	if (WARN_ON_ONCE(in_mad_size != sizeof(*in_mad) ||
			 *out_mad_size != sizeof(*out_mad)))
		return IB_MAD_RESULT_FAILURE;

	memset(out_mad->data, 0, sizeof(out_mad->data));

<<<<<<< HEAD
	mdev = mlx5_ib_get_native_port_mdev(dev, port_num, &mdev_port_num);
	if (!mdev)
		return IB_MAD_RESULT_FAILURE;

	if (MLX5_CAP_GEN(mdev, vport_counters) &&
	    in_mad->mad_hdr.mgmt_class == IB_MGMT_CLASS_PERF_MGMT &&
	    in_mad->mad_hdr.method == IB_MGMT_METHOD_GET) {
		ret = process_pma_cmd(mdev, mdev_port_num, in_mad, out_mad);
=======
	if (MLX5_CAP_GEN(dev->mdev, vport_counters) &&
	    in_mad->mad_hdr.mgmt_class == IB_MGMT_CLASS_PERF_MGMT &&
	    in_mad->mad_hdr.method == IB_MGMT_METHOD_GET) {
		ret = process_pma_cmd(dev, port_num, in_mad, out_mad);
>>>>>>> 0cbc4fbf
	} else {
		ret =  process_mad(ibdev, mad_flags, port_num, in_wc, in_grh,
				   in_mad, out_mad);
	}
<<<<<<< HEAD
	mlx5_ib_put_native_port_mdev(dev, port_num);
=======
>>>>>>> 0cbc4fbf
	return ret;
}

int mlx5_query_ext_port_caps(struct mlx5_ib_dev *dev, u8 port)
{
	struct ib_smp *in_mad  = NULL;
	struct ib_smp *out_mad = NULL;
	int err = -ENOMEM;
	u16 packet_error;

	in_mad  = kzalloc(sizeof(*in_mad), GFP_KERNEL);
	out_mad = kmalloc(sizeof(*out_mad), GFP_KERNEL);
	if (!in_mad || !out_mad)
		goto out;

	init_query_mad(in_mad);
	in_mad->attr_id = MLX5_ATTR_EXTENDED_PORT_INFO;
	in_mad->attr_mod = cpu_to_be32(port);

	err = mlx5_MAD_IFC(dev, 1, 1, 1, NULL, NULL, in_mad, out_mad);

	packet_error = be16_to_cpu(out_mad->status);

	dev->mdev->port_caps[port - 1].ext_port_cap = (!err && !packet_error) ?
		MLX_EXT_PORT_CAP_FLAG_EXTENDED_PORT_INFO : 0;

out:
	kfree(in_mad);
	kfree(out_mad);
	return err;
}

int mlx5_query_mad_ifc_smp_attr_node_info(struct ib_device *ibdev,
					  struct ib_smp *out_mad)
{
	struct ib_smp *in_mad = NULL;
	int err = -ENOMEM;

	in_mad = kzalloc(sizeof(*in_mad), GFP_KERNEL);
	if (!in_mad)
		return -ENOMEM;

	init_query_mad(in_mad);
	in_mad->attr_id = IB_SMP_ATTR_NODE_INFO;

	err = mlx5_MAD_IFC(to_mdev(ibdev), 1, 1, 1, NULL, NULL, in_mad,
			   out_mad);

	kfree(in_mad);
	return err;
}

int mlx5_query_mad_ifc_system_image_guid(struct ib_device *ibdev,
					 __be64 *sys_image_guid)
{
	struct ib_smp *out_mad = NULL;
	int err = -ENOMEM;

	out_mad = kmalloc(sizeof(*out_mad), GFP_KERNEL);
	if (!out_mad)
		return -ENOMEM;

	err = mlx5_query_mad_ifc_smp_attr_node_info(ibdev, out_mad);
	if (err)
		goto out;

	memcpy(sys_image_guid, out_mad->data + 4, 8);

out:
	kfree(out_mad);

	return err;
}

int mlx5_query_mad_ifc_max_pkeys(struct ib_device *ibdev,
				 u16 *max_pkeys)
{
	struct ib_smp *out_mad = NULL;
	int err = -ENOMEM;

	out_mad = kmalloc(sizeof(*out_mad), GFP_KERNEL);
	if (!out_mad)
		return -ENOMEM;

	err = mlx5_query_mad_ifc_smp_attr_node_info(ibdev, out_mad);
	if (err)
		goto out;

	*max_pkeys = be16_to_cpup((__be16 *)(out_mad->data + 28));

out:
	kfree(out_mad);

	return err;
}

int mlx5_query_mad_ifc_vendor_id(struct ib_device *ibdev,
				 u32 *vendor_id)
{
	struct ib_smp *out_mad = NULL;
	int err = -ENOMEM;

	out_mad = kmalloc(sizeof(*out_mad), GFP_KERNEL);
	if (!out_mad)
		return -ENOMEM;

	err = mlx5_query_mad_ifc_smp_attr_node_info(ibdev, out_mad);
	if (err)
		goto out;

	*vendor_id = be32_to_cpup((__be32 *)(out_mad->data + 36)) & 0xffff;

out:
	kfree(out_mad);

	return err;
}

int mlx5_query_mad_ifc_node_desc(struct mlx5_ib_dev *dev, char *node_desc)
{
	struct ib_smp *in_mad  = NULL;
	struct ib_smp *out_mad = NULL;
	int err = -ENOMEM;

	in_mad  = kzalloc(sizeof(*in_mad), GFP_KERNEL);
	out_mad = kmalloc(sizeof(*out_mad), GFP_KERNEL);
	if (!in_mad || !out_mad)
		goto out;

	init_query_mad(in_mad);
	in_mad->attr_id = IB_SMP_ATTR_NODE_DESC;

	err = mlx5_MAD_IFC(dev, 1, 1, 1, NULL, NULL, in_mad, out_mad);
	if (err)
		goto out;

	memcpy(node_desc, out_mad->data, IB_DEVICE_NODE_DESC_MAX);
out:
	kfree(in_mad);
	kfree(out_mad);
	return err;
}

int mlx5_query_mad_ifc_node_guid(struct mlx5_ib_dev *dev, __be64 *node_guid)
{
	struct ib_smp *in_mad  = NULL;
	struct ib_smp *out_mad = NULL;
	int err = -ENOMEM;

	in_mad  = kzalloc(sizeof(*in_mad), GFP_KERNEL);
	out_mad = kmalloc(sizeof(*out_mad), GFP_KERNEL);
	if (!in_mad || !out_mad)
		goto out;

	init_query_mad(in_mad);
	in_mad->attr_id = IB_SMP_ATTR_NODE_INFO;

	err = mlx5_MAD_IFC(dev, 1, 1, 1, NULL, NULL, in_mad, out_mad);
	if (err)
		goto out;

	memcpy(node_guid, out_mad->data + 12, 8);
out:
	kfree(in_mad);
	kfree(out_mad);
	return err;
}

int mlx5_query_mad_ifc_pkey(struct ib_device *ibdev, u8 port, u16 index,
			    u16 *pkey)
{
	struct ib_smp *in_mad  = NULL;
	struct ib_smp *out_mad = NULL;
	int err = -ENOMEM;

	in_mad  = kzalloc(sizeof(*in_mad), GFP_KERNEL);
	out_mad = kmalloc(sizeof(*out_mad), GFP_KERNEL);
	if (!in_mad || !out_mad)
		goto out;

	init_query_mad(in_mad);
	in_mad->attr_id  = IB_SMP_ATTR_PKEY_TABLE;
	in_mad->attr_mod = cpu_to_be32(index / 32);

	err = mlx5_MAD_IFC(to_mdev(ibdev), 1, 1, port, NULL, NULL, in_mad,
			   out_mad);
	if (err)
		goto out;

	*pkey = be16_to_cpu(((__be16 *)out_mad->data)[index % 32]);

out:
	kfree(in_mad);
	kfree(out_mad);
	return err;
}

int mlx5_query_mad_ifc_gids(struct ib_device *ibdev, u8 port, int index,
			    union ib_gid *gid)
{
	struct ib_smp *in_mad  = NULL;
	struct ib_smp *out_mad = NULL;
	int err = -ENOMEM;

	in_mad  = kzalloc(sizeof(*in_mad), GFP_KERNEL);
	out_mad = kmalloc(sizeof(*out_mad), GFP_KERNEL);
	if (!in_mad || !out_mad)
		goto out;

	init_query_mad(in_mad);
	in_mad->attr_id  = IB_SMP_ATTR_PORT_INFO;
	in_mad->attr_mod = cpu_to_be32(port);

	err = mlx5_MAD_IFC(to_mdev(ibdev), 1, 1, port, NULL, NULL, in_mad,
			   out_mad);
	if (err)
		goto out;

	memcpy(gid->raw, out_mad->data + 8, 8);

	init_query_mad(in_mad);
	in_mad->attr_id  = IB_SMP_ATTR_GUID_INFO;
	in_mad->attr_mod = cpu_to_be32(index / 8);

	err = mlx5_MAD_IFC(to_mdev(ibdev), 1, 1, port, NULL, NULL, in_mad,
			   out_mad);
	if (err)
		goto out;

	memcpy(gid->raw + 8, out_mad->data + (index % 8) * 8, 8);

out:
	kfree(in_mad);
	kfree(out_mad);
	return err;
}

int mlx5_query_mad_ifc_port(struct ib_device *ibdev, u8 port,
			    struct ib_port_attr *props)
{
	struct mlx5_ib_dev *dev = to_mdev(ibdev);
	struct mlx5_core_dev *mdev = dev->mdev;
	struct ib_smp *in_mad  = NULL;
	struct ib_smp *out_mad = NULL;
	int ext_active_speed;
	int err = -ENOMEM;

	if (port < 1 || port > dev->num_ports) {
		mlx5_ib_warn(dev, "invalid port number %d\n", port);
		return -EINVAL;
	}

	in_mad  = kzalloc(sizeof(*in_mad), GFP_KERNEL);
	out_mad = kmalloc(sizeof(*out_mad), GFP_KERNEL);
	if (!in_mad || !out_mad)
		goto out;

	/* props being zeroed by the caller, avoid zeroing it here */

	init_query_mad(in_mad);
	in_mad->attr_id  = IB_SMP_ATTR_PORT_INFO;
	in_mad->attr_mod = cpu_to_be32(port);

	err = mlx5_MAD_IFC(dev, 1, 1, port, NULL, NULL, in_mad, out_mad);
	if (err) {
		mlx5_ib_warn(dev, "err %d\n", err);
		goto out;
	}

	props->lid		= be16_to_cpup((__be16 *)(out_mad->data + 16));
	props->lmc		= out_mad->data[34] & 0x7;
	props->sm_lid		= be16_to_cpup((__be16 *)(out_mad->data + 18));
	props->sm_sl		= out_mad->data[36] & 0xf;
	props->state		= out_mad->data[32] & 0xf;
	props->phys_state	= out_mad->data[33] >> 4;
	props->port_cap_flags	= be32_to_cpup((__be32 *)(out_mad->data + 20));
	props->gid_tbl_len	= out_mad->data[50];
	props->max_msg_sz	= 1 << MLX5_CAP_GEN(mdev, log_max_msg);
	props->pkey_tbl_len	= mdev->port_caps[port - 1].pkey_table_len;
	props->bad_pkey_cntr	= be16_to_cpup((__be16 *)(out_mad->data + 46));
	props->qkey_viol_cntr	= be16_to_cpup((__be16 *)(out_mad->data + 48));
	props->active_width	= out_mad->data[31] & 0xf;
	props->active_speed	= out_mad->data[35] >> 4;
	props->max_mtu		= out_mad->data[41] & 0xf;
	props->active_mtu	= out_mad->data[36] >> 4;
	props->subnet_timeout	= out_mad->data[51] & 0x1f;
	props->max_vl_num	= out_mad->data[37] >> 4;
	props->init_type_reply	= out_mad->data[41] >> 4;

	/* Check if extended speeds (EDR/FDR/...) are supported */
	if (props->port_cap_flags & IB_PORT_EXTENDED_SPEEDS_SUP) {
		ext_active_speed = out_mad->data[62] >> 4;

		switch (ext_active_speed) {
		case 1:
			props->active_speed = 16; /* FDR */
			break;
		case 2:
			props->active_speed = 32; /* EDR */
			break;
		}
	}

	/* If reported active speed is QDR, check if is FDR-10 */
	if (props->active_speed == 4) {
		if (mdev->port_caps[port - 1].ext_port_cap &
		    MLX_EXT_PORT_CAP_FLAG_EXTENDED_PORT_INFO) {
			init_query_mad(in_mad);
			in_mad->attr_id = MLX5_ATTR_EXTENDED_PORT_INFO;
			in_mad->attr_mod = cpu_to_be32(port);

			err = mlx5_MAD_IFC(dev, 1, 1, port,
					   NULL, NULL, in_mad, out_mad);
			if (err)
				goto out;

			/* Checking LinkSpeedActive for FDR-10 */
			if (out_mad->data[15] & 0x1)
				props->active_speed = 8;
		}
	}

out:
	kfree(in_mad);
	kfree(out_mad);

	return err;
}<|MERGE_RESOLUTION|>--- conflicted
+++ resolved
@@ -197,19 +197,12 @@
 			     vl_15_dropped);
 }
 
-<<<<<<< HEAD
-static int process_pma_cmd(struct mlx5_core_dev *mdev, u8 port_num,
-			   const struct ib_mad *in_mad, struct ib_mad *out_mad)
-{
-	int err;
-=======
 static int process_pma_cmd(struct mlx5_ib_dev *dev, u8 port_num,
 			   const struct ib_mad *in_mad, struct ib_mad *out_mad)
 {
 	struct mlx5_core_dev *mdev;
 	bool native_port = true;
 	u8 mdev_port_num;
->>>>>>> 0cbc4fbf
 	void *out_cnt;
 	int err;
 
@@ -245,11 +238,7 @@
 		}
 
 		err = mlx5_core_query_vport_counter(mdev, 0, 0,
-<<<<<<< HEAD
-						    port_num, out_cnt, sz);
-=======
 						    mdev_port_num, out_cnt, sz);
->>>>>>> 0cbc4fbf
 		if (!err)
 			pma_cnt_ext_assign(pma_cnt_ext, out_cnt);
 	} else {
@@ -263,11 +252,7 @@
 			goto done;
 		}
 
-<<<<<<< HEAD
-		err = mlx5_core_query_ib_ppcnt(mdev, port_num,
-=======
 		err = mlx5_core_query_ib_ppcnt(mdev, mdev_port_num,
->>>>>>> 0cbc4fbf
 					       out_cnt, sz);
 		if (!err)
 			pma_cnt_assign(pma_cnt, out_cnt);
@@ -290,11 +275,6 @@
 	struct mlx5_ib_dev *dev = to_mdev(ibdev);
 	const struct ib_mad *in_mad = (const struct ib_mad *)in;
 	struct ib_mad *out_mad = (struct ib_mad *)out;
-<<<<<<< HEAD
-	struct mlx5_core_dev *mdev;
-	u8 mdev_port_num;
-=======
->>>>>>> 0cbc4fbf
 	int ret;
 
 	if (WARN_ON_ONCE(in_mad_size != sizeof(*in_mad) ||
@@ -303,29 +283,14 @@
 
 	memset(out_mad->data, 0, sizeof(out_mad->data));
 
-<<<<<<< HEAD
-	mdev = mlx5_ib_get_native_port_mdev(dev, port_num, &mdev_port_num);
-	if (!mdev)
-		return IB_MAD_RESULT_FAILURE;
-
-	if (MLX5_CAP_GEN(mdev, vport_counters) &&
-	    in_mad->mad_hdr.mgmt_class == IB_MGMT_CLASS_PERF_MGMT &&
-	    in_mad->mad_hdr.method == IB_MGMT_METHOD_GET) {
-		ret = process_pma_cmd(mdev, mdev_port_num, in_mad, out_mad);
-=======
 	if (MLX5_CAP_GEN(dev->mdev, vport_counters) &&
 	    in_mad->mad_hdr.mgmt_class == IB_MGMT_CLASS_PERF_MGMT &&
 	    in_mad->mad_hdr.method == IB_MGMT_METHOD_GET) {
 		ret = process_pma_cmd(dev, port_num, in_mad, out_mad);
->>>>>>> 0cbc4fbf
 	} else {
 		ret =  process_mad(ibdev, mad_flags, port_num, in_wc, in_grh,
 				   in_mad, out_mad);
 	}
-<<<<<<< HEAD
-	mlx5_ib_put_native_port_mdev(dev, port_num);
-=======
->>>>>>> 0cbc4fbf
 	return ret;
 }
 
