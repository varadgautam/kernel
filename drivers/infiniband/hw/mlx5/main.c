/*
 * Copyright (c) 2013-2015, Mellanox Technologies. All rights reserved.
 *
 * This software is available to you under a choice of one of two
 * licenses.  You may choose to be licensed under the terms of the GNU
 * General Public License (GPL) Version 2, available from the file
 * COPYING in the main directory of this source tree, or the
 * OpenIB.org BSD license below:
 *
 *     Redistribution and use in source and binary forms, with or
 *     without modification, are permitted provided that the following
 *     conditions are met:
 *
 *      - Redistributions of source code must retain the above
 *        copyright notice, this list of conditions and the following
 *        disclaimer.
 *
 *      - Redistributions in binary form must reproduce the above
 *        copyright notice, this list of conditions and the following
 *        disclaimer in the documentation and/or other materials
 *        provided with the distribution.
 *
 * THE SOFTWARE IS PROVIDED "AS IS", WITHOUT WARRANTY OF ANY KIND,
 * EXPRESS OR IMPLIED, INCLUDING BUT NOT LIMITED TO THE WARRANTIES OF
 * MERCHANTABILITY, FITNESS FOR A PARTICULAR PURPOSE AND
 * NONINFRINGEMENT. IN NO EVENT SHALL THE AUTHORS OR COPYRIGHT HOLDERS
 * BE LIABLE FOR ANY CLAIM, DAMAGES OR OTHER LIABILITY, WHETHER IN AN
 * ACTION OF CONTRACT, TORT OR OTHERWISE, ARISING FROM, OUT OF OR IN
 * CONNECTION WITH THE SOFTWARE OR THE USE OR OTHER DEALINGS IN THE
 * SOFTWARE.
 */

#include <linux/debugfs.h>
#include <linux/highmem.h>
#include <linux/module.h>
#include <linux/init.h>
#include <linux/errno.h>
#include <linux/pci.h>
#include <linux/dma-mapping.h>
#include <linux/slab.h>
#include <linux/bitmap.h>
#if defined(CONFIG_X86)
#include <asm/pat.h>
#endif
#include <linux/sched.h>
#include <linux/sched/mm.h>
#include <linux/sched/task.h>
#include <linux/delay.h>
#include <rdma/ib_user_verbs.h>
#include <rdma/ib_addr.h>
#include <rdma/ib_cache.h>
#include <linux/mlx5/port.h>
#include <linux/mlx5/vport.h>
#include <linux/mlx5/fs.h>
#include <linux/list.h>
#include <rdma/ib_smi.h>
#include <rdma/ib_umem.h>
#include <linux/in.h>
#include <linux/etherdevice.h>
#include "mlx5_ib.h"
#include "ib_rep.h"
#include "cmd.h"
#include <linux/mlx5/fs_helpers.h>
#include <linux/mlx5/accel.h>
#include <rdma/uverbs_std_types.h>
#include <rdma/mlx5_user_ioctl_verbs.h>
#include <rdma/mlx5_user_ioctl_cmds.h>

#define UVERBS_MODULE_NAME mlx5_ib
#include <rdma/uverbs_named_ioctl.h>

#define DRIVER_NAME "mlx5_ib"
#define DRIVER_VERSION "5.0-0"

MODULE_AUTHOR("Eli Cohen <eli@mellanox.com>");
MODULE_DESCRIPTION("Mellanox Connect-IB HCA IB driver");
MODULE_LICENSE("Dual BSD/GPL");

static char mlx5_version[] =
	DRIVER_NAME ": Mellanox Connect-IB Infiniband driver v"
	DRIVER_VERSION "\n";

struct mlx5_ib_event_work {
	struct work_struct	work;
	struct mlx5_core_dev	*dev;
	void			*context;
	enum mlx5_dev_event	event;
	unsigned long		param;
};

enum {
	MLX5_ATOMIC_SIZE_QP_8BYTES = 1 << 3,
};

static struct workqueue_struct *mlx5_ib_event_wq;
static LIST_HEAD(mlx5_ib_unaffiliated_port_list);
static LIST_HEAD(mlx5_ib_dev_list);
/*
 * This mutex should be held when accessing either of the above lists
 */
static DEFINE_MUTEX(mlx5_ib_multiport_mutex);

/* We can't use an array for xlt_emergency_page because dma_map_single
 * doesn't work on kernel modules memory
 */
static unsigned long xlt_emergency_page;
static struct mutex xlt_emergency_page_mutex;

struct mlx5_ib_dev *mlx5_ib_get_ibdev_from_mpi(struct mlx5_ib_multiport_info *mpi)
{
	struct mlx5_ib_dev *dev;

	mutex_lock(&mlx5_ib_multiport_mutex);
	dev = mpi->ibdev;
	mutex_unlock(&mlx5_ib_multiport_mutex);
	return dev;
}

static enum rdma_link_layer
mlx5_port_type_cap_to_rdma_ll(int port_type_cap)
{
	switch (port_type_cap) {
	case MLX5_CAP_PORT_TYPE_IB:
		return IB_LINK_LAYER_INFINIBAND;
	case MLX5_CAP_PORT_TYPE_ETH:
		return IB_LINK_LAYER_ETHERNET;
	default:
		return IB_LINK_LAYER_UNSPECIFIED;
	}
}

static enum rdma_link_layer
mlx5_ib_port_link_layer(struct ib_device *device, u8 port_num)
{
	struct mlx5_ib_dev *dev = to_mdev(device);
	int port_type_cap = MLX5_CAP_GEN(dev->mdev, port_type);

	return mlx5_port_type_cap_to_rdma_ll(port_type_cap);
}

static int get_port_state(struct ib_device *ibdev,
			  u8 port_num,
			  enum ib_port_state *state)
{
	struct ib_port_attr attr;
	int ret;

	memset(&attr, 0, sizeof(attr));
	ret = ibdev->query_port(ibdev, port_num, &attr);
	if (!ret)
		*state = attr.state;
	return ret;
}

static int mlx5_netdev_event(struct notifier_block *this,
			     unsigned long event, void *ptr)
{
	struct mlx5_roce *roce = container_of(this, struct mlx5_roce, nb);
	struct net_device *ndev = netdev_notifier_info_to_dev(ptr);
	u8 port_num = roce->native_port_num;
	struct mlx5_core_dev *mdev;
	struct mlx5_ib_dev *ibdev;

	ibdev = roce->dev;
	mdev = mlx5_ib_get_native_port_mdev(ibdev, port_num, NULL);
	if (!mdev)
		return NOTIFY_DONE;

	switch (event) {
	case NETDEV_REGISTER:
	case NETDEV_UNREGISTER:
		write_lock(&roce->netdev_lock);
		if (ibdev->rep) {
			struct mlx5_eswitch *esw = ibdev->mdev->priv.eswitch;
			struct net_device *rep_ndev;

			rep_ndev = mlx5_ib_get_rep_netdev(esw,
							  ibdev->rep->vport);
			if (rep_ndev == ndev)
				roce->netdev = (event == NETDEV_UNREGISTER) ?
					NULL : ndev;
		} else if (ndev->dev.parent == &mdev->pdev->dev) {
			roce->netdev = (event == NETDEV_UNREGISTER) ?
				NULL : ndev;
		}
		write_unlock(&roce->netdev_lock);
		break;

	case NETDEV_CHANGE:
	case NETDEV_UP:
	case NETDEV_DOWN: {
		struct net_device *lag_ndev = mlx5_lag_get_roce_netdev(mdev);
		struct net_device *upper = NULL;

		if (lag_ndev) {
			upper = netdev_master_upper_dev_get(lag_ndev);
			dev_put(lag_ndev);
		}

		if ((upper == ndev || (!upper && ndev == roce->netdev))
		    && ibdev->ib_active) {
			struct ib_event ibev = { };
			enum ib_port_state port_state;

			if (get_port_state(&ibdev->ib_dev, port_num,
					   &port_state))
				goto done;

			if (roce->last_port_state == port_state)
				goto done;

			roce->last_port_state = port_state;
			ibev.device = &ibdev->ib_dev;
			if (port_state == IB_PORT_DOWN)
				ibev.event = IB_EVENT_PORT_ERR;
			else if (port_state == IB_PORT_ACTIVE)
				ibev.event = IB_EVENT_PORT_ACTIVE;
			else
				goto done;

			ibev.element.port_num = port_num;
			ib_dispatch_event(&ibev);
		}
		break;
	}

	default:
		break;
	}
done:
	mlx5_ib_put_native_port_mdev(ibdev, port_num);
	return NOTIFY_DONE;
}

static struct net_device *mlx5_ib_get_netdev(struct ib_device *device,
					     u8 port_num)
{
	struct mlx5_ib_dev *ibdev = to_mdev(device);
	struct net_device *ndev;
	struct mlx5_core_dev *mdev;

	mdev = mlx5_ib_get_native_port_mdev(ibdev, port_num, NULL);
	if (!mdev)
		return NULL;

	ndev = mlx5_lag_get_roce_netdev(mdev);
	if (ndev)
		goto out;

	/* Ensure ndev does not disappear before we invoke dev_hold()
	 */
	read_lock(&ibdev->roce[port_num - 1].netdev_lock);
	ndev = ibdev->roce[port_num - 1].netdev;
	if (ndev)
		dev_hold(ndev);
	read_unlock(&ibdev->roce[port_num - 1].netdev_lock);

out:
	mlx5_ib_put_native_port_mdev(ibdev, port_num);
	return ndev;
}

struct mlx5_core_dev *mlx5_ib_get_native_port_mdev(struct mlx5_ib_dev *ibdev,
						   u8 ib_port_num,
						   u8 *native_port_num)
{
	enum rdma_link_layer ll = mlx5_ib_port_link_layer(&ibdev->ib_dev,
							  ib_port_num);
	struct mlx5_core_dev *mdev = NULL;
	struct mlx5_ib_multiport_info *mpi;
	struct mlx5_ib_port *port;

	if (!mlx5_core_mp_enabled(ibdev->mdev) ||
	    ll != IB_LINK_LAYER_ETHERNET) {
		if (native_port_num)
			*native_port_num = ib_port_num;
		return ibdev->mdev;
	}

	if (native_port_num)
		*native_port_num = 1;

	port = &ibdev->port[ib_port_num - 1];
	if (!port)
		return NULL;

	spin_lock(&port->mp.mpi_lock);
	mpi = ibdev->port[ib_port_num - 1].mp.mpi;
	if (mpi && !mpi->unaffiliate) {
		mdev = mpi->mdev;
		/* If it's the master no need to refcount, it'll exist
		 * as long as the ib_dev exists.
		 */
		if (!mpi->is_master)
			mpi->mdev_refcnt++;
	}
	spin_unlock(&port->mp.mpi_lock);

	return mdev;
}

void mlx5_ib_put_native_port_mdev(struct mlx5_ib_dev *ibdev, u8 port_num)
{
	enum rdma_link_layer ll = mlx5_ib_port_link_layer(&ibdev->ib_dev,
							  port_num);
	struct mlx5_ib_multiport_info *mpi;
	struct mlx5_ib_port *port;

	if (!mlx5_core_mp_enabled(ibdev->mdev) || ll != IB_LINK_LAYER_ETHERNET)
		return;

	port = &ibdev->port[port_num - 1];

	spin_lock(&port->mp.mpi_lock);
	mpi = ibdev->port[port_num - 1].mp.mpi;
	if (mpi->is_master)
		goto out;

	mpi->mdev_refcnt--;
	if (mpi->unaffiliate)
		complete(&mpi->unref_comp);
out:
	spin_unlock(&port->mp.mpi_lock);
}

static int translate_eth_proto_oper(u32 eth_proto_oper, u8 *active_speed,
				    u8 *active_width)
{
	switch (eth_proto_oper) {
	case MLX5E_PROT_MASK(MLX5E_1000BASE_CX_SGMII):
	case MLX5E_PROT_MASK(MLX5E_1000BASE_KX):
	case MLX5E_PROT_MASK(MLX5E_100BASE_TX):
	case MLX5E_PROT_MASK(MLX5E_1000BASE_T):
		*active_width = IB_WIDTH_1X;
		*active_speed = IB_SPEED_SDR;
		break;
	case MLX5E_PROT_MASK(MLX5E_10GBASE_T):
	case MLX5E_PROT_MASK(MLX5E_10GBASE_CX4):
	case MLX5E_PROT_MASK(MLX5E_10GBASE_KX4):
	case MLX5E_PROT_MASK(MLX5E_10GBASE_KR):
	case MLX5E_PROT_MASK(MLX5E_10GBASE_CR):
	case MLX5E_PROT_MASK(MLX5E_10GBASE_SR):
	case MLX5E_PROT_MASK(MLX5E_10GBASE_ER):
		*active_width = IB_WIDTH_1X;
		*active_speed = IB_SPEED_QDR;
		break;
	case MLX5E_PROT_MASK(MLX5E_25GBASE_CR):
	case MLX5E_PROT_MASK(MLX5E_25GBASE_KR):
	case MLX5E_PROT_MASK(MLX5E_25GBASE_SR):
		*active_width = IB_WIDTH_1X;
		*active_speed = IB_SPEED_EDR;
		break;
	case MLX5E_PROT_MASK(MLX5E_40GBASE_CR4):
	case MLX5E_PROT_MASK(MLX5E_40GBASE_KR4):
	case MLX5E_PROT_MASK(MLX5E_40GBASE_SR4):
	case MLX5E_PROT_MASK(MLX5E_40GBASE_LR4):
		*active_width = IB_WIDTH_4X;
		*active_speed = IB_SPEED_QDR;
		break;
	case MLX5E_PROT_MASK(MLX5E_50GBASE_CR2):
	case MLX5E_PROT_MASK(MLX5E_50GBASE_KR2):
	case MLX5E_PROT_MASK(MLX5E_50GBASE_SR2):
		*active_width = IB_WIDTH_1X;
		*active_speed = IB_SPEED_HDR;
		break;
	case MLX5E_PROT_MASK(MLX5E_56GBASE_R4):
		*active_width = IB_WIDTH_4X;
		*active_speed = IB_SPEED_FDR;
		break;
	case MLX5E_PROT_MASK(MLX5E_100GBASE_CR4):
	case MLX5E_PROT_MASK(MLX5E_100GBASE_SR4):
	case MLX5E_PROT_MASK(MLX5E_100GBASE_KR4):
	case MLX5E_PROT_MASK(MLX5E_100GBASE_LR4):
		*active_width = IB_WIDTH_4X;
		*active_speed = IB_SPEED_EDR;
		break;
	default:
		return -EINVAL;
	}

	return 0;
}

static int mlx5_query_port_roce(struct ib_device *device, u8 port_num,
				struct ib_port_attr *props)
{
	struct mlx5_ib_dev *dev = to_mdev(device);
	struct mlx5_core_dev *mdev;
	struct net_device *ndev, *upper;
	enum ib_mtu ndev_ib_mtu;
	bool put_mdev = true;
	u16 qkey_viol_cntr;
	u32 eth_prot_oper;
	u8 mdev_port_num;
	int err;

	mdev = mlx5_ib_get_native_port_mdev(dev, port_num, &mdev_port_num);
	if (!mdev) {
		/* This means the port isn't affiliated yet. Get the
		 * info for the master port instead.
		 */
		put_mdev = false;
		mdev = dev->mdev;
		mdev_port_num = 1;
		port_num = 1;
	}

	/* Possible bad flows are checked before filling out props so in case
	 * of an error it will still be zeroed out.
	 */
	err = mlx5_query_port_eth_proto_oper(mdev, &eth_prot_oper,
					     mdev_port_num);
	if (err)
		goto out;

	props->active_width     = IB_WIDTH_4X;
	props->active_speed     = IB_SPEED_QDR;

	translate_eth_proto_oper(eth_prot_oper, &props->active_speed,
				 &props->active_width);

	props->port_cap_flags |= IB_PORT_CM_SUP;
	props->ip_gids = true;

	props->gid_tbl_len      = MLX5_CAP_ROCE(dev->mdev,
						roce_address_table_size);
	props->max_mtu          = IB_MTU_4096;
	props->max_msg_sz       = 1 << MLX5_CAP_GEN(dev->mdev, log_max_msg);
	props->pkey_tbl_len     = 1;
	props->state            = IB_PORT_DOWN;
	props->phys_state       = 3;

	mlx5_query_nic_vport_qkey_viol_cntr(mdev, &qkey_viol_cntr);
	props->qkey_viol_cntr = qkey_viol_cntr;

	/* If this is a stub query for an unaffiliated port stop here */
	if (!put_mdev)
		goto out;

	ndev = mlx5_ib_get_netdev(device, port_num);
	if (!ndev)
		goto out;

	if (mlx5_lag_is_active(dev->mdev)) {
		rcu_read_lock();
		upper = netdev_master_upper_dev_get_rcu(ndev);
		if (upper) {
			dev_put(ndev);
			ndev = upper;
			dev_hold(ndev);
		}
		rcu_read_unlock();
	}

	if (netif_running(ndev) && netif_carrier_ok(ndev)) {
		props->state      = IB_PORT_ACTIVE;
		props->phys_state = 5;
	}

	ndev_ib_mtu = iboe_get_mtu(ndev->mtu);

	dev_put(ndev);

	props->active_mtu	= min(props->max_mtu, ndev_ib_mtu);
out:
	if (put_mdev)
		mlx5_ib_put_native_port_mdev(dev, port_num);
	return err;
}

static int set_roce_addr(struct mlx5_ib_dev *dev, u8 port_num,
			 unsigned int index, const union ib_gid *gid,
			 const struct ib_gid_attr *attr)
{
	enum ib_gid_type gid_type = IB_GID_TYPE_IB;
	u8 roce_version = 0;
	u8 roce_l3_type = 0;
	bool vlan = false;
	u8 mac[ETH_ALEN];
	u16 vlan_id = 0;

	if (gid) {
		gid_type = attr->gid_type;
		ether_addr_copy(mac, attr->ndev->dev_addr);

		if (is_vlan_dev(attr->ndev)) {
			vlan = true;
			vlan_id = vlan_dev_vlan_id(attr->ndev);
		}
	}

	switch (gid_type) {
	case IB_GID_TYPE_IB:
		roce_version = MLX5_ROCE_VERSION_1;
		break;
	case IB_GID_TYPE_ROCE_UDP_ENCAP:
		roce_version = MLX5_ROCE_VERSION_2;
		if (ipv6_addr_v4mapped((void *)gid))
			roce_l3_type = MLX5_ROCE_L3_TYPE_IPV4;
		else
			roce_l3_type = MLX5_ROCE_L3_TYPE_IPV6;
		break;

	default:
		mlx5_ib_warn(dev, "Unexpected GID type %u\n", gid_type);
	}

	return mlx5_core_roce_gid_set(dev->mdev, index, roce_version,
				      roce_l3_type, gid->raw, mac, vlan,
				      vlan_id, port_num);
}

static int mlx5_ib_add_gid(const struct ib_gid_attr *attr,
			   __always_unused void **context)
{
	return set_roce_addr(to_mdev(attr->device), attr->port_num,
			     attr->index, &attr->gid, attr);
}

static int mlx5_ib_del_gid(const struct ib_gid_attr *attr,
			   __always_unused void **context)
{
	return set_roce_addr(to_mdev(attr->device), attr->port_num,
			     attr->index, NULL, NULL);
}

__be16 mlx5_get_roce_udp_sport(struct mlx5_ib_dev *dev,
			       const struct ib_gid_attr *attr)
{
	if (attr->gid_type != IB_GID_TYPE_ROCE_UDP_ENCAP)
		return 0;

	return cpu_to_be16(MLX5_CAP_ROCE(dev->mdev, r_roce_min_src_udp_port));
}

static int mlx5_use_mad_ifc(struct mlx5_ib_dev *dev)
{
	if (MLX5_CAP_GEN(dev->mdev, port_type) == MLX5_CAP_PORT_TYPE_IB)
		return !MLX5_CAP_GEN(dev->mdev, ib_virt);
	return 0;
}

enum {
	MLX5_VPORT_ACCESS_METHOD_MAD,
	MLX5_VPORT_ACCESS_METHOD_HCA,
	MLX5_VPORT_ACCESS_METHOD_NIC,
};

static int mlx5_get_vport_access_method(struct ib_device *ibdev)
{
	if (mlx5_use_mad_ifc(to_mdev(ibdev)))
		return MLX5_VPORT_ACCESS_METHOD_MAD;

	if (mlx5_ib_port_link_layer(ibdev, 1) ==
	    IB_LINK_LAYER_ETHERNET)
		return MLX5_VPORT_ACCESS_METHOD_NIC;

	return MLX5_VPORT_ACCESS_METHOD_HCA;
}

static void get_atomic_caps(struct mlx5_ib_dev *dev,
			    u8 atomic_size_qp,
			    struct ib_device_attr *props)
{
	u8 tmp;
	u8 atomic_operations = MLX5_CAP_ATOMIC(dev->mdev, atomic_operations);
	u8 atomic_req_8B_endianness_mode =
		MLX5_CAP_ATOMIC(dev->mdev, atomic_req_8B_endianness_mode);

	/* Check if HW supports 8 bytes standard atomic operations and capable
	 * of host endianness respond
	 */
	tmp = MLX5_ATOMIC_OPS_CMP_SWAP | MLX5_ATOMIC_OPS_FETCH_ADD;
	if (((atomic_operations & tmp) == tmp) &&
	    (atomic_size_qp & MLX5_ATOMIC_SIZE_QP_8BYTES) &&
	    (atomic_req_8B_endianness_mode)) {
		props->atomic_cap = IB_ATOMIC_HCA;
	} else {
		props->atomic_cap = IB_ATOMIC_NONE;
	}
}

static void get_atomic_caps_qp(struct mlx5_ib_dev *dev,
			       struct ib_device_attr *props)
{
	u8 atomic_size_qp = MLX5_CAP_ATOMIC(dev->mdev, atomic_size_qp);

	get_atomic_caps(dev, atomic_size_qp, props);
}

static void get_atomic_caps_dc(struct mlx5_ib_dev *dev,
			       struct ib_device_attr *props)
{
	u8 atomic_size_qp = MLX5_CAP_ATOMIC(dev->mdev, atomic_size_dc);

	get_atomic_caps(dev, atomic_size_qp, props);
}

bool mlx5_ib_dc_atomic_is_supported(struct mlx5_ib_dev *dev)
{
	struct ib_device_attr props = {};

	get_atomic_caps_dc(dev, &props);
	return (props.atomic_cap == IB_ATOMIC_HCA) ? true : false;
}
static int mlx5_query_system_image_guid(struct ib_device *ibdev,
					__be64 *sys_image_guid)
{
	struct mlx5_ib_dev *dev = to_mdev(ibdev);
	struct mlx5_core_dev *mdev = dev->mdev;
	u64 tmp;
	int err;

	switch (mlx5_get_vport_access_method(ibdev)) {
	case MLX5_VPORT_ACCESS_METHOD_MAD:
		return mlx5_query_mad_ifc_system_image_guid(ibdev,
							    sys_image_guid);

	case MLX5_VPORT_ACCESS_METHOD_HCA:
		err = mlx5_query_hca_vport_system_image_guid(mdev, &tmp);
		break;

	case MLX5_VPORT_ACCESS_METHOD_NIC:
		err = mlx5_query_nic_vport_system_image_guid(mdev, &tmp);
		break;

	default:
		return -EINVAL;
	}

	if (!err)
		*sys_image_guid = cpu_to_be64(tmp);

	return err;

}

static int mlx5_query_max_pkeys(struct ib_device *ibdev,
				u16 *max_pkeys)
{
	struct mlx5_ib_dev *dev = to_mdev(ibdev);
	struct mlx5_core_dev *mdev = dev->mdev;

	switch (mlx5_get_vport_access_method(ibdev)) {
	case MLX5_VPORT_ACCESS_METHOD_MAD:
		return mlx5_query_mad_ifc_max_pkeys(ibdev, max_pkeys);

	case MLX5_VPORT_ACCESS_METHOD_HCA:
	case MLX5_VPORT_ACCESS_METHOD_NIC:
		*max_pkeys = mlx5_to_sw_pkey_sz(MLX5_CAP_GEN(mdev,
						pkey_table_size));
		return 0;

	default:
		return -EINVAL;
	}
}

static int mlx5_query_vendor_id(struct ib_device *ibdev,
				u32 *vendor_id)
{
	struct mlx5_ib_dev *dev = to_mdev(ibdev);

	switch (mlx5_get_vport_access_method(ibdev)) {
	case MLX5_VPORT_ACCESS_METHOD_MAD:
		return mlx5_query_mad_ifc_vendor_id(ibdev, vendor_id);

	case MLX5_VPORT_ACCESS_METHOD_HCA:
	case MLX5_VPORT_ACCESS_METHOD_NIC:
		return mlx5_core_query_vendor_id(dev->mdev, vendor_id);

	default:
		return -EINVAL;
	}
}

static int mlx5_query_node_guid(struct mlx5_ib_dev *dev,
				__be64 *node_guid)
{
	u64 tmp;
	int err;

	switch (mlx5_get_vport_access_method(&dev->ib_dev)) {
	case MLX5_VPORT_ACCESS_METHOD_MAD:
		return mlx5_query_mad_ifc_node_guid(dev, node_guid);

	case MLX5_VPORT_ACCESS_METHOD_HCA:
		err = mlx5_query_hca_vport_node_guid(dev->mdev, &tmp);
		break;

	case MLX5_VPORT_ACCESS_METHOD_NIC:
		err = mlx5_query_nic_vport_node_guid(dev->mdev, &tmp);
		break;

	default:
		return -EINVAL;
	}

	if (!err)
		*node_guid = cpu_to_be64(tmp);

	return err;
}

struct mlx5_reg_node_desc {
	u8	desc[IB_DEVICE_NODE_DESC_MAX];
};

static int mlx5_query_node_desc(struct mlx5_ib_dev *dev, char *node_desc)
{
	struct mlx5_reg_node_desc in;

	if (mlx5_use_mad_ifc(dev))
		return mlx5_query_mad_ifc_node_desc(dev, node_desc);

	memset(&in, 0, sizeof(in));

	return mlx5_core_access_reg(dev->mdev, &in, sizeof(in), node_desc,
				    sizeof(struct mlx5_reg_node_desc),
				    MLX5_REG_NODE_DESC, 0, 0);
}

static int mlx5_ib_query_device(struct ib_device *ibdev,
				struct ib_device_attr *props,
				struct ib_udata *uhw)
{
	struct mlx5_ib_dev *dev = to_mdev(ibdev);
	struct mlx5_core_dev *mdev = dev->mdev;
	int err = -ENOMEM;
	int max_sq_desc;
	int max_rq_sg;
	int max_sq_sg;
	u64 min_page_size = 1ull << MLX5_CAP_GEN(mdev, log_pg_sz);
	bool raw_support = !mlx5_core_mp_enabled(mdev);
	struct mlx5_ib_query_device_resp resp = {};
	size_t resp_len;
	u64 max_tso;

	resp_len = sizeof(resp.comp_mask) + sizeof(resp.response_length);
	if (uhw->outlen && uhw->outlen < resp_len)
		return -EINVAL;
	else
		resp.response_length = resp_len;

	if (uhw->inlen && !ib_is_udata_cleared(uhw, 0, uhw->inlen))
		return -EINVAL;

	memset(props, 0, sizeof(*props));
	err = mlx5_query_system_image_guid(ibdev,
					   &props->sys_image_guid);
	if (err)
		return err;

	err = mlx5_query_max_pkeys(ibdev, &props->max_pkeys);
	if (err)
		return err;

	err = mlx5_query_vendor_id(ibdev, &props->vendor_id);
	if (err)
		return err;

	props->fw_ver = ((u64)fw_rev_maj(dev->mdev) << 32) |
		(fw_rev_min(dev->mdev) << 16) |
		fw_rev_sub(dev->mdev);
	props->device_cap_flags    = IB_DEVICE_CHANGE_PHY_PORT |
		IB_DEVICE_PORT_ACTIVE_EVENT		|
		IB_DEVICE_SYS_IMAGE_GUID		|
		IB_DEVICE_RC_RNR_NAK_GEN;

	if (MLX5_CAP_GEN(mdev, pkv))
		props->device_cap_flags |= IB_DEVICE_BAD_PKEY_CNTR;
	if (MLX5_CAP_GEN(mdev, qkv))
		props->device_cap_flags |= IB_DEVICE_BAD_QKEY_CNTR;
	if (MLX5_CAP_GEN(mdev, apm))
		props->device_cap_flags |= IB_DEVICE_AUTO_PATH_MIG;
	if (MLX5_CAP_GEN(mdev, xrc))
		props->device_cap_flags |= IB_DEVICE_XRC;
	if (MLX5_CAP_GEN(mdev, imaicl)) {
		props->device_cap_flags |= IB_DEVICE_MEM_WINDOW |
					   IB_DEVICE_MEM_WINDOW_TYPE_2B;
		props->max_mw = 1 << MLX5_CAP_GEN(mdev, log_max_mkey);
		/* We support 'Gappy' memory registration too */
		props->device_cap_flags |= IB_DEVICE_SG_GAPS_REG;
	}
	props->device_cap_flags |= IB_DEVICE_MEM_MGT_EXTENSIONS;
	if (MLX5_CAP_GEN(mdev, sho)) {
		props->device_cap_flags |= IB_DEVICE_SIGNATURE_HANDOVER;
		/* At this stage no support for signature handover */
		props->sig_prot_cap = IB_PROT_T10DIF_TYPE_1 |
				      IB_PROT_T10DIF_TYPE_2 |
				      IB_PROT_T10DIF_TYPE_3;
		props->sig_guard_cap = IB_GUARD_T10DIF_CRC |
				       IB_GUARD_T10DIF_CSUM;
	}
	if (MLX5_CAP_GEN(mdev, block_lb_mc))
		props->device_cap_flags |= IB_DEVICE_BLOCK_MULTICAST_LOOPBACK;

	if (MLX5_CAP_GEN(dev->mdev, eth_net_offloads) && raw_support) {
		if (MLX5_CAP_ETH(mdev, csum_cap)) {
			/* Legacy bit to support old userspace libraries */
			props->device_cap_flags |= IB_DEVICE_RAW_IP_CSUM;
			props->raw_packet_caps |= IB_RAW_PACKET_CAP_IP_CSUM;
		}

		if (MLX5_CAP_ETH(dev->mdev, vlan_cap))
			props->raw_packet_caps |=
				IB_RAW_PACKET_CAP_CVLAN_STRIPPING;

		if (field_avail(typeof(resp), tso_caps, uhw->outlen)) {
			max_tso = MLX5_CAP_ETH(mdev, max_lso_cap);
			if (max_tso) {
				resp.tso_caps.max_tso = 1 << max_tso;
				resp.tso_caps.supported_qpts |=
					1 << IB_QPT_RAW_PACKET;
				resp.response_length += sizeof(resp.tso_caps);
			}
		}

		if (field_avail(typeof(resp), rss_caps, uhw->outlen)) {
			resp.rss_caps.rx_hash_function =
						MLX5_RX_HASH_FUNC_TOEPLITZ;
			resp.rss_caps.rx_hash_fields_mask =
						MLX5_RX_HASH_SRC_IPV4 |
						MLX5_RX_HASH_DST_IPV4 |
						MLX5_RX_HASH_SRC_IPV6 |
						MLX5_RX_HASH_DST_IPV6 |
						MLX5_RX_HASH_SRC_PORT_TCP |
						MLX5_RX_HASH_DST_PORT_TCP |
						MLX5_RX_HASH_SRC_PORT_UDP |
						MLX5_RX_HASH_DST_PORT_UDP |
						MLX5_RX_HASH_INNER;
			if (mlx5_accel_ipsec_device_caps(dev->mdev) &
			    MLX5_ACCEL_IPSEC_CAP_DEVICE)
				resp.rss_caps.rx_hash_fields_mask |=
					MLX5_RX_HASH_IPSEC_SPI;
			resp.response_length += sizeof(resp.rss_caps);
		}
	} else {
		if (field_avail(typeof(resp), tso_caps, uhw->outlen))
			resp.response_length += sizeof(resp.tso_caps);
		if (field_avail(typeof(resp), rss_caps, uhw->outlen))
			resp.response_length += sizeof(resp.rss_caps);
	}

	if (MLX5_CAP_GEN(mdev, ipoib_basic_offloads)) {
		props->device_cap_flags |= IB_DEVICE_UD_IP_CSUM;
		props->device_cap_flags |= IB_DEVICE_UD_TSO;
	}

	if (MLX5_CAP_GEN(dev->mdev, rq_delay_drop) &&
	    MLX5_CAP_GEN(dev->mdev, general_notification_event) &&
	    raw_support)
		props->raw_packet_caps |= IB_RAW_PACKET_CAP_DELAY_DROP;

	if (MLX5_CAP_GEN(mdev, ipoib_enhanced_offloads) &&
	    MLX5_CAP_IPOIB_ENHANCED(mdev, csum_cap))
		props->device_cap_flags |= IB_DEVICE_UD_IP_CSUM;

	if (MLX5_CAP_GEN(dev->mdev, eth_net_offloads) &&
	    MLX5_CAP_ETH(dev->mdev, scatter_fcs) &&
	    raw_support) {
		/* Legacy bit to support old userspace libraries */
		props->device_cap_flags |= IB_DEVICE_RAW_SCATTER_FCS;
		props->raw_packet_caps |= IB_RAW_PACKET_CAP_SCATTER_FCS;
	}

	if (MLX5_CAP_DEV_MEM(mdev, memic)) {
		props->max_dm_size =
			MLX5_CAP_DEV_MEM(mdev, max_memic_size);
	}

	if (mlx5_get_flow_namespace(dev->mdev, MLX5_FLOW_NAMESPACE_BYPASS))
		props->device_cap_flags |= IB_DEVICE_MANAGED_FLOW_STEERING;

	if (MLX5_CAP_GEN(mdev, end_pad))
		props->device_cap_flags |= IB_DEVICE_PCI_WRITE_END_PADDING;

	props->vendor_part_id	   = mdev->pdev->device;
	props->hw_ver		   = mdev->pdev->revision;

	props->max_mr_size	   = ~0ull;
	props->page_size_cap	   = ~(min_page_size - 1);
	props->max_qp		   = 1 << MLX5_CAP_GEN(mdev, log_max_qp);
	props->max_qp_wr	   = 1 << MLX5_CAP_GEN(mdev, log_max_qp_sz);
	max_rq_sg =  MLX5_CAP_GEN(mdev, max_wqe_sz_rq) /
		     sizeof(struct mlx5_wqe_data_seg);
	max_sq_desc = min_t(int, MLX5_CAP_GEN(mdev, max_wqe_sz_sq), 512);
	max_sq_sg = (max_sq_desc - sizeof(struct mlx5_wqe_ctrl_seg) -
		     sizeof(struct mlx5_wqe_raddr_seg)) /
		sizeof(struct mlx5_wqe_data_seg);
	props->max_send_sge = max_sq_sg;
	props->max_recv_sge = max_rq_sg;
	props->max_sge_rd	   = MLX5_MAX_SGE_RD;
	props->max_cq		   = 1 << MLX5_CAP_GEN(mdev, log_max_cq);
	props->max_cqe = (1 << MLX5_CAP_GEN(mdev, log_max_cq_sz)) - 1;
	props->max_mr		   = 1 << MLX5_CAP_GEN(mdev, log_max_mkey);
	props->max_pd		   = 1 << MLX5_CAP_GEN(mdev, log_max_pd);
	props->max_qp_rd_atom	   = 1 << MLX5_CAP_GEN(mdev, log_max_ra_req_qp);
	props->max_qp_init_rd_atom = 1 << MLX5_CAP_GEN(mdev, log_max_ra_res_qp);
	props->max_srq		   = 1 << MLX5_CAP_GEN(mdev, log_max_srq);
	props->max_srq_wr = (1 << MLX5_CAP_GEN(mdev, log_max_srq_sz)) - 1;
	props->local_ca_ack_delay  = MLX5_CAP_GEN(mdev, local_ca_ack_delay);
	props->max_res_rd_atom	   = props->max_qp_rd_atom * props->max_qp;
	props->max_srq_sge	   = max_rq_sg - 1;
	props->max_fast_reg_page_list_len =
		1 << MLX5_CAP_GEN(mdev, log_max_klm_list_size);
	get_atomic_caps_qp(dev, props);
	props->masked_atomic_cap   = IB_ATOMIC_NONE;
	props->max_mcast_grp	   = 1 << MLX5_CAP_GEN(mdev, log_max_mcg);
	props->max_mcast_qp_attach = MLX5_CAP_GEN(mdev, max_qp_mcg);
	props->max_total_mcast_qp_attach = props->max_mcast_qp_attach *
					   props->max_mcast_grp;
	props->max_map_per_fmr = INT_MAX; /* no limit in ConnectIB */
	props->max_ah = INT_MAX;
	props->hca_core_clock = MLX5_CAP_GEN(mdev, device_frequency_khz);
	props->timestamp_mask = 0x7FFFFFFFFFFFFFFFULL;

#ifdef CONFIG_INFINIBAND_ON_DEMAND_PAGING
	if (MLX5_CAP_GEN(mdev, pg))
		props->device_cap_flags |= IB_DEVICE_ON_DEMAND_PAGING;
	props->odp_caps = dev->odp_caps;
#endif

	if (MLX5_CAP_GEN(mdev, cd))
		props->device_cap_flags |= IB_DEVICE_CROSS_CHANNEL;

	if (!mlx5_core_is_pf(mdev))
		props->device_cap_flags |= IB_DEVICE_VIRTUAL_FUNCTION;

	if (mlx5_ib_port_link_layer(ibdev, 1) ==
	    IB_LINK_LAYER_ETHERNET && raw_support) {
		props->rss_caps.max_rwq_indirection_tables =
			1 << MLX5_CAP_GEN(dev->mdev, log_max_rqt);
		props->rss_caps.max_rwq_indirection_table_size =
			1 << MLX5_CAP_GEN(dev->mdev, log_max_rqt_size);
		props->rss_caps.supported_qpts = 1 << IB_QPT_RAW_PACKET;
		props->max_wq_type_rq =
			1 << MLX5_CAP_GEN(dev->mdev, log_max_rq);
	}

	if (MLX5_CAP_GEN(mdev, tag_matching)) {
		props->tm_caps.max_num_tags =
			(1 << MLX5_CAP_GEN(mdev, log_tag_matching_list_sz)) - 1;
		props->tm_caps.max_ops =
			1 << MLX5_CAP_GEN(mdev, log_max_qp_sz);
		props->tm_caps.max_sge = MLX5_TM_MAX_SGE;
	}

	if (MLX5_CAP_GEN(mdev, tag_matching) &&
	    MLX5_CAP_GEN(mdev, rndv_offload_rc)) {
		props->tm_caps.flags = IB_TM_CAP_RNDV_RC;
		props->tm_caps.max_rndv_hdr_size = MLX5_TM_MAX_RNDV_MSG_SIZE;
	}

	if (MLX5_CAP_GEN(dev->mdev, cq_moderation)) {
		props->cq_caps.max_cq_moderation_count =
						MLX5_MAX_CQ_COUNT;
		props->cq_caps.max_cq_moderation_period =
						MLX5_MAX_CQ_PERIOD;
	}

	if (field_avail(typeof(resp), cqe_comp_caps, uhw->outlen)) {
		resp.response_length += sizeof(resp.cqe_comp_caps);

		if (MLX5_CAP_GEN(dev->mdev, cqe_compression)) {
			resp.cqe_comp_caps.max_num =
				MLX5_CAP_GEN(dev->mdev,
					     cqe_compression_max_num);

			resp.cqe_comp_caps.supported_format =
				MLX5_IB_CQE_RES_FORMAT_HASH |
				MLX5_IB_CQE_RES_FORMAT_CSUM;

			if (MLX5_CAP_GEN(dev->mdev, mini_cqe_resp_stride_index))
				resp.cqe_comp_caps.supported_format |=
					MLX5_IB_CQE_RES_FORMAT_CSUM_STRIDX;
		}
	}

	if (field_avail(typeof(resp), packet_pacing_caps, uhw->outlen) &&
	    raw_support) {
		if (MLX5_CAP_QOS(mdev, packet_pacing) &&
		    MLX5_CAP_GEN(mdev, qos)) {
			resp.packet_pacing_caps.qp_rate_limit_max =
				MLX5_CAP_QOS(mdev, packet_pacing_max_rate);
			resp.packet_pacing_caps.qp_rate_limit_min =
				MLX5_CAP_QOS(mdev, packet_pacing_min_rate);
			resp.packet_pacing_caps.supported_qpts |=
				1 << IB_QPT_RAW_PACKET;
			if (MLX5_CAP_QOS(mdev, packet_pacing_burst_bound) &&
			    MLX5_CAP_QOS(mdev, packet_pacing_typical_size))
				resp.packet_pacing_caps.cap_flags |=
					MLX5_IB_PP_SUPPORT_BURST;
		}
		resp.response_length += sizeof(resp.packet_pacing_caps);
	}

	if (field_avail(typeof(resp), mlx5_ib_support_multi_pkt_send_wqes,
			uhw->outlen)) {
		if (MLX5_CAP_ETH(mdev, multi_pkt_send_wqe))
			resp.mlx5_ib_support_multi_pkt_send_wqes =
				MLX5_IB_ALLOW_MPW;

		if (MLX5_CAP_ETH(mdev, enhanced_multi_pkt_send_wqe))
			resp.mlx5_ib_support_multi_pkt_send_wqes |=
				MLX5_IB_SUPPORT_EMPW;

		resp.response_length +=
			sizeof(resp.mlx5_ib_support_multi_pkt_send_wqes);
	}

	if (field_avail(typeof(resp), flags, uhw->outlen)) {
		resp.response_length += sizeof(resp.flags);

		if (MLX5_CAP_GEN(mdev, cqe_compression_128))
			resp.flags |=
				MLX5_IB_QUERY_DEV_RESP_FLAGS_CQE_128B_COMP;

		if (MLX5_CAP_GEN(mdev, cqe_128_always))
			resp.flags |= MLX5_IB_QUERY_DEV_RESP_FLAGS_CQE_128B_PAD;
	}

	if (field_avail(typeof(resp), sw_parsing_caps,
			uhw->outlen)) {
		resp.response_length += sizeof(resp.sw_parsing_caps);
		if (MLX5_CAP_ETH(mdev, swp)) {
			resp.sw_parsing_caps.sw_parsing_offloads |=
				MLX5_IB_SW_PARSING;

			if (MLX5_CAP_ETH(mdev, swp_csum))
				resp.sw_parsing_caps.sw_parsing_offloads |=
					MLX5_IB_SW_PARSING_CSUM;

			if (MLX5_CAP_ETH(mdev, swp_lso))
				resp.sw_parsing_caps.sw_parsing_offloads |=
					MLX5_IB_SW_PARSING_LSO;

			if (resp.sw_parsing_caps.sw_parsing_offloads)
				resp.sw_parsing_caps.supported_qpts =
					BIT(IB_QPT_RAW_PACKET);
		}
	}

	if (field_avail(typeof(resp), striding_rq_caps, uhw->outlen) &&
	    raw_support) {
		resp.response_length += sizeof(resp.striding_rq_caps);
		if (MLX5_CAP_GEN(mdev, striding_rq)) {
			resp.striding_rq_caps.min_single_stride_log_num_of_bytes =
				MLX5_MIN_SINGLE_STRIDE_LOG_NUM_BYTES;
			resp.striding_rq_caps.max_single_stride_log_num_of_bytes =
				MLX5_MAX_SINGLE_STRIDE_LOG_NUM_BYTES;
			resp.striding_rq_caps.min_single_wqe_log_num_of_strides =
				MLX5_MIN_SINGLE_WQE_LOG_NUM_STRIDES;
			resp.striding_rq_caps.max_single_wqe_log_num_of_strides =
				MLX5_MAX_SINGLE_WQE_LOG_NUM_STRIDES;
			resp.striding_rq_caps.supported_qpts =
				BIT(IB_QPT_RAW_PACKET);
		}
	}

	if (field_avail(typeof(resp), tunnel_offloads_caps,
			uhw->outlen)) {
		resp.response_length += sizeof(resp.tunnel_offloads_caps);
		if (MLX5_CAP_ETH(mdev, tunnel_stateless_vxlan))
			resp.tunnel_offloads_caps |=
				MLX5_IB_TUNNELED_OFFLOADS_VXLAN;
		if (MLX5_CAP_ETH(mdev, tunnel_stateless_geneve_rx))
			resp.tunnel_offloads_caps |=
				MLX5_IB_TUNNELED_OFFLOADS_GENEVE;
		if (MLX5_CAP_ETH(mdev, tunnel_stateless_gre))
			resp.tunnel_offloads_caps |=
				MLX5_IB_TUNNELED_OFFLOADS_GRE;
		if (MLX5_CAP_GEN(mdev, flex_parser_protocols) &
		    MLX5_FLEX_PROTO_CW_MPLS_GRE)
			resp.tunnel_offloads_caps |=
				MLX5_IB_TUNNELED_OFFLOADS_MPLS_GRE;
		if (MLX5_CAP_GEN(mdev, flex_parser_protocols) &
		    MLX5_FLEX_PROTO_CW_MPLS_UDP)
			resp.tunnel_offloads_caps |=
				MLX5_IB_TUNNELED_OFFLOADS_MPLS_UDP;
	}

	if (uhw->outlen) {
		err = ib_copy_to_udata(uhw, &resp, resp.response_length);

		if (err)
			return err;
	}

	return 0;
}

enum mlx5_ib_width {
	MLX5_IB_WIDTH_1X	= 1 << 0,
	MLX5_IB_WIDTH_2X	= 1 << 1,
	MLX5_IB_WIDTH_4X	= 1 << 2,
	MLX5_IB_WIDTH_8X	= 1 << 3,
	MLX5_IB_WIDTH_12X	= 1 << 4
};

static void translate_active_width(struct ib_device *ibdev, u8 active_width,
				  u8 *ib_width)
{
	struct mlx5_ib_dev *dev = to_mdev(ibdev);

	if (active_width & MLX5_IB_WIDTH_1X)
		*ib_width = IB_WIDTH_1X;
	else if (active_width & MLX5_IB_WIDTH_4X)
		*ib_width = IB_WIDTH_4X;
	else if (active_width & MLX5_IB_WIDTH_8X)
		*ib_width = IB_WIDTH_8X;
	else if (active_width & MLX5_IB_WIDTH_12X)
		*ib_width = IB_WIDTH_12X;
	else {
		mlx5_ib_dbg(dev, "Invalid active_width %d, setting width to default value: 4x\n",
			    (int)active_width);
		*ib_width = IB_WIDTH_4X;
	}

	return;
}

static int mlx5_mtu_to_ib_mtu(int mtu)
{
	switch (mtu) {
	case 256: return 1;
	case 512: return 2;
	case 1024: return 3;
	case 2048: return 4;
	case 4096: return 5;
	default:
		pr_warn("invalid mtu\n");
		return -1;
	}
}

enum ib_max_vl_num {
	__IB_MAX_VL_0		= 1,
	__IB_MAX_VL_0_1		= 2,
	__IB_MAX_VL_0_3		= 3,
	__IB_MAX_VL_0_7		= 4,
	__IB_MAX_VL_0_14	= 5,
};

enum mlx5_vl_hw_cap {
	MLX5_VL_HW_0	= 1,
	MLX5_VL_HW_0_1	= 2,
	MLX5_VL_HW_0_2	= 3,
	MLX5_VL_HW_0_3	= 4,
	MLX5_VL_HW_0_4	= 5,
	MLX5_VL_HW_0_5	= 6,
	MLX5_VL_HW_0_6	= 7,
	MLX5_VL_HW_0_7	= 8,
	MLX5_VL_HW_0_14	= 15
};

static int translate_max_vl_num(struct ib_device *ibdev, u8 vl_hw_cap,
				u8 *max_vl_num)
{
	switch (vl_hw_cap) {
	case MLX5_VL_HW_0:
		*max_vl_num = __IB_MAX_VL_0;
		break;
	case MLX5_VL_HW_0_1:
		*max_vl_num = __IB_MAX_VL_0_1;
		break;
	case MLX5_VL_HW_0_3:
		*max_vl_num = __IB_MAX_VL_0_3;
		break;
	case MLX5_VL_HW_0_7:
		*max_vl_num = __IB_MAX_VL_0_7;
		break;
	case MLX5_VL_HW_0_14:
		*max_vl_num = __IB_MAX_VL_0_14;
		break;

	default:
		return -EINVAL;
	}

	return 0;
}

static int mlx5_query_hca_port(struct ib_device *ibdev, u8 port,
			       struct ib_port_attr *props)
{
	struct mlx5_ib_dev *dev = to_mdev(ibdev);
	struct mlx5_core_dev *mdev = dev->mdev;
	struct mlx5_hca_vport_context *rep;
	u16 max_mtu;
	u16 oper_mtu;
	int err;
	u8 ib_link_width_oper;
	u8 vl_hw_cap;

	rep = kzalloc(sizeof(*rep), GFP_KERNEL);
	if (!rep) {
		err = -ENOMEM;
		goto out;
	}

	/* props being zeroed by the caller, avoid zeroing it here */

	err = mlx5_query_hca_vport_context(mdev, 0, port, 0, rep);
	if (err)
		goto out;

	props->lid		= rep->lid;
	props->lmc		= rep->lmc;
	props->sm_lid		= rep->sm_lid;
	props->sm_sl		= rep->sm_sl;
	props->state		= rep->vport_state;
	props->phys_state	= rep->port_physical_state;
	props->port_cap_flags	= rep->cap_mask1;
	props->gid_tbl_len	= mlx5_get_gid_table_len(MLX5_CAP_GEN(mdev, gid_table_size));
	props->max_msg_sz	= 1 << MLX5_CAP_GEN(mdev, log_max_msg);
	props->pkey_tbl_len	= mlx5_to_sw_pkey_sz(MLX5_CAP_GEN(mdev, pkey_table_size));
	props->bad_pkey_cntr	= rep->pkey_violation_counter;
	props->qkey_viol_cntr	= rep->qkey_violation_counter;
	props->subnet_timeout	= rep->subnet_timeout;
	props->init_type_reply	= rep->init_type_reply;

	err = mlx5_query_port_link_width_oper(mdev, &ib_link_width_oper, port);
	if (err)
		goto out;

	translate_active_width(ibdev, ib_link_width_oper, &props->active_width);

	err = mlx5_query_port_ib_proto_oper(mdev, &props->active_speed, port);
	if (err)
		goto out;

	mlx5_query_port_max_mtu(mdev, &max_mtu, port);

	props->max_mtu = mlx5_mtu_to_ib_mtu(max_mtu);

	mlx5_query_port_oper_mtu(mdev, &oper_mtu, port);

	props->active_mtu = mlx5_mtu_to_ib_mtu(oper_mtu);

	err = mlx5_query_port_vl_hw_cap(mdev, &vl_hw_cap, port);
	if (err)
		goto out;

	err = translate_max_vl_num(ibdev, vl_hw_cap,
				   &props->max_vl_num);
out:
	kfree(rep);
	return err;
}

int mlx5_ib_query_port(struct ib_device *ibdev, u8 port,
		       struct ib_port_attr *props)
{
	unsigned int count;
	int ret;

	switch (mlx5_get_vport_access_method(ibdev)) {
	case MLX5_VPORT_ACCESS_METHOD_MAD:
		ret = mlx5_query_mad_ifc_port(ibdev, port, props);
		break;

	case MLX5_VPORT_ACCESS_METHOD_HCA:
		ret = mlx5_query_hca_port(ibdev, port, props);
		break;

	case MLX5_VPORT_ACCESS_METHOD_NIC:
		ret = mlx5_query_port_roce(ibdev, port, props);
		break;

	default:
		ret = -EINVAL;
	}

	if (!ret && props) {
		struct mlx5_ib_dev *dev = to_mdev(ibdev);
		struct mlx5_core_dev *mdev;
		bool put_mdev = true;

		mdev = mlx5_ib_get_native_port_mdev(dev, port, NULL);
		if (!mdev) {
			/* If the port isn't affiliated yet query the master.
			 * The master and slave will have the same values.
			 */
			mdev = dev->mdev;
			port = 1;
			put_mdev = false;
		}
		count = mlx5_core_reserved_gids_count(mdev);
		if (put_mdev)
			mlx5_ib_put_native_port_mdev(dev, port);
		props->gid_tbl_len -= count;
	}
	return ret;
}

static int mlx5_ib_rep_query_port(struct ib_device *ibdev, u8 port,
				  struct ib_port_attr *props)
{
	int ret;

	/* Only link layer == ethernet is valid for representors */
	ret = mlx5_query_port_roce(ibdev, port, props);
	if (ret || !props)
		return ret;

	/* We don't support GIDS */
	props->gid_tbl_len = 0;

	return ret;
}

static int mlx5_ib_query_gid(struct ib_device *ibdev, u8 port, int index,
			     union ib_gid *gid)
{
	struct mlx5_ib_dev *dev = to_mdev(ibdev);
	struct mlx5_core_dev *mdev = dev->mdev;

	switch (mlx5_get_vport_access_method(ibdev)) {
	case MLX5_VPORT_ACCESS_METHOD_MAD:
		return mlx5_query_mad_ifc_gids(ibdev, port, index, gid);

	case MLX5_VPORT_ACCESS_METHOD_HCA:
		return mlx5_query_hca_vport_gid(mdev, 0, port, 0, index, gid);

	default:
		return -EINVAL;
	}

}

static int mlx5_query_hca_nic_pkey(struct ib_device *ibdev, u8 port,
				   u16 index, u16 *pkey)
{
	struct mlx5_ib_dev *dev = to_mdev(ibdev);
	struct mlx5_core_dev *mdev;
	bool put_mdev = true;
	u8 mdev_port_num;
	int err;

	mdev = mlx5_ib_get_native_port_mdev(dev, port, &mdev_port_num);
	if (!mdev) {
		/* The port isn't affiliated yet, get the PKey from the master
		 * port. For RoCE the PKey tables will be the same.
		 */
		put_mdev = false;
		mdev = dev->mdev;
		mdev_port_num = 1;
	}

	err = mlx5_query_hca_vport_pkey(mdev, 0, mdev_port_num, 0,
					index, pkey);
	if (put_mdev)
		mlx5_ib_put_native_port_mdev(dev, port);

	return err;
}

static int mlx5_ib_query_pkey(struct ib_device *ibdev, u8 port, u16 index,
			      u16 *pkey)
{
	switch (mlx5_get_vport_access_method(ibdev)) {
	case MLX5_VPORT_ACCESS_METHOD_MAD:
		return mlx5_query_mad_ifc_pkey(ibdev, port, index, pkey);

	case MLX5_VPORT_ACCESS_METHOD_HCA:
	case MLX5_VPORT_ACCESS_METHOD_NIC:
		return mlx5_query_hca_nic_pkey(ibdev, port, index, pkey);
	default:
		return -EINVAL;
	}
}

static int mlx5_ib_modify_device(struct ib_device *ibdev, int mask,
				 struct ib_device_modify *props)
{
	struct mlx5_ib_dev *dev = to_mdev(ibdev);
	struct mlx5_reg_node_desc in;
	struct mlx5_reg_node_desc out;
	int err;

	if (mask & ~IB_DEVICE_MODIFY_NODE_DESC)
		return -EOPNOTSUPP;

	if (!(mask & IB_DEVICE_MODIFY_NODE_DESC))
		return 0;

	/*
	 * If possible, pass node desc to FW, so it can generate
	 * a 144 trap.  If cmd fails, just ignore.
	 */
	memcpy(&in, props->node_desc, IB_DEVICE_NODE_DESC_MAX);
	err = mlx5_core_access_reg(dev->mdev, &in, sizeof(in), &out,
				   sizeof(out), MLX5_REG_NODE_DESC, 0, 1);
	if (err)
		return err;

	memcpy(ibdev->node_desc, props->node_desc, IB_DEVICE_NODE_DESC_MAX);

	return err;
}

static int set_port_caps_atomic(struct mlx5_ib_dev *dev, u8 port_num, u32 mask,
				u32 value)
{
	struct mlx5_hca_vport_context ctx = {};
	struct mlx5_core_dev *mdev;
	u8 mdev_port_num;
	int err;

	mdev = mlx5_ib_get_native_port_mdev(dev, port_num, &mdev_port_num);
	if (!mdev)
		return -ENODEV;

	err = mlx5_query_hca_vport_context(mdev, 0, mdev_port_num, 0, &ctx);
	if (err)
		goto out;

	if (~ctx.cap_mask1_perm & mask) {
		mlx5_ib_warn(dev, "trying to change bitmask 0x%X but change supported 0x%X\n",
			     mask, ctx.cap_mask1_perm);
		err = -EINVAL;
		goto out;
	}

	ctx.cap_mask1 = value;
	ctx.cap_mask1_perm = mask;
	err = mlx5_core_modify_hca_vport_context(mdev, 0, mdev_port_num,
						 0, &ctx);

out:
	mlx5_ib_put_native_port_mdev(dev, port_num);

	return err;
}

static int mlx5_ib_modify_port(struct ib_device *ibdev, u8 port, int mask,
			       struct ib_port_modify *props)
{
	struct mlx5_ib_dev *dev = to_mdev(ibdev);
	struct ib_port_attr attr;
	u32 tmp;
	int err;
	u32 change_mask;
	u32 value;
	bool is_ib = (mlx5_ib_port_link_layer(ibdev, port) ==
		      IB_LINK_LAYER_INFINIBAND);

	/* CM layer calls ib_modify_port() regardless of the link layer. For
	 * Ethernet ports, qkey violation and Port capabilities are meaningless.
	 */
	if (!is_ib)
		return 0;

	if (MLX5_CAP_GEN(dev->mdev, ib_virt) && is_ib) {
		change_mask = props->clr_port_cap_mask | props->set_port_cap_mask;
		value = ~props->clr_port_cap_mask | props->set_port_cap_mask;
		return set_port_caps_atomic(dev, port, change_mask, value);
	}

	mutex_lock(&dev->cap_mask_mutex);

	err = ib_query_port(ibdev, port, &attr);
	if (err)
		goto out;

	tmp = (attr.port_cap_flags | props->set_port_cap_mask) &
		~props->clr_port_cap_mask;

	err = mlx5_set_port_caps(dev->mdev, port, tmp);

out:
	mutex_unlock(&dev->cap_mask_mutex);
	return err;
}

static void print_lib_caps(struct mlx5_ib_dev *dev, u64 caps)
{
	mlx5_ib_dbg(dev, "MLX5_LIB_CAP_4K_UAR = %s\n",
		    caps & MLX5_LIB_CAP_4K_UAR ? "y" : "n");
}

static u16 calc_dynamic_bfregs(int uars_per_sys_page)
{
	/* Large page with non 4k uar support might limit the dynamic size */
	if (uars_per_sys_page == 1  && PAGE_SIZE > 4096)
		return MLX5_MIN_DYN_BFREGS;

	return MLX5_MAX_DYN_BFREGS;
}

static int calc_total_bfregs(struct mlx5_ib_dev *dev, bool lib_uar_4k,
			     struct mlx5_ib_alloc_ucontext_req_v2 *req,
			     struct mlx5_bfreg_info *bfregi)
{
	int uars_per_sys_page;
	int bfregs_per_sys_page;
	int ref_bfregs = req->total_num_bfregs;

	if (req->total_num_bfregs == 0)
		return -EINVAL;

	BUILD_BUG_ON(MLX5_MAX_BFREGS % MLX5_NON_FP_BFREGS_IN_PAGE);
	BUILD_BUG_ON(MLX5_MAX_BFREGS < MLX5_NON_FP_BFREGS_IN_PAGE);

	if (req->total_num_bfregs > MLX5_MAX_BFREGS)
		return -ENOMEM;

	uars_per_sys_page = get_uars_per_sys_page(dev, lib_uar_4k);
	bfregs_per_sys_page = uars_per_sys_page * MLX5_NON_FP_BFREGS_PER_UAR;
	/* This holds the required static allocation asked by the user */
	req->total_num_bfregs = ALIGN(req->total_num_bfregs, bfregs_per_sys_page);
	if (req->num_low_latency_bfregs > req->total_num_bfregs - 1)
		return -EINVAL;

	bfregi->num_static_sys_pages = req->total_num_bfregs / bfregs_per_sys_page;
	bfregi->num_dyn_bfregs = ALIGN(calc_dynamic_bfregs(uars_per_sys_page), bfregs_per_sys_page);
	bfregi->total_num_bfregs = req->total_num_bfregs + bfregi->num_dyn_bfregs;
	bfregi->num_sys_pages = bfregi->total_num_bfregs / bfregs_per_sys_page;

	mlx5_ib_dbg(dev, "uar_4k: fw support %s, lib support %s, user requested %d bfregs, allocated %d, total bfregs %d, using %d sys pages\n",
		    MLX5_CAP_GEN(dev->mdev, uar_4k) ? "yes" : "no",
		    lib_uar_4k ? "yes" : "no", ref_bfregs,
		    req->total_num_bfregs, bfregi->total_num_bfregs,
		    bfregi->num_sys_pages);

	return 0;
}

static int allocate_uars(struct mlx5_ib_dev *dev, struct mlx5_ib_ucontext *context)
{
	struct mlx5_bfreg_info *bfregi;
	int err;
	int i;

	bfregi = &context->bfregi;
	for (i = 0; i < bfregi->num_static_sys_pages; i++) {
		err = mlx5_cmd_alloc_uar(dev->mdev, &bfregi->sys_pages[i]);
		if (err)
			goto error;

		mlx5_ib_dbg(dev, "allocated uar %d\n", bfregi->sys_pages[i]);
	}

	for (i = bfregi->num_static_sys_pages; i < bfregi->num_sys_pages; i++)
		bfregi->sys_pages[i] = MLX5_IB_INVALID_UAR_INDEX;

	return 0;

error:
	for (--i; i >= 0; i--)
		if (mlx5_cmd_free_uar(dev->mdev, bfregi->sys_pages[i]))
			mlx5_ib_warn(dev, "failed to free uar %d\n", i);

	return err;
}

static void deallocate_uars(struct mlx5_ib_dev *dev,
			    struct mlx5_ib_ucontext *context)
{
	struct mlx5_bfreg_info *bfregi;
	int i;

	bfregi = &context->bfregi;
	for (i = 0; i < bfregi->num_sys_pages; i++)
		if (i < bfregi->num_static_sys_pages ||
		    bfregi->sys_pages[i] != MLX5_IB_INVALID_UAR_INDEX)
			mlx5_cmd_free_uar(dev->mdev, bfregi->sys_pages[i]);
}

int mlx5_ib_enable_lb(struct mlx5_ib_dev *dev, bool td, bool qp)
{
	int err = 0;

	mutex_lock(&dev->lb.mutex);
	if (td)
		dev->lb.user_td++;
	if (qp)
		dev->lb.qps++;

	if (dev->lb.user_td == 2 ||
	    dev->lb.qps == 1) {
		if (!dev->lb.enabled) {
			err = mlx5_nic_vport_update_local_lb(dev->mdev, true);
			dev->lb.enabled = true;
		}
	}

	mutex_unlock(&dev->lb.mutex);

	return err;
}

void mlx5_ib_disable_lb(struct mlx5_ib_dev *dev, bool td, bool qp)
{
	mutex_lock(&dev->lb.mutex);
	if (td)
		dev->lb.user_td--;
	if (qp)
		dev->lb.qps--;

	if (dev->lb.user_td == 1 &&
	    dev->lb.qps == 0) {
		if (dev->lb.enabled) {
			mlx5_nic_vport_update_local_lb(dev->mdev, false);
			dev->lb.enabled = false;
		}
	}

	mutex_unlock(&dev->lb.mutex);
}

static int mlx5_ib_alloc_transport_domain(struct mlx5_ib_dev *dev, u32 *tdn,
					  u16 uid)
{
	int err;

	if (!MLX5_CAP_GEN(dev->mdev, log_max_transport_domain))
		return 0;

	err = mlx5_cmd_alloc_transport_domain(dev->mdev, tdn, uid);
	if (err)
		return err;

	if ((MLX5_CAP_GEN(dev->mdev, port_type) != MLX5_CAP_PORT_TYPE_ETH) ||
	    (!MLX5_CAP_GEN(dev->mdev, disable_local_lb_uc) &&
	     !MLX5_CAP_GEN(dev->mdev, disable_local_lb_mc)))
		return err;

	return mlx5_ib_enable_lb(dev, true, false);
}

static void mlx5_ib_dealloc_transport_domain(struct mlx5_ib_dev *dev, u32 tdn,
					     u16 uid)
{
	if (!MLX5_CAP_GEN(dev->mdev, log_max_transport_domain))
		return;

	mlx5_cmd_dealloc_transport_domain(dev->mdev, tdn, uid);

	if ((MLX5_CAP_GEN(dev->mdev, port_type) != MLX5_CAP_PORT_TYPE_ETH) ||
	    (!MLX5_CAP_GEN(dev->mdev, disable_local_lb_uc) &&
	     !MLX5_CAP_GEN(dev->mdev, disable_local_lb_mc)))
		return;

	mlx5_ib_disable_lb(dev, true, false);
}

static struct ib_ucontext *mlx5_ib_alloc_ucontext(struct ib_device *ibdev,
						  struct ib_udata *udata)
{
	struct mlx5_ib_dev *dev = to_mdev(ibdev);
	struct mlx5_ib_alloc_ucontext_req_v2 req = {};
	struct mlx5_ib_alloc_ucontext_resp resp = {};
	struct mlx5_core_dev *mdev = dev->mdev;
	struct mlx5_ib_ucontext *context;
	struct mlx5_bfreg_info *bfregi;
	int ver;
	int err;
	size_t min_req_v2 = offsetof(struct mlx5_ib_alloc_ucontext_req_v2,
				     max_cqe_version);
	u32 dump_fill_mkey;
	bool lib_uar_4k;

	if (!dev->ib_active)
		return ERR_PTR(-EAGAIN);

	if (udata->inlen == sizeof(struct mlx5_ib_alloc_ucontext_req))
		ver = 0;
	else if (udata->inlen >= min_req_v2)
		ver = 2;
	else
		return ERR_PTR(-EINVAL);

	err = ib_copy_from_udata(&req, udata, min(udata->inlen, sizeof(req)));
	if (err)
		return ERR_PTR(err);

	if (req.flags & ~MLX5_IB_ALLOC_UCTX_DEVX)
		return ERR_PTR(-EOPNOTSUPP);

	if (req.comp_mask || req.reserved0 || req.reserved1 || req.reserved2)
		return ERR_PTR(-EOPNOTSUPP);

	req.total_num_bfregs = ALIGN(req.total_num_bfregs,
				    MLX5_NON_FP_BFREGS_PER_UAR);
	if (req.num_low_latency_bfregs > req.total_num_bfregs - 1)
		return ERR_PTR(-EINVAL);

	resp.qp_tab_size = 1 << MLX5_CAP_GEN(dev->mdev, log_max_qp);
	if (mlx5_core_is_pf(dev->mdev) && MLX5_CAP_GEN(dev->mdev, bf))
		resp.bf_reg_size = 1 << MLX5_CAP_GEN(dev->mdev, log_bf_reg_size);
	resp.cache_line_size = cache_line_size();
	resp.max_sq_desc_sz = MLX5_CAP_GEN(dev->mdev, max_wqe_sz_sq);
	resp.max_rq_desc_sz = MLX5_CAP_GEN(dev->mdev, max_wqe_sz_rq);
	resp.max_send_wqebb = 1 << MLX5_CAP_GEN(dev->mdev, log_max_qp_sz);
	resp.max_recv_wr = 1 << MLX5_CAP_GEN(dev->mdev, log_max_qp_sz);
	resp.max_srq_recv_wr = 1 << MLX5_CAP_GEN(dev->mdev, log_max_srq_sz);
	resp.cqe_version = min_t(__u8,
				 (__u8)MLX5_CAP_GEN(dev->mdev, cqe_version),
				 req.max_cqe_version);
	resp.log_uar_size = MLX5_CAP_GEN(dev->mdev, uar_4k) ?
				MLX5_ADAPTER_PAGE_SHIFT : PAGE_SHIFT;
	resp.num_uars_per_page = MLX5_CAP_GEN(dev->mdev, uar_4k) ?
					MLX5_CAP_GEN(dev->mdev, num_of_uars_per_page) : 1;
	resp.response_length = min(offsetof(typeof(resp), response_length) +
				   sizeof(resp.response_length), udata->outlen);

	if (mlx5_accel_ipsec_device_caps(dev->mdev) & MLX5_ACCEL_IPSEC_CAP_DEVICE) {
		if (mlx5_get_flow_namespace(dev->mdev, MLX5_FLOW_NAMESPACE_EGRESS))
			resp.flow_action_flags |= MLX5_USER_ALLOC_UCONTEXT_FLOW_ACTION_FLAGS_ESP_AES_GCM;
		if (mlx5_accel_ipsec_device_caps(dev->mdev) & MLX5_ACCEL_IPSEC_CAP_REQUIRED_METADATA)
			resp.flow_action_flags |= MLX5_USER_ALLOC_UCONTEXT_FLOW_ACTION_FLAGS_ESP_AES_GCM_REQ_METADATA;
		if (MLX5_CAP_FLOWTABLE(dev->mdev, flow_table_properties_nic_receive.ft_field_support.outer_esp_spi))
			resp.flow_action_flags |= MLX5_USER_ALLOC_UCONTEXT_FLOW_ACTION_FLAGS_ESP_AES_GCM_SPI_STEERING;
		if (mlx5_accel_ipsec_device_caps(dev->mdev) & MLX5_ACCEL_IPSEC_CAP_TX_IV_IS_ESN)
			resp.flow_action_flags |= MLX5_USER_ALLOC_UCONTEXT_FLOW_ACTION_FLAGS_ESP_AES_GCM_TX_IV_IS_ESN;
		/* MLX5_USER_ALLOC_UCONTEXT_FLOW_ACTION_FLAGS_ESP_AES_GCM_FULL_OFFLOAD is currently always 0 */
	}

	context = kzalloc(sizeof(*context), GFP_KERNEL);
	if (!context)
		return ERR_PTR(-ENOMEM);

	lib_uar_4k = req.lib_caps & MLX5_LIB_CAP_4K_UAR;
	bfregi = &context->bfregi;

	/* updates req->total_num_bfregs */
	err = calc_total_bfregs(dev, lib_uar_4k, &req, bfregi);
	if (err)
		goto out_ctx;

	mutex_init(&bfregi->lock);
	bfregi->lib_uar_4k = lib_uar_4k;
	bfregi->count = kcalloc(bfregi->total_num_bfregs, sizeof(*bfregi->count),
				GFP_KERNEL);
	if (!bfregi->count) {
		err = -ENOMEM;
		goto out_ctx;
	}

	bfregi->sys_pages = kcalloc(bfregi->num_sys_pages,
				    sizeof(*bfregi->sys_pages),
				    GFP_KERNEL);
	if (!bfregi->sys_pages) {
		err = -ENOMEM;
		goto out_count;
	}

	err = allocate_uars(dev, context);
	if (err)
		goto out_sys_pages;

#ifdef CONFIG_INFINIBAND_ON_DEMAND_PAGING
	context->ibucontext.invalidate_range = &mlx5_ib_invalidate_range;
#endif

	if (req.flags & MLX5_IB_ALLOC_UCTX_DEVX) {
		err = mlx5_ib_devx_create(dev, true);
		if (err < 0)
			goto out_uars;
		context->devx_uid = err;
	}

	err = mlx5_ib_alloc_transport_domain(dev, &context->tdn,
					     context->devx_uid);
	if (err)
		goto out_devx;

	if (MLX5_CAP_GEN(dev->mdev, dump_fill_mkey)) {
		err = mlx5_cmd_dump_fill_mkey(dev->mdev, &dump_fill_mkey);
		if (err)
			goto out_mdev;
	}

	INIT_LIST_HEAD(&context->db_page_list);
	mutex_init(&context->db_page_mutex);

	resp.tot_bfregs = req.total_num_bfregs;
	resp.num_ports = dev->num_ports;

	if (field_avail(typeof(resp), cqe_version, udata->outlen))
		resp.response_length += sizeof(resp.cqe_version);

	if (field_avail(typeof(resp), cmds_supp_uhw, udata->outlen)) {
		resp.cmds_supp_uhw |= MLX5_USER_CMDS_SUPP_UHW_QUERY_DEVICE |
				      MLX5_USER_CMDS_SUPP_UHW_CREATE_AH;
		resp.response_length += sizeof(resp.cmds_supp_uhw);
	}

	if (field_avail(typeof(resp), eth_min_inline, udata->outlen)) {
		if (mlx5_ib_port_link_layer(ibdev, 1) == IB_LINK_LAYER_ETHERNET) {
			mlx5_query_min_inline(dev->mdev, &resp.eth_min_inline);
			resp.eth_min_inline++;
		}
		resp.response_length += sizeof(resp.eth_min_inline);
	}

	if (field_avail(typeof(resp), clock_info_versions, udata->outlen)) {
		if (mdev->clock_info)
			resp.clock_info_versions = BIT(MLX5_IB_CLOCK_INFO_V1);
		resp.response_length += sizeof(resp.clock_info_versions);
	}

	/*
	 * We don't want to expose information from the PCI bar that is located
	 * after 4096 bytes, so if the arch only supports larger pages, let's
	 * pretend we don't support reading the HCA's core clock. This is also
	 * forced by mmap function.
	 */
	if (field_avail(typeof(resp), hca_core_clock_offset, udata->outlen)) {
		if (PAGE_SIZE <= 4096) {
			resp.comp_mask |=
				MLX5_IB_ALLOC_UCONTEXT_RESP_MASK_CORE_CLOCK_OFFSET;
			resp.hca_core_clock_offset =
				offsetof(struct mlx5_init_seg, internal_timer_h) % PAGE_SIZE;
		}
		resp.response_length += sizeof(resp.hca_core_clock_offset);
	}

	if (field_avail(typeof(resp), log_uar_size, udata->outlen))
		resp.response_length += sizeof(resp.log_uar_size);

	if (field_avail(typeof(resp), num_uars_per_page, udata->outlen))
		resp.response_length += sizeof(resp.num_uars_per_page);

	if (field_avail(typeof(resp), num_dyn_bfregs, udata->outlen)) {
		resp.num_dyn_bfregs = bfregi->num_dyn_bfregs;
		resp.response_length += sizeof(resp.num_dyn_bfregs);
	}

	if (field_avail(typeof(resp), dump_fill_mkey, udata->outlen)) {
		if (MLX5_CAP_GEN(dev->mdev, dump_fill_mkey)) {
			resp.dump_fill_mkey = dump_fill_mkey;
			resp.comp_mask |=
				MLX5_IB_ALLOC_UCONTEXT_RESP_MASK_DUMP_FILL_MKEY;
		}
		resp.response_length += sizeof(resp.dump_fill_mkey);
	}

	err = ib_copy_to_udata(udata, &resp, resp.response_length);
	if (err)
		goto out_mdev;

	bfregi->ver = ver;
	bfregi->num_low_latency_bfregs = req.num_low_latency_bfregs;
	context->cqe_version = resp.cqe_version;
	context->lib_caps = req.lib_caps;
	print_lib_caps(dev, context->lib_caps);

	if (mlx5_lag_is_active(dev->mdev)) {
		u8 port = mlx5_core_native_port_num(dev->mdev);

		atomic_set(&context->tx_port_affinity,
			   atomic_add_return(
				   1, &dev->roce[port].tx_port_affinity));
	}

	return &context->ibucontext;

out_mdev:
	mlx5_ib_dealloc_transport_domain(dev, context->tdn, context->devx_uid);
out_devx:
	if (req.flags & MLX5_IB_ALLOC_UCTX_DEVX)
		mlx5_ib_devx_destroy(dev, context->devx_uid);

out_uars:
	deallocate_uars(dev, context);

out_sys_pages:
	kfree(bfregi->sys_pages);

out_count:
	kfree(bfregi->count);

out_ctx:
	kfree(context);

	return ERR_PTR(err);
}

static int mlx5_ib_dealloc_ucontext(struct ib_ucontext *ibcontext)
{
	struct mlx5_ib_ucontext *context = to_mucontext(ibcontext);
	struct mlx5_ib_dev *dev = to_mdev(ibcontext->device);
	struct mlx5_bfreg_info *bfregi;

#ifdef CONFIG_INFINIBAND_ON_DEMAND_PAGING
	/* All umem's must be destroyed before destroying the ucontext. */
	mutex_lock(&ibcontext->per_mm_list_lock);
	WARN_ON(!list_empty(&ibcontext->per_mm_list));
	mutex_unlock(&ibcontext->per_mm_list_lock);
#endif

	bfregi = &context->bfregi;
	mlx5_ib_dealloc_transport_domain(dev, context->tdn, context->devx_uid);

	if (context->devx_uid)
		mlx5_ib_devx_destroy(dev, context->devx_uid);

	deallocate_uars(dev, context);
	kfree(bfregi->sys_pages);
	kfree(bfregi->count);
	kfree(context);

	return 0;
}

static phys_addr_t uar_index2pfn(struct mlx5_ib_dev *dev,
				 int uar_idx)
{
	int fw_uars_per_page;

	fw_uars_per_page = MLX5_CAP_GEN(dev->mdev, uar_4k) ? MLX5_UARS_IN_PAGE : 1;

	return (pci_resource_start(dev->mdev->pdev, 0) >> PAGE_SHIFT) + uar_idx / fw_uars_per_page;
}

static int get_command(unsigned long offset)
{
	return (offset >> MLX5_IB_MMAP_CMD_SHIFT) & MLX5_IB_MMAP_CMD_MASK;
}

static int get_arg(unsigned long offset)
{
	return offset & ((1 << MLX5_IB_MMAP_CMD_SHIFT) - 1);
}

static int get_index(unsigned long offset)
{
	return get_arg(offset);
}

/* Index resides in an extra byte to enable larger values than 255 */
static int get_extended_index(unsigned long offset)
{
	return get_arg(offset) | ((offset >> 16) & 0xff) << 8;
}


static void mlx5_ib_disassociate_ucontext(struct ib_ucontext *ibcontext)
{
}

static inline char *mmap_cmd2str(enum mlx5_ib_mmap_cmd cmd)
{
	switch (cmd) {
	case MLX5_IB_MMAP_WC_PAGE:
		return "WC";
	case MLX5_IB_MMAP_REGULAR_PAGE:
		return "best effort WC";
	case MLX5_IB_MMAP_NC_PAGE:
		return "NC";
	case MLX5_IB_MMAP_DEVICE_MEM:
		return "Device Memory";
	default:
		return NULL;
	}
}

static int mlx5_ib_mmap_clock_info_page(struct mlx5_ib_dev *dev,
					struct vm_area_struct *vma,
					struct mlx5_ib_ucontext *context)
{
	if (vma->vm_end - vma->vm_start != PAGE_SIZE)
		return -EINVAL;

	if (get_index(vma->vm_pgoff) != MLX5_IB_CLOCK_INFO_V1)
		return -EOPNOTSUPP;

	if (vma->vm_flags & VM_WRITE)
		return -EPERM;
	vma->vm_flags &= ~VM_MAYWRITE;

	if (!dev->mdev->clock_info_page)
		return -EOPNOTSUPP;

	return rdma_user_mmap_page(&context->ibucontext, vma,
				   dev->mdev->clock_info_page, PAGE_SIZE);
}

static int uar_mmap(struct mlx5_ib_dev *dev, enum mlx5_ib_mmap_cmd cmd,
		    struct vm_area_struct *vma,
		    struct mlx5_ib_ucontext *context)
{
	struct mlx5_bfreg_info *bfregi = &context->bfregi;
	int err;
	unsigned long idx;
	phys_addr_t pfn;
	pgprot_t prot;
	u32 bfreg_dyn_idx = 0;
	u32 uar_index;
	int dyn_uar = (cmd == MLX5_IB_MMAP_ALLOC_WC);
	int max_valid_idx = dyn_uar ? bfregi->num_sys_pages :
				bfregi->num_static_sys_pages;

	if (vma->vm_end - vma->vm_start != PAGE_SIZE)
		return -EINVAL;

	if (dyn_uar)
		idx = get_extended_index(vma->vm_pgoff) + bfregi->num_static_sys_pages;
	else
		idx = get_index(vma->vm_pgoff);

	if (idx >= max_valid_idx) {
		mlx5_ib_warn(dev, "invalid uar index %lu, max=%d\n",
			     idx, max_valid_idx);
		return -EINVAL;
	}

	switch (cmd) {
	case MLX5_IB_MMAP_WC_PAGE:
	case MLX5_IB_MMAP_ALLOC_WC:
/* Some architectures don't support WC memory */
#if defined(CONFIG_X86)
		if (!pat_enabled())
			return -EPERM;
#elif !(defined(CONFIG_PPC) || (defined(CONFIG_ARM) && defined(CONFIG_MMU)))
			return -EPERM;
#endif
	/* fall through */
	case MLX5_IB_MMAP_REGULAR_PAGE:
		/* For MLX5_IB_MMAP_REGULAR_PAGE do the best effort to get WC */
		prot = pgprot_writecombine(vma->vm_page_prot);
		break;
	case MLX5_IB_MMAP_NC_PAGE:
		prot = pgprot_noncached(vma->vm_page_prot);
		break;
	default:
		return -EINVAL;
	}

	if (dyn_uar) {
		int uars_per_page;

		uars_per_page = get_uars_per_sys_page(dev, bfregi->lib_uar_4k);
		bfreg_dyn_idx = idx * (uars_per_page * MLX5_NON_FP_BFREGS_PER_UAR);
		if (bfreg_dyn_idx >= bfregi->total_num_bfregs) {
			mlx5_ib_warn(dev, "invalid bfreg_dyn_idx %u, max=%u\n",
				     bfreg_dyn_idx, bfregi->total_num_bfregs);
			return -EINVAL;
		}

		mutex_lock(&bfregi->lock);
		/* Fail if uar already allocated, first bfreg index of each
		 * page holds its count.
		 */
		if (bfregi->count[bfreg_dyn_idx]) {
			mlx5_ib_warn(dev, "wrong offset, idx %lu is busy, bfregn=%u\n", idx, bfreg_dyn_idx);
			mutex_unlock(&bfregi->lock);
			return -EINVAL;
		}

		bfregi->count[bfreg_dyn_idx]++;
		mutex_unlock(&bfregi->lock);

		err = mlx5_cmd_alloc_uar(dev->mdev, &uar_index);
		if (err) {
			mlx5_ib_warn(dev, "UAR alloc failed\n");
			goto free_bfreg;
		}
	} else {
		uar_index = bfregi->sys_pages[idx];
	}

	pfn = uar_index2pfn(dev, uar_index);
	mlx5_ib_dbg(dev, "uar idx 0x%lx, pfn %pa\n", idx, &pfn);

	err = rdma_user_mmap_io(&context->ibucontext, vma, pfn, PAGE_SIZE,
				prot);
	if (err) {
		mlx5_ib_err(dev,
			    "rdma_user_mmap_io failed with error=%d, mmap_cmd=%s\n",
			    err, mmap_cmd2str(cmd));
		goto err;
	}

	if (dyn_uar)
		bfregi->sys_pages[idx] = uar_index;
	return 0;

err:
	if (!dyn_uar)
		return err;

	mlx5_cmd_free_uar(dev->mdev, idx);

free_bfreg:
	mlx5_ib_free_bfreg(dev, bfregi, bfreg_dyn_idx);

	return err;
}

static int dm_mmap(struct ib_ucontext *context, struct vm_area_struct *vma)
{
	struct mlx5_ib_ucontext *mctx = to_mucontext(context);
	struct mlx5_ib_dev *dev = to_mdev(context->device);
	u16 page_idx = get_extended_index(vma->vm_pgoff);
	size_t map_size = vma->vm_end - vma->vm_start;
	u32 npages = map_size >> PAGE_SHIFT;
	phys_addr_t pfn;

	if (find_next_zero_bit(mctx->dm_pages, page_idx + npages, page_idx) !=
	    page_idx + npages)
		return -EINVAL;

	pfn = ((pci_resource_start(dev->mdev->pdev, 0) +
	      MLX5_CAP64_DEV_MEM(dev->mdev, memic_bar_start_addr)) >>
	      PAGE_SHIFT) +
	      page_idx;
	return rdma_user_mmap_io(context, vma, pfn, map_size,
				 pgprot_writecombine(vma->vm_page_prot));
}

static int mlx5_ib_mmap(struct ib_ucontext *ibcontext, struct vm_area_struct *vma)
{
	struct mlx5_ib_ucontext *context = to_mucontext(ibcontext);
	struct mlx5_ib_dev *dev = to_mdev(ibcontext->device);
	unsigned long command;
	phys_addr_t pfn;

	command = get_command(vma->vm_pgoff);
	switch (command) {
	case MLX5_IB_MMAP_WC_PAGE:
	case MLX5_IB_MMAP_NC_PAGE:
	case MLX5_IB_MMAP_REGULAR_PAGE:
	case MLX5_IB_MMAP_ALLOC_WC:
		return uar_mmap(dev, command, vma, context);

	case MLX5_IB_MMAP_GET_CONTIGUOUS_PAGES:
		return -ENOSYS;

	case MLX5_IB_MMAP_CORE_CLOCK:
		if (vma->vm_end - vma->vm_start != PAGE_SIZE)
			return -EINVAL;

		if (vma->vm_flags & VM_WRITE)
			return -EPERM;
		vma->vm_flags &= ~VM_MAYWRITE;

		/* Don't expose to user-space information it shouldn't have */
		if (PAGE_SIZE > 4096)
			return -EOPNOTSUPP;

		pfn = (dev->mdev->iseg_base +
		       offsetof(struct mlx5_init_seg, internal_timer_h)) >>
			PAGE_SHIFT;
		return rdma_user_mmap_io(&context->ibucontext, vma, pfn,
					 PAGE_SIZE,
					 pgprot_noncached(vma->vm_page_prot));
	case MLX5_IB_MMAP_CLOCK_INFO:
		return mlx5_ib_mmap_clock_info_page(dev, vma, context);

	case MLX5_IB_MMAP_DEVICE_MEM:
		return dm_mmap(ibcontext, vma);

	default:
		return -EINVAL;
	}

	return 0;
}

struct ib_dm *mlx5_ib_alloc_dm(struct ib_device *ibdev,
			       struct ib_ucontext *context,
			       struct ib_dm_alloc_attr *attr,
			       struct uverbs_attr_bundle *attrs)
{
	u64 act_size = roundup(attr->length, MLX5_MEMIC_BASE_SIZE);
	struct mlx5_memic *memic = &to_mdev(ibdev)->memic;
	phys_addr_t memic_addr;
	struct mlx5_ib_dm *dm;
	u64 start_offset;
	u32 page_idx;
	int err;

	dm = kzalloc(sizeof(*dm), GFP_KERNEL);
	if (!dm)
		return ERR_PTR(-ENOMEM);

	mlx5_ib_dbg(to_mdev(ibdev), "alloc_memic req: user_length=0x%llx act_length=0x%llx log_alignment=%d\n",
		    attr->length, act_size, attr->alignment);

	err = mlx5_cmd_alloc_memic(memic, &memic_addr,
				   act_size, attr->alignment);
	if (err)
		goto err_free;

	start_offset = memic_addr & ~PAGE_MASK;
	page_idx = (memic_addr - pci_resource_start(memic->dev->pdev, 0) -
		    MLX5_CAP64_DEV_MEM(memic->dev, memic_bar_start_addr)) >>
		    PAGE_SHIFT;

	err = uverbs_copy_to(attrs,
			     MLX5_IB_ATTR_ALLOC_DM_RESP_START_OFFSET,
			     &start_offset, sizeof(start_offset));
	if (err)
		goto err_dealloc;

	err = uverbs_copy_to(attrs,
			     MLX5_IB_ATTR_ALLOC_DM_RESP_PAGE_INDEX,
			     &page_idx, sizeof(page_idx));
	if (err)
		goto err_dealloc;

	bitmap_set(to_mucontext(context)->dm_pages, page_idx,
		   DIV_ROUND_UP(act_size, PAGE_SIZE));

	dm->dev_addr = memic_addr;

	return &dm->ibdm;

err_dealloc:
	mlx5_cmd_dealloc_memic(memic, memic_addr,
			       act_size);
err_free:
	kfree(dm);
	return ERR_PTR(err);
}

int mlx5_ib_dealloc_dm(struct ib_dm *ibdm)
{
	struct mlx5_memic *memic = &to_mdev(ibdm->device)->memic;
	struct mlx5_ib_dm *dm = to_mdm(ibdm);
	u64 act_size = roundup(dm->ibdm.length, MLX5_MEMIC_BASE_SIZE);
	u32 page_idx;
	int ret;

	ret = mlx5_cmd_dealloc_memic(memic, dm->dev_addr, act_size);
	if (ret)
		return ret;

	page_idx = (dm->dev_addr - pci_resource_start(memic->dev->pdev, 0) -
		    MLX5_CAP64_DEV_MEM(memic->dev, memic_bar_start_addr)) >>
		    PAGE_SHIFT;
	bitmap_clear(to_mucontext(ibdm->uobject->context)->dm_pages,
		     page_idx,
		     DIV_ROUND_UP(act_size, PAGE_SIZE));

	kfree(dm);

	return 0;
}

static struct ib_pd *mlx5_ib_alloc_pd(struct ib_device *ibdev,
				      struct ib_ucontext *context,
				      struct ib_udata *udata)
{
	struct mlx5_ib_alloc_pd_resp resp;
	struct mlx5_ib_pd *pd;
	int err;
	u32 out[MLX5_ST_SZ_DW(alloc_pd_out)] = {};
	u32 in[MLX5_ST_SZ_DW(alloc_pd_in)]   = {};
	u16 uid = 0;

	pd = kmalloc(sizeof(*pd), GFP_KERNEL);
	if (!pd)
		return ERR_PTR(-ENOMEM);

	uid = context ? to_mucontext(context)->devx_uid : 0;
	MLX5_SET(alloc_pd_in, in, opcode, MLX5_CMD_OP_ALLOC_PD);
	MLX5_SET(alloc_pd_in, in, uid, uid);
	err = mlx5_cmd_exec(to_mdev(ibdev)->mdev, in, sizeof(in),
			    out, sizeof(out));
	if (err) {
		kfree(pd);
		return ERR_PTR(err);
	}

	pd->pdn = MLX5_GET(alloc_pd_out, out, pd);
	pd->uid = uid;
	if (context) {
		resp.pdn = pd->pdn;
		if (ib_copy_to_udata(udata, &resp, sizeof(resp))) {
			mlx5_cmd_dealloc_pd(to_mdev(ibdev)->mdev, pd->pdn, uid);
			kfree(pd);
			return ERR_PTR(-EFAULT);
		}
	}

	return &pd->ibpd;
}

static int mlx5_ib_dealloc_pd(struct ib_pd *pd)
{
	struct mlx5_ib_dev *mdev = to_mdev(pd->device);
	struct mlx5_ib_pd *mpd = to_mpd(pd);

	mlx5_cmd_dealloc_pd(mdev->mdev, mpd->pdn, mpd->uid);
	kfree(mpd);

	return 0;
}

enum {
	MATCH_CRITERIA_ENABLE_OUTER_BIT,
	MATCH_CRITERIA_ENABLE_MISC_BIT,
	MATCH_CRITERIA_ENABLE_INNER_BIT,
	MATCH_CRITERIA_ENABLE_MISC2_BIT
};

#define HEADER_IS_ZERO(match_criteria, headers)			           \
	!(memchr_inv(MLX5_ADDR_OF(fte_match_param, match_criteria, headers), \
		    0, MLX5_FLD_SZ_BYTES(fte_match_param, headers)))       \

static u8 get_match_criteria_enable(u32 *match_criteria)
{
	u8 match_criteria_enable;

	match_criteria_enable =
		(!HEADER_IS_ZERO(match_criteria, outer_headers)) <<
		MATCH_CRITERIA_ENABLE_OUTER_BIT;
	match_criteria_enable |=
		(!HEADER_IS_ZERO(match_criteria, misc_parameters)) <<
		MATCH_CRITERIA_ENABLE_MISC_BIT;
	match_criteria_enable |=
		(!HEADER_IS_ZERO(match_criteria, inner_headers)) <<
		MATCH_CRITERIA_ENABLE_INNER_BIT;
	match_criteria_enable |=
		(!HEADER_IS_ZERO(match_criteria, misc_parameters_2)) <<
		MATCH_CRITERIA_ENABLE_MISC2_BIT;

	return match_criteria_enable;
}

static void set_proto(void *outer_c, void *outer_v, u8 mask, u8 val)
{
	MLX5_SET(fte_match_set_lyr_2_4, outer_c, ip_protocol, mask);
	MLX5_SET(fte_match_set_lyr_2_4, outer_v, ip_protocol, val);
}

static void set_flow_label(void *misc_c, void *misc_v, u32 mask, u32 val,
			   bool inner)
{
	if (inner) {
		MLX5_SET(fte_match_set_misc,
			 misc_c, inner_ipv6_flow_label, mask);
		MLX5_SET(fte_match_set_misc,
			 misc_v, inner_ipv6_flow_label, val);
	} else {
		MLX5_SET(fte_match_set_misc,
			 misc_c, outer_ipv6_flow_label, mask);
		MLX5_SET(fte_match_set_misc,
			 misc_v, outer_ipv6_flow_label, val);
	}
}

static void set_tos(void *outer_c, void *outer_v, u8 mask, u8 val)
{
	MLX5_SET(fte_match_set_lyr_2_4, outer_c, ip_ecn, mask);
	MLX5_SET(fte_match_set_lyr_2_4, outer_v, ip_ecn, val);
	MLX5_SET(fte_match_set_lyr_2_4, outer_c, ip_dscp, mask >> 2);
	MLX5_SET(fte_match_set_lyr_2_4, outer_v, ip_dscp, val >> 2);
}

static int check_mpls_supp_fields(u32 field_support, const __be32 *set_mask)
{
	if (MLX5_GET(fte_match_mpls, set_mask, mpls_label) &&
	    !(field_support & MLX5_FIELD_SUPPORT_MPLS_LABEL))
		return -EOPNOTSUPP;

	if (MLX5_GET(fte_match_mpls, set_mask, mpls_exp) &&
	    !(field_support & MLX5_FIELD_SUPPORT_MPLS_EXP))
		return -EOPNOTSUPP;

	if (MLX5_GET(fte_match_mpls, set_mask, mpls_s_bos) &&
	    !(field_support & MLX5_FIELD_SUPPORT_MPLS_S_BOS))
		return -EOPNOTSUPP;

	if (MLX5_GET(fte_match_mpls, set_mask, mpls_ttl) &&
	    !(field_support & MLX5_FIELD_SUPPORT_MPLS_TTL))
		return -EOPNOTSUPP;

	return 0;
}

#define LAST_ETH_FIELD vlan_tag
#define LAST_IB_FIELD sl
#define LAST_IPV4_FIELD tos
#define LAST_IPV6_FIELD traffic_class
#define LAST_TCP_UDP_FIELD src_port
#define LAST_TUNNEL_FIELD tunnel_id
#define LAST_FLOW_TAG_FIELD tag_id
#define LAST_DROP_FIELD size
#define LAST_COUNTERS_FIELD counters

/* Field is the last supported field */
#define FIELDS_NOT_SUPPORTED(filter, field)\
	memchr_inv((void *)&filter.field  +\
		   sizeof(filter.field), 0,\
		   sizeof(filter) -\
		   offsetof(typeof(filter), field) -\
		   sizeof(filter.field))

int parse_flow_flow_action(struct mlx5_ib_flow_action *maction,
			   bool is_egress,
			   struct mlx5_flow_act *action)
{

	switch (maction->ib_action.type) {
	case IB_FLOW_ACTION_ESP:
		if (action->action & (MLX5_FLOW_CONTEXT_ACTION_ENCRYPT |
				      MLX5_FLOW_CONTEXT_ACTION_DECRYPT))
			return -EINVAL;
		/* Currently only AES_GCM keymat is supported by the driver */
		action->esp_id = (uintptr_t)maction->esp_aes_gcm.ctx;
		action->action |= is_egress ?
			MLX5_FLOW_CONTEXT_ACTION_ENCRYPT :
			MLX5_FLOW_CONTEXT_ACTION_DECRYPT;
		return 0;
	case IB_FLOW_ACTION_UNSPECIFIED:
		if (maction->flow_action_raw.sub_type ==
		    MLX5_IB_FLOW_ACTION_MODIFY_HEADER) {
			if (action->action & MLX5_FLOW_CONTEXT_ACTION_MOD_HDR)
				return -EINVAL;
			action->action |= MLX5_FLOW_CONTEXT_ACTION_MOD_HDR;
			action->modify_id = maction->flow_action_raw.action_id;
			return 0;
		}
		if (maction->flow_action_raw.sub_type ==
		    MLX5_IB_FLOW_ACTION_DECAP) {
			if (action->action & MLX5_FLOW_CONTEXT_ACTION_DECAP)
				return -EINVAL;
			action->action |= MLX5_FLOW_CONTEXT_ACTION_DECAP;
			return 0;
		}
		if (maction->flow_action_raw.sub_type ==
		    MLX5_IB_FLOW_ACTION_PACKET_REFORMAT) {
			if (action->action &
			    MLX5_FLOW_CONTEXT_ACTION_PACKET_REFORMAT)
				return -EINVAL;
			action->action |=
				MLX5_FLOW_CONTEXT_ACTION_PACKET_REFORMAT;
			action->reformat_id =
				maction->flow_action_raw.action_id;
			return 0;
		}
		/* fall through */
	default:
		return -EOPNOTSUPP;
	}
}

static int parse_flow_attr(struct mlx5_core_dev *mdev, u32 *match_c,
			   u32 *match_v, const union ib_flow_spec *ib_spec,
			   const struct ib_flow_attr *flow_attr,
			   struct mlx5_flow_act *action, u32 prev_type)
{
	void *misc_params_c = MLX5_ADDR_OF(fte_match_param, match_c,
					   misc_parameters);
	void *misc_params_v = MLX5_ADDR_OF(fte_match_param, match_v,
					   misc_parameters);
	void *misc_params2_c = MLX5_ADDR_OF(fte_match_param, match_c,
					    misc_parameters_2);
	void *misc_params2_v = MLX5_ADDR_OF(fte_match_param, match_v,
					    misc_parameters_2);
	void *headers_c;
	void *headers_v;
	int match_ipv;
	int ret;

	if (ib_spec->type & IB_FLOW_SPEC_INNER) {
		headers_c = MLX5_ADDR_OF(fte_match_param, match_c,
					 inner_headers);
		headers_v = MLX5_ADDR_OF(fte_match_param, match_v,
					 inner_headers);
		match_ipv = MLX5_CAP_FLOWTABLE_NIC_RX(mdev,
					ft_field_support.inner_ip_version);
	} else {
		headers_c = MLX5_ADDR_OF(fte_match_param, match_c,
					 outer_headers);
		headers_v = MLX5_ADDR_OF(fte_match_param, match_v,
					 outer_headers);
		match_ipv = MLX5_CAP_FLOWTABLE_NIC_RX(mdev,
					ft_field_support.outer_ip_version);
	}

	switch (ib_spec->type & ~IB_FLOW_SPEC_INNER) {
	case IB_FLOW_SPEC_ETH:
		if (FIELDS_NOT_SUPPORTED(ib_spec->eth.mask, LAST_ETH_FIELD))
			return -EOPNOTSUPP;

		ether_addr_copy(MLX5_ADDR_OF(fte_match_set_lyr_2_4, headers_c,
					     dmac_47_16),
				ib_spec->eth.mask.dst_mac);
		ether_addr_copy(MLX5_ADDR_OF(fte_match_set_lyr_2_4, headers_v,
					     dmac_47_16),
				ib_spec->eth.val.dst_mac);

		ether_addr_copy(MLX5_ADDR_OF(fte_match_set_lyr_2_4, headers_c,
					     smac_47_16),
				ib_spec->eth.mask.src_mac);
		ether_addr_copy(MLX5_ADDR_OF(fte_match_set_lyr_2_4, headers_v,
					     smac_47_16),
				ib_spec->eth.val.src_mac);

		if (ib_spec->eth.mask.vlan_tag) {
			MLX5_SET(fte_match_set_lyr_2_4, headers_c,
				 cvlan_tag, 1);
			MLX5_SET(fte_match_set_lyr_2_4, headers_v,
				 cvlan_tag, 1);

			MLX5_SET(fte_match_set_lyr_2_4, headers_c,
				 first_vid, ntohs(ib_spec->eth.mask.vlan_tag));
			MLX5_SET(fte_match_set_lyr_2_4, headers_v,
				 first_vid, ntohs(ib_spec->eth.val.vlan_tag));

			MLX5_SET(fte_match_set_lyr_2_4, headers_c,
				 first_cfi,
				 ntohs(ib_spec->eth.mask.vlan_tag) >> 12);
			MLX5_SET(fte_match_set_lyr_2_4, headers_v,
				 first_cfi,
				 ntohs(ib_spec->eth.val.vlan_tag) >> 12);

			MLX5_SET(fte_match_set_lyr_2_4, headers_c,
				 first_prio,
				 ntohs(ib_spec->eth.mask.vlan_tag) >> 13);
			MLX5_SET(fte_match_set_lyr_2_4, headers_v,
				 first_prio,
				 ntohs(ib_spec->eth.val.vlan_tag) >> 13);
		}
		MLX5_SET(fte_match_set_lyr_2_4, headers_c,
			 ethertype, ntohs(ib_spec->eth.mask.ether_type));
		MLX5_SET(fte_match_set_lyr_2_4, headers_v,
			 ethertype, ntohs(ib_spec->eth.val.ether_type));
		break;
	case IB_FLOW_SPEC_IPV4:
		if (FIELDS_NOT_SUPPORTED(ib_spec->ipv4.mask, LAST_IPV4_FIELD))
			return -EOPNOTSUPP;

		if (match_ipv) {
			MLX5_SET(fte_match_set_lyr_2_4, headers_c,
				 ip_version, 0xf);
			MLX5_SET(fte_match_set_lyr_2_4, headers_v,
				 ip_version, MLX5_FS_IPV4_VERSION);
		} else {
			MLX5_SET(fte_match_set_lyr_2_4, headers_c,
				 ethertype, 0xffff);
			MLX5_SET(fte_match_set_lyr_2_4, headers_v,
				 ethertype, ETH_P_IP);
		}

		memcpy(MLX5_ADDR_OF(fte_match_set_lyr_2_4, headers_c,
				    src_ipv4_src_ipv6.ipv4_layout.ipv4),
		       &ib_spec->ipv4.mask.src_ip,
		       sizeof(ib_spec->ipv4.mask.src_ip));
		memcpy(MLX5_ADDR_OF(fte_match_set_lyr_2_4, headers_v,
				    src_ipv4_src_ipv6.ipv4_layout.ipv4),
		       &ib_spec->ipv4.val.src_ip,
		       sizeof(ib_spec->ipv4.val.src_ip));
		memcpy(MLX5_ADDR_OF(fte_match_set_lyr_2_4, headers_c,
				    dst_ipv4_dst_ipv6.ipv4_layout.ipv4),
		       &ib_spec->ipv4.mask.dst_ip,
		       sizeof(ib_spec->ipv4.mask.dst_ip));
		memcpy(MLX5_ADDR_OF(fte_match_set_lyr_2_4, headers_v,
				    dst_ipv4_dst_ipv6.ipv4_layout.ipv4),
		       &ib_spec->ipv4.val.dst_ip,
		       sizeof(ib_spec->ipv4.val.dst_ip));

		set_tos(headers_c, headers_v,
			ib_spec->ipv4.mask.tos, ib_spec->ipv4.val.tos);

		set_proto(headers_c, headers_v,
			  ib_spec->ipv4.mask.proto, ib_spec->ipv4.val.proto);
		break;
	case IB_FLOW_SPEC_IPV6:
		if (FIELDS_NOT_SUPPORTED(ib_spec->ipv6.mask, LAST_IPV6_FIELD))
			return -EOPNOTSUPP;

		if (match_ipv) {
			MLX5_SET(fte_match_set_lyr_2_4, headers_c,
				 ip_version, 0xf);
			MLX5_SET(fte_match_set_lyr_2_4, headers_v,
				 ip_version, MLX5_FS_IPV6_VERSION);
		} else {
			MLX5_SET(fte_match_set_lyr_2_4, headers_c,
				 ethertype, 0xffff);
			MLX5_SET(fte_match_set_lyr_2_4, headers_v,
				 ethertype, ETH_P_IPV6);
		}

		memcpy(MLX5_ADDR_OF(fte_match_set_lyr_2_4, headers_c,
				    src_ipv4_src_ipv6.ipv6_layout.ipv6),
		       &ib_spec->ipv6.mask.src_ip,
		       sizeof(ib_spec->ipv6.mask.src_ip));
		memcpy(MLX5_ADDR_OF(fte_match_set_lyr_2_4, headers_v,
				    src_ipv4_src_ipv6.ipv6_layout.ipv6),
		       &ib_spec->ipv6.val.src_ip,
		       sizeof(ib_spec->ipv6.val.src_ip));
		memcpy(MLX5_ADDR_OF(fte_match_set_lyr_2_4, headers_c,
				    dst_ipv4_dst_ipv6.ipv6_layout.ipv6),
		       &ib_spec->ipv6.mask.dst_ip,
		       sizeof(ib_spec->ipv6.mask.dst_ip));
		memcpy(MLX5_ADDR_OF(fte_match_set_lyr_2_4, headers_v,
				    dst_ipv4_dst_ipv6.ipv6_layout.ipv6),
		       &ib_spec->ipv6.val.dst_ip,
		       sizeof(ib_spec->ipv6.val.dst_ip));

		set_tos(headers_c, headers_v,
			ib_spec->ipv6.mask.traffic_class,
			ib_spec->ipv6.val.traffic_class);

		set_proto(headers_c, headers_v,
			  ib_spec->ipv6.mask.next_hdr,
			  ib_spec->ipv6.val.next_hdr);

		set_flow_label(misc_params_c, misc_params_v,
			       ntohl(ib_spec->ipv6.mask.flow_label),
			       ntohl(ib_spec->ipv6.val.flow_label),
			       ib_spec->type & IB_FLOW_SPEC_INNER);
		break;
	case IB_FLOW_SPEC_ESP:
		if (ib_spec->esp.mask.seq)
			return -EOPNOTSUPP;

		MLX5_SET(fte_match_set_misc, misc_params_c, outer_esp_spi,
			 ntohl(ib_spec->esp.mask.spi));
		MLX5_SET(fte_match_set_misc, misc_params_v, outer_esp_spi,
			 ntohl(ib_spec->esp.val.spi));
		break;
	case IB_FLOW_SPEC_TCP:
		if (FIELDS_NOT_SUPPORTED(ib_spec->tcp_udp.mask,
					 LAST_TCP_UDP_FIELD))
			return -EOPNOTSUPP;

		MLX5_SET(fte_match_set_lyr_2_4, headers_c, ip_protocol,
			 0xff);
		MLX5_SET(fte_match_set_lyr_2_4, headers_v, ip_protocol,
			 IPPROTO_TCP);

		MLX5_SET(fte_match_set_lyr_2_4, headers_c, tcp_sport,
			 ntohs(ib_spec->tcp_udp.mask.src_port));
		MLX5_SET(fte_match_set_lyr_2_4, headers_v, tcp_sport,
			 ntohs(ib_spec->tcp_udp.val.src_port));

		MLX5_SET(fte_match_set_lyr_2_4, headers_c, tcp_dport,
			 ntohs(ib_spec->tcp_udp.mask.dst_port));
		MLX5_SET(fte_match_set_lyr_2_4, headers_v, tcp_dport,
			 ntohs(ib_spec->tcp_udp.val.dst_port));
		break;
	case IB_FLOW_SPEC_UDP:
		if (FIELDS_NOT_SUPPORTED(ib_spec->tcp_udp.mask,
					 LAST_TCP_UDP_FIELD))
			return -EOPNOTSUPP;

		MLX5_SET(fte_match_set_lyr_2_4, headers_c, ip_protocol,
			 0xff);
		MLX5_SET(fte_match_set_lyr_2_4, headers_v, ip_protocol,
			 IPPROTO_UDP);

		MLX5_SET(fte_match_set_lyr_2_4, headers_c, udp_sport,
			 ntohs(ib_spec->tcp_udp.mask.src_port));
		MLX5_SET(fte_match_set_lyr_2_4, headers_v, udp_sport,
			 ntohs(ib_spec->tcp_udp.val.src_port));

		MLX5_SET(fte_match_set_lyr_2_4, headers_c, udp_dport,
			 ntohs(ib_spec->tcp_udp.mask.dst_port));
		MLX5_SET(fte_match_set_lyr_2_4, headers_v, udp_dport,
			 ntohs(ib_spec->tcp_udp.val.dst_port));
		break;
	case IB_FLOW_SPEC_GRE:
		if (ib_spec->gre.mask.c_ks_res0_ver)
			return -EOPNOTSUPP;

		MLX5_SET(fte_match_set_lyr_2_4, headers_c, ip_protocol,
			 0xff);
		MLX5_SET(fte_match_set_lyr_2_4, headers_v, ip_protocol,
			 IPPROTO_GRE);

		MLX5_SET(fte_match_set_misc, misc_params_c, gre_protocol,
			 ntohs(ib_spec->gre.mask.protocol));
		MLX5_SET(fte_match_set_misc, misc_params_v, gre_protocol,
			 ntohs(ib_spec->gre.val.protocol));

		memcpy(MLX5_ADDR_OF(fte_match_set_misc, misc_params_c,
				    gre_key_h),
		       &ib_spec->gre.mask.key,
		       sizeof(ib_spec->gre.mask.key));
		memcpy(MLX5_ADDR_OF(fte_match_set_misc, misc_params_v,
				    gre_key_h),
		       &ib_spec->gre.val.key,
		       sizeof(ib_spec->gre.val.key));
		break;
	case IB_FLOW_SPEC_MPLS:
		switch (prev_type) {
		case IB_FLOW_SPEC_UDP:
			if (check_mpls_supp_fields(MLX5_CAP_FLOWTABLE_NIC_RX(mdev,
						   ft_field_support.outer_first_mpls_over_udp),
						   &ib_spec->mpls.mask.tag))
				return -EOPNOTSUPP;

			memcpy(MLX5_ADDR_OF(fte_match_set_misc2, misc_params2_v,
					    outer_first_mpls_over_udp),
			       &ib_spec->mpls.val.tag,
			       sizeof(ib_spec->mpls.val.tag));
			memcpy(MLX5_ADDR_OF(fte_match_set_misc2, misc_params2_c,
					    outer_first_mpls_over_udp),
			       &ib_spec->mpls.mask.tag,
			       sizeof(ib_spec->mpls.mask.tag));
			break;
		case IB_FLOW_SPEC_GRE:
			if (check_mpls_supp_fields(MLX5_CAP_FLOWTABLE_NIC_RX(mdev,
						   ft_field_support.outer_first_mpls_over_gre),
						   &ib_spec->mpls.mask.tag))
				return -EOPNOTSUPP;

			memcpy(MLX5_ADDR_OF(fte_match_set_misc2, misc_params2_v,
					    outer_first_mpls_over_gre),
			       &ib_spec->mpls.val.tag,
			       sizeof(ib_spec->mpls.val.tag));
			memcpy(MLX5_ADDR_OF(fte_match_set_misc2, misc_params2_c,
					    outer_first_mpls_over_gre),
			       &ib_spec->mpls.mask.tag,
			       sizeof(ib_spec->mpls.mask.tag));
			break;
		default:
			if (ib_spec->type & IB_FLOW_SPEC_INNER) {
				if (check_mpls_supp_fields(MLX5_CAP_FLOWTABLE_NIC_RX(mdev,
							   ft_field_support.inner_first_mpls),
							   &ib_spec->mpls.mask.tag))
					return -EOPNOTSUPP;

				memcpy(MLX5_ADDR_OF(fte_match_set_misc2, misc_params2_v,
						    inner_first_mpls),
				       &ib_spec->mpls.val.tag,
				       sizeof(ib_spec->mpls.val.tag));
				memcpy(MLX5_ADDR_OF(fte_match_set_misc2, misc_params2_c,
						    inner_first_mpls),
				       &ib_spec->mpls.mask.tag,
				       sizeof(ib_spec->mpls.mask.tag));
			} else {
				if (check_mpls_supp_fields(MLX5_CAP_FLOWTABLE_NIC_RX(mdev,
							   ft_field_support.outer_first_mpls),
							   &ib_spec->mpls.mask.tag))
					return -EOPNOTSUPP;

				memcpy(MLX5_ADDR_OF(fte_match_set_misc2, misc_params2_v,
						    outer_first_mpls),
				       &ib_spec->mpls.val.tag,
				       sizeof(ib_spec->mpls.val.tag));
				memcpy(MLX5_ADDR_OF(fte_match_set_misc2, misc_params2_c,
						    outer_first_mpls),
				       &ib_spec->mpls.mask.tag,
				       sizeof(ib_spec->mpls.mask.tag));
			}
		}
		break;
	case IB_FLOW_SPEC_VXLAN_TUNNEL:
		if (FIELDS_NOT_SUPPORTED(ib_spec->tunnel.mask,
					 LAST_TUNNEL_FIELD))
			return -EOPNOTSUPP;

		MLX5_SET(fte_match_set_misc, misc_params_c, vxlan_vni,
			 ntohl(ib_spec->tunnel.mask.tunnel_id));
		MLX5_SET(fte_match_set_misc, misc_params_v, vxlan_vni,
			 ntohl(ib_spec->tunnel.val.tunnel_id));
		break;
	case IB_FLOW_SPEC_ACTION_TAG:
		if (FIELDS_NOT_SUPPORTED(ib_spec->flow_tag,
					 LAST_FLOW_TAG_FIELD))
			return -EOPNOTSUPP;
		if (ib_spec->flow_tag.tag_id >= BIT(24))
			return -EINVAL;

		action->flow_tag = ib_spec->flow_tag.tag_id;
		action->flags |= FLOW_ACT_HAS_TAG;
		break;
	case IB_FLOW_SPEC_ACTION_DROP:
		if (FIELDS_NOT_SUPPORTED(ib_spec->drop,
					 LAST_DROP_FIELD))
			return -EOPNOTSUPP;
		action->action |= MLX5_FLOW_CONTEXT_ACTION_DROP;
		break;
	case IB_FLOW_SPEC_ACTION_HANDLE:
		ret = parse_flow_flow_action(to_mflow_act(ib_spec->action.act),
			flow_attr->flags & IB_FLOW_ATTR_FLAGS_EGRESS, action);
		if (ret)
			return ret;
		break;
	case IB_FLOW_SPEC_ACTION_COUNT:
		if (FIELDS_NOT_SUPPORTED(ib_spec->flow_count,
					 LAST_COUNTERS_FIELD))
			return -EOPNOTSUPP;

		/* for now support only one counters spec per flow */
		if (action->action & MLX5_FLOW_CONTEXT_ACTION_COUNT)
			return -EINVAL;

		action->counters = ib_spec->flow_count.counters;
		action->action |= MLX5_FLOW_CONTEXT_ACTION_COUNT;
		break;
	default:
		return -EINVAL;
	}

	return 0;
}

/* If a flow could catch both multicast and unicast packets,
 * it won't fall into the multicast flow steering table and this rule
 * could steal other multicast packets.
 */
static bool flow_is_multicast_only(const struct ib_flow_attr *ib_attr)
{
	union ib_flow_spec *flow_spec;

	if (ib_attr->type != IB_FLOW_ATTR_NORMAL ||
	    ib_attr->num_of_specs < 1)
		return false;

	flow_spec = (union ib_flow_spec *)(ib_attr + 1);
	if (flow_spec->type == IB_FLOW_SPEC_IPV4) {
		struct ib_flow_spec_ipv4 *ipv4_spec;

		ipv4_spec = (struct ib_flow_spec_ipv4 *)flow_spec;
		if (ipv4_is_multicast(ipv4_spec->val.dst_ip))
			return true;

		return false;
	}

	if (flow_spec->type == IB_FLOW_SPEC_ETH) {
		struct ib_flow_spec_eth *eth_spec;

		eth_spec = (struct ib_flow_spec_eth *)flow_spec;
		return is_multicast_ether_addr(eth_spec->mask.dst_mac) &&
		       is_multicast_ether_addr(eth_spec->val.dst_mac);
	}

	return false;
}

enum valid_spec {
	VALID_SPEC_INVALID,
	VALID_SPEC_VALID,
	VALID_SPEC_NA,
};

static enum valid_spec
is_valid_esp_aes_gcm(struct mlx5_core_dev *mdev,
		     const struct mlx5_flow_spec *spec,
		     const struct mlx5_flow_act *flow_act,
		     bool egress)
{
	const u32 *match_c = spec->match_criteria;
	bool is_crypto =
		(flow_act->action & (MLX5_FLOW_CONTEXT_ACTION_ENCRYPT |
				     MLX5_FLOW_CONTEXT_ACTION_DECRYPT));
	bool is_ipsec = mlx5_fs_is_ipsec_flow(match_c);
	bool is_drop = flow_act->action & MLX5_FLOW_CONTEXT_ACTION_DROP;

	/*
	 * Currently only crypto is supported in egress, when regular egress
	 * rules would be supported, always return VALID_SPEC_NA.
	 */
	if (!is_crypto)
		return VALID_SPEC_NA;

	return is_crypto && is_ipsec &&
		(!egress || (!is_drop && !(flow_act->flags & FLOW_ACT_HAS_TAG))) ?
		VALID_SPEC_VALID : VALID_SPEC_INVALID;
}

static bool is_valid_spec(struct mlx5_core_dev *mdev,
			  const struct mlx5_flow_spec *spec,
			  const struct mlx5_flow_act *flow_act,
			  bool egress)
{
	/* We curretly only support ipsec egress flow */
	return is_valid_esp_aes_gcm(mdev, spec, flow_act, egress) != VALID_SPEC_INVALID;
}

static bool is_valid_ethertype(struct mlx5_core_dev *mdev,
			       const struct ib_flow_attr *flow_attr,
			       bool check_inner)
{
	union ib_flow_spec *ib_spec = (union ib_flow_spec *)(flow_attr + 1);
	int match_ipv = check_inner ?
			MLX5_CAP_FLOWTABLE_NIC_RX(mdev,
					ft_field_support.inner_ip_version) :
			MLX5_CAP_FLOWTABLE_NIC_RX(mdev,
					ft_field_support.outer_ip_version);
	int inner_bit = check_inner ? IB_FLOW_SPEC_INNER : 0;
	bool ipv4_spec_valid, ipv6_spec_valid;
	unsigned int ip_spec_type = 0;
	bool has_ethertype = false;
	unsigned int spec_index;
	bool mask_valid = true;
	u16 eth_type = 0;
	bool type_valid;

	/* Validate that ethertype is correct */
	for (spec_index = 0; spec_index < flow_attr->num_of_specs; spec_index++) {
		if ((ib_spec->type == (IB_FLOW_SPEC_ETH | inner_bit)) &&
		    ib_spec->eth.mask.ether_type) {
			mask_valid = (ib_spec->eth.mask.ether_type ==
				      htons(0xffff));
			has_ethertype = true;
			eth_type = ntohs(ib_spec->eth.val.ether_type);
		} else if ((ib_spec->type == (IB_FLOW_SPEC_IPV4 | inner_bit)) ||
			   (ib_spec->type == (IB_FLOW_SPEC_IPV6 | inner_bit))) {
			ip_spec_type = ib_spec->type;
		}
		ib_spec = (void *)ib_spec + ib_spec->size;
	}

	type_valid = (!has_ethertype) || (!ip_spec_type);
	if (!type_valid && mask_valid) {
		ipv4_spec_valid = (eth_type == ETH_P_IP) &&
			(ip_spec_type == (IB_FLOW_SPEC_IPV4 | inner_bit));
		ipv6_spec_valid = (eth_type == ETH_P_IPV6) &&
			(ip_spec_type == (IB_FLOW_SPEC_IPV6 | inner_bit));

		type_valid = (ipv4_spec_valid) || (ipv6_spec_valid) ||
			     (((eth_type == ETH_P_MPLS_UC) ||
			       (eth_type == ETH_P_MPLS_MC)) && match_ipv);
	}

	return type_valid;
}

static bool is_valid_attr(struct mlx5_core_dev *mdev,
			  const struct ib_flow_attr *flow_attr)
{
	return is_valid_ethertype(mdev, flow_attr, false) &&
	       is_valid_ethertype(mdev, flow_attr, true);
}

static void put_flow_table(struct mlx5_ib_dev *dev,
			   struct mlx5_ib_flow_prio *prio, bool ft_added)
{
	prio->refcount -= !!ft_added;
	if (!prio->refcount) {
		mlx5_destroy_flow_table(prio->flow_table);
		prio->flow_table = NULL;
	}
}

static void counters_clear_description(struct ib_counters *counters)
{
	struct mlx5_ib_mcounters *mcounters = to_mcounters(counters);

	mutex_lock(&mcounters->mcntrs_mutex);
	kfree(mcounters->counters_data);
	mcounters->counters_data = NULL;
	mcounters->cntrs_max_index = 0;
	mutex_unlock(&mcounters->mcntrs_mutex);
}

static int mlx5_ib_destroy_flow(struct ib_flow *flow_id)
{
	struct mlx5_ib_flow_handler *handler = container_of(flow_id,
							  struct mlx5_ib_flow_handler,
							  ibflow);
	struct mlx5_ib_flow_handler *iter, *tmp;
	struct mlx5_ib_dev *dev = handler->dev;

	mutex_lock(&dev->flow_db->lock);

	list_for_each_entry_safe(iter, tmp, &handler->list, list) {
		mlx5_del_flow_rules(iter->rule);
		put_flow_table(dev, iter->prio, true);
		list_del(&iter->list);
		kfree(iter);
	}

	mlx5_del_flow_rules(handler->rule);
	put_flow_table(dev, handler->prio, true);
	if (handler->ibcounters &&
	    atomic_read(&handler->ibcounters->usecnt) == 1)
		counters_clear_description(handler->ibcounters);

	mutex_unlock(&dev->flow_db->lock);
	if (handler->flow_matcher)
		atomic_dec(&handler->flow_matcher->usecnt);
	kfree(handler);

	return 0;
}

static int ib_prio_to_core_prio(unsigned int priority, bool dont_trap)
{
	priority *= 2;
	if (!dont_trap)
		priority++;
	return priority;
}

enum flow_table_type {
	MLX5_IB_FT_RX,
	MLX5_IB_FT_TX
};

#define MLX5_FS_MAX_TYPES	 6
#define MLX5_FS_MAX_ENTRIES	 BIT(16)

static struct mlx5_ib_flow_prio *_get_prio(struct mlx5_flow_namespace *ns,
					   struct mlx5_ib_flow_prio *prio,
					   int priority,
					   int num_entries, int num_groups,
					   u32 flags)
{
	struct mlx5_flow_table *ft;

	ft = mlx5_create_auto_grouped_flow_table(ns, priority,
						 num_entries,
						 num_groups,
						 0, flags);
	if (IS_ERR(ft))
		return ERR_CAST(ft);

	prio->flow_table = ft;
	prio->refcount = 0;
	return prio;
}

static struct mlx5_ib_flow_prio *get_flow_table(struct mlx5_ib_dev *dev,
						struct ib_flow_attr *flow_attr,
						enum flow_table_type ft_type)
{
	bool dont_trap = flow_attr->flags & IB_FLOW_ATTR_FLAGS_DONT_TRAP;
	struct mlx5_flow_namespace *ns = NULL;
	struct mlx5_ib_flow_prio *prio;
	struct mlx5_flow_table *ft;
	int max_table_size;
	int num_entries;
	int num_groups;
	u32 flags = 0;
	int priority;

	max_table_size = BIT(MLX5_CAP_FLOWTABLE_NIC_RX(dev->mdev,
						       log_max_ft_size));
	if (flow_attr->type == IB_FLOW_ATTR_NORMAL) {
		enum mlx5_flow_namespace_type fn_type;

		if (flow_is_multicast_only(flow_attr) &&
		    !dont_trap)
			priority = MLX5_IB_FLOW_MCAST_PRIO;
		else
			priority = ib_prio_to_core_prio(flow_attr->priority,
							dont_trap);
		if (ft_type == MLX5_IB_FT_RX) {
			fn_type = MLX5_FLOW_NAMESPACE_BYPASS;
			prio = &dev->flow_db->prios[priority];
			if (!dev->rep &&
			    MLX5_CAP_FLOWTABLE_NIC_RX(dev->mdev, decap))
				flags |= MLX5_FLOW_TABLE_TUNNEL_EN_DECAP;
			if (!dev->rep &&
			    MLX5_CAP_FLOWTABLE_NIC_RX(dev->mdev,
					reformat_l3_tunnel_to_l2))
				flags |= MLX5_FLOW_TABLE_TUNNEL_EN_REFORMAT;
		} else {
			max_table_size =
				BIT(MLX5_CAP_FLOWTABLE_NIC_TX(dev->mdev,
							      log_max_ft_size));
			fn_type = MLX5_FLOW_NAMESPACE_EGRESS;
			prio = &dev->flow_db->egress_prios[priority];
			if (!dev->rep &&
			    MLX5_CAP_FLOWTABLE_NIC_TX(dev->mdev, reformat))
				flags |= MLX5_FLOW_TABLE_TUNNEL_EN_REFORMAT;
		}
		ns = mlx5_get_flow_namespace(dev->mdev, fn_type);
		num_entries = MLX5_FS_MAX_ENTRIES;
		num_groups = MLX5_FS_MAX_TYPES;
	} else if (flow_attr->type == IB_FLOW_ATTR_ALL_DEFAULT ||
		   flow_attr->type == IB_FLOW_ATTR_MC_DEFAULT) {
		ns = mlx5_get_flow_namespace(dev->mdev,
					     MLX5_FLOW_NAMESPACE_LEFTOVERS);
		build_leftovers_ft_param(&priority,
					 &num_entries,
					 &num_groups);
		prio = &dev->flow_db->prios[MLX5_IB_FLOW_LEFTOVERS_PRIO];
	} else if (flow_attr->type == IB_FLOW_ATTR_SNIFFER) {
		if (!MLX5_CAP_FLOWTABLE(dev->mdev,
					allow_sniffer_and_nic_rx_shared_tir))
			return ERR_PTR(-ENOTSUPP);

		ns = mlx5_get_flow_namespace(dev->mdev, ft_type == MLX5_IB_FT_RX ?
					     MLX5_FLOW_NAMESPACE_SNIFFER_RX :
					     MLX5_FLOW_NAMESPACE_SNIFFER_TX);

		prio = &dev->flow_db->sniffer[ft_type];
		priority = 0;
		num_entries = 1;
		num_groups = 1;
	}

	if (!ns)
		return ERR_PTR(-ENOTSUPP);

	if (num_entries > max_table_size)
		return ERR_PTR(-ENOMEM);

	ft = prio->flow_table;
	if (!ft)
		return _get_prio(ns, prio, priority, num_entries, num_groups,
				 flags);

	return prio;
}

static void set_underlay_qp(struct mlx5_ib_dev *dev,
			    struct mlx5_flow_spec *spec,
			    u32 underlay_qpn)
{
	void *misc_params_c = MLX5_ADDR_OF(fte_match_param,
					   spec->match_criteria,
					   misc_parameters);
	void *misc_params_v = MLX5_ADDR_OF(fte_match_param, spec->match_value,
					   misc_parameters);

	if (underlay_qpn &&
	    MLX5_CAP_FLOWTABLE_NIC_RX(dev->mdev,
				      ft_field_support.bth_dst_qp)) {
		MLX5_SET(fte_match_set_misc,
			 misc_params_v, bth_dst_qp, underlay_qpn);
		MLX5_SET(fte_match_set_misc,
			 misc_params_c, bth_dst_qp, 0xffffff);
	}
}

static int read_flow_counters(struct ib_device *ibdev,
			      struct mlx5_read_counters_attr *read_attr)
{
	struct mlx5_fc *fc = read_attr->hw_cntrs_hndl;
	struct mlx5_ib_dev *dev = to_mdev(ibdev);

	return mlx5_fc_query(dev->mdev, fc,
			     &read_attr->out[IB_COUNTER_PACKETS],
			     &read_attr->out[IB_COUNTER_BYTES]);
}

/* flow counters currently expose two counters packets and bytes */
#define FLOW_COUNTERS_NUM 2
static int counters_set_description(struct ib_counters *counters,
				    enum mlx5_ib_counters_type counters_type,
				    struct mlx5_ib_flow_counters_desc *desc_data,
				    u32 ncounters)
{
	struct mlx5_ib_mcounters *mcounters = to_mcounters(counters);
	u32 cntrs_max_index = 0;
	int i;

	if (counters_type != MLX5_IB_COUNTERS_FLOW)
		return -EINVAL;

	/* init the fields for the object */
	mcounters->type = counters_type;
	mcounters->read_counters = read_flow_counters;
	mcounters->counters_num = FLOW_COUNTERS_NUM;
	mcounters->ncounters = ncounters;
	/* each counter entry have both description and index pair */
	for (i = 0; i < ncounters; i++) {
		if (desc_data[i].description > IB_COUNTER_BYTES)
			return -EINVAL;

		if (cntrs_max_index <= desc_data[i].index)
			cntrs_max_index = desc_data[i].index + 1;
	}

	mutex_lock(&mcounters->mcntrs_mutex);
	mcounters->counters_data = desc_data;
	mcounters->cntrs_max_index = cntrs_max_index;
	mutex_unlock(&mcounters->mcntrs_mutex);

	return 0;
}

#define MAX_COUNTERS_NUM (USHRT_MAX / (sizeof(u32) * 2))
static int flow_counters_set_data(struct ib_counters *ibcounters,
				  struct mlx5_ib_create_flow *ucmd)
{
	struct mlx5_ib_mcounters *mcounters = to_mcounters(ibcounters);
	struct mlx5_ib_flow_counters_data *cntrs_data = NULL;
	struct mlx5_ib_flow_counters_desc *desc_data = NULL;
	bool hw_hndl = false;
	int ret = 0;

	if (ucmd && ucmd->ncounters_data != 0) {
		cntrs_data = ucmd->data;
		if (cntrs_data->ncounters > MAX_COUNTERS_NUM)
			return -EINVAL;

		desc_data = kcalloc(cntrs_data->ncounters,
				    sizeof(*desc_data),
				    GFP_KERNEL);
		if (!desc_data)
			return  -ENOMEM;

		if (copy_from_user(desc_data,
				   u64_to_user_ptr(cntrs_data->counters_data),
				   sizeof(*desc_data) * cntrs_data->ncounters)) {
			ret = -EFAULT;
			goto free;
		}
	}

	if (!mcounters->hw_cntrs_hndl) {
		mcounters->hw_cntrs_hndl = mlx5_fc_create(
			to_mdev(ibcounters->device)->mdev, false);
		if (IS_ERR(mcounters->hw_cntrs_hndl)) {
			ret = PTR_ERR(mcounters->hw_cntrs_hndl);
			goto free;
		}
		hw_hndl = true;
	}

	if (desc_data) {
		/* counters already bound to at least one flow */
		if (mcounters->cntrs_max_index) {
			ret = -EINVAL;
			goto free_hndl;
		}

		ret = counters_set_description(ibcounters,
					       MLX5_IB_COUNTERS_FLOW,
					       desc_data,
					       cntrs_data->ncounters);
		if (ret)
			goto free_hndl;

	} else if (!mcounters->cntrs_max_index) {
		/* counters not bound yet, must have udata passed */
		ret = -EINVAL;
		goto free_hndl;
	}

	return 0;

free_hndl:
	if (hw_hndl) {
		mlx5_fc_destroy(to_mdev(ibcounters->device)->mdev,
				mcounters->hw_cntrs_hndl);
		mcounters->hw_cntrs_hndl = NULL;
	}
free:
	kfree(desc_data);
	return ret;
}

static struct mlx5_ib_flow_handler *_create_flow_rule(struct mlx5_ib_dev *dev,
						      struct mlx5_ib_flow_prio *ft_prio,
						      const struct ib_flow_attr *flow_attr,
						      struct mlx5_flow_destination *dst,
						      u32 underlay_qpn,
						      struct mlx5_ib_create_flow *ucmd)
{
	struct mlx5_flow_table	*ft = ft_prio->flow_table;
	struct mlx5_ib_flow_handler *handler;
	struct mlx5_flow_act flow_act = {.flow_tag = MLX5_FS_DEFAULT_FLOW_TAG};
	struct mlx5_flow_spec *spec;
	struct mlx5_flow_destination dest_arr[2] = {};
	struct mlx5_flow_destination *rule_dst = dest_arr;
	const void *ib_flow = (const void *)flow_attr + sizeof(*flow_attr);
	unsigned int spec_index;
	u32 prev_type = 0;
	int err = 0;
	int dest_num = 0;
	bool is_egress = flow_attr->flags & IB_FLOW_ATTR_FLAGS_EGRESS;

	if (!is_valid_attr(dev->mdev, flow_attr))
		return ERR_PTR(-EINVAL);

	if (dev->rep && is_egress)
		return ERR_PTR(-EINVAL);

	spec = kvzalloc(sizeof(*spec), GFP_KERNEL);
	handler = kzalloc(sizeof(*handler), GFP_KERNEL);
	if (!handler || !spec) {
		err = -ENOMEM;
		goto free;
	}

	INIT_LIST_HEAD(&handler->list);
	if (dst) {
		memcpy(&dest_arr[0], dst, sizeof(*dst));
		dest_num++;
	}

	for (spec_index = 0; spec_index < flow_attr->num_of_specs; spec_index++) {
		err = parse_flow_attr(dev->mdev, spec->match_criteria,
				      spec->match_value,
				      ib_flow, flow_attr, &flow_act,
				      prev_type);
		if (err < 0)
			goto free;

		prev_type = ((union ib_flow_spec *)ib_flow)->type;
		ib_flow += ((union ib_flow_spec *)ib_flow)->size;
	}

	if (!flow_is_multicast_only(flow_attr))
		set_underlay_qp(dev, spec, underlay_qpn);

	if (dev->rep) {
		void *misc;

		misc = MLX5_ADDR_OF(fte_match_param, spec->match_value,
				    misc_parameters);
		MLX5_SET(fte_match_set_misc, misc, source_port,
			 dev->rep->vport);
		misc = MLX5_ADDR_OF(fte_match_param, spec->match_criteria,
				    misc_parameters);
		MLX5_SET_TO_ONES(fte_match_set_misc, misc, source_port);
	}

	spec->match_criteria_enable = get_match_criteria_enable(spec->match_criteria);

	if (is_egress &&
	    !is_valid_spec(dev->mdev, spec, &flow_act, is_egress)) {
		err = -EINVAL;
		goto free;
	}

	if (flow_act.action & MLX5_FLOW_CONTEXT_ACTION_COUNT) {
		struct mlx5_ib_mcounters *mcounters;

		err = flow_counters_set_data(flow_act.counters, ucmd);
		if (err)
			goto free;

		mcounters = to_mcounters(flow_act.counters);
		handler->ibcounters = flow_act.counters;
		dest_arr[dest_num].type =
			MLX5_FLOW_DESTINATION_TYPE_COUNTER;
		dest_arr[dest_num].counter_id =
			mlx5_fc_id(mcounters->hw_cntrs_hndl);
		dest_num++;
	}

	if (flow_act.action & MLX5_FLOW_CONTEXT_ACTION_DROP) {
		if (!(flow_act.action & MLX5_FLOW_CONTEXT_ACTION_COUNT)) {
			rule_dst = NULL;
			dest_num = 0;
		}
	} else {
		if (is_egress)
			flow_act.action |= MLX5_FLOW_CONTEXT_ACTION_ALLOW;
		else
			flow_act.action |=
				dest_num ?  MLX5_FLOW_CONTEXT_ACTION_FWD_DEST :
					MLX5_FLOW_CONTEXT_ACTION_FWD_NEXT_PRIO;
	}

	if ((flow_act.flags & FLOW_ACT_HAS_TAG)  &&
	    (flow_attr->type == IB_FLOW_ATTR_ALL_DEFAULT ||
	     flow_attr->type == IB_FLOW_ATTR_MC_DEFAULT)) {
		mlx5_ib_warn(dev, "Flow tag %u and attribute type %x isn't allowed in leftovers\n",
			     flow_act.flow_tag, flow_attr->type);
		err = -EINVAL;
		goto free;
	}
	handler->rule = mlx5_add_flow_rules(ft, spec,
					    &flow_act,
					    rule_dst, dest_num);

	if (IS_ERR(handler->rule)) {
		err = PTR_ERR(handler->rule);
		goto free;
	}

	ft_prio->refcount++;
	handler->prio = ft_prio;
	handler->dev = dev;

	ft_prio->flow_table = ft;
free:
	if (err && handler) {
		if (handler->ibcounters &&
		    atomic_read(&handler->ibcounters->usecnt) == 1)
			counters_clear_description(handler->ibcounters);
		kfree(handler);
	}
	kvfree(spec);
	return err ? ERR_PTR(err) : handler;
}

static struct mlx5_ib_flow_handler *create_flow_rule(struct mlx5_ib_dev *dev,
						     struct mlx5_ib_flow_prio *ft_prio,
						     const struct ib_flow_attr *flow_attr,
						     struct mlx5_flow_destination *dst)
{
	return _create_flow_rule(dev, ft_prio, flow_attr, dst, 0, NULL);
}

static struct mlx5_ib_flow_handler *create_dont_trap_rule(struct mlx5_ib_dev *dev,
							  struct mlx5_ib_flow_prio *ft_prio,
							  struct ib_flow_attr *flow_attr,
							  struct mlx5_flow_destination *dst)
{
	struct mlx5_ib_flow_handler *handler_dst = NULL;
	struct mlx5_ib_flow_handler *handler = NULL;

	handler = create_flow_rule(dev, ft_prio, flow_attr, NULL);
	if (!IS_ERR(handler)) {
		handler_dst = create_flow_rule(dev, ft_prio,
					       flow_attr, dst);
		if (IS_ERR(handler_dst)) {
			mlx5_del_flow_rules(handler->rule);
			ft_prio->refcount--;
			kfree(handler);
			handler = handler_dst;
		} else {
			list_add(&handler_dst->list, &handler->list);
		}
	}

	return handler;
}
enum {
	LEFTOVERS_MC,
	LEFTOVERS_UC,
};

static struct mlx5_ib_flow_handler *create_leftovers_rule(struct mlx5_ib_dev *dev,
							  struct mlx5_ib_flow_prio *ft_prio,
							  struct ib_flow_attr *flow_attr,
							  struct mlx5_flow_destination *dst)
{
	struct mlx5_ib_flow_handler *handler_ucast = NULL;
	struct mlx5_ib_flow_handler *handler = NULL;

	static struct {
		struct ib_flow_attr	flow_attr;
		struct ib_flow_spec_eth eth_flow;
	} leftovers_specs[] = {
		[LEFTOVERS_MC] = {
			.flow_attr = {
				.num_of_specs = 1,
				.size = sizeof(leftovers_specs[0])
			},
			.eth_flow = {
				.type = IB_FLOW_SPEC_ETH,
				.size = sizeof(struct ib_flow_spec_eth),
				.mask = {.dst_mac = {0x1} },
				.val =  {.dst_mac = {0x1} }
			}
		},
		[LEFTOVERS_UC] = {
			.flow_attr = {
				.num_of_specs = 1,
				.size = sizeof(leftovers_specs[0])
			},
			.eth_flow = {
				.type = IB_FLOW_SPEC_ETH,
				.size = sizeof(struct ib_flow_spec_eth),
				.mask = {.dst_mac = {0x1} },
				.val = {.dst_mac = {} }
			}
		}
	};

	handler = create_flow_rule(dev, ft_prio,
				   &leftovers_specs[LEFTOVERS_MC].flow_attr,
				   dst);
	if (!IS_ERR(handler) &&
	    flow_attr->type == IB_FLOW_ATTR_ALL_DEFAULT) {
		handler_ucast = create_flow_rule(dev, ft_prio,
						 &leftovers_specs[LEFTOVERS_UC].flow_attr,
						 dst);
		if (IS_ERR(handler_ucast)) {
			mlx5_del_flow_rules(handler->rule);
			ft_prio->refcount--;
			kfree(handler);
			handler = handler_ucast;
		} else {
			list_add(&handler_ucast->list, &handler->list);
		}
	}

	return handler;
}

static struct mlx5_ib_flow_handler *create_sniffer_rule(struct mlx5_ib_dev *dev,
							struct mlx5_ib_flow_prio *ft_rx,
							struct mlx5_ib_flow_prio *ft_tx,
							struct mlx5_flow_destination *dst)
{
	struct mlx5_ib_flow_handler *handler_rx;
	struct mlx5_ib_flow_handler *handler_tx;
	int err;
	static const struct ib_flow_attr flow_attr  = {
		.num_of_specs = 0,
		.size = sizeof(flow_attr)
	};

	handler_rx = create_flow_rule(dev, ft_rx, &flow_attr, dst);
	if (IS_ERR(handler_rx)) {
		err = PTR_ERR(handler_rx);
		goto err;
	}

	handler_tx = create_flow_rule(dev, ft_tx, &flow_attr, dst);
	if (IS_ERR(handler_tx)) {
		err = PTR_ERR(handler_tx);
		goto err_tx;
	}

	list_add(&handler_tx->list, &handler_rx->list);

	return handler_rx;

err_tx:
	mlx5_del_flow_rules(handler_rx->rule);
	ft_rx->refcount--;
	kfree(handler_rx);
err:
	return ERR_PTR(err);
}

static struct ib_flow *mlx5_ib_create_flow(struct ib_qp *qp,
					   struct ib_flow_attr *flow_attr,
					   int domain,
					   struct ib_udata *udata)
{
	struct mlx5_ib_dev *dev = to_mdev(qp->device);
	struct mlx5_ib_qp *mqp = to_mqp(qp);
	struct mlx5_ib_flow_handler *handler = NULL;
	struct mlx5_flow_destination *dst = NULL;
	struct mlx5_ib_flow_prio *ft_prio_tx = NULL;
	struct mlx5_ib_flow_prio *ft_prio;
	bool is_egress = flow_attr->flags & IB_FLOW_ATTR_FLAGS_EGRESS;
	struct mlx5_ib_create_flow *ucmd = NULL, ucmd_hdr;
	size_t min_ucmd_sz, required_ucmd_sz;
	int err;
	int underlay_qpn;

	if (udata && udata->inlen) {
		min_ucmd_sz = offsetof(typeof(ucmd_hdr), reserved) +
				sizeof(ucmd_hdr.reserved);
		if (udata->inlen < min_ucmd_sz)
			return ERR_PTR(-EOPNOTSUPP);

		err = ib_copy_from_udata(&ucmd_hdr, udata, min_ucmd_sz);
		if (err)
			return ERR_PTR(err);

		/* currently supports only one counters data */
		if (ucmd_hdr.ncounters_data > 1)
			return ERR_PTR(-EINVAL);

		required_ucmd_sz = min_ucmd_sz +
			sizeof(struct mlx5_ib_flow_counters_data) *
			ucmd_hdr.ncounters_data;
		if (udata->inlen > required_ucmd_sz &&
		    !ib_is_udata_cleared(udata, required_ucmd_sz,
					 udata->inlen - required_ucmd_sz))
			return ERR_PTR(-EOPNOTSUPP);

		ucmd = kzalloc(required_ucmd_sz, GFP_KERNEL);
		if (!ucmd)
			return ERR_PTR(-ENOMEM);

		err = ib_copy_from_udata(ucmd, udata, required_ucmd_sz);
		if (err)
			goto free_ucmd;
	}

	if (flow_attr->priority > MLX5_IB_FLOW_LAST_PRIO) {
		err = -ENOMEM;
		goto free_ucmd;
	}

	if (domain != IB_FLOW_DOMAIN_USER ||
	    flow_attr->port > dev->num_ports ||
	    (flow_attr->flags & ~(IB_FLOW_ATTR_FLAGS_DONT_TRAP |
				  IB_FLOW_ATTR_FLAGS_EGRESS))) {
		err = -EINVAL;
		goto free_ucmd;
	}

	if (is_egress &&
	    (flow_attr->type == IB_FLOW_ATTR_ALL_DEFAULT ||
	     flow_attr->type == IB_FLOW_ATTR_MC_DEFAULT)) {
		err = -EINVAL;
		goto free_ucmd;
	}

	dst = kzalloc(sizeof(*dst), GFP_KERNEL);
	if (!dst) {
		err = -ENOMEM;
		goto free_ucmd;
	}

	mutex_lock(&dev->flow_db->lock);

	ft_prio = get_flow_table(dev, flow_attr,
				 is_egress ? MLX5_IB_FT_TX : MLX5_IB_FT_RX);
	if (IS_ERR(ft_prio)) {
		err = PTR_ERR(ft_prio);
		goto unlock;
	}
	if (flow_attr->type == IB_FLOW_ATTR_SNIFFER) {
		ft_prio_tx = get_flow_table(dev, flow_attr, MLX5_IB_FT_TX);
		if (IS_ERR(ft_prio_tx)) {
			err = PTR_ERR(ft_prio_tx);
			ft_prio_tx = NULL;
			goto destroy_ft;
		}
	}

	if (is_egress) {
		dst->type = MLX5_FLOW_DESTINATION_TYPE_PORT;
	} else {
		dst->type = MLX5_FLOW_DESTINATION_TYPE_TIR;
		if (mqp->flags & MLX5_IB_QP_RSS)
			dst->tir_num = mqp->rss_qp.tirn;
		else
			dst->tir_num = mqp->raw_packet_qp.rq.tirn;
	}

	if (flow_attr->type == IB_FLOW_ATTR_NORMAL) {
		if (flow_attr->flags & IB_FLOW_ATTR_FLAGS_DONT_TRAP)  {
			handler = create_dont_trap_rule(dev, ft_prio,
							flow_attr, dst);
		} else {
			underlay_qpn = (mqp->flags & MLX5_IB_QP_UNDERLAY) ?
					mqp->underlay_qpn : 0;
			handler = _create_flow_rule(dev, ft_prio, flow_attr,
						    dst, underlay_qpn, ucmd);
		}
	} else if (flow_attr->type == IB_FLOW_ATTR_ALL_DEFAULT ||
		   flow_attr->type == IB_FLOW_ATTR_MC_DEFAULT) {
		handler = create_leftovers_rule(dev, ft_prio, flow_attr,
						dst);
	} else if (flow_attr->type == IB_FLOW_ATTR_SNIFFER) {
		handler = create_sniffer_rule(dev, ft_prio, ft_prio_tx, dst);
	} else {
		err = -EINVAL;
		goto destroy_ft;
	}

	if (IS_ERR(handler)) {
		err = PTR_ERR(handler);
		handler = NULL;
		goto destroy_ft;
	}

	mutex_unlock(&dev->flow_db->lock);
	kfree(dst);
	kfree(ucmd);

	return &handler->ibflow;

destroy_ft:
	put_flow_table(dev, ft_prio, false);
	if (ft_prio_tx)
		put_flow_table(dev, ft_prio_tx, false);
unlock:
	mutex_unlock(&dev->flow_db->lock);
	kfree(dst);
free_ucmd:
	kfree(ucmd);
	return ERR_PTR(err);
}

static struct mlx5_ib_flow_prio *
_get_flow_table(struct mlx5_ib_dev *dev,
		struct mlx5_ib_flow_matcher *fs_matcher,
		bool mcast)
{
	struct mlx5_flow_namespace *ns = NULL;
	struct mlx5_ib_flow_prio *prio;
	int max_table_size;
	u32 flags = 0;
	int priority;

	if (fs_matcher->ns_type == MLX5_FLOW_NAMESPACE_BYPASS) {
		max_table_size = BIT(MLX5_CAP_FLOWTABLE_NIC_RX(dev->mdev,
					log_max_ft_size));
		if (MLX5_CAP_FLOWTABLE_NIC_RX(dev->mdev, decap))
			flags |= MLX5_FLOW_TABLE_TUNNEL_EN_DECAP;
		if (MLX5_CAP_FLOWTABLE_NIC_RX(dev->mdev,
					      reformat_l3_tunnel_to_l2))
			flags |= MLX5_FLOW_TABLE_TUNNEL_EN_REFORMAT;
	} else { /* Can only be MLX5_FLOW_NAMESPACE_EGRESS */
		max_table_size = BIT(MLX5_CAP_FLOWTABLE_NIC_TX(dev->mdev,
					log_max_ft_size));
		if (MLX5_CAP_FLOWTABLE_NIC_TX(dev->mdev, reformat))
			flags |= MLX5_FLOW_TABLE_TUNNEL_EN_REFORMAT;
	}

	if (max_table_size < MLX5_FS_MAX_ENTRIES)
		return ERR_PTR(-ENOMEM);

	if (mcast)
		priority = MLX5_IB_FLOW_MCAST_PRIO;
	else
		priority = ib_prio_to_core_prio(fs_matcher->priority, false);

	ns = mlx5_get_flow_namespace(dev->mdev, fs_matcher->ns_type);
	if (!ns)
		return ERR_PTR(-ENOTSUPP);

	if (fs_matcher->ns_type == MLX5_FLOW_NAMESPACE_BYPASS)
		prio = &dev->flow_db->prios[priority];
	else
		prio = &dev->flow_db->egress_prios[priority];

	if (prio->flow_table)
		return prio;

	return _get_prio(ns, prio, priority, MLX5_FS_MAX_ENTRIES,
			 MLX5_FS_MAX_TYPES, flags);
}

static struct mlx5_ib_flow_handler *
_create_raw_flow_rule(struct mlx5_ib_dev *dev,
		      struct mlx5_ib_flow_prio *ft_prio,
		      struct mlx5_flow_destination *dst,
		      struct mlx5_ib_flow_matcher  *fs_matcher,
		      struct mlx5_flow_act *flow_act,
		      void *cmd_in, int inlen)
{
	struct mlx5_ib_flow_handler *handler;
	struct mlx5_flow_spec *spec;
	struct mlx5_flow_table *ft = ft_prio->flow_table;
	int err = 0;

	spec = kvzalloc(sizeof(*spec), GFP_KERNEL);
	handler = kzalloc(sizeof(*handler), GFP_KERNEL);
	if (!handler || !spec) {
		err = -ENOMEM;
		goto free;
	}

	INIT_LIST_HEAD(&handler->list);

	memcpy(spec->match_value, cmd_in, inlen);
	memcpy(spec->match_criteria, fs_matcher->matcher_mask.match_params,
	       fs_matcher->mask_len);
	spec->match_criteria_enable = fs_matcher->match_criteria_enable;

	handler->rule = mlx5_add_flow_rules(ft, spec,
					    flow_act, dst, 1);

	if (IS_ERR(handler->rule)) {
		err = PTR_ERR(handler->rule);
		goto free;
	}

	ft_prio->refcount++;
	handler->prio = ft_prio;
	handler->dev = dev;
	ft_prio->flow_table = ft;

free:
	if (err)
		kfree(handler);
	kvfree(spec);
	return err ? ERR_PTR(err) : handler;
}

static bool raw_fs_is_multicast(struct mlx5_ib_flow_matcher *fs_matcher,
				void *match_v)
{
	void *match_c;
	void *match_v_set_lyr_2_4, *match_c_set_lyr_2_4;
	void *dmac, *dmac_mask;
	void *ipv4, *ipv4_mask;

	if (!(fs_matcher->match_criteria_enable &
	      (1 << MATCH_CRITERIA_ENABLE_OUTER_BIT)))
		return false;

	match_c = fs_matcher->matcher_mask.match_params;
	match_v_set_lyr_2_4 = MLX5_ADDR_OF(fte_match_param, match_v,
					   outer_headers);
	match_c_set_lyr_2_4 = MLX5_ADDR_OF(fte_match_param, match_c,
					   outer_headers);

	dmac = MLX5_ADDR_OF(fte_match_set_lyr_2_4, match_v_set_lyr_2_4,
			    dmac_47_16);
	dmac_mask = MLX5_ADDR_OF(fte_match_set_lyr_2_4, match_c_set_lyr_2_4,
				 dmac_47_16);

	if (is_multicast_ether_addr(dmac) &&
	    is_multicast_ether_addr(dmac_mask))
		return true;

	ipv4 = MLX5_ADDR_OF(fte_match_set_lyr_2_4, match_v_set_lyr_2_4,
			    dst_ipv4_dst_ipv6.ipv4_layout.ipv4);

	ipv4_mask = MLX5_ADDR_OF(fte_match_set_lyr_2_4, match_c_set_lyr_2_4,
				 dst_ipv4_dst_ipv6.ipv4_layout.ipv4);

	if (ipv4_is_multicast(*(__be32 *)(ipv4)) &&
	    ipv4_is_multicast(*(__be32 *)(ipv4_mask)))
		return true;

	return false;
}

struct mlx5_ib_flow_handler *
mlx5_ib_raw_fs_rule_add(struct mlx5_ib_dev *dev,
			struct mlx5_ib_flow_matcher *fs_matcher,
			struct mlx5_flow_act *flow_act,
			void *cmd_in, int inlen, int dest_id,
			int dest_type)
{
	struct mlx5_flow_destination *dst;
	struct mlx5_ib_flow_prio *ft_prio;
	struct mlx5_ib_flow_handler *handler;
	bool mcast;
	int err;

	if (fs_matcher->flow_type != MLX5_IB_FLOW_TYPE_NORMAL)
		return ERR_PTR(-EOPNOTSUPP);

	if (fs_matcher->priority > MLX5_IB_FLOW_LAST_PRIO)
		return ERR_PTR(-ENOMEM);

	dst = kzalloc(sizeof(*dst), GFP_KERNEL);
	if (!dst)
		return ERR_PTR(-ENOMEM);

	mcast = raw_fs_is_multicast(fs_matcher, cmd_in);
	mutex_lock(&dev->flow_db->lock);

	ft_prio = _get_flow_table(dev, fs_matcher, mcast);
	if (IS_ERR(ft_prio)) {
		err = PTR_ERR(ft_prio);
		goto unlock;
	}

	if (dest_type == MLX5_FLOW_DESTINATION_TYPE_TIR) {
		dst->type = dest_type;
		dst->tir_num = dest_id;
		flow_act->action |= MLX5_FLOW_CONTEXT_ACTION_FWD_DEST;
	} else if (dest_type == MLX5_FLOW_DESTINATION_TYPE_FLOW_TABLE) {
		dst->type = MLX5_FLOW_DESTINATION_TYPE_FLOW_TABLE_NUM;
		dst->ft_num = dest_id;
		flow_act->action |= MLX5_FLOW_CONTEXT_ACTION_FWD_DEST;
	} else {
		dst->type = MLX5_FLOW_DESTINATION_TYPE_PORT;
		flow_act->action |= MLX5_FLOW_CONTEXT_ACTION_ALLOW;
	}

	handler = _create_raw_flow_rule(dev, ft_prio, dst, fs_matcher, flow_act,
					cmd_in, inlen);

	if (IS_ERR(handler)) {
		err = PTR_ERR(handler);
		goto destroy_ft;
	}

	mutex_unlock(&dev->flow_db->lock);
	atomic_inc(&fs_matcher->usecnt);
	handler->flow_matcher = fs_matcher;

	kfree(dst);

	return handler;

destroy_ft:
	put_flow_table(dev, ft_prio, false);
unlock:
	mutex_unlock(&dev->flow_db->lock);
	kfree(dst);

	return ERR_PTR(err);
}

static u32 mlx5_ib_flow_action_flags_to_accel_xfrm_flags(u32 mlx5_flags)
{
	u32 flags = 0;

	if (mlx5_flags & MLX5_IB_UAPI_FLOW_ACTION_FLAGS_REQUIRE_METADATA)
		flags |= MLX5_ACCEL_XFRM_FLAG_REQUIRE_METADATA;

	return flags;
}

#define MLX5_FLOW_ACTION_ESP_CREATE_LAST_SUPPORTED	MLX5_IB_UAPI_FLOW_ACTION_FLAGS_REQUIRE_METADATA
static struct ib_flow_action *
mlx5_ib_create_flow_action_esp(struct ib_device *device,
			       const struct ib_flow_action_attrs_esp *attr,
			       struct uverbs_attr_bundle *attrs)
{
	struct mlx5_ib_dev *mdev = to_mdev(device);
	struct ib_uverbs_flow_action_esp_keymat_aes_gcm *aes_gcm;
	struct mlx5_accel_esp_xfrm_attrs accel_attrs = {};
	struct mlx5_ib_flow_action *action;
	u64 action_flags;
	u64 flags;
	int err = 0;

	err = uverbs_get_flags64(
		&action_flags, attrs, MLX5_IB_ATTR_CREATE_FLOW_ACTION_FLAGS,
		((MLX5_FLOW_ACTION_ESP_CREATE_LAST_SUPPORTED << 1) - 1));
	if (err)
		return ERR_PTR(err);

	flags = mlx5_ib_flow_action_flags_to_accel_xfrm_flags(action_flags);

	/* We current only support a subset of the standard features. Only a
	 * keymat of type AES_GCM, with icv_len == 16, iv_algo == SEQ and esn
	 * (with overlap). Full offload mode isn't supported.
	 */
	if (!attr->keymat || attr->replay || attr->encap ||
	    attr->spi || attr->seq || attr->tfc_pad ||
	    attr->hard_limit_pkts ||
	    (attr->flags & ~(IB_FLOW_ACTION_ESP_FLAGS_ESN_TRIGGERED |
			     IB_UVERBS_FLOW_ACTION_ESP_FLAGS_ENCRYPT)))
		return ERR_PTR(-EOPNOTSUPP);

	if (attr->keymat->protocol !=
	    IB_UVERBS_FLOW_ACTION_ESP_KEYMAT_AES_GCM)
		return ERR_PTR(-EOPNOTSUPP);

	aes_gcm = &attr->keymat->keymat.aes_gcm;

	if (aes_gcm->icv_len != 16 ||
	    aes_gcm->iv_algo != IB_UVERBS_FLOW_ACTION_IV_ALGO_SEQ)
		return ERR_PTR(-EOPNOTSUPP);

	action = kmalloc(sizeof(*action), GFP_KERNEL);
	if (!action)
		return ERR_PTR(-ENOMEM);

	action->esp_aes_gcm.ib_flags = attr->flags;
	memcpy(&accel_attrs.keymat.aes_gcm.aes_key, &aes_gcm->aes_key,
	       sizeof(accel_attrs.keymat.aes_gcm.aes_key));
	accel_attrs.keymat.aes_gcm.key_len = aes_gcm->key_len * 8;
	memcpy(&accel_attrs.keymat.aes_gcm.salt, &aes_gcm->salt,
	       sizeof(accel_attrs.keymat.aes_gcm.salt));
	memcpy(&accel_attrs.keymat.aes_gcm.seq_iv, &aes_gcm->iv,
	       sizeof(accel_attrs.keymat.aes_gcm.seq_iv));
	accel_attrs.keymat.aes_gcm.icv_len = aes_gcm->icv_len * 8;
	accel_attrs.keymat.aes_gcm.iv_algo = MLX5_ACCEL_ESP_AES_GCM_IV_ALGO_SEQ;
	accel_attrs.keymat_type = MLX5_ACCEL_ESP_KEYMAT_AES_GCM;

	accel_attrs.esn = attr->esn;
	if (attr->flags & IB_FLOW_ACTION_ESP_FLAGS_ESN_TRIGGERED)
		accel_attrs.flags |= MLX5_ACCEL_ESP_FLAGS_ESN_TRIGGERED;
	if (attr->flags & IB_UVERBS_FLOW_ACTION_ESP_FLAGS_ESN_NEW_WINDOW)
		accel_attrs.flags |= MLX5_ACCEL_ESP_FLAGS_ESN_STATE_OVERLAP;

	if (attr->flags & IB_UVERBS_FLOW_ACTION_ESP_FLAGS_ENCRYPT)
		accel_attrs.action |= MLX5_ACCEL_ESP_ACTION_ENCRYPT;

	action->esp_aes_gcm.ctx =
		mlx5_accel_esp_create_xfrm(mdev->mdev, &accel_attrs, flags);
	if (IS_ERR(action->esp_aes_gcm.ctx)) {
		err = PTR_ERR(action->esp_aes_gcm.ctx);
		goto err_parse;
	}

	action->esp_aes_gcm.ib_flags = attr->flags;

	return &action->ib_action;

err_parse:
	kfree(action);
	return ERR_PTR(err);
}

static int
mlx5_ib_modify_flow_action_esp(struct ib_flow_action *action,
			       const struct ib_flow_action_attrs_esp *attr,
			       struct uverbs_attr_bundle *attrs)
{
	struct mlx5_ib_flow_action *maction = to_mflow_act(action);
	struct mlx5_accel_esp_xfrm_attrs accel_attrs;
	int err = 0;

	if (attr->keymat || attr->replay || attr->encap ||
	    attr->spi || attr->seq || attr->tfc_pad ||
	    attr->hard_limit_pkts ||
	    (attr->flags & ~(IB_FLOW_ACTION_ESP_FLAGS_ESN_TRIGGERED |
			     IB_FLOW_ACTION_ESP_FLAGS_MOD_ESP_ATTRS |
			     IB_UVERBS_FLOW_ACTION_ESP_FLAGS_ESN_NEW_WINDOW)))
		return -EOPNOTSUPP;

	/* Only the ESN value or the MLX5_ACCEL_ESP_FLAGS_ESN_STATE_OVERLAP can
	 * be modified.
	 */
	if (!(maction->esp_aes_gcm.ib_flags &
	      IB_FLOW_ACTION_ESP_FLAGS_ESN_TRIGGERED) &&
	    attr->flags & (IB_FLOW_ACTION_ESP_FLAGS_ESN_TRIGGERED |
			   IB_UVERBS_FLOW_ACTION_ESP_FLAGS_ESN_NEW_WINDOW))
		return -EINVAL;

	memcpy(&accel_attrs, &maction->esp_aes_gcm.ctx->attrs,
	       sizeof(accel_attrs));

	accel_attrs.esn = attr->esn;
	if (attr->flags & IB_UVERBS_FLOW_ACTION_ESP_FLAGS_ESN_NEW_WINDOW)
		accel_attrs.flags |= MLX5_ACCEL_ESP_FLAGS_ESN_STATE_OVERLAP;
	else
		accel_attrs.flags &= ~MLX5_ACCEL_ESP_FLAGS_ESN_STATE_OVERLAP;

	err = mlx5_accel_esp_modify_xfrm(maction->esp_aes_gcm.ctx,
					 &accel_attrs);
	if (err)
		return err;

	maction->esp_aes_gcm.ib_flags &=
		~IB_UVERBS_FLOW_ACTION_ESP_FLAGS_ESN_NEW_WINDOW;
	maction->esp_aes_gcm.ib_flags |=
		attr->flags & IB_UVERBS_FLOW_ACTION_ESP_FLAGS_ESN_NEW_WINDOW;

	return 0;
}

static int mlx5_ib_destroy_flow_action(struct ib_flow_action *action)
{
	struct mlx5_ib_flow_action *maction = to_mflow_act(action);

	switch (action->type) {
	case IB_FLOW_ACTION_ESP:
		/*
		 * We only support aes_gcm by now, so we implicitly know this is
		 * the underline crypto.
		 */
		mlx5_accel_esp_destroy_xfrm(maction->esp_aes_gcm.ctx);
		break;
	case IB_FLOW_ACTION_UNSPECIFIED:
		mlx5_ib_destroy_flow_action_raw(maction);
		break;
	default:
		WARN_ON(true);
		break;
	}

	kfree(maction);
	return 0;
}

static int mlx5_ib_mcg_attach(struct ib_qp *ibqp, union ib_gid *gid, u16 lid)
{
	struct mlx5_ib_dev *dev = to_mdev(ibqp->device);
	struct mlx5_ib_qp *mqp = to_mqp(ibqp);
	int err;
	u16 uid;

	uid = ibqp->pd ?
		to_mpd(ibqp->pd)->uid : 0;

	if (mqp->flags & MLX5_IB_QP_UNDERLAY) {
		mlx5_ib_dbg(dev, "Attaching a multi cast group to underlay QP is not supported\n");
		return -EOPNOTSUPP;
	}

	err = mlx5_cmd_attach_mcg(dev->mdev, gid, ibqp->qp_num, uid);
	if (err)
		mlx5_ib_warn(dev, "failed attaching QPN 0x%x, MGID %pI6\n",
			     ibqp->qp_num, gid->raw);

	return err;
}

static int mlx5_ib_mcg_detach(struct ib_qp *ibqp, union ib_gid *gid, u16 lid)
{
	struct mlx5_ib_dev *dev = to_mdev(ibqp->device);
	int err;
	u16 uid;

	uid = ibqp->pd ?
		to_mpd(ibqp->pd)->uid : 0;
	err = mlx5_cmd_detach_mcg(dev->mdev, gid, ibqp->qp_num, uid);
	if (err)
		mlx5_ib_warn(dev, "failed detaching QPN 0x%x, MGID %pI6\n",
			     ibqp->qp_num, gid->raw);

	return err;
}

static int init_node_data(struct mlx5_ib_dev *dev)
{
	int err;

	err = mlx5_query_node_desc(dev, dev->ib_dev.node_desc);
	if (err)
		return err;

	dev->mdev->rev_id = dev->mdev->pdev->revision;

	return mlx5_query_node_guid(dev, &dev->ib_dev.node_guid);
}

static ssize_t fw_pages_show(struct device *device,
			     struct device_attribute *attr, char *buf)
{
	struct mlx5_ib_dev *dev =
		container_of(device, struct mlx5_ib_dev, ib_dev.dev);

	return sprintf(buf, "%d\n", dev->mdev->priv.fw_pages);
}
static DEVICE_ATTR_RO(fw_pages);

static ssize_t reg_pages_show(struct device *device,
			      struct device_attribute *attr, char *buf)
{
	struct mlx5_ib_dev *dev =
		container_of(device, struct mlx5_ib_dev, ib_dev.dev);

	return sprintf(buf, "%d\n", atomic_read(&dev->mdev->priv.reg_pages));
}
static DEVICE_ATTR_RO(reg_pages);

static ssize_t hca_type_show(struct device *device,
			     struct device_attribute *attr, char *buf)
{
	struct mlx5_ib_dev *dev =
		container_of(device, struct mlx5_ib_dev, ib_dev.dev);
	return sprintf(buf, "MT%d\n", dev->mdev->pdev->device);
}
static DEVICE_ATTR_RO(hca_type);

static ssize_t hw_rev_show(struct device *device,
			   struct device_attribute *attr, char *buf)
{
	struct mlx5_ib_dev *dev =
		container_of(device, struct mlx5_ib_dev, ib_dev.dev);
	return sprintf(buf, "%x\n", dev->mdev->rev_id);
}
static DEVICE_ATTR_RO(hw_rev);

static ssize_t board_id_show(struct device *device,
			     struct device_attribute *attr, char *buf)
{
	struct mlx5_ib_dev *dev =
		container_of(device, struct mlx5_ib_dev, ib_dev.dev);
	return sprintf(buf, "%.*s\n", MLX5_BOARD_ID_LEN,
		       dev->mdev->board_id);
}
static DEVICE_ATTR_RO(board_id);

static struct attribute *mlx5_class_attributes[] = {
	&dev_attr_hw_rev.attr,
	&dev_attr_hca_type.attr,
	&dev_attr_board_id.attr,
	&dev_attr_fw_pages.attr,
	&dev_attr_reg_pages.attr,
	NULL,
};

static const struct attribute_group mlx5_attr_group = {
	.attrs = mlx5_class_attributes,
};

static void pkey_change_handler(struct work_struct *work)
{
	struct mlx5_ib_port_resources *ports =
		container_of(work, struct mlx5_ib_port_resources,
			     pkey_change_work);

	mutex_lock(&ports->devr->mutex);
	mlx5_ib_gsi_pkey_change(ports->gsi);
	mutex_unlock(&ports->devr->mutex);
}

static void mlx5_ib_handle_internal_error(struct mlx5_ib_dev *ibdev)
{
	struct mlx5_ib_qp *mqp;
	struct mlx5_ib_cq *send_mcq, *recv_mcq;
	struct mlx5_core_cq *mcq;
	struct list_head cq_armed_list;
	unsigned long flags_qp;
	unsigned long flags_cq;
	unsigned long flags;

	INIT_LIST_HEAD(&cq_armed_list);

	/* Go over qp list reside on that ibdev, sync with create/destroy qp.*/
	spin_lock_irqsave(&ibdev->reset_flow_resource_lock, flags);
	list_for_each_entry(mqp, &ibdev->qp_list, qps_list) {
		spin_lock_irqsave(&mqp->sq.lock, flags_qp);
		if (mqp->sq.tail != mqp->sq.head) {
			send_mcq = to_mcq(mqp->ibqp.send_cq);
			spin_lock_irqsave(&send_mcq->lock, flags_cq);
			if (send_mcq->mcq.comp &&
			    mqp->ibqp.send_cq->comp_handler) {
				if (!send_mcq->mcq.reset_notify_added) {
					send_mcq->mcq.reset_notify_added = 1;
					list_add_tail(&send_mcq->mcq.reset_notify,
						      &cq_armed_list);
				}
			}
			spin_unlock_irqrestore(&send_mcq->lock, flags_cq);
		}
		spin_unlock_irqrestore(&mqp->sq.lock, flags_qp);
		spin_lock_irqsave(&mqp->rq.lock, flags_qp);
		/* no handling is needed for SRQ */
		if (!mqp->ibqp.srq) {
			if (mqp->rq.tail != mqp->rq.head) {
				recv_mcq = to_mcq(mqp->ibqp.recv_cq);
				spin_lock_irqsave(&recv_mcq->lock, flags_cq);
				if (recv_mcq->mcq.comp &&
				    mqp->ibqp.recv_cq->comp_handler) {
					if (!recv_mcq->mcq.reset_notify_added) {
						recv_mcq->mcq.reset_notify_added = 1;
						list_add_tail(&recv_mcq->mcq.reset_notify,
							      &cq_armed_list);
					}
				}
				spin_unlock_irqrestore(&recv_mcq->lock,
						       flags_cq);
			}
		}
		spin_unlock_irqrestore(&mqp->rq.lock, flags_qp);
	}
	/*At that point all inflight post send were put to be executed as of we
	 * lock/unlock above locks Now need to arm all involved CQs.
	 */
	list_for_each_entry(mcq, &cq_armed_list, reset_notify) {
		mcq->comp(mcq);
	}
	spin_unlock_irqrestore(&ibdev->reset_flow_resource_lock, flags);
}

static void delay_drop_handler(struct work_struct *work)
{
	int err;
	struct mlx5_ib_delay_drop *delay_drop =
		container_of(work, struct mlx5_ib_delay_drop,
			     delay_drop_work);

	atomic_inc(&delay_drop->events_cnt);

	mutex_lock(&delay_drop->lock);
	err = mlx5_core_set_delay_drop(delay_drop->dev->mdev,
				       delay_drop->timeout);
	if (err) {
		mlx5_ib_warn(delay_drop->dev, "Failed to set delay drop, timeout=%u\n",
			     delay_drop->timeout);
		delay_drop->activate = false;
	}
	mutex_unlock(&delay_drop->lock);
}

static void mlx5_ib_handle_event(struct work_struct *_work)
{
	struct mlx5_ib_event_work *work =
		container_of(_work, struct mlx5_ib_event_work, work);
	struct mlx5_ib_dev *ibdev;
	struct ib_event ibev;
	bool fatal = false;
	u8 port = (u8)work->param;

	if (mlx5_core_is_mp_slave(work->dev)) {
		ibdev = mlx5_ib_get_ibdev_from_mpi(work->context);
		if (!ibdev)
			goto out;
	} else {
		ibdev = work->context;
	}

	switch (work->event) {
	case MLX5_DEV_EVENT_SYS_ERROR:
		ibev.event = IB_EVENT_DEVICE_FATAL;
		mlx5_ib_handle_internal_error(ibdev);
		fatal = true;
		break;

	case MLX5_DEV_EVENT_PORT_UP:
	case MLX5_DEV_EVENT_PORT_DOWN:
	case MLX5_DEV_EVENT_PORT_INITIALIZED:
		/* In RoCE, port up/down events are handled in
		 * mlx5_netdev_event().
		 */
		if (mlx5_ib_port_link_layer(&ibdev->ib_dev, port) ==
			IB_LINK_LAYER_ETHERNET)
			goto out;

		ibev.event = (work->event == MLX5_DEV_EVENT_PORT_UP) ?
			     IB_EVENT_PORT_ACTIVE : IB_EVENT_PORT_ERR;
		break;

	case MLX5_DEV_EVENT_LID_CHANGE:
		ibev.event = IB_EVENT_LID_CHANGE;
		break;

	case MLX5_DEV_EVENT_PKEY_CHANGE:
		ibev.event = IB_EVENT_PKEY_CHANGE;
		schedule_work(&ibdev->devr.ports[port - 1].pkey_change_work);
		break;

	case MLX5_DEV_EVENT_GUID_CHANGE:
		ibev.event = IB_EVENT_GID_CHANGE;
		break;

	case MLX5_DEV_EVENT_CLIENT_REREG:
		ibev.event = IB_EVENT_CLIENT_REREGISTER;
		break;
	case MLX5_DEV_EVENT_DELAY_DROP_TIMEOUT:
		schedule_work(&ibdev->delay_drop.delay_drop_work);
		goto out;
	default:
		goto out;
	}

	ibev.device	      = &ibdev->ib_dev;
	ibev.element.port_num = port;

	if (!rdma_is_port_valid(&ibdev->ib_dev, port)) {
		mlx5_ib_warn(ibdev, "warning: event on port %d\n", port);
		goto out;
	}

	if (ibdev->ib_active)
		ib_dispatch_event(&ibev);

	if (fatal)
		ibdev->ib_active = false;
out:
	kfree(work);
}

static void mlx5_ib_event(struct mlx5_core_dev *dev, void *context,
			  enum mlx5_dev_event event, unsigned long param)
{
	struct mlx5_ib_event_work *work;

	work = kmalloc(sizeof(*work), GFP_ATOMIC);
	if (!work)
		return;

	INIT_WORK(&work->work, mlx5_ib_handle_event);
	work->dev = dev;
	work->param = param;
	work->context = context;
	work->event = event;

	queue_work(mlx5_ib_event_wq, &work->work);
}

static int set_has_smi_cap(struct mlx5_ib_dev *dev)
{
	struct mlx5_hca_vport_context vport_ctx;
	int err;
	int port;

	for (port = 1; port <= dev->num_ports; port++) {
		dev->mdev->port_caps[port - 1].has_smi = false;
		if (MLX5_CAP_GEN(dev->mdev, port_type) ==
		    MLX5_CAP_PORT_TYPE_IB) {
			if (MLX5_CAP_GEN(dev->mdev, ib_virt)) {
				err = mlx5_query_hca_vport_context(dev->mdev, 0,
								   port, 0,
								   &vport_ctx);
				if (err) {
					mlx5_ib_err(dev, "query_hca_vport_context for port=%d failed %d\n",
						    port, err);
					return err;
				}
				dev->mdev->port_caps[port - 1].has_smi =
					vport_ctx.has_smi;
			} else {
				dev->mdev->port_caps[port - 1].has_smi = true;
			}
		}
	}
	return 0;
}

static void get_ext_port_caps(struct mlx5_ib_dev *dev)
{
	int port;

	for (port = 1; port <= dev->num_ports; port++)
		mlx5_query_ext_port_caps(dev, port);
}

static int get_port_caps(struct mlx5_ib_dev *dev, u8 port)
{
	struct ib_device_attr *dprops = NULL;
	struct ib_port_attr *pprops = NULL;
	int err = -ENOMEM;
	struct ib_udata uhw = {.inlen = 0, .outlen = 0};

	pprops = kmalloc(sizeof(*pprops), GFP_KERNEL);
	if (!pprops)
		goto out;

	dprops = kmalloc(sizeof(*dprops), GFP_KERNEL);
	if (!dprops)
		goto out;

	err = set_has_smi_cap(dev);
	if (err)
		goto out;

	err = mlx5_ib_query_device(&dev->ib_dev, dprops, &uhw);
	if (err) {
		mlx5_ib_warn(dev, "query_device failed %d\n", err);
		goto out;
	}

	memset(pprops, 0, sizeof(*pprops));
	err = mlx5_ib_query_port(&dev->ib_dev, port, pprops);
	if (err) {
		mlx5_ib_warn(dev, "query_port %d failed %d\n",
			     port, err);
		goto out;
	}

	dev->mdev->port_caps[port - 1].pkey_table_len =
					dprops->max_pkeys;
	dev->mdev->port_caps[port - 1].gid_table_len =
					pprops->gid_tbl_len;
	mlx5_ib_dbg(dev, "port %d: pkey_table_len %d, gid_table_len %d\n",
		    port, dprops->max_pkeys, pprops->gid_tbl_len);

out:
	kfree(pprops);
	kfree(dprops);

	return err;
}

static void destroy_umrc_res(struct mlx5_ib_dev *dev)
{
	int err;

	err = mlx5_mr_cache_cleanup(dev);
	if (err)
		mlx5_ib_warn(dev, "mr cache cleanup failed\n");

	if (dev->umrc.qp)
		mlx5_ib_destroy_qp(dev->umrc.qp);
	if (dev->umrc.cq)
		ib_free_cq(dev->umrc.cq);
	if (dev->umrc.pd)
		ib_dealloc_pd(dev->umrc.pd);
}

enum {
	MAX_UMR_WR = 128,
};

static int create_umr_res(struct mlx5_ib_dev *dev)
{
	struct ib_qp_init_attr *init_attr = NULL;
	struct ib_qp_attr *attr = NULL;
	struct ib_pd *pd;
	struct ib_cq *cq;
	struct ib_qp *qp;
	int ret;

	attr = kzalloc(sizeof(*attr), GFP_KERNEL);
	init_attr = kzalloc(sizeof(*init_attr), GFP_KERNEL);
	if (!attr || !init_attr) {
		ret = -ENOMEM;
		goto error_0;
	}

	pd = ib_alloc_pd(&dev->ib_dev, 0);
	if (IS_ERR(pd)) {
		mlx5_ib_dbg(dev, "Couldn't create PD for sync UMR QP\n");
		ret = PTR_ERR(pd);
		goto error_0;
	}

	cq = ib_alloc_cq(&dev->ib_dev, NULL, 128, 0, IB_POLL_SOFTIRQ);
	if (IS_ERR(cq)) {
		mlx5_ib_dbg(dev, "Couldn't create CQ for sync UMR QP\n");
		ret = PTR_ERR(cq);
		goto error_2;
	}

	init_attr->send_cq = cq;
	init_attr->recv_cq = cq;
	init_attr->sq_sig_type = IB_SIGNAL_ALL_WR;
	init_attr->cap.max_send_wr = MAX_UMR_WR;
	init_attr->cap.max_send_sge = 1;
	init_attr->qp_type = MLX5_IB_QPT_REG_UMR;
	init_attr->port_num = 1;
	qp = mlx5_ib_create_qp(pd, init_attr, NULL);
	if (IS_ERR(qp)) {
		mlx5_ib_dbg(dev, "Couldn't create sync UMR QP\n");
		ret = PTR_ERR(qp);
		goto error_3;
	}
	qp->device     = &dev->ib_dev;
	qp->real_qp    = qp;
	qp->uobject    = NULL;
	qp->qp_type    = MLX5_IB_QPT_REG_UMR;
	qp->send_cq    = init_attr->send_cq;
	qp->recv_cq    = init_attr->recv_cq;

	attr->qp_state = IB_QPS_INIT;
	attr->port_num = 1;
	ret = mlx5_ib_modify_qp(qp, attr, IB_QP_STATE | IB_QP_PKEY_INDEX |
				IB_QP_PORT, NULL);
	if (ret) {
		mlx5_ib_dbg(dev, "Couldn't modify UMR QP\n");
		goto error_4;
	}

	memset(attr, 0, sizeof(*attr));
	attr->qp_state = IB_QPS_RTR;
	attr->path_mtu = IB_MTU_256;

	ret = mlx5_ib_modify_qp(qp, attr, IB_QP_STATE, NULL);
	if (ret) {
		mlx5_ib_dbg(dev, "Couldn't modify umr QP to rtr\n");
		goto error_4;
	}

	memset(attr, 0, sizeof(*attr));
	attr->qp_state = IB_QPS_RTS;
	ret = mlx5_ib_modify_qp(qp, attr, IB_QP_STATE, NULL);
	if (ret) {
		mlx5_ib_dbg(dev, "Couldn't modify umr QP to rts\n");
		goto error_4;
	}

	dev->umrc.qp = qp;
	dev->umrc.cq = cq;
	dev->umrc.pd = pd;

	sema_init(&dev->umrc.sem, MAX_UMR_WR);
	ret = mlx5_mr_cache_init(dev);
	if (ret) {
		mlx5_ib_warn(dev, "mr cache init failed %d\n", ret);
		goto error_4;
	}

	kfree(attr);
	kfree(init_attr);

	return 0;

error_4:
	mlx5_ib_destroy_qp(qp);
	dev->umrc.qp = NULL;

error_3:
	ib_free_cq(cq);
	dev->umrc.cq = NULL;

error_2:
	ib_dealloc_pd(pd);
	dev->umrc.pd = NULL;

error_0:
	kfree(attr);
	kfree(init_attr);
	return ret;
}

static u8 mlx5_get_umr_fence(u8 umr_fence_cap)
{
	switch (umr_fence_cap) {
	case MLX5_CAP_UMR_FENCE_NONE:
		return MLX5_FENCE_MODE_NONE;
	case MLX5_CAP_UMR_FENCE_SMALL:
		return MLX5_FENCE_MODE_INITIATOR_SMALL;
	default:
		return MLX5_FENCE_MODE_STRONG_ORDERING;
	}
}

static int create_dev_resources(struct mlx5_ib_resources *devr)
{
	struct ib_srq_init_attr attr;
	struct mlx5_ib_dev *dev;
	struct ib_cq_init_attr cq_attr = {.cqe = 1};
	int port;
	int ret = 0;

	dev = container_of(devr, struct mlx5_ib_dev, devr);

	mutex_init(&devr->mutex);

	devr->p0 = mlx5_ib_alloc_pd(&dev->ib_dev, NULL, NULL);
	if (IS_ERR(devr->p0)) {
		ret = PTR_ERR(devr->p0);
		goto error0;
	}
	devr->p0->device  = &dev->ib_dev;
	devr->p0->uobject = NULL;
	atomic_set(&devr->p0->usecnt, 0);

	devr->c0 = mlx5_ib_create_cq(&dev->ib_dev, &cq_attr, NULL, NULL);
	if (IS_ERR(devr->c0)) {
		ret = PTR_ERR(devr->c0);
		goto error1;
	}
	devr->c0->device        = &dev->ib_dev;
	devr->c0->uobject       = NULL;
	devr->c0->comp_handler  = NULL;
	devr->c0->event_handler = NULL;
	devr->c0->cq_context    = NULL;
	atomic_set(&devr->c0->usecnt, 0);

	devr->x0 = mlx5_ib_alloc_xrcd(&dev->ib_dev, NULL, NULL);
	if (IS_ERR(devr->x0)) {
		ret = PTR_ERR(devr->x0);
		goto error2;
	}
	devr->x0->device = &dev->ib_dev;
	devr->x0->inode = NULL;
	atomic_set(&devr->x0->usecnt, 0);
	mutex_init(&devr->x0->tgt_qp_mutex);
	INIT_LIST_HEAD(&devr->x0->tgt_qp_list);

	devr->x1 = mlx5_ib_alloc_xrcd(&dev->ib_dev, NULL, NULL);
	if (IS_ERR(devr->x1)) {
		ret = PTR_ERR(devr->x1);
		goto error3;
	}
	devr->x1->device = &dev->ib_dev;
	devr->x1->inode = NULL;
	atomic_set(&devr->x1->usecnt, 0);
	mutex_init(&devr->x1->tgt_qp_mutex);
	INIT_LIST_HEAD(&devr->x1->tgt_qp_list);

	memset(&attr, 0, sizeof(attr));
	attr.attr.max_sge = 1;
	attr.attr.max_wr = 1;
	attr.srq_type = IB_SRQT_XRC;
	attr.ext.cq = devr->c0;
	attr.ext.xrc.xrcd = devr->x0;

	devr->s0 = mlx5_ib_create_srq(devr->p0, &attr, NULL);
	if (IS_ERR(devr->s0)) {
		ret = PTR_ERR(devr->s0);
		goto error4;
	}
	devr->s0->device	= &dev->ib_dev;
	devr->s0->pd		= devr->p0;
	devr->s0->uobject       = NULL;
	devr->s0->event_handler = NULL;
	devr->s0->srq_context   = NULL;
	devr->s0->srq_type      = IB_SRQT_XRC;
	devr->s0->ext.xrc.xrcd	= devr->x0;
	devr->s0->ext.cq	= devr->c0;
	atomic_inc(&devr->s0->ext.xrc.xrcd->usecnt);
	atomic_inc(&devr->s0->ext.cq->usecnt);
	atomic_inc(&devr->p0->usecnt);
	atomic_set(&devr->s0->usecnt, 0);

	memset(&attr, 0, sizeof(attr));
	attr.attr.max_sge = 1;
	attr.attr.max_wr = 1;
	attr.srq_type = IB_SRQT_BASIC;
	devr->s1 = mlx5_ib_create_srq(devr->p0, &attr, NULL);
	if (IS_ERR(devr->s1)) {
		ret = PTR_ERR(devr->s1);
		goto error5;
	}
	devr->s1->device	= &dev->ib_dev;
	devr->s1->pd		= devr->p0;
	devr->s1->uobject       = NULL;
	devr->s1->event_handler = NULL;
	devr->s1->srq_context   = NULL;
	devr->s1->srq_type      = IB_SRQT_BASIC;
	devr->s1->ext.cq	= devr->c0;
	atomic_inc(&devr->p0->usecnt);
	atomic_set(&devr->s1->usecnt, 0);

	for (port = 0; port < ARRAY_SIZE(devr->ports); ++port) {
		INIT_WORK(&devr->ports[port].pkey_change_work,
			  pkey_change_handler);
		devr->ports[port].devr = devr;
	}

	return 0;

error5:
	mlx5_ib_destroy_srq(devr->s0);
error4:
	mlx5_ib_dealloc_xrcd(devr->x1);
error3:
	mlx5_ib_dealloc_xrcd(devr->x0);
error2:
	mlx5_ib_destroy_cq(devr->c0);
error1:
	mlx5_ib_dealloc_pd(devr->p0);
error0:
	return ret;
}

static void destroy_dev_resources(struct mlx5_ib_resources *devr)
{
	struct mlx5_ib_dev *dev =
		container_of(devr, struct mlx5_ib_dev, devr);
	int port;

	mlx5_ib_destroy_srq(devr->s1);
	mlx5_ib_destroy_srq(devr->s0);
	mlx5_ib_dealloc_xrcd(devr->x0);
	mlx5_ib_dealloc_xrcd(devr->x1);
	mlx5_ib_destroy_cq(devr->c0);
	mlx5_ib_dealloc_pd(devr->p0);

	/* Make sure no change P_Key work items are still executing */
	for (port = 0; port < dev->num_ports; ++port)
		cancel_work_sync(&devr->ports[port].pkey_change_work);
}

static u32 get_core_cap_flags(struct ib_device *ibdev,
			      struct mlx5_hca_vport_context *rep)
{
	struct mlx5_ib_dev *dev = to_mdev(ibdev);
	enum rdma_link_layer ll = mlx5_ib_port_link_layer(ibdev, 1);
	u8 l3_type_cap = MLX5_CAP_ROCE(dev->mdev, l3_type);
	u8 roce_version_cap = MLX5_CAP_ROCE(dev->mdev, roce_version);
	bool raw_support = !mlx5_core_mp_enabled(dev->mdev);
	u32 ret = 0;

	if (rep->grh_required)
		ret |= RDMA_CORE_CAP_IB_GRH_REQUIRED;

	if (ll == IB_LINK_LAYER_INFINIBAND)
		return ret | RDMA_CORE_PORT_IBA_IB;

	if (raw_support)
		ret |= RDMA_CORE_PORT_RAW_PACKET;

	if (!(l3_type_cap & MLX5_ROCE_L3_TYPE_IPV4_CAP))
		return ret;

	if (!(l3_type_cap & MLX5_ROCE_L3_TYPE_IPV6_CAP))
		return ret;

	if (roce_version_cap & MLX5_ROCE_VERSION_1_CAP)
		ret |= RDMA_CORE_PORT_IBA_ROCE;

	if (roce_version_cap & MLX5_ROCE_VERSION_2_CAP)
		ret |= RDMA_CORE_PORT_IBA_ROCE_UDP_ENCAP;

	return ret;
}

static int mlx5_port_immutable(struct ib_device *ibdev, u8 port_num,
			       struct ib_port_immutable *immutable)
{
	struct ib_port_attr attr;
	struct mlx5_ib_dev *dev = to_mdev(ibdev);
	enum rdma_link_layer ll = mlx5_ib_port_link_layer(ibdev, port_num);
	struct mlx5_hca_vport_context rep = {0};
	int err;

	err = ib_query_port(ibdev, port_num, &attr);
	if (err)
		return err;

	if (ll == IB_LINK_LAYER_INFINIBAND) {
		err = mlx5_query_hca_vport_context(dev->mdev, 0, port_num, 0,
						   &rep);
		if (err)
			return err;
	}

	immutable->pkey_tbl_len = attr.pkey_tbl_len;
	immutable->gid_tbl_len = attr.gid_tbl_len;
	immutable->core_cap_flags = get_core_cap_flags(ibdev, &rep);
	if ((ll == IB_LINK_LAYER_INFINIBAND) || MLX5_CAP_GEN(dev->mdev, roce))
		immutable->max_mad_size = IB_MGMT_MAD_SIZE;

	return 0;
}

static int mlx5_port_rep_immutable(struct ib_device *ibdev, u8 port_num,
				   struct ib_port_immutable *immutable)
{
	struct ib_port_attr attr;
	int err;

	immutable->core_cap_flags = RDMA_CORE_PORT_RAW_PACKET;

	err = ib_query_port(ibdev, port_num, &attr);
	if (err)
		return err;

	immutable->pkey_tbl_len = attr.pkey_tbl_len;
	immutable->gid_tbl_len = attr.gid_tbl_len;
	immutable->core_cap_flags = RDMA_CORE_PORT_RAW_PACKET;

	return 0;
}

static void get_dev_fw_str(struct ib_device *ibdev, char *str)
{
	struct mlx5_ib_dev *dev =
		container_of(ibdev, struct mlx5_ib_dev, ib_dev);
	snprintf(str, IB_FW_VERSION_NAME_MAX, "%d.%d.%04d",
		 fw_rev_maj(dev->mdev), fw_rev_min(dev->mdev),
		 fw_rev_sub(dev->mdev));
}

static int mlx5_eth_lag_init(struct mlx5_ib_dev *dev)
{
	struct mlx5_core_dev *mdev = dev->mdev;
	struct mlx5_flow_namespace *ns = mlx5_get_flow_namespace(mdev,
								 MLX5_FLOW_NAMESPACE_LAG);
	struct mlx5_flow_table *ft;
	int err;

	if (!ns || !mlx5_lag_is_active(mdev))
		return 0;

	err = mlx5_cmd_create_vport_lag(mdev);
	if (err)
		return err;

	ft = mlx5_create_lag_demux_flow_table(ns, 0, 0);
	if (IS_ERR(ft)) {
		err = PTR_ERR(ft);
		goto err_destroy_vport_lag;
	}

	dev->flow_db->lag_demux_ft = ft;
	return 0;

err_destroy_vport_lag:
	mlx5_cmd_destroy_vport_lag(mdev);
	return err;
}

static void mlx5_eth_lag_cleanup(struct mlx5_ib_dev *dev)
{
	struct mlx5_core_dev *mdev = dev->mdev;

	if (dev->flow_db->lag_demux_ft) {
		mlx5_destroy_flow_table(dev->flow_db->lag_demux_ft);
		dev->flow_db->lag_demux_ft = NULL;

		mlx5_cmd_destroy_vport_lag(mdev);
	}
}

static int mlx5_add_netdev_notifier(struct mlx5_ib_dev *dev, u8 port_num)
{
	int err;

	dev->roce[port_num].nb.notifier_call = mlx5_netdev_event;
	err = register_netdevice_notifier(&dev->roce[port_num].nb);
	if (err) {
		dev->roce[port_num].nb.notifier_call = NULL;
		return err;
	}

	return 0;
}

static void mlx5_remove_netdev_notifier(struct mlx5_ib_dev *dev, u8 port_num)
{
	if (dev->roce[port_num].nb.notifier_call) {
		unregister_netdevice_notifier(&dev->roce[port_num].nb);
		dev->roce[port_num].nb.notifier_call = NULL;
	}
}

static int mlx5_enable_eth(struct mlx5_ib_dev *dev)
{
	int err;

	if (MLX5_CAP_GEN(dev->mdev, roce)) {
		err = mlx5_nic_vport_enable_roce(dev->mdev);
		if (err)
			return err;
	}

	err = mlx5_eth_lag_init(dev);
	if (err)
		goto err_disable_roce;

	return 0;

err_disable_roce:
	if (MLX5_CAP_GEN(dev->mdev, roce))
		mlx5_nic_vport_disable_roce(dev->mdev);

	return err;
}

static void mlx5_disable_eth(struct mlx5_ib_dev *dev)
{
	mlx5_eth_lag_cleanup(dev);
	if (MLX5_CAP_GEN(dev->mdev, roce))
		mlx5_nic_vport_disable_roce(dev->mdev);
}

struct mlx5_ib_counter {
	const char *name;
	size_t offset;
};

#define INIT_Q_COUNTER(_name)		\
	{ .name = #_name, .offset = MLX5_BYTE_OFF(query_q_counter_out, _name)}

static const struct mlx5_ib_counter basic_q_cnts[] = {
	INIT_Q_COUNTER(rx_write_requests),
	INIT_Q_COUNTER(rx_read_requests),
	INIT_Q_COUNTER(rx_atomic_requests),
	INIT_Q_COUNTER(out_of_buffer),
};

static const struct mlx5_ib_counter out_of_seq_q_cnts[] = {
	INIT_Q_COUNTER(out_of_sequence),
};

static const struct mlx5_ib_counter retrans_q_cnts[] = {
	INIT_Q_COUNTER(duplicate_request),
	INIT_Q_COUNTER(rnr_nak_retry_err),
	INIT_Q_COUNTER(packet_seq_err),
	INIT_Q_COUNTER(implied_nak_seq_err),
	INIT_Q_COUNTER(local_ack_timeout_err),
};

#define INIT_CONG_COUNTER(_name)		\
	{ .name = #_name, .offset =	\
		MLX5_BYTE_OFF(query_cong_statistics_out, _name ## _high)}

static const struct mlx5_ib_counter cong_cnts[] = {
	INIT_CONG_COUNTER(rp_cnp_ignored),
	INIT_CONG_COUNTER(rp_cnp_handled),
	INIT_CONG_COUNTER(np_ecn_marked_roce_packets),
	INIT_CONG_COUNTER(np_cnp_sent),
};

static const struct mlx5_ib_counter extended_err_cnts[] = {
	INIT_Q_COUNTER(resp_local_length_error),
	INIT_Q_COUNTER(resp_cqe_error),
	INIT_Q_COUNTER(req_cqe_error),
	INIT_Q_COUNTER(req_remote_invalid_request),
	INIT_Q_COUNTER(req_remote_access_errors),
	INIT_Q_COUNTER(resp_remote_access_errors),
	INIT_Q_COUNTER(resp_cqe_flush_error),
	INIT_Q_COUNTER(req_cqe_flush_error),
};

#define INIT_EXT_PPCNT_COUNTER(_name)		\
	{ .name = #_name, .offset =	\
	MLX5_BYTE_OFF(ppcnt_reg, \
		      counter_set.eth_extended_cntrs_grp_data_layout._name##_high)}

static const struct mlx5_ib_counter ext_ppcnt_cnts[] = {
	INIT_EXT_PPCNT_COUNTER(rx_icrc_encapsulated),
};

static void mlx5_ib_dealloc_counters(struct mlx5_ib_dev *dev)
{
	int i;

	for (i = 0; i < dev->num_ports; i++) {
		if (dev->port[i].cnts.set_id_valid)
			mlx5_core_dealloc_q_counter(dev->mdev,
						    dev->port[i].cnts.set_id);
		kfree(dev->port[i].cnts.names);
		kfree(dev->port[i].cnts.offsets);
	}
}

static int __mlx5_ib_alloc_counters(struct mlx5_ib_dev *dev,
				    struct mlx5_ib_counters *cnts)
{
	u32 num_counters;

	num_counters = ARRAY_SIZE(basic_q_cnts);

	if (MLX5_CAP_GEN(dev->mdev, out_of_seq_cnt))
		num_counters += ARRAY_SIZE(out_of_seq_q_cnts);

	if (MLX5_CAP_GEN(dev->mdev, retransmission_q_counters))
		num_counters += ARRAY_SIZE(retrans_q_cnts);

	if (MLX5_CAP_GEN(dev->mdev, enhanced_error_q_counters))
		num_counters += ARRAY_SIZE(extended_err_cnts);

	cnts->num_q_counters = num_counters;

	if (MLX5_CAP_GEN(dev->mdev, cc_query_allowed)) {
		cnts->num_cong_counters = ARRAY_SIZE(cong_cnts);
		num_counters += ARRAY_SIZE(cong_cnts);
	}
	if (MLX5_CAP_PCAM_FEATURE(dev->mdev, rx_icrc_encapsulated_counter)) {
		cnts->num_ext_ppcnt_counters = ARRAY_SIZE(ext_ppcnt_cnts);
		num_counters += ARRAY_SIZE(ext_ppcnt_cnts);
	}
	cnts->names = kcalloc(num_counters, sizeof(cnts->names), GFP_KERNEL);
	if (!cnts->names)
		return -ENOMEM;

	cnts->offsets = kcalloc(num_counters,
				sizeof(cnts->offsets), GFP_KERNEL);
	if (!cnts->offsets)
		goto err_names;

	return 0;

err_names:
	kfree(cnts->names);
	cnts->names = NULL;
	return -ENOMEM;
}

static void mlx5_ib_fill_counters(struct mlx5_ib_dev *dev,
				  const char **names,
				  size_t *offsets)
{
	int i;
	int j = 0;

	for (i = 0; i < ARRAY_SIZE(basic_q_cnts); i++, j++) {
		names[j] = basic_q_cnts[i].name;
		offsets[j] = basic_q_cnts[i].offset;
	}

	if (MLX5_CAP_GEN(dev->mdev, out_of_seq_cnt)) {
		for (i = 0; i < ARRAY_SIZE(out_of_seq_q_cnts); i++, j++) {
			names[j] = out_of_seq_q_cnts[i].name;
			offsets[j] = out_of_seq_q_cnts[i].offset;
		}
	}

	if (MLX5_CAP_GEN(dev->mdev, retransmission_q_counters)) {
		for (i = 0; i < ARRAY_SIZE(retrans_q_cnts); i++, j++) {
			names[j] = retrans_q_cnts[i].name;
			offsets[j] = retrans_q_cnts[i].offset;
		}
	}

	if (MLX5_CAP_GEN(dev->mdev, enhanced_error_q_counters)) {
		for (i = 0; i < ARRAY_SIZE(extended_err_cnts); i++, j++) {
			names[j] = extended_err_cnts[i].name;
			offsets[j] = extended_err_cnts[i].offset;
		}
	}

	if (MLX5_CAP_GEN(dev->mdev, cc_query_allowed)) {
		for (i = 0; i < ARRAY_SIZE(cong_cnts); i++, j++) {
			names[j] = cong_cnts[i].name;
			offsets[j] = cong_cnts[i].offset;
		}
	}

	if (MLX5_CAP_PCAM_FEATURE(dev->mdev, rx_icrc_encapsulated_counter)) {
		for (i = 0; i < ARRAY_SIZE(ext_ppcnt_cnts); i++, j++) {
			names[j] = ext_ppcnt_cnts[i].name;
			offsets[j] = ext_ppcnt_cnts[i].offset;
		}
	}
}

static int mlx5_ib_alloc_counters(struct mlx5_ib_dev *dev)
{
	int err = 0;
	int i;

	for (i = 0; i < dev->num_ports; i++) {
		err = __mlx5_ib_alloc_counters(dev, &dev->port[i].cnts);
		if (err)
			goto err_alloc;

		mlx5_ib_fill_counters(dev, dev->port[i].cnts.names,
				      dev->port[i].cnts.offsets);

		err = mlx5_core_alloc_q_counter(dev->mdev,
						&dev->port[i].cnts.set_id);
		if (err) {
			mlx5_ib_warn(dev,
				     "couldn't allocate queue counter for port %d, err %d\n",
				     i + 1, err);
			goto err_alloc;
		}
		dev->port[i].cnts.set_id_valid = true;
	}

	return 0;

err_alloc:
	mlx5_ib_dealloc_counters(dev);
	return err;
}

static struct rdma_hw_stats *mlx5_ib_alloc_hw_stats(struct ib_device *ibdev,
						    u8 port_num)
{
	struct mlx5_ib_dev *dev = to_mdev(ibdev);
	struct mlx5_ib_port *port = &dev->port[port_num - 1];

	/* We support only per port stats */
	if (port_num == 0)
		return NULL;

	return rdma_alloc_hw_stats_struct(port->cnts.names,
					  port->cnts.num_q_counters +
					  port->cnts.num_cong_counters +
					  port->cnts.num_ext_ppcnt_counters,
					  RDMA_HW_STATS_DEFAULT_LIFESPAN);
}

static int mlx5_ib_query_q_counters(struct mlx5_core_dev *mdev,
				    struct mlx5_ib_port *port,
				    struct rdma_hw_stats *stats)
{
	int outlen = MLX5_ST_SZ_BYTES(query_q_counter_out);
	void *out;
	__be32 val;
	int ret, i;

	out = kvzalloc(outlen, GFP_KERNEL);
	if (!out)
		return -ENOMEM;

	ret = mlx5_core_query_q_counter(mdev,
					port->cnts.set_id, 0,
					out, outlen);
	if (ret)
		goto free;

	for (i = 0; i < port->cnts.num_q_counters; i++) {
		val = *(__be32 *)(out + port->cnts.offsets[i]);
		stats->value[i] = (u64)be32_to_cpu(val);
	}

free:
	kvfree(out);
	return ret;
}

static int mlx5_ib_query_ext_ppcnt_counters(struct mlx5_ib_dev *dev,
					  struct mlx5_ib_port *port,
					  struct rdma_hw_stats *stats)
{
	int offset = port->cnts.num_q_counters + port->cnts.num_cong_counters;
	int sz = MLX5_ST_SZ_BYTES(ppcnt_reg);
	int ret, i;
	void *out;

	out = kvzalloc(sz, GFP_KERNEL);
	if (!out)
		return -ENOMEM;

	ret = mlx5_cmd_query_ext_ppcnt_counters(dev->mdev, out);
	if (ret)
		goto free;

	for (i = 0; i < port->cnts.num_ext_ppcnt_counters; i++) {
		stats->value[i + offset] =
			be64_to_cpup((__be64 *)(out +
				    port->cnts.offsets[i + offset]));
	}

free:
	kvfree(out);
	return ret;
}

static int mlx5_ib_get_hw_stats(struct ib_device *ibdev,
				struct rdma_hw_stats *stats,
				u8 port_num, int index)
{
	struct mlx5_ib_dev *dev = to_mdev(ibdev);
	struct mlx5_ib_port *port = &dev->port[port_num - 1];
	struct mlx5_core_dev *mdev;
	int ret, num_counters;
	u8 mdev_port_num;

	if (!stats)
		return -EINVAL;

	num_counters = port->cnts.num_q_counters +
		       port->cnts.num_cong_counters +
		       port->cnts.num_ext_ppcnt_counters;

	/* q_counters are per IB device, query the master mdev */
	ret = mlx5_ib_query_q_counters(dev->mdev, port, stats);
	if (ret)
		return ret;

	if (MLX5_CAP_PCAM_FEATURE(dev->mdev, rx_icrc_encapsulated_counter)) {
		ret =  mlx5_ib_query_ext_ppcnt_counters(dev, port, stats);
		if (ret)
			return ret;
	}

	if (MLX5_CAP_GEN(dev->mdev, cc_query_allowed)) {
		mdev = mlx5_ib_get_native_port_mdev(dev, port_num,
						    &mdev_port_num);
		if (!mdev) {
			/* If port is not affiliated yet, its in down state
			 * which doesn't have any counters yet, so it would be
			 * zero. So no need to read from the HCA.
			 */
			goto done;
		}
		ret = mlx5_lag_query_cong_counters(dev->mdev,
						   stats->value +
						   port->cnts.num_q_counters,
						   port->cnts.num_cong_counters,
						   port->cnts.offsets +
						   port->cnts.num_q_counters);

		mlx5_ib_put_native_port_mdev(dev, port_num);
		if (ret)
			return ret;
	}

done:
	return num_counters;
}

static int mlx5_ib_rn_get_params(struct ib_device *device, u8 port_num,
				 enum rdma_netdev_t type,
				 struct rdma_netdev_alloc_params *params)
{
	if (type != RDMA_NETDEV_IPOIB)
		return -EOPNOTSUPP;

	return mlx5_rdma_rn_get_params(to_mdev(device)->mdev, device, params);
}

static void delay_drop_debugfs_cleanup(struct mlx5_ib_dev *dev)
{
	if (!dev->delay_drop.dbg)
		return;
	debugfs_remove_recursive(dev->delay_drop.dbg->dir_debugfs);
	kfree(dev->delay_drop.dbg);
	dev->delay_drop.dbg = NULL;
}

static void cancel_delay_drop(struct mlx5_ib_dev *dev)
{
	if (!(dev->ib_dev.attrs.raw_packet_caps & IB_RAW_PACKET_CAP_DELAY_DROP))
		return;

	cancel_work_sync(&dev->delay_drop.delay_drop_work);
	delay_drop_debugfs_cleanup(dev);
}

static ssize_t delay_drop_timeout_read(struct file *filp, char __user *buf,
				       size_t count, loff_t *pos)
{
	struct mlx5_ib_delay_drop *delay_drop = filp->private_data;
	char lbuf[20];
	int len;

	len = snprintf(lbuf, sizeof(lbuf), "%u\n", delay_drop->timeout);
	return simple_read_from_buffer(buf, count, pos, lbuf, len);
}

static ssize_t delay_drop_timeout_write(struct file *filp, const char __user *buf,
					size_t count, loff_t *pos)
{
	struct mlx5_ib_delay_drop *delay_drop = filp->private_data;
	u32 timeout;
	u32 var;

	if (kstrtouint_from_user(buf, count, 0, &var))
		return -EFAULT;

	timeout = min_t(u32, roundup(var, 100), MLX5_MAX_DELAY_DROP_TIMEOUT_MS *
			1000);
	if (timeout != var)
		mlx5_ib_dbg(delay_drop->dev, "Round delay drop timeout to %u usec\n",
			    timeout);

	delay_drop->timeout = timeout;

	return count;
}

static const struct file_operations fops_delay_drop_timeout = {
	.owner	= THIS_MODULE,
	.open	= simple_open,
	.write	= delay_drop_timeout_write,
	.read	= delay_drop_timeout_read,
};

static int delay_drop_debugfs_init(struct mlx5_ib_dev *dev)
{
	struct mlx5_ib_dbg_delay_drop *dbg;

	if (!mlx5_debugfs_root)
		return 0;

	dbg = kzalloc(sizeof(*dbg), GFP_KERNEL);
	if (!dbg)
		return -ENOMEM;

	dev->delay_drop.dbg = dbg;

	dbg->dir_debugfs =
		debugfs_create_dir("delay_drop",
				   dev->mdev->priv.dbg_root);
	if (!dbg->dir_debugfs)
		goto out_debugfs;

	dbg->events_cnt_debugfs =
		debugfs_create_atomic_t("num_timeout_events", 0400,
					dbg->dir_debugfs,
					&dev->delay_drop.events_cnt);
	if (!dbg->events_cnt_debugfs)
		goto out_debugfs;

	dbg->rqs_cnt_debugfs =
		debugfs_create_atomic_t("num_rqs", 0400,
					dbg->dir_debugfs,
					&dev->delay_drop.rqs_cnt);
	if (!dbg->rqs_cnt_debugfs)
		goto out_debugfs;

	dbg->timeout_debugfs =
		debugfs_create_file("timeout", 0600,
				    dbg->dir_debugfs,
				    &dev->delay_drop,
				    &fops_delay_drop_timeout);
	if (!dbg->timeout_debugfs)
		goto out_debugfs;

	return 0;

out_debugfs:
	delay_drop_debugfs_cleanup(dev);
	return -ENOMEM;
}

static void init_delay_drop(struct mlx5_ib_dev *dev)
{
	if (!(dev->ib_dev.attrs.raw_packet_caps & IB_RAW_PACKET_CAP_DELAY_DROP))
		return;

	mutex_init(&dev->delay_drop.lock);
	dev->delay_drop.dev = dev;
	dev->delay_drop.activate = false;
	dev->delay_drop.timeout = MLX5_MAX_DELAY_DROP_TIMEOUT_MS * 1000;
	INIT_WORK(&dev->delay_drop.delay_drop_work, delay_drop_handler);
	atomic_set(&dev->delay_drop.rqs_cnt, 0);
	atomic_set(&dev->delay_drop.events_cnt, 0);

	if (delay_drop_debugfs_init(dev))
		mlx5_ib_warn(dev, "Failed to init delay drop debugfs\n");
}

static const struct cpumask *
mlx5_ib_get_vector_affinity(struct ib_device *ibdev, int comp_vector)
{
	struct mlx5_ib_dev *dev = to_mdev(ibdev);

	return mlx5_get_vector_affinity_hint(dev->mdev, comp_vector);
}

/* The mlx5_ib_multiport_mutex should be held when calling this function */
static void mlx5_ib_unbind_slave_port(struct mlx5_ib_dev *ibdev,
				      struct mlx5_ib_multiport_info *mpi)
{
	u8 port_num = mlx5_core_native_port_num(mpi->mdev) - 1;
	struct mlx5_ib_port *port = &ibdev->port[port_num];
	int comps;
	int err;
	int i;

	mlx5_ib_cleanup_cong_debugfs(ibdev, port_num);

	spin_lock(&port->mp.mpi_lock);
	if (!mpi->ibdev) {
		spin_unlock(&port->mp.mpi_lock);
		return;
	}
	mpi->ibdev = NULL;

	spin_unlock(&port->mp.mpi_lock);
	mlx5_remove_netdev_notifier(ibdev, port_num);
	spin_lock(&port->mp.mpi_lock);

	comps = mpi->mdev_refcnt;
	if (comps) {
		mpi->unaffiliate = true;
		init_completion(&mpi->unref_comp);
		spin_unlock(&port->mp.mpi_lock);

		for (i = 0; i < comps; i++)
			wait_for_completion(&mpi->unref_comp);

		spin_lock(&port->mp.mpi_lock);
		mpi->unaffiliate = false;
	}

	port->mp.mpi = NULL;

	list_add_tail(&mpi->list, &mlx5_ib_unaffiliated_port_list);

	spin_unlock(&port->mp.mpi_lock);

	err = mlx5_nic_vport_unaffiliate_multiport(mpi->mdev);

	mlx5_ib_dbg(ibdev, "unaffiliated port %d\n", port_num + 1);
	/* Log an error, still needed to cleanup the pointers and add
	 * it back to the list.
	 */
	if (err)
		mlx5_ib_err(ibdev, "Failed to unaffiliate port %u\n",
			    port_num + 1);

	ibdev->roce[port_num].last_port_state = IB_PORT_DOWN;
}

/* The mlx5_ib_multiport_mutex should be held when calling this function */
static bool mlx5_ib_bind_slave_port(struct mlx5_ib_dev *ibdev,
				    struct mlx5_ib_multiport_info *mpi)
{
	u8 port_num = mlx5_core_native_port_num(mpi->mdev) - 1;
	int err;

	spin_lock(&ibdev->port[port_num].mp.mpi_lock);
	if (ibdev->port[port_num].mp.mpi) {
		mlx5_ib_dbg(ibdev, "port %d already affiliated.\n",
			    port_num + 1);
		spin_unlock(&ibdev->port[port_num].mp.mpi_lock);
		return false;
	}

	ibdev->port[port_num].mp.mpi = mpi;
	mpi->ibdev = ibdev;
	spin_unlock(&ibdev->port[port_num].mp.mpi_lock);

	err = mlx5_nic_vport_affiliate_multiport(ibdev->mdev, mpi->mdev);
	if (err)
		goto unbind;

	err = get_port_caps(ibdev, mlx5_core_native_port_num(mpi->mdev));
	if (err)
		goto unbind;

	err = mlx5_add_netdev_notifier(ibdev, port_num);
	if (err) {
		mlx5_ib_err(ibdev, "failed adding netdev notifier for port %u\n",
			    port_num + 1);
		goto unbind;
	}

	err = mlx5_ib_init_cong_debugfs(ibdev, port_num);
	if (err)
		goto unbind;

	return true;

unbind:
	mlx5_ib_unbind_slave_port(ibdev, mpi);
	return false;
}

static int mlx5_ib_init_multiport_master(struct mlx5_ib_dev *dev)
{
	int port_num = mlx5_core_native_port_num(dev->mdev) - 1;
	enum rdma_link_layer ll = mlx5_ib_port_link_layer(&dev->ib_dev,
							  port_num + 1);
	struct mlx5_ib_multiport_info *mpi;
	int err;
	int i;

	if (!mlx5_core_is_mp_master(dev->mdev) || ll != IB_LINK_LAYER_ETHERNET)
		return 0;

	err = mlx5_query_nic_vport_system_image_guid(dev->mdev,
						     &dev->sys_image_guid);
	if (err)
		return err;

	err = mlx5_nic_vport_enable_roce(dev->mdev);
	if (err)
		return err;

	mutex_lock(&mlx5_ib_multiport_mutex);
	for (i = 0; i < dev->num_ports; i++) {
		bool bound = false;

		/* build a stub multiport info struct for the native port. */
		if (i == port_num) {
			mpi = kzalloc(sizeof(*mpi), GFP_KERNEL);
			if (!mpi) {
				mutex_unlock(&mlx5_ib_multiport_mutex);
				mlx5_nic_vport_disable_roce(dev->mdev);
				return -ENOMEM;
			}

			mpi->is_master = true;
			mpi->mdev = dev->mdev;
			mpi->sys_image_guid = dev->sys_image_guid;
			dev->port[i].mp.mpi = mpi;
			mpi->ibdev = dev;
			mpi = NULL;
			continue;
		}

		list_for_each_entry(mpi, &mlx5_ib_unaffiliated_port_list,
				    list) {
			if (dev->sys_image_guid == mpi->sys_image_guid &&
			    (mlx5_core_native_port_num(mpi->mdev) - 1) == i) {
				bound = mlx5_ib_bind_slave_port(dev, mpi);
			}

			if (bound) {
				dev_dbg(&mpi->mdev->pdev->dev, "removing port from unaffiliated list.\n");
				mlx5_ib_dbg(dev, "port %d bound\n", i + 1);
				list_del(&mpi->list);
				break;
			}
		}
		if (!bound) {
			get_port_caps(dev, i + 1);
			mlx5_ib_dbg(dev, "no free port found for port %d\n",
				    i + 1);
		}
	}

	list_add_tail(&dev->ib_dev_list, &mlx5_ib_dev_list);
	mutex_unlock(&mlx5_ib_multiport_mutex);
	return err;
}

static void mlx5_ib_cleanup_multiport_master(struct mlx5_ib_dev *dev)
{
	int port_num = mlx5_core_native_port_num(dev->mdev) - 1;
	enum rdma_link_layer ll = mlx5_ib_port_link_layer(&dev->ib_dev,
							  port_num + 1);
	int i;

	if (!mlx5_core_is_mp_master(dev->mdev) || ll != IB_LINK_LAYER_ETHERNET)
		return;

	mutex_lock(&mlx5_ib_multiport_mutex);
	for (i = 0; i < dev->num_ports; i++) {
		if (dev->port[i].mp.mpi) {
			/* Destroy the native port stub */
			if (i == port_num) {
				kfree(dev->port[i].mp.mpi);
				dev->port[i].mp.mpi = NULL;
			} else {
				mlx5_ib_dbg(dev, "unbinding port_num: %d\n", i + 1);
				mlx5_ib_unbind_slave_port(dev, dev->port[i].mp.mpi);
			}
		}
	}

	mlx5_ib_dbg(dev, "removing from devlist\n");
	list_del(&dev->ib_dev_list);
	mutex_unlock(&mlx5_ib_multiport_mutex);

	mlx5_nic_vport_disable_roce(dev->mdev);
}

ADD_UVERBS_ATTRIBUTES_SIMPLE(
	mlx5_ib_dm,
	UVERBS_OBJECT_DM,
	UVERBS_METHOD_DM_ALLOC,
	UVERBS_ATTR_PTR_OUT(MLX5_IB_ATTR_ALLOC_DM_RESP_START_OFFSET,
			    UVERBS_ATTR_TYPE(u64),
			    UA_MANDATORY),
	UVERBS_ATTR_PTR_OUT(MLX5_IB_ATTR_ALLOC_DM_RESP_PAGE_INDEX,
			    UVERBS_ATTR_TYPE(u16),
			    UA_MANDATORY));

ADD_UVERBS_ATTRIBUTES_SIMPLE(
	mlx5_ib_flow_action,
	UVERBS_OBJECT_FLOW_ACTION,
	UVERBS_METHOD_FLOW_ACTION_ESP_CREATE,
	UVERBS_ATTR_FLAGS_IN(MLX5_IB_ATTR_CREATE_FLOW_ACTION_FLAGS,
			     enum mlx5_ib_uapi_flow_action_flags));

static int populate_specs_root(struct mlx5_ib_dev *dev)
{
	const struct uverbs_object_tree_def **trees = dev->driver_trees;
	size_t num_trees = 0;

	if (mlx5_accel_ipsec_device_caps(dev->mdev) &
	    MLX5_ACCEL_IPSEC_CAP_DEVICE)
		trees[num_trees++] = &mlx5_ib_flow_action;

	if (MLX5_CAP_DEV_MEM(dev->mdev, memic))
		trees[num_trees++] = &mlx5_ib_dm;

	if (MLX5_CAP_GEN(dev->mdev, log_max_uctx))
		trees[num_trees++] = mlx5_ib_get_devx_tree();

	num_trees += mlx5_ib_get_flow_trees(trees + num_trees);

	WARN_ON(num_trees >= ARRAY_SIZE(dev->driver_trees));
	trees[num_trees] = NULL;
	dev->ib_dev.driver_specs = trees;

	return 0;
}

static int mlx5_ib_read_counters(struct ib_counters *counters,
				 struct ib_counters_read_attr *read_attr,
				 struct uverbs_attr_bundle *attrs)
{
	struct mlx5_ib_mcounters *mcounters = to_mcounters(counters);
	struct mlx5_read_counters_attr mread_attr = {};
	struct mlx5_ib_flow_counters_desc *desc;
	int ret, i;

	mutex_lock(&mcounters->mcntrs_mutex);
	if (mcounters->cntrs_max_index > read_attr->ncounters) {
		ret = -EINVAL;
		goto err_bound;
	}

	mread_attr.out = kcalloc(mcounters->counters_num, sizeof(u64),
				 GFP_KERNEL);
	if (!mread_attr.out) {
		ret = -ENOMEM;
		goto err_bound;
	}

	mread_attr.hw_cntrs_hndl = mcounters->hw_cntrs_hndl;
	mread_attr.flags = read_attr->flags;
	ret = mcounters->read_counters(counters->device, &mread_attr);
	if (ret)
		goto err_read;

	/* do the pass over the counters data array to assign according to the
	 * descriptions and indexing pairs
	 */
	desc = mcounters->counters_data;
	for (i = 0; i < mcounters->ncounters; i++)
		read_attr->counters_buff[desc[i].index] += mread_attr.out[desc[i].description];

err_read:
	kfree(mread_attr.out);
err_bound:
	mutex_unlock(&mcounters->mcntrs_mutex);
	return ret;
}

static int mlx5_ib_destroy_counters(struct ib_counters *counters)
{
	struct mlx5_ib_mcounters *mcounters = to_mcounters(counters);

	counters_clear_description(counters);
	if (mcounters->hw_cntrs_hndl)
		mlx5_fc_destroy(to_mdev(counters->device)->mdev,
				mcounters->hw_cntrs_hndl);

	kfree(mcounters);

	return 0;
}

static struct ib_counters *mlx5_ib_create_counters(struct ib_device *device,
						   struct uverbs_attr_bundle *attrs)
{
	struct mlx5_ib_mcounters *mcounters;

	mcounters = kzalloc(sizeof(*mcounters), GFP_KERNEL);
	if (!mcounters)
		return ERR_PTR(-ENOMEM);

	mutex_init(&mcounters->mcntrs_mutex);

	return &mcounters->ibcntrs;
}

void mlx5_ib_stage_init_cleanup(struct mlx5_ib_dev *dev)
{
	mlx5_ib_cleanup_multiport_master(dev);
#ifdef CONFIG_INFINIBAND_ON_DEMAND_PAGING
	cleanup_srcu_struct(&dev->mr_srcu);
#endif
	kfree(dev->port);
}

int mlx5_ib_stage_init_init(struct mlx5_ib_dev *dev)
{
	struct mlx5_core_dev *mdev = dev->mdev;
	int err;
	int i;

	dev->port = kcalloc(dev->num_ports, sizeof(*dev->port),
			    GFP_KERNEL);
	if (!dev->port)
		return -ENOMEM;

	for (i = 0; i < dev->num_ports; i++) {
		spin_lock_init(&dev->port[i].mp.mpi_lock);
		rwlock_init(&dev->roce[i].netdev_lock);
		dev->roce[i].dev = dev;
		dev->roce[i].native_port_num = i + 1;
		dev->roce[i].last_port_state = IB_PORT_DOWN;
	}

	err = mlx5_ib_init_multiport_master(dev);
	if (err)
		goto err_free_port;

	if (!mlx5_core_mp_enabled(mdev)) {
		for (i = 1; i <= dev->num_ports; i++) {
			err = get_port_caps(dev, i);
			if (err)
				break;
		}
	} else {
		err = get_port_caps(dev, mlx5_core_native_port_num(mdev));
	}
	if (err)
		goto err_mp;

	if (mlx5_use_mad_ifc(dev))
		get_ext_port_caps(dev);

	dev->ib_dev.owner		= THIS_MODULE;
	dev->ib_dev.node_type		= RDMA_NODE_IB_CA;
	dev->ib_dev.local_dma_lkey	= 0 /* not supported for now */;
	dev->ib_dev.phys_port_cnt	= dev->num_ports;
	dev->ib_dev.num_comp_vectors    =
		dev->mdev->priv.eq_table.num_comp_vectors;
	dev->ib_dev.dev.parent		= &mdev->pdev->dev;

	mutex_init(&dev->cap_mask_mutex);
	INIT_LIST_HEAD(&dev->qp_list);
	spin_lock_init(&dev->reset_flow_resource_lock);

	spin_lock_init(&dev->memic.memic_lock);
	dev->memic.dev = mdev;

#ifdef CONFIG_INFINIBAND_ON_DEMAND_PAGING
	err = init_srcu_struct(&dev->mr_srcu);
	if (err)
		goto err_free_port;
#endif

	return 0;
err_mp:
	mlx5_ib_cleanup_multiport_master(dev);

err_free_port:
	kfree(dev->port);

	return -ENOMEM;
}

static int mlx5_ib_stage_flow_db_init(struct mlx5_ib_dev *dev)
{
	dev->flow_db = kzalloc(sizeof(*dev->flow_db), GFP_KERNEL);

	if (!dev->flow_db)
		return -ENOMEM;

	mutex_init(&dev->flow_db->lock);

	return 0;
}

int mlx5_ib_stage_rep_flow_db_init(struct mlx5_ib_dev *dev)
{
	struct mlx5_ib_dev *nic_dev;

	nic_dev = mlx5_ib_get_uplink_ibdev(dev->mdev->priv.eswitch);

	if (!nic_dev)
		return -EINVAL;

	dev->flow_db = nic_dev->flow_db;

	return 0;
}

static void mlx5_ib_stage_flow_db_cleanup(struct mlx5_ib_dev *dev)
{
	kfree(dev->flow_db);
}

int mlx5_ib_stage_caps_init(struct mlx5_ib_dev *dev)
{
	struct mlx5_core_dev *mdev = dev->mdev;
	int err;

	dev->ib_dev.uverbs_abi_ver	= MLX5_IB_UVERBS_ABI_VERSION;
	dev->ib_dev.uverbs_cmd_mask	=
		(1ull << IB_USER_VERBS_CMD_GET_CONTEXT)		|
		(1ull << IB_USER_VERBS_CMD_QUERY_DEVICE)	|
		(1ull << IB_USER_VERBS_CMD_QUERY_PORT)		|
		(1ull << IB_USER_VERBS_CMD_ALLOC_PD)		|
		(1ull << IB_USER_VERBS_CMD_DEALLOC_PD)		|
		(1ull << IB_USER_VERBS_CMD_CREATE_AH)		|
		(1ull << IB_USER_VERBS_CMD_DESTROY_AH)		|
		(1ull << IB_USER_VERBS_CMD_REG_MR)		|
		(1ull << IB_USER_VERBS_CMD_REREG_MR)		|
		(1ull << IB_USER_VERBS_CMD_DEREG_MR)		|
		(1ull << IB_USER_VERBS_CMD_CREATE_COMP_CHANNEL)	|
		(1ull << IB_USER_VERBS_CMD_CREATE_CQ)		|
		(1ull << IB_USER_VERBS_CMD_RESIZE_CQ)		|
		(1ull << IB_USER_VERBS_CMD_DESTROY_CQ)		|
		(1ull << IB_USER_VERBS_CMD_CREATE_QP)		|
		(1ull << IB_USER_VERBS_CMD_MODIFY_QP)		|
		(1ull << IB_USER_VERBS_CMD_QUERY_QP)		|
		(1ull << IB_USER_VERBS_CMD_DESTROY_QP)		|
		(1ull << IB_USER_VERBS_CMD_ATTACH_MCAST)	|
		(1ull << IB_USER_VERBS_CMD_DETACH_MCAST)	|
		(1ull << IB_USER_VERBS_CMD_CREATE_SRQ)		|
		(1ull << IB_USER_VERBS_CMD_MODIFY_SRQ)		|
		(1ull << IB_USER_VERBS_CMD_QUERY_SRQ)		|
		(1ull << IB_USER_VERBS_CMD_DESTROY_SRQ)		|
		(1ull << IB_USER_VERBS_CMD_CREATE_XSRQ)		|
		(1ull << IB_USER_VERBS_CMD_OPEN_QP);
	dev->ib_dev.uverbs_ex_cmd_mask =
		(1ull << IB_USER_VERBS_EX_CMD_QUERY_DEVICE)	|
		(1ull << IB_USER_VERBS_EX_CMD_CREATE_CQ)	|
		(1ull << IB_USER_VERBS_EX_CMD_CREATE_QP)	|
		(1ull << IB_USER_VERBS_EX_CMD_MODIFY_QP)	|
		(1ull << IB_USER_VERBS_EX_CMD_MODIFY_CQ);

	dev->ib_dev.query_device	= mlx5_ib_query_device;
	dev->ib_dev.get_link_layer	= mlx5_ib_port_link_layer;
	dev->ib_dev.query_gid		= mlx5_ib_query_gid;
	dev->ib_dev.add_gid		= mlx5_ib_add_gid;
	dev->ib_dev.del_gid		= mlx5_ib_del_gid;
	dev->ib_dev.query_pkey		= mlx5_ib_query_pkey;
	dev->ib_dev.modify_device	= mlx5_ib_modify_device;
	dev->ib_dev.modify_port		= mlx5_ib_modify_port;
	dev->ib_dev.alloc_ucontext	= mlx5_ib_alloc_ucontext;
	dev->ib_dev.dealloc_ucontext	= mlx5_ib_dealloc_ucontext;
	dev->ib_dev.mmap		= mlx5_ib_mmap;
	dev->ib_dev.alloc_pd		= mlx5_ib_alloc_pd;
	dev->ib_dev.dealloc_pd		= mlx5_ib_dealloc_pd;
	dev->ib_dev.create_ah		= mlx5_ib_create_ah;
	dev->ib_dev.query_ah		= mlx5_ib_query_ah;
	dev->ib_dev.destroy_ah		= mlx5_ib_destroy_ah;
	dev->ib_dev.create_srq		= mlx5_ib_create_srq;
	dev->ib_dev.modify_srq		= mlx5_ib_modify_srq;
	dev->ib_dev.query_srq		= mlx5_ib_query_srq;
	dev->ib_dev.destroy_srq		= mlx5_ib_destroy_srq;
	dev->ib_dev.post_srq_recv	= mlx5_ib_post_srq_recv;
	dev->ib_dev.create_qp		= mlx5_ib_create_qp;
	dev->ib_dev.modify_qp		= mlx5_ib_modify_qp;
	dev->ib_dev.query_qp		= mlx5_ib_query_qp;
	dev->ib_dev.destroy_qp		= mlx5_ib_destroy_qp;
	dev->ib_dev.drain_sq		= mlx5_ib_drain_sq;
	dev->ib_dev.drain_rq		= mlx5_ib_drain_rq;
	dev->ib_dev.post_send		= mlx5_ib_post_send;
	dev->ib_dev.post_recv		= mlx5_ib_post_recv;
	dev->ib_dev.create_cq		= mlx5_ib_create_cq;
	dev->ib_dev.modify_cq		= mlx5_ib_modify_cq;
	dev->ib_dev.resize_cq		= mlx5_ib_resize_cq;
	dev->ib_dev.destroy_cq		= mlx5_ib_destroy_cq;
	dev->ib_dev.poll_cq		= mlx5_ib_poll_cq;
	dev->ib_dev.req_notify_cq	= mlx5_ib_arm_cq;
	dev->ib_dev.get_dma_mr		= mlx5_ib_get_dma_mr;
	dev->ib_dev.reg_user_mr		= mlx5_ib_reg_user_mr;
	dev->ib_dev.rereg_user_mr	= mlx5_ib_rereg_user_mr;
	dev->ib_dev.dereg_mr		= mlx5_ib_dereg_mr;
	dev->ib_dev.attach_mcast	= mlx5_ib_mcg_attach;
	dev->ib_dev.detach_mcast	= mlx5_ib_mcg_detach;
	dev->ib_dev.process_mad		= mlx5_ib_process_mad;
	dev->ib_dev.alloc_mr		= mlx5_ib_alloc_mr;
	dev->ib_dev.map_mr_sg		= mlx5_ib_map_mr_sg;
	dev->ib_dev.check_mr_status	= mlx5_ib_check_mr_status;
	dev->ib_dev.get_dev_fw_str      = get_dev_fw_str;
	dev->ib_dev.get_vector_affinity	= mlx5_ib_get_vector_affinity;
	if (MLX5_CAP_GEN(mdev, ipoib_enhanced_offloads) &&
	    IS_ENABLED(CONFIG_MLX5_CORE_IPOIB))
		dev->ib_dev.rdma_netdev_get_params = mlx5_ib_rn_get_params;

	if (mlx5_core_is_pf(mdev)) {
		dev->ib_dev.get_vf_config	= mlx5_ib_get_vf_config;
		dev->ib_dev.set_vf_link_state	= mlx5_ib_set_vf_link_state;
		dev->ib_dev.get_vf_stats	= mlx5_ib_get_vf_stats;
		dev->ib_dev.set_vf_guid		= mlx5_ib_set_vf_guid;
	}

	dev->ib_dev.disassociate_ucontext = mlx5_ib_disassociate_ucontext;

	dev->umr_fence = mlx5_get_umr_fence(MLX5_CAP_GEN(mdev, umr_fence));

	if (MLX5_CAP_GEN(mdev, imaicl)) {
		dev->ib_dev.alloc_mw		= mlx5_ib_alloc_mw;
		dev->ib_dev.dealloc_mw		= mlx5_ib_dealloc_mw;
		dev->ib_dev.uverbs_cmd_mask |=
			(1ull << IB_USER_VERBS_CMD_ALLOC_MW)	|
			(1ull << IB_USER_VERBS_CMD_DEALLOC_MW);
	}

	if (MLX5_CAP_GEN(mdev, xrc)) {
		dev->ib_dev.alloc_xrcd = mlx5_ib_alloc_xrcd;
		dev->ib_dev.dealloc_xrcd = mlx5_ib_dealloc_xrcd;
		dev->ib_dev.uverbs_cmd_mask |=
			(1ull << IB_USER_VERBS_CMD_OPEN_XRCD) |
			(1ull << IB_USER_VERBS_CMD_CLOSE_XRCD);
	}

	if (MLX5_CAP_DEV_MEM(mdev, memic)) {
		dev->ib_dev.alloc_dm = mlx5_ib_alloc_dm;
		dev->ib_dev.dealloc_dm = mlx5_ib_dealloc_dm;
		dev->ib_dev.reg_dm_mr = mlx5_ib_reg_dm_mr;
	}

	dev->ib_dev.create_flow	= mlx5_ib_create_flow;
	dev->ib_dev.destroy_flow = mlx5_ib_destroy_flow;
	dev->ib_dev.uverbs_ex_cmd_mask |=
			(1ull << IB_USER_VERBS_EX_CMD_CREATE_FLOW) |
			(1ull << IB_USER_VERBS_EX_CMD_DESTROY_FLOW);
	dev->ib_dev.create_flow_action_esp = mlx5_ib_create_flow_action_esp;
	dev->ib_dev.destroy_flow_action = mlx5_ib_destroy_flow_action;
	dev->ib_dev.modify_flow_action_esp = mlx5_ib_modify_flow_action_esp;
	dev->ib_dev.driver_id = RDMA_DRIVER_MLX5;
	dev->ib_dev.create_counters = mlx5_ib_create_counters;
	dev->ib_dev.destroy_counters = mlx5_ib_destroy_counters;
	dev->ib_dev.read_counters = mlx5_ib_read_counters;

	err = init_node_data(dev);
	if (err)
		return err;

	if ((MLX5_CAP_GEN(dev->mdev, port_type) == MLX5_CAP_PORT_TYPE_ETH) &&
	    (MLX5_CAP_GEN(dev->mdev, disable_local_lb_uc) ||
	     MLX5_CAP_GEN(dev->mdev, disable_local_lb_mc)))
		mutex_init(&dev->lb.mutex);

	return 0;
}

static int mlx5_ib_stage_non_default_cb(struct mlx5_ib_dev *dev)
{
	dev->ib_dev.get_port_immutable  = mlx5_port_immutable;
	dev->ib_dev.query_port		= mlx5_ib_query_port;

	return 0;
}

int mlx5_ib_stage_rep_non_default_cb(struct mlx5_ib_dev *dev)
{
	dev->ib_dev.get_port_immutable  = mlx5_port_rep_immutable;
	dev->ib_dev.query_port		= mlx5_ib_rep_query_port;

	return 0;
}

static int mlx5_ib_stage_common_roce_init(struct mlx5_ib_dev *dev)
{
	u8 port_num;

	dev->ib_dev.get_netdev	= mlx5_ib_get_netdev;
	dev->ib_dev.create_wq	 = mlx5_ib_create_wq;
	dev->ib_dev.modify_wq	 = mlx5_ib_modify_wq;
	dev->ib_dev.destroy_wq	 = mlx5_ib_destroy_wq;
	dev->ib_dev.create_rwq_ind_table = mlx5_ib_create_rwq_ind_table;
	dev->ib_dev.destroy_rwq_ind_table = mlx5_ib_destroy_rwq_ind_table;

	dev->ib_dev.uverbs_ex_cmd_mask |=
			(1ull << IB_USER_VERBS_EX_CMD_CREATE_WQ) |
			(1ull << IB_USER_VERBS_EX_CMD_MODIFY_WQ) |
			(1ull << IB_USER_VERBS_EX_CMD_DESTROY_WQ) |
			(1ull << IB_USER_VERBS_EX_CMD_CREATE_RWQ_IND_TBL) |
			(1ull << IB_USER_VERBS_EX_CMD_DESTROY_RWQ_IND_TBL);

	port_num = mlx5_core_native_port_num(dev->mdev) - 1;

	return mlx5_add_netdev_notifier(dev, port_num);
}

static void mlx5_ib_stage_common_roce_cleanup(struct mlx5_ib_dev *dev)
{
	u8 port_num = mlx5_core_native_port_num(dev->mdev) - 1;

	mlx5_remove_netdev_notifier(dev, port_num);
}

int mlx5_ib_stage_rep_roce_init(struct mlx5_ib_dev *dev)
{
	struct mlx5_core_dev *mdev = dev->mdev;
	enum rdma_link_layer ll;
	int port_type_cap;
	int err = 0;

	port_type_cap = MLX5_CAP_GEN(mdev, port_type);
	ll = mlx5_port_type_cap_to_rdma_ll(port_type_cap);

	if (ll == IB_LINK_LAYER_ETHERNET)
		err = mlx5_ib_stage_common_roce_init(dev);

	return err;
}

void mlx5_ib_stage_rep_roce_cleanup(struct mlx5_ib_dev *dev)
{
	mlx5_ib_stage_common_roce_cleanup(dev);
}

static int mlx5_ib_stage_roce_init(struct mlx5_ib_dev *dev)
{
	struct mlx5_core_dev *mdev = dev->mdev;
	enum rdma_link_layer ll;
	int port_type_cap;
	int err;

	port_type_cap = MLX5_CAP_GEN(mdev, port_type);
	ll = mlx5_port_type_cap_to_rdma_ll(port_type_cap);

	if (ll == IB_LINK_LAYER_ETHERNET) {
		err = mlx5_ib_stage_common_roce_init(dev);
		if (err)
			return err;

		err = mlx5_enable_eth(dev);
		if (err)
			goto cleanup;
	}

	return 0;
cleanup:
	mlx5_ib_stage_common_roce_cleanup(dev);

	return err;
}

static void mlx5_ib_stage_roce_cleanup(struct mlx5_ib_dev *dev)
{
	struct mlx5_core_dev *mdev = dev->mdev;
	enum rdma_link_layer ll;
	int port_type_cap;

	port_type_cap = MLX5_CAP_GEN(mdev, port_type);
	ll = mlx5_port_type_cap_to_rdma_ll(port_type_cap);

	if (ll == IB_LINK_LAYER_ETHERNET) {
		mlx5_disable_eth(dev);
		mlx5_ib_stage_common_roce_cleanup(dev);
	}
}

int mlx5_ib_stage_dev_res_init(struct mlx5_ib_dev *dev)
{
	return create_dev_resources(&dev->devr);
}

void mlx5_ib_stage_dev_res_cleanup(struct mlx5_ib_dev *dev)
{
	destroy_dev_resources(&dev->devr);
}

static int mlx5_ib_stage_odp_init(struct mlx5_ib_dev *dev)
{
	mlx5_ib_internal_fill_odp_caps(dev);

	return mlx5_ib_odp_init_one(dev);
}

int mlx5_ib_stage_counters_init(struct mlx5_ib_dev *dev)
{
	if (MLX5_CAP_GEN(dev->mdev, max_qp_cnt)) {
		dev->ib_dev.get_hw_stats	= mlx5_ib_get_hw_stats;
		dev->ib_dev.alloc_hw_stats	= mlx5_ib_alloc_hw_stats;

		return mlx5_ib_alloc_counters(dev);
	}

	return 0;
}

void mlx5_ib_stage_counters_cleanup(struct mlx5_ib_dev *dev)
{
	if (MLX5_CAP_GEN(dev->mdev, max_qp_cnt))
		mlx5_ib_dealloc_counters(dev);
}

static int mlx5_ib_stage_cong_debugfs_init(struct mlx5_ib_dev *dev)
{
	return mlx5_ib_init_cong_debugfs(dev,
					 mlx5_core_native_port_num(dev->mdev) - 1);
}

static void mlx5_ib_stage_cong_debugfs_cleanup(struct mlx5_ib_dev *dev)
{
	mlx5_ib_cleanup_cong_debugfs(dev,
				     mlx5_core_native_port_num(dev->mdev) - 1);
}

static int mlx5_ib_stage_uar_init(struct mlx5_ib_dev *dev)
{
	dev->mdev->priv.uar = mlx5_get_uars_page(dev->mdev);
	return PTR_ERR_OR_ZERO(dev->mdev->priv.uar);
}

static void mlx5_ib_stage_uar_cleanup(struct mlx5_ib_dev *dev)
{
	mlx5_put_uars_page(dev->mdev, dev->mdev->priv.uar);
}

int mlx5_ib_stage_bfrag_init(struct mlx5_ib_dev *dev)
{
	int err;

	err = mlx5_alloc_bfreg(dev->mdev, &dev->bfreg, false, false);
	if (err)
		return err;

	err = mlx5_alloc_bfreg(dev->mdev, &dev->fp_bfreg, false, true);
	if (err)
		mlx5_free_bfreg(dev->mdev, &dev->fp_bfreg);

	return err;
}

void mlx5_ib_stage_bfrag_cleanup(struct mlx5_ib_dev *dev)
{
	mlx5_free_bfreg(dev->mdev, &dev->fp_bfreg);
	mlx5_free_bfreg(dev->mdev, &dev->bfreg);
}

static int mlx5_ib_stage_populate_specs(struct mlx5_ib_dev *dev)
{
	return populate_specs_root(dev);
}

int mlx5_ib_stage_ib_reg_init(struct mlx5_ib_dev *dev)
{
	const char *name;

	rdma_set_device_sysfs_group(&dev->ib_dev, &mlx5_attr_group);
	if (!mlx5_lag_is_active(dev->mdev))
		name = "mlx5_%d";
	else
		name = "mlx5_bond_%d";
	return ib_register_device(&dev->ib_dev, name, NULL);
}

void mlx5_ib_stage_pre_ib_reg_umr_cleanup(struct mlx5_ib_dev *dev)
{
	destroy_umrc_res(dev);
}

void mlx5_ib_stage_ib_reg_cleanup(struct mlx5_ib_dev *dev)
{
	ib_unregister_device(&dev->ib_dev);
}

int mlx5_ib_stage_post_ib_reg_umr_init(struct mlx5_ib_dev *dev)
{
	return create_umr_res(dev);
}

static int mlx5_ib_stage_delay_drop_init(struct mlx5_ib_dev *dev)
{
	init_delay_drop(dev);

	return 0;
}

static void mlx5_ib_stage_delay_drop_cleanup(struct mlx5_ib_dev *dev)
{
	cancel_delay_drop(dev);
}

static int mlx5_ib_stage_rep_reg_init(struct mlx5_ib_dev *dev)
{
	mlx5_ib_register_vport_reps(dev);

	return 0;
}

static void mlx5_ib_stage_rep_reg_cleanup(struct mlx5_ib_dev *dev)
{
	mlx5_ib_unregister_vport_reps(dev);
}

static int mlx5_ib_stage_devx_init(struct mlx5_ib_dev *dev)
{
	int uid;

	uid = mlx5_ib_devx_create(dev, false);
	if (uid > 0)
		dev->devx_whitelist_uid = uid;

	return 0;
}
static void mlx5_ib_stage_devx_cleanup(struct mlx5_ib_dev *dev)
{
	if (dev->devx_whitelist_uid)
		mlx5_ib_devx_destroy(dev, dev->devx_whitelist_uid);
}

void __mlx5_ib_remove(struct mlx5_ib_dev *dev,
		      const struct mlx5_ib_profile *profile,
		      int stage)
{
	/* Number of stages to cleanup */
	while (stage) {
		stage--;
		if (profile->stage[stage].cleanup)
			profile->stage[stage].cleanup(dev);
	}

	ib_dealloc_device((struct ib_device *)dev);
}

void *__mlx5_ib_add(struct mlx5_ib_dev *dev,
		    const struct mlx5_ib_profile *profile)
{
	int err;
	int i;

	for (i = 0; i < MLX5_IB_STAGE_MAX; i++) {
		if (profile->stage[i].init) {
			err = profile->stage[i].init(dev);
			if (err)
				goto err_out;
		}
	}

	dev->profile = profile;
	dev->ib_active = true;

	return dev;

err_out:
	__mlx5_ib_remove(dev, profile, i);

	return NULL;
}

static const struct mlx5_ib_profile pf_profile = {
	STAGE_CREATE(MLX5_IB_STAGE_INIT,
		     mlx5_ib_stage_init_init,
		     mlx5_ib_stage_init_cleanup),
	STAGE_CREATE(MLX5_IB_STAGE_FLOW_DB,
		     mlx5_ib_stage_flow_db_init,
		     mlx5_ib_stage_flow_db_cleanup),
	STAGE_CREATE(MLX5_IB_STAGE_CAPS,
		     mlx5_ib_stage_caps_init,
		     NULL),
	STAGE_CREATE(MLX5_IB_STAGE_NON_DEFAULT_CB,
		     mlx5_ib_stage_non_default_cb,
		     NULL),
	STAGE_CREATE(MLX5_IB_STAGE_ROCE,
		     mlx5_ib_stage_roce_init,
		     mlx5_ib_stage_roce_cleanup),
	STAGE_CREATE(MLX5_IB_STAGE_DEVICE_RESOURCES,
		     mlx5_ib_stage_dev_res_init,
		     mlx5_ib_stage_dev_res_cleanup),
	STAGE_CREATE(MLX5_IB_STAGE_ODP,
		     mlx5_ib_stage_odp_init,
		     NULL),
	STAGE_CREATE(MLX5_IB_STAGE_COUNTERS,
		     mlx5_ib_stage_counters_init,
		     mlx5_ib_stage_counters_cleanup),
	STAGE_CREATE(MLX5_IB_STAGE_CONG_DEBUGFS,
		     mlx5_ib_stage_cong_debugfs_init,
		     mlx5_ib_stage_cong_debugfs_cleanup),
	STAGE_CREATE(MLX5_IB_STAGE_UAR,
		     mlx5_ib_stage_uar_init,
		     mlx5_ib_stage_uar_cleanup),
	STAGE_CREATE(MLX5_IB_STAGE_BFREG,
		     mlx5_ib_stage_bfrag_init,
		     mlx5_ib_stage_bfrag_cleanup),
	STAGE_CREATE(MLX5_IB_STAGE_PRE_IB_REG_UMR,
		     NULL,
		     mlx5_ib_stage_pre_ib_reg_umr_cleanup),
	STAGE_CREATE(MLX5_IB_STAGE_SPECS,
		     mlx5_ib_stage_populate_specs,
		     NULL),
	STAGE_CREATE(MLX5_IB_STAGE_WHITELIST_UID,
		     mlx5_ib_stage_devx_init,
		     mlx5_ib_stage_devx_cleanup),
	STAGE_CREATE(MLX5_IB_STAGE_IB_REG,
		     mlx5_ib_stage_ib_reg_init,
		     mlx5_ib_stage_ib_reg_cleanup),
	STAGE_CREATE(MLX5_IB_STAGE_POST_IB_REG_UMR,
		     mlx5_ib_stage_post_ib_reg_umr_init,
		     NULL),
	STAGE_CREATE(MLX5_IB_STAGE_DELAY_DROP,
		     mlx5_ib_stage_delay_drop_init,
		     mlx5_ib_stage_delay_drop_cleanup),
};

static const struct mlx5_ib_profile nic_rep_profile = {
	STAGE_CREATE(MLX5_IB_STAGE_INIT,
		     mlx5_ib_stage_init_init,
		     mlx5_ib_stage_init_cleanup),
	STAGE_CREATE(MLX5_IB_STAGE_FLOW_DB,
		     mlx5_ib_stage_flow_db_init,
		     mlx5_ib_stage_flow_db_cleanup),
	STAGE_CREATE(MLX5_IB_STAGE_CAPS,
		     mlx5_ib_stage_caps_init,
		     NULL),
	STAGE_CREATE(MLX5_IB_STAGE_NON_DEFAULT_CB,
		     mlx5_ib_stage_rep_non_default_cb,
		     NULL),
	STAGE_CREATE(MLX5_IB_STAGE_ROCE,
		     mlx5_ib_stage_rep_roce_init,
		     mlx5_ib_stage_rep_roce_cleanup),
	STAGE_CREATE(MLX5_IB_STAGE_DEVICE_RESOURCES,
		     mlx5_ib_stage_dev_res_init,
		     mlx5_ib_stage_dev_res_cleanup),
	STAGE_CREATE(MLX5_IB_STAGE_COUNTERS,
		     mlx5_ib_stage_counters_init,
		     mlx5_ib_stage_counters_cleanup),
	STAGE_CREATE(MLX5_IB_STAGE_UAR,
		     mlx5_ib_stage_uar_init,
		     mlx5_ib_stage_uar_cleanup),
	STAGE_CREATE(MLX5_IB_STAGE_BFREG,
		     mlx5_ib_stage_bfrag_init,
		     mlx5_ib_stage_bfrag_cleanup),
	STAGE_CREATE(MLX5_IB_STAGE_PRE_IB_REG_UMR,
		     NULL,
		     mlx5_ib_stage_pre_ib_reg_umr_cleanup),
	STAGE_CREATE(MLX5_IB_STAGE_SPECS,
		     mlx5_ib_stage_populate_specs,
		     NULL),
	STAGE_CREATE(MLX5_IB_STAGE_IB_REG,
		     mlx5_ib_stage_ib_reg_init,
		     mlx5_ib_stage_ib_reg_cleanup),
	STAGE_CREATE(MLX5_IB_STAGE_POST_IB_REG_UMR,
		     mlx5_ib_stage_post_ib_reg_umr_init,
		     NULL),
	STAGE_CREATE(MLX5_IB_STAGE_REP_REG,
		     mlx5_ib_stage_rep_reg_init,
		     mlx5_ib_stage_rep_reg_cleanup),
};

static void *mlx5_ib_add_slave_port(struct mlx5_core_dev *mdev)
{
	struct mlx5_ib_multiport_info *mpi;
	struct mlx5_ib_dev *dev;
	bool bound = false;
	int err;

	mpi = kzalloc(sizeof(*mpi), GFP_KERNEL);
	if (!mpi)
		return NULL;

	mpi->mdev = mdev;

	err = mlx5_query_nic_vport_system_image_guid(mdev,
						     &mpi->sys_image_guid);
	if (err) {
		kfree(mpi);
		return NULL;
	}

	mutex_lock(&mlx5_ib_multiport_mutex);
	list_for_each_entry(dev, &mlx5_ib_dev_list, ib_dev_list) {
		if (dev->sys_image_guid == mpi->sys_image_guid)
			bound = mlx5_ib_bind_slave_port(dev, mpi);

		if (bound) {
			rdma_roce_rescan_device(&dev->ib_dev);
			break;
		}
	}

	if (!bound) {
		list_add_tail(&mpi->list, &mlx5_ib_unaffiliated_port_list);
		dev_dbg(&mdev->pdev->dev, "no suitable IB device found to bind to, added to unaffiliated list.\n");
	}
	mutex_unlock(&mlx5_ib_multiport_mutex);

	return mpi;
}

static void *mlx5_ib_add(struct mlx5_core_dev *mdev)
{
	enum rdma_link_layer ll;
	struct mlx5_ib_dev *dev;
	int port_type_cap;

	printk_once(KERN_INFO "%s", mlx5_version);

	port_type_cap = MLX5_CAP_GEN(mdev, port_type);
	ll = mlx5_port_type_cap_to_rdma_ll(port_type_cap);

	if (mlx5_core_is_mp_slave(mdev) && ll == IB_LINK_LAYER_ETHERNET)
		return mlx5_ib_add_slave_port(mdev);

	dev = (struct mlx5_ib_dev *)ib_alloc_device(sizeof(*dev));
	if (!dev)
		return NULL;

	dev->mdev = mdev;
	dev->num_ports = max(MLX5_CAP_GEN(mdev, num_ports),
			     MLX5_CAP_GEN(mdev, num_vhca_ports));

	if (MLX5_ESWITCH_MANAGER(mdev) &&
	    mlx5_ib_eswitch_mode(mdev->priv.eswitch) == SRIOV_OFFLOADS) {
		dev->rep = mlx5_ib_vport_rep(mdev->priv.eswitch, 0);

		return __mlx5_ib_add(dev, &nic_rep_profile);
	}

	return __mlx5_ib_add(dev, &pf_profile);
}

static void mlx5_ib_remove(struct mlx5_core_dev *mdev, void *context)
{
	struct mlx5_ib_multiport_info *mpi;
	struct mlx5_ib_dev *dev;

	if (mlx5_core_is_mp_slave(mdev)) {
		mpi = context;
		mutex_lock(&mlx5_ib_multiport_mutex);
		if (mpi->ibdev)
			mlx5_ib_unbind_slave_port(mpi->ibdev, mpi);
		list_del(&mpi->list);
		mutex_unlock(&mlx5_ib_multiport_mutex);
<<<<<<< HEAD
=======
		kfree(mpi);
>>>>>>> 17d93760
		return;
	}

	dev = context;
	__mlx5_ib_remove(dev, dev->profile, MLX5_IB_STAGE_MAX);
}

static struct mlx5_interface mlx5_ib_interface = {
	.add            = mlx5_ib_add,
	.remove         = mlx5_ib_remove,
	.event          = mlx5_ib_event,
#ifdef CONFIG_INFINIBAND_ON_DEMAND_PAGING
	.pfault		= mlx5_ib_pfault,
#endif
	.protocol	= MLX5_INTERFACE_PROTOCOL_IB,
};

unsigned long mlx5_ib_get_xlt_emergency_page(void)
{
	mutex_lock(&xlt_emergency_page_mutex);
	return xlt_emergency_page;
}

void mlx5_ib_put_xlt_emergency_page(void)
{
	mutex_unlock(&xlt_emergency_page_mutex);
}

static int __init mlx5_ib_init(void)
{
	int err;

	xlt_emergency_page = __get_free_page(GFP_KERNEL);
	if (!xlt_emergency_page)
		return -ENOMEM;

	mutex_init(&xlt_emergency_page_mutex);

	mlx5_ib_event_wq = alloc_ordered_workqueue("mlx5_ib_event_wq", 0);
	if (!mlx5_ib_event_wq) {
		free_page(xlt_emergency_page);
		return -ENOMEM;
	}

	mlx5_ib_odp_init();

	err = mlx5_register_interface(&mlx5_ib_interface);

	return err;
}

static void __exit mlx5_ib_cleanup(void)
{
	mlx5_unregister_interface(&mlx5_ib_interface);
	destroy_workqueue(mlx5_ib_event_wq);
	mutex_destroy(&xlt_emergency_page_mutex);
	free_page(xlt_emergency_page);
}

module_init(mlx5_ib_init);
module_exit(mlx5_ib_cleanup);<|MERGE_RESOLUTION|>--- conflicted
+++ resolved
@@ -6389,10 +6389,7 @@
 			mlx5_ib_unbind_slave_port(mpi->ibdev, mpi);
 		list_del(&mpi->list);
 		mutex_unlock(&mlx5_ib_multiport_mutex);
-<<<<<<< HEAD
-=======
 		kfree(mpi);
->>>>>>> 17d93760
 		return;
 	}
 
