--- conflicted
+++ resolved
@@ -946,18 +946,17 @@
 		props->tm_caps.max_sge = MLX5_TM_MAX_SGE;
 	}
 
-<<<<<<< HEAD
+	if (MLX5_CAP_GEN(mdev, tag_matching) &&
+	    MLX5_CAP_GEN(mdev, rndv_offload_rc)) {
+		props->tm_caps.flags = IB_TM_CAP_RNDV_RC;
+		props->tm_caps.max_rndv_hdr_size = MLX5_TM_MAX_RNDV_MSG_SIZE;
+	}
+
 	if (MLX5_CAP_GEN(dev->mdev, cq_moderation)) {
 		props->cq_caps.max_cq_moderation_count =
 						MLX5_MAX_CQ_COUNT;
 		props->cq_caps.max_cq_moderation_period =
 						MLX5_MAX_CQ_PERIOD;
-=======
-	if (MLX5_CAP_GEN(mdev, tag_matching) &&
-	    MLX5_CAP_GEN(mdev, rndv_offload_rc)) {
-		props->tm_caps.flags = IB_TM_CAP_RNDV_RC;
-		props->tm_caps.max_rndv_hdr_size = MLX5_TM_MAX_RNDV_MSG_SIZE;
->>>>>>> 1fcb5268
 	}
 
 	if (field_avail(typeof(resp), cqe_comp_caps, uhw->outlen)) {
