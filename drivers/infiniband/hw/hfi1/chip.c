--- conflicted
+++ resolved
@@ -13412,21 +13412,6 @@
 	 *	  num_user_contexts is negative
 	 */
 	if (num_user_contexts < 0)
-<<<<<<< HEAD
-		num_user_contexts =
-			cpumask_weight(&node_affinity.real_cpu_mask);
-
-	/*
-	 * Adjust the counts given a global max.
-	 */
-	if (total_contexts + num_user_contexts > dd->chip_rcv_contexts) {
-		dd_dev_err(dd,
-			   "Reducing # user receive contexts to: %d, from %d\n",
-			   (int)(dd->chip_rcv_contexts - total_contexts),
-			   (int)num_user_contexts);
-		/* recalculate */
-		num_user_contexts = dd->chip_rcv_contexts - total_contexts;
-=======
 		n_usr_ctxts = cpumask_weight(&node_affinity.real_cpu_mask);
 	else
 		n_usr_ctxts = num_user_contexts;
@@ -13440,7 +13425,6 @@
 			   n_usr_ctxts);
 		/* recalculate */
 		n_usr_ctxts = dd->chip_rcv_contexts - total_contexts;
->>>>>>> 0186f2dc
 	}
 
 	/* each user context requires an entry in the RMT */
@@ -13452,30 +13436,18 @@
 			   n_usr_ctxts,
 			   user_rmt_reduced);
 		/* recalculate */
-<<<<<<< HEAD
-		num_user_contexts = user_rmt_reduced;
-	}
-
-	total_contexts += num_user_contexts;
-=======
 		n_usr_ctxts = user_rmt_reduced;
 	}
 
 	total_contexts += n_usr_ctxts;
->>>>>>> 0186f2dc
 
 	/* the first N are kernel contexts, the rest are user/vnic contexts */
 	dd->num_rcv_contexts = total_contexts;
 	dd->n_krcv_queues = num_kernel_contexts;
 	dd->first_dyn_alloc_ctxt = num_kernel_contexts;
 	dd->num_vnic_contexts = num_vnic_contexts;
-<<<<<<< HEAD
-	dd->num_user_contexts = num_user_contexts;
-	dd->freectxts = num_user_contexts;
-=======
 	dd->num_user_contexts = n_usr_ctxts;
 	dd->freectxts = n_usr_ctxts;
->>>>>>> 0186f2dc
 	dd_dev_info(dd,
 		    "rcv contexts: chip %d, used %d (kernel %d, vnic %u, user %u)\n",
 		    (int)dd->chip_rcv_contexts,
