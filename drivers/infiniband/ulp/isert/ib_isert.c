--- conflicted
+++ resolved
@@ -63,14 +63,10 @@
 struct rdma_cm_id *isert_setup_id(struct isert_np *isert_np);
 
 static void isert_release_work(struct work_struct *work);
-<<<<<<< HEAD
-static void isert_wait4flush(struct isert_conn *isert_conn);
-=======
 static void isert_recv_done(struct ib_cq *cq, struct ib_wc *wc);
 static void isert_send_done(struct ib_cq *cq, struct ib_wc *wc);
 static void isert_login_recv_done(struct ib_cq *cq, struct ib_wc *wc);
 static void isert_login_send_done(struct ib_cq *cq, struct ib_wc *wc);
->>>>>>> 1d3cce07
 
 static inline bool
 isert_prot_cmd(struct isert_conn *conn, struct se_cmd *cmd)
@@ -817,10 +813,6 @@
 		 */
 		list_del_init(&isert_conn->node);
 		isert_put_conn(isert_conn);
-<<<<<<< HEAD
-		complete(&isert_conn->wait);
-=======
->>>>>>> 1d3cce07
 		queue_work(isert_release_wq, &isert_conn->release_work);
 	}
 	mutex_unlock(&isert_np->mutex);
@@ -853,12 +845,6 @@
 	if (err)
 		isert_warn("Failed rdma_disconnect isert_conn %p\n",
 			   isert_conn);
-<<<<<<< HEAD
-
-	isert_info("conn %p completing wait\n", isert_conn);
-	complete(&isert_conn->wait);
-=======
->>>>>>> 1d3cce07
 }
 
 static int
@@ -900,11 +886,7 @@
 		break;
 	case ISER_CONN_UP:
 		isert_conn_terminate(isert_conn);
-<<<<<<< HEAD
-		isert_wait4flush(isert_conn);
-=======
 		ib_drain_qp(isert_conn->qp);
->>>>>>> 1d3cce07
 		isert_handle_unbound_conn(isert_conn);
 		break;
 	case ISER_CONN_BOUND:
@@ -1647,11 +1629,8 @@
 	complete(&isert_conn->login_req_comp);
 	mutex_unlock(&isert_conn->mutex);
 
-<<<<<<< HEAD
-=======
 	ib_dma_sync_single_for_device(ib_dev, isert_conn->login_req_dma,
 				ISER_RX_PAYLOAD_SIZE, DMA_FROM_DEVICE);
->>>>>>> 1d3cce07
 }
 
 static int
@@ -2057,114 +2036,6 @@
 	}
 }
 
-<<<<<<< HEAD
-/**
- * is_isert_tx_desc() - Indicate if the completion wr_id
- *     is a TX descriptor or not.
- * @isert_conn: iser connection
- * @wr_id: completion WR identifier
- *
- * Since we cannot rely on wc opcode in FLUSH errors
- * we must work around it by checking if the wr_id address
- * falls in the iser connection rx_descs buffer. If so
- * it is an RX descriptor, otherwize it is a TX.
- */
-static inline bool
-is_isert_tx_desc(struct isert_conn *isert_conn, void *wr_id)
-{
-	void *start = isert_conn->rx_descs;
-	int len = ISERT_QP_MAX_RECV_DTOS * sizeof(*isert_conn->rx_descs);
-
-	if ((wr_id >= start && wr_id < start + len) ||
-	    (wr_id == isert_conn->login_req_buf))
-		return false;
-
-	return true;
-}
-
-static void
-isert_cq_comp_err(struct isert_conn *isert_conn, struct ib_wc *wc)
-{
-	if (wc->wr_id == ISER_BEACON_WRID) {
-		isert_info("conn %p completing wait_comp_err\n",
-			   isert_conn);
-		complete(&isert_conn->wait_comp_err);
-	} else if (is_isert_tx_desc(isert_conn, (void *)(uintptr_t)wc->wr_id)) {
-		struct ib_device *ib_dev = isert_conn->cm_id->device;
-		struct isert_cmd *isert_cmd;
-		struct iser_tx_desc *desc;
-
-		desc = (struct iser_tx_desc *)(uintptr_t)wc->wr_id;
-		isert_cmd = desc->isert_cmd;
-		if (!isert_cmd)
-			isert_unmap_tx_desc(desc, ib_dev);
-		else
-			isert_completion_put(desc, isert_cmd, ib_dev, true);
-	}
-}
-
-static void
-isert_handle_wc(struct ib_wc *wc)
-{
-	struct isert_conn *isert_conn;
-	struct iser_tx_desc *tx_desc;
-	struct iser_rx_desc *rx_desc;
-
-	isert_conn = wc->qp->qp_context;
-	if (likely(wc->status == IB_WC_SUCCESS)) {
-		if (wc->opcode == IB_WC_RECV) {
-			rx_desc = (struct iser_rx_desc *)(uintptr_t)wc->wr_id;
-			isert_rcv_completion(rx_desc, isert_conn, wc->byte_len);
-		} else {
-			tx_desc = (struct iser_tx_desc *)(uintptr_t)wc->wr_id;
-			isert_snd_completion(tx_desc, isert_conn);
-		}
-	} else {
-		if (wc->status != IB_WC_WR_FLUSH_ERR)
-			isert_err("%s (%d): wr id %llx vend_err %x\n",
-				  ib_wc_status_msg(wc->status), wc->status,
-				  wc->wr_id, wc->vendor_err);
-		else
-			isert_dbg("%s (%d): wr id %llx\n",
-				  ib_wc_status_msg(wc->status), wc->status,
-				  wc->wr_id);
-
-		if (wc->wr_id != ISER_FASTREG_LI_WRID)
-			isert_cq_comp_err(isert_conn, wc);
-	}
-}
-
-static void
-isert_cq_work(struct work_struct *work)
-{
-	enum { isert_poll_budget = 65536 };
-	struct isert_comp *comp = container_of(work, struct isert_comp,
-					       work);
-	struct ib_wc *const wcs = comp->wcs;
-	int i, n, completed = 0;
-
-	while ((n = ib_poll_cq(comp->cq, ARRAY_SIZE(comp->wcs), wcs)) > 0) {
-		for (i = 0; i < n; i++)
-			isert_handle_wc(&wcs[i]);
-
-		completed += n;
-		if (completed >= isert_poll_budget)
-			break;
-	}
-
-	ib_req_notify_cq(comp->cq, IB_CQ_NEXT_COMP);
-}
-
-static void
-isert_cq_callback(struct ib_cq *cq, void *context)
-{
-	struct isert_comp *comp = context;
-
-	queue_work(isert_comp_wq, &comp->work);
-}
-
-=======
->>>>>>> 1d3cce07
 static int
 isert_post_response(struct isert_conn *isert_conn, struct isert_cmd *isert_cmd)
 {
