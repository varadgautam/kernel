--- conflicted
+++ resolved
@@ -150,11 +150,7 @@
 struct device *acpi_get_physical_pci_device(acpi_handle handle)
 {
 	struct device *dev;
-<<<<<<< HEAD
-	long device_id;
-=======
 	long long device_id;
->>>>>>> 18e352e4
 	acpi_status status;
 
 	status =
