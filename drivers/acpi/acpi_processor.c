/*
 * acpi_processor.c - ACPI processor enumeration support
 *
 * Copyright (C) 2001, 2002 Andy Grover <andrew.grover@intel.com>
 * Copyright (C) 2001, 2002 Paul Diefenbaugh <paul.s.diefenbaugh@intel.com>
 * Copyright (C) 2004       Dominik Brodowski <linux@brodo.de>
 * Copyright (C) 2004  Anil S Keshavamurthy <anil.s.keshavamurthy@intel.com>
 * Copyright (C) 2013, Intel Corporation
 *                     Rafael J. Wysocki <rafael.j.wysocki@intel.com>
 *
 * This program is free software; you can redistribute it and/or modify it
 * under the terms of the GNU General Public License version 2 as published
 * by the Free Software Foundation.
 */

#include <linux/acpi.h>
#include <linux/device.h>
#include <linux/kernel.h>
#include <linux/module.h>
#include <linux/pci.h>

#include <acpi/processor.h>

#include <asm/cpu.h>

#include "internal.h"

#define _COMPONENT	ACPI_PROCESSOR_COMPONENT

ACPI_MODULE_NAME("processor");

DEFINE_PER_CPU(struct acpi_processor *, processors);
EXPORT_PER_CPU_SYMBOL(processors);

/* --------------------------------------------------------------------------
                                Errata Handling
   -------------------------------------------------------------------------- */

struct acpi_processor_errata errata __read_mostly;
EXPORT_SYMBOL_GPL(errata);

static int acpi_processor_errata_piix4(struct pci_dev *dev)
{
	u8 value1 = 0;
	u8 value2 = 0;


	if (!dev)
		return -EINVAL;

	/*
	 * Note that 'dev' references the PIIX4 ACPI Controller.
	 */

	switch (dev->revision) {
	case 0:
		ACPI_DEBUG_PRINT((ACPI_DB_INFO, "Found PIIX4 A-step\n"));
		break;
	case 1:
		ACPI_DEBUG_PRINT((ACPI_DB_INFO, "Found PIIX4 B-step\n"));
		break;
	case 2:
		ACPI_DEBUG_PRINT((ACPI_DB_INFO, "Found PIIX4E\n"));
		break;
	case 3:
		ACPI_DEBUG_PRINT((ACPI_DB_INFO, "Found PIIX4M\n"));
		break;
	default:
		ACPI_DEBUG_PRINT((ACPI_DB_INFO, "Found unknown PIIX4\n"));
		break;
	}

	switch (dev->revision) {

	case 0:		/* PIIX4 A-step */
	case 1:		/* PIIX4 B-step */
		/*
		 * See specification changes #13 ("Manual Throttle Duty Cycle")
		 * and #14 ("Enabling and Disabling Manual Throttle"), plus
		 * erratum #5 ("STPCLK# Deassertion Time") from the January
		 * 2002 PIIX4 specification update.  Applies to only older
		 * PIIX4 models.
		 */
		errata.piix4.throttle = 1;

	case 2:		/* PIIX4E */
	case 3:		/* PIIX4M */
		/*
		 * See erratum #18 ("C3 Power State/BMIDE and Type-F DMA
		 * Livelock") from the January 2002 PIIX4 specification update.
		 * Applies to all PIIX4 models.
		 */

		/*
		 * BM-IDE
		 * ------
		 * Find the PIIX4 IDE Controller and get the Bus Master IDE
		 * Status register address.  We'll use this later to read
		 * each IDE controller's DMA status to make sure we catch all
		 * DMA activity.
		 */
		dev = pci_get_subsys(PCI_VENDOR_ID_INTEL,
				     PCI_DEVICE_ID_INTEL_82371AB,
				     PCI_ANY_ID, PCI_ANY_ID, NULL);
		if (dev) {
			errata.piix4.bmisx = pci_resource_start(dev, 4);
			pci_dev_put(dev);
		}

		/*
		 * Type-F DMA
		 * ----------
		 * Find the PIIX4 ISA Controller and read the Motherboard
		 * DMA controller's status to see if Type-F (Fast) DMA mode
		 * is enabled (bit 7) on either channel.  Note that we'll
		 * disable C3 support if this is enabled, as some legacy
		 * devices won't operate well if fast DMA is disabled.
		 */
		dev = pci_get_subsys(PCI_VENDOR_ID_INTEL,
				     PCI_DEVICE_ID_INTEL_82371AB_0,
				     PCI_ANY_ID, PCI_ANY_ID, NULL);
		if (dev) {
			pci_read_config_byte(dev, 0x76, &value1);
			pci_read_config_byte(dev, 0x77, &value2);
			if ((value1 & 0x80) || (value2 & 0x80))
				errata.piix4.fdma = 1;
			pci_dev_put(dev);
		}

		break;
	}

	if (errata.piix4.bmisx)
		ACPI_DEBUG_PRINT((ACPI_DB_INFO,
				  "Bus master activity detection (BM-IDE) erratum enabled\n"));
	if (errata.piix4.fdma)
		ACPI_DEBUG_PRINT((ACPI_DB_INFO,
				  "Type-F DMA livelock erratum (C3 disabled)\n"));

	return 0;
}

static int acpi_processor_errata(void)
{
	int result = 0;
	struct pci_dev *dev = NULL;

	/*
	 * PIIX4
	 */
	dev = pci_get_subsys(PCI_VENDOR_ID_INTEL,
			     PCI_DEVICE_ID_INTEL_82371AB_3, PCI_ANY_ID,
			     PCI_ANY_ID, NULL);
	if (dev) {
		result = acpi_processor_errata_piix4(dev);
		pci_dev_put(dev);
	}

	return result;
}

/* --------------------------------------------------------------------------
                                Initialization
   -------------------------------------------------------------------------- */

#ifdef CONFIG_ACPI_HOTPLUG_CPU
static int acpi_processor_hotadd_init(struct acpi_processor *pr)
{
	unsigned long long sta;
	acpi_status status;
	int ret;

<<<<<<< HEAD
#ifdef CONFIG_XEN
	if (xen_pcpu_index(pr->acpi_id, 1) != -1)
		return AE_OK;
#endif
=======
	if (pr->apic_id == -1)
		return -ENODEV;
>>>>>>> 72616847

	status = acpi_evaluate_integer(pr->handle, "_STA", NULL, &sta);
	if (ACPI_FAILURE(status) || !(sta & ACPI_STA_DEVICE_PRESENT))
		return -ENODEV;

	if (processor_cntl_external()) {
		processor_notify_external(pr, PROCESSOR_HOTPLUG,
					  HOTPLUG_TYPE_ADD);
		return 0;
	}

	cpu_maps_update_begin();
	cpu_hotplug_begin();

	ret = acpi_map_lsapic(pr->handle, pr->apic_id, &pr->id);
	if (ret)
		goto out;

	ret = arch_register_cpu(pr->id);
	if (ret) {
		acpi_unmap_lsapic(pr->id);
		goto out;
	}

	/*
	 * CPU got hot-added, but cpu_data is not initialized yet.  Set a flag
	 * to delay cpu_idle/throttling initialization and do it when the CPU
	 * gets online for the first time.
	 */
	pr_info("CPU%d has been hot-added\n", pr->id);
	pr->flags.need_hotplug_init = 1;

out:
	cpu_hotplug_done();
	cpu_maps_update_done();
	return ret;
}
#else
static inline int acpi_processor_hotadd_init(struct acpi_processor *pr)
{
	return -ENODEV;
}
#endif /* CONFIG_ACPI_HOTPLUG_CPU */

static int acpi_processor_get_info(struct acpi_device *device)
{
	union acpi_object object = { 0 };
	struct acpi_buffer buffer = { sizeof(union acpi_object), &object };
	struct acpi_processor *pr = acpi_driver_data(device);
	int apic_id, cpu_index, device_declaration = 0;
	acpi_status status = AE_OK;
	static int cpu0_initialized;
	unsigned long long value;

	acpi_processor_errata();

	/*
	 * Check to see if we have bus mastering arbitration control.  This
	 * is required for proper C3 usage (to maintain cache coherency).
	 */
	if (acpi_gbl_FADT.pm2_control_block && acpi_gbl_FADT.pm2_control_length) {
		pr->flags.bm_control = 1;
		ACPI_DEBUG_PRINT((ACPI_DB_INFO,
				  "Bus mastering arbitration control present\n"));
	} else
		ACPI_DEBUG_PRINT((ACPI_DB_INFO,
				  "No bus mastering arbitration control\n"));

	if (!strcmp(acpi_device_hid(device), ACPI_PROCESSOR_OBJECT_HID)) {
		/* Declared with "Processor" statement; match ProcessorID */
		status = acpi_evaluate_object(pr->handle, NULL, NULL, &buffer);
		if (ACPI_FAILURE(status)) {
			dev_err(&device->dev,
				"Failed to evaluate processor object (0x%x)\n",
				status);
			return -ENODEV;
		}

		pr->acpi_id = object.processor.proc_id;
	} else {
		/*
		 * Declared with "Device" statement; match _UID.
		 * Note that we don't handle string _UIDs yet.
		 */
		status = acpi_evaluate_integer(pr->handle, METHOD_NAME__UID,
						NULL, &value);
		if (ACPI_FAILURE(status)) {
			dev_err(&device->dev,
				"Failed to evaluate processor _UID (0x%x)\n",
				status);
			return -ENODEV;
		}
		device_declaration = 1;
		pr->acpi_id = value;
	}

	apic_id = acpi_get_apicid(pr->handle, device_declaration, pr->acpi_id);
	if (apic_id < 0)
		acpi_handle_debug(pr->handle, "failed to get CPU APIC ID.\n");
	pr->apic_id = apic_id;

	cpu_index = acpi_map_cpuid(pr->apic_id, pr->acpi_id);
	if (!cpu0_initialized) {
		cpu0_initialized = 1;
		/* Handle UP system running SMP kernel, with no LAPIC in MADT */
		if ((cpu_index == -1) && (num_online_cpus() == 1))
			cpu_index = 0;
	}
	pr->id = cpu_index;

	/*
	 *  Extra Processor objects may be enumerated on MP systems with
	 *  less than the max # of CPUs. They should be ignored _iff
	 *  they are physically not present.
	 */
	if (pr->id == -1) {
		int ret = acpi_processor_hotadd_init(pr);
		if (ret && (ret != -ENODEV || pr->apic_id == -1))
			return ret;
	}
#if defined(CONFIG_SMP) && defined(CONFIG_PROCESSOR_EXTERNAL_CONTROL)
	if (pr->id >= setup_max_cpus && pr->id > 0)
		pr->id = -1;
#endif

	/*
	 * On some boxes several processors use the same processor bus id.
	 * But they are located in different scope. For example:
	 * \_SB.SCK0.CPU0
	 * \_SB.SCK1.CPU0
	 * Rename the processor device bus id. And the new bus id will be
	 * generated as the following format:
	 * CPU+CPU ID.
	 */
	if (pr->id != -1)
		sprintf(acpi_device_bid(device), "CPU%X", pr->id);
	else
		snprintf(acpi_device_bid(device),
			 ARRAY_SIZE(acpi_device_bid(device)),
			 "#%0*X",
			 (int)ARRAY_SIZE(acpi_device_bid(device)) - 2,
			 pr->acpi_id);
	ACPI_DEBUG_PRINT((ACPI_DB_INFO, "Processor [%d:%d]\n", pr->id,
			  pr->acpi_id));

	if (!object.processor.pblk_address)
		ACPI_DEBUG_PRINT((ACPI_DB_INFO, "No PBLK (NULL address)\n"));
	else if (object.processor.pblk_length != 6)
		dev_err(&device->dev, "Invalid PBLK length [%d]\n",
			    object.processor.pblk_length);
	else {
		pr->throttling.address = object.processor.pblk_address;
		pr->throttling.duty_offset = acpi_gbl_FADT.duty_offset;
		pr->throttling.duty_width = acpi_gbl_FADT.duty_width;

		pr->pblk = object.processor.pblk_address;

		/*
		 * We don't care about error returns - we just try to mark
		 * these reserved so that nobody else is confused into thinking
		 * that this region might be unused..
		 *
		 * (In particular, allocating the IO range for Cardbus)
		 */
		request_region(pr->throttling.address, 6, "ACPI CPU throttle");
	}

	/*
	 * If ACPI describes a slot number for this CPU, we can use it to
	 * ensure we get the right value in the "physical id" field
	 * of /proc/cpuinfo
	 */
	status = acpi_evaluate_integer(pr->handle, "_SUN", NULL, &value);
	if (ACPI_SUCCESS(status) && pr->id != -1)
		arch_fix_phys_package_id(pr->id, value);

	return 0;
}

/*
 * Do not put anything in here which needs the core to be online.
 * For example MSR access or setting up things which check for cpuinfo_x86
 * (cpu_data(cpu)) values, like CPU feature flags, family, model, etc.
 * Such things have to be put in and set up by the processor driver's .probe().
 */
#ifndef CONFIG_XEN
static DEFINE_PER_CPU(void *, processor_device_array);
#else
#include <linux/mutex.h>
#include <linux/radix-tree.h>
static DEFINE_MUTEX(processor_device_mutex);
static RADIX_TREE(processor_device_tree, GFP_KERNEL);
#endif

static int acpi_processor_add(struct acpi_device *device,
					const struct acpi_device_id *id)
{
	struct acpi_processor *pr;
	struct device *dev;
	int result = 0;

	pr = kzalloc(sizeof(struct acpi_processor), GFP_KERNEL);
	if (!pr)
		return -ENOMEM;

	if (!zalloc_cpumask_var(&pr->throttling.shared_cpu_map, GFP_KERNEL)) {
		result = -ENOMEM;
		goto err_free_pr;
	}

	pr->handle = device->handle;
	strcpy(acpi_device_name(device), ACPI_PROCESSOR_DEVICE_NAME);
	strcpy(acpi_device_class(device), ACPI_PROCESSOR_CLASS);
	device->driver_data = pr;

	result = acpi_processor_get_info(device);
	if (result || /* Processor is not physically present or unavailable */
	    ((pr->id == -1) && !processor_cntl_external()))
		return 0;

#ifdef CONFIG_SMP
	if (pr->id >= setup_max_cpus && pr->id != 0) {
		if (!processor_cntl_external())
			return 0;
		WARN_ON(pr->id != -1);
	}
#endif

	BUG_ON(!processor_cntl_external() && pr->id >= nr_cpu_ids);

	/*
	 * Buggy BIOS check.
	 * ACPI id of processors can be reported wrongly by the BIOS.
	 * Don't trust it blindly
	 */
#ifndef CONFIG_XEN
	if (per_cpu(processor_device_array, pr->id) != NULL &&
	    per_cpu(processor_device_array, pr->id) != device) {
#else
	mutex_lock(&processor_device_mutex);
	result = radix_tree_insert(&processor_device_tree,
				   pr->acpi_id, device);
	switch (result) {
	default:
		mutex_unlock(&processor_device_mutex);
		goto err;
	case -EEXIST:
		if (radix_tree_lookup(&processor_device_tree,
				      pr->acpi_id) == device) {
	case 0:
			mutex_unlock(&processor_device_mutex);
			break;
		}
		mutex_unlock(&processor_device_mutex);
#endif
		dev_warn(&device->dev,
			"BIOS reported wrong ACPI id %d for the processor\n",
			pr->id);
		/* Give up, but do not abort the namespace scan. */
		goto err;
	}

	/*
	 * processor_device_array is not cleared on errors to allow buggy BIOS
	 * checks.
	 */
#ifndef CONFIG_XEN
	per_cpu(processor_device_array, pr->id) = device;
#else
	if (pr->id != -1) {
#endif
	per_cpu(processors, pr->id) = pr;

	dev = get_cpu_device(pr->id);
#ifdef CONFIG_XEN
	} else
		dev = get_pcpu_device(pr->acpi_id);
#endif
	if (!dev) {
		result = -ENODEV;
		goto err;
	}

	result = acpi_bind_one(dev, device);
	if (result)
		goto err;

	pr->dev = dev;
	dev->offline = pr->flags.need_hotplug_init;

	/* Trigger the processor driver's .probe() if present. */
	if (device_attach(dev) >= 0)
		return 1;

	dev_err(dev, "Processor driver could not be attached\n");
	acpi_unbind_one(dev);

 err:
	free_cpumask_var(pr->throttling.shared_cpu_map);
	device->driver_data = NULL;
#ifdef CONFIG_XEN
	if (pr->id != -1)
#endif
	per_cpu(processors, pr->id) = NULL;
 err_free_pr:
	kfree(pr);
	return result;
}

#ifdef CONFIG_ACPI_HOTPLUG_CPU
/* --------------------------------------------------------------------------
                                    Removal
   -------------------------------------------------------------------------- */

static void acpi_processor_remove(struct acpi_device *device)
{
	struct acpi_processor *pr;

	if (!device || !acpi_driver_data(device))
		return;

	pr = acpi_driver_data(device);
	if (!processor_cntl_external() && pr->id >= nr_cpu_ids)
		goto out;

	/*
	 * The only reason why we ever get here is CPU hot-removal.  The CPU is
	 * already offline and the ACPI device removal locking prevents it from
	 * being put back online at this point.
	 *
	 * Unbind the driver from the processor device and detach it from the
	 * ACPI companion object.
	 */
	if (pr->id != -1) {
		device_release_driver(pr->dev);
		acpi_unbind_one(pr->dev);
	}

	if (processor_cntl_external())
		processor_notify_external(pr, PROCESSOR_HOTPLUG,
					  HOTPLUG_TYPE_REMOVE);

	/* Clean up. */
#ifdef CONFIG_XEN
	mutex_lock(&processor_device_mutex);
	radix_tree_delete(&processor_device_tree, pr->acpi_id);
	mutex_unlock(&processor_device_mutex);
	if (pr->id != -1)
		per_cpu(processors, pr->id) = NULL;
	goto out;
#else
	per_cpu(processor_device_array, pr->id) = NULL;
	per_cpu(processors, pr->id) = NULL;
#endif

	cpu_maps_update_begin();
	cpu_hotplug_begin();

	/* Remove the CPU. */
	arch_unregister_cpu(pr->id);
	acpi_unmap_lsapic(pr->id);

	cpu_hotplug_done();
	cpu_maps_update_done();

	try_offline_node(cpu_to_node(pr->id));

 out:
	free_cpumask_var(pr->throttling.shared_cpu_map);
	kfree(pr);
}
#endif /* CONFIG_ACPI_HOTPLUG_CPU */

/*
 * The following ACPI IDs are known to be suitable for representing as
 * processor devices.
 */
static const struct acpi_device_id processor_device_ids[] = {

	{ ACPI_PROCESSOR_OBJECT_HID, },
	{ ACPI_PROCESSOR_DEVICE_HID, },

	{ }
};

static struct acpi_scan_handler __refdata processor_handler = {
	.ids = processor_device_ids,
	.attach = acpi_processor_add,
#ifdef CONFIG_ACPI_HOTPLUG_CPU
	.detach = acpi_processor_remove,
#endif
	.hotplug = {
		.enabled = true,
	},
};

void __init acpi_processor_init(void)
{
	acpi_scan_add_handler_with_hotplug(&processor_handler, "processor");
}<|MERGE_RESOLUTION|>--- conflicted
+++ resolved
@@ -170,15 +170,13 @@
 	acpi_status status;
 	int ret;
 
-<<<<<<< HEAD
 #ifdef CONFIG_XEN
 	if (xen_pcpu_index(pr->acpi_id, 1) != -1)
 		return AE_OK;
 #endif
-=======
+
 	if (pr->apic_id == -1)
 		return -ENODEV;
->>>>>>> 72616847
 
 	status = acpi_evaluate_integer(pr->handle, "_STA", NULL, &sta);
 	if (ACPI_FAILURE(status) || !(sta & ACPI_STA_DEVICE_PRESENT))
