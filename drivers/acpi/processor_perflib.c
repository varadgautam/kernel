/*
 * processor_perflib.c - ACPI Processor P-States Library ($Revision: 71 $)
 *
 *  Copyright (C) 2001, 2002 Andy Grover <andrew.grover@intel.com>
 *  Copyright (C) 2001, 2002 Paul Diefenbaugh <paul.s.diefenbaugh@intel.com>
 *  Copyright (C) 2004       Dominik Brodowski <linux@brodo.de>
 *  Copyright (C) 2004  Anil S Keshavamurthy <anil.s.keshavamurthy@intel.com>
 *  			- Added processor hotplug support
 *
 *
 * ~~~~~~~~~~~~~~~~~~~~~~~~~~~~~~~~~~~~~~~~~~~~~~~~~~~~~~~~~~~~~~~~~~~~~~~~~~
 *
 *  This program is free software; you can redistribute it and/or modify
 *  it under the terms of the GNU General Public License as published by
 *  the Free Software Foundation; either version 2 of the License, or (at
 *  your option) any later version.
 *
 *  This program is distributed in the hope that it will be useful, but
 *  WITHOUT ANY WARRANTY; without even the implied warranty of
 *  MERCHANTABILITY or FITNESS FOR A PARTICULAR PURPOSE.  See the GNU
 *  General Public License for more details.
 *
 *  You should have received a copy of the GNU General Public License along
 *  with this program; if not, write to the Free Software Foundation, Inc.,
 *  59 Temple Place, Suite 330, Boston, MA 02111-1307 USA.
 *
 */

#include <linux/kernel.h>
#include <linux/module.h>
#include <linux/init.h>
#include <linux/cpufreq.h>

#ifdef CONFIG_X86
#include <asm/cpufeature.h>
#endif

#include <acpi/acpi_bus.h>
#include <acpi/acpi_drivers.h>
#include <acpi/processor.h>

#define PREFIX "ACPI: "

#define ACPI_PROCESSOR_CLASS		"processor"
#define ACPI_PROCESSOR_FILE_PERFORMANCE	"performance"
#define _COMPONENT		ACPI_PROCESSOR_COMPONENT
ACPI_MODULE_NAME("processor_perflib");

static DEFINE_MUTEX(performance_mutex);

/* Use cpufreq debug layer for _PPC changes. */
#define cpufreq_printk(msg...) cpufreq_debug_printk(CPUFREQ_DEBUG_CORE, \
						"cpufreq-core", msg)

/*
 * _PPC support is implemented as a CPUfreq policy notifier:
 * This means each time a CPUfreq driver registered also with
 * the ACPI core is asked to change the speed policy, the maximum
 * value is adjusted so that it is within the platform limit.
 *
 * Also, when a new platform limit value is detected, the CPUfreq
 * policy is adjusted accordingly.
 */

/* ignore_ppc:
 * -1 -> cpufreq low level drivers not initialized -> _PSS, etc. not called yet
 *       ignore _PPC
 *  0 -> cpufreq low level drivers initialized -> consider _PPC values
 *  1 -> ignore _PPC totally -> forced by user through boot param
 */
static int ignore_ppc = -1;
module_param(ignore_ppc, int, 0644);
MODULE_PARM_DESC(ignore_ppc, "If the frequency of your machine gets wrongly" \
		 "limited by BIOS, this should help");

#define PPC_REGISTERED   1
#define PPC_IN_USE       2

static int acpi_processor_ppc_status;

#ifdef CONFIG_CPU_FREQ
static int acpi_processor_ppc_notifier(struct notifier_block *nb,
				       unsigned long event, void *data)
{
	struct cpufreq_policy *policy = data;
	struct acpi_processor *pr;
	unsigned int ppc = 0;

	if (event == CPUFREQ_START && ignore_ppc <= 0) {
		ignore_ppc = 0;
		return 0;
	}

	if (ignore_ppc)
		return 0;

	if (event != CPUFREQ_INCOMPATIBLE)
		return 0;

	mutex_lock(&performance_mutex);

	pr = per_cpu(processors, policy->cpu);
	if (!pr || !pr->performance)
		goto out;

	ppc = (unsigned int)pr->performance_platform_limit;

	if (ppc >= pr->performance->state_count)
		goto out;

	cpufreq_verify_within_limits(policy, 0,
				     pr->performance->states[ppc].
				     core_frequency * 1000);

      out:
	mutex_unlock(&performance_mutex);

	return 0;
}

static struct notifier_block acpi_ppc_notifier_block = {
	.notifier_call = acpi_processor_ppc_notifier,
};
#endif	/* CONFIG_CPU_FREQ */

static int acpi_processor_get_platform_limit(struct acpi_processor *pr)
{
	acpi_status status = 0;
	unsigned long long ppc = 0;


	if (!pr)
		return -EINVAL;

	/*
	 * _PPC indicates the maximum state currently supported by the platform
	 * (e.g. 0 = states 0..n; 1 = states 1..n; etc.
	 */
	status = acpi_evaluate_integer(pr->handle, "_PPC", NULL, &ppc);

	if (status != AE_NOT_FOUND)
		acpi_processor_ppc_status |= PPC_IN_USE;

	if (ACPI_FAILURE(status) && status != AE_NOT_FOUND) {
		ACPI_EXCEPTION((AE_INFO, status, "Evaluating _PPC"));
		return -ENODEV;
	}

	cpufreq_printk("CPU %d: _PPC is %d - frequency %s limited\n", pr->id,
		       (int)ppc, ppc ? "" : "not");

	pr->performance_platform_limit = (int)ppc;

	return 0;
}

#define ACPI_PROCESSOR_NOTIFY_PERFORMANCE	0x80
/*
 * acpi_processor_ppc_ost: Notify firmware the _PPC evaluation status
 * @handle: ACPI processor handle
 * @status: the status code of _PPC evaluation
 *	0: success. OSPM is now using the performance state specificed.
 *	1: failure. OSPM has not changed the number of P-states in use
 */
static void acpi_processor_ppc_ost(acpi_handle handle, int status)
{
	union acpi_object params[2] = {
		{.type = ACPI_TYPE_INTEGER,},
		{.type = ACPI_TYPE_INTEGER,},
	};
	struct acpi_object_list arg_list = {2, params};
	acpi_handle temp;

	params[0].integer.value = ACPI_PROCESSOR_NOTIFY_PERFORMANCE;
	params[1].integer.value =  status;

	/* when there is no _OST , skip it */
	if (ACPI_FAILURE(acpi_get_handle(handle, "_OST", &temp)))
		return;

	acpi_evaluate_object(handle, "_OST", &arg_list, NULL);
	return;
}

int acpi_processor_ppc_has_changed(struct acpi_processor *pr, int event_flag)
{
	int ret;

	if (ignore_ppc) {
		/*
		 * Only when it is notification event, the _OST object
		 * will be evaluated. Otherwise it is skipped.
		 */
		if (event_flag)
			acpi_processor_ppc_ost(pr->handle, 1);
		return 0;
	}

	ret = acpi_processor_get_platform_limit(pr);
	/*
	 * Only when it is notification event, the _OST object
	 * will be evaluated. Otherwise it is skipped.
	 */
	if (event_flag) {
		if (ret < 0)
			acpi_processor_ppc_ost(pr->handle, 1);
		else
			acpi_processor_ppc_ost(pr->handle, 0);
	}
	if (ret < 0)
		return (ret);
	else
#ifdef CONFIG_CPU_FREQ
		return cpufreq_update_policy(pr->id);
#elif defined(CONFIG_PROCESSOR_EXTERNAL_CONTROL)
		return processor_notify_external(pr,
				PROCESSOR_PM_CHANGE, PM_TYPE_PERF);
#endif
}

<<<<<<< HEAD
#ifdef CONFIG_CPU_FREQ
=======
int acpi_processor_get_bios_limit(int cpu, unsigned int *limit)
{
	struct acpi_processor *pr;

	pr = per_cpu(processors, cpu);
	if (!pr || !pr->performance || !pr->performance->state_count)
		return -ENODEV;
	*limit = pr->performance->states[pr->performance_platform_limit].
		core_frequency * 1000;
	return 0;
}
EXPORT_SYMBOL(acpi_processor_get_bios_limit);

>>>>>>> 92dcffb9
void acpi_processor_ppc_init(void)
{
	if (!cpufreq_register_notifier
	    (&acpi_ppc_notifier_block, CPUFREQ_POLICY_NOTIFIER))
		acpi_processor_ppc_status |= PPC_REGISTERED;
	else
		printk(KERN_DEBUG
		       "Warning: Processor Platform Limit not supported.\n");
}

void acpi_processor_ppc_exit(void)
{
	if (acpi_processor_ppc_status & PPC_REGISTERED)
		cpufreq_unregister_notifier(&acpi_ppc_notifier_block,
					    CPUFREQ_POLICY_NOTIFIER);

	acpi_processor_ppc_status &= ~PPC_REGISTERED;
}
#endif	/* CONFIG_CPU_FREQ */

static int acpi_processor_get_performance_control(struct acpi_processor *pr)
{
	int result = 0;
	acpi_status status = 0;
	struct acpi_buffer buffer = { ACPI_ALLOCATE_BUFFER, NULL };
	union acpi_object *pct = NULL;
	union acpi_object obj = { 0 };


	status = acpi_evaluate_object(pr->handle, "_PCT", NULL, &buffer);
	if (ACPI_FAILURE(status)) {
		ACPI_EXCEPTION((AE_INFO, status, "Evaluating _PCT"));
		return -ENODEV;
	}

	pct = (union acpi_object *)buffer.pointer;
	if (!pct || (pct->type != ACPI_TYPE_PACKAGE)
	    || (pct->package.count != 2)) {
		printk(KERN_ERR PREFIX "Invalid _PCT data\n");
		result = -EFAULT;
		goto end;
	}

	/*
	 * control_register
	 */

	obj = pct->package.elements[0];

	if ((obj.type != ACPI_TYPE_BUFFER)
	    || (obj.buffer.length < sizeof(struct acpi_pct_register))
	    || (obj.buffer.pointer == NULL)) {
		printk(KERN_ERR PREFIX "Invalid _PCT data (control_register)\n");
		result = -EFAULT;
		goto end;
	}
	memcpy(&pr->performance->control_register, obj.buffer.pointer,
	       sizeof(struct acpi_pct_register));

	/*
	 * status_register
	 */

	obj = pct->package.elements[1];

	if ((obj.type != ACPI_TYPE_BUFFER)
	    || (obj.buffer.length < sizeof(struct acpi_pct_register))
	    || (obj.buffer.pointer == NULL)) {
		printk(KERN_ERR PREFIX "Invalid _PCT data (status_register)\n");
		result = -EFAULT;
		goto end;
	}

	memcpy(&pr->performance->status_register, obj.buffer.pointer,
	       sizeof(struct acpi_pct_register));

      end:
	kfree(buffer.pointer);

	return result;
}

static int acpi_processor_get_performance_states(struct acpi_processor *pr)
{
	int result = 0;
	acpi_status status = AE_OK;
	struct acpi_buffer buffer = { ACPI_ALLOCATE_BUFFER, NULL };
	struct acpi_buffer format = { sizeof("NNNNNN"), "NNNNNN" };
	struct acpi_buffer state = { 0, NULL };
	union acpi_object *pss = NULL;
	int i;


	status = acpi_evaluate_object(pr->handle, "_PSS", NULL, &buffer);
	if (ACPI_FAILURE(status)) {
		ACPI_EXCEPTION((AE_INFO, status, "Evaluating _PSS"));
		return -ENODEV;
	}

	pss = buffer.pointer;
	if (!pss || (pss->type != ACPI_TYPE_PACKAGE)) {
		printk(KERN_ERR PREFIX "Invalid _PSS data\n");
		result = -EFAULT;
		goto end;
	}

	ACPI_DEBUG_PRINT((ACPI_DB_INFO, "Found %d performance states\n",
			  pss->package.count));

	pr->performance->state_count = pss->package.count;
	pr->performance->states =
	    kmalloc(sizeof(struct acpi_processor_px) * pss->package.count,
		    GFP_KERNEL);
	if (!pr->performance->states) {
		result = -ENOMEM;
		goto end;
	}

	for (i = 0; i < pr->performance->state_count; i++) {

		struct acpi_processor_px *px = &(pr->performance->states[i]);

		state.length = sizeof(struct acpi_processor_px);
		state.pointer = px;

		ACPI_DEBUG_PRINT((ACPI_DB_INFO, "Extracting state %d\n", i));

		status = acpi_extract_package(&(pss->package.elements[i]),
					      &format, &state);
		if (ACPI_FAILURE(status)) {
			ACPI_EXCEPTION((AE_INFO, status, "Invalid _PSS data"));
			result = -EFAULT;
			kfree(pr->performance->states);
			goto end;
		}

		ACPI_DEBUG_PRINT((ACPI_DB_INFO,
				  "State [%d]: core_frequency[%d] power[%d] transition_latency[%d] bus_master_latency[%d] control[0x%x] status[0x%x]\n",
				  i,
				  (u32) px->core_frequency,
				  (u32) px->power,
				  (u32) px->transition_latency,
				  (u32) px->bus_master_latency,
				  (u32) px->control, (u32) px->status));

		/*
 		 * Check that ACPI's u64 MHz will be valid as u32 KHz in cpufreq
		 */
		if (!px->core_frequency ||
		    ((u32)(px->core_frequency * 1000) !=
		     (px->core_frequency * 1000))) {
			printk(KERN_ERR FW_BUG PREFIX
			       "Invalid BIOS _PSS frequency: 0x%llx MHz\n",
			       px->core_frequency);
			result = -EFAULT;
			kfree(pr->performance->states);
			goto end;
		}
	}

      end:
	kfree(buffer.pointer);

	return result;
}

#ifndef CONFIG_PROCESSOR_EXTERNAL_CONTROL
static
#endif
int acpi_processor_get_performance_info(struct acpi_processor *pr)
{
	int result = 0;
	acpi_status status = AE_OK;
	acpi_handle handle = NULL;

	if (!pr || !pr->performance || !pr->handle)
		return -EINVAL;

	status = acpi_get_handle(pr->handle, "_PCT", &handle);
	if (ACPI_FAILURE(status)) {
		ACPI_DEBUG_PRINT((ACPI_DB_INFO,
				  "ACPI-based processor performance control unavailable\n"));
		return -ENODEV;
	}

	result = acpi_processor_get_performance_control(pr);
	if (result)
		goto update_bios;

	result = acpi_processor_get_performance_states(pr);
	if (result)
		goto update_bios;

	return 0;

	/*
	 * Having _PPC but missing frequencies (_PSS, _PCT) is a very good hint that
	 * the BIOS is older than the CPU and does not know its frequencies
	 */
 update_bios:
#ifdef CONFIG_X86
	if (ACPI_SUCCESS(acpi_get_handle(pr->handle, "_PPC", &handle))){
		if(boot_cpu_has(X86_FEATURE_EST))
			printk(KERN_WARNING FW_BUG "BIOS needs update for CPU "
			       "frequency support\n");
	}
#endif
	return result;
}

#ifdef CONFIG_CPU_FREQ
int acpi_processor_notify_smm(struct module *calling_module)
{
	acpi_status status;
	static int is_done = 0;


	if (!(acpi_processor_ppc_status & PPC_REGISTERED))
		return -EBUSY;

	if (!try_module_get(calling_module))
		return -EINVAL;

	/* is_done is set to negative if an error occured,
	 * and to postitive if _no_ error occured, but SMM
	 * was already notified. This avoids double notification
	 * which might lead to unexpected results...
	 */
	if (is_done > 0) {
		module_put(calling_module);
		return 0;
	} else if (is_done < 0) {
		module_put(calling_module);
		return is_done;
	}

	is_done = -EIO;

	/* Can't write pstate_control to smi_command if either value is zero */
	if ((!acpi_gbl_FADT.smi_command) || (!acpi_gbl_FADT.pstate_control)) {
		ACPI_DEBUG_PRINT((ACPI_DB_INFO, "No SMI port or pstate_control\n"));
		module_put(calling_module);
		return 0;
	}

	ACPI_DEBUG_PRINT((ACPI_DB_INFO,
			  "Writing pstate_control [0x%x] to smi_command [0x%x]\n",
			  acpi_gbl_FADT.pstate_control, acpi_gbl_FADT.smi_command));

	status = acpi_os_write_port(acpi_gbl_FADT.smi_command,
				    (u32) acpi_gbl_FADT.pstate_control, 8);
	if (ACPI_FAILURE(status)) {
		ACPI_EXCEPTION((AE_INFO, status,
				"Failed to write pstate_control [0x%x] to "
				"smi_command [0x%x]", acpi_gbl_FADT.pstate_control,
				acpi_gbl_FADT.smi_command));
		module_put(calling_module);
		return status;
	}

	/* Success. If there's no _PPC, we need to fear nothing, so
	 * we can allow the cpufreq driver to be rmmod'ed. */
	is_done = 1;

	if (!(acpi_processor_ppc_status & PPC_IN_USE))
		module_put(calling_module);

	return 0;
}

EXPORT_SYMBOL(acpi_processor_notify_smm);
#endif	/* CONFIG_CPU_FREQ */

#ifndef CONFIG_PROCESSOR_EXTERNAL_CONTROL
static
#endif
int acpi_processor_get_psd(struct acpi_processor *pr)
{
	int result = 0;
	acpi_status status = AE_OK;
	struct acpi_buffer buffer = {ACPI_ALLOCATE_BUFFER, NULL};
	struct acpi_buffer format = {sizeof("NNNNN"), "NNNNN"};
	struct acpi_buffer state = {0, NULL};
	union acpi_object  *psd = NULL;
	struct acpi_psd_package *pdomain;

	status = acpi_evaluate_object(pr->handle, "_PSD", NULL, &buffer);
	if (ACPI_FAILURE(status)) {
		return -ENODEV;
	}

	psd = buffer.pointer;
	if (!psd || (psd->type != ACPI_TYPE_PACKAGE)) {
		printk(KERN_ERR PREFIX "Invalid _PSD data\n");
		result = -EFAULT;
		goto end;
	}

	if (psd->package.count != 1) {
		printk(KERN_ERR PREFIX "Invalid _PSD data\n");
		result = -EFAULT;
		goto end;
	}

	pdomain = &(pr->performance->domain_info);

	state.length = sizeof(struct acpi_psd_package);
	state.pointer = pdomain;

	status = acpi_extract_package(&(psd->package.elements[0]),
		&format, &state);
	if (ACPI_FAILURE(status)) {
		printk(KERN_ERR PREFIX "Invalid _PSD data\n");
		result = -EFAULT;
		goto end;
	}

	if (pdomain->num_entries != ACPI_PSD_REV0_ENTRIES) {
		printk(KERN_ERR PREFIX "Unknown _PSD:num_entries\n");
		result = -EFAULT;
		goto end;
	}

	if (pdomain->revision != ACPI_PSD_REV0_REVISION) {
		printk(KERN_ERR PREFIX "Unknown _PSD:revision\n");
		result = -EFAULT;
		goto end;
	}

	if (pdomain->coord_type != DOMAIN_COORD_TYPE_SW_ALL &&
	    pdomain->coord_type != DOMAIN_COORD_TYPE_SW_ANY &&
	    pdomain->coord_type != DOMAIN_COORD_TYPE_HW_ALL) {
		printk(KERN_ERR PREFIX "Invalid _PSD:coord_type\n");
		result = -EFAULT;
		goto end;
	}
end:
	kfree(buffer.pointer);
	return result;
}

int acpi_processor_preregister_performance(
		struct acpi_processor_performance *performance)
{
	int count, count_target;
	int retval = 0;
	unsigned int i, j;
	cpumask_var_t covered_cpus;
	struct acpi_processor *pr;
	struct acpi_psd_package *pdomain;
	struct acpi_processor *match_pr;
	struct acpi_psd_package *match_pdomain;

	if (!zalloc_cpumask_var(&covered_cpus, GFP_KERNEL))
		return -ENOMEM;

	mutex_lock(&performance_mutex);

	/*
	 * Check if another driver has already registered, and abort before
	 * changing pr->performance if it has. Check input data as well.
	 */
	for_each_possible_cpu(i) {
		pr = per_cpu(processors, i);
		if (!pr) {
			/* Look only at processors in ACPI namespace */
			continue;
		}

		if (pr->performance) {
			retval = -EBUSY;
			goto err_out;
		}

		if (!performance || !per_cpu_ptr(performance, i)) {
			retval = -EINVAL;
			goto err_out;
		}
	}

	/* Call _PSD for all CPUs */
	for_each_possible_cpu(i) {
		pr = per_cpu(processors, i);
		if (!pr)
			continue;

		pr->performance = per_cpu_ptr(performance, i);
		cpumask_set_cpu(i, pr->performance->shared_cpu_map);
		if (acpi_processor_get_psd(pr)) {
			retval = -EINVAL;
			continue;
		}
	}
	if (retval)
		goto err_ret;

	/*
	 * Now that we have _PSD data from all CPUs, lets setup P-state 
	 * domain info.
	 */
	for_each_possible_cpu(i) {
		pr = per_cpu(processors, i);
		if (!pr)
			continue;

		if (cpumask_test_cpu(i, covered_cpus))
			continue;

		pdomain = &(pr->performance->domain_info);
		cpumask_set_cpu(i, pr->performance->shared_cpu_map);
		cpumask_set_cpu(i, covered_cpus);
		if (pdomain->num_processors <= 1)
			continue;

		/* Validate the Domain info */
		count_target = pdomain->num_processors;
		count = 1;
		if (pdomain->coord_type == DOMAIN_COORD_TYPE_SW_ALL)
			pr->performance->shared_type = CPUFREQ_SHARED_TYPE_ALL;
		else if (pdomain->coord_type == DOMAIN_COORD_TYPE_HW_ALL)
			pr->performance->shared_type = CPUFREQ_SHARED_TYPE_HW;
		else if (pdomain->coord_type == DOMAIN_COORD_TYPE_SW_ANY)
			pr->performance->shared_type = CPUFREQ_SHARED_TYPE_ANY;

		for_each_possible_cpu(j) {
			if (i == j)
				continue;

			match_pr = per_cpu(processors, j);
			if (!match_pr)
				continue;

			match_pdomain = &(match_pr->performance->domain_info);
			if (match_pdomain->domain != pdomain->domain)
				continue;

			/* Here i and j are in the same domain */

			if (match_pdomain->num_processors != count_target) {
				retval = -EINVAL;
				goto err_ret;
			}

			if (pdomain->coord_type != match_pdomain->coord_type) {
				retval = -EINVAL;
				goto err_ret;
			}

			cpumask_set_cpu(j, covered_cpus);
			cpumask_set_cpu(j, pr->performance->shared_cpu_map);
			count++;
		}

		for_each_possible_cpu(j) {
			if (i == j)
				continue;

			match_pr = per_cpu(processors, j);
			if (!match_pr)
				continue;

			match_pdomain = &(match_pr->performance->domain_info);
			if (match_pdomain->domain != pdomain->domain)
				continue;

			match_pr->performance->shared_type = 
					pr->performance->shared_type;
			cpumask_copy(match_pr->performance->shared_cpu_map,
				     pr->performance->shared_cpu_map);
		}
	}

err_ret:
	for_each_possible_cpu(i) {
		pr = per_cpu(processors, i);
		if (!pr || !pr->performance)
			continue;

		/* Assume no coordination on any error parsing domain info */
		if (retval) {
			cpumask_clear(pr->performance->shared_cpu_map);
			cpumask_set_cpu(i, pr->performance->shared_cpu_map);
			pr->performance->shared_type = CPUFREQ_SHARED_TYPE_ALL;
		}
		pr->performance = NULL; /* Will be set for real in register */
	}

err_out:
	mutex_unlock(&performance_mutex);
	free_cpumask_var(covered_cpus);
	return retval;
}
EXPORT_SYMBOL(acpi_processor_preregister_performance);

int
acpi_processor_register_performance(struct acpi_processor_performance
				    *performance, unsigned int cpu)
{
	struct acpi_processor *pr;

	if (!(acpi_processor_ppc_status & PPC_REGISTERED))
		return -EINVAL;

	mutex_lock(&performance_mutex);

	pr = per_cpu(processors, cpu);
	if (!pr) {
		mutex_unlock(&performance_mutex);
		return -ENODEV;
	}

	if (pr->performance) {
		mutex_unlock(&performance_mutex);
		return -EBUSY;
	}

	WARN_ON(!performance);

	pr->performance = performance;

	if (acpi_processor_get_performance_info(pr)) {
		pr->performance = NULL;
		mutex_unlock(&performance_mutex);
		return -EIO;
	}

	mutex_unlock(&performance_mutex);
	return 0;
}

EXPORT_SYMBOL(acpi_processor_register_performance);

void
acpi_processor_unregister_performance(struct acpi_processor_performance
				      *performance, unsigned int cpu)
{
	struct acpi_processor *pr;

	mutex_lock(&performance_mutex);

	pr = per_cpu(processors, cpu);
	if (!pr) {
		mutex_unlock(&performance_mutex);
		return;
	}

	if (pr->performance)
		kfree(pr->performance->states);
	pr->performance = NULL;

	mutex_unlock(&performance_mutex);

	return;
}

EXPORT_SYMBOL(acpi_processor_unregister_performance);<|MERGE_RESOLUTION|>--- conflicted
+++ resolved
@@ -78,7 +78,6 @@
 
 static int acpi_processor_ppc_status;
 
-#ifdef CONFIG_CPU_FREQ
 static int acpi_processor_ppc_notifier(struct notifier_block *nb,
 				       unsigned long event, void *data)
 {
@@ -121,7 +120,6 @@
 static struct notifier_block acpi_ppc_notifier_block = {
 	.notifier_call = acpi_processor_ppc_notifier,
 };
-#endif	/* CONFIG_CPU_FREQ */
 
 static int acpi_processor_get_platform_limit(struct acpi_processor *pr)
 {
@@ -210,17 +208,9 @@
 	if (ret < 0)
 		return (ret);
 	else
-#ifdef CONFIG_CPU_FREQ
 		return cpufreq_update_policy(pr->id);
-#elif defined(CONFIG_PROCESSOR_EXTERNAL_CONTROL)
-		return processor_notify_external(pr,
-				PROCESSOR_PM_CHANGE, PM_TYPE_PERF);
-#endif
-}
-
-<<<<<<< HEAD
-#ifdef CONFIG_CPU_FREQ
-=======
+}
+
 int acpi_processor_get_bios_limit(int cpu, unsigned int *limit)
 {
 	struct acpi_processor *pr;
@@ -234,7 +224,6 @@
 }
 EXPORT_SYMBOL(acpi_processor_get_bios_limit);
 
->>>>>>> 92dcffb9
 void acpi_processor_ppc_init(void)
 {
 	if (!cpufreq_register_notifier
@@ -253,7 +242,6 @@
 
 	acpi_processor_ppc_status &= ~PPC_REGISTERED;
 }
-#endif	/* CONFIG_CPU_FREQ */
 
 static int acpi_processor_get_performance_control(struct acpi_processor *pr)
 {
@@ -401,10 +389,7 @@
 	return result;
 }
 
-#ifndef CONFIG_PROCESSOR_EXTERNAL_CONTROL
-static
-#endif
-int acpi_processor_get_performance_info(struct acpi_processor *pr)
+static int acpi_processor_get_performance_info(struct acpi_processor *pr)
 {
 	int result = 0;
 	acpi_status status = AE_OK;
@@ -445,7 +430,6 @@
 	return result;
 }
 
-#ifdef CONFIG_CPU_FREQ
 int acpi_processor_notify_smm(struct module *calling_module)
 {
 	acpi_status status;
@@ -506,12 +490,8 @@
 }
 
 EXPORT_SYMBOL(acpi_processor_notify_smm);
-#endif	/* CONFIG_CPU_FREQ */
-
-#ifndef CONFIG_PROCESSOR_EXTERNAL_CONTROL
-static
-#endif
-int acpi_processor_get_psd(struct acpi_processor *pr)
+
+static int acpi_processor_get_psd(struct acpi_processor	*pr)
 {
 	int result = 0;
 	acpi_status status = AE_OK;
