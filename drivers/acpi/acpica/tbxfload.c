/******************************************************************************
 *
 * Module Name: tbxfload - Table load/unload external interfaces
 *
 *****************************************************************************/

/*
 * Copyright (C) 2000 - 2016, Intel Corp.
 * All rights reserved.
 *
 * Redistribution and use in source and binary forms, with or without
 * modification, are permitted provided that the following conditions
 * are met:
 * 1. Redistributions of source code must retain the above copyright
 *    notice, this list of conditions, and the following disclaimer,
 *    without modification.
 * 2. Redistributions in binary form must reproduce at minimum a disclaimer
 *    substantially similar to the "NO WARRANTY" disclaimer below
 *    ("Disclaimer") and any redistribution must be conditioned upon
 *    including a substantially similar Disclaimer requirement for further
 *    binary redistribution.
 * 3. Neither the names of the above-listed copyright holders nor the names
 *    of any contributors may be used to endorse or promote products derived
 *    from this software without specific prior written permission.
 *
 * Alternatively, this software may be distributed under the terms of the
 * GNU General Public License ("GPL") version 2 as published by the Free
 * Software Foundation.
 *
 * NO WARRANTY
 * THIS SOFTWARE IS PROVIDED BY THE COPYRIGHT HOLDERS AND CONTRIBUTORS
 * "AS IS" AND ANY EXPRESS OR IMPLIED WARRANTIES, INCLUDING, BUT NOT
 * LIMITED TO, THE IMPLIED WARRANTIES OF MERCHANTIBILITY AND FITNESS FOR
 * A PARTICULAR PURPOSE ARE DISCLAIMED. IN NO EVENT SHALL THE COPYRIGHT
 * HOLDERS OR CONTRIBUTORS BE LIABLE FOR SPECIAL, EXEMPLARY, OR CONSEQUENTIAL
 * DAMAGES (INCLUDING, BUT NOT LIMITED TO, PROCUREMENT OF SUBSTITUTE GOODS
 * OR SERVICES; LOSS OF USE, DATA, OR PROFITS; OR BUSINESS INTERRUPTION)
 * HOWEVER CAUSED AND ON ANY THEORY OF LIABILITY, WHETHER IN CONTRACT,
 * STRICT LIABILITY, OR TORT (INCLUDING NEGLIGENCE OR OTHERWISE) ARISING
 * IN ANY WAY OUT OF THE USE OF THIS SOFTWARE, EVEN IF ADVISED OF THE
 * POSSIBILITY OF SUCH DAMAGES.
 */

#define EXPORT_ACPI_INTERFACES

#include <acpi/acpi.h>
#include "accommon.h"
#include "acnamesp.h"
#include "actables.h"
#include "acevents.h"

#define _COMPONENT          ACPI_TABLES
ACPI_MODULE_NAME("tbxfload")

/*******************************************************************************
 *
 * FUNCTION:    acpi_load_tables
 *
 * PARAMETERS:  None
 *
 * RETURN:      Status
 *
 * DESCRIPTION: Load the ACPI tables from the RSDT/XSDT
 *
 ******************************************************************************/
acpi_status __init acpi_load_tables(void)
{
	acpi_status status;

	ACPI_FUNCTION_TRACE(acpi_load_tables);

	/*
	 * Install the default operation region handlers. These are the
	 * handlers that are defined by the ACPI specification to be
	 * "always accessible" -- namely, system_memory, system_IO, and
	 * PCI_Config. This also means that no _REG methods need to be
	 * run for these address spaces. We need to have these handlers
	 * installed before any AML code can be executed, especially any
	 * module-level code (11/2015).
	 * Note that we allow OSPMs to install their own region handlers
	 * between acpi_initialize_subsystem() and acpi_load_tables() to use
	 * their customized default region handlers.
	 */
	status = acpi_ev_install_region_handlers();
	if (ACPI_FAILURE(status) && status != AE_ALREADY_EXISTS) {
		ACPI_EXCEPTION((AE_INFO, status,
				"During Region initialization"));
		return_ACPI_STATUS(status);
	}

	/* Load the namespace from the tables */

	status = acpi_tb_load_namespace();

	/* Don't let single failures abort the load */

	if (status == AE_CTRL_TERMINATE) {
		status = AE_OK;
	}

	if (ACPI_FAILURE(status)) {
		ACPI_EXCEPTION((AE_INFO, status,
				"While loading namespace from ACPI tables"));
	}

	if (!acpi_gbl_group_module_level_code) {
		/*
		 * Initialize the objects that remain uninitialized. This
		 * runs the executable AML that may be part of the
		 * declaration of these objects:
		 * operation_regions, buffer_fields, Buffers, and Packages.
		 */
		status = acpi_ns_initialize_objects();
		if (ACPI_FAILURE(status)) {
			return_ACPI_STATUS(status);
		}
	}

<<<<<<< HEAD
	acpi_gbl_reg_methods_enabled = TRUE;
=======
	acpi_gbl_namespace_initialized = TRUE;
>>>>>>> 1d3cce07
	return_ACPI_STATUS(status);
}

ACPI_EXPORT_SYMBOL_INIT(acpi_load_tables)

/*******************************************************************************
 *
 * FUNCTION:    acpi_tb_load_namespace
 *
 * PARAMETERS:  None
 *
 * RETURN:      Status
 *
 * DESCRIPTION: Load the namespace from the DSDT and all SSDTs/PSDTs found in
 *              the RSDT/XSDT.
 *
 ******************************************************************************/
acpi_status acpi_tb_load_namespace(void)
{
	acpi_status status;
	u32 i;
	struct acpi_table_header *new_dsdt;
	struct acpi_table_desc *table;
	u32 tables_loaded = 0;
	u32 tables_failed = 0;

	ACPI_FUNCTION_TRACE(tb_load_namespace);

	(void)acpi_ut_acquire_mutex(ACPI_MTX_TABLES);

	/*
	 * Load the namespace. The DSDT is required, but any SSDT and
	 * PSDT tables are optional. Verify the DSDT.
	 */
	table = &acpi_gbl_root_table_list.tables[acpi_gbl_dsdt_index];

	if (!acpi_gbl_root_table_list.current_table_count ||
	    !ACPI_COMPARE_NAME(table->signature.ascii, ACPI_SIG_DSDT) ||
	    ACPI_FAILURE(acpi_tb_validate_table(table))) {
		status = AE_NO_ACPI_TABLES;
		goto unlock_and_exit;
	}

	/*
	 * Save the DSDT pointer for simple access. This is the mapped memory
	 * address. We must take care here because the address of the .Tables
	 * array can change dynamically as tables are loaded at run-time. Note:
	 * .Pointer field is not validated until after call to acpi_tb_validate_table.
	 */
	acpi_gbl_DSDT = table->pointer;

	/*
	 * Optionally copy the entire DSDT to local memory (instead of simply
	 * mapping it.) There are some BIOSs that corrupt or replace the original
	 * DSDT, creating the need for this option. Default is FALSE, do not copy
	 * the DSDT.
	 */
	if (acpi_gbl_copy_dsdt_locally) {
		new_dsdt = acpi_tb_copy_dsdt(acpi_gbl_dsdt_index);
		if (new_dsdt) {
			acpi_gbl_DSDT = new_dsdt;
		}
	}

	/*
	 * Save the original DSDT header for detection of table corruption
	 * and/or replacement of the DSDT from outside the OS.
	 */
	memcpy(&acpi_gbl_original_dsdt_header, acpi_gbl_DSDT,
	       sizeof(struct acpi_table_header));

	(void)acpi_ut_release_mutex(ACPI_MTX_TABLES);

	/* Load and parse tables */

	status = acpi_ns_load_table(acpi_gbl_dsdt_index, acpi_gbl_root_node);
	if (ACPI_FAILURE(status)) {
		ACPI_EXCEPTION((AE_INFO, status, "[DSDT] table load failed"));
		tables_failed++;
	} else {
		tables_loaded++;
	}

	/* Load any SSDT or PSDT tables. Note: Loop leaves tables locked */

	(void)acpi_ut_acquire_mutex(ACPI_MTX_TABLES);
	for (i = 0; i < acpi_gbl_root_table_list.current_table_count; ++i) {
		table = &acpi_gbl_root_table_list.tables[i];

		if (!acpi_gbl_root_table_list.tables[i].address ||
		    (!ACPI_COMPARE_NAME(table->signature.ascii, ACPI_SIG_SSDT)
		     && !ACPI_COMPARE_NAME(table->signature.ascii,
					   ACPI_SIG_PSDT)
		     && !ACPI_COMPARE_NAME(table->signature.ascii,
					   ACPI_SIG_OSDT))
		    || ACPI_FAILURE(acpi_tb_validate_table(table))) {
			continue;
		}

		/* Ignore errors while loading tables, get as many as possible */

		(void)acpi_ut_release_mutex(ACPI_MTX_TABLES);
		status = acpi_ns_load_table(i, acpi_gbl_root_node);
		if (ACPI_FAILURE(status)) {
			ACPI_EXCEPTION((AE_INFO, status,
					"(%4.4s:%8.8s) while loading table",
					table->signature.ascii,
					table->pointer->oem_table_id));

			tables_failed++;

			ACPI_DEBUG_PRINT_RAW((ACPI_DB_INIT,
					      "Table [%4.4s:%8.8s] (id FF) - Table namespace load failed\n\n",
					      table->signature.ascii,
					      table->pointer->oem_table_id));
		} else {
			tables_loaded++;
		}

		(void)acpi_ut_acquire_mutex(ACPI_MTX_TABLES);
	}

	if (!tables_failed) {
		ACPI_INFO(("%u ACPI AML tables successfully acquired and loaded\n", tables_loaded));
	} else {
		ACPI_ERROR((AE_INFO,
			    "%u table load failures, %u successful",
			    tables_failed, tables_loaded));

		/* Indicate at least one failure */

		status = AE_CTRL_TERMINATE;
	}

unlock_and_exit:
	(void)acpi_ut_release_mutex(ACPI_MTX_TABLES);
	return_ACPI_STATUS(status);
}

/*******************************************************************************
 *
 * FUNCTION:    acpi_install_table
 *
 * PARAMETERS:  address             - Address of the ACPI table to be installed.
 *              physical            - Whether the address is a physical table
 *                                    address or not
 *
 * RETURN:      Status
 *
 * DESCRIPTION: Dynamically install an ACPI table.
 *              Note: This function should only be invoked after
 *                    acpi_initialize_tables() and before acpi_load_tables().
 *
 ******************************************************************************/

acpi_status __init
acpi_install_table(acpi_physical_address address, u8 physical)
{
	acpi_status status;
	u8 flags;
	u32 table_index;

	ACPI_FUNCTION_TRACE(acpi_install_table);

	if (physical) {
		flags = ACPI_TABLE_ORIGIN_INTERNAL_PHYSICAL;
	} else {
		flags = ACPI_TABLE_ORIGIN_EXTERNAL_VIRTUAL;
	}

	status = acpi_tb_install_standard_table(address, flags,
						FALSE, FALSE, &table_index);

	return_ACPI_STATUS(status);
}

ACPI_EXPORT_SYMBOL_INIT(acpi_install_table)

/*******************************************************************************
 *
 * FUNCTION:    acpi_load_table
 *
 * PARAMETERS:  table               - Pointer to a buffer containing the ACPI
 *                                    table to be loaded.
 *
 * RETURN:      Status
 *
 * DESCRIPTION: Dynamically load an ACPI table from the caller's buffer. Must
 *              be a valid ACPI table with a valid ACPI table header.
 *              Note1: Mainly intended to support hotplug addition of SSDTs.
 *              Note2: Does not copy the incoming table. User is responsible
 *              to ensure that the table is not deleted or unmapped.
 *
 ******************************************************************************/
acpi_status acpi_load_table(struct acpi_table_header *table)
{
	acpi_status status;
	u32 table_index;

	ACPI_FUNCTION_TRACE(acpi_load_table);

	/* Parameter validation */

	if (!table) {
		return_ACPI_STATUS(AE_BAD_PARAMETER);
	}

	/* Must acquire the interpreter lock during this operation */

	status = acpi_ut_acquire_mutex(ACPI_MTX_INTERPRETER);
	if (ACPI_FAILURE(status)) {
		return_ACPI_STATUS(status);
	}

	/* Install the table and load it into the namespace */

	ACPI_INFO(("Host-directed Dynamic ACPI Table Load:"));
	(void)acpi_ut_acquire_mutex(ACPI_MTX_TABLES);

	status = acpi_tb_install_standard_table(ACPI_PTR_TO_PHYSADDR(table),
						ACPI_TABLE_ORIGIN_EXTERNAL_VIRTUAL,
						TRUE, FALSE, &table_index);

	(void)acpi_ut_release_mutex(ACPI_MTX_TABLES);
	if (ACPI_FAILURE(status)) {
		goto unlock_and_exit;
	}

	/*
	 * Note: Now table is "INSTALLED", it must be validated before
	 * using.
	 */
	status =
	    acpi_tb_validate_table(&acpi_gbl_root_table_list.
				   tables[table_index]);
	if (ACPI_FAILURE(status)) {
		goto unlock_and_exit;
	}

	status = acpi_ns_load_table(table_index, acpi_gbl_root_node);

	/* Invoke table handler if present */

	if (acpi_gbl_table_handler) {
		(void)acpi_gbl_table_handler(ACPI_TABLE_EVENT_LOAD, table,
					     acpi_gbl_table_handler_context);
	}

unlock_and_exit:
	(void)acpi_ut_release_mutex(ACPI_MTX_INTERPRETER);
	return_ACPI_STATUS(status);
}

ACPI_EXPORT_SYMBOL(acpi_load_table)

/*******************************************************************************
 *
 * FUNCTION:    acpi_unload_parent_table
 *
 * PARAMETERS:  object              - Handle to any namespace object owned by
 *                                    the table to be unloaded
 *
 * RETURN:      Status
 *
 * DESCRIPTION: Via any namespace object within an SSDT or OEMx table, unloads
 *              the table and deletes all namespace objects associated with
 *              that table. Unloading of the DSDT is not allowed.
 *              Note: Mainly intended to support hotplug removal of SSDTs.
 *
 ******************************************************************************/
acpi_status acpi_unload_parent_table(acpi_handle object)
{
	struct acpi_namespace_node *node =
	    ACPI_CAST_PTR(struct acpi_namespace_node, object);
	acpi_status status = AE_NOT_EXIST;
	acpi_owner_id owner_id;
	u32 i;

	ACPI_FUNCTION_TRACE(acpi_unload_parent_table);

	/* Parameter validation */

	if (!object) {
		return_ACPI_STATUS(AE_BAD_PARAMETER);
	}

	/*
	 * The node owner_id is currently the same as the parent table ID.
	 * However, this could change in the future.
	 */
	owner_id = node->owner_id;
	if (!owner_id) {

		/* owner_id==0 means DSDT is the owner. DSDT cannot be unloaded */

		return_ACPI_STATUS(AE_TYPE);
	}

	/* Must acquire the interpreter lock during this operation */

	status = acpi_ut_acquire_mutex(ACPI_MTX_INTERPRETER);
	if (ACPI_FAILURE(status)) {
		return_ACPI_STATUS(status);
	}

	/* Find the table in the global table list */

	for (i = 0; i < acpi_gbl_root_table_list.current_table_count; i++) {
		if (owner_id != acpi_gbl_root_table_list.tables[i].owner_id) {
			continue;
		}

		/*
		 * Allow unload of SSDT and OEMx tables only. Do not allow unload
		 * of the DSDT. No other types of tables should get here, since
		 * only these types can contain AML and thus are the only types
		 * that can create namespace objects.
		 */
		if (ACPI_COMPARE_NAME
		    (acpi_gbl_root_table_list.tables[i].signature.ascii,
		     ACPI_SIG_DSDT)) {
			status = AE_TYPE;
			break;
		}

		/* Ensure the table is actually loaded */

		if (!acpi_tb_is_table_loaded(i)) {
			status = AE_NOT_EXIST;
			break;
		}

		/* Invoke table handler if present */

		if (acpi_gbl_table_handler) {
			(void)acpi_gbl_table_handler(ACPI_TABLE_EVENT_UNLOAD,
						     acpi_gbl_root_table_list.
						     tables[i].pointer,
						     acpi_gbl_table_handler_context);
		}

		/*
		 * Delete all namespace objects owned by this table. Note that
		 * these objects can appear anywhere in the namespace by virtue
		 * of the AML "Scope" operator. Thus, we need to track ownership
		 * by an ID, not simply a position within the hierarchy.
		 */
		status = acpi_tb_delete_namespace_by_owner(i);
		if (ACPI_FAILURE(status)) {
			break;
		}

		status = acpi_tb_release_owner_id(i);
		acpi_tb_set_table_loaded_flag(i, FALSE);
		break;
	}

	(void)acpi_ut_release_mutex(ACPI_MTX_INTERPRETER);
	return_ACPI_STATUS(status);
}

ACPI_EXPORT_SYMBOL(acpi_unload_parent_table)<|MERGE_RESOLUTION|>--- conflicted
+++ resolved
@@ -116,11 +116,7 @@
 		}
 	}
 
-<<<<<<< HEAD
-	acpi_gbl_reg_methods_enabled = TRUE;
-=======
 	acpi_gbl_namespace_initialized = TRUE;
->>>>>>> 1d3cce07
 	return_ACPI_STATUS(status);
 }
 
