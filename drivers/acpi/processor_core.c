--- conflicted
+++ resolved
@@ -205,11 +205,7 @@
 		 * Ignores apic_id and always return 0 for CPU0's handle.
 		 * Return -1 for other CPU's handle.
 		 */
-<<<<<<< HEAD
-		if (acpi_id == 0)
-=======
 		if (acpi_id == 0 && !i)
->>>>>>> 6f5c871d
 			return acpi_id;
 		else
 			return apic_id;
