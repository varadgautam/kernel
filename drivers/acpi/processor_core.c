--- conflicted
+++ resolved
@@ -19,20 +19,7 @@
 #define _COMPONENT		ACPI_PROCESSOR_COMPONENT
 ACPI_MODULE_NAME("processor_core");
 
-<<<<<<< HEAD
-#ifdef CONFIG_PROCESSOR_EXTERNAL_CONTROL
-/*
- * External processor control logic may register with its own set of
- * ops to get ACPI related notification. One example is like VMM.
- */
-const struct processor_extcntl_ops *processor_extcntl_ops;
-EXPORT_SYMBOL(processor_extcntl_ops);
-#endif
-
-static int set_no_mwait(const struct dmi_system_id *id)
-=======
 static int __init set_no_mwait(const struct dmi_system_id *id)
->>>>>>> 6221f222
 {
 	printk(KERN_NOTICE PREFIX "%s detected - "
 		"disabling mwait for CPU C-states\n", id->ident);
@@ -178,36 +165,19 @@
 
 int acpi_get_cpuid(acpi_handle handle, int type, u32 acpi_id)
 {
-	int i = 0;
+	int i;
 	int apic_id = -1;
-
-	if (type < 0) {
-		if (!processor_cntl_external())
-			return -1;
-		type = ~type;
-		i = 1;
-	}
 
 	apic_id = map_mat_entry(handle, type, acpi_id);
 	if (apic_id == -1)
 		apic_id = map_madt_entry(type, acpi_id);
-	if (apic_id == -1 || i)
+	if (apic_id == -1)
 		return apic_id;
 
-#ifndef CONFIG_PROCESSOR_EXTERNAL_CONTROL
 	for_each_possible_cpu(i) {
 		if (cpu_physical_id(i) == apic_id)
 			return i;
 	}
-#else
-	/*
-	 * Use of cpu_physical_id() is bogus here. Rather than defining a
-	 * stub enforcing a 1:1 mapping, we keep it undefined to catch bad
-	 * uses. Return as if there was a 1:1 mapping.
-	 */
-	if (apic_id < nr_cpu_ids && cpu_possible(apic_id))
-		return apic_id;
-#endif
 	return -1;
 }
 EXPORT_SYMBOL_GPL(acpi_get_cpuid);
@@ -245,8 +215,6 @@
 	}
 
 	type = (acpi_type == ACPI_TYPE_DEVICE) ? 1 : 0;
-	if (processor_cntl_external())
-		type = ~type;
 	cpuid = acpi_get_cpuid(handle, type, acpi_id);
 
 	if ((cpuid == -1) && (num_possible_cpus() > 1))
