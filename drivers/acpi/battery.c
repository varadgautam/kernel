/*
 *  battery.c - ACPI Battery Driver (Revision: 2.0)
 *
 *  Copyright (C) 2007 Alexey Starikovskiy <astarikovskiy@suse.de>
 *  Copyright (C) 2004-2007 Vladimir Lebedev <vladimir.p.lebedev@intel.com>
 *  Copyright (C) 2001, 2002 Andy Grover <andrew.grover@intel.com>
 *  Copyright (C) 2001, 2002 Paul Diefenbaugh <paul.s.diefenbaugh@intel.com>
 *
 * ~~~~~~~~~~~~~~~~~~~~~~~~~~~~~~~~~~~~~~~~~~~~~~~~~~~~~~~~~~~~~~~~~~~~~~~~~~
 *
 *  This program is free software; you can redistribute it and/or modify
 *  it under the terms of the GNU General Public License as published by
 *  the Free Software Foundation; either version 2 of the License, or (at
 *  your option) any later version.
 *
 *  This program is distributed in the hope that it will be useful, but
 *  WITHOUT ANY WARRANTY; without even the implied warranty of
 *  MERCHANTABILITY or FITNESS FOR A PARTICULAR PURPOSE.  See the GNU
 *  General Public License for more details.
 *
 *  You should have received a copy of the GNU General Public License along
 *  with this program; if not, write to the Free Software Foundation, Inc.,
 *  59 Temple Place, Suite 330, Boston, MA 02111-1307 USA.
 *
 * ~~~~~~~~~~~~~~~~~~~~~~~~~~~~~~~~~~~~~~~~~~~~~~~~~~~~~~~~~~~~~~~~~~~~~~~~~~
 */

#include <linux/kernel.h>
#include <linux/module.h>
#include <linux/init.h>
#include <linux/types.h>
#include <linux/jiffies.h>
#include <linux/async.h>
#include <linux/dmi.h>
#include <linux/slab.h>
#include <linux/suspend.h>
#include <asm/unaligned.h>

#include <acpi/acpi_bus.h>
#include <acpi/acpi_drivers.h>
#include <linux/power_supply.h>

#define PREFIX "ACPI: "

#define ACPI_BATTERY_VALUE_UNKNOWN 0xFFFFFFFF

#define ACPI_BATTERY_CLASS		"battery"
#define ACPI_BATTERY_DEVICE_NAME	"Battery"
#define ACPI_BATTERY_NOTIFY_STATUS	0x80
#define ACPI_BATTERY_NOTIFY_INFO	0x81
#define ACPI_BATTERY_NOTIFY_THRESHOLD   0x82

/* Battery power unit: 0 means mW, 1 means mA */
#define ACPI_BATTERY_POWER_UNIT_MA	1

#define _COMPONENT		ACPI_BATTERY_COMPONENT

ACPI_MODULE_NAME("battery");

MODULE_AUTHOR("Paul Diefenbaugh");
MODULE_AUTHOR("Alexey Starikovskiy <astarikovskiy@suse.de>");
MODULE_DESCRIPTION("ACPI Battery Driver");
MODULE_LICENSE("GPL");

static int battery_bix_broken_package;
static unsigned int cache_time = 1000;
module_param(cache_time, uint, 0644);
MODULE_PARM_DESC(cache_time, "cache time in milliseconds");

static const struct acpi_device_id battery_device_ids[] = {
	{"PNP0C0A", 0},
	{"", 0},
};

MODULE_DEVICE_TABLE(acpi, battery_device_ids);

enum {
	ACPI_BATTERY_ALARM_PRESENT,
	ACPI_BATTERY_XINFO_PRESENT,
	ACPI_BATTERY_QUIRK_PERCENTAGE_CAPACITY,
	/* On Lenovo Thinkpad models from 2010 and 2011, the power unit
	   switches between mWh and mAh depending on whether the system
	   is running on battery or not.  When mAh is the unit, most
	   reported values are incorrect and need to be adjusted by
	   10000/design_voltage.  Verified on x201, t410, t410s, and x220.
	   Pre-2010 and 2012 models appear to always report in mWh and
	   are thus unaffected (tested with t42, t61, t500, x200, x300,
	   and x230).  Also, in mid-2012 Lenovo issued a BIOS update for
	   the 2011 models that fixes the issue (tested on x220 with a
	   post-1.29 BIOS), but as of Nov. 2012, no such update is
	   available for the 2010 models.  */
	ACPI_BATTERY_QUIRK_THINKPAD_MAH,
};

struct acpi_battery {
	struct mutex lock;
	struct mutex sysfs_lock;
	struct power_supply bat;
	struct acpi_device *device;
	struct notifier_block pm_nb;
	unsigned long update_time;
	int revision;
	int rate_now;
	int capacity_now;
	int voltage_now;
	int design_capacity;
	int full_charge_capacity;
	int technology;
	int design_voltage;
	int design_capacity_warning;
	int design_capacity_low;
	int cycle_count;
	int measurement_accuracy;
	int max_sampling_time;
	int min_sampling_time;
	int max_averaging_interval;
	int min_averaging_interval;
	int capacity_granularity_1;
	int capacity_granularity_2;
	int alarm;
	char model_number[32];
	char serial_number[32];
	char type[32];
	char oem_info[32];
	int state;
	int power_unit;
	unsigned long flags;
};

#define to_acpi_battery(x) container_of(x, struct acpi_battery, bat)

static inline int acpi_battery_present(struct acpi_battery *battery)
{
	return battery->device->status.battery_present;
}

static int acpi_battery_technology(struct acpi_battery *battery)
{
	if (!strcasecmp("NiCd", battery->type))
		return POWER_SUPPLY_TECHNOLOGY_NiCd;
	if (!strcasecmp("NiMH", battery->type))
		return POWER_SUPPLY_TECHNOLOGY_NiMH;
	if (!strcasecmp("LION", battery->type))
		return POWER_SUPPLY_TECHNOLOGY_LION;
	if (!strncasecmp("LI-ION", battery->type, 6))
		return POWER_SUPPLY_TECHNOLOGY_LION;
	if (!strcasecmp("LiP", battery->type))
		return POWER_SUPPLY_TECHNOLOGY_LIPO;
	return POWER_SUPPLY_TECHNOLOGY_UNKNOWN;
}

static int acpi_battery_get_state(struct acpi_battery *battery);

static int acpi_battery_is_charged(struct acpi_battery *battery)
{
	/* either charging or discharging */
	if (battery->state != 0)
		return 0;

	/* battery not reporting charge */
	if (battery->capacity_now == ACPI_BATTERY_VALUE_UNKNOWN ||
	    battery->capacity_now == 0)
		return 0;

	/* good batteries update full_charge as the batteries degrade */
	if (battery->full_charge_capacity == battery->capacity_now)
		return 1;

	/* fallback to using design values for broken batteries */
	if (battery->design_capacity == battery->capacity_now)
		return 1;

	/* we don't do any sort of metric based on percentages */
	return 0;
}

static int acpi_battery_get_property(struct power_supply *psy,
				     enum power_supply_property psp,
				     union power_supply_propval *val)
{
	int ret = 0;
	struct acpi_battery *battery = to_acpi_battery(psy);

	if (acpi_battery_present(battery)) {
		/* run battery update only if it is present */
		acpi_battery_get_state(battery);
	} else if (psp != POWER_SUPPLY_PROP_PRESENT)
		return -ENODEV;
	switch (psp) {
	case POWER_SUPPLY_PROP_STATUS:
		if (battery->state & 0x01)
			val->intval = POWER_SUPPLY_STATUS_DISCHARGING;
		else if (battery->state & 0x02)
			val->intval = POWER_SUPPLY_STATUS_CHARGING;
		else if (acpi_battery_is_charged(battery))
			val->intval = POWER_SUPPLY_STATUS_FULL;
		else
			val->intval = POWER_SUPPLY_STATUS_UNKNOWN;
		break;
	case POWER_SUPPLY_PROP_PRESENT:
		val->intval = acpi_battery_present(battery);
		break;
	case POWER_SUPPLY_PROP_TECHNOLOGY:
		val->intval = acpi_battery_technology(battery);
		break;
	case POWER_SUPPLY_PROP_CYCLE_COUNT:
		val->intval = battery->cycle_count;
		break;
	case POWER_SUPPLY_PROP_VOLTAGE_MIN_DESIGN:
		if (battery->design_voltage == ACPI_BATTERY_VALUE_UNKNOWN)
			ret = -ENODEV;
		else
			val->intval = battery->design_voltage * 1000;
		break;
	case POWER_SUPPLY_PROP_VOLTAGE_NOW:
		if (battery->voltage_now == ACPI_BATTERY_VALUE_UNKNOWN)
			ret = -ENODEV;
		else
			val->intval = battery->voltage_now * 1000;
		break;
	case POWER_SUPPLY_PROP_CURRENT_NOW:
	case POWER_SUPPLY_PROP_POWER_NOW:
		if (battery->rate_now == ACPI_BATTERY_VALUE_UNKNOWN)
			ret = -ENODEV;
		else
			val->intval = battery->rate_now * 1000;
		break;
	case POWER_SUPPLY_PROP_CHARGE_FULL_DESIGN:
	case POWER_SUPPLY_PROP_ENERGY_FULL_DESIGN:
		if (battery->design_capacity == ACPI_BATTERY_VALUE_UNKNOWN)
			ret = -ENODEV;
		else
			val->intval = battery->design_capacity * 1000;
		break;
	case POWER_SUPPLY_PROP_CHARGE_FULL:
	case POWER_SUPPLY_PROP_ENERGY_FULL:
		if (battery->full_charge_capacity == ACPI_BATTERY_VALUE_UNKNOWN)
			ret = -ENODEV;
		else
			val->intval = battery->full_charge_capacity * 1000;
		break;
	case POWER_SUPPLY_PROP_CHARGE_NOW:
	case POWER_SUPPLY_PROP_ENERGY_NOW:
		if (battery->capacity_now == ACPI_BATTERY_VALUE_UNKNOWN)
			ret = -ENODEV;
		else
			val->intval = battery->capacity_now * 1000;
		break;
	case POWER_SUPPLY_PROP_CAPACITY:
		if (battery->capacity_now && battery->full_charge_capacity)
			val->intval = battery->capacity_now * 100/
					battery->full_charge_capacity;
		else
			val->intval = 0;
		break;
	case POWER_SUPPLY_PROP_MODEL_NAME:
		val->strval = battery->model_number;
		break;
	case POWER_SUPPLY_PROP_MANUFACTURER:
		val->strval = battery->oem_info;
		break;
	case POWER_SUPPLY_PROP_SERIAL_NUMBER:
		val->strval = battery->serial_number;
		break;
	default:
		ret = -EINVAL;
	}
	return ret;
}

static enum power_supply_property charge_battery_props[] = {
	POWER_SUPPLY_PROP_STATUS,
	POWER_SUPPLY_PROP_PRESENT,
	POWER_SUPPLY_PROP_TECHNOLOGY,
	POWER_SUPPLY_PROP_CYCLE_COUNT,
	POWER_SUPPLY_PROP_VOLTAGE_MIN_DESIGN,
	POWER_SUPPLY_PROP_VOLTAGE_NOW,
	POWER_SUPPLY_PROP_CURRENT_NOW,
	POWER_SUPPLY_PROP_CHARGE_FULL_DESIGN,
	POWER_SUPPLY_PROP_CHARGE_FULL,
	POWER_SUPPLY_PROP_CHARGE_NOW,
	POWER_SUPPLY_PROP_CAPACITY,
	POWER_SUPPLY_PROP_MODEL_NAME,
	POWER_SUPPLY_PROP_MANUFACTURER,
	POWER_SUPPLY_PROP_SERIAL_NUMBER,
};

static enum power_supply_property energy_battery_props[] = {
	POWER_SUPPLY_PROP_STATUS,
	POWER_SUPPLY_PROP_PRESENT,
	POWER_SUPPLY_PROP_TECHNOLOGY,
	POWER_SUPPLY_PROP_CYCLE_COUNT,
	POWER_SUPPLY_PROP_VOLTAGE_MIN_DESIGN,
	POWER_SUPPLY_PROP_VOLTAGE_NOW,
	POWER_SUPPLY_PROP_POWER_NOW,
	POWER_SUPPLY_PROP_ENERGY_FULL_DESIGN,
	POWER_SUPPLY_PROP_ENERGY_FULL,
	POWER_SUPPLY_PROP_ENERGY_NOW,
	POWER_SUPPLY_PROP_CAPACITY,
	POWER_SUPPLY_PROP_MODEL_NAME,
	POWER_SUPPLY_PROP_MANUFACTURER,
	POWER_SUPPLY_PROP_SERIAL_NUMBER,
};

/* --------------------------------------------------------------------------
                               Battery Management
   -------------------------------------------------------------------------- */
struct acpi_offsets {
	size_t offset;		/* offset inside struct acpi_sbs_battery */
	u8 mode;		/* int or string? */
};

static struct acpi_offsets state_offsets[] = {
	{offsetof(struct acpi_battery, state), 0},
	{offsetof(struct acpi_battery, rate_now), 0},
	{offsetof(struct acpi_battery, capacity_now), 0},
	{offsetof(struct acpi_battery, voltage_now), 0},
};

static struct acpi_offsets info_offsets[] = {
	{offsetof(struct acpi_battery, power_unit), 0},
	{offsetof(struct acpi_battery, design_capacity), 0},
	{offsetof(struct acpi_battery, full_charge_capacity), 0},
	{offsetof(struct acpi_battery, technology), 0},
	{offsetof(struct acpi_battery, design_voltage), 0},
	{offsetof(struct acpi_battery, design_capacity_warning), 0},
	{offsetof(struct acpi_battery, design_capacity_low), 0},
	{offsetof(struct acpi_battery, capacity_granularity_1), 0},
	{offsetof(struct acpi_battery, capacity_granularity_2), 0},
	{offsetof(struct acpi_battery, model_number), 1},
	{offsetof(struct acpi_battery, serial_number), 1},
	{offsetof(struct acpi_battery, type), 1},
	{offsetof(struct acpi_battery, oem_info), 1},
};

static struct acpi_offsets extended_info_offsets[] = {
	{offsetof(struct acpi_battery, revision), 0},
	{offsetof(struct acpi_battery, power_unit), 0},
	{offsetof(struct acpi_battery, design_capacity), 0},
	{offsetof(struct acpi_battery, full_charge_capacity), 0},
	{offsetof(struct acpi_battery, technology), 0},
	{offsetof(struct acpi_battery, design_voltage), 0},
	{offsetof(struct acpi_battery, design_capacity_warning), 0},
	{offsetof(struct acpi_battery, design_capacity_low), 0},
	{offsetof(struct acpi_battery, cycle_count), 0},
	{offsetof(struct acpi_battery, measurement_accuracy), 0},
	{offsetof(struct acpi_battery, max_sampling_time), 0},
	{offsetof(struct acpi_battery, min_sampling_time), 0},
	{offsetof(struct acpi_battery, max_averaging_interval), 0},
	{offsetof(struct acpi_battery, min_averaging_interval), 0},
	{offsetof(struct acpi_battery, capacity_granularity_1), 0},
	{offsetof(struct acpi_battery, capacity_granularity_2), 0},
	{offsetof(struct acpi_battery, model_number), 1},
	{offsetof(struct acpi_battery, serial_number), 1},
	{offsetof(struct acpi_battery, type), 1},
	{offsetof(struct acpi_battery, oem_info), 1},
};

static int extract_package(struct acpi_battery *battery,
			   union acpi_object *package,
			   struct acpi_offsets *offsets, int num)
{
	int i;
	union acpi_object *element;
	if (package->type != ACPI_TYPE_PACKAGE)
		return -EFAULT;
	for (i = 0; i < num; ++i) {
		if (package->package.count <= i)
			return -EFAULT;
		element = &package->package.elements[i];
		if (offsets[i].mode) {
			u8 *ptr = (u8 *)battery + offsets[i].offset;
			if (element->type == ACPI_TYPE_STRING ||
			    element->type == ACPI_TYPE_BUFFER)
				strncpy(ptr, element->string.pointer, 32);
			else if (element->type == ACPI_TYPE_INTEGER) {
				strncpy(ptr, (u8 *)&element->integer.value,
					sizeof(u64));
				ptr[sizeof(u64)] = 0;
			} else
				*ptr = 0; /* don't have value */
		} else {
			int *x = (int *)((u8 *)battery + offsets[i].offset);
			*x = (element->type == ACPI_TYPE_INTEGER) ?
				element->integer.value : -1;
		}
	}
	return 0;
}

static int acpi_battery_get_status(struct acpi_battery *battery)
{
	if (acpi_bus_get_status(battery->device)) {
		ACPI_EXCEPTION((AE_INFO, AE_ERROR, "Evaluating _STA"));
		return -ENODEV;
	}
	return 0;
}

static int acpi_battery_get_info(struct acpi_battery *battery)
{
	int result = -EFAULT;
	acpi_status status = 0;
	char *name = test_bit(ACPI_BATTERY_XINFO_PRESENT, &battery->flags) ?
			"_BIX" : "_BIF";

	struct acpi_buffer buffer = { ACPI_ALLOCATE_BUFFER, NULL };

	if (!acpi_battery_present(battery))
		return 0;
	mutex_lock(&battery->lock);
	status = acpi_evaluate_object(battery->device->handle, name,
						NULL, &buffer);
	mutex_unlock(&battery->lock);

	if (ACPI_FAILURE(status)) {
		ACPI_EXCEPTION((AE_INFO, status, "Evaluating %s", name));
		return -ENODEV;
	}

	if (battery_bix_broken_package)
		result = extract_package(battery, buffer.pointer,
				extended_info_offsets + 1,
				ARRAY_SIZE(extended_info_offsets) - 1);
	else if (test_bit(ACPI_BATTERY_XINFO_PRESENT, &battery->flags))
		result = extract_package(battery, buffer.pointer,
				extended_info_offsets,
				ARRAY_SIZE(extended_info_offsets));
	else
		result = extract_package(battery, buffer.pointer,
				info_offsets, ARRAY_SIZE(info_offsets));
	kfree(buffer.pointer);
	if (test_bit(ACPI_BATTERY_QUIRK_PERCENTAGE_CAPACITY, &battery->flags))
		battery->full_charge_capacity = battery->design_capacity;
	if (test_bit(ACPI_BATTERY_QUIRK_THINKPAD_MAH, &battery->flags) &&
	    battery->power_unit && battery->design_voltage) {
		battery->design_capacity = battery->design_capacity *
		    10000 / battery->design_voltage;
		battery->full_charge_capacity = battery->full_charge_capacity *
		    10000 / battery->design_voltage;
		battery->design_capacity_warning =
		    battery->design_capacity_warning *
		    10000 / battery->design_voltage;
		/* Curiously, design_capacity_low, unlike the rest of them,
		   is correct.  */
		/* capacity_granularity_* equal 1 on the systems tested, so
		   it's impossible to tell if they would need an adjustment
		   or not if their values were higher.  */
	}
	return result;
}

static int acpi_battery_get_state(struct acpi_battery *battery)
{
	int result = 0;
	acpi_status status = 0;
	struct acpi_buffer buffer = { ACPI_ALLOCATE_BUFFER, NULL };

	if (!acpi_battery_present(battery))
		return 0;

	if (battery->update_time &&
	    time_before(jiffies, battery->update_time +
			msecs_to_jiffies(cache_time)))
		return 0;

	mutex_lock(&battery->lock);
	status = acpi_evaluate_object(battery->device->handle, "_BST",
				      NULL, &buffer);
	mutex_unlock(&battery->lock);

	if (ACPI_FAILURE(status)) {
		ACPI_EXCEPTION((AE_INFO, status, "Evaluating _BST"));
		return -ENODEV;
	}

	result = extract_package(battery, buffer.pointer,
				 state_offsets, ARRAY_SIZE(state_offsets));
	battery->update_time = jiffies;
	kfree(buffer.pointer);

	/* For buggy DSDTs that report negative 16-bit values for either
	 * charging or discharging current and/or report 0 as 65536
	 * due to bad math.
	 */
	if (battery->power_unit == ACPI_BATTERY_POWER_UNIT_MA &&
		battery->rate_now != ACPI_BATTERY_VALUE_UNKNOWN &&
		(s16)(battery->rate_now) < 0) {
		battery->rate_now = abs((s16)battery->rate_now);
		printk_once(KERN_WARNING FW_BUG "battery: (dis)charge rate"
			" invalid.\n");
	}

	if (test_bit(ACPI_BATTERY_QUIRK_PERCENTAGE_CAPACITY, &battery->flags)
	    && battery->capacity_now >= 0 && battery->capacity_now <= 100)
		battery->capacity_now = (battery->capacity_now *
				battery->full_charge_capacity) / 100;
	if (test_bit(ACPI_BATTERY_QUIRK_THINKPAD_MAH, &battery->flags) &&
	    battery->power_unit && battery->design_voltage) {
		battery->capacity_now = battery->capacity_now *
		    10000 / battery->design_voltage;
	}
	return result;
}

static int acpi_battery_set_alarm(struct acpi_battery *battery)
{
	acpi_status status = 0;

	if (!acpi_battery_present(battery) ||
	    !test_bit(ACPI_BATTERY_ALARM_PRESENT, &battery->flags))
		return -ENODEV;

	mutex_lock(&battery->lock);
	status = acpi_execute_simple_method(battery->device->handle, "_BTP",
					    battery->alarm);
	mutex_unlock(&battery->lock);

	if (ACPI_FAILURE(status))
		return -ENODEV;

	ACPI_DEBUG_PRINT((ACPI_DB_INFO, "Alarm set to %d\n", battery->alarm));
	return 0;
}

static int acpi_battery_init_alarm(struct acpi_battery *battery)
{
	/* See if alarms are supported, and if so, set default */
	if (!acpi_has_method(battery->device->handle, "_BTP")) {
		clear_bit(ACPI_BATTERY_ALARM_PRESENT, &battery->flags);
		return 0;
	}
	set_bit(ACPI_BATTERY_ALARM_PRESENT, &battery->flags);
	if (!battery->alarm)
		battery->alarm = battery->design_capacity_warning;
	return acpi_battery_set_alarm(battery);
}

static ssize_t acpi_battery_alarm_show(struct device *dev,
					struct device_attribute *attr,
					char *buf)
{
	struct acpi_battery *battery = to_acpi_battery(dev_get_drvdata(dev));
	return sprintf(buf, "%d\n", battery->alarm * 1000);
}

static ssize_t acpi_battery_alarm_store(struct device *dev,
					struct device_attribute *attr,
					const char *buf, size_t count)
{
	unsigned long x;
	struct acpi_battery *battery = to_acpi_battery(dev_get_drvdata(dev));
	if (sscanf(buf, "%ld\n", &x) == 1)
		battery->alarm = x/1000;
	if (acpi_battery_present(battery))
		acpi_battery_set_alarm(battery);
	return count;
}

static struct device_attribute alarm_attr = {
	.attr = {.name = "alarm", .mode = 0644},
	.show = acpi_battery_alarm_show,
	.store = acpi_battery_alarm_store,
};

static int sysfs_add_battery(struct acpi_battery *battery)
{
	int result;

	if (battery->power_unit == ACPI_BATTERY_POWER_UNIT_MA) {
		battery->bat.properties = charge_battery_props;
		battery->bat.num_properties =
			ARRAY_SIZE(charge_battery_props);
	} else {
		battery->bat.properties = energy_battery_props;
		battery->bat.num_properties =
			ARRAY_SIZE(energy_battery_props);
	}

	battery->bat.name = acpi_device_bid(battery->device);
	battery->bat.type = POWER_SUPPLY_TYPE_BATTERY;
	battery->bat.get_property = acpi_battery_get_property;

	result = power_supply_register(&battery->device->dev, &battery->bat);
	if (result)
		return result;
	return device_create_file(battery->bat.dev, &alarm_attr);
}

static void sysfs_remove_battery(struct acpi_battery *battery)
{
	mutex_lock(&battery->sysfs_lock);
	if (!battery->bat.dev) {
		mutex_unlock(&battery->sysfs_lock);
		return;
	}

	device_remove_file(battery->bat.dev, &alarm_attr);
	power_supply_unregister(&battery->bat);
	battery->bat.dev = NULL;
	mutex_unlock(&battery->sysfs_lock);
}

static void find_battery(const struct dmi_header *dm, void *private)
{
	struct acpi_battery *battery = (struct acpi_battery *)private;
	/* Note: the hardcoded offsets below have been extracted from
	   the source code of dmidecode.  */
	if (dm->type == DMI_ENTRY_PORTABLE_BATTERY && dm->length >= 8) {
		const u8 *dmi_data = (const u8 *)(dm + 1);
		int dmi_capacity = get_unaligned((const u16 *)(dmi_data + 6));
		if (dm->length >= 18)
			dmi_capacity *= dmi_data[17];
		if (battery->design_capacity * battery->design_voltage / 1000
		    != dmi_capacity &&
		    battery->design_capacity * 10 == dmi_capacity)
			set_bit(ACPI_BATTERY_QUIRK_THINKPAD_MAH,
				&battery->flags);
	}
}

/*
 * According to the ACPI spec, some kinds of primary batteries can
 * report percentage battery remaining capacity directly to OS.
 * In this case, it reports the Last Full Charged Capacity == 100
 * and BatteryPresentRate == 0xFFFFFFFF.
 *
 * Now we found some battery reports percentage remaining capacity
 * even if it's rechargeable.
 * https://bugzilla.kernel.org/show_bug.cgi?id=15979
 *
 * Handle this correctly so that they won't break userspace.
 */
static void acpi_battery_quirks(struct acpi_battery *battery)
{
	if (test_bit(ACPI_BATTERY_QUIRK_PERCENTAGE_CAPACITY, &battery->flags))
		return;

	if (battery->full_charge_capacity == 100 &&
		battery->rate_now == ACPI_BATTERY_VALUE_UNKNOWN &&
		battery->capacity_now >= 0 && battery->capacity_now <= 100) {
		set_bit(ACPI_BATTERY_QUIRK_PERCENTAGE_CAPACITY, &battery->flags);
		battery->full_charge_capacity = battery->design_capacity;
		battery->capacity_now = (battery->capacity_now *
				battery->full_charge_capacity) / 100;
	}

	if (test_bit(ACPI_BATTERY_QUIRK_THINKPAD_MAH, &battery->flags))
		return;

	if (battery->power_unit && dmi_name_in_vendors("LENOVO")) {
		const char *s;
		s = dmi_get_system_info(DMI_PRODUCT_VERSION);
		if (s && !strnicmp(s, "ThinkPad", 8)) {
			dmi_walk(find_battery, battery);
			if (test_bit(ACPI_BATTERY_QUIRK_THINKPAD_MAH,
				     &battery->flags) &&
			    battery->design_voltage) {
				battery->design_capacity =
				    battery->design_capacity *
				    10000 / battery->design_voltage;
				battery->full_charge_capacity =
				    battery->full_charge_capacity *
				    10000 / battery->design_voltage;
				battery->design_capacity_warning =
				    battery->design_capacity_warning *
				    10000 / battery->design_voltage;
				battery->capacity_now = battery->capacity_now *
				    10000 / battery->design_voltage;
			}
		}
	}
}

static int acpi_battery_update(struct acpi_battery *battery)
{
	int result, old_present = acpi_battery_present(battery);
	result = acpi_battery_get_status(battery);
	if (result)
		return result;
	if (!acpi_battery_present(battery)) {
		sysfs_remove_battery(battery);
		battery->update_time = 0;
		return 0;
	}
	if (!battery->update_time ||
	    old_present != acpi_battery_present(battery)) {
		result = acpi_battery_get_info(battery);
		if (result)
			return result;
		acpi_battery_init_alarm(battery);
	}
	if (!battery->bat.dev) {
		result = sysfs_add_battery(battery);
		if (result)
			return result;
	}
	result = acpi_battery_get_state(battery);
	acpi_battery_quirks(battery);
	return result;
}

static void acpi_battery_refresh(struct acpi_battery *battery)
{
	int power_unit;

	if (!battery->bat.dev)
		return;

	power_unit = battery->power_unit;

	acpi_battery_get_info(battery);

	if (power_unit == battery->power_unit)
		return;

	/* The battery has changed its reporting units. */
	sysfs_remove_battery(battery);
	sysfs_add_battery(battery);
}

/* --------------------------------------------------------------------------
                                 Driver Interface
   -------------------------------------------------------------------------- */

static void acpi_battery_notify(struct acpi_device *device, u32 event)
{
	struct acpi_battery *battery = acpi_driver_data(device);
	struct device *old;

	if (!battery)
		return;
	old = battery->bat.dev;
	if (event == ACPI_BATTERY_NOTIFY_INFO)
		acpi_battery_refresh(battery);
	acpi_battery_update(battery);
	acpi_bus_generate_netlink_event(device->pnp.device_class,
					dev_name(&device->dev), event,
					acpi_battery_present(battery));
	/* acpi_battery_update could remove power_supply object */
	if (old && battery->bat.dev)
		power_supply_changed(&battery->bat);
}

static int battery_notify(struct notifier_block *nb,
			       unsigned long mode, void *_unused)
{
	struct acpi_battery *battery = container_of(nb, struct acpi_battery,
						    pm_nb);
	switch (mode) {
	case PM_POST_HIBERNATION:
	case PM_POST_SUSPEND:
		if (battery->bat.dev) {
			sysfs_remove_battery(battery);
			sysfs_add_battery(battery);
		}
		break;
	}

	return 0;
}

static struct dmi_system_id bat_dmi_table[] = {
	{
		.ident = "NEC LZ750/LS",
		.matches = {
			DMI_MATCH(DMI_SYS_VENDOR, "NEC"),
			DMI_MATCH(DMI_PRODUCT_NAME, "PC-LZ750LS"),
		},
	},
	{},
};

static int acpi_battery_add(struct acpi_device *device)
{
	int result = 0;
	struct acpi_battery *battery = NULL;

	if (!device)
		return -EINVAL;
	battery = kzalloc(sizeof(struct acpi_battery), GFP_KERNEL);
	if (!battery)
		return -ENOMEM;
	battery->device = device;
	strcpy(acpi_device_name(device), ACPI_BATTERY_DEVICE_NAME);
	strcpy(acpi_device_class(device), ACPI_BATTERY_CLASS);
	device->driver_data = battery;
	mutex_init(&battery->lock);
	mutex_init(&battery->sysfs_lock);
	if (acpi_has_method(battery->device->handle, "_BIX"))
		set_bit(ACPI_BATTERY_XINFO_PRESENT, &battery->flags);
	result = acpi_battery_update(battery);
	if (result)
		goto fail;

	printk(KERN_INFO PREFIX "%s Slot [%s] (battery %s)\n",
		ACPI_BATTERY_DEVICE_NAME, acpi_device_bid(device),
		device->status.battery_present ? "present" : "absent");

	battery->pm_nb.notifier_call = battery_notify;
	register_pm_notifier(&battery->pm_nb);

	return result;

fail:
	sysfs_remove_battery(battery);
	mutex_destroy(&battery->lock);
	mutex_destroy(&battery->sysfs_lock);
	kfree(battery);
	return result;
}

static int acpi_battery_remove(struct acpi_device *device)
{
	struct acpi_battery *battery = NULL;

	if (!device || !acpi_driver_data(device))
		return -EINVAL;
	battery = acpi_driver_data(device);
	unregister_pm_notifier(&battery->pm_nb);
	sysfs_remove_battery(battery);
	mutex_destroy(&battery->lock);
	mutex_destroy(&battery->sysfs_lock);
	kfree(battery);
	return 0;
}

#ifdef CONFIG_PM_SLEEP
/* this is needed to learn about changes made in suspended state */
static int acpi_battery_resume(struct device *dev)
{
	struct acpi_battery *battery;

	if (!dev)
		return -EINVAL;

	battery = acpi_driver_data(to_acpi_device(dev));
	if (!battery)
		return -EINVAL;

	battery->update_time = 0;
	acpi_battery_update(battery);
	return 0;
}
#endif

static SIMPLE_DEV_PM_OPS(acpi_battery_pm, NULL, acpi_battery_resume);

static struct acpi_driver acpi_battery_driver = {
	.name = "battery",
	.class = ACPI_BATTERY_CLASS,
	.ids = battery_device_ids,
	.flags = ACPI_DRIVER_ALL_NOTIFY_EVENTS,
	.ops = {
		.add = acpi_battery_add,
		.remove = acpi_battery_remove,
		.notify = acpi_battery_notify,
		},
	.drv.pm = &acpi_battery_pm,
};

static void __init acpi_battery_init_async(void *unused, async_cookie_t cookie)
{
	if (acpi_disabled)
		return;
<<<<<<< HEAD
#ifdef CONFIG_ACPI_PROCFS_POWER
	acpi_battery_dir = acpi_lock_battery_dir();
	if (!acpi_battery_dir)
		return;
#endif
	if (dmi_check_system(bat_dmi_table))
		battery_bix_broken_package = 1;
	if (acpi_bus_register_driver(&acpi_battery_driver) < 0) {
#ifdef CONFIG_ACPI_PROCFS_POWER
		acpi_unlock_battery_dir(acpi_battery_dir);
#endif
		return;
	}
	return;
=======

	if (dmi_check_system(bat_dmi_table))
		battery_bix_broken_package = 1;
	acpi_bus_register_driver(&acpi_battery_driver);
>>>>>>> 5da42cf7
}

static int __init acpi_battery_init(void)
{
	async_schedule(acpi_battery_init_async, NULL);
	return 0;
}

static void __exit acpi_battery_exit(void)
{
	acpi_bus_unregister_driver(&acpi_battery_driver);
}

module_init(acpi_battery_init);
module_exit(acpi_battery_exit);<|MERGE_RESOLUTION|>--- conflicted
+++ resolved
@@ -863,27 +863,10 @@
 {
 	if (acpi_disabled)
 		return;
-<<<<<<< HEAD
-#ifdef CONFIG_ACPI_PROCFS_POWER
-	acpi_battery_dir = acpi_lock_battery_dir();
-	if (!acpi_battery_dir)
-		return;
-#endif
-	if (dmi_check_system(bat_dmi_table))
-		battery_bix_broken_package = 1;
-	if (acpi_bus_register_driver(&acpi_battery_driver) < 0) {
-#ifdef CONFIG_ACPI_PROCFS_POWER
-		acpi_unlock_battery_dir(acpi_battery_dir);
-#endif
-		return;
-	}
-	return;
-=======
 
 	if (dmi_check_system(bat_dmi_table))
 		battery_bix_broken_package = 1;
 	acpi_bus_register_driver(&acpi_battery_driver);
->>>>>>> 5da42cf7
 }
 
 static int __init acpi_battery_init(void)
