/*
 *  acpi_ec.c - ACPI Embedded Controller Driver ($Revision: 38 $)
 *
 *  Copyright (C) 2004 Luming Yu <luming.yu@intel.com>
 *  Copyright (C) 2001, 2002 Andy Grover <andrew.grover@intel.com>
 *  Copyright (C) 2001, 2002 Paul Diefenbaugh <paul.s.diefenbaugh@intel.com>
 *
 * ~~~~~~~~~~~~~~~~~~~~~~~~~~~~~~~~~~~~~~~~~~~~~~~~~~~~~~~~~~~~~~~~~~~~~~~~~~
 *
 *  This program is free software; you can redistribute it and/or modify
 *  it under the terms of the GNU General Public License as published by
 *  the Free Software Foundation; either version 2 of the License, or (at
 *  your option) any later version.
 *
 *  This program is distributed in the hope that it will be useful, but
 *  WITHOUT ANY WARRANTY; without even the implied warranty of
 *  MERCHANTABILITY or FITNESS FOR A PARTICULAR PURPOSE.  See the GNU
 *  General Public License for more details.
 *
 *  You should have received a copy of the GNU General Public License along
 *  with this program; if not, write to the Free Software Foundation, Inc.,
 *  59 Temple Place, Suite 330, Boston, MA 02111-1307 USA.
 *
 * ~~~~~~~~~~~~~~~~~~~~~~~~~~~~~~~~~~~~~~~~~~~~~~~~~~~~~~~~~~~~~~~~~~~~~~~~~~
 */

#include <linux/kernel.h>
#include <linux/module.h>
#include <linux/init.h>
#include <linux/types.h>
#include <linux/delay.h>
#include <linux/proc_fs.h>
#include <linux/seq_file.h>
#include <linux/interrupt.h>
#include <asm/io.h>
#include <acpi/acpi_bus.h>
#include <acpi/acpi_drivers.h>
#include <acpi/actypes.h>

#define _COMPONENT		ACPI_EC_COMPONENT
ACPI_MODULE_NAME("acpi_ec")
#define ACPI_EC_COMPONENT		0x00100000
#define ACPI_EC_CLASS			"embedded_controller"
#define ACPI_EC_HID			"PNP0C09"
#define ACPI_EC_DRIVER_NAME		"ACPI Embedded Controller Driver"
#define ACPI_EC_DEVICE_NAME		"Embedded Controller"
#define ACPI_EC_FILE_INFO		"info"
#define ACPI_EC_FLAG_OBF	0x01	/* Output buffer full */
#define ACPI_EC_FLAG_IBF	0x02	/* Input buffer full */
#define ACPI_EC_FLAG_BURST	0x10	/* burst mode */
#define ACPI_EC_FLAG_SCI	0x20	/* EC-SCI occurred */
#define ACPI_EC_EVENT_OBF	0x01	/* Output buffer full */
#define ACPI_EC_EVENT_IBE	0x02	/* Input buffer empty */
#define ACPI_EC_DELAY		50	/* Wait 50ms max. during EC ops */
#define ACPI_EC_UDELAY_GLK	1000	/* Wait 1ms max. to get global lock */
#define ACPI_EC_UDELAY         100	/* Poll @ 100us increments */
#define ACPI_EC_UDELAY_COUNT   1000	/* Wait 10ms max. during EC ops */
#define ACPI_EC_COMMAND_READ	0x80
#define ACPI_EC_COMMAND_WRITE	0x81
#define ACPI_EC_BURST_ENABLE	0x82
#define ACPI_EC_BURST_DISABLE	0x83
#define ACPI_EC_COMMAND_QUERY	0x84
#define EC_POLL			0xFF
#define EC_INTR			0x00
static int acpi_ec_remove(struct acpi_device *device, int type);
static int acpi_ec_start(struct acpi_device *device);
static int acpi_ec_stop(struct acpi_device *device, int type);
static int acpi_ec_intr_add(struct acpi_device *device);
static int acpi_ec_poll_add(struct acpi_device *device);

static struct acpi_driver acpi_ec_driver = {
	.name = ACPI_EC_DRIVER_NAME,
	.class = ACPI_EC_CLASS,
	.ids = ACPI_EC_HID,
	.ops = {
<<<<<<< HEAD
		.add = acpi_ec_burst_add,
=======
		.add = acpi_ec_intr_add,
>>>>>>> b4103333
		.remove = acpi_ec_remove,
		.start = acpi_ec_start,
		.stop = acpi_ec_stop,
		},
};
union acpi_ec {
	struct {
		u32 mode;
		acpi_handle handle;
		unsigned long uid;
		unsigned long gpe_bit;
		struct acpi_generic_address status_addr;
		struct acpi_generic_address command_addr;
		struct acpi_generic_address data_addr;
		unsigned long global_lock;
	} common;

	struct {
		u32 mode;
		acpi_handle handle;
		unsigned long uid;
		unsigned long gpe_bit;
		struct acpi_generic_address status_addr;
		struct acpi_generic_address command_addr;
		struct acpi_generic_address data_addr;
		unsigned long global_lock;
		unsigned int expect_event;
		atomic_t leaving_burst;	/* 0 : No, 1 : Yes, 2: abort */
		atomic_t pending_gpe;
		struct semaphore sem;
		wait_queue_head_t wait;
	} intr;

	struct {
		u32 mode;
		acpi_handle handle;
		unsigned long uid;
		unsigned long gpe_bit;
		struct acpi_generic_address status_addr;
		struct acpi_generic_address command_addr;
		struct acpi_generic_address data_addr;
		unsigned long global_lock;
		spinlock_t lock;
	} poll;
};

static int acpi_ec_poll_wait(union acpi_ec *ec, u8 event);
static int acpi_ec_intr_wait(union acpi_ec *ec, unsigned int event);
static int acpi_ec_poll_read(union acpi_ec *ec, u8 address, u32 * data);
static int acpi_ec_intr_read(union acpi_ec *ec, u8 address, u32 * data);
static int acpi_ec_poll_write(union acpi_ec *ec, u8 address, u8 data);
static int acpi_ec_intr_write(union acpi_ec *ec, u8 address, u8 data);
static int acpi_ec_poll_query(union acpi_ec *ec, u32 * data);
static int acpi_ec_intr_query(union acpi_ec *ec, u32 * data);
static void acpi_ec_gpe_poll_query(void *ec_cxt);
static void acpi_ec_gpe_intr_query(void *ec_cxt);
static u32 acpi_ec_gpe_poll_handler(void *data);
static u32 acpi_ec_gpe_intr_handler(void *data);
static acpi_status __init
acpi_fake_ecdt_poll_callback(acpi_handle handle,
				u32 Level, void *context, void **retval);

static acpi_status __init
acpi_fake_ecdt_intr_callback(acpi_handle handle,
			      u32 Level, void *context, void **retval);

static int __init acpi_ec_poll_get_real_ecdt(void);
static int __init acpi_ec_intr_get_real_ecdt(void);
/* If we find an EC via the ECDT, we need to keep a ptr to its context */
static union acpi_ec *ec_ecdt;

/* External interfaces use first EC only, so remember */
static struct acpi_device *first_ec;
<<<<<<< HEAD
static int acpi_ec_polling_mode = EC_BURST;
=======
static int acpi_ec_poll_mode = EC_INTR;
>>>>>>> b4103333

/* --------------------------------------------------------------------------
                             Transaction Management
   -------------------------------------------------------------------------- */

static u32 acpi_ec_read_status(union acpi_ec *ec)
{
	u32 status = 0;

	acpi_hw_low_level_read(8, &status, &ec->common.status_addr);
	return status;
}

static int acpi_ec_wait(union acpi_ec *ec, u8 event)
{
	if (acpi_ec_poll_mode)
		return acpi_ec_poll_wait(ec, event);
	else
		return acpi_ec_intr_wait(ec, event);
}

static int acpi_ec_poll_wait(union acpi_ec *ec, u8 event)
{
	u32 acpi_ec_status = 0;
	u32 i = ACPI_EC_UDELAY_COUNT;

	if (!ec)
		return -EINVAL;

	/* Poll the EC status register waiting for the event to occur. */
	switch (event) {
	case ACPI_EC_EVENT_OBF:
		do {
			acpi_hw_low_level_read(8, &acpi_ec_status,
					       &ec->common.status_addr);
			if (acpi_ec_status & ACPI_EC_FLAG_OBF)
				return 0;
			udelay(ACPI_EC_UDELAY);
		} while (--i > 0);
		break;
	case ACPI_EC_EVENT_IBE:
		do {
			acpi_hw_low_level_read(8, &acpi_ec_status,
					       &ec->common.status_addr);
			if (!(acpi_ec_status & ACPI_EC_FLAG_IBF))
				return 0;
			udelay(ACPI_EC_UDELAY);
		} while (--i > 0);
		break;
	default:
		return -EINVAL;
	}

	return -ETIME;
}
static int acpi_ec_intr_wait(union acpi_ec *ec, unsigned int event)
{
	int result = 0;

	ACPI_FUNCTION_TRACE("acpi_ec_wait");

	ec->intr.expect_event = event;
	smp_mb();

	switch (event) {
	case ACPI_EC_EVENT_IBE:
		if (~acpi_ec_read_status(ec) & event) {
			ec->intr.expect_event = 0;
			return_VALUE(0);
		}
		break;
	default:
		break;
	}

	result = wait_event_timeout(ec->intr.wait,
				    !ec->intr.expect_event,
				    msecs_to_jiffies(ACPI_EC_DELAY));

	ec->intr.expect_event = 0;
	smp_mb();

	/*
	 * Verify that the event in question has actually happened by
	 * querying EC status. Do the check even if operation timed-out
	 * to make sure that we did not miss interrupt.
	 */
	switch (event) {
	case ACPI_EC_EVENT_OBF:
		if (acpi_ec_read_status(ec) & ACPI_EC_FLAG_OBF)
			return_VALUE(0);
		break;

	case ACPI_EC_EVENT_IBE:
		if (~acpi_ec_read_status(ec) & ACPI_EC_FLAG_IBF)
			return_VALUE(0);
		break;
	}

	return_VALUE(-ETIME);
}

#ifdef ACPI_FUTURE_USAGE
/*
 * Note: samsung nv5000 doesn't work with ec burst mode.
 * http://bugzilla.kernel.org/show_bug.cgi?id=4980
 */
int acpi_ec_enter_burst_mode(union acpi_ec *ec)
{
	u32 tmp = 0;
	int status = 0;

	ACPI_FUNCTION_TRACE("acpi_ec_enter_burst_mode");

	status = acpi_ec_read_status(ec);
	if (status != -EINVAL && !(status & ACPI_EC_FLAG_BURST)) {
		status = acpi_ec_wait(ec, ACPI_EC_EVENT_IBE);
		if (status)
			goto end;
		acpi_hw_low_level_write(8, ACPI_EC_BURST_ENABLE,
					&ec->common.command_addr);
		status = acpi_ec_wait(ec, ACPI_EC_EVENT_OBF);
		acpi_hw_low_level_read(8, &tmp, &ec->common.data_addr);
		if (tmp != 0x90) {	/* Burst ACK byte */
			return_VALUE(-EINVAL);
		}
	}

	atomic_set(&ec->intr.leaving_burst, 0);
	return_VALUE(0);
      end:
	printk(KERN_WARNING PREFIX "Error in acpi_ec_wait\n");
	return_VALUE(-1);
}

int acpi_ec_leave_burst_mode(union acpi_ec *ec)
{
	int status = 0;

	ACPI_FUNCTION_TRACE("acpi_ec_leave_burst_mode");

	status = acpi_ec_read_status(ec);
	if (status != -EINVAL && (status & ACPI_EC_FLAG_BURST)){
		status = acpi_ec_wait(ec, ACPI_EC_FLAG_IBF);
		if(status)
			goto end;
		acpi_hw_low_level_write(8, ACPI_EC_BURST_DISABLE, &ec->common.command_addr);
		acpi_ec_wait(ec, ACPI_EC_FLAG_IBF);
	} 
	atomic_set(&ec->intr.leaving_burst, 1);
	return_VALUE(0);
end:
	printk(KERN_WARNING PREFIX "leave burst_mode:error\n");
	return_VALUE(-1);
}
#endif /* ACPI_FUTURE_USAGE */

static int acpi_ec_read(union acpi_ec *ec, u8 address, u32 * data)
{
	if (acpi_ec_poll_mode)
		return acpi_ec_poll_read(ec, address, data);
	else
		return acpi_ec_intr_read(ec, address, data);
}
static int acpi_ec_write(union acpi_ec *ec, u8 address, u8 data)
{
	if (acpi_ec_poll_mode)
		return acpi_ec_poll_write(ec, address, data);
	else
		return acpi_ec_intr_write(ec, address, data);
}
static int acpi_ec_poll_read(union acpi_ec *ec, u8 address, u32 * data)
{
	acpi_status status = AE_OK;
	int result = 0;
	unsigned long flags = 0;
	u32 glk = 0;

	ACPI_FUNCTION_TRACE("acpi_ec_read");

	if (!ec || !data)
		return_VALUE(-EINVAL);

	*data = 0;

	if (ec->common.global_lock) {
		status = acpi_acquire_global_lock(ACPI_EC_UDELAY_GLK, &glk);
		if (ACPI_FAILURE(status))
			return_VALUE(-ENODEV);
	}

	spin_lock_irqsave(&ec->poll.lock, flags);

	acpi_hw_low_level_write(8, ACPI_EC_COMMAND_READ,
				&ec->common.command_addr);
	result = acpi_ec_wait(ec, ACPI_EC_EVENT_IBE);
	if (result)
		goto end;

	acpi_hw_low_level_write(8, address, &ec->common.data_addr);
	result = acpi_ec_wait(ec, ACPI_EC_EVENT_OBF);
	if (result)
		goto end;

	acpi_hw_low_level_read(8, data, &ec->common.data_addr);

	ACPI_DEBUG_PRINT((ACPI_DB_INFO, "Read [%02x] from address [%02x]\n",
			  *data, address));

      end:
	spin_unlock_irqrestore(&ec->poll.lock, flags);

	if (ec->common.global_lock)
		acpi_release_global_lock(glk);

	return_VALUE(result);
}

static int acpi_ec_poll_write(union acpi_ec *ec, u8 address, u8 data)
{
	int result = 0;
	acpi_status status = AE_OK;
	unsigned long flags = 0;
	u32 glk = 0;

	ACPI_FUNCTION_TRACE("acpi_ec_write");

	if (!ec)
		return_VALUE(-EINVAL);

	if (ec->common.global_lock) {
		status = acpi_acquire_global_lock(ACPI_EC_UDELAY_GLK, &glk);
		if (ACPI_FAILURE(status))
			return_VALUE(-ENODEV);
	}

	spin_lock_irqsave(&ec->poll.lock, flags);

	acpi_hw_low_level_write(8, ACPI_EC_COMMAND_WRITE,
				&ec->common.command_addr);
	result = acpi_ec_wait(ec, ACPI_EC_EVENT_IBE);
	if (result)
		goto end;

	acpi_hw_low_level_write(8, address, &ec->common.data_addr);
	result = acpi_ec_wait(ec, ACPI_EC_EVENT_IBE);
	if (result)
		goto end;

	acpi_hw_low_level_write(8, data, &ec->common.data_addr);
	result = acpi_ec_wait(ec, ACPI_EC_EVENT_IBE);
	if (result)
		goto end;

	ACPI_DEBUG_PRINT((ACPI_DB_INFO, "Wrote [%02x] to address [%02x]\n",
			  data, address));

      end:
	spin_unlock_irqrestore(&ec->poll.lock, flags);

	if (ec->common.global_lock)
		acpi_release_global_lock(glk);

	return_VALUE(result);
}

static int acpi_ec_intr_read(union acpi_ec *ec, u8 address, u32 * data)
{
	int status = 0;
	u32 glk;

	ACPI_FUNCTION_TRACE("acpi_ec_read");

	if (!ec || !data)
		return_VALUE(-EINVAL);

	*data = 0;

	if (ec->common.global_lock) {
		status = acpi_acquire_global_lock(ACPI_EC_UDELAY_GLK, &glk);
		if (ACPI_FAILURE(status))
			return_VALUE(-ENODEV);
	}

	WARN_ON(in_interrupt());
	down(&ec->intr.sem);

	status = acpi_ec_wait(ec, ACPI_EC_EVENT_IBE);
	if (status) {
		printk(KERN_DEBUG PREFIX "read EC, IB not empty\n");
		goto end;
	}
	acpi_hw_low_level_write(8, ACPI_EC_COMMAND_READ,
				&ec->common.command_addr);
	status = acpi_ec_wait(ec, ACPI_EC_EVENT_IBE);
	if (status) {
		printk(KERN_DEBUG PREFIX "read EC, IB not empty\n");
	}

	acpi_hw_low_level_write(8, address, &ec->common.data_addr);
	status = acpi_ec_wait(ec, ACPI_EC_EVENT_OBF);
	if (status) {
		printk(KERN_DEBUG PREFIX "read EC, OB not full\n");
		goto end;
	}
	acpi_hw_low_level_read(8, data, &ec->common.data_addr);
	ACPI_DEBUG_PRINT((ACPI_DB_INFO, "Read [%02x] from address [%02x]\n",
			  *data, address));

      end:
	up(&ec->intr.sem);

	if (ec->common.global_lock)
		acpi_release_global_lock(glk);

	return_VALUE(status);
}

static int acpi_ec_intr_write(union acpi_ec *ec, u8 address, u8 data)
{
	int status = 0;
	u32 glk;

	ACPI_FUNCTION_TRACE("acpi_ec_write");

	if (!ec)
		return_VALUE(-EINVAL);

	if (ec->common.global_lock) {
		status = acpi_acquire_global_lock(ACPI_EC_UDELAY_GLK, &glk);
		if (ACPI_FAILURE(status))
			return_VALUE(-ENODEV);
	}

	WARN_ON(in_interrupt());
	down(&ec->intr.sem);

	status = acpi_ec_wait(ec, ACPI_EC_EVENT_IBE);
	if (status) {
		printk(KERN_DEBUG PREFIX "write EC, IB not empty\n");
	}
	acpi_hw_low_level_write(8, ACPI_EC_COMMAND_WRITE,
				&ec->common.command_addr);
	status = acpi_ec_wait(ec, ACPI_EC_EVENT_IBE);
	if (status) {
		printk(KERN_DEBUG PREFIX "write EC, IB not empty\n");
	}

	acpi_hw_low_level_write(8, address, &ec->common.data_addr);
	status = acpi_ec_wait(ec, ACPI_EC_EVENT_IBE);
	if (status) {
		printk(KERN_DEBUG PREFIX "write EC, IB not empty\n");
	}

	acpi_hw_low_level_write(8, data, &ec->common.data_addr);

	ACPI_DEBUG_PRINT((ACPI_DB_INFO, "Wrote [%02x] to address [%02x]\n",
			  data, address));

	up(&ec->intr.sem);

	if (ec->common.global_lock)
		acpi_release_global_lock(glk);

	return_VALUE(status);
}

/*
 * Externally callable EC access functions. For now, assume 1 EC only
 */
int ec_read(u8 addr, u8 * val)
{
	union acpi_ec *ec;
	int err;
	u32 temp_data;

	if (!first_ec)
		return -ENODEV;

	ec = acpi_driver_data(first_ec);

	err = acpi_ec_read(ec, addr, &temp_data);

	if (!err) {
		*val = temp_data;
		return 0;
	} else
		return err;
}

EXPORT_SYMBOL(ec_read);

int ec_write(u8 addr, u8 val)
{
	union acpi_ec *ec;
	int err;

	if (!first_ec)
		return -ENODEV;

	ec = acpi_driver_data(first_ec);

	err = acpi_ec_write(ec, addr, val);

	return err;
}

EXPORT_SYMBOL(ec_write);

static int acpi_ec_query(union acpi_ec *ec, u32 * data)
{
	if (acpi_ec_poll_mode)
		return acpi_ec_poll_query(ec, data);
	else
		return acpi_ec_intr_query(ec, data);
}
static int acpi_ec_poll_query(union acpi_ec *ec, u32 * data)
{
	int result = 0;
	acpi_status status = AE_OK;
	unsigned long flags = 0;
	u32 glk = 0;

	ACPI_FUNCTION_TRACE("acpi_ec_query");

	if (!ec || !data)
		return_VALUE(-EINVAL);

	*data = 0;

	if (ec->common.global_lock) {
		status = acpi_acquire_global_lock(ACPI_EC_UDELAY_GLK, &glk);
		if (ACPI_FAILURE(status))
			return_VALUE(-ENODEV);
	}

	/*
	 * Query the EC to find out which _Qxx method we need to evaluate.
	 * Note that successful completion of the query causes the ACPI_EC_SCI
	 * bit to be cleared (and thus clearing the interrupt source).
	 */
	spin_lock_irqsave(&ec->poll.lock, flags);

	acpi_hw_low_level_write(8, ACPI_EC_COMMAND_QUERY,
				&ec->common.command_addr);
	result = acpi_ec_wait(ec, ACPI_EC_EVENT_OBF);
	if (result)
		goto end;

	acpi_hw_low_level_read(8, data, &ec->common.data_addr);
	if (!*data)
		result = -ENODATA;

      end:
	spin_unlock_irqrestore(&ec->poll.lock, flags);

	if (ec->common.global_lock)
		acpi_release_global_lock(glk);

	return_VALUE(result);
}
static int acpi_ec_intr_query(union acpi_ec *ec, u32 * data)
{
	int status = 0;
	u32 glk;

	ACPI_FUNCTION_TRACE("acpi_ec_query");

	if (!ec || !data)
		return_VALUE(-EINVAL);
	*data = 0;

	if (ec->common.global_lock) {
		status = acpi_acquire_global_lock(ACPI_EC_UDELAY_GLK, &glk);
		if (ACPI_FAILURE(status))
			return_VALUE(-ENODEV);
	}

	down(&ec->intr.sem);

	status = acpi_ec_wait(ec, ACPI_EC_EVENT_IBE);
	if (status) {
		printk(KERN_DEBUG PREFIX "query EC, IB not empty\n");
		goto end;
	}
	/*
	 * Query the EC to find out which _Qxx method we need to evaluate.
	 * Note that successful completion of the query causes the ACPI_EC_SCI
	 * bit to be cleared (and thus clearing the interrupt source).
	 */
	acpi_hw_low_level_write(8, ACPI_EC_COMMAND_QUERY,
				&ec->common.command_addr);
	status = acpi_ec_wait(ec, ACPI_EC_EVENT_OBF);
	if (status) {
		printk(KERN_DEBUG PREFIX "query EC, OB not full\n");
		goto end;
	}

	acpi_hw_low_level_read(8, data, &ec->common.data_addr);
	if (!*data)
		status = -ENODATA;

      end:
	up(&ec->intr.sem);

	if (ec->common.global_lock)
		acpi_release_global_lock(glk);

	return_VALUE(status);
}

/* --------------------------------------------------------------------------
                                Event Management
   -------------------------------------------------------------------------- */

union acpi_ec_query_data {
	acpi_handle handle;
	u8 data;
};

static void acpi_ec_gpe_query(void *ec_cxt)
{
	if (acpi_ec_poll_mode)
		acpi_ec_gpe_poll_query(ec_cxt);
	else
		acpi_ec_gpe_intr_query(ec_cxt);
}

static void acpi_ec_gpe_poll_query(void *ec_cxt)
{
	union acpi_ec *ec = (union acpi_ec *)ec_cxt;
	u32 value = 0;
	unsigned long flags = 0;
	static char object_name[5] = { '_', 'Q', '0', '0', '\0' };
	const char hex[] = { '0', '1', '2', '3', '4', '5', '6', '7',
		'8', '9', 'A', 'B', 'C', 'D', 'E', 'F'
	};

	ACPI_FUNCTION_TRACE("acpi_ec_gpe_query");

	if (!ec_cxt)
		goto end;

	spin_lock_irqsave(&ec->poll.lock, flags);
	acpi_hw_low_level_read(8, &value, &ec->common.command_addr);
	spin_unlock_irqrestore(&ec->poll.lock, flags);

	/* TBD: Implement asynch events!
	 * NOTE: All we care about are EC-SCI's.  Other EC events are
	 * handled via polling (yuck!).  This is because some systems
	 * treat EC-SCIs as level (versus EDGE!) triggered, preventing
	 *  a purely interrupt-driven approach (grumble, grumble).
	 */
	if (!(value & ACPI_EC_FLAG_SCI))
		goto end;

	if (acpi_ec_query(ec, &value))
		goto end;

	object_name[2] = hex[((value >> 4) & 0x0F)];
	object_name[3] = hex[(value & 0x0F)];

	ACPI_DEBUG_PRINT((ACPI_DB_INFO, "Evaluating %s\n", object_name));

	acpi_evaluate_object(ec->common.handle, object_name, NULL, NULL);

      end:
	acpi_enable_gpe(NULL, ec->common.gpe_bit, ACPI_NOT_ISR);
}
static void acpi_ec_gpe_intr_query(void *ec_cxt)
{
	union acpi_ec *ec = (union acpi_ec *)ec_cxt;
	u32 value;
	int result = -ENODATA;
	static char object_name[5] = { '_', 'Q', '0', '0', '\0' };
	const char hex[] = { '0', '1', '2', '3', '4', '5', '6', '7',
		'8', '9', 'A', 'B', 'C', 'D', 'E', 'F'
	};

	ACPI_FUNCTION_TRACE("acpi_ec_gpe_query");

	if (acpi_ec_read_status(ec) & ACPI_EC_FLAG_SCI)
		result = acpi_ec_query(ec, &value);

	if (result)
		goto end;

	object_name[2] = hex[((value >> 4) & 0x0F)];
	object_name[3] = hex[(value & 0x0F)];

	ACPI_DEBUG_PRINT((ACPI_DB_INFO, "Evaluating %s\n", object_name));

	acpi_evaluate_object(ec->common.handle, object_name, NULL, NULL);
      end:
	atomic_dec(&ec->intr.pending_gpe);
	return;
}

static u32 acpi_ec_gpe_handler(void *data)
{
	if (acpi_ec_poll_mode)
		return acpi_ec_gpe_poll_handler(data);
	else
		return acpi_ec_gpe_intr_handler(data);
}
static u32 acpi_ec_gpe_poll_handler(void *data)
{
	acpi_status status = AE_OK;
	union acpi_ec *ec = (union acpi_ec *)data;

	if (!ec)
		return ACPI_INTERRUPT_NOT_HANDLED;

	acpi_disable_gpe(NULL, ec->common.gpe_bit, ACPI_ISR);

	status = acpi_os_queue_for_execution(OSD_PRIORITY_GPE,
					     acpi_ec_gpe_query, ec);

	if (status == AE_OK)
		return ACPI_INTERRUPT_HANDLED;
	else
		return ACPI_INTERRUPT_NOT_HANDLED;
}
static u32 acpi_ec_gpe_intr_handler(void *data)
{
	acpi_status status = AE_OK;
	u32 value;
	union acpi_ec *ec = (union acpi_ec *)data;

	if (!ec)
		return ACPI_INTERRUPT_NOT_HANDLED;

	acpi_clear_gpe(NULL, ec->common.gpe_bit, ACPI_ISR);
	value = acpi_ec_read_status(ec);

	switch (ec->intr.expect_event) {
	case ACPI_EC_EVENT_OBF:
		if (!(value & ACPI_EC_FLAG_OBF))
			break;
	case ACPI_EC_EVENT_IBE:
		if ((value & ACPI_EC_FLAG_IBF))
			break;
		ec->intr.expect_event = 0;
		wake_up(&ec->intr.wait);
		return ACPI_INTERRUPT_HANDLED;
	default:
		break;
	}

	if (value & ACPI_EC_FLAG_SCI) {
		atomic_add(1, &ec->intr.pending_gpe);
		status = acpi_os_queue_for_execution(OSD_PRIORITY_GPE,
						     acpi_ec_gpe_query, ec);
		return status == AE_OK ?
		    ACPI_INTERRUPT_HANDLED : ACPI_INTERRUPT_NOT_HANDLED;
	}
	acpi_enable_gpe(NULL, ec->common.gpe_bit, ACPI_ISR);
	return status == AE_OK ?
	    ACPI_INTERRUPT_HANDLED : ACPI_INTERRUPT_NOT_HANDLED;
}

/* --------------------------------------------------------------------------
                             Address Space Management
   -------------------------------------------------------------------------- */

static acpi_status
acpi_ec_space_setup(acpi_handle region_handle,
		    u32 function, void *handler_context, void **return_context)
{
	/*
	 * The EC object is in the handler context and is needed
	 * when calling the acpi_ec_space_handler.
	 */
	*return_context = (function != ACPI_REGION_DEACTIVATE) ?
	    handler_context : NULL;

	return AE_OK;
}

static acpi_status
acpi_ec_space_handler(u32 function,
		      acpi_physical_address address,
		      u32 bit_width,
		      acpi_integer * value,
		      void *handler_context, void *region_context)
{
	int result = 0;
	union acpi_ec *ec = NULL;
	u64 temp = *value;
	acpi_integer f_v = 0;
	int i = 0;

	ACPI_FUNCTION_TRACE("acpi_ec_space_handler");

	if ((address > 0xFF) || !value || !handler_context)
		return_VALUE(AE_BAD_PARAMETER);

	if (bit_width != 8 && acpi_strict) {
		printk(KERN_WARNING PREFIX
		       "acpi_ec_space_handler: bit_width should be 8\n");
		return_VALUE(AE_BAD_PARAMETER);
	}

	ec = (union acpi_ec *)handler_context;

      next_byte:
	switch (function) {
	case ACPI_READ:
		temp = 0;
		result = acpi_ec_read(ec, (u8) address, (u32 *) & temp);
		break;
	case ACPI_WRITE:
		result = acpi_ec_write(ec, (u8) address, (u8) temp);
		break;
	default:
		result = -EINVAL;
		goto out;
		break;
	}

	bit_width -= 8;
	if (bit_width) {
		if (function == ACPI_READ)
			f_v |= temp << 8 * i;
		if (function == ACPI_WRITE)
			temp >>= 8;
		i++;
		address++;
		goto next_byte;
	}

	if (function == ACPI_READ) {
		f_v |= temp << 8 * i;
		*value = f_v;
	}

      out:
	switch (result) {
	case -EINVAL:
		return_VALUE(AE_BAD_PARAMETER);
		break;
	case -ENODEV:
		return_VALUE(AE_NOT_FOUND);
		break;
	case -ETIME:
		return_VALUE(AE_TIME);
		break;
	default:
		return_VALUE(AE_OK);
	}
}

/* --------------------------------------------------------------------------
                              FS Interface (/proc)
   -------------------------------------------------------------------------- */

static struct proc_dir_entry *acpi_ec_dir;

static int acpi_ec_read_info(struct seq_file *seq, void *offset)
{
	union acpi_ec *ec = (union acpi_ec *)seq->private;

	ACPI_FUNCTION_TRACE("acpi_ec_read_info");

	if (!ec)
		goto end;

	seq_printf(seq, "gpe bit:                 0x%02x\n",
		   (u32) ec->common.gpe_bit);
	seq_printf(seq, "ports:                   0x%02x, 0x%02x\n",
		   (u32) ec->common.status_addr.address,
		   (u32) ec->common.data_addr.address);
	seq_printf(seq, "use global lock:         %s\n",
		   ec->common.global_lock ? "yes" : "no");
	acpi_enable_gpe(NULL, ec->common.gpe_bit, ACPI_NOT_ISR);

      end:
	return_VALUE(0);
}

static int acpi_ec_info_open_fs(struct inode *inode, struct file *file)
{
	return single_open(file, acpi_ec_read_info, PDE(inode)->data);
}

static struct file_operations acpi_ec_info_ops = {
	.open = acpi_ec_info_open_fs,
	.read = seq_read,
	.llseek = seq_lseek,
	.release = single_release,
	.owner = THIS_MODULE,
};

static int acpi_ec_add_fs(struct acpi_device *device)
{
	struct proc_dir_entry *entry = NULL;

	ACPI_FUNCTION_TRACE("acpi_ec_add_fs");

	if (!acpi_device_dir(device)) {
		acpi_device_dir(device) = proc_mkdir(acpi_device_bid(device),
						     acpi_ec_dir);
		if (!acpi_device_dir(device))
			return_VALUE(-ENODEV);
	}

	entry = create_proc_entry(ACPI_EC_FILE_INFO, S_IRUGO,
				  acpi_device_dir(device));
	if (!entry)
		ACPI_DEBUG_PRINT((ACPI_DB_WARN,
				  "Unable to create '%s' fs entry\n",
				  ACPI_EC_FILE_INFO));
	else {
		entry->proc_fops = &acpi_ec_info_ops;
		entry->data = acpi_driver_data(device);
		entry->owner = THIS_MODULE;
	}

	return_VALUE(0);
}

static int acpi_ec_remove_fs(struct acpi_device *device)
{
	ACPI_FUNCTION_TRACE("acpi_ec_remove_fs");

	if (acpi_device_dir(device)) {
		remove_proc_entry(ACPI_EC_FILE_INFO, acpi_device_dir(device));
		remove_proc_entry(acpi_device_bid(device), acpi_ec_dir);
		acpi_device_dir(device) = NULL;
	}

	return_VALUE(0);
}

/* --------------------------------------------------------------------------
                               Driver Interface
   -------------------------------------------------------------------------- */

static int acpi_ec_poll_add(struct acpi_device *device)
{
	int result = 0;
	acpi_status status = AE_OK;
	union acpi_ec *ec = NULL;
	unsigned long uid;

	ACPI_FUNCTION_TRACE("acpi_ec_add");

	if (!device)
		return_VALUE(-EINVAL);

	ec = kmalloc(sizeof(union acpi_ec), GFP_KERNEL);
	if (!ec)
		return_VALUE(-ENOMEM);
	memset(ec, 0, sizeof(union acpi_ec));

	ec->common.handle = device->handle;
	ec->common.uid = -1;
	spin_lock_init(&ec->poll.lock);
	strcpy(acpi_device_name(device), ACPI_EC_DEVICE_NAME);
	strcpy(acpi_device_class(device), ACPI_EC_CLASS);
	acpi_driver_data(device) = ec;

	/* Use the global lock for all EC transactions? */
	acpi_evaluate_integer(ec->common.handle, "_GLK", NULL,
			      &ec->common.global_lock);

	/* If our UID matches the UID for the ECDT-enumerated EC,
	   we now have the *real* EC info, so kill the makeshift one. */
	acpi_evaluate_integer(ec->common.handle, "_UID", NULL, &uid);
	if (ec_ecdt && ec_ecdt->common.uid == uid) {
		acpi_remove_address_space_handler(ACPI_ROOT_OBJECT,
						  ACPI_ADR_SPACE_EC,
						  &acpi_ec_space_handler);

		acpi_remove_gpe_handler(NULL, ec_ecdt->common.gpe_bit,
					&acpi_ec_gpe_handler);

		kfree(ec_ecdt);
	}

	/* Get GPE bit assignment (EC events). */
	/* TODO: Add support for _GPE returning a package */
	status =
	    acpi_evaluate_integer(ec->common.handle, "_GPE", NULL,
				  &ec->common.gpe_bit);
	if (ACPI_FAILURE(status)) {
		ACPI_DEBUG_PRINT((ACPI_DB_ERROR,
				  "Error obtaining GPE bit assignment\n"));
		result = -ENODEV;
		goto end;
	}

	result = acpi_ec_add_fs(device);
	if (result)
		goto end;

	printk(KERN_INFO PREFIX "%s [%s] (gpe %d) polling mode.\n",
	       acpi_device_name(device), acpi_device_bid(device),
	       (u32) ec->common.gpe_bit);

	if (!first_ec)
		first_ec = device;

      end:
	if (result)
		kfree(ec);

	return_VALUE(result);
}
static int acpi_ec_intr_add(struct acpi_device *device)
{
	int result = 0;
	acpi_status status = AE_OK;
	union acpi_ec *ec = NULL;
	unsigned long uid;

	ACPI_FUNCTION_TRACE("acpi_ec_add");

	if (!device)
		return_VALUE(-EINVAL);

	ec = kmalloc(sizeof(union acpi_ec), GFP_KERNEL);
	if (!ec)
		return_VALUE(-ENOMEM);
	memset(ec, 0, sizeof(union acpi_ec));

	ec->common.handle = device->handle;
	ec->common.uid = -1;
	atomic_set(&ec->intr.pending_gpe, 0);
	atomic_set(&ec->intr.leaving_burst, 1);
	init_MUTEX(&ec->intr.sem);
	init_waitqueue_head(&ec->intr.wait);
	strcpy(acpi_device_name(device), ACPI_EC_DEVICE_NAME);
	strcpy(acpi_device_class(device), ACPI_EC_CLASS);
	acpi_driver_data(device) = ec;

	/* Use the global lock for all EC transactions? */
	acpi_evaluate_integer(ec->common.handle, "_GLK", NULL,
			      &ec->common.global_lock);

	/* If our UID matches the UID for the ECDT-enumerated EC,
	   we now have the *real* EC info, so kill the makeshift one. */
	acpi_evaluate_integer(ec->common.handle, "_UID", NULL, &uid);
	if (ec_ecdt && ec_ecdt->common.uid == uid) {
		acpi_remove_address_space_handler(ACPI_ROOT_OBJECT,
						  ACPI_ADR_SPACE_EC,
						  &acpi_ec_space_handler);

		acpi_remove_gpe_handler(NULL, ec_ecdt->common.gpe_bit,
					&acpi_ec_gpe_handler);

		kfree(ec_ecdt);
	}

	/* Get GPE bit assignment (EC events). */
	/* TODO: Add support for _GPE returning a package */
	status =
	    acpi_evaluate_integer(ec->common.handle, "_GPE", NULL,
				  &ec->common.gpe_bit);
	if (ACPI_FAILURE(status)) {
		ACPI_DEBUG_PRINT((ACPI_DB_ERROR,
				  "Error obtaining GPE bit assignment\n"));
		result = -ENODEV;
		goto end;
	}

	result = acpi_ec_add_fs(device);
	if (result)
		goto end;

	printk(KERN_INFO PREFIX "%s [%s] (gpe %d) interrupt mode.\n",
	       acpi_device_name(device), acpi_device_bid(device),
	       (u32) ec->common.gpe_bit);

	if (!first_ec)
		first_ec = device;

      end:
	if (result)
		kfree(ec);

	return_VALUE(result);
}

static int acpi_ec_remove(struct acpi_device *device, int type)
{
	union acpi_ec *ec = NULL;

	ACPI_FUNCTION_TRACE("acpi_ec_remove");

	if (!device)
		return_VALUE(-EINVAL);

	ec = acpi_driver_data(device);

	acpi_ec_remove_fs(device);

	kfree(ec);

	return_VALUE(0);
}

static acpi_status
acpi_ec_io_ports(struct acpi_resource *resource, void *context)
{
	union acpi_ec *ec = (union acpi_ec *)context;
	struct acpi_generic_address *addr;

	if (resource->type != ACPI_RESOURCE_TYPE_IO) {
		return AE_OK;
	}

	/*
	 * The first address region returned is the data port, and
	 * the second address region returned is the status/command
	 * port.
	 */
	if (ec->common.data_addr.register_bit_width == 0) {
		addr = &ec->common.data_addr;
	} else if (ec->common.command_addr.register_bit_width == 0) {
		addr = &ec->common.command_addr;
	} else {
		return AE_CTRL_TERMINATE;
	}

	addr->address_space_id = ACPI_ADR_SPACE_SYSTEM_IO;
	addr->register_bit_width = 8;
	addr->register_bit_offset = 0;
	addr->address = resource->data.io.minimum;

	return AE_OK;
}

static int acpi_ec_start(struct acpi_device *device)
{
	acpi_status status = AE_OK;
	union acpi_ec *ec = NULL;

	ACPI_FUNCTION_TRACE("acpi_ec_start");

	if (!device)
		return_VALUE(-EINVAL);

	ec = acpi_driver_data(device);

	if (!ec)
		return_VALUE(-EINVAL);

	/*
	 * Get I/O port addresses. Convert to GAS format.
	 */
	status = acpi_walk_resources(ec->common.handle, METHOD_NAME__CRS,
				     acpi_ec_io_ports, ec);
	if (ACPI_FAILURE(status)
	    || ec->common.command_addr.register_bit_width == 0) {
		ACPI_DEBUG_PRINT((ACPI_DB_ERROR,
				  "Error getting I/O port addresses"));
		return_VALUE(-ENODEV);
	}

	ec->common.status_addr = ec->common.command_addr;

	ACPI_DEBUG_PRINT((ACPI_DB_INFO, "gpe=0x%02x, ports=0x%2x,0x%2x\n",
			  (u32) ec->common.gpe_bit,
			  (u32) ec->common.command_addr.address,
			  (u32) ec->common.data_addr.address));

	/*
	 * Install GPE handler
	 */
	status = acpi_install_gpe_handler(NULL, ec->common.gpe_bit,
					  ACPI_GPE_EDGE_TRIGGERED,
					  &acpi_ec_gpe_handler, ec);
	if (ACPI_FAILURE(status)) {
		return_VALUE(-ENODEV);
	}
	acpi_set_gpe_type(NULL, ec->common.gpe_bit, ACPI_GPE_TYPE_RUNTIME);
	acpi_enable_gpe(NULL, ec->common.gpe_bit, ACPI_NOT_ISR);

	status = acpi_install_address_space_handler(ec->common.handle,
						    ACPI_ADR_SPACE_EC,
						    &acpi_ec_space_handler,
						    &acpi_ec_space_setup, ec);
	if (ACPI_FAILURE(status)) {
		acpi_remove_gpe_handler(NULL, ec->common.gpe_bit,
					&acpi_ec_gpe_handler);
		return_VALUE(-ENODEV);
	}

	return_VALUE(AE_OK);
}

static int acpi_ec_stop(struct acpi_device *device, int type)
{
	acpi_status status = AE_OK;
	union acpi_ec *ec = NULL;

	ACPI_FUNCTION_TRACE("acpi_ec_stop");

	if (!device)
		return_VALUE(-EINVAL);

	ec = acpi_driver_data(device);

	status = acpi_remove_address_space_handler(ec->common.handle,
						   ACPI_ADR_SPACE_EC,
						   &acpi_ec_space_handler);
	if (ACPI_FAILURE(status))
		return_VALUE(-ENODEV);

	status =
	    acpi_remove_gpe_handler(NULL, ec->common.gpe_bit,
				    &acpi_ec_gpe_handler);
	if (ACPI_FAILURE(status))
		return_VALUE(-ENODEV);

	return_VALUE(0);
}

static acpi_status __init
acpi_fake_ecdt_callback(acpi_handle handle,
			u32 Level, void *context, void **retval)
{

	if (acpi_ec_poll_mode)
		return acpi_fake_ecdt_poll_callback(handle,
						       Level, context, retval);
	else
		return acpi_fake_ecdt_intr_callback(handle,
						     Level, context, retval);
}

static acpi_status __init
acpi_fake_ecdt_poll_callback(acpi_handle handle,
				u32 Level, void *context, void **retval)
{
	acpi_status status;

	status = acpi_walk_resources(handle, METHOD_NAME__CRS,
				     acpi_ec_io_ports, ec_ecdt);
	if (ACPI_FAILURE(status))
		return status;
	ec_ecdt->common.status_addr = ec_ecdt->common.command_addr;

	ec_ecdt->common.uid = -1;
	acpi_evaluate_integer(handle, "_UID", NULL, &ec_ecdt->common.uid);

	status =
	    acpi_evaluate_integer(handle, "_GPE", NULL,
				  &ec_ecdt->common.gpe_bit);
	if (ACPI_FAILURE(status))
		return status;
	spin_lock_init(&ec_ecdt->poll.lock);
	ec_ecdt->common.global_lock = TRUE;
	ec_ecdt->common.handle = handle;

	printk(KERN_INFO PREFIX "GPE=0x%02x, ports=0x%2x, 0x%2x\n",
	       (u32) ec_ecdt->common.gpe_bit,
	       (u32) ec_ecdt->common.command_addr.address,
	       (u32) ec_ecdt->common.data_addr.address);

	return AE_CTRL_TERMINATE;
}

static acpi_status __init
acpi_fake_ecdt_intr_callback(acpi_handle handle,
			      u32 Level, void *context, void **retval)
{
	acpi_status status;

	init_MUTEX(&ec_ecdt->intr.sem);
	init_waitqueue_head(&ec_ecdt->intr.wait);
	status = acpi_walk_resources(handle, METHOD_NAME__CRS,
				     acpi_ec_io_ports, ec_ecdt);
	if (ACPI_FAILURE(status))
		return status;
	ec_ecdt->common.status_addr = ec_ecdt->common.command_addr;

	ec_ecdt->common.uid = -1;
	acpi_evaluate_integer(handle, "_UID", NULL, &ec_ecdt->common.uid);

	status =
	    acpi_evaluate_integer(handle, "_GPE", NULL,
				  &ec_ecdt->common.gpe_bit);
	if (ACPI_FAILURE(status))
		return status;
	ec_ecdt->common.global_lock = TRUE;
	ec_ecdt->common.handle = handle;

	printk(KERN_INFO PREFIX "GPE=0x%02x, ports=0x%2x, 0x%2x\n",
	       (u32) ec_ecdt->common.gpe_bit,
	       (u32) ec_ecdt->common.command_addr.address,
	       (u32) ec_ecdt->common.data_addr.address);

	return AE_CTRL_TERMINATE;
}

/*
 * Some BIOS (such as some from Gateway laptops) access EC region very early
 * such as in BAT0._INI or EC._INI before an EC device is found and
 * do not provide an ECDT. According to ACPI spec, ECDT isn't mandatorily
 * required, but if EC regison is accessed early, it is required.
 * The routine tries to workaround the BIOS bug by pre-scan EC device
 * It assumes that _CRS, _HID, _GPE, _UID methods of EC don't touch any
 * op region (since _REG isn't invoked yet). The assumption is true for
 * all systems found.
 */
static int __init acpi_ec_fake_ecdt(void)
{
	acpi_status status;
	int ret = 0;

	printk(KERN_INFO PREFIX "Try to make an fake ECDT\n");

	ec_ecdt = kmalloc(sizeof(union acpi_ec), GFP_KERNEL);
	if (!ec_ecdt) {
		ret = -ENOMEM;
		goto error;
	}
	memset(ec_ecdt, 0, sizeof(union acpi_ec));

	status = acpi_get_devices(ACPI_EC_HID,
				  acpi_fake_ecdt_callback, NULL, NULL);
	if (ACPI_FAILURE(status)) {
		kfree(ec_ecdt);
		ec_ecdt = NULL;
		ret = -ENODEV;
		goto error;
	}
	return 0;
      error:
	printk(KERN_ERR PREFIX "Can't make an fake ECDT\n");
	return ret;
}

static int __init acpi_ec_get_real_ecdt(void)
{
	if (acpi_ec_poll_mode)
		return acpi_ec_poll_get_real_ecdt();
	else
		return acpi_ec_intr_get_real_ecdt();
}

static int __init acpi_ec_poll_get_real_ecdt(void)
{
	acpi_status status;
	struct acpi_table_ecdt *ecdt_ptr;

	status = acpi_get_firmware_table("ECDT", 1, ACPI_LOGICAL_ADDRESSING,
					 (struct acpi_table_header **)
					 &ecdt_ptr);
	if (ACPI_FAILURE(status))
		return -ENODEV;

	printk(KERN_INFO PREFIX "Found ECDT\n");

	/*
	 * Generate a temporary ec context to use until the namespace is scanned
	 */
	ec_ecdt = kmalloc(sizeof(union acpi_ec), GFP_KERNEL);
	if (!ec_ecdt)
		return -ENOMEM;
	memset(ec_ecdt, 0, sizeof(union acpi_ec));

	ec_ecdt->common.command_addr = ecdt_ptr->ec_control;
	ec_ecdt->common.status_addr = ecdt_ptr->ec_control;
	ec_ecdt->common.data_addr = ecdt_ptr->ec_data;
	ec_ecdt->common.gpe_bit = ecdt_ptr->gpe_bit;
	spin_lock_init(&ec_ecdt->poll.lock);
	/* use the GL just to be safe */
	ec_ecdt->common.global_lock = TRUE;
	ec_ecdt->common.uid = ecdt_ptr->uid;

	status =
	    acpi_get_handle(NULL, ecdt_ptr->ec_id, &ec_ecdt->common.handle);
	if (ACPI_FAILURE(status)) {
		goto error;
	}

	return 0;
      error:
	printk(KERN_ERR PREFIX "Could not use ECDT\n");
	kfree(ec_ecdt);
	ec_ecdt = NULL;

	return -ENODEV;
}

static int __init acpi_ec_intr_get_real_ecdt(void)
{
	acpi_status status;
	struct acpi_table_ecdt *ecdt_ptr;

	status = acpi_get_firmware_table("ECDT", 1, ACPI_LOGICAL_ADDRESSING,
					 (struct acpi_table_header **)
					 &ecdt_ptr);
	if (ACPI_FAILURE(status))
		return -ENODEV;

	printk(KERN_INFO PREFIX "Found ECDT\n");

	/*
	 * Generate a temporary ec context to use until the namespace is scanned
	 */
	ec_ecdt = kmalloc(sizeof(union acpi_ec), GFP_KERNEL);
	if (!ec_ecdt)
		return -ENOMEM;
	memset(ec_ecdt, 0, sizeof(union acpi_ec));

	init_MUTEX(&ec_ecdt->intr.sem);
	init_waitqueue_head(&ec_ecdt->intr.wait);
	ec_ecdt->common.command_addr = ecdt_ptr->ec_control;
	ec_ecdt->common.status_addr = ecdt_ptr->ec_control;
	ec_ecdt->common.data_addr = ecdt_ptr->ec_data;
	ec_ecdt->common.gpe_bit = ecdt_ptr->gpe_bit;
	/* use the GL just to be safe */
	ec_ecdt->common.global_lock = TRUE;
	ec_ecdt->common.uid = ecdt_ptr->uid;

	status =
	    acpi_get_handle(NULL, ecdt_ptr->ec_id, &ec_ecdt->common.handle);
	if (ACPI_FAILURE(status)) {
		goto error;
	}

	return 0;
      error:
	printk(KERN_ERR PREFIX "Could not use ECDT\n");
	kfree(ec_ecdt);
	ec_ecdt = NULL;

	return -ENODEV;
}

static int __initdata acpi_fake_ecdt_enabled;
int __init acpi_ec_ecdt_probe(void)
{
	acpi_status status;
	int ret;

	ret = acpi_ec_get_real_ecdt();
	/* Try to make a fake ECDT */
	if (ret && acpi_fake_ecdt_enabled) {
		ret = acpi_ec_fake_ecdt();
	}

	if (ret)
		return 0;

	/*
	 * Install GPE handler
	 */
	status = acpi_install_gpe_handler(NULL, ec_ecdt->common.gpe_bit,
					  ACPI_GPE_EDGE_TRIGGERED,
					  &acpi_ec_gpe_handler, ec_ecdt);
	if (ACPI_FAILURE(status)) {
		goto error;
	}
	acpi_set_gpe_type(NULL, ec_ecdt->common.gpe_bit, ACPI_GPE_TYPE_RUNTIME);
	acpi_enable_gpe(NULL, ec_ecdt->common.gpe_bit, ACPI_NOT_ISR);

	status = acpi_install_address_space_handler(ACPI_ROOT_OBJECT,
						    ACPI_ADR_SPACE_EC,
						    &acpi_ec_space_handler,
						    &acpi_ec_space_setup,
						    ec_ecdt);
	if (ACPI_FAILURE(status)) {
		acpi_remove_gpe_handler(NULL, ec_ecdt->common.gpe_bit,
					&acpi_ec_gpe_handler);
		goto error;
	}

	return 0;

      error:
	printk(KERN_ERR PREFIX "Could not use ECDT\n");
	kfree(ec_ecdt);
	ec_ecdt = NULL;

	return -ENODEV;
}

static int __init acpi_ec_init(void)
{
	int result = 0;

	ACPI_FUNCTION_TRACE("acpi_ec_init");

	if (acpi_disabled)
		return_VALUE(0);

	acpi_ec_dir = proc_mkdir(ACPI_EC_CLASS, acpi_root_dir);
	if (!acpi_ec_dir)
		return_VALUE(-ENODEV);

	/* Now register the driver for the EC */
	result = acpi_bus_register_driver(&acpi_ec_driver);
	if (result < 0) {
		remove_proc_entry(ACPI_EC_CLASS, acpi_root_dir);
		return_VALUE(-ENODEV);
	}

	return_VALUE(result);
}

subsys_initcall(acpi_ec_init);

/* EC driver currently not unloadable */
#if 0
static void __exit acpi_ec_exit(void)
{
	ACPI_FUNCTION_TRACE("acpi_ec_exit");

	acpi_bus_unregister_driver(&acpi_ec_driver);

	remove_proc_entry(ACPI_EC_CLASS, acpi_root_dir);

	return_VOID;
}
#endif				/* 0 */

static int __init acpi_fake_ecdt_setup(char *str)
{
	acpi_fake_ecdt_enabled = 1;
	return 0;
}

__setup("acpi_fake_ecdt", acpi_fake_ecdt_setup);
static int __init acpi_ec_set_intr_mode(char *str)
{
	int intr;

	if (!get_option(&str, &intr))
		return 0;

	if (intr) {
		acpi_ec_poll_mode = EC_INTR;
		acpi_ec_driver.ops.add = acpi_ec_intr_add;
	} else {
		acpi_ec_poll_mode = EC_POLL;
		acpi_ec_driver.ops.add = acpi_ec_poll_add;
	}
	printk(KERN_INFO PREFIX "EC %s mode.\n", intr ? "interrupt" : "polling");
	return 0;
}

__setup("ec_intr=", acpi_ec_set_intr_mode);<|MERGE_RESOLUTION|>--- conflicted
+++ resolved
@@ -73,11 +73,7 @@
 	.class = ACPI_EC_CLASS,
 	.ids = ACPI_EC_HID,
 	.ops = {
-<<<<<<< HEAD
-		.add = acpi_ec_burst_add,
-=======
 		.add = acpi_ec_intr_add,
->>>>>>> b4103333
 		.remove = acpi_ec_remove,
 		.start = acpi_ec_start,
 		.stop = acpi_ec_stop,
@@ -151,11 +147,7 @@
 
 /* External interfaces use first EC only, so remember */
 static struct acpi_device *first_ec;
-<<<<<<< HEAD
-static int acpi_ec_polling_mode = EC_BURST;
-=======
 static int acpi_ec_poll_mode = EC_INTR;
->>>>>>> b4103333
 
 /* --------------------------------------------------------------------------
                              Transaction Management
