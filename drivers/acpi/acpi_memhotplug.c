--- conflicted
+++ resolved
@@ -81,11 +81,6 @@
 	unsigned int state;	/* State of the memory device */
 	struct list_head res_list;
 };
-
-#ifdef CONFIG_XEN
-#include "../xen/core/acpi_memhotplug.c"
-#define memory_add_physaddr_to_nid(start) 0
-#endif
 
 static acpi_status
 acpi_memory_get_resource(struct acpi_resource *resource, void *context)
@@ -215,15 +210,7 @@
 	struct acpi_memory_info *info;
 	int node;
 
-<<<<<<< HEAD
-#ifdef CONFIG_XEN
-	return xen_hotadd_memory(mem_device);
-#endif
-
-	node = acpi_get_node(mem_device->device->handle);
-=======
 	node = acpi_get_node(handle);
->>>>>>> ad81f054
 	/*
 	 * Tell the VM there is more memory here...
 	 * Note: Assume that this function returns zero on success
@@ -364,10 +351,6 @@
 {
 	struct acpi_memory_device *mem_device;
 
-#ifdef CONFIG_XEN
-	return; /* not supported */
-#endif
-
 	if (!device || !acpi_driver_data(device))
 		return;
 
@@ -379,8 +362,4 @@
 void __init acpi_memory_hotplug_init(void)
 {
 	acpi_scan_add_handler_with_hotplug(&memory_device_handler, "memory");
-
-#ifdef CONFIG_XEN
-	xen_hotadd_mem_init();
-#endif
 }