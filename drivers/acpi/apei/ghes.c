--- conflicted
+++ resolved
@@ -150,7 +150,7 @@
 
 	vaddr = (unsigned long)GHES_IOREMAP_NMI_PAGE(ghes_ioremap_area->addr);
 	ioremap_page_range(vaddr, vaddr + PAGE_SIZE,
-			   pfn << PAGE_SHIFT, PAGE_KERNEL_IO);
+			   pfn << PAGE_SHIFT, PAGE_KERNEL);
 
 	return (void __iomem *)vaddr;
 }
@@ -161,16 +161,11 @@
 	pgprot_t prot;
 
 	vaddr = (unsigned long)GHES_IOREMAP_IRQ_PAGE(ghes_ioremap_area->addr);
-<<<<<<< HEAD
-	ioremap_page_range(vaddr, vaddr + PAGE_SIZE,
-			   pfn << PAGE_SHIFT, PAGE_KERNEL_IO);
-=======
 
 	paddr = pfn << PAGE_SHIFT;
 	prot = arch_apei_get_mem_attribute(paddr);
 
 	ioremap_page_range(vaddr, vaddr + PAGE_SIZE, paddr, prot);
->>>>>>> 8005c49d
 
 	return (void __iomem *)vaddr;
 }
