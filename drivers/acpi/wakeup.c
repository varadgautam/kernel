--- conflicted
+++ resolved
@@ -86,19 +86,11 @@
 		struct acpi_device *dev = container_of(node,
 						       struct acpi_device,
 						       wakeup_list);
-<<<<<<< HEAD
-		if (dev->wakeup.flags.always_enabled) {
-			/* Button GPEs are supposed to be always enabled. */
-			acpi_enable_gpe(dev->wakeup.gpe_device,
-					dev->wakeup.gpe_number);
-			dev->wakeup.state.enabled = 1;
-=======
 		if (device_can_wakeup(&dev->dev)) {
 			/* Button GPEs are supposed to be always enabled. */
 			acpi_enable_gpe(dev->wakeup.gpe_device,
 					dev->wakeup.gpe_number);
 			device_set_wakeup_enable(&dev->dev, true);
->>>>>>> b79f924c
 		}
 	}
 	mutex_unlock(&acpi_device_lock);
