/*
 * Keyboard class input driver for the NVIDIA Tegra SoC internal matrix
 * keyboard controller
 *
 * Copyright (c) 2009-2011, NVIDIA Corporation.
 *
 * This program is free software; you can redistribute it and/or modify
 * it under the terms of the GNU General Public License as published by
 * the Free Software Foundation; either version 2 of the License, or
 * (at your option) any later version.
 *
 * This program is distributed in the hope that it will be useful, but WITHOUT
 * ANY WARRANTY; without even the implied warranty of MERCHANTABILITY or
 * FITNESS FOR A PARTICULAR PURPOSE.  See the GNU General Public License for
 * more details.
 *
 * You should have received a copy of the GNU General Public License along
 * with this program; if not, write to the Free Software Foundation, Inc.,
 * 51 Franklin Street, Fifth Floor, Boston, MA  02110-1301, USA.
 */

#include <linux/kernel.h>
#include <linux/module.h>
#include <linux/input.h>
#include <linux/platform_device.h>
#include <linux/delay.h>
#include <linux/io.h>
#include <linux/interrupt.h>
#include <linux/of.h>
#include <linux/clk.h>
#include <linux/slab.h>
#include <linux/input/matrix_keypad.h>
<<<<<<< HEAD
#include <mach/clk.h>
=======
#include <linux/clk/tegra.h>

#define KBC_MAX_GPIO	24
#define KBC_MAX_KPENT	8

#define KBC_MAX_ROW	16
#define KBC_MAX_COL	8
#define KBC_MAX_KEY	(KBC_MAX_ROW * KBC_MAX_COL)
>>>>>>> 2ef14f46

#define KBC_MAX_GPIO	24
#define KBC_MAX_KPENT	8

#define KBC_MAX_ROW	16
#define KBC_MAX_COL	8
#define KBC_MAX_KEY	(KBC_MAX_ROW * KBC_MAX_COL)

#define KBC_MAX_DEBOUNCE_CNT	0x3ffu

/* KBC row scan time and delay for beginning the row scan. */
#define KBC_ROW_SCAN_TIME	16
#define KBC_ROW_SCAN_DLY	5

/* KBC uses a 32KHz clock so a cycle = 1/32Khz */
#define KBC_CYCLE_MS	32

/* KBC Registers */

/* KBC Control Register */
#define KBC_CONTROL_0	0x0
#define KBC_FIFO_TH_CNT_SHIFT(cnt)	(cnt << 14)
#define KBC_DEBOUNCE_CNT_SHIFT(cnt)	(cnt << 4)
#define KBC_CONTROL_FIFO_CNT_INT_EN	(1 << 3)
#define KBC_CONTROL_KEYPRESS_INT_EN	(1 << 1)
#define KBC_CONTROL_KBC_EN		(1 << 0)

/* KBC Interrupt Register */
#define KBC_INT_0	0x4
#define KBC_INT_FIFO_CNT_INT_STATUS	(1 << 2)
#define KBC_INT_KEYPRESS_INT_STATUS	(1 << 0)

#define KBC_ROW_CFG0_0	0x8
#define KBC_COL_CFG0_0	0x18
#define KBC_TO_CNT_0	0x24
#define KBC_INIT_DLY_0	0x28
#define KBC_RPT_DLY_0	0x2c
#define KBC_KP_ENT0_0	0x30
#define KBC_KP_ENT1_0	0x34
#define KBC_ROW0_MASK_0	0x38

#define KBC_ROW_SHIFT	3

enum tegra_pin_type {
	PIN_CFG_IGNORE,
	PIN_CFG_COL,
	PIN_CFG_ROW,
};

struct tegra_kbc_pin_cfg {
	enum tegra_pin_type type;
	unsigned char num;
};

struct tegra_kbc {
	struct device *dev;
	unsigned int debounce_cnt;
	unsigned int repeat_cnt;
	struct tegra_kbc_pin_cfg pin_cfg[KBC_MAX_GPIO];
	const struct matrix_keymap_data *keymap_data;
	bool wakeup;
	void __iomem *mmio;
	struct input_dev *idev;
	int irq;
	spinlock_t lock;
	unsigned int repoll_dly;
	unsigned long cp_dly_jiffies;
	unsigned int cp_to_wkup_dly;
	bool use_fn_map;
	bool use_ghost_filter;
	bool keypress_caused_wake;
	unsigned short keycode[KBC_MAX_KEY * 2];
	unsigned short current_keys[KBC_MAX_KPENT];
	unsigned int num_pressed_keys;
	u32 wakeup_key;
	struct timer_list timer;
	struct clk *clk;
};

static void tegra_kbc_report_released_keys(struct input_dev *input,
					   unsigned short old_keycodes[],
					   unsigned int old_num_keys,
					   unsigned short new_keycodes[],
					   unsigned int new_num_keys)
{
	unsigned int i, j;

	for (i = 0; i < old_num_keys; i++) {
		for (j = 0; j < new_num_keys; j++)
			if (old_keycodes[i] == new_keycodes[j])
				break;

		if (j == new_num_keys)
			input_report_key(input, old_keycodes[i], 0);
	}
}

static void tegra_kbc_report_pressed_keys(struct input_dev *input,
					  unsigned char scancodes[],
					  unsigned short keycodes[],
					  unsigned int num_pressed_keys)
{
	unsigned int i;

	for (i = 0; i < num_pressed_keys; i++) {
		input_event(input, EV_MSC, MSC_SCAN, scancodes[i]);
		input_report_key(input, keycodes[i], 1);
	}
}

static void tegra_kbc_report_keys(struct tegra_kbc *kbc)
{
	unsigned char scancodes[KBC_MAX_KPENT];
	unsigned short keycodes[KBC_MAX_KPENT];
	u32 val = 0;
	unsigned int i;
	unsigned int num_down = 0;
	bool fn_keypress = false;
	bool key_in_same_row = false;
	bool key_in_same_col = false;

	for (i = 0; i < KBC_MAX_KPENT; i++) {
		if ((i % 4) == 0)
			val = readl(kbc->mmio + KBC_KP_ENT0_0 + i);

		if (val & 0x80) {
			unsigned int col = val & 0x07;
			unsigned int row = (val >> 3) & 0x0f;
			unsigned char scancode =
				MATRIX_SCAN_CODE(row, col, KBC_ROW_SHIFT);

			scancodes[num_down] = scancode;
			keycodes[num_down] = kbc->keycode[scancode];
			/* If driver uses Fn map, do not report the Fn key. */
			if ((keycodes[num_down] == KEY_FN) && kbc->use_fn_map)
				fn_keypress = true;
			else
				num_down++;
		}

		val >>= 8;
	}

	/*
	 * Matrix keyboard designs are prone to keyboard ghosting.
	 * Ghosting occurs if there are 3 keys such that -
	 * any 2 of the 3 keys share a row, and any 2 of them share a column.
	 * If so ignore the key presses for this iteration.
	 */
	if (kbc->use_ghost_filter && num_down >= 3) {
		for (i = 0; i < num_down; i++) {
			unsigned int j;
			u8 curr_col = scancodes[i] & 0x07;
			u8 curr_row = scancodes[i] >> KBC_ROW_SHIFT;

			/*
			 * Find 2 keys such that one key is in the same row
			 * and the other is in the same column as the i-th key.
			 */
			for (j = i + 1; j < num_down; j++) {
				u8 col = scancodes[j] & 0x07;
				u8 row = scancodes[j] >> KBC_ROW_SHIFT;

				if (col == curr_col)
					key_in_same_col = true;
				if (row == curr_row)
					key_in_same_row = true;
			}
		}
	}

	/*
	 * If the platform uses Fn keymaps, translate keys on a Fn keypress.
	 * Function keycodes are KBC_MAX_KEY apart from the plain keycodes.
	 */
	if (fn_keypress) {
		for (i = 0; i < num_down; i++) {
			scancodes[i] += KBC_MAX_KEY;
			keycodes[i] = kbc->keycode[scancodes[i]];
		}
	}

	/* Ignore the key presses for this iteration? */
	if (key_in_same_col && key_in_same_row)
		return;

	tegra_kbc_report_released_keys(kbc->idev,
				       kbc->current_keys, kbc->num_pressed_keys,
				       keycodes, num_down);
	tegra_kbc_report_pressed_keys(kbc->idev, scancodes, keycodes, num_down);
	input_sync(kbc->idev);

	memcpy(kbc->current_keys, keycodes, sizeof(kbc->current_keys));
	kbc->num_pressed_keys = num_down;
}

static void tegra_kbc_set_fifo_interrupt(struct tegra_kbc *kbc, bool enable)
{
	u32 val;

	val = readl(kbc->mmio + KBC_CONTROL_0);
	if (enable)
		val |= KBC_CONTROL_FIFO_CNT_INT_EN;
	else
		val &= ~KBC_CONTROL_FIFO_CNT_INT_EN;
	writel(val, kbc->mmio + KBC_CONTROL_0);
}

static void tegra_kbc_keypress_timer(unsigned long data)
{
	struct tegra_kbc *kbc = (struct tegra_kbc *)data;
	unsigned long flags;
	u32 val;
	unsigned int i;

	spin_lock_irqsave(&kbc->lock, flags);

	val = (readl(kbc->mmio + KBC_INT_0) >> 4) & 0xf;
	if (val) {
		unsigned long dly;

		tegra_kbc_report_keys(kbc);

		/*
		 * If more than one keys are pressed we need not wait
		 * for the repoll delay.
		 */
		dly = (val == 1) ? kbc->repoll_dly : 1;
		mod_timer(&kbc->timer, jiffies + msecs_to_jiffies(dly));
	} else {
		/* Release any pressed keys and exit the polling loop */
		for (i = 0; i < kbc->num_pressed_keys; i++)
			input_report_key(kbc->idev, kbc->current_keys[i], 0);
		input_sync(kbc->idev);

		kbc->num_pressed_keys = 0;

		/* All keys are released so enable the keypress interrupt */
		tegra_kbc_set_fifo_interrupt(kbc, true);
	}

	spin_unlock_irqrestore(&kbc->lock, flags);
}

static irqreturn_t tegra_kbc_isr(int irq, void *args)
{
	struct tegra_kbc *kbc = args;
	unsigned long flags;
	u32 val;

	spin_lock_irqsave(&kbc->lock, flags);

	/*
	 * Quickly bail out & reenable interrupts if the fifo threshold
	 * count interrupt wasn't the interrupt source
	 */
	val = readl(kbc->mmio + KBC_INT_0);
	writel(val, kbc->mmio + KBC_INT_0);

	if (val & KBC_INT_FIFO_CNT_INT_STATUS) {
		/*
		 * Until all keys are released, defer further processing to
		 * the polling loop in tegra_kbc_keypress_timer.
		 */
		tegra_kbc_set_fifo_interrupt(kbc, false);
		mod_timer(&kbc->timer, jiffies + kbc->cp_dly_jiffies);
	} else if (val & KBC_INT_KEYPRESS_INT_STATUS) {
		/* We can be here only through system resume path */
		kbc->keypress_caused_wake = true;
	}

	spin_unlock_irqrestore(&kbc->lock, flags);

	return IRQ_HANDLED;
}

static void tegra_kbc_setup_wakekeys(struct tegra_kbc *kbc, bool filter)
{
	int i;
	unsigned int rst_val;

	/* Either mask all keys or none. */
	rst_val = (filter && !kbc->wakeup) ? ~0 : 0;

	for (i = 0; i < KBC_MAX_ROW; i++)
		writel(rst_val, kbc->mmio + KBC_ROW0_MASK_0 + i * 4);
}

static void tegra_kbc_config_pins(struct tegra_kbc *kbc)
{
	int i;

	for (i = 0; i < KBC_MAX_GPIO; i++) {
		u32 r_shft = 5 * (i % 6);
		u32 c_shft = 4 * (i % 8);
		u32 r_mask = 0x1f << r_shft;
		u32 c_mask = 0x0f << c_shft;
		u32 r_offs = (i / 6) * 4 + KBC_ROW_CFG0_0;
		u32 c_offs = (i / 8) * 4 + KBC_COL_CFG0_0;
		u32 row_cfg = readl(kbc->mmio + r_offs);
		u32 col_cfg = readl(kbc->mmio + c_offs);

		row_cfg &= ~r_mask;
		col_cfg &= ~c_mask;

		switch (kbc->pin_cfg[i].type) {
		case PIN_CFG_ROW:
			row_cfg |= ((kbc->pin_cfg[i].num << 1) | 1) << r_shft;
			break;

		case PIN_CFG_COL:
			col_cfg |= ((kbc->pin_cfg[i].num << 1) | 1) << c_shft;
			break;

		case PIN_CFG_IGNORE:
			break;
		}

		writel(row_cfg, kbc->mmio + r_offs);
		writel(col_cfg, kbc->mmio + c_offs);
	}
}

static int tegra_kbc_start(struct tegra_kbc *kbc)
{
	unsigned int debounce_cnt;
	u32 val = 0;

	clk_prepare_enable(kbc->clk);

	/* Reset the KBC controller to clear all previous status.*/
	tegra_periph_reset_assert(kbc->clk);
	udelay(100);
	tegra_periph_reset_deassert(kbc->clk);
	udelay(100);

	tegra_kbc_config_pins(kbc);
	tegra_kbc_setup_wakekeys(kbc, false);

	writel(kbc->repeat_cnt, kbc->mmio + KBC_RPT_DLY_0);

	/* Keyboard debounce count is maximum of 12 bits. */
	debounce_cnt = min(kbc->debounce_cnt, KBC_MAX_DEBOUNCE_CNT);
	val = KBC_DEBOUNCE_CNT_SHIFT(debounce_cnt);
	val |= KBC_FIFO_TH_CNT_SHIFT(1); /* set fifo interrupt threshold to 1 */
	val |= KBC_CONTROL_FIFO_CNT_INT_EN;  /* interrupt on FIFO threshold */
	val |= KBC_CONTROL_KBC_EN;     /* enable */
	writel(val, kbc->mmio + KBC_CONTROL_0);

	/*
	 * Compute the delay(ns) from interrupt mode to continuous polling
	 * mode so the timer routine is scheduled appropriately.
	 */
	val = readl(kbc->mmio + KBC_INIT_DLY_0);
	kbc->cp_dly_jiffies = usecs_to_jiffies((val & 0xfffff) * 32);

	kbc->num_pressed_keys = 0;

	/*
	 * Atomically clear out any remaining entries in the key FIFO
	 * and enable keyboard interrupts.
	 */
	while (1) {
		val = readl(kbc->mmio + KBC_INT_0);
		val >>= 4;
		if (!val)
			break;

		val = readl(kbc->mmio + KBC_KP_ENT0_0);
		val = readl(kbc->mmio + KBC_KP_ENT1_0);
	}
	writel(0x7, kbc->mmio + KBC_INT_0);

	enable_irq(kbc->irq);

	return 0;
}

static void tegra_kbc_stop(struct tegra_kbc *kbc)
{
	unsigned long flags;
	u32 val;

	spin_lock_irqsave(&kbc->lock, flags);
	val = readl(kbc->mmio + KBC_CONTROL_0);
	val &= ~1;
	writel(val, kbc->mmio + KBC_CONTROL_0);
	spin_unlock_irqrestore(&kbc->lock, flags);

	disable_irq(kbc->irq);
	del_timer_sync(&kbc->timer);

	clk_disable_unprepare(kbc->clk);
}

static int tegra_kbc_open(struct input_dev *dev)
{
	struct tegra_kbc *kbc = input_get_drvdata(dev);

	return tegra_kbc_start(kbc);
}

static void tegra_kbc_close(struct input_dev *dev)
{
	struct tegra_kbc *kbc = input_get_drvdata(dev);

	return tegra_kbc_stop(kbc);
}

static bool tegra_kbc_check_pin_cfg(const struct tegra_kbc *kbc,
					unsigned int *num_rows)
{
	int i;

	*num_rows = 0;

	for (i = 0; i < KBC_MAX_GPIO; i++) {
		const struct tegra_kbc_pin_cfg *pin_cfg = &kbc->pin_cfg[i];

		switch (pin_cfg->type) {
		case PIN_CFG_ROW:
			if (pin_cfg->num >= KBC_MAX_ROW) {
				dev_err(kbc->dev,
					"pin_cfg[%d]: invalid row number %d\n",
					i, pin_cfg->num);
				return false;
			}
			(*num_rows)++;
			break;

		case PIN_CFG_COL:
			if (pin_cfg->num >= KBC_MAX_COL) {
				dev_err(kbc->dev,
					"pin_cfg[%d]: invalid column number %d\n",
					i, pin_cfg->num);
				return false;
			}
			break;

		case PIN_CFG_IGNORE:
			break;

		default:
			dev_err(kbc->dev,
				"pin_cfg[%d]: invalid entry type %d\n",
				pin_cfg->type, pin_cfg->num);
			return false;
		}
	}

	return true;
}

static int tegra_kbc_parse_dt(struct tegra_kbc *kbc)
{
	struct device_node *np = kbc->dev->of_node;
	u32 prop;
	int i;
	u32 num_rows = 0;
	u32 num_cols = 0;
	u32 cols_cfg[KBC_MAX_GPIO];
	u32 rows_cfg[KBC_MAX_GPIO];
	int proplen;
	int ret;

	if (!of_property_read_u32(np, "nvidia,debounce-delay-ms", &prop))
		kbc->debounce_cnt = prop;

	if (!of_property_read_u32(np, "nvidia,repeat-delay-ms", &prop))
		kbc->repeat_cnt = prop;

	if (of_find_property(np, "nvidia,needs-ghost-filter", NULL))
		kbc->use_ghost_filter = true;

	if (of_find_property(np, "nvidia,wakeup-source", NULL))
		kbc->wakeup = true;

	if (!of_get_property(np, "nvidia,kbc-row-pins", &proplen)) {
		dev_err(kbc->dev, "property nvidia,kbc-row-pins not found\n");
		return -ENOENT;
	}
	num_rows = proplen / sizeof(u32);

	if (!of_get_property(np, "nvidia,kbc-col-pins", &proplen)) {
		dev_err(kbc->dev, "property nvidia,kbc-col-pins not found\n");
		return -ENOENT;
	}
	num_cols = proplen / sizeof(u32);

	if (!of_get_property(np, "linux,keymap", &proplen)) {
		dev_err(kbc->dev, "property linux,keymap not found\n");
		return -ENOENT;
	}

	if (!num_rows || !num_cols || ((num_rows + num_cols) > KBC_MAX_GPIO)) {
		dev_err(kbc->dev,
			"keypad rows/columns not porperly specified\n");
		return -EINVAL;
	}

	/* Set all pins as non-configured */
	for (i = 0; i < KBC_MAX_GPIO; i++)
		kbc->pin_cfg[i].type = PIN_CFG_IGNORE;

	ret = of_property_read_u32_array(np, "nvidia,kbc-row-pins",
				rows_cfg, num_rows);
	if (ret < 0) {
		dev_err(kbc->dev, "Rows configurations are not proper\n");
		return -EINVAL;
	}

	ret = of_property_read_u32_array(np, "nvidia,kbc-col-pins",
				cols_cfg, num_cols);
	if (ret < 0) {
		dev_err(kbc->dev, "Cols configurations are not proper\n");
		return -EINVAL;
	}

	for (i = 0; i < num_rows; i++) {
		kbc->pin_cfg[rows_cfg[i]].type = PIN_CFG_ROW;
		kbc->pin_cfg[rows_cfg[i]].num = i;
	}

	for (i = 0; i < num_cols; i++) {
		kbc->pin_cfg[cols_cfg[i]].type = PIN_CFG_COL;
		kbc->pin_cfg[cols_cfg[i]].num = i;
	}

	return 0;
}

static int tegra_kbc_probe(struct platform_device *pdev)
{
	struct tegra_kbc *kbc;
	struct resource *res;
	int err;
	int num_rows = 0;
	unsigned int debounce_cnt;
	unsigned int scan_time_rows;
	unsigned int keymap_rows = KBC_MAX_KEY;

	kbc = devm_kzalloc(&pdev->dev, sizeof(*kbc), GFP_KERNEL);
	if (!kbc) {
		dev_err(&pdev->dev, "failed to alloc memory for kbc\n");
		return -ENOMEM;
	}

	kbc->dev = &pdev->dev;
	spin_lock_init(&kbc->lock);

	err = tegra_kbc_parse_dt(kbc);
	if (err)
		return err;

	if (!tegra_kbc_check_pin_cfg(kbc, &num_rows))
		return -EINVAL;

	res = platform_get_resource(pdev, IORESOURCE_MEM, 0);
	if (!res) {
		dev_err(&pdev->dev, "failed to get I/O memory\n");
		return -ENXIO;
	}

	kbc->irq = platform_get_irq(pdev, 0);
	if (kbc->irq < 0) {
		dev_err(&pdev->dev, "failed to get keyboard IRQ\n");
		return -ENXIO;
	}

	kbc->idev = devm_input_allocate_device(&pdev->dev);
	if (!kbc->idev) {
		dev_err(&pdev->dev, "failed to allocate input device\n");
		return -ENOMEM;
	}

	setup_timer(&kbc->timer, tegra_kbc_keypress_timer, (unsigned long)kbc);

	kbc->mmio = devm_request_and_ioremap(&pdev->dev, res);
	if (!kbc->mmio) {
		dev_err(&pdev->dev, "Cannot request memregion/iomap address\n");
		return -EBUSY;
	}

	kbc->clk = devm_clk_get(&pdev->dev, NULL);
	if (IS_ERR(kbc->clk)) {
		dev_err(&pdev->dev, "failed to get keyboard clock\n");
		return PTR_ERR(kbc->clk);
	}

	/*
	 * The time delay between two consecutive reads of the FIFO is
	 * the sum of the repeat time and the time taken for scanning
	 * the rows. There is an additional delay before the row scanning
	 * starts. The repoll delay is computed in milliseconds.
	 */
	debounce_cnt = min(kbc->debounce_cnt, KBC_MAX_DEBOUNCE_CNT);
	scan_time_rows = (KBC_ROW_SCAN_TIME + debounce_cnt) * num_rows;
	kbc->repoll_dly = KBC_ROW_SCAN_DLY + scan_time_rows + kbc->repeat_cnt;
	kbc->repoll_dly = DIV_ROUND_UP(kbc->repoll_dly, KBC_CYCLE_MS);

	kbc->idev->name = pdev->name;
	kbc->idev->id.bustype = BUS_HOST;
	kbc->idev->dev.parent = &pdev->dev;
	kbc->idev->open = tegra_kbc_open;
	kbc->idev->close = tegra_kbc_close;

	if (kbc->keymap_data && kbc->use_fn_map)
		keymap_rows *= 2;

	err = matrix_keypad_build_keymap(kbc->keymap_data, NULL,
					 keymap_rows, KBC_MAX_COL,
					 kbc->keycode, kbc->idev);
	if (err) {
		dev_err(&pdev->dev, "failed to setup keymap\n");
		return err;
	}

	__set_bit(EV_REP, kbc->idev->evbit);
	input_set_capability(kbc->idev, EV_MSC, MSC_SCAN);

	input_set_drvdata(kbc->idev, kbc);

	err = devm_request_irq(&pdev->dev, kbc->irq, tegra_kbc_isr,
			  IRQF_NO_SUSPEND | IRQF_TRIGGER_HIGH, pdev->name, kbc);
	if (err) {
		dev_err(&pdev->dev, "failed to request keyboard IRQ\n");
		return err;
	}

	disable_irq(kbc->irq);

	err = input_register_device(kbc->idev);
	if (err) {
		dev_err(&pdev->dev, "failed to register input device\n");
		return err;
	}

	platform_set_drvdata(pdev, kbc);
	device_init_wakeup(&pdev->dev, kbc->wakeup);

	return 0;
}

#ifdef CONFIG_PM_SLEEP
static void tegra_kbc_set_keypress_interrupt(struct tegra_kbc *kbc, bool enable)
{
	u32 val;

	val = readl(kbc->mmio + KBC_CONTROL_0);
	if (enable)
		val |= KBC_CONTROL_KEYPRESS_INT_EN;
	else
		val &= ~KBC_CONTROL_KEYPRESS_INT_EN;
	writel(val, kbc->mmio + KBC_CONTROL_0);
}

static int tegra_kbc_suspend(struct device *dev)
{
	struct platform_device *pdev = to_platform_device(dev);
	struct tegra_kbc *kbc = platform_get_drvdata(pdev);

	mutex_lock(&kbc->idev->mutex);
	if (device_may_wakeup(&pdev->dev)) {
		disable_irq(kbc->irq);
		del_timer_sync(&kbc->timer);
		tegra_kbc_set_fifo_interrupt(kbc, false);

		/* Forcefully clear the interrupt status */
		writel(0x7, kbc->mmio + KBC_INT_0);
		/*
		 * Store the previous resident time of continuous polling mode.
		 * Force the keyboard into interrupt mode.
		 */
		kbc->cp_to_wkup_dly = readl(kbc->mmio + KBC_TO_CNT_0);
		writel(0, kbc->mmio + KBC_TO_CNT_0);

		tegra_kbc_setup_wakekeys(kbc, true);
		msleep(30);

		kbc->keypress_caused_wake = false;
		/* Enable keypress interrupt before going into suspend. */
		tegra_kbc_set_keypress_interrupt(kbc, true);
		enable_irq(kbc->irq);
		enable_irq_wake(kbc->irq);
	} else {
		if (kbc->idev->users)
			tegra_kbc_stop(kbc);
	}
	mutex_unlock(&kbc->idev->mutex);

	return 0;
}

static int tegra_kbc_resume(struct device *dev)
{
	struct platform_device *pdev = to_platform_device(dev);
	struct tegra_kbc *kbc = platform_get_drvdata(pdev);
	int err = 0;

	mutex_lock(&kbc->idev->mutex);
	if (device_may_wakeup(&pdev->dev)) {
		disable_irq_wake(kbc->irq);
		tegra_kbc_setup_wakekeys(kbc, false);
		/* We will use fifo interrupts for key detection. */
		tegra_kbc_set_keypress_interrupt(kbc, false);

		/* Restore the resident time of continuous polling mode. */
		writel(kbc->cp_to_wkup_dly, kbc->mmio + KBC_TO_CNT_0);

		tegra_kbc_set_fifo_interrupt(kbc, true);

		if (kbc->keypress_caused_wake && kbc->wakeup_key) {
			/*
			 * We can't report events directly from the ISR
			 * because timekeeping is stopped when processing
			 * wakeup request and we get a nasty warning when
			 * we try to call do_gettimeofday() in evdev
			 * handler.
			 */
			input_report_key(kbc->idev, kbc->wakeup_key, 1);
			input_sync(kbc->idev);
			input_report_key(kbc->idev, kbc->wakeup_key, 0);
			input_sync(kbc->idev);
		}
	} else {
		if (kbc->idev->users)
			err = tegra_kbc_start(kbc);
	}
	mutex_unlock(&kbc->idev->mutex);

	return err;
}
#endif

static SIMPLE_DEV_PM_OPS(tegra_kbc_pm_ops, tegra_kbc_suspend, tegra_kbc_resume);

static const struct of_device_id tegra_kbc_of_match[] = {
	{ .compatible = "nvidia,tegra20-kbc", },
	{ },
};
MODULE_DEVICE_TABLE(of, tegra_kbc_of_match);

static struct platform_driver tegra_kbc_driver = {
	.probe		= tegra_kbc_probe,
	.driver	= {
		.name	= "tegra-kbc",
		.owner  = THIS_MODULE,
		.pm	= &tegra_kbc_pm_ops,
		.of_match_table = tegra_kbc_of_match,
	},
};
module_platform_driver(tegra_kbc_driver);

MODULE_LICENSE("GPL");
MODULE_AUTHOR("Rakesh Iyer <riyer@nvidia.com>");
MODULE_DESCRIPTION("Tegra matrix keyboard controller driver");
MODULE_ALIAS("platform:tegra-kbc");<|MERGE_RESOLUTION|>--- conflicted
+++ resolved
@@ -30,18 +30,7 @@
 #include <linux/clk.h>
 #include <linux/slab.h>
 #include <linux/input/matrix_keypad.h>
-<<<<<<< HEAD
-#include <mach/clk.h>
-=======
 #include <linux/clk/tegra.h>
-
-#define KBC_MAX_GPIO	24
-#define KBC_MAX_KPENT	8
-
-#define KBC_MAX_ROW	16
-#define KBC_MAX_COL	8
-#define KBC_MAX_KEY	(KBC_MAX_ROW * KBC_MAX_COL)
->>>>>>> 2ef14f46
 
 #define KBC_MAX_GPIO	24
 #define KBC_MAX_KPENT	8
