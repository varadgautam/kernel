/*
 * AT and PS/2 keyboard driver
 *
 * Copyright (c) 1999-2002 Vojtech Pavlik
 */

/*
 * This program is free software; you can redistribute it and/or modify it
 * under the terms of the GNU General Public License version 2 as published by
 * the Free Software Foundation.
 */

/*
 * This driver can handle standard AT keyboards and PS/2 keyboards in
 * Translated and Raw Set 2 and Set 3, as well as AT keyboards on dumb
 * input-only controllers and AT keyboards connected over a one way RS232
 * converter.
 */

#include <linux/delay.h>
#include <linux/module.h>
#include <linux/slab.h>
#include <linux/interrupt.h>
#include <linux/init.h>
#include <linux/input.h>
#include <linux/serio.h>
#include <linux/workqueue.h>
#include <linux/libps2.h>
#include <linux/mutex.h>
#include <linux/dmi.h>

#define DRIVER_DESC	"AT and PS/2 keyboard driver"

MODULE_AUTHOR("Vojtech Pavlik <vojtech@suse.cz>");
MODULE_DESCRIPTION(DRIVER_DESC);
MODULE_LICENSE("GPL");

static int atkbd_set = 2;
module_param_named(set, atkbd_set, int, 0);
MODULE_PARM_DESC(set, "Select keyboard code set (2 = default, 3 = PS/2 native)");

#if defined(__i386__) || defined(__x86_64__) || defined(__hppa__)
static int atkbd_reset;
#else
static int atkbd_reset = 1;
#endif
module_param_named(reset, atkbd_reset, bool, 0);
MODULE_PARM_DESC(reset, "Reset keyboard during initialization");

static int atkbd_softrepeat;
module_param_named(softrepeat, atkbd_softrepeat, bool, 0);
MODULE_PARM_DESC(softrepeat, "Use software keyboard repeat");

static int atkbd_softraw = 1;
module_param_named(softraw, atkbd_softraw, bool, 0);
MODULE_PARM_DESC(softraw, "Use software generated rawmode");

static int atkbd_scroll;
module_param_named(scroll, atkbd_scroll, bool, 0);
MODULE_PARM_DESC(scroll, "Enable scroll-wheel on MS Office and similar keyboards");

static int atkbd_extra;
module_param_named(extra, atkbd_extra, bool, 0);
MODULE_PARM_DESC(extra, "Enable extra LEDs and keys on IBM RapidAcces, EzKey and similar keyboards");

/*
 * Scancode to keycode tables. These are just the default setting, and
 * are loadable via a userland utility.
 */

static const unsigned short atkbd_set2_keycode[512] = {

#ifdef CONFIG_KEYBOARD_ATKBD_HP_KEYCODES

/* XXX: need a more general approach */

#include "hpps2atkbd.h"	/* include the keyboard scancodes */

#else
	  0, 67, 65, 63, 61, 59, 60, 88,  0, 68, 66, 64, 62, 15, 41,117,
	  0, 56, 42, 93, 29, 16,  2,  0,  0,  0, 44, 31, 30, 17,  3,  0,
	  0, 46, 45, 32, 18,  5,  4, 95,  0, 57, 47, 33, 20, 19,  6,183,
	  0, 49, 48, 35, 34, 21,  7,184,  0,  0, 50, 36, 22,  8,  9,185,
	  0, 51, 37, 23, 24, 11, 10,  0,  0, 52, 53, 38, 39, 25, 12,  0,
	  0, 89, 40,  0, 26, 13,  0,  0, 58, 54, 28, 27,  0, 43,  0, 85,
	  0, 86, 91, 90, 92,  0, 14, 94,  0, 79,124, 75, 71,121,  0,  0,
	 82, 83, 80, 76, 77, 72,  1, 69, 87, 78, 81, 74, 55, 73, 70, 99,

	  0,  0,  0,  0,  0,  0,  0,  0,  0,  0,  0,  0,  0,  0,  0,  0,
	217,100,255,  0, 97,165,  0,  0,156,  0,  0,  0,  0,  0,  0,125,
	173,114,  0,113,  0,  0,  0,126,128,  0,  0,140,  0,  0,  0,127,
	159,  0,115,  0,164,  0,  0,116,158,  0,172,166,  0,  0,  0,142,
	157,  0,  0,  0,  0,  0,  0,  0,155,  0, 98,  0,  0,163,  0,  0,
	226,  0,  0,  0,  0,  0,  0,  0,  0,255, 96,  0,  0,  0,143,  0,
	  0,  0,  0,  0,  0,  0,  0,  0,  0,107,  0,105,102,  0,  0,112,
	110,111,108,112,106,103,  0,119,  0,118,109,  0, 99,104,119,  0,

	  0,  0,  0, 65, 99,
#endif
};

static const unsigned short atkbd_set3_keycode[512] = {

	  0,  0,  0,  0,  0,  0,  0, 59,  1,138,128,129,130, 15, 41, 60,
	131, 29, 42, 86, 58, 16,  2, 61,133, 56, 44, 31, 30, 17,  3, 62,
	134, 46, 45, 32, 18,  5,  4, 63,135, 57, 47, 33, 20, 19,  6, 64,
	136, 49, 48, 35, 34, 21,  7, 65,137,100, 50, 36, 22,  8,  9, 66,
	125, 51, 37, 23, 24, 11, 10, 67,126, 52, 53, 38, 39, 25, 12, 68,
	113,114, 40, 43, 26, 13, 87, 99, 97, 54, 28, 27, 43, 43, 88, 70,
	108,105,119,103,111,107, 14,110,  0, 79,106, 75, 71,109,102,104,
	 82, 83, 80, 76, 77, 72, 69, 98,  0, 96, 81,  0, 78, 73, 55,183,

	184,185,186,187, 74, 94, 92, 93,  0,  0,  0,125,126,127,112,  0,
	  0,139,172,163,165,115,152,172,166,140,160,154,113,114,167,168,
	148,149,147,140
};

static const unsigned short atkbd_unxlate_table[128] = {
          0,118, 22, 30, 38, 37, 46, 54, 61, 62, 70, 69, 78, 85,102, 13,
         21, 29, 36, 45, 44, 53, 60, 67, 68, 77, 84, 91, 90, 20, 28, 27,
         35, 43, 52, 51, 59, 66, 75, 76, 82, 14, 18, 93, 26, 34, 33, 42,
         50, 49, 58, 65, 73, 74, 89,124, 17, 41, 88,  5,  6,  4, 12,  3,
         11,  2, 10,  1,  9,119,126,108,117,125,123,107,115,116,121,105,
        114,122,112,113,127, 96, 97,120,  7, 15, 23, 31, 39, 47, 55, 63,
         71, 79, 86, 94,  8, 16, 24, 32, 40, 48, 56, 64, 72, 80, 87,111,
         19, 25, 57, 81, 83, 92, 95, 98, 99,100,101,103,104,106,109,110
};

#define ATKBD_CMD_SETLEDS	0x10ed
#define ATKBD_CMD_GSCANSET	0x11f0
#define ATKBD_CMD_SSCANSET	0x10f0
#define ATKBD_CMD_GETID		0x02f2
#define ATKBD_CMD_SETREP	0x10f3
#define ATKBD_CMD_ENABLE	0x00f4
#define ATKBD_CMD_RESET_DIS	0x00f5
#define ATKBD_CMD_SETALL_MBR	0x00fa
#define ATKBD_CMD_RESET_BAT	0x02ff
#define ATKBD_CMD_RESEND	0x00fe
#define ATKBD_CMD_EX_ENABLE	0x10ea
#define ATKBD_CMD_EX_SETLEDS	0x20eb
#define ATKBD_CMD_OK_GETID	0x02e8

#define ATKBD_RET_ACK		0xfa
#define ATKBD_RET_NAK		0xfe
#define ATKBD_RET_BAT		0xaa
#define ATKBD_RET_EMUL0		0xe0
#define ATKBD_RET_EMUL1		0xe1
#define ATKBD_RET_RELEASE	0xf0
#define ATKBD_RET_HANJA		0xf1
#define ATKBD_RET_HANGEUL	0xf2
#define ATKBD_RET_ERR		0xff

#define ATKBD_KEY_UNKNOWN	  0
#define ATKBD_KEY_NULL		255

#define ATKBD_SCR_1		254
#define ATKBD_SCR_2		253
#define ATKBD_SCR_4		252
#define ATKBD_SCR_8		251
#define ATKBD_SCR_CLICK		250
#define ATKBD_SCR_LEFT		249
#define ATKBD_SCR_RIGHT		248

#define ATKBD_SPECIAL		ATKBD_SCR_RIGHT

#define ATKBD_LED_EVENT_BIT	0
#define ATKBD_REP_EVENT_BIT	1

#define ATKBD_XL_ERR		0x01
#define ATKBD_XL_BAT		0x02
#define ATKBD_XL_ACK		0x04
#define ATKBD_XL_NAK		0x08
#define ATKBD_XL_HANGEUL	0x10
#define ATKBD_XL_HANJA		0x20

static const struct {
	unsigned char keycode;
	unsigned char set2;
} atkbd_scroll_keys[] = {
	{ ATKBD_SCR_1,     0xc5 },
	{ ATKBD_SCR_2,     0x9d },
	{ ATKBD_SCR_4,     0xa4 },
	{ ATKBD_SCR_8,     0x9b },
	{ ATKBD_SCR_CLICK, 0xe0 },
	{ ATKBD_SCR_LEFT,  0xcb },
	{ ATKBD_SCR_RIGHT, 0xd2 },
};

/*
 * The atkbd control structure
 */

struct atkbd {

	struct ps2dev ps2dev;
	struct input_dev *dev;

	/* Written only during init */
	char name[64];
	char phys[32];

	unsigned short id;
	unsigned short keycode[512];
	DECLARE_BITMAP(force_release_mask, 512);
	unsigned char set;
	unsigned char translated;
	unsigned char extra;
	unsigned char write;
	unsigned char softrepeat;
	unsigned char softraw;
	unsigned char scroll;
	unsigned char enabled;

	/* Accessed only from interrupt */
	unsigned char emul;
	unsigned char resend;
	unsigned char release;
	unsigned long xl_bit;
	unsigned int last;
	unsigned long time;
	unsigned long err_count;

	struct delayed_work event_work;
	unsigned long event_jiffies;
	struct mutex event_mutex;
	unsigned long event_mask;
};

/*
 * System-specific ketymap fixup routine
 */
static void (*atkbd_platform_fixup)(struct atkbd *);

static ssize_t atkbd_attr_show_helper(struct device *dev, char *buf,
				ssize_t (*handler)(struct atkbd *, char *));
static ssize_t atkbd_attr_set_helper(struct device *dev, const char *buf, size_t count,
				ssize_t (*handler)(struct atkbd *, const char *, size_t));
#define ATKBD_DEFINE_ATTR(_name)						\
static ssize_t atkbd_show_##_name(struct atkbd *, char *);			\
static ssize_t atkbd_set_##_name(struct atkbd *, const char *, size_t);		\
static ssize_t atkbd_do_show_##_name(struct device *d,				\
				struct device_attribute *attr, char *b)		\
{										\
	return atkbd_attr_show_helper(d, b, atkbd_show_##_name);		\
}										\
static ssize_t atkbd_do_set_##_name(struct device *d,				\
			struct device_attribute *attr, const char *b, size_t s)	\
{										\
	return atkbd_attr_set_helper(d, b, s, atkbd_set_##_name);		\
}										\
static struct device_attribute atkbd_attr_##_name =				\
	__ATTR(_name, S_IWUSR | S_IRUGO, atkbd_do_show_##_name, atkbd_do_set_##_name);

ATKBD_DEFINE_ATTR(extra);
ATKBD_DEFINE_ATTR(scroll);
ATKBD_DEFINE_ATTR(set);
ATKBD_DEFINE_ATTR(softrepeat);
ATKBD_DEFINE_ATTR(softraw);

#define ATKBD_DEFINE_RO_ATTR(_name)						\
static ssize_t atkbd_show_##_name(struct atkbd *, char *);			\
static ssize_t atkbd_do_show_##_name(struct device *d,				\
				struct device_attribute *attr, char *b)		\
{										\
	return atkbd_attr_show_helper(d, b, atkbd_show_##_name);		\
}										\
static struct device_attribute atkbd_attr_##_name =				\
	__ATTR(_name, S_IRUGO, atkbd_do_show_##_name, NULL);

ATKBD_DEFINE_RO_ATTR(err_count);

static struct attribute *atkbd_attributes[] = {
	&atkbd_attr_extra.attr,
	&atkbd_attr_scroll.attr,
	&atkbd_attr_set.attr,
	&atkbd_attr_softrepeat.attr,
	&atkbd_attr_softraw.attr,
	&atkbd_attr_err_count.attr,
	NULL
};

static struct attribute_group atkbd_attribute_group = {
	.attrs	= atkbd_attributes,
};

static const unsigned int xl_table[] = {
	ATKBD_RET_BAT, ATKBD_RET_ERR, ATKBD_RET_ACK,
	ATKBD_RET_NAK, ATKBD_RET_HANJA, ATKBD_RET_HANGEUL,
};

/*
 * Checks if we should mangle the scancode to extract 'release' bit
 * in translated mode.
 */
static int atkbd_need_xlate(unsigned long xl_bit, unsigned char code)
{
	int i;

	if (code == ATKBD_RET_EMUL0 || code == ATKBD_RET_EMUL1)
		return 0;

	for (i = 0; i < ARRAY_SIZE(xl_table); i++)
		if (code == xl_table[i])
			return test_bit(i, &xl_bit);

	return 1;
}

/*
 * Calculates new value of xl_bit so the driver can distinguish
 * between make/break pair of scancodes for select keys and PS/2
 * protocol responses.
 */
static void atkbd_calculate_xl_bit(struct atkbd *atkbd, unsigned char code)
{
	int i;

	for (i = 0; i < ARRAY_SIZE(xl_table); i++) {
		if (!((code ^ xl_table[i]) & 0x7f)) {
			if (code & 0x80)
				__clear_bit(i, &atkbd->xl_bit);
			else
				__set_bit(i, &atkbd->xl_bit);
			break;
		}
	}
}

/*
 * Encode the scancode, 0xe0 prefix, and high bit into a single integer,
 * keeping kernel 2.4 compatibility for set 2
 */
static unsigned int atkbd_compat_scancode(struct atkbd *atkbd, unsigned int code)
{
	if (atkbd->set == 3) {
		if (atkbd->emul == 1)
			code |= 0x100;
        } else {
		code = (code & 0x7f) | ((code & 0x80) << 1);
		if (atkbd->emul == 1)
			code |= 0x80;
	}

	return code;
}

/*
 * atkbd_interrupt(). Here takes place processing of data received from
 * the keyboard into events.
 */

static irqreturn_t atkbd_interrupt(struct serio *serio, unsigned char data,
			unsigned int flags)
{
	struct atkbd *atkbd = serio_get_drvdata(serio);
	struct input_dev *dev = atkbd->dev;
	unsigned int code = data;
	int scroll = 0, hscroll = 0, click = -1;
	int value;
	unsigned short keycode;

#ifdef ATKBD_DEBUG
	printk(KERN_DEBUG "atkbd.c: Received %02x flags %02x\n", data, flags);
#endif

#if !defined(__i386__) && !defined (__x86_64__)
	if ((flags & (SERIO_FRAME | SERIO_PARITY)) && (~flags & SERIO_TIMEOUT) && !atkbd->resend && atkbd->write) {
		printk(KERN_WARNING "atkbd.c: frame/parity error: %02x\n", flags);
		serio_write(serio, ATKBD_CMD_RESEND);
		atkbd->resend = 1;
		goto out;
	}

	if (!flags && data == ATKBD_RET_ACK)
		atkbd->resend = 0;
#endif

	if (unlikely(atkbd->ps2dev.flags & PS2_FLAG_ACK))
		if  (ps2_handle_ack(&atkbd->ps2dev, data))
			goto out;

	if (unlikely(atkbd->ps2dev.flags & PS2_FLAG_CMD))
		if  (ps2_handle_response(&atkbd->ps2dev, data))
			goto out;

	if (!atkbd->enabled)
		goto out;

	input_event(dev, EV_MSC, MSC_RAW, code);

	if (atkbd->translated) {

		if (atkbd->emul || atkbd_need_xlate(atkbd->xl_bit, code)) {
			atkbd->release = code >> 7;
			code &= 0x7f;
		}

		if (!atkbd->emul)
			atkbd_calculate_xl_bit(atkbd, data);
	}

	switch (code) {
		case ATKBD_RET_BAT:
			atkbd->enabled = 0;
			serio_reconnect(atkbd->ps2dev.serio);
			goto out;
		case ATKBD_RET_EMUL0:
			atkbd->emul = 1;
			goto out;
		case ATKBD_RET_EMUL1:
			atkbd->emul = 2;
			goto out;
		case ATKBD_RET_RELEASE:
			atkbd->release = 1;
			goto out;
		case ATKBD_RET_ACK:
		case ATKBD_RET_NAK:
			if (printk_ratelimit())
				printk(KERN_WARNING "atkbd.c: Spurious %s on %s. "
				       "Some program might be trying access hardware directly.\n",
				       data == ATKBD_RET_ACK ? "ACK" : "NAK", serio->phys);
			goto out;
		case ATKBD_RET_ERR:
			atkbd->err_count++;
#ifdef ATKBD_DEBUG
			printk(KERN_DEBUG "atkbd.c: Keyboard on %s reports too many keys pressed.\n", serio->phys);
#endif
			goto out;
	}

	code = atkbd_compat_scancode(atkbd, code);

	if (atkbd->emul && --atkbd->emul)
		goto out;

	keycode = atkbd->keycode[code];

	if (keycode != ATKBD_KEY_NULL)
		input_event(dev, EV_MSC, MSC_SCAN, code);

	switch (keycode) {
		case ATKBD_KEY_NULL:
			break;
		case ATKBD_KEY_UNKNOWN:
			printk(KERN_WARNING
			       "atkbd.c: Unknown key %s (%s set %d, code %#x on %s).\n",
			       atkbd->release ? "released" : "pressed",
			       atkbd->translated ? "translated" : "raw",
			       atkbd->set, code, serio->phys);
			printk(KERN_WARNING
			       "atkbd.c: Use 'setkeycodes %s%02x <keycode>' to make it known.\n",
			       code & 0x80 ? "e0" : "", code & 0x7f);
			input_sync(dev);
			break;
		case ATKBD_SCR_1:
			scroll = 1 - atkbd->release * 2;
			break;
		case ATKBD_SCR_2:
			scroll = 2 - atkbd->release * 4;
			break;
		case ATKBD_SCR_4:
			scroll = 4 - atkbd->release * 8;
			break;
		case ATKBD_SCR_8:
			scroll = 8 - atkbd->release * 16;
			break;
		case ATKBD_SCR_CLICK:
			click = !atkbd->release;
			break;
		case ATKBD_SCR_LEFT:
			hscroll = -1;
			break;
		case ATKBD_SCR_RIGHT:
			hscroll = 1;
			break;
		default:
			if (atkbd->release) {
				value = 0;
				atkbd->last = 0;
			} else if (!atkbd->softrepeat && test_bit(keycode, dev->key)) {
				/* Workaround Toshiba laptop multiple keypress */
				value = time_before(jiffies, atkbd->time) && atkbd->last == code ? 1 : 2;
			} else {
				value = 1;
				atkbd->last = code;
				atkbd->time = jiffies + msecs_to_jiffies(dev->rep[REP_DELAY]) / 2;
			}

			input_event(dev, EV_KEY, keycode, value);
			input_sync(dev);

			if (value && test_bit(code, atkbd->force_release_mask)) {
				input_report_key(dev, keycode, 0);
				input_sync(dev);
			}
	}

	if (atkbd->scroll) {
		if (click != -1)
			input_report_key(dev, BTN_MIDDLE, click);
		input_report_rel(dev, REL_WHEEL, scroll);
		input_report_rel(dev, REL_HWHEEL, hscroll);
		input_sync(dev);
	}

	atkbd->release = 0;
out:
	return IRQ_HANDLED;
}

static int atkbd_set_repeat_rate(struct atkbd *atkbd)
{
	const short period[32] =
		{ 33,  37,  42,  46,  50,  54,  58,  63,  67,  75,  83,  92, 100, 109, 116, 125,
		 133, 149, 167, 182, 200, 217, 232, 250, 270, 303, 333, 370, 400, 435, 470, 500 };
	const short delay[4] =
		{ 250, 500, 750, 1000 };

	struct input_dev *dev = atkbd->dev;
	unsigned char param;
	int i = 0, j = 0;

	while (i < ARRAY_SIZE(period) - 1 && period[i] < dev->rep[REP_PERIOD])
		i++;
	dev->rep[REP_PERIOD] = period[i];

	while (j < ARRAY_SIZE(delay) - 1 && delay[j] < dev->rep[REP_DELAY])
		j++;
	dev->rep[REP_DELAY] = delay[j];

	param = i | (j << 5);
	return ps2_command(&atkbd->ps2dev, &param, ATKBD_CMD_SETREP);
}

static int atkbd_set_leds(struct atkbd *atkbd)
{
	struct input_dev *dev = atkbd->dev;
	unsigned char param[2];

	param[0] = (test_bit(LED_SCROLLL, dev->led) ? 1 : 0)
		 | (test_bit(LED_NUML,    dev->led) ? 2 : 0)
		 | (test_bit(LED_CAPSL,   dev->led) ? 4 : 0);
	if (ps2_command(&atkbd->ps2dev, param, ATKBD_CMD_SETLEDS))
		return -1;

	if (atkbd->extra) {
		param[0] = 0;
		param[1] = (test_bit(LED_COMPOSE, dev->led) ? 0x01 : 0)
			 | (test_bit(LED_SLEEP,   dev->led) ? 0x02 : 0)
			 | (test_bit(LED_SUSPEND, dev->led) ? 0x04 : 0)
			 | (test_bit(LED_MISC,    dev->led) ? 0x10 : 0)
			 | (test_bit(LED_MUTE,    dev->led) ? 0x20 : 0);
		if (ps2_command(&atkbd->ps2dev, param, ATKBD_CMD_EX_SETLEDS))
			return -1;
	}

	return 0;
}

/*
 * atkbd_event_work() is used to complete processing of events that
 * can not be processed by input_event() which is often called from
 * interrupt context.
 */

static void atkbd_event_work(struct work_struct *work)
{
	struct atkbd *atkbd = container_of(work, struct atkbd, event_work.work);

	mutex_lock(&atkbd->event_mutex);

	if (test_and_clear_bit(ATKBD_LED_EVENT_BIT, &atkbd->event_mask))
		atkbd_set_leds(atkbd);

	if (test_and_clear_bit(ATKBD_REP_EVENT_BIT, &atkbd->event_mask))
		atkbd_set_repeat_rate(atkbd);

	mutex_unlock(&atkbd->event_mutex);
}

/*
 * Schedule switch for execution. We need to throttle requests,
 * otherwise keyboard may become unresponsive.
 */
static void atkbd_schedule_event_work(struct atkbd *atkbd, int event_bit)
{
	unsigned long delay = msecs_to_jiffies(50);

	if (time_after(jiffies, atkbd->event_jiffies + delay))
		delay = 0;

	atkbd->event_jiffies = jiffies;
	set_bit(event_bit, &atkbd->event_mask);
	wmb();
	schedule_delayed_work(&atkbd->event_work, delay);
}

/*
 * Event callback from the input module. Events that change the state of
 * the hardware are processed here. If action can not be performed in
 * interrupt context it is offloaded to atkbd_event_work.
 */

static int atkbd_event(struct input_dev *dev,
			unsigned int type, unsigned int code, int value)
{
	struct atkbd *atkbd = input_get_drvdata(dev);

	if (!atkbd->write)
		return -1;

	switch (type) {

		case EV_LED:
			atkbd_schedule_event_work(atkbd, ATKBD_LED_EVENT_BIT);
			return 0;

		case EV_REP:
			if (!atkbd->softrepeat)
				atkbd_schedule_event_work(atkbd, ATKBD_REP_EVENT_BIT);
			return 0;
	}

	return -1;
}

/*
 * atkbd_enable() signals that interrupt handler is allowed to
 * generate input events.
 */

static inline void atkbd_enable(struct atkbd *atkbd)
{
	serio_pause_rx(atkbd->ps2dev.serio);
	atkbd->enabled = 1;
	serio_continue_rx(atkbd->ps2dev.serio);
}

/*
 * atkbd_disable() tells input handler that all incoming data except
 * for ACKs and command response should be dropped.
 */

static inline void atkbd_disable(struct atkbd *atkbd)
{
	serio_pause_rx(atkbd->ps2dev.serio);
	atkbd->enabled = 0;
	serio_continue_rx(atkbd->ps2dev.serio);
}

/*
 * atkbd_probe() probes for an AT keyboard on a serio port.
 */

static int atkbd_probe(struct atkbd *atkbd)
{
	struct ps2dev *ps2dev = &atkbd->ps2dev;
	unsigned char param[2];

/*
 * Some systems, where the bit-twiddling when testing the io-lines of the
 * controller may confuse the keyboard need a full reset of the keyboard. On
 * these systems the BIOS also usually doesn't do it for us.
 */

	if (atkbd_reset)
		if (ps2_command(ps2dev, NULL, ATKBD_CMD_RESET_BAT))
			printk(KERN_WARNING "atkbd.c: keyboard reset failed on %s\n", ps2dev->serio->phys);

/*
 * Then we check the keyboard ID. We should get 0xab83 under normal conditions.
 * Some keyboards report different values, but the first byte is always 0xab or
 * 0xac. Some old AT keyboards don't report anything. If a mouse is connected, this
 * should make sure we don't try to set the LEDs on it.
 */

	param[0] = param[1] = 0xa5;	/* initialize with invalid values */
	if (ps2_command(ps2dev, param, ATKBD_CMD_GETID)) {

/*
 * If the get ID command failed, we check if we can at least set the LEDs on
 * the keyboard. This should work on every keyboard out there. It also turns
 * the LEDs off, which we want anyway.
 */
		param[0] = 0;
		if (ps2_command(ps2dev, param, ATKBD_CMD_SETLEDS))
			return -1;
		atkbd->id = 0xabba;
		return 0;
	}

	if (!ps2_is_keyboard_id(param[0]))
		return -1;

	atkbd->id = (param[0] << 8) | param[1];

	if (atkbd->id == 0xaca1 && atkbd->translated) {
		printk(KERN_ERR "atkbd.c: NCD terminal keyboards are only supported on non-translating\n");
		printk(KERN_ERR "atkbd.c: controllers. Use i8042.direct=1 to disable translation.\n");
		return -1;
	}

	return 0;
}

/*
 * atkbd_select_set checks if a keyboard has a working Set 3 support, and
 * sets it into that. Unfortunately there are keyboards that can be switched
 * to Set 3, but don't work well in that (BTC Multimedia ...)
 */

static int atkbd_select_set(struct atkbd *atkbd, int target_set, int allow_extra)
{
	struct ps2dev *ps2dev = &atkbd->ps2dev;
	unsigned char param[2];

	atkbd->extra = 0;
/*
 * For known special keyboards we can go ahead and set the correct set.
 * We check for NCD PS/2 Sun, NorthGate OmniKey 101 and
 * IBM RapidAccess / IBM EzButton / Chicony KBP-8993 keyboards.
 */

	if (atkbd->translated)
		return 2;

	if (atkbd->id == 0xaca1) {
		param[0] = 3;
		ps2_command(ps2dev, param, ATKBD_CMD_SSCANSET);
		return 3;
	}

	if (allow_extra) {
		param[0] = 0x71;
		if (!ps2_command(ps2dev, param, ATKBD_CMD_EX_ENABLE)) {
			atkbd->extra = 1;
			return 2;
		}
	}

	if (target_set != 3)
		return 2;

	if (!ps2_command(ps2dev, param, ATKBD_CMD_OK_GETID)) {
		atkbd->id = param[0] << 8 | param[1];
		return 2;
	}

	param[0] = 3;
	if (ps2_command(ps2dev, param, ATKBD_CMD_SSCANSET))
		return 2;

	param[0] = 0;
	if (ps2_command(ps2dev, param, ATKBD_CMD_GSCANSET))
		return 2;

	if (param[0] != 3) {
		param[0] = 2;
		if (ps2_command(ps2dev, param, ATKBD_CMD_SSCANSET))
		return 2;
	}

	ps2_command(ps2dev, param, ATKBD_CMD_SETALL_MBR);

	return 3;
}

static int atkbd_activate(struct atkbd *atkbd)
{
	struct ps2dev *ps2dev = &atkbd->ps2dev;
	unsigned char param[1];

/*
 * Set the LEDs to a defined state.
 */

	param[0] = 0;
	if (ps2_command(ps2dev, param, ATKBD_CMD_SETLEDS))
		return -1;

/*
 * Set autorepeat to fastest possible.
 */

	param[0] = 0;
	if (ps2_command(ps2dev, param, ATKBD_CMD_SETREP))
		return -1;

/*
 * Enable the keyboard to receive keystrokes.
 */

	if (ps2_command(ps2dev, NULL, ATKBD_CMD_ENABLE)) {
		printk(KERN_ERR "atkbd.c: Failed to enable keyboard on %s\n",
			ps2dev->serio->phys);
		return -1;
	}

	return 0;
}

/*
 * atkbd_cleanup() restores the keyboard state so that BIOS is happy after a
 * reboot.
 */

static void atkbd_cleanup(struct serio *serio)
{
	struct atkbd *atkbd = serio_get_drvdata(serio);

	atkbd_disable(atkbd);
	ps2_command(&atkbd->ps2dev, NULL, ATKBD_CMD_RESET_BAT);
}


/*
 * atkbd_disconnect() closes and frees.
 */

static void atkbd_disconnect(struct serio *serio)
{
	struct atkbd *atkbd = serio_get_drvdata(serio);

	atkbd_disable(atkbd);

	/* make sure we don't have a command in flight */
	cancel_delayed_work_sync(&atkbd->event_work);

	sysfs_remove_group(&serio->dev.kobj, &atkbd_attribute_group);
	input_unregister_device(atkbd->dev);
	serio_close(serio);
	serio_set_drvdata(serio, NULL);
	kfree(atkbd);
}

/*
 * Most special keys (Fn+F?) on Dell laptops do not generate release
 * events so we have to do it ourselves.
 */
static void atkbd_dell_laptop_keymap_fixup(struct atkbd *atkbd)
{
	const unsigned int forced_release_keys[] = {
		0x85, 0x86, 0x87, 0x88, 0x89, 0x8a, 0x8b, 0x8f, 0x93,
	};
	int i;

	if (atkbd->set == 2)
		for (i = 0; i < ARRAY_SIZE(forced_release_keys); i++)
			__set_bit(forced_release_keys[i],
				  atkbd->force_release_mask);
}

/*
 * Perform fixup for HP system that doesn't generate release
 * for its video switch
 */
static void atkbd_hp_keymap_fixup(struct atkbd *atkbd)
{
	const unsigned int forced_release_keys[] = {
		0x94,
	};
	int i;

	if (atkbd->set == 2)
		for (i = 0; i < ARRAY_SIZE(forced_release_keys); i++)
			__set_bit(forced_release_keys[i],
					atkbd->force_release_mask);
}

/*
 * Inventec system with broken key release on volume keys
 */
static void atkbd_inventec_keymap_fixup(struct atkbd *atkbd)
{
	const unsigned int forced_release_keys[] = {
		0xae, 0xb0,
	};
	int i;

	if (atkbd->set == 2)
		for (i = 0; i < ARRAY_SIZE(forced_release_keys); i++)
			__set_bit(forced_release_keys[i],
				  atkbd->force_release_mask);
}

/*
<<<<<<< HEAD
=======
 * Perform fixup for HP Pavilion ZV6100 laptop that doesn't generate release
 * for its volume buttons
 */
static void atkbd_hp_zv6100_keymap_fixup(struct atkbd *atkbd)
{
	const unsigned int forced_release_keys[] = {
		0xae, 0xb0,
	};
	int i;

	if (atkbd->set == 2)
		for (i = 0; i < ARRAY_SIZE(forced_release_keys); i++)
			__set_bit(forced_release_keys[i],
					atkbd->force_release_mask);
}

/*
 * Samsung NC10 with Fn+F? key release not working
 */
static void atkbd_samsung_keymap_fixup(struct atkbd *atkbd)
{
	const unsigned int forced_release_keys[] = {
		0x82, 0x83, 0x84, 0x86, 0x88, 0x89, 0xb3, 0xf7, 0xf9,
	};
	int i;

	if (atkbd->set == 2)
		for (i = 0; i < ARRAY_SIZE(forced_release_keys); i++)
			__set_bit(forced_release_keys[i],
				  atkbd->force_release_mask);
}

/*
>>>>>>> 18e352e4
 * atkbd_set_keycode_table() initializes keyboard's keycode table
 * according to the selected scancode set
 */

static void atkbd_set_keycode_table(struct atkbd *atkbd)
{
	unsigned int scancode;
	int i, j;

	memset(atkbd->keycode, 0, sizeof(atkbd->keycode));
	bitmap_zero(atkbd->force_release_mask, 512);

	if (atkbd->translated) {
		for (i = 0; i < 128; i++) {
			scancode = atkbd_unxlate_table[i];
			atkbd->keycode[i] = atkbd_set2_keycode[scancode];
			atkbd->keycode[i | 0x80] = atkbd_set2_keycode[scancode | 0x80];
			if (atkbd->scroll)
				for (j = 0; j < ARRAY_SIZE(atkbd_scroll_keys); j++)
					if ((scancode | 0x80) == atkbd_scroll_keys[j].set2)
						atkbd->keycode[i | 0x80] = atkbd_scroll_keys[j].keycode;
		}
	} else if (atkbd->set == 3) {
		memcpy(atkbd->keycode, atkbd_set3_keycode, sizeof(atkbd->keycode));
	} else {
		memcpy(atkbd->keycode, atkbd_set2_keycode, sizeof(atkbd->keycode));

		if (atkbd->scroll)
			for (i = 0; i < ARRAY_SIZE(atkbd_scroll_keys); i++) {
				scancode = atkbd_scroll_keys[i].set2;
				atkbd->keycode[scancode] = atkbd_scroll_keys[i].keycode;
		}
	}

/*
 * HANGEUL and HANJA keys do not send release events so we need to
 * generate such events ourselves
 */
	scancode = atkbd_compat_scancode(atkbd, ATKBD_RET_HANGEUL);
	atkbd->keycode[scancode] = KEY_HANGEUL;
	__set_bit(scancode, atkbd->force_release_mask);

	scancode = atkbd_compat_scancode(atkbd, ATKBD_RET_HANJA);
	atkbd->keycode[scancode] = KEY_HANJA;
	__set_bit(scancode, atkbd->force_release_mask);

/*
 * Perform additional fixups
 */
	if (atkbd_platform_fixup)
		atkbd_platform_fixup(atkbd);
}

/*
 * atkbd_set_device_attrs() sets up keyboard's input device structure
 */

static void atkbd_set_device_attrs(struct atkbd *atkbd)
{
	struct input_dev *input_dev = atkbd->dev;
	int i;

	if (atkbd->extra)
		snprintf(atkbd->name, sizeof(atkbd->name),
			 "AT Set 2 Extra keyboard");
	else
		snprintf(atkbd->name, sizeof(atkbd->name),
			 "AT %s Set %d keyboard",
			 atkbd->translated ? "Translated" : "Raw", atkbd->set);

	snprintf(atkbd->phys, sizeof(atkbd->phys),
		 "%s/input0", atkbd->ps2dev.serio->phys);

	input_dev->name = atkbd->name;
	input_dev->phys = atkbd->phys;
	input_dev->id.bustype = BUS_I8042;
	input_dev->id.vendor = 0x0001;
	input_dev->id.product = atkbd->translated ? 1 : atkbd->set;
	input_dev->id.version = atkbd->id;
	input_dev->event = atkbd_event;
	input_dev->dev.parent = &atkbd->ps2dev.serio->dev;

	input_set_drvdata(input_dev, atkbd);

	input_dev->evbit[0] = BIT_MASK(EV_KEY) | BIT_MASK(EV_REP) |
		BIT_MASK(EV_MSC);

	if (atkbd->write) {
		input_dev->evbit[0] |= BIT_MASK(EV_LED);
		input_dev->ledbit[0] = BIT_MASK(LED_NUML) |
			BIT_MASK(LED_CAPSL) | BIT_MASK(LED_SCROLLL);
	}

	if (atkbd->extra)
		input_dev->ledbit[0] |= BIT_MASK(LED_COMPOSE) |
			BIT_MASK(LED_SUSPEND) | BIT_MASK(LED_SLEEP) |
			BIT_MASK(LED_MUTE) | BIT_MASK(LED_MISC);

	if (!atkbd->softrepeat) {
		input_dev->rep[REP_DELAY] = 250;
		input_dev->rep[REP_PERIOD] = 33;
	}

	input_dev->mscbit[0] = atkbd->softraw ? BIT_MASK(MSC_SCAN) :
		BIT_MASK(MSC_RAW) | BIT_MASK(MSC_SCAN);

	if (atkbd->scroll) {
		input_dev->evbit[0] |= BIT_MASK(EV_REL);
		input_dev->relbit[0] = BIT_MASK(REL_WHEEL) |
			BIT_MASK(REL_HWHEEL);
		__set_bit(BTN_MIDDLE, input_dev->keybit);
	}

	input_dev->keycode = atkbd->keycode;
	input_dev->keycodesize = sizeof(unsigned short);
	input_dev->keycodemax = ARRAY_SIZE(atkbd_set2_keycode);

	for (i = 0; i < 512; i++)
		if (atkbd->keycode[i] && atkbd->keycode[i] < ATKBD_SPECIAL)
			__set_bit(atkbd->keycode[i], input_dev->keybit);
}

/*
 * atkbd_connect() is called when the serio module finds an interface
 * that isn't handled yet by an appropriate device driver. We check if
 * there is an AT keyboard out there and if yes, we register ourselves
 * to the input module.
 */

static int atkbd_connect(struct serio *serio, struct serio_driver *drv)
{
	struct atkbd *atkbd;
	struct input_dev *dev;
	int err = -ENOMEM;

	atkbd = kzalloc(sizeof(struct atkbd), GFP_KERNEL);
	dev = input_allocate_device();
	if (!atkbd || !dev)
		goto fail1;

	atkbd->dev = dev;
	ps2_init(&atkbd->ps2dev, serio);
	INIT_DELAYED_WORK(&atkbd->event_work, atkbd_event_work);
	mutex_init(&atkbd->event_mutex);

	switch (serio->id.type) {

		case SERIO_8042_XL:
			atkbd->translated = 1;
		case SERIO_8042:
			if (serio->write)
				atkbd->write = 1;
			break;
	}

	atkbd->softraw = atkbd_softraw;
	atkbd->softrepeat = atkbd_softrepeat;
	atkbd->scroll = atkbd_scroll;

	if (atkbd->softrepeat)
		atkbd->softraw = 1;

	serio_set_drvdata(serio, atkbd);

	err = serio_open(serio, drv);
	if (err)
		goto fail2;

	if (atkbd->write) {

		if (atkbd_probe(atkbd)) {
			err = -ENODEV;
			goto fail3;
		}

		atkbd->set = atkbd_select_set(atkbd, atkbd_set, atkbd_extra);
		atkbd_activate(atkbd);

	} else {
		atkbd->set = 2;
		atkbd->id = 0xab00;
	}

	atkbd_set_keycode_table(atkbd);
	atkbd_set_device_attrs(atkbd);

	err = sysfs_create_group(&serio->dev.kobj, &atkbd_attribute_group);
	if (err)
		goto fail3;

	atkbd_enable(atkbd);

	err = input_register_device(atkbd->dev);
	if (err)
		goto fail4;

	return 0;

 fail4: sysfs_remove_group(&serio->dev.kobj, &atkbd_attribute_group);
 fail3:	serio_close(serio);
 fail2:	serio_set_drvdata(serio, NULL);
 fail1:	input_free_device(dev);
	kfree(atkbd);
	return err;
}

/*
 * atkbd_reconnect() tries to restore keyboard into a sane state and is
 * most likely called on resume.
 */

static int atkbd_reconnect(struct serio *serio)
{
	struct atkbd *atkbd = serio_get_drvdata(serio);
	struct serio_driver *drv = serio->drv;

	if (!atkbd || !drv) {
		printk(KERN_DEBUG "atkbd: reconnect request, but serio is disconnected, ignoring...\n");
		return -1;
	}

	atkbd_disable(atkbd);

	if (atkbd->write) {
		if (atkbd_probe(atkbd))
			return -1;
		if (atkbd->set != atkbd_select_set(atkbd, atkbd->set, atkbd->extra))
			return -1;

		atkbd_activate(atkbd);

/*
 * Restore repeat rate and LEDs (that were reset by atkbd_activate)
 * to pre-resume state
 */
		if (!atkbd->softrepeat)
			atkbd_set_repeat_rate(atkbd);
		atkbd_set_leds(atkbd);
	}

	atkbd_enable(atkbd);

	return 0;
}

static struct serio_device_id atkbd_serio_ids[] = {
	{
		.type	= SERIO_8042,
		.proto	= SERIO_ANY,
		.id	= SERIO_ANY,
		.extra	= SERIO_ANY,
	},
	{
		.type	= SERIO_8042_XL,
		.proto	= SERIO_ANY,
		.id	= SERIO_ANY,
		.extra	= SERIO_ANY,
	},
	{
		.type	= SERIO_RS232,
		.proto	= SERIO_PS2SER,
		.id	= SERIO_ANY,
		.extra	= SERIO_ANY,
	},
	{ 0 }
};

MODULE_DEVICE_TABLE(serio, atkbd_serio_ids);

static struct serio_driver atkbd_drv = {
	.driver		= {
		.name	= "atkbd",
	},
	.description	= DRIVER_DESC,
	.id_table	= atkbd_serio_ids,
	.interrupt	= atkbd_interrupt,
	.connect	= atkbd_connect,
	.reconnect	= atkbd_reconnect,
	.disconnect	= atkbd_disconnect,
	.cleanup	= atkbd_cleanup,
};

static ssize_t atkbd_attr_show_helper(struct device *dev, char *buf,
				ssize_t (*handler)(struct atkbd *, char *))
{
	struct serio *serio = to_serio_port(dev);
	int retval;

	retval = serio_pin_driver(serio);
	if (retval)
		return retval;

	if (serio->drv != &atkbd_drv) {
		retval = -ENODEV;
		goto out;
	}

	retval = handler((struct atkbd *)serio_get_drvdata(serio), buf);

out:
	serio_unpin_driver(serio);
	return retval;
}

static ssize_t atkbd_attr_set_helper(struct device *dev, const char *buf, size_t count,
				ssize_t (*handler)(struct atkbd *, const char *, size_t))
{
	struct serio *serio = to_serio_port(dev);
	struct atkbd *atkbd;
	int retval;

	retval = serio_pin_driver(serio);
	if (retval)
		return retval;

	if (serio->drv != &atkbd_drv) {
		retval = -ENODEV;
		goto out;
	}

	atkbd = serio_get_drvdata(serio);
	atkbd_disable(atkbd);
	retval = handler(atkbd, buf, count);
	atkbd_enable(atkbd);

out:
	serio_unpin_driver(serio);
	return retval;
}

static ssize_t atkbd_show_extra(struct atkbd *atkbd, char *buf)
{
	return sprintf(buf, "%d\n", atkbd->extra ? 1 : 0);
}

static ssize_t atkbd_set_extra(struct atkbd *atkbd, const char *buf, size_t count)
{
	struct input_dev *old_dev, *new_dev;
	unsigned long value;
	int err;
	unsigned char old_extra, old_set;

	if (!atkbd->write)
		return -EIO;

	if (strict_strtoul(buf, 10, &value) || value > 1)
		return -EINVAL;

	if (atkbd->extra != value) {
		/*
		 * Since device's properties will change we need to
		 * unregister old device. But allocate and register
		 * new one first to make sure we have it.
		 */
		old_dev = atkbd->dev;
		old_extra = atkbd->extra;
		old_set = atkbd->set;

		new_dev = input_allocate_device();
		if (!new_dev)
			return -ENOMEM;

		atkbd->dev = new_dev;
		atkbd->set = atkbd_select_set(atkbd, atkbd->set, value);
		atkbd_activate(atkbd);
		atkbd_set_keycode_table(atkbd);
		atkbd_set_device_attrs(atkbd);

		err = input_register_device(atkbd->dev);
		if (err) {
			input_free_device(new_dev);

			atkbd->dev = old_dev;
			atkbd->set = atkbd_select_set(atkbd, old_set, old_extra);
			atkbd_set_keycode_table(atkbd);
			atkbd_set_device_attrs(atkbd);

			return err;
		}
		input_unregister_device(old_dev);

	}
	return count;
}

static ssize_t atkbd_show_scroll(struct atkbd *atkbd, char *buf)
{
	return sprintf(buf, "%d\n", atkbd->scroll ? 1 : 0);
}

static ssize_t atkbd_set_scroll(struct atkbd *atkbd, const char *buf, size_t count)
{
	struct input_dev *old_dev, *new_dev;
	unsigned long value;
	int err;
	unsigned char old_scroll;

	if (strict_strtoul(buf, 10, &value) || value > 1)
		return -EINVAL;

	if (atkbd->scroll != value) {
		old_dev = atkbd->dev;
		old_scroll = atkbd->scroll;

		new_dev = input_allocate_device();
		if (!new_dev)
			return -ENOMEM;

		atkbd->dev = new_dev;
		atkbd->scroll = value;
		atkbd_set_keycode_table(atkbd);
		atkbd_set_device_attrs(atkbd);

		err = input_register_device(atkbd->dev);
		if (err) {
			input_free_device(new_dev);

			atkbd->scroll = old_scroll;
			atkbd->dev = old_dev;
			atkbd_set_keycode_table(atkbd);
			atkbd_set_device_attrs(atkbd);

			return err;
		}
		input_unregister_device(old_dev);
	}
	return count;
}

static ssize_t atkbd_show_set(struct atkbd *atkbd, char *buf)
{
	return sprintf(buf, "%d\n", atkbd->set);
}

static ssize_t atkbd_set_set(struct atkbd *atkbd, const char *buf, size_t count)
{
	struct input_dev *old_dev, *new_dev;
	unsigned long value;
	int err;
	unsigned char old_set, old_extra;

	if (!atkbd->write)
		return -EIO;

	if (strict_strtoul(buf, 10, &value) || (value != 2 && value != 3))
		return -EINVAL;

	if (atkbd->set != value) {
		old_dev = atkbd->dev;
		old_extra = atkbd->extra;
		old_set = atkbd->set;

		new_dev = input_allocate_device();
		if (!new_dev)
			return -ENOMEM;

		atkbd->dev = new_dev;
		atkbd->set = atkbd_select_set(atkbd, value, atkbd->extra);
		atkbd_activate(atkbd);
		atkbd_set_keycode_table(atkbd);
		atkbd_set_device_attrs(atkbd);

		err = input_register_device(atkbd->dev);
		if (err) {
			input_free_device(new_dev);

			atkbd->dev = old_dev;
			atkbd->set = atkbd_select_set(atkbd, old_set, old_extra);
			atkbd_set_keycode_table(atkbd);
			atkbd_set_device_attrs(atkbd);

			return err;
		}
		input_unregister_device(old_dev);
	}
	return count;
}

static ssize_t atkbd_show_softrepeat(struct atkbd *atkbd, char *buf)
{
	return sprintf(buf, "%d\n", atkbd->softrepeat ? 1 : 0);
}

static ssize_t atkbd_set_softrepeat(struct atkbd *atkbd, const char *buf, size_t count)
{
	struct input_dev *old_dev, *new_dev;
	unsigned long value;
	int err;
	unsigned char old_softrepeat, old_softraw;

	if (!atkbd->write)
		return -EIO;

	if (strict_strtoul(buf, 10, &value) || value > 1)
		return -EINVAL;

	if (atkbd->softrepeat != value) {
		old_dev = atkbd->dev;
		old_softrepeat = atkbd->softrepeat;
		old_softraw = atkbd->softraw;

		new_dev = input_allocate_device();
		if (!new_dev)
			return -ENOMEM;

		atkbd->dev = new_dev;
		atkbd->softrepeat = value;
		if (atkbd->softrepeat)
			atkbd->softraw = 1;
		atkbd_set_device_attrs(atkbd);

		err = input_register_device(atkbd->dev);
		if (err) {
			input_free_device(new_dev);

			atkbd->dev = old_dev;
			atkbd->softrepeat = old_softrepeat;
			atkbd->softraw = old_softraw;
			atkbd_set_device_attrs(atkbd);

			return err;
		}
		input_unregister_device(old_dev);
	}
	return count;
}


static ssize_t atkbd_show_softraw(struct atkbd *atkbd, char *buf)
{
	return sprintf(buf, "%d\n", atkbd->softraw ? 1 : 0);
}

static ssize_t atkbd_set_softraw(struct atkbd *atkbd, const char *buf, size_t count)
{
	struct input_dev *old_dev, *new_dev;
	unsigned long value;
	int err;
	unsigned char old_softraw;

	if (strict_strtoul(buf, 10, &value) || value > 1)
		return -EINVAL;

	if (atkbd->softraw != value) {
		old_dev = atkbd->dev;
		old_softraw = atkbd->softraw;

		new_dev = input_allocate_device();
		if (!new_dev)
			return -ENOMEM;

		atkbd->dev = new_dev;
		atkbd->softraw = value;
		atkbd_set_device_attrs(atkbd);

		err = input_register_device(atkbd->dev);
		if (err) {
			input_free_device(new_dev);

			atkbd->dev = old_dev;
			atkbd->softraw = old_softraw;
			atkbd_set_device_attrs(atkbd);

			return err;
		}
		input_unregister_device(old_dev);
	}
	return count;
}

static ssize_t atkbd_show_err_count(struct atkbd *atkbd, char *buf)
{
	return sprintf(buf, "%lu\n", atkbd->err_count);
}

static int __init atkbd_setup_fixup(const struct dmi_system_id *id)
{
	atkbd_platform_fixup = id->driver_data;
	return 0;
}

static struct dmi_system_id atkbd_dmi_quirk_table[] __initdata = {
	{
		.ident = "Dell Laptop",
		.matches = {
			DMI_MATCH(DMI_SYS_VENDOR, "Dell Inc."),
			DMI_MATCH(DMI_CHASSIS_TYPE, "8"), /* Portable */
		},
		.callback = atkbd_setup_fixup,
		.driver_data = atkbd_dell_laptop_keymap_fixup,
<<<<<<< HEAD
=======
	},
	{
		.ident = "Dell Laptop",
		.matches = {
			DMI_MATCH(DMI_SYS_VENDOR, "Dell Computer Corporation"),
			DMI_MATCH(DMI_CHASSIS_TYPE, "8"), /* Portable */
		},
		.callback = atkbd_setup_fixup,
		.driver_data = atkbd_dell_laptop_keymap_fixup,
>>>>>>> 18e352e4
	},
	{
		.ident = "HP 2133",
		.matches = {
			DMI_MATCH(DMI_SYS_VENDOR, "Hewlett-Packard"),
			DMI_MATCH(DMI_PRODUCT_NAME, "HP 2133"),
		},
		.callback = atkbd_setup_fixup,
		.driver_data = atkbd_hp_keymap_fixup,
	},
	{
<<<<<<< HEAD
=======
		.ident = "HP Pavilion ZV6100",
		.matches = {
			DMI_MATCH(DMI_SYS_VENDOR, "Hewlett-Packard"),
			DMI_MATCH(DMI_PRODUCT_NAME, "Pavilion ZV6100"),
		},
		.callback = atkbd_setup_fixup,
		.driver_data = atkbd_hp_zv6100_keymap_fixup,
	},
	{
>>>>>>> 18e352e4
		.ident = "Inventec Symphony",
		.matches = {
			DMI_MATCH(DMI_SYS_VENDOR, "INVENTEC"),
			DMI_MATCH(DMI_PRODUCT_NAME, "SYMPHONY 6.0/7.0"),
		},
		.callback = atkbd_setup_fixup,
		.driver_data = atkbd_inventec_keymap_fixup,
	},
<<<<<<< HEAD
=======
	{
		.ident = "Samsung NC10",
		.matches = {
			DMI_MATCH(DMI_SYS_VENDOR, "SAMSUNG ELECTRONICS CO., LTD."),
			DMI_MATCH(DMI_PRODUCT_NAME, "NC10"),
		},
		.callback = atkbd_setup_fixup,
		.driver_data = atkbd_samsung_keymap_fixup,
	},
>>>>>>> 18e352e4
	{ }
};

static int __init atkbd_init(void)
{
	dmi_check_system(atkbd_dmi_quirk_table);

	return serio_register_driver(&atkbd_drv);
}

static void __exit atkbd_exit(void)
{
	serio_unregister_driver(&atkbd_drv);
}

module_init(atkbd_init);
module_exit(atkbd_exit);<|MERGE_RESOLUTION|>--- conflicted
+++ resolved
@@ -884,8 +884,6 @@
 }
 
 /*
-<<<<<<< HEAD
-=======
  * Perform fixup for HP Pavilion ZV6100 laptop that doesn't generate release
  * for its volume buttons
  */
@@ -919,7 +917,6 @@
 }
 
 /*
->>>>>>> 18e352e4
  * atkbd_set_keycode_table() initializes keyboard's keycode table
  * according to the selected scancode set
  */
@@ -1510,8 +1507,6 @@
 		},
 		.callback = atkbd_setup_fixup,
 		.driver_data = atkbd_dell_laptop_keymap_fixup,
-<<<<<<< HEAD
-=======
 	},
 	{
 		.ident = "Dell Laptop",
@@ -1521,7 +1516,6 @@
 		},
 		.callback = atkbd_setup_fixup,
 		.driver_data = atkbd_dell_laptop_keymap_fixup,
->>>>>>> 18e352e4
 	},
 	{
 		.ident = "HP 2133",
@@ -1533,8 +1527,6 @@
 		.driver_data = atkbd_hp_keymap_fixup,
 	},
 	{
-<<<<<<< HEAD
-=======
 		.ident = "HP Pavilion ZV6100",
 		.matches = {
 			DMI_MATCH(DMI_SYS_VENDOR, "Hewlett-Packard"),
@@ -1544,7 +1536,6 @@
 		.driver_data = atkbd_hp_zv6100_keymap_fixup,
 	},
 	{
->>>>>>> 18e352e4
 		.ident = "Inventec Symphony",
 		.matches = {
 			DMI_MATCH(DMI_SYS_VENDOR, "INVENTEC"),
@@ -1553,8 +1544,6 @@
 		.callback = atkbd_setup_fixup,
 		.driver_data = atkbd_inventec_keymap_fixup,
 	},
-<<<<<<< HEAD
-=======
 	{
 		.ident = "Samsung NC10",
 		.matches = {
@@ -1564,7 +1553,6 @@
 		.callback = atkbd_setup_fixup,
 		.driver_data = atkbd_samsung_keymap_fixup,
 	},
->>>>>>> 18e352e4
 	{ }
 };
 
