/*
 *  i8042 keyboard and mouse controller driver for Linux
 *
 *  Copyright (c) 1999-2002 Vojtech Pavlik
 */

/*
 * This program is free software; you can redistribute it and/or modify it
 * under the terms of the GNU General Public License version 2 as published by
 * the Free Software Foundation.
 */

#include <asm/io.h>

#include <linux/delay.h>
#include <linux/module.h>
#include <linux/ioport.h>
#include <linux/config.h>
#include <linux/reboot.h>
#include <linux/init.h>
#include <linux/serio.h>
#include <linux/sched.h>

#undef DEBUG

#include "i8042.h"

MODULE_AUTHOR("Vojtech Pavlik <vojtech@suse.cz>");
MODULE_DESCRIPTION("i8042 keyboard and mouse controller driver");
MODULE_LICENSE("GPL");

MODULE_PARM(i8042_noaux, "1i");
MODULE_PARM(i8042_unlock, "1i");
MODULE_PARM(i8042_reset, "1i");
MODULE_PARM(i8042_direct, "1i");
MODULE_PARM(i8042_dumbkbd, "1i");

static int i8042_noaux;
static int i8042_unlock;
static int i8042_reset;
static int i8042_direct;
static int i8042_dumbkbd;

spinlock_t i8042_lock = SPIN_LOCK_UNLOCKED;

struct i8042_values {
	int irq;
	unsigned char disable;
	unsigned char irqen;
	unsigned char exists;
	signed char mux;
	unsigned char *name;
	unsigned char *phys;
};

static struct serio i8042_kbd_port;
static struct serio i8042_aux_port;
static unsigned char i8042_initial_ctr;
static unsigned char i8042_ctr;
static unsigned char i8042_last_e0;
static unsigned char i8042_mux_open;
struct timer_list i8042_timer;

extern struct pt_regs *kbd_pt_regs;

static unsigned long i8042_unxlate_seen[256 / BITS_PER_LONG];
static unsigned char i8042_unxlate_table[128] = {
	  0,118, 22, 30, 38, 37, 46, 54, 61, 62, 70, 69, 78, 85,102, 13,
	 21, 29, 36, 45, 44, 53, 60, 67, 68, 77, 84, 91, 90, 20, 28, 27,
	 35, 43, 52, 51, 59, 66, 75, 76, 82, 14, 18, 93, 26, 34, 33, 42,
	 50, 49, 58, 65, 73, 74, 89,124, 17, 41, 88,  5,  6,  4, 12,  3,
	 11,  2, 10,  1,  9,119,126,108,117,125,123,107,115,116,121,105,
	114,122,112,113,127, 96, 97,120,  7, 15, 23, 31, 39, 47, 55, 63,
	 71, 79, 86, 94,  8, 16, 24, 32, 40, 48, 56, 64, 72, 80, 87,111,
	 19, 25, 57, 81, 83, 92, 95, 98, 99,100,101,103,104,106,109,110
};

static void i8042_interrupt(int irq, void *dev_id, struct pt_regs *regs);

/*
 * The i8042_wait_read() and i8042_wait_write functions wait for the i8042 to
 * be ready for reading values from it / writing values to it.
 */

static int i8042_wait_read(void)
{
	int i = 0;
	while ((~i8042_read_status() & I8042_STR_OBF) && (i < I8042_CTL_TIMEOUT)) {
		udelay(50);
		i++;
	}
	return -(i == I8042_CTL_TIMEOUT);
}

static int i8042_wait_write(void)
{
	int i = 0;
	while ((i8042_read_status() & I8042_STR_IBF) && (i < I8042_CTL_TIMEOUT)) {
		udelay(50);
		i++;
	}
	return -(i == I8042_CTL_TIMEOUT);
}

/*
 * i8042_flush() flushes all data that may be in the keyboard and mouse buffers
 * of the i8042 down the toilet.
 */

static int i8042_flush(void)
{
	unsigned long flags;
	unsigned char data;
	int i = 0;

	spin_lock_irqsave(&i8042_lock, flags);

	while ((i8042_read_status() & I8042_STR_OBF) && (i++ < I8042_BUFFER_SIZE)) {
		data = i8042_read_data();
		dbg("%02x <- i8042 (flush, %s)", data,
			i8042_read_status() & I8042_STR_AUXDATA ? "aux" : "kbd");
	}

	spin_unlock_irqrestore(&i8042_lock, flags);

	return i;
}

/*
 * i8042_command() executes a command on the i8042. It also sends the input
 * parameter(s) of the commands to it, and receives the output value(s). The
 * parameters are to be stored in the param array, and the output is placed
 * into the same array. The number of the parameters and output values is
 * encoded in bits 8-11 of the command number.
 */

static int i8042_command(unsigned char *param, int command)
{ 
	unsigned long flags;
	int retval = 0, i = 0;

	spin_lock_irqsave(&i8042_lock, flags);

	retval = i8042_wait_write();
	if (!retval) {
		dbg("%02x -> i8042 (command)", command & 0xff);
		i8042_write_command(command & 0xff);
	}
	
	if (!retval)
		for (i = 0; i < ((command >> 12) & 0xf); i++) {
			if ((retval = i8042_wait_write())) break;
			dbg("%02x -> i8042 (parameter)", param[i]);
			i8042_write_data(param[i]);
		}

	if (!retval)
		for (i = 0; i < ((command >> 8) & 0xf); i++) {
			if ((retval = i8042_wait_read())) break;
			if (i8042_read_status() & I8042_STR_AUXDATA) 
				param[i] = ~i8042_read_data();
			else
				param[i] = i8042_read_data();
			dbg("%02x <- i8042 (return)", param[i]);
		}

	spin_unlock_irqrestore(&i8042_lock, flags);

	if (retval)
		dbg("     -- i8042 (timeout)");

	return retval;
}

/*
 * i8042_kbd_write() sends a byte out through the keyboard interface.
 */

static int i8042_kbd_write(struct serio *port, unsigned char c)
{
	unsigned long flags;
	int retval = 0;

	spin_lock_irqsave(&i8042_lock, flags);

	if(!(retval = i8042_wait_write())) {
		dbg("%02x -> i8042 (kbd-data)", c);
		i8042_write_data(c);
	}

	spin_unlock_irqrestore(&i8042_lock, flags);

	return retval;
}

/*
 * i8042_aux_write() sends a byte out through the aux interface.
 */

static int i8042_aux_write(struct serio *port, unsigned char c)
{
	struct i8042_values *values = port->driver;
	int retval;

/*
 * Send the byte out.
 */

	if (values->mux == -1)
		retval = i8042_command(&c, I8042_CMD_AUX_SEND);
	else
		retval = i8042_command(&c, I8042_CMD_MUX_SEND + values->mux);

/*
 * Make sure the interrupt happens and the character is received even
 * in the case the IRQ isn't wired, so that we can receive further
 * characters later.
 */

	i8042_interrupt(0, NULL, NULL);
	return retval;
}


/*
 * i8042_open() is called when a port is open by the higher layer.
 * It allocates the interrupt and enables in in the chip.
 */

static int i8042_open(struct serio *port)
{
	struct i8042_values *values = port->driver;

	i8042_flush();

	if (values->mux != -1)
		if (i8042_mux_open++)
			return 0;

	if (request_irq(values->irq, i8042_interrupt, 0, "i8042", NULL)) {
		printk(KERN_ERR "i8042.c: Can't get irq %d for %s, unregistering the port.\n", values->irq, values->name);
		values->exists = 0;
		serio_unregister_port(port);
		return -1;
	}

	i8042_ctr |= values->irqen;

	if (i8042_command(&i8042_ctr, I8042_CMD_CTL_WCTR)) {
		printk(KERN_ERR "i8042.c: Can't write CTR while opening %s.\n", values->name);
		return -1;
	}

	i8042_interrupt(0, NULL, NULL);

	return 0;
}

/*
 * i8042_close() frees the interrupt, so that it can possibly be used
 * by another driver. We never know - if the user doesn't have a mouse,
 * the BIOS could have used the AUX interupt for PCI.
 */

static void i8042_close(struct serio *port)
{
	struct i8042_values *values = port->driver;

	if (values->mux != -1)
		if (--i8042_mux_open)
			return;

	i8042_ctr &= ~values->irqen;

	if (i8042_command(&i8042_ctr, I8042_CMD_CTL_WCTR)) {
		printk(KERN_ERR "i8042.c: Can't write CTR while closing %s.\n", values->name);
		return;
	}

	free_irq(values->irq, NULL);

	i8042_flush();
}

/*
 * Structures for registering the devices in the serio.c module.
 */

static struct i8042_values i8042_kbd_values = {
	.irq =		I8042_KBD_IRQ,
	.irqen =	I8042_CTR_KBDINT,
	.disable =	I8042_CTR_KBDDIS,
	.name =		"KBD",
	.mux =		-1,
};

static struct serio i8042_kbd_port =
{
	.type =		SERIO_8042,
	.write =	i8042_kbd_write,
	.open =		i8042_open,
	.close =	i8042_close,
	.driver =	&i8042_kbd_values,
	.name =		"i8042 Kbd Port",
	.phys =		I8042_KBD_PHYS_DESC,
};

static struct i8042_values i8042_aux_values = {
	.irq =		I8042_AUX_IRQ,
	.irqen =	I8042_CTR_AUXINT,
	.disable =	I8042_CTR_AUXDIS,
	.name =		"AUX",
	.mux =		-1,
};

static struct serio i8042_aux_port =
{
	.type =		SERIO_8042,
	.write =	i8042_aux_write,
	.open =		i8042_open,
	.close =	i8042_close,
	.driver =	&i8042_aux_values,
	.name =		"i8042 Aux Port",
	.phys =		I8042_AUX_PHYS_DESC,
};

static struct i8042_values i8042_mux_values[4];
static struct serio i8042_mux_port[4];
static char i8042_mux_names[4][16];
static char i8042_mux_short[4][8];
static char i8042_mux_phys[4][32];

/*
 * i8042_interrupt() is the most important function in this driver -
 * it handles the interrupts from the i8042, and sends incoming bytes
 * to the upper layers.
 */

static void i8042_interrupt(int irq, void *dev_id, struct pt_regs *regs)
{
	unsigned long flags;
	unsigned char str, data;
	unsigned int dfl;
	struct {
		int data;
		int str;
	} buffer[I8042_BUFFER_SIZE];
	int i, j = 0;

#ifdef CONFIG_VT
	kbd_pt_regs = regs;
#endif

	spin_lock_irqsave(&i8042_lock, flags);

	while (j < I8042_BUFFER_SIZE && 
	    (buffer[j].str = i8042_read_status()) & I8042_STR_OBF)
		buffer[j++].data = i8042_read_data();

	spin_unlock_irqrestore(&i8042_lock, flags);

	for (i = 0; i < j; i++) {

		str = buffer[i].str;
		data = buffer[i].data;

		dfl = ((str & I8042_STR_PARITY) ? SERIO_PARITY : 0) |
		      ((str & I8042_STR_TIMEOUT) ? SERIO_TIMEOUT : 0);

		if (i8042_mux_values[0].exists && (buffer[i].str & I8042_STR_AUXDATA)) {

			if (buffer[i].str & I8042_STR_MUXERR) {
				switch (buffer[i].data) {
					case 0xfd:
					case 0xfe: dfl = SERIO_TIMEOUT; break;
					case 0xff: dfl = SERIO_PARITY; break;
				}
				buffer[i].data = 0xfe;
			} else dfl = 0;

			dbg("%02x <- i8042 (interrupt, aux%d, %d%s%s)",
				data, (str >> 6), irq, 
				dfl & SERIO_PARITY ? ", bad parity" : "",
				dfl & SERIO_TIMEOUT ? ", timeout" : "");

			if (i8042_mux_values[(str >> 6)].exists)
				serio_interrupt(i8042_mux_port + (str >> 6), buffer[i].data, dfl);
			continue;
		}

		dbg("%02x <- i8042 (interrupt, %s, %d%s%s)",
			data, (str & I8042_STR_AUXDATA) ? "aux" : "kbd", irq, 
			dfl & SERIO_PARITY ? ", bad parity" : "",
			dfl & SERIO_TIMEOUT ? ", timeout" : "");

		if (i8042_aux_values.exists && (buffer[i].str & I8042_STR_AUXDATA)) {
			serio_interrupt(&i8042_aux_port, buffer[i].data, dfl);
			continue;
		}

		if (!i8042_kbd_values.exists)
			continue;

		if (i8042_direct) {
			serio_interrupt(&i8042_kbd_port, data, dfl);
			continue;
		}

		if (data > 0x7f) {
<<<<<<< HEAD
			unsigned char index = (data & 0x7f) | (i8042_last_e0 << 7);
			if (index == 0xaa || index == 0xb6)
				set_bit(index, i8042_unxlate_seen);
			if (test_and_clear_bit(index, i8042_unxlate_seen)) {
=======
			if (i8042_last_e0 && (data == 0xaa || data == 0xb6))
				set_bit((data & 0x7f) | (i8042_last_e0 << 7), i8042_unxlate_seen);
			if (test_and_clear_bit((data & 0x7f) | (i8042_last_e0 << 7), i8042_unxlate_seen)) {
>>>>>>> 29365575
				serio_interrupt(&i8042_kbd_port, 0xf0, dfl);
				data = i8042_unxlate_table[data & 0x7f];
			}
		} else {
			set_bit(data | (i8042_last_e0 << 7), i8042_unxlate_seen);
			data = i8042_unxlate_table[data];
		}

		i8042_last_e0 = (data == 0xe0);

		serio_interrupt(&i8042_kbd_port, data, dfl);
	}

}

/*
 * i8042_controller init initializes the i8042 controller, and,
 * most importantly, sets it into non-xlated mode if that's
 * desired.
 */
	
static int __init i8042_controller_init(void)
{

/*
 * Test the i8042. We need to know if it thinks it's working correctly
 * before doing anything else.
 */

	i8042_flush();

	if (i8042_reset) {

		unsigned char param;

		if (i8042_command(&param, I8042_CMD_CTL_TEST)) {
			printk(KERN_ERR "i8042.c: i8042 controller self test timeout.\n");
			return -1;
		}

		if (param != I8042_RET_CTL_TEST) {
			printk(KERN_ERR "i8042.c: i8042 controller selftest failed. (%#x != %#x)\n",
				 param, I8042_RET_CTL_TEST);
			return -1;
		}
	}

/*
 * Save the CTR for restoral on unload / reboot.
 */

	if (i8042_command(&i8042_ctr, I8042_CMD_CTL_RCTR)) {
		printk(KERN_ERR "i8042.c: Can't read CTR while initializing i8042.\n");
		return -1;
	}

	i8042_initial_ctr = i8042_ctr;

/*
 * Disable the keyboard interface and interrupt. 
 */

	i8042_ctr |= I8042_CTR_KBDDIS;
	i8042_ctr &= ~I8042_CTR_KBDINT;

/*
 * Handle keylock.
 */

	if (~i8042_read_status() & I8042_STR_KEYLOCK) {
		if (i8042_unlock)
			i8042_ctr |= I8042_CTR_IGNKEYLOCK;
		 else
			printk(KERN_WARNING "i8042.c: Warning: Keylock active.\n");
	}

/*
 * If the chip is configured into nontranslated mode by the BIOS, don't
 * bother enabling translating and be happy.
 */

	if (~i8042_ctr & I8042_CTR_XLATE)
		i8042_direct = 1;

/*
 * Set nontranslated mode for the kbd interface if requested by an option.
 * After this the kbd interface becomes a simple serial in/out, like the aux
 * interface is. We don't do this by default, since it can confuse notebook
 * BIOSes.
 */

	if (i8042_direct)
		i8042_ctr &= ~I8042_CTR_XLATE;

/*
 * Write CTR back.
 */

	if (i8042_command(&i8042_ctr, I8042_CMD_CTL_WCTR)) {
		printk(KERN_ERR "i8042.c: Can't write CTR while initializing i8042.\n");
		return -1;
	}

	return 0;
}

/*
 * Here we try to reset everything back to a state in which the BIOS will be
 * able to talk to the hardware when rebooting.
 */

void i8042_controller_cleanup(void)
{
	int i;

	i8042_flush();

/*
 * Reset anything that is connected to the ports.
 */

	if (i8042_kbd_values.exists)
		serio_cleanup(&i8042_kbd_port);

	if (i8042_aux_values.exists)
		serio_cleanup(&i8042_aux_port);

	for (i = 0; i < 4; i++)
		if (i8042_mux_values[i].exists)
			serio_cleanup(i8042_mux_port + i);

/*
 * Reset the controller.
 */

	if (i8042_reset) {
		unsigned char param;

		if (i8042_command(&param, I8042_CMD_CTL_TEST))
			printk(KERN_ERR "i8042.c: i8042 controller reset timeout.\n");
	}

/*
 * Restore the original control register setting.
 */

	i8042_ctr = i8042_initial_ctr;

	if (i8042_command(&i8042_ctr, I8042_CMD_CTL_WCTR))
		printk(KERN_WARNING "i8042.c: Can't restore CTR.\n");

}

/*
 * i8042_check_mux() checks whether the controller supports the PS/2 Active
 * Multiplexing specification by Synaptics, Phoenix, Insyde and
 * LCS/Telegraphics.
 */

static int __init i8042_check_mux(struct i8042_values *values)
{
	unsigned char param;
	int i;

/*
 * Check if AUX irq is available.
 */

	if (request_irq(values->irq, i8042_interrupt, 0, "i8042", NULL))
                return -1;
	free_irq(values->irq, NULL);

/*
 * Get rid of bytes in the queue.
 */

	i8042_flush();

/*
 * Internal loopback test - send three bytes, they should come back from the
 * mouse interface, the last should be version. Note that we negate mouseport
 * command responses for the i8042_check_aux() routine.
 */

	param = 0xf0;
	if (i8042_command(&param, I8042_CMD_AUX_LOOP) || param != 0x0f)
		return -1;
	param = 0x56;
	if (i8042_command(&param, I8042_CMD_AUX_LOOP) || param != 0xa9)
		return -1;
	param = 0xa4;
	if (i8042_command(&param, I8042_CMD_AUX_LOOP) || param == 0x5b)
		return -1;

	printk(KERN_INFO "i8042.c: Detected active multiplexing controller, rev%d.%d.\n",
		~param >> 4, ~param & 0xf);

/*
 * Disable all muxed ports by disabling AUX.
 */

	i8042_ctr &= I8042_CTR_AUXDIS;
	i8042_ctr &= ~I8042_CTR_AUXINT;

	if (i8042_command(&i8042_ctr, I8042_CMD_CTL_WCTR))
		return -1;

/*
 * Enable all muxed ports.
 */

	for (i = 0; i < 4; i++) {
		i8042_command(&param, I8042_CMD_MUX_PFX + i);
		i8042_command(&param, I8042_CMD_AUX_ENABLE);
	}

	return 0;
}

/*
 * i8042_check_aux() applies as much paranoia as it can at detecting
 * the presence of an AUX interface.
 */

static int __init i8042_check_aux(struct i8042_values *values)
{
	unsigned char param;

/*
 * Check if AUX irq is available. If it isn't, then there is no point
 * in trying to detect AUX presence.
 */

	if (request_irq(values->irq, i8042_interrupt, 0, "i8042", NULL))
                return -1;
	free_irq(values->irq, NULL);

/*
 * Get rid of bytes in the queue.
 */

	i8042_flush();

/*
 * Internal loopback test - filters out AT-type i8042's. Unfortunately
 * SiS screwed up and their 5597 doesn't support the LOOP command even
 * though it has an AUX port.
 */

	param = 0x5a;
	if (i8042_command(&param, I8042_CMD_AUX_LOOP) || param != 0xa5) {

/*
 * External connection test - filters out AT-soldered PS/2 i8042's
 * 0x00 - no error, 0x01-0x03 - clock/data stuck, 0xff - general error
 * 0xfa - no error on some notebooks which ignore the spec
 * Because it's common for chipsets to return error on perfectly functioning
 * AUX ports, we test for this only when the LOOP command failed.
 */

		if (i8042_command(&param, I8042_CMD_AUX_TEST)
		    	|| (param && param != 0xfa && param != 0xff))
				return -1;
	}

/*
 * Bit assignment test - filters out PS/2 i8042's in AT mode
 */
	
	if (i8042_command(&param, I8042_CMD_AUX_DISABLE))
		return -1;
	if (i8042_command(&param, I8042_CMD_CTL_RCTR) || (~param & I8042_CTR_AUXDIS))
		return -1;	

	if (i8042_command(&param, I8042_CMD_AUX_ENABLE))
		return -1;
	if (i8042_command(&param, I8042_CMD_CTL_RCTR) || (param & I8042_CTR_AUXDIS))
		return -1;	

/*
 * Disable the interface.
 */

	i8042_ctr |= I8042_CTR_AUXDIS;
	i8042_ctr &= ~I8042_CTR_AUXINT;

	if (i8042_command(&i8042_ctr, I8042_CMD_CTL_WCTR))
		return -1;

	return 0;
}

/*
 * i8042_port_register() marks the device as existing,
 * registers it, and reports to the user.
 */

static int __init i8042_port_register(struct i8042_values *values, struct serio *port)
{
	values->exists = 1;

	i8042_ctr &= ~values->disable;

	if (i8042_command(&i8042_ctr, I8042_CMD_CTL_WCTR)) {
		printk(KERN_WARNING "i8042.c: Can't write CTR while registering.\n");
		return -1; 
	}

	serio_register_port(port);

	printk(KERN_INFO "serio: i8042 %s port at %#lx,%#lx irq %d\n",
	       values->name,
	       (unsigned long) I8042_DATA_REG,
	       (unsigned long) I8042_COMMAND_REG,
	       values->irq);

	return 0;
}

static void i8042_timer_func(unsigned long data)
{
	i8042_interrupt(0, NULL, NULL);
	mod_timer(&i8042_timer, jiffies + I8042_POLL_PERIOD);
}

#ifndef MODULE
static int __init i8042_setup_reset(char *str)
{
	i8042_reset = 1;
	return 1;
}
static int __init i8042_setup_noaux(char *str)
{
	i8042_noaux = 1;
	return 1;
}
static int __init i8042_setup_unlock(char *str)
{
	i8042_unlock = 1;
	return 1;
}
static int __init i8042_setup_direct(char *str)
{
	i8042_direct = 1;
	return 1;
}
static int __init i8042_setup_dumbkbd(char *str)
{
	i8042_dumbkbd = 1;
	return 1;
}

__setup("i8042_reset", i8042_setup_reset);
__setup("i8042_noaux", i8042_setup_noaux);
__setup("i8042_unlock", i8042_setup_unlock);
__setup("i8042_direct", i8042_setup_direct);
__setup("i8042_dumbkbd", i8042_setup_dumbkbd);
#endif

/*
 * We need to reset the 8042 back to original mode on system shutdown,
 * because otherwise BIOSes will be confused.
 */

static int i8042_notify_sys(struct notifier_block *this, unsigned long code,
        		    void *unused)
{
        if (code==SYS_DOWN || code==SYS_HALT) 
        	i8042_controller_cleanup();
        return NOTIFY_DONE;
}

static struct notifier_block i8042_notifier=
{
        i8042_notify_sys,
        NULL,
        0
};

static void __init i8042_init_mux_values(struct i8042_values *values, struct serio *port, int index)
{
	memcpy(port, &i8042_aux_port, sizeof(struct serio));
	memcpy(values, &i8042_aux_values, sizeof(struct i8042_values));
	sprintf(i8042_mux_names[index], "i8042 Aux-%d Port", index);
	sprintf(i8042_mux_phys[index], I8042_MUX_PHYS_DESC, index + 1);
	sprintf(i8042_mux_short[index], "AUX%d", index);
	port->name = i8042_mux_names[index];
	port->phys = i8042_mux_phys[index];
	values->name = i8042_mux_short[index];
	values->mux = index;
}

int __init i8042_init(void)
{
	int i;

	dbg_init();

	if (i8042_platform_init())
		return -EBUSY;

	if (i8042_controller_init())
		return -ENODEV;

	if (i8042_dumbkbd)
		i8042_kbd_port.write = NULL;

	for (i = 0; i < 4; i++)
		i8042_init_mux_values(i8042_mux_values + i, i8042_mux_port + i, i);

	if (!i8042_noaux && !i8042_check_mux(&i8042_aux_values))
		for (i = 0; i < 4; i++)
			i8042_port_register(i8042_mux_values + i, i8042_mux_port + i);
	else 
		if (!i8042_noaux && !i8042_check_aux(&i8042_aux_values))
			i8042_port_register(&i8042_aux_values, &i8042_aux_port);

	i8042_port_register(&i8042_kbd_values, &i8042_kbd_port);

	i8042_timer.function = i8042_timer_func;
	mod_timer(&i8042_timer, jiffies + I8042_POLL_PERIOD);

	register_reboot_notifier(&i8042_notifier);

	return 0;
}

void __exit i8042_exit(void)
{
	int i;

	unregister_reboot_notifier(&i8042_notifier);

	del_timer(&i8042_timer);

	i8042_controller_cleanup();
	
	if (i8042_kbd_values.exists)
		serio_unregister_port(&i8042_kbd_port);

	if (i8042_aux_values.exists)
		serio_unregister_port(&i8042_aux_port);
	
	for (i = 0; i < 4; i++)
		if (i8042_mux_values[i].exists)
			serio_unregister_port(i8042_mux_port + i);

	i8042_platform_exit();
}

module_init(i8042_init);
module_exit(i8042_exit);<|MERGE_RESOLUTION|>--- conflicted
+++ resolved
@@ -407,16 +407,10 @@
 		}
 
 		if (data > 0x7f) {
-<<<<<<< HEAD
 			unsigned char index = (data & 0x7f) | (i8042_last_e0 << 7);
 			if (index == 0xaa || index == 0xb6)
 				set_bit(index, i8042_unxlate_seen);
 			if (test_and_clear_bit(index, i8042_unxlate_seen)) {
-=======
-			if (i8042_last_e0 && (data == 0xaa || data == 0xb6))
-				set_bit((data & 0x7f) | (i8042_last_e0 << 7), i8042_unxlate_seen);
-			if (test_and_clear_bit((data & 0x7f) | (i8042_last_e0 << 7), i8042_unxlate_seen)) {
->>>>>>> 29365575
 				serio_interrupt(&i8042_kbd_port, 0xf0, dfl);
 				data = i8042_unxlate_table[data & 0x7f];
 			}
