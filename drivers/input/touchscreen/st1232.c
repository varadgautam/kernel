// SPDX-License-Identifier: GPL-2.0
/*
 * ST1232 Touchscreen Controller Driver
 *
 * Copyright (C) 2010 Renesas Solutions Corp.
 *	Tony SIM <chinyeow.sim.xt@renesas.com>
 *
 * Using code from:
 *  - android.git.kernel.org: projects/kernel/common.git: synaptics_i2c_rmi.c
 *	Copyright (C) 2007 Google, Inc.
 */

#include <linux/delay.h>
#include <linux/gpio/consumer.h>
#include <linux/i2c.h>
#include <linux/input.h>
#include <linux/input/mt.h>
#include <linux/input/touchscreen.h>
#include <linux/interrupt.h>
#include <linux/module.h>
#include <linux/of.h>
#include <linux/pm_qos.h>
#include <linux/slab.h>
#include <linux/types.h>

#define ST1232_TS_NAME	"st1232-ts"
#define ST1633_TS_NAME	"st1633-ts"

#define ST_TS_MAX_FINGERS	10

struct st_chip_info {
	bool	have_z;
	u16	max_x;
	u16	max_y;
	u16	max_area;
	u16	max_fingers;
	u8	start_reg;
};

struct st1232_ts_data {
	struct i2c_client *client;
	struct input_dev *input_dev;
	struct touchscreen_properties prop;
	struct dev_pm_qos_request low_latency_req;
	struct gpio_desc *reset_gpio;
	const struct st_chip_info *chip_info;
	int read_buf_len;
	u8 *read_buf;
};

static int st1232_ts_read_data(struct st1232_ts_data *ts)
{
	struct i2c_client *client = ts->client;
	u8 start_reg = ts->chip_info->start_reg;
	struct i2c_msg msg[] = {
		{
			.addr	= client->addr,
			.len	= sizeof(start_reg),
			.buf	= &start_reg,
		},
		{
			.addr	= client->addr,
			.flags	= I2C_M_RD | I2C_M_DMA_SAFE,
			.len	= ts->read_buf_len,
			.buf	= ts->read_buf,
		}
	};
	int ret;

	ret = i2c_transfer(client->adapter, msg, ARRAY_SIZE(msg));
	if (ret != ARRAY_SIZE(msg))
		return ret < 0 ? ret : -EIO;

	return 0;
}

static int st1232_ts_parse_and_report(struct st1232_ts_data *ts)
{
	struct input_dev *input = ts->input_dev;
	struct input_mt_pos pos[ST_TS_MAX_FINGERS];
	u8 z[ST_TS_MAX_FINGERS];
	int slots[ST_TS_MAX_FINGERS];
	int n_contacts = 0;
	int i;

	for (i = 0; i < ts->chip_info->max_fingers; i++) {
		u8 *buf = &ts->read_buf[i * 4];

		if (buf[0] & BIT(7)) {
			unsigned int x = ((buf[0] & 0x70) << 4) | buf[1];
			unsigned int y = ((buf[0] & 0x07) << 8) | buf[2];

			touchscreen_set_mt_pos(&pos[n_contacts],
					       &ts->prop, x, y);

			/* st1232 includes a z-axis / touch strength */
			if (ts->chip_info->have_z)
				z[n_contacts] = ts->read_buf[i + 6];

			n_contacts++;
		}
	}

	input_mt_assign_slots(input, slots, pos, n_contacts, 0);
	for (i = 0; i < n_contacts; i++) {
		input_mt_slot(input, slots[i]);
		input_mt_report_slot_state(input, MT_TOOL_FINGER, true);
		input_report_abs(input, ABS_MT_POSITION_X, pos[i].x);
		input_report_abs(input, ABS_MT_POSITION_Y, pos[i].y);
		if (ts->chip_info->have_z)
			input_report_abs(input, ABS_MT_TOUCH_MAJOR, z[i]);
	}

	input_mt_sync_frame(input);
	input_sync(input);

	return n_contacts;
}

static irqreturn_t st1232_ts_irq_handler(int irq, void *dev_id)
{
	struct st1232_ts_data *ts = dev_id;
	int count;
	int error;

	error = st1232_ts_read_data(ts);
	if (error)
		goto out;

	count = st1232_ts_parse_and_report(ts);
	if (!count) {
		if (ts->low_latency_req.dev) {
			dev_pm_qos_remove_request(&ts->low_latency_req);
			ts->low_latency_req.dev = NULL;
		}
	} else if (!ts->low_latency_req.dev) {
		/* First contact, request 100 us latency. */
		dev_pm_qos_add_ancestor_request(&ts->client->dev,
						&ts->low_latency_req,
						DEV_PM_QOS_RESUME_LATENCY, 100);
	}

out:
	return IRQ_HANDLED;
}

static void st1232_ts_power(struct st1232_ts_data *ts, bool poweron)
{
	if (ts->reset_gpio)
		gpiod_set_value_cansleep(ts->reset_gpio, !poweron);
}

static void st1232_ts_power_off(void *data)
{
	st1232_ts_power(data, false);
}

static const struct st_chip_info st1232_chip_info = {
	.have_z		= true,
	.max_x		= 0x31f, /* 800 - 1 */
	.max_y		= 0x1df, /* 480 -1 */
	.max_area	= 0xff,
	.max_fingers	= 2,
	.start_reg	= 0x12,
};

static const struct st_chip_info st1633_chip_info = {
	.have_z		= false,
	.max_x		= 0x13f, /* 320 - 1 */
	.max_y		= 0x1df, /* 480 -1 */
	.max_area	= 0x00,
	.max_fingers	= 5,
	.start_reg	= 0x12,
};

static int st1232_ts_probe(struct i2c_client *client,
			   const struct i2c_device_id *id)
{
	const struct st_chip_info *match;
	struct st1232_ts_data *ts;
	struct input_dev *input_dev;
	int error;

	match = device_get_match_data(&client->dev);
	if (!match && id)
		match = (const void *)id->driver_data;
	if (!match) {
		dev_err(&client->dev, "unknown device model\n");
		return -ENODEV;
	}

	if (!i2c_check_functionality(client->adapter, I2C_FUNC_I2C)) {
		dev_err(&client->dev, "need I2C_FUNC_I2C\n");
		return -EIO;
	}

	if (!client->irq) {
		dev_err(&client->dev, "no IRQ?\n");
		return -EINVAL;
	}

	ts = devm_kzalloc(&client->dev, sizeof(*ts), GFP_KERNEL);
	if (!ts)
		return -ENOMEM;

	ts->chip_info = match;

	/* allocate a buffer according to the number of registers to read */
	ts->read_buf_len = ts->chip_info->max_fingers * 4;
	ts->read_buf = devm_kzalloc(&client->dev, ts->read_buf_len, GFP_KERNEL);
	if (!ts->read_buf)
		return -ENOMEM;

	input_dev = devm_input_allocate_device(&client->dev);
	if (!input_dev)
		return -ENOMEM;

	ts->client = client;
	ts->input_dev = input_dev;

	ts->reset_gpio = devm_gpiod_get_optional(&client->dev, NULL,
						 GPIOD_OUT_HIGH);
	if (IS_ERR(ts->reset_gpio)) {
		error = PTR_ERR(ts->reset_gpio);
		dev_err(&client->dev, "Unable to request GPIO pin: %d.\n",
			error);
		return error;
	}

	st1232_ts_power(ts, true);

	error = devm_add_action_or_reset(&client->dev, st1232_ts_power_off, ts);
	if (error) {
		dev_err(&client->dev,
			"Failed to install power off action: %d\n", error);
		return error;
	}

	input_dev->name = "st1232-touchscreen";
	input_dev->id.bustype = BUS_I2C;

	if (ts->chip_info->have_z)
		input_set_abs_params(input_dev, ABS_MT_TOUCH_MAJOR, 0,
				     ts->chip_info->max_area, 0, 0);

	input_set_abs_params(input_dev, ABS_MT_POSITION_X,
			     0, ts->chip_info->max_x, 0, 0);
	input_set_abs_params(input_dev, ABS_MT_POSITION_Y,
			     0, ts->chip_info->max_y, 0, 0);

	touchscreen_parse_properties(input_dev, true, &ts->prop);

	error = input_mt_init_slots(input_dev, ts->chip_info->max_fingers,
				    INPUT_MT_DIRECT | INPUT_MT_TRACK |
					INPUT_MT_DROP_UNUSED);
	if (error) {
		dev_err(&client->dev, "failed to initialize MT slots\n");
		return error;
	}

	error = devm_request_threaded_irq(&client->dev, client->irq,
					  NULL, st1232_ts_irq_handler,
					  IRQF_ONESHOT,
					  client->name, ts);
	if (error) {
		dev_err(&client->dev, "Failed to register interrupt\n");
		return error;
	}

	error = input_register_device(ts->input_dev);
	if (error) {
		dev_err(&client->dev, "Unable to register %s input device\n",
			input_dev->name);
		return error;
	}

	i2c_set_clientdata(client, ts);
<<<<<<< HEAD
	device_init_wakeup(&client->dev, 1);
=======
>>>>>>> 0d3821eb

	return 0;
}

static int __maybe_unused st1232_ts_suspend(struct device *dev)
{
	struct i2c_client *client = to_i2c_client(dev);
	struct st1232_ts_data *ts = i2c_get_clientdata(client);

	disable_irq(client->irq);

	if (!device_may_wakeup(&client->dev))
		st1232_ts_power(ts, false);

	return 0;
}

static int __maybe_unused st1232_ts_resume(struct device *dev)
{
	struct i2c_client *client = to_i2c_client(dev);
	struct st1232_ts_data *ts = i2c_get_clientdata(client);

	if (!device_may_wakeup(&client->dev))
		st1232_ts_power(ts, true);

	enable_irq(client->irq);

	return 0;
}

static SIMPLE_DEV_PM_OPS(st1232_ts_pm_ops,
			 st1232_ts_suspend, st1232_ts_resume);

static const struct i2c_device_id st1232_ts_id[] = {
	{ ST1232_TS_NAME, (unsigned long)&st1232_chip_info },
	{ ST1633_TS_NAME, (unsigned long)&st1633_chip_info },
	{ }
};
MODULE_DEVICE_TABLE(i2c, st1232_ts_id);

static const struct of_device_id st1232_ts_dt_ids[] = {
	{ .compatible = "sitronix,st1232", .data = &st1232_chip_info },
	{ .compatible = "sitronix,st1633", .data = &st1633_chip_info },
	{ }
};
MODULE_DEVICE_TABLE(of, st1232_ts_dt_ids);

static struct i2c_driver st1232_ts_driver = {
	.probe		= st1232_ts_probe,
	.id_table	= st1232_ts_id,
	.driver = {
		.name	= ST1232_TS_NAME,
		.of_match_table = st1232_ts_dt_ids,
		.pm	= &st1232_ts_pm_ops,
	},
};

module_i2c_driver(st1232_ts_driver);

MODULE_AUTHOR("Tony SIM <chinyeow.sim.xt@renesas.com>");
MODULE_AUTHOR("Martin Kepplinger <martin.kepplinger@ginzinger.com>");
MODULE_DESCRIPTION("SITRONIX ST1232 Touchscreen Controller Driver");
MODULE_LICENSE("GPL v2");<|MERGE_RESOLUTION|>--- conflicted
+++ resolved
@@ -275,10 +275,6 @@
 	}
 
 	i2c_set_clientdata(client, ts);
-<<<<<<< HEAD
-	device_init_wakeup(&client->dev, 1);
-=======
->>>>>>> 0d3821eb
 
 	return 0;
 }
