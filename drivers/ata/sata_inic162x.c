/*
 * sata_inic162x.c - Driver for Initio 162x SATA controllers
 *
 * Copyright 2006  SUSE Linux Products GmbH
 * Copyright 2006  Tejun Heo <teheo@novell.com>
 *
 * This file is released under GPL v2.
 *
 * This controller is eccentric and easily locks up if something isn't
 * right.  Documentation is available at initio's website but it only
 * documents registers (not programming model).
 *
 * This driver has interesting history.  The first version was written
 * from the documentation and a 2.4 IDE driver posted on a Taiwan
 * company, which didn't use any IDMA features and couldn't handle
 * LBA48.  The resulting driver couldn't handle LBA48 devices either
 * making it pretty useless.
 *
 * After a while, initio picked the driver up, renamed it to
 * sata_initio162x, updated it to use IDMA for ATA DMA commands and
 * posted it on their website.  It only used ATA_PROT_DMA for IDMA and
 * attaching both devices and issuing IDMA and !IDMA commands
 * simultaneously broke it due to PIRQ masking interaction but it did
 * show how to use the IDMA (ADMA + some initio specific twists)
 * engine.
 *
 * Then, I picked up their changes again and here's the usable driver
 * which uses IDMA for everything.  Everything works now including
 * LBA48, CD/DVD burning, suspend/resume and hotplug.  There are some
 * issues tho.  Result Tf is not resported properly, NCQ isn't
 * supported yet and CD/DVD writing works with DMA assisted PIO
 * protocol (which, for native SATA devices, shouldn't cause any
 * noticeable difference).
 *
 * Anyways, so, here's finally a working driver for inic162x.  Enjoy!
 *
 * initio: If you guys wanna improve the driver regarding result TF
 * access and other stuff, please feel free to contact me.  I'll be
 * happy to assist.
 */

#include <linux/kernel.h>
#include <linux/module.h>
#include <linux/pci.h>
#include <scsi/scsi_host.h>
#include <linux/libata.h>
#include <linux/blkdev.h>
#include <scsi/scsi_device.h>

#define DRV_NAME	"sata_inic162x"
#define DRV_VERSION	"0.4"

enum {
	MMIO_BAR_PCI		= 5,
	MMIO_BAR_CARDBUS	= 1,

	NR_PORTS		= 2,

	IDMA_CPB_TBL_SIZE	= 4 * 32,

	INIC_DMA_BOUNDARY	= 0xffffff,

	HOST_ACTRL		= 0x08,
	HOST_CTL		= 0x7c,
	HOST_STAT		= 0x7e,
	HOST_IRQ_STAT		= 0xbc,
	HOST_IRQ_MASK		= 0xbe,

	PORT_SIZE		= 0x40,

	/* registers for ATA TF operation */
	PORT_TF_DATA		= 0x00,
	PORT_TF_FEATURE		= 0x01,
	PORT_TF_NSECT		= 0x02,
	PORT_TF_LBAL		= 0x03,
	PORT_TF_LBAM		= 0x04,
	PORT_TF_LBAH		= 0x05,
	PORT_TF_DEVICE		= 0x06,
	PORT_TF_COMMAND		= 0x07,
	PORT_TF_ALT_STAT	= 0x08,
	PORT_IRQ_STAT		= 0x09,
	PORT_IRQ_MASK		= 0x0a,
	PORT_PRD_CTL		= 0x0b,
	PORT_PRD_ADDR		= 0x0c,
	PORT_PRD_XFERLEN	= 0x10,
	PORT_CPB_CPBLAR		= 0x18,
	PORT_CPB_PTQFIFO	= 0x1c,

	/* IDMA register */
	PORT_IDMA_CTL		= 0x14,
	PORT_IDMA_STAT		= 0x16,

	PORT_RPQ_FIFO		= 0x1e,
	PORT_RPQ_CNT		= 0x1f,

	PORT_SCR		= 0x20,

	/* HOST_CTL bits */
	HCTL_IRQOFF		= (1 << 8),  /* global IRQ off */
	HCTL_FTHD0		= (1 << 10), /* fifo threshold 0 */
	HCTL_FTHD1		= (1 << 11), /* fifo threshold 1*/
	HCTL_PWRDWN		= (1 << 12), /* power down PHYs */
	HCTL_SOFTRST		= (1 << 13), /* global reset (no phy reset) */
	HCTL_RPGSEL		= (1 << 15), /* register page select */

	HCTL_KNOWN_BITS		= HCTL_IRQOFF | HCTL_PWRDWN | HCTL_SOFTRST |
				  HCTL_RPGSEL,

	/* HOST_IRQ_(STAT|MASK) bits */
	HIRQ_PORT0		= (1 << 0),
	HIRQ_PORT1		= (1 << 1),
	HIRQ_SOFT		= (1 << 14),
	HIRQ_GLOBAL		= (1 << 15), /* STAT only */

	/* PORT_IRQ_(STAT|MASK) bits */
	PIRQ_OFFLINE		= (1 << 0),  /* device unplugged */
	PIRQ_ONLINE		= (1 << 1),  /* device plugged */
	PIRQ_COMPLETE		= (1 << 2),  /* completion interrupt */
	PIRQ_FATAL		= (1 << 3),  /* fatal error */
	PIRQ_ATA		= (1 << 4),  /* ATA interrupt */
	PIRQ_REPLY		= (1 << 5),  /* reply FIFO not empty */
	PIRQ_PENDING		= (1 << 7),  /* port IRQ pending (STAT only) */

	PIRQ_ERR		= PIRQ_OFFLINE | PIRQ_ONLINE | PIRQ_FATAL,
	PIRQ_MASK_DEFAULT	= PIRQ_REPLY | PIRQ_ATA,
	PIRQ_MASK_FREEZE	= 0xff,

	/* PORT_PRD_CTL bits */
	PRD_CTL_START		= (1 << 0),
	PRD_CTL_WR		= (1 << 3),
	PRD_CTL_DMAEN		= (1 << 7),  /* DMA enable */

	/* PORT_IDMA_CTL bits */
	IDMA_CTL_RST_ATA	= (1 << 2),  /* hardreset ATA bus */
	IDMA_CTL_RST_IDMA	= (1 << 5),  /* reset IDMA machinary */
	IDMA_CTL_GO		= (1 << 7),  /* IDMA mode go */
	IDMA_CTL_ATA_NIEN	= (1 << 8),  /* ATA IRQ disable */

	/* PORT_IDMA_STAT bits */
	IDMA_STAT_PERR		= (1 << 0),  /* PCI ERROR MODE */
	IDMA_STAT_CPBERR	= (1 << 1),  /* ADMA CPB error */
	IDMA_STAT_LGCY		= (1 << 3),  /* ADMA legacy */
	IDMA_STAT_UIRQ		= (1 << 4),  /* ADMA unsolicited irq */
	IDMA_STAT_STPD		= (1 << 5),  /* ADMA stopped */
	IDMA_STAT_PSD		= (1 << 6),  /* ADMA pause */
	IDMA_STAT_DONE		= (1 << 7),  /* ADMA done */

	IDMA_STAT_ERR		= IDMA_STAT_PERR | IDMA_STAT_CPBERR,

	/* CPB Control Flags*/
	CPB_CTL_VALID		= (1 << 0),  /* CPB valid */
	CPB_CTL_QUEUED		= (1 << 1),  /* queued command */
	CPB_CTL_DATA		= (1 << 2),  /* data, rsvd in datasheet */
	CPB_CTL_IEN		= (1 << 3),  /* PCI interrupt enable */
	CPB_CTL_DEVDIR		= (1 << 4),  /* device direction control */

	/* CPB Response Flags */
	CPB_RESP_DONE		= (1 << 0),  /* ATA command complete */
	CPB_RESP_REL		= (1 << 1),  /* ATA release */
	CPB_RESP_IGNORED	= (1 << 2),  /* CPB ignored */
	CPB_RESP_ATA_ERR	= (1 << 3),  /* ATA command error */
	CPB_RESP_SPURIOUS	= (1 << 4),  /* ATA spurious interrupt error */
	CPB_RESP_UNDERFLOW	= (1 << 5),  /* APRD deficiency length error */
	CPB_RESP_OVERFLOW	= (1 << 6),  /* APRD exccess length error */
	CPB_RESP_CPB_ERR	= (1 << 7),  /* CPB error flag */

	/* PRD Control Flags */
	PRD_DRAIN		= (1 << 1),  /* ignore data excess */
	PRD_CDB			= (1 << 2),  /* atapi packet command pointer */
	PRD_DIRECT_INTR		= (1 << 3),  /* direct interrupt */
	PRD_DMA			= (1 << 4),  /* data transfer method */
	PRD_WRITE		= (1 << 5),  /* data dir, rsvd in datasheet */
	PRD_IOM			= (1 << 6),  /* io/memory transfer */
	PRD_END			= (1 << 7),  /* APRD chain end */
};

/* Comman Parameter Block */
struct inic_cpb {
	u8		resp_flags;	/* Response Flags */
	u8		error;		/* ATA Error */
	u8		status;		/* ATA Status */
	u8		ctl_flags;	/* Control Flags */
	__le32		len;		/* Total Transfer Length */
	__le32		prd;		/* First PRD pointer */
	u8		rsvd[4];
	/* 16 bytes */
	u8		feature;	/* ATA Feature */
	u8		hob_feature;	/* ATA Ex. Feature */
	u8		device;		/* ATA Device/Head */
	u8		mirctl;		/* Mirror Control */
	u8		nsect;		/* ATA Sector Count */
	u8		hob_nsect;	/* ATA Ex. Sector Count */
	u8		lbal;		/* ATA Sector Number */
	u8		hob_lbal;	/* ATA Ex. Sector Number */
	u8		lbam;		/* ATA Cylinder Low */
	u8		hob_lbam;	/* ATA Ex. Cylinder Low */
	u8		lbah;		/* ATA Cylinder High */
	u8		hob_lbah;	/* ATA Ex. Cylinder High */
	u8		command;	/* ATA Command */
	u8		ctl;		/* ATA Control */
	u8		slave_error;	/* Slave ATA Error */
	u8		slave_status;	/* Slave ATA Status */
	/* 32 bytes */
} __packed;

/* Physical Region Descriptor */
struct inic_prd {
	__le32		mad;		/* Physical Memory Address */
	__le16		len;		/* Transfer Length */
	u8		rsvd;
	u8		flags;		/* Control Flags */
} __packed;

struct inic_pkt {
	struct inic_cpb	cpb;
	struct inic_prd	prd[LIBATA_MAX_PRD + 1];	/* + 1 for cdb */
	u8		cdb[ATAPI_CDB_LEN];
} __packed;

struct inic_host_priv {
	void __iomem	*mmio_base;
	u16		cached_hctl;
};

struct inic_port_priv {
	struct inic_pkt	*pkt;
	dma_addr_t	pkt_dma;
	u32		*cpb_tbl;
	dma_addr_t	cpb_tbl_dma;
};

static struct scsi_host_template inic_sht = {
<<<<<<< HEAD
	.module			= THIS_MODULE,
	.name			= DRV_NAME,
	.ioctl			= ata_scsi_ioctl,
	.queuecommand		= ata_scsi_queuecmd,
	.can_queue		= ATA_DEF_QUEUE,
	.this_id		= ATA_SHT_THIS_ID,
	.sg_tablesize		= LIBATA_MAX_PRD, /* maybe it can be larger? */
	.cmd_per_lun		= ATA_SHT_CMD_PER_LUN,
	.emulated		= ATA_SHT_EMULATED,
	.use_clustering		= ATA_SHT_USE_CLUSTERING,
	.proc_name		= DRV_NAME,
	.dma_boundary		= INIC_DMA_BOUNDARY,
	.dma_boundary		= ATA_DMA_BOUNDARY,
	.slave_configure	= ata_scsi_slave_config,
	.slave_destroy		= ata_scsi_slave_destroy,
	.bios_param		= ata_std_bios_param,
=======
	ATA_BASE_SHT(DRV_NAME),
	.sg_tablesize	= LIBATA_MAX_PRD,	/* maybe it can be larger? */
	.dma_boundary	= INIC_DMA_BOUNDARY,
>>>>>>> 28ffb5d3
};

static const int scr_map[] = {
	[SCR_STATUS]	= 0,
	[SCR_ERROR]	= 1,
	[SCR_CONTROL]	= 2,
};

static void __iomem *inic_port_base(struct ata_port *ap)
{
	struct inic_host_priv *hpriv = ap->host->private_data;

	return hpriv->mmio_base + ap->port_no * PORT_SIZE;
}

static void inic_reset_port(void __iomem *port_base)
{
	void __iomem *idma_ctl = port_base + PORT_IDMA_CTL;

	/* stop IDMA engine */
	readw(idma_ctl); /* flush */
	msleep(1);

	/* mask IRQ and assert reset */
	writew(IDMA_CTL_RST_IDMA, idma_ctl);
	readw(idma_ctl); /* flush */
	msleep(1);

	/* release reset */
	writew(0, idma_ctl);

	/* clear irq */
	writeb(0xff, port_base + PORT_IRQ_STAT);
}

static int inic_scr_read(struct ata_port *ap, unsigned sc_reg, u32 *val)
{
	void __iomem *scr_addr = inic_port_base(ap) + PORT_SCR;
	void __iomem *addr;

	if (unlikely(sc_reg >= ARRAY_SIZE(scr_map)))
		return -EINVAL;

	addr = scr_addr + scr_map[sc_reg] * 4;
	*val = readl(scr_addr + scr_map[sc_reg] * 4);

	/* this controller has stuck DIAG.N, ignore it */
	if (sc_reg == SCR_ERROR)
		*val &= ~SERR_PHYRDY_CHG;
	return 0;
}

static int inic_scr_write(struct ata_port *ap, unsigned sc_reg, u32 val)
{
	void __iomem *scr_addr = inic_port_base(ap) + PORT_SCR;

	if (unlikely(sc_reg >= ARRAY_SIZE(scr_map)))
		return -EINVAL;

	writel(val, scr_addr + scr_map[sc_reg] * 4);
	return 0;
}

static void inic_stop_idma(struct ata_port *ap)
{
	void __iomem *port_base = inic_port_base(ap);

	readb(port_base + PORT_RPQ_FIFO);
	readb(port_base + PORT_RPQ_CNT);
	writew(0, port_base + PORT_IDMA_CTL);
}

static void inic_host_err_intr(struct ata_port *ap, u8 irq_stat, u16 idma_stat)
{
	struct ata_eh_info *ehi = &ap->link.eh_info;
	struct inic_port_priv *pp = ap->private_data;
	struct inic_cpb *cpb = &pp->pkt->cpb;
	bool freeze = false;

	ata_ehi_clear_desc(ehi);
	ata_ehi_push_desc(ehi, "irq_stat=0x%x idma_stat=0x%x",
			  irq_stat, idma_stat);

	inic_stop_idma(ap);

	if (irq_stat & (PIRQ_OFFLINE | PIRQ_ONLINE)) {
		ata_ehi_push_desc(ehi, "hotplug");
		ata_ehi_hotplugged(ehi);
		freeze = true;
	}

	if (idma_stat & IDMA_STAT_PERR) {
		ata_ehi_push_desc(ehi, "PCI error");
		freeze = true;
	}

	if (idma_stat & IDMA_STAT_CPBERR) {
		ata_ehi_push_desc(ehi, "CPB error");

		if (cpb->resp_flags & CPB_RESP_IGNORED) {
			__ata_ehi_push_desc(ehi, " ignored");
			ehi->err_mask |= AC_ERR_INVALID;
			freeze = true;
		}

		if (cpb->resp_flags & CPB_RESP_ATA_ERR)
			ehi->err_mask |= AC_ERR_DEV;

		if (cpb->resp_flags & CPB_RESP_SPURIOUS) {
			__ata_ehi_push_desc(ehi, " spurious-intr");
			ehi->err_mask |= AC_ERR_HSM;
			freeze = true;
		}

		if (cpb->resp_flags &
		    (CPB_RESP_UNDERFLOW | CPB_RESP_OVERFLOW)) {
			__ata_ehi_push_desc(ehi, " data-over/underflow");
			ehi->err_mask |= AC_ERR_HSM;
			freeze = true;
		}
	}

	if (freeze)
		ata_port_freeze(ap);
	else
		ata_port_abort(ap);
}

static void inic_host_intr(struct ata_port *ap)
{
	void __iomem *port_base = inic_port_base(ap);
	struct ata_queued_cmd *qc = ata_qc_from_tag(ap, ap->link.active_tag);
	u8 irq_stat;
	u16 idma_stat;

	/* read and clear IRQ status */
	irq_stat = readb(port_base + PORT_IRQ_STAT);
	writeb(irq_stat, port_base + PORT_IRQ_STAT);
	idma_stat = readw(port_base + PORT_IDMA_STAT);

	if (unlikely((irq_stat & PIRQ_ERR) || (idma_stat & IDMA_STAT_ERR)))
		inic_host_err_intr(ap, irq_stat, idma_stat);

	if (unlikely(!qc))
		goto spurious;
<<<<<<< HEAD

	if (likely(idma_stat & IDMA_STAT_DONE)) {
		inic_stop_idma(ap);

		/* Depending on circumstances, device error
		 * isn't reported by IDMA, check it explicitly.
		 */
		if (unlikely(readb(port_base + PORT_TF_COMMAND) &
			     (ATA_DF | ATA_ERR)))
			qc->err_mask |= AC_ERR_DEV;

=======

	if (likely(idma_stat & IDMA_STAT_DONE)) {
		inic_stop_idma(ap);

		/* Depending on circumstances, device error
		 * isn't reported by IDMA, check it explicitly.
		 */
		if (unlikely(readb(port_base + PORT_TF_COMMAND) &
			     (ATA_DF | ATA_ERR)))
			qc->err_mask |= AC_ERR_DEV;

>>>>>>> 28ffb5d3
		ata_qc_complete(qc);
		return;
	}

 spurious:
	ata_port_printk(ap, KERN_WARNING, "unhandled interrupt: "
			"cmd=0x%x irq_stat=0x%x idma_stat=0x%x\n",
			qc ? qc->tf.command : 0xff, irq_stat, idma_stat);
}

static irqreturn_t inic_interrupt(int irq, void *dev_instance)
{
	struct ata_host *host = dev_instance;
	struct inic_host_priv *hpriv = host->private_data;
	u16 host_irq_stat;
	int i, handled = 0;;

	host_irq_stat = readw(hpriv->mmio_base + HOST_IRQ_STAT);

	if (unlikely(!(host_irq_stat & HIRQ_GLOBAL)))
		goto out;

	spin_lock(&host->lock);

	for (i = 0; i < NR_PORTS; i++) {
		struct ata_port *ap = host->ports[i];

		if (!(host_irq_stat & (HIRQ_PORT0 << i)))
			continue;

		if (likely(ap && !(ap->flags & ATA_FLAG_DISABLED))) {
			inic_host_intr(ap);
			handled++;
		} else {
			if (ata_ratelimit())
				dev_printk(KERN_ERR, host->dev, "interrupt "
					   "from disabled port %d (0x%x)\n",
					   i, host_irq_stat);
		}
	}

	spin_unlock(&host->lock);

 out:
	return IRQ_RETVAL(handled);
}

static int inic_check_atapi_dma(struct ata_queued_cmd *qc)
<<<<<<< HEAD
{
	/* For some reason ATAPI_PROT_DMA doesn't work for some
	 * commands including writes and other misc ops.  Use PIO
	 * protocol instead, which BTW is driven by the DMA engine
	 * anyway, so it shouldn't make much difference for native
	 * SATA devices.
	 */
	if (atapi_cmd_type(qc->cdb[0]) == READ)
		return 0;
	return 1;
}

static void inic_fill_sg(struct inic_prd *prd, struct ata_queued_cmd *qc)
{
	struct scatterlist *sg;
	unsigned int si;
	u8 flags = 0;

	if (qc->tf.flags & ATA_TFLAG_WRITE)
		flags |= PRD_WRITE;

	if (ata_is_dma(qc->tf.protocol))
		flags |= PRD_DMA;

	for_each_sg(qc->sg, sg, qc->n_elem, si) {
		prd->mad = cpu_to_le32(sg_dma_address(sg));
		prd->len = cpu_to_le16(sg_dma_len(sg));
		prd->flags = flags;
		prd++;
	}

	WARN_ON(!si);
	prd[-1].flags |= PRD_END;
=======
{
	/* For some reason ATAPI_PROT_DMA doesn't work for some
	 * commands including writes and other misc ops.  Use PIO
	 * protocol instead, which BTW is driven by the DMA engine
	 * anyway, so it shouldn't make much difference for native
	 * SATA devices.
	 */
	if (atapi_cmd_type(qc->cdb[0]) == READ)
		return 0;
	return 1;
}

static void inic_fill_sg(struct inic_prd *prd, struct ata_queued_cmd *qc)
{
	struct scatterlist *sg;
	unsigned int si;
	u8 flags = 0;

	if (qc->tf.flags & ATA_TFLAG_WRITE)
		flags |= PRD_WRITE;

	if (ata_is_dma(qc->tf.protocol))
		flags |= PRD_DMA;

	for_each_sg(qc->sg, sg, qc->n_elem, si) {
		prd->mad = cpu_to_le32(sg_dma_address(sg));
		prd->len = cpu_to_le16(sg_dma_len(sg));
		prd->flags = flags;
		prd++;
	}

	WARN_ON(!si);
	prd[-1].flags |= PRD_END;
}

static void inic_qc_prep(struct ata_queued_cmd *qc)
{
	struct inic_port_priv *pp = qc->ap->private_data;
	struct inic_pkt *pkt = pp->pkt;
	struct inic_cpb *cpb = &pkt->cpb;
	struct inic_prd *prd = pkt->prd;
	bool is_atapi = ata_is_atapi(qc->tf.protocol);
	bool is_data = ata_is_data(qc->tf.protocol);
	unsigned int cdb_len = 0;

	VPRINTK("ENTER\n");

	if (is_atapi)
		cdb_len = qc->dev->cdb_len;

	/* prepare packet, based on initio driver */
	memset(pkt, 0, sizeof(struct inic_pkt));

	cpb->ctl_flags = CPB_CTL_VALID | CPB_CTL_IEN;
	if (is_atapi || is_data)
		cpb->ctl_flags |= CPB_CTL_DATA;

	cpb->len = cpu_to_le32(qc->nbytes + cdb_len);
	cpb->prd = cpu_to_le32(pp->pkt_dma + offsetof(struct inic_pkt, prd));

	cpb->device = qc->tf.device;
	cpb->feature = qc->tf.feature;
	cpb->nsect = qc->tf.nsect;
	cpb->lbal = qc->tf.lbal;
	cpb->lbam = qc->tf.lbam;
	cpb->lbah = qc->tf.lbah;

	if (qc->tf.flags & ATA_TFLAG_LBA48) {
		cpb->hob_feature = qc->tf.hob_feature;
		cpb->hob_nsect = qc->tf.hob_nsect;
		cpb->hob_lbal = qc->tf.hob_lbal;
		cpb->hob_lbam = qc->tf.hob_lbam;
		cpb->hob_lbah = qc->tf.hob_lbah;
	}

	cpb->command = qc->tf.command;
	/* don't load ctl - dunno why.  it's like that in the initio driver */

	/* setup PRD for CDB */
	if (is_atapi) {
		memcpy(pkt->cdb, qc->cdb, ATAPI_CDB_LEN);
		prd->mad = cpu_to_le32(pp->pkt_dma +
				       offsetof(struct inic_pkt, cdb));
		prd->len = cpu_to_le16(cdb_len);
		prd->flags = PRD_CDB | PRD_WRITE;
		if (!is_data)
			prd->flags |= PRD_END;
		prd++;
	}

	/* setup sg table */
	if (is_data)
		inic_fill_sg(prd, qc);

	pp->cpb_tbl[0] = pp->pkt_dma;
}

static unsigned int inic_qc_issue(struct ata_queued_cmd *qc)
{
	struct ata_port *ap = qc->ap;
	void __iomem *port_base = inic_port_base(ap);

	/* fire up the ADMA engine */
	writew(HCTL_FTHD0, port_base + HOST_CTL);
	writew(IDMA_CTL_GO, port_base + PORT_IDMA_CTL);
	writeb(0, port_base + PORT_CPB_PTQFIFO);

	return 0;
}

static void inic_tf_read(struct ata_port *ap, struct ata_taskfile *tf)
{
	void __iomem *port_base = inic_port_base(ap);

	tf->feature	= readb(port_base + PORT_TF_FEATURE);
	tf->nsect	= readb(port_base + PORT_TF_NSECT);
	tf->lbal	= readb(port_base + PORT_TF_LBAL);
	tf->lbam	= readb(port_base + PORT_TF_LBAM);
	tf->lbah	= readb(port_base + PORT_TF_LBAH);
	tf->device	= readb(port_base + PORT_TF_DEVICE);
	tf->command	= readb(port_base + PORT_TF_COMMAND);
}

static bool inic_qc_fill_rtf(struct ata_queued_cmd *qc)
{
	struct ata_taskfile *rtf = &qc->result_tf;
	struct ata_taskfile tf;

	/* FIXME: Except for status and error, result TF access
	 * doesn't work.  I tried reading from BAR0/2, CPB and BAR5.
	 * None works regardless of which command interface is used.
	 * For now return true iff status indicates device error.
	 * This means that we're reporting bogus sector for RW
	 * failures.  Eeekk....
	 */
	inic_tf_read(qc->ap, &tf);

	if (!(tf.command & ATA_ERR))
		return false;

	rtf->command = tf.command;
	rtf->feature = tf.feature;
	return true;
>>>>>>> 28ffb5d3
}

static void inic_qc_prep(struct ata_queued_cmd *qc)
{
	struct inic_port_priv *pp = qc->ap->private_data;
	struct inic_pkt *pkt = pp->pkt;
	struct inic_cpb *cpb = &pkt->cpb;
	struct inic_prd *prd = pkt->prd;
	bool is_atapi = ata_is_atapi(qc->tf.protocol);
	bool is_data = ata_is_data(qc->tf.protocol);
	unsigned int cdb_len = 0;

	VPRINTK("ENTER\n");

	if (is_atapi)
		cdb_len = qc->dev->cdb_len;

	/* prepare packet, based on initio driver */
	memset(pkt, 0, sizeof(struct inic_pkt));

	cpb->ctl_flags = CPB_CTL_VALID | CPB_CTL_IEN;
	if (is_atapi || is_data)
		cpb->ctl_flags |= CPB_CTL_DATA;

	cpb->len = cpu_to_le32(qc->nbytes + cdb_len);
	cpb->prd = cpu_to_le32(pp->pkt_dma + offsetof(struct inic_pkt, prd));

	cpb->device = qc->tf.device;
	cpb->feature = qc->tf.feature;
	cpb->nsect = qc->tf.nsect;
	cpb->lbal = qc->tf.lbal;
	cpb->lbam = qc->tf.lbam;
	cpb->lbah = qc->tf.lbah;

	if (qc->tf.flags & ATA_TFLAG_LBA48) {
		cpb->hob_feature = qc->tf.hob_feature;
		cpb->hob_nsect = qc->tf.hob_nsect;
		cpb->hob_lbal = qc->tf.hob_lbal;
		cpb->hob_lbam = qc->tf.hob_lbam;
		cpb->hob_lbah = qc->tf.hob_lbah;
	}

	cpb->command = qc->tf.command;
	/* don't load ctl - dunno why.  it's like that in the initio driver */

	/* setup PRD for CDB */
	if (is_atapi) {
		memcpy(pkt->cdb, qc->cdb, ATAPI_CDB_LEN);
		prd->mad = cpu_to_le32(pp->pkt_dma +
				       offsetof(struct inic_pkt, cdb));
		prd->len = cpu_to_le16(cdb_len);
		prd->flags = PRD_CDB | PRD_WRITE;
		if (!is_data)
			prd->flags |= PRD_END;
		prd++;
	}

	/* setup sg table */
	if (is_data)
		inic_fill_sg(prd, qc);

	pp->cpb_tbl[0] = pp->pkt_dma;
}

static unsigned int inic_qc_issue(struct ata_queued_cmd *qc)
{
	struct ata_port *ap = qc->ap;
	void __iomem *port_base = inic_port_base(ap);

<<<<<<< HEAD
	/* fire up the ADMA engine */
	writew(HCTL_FTHD0, port_base + HOST_CTL);
	writew(IDMA_CTL_GO, port_base + PORT_IDMA_CTL);
	writeb(0, port_base + PORT_CPB_PTQFIFO);

	return 0;
}

static void inic_tf_read(struct ata_port *ap, struct ata_taskfile *tf)
{
	void __iomem *port_base = inic_port_base(ap);

	tf->feature	= readb(port_base + PORT_TF_FEATURE);
	tf->nsect	= readb(port_base + PORT_TF_NSECT);
	tf->lbal	= readb(port_base + PORT_TF_LBAL);
	tf->lbam	= readb(port_base + PORT_TF_LBAM);
	tf->lbah	= readb(port_base + PORT_TF_LBAH);
	tf->device	= readb(port_base + PORT_TF_DEVICE);
	tf->command	= readb(port_base + PORT_TF_COMMAND);
=======
	writeb(PIRQ_MASK_FREEZE, port_base + PORT_IRQ_MASK);
	writeb(0xff, port_base + PORT_IRQ_STAT);
>>>>>>> 28ffb5d3
}

static u8 inic_check_status(struct ata_port *ap)
{
	void __iomem *port_base = inic_port_base(ap);

	return readb(port_base + PORT_TF_COMMAND);
}

static void inic_freeze(struct ata_port *ap)
{
	void __iomem *port_base = inic_port_base(ap);

<<<<<<< HEAD
	writeb(PIRQ_MASK_FREEZE, port_base + PORT_IRQ_MASK);
	writeb(0xff, port_base + PORT_IRQ_STAT);
}

static void inic_thaw(struct ata_port *ap)
{
	void __iomem *port_base = inic_port_base(ap);

	writeb(0xff, port_base + PORT_IRQ_STAT);
	writeb(PIRQ_MASK_DEFAULT, port_base + PORT_IRQ_MASK);
=======
	writeb(0xff, port_base + PORT_IRQ_STAT);
	writeb(PIRQ_MASK_DEFAULT, port_base + PORT_IRQ_MASK);
}

static int inic_check_ready(struct ata_link *link)
{
	void __iomem *port_base = inic_port_base(link->ap);

	return ata_check_ready(readb(port_base + PORT_TF_COMMAND));
>>>>>>> 28ffb5d3
}

/*
 * SRST and SControl hardreset don't give valid signature on this
 * controller.  Only controller specific hardreset mechanism works.
 */
static int inic_hardreset(struct ata_link *link, unsigned int *class,
			  unsigned long deadline)
{
	struct ata_port *ap = link->ap;
	void __iomem *port_base = inic_port_base(ap);
	void __iomem *idma_ctl = port_base + PORT_IDMA_CTL;
	const unsigned long *timing = sata_ehc_deb_timing(&link->eh_context);
	int rc;

	/* hammer it into sane state */
	inic_reset_port(port_base);

	writew(IDMA_CTL_RST_ATA, idma_ctl);
	readw(idma_ctl);	/* flush */
	msleep(1);
	writew(0, idma_ctl);

	rc = sata_link_resume(link, timing, deadline);
	if (rc) {
		ata_link_printk(link, KERN_WARNING, "failed to resume "
				"link after reset (errno=%d)\n", rc);
		return rc;
	}

	*class = ATA_DEV_NONE;
	if (ata_link_online(link)) {
		struct ata_taskfile tf;

		/* wait for link to become ready */
		rc = ata_wait_after_reset(link, deadline, inic_check_ready);
		/* link occupied, -ENODEV too is an error */
		if (rc) {
			ata_link_printk(link, KERN_WARNING, "device not ready "
					"after hardreset (errno=%d)\n", rc);
			return rc;
		}

		inic_tf_read(ap, &tf);
		*class = ata_dev_classify(&tf);
<<<<<<< HEAD
		if (*class == ATA_DEV_UNKNOWN)
			*class = ATA_DEV_ATA;
=======
>>>>>>> 28ffb5d3
	}

	return 0;
}

static void inic_error_handler(struct ata_port *ap)
{
	void __iomem *port_base = inic_port_base(ap);

	inic_reset_port(port_base);
<<<<<<< HEAD

	ata_do_eh(ap, ata_std_prereset, NULL, inic_hardreset,
		  ata_std_postreset);
=======
	ata_std_error_handler(ap);
>>>>>>> 28ffb5d3
}

static void inic_post_internal_cmd(struct ata_queued_cmd *qc)
{
	/* make DMA engine forget about the failed command */
	if (qc->flags & ATA_QCFLAG_FAILED)
		inic_reset_port(inic_port_base(qc->ap));
}

static void init_port(struct ata_port *ap)
{
	void __iomem *port_base = inic_port_base(ap);
	struct inic_port_priv *pp = ap->private_data;
<<<<<<< HEAD

	/* clear packet and CPB table */
	memset(pp->pkt, 0, sizeof(struct inic_pkt));
	memset(pp->cpb_tbl, 0, IDMA_CPB_TBL_SIZE);

=======

	/* clear packet and CPB table */
	memset(pp->pkt, 0, sizeof(struct inic_pkt));
	memset(pp->cpb_tbl, 0, IDMA_CPB_TBL_SIZE);

>>>>>>> 28ffb5d3
	/* setup PRD and CPB lookup table addresses */
	writel(ap->prd_dma, port_base + PORT_PRD_ADDR);
	writel(pp->cpb_tbl_dma, port_base + PORT_CPB_CPBLAR);
}

static int inic_port_resume(struct ata_port *ap)
{
	init_port(ap);
	return 0;
}

static int inic_port_start(struct ata_port *ap)
{
	struct device *dev = ap->host->dev;
	struct inic_port_priv *pp;
	int rc;

	/* alloc and initialize private data */
	pp = devm_kzalloc(dev, sizeof(*pp), GFP_KERNEL);
	if (!pp)
		return -ENOMEM;
	ap->private_data = pp;

	/* Alloc resources */
	rc = ata_port_start(ap);
	if (rc)
		return rc;

	pp->pkt = dmam_alloc_coherent(dev, sizeof(struct inic_pkt),
				      &pp->pkt_dma, GFP_KERNEL);
	if (!pp->pkt)
		return -ENOMEM;

	pp->cpb_tbl = dmam_alloc_coherent(dev, IDMA_CPB_TBL_SIZE,
					  &pp->cpb_tbl_dma, GFP_KERNEL);
	if (!pp->cpb_tbl)
		return -ENOMEM;

	init_port(ap);

	return 0;
}

<<<<<<< HEAD
static void inic_irq_clear(struct ata_port *ap)
{
	/* nada */
}

static struct ata_port_operations inic_port_ops = {
	.check_status		= inic_check_status,
	.tf_read		= inic_tf_read,
	.dev_select		= ata_noop_dev_select,
=======
static struct ata_port_operations inic_port_ops = {
	.inherits		= &sata_port_ops,
>>>>>>> 28ffb5d3

	.check_atapi_dma	= inic_check_atapi_dma,
	.qc_prep		= inic_qc_prep,
	.qc_issue		= inic_qc_issue,
<<<<<<< HEAD

	.irq_clear		= inic_irq_clear,
=======
	.qc_fill_rtf		= inic_qc_fill_rtf,
>>>>>>> 28ffb5d3

	.freeze			= inic_freeze,
	.thaw			= inic_thaw,
	.hardreset		= inic_hardreset,
	.error_handler		= inic_error_handler,
	.post_internal_cmd	= inic_post_internal_cmd,

	.scr_read		= inic_scr_read,
	.scr_write		= inic_scr_write,

	.port_resume		= inic_port_resume,
	.port_start		= inic_port_start,
};

static struct ata_port_info inic_port_info = {
	.flags			= ATA_FLAG_SATA | ATA_FLAG_PIO_DMA,
	.pio_mask		= 0x1f,	/* pio0-4 */
	.mwdma_mask		= 0x07, /* mwdma0-2 */
	.udma_mask		= ATA_UDMA6,
	.port_ops		= &inic_port_ops
};

static int init_controller(void __iomem *mmio_base, u16 hctl)
{
	int i;
	u16 val;

	hctl &= ~HCTL_KNOWN_BITS;

	/* Soft reset whole controller.  Spec says reset duration is 3
	 * PCI clocks, be generous and give it 10ms.
	 */
	writew(hctl | HCTL_SOFTRST, mmio_base + HOST_CTL);
	readw(mmio_base + HOST_CTL); /* flush */

	for (i = 0; i < 10; i++) {
		msleep(1);
		val = readw(mmio_base + HOST_CTL);
		if (!(val & HCTL_SOFTRST))
			break;
	}

	if (val & HCTL_SOFTRST)
		return -EIO;

	/* mask all interrupts and reset ports */
	for (i = 0; i < NR_PORTS; i++) {
		void __iomem *port_base = mmio_base + i * PORT_SIZE;

		writeb(0xff, port_base + PORT_IRQ_MASK);
		inic_reset_port(port_base);
	}

	/* port IRQ is masked now, unmask global IRQ */
	writew(hctl & ~HCTL_IRQOFF, mmio_base + HOST_CTL);
	val = readw(mmio_base + HOST_IRQ_MASK);
	val &= ~(HIRQ_PORT0 | HIRQ_PORT1);
	writew(val, mmio_base + HOST_IRQ_MASK);

	return 0;
}

#ifdef CONFIG_PM
static int inic_pci_device_resume(struct pci_dev *pdev)
{
	struct ata_host *host = dev_get_drvdata(&pdev->dev);
	struct inic_host_priv *hpriv = host->private_data;
	int rc;

	rc = ata_pci_device_do_resume(pdev);
	if (rc)
		return rc;

	if (pdev->dev.power.power_state.event == PM_EVENT_SUSPEND) {
		rc = init_controller(hpriv->mmio_base, hpriv->cached_hctl);
		if (rc)
			return rc;
	}

	ata_host_resume(host);

	return 0;
}
#endif

static int inic_init_one(struct pci_dev *pdev, const struct pci_device_id *ent)
{
	static int printed_version;
	const struct ata_port_info *ppi[] = { &inic_port_info, NULL };
	struct ata_host *host;
	struct inic_host_priv *hpriv;
	void __iomem * const *iomap;
	int mmio_bar;
	int i, rc;

	if (!printed_version++)
		dev_printk(KERN_DEBUG, &pdev->dev, "version " DRV_VERSION "\n");

	/* alloc host */
	host = ata_host_alloc_pinfo(&pdev->dev, ppi, NR_PORTS);
	hpriv = devm_kzalloc(&pdev->dev, sizeof(*hpriv), GFP_KERNEL);
	if (!host || !hpriv)
		return -ENOMEM;

	host->private_data = hpriv;

	/* Acquire resources and fill host.  Note that PCI and cardbus
	 * use different BARs.
	 */
	rc = pcim_enable_device(pdev);
	if (rc)
		return rc;

	if (pci_resource_flags(pdev, MMIO_BAR_PCI) & IORESOURCE_MEM)
		mmio_bar = MMIO_BAR_PCI;
	else
		mmio_bar = MMIO_BAR_CARDBUS;

	rc = pcim_iomap_regions(pdev, 1 << mmio_bar, DRV_NAME);
	if (rc)
		return rc;
	host->iomap = iomap = pcim_iomap_table(pdev);
	hpriv->mmio_base = iomap[mmio_bar];
	hpriv->cached_hctl = readw(hpriv->mmio_base + HOST_CTL);

	for (i = 0; i < NR_PORTS; i++) {
		struct ata_port *ap = host->ports[i];
<<<<<<< HEAD
		void __iomem *port_base = inic_port_base(ap);
		struct ata_ioports *ioaddr = &ap->ioaddr;

		ioaddr->cmd_addr = port_base + PORT_TF_COMMAND;
		ioaddr->error_addr = port_base + PORT_TF_FEATURE;
		ioaddr->feature_addr = port_base + PORT_TF_FEATURE;
		ioaddr->nsect_addr = port_base + PORT_TF_NSECT;
		ioaddr->lbal_addr = port_base + PORT_TF_LBAL;
		ioaddr->lbam_addr = port_base + PORT_TF_LBAM;
		ioaddr->lbah_addr = port_base + PORT_TF_LBAH;
		ioaddr->device_addr = port_base + PORT_TF_DEVICE;

		ata_port_pbar_desc(ap, mmio_bar, -1, "mmio");
		ata_port_pbar_desc(ap, mmio_bar, i * PORT_SIZE, "port");
	}

=======

		ata_port_pbar_desc(ap, mmio_bar, -1, "mmio");
		ata_port_pbar_desc(ap, mmio_bar, i * PORT_SIZE, "port");
	}

>>>>>>> 28ffb5d3
	/* Set dma_mask.  This devices doesn't support 64bit addressing. */
	rc = pci_set_dma_mask(pdev, DMA_32BIT_MASK);
	if (rc) {
		dev_printk(KERN_ERR, &pdev->dev,
			   "32-bit DMA enable failed\n");
		return rc;
	}

	rc = pci_set_consistent_dma_mask(pdev, DMA_32BIT_MASK);
	if (rc) {
		dev_printk(KERN_ERR, &pdev->dev,
			   "32-bit consistent DMA enable failed\n");
		return rc;
	}

	/*
	 * This controller is braindamaged.  dma_boundary is 0xffff
	 * like others but it will lock up the whole machine HARD if
	 * 65536 byte PRD entry is fed. Reduce maximum segment size.
	 */
	rc = pci_set_dma_max_seg_size(pdev, 65536 - 512);
	if (rc) {
		dev_printk(KERN_ERR, &pdev->dev,
			   "failed to set the maximum segment size.\n");
		return rc;
	}

	rc = init_controller(hpriv->mmio_base, hpriv->cached_hctl);
	if (rc) {
		dev_printk(KERN_ERR, &pdev->dev,
			   "failed to initialize controller\n");
		return rc;
	}

	pci_set_master(pdev);
	return ata_host_activate(host, pdev->irq, inic_interrupt, IRQF_SHARED,
				 &inic_sht);
}

static const struct pci_device_id inic_pci_tbl[] = {
	{ PCI_VDEVICE(INIT, 0x1622), },
	{ },
};

static struct pci_driver inic_pci_driver = {
	.name 		= DRV_NAME,
	.id_table	= inic_pci_tbl,
#ifdef CONFIG_PM
	.suspend	= ata_pci_device_suspend,
	.resume		= inic_pci_device_resume,
#endif
	.probe 		= inic_init_one,
	.remove		= ata_pci_remove_one,
};

static int __init inic_init(void)
{
	return pci_register_driver(&inic_pci_driver);
}

static void __exit inic_exit(void)
{
	pci_unregister_driver(&inic_pci_driver);
}

MODULE_AUTHOR("Tejun Heo");
MODULE_DESCRIPTION("low-level driver for Initio 162x SATA");
MODULE_LICENSE("GPL v2");
MODULE_DEVICE_TABLE(pci, inic_pci_tbl);
MODULE_VERSION(DRV_VERSION);

module_init(inic_init);
module_exit(inic_exit);<|MERGE_RESOLUTION|>--- conflicted
+++ resolved
@@ -230,28 +230,9 @@
 };
 
 static struct scsi_host_template inic_sht = {
-<<<<<<< HEAD
-	.module			= THIS_MODULE,
-	.name			= DRV_NAME,
-	.ioctl			= ata_scsi_ioctl,
-	.queuecommand		= ata_scsi_queuecmd,
-	.can_queue		= ATA_DEF_QUEUE,
-	.this_id		= ATA_SHT_THIS_ID,
-	.sg_tablesize		= LIBATA_MAX_PRD, /* maybe it can be larger? */
-	.cmd_per_lun		= ATA_SHT_CMD_PER_LUN,
-	.emulated		= ATA_SHT_EMULATED,
-	.use_clustering		= ATA_SHT_USE_CLUSTERING,
-	.proc_name		= DRV_NAME,
-	.dma_boundary		= INIC_DMA_BOUNDARY,
-	.dma_boundary		= ATA_DMA_BOUNDARY,
-	.slave_configure	= ata_scsi_slave_config,
-	.slave_destroy		= ata_scsi_slave_destroy,
-	.bios_param		= ata_std_bios_param,
-=======
 	ATA_BASE_SHT(DRV_NAME),
 	.sg_tablesize	= LIBATA_MAX_PRD,	/* maybe it can be larger? */
 	.dma_boundary	= INIC_DMA_BOUNDARY,
->>>>>>> 28ffb5d3
 };
 
 static const int scr_map[] = {
@@ -397,7 +378,6 @@
 
 	if (unlikely(!qc))
 		goto spurious;
-<<<<<<< HEAD
 
 	if (likely(idma_stat & IDMA_STAT_DONE)) {
 		inic_stop_idma(ap);
@@ -409,19 +389,6 @@
 			     (ATA_DF | ATA_ERR)))
 			qc->err_mask |= AC_ERR_DEV;
 
-=======
-
-	if (likely(idma_stat & IDMA_STAT_DONE)) {
-		inic_stop_idma(ap);
-
-		/* Depending on circumstances, device error
-		 * isn't reported by IDMA, check it explicitly.
-		 */
-		if (unlikely(readb(port_base + PORT_TF_COMMAND) &
-			     (ATA_DF | ATA_ERR)))
-			qc->err_mask |= AC_ERR_DEV;
-
->>>>>>> 28ffb5d3
 		ata_qc_complete(qc);
 		return;
 	}
@@ -470,41 +437,6 @@
 }
 
 static int inic_check_atapi_dma(struct ata_queued_cmd *qc)
-<<<<<<< HEAD
-{
-	/* For some reason ATAPI_PROT_DMA doesn't work for some
-	 * commands including writes and other misc ops.  Use PIO
-	 * protocol instead, which BTW is driven by the DMA engine
-	 * anyway, so it shouldn't make much difference for native
-	 * SATA devices.
-	 */
-	if (atapi_cmd_type(qc->cdb[0]) == READ)
-		return 0;
-	return 1;
-}
-
-static void inic_fill_sg(struct inic_prd *prd, struct ata_queued_cmd *qc)
-{
-	struct scatterlist *sg;
-	unsigned int si;
-	u8 flags = 0;
-
-	if (qc->tf.flags & ATA_TFLAG_WRITE)
-		flags |= PRD_WRITE;
-
-	if (ata_is_dma(qc->tf.protocol))
-		flags |= PRD_DMA;
-
-	for_each_sg(qc->sg, sg, qc->n_elem, si) {
-		prd->mad = cpu_to_le32(sg_dma_address(sg));
-		prd->len = cpu_to_le16(sg_dma_len(sg));
-		prd->flags = flags;
-		prd++;
-	}
-
-	WARN_ON(!si);
-	prd[-1].flags |= PRD_END;
-=======
 {
 	/* For some reason ATAPI_PROT_DMA doesn't work for some
 	 * commands including writes and other misc ops.  Use PIO
@@ -648,116 +580,14 @@
 	rtf->command = tf.command;
 	rtf->feature = tf.feature;
 	return true;
->>>>>>> 28ffb5d3
-}
-
-static void inic_qc_prep(struct ata_queued_cmd *qc)
-{
-	struct inic_port_priv *pp = qc->ap->private_data;
-	struct inic_pkt *pkt = pp->pkt;
-	struct inic_cpb *cpb = &pkt->cpb;
-	struct inic_prd *prd = pkt->prd;
-	bool is_atapi = ata_is_atapi(qc->tf.protocol);
-	bool is_data = ata_is_data(qc->tf.protocol);
-	unsigned int cdb_len = 0;
-
-	VPRINTK("ENTER\n");
-
-	if (is_atapi)
-		cdb_len = qc->dev->cdb_len;
-
-	/* prepare packet, based on initio driver */
-	memset(pkt, 0, sizeof(struct inic_pkt));
-
-	cpb->ctl_flags = CPB_CTL_VALID | CPB_CTL_IEN;
-	if (is_atapi || is_data)
-		cpb->ctl_flags |= CPB_CTL_DATA;
-
-	cpb->len = cpu_to_le32(qc->nbytes + cdb_len);
-	cpb->prd = cpu_to_le32(pp->pkt_dma + offsetof(struct inic_pkt, prd));
-
-	cpb->device = qc->tf.device;
-	cpb->feature = qc->tf.feature;
-	cpb->nsect = qc->tf.nsect;
-	cpb->lbal = qc->tf.lbal;
-	cpb->lbam = qc->tf.lbam;
-	cpb->lbah = qc->tf.lbah;
-
-	if (qc->tf.flags & ATA_TFLAG_LBA48) {
-		cpb->hob_feature = qc->tf.hob_feature;
-		cpb->hob_nsect = qc->tf.hob_nsect;
-		cpb->hob_lbal = qc->tf.hob_lbal;
-		cpb->hob_lbam = qc->tf.hob_lbam;
-		cpb->hob_lbah = qc->tf.hob_lbah;
-	}
-
-	cpb->command = qc->tf.command;
-	/* don't load ctl - dunno why.  it's like that in the initio driver */
-
-	/* setup PRD for CDB */
-	if (is_atapi) {
-		memcpy(pkt->cdb, qc->cdb, ATAPI_CDB_LEN);
-		prd->mad = cpu_to_le32(pp->pkt_dma +
-				       offsetof(struct inic_pkt, cdb));
-		prd->len = cpu_to_le16(cdb_len);
-		prd->flags = PRD_CDB | PRD_WRITE;
-		if (!is_data)
-			prd->flags |= PRD_END;
-		prd++;
-	}
-
-	/* setup sg table */
-	if (is_data)
-		inic_fill_sg(prd, qc);
-
-	pp->cpb_tbl[0] = pp->pkt_dma;
-}
-
-static unsigned int inic_qc_issue(struct ata_queued_cmd *qc)
-{
-	struct ata_port *ap = qc->ap;
+}
+
+static void inic_freeze(struct ata_port *ap)
+{
 	void __iomem *port_base = inic_port_base(ap);
 
-<<<<<<< HEAD
-	/* fire up the ADMA engine */
-	writew(HCTL_FTHD0, port_base + HOST_CTL);
-	writew(IDMA_CTL_GO, port_base + PORT_IDMA_CTL);
-	writeb(0, port_base + PORT_CPB_PTQFIFO);
-
-	return 0;
-}
-
-static void inic_tf_read(struct ata_port *ap, struct ata_taskfile *tf)
-{
-	void __iomem *port_base = inic_port_base(ap);
-
-	tf->feature	= readb(port_base + PORT_TF_FEATURE);
-	tf->nsect	= readb(port_base + PORT_TF_NSECT);
-	tf->lbal	= readb(port_base + PORT_TF_LBAL);
-	tf->lbam	= readb(port_base + PORT_TF_LBAM);
-	tf->lbah	= readb(port_base + PORT_TF_LBAH);
-	tf->device	= readb(port_base + PORT_TF_DEVICE);
-	tf->command	= readb(port_base + PORT_TF_COMMAND);
-=======
 	writeb(PIRQ_MASK_FREEZE, port_base + PORT_IRQ_MASK);
 	writeb(0xff, port_base + PORT_IRQ_STAT);
->>>>>>> 28ffb5d3
-}
-
-static u8 inic_check_status(struct ata_port *ap)
-{
-	void __iomem *port_base = inic_port_base(ap);
-
-	return readb(port_base + PORT_TF_COMMAND);
-}
-
-static void inic_freeze(struct ata_port *ap)
-{
-	void __iomem *port_base = inic_port_base(ap);
-
-<<<<<<< HEAD
-	writeb(PIRQ_MASK_FREEZE, port_base + PORT_IRQ_MASK);
-	writeb(0xff, port_base + PORT_IRQ_STAT);
 }
 
 static void inic_thaw(struct ata_port *ap)
@@ -766,9 +596,6 @@
 
 	writeb(0xff, port_base + PORT_IRQ_STAT);
 	writeb(PIRQ_MASK_DEFAULT, port_base + PORT_IRQ_MASK);
-=======
-	writeb(0xff, port_base + PORT_IRQ_STAT);
-	writeb(PIRQ_MASK_DEFAULT, port_base + PORT_IRQ_MASK);
 }
 
 static int inic_check_ready(struct ata_link *link)
@@ -776,7 +603,6 @@
 	void __iomem *port_base = inic_port_base(link->ap);
 
 	return ata_check_ready(readb(port_base + PORT_TF_COMMAND));
->>>>>>> 28ffb5d3
 }
 
 /*
@@ -822,11 +648,6 @@
 
 		inic_tf_read(ap, &tf);
 		*class = ata_dev_classify(&tf);
-<<<<<<< HEAD
-		if (*class == ATA_DEV_UNKNOWN)
-			*class = ATA_DEV_ATA;
-=======
->>>>>>> 28ffb5d3
 	}
 
 	return 0;
@@ -837,13 +658,7 @@
 	void __iomem *port_base = inic_port_base(ap);
 
 	inic_reset_port(port_base);
-<<<<<<< HEAD
-
-	ata_do_eh(ap, ata_std_prereset, NULL, inic_hardreset,
-		  ata_std_postreset);
-=======
 	ata_std_error_handler(ap);
->>>>>>> 28ffb5d3
 }
 
 static void inic_post_internal_cmd(struct ata_queued_cmd *qc)
@@ -857,19 +672,11 @@
 {
 	void __iomem *port_base = inic_port_base(ap);
 	struct inic_port_priv *pp = ap->private_data;
-<<<<<<< HEAD
 
 	/* clear packet and CPB table */
 	memset(pp->pkt, 0, sizeof(struct inic_pkt));
 	memset(pp->cpb_tbl, 0, IDMA_CPB_TBL_SIZE);
 
-=======
-
-	/* clear packet and CPB table */
-	memset(pp->pkt, 0, sizeof(struct inic_pkt));
-	memset(pp->cpb_tbl, 0, IDMA_CPB_TBL_SIZE);
-
->>>>>>> 28ffb5d3
 	/* setup PRD and CPB lookup table addresses */
 	writel(ap->prd_dma, port_base + PORT_PRD_ADDR);
 	writel(pp->cpb_tbl_dma, port_base + PORT_CPB_CPBLAR);
@@ -913,30 +720,13 @@
 	return 0;
 }
 
-<<<<<<< HEAD
-static void inic_irq_clear(struct ata_port *ap)
-{
-	/* nada */
-}
-
-static struct ata_port_operations inic_port_ops = {
-	.check_status		= inic_check_status,
-	.tf_read		= inic_tf_read,
-	.dev_select		= ata_noop_dev_select,
-=======
 static struct ata_port_operations inic_port_ops = {
 	.inherits		= &sata_port_ops,
->>>>>>> 28ffb5d3
 
 	.check_atapi_dma	= inic_check_atapi_dma,
 	.qc_prep		= inic_qc_prep,
 	.qc_issue		= inic_qc_issue,
-<<<<<<< HEAD
-
-	.irq_clear		= inic_irq_clear,
-=======
 	.qc_fill_rtf		= inic_qc_fill_rtf,
->>>>>>> 28ffb5d3
 
 	.freeze			= inic_freeze,
 	.thaw			= inic_thaw,
@@ -1064,30 +854,11 @@
 
 	for (i = 0; i < NR_PORTS; i++) {
 		struct ata_port *ap = host->ports[i];
-<<<<<<< HEAD
-		void __iomem *port_base = inic_port_base(ap);
-		struct ata_ioports *ioaddr = &ap->ioaddr;
-
-		ioaddr->cmd_addr = port_base + PORT_TF_COMMAND;
-		ioaddr->error_addr = port_base + PORT_TF_FEATURE;
-		ioaddr->feature_addr = port_base + PORT_TF_FEATURE;
-		ioaddr->nsect_addr = port_base + PORT_TF_NSECT;
-		ioaddr->lbal_addr = port_base + PORT_TF_LBAL;
-		ioaddr->lbam_addr = port_base + PORT_TF_LBAM;
-		ioaddr->lbah_addr = port_base + PORT_TF_LBAH;
-		ioaddr->device_addr = port_base + PORT_TF_DEVICE;
 
 		ata_port_pbar_desc(ap, mmio_bar, -1, "mmio");
 		ata_port_pbar_desc(ap, mmio_bar, i * PORT_SIZE, "port");
 	}
 
-=======
-
-		ata_port_pbar_desc(ap, mmio_bar, -1, "mmio");
-		ata_port_pbar_desc(ap, mmio_bar, i * PORT_SIZE, "port");
-	}
-
->>>>>>> 28ffb5d3
 	/* Set dma_mask.  This devices doesn't support 64bit addressing. */
 	rc = pci_set_dma_mask(pdev, DMA_32BIT_MASK);
 	if (rc) {
