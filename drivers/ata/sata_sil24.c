--- conflicted
+++ resolved
@@ -916,12 +916,6 @@
 {
 	sil24_init_port(ap);
 	sil24_config_pmp(ap, 0);
-<<<<<<< HEAD
-
-	ap->flags |= ATA_FLAG_NCQ;
-}
-=======
->>>>>>> 28ffb5d3
 
 	ap->flags |= ATA_FLAG_NCQ;
 }
