/*
 * Copyright (C) 2001 Sistina Software (UK) Limited.
 * Copyright (C) 2004-2008 Red Hat, Inc. All rights reserved.
 *
 * This file is released under the GPL.
 */

#include "dm.h"

#include <linux/module.h>
#include <linux/vmalloc.h>
#include <linux/blkdev.h>
#include <linux/namei.h>
#include <linux/ctype.h>
#include <linux/slab.h>
#include <linux/interrupt.h>
#include <linux/mutex.h>
#include <linux/delay.h>
#include <asm/atomic.h>

#define DM_MSG_PREFIX "table"

#define MAX_DEPTH 16
#define NODE_SIZE L1_CACHE_BYTES
#define KEYS_PER_NODE (NODE_SIZE / sizeof(sector_t))
#define CHILDREN_PER_NODE (KEYS_PER_NODE + 1)

/*
 * The table has always exactly one reference from either mapped_device->map
 * or hash_cell->new_map. This reference is not counted in table->holders.
 * A pair of dm_create_table/dm_destroy_table functions is used for table
 * creation/destruction.
 *
 * Temporary references from the other code increase table->holders. A pair
 * of dm_table_get/dm_table_put functions is used to manipulate it.
 *
 * When the table is about to be destroyed, we wait for table->holders to
 * drop to zero.
 */

struct dm_table {
	struct mapped_device *md;
	atomic_t holders;
	unsigned type;

	/* btree table */
	unsigned int depth;
	unsigned int counts[MAX_DEPTH];	/* in nodes */
	sector_t *index[MAX_DEPTH];

	unsigned int num_targets;
	unsigned int num_allocated;
	sector_t *highs;
	struct dm_target *targets;

	/*
	 * Indicates the rw permissions for the new logical
	 * device.  This should be a combination of FMODE_READ
	 * and FMODE_WRITE.
	 */
	fmode_t mode;

	/* a list of devices used by this table */
	struct list_head devices;

	/* events get handed up using this callback */
	void (*event_fn)(void *);
	void *event_context;

	struct dm_md_mempools *mempools;
};

/*
 * Similar to ceiling(log_size(n))
 */
static unsigned int int_log(unsigned int n, unsigned int base)
{
	int result = 0;

	while (n > 1) {
		n = dm_div_up(n, base);
		result++;
	}

	return result;
}

/*
 * Calculate the index of the child node of the n'th node k'th key.
 */
static inline unsigned int get_child(unsigned int n, unsigned int k)
{
	return (n * CHILDREN_PER_NODE) + k;
}

/*
 * Return the n'th node of level l from table t.
 */
static inline sector_t *get_node(struct dm_table *t,
				 unsigned int l, unsigned int n)
{
	return t->index[l] + (n * KEYS_PER_NODE);
}

/*
 * Return the highest key that you could lookup from the n'th
 * node on level l of the btree.
 */
static sector_t high(struct dm_table *t, unsigned int l, unsigned int n)
{
	for (; l < t->depth - 1; l++)
		n = get_child(n, CHILDREN_PER_NODE - 1);

	if (n >= t->counts[l])
		return (sector_t) - 1;

	return get_node(t, l, n)[KEYS_PER_NODE - 1];
}

/*
 * Fills in a level of the btree based on the highs of the level
 * below it.
 */
static int setup_btree_index(unsigned int l, struct dm_table *t)
{
	unsigned int n, k;
	sector_t *node;

	for (n = 0U; n < t->counts[l]; n++) {
		node = get_node(t, l, n);

		for (k = 0U; k < KEYS_PER_NODE; k++)
			node[k] = high(t, l + 1, get_child(n, k));
	}

	return 0;
}

void *dm_vcalloc(unsigned long nmemb, unsigned long elem_size)
{
	unsigned long size;
	void *addr;

	/*
	 * Check that we're not going to overflow.
	 */
	if (nmemb > (ULONG_MAX / elem_size))
		return NULL;

	size = nmemb * elem_size;
	addr = vmalloc(size);
	if (addr)
		memset(addr, 0, size);

	return addr;
}

/*
 * highs, and targets are managed as dynamic arrays during a
 * table load.
 */
static int alloc_targets(struct dm_table *t, unsigned int num)
{
	sector_t *n_highs;
	struct dm_target *n_targets;
	int n = t->num_targets;

	/*
	 * Allocate both the target array and offset array at once.
	 * Append an empty entry to catch sectors beyond the end of
	 * the device.
	 */
	n_highs = (sector_t *) dm_vcalloc(num + 1, sizeof(struct dm_target) +
					  sizeof(sector_t));
	if (!n_highs)
		return -ENOMEM;

	n_targets = (struct dm_target *) (n_highs + num);

	if (n) {
		memcpy(n_highs, t->highs, sizeof(*n_highs) * n);
		memcpy(n_targets, t->targets, sizeof(*n_targets) * n);
	}

	memset(n_highs + n, -1, sizeof(*n_highs) * (num - n));
	vfree(t->highs);

	t->num_allocated = num;
	t->highs = n_highs;
	t->targets = n_targets;

	return 0;
}

int dm_table_create(struct dm_table **result, fmode_t mode,
		    unsigned num_targets, struct mapped_device *md)
{
	struct dm_table *t = kzalloc(sizeof(*t), GFP_KERNEL);

	if (!t)
		return -ENOMEM;

	INIT_LIST_HEAD(&t->devices);
	atomic_set(&t->holders, 0);

	if (!num_targets)
		num_targets = KEYS_PER_NODE;

	num_targets = dm_round_up(num_targets, KEYS_PER_NODE);

	if (alloc_targets(t, num_targets)) {
		kfree(t);
		t = NULL;
		return -ENOMEM;
	}

	t->mode = mode;
	t->md = md;
	*result = t;
	return 0;
}

static void free_devices(struct list_head *devices)
{
	struct list_head *tmp, *next;

	list_for_each_safe(tmp, next, devices) {
		struct dm_dev_internal *dd =
		    list_entry(tmp, struct dm_dev_internal, list);
		DMWARN("dm_table_destroy: dm_put_device call missing for %s",
		       dd->dm_dev.name);
		kfree(dd);
	}
}

void dm_table_destroy(struct dm_table *t)
{
	unsigned int i;

	while (atomic_read(&t->holders))
		msleep(1);
	smp_mb();

	/* free the indexes (see dm_table_complete) */
	if (t->depth >= 2)
		vfree(t->index[t->depth - 2]);

	/* free the targets */
	for (i = 0; i < t->num_targets; i++) {
		struct dm_target *tgt = t->targets + i;

		if (tgt->type->dtr)
			tgt->type->dtr(tgt);

		dm_put_target_type(tgt->type);
	}

	vfree(t->highs);

	/* free the device list */
	if (t->devices.next != &t->devices)
		free_devices(&t->devices);

	dm_free_md_mempools(t->mempools);

	kfree(t);
}

void dm_table_get(struct dm_table *t)
{
	atomic_inc(&t->holders);
}

void dm_table_put(struct dm_table *t)
{
	if (!t)
		return;

	smp_mb__before_atomic_dec();
	atomic_dec(&t->holders);
}

/*
 * Checks to see if we need to extend highs or targets.
 */
static inline int check_space(struct dm_table *t)
{
	if (t->num_targets >= t->num_allocated)
		return alloc_targets(t, t->num_allocated * 2);

	return 0;
}

/*
 * See if we've already got a device in the list.
 */
static struct dm_dev_internal *find_device(struct list_head *l, dev_t dev)
{
	struct dm_dev_internal *dd;

	list_for_each_entry (dd, l, list)
		if (dd->dm_dev.bdev->bd_dev == dev)
			return dd;

	return NULL;
}

/*
 * Open a device so we can use it as a map destination.
 */
static int open_dev(struct dm_dev_internal *d, dev_t dev,
		    struct mapped_device *md)
{
	static char *_claim_ptr = "I belong to device-mapper";
	struct block_device *bdev;

	int r;

	BUG_ON(d->dm_dev.bdev);

	bdev = open_by_devnum(dev, d->dm_dev.mode);
	if (IS_ERR(bdev))
		return PTR_ERR(bdev);
	r = bd_claim_by_disk(bdev, _claim_ptr, dm_disk(md));
	if (r)
		blkdev_put(bdev, d->dm_dev.mode);
	else
		d->dm_dev.bdev = bdev;
	return r;
}

/*
 * Close a device that we've been using.
 */
static void close_dev(struct dm_dev_internal *d, struct mapped_device *md)
{
	if (!d->dm_dev.bdev)
		return;

	bd_release_from_disk(d->dm_dev.bdev, dm_disk(md));
	blkdev_put(d->dm_dev.bdev, d->dm_dev.mode);
	d->dm_dev.bdev = NULL;
}

/*
 * If possible, this checks an area of a destination device is valid.
 */
static int device_area_is_valid(struct dm_target *ti, struct dm_dev *dev,
				sector_t start, void *data)
{
<<<<<<< HEAD
	sector_t dev_size = i_size_read(dd->dm_dev.bdev->bd_inode) >>
			    SECTOR_SHIFT;
=======
	struct queue_limits *limits = data;
	struct block_device *bdev = dev->bdev;
	sector_t dev_size =
		i_size_read(bdev->bd_inode) >> SECTOR_SHIFT;
	unsigned short logical_block_size_sectors =
		limits->logical_block_size >> SECTOR_SHIFT;
	char b[BDEVNAME_SIZE];
>>>>>>> 56d1ed69

	if (!dev_size)
		return 1;

	if ((start >= dev_size) || (start + ti->len > dev_size)) {
		DMWARN("%s: %s too small for target",
		       dm_device_name(ti->table->md), bdevname(bdev, b));
		return 0;
	}

	if (logical_block_size_sectors <= 1)
		return 1;

	if (start & (logical_block_size_sectors - 1)) {
		DMWARN("%s: start=%llu not aligned to h/w "
		       "logical block size %hu of %s",
		       dm_device_name(ti->table->md),
		       (unsigned long long)start,
		       limits->logical_block_size, bdevname(bdev, b));
		return 0;
	}

	if (ti->len & (logical_block_size_sectors - 1)) {
		DMWARN("%s: len=%llu not aligned to h/w "
		       "logical block size %hu of %s",
		       dm_device_name(ti->table->md),
		       (unsigned long long)ti->len,
		       limits->logical_block_size, bdevname(bdev, b));
		return 0;
	}

	return 1;
}

/*
 * This upgrades the mode on an already open dm_dev, being
 * careful to leave things as they were if we fail to reopen the
 * device and not to touch the existing bdev field in case
 * it is accessed concurrently inside dm_table_any_congested().
 */
static int upgrade_mode(struct dm_dev_internal *dd, fmode_t new_mode,
			struct mapped_device *md)
{
	int r;
	struct dm_dev_internal dd_new, dd_old;

	dd_new = dd_old = *dd;

	dd_new.dm_dev.mode |= new_mode;
	dd_new.dm_dev.bdev = NULL;

	r = open_dev(&dd_new, dd->dm_dev.bdev->bd_dev, md);
	if (r)
		return r;

	dd->dm_dev.mode |= new_mode;
	close_dev(&dd_old, md);

	return 0;
}

/*
 * Add a device to the list, or just increment the usage count if
 * it's already present.
 */
static int __table_get_device(struct dm_table *t, struct dm_target *ti,
			      const char *path, sector_t start, sector_t len,
			      fmode_t mode, struct dm_dev **result)
{
	int r;
	dev_t uninitialized_var(dev);
	struct dm_dev_internal *dd;
	unsigned int major, minor;

	BUG_ON(!t);

	if (sscanf(path, "%u:%u", &major, &minor) == 2) {
		/* Extract the major/minor numbers */
		dev = MKDEV(major, minor);
		if (MAJOR(dev) != major || MINOR(dev) != minor)
			return -EOVERFLOW;
	} else {
		/* convert the path to a device */
		struct block_device *bdev = lookup_bdev(path);

		if (IS_ERR(bdev))
			return PTR_ERR(bdev);
		dev = bdev->bd_dev;
		bdput(bdev);
	}

	dd = find_device(&t->devices, dev);
	if (!dd) {
		dd = kmalloc(sizeof(*dd), GFP_KERNEL);
		if (!dd)
			return -ENOMEM;

		dd->dm_dev.mode = mode;
		dd->dm_dev.bdev = NULL;

		r = open_dev(dd, dev, t->md);
		if (r == -EROFS) {
			dd->dm_dev.mode &= ~FMODE_WRITE;
			r = open_dev(dd, dev, t->md);
		}
		if (r) {
			kfree(dd);
			return r;
		}

		if (dd->dm_dev.mode != mode)
			t->mode = dd->dm_dev.mode;

		format_dev_t(dd->dm_dev.name, dev);

		atomic_set(&dd->count, 0);
		list_add(&dd->list, &t->devices);

	} else if (dd->dm_dev.mode != (mode | dd->dm_dev.mode)) {
		r = upgrade_mode(dd, mode, t->md);
		if (r)
			return r;
	}
	atomic_inc(&dd->count);

	*result = &dd->dm_dev;
	return 0;
}

/*
 * Returns the minimum that is _not_ zero, unless both are zero.
 */
#define min_not_zero(l, r) (l == 0) ? r : ((r == 0) ? l : min(l, r))

int dm_set_device_limits(struct dm_target *ti, struct dm_dev *dev,
			 sector_t start, void *data)
{
	struct queue_limits *limits = data;
	struct block_device *bdev = dev->bdev;
	struct request_queue *q = bdev_get_queue(bdev);
	char b[BDEVNAME_SIZE];

	if (unlikely(!q)) {
		DMWARN("%s: Cannot set limits for nonexistent device %s",
		       dm_device_name(ti->table->md), bdevname(bdev, b));
		return 0;
	}

	if (blk_stack_limits(limits, &q->limits, start << 9) < 0)
		DMWARN("%s: target device %s is misaligned",
		       dm_device_name(ti->table->md), bdevname(bdev, b));

	/*
	 * Check if merge fn is supported.
	 * If not we'll force DM to use PAGE_SIZE or
	 * smaller I/O, just to be safe.
	 */

	if (q->merge_bvec_fn && !ti->type->merge)
		limits->max_sectors =
			min_not_zero(limits->max_sectors,
				     (unsigned int) (PAGE_SIZE >> 9));
	return 0;
}
EXPORT_SYMBOL_GPL(dm_set_device_limits);

int dm_get_device(struct dm_target *ti, const char *path, sector_t start,
		  sector_t len, fmode_t mode, struct dm_dev **result)
{
	return __table_get_device(ti->table, ti, path,
				  start, len, mode, result);
}


/*
 * Decrement a devices use count and remove it if necessary.
 */
void dm_put_device(struct dm_target *ti, struct dm_dev *d)
{
	struct dm_dev_internal *dd = container_of(d, struct dm_dev_internal,
						  dm_dev);

	if (atomic_dec_and_test(&dd->count)) {
		close_dev(dd, ti->table->md);
		list_del(&dd->list);
		kfree(dd);
	}
}

/*
 * Checks to see if the target joins onto the end of the table.
 */
static int adjoin(struct dm_table *table, struct dm_target *ti)
{
	struct dm_target *prev;

	if (!table->num_targets)
		return !ti->begin;

	prev = &table->targets[table->num_targets - 1];
	return (ti->begin == (prev->begin + prev->len));
}

/*
 * Used to dynamically allocate the arg array.
 */
static char **realloc_argv(unsigned *array_size, char **old_argv)
{
	char **argv;
	unsigned new_size;

	new_size = *array_size ? *array_size * 2 : 64;
	argv = kmalloc(new_size * sizeof(*argv), GFP_KERNEL);
	if (argv) {
		memcpy(argv, old_argv, *array_size * sizeof(*argv));
		*array_size = new_size;
	}

	kfree(old_argv);
	return argv;
}

/*
 * Destructively splits up the argument list to pass to ctr.
 */
int dm_split_args(int *argc, char ***argvp, char *input)
{
	char *start, *end = input, *out, **argv = NULL;
	unsigned array_size = 0;

	*argc = 0;

	if (!input) {
		*argvp = NULL;
		return 0;
	}

	argv = realloc_argv(&array_size, argv);
	if (!argv)
		return -ENOMEM;

	while (1) {
		start = end;

		/* Skip whitespace */
		while (*start && isspace(*start))
			start++;

		if (!*start)
			break;	/* success, we hit the end */

		/* 'out' is used to remove any back-quotes */
		end = out = start;
		while (*end) {
			/* Everything apart from '\0' can be quoted */
			if (*end == '\\' && *(end + 1)) {
				*out++ = *(end + 1);
				end += 2;
				continue;
			}

			if (isspace(*end))
				break;	/* end of token */

			*out++ = *end++;
		}

		/* have we already filled the array ? */
		if ((*argc + 1) > array_size) {
			argv = realloc_argv(&array_size, argv);
			if (!argv)
				return -ENOMEM;
		}

		/* we know this is whitespace */
		if (*end)
			end++;

		/* terminate the string and put it in the array */
		*out = '\0';
		argv[*argc] = start;
		(*argc)++;
	}

	*argvp = argv;
	return 0;
}

/*
 * Impose necessary and sufficient conditions on a devices's table such
 * that any incoming bio which respects its logical_block_size can be
 * processed successfully.  If it falls across the boundary between
 * two or more targets, the size of each piece it gets split into must
 * be compatible with the logical_block_size of the target processing it.
 */
static int validate_hardware_logical_block_alignment(struct dm_table *table,
						 struct queue_limits *limits)
{
	/*
	 * This function uses arithmetic modulo the logical_block_size
	 * (in units of 512-byte sectors).
	 */
	unsigned short device_logical_block_size_sects =
		limits->logical_block_size >> SECTOR_SHIFT;

	/*
	 * Offset of the start of the next table entry, mod logical_block_size.
	 */
	unsigned short next_target_start = 0;

	/*
	 * Given an aligned bio that extends beyond the end of a
	 * target, how many sectors must the next target handle?
	 */
	unsigned short remaining = 0;

	struct dm_target *uninitialized_var(ti);
	struct queue_limits ti_limits;
	unsigned i = 0;

	/*
	 * Check each entry in the table in turn.
	 */
	while (i < dm_table_get_num_targets(table)) {
		ti = dm_table_get_target(table, i++);

		blk_set_default_limits(&ti_limits);

		/* combine all target devices' limits */
		if (ti->type->iterate_devices)
			ti->type->iterate_devices(ti, dm_set_device_limits,
						  &ti_limits);

		/*
		 * If the remaining sectors fall entirely within this
		 * table entry are they compatible with its logical_block_size?
		 */
		if (remaining < ti->len &&
		    remaining & ((ti_limits.logical_block_size >>
				  SECTOR_SHIFT) - 1))
			break;	/* Error */

		next_target_start =
		    (unsigned short) ((next_target_start + ti->len) &
				      (device_logical_block_size_sects - 1));
		remaining = next_target_start ?
		    device_logical_block_size_sects - next_target_start : 0;
	}

	if (remaining) {
		DMWARN("%s: table line %u (start sect %llu len %llu) "
		       "not aligned to h/w logical block size %hu",
		       dm_device_name(table->md), i,
		       (unsigned long long) ti->begin,
		       (unsigned long long) ti->len,
		       limits->logical_block_size);
		return -EINVAL;
	}

	return 0;
}

int dm_table_add_target(struct dm_table *t, const char *type,
			sector_t start, sector_t len, char *params)
{
	int r = -EINVAL, argc;
	char **argv;
	struct dm_target *tgt;

	if ((r = check_space(t)))
		return r;

	tgt = t->targets + t->num_targets;
	memset(tgt, 0, sizeof(*tgt));

	if (!len) {
		DMERR("%s: zero-length target", dm_device_name(t->md));
		return -EINVAL;
	}

	tgt->type = dm_get_target_type(type);
	if (!tgt->type) {
		DMERR("%s: %s: unknown target type", dm_device_name(t->md),
		      type);
		return -EINVAL;
	}

	tgt->table = t;
	tgt->begin = start;
	tgt->len = len;
	tgt->error = "Unknown error";

	/*
	 * Does this target adjoin the previous one ?
	 */
	if (!adjoin(t, tgt)) {
		tgt->error = "Gap in table";
		r = -EINVAL;
		goto bad;
	}

	r = dm_split_args(&argc, &argv, params);
	if (r) {
		tgt->error = "couldn't split parameters (insufficient memory)";
		goto bad;
	}

	r = tgt->type->ctr(tgt, argc, argv);
	kfree(argv);
	if (r)
		goto bad;

	t->highs[t->num_targets++] = tgt->begin + tgt->len - 1;

	return 0;

 bad:
	DMERR("%s: %s: %s", dm_device_name(t->md), type, tgt->error);
	dm_put_target_type(tgt->type);
	return r;
}

int dm_table_set_type(struct dm_table *t)
{
	unsigned i;
	unsigned bio_based = 0, request_based = 0;
	struct dm_target *tgt;
	struct dm_dev_internal *dd;
	struct list_head *devices;

	for (i = 0; i < t->num_targets; i++) {
		tgt = t->targets + i;
		if (dm_target_request_based(tgt))
			request_based = 1;
		else
			bio_based = 1;

		if (bio_based && request_based) {
			DMWARN("Inconsistent table: different target types"
			       " can't be mixed up");
			return -EINVAL;
		}
	}

	if (bio_based) {
		/* We must use this table as bio-based */
		t->type = DM_TYPE_BIO_BASED;
		return 0;
	}

	BUG_ON(!request_based); /* No targets in this table */

	/* Non-request-stackable devices can't be used for request-based dm */
	devices = dm_table_get_devices(t);
	list_for_each_entry(dd, devices, list) {
		if (!blk_queue_stackable(bdev_get_queue(dd->dm_dev.bdev))) {
			DMWARN("table load rejected: including"
			       " non-request-stackable devices");
			return -EINVAL;
		}
	}

	/*
	 * Request-based dm supports only tables that have a single target now.
	 * To support multiple targets, request splitting support is needed,
	 * and that needs lots of changes in the block-layer.
	 * (e.g. request completion process for partial completion.)
	 */
	if (t->num_targets > 1) {
		DMWARN("Request-based dm doesn't support multiple targets yet");
		return -EINVAL;
	}

	t->type = DM_TYPE_REQUEST_BASED;

	return 0;
}

unsigned dm_table_get_type(struct dm_table *t)
{
	return t->type;
}

bool dm_table_bio_based(struct dm_table *t)
{
	return dm_table_get_type(t) == DM_TYPE_BIO_BASED;
}

bool dm_table_request_based(struct dm_table *t)
{
	return dm_table_get_type(t) == DM_TYPE_REQUEST_BASED;
}

int dm_table_alloc_md_mempools(struct dm_table *t)
{
	unsigned type = dm_table_get_type(t);

	if (unlikely(type == DM_TYPE_NONE)) {
		DMWARN("no table type is set, can't allocate mempools");
		return -EINVAL;
	}

	t->mempools = dm_alloc_md_mempools(type);
	if (!t->mempools)
		return -ENOMEM;

	return 0;
}

void dm_table_free_md_mempools(struct dm_table *t)
{
	dm_free_md_mempools(t->mempools);
	t->mempools = NULL;
}

struct dm_md_mempools *dm_table_get_md_mempools(struct dm_table *t)
{
	return t->mempools;
}

static int setup_indexes(struct dm_table *t)
{
	int i;
	unsigned int total = 0;
	sector_t *indexes;

	/* allocate the space for *all* the indexes */
	for (i = t->depth - 2; i >= 0; i--) {
		t->counts[i] = dm_div_up(t->counts[i + 1], CHILDREN_PER_NODE);
		total += t->counts[i];
	}

	indexes = (sector_t *) dm_vcalloc(total, (unsigned long) NODE_SIZE);
	if (!indexes)
		return -ENOMEM;

	/* set up internal nodes, bottom-up */
	for (i = t->depth - 2; i >= 0; i--) {
		t->index[i] = indexes;
		indexes += (KEYS_PER_NODE * t->counts[i]);
		setup_btree_index(i, t);
	}

	return 0;
}

/*
 * Builds the btree to index the map.
 */
int dm_table_complete(struct dm_table *t)
{
	int r = 0;
	unsigned int leaf_nodes;

	/* how many indexes will the btree have ? */
	leaf_nodes = dm_div_up(t->num_targets, KEYS_PER_NODE);
	t->depth = 1 + int_log(leaf_nodes, CHILDREN_PER_NODE);

	/* leaf layer has already been set up */
	t->counts[t->depth - 1] = leaf_nodes;
	t->index[t->depth - 1] = t->highs;

	if (t->depth >= 2)
		r = setup_indexes(t);

	return r;
}

static DEFINE_MUTEX(_event_lock);
void dm_table_event_callback(struct dm_table *t,
			     void (*fn)(void *), void *context)
{
	mutex_lock(&_event_lock);
	t->event_fn = fn;
	t->event_context = context;
	mutex_unlock(&_event_lock);
}

void dm_table_event(struct dm_table *t)
{
	/*
	 * You can no longer call dm_table_event() from interrupt
	 * context, use a bottom half instead.
	 */
	BUG_ON(in_interrupt());

	mutex_lock(&_event_lock);
	if (t->event_fn)
		t->event_fn(t->event_context);
	mutex_unlock(&_event_lock);
}

sector_t dm_table_get_size(struct dm_table *t)
{
	return t->num_targets ? (t->highs[t->num_targets - 1] + 1) : 0;
}

struct dm_target *dm_table_get_target(struct dm_table *t, unsigned int index)
{
	if (index >= t->num_targets)
		return NULL;

	return t->targets + index;
}

/*
 * Search the btree for the correct target.
 *
 * Caller should check returned pointer with dm_target_is_valid()
 * to trap I/O beyond end of device.
 */
struct dm_target *dm_table_find_target(struct dm_table *t, sector_t sector)
{
	unsigned int l, n = 0, k = 0;
	sector_t *node;

	for (l = 0; l < t->depth; l++) {
		n = get_child(n, k);
		node = get_node(t, l, n);

		for (k = 0; k < KEYS_PER_NODE; k++)
			if (node[k] >= sector)
				break;
	}

	return &t->targets[(KEYS_PER_NODE * n) + k];
}

/*
 * Establish the new table's queue_limits and validate them.
 */
int dm_calculate_queue_limits(struct dm_table *table,
			      struct queue_limits *limits)
{
	struct dm_target *uninitialized_var(ti);
	struct queue_limits ti_limits;
	unsigned i = 0;

	blk_set_default_limits(limits);

	while (i < dm_table_get_num_targets(table)) {
		blk_set_default_limits(&ti_limits);

		ti = dm_table_get_target(table, i++);

		if (!ti->type->iterate_devices)
			goto combine_limits;

		/*
		 * Combine queue limits of all the devices this target uses.
		 */
		ti->type->iterate_devices(ti, dm_set_device_limits,
					  &ti_limits);

		/*
		 * Check each device area is consistent with the target's
		 * overall queue limits.
		 */
		if (!ti->type->iterate_devices(ti, device_area_is_valid,
					       &ti_limits))
			return -EINVAL;

combine_limits:
		/*
		 * Merge this target's queue limits into the overall limits
		 * for the table.
		 */
		if (blk_stack_limits(limits, &ti_limits, 0) < 0)
			DMWARN("%s: target device "
			       "(start sect %llu len %llu) "
			       "is misaligned",
			       dm_device_name(table->md),
			       (unsigned long long) ti->begin,
			       (unsigned long long) ti->len);
	}

	return validate_hardware_logical_block_alignment(table, limits);
}

/*
 * Set the integrity profile for this device if all devices used have
 * matching profiles.
 */
static void dm_table_set_integrity(struct dm_table *t)
{
	struct list_head *devices = dm_table_get_devices(t);
	struct dm_dev_internal *prev = NULL, *dd = NULL;

	if (!blk_get_integrity(dm_disk(t->md)))
		return;

	list_for_each_entry(dd, devices, list) {
		if (prev &&
		    blk_integrity_compare(prev->dm_dev.bdev->bd_disk,
					  dd->dm_dev.bdev->bd_disk) < 0) {
			DMWARN("%s: integrity not set: %s and %s mismatch",
			       dm_device_name(t->md),
			       prev->dm_dev.bdev->bd_disk->disk_name,
			       dd->dm_dev.bdev->bd_disk->disk_name);
			goto no_integrity;
		}
		prev = dd;
	}

	if (!prev || !bdev_get_integrity(prev->dm_dev.bdev))
		goto no_integrity;

	blk_integrity_register(dm_disk(t->md),
			       bdev_get_integrity(prev->dm_dev.bdev));

	return;

no_integrity:
	blk_integrity_register(dm_disk(t->md), NULL);

	return;
}

void dm_table_set_restrictions(struct dm_table *t, struct request_queue *q,
			       struct queue_limits *limits)
{
	/*
	 * Each target device in the table has a data area that should normally
	 * be aligned such that the DM device's alignment_offset is 0.
	 * FIXME: Propagate alignment_offsets up the stack and warn of
	 *	  sub-optimal or inconsistent settings.
	 */
	limits->alignment_offset = 0;
	limits->misaligned = 0;

	/*
	 * Copy table's limits to the DM device's request_queue
	 */
	q->limits = *limits;

	if (limits->no_cluster)
		queue_flag_clear_unlocked(QUEUE_FLAG_CLUSTER, q);
	else
		queue_flag_set_unlocked(QUEUE_FLAG_CLUSTER, q);

	dm_table_set_integrity(t);

	/*
	 * QUEUE_FLAG_STACKABLE must be set after all queue settings are
	 * visible to other CPUs because, once the flag is set, incoming bios
	 * are processed by request-based dm, which refers to the queue
	 * settings.
	 * Until the flag set, bios are passed to bio-based dm and queued to
	 * md->deferred where queue settings are not needed yet.
	 * Those bios are passed to request-based dm at the resume time.
	 */
	smp_mb();
	if (dm_table_request_based(t))
		queue_flag_set_unlocked(QUEUE_FLAG_STACKABLE, q);
}

unsigned int dm_table_get_num_targets(struct dm_table *t)
{
	return t->num_targets;
}

struct list_head *dm_table_get_devices(struct dm_table *t)
{
	return &t->devices;
}

fmode_t dm_table_get_mode(struct dm_table *t)
{
	return t->mode;
}

static void suspend_targets(struct dm_table *t, unsigned postsuspend)
{
	int i = t->num_targets;
	struct dm_target *ti = t->targets;

	while (i--) {
		if (postsuspend) {
			if (ti->type->postsuspend)
				ti->type->postsuspend(ti);
		} else if (ti->type->presuspend)
			ti->type->presuspend(ti);

		ti++;
	}
}

void dm_table_presuspend_targets(struct dm_table *t)
{
	if (!t)
		return;

	suspend_targets(t, 0);
}

void dm_table_postsuspend_targets(struct dm_table *t)
{
	if (!t)
		return;

	suspend_targets(t, 1);
}

int dm_table_resume_targets(struct dm_table *t)
{
	int i, r = 0;

	for (i = 0; i < t->num_targets; i++) {
		struct dm_target *ti = t->targets + i;

		if (!ti->type->preresume)
			continue;

		r = ti->type->preresume(ti);
		if (r)
			return r;
	}

	for (i = 0; i < t->num_targets; i++) {
		struct dm_target *ti = t->targets + i;

		if (ti->type->resume)
			ti->type->resume(ti);
	}

	return 0;
}

int dm_table_any_congested(struct dm_table *t, int bdi_bits)
{
	struct dm_dev_internal *dd;
	struct list_head *devices = dm_table_get_devices(t);
	int r = 0;

	list_for_each_entry(dd, devices, list) {
		struct request_queue *q = bdev_get_queue(dd->dm_dev.bdev);
		char b[BDEVNAME_SIZE];

		if (likely(q))
			r |= bdi_congested(&q->backing_dev_info, bdi_bits);
		else
			DMWARN_LIMIT("%s: any_congested: nonexistent device %s",
				     dm_device_name(t->md),
				     bdevname(dd->dm_dev.bdev, b));
	}

	return r;
}

int dm_table_any_busy_target(struct dm_table *t)
{
	unsigned i;
	struct dm_target *ti;

	for (i = 0; i < t->num_targets; i++) {
		ti = t->targets + i;
		if (ti->type->busy && ti->type->busy(ti))
			return 1;
	}

	return 0;
}

void dm_table_unplug_all(struct dm_table *t)
{
	struct dm_dev_internal *dd;
	struct list_head *devices = dm_table_get_devices(t);

	list_for_each_entry(dd, devices, list) {
		struct request_queue *q = bdev_get_queue(dd->dm_dev.bdev);
		char b[BDEVNAME_SIZE];

		if (likely(q))
			blk_unplug(q);
		else
			DMWARN_LIMIT("%s: Cannot unplug nonexistent device %s",
				     dm_device_name(t->md),
				     bdevname(dd->dm_dev.bdev, b));
	}
}

struct mapped_device *dm_table_get_md(struct dm_table *t)
{
	dm_get(t->md);

	return t->md;
}

EXPORT_SYMBOL(dm_vcalloc);
EXPORT_SYMBOL(dm_get_device);
EXPORT_SYMBOL(dm_put_device);
EXPORT_SYMBOL(dm_table_event);
EXPORT_SYMBOL(dm_table_get_size);
EXPORT_SYMBOL(dm_table_get_mode);
EXPORT_SYMBOL(dm_table_get_md);
EXPORT_SYMBOL(dm_table_put);
EXPORT_SYMBOL(dm_table_get);
EXPORT_SYMBOL(dm_table_unplug_all);<|MERGE_RESOLUTION|>--- conflicted
+++ resolved
@@ -348,10 +348,6 @@
 static int device_area_is_valid(struct dm_target *ti, struct dm_dev *dev,
 				sector_t start, void *data)
 {
-<<<<<<< HEAD
-	sector_t dev_size = i_size_read(dd->dm_dev.bdev->bd_inode) >>
-			    SECTOR_SHIFT;
-=======
 	struct queue_limits *limits = data;
 	struct block_device *bdev = dev->bdev;
 	sector_t dev_size =
@@ -359,7 +355,6 @@
 	unsigned short logical_block_size_sectors =
 		limits->logical_block_size >> SECTOR_SHIFT;
 	char b[BDEVNAME_SIZE];
->>>>>>> 56d1ed69
 
 	if (!dev_size)
 		return 1;
