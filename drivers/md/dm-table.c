/*
 * Copyright (C) 2001 Sistina Software (UK) Limited.
 * Copyright (C) 2004-2008 Red Hat, Inc. All rights reserved.
 *
 * This file is released under the GPL.
 */

#include "dm.h"

#include <linux/module.h>
#include <linux/vmalloc.h>
#include <linux/blkdev.h>
#include <linux/namei.h>
#include <linux/ctype.h>
#include <linux/string.h>
#include <linux/slab.h>
#include <linux/interrupt.h>
#include <linux/mutex.h>
#include <linux/delay.h>
#include <linux/atomic.h>

#define DM_MSG_PREFIX "table"

#define MAX_DEPTH 16
#define NODE_SIZE L1_CACHE_BYTES
#define KEYS_PER_NODE (NODE_SIZE / sizeof(sector_t))
#define CHILDREN_PER_NODE (KEYS_PER_NODE + 1)

/*
 * The table has always exactly one reference from either mapped_device->map
 * or hash_cell->new_map. This reference is not counted in table->holders.
 * A pair of dm_create_table/dm_destroy_table functions is used for table
 * creation/destruction.
 *
 * Temporary references from the other code increase table->holders. A pair
 * of dm_table_get/dm_table_put functions is used to manipulate it.
 *
 * When the table is about to be destroyed, we wait for table->holders to
 * drop to zero.
 */

struct dm_table {
	struct mapped_device *md;
	atomic_t holders;
	unsigned type;

	/* btree table */
	unsigned int depth;
	unsigned int counts[MAX_DEPTH];	/* in nodes */
	sector_t *index[MAX_DEPTH];

	unsigned int num_targets;
	unsigned int num_allocated;
	sector_t *highs;
	struct dm_target *targets;

	struct target_type *immutable_target_type;
	unsigned integrity_supported:1;
	unsigned singleton:1;

	/*
	 * Indicates the rw permissions for the new logical
	 * device.  This should be a combination of FMODE_READ
	 * and FMODE_WRITE.
	 */
	fmode_t mode;

	/* a list of devices used by this table */
	struct list_head devices;

	/* events get handed up using this callback */
	void (*event_fn)(void *);
	void *event_context;

	struct dm_md_mempools *mempools;

	struct list_head target_callbacks;
};

/*
 * Similar to ceiling(log_size(n))
 */
static unsigned int int_log(unsigned int n, unsigned int base)
{
	int result = 0;

	while (n > 1) {
		n = dm_div_up(n, base);
		result++;
	}

	return result;
}

/*
 * Calculate the index of the child node of the n'th node k'th key.
 */
static inline unsigned int get_child(unsigned int n, unsigned int k)
{
	return (n * CHILDREN_PER_NODE) + k;
}

/*
 * Return the n'th node of level l from table t.
 */
static inline sector_t *get_node(struct dm_table *t,
				 unsigned int l, unsigned int n)
{
	return t->index[l] + (n * KEYS_PER_NODE);
}

/*
 * Return the highest key that you could lookup from the n'th
 * node on level l of the btree.
 */
static sector_t high(struct dm_table *t, unsigned int l, unsigned int n)
{
	for (; l < t->depth - 1; l++)
		n = get_child(n, CHILDREN_PER_NODE - 1);

	if (n >= t->counts[l])
		return (sector_t) - 1;

	return get_node(t, l, n)[KEYS_PER_NODE - 1];
}

/*
 * Fills in a level of the btree based on the highs of the level
 * below it.
 */
static int setup_btree_index(unsigned int l, struct dm_table *t)
{
	unsigned int n, k;
	sector_t *node;

	for (n = 0U; n < t->counts[l]; n++) {
		node = get_node(t, l, n);

		for (k = 0U; k < KEYS_PER_NODE; k++)
			node[k] = high(t, l + 1, get_child(n, k));
	}

	return 0;
}

void *dm_vcalloc(unsigned long nmemb, unsigned long elem_size)
{
	unsigned long size;
	void *addr;

	/*
	 * Check that we're not going to overflow.
	 */
	if (nmemb > (ULONG_MAX / elem_size))
		return NULL;

	size = nmemb * elem_size;
	addr = vzalloc(size);

	return addr;
}
EXPORT_SYMBOL(dm_vcalloc);

/*
 * highs, and targets are managed as dynamic arrays during a
 * table load.
 */
static int alloc_targets(struct dm_table *t, unsigned int num)
{
	sector_t *n_highs;
	struct dm_target *n_targets;
	int n = t->num_targets;

	/*
	 * Allocate both the target array and offset array at once.
	 * Append an empty entry to catch sectors beyond the end of
	 * the device.
	 */
	n_highs = (sector_t *) dm_vcalloc(num + 1, sizeof(struct dm_target) +
					  sizeof(sector_t));
	if (!n_highs)
		return -ENOMEM;

	n_targets = (struct dm_target *) (n_highs + num);

	if (n) {
		memcpy(n_highs, t->highs, sizeof(*n_highs) * n);
		memcpy(n_targets, t->targets, sizeof(*n_targets) * n);
	}

	memset(n_highs + n, -1, sizeof(*n_highs) * (num - n));
	vfree(t->highs);

	t->num_allocated = num;
	t->highs = n_highs;
	t->targets = n_targets;

	return 0;
}

int dm_table_create(struct dm_table **result, fmode_t mode,
		    unsigned num_targets, struct mapped_device *md)
{
	struct dm_table *t = kzalloc(sizeof(*t), GFP_KERNEL);

	if (!t)
		return -ENOMEM;

	INIT_LIST_HEAD(&t->devices);
	INIT_LIST_HEAD(&t->target_callbacks);
	atomic_set(&t->holders, 0);

	if (!num_targets)
		num_targets = KEYS_PER_NODE;

	num_targets = dm_round_up(num_targets, KEYS_PER_NODE);

	if (alloc_targets(t, num_targets)) {
		kfree(t);
		t = NULL;
		return -ENOMEM;
	}

	t->mode = mode;
	t->md = md;
	*result = t;
	return 0;
}

static void free_devices(struct list_head *devices)
{
	struct list_head *tmp, *next;

	list_for_each_safe(tmp, next, devices) {
		struct dm_dev_internal *dd =
		    list_entry(tmp, struct dm_dev_internal, list);
		DMWARN("dm_table_destroy: dm_put_device call missing for %s",
		       dd->dm_dev.name);
		kfree(dd);
	}
}

void dm_table_destroy(struct dm_table *t)
{
	unsigned int i;

	if (!t)
		return;

	while (atomic_read(&t->holders))
		msleep(1);
	smp_mb();

	/* free the indexes */
	if (t->depth >= 2)
		vfree(t->index[t->depth - 2]);

	/* free the targets */
	for (i = 0; i < t->num_targets; i++) {
		struct dm_target *tgt = t->targets + i;

		if (tgt->type->dtr)
			tgt->type->dtr(tgt);

		dm_put_target_type(tgt->type);
	}

	vfree(t->highs);

	/* free the device list */
	free_devices(&t->devices);

	dm_free_md_mempools(t->mempools);

	kfree(t);
}

void dm_table_get(struct dm_table *t)
{
	atomic_inc(&t->holders);
}
EXPORT_SYMBOL(dm_table_get);

void dm_table_put(struct dm_table *t)
{
	if (!t)
		return;

	smp_mb__before_atomic_dec();
	atomic_dec(&t->holders);
}
EXPORT_SYMBOL(dm_table_put);

/*
 * Checks to see if we need to extend highs or targets.
 */
static inline int check_space(struct dm_table *t)
{
	if (t->num_targets >= t->num_allocated)
		return alloc_targets(t, t->num_allocated * 2);

	return 0;
}

/*
 * See if we've already got a device in the list.
 */
static struct dm_dev_internal *find_device(struct list_head *l, dev_t dev)
{
	struct dm_dev_internal *dd;

	list_for_each_entry (dd, l, list)
		if (dd->dm_dev.bdev->bd_dev == dev)
			return dd;

	return NULL;
}

/*
 * Open a device so we can use it as a map destination.
 */
static int open_dev(struct dm_dev_internal *d, dev_t dev,
		    struct mapped_device *md)
{
	static char *_claim_ptr = "I belong to device-mapper";
	struct block_device *bdev;

	int r;

	BUG_ON(d->dm_dev.bdev);

	bdev = blkdev_get_by_dev(dev, d->dm_dev.mode | FMODE_EXCL, _claim_ptr);
	if (IS_ERR(bdev))
		return PTR_ERR(bdev);

	r = bd_link_disk_holder(bdev, dm_disk(md));
	if (r) {
		blkdev_put(bdev, d->dm_dev.mode | FMODE_EXCL);
		return r;
	}

	d->dm_dev.bdev = bdev;
	return 0;
}

/*
 * Close a device that we've been using.
 */
static void close_dev(struct dm_dev_internal *d, struct mapped_device *md)
{
	if (!d->dm_dev.bdev)
		return;

	bd_unlink_disk_holder(d->dm_dev.bdev, dm_disk(md));
	blkdev_put(d->dm_dev.bdev, d->dm_dev.mode | FMODE_EXCL);
	d->dm_dev.bdev = NULL;
}

/*
 * If possible, this checks an area of a destination device is invalid.
 */
static int device_area_is_invalid(struct dm_target *ti, struct dm_dev *dev,
				  sector_t start, sector_t len, void *data)
{
	struct request_queue *q;
	struct queue_limits *limits = data;
	struct block_device *bdev = dev->bdev;
	sector_t dev_size =
		i_size_read(bdev->bd_inode) >> SECTOR_SHIFT;
	unsigned short logical_block_size_sectors =
		limits->logical_block_size >> SECTOR_SHIFT;
	char b[BDEVNAME_SIZE];

	/*
	 * Some devices exist without request functions,
	 * such as loop devices not yet bound to backing files.
	 * Forbid the use of such devices.
	 */
	q = bdev_get_queue(bdev);
	if (!q || !q->make_request_fn) {
		DMWARN("%s: %s is not yet initialised: "
		       "start=%llu, len=%llu, dev_size=%llu",
		       dm_device_name(ti->table->md), bdevname(bdev, b),
		       (unsigned long long)start,
		       (unsigned long long)len,
		       (unsigned long long)dev_size);
		return 1;
	}

	if (!dev_size)
		return 0;

	if ((start >= dev_size) || (start + len > dev_size)) {
		DMWARN("%s: %s too small for target: "
		       "start=%llu, len=%llu, dev_size=%llu",
		       dm_device_name(ti->table->md), bdevname(bdev, b),
		       (unsigned long long)start,
		       (unsigned long long)len,
		       (unsigned long long)dev_size);
		return 1;
	}

	if (logical_block_size_sectors <= 1)
		return 0;

	if (start & (logical_block_size_sectors - 1)) {
		DMWARN("%s: start=%llu not aligned to h/w "
		       "logical block size %u of %s",
		       dm_device_name(ti->table->md),
		       (unsigned long long)start,
		       limits->logical_block_size, bdevname(bdev, b));
		return 1;
	}

	if (len & (logical_block_size_sectors - 1)) {
		DMWARN("%s: len=%llu not aligned to h/w "
		       "logical block size %u of %s",
		       dm_device_name(ti->table->md),
		       (unsigned long long)len,
		       limits->logical_block_size, bdevname(bdev, b));
		return 1;
	}

	return 0;
}

/*
 * This upgrades the mode on an already open dm_dev, being
 * careful to leave things as they were if we fail to reopen the
 * device and not to touch the existing bdev field in case
 * it is accessed concurrently inside dm_table_any_congested().
 */
static int upgrade_mode(struct dm_dev_internal *dd, fmode_t new_mode,
			struct mapped_device *md)
{
	int r;
	struct dm_dev_internal dd_new, dd_old;

	dd_new = dd_old = *dd;

	dd_new.dm_dev.mode = new_mode;
	dd_new.dm_dev.bdev = NULL;

	r = open_dev(&dd_new, dd->dm_dev.bdev->bd_dev, md);
	if (r == -EROFS) {
		dd_new.dm_dev.mode &= ~FMODE_WRITE;
		r = open_dev(&dd_new, dd->dm_dev.bdev->bd_dev, md);
	}
	if (!r)
		return r;

	dd->dm_dev.mode = new_mode;
	close_dev(&dd_old, md);

	return 0;
}

/*
 * Add a device to the list, or just increment the usage count if
 * it's already present.
 */
int dm_get_device(struct dm_target *ti, const char *path, fmode_t mode,
		  struct dm_dev **result)
{
	int r;
	dev_t uninitialized_var(dev);
	struct dm_dev_internal *dd;
	unsigned int major, minor;
	struct dm_table *t = ti->table;
	char dummy;

	BUG_ON(!t);

	if (sscanf(path, "%u:%u%c", &major, &minor, &dummy) == 2) {
		/* Extract the major/minor numbers */
		dev = MKDEV(major, minor);
		if (MAJOR(dev) != major || MINOR(dev) != minor)
			return -EOVERFLOW;
	} else {
		/* convert the path to a device */
		struct block_device *bdev = lookup_bdev(path);

		if (IS_ERR(bdev))
			return PTR_ERR(bdev);
		dev = bdev->bd_dev;
		bdput(bdev);
	}

	dd = find_device(&t->devices, dev);
	if (!dd) {
		dd = kmalloc(sizeof(*dd), GFP_KERNEL);
		if (!dd)
			return -ENOMEM;

		dd->dm_dev.mode = mode;
		dd->dm_dev.bdev = NULL;

		r = open_dev(dd, dev, t->md);
		if (r == -EROFS) {
			dd->dm_dev.mode &= ~FMODE_WRITE;
			r = open_dev(dd, dev, t->md);
		}
		if (r) {
			kfree(dd);
			return r;
		}

		if (dd->dm_dev.mode != mode)
			t->mode = dd->dm_dev.mode;

		format_dev_t(dd->dm_dev.name, dev);

		atomic_set(&dd->count, 0);
		list_add(&dd->list, &t->devices);

	} else if (dd->dm_dev.mode != mode) {
		r = upgrade_mode(dd, mode, t->md);
		if (r)
			return r;
	}
	atomic_inc(&dd->count);

	*result = &dd->dm_dev;
	return 0;
}
EXPORT_SYMBOL(dm_get_device);

int dm_set_device_limits(struct dm_target *ti, struct dm_dev *dev,
			 sector_t start, sector_t len, void *data)
{
	struct queue_limits *limits = data;
	struct block_device *bdev = dev->bdev;
	struct request_queue *q = bdev_get_queue(bdev);
	char b[BDEVNAME_SIZE];

	if (unlikely(!q)) {
		DMWARN("%s: Cannot set limits for nonexistent device %s",
		       dm_device_name(ti->table->md), bdevname(bdev, b));
		return 0;
	}

	if (bdev_stack_limits(limits, bdev, start) < 0)
		DMWARN("%s: adding target device %s caused an alignment inconsistency: "
		       "physical_block_size=%u, logical_block_size=%u, "
		       "alignment_offset=%u, start=%llu",
		       dm_device_name(ti->table->md), bdevname(bdev, b),
		       q->limits.physical_block_size,
		       q->limits.logical_block_size,
		       q->limits.alignment_offset,
		       (unsigned long long) start << SECTOR_SHIFT);

	/*
	 * Check if merge fn is supported.
	 * If not we'll force DM to use PAGE_SIZE or
	 * smaller I/O, just to be safe.
	 */
	if (dm_queue_merge_is_compulsory(q) && !ti->type->merge)
		blk_limits_max_hw_sectors(limits,
					  (unsigned int) (PAGE_SIZE >> 9));
	return 0;
}
EXPORT_SYMBOL_GPL(dm_set_device_limits);

/*
 * Decrement a device's use count and remove it if necessary.
 */
void dm_put_device(struct dm_target *ti, struct dm_dev *d)
{
	struct dm_dev_internal *dd = container_of(d, struct dm_dev_internal,
						  dm_dev);

	if (atomic_dec_and_test(&dd->count)) {
		close_dev(dd, ti->table->md);
		list_del(&dd->list);
		kfree(dd);
	}
}
EXPORT_SYMBOL(dm_put_device);

/*
 * Checks to see if the target joins onto the end of the table.
 */
static int adjoin(struct dm_table *table, struct dm_target *ti)
{
	struct dm_target *prev;

	if (!table->num_targets)
		return !ti->begin;

	prev = &table->targets[table->num_targets - 1];
	return (ti->begin == (prev->begin + prev->len));
}

/*
 * Used to dynamically allocate the arg array.
 */
static char **realloc_argv(unsigned *array_size, char **old_argv)
{
	char **argv;
	unsigned new_size;

	new_size = *array_size ? *array_size * 2 : 64;
	argv = kmalloc(new_size * sizeof(*argv), GFP_KERNEL);
	if (argv) {
		memcpy(argv, old_argv, *array_size * sizeof(*argv));
		*array_size = new_size;
	}

	kfree(old_argv);
	return argv;
}

/*
 * Destructively splits up the argument list to pass to ctr.
 */
int dm_split_args(int *argc, char ***argvp, char *input)
{
	char *start, *end = input, *out, **argv = NULL;
	unsigned array_size = 0;

	*argc = 0;

	if (!input) {
		*argvp = NULL;
		return 0;
	}

	argv = realloc_argv(&array_size, argv);
	if (!argv)
		return -ENOMEM;

	while (1) {
		/* Skip whitespace */
		start = skip_spaces(end);

		if (!*start)
			break;	/* success, we hit the end */

		/* 'out' is used to remove any back-quotes */
		end = out = start;
		while (*end) {
			/* Everything apart from '\0' can be quoted */
			if (*end == '\\' && *(end + 1)) {
				*out++ = *(end + 1);
				end += 2;
				continue;
			}

			if (isspace(*end))
				break;	/* end of token */

			*out++ = *end++;
		}

		/* have we already filled the array ? */
		if ((*argc + 1) > array_size) {
			argv = realloc_argv(&array_size, argv);
			if (!argv)
				return -ENOMEM;
		}

		/* we know this is whitespace */
		if (*end)
			end++;

		/* terminate the string and put it in the array */
		*out = '\0';
		argv[*argc] = start;
		(*argc)++;
	}

	*argvp = argv;
	return 0;
}

/*
 * Impose necessary and sufficient conditions on a devices's table such
 * that any incoming bio which respects its logical_block_size can be
 * processed successfully.  If it falls across the boundary between
 * two or more targets, the size of each piece it gets split into must
 * be compatible with the logical_block_size of the target processing it.
 */
static int validate_hardware_logical_block_alignment(struct dm_table *table,
						 struct queue_limits *limits)
{
	/*
	 * This function uses arithmetic modulo the logical_block_size
	 * (in units of 512-byte sectors).
	 */
	unsigned short device_logical_block_size_sects =
		limits->logical_block_size >> SECTOR_SHIFT;

	/*
	 * Offset of the start of the next table entry, mod logical_block_size.
	 */
	unsigned short next_target_start = 0;

	/*
	 * Given an aligned bio that extends beyond the end of a
	 * target, how many sectors must the next target handle?
	 */
	unsigned short remaining = 0;

	struct dm_target *uninitialized_var(ti);
	struct queue_limits ti_limits;
	unsigned i = 0;

	/*
	 * Check each entry in the table in turn.
	 */
	while (i < dm_table_get_num_targets(table)) {
		ti = dm_table_get_target(table, i++);

		blk_set_stacking_limits(&ti_limits);

		/* combine all target devices' limits */
		if (ti->type->iterate_devices)
			ti->type->iterate_devices(ti, dm_set_device_limits,
						  &ti_limits);

		/*
		 * If the remaining sectors fall entirely within this
		 * table entry are they compatible with its logical_block_size?
		 */
		if (remaining < ti->len &&
		    remaining & ((ti_limits.logical_block_size >>
				  SECTOR_SHIFT) - 1))
			break;	/* Error */

		next_target_start =
		    (unsigned short) ((next_target_start + ti->len) &
				      (device_logical_block_size_sects - 1));
		remaining = next_target_start ?
		    device_logical_block_size_sects - next_target_start : 0;
	}

	if (remaining) {
		DMWARN("%s: table line %u (start sect %llu len %llu) "
		       "not aligned to h/w logical block size %u",
		       dm_device_name(table->md), i,
		       (unsigned long long) ti->begin,
		       (unsigned long long) ti->len,
		       limits->logical_block_size);
		return -EINVAL;
	}

	return 0;
}

int dm_table_add_target(struct dm_table *t, const char *type,
			sector_t start, sector_t len, char *params)
{
	int r = -EINVAL, argc;
	char **argv;
	struct dm_target *tgt;

	if (t->singleton) {
		DMERR("%s: target type %s must appear alone in table",
		      dm_device_name(t->md), t->targets->type->name);
		return -EINVAL;
	}

	if ((r = check_space(t)))
		return r;

	tgt = t->targets + t->num_targets;
	memset(tgt, 0, sizeof(*tgt));

	if (!len) {
		DMERR("%s: zero-length target", dm_device_name(t->md));
		return -EINVAL;
	}

	tgt->type = dm_get_target_type(type);
	if (!tgt->type) {
		DMERR("%s: %s: unknown target type", dm_device_name(t->md),
		      type);
		return -EINVAL;
	}

	if (dm_target_needs_singleton(tgt->type)) {
		if (t->num_targets) {
			DMERR("%s: target type %s must appear alone in table",
			      dm_device_name(t->md), type);
			return -EINVAL;
		}
		t->singleton = 1;
	}

	if (dm_target_always_writeable(tgt->type) && !(t->mode & FMODE_WRITE)) {
		DMERR("%s: target type %s may not be included in read-only tables",
		      dm_device_name(t->md), type);
		return -EINVAL;
	}

	if (t->immutable_target_type) {
		if (t->immutable_target_type != tgt->type) {
			DMERR("%s: immutable target type %s cannot be mixed with other target types",
			      dm_device_name(t->md), t->immutable_target_type->name);
			return -EINVAL;
		}
	} else if (dm_target_is_immutable(tgt->type)) {
		if (t->num_targets) {
			DMERR("%s: immutable target type %s cannot be mixed with other target types",
			      dm_device_name(t->md), tgt->type->name);
			return -EINVAL;
		}
		t->immutable_target_type = tgt->type;
	}

	tgt->table = t;
	tgt->begin = start;
	tgt->len = len;
	tgt->error = "Unknown error";

	/*
	 * Does this target adjoin the previous one ?
	 */
	if (!adjoin(t, tgt)) {
		tgt->error = "Gap in table";
		r = -EINVAL;
		goto bad;
	}

	r = dm_split_args(&argc, &argv, params);
	if (r) {
		tgt->error = "couldn't split parameters (insufficient memory)";
		goto bad;
	}

	r = tgt->type->ctr(tgt, argc, argv);
	kfree(argv);
	if (r)
		goto bad;

	t->highs[t->num_targets++] = tgt->begin + tgt->len - 1;

	if (!tgt->num_discard_requests && tgt->discards_supported)
		DMWARN("%s: %s: ignoring discards_supported because num_discard_requests is zero.",
		       dm_device_name(t->md), type);

	return 0;

 bad:
	DMERR("%s: %s: %s", dm_device_name(t->md), type, tgt->error);
	dm_put_target_type(tgt->type);
	return r;
}

/*
 * Target argument parsing helpers.
 */
static int validate_next_arg(struct dm_arg *arg, struct dm_arg_set *arg_set,
			     unsigned *value, char **error, unsigned grouped)
{
	const char *arg_str = dm_shift_arg(arg_set);
	char dummy;

	if (!arg_str ||
	    (sscanf(arg_str, "%u%c", value, &dummy) != 1) ||
	    (*value < arg->min) ||
	    (*value > arg->max) ||
	    (grouped && arg_set->argc < *value)) {
		*error = arg->error;
		return -EINVAL;
	}

	return 0;
}

int dm_read_arg(struct dm_arg *arg, struct dm_arg_set *arg_set,
		unsigned *value, char **error)
{
	return validate_next_arg(arg, arg_set, value, error, 0);
}
EXPORT_SYMBOL(dm_read_arg);

int dm_read_arg_group(struct dm_arg *arg, struct dm_arg_set *arg_set,
		      unsigned *value, char **error)
{
	return validate_next_arg(arg, arg_set, value, error, 1);
}
EXPORT_SYMBOL(dm_read_arg_group);

const char *dm_shift_arg(struct dm_arg_set *as)
{
	char *r;

	if (as->argc) {
		as->argc--;
		r = *as->argv;
		as->argv++;
		return r;
	}

	return NULL;
}
EXPORT_SYMBOL(dm_shift_arg);

void dm_consume_args(struct dm_arg_set *as, unsigned num_args)
{
	BUG_ON(as->argc < num_args);
	as->argc -= num_args;
	as->argv += num_args;
}
EXPORT_SYMBOL(dm_consume_args);

static int dm_table_set_type(struct dm_table *t)
{
	unsigned i;
	unsigned bio_based = 0, request_based = 0;
	struct dm_target *tgt;
	struct dm_dev_internal *dd;
	struct list_head *devices;

	for (i = 0; i < t->num_targets; i++) {
		tgt = t->targets + i;
		if (dm_target_request_based(tgt))
			request_based = 1;
		else
			bio_based = 1;

		if (bio_based && request_based) {
			DMWARN("Inconsistent table: different target types"
			       " can't be mixed up");
			return -EINVAL;
		}
	}

	if (bio_based) {
		/* We must use this table as bio-based */
		t->type = DM_TYPE_BIO_BASED;
		return 0;
	}

	BUG_ON(!request_based); /* No targets in this table */

	/* Non-request-stackable devices can't be used for request-based dm */
	devices = dm_table_get_devices(t);
	list_for_each_entry(dd, devices, list) {
		if (!blk_queue_stackable(bdev_get_queue(dd->dm_dev.bdev))) {
			DMWARN("table load rejected: including"
			       " non-request-stackable devices");
			return -EINVAL;
		}
	}

	/*
	 * Request-based dm supports only tables that have a single target now.
	 * To support multiple targets, request splitting support is needed,
	 * and that needs lots of changes in the block-layer.
	 * (e.g. request completion process for partial completion.)
	 */
	if (t->num_targets > 1) {
		DMWARN("Request-based dm doesn't support multiple targets yet");
		return -EINVAL;
	}

	t->type = DM_TYPE_REQUEST_BASED;

	return 0;
}

unsigned dm_table_get_type(struct dm_table *t)
{
	return t->type;
}

struct target_type *dm_table_get_immutable_target_type(struct dm_table *t)
{
	return t->immutable_target_type;
}

bool dm_table_request_based(struct dm_table *t)
{
	return dm_table_get_type(t) == DM_TYPE_REQUEST_BASED;
}

int dm_table_alloc_md_mempools(struct dm_table *t)
{
	unsigned type = dm_table_get_type(t);
	unsigned per_bio_data_size = 0;
	struct dm_target *tgt;
	unsigned i;

	if (unlikely(type == DM_TYPE_NONE)) {
		DMWARN("no table type is set, can't allocate mempools");
		return -EINVAL;
	}

	if (type == DM_TYPE_BIO_BASED)
		for (i = 0; i < t->num_targets; i++) {
			tgt = t->targets + i;
			per_bio_data_size = max(per_bio_data_size, tgt->per_bio_data_size);
		}

	t->mempools = dm_alloc_md_mempools(type, t->integrity_supported, per_bio_data_size);
	if (!t->mempools)
		return -ENOMEM;

	return 0;
}

void dm_table_free_md_mempools(struct dm_table *t)
{
	dm_free_md_mempools(t->mempools);
	t->mempools = NULL;
}

struct dm_md_mempools *dm_table_get_md_mempools(struct dm_table *t)
{
	return t->mempools;
}

static int setup_indexes(struct dm_table *t)
{
	int i;
	unsigned int total = 0;
	sector_t *indexes;

	/* allocate the space for *all* the indexes */
	for (i = t->depth - 2; i >= 0; i--) {
		t->counts[i] = dm_div_up(t->counts[i + 1], CHILDREN_PER_NODE);
		total += t->counts[i];
	}

	indexes = (sector_t *) dm_vcalloc(total, (unsigned long) NODE_SIZE);
	if (!indexes)
		return -ENOMEM;

	/* set up internal nodes, bottom-up */
	for (i = t->depth - 2; i >= 0; i--) {
		t->index[i] = indexes;
		indexes += (KEYS_PER_NODE * t->counts[i]);
		setup_btree_index(i, t);
	}

	return 0;
}

/*
 * Builds the btree to index the map.
 */
static int dm_table_build_index(struct dm_table *t)
{
	int r = 0;
	unsigned int leaf_nodes;

	/* how many indexes will the btree have ? */
	leaf_nodes = dm_div_up(t->num_targets, KEYS_PER_NODE);
	t->depth = 1 + int_log(leaf_nodes, CHILDREN_PER_NODE);

	/* leaf layer has already been set up */
	t->counts[t->depth - 1] = leaf_nodes;
	t->index[t->depth - 1] = t->highs;

	if (t->depth >= 2)
		r = setup_indexes(t);

	return r;
}

/*
 * Get a disk whose integrity profile reflects the table's profile.
 * If %match_all is true, all devices' profiles must match.
 * If %match_all is false, all devices must at least have an
 * allocated integrity profile; but uninitialized is ok.
 * Returns NULL if integrity support was inconsistent or unavailable.
 */
static struct gendisk * dm_table_get_integrity_disk(struct dm_table *t,
						    bool match_all)
{
	struct list_head *devices = dm_table_get_devices(t);
	struct dm_dev_internal *dd = NULL;
	struct gendisk *prev_disk = NULL, *template_disk = NULL;

	list_for_each_entry(dd, devices, list) {
		template_disk = dd->dm_dev.bdev->bd_disk;
		if (!blk_get_integrity(template_disk))
			goto no_integrity;
		if (!match_all && !blk_integrity_is_initialized(template_disk))
			continue; /* skip uninitialized profiles */
		else if (prev_disk &&
			 blk_integrity_compare(prev_disk, template_disk) < 0)
			goto no_integrity;
		prev_disk = template_disk;
	}

	return template_disk;

no_integrity:
	if (prev_disk)
		DMWARN("%s: integrity not set: %s and %s profile mismatch",
		       dm_device_name(t->md),
		       prev_disk->disk_name,
		       template_disk->disk_name);
	return NULL;
}

/*
 * Register the mapped device for blk_integrity support if
 * the underlying devices have an integrity profile.  But all devices
 * may not have matching profiles (checking all devices isn't reliable
 * during table load because this table may use other DM device(s) which
 * must be resumed before they will have an initialized integity profile).
 * Stacked DM devices force a 2 stage integrity profile validation:
 * 1 - during load, validate all initialized integrity profiles match
 * 2 - during resume, validate all integrity profiles match
 */
static int dm_table_prealloc_integrity(struct dm_table *t, struct mapped_device *md)
{
	struct gendisk *template_disk = NULL;

	template_disk = dm_table_get_integrity_disk(t, false);
	if (!template_disk)
		return 0;

	if (!blk_integrity_is_initialized(dm_disk(md))) {
		t->integrity_supported = 1;
		return blk_integrity_register(dm_disk(md), NULL);
	}

	/*
	 * If DM device already has an initalized integrity
	 * profile the new profile should not conflict.
	 */
	if (blk_integrity_is_initialized(template_disk) &&
	    blk_integrity_compare(dm_disk(md), template_disk) < 0) {
		DMWARN("%s: conflict with existing integrity profile: "
		       "%s profile mismatch",
		       dm_device_name(t->md),
		       template_disk->disk_name);
		return 1;
	}

	/* Preserve existing initialized integrity profile */
	t->integrity_supported = 1;
	return 0;
}

/*
 * Prepares the table for use by building the indices,
 * setting the type, and allocating mempools.
 */
int dm_table_complete(struct dm_table *t)
{
	int r;

	r = dm_table_set_type(t);
	if (r) {
		DMERR("unable to set table type");
		return r;
	}

	r = dm_table_build_index(t);
	if (r) {
		DMERR("unable to build btrees");
		return r;
	}

	r = dm_table_prealloc_integrity(t, t->md);
	if (r) {
		DMERR("could not register integrity profile.");
		return r;
	}

	r = dm_table_alloc_md_mempools(t);
	if (r)
		DMERR("unable to allocate mempools");

	return r;
}

static DEFINE_MUTEX(_event_lock);
void dm_table_event_callback(struct dm_table *t,
			     void (*fn)(void *), void *context)
{
	mutex_lock(&_event_lock);
	t->event_fn = fn;
	t->event_context = context;
	mutex_unlock(&_event_lock);
}

void dm_table_event(struct dm_table *t)
{
	/*
	 * You can no longer call dm_table_event() from interrupt
	 * context, use a bottom half instead.
	 */
	BUG_ON(in_interrupt());

	mutex_lock(&_event_lock);
	if (t->event_fn)
		t->event_fn(t->event_context);
	mutex_unlock(&_event_lock);
}
EXPORT_SYMBOL(dm_table_event);

sector_t dm_table_get_size(struct dm_table *t)
{
	return t->num_targets ? (t->highs[t->num_targets - 1] + 1) : 0;
}
EXPORT_SYMBOL(dm_table_get_size);

struct dm_target *dm_table_get_target(struct dm_table *t, unsigned int index)
{
	if (index >= t->num_targets)
		return NULL;

	return t->targets + index;
}

/*
 * Search the btree for the correct target.
 *
 * Caller should check returned pointer with dm_target_is_valid()
 * to trap I/O beyond end of device.
 */
struct dm_target *dm_table_find_target(struct dm_table *t, sector_t sector)
{
	unsigned int l, n = 0, k = 0;
	sector_t *node;

	for (l = 0; l < t->depth; l++) {
		n = get_child(n, k);
		node = get_node(t, l, n);

		for (k = 0; k < KEYS_PER_NODE; k++)
			if (node[k] >= sector)
				break;
	}

	return &t->targets[(KEYS_PER_NODE * n) + k];
}

static int count_device(struct dm_target *ti, struct dm_dev *dev,
			sector_t start, sector_t len, void *data)
{
	unsigned *num_devices = data;

	(*num_devices)++;

	return 0;
}

/*
 * Check whether a table has no data devices attached using each
 * target's iterate_devices method.
 * Returns false if the result is unknown because a target doesn't
 * support iterate_devices.
 */
bool dm_table_has_no_data_devices(struct dm_table *table)
{
	struct dm_target *uninitialized_var(ti);
	unsigned i = 0, num_devices = 0;

	while (i < dm_table_get_num_targets(table)) {
		ti = dm_table_get_target(table, i++);

		if (!ti->type->iterate_devices)
			return false;

		ti->type->iterate_devices(ti, count_device, &num_devices);
		if (num_devices)
			return false;
	}

	return true;
}

/*
 * Establish the new table's queue_limits and validate them.
 */
int dm_calculate_queue_limits(struct dm_table *table,
			      struct queue_limits *limits)
{
	struct dm_target *uninitialized_var(ti);
	struct queue_limits ti_limits;
	unsigned i = 0;

	blk_set_stacking_limits(limits);

	while (i < dm_table_get_num_targets(table)) {
		blk_set_stacking_limits(&ti_limits);

		ti = dm_table_get_target(table, i++);

		if (!ti->type->iterate_devices)
			goto combine_limits;

		/*
		 * Combine queue limits of all the devices this target uses.
		 */
		ti->type->iterate_devices(ti, dm_set_device_limits,
					  &ti_limits);

		/* Set I/O hints portion of queue limits */
		if (ti->type->io_hints)
			ti->type->io_hints(ti, &ti_limits);

		/*
		 * Check each device area is consistent with the target's
		 * overall queue limits.
		 */
		if (ti->type->iterate_devices(ti, device_area_is_invalid,
					      &ti_limits))
			return -EINVAL;

combine_limits:
		/*
		 * Merge this target's queue limits into the overall limits
		 * for the table.
		 */
		if (blk_stack_limits(limits, &ti_limits, 0) < 0)
			DMWARN("%s: adding target device "
			       "(start sect %llu len %llu) "
			       "caused an alignment inconsistency",
			       dm_device_name(table->md),
			       (unsigned long long) ti->begin,
			       (unsigned long long) ti->len);
	}

	return validate_hardware_logical_block_alignment(table, limits);
}

/*
 * Set the integrity profile for this device if all devices used have
 * matching profiles.  We're quite deep in the resume path but still
 * don't know if all devices (particularly DM devices this device
 * may be stacked on) have matching profiles.  Even if the profiles
 * don't match we have no way to fail (to resume) at this point.
 */
static void dm_table_set_integrity(struct dm_table *t)
{
	struct gendisk *template_disk = NULL;

	if (!blk_get_integrity(dm_disk(t->md)))
		return;

	template_disk = dm_table_get_integrity_disk(t, true);
	if (template_disk)
		blk_integrity_register(dm_disk(t->md),
				       blk_get_integrity(template_disk));
	else if (blk_integrity_is_initialized(dm_disk(t->md)))
		DMWARN("%s: device no longer has a valid integrity profile",
		       dm_device_name(t->md));
	else
		DMWARN("%s: unable to establish an integrity profile",
		       dm_device_name(t->md));
}

static int device_flush_capable(struct dm_target *ti, struct dm_dev *dev,
				sector_t start, sector_t len, void *data)
{
	unsigned flush = (*(unsigned *)data);
	struct request_queue *q = bdev_get_queue(dev->bdev);

	return q && (q->flush_flags & flush);
}

static bool dm_table_supports_flush(struct dm_table *t, unsigned flush)
{
	struct dm_target *ti;
	unsigned i = 0;

	/*
	 * Require at least one underlying device to support flushes.
	 * t->devices includes internal dm devices such as mirror logs
	 * so we need to use iterate_devices here, which targets
	 * supporting flushes must provide.
	 */
	while (i < dm_table_get_num_targets(t)) {
		ti = dm_table_get_target(t, i++);

		if (!ti->num_flush_requests)
			continue;

		if (ti->flush_supported)
			return 1;

		if (ti->type->iterate_devices &&
		    ti->type->iterate_devices(ti, device_flush_capable, &flush))
			return 1;
	}

	return 0;
}

static bool dm_table_discard_zeroes_data(struct dm_table *t)
{
	struct dm_target *ti;
	unsigned i = 0;

	/* Ensure that all targets supports discard_zeroes_data. */
	while (i < dm_table_get_num_targets(t)) {
		ti = dm_table_get_target(t, i++);

		if (ti->discard_zeroes_data_unsupported)
			return 0;
	}

	return 1;
}

static int device_is_nonrot(struct dm_target *ti, struct dm_dev *dev,
			    sector_t start, sector_t len, void *data)
{
	struct request_queue *q = bdev_get_queue(dev->bdev);

	return q && blk_queue_nonrot(q);
}

static int device_is_not_random(struct dm_target *ti, struct dm_dev *dev,
			     sector_t start, sector_t len, void *data)
{
	struct request_queue *q = bdev_get_queue(dev->bdev);

	return q && !blk_queue_add_random(q);
}

static bool dm_table_all_devices_attribute(struct dm_table *t,
					   iterate_devices_callout_fn func)
{
	struct dm_target *ti;
	unsigned i = 0;

	while (i < dm_table_get_num_targets(t)) {
		ti = dm_table_get_target(t, i++);

		if (!ti->type->iterate_devices ||
		    !ti->type->iterate_devices(ti, func, NULL))
			return 0;
	}

	return 1;
}

static int device_not_write_same_capable(struct dm_target *ti, struct dm_dev *dev,
					 sector_t start, sector_t len, void *data)
{
	struct request_queue *q = bdev_get_queue(dev->bdev);

	return q && !q->limits.max_write_same_sectors;
}

static bool dm_table_supports_write_same(struct dm_table *t)
{
	struct dm_target *ti;
	unsigned i = 0;

	while (i < dm_table_get_num_targets(t)) {
		ti = dm_table_get_target(t, i++);

		if (!ti->num_write_same_requests)
			return false;

		if (!ti->type->iterate_devices ||
		    !ti->type->iterate_devices(ti, device_not_write_same_capable, NULL))
			return false;
	}

	return true;
}

void dm_table_set_restrictions(struct dm_table *t, struct request_queue *q,
			       struct queue_limits *limits)
{
	unsigned flush = 0;

	/*
	 * Copy table's limits to the DM device's request_queue
	 */
	q->limits = *limits;

	if (!dm_table_supports_discards(t))
		queue_flag_clear_unlocked(QUEUE_FLAG_DISCARD, q);
	else
		queue_flag_set_unlocked(QUEUE_FLAG_DISCARD, q);

	if (dm_table_supports_flush(t, REQ_FLUSH)) {
		flush |= REQ_FLUSH;
		if (dm_table_supports_flush(t, REQ_FUA))
			flush |= REQ_FUA;
	}
	blk_queue_flush(q, flush);

	if (!dm_table_discard_zeroes_data(t))
		q->limits.discard_zeroes_data = 0;

	/* Ensure that all underlying devices are non-rotational. */
	if (dm_table_all_devices_attribute(t, device_is_nonrot))
		queue_flag_set_unlocked(QUEUE_FLAG_NONROT, q);
	else
		queue_flag_clear_unlocked(QUEUE_FLAG_NONROT, q);

<<<<<<< HEAD
	q->limits.max_write_same_sectors = 0;
=======
	if (!dm_table_supports_write_same(t))
		q->limits.max_write_same_sectors = 0;
>>>>>>> 81881a45

	dm_table_set_integrity(t);

	/*
	 * Determine whether or not this queue's I/O timings contribute
	 * to the entropy pool, Only request-based targets use this.
	 * Clear QUEUE_FLAG_ADD_RANDOM if any underlying device does not
	 * have it set.
	 */
	if (blk_queue_add_random(q) && dm_table_all_devices_attribute(t, device_is_not_random))
		queue_flag_clear_unlocked(QUEUE_FLAG_ADD_RANDOM, q);

	/*
	 * QUEUE_FLAG_STACKABLE must be set after all queue settings are
	 * visible to other CPUs because, once the flag is set, incoming bios
	 * are processed by request-based dm, which refers to the queue
	 * settings.
	 * Until the flag set, bios are passed to bio-based dm and queued to
	 * md->deferred where queue settings are not needed yet.
	 * Those bios are passed to request-based dm at the resume time.
	 */
	smp_mb();
	if (dm_table_request_based(t))
		queue_flag_set_unlocked(QUEUE_FLAG_STACKABLE, q);
}

unsigned int dm_table_get_num_targets(struct dm_table *t)
{
	return t->num_targets;
}

struct list_head *dm_table_get_devices(struct dm_table *t)
{
	return &t->devices;
}

fmode_t dm_table_get_mode(struct dm_table *t)
{
	return t->mode;
}
EXPORT_SYMBOL(dm_table_get_mode);

static void suspend_targets(struct dm_table *t, unsigned postsuspend)
{
	int i = t->num_targets;
	struct dm_target *ti = t->targets;

	while (i--) {
		if (postsuspend) {
			if (ti->type->postsuspend)
				ti->type->postsuspend(ti);
		} else if (ti->type->presuspend)
			ti->type->presuspend(ti);

		ti++;
	}
}

void dm_table_presuspend_targets(struct dm_table *t)
{
	if (!t)
		return;

	suspend_targets(t, 0);
}

void dm_table_postsuspend_targets(struct dm_table *t)
{
	if (!t)
		return;

	suspend_targets(t, 1);
}

int dm_table_resume_targets(struct dm_table *t)
{
	int i, r = 0;

	for (i = 0; i < t->num_targets; i++) {
		struct dm_target *ti = t->targets + i;

		if (!ti->type->preresume)
			continue;

		r = ti->type->preresume(ti);
		if (r)
			return r;
	}

	for (i = 0; i < t->num_targets; i++) {
		struct dm_target *ti = t->targets + i;

		if (ti->type->resume)
			ti->type->resume(ti);
	}

	return 0;
}

void dm_table_add_target_callbacks(struct dm_table *t, struct dm_target_callbacks *cb)
{
	list_add(&cb->list, &t->target_callbacks);
}
EXPORT_SYMBOL_GPL(dm_table_add_target_callbacks);

int dm_table_any_congested(struct dm_table *t, int bdi_bits)
{
	struct dm_dev_internal *dd;
	struct list_head *devices = dm_table_get_devices(t);
	struct dm_target_callbacks *cb;
	int r = 0;

	list_for_each_entry(dd, devices, list) {
		struct request_queue *q = bdev_get_queue(dd->dm_dev.bdev);
		char b[BDEVNAME_SIZE];

		if (likely(q))
			r |= bdi_congested(&q->backing_dev_info, bdi_bits);
		else
			DMWARN_LIMIT("%s: any_congested: nonexistent device %s",
				     dm_device_name(t->md),
				     bdevname(dd->dm_dev.bdev, b));
	}

	list_for_each_entry(cb, &t->target_callbacks, list)
		if (cb->congested_fn)
			r |= cb->congested_fn(cb, bdi_bits);

	return r;
}

int dm_table_any_busy_target(struct dm_table *t)
{
	unsigned i;
	struct dm_target *ti;

	for (i = 0; i < t->num_targets; i++) {
		ti = t->targets + i;
		if (ti->type->busy && ti->type->busy(ti))
			return 1;
	}

	return 0;
}

struct mapped_device *dm_table_get_md(struct dm_table *t)
{
	return t->md;
}
EXPORT_SYMBOL(dm_table_get_md);

static int device_discard_capable(struct dm_target *ti, struct dm_dev *dev,
				  sector_t start, sector_t len, void *data)
{
	struct request_queue *q = bdev_get_queue(dev->bdev);

	return q && blk_queue_discard(q);
}

bool dm_table_supports_discards(struct dm_table *t)
{
	struct dm_target *ti;
	unsigned i = 0;

	/*
	 * Unless any target used by the table set discards_supported,
	 * require at least one underlying device to support discards.
	 * t->devices includes internal dm devices such as mirror logs
	 * so we need to use iterate_devices here, which targets
	 * supporting discard selectively must provide.
	 */
	while (i < dm_table_get_num_targets(t)) {
		ti = dm_table_get_target(t, i++);

		if (!ti->num_discard_requests)
			continue;

		if (ti->discards_supported)
			return 1;

		if (ti->type->iterate_devices &&
		    ti->type->iterate_devices(ti, device_discard_capable, NULL))
			return 1;
	}

	return 0;
}<|MERGE_RESOLUTION|>--- conflicted
+++ resolved
@@ -1493,12 +1493,8 @@
 	else
 		queue_flag_clear_unlocked(QUEUE_FLAG_NONROT, q);
 
-<<<<<<< HEAD
-	q->limits.max_write_same_sectors = 0;
-=======
 	if (!dm_table_supports_write_same(t))
 		q->limits.max_write_same_sectors = 0;
->>>>>>> 81881a45
 
 	dm_table_set_integrity(t);
 
