#include <linux/errno.h>
#include <linux/numa.h>
#include <linux/slab.h>
#include <linux/rculist.h>
#include <linux/threads.h>
#include <linux/preempt.h>
#include <linux/irqflags.h>
#include <linux/vmalloc.h>
#include <linux/mm.h>
#include <linux/module.h>
#include <linux/device-mapper.h>

#include "dm.h"
#include "dm-stats.h"

#define DM_MSG_PREFIX "stats"

static int dm_stat_need_rcu_barrier;

/*
 * Using 64-bit values to avoid overflow (which is a
 * problem that block/genhd.c's IO accounting has).
 */
struct dm_stat_percpu {
	unsigned long long sectors[2];
	unsigned long long ios[2];
	unsigned long long merges[2];
	unsigned long long ticks[2];
	unsigned long long io_ticks[2];
	unsigned long long io_ticks_total;
	unsigned long long time_in_queue;
	unsigned long long *histogram;
};

struct dm_stat_shared {
	atomic_t in_flight[2];
	unsigned long long stamp;
	struct dm_stat_percpu tmp;
};

struct dm_stat {
	struct list_head list_entry;
	int id;
	unsigned stat_flags;
	size_t n_entries;
	sector_t start;
	sector_t end;
	sector_t step;
	unsigned n_histogram_entries;
	unsigned long long *histogram_boundaries;
	const char *program_id;
	const char *aux_data;
	struct rcu_head rcu_head;
	size_t shared_alloc_size;
	size_t percpu_alloc_size;
	size_t histogram_alloc_size;
	struct dm_stat_percpu *stat_percpu[NR_CPUS];
	struct dm_stat_shared stat_shared[0];
};

#define STAT_PRECISE_TIMESTAMPS		1

struct dm_stats_last_position {
	sector_t last_sector;
	unsigned last_rw;
};

/*
 * A typo on the command line could possibly make the kernel run out of memory
 * and crash. To prevent the crash we account all used memory. We fail if we
 * exhaust 1/4 of all memory or 1/2 of vmalloc space.
 */
#define DM_STATS_MEMORY_FACTOR		4
#define DM_STATS_VMALLOC_FACTOR		2

static DEFINE_SPINLOCK(shared_memory_lock);

static unsigned long shared_memory_amount;

static bool __check_shared_memory(size_t alloc_size)
{
	size_t a;

	a = shared_memory_amount + alloc_size;
	if (a < shared_memory_amount)
		return false;
	if (a >> PAGE_SHIFT > totalram_pages / DM_STATS_MEMORY_FACTOR)
		return false;
#ifdef CONFIG_MMU
	if (a > (VMALLOC_END - VMALLOC_START) / DM_STATS_VMALLOC_FACTOR)
		return false;
#endif
	return true;
}

static bool check_shared_memory(size_t alloc_size)
{
	bool ret;

	spin_lock_irq(&shared_memory_lock);

	ret = __check_shared_memory(alloc_size);

	spin_unlock_irq(&shared_memory_lock);

	return ret;
}

static bool claim_shared_memory(size_t alloc_size)
{
	spin_lock_irq(&shared_memory_lock);

	if (!__check_shared_memory(alloc_size)) {
		spin_unlock_irq(&shared_memory_lock);
		return false;
	}

	shared_memory_amount += alloc_size;

	spin_unlock_irq(&shared_memory_lock);

	return true;
}

static void free_shared_memory(size_t alloc_size)
{
	unsigned long flags;

	spin_lock_irqsave(&shared_memory_lock, flags);

	if (WARN_ON_ONCE(shared_memory_amount < alloc_size)) {
		spin_unlock_irqrestore(&shared_memory_lock, flags);
		DMCRIT("Memory usage accounting bug.");
		return;
	}

	shared_memory_amount -= alloc_size;

	spin_unlock_irqrestore(&shared_memory_lock, flags);
}

static void *dm_kvzalloc(size_t alloc_size, int node)
{
	void *p;

	if (!claim_shared_memory(alloc_size))
		return NULL;

	if (alloc_size <= KMALLOC_MAX_SIZE) {
		p = kzalloc_node(alloc_size, GFP_KERNEL | __GFP_NORETRY | __GFP_NOMEMALLOC | __GFP_NOWARN, node);
		if (p)
			return p;
	}
	p = vzalloc_node(alloc_size, node);
	if (p)
		return p;

	free_shared_memory(alloc_size);

	return NULL;
}

static void dm_kvfree(void *ptr, size_t alloc_size)
{
	if (!ptr)
		return;

	free_shared_memory(alloc_size);

	kvfree(ptr);
}

static void dm_stat_free(struct rcu_head *head)
{
	int cpu;
	struct dm_stat *s = container_of(head, struct dm_stat, rcu_head);

	kfree(s->program_id);
	kfree(s->aux_data);
	for_each_possible_cpu(cpu) {
		dm_kvfree(s->stat_percpu[cpu][0].histogram, s->histogram_alloc_size);
		dm_kvfree(s->stat_percpu[cpu], s->percpu_alloc_size);
	}
	dm_kvfree(s->stat_shared[0].tmp.histogram, s->histogram_alloc_size);
	dm_kvfree(s, s->shared_alloc_size);
}

static int dm_stat_in_flight(struct dm_stat_shared *shared)
{
	return atomic_read(&shared->in_flight[READ]) +
	       atomic_read(&shared->in_flight[WRITE]);
}

void dm_stats_init(struct dm_stats *stats)
{
	int cpu;
	struct dm_stats_last_position *last;

	mutex_init(&stats->mutex);
	INIT_LIST_HEAD(&stats->list);
	stats->last = alloc_percpu(struct dm_stats_last_position);
	for_each_possible_cpu(cpu) {
		last = per_cpu_ptr(stats->last, cpu);
		last->last_sector = (sector_t)ULLONG_MAX;
		last->last_rw = UINT_MAX;
	}
}

void dm_stats_cleanup(struct dm_stats *stats)
{
	size_t ni;
	struct dm_stat *s;
	struct dm_stat_shared *shared;

	while (!list_empty(&stats->list)) {
		s = container_of(stats->list.next, struct dm_stat, list_entry);
		list_del(&s->list_entry);
		for (ni = 0; ni < s->n_entries; ni++) {
			shared = &s->stat_shared[ni];
			if (WARN_ON(dm_stat_in_flight(shared))) {
				DMCRIT("leaked in-flight counter at index %lu "
				       "(start %llu, end %llu, step %llu): reads %d, writes %d",
				       (unsigned long)ni,
				       (unsigned long long)s->start,
				       (unsigned long long)s->end,
				       (unsigned long long)s->step,
				       atomic_read(&shared->in_flight[READ]),
				       atomic_read(&shared->in_flight[WRITE]));
			}
		}
		dm_stat_free(&s->rcu_head);
	}
	free_percpu(stats->last);
}

static int dm_stats_create(struct dm_stats *stats, sector_t start, sector_t end,
			   sector_t step, unsigned stat_flags,
			   unsigned n_histogram_entries,
			   unsigned long long *histogram_boundaries,
			   const char *program_id, const char *aux_data,
			   void (*suspend_callback)(struct mapped_device *),
			   void (*resume_callback)(struct mapped_device *),
			   struct mapped_device *md)
{
	struct list_head *l;
	struct dm_stat *s, *tmp_s;
	sector_t n_entries;
	size_t ni;
	size_t shared_alloc_size;
	size_t percpu_alloc_size;
	size_t histogram_alloc_size;
	struct dm_stat_percpu *p;
	int cpu;
	int ret_id;
	int r;

	if (end < start || !step)
		return -EINVAL;

	n_entries = end - start;
	if (dm_sector_div64(n_entries, step))
		n_entries++;

	if (n_entries != (size_t)n_entries || !(size_t)(n_entries + 1))
		return -EOVERFLOW;

	shared_alloc_size = sizeof(struct dm_stat) + (size_t)n_entries * sizeof(struct dm_stat_shared);
	if ((shared_alloc_size - sizeof(struct dm_stat)) / sizeof(struct dm_stat_shared) != n_entries)
		return -EOVERFLOW;

	percpu_alloc_size = (size_t)n_entries * sizeof(struct dm_stat_percpu);
	if (percpu_alloc_size / sizeof(struct dm_stat_percpu) != n_entries)
		return -EOVERFLOW;

	histogram_alloc_size = (n_histogram_entries + 1) * (size_t)n_entries * sizeof(unsigned long long);
	if (histogram_alloc_size / (n_histogram_entries + 1) != (size_t)n_entries * sizeof(unsigned long long))
		return -EOVERFLOW;

	if (!check_shared_memory(shared_alloc_size + histogram_alloc_size +
				 num_possible_cpus() * (percpu_alloc_size + histogram_alloc_size)))
		return -ENOMEM;

	s = dm_kvzalloc(shared_alloc_size, NUMA_NO_NODE);
	if (!s)
		return -ENOMEM;

	s->stat_flags = stat_flags;
	s->n_entries = n_entries;
	s->start = start;
	s->end = end;
	s->step = step;
	s->shared_alloc_size = shared_alloc_size;
	s->percpu_alloc_size = percpu_alloc_size;
	s->histogram_alloc_size = histogram_alloc_size;

	s->n_histogram_entries = n_histogram_entries;
	s->histogram_boundaries = kmemdup(histogram_boundaries,
					  s->n_histogram_entries * sizeof(unsigned long long), GFP_KERNEL);
	if (!s->histogram_boundaries) {
		r = -ENOMEM;
		goto out;
	}

	s->program_id = kstrdup(program_id, GFP_KERNEL);
	if (!s->program_id) {
		r = -ENOMEM;
		goto out;
	}
	s->aux_data = kstrdup(aux_data, GFP_KERNEL);
	if (!s->aux_data) {
		r = -ENOMEM;
		goto out;
	}

	for (ni = 0; ni < n_entries; ni++) {
		atomic_set(&s->stat_shared[ni].in_flight[READ], 0);
		atomic_set(&s->stat_shared[ni].in_flight[WRITE], 0);
	}

	if (s->n_histogram_entries) {
		unsigned long long *hi;
		hi = dm_kvzalloc(s->histogram_alloc_size, NUMA_NO_NODE);
		if (!hi) {
			r = -ENOMEM;
			goto out;
		}
		for (ni = 0; ni < n_entries; ni++) {
			s->stat_shared[ni].tmp.histogram = hi;
			hi += s->n_histogram_entries + 1;
		}
	}

	for_each_possible_cpu(cpu) {
		p = dm_kvzalloc(percpu_alloc_size, cpu_to_node(cpu));
		if (!p) {
			r = -ENOMEM;
			goto out;
		}
		s->stat_percpu[cpu] = p;
		if (s->n_histogram_entries) {
			unsigned long long *hi;
			hi = dm_kvzalloc(s->histogram_alloc_size, cpu_to_node(cpu));
			if (!hi) {
				r = -ENOMEM;
				goto out;
			}
			for (ni = 0; ni < n_entries; ni++) {
				p[ni].histogram = hi;
				hi += s->n_histogram_entries + 1;
			}
		}
	}

	/*
	 * Suspend/resume to make sure there is no i/o in flight,
	 * so that newly created statistics will be exact.
	 *
	 * (note: we couldn't suspend earlier because we must not
	 * allocate memory while suspended)
	 */
	suspend_callback(md);

	mutex_lock(&stats->mutex);
	s->id = 0;
	list_for_each(l, &stats->list) {
		tmp_s = container_of(l, struct dm_stat, list_entry);
		if (WARN_ON(tmp_s->id < s->id)) {
			r = -EINVAL;
			goto out_unlock_resume;
		}
		if (tmp_s->id > s->id)
			break;
		if (unlikely(s->id == INT_MAX)) {
			r = -ENFILE;
			goto out_unlock_resume;
		}
		s->id++;
	}
	ret_id = s->id;
	list_add_tail_rcu(&s->list_entry, l);
	mutex_unlock(&stats->mutex);

	resume_callback(md);

	return ret_id;

out_unlock_resume:
	mutex_unlock(&stats->mutex);
	resume_callback(md);
out:
	dm_stat_free(&s->rcu_head);
	return r;
}

static struct dm_stat *__dm_stats_find(struct dm_stats *stats, int id)
{
	struct dm_stat *s;

	list_for_each_entry(s, &stats->list, list_entry) {
		if (s->id > id)
			break;
		if (s->id == id)
			return s;
	}

	return NULL;
}

static int dm_stats_delete(struct dm_stats *stats, int id)
{
	struct dm_stat *s;
	int cpu;

	mutex_lock(&stats->mutex);

	s = __dm_stats_find(stats, id);
	if (!s) {
		mutex_unlock(&stats->mutex);
		return -ENOENT;
	}

	list_del_rcu(&s->list_entry);
	mutex_unlock(&stats->mutex);

	/*
	 * vfree can't be called from RCU callback
	 */
	for_each_possible_cpu(cpu)
		if (is_vmalloc_addr(s->stat_percpu) ||
		    is_vmalloc_addr(s->stat_percpu[cpu][0].histogram))
			goto do_sync_free;
	if (is_vmalloc_addr(s) ||
	    is_vmalloc_addr(s->stat_shared[0].tmp.histogram)) {
do_sync_free:
		synchronize_rcu_expedited();
		dm_stat_free(&s->rcu_head);
	} else {
		ACCESS_ONCE(dm_stat_need_rcu_barrier) = 1;
		call_rcu(&s->rcu_head, dm_stat_free);
	}
	return 0;
}

static int dm_stats_list(struct dm_stats *stats, const char *program,
			 char *result, unsigned maxlen)
{
	struct dm_stat *s;
	sector_t len;
	unsigned sz = 0;

	/*
	 * Output format:
	 *   <region_id>: <start_sector>+<length> <step> <program_id> <aux_data>
	 */

	mutex_lock(&stats->mutex);
	list_for_each_entry(s, &stats->list, list_entry) {
		if (!program || !strcmp(program, s->program_id)) {
			len = s->end - s->start;
			DMEMIT("%d: %llu+%llu %llu %s %s\n", s->id,
				(unsigned long long)s->start,
				(unsigned long long)len,
				(unsigned long long)s->step,
				s->program_id,
				s->aux_data);
		}
	}
	mutex_unlock(&stats->mutex);

	return 1;
}

static void dm_stat_round(struct dm_stat *s, struct dm_stat_shared *shared,
			  struct dm_stat_percpu *p)
{
	/*
	 * This is racy, but so is part_round_stats_single.
	 */
	unsigned long long now, difference;
	unsigned in_flight_read, in_flight_write;

	if (likely(!(s->stat_flags & STAT_PRECISE_TIMESTAMPS)))
		now = jiffies;
	else
		now = ktime_to_ns(ktime_get());

	difference = now - shared->stamp;
	if (!difference)
		return;

	in_flight_read = (unsigned)atomic_read(&shared->in_flight[READ]);
	in_flight_write = (unsigned)atomic_read(&shared->in_flight[WRITE]);
	if (in_flight_read)
		p->io_ticks[READ] += difference;
	if (in_flight_write)
		p->io_ticks[WRITE] += difference;
	if (in_flight_read + in_flight_write) {
		p->io_ticks_total += difference;
		p->time_in_queue += (in_flight_read + in_flight_write) * difference;
	}
	shared->stamp = now;
}

static void dm_stat_for_entry(struct dm_stat *s, size_t entry,
			      unsigned long bi_rw, sector_t len,
			      struct dm_stats_aux *stats_aux, bool end,
			      unsigned long duration_jiffies)
{
	unsigned long idx = bi_rw & REQ_WRITE;
	struct dm_stat_shared *shared = &s->stat_shared[entry];
	struct dm_stat_percpu *p;

	/*
	 * For strict correctness we should use local_irq_save/restore
	 * instead of preempt_disable/enable.
	 *
	 * preempt_disable/enable is racy if the driver finishes bios
	 * from non-interrupt context as well as from interrupt context
	 * or from more different interrupts.
	 *
	 * On 64-bit architectures the race only results in not counting some
	 * events, so it is acceptable.  On 32-bit architectures the race could
	 * cause the counter going off by 2^32, so we need to do proper locking
	 * there.
	 *
	 * part_stat_lock()/part_stat_unlock() have this race too.
	 */
#if BITS_PER_LONG == 32
	unsigned long flags;
	local_irq_save(flags);
#else
	preempt_disable();
#endif
	p = &s->stat_percpu[smp_processor_id()][entry];

	if (!end) {
		dm_stat_round(s, shared, p);
		atomic_inc(&shared->in_flight[idx]);
	} else {
		unsigned long long duration;
		dm_stat_round(s, shared, p);
		atomic_dec(&shared->in_flight[idx]);
		p->sectors[idx] += len;
		p->ios[idx] += 1;
		p->merges[idx] += stats_aux->merged;
		if (!(s->stat_flags & STAT_PRECISE_TIMESTAMPS)) {
			p->ticks[idx] += duration_jiffies;
			duration = jiffies_to_msecs(duration_jiffies);
		} else {
			p->ticks[idx] += stats_aux->duration_ns;
			duration = stats_aux->duration_ns;
		}
		if (s->n_histogram_entries) {
			unsigned lo = 0, hi = s->n_histogram_entries + 1;
			while (lo + 1 < hi) {
				unsigned mid = (lo + hi) / 2;
				if (s->histogram_boundaries[mid - 1] > duration) {
					hi = mid;
				} else {
					lo = mid;
				}

			}
			p->histogram[lo]++;
		}
	}

#if BITS_PER_LONG == 32
	local_irq_restore(flags);
#else
	preempt_enable();
#endif
}

static void __dm_stat_bio(struct dm_stat *s, unsigned long bi_rw,
			  sector_t bi_sector, sector_t end_sector,
			  bool end, unsigned long duration_jiffies,
			  struct dm_stats_aux *stats_aux)
{
	sector_t rel_sector, offset, todo, fragment_len;
	size_t entry;

	if (end_sector <= s->start || bi_sector >= s->end)
		return;
	if (unlikely(bi_sector < s->start)) {
		rel_sector = 0;
		todo = end_sector - s->start;
	} else {
		rel_sector = bi_sector - s->start;
		todo = end_sector - bi_sector;
	}
	if (unlikely(end_sector > s->end))
		todo -= (end_sector - s->end);

	offset = dm_sector_div64(rel_sector, s->step);
	entry = rel_sector;
	do {
		if (WARN_ON_ONCE(entry >= s->n_entries)) {
			DMCRIT("Invalid area access in region id %d", s->id);
			return;
		}
		fragment_len = todo;
		if (fragment_len > s->step - offset)
			fragment_len = s->step - offset;
		dm_stat_for_entry(s, entry, bi_rw, fragment_len,
				  stats_aux, end, duration_jiffies);
		todo -= fragment_len;
		entry++;
		offset = 0;
	} while (unlikely(todo != 0));
}

void dm_stats_account_io(struct dm_stats *stats, unsigned long bi_rw,
			 sector_t bi_sector, unsigned bi_sectors, bool end,
			 unsigned long duration_jiffies,
			 struct dm_stats_aux *stats_aux)
{
	struct dm_stat *s;
	sector_t end_sector;
	struct dm_stats_last_position *last;
	bool got_precise_time;

	if (unlikely(!bi_sectors))
		return;

	end_sector = bi_sector + bi_sectors;

	if (!end) {
		/*
		 * A race condition can at worst result in the merged flag being
		 * misrepresented, so we don't have to disable preemption here.
		 */
		last = raw_cpu_ptr(stats->last);
		stats_aux->merged =
			(bi_sector == (ACCESS_ONCE(last->last_sector) &&
				       ((bi_rw & (REQ_WRITE | REQ_DISCARD)) ==
					(ACCESS_ONCE(last->last_rw) & (REQ_WRITE | REQ_DISCARD)))
				       ));
		ACCESS_ONCE(last->last_sector) = end_sector;
		ACCESS_ONCE(last->last_rw) = bi_rw;
	}

	rcu_read_lock();

	got_precise_time = false;
	list_for_each_entry_rcu(s, &stats->list, list_entry) {
		if (s->stat_flags & STAT_PRECISE_TIMESTAMPS && !got_precise_time) {
			if (!end)
				stats_aux->duration_ns = ktime_to_ns(ktime_get());
			else
				stats_aux->duration_ns = ktime_to_ns(ktime_get()) - stats_aux->duration_ns;
			got_precise_time = true;
		}
		__dm_stat_bio(s, bi_rw, bi_sector, end_sector, end, duration_jiffies, stats_aux);
	}

	rcu_read_unlock();
}

static void __dm_stat_init_temporary_percpu_totals(struct dm_stat_shared *shared,
						   struct dm_stat *s, size_t x)
{
	int cpu;
	struct dm_stat_percpu *p;

	local_irq_disable();
	p = &s->stat_percpu[smp_processor_id()][x];
	dm_stat_round(s, shared, p);
	local_irq_enable();

	shared->tmp.sectors[READ] = 0;
	shared->tmp.sectors[WRITE] = 0;
	shared->tmp.ios[READ] = 0;
	shared->tmp.ios[WRITE] = 0;
	shared->tmp.merges[READ] = 0;
	shared->tmp.merges[WRITE] = 0;
	shared->tmp.ticks[READ] = 0;
	shared->tmp.ticks[WRITE] = 0;
	shared->tmp.io_ticks[READ] = 0;
	shared->tmp.io_ticks[WRITE] = 0;
	shared->tmp.io_ticks_total = 0;
	shared->tmp.time_in_queue = 0;

	if (s->n_histogram_entries)
		memset(shared->tmp.histogram, 0, (s->n_histogram_entries + 1) * sizeof(unsigned long long));

	for_each_possible_cpu(cpu) {
		p = &s->stat_percpu[cpu][x];
		shared->tmp.sectors[READ] += ACCESS_ONCE(p->sectors[READ]);
		shared->tmp.sectors[WRITE] += ACCESS_ONCE(p->sectors[WRITE]);
		shared->tmp.ios[READ] += ACCESS_ONCE(p->ios[READ]);
		shared->tmp.ios[WRITE] += ACCESS_ONCE(p->ios[WRITE]);
		shared->tmp.merges[READ] += ACCESS_ONCE(p->merges[READ]);
		shared->tmp.merges[WRITE] += ACCESS_ONCE(p->merges[WRITE]);
		shared->tmp.ticks[READ] += ACCESS_ONCE(p->ticks[READ]);
		shared->tmp.ticks[WRITE] += ACCESS_ONCE(p->ticks[WRITE]);
		shared->tmp.io_ticks[READ] += ACCESS_ONCE(p->io_ticks[READ]);
		shared->tmp.io_ticks[WRITE] += ACCESS_ONCE(p->io_ticks[WRITE]);
		shared->tmp.io_ticks_total += ACCESS_ONCE(p->io_ticks_total);
		shared->tmp.time_in_queue += ACCESS_ONCE(p->time_in_queue);
		if (s->n_histogram_entries) {
			unsigned i;
			for (i = 0; i < s->n_histogram_entries + 1; i++)
				shared->tmp.histogram[i] += ACCESS_ONCE(p->histogram[i]);
		}
	}
}

static void __dm_stat_clear(struct dm_stat *s, size_t idx_start, size_t idx_end,
			    bool init_tmp_percpu_totals)
{
	size_t x;
	struct dm_stat_shared *shared;
	struct dm_stat_percpu *p;

	for (x = idx_start; x < idx_end; x++) {
		shared = &s->stat_shared[x];
		if (init_tmp_percpu_totals)
			__dm_stat_init_temporary_percpu_totals(shared, s, x);
		local_irq_disable();
		p = &s->stat_percpu[smp_processor_id()][x];
		p->sectors[READ] -= shared->tmp.sectors[READ];
		p->sectors[WRITE] -= shared->tmp.sectors[WRITE];
		p->ios[READ] -= shared->tmp.ios[READ];
		p->ios[WRITE] -= shared->tmp.ios[WRITE];
		p->merges[READ] -= shared->tmp.merges[READ];
		p->merges[WRITE] -= shared->tmp.merges[WRITE];
		p->ticks[READ] -= shared->tmp.ticks[READ];
		p->ticks[WRITE] -= shared->tmp.ticks[WRITE];
		p->io_ticks[READ] -= shared->tmp.io_ticks[READ];
		p->io_ticks[WRITE] -= shared->tmp.io_ticks[WRITE];
		p->io_ticks_total -= shared->tmp.io_ticks_total;
		p->time_in_queue -= shared->tmp.time_in_queue;
		local_irq_enable();
		if (s->n_histogram_entries) {
			unsigned i;
			for (i = 0; i < s->n_histogram_entries + 1; i++) {
				local_irq_disable();
				p = &s->stat_percpu[smp_processor_id()][x];
				p->histogram[i] -= shared->tmp.histogram[i];
				local_irq_enable();
			}
		}
	}
}

static int dm_stats_clear(struct dm_stats *stats, int id)
{
	struct dm_stat *s;

	mutex_lock(&stats->mutex);

	s = __dm_stats_find(stats, id);
	if (!s) {
		mutex_unlock(&stats->mutex);
		return -ENOENT;
	}

	__dm_stat_clear(s, 0, s->n_entries, true);

	mutex_unlock(&stats->mutex);

	return 1;
}

/*
 * This is like jiffies_to_msec, but works for 64-bit values.
 */
static unsigned long long dm_jiffies_to_msec64(struct dm_stat *s, unsigned long long j)
{
	unsigned long long result;
	unsigned mult;

	if (s->stat_flags & STAT_PRECISE_TIMESTAMPS)
		return j;

	result = 0;
	if (j)
		result = jiffies_to_msecs(j & 0x3fffff);
	if (j >= 1 << 22) {
		mult = jiffies_to_msecs(1 << 22);
		result += (unsigned long long)mult * (unsigned long long)jiffies_to_msecs((j >> 22) & 0x3fffff);
	}
	if (j >= 1ULL << 44)
		result += (unsigned long long)mult * (unsigned long long)mult * (unsigned long long)jiffies_to_msecs(j >> 44);

	return result;
}

static int dm_stats_print(struct dm_stats *stats, int id,
			  size_t idx_start, size_t idx_len,
			  bool clear, char *result, unsigned maxlen)
{
	unsigned sz = 0;
	struct dm_stat *s;
	size_t x;
	sector_t start, end, step;
	size_t idx_end;
	struct dm_stat_shared *shared;

	/*
	 * Output format:
	 *   <start_sector>+<length> counters
	 */

	mutex_lock(&stats->mutex);

	s = __dm_stats_find(stats, id);
	if (!s) {
		mutex_unlock(&stats->mutex);
		return -ENOENT;
	}

	idx_end = idx_start + idx_len;
	if (idx_end < idx_start ||
	    idx_end > s->n_entries)
		idx_end = s->n_entries;

	if (idx_start > idx_end)
		idx_start = idx_end;

	step = s->step;
	start = s->start + (step * idx_start);

	for (x = idx_start; x < idx_end; x++, start = end) {
		shared = &s->stat_shared[x];
		end = start + step;
		if (unlikely(end > s->end))
			end = s->end;

		__dm_stat_init_temporary_percpu_totals(shared, s, x);

		DMEMIT("%llu+%llu %llu %llu %llu %llu %llu %llu %llu %llu %d %llu %llu %llu %llu",
		       (unsigned long long)start,
		       (unsigned long long)step,
		       shared->tmp.ios[READ],
		       shared->tmp.merges[READ],
		       shared->tmp.sectors[READ],
		       dm_jiffies_to_msec64(s, shared->tmp.ticks[READ]),
		       shared->tmp.ios[WRITE],
		       shared->tmp.merges[WRITE],
		       shared->tmp.sectors[WRITE],
		       dm_jiffies_to_msec64(s, shared->tmp.ticks[WRITE]),
		       dm_stat_in_flight(shared),
		       dm_jiffies_to_msec64(s, shared->tmp.io_ticks_total),
		       dm_jiffies_to_msec64(s, shared->tmp.time_in_queue),
		       dm_jiffies_to_msec64(s, shared->tmp.io_ticks[READ]),
		       dm_jiffies_to_msec64(s, shared->tmp.io_ticks[WRITE]));
		if (s->n_histogram_entries) {
			unsigned i;
			for (i = 0; i < s->n_histogram_entries + 1; i++) {
				DMEMIT("%s%llu", !i ? " " : ":", shared->tmp.histogram[i]);
			}
		}
		DMEMIT("\n");

		if (unlikely(sz + 1 >= maxlen))
			goto buffer_overflow;
	}

	if (clear)
		__dm_stat_clear(s, idx_start, idx_end, false);

buffer_overflow:
	mutex_unlock(&stats->mutex);

	return 1;
}

static int dm_stats_set_aux(struct dm_stats *stats, int id, const char *aux_data)
{
	struct dm_stat *s;
	const char *new_aux_data;

	mutex_lock(&stats->mutex);

	s = __dm_stats_find(stats, id);
	if (!s) {
		mutex_unlock(&stats->mutex);
		return -ENOENT;
	}

	new_aux_data = kstrdup(aux_data, GFP_KERNEL);
	if (!new_aux_data) {
		mutex_unlock(&stats->mutex);
		return -ENOMEM;
	}

	kfree(s->aux_data);
	s->aux_data = new_aux_data;

	mutex_unlock(&stats->mutex);

	return 0;
}

static int parse_histogram(const char *h, unsigned *n_histogram_entries,
			   unsigned long long **histogram_boundaries)
{
	const char *q;
	unsigned n;
	unsigned long long last;

	*n_histogram_entries = 1;
	for (q = h; *q; q++)
		if (*q == ',')
			(*n_histogram_entries)++;

	*histogram_boundaries = kmalloc(*n_histogram_entries * sizeof(unsigned long long), GFP_KERNEL);
	if (!*histogram_boundaries)
		return -ENOMEM;

	n = 0;
	last = 0;
	while (1) {
		unsigned long long hi;
		int s;
		char ch;
		s = sscanf(h, "%llu%c", &hi, &ch);
		if (!s || (s == 2 && ch != ','))
			return -EINVAL;
		if (hi <= last)
			return -EINVAL;
		last = hi;
		(*histogram_boundaries)[n] = hi;
		if (s == 1)
			return 0;
		h = strchr(h, ',') + 1;
		n++;
	}
}

static int message_stats_create(struct mapped_device *md,
				unsigned argc, char **argv,
				char *result, unsigned maxlen)
{
	int r;
	int id;
	char dummy;
	unsigned long long start, end, len, step;
	unsigned divisor;
	const char *program_id, *aux_data;
	unsigned stat_flags = 0;

	unsigned n_histogram_entries = 0;
	unsigned long long *histogram_boundaries = NULL;

	struct dm_arg_set as, as_backup;
	const char *a;
	unsigned feature_args;

	/*
	 * Input format:
	 *   <range> <step> [<extra_parameters> <parameters>] [<program_id> [<aux_data>]]
	 */

	if (argc < 3)
		goto ret_einval;

	as.argc = argc;
	as.argv = argv;
	dm_consume_args(&as, 1);

	a = dm_shift_arg(&as);
	if (!strcmp(a, "-")) {
		start = 0;
		len = dm_get_size(md);
		if (!len)
			len = 1;
	} else if (sscanf(a, "%llu+%llu%c", &start, &len, &dummy) != 2 ||
		   start != (sector_t)start || len != (sector_t)len)
		goto ret_einval;

	end = start + len;
	if (start >= end)
		goto ret_einval;

<<<<<<< HEAD
	if (sscanf(argv[2], "/%u%c", &divisor, &dummy) == 1) {
=======
	a = dm_shift_arg(&as);
	if (sscanf(a, "/%u%c", &divisor, &dummy) == 1) {
>>>>>>> 827c24bc
		if (!divisor)
			return -EINVAL;
		step = end - start;
		if (do_div(step, divisor))
			step++;
		if (!step)
			step = 1;
	} else if (sscanf(a, "%llu%c", &step, &dummy) != 1 ||
		   step != (sector_t)step || !step)
		goto ret_einval;

	as_backup = as;
	a = dm_shift_arg(&as);
	if (a && sscanf(a, "%u%c", &feature_args, &dummy) == 1) {
		while (feature_args--) {
			a = dm_shift_arg(&as);
			if (!a)
				goto ret_einval;
			if (!strcasecmp(a, "precise_timestamps"))
				stat_flags |= STAT_PRECISE_TIMESTAMPS;
			else if (!strncasecmp(a, "histogram:", 10)) {
				if (n_histogram_entries)
					goto ret_einval;
				if ((r = parse_histogram(a + 10, &n_histogram_entries, &histogram_boundaries)))
					goto ret;
			} else
				goto ret_einval;
		}
	} else {
		as = as_backup;
	}

	program_id = "-";
	aux_data = "-";

	a = dm_shift_arg(&as);
	if (a)
		program_id = a;

	a = dm_shift_arg(&as);
	if (a)
		aux_data = a;

	if (as.argc)
		goto ret_einval;

	/*
	 * If a buffer overflow happens after we created the region,
	 * it's too late (the userspace would retry with a larger
	 * buffer, but the region id that caused the overflow is already
	 * leaked).  So we must detect buffer overflow in advance.
	 */
	snprintf(result, maxlen, "%d", INT_MAX);
	if (dm_message_test_buffer_overflow(result, maxlen)) {
		r = 1;
		goto ret;
	}

	id = dm_stats_create(dm_get_stats(md), start, end, step, stat_flags,
			     n_histogram_entries, histogram_boundaries, program_id, aux_data,
			     dm_internal_suspend_fast, dm_internal_resume_fast, md);
	if (id < 0) {
		r = id;
		goto ret;
	}

	snprintf(result, maxlen, "%d", id);

	r = 1;
	goto ret;

ret_einval:
	r = -EINVAL;
ret:
	kfree(histogram_boundaries);
	return r;
}

static int message_stats_delete(struct mapped_device *md,
				unsigned argc, char **argv)
{
	int id;
	char dummy;

	if (argc != 2)
		return -EINVAL;

	if (sscanf(argv[1], "%d%c", &id, &dummy) != 1 || id < 0)
		return -EINVAL;

	return dm_stats_delete(dm_get_stats(md), id);
}

static int message_stats_clear(struct mapped_device *md,
			       unsigned argc, char **argv)
{
	int id;
	char dummy;

	if (argc != 2)
		return -EINVAL;

	if (sscanf(argv[1], "%d%c", &id, &dummy) != 1 || id < 0)
		return -EINVAL;

	return dm_stats_clear(dm_get_stats(md), id);
}

static int message_stats_list(struct mapped_device *md,
			      unsigned argc, char **argv,
			      char *result, unsigned maxlen)
{
	int r;
	const char *program = NULL;

	if (argc < 1 || argc > 2)
		return -EINVAL;

	if (argc > 1) {
		program = kstrdup(argv[1], GFP_KERNEL);
		if (!program)
			return -ENOMEM;
	}

	r = dm_stats_list(dm_get_stats(md), program, result, maxlen);

	kfree(program);

	return r;
}

static int message_stats_print(struct mapped_device *md,
			       unsigned argc, char **argv, bool clear,
			       char *result, unsigned maxlen)
{
	int id;
	char dummy;
	unsigned long idx_start = 0, idx_len = ULONG_MAX;

	if (argc != 2 && argc != 4)
		return -EINVAL;

	if (sscanf(argv[1], "%d%c", &id, &dummy) != 1 || id < 0)
		return -EINVAL;

	if (argc > 3) {
		if (strcmp(argv[2], "-") &&
		    sscanf(argv[2], "%lu%c", &idx_start, &dummy) != 1)
			return -EINVAL;
		if (strcmp(argv[3], "-") &&
		    sscanf(argv[3], "%lu%c", &idx_len, &dummy) != 1)
			return -EINVAL;
	}

	return dm_stats_print(dm_get_stats(md), id, idx_start, idx_len, clear,
			      result, maxlen);
}

static int message_stats_set_aux(struct mapped_device *md,
				 unsigned argc, char **argv)
{
	int id;
	char dummy;

	if (argc != 3)
		return -EINVAL;

	if (sscanf(argv[1], "%d%c", &id, &dummy) != 1 || id < 0)
		return -EINVAL;

	return dm_stats_set_aux(dm_get_stats(md), id, argv[2]);
}

int dm_stats_message(struct mapped_device *md, unsigned argc, char **argv,
		     char *result, unsigned maxlen)
{
	int r;

	/* All messages here must start with '@' */
	if (!strcasecmp(argv[0], "@stats_create"))
		r = message_stats_create(md, argc, argv, result, maxlen);
	else if (!strcasecmp(argv[0], "@stats_delete"))
		r = message_stats_delete(md, argc, argv);
	else if (!strcasecmp(argv[0], "@stats_clear"))
		r = message_stats_clear(md, argc, argv);
	else if (!strcasecmp(argv[0], "@stats_list"))
		r = message_stats_list(md, argc, argv, result, maxlen);
	else if (!strcasecmp(argv[0], "@stats_print"))
		r = message_stats_print(md, argc, argv, false, result, maxlen);
	else if (!strcasecmp(argv[0], "@stats_print_clear"))
		r = message_stats_print(md, argc, argv, true, result, maxlen);
	else if (!strcasecmp(argv[0], "@stats_set_aux"))
		r = message_stats_set_aux(md, argc, argv);
	else
		return 2; /* this wasn't a stats message */

	if (r == -EINVAL)
		DMWARN("Invalid parameters for message %s", argv[0]);

	return r;
}

int __init dm_statistics_init(void)
{
	shared_memory_amount = 0;
	dm_stat_need_rcu_barrier = 0;
	return 0;
}

void dm_statistics_exit(void)
{
	if (dm_stat_need_rcu_barrier)
		rcu_barrier();
	if (WARN_ON(shared_memory_amount))
		DMCRIT("shared_memory_amount leaked: %lu", shared_memory_amount);
}

module_param_named(stats_current_allocated_bytes, shared_memory_amount, ulong, S_IRUGO);
MODULE_PARM_DESC(stats_current_allocated_bytes, "Memory currently used by statistics");<|MERGE_RESOLUTION|>--- conflicted
+++ resolved
@@ -975,12 +975,8 @@
 	if (start >= end)
 		goto ret_einval;
 
-<<<<<<< HEAD
-	if (sscanf(argv[2], "/%u%c", &divisor, &dummy) == 1) {
-=======
 	a = dm_shift_arg(&as);
 	if (sscanf(a, "/%u%c", &divisor, &dummy) == 1) {
->>>>>>> 827c24bc
 		if (!divisor)
 			return -EINVAL;
 		step = end - start;
