--- conflicted
+++ resolved
@@ -347,11 +347,7 @@
 	for (i = 0; i < KEY_PTRS(k); i++) {
 		struct bio *bio = bch_bbio_alloc(c);
 
-<<<<<<< HEAD
-		bio->bi_rw	= REQ_SYNC|REQ_META|op_flags;
-=======
 		bio->bi_opf = REQ_SYNC | REQ_META | op_flags;
->>>>>>> 29b4817d
 		bio->bi_iter.bi_size = KEY_SIZE(k) << 9;
 
 		bio->bi_end_io	= uuid_endio;
