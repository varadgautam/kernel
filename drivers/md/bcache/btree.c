/*
 * Copyright (C) 2010 Kent Overstreet <kent.overstreet@gmail.com>
 *
 * Uses a block device as cache for other block devices; optimized for SSDs.
 * All allocation is done in buckets, which should match the erase block size
 * of the device.
 *
 * Buckets containing cached data are kept on a heap sorted by priority;
 * bucket priority is increased on cache hit, and periodically all the buckets
 * on the heap have their priority scaled down. This currently is just used as
 * an LRU but in the future should allow for more intelligent heuristics.
 *
 * Buckets have an 8 bit counter; freeing is accomplished by incrementing the
 * counter. Garbage collection is used to remove stale pointers.
 *
 * Indexing is done via a btree; nodes are not necessarily fully sorted, rather
 * as keys are inserted we only sort the pages that have not yet been written.
 * When garbage collection is run, we resort the entire node.
 *
 * All configuration is done via sysfs; see Documentation/bcache.txt.
 */

#include "bcache.h"
#include "btree.h"
#include "debug.h"
#include "writeback.h"

#include <linux/slab.h>
#include <linux/bitops.h>
#include <linux/freezer.h>
#include <linux/hash.h>
#include <linux/kthread.h>
#include <linux/prefetch.h>
#include <linux/random.h>
#include <linux/rcupdate.h>
#include <trace/events/bcache.h>

/*
 * Todo:
 * register_bcache: Return errors out to userspace correctly
 *
 * Writeback: don't undirty key until after a cache flush
 *
 * Create an iterator for key pointers
 *
 * On btree write error, mark bucket such that it won't be freed from the cache
 *
 * Journalling:
 *   Check for bad keys in replay
 *   Propagate barriers
 *   Refcount journal entries in journal_replay
 *
 * Garbage collection:
 *   Finish incremental gc
 *   Gc should free old UUIDs, data for invalid UUIDs
 *
 * Provide a way to list backing device UUIDs we have data cached for, and
 * probably how long it's been since we've seen them, and a way to invalidate
 * dirty data for devices that will never be attached again
 *
 * Keep 1 min/5 min/15 min statistics of how busy a block device has been, so
 * that based on that and how much dirty data we have we can keep writeback
 * from being starved
 *
 * Add a tracepoint or somesuch to watch for writeback starvation
 *
 * When btree depth > 1 and splitting an interior node, we have to make sure
 * alloc_bucket() cannot fail. This should be true but is not completely
 * obvious.
 *
 * Make sure all allocations get charged to the root cgroup
 *
 * Plugging?
 *
 * If data write is less than hard sector size of ssd, round up offset in open
 * bucket to the next whole sector
 *
 * Also lookup by cgroup in get_open_bucket()
 *
 * Superblock needs to be fleshed out for multiple cache devices
 *
 * Add a sysfs tunable for the number of writeback IOs in flight
 *
 * Add a sysfs tunable for the number of open data buckets
 *
 * IO tracking: Can we track when one process is doing io on behalf of another?
 * IO tracking: Don't use just an average, weigh more recent stuff higher
 *
 * Test module load/unload
 */

enum {
	BTREE_INSERT_STATUS_INSERT,
	BTREE_INSERT_STATUS_BACK_MERGE,
	BTREE_INSERT_STATUS_OVERWROTE,
	BTREE_INSERT_STATUS_FRONT_MERGE,
};

#define MAX_NEED_GC		64
#define MAX_SAVE_PRIO		72

#define PTR_DIRTY_BIT		(((uint64_t) 1 << 36))

#define PTR_HASH(c, k)							\
	(((k)->ptr[0] >> c->bucket_bits) | PTR_GEN(k, 0))

static struct workqueue_struct *btree_io_wq;

static inline bool should_split(struct btree *b)
{
	struct bset *i = write_block(b);
	return b->written >= btree_blocks(b) ||
		(b->written + __set_blocks(i, i->keys + 15, b->c)
		 > btree_blocks(b));
}

#define insert_lock(s, b)	((b)->level <= (s)->lock)

/*
 * These macros are for recursing down the btree - they handle the details of
 * locking and looking up nodes in the cache for you. They're best treated as
 * mere syntax when reading code that uses them.
 *
 * op->lock determines whether we take a read or a write lock at a given depth.
 * If you've got a read lock and find that you need a write lock (i.e. you're
 * going to have to split), set op->lock and return -EINTR; btree_root() will
 * call you again and you'll have the correct lock.
 */

/**
 * btree - recurse down the btree on a specified key
 * @fn:		function to call, which will be passed the child node
 * @key:	key to recurse on
 * @b:		parent btree node
 * @op:		pointer to struct btree_op
 */
#define btree(fn, key, b, op, ...)					\
({									\
	int _r, l = (b)->level - 1;					\
	bool _w = l <= (op)->lock;					\
	struct btree *_child = bch_btree_node_get((b)->c, key, l, _w);	\
	if (!IS_ERR(_child)) {						\
		_child->parent = (b);					\
		_r = bch_btree_ ## fn(_child, op, ##__VA_ARGS__);	\
		rw_unlock(_w, _child);					\
	} else								\
		_r = PTR_ERR(_child);					\
	_r;								\
})

/**
 * btree_root - call a function on the root of the btree
 * @fn:		function to call, which will be passed the child node
 * @c:		cache set
 * @op:		pointer to struct btree_op
 */
#define btree_root(fn, c, op, ...)					\
({									\
	int _r = -EINTR;						\
	do {								\
		struct btree *_b = (c)->root;				\
		bool _w = insert_lock(op, _b);				\
		rw_lock(_w, _b, _b->level);				\
		if (_b == (c)->root &&					\
		    _w == insert_lock(op, _b)) {			\
			_b->parent = NULL;				\
			_r = bch_btree_ ## fn(_b, op, ##__VA_ARGS__);	\
		}							\
		rw_unlock(_w, _b);					\
		bch_cannibalize_unlock(c);				\
		if (_r == -ENOSPC) {					\
			wait_event((c)->try_wait,			\
				   !(c)->try_harder);			\
			_r = -EINTR;					\
		}							\
	} while (_r == -EINTR);						\
									\
	_r;								\
})

/* Btree key manipulation */

void bkey_put(struct cache_set *c, struct bkey *k)
{
	unsigned i;

	for (i = 0; i < KEY_PTRS(k); i++)
		if (ptr_available(c, k, i))
			atomic_dec_bug(&PTR_BUCKET(c, k, i)->pin);
}

/* Btree IO */

static uint64_t btree_csum_set(struct btree *b, struct bset *i)
{
	uint64_t crc = b->key.ptr[0];
	void *data = (void *) i + 8, *end = end(i);

	crc = bch_crc64_update(crc, data, end - data);
	return crc ^ 0xffffffffffffffffULL;
}

static void bch_btree_node_read_done(struct btree *b)
{
	const char *err = "bad btree header";
	struct bset *i = b->sets[0].data;
	struct btree_iter *iter;

	iter = mempool_alloc(b->c->fill_iter, GFP_NOWAIT);
	iter->size = b->c->sb.bucket_size / b->c->sb.block_size;
	iter->used = 0;

#ifdef CONFIG_BCACHE_DEBUG
	iter->b = b;
#endif

	if (!i->seq)
		goto err;

	for (;
	     b->written < btree_blocks(b) && i->seq == b->sets[0].data->seq;
	     i = write_block(b)) {
		err = "unsupported bset version";
		if (i->version > BCACHE_BSET_VERSION)
			goto err;

		err = "bad btree header";
		if (b->written + set_blocks(i, b->c) > btree_blocks(b))
			goto err;

		err = "bad magic";
		if (i->magic != bset_magic(&b->c->sb))
			goto err;

		err = "bad checksum";
		switch (i->version) {
		case 0:
			if (i->csum != csum_set(i))
				goto err;
			break;
		case BCACHE_BSET_VERSION:
			if (i->csum != btree_csum_set(b, i))
				goto err;
			break;
		}

		err = "empty set";
		if (i != b->sets[0].data && !i->keys)
			goto err;

		bch_btree_iter_push(iter, i->start, end(i));

		b->written += set_blocks(i, b->c);
	}

	err = "corrupted btree";
	for (i = write_block(b);
	     index(i, b) < btree_blocks(b);
	     i = ((void *) i) + block_bytes(b->c))
		if (i->seq == b->sets[0].data->seq)
			goto err;

	bch_btree_sort_and_fix_extents(b, iter);

	i = b->sets[0].data;
	err = "short btree key";
	if (b->sets[0].size &&
	    bkey_cmp(&b->key, &b->sets[0].end) < 0)
		goto err;

	if (b->written < btree_blocks(b))
		bch_bset_init_next(b);
out:
	mempool_free(iter, b->c->fill_iter);
	return;
err:
	set_btree_node_io_error(b);
	bch_cache_set_error(b->c, "%s at bucket %zu, block %zu, %u keys",
			    err, PTR_BUCKET_NR(b->c, &b->key, 0),
			    index(i, b), i->keys);
	goto out;
}

static void btree_node_read_endio(struct bio *bio, int error)
{
	struct closure *cl = bio->bi_private;
	closure_put(cl);
}

void bch_btree_node_read(struct btree *b)
{
	uint64_t start_time = local_clock();
	struct closure cl;
	struct bio *bio;

	trace_bcache_btree_read(b);

	closure_init_stack(&cl);

	bio = bch_bbio_alloc(b->c);
	bio->bi_rw	= REQ_META|READ_SYNC;
	bio->bi_size	= KEY_SIZE(&b->key) << 9;
	bio->bi_end_io	= btree_node_read_endio;
	bio->bi_private	= &cl;

	bch_bio_map(bio, b->sets[0].data);

	bch_submit_bbio(bio, b->c, &b->key, 0);
	closure_sync(&cl);

	if (!test_bit(BIO_UPTODATE, &bio->bi_flags))
		set_btree_node_io_error(b);

	bch_bbio_free(bio, b->c);

	if (btree_node_io_error(b))
		goto err;

	bch_btree_node_read_done(b);
	bch_time_stats_update(&b->c->btree_read_time, start_time);

	return;
err:
	bch_cache_set_error(b->c, "io error reading bucket %zu",
			    PTR_BUCKET_NR(b->c, &b->key, 0));
}

static void btree_complete_write(struct btree *b, struct btree_write *w)
{
	if (w->prio_blocked &&
	    !atomic_sub_return(w->prio_blocked, &b->c->prio_blocked))
		wake_up_allocators(b->c);

	if (w->journal) {
		atomic_dec_bug(w->journal);
		__closure_wake_up(&b->c->journal.wait);
	}

	w->prio_blocked	= 0;
	w->journal	= NULL;
}

static void __btree_node_write_done(struct closure *cl)
{
	struct btree *b = container_of(cl, struct btree, io.cl);
	struct btree_write *w = btree_prev_write(b);

	bch_bbio_free(b->bio, b->c);
	b->bio = NULL;
	btree_complete_write(b, w);

	if (btree_node_dirty(b))
		queue_delayed_work(btree_io_wq, &b->work,
				   msecs_to_jiffies(30000));

	closure_return(cl);
}

static void btree_node_write_done(struct closure *cl)
{
	struct btree *b = container_of(cl, struct btree, io.cl);
	struct bio_vec *bv;
	int n;

	__bio_for_each_segment(bv, b->bio, n, 0)
		__free_page(bv->bv_page);

	__btree_node_write_done(cl);
}

static void btree_node_write_endio(struct bio *bio, int error)
{
	struct closure *cl = bio->bi_private;
	struct btree *b = container_of(cl, struct btree, io.cl);

	if (error)
		set_btree_node_io_error(b);

	bch_bbio_count_io_errors(b->c, bio, error, "writing btree");
	closure_put(cl);
}

static void do_btree_node_write(struct btree *b)
{
	struct closure *cl = &b->io.cl;
	struct bset *i = b->sets[b->nsets].data;
	BKEY_PADDED(key) k;

	i->version	= BCACHE_BSET_VERSION;
	i->csum		= btree_csum_set(b, i);

	BUG_ON(b->bio);
	b->bio = bch_bbio_alloc(b->c);

	b->bio->bi_end_io	= btree_node_write_endio;
	b->bio->bi_private	= cl;
	b->bio->bi_rw		= REQ_META|WRITE_SYNC|REQ_FUA;
	b->bio->bi_size		= set_blocks(i, b->c) * block_bytes(b->c);
	bch_bio_map(b->bio, i);

	/*
	 * If we're appending to a leaf node, we don't technically need FUA -
	 * this write just needs to be persisted before the next journal write,
	 * which will be marked FLUSH|FUA.
	 *
	 * Similarly if we're writing a new btree root - the pointer is going to
	 * be in the next journal entry.
	 *
	 * But if we're writing a new btree node (that isn't a root) or
	 * appending to a non leaf btree node, we need either FUA or a flush
	 * when we write the parent with the new pointer. FUA is cheaper than a
	 * flush, and writes appending to leaf nodes aren't blocking anything so
	 * just make all btree node writes FUA to keep things sane.
	 */

	bkey_copy(&k.key, &b->key);
	SET_PTR_OFFSET(&k.key, 0, PTR_OFFSET(&k.key, 0) + bset_offset(b, i));

	if (!bio_alloc_pages(b->bio, GFP_NOIO)) {
		int j;
		struct bio_vec *bv;
		void *base = (void *) ((unsigned long) i & ~(PAGE_SIZE - 1));

		bio_for_each_segment(bv, b->bio, j)
			memcpy(page_address(bv->bv_page),
			       base + j * PAGE_SIZE, PAGE_SIZE);

		bch_submit_bbio(b->bio, b->c, &k.key, 0);

		continue_at(cl, btree_node_write_done, NULL);
	} else {
		b->bio->bi_vcnt = 0;
		bch_bio_map(b->bio, i);

		bch_submit_bbio(b->bio, b->c, &k.key, 0);

		closure_sync(cl);
		__btree_node_write_done(cl);
	}
}

void bch_btree_node_write(struct btree *b, struct closure *parent)
{
	struct bset *i = b->sets[b->nsets].data;

	trace_bcache_btree_write(b);

	BUG_ON(current->bio_list);
	BUG_ON(b->written >= btree_blocks(b));
	BUG_ON(b->written && !i->keys);
	BUG_ON(b->sets->data->seq != i->seq);
	bch_check_keys(b, "writing");

	cancel_delayed_work(&b->work);

	/* If caller isn't waiting for write, parent refcount is cache set */
	closure_lock(&b->io, parent ?: &b->c->cl);

	clear_bit(BTREE_NODE_dirty,	 &b->flags);
	change_bit(BTREE_NODE_write_idx, &b->flags);

	do_btree_node_write(b);

	b->written += set_blocks(i, b->c);
	atomic_long_add(set_blocks(i, b->c) * b->c->sb.block_size,
			&PTR_CACHE(b->c, &b->key, 0)->btree_sectors_written);

	bch_btree_sort_lazy(b);

	if (b->written < btree_blocks(b))
		bch_bset_init_next(b);
}

static void bch_btree_node_write_sync(struct btree *b)
{
	struct closure cl;

	closure_init_stack(&cl);
	bch_btree_node_write(b, &cl);
	closure_sync(&cl);
}

static void btree_node_write_work(struct work_struct *w)
{
	struct btree *b = container_of(to_delayed_work(w), struct btree, work);

	rw_lock(true, b, b->level);

	if (btree_node_dirty(b))
		bch_btree_node_write(b, NULL);
	rw_unlock(true, b);
}

static void bch_btree_leaf_dirty(struct btree *b, atomic_t *journal_ref)
{
	struct bset *i = b->sets[b->nsets].data;
	struct btree_write *w = btree_current_write(b);

	BUG_ON(!b->written);
	BUG_ON(!i->keys);

	if (!btree_node_dirty(b))
		queue_delayed_work(btree_io_wq, &b->work, 30 * HZ);

	set_btree_node_dirty(b);

	if (journal_ref) {
		if (w->journal &&
		    journal_pin_cmp(b->c, w->journal, journal_ref)) {
			atomic_dec_bug(w->journal);
			w->journal = NULL;
		}

		if (!w->journal) {
			w->journal = journal_ref;
			atomic_inc(w->journal);
		}
	}

	/* Force write if set is too big */
	if (set_bytes(i) > PAGE_SIZE - 48 &&
	    !current->bio_list)
		bch_btree_node_write(b, NULL);
}

/*
 * Btree in memory cache - allocation/freeing
 * mca -> memory cache
 */

static void mca_reinit(struct btree *b)
{
	unsigned i;

	b->flags	= 0;
	b->written	= 0;
	b->nsets	= 0;

	for (i = 0; i < MAX_BSETS; i++)
		b->sets[i].size = 0;
	/*
	 * Second loop starts at 1 because b->sets[0]->data is the memory we
	 * allocated
	 */
	for (i = 1; i < MAX_BSETS; i++)
		b->sets[i].data = NULL;
}

#define mca_reserve(c)	(((c->root && c->root->level)		\
			  ? c->root->level : 1) * 8 + 16)
#define mca_can_free(c)						\
	max_t(int, 0, c->bucket_cache_used - mca_reserve(c))

static void mca_data_free(struct btree *b)
{
	struct bset_tree *t = b->sets;
	BUG_ON(!closure_is_unlocked(&b->io.cl));

	if (bset_prev_bytes(b) < PAGE_SIZE)
		kfree(t->prev);
	else
		free_pages((unsigned long) t->prev,
			   get_order(bset_prev_bytes(b)));

	if (bset_tree_bytes(b) < PAGE_SIZE)
		kfree(t->tree);
	else
		free_pages((unsigned long) t->tree,
			   get_order(bset_tree_bytes(b)));

	free_pages((unsigned long) t->data, b->page_order);

	t->prev = NULL;
	t->tree = NULL;
	t->data = NULL;
	list_move(&b->list, &b->c->btree_cache_freed);
	b->c->bucket_cache_used--;
}

static void mca_bucket_free(struct btree *b)
{
	BUG_ON(btree_node_dirty(b));

	b->key.ptr[0] = 0;
	hlist_del_init_rcu(&b->hash);
	list_move(&b->list, &b->c->btree_cache_freeable);
}

static unsigned btree_order(struct bkey *k)
{
	return ilog2(KEY_SIZE(k) / PAGE_SECTORS ?: 1);
}

static void mca_data_alloc(struct btree *b, struct bkey *k, gfp_t gfp)
{
	struct bset_tree *t = b->sets;
	BUG_ON(t->data);

	b->page_order = max_t(unsigned,
			      ilog2(b->c->btree_pages),
			      btree_order(k));

	t->data = (void *) __get_free_pages(gfp, b->page_order);
	if (!t->data)
		goto err;

	t->tree = bset_tree_bytes(b) < PAGE_SIZE
		? kmalloc(bset_tree_bytes(b), gfp)
		: (void *) __get_free_pages(gfp, get_order(bset_tree_bytes(b)));
	if (!t->tree)
		goto err;

	t->prev = bset_prev_bytes(b) < PAGE_SIZE
		? kmalloc(bset_prev_bytes(b), gfp)
		: (void *) __get_free_pages(gfp, get_order(bset_prev_bytes(b)));
	if (!t->prev)
		goto err;

	list_move(&b->list, &b->c->btree_cache);
	b->c->bucket_cache_used++;
	return;
err:
	mca_data_free(b);
}

static struct btree *mca_bucket_alloc(struct cache_set *c,
				      struct bkey *k, gfp_t gfp)
{
	struct btree *b = kzalloc(sizeof(struct btree), gfp);
	if (!b)
		return NULL;

	init_rwsem(&b->lock);
	lockdep_set_novalidate_class(&b->lock);
	INIT_LIST_HEAD(&b->list);
	INIT_DELAYED_WORK(&b->work, btree_node_write_work);
	b->c = c;
	closure_init_unlocked(&b->io);

	mca_data_alloc(b, k, gfp);
	return b;
}

static int mca_reap(struct btree *b, unsigned min_order, bool flush)
{
	struct closure cl;

	closure_init_stack(&cl);
	lockdep_assert_held(&b->c->bucket_lock);

	if (!down_write_trylock(&b->lock))
		return -ENOMEM;

	BUG_ON(btree_node_dirty(b) && !b->sets[0].data);

	if (b->page_order < min_order ||
	    (!flush &&
	     (btree_node_dirty(b) ||
	      atomic_read(&b->io.cl.remaining) != -1))) {
		rw_unlock(true, b);
		return -ENOMEM;
	}

	if (btree_node_dirty(b))
		bch_btree_node_write_sync(b);

	/* wait for any in flight btree write */
	closure_wait_event(&b->io.wait, &cl,
			   atomic_read(&b->io.cl.remaining) == -1);

	return 0;
}

static unsigned long bch_mca_scan(struct shrinker *shrink,
				  struct shrink_control *sc)
{
	struct cache_set *c = container_of(shrink, struct cache_set, shrink);
	struct btree *b, *t;
	unsigned long i, nr = sc->nr_to_scan;
	unsigned long freed = 0;

	if (c->shrinker_disabled)
		return SHRINK_STOP;

	if (c->try_harder)
		return SHRINK_STOP;

	/* Return -1 if we can't do anything right now */
	if (sc->gfp_mask & __GFP_IO)
		mutex_lock(&c->bucket_lock);
	else if (!mutex_trylock(&c->bucket_lock))
		return -1;

	/*
	 * It's _really_ critical that we don't free too many btree nodes - we
	 * have to always leave ourselves a reserve. The reserve is how we
	 * guarantee that allocating memory for a new btree node can always
	 * succeed, so that inserting keys into the btree can always succeed and
	 * IO can always make forward progress:
	 */
	nr /= c->btree_pages;
	nr = min_t(unsigned long, nr, mca_can_free(c));

	i = 0;
	list_for_each_entry_safe(b, t, &c->btree_cache_freeable, list) {
		if (freed >= nr)
			break;

		if (++i > 3 &&
		    !mca_reap(b, 0, false)) {
			mca_data_free(b);
			rw_unlock(true, b);
			freed++;
		}
	}

	/*
	 * Can happen right when we first start up, before we've read in any
	 * btree nodes
	 */
	if (list_empty(&c->btree_cache))
		goto out;

	for (i = 0; (nr--) && i < c->bucket_cache_used; i++) {
		b = list_first_entry(&c->btree_cache, struct btree, list);
		list_rotate_left(&c->btree_cache);

		if (!b->accessed &&
		    !mca_reap(b, 0, false)) {
			mca_bucket_free(b);
			mca_data_free(b);
			rw_unlock(true, b);
			freed++;
		} else
			b->accessed = 0;
	}
out:
	mutex_unlock(&c->bucket_lock);
	return freed;
}

static unsigned long bch_mca_count(struct shrinker *shrink,
				   struct shrink_control *sc)
{
	struct cache_set *c = container_of(shrink, struct cache_set, shrink);

	if (c->shrinker_disabled)
		return 0;

	if (c->try_harder)
		return 0;

	return mca_can_free(c) * c->btree_pages;
}

void bch_btree_cache_free(struct cache_set *c)
{
	struct btree *b;
	struct closure cl;
	closure_init_stack(&cl);

	if (c->shrink.list.next)
		unregister_shrinker(&c->shrink);

	mutex_lock(&c->bucket_lock);

#ifdef CONFIG_BCACHE_DEBUG
	if (c->verify_data)
		list_move(&c->verify_data->list, &c->btree_cache);
#endif

	list_splice(&c->btree_cache_freeable,
		    &c->btree_cache);

	while (!list_empty(&c->btree_cache)) {
		b = list_first_entry(&c->btree_cache, struct btree, list);

		if (btree_node_dirty(b))
			btree_complete_write(b, btree_current_write(b));
		clear_bit(BTREE_NODE_dirty, &b->flags);

		mca_data_free(b);
	}

	while (!list_empty(&c->btree_cache_freed)) {
		b = list_first_entry(&c->btree_cache_freed,
				     struct btree, list);
		list_del(&b->list);
		cancel_delayed_work_sync(&b->work);
		kfree(b);
	}

	mutex_unlock(&c->bucket_lock);
}

int bch_btree_cache_alloc(struct cache_set *c)
{
	unsigned i;

	for (i = 0; i < mca_reserve(c); i++)
		if (!mca_bucket_alloc(c, &ZERO_KEY, GFP_KERNEL))
			return -ENOMEM;

	list_splice_init(&c->btree_cache,
			 &c->btree_cache_freeable);

#ifdef CONFIG_BCACHE_DEBUG
	mutex_init(&c->verify_lock);

	c->verify_data = mca_bucket_alloc(c, &ZERO_KEY, GFP_KERNEL);

	if (c->verify_data &&
	    c->verify_data->sets[0].data)
		list_del_init(&c->verify_data->list);
	else
		c->verify_data = NULL;
#endif

	c->shrink.count_objects = bch_mca_count;
	c->shrink.scan_objects = bch_mca_scan;
	c->shrink.seeks = 4;
	c->shrink.batch = c->btree_pages * 2;
	register_shrinker(&c->shrink);

	return 0;
}

/* Btree in memory cache - hash table */

static struct hlist_head *mca_hash(struct cache_set *c, struct bkey *k)
{
	return &c->bucket_hash[hash_32(PTR_HASH(c, k), BUCKET_HASH_BITS)];
}

static struct btree *mca_find(struct cache_set *c, struct bkey *k)
{
	struct btree *b;

	rcu_read_lock();
	hlist_for_each_entry_rcu(b, mca_hash(c, k), hash)
		if (PTR_HASH(c, &b->key) == PTR_HASH(c, k))
			goto out;
	b = NULL;
out:
	rcu_read_unlock();
	return b;
}

static struct btree *mca_cannibalize(struct cache_set *c, struct bkey *k)
{
	struct btree *b;

	trace_bcache_btree_cache_cannibalize(c);

	if (!c->try_harder) {
		c->try_harder = current;
		c->try_harder_start = local_clock();
	} else if (c->try_harder != current)
		return ERR_PTR(-ENOSPC);

	list_for_each_entry_reverse(b, &c->btree_cache, list)
		if (!mca_reap(b, btree_order(k), false))
			return b;

	list_for_each_entry_reverse(b, &c->btree_cache, list)
		if (!mca_reap(b, btree_order(k), true))
			return b;

	return ERR_PTR(-ENOMEM);
}

/*
 * We can only have one thread cannibalizing other cached btree nodes at a time,
 * or we'll deadlock. We use an open coded mutex to ensure that, which a
 * cannibalize_bucket() will take. This means every time we unlock the root of
 * the btree, we need to release this lock if we have it held.
 */
static void bch_cannibalize_unlock(struct cache_set *c)
{
	if (c->try_harder == current) {
		bch_time_stats_update(&c->try_harder_time, c->try_harder_start);
		c->try_harder = NULL;
		wake_up(&c->try_wait);
	}
}

static struct btree *mca_alloc(struct cache_set *c, struct bkey *k, int level)
{
	struct btree *b;

	BUG_ON(current->bio_list);

	lockdep_assert_held(&c->bucket_lock);

	if (mca_find(c, k))
		return NULL;

	/* btree_free() doesn't free memory; it sticks the node on the end of
	 * the list. Check if there's any freed nodes there:
	 */
	list_for_each_entry(b, &c->btree_cache_freeable, list)
		if (!mca_reap(b, btree_order(k), false))
			goto out;

	/* We never free struct btree itself, just the memory that holds the on
	 * disk node. Check the freed list before allocating a new one:
	 */
	list_for_each_entry(b, &c->btree_cache_freed, list)
		if (!mca_reap(b, 0, false)) {
			mca_data_alloc(b, k, __GFP_NOWARN|GFP_NOIO);
			if (!b->sets[0].data)
				goto err;
			else
				goto out;
		}

	b = mca_bucket_alloc(c, k, __GFP_NOWARN|GFP_NOIO);
	if (!b)
		goto err;

	BUG_ON(!down_write_trylock(&b->lock));
	if (!b->sets->data)
		goto err;
out:
	BUG_ON(!closure_is_unlocked(&b->io.cl));

	bkey_copy(&b->key, k);
	list_move(&b->list, &c->btree_cache);
	hlist_del_init_rcu(&b->hash);
	hlist_add_head_rcu(&b->hash, mca_hash(c, k));

	lock_set_subclass(&b->lock.dep_map, level + 1, _THIS_IP_);
	b->level	= level;
	b->parent	= (void *) ~0UL;

	mca_reinit(b);

	return b;
err:
	if (b)
		rw_unlock(true, b);

	b = mca_cannibalize(c, k);
	if (!IS_ERR(b))
		goto out;

	return b;
}

/**
 * bch_btree_node_get - find a btree node in the cache and lock it, reading it
 * in from disk if necessary.
 *
 * If IO is necessary and running under generic_make_request, returns -EAGAIN.
 *
 * The btree node will have either a read or a write lock held, depending on
 * level and op->lock.
 */
struct btree *bch_btree_node_get(struct cache_set *c, struct bkey *k,
				 int level, bool write)
{
	int i = 0;
	struct btree *b;

	BUG_ON(level < 0);
retry:
	b = mca_find(c, k);

	if (!b) {
		if (current->bio_list)
			return ERR_PTR(-EAGAIN);

		mutex_lock(&c->bucket_lock);
		b = mca_alloc(c, k, level);
		mutex_unlock(&c->bucket_lock);

		if (!b)
			goto retry;
		if (IS_ERR(b))
			return b;

		bch_btree_node_read(b);

		if (!write)
			downgrade_write(&b->lock);
	} else {
		rw_lock(write, b, level);
		if (PTR_HASH(c, &b->key) != PTR_HASH(c, k)) {
			rw_unlock(write, b);
			goto retry;
		}
		BUG_ON(b->level != level);
	}

	b->accessed = 1;

	for (; i <= b->nsets && b->sets[i].size; i++) {
		prefetch(b->sets[i].tree);
		prefetch(b->sets[i].data);
	}

	for (; i <= b->nsets; i++)
		prefetch(b->sets[i].data);

	if (btree_node_io_error(b)) {
		rw_unlock(write, b);
		return ERR_PTR(-EIO);
	}

	BUG_ON(!b->written);

	return b;
}

static void btree_node_prefetch(struct cache_set *c, struct bkey *k, int level)
{
	struct btree *b;

	mutex_lock(&c->bucket_lock);
	b = mca_alloc(c, k, level);
	mutex_unlock(&c->bucket_lock);

	if (!IS_ERR_OR_NULL(b)) {
		bch_btree_node_read(b);
		rw_unlock(true, b);
	}
}

/* Btree alloc */

static void btree_node_free(struct btree *b)
{
	unsigned i;

	trace_bcache_btree_node_free(b);

	BUG_ON(b == b->c->root);

	if (btree_node_dirty(b))
		btree_complete_write(b, btree_current_write(b));
	clear_bit(BTREE_NODE_dirty, &b->flags);

	cancel_delayed_work(&b->work);

	mutex_lock(&b->c->bucket_lock);

	for (i = 0; i < KEY_PTRS(&b->key); i++) {
		BUG_ON(atomic_read(&PTR_BUCKET(b->c, &b->key, i)->pin));

		bch_inc_gen(PTR_CACHE(b->c, &b->key, i),
			    PTR_BUCKET(b->c, &b->key, i));
	}

	bch_bucket_free(b->c, &b->key);
	mca_bucket_free(b);
	mutex_unlock(&b->c->bucket_lock);
}

struct btree *bch_btree_node_alloc(struct cache_set *c, int level, bool wait)
{
	BKEY_PADDED(key) k;
	struct btree *b = ERR_PTR(-EAGAIN);

	mutex_lock(&c->bucket_lock);
retry:
	if (__bch_bucket_alloc_set(c, WATERMARK_METADATA, &k.key, 1, wait))
		goto err;

	bkey_put(c, &k.key);
	SET_KEY_SIZE(&k.key, c->btree_pages * PAGE_SECTORS);

	b = mca_alloc(c, &k.key, level);
	if (IS_ERR(b))
		goto err_free;

	if (!b) {
		cache_bug(c,
			"Tried to allocate bucket that was in btree cache");
		goto retry;
	}

	b->accessed = 1;
	bch_bset_init_next(b);

	mutex_unlock(&c->bucket_lock);

	trace_bcache_btree_node_alloc(b);
	return b;
err_free:
	bch_bucket_free(c, &k.key);
err:
	mutex_unlock(&c->bucket_lock);

	trace_bcache_btree_node_alloc_fail(b);
	return b;
}

static struct btree *btree_node_alloc_replacement(struct btree *b, bool wait)
{
	struct btree *n = bch_btree_node_alloc(b->c, b->level, wait);
	if (!IS_ERR_OR_NULL(n))
		bch_btree_sort_into(b, n);

	return n;
}

static void make_btree_freeing_key(struct btree *b, struct bkey *k)
{
	unsigned i;

	bkey_copy(k, &b->key);
	bkey_copy_key(k, &ZERO_KEY);

	for (i = 0; i < KEY_PTRS(k); i++) {
		uint8_t g = PTR_BUCKET(b->c, k, i)->gen + 1;

		SET_PTR_GEN(k, i, g);
	}

	atomic_inc(&b->c->prio_blocked);
}

/* Garbage collection */

uint8_t __bch_btree_mark_key(struct cache_set *c, int level, struct bkey *k)
{
	uint8_t stale = 0;
	unsigned i;
	struct bucket *g;

	/*
	 * ptr_invalid() can't return true for the keys that mark btree nodes as
	 * freed, but since ptr_bad() returns true we'll never actually use them
	 * for anything and thus we don't want mark their pointers here
	 */
	if (!bkey_cmp(k, &ZERO_KEY))
		return stale;

	for (i = 0; i < KEY_PTRS(k); i++) {
		if (!ptr_available(c, k, i))
			continue;

		g = PTR_BUCKET(c, k, i);

		if (gen_after(g->gc_gen, PTR_GEN(k, i)))
			g->gc_gen = PTR_GEN(k, i);

		if (ptr_stale(c, k, i)) {
			stale = max(stale, ptr_stale(c, k, i));
			continue;
		}

		cache_bug_on(GC_MARK(g) &&
			     (GC_MARK(g) == GC_MARK_METADATA) != (level != 0),
			     c, "inconsistent ptrs: mark = %llu, level = %i",
			     GC_MARK(g), level);

		if (level)
			SET_GC_MARK(g, GC_MARK_METADATA);
		else if (KEY_DIRTY(k))
			SET_GC_MARK(g, GC_MARK_DIRTY);

		/* guard against overflow */
		SET_GC_SECTORS_USED(g, min_t(unsigned,
					     GC_SECTORS_USED(g) + KEY_SIZE(k),
					     (1 << 14) - 1));

		BUG_ON(!GC_SECTORS_USED(g));
	}

	return stale;
}

#define btree_mark_key(b, k)	__bch_btree_mark_key(b->c, b->level, k)

static bool btree_gc_mark_node(struct btree *b, struct gc_stat *gc)
{
	uint8_t stale = 0;
	unsigned keys = 0, good_keys = 0;
	struct bkey *k;
	struct btree_iter iter;
	struct bset_tree *t;

	gc->nodes++;

	for_each_key_filter(b, k, &iter, bch_ptr_invalid) {
		stale = max(stale, btree_mark_key(b, k));
		keys++;

		if (bch_ptr_bad(b, k))
			continue;

		gc->key_bytes += bkey_u64s(k);
		gc->nkeys++;
		good_keys++;

		gc->data += KEY_SIZE(k);
	}

	for (t = b->sets; t <= &b->sets[b->nsets]; t++)
		btree_bug_on(t->size &&
			     bset_written(b, t) &&
			     bkey_cmp(&b->key, &t->end) < 0,
			     b, "found short btree key in gc");

	if (b->c->gc_always_rewrite)
		return true;

	if (stale > 10)
		return true;

	if ((keys - good_keys) * 2 > keys)
		return true;

	return false;
}

#define GC_MERGE_NODES	4U

struct gc_merge_info {
	struct btree	*b;
	unsigned	keys;
};

static int bch_btree_insert_node(struct btree *, struct btree_op *,
				 struct keylist *, atomic_t *, struct bkey *);

static int btree_gc_coalesce(struct btree *b, struct btree_op *op,
			     struct keylist *keylist, struct gc_stat *gc,
			     struct gc_merge_info *r)
{
	unsigned i, nodes = 0, keys = 0, blocks;
	struct btree *new_nodes[GC_MERGE_NODES];
	struct closure cl;
	struct bkey *k;

	memset(new_nodes, 0, sizeof(new_nodes));
	closure_init_stack(&cl);

	while (nodes < GC_MERGE_NODES && !IS_ERR_OR_NULL(r[nodes].b))
		keys += r[nodes++].keys;

	blocks = btree_default_blocks(b->c) * 2 / 3;

	if (nodes < 2 ||
	    __set_blocks(b->sets[0].data, keys, b->c) > blocks * (nodes - 1))
		return 0;

	for (i = 0; i < nodes; i++) {
		new_nodes[i] = btree_node_alloc_replacement(r[i].b, false);
		if (IS_ERR_OR_NULL(new_nodes[i]))
			goto out_nocoalesce;
	}

	for (i = nodes - 1; i > 0; --i) {
		struct bset *n1 = new_nodes[i]->sets->data;
		struct bset *n2 = new_nodes[i - 1]->sets->data;
		struct bkey *k, *last = NULL;

		keys = 0;

		if (i > 1) {
			for (k = n2->start;
			     k < end(n2);
			     k = bkey_next(k)) {
				if (__set_blocks(n1, n1->keys + keys +
						 bkey_u64s(k), b->c) > blocks)
					break;

				last = k;
				keys += bkey_u64s(k);
			}
		} else {
			/*
			 * Last node we're not getting rid of - we're getting
			 * rid of the node at r[0]. Have to try and fit all of
			 * the remaining keys into this node; we can't ensure
			 * they will always fit due to rounding and variable
			 * length keys (shouldn't be possible in practice,
			 * though)
			 */
			if (__set_blocks(n1, n1->keys + n2->keys,
					 b->c) > btree_blocks(new_nodes[i]))
				goto out_nocoalesce;

			keys = n2->keys;
			/* Take the key of the node we're getting rid of */
			last = &r->b->key;
		}

		BUG_ON(__set_blocks(n1, n1->keys + keys,
				    b->c) > btree_blocks(new_nodes[i]));

		if (last)
			bkey_copy_key(&new_nodes[i]->key, last);

		memcpy(end(n1),
		       n2->start,
		       (void *) node(n2, keys) - (void *) n2->start);

		n1->keys += keys;
		r[i].keys = n1->keys;

		memmove(n2->start,
			node(n2, keys),
			(void *) end(n2) - (void *) node(n2, keys));

		n2->keys -= keys;

		if (bch_keylist_realloc(keylist,
					KEY_PTRS(&new_nodes[i]->key), b->c))
			goto out_nocoalesce;

		bch_btree_node_write(new_nodes[i], &cl);
		bch_keylist_add(keylist, &new_nodes[i]->key);
	}

	for (i = 0; i < nodes; i++) {
		if (bch_keylist_realloc(keylist, KEY_PTRS(&r[i].b->key), b->c))
			goto out_nocoalesce;

		make_btree_freeing_key(r[i].b, keylist->top);
		bch_keylist_push(keylist);
	}

	/* We emptied out this node */
	BUG_ON(new_nodes[0]->sets->data->keys);
	btree_node_free(new_nodes[0]);
	rw_unlock(true, new_nodes[0]);

	closure_sync(&cl);

	for (i = 0; i < nodes; i++) {
		btree_node_free(r[i].b);
		rw_unlock(true, r[i].b);

		r[i].b = new_nodes[i];
	}

	bch_btree_insert_node(b, op, keylist, NULL, NULL);
	BUG_ON(!bch_keylist_empty(keylist));

	memmove(r, r + 1, sizeof(r[0]) * (nodes - 1));
	r[nodes - 1].b = ERR_PTR(-EINTR);

	trace_bcache_btree_gc_coalesce(nodes);
	gc->nodes--;

	/* Invalidated our iterator */
	return -EINTR;

out_nocoalesce:
	closure_sync(&cl);

	while ((k = bch_keylist_pop(keylist)))
		if (!bkey_cmp(k, &ZERO_KEY))
			atomic_dec(&b->c->prio_blocked);

	for (i = 0; i < nodes; i++)
		if (!IS_ERR_OR_NULL(new_nodes[i])) {
			btree_node_free(new_nodes[i]);
			rw_unlock(true, new_nodes[i]);
		}
	return 0;
}

static unsigned btree_gc_count_keys(struct btree *b)
{
	struct bkey *k;
	struct btree_iter iter;
	unsigned ret = 0;

	for_each_key_filter(b, k, &iter, bch_ptr_bad)
		ret += bkey_u64s(k);

	return ret;
}

static int btree_gc_recurse(struct btree *b, struct btree_op *op,
			    struct closure *writes, struct gc_stat *gc)
{
	unsigned i;
	int ret = 0;
	bool should_rewrite;
	struct btree *n;
	struct bkey *k;
	struct keylist keys;
	struct btree_iter iter;
	struct gc_merge_info r[GC_MERGE_NODES];
	struct gc_merge_info *last = r + GC_MERGE_NODES - 1;

	bch_keylist_init(&keys);
	bch_btree_iter_init(b, &iter, &b->c->gc_done);

	for (i = 0; i < GC_MERGE_NODES; i++)
		r[i].b = ERR_PTR(-EINTR);

	while (1) {
		k = bch_btree_iter_next_filter(&iter, b, bch_ptr_bad);
		if (k) {
			r->b = bch_btree_node_get(b->c, k, b->level - 1, true);
			if (IS_ERR(r->b)) {
				ret = PTR_ERR(r->b);
				break;
			}

			r->keys = btree_gc_count_keys(r->b);

			ret = btree_gc_coalesce(b, op, &keys, gc, r);
			if (ret)
				break;
		}

		if (!last->b)
			break;

		if (!IS_ERR(last->b)) {
			should_rewrite = btree_gc_mark_node(last->b, gc);
			if (should_rewrite) {
				n = btree_node_alloc_replacement(last->b,
								 false);

				if (!IS_ERR_OR_NULL(n)) {
					bch_btree_node_write_sync(n);
					bch_keylist_add(&keys, &n->key);

					make_btree_freeing_key(last->b,
							       keys.top);
					bch_keylist_push(&keys);

					btree_node_free(last->b);

					bch_btree_insert_node(b, op, &keys,
							      NULL, NULL);
					BUG_ON(!bch_keylist_empty(&keys));

					rw_unlock(true, last->b);
					last->b = n;

					/* Invalidated our iterator */
					ret = -EINTR;
					break;
				}
			}

			if (last->b->level) {
				ret = btree_gc_recurse(last->b, op, writes, gc);
				if (ret)
					break;
			}

			bkey_copy_key(&b->c->gc_done, &last->b->key);

			/*
			 * Must flush leaf nodes before gc ends, since replace
			 * operations aren't journalled
			 */
			if (btree_node_dirty(last->b))
				bch_btree_node_write(last->b, writes);
			rw_unlock(true, last->b);
		}

		memmove(r + 1, r, sizeof(r[0]) * (GC_MERGE_NODES - 1));
		r->b = NULL;

		if (need_resched()) {
			ret = -EAGAIN;
			break;
		}
	}

	for (i = 0; i < GC_MERGE_NODES; i++)
		if (!IS_ERR_OR_NULL(r[i].b)) {
			if (btree_node_dirty(r[i].b))
				bch_btree_node_write(r[i].b, writes);
			rw_unlock(true, r[i].b);
		}

	bch_keylist_free(&keys);

	return ret;
}

static int bch_btree_gc_root(struct btree *b, struct btree_op *op,
			     struct closure *writes, struct gc_stat *gc)
{
	struct btree *n = NULL;
	int ret = 0;
	bool should_rewrite;

	should_rewrite = btree_gc_mark_node(b, gc);
	if (should_rewrite) {
		n = btree_node_alloc_replacement(b, false);

		if (!IS_ERR_OR_NULL(n)) {
			bch_btree_node_write_sync(n);
			bch_btree_set_root(n);
			btree_node_free(b);
			rw_unlock(true, n);

			return -EINTR;
		}
	}

	if (b->level) {
		ret = btree_gc_recurse(b, op, writes, gc);
		if (ret)
			return ret;
	}

	bkey_copy_key(&b->c->gc_done, &b->key);

	return ret;
}

static void btree_gc_start(struct cache_set *c)
{
	struct cache *ca;
	struct bucket *b;
	unsigned i;

	if (!c->gc_mark_valid)
		return;

	mutex_lock(&c->bucket_lock);

	c->gc_mark_valid = 0;
	c->gc_done = ZERO_KEY;

	for_each_cache(ca, c, i)
		for_each_bucket(b, ca) {
			b->gc_gen = b->gen;
			if (!atomic_read(&b->pin)) {
				SET_GC_MARK(b, GC_MARK_RECLAIMABLE);
				SET_GC_SECTORS_USED(b, 0);
			}
		}

	mutex_unlock(&c->bucket_lock);
}

size_t bch_btree_gc_finish(struct cache_set *c)
{
	size_t available = 0;
	struct bucket *b;
	struct cache *ca;
	unsigned i;

	mutex_lock(&c->bucket_lock);

	set_gc_sectors(c);
	c->gc_mark_valid = 1;
	c->need_gc	= 0;

	if (c->root)
		for (i = 0; i < KEY_PTRS(&c->root->key); i++)
			SET_GC_MARK(PTR_BUCKET(c, &c->root->key, i),
				    GC_MARK_METADATA);

	for (i = 0; i < KEY_PTRS(&c->uuid_bucket); i++)
		SET_GC_MARK(PTR_BUCKET(c, &c->uuid_bucket, i),
			    GC_MARK_METADATA);

	/* don't reclaim buckets to which writeback keys point */
	rcu_read_lock();
	for (i = 0; i < c->nr_uuids; i++) {
		struct bcache_device *d = c->devices[i];
		struct cached_dev *dc;
		struct keybuf_key *w, *n;
		unsigned j;

		if (!d || UUID_FLASH_ONLY(&c->uuids[i]))
			continue;
		dc = container_of(d, struct cached_dev, disk);

		spin_lock(&dc->writeback_keys.lock);
		rbtree_postorder_for_each_entry_safe(w, n,
					&dc->writeback_keys.keys, node)
			for (j = 0; j < KEY_PTRS(&w->key); j++)
				SET_GC_MARK(PTR_BUCKET(c, &w->key, j),
					    GC_MARK_DIRTY);
		spin_unlock(&dc->writeback_keys.lock);
	}
	rcu_read_unlock();

	for_each_cache(ca, c, i) {
		uint64_t *i;

		ca->invalidate_needs_gc = 0;

		for (i = ca->sb.d; i < ca->sb.d + ca->sb.keys; i++)
			SET_GC_MARK(ca->buckets + *i, GC_MARK_METADATA);

		for (i = ca->prio_buckets;
		     i < ca->prio_buckets + prio_buckets(ca) * 2; i++)
			SET_GC_MARK(ca->buckets + *i, GC_MARK_METADATA);

		for_each_bucket(b, ca) {
			b->last_gc	= b->gc_gen;
			c->need_gc	= max(c->need_gc, bucket_gc_gen(b));

			if (!atomic_read(&b->pin) &&
			    GC_MARK(b) == GC_MARK_RECLAIMABLE) {
				available++;
				if (!GC_SECTORS_USED(b))
					bch_bucket_add_unused(ca, b);
			}
		}
	}

	mutex_unlock(&c->bucket_lock);
	return available;
}

static void bch_btree_gc(struct cache_set *c)
{
	int ret;
	unsigned long available;
	struct gc_stat stats;
	struct closure writes;
	struct btree_op op;
	uint64_t start_time = local_clock();

	trace_bcache_gc_start(c);

	memset(&stats, 0, sizeof(struct gc_stat));
	closure_init_stack(&writes);
	bch_btree_op_init(&op, SHRT_MAX);

	btree_gc_start(c);

	do {
		ret = btree_root(gc_root, c, &op, &writes, &stats);
		closure_sync(&writes);

		if (ret && ret != -EAGAIN)
			pr_warn("gc failed!");
	} while (ret);

	available = bch_btree_gc_finish(c);
	wake_up_allocators(c);

	bch_time_stats_update(&c->btree_gc_time, start_time);

	stats.key_bytes *= sizeof(uint64_t);
	stats.data	<<= 9;
	stats.in_use	= (c->nbuckets - available) * 100 / c->nbuckets;
	memcpy(&c->gc_stats, &stats, sizeof(struct gc_stat));

	trace_bcache_gc_end(c);

	bch_moving_gc(c);
}

static int bch_gc_thread(void *arg)
{
	struct cache_set *c = arg;
	struct cache *ca;
	unsigned i;

	while (1) {
again:
		bch_btree_gc(c);

		set_current_state(TASK_INTERRUPTIBLE);
		if (kthread_should_stop())
			break;

		mutex_lock(&c->bucket_lock);

		for_each_cache(ca, c, i)
			if (ca->invalidate_needs_gc) {
				mutex_unlock(&c->bucket_lock);
				set_current_state(TASK_RUNNING);
				goto again;
			}

		mutex_unlock(&c->bucket_lock);

		try_to_freeze();
		schedule();
	}

	return 0;
}

int bch_gc_thread_start(struct cache_set *c)
{
	c->gc_thread = kthread_create(bch_gc_thread, c, "bcache_gc");
	if (IS_ERR(c->gc_thread))
		return PTR_ERR(c->gc_thread);

	set_task_state(c->gc_thread, TASK_INTERRUPTIBLE);
	return 0;
}

/* Initial partial gc */

static int bch_btree_check_recurse(struct btree *b, struct btree_op *op,
				   unsigned long **seen)
{
	int ret = 0;
	unsigned i;
	struct bkey *k, *p = NULL;
	struct bucket *g;
	struct btree_iter iter;

	for_each_key_filter(b, k, &iter, bch_ptr_invalid) {
		for (i = 0; i < KEY_PTRS(k); i++) {
			if (!ptr_available(b->c, k, i))
				continue;

			g = PTR_BUCKET(b->c, k, i);

			if (!__test_and_set_bit(PTR_BUCKET_NR(b->c, k, i),
						seen[PTR_DEV(k, i)]) ||
			    !ptr_stale(b->c, k, i)) {
				g->gen = PTR_GEN(k, i);

				if (b->level)
					g->prio = BTREE_PRIO;
				else if (g->prio == BTREE_PRIO)
					g->prio = INITIAL_PRIO;
			}
		}

		btree_mark_key(b, k);
	}

	if (b->level) {
		bch_btree_iter_init(b, &iter, NULL);

		do {
			k = bch_btree_iter_next_filter(&iter, b, bch_ptr_bad);
			if (k)
				btree_node_prefetch(b->c, k, b->level - 1);

			if (p)
				ret = btree(check_recurse, p, b, op, seen);

			p = k;
		} while (p && !ret);
	}

	return 0;
}

int bch_btree_check(struct cache_set *c)
{
	int ret = -ENOMEM;
	unsigned i;
	unsigned long *seen[MAX_CACHES_PER_SET];
	struct btree_op op;

	memset(seen, 0, sizeof(seen));
	bch_btree_op_init(&op, SHRT_MAX);

	for (i = 0; c->cache[i]; i++) {
		size_t n = DIV_ROUND_UP(c->cache[i]->sb.nbuckets, 8);
		seen[i] = kmalloc(n, GFP_KERNEL);
		if (!seen[i])
			goto err;

		/* Disables the seen array until prio_read() uses it too */
		memset(seen[i], 0xFF, n);
	}

	ret = btree_root(check_recurse, c, &op, seen);
err:
	for (i = 0; i < MAX_CACHES_PER_SET; i++)
		kfree(seen[i]);
	return ret;
}

/* Btree insertion */

static void shift_keys(struct btree *b, struct bkey *where, struct bkey *insert)
{
	struct bset *i = b->sets[b->nsets].data;

	memmove((uint64_t *) where + bkey_u64s(insert),
		where,
		(void *) end(i) - (void *) where);

	i->keys += bkey_u64s(insert);
	bkey_copy(where, insert);
	bch_bset_fix_lookup_table(b, where);
}

static bool fix_overlapping_extents(struct btree *b, struct bkey *insert,
				    struct btree_iter *iter,
				    struct bkey *replace_key)
{
	void subtract_dirty(struct bkey *k, uint64_t offset, int sectors)
	{
		if (KEY_DIRTY(k))
			bcache_dev_sectors_dirty_add(b->c, KEY_INODE(k),
						     offset, -sectors);
	}

	uint64_t old_offset;
	unsigned old_size, sectors_found = 0;

	while (1) {
		struct bkey *k = bch_btree_iter_next(iter);
		if (!k ||
		    bkey_cmp(&START_KEY(k), insert) >= 0)
			break;

		if (bkey_cmp(k, &START_KEY(insert)) <= 0)
			continue;

		old_offset = KEY_START(k);
		old_size = KEY_SIZE(k);

		/*
		 * We might overlap with 0 size extents; we can't skip these
		 * because if they're in the set we're inserting to we have to
		 * adjust them so they don't overlap with the key we're
		 * inserting. But we don't want to check them for replace
		 * operations.
		 */

		if (replace_key && KEY_SIZE(k)) {
			/*
			 * k might have been split since we inserted/found the
			 * key we're replacing
			 */
			unsigned i;
			uint64_t offset = KEY_START(k) -
				KEY_START(replace_key);

			/* But it must be a subset of the replace key */
			if (KEY_START(k) < KEY_START(replace_key) ||
			    KEY_OFFSET(k) > KEY_OFFSET(replace_key))
				goto check_failed;

			/* We didn't find a key that we were supposed to */
			if (KEY_START(k) > KEY_START(insert) + sectors_found)
				goto check_failed;

			if (KEY_PTRS(k) != KEY_PTRS(replace_key) ||
			    KEY_DIRTY(k) != KEY_DIRTY(replace_key))
				goto check_failed;

			/* skip past gen */
			offset <<= 8;

			BUG_ON(!KEY_PTRS(replace_key));

			for (i = 0; i < KEY_PTRS(replace_key); i++)
				if (k->ptr[i] != replace_key->ptr[i] + offset)
					goto check_failed;

			sectors_found = KEY_OFFSET(k) - KEY_START(insert);
		}

		if (bkey_cmp(insert, k) < 0 &&
		    bkey_cmp(&START_KEY(insert), &START_KEY(k)) > 0) {
			/*
			 * We overlapped in the middle of an existing key: that
			 * means we have to split the old key. But we have to do
			 * slightly different things depending on whether the
			 * old key has been written out yet.
			 */

			struct bkey *top;

			subtract_dirty(k, KEY_START(insert), KEY_SIZE(insert));

			if (bkey_written(b, k)) {
				/*
				 * We insert a new key to cover the top of the
				 * old key, and the old key is modified in place
				 * to represent the bottom split.
				 *
				 * It's completely arbitrary whether the new key
				 * is the top or the bottom, but it has to match
				 * up with what btree_sort_fixup() does - it
				 * doesn't check for this kind of overlap, it
				 * depends on us inserting a new key for the top
				 * here.
				 */
				top = bch_bset_search(b, &b->sets[b->nsets],
						      insert);
				shift_keys(b, top, k);
			} else {
				BKEY_PADDED(key) temp;
				bkey_copy(&temp.key, k);
				shift_keys(b, k, &temp.key);
				top = bkey_next(k);
			}

			bch_cut_front(insert, top);
			bch_cut_back(&START_KEY(insert), k);
			bch_bset_fix_invalidated_key(b, k);
			return false;
		}

		if (bkey_cmp(insert, k) < 0) {
			bch_cut_front(insert, k);
		} else {
			if (bkey_cmp(&START_KEY(insert), &START_KEY(k)) > 0)
				old_offset = KEY_START(insert);

			if (bkey_written(b, k) &&
			    bkey_cmp(&START_KEY(insert), &START_KEY(k)) <= 0) {
				/*
				 * Completely overwrote, so we don't have to
				 * invalidate the binary search tree
				 */
				bch_cut_front(k, k);
			} else {
				__bch_cut_back(&START_KEY(insert), k);
				bch_bset_fix_invalidated_key(b, k);
			}
		}

		subtract_dirty(k, old_offset, old_size - KEY_SIZE(k));
	}

check_failed:
	if (replace_key) {
		if (!sectors_found) {
			return true;
		} else if (sectors_found < KEY_SIZE(insert)) {
			SET_KEY_OFFSET(insert, KEY_OFFSET(insert) -
				       (KEY_SIZE(insert) - sectors_found));
			SET_KEY_SIZE(insert, sectors_found);
		}
	}

	return false;
}

static bool btree_insert_key(struct btree *b, struct btree_op *op,
			     struct bkey *k, struct bkey *replace_key)
{
	struct bset *i = b->sets[b->nsets].data;
	struct bkey *m, *prev;
	unsigned status = BTREE_INSERT_STATUS_INSERT;

	BUG_ON(bkey_cmp(k, &b->key) > 0);
	BUG_ON(b->level && !KEY_PTRS(k));
	BUG_ON(!b->level && !KEY_OFFSET(k));

	if (!b->level) {
		struct btree_iter iter;

		/*
		 * bset_search() returns the first key that is strictly greater
		 * than the search key - but for back merging, we want to find
		 * the previous key.
		 */
		prev = NULL;
		m = bch_btree_iter_init(b, &iter, PRECEDING_KEY(&START_KEY(k)));

		if (fix_overlapping_extents(b, k, &iter, replace_key)) {
			op->insert_collision = true;
			return false;
		}

		if (KEY_DIRTY(k))
			bcache_dev_sectors_dirty_add(b->c, KEY_INODE(k),
						     KEY_START(k), KEY_SIZE(k));

		if (KEY_DIRTY(k))
			bcache_dev_sectors_dirty_add(b->c, KEY_INODE(k),
						     KEY_START(k), KEY_SIZE(k));

		while (m != end(i) &&
		       bkey_cmp(k, &START_KEY(m)) > 0)
			prev = m, m = bkey_next(m);

		if (key_merging_disabled(b->c))
			goto insert;

		/* prev is in the tree, if we merge we're done */
		status = BTREE_INSERT_STATUS_BACK_MERGE;
		if (prev &&
		    bch_bkey_try_merge(b, prev, k))
			goto merged;

		status = BTREE_INSERT_STATUS_OVERWROTE;
		if (m != end(i) &&
		    KEY_PTRS(m) == KEY_PTRS(k) && !KEY_SIZE(m))
			goto copy;

		status = BTREE_INSERT_STATUS_FRONT_MERGE;
		if (m != end(i) &&
		    bch_bkey_try_merge(b, k, m))
			goto copy;
	} else {
		BUG_ON(replace_key);
		m = bch_bset_search(b, &b->sets[b->nsets], k);
	}

insert:	shift_keys(b, m, k);
copy:	bkey_copy(m, k);
merged:
<<<<<<< HEAD
	bch_check_keys(b, "%u for %s", status, op_type(op));
=======
	bch_check_keys(b, "%u for %s", status,
		       replace_key ? "replace" : "insert");
>>>>>>> 5da42cf7

	if (b->level && !KEY_OFFSET(k))
		btree_current_write(b)->prio_blocked++;

	trace_bcache_btree_insert_key(b, k, replace_key != NULL, status);

	return true;
}

static bool bch_btree_insert_keys(struct btree *b, struct btree_op *op,
				  struct keylist *insert_keys,
				  struct bkey *replace_key)
{
	bool ret = false;
	int oldsize = bch_count_data(b);

	while (!bch_keylist_empty(insert_keys)) {
		struct bset *i = write_block(b);
		struct bkey *k = insert_keys->keys;

		if (b->written + __set_blocks(i, i->keys + bkey_u64s(k), b->c)
		    > btree_blocks(b))
			break;

		if (bkey_cmp(k, &b->key) <= 0) {
			if (!b->level)
				bkey_put(b->c, k);

			ret |= btree_insert_key(b, op, k, replace_key);
			bch_keylist_pop_front(insert_keys);
		} else if (bkey_cmp(&START_KEY(k), &b->key) < 0) {
			BKEY_PADDED(key) temp;
			bkey_copy(&temp.key, insert_keys->keys);

			bch_cut_back(&b->key, &temp.key);
			bch_cut_front(&b->key, insert_keys->keys);

			ret |= btree_insert_key(b, op, &temp.key, replace_key);
			break;
		} else {
			break;
		}
	}

	BUG_ON(!bch_keylist_empty(insert_keys) && b->level);

	BUG_ON(bch_count_data(b) < oldsize);
	return ret;
}

static int btree_split(struct btree *b, struct btree_op *op,
		       struct keylist *insert_keys,
		       struct bkey *replace_key)
{
	bool split;
	struct btree *n1, *n2 = NULL, *n3 = NULL;
	uint64_t start_time = local_clock();
	struct closure cl;
	struct keylist parent_keys;

	closure_init_stack(&cl);
	bch_keylist_init(&parent_keys);

	n1 = btree_node_alloc_replacement(b, true);
	if (IS_ERR(n1))
		goto err;

	split = set_blocks(n1->sets[0].data, n1->c) > (btree_blocks(b) * 4) / 5;

	if (split) {
		unsigned keys = 0;

		trace_bcache_btree_node_split(b, n1->sets[0].data->keys);

		n2 = bch_btree_node_alloc(b->c, b->level, true);
		if (IS_ERR(n2))
			goto err_free1;

		if (!b->parent) {
			n3 = bch_btree_node_alloc(b->c, b->level + 1, true);
			if (IS_ERR(n3))
				goto err_free2;
		}

		bch_btree_insert_keys(n1, op, insert_keys, replace_key);

		/*
		 * Has to be a linear search because we don't have an auxiliary
		 * search tree yet
		 */

		while (keys < (n1->sets[0].data->keys * 3) / 5)
			keys += bkey_u64s(node(n1->sets[0].data, keys));

		bkey_copy_key(&n1->key, node(n1->sets[0].data, keys));
		keys += bkey_u64s(node(n1->sets[0].data, keys));

		n2->sets[0].data->keys = n1->sets[0].data->keys - keys;
		n1->sets[0].data->keys = keys;

		memcpy(n2->sets[0].data->start,
		       end(n1->sets[0].data),
		       n2->sets[0].data->keys * sizeof(uint64_t));

		bkey_copy_key(&n2->key, &b->key);

		bch_keylist_add(&parent_keys, &n2->key);
		bch_btree_node_write(n2, &cl);
		rw_unlock(true, n2);
	} else {
		trace_bcache_btree_node_compact(b, n1->sets[0].data->keys);

		bch_btree_insert_keys(n1, op, insert_keys, replace_key);
	}

	bch_keylist_add(&parent_keys, &n1->key);
	bch_btree_node_write(n1, &cl);

	if (n3) {
		/* Depth increases, make a new root */
		bkey_copy_key(&n3->key, &MAX_KEY);
		bch_btree_insert_keys(n3, op, &parent_keys, NULL);
		bch_btree_node_write(n3, &cl);

		closure_sync(&cl);
		bch_btree_set_root(n3);
		rw_unlock(true, n3);

		btree_node_free(b);
	} else if (!b->parent) {
		/* Root filled up but didn't need to be split */
		closure_sync(&cl);
		bch_btree_set_root(n1);

		btree_node_free(b);
	} else {
		/* Split a non root node */
		closure_sync(&cl);
		make_btree_freeing_key(b, parent_keys.top);
		bch_keylist_push(&parent_keys);

		btree_node_free(b);

		bch_btree_insert_node(b->parent, op, &parent_keys, NULL, NULL);
		BUG_ON(!bch_keylist_empty(&parent_keys));
	}

	rw_unlock(true, n1);

	bch_time_stats_update(&b->c->btree_split_time, start_time);

	return 0;
err_free2:
	btree_node_free(n2);
	rw_unlock(true, n2);
err_free1:
	btree_node_free(n1);
	rw_unlock(true, n1);
err:
	if (n3 == ERR_PTR(-EAGAIN) ||
	    n2 == ERR_PTR(-EAGAIN) ||
	    n1 == ERR_PTR(-EAGAIN))
		return -EAGAIN;

	pr_warn("couldn't split");
	return -ENOMEM;
}

static int bch_btree_insert_node(struct btree *b, struct btree_op *op,
				 struct keylist *insert_keys,
				 atomic_t *journal_ref,
				 struct bkey *replace_key)
{
	BUG_ON(b->level && replace_key);

	if (should_split(b)) {
		if (current->bio_list) {
			op->lock = b->c->root->level + 1;
			return -EAGAIN;
		} else if (op->lock <= b->c->root->level) {
			op->lock = b->c->root->level + 1;
			return -EINTR;
		} else {
			/* Invalidated all iterators */
			return btree_split(b, op, insert_keys, replace_key) ?:
				-EINTR;
		}
	} else {
		BUG_ON(write_block(b) != b->sets[b->nsets].data);

		if (bch_btree_insert_keys(b, op, insert_keys, replace_key)) {
			if (!b->level)
				bch_btree_leaf_dirty(b, journal_ref);
			else
				bch_btree_node_write_sync(b);
		}

		return 0;
	}
}

int bch_btree_insert_check_key(struct btree *b, struct btree_op *op,
			       struct bkey *check_key)
{
	int ret = -EINTR;
	uint64_t btree_ptr = b->key.ptr[0];
	unsigned long seq = b->seq;
	struct keylist insert;
	bool upgrade = op->lock == -1;

	bch_keylist_init(&insert);

	if (upgrade) {
		rw_unlock(false, b);
		rw_lock(true, b, b->level);

		if (b->key.ptr[0] != btree_ptr ||
		    b->seq != seq + 1)
			goto out;
	}

	SET_KEY_PTRS(check_key, 1);
	get_random_bytes(&check_key->ptr[0], sizeof(uint64_t));

	SET_PTR_DEV(check_key, 0, PTR_CHECK_DEV);

	bch_keylist_add(&insert, check_key);

	ret = bch_btree_insert_node(b, op, &insert, NULL, NULL);

	BUG_ON(!ret && !bch_keylist_empty(&insert));
out:
	if (upgrade)
		downgrade_write(&b->lock);
	return ret;
}

struct btree_insert_op {
	struct btree_op	op;
	struct keylist	*keys;
	atomic_t	*journal_ref;
	struct bkey	*replace_key;
};

static int btree_insert_fn(struct btree_op *b_op, struct btree *b)
{
	struct btree_insert_op *op = container_of(b_op,
					struct btree_insert_op, op);

	int ret = bch_btree_insert_node(b, &op->op, op->keys,
					op->journal_ref, op->replace_key);
	if (ret && !bch_keylist_empty(op->keys))
		return ret;
	else
		return MAP_DONE;
}

int bch_btree_insert(struct cache_set *c, struct keylist *keys,
		     atomic_t *journal_ref, struct bkey *replace_key)
{
	struct btree_insert_op op;
	int ret = 0;

	BUG_ON(current->bio_list);
	BUG_ON(bch_keylist_empty(keys));

	bch_btree_op_init(&op.op, 0);
	op.keys		= keys;
	op.journal_ref	= journal_ref;
	op.replace_key	= replace_key;

	while (!ret && !bch_keylist_empty(keys)) {
		op.op.lock = 0;
		ret = bch_btree_map_leaf_nodes(&op.op, c,
					       &START_KEY(keys->keys),
					       btree_insert_fn);
	}

	if (ret) {
		struct bkey *k;

		pr_err("error %i", ret);

		while ((k = bch_keylist_pop(keys)))
			bkey_put(c, k);
	} else if (op.op.insert_collision)
		ret = -ESRCH;

	return ret;
}

void bch_btree_set_root(struct btree *b)
{
	unsigned i;
	struct closure cl;

	closure_init_stack(&cl);

	trace_bcache_btree_set_root(b);

	BUG_ON(!b->written);

	for (i = 0; i < KEY_PTRS(&b->key); i++)
		BUG_ON(PTR_BUCKET(b->c, &b->key, i)->prio != BTREE_PRIO);

	mutex_lock(&b->c->bucket_lock);
	list_del_init(&b->list);
	mutex_unlock(&b->c->bucket_lock);

	b->c->root = b;

	bch_journal_meta(b->c, &cl);
	closure_sync(&cl);
}

/* Map across nodes or keys */

static int bch_btree_map_nodes_recurse(struct btree *b, struct btree_op *op,
				       struct bkey *from,
				       btree_map_nodes_fn *fn, int flags)
{
	int ret = MAP_CONTINUE;

	if (b->level) {
		struct bkey *k;
		struct btree_iter iter;

		bch_btree_iter_init(b, &iter, from);

		while ((k = bch_btree_iter_next_filter(&iter, b,
						       bch_ptr_bad))) {
			ret = btree(map_nodes_recurse, k, b,
				    op, from, fn, flags);
			from = NULL;

			if (ret != MAP_CONTINUE)
				return ret;
		}
	}

	if (!b->level || flags == MAP_ALL_NODES)
		ret = fn(op, b);

	return ret;
}

int __bch_btree_map_nodes(struct btree_op *op, struct cache_set *c,
			  struct bkey *from, btree_map_nodes_fn *fn, int flags)
{
	return btree_root(map_nodes_recurse, c, op, from, fn, flags);
}

static int bch_btree_map_keys_recurse(struct btree *b, struct btree_op *op,
				      struct bkey *from, btree_map_keys_fn *fn,
				      int flags)
{
	int ret = MAP_CONTINUE;
	struct bkey *k;
	struct btree_iter iter;

	bch_btree_iter_init(b, &iter, from);

	while ((k = bch_btree_iter_next_filter(&iter, b, bch_ptr_bad))) {
		ret = !b->level
			? fn(op, b, k)
			: btree(map_keys_recurse, k, b, op, from, fn, flags);
		from = NULL;

		if (ret != MAP_CONTINUE)
			return ret;
	}

	if (!b->level && (flags & MAP_END_KEY))
		ret = fn(op, b, &KEY(KEY_INODE(&b->key),
				     KEY_OFFSET(&b->key), 0));

	return ret;
}

int bch_btree_map_keys(struct btree_op *op, struct cache_set *c,
		       struct bkey *from, btree_map_keys_fn *fn, int flags)
{
	return btree_root(map_keys_recurse, c, op, from, fn, flags);
}

/* Keybuf code */

static inline int keybuf_cmp(struct keybuf_key *l, struct keybuf_key *r)
{
	/* Overlapping keys compare equal */
	if (bkey_cmp(&l->key, &START_KEY(&r->key)) <= 0)
		return -1;
	if (bkey_cmp(&START_KEY(&l->key), &r->key) >= 0)
		return 1;
	return 0;
}

static inline int keybuf_nonoverlapping_cmp(struct keybuf_key *l,
					    struct keybuf_key *r)
{
	return clamp_t(int64_t, bkey_cmp(&l->key, &r->key), -1, 1);
}

struct refill {
	struct btree_op	op;
	unsigned	nr_found;
	struct keybuf	*buf;
	struct bkey	*end;
	keybuf_pred_fn	*pred;
};

static int refill_keybuf_fn(struct btree_op *op, struct btree *b,
			    struct bkey *k)
{
	struct refill *refill = container_of(op, struct refill, op);
	struct keybuf *buf = refill->buf;
	int ret = MAP_CONTINUE;

	if (bkey_cmp(k, refill->end) >= 0) {
		ret = MAP_DONE;
		goto out;
	}

	if (!KEY_SIZE(k)) /* end key */
		goto out;

	if (refill->pred(buf, k)) {
		struct keybuf_key *w;

		spin_lock(&buf->lock);

		w = array_alloc(&buf->freelist);
		if (!w) {
			spin_unlock(&buf->lock);
			return MAP_DONE;
		}

		w->private = NULL;
		bkey_copy(&w->key, k);

		if (RB_INSERT(&buf->keys, w, node, keybuf_cmp))
			array_free(&buf->freelist, w);
		else
			refill->nr_found++;

		if (array_freelist_empty(&buf->freelist))
			ret = MAP_DONE;

		spin_unlock(&buf->lock);
	}
out:
	buf->last_scanned = *k;
	return ret;
}

void bch_refill_keybuf(struct cache_set *c, struct keybuf *buf,
		       struct bkey *end, keybuf_pred_fn *pred)
{
	struct bkey start = buf->last_scanned;
	struct refill refill;

	cond_resched();

	bch_btree_op_init(&refill.op, -1);
	refill.nr_found	= 0;
	refill.buf	= buf;
	refill.end	= end;
	refill.pred	= pred;

	bch_btree_map_keys(&refill.op, c, &buf->last_scanned,
			   refill_keybuf_fn, MAP_END_KEY);

	trace_bcache_keyscan(refill.nr_found,
			     KEY_INODE(&start), KEY_OFFSET(&start),
			     KEY_INODE(&buf->last_scanned),
			     KEY_OFFSET(&buf->last_scanned));

	spin_lock(&buf->lock);

	if (!RB_EMPTY_ROOT(&buf->keys)) {
		struct keybuf_key *w;
		w = RB_FIRST(&buf->keys, struct keybuf_key, node);
		buf->start	= START_KEY(&w->key);

		w = RB_LAST(&buf->keys, struct keybuf_key, node);
		buf->end	= w->key;
	} else {
		buf->start	= MAX_KEY;
		buf->end	= MAX_KEY;
	}

	spin_unlock(&buf->lock);
}

static void __bch_keybuf_del(struct keybuf *buf, struct keybuf_key *w)
{
	rb_erase(&w->node, &buf->keys);
	array_free(&buf->freelist, w);
}

void bch_keybuf_del(struct keybuf *buf, struct keybuf_key *w)
{
	spin_lock(&buf->lock);
	__bch_keybuf_del(buf, w);
	spin_unlock(&buf->lock);
}

bool bch_keybuf_check_overlapping(struct keybuf *buf, struct bkey *start,
				  struct bkey *end)
{
	bool ret = false;
	struct keybuf_key *p, *w, s;
	s.key = *start;

	if (bkey_cmp(end, &buf->start) <= 0 ||
	    bkey_cmp(start, &buf->end) >= 0)
		return false;

	spin_lock(&buf->lock);
	w = RB_GREATER(&buf->keys, s, node, keybuf_nonoverlapping_cmp);

	while (w && bkey_cmp(&START_KEY(&w->key), end) < 0) {
		p = w;
		w = RB_NEXT(w, node);

		if (p->private)
			ret = true;
		else
			__bch_keybuf_del(buf, p);
	}

	spin_unlock(&buf->lock);
	return ret;
}

struct keybuf_key *bch_keybuf_next(struct keybuf *buf)
{
	struct keybuf_key *w;
	spin_lock(&buf->lock);

	w = RB_FIRST(&buf->keys, struct keybuf_key, node);

	while (w && w->private)
		w = RB_NEXT(w, node);

	if (w)
		w->private = ERR_PTR(-EINTR);

	spin_unlock(&buf->lock);
	return w;
}

struct keybuf_key *bch_keybuf_next_rescan(struct cache_set *c,
					  struct keybuf *buf,
					  struct bkey *end,
					  keybuf_pred_fn *pred)
{
	struct keybuf_key *ret;

	while (1) {
		ret = bch_keybuf_next(buf);
		if (ret)
			break;

		if (bkey_cmp(&buf->last_scanned, end) >= 0) {
			pr_debug("scan finished");
			break;
		}

		bch_refill_keybuf(c, buf, end, pred);
	}

	return ret;
}

void bch_keybuf_init(struct keybuf *buf)
{
	buf->last_scanned	= MAX_KEY;
	buf->keys		= RB_ROOT;

	spin_lock_init(&buf->lock);
	array_allocator_init(&buf->freelist);
}

void bch_btree_exit(void)
{
	if (btree_io_wq)
		destroy_workqueue(btree_io_wq);
}

int __init bch_btree_init(void)
{
	btree_io_wq = create_singlethread_workqueue("bch_btree_io");
	if (!btree_io_wq)
		return -ENOMEM;

	return 0;
}<|MERGE_RESOLUTION|>--- conflicted
+++ resolved
@@ -1964,10 +1964,6 @@
 			bcache_dev_sectors_dirty_add(b->c, KEY_INODE(k),
 						     KEY_START(k), KEY_SIZE(k));
 
-		if (KEY_DIRTY(k))
-			bcache_dev_sectors_dirty_add(b->c, KEY_INODE(k),
-						     KEY_START(k), KEY_SIZE(k));
-
 		while (m != end(i) &&
 		       bkey_cmp(k, &START_KEY(m)) > 0)
 			prev = m, m = bkey_next(m);
@@ -1998,12 +1994,8 @@
 insert:	shift_keys(b, m, k);
 copy:	bkey_copy(m, k);
 merged:
-<<<<<<< HEAD
-	bch_check_keys(b, "%u for %s", status, op_type(op));
-=======
 	bch_check_keys(b, "%u for %s", status,
 		       replace_key ? "replace" : "insert");
->>>>>>> 5da42cf7
 
 	if (b->level && !KEY_OFFSET(k))
 		btree_current_write(b)->prio_blocked++;
