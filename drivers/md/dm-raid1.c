--- conflicted
+++ resolved
@@ -1278,10 +1278,6 @@
 			bd = &bio_record->details;
 
 			dm_bio_restore(bd, bio);
-<<<<<<< HEAD
-			bio_record->details.bi_bdev = NULL;
-=======
->>>>>>> 2cfef0c3
 			bio->bi_error = 0;
 
 			queue_bio(ms, bio, rw);
