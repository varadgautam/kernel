--- conflicted
+++ resolved
@@ -248,7 +248,6 @@
 		bio_list_add(&cell->bios, inmate);
 		goto out;
 	}
-<<<<<<< HEAD
 
 	/*
 	 * Use new cell.
@@ -266,25 +265,6 @@
 out:
 	spin_unlock_irqrestore(&prison->lock, flags);
 
-=======
-
-	/*
-	 * Use new cell.
-	 */
-	cell = cell2;
-
-	cell->prison = prison;
-	memcpy(&cell->key, key, sizeof(cell->key));
-	cell->holder = inmate;
-	bio_list_init(&cell->bios);
-	hlist_add_head(&cell->list, prison->cells + hash);
-
-	r = 0;
-
-out:
-	spin_unlock_irqrestore(&prison->lock, flags);
-
->>>>>>> b0b9e5c5
 	*ref = cell;
 
 	return r;
@@ -299,15 +279,10 @@
 
 	hlist_del(&cell->list);
 
-<<<<<<< HEAD
-	bio_list_add(inmates, cell->holder);
-	bio_list_merge(inmates, &cell->bios);
-=======
 	if (inmates) {
 		bio_list_add(inmates, cell->holder);
 		bio_list_merge(inmates, &cell->bios);
 	}
->>>>>>> b0b9e5c5
 
 	mempool_free(cell, prison->cell_pool);
 }
@@ -330,16 +305,10 @@
  */
 static void __cell_release_singleton(struct cell *cell, struct bio *bio)
 {
-<<<<<<< HEAD
-	hlist_del(&cell->list);
 	BUG_ON(cell->holder != bio);
 	BUG_ON(!bio_list_empty(&cell->bios));
-=======
-	BUG_ON(cell->holder != bio);
-	BUG_ON(!bio_list_empty(&cell->bios));
 
 	__cell_release(cell, NULL);
->>>>>>> b0b9e5c5
 }
 
 static void cell_release_singleton(struct cell *cell, struct bio *bio)
@@ -358,7 +327,6 @@
 static void __cell_release_no_holder(struct cell *cell, struct bio_list *inmates)
 {
 	struct bio_prison *prison = cell->prison;
-<<<<<<< HEAD
 
 	hlist_del(&cell->list);
 	bio_list_merge(inmates, &cell->bios);
@@ -371,20 +339,6 @@
 	unsigned long flags;
 	struct bio_prison *prison = cell->prison;
 
-=======
-
-	hlist_del(&cell->list);
-	bio_list_merge(inmates, &cell->bios);
-
-	mempool_free(cell, prison->cell_pool);
-}
-
-static void cell_release_no_holder(struct cell *cell, struct bio_list *inmates)
-{
-	unsigned long flags;
-	struct bio_prison *prison = cell->prison;
-
->>>>>>> b0b9e5c5
 	spin_lock_irqsave(&prison->lock, flags);
 	__cell_release_no_holder(cell, inmates);
 	spin_unlock_irqrestore(&prison->lock, flags);
