--- conflicted
+++ resolved
@@ -379,10 +379,6 @@
 
 static void mt_get_feature(struct hid_device *hdev, struct hid_report *report)
 {
-<<<<<<< HEAD
-	struct mt_device *td = hid_get_drvdata(hdev);
-=======
->>>>>>> 144482d4
 	int ret;
 	u32 size = hid_report_len(report);
 	u8 *buf;
