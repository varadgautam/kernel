// SPDX-License-Identifier: GPL-2.0
/*
 * Intel pinctrl/GPIO core driver.
 *
 * Copyright (C) 2015, Intel Corporation
 * Authors: Mathias Nyman <mathias.nyman@linux.intel.com>
 *          Mika Westerberg <mika.westerberg@linux.intel.com>
 */

#include <linux/acpi.h>
#include <linux/module.h>
#include <linux/interrupt.h>
#include <linux/gpio/driver.h>
#include <linux/log2.h>
#include <linux/platform_device.h>
#include <linux/property.h>

#include <linux/pinctrl/pinctrl.h>
#include <linux/pinctrl/pinmux.h>
#include <linux/pinctrl/pinconf.h>
#include <linux/pinctrl/pinconf-generic.h>

#include "../core.h"
#include "pinctrl-intel.h"

/* Offset from regs */
#define REVID				0x000
#define REVID_SHIFT			16
#define REVID_MASK			GENMASK(31, 16)

#define PADBAR				0x00c
#define GPI_IS				0x100

#define PADOWN_BITS			4
#define PADOWN_SHIFT(p)			((p) % 8 * PADOWN_BITS)
#define PADOWN_MASK(p)			(GENMASK(3, 0) << PADOWN_SHIFT(p))
#define PADOWN_GPP(p)			((p) / 8)

/* Offset from pad_regs */
#define PADCFG0				0x000
#define PADCFG0_RXEVCFG_SHIFT		25
#define PADCFG0_RXEVCFG_MASK		GENMASK(26, 25)
#define PADCFG0_RXEVCFG_LEVEL		0
#define PADCFG0_RXEVCFG_EDGE		1
#define PADCFG0_RXEVCFG_DISABLED	2
#define PADCFG0_RXEVCFG_EDGE_BOTH	3
#define PADCFG0_PREGFRXSEL		BIT(24)
#define PADCFG0_RXINV			BIT(23)
#define PADCFG0_GPIROUTIOXAPIC		BIT(20)
#define PADCFG0_GPIROUTSCI		BIT(19)
#define PADCFG0_GPIROUTSMI		BIT(18)
#define PADCFG0_GPIROUTNMI		BIT(17)
#define PADCFG0_PMODE_SHIFT		10
#define PADCFG0_PMODE_MASK		GENMASK(13, 10)
#define PADCFG0_GPIORXDIS		BIT(9)
#define PADCFG0_GPIOTXDIS		BIT(8)
#define PADCFG0_GPIORXSTATE		BIT(1)
#define PADCFG0_GPIOTXSTATE		BIT(0)

#define PADCFG1				0x004
#define PADCFG1_TERM_UP			BIT(13)
#define PADCFG1_TERM_SHIFT		10
#define PADCFG1_TERM_MASK		GENMASK(12, 10)
#define PADCFG1_TERM_20K		4
#define PADCFG1_TERM_2K			3
#define PADCFG1_TERM_5K			2
#define PADCFG1_TERM_1K			1

#define PADCFG2				0x008
#define PADCFG2_DEBEN			BIT(0)
#define PADCFG2_DEBOUNCE_SHIFT		1
#define PADCFG2_DEBOUNCE_MASK		GENMASK(4, 1)

#define DEBOUNCE_PERIOD			31250 /* ns */

struct intel_pad_context {
	u32 padcfg0;
	u32 padcfg1;
	u32 padcfg2;
};

struct intel_community_context {
	u32 *intmask;
	u32 *hostown;
};

struct intel_pinctrl_context {
	struct intel_pad_context *pads;
	struct intel_community_context *communities;
};

/**
 * struct intel_pinctrl - Intel pinctrl private structure
 * @dev: Pointer to the device structure
 * @lock: Lock to serialize register access
 * @pctldesc: Pin controller description
 * @pctldev: Pointer to the pin controller device
 * @chip: GPIO chip in this pin controller
 * @soc: SoC/PCH specific pin configuration data
 * @communities: All communities in this pin controller
 * @ncommunities: Number of communities in this pin controller
 * @context: Configuration saved over system sleep
 * @irq: pinctrl/GPIO chip irq number
 */
struct intel_pinctrl {
	struct device *dev;
	raw_spinlock_t lock;
	struct pinctrl_desc pctldesc;
	struct pinctrl_dev *pctldev;
	struct gpio_chip chip;
	const struct intel_pinctrl_soc_data *soc;
	struct intel_community *communities;
	size_t ncommunities;
	struct intel_pinctrl_context context;
	int irq;
};

#define pin_to_padno(c, p)	((p) - (c)->pin_base)
#define padgroup_offset(g, p)	((p) - (g)->base)

static struct intel_community *intel_get_community(struct intel_pinctrl *pctrl,
						   unsigned int pin)
{
	struct intel_community *community;
	int i;

	for (i = 0; i < pctrl->ncommunities; i++) {
		community = &pctrl->communities[i];
		if (pin >= community->pin_base &&
		    pin < community->pin_base + community->npins)
			return community;
	}

	dev_warn(pctrl->dev, "failed to find community for pin %u\n", pin);
	return NULL;
}

static const struct intel_padgroup *
intel_community_get_padgroup(const struct intel_community *community,
			     unsigned int pin)
{
	int i;

	for (i = 0; i < community->ngpps; i++) {
		const struct intel_padgroup *padgrp = &community->gpps[i];

		if (pin >= padgrp->base && pin < padgrp->base + padgrp->size)
			return padgrp;
	}

	return NULL;
}

static void __iomem *intel_get_padcfg(struct intel_pinctrl *pctrl,
				      unsigned int pin, unsigned int reg)
{
	const struct intel_community *community;
	unsigned int padno;
	size_t nregs;

	community = intel_get_community(pctrl, pin);
	if (!community)
		return NULL;

	padno = pin_to_padno(community, pin);
	nregs = (community->features & PINCTRL_FEATURE_DEBOUNCE) ? 4 : 2;

	if (reg == PADCFG2 && !(community->features & PINCTRL_FEATURE_DEBOUNCE))
		return NULL;

	return community->pad_regs + reg + padno * nregs * 4;
}

static bool intel_pad_owned_by_host(struct intel_pinctrl *pctrl, unsigned int pin)
{
	const struct intel_community *community;
	const struct intel_padgroup *padgrp;
	unsigned int gpp, offset, gpp_offset;
	void __iomem *padown;

	community = intel_get_community(pctrl, pin);
	if (!community)
		return false;
	if (!community->padown_offset)
		return true;

	padgrp = intel_community_get_padgroup(community, pin);
	if (!padgrp)
		return false;

	gpp_offset = padgroup_offset(padgrp, pin);
	gpp = PADOWN_GPP(gpp_offset);
	offset = community->padown_offset + padgrp->padown_num * 4 + gpp * 4;
	padown = community->regs + offset;

	return !(readl(padown) & PADOWN_MASK(gpp_offset));
}

static bool intel_pad_acpi_mode(struct intel_pinctrl *pctrl, unsigned int pin)
{
	const struct intel_community *community;
	const struct intel_padgroup *padgrp;
	unsigned int offset, gpp_offset;
	void __iomem *hostown;

	community = intel_get_community(pctrl, pin);
	if (!community)
		return true;
	if (!community->hostown_offset)
		return false;

	padgrp = intel_community_get_padgroup(community, pin);
	if (!padgrp)
		return true;

	gpp_offset = padgroup_offset(padgrp, pin);
	offset = community->hostown_offset + padgrp->reg_num * 4;
	hostown = community->regs + offset;

	return !(readl(hostown) & BIT(gpp_offset));
}

static bool intel_pad_locked(struct intel_pinctrl *pctrl, unsigned int pin)
{
	struct intel_community *community;
	const struct intel_padgroup *padgrp;
	unsigned int offset, gpp_offset;
	u32 value;

	community = intel_get_community(pctrl, pin);
	if (!community)
		return true;
	if (!community->padcfglock_offset)
		return false;

	padgrp = intel_community_get_padgroup(community, pin);
	if (!padgrp)
		return true;

	gpp_offset = padgroup_offset(padgrp, pin);

	/*
	 * If PADCFGLOCK and PADCFGLOCKTX bits are both clear for this pad,
	 * the pad is considered unlocked. Any other case means that it is
	 * either fully or partially locked and we don't touch it.
	 */
	offset = community->padcfglock_offset + padgrp->reg_num * 8;
	value = readl(community->regs + offset);
	if (value & BIT(gpp_offset))
		return true;

	offset = community->padcfglock_offset + 4 + padgrp->reg_num * 8;
	value = readl(community->regs + offset);
	if (value & BIT(gpp_offset))
		return true;

	return false;
}

static bool intel_pad_usable(struct intel_pinctrl *pctrl, unsigned int pin)
{
	return intel_pad_owned_by_host(pctrl, pin) &&
		!intel_pad_locked(pctrl, pin);
}

static int intel_get_groups_count(struct pinctrl_dev *pctldev)
{
	struct intel_pinctrl *pctrl = pinctrl_dev_get_drvdata(pctldev);

	return pctrl->soc->ngroups;
}

static const char *intel_get_group_name(struct pinctrl_dev *pctldev,
				      unsigned int group)
{
	struct intel_pinctrl *pctrl = pinctrl_dev_get_drvdata(pctldev);

	return pctrl->soc->groups[group].name;
}

static int intel_get_group_pins(struct pinctrl_dev *pctldev, unsigned int group,
			      const unsigned int **pins, unsigned int *npins)
{
	struct intel_pinctrl *pctrl = pinctrl_dev_get_drvdata(pctldev);

	*pins = pctrl->soc->groups[group].pins;
	*npins = pctrl->soc->groups[group].npins;
	return 0;
}

static void intel_pin_dbg_show(struct pinctrl_dev *pctldev, struct seq_file *s,
			       unsigned int pin)
{
	struct intel_pinctrl *pctrl = pinctrl_dev_get_drvdata(pctldev);
	void __iomem *padcfg;
	u32 cfg0, cfg1, mode;
	bool locked, acpi;

	if (!intel_pad_owned_by_host(pctrl, pin)) {
		seq_puts(s, "not available");
		return;
	}

	cfg0 = readl(intel_get_padcfg(pctrl, pin, PADCFG0));
	cfg1 = readl(intel_get_padcfg(pctrl, pin, PADCFG1));

	mode = (cfg0 & PADCFG0_PMODE_MASK) >> PADCFG0_PMODE_SHIFT;
	if (!mode)
		seq_puts(s, "GPIO ");
	else
		seq_printf(s, "mode %d ", mode);

	seq_printf(s, "0x%08x 0x%08x", cfg0, cfg1);

	/* Dump the additional PADCFG registers if available */
	padcfg = intel_get_padcfg(pctrl, pin, PADCFG2);
	if (padcfg)
		seq_printf(s, " 0x%08x", readl(padcfg));

	locked = intel_pad_locked(pctrl, pin);
	acpi = intel_pad_acpi_mode(pctrl, pin);

	if (locked || acpi) {
		seq_puts(s, " [");
		if (locked) {
			seq_puts(s, "LOCKED");
			if (acpi)
				seq_puts(s, ", ");
		}
		if (acpi)
			seq_puts(s, "ACPI");
		seq_puts(s, "]");
	}
}

static const struct pinctrl_ops intel_pinctrl_ops = {
	.get_groups_count = intel_get_groups_count,
	.get_group_name = intel_get_group_name,
	.get_group_pins = intel_get_group_pins,
	.pin_dbg_show = intel_pin_dbg_show,
};

static int intel_get_functions_count(struct pinctrl_dev *pctldev)
{
	struct intel_pinctrl *pctrl = pinctrl_dev_get_drvdata(pctldev);

	return pctrl->soc->nfunctions;
}

static const char *intel_get_function_name(struct pinctrl_dev *pctldev,
					   unsigned int function)
{
	struct intel_pinctrl *pctrl = pinctrl_dev_get_drvdata(pctldev);

	return pctrl->soc->functions[function].name;
}

static int intel_get_function_groups(struct pinctrl_dev *pctldev,
				     unsigned int function,
				     const char * const **groups,
				     unsigned int * const ngroups)
{
	struct intel_pinctrl *pctrl = pinctrl_dev_get_drvdata(pctldev);

	*groups = pctrl->soc->functions[function].groups;
	*ngroups = pctrl->soc->functions[function].ngroups;
	return 0;
}

static int intel_pinmux_set_mux(struct pinctrl_dev *pctldev,
				unsigned int function, unsigned int group)
{
	struct intel_pinctrl *pctrl = pinctrl_dev_get_drvdata(pctldev);
	const struct intel_pingroup *grp = &pctrl->soc->groups[group];
	unsigned long flags;
	int i;

	raw_spin_lock_irqsave(&pctrl->lock, flags);

	/*
	 * All pins in the groups needs to be accessible and writable
	 * before we can enable the mux for this group.
	 */
	for (i = 0; i < grp->npins; i++) {
		if (!intel_pad_usable(pctrl, grp->pins[i])) {
			raw_spin_unlock_irqrestore(&pctrl->lock, flags);
			return -EBUSY;
		}
	}

	/* Now enable the mux setting for each pin in the group */
	for (i = 0; i < grp->npins; i++) {
		void __iomem *padcfg0;
		u32 value;

		padcfg0 = intel_get_padcfg(pctrl, grp->pins[i], PADCFG0);
		value = readl(padcfg0);

		value &= ~PADCFG0_PMODE_MASK;

		if (grp->modes)
			value |= grp->modes[i] << PADCFG0_PMODE_SHIFT;
		else
			value |= grp->mode << PADCFG0_PMODE_SHIFT;

		writel(value, padcfg0);
	}

	raw_spin_unlock_irqrestore(&pctrl->lock, flags);

	return 0;
}

static void __intel_gpio_set_direction(void __iomem *padcfg0, bool input)
{
	u32 value;

	value = readl(padcfg0);
	if (input) {
		value &= ~PADCFG0_GPIORXDIS;
		value |= PADCFG0_GPIOTXDIS;
	} else {
		value &= ~PADCFG0_GPIOTXDIS;
		value |= PADCFG0_GPIORXDIS;
	}
	writel(value, padcfg0);
}

static void intel_gpio_set_gpio_mode(void __iomem *padcfg0)
{
	u32 value;

	/* Put the pad into GPIO mode */
	value = readl(padcfg0) & ~PADCFG0_PMODE_MASK;
	/* Disable SCI/SMI/NMI generation */
	value &= ~(PADCFG0_GPIROUTIOXAPIC | PADCFG0_GPIROUTSCI);
	value &= ~(PADCFG0_GPIROUTSMI | PADCFG0_GPIROUTNMI);
	writel(value, padcfg0);
}

static int intel_gpio_request_enable(struct pinctrl_dev *pctldev,
				     struct pinctrl_gpio_range *range,
				     unsigned int pin)
{
	struct intel_pinctrl *pctrl = pinctrl_dev_get_drvdata(pctldev);
	void __iomem *padcfg0;
	unsigned long flags;

	raw_spin_lock_irqsave(&pctrl->lock, flags);

	if (!intel_pad_usable(pctrl, pin)) {
		raw_spin_unlock_irqrestore(&pctrl->lock, flags);
		return -EBUSY;
	}

	padcfg0 = intel_get_padcfg(pctrl, pin, PADCFG0);
	intel_gpio_set_gpio_mode(padcfg0);
	/* Disable TX buffer and enable RX (this will be input) */
	__intel_gpio_set_direction(padcfg0, true);

	raw_spin_unlock_irqrestore(&pctrl->lock, flags);

	return 0;
}

static int intel_gpio_set_direction(struct pinctrl_dev *pctldev,
				    struct pinctrl_gpio_range *range,
				    unsigned int pin, bool input)
{
	struct intel_pinctrl *pctrl = pinctrl_dev_get_drvdata(pctldev);
	void __iomem *padcfg0;
	unsigned long flags;

	raw_spin_lock_irqsave(&pctrl->lock, flags);

	padcfg0 = intel_get_padcfg(pctrl, pin, PADCFG0);
	__intel_gpio_set_direction(padcfg0, input);

	raw_spin_unlock_irqrestore(&pctrl->lock, flags);

	return 0;
}

static const struct pinmux_ops intel_pinmux_ops = {
	.get_functions_count = intel_get_functions_count,
	.get_function_name = intel_get_function_name,
	.get_function_groups = intel_get_function_groups,
	.set_mux = intel_pinmux_set_mux,
	.gpio_request_enable = intel_gpio_request_enable,
	.gpio_set_direction = intel_gpio_set_direction,
};

static int intel_config_get(struct pinctrl_dev *pctldev, unsigned int pin,
			    unsigned long *config)
{
	struct intel_pinctrl *pctrl = pinctrl_dev_get_drvdata(pctldev);
	enum pin_config_param param = pinconf_to_config_param(*config);
	const struct intel_community *community;
	u32 value, term;
	u32 arg = 0;

	if (!intel_pad_owned_by_host(pctrl, pin))
		return -ENOTSUPP;

	community = intel_get_community(pctrl, pin);
	value = readl(intel_get_padcfg(pctrl, pin, PADCFG1));
	term = (value & PADCFG1_TERM_MASK) >> PADCFG1_TERM_SHIFT;

	switch (param) {
	case PIN_CONFIG_BIAS_DISABLE:
		if (term)
			return -EINVAL;
		break;

	case PIN_CONFIG_BIAS_PULL_UP:
		if (!term || !(value & PADCFG1_TERM_UP))
			return -EINVAL;

		switch (term) {
		case PADCFG1_TERM_1K:
			arg = 1000;
			break;
		case PADCFG1_TERM_2K:
			arg = 2000;
			break;
		case PADCFG1_TERM_5K:
			arg = 5000;
			break;
		case PADCFG1_TERM_20K:
			arg = 20000;
			break;
		}

		break;

	case PIN_CONFIG_BIAS_PULL_DOWN:
		if (!term || value & PADCFG1_TERM_UP)
			return -EINVAL;

		switch (term) {
		case PADCFG1_TERM_1K:
			if (!(community->features & PINCTRL_FEATURE_1K_PD))
				return -EINVAL;
			arg = 1000;
			break;
		case PADCFG1_TERM_5K:
			arg = 5000;
			break;
		case PADCFG1_TERM_20K:
			arg = 20000;
			break;
		}

		break;

	case PIN_CONFIG_INPUT_DEBOUNCE: {
		void __iomem *padcfg2;
		u32 v;

		padcfg2 = intel_get_padcfg(pctrl, pin, PADCFG2);
		if (!padcfg2)
			return -ENOTSUPP;

		v = readl(padcfg2);
		if (!(v & PADCFG2_DEBEN))
			return -EINVAL;

		v = (v & PADCFG2_DEBOUNCE_MASK) >> PADCFG2_DEBOUNCE_SHIFT;
		arg = BIT(v) * DEBOUNCE_PERIOD / 1000;

		break;
	}

	default:
		return -ENOTSUPP;
	}

	*config = pinconf_to_config_packed(param, arg);
	return 0;
}

static int intel_config_set_pull(struct intel_pinctrl *pctrl, unsigned int pin,
				 unsigned long config)
{
	unsigned int param = pinconf_to_config_param(config);
	unsigned int arg = pinconf_to_config_argument(config);
	const struct intel_community *community;
	void __iomem *padcfg1;
	unsigned long flags;
	int ret = 0;
	u32 value;

	raw_spin_lock_irqsave(&pctrl->lock, flags);

	community = intel_get_community(pctrl, pin);
	padcfg1 = intel_get_padcfg(pctrl, pin, PADCFG1);
	value = readl(padcfg1);

	switch (param) {
	case PIN_CONFIG_BIAS_DISABLE:
		value &= ~(PADCFG1_TERM_MASK | PADCFG1_TERM_UP);
		break;

	case PIN_CONFIG_BIAS_PULL_UP:
		value &= ~PADCFG1_TERM_MASK;

		value |= PADCFG1_TERM_UP;

		switch (arg) {
		case 20000:
			value |= PADCFG1_TERM_20K << PADCFG1_TERM_SHIFT;
			break;
		case 5000:
			value |= PADCFG1_TERM_5K << PADCFG1_TERM_SHIFT;
			break;
		case 2000:
			value |= PADCFG1_TERM_2K << PADCFG1_TERM_SHIFT;
			break;
		case 1000:
			value |= PADCFG1_TERM_1K << PADCFG1_TERM_SHIFT;
			break;
		default:
			ret = -EINVAL;
		}

		break;

	case PIN_CONFIG_BIAS_PULL_DOWN:
		value &= ~(PADCFG1_TERM_UP | PADCFG1_TERM_MASK);

		switch (arg) {
		case 20000:
			value |= PADCFG1_TERM_20K << PADCFG1_TERM_SHIFT;
			break;
		case 5000:
			value |= PADCFG1_TERM_5K << PADCFG1_TERM_SHIFT;
			break;
		case 1000:
			if (!(community->features & PINCTRL_FEATURE_1K_PD)) {
				ret = -EINVAL;
				break;
			}
			value |= PADCFG1_TERM_1K << PADCFG1_TERM_SHIFT;
			break;
		default:
			ret = -EINVAL;
		}

		break;
	}

	if (!ret)
		writel(value, padcfg1);

	raw_spin_unlock_irqrestore(&pctrl->lock, flags);

	return ret;
}

static int intel_config_set_debounce(struct intel_pinctrl *pctrl,
				     unsigned int pin, unsigned int debounce)
{
	void __iomem *padcfg0, *padcfg2;
	unsigned long flags;
	u32 value0, value2;
	int ret = 0;

	padcfg2 = intel_get_padcfg(pctrl, pin, PADCFG2);
	if (!padcfg2)
		return -ENOTSUPP;

	padcfg0 = intel_get_padcfg(pctrl, pin, PADCFG0);

	raw_spin_lock_irqsave(&pctrl->lock, flags);

	value0 = readl(padcfg0);
	value2 = readl(padcfg2);

	/* Disable glitch filter and debouncer */
	value0 &= ~PADCFG0_PREGFRXSEL;
	value2 &= ~(PADCFG2_DEBEN | PADCFG2_DEBOUNCE_MASK);

	if (debounce) {
		unsigned long v;

		v = order_base_2(debounce * 1000 / DEBOUNCE_PERIOD);
		if (v < 3 || v > 15) {
			ret = -EINVAL;
			goto exit_unlock;
		} else {
			/* Enable glitch filter and debouncer */
			value0 |= PADCFG0_PREGFRXSEL;
			value2 |= v << PADCFG2_DEBOUNCE_SHIFT;
			value2 |= PADCFG2_DEBEN;
		}
	}

	writel(value0, padcfg0);
	writel(value2, padcfg2);

exit_unlock:
	raw_spin_unlock_irqrestore(&pctrl->lock, flags);

	return ret;
}

static int intel_config_set(struct pinctrl_dev *pctldev, unsigned int pin,
			  unsigned long *configs, unsigned int nconfigs)
{
	struct intel_pinctrl *pctrl = pinctrl_dev_get_drvdata(pctldev);
	int i, ret;

	if (!intel_pad_usable(pctrl, pin))
		return -ENOTSUPP;

	for (i = 0; i < nconfigs; i++) {
		switch (pinconf_to_config_param(configs[i])) {
		case PIN_CONFIG_BIAS_DISABLE:
		case PIN_CONFIG_BIAS_PULL_UP:
		case PIN_CONFIG_BIAS_PULL_DOWN:
			ret = intel_config_set_pull(pctrl, pin, configs[i]);
			if (ret)
				return ret;
			break;

		case PIN_CONFIG_INPUT_DEBOUNCE:
			ret = intel_config_set_debounce(pctrl, pin,
				pinconf_to_config_argument(configs[i]));
			if (ret)
				return ret;
			break;

		default:
			return -ENOTSUPP;
		}
	}

	return 0;
}

static const struct pinconf_ops intel_pinconf_ops = {
	.is_generic = true,
	.pin_config_get = intel_config_get,
	.pin_config_set = intel_config_set,
};

static const struct pinctrl_desc intel_pinctrl_desc = {
	.pctlops = &intel_pinctrl_ops,
	.pmxops = &intel_pinmux_ops,
	.confops = &intel_pinconf_ops,
	.owner = THIS_MODULE,
};

/**
 * intel_gpio_to_pin() - Translate from GPIO offset to pin number
 * @pctrl: Pinctrl structure
 * @offset: GPIO offset from gpiolib
 * @community: Community is filled here if not %NULL
 * @padgrp: Pad group is filled here if not %NULL
 *
 * When coming through gpiolib irqchip, the GPIO offset is not
 * automatically translated to pinctrl pin number. This function can be
 * used to find out the corresponding pinctrl pin.
 */
static int intel_gpio_to_pin(struct intel_pinctrl *pctrl, unsigned int offset,
			     const struct intel_community **community,
			     const struct intel_padgroup **padgrp)
{
	int i;

	for (i = 0; i < pctrl->ncommunities; i++) {
		const struct intel_community *comm = &pctrl->communities[i];
		int j;

		for (j = 0; j < comm->ngpps; j++) {
			const struct intel_padgroup *pgrp = &comm->gpps[j];

			if (pgrp->gpio_base < 0)
				continue;

			if (offset >= pgrp->gpio_base &&
			    offset < pgrp->gpio_base + pgrp->size) {
				int pin;

				pin = pgrp->base + offset - pgrp->gpio_base;
				if (community)
					*community = comm;
				if (padgrp)
					*padgrp = pgrp;

				return pin;
			}
		}
	}

	return -EINVAL;
}

static int intel_gpio_get(struct gpio_chip *chip, unsigned int offset)
{
	struct intel_pinctrl *pctrl = gpiochip_get_data(chip);
	void __iomem *reg;
	u32 padcfg0;
	int pin;

	pin = intel_gpio_to_pin(pctrl, offset, NULL, NULL);
	if (pin < 0)
		return -EINVAL;

	reg = intel_get_padcfg(pctrl, pin, PADCFG0);
	if (!reg)
		return -EINVAL;

	padcfg0 = readl(reg);
	if (!(padcfg0 & PADCFG0_GPIOTXDIS))
		return !!(padcfg0 & PADCFG0_GPIOTXSTATE);

	return !!(padcfg0 & PADCFG0_GPIORXSTATE);
}

static void intel_gpio_set(struct gpio_chip *chip, unsigned int offset,
			   int value)
{
	struct intel_pinctrl *pctrl = gpiochip_get_data(chip);
	unsigned long flags;
	void __iomem *reg;
	u32 padcfg0;
	int pin;

	pin = intel_gpio_to_pin(pctrl, offset, NULL, NULL);
	if (pin < 0)
		return;

	reg = intel_get_padcfg(pctrl, pin, PADCFG0);
	if (!reg)
		return;

	raw_spin_lock_irqsave(&pctrl->lock, flags);
	padcfg0 = readl(reg);
	if (value)
		padcfg0 |= PADCFG0_GPIOTXSTATE;
	else
		padcfg0 &= ~PADCFG0_GPIOTXSTATE;
	writel(padcfg0, reg);
	raw_spin_unlock_irqrestore(&pctrl->lock, flags);
}

static int intel_gpio_get_direction(struct gpio_chip *chip, unsigned int offset)
{
	struct intel_pinctrl *pctrl = gpiochip_get_data(chip);
	void __iomem *reg;
	u32 padcfg0;
	int pin;

	pin = intel_gpio_to_pin(pctrl, offset, NULL, NULL);
	if (pin < 0)
		return -EINVAL;

	reg = intel_get_padcfg(pctrl, pin, PADCFG0);
	if (!reg)
		return -EINVAL;

	padcfg0 = readl(reg);

	if (padcfg0 & PADCFG0_PMODE_MASK)
		return -EINVAL;

	return !!(padcfg0 & PADCFG0_GPIOTXDIS);
}

static int intel_gpio_direction_input(struct gpio_chip *chip, unsigned int offset)
{
	return pinctrl_gpio_direction_input(chip->base + offset);
}

static int intel_gpio_direction_output(struct gpio_chip *chip, unsigned int offset,
				       int value)
{
	intel_gpio_set(chip, offset, value);
	return pinctrl_gpio_direction_output(chip->base + offset);
}

static const struct gpio_chip intel_gpio_chip = {
	.owner = THIS_MODULE,
	.request = gpiochip_generic_request,
	.free = gpiochip_generic_free,
	.get_direction = intel_gpio_get_direction,
	.direction_input = intel_gpio_direction_input,
	.direction_output = intel_gpio_direction_output,
	.get = intel_gpio_get,
	.set = intel_gpio_set,
	.set_config = gpiochip_generic_config,
};

static void intel_gpio_irq_ack(struct irq_data *d)
{
	struct gpio_chip *gc = irq_data_get_irq_chip_data(d);
	struct intel_pinctrl *pctrl = gpiochip_get_data(gc);
	const struct intel_community *community;
	const struct intel_padgroup *padgrp;
	int pin;

	pin = intel_gpio_to_pin(pctrl, irqd_to_hwirq(d), &community, &padgrp);
	if (pin >= 0) {
		unsigned int gpp, gpp_offset, is_offset;

		gpp = padgrp->reg_num;
		gpp_offset = padgroup_offset(padgrp, pin);
		is_offset = community->is_offset + gpp * 4;

		raw_spin_lock(&pctrl->lock);
		writel(BIT(gpp_offset), community->regs + is_offset);
		raw_spin_unlock(&pctrl->lock);
	}
}

static void intel_gpio_irq_mask_unmask(struct irq_data *d, bool mask)
{
	struct gpio_chip *gc = irq_data_get_irq_chip_data(d);
	struct intel_pinctrl *pctrl = gpiochip_get_data(gc);
	const struct intel_community *community;
	const struct intel_padgroup *padgrp;
	int pin;

	pin = intel_gpio_to_pin(pctrl, irqd_to_hwirq(d), &community, &padgrp);
	if (pin >= 0) {
		unsigned int gpp, gpp_offset;
		unsigned long flags;
		void __iomem *reg, *is;
		u32 value;

		gpp = padgrp->reg_num;
		gpp_offset = padgroup_offset(padgrp, pin);

		reg = community->regs + community->ie_offset + gpp * 4;
		is = community->regs + community->is_offset + gpp * 4;

		raw_spin_lock_irqsave(&pctrl->lock, flags);

		/* Clear interrupt status first to avoid unexpected interrupt */
		writel(BIT(gpp_offset), is);

		value = readl(reg);
		if (mask)
			value &= ~BIT(gpp_offset);
		else
			value |= BIT(gpp_offset);
		writel(value, reg);
		raw_spin_unlock_irqrestore(&pctrl->lock, flags);
	}
}

static void intel_gpio_irq_mask(struct irq_data *d)
{
	intel_gpio_irq_mask_unmask(d, true);
}

static void intel_gpio_irq_unmask(struct irq_data *d)
{
	intel_gpio_irq_mask_unmask(d, false);
}

static int intel_gpio_irq_type(struct irq_data *d, unsigned int type)
{
	struct gpio_chip *gc = irq_data_get_irq_chip_data(d);
	struct intel_pinctrl *pctrl = gpiochip_get_data(gc);
	unsigned int pin = intel_gpio_to_pin(pctrl, irqd_to_hwirq(d), NULL, NULL);
	unsigned long flags;
	void __iomem *reg;
	u32 value;

	reg = intel_get_padcfg(pctrl, pin, PADCFG0);
	if (!reg)
		return -EINVAL;

	/*
	 * If the pin is in ACPI mode it is still usable as a GPIO but it
	 * cannot be used as IRQ because GPI_IS status bit will not be
	 * updated by the host controller hardware.
	 */
	if (intel_pad_acpi_mode(pctrl, pin)) {
		dev_warn(pctrl->dev, "pin %u cannot be used as IRQ\n", pin);
		return -EPERM;
	}

	raw_spin_lock_irqsave(&pctrl->lock, flags);

	intel_gpio_set_gpio_mode(reg);

	value = readl(reg);

	value &= ~(PADCFG0_RXEVCFG_MASK | PADCFG0_RXINV);

	if ((type & IRQ_TYPE_EDGE_BOTH) == IRQ_TYPE_EDGE_BOTH) {
		value |= PADCFG0_RXEVCFG_EDGE_BOTH << PADCFG0_RXEVCFG_SHIFT;
	} else if (type & IRQ_TYPE_EDGE_FALLING) {
		value |= PADCFG0_RXEVCFG_EDGE << PADCFG0_RXEVCFG_SHIFT;
		value |= PADCFG0_RXINV;
	} else if (type & IRQ_TYPE_EDGE_RISING) {
		value |= PADCFG0_RXEVCFG_EDGE << PADCFG0_RXEVCFG_SHIFT;
	} else if (type & IRQ_TYPE_LEVEL_MASK) {
		if (type & IRQ_TYPE_LEVEL_LOW)
			value |= PADCFG0_RXINV;
	} else {
		value |= PADCFG0_RXEVCFG_DISABLED << PADCFG0_RXEVCFG_SHIFT;
	}

	writel(value, reg);

	if (type & IRQ_TYPE_EDGE_BOTH)
		irq_set_handler_locked(d, handle_edge_irq);
	else if (type & IRQ_TYPE_LEVEL_MASK)
		irq_set_handler_locked(d, handle_level_irq);

	raw_spin_unlock_irqrestore(&pctrl->lock, flags);

	return 0;
}

static int intel_gpio_irq_wake(struct irq_data *d, unsigned int on)
{
	struct gpio_chip *gc = irq_data_get_irq_chip_data(d);
	struct intel_pinctrl *pctrl = gpiochip_get_data(gc);
	unsigned int pin = intel_gpio_to_pin(pctrl, irqd_to_hwirq(d), NULL, NULL);

	if (on)
		enable_irq_wake(pctrl->irq);
	else
		disable_irq_wake(pctrl->irq);

	dev_dbg(pctrl->dev, "%sable wake for pin %u\n", on ? "en" : "dis", pin);
	return 0;
}

static irqreturn_t intel_gpio_community_irq_handler(struct intel_pinctrl *pctrl,
	const struct intel_community *community)
{
	struct gpio_chip *gc = &pctrl->chip;
	irqreturn_t ret = IRQ_NONE;
	int gpp;

	for (gpp = 0; gpp < community->ngpps; gpp++) {
		const struct intel_padgroup *padgrp = &community->gpps[gpp];
		unsigned long pending, enabled, gpp_offset;

		pending = readl(community->regs + community->is_offset +
				padgrp->reg_num * 4);
		enabled = readl(community->regs + community->ie_offset +
				padgrp->reg_num * 4);

		/* Only interrupts that are enabled */
		pending &= enabled;

		for_each_set_bit(gpp_offset, &pending, padgrp->size) {
			unsigned irq;

			irq = irq_find_mapping(gc->irq.domain,
					       padgrp->gpio_base + gpp_offset);
			generic_handle_irq(irq);

			ret |= IRQ_HANDLED;
		}
	}

	return ret;
}

static irqreturn_t intel_gpio_irq(int irq, void *data)
{
	const struct intel_community *community;
	struct intel_pinctrl *pctrl = data;
	irqreturn_t ret = IRQ_NONE;
	int i;

	/* Need to check all communities for pending interrupts */
	for (i = 0; i < pctrl->ncommunities; i++) {
		community = &pctrl->communities[i];
		ret |= intel_gpio_community_irq_handler(pctrl, community);
	}

	return ret;
}

static struct irq_chip intel_gpio_irqchip = {
	.name = "intel-gpio",
	.irq_ack = intel_gpio_irq_ack,
	.irq_mask = intel_gpio_irq_mask,
	.irq_unmask = intel_gpio_irq_unmask,
	.irq_set_type = intel_gpio_irq_type,
	.irq_set_wake = intel_gpio_irq_wake,
	.flags = IRQCHIP_MASK_ON_SUSPEND,
};

static int intel_gpio_add_pin_ranges(struct intel_pinctrl *pctrl,
				     const struct intel_community *community)
{
	int ret = 0, i;

	for (i = 0; i < community->ngpps; i++) {
		const struct intel_padgroup *gpp = &community->gpps[i];

		if (gpp->gpio_base < 0)
			continue;

		ret = gpiochip_add_pin_range(&pctrl->chip, dev_name(pctrl->dev),
					     gpp->gpio_base, gpp->base,
					     gpp->size);
		if (ret)
			return ret;
	}

	return ret;
}

static unsigned intel_gpio_ngpio(const struct intel_pinctrl *pctrl)
{
	const struct intel_community *community;
	unsigned int ngpio = 0;
	int i, j;

	for (i = 0; i < pctrl->ncommunities; i++) {
		community = &pctrl->communities[i];
		for (j = 0; j < community->ngpps; j++) {
			const struct intel_padgroup *gpp = &community->gpps[j];

			if (gpp->gpio_base < 0)
				continue;

			if (gpp->gpio_base + gpp->size > ngpio)
				ngpio = gpp->gpio_base + gpp->size;
		}
	}

	return ngpio;
}

static int intel_gpio_probe(struct intel_pinctrl *pctrl, int irq)
{
	int ret, i;

	pctrl->chip = intel_gpio_chip;

	pctrl->chip.ngpio = intel_gpio_ngpio(pctrl);
	pctrl->chip.label = dev_name(pctrl->dev);
	pctrl->chip.parent = pctrl->dev;
	pctrl->chip.base = -1;
	pctrl->irq = irq;

	ret = devm_gpiochip_add_data(pctrl->dev, &pctrl->chip, pctrl);
	if (ret) {
		dev_err(pctrl->dev, "failed to register gpiochip\n");
		return ret;
	}

	for (i = 0; i < pctrl->ncommunities; i++) {
		struct intel_community *community = &pctrl->communities[i];

		ret = intel_gpio_add_pin_ranges(pctrl, community);
		if (ret) {
			dev_err(pctrl->dev, "failed to add GPIO pin range\n");
			return ret;
		}
	}

	/*
	 * We need to request the interrupt here (instead of providing chip
	 * to the irq directly) because on some platforms several GPIO
	 * controllers share the same interrupt line.
	 */
	ret = devm_request_irq(pctrl->dev, irq, intel_gpio_irq,
			       IRQF_SHARED | IRQF_NO_THREAD,
			       dev_name(pctrl->dev), pctrl);
	if (ret) {
		dev_err(pctrl->dev, "failed to request interrupt\n");
		return ret;
	}

	ret = gpiochip_irqchip_add(&pctrl->chip, &intel_gpio_irqchip, 0,
				   handle_bad_irq, IRQ_TYPE_NONE);
	if (ret) {
		dev_err(pctrl->dev, "failed to add irqchip\n");
		return ret;
	}

	gpiochip_set_chained_irqchip(&pctrl->chip, &intel_gpio_irqchip, irq,
				     NULL);
	return 0;
}

static int intel_pinctrl_add_padgroups(struct intel_pinctrl *pctrl,
				       struct intel_community *community)
{
	struct intel_padgroup *gpps;
	unsigned int npins = community->npins;
	unsigned int padown_num = 0;
	size_t ngpps, i;

	if (community->gpps)
		ngpps = community->ngpps;
	else
		ngpps = DIV_ROUND_UP(community->npins, community->gpp_size);

	gpps = devm_kcalloc(pctrl->dev, ngpps, sizeof(*gpps), GFP_KERNEL);
	if (!gpps)
		return -ENOMEM;

	for (i = 0; i < ngpps; i++) {
		if (community->gpps) {
			gpps[i] = community->gpps[i];
		} else {
			unsigned int gpp_size = community->gpp_size;

			gpps[i].reg_num = i;
			gpps[i].base = community->pin_base + i * gpp_size;
			gpps[i].size = min(gpp_size, npins);
			npins -= gpps[i].size;
		}

		if (gpps[i].size > 32)
			return -EINVAL;

		if (!gpps[i].gpio_base)
			gpps[i].gpio_base = gpps[i].base;

		gpps[i].padown_num = padown_num;

		/*
		 * In older hardware the number of padown registers per
		 * group is fixed regardless of the group size.
		 */
		if (community->gpp_num_padown_regs)
			padown_num += community->gpp_num_padown_regs;
		else
			padown_num += DIV_ROUND_UP(gpps[i].size * 4, 32);
	}

	community->ngpps = ngpps;
	community->gpps = gpps;

	return 0;
}

static int intel_pinctrl_pm_init(struct intel_pinctrl *pctrl)
{
#ifdef CONFIG_PM_SLEEP
	const struct intel_pinctrl_soc_data *soc = pctrl->soc;
	struct intel_community_context *communities;
	struct intel_pad_context *pads;
	int i;

	pads = devm_kcalloc(pctrl->dev, soc->npins, sizeof(*pads), GFP_KERNEL);
	if (!pads)
		return -ENOMEM;

	communities = devm_kcalloc(pctrl->dev, pctrl->ncommunities,
				   sizeof(*communities), GFP_KERNEL);
	if (!communities)
		return -ENOMEM;


	for (i = 0; i < pctrl->ncommunities; i++) {
		struct intel_community *community = &pctrl->communities[i];
		u32 *intmask, *hostown;

		intmask = devm_kcalloc(pctrl->dev, community->ngpps,
				       sizeof(*intmask), GFP_KERNEL);
		if (!intmask)
			return -ENOMEM;

		communities[i].intmask = intmask;

		hostown = devm_kcalloc(pctrl->dev, community->ngpps,
				       sizeof(*hostown), GFP_KERNEL);
		if (!hostown)
			return -ENOMEM;

		communities[i].hostown = hostown;
	}

	pctrl->context.pads = pads;
	pctrl->context.communities = communities;
#endif

	return 0;
}

static int intel_pinctrl_probe(struct platform_device *pdev,
			       const struct intel_pinctrl_soc_data *soc_data)
{
	struct intel_pinctrl *pctrl;
	int i, ret, irq;

	if (!soc_data)
		return -EINVAL;

	pctrl = devm_kzalloc(&pdev->dev, sizeof(*pctrl), GFP_KERNEL);
	if (!pctrl)
		return -ENOMEM;

	pctrl->dev = &pdev->dev;
	pctrl->soc = soc_data;
	raw_spin_lock_init(&pctrl->lock);

	/*
	 * Make a copy of the communities which we can use to hold pointers
	 * to the registers.
	 */
	pctrl->ncommunities = pctrl->soc->ncommunities;
	pctrl->communities = devm_kcalloc(&pdev->dev, pctrl->ncommunities,
				  sizeof(*pctrl->communities), GFP_KERNEL);
	if (!pctrl->communities)
		return -ENOMEM;

	for (i = 0; i < pctrl->ncommunities; i++) {
		struct intel_community *community = &pctrl->communities[i];
		struct resource *res;
		void __iomem *regs;
		u32 padbar;

		*community = pctrl->soc->communities[i];

		res = platform_get_resource(pdev, IORESOURCE_MEM,
					    community->barno);
		regs = devm_ioremap_resource(&pdev->dev, res);
		if (IS_ERR(regs))
			return PTR_ERR(regs);

		/*
		 * Determine community features based on the revision if
		 * not specified already.
		 */
		if (!community->features) {
			u32 rev;

			rev = (readl(regs + REVID) & REVID_MASK) >> REVID_SHIFT;
			if (rev >= 0x94) {
				community->features |= PINCTRL_FEATURE_DEBOUNCE;
				community->features |= PINCTRL_FEATURE_1K_PD;
			}
		}

		/* Read offset of the pad configuration registers */
		padbar = readl(regs + PADBAR);

		community->regs = regs;
		community->pad_regs = regs + padbar;

		if (!community->is_offset)
			community->is_offset = GPI_IS;

		ret = intel_pinctrl_add_padgroups(pctrl, community);
		if (ret)
			return ret;
	}

	irq = platform_get_irq(pdev, 0);
	if (irq < 0) {
		dev_err(&pdev->dev, "failed to get interrupt number\n");
		return irq;
	}

	ret = intel_pinctrl_pm_init(pctrl);
	if (ret)
		return ret;

	pctrl->pctldesc = intel_pinctrl_desc;
	pctrl->pctldesc.name = dev_name(&pdev->dev);
	pctrl->pctldesc.pins = pctrl->soc->pins;
	pctrl->pctldesc.npins = pctrl->soc->npins;

	pctrl->pctldev = devm_pinctrl_register(&pdev->dev, &pctrl->pctldesc,
					       pctrl);
	if (IS_ERR(pctrl->pctldev)) {
		dev_err(&pdev->dev, "failed to register pinctrl driver\n");
		return PTR_ERR(pctrl->pctldev);
	}

	ret = intel_gpio_probe(pctrl, irq);
	if (ret)
		return ret;

	platform_set_drvdata(pdev, pctrl);

	return 0;
}

int intel_pinctrl_probe_by_hid(struct platform_device *pdev)
{
	const struct intel_pinctrl_soc_data *data;

	data = device_get_match_data(&pdev->dev);
	return intel_pinctrl_probe(pdev, data);
}
EXPORT_SYMBOL_GPL(intel_pinctrl_probe_by_hid);

int intel_pinctrl_probe_by_uid(struct platform_device *pdev)
{
	const struct intel_pinctrl_soc_data *data = NULL;
	const struct intel_pinctrl_soc_data **table;
	struct acpi_device *adev;
	unsigned int i;

	adev = ACPI_COMPANION(&pdev->dev);
	if (adev) {
		const void *match = device_get_match_data(&pdev->dev);

		table = (const struct intel_pinctrl_soc_data **)match;
		for (i = 0; table[i]; i++) {
			if (!strcmp(adev->pnp.unique_id, table[i]->uid)) {
				data = table[i];
				break;
			}
		}
	} else {
		const struct platform_device_id *id;

		id = platform_get_device_id(pdev);
		if (!id)
			return -ENODEV;

		table = (const struct intel_pinctrl_soc_data **)id->driver_data;
		data = table[pdev->id];
	}
	if (!data)
		return -ENODEV;

	return intel_pinctrl_probe(pdev, data);
}
EXPORT_SYMBOL_GPL(intel_pinctrl_probe_by_uid);

#ifdef CONFIG_PM_SLEEP
static bool intel_pinctrl_should_save(struct intel_pinctrl *pctrl, unsigned int pin)
{
	const struct pin_desc *pd = pin_desc_get(pctrl->pctldev, pin);

	if (!pd || !intel_pad_usable(pctrl, pin))
		return false;

	/*
	 * Only restore the pin if it is actually in use by the kernel (or
	 * by userspace). It is possible that some pins are used by the
	 * BIOS during resume and those are not always locked down so leave
	 * them alone.
	 */
	if (pd->mux_owner || pd->gpio_owner ||
	    gpiochip_line_is_irq(&pctrl->chip, pin))
		return true;

	return false;
}

int intel_pinctrl_suspend_noirq(struct device *dev)
{
	struct intel_pinctrl *pctrl = dev_get_drvdata(dev);
	struct intel_community_context *communities;
	struct intel_pad_context *pads;
	int i;

	pads = pctrl->context.pads;
	for (i = 0; i < pctrl->soc->npins; i++) {
		const struct pinctrl_pin_desc *desc = &pctrl->soc->pins[i];
		void __iomem *padcfg;
		u32 val;

		if (!intel_pinctrl_should_save(pctrl, desc->number))
			continue;

		val = readl(intel_get_padcfg(pctrl, desc->number, PADCFG0));
		pads[i].padcfg0 = val & ~PADCFG0_GPIORXSTATE;
		val = readl(intel_get_padcfg(pctrl, desc->number, PADCFG1));
		pads[i].padcfg1 = val;

		padcfg = intel_get_padcfg(pctrl, desc->number, PADCFG2);
		if (padcfg)
			pads[i].padcfg2 = readl(padcfg);
	}

	communities = pctrl->context.communities;
	for (i = 0; i < pctrl->ncommunities; i++) {
		struct intel_community *community = &pctrl->communities[i];
		void __iomem *base;
		unsigned int gpp;

		base = community->regs + community->ie_offset;
		for (gpp = 0; gpp < community->ngpps; gpp++)
			communities[i].intmask[gpp] = readl(base + gpp * 4);

		base = community->regs + community->hostown_offset;
		for (gpp = 0; gpp < community->ngpps; gpp++)
			communities[i].hostown[gpp] = readl(base + gpp * 4);
	}

	return 0;
}
EXPORT_SYMBOL_GPL(intel_pinctrl_suspend_noirq);

static void intel_gpio_irq_init(struct intel_pinctrl *pctrl)
{
	size_t i;

	for (i = 0; i < pctrl->ncommunities; i++) {
		const struct intel_community *community;
		void __iomem *base;
		unsigned int gpp;

		community = &pctrl->communities[i];
		base = community->regs;

		for (gpp = 0; gpp < community->ngpps; gpp++) {
			/* Mask and clear all interrupts */
			writel(0, base + community->ie_offset + gpp * 4);
			writel(0xffff, base + community->is_offset + gpp * 4);
		}
	}
}

<<<<<<< HEAD
=======
static u32
intel_gpio_is_requested(struct gpio_chip *chip, int base, unsigned int size)
{
	u32 requested = 0;
	unsigned int i;

	for (i = 0; i < size; i++)
		if (gpiochip_is_requested(chip, base + i))
			requested |= BIT(i);

	return requested;
}

static u32
intel_gpio_update_pad_mode(void __iomem *hostown, u32 mask, u32 value)
{
	u32 curr, updated;

	curr = readl(hostown);
	updated = (curr & ~mask) | (value & mask);
	writel(updated, hostown);

	return curr;
}

>>>>>>> c59c1e66
int intel_pinctrl_resume_noirq(struct device *dev)
{
	struct intel_pinctrl *pctrl = dev_get_drvdata(dev);
	const struct intel_community_context *communities;
	const struct intel_pad_context *pads;
	int i;

	/* Mask all interrupts */
	intel_gpio_irq_init(pctrl);

	pads = pctrl->context.pads;
	for (i = 0; i < pctrl->soc->npins; i++) {
		const struct pinctrl_pin_desc *desc = &pctrl->soc->pins[i];
		void __iomem *padcfg;
		u32 val;

		if (!intel_pinctrl_should_save(pctrl, desc->number))
			continue;

		padcfg = intel_get_padcfg(pctrl, desc->number, PADCFG0);
		val = readl(padcfg) & ~PADCFG0_GPIORXSTATE;
		if (val != pads[i].padcfg0) {
			writel(pads[i].padcfg0, padcfg);
			dev_dbg(dev, "restored pin %u padcfg0 %#08x\n",
				desc->number, readl(padcfg));
		}

		padcfg = intel_get_padcfg(pctrl, desc->number, PADCFG1);
		val = readl(padcfg);
		if (val != pads[i].padcfg1) {
			writel(pads[i].padcfg1, padcfg);
			dev_dbg(dev, "restored pin %u padcfg1 %#08x\n",
				desc->number, readl(padcfg));
		}

		padcfg = intel_get_padcfg(pctrl, desc->number, PADCFG2);
		if (padcfg) {
			val = readl(padcfg);
			if (val != pads[i].padcfg2) {
				writel(pads[i].padcfg2, padcfg);
				dev_dbg(dev, "restored pin %u padcfg2 %#08x\n",
					desc->number, readl(padcfg));
			}
		}
	}

	communities = pctrl->context.communities;
	for (i = 0; i < pctrl->ncommunities; i++) {
		struct intel_community *community = &pctrl->communities[i];
		void __iomem *base;
		unsigned int gpp;

		base = community->regs + community->ie_offset;
		for (gpp = 0; gpp < community->ngpps; gpp++) {
			writel(communities[i].intmask[gpp], base + gpp * 4);
			dev_dbg(dev, "restored mask %d/%u %#08x\n", i, gpp,
				readl(base + gpp * 4));
		}

		base = community->regs + community->hostown_offset;
		for (gpp = 0; gpp < community->ngpps; gpp++) {
			const struct intel_padgroup *padgrp = &community->gpps[gpp];
			u32 requested = 0, value = 0;
			u32 saved = communities[i].hostown[gpp];

			if (padgrp->gpio_base < 0)
				continue;

			requested = intel_gpio_is_requested(&pctrl->chip,
					padgrp->gpio_base, padgrp->size);
			value = intel_gpio_update_pad_mode(base + gpp * 4,
					requested, saved);
			if ((value ^ saved) & requested) {
				dev_warn(dev, "restore hostown %d/%u %#8x->%#8x\n",
					i, gpp, value, saved);
			}
		}
	}

	return 0;
}
EXPORT_SYMBOL_GPL(intel_pinctrl_resume_noirq);
#endif

MODULE_AUTHOR("Mathias Nyman <mathias.nyman@linux.intel.com>");
MODULE_AUTHOR("Mika Westerberg <mika.westerberg@linux.intel.com>");
MODULE_DESCRIPTION("Intel pinctrl/GPIO core driver");
MODULE_LICENSE("GPL v2");<|MERGE_RESOLUTION|>--- conflicted
+++ resolved
@@ -1514,8 +1514,6 @@
 	}
 }
 
-<<<<<<< HEAD
-=======
 static u32
 intel_gpio_is_requested(struct gpio_chip *chip, int base, unsigned int size)
 {
@@ -1541,7 +1539,6 @@
 	return curr;
 }
 
->>>>>>> c59c1e66
 int intel_pinctrl_resume_noirq(struct device *dev)
 {
 	struct intel_pinctrl *pctrl = dev_get_drvdata(dev);
