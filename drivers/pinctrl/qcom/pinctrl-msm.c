--- conflicted
+++ resolved
@@ -607,11 +607,7 @@
 
 	g = &pctrl->soc->groups[d->hwirq];
 
-<<<<<<< HEAD
-	spin_lock_irqsave(&pctrl->lock, flags);
-=======
 	raw_spin_lock_irqsave(&pctrl->lock, flags);
->>>>>>> f2e5fa84
 
 	val = readl(pctrl->regs + g->intr_cfg_reg);
 	val |= BIT(g->intr_enable_bit);
