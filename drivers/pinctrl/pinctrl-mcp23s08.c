/* MCP23S08 SPI/I2C GPIO driver */

#include <linux/kernel.h>
#include <linux/device.h>
#include <linux/mutex.h>
#include <linux/module.h>
#include <linux/gpio.h>
#include <linux/i2c.h>
#include <linux/spi/spi.h>
#include <linux/spi/mcp23s08.h>
#include <linux/slab.h>
#include <asm/byteorder.h>
#include <linux/interrupt.h>
#include <linux/of_device.h>
#include <linux/regmap.h>
#include <linux/pinctrl/pinctrl.h>
#include <linux/pinctrl/pinconf.h>
#include <linux/pinctrl/pinconf-generic.h>

/*
 * MCP types supported by driver
 */
#define MCP_TYPE_S08	0
#define MCP_TYPE_S17	1
#define MCP_TYPE_008	2
#define MCP_TYPE_017	3
#define MCP_TYPE_S18    4
#define MCP_TYPE_018    5

#define MCP_MAX_DEV_PER_CS	8

/* Registers are all 8 bits wide.
 *
 * The mcp23s17 has twice as many bits, and can be configured to work
 * with either 16 bit registers or with two adjacent 8 bit banks.
 */
#define MCP_IODIR	0x00		/* init/reset:  all ones */
#define MCP_IPOL	0x01
#define MCP_GPINTEN	0x02
#define MCP_DEFVAL	0x03
#define MCP_INTCON	0x04
#define MCP_IOCON	0x05
#	define IOCON_MIRROR	(1 << 6)
#	define IOCON_SEQOP	(1 << 5)
#	define IOCON_HAEN	(1 << 3)
#	define IOCON_ODR	(1 << 2)
#	define IOCON_INTPOL	(1 << 1)
#	define IOCON_INTCC	(1)
#define MCP_GPPU	0x06
#define MCP_INTF	0x07
#define MCP_INTCAP	0x08
#define MCP_GPIO	0x09
#define MCP_OLAT	0x0a

struct mcp23s08;

struct mcp23s08 {
	u8			addr;
	bool			irq_active_high;
	bool			reg_shift;

	u16			irq_rise;
	u16			irq_fall;
	int			irq;
	bool			irq_controller;
	int			cached_gpio;
	/* lock protects regmap access with bypass/cache flags */
	struct mutex		lock;

	struct gpio_chip	chip;

	struct regmap		*regmap;
	struct device		*dev;

	struct pinctrl_dev	*pctldev;
	struct pinctrl_desc	pinctrl_desc;
};

static const struct reg_default mcp23x08_defaults[] = {
	{.reg = MCP_IODIR,		.def = 0xff},
	{.reg = MCP_IPOL,		.def = 0x00},
	{.reg = MCP_GPINTEN,		.def = 0x00},
	{.reg = MCP_DEFVAL,		.def = 0x00},
	{.reg = MCP_INTCON,		.def = 0x00},
	{.reg = MCP_IOCON,		.def = 0x00},
	{.reg = MCP_GPPU,		.def = 0x00},
	{.reg = MCP_OLAT,		.def = 0x00},
};

static const struct regmap_range mcp23x08_volatile_range = {
	.range_min = MCP_INTF,
	.range_max = MCP_GPIO,
};

static const struct regmap_access_table mcp23x08_volatile_table = {
	.yes_ranges = &mcp23x08_volatile_range,
	.n_yes_ranges = 1,
};

static const struct regmap_range mcp23x08_precious_range = {
	.range_min = MCP_GPIO,
	.range_max = MCP_GPIO,
};

static const struct regmap_access_table mcp23x08_precious_table = {
	.yes_ranges = &mcp23x08_precious_range,
	.n_yes_ranges = 1,
};

static const struct regmap_config mcp23x08_regmap = {
	.reg_bits = 8,
	.val_bits = 8,

	.reg_stride = 1,
	.volatile_table = &mcp23x08_volatile_table,
	.precious_table = &mcp23x08_precious_table,
	.reg_defaults = mcp23x08_defaults,
	.num_reg_defaults = ARRAY_SIZE(mcp23x08_defaults),
	.cache_type = REGCACHE_FLAT,
	.max_register = MCP_OLAT,
};

static const struct reg_default mcp23x16_defaults[] = {
	{.reg = MCP_IODIR << 1,		.def = 0xffff},
	{.reg = MCP_IPOL << 1,		.def = 0x0000},
	{.reg = MCP_GPINTEN << 1,	.def = 0x0000},
	{.reg = MCP_DEFVAL << 1,	.def = 0x0000},
	{.reg = MCP_INTCON << 1,	.def = 0x0000},
	{.reg = MCP_IOCON << 1,		.def = 0x0000},
	{.reg = MCP_GPPU << 1,		.def = 0x0000},
	{.reg = MCP_OLAT << 1,		.def = 0x0000},
};

static const struct regmap_range mcp23x16_volatile_range = {
	.range_min = MCP_INTF << 1,
	.range_max = MCP_GPIO << 1,
};

static const struct regmap_access_table mcp23x16_volatile_table = {
	.yes_ranges = &mcp23x16_volatile_range,
	.n_yes_ranges = 1,
};

static const struct regmap_range mcp23x16_precious_range = {
	.range_min = MCP_GPIO << 1,
	.range_max = MCP_GPIO << 1,
};

static const struct regmap_access_table mcp23x16_precious_table = {
	.yes_ranges = &mcp23x16_precious_range,
	.n_yes_ranges = 1,
};

static const struct regmap_config mcp23x17_regmap = {
	.reg_bits = 8,
	.val_bits = 16,

	.reg_stride = 2,
	.max_register = MCP_OLAT << 1,
	.volatile_table = &mcp23x16_volatile_table,
	.precious_table = &mcp23x16_precious_table,
	.reg_defaults = mcp23x16_defaults,
	.num_reg_defaults = ARRAY_SIZE(mcp23x16_defaults),
	.cache_type = REGCACHE_FLAT,
	.val_format_endian = REGMAP_ENDIAN_LITTLE,
};

static int mcp_read(struct mcp23s08 *mcp, unsigned int reg, unsigned int *val)
{
	return regmap_read(mcp->regmap, reg << mcp->reg_shift, val);
}

static int mcp_write(struct mcp23s08 *mcp, unsigned int reg, unsigned int val)
{
	return regmap_write(mcp->regmap, reg << mcp->reg_shift, val);
}

static int mcp_set_mask(struct mcp23s08 *mcp, unsigned int reg,
		       unsigned int mask, bool enabled)
{
	u16 val  = enabled ? 0xffff : 0x0000;
	return regmap_update_bits(mcp->regmap, reg << mcp->reg_shift,
				  mask, val);
}

static int mcp_set_bit(struct mcp23s08 *mcp, unsigned int reg,
		       unsigned int pin, bool enabled)
{
	u16 mask = BIT(pin);
	return mcp_set_mask(mcp, reg, mask, enabled);
}

static const struct pinctrl_pin_desc mcp23x08_pins[] = {
	PINCTRL_PIN(0, "gpio0"),
	PINCTRL_PIN(1, "gpio1"),
	PINCTRL_PIN(2, "gpio2"),
	PINCTRL_PIN(3, "gpio3"),
	PINCTRL_PIN(4, "gpio4"),
	PINCTRL_PIN(5, "gpio5"),
	PINCTRL_PIN(6, "gpio6"),
	PINCTRL_PIN(7, "gpio7"),
};

static const struct pinctrl_pin_desc mcp23x17_pins[] = {
	PINCTRL_PIN(0, "gpio0"),
	PINCTRL_PIN(1, "gpio1"),
	PINCTRL_PIN(2, "gpio2"),
	PINCTRL_PIN(3, "gpio3"),
	PINCTRL_PIN(4, "gpio4"),
	PINCTRL_PIN(5, "gpio5"),
	PINCTRL_PIN(6, "gpio6"),
	PINCTRL_PIN(7, "gpio7"),
	PINCTRL_PIN(8, "gpio8"),
	PINCTRL_PIN(9, "gpio9"),
	PINCTRL_PIN(10, "gpio10"),
	PINCTRL_PIN(11, "gpio11"),
	PINCTRL_PIN(12, "gpio12"),
	PINCTRL_PIN(13, "gpio13"),
	PINCTRL_PIN(14, "gpio14"),
	PINCTRL_PIN(15, "gpio15"),
};

static int mcp_pinctrl_get_groups_count(struct pinctrl_dev *pctldev)
{
	return 0;
}

static const char *mcp_pinctrl_get_group_name(struct pinctrl_dev *pctldev,
						unsigned int group)
{
	return NULL;
}

static int mcp_pinctrl_get_group_pins(struct pinctrl_dev *pctldev,
					unsigned int group,
					const unsigned int **pins,
					unsigned int *num_pins)
{
	return -ENOTSUPP;
}

static const struct pinctrl_ops mcp_pinctrl_ops = {
	.get_groups_count = mcp_pinctrl_get_groups_count,
	.get_group_name = mcp_pinctrl_get_group_name,
	.get_group_pins = mcp_pinctrl_get_group_pins,
#ifdef CONFIG_OF
	.dt_node_to_map = pinconf_generic_dt_node_to_map_pin,
	.dt_free_map = pinconf_generic_dt_free_map,
#endif
};

static int mcp_pinconf_get(struct pinctrl_dev *pctldev, unsigned int pin,
			      unsigned long *config)
{
	struct mcp23s08 *mcp = pinctrl_dev_get_drvdata(pctldev);
	enum pin_config_param param = pinconf_to_config_param(*config);
	unsigned int data, status;
	int ret;

	switch (param) {
	case PIN_CONFIG_BIAS_PULL_UP:
		ret = mcp_read(mcp, MCP_GPPU, &data);
		if (ret < 0)
			return ret;
		status = (data & BIT(pin)) ? 1 : 0;
		break;
	default:
		dev_err(mcp->dev, "Invalid config param %04x\n", param);
		return -ENOTSUPP;
	}

	*config = 0;

	return status ? 0 : -EINVAL;
}

static int mcp_pinconf_set(struct pinctrl_dev *pctldev, unsigned int pin,
			      unsigned long *configs, unsigned int num_configs)
{
	struct mcp23s08 *mcp = pinctrl_dev_get_drvdata(pctldev);
	enum pin_config_param param;
	u32 arg;
	int ret = 0;
	int i;

	for (i = 0; i < num_configs; i++) {
		param = pinconf_to_config_param(configs[i]);
		arg = pinconf_to_config_argument(configs[i]);

		switch (param) {
		case PIN_CONFIG_BIAS_PULL_UP:
			ret = mcp_set_bit(mcp, MCP_GPPU, pin, arg);
			break;
		default:
			dev_err(mcp->dev, "Invalid config param %04x\n", param);
			return -ENOTSUPP;
		}
	}

	return ret;
}

static const struct pinconf_ops mcp_pinconf_ops = {
	.pin_config_get = mcp_pinconf_get,
	.pin_config_set = mcp_pinconf_set,
	.is_generic = true,
};

/*----------------------------------------------------------------------*/

#ifdef CONFIG_SPI_MASTER

static int mcp23sxx_spi_write(void *context, const void *data, size_t count)
{
	struct mcp23s08 *mcp = context;
	struct spi_device *spi = to_spi_device(mcp->dev);
	struct spi_message m;
	struct spi_transfer t[2] = { { .tx_buf = &mcp->addr, .len = 1, },
				     { .tx_buf = data, .len = count, }, };

	spi_message_init(&m);
	spi_message_add_tail(&t[0], &m);
	spi_message_add_tail(&t[1], &m);

	return spi_sync(spi, &m);
}

static int mcp23sxx_spi_gather_write(void *context,
				const void *reg, size_t reg_size,
				const void *val, size_t val_size)
{
	struct mcp23s08 *mcp = context;
	struct spi_device *spi = to_spi_device(mcp->dev);
	struct spi_message m;
	struct spi_transfer t[3] = { { .tx_buf = &mcp->addr, .len = 1, },
				     { .tx_buf = reg, .len = reg_size, },
				     { .tx_buf = val, .len = val_size, }, };

	spi_message_init(&m);
	spi_message_add_tail(&t[0], &m);
	spi_message_add_tail(&t[1], &m);
	spi_message_add_tail(&t[2], &m);

	return spi_sync(spi, &m);
}

static int mcp23sxx_spi_read(void *context, const void *reg, size_t reg_size,
				void *val, size_t val_size)
{
	struct mcp23s08 *mcp = context;
	struct spi_device *spi = to_spi_device(mcp->dev);
	u8 tx[2];

	if (reg_size != 1)
		return -EINVAL;

	tx[0] = mcp->addr | 0x01;
	tx[1] = *((u8 *) reg);

	return spi_write_then_read(spi, tx, sizeof(tx), val, val_size);
}

static const struct regmap_bus mcp23sxx_spi_regmap = {
	.write = mcp23sxx_spi_write,
	.gather_write = mcp23sxx_spi_gather_write,
	.read = mcp23sxx_spi_read,
};

#endif /* CONFIG_SPI_MASTER */

/*----------------------------------------------------------------------*/

/* A given spi_device can represent up to eight mcp23sxx chips
 * sharing the same chipselect but using different addresses
 * (e.g. chips #0 and #3 might be populated, but not #1 or $2).
 * Driver data holds all the per-chip data.
 */
struct mcp23s08_driver_data {
	unsigned		ngpio;
	struct mcp23s08		*mcp[8];
	struct mcp23s08		chip[];
};


static int mcp23s08_direction_input(struct gpio_chip *chip, unsigned offset)
{
	struct mcp23s08	*mcp = gpiochip_get_data(chip);
	int status;

	mutex_lock(&mcp->lock);
	status = mcp_set_bit(mcp, MCP_IODIR, offset, true);
	mutex_unlock(&mcp->lock);

	return status;
}

static int mcp23s08_get(struct gpio_chip *chip, unsigned offset)
{
	struct mcp23s08	*mcp = gpiochip_get_data(chip);
	int status, ret;

	mutex_lock(&mcp->lock);

	/* REVISIT reading this clears any IRQ ... */
	ret = mcp_read(mcp, MCP_GPIO, &status);
	if (ret < 0)
		status = 0;
	else {
		mcp->cached_gpio = status;
		status = !!(status & (1 << offset));
	}

	mutex_unlock(&mcp->lock);
	return status;
}

static int __mcp23s08_set(struct mcp23s08 *mcp, unsigned mask, bool value)
{
	return mcp_set_mask(mcp, MCP_OLAT, mask, value);
}

static void mcp23s08_set(struct gpio_chip *chip, unsigned offset, int value)
{
	struct mcp23s08	*mcp = gpiochip_get_data(chip);
	unsigned mask = BIT(offset);

	mutex_lock(&mcp->lock);
	__mcp23s08_set(mcp, mask, !!value);
	mutex_unlock(&mcp->lock);
}

static int
mcp23s08_direction_output(struct gpio_chip *chip, unsigned offset, int value)
{
	struct mcp23s08	*mcp = gpiochip_get_data(chip);
	unsigned mask = BIT(offset);
	int status;

	mutex_lock(&mcp->lock);
	status = __mcp23s08_set(mcp, mask, value);
	if (status == 0) {
		status = mcp_set_mask(mcp, MCP_IODIR, mask, false);
	}
	mutex_unlock(&mcp->lock);
	return status;
}

/*----------------------------------------------------------------------*/
static irqreturn_t mcp23s08_irq(int irq, void *data)
{
	struct mcp23s08 *mcp = data;
	int intcap, intcon, intf, i, gpio, gpio_orig, intcap_mask, defval;
	unsigned int child_irq;
	bool intf_set, intcap_changed, gpio_bit_changed,
		defval_changed, gpio_set;

	mutex_lock(&mcp->lock);
	if (mcp_read(mcp, MCP_INTF, &intf))
		goto unlock;

	if (mcp_read(mcp, MCP_INTCAP, &intcap))
		goto unlock;

	if (mcp_read(mcp, MCP_INTCON, &intcon))
		goto unlock;

	if (mcp_read(mcp, MCP_DEFVAL, &defval))
		goto unlock;

	/* This clears the interrupt(configurable on S18) */
	if (mcp_read(mcp, MCP_GPIO, &gpio))
		goto unlock;

	gpio_orig = mcp->cached_gpio;
	mcp->cached_gpio = gpio;
	mutex_unlock(&mcp->lock);

	if (intf == 0) {
		/* There is no interrupt pending */
		return IRQ_HANDLED;
	}

	dev_dbg(mcp->chip.parent,
		"intcap 0x%04X intf 0x%04X gpio_orig 0x%04X gpio 0x%04X\n",
		intcap, intf, gpio_orig, gpio);

	for (i = 0; i < mcp->chip.ngpio; i++) {
		/* We must check all of the inputs on the chip,
		 * otherwise we may not notice a change on >=2 pins.
		 *
		 * On at least the mcp23s17, INTCAP is only updated
		 * one byte at a time(INTCAPA and INTCAPB are
		 * not written to at the same time - only on a per-bank
		 * basis).
		 *
		 * INTF only contains the single bit that caused the
		 * interrupt per-bank.  On the mcp23s17, there is
		 * INTFA and INTFB.  If two pins are changed on the A
		 * side at the same time, INTF will only have one bit
		 * set.  If one pin on the A side and one pin on the B
		 * side are changed at the same time, INTF will have
		 * two bits set.  Thus, INTF can't be the only check
		 * to see if the input has changed.
		 */

		intf_set = intf & BIT(i);
		if (i < 8 && intf_set)
			intcap_mask = 0x00FF;
		else if (i >= 8 && intf_set)
			intcap_mask = 0xFF00;
		else
			intcap_mask = 0x00;

		intcap_changed = (intcap_mask &
			(intcap & BIT(i))) !=
			(intcap_mask & (BIT(i) & gpio_orig));
		gpio_set = BIT(i) & gpio;
		gpio_bit_changed = (BIT(i) & gpio_orig) !=
			(BIT(i) & gpio);
		defval_changed = (BIT(i) & intcon) &&
			((BIT(i) & gpio) !=
			(BIT(i) & defval));

		if (((gpio_bit_changed || intcap_changed) &&
			(BIT(i) & mcp->irq_rise) && gpio_set) ||
		    ((gpio_bit_changed || intcap_changed) &&
			(BIT(i) & mcp->irq_fall) && !gpio_set) ||
		    defval_changed) {
			child_irq = irq_find_mapping(mcp->chip.irq.domain, i);
			handle_nested_irq(child_irq);
		}
	}

	return IRQ_HANDLED;

unlock:
	mutex_unlock(&mcp->lock);
	return IRQ_HANDLED;
}

static void mcp23s08_irq_mask(struct irq_data *data)
{
	struct gpio_chip *gc = irq_data_get_irq_chip_data(data);
	struct mcp23s08 *mcp = gpiochip_get_data(gc);
	unsigned int pos = data->hwirq;

	mcp_set_bit(mcp, MCP_GPINTEN, pos, false);
}

static void mcp23s08_irq_unmask(struct irq_data *data)
{
	struct gpio_chip *gc = irq_data_get_irq_chip_data(data);
	struct mcp23s08 *mcp = gpiochip_get_data(gc);
	unsigned int pos = data->hwirq;

	mcp_set_bit(mcp, MCP_GPINTEN, pos, true);
}

static int mcp23s08_irq_set_type(struct irq_data *data, unsigned int type)
{
	struct gpio_chip *gc = irq_data_get_irq_chip_data(data);
	struct mcp23s08 *mcp = gpiochip_get_data(gc);
	unsigned int pos = data->hwirq;
	int status = 0;

	if ((type & IRQ_TYPE_EDGE_BOTH) == IRQ_TYPE_EDGE_BOTH) {
		mcp_set_bit(mcp, MCP_INTCON, pos, false);
		mcp->irq_rise |= BIT(pos);
		mcp->irq_fall |= BIT(pos);
	} else if (type & IRQ_TYPE_EDGE_RISING) {
		mcp_set_bit(mcp, MCP_INTCON, pos, false);
		mcp->irq_rise |= BIT(pos);
		mcp->irq_fall &= ~BIT(pos);
	} else if (type & IRQ_TYPE_EDGE_FALLING) {
		mcp_set_bit(mcp, MCP_INTCON, pos, false);
		mcp->irq_rise &= ~BIT(pos);
		mcp->irq_fall |= BIT(pos);
	} else if (type & IRQ_TYPE_LEVEL_HIGH) {
		mcp_set_bit(mcp, MCP_INTCON, pos, true);
		mcp_set_bit(mcp, MCP_DEFVAL, pos, false);
	} else if (type & IRQ_TYPE_LEVEL_LOW) {
		mcp_set_bit(mcp, MCP_INTCON, pos, true);
		mcp_set_bit(mcp, MCP_DEFVAL, pos, true);
	} else
		return -EINVAL;

	return status;
}

static void mcp23s08_irq_bus_lock(struct irq_data *data)
{
	struct gpio_chip *gc = irq_data_get_irq_chip_data(data);
	struct mcp23s08 *mcp = gpiochip_get_data(gc);

	mutex_lock(&mcp->lock);
	regcache_cache_only(mcp->regmap, true);
}

static void mcp23s08_irq_bus_unlock(struct irq_data *data)
{
	struct gpio_chip *gc = irq_data_get_irq_chip_data(data);
	struct mcp23s08 *mcp = gpiochip_get_data(gc);

	regcache_cache_only(mcp->regmap, false);
	regcache_sync(mcp->regmap);

	mutex_unlock(&mcp->lock);
}

static struct irq_chip mcp23s08_irq_chip = {
	.name = "gpio-mcp23xxx",
	.irq_mask = mcp23s08_irq_mask,
	.irq_unmask = mcp23s08_irq_unmask,
	.irq_set_type = mcp23s08_irq_set_type,
	.irq_bus_lock = mcp23s08_irq_bus_lock,
	.irq_bus_sync_unlock = mcp23s08_irq_bus_unlock,
};

static int mcp23s08_irq_setup(struct mcp23s08 *mcp)
{
	struct gpio_chip *chip = &mcp->chip;
	int err;
	unsigned long irqflags = IRQF_ONESHOT | IRQF_SHARED;

	if (mcp->irq_active_high)
		irqflags |= IRQF_TRIGGER_HIGH;
	else
		irqflags |= IRQF_TRIGGER_LOW;

	err = devm_request_threaded_irq(chip->parent, mcp->irq, NULL,
					mcp23s08_irq,
					irqflags, dev_name(chip->parent), mcp);
	if (err != 0) {
		dev_err(chip->parent, "unable to request IRQ#%d: %d\n",
			mcp->irq, err);
		return err;
	}

	err =  gpiochip_irqchip_add_nested(chip,
					   &mcp23s08_irq_chip,
					   0,
					   handle_simple_irq,
					   IRQ_TYPE_NONE);
	if (err) {
		dev_err(chip->parent,
			"could not connect irqchip to gpiochip: %d\n", err);
		return err;
	}

	gpiochip_set_nested_irqchip(chip,
				    &mcp23s08_irq_chip,
				    mcp->irq);

	return 0;
}

/*----------------------------------------------------------------------*/

#ifdef CONFIG_DEBUG_FS

#include <linux/seq_file.h>

/*
 * This compares the chip's registers with the register
 * cache and corrects any incorrectly set register. This
 * can be used to fix state for MCP23xxx, that temporary
 * lost its power supply.
 */
#define MCP23S08_CONFIG_REGS 8
static int __check_mcp23s08_reg_cache(struct mcp23s08 *mcp)
{
	int cached[MCP23S08_CONFIG_REGS];
	int err = 0, i;

	/* read cached config registers */
	for (i = 0; i < MCP23S08_CONFIG_REGS; i++) {
		err = mcp_read(mcp, i, &cached[i]);
		if (err)
			goto out;
	}

	regcache_cache_bypass(mcp->regmap, true);

	for (i = 0; i < MCP23S08_CONFIG_REGS; i++) {
		int uncached;
		err = mcp_read(mcp, i, &uncached);
		if (err)
			goto out;

		if (uncached != cached[i]) {
			dev_err(mcp->dev, "restoring reg 0x%02x from 0x%04x to 0x%04x (power-loss?)\n",
				i, uncached, cached[i]);
			mcp_write(mcp, i, cached[i]);
		}
	}

out:
	if (err)
		dev_err(mcp->dev, "read error: reg=%02x, err=%d", i, err);
	regcache_cache_bypass(mcp->regmap, false);
	return err;
}

/*
 * This shows more info than the generic gpio dump code:
 * pullups, deglitching, open drain drive.
 */
static void mcp23s08_dbg_show(struct seq_file *s, struct gpio_chip *chip)
{
	struct mcp23s08	*mcp;
	char		bank;
	int		t;
	unsigned	mask;
	int iodir, gpio, gppu;

	mcp = gpiochip_get_data(chip);

	/* NOTE: we only handle one bank for now ... */
	bank = '0' + ((mcp->addr >> 1) & 0x7);

	mutex_lock(&mcp->lock);

	t = __check_mcp23s08_reg_cache(mcp);
	if (t) {
		seq_printf(s, " I/O Error\n");
		goto done;
	}
	t = mcp_read(mcp, MCP_IODIR, &iodir);
	if (t) {
		seq_printf(s, " I/O Error\n");
		goto done;
	}
	t = mcp_read(mcp, MCP_GPIO, &gpio);
	if (t) {
		seq_printf(s, " I/O Error\n");
		goto done;
	}
	t = mcp_read(mcp, MCP_GPPU, &gppu);
	if (t) {
		seq_printf(s, " I/O Error\n");
		goto done;
	}

	for (t = 0, mask = BIT(0); t < chip->ngpio; t++, mask <<= 1) {
		const char *label;

		label = gpiochip_is_requested(chip, t);
		if (!label)
			continue;

		seq_printf(s, " gpio-%-3d P%c.%d (%-12s) %s %s %s\n",
			   chip->base + t, bank, t, label,
			   (iodir & mask) ? "in " : "out",
			   (gpio & mask) ? "hi" : "lo",
			   (gppu & mask) ? "up" : "  ");
		/* NOTE:  ignoring the irq-related registers */
	}
done:
	mutex_unlock(&mcp->lock);
}

#else
#define mcp23s08_dbg_show	NULL
#endif

/*----------------------------------------------------------------------*/

static int mcp23s08_probe_one(struct mcp23s08 *mcp, struct device *dev,
			      void *data, unsigned addr, unsigned type,
			      unsigned int base, int cs)
{
	int status, ret;
	bool mirror = false;
<<<<<<< HEAD
	struct regmap_config *one_regmap_config = NULL;
=======
	bool open_drain = false;
	struct regmap_config *one_regmap_config = NULL;
	int raw_chip_address = (addr & ~0x40) >> 1;
>>>>>>> 144482d4

	mutex_init(&mcp->lock);

	mcp->dev = dev;
	mcp->addr = addr;
	mcp->irq_active_high = false;

	mcp->chip.direction_input = mcp23s08_direction_input;
	mcp->chip.get = mcp23s08_get;
	mcp->chip.direction_output = mcp23s08_direction_output;
	mcp->chip.set = mcp23s08_set;
	mcp->chip.dbg_show = mcp23s08_dbg_show;
#ifdef CONFIG_OF_GPIO
	mcp->chip.of_gpio_n_cells = 2;
	mcp->chip.of_node = dev->of_node;
#endif

	switch (type) {
#ifdef CONFIG_SPI_MASTER
	case MCP_TYPE_S08:
	case MCP_TYPE_S17:
		switch (type) {
		case MCP_TYPE_S08:
			one_regmap_config =
				devm_kmemdup(dev, &mcp23x08_regmap,
					sizeof(struct regmap_config), GFP_KERNEL);
			mcp->reg_shift = 0;
			mcp->chip.ngpio = 8;
<<<<<<< HEAD
			mcp->chip.label = "mcp23s08";
=======
			mcp->chip.label = devm_kasprintf(dev, GFP_KERNEL,
					"mcp23s08.%d", raw_chip_address);
>>>>>>> 144482d4
			break;
		case MCP_TYPE_S17:
			one_regmap_config =
				devm_kmemdup(dev, &mcp23x17_regmap,
					sizeof(struct regmap_config), GFP_KERNEL);
			mcp->reg_shift = 1;
			mcp->chip.ngpio = 16;
<<<<<<< HEAD
			mcp->chip.label = "mcp23s17";
=======
			mcp->chip.label = devm_kasprintf(dev, GFP_KERNEL,
					"mcp23s17.%d", raw_chip_address);
>>>>>>> 144482d4
			break;
		}
		if (!one_regmap_config)
			return -ENOMEM;

<<<<<<< HEAD
		one_regmap_config->name = devm_kasprintf(dev, GFP_KERNEL, "%d", (addr & ~0x40) >> 1);
=======
		one_regmap_config->name = devm_kasprintf(dev, GFP_KERNEL, "%d", raw_chip_address);
>>>>>>> 144482d4
		mcp->regmap = devm_regmap_init(dev, &mcp23sxx_spi_regmap, mcp,
					       one_regmap_config);
		break;

	case MCP_TYPE_S18:
		if (!one_regmap_config)
			return -ENOMEM;
		mcp->regmap = devm_regmap_init(dev, &mcp23sxx_spi_regmap, mcp,
					       &mcp23x17_regmap);
		mcp->reg_shift = 1;
		mcp->chip.ngpio = 16;
		mcp->chip.label = "mcp23s18";
		break;
#endif /* CONFIG_SPI_MASTER */

#if IS_ENABLED(CONFIG_I2C)
	case MCP_TYPE_008:
		mcp->regmap = devm_regmap_init_i2c(data, &mcp23x08_regmap);
		mcp->reg_shift = 0;
		mcp->chip.ngpio = 8;
		mcp->chip.label = "mcp23008";
		break;

	case MCP_TYPE_017:
		mcp->regmap = devm_regmap_init_i2c(data, &mcp23x17_regmap);
		mcp->reg_shift = 1;
		mcp->chip.ngpio = 16;
		mcp->chip.label = "mcp23017";
		break;

	case MCP_TYPE_018:
		mcp->regmap = devm_regmap_init_i2c(data, &mcp23x17_regmap);
		mcp->reg_shift = 1;
		mcp->chip.ngpio = 16;
		mcp->chip.label = "mcp23018";
		break;
#endif /* CONFIG_I2C */

	default:
		dev_err(dev, "invalid device type (%d)\n", type);
		return -EINVAL;
	}

	if (IS_ERR(mcp->regmap))
		return PTR_ERR(mcp->regmap);

	mcp->chip.base = base;
	mcp->chip.can_sleep = true;
	mcp->chip.parent = dev;
	mcp->chip.owner = THIS_MODULE;

	/* verify MCP_IOCON.SEQOP = 0, so sequential reads work,
	 * and MCP_IOCON.HAEN = 1, so we work with all chips.
	 */

	ret = mcp_read(mcp, MCP_IOCON, &status);
	if (ret < 0)
		goto fail;

	mcp->irq_controller =
		device_property_read_bool(dev, "interrupt-controller");
	if (mcp->irq && mcp->irq_controller) {
		mcp->irq_active_high =
			device_property_read_bool(dev,
					      "microchip,irq-active-high");

		mirror = device_property_read_bool(dev, "microchip,irq-mirror");
		open_drain = device_property_read_bool(dev, "drive-open-drain");
	}

	if ((status & IOCON_SEQOP) || !(status & IOCON_HAEN) || mirror ||
	     mcp->irq_active_high || open_drain) {
		/* mcp23s17 has IOCON twice, make sure they are in sync */
		status &= ~(IOCON_SEQOP | (IOCON_SEQOP << 8));
		status |= IOCON_HAEN | (IOCON_HAEN << 8);
		if (mcp->irq_active_high)
			status |= IOCON_INTPOL | (IOCON_INTPOL << 8);
		else
			status &= ~(IOCON_INTPOL | (IOCON_INTPOL << 8));

		if (mirror)
			status |= IOCON_MIRROR | (IOCON_MIRROR << 8);

		if (open_drain)
			status |= IOCON_ODR | (IOCON_ODR << 8);

		if (type == MCP_TYPE_S18 || type == MCP_TYPE_018)
			status |= IOCON_INTCC | (IOCON_INTCC << 8);

		ret = mcp_write(mcp, MCP_IOCON, status);
		if (ret < 0)
			goto fail;
	}

	if (mcp->irq && mcp->irq_controller) {
		ret = mcp23s08_irq_setup(mcp);
		if (ret)
			goto fail;
	}

	ret = devm_gpiochip_add_data(dev, &mcp->chip, mcp);
	if (ret < 0)
		goto fail;

	if (one_regmap_config) {
		mcp->pinctrl_desc.name = devm_kasprintf(dev, GFP_KERNEL,
				"mcp23xxx-pinctrl.%d", raw_chip_address);
		if (!mcp->pinctrl_desc.name)
			return -ENOMEM;
	} else {
		mcp->pinctrl_desc.name = "mcp23xxx-pinctrl";
	}
	mcp->pinctrl_desc.pctlops = &mcp_pinctrl_ops;
	mcp->pinctrl_desc.confops = &mcp_pinconf_ops;
	mcp->pinctrl_desc.npins = mcp->chip.ngpio;
	if (mcp->pinctrl_desc.npins == 8)
		mcp->pinctrl_desc.pins = mcp23x08_pins;
	else if (mcp->pinctrl_desc.npins == 16)
		mcp->pinctrl_desc.pins = mcp23x17_pins;
	mcp->pinctrl_desc.owner = THIS_MODULE;

	mcp->pctldev = devm_pinctrl_register(dev, &mcp->pinctrl_desc, mcp);
	if (IS_ERR(mcp->pctldev)) {
		ret = PTR_ERR(mcp->pctldev);
		goto fail;
	}

fail:
	if (ret < 0)
		dev_dbg(dev, "can't setup chip %d, --> %d\n", addr, ret);
	return ret;
}

/*----------------------------------------------------------------------*/

#ifdef CONFIG_OF
#ifdef CONFIG_SPI_MASTER
static const struct of_device_id mcp23s08_spi_of_match[] = {
	{
		.compatible = "microchip,mcp23s08",
		.data = (void *) MCP_TYPE_S08,
	},
	{
		.compatible = "microchip,mcp23s17",
		.data = (void *) MCP_TYPE_S17,
	},
	{
		.compatible = "microchip,mcp23s18",
		.data = (void *) MCP_TYPE_S18,
	},
/* NOTE: The use of the mcp prefix is deprecated and will be removed. */
	{
		.compatible = "mcp,mcp23s08",
		.data = (void *) MCP_TYPE_S08,
	},
	{
		.compatible = "mcp,mcp23s17",
		.data = (void *) MCP_TYPE_S17,
	},
	{ },
};
MODULE_DEVICE_TABLE(of, mcp23s08_spi_of_match);
#endif

#if IS_ENABLED(CONFIG_I2C)
static const struct of_device_id mcp23s08_i2c_of_match[] = {
	{
		.compatible = "microchip,mcp23008",
		.data = (void *) MCP_TYPE_008,
	},
	{
		.compatible = "microchip,mcp23017",
		.data = (void *) MCP_TYPE_017,
	},
	{
		.compatible = "microchip,mcp23018",
		.data = (void *) MCP_TYPE_018,
	},
/* NOTE: The use of the mcp prefix is deprecated and will be removed. */
	{
		.compatible = "mcp,mcp23008",
		.data = (void *) MCP_TYPE_008,
	},
	{
		.compatible = "mcp,mcp23017",
		.data = (void *) MCP_TYPE_017,
	},
	{ },
};
MODULE_DEVICE_TABLE(of, mcp23s08_i2c_of_match);
#endif
#endif /* CONFIG_OF */


#if IS_ENABLED(CONFIG_I2C)

static int mcp230xx_probe(struct i2c_client *client,
				    const struct i2c_device_id *id)
{
	struct mcp23s08_platform_data *pdata, local_pdata;
	struct mcp23s08 *mcp;
	int status;

	pdata = dev_get_platdata(&client->dev);
	if (!pdata) {
		pdata = &local_pdata;
		pdata->base = -1;
	}

	mcp = devm_kzalloc(&client->dev, sizeof(*mcp), GFP_KERNEL);
	if (!mcp)
		return -ENOMEM;

	mcp->irq = client->irq;
	status = mcp23s08_probe_one(mcp, &client->dev, client, client->addr,
				    id->driver_data, pdata->base, 0);
	if (status)
		return status;

	i2c_set_clientdata(client, mcp);

	return 0;
}

static const struct i2c_device_id mcp230xx_id[] = {
	{ "mcp23008", MCP_TYPE_008 },
	{ "mcp23017", MCP_TYPE_017 },
	{ "mcp23018", MCP_TYPE_018 },
	{ },
};
MODULE_DEVICE_TABLE(i2c, mcp230xx_id);

static struct i2c_driver mcp230xx_driver = {
	.driver = {
		.name	= "mcp230xx",
		.of_match_table = of_match_ptr(mcp23s08_i2c_of_match),
	},
	.probe		= mcp230xx_probe,
	.id_table	= mcp230xx_id,
};

static int __init mcp23s08_i2c_init(void)
{
	return i2c_add_driver(&mcp230xx_driver);
}

static void mcp23s08_i2c_exit(void)
{
	i2c_del_driver(&mcp230xx_driver);
}

#else

static int __init mcp23s08_i2c_init(void) { return 0; }
static void mcp23s08_i2c_exit(void) { }

#endif /* CONFIG_I2C */

/*----------------------------------------------------------------------*/

#ifdef CONFIG_SPI_MASTER

static int mcp23s08_probe(struct spi_device *spi)
{
	struct mcp23s08_platform_data	*pdata, local_pdata;
	unsigned			addr;
	int				chips = 0;
	struct mcp23s08_driver_data	*data;
	int				status, type;
	unsigned			ngpio = 0;
	const struct			of_device_id *match;

	match = of_match_device(of_match_ptr(mcp23s08_spi_of_match), &spi->dev);
	if (match)
		type = (int)(uintptr_t)match->data;
	else
		type = spi_get_device_id(spi)->driver_data;

	pdata = dev_get_platdata(&spi->dev);
	if (!pdata) {
		pdata = &local_pdata;
		pdata->base = -1;

		status = device_property_read_u32(&spi->dev,
			"microchip,spi-present-mask", &pdata->spi_present_mask);
		if (status) {
			status = device_property_read_u32(&spi->dev,
				"mcp,spi-present-mask",
				&pdata->spi_present_mask);

			if (status) {
				dev_err(&spi->dev, "missing spi-present-mask");
				return -ENODEV;
			}
		}
	}

	if (!pdata->spi_present_mask || pdata->spi_present_mask > 0xff) {
		dev_err(&spi->dev, "invalid spi-present-mask");
		return -ENODEV;
	}

	for (addr = 0; addr < MCP_MAX_DEV_PER_CS; addr++) {
		if (pdata->spi_present_mask & BIT(addr))
			chips++;
	}

	if (!chips)
		return -ENODEV;

	data = devm_kzalloc(&spi->dev,
			    sizeof(*data) + chips * sizeof(struct mcp23s08),
			    GFP_KERNEL);
	if (!data)
		return -ENOMEM;

	spi_set_drvdata(spi, data);

	for (addr = 0; addr < MCP_MAX_DEV_PER_CS; addr++) {
		if (!(pdata->spi_present_mask & BIT(addr)))
			continue;
		chips--;
		data->mcp[addr] = &data->chip[chips];
		data->mcp[addr]->irq = spi->irq;
		status = mcp23s08_probe_one(data->mcp[addr], &spi->dev, spi,
					    0x40 | (addr << 1), type,
					    pdata->base, addr);
		if (status < 0)
			return status;

		if (pdata->base != -1)
			pdata->base += data->mcp[addr]->chip.ngpio;
		ngpio += data->mcp[addr]->chip.ngpio;
	}
	data->ngpio = ngpio;

	return 0;
}

static const struct spi_device_id mcp23s08_ids[] = {
	{ "mcp23s08", MCP_TYPE_S08 },
	{ "mcp23s17", MCP_TYPE_S17 },
	{ "mcp23s18", MCP_TYPE_S18 },
	{ },
};
MODULE_DEVICE_TABLE(spi, mcp23s08_ids);

static struct spi_driver mcp23s08_driver = {
	.probe		= mcp23s08_probe,
	.id_table	= mcp23s08_ids,
	.driver = {
		.name	= "mcp23s08",
		.of_match_table = of_match_ptr(mcp23s08_spi_of_match),
	},
};

static int __init mcp23s08_spi_init(void)
{
	return spi_register_driver(&mcp23s08_driver);
}

static void mcp23s08_spi_exit(void)
{
	spi_unregister_driver(&mcp23s08_driver);
}

#else

static int __init mcp23s08_spi_init(void) { return 0; }
static void mcp23s08_spi_exit(void) { }

#endif /* CONFIG_SPI_MASTER */

/*----------------------------------------------------------------------*/

static int __init mcp23s08_init(void)
{
	int ret;

	ret = mcp23s08_spi_init();
	if (ret)
		goto spi_fail;

	ret = mcp23s08_i2c_init();
	if (ret)
		goto i2c_fail;

	return 0;

 i2c_fail:
	mcp23s08_spi_exit();
 spi_fail:
	return ret;
}
/* register after spi/i2c postcore initcall and before
 * subsys initcalls that may rely on these GPIOs
 */
subsys_initcall(mcp23s08_init);

static void __exit mcp23s08_exit(void)
{
	mcp23s08_spi_exit();
	mcp23s08_i2c_exit();
}
module_exit(mcp23s08_exit);

MODULE_LICENSE("GPL");<|MERGE_RESOLUTION|>--- conflicted
+++ resolved
@@ -771,13 +771,9 @@
 {
 	int status, ret;
 	bool mirror = false;
-<<<<<<< HEAD
-	struct regmap_config *one_regmap_config = NULL;
-=======
 	bool open_drain = false;
 	struct regmap_config *one_regmap_config = NULL;
 	int raw_chip_address = (addr & ~0x40) >> 1;
->>>>>>> 144482d4
 
 	mutex_init(&mcp->lock);
 
@@ -806,12 +802,8 @@
 					sizeof(struct regmap_config), GFP_KERNEL);
 			mcp->reg_shift = 0;
 			mcp->chip.ngpio = 8;
-<<<<<<< HEAD
-			mcp->chip.label = "mcp23s08";
-=======
 			mcp->chip.label = devm_kasprintf(dev, GFP_KERNEL,
 					"mcp23s08.%d", raw_chip_address);
->>>>>>> 144482d4
 			break;
 		case MCP_TYPE_S17:
 			one_regmap_config =
@@ -819,29 +811,19 @@
 					sizeof(struct regmap_config), GFP_KERNEL);
 			mcp->reg_shift = 1;
 			mcp->chip.ngpio = 16;
-<<<<<<< HEAD
-			mcp->chip.label = "mcp23s17";
-=======
 			mcp->chip.label = devm_kasprintf(dev, GFP_KERNEL,
 					"mcp23s17.%d", raw_chip_address);
->>>>>>> 144482d4
 			break;
 		}
 		if (!one_regmap_config)
 			return -ENOMEM;
 
-<<<<<<< HEAD
-		one_regmap_config->name = devm_kasprintf(dev, GFP_KERNEL, "%d", (addr & ~0x40) >> 1);
-=======
 		one_regmap_config->name = devm_kasprintf(dev, GFP_KERNEL, "%d", raw_chip_address);
->>>>>>> 144482d4
 		mcp->regmap = devm_regmap_init(dev, &mcp23sxx_spi_regmap, mcp,
 					       one_regmap_config);
 		break;
 
 	case MCP_TYPE_S18:
-		if (!one_regmap_config)
-			return -ENOMEM;
 		mcp->regmap = devm_regmap_init(dev, &mcp23sxx_spi_regmap, mcp,
 					       &mcp23x17_regmap);
 		mcp->reg_shift = 1;
