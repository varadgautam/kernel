--- conflicted
+++ resolved
@@ -22,11 +22,7 @@
 extern void iscsit_tpg_del_external_nps(struct iscsi_tpg_np *);
 extern struct iscsi_tpg_np *iscsit_tpg_locate_child_np(struct iscsi_tpg_np *, int);
 extern struct iscsi_tpg_np *iscsit_tpg_add_network_portal(struct iscsi_portal_group *,
-<<<<<<< HEAD
-			struct __kernel_sockaddr_storage *, struct iscsi_tpg_np *,
-=======
 			struct sockaddr_storage *, struct iscsi_tpg_np *,
->>>>>>> 61328de2
 			int);
 extern int iscsit_tpg_del_network_portal(struct iscsi_portal_group *,
 			struct iscsi_tpg_np *);
