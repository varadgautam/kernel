--- conflicted
+++ resolved
@@ -699,11 +699,7 @@
 		iscsit_start_nopin_timer(conn);
 }
 
-<<<<<<< HEAD
-int iscsit_start_kthreads(struct iscsi_conn *conn)
-=======
 static int iscsit_start_kthreads(struct iscsi_conn *conn)
->>>>>>> 53b729de
 {
 	int ret = 0;
 
