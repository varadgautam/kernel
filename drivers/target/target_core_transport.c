--- conflicted
+++ resolved
@@ -569,24 +569,8 @@
 
 void transport_cmd_finish_abort(struct se_cmd *cmd, int remove)
 {
-<<<<<<< HEAD
-	transport_lun_remove_cmd(cmd);
-
-	if (transport_cmd_check_stop_to_fabric(cmd))
-		return;
-	if (remove) {
-		transport_remove_cmd_from_queue(cmd, &cmd->se_dev->dev_queue_obj);
-		transport_generic_remove(cmd, 0);
-	}
-}
-
-void transport_cmd_finish_abort_tmr(struct se_cmd *cmd)
-{
-	transport_remove_cmd_from_queue(cmd, &cmd->se_dev->dev_queue_obj);
-=======
 	if (!cmd->se_tmr_req)
 		transport_lun_remove_cmd(cmd);
->>>>>>> 250a8155
 
 	if (transport_cmd_check_stop_to_fabric(cmd))
 		return;
@@ -618,12 +602,7 @@
 	else
 		atomic_inc(&qobj->queue_cnt);
 
-<<<<<<< HEAD
-	if (cmd->se_cmd_flags & SCF_EMULATE_QUEUE_FULL) {
-		cmd->se_cmd_flags &= ~SCF_EMULATE_QUEUE_FULL;
-=======
 	if (at_head)
->>>>>>> 250a8155
 		list_add(&cmd->se_queue_node, &qobj->qobj_list);
 	else
 		list_add_tail(&cmd->se_queue_node, &qobj->qobj_list);
@@ -657,10 +636,7 @@
 
 static void transport_remove_cmd_from_queue(struct se_cmd *cmd)
 {
-<<<<<<< HEAD
-=======
 	struct se_queue_obj *qobj = &cmd->se_dev->dev_queue_obj;
->>>>>>> 250a8155
 	unsigned long flags;
 
 	spin_lock_irqsave(&qobj->cmd_queue_lock, flags);
@@ -1015,44 +991,6 @@
 	*bl += sprintf(b + *bl, "        ");
 }
 
-<<<<<<< HEAD
-/*	transport_release_all_cmds():
- *
- *
- */
-static void transport_release_all_cmds(struct se_device *dev)
-{
-	struct se_cmd *cmd, *tcmd;
-	int bug_out = 0, t_state;
-	unsigned long flags;
-
-	spin_lock_irqsave(&dev->dev_queue_obj.cmd_queue_lock, flags);
-	list_for_each_entry_safe(cmd, tcmd, &dev->dev_queue_obj.qobj_list,
-				se_queue_node) {
-		t_state = cmd->t_state;
-		list_del_init(&cmd->se_queue_node);
-		spin_unlock_irqrestore(&dev->dev_queue_obj.cmd_queue_lock,
-				flags);
-
-		pr_err("Releasing ITT: 0x%08x, i_state: %u,"
-			" t_state: %u directly\n",
-			cmd->se_tfo->get_task_tag(cmd),
-			cmd->se_tfo->get_cmd_state(cmd), t_state);
-
-		transport_release_fe_cmd(cmd);
-		bug_out = 1;
-
-		spin_lock_irqsave(&dev->dev_queue_obj.cmd_queue_lock, flags);
-	}
-	spin_unlock_irqrestore(&dev->dev_queue_obj.cmd_queue_lock, flags);
-#if 0
-	if (bug_out)
-		BUG();
-#endif
-}
-
-=======
->>>>>>> 250a8155
 void transport_dump_vpd_proto_id(
 	struct t10_vpd *vpd,
 	unsigned char *p_buf,
@@ -1556,11 +1494,7 @@
 	INIT_LIST_HEAD(&cmd->se_delayed_node);
 	INIT_LIST_HEAD(&cmd->se_qf_node);
 	INIT_LIST_HEAD(&cmd->se_queue_node);
-<<<<<<< HEAD
-
-=======
 	INIT_LIST_HEAD(&cmd->se_cmd_list);
->>>>>>> 250a8155
 	INIT_LIST_HEAD(&cmd->t_task_list);
 	init_completion(&cmd->transport_lun_fe_stop_comp);
 	init_completion(&cmd->transport_lun_stop_comp);
