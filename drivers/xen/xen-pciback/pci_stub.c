/*
 * PCI Stub Driver - Grabs devices in backend to be exported later
 *
 * Ryan Wilson <hap9@epoch.ncsc.mil>
 * Chris Bookholt <hap10@epoch.ncsc.mil>
 */
#include <linux/module.h>
#include <linux/init.h>
#include <linux/rwsem.h>
#include <linux/list.h>
#include <linux/spinlock.h>
#include <linux/kref.h>
#include <linux/pci.h>
#include <linux/wait.h>
#include <linux/sched.h>
#include <linux/atomic.h>
#ifndef CONFIG_XEN
#include <xen/events.h>
#include <asm/xen/pci.h>
#include <asm/xen/hypervisor.h>
#else
#include <xen/evtchn.h>
#endif
#include <xen/xen.h>
#include "pciback.h"
#include "conf_space.h"
#include "conf_space_quirks.h"

static char *pci_devs_to_hide;
wait_queue_head_t xen_pcibk_aer_wait_queue;
/*Add sem for sync AER handling and xen_pcibk remove/reconfigue ops,
* We want to avoid in middle of AER ops, xen_pcibk devices is being removed
*/
static DECLARE_RWSEM(pcistub_sem);
module_param_named(hide, pci_devs_to_hide, charp, 0444);

struct pcistub_device_id {
	struct list_head slot_list;
	int domain;
	unsigned char bus;
	unsigned int devfn;
};
static LIST_HEAD(pcistub_device_ids);
static DEFINE_SPINLOCK(device_ids_lock);

struct pcistub_device {
	struct kref kref;
	struct list_head dev_list;
	spinlock_t lock;

	struct pci_dev *dev;
	struct xen_pcibk_device *pdev;/* non-NULL if struct pci_dev is in use */
};

/* Access to pcistub_devices & seized_devices lists and the initialize_devices
 * flag must be locked with pcistub_devices_lock
 */
static DEFINE_SPINLOCK(pcistub_devices_lock);
static LIST_HEAD(pcistub_devices);

/* wait for device_initcall before initializing our devices
 * (see pcistub_init_devices_late)
 */
static int initialize_devices;
static LIST_HEAD(seized_devices);

static struct pcistub_device *pcistub_device_alloc(struct pci_dev *dev)
{
	struct pcistub_device *psdev;

	dev_dbg(&dev->dev, "pcistub_device_alloc\n");

	psdev = kzalloc(sizeof(*psdev), GFP_ATOMIC);
	if (!psdev)
		return NULL;

	psdev->dev = pci_dev_get(dev);
	if (!psdev->dev) {
		kfree(psdev);
		return NULL;
	}

	kref_init(&psdev->kref);
	spin_lock_init(&psdev->lock);

	return psdev;
}

/* Don't call this directly as it's called by pcistub_device_put */
static void pcistub_device_release(struct kref *kref)
{
	struct pcistub_device *psdev;

	psdev = container_of(kref, struct pcistub_device, kref);

	dev_dbg(&psdev->dev->dev, "pcistub_device_release\n");

#ifndef CONFIG_XEN
	xen_unregister_device_domain_owner(psdev->dev);
#endif

	/* Clean-up the device */
	xen_pcibk_reset_device(psdev->dev);
	xen_pcibk_config_free_dyn_fields(psdev->dev);
	xen_pcibk_config_free_dev(psdev->dev);
	kfree(pci_get_drvdata(psdev->dev));
	pci_set_drvdata(psdev->dev, NULL);

	pci_dev_put(psdev->dev);

	kfree(psdev);
}

static inline void pcistub_device_get(struct pcistub_device *psdev)
{
	kref_get(&psdev->kref);
}

static inline void pcistub_device_put(struct pcistub_device *psdev)
{
	kref_put(&psdev->kref, pcistub_device_release);
}

static struct pcistub_device *pcistub_device_find(int domain, int bus,
						  int slot, int func)
{
	struct pcistub_device *psdev = NULL;
	unsigned long flags;

	spin_lock_irqsave(&pcistub_devices_lock, flags);

	list_for_each_entry(psdev, &pcistub_devices, dev_list) {
		if (psdev->dev != NULL
		    && domain == pci_domain_nr(psdev->dev->bus)
		    && bus == psdev->dev->bus->number
		    && PCI_DEVFN(slot, func) == psdev->dev->devfn) {
			pcistub_device_get(psdev);
			goto out;
		}
	}

	/* didn't find it */
	psdev = NULL;

out:
	spin_unlock_irqrestore(&pcistub_devices_lock, flags);
	return psdev;
}

static struct pci_dev *pcistub_device_get_pci_dev(struct xen_pcibk_device *pdev,
						  struct pcistub_device *psdev)
{
	struct pci_dev *pci_dev = NULL;
	unsigned long flags;

	pcistub_device_get(psdev);

	spin_lock_irqsave(&psdev->lock, flags);
	if (!psdev->pdev) {
		psdev->pdev = pdev;
		pci_dev = psdev->dev;
	}
	spin_unlock_irqrestore(&psdev->lock, flags);

	if (!pci_dev)
		pcistub_device_put(psdev);

	return pci_dev;
}

struct pci_dev *pcistub_get_pci_dev_by_slot(struct xen_pcibk_device *pdev,
					    int domain, int bus,
					    int slot, int func)
{
	struct pcistub_device *psdev;
	struct pci_dev *found_dev = NULL;
	unsigned long flags;

	spin_lock_irqsave(&pcistub_devices_lock, flags);

	list_for_each_entry(psdev, &pcistub_devices, dev_list) {
		if (psdev->dev != NULL
		    && domain == pci_domain_nr(psdev->dev->bus)
		    && bus == psdev->dev->bus->number
		    && PCI_DEVFN(slot, func) == psdev->dev->devfn) {
			found_dev = pcistub_device_get_pci_dev(pdev, psdev);
			break;
		}
	}

	spin_unlock_irqrestore(&pcistub_devices_lock, flags);
	return found_dev;
}

struct pci_dev *pcistub_get_pci_dev(struct xen_pcibk_device *pdev,
				    struct pci_dev *dev)
{
	struct pcistub_device *psdev;
	struct pci_dev *found_dev = NULL;
	unsigned long flags;

	spin_lock_irqsave(&pcistub_devices_lock, flags);

	list_for_each_entry(psdev, &pcistub_devices, dev_list) {
		if (psdev->dev == dev) {
			found_dev = pcistub_device_get_pci_dev(pdev, psdev);
			break;
		}
	}

	spin_unlock_irqrestore(&pcistub_devices_lock, flags);
	return found_dev;
}

void pcistub_put_pci_dev(struct pci_dev *dev)
{
	struct pcistub_device *psdev, *found_psdev = NULL;
	unsigned long flags;

	spin_lock_irqsave(&pcistub_devices_lock, flags);

	list_for_each_entry(psdev, &pcistub_devices, dev_list) {
		if (psdev->dev == dev) {
			found_psdev = psdev;
			break;
		}
	}

	spin_unlock_irqrestore(&pcistub_devices_lock, flags);
	if (WARN_ON(!found_psdev))
		return;

	/*hold this lock for avoiding breaking link between
	* pcistub and xen_pcibk when AER is in processing
	*/
	down_write(&pcistub_sem);
	/* Cleanup our device
	 * (so it's ready for the next domain)
	 */
	xen_pcibk_reset_device(found_psdev->dev);
	xen_pcibk_config_free_dyn_fields(found_psdev->dev);
	xen_pcibk_config_reset_dev(found_psdev->dev);

	spin_lock_irqsave(&found_psdev->lock, flags);
	found_psdev->pdev = NULL;
	spin_unlock_irqrestore(&found_psdev->lock, flags);

	pcistub_device_put(found_psdev);
	up_write(&pcistub_sem);
}

static int __devinit pcistub_match_one(struct pci_dev *dev,
				       struct pcistub_device_id *pdev_id)
{
	/* Match the specified device by domain, bus, slot, func and also if
	 * any of the device's parent bridges match.
	 */
	for (; dev != NULL; dev = dev->bus->self) {
		if (pci_domain_nr(dev->bus) == pdev_id->domain
		    && dev->bus->number == pdev_id->bus
		    && dev->devfn == pdev_id->devfn)
			return 1;

		/* Sometimes topmost bridge links to itself. */
		if (dev == dev->bus->self)
			break;
	}

	return 0;
}

static int __devinit pcistub_match(struct pci_dev *dev)
{
	struct pcistub_device_id *pdev_id;
	unsigned long flags;
	int found = 0;

	spin_lock_irqsave(&device_ids_lock, flags);
	list_for_each_entry(pdev_id, &pcistub_device_ids, slot_list) {
		if (pcistub_match_one(dev, pdev_id)) {
			found = 1;
			break;
		}
	}
	spin_unlock_irqrestore(&device_ids_lock, flags);

	return found;
}

static int __devinit pcistub_init_device(struct pci_dev *dev)
{
	struct xen_pcibk_dev_data *dev_data;
	int err = 0;

	dev_dbg(&dev->dev, "initializing...\n");

	/* The PCI backend is not intended to be a module (or to work with
	 * removable PCI devices (yet). If it were, xen_pcibk_config_free()
	 * would need to be called somewhere to free the memory allocated
	 * here and then to call kfree(pci_get_drvdata(psdev->dev)).
	 */
#ifndef CONFIG_XEN
	dev_data = kzalloc(sizeof(*dev_data) +  strlen(DRV_NAME "[]")
				+ strlen(pci_name(dev)) + 1, GFP_ATOMIC);
#else
	dev_data = kzalloc(sizeof(*dev_data), GFP_ATOMIC);
#endif
	if (!dev_data) {
		err = -ENOMEM;
		goto out;
	}
	pci_set_drvdata(dev, dev_data);

#ifndef CONFIG_XEN
	/*
	 * Setup name for fake IRQ handler. It will only be enabled
	 * once the device is turned on by the guest.
	 */
	sprintf(dev_data->irq_name, DRV_NAME "[%s]", pci_name(dev));
#endif

	dev_dbg(&dev->dev, "initializing config\n");

	init_waitqueue_head(&xen_pcibk_aer_wait_queue);
	err = xen_pcibk_config_init_dev(dev);
	if (err)
		goto out;

	/* HACK: Force device (& ACPI) to determine what IRQ it's on - we
	 * must do this here because pcibios_enable_device may specify
	 * the pci device's true irq (and possibly its other resources)
	 * if they differ from what's in the configuration space.
	 * This makes the assumption that the device's resources won't
	 * change after this point (otherwise this code may break!)
	 */
	dev_dbg(&dev->dev, "enabling device\n");
	err = pci_enable_device(dev);
	if (err)
		goto config_release;

	/* Now disable the device (this also ensures some private device
	 * data is setup before we export)
	 */
	dev_dbg(&dev->dev, "reset device\n");
	xen_pcibk_reset_device(dev);

	return 0;

config_release:
	xen_pcibk_config_free_dev(dev);

out:
	pci_set_drvdata(dev, NULL);
	kfree(dev_data);
	return err;
}

/*
 * Because some initialization still happens on
 * devices during fs_initcall, we need to defer
 * full initialization of our devices until
 * device_initcall.
 */
static int __init pcistub_init_devices_late(void)
{
	struct pcistub_device *psdev;
	unsigned long flags;
	int err = 0;

	pr_debug(DRV_NAME ": pcistub_init_devices_late\n");

	spin_lock_irqsave(&pcistub_devices_lock, flags);

	while (!list_empty(&seized_devices)) {
		psdev = container_of(seized_devices.next,
				     struct pcistub_device, dev_list);
		list_del(&psdev->dev_list);

		spin_unlock_irqrestore(&pcistub_devices_lock, flags);

		err = pcistub_init_device(psdev->dev);
		if (err) {
			dev_err(&psdev->dev->dev,
				"error %d initializing device\n", err);
			kfree(psdev);
			psdev = NULL;
		}

		spin_lock_irqsave(&pcistub_devices_lock, flags);

		if (psdev)
			list_add_tail(&psdev->dev_list, &pcistub_devices);
	}

	initialize_devices = 1;

	spin_unlock_irqrestore(&pcistub_devices_lock, flags);

	return 0;
}

static int __devinit pcistub_seize(struct pci_dev *dev)
{
	struct pcistub_device *psdev;
	unsigned long flags;
	int err = 0;

	psdev = pcistub_device_alloc(dev);
	if (!psdev)
		return -ENOMEM;

	spin_lock_irqsave(&pcistub_devices_lock, flags);

	if (initialize_devices) {
		spin_unlock_irqrestore(&pcistub_devices_lock, flags);

		/* don't want irqs disabled when calling pcistub_init_device */
		err = pcistub_init_device(psdev->dev);

		spin_lock_irqsave(&pcistub_devices_lock, flags);

		if (!err)
			list_add(&psdev->dev_list, &pcistub_devices);
	} else {
		dev_dbg(&dev->dev, "deferring initialization\n");
		list_add(&psdev->dev_list, &seized_devices);
	}

	spin_unlock_irqrestore(&pcistub_devices_lock, flags);

	if (err)
		pcistub_device_put(psdev);

	return err;
}

static int __devinit pcistub_probe(struct pci_dev *dev,
				   const struct pci_device_id *id)
{
	int err = 0;

	dev_dbg(&dev->dev, "probing...\n");

	if (pcistub_match(dev)) {

		if (dev->hdr_type != PCI_HEADER_TYPE_NORMAL
		    && dev->hdr_type != PCI_HEADER_TYPE_BRIDGE) {
			dev_err(&dev->dev, "can't export pci devices that "
				"don't have a normal (0) or bridge (1) "
				"header type!\n");
			err = -ENODEV;
			goto out;
		}

		dev_info(&dev->dev, "seizing device\n");
		err = pcistub_seize(dev);
#ifdef CONFIG_PCI_GUESTDEV
	} else if (dev->hdr_type == PCI_HEADER_TYPE_NORMAL) {
		if (!pci_is_guestdev(dev)) {
			err = -ENODEV;
			goto out;
		}

		dev_info(&dev->dev, "seizing device\n");
		err = pcistub_seize(dev);
#endif /* CONFIG_PCI_GUESTDEV */
	} else
		/* Didn't find the device */
		err = -ENODEV;

out:
	return err;
}

static void pcistub_remove(struct pci_dev *dev)
{
	struct pcistub_device *psdev, *found_psdev = NULL;
	unsigned long flags;

	dev_dbg(&dev->dev, "removing\n");

	spin_lock_irqsave(&pcistub_devices_lock, flags);

	xen_pcibk_config_quirk_release(dev);

	list_for_each_entry(psdev, &pcistub_devices, dev_list) {
		if (psdev->dev == dev) {
			found_psdev = psdev;
			break;
		}
	}

	spin_unlock_irqrestore(&pcistub_devices_lock, flags);

	if (found_psdev) {
		dev_dbg(&dev->dev, "found device to remove - in use? %p\n",
			found_psdev->pdev);

		if (found_psdev->pdev) {
			printk(KERN_WARNING DRV_NAME ": ****** removing device "
			       "%s while still in-use! ******\n",
			       pci_name(found_psdev->dev));
			printk(KERN_WARNING DRV_NAME ": ****** driver domain may"
			       " still access this device's i/o resources!\n");
			printk(KERN_WARNING DRV_NAME ": ****** shutdown driver "
			       "domain before binding device\n");
			printk(KERN_WARNING DRV_NAME ": ****** to other drivers "
			       "or domains\n");

			xen_pcibk_release_pci_dev(found_psdev->pdev,
						found_psdev->dev);
		}

		spin_lock_irqsave(&pcistub_devices_lock, flags);
		list_del(&found_psdev->dev_list);
		spin_unlock_irqrestore(&pcistub_devices_lock, flags);

		/* the final put for releasing from the list */
		pcistub_device_put(found_psdev);
	}
}

static DEFINE_PCI_DEVICE_TABLE(pcistub_ids) = {
	{
	 .vendor = PCI_ANY_ID,
	 .device = PCI_ANY_ID,
	 .subvendor = PCI_ANY_ID,
	 .subdevice = PCI_ANY_ID,
	 },
	{0,},
};

#define PCI_NODENAME_MAX 40
static void kill_domain_by_device(struct pcistub_device *psdev)
{
	struct xenbus_transaction xbt;
	int err;
	char nodename[PCI_NODENAME_MAX];

<<<<<<< HEAD
	if (!psdev) {
		dev_err(&psdev->dev->dev,
			"device is NULL when do AER recovery/kill_domain\n");
		return;
	}

=======
	BUG_ON(!psdev);
>>>>>>> 1ea6b8f4
	snprintf(nodename, PCI_NODENAME_MAX, "/local/domain/0/backend/pci/%d/0",
		psdev->pdev->xdev->otherend_id);

again:
	err = xenbus_transaction_start(&xbt);
	if (err) {
		dev_err(&psdev->dev->dev,
			"error %d when start xenbus transaction\n", err);
		return;
	}
	/*PV AER handlers will set this flag*/
	xenbus_printf(xbt, nodename, "aerState" , "aerfail");
	err = xenbus_transaction_end(xbt, 0);
	if (err) {
		if (err == -EAGAIN)
			goto again;
		dev_err(&psdev->dev->dev,
			"error %d when end xenbus transaction\n", err);
		return;
	}
}

/* For each aer recovery step error_detected, mmio_enabled, etc, front_end and
 * backend need to have cooperation. In xen_pcibk, those steps will do similar
 * jobs: send service request and waiting for front_end response.
*/
static pci_ers_result_t common_process(struct pcistub_device *psdev,
				       pci_channel_state_t state, int aer_cmd,
				       pci_ers_result_t result)
{
	pci_ers_result_t res = result;
	struct xen_pcie_aer_op *aer_op;
	int ret;

	/*with PV AER drivers*/
	aer_op = &(psdev->pdev->sh_info->aer_op);
	aer_op->cmd = aer_cmd ;
	/*useful for error_detected callback*/
	aer_op->err = state;
	/*pcifront_end BDF*/
	ret = xen_pcibk_get_pcifront_dev(psdev->dev, psdev->pdev,
		&aer_op->domain, &aer_op->bus, &aer_op->devfn);
	if (!ret) {
		dev_err(&psdev->dev->dev,
			DRV_NAME ": failed to get pcifront device\n");
		return PCI_ERS_RESULT_NONE;
	}
	wmb();

	dev_dbg(&psdev->dev->dev,
			DRV_NAME ": aer_op %x dom %x bus %x devfn %x\n",
			aer_cmd, aer_op->domain, aer_op->bus, aer_op->devfn);
	/*local flag to mark there's aer request, xen_pcibk callback will use
	* this flag to judge whether we need to check pci-front give aer
	* service ack signal
	*/
	set_bit(_PCIB_op_pending, (unsigned long *)&psdev->pdev->flags);

	/*It is possible that a pcifront conf_read_write ops request invokes
	* the callback which cause the spurious execution of wake_up.
	* Yet it is harmless and better than a spinlock here
	*/
	set_bit(_XEN_PCIB_active,
		(unsigned long *)&psdev->pdev->sh_info->flags);
	wmb();
	notify_remote_via_irq(psdev->pdev->evtchn_irq);

	ret = wait_event_timeout(xen_pcibk_aer_wait_queue,
				 !(test_bit(_XEN_PCIB_active, (unsigned long *)
				 &psdev->pdev->sh_info->flags)), 300*HZ);

	if (!ret) {
		if (test_bit(_XEN_PCIB_active,
			(unsigned long *)&psdev->pdev->sh_info->flags)) {
			dev_err(&psdev->dev->dev,
				"pcifront aer process not responding!\n");
			clear_bit(_XEN_PCIB_active,
			  (unsigned long *)&psdev->pdev->sh_info->flags);
			aer_op->err = PCI_ERS_RESULT_NONE;
			return res;
		}
	}
	clear_bit(_PCIB_op_pending, (unsigned long *)&psdev->pdev->flags);

	if (test_bit(_XEN_PCIF_active,
		(unsigned long *)&psdev->pdev->sh_info->flags)) {
		dev_dbg(&psdev->dev->dev,
			"schedule pci_conf service in " DRV_NAME "\n");
		xen_pcibk_test_and_schedule_op(psdev->pdev);
	}

	res = (pci_ers_result_t)aer_op->err;
	return res;
}

/*
* xen_pcibk_slot_reset: it will send the slot_reset request to  pcifront in case
* of the device driver could provide this service, and then wait for pcifront
* ack.
* @dev: pointer to PCI devices
* return value is used by aer_core do_recovery policy
*/
static pci_ers_result_t xen_pcibk_slot_reset(struct pci_dev *dev)
{
	struct pcistub_device *psdev;
	pci_ers_result_t result;

	result = PCI_ERS_RESULT_RECOVERED;
	dev_dbg(&dev->dev, "xen_pcibk_slot_reset(bus:%x,devfn:%x)\n",
		dev->bus->number, dev->devfn);

	down_write(&pcistub_sem);
	psdev = pcistub_device_find(pci_domain_nr(dev->bus),
				dev->bus->number,
				PCI_SLOT(dev->devfn),
				PCI_FUNC(dev->devfn));

	if (!psdev || !psdev->pdev) {
		dev_err(&dev->dev,
			DRV_NAME " device is not found/assigned\n");
		goto end;
	}

	if (!psdev->pdev->sh_info) {
		dev_err(&dev->dev, DRV_NAME " device is not connected or owned"
			" by HVM, kill it\n");
		kill_domain_by_device(psdev);
		goto release;
	}

	if (!test_bit(_XEN_PCIB_AERHANDLER,
		(unsigned long *)&psdev->pdev->sh_info->flags)) {
		dev_err(&dev->dev,
			"guest with no AER driver should have been killed\n");
		goto release;
	}
	result = common_process(psdev, 1, XEN_PCI_OP_aer_slotreset, result);

	if (result == PCI_ERS_RESULT_NONE ||
		result == PCI_ERS_RESULT_DISCONNECT) {
		dev_dbg(&dev->dev,
			"No AER slot_reset service or disconnected!\n");
		kill_domain_by_device(psdev);
	}
release:
	pcistub_device_put(psdev);
end:
	up_write(&pcistub_sem);
	return result;

}


/*xen_pcibk_mmio_enabled: it will send the mmio_enabled request to  pcifront
* in case of the device driver could provide this service, and then wait
* for pcifront ack
* @dev: pointer to PCI devices
* return value is used by aer_core do_recovery policy
*/

static pci_ers_result_t xen_pcibk_mmio_enabled(struct pci_dev *dev)
{
	struct pcistub_device *psdev;
	pci_ers_result_t result;

	result = PCI_ERS_RESULT_RECOVERED;
	dev_dbg(&dev->dev, "xen_pcibk_mmio_enabled(bus:%x,devfn:%x)\n",
		dev->bus->number, dev->devfn);

	down_write(&pcistub_sem);
	psdev = pcistub_device_find(pci_domain_nr(dev->bus),
				dev->bus->number,
				PCI_SLOT(dev->devfn),
				PCI_FUNC(dev->devfn));

	if (!psdev || !psdev->pdev) {
		dev_err(&dev->dev,
			DRV_NAME " device is not found/assigned\n");
		goto end;
	}

	if (!psdev->pdev->sh_info) {
		dev_err(&dev->dev, DRV_NAME " device is not connected or owned"
			" by HVM, kill it\n");
		kill_domain_by_device(psdev);
		goto release;
	}

	if (!test_bit(_XEN_PCIB_AERHANDLER,
		(unsigned long *)&psdev->pdev->sh_info->flags)) {
		dev_err(&dev->dev,
			"guest with no AER driver should have been killed\n");
		goto release;
	}
	result = common_process(psdev, 1, XEN_PCI_OP_aer_mmio, result);

	if (result == PCI_ERS_RESULT_NONE ||
		result == PCI_ERS_RESULT_DISCONNECT) {
		dev_dbg(&dev->dev,
			"No AER mmio_enabled service or disconnected!\n");
		kill_domain_by_device(psdev);
	}
release:
	pcistub_device_put(psdev);
end:
	up_write(&pcistub_sem);
	return result;
}

/*xen_pcibk_error_detected: it will send the error_detected request to  pcifront
* in case of the device driver could provide this service, and then wait
* for pcifront ack.
* @dev: pointer to PCI devices
* @error: the current PCI connection state
* return value is used by aer_core do_recovery policy
*/

static pci_ers_result_t xen_pcibk_error_detected(struct pci_dev *dev,
	pci_channel_state_t error)
{
	struct pcistub_device *psdev;
	pci_ers_result_t result;

	result = PCI_ERS_RESULT_CAN_RECOVER;
	dev_dbg(&dev->dev, "xen_pcibk_error_detected(bus:%x,devfn:%x)\n",
		dev->bus->number, dev->devfn);

	down_write(&pcistub_sem);
	psdev = pcistub_device_find(pci_domain_nr(dev->bus),
				dev->bus->number,
				PCI_SLOT(dev->devfn),
				PCI_FUNC(dev->devfn));

	if (!psdev || !psdev->pdev) {
		dev_err(&dev->dev,
			DRV_NAME " device is not found/assigned\n");
		goto end;
	}

	if (!psdev->pdev->sh_info) {
		dev_err(&dev->dev, DRV_NAME " device is not connected or owned"
			" by HVM, kill it\n");
		kill_domain_by_device(psdev);
		goto release;
	}

	/*Guest owns the device yet no aer handler regiested, kill guest*/
	if (!test_bit(_XEN_PCIB_AERHANDLER,
		(unsigned long *)&psdev->pdev->sh_info->flags)) {
		dev_dbg(&dev->dev, "guest may have no aer driver, kill it\n");
		kill_domain_by_device(psdev);
		goto release;
	}
	result = common_process(psdev, error, XEN_PCI_OP_aer_detected, result);

	if (result == PCI_ERS_RESULT_NONE ||
		result == PCI_ERS_RESULT_DISCONNECT) {
		dev_dbg(&dev->dev,
			"No AER error_detected service or disconnected!\n");
		kill_domain_by_device(psdev);
	}
release:
	pcistub_device_put(psdev);
end:
	up_write(&pcistub_sem);
	return result;
}

/*xen_pcibk_error_resume: it will send the error_resume request to  pcifront
* in case of the device driver could provide this service, and then wait
* for pcifront ack.
* @dev: pointer to PCI devices
*/

static void xen_pcibk_error_resume(struct pci_dev *dev)
{
	struct pcistub_device *psdev;

	dev_dbg(&dev->dev, "xen_pcibk_error_resume(bus:%x,devfn:%x)\n",
		dev->bus->number, dev->devfn);

	down_write(&pcistub_sem);
	psdev = pcistub_device_find(pci_domain_nr(dev->bus),
				dev->bus->number,
				PCI_SLOT(dev->devfn),
				PCI_FUNC(dev->devfn));

	if (!psdev || !psdev->pdev) {
		dev_err(&dev->dev,
			DRV_NAME " device is not found/assigned\n");
		goto end;
	}

	if (!psdev->pdev->sh_info) {
		dev_err(&dev->dev, DRV_NAME " device is not connected or owned"
			" by HVM, kill it\n");
		kill_domain_by_device(psdev);
		goto release;
	}

	if (!test_bit(_XEN_PCIB_AERHANDLER,
		(unsigned long *)&psdev->pdev->sh_info->flags)) {
		dev_err(&dev->dev,
			"guest with no AER driver should have been killed\n");
		kill_domain_by_device(psdev);
		goto release;
	}
	common_process(psdev, 1, XEN_PCI_OP_aer_resume,
		       PCI_ERS_RESULT_RECOVERED);
release:
	pcistub_device_put(psdev);
end:
	up_write(&pcistub_sem);
	return;
}

/*add xen_pcibk AER handling*/
static struct pci_error_handlers xen_pcibk_error_handler = {
	.error_detected = xen_pcibk_error_detected,
	.mmio_enabled = xen_pcibk_mmio_enabled,
	.slot_reset = xen_pcibk_slot_reset,
	.resume = xen_pcibk_error_resume,
};

/*
 * Note: There is no MODULE_DEVICE_TABLE entry here because this isn't
 * for a normal device. I don't want it to be loaded automatically.
 */

static struct pci_driver xen_pcibk_pci_driver = {
#ifndef CONFIG_XEN
	/* The name should be xen_pciback, but until the tools are updated
	 * we will keep it as pciback. */
#endif
	.name = "pciback",
	.id_table = pcistub_ids,
	.probe = pcistub_probe,
	.remove = pcistub_remove,
	.err_handler = &xen_pcibk_error_handler,
};

static inline int str_to_slot(const char *buf, int *domain, int *bus,
			      int *slot, int *func)
{
	int err;

	err = sscanf(buf, " %x:%x:%x.%x", domain, bus, slot, func);
	if (err == 4)
		return 0;
	else if (err < 0)
		return -EINVAL;

	/* try again without domain */
	*domain = 0;
	err = sscanf(buf, " %x:%x.%x", bus, slot, func);
	if (err == 3)
		return 0;

	return -EINVAL;
}

static inline int str_to_quirk(const char *buf, int *domain, int *bus, int
			       *slot, int *func, int *reg, int *size, int *mask)
{
	int err;

	err =
	    sscanf(buf, " %04x:%02x:%02x.%1x-%08x:%1x:%08x", domain, bus, slot,
		   func, reg, size, mask);
	if (err == 7)
		return 0;
	return -EINVAL;
}

static int pcistub_device_id_add(int domain, int bus, int slot, int func)
{
	struct pcistub_device_id *pci_dev_id;
	unsigned long flags;

	pci_dev_id = kmalloc(sizeof(*pci_dev_id), GFP_KERNEL);
	if (!pci_dev_id)
		return -ENOMEM;

	pci_dev_id->domain = domain;
	pci_dev_id->bus = bus;
	pci_dev_id->devfn = PCI_DEVFN(slot, func);

	pr_debug(DRV_NAME ": wants to seize %04x:%02x:%02x.%01x\n",
		 domain, bus, slot, func);

	spin_lock_irqsave(&device_ids_lock, flags);
	list_add_tail(&pci_dev_id->slot_list, &pcistub_device_ids);
	spin_unlock_irqrestore(&device_ids_lock, flags);

	return 0;
}

static int pcistub_device_id_remove(int domain, int bus, int slot, int func)
{
	struct pcistub_device_id *pci_dev_id, *t;
	int devfn = PCI_DEVFN(slot, func);
	int err = -ENOENT;
	unsigned long flags;

	spin_lock_irqsave(&device_ids_lock, flags);
	list_for_each_entry_safe(pci_dev_id, t, &pcistub_device_ids,
				 slot_list) {
		if (pci_dev_id->domain == domain
		    && pci_dev_id->bus == bus && pci_dev_id->devfn == devfn) {
			/* Don't break; here because it's possible the same
			 * slot could be in the list more than once
			 */
			list_del(&pci_dev_id->slot_list);
			kfree(pci_dev_id);

			err = 0;

			pr_debug(DRV_NAME ": removed %04x:%02x:%02x.%01x from "
				 "seize list\n", domain, bus, slot, func);
		}
	}
	spin_unlock_irqrestore(&device_ids_lock, flags);

	return err;
}

static int pcistub_reg_add(int domain, int bus, int slot, int func, int reg,
			   int size, int mask)
{
	int err = 0;
	struct pcistub_device *psdev;
	struct pci_dev *dev;
	struct config_field *field;

	psdev = pcistub_device_find(domain, bus, slot, func);
	if (!psdev || !psdev->dev) {
		err = -ENODEV;
		goto out;
	}
	dev = psdev->dev;

	field = kzalloc(sizeof(*field), GFP_ATOMIC);
	if (!field) {
		err = -ENOMEM;
		goto out;
	}

	field->offset = reg;
	field->size = size;
	field->mask = mask;
	field->init = NULL;
	field->reset = NULL;
	field->release = NULL;
	field->clean = xen_pcibk_config_field_free;

	err = xen_pcibk_config_quirks_add_field(dev, field);
	if (err)
		kfree(field);
out:
	return err;
}

static ssize_t pcistub_slot_add(struct device_driver *drv, const char *buf,
				size_t count)
{
	int domain, bus, slot, func;
	int err;

	err = str_to_slot(buf, &domain, &bus, &slot, &func);
	if (err)
		goto out;

	err = pcistub_device_id_add(domain, bus, slot, func);

out:
	if (!err)
		err = count;
	return err;
}
static DRIVER_ATTR(new_slot, S_IWUSR, NULL, pcistub_slot_add);

static ssize_t pcistub_slot_remove(struct device_driver *drv, const char *buf,
				   size_t count)
{
	int domain, bus, slot, func;
	int err;

	err = str_to_slot(buf, &domain, &bus, &slot, &func);
	if (err)
		goto out;

	err = pcistub_device_id_remove(domain, bus, slot, func);

out:
	if (!err)
		err = count;
	return err;
}
static DRIVER_ATTR(remove_slot, S_IWUSR, NULL, pcistub_slot_remove);

static ssize_t pcistub_slot_show(struct device_driver *drv, char *buf)
{
	struct pcistub_device_id *pci_dev_id;
	size_t count = 0;
	unsigned long flags;

	spin_lock_irqsave(&device_ids_lock, flags);
	list_for_each_entry(pci_dev_id, &pcistub_device_ids, slot_list) {
		if (count >= PAGE_SIZE)
			break;

		count += scnprintf(buf + count, PAGE_SIZE - count,
				   "%04x:%02x:%02x.%01x\n",
				   pci_dev_id->domain, pci_dev_id->bus,
				   PCI_SLOT(pci_dev_id->devfn),
				   PCI_FUNC(pci_dev_id->devfn));
	}
	spin_unlock_irqrestore(&device_ids_lock, flags);

	return count;
}
static DRIVER_ATTR(slots, S_IRUSR, pcistub_slot_show, NULL);

<<<<<<< HEAD
#ifndef CONFIG_XEN
=======
>>>>>>> 1ea6b8f4
static ssize_t pcistub_irq_handler_show(struct device_driver *drv, char *buf)
{
	struct pcistub_device *psdev;
	struct xen_pcibk_dev_data *dev_data;
	size_t count = 0;
	unsigned long flags;

	spin_lock_irqsave(&pcistub_devices_lock, flags);
	list_for_each_entry(psdev, &pcistub_devices, dev_list) {
		if (count >= PAGE_SIZE)
			break;
		if (!psdev->dev)
			continue;
		dev_data = pci_get_drvdata(psdev->dev);
		if (!dev_data)
			continue;
		count +=
		    scnprintf(buf + count, PAGE_SIZE - count,
			      "%s:%s:%sing:%ld\n",
			      pci_name(psdev->dev),
			      dev_data->isr_on ? "on" : "off",
			      dev_data->ack_intr ? "ack" : "not ack",
			      dev_data->handled);
	}
	spin_unlock_irqrestore(&pcistub_devices_lock, flags);
	return count;
}
static DRIVER_ATTR(irq_handlers, S_IRUSR, pcistub_irq_handler_show, NULL);

static ssize_t pcistub_irq_handler_switch(struct device_driver *drv,
					  const char *buf,
					  size_t count)
{
	struct pcistub_device *psdev;
	struct xen_pcibk_dev_data *dev_data;
	int domain, bus, slot, func;
	int err = -ENOENT;

	err = str_to_slot(buf, &domain, &bus, &slot, &func);
	if (err)
		goto out;

	psdev = pcistub_device_find(domain, bus, slot, func);

	if (!psdev)
		goto out;

	dev_data = pci_get_drvdata(psdev->dev);
	if (!dev_data)
		goto out;

	dev_dbg(&psdev->dev->dev, "%s fake irq handler: %d->%d\n",
		dev_data->irq_name, dev_data->isr_on,
		!dev_data->isr_on);

	dev_data->isr_on = !(dev_data->isr_on);
	if (dev_data->isr_on)
		dev_data->ack_intr = 1;
out:
	if (!err)
		err = count;
	return err;
}
<<<<<<< HEAD
static DRIVER_ATTR(irq_handler_state, S_IWUSR, NULL, pcistub_irq_handler_switch);
#endif
=======
static DRIVER_ATTR(irq_handler_state, S_IWUSR, NULL,
		   pcistub_irq_handler_switch);
>>>>>>> 1ea6b8f4

static ssize_t pcistub_quirk_add(struct device_driver *drv, const char *buf,
				 size_t count)
{
	int domain, bus, slot, func, reg, size, mask;
	int err;

	err = str_to_quirk(buf, &domain, &bus, &slot, &func, &reg, &size,
			   &mask);
	if (err)
		goto out;

	err = pcistub_reg_add(domain, bus, slot, func, reg, size, mask);

out:
	if (!err)
		err = count;
	return err;
}

static ssize_t pcistub_quirk_show(struct device_driver *drv, char *buf)
{
	int count = 0;
	unsigned long flags;
	struct xen_pcibk_config_quirk *quirk;
	struct xen_pcibk_dev_data *dev_data;
	const struct config_field *field;
	const struct config_field_entry *cfg_entry;

	spin_lock_irqsave(&device_ids_lock, flags);
	list_for_each_entry(quirk, &xen_pcibk_quirks, quirks_list) {
		if (count >= PAGE_SIZE)
			goto out;

		count += scnprintf(buf + count, PAGE_SIZE - count,
				   "%02x:%02x.%01x\n\t%04x:%04x:%04x:%04x\n",
				   quirk->pdev->bus->number,
				   PCI_SLOT(quirk->pdev->devfn),
				   PCI_FUNC(quirk->pdev->devfn),
				   quirk->devid.vendor, quirk->devid.device,
				   quirk->devid.subvendor,
				   quirk->devid.subdevice);

		dev_data = pci_get_drvdata(quirk->pdev);

		list_for_each_entry(cfg_entry, &dev_data->config_fields, list) {
			field = cfg_entry->field;
			if (count >= PAGE_SIZE)
				goto out;

			count += scnprintf(buf + count, PAGE_SIZE - count,
					   "\t\t%08x:%01x:%08x\n",
					   cfg_entry->base_offset +
					   field->offset, field->size,
					   field->mask);
		}
	}

out:
	spin_unlock_irqrestore(&device_ids_lock, flags);

	return count;
}
<<<<<<< HEAD
static DRIVER_ATTR(quirks, S_IRUSR | S_IWUSR, pcistub_quirk_show, pcistub_quirk_add);
=======
static DRIVER_ATTR(quirks, S_IRUSR | S_IWUSR, pcistub_quirk_show,
		   pcistub_quirk_add);
>>>>>>> 1ea6b8f4

static ssize_t permissive_add(struct device_driver *drv, const char *buf,
			      size_t count)
{
	int domain, bus, slot, func;
	int err;
	struct pcistub_device *psdev;
	struct xen_pcibk_dev_data *dev_data;
	err = str_to_slot(buf, &domain, &bus, &slot, &func);
	if (err)
		goto out;
	psdev = pcistub_device_find(domain, bus, slot, func);
	if (!psdev) {
		err = -ENODEV;
		goto out;
	}
	if (!psdev->dev) {
		err = -ENODEV;
		goto release;
	}
	dev_data = pci_get_drvdata(psdev->dev);
	/* the driver data for a device should never be null at this point */
	if (!dev_data) {
		err = -ENXIO;
		goto release;
	}
	if (!dev_data->permissive) {
		dev_data->permissive = 1;
		/* Let user know that what they're doing could be unsafe */
		dev_warn(&psdev->dev->dev, "enabling permissive mode "
			 "configuration space accesses!\n");
		dev_warn(&psdev->dev->dev,
			 "permissive mode is potentially unsafe!\n");
	}
release:
	pcistub_device_put(psdev);
out:
	if (!err)
		err = count;
	return err;
}

static ssize_t permissive_show(struct device_driver *drv, char *buf)
{
	struct pcistub_device *psdev;
	struct xen_pcibk_dev_data *dev_data;
	size_t count = 0;
	unsigned long flags;
	spin_lock_irqsave(&pcistub_devices_lock, flags);
	list_for_each_entry(psdev, &pcistub_devices, dev_list) {
		if (count >= PAGE_SIZE)
			break;
		if (!psdev->dev)
			continue;
		dev_data = pci_get_drvdata(psdev->dev);
		if (!dev_data || !dev_data->permissive)
			continue;
		count +=
		    scnprintf(buf + count, PAGE_SIZE - count, "%s\n",
			      pci_name(psdev->dev));
	}
	spin_unlock_irqrestore(&pcistub_devices_lock, flags);
	return count;
}
<<<<<<< HEAD
static DRIVER_ATTR(permissive, S_IRUSR | S_IWUSR, permissive_show, permissive_add);

#if defined(CONFIG_XEN) && defined(CONFIG_PCI_MSI)
static int xen_pcibk_get_owner(struct pci_dev *dev)
{
	struct pcistub_device *psdev;

	psdev = pcistub_device_find(pci_domain_nr(dev->bus), dev->bus->number,
			PCI_SLOT(dev->devfn), PCI_FUNC(dev->devfn));

	if (!psdev || !psdev->pdev)
		return -1;

	return psdev->pdev->xdev->otherend_id;
}
#endif
=======
static DRIVER_ATTR(permissive, S_IRUSR | S_IWUSR, permissive_show,
		   permissive_add);
>>>>>>> 1ea6b8f4

static void pcistub_exit(void)
{
	driver_remove_file(&xen_pcibk_pci_driver.driver, &driver_attr_new_slot);
	driver_remove_file(&xen_pcibk_pci_driver.driver,
			   &driver_attr_remove_slot);
	driver_remove_file(&xen_pcibk_pci_driver.driver, &driver_attr_slots);
	driver_remove_file(&xen_pcibk_pci_driver.driver, &driver_attr_quirks);
	driver_remove_file(&xen_pcibk_pci_driver.driver,
			   &driver_attr_permissive);
#ifndef CONFIG_XEN
	driver_remove_file(&xen_pcibk_pci_driver.driver,
			   &driver_attr_irq_handlers);
	driver_remove_file(&xen_pcibk_pci_driver.driver,
			   &driver_attr_irq_handler_state);
#else
	WARN_ON(unregister_msi_get_owner(xen_pcibk_get_owner));
#endif
	pci_unregister_driver(&xen_pcibk_pci_driver);
}

static int __init pcistub_init(void)
{
	int pos = 0;
	int err = 0;
	int domain, bus, slot, func;
	int parsed;

	if (pci_devs_to_hide && *pci_devs_to_hide) {
		do {
			parsed = 0;

			err = sscanf(pci_devs_to_hide + pos,
				     " (%x:%x:%x.%x) %n",
				     &domain, &bus, &slot, &func, &parsed);
			if (err != 4) {
				domain = 0;
				err = sscanf(pci_devs_to_hide + pos,
					     " (%x:%x.%x) %n",
					     &bus, &slot, &func, &parsed);
				if (err != 3)
					goto parse_error;
			}

			err = pcistub_device_id_add(domain, bus, slot, func);
			if (err)
				goto out;

			/* if parsed<=0, we've reached the end of the string */
			pos += parsed;
		} while (parsed > 0 && pci_devs_to_hide[pos]);
	}

	/* If we're the first PCI Device Driver to register, we're the
	 * first one to get offered PCI devices as they become
	 * available (and thus we can be the first to grab them)
	 */
	err = pci_register_driver(&xen_pcibk_pci_driver);
	if (err < 0)
		goto out;

	err = driver_create_file(&xen_pcibk_pci_driver.driver,
				 &driver_attr_new_slot);
	if (!err)
		err = driver_create_file(&xen_pcibk_pci_driver.driver,
					 &driver_attr_remove_slot);
	if (!err)
		err = driver_create_file(&xen_pcibk_pci_driver.driver,
					 &driver_attr_slots);
	if (!err)
		err = driver_create_file(&xen_pcibk_pci_driver.driver,
					 &driver_attr_quirks);
	if (!err)
		err = driver_create_file(&xen_pcibk_pci_driver.driver,
					 &driver_attr_permissive);

	if (!err)
#ifdef CONFIG_XEN
		err = register_msi_get_owner(xen_pcibk_get_owner);
#else
		err = driver_create_file(&xen_pcibk_pci_driver.driver,
					 &driver_attr_irq_handlers);
	if (!err)
		err = driver_create_file(&xen_pcibk_pci_driver.driver,
					&driver_attr_irq_handler_state);
#endif
	if (err)
		pcistub_exit();

out:
	return err;

parse_error:
	printk(KERN_ERR DRV_NAME ": Error parsing pci_devs_to_hide at \"%s\"\n",
	       pci_devs_to_hide + pos);
	return -EINVAL;
}

#ifndef MODULE
/*
 * fs_initcall happens before device_initcall
 * so xen_pcibk *should* get called first (b/c we
 * want to suck up any device before other drivers
 * get a chance by being the first pci device
 * driver to register)
 */
fs_initcall(pcistub_init);
#endif

static int __init xen_pcibk_init(void)
{
	int err;

	if (!xen_initial_domain())
		return -ENODEV;

	err = xen_pcibk_config_init();
	if (err)
		return err;

#ifdef MODULE
	err = pcistub_init();
	if (err < 0)
		return err;
#endif

	pcistub_init_devices_late();
	err = xen_pcibk_xenbus_register();
	if (err)
		pcistub_exit();

	return err;
}

static void __exit xen_pcibk_cleanup(void)
{
	xen_pcibk_xenbus_unregister();
	pcistub_exit();
}

module_init(xen_pcibk_init);
module_exit(xen_pcibk_cleanup);

MODULE_LICENSE("Dual BSD/GPL");
MODULE_ALIAS("xen-backend:pci");<|MERGE_RESOLUTION|>--- conflicted
+++ resolved
@@ -14,14 +14,9 @@
 #include <linux/wait.h>
 #include <linux/sched.h>
 #include <linux/atomic.h>
-#ifndef CONFIG_XEN
 #include <xen/events.h>
 #include <asm/xen/pci.h>
 #include <asm/xen/hypervisor.h>
-#else
-#include <xen/evtchn.h>
-#endif
-#include <xen/xen.h>
 #include "pciback.h"
 #include "conf_space.h"
 #include "conf_space_quirks.h"
@@ -95,9 +90,7 @@
 
 	dev_dbg(&psdev->dev->dev, "pcistub_device_release\n");
 
-#ifndef CONFIG_XEN
 	xen_unregister_device_domain_owner(psdev->dev);
-#endif
 
 	/* Clean-up the device */
 	xen_pcibk_reset_device(psdev->dev);
@@ -299,25 +292,19 @@
 	 * would need to be called somewhere to free the memory allocated
 	 * here and then to call kfree(pci_get_drvdata(psdev->dev)).
 	 */
-#ifndef CONFIG_XEN
 	dev_data = kzalloc(sizeof(*dev_data) +  strlen(DRV_NAME "[]")
 				+ strlen(pci_name(dev)) + 1, GFP_ATOMIC);
-#else
-	dev_data = kzalloc(sizeof(*dev_data), GFP_ATOMIC);
-#endif
 	if (!dev_data) {
 		err = -ENOMEM;
 		goto out;
 	}
 	pci_set_drvdata(dev, dev_data);
 
-#ifndef CONFIG_XEN
 	/*
 	 * Setup name for fake IRQ handler. It will only be enabled
 	 * once the device is turned on by the guest.
 	 */
 	sprintf(dev_data->irq_name, DRV_NAME "[%s]", pci_name(dev));
-#endif
 
 	dev_dbg(&dev->dev, "initializing config\n");
 
@@ -454,16 +441,6 @@
 
 		dev_info(&dev->dev, "seizing device\n");
 		err = pcistub_seize(dev);
-#ifdef CONFIG_PCI_GUESTDEV
-	} else if (dev->hdr_type == PCI_HEADER_TYPE_NORMAL) {
-		if (!pci_is_guestdev(dev)) {
-			err = -ENODEV;
-			goto out;
-		}
-
-		dev_info(&dev->dev, "seizing device\n");
-		err = pcistub_seize(dev);
-#endif /* CONFIG_PCI_GUESTDEV */
 	} else
 		/* Didn't find the device */
 		err = -ENODEV;
@@ -537,16 +514,7 @@
 	int err;
 	char nodename[PCI_NODENAME_MAX];
 
-<<<<<<< HEAD
-	if (!psdev) {
-		dev_err(&psdev->dev->dev,
-			"device is NULL when do AER recovery/kill_domain\n");
-		return;
-	}
-
-=======
 	BUG_ON(!psdev);
->>>>>>> 1ea6b8f4
 	snprintf(nodename, PCI_NODENAME_MAX, "/local/domain/0/backend/pci/%d/0",
 		psdev->pdev->xdev->otherend_id);
 
@@ -877,10 +845,8 @@
  */
 
 static struct pci_driver xen_pcibk_pci_driver = {
-#ifndef CONFIG_XEN
 	/* The name should be xen_pciback, but until the tools are updated
 	 * we will keep it as pciback. */
-#endif
 	.name = "pciback",
 	.id_table = pcistub_ids,
 	.probe = pcistub_probe,
@@ -1070,10 +1036,6 @@
 }
 static DRIVER_ATTR(slots, S_IRUSR, pcistub_slot_show, NULL);
 
-<<<<<<< HEAD
-#ifndef CONFIG_XEN
-=======
->>>>>>> 1ea6b8f4
 static ssize_t pcistub_irq_handler_show(struct device_driver *drv, char *buf)
 {
 	struct pcistub_device *psdev;
@@ -1137,13 +1099,8 @@
 		err = count;
 	return err;
 }
-<<<<<<< HEAD
-static DRIVER_ATTR(irq_handler_state, S_IWUSR, NULL, pcistub_irq_handler_switch);
-#endif
-=======
 static DRIVER_ATTR(irq_handler_state, S_IWUSR, NULL,
 		   pcistub_irq_handler_switch);
->>>>>>> 1ea6b8f4
 
 static ssize_t pcistub_quirk_add(struct device_driver *drv, const char *buf,
 				 size_t count)
@@ -1207,12 +1164,8 @@
 
 	return count;
 }
-<<<<<<< HEAD
-static DRIVER_ATTR(quirks, S_IRUSR | S_IWUSR, pcistub_quirk_show, pcistub_quirk_add);
-=======
 static DRIVER_ATTR(quirks, S_IRUSR | S_IWUSR, pcistub_quirk_show,
 		   pcistub_quirk_add);
->>>>>>> 1ea6b8f4
 
 static ssize_t permissive_add(struct device_driver *drv, const char *buf,
 			      size_t count)
@@ -1277,27 +1230,8 @@
 	spin_unlock_irqrestore(&pcistub_devices_lock, flags);
 	return count;
 }
-<<<<<<< HEAD
-static DRIVER_ATTR(permissive, S_IRUSR | S_IWUSR, permissive_show, permissive_add);
-
-#if defined(CONFIG_XEN) && defined(CONFIG_PCI_MSI)
-static int xen_pcibk_get_owner(struct pci_dev *dev)
-{
-	struct pcistub_device *psdev;
-
-	psdev = pcistub_device_find(pci_domain_nr(dev->bus), dev->bus->number,
-			PCI_SLOT(dev->devfn), PCI_FUNC(dev->devfn));
-
-	if (!psdev || !psdev->pdev)
-		return -1;
-
-	return psdev->pdev->xdev->otherend_id;
-}
-#endif
-=======
 static DRIVER_ATTR(permissive, S_IRUSR | S_IWUSR, permissive_show,
 		   permissive_add);
->>>>>>> 1ea6b8f4
 
 static void pcistub_exit(void)
 {
@@ -1308,14 +1242,10 @@
 	driver_remove_file(&xen_pcibk_pci_driver.driver, &driver_attr_quirks);
 	driver_remove_file(&xen_pcibk_pci_driver.driver,
 			   &driver_attr_permissive);
-#ifndef CONFIG_XEN
 	driver_remove_file(&xen_pcibk_pci_driver.driver,
 			   &driver_attr_irq_handlers);
 	driver_remove_file(&xen_pcibk_pci_driver.driver,
 			   &driver_attr_irq_handler_state);
-#else
-	WARN_ON(unregister_msi_get_owner(xen_pcibk_get_owner));
-#endif
 	pci_unregister_driver(&xen_pcibk_pci_driver);
 }
 
@@ -1375,15 +1305,11 @@
 					 &driver_attr_permissive);
 
 	if (!err)
-#ifdef CONFIG_XEN
-		err = register_msi_get_owner(xen_pcibk_get_owner);
-#else
 		err = driver_create_file(&xen_pcibk_pci_driver.driver,
 					 &driver_attr_irq_handlers);
 	if (!err)
 		err = driver_create_file(&xen_pcibk_pci_driver.driver,
 					&driver_attr_irq_handler_state);
-#endif
 	if (err)
 		pcistub_exit();
 
