#
# This Kconfig describe xen options
#

config XEN
	bool

if XEN
config XEN_INTERFACE_VERSION
	hex
	default 0x00040400

menu "XEN"

config XEN_PRIVILEGED_GUEST
	bool "Privileged Guest (domain 0)"
	help
	  Support for privileged operation (domain 0)

config XEN_UNPRIVILEGED_GUEST
	def_bool y
	depends on !XEN_PRIVILEGED_GUEST
	select PM
	select SUSPEND

config XEN_DOMCTL
	tristate

config XEN_XENBUS_DEV
	def_bool y
	depends on PROC_FS

config XEN_NETDEV_ACCEL_SFC_UTIL
    	depends on X86
	tristate

config XEN_BACKEND
        tristate "Backend driver support"
        default XEN_PRIVILEGED_GUEST
        help
          Support for backend device drivers that provide I/O services
          to other virtual machines.

config XEN_BLKDEV_BACKEND
	tristate "Block-device backend driver"
	depends on BLOCK && XEN_BACKEND
	default XEN_BACKEND
	select XEN_DOMCTL
	help
	  The block-device backend driver allows the kernel to export its
	  block devices to other guests via a high-performance shared-memory
	  interface.

config XEN_BLKDEV_TAP
	tristate "Block-device tap backend driver"
	depends on BLOCK && XEN_BACKEND
	default XEN_BACKEND
	select XEN_DOMCTL
	help
	  The block tap driver is an alternative to the block back driver
	  and allows VM block requests to be redirected to userspace through
	  a device interface.  The tap allows user-space development of
	  high-performance block backends, where disk images may be implemented
	  as files, in memory, or on other hosts across the network.  This
	  driver can safely coexist with the existing blockback driver.

config XEN_BLKDEV_TAP2
	tristate "Block-device tap backend driver 2"
	depends on BLOCK && XEN_BACKEND
	default XEN_BACKEND
	help
	  The block tap driver is an alternative to the block back driver
	  and allows VM block requests to be redirected to userspace through
	  a device interface.  The tap allows user-space development of
	  high-performance block backends, where disk images may be implemented
	  as files, in memory, or on other hosts across the network.  This
	  driver can safely coexist with the existing blockback driver.

choice
	prompt "Select blktap2 driver"
	depends on XEN_BLKDEV_TAP2=y

config XEN_BLKDEV_TAP2_LEGACY
	bool "legacy"

config XEN_BLKDEV_TAP2_NEW
	bool "'new'"

endchoice

config XEN_NR_TAP2_DEVICES
	int "Number of devices the version 2 tap backend driver can handle"
	range 2 1048575
	default 1024 if 64BIT
	default 256
	depends on XEN_BLKDEV_TAP2
	help
	  This sets the number of backend devices the v2 tap backend driver
	  will be able to handle simultaneously. Note that device 0 is the
	  control device and hence not available to service guests.

config XEN_BLKBACK_PAGEMAP
	tristate
	depends on XEN_BLKDEV_BACKEND != n && XEN_BLKDEV_TAP2 != n
	default XEN_BLKDEV_BACKEND || XEN_BLKDEV_TAP2

config XEN_NETDEV_BACKEND
	tristate "Network-device backend driver"
        depends on XEN_BACKEND && NET
	default XEN_BACKEND
	help
	  The network-device backend driver allows the kernel to export its
	  network devices to other guests via a high-performance shared-memory
	  interface.

config XEN_NETDEV_TX_SHIFT
	int "Maximum simultaneous transmit requests (as a power of 2)"
	depends on XEN_NETDEV_BACKEND
	range 5 15
	default 8
	help
	  The maximum number transmits the driver can hold pending, expressed
	  as the exponent of a power of 2.

config XEN_NETDEV_PIPELINED_TRANSMITTER
	bool "Pipelined transmitter (DANGEROUS)"
	depends on XEN_NETDEV_BACKEND
	help
	  If the net backend is a dumb domain, such as a transparent Ethernet
	  bridge with no local IP interface, it is safe to say Y here to get
	  slightly lower network overhead.
	  If the backend has a local IP interface; or may be doing smart things
	  like reassembling packets to perform firewall filtering; or if you
	  are unsure; or if you experience network hangs when this option is
	  enabled; then you must say N here.

config XEN_NETDEV_ACCEL_SFC_BACKEND
	tristate "Network-device backend driver acceleration for Solarflare NICs"
	depends on XEN_NETDEV_BACKEND && SFC && SFC_RESOURCE && X86
	select XEN_NETDEV_ACCEL_SFC_UTIL
	default m

config XEN_NETDEV_LOOPBACK
	tristate "Network-device loopback driver"
	depends on XEN_NETDEV_BACKEND
	help
	  A two-interface loopback device to emulate a local netfront-netback
	  connection. If unsure, it is probably safe to say N here.

config XEN_TPMDEV_BACKEND
	tristate "TPM-device backend driver"
        depends on XEN_BACKEND
	help
	  The TPM-device backend driver

config XEN_SCSI_BACKEND
	tristate "SCSI backend driver"
	depends on SCSI && XEN_BACKEND
	default m
	help
	  The SCSI backend driver allows the kernel to export its SCSI Devices
	  to other guests via a high-performance shared-memory interface.

config XEN_USB_BACKEND
	tristate "USB backend driver"
	depends on USB && XEN_BACKEND
	default m
	help
	  The USB backend driver allows the kernel to export its USB Devices
	  to other guests.

config XEN_BLKDEV_FRONTEND
	tristate "Block-device frontend driver"
	default y
	help
	  The block-device frontend driver allows the kernel to access block
	  devices mounted within another guest OS. Unless you are building a
	  dedicated device-driver domain, or your master control domain
	  (domain 0), then you almost certainly want to say Y here.

config XEN_NETDEV_FRONTEND
	tristate "Network-device frontend driver"
	depends on NET
	default y
	help
	  The network-device frontend driver allows the kernel to access
	  network interfaces within another guest OS. Unless you are building a
	  dedicated device-driver domain, or your master control domain
	  (domain 0), then you almost certainly want to say Y here.

config XEN_NETDEV_ACCEL_SFC_FRONTEND
	tristate "Network-device frontend driver acceleration for Solarflare NICs"
	depends on XEN_NETDEV_FRONTEND && X86
	select XEN_NETDEV_ACCEL_SFC_UTIL
	default m

config XEN_SCSI_FRONTEND
	tristate "SCSI frontend driver"
	depends on SCSI
	default m
	help
	  The SCSI frontend driver allows the kernel to access SCSI Devices
	  within another guest OS.

config XEN_USB_FRONTEND
	tristate "USB frontend driver"
	depends on USB
	default m
	help
	  The USB frontend driver allows the kernel to access USB Devices
	  within another guest OS.

config XEN_USB_FRONTEND_HCD_STATS
	bool "Taking the HCD statistics (for debug)"
	depends on XEN_USB_FRONTEND
	default y
	help
	  Count the transferred urb status and the RING_FULL occurrence.

config XEN_USB_FRONTEND_HCD_PM
	bool "HCD suspend/resume support (DO NOT USE)"
	depends on XEN_USB_FRONTEND
	default n
	help
	  Experimental bus suspend/resume feature support.

config XEN_GRANT_DEV
	tristate "User-space granted page access driver"
	depends on XEN_BACKEND != n
	default XEN_PRIVILEGED_GUEST
	help
	  Device for accessing (in user-space) pages that have been granted
	  by other domains.

config XEN_FRAMEBUFFER
	tristate "Framebuffer-device frontend driver"
	depends on FB
	select FB_CFB_FILLRECT
	select FB_CFB_COPYAREA
	select FB_CFB_IMAGEBLIT
	default y
	help
	  The framebuffer-device frontend drivers allows the kernel to create a
	  virtual framebuffer.  This framebuffer can be viewed in another
	  domain.  Unless this domain has access to a real video card, you
	  probably want to say Y here.

config XEN_KEYBOARD
	tristate "Keyboard-device frontend driver"
	depends on XEN_FRAMEBUFFER && INPUT
	default y
	help
	  The keyboard-device frontend driver allows the kernel to create a
	  virtual keyboard.  This keyboard can then be driven by another
	  domain.  If you've said Y to CONFIG_XEN_FRAMEBUFFER, you probably
	  want to say Y here.

config XEN_DISABLE_SERIAL
	bool "Disable serial port drivers"
	default y
	help
	  Disable serial port drivers, allowing the Xen console driver
	  to provide a serial console at ttyS0.

config XEN_NR_GUEST_DEVICES
	int "Number of guest devices"
	range 0 4032 if 64BIT
	range 0 960
	default 256 if XEN_BACKEND
	default 16
	help
	  Specify the total number of virtual devices (i.e. both frontend
	  and backend) that you want the kernel to be able to service.

choice
	prompt "Xen version compatibility"
	default XEN_COMPAT_030002_AND_LATER

	config XEN_COMPAT_030002_AND_LATER
		bool "3.0.2 and later"

	config XEN_COMPAT_030004_AND_LATER
		bool "3.0.4 and later"

	config XEN_COMPAT_030100_AND_LATER
		bool "3.1.0 and later"

	config XEN_COMPAT_030200_AND_LATER
		bool "3.2.0 and later"

	config XEN_COMPAT_030300_AND_LATER
		bool "3.3.0 and later"

	config XEN_COMPAT_030400_AND_LATER
		bool "3.4.0 and later"

	config XEN_COMPAT_040000_AND_LATER
		bool "4.0.0 and later"

	config XEN_COMPAT_040100_AND_LATER
		bool "4.1.0 and later"

	config XEN_COMPAT_040200_AND_LATER
		bool "4.2.0 and later"

	config XEN_COMPAT_040300_AND_LATER
		bool "4.3.0 and later"

	config XEN_COMPAT_040400_AND_LATER
		bool "4.4.0 and later"

	config XEN_COMPAT_LATEST_ONLY
		bool "no compatibility code"

endchoice

config XEN_COMPAT
	hex
	default 0xffffff if XEN_COMPAT_LATEST_ONLY
	default 0x040400 if XEN_COMPAT_040400_AND_LATER
	default 0x040300 if XEN_COMPAT_040300_AND_LATER
	default 0x040200 if XEN_COMPAT_040200_AND_LATER
	default 0x040100 if XEN_COMPAT_040100_AND_LATER
	default 0x040000 if XEN_COMPAT_040000_AND_LATER
	default 0x030400 if XEN_COMPAT_030400_AND_LATER
	default 0x030300 if XEN_COMPAT_030300_AND_LATER
	default 0x030200 if XEN_COMPAT_030200_AND_LATER
	default 0x030100 if XEN_COMPAT_030100_AND_LATER
	default 0x030004 if XEN_COMPAT_030004_AND_LATER
	default 0x030002 if XEN_COMPAT_030002_AND_LATER
	default 0

config XEN_VCPU_INFO_PLACEMENT
	bool "Place shared vCPU info in per-CPU storage"
#	depends on X86 && (XEN_COMPAT >= 0x00030101)
	depends on X86
	depends on !XEN_COMPAT_030002_AND_LATER
	depends on !XEN_COMPAT_030004_AND_LATER
	depends on !XEN_COMPAT_030100_AND_LATER
	default SMP
	---help---
	  This allows faster access to the per-vCPU shared info
	  structure.

config XEN_ADVANCED_COMPRESSION
	def_bool y
#	depends on XEN && (XEN_UNPRIVILEGED_GUEST || X86) && (XEN_COMPAT >= 0x040000)
	depends on XEN && (XEN_UNPRIVILEGED_GUEST || X86)
	depends on !XEN_COMPAT_030002_AND_LATER
	depends on !XEN_COMPAT_030004_AND_LATER
	depends on !XEN_COMPAT_030100_AND_LATER
	depends on !XEN_COMPAT_030200_AND_LATER
	depends on !XEN_COMPAT_030300_AND_LATER
	depends on !XEN_COMPAT_030400_AND_LATER

endmenu

config HAVE_IRQ_IGNORE_UNHANDLED
	def_bool y

config ARCH_HAS_WALK_MEMORY
	def_bool y
	depends on X86

config XEN_SMPBOOT
	def_bool y
	depends on SMP && !PPC_XEN

config XEN_SPINLOCK_ACQUIRE_NESTING
	int "maximum nesting level for acquiring spin locks"
	depends on SMP
	# Xen versions prior to 3.2.x have a race condition with HYPERVISOR_poll().
	depends on !XEN_COMPAT_030002_AND_LATER
	depends on !XEN_COMPAT_030004_AND_LATER
	depends on !XEN_COMPAT_030100_AND_LATER
	range 0 3
	default 0
	help
	  IRQ-safe spin lock acquire operations can re-enable interrupts
	  before entering polling mode, to reduce interrupt latencies.
	  This option specifies how many times this can be done for each
	  individual spin lock (0 disables this behavior).

config XEN_DEVMEM
	def_bool y

endif

menu "Xen driver support"
	depends on XEN || PARAVIRT_XEN

config XEN_BALLOON
	bool "Xen memory balloon driver" if PARAVIRT_XEN
	depends on PARAVIRT_XEN || !PPC_XEN
	default y
	help
	  The balloon driver allows the Xen domain to request more memory from
	  the system to expand the domain's memory allocation, or alternatively
	  return unneeded memory to the system.

config XEN_SELFBALLOONING
	bool "Dynamically self-balloon kernel memory to target"
	depends on XEN_BALLOON && CLEANCACHE && SWAP && XEN_TMEM
	help
	  Self-ballooning dynamically balloons available kernel memory driven
	  by the current usage of anonymous memory ("committed AS") and
	  controlled by various sysfs-settable parameters.  Configuring
	  FRONTSWAP is highly recommended; if it is not configured, self-
	  ballooning is disabled by default. If FRONTSWAP is configured,
	  frontswap-selfshrinking is enabled by default but can be disabled
	  with the 'tmem.selfshrink=0' kernel boot parameter; and self-ballooning
	  is enabled by default but can be disabled with the 'tmem.selfballooning=0'
	  kernel boot parameter.  Note that systems without a sufficiently
	  large swap device should not enable self-ballooning.

config XEN_BALLOON_MEMORY_HOTPLUG
	bool "Memory hotplug support for Xen balloon driver"
	default n
	depends on PARAVIRT_XEN && XEN_BALLOON && MEMORY_HOTPLUG
	help
	  Memory hotplug support for Xen balloon driver allows expanding memory
	  available for the system above limit declared at system startup.
	  It is very useful on critical systems which require long
	  run without rebooting.

	  Memory could be hotplugged in following steps:

	    1) dom0: xl mem-max <domU> <maxmem>
	       where <maxmem> is >= requested memory size,

	    2) dom0: xl mem-set <domU> <memory>
	       where <memory> is requested memory size; alternatively memory
	       could be added by writing proper value to
	       /sys/devices/system/xen_memory/xen_memory0/target or
	       /sys/devices/system/xen_memory/xen_memory0/target_kb on dumU,

	    3) domU: for i in /sys/devices/system/memory/memory*/state; do \
	               [ "`cat "$i"`" = offline ] && echo online > "$i"; done

	  Memory could be onlined automatically on domU by adding following line to udev rules:

	  SUBSYSTEM=="memory", ACTION=="add", RUN+="/bin/sh -c '[ -f /sys$devpath/state ] && echo online > /sys$devpath/state'"

	  In that case step 3 should be omitted.

config XEN_SCRUB_PAGES
	bool "Scrub memory before freeing it to Xen"
	depends on XEN || XEN_BALLOON
	default y
	help
	  Erase memory contents before freeing it back to Xen's global
	  pool. This ensures that any secrets contained within that
	  memory (e.g., private keys) cannot be found by other guests that
	  may be running on the machine. Most people will want to say Y here.
	  If security is not a concern then you may increase performance by
	  saying N.
	  If in doubt, say yes.

config XEN_DEV_EVTCHN
	tristate "Xen /dev/xen/evtchn device"
	default PARAVIRT_XEN || XEN_PRIVILEGED_GUEST || m
	help
	  The evtchn driver allows a userspace process to trigger event
	  channels and to receive notification of an event channel
	  firing.
	  If in doubt, say yes.

config PARAVIRT_XEN_BACKEND
	bool "Backend driver support"
	depends on XEN_DOM0
	default y
	help
	  Support for backend device drivers that provide I/O services
	  to other virtual machines.

config XENFS
	tristate "Xen filesystem"
	depends on PARAVIRT_XEN
	select XEN_PRIVCMD
	default y
	help
	  The xen filesystem provides a way for domains to share
	  information with each other and with the hypervisor.
	  For example, by reading and writing the "xenbus" file, guests
	  may pass arbitrary information to the initial domain.
	  If in doubt, say yes.

config XEN_COMPAT_XENFS
       bool "Create compatibility mount point /proc/xen"
       depends on XENFS
       default y
       help
         The old xenstore userspace tools expect to find "xenbus"
         under /proc/xen, but "xenbus" is now found at the root of the
         xenfs filesystem.  Selecting this causes the kernel to create
         the compatibility mount point /proc/xen if it is running on
         a xen platform.
         If in doubt, say yes.

config XEN_SYS_HYPERVISOR
       bool "Create xen entries under /sys/hypervisor"
       depends on SYSFS
       select SYS_HYPERVISOR
       default y
       help
         Create entries under /sys/hypervisor describing the Xen
	 hypervisor environment.  When running native or in another
	 virtual environment, /sys/hypervisor will still be present,
	 but will have no xen contents.

config XEN_XENBUS_FRONTEND
	tristate

config XEN_GNTDEV
	tristate "userspace grant access device driver"
	depends on PARAVIRT_XEN
	default m
	select MMU_NOTIFIER
	help
	  Allows userspace processes to use grants.

config XEN_GRANT_DEV_ALLOC
	tristate "User-space grant reference allocator driver"
	depends on PARAVIRT_XEN
	default m
	help
	  Allows userspace processes to create pages with access granted
	  to other domains. This can be used to implement frontend drivers
	  or as part of an inter-domain shared memory channel.

config SWIOTLB_XEN
	def_bool y
	depends on PARAVIRT_XEN
	select SWIOTLB

config XEN_XENCOMM
	bool

config XEN_TMEM
	tristate
	depends on !ARM && !ARM64
	default m if (CLEANCACHE || FRONTSWAP)
	help
	  Shim to interface in-kernel Transcendent Memory hooks
	  (e.g. cleancache and frontswap) to Xen tmem hypercalls.

config XEN_PCIDEV_BACKEND
	tristate "Xen PCI-device backend driver"
	depends on PCI && ((X86 && PARAVIRT_XEN_BACKEND) || (XEN_PRIVILEGED_GUEST && XEN_BACKEND))
	default XEN_BACKEND if XEN
	default m
	help
	  The PCI device backend driver allows the kernel to export arbitrary
	  PCI devices to other guests. If you select this to be a module, you
	  will need to make sure no other driver has bound to the device(s)
	  you want to make visible to other guests.

	  The "hide" parameter (only applicable if backend driver is compiled
	  into the kernel) allows you to bind the PCI devices to this module
	  from the default device drivers. The argument is the list of PCI BDFs:
	  xen-pciback.hide=(03:00.0)(04:00.0)

	  If in doubt, say m.

<<<<<<< HEAD
menu "PCI Backend Mode"
	depends on XEN_PCIDEV_BACKEND

choice
	prompt "Default PCI backend mode"
	default XEN_PCIDEV_BACKEND_DEFAULT_CONTROLLER if IA64
	default XEN_PCIDEV_BACKEND_DEFAULT_VPCI

config XEN_PCIDEV_BACKEND_DEFAULT_VPCI
	bool "Virtual PCI"
	select XEN_PCIDEV_BACKEND_VPCI

config XEN_PCIDEV_BACKEND_DEFAULT_PASSTHROUGH
	bool "Passthrough"
	select XEN_PCIDEV_BACKEND_PASSTHROUGH

config XEN_PCIDEV_BACKEND_DEFAULT_SLOT
	bool "Slot"
	select XEN_PCIDEV_BACKEND_SLOT

config XEN_PCIDEV_BACKEND_DEFAULT_CONTROLLER
	bool "Controller"
	depends on IA64
	select XEN_PCIDEV_BACKEND_CONTROLLER

endchoice

config XEN_PCIDEV_BACKEND_DEFAULT
	string
	default "vpci" if XEN_PCIDEV_BACKEND_DEFAULT_VPCI
	default "passthrough" if XEN_PCIDEV_BACKEND_DEFAULT_PASSTHROUGH
	default "slot" if XEN_PCIDEV_BACKEND_DEFAULT_SLOT
	default "controller" if XEN_PCIDEV_BACKEND_DEFAULT_CONTROLLER

config XEN_PCIDEV_BACKEND_VPCI
	bool "Virtual PCI"
	default X86
	---help---
	  This PCI Backend hides the true PCI topology and makes the frontend
	  think there is a single PCI bus with only the exported devices on it.
	  For example, a device at 03:05.0 will be re-assigned to 00:00.0. A
	  second device at 02:1a.1 will be re-assigned to 00:01.1.

	  If not the default, the parameter "mode=vpci" allows you to use this
	  mode.

config XEN_PCIDEV_BACKEND_PASSTHROUGH
	bool "Passthrough"
	---help---
	  This PCI Backend provides a real view of the PCI topology to the
	  frontend (for example, a device at 06:01.b will still appear at
	  06:01.b to the frontend). This is similar to how Xen 2.0.x exposed
	  PCI devices to its driver domains. This may be required for drivers
	  which depend on finding their hardward in certain bus/slot
	  locations.

	  If not the default, the parameter "mode=passthrough" allows you to
	  use this mode.

config XEN_PCIDEV_BACKEND_SLOT
	bool "Slot"
	---help---
	  This PCI Backend hides the true PCI topology and makes the frontend
	  think there is a single PCI bus with only the exported devices on it.
	  Contrary to the virtual PCI backend, a function becomes a new slot.
	  For example, a device at 03:05.2 will be re-assigned to 00:00.0. A
	  second device at 02:1a.1 will be re-assigned to 00:01.0.

	  If not the default, the parameter "mode=slot" allows you to use this
	  mode.

config XEN_PCIDEV_BACKEND_CONTROLLER
	bool "Controller"
	depends on IA64
	---help---
	  This PCI backend virtualizes the PCI bus topology by providing a
	  virtual bus per PCI root device.  Devices which are physically under
	  the same root bus will appear on the same virtual bus.  For systems
	  with complex I/O addressing, this is the only backend which supports
	  extended I/O port spaces and MMIO translation offsets.  This backend
	  also supports slot virtualization.  For example, a device at
	  0000:01:02.1 will be re-assigned to 0000:00:00.0.  A second device
	  at 0000:02:05.0 (behind a P2P bridge on bus 0000:01) will be
	  re-assigned to 0000:00:01.0.  A third device at 0000:16:05.0 (under
	  a different PCI root bus) will be re-assigned to 0000:01:00.0.

	  If not the default, the parameter "mode=controller" allows you to
	  use this mode.

endmenu
=======
config XEN_SCSI_BACKEND
	tristate "XEN SCSI backend driver"
	depends on XEN && XEN_BACKEND && TARGET_CORE
	help
	  The SCSI backend driver allows the kernel to export its SCSI Devices
	  to other guests via a high-performance shared-memory interface.
	  Only needed for systems running as XEN driver domains (e.g. Dom0) and
	  if guests need generic access to SCSI devices.
>>>>>>> 0df1f248

config XEN_PRIVCMD
	tristate
	depends on PARAVIRT_XEN || (XEN && PROC_FS)
	default y if XEN
	default m

config XEN_STUB
	bool "Xen stub drivers"
	depends on PARAVIRT_XEN && X86_64 && BROKEN
	default n
	help
	  Allow kernel to install stub drivers, to reserve space for Xen drivers,
	  i.e. memory hotplug and cpu hotplug, and to block native drivers loaded,
	  so that real Xen drivers can be modular.

	  To enable Xen features like cpu and memory hotplug, select Y here.

config XEN_ACPI_HOTPLUG_MEMORY
	tristate "Xen ACPI memory hotplug"
	depends on XEN_DOM0 && XEN_STUB && ACPI
	default n
	help
	  This is Xen ACPI memory hotplug.

	  Currently Xen only support ACPI memory hot-add. If you want
	  to hot-add memory at runtime (the hot-added memory cannot be
	  removed until machine stop), select Y/M here, otherwise select N.

config XEN_ACPI_HOTPLUG_CPU
	tristate "Xen ACPI cpu hotplug"
	depends on XEN_DOM0 && XEN_STUB && ACPI
	select ACPI_CONTAINER
	default n
	help
	  Xen ACPI cpu enumerating and hotplugging

	  For hotplugging, currently Xen only support ACPI cpu hotadd.
	  If you want to hotadd cpu at runtime (the hotadded cpu cannot
	  be removed until machine stop), select Y/M here.

config XEN_ACPI_PROCESSOR
	tristate "Xen ACPI processor"
	depends on PARAVIRT_XEN && X86 && ACPI_PROCESSOR && CPU_FREQ
	default m
	help
          This ACPI processor uploads Power Management information to the Xen
	  hypervisor.

	  To do that the driver parses the Power Management data and uploads
	  said information to the Xen hypervisor. Then the Xen hypervisor can
	  select the proper Cx and Pxx states. It also registers itself as the
	  SMM so that other drivers (such as ACPI cpufreq scaling driver) will
	  not load.

          To compile this driver as a module, choose M here: the module will be
	  called xen_acpi_processor  If you do not know what to choose, select
	  M here. If the CPUFREQ drivers are built in, select Y here.

config XEN_MCE_LOG
	bool "Xen platform mcelog"
	depends on XEN_DOM0 && X86_64 && X86_MCE
	default n
	help
	  Allow kernel fetching MCE error from Xen platform and
	  converting it into Linux mcelog format for mcelog tools

config XEN_HAVE_PVMMU
       bool

config XEN_EFI
	def_bool y
	depends on X86_64 && EFI && PARAVIRT_XEN

endmenu<|MERGE_RESOLUTION|>--- conflicted
+++ resolved
@@ -562,7 +562,6 @@
 
 	  If in doubt, say m.
 
-<<<<<<< HEAD
 menu "PCI Backend Mode"
 	depends on XEN_PCIDEV_BACKEND
 
@@ -653,16 +652,15 @@
 	  use this mode.
 
 endmenu
-=======
-config XEN_SCSI_BACKEND
+
+config PARAVIRT_XEN_SCSI_BACKEND
 	tristate "XEN SCSI backend driver"
-	depends on XEN && XEN_BACKEND && TARGET_CORE
+	depends on PARAVIRT_XEN_BACKEND && TARGET_CORE
 	help
 	  The SCSI backend driver allows the kernel to export its SCSI Devices
 	  to other guests via a high-performance shared-memory interface.
 	  Only needed for systems running as XEN driver domains (e.g. Dom0) and
 	  if guests need generic access to SCSI devices.
->>>>>>> 0df1f248
 
 config XEN_PRIVCMD
 	tristate
