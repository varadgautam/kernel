/*
 * Xen event channels
 *
 * Xen models interrupts with abstract event channels.  Because each
 * domain gets 1024 event channels, but NR_IRQ is not that large, we
 * must dynamically map irqs<->event channels.  The event channels
 * interface with the rest of the kernel by defining a xen interrupt
 * chip.  When an event is received, it is mapped to an irq and sent
 * through the normal interrupt processing path.
 *
 * There are four kinds of events which can be mapped to an event
 * channel:
 *
 * 1. Inter-domain notifications.  This includes all the virtual
 *    device events, since they're driven by front-ends in another domain
 *    (typically dom0).
 * 2. VIRQs, typically used for timers.  These are per-cpu events.
 * 3. IPIs.
 * 4. PIRQs - Hardware interrupts.
 *
 * Jeremy Fitzhardinge <jeremy@xensource.com>, XenSource Inc, 2007
 */

#include <linux/linkage.h>
#include <linux/interrupt.h>
#include <linux/irq.h>
#include <linux/module.h>
#include <linux/string.h>
#include <linux/bootmem.h>
#include <linux/slab.h>
#include <linux/irqnr.h>
#include <linux/pci.h>

#ifdef CONFIG_X86
#include <asm/desc.h>
#include <asm/ptrace.h>
#include <asm/irq.h>
#include <asm/idle.h>
#include <asm/io_apic.h>
#include <asm/xen/page.h>
#include <asm/xen/pci.h>
#endif
#include <asm/sync_bitops.h>
#include <asm/xen/hypercall.h>
#include <asm/xen/hypervisor.h>

#include <xen/xen.h>
#include <xen/hvm.h>
#include <xen/xen-ops.h>
#include <xen/events.h>
#include <xen/interface/xen.h>
#include <xen/interface/event_channel.h>
#include <xen/interface/hvm/hvm_op.h>
#include <xen/interface/hvm/params.h>
#include <xen/interface/physdev.h>
#include <xen/interface/sched.h>
#include <asm/hw_irq.h>

/*
 * This lock protects updates to the following mapping and reference-count
 * arrays. The lock does not need to be acquired to read the mapping tables.
 */
static DEFINE_MUTEX(irq_mapping_update_lock);

static LIST_HEAD(xen_irq_list_head);

/* IRQ <-> VIRQ mapping. */
static DEFINE_PER_CPU(int [NR_VIRQS], virq_to_irq) = {[0 ... NR_VIRQS-1] = -1};

/* IRQ <-> IPI mapping */
static DEFINE_PER_CPU(int [XEN_NR_IPIS], ipi_to_irq) = {[0 ... XEN_NR_IPIS-1] = -1};

/* Interrupt types. */
enum xen_irq_type {
	IRQT_UNBOUND = 0,
	IRQT_PIRQ,
	IRQT_VIRQ,
	IRQT_IPI,
	IRQT_EVTCHN
};

/*
 * Packed IRQ information:
 * type - enum xen_irq_type
 * event channel - irq->event channel mapping
 * cpu - cpu this event channel is bound to
 * index - type-specific information:
 *    PIRQ - vector, with MSB being "needs EIO", or physical IRQ of the HVM
 *           guest, or GSI (real passthrough IRQ) of the device.
 *    VIRQ - virq number
 *    IPI - IPI vector
 *    EVTCHN -
 */
struct irq_info {
	struct list_head list;
	int refcnt;
	enum xen_irq_type type;	/* type */
	unsigned irq;
	unsigned short evtchn;	/* event channel */
	unsigned short cpu;	/* cpu bound */

	union {
		unsigned short virq;
		enum ipi_vector ipi;
		struct {
			unsigned short pirq;
			unsigned short gsi;
			unsigned char vector;
			unsigned char flags;
			uint16_t domid;
		} pirq;
	} u;
};
#define PIRQ_NEEDS_EOI	(1 << 0)
#define PIRQ_SHAREABLE	(1 << 1)

static int *evtchn_to_irq;
#ifdef CONFIG_X86
static unsigned long *pirq_eoi_map;
#endif
static bool (*pirq_needs_eoi)(unsigned irq);

/*
 * Note sizeof(xen_ulong_t) can be more than sizeof(unsigned long). Be
 * careful to only use bitops which allow for this (e.g
 * test_bit/find_first_bit and friends but not __ffs) and to pass
 * BITS_PER_EVTCHN_WORD as the bitmask length.
 */
#define BITS_PER_EVTCHN_WORD (sizeof(xen_ulong_t)*8)
/*
 * Make a bitmask (i.e. unsigned long *) of a xen_ulong_t
 * array. Primarily to avoid long lines (hence the terse name).
 */
#define BM(x) (unsigned long *)(x)
/* Find the first set bit in a evtchn mask */
#define EVTCHN_FIRST_BIT(w) find_first_bit(BM(&(w)), BITS_PER_EVTCHN_WORD)

static DEFINE_PER_CPU(xen_ulong_t [NR_EVENT_CHANNELS/BITS_PER_EVTCHN_WORD],
		      cpu_evtchn_mask);

/* Xen will never allocate port zero for any purpose. */
#define VALID_EVTCHN(chn)	((chn) != 0)

static struct irq_chip xen_dynamic_chip;
static struct irq_chip xen_percpu_chip;
static struct irq_chip xen_pirq_chip;
static void enable_dynirq(struct irq_data *data);
static void disable_dynirq(struct irq_data *data);

/* Get info for IRQ */
static struct irq_info *info_for_irq(unsigned irq)
{
	return irq_get_handler_data(irq);
}

/* Constructors for packed IRQ information. */
static void xen_irq_info_common_init(struct irq_info *info,
				     unsigned irq,
				     enum xen_irq_type type,
				     unsigned short evtchn,
				     unsigned short cpu)
{

	BUG_ON(info->type != IRQT_UNBOUND && info->type != type);

	info->type = type;
	info->irq = irq;
	info->evtchn = evtchn;
	info->cpu = cpu;

	evtchn_to_irq[evtchn] = irq;
}

static void xen_irq_info_evtchn_init(unsigned irq,
				     unsigned short evtchn)
{
	struct irq_info *info = info_for_irq(irq);

	xen_irq_info_common_init(info, irq, IRQT_EVTCHN, evtchn, 0);
}

static void xen_irq_info_ipi_init(unsigned cpu,
				  unsigned irq,
				  unsigned short evtchn,
				  enum ipi_vector ipi)
{
	struct irq_info *info = info_for_irq(irq);

	xen_irq_info_common_init(info, irq, IRQT_IPI, evtchn, 0);

	info->u.ipi = ipi;

	per_cpu(ipi_to_irq, cpu)[ipi] = irq;
}

static void xen_irq_info_virq_init(unsigned cpu,
				   unsigned irq,
				   unsigned short evtchn,
				   unsigned short virq)
{
	struct irq_info *info = info_for_irq(irq);

	xen_irq_info_common_init(info, irq, IRQT_VIRQ, evtchn, 0);

	info->u.virq = virq;

	per_cpu(virq_to_irq, cpu)[virq] = irq;
}

static void xen_irq_info_pirq_init(unsigned irq,
				   unsigned short evtchn,
				   unsigned short pirq,
				   unsigned short gsi,
				   unsigned short vector,
				   uint16_t domid,
				   unsigned char flags)
{
	struct irq_info *info = info_for_irq(irq);

	xen_irq_info_common_init(info, irq, IRQT_PIRQ, evtchn, 0);

	info->u.pirq.pirq = pirq;
	info->u.pirq.gsi = gsi;
	info->u.pirq.vector = vector;
	info->u.pirq.domid = domid;
	info->u.pirq.flags = flags;
}

/*
 * Accessors for packed IRQ information.
 */
static unsigned int evtchn_from_irq(unsigned irq)
{
	if (unlikely(WARN(irq < 0 || irq >= nr_irqs, "Invalid irq %d!\n", irq)))
		return 0;

	return info_for_irq(irq)->evtchn;
}

unsigned irq_from_evtchn(unsigned int evtchn)
{
	return evtchn_to_irq[evtchn];
}
EXPORT_SYMBOL_GPL(irq_from_evtchn);

static enum ipi_vector ipi_from_irq(unsigned irq)
{
	struct irq_info *info = info_for_irq(irq);

	BUG_ON(info == NULL);
	BUG_ON(info->type != IRQT_IPI);

	return info->u.ipi;
}

static unsigned virq_from_irq(unsigned irq)
{
	struct irq_info *info = info_for_irq(irq);

	BUG_ON(info == NULL);
	BUG_ON(info->type != IRQT_VIRQ);

	return info->u.virq;
}

static unsigned pirq_from_irq(unsigned irq)
{
	struct irq_info *info = info_for_irq(irq);

	BUG_ON(info == NULL);
	BUG_ON(info->type != IRQT_PIRQ);

	return info->u.pirq.pirq;
}

static enum xen_irq_type type_from_irq(unsigned irq)
{
	return info_for_irq(irq)->type;
}

static unsigned cpu_from_irq(unsigned irq)
{
	return info_for_irq(irq)->cpu;
}

static unsigned int cpu_from_evtchn(unsigned int evtchn)
{
	int irq = evtchn_to_irq[evtchn];
	unsigned ret = 0;

	if (irq != -1)
		ret = cpu_from_irq(irq);

	return ret;
}

#ifdef CONFIG_X86
static bool pirq_check_eoi_map(unsigned irq)
{
	return test_bit(pirq_from_irq(irq), pirq_eoi_map);
}
#endif

static bool pirq_needs_eoi_flag(unsigned irq)
{
	struct irq_info *info = info_for_irq(irq);
	BUG_ON(info->type != IRQT_PIRQ);

	return info->u.pirq.flags & PIRQ_NEEDS_EOI;
}

static inline xen_ulong_t active_evtchns(unsigned int cpu,
					 struct shared_info *sh,
					 unsigned int idx)
{
	return sh->evtchn_pending[idx] &
		per_cpu(cpu_evtchn_mask, cpu)[idx] &
		~sh->evtchn_mask[idx];
}

static void bind_evtchn_to_cpu(unsigned int chn, unsigned int cpu)
{
	int irq = evtchn_to_irq[chn];

	BUG_ON(irq == -1);
#ifdef CONFIG_SMP
	cpumask_copy(irq_to_desc(irq)->irq_data.affinity, cpumask_of(cpu));
#endif

	clear_bit(chn, BM(per_cpu(cpu_evtchn_mask, cpu_from_irq(irq))));
	set_bit(chn, BM(per_cpu(cpu_evtchn_mask, cpu)));

	info_for_irq(irq)->cpu = cpu;
}

static void init_evtchn_cpu_bindings(void)
{
	int i;
#ifdef CONFIG_SMP
	struct irq_info *info;

	/* By default all event channels notify CPU#0. */
	list_for_each_entry(info, &xen_irq_list_head, list) {
		struct irq_desc *desc = irq_to_desc(info->irq);
		cpumask_copy(desc->irq_data.affinity, cpumask_of(0));
	}
#endif

	for_each_possible_cpu(i)
		memset(per_cpu(cpu_evtchn_mask, i),
		       (i == 0) ? ~0 : 0, sizeof(*per_cpu(cpu_evtchn_mask, i)));
}

static inline void clear_evtchn(int port)
{
	struct shared_info *s = HYPERVISOR_shared_info;
	sync_clear_bit(port, BM(&s->evtchn_pending[0]));
}

static inline void set_evtchn(int port)
{
	struct shared_info *s = HYPERVISOR_shared_info;
	sync_set_bit(port, BM(&s->evtchn_pending[0]));
}

static inline int test_evtchn(int port)
{
	struct shared_info *s = HYPERVISOR_shared_info;
	return sync_test_bit(port, BM(&s->evtchn_pending[0]));
}


/**
 * notify_remote_via_irq - send event to remote end of event channel via irq
 * @irq: irq of event channel to send event to
 *
 * Unlike notify_remote_via_evtchn(), this is safe to use across
 * save/restore. Notifications on a broken connection are silently
 * dropped.
 */
void notify_remote_via_irq(int irq)
{
	int evtchn = evtchn_from_irq(irq);

	if (VALID_EVTCHN(evtchn))
		notify_remote_via_evtchn(evtchn);
}
EXPORT_SYMBOL_GPL(notify_remote_via_irq);

static void mask_evtchn(int port)
{
	struct shared_info *s = HYPERVISOR_shared_info;
	sync_set_bit(port, BM(&s->evtchn_mask[0]));
}

static void unmask_evtchn(int port)
{
	struct shared_info *s = HYPERVISOR_shared_info;
	unsigned int cpu = get_cpu();
	int do_hypercall = 0, evtchn_pending = 0;

	BUG_ON(!irqs_disabled());

	if (unlikely((cpu != cpu_from_evtchn(port))))
		do_hypercall = 1;
	else {
		/*
		 * Need to clear the mask before checking pending to
		 * avoid a race with an event becoming pending.
		 *
		 * EVTCHNOP_unmask will only trigger an upcall if the
		 * mask bit was set, so if a hypercall is needed
		 * remask the event.
		 */
<<<<<<< HEAD
		sync_clear_bit(port, &s->evtchn_mask[0]);
		evtchn_pending = sync_test_bit(port, &s->evtchn_pending[0]);

		if (unlikely(evtchn_pending && xen_hvm_domain())) {
			sync_set_bit(port, &s->evtchn_mask[0]);
=======
		sync_clear_bit(port, BM(&s->evtchn_mask[0]));
		evtchn_pending = sync_test_bit(port, BM(&s->evtchn_pending[0]));

		if (unlikely(evtchn_pending && xen_hvm_domain())) {
			sync_set_bit(port, BM(&s->evtchn_mask[0]));
>>>>>>> 8ca7cd1b
			do_hypercall = 1;
		}
	}

	/* Slow path (hypercall) if this is a non-local port or if this is
	 * an hvm domain and an event is pending (hvm domains don't have
	 * their own implementation of irq_enable). */
	if (do_hypercall) {
		struct evtchn_unmask unmask = { .port = port };
		(void)HYPERVISOR_event_channel_op(EVTCHNOP_unmask, &unmask);
	} else {
		struct vcpu_info *vcpu_info = __this_cpu_read(xen_vcpu);

		/*
		 * The following is basically the equivalent of
		 * 'hw_resend_irq'. Just like a real IO-APIC we 'lose
		 * the interrupt edge' if the channel is masked.
		 */
		if (evtchn_pending &&
		    !sync_test_and_set_bit(port / BITS_PER_EVTCHN_WORD,
					   BM(&vcpu_info->evtchn_pending_sel)))
			vcpu_info->evtchn_upcall_pending = 1;
	}

	put_cpu();
}

static void xen_irq_init(unsigned irq)
{
	struct irq_info *info;
#ifdef CONFIG_SMP
	struct irq_desc *desc = irq_to_desc(irq);

	/* By default all event channels notify CPU#0. */
	cpumask_copy(desc->irq_data.affinity, cpumask_of(0));
#endif

	info = kzalloc(sizeof(*info), GFP_KERNEL);
	if (info == NULL)
		panic("Unable to allocate metadata for IRQ%d\n", irq);

	info->type = IRQT_UNBOUND;
	info->refcnt = -1;

	irq_set_handler_data(irq, info);

	list_add_tail(&info->list, &xen_irq_list_head);
}

static int __must_check xen_allocate_irq_dynamic(void)
{
	int first = 0;
	int irq;

#ifdef CONFIG_X86_IO_APIC
	/*
	 * For an HVM guest or domain 0 which see "real" (emulated or
	 * actual respectively) GSIs we allocate dynamic IRQs
	 * e.g. those corresponding to event channels or MSIs
	 * etc. from the range above those "real" GSIs to avoid
	 * collisions.
	 */
	if (xen_initial_domain() || xen_hvm_domain())
		first = get_nr_irqs_gsi();
#endif

	irq = irq_alloc_desc_from(first, -1);

	if (irq >= 0)
		xen_irq_init(irq);

	return irq;
}

static int __must_check xen_allocate_irq_gsi(unsigned gsi)
{
	int irq;

	/*
	 * A PV guest has no concept of a GSI (since it has no ACPI
	 * nor access to/knowledge of the physical APICs). Therefore
	 * all IRQs are dynamically allocated from the entire IRQ
	 * space.
	 */
	if (xen_pv_domain() && !xen_initial_domain())
		return xen_allocate_irq_dynamic();

	/* Legacy IRQ descriptors are already allocated by the arch. */
	if (gsi < NR_IRQS_LEGACY)
		irq = gsi;
	else
		irq = irq_alloc_desc_at(gsi, -1);

	xen_irq_init(irq);

	return irq;
}

static void xen_free_irq(unsigned irq)
{
	struct irq_info *info = irq_get_handler_data(irq);

	list_del(&info->list);

	irq_set_handler_data(irq, NULL);

	WARN_ON(info->refcnt > 0);

	kfree(info);

	/* Legacy IRQ descriptors are managed by the arch. */
	if (irq < NR_IRQS_LEGACY)
		return;

	irq_free_desc(irq);
}

static void pirq_query_unmask(int irq)
{
	struct physdev_irq_status_query irq_status;
	struct irq_info *info = info_for_irq(irq);

	BUG_ON(info->type != IRQT_PIRQ);

	irq_status.irq = pirq_from_irq(irq);
	if (HYPERVISOR_physdev_op(PHYSDEVOP_irq_status_query, &irq_status))
		irq_status.flags = 0;

	info->u.pirq.flags &= ~PIRQ_NEEDS_EOI;
	if (irq_status.flags & XENIRQSTAT_needs_eoi)
		info->u.pirq.flags |= PIRQ_NEEDS_EOI;
}

static bool probing_irq(int irq)
{
	struct irq_desc *desc = irq_to_desc(irq);

	return desc && desc->action == NULL;
}

static void eoi_pirq(struct irq_data *data)
{
	int evtchn = evtchn_from_irq(data->irq);
	struct physdev_eoi eoi = { .irq = pirq_from_irq(data->irq) };
	int rc = 0;

	irq_move_irq(data);

	if (VALID_EVTCHN(evtchn))
		clear_evtchn(evtchn);

	if (pirq_needs_eoi(data->irq)) {
		rc = HYPERVISOR_physdev_op(PHYSDEVOP_eoi, &eoi);
		WARN_ON(rc);
	}
}

static void mask_ack_pirq(struct irq_data *data)
{
	disable_dynirq(data);
	eoi_pirq(data);
}

static unsigned int __startup_pirq(unsigned int irq)
{
	struct evtchn_bind_pirq bind_pirq;
	struct irq_info *info = info_for_irq(irq);
	int evtchn = evtchn_from_irq(irq);
	int rc;

	BUG_ON(info->type != IRQT_PIRQ);

	if (VALID_EVTCHN(evtchn))
		goto out;

	bind_pirq.pirq = pirq_from_irq(irq);
	/* NB. We are happy to share unless we are probing. */
	bind_pirq.flags = info->u.pirq.flags & PIRQ_SHAREABLE ?
					BIND_PIRQ__WILL_SHARE : 0;
	rc = HYPERVISOR_event_channel_op(EVTCHNOP_bind_pirq, &bind_pirq);
	if (rc != 0) {
		if (!probing_irq(irq))
			printk(KERN_INFO "Failed to obtain physical IRQ %d\n",
			       irq);
		return 0;
	}
	evtchn = bind_pirq.port;

	pirq_query_unmask(irq);

	evtchn_to_irq[evtchn] = irq;
	bind_evtchn_to_cpu(evtchn, 0);
	info->evtchn = evtchn;

out:
	unmask_evtchn(evtchn);
	eoi_pirq(irq_get_irq_data(irq));

	return 0;
}

static unsigned int startup_pirq(struct irq_data *data)
{
	return __startup_pirq(data->irq);
}

static void shutdown_pirq(struct irq_data *data)
{
	struct evtchn_close close;
	unsigned int irq = data->irq;
	struct irq_info *info = info_for_irq(irq);
	int evtchn = evtchn_from_irq(irq);

	BUG_ON(info->type != IRQT_PIRQ);

	if (!VALID_EVTCHN(evtchn))
		return;

	mask_evtchn(evtchn);

	close.port = evtchn;
	if (HYPERVISOR_event_channel_op(EVTCHNOP_close, &close) != 0)
		BUG();

	bind_evtchn_to_cpu(evtchn, 0);
	evtchn_to_irq[evtchn] = -1;
	info->evtchn = 0;
}

static void enable_pirq(struct irq_data *data)
{
	startup_pirq(data);
}

static void disable_pirq(struct irq_data *data)
{
	disable_dynirq(data);
}

int xen_irq_from_gsi(unsigned gsi)
{
	struct irq_info *info;

	list_for_each_entry(info, &xen_irq_list_head, list) {
		if (info->type != IRQT_PIRQ)
			continue;

		if (info->u.pirq.gsi == gsi)
			return info->irq;
	}

	return -1;
}
EXPORT_SYMBOL_GPL(xen_irq_from_gsi);

/*
 * Do not make any assumptions regarding the relationship between the
 * IRQ number returned here and the Xen pirq argument.
 *
 * Note: We don't assign an event channel until the irq actually started
 * up.  Return an existing irq if we've already got one for the gsi.
 *
 * Shareable implies level triggered, not shareable implies edge
 * triggered here.
 */
int xen_bind_pirq_gsi_to_irq(unsigned gsi,
			     unsigned pirq, int shareable, char *name)
{
	int irq = -1;
	struct physdev_irq irq_op;

	mutex_lock(&irq_mapping_update_lock);

	irq = xen_irq_from_gsi(gsi);
	if (irq != -1) {
		printk(KERN_INFO "xen_map_pirq_gsi: returning irq %d for gsi %u\n",
		       irq, gsi);
		goto out;
	}

	irq = xen_allocate_irq_gsi(gsi);
	if (irq < 0)
		goto out;

	irq_op.irq = irq;
	irq_op.vector = 0;

	/* Only the privileged domain can do this. For non-priv, the pcifront
	 * driver provides a PCI bus that does the call to do exactly
	 * this in the priv domain. */
	if (xen_initial_domain() &&
	    HYPERVISOR_physdev_op(PHYSDEVOP_alloc_irq_vector, &irq_op)) {
		xen_free_irq(irq);
		irq = -ENOSPC;
		goto out;
	}

	xen_irq_info_pirq_init(irq, 0, pirq, gsi, irq_op.vector, DOMID_SELF,
			       shareable ? PIRQ_SHAREABLE : 0);

	pirq_query_unmask(irq);
	/* We try to use the handler with the appropriate semantic for the
	 * type of interrupt: if the interrupt is an edge triggered
	 * interrupt we use handle_edge_irq.
	 *
	 * On the other hand if the interrupt is level triggered we use
	 * handle_fasteoi_irq like the native code does for this kind of
	 * interrupts.
	 *
	 * Depending on the Xen version, pirq_needs_eoi might return true
	 * not only for level triggered interrupts but for edge triggered
	 * interrupts too. In any case Xen always honors the eoi mechanism,
	 * not injecting any more pirqs of the same kind if the first one
	 * hasn't received an eoi yet. Therefore using the fasteoi handler
	 * is the right choice either way.
	 */
	if (shareable)
		irq_set_chip_and_handler_name(irq, &xen_pirq_chip,
				handle_fasteoi_irq, name);
	else
		irq_set_chip_and_handler_name(irq, &xen_pirq_chip,
				handle_edge_irq, name);

out:
	mutex_unlock(&irq_mapping_update_lock);

	return irq;
}

#ifdef CONFIG_PCI_MSI
int xen_allocate_pirq_msi(struct pci_dev *dev, struct msi_desc *msidesc)
{
	int rc;
	struct physdev_get_free_pirq op_get_free_pirq;

	op_get_free_pirq.type = MAP_PIRQ_TYPE_MSI;
	rc = HYPERVISOR_physdev_op(PHYSDEVOP_get_free_pirq, &op_get_free_pirq);

	WARN_ONCE(rc == -ENOSYS,
		  "hypervisor does not support the PHYSDEVOP_get_free_pirq interface\n");

	return rc ? -1 : op_get_free_pirq.pirq;
}

int xen_bind_pirq_msi_to_irq(struct pci_dev *dev, struct msi_desc *msidesc,
			     int pirq, int vector, const char *name,
			     domid_t domid)
{
	int irq, ret;

	mutex_lock(&irq_mapping_update_lock);

	irq = xen_allocate_irq_dynamic();
	if (irq < 0)
		goto out;

	irq_set_chip_and_handler_name(irq, &xen_pirq_chip, handle_edge_irq,
			name);

	xen_irq_info_pirq_init(irq, 0, pirq, 0, vector, domid, 0);
	ret = irq_set_msi_desc(irq, msidesc);
	if (ret < 0)
		goto error_irq;
out:
	mutex_unlock(&irq_mapping_update_lock);
	return irq;
error_irq:
	mutex_unlock(&irq_mapping_update_lock);
	xen_free_irq(irq);
	return ret;
}
#endif

int xen_destroy_irq(int irq)
{
	struct irq_desc *desc;
	struct physdev_unmap_pirq unmap_irq;
	struct irq_info *info = info_for_irq(irq);
	int rc = -ENOENT;

	mutex_lock(&irq_mapping_update_lock);

	desc = irq_to_desc(irq);
	if (!desc)
		goto out;

	if (xen_initial_domain()) {
		unmap_irq.pirq = info->u.pirq.pirq;
		unmap_irq.domid = info->u.pirq.domid;
		rc = HYPERVISOR_physdev_op(PHYSDEVOP_unmap_pirq, &unmap_irq);
		/* If another domain quits without making the pci_disable_msix
		 * call, the Xen hypervisor takes care of freeing the PIRQs
		 * (free_domain_pirqs).
		 */
		if ((rc == -ESRCH && info->u.pirq.domid != DOMID_SELF))
			printk(KERN_INFO "domain %d does not have %d anymore\n",
				info->u.pirq.domid, info->u.pirq.pirq);
		else if (rc) {
			printk(KERN_WARNING "unmap irq failed %d\n", rc);
			goto out;
		}
	}

	xen_free_irq(irq);

out:
	mutex_unlock(&irq_mapping_update_lock);
	return rc;
}

int xen_irq_from_pirq(unsigned pirq)
{
	int irq;

	struct irq_info *info;

	mutex_lock(&irq_mapping_update_lock);

	list_for_each_entry(info, &xen_irq_list_head, list) {
		if (info->type != IRQT_PIRQ)
			continue;
		irq = info->irq;
		if (info->u.pirq.pirq == pirq)
			goto out;
	}
	irq = -1;
out:
	mutex_unlock(&irq_mapping_update_lock);

	return irq;
}


int xen_pirq_from_irq(unsigned irq)
{
	return pirq_from_irq(irq);
}
EXPORT_SYMBOL_GPL(xen_pirq_from_irq);
int bind_evtchn_to_irq(unsigned int evtchn)
{
	int irq;

	mutex_lock(&irq_mapping_update_lock);

	irq = evtchn_to_irq[evtchn];

	if (irq == -1) {
		irq = xen_allocate_irq_dynamic();
		if (irq < 0)
			goto out;

		irq_set_chip_and_handler_name(irq, &xen_dynamic_chip,
					      handle_edge_irq, "event");

		xen_irq_info_evtchn_init(irq, evtchn);
	} else {
		struct irq_info *info = info_for_irq(irq);
		WARN_ON(info == NULL || info->type != IRQT_EVTCHN);
	}
	irq_clear_status_flags(irq, IRQ_NOREQUEST|IRQ_NOAUTOEN);

out:
	mutex_unlock(&irq_mapping_update_lock);

	return irq;
}
EXPORT_SYMBOL_GPL(bind_evtchn_to_irq);

static int bind_ipi_to_irq(unsigned int ipi, unsigned int cpu)
{
	struct evtchn_bind_ipi bind_ipi;
	int evtchn, irq;

	mutex_lock(&irq_mapping_update_lock);

	irq = per_cpu(ipi_to_irq, cpu)[ipi];

	if (irq == -1) {
		irq = xen_allocate_irq_dynamic();
		if (irq < 0)
			goto out;

		irq_set_chip_and_handler_name(irq, &xen_percpu_chip,
					      handle_percpu_irq, "ipi");

		bind_ipi.vcpu = cpu;
		if (HYPERVISOR_event_channel_op(EVTCHNOP_bind_ipi,
						&bind_ipi) != 0)
			BUG();
		evtchn = bind_ipi.port;

		xen_irq_info_ipi_init(cpu, irq, evtchn, ipi);

		bind_evtchn_to_cpu(evtchn, cpu);
	} else {
		struct irq_info *info = info_for_irq(irq);
		WARN_ON(info == NULL || info->type != IRQT_IPI);
	}

 out:
	mutex_unlock(&irq_mapping_update_lock);
	return irq;
}

static int bind_interdomain_evtchn_to_irq(unsigned int remote_domain,
					  unsigned int remote_port)
{
	struct evtchn_bind_interdomain bind_interdomain;
	int err;

	bind_interdomain.remote_dom  = remote_domain;
	bind_interdomain.remote_port = remote_port;

	err = HYPERVISOR_event_channel_op(EVTCHNOP_bind_interdomain,
					  &bind_interdomain);

	return err ? : bind_evtchn_to_irq(bind_interdomain.local_port);
}

static int find_virq(unsigned int virq, unsigned int cpu)
{
	struct evtchn_status status;
	int port, rc = -ENOENT;

	memset(&status, 0, sizeof(status));
	for (port = 0; port <= NR_EVENT_CHANNELS; port++) {
		status.dom = DOMID_SELF;
		status.port = port;
		rc = HYPERVISOR_event_channel_op(EVTCHNOP_status, &status);
		if (rc < 0)
			continue;
		if (status.status != EVTCHNSTAT_virq)
			continue;
		if (status.u.virq == virq && status.vcpu == cpu) {
			rc = port;
			break;
		}
	}
	return rc;
}

int bind_virq_to_irq(unsigned int virq, unsigned int cpu)
{
	struct evtchn_bind_virq bind_virq;
	int evtchn, irq, ret;

	mutex_lock(&irq_mapping_update_lock);

	irq = per_cpu(virq_to_irq, cpu)[virq];

	if (irq == -1) {
		irq = xen_allocate_irq_dynamic();
		if (irq < 0)
			goto out;

		irq_set_chip_and_handler_name(irq, &xen_percpu_chip,
					      handle_percpu_irq, "virq");

		bind_virq.virq = virq;
		bind_virq.vcpu = cpu;
		ret = HYPERVISOR_event_channel_op(EVTCHNOP_bind_virq,
						&bind_virq);
		if (ret == 0)
			evtchn = bind_virq.port;
		else {
			if (ret == -EEXIST)
				ret = find_virq(virq, cpu);
			BUG_ON(ret < 0);
			evtchn = ret;
		}

		xen_irq_info_virq_init(cpu, irq, evtchn, virq);

		bind_evtchn_to_cpu(evtchn, cpu);
	} else {
		struct irq_info *info = info_for_irq(irq);
		WARN_ON(info == NULL || info->type != IRQT_VIRQ);
	}

out:
	mutex_unlock(&irq_mapping_update_lock);

	return irq;
}

static void unbind_from_irq(unsigned int irq)
{
	struct evtchn_close close;
	int evtchn = evtchn_from_irq(irq);
	struct irq_info *info = irq_get_handler_data(irq);

	mutex_lock(&irq_mapping_update_lock);

	if (info->refcnt > 0) {
		info->refcnt--;
		if (info->refcnt != 0)
			goto done;
	}

	if (VALID_EVTCHN(evtchn)) {
		close.port = evtchn;
		if (HYPERVISOR_event_channel_op(EVTCHNOP_close, &close) != 0)
			BUG();

		switch (type_from_irq(irq)) {
		case IRQT_VIRQ:
			per_cpu(virq_to_irq, cpu_from_evtchn(evtchn))
				[virq_from_irq(irq)] = -1;
			break;
		case IRQT_IPI:
			per_cpu(ipi_to_irq, cpu_from_evtchn(evtchn))
				[ipi_from_irq(irq)] = -1;
			break;
		default:
			break;
		}

		/* Closed ports are implicitly re-bound to VCPU0. */
		bind_evtchn_to_cpu(evtchn, 0);

		evtchn_to_irq[evtchn] = -1;
	}

	BUG_ON(info_for_irq(irq)->type == IRQT_UNBOUND);

	xen_free_irq(irq);

 done:
	mutex_unlock(&irq_mapping_update_lock);
}

int bind_evtchn_to_irqhandler(unsigned int evtchn,
			      irq_handler_t handler,
			      unsigned long irqflags,
			      const char *devname, void *dev_id)
{
	int irq, retval;

	irq = bind_evtchn_to_irq(evtchn);
	if (irq < 0)
		return irq;
	retval = request_irq(irq, handler, irqflags, devname, dev_id);
	if (retval != 0) {
		unbind_from_irq(irq);
		return retval;
	}

	return irq;
}
EXPORT_SYMBOL_GPL(bind_evtchn_to_irqhandler);

int bind_interdomain_evtchn_to_irqhandler(unsigned int remote_domain,
					  unsigned int remote_port,
					  irq_handler_t handler,
					  unsigned long irqflags,
					  const char *devname,
					  void *dev_id)
{
	int irq, retval;

	irq = bind_interdomain_evtchn_to_irq(remote_domain, remote_port);
	if (irq < 0)
		return irq;

	retval = request_irq(irq, handler, irqflags, devname, dev_id);
	if (retval != 0) {
		unbind_from_irq(irq);
		return retval;
	}

	return irq;
}
EXPORT_SYMBOL_GPL(bind_interdomain_evtchn_to_irqhandler);

int bind_virq_to_irqhandler(unsigned int virq, unsigned int cpu,
			    irq_handler_t handler,
			    unsigned long irqflags, const char *devname, void *dev_id)
{
	int irq, retval;

	irq = bind_virq_to_irq(virq, cpu);
	if (irq < 0)
		return irq;
	retval = request_irq(irq, handler, irqflags, devname, dev_id);
	if (retval != 0) {
		unbind_from_irq(irq);
		return retval;
	}

	return irq;
}
EXPORT_SYMBOL_GPL(bind_virq_to_irqhandler);

int bind_ipi_to_irqhandler(enum ipi_vector ipi,
			   unsigned int cpu,
			   irq_handler_t handler,
			   unsigned long irqflags,
			   const char *devname,
			   void *dev_id)
{
	int irq, retval;

	irq = bind_ipi_to_irq(ipi, cpu);
	if (irq < 0)
		return irq;

	irqflags |= IRQF_NO_SUSPEND | IRQF_FORCE_RESUME | IRQF_EARLY_RESUME;
	retval = request_irq(irq, handler, irqflags, devname, dev_id);
	if (retval != 0) {
		unbind_from_irq(irq);
		return retval;
	}

	return irq;
}

void unbind_from_irqhandler(unsigned int irq, void *dev_id)
{
	free_irq(irq, dev_id);
	unbind_from_irq(irq);
}
EXPORT_SYMBOL_GPL(unbind_from_irqhandler);

int evtchn_make_refcounted(unsigned int evtchn)
{
	int irq = evtchn_to_irq[evtchn];
	struct irq_info *info;

	if (irq == -1)
		return -ENOENT;

	info = irq_get_handler_data(irq);

	if (!info)
		return -ENOENT;

	WARN_ON(info->refcnt != -1);

	info->refcnt = 1;

	return 0;
}
EXPORT_SYMBOL_GPL(evtchn_make_refcounted);

int evtchn_get(unsigned int evtchn)
{
	int irq;
	struct irq_info *info;
	int err = -ENOENT;

	if (evtchn >= NR_EVENT_CHANNELS)
		return -EINVAL;

	mutex_lock(&irq_mapping_update_lock);

	irq = evtchn_to_irq[evtchn];
	if (irq == -1)
		goto done;

	info = irq_get_handler_data(irq);

	if (!info)
		goto done;

	err = -EINVAL;
	if (info->refcnt <= 0)
		goto done;

	info->refcnt++;
	err = 0;
 done:
	mutex_unlock(&irq_mapping_update_lock);

	return err;
}
EXPORT_SYMBOL_GPL(evtchn_get);

void evtchn_put(unsigned int evtchn)
{
	int irq = evtchn_to_irq[evtchn];
	if (WARN_ON(irq == -1))
		return;
	unbind_from_irq(irq);
}
EXPORT_SYMBOL_GPL(evtchn_put);

void xen_send_IPI_one(unsigned int cpu, enum ipi_vector vector)
{
	int irq = per_cpu(ipi_to_irq, cpu)[vector];
	BUG_ON(irq < 0);
	notify_remote_via_irq(irq);
}

irqreturn_t xen_debug_interrupt(int irq, void *dev_id)
{
	struct shared_info *sh = HYPERVISOR_shared_info;
	int cpu = smp_processor_id();
	xen_ulong_t *cpu_evtchn = per_cpu(cpu_evtchn_mask, cpu);
	int i;
	unsigned long flags;
	static DEFINE_SPINLOCK(debug_lock);
	struct vcpu_info *v;

	spin_lock_irqsave(&debug_lock, flags);

	printk("\nvcpu %d\n  ", cpu);

	for_each_online_cpu(i) {
		int pending;
		v = per_cpu(xen_vcpu, i);
		pending = (get_irq_regs() && i == cpu)
			? xen_irqs_disabled(get_irq_regs())
			: v->evtchn_upcall_mask;
		printk("%d: masked=%d pending=%d event_sel %0*"PRI_xen_ulong"\n  ", i,
		       pending, v->evtchn_upcall_pending,
		       (int)(sizeof(v->evtchn_pending_sel)*2),
		       v->evtchn_pending_sel);
	}
	v = per_cpu(xen_vcpu, cpu);

	printk("\npending:\n   ");
	for (i = ARRAY_SIZE(sh->evtchn_pending)-1; i >= 0; i--)
		printk("%0*"PRI_xen_ulong"%s",
		       (int)sizeof(sh->evtchn_pending[0])*2,
		       sh->evtchn_pending[i],
		       i % 8 == 0 ? "\n   " : " ");
	printk("\nglobal mask:\n   ");
	for (i = ARRAY_SIZE(sh->evtchn_mask)-1; i >= 0; i--)
		printk("%0*"PRI_xen_ulong"%s",
		       (int)(sizeof(sh->evtchn_mask[0])*2),
		       sh->evtchn_mask[i],
		       i % 8 == 0 ? "\n   " : " ");

	printk("\nglobally unmasked:\n   ");
	for (i = ARRAY_SIZE(sh->evtchn_mask)-1; i >= 0; i--)
		printk("%0*"PRI_xen_ulong"%s",
		       (int)(sizeof(sh->evtchn_mask[0])*2),
		       sh->evtchn_pending[i] & ~sh->evtchn_mask[i],
		       i % 8 == 0 ? "\n   " : " ");

	printk("\nlocal cpu%d mask:\n   ", cpu);
	for (i = (NR_EVENT_CHANNELS/BITS_PER_EVTCHN_WORD)-1; i >= 0; i--)
		printk("%0*"PRI_xen_ulong"%s", (int)(sizeof(cpu_evtchn[0])*2),
		       cpu_evtchn[i],
		       i % 8 == 0 ? "\n   " : " ");

	printk("\nlocally unmasked:\n   ");
	for (i = ARRAY_SIZE(sh->evtchn_mask)-1; i >= 0; i--) {
		xen_ulong_t pending = sh->evtchn_pending[i]
			& ~sh->evtchn_mask[i]
			& cpu_evtchn[i];
		printk("%0*"PRI_xen_ulong"%s",
		       (int)(sizeof(sh->evtchn_mask[0])*2),
		       pending, i % 8 == 0 ? "\n   " : " ");
	}

	printk("\npending list:\n");
	for (i = 0; i < NR_EVENT_CHANNELS; i++) {
		if (sync_test_bit(i, BM(sh->evtchn_pending))) {
			int word_idx = i / BITS_PER_EVTCHN_WORD;
			printk("  %d: event %d -> irq %d%s%s%s\n",
			       cpu_from_evtchn(i), i,
			       evtchn_to_irq[i],
			       sync_test_bit(word_idx, BM(&v->evtchn_pending_sel))
					     ? "" : " l2-clear",
			       !sync_test_bit(i, BM(sh->evtchn_mask))
					     ? "" : " globally-masked",
			       sync_test_bit(i, BM(cpu_evtchn))
					     ? "" : " locally-masked");
		}
	}

	spin_unlock_irqrestore(&debug_lock, flags);

	return IRQ_HANDLED;
}

static DEFINE_PER_CPU(unsigned, xed_nesting_count);
static DEFINE_PER_CPU(unsigned int, current_word_idx);
static DEFINE_PER_CPU(unsigned int, current_bit_idx);

/*
 * Mask out the i least significant bits of w
 */
#define MASK_LSBS(w, i) (w & ((~((xen_ulong_t)0UL)) << i))

/*
 * Search the CPUs pending events bitmasks.  For each one found, map
 * the event number to an irq, and feed it into do_IRQ() for
 * handling.
 *
 * Xen uses a two-level bitmap to speed searching.  The first level is
 * a bitset of words which contain pending event bits.  The second
 * level is a bitset of pending events themselves.
 */
static void __xen_evtchn_do_upcall(void)
{
	int start_word_idx, start_bit_idx;
	int word_idx, bit_idx;
	int i, irq;
	int cpu = get_cpu();
	struct shared_info *s = HYPERVISOR_shared_info;
	struct vcpu_info *vcpu_info = __this_cpu_read(xen_vcpu);
	unsigned count;

	do {
		xen_ulong_t pending_words;
		xen_ulong_t pending_bits;
		struct irq_desc *desc;

		vcpu_info->evtchn_upcall_pending = 0;

		if (__this_cpu_inc_return(xed_nesting_count) - 1)
			goto out;

		/*
		 * Master flag must be cleared /before/ clearing
		 * selector flag. xchg_xen_ulong must contain an
		 * appropriate barrier.
		 */
		if ((irq = per_cpu(virq_to_irq, cpu)[VIRQ_TIMER]) != -1) {
			int evtchn = evtchn_from_irq(irq);
			word_idx = evtchn / BITS_PER_LONG;
			pending_bits = evtchn % BITS_PER_LONG;
			if (active_evtchns(cpu, s, word_idx) & (1ULL << pending_bits)) {
				desc = irq_to_desc(irq);
				if (desc)
					generic_handle_irq_desc(irq, desc);
			}
		}

		pending_words = xchg_xen_ulong(&vcpu_info->evtchn_pending_sel, 0);

		start_word_idx = __this_cpu_read(current_word_idx);
		start_bit_idx = __this_cpu_read(current_bit_idx);

		word_idx = start_word_idx;

		for (i = 0; pending_words != 0; i++) {
			xen_ulong_t words;

			words = MASK_LSBS(pending_words, word_idx);

			/*
			 * If we masked out all events, wrap to beginning.
			 */
			if (words == 0) {
				word_idx = 0;
				bit_idx = 0;
				continue;
			}
			word_idx = EVTCHN_FIRST_BIT(words);

			pending_bits = active_evtchns(cpu, s, word_idx);
			bit_idx = 0; /* usually scan entire word from start */
			if (word_idx == start_word_idx) {
				/* We scan the starting word in two parts */
				if (i == 0)
					/* 1st time: start in the middle */
					bit_idx = start_bit_idx;
				else
					/* 2nd time: mask bits done already */
					bit_idx &= (1UL << start_bit_idx) - 1;
			}

			do {
				xen_ulong_t bits;
				int port;

				bits = MASK_LSBS(pending_bits, bit_idx);

				/* If we masked out all events, move on. */
				if (bits == 0)
					break;

				bit_idx = EVTCHN_FIRST_BIT(bits);

				/* Process port. */
				port = (word_idx * BITS_PER_EVTCHN_WORD) + bit_idx;
				irq = evtchn_to_irq[port];

				if (irq != -1) {
					desc = irq_to_desc(irq);
					if (desc)
						generic_handle_irq_desc(irq, desc);
				}

				bit_idx = (bit_idx + 1) % BITS_PER_EVTCHN_WORD;

				/* Next caller starts at last processed + 1 */
				__this_cpu_write(current_word_idx,
						 bit_idx ? word_idx :
						 (word_idx+1) % BITS_PER_EVTCHN_WORD);
				__this_cpu_write(current_bit_idx, bit_idx);
			} while (bit_idx != 0);

			/* Scan start_l1i twice; all others once. */
			if ((word_idx != start_word_idx) || (i != 0))
				pending_words &= ~(1UL << word_idx);

			word_idx = (word_idx + 1) % BITS_PER_EVTCHN_WORD;
		}

		BUG_ON(!irqs_disabled());

		count = __this_cpu_read(xed_nesting_count);
		__this_cpu_write(xed_nesting_count, 0);
	} while (count != 1 || vcpu_info->evtchn_upcall_pending);

out:

	put_cpu();
}

void xen_evtchn_do_upcall(struct pt_regs *regs)
{
	struct pt_regs *old_regs = set_irq_regs(regs);

	irq_enter();
#ifdef CONFIG_X86
	exit_idle();
#endif

	__xen_evtchn_do_upcall();

	irq_exit();
	set_irq_regs(old_regs);
}

void xen_hvm_evtchn_do_upcall(void)
{
	__xen_evtchn_do_upcall();
}
EXPORT_SYMBOL_GPL(xen_hvm_evtchn_do_upcall);

/* Rebind a new event channel to an existing irq. */
void rebind_evtchn_irq(int evtchn, int irq)
{
	struct irq_info *info = info_for_irq(irq);

	/* Make sure the irq is masked, since the new event channel
	   will also be masked. */
	disable_irq(irq);

	mutex_lock(&irq_mapping_update_lock);

	/* After resume the irq<->evtchn mappings are all cleared out */
	BUG_ON(evtchn_to_irq[evtchn] != -1);
	/* Expect irq to have been bound before,
	   so there should be a proper type */
	BUG_ON(info->type == IRQT_UNBOUND);

	xen_irq_info_evtchn_init(irq, evtchn);

	mutex_unlock(&irq_mapping_update_lock);

	/* new event channels are always bound to cpu 0 */
	irq_set_affinity(irq, cpumask_of(0));

	/* Unmask the event channel. */
	enable_irq(irq);
}

/* Rebind an evtchn so that it gets delivered to a specific cpu */
static int rebind_irq_to_cpu(unsigned irq, unsigned tcpu)
{
	struct evtchn_bind_vcpu bind_vcpu;
	int evtchn = evtchn_from_irq(irq);

	if (!VALID_EVTCHN(evtchn))
		return -1;

	/*
	 * Events delivered via platform PCI interrupts are always
	 * routed to vcpu 0 and hence cannot be rebound.
	 */
	if (xen_hvm_domain() && !xen_have_vector_callback)
		return -1;

	/* Send future instances of this interrupt to other vcpu. */
	bind_vcpu.port = evtchn;
	bind_vcpu.vcpu = tcpu;

	/*
	 * If this fails, it usually just indicates that we're dealing with a
	 * virq or IPI channel, which don't actually need to be rebound. Ignore
	 * it, but don't do the xenlinux-level rebind in that case.
	 */
	if (HYPERVISOR_event_channel_op(EVTCHNOP_bind_vcpu, &bind_vcpu) >= 0)
		bind_evtchn_to_cpu(evtchn, tcpu);

	return 0;
}

static int set_affinity_irq(struct irq_data *data, const struct cpumask *dest,
			    bool force)
{
	unsigned tcpu = cpumask_first(dest);

	return rebind_irq_to_cpu(data->irq, tcpu);
}

int resend_irq_on_evtchn(unsigned int irq)
{
	int masked, evtchn = evtchn_from_irq(irq);
	struct shared_info *s = HYPERVISOR_shared_info;

	if (!VALID_EVTCHN(evtchn))
		return 1;

	masked = sync_test_and_set_bit(evtchn, BM(s->evtchn_mask));
	sync_set_bit(evtchn, BM(s->evtchn_pending));
	if (!masked)
		unmask_evtchn(evtchn);

	return 1;
}

static void enable_dynirq(struct irq_data *data)
{
	int evtchn = evtchn_from_irq(data->irq);

	if (VALID_EVTCHN(evtchn))
		unmask_evtchn(evtchn);
}

static void disable_dynirq(struct irq_data *data)
{
	int evtchn = evtchn_from_irq(data->irq);

	if (VALID_EVTCHN(evtchn))
		mask_evtchn(evtchn);
}

static void ack_dynirq(struct irq_data *data)
{
	int evtchn = evtchn_from_irq(data->irq);

	irq_move_irq(data);

	if (VALID_EVTCHN(evtchn))
		clear_evtchn(evtchn);
}

static void mask_ack_dynirq(struct irq_data *data)
{
	disable_dynirq(data);
	ack_dynirq(data);
}

static int retrigger_dynirq(struct irq_data *data)
{
	int evtchn = evtchn_from_irq(data->irq);
	struct shared_info *sh = HYPERVISOR_shared_info;
	int ret = 0;

	if (VALID_EVTCHN(evtchn)) {
		int masked;

		masked = sync_test_and_set_bit(evtchn, BM(sh->evtchn_mask));
		sync_set_bit(evtchn, BM(sh->evtchn_pending));
		if (!masked)
			unmask_evtchn(evtchn);
		ret = 1;
	}

	return ret;
}

static void restore_pirqs(void)
{
	int pirq, rc, irq, gsi;
	struct physdev_map_pirq map_irq;
	struct irq_info *info;

	list_for_each_entry(info, &xen_irq_list_head, list) {
		if (info->type != IRQT_PIRQ)
			continue;

		pirq = info->u.pirq.pirq;
		gsi = info->u.pirq.gsi;
		irq = info->irq;

		/* save/restore of PT devices doesn't work, so at this point the
		 * only devices present are GSI based emulated devices */
		if (!gsi)
			continue;

		map_irq.domid = DOMID_SELF;
		map_irq.type = MAP_PIRQ_TYPE_GSI;
		map_irq.index = gsi;
		map_irq.pirq = pirq;

		rc = HYPERVISOR_physdev_op(PHYSDEVOP_map_pirq, &map_irq);
		if (rc) {
			printk(KERN_WARNING "xen map irq failed gsi=%d irq=%d pirq=%d rc=%d\n",
					gsi, irq, pirq, rc);
			xen_free_irq(irq);
			continue;
		}

		printk(KERN_DEBUG "xen: --> irq=%d, pirq=%d\n", irq, map_irq.pirq);

		__startup_pirq(irq);
	}
}

static void restore_cpu_virqs(unsigned int cpu)
{
	struct evtchn_bind_virq bind_virq;
	int virq, irq, evtchn;

	for (virq = 0; virq < NR_VIRQS; virq++) {
		if ((irq = per_cpu(virq_to_irq, cpu)[virq]) == -1)
			continue;

		BUG_ON(virq_from_irq(irq) != virq);

		/* Get a new binding from Xen. */
		bind_virq.virq = virq;
		bind_virq.vcpu = cpu;
		if (HYPERVISOR_event_channel_op(EVTCHNOP_bind_virq,
						&bind_virq) != 0)
			BUG();
		evtchn = bind_virq.port;

		/* Record the new mapping. */
		xen_irq_info_virq_init(cpu, irq, evtchn, virq);
		bind_evtchn_to_cpu(evtchn, cpu);
	}
}

static void restore_cpu_ipis(unsigned int cpu)
{
	struct evtchn_bind_ipi bind_ipi;
	int ipi, irq, evtchn;

	for (ipi = 0; ipi < XEN_NR_IPIS; ipi++) {
		if ((irq = per_cpu(ipi_to_irq, cpu)[ipi]) == -1)
			continue;

		BUG_ON(ipi_from_irq(irq) != ipi);

		/* Get a new binding from Xen. */
		bind_ipi.vcpu = cpu;
		if (HYPERVISOR_event_channel_op(EVTCHNOP_bind_ipi,
						&bind_ipi) != 0)
			BUG();
		evtchn = bind_ipi.port;

		/* Record the new mapping. */
		xen_irq_info_ipi_init(cpu, irq, evtchn, ipi);
		bind_evtchn_to_cpu(evtchn, cpu);
	}
}

/* Clear an irq's pending state, in preparation for polling on it */
void xen_clear_irq_pending(int irq)
{
	int evtchn = evtchn_from_irq(irq);

	if (VALID_EVTCHN(evtchn))
		clear_evtchn(evtchn);
}
EXPORT_SYMBOL(xen_clear_irq_pending);
void xen_set_irq_pending(int irq)
{
	int evtchn = evtchn_from_irq(irq);

	if (VALID_EVTCHN(evtchn))
		set_evtchn(evtchn);
}

bool xen_test_irq_pending(int irq)
{
	int evtchn = evtchn_from_irq(irq);
	bool ret = false;

	if (VALID_EVTCHN(evtchn))
		ret = test_evtchn(evtchn);

	return ret;
}

/* Poll waiting for an irq to become pending with timeout.  In the usual case,
 * the irq will be disabled so it won't deliver an interrupt. */
void xen_poll_irq_timeout(int irq, u64 timeout)
{
	evtchn_port_t evtchn = evtchn_from_irq(irq);

	if (VALID_EVTCHN(evtchn)) {
		struct sched_poll poll;

		poll.nr_ports = 1;
		poll.timeout = timeout;
		set_xen_guest_handle(poll.ports, &evtchn);

		if (HYPERVISOR_sched_op(SCHEDOP_poll, &poll) != 0)
			BUG();
	}
}
EXPORT_SYMBOL(xen_poll_irq_timeout);
/* Poll waiting for an irq to become pending.  In the usual case, the
 * irq will be disabled so it won't deliver an interrupt. */
void xen_poll_irq(int irq)
{
	xen_poll_irq_timeout(irq, 0 /* no timeout */);
}

/* Check whether the IRQ line is shared with other guests. */
int xen_test_irq_shared(int irq)
{
	struct irq_info *info = info_for_irq(irq);
	struct physdev_irq_status_query irq_status = { .irq = info->u.pirq.pirq };

	if (HYPERVISOR_physdev_op(PHYSDEVOP_irq_status_query, &irq_status))
		return 0;
	return !(irq_status.flags & XENIRQSTAT_shared);
}
EXPORT_SYMBOL_GPL(xen_test_irq_shared);

void xen_irq_resume(void)
{
	unsigned int cpu, evtchn;
	struct irq_info *info;

	init_evtchn_cpu_bindings();

	/* New event-channel space is not 'live' yet. */
	for (evtchn = 0; evtchn < NR_EVENT_CHANNELS; evtchn++)
		mask_evtchn(evtchn);

	/* No IRQ <-> event-channel mappings. */
	list_for_each_entry(info, &xen_irq_list_head, list)
		info->evtchn = 0; /* zap event-channel binding */

	for (evtchn = 0; evtchn < NR_EVENT_CHANNELS; evtchn++)
		evtchn_to_irq[evtchn] = -1;

	for_each_possible_cpu(cpu) {
		restore_cpu_virqs(cpu);
		restore_cpu_ipis(cpu);
	}

	restore_pirqs();
}

static struct irq_chip xen_dynamic_chip __read_mostly = {
	.name			= "xen-dyn",

	.irq_disable		= disable_dynirq,
	.irq_mask		= disable_dynirq,
	.irq_unmask		= enable_dynirq,

	.irq_ack		= ack_dynirq,
	.irq_mask_ack		= mask_ack_dynirq,

	.irq_set_affinity	= set_affinity_irq,
	.irq_retrigger		= retrigger_dynirq,
};

static struct irq_chip xen_pirq_chip __read_mostly = {
	.name			= "xen-pirq",

	.irq_startup		= startup_pirq,
	.irq_shutdown		= shutdown_pirq,
	.irq_enable		= enable_pirq,
	.irq_disable		= disable_pirq,

	.irq_mask		= disable_dynirq,
	.irq_unmask		= enable_dynirq,

	.irq_ack		= eoi_pirq,
	.irq_eoi		= eoi_pirq,
	.irq_mask_ack		= mask_ack_pirq,

	.irq_set_affinity	= set_affinity_irq,

	.irq_retrigger		= retrigger_dynirq,
};

static struct irq_chip xen_percpu_chip __read_mostly = {
	.name			= "xen-percpu",

	.irq_disable		= disable_dynirq,
	.irq_mask		= disable_dynirq,
	.irq_unmask		= enable_dynirq,

	.irq_ack		= ack_dynirq,
};

int xen_set_callback_via(uint64_t via)
{
	struct xen_hvm_param a;
	a.domid = DOMID_SELF;
	a.index = HVM_PARAM_CALLBACK_IRQ;
	a.value = via;
	return HYPERVISOR_hvm_op(HVMOP_set_param, &a);
}
EXPORT_SYMBOL_GPL(xen_set_callback_via);

#ifdef CONFIG_XEN_PVHVM
/* Vector callbacks are better than PCI interrupts to receive event
 * channel notifications because we can receive vector callbacks on any
 * vcpu and we don't need PCI support or APIC interactions. */
void xen_callback_vector(void)
{
	int rc;
	uint64_t callback_via;
	if (xen_have_vector_callback) {
		callback_via = HVM_CALLBACK_VECTOR(HYPERVISOR_CALLBACK_VECTOR);
		rc = xen_set_callback_via(callback_via);
		if (rc) {
			printk(KERN_ERR "Request for Xen HVM callback vector"
					" failed.\n");
			xen_have_vector_callback = 0;
			return;
		}
		printk(KERN_INFO "Xen HVM callback vector for event delivery is "
				"enabled\n");
		/* in the restore case the vector has already been allocated */
		if (!test_bit(HYPERVISOR_CALLBACK_VECTOR, used_vectors))
			alloc_intr_gate(HYPERVISOR_CALLBACK_VECTOR,
					xen_hvm_callback_vector);
	}
}
#else
void xen_callback_vector(void) {}
#endif

void __init xen_init_IRQ(void)
{
	int i;

	evtchn_to_irq = kcalloc(NR_EVENT_CHANNELS, sizeof(*evtchn_to_irq),
				    GFP_KERNEL);
	BUG_ON(!evtchn_to_irq);
	for (i = 0; i < NR_EVENT_CHANNELS; i++)
		evtchn_to_irq[i] = -1;

	init_evtchn_cpu_bindings();

	/* No event channels are 'live' right now. */
	for (i = 0; i < NR_EVENT_CHANNELS; i++)
		mask_evtchn(i);

	pirq_needs_eoi = pirq_needs_eoi_flag;

#ifdef CONFIG_X86
	if (xen_hvm_domain()) {
		xen_callback_vector();
		native_init_IRQ();
		/* pci_xen_hvm_init must be called after native_init_IRQ so that
		 * __acpi_register_gsi can point at the right function */
		pci_xen_hvm_init();
	} else {
		int rc;
		struct physdev_pirq_eoi_gmfn eoi_gmfn;

		irq_ctx_init(smp_processor_id());
		if (xen_initial_domain())
			pci_xen_initial_domain();

		pirq_eoi_map = (void *)__get_free_page(GFP_KERNEL|__GFP_ZERO);
		eoi_gmfn.gmfn = virt_to_mfn(pirq_eoi_map);
		rc = HYPERVISOR_physdev_op(PHYSDEVOP_pirq_eoi_gmfn_v2, &eoi_gmfn);
		if (rc != 0) {
			free_page((unsigned long) pirq_eoi_map);
			pirq_eoi_map = NULL;
		} else
			pirq_needs_eoi = pirq_check_eoi_map;
	}
#endif
}<|MERGE_RESOLUTION|>--- conflicted
+++ resolved
@@ -412,19 +412,11 @@
 		 * mask bit was set, so if a hypercall is needed
 		 * remask the event.
 		 */
-<<<<<<< HEAD
-		sync_clear_bit(port, &s->evtchn_mask[0]);
-		evtchn_pending = sync_test_bit(port, &s->evtchn_pending[0]);
-
-		if (unlikely(evtchn_pending && xen_hvm_domain())) {
-			sync_set_bit(port, &s->evtchn_mask[0]);
-=======
 		sync_clear_bit(port, BM(&s->evtchn_mask[0]));
 		evtchn_pending = sync_test_bit(port, BM(&s->evtchn_pending[0]));
 
 		if (unlikely(evtchn_pending && xen_hvm_domain())) {
 			sync_set_bit(port, BM(&s->evtchn_mask[0]));
->>>>>>> 8ca7cd1b
 			do_hypercall = 1;
 		}
 	}
