--- conflicted
+++ resolved
@@ -335,14 +335,10 @@
 
 	BUG_ON(irq < 0);
 
-<<<<<<< HEAD
-	unbind_from_irqhandler(irq, (void *)(unsigned long)port);
+	unbind_from_irqhandler(irq, evtchn);
 #ifdef CONFIG_XEN
-	WARN_ON(close_evtchn(port));
+	WARN_ON(close_evtchn(evtchn->port));
 #endif
-=======
-	unbind_from_irqhandler(irq, evtchn);
->>>>>>> 61e6cfa8
 
 	del_evtchn(u, evtchn);
 }
