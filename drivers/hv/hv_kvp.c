/*
 * An implementation of key value pair (KVP) functionality for Linux.
 *
 *
 * Copyright (C) 2010, Novell, Inc.
 * Author : K. Y. Srinivasan <ksrinivasan@novell.com>
 *
 * This program is free software; you can redistribute it and/or modify it
 * under the terms of the GNU General Public License version 2 as published
 * by the Free Software Foundation.
 *
 * This program is distributed in the hope that it will be useful, but
 * WITHOUT ANY WARRANTY; without even the implied warranty of
 * MERCHANTABILITY OR FITNESS FOR A PARTICULAR PURPOSE, GOOD TITLE or
 * NON INFRINGEMENT.  See the GNU General Public License for more
 * details.
 *
 * You should have received a copy of the GNU General Public License
 * along with this program; if not, write to the Free Software
 * Foundation, Inc., 51 Franklin St, Fifth Floor, Boston, MA 02110-1301 USA.
 *
 */
#define pr_fmt(fmt) KBUILD_MODNAME ": " fmt

#include <linux/net.h>
#include <linux/nls.h>
#include <linux/connector.h>
#include <linux/workqueue.h>
#include <linux/hyperv.h>


/*
 * Pre win8 version numbers used in ws2008 and ws 2008 r2 (win7)
 */
<<<<<<< HEAD
#define WIN7_SRV_MAJOR   3
#define WIN7_SRV_MINOR   0
#define WIN7_SRV_MAJOR_MINOR     (WIN7_SRV_MAJOR << 16 | WIN7_SRV_MINOR)

#define WIN8_SRV_MAJOR   4
#define WIN8_SRV_MINOR   0
#define WIN8_SRV_MAJOR_MINOR     (WIN8_SRV_MAJOR << 16 | WIN8_SRV_MINOR)
=======
#define WS2008_SRV_MAJOR	1
#define WS2008_SRV_MINOR	0
#define WS2008_SRV_VERSION     (WS2008_SRV_MAJOR << 16 | WS2008_SRV_MINOR)

#define WIN7_SRV_MAJOR   3
#define WIN7_SRV_MINOR   0
#define WIN7_SRV_VERSION     (WIN7_SRV_MAJOR << 16 | WIN7_SRV_MINOR)

#define WIN8_SRV_MAJOR   4
#define WIN8_SRV_MINOR   0
#define WIN8_SRV_VERSION     (WIN8_SRV_MAJOR << 16 | WIN8_SRV_MINOR)
>>>>>>> 61e6cfa8

/*
 * Global state maintained for transaction that is being processed.
 * Note that only one transaction can be active at any point in time.
 *
 * This state is set when we receive a request from the host; we
 * cleanup this state when the transaction is completed - when we respond
 * to the host with the key value.
 */

static struct {
	bool active; /* transaction status - active or not */
	int recv_len; /* number of bytes received. */
	struct hv_kvp_msg  *kvp_msg; /* current message */
	struct vmbus_channel *recv_channel; /* chn we got the request */
	u64 recv_req_id; /* request ID. */
	void *kvp_context; /* for the channel callback */
} kvp_transaction;

/*
 * Before we can accept KVP messages from the host, we need
 * to handshake with the user level daemon. This state tracks
 * if we are in the handshake phase.
 */
static bool in_hand_shake = true;

/*
 * This state maintains the version number registered by the daemon.
 */
static int dm_reg_value;

static void kvp_send_key(struct work_struct *dummy);


static void kvp_respond_to_host(struct hv_kvp_msg *msg, int error);
static void kvp_work_func(struct work_struct *dummy);
static void kvp_register(int);

static DECLARE_DELAYED_WORK(kvp_work, kvp_work_func);
static DECLARE_WORK(kvp_sendkey_work, kvp_send_key);

static struct cb_id kvp_id = { CN_KVP_IDX, CN_KVP_VAL };
static const char kvp_name[] = "kvp_kernel_module";
static u8 *recv_buffer;
/*
 * Register the kernel component with the user-level daemon.
 * As part of this registration, pass the LIC version number.
 * This number has no meaning, it satisfies the registration protocol.
 */
#define HV_DRV_VERSION           "3.1"

static void
kvp_register(int reg_value)
{

	struct cn_msg *msg;
	struct hv_kvp_msg *kvp_msg;
	char *version;

	msg = kzalloc(sizeof(*msg) + sizeof(struct hv_kvp_msg), GFP_ATOMIC);

	if (msg) {
		kvp_msg = (struct hv_kvp_msg *)msg->data;
		version = kvp_msg->body.kvp_register.version;
		msg->id.idx =  CN_KVP_IDX;
		msg->id.val = CN_KVP_VAL;

		kvp_msg->kvp_hdr.operation = reg_value;
		strcpy(version, HV_DRV_VERSION);
		msg->len = sizeof(struct hv_kvp_msg);
		cn_netlink_send(msg, 0, GFP_ATOMIC);
		kfree(msg);
	}
}
static void
kvp_work_func(struct work_struct *dummy)
{
	/*
	 * If the timer fires, the user-mode component has not responded;
	 * process the pending transaction.
	 */
	kvp_respond_to_host(NULL, HV_E_FAIL);
}

static int kvp_handle_handshake(struct hv_kvp_msg *msg)
{
	int ret = 1;

	switch (msg->kvp_hdr.operation) {
	case KVP_OP_REGISTER:
		dm_reg_value = KVP_OP_REGISTER;
		pr_info("KVP: IP injection functionality not available\n");
		pr_info("KVP: Upgrade the KVP daemon\n");
		break;
	case KVP_OP_REGISTER1:
		dm_reg_value = KVP_OP_REGISTER1;
		break;
	default:
		pr_info("KVP: incompatible daemon\n");
		pr_info("KVP: KVP version: %d, Daemon version: %d\n",
			KVP_OP_REGISTER1, msg->kvp_hdr.operation);
		ret = 0;
	}

	if (ret) {
		/*
		 * We have a compatible daemon; complete the handshake.
		 */
		pr_info("KVP: user-mode registering done.\n");
		kvp_register(dm_reg_value);
		kvp_transaction.active = false;
		if (kvp_transaction.kvp_context)
			hv_kvp_onchannelcallback(kvp_transaction.kvp_context);
	}
	return ret;
}


/*
 * Callback when data is received from user mode.
 */

static void
kvp_cn_callback(struct cn_msg *msg, struct netlink_skb_parms *nsp)
{
	struct hv_kvp_msg *message;
	struct hv_kvp_msg_enumerate *data;
	int	error = 0;

	message = (struct hv_kvp_msg *)msg->data;

	/*
	 * If we are negotiating the version information
	 * with the daemon; handle that first.
	 */

	if (in_hand_shake) {
		if (kvp_handle_handshake(message))
			in_hand_shake = false;
		return;
	}

	/*
	 * Based on the version of the daemon, we propagate errors from the
	 * daemon differently.
	 */

	data = &message->body.kvp_enum_data;

	switch (dm_reg_value) {
	case KVP_OP_REGISTER:
		/*
		 * Null string is used to pass back error condition.
		 */
		if (data->data.key[0] == 0)
			error = HV_S_CONT;
		break;

	case KVP_OP_REGISTER1:
		/*
		 * We use the message header information from
		 * the user level daemon to transmit errors.
		 */
		error = message->error;
		break;
	}

	/*
	 * Complete the transaction by forwarding the key value
	 * to the host. But first, cancel the timeout.
	 */
	if (cancel_delayed_work_sync(&kvp_work))
		kvp_respond_to_host(message, error);
}


static int process_ob_ipinfo(void *in_msg, void *out_msg, int op)
{
	struct hv_kvp_msg *in = in_msg;
	struct hv_kvp_ip_msg *out = out_msg;
	int len;

	switch (op) {
	case KVP_OP_GET_IP_INFO:
		/*
		 * Transform all parameters into utf16 encoding.
		 */
		len = utf8s_to_utf16s((char *)in->body.kvp_ip_val.ip_addr,
				strlen((char *)in->body.kvp_ip_val.ip_addr),
				UTF16_HOST_ENDIAN,
				(wchar_t *)out->kvp_ip_val.ip_addr,
				MAX_IP_ADDR_SIZE);
		if (len < 0)
			return len;

		len = utf8s_to_utf16s((char *)in->body.kvp_ip_val.sub_net,
				strlen((char *)in->body.kvp_ip_val.sub_net),
				UTF16_HOST_ENDIAN,
				(wchar_t *)out->kvp_ip_val.sub_net,
				MAX_IP_ADDR_SIZE);
		if (len < 0)
			return len;

		len = utf8s_to_utf16s((char *)in->body.kvp_ip_val.gate_way,
				strlen((char *)in->body.kvp_ip_val.gate_way),
				UTF16_HOST_ENDIAN,
				(wchar_t *)out->kvp_ip_val.gate_way,
				MAX_GATEWAY_SIZE);
		if (len < 0)
			return len;

		len = utf8s_to_utf16s((char *)in->body.kvp_ip_val.dns_addr,
				strlen((char *)in->body.kvp_ip_val.dns_addr),
				UTF16_HOST_ENDIAN,
				(wchar_t *)out->kvp_ip_val.dns_addr,
				MAX_IP_ADDR_SIZE);
		if (len < 0)
			return len;

		len = utf8s_to_utf16s((char *)in->body.kvp_ip_val.adapter_id,
				strlen((char *)in->body.kvp_ip_val.adapter_id),
				UTF16_HOST_ENDIAN,
				(wchar_t *)out->kvp_ip_val.adapter_id,
				MAX_IP_ADDR_SIZE);
		if (len < 0)
			return len;

		out->kvp_ip_val.dhcp_enabled =
			in->body.kvp_ip_val.dhcp_enabled;
		out->kvp_ip_val.addr_family =
			in->body.kvp_ip_val.addr_family;
	}

	return 0;
}

static void process_ib_ipinfo(void *in_msg, void *out_msg, int op)
{
	struct hv_kvp_ip_msg *in = in_msg;
	struct hv_kvp_msg *out = out_msg;

	switch (op) {
	case KVP_OP_SET_IP_INFO:
		/*
		 * Transform all parameters into utf8 encoding.
		 */
		utf16s_to_utf8s((wchar_t *)in->kvp_ip_val.ip_addr,
				MAX_IP_ADDR_SIZE,
				UTF16_LITTLE_ENDIAN,
				(__u8 *)out->body.kvp_ip_val.ip_addr,
				MAX_IP_ADDR_SIZE);

		utf16s_to_utf8s((wchar_t *)in->kvp_ip_val.sub_net,
				MAX_IP_ADDR_SIZE,
				UTF16_LITTLE_ENDIAN,
				(__u8 *)out->body.kvp_ip_val.sub_net,
				MAX_IP_ADDR_SIZE);

		utf16s_to_utf8s((wchar_t *)in->kvp_ip_val.gate_way,
				MAX_GATEWAY_SIZE,
				UTF16_LITTLE_ENDIAN,
				(__u8 *)out->body.kvp_ip_val.gate_way,
				MAX_GATEWAY_SIZE);

		utf16s_to_utf8s((wchar_t *)in->kvp_ip_val.dns_addr,
				MAX_IP_ADDR_SIZE,
				UTF16_LITTLE_ENDIAN,
				(__u8 *)out->body.kvp_ip_val.dns_addr,
				MAX_IP_ADDR_SIZE);

		out->body.kvp_ip_val.dhcp_enabled = in->kvp_ip_val.dhcp_enabled;

	default:
		utf16s_to_utf8s((wchar_t *)in->kvp_ip_val.adapter_id,
				MAX_ADAPTER_ID_SIZE,
				UTF16_LITTLE_ENDIAN,
				(__u8 *)out->body.kvp_ip_val.adapter_id,
				MAX_ADAPTER_ID_SIZE);

		out->body.kvp_ip_val.addr_family = in->kvp_ip_val.addr_family;
	}
}




static void
kvp_send_key(struct work_struct *dummy)
{
	struct cn_msg *msg;
	struct hv_kvp_msg *message;
	struct hv_kvp_msg *in_msg;
	__u8 operation = kvp_transaction.kvp_msg->kvp_hdr.operation;
	__u8 pool = kvp_transaction.kvp_msg->kvp_hdr.pool;
	__u32 val32;
	__u64 val64;

	msg = kzalloc(sizeof(*msg) + sizeof(struct hv_kvp_msg) , GFP_ATOMIC);
	if (!msg)
		return;

	msg->id.idx =  CN_KVP_IDX;
	msg->id.val = CN_KVP_VAL;

	message = (struct hv_kvp_msg *)msg->data;
	message->kvp_hdr.operation = operation;
	message->kvp_hdr.pool = pool;
	in_msg = kvp_transaction.kvp_msg;

	/*
	 * The key/value strings sent from the host are encoded in
	 * in utf16; convert it to utf8 strings.
	 * The host assures us that the utf16 strings will not exceed
	 * the max lengths specified. We will however, reserve room
	 * for the string terminating character - in the utf16s_utf8s()
	 * function we limit the size of the buffer where the converted
	 * string is placed to HV_KVP_EXCHANGE_MAX_*_SIZE -1 to gaurantee
	 * that the strings can be properly terminated!
	 */

	switch (message->kvp_hdr.operation) {
	case KVP_OP_SET_IP_INFO:
		process_ib_ipinfo(in_msg, message, KVP_OP_SET_IP_INFO);
		break;
	case KVP_OP_GET_IP_INFO:
		process_ib_ipinfo(in_msg, message, KVP_OP_GET_IP_INFO);
		break;
	case KVP_OP_SET:
		switch (in_msg->body.kvp_set.data.value_type) {
		case REG_SZ:
			/*
			 * The value is a string - utf16 encoding.
			 */
			message->body.kvp_set.data.value_size =
				utf16s_to_utf8s(
				(wchar_t *)in_msg->body.kvp_set.data.value,
				in_msg->body.kvp_set.data.value_size,
				UTF16_LITTLE_ENDIAN,
				message->body.kvp_set.data.value,
				HV_KVP_EXCHANGE_MAX_VALUE_SIZE - 1) + 1;
				break;

		case REG_U32:
			/*
			 * The value is a 32 bit scalar.
			 * We save this as a utf8 string.
			 */
			val32 = in_msg->body.kvp_set.data.value_u32;
			message->body.kvp_set.data.value_size =
				sprintf(message->body.kvp_set.data.value,
					"%d", val32) + 1;
			break;

		case REG_U64:
			/*
			 * The value is a 64 bit scalar.
			 * We save this as a utf8 string.
			 */
			val64 = in_msg->body.kvp_set.data.value_u64;
			message->body.kvp_set.data.value_size =
				sprintf(message->body.kvp_set.data.value,
					"%llu", val64) + 1;
			break;

		}
	case KVP_OP_GET:
		message->body.kvp_set.data.key_size =
			utf16s_to_utf8s(
			(wchar_t *)in_msg->body.kvp_set.data.key,
			in_msg->body.kvp_set.data.key_size,
			UTF16_LITTLE_ENDIAN,
			message->body.kvp_set.data.key,
			HV_KVP_EXCHANGE_MAX_KEY_SIZE - 1) + 1;
			break;

	case KVP_OP_DELETE:
		message->body.kvp_delete.key_size =
			utf16s_to_utf8s(
			(wchar_t *)in_msg->body.kvp_delete.key,
			in_msg->body.kvp_delete.key_size,
			UTF16_LITTLE_ENDIAN,
			message->body.kvp_delete.key,
			HV_KVP_EXCHANGE_MAX_KEY_SIZE - 1) + 1;
			break;

	case KVP_OP_ENUMERATE:
		message->body.kvp_enum_data.index =
			in_msg->body.kvp_enum_data.index;
			break;
	}

	msg->len = sizeof(struct hv_kvp_msg);
	cn_netlink_send(msg, 0, GFP_ATOMIC);
	kfree(msg);

	return;
}

/*
 * Send a response back to the host.
 */

static void
kvp_respond_to_host(struct hv_kvp_msg *msg_to_host, int error)
{
	struct hv_kvp_msg  *kvp_msg;
	struct hv_kvp_exchg_msg_value  *kvp_data;
	char	*key_name;
	char	*value;
	struct icmsg_hdr *icmsghdrp;
	int	keylen = 0;
	int	valuelen = 0;
	u32	buf_len;
	struct vmbus_channel *channel;
	u64	req_id;
	int ret;

	/*
	 * If a transaction is not active; log and return.
	 */

	if (!kvp_transaction.active) {
		/*
		 * This is a spurious call!
		 */
		pr_warn("KVP: Transaction not active\n");
		return;
	}
	/*
	 * Copy the global state for completing the transaction. Note that
	 * only one transaction can be active at a time.
	 */

	buf_len = kvp_transaction.recv_len;
	channel = kvp_transaction.recv_channel;
	req_id = kvp_transaction.recv_req_id;

	kvp_transaction.active = false;

	icmsghdrp = (struct icmsg_hdr *)
			&recv_buffer[sizeof(struct vmbuspipe_hdr)];

	if (channel->onchannel_callback == NULL)
		/*
		 * We have raced with util driver being unloaded;
		 * silently return.
		 */
		return;

	icmsghdrp->status = error;

	/*
	 * If the error parameter is set, terminate the host's enumeration
	 * on this pool.
	 */
	if (error) {
		/*
		 * Something failed or we have timedout;
		 * terminate the current host-side iteration.
		 */
		goto response_done;
	}

	kvp_msg = (struct hv_kvp_msg *)
			&recv_buffer[sizeof(struct vmbuspipe_hdr) +
			sizeof(struct icmsg_hdr)];

	switch (kvp_transaction.kvp_msg->kvp_hdr.operation) {
	case KVP_OP_GET_IP_INFO:
		ret = process_ob_ipinfo(msg_to_host,
				 (struct hv_kvp_ip_msg *)kvp_msg,
				 KVP_OP_GET_IP_INFO);
		if (ret < 0)
			icmsghdrp->status = HV_E_FAIL;

		goto response_done;
	case KVP_OP_SET_IP_INFO:
		goto response_done;
	case KVP_OP_GET:
		kvp_data = &kvp_msg->body.kvp_get.data;
		goto copy_value;

	case KVP_OP_SET:
	case KVP_OP_DELETE:
		goto response_done;

	default:
		break;
	}

	kvp_data = &kvp_msg->body.kvp_enum_data.data;
	key_name = msg_to_host->body.kvp_enum_data.data.key;

	/*
	 * The windows host expects the key/value pair to be encoded
	 * in utf16. Ensure that the key/value size reported to the host
	 * will be less than or equal to the MAX size (including the
	 * terminating character).
	 */
	keylen = utf8s_to_utf16s(key_name, strlen(key_name), UTF16_HOST_ENDIAN,
				(wchar_t *) kvp_data->key,
				(HV_KVP_EXCHANGE_MAX_KEY_SIZE / 2) - 2);
	kvp_data->key_size = 2*(keylen + 1); /* utf16 encoding */

copy_value:
	value = msg_to_host->body.kvp_enum_data.data.value;
	valuelen = utf8s_to_utf16s(value, strlen(value), UTF16_HOST_ENDIAN,
				(wchar_t *) kvp_data->value,
				(HV_KVP_EXCHANGE_MAX_VALUE_SIZE / 2) - 2);
	kvp_data->value_size = 2*(valuelen + 1); /* utf16 encoding */

	/*
	 * If the utf8s to utf16s conversion failed; notify host
	 * of the error.
	 */
	if ((keylen < 0) || (valuelen < 0))
		icmsghdrp->status = HV_E_FAIL;

	kvp_data->value_type = REG_SZ; /* all our values are strings */

response_done:
	icmsghdrp->icflags = ICMSGHDRFLAG_TRANSACTION | ICMSGHDRFLAG_RESPONSE;

	vmbus_sendpacket(channel, recv_buffer, buf_len, req_id,
				VM_PKT_DATA_INBAND, 0);

}

/*
 * This callback is invoked when we get a KVP message from the host.
 * The host ensures that only one KVP transaction can be active at a time.
 * KVP implementation in Linux needs to forward the key to a user-mde
 * component to retrive the corresponding value. Consequently, we cannot
 * respond to the host in the conext of this callback. Since the host
 * guarantees that at most only one transaction can be active at a time,
 * we stash away the transaction state in a set of global variables.
 */

void hv_kvp_onchannelcallback(void *context)
{
	struct vmbus_channel *channel = context;
	u32 recvlen;
	u64 requestid;

	struct hv_kvp_msg *kvp_msg;

	struct icmsg_hdr *icmsghdrp;
<<<<<<< HEAD
=======
	struct icmsg_negotiate *negop = NULL;
	int util_fw_version;
	int kvp_srv_version;
>>>>>>> 61e6cfa8

	if (kvp_transaction.active) {
		/*
		 * We will defer processing this callback once
		 * the current transaction is complete.
		 */
		kvp_transaction.kvp_context = context;
		return;
	}

	vmbus_recvpacket(channel, recv_buffer, PAGE_SIZE * 2, &recvlen,
			 &requestid);

	if (recvlen > 0) {
		icmsghdrp = (struct icmsg_hdr *)&recv_buffer[
			sizeof(struct vmbuspipe_hdr)];

		if (icmsghdrp->icmsgtype == ICMSGTYPE_NEGOTIATE) {
			/*
<<<<<<< HEAD
			 * We start with win8 version and if the host cannot
			 * support that we use the previous version.
			 */
			if (vmbus_prep_negotiate_resp(icmsghdrp, recv_buffer,
				 false, UTIL_FW_MAJOR_MINOR,
				 WIN8_SRV_MAJOR_MINOR))
				goto done;

			vmbus_prep_negotiate_resp(icmsghdrp, recv_buffer,
				 true, UTIL_FW_MAJOR_MINOR,
				 WIN7_SRV_MAJOR_MINOR);
=======
			 * Based on the host, select appropriate
			 * framework and service versions we will
			 * negotiate.
			 */
			switch (vmbus_proto_version) {
			case (VERSION_WS2008):
				util_fw_version = UTIL_WS2K8_FW_VERSION;
				kvp_srv_version = WS2008_SRV_VERSION;
				break;
			case (VERSION_WIN7):
				util_fw_version = UTIL_FW_VERSION;
				kvp_srv_version = WIN7_SRV_VERSION;
				break;
			default:
				util_fw_version = UTIL_FW_VERSION;
				kvp_srv_version = WIN8_SRV_VERSION;
			}
			vmbus_prep_negotiate_resp(icmsghdrp, negop,
				 recv_buffer, util_fw_version,
				 kvp_srv_version);
>>>>>>> 61e6cfa8

		} else {
			kvp_msg = (struct hv_kvp_msg *)&recv_buffer[
				sizeof(struct vmbuspipe_hdr) +
				sizeof(struct icmsg_hdr)];

			/*
			 * Stash away this global state for completing the
			 * transaction; note transactions are serialized.
			 */

			kvp_transaction.recv_len = recvlen;
			kvp_transaction.recv_channel = channel;
			kvp_transaction.recv_req_id = requestid;
			kvp_transaction.active = true;
			kvp_transaction.kvp_msg = kvp_msg;

			/*
			 * Get the information from the
			 * user-mode component.
			 * component. This transaction will be
			 * completed when we get the value from
			 * the user-mode component.
			 * Set a timeout to deal with
			 * user-mode not responding.
			 */
			schedule_work(&kvp_sendkey_work);
			schedule_delayed_work(&kvp_work, 5*HZ);

			return;

		}
done:

		icmsghdrp->icflags = ICMSGHDRFLAG_TRANSACTION
			| ICMSGHDRFLAG_RESPONSE;

		vmbus_sendpacket(channel, recv_buffer,
				       recvlen, requestid,
				       VM_PKT_DATA_INBAND, 0);
	}

}

int
hv_kvp_init(struct hv_util_service *srv)
{
	int err;

	err = cn_add_callback(&kvp_id, kvp_name, kvp_cn_callback);
	if (err)
		return err;
	recv_buffer = srv->recv_buffer;

	/*
	 * When this driver loads, the user level daemon that
	 * processes the host requests may not yet be running.
	 * Defer processing channel callbacks until the daemon
	 * has registered.
	 */
	kvp_transaction.active = true;

	return 0;
}

void hv_kvp_deinit(void)
{
	cn_del_callback(&kvp_id);
	cancel_delayed_work_sync(&kvp_work);
	cancel_work_sync(&kvp_sendkey_work);
}<|MERGE_RESOLUTION|>--- conflicted
+++ resolved
@@ -32,15 +32,6 @@
 /*
  * Pre win8 version numbers used in ws2008 and ws 2008 r2 (win7)
  */
-<<<<<<< HEAD
-#define WIN7_SRV_MAJOR   3
-#define WIN7_SRV_MINOR   0
-#define WIN7_SRV_MAJOR_MINOR     (WIN7_SRV_MAJOR << 16 | WIN7_SRV_MINOR)
-
-#define WIN8_SRV_MAJOR   4
-#define WIN8_SRV_MINOR   0
-#define WIN8_SRV_MAJOR_MINOR     (WIN8_SRV_MAJOR << 16 | WIN8_SRV_MINOR)
-=======
 #define WS2008_SRV_MAJOR	1
 #define WS2008_SRV_MINOR	0
 #define WS2008_SRV_VERSION     (WS2008_SRV_MAJOR << 16 | WS2008_SRV_MINOR)
@@ -52,7 +43,6 @@
 #define WIN8_SRV_MAJOR   4
 #define WIN8_SRV_MINOR   0
 #define WIN8_SRV_VERSION     (WIN8_SRV_MAJOR << 16 | WIN8_SRV_MINOR)
->>>>>>> 61e6cfa8
 
 /*
  * Global state maintained for transaction that is being processed.
@@ -600,12 +590,9 @@
 	struct hv_kvp_msg *kvp_msg;
 
 	struct icmsg_hdr *icmsghdrp;
-<<<<<<< HEAD
-=======
 	struct icmsg_negotiate *negop = NULL;
 	int util_fw_version;
 	int kvp_srv_version;
->>>>>>> 61e6cfa8
 
 	if (kvp_transaction.active) {
 		/*
@@ -625,19 +612,6 @@
 
 		if (icmsghdrp->icmsgtype == ICMSGTYPE_NEGOTIATE) {
 			/*
-<<<<<<< HEAD
-			 * We start with win8 version and if the host cannot
-			 * support that we use the previous version.
-			 */
-			if (vmbus_prep_negotiate_resp(icmsghdrp, recv_buffer,
-				 false, UTIL_FW_MAJOR_MINOR,
-				 WIN8_SRV_MAJOR_MINOR))
-				goto done;
-
-			vmbus_prep_negotiate_resp(icmsghdrp, recv_buffer,
-				 true, UTIL_FW_MAJOR_MINOR,
-				 WIN7_SRV_MAJOR_MINOR);
-=======
 			 * Based on the host, select appropriate
 			 * framework and service versions we will
 			 * negotiate.
@@ -658,7 +632,6 @@
 			vmbus_prep_negotiate_resp(icmsghdrp, negop,
 				 recv_buffer, util_fw_version,
 				 kvp_srv_version);
->>>>>>> 61e6cfa8
 
 		} else {
 			kvp_msg = (struct hv_kvp_msg *)&recv_buffer[
@@ -691,7 +664,6 @@
 			return;
 
 		}
-done:
 
 		icmsghdrp->icflags = ICMSGHDRFLAG_TRANSACTION
 			| ICMSGHDRFLAG_RESPONSE;
