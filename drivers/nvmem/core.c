--- conflicted
+++ resolved
@@ -648,11 +648,6 @@
 		if (rval)
 			goto err_teardown_compat;
 	}
-<<<<<<< HEAD
-
-	return nvmem;
-
-=======
 
 	rval = nvmem_add_cells_from_table(nvmem);
 	if (rval)
@@ -670,7 +665,6 @@
 
 err_remove_cells:
 	nvmem_device_remove_all_cells(nvmem);
->>>>>>> e2afa97a
 err_teardown_compat:
 	if (config->compat)
 		device_remove_bin_file(nvmem->base_dev, &nvmem->eeprom);
