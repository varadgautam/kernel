--- conflicted
+++ resolved
@@ -251,19 +251,8 @@
 	while (bsize > offset) {
 		switch (*bp) { /* Information Element ID */
 		case WLAN_EID_SSID:
-<<<<<<< HEAD
-			if (*(bp + 1) <= SSID_MAX_SIZE) {
-				ap->ssid.size = *(bp + 1);
-			} else {
-				DPRINTK(1, "size over :: ssid size=%d\n",
-					*(bp + 1));
-				ap->ssid.size = SSID_MAX_SIZE;
-			}
-			memcpy(ap->ssid.body, bp + 2, ap->ssid.size);
-=======
 			ap->ssid.size = read_ie(bp, IEEE80211_MAX_SSID_LEN,
 						ap->ssid.body);
->>>>>>> 144482d4
 			break;
 		case WLAN_EID_SUPP_RATES:
 		case WLAN_EID_EXT_SUPP_RATES:
@@ -288,12 +277,8 @@
 						  ap->rsn_ie.body);
 			break;
 		case WLAN_EID_VENDOR_SPECIFIC: /* WPA */
-<<<<<<< HEAD
-			if (memcmp(bp + 2, "\x00\x50\xf2\x01", 4) == 0) { /* WPA OUI check */
-=======
 			/* WPA OUI check */
 			if (memcmp(bp + 2, CIPHER_ID_WPA_WEP40, 4) == 0) {
->>>>>>> 144482d4
 				ap->wpa_ie.id = *bp;
 				ap->wpa_ie.size = read_ie(bp, RSN_IE_BODY_MAX,
 							  ap->wpa_ie.body);
