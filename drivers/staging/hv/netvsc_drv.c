/*
 * Copyright (c) 2009, Microsoft Corporation.
 *
 * This program is free software; you can redistribute it and/or modify it
 * under the terms and conditions of the GNU General Public License,
 * version 2, as published by the Free Software Foundation.
 *
 * This program is distributed in the hope it will be useful, but WITHOUT
 * ANY WARRANTY; without even the implied warranty of MERCHANTABILITY or
 * FITNESS FOR A PARTICULAR PURPOSE.  See the GNU General Public License for
 * more details.
 *
 * You should have received a copy of the GNU General Public License along with
 * this program; if not, write to the Free Software Foundation, Inc., 59 Temple
 * Place - Suite 330, Boston, MA 02111-1307 USA.
 *
 * Authors:
 *   Haiyang Zhang <haiyangz@microsoft.com>
 *   Hank Janssen  <hjanssen@microsoft.com>
 */
#define pr_fmt(fmt) KBUILD_MODNAME ": " fmt

#include <linux/init.h>
#include <linux/atomic.h>
#include <linux/module.h>
#include <linux/highmem.h>
#include <linux/device.h>
#include <linux/io.h>
#include <linux/delay.h>
#include <linux/netdevice.h>
#include <linux/inetdevice.h>
#include <linux/etherdevice.h>
#include <linux/skbuff.h>
#include <linux/in.h>
#include <linux/slab.h>
#include <net/arp.h>
#include <net/route.h>
#include <net/sock.h>
#include <net/pkt_sched.h>

#include "hyperv_net.h"

struct net_device_context {
	/* point back to our device context */
	struct hv_device *device_ctx;
	atomic_t avail;
	struct delayed_work dwork;
};


#define PACKET_PAGES_LOWATER  8
/* Need this many pages to handle worst case fragmented packet */
#define PACKET_PAGES_HIWATER  (MAX_SKB_FRAGS + 2)

static int ring_size = 128;
module_param(ring_size, int, S_IRUGO);
MODULE_PARM_DESC(ring_size, "Ring buffer size (# of pages)");

/* no-op so the netdev core doesn't return -EINVAL when modifying the the
 * multicast address list in SIOCADDMULTI. hv is setup to get all multicast
 * when it calls RndisFilterOnOpen() */
static void netvsc_set_multicast_list(struct net_device *net)
{
}

static int netvsc_open(struct net_device *net)
{
	struct net_device_context *net_device_ctx = netdev_priv(net);
	struct hv_device *device_obj = net_device_ctx->device_ctx;
	int ret = 0;

	/* Open up the device */
	ret = rndis_filter_open(device_obj);
	if (ret != 0) {
		netdev_err(net, "unable to open device (ret %d).\n", ret);
		return ret;
	}

	netif_start_queue(net);

	return ret;
}

static int netvsc_close(struct net_device *net)
{
	struct net_device_context *net_device_ctx = netdev_priv(net);
	struct hv_device *device_obj = net_device_ctx->device_ctx;
	int ret;

	netif_stop_queue(net);

	ret = rndis_filter_close(device_obj);
	if (ret != 0)
		netdev_err(net, "unable to close device (ret %d).\n", ret);

	return ret;
}

static void netvsc_xmit_completion(void *context)
{
	struct hv_netvsc_packet *packet = (struct hv_netvsc_packet *)context;
	struct sk_buff *skb = (struct sk_buff *)
		(unsigned long)packet->completion.send.send_completion_tid;

	kfree(packet);

	if (skb) {
		struct net_device *net = skb->dev;
		struct net_device_context *net_device_ctx = netdev_priv(net);
		unsigned int num_pages = skb_shinfo(skb)->nr_frags + 2;

		dev_kfree_skb_any(skb);

		atomic_add(num_pages, &net_device_ctx->avail);
		if (atomic_read(&net_device_ctx->avail) >=
				PACKET_PAGES_HIWATER)
			netif_wake_queue(net);
	}
}

static int netvsc_start_xmit(struct sk_buff *skb, struct net_device *net)
{
	struct net_device_context *net_device_ctx = netdev_priv(net);
	struct hv_netvsc_packet *packet;
	int ret;
	unsigned int i, num_pages;

	/* Add 1 for skb->data and additional one for RNDIS */
	num_pages = skb_shinfo(skb)->nr_frags + 1 + 1;
	if (num_pages > atomic_read(&net_device_ctx->avail))
		return NETDEV_TX_BUSY;

	/* Allocate a netvsc packet based on # of frags. */
	packet = kzalloc(sizeof(struct hv_netvsc_packet) +
			 (num_pages * sizeof(struct hv_page_buffer)) +
			 sizeof(struct rndis_filter_packet), GFP_ATOMIC);
	if (!packet) {
		/* out of memory, drop packet */
		netdev_err(net, "unable to allocate hv_netvsc_packet\n");

		dev_kfree_skb(skb);
		net->stats.tx_dropped++;
		return NETDEV_TX_BUSY;
	}

	packet->extension = (void *)(unsigned long)packet +
				sizeof(struct hv_netvsc_packet) +
				    (num_pages * sizeof(struct hv_page_buffer));

	/* Setup the rndis header */
	packet->page_buf_cnt = num_pages;

	/* Initialize it from the skb */
	packet->total_data_buflen	= skb->len;

	/* Start filling in the page buffers starting after RNDIS buffer. */
	packet->page_buf[1].pfn = virt_to_phys(skb->data) >> PAGE_SHIFT;
	packet->page_buf[1].offset
		= (unsigned long)skb->data & (PAGE_SIZE - 1);
	packet->page_buf[1].len = skb_headlen(skb);

	/* Additional fragments are after SKB data */
	for (i = 0; i < skb_shinfo(skb)->nr_frags; i++) {
		const skb_frag_t *f = &skb_shinfo(skb)->frags[i];

		packet->page_buf[i+2].pfn = page_to_pfn(skb_frag_page(f));
		packet->page_buf[i+2].offset = f->page_offset;
		packet->page_buf[i+2].len = skb_frag_size(f);
	}

	/* Set the completion routine */
	packet->completion.send.send_completion = netvsc_xmit_completion;
	packet->completion.send.send_completion_ctx = packet;
	packet->completion.send.send_completion_tid = (unsigned long)skb;

	ret = rndis_filter_send(net_device_ctx->device_ctx,
				  packet);
	if (ret == 0) {
		net->stats.tx_bytes += skb->len;
		net->stats.tx_packets++;

		atomic_sub(num_pages, &net_device_ctx->avail);
		if (atomic_read(&net_device_ctx->avail) < PACKET_PAGES_LOWATER)
			netif_stop_queue(net);
	} else {
		/* we are shutting down or bus overloaded, just drop packet */
		net->stats.tx_dropped++;
		kfree(packet);
		dev_kfree_skb_any(skb);
	}

	return ret ? NETDEV_TX_BUSY : NETDEV_TX_OK;
}

/*
 * netvsc_linkstatus_callback - Link up/down notification
 */
void netvsc_linkstatus_callback(struct hv_device *device_obj,
				       unsigned int status)
{
	struct net_device *net;
	struct net_device_context *ndev_ctx;
	struct netvsc_device *net_device;

	net_device = hv_get_drvdata(device_obj);
	net = net_device->ndev;

	if (!net) {
		netdev_err(net, "got link status but net device "
				"not initialized yet\n");
		return;
	}

	if (status == 1) {
		netif_carrier_on(net);
		netif_wake_queue(net);
		ndev_ctx = netdev_priv(net);
		schedule_delayed_work(&ndev_ctx->dwork, 0);
		schedule_delayed_work(&ndev_ctx->dwork, msecs_to_jiffies(20));
	} else {
		netif_carrier_off(net);
		netif_stop_queue(net);
	}
}

/*
 * netvsc_recv_callback -  Callback when we receive a packet from the
 * "wire" on the specified device.
 */
int netvsc_recv_callback(struct hv_device *device_obj,
				struct hv_netvsc_packet *packet)
{
	struct net_device *net = dev_get_drvdata(&device_obj->device);
	struct sk_buff *skb;
	void *data;
	int i;
	unsigned long flags;
	struct netvsc_device *net_device;

	net_device = hv_get_drvdata(device_obj);
	net = net_device->ndev;

	if (!net) {
		netdev_err(net, "got receive callback but net device"
			" not initialized yet\n");
		return 0;
	}

	/* Allocate a skb - TODO direct I/O to pages? */
	skb = netdev_alloc_skb_ip_align(net, packet->total_data_buflen);
	if (unlikely(!skb)) {
		++net->stats.rx_dropped;
		return 0;
	}

	/* for kmap_atomic */
	local_irq_save(flags);

	/*
	 * Copy to skb. This copy is needed here since the memory pointed by
	 * hv_netvsc_packet cannot be deallocated
	 */
	for (i = 0; i < packet->page_buf_cnt; i++) {
		data = kmap_atomic(pfn_to_page(packet->page_buf[i].pfn),
					       KM_IRQ1);
		data = (void *)(unsigned long)data +
				packet->page_buf[i].offset;

		memcpy(skb_put(skb, packet->page_buf[i].len), data,
		       packet->page_buf[i].len);

		kunmap_atomic((void *)((unsigned long)data -
				       packet->page_buf[i].offset), KM_IRQ1);
	}

	local_irq_restore(flags);

	skb->protocol = eth_type_trans(skb, net);
	skb->ip_summed = CHECKSUM_NONE;

	net->stats.rx_packets++;
	net->stats.rx_bytes += skb->len;

	/*
	 * Pass the skb back up. Network stack will deallocate the skb when it
	 * is done.
	 * TODO - use NAPI?
	 */
	netif_rx(skb);

	return 0;
}

static void netvsc_get_drvinfo(struct net_device *net,
			       struct ethtool_drvinfo *info)
{
	strcpy(info->driver, KBUILD_MODNAME);
	strcpy(info->version, HV_DRV_VERSION);
	strcpy(info->fw_version, "N/A");
}

static const struct ethtool_ops ethtool_ops = {
	.get_drvinfo	= netvsc_get_drvinfo,
	.get_link	= ethtool_op_get_link,
};

static const struct net_device_ops device_ops = {
	.ndo_open =			netvsc_open,
	.ndo_stop =			netvsc_close,
	.ndo_start_xmit =		netvsc_start_xmit,
	.ndo_set_rx_mode =		netvsc_set_multicast_list,
	.ndo_change_mtu =		eth_change_mtu,
	.ndo_validate_addr =		eth_validate_addr,
	.ndo_set_mac_address =		eth_mac_addr,
};

/*
 * Send GARP packet to network peers after migrations.
 * After Quick Migration, the network is not immediately operational in the
 * current context when receiving RNDIS_STATUS_MEDIA_CONNECT event. So, add
 * another netif_notify_peers() into a delayed work, otherwise GARP packet
 * will not be sent after quick migration, and cause network disconnection.
 */
static void netvsc_send_garp(struct work_struct *w)
{
	struct net_device_context *ndev_ctx;
	struct net_device *net;
	struct netvsc_device *net_device;

	ndev_ctx = container_of(w, struct net_device_context, dwork.work);
	net_device = hv_get_drvdata(ndev_ctx->device_ctx);
	net = net_device->ndev;
	netif_notify_peers(net);
}


static int netvsc_probe(struct hv_device *dev,
			const struct hv_vmbus_device_id *dev_id)
{
	struct net_device *net = NULL;
	struct net_device_context *net_device_ctx;
	struct netvsc_device_info device_info;
	int ret;

	net = alloc_etherdev(sizeof(struct net_device_context));
	if (!net)
		return -ENOMEM;

	/* Set initial state */
	netif_carrier_off(net);

	net_device_ctx = netdev_priv(net);
	net_device_ctx->device_ctx = dev;
	atomic_set(&net_device_ctx->avail, ring_size);
	hv_set_drvdata(dev, net);
	INIT_DELAYED_WORK(&net_device_ctx->dwork, netvsc_send_garp);

	net->netdev_ops = &device_ops;

	/* TODO: Add GSO and Checksum offload */
	net->hw_features = NETIF_F_SG;
	net->features = NETIF_F_SG;

	SET_ETHTOOL_OPS(net, &ethtool_ops);
	SET_NETDEV_DEV(net, &dev->device);

	ret = register_netdev(net);
	if (ret != 0) {
		pr_err("Unable to register netdev.\n");
		free_netdev(net);
		goto out;
	}

	/* Notify the netvsc driver of the new device */
	device_info.ring_size = ring_size;
	ret = rndis_filter_device_add(dev, &device_info);
	if (ret != 0) {
		netdev_err(net, "unable to add netvsc device (ret %d)\n", ret);
		unregister_netdev(net);
		free_netdev(net);
		hv_set_drvdata(dev, NULL);
		return ret;
	}
	memcpy(net->dev_addr, device_info.mac_adr, ETH_ALEN);

	netif_carrier_on(net);

out:
	return ret;
}

static int netvsc_remove(struct hv_device *dev)
{
	struct net_device *net;
	struct net_device_context *ndev_ctx;
	struct netvsc_device *net_device;

	net_device = hv_get_drvdata(dev);
	net = net_device->ndev;

	if (net == NULL) {
		dev_err(&dev->device, "No net device to remove\n");
		return 0;
	}

	ndev_ctx = netdev_priv(net);
	cancel_delayed_work_sync(&ndev_ctx->dwork);

	/* Stop outbound asap */
	netif_stop_queue(net);

	unregister_netdev(net);

	/*
	 * Call to the vsc driver to let it know that the device is being
	 * removed
	 */
	rndis_filter_device_remove(dev);

	free_netdev(net);
	return 0;
}

static const struct hv_vmbus_device_id id_table[] = {
	/* Network guid */
	{ VMBUS_DEVICE(0x63, 0x51, 0x61, 0xF8, 0x3E, 0xDF, 0xc5, 0x46,
		       0x91, 0x3F, 0xF2, 0xD2, 0xF9, 0x65, 0xED, 0x0E) },
	{ },
};

MODULE_DEVICE_TABLE(vmbus, id_table);

/* The one and only one */
static struct  hv_driver netvsc_drv = {
<<<<<<< HEAD
	.name = KBUILD_MODNAME,
=======
	.name = "netvsc",
>>>>>>> 1ea6b8f4
	.id_table = id_table,
	.probe = netvsc_probe,
	.remove = netvsc_remove,
};

static void __exit netvsc_drv_exit(void)
{
	vmbus_driver_unregister(&netvsc_drv);
}

static int __init netvsc_drv_init(void)
{
	return vmbus_driver_register(&netvsc_drv);
}

MODULE_LICENSE("GPL");
MODULE_VERSION(HV_DRV_VERSION);
MODULE_DESCRIPTION("Microsoft Hyper-V network driver");

module_init(netvsc_drv_init);
module_exit(netvsc_drv_exit);<|MERGE_RESOLUTION|>--- conflicted
+++ resolved
@@ -294,7 +294,7 @@
 static void netvsc_get_drvinfo(struct net_device *net,
 			       struct ethtool_drvinfo *info)
 {
-	strcpy(info->driver, KBUILD_MODNAME);
+	strcpy(info->driver, "hv_netvsc");
 	strcpy(info->version, HV_DRV_VERSION);
 	strcpy(info->fw_version, "N/A");
 }
@@ -432,11 +432,7 @@
 
 /* The one and only one */
 static struct  hv_driver netvsc_drv = {
-<<<<<<< HEAD
-	.name = KBUILD_MODNAME,
-=======
 	.name = "netvsc",
->>>>>>> 1ea6b8f4
 	.id_table = id_table,
 	.probe = netvsc_probe,
 	.remove = netvsc_remove,
