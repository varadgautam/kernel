--- conflicted
+++ resolved
@@ -82,11 +82,7 @@
 	if (channel->offermsg.monitor_allocated) {
 		/* Each u32 represents 32 channels */
 		sync_set_bit(channel->offermsg.child_relid & 31,
-<<<<<<< HEAD
-			(unsigned long *) gVmbusConnection.SendInterruptPage +
-=======
 			(unsigned long *) vmbus_connection.send_int_page +
->>>>>>> ab799a3f
 			(channel->offermsg.child_relid >> 5));
 
 		monitorpage = vmbus_connection.monitor_pages;
@@ -109,11 +105,7 @@
 	if (Channel->offermsg.monitor_allocated) {
 		/* Each u32 represents 32 channels */
 		sync_clear_bit(Channel->offermsg.child_relid & 31,
-<<<<<<< HEAD
-			  (unsigned long *)gVmbusConnection.SendInterruptPage +
-=======
 			  (unsigned long *)vmbus_connection.send_int_page +
->>>>>>> ab799a3f
 			  (Channel->offermsg.child_relid >> 5));
 
 		monitorPage = (struct hv_monitor_page *)
