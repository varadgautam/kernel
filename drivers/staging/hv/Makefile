obj-$(CONFIG_HYPERV_STORAGE)	+= hv_storvsc.o
obj-$(CONFIG_HYPERV_NET)	+= hv_netvsc.o
obj-$(CONFIG_HYPERV_MOUSE)	+= hv_mouse.o

<<<<<<< HEAD
hv_vmbus-y := vmbus_drv.o \
		 hv.o connection.o channel.o \
		 channel_mgmt.o ring_buffer.o
hv_storvsc-y := storvsc_drv.o
hv_netvsc-y := netvsc_drv.o netvsc.o rndis_filter.o
hv_utils-y := hv_util.o hv_kvp.o
=======
hv_storvsc-y := storvsc_drv.o
hv_netvsc-y := netvsc_drv.o netvsc.o rndis_filter.o
>>>>>>> 1ea6b8f4
<|MERGE_RESOLUTION|>--- conflicted
+++ resolved
@@ -2,14 +2,5 @@
 obj-$(CONFIG_HYPERV_NET)	+= hv_netvsc.o
 obj-$(CONFIG_HYPERV_MOUSE)	+= hv_mouse.o
 
-<<<<<<< HEAD
-hv_vmbus-y := vmbus_drv.o \
-		 hv.o connection.o channel.o \
-		 channel_mgmt.o ring_buffer.o
 hv_storvsc-y := storvsc_drv.o
-hv_netvsc-y := netvsc_drv.o netvsc.o rndis_filter.o
-hv_utils-y := hv_util.o hv_kvp.o
-=======
-hv_storvsc-y := storvsc_drv.o
-hv_netvsc-y := netvsc_drv.o netvsc.o rndis_filter.o
->>>>>>> 1ea6b8f4
+hv_netvsc-y := netvsc_drv.o netvsc.o rndis_filter.o