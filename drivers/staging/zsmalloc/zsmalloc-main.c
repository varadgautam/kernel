/*
 * zsmalloc memory allocator
 *
 * Copyright (C) 2011  Nitin Gupta
 *
 * This code is released using a dual license strategy: BSD/GPL
 * You can choose the license that better fits your requirements.
 *
 * Released under the terms of 3-clause BSD License
 * Released under the terms of GNU General Public License Version 2.0
 */


/*
 * This allocator is designed for use with zcache and zram. Thus, the
 * allocator is supposed to work well under low memory conditions. In
 * particular, it never attempts higher order page allocation which is
 * very likely to fail under memory pressure. On the other hand, if we
 * just use single (0-order) pages, it would suffer from very high
 * fragmentation -- any object of size PAGE_SIZE/2 or larger would occupy
 * an entire page. This was one of the major issues with its predecessor
 * (xvmalloc).
 *
 * To overcome these issues, zsmalloc allocates a bunch of 0-order pages
 * and links them together using various 'struct page' fields. These linked
 * pages act as a single higher-order page i.e. an object can span 0-order
 * page boundaries. The code refers to these linked pages as a single entity
 * called zspage.
 *
 * Following is how we use various fields and flags of underlying
 * struct page(s) to form a zspage.
 *
 * Usage of struct page fields:
 *	page->first_page: points to the first component (0-order) page
 *	page->index (union with page->freelist): offset of the first object
 *		starting in this page. For the first page, this is
 *		always 0, so we use this field (aka freelist) to point
 *		to the first free object in zspage.
 *	page->lru: links together all component pages (except the first page)
 *		of a zspage
 *
 *	For _first_ page only:
 *
 *	page->private (union with page->first_page): refers to the
 *		component page after the first page
 *	page->freelist: points to the first free object in zspage.
 *		Free objects are linked together using in-place
 *		metadata.
 *	page->objects: maximum number of objects we can store in this
 *		zspage (class->zspage_order * PAGE_SIZE / class->size)
 *	page->lru: links together first pages of various zspages.
 *		Basically forming list of zspages in a fullness group.
 *	page->mapping: class index and fullness group of the zspage
 *
 * Usage of struct page flags:
 *	PG_private: identifies the first component page
 *	PG_private2: identifies the last component page
 *
 */

#ifdef CONFIG_ZSMALLOC_DEBUG
#define DEBUG
#endif

#include <linux/module.h>
#include <linux/kernel.h>
#include <linux/bitops.h>
#include <linux/errno.h>
#include <linux/highmem.h>
#include <linux/init.h>
#include <linux/string.h>
#include <linux/slab.h>
#include <asm/tlbflush.h>
#include <asm/pgtable.h>
#include <linux/cpumask.h>
#include <linux/cpu.h>
#include <linux/vmalloc.h>

#include "zsmalloc.h"
#include "zsmalloc_int.h"

/*
 * A zspage's class index and fullness group
 * are encoded in its (first)page->mapping
 */
#define CLASS_IDX_BITS	28
#define FULLNESS_BITS	4
#define CLASS_IDX_MASK	((1 << CLASS_IDX_BITS) - 1)
#define FULLNESS_MASK	((1 << FULLNESS_BITS) - 1)

/* per-cpu VM mapping areas for zspage accesses that cross page boundaries */
static DEFINE_PER_CPU(struct mapping_area, zs_map_area);

static int is_first_page(struct page *page)
{
	return PagePrivate(page);
}

static int is_last_page(struct page *page)
{
	return PagePrivate2(page);
}

static void get_zspage_mapping(struct page *page, unsigned int *class_idx,
				enum fullness_group *fullness)
{
	unsigned long m;
	BUG_ON(!is_first_page(page));

	m = (unsigned long)page->mapping;
	*fullness = m & FULLNESS_MASK;
	*class_idx = (m >> FULLNESS_BITS) & CLASS_IDX_MASK;
}

static void set_zspage_mapping(struct page *page, unsigned int class_idx,
				enum fullness_group fullness)
{
	unsigned long m;
	BUG_ON(!is_first_page(page));

	m = ((class_idx & CLASS_IDX_MASK) << FULLNESS_BITS) |
			(fullness & FULLNESS_MASK);
	page->mapping = (struct address_space *)m;
}

static int get_size_class_index(int size)
{
	int idx = 0;

	if (likely(size > ZS_MIN_ALLOC_SIZE))
		idx = DIV_ROUND_UP(size - ZS_MIN_ALLOC_SIZE,
				ZS_SIZE_CLASS_DELTA);

	return idx;
}

static enum fullness_group get_fullness_group(struct page *page)
{
	int inuse, max_objects;
	enum fullness_group fg;
	BUG_ON(!is_first_page(page));

	inuse = page->inuse;
	max_objects = page->objects;

	if (inuse == 0)
		fg = ZS_EMPTY;
	else if (inuse == max_objects)
		fg = ZS_FULL;
	else if (inuse <= max_objects / fullness_threshold_frac)
		fg = ZS_ALMOST_EMPTY;
	else
		fg = ZS_ALMOST_FULL;

	return fg;
}

static void insert_zspage(struct page *page, struct size_class *class,
				enum fullness_group fullness)
{
	struct page **head;

	BUG_ON(!is_first_page(page));

	if (fullness >= _ZS_NR_FULLNESS_GROUPS)
		return;

	head = &class->fullness_list[fullness];
	if (*head)
		list_add_tail(&page->lru, &(*head)->lru);

	*head = page;
}

static void remove_zspage(struct page *page, struct size_class *class,
				enum fullness_group fullness)
{
	struct page **head;

	BUG_ON(!is_first_page(page));

	if (fullness >= _ZS_NR_FULLNESS_GROUPS)
		return;

	head = &class->fullness_list[fullness];
	BUG_ON(!*head);
	if (list_empty(&(*head)->lru))
		*head = NULL;
	else if (*head == page)
		*head = (struct page *)list_entry((*head)->lru.next,
					struct page, lru);

	list_del_init(&page->lru);
}

static enum fullness_group fix_fullness_group(struct zs_pool *pool,
						struct page *page)
{
	int class_idx;
	struct size_class *class;
	enum fullness_group currfg, newfg;

	BUG_ON(!is_first_page(page));

	get_zspage_mapping(page, &class_idx, &currfg);
	newfg = get_fullness_group(page);
	if (newfg == currfg)
		goto out;

	class = &pool->size_class[class_idx];
	remove_zspage(page, class, currfg);
	insert_zspage(page, class, newfg);
	set_zspage_mapping(page, class_idx, newfg);

out:
	return newfg;
}

/*
 * We have to decide on how many pages to link together
 * to form a zspage for each size class. This is important
 * to reduce wastage due to unusable space left at end of
 * each zspage which is given as:
 *	wastage = Zp - Zp % size_class
 * where Zp = zspage size = k * PAGE_SIZE where k = 1, 2, ...
 *
 * For example, for size class of 3/8 * PAGE_SIZE, we should
 * link together 3 PAGE_SIZE sized pages to form a zspage
 * since then we can perfectly fit in 8 such objects.
 */
static int get_pages_per_zspage(int class_size)
{
	int i, max_usedpc = 0;
	/* zspage order which gives maximum used size per KB */
	int max_usedpc_order = 1;

	for (i = 1; i <= ZS_MAX_PAGES_PER_ZSPAGE; i++) {
		int zspage_size;
		int waste, usedpc;

		zspage_size = i * PAGE_SIZE;
		waste = zspage_size % class_size;
		usedpc = (zspage_size - waste) * 100 / zspage_size;

		if (usedpc > max_usedpc) {
			max_usedpc = usedpc;
			max_usedpc_order = i;
		}
	}

	return max_usedpc_order;
}

/*
 * A single 'zspage' is composed of many system pages which are
 * linked together using fields in struct page. This function finds
 * the first/head page, given any component page of a zspage.
 */
static struct page *get_first_page(struct page *page)
{
	if (is_first_page(page))
		return page;
	else
		return page->first_page;
}

static struct page *get_next_page(struct page *page)
{
	struct page *next;

	if (is_last_page(page))
		next = NULL;
	else if (is_first_page(page))
		next = (struct page *)page->private;
	else
		next = list_entry(page->lru.next, struct page, lru);

	return next;
}

/* Encode <page, obj_idx> as a single handle value */
static void *obj_location_to_handle(struct page *page, unsigned long obj_idx)
{
	unsigned long handle;

	if (!page) {
		BUG_ON(obj_idx);
		return NULL;
	}

	handle = page_to_pfn(page) << OBJ_INDEX_BITS;
	handle |= (obj_idx & OBJ_INDEX_MASK);

	return (void *)handle;
}

/* Decode <page, obj_idx> pair from the given object handle */
static void obj_handle_to_location(unsigned long handle, struct page **page,
				unsigned long *obj_idx)
{
	*page = pfn_to_page(handle >> OBJ_INDEX_BITS);
	*obj_idx = handle & OBJ_INDEX_MASK;
}

static unsigned long obj_idx_to_offset(struct page *page,
				unsigned long obj_idx, int class_size)
{
	unsigned long off = 0;

	if (!is_first_page(page))
		off = page->index;

	return off + obj_idx * class_size;
}

static void reset_page(struct page *page)
{
	clear_bit(PG_private, &page->flags);
	clear_bit(PG_private_2, &page->flags);
	set_page_private(page, 0);
	page->mapping = NULL;
	page->freelist = NULL;
	reset_page_mapcount(page);
}

static void free_zspage(struct page *first_page)
{
	struct page *nextp, *tmp, *head_extra;

	BUG_ON(!is_first_page(first_page));
	BUG_ON(first_page->inuse);

	head_extra = (struct page *)page_private(first_page);

	reset_page(first_page);
	__free_page(first_page);

	/* zspage with only 1 system page */
	if (!head_extra)
		return;

	list_for_each_entry_safe(nextp, tmp, &head_extra->lru, lru) {
		list_del(&nextp->lru);
		reset_page(nextp);
		__free_page(nextp);
	}
	reset_page(head_extra);
	__free_page(head_extra);
}

/* Initialize a newly allocated zspage */
static void init_zspage(struct page *first_page, struct size_class *class)
{
	unsigned long off = 0;
	struct page *page = first_page;

	BUG_ON(!is_first_page(first_page));
	while (page) {
		struct page *next_page;
		struct link_free *link;
		unsigned int i, objs_on_page;

		/*
		 * page->index stores offset of first object starting
		 * in the page. For the first page, this is always 0,
		 * so we use first_page->index (aka ->freelist) to store
		 * head of corresponding zspage's freelist.
		 */
		if (page != first_page)
			page->index = off;

		link = (struct link_free *)kmap_atomic(page) +
						off / sizeof(*link);
		objs_on_page = (PAGE_SIZE - off) / class->size;

		for (i = 1; i <= objs_on_page; i++) {
			off += class->size;
			if (off < PAGE_SIZE) {
				link->next = obj_location_to_handle(page, i);
				link += class->size / sizeof(*link);
			}
		}

		/*
		 * We now come to the last (full or partial) object on this
		 * page, which must point to the first object on the next
		 * page (if present)
		 */
		next_page = get_next_page(page);
		link->next = obj_location_to_handle(next_page, 0);
		kunmap_atomic(link);
		page = next_page;
		off = (off + class->size) % PAGE_SIZE;
	}
}

/*
 * Allocate a zspage for the given size class
 */
static struct page *alloc_zspage(struct size_class *class, gfp_t flags)
{
	int i, error;
	struct page *first_page = NULL, *uninitialized_var(prev_page);

	/*
	 * Allocate individual pages and link them together as:
	 * 1. first page->private = first sub-page
	 * 2. all sub-pages are linked together using page->lru
	 * 3. each sub-page is linked to the first page using page->first_page
	 *
	 * For each size class, First/Head pages are linked together using
	 * page->lru. Also, we set PG_private to identify the first page
	 * (i.e. no other sub-page has this flag set) and PG_private_2 to
	 * identify the last page.
	 */
	error = -ENOMEM;
	for (i = 0; i < class->pages_per_zspage; i++) {
		struct page *page;

		page = alloc_page(flags);
		if (!page)
			goto cleanup;

		INIT_LIST_HEAD(&page->lru);
		if (i == 0) {	/* first page */
			SetPagePrivate(page);
			set_page_private(page, 0);
			first_page = page;
			first_page->inuse = 0;
		}
		if (i == 1)
			first_page->private = (unsigned long)page;
		if (i >= 1)
			page->first_page = first_page;
		if (i >= 2)
			list_add(&page->lru, &prev_page->lru);
		if (i == class->pages_per_zspage - 1)	/* last page */
			SetPagePrivate2(page);
		prev_page = page;
	}

	init_zspage(first_page, class);

	first_page->freelist = obj_location_to_handle(first_page, 0);
	/* Maximum number of objects we can store in this zspage */
	first_page->objects = class->pages_per_zspage * PAGE_SIZE / class->size;

	error = 0; /* Success */

cleanup:
	if (unlikely(error) && first_page) {
		free_zspage(first_page);
		first_page = NULL;
	}

	return first_page;
}

static struct page *find_get_zspage(struct size_class *class)
{
	int i;
	struct page *page;

	for (i = 0; i < _ZS_NR_FULLNESS_GROUPS; i++) {
		page = class->fullness_list[i];
		if (page)
			break;
	}

	return page;
}

static void zs_copy_map_object(char *buf, struct page *firstpage,
				int off, int size)
{
	struct page *pages[2];
	int sizes[2];
	void *addr;

	pages[0] = firstpage;
	pages[1] = get_next_page(firstpage);
	BUG_ON(!pages[1]);

	sizes[0] = PAGE_SIZE - off;
	sizes[1] = size - sizes[0];

	/* copy object to per-cpu buffer */
	addr = kmap_atomic(pages[0]);
	memcpy(buf, addr + off, sizes[0]);
	kunmap_atomic(addr);
	addr = kmap_atomic(pages[1]);
	memcpy(buf + sizes[0], addr, sizes[1]);
	kunmap_atomic(addr);
}

<<<<<<< HEAD
=======
static void zs_copy_unmap_object(char *buf, struct page *firstpage,
				int off, int size)
{
	struct page *pages[2];
	int sizes[2];
	void *addr;

	pages[0] = firstpage;
	pages[1] = get_next_page(firstpage);
	BUG_ON(!pages[1]);

	sizes[0] = PAGE_SIZE - off;
	sizes[1] = size - sizes[0];

	/* copy per-cpu buffer to object */
	addr = kmap_atomic(pages[0]);
	memcpy(addr + off, buf, sizes[0]);
	kunmap_atomic(addr);
	addr = kmap_atomic(pages[1]);
	memcpy(addr, buf + sizes[0], sizes[1]);
	kunmap_atomic(addr);
}

>>>>>>> e287071a
static int zs_cpu_notifier(struct notifier_block *nb, unsigned long action,
				void *pcpu)
{
	int cpu = (long)pcpu;
	struct mapping_area *area;

	switch (action) {
	case CPU_UP_PREPARE:
		area = &per_cpu(zs_map_area, cpu);
		/*
		 * Make sure we don't leak memory if a cpu UP notification
		 * and zs_init() race and both call zs_cpu_up() on the same cpu
		 */
		if (area->vm_buf)
			return 0;
		area->vm_buf = (char *)__get_free_page(GFP_KERNEL);
		if (!area->vm_buf)
			return -ENOMEM;
		return 0;
		break;
	case CPU_DEAD:
	case CPU_UP_CANCELED:
		area = &per_cpu(zs_map_area, cpu);
		if (area->vm_buf)
			free_page((unsigned long)area->vm_buf);
		area->vm_buf = NULL;
		break;
	}

	return NOTIFY_OK;
}

static struct notifier_block zs_cpu_nb = {
	.notifier_call = zs_cpu_notifier
};

static void zs_exit(void)
{
	int cpu;

	for_each_online_cpu(cpu)
		zs_cpu_notifier(NULL, CPU_DEAD, (void *)(long)cpu);
	unregister_cpu_notifier(&zs_cpu_nb);
}

static int zs_init(void)
{
	int cpu, ret;

	register_cpu_notifier(&zs_cpu_nb);
	for_each_online_cpu(cpu) {
		ret = zs_cpu_notifier(NULL, CPU_UP_PREPARE, (void *)(long)cpu);
		if (notifier_to_errno(ret))
			goto fail;
	}
	return 0;
fail:
	zs_exit();
	return notifier_to_errno(ret);
}

struct zs_pool *zs_create_pool(const char *name, gfp_t flags)
{
	int i, ovhd_size;
	struct zs_pool *pool;

	if (!name)
		return NULL;

	ovhd_size = roundup(sizeof(*pool), PAGE_SIZE);
	pool = kzalloc(ovhd_size, GFP_KERNEL);
	if (!pool)
		return NULL;

	for (i = 0; i < ZS_SIZE_CLASSES; i++) {
		int size;
		struct size_class *class;

		size = ZS_MIN_ALLOC_SIZE + i * ZS_SIZE_CLASS_DELTA;
		if (size > ZS_MAX_ALLOC_SIZE)
			size = ZS_MAX_ALLOC_SIZE;

		class = &pool->size_class[i];
		class->size = size;
		class->index = i;
		spin_lock_init(&class->lock);
		class->pages_per_zspage = get_pages_per_zspage(size);

	}

	pool->flags = flags;
	pool->name = name;

	return pool;
}
EXPORT_SYMBOL_GPL(zs_create_pool);

void zs_destroy_pool(struct zs_pool *pool)
{
	int i;

	for (i = 0; i < ZS_SIZE_CLASSES; i++) {
		int fg;
		struct size_class *class = &pool->size_class[i];

		for (fg = 0; fg < _ZS_NR_FULLNESS_GROUPS; fg++) {
			if (class->fullness_list[fg]) {
				pr_info("Freeing non-empty class with size "
					"%db, fullness group %d\n",
					class->size, fg);
			}
		}
	}
	kfree(pool);
}
EXPORT_SYMBOL_GPL(zs_destroy_pool);

/**
 * zs_malloc - Allocate block of given size from pool.
 * @pool: pool to allocate from
 * @size: size of block to allocate
 *
 * On success, handle to the allocated object is returned,
 * otherwise 0.
 * Allocation requests with size > ZS_MAX_ALLOC_SIZE will fail.
 */
unsigned long zs_malloc(struct zs_pool *pool, size_t size)
{
	unsigned long obj;
	struct link_free *link;
	int class_idx;
	struct size_class *class;

	struct page *first_page, *m_page;
	unsigned long m_objidx, m_offset;

	if (unlikely(!size || size > ZS_MAX_ALLOC_SIZE))
		return 0;

	class_idx = get_size_class_index(size);
	class = &pool->size_class[class_idx];
	BUG_ON(class_idx != class->index);

	spin_lock(&class->lock);
	first_page = find_get_zspage(class);

	if (!first_page) {
		spin_unlock(&class->lock);
		first_page = alloc_zspage(class, pool->flags);
		if (unlikely(!first_page))
			return 0;

		set_zspage_mapping(first_page, class->index, ZS_EMPTY);
		spin_lock(&class->lock);
		class->pages_allocated += class->pages_per_zspage;
	}

	obj = (unsigned long)first_page->freelist;
	obj_handle_to_location(obj, &m_page, &m_objidx);
	m_offset = obj_idx_to_offset(m_page, m_objidx, class->size);

	link = (struct link_free *)kmap_atomic(m_page) +
					m_offset / sizeof(*link);
	first_page->freelist = link->next;
	memset(link, POISON_INUSE, sizeof(*link));
	kunmap_atomic(link);

	first_page->inuse++;
	/* Now move the zspage to another fullness group, if required */
	fix_fullness_group(pool, first_page);
	spin_unlock(&class->lock);

	return obj;
}
EXPORT_SYMBOL_GPL(zs_malloc);

void zs_free(struct zs_pool *pool, unsigned long obj)
{
	struct link_free *link;
	struct page *first_page, *f_page;
	unsigned long f_objidx, f_offset;

	int class_idx;
	struct size_class *class;
	enum fullness_group fullness;

	if (unlikely(!obj))
		return;

	obj_handle_to_location(obj, &f_page, &f_objidx);
	first_page = get_first_page(f_page);

	get_zspage_mapping(first_page, &class_idx, &fullness);
	class = &pool->size_class[class_idx];
	f_offset = obj_idx_to_offset(f_page, f_objidx, class->size);

	spin_lock(&class->lock);

	/* Insert this object in containing zspage's freelist */
	link = (struct link_free *)((unsigned char *)kmap_atomic(f_page)
							+ f_offset);
	link->next = first_page->freelist;
	kunmap_atomic(link);
	first_page->freelist = (void *)obj;

	first_page->inuse--;
	fullness = fix_fullness_group(pool, first_page);

	if (fullness == ZS_EMPTY)
		class->pages_allocated -= class->pages_per_zspage;

	spin_unlock(&class->lock);

	if (fullness == ZS_EMPTY)
		free_zspage(first_page);
}
EXPORT_SYMBOL_GPL(zs_free);

/**
 * zs_map_object - get address of allocated object from handle.
 * @pool: pool from which the object was allocated
 * @handle: handle returned from zs_malloc
 *
 * Before using an object allocated from zs_malloc, it must be mapped using
 * this function. When done with the object, it must be unmapped using
 * zs_unmap_object.
 *
 * Only one object can be mapped per cpu at a time. There is no protection
 * against nested mappings.
 *
 * This function returns with preemption and page faults disabled.
*/
void *zs_map_object(struct zs_pool *pool, unsigned long handle,
			enum zs_mapmode mm)
{
	struct page *page;
	unsigned long obj_idx, off;

	unsigned int class_idx;
	enum fullness_group fg;
	struct size_class *class;
	struct mapping_area *area;

	BUG_ON(!handle);

	obj_handle_to_location(handle, &page, &obj_idx);
	get_zspage_mapping(get_first_page(page), &class_idx, &fg);
	class = &pool->size_class[class_idx];
	off = obj_idx_to_offset(page, obj_idx, class->size);

	area = &get_cpu_var(zs_map_area);
	if (off + class->size <= PAGE_SIZE) {
		/* this object is contained entirely within a page */
		area->vm_addr = kmap_atomic(page);
		return area->vm_addr + off;
	}

	/* disable page faults to match kmap_atomic() return conditions */
	pagefault_disable();

	if (mm != ZS_MM_WO)
		zs_copy_map_object(area->vm_buf, page, off, class->size);
	area->vm_addr = NULL;
	return area->vm_buf;
}
EXPORT_SYMBOL_GPL(zs_map_object);

void zs_unmap_object(struct zs_pool *pool, unsigned long handle)
{
	struct page *page;
	unsigned long obj_idx, off;

	unsigned int class_idx;
	enum fullness_group fg;
	struct size_class *class;
	struct mapping_area *area;

	area = &__get_cpu_var(zs_map_area);
	/* single-page object fastpath */
	if (area->vm_addr) {
		kunmap_atomic(area->vm_addr);
		goto out;
	}

	/* no write fastpath */
	if (area->vm_mm == ZS_MM_RO)
		goto pfenable;

	BUG_ON(!handle);

	obj_handle_to_location(handle, &page, &obj_idx);
	get_zspage_mapping(get_first_page(page), &class_idx, &fg);
	class = &pool->size_class[class_idx];
	off = obj_idx_to_offset(page, obj_idx, class->size);

	zs_copy_unmap_object(area->vm_buf, page, off, class->size);

pfenable:
	/* enable page faults to match kunmap_atomic() return conditions */
	pagefault_enable();
out:
	put_cpu_var(zs_map_area);
}
EXPORT_SYMBOL_GPL(zs_unmap_object);

u64 zs_get_total_size_bytes(struct zs_pool *pool)
{
	int i;
	u64 npages = 0;

	for (i = 0; i < ZS_SIZE_CLASSES; i++)
		npages += pool->size_class[i].pages_allocated;

	return npages << PAGE_SHIFT;
}
EXPORT_SYMBOL_GPL(zs_get_total_size_bytes);

module_init(zs_init);
module_exit(zs_exit);

MODULE_LICENSE("Dual BSD/GPL");
MODULE_AUTHOR("Nitin Gupta <ngupta@vflare.org>");<|MERGE_RESOLUTION|>--- conflicted
+++ resolved
@@ -493,8 +493,6 @@
 	kunmap_atomic(addr);
 }
 
-<<<<<<< HEAD
-=======
 static void zs_copy_unmap_object(char *buf, struct page *firstpage,
 				int off, int size)
 {
@@ -518,7 +516,6 @@
 	kunmap_atomic(addr);
 }
 
->>>>>>> e287071a
 static int zs_cpu_notifier(struct notifier_block *nb, unsigned long action,
 				void *pcpu)
 {
