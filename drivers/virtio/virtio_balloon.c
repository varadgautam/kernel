--- conflicted
+++ resolved
@@ -411,12 +411,6 @@
 	mutex_unlock(&vb->balloon_lock);
 
 	put_page(page); /* balloon reference */
-<<<<<<< HEAD
-
-	return MIGRATEPAGE_SUCCESS;
-}
-=======
->>>>>>> 6f566b79
 
 	return MIGRATEPAGE_SUCCESS;
 }
