--- conflicted
+++ resolved
@@ -434,15 +434,9 @@
 		 * Prime this virtqueue with one buffer so the hypervisor can
 		 * use it to signal us later (it can't be broken yet!).
 		 */
-<<<<<<< HEAD
-		update_balloon_stats(vb);
-
-		sg_init_one(&sg, vb->stats, sizeof vb->stats);
-=======
 		num_stats = update_balloon_stats(vb);
 
 		sg_init_one(&sg, vb->stats, sizeof(vb->stats[0]) * num_stats);
->>>>>>> f2e5fa84
 		if (virtqueue_add_outbuf(vb->stats_vq, &sg, 1, vb, GFP_KERNEL)
 		    < 0)
 			BUG();
