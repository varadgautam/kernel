--- conflicted
+++ resolved
@@ -235,43 +235,6 @@
 }
 
 #ifdef CONFIG_PM
-<<<<<<< HEAD
-static int bcma_host_pci_suspend(struct pci_dev *dev, pm_message_t state)
-{
-	struct bcma_bus *bus = pci_get_drvdata(dev);
-
-	/* Host specific */
-	pci_save_state(dev);
-	pci_disable_device(dev);
-	pci_set_power_state(dev, pci_choose_state(dev, state));
-
-	bus->mapped_core = NULL;
-	return 0;
-}
-
-static int bcma_host_pci_resume(struct pci_dev *dev)
-{
-	struct bcma_bus *bus = pci_get_drvdata(dev);
-	int err;
-
-	/* Host specific */
-	pci_set_power_state(dev, 0);
-	err = pci_enable_device(dev);
-	if (err)
-		return err;
-	pci_restore_state(dev);
-
-	/* Bus specific */
-	err = bcma_bus_resume(bus);
-	if (err)
-		return err;
-
-	return 0;
-}
-#else /* CONFIG_PM */
-# define bcma_host_pci_suspend	NULL
-# define bcma_host_pci_resume	NULL
-=======
 static int bcma_host_pci_suspend(struct device *dev)
 {
 	struct pci_dev *pdev = to_pci_dev(dev);
@@ -298,7 +261,6 @@
 
 #define BCMA_PM_OPS     NULL
 
->>>>>>> 6f5c871d
 #endif /* CONFIG_PM */
 
 static DEFINE_PCI_DEVICE_TABLE(bcma_pci_bridge_tbl) = {
@@ -316,12 +278,7 @@
 	.id_table = bcma_pci_bridge_tbl,
 	.probe = bcma_host_pci_probe,
 	.remove = bcma_host_pci_remove,
-<<<<<<< HEAD
-	.suspend = bcma_host_pci_suspend,
-	.resume = bcma_host_pci_resume,
-=======
 	.driver.pm = BCMA_PM_OPS,
->>>>>>> 6f5c871d
 };
 
 int __init bcma_host_pci_init(void)
