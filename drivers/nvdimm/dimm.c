--- conflicted
+++ resolved
@@ -69,17 +69,13 @@
 	if (rc)
 		goto err;
 
-<<<<<<< HEAD
 	/*
 	 * EACCES failures reading the namespace label-data are
 	 * interpreted as the label area being locked in addition to the
 	 * DIMM capacity. We fail the dimm probe to prevent regions from
 	 * attempting to parse the label area.
 	 */
-	rc = nvdimm_init_config_data(ndd);
-=======
 	rc = nd_label_data_init(ndd);
->>>>>>> bb215cbe
 	if (rc == -EACCES)
 		nvdimm_set_locked(dev);
 	if (rc)
