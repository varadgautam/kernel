/* bbc_i2c.c: I2C low-level driver for BBC device on UltraSPARC-III
 *            platforms.
 *
 * Copyright (C) 2001, 2008 David S. Miller (davem@davemloft.net)
 */

#include <linux/module.h>
#include <linux/kernel.h>
#include <linux/types.h>
#include <linux/slab.h>
#include <linux/sched.h>
#include <linux/wait.h>
#include <linux/delay.h>
#include <linux/init.h>
#include <linux/interrupt.h>
#include <linux/of.h>
#include <linux/of_device.h>
#include <asm/bbc.h>
#include <asm/io.h>

#include "bbc_i2c.h"

/* Convert this driver to use i2c bus layer someday... */
#define I2C_PCF_PIN	0x80
#define I2C_PCF_ESO	0x40
#define I2C_PCF_ES1	0x20
#define I2C_PCF_ES2	0x10
#define I2C_PCF_ENI	0x08
#define I2C_PCF_STA	0x04
#define I2C_PCF_STO	0x02
#define I2C_PCF_ACK	0x01

#define I2C_PCF_START    (I2C_PCF_PIN | I2C_PCF_ESO | I2C_PCF_ENI | I2C_PCF_STA | I2C_PCF_ACK)
#define I2C_PCF_STOP     (I2C_PCF_PIN | I2C_PCF_ESO | I2C_PCF_STO | I2C_PCF_ACK)
#define I2C_PCF_REPSTART (              I2C_PCF_ESO | I2C_PCF_STA | I2C_PCF_ACK)
#define I2C_PCF_IDLE     (I2C_PCF_PIN | I2C_PCF_ESO               | I2C_PCF_ACK)

#define I2C_PCF_INI 0x40   /* 1 if not initialized */
#define I2C_PCF_STS 0x20
#define I2C_PCF_BER 0x10
#define I2C_PCF_AD0 0x08
#define I2C_PCF_LRB 0x08
#define I2C_PCF_AAS 0x04
#define I2C_PCF_LAB 0x02
#define I2C_PCF_BB  0x01

/* The BBC devices have two I2C controllers.  The first I2C controller
 * connects mainly to configuration proms (NVRAM, cpu configuration,
 * dimm types, etc.).  Whereas the second I2C controller connects to
 * environmental control devices such as fans and temperature sensors.
 * The second controller also connects to the smartcard reader, if present.
 */

static void set_device_claimage(struct bbc_i2c_bus *bp, struct of_device *op, int val)
{
	int i;

	for (i = 0; i < NUM_CHILDREN; i++) {
		if (bp->devs[i].device == op) {
			bp->devs[i].client_claimed = val;
			return;
		}
	}
}

#define claim_device(BP,ECHILD)		set_device_claimage(BP,ECHILD,1)
#define release_device(BP,ECHILD)	set_device_claimage(BP,ECHILD,0)

struct of_device *bbc_i2c_getdev(struct bbc_i2c_bus *bp, int index)
{
	struct of_device *op = NULL;
	int curidx = 0, i;

	for (i = 0; i < NUM_CHILDREN; i++) {
		if (!(op = bp->devs[i].device))
			break;
		if (curidx == index)
			goto out;
		op = NULL;
		curidx++;
	}

out:
	if (curidx == index)
		return op;
	return NULL;
}

struct bbc_i2c_client *bbc_i2c_attach(struct bbc_i2c_bus *bp, struct of_device *op)
{
	struct bbc_i2c_client *client;
	const u32 *reg;

	client = kzalloc(sizeof(*client), GFP_KERNEL);
	if (!client)
		return NULL;
	client->bp = bp;
	client->op = op;

	reg = of_get_property(op->dev.of_node, "reg", NULL);
	if (!reg) {
		kfree(client);
		return NULL;
	}

	client->bus = reg[0];
	client->address = reg[1];

	claim_device(bp, op);

	return client;
}

void bbc_i2c_detach(struct bbc_i2c_client *client)
{
	struct bbc_i2c_bus *bp = client->bp;
	struct of_device *op = client->op;

	release_device(bp, op);
	kfree(client);
}

static int wait_for_pin(struct bbc_i2c_bus *bp, u8 *status)
{
	DECLARE_WAITQUEUE(wait, current);
	int limit = 32;
	int ret = 1;

	bp->waiting = 1;
	add_wait_queue(&bp->wq, &wait);
	while (limit-- > 0) {
		long val;

		val = wait_event_interruptible_timeout(
				bp->wq,
				(((*status = readb(bp->i2c_control_regs + 0))
				  & I2C_PCF_PIN) == 0),
				msecs_to_jiffies(250));
		if (val > 0) {
			ret = 0;
			break;
		}
	}
	remove_wait_queue(&bp->wq, &wait);
	bp->waiting = 0;

	return ret;
}

int bbc_i2c_writeb(struct bbc_i2c_client *client, unsigned char val, int off)
{
	struct bbc_i2c_bus *bp = client->bp;
	int address = client->address;
	u8 status;
	int ret = -1;

	if (bp->i2c_bussel_reg != NULL)
		writeb(client->bus, bp->i2c_bussel_reg);

	writeb(address, bp->i2c_control_regs + 0x1);
	writeb(I2C_PCF_START, bp->i2c_control_regs + 0x0);
	if (wait_for_pin(bp, &status))
		goto out;

	writeb(off, bp->i2c_control_regs + 0x1);
	if (wait_for_pin(bp, &status) ||
	    (status & I2C_PCF_LRB) != 0)
		goto out;

	writeb(val, bp->i2c_control_regs + 0x1);
	if (wait_for_pin(bp, &status))
		goto out;

	ret = 0;

out:
	writeb(I2C_PCF_STOP, bp->i2c_control_regs + 0x0);
	return ret;
}

int bbc_i2c_readb(struct bbc_i2c_client *client, unsigned char *byte, int off)
{
	struct bbc_i2c_bus *bp = client->bp;
	unsigned char address = client->address, status;
	int ret = -1;

	if (bp->i2c_bussel_reg != NULL)
		writeb(client->bus, bp->i2c_bussel_reg);

	writeb(address, bp->i2c_control_regs + 0x1);
	writeb(I2C_PCF_START, bp->i2c_control_regs + 0x0);
	if (wait_for_pin(bp, &status))
		goto out;

	writeb(off, bp->i2c_control_regs + 0x1);
	if (wait_for_pin(bp, &status) ||
	    (status & I2C_PCF_LRB) != 0)
		goto out;

	writeb(I2C_PCF_STOP, bp->i2c_control_regs + 0x0);

	address |= 0x1; /* READ */

	writeb(address, bp->i2c_control_regs + 0x1);
	writeb(I2C_PCF_START, bp->i2c_control_regs + 0x0);
	if (wait_for_pin(bp, &status))
		goto out;

	/* Set PIN back to one so the device sends the first
	 * byte.
	 */
	(void) readb(bp->i2c_control_regs + 0x1);
	if (wait_for_pin(bp, &status))
		goto out;

	writeb(I2C_PCF_ESO | I2C_PCF_ENI, bp->i2c_control_regs + 0x0);
	*byte = readb(bp->i2c_control_regs + 0x1);
	if (wait_for_pin(bp, &status))
		goto out;

	ret = 0;

out:
	writeb(I2C_PCF_STOP, bp->i2c_control_regs + 0x0);
	(void) readb(bp->i2c_control_regs + 0x1);

	return ret;
}

int bbc_i2c_write_buf(struct bbc_i2c_client *client,
		      char *buf, int len, int off)
{
	int ret = 0;

	while (len > 0) {
		int err = bbc_i2c_writeb(client, *buf, off);

		if (err < 0) {
			ret = err;
			break;
		}

		len--;
		buf++;
		off++;
	}
	return ret;
}

int bbc_i2c_read_buf(struct bbc_i2c_client *client,
		     char *buf, int len, int off)
{
	int ret = 0;

	while (len > 0) {
		int err = bbc_i2c_readb(client, buf, off);
		if (err < 0) {
			ret = err;
			break;
		}
		len--;
		buf++;
		off++;
	}

	return ret;
}

EXPORT_SYMBOL(bbc_i2c_getdev);
EXPORT_SYMBOL(bbc_i2c_attach);
EXPORT_SYMBOL(bbc_i2c_detach);
EXPORT_SYMBOL(bbc_i2c_writeb);
EXPORT_SYMBOL(bbc_i2c_readb);
EXPORT_SYMBOL(bbc_i2c_write_buf);
EXPORT_SYMBOL(bbc_i2c_read_buf);

static irqreturn_t bbc_i2c_interrupt(int irq, void *dev_id)
{
	struct bbc_i2c_bus *bp = dev_id;

	/* PIN going from set to clear is the only event which
	 * makes the i2c assert an interrupt.
	 */
	if (bp->waiting &&
	    !(readb(bp->i2c_control_regs + 0x0) & I2C_PCF_PIN))
		wake_up_interruptible(&bp->wq);

	return IRQ_HANDLED;
}

static void __init reset_one_i2c(struct bbc_i2c_bus *bp)
{
	writeb(I2C_PCF_PIN, bp->i2c_control_regs + 0x0);
	writeb(bp->own, bp->i2c_control_regs + 0x1);
	writeb(I2C_PCF_PIN | I2C_PCF_ES1, bp->i2c_control_regs + 0x0);
	writeb(bp->clock, bp->i2c_control_regs + 0x1);
	writeb(I2C_PCF_IDLE, bp->i2c_control_regs + 0x0);
}

static struct bbc_i2c_bus * __init attach_one_i2c(struct of_device *op, int index)
{
	struct bbc_i2c_bus *bp;
	struct device_node *dp;
	int entry;

	bp = kzalloc(sizeof(*bp), GFP_KERNEL);
	if (!bp)
		return NULL;

	bp->i2c_control_regs = of_ioremap(&op->resource[0], 0, 0x2, "bbc_i2c_regs");
	if (!bp->i2c_control_regs)
		goto fail;

	bp->i2c_bussel_reg = of_ioremap(&op->resource[1], 0, 0x1, "bbc_i2c_bussel");
	if (!bp->i2c_bussel_reg)
		goto fail;

	bp->waiting = 0;
	init_waitqueue_head(&bp->wq);
	if (request_irq(op->irqs[0], bbc_i2c_interrupt,
			IRQF_SHARED, "bbc_i2c", bp))
		goto fail;

	bp->index = index;
	bp->op = op;

	spin_lock_init(&bp->lock);

	entry = 0;
	for (dp = op->dev.of_node->child;
	     dp && entry < 8;
	     dp = dp->sibling, entry++) {
		struct of_device *child_op;

		child_op = of_find_device_by_node(dp);
		bp->devs[entry].device = child_op;
		bp->devs[entry].client_claimed = 0;
	}

	writeb(I2C_PCF_PIN, bp->i2c_control_regs + 0x0);
	bp->own = readb(bp->i2c_control_regs + 0x01);
	writeb(I2C_PCF_PIN | I2C_PCF_ES1, bp->i2c_control_regs + 0x0);
	bp->clock = readb(bp->i2c_control_regs + 0x01);

	printk(KERN_INFO "i2c-%d: Regs at %p, %d devices, own %02x, clock %02x.\n",
	       bp->index, bp->i2c_control_regs, entry, bp->own, bp->clock);

	reset_one_i2c(bp);

	return bp;

fail:
	if (bp->i2c_bussel_reg)
		of_iounmap(&op->resource[1], bp->i2c_bussel_reg, 1);
	if (bp->i2c_control_regs)
		of_iounmap(&op->resource[0], bp->i2c_control_regs, 2);
	kfree(bp);
	return NULL;
}

extern int bbc_envctrl_init(struct bbc_i2c_bus *bp);
extern void bbc_envctrl_cleanup(struct bbc_i2c_bus *bp);

static int __devinit bbc_i2c_probe(struct of_device *op,
				   const struct of_device_id *match)
{
	struct bbc_i2c_bus *bp;
	int err, index = 0;

	bp = attach_one_i2c(op, index);
	if (!bp)
		return -EINVAL;

	err = bbc_envctrl_init(bp);
	if (err) {
		free_irq(op->irqs[0], bp);
		if (bp->i2c_bussel_reg)
			of_iounmap(&op->resource[0], bp->i2c_bussel_reg, 1);
		if (bp->i2c_control_regs)
			of_iounmap(&op->resource[1], bp->i2c_control_regs, 2);
		kfree(bp);
	} else {
		dev_set_drvdata(&op->dev, bp);
	}

	return err;
}

static int __devexit bbc_i2c_remove(struct of_device *op)
{
	struct bbc_i2c_bus *bp = dev_get_drvdata(&op->dev);

	bbc_envctrl_cleanup(bp);

	free_irq(op->irqs[0], bp);

	if (bp->i2c_bussel_reg)
		of_iounmap(&op->resource[0], bp->i2c_bussel_reg, 1);
	if (bp->i2c_control_regs)
		of_iounmap(&op->resource[1], bp->i2c_control_regs, 2);

	kfree(bp);

	return 0;
}

static const struct of_device_id bbc_i2c_match[] = {
	{
		.name = "i2c",
		.compatible = "SUNW,bbc-i2c",
	},
	{},
};
MODULE_DEVICE_TABLE(of, bbc_i2c_match);

static struct of_platform_driver bbc_i2c_driver = {
<<<<<<< HEAD
	.owner		= THIS_MODULE,
	.name		= "bbc_i2c",
	.match_table	= bbc_i2c_match,
=======
	.driver = {
		.name = "bbc_i2c",
		.owner = THIS_MODULE,
		.of_match_table = bbc_i2c_match,
	},
>>>>>>> e44a21b7
	.probe		= bbc_i2c_probe,
	.remove		= __devexit_p(bbc_i2c_remove),
};

static int __init bbc_i2c_init(void)
{
	return of_register_driver(&bbc_i2c_driver, &of_bus_type);
}

static void __exit bbc_i2c_exit(void)
{
	of_unregister_driver(&bbc_i2c_driver);
}

module_init(bbc_i2c_init);
module_exit(bbc_i2c_exit);

MODULE_LICENSE("GPL");<|MERGE_RESOLUTION|>--- conflicted
+++ resolved
@@ -414,17 +414,11 @@
 MODULE_DEVICE_TABLE(of, bbc_i2c_match);
 
 static struct of_platform_driver bbc_i2c_driver = {
-<<<<<<< HEAD
-	.owner		= THIS_MODULE,
-	.name		= "bbc_i2c",
-	.match_table	= bbc_i2c_match,
-=======
 	.driver = {
 		.name = "bbc_i2c",
 		.owner = THIS_MODULE,
 		.of_match_table = bbc_i2c_match,
 	},
->>>>>>> e44a21b7
 	.probe		= bbc_i2c_probe,
 	.remove		= __devexit_p(bbc_i2c_remove),
 };
