/*
 *  linux/drivers/message/fusion/mptctl.c
 *      Fusion MPT misc device (ioctl) driver.
 *      For use with PCI chip/adapter(s):
 *          LSIFC9xx/LSI409xx Fibre Channel
 *      running LSI Logic Fusion MPT (Message Passing Technology) firmware.
 *
 *  Credits:
 *      This driver would not exist if not for Alan Cox's development
 *      of the linux i2o driver.
 *
 *      A special thanks to Pamela Delaney (LSI Logic) for tons of work
 *      and countless enhancements while adding support for the 1030
 *      chip family.  Pam has been instrumental in the development of
 *      of the 2.xx.xx series fusion drivers, and her contributions are
 *      far too numerous to hope to list in one place.
 *
 *      A huge debt of gratitude is owed to David S. Miller (DaveM)
 *      for fixing much of the stupid and broken stuff in the early
 *      driver while porting to sparc64 platform.  THANK YOU!
 *
 *      A big THANKS to Eddie C. Dost for fixing the ioctl path
 *      and most importantly f/w download on sparc64 platform!
 *      (plus Eddie's other helpful hints and insights)
 *
 *      Thanks to Arnaldo Carvalho de Melo for finding and patching
 *      a potential memory leak in mptctl_do_fw_download(),
 *      and for some kmalloc insight:-)
 *
 *      (see also mptbase.c)
 *
 *  Copyright (c) 1999-2004 LSI Logic Corporation
 *  Originally By: Steven J. Ralston, Noah Romer
 *  (mailto:sjralston1@netscape.net)
 *  (mailto:mpt_linux_developer@lsil.com)
 *
 *  $Id: mptctl.c,v 1.63 2002/12/03 21:26:33 pdelaney Exp $
 */
/*=-=-=-=-=-=-=-=-=-=-=-=-=-=-=-=-=-=-=-=-=-=-=-=-=-=-=-=-=-=-=-=-=-=-=-=-=-=*/
/*
    This program is free software; you can redistribute it and/or modify
    it under the terms of the GNU General Public License as published by
    the Free Software Foundation; version 2 of the License.

    This program is distributed in the hope that it will be useful,
    but WITHOUT ANY WARRANTY; without even the implied warranty of
    MERCHANTABILITY or FITNESS FOR A PARTICULAR PURPOSE.  See the
    GNU General Public License for more details.

    NO WARRANTY
    THE PROGRAM IS PROVIDED ON AN "AS IS" BASIS, WITHOUT WARRANTIES OR
    CONDITIONS OF ANY KIND, EITHER EXPRESS OR IMPLIED INCLUDING, WITHOUT
    LIMITATION, ANY WARRANTIES OR CONDITIONS OF TITLE, NON-INFRINGEMENT,
    MERCHANTABILITY OR FITNESS FOR A PARTICULAR PURPOSE. Each Recipient is
    solely responsible for determining the appropriateness of using and
    distributing the Program and assumes all risks associated with its
    exercise of rights under this Agreement, including but not limited to
    the risks and costs of program errors, damage to or loss of data,
    programs or equipment, and unavailability or interruption of operations.

    DISCLAIMER OF LIABILITY
    NEITHER RECIPIENT NOR ANY CONTRIBUTORS SHALL HAVE ANY LIABILITY FOR ANY
    DIRECT, INDIRECT, INCIDENTAL, SPECIAL, EXEMPLARY, OR CONSEQUENTIAL
    DAMAGES (INCLUDING WITHOUT LIMITATION LOST PROFITS), HOWEVER CAUSED AND
    ON ANY THEORY OF LIABILITY, WHETHER IN CONTRACT, STRICT LIABILITY, OR
    TORT (INCLUDING NEGLIGENCE OR OTHERWISE) ARISING IN ANY WAY OUT OF THE
    USE OR DISTRIBUTION OF THE PROGRAM OR THE EXERCISE OF ANY RIGHTS GRANTED
    HEREUNDER, EVEN IF ADVISED OF THE POSSIBILITY OF SUCH DAMAGES

    You should have received a copy of the GNU General Public License
    along with this program; if not, write to the Free Software
    Foundation, Inc., 59 Temple Place, Suite 330, Boston, MA  02111-1307  USA
*/
/*=-=-=-=-=-=-=-=-=-=-=-=-=-=-=-=-=-=-=-=-=-=-=-=-=-=-=-=-=-=-=-=-=-=-=-=-=-=*/

#include <linux/version.h>
#include <linux/kernel.h>
#include <linux/module.h>
#include <linux/errno.h>
#include <linux/init.h>
#include <linux/slab.h>
#include <linux/types.h>
#include <linux/pci.h>
#include <linux/miscdevice.h>
#include <linux/smp_lock.h>

#include <asm/io.h>
#include <asm/uaccess.h>

#include <linux/kdev_t.h>	/* needed for access to Scsi_Host struct */
#include <linux/blkdev.h>
#include "../../scsi/scsi.h"
#include "../../scsi/hosts.h"

#define COPYRIGHT	"Copyright (c) 1999-2004 LSI Logic Corporation"
#define MODULEAUTHOR	"Steven J. Ralston, Noah Romer, Pamela Delaney"
#include "mptbase.h"
#include "mptctl.h"

/*=-=-=-=-=-=-=-=-=-=-=-=-=-=-=-=-=-=-=-=-=-=-=-=-=-=-=-=-=-=-=-=-=-=-=-=-=-=*/
#define my_NAME		"Fusion MPT misc device (ioctl) driver"
#define my_VERSION	MPT_LINUX_VERSION_COMMON
#define MYNAM		"mptctl"

MODULE_AUTHOR(MODULEAUTHOR);
MODULE_DESCRIPTION(my_NAME);
MODULE_LICENSE("GPL");

/*=-=-=-=-=-=-=-=-=-=-=-=-=-=-=-=-=-=-=-=-=-=-=-=-=-=-=-=-=-=-=-=-=-=-=-=-=-=*/

static int mptctl_id = -1;
static struct semaphore mptctl_syscall_sem_ioc[MPT_MAX_ADAPTERS];

static DECLARE_WAIT_QUEUE_HEAD ( mptctl_wait );

/*=-=-=-=-=-=-=-=-=-=-=-=-=-=-=-=-=-=-=-=-=-=-=-=-=-=-=-=-=-=-=-=-=-=-=-=-=-=*/

struct buflist {
	u8	*kptr;
	int	 len;
};

/*
 * Function prototypes. Called from OS entry point mptctl_ioctl.
 * arg contents specific to function.
 */
static int mptctl_fw_download(unsigned long arg);
static int mptctl_getiocinfo (unsigned long arg, unsigned int cmd);
static int mptctl_gettargetinfo (unsigned long arg);
static int mptctl_readtest (unsigned long arg);
static int mptctl_mpt_command (unsigned long arg);
static int mptctl_eventquery (unsigned long arg);
static int mptctl_eventenable (unsigned long arg);
static int mptctl_eventreport (unsigned long arg);
static int mptctl_replace_fw (unsigned long arg);

static int mptctl_do_reset(unsigned long arg);
static int mptctl_hp_hostinfo(unsigned long arg, unsigned int cmd);
static int mptctl_hp_targetinfo(unsigned long arg);

/*
 * Private function calls.
 */
static int mptctl_do_mpt_command (struct mpt_ioctl_command karg, void __user *mfPtr);
static int mptctl_do_fw_download(int ioc, char __user *ufwbuf, size_t fwlen);
static MptSge_t *kbuf_alloc_2_sgl( int bytes, u32 dir, int sge_offset, int *frags,
		struct buflist **blp, dma_addr_t *sglbuf_dma, MPT_ADAPTER *ioc);
static void kfree_sgl( MptSge_t *sgl, dma_addr_t sgl_dma,
		struct buflist *buflist, MPT_ADAPTER *ioc);
static void mptctl_timer_expired (unsigned long data);
static int  mptctl_bus_reset(MPT_IOCTL *ioctl);
static int mptctl_set_tm_flags(MPT_SCSI_HOST *hd);
static void mptctl_free_tm_flags(MPT_ADAPTER *ioc);

/*
 * Reset Handler cleanup function
 */
static int  mptctl_ioc_reset(MPT_ADAPTER *ioc, int reset_phase);

/*=-=-=-=-=-=-=-=-=-=-=-=-=-=-=-=-=-=-=-=-=-=-=-=-=-=-=-=-=-=-=-=-=-=-=-=-=-=*/
/*
 * Scatter gather list (SGL) sizes and limits...
 */
//#define MAX_SCSI_FRAGS	9
#define MAX_FRAGS_SPILL1	9
#define MAX_FRAGS_SPILL2	15
#define FRAGS_PER_BUCKET	(MAX_FRAGS_SPILL2 + 1)

//#define MAX_CHAIN_FRAGS	64
//#define MAX_CHAIN_FRAGS	(15+15+15+16)
#define MAX_CHAIN_FRAGS		(4 * MAX_FRAGS_SPILL2 + 1)

//  Define max sg LIST bytes ( == (#frags + #chains) * 8 bytes each)
//  Works out to: 592d bytes!     (9+1)*8 + 4*(15+1)*8
//                  ^----------------- 80 + 512
#define MAX_SGL_BYTES		((MAX_FRAGS_SPILL1 + 1 + (4 * FRAGS_PER_BUCKET)) * 8)

/* linux only seems to ever give 128kB MAX contiguous (GFP_USER) mem bytes */
#define MAX_KMALLOC_SZ		(128*1024)

#define MPT_IOCTL_DEFAULT_TIMEOUT 10	/* Default timeout value (seconds) */

static u32 fwReplyBuffer[16];
static pMPIDefaultReply_t ReplyMsg = NULL;

/*=-=-=-=-=-=-=-=-=-=-=-=-=-=-=-=-=-=-=-=-=-=-=-=-=-=-=-=-=-=-=-=-=-=-=-=-=-=*/
/**
 *	mptctl_syscall_down - Down the MPT adapter syscall semaphore.
 *	@ioc: Pointer to MPT adapter
 *	@nonblock: boolean, non-zero if O_NONBLOCK is set
 *
 *	All of the ioctl commands can potentially sleep, which is illegal
 *	with a spinlock held, thus we perform mutual exclusion here.
 *
 *	Returns negative errno on error, or zero for success.
 */
static inline int
mptctl_syscall_down(MPT_ADAPTER *ioc, int nonblock)
{
	int rc = 0;
	dctlprintk((KERN_INFO MYNAM "::mptctl_syscall_down(%p,%d) called\n", ioc, nonblock));

	if (ioc->ioctl->tmPtr != NULL) {
		dctlprintk((KERN_INFO MYNAM "::mptctl_syscall_down BUSY\n"));
		return -EBUSY;
	}

	if (nonblock) {
		if (down_trylock(&mptctl_syscall_sem_ioc[ioc->id]))
			rc = -EAGAIN;
	} else {
		if (down_interruptible(&mptctl_syscall_sem_ioc[ioc->id]))
			rc = -ERESTARTSYS;
	}
	dctlprintk((KERN_INFO MYNAM "::mptctl_syscall_down return %d\n", rc));
	return rc;
}

/*=-=-=-=-=-=-=-=-=-=-=-=-=-=-=-=-=-=-=-=-=-=-=-=-=-=-=-=-=-=-=-=-=-=-=-=-=-=*/
/*
 *  This is the callback for any message we have posted. The message itself
 *  will be returned to the message pool when we return from the IRQ
 *
 *  This runs in irq context so be short and sweet.
 */
static int
mptctl_reply(MPT_ADAPTER *ioc, MPT_FRAME_HDR *req, MPT_FRAME_HDR *reply)
{
	char *sense_data;
	int sz, req_index;
	u16 iocStatus;
	u8 cmd;

	dctlprintk((MYIOC_s_INFO_FMT ": mptctl_reply()!\n", ioc->name));
	if (req)
		 cmd = req->u.hdr.Function;
	else
		return 1;

	if (ioc->ioctl) {
		/* If timer is not running, then an error occurred.
		 * A timeout will call the reset routine to reload the messaging
		 * queues.
		 * Main callback will free message and reply frames.
		 */
		if (reply && (cmd == MPI_FUNCTION_SCSI_TASK_MGMT) &&
		    (ioc->ioctl->status & MPT_IOCTL_STATUS_TMTIMER_ACTIVE)) {
			/* This is internally generated TM
			 */
			del_timer (&ioc->ioctl->TMtimer);
			ioc->ioctl->status &= ~MPT_IOCTL_STATUS_TMTIMER_ACTIVE;

			mptctl_free_tm_flags(ioc);

			/* If TM failed, reset the timer on the existing command,
			 * will trigger an adapter reset.
			 */
			iocStatus = reply->u.reply.IOCStatus & MPI_IOCSTATUS_MASK;
			if (iocStatus == MPI_IOCSTATUS_SCSI_TASK_MGMT_FAILED) {
				if (ioc->ioctl->status & MPT_IOCTL_STATUS_TIMER_ACTIVE) {
					ioc->ioctl->reset &= ~MPTCTL_RESET_OK;
					del_timer (&ioc->ioctl->timer);
					ioc->ioctl->timer.expires = jiffies + HZ;
					add_timer(&ioc->ioctl->timer);
				}
			}
			ioc->ioctl->tmPtr = NULL;

		} else if (ioc->ioctl->status & MPT_IOCTL_STATUS_TIMER_ACTIVE) {
			/* Delete this timer
			 */
			del_timer (&ioc->ioctl->timer);
			ioc->ioctl->status &= ~MPT_IOCTL_STATUS_TIMER_ACTIVE;

			/* Set the overall status byte.  Good if:
			 * IOC status is good OR if no reply and a SCSI IO request
			 */
			if (reply) {
				/* Copy the reply frame (which much exist
				 * for non-SCSI I/O) to the IOC structure.
				 */
				dctlprintk((MYIOC_s_INFO_FMT ": Copying Reply Frame @%p to IOC!\n",
						ioc->name, reply));
				memcpy(ioc->ioctl->ReplyFrame, reply,
					min(ioc->reply_sz, 4*reply->u.reply.MsgLength));
				ioc->ioctl->status |= MPT_IOCTL_STATUS_RF_VALID;

				/* Set the command status to GOOD if IOC Status is GOOD
				 * OR if SCSI I/O cmd and data underrun or recovered error.
				 */
				iocStatus = reply->u.reply.IOCStatus & MPI_IOCSTATUS_MASK;
				if (iocStatus  == MPI_IOCSTATUS_SUCCESS)
					ioc->ioctl->status |= MPT_IOCTL_STATUS_COMMAND_GOOD;

				if ((cmd == MPI_FUNCTION_SCSI_IO_REQUEST) ||
					(cmd == MPI_FUNCTION_RAID_SCSI_IO_PASSTHROUGH)) {
					ioc->ioctl->reset &= ~MPTCTL_RESET_OK;

					if ((iocStatus == MPI_IOCSTATUS_SCSI_DATA_UNDERRUN) ||
						(iocStatus == MPI_IOCSTATUS_SCSI_RECOVERED_ERROR)) {
						ioc->ioctl->status |= MPT_IOCTL_STATUS_COMMAND_GOOD;
					}
				}

				/* Copy the sense data - if present
				 */
				if ((cmd == MPI_FUNCTION_SCSI_IO_REQUEST) &&
					(reply->u.sreply.SCSIState & MPI_SCSI_STATE_AUTOSENSE_VALID)){

					sz = req->u.scsireq.SenseBufferLength;
					req_index = le16_to_cpu(req->u.frame.hwhdr.msgctxu.fld.req_idx);
					sense_data = ((u8 *)ioc->sense_buf_pool + (req_index * MPT_SENSE_BUFFER_ALLOC));
					memcpy(ioc->ioctl->sense, sense_data, sz);
					ioc->ioctl->status |= MPT_IOCTL_STATUS_SENSE_VALID;
				}

				if (cmd == MPI_FUNCTION_SCSI_TASK_MGMT)
					mptctl_free_tm_flags(ioc);


			} else if ((cmd == MPI_FUNCTION_SCSI_IO_REQUEST) ||
					(cmd == MPI_FUNCTION_RAID_SCSI_IO_PASSTHROUGH)) {
				ioc->ioctl->status |= MPT_IOCTL_STATUS_COMMAND_GOOD;
				ioc->ioctl->reset &= ~MPTCTL_RESET_OK;
			}

			/* We are done, issue wake up
			 */
			ioc->ioctl->wait_done = 1;
			wake_up (&mptctl_wait);
		} else if (reply && cmd == MPI_FUNCTION_FW_DOWNLOAD) {
			/* Two paths to FW DOWNLOAD! */
			// NOTE: Expects/requires non-Turbo reply!
			dctlprintk((MYIOC_s_INFO_FMT ":Caching MPI_FUNCTION_FW_DOWNLOAD reply!\n",
				ioc->name));
			memcpy(fwReplyBuffer, reply, min_t(int, sizeof(fwReplyBuffer), 4*reply->u.reply.MsgLength));
			ReplyMsg = (pMPIDefaultReply_t) fwReplyBuffer;
		}
	}
	return 1;
}

/*=-=-=-=-=-=-=-=-=-=-=-=-=-=-=-=-=-=-=-=-=-=-=-=-=-=-=-=-=-=-=-=-=-=-=-=-=-=*/
/* mptctl_timer_expired
 *
 * Call back for timer process. Used only for ioctl functionality.
 *
 */
static void mptctl_timer_expired (unsigned long data)
{
	MPT_IOCTL *ioctl = (MPT_IOCTL *) data;
	int rc = 1;

	dctlprintk((KERN_NOTICE MYNAM ": Timer Expired! Host %d\n",
				ioctl->ioc->id));
	if (ioctl == NULL)
		return;

	if (ioctl->reset & MPTCTL_RESET_OK)
		rc = mptctl_bus_reset(ioctl);

	if (rc) {
		/* Issue a reset for this device.
		 * The IOC is not responding.
		 */
		mpt_HardResetHandler(ioctl->ioc, NO_SLEEP);
	}
	return;

}

/* mptctl_bus_reset
 *
 * Bus reset code.
 *
 */
static int mptctl_bus_reset(MPT_IOCTL *ioctl)
{
	MPT_FRAME_HDR	*mf;
	SCSITaskMgmt_t	*pScsiTm;
	MPT_SCSI_HOST	*hd;
	int		 ii;
	int		 retval;


	ioctl->reset &= ~MPTCTL_RESET_OK;

	if (ioctl->ioc->sh == NULL)
		return -EPERM;
	
	hd = (MPT_SCSI_HOST *) ioctl->ioc->sh->hostdata;
	if (hd == NULL)
		return -EPERM;

	/* Single threading ....
	 */
	if (mptctl_set_tm_flags(hd) != 0)
		return -EPERM;

	/* Send request
	 */
	if ((mf = mpt_get_msg_frame(mptctl_id, ioctl->ioc->id)) == NULL) {
		dctlprintk((MYIOC_s_WARN_FMT "IssueTaskMgmt, no msg frames!!\n",
				ioctl->ioc->name));

		mptctl_free_tm_flags(ioctl->ioc);
		return -ENOMEM;
	}

	dtmprintk((MYIOC_s_INFO_FMT "IssueTaskMgmt request @ %p\n",
			ioctl->ioc->name, mf));

	pScsiTm = (SCSITaskMgmt_t *) mf;
	pScsiTm->TargetID = ioctl->target;
	pScsiTm->Bus = hd->port;	/* 0 */
	pScsiTm->ChainOffset = 0;
	pScsiTm->Function = MPI_FUNCTION_SCSI_TASK_MGMT;
	pScsiTm->Reserved = 0;
	pScsiTm->TaskType = MPI_SCSITASKMGMT_TASKTYPE_RESET_BUS;
	pScsiTm->Reserved1 = 0;
	pScsiTm->MsgFlags = MPI_SCSITASKMGMT_MSGFLAGS_LIPRESET_RESET_OPTION;

	for (ii= 0; ii < 8; ii++)
		pScsiTm->LUN[ii] = 0;

	for (ii=0; ii < 7; ii++)
		pScsiTm->Reserved2[ii] = 0;

	pScsiTm->TaskMsgContext = 0;
	dtmprintk((MYIOC_s_INFO_FMT "mptctl_bus_reset: issued.\n", ioctl->ioc->name));

	ioctl->tmPtr = mf;
	ioctl->TMtimer.expires = jiffies + HZ * 20;	/* 20 seconds */
	ioctl->status |= MPT_IOCTL_STATUS_TMTIMER_ACTIVE;
	add_timer(&ioctl->TMtimer);

	retval = mpt_send_handshake_request(mptctl_id, ioctl->ioc->id,
			sizeof(SCSITaskMgmt_t), (u32*)pScsiTm, NO_SLEEP);

	if (retval != 0) {
		dtmprintk((MYIOC_s_WARN_FMT "_send_handshake FAILED!"
			" (hd %p, ioc %p, mf %p) \n", ioctl->ioc->name, hd, hd->ioc, mf));

		mptctl_free_tm_flags(ioctl->ioc);
		del_timer(&ioctl->TMtimer);
		mpt_free_msg_frame(mptctl_id, ioctl->ioc->id, mf);
		ioctl->tmPtr = NULL;
	}

	return retval;
}

static int
mptctl_set_tm_flags(MPT_SCSI_HOST *hd) {
	unsigned long flags;

	spin_lock_irqsave(&hd->ioc->FreeQlock, flags);

	if (hd->tmState == TM_STATE_NONE) {
		hd->tmState = TM_STATE_IN_PROGRESS;
		hd->tmPending = 1;
		spin_unlock_irqrestore(&hd->ioc->FreeQlock, flags);
	} else {
		spin_unlock_irqrestore(&hd->ioc->FreeQlock, flags);
		return -EBUSY;
	}

	return 0;
}

static void
mptctl_free_tm_flags(MPT_ADAPTER *ioc)
{
	MPT_SCSI_HOST * hd;
	unsigned long flags;

	hd = (MPT_SCSI_HOST *) ioc->sh->hostdata;
	if (hd == NULL)
		return;

	spin_lock_irqsave(&ioc->FreeQlock, flags);

	hd->tmState = TM_STATE_ERROR;
	hd->tmPending = 0;
	spin_unlock_irqrestore(&ioc->FreeQlock, flags);

	return;
}


/*=-=-=-=-=-=-=-=-=-=-=-=-=-=-=-=-=-=-=-=-=-=-=-=-=-=-=-=-=-=-=-=-=-=-=-=-=-=*/
/* mptctl_ioc_reset
 *
 * Clean-up functionality. Used only if there has been a
 * reload of the FW due.
 *
 */
static int
mptctl_ioc_reset(MPT_ADAPTER *ioc, int reset_phase)
{
	MPT_IOCTL *ioctl = ioc->ioctl;
	dctlprintk((KERN_INFO MYNAM ": IOC %s_reset routed to IOCTL driver!\n",
			reset_phase==MPT_IOC_SETUP_RESET ? "setup" : (
			reset_phase==MPT_IOC_PRE_RESET ? "pre" : "post")));

	if (reset_phase == MPT_IOC_SETUP_RESET){
		;
	} else if (reset_phase == MPT_IOC_PRE_RESET){

		/* Someone has called the reset handler to
		 * do a hard reset. No more replies from the FW.
		 * Delete the timer. TM flags cleaned up by SCSI driver.
		 * Do not need to free msg frame, as re-initialized
		 */
		if (ioctl && (ioctl->status & MPT_IOCTL_STATUS_TIMER_ACTIVE)){
			del_timer(&ioctl->timer);
		}
		if (ioctl && (ioctl->status & MPT_IOCTL_STATUS_TMTIMER_ACTIVE)){
			ioctl->status &= ~MPT_IOCTL_STATUS_TMTIMER_ACTIVE;
			del_timer(&ioctl->TMtimer);
			mpt_free_msg_frame(mptctl_id, ioc->id, ioctl->tmPtr);
		}

	} else {
		ioctl->tmPtr = NULL;

		/* Set the status and continue IOCTL
		 * processing. All memory will be free'd
		 * by originating thread after wake_up is
		 * called.
		 */
		if (ioctl && (ioctl->status & MPT_IOCTL_STATUS_TIMER_ACTIVE)){
			ioctl->status |= MPT_IOCTL_STATUS_DID_IOCRESET;

			/* Wake up the calling process
			 */
			ioctl->wait_done = 1;
			wake_up(&mptctl_wait);
		}
	}

	return 1;
}

/*=-=-=-=-=-=-=-=-=-=-=-=-=-=-=-=-=-=-=-=-=-=-=-=-=-=-=-=-=-=-=-=-=-=-=-=-=-=*/
/*
<<<<<<< HEAD
=======
 *  struct file_operations functionality.
 *  Members:
 *	llseek, write, read, ioctl, open, release
 */
/*=-=-=-=-=-=-=-=-=-=-=-=-=-=-=-=-=-=-=-=-=-=-=-=-=-=-=-=-=-=-=-=-=-=-=-=-=-=*/
#if LINUX_VERSION_CODE < KERNEL_VERSION(2,4,9)
static loff_t
mptctl_llseek(struct file *file, loff_t offset, int origin)
{
	return -ESPIPE;
}
#define no_llseek mptctl_llseek
#endif

/*=-=-=-=-=-=-=-=-=-=-=-=-=-=-=-=-=-=-=-=-=-=-=-=-=-=-=-=-=-=-=-=-=-=-=-=-=-=*/
static ssize_t
mptctl_write(struct file *file, const char __user *buf, size_t count, loff_t *ppos)
{
	printk(KERN_ERR MYNAM ": ioctl WRITE not yet supported\n");
	return 0;
}

/*=-=-=-=-=-=-=-=-=-=-=-=-=-=-=-=-=-=-=-=-=-=-=-=-=-=-=-=-=-=-=-=-=-=-=-=-=-=*/
static ssize_t
mptctl_read(struct file *file, char __user *buf, size_t count, loff_t *ptr)
{
	printk(KERN_ERR MYNAM ": ioctl READ not yet supported\n");
	return 0;
}

/*=-=-=-=-=-=-=-=-=-=-=-=-=-=-=-=-=-=-=-=-=-=-=-=-=-=-=-=-=-=-=-=-=-=-=-=-=-=*/
/*
>>>>>>> dbba62f3
 *  MPT ioctl handler
 *  cmd - specify the particular IOCTL command to be issued
 *  arg - data specific to the command. Must not be null.
 */
static int
mptctl_ioctl(struct inode *inode, struct file *file, unsigned int cmd, unsigned long arg)
{
	mpt_ioctl_header __user *uhdr = (void __user *) arg;
	mpt_ioctl_header	 khdr;
	int iocnum;
	unsigned iocnumX;
	int nonblock = (file->f_flags & O_NONBLOCK);
	int ret;
	MPT_ADAPTER *iocp = NULL;

	dctlprintk(("mptctl_ioctl() called\n"));

	if (copy_from_user(&khdr, uhdr, sizeof(khdr))) {
		printk(KERN_ERR "%s::mptctl_ioctl() @%d - "
				"Unable to copy mpt_ioctl_header data @ %p\n",
				__FILE__, __LINE__, uhdr);
		return -EFAULT;
	}
	ret = -ENXIO;				/* (-6) No such device or address */

	/* Verify intended MPT adapter - set iocnum and the adapter
	 * pointer (iocp)
	 */
	iocnumX = khdr.iocnum & 0xFF;
	if (((iocnum = mpt_verify_adapter(iocnumX, &iocp)) < 0) ||
	    (iocp == NULL)) {
		dctlprintk((KERN_ERR "%s::mptctl_ioctl() @%d - ioc%d not found!\n",
				__FILE__, __LINE__, iocnumX));
		return -ENODEV;
	}

	if (!iocp->active) {
		printk(KERN_ERR "%s::mptctl_ioctl() @%d - Controller disabled.\n",
				__FILE__, __LINE__);
		return -EFAULT;
	}

	/* Handle those commands that are just returning
	 * information stored in the driver.
	 * These commands should never time out and are unaffected
	 * by TM and FW reloads.
	 */
	if ((cmd & ~IOCSIZE_MASK) == (MPTIOCINFO & ~IOCSIZE_MASK)) {
		return mptctl_getiocinfo(arg, _IOC_SIZE(cmd));
	} else if (cmd == MPTTARGETINFO) {
		return mptctl_gettargetinfo(arg);
	} else if (cmd == MPTTEST) {
		return mptctl_readtest(arg);
	} else if (cmd == MPTEVENTQUERY) {
		return mptctl_eventquery(arg);
	} else if (cmd == MPTEVENTENABLE) {
		return mptctl_eventenable(arg);
	} else if (cmd == MPTEVENTREPORT) {
		return mptctl_eventreport(arg);
	} else if (cmd == MPTFWREPLACE) {
		return mptctl_replace_fw(arg);
	}

	/* All of these commands require an interrupt or
	 * are unknown/illegal.
	 */
	if ((ret = mptctl_syscall_down(iocp, nonblock)) != 0)
		return ret;

	dctlprintk((MYIOC_s_INFO_FMT ": mptctl_ioctl()\n", iocp->name));

	if (cmd == MPTFWDOWNLOAD)
		ret = mptctl_fw_download(arg);
	else if (cmd == MPTCOMMAND)
		ret = mptctl_mpt_command(arg);
	else if (cmd == MPTHARDRESET)
		ret = mptctl_do_reset(arg);
	else if ((cmd & ~IOCSIZE_MASK) == (HP_GETHOSTINFO & ~IOCSIZE_MASK))
		ret = mptctl_hp_hostinfo(arg, _IOC_SIZE(cmd));
	else if (cmd == HP_GETTARGETINFO)
		ret = mptctl_hp_targetinfo(arg);
	else
		ret = -EINVAL;


	up(&mptctl_syscall_sem_ioc[iocp->id]);

	return ret;
}

static int mptctl_do_reset(unsigned long arg)
{
	struct mpt_ioctl_diag_reset __user *urinfo = (void __user *) arg;
	struct mpt_ioctl_diag_reset krinfo;
	MPT_ADAPTER		*iocp;

	dctlprintk((KERN_INFO "mptctl_do_reset called.\n"));

	if (copy_from_user(&krinfo, urinfo, sizeof(struct mpt_ioctl_diag_reset))) {
		printk(KERN_ERR "%s@%d::mptctl_do_reset - "
				"Unable to copy mpt_ioctl_diag_reset struct @ %p\n",
				__FILE__, __LINE__, urinfo);
		return -EFAULT;
	}

	if (mpt_verify_adapter(krinfo.hdr.iocnum, &iocp) < 0) {
		dctlprintk((KERN_ERR "%s@%d::mptctl_do_reset - ioc%d not found!\n",
				__FILE__, __LINE__, krinfo.hdr.iocnum));
		return -ENODEV; /* (-6) No such device or address */
	}

	if (mpt_HardResetHandler(iocp, CAN_SLEEP) != 0) {
		printk (KERN_ERR "%s@%d::mptctl_do_reset - reset failed.\n",
			__FILE__, __LINE__);
		return -1;
	}

	return 0;
}

/*=-=-=-=-=-=-=-=-=-=-=-=-=-=-=-=-=-=-=-=-=-=-=-=-=-=-=-=-=-=-=-=-=-=-=-=-=-=*/
/*
 * MPT FW download function.  Cast the arg into the mpt_fw_xfer structure.
 * This structure contains: iocnum, firmware length (bytes),
 *      pointer to user space memory where the fw image is stored.
 *
 * Outputs:	None.
 * Return:	0 if successful
 *		-EFAULT if data unavailable
 *		-ENXIO  if no such device
 *		-EAGAIN if resource problem
 *		-ENOMEM if no memory for SGE
 *		-EMLINK if too many chain buffers required
 *		-EBADRQC if adapter does not support FW download
 *		-EBUSY if adapter is busy
 *		-ENOMSG if FW upload returned bad status
 */
static int
mptctl_fw_download(unsigned long arg)
{
	struct mpt_fw_xfer __user *ufwdl = (void __user *) arg;
	struct mpt_fw_xfer	 kfwdl;

	dctlprintk((KERN_INFO "mptctl_fwdl called. mptctl_id = %xh\n", mptctl_id)); //tc
	if (copy_from_user(&kfwdl, ufwdl, sizeof(struct mpt_fw_xfer))) {
		printk(KERN_ERR "%s@%d::_ioctl_fwdl - "
				"Unable to copy mpt_fw_xfer struct @ %p\n",
				__FILE__, __LINE__, ufwdl);
		return -EFAULT;
	}

	return mptctl_do_fw_download(kfwdl.iocnum, kfwdl.bufp, kfwdl.fwlen);
}

/*=-=-=-=-=-=-=-=-=-=-=-=-=-=-=-=-=-=-=-=-=-=-=-=-=-=-=-=-=-=-=-=-=-=-=-=-=-=*/
/*
 * FW Download engine.
 * Outputs:	None.
 * Return:	0 if successful
 *		-EFAULT if data unavailable
 *		-ENXIO  if no such device
 *		-EAGAIN if resource problem
 *		-ENOMEM if no memory for SGE
 *		-EMLINK if too many chain buffers required
 *		-EBADRQC if adapter does not support FW download
 *		-EBUSY if adapter is busy
 *		-ENOMSG if FW upload returned bad status
 */
static int
mptctl_do_fw_download(int ioc, char __user *ufwbuf, size_t fwlen)
{
	FWDownload_t		*dlmsg;
	MPT_FRAME_HDR		*mf;
	MPT_ADAPTER		*iocp;
	FWDownloadTCSGE_t	*ptsge;
	MptSge_t		*sgl, *sgIn;
	char			*sgOut;
	struct buflist		*buflist;
	struct buflist		*bl;
	dma_addr_t		 sgl_dma;
	int			 ret;
	int			 numfrags = 0;
	int			 maxfrags;
	int			 n = 0;
	u32			 sgdir;
	u32			 nib;
	int			 fw_bytes_copied = 0;
	int			 i;
	int			 cntdn;
	int			 sge_offset = 0;
	u16			 iocstat;

	dctlprintk((KERN_INFO "mptctl_do_fwdl called. mptctl_id = %xh.\n", mptctl_id));

	dctlprintk((KERN_INFO "DbG: kfwdl.bufp  = %p\n", ufwbuf));
	dctlprintk((KERN_INFO "DbG: kfwdl.fwlen = %d\n", (int)fwlen));
	dctlprintk((KERN_INFO "DbG: kfwdl.ioc   = %04xh\n", ioc));

	if ((ioc = mpt_verify_adapter(ioc, &iocp)) < 0) {
		dctlprintk(("%s@%d::_ioctl_fwdl - ioc%d not found!\n",
				__FILE__, __LINE__, ioc));
		return -ENODEV; /* (-6) No such device or address */
	}

	/*  Valid device. Get a message frame and construct the FW download message.
	 */
	if ((mf = mpt_get_msg_frame(mptctl_id, ioc)) == NULL)
		return -EAGAIN;
	dlmsg = (FWDownload_t*) mf;
	ptsge = (FWDownloadTCSGE_t *) &dlmsg->SGL;
	sgOut = (char *) (ptsge + 1);

	/*
	 * Construct f/w download request
	 */
	dlmsg->ImageType = MPI_FW_DOWNLOAD_ITYPE_FW;
	dlmsg->Reserved = 0;
	dlmsg->ChainOffset = 0;
	dlmsg->Function = MPI_FUNCTION_FW_DOWNLOAD;
	dlmsg->Reserved1[0] = dlmsg->Reserved1[1] = dlmsg->Reserved1[2] = 0;
	dlmsg->MsgFlags = 0;

	/* Set up the Transaction SGE.
	 */
	ptsge->Reserved = 0;
	ptsge->ContextSize = 0;
	ptsge->DetailsLength = 12;
	ptsge->Flags = MPI_SGE_FLAGS_TRANSACTION_ELEMENT;
	ptsge->Reserved_0100_Checksum = 0;
	ptsge->ImageOffset = 0;
	ptsge->ImageSize = cpu_to_le32(fwlen);

	/* Add the SGL
	 */

	/*
	 * Need to kmalloc area(s) for holding firmware image bytes.
	 * But we need to do it piece meal, using a proper
	 * scatter gather list (with 128kB MAX hunks).
	 *
	 * A practical limit here might be # of sg hunks that fit into
	 * a single IOC request frame; 12 or 8 (see below), so:
	 * For FC9xx: 12 x 128kB == 1.5 mB (max)
	 * For C1030:  8 x 128kB == 1   mB (max)
	 * We could support chaining, but things get ugly(ier:)
	 *
	 * Set the sge_offset to the start of the sgl (bytes).
	 */
	sgdir = 0x04000000;		/* IOC will READ from sys mem */
	sge_offset = sizeof(MPIHeader_t) + sizeof(FWDownloadTCSGE_t);
	if ((sgl = kbuf_alloc_2_sgl(fwlen, sgdir, sge_offset,
				    &numfrags, &buflist, &sgl_dma, iocp)) == NULL)
		return -ENOMEM;

	/*
	 * We should only need SGL with 2 simple_32bit entries (up to 256 kB)
	 * for FC9xx f/w image, but calculate max number of sge hunks
	 * we can fit into a request frame, and limit ourselves to that.
	 * (currently no chain support)
	 * maxfrags = (Request Size - FWdownload Size ) / Size of 32 bit SGE
	 *	Request		maxfrags
	 *	128		12
	 *	96		8
	 *	64		4
	 */
	maxfrags = (iocp->req_sz - sizeof(MPIHeader_t) - sizeof(FWDownloadTCSGE_t))
			/ (sizeof(dma_addr_t) + sizeof(u32));
	if (numfrags > maxfrags) {
		ret = -EMLINK;
		goto fwdl_out;
	}

	dctlprintk((KERN_INFO "DbG: sgl buffer  = %p, sgfrags = %d\n", sgl, numfrags));

	/*
	 * Parse SG list, copying sgl itself,
	 * plus f/w image hunks from user space as we go...
	 */
	ret = -EFAULT;
	sgIn = sgl;
	bl = buflist;
	for (i=0; i < numfrags; i++) {

		/* Get the SGE type: 0 - TCSGE, 3 - Chain, 1 - Simple SGE
		 * Skip everything but Simple. If simple, copy from
		 *	user space into kernel space.
		 * Note: we should not have anything but Simple as
		 *	Chain SGE are illegal.
		 */
		nib = (sgIn->FlagsLength & 0x30000000) >> 28;
		if (nib == 0 || nib == 3) {
			;
		} else if (sgIn->Address) {
			mpt_add_sge(sgOut, sgIn->FlagsLength, sgIn->Address);
			n++;
			if (copy_from_user(bl->kptr, ufwbuf+fw_bytes_copied, bl->len)) {
				printk(KERN_ERR "%s@%d::_ioctl_fwdl - "
						"Unable to copy f/w buffer hunk#%d @ %p\n",
						__FILE__, __LINE__, n, ufwbuf);
				goto fwdl_out;
			}
			fw_bytes_copied += bl->len;
		}
		sgIn++;
		bl++;
		sgOut += (sizeof(dma_addr_t) + sizeof(u32));
	}

#ifdef MPT_DEBUG
	{
		u32 *m = (u32 *)mf;
		printk(KERN_INFO MYNAM ": F/W download request:\n" KERN_INFO " ");
		for (i=0; i < 7+numfrags*2; i++)
			printk(" %08x", le32_to_cpu(m[i]));
		printk("\n");
	}
#endif

	/*
	 * Finally, perform firmware download.
	 */
	ReplyMsg = NULL;
	mpt_put_msg_frame(mptctl_id, ioc, mf);

	/*
	 *  Wait until the reply has been received
	 */
	for (cntdn=HZ*60, i=1; ReplyMsg == NULL; cntdn--, i++) {
		if (!cntdn) {
			ret = -ETIME;
			goto fwdl_out;
		}

		if (!(i%HZ)) {
			dctlprintk((KERN_INFO "DbG::_do_fwdl: "
				   "In ReplyMsg loop - iteration %d\n",
				   i));
		}

		set_current_state(TASK_INTERRUPTIBLE);
		schedule_timeout(1);
	}

	if (sgl)
		kfree_sgl(sgl, sgl_dma, buflist, iocp);

	iocstat = le16_to_cpu(ReplyMsg->IOCStatus) & MPI_IOCSTATUS_MASK;
	if (iocstat == MPI_IOCSTATUS_SUCCESS) {
		printk(KERN_INFO MYNAM ": F/W update successfully sent to %s!\n", iocp->name);
		return 0;
	} else if (iocstat == MPI_IOCSTATUS_INVALID_FUNCTION) {
		printk(KERN_WARNING MYNAM ": ?Hmmm...  %s says it doesn't support F/W download!?!\n",
				iocp->name);
		printk(KERN_WARNING MYNAM ": (time to go bang on somebodies door)\n");
		return -EBADRQC;
	} else if (iocstat == MPI_IOCSTATUS_BUSY) {
		printk(KERN_WARNING MYNAM ": Warning!  %s says: IOC_BUSY!\n", iocp->name);
		printk(KERN_WARNING MYNAM ": (try again later?)\n");
		return -EBUSY;
	} else {
		printk(KERN_WARNING MYNAM "::ioctl_fwdl() ERROR!  %s returned [bad] status = %04xh\n",
				    iocp->name, iocstat);
		printk(KERN_WARNING MYNAM ": (bad VooDoo)\n");
		return -ENOMSG;
	}
	return 0;

fwdl_out:
        kfree_sgl(sgl, sgl_dma, buflist, iocp);
	return ret;
}

/*=-=-=-=-=-=-=-=-=-=-=-=-=-=-=-=-=-=-=-=-=-=-=-=-=-=-=-=-=-=-=-=-=-=-=-=-=-=*/
/*
 * SGE Allocation routine
 *
 * Inputs:	bytes - number of bytes to be transferred
 *		sgdir - data direction
 *		sge_offset - offset (in bytes) from the start of the request
 *			frame to the first SGE
 *		ioc - pointer to the mptadapter
 * Outputs:	frags - number of scatter gather elements
 *		blp - point to the buflist pointer
 *		sglbuf_dma - pointer to the (dma) sgl
 * Returns:	Null if failes
 *		pointer to the (virtual) sgl if successful.
 */
static MptSge_t *
kbuf_alloc_2_sgl(int bytes, u32 sgdir, int sge_offset, int *frags,
		 struct buflist **blp, dma_addr_t *sglbuf_dma, MPT_ADAPTER *ioc)
{
	MptSge_t	*sglbuf = NULL;		/* pointer to array of SGE */
						/* and chain buffers */
	struct buflist	*buflist = NULL;	/* kernel routine */
	MptSge_t	*sgl;
	int		 numfrags = 0;
	int		 fragcnt = 0;
	int		 alloc_sz = min(bytes,MAX_KMALLOC_SZ);	// avoid kernel warning msg!
	int		 bytes_allocd = 0;
	int		 this_alloc;
	dma_addr_t	 pa;					// phys addr
	int		 i, buflist_ent;
	int		 sg_spill = MAX_FRAGS_SPILL1;
	int		 dir;
	/* initialization */
	*frags = 0;
	*blp = NULL;

	/* Allocate and initialize an array of kernel
	 * structures for the SG elements.
	 */
	i = MAX_SGL_BYTES / 8;
	buflist = kmalloc(i, GFP_USER);
	if (buflist == NULL)
		return NULL;
	memset(buflist, 0, i);
	buflist_ent = 0;

	/* Allocate a single block of memory to store the sg elements and
	 * the chain buffers.  The calling routine is responsible for
	 * copying the data in this array into the correct place in the
	 * request and chain buffers.
	 */
	sglbuf = pci_alloc_consistent(ioc->pcidev, MAX_SGL_BYTES, sglbuf_dma);
	if (sglbuf == NULL)
		goto free_and_fail;

	if (sgdir & 0x04000000)
		dir = PCI_DMA_TODEVICE;
	else
		dir = PCI_DMA_FROMDEVICE;

	/* At start:
	 *	sgl = sglbuf = point to beginning of sg buffer
	 *	buflist_ent = 0 = first kernel structure
	 *	sg_spill = number of SGE that can be written before the first
	 *		chain element.
	 *
	 */
	sgl = sglbuf;
	sg_spill = ((ioc->req_sz - sge_offset)/(sizeof(dma_addr_t) + sizeof(u32))) - 1;
	while (bytes_allocd < bytes) {
		this_alloc = min(alloc_sz, bytes-bytes_allocd);
		buflist[buflist_ent].len = this_alloc;
		buflist[buflist_ent].kptr = pci_alloc_consistent(ioc->pcidev,
								 this_alloc,
								 &pa);
		if (buflist[buflist_ent].kptr == NULL) {
			alloc_sz = alloc_sz / 2;
			if (alloc_sz == 0) {
				printk(KERN_WARNING MYNAM "-SG: No can do - "
						    "not enough memory!   :-(\n");
				printk(KERN_WARNING MYNAM "-SG: (freeing %d frags)\n",
						    numfrags);
				goto free_and_fail;
			}
			continue;
		} else {
			dma_addr_t dma_addr;

			bytes_allocd += this_alloc;
			sgl->FlagsLength = (0x10000000|MPT_SGE_FLAGS_ADDRESSING|sgdir|this_alloc);
			dma_addr = pci_map_single(ioc->pcidev, buflist[buflist_ent].kptr, this_alloc, dir);
			sgl->Address = dma_addr;

			fragcnt++;
			numfrags++;
			sgl++;
			buflist_ent++;
		}

		if (bytes_allocd >= bytes)
			break;

		/* Need to chain? */
		if (fragcnt == sg_spill) {
			printk(KERN_WARNING MYNAM "-SG: No can do - " "Chain required!   :-(\n");
			printk(KERN_WARNING MYNAM "(freeing %d frags)\n", numfrags);
			goto free_and_fail;
		}

		/* overflow check... */
		if (numfrags*8 > MAX_SGL_BYTES){
			/* GRRRRR... */
			printk(KERN_WARNING MYNAM "-SG: No can do - "
					    "too many SG frags!   :-(\n");
			printk(KERN_WARNING MYNAM "-SG: (freeing %d frags)\n",
					    numfrags);
			goto free_and_fail;
		}
	}

	/* Last sge fixup: set LE+eol+eob bits */
	sgl[-1].FlagsLength |= 0xC1000000;

	*frags = numfrags;
	*blp = buflist;

	dctlprintk((KERN_INFO MYNAM "-SG: kbuf_alloc_2_sgl() - "
			   "%d SG frags generated!\n",
			   numfrags));

	dctlprintk((KERN_INFO MYNAM "-SG: kbuf_alloc_2_sgl() - "
			   "last (big) alloc_sz=%d\n",
			   alloc_sz));

	return sglbuf;

free_and_fail:
	if (sglbuf != NULL) {
		int i;

		for (i = 0; i < numfrags; i++) {
			dma_addr_t dma_addr;
			u8 *kptr;
			int len;

			if ((sglbuf[i].FlagsLength >> 24) == 0x30)
				continue;

			dma_addr = sglbuf[i].Address;
			kptr = buflist[i].kptr;
			len = buflist[i].len;

			pci_free_consistent(ioc->pcidev, len, kptr, dma_addr);
		}
		pci_free_consistent(ioc->pcidev, MAX_SGL_BYTES, sglbuf, *sglbuf_dma);
	}
	kfree(buflist);
	return NULL;
}

/*=-=-=-=-=-=-=-=-=-=-=-=-=-=-=-=-=-=-=-=-=-=-=-=-=-=-=-=-=-=-=-=-=-=-=-=-=-=*/
/*
 * Routine to free the SGL elements.
 */
static void
kfree_sgl(MptSge_t *sgl, dma_addr_t sgl_dma, struct buflist *buflist, MPT_ADAPTER *ioc)
{
	MptSge_t	*sg = sgl;
	struct buflist	*bl = buflist;
	u32		 nib;
	int		 dir;
	int		 n = 0;

	if (sg->FlagsLength & 0x04000000)
		dir = PCI_DMA_TODEVICE;
	else
		dir = PCI_DMA_FROMDEVICE;

	nib = (sg->FlagsLength & 0xF0000000) >> 28;
	while (! (nib & 0x4)) { /* eob */
		/* skip ignore/chain. */
		if (nib == 0 || nib == 3) {
			;
		} else if (sg->Address) {
			dma_addr_t dma_addr;
			void *kptr;
			int len;

			dma_addr = sg->Address;
			kptr = bl->kptr;
			len = bl->len;
			pci_unmap_single(ioc->pcidev, dma_addr, len, dir);
			pci_free_consistent(ioc->pcidev, len, kptr, dma_addr);
			n++;
		}
		sg++;
		bl++;
		nib = (le32_to_cpu(sg->FlagsLength) & 0xF0000000) >> 28;
	}

	/* we're at eob! */
	if (sg->Address) {
		dma_addr_t dma_addr;
		void *kptr;
		int len;

		dma_addr = sg->Address;
		kptr = bl->kptr;
		len = bl->len;
		pci_unmap_single(ioc->pcidev, dma_addr, len, dir);
		pci_free_consistent(ioc->pcidev, len, kptr, dma_addr);
		n++;
	}

	pci_free_consistent(ioc->pcidev, MAX_SGL_BYTES, sgl, sgl_dma);
	kfree(buflist);
	dctlprintk((KERN_INFO MYNAM "-SG: Free'd 1 SGL buf + %d kbufs!\n", n));
}

/*=-=-=-=-=-=-=-=-=-=-=-=-=-=-=-=-=-=-=-=-=-=-=-=-=-=-=-=-=-=-=-=-=-=-=-=-=-=*/
/*
 *	mptctl_getiocinfo - Query the host adapter for IOC information.
 *	@arg: User space argument
 *
 * Outputs:	None.
 * Return:	0 if successful
 *		-EFAULT if data unavailable
 *		-ENODEV  if no such device/adapter
 */
static int
mptctl_getiocinfo (unsigned long arg, unsigned int data_size)
{
	struct mpt_ioctl_iocinfo __user *uarg = (void __user *) arg;
	struct mpt_ioctl_iocinfo *karg;
	MPT_ADAPTER		*ioc;
	struct pci_dev		*pdev;
	struct Scsi_Host	*sh;
	MPT_SCSI_HOST		*hd;
	int			iocnum;
	int			numDevices = 0;
	unsigned int		max_id;
	int			ii;
	int			port;
	int			cim_rev;
	u8			revision;

	dctlprintk((": mptctl_getiocinfo called.\n"));
	/* Add of PCI INFO results in unaligned access for
	 * IA64 and Sparc. Reset long to int. Return no PCI
	 * data for obsolete format.
	 */
	if (data_size == sizeof(struct mpt_ioctl_iocinfo_rev0))
		cim_rev = 0;
	else if (data_size == sizeof(struct mpt_ioctl_iocinfo_rev1))
		cim_rev = 1;
	else if (data_size == sizeof(struct mpt_ioctl_iocinfo))
		cim_rev = 2;
	else if (data_size == (sizeof(struct mpt_ioctl_iocinfo_rev0)+12))
		cim_rev = 0;	/* obsolete */
	else
		return -EFAULT;
	
	karg = kmalloc(data_size, GFP_KERNEL);
	if (karg == NULL) {
		printk(KERN_ERR "%s::mpt_ioctl_iocinfo() @%d - no memory available!\n",
				__FILE__, __LINE__);
		return -ENOMEM;
	}
		
	if (copy_from_user(karg, uarg, data_size)) {
		printk(KERN_ERR "%s@%d::mptctl_getiocinfo - "
			"Unable to read in mpt_ioctl_iocinfo struct @ %p\n",
				__FILE__, __LINE__, uarg);
		kfree(karg);
		return -EFAULT;
	}

	if (((iocnum = mpt_verify_adapter(karg->hdr.iocnum, &ioc)) < 0) ||
	    (ioc == NULL)) {
		dctlprintk((KERN_ERR "%s::mptctl_getiocinfo() @%d - ioc%d not found!\n",
				__FILE__, __LINE__, iocnum));
		kfree(karg);
		return -ENODEV;
	}

	/* Verify the data transfer size is correct.
	 * Ignore the port setting.
	 */
	if (karg->hdr.maxDataSize != data_size) {
		printk(KERN_ERR "%s@%d::mptctl_getiocinfo - "
			"Structure size mismatch. Command not completed.\n",
				__FILE__, __LINE__);
		kfree(karg);
		return -EFAULT;
	}

	/* Fill in the data and return the structure to the calling
	 * program
	 */
	if ((int)ioc->chip_type <= (int) FC929)
		karg->adapterType = MPT_IOCTL_INTERFACE_FC;
	else
		karg->adapterType = MPT_IOCTL_INTERFACE_SCSI;

	port = karg->hdr.port;

	karg->port = port;
	pdev = (struct pci_dev *) ioc->pcidev;

	karg->pciId = pdev->device;
	pci_read_config_byte(pdev, PCI_CLASS_REVISION, &revision);
	karg->hwRev = revision;
	karg->subSystemDevice = pdev->subsystem_device;
	karg->subSystemVendor = pdev->subsystem_vendor;

	if (cim_rev == 1) {
		/* Get the PCI bus, device, and function numbers for the IOC
		 */
		karg->pciInfo.u.bits.busNumber = pdev->bus->number;
		karg->pciInfo.u.bits.deviceNumber = PCI_SLOT( pdev->devfn );
		karg->pciInfo.u.bits.functionNumber = PCI_FUNC( pdev->devfn );
	} else if (cim_rev == 2) {
		/* Get the PCI bus, device, function and segment ID numbers 
		   for the IOC */
		karg->pciInfo.u.bits.busNumber = pdev->bus->number;
		karg->pciInfo.u.bits.deviceNumber = PCI_SLOT( pdev->devfn );
		karg->pciInfo.u.bits.functionNumber = PCI_FUNC( pdev->devfn );
		karg->pciInfo.u.bits.functionNumber = PCI_FUNC( pdev->devfn );
		karg->pciInfo.segmentID = pci_domain_nr(pdev->bus);
	}

	/* Get number of devices
         */
	if ((sh = ioc->sh) != NULL) {
		 /* sh->max_id = maximum target ID + 1
		 */
		max_id = sh->max_id - 1;
		hd = (MPT_SCSI_HOST *) sh->hostdata;

		/* Check all of the target structures and
		 * keep a counter.
		 */
		if (hd && hd->Targets) {
			for (ii = 0; ii <= max_id; ii++) {
				if (hd->Targets[ii])
					numDevices++;
			}
		}
	}
	karg->numDevices = numDevices;

	/* Set the BIOS and FW Version
	 */
	karg->FWVersion = ioc->facts.FWVersion.Word;
	karg->BIOSVersion = ioc->biosVersion;

	/* Set the Version Strings.
	 */
	strncpy (karg->driverVersion, MPT_LINUX_PACKAGE_NAME, MPT_IOCTL_VERSION_LENGTH);
	karg->driverVersion[MPT_IOCTL_VERSION_LENGTH-1]='\0';

	karg->busChangeEvent = 0;
	karg->hostId = ioc->pfacts[port].PortSCSIID;
	karg->rsvd[0] = karg->rsvd[1] = 0;

	/* Copy the data from kernel memory to user memory
	 */
	if (copy_to_user((char __user *)arg, karg, data_size)) {
		printk(KERN_ERR "%s@%d::mptctl_getiocinfo - "
			"Unable to write out mpt_ioctl_iocinfo struct @ %p\n",
				__FILE__, __LINE__, uarg);
		kfree(karg);
		return -EFAULT;
	}

	kfree(karg);
	return 0;
}

/*=-=-=-=-=-=-=-=-=-=-=-=-=-=-=-=-=-=-=-=-=-=-=-=-=-=-=-=-=-=-=-=-=-=-=-=-=-=*/
/*
 *	mptctl_gettargetinfo - Query the host adapter for target information.
 *	@arg: User space argument
 *
 * Outputs:	None.
 * Return:	0 if successful
 *		-EFAULT if data unavailable
 *		-ENODEV  if no such device/adapter
 */
static int
mptctl_gettargetinfo (unsigned long arg)
{
	struct mpt_ioctl_targetinfo __user *uarg = (void __user *) arg;
	struct mpt_ioctl_targetinfo karg;
	MPT_ADAPTER		*ioc;
	struct Scsi_Host	*sh;
	MPT_SCSI_HOST		*hd;
	VirtDevice		*vdev;
	char			*pmem;
	int			*pdata;
	IOCPage2_t		*pIoc2;
	int			iocnum;
	int			numDevices = 0;
	unsigned int		max_id;
	int			id, jj, indexed_lun, lun_index;
	u32			lun;
	int			maxWordsLeft;
	int			numBytes;
	u8			port, devType, bus_id;

	dctlprintk(("mptctl_gettargetinfo called.\n"));
	if (copy_from_user(&karg, uarg, sizeof(struct mpt_ioctl_targetinfo))) {
		printk(KERN_ERR "%s@%d::mptctl_gettargetinfo - "
			"Unable to read in mpt_ioctl_targetinfo struct @ %p\n",
				__FILE__, __LINE__, uarg);
		return -EFAULT;
	}

	if (((iocnum = mpt_verify_adapter(karg.hdr.iocnum, &ioc)) < 0) ||
	    (ioc == NULL)) {
		dctlprintk((KERN_ERR "%s::mptctl_gettargetinfo() @%d - ioc%d not found!\n",
				__FILE__, __LINE__, iocnum));
		return -ENODEV;
	}

	/* Get the port number and set the maximum number of bytes
	 * in the returned structure.
	 * Ignore the port setting.
	 */
	numBytes = karg.hdr.maxDataSize - sizeof(mpt_ioctl_header);
	maxWordsLeft = numBytes/sizeof(int);
	port = karg.hdr.port;

	if (maxWordsLeft <= 0) {
		printk(KERN_ERR "%s::mptctl_gettargetinfo() @%d - no memory available!\n",
				__FILE__, __LINE__);
		return -ENOMEM;
	}

	/* Fill in the data and return the structure to the calling
	 * program
	 */

	/* struct mpt_ioctl_targetinfo does not contain sufficient space
	 * for the target structures so when the IOCTL is called, there is
	 * not sufficient stack space for the structure. Allocate memory,
	 * populate the memory, copy back to the user, then free memory.
	 * targetInfo format:
	 * bits 31-24: reserved
	 *      23-16: LUN
	 *      15- 8: Bus Number
	 *       7- 0: Target ID
	 */
	pmem = kmalloc(numBytes, GFP_KERNEL);
	if (pmem == NULL) {
		printk(KERN_ERR "%s::mptctl_gettargetinfo() @%d - no memory available!\n",
				__FILE__, __LINE__);
		return -ENOMEM;
	}
	memset(pmem, 0, numBytes);
	pdata =  (int *) pmem;

	/* Get number of devices
         */
	if ((sh = ioc->sh) != NULL) {

		max_id = sh->max_id - 1;
		hd = (MPT_SCSI_HOST *) sh->hostdata;

		/* Check all of the target structures.
		 * Save the Id and increment the counter,
		 * if ptr non-null.
		 * sh->max_id = maximum target ID + 1
		 */
		if (hd && hd->Targets) {
			mpt_findImVolumes(ioc);
			pIoc2 = ioc->spi_data.pIocPg2;
			for ( id = 0; id <= max_id; id++ ) {
				if ( pIoc2 && pIoc2->NumActiveVolumes &&
					( id == pIoc2->RaidVolume[0].VolumeID ) ) {
					if (maxWordsLeft <= 0) {
						printk(KERN_ERR "mptctl_gettargetinfo - "
			"buffer is full but volume is available on ioc %d\n, numDevices=%d", iocnum, numDevices);
						goto data_space_full;
					}
                    			if ( ( pIoc2->RaidVolume[0].Flags & MPI_IOCPAGE2_FLAG_VOLUME_INACTIVE ) == 0 )
                        			devType = 0x80;
                    			else
                        			devType = 0xC0;
					bus_id = pIoc2->RaidVolume[0].VolumeBus;
	            			numDevices++;
                    			*pdata = ( (devType << 24) | (bus_id << 8) | id );
					dctlprintk((KERN_ERR "mptctl_gettargetinfo - "
		"volume ioc=%d target=%x numDevices=%d pdata=%p\n", iocnum, *pdata, numDevices, pdata));
                    			pdata++;
					--maxWordsLeft;
            			} else {
					vdev = hd->Targets[id];
					if (vdev) {
						for (jj = 0; jj <= MPT_LAST_LUN; jj++) {
							lun_index = (jj >> 5);
							indexed_lun = (jj % 32);
							lun = (1 << indexed_lun);
							if (vdev->luns[lun_index] & lun) {
								if (maxWordsLeft <= 0) {
									printk(KERN_ERR
									"mptctl_gettargetinfo - "
									"buffer is full but more targets are available on ioc %d numDevices=%d\n",
									iocnum, numDevices);
									goto data_space_full;
								}
								bus_id = vdev->bus_id;
								numDevices++;
                            					*pdata = ( (jj << 16) | (bus_id << 8) | id );
								dctlprintk((KERN_ERR
								 "mptctl_gettargetinfo - "
								 "target ioc=%d target=%x numDevices=%d pdata=%p\n",
								 iocnum, *pdata, numDevices, pdata));
								pdata++;
								--maxWordsLeft;
							}
						}
					}
				}
			}
		}
	}
data_space_full:
	karg.numDevices = numDevices;

	/* Copy part of the data from kernel memory to user memory
	 */
	if (copy_to_user((char __user *)arg, &karg,
				sizeof(struct mpt_ioctl_targetinfo))) {
		printk(KERN_ERR "%s@%d::mptctl_gettargetinfo - "
			"Unable to write out mpt_ioctl_targetinfo struct @ %p\n",
				__FILE__, __LINE__, uarg);
		kfree(pmem);
		return -EFAULT;
	}

	/* Copy the remaining data from kernel memory to user memory
	 */
	if (copy_to_user(uarg->targetInfo, pmem, numBytes)) {
		printk(KERN_ERR "%s@%d::mptctl_gettargetinfo - "
			"Unable to write out mpt_ioctl_targetinfo struct @ %p\n",
				__FILE__, __LINE__, pdata);
		kfree(pmem);
		return -EFAULT;
	}

	kfree(pmem);

	return 0;
}

/*=-=-=-=-=-=-=-=-=-=-=-=-=-=-=-=-=-=-=-=-=-=-=-=-=-=-=-=-=-=-=-=-=-=-=-=-=-=*/
/* MPT IOCTL Test function.
 *
 * Outputs:	None.
 * Return:	0 if successful
 *		-EFAULT if data unavailable
 *		-ENODEV  if no such device/adapter
 */
static int
mptctl_readtest (unsigned long arg)
{
	struct mpt_ioctl_test __user *uarg = (void __user *) arg;
	struct mpt_ioctl_test	 karg;
	MPT_ADAPTER *ioc;
	int iocnum;

	dctlprintk(("mptctl_readtest called.\n"));
	if (copy_from_user(&karg, uarg, sizeof(struct mpt_ioctl_test))) {
		printk(KERN_ERR "%s@%d::mptctl_readtest - "
			"Unable to read in mpt_ioctl_test struct @ %p\n",
				__FILE__, __LINE__, uarg);
		return -EFAULT;
	}

	if (((iocnum = mpt_verify_adapter(karg.hdr.iocnum, &ioc)) < 0) ||
	    (ioc == NULL)) {
		dctlprintk((KERN_ERR "%s::mptctl_readtest() @%d - ioc%d not found!\n",
				__FILE__, __LINE__, iocnum));
		return -ENODEV;
	}

	/* Fill in the data and return the structure to the calling
	 * program
	 */

#ifdef MFCNT
	karg.chip_type = ioc->mfcnt;
#else
	karg.chip_type = ioc->chip_type;
#endif
	strncpy (karg.name, ioc->name, MPT_MAX_NAME);
	karg.name[MPT_MAX_NAME-1]='\0';
	strncpy (karg.product, ioc->prod_name, MPT_PRODUCT_LENGTH);
	karg.product[MPT_PRODUCT_LENGTH-1]='\0';

	/* Copy the data from kernel memory to user memory
	 */
	if (copy_to_user((char __user *)arg, &karg, sizeof(struct mpt_ioctl_test))) {
		printk(KERN_ERR "%s@%d::mptctl_readtest - "
			"Unable to write out mpt_ioctl_test struct @ %p\n",
				__FILE__, __LINE__, uarg);
		return -EFAULT;
	}

	return 0;
}

/*=-=-=-=-=-=-=-=-=-=-=-=-=-=-=-=-=-=-=-=-=-=-=-=-=-=-=-=-=-=-=-=-=-=-=-=-=-=*/
/*
 *	mptctl_eventquery - Query the host adapter for the event types
 *	that are being logged.
 *	@arg: User space argument
 *
 * Outputs:	None.
 * Return:	0 if successful
 *		-EFAULT if data unavailable
 *		-ENODEV  if no such device/adapter
 */
static int
mptctl_eventquery (unsigned long arg)
{
	struct mpt_ioctl_eventquery __user *uarg = (void __user *) arg;
	struct mpt_ioctl_eventquery	 karg;
	MPT_ADAPTER *ioc;
	int iocnum;

	dctlprintk(("mptctl_eventquery called.\n"));
	if (copy_from_user(&karg, uarg, sizeof(struct mpt_ioctl_eventquery))) {
		printk(KERN_ERR "%s@%d::mptctl_eventquery - "
			"Unable to read in mpt_ioctl_eventquery struct @ %p\n",
				__FILE__, __LINE__, uarg);
		return -EFAULT;
	}

	if (((iocnum = mpt_verify_adapter(karg.hdr.iocnum, &ioc)) < 0) ||
	    (ioc == NULL)) {
		dctlprintk((KERN_ERR "%s::mptctl_eventquery() @%d - ioc%d not found!\n",
				__FILE__, __LINE__, iocnum));
		return -ENODEV;
	}

	karg.eventEntries = ioc->eventLogSize;
	karg.eventTypes = ioc->eventTypes;

	/* Copy the data from kernel memory to user memory
	 */
	if (copy_to_user((char __user *)arg, &karg, sizeof(struct mpt_ioctl_eventquery))) {
		printk(KERN_ERR "%s@%d::mptctl_eventquery - "
			"Unable to write out mpt_ioctl_eventquery struct @ %p\n",
				__FILE__, __LINE__, uarg);
		return -EFAULT;
	}
	return 0;
}

/*=-=-=-=-=-=-=-=-=-=-=-=-=-=-=-=-=-=-=-=-=-=-=-=-=-=-=-=-=-=-=-=-=-=-=-=-=-=*/
static int
mptctl_eventenable (unsigned long arg)
{
	struct mpt_ioctl_eventenable __user *uarg = (void __user *) arg;
	struct mpt_ioctl_eventenable	 karg;
	MPT_ADAPTER *ioc;
	int iocnum;

	dctlprintk(("mptctl_eventenable called.\n"));
	if (copy_from_user(&karg, uarg, sizeof(struct mpt_ioctl_eventenable))) {
		printk(KERN_ERR "%s@%d::mptctl_eventenable - "
			"Unable to read in mpt_ioctl_eventenable struct @ %p\n",
				__FILE__, __LINE__, uarg);
		return -EFAULT;
	}

	if (((iocnum = mpt_verify_adapter(karg.hdr.iocnum, &ioc)) < 0) ||
	    (ioc == NULL)) {
		dctlprintk((KERN_ERR "%s::mptctl_eventenable() @%d - ioc%d not found!\n",
				__FILE__, __LINE__, iocnum));
		return -ENODEV;
	}

	if (ioc->events == NULL) {
		/* Have not yet allocated memory - do so now.
		 */
		int sz = MPTCTL_EVENT_LOG_SIZE * sizeof(MPT_IOCTL_EVENTS);
		ioc->events = kmalloc(sz, GFP_KERNEL);
		if (ioc->events == NULL) {
			printk(KERN_ERR MYNAM ": ERROR - Insufficient memory to add adapter!\n");
			return -ENOMEM;
		}
		memset(ioc->events, 0, sz);
		ioc->alloc_total += sz;

		ioc->eventLogSize = MPTCTL_EVENT_LOG_SIZE;
		ioc->eventContext = 0;
        }

	/* Update the IOC event logging flag.
	 */
	ioc->eventTypes = karg.eventTypes;

	return 0;
}

/*=-=-=-=-=-=-=-=-=-=-=-=-=-=-=-=-=-=-=-=-=-=-=-=-=-=-=-=-=-=-=-=-=-=-=-=-=-=*/
static int
mptctl_eventreport (unsigned long arg)
{
	struct mpt_ioctl_eventreport __user *uarg = (void __user *) arg;
	struct mpt_ioctl_eventreport	 karg;
	MPT_ADAPTER		 *ioc;
	int			 iocnum;
	int			 numBytes, maxEvents, max;

	dctlprintk(("mptctl_eventreport called.\n"));
	if (copy_from_user(&karg, uarg, sizeof(struct mpt_ioctl_eventreport))) {
		printk(KERN_ERR "%s@%d::mptctl_eventreport - "
			"Unable to read in mpt_ioctl_eventreport struct @ %p\n",
				__FILE__, __LINE__, uarg);
		return -EFAULT;
	}

	if (((iocnum = mpt_verify_adapter(karg.hdr.iocnum, &ioc)) < 0) ||
	    (ioc == NULL)) {
		dctlprintk((KERN_ERR "%s::mptctl_eventreport() @%d - ioc%d not found!\n",
				__FILE__, __LINE__, iocnum));
		return -ENODEV;
	}

	numBytes = karg.hdr.maxDataSize - sizeof(mpt_ioctl_header);
	maxEvents = numBytes/sizeof(MPT_IOCTL_EVENTS);


	max = ioc->eventLogSize < maxEvents ? ioc->eventLogSize : maxEvents;

	/* If fewer than 1 event is requested, there must have
	 * been some type of error.
	 */
	if ((max < 1) || !ioc->events)
		return -ENODATA;

	/* Copy the data from kernel memory to user memory
	 */
	numBytes = max * sizeof(MPT_IOCTL_EVENTS);
	if (copy_to_user(uarg->eventData, ioc->events, numBytes)) {
		printk(KERN_ERR "%s@%d::mptctl_eventreport - "
			"Unable to write out mpt_ioctl_eventreport struct @ %p\n",
				__FILE__, __LINE__, ioc->events);
		return -EFAULT;
	}

	return 0;
}

/*=-=-=-=-=-=-=-=-=-=-=-=-=-=-=-=-=-=-=-=-=-=-=-=-=-=-=-=-=-=-=-=-=-=-=-=-=-=*/
static int
mptctl_replace_fw (unsigned long arg)
{
	struct mpt_ioctl_replace_fw __user *uarg = (void __user *) arg;
	struct mpt_ioctl_replace_fw	 karg;
	MPT_ADAPTER		 *ioc;
	fw_image_t		 **fwmem = NULL;
	int			 iocnum;
	int			 newFwSize;
	int			 num_frags, alloc_sz;
	int			 ii;
	u32			 offset;

	dctlprintk(("mptctl_replace_fw called.\n"));
	if (copy_from_user(&karg, uarg, sizeof(struct mpt_ioctl_replace_fw))) {
		printk(KERN_ERR "%s@%d::mptctl_replace_fw - "
			"Unable to read in mpt_ioctl_replace_fw struct @ %p\n",
				__FILE__, __LINE__, uarg);
		return -EFAULT;
	}

	if (((iocnum = mpt_verify_adapter(karg.hdr.iocnum, &ioc)) < 0) ||
	    (ioc == NULL)) {
		dctlprintk((KERN_ERR "%s::mptctl_replace_fw() @%d - ioc%d not found!\n",
				__FILE__, __LINE__, iocnum));
		return -ENODEV;
	}

	/* If not caching FW, return 0
	 */
	if ((ioc->cached_fw == NULL) && (ioc->alt_ioc) && (ioc->alt_ioc->cached_fw == NULL))
		return 0;

	/* Allocate memory for the new FW image
	 */
	newFwSize = karg.newImageSize;
	fwmem = mpt_alloc_fw_memory(ioc, newFwSize, &num_frags, &alloc_sz);
	if (fwmem == NULL)
		return -ENOMEM;

	offset = 0;
	for (ii = 0; ii < num_frags; ii++) {
		/* Copy the data from user memory to kernel space
		 */
		if (copy_from_user(fwmem[ii]->fw, uarg->newImage + offset, fwmem[ii]->size)) {
			printk(KERN_ERR "%s@%d::mptctl_replace_fw - "
				"Unable to read in mpt_ioctl_replace_fw image @ %p\n",
					__FILE__, __LINE__, uarg);

			mpt_free_fw_memory(ioc, fwmem);
			return -EFAULT;
		}
		offset += fwmem[ii]->size;
	}


	/* Free the old FW image
	 */
	if (ioc->cached_fw) {
		mpt_free_fw_memory(ioc, 0);
		ioc->cached_fw = fwmem;
		ioc->alloc_total += alloc_sz;
	} else if ((ioc->alt_ioc) && (ioc->alt_ioc->cached_fw)) {
		mpt_free_fw_memory(ioc->alt_ioc, 0);
		ioc->alt_ioc->cached_fw = fwmem;
		ioc->alt_ioc->alloc_total += alloc_sz;
	}

	/* Update IOCFactsReply
	 */
	ioc->facts.FWImageSize = newFwSize;
	if (ioc->alt_ioc)
		ioc->alt_ioc->facts.FWImageSize = newFwSize;

	return 0;
}

/*=-=-=-=-=-=-=-=-=-=-=-=-=-=-=-=-=-=-=-=-=-=-=-=-=-=-=-=-=-=-=-=-=-=-=-=-=-=*/
/* MPT IOCTL MPTCOMMAND function.
 * Cast the arg into the mpt_ioctl_mpt_command structure.
 *
 * Outputs:	None.
 * Return:	0 if successful
 *		-EBUSY  if previous command timout and IOC reset is not complete.
 *		-EFAULT if data unavailable
 *		-ENODEV if no such device/adapter
 *		-ETIME	if timer expires
 *		-ENOMEM if memory allocation error
 */
static int
mptctl_mpt_command (unsigned long arg)
{
	struct mpt_ioctl_command __user *uarg = (void __user *) arg;
	struct mpt_ioctl_command  karg;
	MPT_ADAPTER	*ioc;
	int		iocnum;
	int		rc;

	dctlprintk(("mptctl_command called.\n"));

	if (copy_from_user(&karg, uarg, sizeof(struct mpt_ioctl_command))) {
		printk(KERN_ERR "%s@%d::mptctl_mpt_command - "
			"Unable to read in mpt_ioctl_command struct @ %p\n",
				__FILE__, __LINE__, uarg);
		return -EFAULT;
	}

	if (((iocnum = mpt_verify_adapter(karg.hdr.iocnum, &ioc)) < 0) ||
	    (ioc == NULL)) {
		dctlprintk((KERN_ERR "%s::mptctl_mpt_command() @%d - ioc%d not found!\n",
				__FILE__, __LINE__, iocnum));
		return -ENODEV;
	}

	rc = mptctl_do_mpt_command (karg, &uarg->MF);

	return rc;
}

/*=-=-=-=-=-=-=-=-=-=-=-=-=-=-=-=-=-=-=-=-=-=-=-=-=-=-=-=-=-=-=-=-=-=-=-=-=-=*/
/* Worker routine for the IOCTL MPTCOMMAND and MPTCOMMAND32 (sparc) commands.
 *
 * Outputs:	None.
 * Return:	0 if successful
 *		-EBUSY  if previous command timout and IOC reset is not complete.
 *		-EFAULT if data unavailable
 *		-ENODEV if no such device/adapter
 *		-ETIME	if timer expires
 *		-ENOMEM if memory allocation error
 *		-EPERM if SCSI I/O and target is untagged
 */
static int
mptctl_do_mpt_command (struct mpt_ioctl_command karg, void __user *mfPtr)
{
	MPT_ADAPTER	*ioc;
	MPT_FRAME_HDR	*mf = NULL;
	MPIHeader_t	*hdr;
	char		*psge;
	struct buflist	bufIn;	/* data In buffer */
	struct buflist	bufOut; /* data Out buffer */
	dma_addr_t	dma_addr_in;
	dma_addr_t	dma_addr_out;
	int		dir;	/* PCI data direction */
	int		sgSize = 0;	/* Num SG elements */
	int		iocnum, flagsLength;
	int		sz, rc = 0;
	int		msgContext;
	int		tm_flags_set = 0;
	u16		req_idx;

	dctlprintk(("mptctl_do_mpt_command called.\n"));
	bufIn.kptr = bufOut.kptr = NULL;

	if (((iocnum = mpt_verify_adapter(karg.hdr.iocnum, &ioc)) < 0) ||
	    (ioc == NULL)) {
		dctlprintk((KERN_ERR "%s::mptctl_do_mpt_command() @%d - ioc%d not found!\n",
				__FILE__, __LINE__, iocnum));
		return -ENODEV;
	}
	if (!ioc->ioctl) {
		printk(KERN_ERR "%s@%d::mptctl_do_mpt_command - "
			"No memory available during driver init.\n",
				__FILE__, __LINE__);
		return -ENOMEM;
	} else if (ioc->ioctl->status & MPT_IOCTL_STATUS_DID_IOCRESET) {
		printk(KERN_ERR "%s@%d::mptctl_do_mpt_command - "
			"Busy with IOC Reset \n", __FILE__, __LINE__);
		return -EBUSY;
	}

	/* Verify that the final request frame will not be too large.
	 */
	sz = karg.dataSgeOffset * 4;
	if (karg.dataInSize > 0)
		sz += sizeof(dma_addr_t) + sizeof(u32);
	if (karg.dataOutSize > 0)
		sz += sizeof(dma_addr_t) + sizeof(u32);

	if (sz > ioc->req_sz) {
		printk(KERN_ERR "%s@%d::mptctl_do_mpt_command - "
			"Request frame too large (%d) maximum (%d)\n",
				__FILE__, __LINE__, sz, ioc->req_sz);
		return -EFAULT;
	}

	/* Get a free request frame and save the message context.
	 */
        if ((mf = mpt_get_msg_frame(mptctl_id, ioc->id)) == NULL)
                return -EAGAIN;

	hdr = (MPIHeader_t *) mf;
	msgContext = le32_to_cpu(hdr->MsgContext);
	req_idx = le16_to_cpu(mf->u.frame.hwhdr.msgctxu.fld.req_idx);

	/* Copy the request frame
	 * Reset the saved message context.
	 * Request frame in user space
	 */
	if (copy_from_user(mf, mfPtr, karg.dataSgeOffset * 4)) {
		printk(KERN_ERR "%s@%d::mptctl_do_mpt_command - "
			"Unable to read MF from mpt_ioctl_command struct @ %p\n",
			__FILE__, __LINE__, mfPtr);
		rc = -EFAULT;
		goto done_free_mem;
	}
	hdr->MsgContext = cpu_to_le32(msgContext);


	/* Verify that this request is allowed.
	 */
	switch (hdr->Function) {
	case MPI_FUNCTION_IOC_FACTS:
	case MPI_FUNCTION_PORT_FACTS:
		karg.dataOutSize  = karg.dataInSize = 0;
		break;

	case MPI_FUNCTION_CONFIG:
	case MPI_FUNCTION_FC_COMMON_TRANSPORT_SEND:
	case MPI_FUNCTION_FC_EX_LINK_SRVC_SEND:
	case MPI_FUNCTION_FW_UPLOAD:
	case MPI_FUNCTION_SCSI_ENCLOSURE_PROCESSOR:
	case MPI_FUNCTION_FW_DOWNLOAD:
	case MPI_FUNCTION_FC_PRIMITIVE_SEND:
		break;

	case MPI_FUNCTION_SCSI_IO_REQUEST:
		if (ioc->sh) {
			SCSIIORequest_t *pScsiReq = (SCSIIORequest_t *) mf;
			VirtDevice	*pTarget = NULL;
			MPT_SCSI_HOST	*hd = NULL;
			int qtag = MPI_SCSIIO_CONTROL_UNTAGGED;
			int scsidir = 0;
			int target = (int) pScsiReq->TargetID;
			int dataSize;

			if ((target < 0) || (target >= ioc->sh->max_id)) {
				printk(KERN_ERR "%s@%d::mptctl_do_mpt_command - "
					"Target ID out of bounds. \n",
					__FILE__, __LINE__);
				rc = -ENODEV;
				goto done_free_mem;
			}

			pScsiReq->MsgFlags = mpt_msg_flags();

			/* verify that app has not requested
			 *	more sense data than driver
			 *	can provide, if so, reset this parameter
			 * set the sense buffer pointer low address
			 * update the control field to specify Q type
			 */
			if (karg.maxSenseBytes > MPT_SENSE_BUFFER_SIZE)
				pScsiReq->SenseBufferLength = MPT_SENSE_BUFFER_SIZE;
			else
				pScsiReq->SenseBufferLength = karg.maxSenseBytes;

			pScsiReq->SenseBufferLowAddr =
				cpu_to_le32(ioc->sense_buf_low_dma
				   + (req_idx * MPT_SENSE_BUFFER_ALLOC));

			if ((hd = (MPT_SCSI_HOST *) ioc->sh->hostdata)) {
				if (hd->Targets)
					pTarget = hd->Targets[target];
			}

			if (pTarget &&(pTarget->tflags & MPT_TARGET_FLAGS_Q_YES))
				qtag = MPI_SCSIIO_CONTROL_SIMPLEQ;

			/* Have the IOCTL driver set the direction based
			 * on the dataOutSize (ordering issue with Sparc).
			 */
			if (karg.dataOutSize > 0) {
				scsidir = MPI_SCSIIO_CONTROL_WRITE;
				dataSize = karg.dataOutSize;
			} else {
				scsidir = MPI_SCSIIO_CONTROL_READ;
				dataSize = karg.dataInSize;
			}

			pScsiReq->Control = cpu_to_le32(scsidir | qtag);
			pScsiReq->DataLength = cpu_to_le32(dataSize);

			ioc->ioctl->reset = MPTCTL_RESET_OK;
			ioc->ioctl->target = target;

		} else {
			printk(KERN_ERR "%s@%d::mptctl_do_mpt_command - "
				"SCSI driver is not loaded. \n",
					__FILE__, __LINE__);
			rc = -EFAULT;
			goto done_free_mem;
		}
		break;

	case MPI_FUNCTION_RAID_ACTION:
		/* Just add a SGE
		 */
		break;

	case MPI_FUNCTION_RAID_SCSI_IO_PASSTHROUGH:
		if (ioc->sh) {
			SCSIIORequest_t *pScsiReq = (SCSIIORequest_t *) mf;
			int qtag = MPI_SCSIIO_CONTROL_SIMPLEQ;
			int scsidir = MPI_SCSIIO_CONTROL_READ;
			int dataSize;

			pScsiReq->MsgFlags = mpt_msg_flags();

			/* verify that app has not requested
			 *	more sense data than driver
			 *	can provide, if so, reset this parameter
			 * set the sense buffer pointer low address
			 * update the control field to specify Q type
			 */
			if (karg.maxSenseBytes > MPT_SENSE_BUFFER_SIZE)
				pScsiReq->SenseBufferLength = MPT_SENSE_BUFFER_SIZE;
			else
				pScsiReq->SenseBufferLength = karg.maxSenseBytes;

			pScsiReq->SenseBufferLowAddr =
				cpu_to_le32(ioc->sense_buf_low_dma
				   + (req_idx * MPT_SENSE_BUFFER_ALLOC));

			/* All commands to physical devices are tagged
			 */

			/* Have the IOCTL driver set the direction based
			 * on the dataOutSize (ordering issue with Sparc).
			 */
			if (karg.dataOutSize > 0) {
				scsidir = MPI_SCSIIO_CONTROL_WRITE;
				dataSize = karg.dataOutSize;
			} else {
				scsidir = MPI_SCSIIO_CONTROL_READ;
				dataSize = karg.dataInSize;
			}

			pScsiReq->Control = cpu_to_le32(scsidir | qtag);
			pScsiReq->DataLength = cpu_to_le32(dataSize);

			ioc->ioctl->reset = MPTCTL_RESET_OK;
			ioc->ioctl->target = pScsiReq->TargetID;
		} else {
			printk(KERN_ERR "%s@%d::mptctl_do_mpt_command - "
				"SCSI driver is not loaded. \n",
					__FILE__, __LINE__);
			rc = -EFAULT;
			goto done_free_mem;
		}
		break;

	case MPI_FUNCTION_SCSI_TASK_MGMT:
		{
			MPT_SCSI_HOST *hd = NULL;
			if ((ioc->sh == NULL) || ((hd = (MPT_SCSI_HOST *)ioc->sh->hostdata) == NULL)) {
				printk(KERN_ERR "%s@%d::mptctl_do_mpt_command - "
					"SCSI driver not loaded or SCSI host not found. \n",
					__FILE__, __LINE__);
				rc = -EFAULT;
				goto done_free_mem;
			} else if (mptctl_set_tm_flags(hd) != 0) {
				rc = -EPERM;
				goto done_free_mem;
			}
			tm_flags_set = 1;
		}
		break;

	case MPI_FUNCTION_IOC_INIT:
		{
			IOCInit_t	*pInit = (IOCInit_t *) mf;
			u32		high_addr, sense_high;

			/* Verify that all entries in the IOC INIT match
			 * existing setup (and in LE format).
			 */
			if (sizeof(dma_addr_t) == sizeof(u64)) {
				high_addr = cpu_to_le32((u32)((u64)ioc->req_frames_dma >> 32));
				sense_high= cpu_to_le32((u32)((u64)ioc->sense_buf_pool_dma >> 32));
			} else {
				high_addr = 0;
				sense_high= 0;
			}

			if ((pInit->Flags != 0) || (pInit->MaxDevices != ioc->facts.MaxDevices) ||
				(pInit->MaxBuses != ioc->facts.MaxBuses) ||
				(pInit->ReplyFrameSize != cpu_to_le16(ioc->reply_sz)) ||
				(pInit->HostMfaHighAddr != high_addr) ||
				(pInit->SenseBufferHighAddr != sense_high)) {
				printk(KERN_ERR "%s@%d::mptctl_do_mpt_command - "
					"IOC_INIT issued with 1 or more incorrect parameters. Rejected.\n",
					__FILE__, __LINE__);
				rc = -EFAULT;
				goto done_free_mem;
			}
		}
		break;
	default:
		/*
		 * MPI_FUNCTION_PORT_ENABLE
		 * MPI_FUNCTION_TARGET_CMD_BUFFER_POST
		 * MPI_FUNCTION_TARGET_ASSIST
		 * MPI_FUNCTION_TARGET_STATUS_SEND
		 * MPI_FUNCTION_TARGET_MODE_ABORT
		 * MPI_FUNCTION_IOC_MESSAGE_UNIT_RESET
		 * MPI_FUNCTION_IO_UNIT_RESET
		 * MPI_FUNCTION_HANDSHAKE
		 * MPI_FUNCTION_REPLY_FRAME_REMOVAL
		 * MPI_FUNCTION_EVENT_NOTIFICATION
		 *  (driver handles event notification)
		 * MPI_FUNCTION_EVENT_ACK
		 */

		/*  What to do with these???  CHECK ME!!!
			MPI_FUNCTION_FC_LINK_SRVC_BUF_POST
			MPI_FUNCTION_FC_LINK_SRVC_RSP
			MPI_FUNCTION_FC_ABORT
			MPI_FUNCTION_LAN_SEND
			MPI_FUNCTION_LAN_RECEIVE
		 	MPI_FUNCTION_LAN_RESET
		*/

		printk(KERN_ERR "%s@%d::mptctl_do_mpt_command - "
			"Illegal request (function 0x%x) \n",
			__FILE__, __LINE__, hdr->Function);
		rc = -EFAULT;
		goto done_free_mem;
	}

	/* Add the SGL ( at most one data in SGE and one data out SGE )
	 * In the case of two SGE's - the data out (write) will always
	 * preceede the data in (read) SGE. psgList is used to free the
	 * allocated memory.
	 */
	psge = (char *) (((int *) mf) + karg.dataSgeOffset);
	flagsLength = 0;

	/* bufIn and bufOut are used for user to kernel space transfers
	 */
	bufIn.kptr = bufOut.kptr = NULL;
	bufIn.len = bufOut.len = 0;

	if (karg.dataOutSize > 0)
		sgSize ++;

	if (karg.dataInSize > 0)
		sgSize ++;

	if (sgSize > 0) {

		/* Set up the dataOut memory allocation */
		if (karg.dataOutSize > 0) {
			dir = PCI_DMA_TODEVICE;
			if (karg.dataInSize > 0) {
				flagsLength = ( MPI_SGE_FLAGS_SIMPLE_ELEMENT |
						MPI_SGE_FLAGS_DIRECTION |
						mpt_addr_size() )
						<< MPI_SGE_FLAGS_SHIFT;
			} else {
				flagsLength = MPT_SGE_FLAGS_SSIMPLE_WRITE;
			}
			flagsLength |= karg.dataOutSize;
			bufOut.len = karg.dataOutSize;
			bufOut.kptr = pci_alloc_consistent(
					ioc->pcidev, bufOut.len, &dma_addr_out);

			if (bufOut.kptr == NULL) {
				rc = -ENOMEM;
				goto done_free_mem;
			} else {
				/* Set up this SGE.
				 * Copy to MF and to sglbuf
				 */
				mpt_add_sge(psge, flagsLength, dma_addr_out);
				psge += (sizeof(u32) + sizeof(dma_addr_t));

				/* Copy user data to kernel space.
				 */
				if (copy_from_user(bufOut.kptr,
						karg.dataOutBufPtr,
						bufOut.len)) {
					printk(KERN_ERR
						"%s@%d::mptctl_do_mpt_command - Unable "
						"to read user data "
						"struct @ %p\n",
						__FILE__, __LINE__,karg.dataOutBufPtr);
					rc =  -EFAULT;
					goto done_free_mem;
				}
			}
		}

		if (karg.dataInSize > 0) {
			dir = PCI_DMA_FROMDEVICE;
			flagsLength = MPT_SGE_FLAGS_SSIMPLE_READ;
			flagsLength |= karg.dataInSize;

			bufIn.len = karg.dataInSize;
			bufIn.kptr = pci_alloc_consistent(ioc->pcidev,
					bufIn.len, &dma_addr_in);

			if (bufIn.kptr == NULL) {
				rc = -ENOMEM;
				goto done_free_mem;
			} else {
				/* Set up this SGE
				 * Copy to MF and to sglbuf
				 */
				mpt_add_sge(psge, flagsLength, dma_addr_in);
			}
		}
	} else  {
		/* Add a NULL SGE
		 */
		mpt_add_sge(psge, flagsLength, (dma_addr_t) -1);
	}

	/* The request is complete. Set the timer parameters
	 * and issue the request.
	 */
	if (karg.timeout > 0) {
		ioc->ioctl->timer.expires = jiffies + HZ*karg.timeout;
	} else {
		ioc->ioctl->timer.expires = jiffies + HZ*MPT_IOCTL_DEFAULT_TIMEOUT;
	}

	ioc->ioctl->wait_done = 0;
	ioc->ioctl->status |= MPT_IOCTL_STATUS_TIMER_ACTIVE;
	add_timer(&ioc->ioctl->timer);

	if (hdr->Function == MPI_FUNCTION_SCSI_TASK_MGMT) {
		rc = mpt_send_handshake_request(mptctl_id, ioc->id,
				sizeof(SCSITaskMgmt_t), (u32*)mf, CAN_SLEEP);
		if (rc == 0) {
			wait_event(mptctl_wait, ioc->ioctl->wait_done);
		} else {
			mptctl_free_tm_flags(ioc);
			tm_flags_set= 0;
			del_timer(&ioc->ioctl->timer);
			ioc->ioctl->status &= ~MPT_IOCTL_STATUS_TIMER_ACTIVE;
			ioc->ioctl->status |= MPT_IOCTL_STATUS_TM_FAILED;
			mpt_free_msg_frame(mptctl_id, ioc->id, mf);
		}
	} else {
		mpt_put_msg_frame(mptctl_id, ioc->id, mf);
		wait_event(mptctl_wait, ioc->ioctl->wait_done);
	}

	mf = NULL;

	/* MF Cleanup:
	 * If command failed and failure triggered a diagnostic reset
	 * OR a diagnostic reset happens during command processing,
	 * no data, messaging queues are reset (mf cannot be accessed),
	 * and status is DID_IOCRESET
	 *
	 * If a user-requested bus reset fails to be handshaked, then
	 * mf is returned to free queue and status is TM_FAILED.
	 *
	 * Otherise, the command completed and the mf was freed
	 # by ISR (mf cannot be touched).
	 */
	if (ioc->ioctl->status & MPT_IOCTL_STATUS_DID_IOCRESET) {
		/* The timer callback deleted the
		 * timer and reset the adapter queues.
		 */
		printk(KERN_WARNING "%s@%d::mptctl_do_mpt_command - "
			"Timeout Occurred on IOCTL! Reset IOC.\n", __FILE__, __LINE__);
		tm_flags_set= 0;
		rc = -ETIME;
	} else if (ioc->ioctl->status & MPT_IOCTL_STATUS_TM_FAILED) {
		/* User TM request failed! mf has not been freed.
		 */
		rc = -ENODATA;
	} else {
		/* If a valid reply frame, copy to the user.
		 * Offset 2: reply length in U32's
		 */
		if (ioc->ioctl->status & MPT_IOCTL_STATUS_RF_VALID) {
			if (karg.maxReplyBytes < ioc->reply_sz) {
				 sz = min(karg.maxReplyBytes, 4*ioc->ioctl->ReplyFrame[2]);
			} else {
				 sz = min(ioc->reply_sz, 4*ioc->ioctl->ReplyFrame[2]);
			}

			if (sz > 0) {
				if (copy_to_user(karg.replyFrameBufPtr,
					 &ioc->ioctl->ReplyFrame, sz)){

					 printk(KERN_ERR "%s@%d::mptctl_do_mpt_command - "
					 "Unable to write out reply frame %p\n",
					 __FILE__, __LINE__, karg.replyFrameBufPtr);
					 rc =  -ENODATA;
					 goto done_free_mem;
				}
			}
		}

		/* If valid sense data, copy to user.
		 */
		if (ioc->ioctl->status & MPT_IOCTL_STATUS_SENSE_VALID) {
			sz = min(karg.maxSenseBytes, MPT_SENSE_BUFFER_SIZE);
			if (sz > 0) {
				if (copy_to_user(karg.senseDataPtr, ioc->ioctl->sense, sz)) {
					printk(KERN_ERR "%s@%d::mptctl_do_mpt_command - "
					"Unable to write sense data to user %p\n",
					__FILE__, __LINE__,
					karg.senseDataPtr);
					rc =  -ENODATA;
					goto done_free_mem;
				}
			}
		}

		/* If the overall status is _GOOD and data in, copy data
		 * to user.
		 */
		if ((ioc->ioctl->status & MPT_IOCTL_STATUS_COMMAND_GOOD) &&
					(karg.dataInSize > 0) && (bufIn.kptr)) {

			if (copy_to_user(karg.dataInBufPtr,
					 bufIn.kptr, karg.dataInSize)) {
				printk(KERN_ERR "%s@%d::mptctl_do_mpt_command - "
					"Unable to write data to user %p\n",
					__FILE__, __LINE__,
					karg.dataInBufPtr);
				rc =  -ENODATA;
			}
		}
	}

done_free_mem:
	/* Clear all status bits except TMTIMER_ACTIVE, this bit is cleared
	 * upon completion of the TM command.
	 * ioc->ioctl->status = 0;
	 */
	ioc->ioctl->status &= ~(MPT_IOCTL_STATUS_TIMER_ACTIVE | MPT_IOCTL_STATUS_TM_FAILED |
			MPT_IOCTL_STATUS_COMMAND_GOOD | MPT_IOCTL_STATUS_SENSE_VALID |
			MPT_IOCTL_STATUS_RF_VALID | MPT_IOCTL_STATUS_DID_IOCRESET);

	if (tm_flags_set)
		mptctl_free_tm_flags(ioc);

	/* Free the allocated memory.
	 */
	 if (bufOut.kptr != NULL) {
		pci_free_consistent(ioc->pcidev,
			bufOut.len, (void *) bufOut.kptr, dma_addr_out);
	}

	if (bufIn.kptr != NULL) {
		pci_free_consistent(ioc->pcidev,
			bufIn.len, (void *) bufIn.kptr, dma_addr_in);
	}

	/* mf is null if command issued successfully
	 * otherwise, failure occured after mf acquired.
	 */
	if (mf)
		mpt_free_msg_frame(mptctl_id, ioc->id, mf);

	return rc;
}

/*=-=-=-=-=-=-=-=-=-=-=-=-=-=-=-=-=-=-=-=-=-=-=-=-=-=-=-=-=-=-=-=-=-=-=-=-=-=*/
/* Prototype Routine for the HP HOST INFO command.
 *
 * Outputs:	None.
 * Return:	0 if successful
 *		-EFAULT if data unavailable
 *		-EBUSY  if previous command timout and IOC reset is not complete.
 *		-ENODEV if no such device/adapter
 *		-ETIME	if timer expires
 *		-ENOMEM if memory allocation error
 */
static int
mptctl_hp_hostinfo(unsigned long arg, unsigned int data_size)
{
	hp_host_info_t	__user *uarg = (void __user *) arg;
	MPT_ADAPTER		*ioc;
	struct pci_dev		*pdev;
	char			*pbuf;
	dma_addr_t		buf_dma;
	hp_host_info_t		karg;
	CONFIGPARMS		cfg;
	ConfigPageHeader_t	hdr;
	int			iocnum;
	int			rc, cim_rev;

	dctlprintk((": mptctl_hp_hostinfo called.\n"));
	/* Reset long to int. Should affect IA64 and SPARC only
	 */
	if (data_size == sizeof(hp_host_info_t))
		cim_rev = 1;
	else if (data_size == sizeof(hp_host_info_rev0_t))
		cim_rev = 0;	/* obsolete */
	else
		return -EFAULT;

	if (copy_from_user(&karg, uarg, sizeof(hp_host_info_t))) {
		printk(KERN_ERR "%s@%d::mptctl_hp_host_info - "
			"Unable to read in hp_host_info struct @ %p\n",
				__FILE__, __LINE__, uarg);
		return -EFAULT;
	}

	if (((iocnum = mpt_verify_adapter(karg.hdr.iocnum, &ioc)) < 0) ||
	    (ioc == NULL)) {
		dctlprintk((KERN_ERR "%s::mptctl_hp_hostinfo() @%d - ioc%d not found!\n",
				__FILE__, __LINE__, iocnum));
		return -ENODEV;
	}

	/* Fill in the data and return the structure to the calling
	 * program
	 */
	pdev = (struct pci_dev *) ioc->pcidev;

	karg.vendor = pdev->vendor;
	karg.device = pdev->device;
	karg.subsystem_id = pdev->subsystem_device;
	karg.subsystem_vendor = pdev->subsystem_vendor;
	karg.devfn = pdev->devfn;
	karg.bus = pdev->bus->number;

	/* Save the SCSI host no. if
	 * SCSI driver loaded
	 */
	if (ioc->sh != NULL)
		karg.host_no = ioc->sh->host_no;
	else
		karg.host_no =  -1;

	/* Reformat the fw_version into a string
	 */
	karg.fw_version[0] = ioc->facts.FWVersion.Struct.Major >= 10 ?
		((ioc->facts.FWVersion.Struct.Major / 10) + '0') : '0';
	karg.fw_version[1] = (ioc->facts.FWVersion.Struct.Major % 10 ) + '0';
	karg.fw_version[2] = '.';
	karg.fw_version[3] = ioc->facts.FWVersion.Struct.Minor >= 10 ?
		((ioc->facts.FWVersion.Struct.Minor / 10) + '0') : '0';
	karg.fw_version[4] = (ioc->facts.FWVersion.Struct.Minor % 10 ) + '0';
	karg.fw_version[5] = '.';
	karg.fw_version[6] = ioc->facts.FWVersion.Struct.Unit >= 10 ?
		((ioc->facts.FWVersion.Struct.Unit / 10) + '0') : '0';
	karg.fw_version[7] = (ioc->facts.FWVersion.Struct.Unit % 10 ) + '0';
	karg.fw_version[8] = '.';
	karg.fw_version[9] = ioc->facts.FWVersion.Struct.Dev >= 10 ?
		((ioc->facts.FWVersion.Struct.Dev / 10) + '0') : '0';
	karg.fw_version[10] = (ioc->facts.FWVersion.Struct.Dev % 10 ) + '0';
	karg.fw_version[11] = '\0';

	/* Issue a config request to get the device serial number
	 */
	hdr.PageVersion = 0;
	hdr.PageLength = 0;
	hdr.PageNumber = 0;
	hdr.PageType = MPI_CONFIG_PAGETYPE_MANUFACTURING;
	cfg.hdr = &hdr;
	cfg.physAddr = -1;
	cfg.pageAddr = 0;
	cfg.action = MPI_CONFIG_ACTION_PAGE_HEADER;
	cfg.dir = 0;	/* read */
	cfg.timeout = 10;

	strncpy(karg.serial_number, " ", 24);
	if (mpt_config(ioc, &cfg) == 0) {
		if (cfg.hdr->PageLength > 0) {
			/* Issue the second config page request */
			cfg.action = MPI_CONFIG_ACTION_PAGE_READ_CURRENT;

			pbuf = pci_alloc_consistent(ioc->pcidev, hdr.PageLength * 4, &buf_dma);
			if (pbuf) {
				cfg.physAddr = buf_dma;
				if (mpt_config(ioc, &cfg) == 0) {
					ManufacturingPage0_t *pdata = (ManufacturingPage0_t *) pbuf;
					if (strlen(pdata->BoardTracerNumber) > 1) {
						strncpy(karg.serial_number, 									    pdata->BoardTracerNumber, 24);
						karg.serial_number[24-1]='\0';
					}
				}
				pci_free_consistent(ioc->pcidev, hdr.PageLength * 4, pbuf, buf_dma);
				pbuf = NULL;
			}
		}
	}
	rc = mpt_GetIocState(ioc, 1);
	switch (rc) {
	case MPI_IOC_STATE_OPERATIONAL:
		karg.ioc_status =  HP_STATUS_OK;
		break;

	case MPI_IOC_STATE_FAULT:
		karg.ioc_status =  HP_STATUS_FAILED;
		break;

	case MPI_IOC_STATE_RESET:
	case MPI_IOC_STATE_READY:
	default:
		karg.ioc_status =  HP_STATUS_OTHER;
		break;
	}

	karg.base_io_addr = pci_resource_start(pdev, 0);

	if ((int)ioc->chip_type <= (int) FC929)
		karg.bus_phys_width = HP_BUS_WIDTH_UNK;
	else
		karg.bus_phys_width = HP_BUS_WIDTH_16;

	karg.hard_resets = 0;
	karg.soft_resets = 0;
	karg.timeouts = 0;
	if (ioc->sh != NULL) {
		MPT_SCSI_HOST *hd =  (MPT_SCSI_HOST *)ioc->sh->hostdata;

		if (hd && (cim_rev == 1)) {
			karg.hard_resets = hd->hard_resets;
			karg.soft_resets = hd->soft_resets;
			karg.timeouts = hd->timeouts;
		}
	}

	cfg.pageAddr = 0;
	cfg.action = MPI_TOOLBOX_ISTWI_READ_WRITE_TOOL;
	cfg.dir = MPI_TB_ISTWI_FLAGS_READ;
	cfg.timeout = 10;
	pbuf = pci_alloc_consistent(ioc->pcidev, 4, &buf_dma);
	if (pbuf) {
		cfg.physAddr = buf_dma;
		if ((mpt_toolbox(ioc, &cfg)) == 0) {
			karg.rsvd = *(u32 *)pbuf;
		}
		pci_free_consistent(ioc->pcidev, 4, pbuf, buf_dma);
		pbuf = NULL;
	}

	/* Copy the data from kernel memory to user memory
	 */
	if (copy_to_user((char __user *)arg, &karg, sizeof(hp_host_info_t))) {
		printk(KERN_ERR "%s@%d::mptctl_hpgethostinfo - "
			"Unable to write out hp_host_info @ %p\n",
				__FILE__, __LINE__, uarg);
		return -EFAULT;
	}

	return 0;

}

/*=-=-=-=-=-=-=-=-=-=-=-=-=-=-=-=-=-=-=-=-=-=-=-=-=-=-=-=-=-=-=-=-=-=-=-=-=-=*/
/* Prototype Routine for the HP TARGET INFO command.
 *
 * Outputs:	None.
 * Return:	0 if successful
 *		-EFAULT if data unavailable
 *		-EBUSY  if previous command timout and IOC reset is not complete.
 *		-ENODEV if no such device/adapter
 *		-ETIME	if timer expires
 *		-ENOMEM if memory allocation error
 */
static int
mptctl_hp_targetinfo(unsigned long arg)
{
	hp_target_info_t __user *uarg = (void __user *) arg;
	SCSIDevicePage0_t	*pg0_alloc;
	SCSIDevicePage3_t	*pg3_alloc;
	MPT_ADAPTER		*ioc;
	MPT_SCSI_HOST 		*hd = NULL;
	hp_target_info_t	karg;
	int			iocnum;
	int			data_sz;
	dma_addr_t		page_dma;
	CONFIGPARMS	 	cfg;
	ConfigPageHeader_t	hdr;
	int			tmp, np, rc = 0;

	dctlprintk((": mptctl_hp_targetinfo called.\n"));
	if (copy_from_user(&karg, uarg, sizeof(hp_target_info_t))) {
		printk(KERN_ERR "%s@%d::mptctl_hp_targetinfo - "
			"Unable to read in hp_host_targetinfo struct @ %p\n",
				__FILE__, __LINE__, uarg);
		return -EFAULT;
	}
	
	if (((iocnum = mpt_verify_adapter(karg.hdr.iocnum, &ioc)) < 0) ||
		(ioc == NULL)) {
		dctlprintk((KERN_ERR "%s::mptctl_hp_targetinfo() @%d - ioc%d not found!\n",
				__FILE__, __LINE__, iocnum));
		return -ENODEV;
	}

	/*  There is nothing to do for FCP parts.
	 */
	if ((int) ioc->chip_type <= (int) FC929)
		return 0;

	if ((ioc->spi_data.sdp0length == 0) || (ioc->sh == NULL))
		return 0;

	if (ioc->sh->host_no != karg.hdr.host)
		return -ENODEV;
		
       /* Get the data transfer speeds
        */
	data_sz = ioc->spi_data.sdp0length * 4;
	pg0_alloc = (SCSIDevicePage0_t *) pci_alloc_consistent(ioc->pcidev, data_sz, &page_dma);
	if (pg0_alloc) {
		hdr.PageVersion = ioc->spi_data.sdp0version;
		hdr.PageLength = data_sz;
		hdr.PageNumber = 0;
		hdr.PageType = MPI_CONFIG_PAGETYPE_SCSI_DEVICE;

		cfg.hdr = &hdr;
		cfg.action = MPI_CONFIG_ACTION_PAGE_READ_CURRENT;
		cfg.dir = 0;
		cfg.timeout = 0;
		cfg.physAddr = page_dma;

		cfg.pageAddr = (karg.hdr.channel << 8) | karg.hdr.id;

		if ((rc = mpt_config(ioc, &cfg)) == 0) {
			np = le32_to_cpu(pg0_alloc->NegotiatedParameters);
			karg.negotiated_width = np & MPI_SCSIDEVPAGE0_NP_WIDE ?
					HP_BUS_WIDTH_16 : HP_BUS_WIDTH_8;

			if (np & MPI_SCSIDEVPAGE0_NP_NEG_SYNC_OFFSET_MASK) {
				tmp = (np & MPI_SCSIDEVPAGE0_NP_NEG_SYNC_PERIOD_MASK) >> 8;
				if (tmp < 0x09)
					karg.negotiated_speed = HP_DEV_SPEED_ULTRA320;
				else if (tmp <= 0x09)
					karg.negotiated_speed = HP_DEV_SPEED_ULTRA160;
				else if (tmp <= 0x0A)
					karg.negotiated_speed = HP_DEV_SPEED_ULTRA2;
				else if (tmp <= 0x0C)
					karg.negotiated_speed = HP_DEV_SPEED_ULTRA;
				else if (tmp <= 0x25)
					karg.negotiated_speed = HP_DEV_SPEED_FAST;
				else
					karg.negotiated_speed = HP_DEV_SPEED_ASYNC;
			} else
				karg.negotiated_speed = HP_DEV_SPEED_ASYNC;
		}

		pci_free_consistent(ioc->pcidev, data_sz, (u8 *) pg0_alloc, page_dma);
	}

	/* Set defaults
	 */
	karg.message_rejects = -1;
	karg.phase_errors = -1;
	karg.parity_errors = -1;
	karg.select_timeouts = -1;

	/* Get the target error parameters
	 */
	hdr.PageVersion = 0;
	hdr.PageLength = 0;
	hdr.PageNumber = 3;
	hdr.PageType = MPI_CONFIG_PAGETYPE_SCSI_DEVICE;

	cfg.hdr = &hdr;
	cfg.action = MPI_CONFIG_ACTION_PAGE_HEADER;
	cfg.dir = 0;
	cfg.timeout = 0;
	cfg.physAddr = -1;
	if ((mpt_config(ioc, &cfg) == 0) && (cfg.hdr->PageLength > 0)) {
		/* Issue the second config page request */
		cfg.action = MPI_CONFIG_ACTION_PAGE_READ_CURRENT;
		data_sz = (int) cfg.hdr->PageLength * 4;
		pg3_alloc = (SCSIDevicePage3_t *) pci_alloc_consistent(
							ioc->pcidev, data_sz, &page_dma);
		if (pg3_alloc) {
			cfg.physAddr = page_dma;
			cfg.pageAddr = (karg.hdr.channel << 8) | karg.hdr.id;
			if ((rc = mpt_config(ioc, &cfg)) == 0) {
				karg.message_rejects = (u32) le16_to_cpu(pg3_alloc->MsgRejectCount);
				karg.phase_errors = (u32) le16_to_cpu(pg3_alloc->PhaseErrorCount);
				karg.parity_errors = (u32) le16_to_cpu(pg3_alloc->ParityErrorCount);
			}
			pci_free_consistent(ioc->pcidev, data_sz, (u8 *) pg3_alloc, page_dma);
		}
	}
	hd = (MPT_SCSI_HOST *) ioc->sh->hostdata;
	if (hd != NULL)
		karg.select_timeouts = hd->sel_timeout[karg.hdr.id];

	/* Copy the data from kernel memory to user memory
	 */
	if (copy_to_user((char __user *)arg, &karg, sizeof(hp_target_info_t))) {
		printk(KERN_ERR "%s@%d::mptctl_hp_target_info - "
			"Unable to write out mpt_ioctl_targetinfo struct @ %p\n",
				__FILE__, __LINE__, uarg);
		return -EFAULT;
	}

	return 0;
}

/*=-=-=-=-=-=-=-=-=-=-=-=-=-=-=-=-=-=-=-=-=-=-=-=-=-=-=-=-=-=-=-=-=-=-=-=-=-=*/

static struct file_operations mptctl_fops = {
	.owner =	THIS_MODULE,
	.llseek =	no_llseek,
	.ioctl =	mptctl_ioctl,
};

static struct miscdevice mptctl_miscdev = {
	MPT_MINOR,
	MYNAM,
	&mptctl_fops
};

/*=-=-=-=-=-=-=-=-=-=-=-=-=-=-=-=-=-=-=-=-=-=-=-=-=-=-=-=-=-=-=-=-=-=-=-=-=-=*/

#ifdef CONFIG_COMPAT

#include <linux/ioctl32.h>

/*=-=-=-=-=-=-=-=-=-=-=-=-=-=-=-=-=-=-=-=-=-=-=-=-=-=-=-=-=-=-=-=-=-=-=-=-=-=*/
/* compat_XXX functions are used to provide a conversion between
 * pointers and u32's. If the arg does not contain any pointers, then
 * a specialized function (compat_XXX) is not needed. If the arg
 * does contain pointer(s), then the specialized function is used
 * to ensure the structure contents is properly processed by mptctl.
 */
static int
compat_mptctl_ioctl(unsigned int fd, unsigned int cmd,
			unsigned long arg, struct file *filp)
{
	int ret;

	lock_kernel();
	dctlprintk((KERN_INFO MYNAM "::compat_mptctl_ioctl() called\n"));
	ret = mptctl_ioctl(filp->f_dentry->d_inode, filp, cmd, arg);
	unlock_kernel();
	return ret;
}
 
static int
compat_mptfwxfer_ioctl(unsigned int fd, unsigned int cmd,
			unsigned long arg, struct file *filp)
{
	struct mpt_fw_xfer32 kfw32;
	struct mpt_fw_xfer kfw;
	MPT_ADAPTER *iocp = NULL;
	int iocnum, iocnumX;
	int nonblock = (filp->f_flags & O_NONBLOCK);
	int ret;

	dctlprintk((KERN_INFO MYNAM "::compat_mptfwxfer_ioctl() called\n"));

	if (copy_from_user(&kfw32, (char *)arg, sizeof(kfw32)))
		return -EFAULT;

	/* Verify intended MPT adapter */
	iocnumX = kfw32.iocnum & 0xFF;
	if (((iocnum = mpt_verify_adapter(iocnumX, &iocp)) < 0) ||
	    (iocp == NULL)) {
		dctlprintk((KERN_ERR MYNAM "::compat_mptfwxfer_ioctl @%d - ioc%d not found!\n",
				__LINE__, iocnumX));
		return -ENODEV;
	}

	if ((ret = mptctl_syscall_down(iocp, nonblock)) != 0)
		return ret;

	kfw.iocnum = iocnum;
	kfw.fwlen = kfw32.fwlen;
	kfw.bufp = compat_ptr(kfw32.bufp);

	ret = mptctl_do_fw_download(kfw.iocnum, kfw.bufp, kfw.fwlen);

	up(&mptctl_syscall_sem_ioc[iocp->id]);

	return ret;
}

static int
compat_mpt_command(unsigned int fd, unsigned int cmd,
			unsigned long arg, struct file *filp)
{
	struct mpt_ioctl_command32 karg32;
	struct mpt_ioctl_command32 *uarg = (struct mpt_ioctl_command32 *) arg;
	struct mpt_ioctl_command karg;
	MPT_ADAPTER *iocp = NULL;
	int iocnum, iocnumX;
	int nonblock = (filp->f_flags & O_NONBLOCK);
	int ret;

	dctlprintk((KERN_INFO MYNAM "::compat_mpt_command() called\n"));

	if (copy_from_user(&karg32, (char *)arg, sizeof(karg32)))
		return -EFAULT;

	/* Verify intended MPT adapter */
	iocnumX = karg32.hdr.iocnum & 0xFF;
	if (((iocnum = mpt_verify_adapter(iocnumX, &iocp)) < 0) ||
	    (iocp == NULL)) {
		dctlprintk((KERN_ERR MYNAM "::compat_mpt_command @%d - ioc%d not found!\n",
				__LINE__, iocnumX));
		return -ENODEV;
	}

	if ((ret = mptctl_syscall_down(iocp, nonblock)) != 0)
		return ret;

	/* Copy data to karg */
	karg.hdr.iocnum = karg32.hdr.iocnum;
	karg.hdr.port = karg32.hdr.port;
	karg.timeout = karg32.timeout;
	karg.maxReplyBytes = karg32.maxReplyBytes;

	karg.dataInSize = karg32.dataInSize;
	karg.dataOutSize = karg32.dataOutSize;
	karg.maxSenseBytes = karg32.maxSenseBytes;
	karg.dataSgeOffset = karg32.dataSgeOffset;

	karg.replyFrameBufPtr = (char *)(unsigned long)karg32.replyFrameBufPtr;
	karg.dataInBufPtr = (char *)(unsigned long)karg32.dataInBufPtr;
	karg.dataOutBufPtr = (char *)(unsigned long)karg32.dataOutBufPtr;
	karg.senseDataPtr = (char *)(unsigned long)karg32.senseDataPtr;

	/* Pass new structure to do_mpt_command
	 */
	ret = mptctl_do_mpt_command (karg, &uarg->MF);

	up(&mptctl_syscall_sem_ioc[iocp->id]);

	return ret;
}

#endif

/*=-=-=-=-=-=-=-=-=-=-=-=-=-=-=-=-=-=-=-=-=-=-=-=-=-=-=-=-=-=-=-=-=-=-=-=-=-=*/
int __init mptctl_init(void)
{
	int err;
	int i;
	int where = 1;
	int sz;
	u8 *mem;
	MPT_ADAPTER *ioc = NULL;
	int iocnum;

	show_mptmod_ver(my_NAME, my_VERSION);

	for (i=0; i<MPT_MAX_ADAPTERS; i++) {
		sema_init(&mptctl_syscall_sem_ioc[i], 1);

		ioc = NULL;
		if (((iocnum = mpt_verify_adapter(i, &ioc)) < 0) ||
		    (ioc == NULL)) {
			continue;
		}
		else {
			/* This adapter instance is found.
			 * Allocate and inite a MPT_IOCTL structure
			 */
			sz = sizeof (MPT_IOCTL);
			mem = kmalloc(sz, GFP_KERNEL);
			if (mem == NULL) {
				err = -ENOMEM;
				goto out_fail;
			}

			memset(mem, 0, sz);
			ioc->ioctl = (MPT_IOCTL *) mem;
			ioc->ioctl->ioc = ioc;
			init_timer (&ioc->ioctl->timer);
			ioc->ioctl->timer.data = (unsigned long) ioc->ioctl;
			ioc->ioctl->timer.function = mptctl_timer_expired;
			init_timer (&ioc->ioctl->TMtimer);
			ioc->ioctl->TMtimer.data = (unsigned long) ioc->ioctl;
			ioc->ioctl->TMtimer.function = mptctl_timer_expired;
		}
	}

#ifdef CONFIG_COMPAT
	err = register_ioctl32_conversion(MPTIOCINFO, compat_mptctl_ioctl);
	if (++where && err) goto out_fail;
	err = register_ioctl32_conversion(MPTIOCINFO1, compat_mptctl_ioctl);
	if (++where && err) goto out_fail;
	err = register_ioctl32_conversion(MPTIOCINFO2, compat_mptctl_ioctl);
	if (++where && err) goto out_fail;
	err = register_ioctl32_conversion(MPTTARGETINFO, compat_mptctl_ioctl);
	if (++where && err) goto out_fail;
	err = register_ioctl32_conversion(MPTTEST, compat_mptctl_ioctl);
	if (++where && err) goto out_fail;
	err = register_ioctl32_conversion(MPTEVENTQUERY, compat_mptctl_ioctl);
	if (++where && err) goto out_fail;
	err = register_ioctl32_conversion(MPTEVENTENABLE, compat_mptctl_ioctl);
	if (++where && err) goto out_fail;
	err = register_ioctl32_conversion(MPTEVENTREPORT, compat_mptctl_ioctl);
	if (++where && err) goto out_fail;
	err = register_ioctl32_conversion(MPTHARDRESET, compat_mptctl_ioctl);
	if (++where && err) goto out_fail;
	err = register_ioctl32_conversion(MPTCOMMAND32, compat_mpt_command);
	if (++where && err) goto out_fail;
	err = register_ioctl32_conversion(MPTFWDOWNLOAD32,
					  compat_mptfwxfer_ioctl);
	if (++where && err) goto out_fail;
	err = register_ioctl32_conversion(HP_GETHOSTINFO, compat_mptctl_ioctl);
	if (++where && err) goto out_fail;
	err = register_ioctl32_conversion(HP_GETTARGETINFO, compat_mptctl_ioctl);
	if (++where && err) goto out_fail;
#endif

	/* Register this device */
	err = misc_register(&mptctl_miscdev);
	if (err < 0) {
		printk(KERN_ERR MYNAM ": Can't register misc device [minor=%d].\n", MPT_MINOR);
		goto out_fail;
	}
	printk(KERN_INFO MYNAM ": Registered with Fusion MPT base driver\n");
	printk(KERN_INFO MYNAM ": /dev/%s @ (major,minor=%d,%d)\n",
			 mptctl_miscdev.name, MISC_MAJOR, mptctl_miscdev.minor);

	/*
	 *  Install our handler
	 */
	++where;
	if ((mptctl_id = mpt_register(mptctl_reply, MPTCTL_DRIVER)) < 0) {
		printk(KERN_ERR MYNAM ": ERROR: Failed to register with Fusion MPT base driver\n");
		misc_deregister(&mptctl_miscdev);
		err = -EBUSY;
		goto out_fail;
	}

	if (mpt_reset_register(mptctl_id, mptctl_ioc_reset) == 0) {
		dprintk((KERN_INFO MYNAM ": Registered for IOC reset notifications\n"));
	} else {
		/* FIXME! */
	}

	return 0;

out_fail:

#ifdef CONFIG_COMPAT
	printk(KERN_ERR MYNAM ": ERROR: Failed to register ioctl32_conversion!"
			" (%d:err=%d)\n", where, err);
	unregister_ioctl32_conversion(MPTIOCINFO);
	unregister_ioctl32_conversion(MPTIOCINFO1);
	unregister_ioctl32_conversion(MPTIOCINFO2);
	unregister_ioctl32_conversion(MPTTARGETINFO);
	unregister_ioctl32_conversion(MPTTEST);
	unregister_ioctl32_conversion(MPTEVENTQUERY);
	unregister_ioctl32_conversion(MPTEVENTENABLE);
	unregister_ioctl32_conversion(MPTEVENTREPORT);
	unregister_ioctl32_conversion(MPTHARDRESET);
	unregister_ioctl32_conversion(MPTCOMMAND32);
	unregister_ioctl32_conversion(MPTFWDOWNLOAD32);
	unregister_ioctl32_conversion(HP_GETHOSTINFO);
	unregister_ioctl32_conversion(HP_GETTARGETINFO);
#endif

	for (i=0; i<MPT_MAX_ADAPTERS; i++) {
		ioc = NULL;
		if (((iocnum = mpt_verify_adapter(i, &ioc)) < 0) ||
		    (ioc == NULL)) {
			continue;
		}
		else {
			if (ioc->ioctl) {
				kfree ( ioc->ioctl );
				ioc->ioctl = NULL;
			}
		}
	}
	return err;
}

/*=-=-=-=-=-=-=-=-=-=-=-=-=-=-=-=-=-=-=-=-=-=-=-=-=-=-=-=-=-=-=-=-=-=-=-=-=-=*/
void mptctl_exit(void)
{
	int i;
	MPT_ADAPTER *ioc;
	int iocnum;

	misc_deregister(&mptctl_miscdev);
	printk(KERN_INFO MYNAM ": Deregistered /dev/%s @ (major,minor=%d,%d)\n",
			 mptctl_miscdev.name, MISC_MAJOR, mptctl_miscdev.minor);

	/* De-register reset handler from base module */
	mpt_reset_deregister(mptctl_id);
	dprintk((KERN_INFO MYNAM ": Deregistered for IOC reset notifications\n"));

	/* De-register callback handler from base module */
	mpt_deregister(mptctl_id);
	printk(KERN_INFO MYNAM ": Deregistered from Fusion MPT base driver\n");

#ifdef CONFIG_COMPAT
	unregister_ioctl32_conversion(MPTIOCINFO);
	unregister_ioctl32_conversion(MPTIOCINFO1);
	unregister_ioctl32_conversion(MPTIOCINFO2);
	unregister_ioctl32_conversion(MPTTARGETINFO);
	unregister_ioctl32_conversion(MPTTEST);
	unregister_ioctl32_conversion(MPTEVENTQUERY);
	unregister_ioctl32_conversion(MPTEVENTENABLE);
	unregister_ioctl32_conversion(MPTEVENTREPORT);
	unregister_ioctl32_conversion(MPTHARDRESET);
	unregister_ioctl32_conversion(MPTCOMMAND32);
	unregister_ioctl32_conversion(MPTFWDOWNLOAD32);
	unregister_ioctl32_conversion(HP_GETHOSTINFO);
	unregister_ioctl32_conversion(HP_GETTARGETINFO);
#endif

	/* Free allocated memory */
	for (i=0; i<MPT_MAX_ADAPTERS; i++) {
		ioc = NULL;
		if (((iocnum = mpt_verify_adapter(i, &ioc)) < 0) ||
		    (ioc == NULL)) {
			continue;
		}
		else {
			if (ioc->ioctl) {
				kfree ( ioc->ioctl );
				ioc->ioctl = NULL;
			}
		}
	}
}

/*=-=-=-=-=-=-=-=-=-=-=-=-=-=-=-=-=-=-=-=-=-=-=-=-=-=-=-=-=-=-=-=-=-=-=-=-=-=*/

module_init(mptctl_init);
module_exit(mptctl_exit);<|MERGE_RESOLUTION|>--- conflicted
+++ resolved
@@ -544,41 +544,6 @@
 
 /*=-=-=-=-=-=-=-=-=-=-=-=-=-=-=-=-=-=-=-=-=-=-=-=-=-=-=-=-=-=-=-=-=-=-=-=-=-=*/
 /*
-<<<<<<< HEAD
-=======
- *  struct file_operations functionality.
- *  Members:
- *	llseek, write, read, ioctl, open, release
- */
-/*=-=-=-=-=-=-=-=-=-=-=-=-=-=-=-=-=-=-=-=-=-=-=-=-=-=-=-=-=-=-=-=-=-=-=-=-=-=*/
-#if LINUX_VERSION_CODE < KERNEL_VERSION(2,4,9)
-static loff_t
-mptctl_llseek(struct file *file, loff_t offset, int origin)
-{
-	return -ESPIPE;
-}
-#define no_llseek mptctl_llseek
-#endif
-
-/*=-=-=-=-=-=-=-=-=-=-=-=-=-=-=-=-=-=-=-=-=-=-=-=-=-=-=-=-=-=-=-=-=-=-=-=-=-=*/
-static ssize_t
-mptctl_write(struct file *file, const char __user *buf, size_t count, loff_t *ppos)
-{
-	printk(KERN_ERR MYNAM ": ioctl WRITE not yet supported\n");
-	return 0;
-}
-
-/*=-=-=-=-=-=-=-=-=-=-=-=-=-=-=-=-=-=-=-=-=-=-=-=-=-=-=-=-=-=-=-=-=-=-=-=-=-=*/
-static ssize_t
-mptctl_read(struct file *file, char __user *buf, size_t count, loff_t *ptr)
-{
-	printk(KERN_ERR MYNAM ": ioctl READ not yet supported\n");
-	return 0;
-}
-
-/*=-=-=-=-=-=-=-=-=-=-=-=-=-=-=-=-=-=-=-=-=-=-=-=-=-=-=-=-=-=-=-=-=-=-=-=-=-=*/
-/*
->>>>>>> dbba62f3
  *  MPT ioctl handler
  *  cmd - specify the particular IOCTL command to be issued
  *  arg - data specific to the command. Must not be null.
