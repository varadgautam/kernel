/*
 * max30102.c - Support for MAX30102 heart rate and pulse oximeter sensor
 *
 * Copyright (C) 2017 Matt Ranostay <matt@ranostay.consulting>
 *
 * Support for MAX30105 optical particle sensor
 * Copyright (C) 2017 Peter Meerwald-Stadler <pmeerw@pmeerw.net>
 *
 * This program is free software; you can redistribute it and/or modify
 * it under the terms of the GNU General Public License as published by
 * the Free Software Foundation; either version 2 of the License, or
 * (at your option) any later version.
 *
 * This program is distributed in the hope that it will be useful,
 * but WITHOUT ANY WARRANTY; without even the implied warranty of
 * MERCHANTABILITY or FITNESS FOR A PARTICULAR PURPOSE. See the
 * GNU General Public License for more details.
 *
 * 7-bit I2C chip address: 0x57
 * TODO: proximity power saving feature
 */

#include <linux/module.h>
#include <linux/init.h>
#include <linux/interrupt.h>
#include <linux/delay.h>
#include <linux/err.h>
#include <linux/irq.h>
#include <linux/i2c.h>
#include <linux/mutex.h>
#include <linux/of.h>
#include <linux/regmap.h>
#include <linux/iio/iio.h>
#include <linux/iio/buffer.h>
#include <linux/iio/kfifo_buf.h>

#define MAX30102_REGMAP_NAME	"max30102_regmap"
#define MAX30102_DRV_NAME	"max30102"
#define MAX30102_PART_NUMBER	0x15

enum max30102_chip_id {
	max30102,
	max30105,
};

enum max3012_led_idx {
	MAX30102_LED_RED,
	MAX30102_LED_IR,
	MAX30105_LED_GREEN,
};

#define MAX30102_REG_INT_STATUS			0x00
#define MAX30102_REG_INT_STATUS_PWR_RDY		BIT(0)
#define MAX30102_REG_INT_STATUS_PROX_INT	BIT(4)
#define MAX30102_REG_INT_STATUS_ALC_OVF		BIT(5)
#define MAX30102_REG_INT_STATUS_PPG_RDY		BIT(6)
#define MAX30102_REG_INT_STATUS_FIFO_RDY	BIT(7)

#define MAX30102_REG_INT_ENABLE			0x02
#define MAX30102_REG_INT_ENABLE_PROX_INT_EN	BIT(4)
#define MAX30102_REG_INT_ENABLE_ALC_OVF_EN	BIT(5)
#define MAX30102_REG_INT_ENABLE_PPG_EN		BIT(6)
#define MAX30102_REG_INT_ENABLE_FIFO_EN		BIT(7)
#define MAX30102_REG_INT_ENABLE_MASK		0xf0
#define MAX30102_REG_INT_ENABLE_MASK_SHIFT	4

#define MAX30102_REG_FIFO_WR_PTR		0x04
#define MAX30102_REG_FIFO_OVR_CTR		0x05
#define MAX30102_REG_FIFO_RD_PTR		0x06
#define MAX30102_REG_FIFO_DATA			0x07
#define MAX30102_REG_FIFO_DATA_BYTES		3

#define MAX30102_REG_FIFO_CONFIG		0x08
#define MAX30102_REG_FIFO_CONFIG_AVG_4SAMPLES	BIT(1)
#define MAX30102_REG_FIFO_CONFIG_AVG_SHIFT	5
#define MAX30102_REG_FIFO_CONFIG_AFULL		BIT(0)

#define MAX30102_REG_MODE_CONFIG		0x09
#define MAX30102_REG_MODE_CONFIG_MODE_NONE	0x00
#define MAX30102_REG_MODE_CONFIG_MODE_HR	0x02 /* red LED */
#define MAX30102_REG_MODE_CONFIG_MODE_HR_SPO2	0x03 /* red + IR LED */
#define MAX30102_REG_MODE_CONFIG_MODE_MULTI	0x07 /* multi-LED mode */
#define MAX30102_REG_MODE_CONFIG_MODE_MASK	GENMASK(2, 0)
#define MAX30102_REG_MODE_CONFIG_PWR		BIT(7)

#define MAX30102_REG_MODE_CONTROL_SLOT21	0x11 /* multi-LED control */
#define MAX30102_REG_MODE_CONTROL_SLOT43	0x12
#define MAX30102_REG_MODE_CONTROL_SLOT_MASK	(GENMASK(6, 4) | GENMASK(2, 0))
#define MAX30102_REG_MODE_CONTROL_SLOT_SHIFT	4

#define MAX30102_REG_SPO2_CONFIG		0x0a
#define MAX30102_REG_SPO2_CONFIG_PULSE_411_US	0x03
#define MAX30102_REG_SPO2_CONFIG_SR_400HZ	0x03
#define MAX30102_REG_SPO2_CONFIG_SR_MASK	0x07
#define MAX30102_REG_SPO2_CONFIG_SR_MASK_SHIFT	2
#define MAX30102_REG_SPO2_CONFIG_ADC_4096_STEPS	BIT(0)
#define MAX30102_REG_SPO2_CONFIG_ADC_MASK_SHIFT	5

#define MAX30102_REG_RED_LED_CONFIG		0x0c
#define MAX30102_REG_IR_LED_CONFIG		0x0d
#define MAX30105_REG_GREEN_LED_CONFIG		0x0e

#define MAX30102_REG_TEMP_CONFIG		0x21
#define MAX30102_REG_TEMP_CONFIG_TEMP_EN	BIT(0)

#define MAX30102_REG_TEMP_INTEGER		0x1f
#define MAX30102_REG_TEMP_FRACTION		0x20

#define MAX30102_REG_REV_ID			0xfe
#define MAX30102_REG_PART_ID			0xff

struct max30102_data {
	struct i2c_client *client;
	struct iio_dev *indio_dev;
	struct mutex lock;
	struct regmap *regmap;
	enum max30102_chip_id chip_id;

	u8 buffer[12];
	__be32 processed_buffer[3]; /* 3 x 18-bit (padded to 32-bits) */
};

static const struct regmap_config max30102_regmap_config = {
	.name = MAX30102_REGMAP_NAME,

	.reg_bits = 8,
	.val_bits = 8,
};

static const unsigned long max30102_scan_masks[] = {
	BIT(MAX30102_LED_RED) | BIT(MAX30102_LED_IR),
	0
};

static const unsigned long max30105_scan_masks[] = {
	BIT(MAX30102_LED_RED) | BIT(MAX30102_LED_IR),
	BIT(MAX30102_LED_RED) | BIT(MAX30102_LED_IR) |
		BIT(MAX30105_LED_GREEN),
	0
};

#define MAX30102_INTENSITY_CHANNEL(_si, _mod) { \
		.type = IIO_INTENSITY, \
		.channel2 = _mod, \
		.modified = 1, \
		.scan_index = _si, \
		.scan_type = { \
			.sign = 'u', \
			.shift = 8, \
			.realbits = 18, \
			.storagebits = 32, \
			.endianness = IIO_BE, \
		}, \
	}

static const struct iio_chan_spec max30102_channels[] = {
	MAX30102_INTENSITY_CHANNEL(MAX30102_LED_RED, IIO_MOD_LIGHT_RED),
	MAX30102_INTENSITY_CHANNEL(MAX30102_LED_IR, IIO_MOD_LIGHT_IR),
	{
		.type = IIO_TEMP,
		.info_mask_separate =
			BIT(IIO_CHAN_INFO_RAW) | BIT(IIO_CHAN_INFO_SCALE),
		.scan_index = -1,
	},
};

static const struct iio_chan_spec max30105_channels[] = {
	MAX30102_INTENSITY_CHANNEL(MAX30102_LED_RED, IIO_MOD_LIGHT_RED),
	MAX30102_INTENSITY_CHANNEL(MAX30102_LED_IR, IIO_MOD_LIGHT_IR),
	MAX30102_INTENSITY_CHANNEL(MAX30105_LED_GREEN, IIO_MOD_LIGHT_GREEN),
	{
		.type = IIO_TEMP,
		.info_mask_separate =
			BIT(IIO_CHAN_INFO_RAW) | BIT(IIO_CHAN_INFO_SCALE),
		.scan_index = -1,
	},
};

static int max30102_set_power(struct max30102_data *data, bool en)
{
	return regmap_update_bits(data->regmap, MAX30102_REG_MODE_CONFIG,
				  MAX30102_REG_MODE_CONFIG_PWR,
				  en ? 0 : MAX30102_REG_MODE_CONFIG_PWR);
}

static int max30102_set_powermode(struct max30102_data *data, u8 mode, bool en)
{
	u8 reg = mode;

	if (!en)
		reg |= MAX30102_REG_MODE_CONFIG_PWR;

	return regmap_update_bits(data->regmap, MAX30102_REG_MODE_CONFIG,
				  MAX30102_REG_MODE_CONFIG_PWR |
				  MAX30102_REG_MODE_CONFIG_MODE_MASK, reg);
}

#define MAX30102_MODE_CONTROL_LED_SLOTS(slot2, slot1) \
	((slot2 << MAX30102_REG_MODE_CONTROL_SLOT_SHIFT) | slot1)

static int max30102_buffer_postenable(struct iio_dev *indio_dev)
{
	struct max30102_data *data = iio_priv(indio_dev);
	int ret;
	u8 reg;

	switch (*indio_dev->active_scan_mask) {
	case BIT(MAX30102_LED_RED) | BIT(MAX30102_LED_IR):
		reg = MAX30102_REG_MODE_CONFIG_MODE_HR_SPO2;
		break;
	case BIT(MAX30102_LED_RED) | BIT(MAX30102_LED_IR) |
	     BIT(MAX30105_LED_GREEN):
		ret = regmap_update_bits(data->regmap,
					 MAX30102_REG_MODE_CONTROL_SLOT21,
					 MAX30102_REG_MODE_CONTROL_SLOT_MASK,
					 MAX30102_MODE_CONTROL_LED_SLOTS(2, 1));
		if (ret)
			return ret;

		ret = regmap_update_bits(data->regmap,
					 MAX30102_REG_MODE_CONTROL_SLOT43,
					 MAX30102_REG_MODE_CONTROL_SLOT_MASK,
					 MAX30102_MODE_CONTROL_LED_SLOTS(0, 3));
		if (ret)
			return ret;

		reg = MAX30102_REG_MODE_CONFIG_MODE_MULTI;
		break;
	default:
		return -EINVAL;
	}

	return max30102_set_powermode(data, reg, true);
}

static int max30102_buffer_predisable(struct iio_dev *indio_dev)
{
	struct max30102_data *data = iio_priv(indio_dev);

	return max30102_set_powermode(data, MAX30102_REG_MODE_CONFIG_MODE_NONE,
				      false);
}

static const struct iio_buffer_setup_ops max30102_buffer_setup_ops = {
	.postenable = max30102_buffer_postenable,
	.predisable = max30102_buffer_predisable,
};

static inline int max30102_fifo_count(struct max30102_data *data)
{
	unsigned int val;
	int ret;

	ret = regmap_read(data->regmap, MAX30102_REG_INT_STATUS, &val);
	if (ret)
		return ret;

	/* FIFO has one sample slot left */
	if (val & MAX30102_REG_INT_STATUS_FIFO_RDY)
		return 1;

	return 0;
}

#define MAX30102_COPY_DATA(i) \
	memcpy(&data->processed_buffer[(i)], \
	       &buffer[(i) * MAX30102_REG_FIFO_DATA_BYTES], \
	       MAX30102_REG_FIFO_DATA_BYTES)

static int max30102_read_measurement(struct max30102_data *data,
				     unsigned int measurements)
{
	int ret;
	u8 *buffer = (u8 *) &data->buffer;

	ret = i2c_smbus_read_i2c_block_data(data->client,
					    MAX30102_REG_FIFO_DATA,
					    measurements *
					    MAX30102_REG_FIFO_DATA_BYTES,
					    buffer);

	switch (measurements) {
	case 3:
		MAX30102_COPY_DATA(2);
	case 2: /* fall-through */
		MAX30102_COPY_DATA(1);
	case 1: /* fall-through */
		MAX30102_COPY_DATA(0);
		break;
	default:
		return -EINVAL;
	}

	return (ret == measurements * MAX30102_REG_FIFO_DATA_BYTES) ?
	       0 : -EINVAL;
}

static irqreturn_t max30102_interrupt_handler(int irq, void *private)
{
	struct iio_dev *indio_dev = private;
	struct max30102_data *data = iio_priv(indio_dev);
	unsigned int measurements = bitmap_weight(indio_dev->active_scan_mask,
						  indio_dev->masklength);
	int ret, cnt = 0;

	mutex_lock(&data->lock);

	while (cnt || (cnt = max30102_fifo_count(data)) > 0) {
		ret = max30102_read_measurement(data, measurements);
		if (ret)
			break;

		iio_push_to_buffers(data->indio_dev, data->processed_buffer);
		cnt--;
	}

	mutex_unlock(&data->lock);

	return IRQ_HANDLED;
}

static int max30102_get_current_idx(unsigned int val, int *reg)
{
	/* each step is 0.200 mA */
	*reg = val / 200;

	return *reg > 0xff ? -EINVAL : 0;
}

static int max30102_led_init(struct max30102_data *data)
{
	struct device *dev = &data->client->dev;
	struct device_node *np = dev->of_node;
	unsigned int val;
	int reg, ret;

	ret = of_property_read_u32(np, "maxim,red-led-current-microamp", &val);
	if (ret) {
		dev_info(dev, "no red-led-current-microamp set\n");

		/* Default to 7 mA RED LED */
		val = 7000;
	}

	ret = max30102_get_current_idx(val, &reg);
	if (ret) {
		dev_err(dev, "invalid RED LED current setting %d\n", val);
		return ret;
	}

	ret = regmap_write(data->regmap, MAX30102_REG_RED_LED_CONFIG, reg);
	if (ret)
		return ret;

	if (data->chip_id == max30105) {
		ret = of_property_read_u32(np,
			"maxim,green-led-current-microamp", &val);
		if (ret) {
			dev_info(dev, "no green-led-current-microamp set\n");

			/* Default to 7 mA green LED */
			val = 7000;
		}

		ret = max30102_get_current_idx(val, &reg);
		if (ret) {
			dev_err(dev, "invalid green LED current setting %d\n",
				val);
			return ret;
		}

		ret = regmap_write(data->regmap, MAX30105_REG_GREEN_LED_CONFIG,
				   reg);
		if (ret)
			return ret;
	}

	ret = of_property_read_u32(np, "maxim,ir-led-current-microamp", &val);
	if (ret) {
		dev_info(dev, "no ir-led-current-microamp set\n");

		/* Default to 7 mA IR LED */
		val = 7000;
	}

	ret = max30102_get_current_idx(val, &reg);
	if (ret) {
		dev_err(dev, "invalid IR LED current setting %d\n", val);
		return ret;
	}

	return regmap_write(data->regmap, MAX30102_REG_IR_LED_CONFIG, reg);
}

static int max30102_chip_init(struct max30102_data *data)
{
	int ret;

	/* setup LED current settings */
	ret = max30102_led_init(data);
	if (ret)
		return ret;

	/* configure 18-bit HR + SpO2 readings at 400Hz */
	ret = regmap_write(data->regmap, MAX30102_REG_SPO2_CONFIG,
				(MAX30102_REG_SPO2_CONFIG_ADC_4096_STEPS
				 << MAX30102_REG_SPO2_CONFIG_ADC_MASK_SHIFT) |
				(MAX30102_REG_SPO2_CONFIG_SR_400HZ
				 << MAX30102_REG_SPO2_CONFIG_SR_MASK_SHIFT) |
				 MAX30102_REG_SPO2_CONFIG_PULSE_411_US);
	if (ret)
		return ret;

	/* average 4 samples + generate FIFO interrupt */
	ret = regmap_write(data->regmap, MAX30102_REG_FIFO_CONFIG,
				(MAX30102_REG_FIFO_CONFIG_AVG_4SAMPLES
				 << MAX30102_REG_FIFO_CONFIG_AVG_SHIFT) |
				 MAX30102_REG_FIFO_CONFIG_AFULL);
	if (ret)
		return ret;

	/* enable FIFO interrupt */
	return regmap_update_bits(data->regmap, MAX30102_REG_INT_ENABLE,
				 MAX30102_REG_INT_ENABLE_MASK,
				 MAX30102_REG_INT_ENABLE_FIFO_EN);
}

static int max30102_read_temp(struct max30102_data *data, int *val)
{
	int ret;
	unsigned int reg;

	ret = regmap_read(data->regmap, MAX30102_REG_TEMP_INTEGER, &reg);
	if (ret < 0)
		return ret;
	*val = reg << 4;

	ret = regmap_read(data->regmap, MAX30102_REG_TEMP_FRACTION, &reg);
	if (ret < 0)
		return ret;

	*val |= reg & 0xf;
	*val = sign_extend32(*val, 11);

	return 0;
}

static int max30102_get_temp(struct max30102_data *data, int *val, bool en)
{
	int ret;

	if (en) {
<<<<<<< HEAD
		ret = max30102_set_powermode(data, true);
=======
		ret = max30102_set_power(data, true);
>>>>>>> 022a1d6c
		if (ret)
			return ret;
	}

	/* start acquisition */
	ret = regmap_update_bits(data->regmap, MAX30102_REG_TEMP_CONFIG,
				 MAX30102_REG_TEMP_CONFIG_TEMP_EN,
				 MAX30102_REG_TEMP_CONFIG_TEMP_EN);
	if (ret)
		goto out;

	msleep(35);
	ret = max30102_read_temp(data, val);
<<<<<<< HEAD

out:
	if (en)
		max30102_set_powermode(data, false);

=======

out:
	if (en)
		max30102_set_power(data, false);

>>>>>>> 022a1d6c
	return ret;
}

static int max30102_read_raw(struct iio_dev *indio_dev,
			     struct iio_chan_spec const *chan,
			     int *val, int *val2, long mask)
{
	struct max30102_data *data = iio_priv(indio_dev);
	int ret = -EINVAL;

	switch (mask) {
	case IIO_CHAN_INFO_RAW:
		/*
		 * Temperature reading can only be acquired when not in
		 * shutdown; leave shutdown briefly when buffer not running
		 */
		mutex_lock(&indio_dev->mlock);
		if (!iio_buffer_enabled(indio_dev))
			ret = max30102_get_temp(data, val, true);
		else
			ret = max30102_get_temp(data, val, false);
		mutex_unlock(&indio_dev->mlock);
		if (ret)
			return ret;

		ret = IIO_VAL_INT;
		break;
	case IIO_CHAN_INFO_SCALE:
		*val = 1000;  /* 62.5 */
		*val2 = 16;
		ret = IIO_VAL_FRACTIONAL;
		break;
	}

	return ret;
}

static const struct iio_info max30102_info = {
	.read_raw = max30102_read_raw,
};

static int max30102_probe(struct i2c_client *client,
			  const struct i2c_device_id *id)
{
	struct max30102_data *data;
	struct iio_buffer *buffer;
	struct iio_dev *indio_dev;
	int ret;
	unsigned int reg;

	indio_dev = devm_iio_device_alloc(&client->dev, sizeof(*data));
	if (!indio_dev)
		return -ENOMEM;

	buffer = devm_iio_kfifo_allocate(&client->dev);
	if (!buffer)
		return -ENOMEM;

	iio_device_attach_buffer(indio_dev, buffer);

	indio_dev->name = MAX30102_DRV_NAME;
	indio_dev->info = &max30102_info;
	indio_dev->modes = (INDIO_BUFFER_SOFTWARE | INDIO_DIRECT_MODE);
	indio_dev->setup_ops = &max30102_buffer_setup_ops;
	indio_dev->dev.parent = &client->dev;

	data = iio_priv(indio_dev);
	data->indio_dev = indio_dev;
	data->client = client;
	data->chip_id = id->driver_data;

	mutex_init(&data->lock);
	i2c_set_clientdata(client, indio_dev);

	switch (data->chip_id) {
	case max30105:
		indio_dev->channels = max30105_channels;
		indio_dev->num_channels = ARRAY_SIZE(max30105_channels);
		indio_dev->available_scan_masks = max30105_scan_masks;
		break;
	case max30102:
		indio_dev->channels = max30102_channels;
		indio_dev->num_channels = ARRAY_SIZE(max30102_channels);
		indio_dev->available_scan_masks = max30102_scan_masks;
		break;
	default:
		return -ENODEV;
	}

	data->regmap = devm_regmap_init_i2c(client, &max30102_regmap_config);
	if (IS_ERR(data->regmap)) {
		dev_err(&client->dev, "regmap initialization failed\n");
		return PTR_ERR(data->regmap);
	}

	/* check part ID */
	ret = regmap_read(data->regmap, MAX30102_REG_PART_ID, &reg);
	if (ret)
		return ret;
	if (reg != MAX30102_PART_NUMBER)
		return -ENODEV;

	/* show revision ID */
	ret = regmap_read(data->regmap, MAX30102_REG_REV_ID, &reg);
	if (ret)
		return ret;
	dev_dbg(&client->dev, "max3010x revision %02x\n", reg);

	/* clear mode setting, chip shutdown */
	ret = max30102_set_powermode(data, MAX30102_REG_MODE_CONFIG_MODE_NONE,
				     false);
	if (ret)
		return ret;

	ret = max30102_chip_init(data);
	if (ret)
		return ret;

	if (client->irq <= 0) {
		dev_err(&client->dev, "no valid irq defined\n");
		return -EINVAL;
	}

	ret = devm_request_threaded_irq(&client->dev, client->irq,
					NULL, max30102_interrupt_handler,
					IRQF_TRIGGER_FALLING | IRQF_ONESHOT,
					"max30102_irq", indio_dev);
	if (ret) {
		dev_err(&client->dev, "request irq (%d) failed\n", client->irq);
		return ret;
	}

	return iio_device_register(indio_dev);
}

static int max30102_remove(struct i2c_client *client)
{
	struct iio_dev *indio_dev = i2c_get_clientdata(client);
	struct max30102_data *data = iio_priv(indio_dev);

	iio_device_unregister(indio_dev);
	max30102_set_power(data, false);

	return 0;
}

static const struct i2c_device_id max30102_id[] = {
	{ "max30102", max30102 },
	{ "max30105", max30105 },
	{}
};
MODULE_DEVICE_TABLE(i2c, max30102_id);

static const struct of_device_id max30102_dt_ids[] = {
	{ .compatible = "maxim,max30102" },
	{ .compatible = "maxim,max30105" },
	{ }
};
MODULE_DEVICE_TABLE(of, max30102_dt_ids);

static struct i2c_driver max30102_driver = {
	.driver = {
		.name	= MAX30102_DRV_NAME,
		.of_match_table	= of_match_ptr(max30102_dt_ids),
	},
	.probe		= max30102_probe,
	.remove		= max30102_remove,
	.id_table	= max30102_id,
};
module_i2c_driver(max30102_driver);

MODULE_AUTHOR("Matt Ranostay <matt@ranostay.consulting>");
MODULE_DESCRIPTION("MAX30102 heart rate/pulse oximeter and MAX30105 particle sensor driver");
MODULE_LICENSE("GPL");<|MERGE_RESOLUTION|>--- conflicted
+++ resolved
@@ -450,11 +450,7 @@
 	int ret;
 
 	if (en) {
-<<<<<<< HEAD
-		ret = max30102_set_powermode(data, true);
-=======
 		ret = max30102_set_power(data, true);
->>>>>>> 022a1d6c
 		if (ret)
 			return ret;
 	}
@@ -468,19 +464,11 @@
 
 	msleep(35);
 	ret = max30102_read_temp(data, val);
-<<<<<<< HEAD
-
-out:
-	if (en)
-		max30102_set_powermode(data, false);
-
-=======
 
 out:
 	if (en)
 		max30102_set_power(data, false);
 
->>>>>>> 022a1d6c
 	return ret;
 }
 
