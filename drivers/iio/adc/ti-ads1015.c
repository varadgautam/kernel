--- conflicted
+++ resolved
@@ -110,8 +110,6 @@
  */
 static int ads1015_fullscale_range[] = {
 	6144, 4096, 2048, 1024, 512, 256, 256, 256
-<<<<<<< HEAD
-=======
 };
 
 /*
@@ -136,7 +134,6 @@
 		.mask_separate = BIT(IIO_EV_INFO_ENABLE) |
 				BIT(IIO_EV_INFO_PERIOD),
 	},
->>>>>>> 2bd6bf03
 };
 
 #define ADS1015_V_CHAN(_chan, _addr) {				\
@@ -351,8 +348,6 @@
 		ADS1015_CFG_DR_MASK;
 	cfg = chan << ADS1015_CFG_MUX_SHIFT | pga << ADS1015_CFG_PGA_SHIFT |
 		dr << ADS1015_CFG_DR_SHIFT;
-<<<<<<< HEAD
-=======
 
 	if (ads1015_event_channel_enabled(data)) {
 		mask |= ADS1015_CFG_COMP_QUE_MASK | ADS1015_CFG_COMP_MODE_MASK;
@@ -361,7 +356,6 @@
 			data->comp_mode <<
 				ADS1015_CFG_COMP_MODE_SHIFT;
 	}
->>>>>>> 2bd6bf03
 
 	cfg = (old & ~mask) | (cfg & mask);
 
@@ -417,37 +411,16 @@
 			     struct iio_chan_spec const *chan,
 			     int scale, int uscale)
 {
-<<<<<<< HEAD
-	int i, ret, rindex = -1;
-=======
 	int i;
->>>>>>> 2bd6bf03
 	int fullscale = div_s64((scale * 1000000LL + uscale) <<
 				(chan->scan_type.realbits - 1), 1000000);
 
 	for (i = 0; i < ARRAY_SIZE(ads1015_fullscale_range); i++) {
 		if (ads1015_fullscale_range[i] == fullscale) {
-<<<<<<< HEAD
-			rindex = i;
-			break;
-		}
-	}
-	if (rindex < 0)
-		return -EINVAL;
-
-	ret = regmap_update_bits(data->regmap, ADS1015_CFG_REG,
-				 ADS1015_CFG_PGA_MASK,
-				 rindex << ADS1015_CFG_PGA_SHIFT);
-	if (ret < 0)
-		return ret;
-
-	data->channel_data[chan->address].pga = rindex;
-=======
 			data->channel_data[chan->address].pga = i;
 			return 0;
 		}
 	}
->>>>>>> 2bd6bf03
 
 	return -EINVAL;
 }
@@ -1033,11 +1006,6 @@
 		return ret;
 	}
 
-<<<<<<< HEAD
-	ret = regmap_update_bits(data->regmap, ADS1015_CFG_REG,
-				ADS1015_CFG_MOD_MASK,
-				ADS1015_CONTINUOUS << ADS1015_CFG_MOD_SHIFT);
-=======
 	if (client->irq) {
 		unsigned long irq_trig =
 			irqd_get_trigger_type(irq_get_irq_data(client->irq));
@@ -1072,7 +1040,6 @@
 	}
 
 	ret = ads1015_set_conv_mode(data, ADS1015_CONTINUOUS);
->>>>>>> 2bd6bf03
 	if (ret)
 		return ret;
 
@@ -1124,13 +1091,7 @@
 	struct ads1015_data *data = iio_priv(indio_dev);
 	int ret;
 
-<<<<<<< HEAD
-	ret = regmap_update_bits(data->regmap, ADS1015_CFG_REG,
-				  ADS1015_CFG_MOD_MASK,
-				  ADS1015_CONTINUOUS << ADS1015_CFG_MOD_SHIFT);
-=======
 	ret = ads1015_set_conv_mode(data, ADS1015_CONTINUOUS);
->>>>>>> 2bd6bf03
 	if (!ret)
 		data->conv_invalid = true;
 
