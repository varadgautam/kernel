--- conflicted
+++ resolved
@@ -5,27 +5,14 @@
  * @remark Read the file COPYING
  *
  * @author John Levon <levon@movementarian.org>
- *
- * Modified by Aravind Menon for Xen
- * These modifications are:
- * Copyright (C) 2005 Hewlett-Packard Co.	
  */
 
 #include <linux/fs.h>
 #include <linux/oprofile.h>
-#include <asm/uaccess.h>
-#include <linux/ctype.h>
 
 #include "event_buffer.h"
 #include "oprofile_stats.h"
 #include "oprof.h"
-<<<<<<< HEAD
-
-unsigned long fs_buffer_size = 131072;
-unsigned long fs_cpu_buffer_size = 8192;
-unsigned long fs_buffer_watershed = 32768; /* FIXME: tune */
-=======
->>>>>>> 18e352e4
 
 #define BUFFER_SIZE_DEFAULT		131072
 #define CPU_BUFFER_SIZE_DEFAULT		8192
@@ -136,204 +123,7 @@
 	.write		= dump_write,
 };
 
-<<<<<<< HEAD
-#ifdef CONFIG_XEN
-
-#define TMPBUFSIZE 512
-
-static unsigned int adomains = 0;
-static int active_domains[MAX_OPROF_DOMAINS + 1];
-static DEFINE_MUTEX(adom_mutex);
-
-static ssize_t adomain_write(struct file * file, char const __user * buf, 
-			     size_t count, loff_t * offset)
-{
-	char *tmpbuf;
-	char *startp, *endp;
-	int i;
-	unsigned long val;
-	ssize_t retval = count;
-	
-	if (*offset)
-		return -EINVAL;	
-	if (count > TMPBUFSIZE - 1)
-		return -EINVAL;
-
-	if (!(tmpbuf = kmalloc(TMPBUFSIZE, GFP_KERNEL)))
-		return -ENOMEM;
-
-	if (copy_from_user(tmpbuf, buf, count)) {
-		kfree(tmpbuf);
-		return -EFAULT;
-	}
-	tmpbuf[count] = 0;
-
-	mutex_lock(&adom_mutex);
-
-	startp = tmpbuf;
-	/* Parse one more than MAX_OPROF_DOMAINS, for easy error checking */
-	for (i = 0; i <= MAX_OPROF_DOMAINS; i++) {
-		val = simple_strtoul(startp, &endp, 0);
-		if (endp == startp)
-			break;
-		while (ispunct(*endp) || isspace(*endp))
-			endp++;
-		active_domains[i] = val;
-		if (active_domains[i] != val)
-			/* Overflow, force error below */
-			i = MAX_OPROF_DOMAINS + 1;
-		startp = endp;
-	}
-	/* Force error on trailing junk */
-	adomains = *startp ? MAX_OPROF_DOMAINS + 1 : i;
-
-	kfree(tmpbuf);
-
-	if (adomains > MAX_OPROF_DOMAINS
-	    || oprofile_set_active(active_domains, adomains)) {
-		adomains = 0;
-		retval = -EINVAL;
-	}
-
-	mutex_unlock(&adom_mutex);
-	return retval;
-}
-
-static ssize_t adomain_read(struct file * file, char __user * buf, 
-			    size_t count, loff_t * offset)
-{
-	char * tmpbuf;
-	size_t len;
-	int i;
-	ssize_t retval;
-
-	if (!(tmpbuf = kmalloc(TMPBUFSIZE, GFP_KERNEL)))
-		return -ENOMEM;
-
-	mutex_lock(&adom_mutex);
-
-	len = 0;
-	for (i = 0; i < adomains; i++)
-		len += snprintf(tmpbuf + len,
-				len < TMPBUFSIZE ? TMPBUFSIZE - len : 0,
-				"%u ", active_domains[i]);
-	WARN_ON(len > TMPBUFSIZE);
-	if (len != 0 && len <= TMPBUFSIZE)
-		tmpbuf[len-1] = '\n';
-
-	mutex_unlock(&adom_mutex);
-
-	retval = simple_read_from_buffer(buf, count, offset, tmpbuf, len);
-
-	kfree(tmpbuf);
-	return retval;
-}
-
-
-static struct file_operations active_domain_ops = {
-	.read		= adomain_read,
-	.write		= adomain_write,
-};
-
-static unsigned int pdomains = 0;
-static int passive_domains[MAX_OPROF_DOMAINS];
-static DEFINE_MUTEX(pdom_mutex);
-
-static ssize_t pdomain_write(struct file * file, char const __user * buf, 
-			     size_t count, loff_t * offset)
-{
-	char *tmpbuf;
-	char *startp, *endp;
-	int i;
-	unsigned long val;
-	ssize_t retval = count;
-	
-	if (*offset)
-		return -EINVAL;	
-	if (count > TMPBUFSIZE - 1)
-		return -EINVAL;
-
-	if (!(tmpbuf = kmalloc(TMPBUFSIZE, GFP_KERNEL)))
-		return -ENOMEM;
-
-	if (copy_from_user(tmpbuf, buf, count)) {
-		kfree(tmpbuf);
-		return -EFAULT;
-	}
-	tmpbuf[count] = 0;
-
-	mutex_lock(&pdom_mutex);
-
-	startp = tmpbuf;
-	/* Parse one more than MAX_OPROF_DOMAINS, for easy error checking */
-	for (i = 0; i <= MAX_OPROF_DOMAINS; i++) {
-		val = simple_strtoul(startp, &endp, 0);
-		if (endp == startp)
-			break;
-		while (ispunct(*endp) || isspace(*endp))
-			endp++;
-		passive_domains[i] = val;
-		if (passive_domains[i] != val)
-			/* Overflow, force error below */
-			i = MAX_OPROF_DOMAINS + 1;
-		startp = endp;
-	}
-	/* Force error on trailing junk */
-	pdomains = *startp ? MAX_OPROF_DOMAINS + 1 : i;
-
-	kfree(tmpbuf);
-
-	if (pdomains > MAX_OPROF_DOMAINS
-	    || oprofile_set_passive(passive_domains, pdomains)) {
-		pdomains = 0;
-		retval = -EINVAL;
-	}
-
-	mutex_unlock(&pdom_mutex);
-	return retval;
-}
-
-static ssize_t pdomain_read(struct file * file, char __user * buf, 
-			    size_t count, loff_t * offset)
-{
-	char * tmpbuf;
-	size_t len;
-	int i;
-	ssize_t retval;
-
-	if (!(tmpbuf = kmalloc(TMPBUFSIZE, GFP_KERNEL)))
-		return -ENOMEM;
-
-	mutex_lock(&pdom_mutex);
-
-	len = 0;
-	for (i = 0; i < pdomains; i++)
-		len += snprintf(tmpbuf + len,
-				len < TMPBUFSIZE ? TMPBUFSIZE - len : 0,
-				"%u ", passive_domains[i]);
-	WARN_ON(len > TMPBUFSIZE);
-	if (len != 0 && len <= TMPBUFSIZE)
-		tmpbuf[len-1] = '\n';
-
-	mutex_unlock(&pdom_mutex);
-
-	retval = simple_read_from_buffer(buf, count, offset, tmpbuf, len);
-
-	kfree(tmpbuf);
-	return retval;
-}
-
-static struct file_operations passive_domain_ops = {
-	.read		= pdomain_read,
-	.write		= pdomain_write,
-};
-
-#endif /* CONFIG_XEN */
-
-void oprofile_create_files(struct super_block * sb, struct dentry * root)
-=======
 void oprofile_create_files(struct super_block *sb, struct dentry *root)
->>>>>>> 18e352e4
 {
 	/* reinitialize default values */
 	oprofile_buffer_size =		BUFFER_SIZE_DEFAULT;
@@ -342,10 +132,6 @@
 
 	oprofilefs_create_file(sb, root, "enable", &enable_fops);
 	oprofilefs_create_file_perm(sb, root, "dump", &dump_fops, 0666);
-#ifdef CONFIG_XEN
-	oprofilefs_create_file(sb, root, "active_domains", &active_domain_ops);
-	oprofilefs_create_file(sb, root, "passive_domains", &passive_domain_ops);
-#endif
 	oprofilefs_create_file(sb, root, "buffer", &event_buffer_fops);
 	oprofilefs_create_ulong(sb, root, "buffer_size", &oprofile_buffer_size);
 	oprofilefs_create_ulong(sb, root, "buffer_watershed", &oprofile_buffer_watershed);
