--- conflicted
+++ resolved
@@ -884,16 +884,12 @@
 	}
 
 	priv->clk = devm_clk_get(&pdev->dev, NULL);
-<<<<<<< HEAD
-	if (!IS_ERR(priv->clk)) {
-=======
 	ret = PTR_ERR_OR_ZERO(priv->clk);
 	/* The clock isn't mandatory */
 	if  (ret != -ENOENT) {
 		if (ret)
 			return ret;
 
->>>>>>> 60cc43fc
 		ret = clk_prepare_enable(priv->clk);
 		if (ret) {
 			dev_err(dev, "unable to enable clk (%d)\n", ret);
