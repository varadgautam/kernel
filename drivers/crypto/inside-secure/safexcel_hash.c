/*
 * Copyright (C) 2017 Marvell
 *
 * Antoine Tenart <antoine.tenart@free-electrons.com>
 *
 * This file is licensed under the terms of the GNU General Public
 * License version 2. This program is licensed "as is" without any
 * warranty of any kind, whether express or implied.
 */

#include <crypto/hmac.h>
#include <crypto/sha.h>
#include <linux/device.h>
#include <linux/dma-mapping.h>
#include <linux/dmapool.h>

#include "safexcel.h"

struct safexcel_ahash_ctx {
	struct safexcel_context base;
	struct safexcel_crypto_priv *priv;

	u32 alg;

	u32 ipad[SHA256_DIGEST_SIZE / sizeof(u32)];
	u32 opad[SHA256_DIGEST_SIZE / sizeof(u32)];
};

struct safexcel_ahash_req {
	bool last_req;
	bool finish;
	bool hmac;
	bool needs_inv;

	int nents;
	dma_addr_t result_dma;

	u32 digest;

	u32 digest;

	u8 state_sz;    /* expected sate size, only set once */
	u32 state[SHA256_DIGEST_SIZE / sizeof(u32)] __aligned(sizeof(u32));

	u64 len;
	u64 processed;

	u8 cache[SHA256_BLOCK_SIZE] __aligned(sizeof(u32));
	dma_addr_t cache_dma;
	unsigned int cache_sz;

	u8 cache_next[SHA256_BLOCK_SIZE] __aligned(sizeof(u32));
};

struct safexcel_ahash_export_state {
	u64 len;
	u64 processed;

	u32 digest;

	u32 state[SHA256_DIGEST_SIZE / sizeof(u32)];
	u8 cache[SHA256_BLOCK_SIZE];
};

static void safexcel_hash_token(struct safexcel_command_desc *cdesc,
				u32 input_length, u32 result_length)
{
	struct safexcel_token *token =
		(struct safexcel_token *)cdesc->control_data.token;

	token[0].opcode = EIP197_TOKEN_OPCODE_DIRECTION;
	token[0].packet_length = input_length;
	token[0].stat = EIP197_TOKEN_STAT_LAST_HASH;
	token[0].instructions = EIP197_TOKEN_INS_TYPE_HASH;

	token[1].opcode = EIP197_TOKEN_OPCODE_INSERT;
	token[1].packet_length = result_length;
	token[1].stat = EIP197_TOKEN_STAT_LAST_HASH |
			EIP197_TOKEN_STAT_LAST_PACKET;
	token[1].instructions = EIP197_TOKEN_INS_TYPE_OUTPUT |
				EIP197_TOKEN_INS_INSERT_HASH_DIGEST;
}

static void safexcel_context_control(struct safexcel_ahash_ctx *ctx,
				     struct safexcel_ahash_req *req,
				     struct safexcel_command_desc *cdesc,
				     unsigned int digestsize,
				     unsigned int blocksize)
{
	int i;

	cdesc->control_data.control0 |= CONTEXT_CONTROL_TYPE_HASH_OUT;
	cdesc->control_data.control0 |= ctx->alg;
	cdesc->control_data.control0 |= req->digest;

	if (req->digest == CONTEXT_CONTROL_DIGEST_PRECOMPUTED) {
		if (req->processed) {
			if (ctx->alg == CONTEXT_CONTROL_CRYPTO_ALG_SHA1)
				cdesc->control_data.control0 |= CONTEXT_CONTROL_SIZE(6);
			else if (ctx->alg == CONTEXT_CONTROL_CRYPTO_ALG_SHA224 ||
				 ctx->alg == CONTEXT_CONTROL_CRYPTO_ALG_SHA256)
				cdesc->control_data.control0 |= CONTEXT_CONTROL_SIZE(9);

			cdesc->control_data.control1 |= CONTEXT_CONTROL_DIGEST_CNT;
		} else {
			cdesc->control_data.control0 |= CONTEXT_CONTROL_RESTART_HASH;
		}

		if (!req->finish)
			cdesc->control_data.control0 |= CONTEXT_CONTROL_NO_FINISH_HASH;

		/*
		 * Copy the input digest if needed, and setup the context
		 * fields. Do this now as we need it to setup the first command
		 * descriptor.
		 */
		if (req->processed) {
			for (i = 0; i < digestsize / sizeof(u32); i++)
				ctx->base.ctxr->data[i] = cpu_to_le32(req->state[i]);

			if (req->finish)
				ctx->base.ctxr->data[i] = cpu_to_le32(req->processed / blocksize);
		}
	} else if (req->digest == CONTEXT_CONTROL_DIGEST_HMAC) {
<<<<<<< HEAD
		cdesc->control_data.control0 |= CONTEXT_CONTROL_SIZE(10);
=======
		cdesc->control_data.control0 |= CONTEXT_CONTROL_SIZE(2 * req->state_sz / sizeof(u32));
>>>>>>> 144482d4

		memcpy(ctx->base.ctxr->data, ctx->ipad, req->state_sz);
		memcpy(ctx->base.ctxr->data + req->state_sz / sizeof(u32),
		       ctx->opad, req->state_sz);
	}
}

static int safexcel_handle_req_result(struct safexcel_crypto_priv *priv, int ring,
				      struct crypto_async_request *async,
				      bool *should_complete, int *ret)
{
	struct safexcel_result_desc *rdesc;
	struct ahash_request *areq = ahash_request_cast(async);
	struct crypto_ahash *ahash = crypto_ahash_reqtfm(areq);
	struct safexcel_ahash_req *sreq = ahash_request_ctx(areq);
	int cache_len;

	*ret = 0;

	spin_lock_bh(&priv->ring[ring].egress_lock);
	rdesc = safexcel_ring_next_rptr(priv, &priv->ring[ring].rdr);
	if (IS_ERR(rdesc)) {
		dev_err(priv->dev,
			"hash: result: could not retrieve the result descriptor\n");
		*ret = PTR_ERR(rdesc);
	} else if (rdesc->result_data.error_code) {
		dev_err(priv->dev,
			"hash: result: result descriptor error (%d)\n",
			rdesc->result_data.error_code);
		*ret = -EINVAL;
	}

	safexcel_complete(priv, ring);
	spin_unlock_bh(&priv->ring[ring].egress_lock);

	if (sreq->nents) {
		dma_unmap_sg(priv->dev, areq->src, sreq->nents, DMA_TO_DEVICE);
		sreq->nents = 0;
	}

	if (sreq->result_dma) {
		dma_unmap_single(priv->dev, sreq->result_dma, sreq->state_sz,
				 DMA_FROM_DEVICE);
		sreq->result_dma = 0;
	}

	if (sreq->cache_dma) {
		dma_unmap_single(priv->dev, sreq->cache_dma, sreq->cache_sz,
				 DMA_TO_DEVICE);
		sreq->cache_dma = 0;
	}

	if (sreq->finish)
		memcpy(areq->result, sreq->state,
		       crypto_ahash_digestsize(ahash));

	cache_len = sreq->len - sreq->processed;
	if (cache_len)
		memcpy(sreq->cache, sreq->cache_next, cache_len);

	*should_complete = true;

	return 1;
}

static int safexcel_ahash_send_req(struct crypto_async_request *async, int ring,
				   struct safexcel_request *request,
				   int *commands, int *results)
{
	struct ahash_request *areq = ahash_request_cast(async);
	struct crypto_ahash *ahash = crypto_ahash_reqtfm(areq);
	struct safexcel_ahash_req *req = ahash_request_ctx(areq);
	struct safexcel_ahash_ctx *ctx = crypto_ahash_ctx(crypto_ahash_reqtfm(areq));
	struct safexcel_crypto_priv *priv = ctx->priv;
	struct safexcel_command_desc *cdesc, *first_cdesc = NULL;
	struct safexcel_result_desc *rdesc;
	struct scatterlist *sg;
	int i, queued, len, cache_len, extra, n_cdesc = 0, ret = 0;

	queued = len = req->len - req->processed;
	if (queued <= crypto_ahash_blocksize(ahash))
		cache_len = queued;
	else
		cache_len = queued - areq->nbytes;

	if (!req->last_req) {
		/* If this is not the last request and the queued data does not
		 * fit into full blocks, cache it for the next send() call.
		 */
		extra = queued & (crypto_ahash_blocksize(ahash) - 1);
		if (!extra)
			/* If this is not the last request and the queued data
			 * is a multiple of a block, cache the last one for now.
			 */
			extra = crypto_ahash_blocksize(ahash);

		if (extra) {
			sg_pcopy_to_buffer(areq->src, sg_nents(areq->src),
					   req->cache_next, extra,
					   areq->nbytes - extra);

			queued -= extra;
			len -= extra;

			if (!queued) {
				*commands = 0;
				*results = 0;
				return 0;
			}
		}
	}

	spin_lock_bh(&priv->ring[ring].egress_lock);

	/* Add a command descriptor for the cached data, if any */
	if (cache_len) {
		req->cache_dma = dma_map_single(priv->dev, req->cache,
						cache_len, DMA_TO_DEVICE);
		if (dma_mapping_error(priv->dev, req->cache_dma)) {
			spin_unlock_bh(&priv->ring[ring].egress_lock);
			return -EINVAL;
		}

		req->cache_sz = cache_len;
		first_cdesc = safexcel_add_cdesc(priv, ring, 1,
						 (cache_len == len),
						 req->cache_dma, cache_len, len,
						 ctx->base.ctxr_dma);
		if (IS_ERR(first_cdesc)) {
			ret = PTR_ERR(first_cdesc);
			goto unmap_cache;
		}
		n_cdesc++;

		queued -= cache_len;
		if (!queued)
			goto send_command;
	}

	/* Now handle the current ahash request buffer(s) */
	req->nents = dma_map_sg(priv->dev, areq->src,
				sg_nents_for_len(areq->src, areq->nbytes),
				DMA_TO_DEVICE);
	if (!req->nents) {
		ret = -ENOMEM;
		goto cdesc_rollback;
	}

	for_each_sg(areq->src, sg, req->nents, i) {
		int sglen = sg_dma_len(sg);

		/* Do not overflow the request */
		if (queued - sglen < 0)
			sglen = queued;

		cdesc = safexcel_add_cdesc(priv, ring, !n_cdesc,
					   !(queued - sglen), sg_dma_address(sg),
					   sglen, len, ctx->base.ctxr_dma);
		if (IS_ERR(cdesc)) {
			ret = PTR_ERR(cdesc);
			goto unmap_sg;
		}
		n_cdesc++;

		if (n_cdesc == 1)
			first_cdesc = cdesc;

		queued -= sglen;
		if (!queued)
			break;
	}

send_command:
	/* Setup the context options */
	safexcel_context_control(ctx, req, first_cdesc, req->state_sz,
				 crypto_ahash_blocksize(ahash));

	/* Add the token */
	safexcel_hash_token(first_cdesc, len, req->state_sz);

	req->result_dma = dma_map_single(priv->dev, req->state, req->state_sz,
					 DMA_FROM_DEVICE);
	if (dma_mapping_error(priv->dev, req->result_dma)) {
		ret = -EINVAL;
		goto unmap_sg;
	}

	/* Add a result descriptor */
	rdesc = safexcel_add_rdesc(priv, ring, 1, 1, req->result_dma,
				   req->state_sz);
	if (IS_ERR(rdesc)) {
		ret = PTR_ERR(rdesc);
		goto unmap_result;
	}

	spin_unlock_bh(&priv->ring[ring].egress_lock);

	req->processed += len;
	request->req = &areq->base;

	*commands = n_cdesc;
	*results = 1;
	return 0;

unmap_result:
	dma_unmap_single(priv->dev, req->result_dma, req->state_sz,
			 DMA_FROM_DEVICE);
unmap_sg:
	dma_unmap_sg(priv->dev, areq->src, req->nents, DMA_TO_DEVICE);
cdesc_rollback:
	for (i = 0; i < n_cdesc; i++)
		safexcel_ring_rollback_wptr(priv, &priv->ring[ring].cdr);
unmap_cache:
	if (req->cache_dma) {
		dma_unmap_single(priv->dev, req->cache_dma, req->cache_sz,
				 DMA_TO_DEVICE);
		req->cache_sz = 0;
	}

	spin_unlock_bh(&priv->ring[ring].egress_lock);
	return ret;
}

static inline bool safexcel_ahash_needs_inv_get(struct ahash_request *areq)
{
	struct safexcel_ahash_ctx *ctx = crypto_ahash_ctx(crypto_ahash_reqtfm(areq));
	struct safexcel_ahash_req *req = ahash_request_ctx(areq);
	struct crypto_ahash *ahash = crypto_ahash_reqtfm(areq);
	unsigned int state_w_sz = req->state_sz / sizeof(u32);
	int i;

	for (i = 0; i < state_w_sz; i++)
		if (ctx->base.ctxr->data[i] != cpu_to_le32(req->state[i]))
			return true;

	if (ctx->base.ctxr->data[state_w_sz] !=
	    cpu_to_le32(req->processed / crypto_ahash_blocksize(ahash)))
		return true;

	return false;
}

static int safexcel_handle_inv_result(struct safexcel_crypto_priv *priv,
				      int ring,
				      struct crypto_async_request *async,
				      bool *should_complete, int *ret)
{
	struct safexcel_result_desc *rdesc;
	struct ahash_request *areq = ahash_request_cast(async);
	struct crypto_ahash *ahash = crypto_ahash_reqtfm(areq);
	struct safexcel_ahash_ctx *ctx = crypto_ahash_ctx(ahash);
	int enq_ret;

	*ret = 0;

	spin_lock_bh(&priv->ring[ring].egress_lock);
	rdesc = safexcel_ring_next_rptr(priv, &priv->ring[ring].rdr);
	if (IS_ERR(rdesc)) {
		dev_err(priv->dev,
			"hash: invalidate: could not retrieve the result descriptor\n");
		*ret = PTR_ERR(rdesc);
	} else if (rdesc->result_data.error_code) {
		dev_err(priv->dev,
			"hash: invalidate: result descriptor error (%d)\n",
			rdesc->result_data.error_code);
		*ret = -EINVAL;
	}

	safexcel_complete(priv, ring);
	spin_unlock_bh(&priv->ring[ring].egress_lock);

	if (ctx->base.exit_inv) {
		dma_pool_free(priv->context_pool, ctx->base.ctxr,
			      ctx->base.ctxr_dma);

		*should_complete = true;
		return 1;
	}

	ring = safexcel_select_ring(priv);
	ctx->base.ring = ring;

	spin_lock_bh(&priv->ring[ring].queue_lock);
	enq_ret = crypto_enqueue_request(&priv->ring[ring].queue, async);
	spin_unlock_bh(&priv->ring[ring].queue_lock);

	if (enq_ret != -EINPROGRESS)
		*ret = enq_ret;

	queue_work(priv->ring[ring].workqueue,
		   &priv->ring[ring].work_data.work);

	*should_complete = false;

	return 1;
}

static int safexcel_handle_result(struct safexcel_crypto_priv *priv, int ring,
				  struct crypto_async_request *async,
				  bool *should_complete, int *ret)
{
	struct ahash_request *areq = ahash_request_cast(async);
	struct safexcel_ahash_req *req = ahash_request_ctx(areq);
	int err;

	BUG_ON(priv->version == EIP97 && req->needs_inv);

	if (req->needs_inv) {
		req->needs_inv = false;
		err = safexcel_handle_inv_result(priv, ring, async,
						 should_complete, ret);
	} else {
		err = safexcel_handle_req_result(priv, ring, async,
						 should_complete, ret);
	}

	return err;
}

static int safexcel_ahash_send_inv(struct crypto_async_request *async,
				   int ring, struct safexcel_request *request,
				   int *commands, int *results)
{
	struct ahash_request *areq = ahash_request_cast(async);
	struct safexcel_ahash_ctx *ctx = crypto_ahash_ctx(crypto_ahash_reqtfm(areq));
	int ret;

	ret = safexcel_invalidate_cache(async, ctx->priv,
					ctx->base.ctxr_dma, ring, request);
	if (unlikely(ret))
		return ret;

	*commands = 1;
	*results = 1;

	return 0;
}

static int safexcel_ahash_send(struct crypto_async_request *async,
			       int ring, struct safexcel_request *request,
			       int *commands, int *results)
{
	struct ahash_request *areq = ahash_request_cast(async);
	struct safexcel_ahash_req *req = ahash_request_ctx(areq);
	int ret;

	if (req->needs_inv)
		ret = safexcel_ahash_send_inv(async, ring, request,
					      commands, results);
	else
		ret = safexcel_ahash_send_req(async, ring, request,
					      commands, results);
	return ret;
}

static int safexcel_ahash_exit_inv(struct crypto_tfm *tfm)
{
	struct safexcel_ahash_ctx *ctx = crypto_tfm_ctx(tfm);
	struct safexcel_crypto_priv *priv = ctx->priv;
	AHASH_REQUEST_ON_STACK(req, __crypto_ahash_cast(tfm));
	struct safexcel_ahash_req *rctx = ahash_request_ctx(req);
	struct safexcel_inv_result result = {};
	int ring = ctx->base.ring;

	memset(req, 0, sizeof(struct ahash_request));

	/* create invalidation request */
	init_completion(&result.completion);
	ahash_request_set_callback(req, CRYPTO_TFM_REQ_MAY_BACKLOG,
				   safexcel_inv_complete, &result);

	ahash_request_set_tfm(req, __crypto_ahash_cast(tfm));
	ctx = crypto_tfm_ctx(req->base.tfm);
	ctx->base.exit_inv = true;
	rctx->needs_inv = true;

	spin_lock_bh(&priv->ring[ring].queue_lock);
	crypto_enqueue_request(&priv->ring[ring].queue, &req->base);
	spin_unlock_bh(&priv->ring[ring].queue_lock);

	queue_work(priv->ring[ring].workqueue,
		   &priv->ring[ring].work_data.work);

	wait_for_completion(&result.completion);

	if (result.error) {
		dev_warn(priv->dev, "hash: completion error (%d)\n",
			 result.error);
		return result.error;
	}

	return 0;
}

/* safexcel_ahash_cache: cache data until at least one request can be sent to
 * the engine, aka. when there is at least 1 block size in the pipe.
 */
static int safexcel_ahash_cache(struct ahash_request *areq)
{
	struct safexcel_ahash_req *req = ahash_request_ctx(areq);
	struct crypto_ahash *ahash = crypto_ahash_reqtfm(areq);
	int queued, cache_len;

	/* cache_len: everyting accepted by the driver but not sent yet,
	 * tot sz handled by update() - last req sz - tot sz handled by send()
	 */
	cache_len = req->len - areq->nbytes - req->processed;
	/* queued: everything accepted by the driver which will be handled by
	 * the next send() calls.
	 * tot sz handled by update() - tot sz handled by send()
	 */
	queued = req->len - req->processed;

	/*
	 * In case there isn't enough bytes to proceed (less than a
	 * block size), cache the data until we have enough.
	 */
	if (cache_len + areq->nbytes <= crypto_ahash_blocksize(ahash)) {
		sg_pcopy_to_buffer(areq->src, sg_nents(areq->src),
				   req->cache + cache_len,
				   areq->nbytes, 0);
		return areq->nbytes;
	}

	/* We couldn't cache all the data */
	return -E2BIG;
}

static int safexcel_ahash_enqueue(struct ahash_request *areq)
{
	struct safexcel_ahash_ctx *ctx = crypto_ahash_ctx(crypto_ahash_reqtfm(areq));
	struct safexcel_ahash_req *req = ahash_request_ctx(areq);
	struct safexcel_crypto_priv *priv = ctx->priv;
	int ret, ring;

	req->needs_inv = false;

	if (ctx->base.ctxr) {
		if (priv->version == EIP197 &&
		    !ctx->base.needs_inv && req->processed &&
		    req->digest == CONTEXT_CONTROL_DIGEST_PRECOMPUTED)
			/* We're still setting needs_inv here, even though it is
			 * cleared right away, because the needs_inv flag can be
			 * set in other functions and we want to keep the same
			 * logic.
			 */
			ctx->base.needs_inv = safexcel_ahash_needs_inv_get(areq);

		if (ctx->base.needs_inv) {
			ctx->base.needs_inv = false;
			req->needs_inv = true;
		}
	} else {
		ctx->base.ring = safexcel_select_ring(priv);
		ctx->base.ctxr = dma_pool_zalloc(priv->context_pool,
						 EIP197_GFP_FLAGS(areq->base),
						 &ctx->base.ctxr_dma);
		if (!ctx->base.ctxr)
			return -ENOMEM;
	}

	ring = ctx->base.ring;

	spin_lock_bh(&priv->ring[ring].queue_lock);
	ret = crypto_enqueue_request(&priv->ring[ring].queue, &areq->base);
	spin_unlock_bh(&priv->ring[ring].queue_lock);

	queue_work(priv->ring[ring].workqueue,
		   &priv->ring[ring].work_data.work);

	return ret;
}

static int safexcel_ahash_update(struct ahash_request *areq)
{
	struct safexcel_ahash_req *req = ahash_request_ctx(areq);
	struct crypto_ahash *ahash = crypto_ahash_reqtfm(areq);

	/* If the request is 0 length, do nothing */
	if (!areq->nbytes)
		return 0;

	req->len += areq->nbytes;

	safexcel_ahash_cache(areq);

	/*
	 * We're not doing partial updates when performing an hmac request.
	 * Everything will be handled by the final() call.
	 */
	if (req->digest == CONTEXT_CONTROL_DIGEST_HMAC)
		return 0;

	if (req->hmac)
		return safexcel_ahash_enqueue(areq);

	if (!req->last_req &&
	    req->len - req->processed > crypto_ahash_blocksize(ahash))
		return safexcel_ahash_enqueue(areq);

	return 0;
}

static int safexcel_ahash_final(struct ahash_request *areq)
{
	struct safexcel_ahash_req *req = ahash_request_ctx(areq);
	struct safexcel_ahash_ctx *ctx = crypto_ahash_ctx(crypto_ahash_reqtfm(areq));

	req->last_req = true;
	req->finish = true;

	/* If we have an overall 0 length request */
	if (!(req->len + areq->nbytes)) {
		if (ctx->alg == CONTEXT_CONTROL_CRYPTO_ALG_SHA1)
			memcpy(areq->result, sha1_zero_message_hash,
			       SHA1_DIGEST_SIZE);
		else if (ctx->alg == CONTEXT_CONTROL_CRYPTO_ALG_SHA224)
			memcpy(areq->result, sha224_zero_message_hash,
			       SHA224_DIGEST_SIZE);
		else if (ctx->alg == CONTEXT_CONTROL_CRYPTO_ALG_SHA256)
			memcpy(areq->result, sha256_zero_message_hash,
			       SHA256_DIGEST_SIZE);

		return 0;
	}

	return safexcel_ahash_enqueue(areq);
}

static int safexcel_ahash_finup(struct ahash_request *areq)
{
	struct safexcel_ahash_req *req = ahash_request_ctx(areq);

	req->last_req = true;
	req->finish = true;

	safexcel_ahash_update(areq);
	return safexcel_ahash_final(areq);
}

static int safexcel_ahash_export(struct ahash_request *areq, void *out)
{
	struct crypto_ahash *ahash = crypto_ahash_reqtfm(areq);
	struct safexcel_ahash_req *req = ahash_request_ctx(areq);
	struct safexcel_ahash_export_state *export = out;

	export->len = req->len;
	export->processed = req->processed;

	export->digest = req->digest;

	memcpy(export->state, req->state, req->state_sz);
	memcpy(export->cache, req->cache, crypto_ahash_blocksize(ahash));

	return 0;
}

static int safexcel_ahash_import(struct ahash_request *areq, const void *in)
{
	struct crypto_ahash *ahash = crypto_ahash_reqtfm(areq);
	struct safexcel_ahash_req *req = ahash_request_ctx(areq);
	const struct safexcel_ahash_export_state *export = in;
	int ret;

	ret = crypto_ahash_init(areq);
	if (ret)
		return ret;

	req->len = export->len;
	req->processed = export->processed;

	req->digest = export->digest;

	memcpy(req->cache, export->cache, crypto_ahash_blocksize(ahash));
	memcpy(req->state, export->state, req->state_sz);

	return 0;
}

static int safexcel_ahash_cra_init(struct crypto_tfm *tfm)
{
	struct safexcel_ahash_ctx *ctx = crypto_tfm_ctx(tfm);
	struct safexcel_alg_template *tmpl =
		container_of(__crypto_ahash_alg(tfm->__crt_alg),
			     struct safexcel_alg_template, alg.ahash);

	ctx->priv = tmpl->priv;
	ctx->base.send = safexcel_ahash_send;
	ctx->base.handle_result = safexcel_handle_result;

	crypto_ahash_set_reqsize(__crypto_ahash_cast(tfm),
				 sizeof(struct safexcel_ahash_req));
	return 0;
}

static int safexcel_sha1_init(struct ahash_request *areq)
{
	struct safexcel_ahash_ctx *ctx = crypto_ahash_ctx(crypto_ahash_reqtfm(areq));
	struct safexcel_ahash_req *req = ahash_request_ctx(areq);

	memset(req, 0, sizeof(*req));

	req->state[0] = SHA1_H0;
	req->state[1] = SHA1_H1;
	req->state[2] = SHA1_H2;
	req->state[3] = SHA1_H3;
	req->state[4] = SHA1_H4;

	ctx->alg = CONTEXT_CONTROL_CRYPTO_ALG_SHA1;
	req->digest = CONTEXT_CONTROL_DIGEST_PRECOMPUTED;
	req->state_sz = SHA1_DIGEST_SIZE;

	return 0;
}

static int safexcel_sha1_digest(struct ahash_request *areq)
{
	int ret = safexcel_sha1_init(areq);

	if (ret)
		return ret;

	return safexcel_ahash_finup(areq);
}

static void safexcel_ahash_cra_exit(struct crypto_tfm *tfm)
{
	struct safexcel_ahash_ctx *ctx = crypto_tfm_ctx(tfm);
	struct safexcel_crypto_priv *priv = ctx->priv;
	int ret;

	/* context not allocated, skip invalidation */
	if (!ctx->base.ctxr)
		return;

	if (priv->version == EIP197) {
		ret = safexcel_ahash_exit_inv(tfm);
		if (ret)
			dev_warn(priv->dev, "hash: invalidation error %d\n", ret);
	} else {
		dma_pool_free(priv->context_pool, ctx->base.ctxr,
			      ctx->base.ctxr_dma);
	}
}

struct safexcel_alg_template safexcel_alg_sha1 = {
	.type = SAFEXCEL_ALG_TYPE_AHASH,
	.alg.ahash = {
		.init = safexcel_sha1_init,
		.update = safexcel_ahash_update,
		.final = safexcel_ahash_final,
		.finup = safexcel_ahash_finup,
		.digest = safexcel_sha1_digest,
		.export = safexcel_ahash_export,
		.import = safexcel_ahash_import,
		.halg = {
			.digestsize = SHA1_DIGEST_SIZE,
			.statesize = sizeof(struct safexcel_ahash_export_state),
			.base = {
				.cra_name = "sha1",
				.cra_driver_name = "safexcel-sha1",
				.cra_priority = 300,
				.cra_flags = CRYPTO_ALG_ASYNC |
					     CRYPTO_ALG_KERN_DRIVER_ONLY,
				.cra_blocksize = SHA1_BLOCK_SIZE,
				.cra_ctxsize = sizeof(struct safexcel_ahash_ctx),
				.cra_init = safexcel_ahash_cra_init,
				.cra_exit = safexcel_ahash_cra_exit,
				.cra_module = THIS_MODULE,
			},
		},
	},
};

static int safexcel_hmac_sha1_init(struct ahash_request *areq)
{
	struct safexcel_ahash_req *req = ahash_request_ctx(areq);

	safexcel_sha1_init(areq);
	req->digest = CONTEXT_CONTROL_DIGEST_HMAC;
	return 0;
}

static int safexcel_hmac_sha1_digest(struct ahash_request *areq)
{
	int ret = safexcel_hmac_sha1_init(areq);

	if (ret)
		return ret;

	return safexcel_ahash_finup(areq);
}

struct safexcel_ahash_result {
	struct completion completion;
	int error;
};

static void safexcel_ahash_complete(struct crypto_async_request *req, int error)
{
	struct safexcel_ahash_result *result = req->data;

	if (error == -EINPROGRESS)
		return;

	result->error = error;
	complete(&result->completion);
}

static int safexcel_hmac_init_pad(struct ahash_request *areq,
				  unsigned int blocksize, const u8 *key,
				  unsigned int keylen, u8 *ipad, u8 *opad)
{
	struct safexcel_ahash_result result;
	struct scatterlist sg;
	int ret, i;
	u8 *keydup;

	if (keylen <= blocksize) {
		memcpy(ipad, key, keylen);
	} else {
		keydup = kmemdup(key, keylen, GFP_KERNEL);
		if (!keydup)
			return -ENOMEM;

		ahash_request_set_callback(areq, CRYPTO_TFM_REQ_MAY_BACKLOG,
					   safexcel_ahash_complete, &result);
		sg_init_one(&sg, keydup, keylen);
		ahash_request_set_crypt(areq, &sg, ipad, keylen);
		init_completion(&result.completion);

		ret = crypto_ahash_digest(areq);
		if (ret == -EINPROGRESS || ret == -EBUSY) {
			wait_for_completion_interruptible(&result.completion);
			ret = result.error;
		}

		/* Avoid leaking */
		memzero_explicit(keydup, keylen);
		kfree(keydup);

		if (ret)
			return ret;

		keylen = crypto_ahash_digestsize(crypto_ahash_reqtfm(areq));
	}

	memset(ipad + keylen, 0, blocksize - keylen);
	memcpy(opad, ipad, blocksize);

	for (i = 0; i < blocksize; i++) {
		ipad[i] ^= HMAC_IPAD_VALUE;
		opad[i] ^= HMAC_OPAD_VALUE;
	}

	return 0;
}

static int safexcel_hmac_init_iv(struct ahash_request *areq,
				 unsigned int blocksize, u8 *pad, void *state)
{
	struct safexcel_ahash_result result;
	struct safexcel_ahash_req *req;
	struct scatterlist sg;
	int ret;

	ahash_request_set_callback(areq, CRYPTO_TFM_REQ_MAY_BACKLOG,
				   safexcel_ahash_complete, &result);
	sg_init_one(&sg, pad, blocksize);
	ahash_request_set_crypt(areq, &sg, pad, blocksize);
	init_completion(&result.completion);

	ret = crypto_ahash_init(areq);
	if (ret)
		return ret;

	req = ahash_request_ctx(areq);
	req->hmac = true;
	req->last_req = true;

	ret = crypto_ahash_update(areq);
	if (ret && ret != -EINPROGRESS && ret != -EBUSY)
		return ret;

	wait_for_completion_interruptible(&result.completion);
	if (result.error)
		return result.error;

	return crypto_ahash_export(areq, state);
}

static int safexcel_hmac_setkey(const char *alg, const u8 *key,
				unsigned int keylen, void *istate, void *ostate)
{
	struct ahash_request *areq;
	struct crypto_ahash *tfm;
	unsigned int blocksize;
	u8 *ipad, *opad;
	int ret;

	tfm = crypto_alloc_ahash(alg, CRYPTO_ALG_TYPE_AHASH,
				 CRYPTO_ALG_TYPE_AHASH_MASK);
	if (IS_ERR(tfm))
		return PTR_ERR(tfm);

	areq = ahash_request_alloc(tfm, GFP_KERNEL);
	if (!areq) {
		ret = -ENOMEM;
		goto free_ahash;
	}

	crypto_ahash_clear_flags(tfm, ~0);
	blocksize = crypto_tfm_alg_blocksize(crypto_ahash_tfm(tfm));

	ipad = kzalloc(2 * blocksize, GFP_KERNEL);
	if (!ipad) {
		ret = -ENOMEM;
		goto free_request;
	}

	opad = ipad + blocksize;

	ret = safexcel_hmac_init_pad(areq, blocksize, key, keylen, ipad, opad);
	if (ret)
		goto free_ipad;

	ret = safexcel_hmac_init_iv(areq, blocksize, ipad, istate);
	if (ret)
		goto free_ipad;

	ret = safexcel_hmac_init_iv(areq, blocksize, opad, ostate);

free_ipad:
	kfree(ipad);
free_request:
	ahash_request_free(areq);
free_ahash:
	crypto_free_ahash(tfm);

	return ret;
}

static int safexcel_hmac_alg_setkey(struct crypto_ahash *tfm, const u8 *key,
				    unsigned int keylen, const char *alg,
				    unsigned int state_sz)
{
	struct safexcel_ahash_ctx *ctx = crypto_tfm_ctx(crypto_ahash_tfm(tfm));
	struct safexcel_crypto_priv *priv = ctx->priv;
	struct safexcel_ahash_export_state istate, ostate;
	int ret, i;

	ret = safexcel_hmac_setkey(alg, key, keylen, &istate, &ostate);
	if (ret)
		return ret;

	if (priv->version == EIP197 && ctx->base.ctxr) {
		for (i = 0; i < state_sz / sizeof(u32); i++) {
			if (ctx->ipad[i] != le32_to_cpu(istate.state[i]) ||
			    ctx->opad[i] != le32_to_cpu(ostate.state[i])) {
				ctx->base.needs_inv = true;
				break;
			}
		}
	}

	memcpy(ctx->ipad, &istate.state, state_sz);
	memcpy(ctx->opad, &ostate.state, state_sz);

	return 0;
}

static int safexcel_hmac_sha1_setkey(struct crypto_ahash *tfm, const u8 *key,
				     unsigned int keylen)
{
	return safexcel_hmac_alg_setkey(tfm, key, keylen, "safexcel-sha1",
					SHA1_DIGEST_SIZE);
}

struct safexcel_alg_template safexcel_alg_hmac_sha1 = {
	.type = SAFEXCEL_ALG_TYPE_AHASH,
	.alg.ahash = {
		.init = safexcel_hmac_sha1_init,
		.update = safexcel_ahash_update,
		.final = safexcel_ahash_final,
		.finup = safexcel_ahash_finup,
		.digest = safexcel_hmac_sha1_digest,
		.setkey = safexcel_hmac_sha1_setkey,
		.export = safexcel_ahash_export,
		.import = safexcel_ahash_import,
		.halg = {
			.digestsize = SHA1_DIGEST_SIZE,
			.statesize = sizeof(struct safexcel_ahash_export_state),
			.base = {
				.cra_name = "hmac(sha1)",
				.cra_driver_name = "safexcel-hmac-sha1",
				.cra_priority = 300,
				.cra_flags = CRYPTO_ALG_ASYNC |
					     CRYPTO_ALG_KERN_DRIVER_ONLY,
				.cra_blocksize = SHA1_BLOCK_SIZE,
				.cra_ctxsize = sizeof(struct safexcel_ahash_ctx),
				.cra_init = safexcel_ahash_cra_init,
				.cra_exit = safexcel_ahash_cra_exit,
				.cra_module = THIS_MODULE,
			},
		},
	},
};

static int safexcel_sha256_init(struct ahash_request *areq)
{
	struct safexcel_ahash_ctx *ctx = crypto_ahash_ctx(crypto_ahash_reqtfm(areq));
	struct safexcel_ahash_req *req = ahash_request_ctx(areq);

	memset(req, 0, sizeof(*req));

	req->state[0] = SHA256_H0;
	req->state[1] = SHA256_H1;
	req->state[2] = SHA256_H2;
	req->state[3] = SHA256_H3;
	req->state[4] = SHA256_H4;
	req->state[5] = SHA256_H5;
	req->state[6] = SHA256_H6;
	req->state[7] = SHA256_H7;

	ctx->alg = CONTEXT_CONTROL_CRYPTO_ALG_SHA256;
	req->digest = CONTEXT_CONTROL_DIGEST_PRECOMPUTED;
	req->state_sz = SHA256_DIGEST_SIZE;

	return 0;
}

static int safexcel_sha256_digest(struct ahash_request *areq)
{
	int ret = safexcel_sha256_init(areq);

	if (ret)
		return ret;

	return safexcel_ahash_finup(areq);
}

struct safexcel_alg_template safexcel_alg_sha256 = {
	.type = SAFEXCEL_ALG_TYPE_AHASH,
	.alg.ahash = {
		.init = safexcel_sha256_init,
		.update = safexcel_ahash_update,
		.final = safexcel_ahash_final,
		.finup = safexcel_ahash_finup,
		.digest = safexcel_sha256_digest,
		.export = safexcel_ahash_export,
		.import = safexcel_ahash_import,
		.halg = {
			.digestsize = SHA256_DIGEST_SIZE,
			.statesize = sizeof(struct safexcel_ahash_export_state),
			.base = {
				.cra_name = "sha256",
				.cra_driver_name = "safexcel-sha256",
				.cra_priority = 300,
				.cra_flags = CRYPTO_ALG_ASYNC |
					     CRYPTO_ALG_KERN_DRIVER_ONLY,
				.cra_blocksize = SHA256_BLOCK_SIZE,
				.cra_ctxsize = sizeof(struct safexcel_ahash_ctx),
				.cra_init = safexcel_ahash_cra_init,
				.cra_exit = safexcel_ahash_cra_exit,
				.cra_module = THIS_MODULE,
			},
		},
	},
};

static int safexcel_sha224_init(struct ahash_request *areq)
{
	struct safexcel_ahash_ctx *ctx = crypto_ahash_ctx(crypto_ahash_reqtfm(areq));
	struct safexcel_ahash_req *req = ahash_request_ctx(areq);

	memset(req, 0, sizeof(*req));

	req->state[0] = SHA224_H0;
	req->state[1] = SHA224_H1;
	req->state[2] = SHA224_H2;
	req->state[3] = SHA224_H3;
	req->state[4] = SHA224_H4;
	req->state[5] = SHA224_H5;
	req->state[6] = SHA224_H6;
	req->state[7] = SHA224_H7;

	ctx->alg = CONTEXT_CONTROL_CRYPTO_ALG_SHA224;
	req->digest = CONTEXT_CONTROL_DIGEST_PRECOMPUTED;
	req->state_sz = SHA256_DIGEST_SIZE;

	return 0;
}

static int safexcel_sha224_digest(struct ahash_request *areq)
{
	int ret = safexcel_sha224_init(areq);

	if (ret)
		return ret;

	return safexcel_ahash_finup(areq);
}

struct safexcel_alg_template safexcel_alg_sha224 = {
	.type = SAFEXCEL_ALG_TYPE_AHASH,
	.alg.ahash = {
		.init = safexcel_sha224_init,
		.update = safexcel_ahash_update,
		.final = safexcel_ahash_final,
		.finup = safexcel_ahash_finup,
		.digest = safexcel_sha224_digest,
		.export = safexcel_ahash_export,
		.import = safexcel_ahash_import,
		.halg = {
			.digestsize = SHA224_DIGEST_SIZE,
			.statesize = sizeof(struct safexcel_ahash_export_state),
			.base = {
				.cra_name = "sha224",
				.cra_driver_name = "safexcel-sha224",
				.cra_priority = 300,
				.cra_flags = CRYPTO_ALG_ASYNC |
					     CRYPTO_ALG_KERN_DRIVER_ONLY,
				.cra_blocksize = SHA224_BLOCK_SIZE,
				.cra_ctxsize = sizeof(struct safexcel_ahash_ctx),
				.cra_init = safexcel_ahash_cra_init,
				.cra_exit = safexcel_ahash_cra_exit,
				.cra_module = THIS_MODULE,
			},
		},
	},
};

static int safexcel_hmac_sha224_setkey(struct crypto_ahash *tfm, const u8 *key,
				       unsigned int keylen)
{
	return safexcel_hmac_alg_setkey(tfm, key, keylen, "safexcel-sha224",
					SHA256_DIGEST_SIZE);
}

static int safexcel_hmac_sha224_init(struct ahash_request *areq)
{
	struct safexcel_ahash_req *req = ahash_request_ctx(areq);

	safexcel_sha224_init(areq);
	req->digest = CONTEXT_CONTROL_DIGEST_HMAC;
	return 0;
}

static int safexcel_hmac_sha224_digest(struct ahash_request *areq)
{
	int ret = safexcel_hmac_sha224_init(areq);

	if (ret)
		return ret;

	return safexcel_ahash_finup(areq);
}

struct safexcel_alg_template safexcel_alg_hmac_sha224 = {
	.type = SAFEXCEL_ALG_TYPE_AHASH,
	.alg.ahash = {
		.init = safexcel_hmac_sha224_init,
		.update = safexcel_ahash_update,
		.final = safexcel_ahash_final,
		.finup = safexcel_ahash_finup,
		.digest = safexcel_hmac_sha224_digest,
		.setkey = safexcel_hmac_sha224_setkey,
		.export = safexcel_ahash_export,
		.import = safexcel_ahash_import,
		.halg = {
			.digestsize = SHA224_DIGEST_SIZE,
			.statesize = sizeof(struct safexcel_ahash_export_state),
			.base = {
				.cra_name = "hmac(sha224)",
				.cra_driver_name = "safexcel-hmac-sha224",
				.cra_priority = 300,
				.cra_flags = CRYPTO_ALG_ASYNC |
					     CRYPTO_ALG_KERN_DRIVER_ONLY,
				.cra_blocksize = SHA224_BLOCK_SIZE,
				.cra_ctxsize = sizeof(struct safexcel_ahash_ctx),
				.cra_init = safexcel_ahash_cra_init,
				.cra_exit = safexcel_ahash_cra_exit,
				.cra_module = THIS_MODULE,
			},
		},
	},
};

static int safexcel_hmac_sha256_setkey(struct crypto_ahash *tfm, const u8 *key,
				     unsigned int keylen)
{
	return safexcel_hmac_alg_setkey(tfm, key, keylen, "safexcel-sha256",
					SHA256_DIGEST_SIZE);
}

static int safexcel_hmac_sha256_init(struct ahash_request *areq)
{
	struct safexcel_ahash_req *req = ahash_request_ctx(areq);

	safexcel_sha256_init(areq);
	req->digest = CONTEXT_CONTROL_DIGEST_HMAC;
	return 0;
}

static int safexcel_hmac_sha256_digest(struct ahash_request *areq)
{
	int ret = safexcel_hmac_sha256_init(areq);

	if (ret)
		return ret;

	return safexcel_ahash_finup(areq);
}

struct safexcel_alg_template safexcel_alg_hmac_sha256 = {
	.type = SAFEXCEL_ALG_TYPE_AHASH,
	.alg.ahash = {
		.init = safexcel_hmac_sha256_init,
		.update = safexcel_ahash_update,
		.final = safexcel_ahash_final,
		.finup = safexcel_ahash_finup,
		.digest = safexcel_hmac_sha256_digest,
		.setkey = safexcel_hmac_sha256_setkey,
		.export = safexcel_ahash_export,
		.import = safexcel_ahash_import,
		.halg = {
			.digestsize = SHA256_DIGEST_SIZE,
			.statesize = sizeof(struct safexcel_ahash_export_state),
			.base = {
				.cra_name = "hmac(sha256)",
				.cra_driver_name = "safexcel-hmac-sha256",
				.cra_priority = 300,
				.cra_flags = CRYPTO_ALG_ASYNC |
					     CRYPTO_ALG_KERN_DRIVER_ONLY,
				.cra_blocksize = SHA256_BLOCK_SIZE,
				.cra_ctxsize = sizeof(struct safexcel_ahash_ctx),
				.cra_init = safexcel_ahash_cra_init,
				.cra_exit = safexcel_ahash_cra_exit,
				.cra_module = THIS_MODULE,
			},
		},
	},
};<|MERGE_RESOLUTION|>--- conflicted
+++ resolved
@@ -37,8 +37,6 @@
 
 	u32 digest;
 
-	u32 digest;
-
 	u8 state_sz;    /* expected sate size, only set once */
 	u32 state[SHA256_DIGEST_SIZE / sizeof(u32)] __aligned(sizeof(u32));
 
@@ -122,11 +120,7 @@
 				ctx->base.ctxr->data[i] = cpu_to_le32(req->processed / blocksize);
 		}
 	} else if (req->digest == CONTEXT_CONTROL_DIGEST_HMAC) {
-<<<<<<< HEAD
-		cdesc->control_data.control0 |= CONTEXT_CONTROL_SIZE(10);
-=======
 		cdesc->control_data.control0 |= CONTEXT_CONTROL_SIZE(2 * req->state_sz / sizeof(u32));
->>>>>>> 144482d4
 
 		memcpy(ctx->base.ctxr->data, ctx->ipad, req->state_sz);
 		memcpy(ctx->base.ctxr->data + req->state_sz / sizeof(u32),
