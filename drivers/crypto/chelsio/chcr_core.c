/**
 * This file is part of the Chelsio T4/T5/T6 Ethernet driver for Linux.
 *
 * Copyright (C) 2011-2016 Chelsio Communications.  All rights reserved.
 *
 * This program is free software; you can redistribute it and/or modify
 * it under the terms of the GNU General Public License as published by
 * the Free Software Foundation.
 *
 * Written and Maintained by:
 * Manoj Malviya (manojmalviya@chelsio.com)
 * Atul Gupta (atul.gupta@chelsio.com)
 * Jitendra Lulla (jlulla@chelsio.com)
 * Yeshaswi M R Gowda (yeshaswi@chelsio.com)
 * Harsh Jain (harsh@chelsio.com)
 */

#include <linux/kernel.h>
#include <linux/module.h>
#include <linux/skbuff.h>

#include <crypto/aes.h>
#include <crypto/hash.h>

#include "t4_msg.h"
#include "chcr_core.h"
#include "cxgb4_uld.h"

static struct chcr_driver_data drv_data;

typedef int (*chcr_handler_func)(struct chcr_dev *dev, unsigned char *input);
static int cpl_fw6_pld_handler(struct chcr_dev *dev, unsigned char *input);
static void *chcr_uld_add(const struct cxgb4_lld_info *lld);
static int chcr_uld_state_change(void *handle, enum cxgb4_state state);

#ifdef CONFIG_CHELSIO_IPSEC_INLINE
static void update_netdev_features(void);
#endif /* CONFIG_CHELSIO_IPSEC_INLINE */

static chcr_handler_func work_handlers[NUM_CPL_CMDS] = {
	[CPL_FW6_PLD] = cpl_fw6_pld_handler,
};

static struct cxgb4_uld_info chcr_uld_info = {
	.name = DRV_MODULE_NAME,
	.nrxq = MAX_ULD_QSETS,
	/* Max ntxq will be derived from fw config file*/
	.rxq_size = 1024,
	.add = chcr_uld_add,
	.state_change = chcr_uld_state_change,
	.rx_handler = chcr_uld_rx_handler,
#ifdef CONFIG_CHELSIO_IPSEC_INLINE
	.tx_handler = chcr_uld_tx_handler,
#endif /* CONFIG_CHELSIO_IPSEC_INLINE */
};

static void detach_work_fn(struct work_struct *work)
{
	struct chcr_dev *dev;

	dev = container_of(work, struct chcr_dev, detach_work.work);

	if (atomic_read(&dev->inflight)) {
		dev->wqretry--;
		if (dev->wqretry) {
			pr_debug("Request Inflight Count %d\n",
				atomic_read(&dev->inflight));

			schedule_delayed_work(&dev->detach_work, WQ_DETACH_TM);
		} else {
			WARN(1, "CHCR:%d request Still Pending\n",
				atomic_read(&dev->inflight));
			complete(&dev->detach_comp);
		}
	} else {
		complete(&dev->detach_comp);
	}
}

struct uld_ctx *assign_chcr_device(void)
{
	struct uld_ctx *u_ctx = NULL;

	/*
	 * When multiple devices are present in system select
	 * device in round-robin fashion for crypto operations
	 * Although One session must use the same device to
	 * maintain request-response ordering.
	 */
	mutex_lock(&drv_data.drv_mutex);
	if (!list_empty(&drv_data.act_dev)) {
		u_ctx = drv_data.last_dev;
		if (list_is_last(&drv_data.last_dev->entry, &drv_data.act_dev))
			drv_data.last_dev = list_first_entry(&drv_data.act_dev,
						  struct uld_ctx, entry);
		else
			drv_data.last_dev =
				list_next_entry(drv_data.last_dev, entry);
	}
	mutex_unlock(&drv_data.drv_mutex);
	return u_ctx;
}

static void chcr_dev_add(struct uld_ctx *u_ctx)
{
	struct chcr_dev *dev;

	dev = &u_ctx->dev;
	dev->state = CHCR_ATTACH;
	atomic_set(&dev->inflight, 0);
	mutex_lock(&drv_data.drv_mutex);
	list_move(&u_ctx->entry, &drv_data.act_dev);
	if (!drv_data.last_dev)
		drv_data.last_dev = u_ctx;
	mutex_unlock(&drv_data.drv_mutex);
}

static void chcr_dev_init(struct uld_ctx *u_ctx)
{
	struct chcr_dev *dev;

	dev = &u_ctx->dev;
	spin_lock_init(&dev->lock_chcr_dev);
	INIT_DELAYED_WORK(&dev->detach_work, detach_work_fn);
	init_completion(&dev->detach_comp);
	dev->state = CHCR_INIT;
	dev->wqretry = WQ_RETRY;
	atomic_inc(&drv_data.dev_count);
	atomic_set(&dev->inflight, 0);
	mutex_lock(&drv_data.drv_mutex);
	list_add_tail(&u_ctx->entry, &drv_data.inact_dev);
<<<<<<< HEAD
	if (!drv_data.last_dev)
		drv_data.last_dev = u_ctx;
=======
>>>>>>> e12a87e7
	mutex_unlock(&drv_data.drv_mutex);
}

static int chcr_dev_move(struct uld_ctx *u_ctx)
{
	struct adapter *adap;

	 mutex_lock(&drv_data.drv_mutex);
	if (drv_data.last_dev == u_ctx) {
		if (list_is_last(&drv_data.last_dev->entry, &drv_data.act_dev))
			drv_data.last_dev = list_first_entry(&drv_data.act_dev,
						  struct uld_ctx, entry);
		else
			drv_data.last_dev =
				list_next_entry(drv_data.last_dev, entry);
	}
	list_move(&u_ctx->entry, &drv_data.inact_dev);
	if (list_empty(&drv_data.act_dev))
		drv_data.last_dev = NULL;
	adap = padap(&u_ctx->dev);
	memset(&adap->chcr_stats, 0, sizeof(adap->chcr_stats));
	atomic_dec(&drv_data.dev_count);
	mutex_unlock(&drv_data.drv_mutex);

	return 0;
}

static int cpl_fw6_pld_handler(struct chcr_dev *dev,
			       unsigned char *input)
{
	struct crypto_async_request *req;
	struct cpl_fw6_pld *fw6_pld;
	u32 ack_err_status = 0;
	int error_status = 0;
	struct adapter *adap = padap(dev);

	fw6_pld = (struct cpl_fw6_pld *)input;
	req = (struct crypto_async_request *)(uintptr_t)be64_to_cpu(
						    fw6_pld->data[1]);

	ack_err_status =
		ntohl(*(__be32 *)((unsigned char *)&fw6_pld->data[0] + 4));
	if (CHK_MAC_ERR_BIT(ack_err_status) || CHK_PAD_ERR_BIT(ack_err_status))
		error_status = -EBADMSG;
	/* call completion callback with failure status */
	if (req) {
		error_status = chcr_handle_resp(req, input, error_status);
	} else {
		pr_err("Incorrect request address from the firmware\n");
		return -EFAULT;
	}
	if (error_status)
		atomic_inc(&adap->chcr_stats.error);

	return 0;
}

int chcr_send_wr(struct sk_buff *skb)
{
	return cxgb4_crypto_send(skb->dev, skb);
}

static void *chcr_uld_add(const struct cxgb4_lld_info *lld)
{
	struct uld_ctx *u_ctx;

	/* Create the device and add it in the device list */
	if (!(lld->ulp_crypto & ULP_CRYPTO_LOOKASIDE))
		return ERR_PTR(-EOPNOTSUPP);

	/* Create the device and add it in the device list */
	u_ctx = kzalloc(sizeof(*u_ctx), GFP_KERNEL);
	if (!u_ctx) {
		u_ctx = ERR_PTR(-ENOMEM);
		goto out;
	}
	u_ctx->lldi = *lld;
	chcr_dev_init(u_ctx);
<<<<<<< HEAD
#ifdef CONFIG_CHELSIO_IPSEC_INLINE
	if (lld->crypto & ULP_CRYPTO_IPSEC_INLINE)
		chcr_add_xfrmops(lld);
#endif /* CONFIG_CHELSIO_IPSEC_INLINE */
=======
>>>>>>> e12a87e7
out:
	return u_ctx;
}

int chcr_uld_rx_handler(void *handle, const __be64 *rsp,
			const struct pkt_gl *pgl)
{
	struct uld_ctx *u_ctx = (struct uld_ctx *)handle;
	struct chcr_dev *dev = &u_ctx->dev;
	const struct cpl_fw6_pld *rpl = (struct cpl_fw6_pld *)rsp;

	if (rpl->opcode != CPL_FW6_PLD) {
		pr_err("Unsupported opcode\n");
		return 0;
	}

	if (!pgl)
		work_handlers[rpl->opcode](dev, (unsigned char *)&rsp[1]);
	else
		work_handlers[rpl->opcode](dev, pgl->va);
	return 0;
}

#ifdef CONFIG_CHELSIO_IPSEC_INLINE
int chcr_uld_tx_handler(struct sk_buff *skb, struct net_device *dev)
{
	return chcr_ipsec_xmit(skb, dev);
}
#endif /* CONFIG_CHELSIO_IPSEC_INLINE */

static void chcr_detach_device(struct uld_ctx *u_ctx)
{
	struct chcr_dev *dev = &u_ctx->dev;

	if (dev->state == CHCR_DETACH) {
		pr_debug("Detached Event received for already detach device\n");
		return;
	}
	dev->state = CHCR_DETACH;
	if (atomic_read(&dev->inflight) != 0) {
		schedule_delayed_work(&dev->detach_work, WQ_DETACH_TM);
		wait_for_completion(&dev->detach_comp);
	}

	// Move u_ctx to inactive_dev list
	chcr_dev_move(u_ctx);
}

static int chcr_uld_state_change(void *handle, enum cxgb4_state state)
{
	struct uld_ctx *u_ctx = handle;
	int ret = 0;

	switch (state) {
	case CXGB4_STATE_UP:
		if (u_ctx->dev.state != CHCR_INIT) {
			// ALready Initialised.
			return 0;
		}
		chcr_dev_add(u_ctx);
		ret = start_crypto();
		break;

	case CXGB4_STATE_DETACH:
		chcr_detach_device(u_ctx);
		break;

	case CXGB4_STATE_START_RECOVERY:
	case CXGB4_STATE_DOWN:
	default:
		break;
	}
	return ret;
}

#ifdef CONFIG_CHELSIO_IPSEC_INLINE
static void update_netdev_features(void)
{
	struct uld_ctx *u_ctx, *tmp;

	mutex_lock(&drv_data.drv_mutex);
	list_for_each_entry_safe(u_ctx, tmp, &drv_data.inact_dev, entry) {
		if (u_ctx->lldi.crypto & ULP_CRYPTO_IPSEC_INLINE)
			chcr_add_xfrmops(&u_ctx->lldi);
	}
	list_for_each_entry_safe(u_ctx, tmp, &drv_data.act_dev, entry) {
		if (u_ctx->lldi.crypto & ULP_CRYPTO_IPSEC_INLINE)
			chcr_add_xfrmops(&u_ctx->lldi);
	}
	mutex_unlock(&drv_data.drv_mutex);
}
#endif /* CONFIG_CHELSIO_IPSEC_INLINE */

static int __init chcr_crypto_init(void)
{
	INIT_LIST_HEAD(&drv_data.act_dev);
	INIT_LIST_HEAD(&drv_data.inact_dev);
	atomic_set(&drv_data.dev_count, 0);
	mutex_init(&drv_data.drv_mutex);
	drv_data.last_dev = NULL;
	cxgb4_register_uld(CXGB4_ULD_CRYPTO, &chcr_uld_info);

	#ifdef CONFIG_CHELSIO_IPSEC_INLINE
	rtnl_lock();
	update_netdev_features();
	rtnl_unlock();
	#endif /* CONFIG_CHELSIO_IPSEC_INLINE */

	return 0;
}

static void __exit chcr_crypto_exit(void)
{
	struct uld_ctx *u_ctx, *tmp;

	stop_crypto();

	cxgb4_unregister_uld(CXGB4_ULD_CRYPTO);
	/* Remove all devices from list */
	mutex_lock(&drv_data.drv_mutex);
	list_for_each_entry_safe(u_ctx, tmp, &drv_data.act_dev, entry) {
		list_del(&u_ctx->entry);
		kfree(u_ctx);
	}
	list_for_each_entry_safe(u_ctx, tmp, &drv_data.inact_dev, entry) {
		list_del(&u_ctx->entry);
		kfree(u_ctx);
	}
	mutex_unlock(&drv_data.drv_mutex);
}

module_init(chcr_crypto_init);
module_exit(chcr_crypto_exit);

MODULE_DESCRIPTION("Crypto Co-processor for Chelsio Terminator cards.");
MODULE_LICENSE("GPL");
MODULE_AUTHOR("Chelsio Communications");
MODULE_VERSION(DRV_VERSION);<|MERGE_RESOLUTION|>--- conflicted
+++ resolved
@@ -129,11 +129,6 @@
 	atomic_set(&dev->inflight, 0);
 	mutex_lock(&drv_data.drv_mutex);
 	list_add_tail(&u_ctx->entry, &drv_data.inact_dev);
-<<<<<<< HEAD
-	if (!drv_data.last_dev)
-		drv_data.last_dev = u_ctx;
-=======
->>>>>>> e12a87e7
 	mutex_unlock(&drv_data.drv_mutex);
 }
 
@@ -212,13 +207,6 @@
 	}
 	u_ctx->lldi = *lld;
 	chcr_dev_init(u_ctx);
-<<<<<<< HEAD
-#ifdef CONFIG_CHELSIO_IPSEC_INLINE
-	if (lld->crypto & ULP_CRYPTO_IPSEC_INLINE)
-		chcr_add_xfrmops(lld);
-#endif /* CONFIG_CHELSIO_IPSEC_INLINE */
-=======
->>>>>>> e12a87e7
 out:
 	return u_ctx;
 }
