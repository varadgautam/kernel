--- conflicted
+++ resolved
@@ -341,18 +341,10 @@
 	else
 		ctx->adata.key_dma = ctx->key_dma;
 
-<<<<<<< HEAD
-	/* Will read cryptlen */
-	append_math_add(desc, VARSEQINLEN, SEQINLEN, REG0, CAAM_CMD_SZ);
-	append_seq_fifo_load(desc, 0, FIFOLD_CLASS_BOTH | KEY_VLF |
-			     FIFOLD_TYPE_MSG1OUT2 | FIFOLD_TYPE_LASTBOTH);
-	append_seq_fifo_store(desc, 0, FIFOST_TYPE_MESSAGE_DATA | KEY_VLF);
-=======
 	if (inl_mask & 2)
 		ctx->cdata.key_virt = ctx->key + ctx->adata.keylen_pad;
 	else
 		ctx->cdata.key_dma = ctx->key_dma + ctx->adata.keylen_pad;
->>>>>>> a062067a
 
 	ctx->adata.key_inline = !!(inl_mask & 1);
 	ctx->cdata.key_inline = !!(inl_mask & 2);
