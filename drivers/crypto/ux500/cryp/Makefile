--- conflicted
+++ resolved
@@ -2,11 +2,7 @@
 #/*
 # * Copyright (C) ST-Ericsson SA 2010
 # * Author: shujuan.chen@stericsson.com for ST-Ericsson.
-<<<<<<< HEAD
- */
-=======
 # */
->>>>>>> f2c7c76c
 
 ccflags-$(CONFIG_CRYPTO_DEV_UX500_DEBUG) += -DDEBUG
 
