/*
 * AMD Platform Security Processor (PSP) interface
 *
 * Copyright (C) 2016-2017 Advanced Micro Devices, Inc.
 *
 * Author: Brijesh Singh <brijesh.singh@amd.com>
 *
 * This program is free software; you can redistribute it and/or modify
 * it under the terms of the GNU General Public License version 2 as
 * published by the Free Software Foundation.
 */

#include <linux/module.h>
#include <linux/kernel.h>
#include <linux/kthread.h>
#include <linux/sched.h>
#include <linux/interrupt.h>
#include <linux/spinlock.h>
#include <linux/spinlock_types.h>
#include <linux/types.h>
#include <linux/mutex.h>
#include <linux/delay.h>
#include <linux/hw_random.h>
#include <linux/ccp.h>

#include "sp-dev.h"
#include "psp-dev.h"

#define DEVICE_NAME	"sev"

static DEFINE_MUTEX(sev_cmd_mutex);
static struct sev_misc_dev *misc_dev;
static struct psp_device *psp_master;

static int psp_cmd_timeout = 100;
module_param(psp_cmd_timeout, int, 0644);
MODULE_PARM_DESC(psp_cmd_timeout, " default timeout value, in seconds, for PSP commands");

static int psp_probe_timeout = 5;
module_param(psp_probe_timeout, int, 0644);
MODULE_PARM_DESC(psp_probe_timeout, " default timeout value, in seconds, during PSP device probe");

static bool psp_dead;
static int psp_timeout;

static struct psp_device *psp_alloc_struct(struct sp_device *sp)
{
	struct device *dev = sp->dev;
	struct psp_device *psp;

	psp = devm_kzalloc(dev, sizeof(*psp), GFP_KERNEL);
	if (!psp)
		return NULL;

	psp->dev = dev;
	psp->sp = sp;

	snprintf(psp->name, sizeof(psp->name), "psp-%u", sp->ord);

	return psp;
}

static irqreturn_t psp_irq_handler(int irq, void *data)
{
	struct psp_device *psp = data;
	unsigned int status;
	int reg;

	/* Read the interrupt status: */
	status = ioread32(psp->io_regs + psp->vdata->intsts_reg);

	/* Check if it is command completion: */
	if (!(status & PSP_CMD_COMPLETE))
		goto done;

	/* Check if it is SEV command completion: */
	reg = ioread32(psp->io_regs + psp->vdata->cmdresp_reg);
	if (reg & PSP_CMDRESP_RESP) {
		psp->sev_int_rcvd = 1;
		wake_up(&psp->sev_int_queue);
	}

done:
	/* Clear the interrupt status by writing the same value we read. */
	iowrite32(status, psp->io_regs + psp->vdata->intsts_reg);

	return IRQ_HANDLED;
}

static int sev_wait_cmd_ioc(struct psp_device *psp,
			    unsigned int *reg, unsigned int timeout)
{
<<<<<<< HEAD
	wait_event(psp->sev_int_queue, psp->sev_int_rcvd);
	*reg = ioread32(psp->io_regs + psp->vdata->cmdresp_reg);
=======
	int ret;

	ret = wait_event_timeout(psp->sev_int_queue,
			psp->sev_int_rcvd, timeout * HZ);
	if (!ret)
		return -ETIMEDOUT;

	*reg = ioread32(psp->io_regs + PSP_CMDRESP);

	return 0;
>>>>>>> e1ffa0d6
}

static int sev_cmd_buffer_len(int cmd)
{
	switch (cmd) {
	case SEV_CMD_INIT:			return sizeof(struct sev_data_init);
	case SEV_CMD_PLATFORM_STATUS:		return sizeof(struct sev_user_data_status);
	case SEV_CMD_PEK_CSR:			return sizeof(struct sev_data_pek_csr);
	case SEV_CMD_PEK_CERT_IMPORT:		return sizeof(struct sev_data_pek_cert_import);
	case SEV_CMD_PDH_CERT_EXPORT:		return sizeof(struct sev_data_pdh_cert_export);
	case SEV_CMD_LAUNCH_START:		return sizeof(struct sev_data_launch_start);
	case SEV_CMD_LAUNCH_UPDATE_DATA:	return sizeof(struct sev_data_launch_update_data);
	case SEV_CMD_LAUNCH_UPDATE_VMSA:	return sizeof(struct sev_data_launch_update_vmsa);
	case SEV_CMD_LAUNCH_FINISH:		return sizeof(struct sev_data_launch_finish);
	case SEV_CMD_LAUNCH_MEASURE:		return sizeof(struct sev_data_launch_measure);
	case SEV_CMD_ACTIVATE:			return sizeof(struct sev_data_activate);
	case SEV_CMD_DEACTIVATE:		return sizeof(struct sev_data_deactivate);
	case SEV_CMD_DECOMMISSION:		return sizeof(struct sev_data_decommission);
	case SEV_CMD_GUEST_STATUS:		return sizeof(struct sev_data_guest_status);
	case SEV_CMD_DBG_DECRYPT:		return sizeof(struct sev_data_dbg);
	case SEV_CMD_DBG_ENCRYPT:		return sizeof(struct sev_data_dbg);
	case SEV_CMD_SEND_START:		return sizeof(struct sev_data_send_start);
	case SEV_CMD_SEND_UPDATE_DATA:		return sizeof(struct sev_data_send_update_data);
	case SEV_CMD_SEND_UPDATE_VMSA:		return sizeof(struct sev_data_send_update_vmsa);
	case SEV_CMD_SEND_FINISH:		return sizeof(struct sev_data_send_finish);
	case SEV_CMD_RECEIVE_START:		return sizeof(struct sev_data_receive_start);
	case SEV_CMD_RECEIVE_FINISH:		return sizeof(struct sev_data_receive_finish);
	case SEV_CMD_RECEIVE_UPDATE_DATA:	return sizeof(struct sev_data_receive_update_data);
	case SEV_CMD_RECEIVE_UPDATE_VMSA:	return sizeof(struct sev_data_receive_update_vmsa);
	case SEV_CMD_LAUNCH_UPDATE_SECRET:	return sizeof(struct sev_data_launch_secret);
	default:				return 0;
	}

	return 0;
}

static int __sev_do_cmd_locked(int cmd, void *data, int *psp_ret)
{
	struct psp_device *psp = psp_master;
	unsigned int phys_lsb, phys_msb;
	unsigned int reg, ret = 0;

	if (!psp)
		return -ENODEV;

	if (psp_dead)
		return -EBUSY;

	/* Get the physical address of the command buffer */
	phys_lsb = data ? lower_32_bits(__psp_pa(data)) : 0;
	phys_msb = data ? upper_32_bits(__psp_pa(data)) : 0;

	dev_dbg(psp->dev, "sev command id %#x buffer 0x%08x%08x timeout %us\n",
		cmd, phys_msb, phys_lsb, psp_timeout);

	print_hex_dump_debug("(in):  ", DUMP_PREFIX_OFFSET, 16, 2, data,
			     sev_cmd_buffer_len(cmd), false);

	iowrite32(phys_lsb, psp->io_regs + psp->vdata->cmdbuff_addr_lo_reg);
	iowrite32(phys_msb, psp->io_regs + psp->vdata->cmdbuff_addr_hi_reg);

	psp->sev_int_rcvd = 0;

	reg = cmd;
	reg <<= PSP_CMDRESP_CMD_SHIFT;
	reg |= PSP_CMDRESP_IOC;
	iowrite32(reg, psp->io_regs + psp->vdata->cmdresp_reg);

	/* wait for command completion */
	ret = sev_wait_cmd_ioc(psp, &reg, psp_timeout);
	if (ret) {
		if (psp_ret)
			*psp_ret = 0;

		dev_err(psp->dev, "sev command %#x timed out, disabling PSP \n", cmd);
		psp_dead = true;

		return ret;
	}

	psp_timeout = psp_cmd_timeout;

	if (psp_ret)
		*psp_ret = reg & PSP_CMDRESP_ERR_MASK;

	if (reg & PSP_CMDRESP_ERR_MASK) {
		dev_dbg(psp->dev, "sev command %#x failed (%#010x)\n",
			cmd, reg & PSP_CMDRESP_ERR_MASK);
		ret = -EIO;
	}

	print_hex_dump_debug("(out): ", DUMP_PREFIX_OFFSET, 16, 2, data,
			     sev_cmd_buffer_len(cmd), false);

	return ret;
}

static int sev_do_cmd(int cmd, void *data, int *psp_ret)
{
	int rc;

	mutex_lock(&sev_cmd_mutex);
	rc = __sev_do_cmd_locked(cmd, data, psp_ret);
	mutex_unlock(&sev_cmd_mutex);

	return rc;
}

static int __sev_platform_init_locked(int *error)
{
	struct psp_device *psp = psp_master;
	int rc = 0;

	if (!psp)
		return -ENODEV;

	if (psp->sev_state == SEV_STATE_INIT)
		return 0;

	rc = __sev_do_cmd_locked(SEV_CMD_INIT, &psp->init_cmd_buf, error);
	if (rc)
		return rc;

	psp->sev_state = SEV_STATE_INIT;
	dev_dbg(psp->dev, "SEV firmware initialized\n");

	return rc;
}

int sev_platform_init(int *error)
{
	int rc;

	mutex_lock(&sev_cmd_mutex);
	rc = __sev_platform_init_locked(error);
	mutex_unlock(&sev_cmd_mutex);

	return rc;
}
EXPORT_SYMBOL_GPL(sev_platform_init);

static int __sev_platform_shutdown_locked(int *error)
{
	int ret;

	ret = __sev_do_cmd_locked(SEV_CMD_SHUTDOWN, NULL, error);
	if (ret)
		return ret;

	psp_master->sev_state = SEV_STATE_UNINIT;
	dev_dbg(psp_master->dev, "SEV firmware shutdown\n");

	return ret;
}

static int sev_platform_shutdown(int *error)
{
	int rc;

	mutex_lock(&sev_cmd_mutex);
	rc = __sev_platform_shutdown_locked(NULL);
	mutex_unlock(&sev_cmd_mutex);

	return rc;
}

static int sev_get_platform_state(int *state, int *error)
{
	int rc;

	rc = __sev_do_cmd_locked(SEV_CMD_PLATFORM_STATUS,
				 &psp_master->status_cmd_buf, error);
	if (rc)
		return rc;

	*state = psp_master->status_cmd_buf.state;
	return rc;
}

static int sev_ioctl_do_reset(struct sev_issue_cmd *argp)
{
	int state, rc;

	/*
	 * The SEV spec requires that FACTORY_RESET must be issued in
	 * UNINIT state. Before we go further lets check if any guest is
	 * active.
	 *
	 * If FW is in WORKING state then deny the request otherwise issue
	 * SHUTDOWN command do INIT -> UNINIT before issuing the FACTORY_RESET.
	 *
	 */
	rc = sev_get_platform_state(&state, &argp->error);
	if (rc)
		return rc;

	if (state == SEV_STATE_WORKING)
		return -EBUSY;

	if (state == SEV_STATE_INIT) {
		rc = __sev_platform_shutdown_locked(&argp->error);
		if (rc)
			return rc;
	}

	return __sev_do_cmd_locked(SEV_CMD_FACTORY_RESET, NULL, &argp->error);
}

static int sev_ioctl_do_platform_status(struct sev_issue_cmd *argp)
{
	struct sev_user_data_status *data = &psp_master->status_cmd_buf;
	int ret;

	ret = __sev_do_cmd_locked(SEV_CMD_PLATFORM_STATUS, data, &argp->error);
	if (ret)
		return ret;

	if (copy_to_user((void __user *)argp->data, data, sizeof(*data)))
		ret = -EFAULT;

	return ret;
}

static int sev_ioctl_do_pek_pdh_gen(int cmd, struct sev_issue_cmd *argp)
{
	int rc;

	if (psp_master->sev_state == SEV_STATE_UNINIT) {
		rc = __sev_platform_init_locked(&argp->error);
		if (rc)
			return rc;
	}

	return __sev_do_cmd_locked(cmd, NULL, &argp->error);
}

static int sev_ioctl_do_pek_csr(struct sev_issue_cmd *argp)
{
	struct sev_user_data_pek_csr input;
	struct sev_data_pek_csr *data;
	void *blob = NULL;
	int ret;

	if (copy_from_user(&input, (void __user *)argp->data, sizeof(input)))
		return -EFAULT;

	data = kzalloc(sizeof(*data), GFP_KERNEL);
	if (!data)
		return -ENOMEM;

	/* userspace wants to query CSR length */
	if (!input.address || !input.length)
		goto cmd;

	/* allocate a physically contiguous buffer to store the CSR blob */
	if (!access_ok(VERIFY_WRITE, input.address, input.length) ||
	    input.length > SEV_FW_BLOB_MAX_SIZE) {
		ret = -EFAULT;
		goto e_free;
	}

	blob = kmalloc(input.length, GFP_KERNEL);
	if (!blob) {
		ret = -ENOMEM;
		goto e_free;
	}

	data->address = __psp_pa(blob);
	data->len = input.length;

cmd:
	if (psp_master->sev_state == SEV_STATE_UNINIT) {
		ret = __sev_platform_init_locked(&argp->error);
		if (ret)
			goto e_free_blob;
	}

	ret = __sev_do_cmd_locked(SEV_CMD_PEK_CSR, data, &argp->error);

	 /* If we query the CSR length, FW responded with expected data. */
	input.length = data->len;

	if (copy_to_user((void __user *)argp->data, &input, sizeof(input))) {
		ret = -EFAULT;
		goto e_free_blob;
	}

	if (blob) {
		if (copy_to_user((void __user *)input.address, blob, input.length))
			ret = -EFAULT;
	}

e_free_blob:
	kfree(blob);
e_free:
	kfree(data);
	return ret;
}

void *psp_copy_user_blob(u64 __user uaddr, u32 len)
{
	void *data;

	if (!uaddr || !len)
		return ERR_PTR(-EINVAL);

	/* verify that blob length does not exceed our limit */
	if (len > SEV_FW_BLOB_MAX_SIZE)
		return ERR_PTR(-EINVAL);

	data = kmalloc(len, GFP_KERNEL);
	if (!data)
		return ERR_PTR(-ENOMEM);

	if (copy_from_user(data, (void __user *)(uintptr_t)uaddr, len))
		goto e_free;

	return data;

e_free:
	kfree(data);
	return ERR_PTR(-EFAULT);
}
EXPORT_SYMBOL_GPL(psp_copy_user_blob);

static int sev_ioctl_do_pek_import(struct sev_issue_cmd *argp)
{
	struct sev_user_data_pek_cert_import input;
	struct sev_data_pek_cert_import *data;
	void *pek_blob, *oca_blob;
	int ret;

	if (copy_from_user(&input, (void __user *)argp->data, sizeof(input)))
		return -EFAULT;

	data = kzalloc(sizeof(*data), GFP_KERNEL);
	if (!data)
		return -ENOMEM;

	/* copy PEK certificate blobs from userspace */
	pek_blob = psp_copy_user_blob(input.pek_cert_address, input.pek_cert_len);
	if (IS_ERR(pek_blob)) {
		ret = PTR_ERR(pek_blob);
		goto e_free;
	}

	data->pek_cert_address = __psp_pa(pek_blob);
	data->pek_cert_len = input.pek_cert_len;

	/* copy PEK certificate blobs from userspace */
	oca_blob = psp_copy_user_blob(input.oca_cert_address, input.oca_cert_len);
	if (IS_ERR(oca_blob)) {
		ret = PTR_ERR(oca_blob);
		goto e_free_pek;
	}

	data->oca_cert_address = __psp_pa(oca_blob);
	data->oca_cert_len = input.oca_cert_len;

	/* If platform is not in INIT state then transition it to INIT */
	if (psp_master->sev_state != SEV_STATE_INIT) {
		ret = __sev_platform_init_locked(&argp->error);
		if (ret)
			goto e_free_oca;
	}

	ret = __sev_do_cmd_locked(SEV_CMD_PEK_CERT_IMPORT, data, &argp->error);

e_free_oca:
	kfree(oca_blob);
e_free_pek:
	kfree(pek_blob);
e_free:
	kfree(data);
	return ret;
}

static int sev_ioctl_do_pdh_export(struct sev_issue_cmd *argp)
{
	struct sev_user_data_pdh_cert_export input;
	void *pdh_blob = NULL, *cert_blob = NULL;
	struct sev_data_pdh_cert_export *data;
	int ret;

	if (copy_from_user(&input, (void __user *)argp->data, sizeof(input)))
		return -EFAULT;

	data = kzalloc(sizeof(*data), GFP_KERNEL);
	if (!data)
		return -ENOMEM;

	/* Userspace wants to query the certificate length. */
	if (!input.pdh_cert_address ||
	    !input.pdh_cert_len ||
	    !input.cert_chain_address)
		goto cmd;

	/* Allocate a physically contiguous buffer to store the PDH blob. */
	if ((input.pdh_cert_len > SEV_FW_BLOB_MAX_SIZE) ||
	    !access_ok(VERIFY_WRITE, input.pdh_cert_address, input.pdh_cert_len)) {
		ret = -EFAULT;
		goto e_free;
	}

	/* Allocate a physically contiguous buffer to store the cert chain blob. */
	if ((input.cert_chain_len > SEV_FW_BLOB_MAX_SIZE) ||
	    !access_ok(VERIFY_WRITE, input.cert_chain_address, input.cert_chain_len)) {
		ret = -EFAULT;
		goto e_free;
	}

	pdh_blob = kmalloc(input.pdh_cert_len, GFP_KERNEL);
	if (!pdh_blob) {
		ret = -ENOMEM;
		goto e_free;
	}

	data->pdh_cert_address = __psp_pa(pdh_blob);
	data->pdh_cert_len = input.pdh_cert_len;

	cert_blob = kmalloc(input.cert_chain_len, GFP_KERNEL);
	if (!cert_blob) {
		ret = -ENOMEM;
		goto e_free_pdh;
	}

	data->cert_chain_address = __psp_pa(cert_blob);
	data->cert_chain_len = input.cert_chain_len;

cmd:
	/* If platform is not in INIT state then transition it to INIT. */
	if (psp_master->sev_state != SEV_STATE_INIT) {
		ret = __sev_platform_init_locked(&argp->error);
		if (ret)
			goto e_free_cert;
	}

	ret = __sev_do_cmd_locked(SEV_CMD_PDH_CERT_EXPORT, data, &argp->error);

	/* If we query the length, FW responded with expected data. */
	input.cert_chain_len = data->cert_chain_len;
	input.pdh_cert_len = data->pdh_cert_len;

	if (copy_to_user((void __user *)argp->data, &input, sizeof(input))) {
		ret = -EFAULT;
		goto e_free_cert;
	}

	if (pdh_blob) {
		if (copy_to_user((void __user *)input.pdh_cert_address,
				 pdh_blob, input.pdh_cert_len)) {
			ret = -EFAULT;
			goto e_free_cert;
		}
	}

	if (cert_blob) {
		if (copy_to_user((void __user *)input.cert_chain_address,
				 cert_blob, input.cert_chain_len))
			ret = -EFAULT;
	}

e_free_cert:
	kfree(cert_blob);
e_free_pdh:
	kfree(pdh_blob);
e_free:
	kfree(data);
	return ret;
}

static long sev_ioctl(struct file *file, unsigned int ioctl, unsigned long arg)
{
	void __user *argp = (void __user *)arg;
	struct sev_issue_cmd input;
	int ret = -EFAULT;

	if (!psp_master)
		return -ENODEV;

	if (ioctl != SEV_ISSUE_CMD)
		return -EINVAL;

	if (copy_from_user(&input, argp, sizeof(struct sev_issue_cmd)))
		return -EFAULT;

	if (input.cmd > SEV_MAX)
		return -EINVAL;

	mutex_lock(&sev_cmd_mutex);

	switch (input.cmd) {

	case SEV_FACTORY_RESET:
		ret = sev_ioctl_do_reset(&input);
		break;
	case SEV_PLATFORM_STATUS:
		ret = sev_ioctl_do_platform_status(&input);
		break;
	case SEV_PEK_GEN:
		ret = sev_ioctl_do_pek_pdh_gen(SEV_CMD_PEK_GEN, &input);
		break;
	case SEV_PDH_GEN:
		ret = sev_ioctl_do_pek_pdh_gen(SEV_CMD_PDH_GEN, &input);
		break;
	case SEV_PEK_CSR:
		ret = sev_ioctl_do_pek_csr(&input);
		break;
	case SEV_PEK_CERT_IMPORT:
		ret = sev_ioctl_do_pek_import(&input);
		break;
	case SEV_PDH_CERT_EXPORT:
		ret = sev_ioctl_do_pdh_export(&input);
		break;
	default:
		ret = -EINVAL;
		goto out;
	}

	if (copy_to_user(argp, &input, sizeof(struct sev_issue_cmd)))
		ret = -EFAULT;
out:
	mutex_unlock(&sev_cmd_mutex);

	return ret;
}

static const struct file_operations sev_fops = {
	.owner	= THIS_MODULE,
	.unlocked_ioctl = sev_ioctl,
};

int sev_platform_status(struct sev_user_data_status *data, int *error)
{
	return sev_do_cmd(SEV_CMD_PLATFORM_STATUS, data, error);
}
EXPORT_SYMBOL_GPL(sev_platform_status);

int sev_guest_deactivate(struct sev_data_deactivate *data, int *error)
{
	return sev_do_cmd(SEV_CMD_DEACTIVATE, data, error);
}
EXPORT_SYMBOL_GPL(sev_guest_deactivate);

int sev_guest_activate(struct sev_data_activate *data, int *error)
{
	return sev_do_cmd(SEV_CMD_ACTIVATE, data, error);
}
EXPORT_SYMBOL_GPL(sev_guest_activate);

int sev_guest_decommission(struct sev_data_decommission *data, int *error)
{
	return sev_do_cmd(SEV_CMD_DECOMMISSION, data, error);
}
EXPORT_SYMBOL_GPL(sev_guest_decommission);

int sev_guest_df_flush(int *error)
{
	return sev_do_cmd(SEV_CMD_DF_FLUSH, NULL, error);
}
EXPORT_SYMBOL_GPL(sev_guest_df_flush);

static void sev_exit(struct kref *ref)
{
	struct sev_misc_dev *misc_dev = container_of(ref, struct sev_misc_dev, refcount);

	misc_deregister(&misc_dev->misc);
}

static int sev_misc_init(struct psp_device *psp)
{
	struct device *dev = psp->dev;
	int ret;

	/*
	 * SEV feature support can be detected on multiple devices but the SEV
	 * FW commands must be issued on the master. During probe, we do not
	 * know the master hence we create /dev/sev on the first device probe.
	 * sev_do_cmd() finds the right master device to which to issue the
	 * command to the firmware.
	 */
	if (!misc_dev) {
		struct miscdevice *misc;

		misc_dev = devm_kzalloc(dev, sizeof(*misc_dev), GFP_KERNEL);
		if (!misc_dev)
			return -ENOMEM;

		misc = &misc_dev->misc;
		misc->minor = MISC_DYNAMIC_MINOR;
		misc->name = DEVICE_NAME;
		misc->fops = &sev_fops;

		ret = misc_register(misc);
		if (ret)
			return ret;

		kref_init(&misc_dev->refcount);
	} else {
		kref_get(&misc_dev->refcount);
	}

	init_waitqueue_head(&psp->sev_int_queue);
	psp->sev_misc = misc_dev;
	dev_dbg(dev, "registered SEV device\n");

	return 0;
}

static int sev_init(struct psp_device *psp)
{
	/* Check if device supports SEV feature */
	if (!(ioread32(psp->io_regs + psp->vdata->feature_reg) & 1)) {
		dev_dbg(psp->dev, "device does not support SEV\n");
		return 1;
	}

	return sev_misc_init(psp);
}

int psp_dev_init(struct sp_device *sp)
{
	struct device *dev = sp->dev;
	struct psp_device *psp;
	int ret;

	ret = -ENOMEM;
	psp = psp_alloc_struct(sp);
	if (!psp)
		goto e_err;

	sp->psp_data = psp;

	psp->vdata = (struct psp_vdata *)sp->dev_vdata->psp_vdata;
	if (!psp->vdata) {
		ret = -ENODEV;
		dev_err(dev, "missing driver data\n");
		goto e_err;
	}

	psp->io_regs = sp->io_map;

	/* Disable and clear interrupts until ready */
	iowrite32(0, psp->io_regs + psp->vdata->inten_reg);
	iowrite32(-1, psp->io_regs + psp->vdata->intsts_reg);

	/* Request an irq */
	ret = sp_request_psp_irq(psp->sp, psp_irq_handler, psp->name, psp);
	if (ret) {
		dev_err(dev, "psp: unable to allocate an IRQ\n");
		goto e_err;
	}

	ret = sev_init(psp);
	if (ret)
		goto e_irq;

	if (sp->set_psp_master_device)
		sp->set_psp_master_device(sp);

	/* Enable interrupt */
	iowrite32(-1, psp->io_regs + psp->vdata->inten_reg);

	dev_notice(dev, "psp enabled\n");

	return 0;

e_irq:
	sp_free_psp_irq(psp->sp, psp);
e_err:
	sp->psp_data = NULL;

	dev_notice(dev, "psp initialization failed\n");

	return ret;
}

void psp_dev_destroy(struct sp_device *sp)
{
	struct psp_device *psp = sp->psp_data;

	if (!psp)
		return;

	if (psp->sev_misc)
		kref_put(&misc_dev->refcount, sev_exit);

	sp_free_psp_irq(sp, psp);
}

int sev_issue_cmd_external_user(struct file *filep, unsigned int cmd,
				void *data, int *error)
{
	if (!filep || filep->f_op != &sev_fops)
		return -EBADF;

	return  sev_do_cmd(cmd, data, error);
}
EXPORT_SYMBOL_GPL(sev_issue_cmd_external_user);

void psp_pci_init(void)
{
	struct sev_user_data_status *status;
	struct sp_device *sp;
	int error, rc;

	sp = sp_get_psp_master_device();
	if (!sp)
		return;

	psp_master = sp->psp_data;

	psp_timeout = psp_probe_timeout;

	/* Initialize the platform */
	rc = sev_platform_init(&error);
	if (rc) {
		dev_err(sp->dev, "SEV: failed to INIT error %#x\n", error);
		goto err;
	}

	/* Display SEV firmware version */
	status = &psp_master->status_cmd_buf;
	rc = sev_platform_status(status, &error);
	if (rc) {
		dev_err(sp->dev, "SEV: failed to get status error %#x\n", error);
		goto err;
	}

	dev_info(sp->dev, "SEV API:%d.%d build:%d\n", status->api_major,
		 status->api_minor, status->build);
	return;

err:
	psp_master = NULL;
}

void psp_pci_exit(void)
{
	if (!psp_master)
		return;

	sev_platform_shutdown(NULL);
}<|MERGE_RESOLUTION|>--- conflicted
+++ resolved
@@ -90,10 +90,6 @@
 static int sev_wait_cmd_ioc(struct psp_device *psp,
 			    unsigned int *reg, unsigned int timeout)
 {
-<<<<<<< HEAD
-	wait_event(psp->sev_int_queue, psp->sev_int_rcvd);
-	*reg = ioread32(psp->io_regs + psp->vdata->cmdresp_reg);
-=======
 	int ret;
 
 	ret = wait_event_timeout(psp->sev_int_queue,
@@ -101,10 +97,9 @@
 	if (!ret)
 		return -ETIMEDOUT;
 
-	*reg = ioread32(psp->io_regs + PSP_CMDRESP);
+	*reg = ioread32(psp->io_regs + psp->vdata->cmdresp_reg);
 
 	return 0;
->>>>>>> e1ffa0d6
 }
 
 static int sev_cmd_buffer_len(int cmd)
