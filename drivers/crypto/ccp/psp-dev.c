--- conflicted
+++ resolved
@@ -103,11 +103,7 @@
 	if (!ret)
 		return -ETIMEDOUT;
 
-<<<<<<< HEAD
-	*reg = ioread32(psp->io_regs + PSP_CMDRESP);
-=======
 	*reg = ioread32(psp->io_regs + psp->vdata->cmdresp_reg);
->>>>>>> 8e6fbfc0
 
 	return 0;
 }
