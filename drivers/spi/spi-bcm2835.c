// SPDX-License-Identifier: GPL-2.0-or-later
/*
 * Driver for Broadcom BCM2835 SPI Controllers
 *
 * Copyright (C) 2012 Chris Boot
 * Copyright (C) 2013 Stephen Warren
 * Copyright (C) 2015 Martin Sperl
 *
 * This driver is inspired by:
 * spi-ath79.c, Copyright (C) 2009-2011 Gabor Juhos <juhosg@openwrt.org>
 * spi-atmel.c, Copyright (C) 2006 Atmel Corporation
 */

#include <linux/clk.h>
#include <linux/completion.h>
#include <linux/debugfs.h>
#include <linux/delay.h>
#include <linux/dma-mapping.h>
#include <linux/dmaengine.h>
#include <linux/err.h>
#include <linux/interrupt.h>
#include <linux/io.h>
#include <linux/kernel.h>
#include <linux/module.h>
#include <linux/of.h>
#include <linux/of_address.h>
#include <linux/of_device.h>
#include <linux/gpio/consumer.h>
#include <linux/gpio/machine.h> /* FIXME: using chip internals */
#include <linux/gpio/driver.h> /* FIXME: using chip internals */
#include <linux/of_irq.h>
#include <linux/spi/spi.h>

/* SPI register offsets */
#define BCM2835_SPI_CS			0x00
#define BCM2835_SPI_FIFO		0x04
#define BCM2835_SPI_CLK			0x08
#define BCM2835_SPI_DLEN		0x0c
#define BCM2835_SPI_LTOH		0x10
#define BCM2835_SPI_DC			0x14

/* Bitfields in CS */
#define BCM2835_SPI_CS_LEN_LONG		0x02000000
#define BCM2835_SPI_CS_DMA_LEN		0x01000000
#define BCM2835_SPI_CS_CSPOL2		0x00800000
#define BCM2835_SPI_CS_CSPOL1		0x00400000
#define BCM2835_SPI_CS_CSPOL0		0x00200000
#define BCM2835_SPI_CS_RXF		0x00100000
#define BCM2835_SPI_CS_RXR		0x00080000
#define BCM2835_SPI_CS_TXD		0x00040000
#define BCM2835_SPI_CS_RXD		0x00020000
#define BCM2835_SPI_CS_DONE		0x00010000
#define BCM2835_SPI_CS_LEN		0x00002000
#define BCM2835_SPI_CS_REN		0x00001000
#define BCM2835_SPI_CS_ADCS		0x00000800
#define BCM2835_SPI_CS_INTR		0x00000400
#define BCM2835_SPI_CS_INTD		0x00000200
#define BCM2835_SPI_CS_DMAEN		0x00000100
#define BCM2835_SPI_CS_TA		0x00000080
#define BCM2835_SPI_CS_CSPOL		0x00000040
#define BCM2835_SPI_CS_CLEAR_RX		0x00000020
#define BCM2835_SPI_CS_CLEAR_TX		0x00000010
#define BCM2835_SPI_CS_CPOL		0x00000008
#define BCM2835_SPI_CS_CPHA		0x00000004
#define BCM2835_SPI_CS_CS_10		0x00000002
#define BCM2835_SPI_CS_CS_01		0x00000001

#define BCM2835_SPI_FIFO_SIZE		64
#define BCM2835_SPI_FIFO_SIZE_3_4	48
#define BCM2835_SPI_DMA_MIN_LENGTH	96
#define BCM2835_SPI_NUM_CS		4   /* raise as necessary */
#define BCM2835_SPI_MODE_BITS	(SPI_CPOL | SPI_CPHA | SPI_CS_HIGH \
				| SPI_NO_CS | SPI_3WIRE)

#define DRV_NAME	"spi-bcm2835"

/* define polling limits */
unsigned int polling_limit_us = 30;
module_param(polling_limit_us, uint, 0664);
MODULE_PARM_DESC(polling_limit_us,
		 "time in us to run a transfer in polling mode\n");

/**
 * struct bcm2835_spi - BCM2835 SPI controller
 * @regs: base address of register map
 * @clk: core clock, divided to calculate serial clock
 * @irq: interrupt, signals TX FIFO empty or RX FIFO ¾ full
 * @tfr: SPI transfer currently processed
 * @tx_buf: pointer whence next transmitted byte is read
 * @rx_buf: pointer where next received byte is written
 * @tx_len: remaining bytes to transmit
 * @rx_len: remaining bytes to receive
 * @tx_prologue: bytes transmitted without DMA if first TX sglist entry's
 *	length is not a multiple of 4 (to overcome hardware limitation)
 * @rx_prologue: bytes received without DMA if first RX sglist entry's
 *	length is not a multiple of 4 (to overcome hardware limitation)
 * @tx_spillover: whether @tx_prologue spills over to second TX sglist entry
 * @prepare_cs: precalculated CS register value for ->prepare_message()
 *	(uses slave-specific clock polarity and phase settings)
 * @debugfs_dir: the debugfs directory - neede to remove debugfs when
 *      unloading the module
 * @count_transfer_polling: count of how often polling mode is used
 * @count_transfer_irq: count of how often interrupt mode is used
 * @count_transfer_irq_after_polling: count of how often we fall back to
 *      interrupt mode after starting in polling mode.
 *      These are counted as well in @count_transfer_polling and
 *      @count_transfer_irq
 * @count_transfer_dma: count how often dma mode is used
 * @chip_select: SPI slave currently selected
 *	(used by bcm2835_spi_dma_tx_done() to write @clear_rx_cs)
 * @tx_dma_active: whether a TX DMA descriptor is in progress
 * @rx_dma_active: whether a RX DMA descriptor is in progress
 *	(used by bcm2835_spi_dma_tx_done() to handle a race)
 * @fill_tx_desc: preallocated TX DMA descriptor used for RX-only transfers
 *	(cyclically copies from zero page to TX FIFO)
 * @fill_tx_addr: bus address of zero page
 * @clear_rx_desc: preallocated RX DMA descriptor used for TX-only transfers
 *	(cyclically clears RX FIFO by writing @clear_rx_cs to CS register)
 * @clear_rx_addr: bus address of @clear_rx_cs
 * @clear_rx_cs: precalculated CS register value to clear RX FIFO
 *	(uses slave-specific clock polarity and phase settings)
 */
struct bcm2835_spi {
	void __iomem *regs;
	struct clk *clk;
	int irq;
	struct spi_transfer *tfr;
	const u8 *tx_buf;
	u8 *rx_buf;
	int tx_len;
	int rx_len;
	int tx_prologue;
	int rx_prologue;
	unsigned int tx_spillover;
	u32 prepare_cs[BCM2835_SPI_NUM_CS];

	struct dentry *debugfs_dir;
	u64 count_transfer_polling;
	u64 count_transfer_irq;
	u64 count_transfer_irq_after_polling;
	u64 count_transfer_dma;

	u8 chip_select;
	unsigned int tx_dma_active;
	unsigned int rx_dma_active;
	struct dma_async_tx_descriptor *fill_tx_desc;
	dma_addr_t fill_tx_addr;
	struct dma_async_tx_descriptor *clear_rx_desc[BCM2835_SPI_NUM_CS];
	dma_addr_t clear_rx_addr;
	u32 clear_rx_cs[BCM2835_SPI_NUM_CS] ____cacheline_aligned;
};

#if defined(CONFIG_DEBUG_FS)
static void bcm2835_debugfs_create(struct bcm2835_spi *bs,
				   const char *dname)
{
	char name[64];
	struct dentry *dir;

	/* get full name */
	snprintf(name, sizeof(name), "spi-bcm2835-%s", dname);

	/* the base directory */
	dir = debugfs_create_dir(name, NULL);
	bs->debugfs_dir = dir;

	/* the counters */
	debugfs_create_u64("count_transfer_polling", 0444, dir,
			   &bs->count_transfer_polling);
	debugfs_create_u64("count_transfer_irq", 0444, dir,
			   &bs->count_transfer_irq);
	debugfs_create_u64("count_transfer_irq_after_polling", 0444, dir,
			   &bs->count_transfer_irq_after_polling);
	debugfs_create_u64("count_transfer_dma", 0444, dir,
			   &bs->count_transfer_dma);
}

static void bcm2835_debugfs_remove(struct bcm2835_spi *bs)
{
	debugfs_remove_recursive(bs->debugfs_dir);
	bs->debugfs_dir = NULL;
}
#else
static void bcm2835_debugfs_create(struct bcm2835_spi *bs,
				   const char *dname)
{
}

static void bcm2835_debugfs_remove(struct bcm2835_spi *bs)
{
}
#endif /* CONFIG_DEBUG_FS */

static inline u32 bcm2835_rd(struct bcm2835_spi *bs, unsigned int reg)
{
	return readl(bs->regs + reg);
}

static inline void bcm2835_wr(struct bcm2835_spi *bs, unsigned int reg, u32 val)
{
	writel(val, bs->regs + reg);
}

static inline void bcm2835_rd_fifo(struct bcm2835_spi *bs)
{
	u8 byte;

	while ((bs->rx_len) &&
	       (bcm2835_rd(bs, BCM2835_SPI_CS) & BCM2835_SPI_CS_RXD)) {
		byte = bcm2835_rd(bs, BCM2835_SPI_FIFO);
		if (bs->rx_buf)
			*bs->rx_buf++ = byte;
		bs->rx_len--;
	}
}

static inline void bcm2835_wr_fifo(struct bcm2835_spi *bs)
{
	u8 byte;

	while ((bs->tx_len) &&
	       (bcm2835_rd(bs, BCM2835_SPI_CS) & BCM2835_SPI_CS_TXD)) {
		byte = bs->tx_buf ? *bs->tx_buf++ : 0;
		bcm2835_wr(bs, BCM2835_SPI_FIFO, byte);
		bs->tx_len--;
	}
}

/**
 * bcm2835_rd_fifo_count() - blindly read exactly @count bytes from RX FIFO
 * @bs: BCM2835 SPI controller
 * @count: bytes to read from RX FIFO
 *
 * The caller must ensure that @bs->rx_len is greater than or equal to @count,
 * that the RX FIFO contains at least @count bytes and that the DMA Enable flag
 * in the CS register is set (such that a read from the FIFO register receives
 * 32-bit instead of just 8-bit).  Moreover @bs->rx_buf must not be %NULL.
 */
static inline void bcm2835_rd_fifo_count(struct bcm2835_spi *bs, int count)
{
	u32 val;
	int len;

	bs->rx_len -= count;

	while (count > 0) {
		val = bcm2835_rd(bs, BCM2835_SPI_FIFO);
		len = min(count, 4);
		memcpy(bs->rx_buf, &val, len);
		bs->rx_buf += len;
		count -= 4;
	}
}

/**
 * bcm2835_wr_fifo_count() - blindly write exactly @count bytes to TX FIFO
 * @bs: BCM2835 SPI controller
 * @count: bytes to write to TX FIFO
 *
 * The caller must ensure that @bs->tx_len is greater than or equal to @count,
 * that the TX FIFO can accommodate @count bytes and that the DMA Enable flag
 * in the CS register is set (such that a write to the FIFO register transmits
 * 32-bit instead of just 8-bit).
 */
static inline void bcm2835_wr_fifo_count(struct bcm2835_spi *bs, int count)
{
	u32 val;
	int len;

	bs->tx_len -= count;

	while (count > 0) {
		if (bs->tx_buf) {
			len = min(count, 4);
			memcpy(&val, bs->tx_buf, len);
			bs->tx_buf += len;
		} else {
			val = 0;
		}
		bcm2835_wr(bs, BCM2835_SPI_FIFO, val);
		count -= 4;
	}
}

/**
 * bcm2835_wait_tx_fifo_empty() - busy-wait for TX FIFO to empty
 * @bs: BCM2835 SPI controller
 *
 * The caller must ensure that the RX FIFO can accommodate as many bytes
 * as have been written to the TX FIFO:  Transmission is halted once the
 * RX FIFO is full, causing this function to spin forever.
 */
static inline void bcm2835_wait_tx_fifo_empty(struct bcm2835_spi *bs)
{
	while (!(bcm2835_rd(bs, BCM2835_SPI_CS) & BCM2835_SPI_CS_DONE))
		cpu_relax();
}

/**
 * bcm2835_rd_fifo_blind() - blindly read up to @count bytes from RX FIFO
 * @bs: BCM2835 SPI controller
 * @count: bytes available for reading in RX FIFO
 */
static inline void bcm2835_rd_fifo_blind(struct bcm2835_spi *bs, int count)
{
	u8 val;

	count = min(count, bs->rx_len);
	bs->rx_len -= count;

	while (count) {
		val = bcm2835_rd(bs, BCM2835_SPI_FIFO);
		if (bs->rx_buf)
			*bs->rx_buf++ = val;
		count--;
	}
}

/**
 * bcm2835_wr_fifo_blind() - blindly write up to @count bytes to TX FIFO
 * @bs: BCM2835 SPI controller
 * @count: bytes available for writing in TX FIFO
 */
static inline void bcm2835_wr_fifo_blind(struct bcm2835_spi *bs, int count)
{
	u8 val;

	count = min(count, bs->tx_len);
	bs->tx_len -= count;

	while (count) {
		val = bs->tx_buf ? *bs->tx_buf++ : 0;
		bcm2835_wr(bs, BCM2835_SPI_FIFO, val);
		count--;
	}
}

static void bcm2835_spi_reset_hw(struct spi_controller *ctlr)
{
	struct bcm2835_spi *bs = spi_controller_get_devdata(ctlr);
	u32 cs = bcm2835_rd(bs, BCM2835_SPI_CS);

	/* Disable SPI interrupts and transfer */
	cs &= ~(BCM2835_SPI_CS_INTR |
		BCM2835_SPI_CS_INTD |
		BCM2835_SPI_CS_DMAEN |
		BCM2835_SPI_CS_TA);
	/*
	 * Transmission sometimes breaks unless the DONE bit is written at the
	 * end of every transfer.  The spec says it's a RO bit.  Either the
	 * spec is wrong and the bit is actually of type RW1C, or it's a
	 * hardware erratum.
	 */
	cs |= BCM2835_SPI_CS_DONE;
	/* and reset RX/TX FIFOS */
	cs |= BCM2835_SPI_CS_CLEAR_RX | BCM2835_SPI_CS_CLEAR_TX;

	/* and reset the SPI_HW */
	bcm2835_wr(bs, BCM2835_SPI_CS, cs);
	/* as well as DLEN */
	bcm2835_wr(bs, BCM2835_SPI_DLEN, 0);
}

static irqreturn_t bcm2835_spi_interrupt(int irq, void *dev_id)
{
	struct spi_controller *ctlr = dev_id;
	struct bcm2835_spi *bs = spi_controller_get_devdata(ctlr);
	u32 cs = bcm2835_rd(bs, BCM2835_SPI_CS);

	/*
	 * An interrupt is signaled either if DONE is set (TX FIFO empty)
	 * or if RXR is set (RX FIFO >= ¾ full).
	 */
	if (cs & BCM2835_SPI_CS_RXF)
		bcm2835_rd_fifo_blind(bs, BCM2835_SPI_FIFO_SIZE);
	else if (cs & BCM2835_SPI_CS_RXR)
		bcm2835_rd_fifo_blind(bs, BCM2835_SPI_FIFO_SIZE_3_4);

	if (bs->tx_len && cs & BCM2835_SPI_CS_DONE)
		bcm2835_wr_fifo_blind(bs, BCM2835_SPI_FIFO_SIZE);

	/* Read as many bytes as possible from FIFO */
	bcm2835_rd_fifo(bs);
	/* Write as many bytes as possible to FIFO */
	bcm2835_wr_fifo(bs);

	if (!bs->rx_len) {
		/* Transfer complete - reset SPI HW */
		bcm2835_spi_reset_hw(ctlr);
		/* wake up the framework */
		complete(&ctlr->xfer_completion);
	}

	return IRQ_HANDLED;
}

static int bcm2835_spi_transfer_one_irq(struct spi_controller *ctlr,
					struct spi_device *spi,
					struct spi_transfer *tfr,
					u32 cs, bool fifo_empty)
{
	struct bcm2835_spi *bs = spi_controller_get_devdata(ctlr);

	/* update usage statistics */
	bs->count_transfer_irq++;

	/*
	 * Enable HW block, but with interrupts still disabled.
	 * Otherwise the empty TX FIFO would immediately trigger an interrupt.
	 */
	bcm2835_wr(bs, BCM2835_SPI_CS, cs | BCM2835_SPI_CS_TA);

	/* fill TX FIFO as much as possible */
	if (fifo_empty)
		bcm2835_wr_fifo_blind(bs, BCM2835_SPI_FIFO_SIZE);
	bcm2835_wr_fifo(bs);

	/* enable interrupts */
	cs |= BCM2835_SPI_CS_INTR | BCM2835_SPI_CS_INTD | BCM2835_SPI_CS_TA;
	bcm2835_wr(bs, BCM2835_SPI_CS, cs);

	/* signal that we need to wait for completion */
	return 1;
}

/**
 * bcm2835_spi_transfer_prologue() - transfer first few bytes without DMA
 * @ctlr: SPI master controller
 * @tfr: SPI transfer
 * @bs: BCM2835 SPI controller
 * @cs: CS register
 *
 * A limitation in DMA mode is that the FIFO must be accessed in 4 byte chunks.
 * Only the final write access is permitted to transmit less than 4 bytes, the
 * SPI controller deduces its intended size from the DLEN register.
 *
 * If a TX or RX sglist contains multiple entries, one per page, and the first
 * entry starts in the middle of a page, that first entry's length may not be
 * a multiple of 4.  Subsequent entries are fine because they span an entire
 * page, hence do have a length that's a multiple of 4.
 *
 * This cannot happen with kmalloc'ed buffers (which is what most clients use)
 * because they are contiguous in physical memory and therefore not split on
 * page boundaries by spi_map_buf().  But it *can* happen with vmalloc'ed
 * buffers.
 *
 * The DMA engine is incapable of combining sglist entries into a continuous
 * stream of 4 byte chunks, it treats every entry separately:  A TX entry is
 * rounded up a to a multiple of 4 bytes by transmitting surplus bytes, an RX
 * entry is rounded up by throwing away received bytes.
 *
 * Overcome this limitation by transferring the first few bytes without DMA:
 * E.g. if the first TX sglist entry's length is 23 and the first RX's is 42,
 * write 3 bytes to the TX FIFO but read only 2 bytes from the RX FIFO.
 * The residue of 1 byte in the RX FIFO is picked up by DMA.  Together with
 * the rest of the first RX sglist entry it makes up a multiple of 4 bytes.
 *
 * Should the RX prologue be larger, say, 3 vis-à-vis a TX prologue of 1,
 * write 1 + 4 = 5 bytes to the TX FIFO and read 3 bytes from the RX FIFO.
 * Caution, the additional 4 bytes spill over to the second TX sglist entry
 * if the length of the first is *exactly* 1.
 *
 * At most 6 bytes are written and at most 3 bytes read.  Do we know the
 * transfer has this many bytes?  Yes, see BCM2835_SPI_DMA_MIN_LENGTH.
 *
 * The FIFO is normally accessed with 8-bit width by the CPU and 32-bit width
 * by the DMA engine.  Toggling the DMA Enable flag in the CS register switches
 * the width but also garbles the FIFO's contents.  The prologue must therefore
 * be transmitted in 32-bit width to ensure that the following DMA transfer can
 * pick up the residue in the RX FIFO in ungarbled form.
 */
static void bcm2835_spi_transfer_prologue(struct spi_controller *ctlr,
					  struct spi_transfer *tfr,
					  struct bcm2835_spi *bs,
					  u32 cs)
{
	int tx_remaining;

	bs->tfr		 = tfr;
	bs->tx_prologue  = 0;
	bs->rx_prologue  = 0;
	bs->tx_spillover = false;

	if (bs->tx_buf && !sg_is_last(&tfr->tx_sg.sgl[0]))
		bs->tx_prologue = sg_dma_len(&tfr->tx_sg.sgl[0]) & 3;

	if (bs->rx_buf && !sg_is_last(&tfr->rx_sg.sgl[0])) {
		bs->rx_prologue = sg_dma_len(&tfr->rx_sg.sgl[0]) & 3;

		if (bs->rx_prologue > bs->tx_prologue) {
			if (!bs->tx_buf || sg_is_last(&tfr->tx_sg.sgl[0])) {
				bs->tx_prologue  = bs->rx_prologue;
			} else {
				bs->tx_prologue += 4;
				bs->tx_spillover =
					!(sg_dma_len(&tfr->tx_sg.sgl[0]) & ~3);
			}
		}
	}

	/* rx_prologue > 0 implies tx_prologue > 0, so check only the latter */
	if (!bs->tx_prologue)
		return;

	/* Write and read RX prologue.  Adjust first entry in RX sglist. */
	if (bs->rx_prologue) {
		bcm2835_wr(bs, BCM2835_SPI_DLEN, bs->rx_prologue);
		bcm2835_wr(bs, BCM2835_SPI_CS, cs | BCM2835_SPI_CS_TA
						  | BCM2835_SPI_CS_DMAEN);
		bcm2835_wr_fifo_count(bs, bs->rx_prologue);
		bcm2835_wait_tx_fifo_empty(bs);
		bcm2835_rd_fifo_count(bs, bs->rx_prologue);
		bcm2835_wr(bs, BCM2835_SPI_CS, cs | BCM2835_SPI_CS_CLEAR_RX
						  | BCM2835_SPI_CS_CLEAR_TX
						  | BCM2835_SPI_CS_DONE);

		dma_sync_single_for_device(ctlr->dma_rx->device->dev,
					   sg_dma_address(&tfr->rx_sg.sgl[0]),
					   bs->rx_prologue, DMA_FROM_DEVICE);

		sg_dma_address(&tfr->rx_sg.sgl[0]) += bs->rx_prologue;
		sg_dma_len(&tfr->rx_sg.sgl[0])     -= bs->rx_prologue;
	}

	if (!bs->tx_buf)
		return;

	/*
	 * Write remaining TX prologue.  Adjust first entry in TX sglist.
	 * Also adjust second entry if prologue spills over to it.
	 */
	tx_remaining = bs->tx_prologue - bs->rx_prologue;
	if (tx_remaining) {
		bcm2835_wr(bs, BCM2835_SPI_DLEN, tx_remaining);
		bcm2835_wr(bs, BCM2835_SPI_CS, cs | BCM2835_SPI_CS_TA
						  | BCM2835_SPI_CS_DMAEN);
		bcm2835_wr_fifo_count(bs, tx_remaining);
		bcm2835_wait_tx_fifo_empty(bs);
		bcm2835_wr(bs, BCM2835_SPI_CS, cs | BCM2835_SPI_CS_CLEAR_TX
						  | BCM2835_SPI_CS_DONE);
	}

	if (likely(!bs->tx_spillover)) {
		sg_dma_address(&tfr->tx_sg.sgl[0]) += bs->tx_prologue;
		sg_dma_len(&tfr->tx_sg.sgl[0])     -= bs->tx_prologue;
	} else {
		sg_dma_len(&tfr->tx_sg.sgl[0])      = 0;
		sg_dma_address(&tfr->tx_sg.sgl[1]) += 4;
		sg_dma_len(&tfr->tx_sg.sgl[1])     -= 4;
	}
}

/**
 * bcm2835_spi_undo_prologue() - reconstruct original sglist state
 * @bs: BCM2835 SPI controller
 *
 * Undo changes which were made to an SPI transfer's sglist when transmitting
 * the prologue.  This is necessary to ensure the same memory ranges are
 * unmapped that were originally mapped.
 */
static void bcm2835_spi_undo_prologue(struct bcm2835_spi *bs)
{
	struct spi_transfer *tfr = bs->tfr;

	if (!bs->tx_prologue)
		return;

	if (bs->rx_prologue) {
		sg_dma_address(&tfr->rx_sg.sgl[0]) -= bs->rx_prologue;
		sg_dma_len(&tfr->rx_sg.sgl[0])     += bs->rx_prologue;
	}

	if (!bs->tx_buf)
		goto out;

	if (likely(!bs->tx_spillover)) {
		sg_dma_address(&tfr->tx_sg.sgl[0]) -= bs->tx_prologue;
		sg_dma_len(&tfr->tx_sg.sgl[0])     += bs->tx_prologue;
	} else {
		sg_dma_len(&tfr->tx_sg.sgl[0])      = bs->tx_prologue - 4;
		sg_dma_address(&tfr->tx_sg.sgl[1]) -= 4;
		sg_dma_len(&tfr->tx_sg.sgl[1])     += 4;
	}
out:
	bs->tx_prologue = 0;
}

/**
 * bcm2835_spi_dma_rx_done() - callback for DMA RX channel
 * @data: SPI master controller
 *
 * Used for bidirectional and RX-only transfers.
 */
static void bcm2835_spi_dma_rx_done(void *data)
{
	struct spi_controller *ctlr = data;
	struct bcm2835_spi *bs = spi_controller_get_devdata(ctlr);

	/* terminate tx-dma as we do not have an irq for it
	 * because when the rx dma will terminate and this callback
	 * is called the tx-dma must have finished - can't get to this
	 * situation otherwise...
	 */
	dmaengine_terminate_async(ctlr->dma_tx);
	bs->tx_dma_active = false;
	bs->rx_dma_active = false;
	bcm2835_spi_undo_prologue(bs);

	/* reset fifo and HW */
	bcm2835_spi_reset_hw(ctlr);

	/* and mark as completed */;
	complete(&ctlr->xfer_completion);
}

/**
 * bcm2835_spi_dma_tx_done() - callback for DMA TX channel
 * @data: SPI master controller
 *
 * Used for TX-only transfers.
 */
static void bcm2835_spi_dma_tx_done(void *data)
{
	struct spi_controller *ctlr = data;
	struct bcm2835_spi *bs = spi_controller_get_devdata(ctlr);

	/* busy-wait for TX FIFO to empty */
	while (!(bcm2835_rd(bs, BCM2835_SPI_CS) & BCM2835_SPI_CS_DONE))
		bcm2835_wr(bs, BCM2835_SPI_CS,
			   bs->clear_rx_cs[bs->chip_select]);

	bs->tx_dma_active = false;
	smp_wmb();

	/*
	 * In case of a very short transfer, RX DMA may not have been
	 * issued yet.  The onus is then on bcm2835_spi_transfer_one_dma()
	 * to terminate it immediately after issuing.
	 */
	if (cmpxchg(&bs->rx_dma_active, true, false))
		dmaengine_terminate_async(ctlr->dma_rx);

	bcm2835_spi_undo_prologue(bs);
	bcm2835_spi_reset_hw(ctlr);
	complete(&ctlr->xfer_completion);
}

/**
 * bcm2835_spi_prepare_sg() - prepare and submit DMA descriptor for sglist
 * @ctlr: SPI master controller
 * @spi: SPI slave
 * @tfr: SPI transfer
 * @bs: BCM2835 SPI controller
 * @is_tx: whether to submit DMA descriptor for TX or RX sglist
 *
 * Prepare and submit a DMA descriptor for the TX or RX sglist of @tfr.
 * Return 0 on success or a negative error number.
 */
static int bcm2835_spi_prepare_sg(struct spi_controller *ctlr,
				  struct spi_device *spi,
				  struct spi_transfer *tfr,
				  struct bcm2835_spi *bs,
				  bool is_tx)
{
	struct dma_chan *chan;
	struct scatterlist *sgl;
	unsigned int nents;
	enum dma_transfer_direction dir;
	unsigned long flags;

	struct dma_async_tx_descriptor *desc;
	dma_cookie_t cookie;

	if (is_tx) {
		dir   = DMA_MEM_TO_DEV;
		chan  = ctlr->dma_tx;
		nents = tfr->tx_sg.nents;
		sgl   = tfr->tx_sg.sgl;
		flags = tfr->rx_buf ? 0 : DMA_PREP_INTERRUPT;
	} else {
		dir   = DMA_DEV_TO_MEM;
		chan  = ctlr->dma_rx;
		nents = tfr->rx_sg.nents;
		sgl   = tfr->rx_sg.sgl;
		flags = DMA_PREP_INTERRUPT;
	}
	/* prepare the channel */
	desc = dmaengine_prep_slave_sg(chan, sgl, nents, dir, flags);
	if (!desc)
		return -EINVAL;

	/*
	 * Completion is signaled by the RX channel for bidirectional and
	 * RX-only transfers; else by the TX channel for TX-only transfers.
	 */
	if (!is_tx) {
		desc->callback = bcm2835_spi_dma_rx_done;
		desc->callback_param = ctlr;
	} else if (!tfr->rx_buf) {
		desc->callback = bcm2835_spi_dma_tx_done;
		desc->callback_param = ctlr;
		bs->chip_select = spi->chip_select;
	}

	/* submit it to DMA-engine */
	cookie = dmaengine_submit(desc);

	return dma_submit_error(cookie);
}

/**
 * bcm2835_spi_transfer_one_dma() - perform SPI transfer using DMA engine
 * @ctlr: SPI master controller
 * @spi: SPI slave
 * @tfr: SPI transfer
 * @cs: CS register
 *
 * For *bidirectional* transfers (both tx_buf and rx_buf are non-%NULL), set up
 * the TX and RX DMA channel to copy between memory and FIFO register.
 *
 * For *TX-only* transfers (rx_buf is %NULL), copying the RX FIFO's contents to
 * memory is pointless.  However not reading the RX FIFO isn't an option either
 * because transmission is halted once it's full.  As a workaround, cyclically
 * clear the RX FIFO by setting the CLEAR_RX bit in the CS register.
 *
 * The CS register value is precalculated in bcm2835_spi_setup().  Normally
 * this is called only once, on slave registration.  A DMA descriptor to write
 * this value is preallocated in bcm2835_dma_init().  All that's left to do
 * when performing a TX-only transfer is to submit this descriptor to the RX
 * DMA channel.  Latency is thereby minimized.  The descriptor does not
 * generate any interrupts while running.  It must be terminated once the
 * TX DMA channel is done.
 *
 * Clearing the RX FIFO is paced by the DREQ signal.  The signal is asserted
 * when the RX FIFO becomes half full, i.e. 32 bytes.  (Tuneable with the DC
 * register.)  Reading 32 bytes from the RX FIFO would normally require 8 bus
 * accesses, whereas clearing it requires only 1 bus access.  So an 8-fold
 * reduction in bus traffic and thus energy consumption is achieved.
 *
 * For *RX-only* transfers (tx_buf is %NULL), fill the TX FIFO by cyclically
 * copying from the zero page.  The DMA descriptor to do this is preallocated
 * in bcm2835_dma_init().  It must be terminated once the RX DMA channel is
 * done and can then be reused.
 *
 * The BCM2835 DMA driver autodetects when a transaction copies from the zero
 * page and utilizes the DMA controller's ability to synthesize zeroes instead
 * of copying them from memory.  This reduces traffic on the memory bus.  The
 * feature is not available on so-called "lite" channels, but normally TX DMA
 * is backed by a full-featured channel.
 *
 * Zero-filling the TX FIFO is paced by the DREQ signal.  Unfortunately the
 * BCM2835 SPI controller continues to assert DREQ even after the DLEN register
 * has been counted down to zero (hardware erratum).  Thus, when the transfer
 * has finished, the DMA engine zero-fills the TX FIFO until it is half full.
 * (Tuneable with the DC register.)  So up to 9 gratuitous bus accesses are
 * performed at the end of an RX-only transfer.
 */
static int bcm2835_spi_transfer_one_dma(struct spi_controller *ctlr,
					struct spi_device *spi,
					struct spi_transfer *tfr,
					u32 cs)
{
	struct bcm2835_spi *bs = spi_controller_get_devdata(ctlr);
	dma_cookie_t cookie;
	int ret;

	/* update usage statistics */
	bs->count_transfer_dma++;

	/*
	 * Transfer first few bytes without DMA if length of first TX or RX
	 * sglist entry is not a multiple of 4 bytes (hardware limitation).
	 */
	bcm2835_spi_transfer_prologue(ctlr, tfr, bs, cs);

	/* setup tx-DMA */
	if (bs->tx_buf) {
		ret = bcm2835_spi_prepare_sg(ctlr, spi, tfr, bs, true);
	} else {
		cookie = dmaengine_submit(bs->fill_tx_desc);
		ret = dma_submit_error(cookie);
	}
	if (ret)
		goto err_reset_hw;

	/* set the DMA length */
	bcm2835_wr(bs, BCM2835_SPI_DLEN, bs->tx_len);

	/* start the HW */
	bcm2835_wr(bs, BCM2835_SPI_CS,
		   cs | BCM2835_SPI_CS_TA | BCM2835_SPI_CS_DMAEN);

	bs->tx_dma_active = true;
	smp_wmb();

	/* start TX early */
	dma_async_issue_pending(ctlr->dma_tx);

	/* setup rx-DMA late - to run transfers while
	 * mapping of the rx buffers still takes place
	 * this saves 10us or more.
	 */
	if (bs->rx_buf) {
		ret = bcm2835_spi_prepare_sg(ctlr, spi, tfr, bs, false);
	} else {
		cookie = dmaengine_submit(bs->clear_rx_desc[spi->chip_select]);
		ret = dma_submit_error(cookie);
	}
	if (ret) {
		/* need to reset on errors */
		dmaengine_terminate_sync(ctlr->dma_tx);
		bs->tx_dma_active = false;
		goto err_reset_hw;
	}

	/* start rx dma late */
	dma_async_issue_pending(ctlr->dma_rx);
	bs->rx_dma_active = true;
	smp_mb();

	/*
	 * In case of a very short TX-only transfer, bcm2835_spi_dma_tx_done()
	 * may run before RX DMA is issued.  Terminate RX DMA if so.
	 */
	if (!bs->rx_buf && !bs->tx_dma_active &&
	    cmpxchg(&bs->rx_dma_active, true, false)) {
		dmaengine_terminate_async(ctlr->dma_rx);
		bcm2835_spi_reset_hw(ctlr);
	}

	/* wait for wakeup in framework */
	return 1;

err_reset_hw:
	bcm2835_spi_reset_hw(ctlr);
	bcm2835_spi_undo_prologue(bs);
	return ret;
}

static bool bcm2835_spi_can_dma(struct spi_controller *ctlr,
				struct spi_device *spi,
				struct spi_transfer *tfr)
{
	/* we start DMA efforts only on bigger transfers */
	if (tfr->len < BCM2835_SPI_DMA_MIN_LENGTH)
		return false;

	/* return OK */
	return true;
}

static void bcm2835_dma_release(struct spi_controller *ctlr,
				struct bcm2835_spi *bs)
{
	int i;

	if (ctlr->dma_tx) {
		dmaengine_terminate_sync(ctlr->dma_tx);

		if (bs->fill_tx_desc)
			dmaengine_desc_free(bs->fill_tx_desc);

		if (bs->fill_tx_addr)
			dma_unmap_page_attrs(ctlr->dma_tx->device->dev,
					     bs->fill_tx_addr, sizeof(u32),
					     DMA_TO_DEVICE,
					     DMA_ATTR_SKIP_CPU_SYNC);

		dma_release_channel(ctlr->dma_tx);
		ctlr->dma_tx = NULL;
	}

	if (ctlr->dma_rx) {
		dmaengine_terminate_sync(ctlr->dma_rx);

		for (i = 0; i < BCM2835_SPI_NUM_CS; i++)
			if (bs->clear_rx_desc[i])
				dmaengine_desc_free(bs->clear_rx_desc[i]);

		if (bs->clear_rx_addr)
			dma_unmap_single(ctlr->dma_rx->device->dev,
					 bs->clear_rx_addr,
					 sizeof(bs->clear_rx_cs),
					 DMA_TO_DEVICE);

		dma_release_channel(ctlr->dma_rx);
		ctlr->dma_rx = NULL;
	}
}

static int bcm2835_dma_init(struct spi_controller *ctlr, struct device *dev,
			    struct bcm2835_spi *bs)
{
	struct dma_slave_config slave_config;
	const __be32 *addr;
	dma_addr_t dma_reg_base;
	int ret, i;

	/* base address in dma-space */
	addr = of_get_address(ctlr->dev.of_node, 0, NULL, NULL);
	if (!addr) {
		dev_err(dev, "could not get DMA-register address - not using dma mode\n");
		/* Fall back to interrupt mode */
		return 0;
	}
	dma_reg_base = be32_to_cpup(addr);

	/* get tx/rx dma */
	ctlr->dma_tx = dma_request_chan(dev, "tx");
	if (IS_ERR(ctlr->dma_tx)) {
		dev_err(dev, "no tx-dma configuration found - not using dma mode\n");
		ret = PTR_ERR(ctlr->dma_tx);
		ctlr->dma_tx = NULL;
		goto err;
	}
	ctlr->dma_rx = dma_request_chan(dev, "rx");
	if (IS_ERR(ctlr->dma_rx)) {
		dev_err(dev, "no rx-dma configuration found - not using dma mode\n");
		ret = PTR_ERR(ctlr->dma_rx);
		ctlr->dma_rx = NULL;
		goto err_release;
	}

	/*
	 * The TX DMA channel either copies a transfer's TX buffer to the FIFO
	 * or, in case of an RX-only transfer, cyclically copies from the zero
	 * page to the FIFO using a preallocated, reusable descriptor.
	 */
	slave_config.dst_addr = (u32)(dma_reg_base + BCM2835_SPI_FIFO);
	slave_config.dst_addr_width = DMA_SLAVE_BUSWIDTH_4_BYTES;

	ret = dmaengine_slave_config(ctlr->dma_tx, &slave_config);
	if (ret)
		goto err_config;

	bs->fill_tx_addr = dma_map_page_attrs(ctlr->dma_tx->device->dev,
					      ZERO_PAGE(0), 0, sizeof(u32),
					      DMA_TO_DEVICE,
					      DMA_ATTR_SKIP_CPU_SYNC);
	if (dma_mapping_error(ctlr->dma_tx->device->dev, bs->fill_tx_addr)) {
		dev_err(dev, "cannot map zero page - not using DMA mode\n");
		bs->fill_tx_addr = 0;
		ret = -ENOMEM;
		goto err_release;
	}

	bs->fill_tx_desc = dmaengine_prep_dma_cyclic(ctlr->dma_tx,
						     bs->fill_tx_addr,
						     sizeof(u32), 0,
						     DMA_MEM_TO_DEV, 0);
	if (!bs->fill_tx_desc) {
		dev_err(dev, "cannot prepare fill_tx_desc - not using DMA mode\n");
		ret = -ENOMEM;
		goto err_release;
	}

	ret = dmaengine_desc_set_reuse(bs->fill_tx_desc);
	if (ret) {
		dev_err(dev, "cannot reuse fill_tx_desc - not using DMA mode\n");
		goto err_release;
	}

	/*
	 * The RX DMA channel is used bidirectionally:  It either reads the
	 * RX FIFO or, in case of a TX-only transfer, cyclically writes a
	 * precalculated value to the CS register to clear the RX FIFO.
	 */
	slave_config.src_addr = (u32)(dma_reg_base + BCM2835_SPI_FIFO);
	slave_config.src_addr_width = DMA_SLAVE_BUSWIDTH_4_BYTES;
	slave_config.dst_addr = (u32)(dma_reg_base + BCM2835_SPI_CS);
	slave_config.dst_addr_width = DMA_SLAVE_BUSWIDTH_4_BYTES;

	ret = dmaengine_slave_config(ctlr->dma_rx, &slave_config);
	if (ret)
		goto err_config;

	bs->clear_rx_addr = dma_map_single(ctlr->dma_rx->device->dev,
					   bs->clear_rx_cs,
					   sizeof(bs->clear_rx_cs),
					   DMA_TO_DEVICE);
	if (dma_mapping_error(ctlr->dma_rx->device->dev, bs->clear_rx_addr)) {
		dev_err(dev, "cannot map clear_rx_cs - not using DMA mode\n");
		bs->clear_rx_addr = 0;
		ret = -ENOMEM;
		goto err_release;
	}

	for (i = 0; i < BCM2835_SPI_NUM_CS; i++) {
		bs->clear_rx_desc[i] = dmaengine_prep_dma_cyclic(ctlr->dma_rx,
					   bs->clear_rx_addr + i * sizeof(u32),
					   sizeof(u32), 0,
					   DMA_MEM_TO_DEV, 0);
		if (!bs->clear_rx_desc[i]) {
			dev_err(dev, "cannot prepare clear_rx_desc - not using DMA mode\n");
			ret = -ENOMEM;
			goto err_release;
		}

		ret = dmaengine_desc_set_reuse(bs->clear_rx_desc[i]);
		if (ret) {
			dev_err(dev, "cannot reuse clear_rx_desc - not using DMA mode\n");
			goto err_release;
		}
	}

	/* all went well, so set can_dma */
	ctlr->can_dma = bcm2835_spi_can_dma;

	return 0;

err_config:
	dev_err(dev, "issue configuring dma: %d - not using DMA mode\n",
		ret);
err_release:
	bcm2835_dma_release(ctlr, bs);
err:
	/*
	 * Only report error for deferred probing, otherwise fall back to
	 * interrupt mode
	 */
	if (ret != -EPROBE_DEFER)
		ret = 0;

	return ret;
}

static int bcm2835_spi_transfer_one_poll(struct spi_controller *ctlr,
					 struct spi_device *spi,
					 struct spi_transfer *tfr,
					 u32 cs)
{
	struct bcm2835_spi *bs = spi_controller_get_devdata(ctlr);
	unsigned long timeout;

	/* update usage statistics */
	bs->count_transfer_polling++;

	/* enable HW block without interrupts */
	bcm2835_wr(bs, BCM2835_SPI_CS, cs | BCM2835_SPI_CS_TA);

	/* fill in the fifo before timeout calculations
	 * if we are interrupted here, then the data is
	 * getting transferred by the HW while we are interrupted
	 */
	bcm2835_wr_fifo_blind(bs, BCM2835_SPI_FIFO_SIZE);

	/* set the timeout to at least 2 jiffies */
	timeout = jiffies + 2 + HZ * polling_limit_us / 1000000;

	/* loop until finished the transfer */
	while (bs->rx_len) {
		/* fill in tx fifo with remaining data */
		bcm2835_wr_fifo(bs);

		/* read from fifo as much as possible */
		bcm2835_rd_fifo(bs);

		/* if there is still data pending to read
		 * then check the timeout
		 */
		if (bs->rx_len && time_after(jiffies, timeout)) {
			dev_dbg_ratelimited(&spi->dev,
					    "timeout period reached: jiffies: %lu remaining tx/rx: %d/%d - falling back to interrupt mode\n",
					    jiffies - timeout,
					    bs->tx_len, bs->rx_len);
			/* fall back to interrupt mode */

			/* update usage statistics */
			bs->count_transfer_irq_after_polling++;

			return bcm2835_spi_transfer_one_irq(ctlr, spi,
							    tfr, cs, false);
		}
	}

	/* Transfer complete - reset SPI HW */
	bcm2835_spi_reset_hw(ctlr);
	/* and return without waiting for completion */
	return 0;
}

static int bcm2835_spi_transfer_one(struct spi_controller *ctlr,
				    struct spi_device *spi,
				    struct spi_transfer *tfr)
{
	struct bcm2835_spi *bs = spi_controller_get_devdata(ctlr);
	unsigned long spi_hz, clk_hz, cdiv, spi_used_hz;
	unsigned long hz_per_byte, byte_limit;
	u32 cs = bs->prepare_cs[spi->chip_select];

	/* set clock */
	spi_hz = tfr->speed_hz;
	clk_hz = clk_get_rate(bs->clk);

	if (spi_hz >= clk_hz / 2) {
		cdiv = 2; /* clk_hz/2 is the fastest we can go */
	} else if (spi_hz) {
		/* CDIV must be a multiple of two */
		cdiv = DIV_ROUND_UP(clk_hz, spi_hz);
		cdiv += (cdiv % 2);

		if (cdiv >= 65536)
			cdiv = 0; /* 0 is the slowest we can go */
	} else {
		cdiv = 0; /* 0 is the slowest we can go */
	}
	spi_used_hz = cdiv ? (clk_hz / cdiv) : (clk_hz / 65536);
	bcm2835_wr(bs, BCM2835_SPI_CLK, cdiv);

	/* handle all the 3-wire mode */
	if (spi->mode & SPI_3WIRE && tfr->rx_buf)
		cs |= BCM2835_SPI_CS_REN;

	/* set transmit buffers and length */
	bs->tx_buf = tfr->tx_buf;
	bs->rx_buf = tfr->rx_buf;
	bs->tx_len = tfr->len;
	bs->rx_len = tfr->len;

	/* Calculate the estimated time in us the transfer runs.  Note that
	 * there is 1 idle clocks cycles after each byte getting transferred
	 * so we have 9 cycles/byte.  This is used to find the number of Hz
	 * per byte per polling limit.  E.g., we can transfer 1 byte in 30 us
	 * per 300,000 Hz of bus clock.
	 */
	hz_per_byte = polling_limit_us ? (9 * 1000000) / polling_limit_us : 0;
	byte_limit = hz_per_byte ? spi_used_hz / hz_per_byte : 1;

	/* run in polling mode for short transfers */
	if (tfr->len < byte_limit)
		return bcm2835_spi_transfer_one_poll(ctlr, spi, tfr, cs);

	/* run in dma mode if conditions are right
	 * Note that unlike poll or interrupt mode DMA mode does not have
	 * this 1 idle clock cycle pattern but runs the spi clock without gaps
	 */
	if (ctlr->can_dma && bcm2835_spi_can_dma(ctlr, spi, tfr))
		return bcm2835_spi_transfer_one_dma(ctlr, spi, tfr, cs);

	/* run in interrupt-mode */
	return bcm2835_spi_transfer_one_irq(ctlr, spi, tfr, cs, true);
}

static int bcm2835_spi_prepare_message(struct spi_controller *ctlr,
				       struct spi_message *msg)
{
	struct spi_device *spi = msg->spi;
	struct bcm2835_spi *bs = spi_controller_get_devdata(ctlr);
	int ret;

	if (ctlr->can_dma) {
		/*
		 * DMA transfers are limited to 16 bit (0 to 65535 bytes) by
		 * the SPI HW due to DLEN. Split up transfers (32-bit FIFO
		 * aligned) if the limit is exceeded.
		 */
		ret = spi_split_transfers_maxsize(ctlr, msg, 65532,
						  GFP_KERNEL | GFP_DMA);
		if (ret)
			return ret;
	}

	/*
	 * Set up clock polarity before spi_transfer_one_message() asserts
	 * chip select to avoid a gratuitous clock signal edge.
	 */
	bcm2835_wr(bs, BCM2835_SPI_CS, bs->prepare_cs[spi->chip_select]);

	return 0;
}

static void bcm2835_spi_handle_err(struct spi_controller *ctlr,
				   struct spi_message *msg)
{
	struct bcm2835_spi *bs = spi_controller_get_devdata(ctlr);

	/* if an error occurred and we have an active dma, then terminate */
	dmaengine_terminate_sync(ctlr->dma_tx);
	bs->tx_dma_active = false;
	dmaengine_terminate_sync(ctlr->dma_rx);
	bs->rx_dma_active = false;
	bcm2835_spi_undo_prologue(bs);

	/* and reset */
	bcm2835_spi_reset_hw(ctlr);
}

static int chip_match_name(struct gpio_chip *chip, void *data)
{
	return !strcmp(chip->label, data);
}

static int bcm2835_spi_setup(struct spi_device *spi)
{
	struct spi_controller *ctlr = spi->controller;
	struct bcm2835_spi *bs = spi_controller_get_devdata(ctlr);
	struct gpio_chip *chip;
	enum gpio_lookup_flags lflags;
	u32 cs;

	/*
	 * Precalculate SPI slave's CS register value for ->prepare_message():
	 * The driver always uses software-controlled GPIO chip select, hence
	 * set the hardware-controlled native chip select to an invalid value
	 * to prevent it from interfering.
	 */
	cs = BCM2835_SPI_CS_CS_10 | BCM2835_SPI_CS_CS_01;
	if (spi->mode & SPI_CPOL)
		cs |= BCM2835_SPI_CS_CPOL;
	if (spi->mode & SPI_CPHA)
		cs |= BCM2835_SPI_CS_CPHA;
	bs->prepare_cs[spi->chip_select] = cs;

	/*
	 * Precalculate SPI slave's CS register value to clear RX FIFO
	 * in case of a TX-only DMA transfer.
	 */
	if (ctlr->dma_rx) {
		bs->clear_rx_cs[spi->chip_select] = cs |
						    BCM2835_SPI_CS_TA |
						    BCM2835_SPI_CS_DMAEN |
						    BCM2835_SPI_CS_CLEAR_RX;
		dma_sync_single_for_device(ctlr->dma_rx->device->dev,
					   bs->clear_rx_addr,
					   sizeof(bs->clear_rx_cs),
					   DMA_TO_DEVICE);
	}

	/*
	 * sanity checking the native-chipselects
	 */
	if (spi->mode & SPI_NO_CS)
		return 0;
	/*
	 * The SPI core has successfully requested the CS GPIO line from the
	 * device tree, so we are done.
	 */
	if (spi->cs_gpiod)
		return 0;
	if (spi->chip_select > 1) {
		/* error in the case of native CS requested with CS > 1
		 * officially there is a CS2, but it is not documented
		 * which GPIO is connected with that...
		 */
		dev_err(&spi->dev,
			"setup: only two native chip-selects are supported\n");
		return -EINVAL;
	}

	/*
	 * Translate native CS to GPIO
	 *
	 * FIXME: poking around in the gpiolib internals like this is
	 * not very good practice. Find a way to locate the real problem
	 * and fix it. Why is the GPIO descriptor in spi->cs_gpiod
	 * sometimes not assigned correctly? Erroneous device trees?
	 */

	/* get the gpio chip for the base */
	chip = gpiochip_find("pinctrl-bcm2835", chip_match_name);
	if (!chip)
		return 0;

	/*
	 * Retrieve the corresponding GPIO line used for CS.
	 * The inversion semantics will be handled by the GPIO core
	 * code, so we pass GPIOD_OUT_LOW for "unasserted" and
	 * the correct flag for inversion semantics. The SPI_CS_HIGH
	 * on spi->mode cannot be checked for polarity in this case
	 * as the flag use_gpio_descriptors enforces SPI_CS_HIGH.
	 */
	if (of_property_read_bool(spi->dev.of_node, "spi-cs-high"))
		lflags = GPIO_ACTIVE_HIGH;
	else
		lflags = GPIO_ACTIVE_LOW;
	spi->cs_gpiod = gpiochip_request_own_desc(chip, 8 - spi->chip_select,
						  DRV_NAME,
						  lflags,
						  GPIOD_OUT_LOW);
	if (IS_ERR(spi->cs_gpiod))
		return PTR_ERR(spi->cs_gpiod);

	/* and set up the "mode" and level */
	dev_info(&spi->dev, "setting up native-CS%i to use GPIO\n",
		 spi->chip_select);

	return 0;
}

static int bcm2835_spi_probe(struct platform_device *pdev)
{
	struct spi_controller *ctlr;
	struct bcm2835_spi *bs;
	int err;

	ctlr = spi_alloc_master(&pdev->dev, ALIGN(sizeof(*bs),
						  dma_get_cache_alignment()));
	if (!ctlr)
		return -ENOMEM;

	platform_set_drvdata(pdev, ctlr);

	ctlr->use_gpio_descriptors = true;
	ctlr->mode_bits = BCM2835_SPI_MODE_BITS;
	ctlr->bits_per_word_mask = SPI_BPW_MASK(8);
	ctlr->num_chipselect = BCM2835_SPI_NUM_CS;
	ctlr->setup = bcm2835_spi_setup;
	ctlr->transfer_one = bcm2835_spi_transfer_one;
	ctlr->handle_err = bcm2835_spi_handle_err;
	ctlr->prepare_message = bcm2835_spi_prepare_message;
	ctlr->dev.of_node = pdev->dev.of_node;

	bs = spi_controller_get_devdata(ctlr);

	bs->regs = devm_platform_ioremap_resource(pdev, 0);
	if (IS_ERR(bs->regs)) {
		err = PTR_ERR(bs->regs);
		goto out_controller_put;
	}

	bs->clk = devm_clk_get(&pdev->dev, NULL);
	if (IS_ERR(bs->clk)) {
		err = PTR_ERR(bs->clk);
		if (err == -EPROBE_DEFER)
			dev_dbg(&pdev->dev, "could not get clk: %d\n", err);
		else
			dev_err(&pdev->dev, "could not get clk: %d\n", err);
		goto out_controller_put;
	}

	bs->irq = platform_get_irq(pdev, 0);
	if (bs->irq <= 0) {
		err = bs->irq ? bs->irq : -ENODEV;
		goto out_controller_put;
	}

	clk_prepare_enable(bs->clk);

	err = bcm2835_dma_init(ctlr, &pdev->dev, bs);
	if (err)
		goto out_clk_disable;

	/* initialise the hardware with the default polarities */
	bcm2835_wr(bs, BCM2835_SPI_CS,
		   BCM2835_SPI_CS_CLEAR_RX | BCM2835_SPI_CS_CLEAR_TX);

	err = devm_request_irq(&pdev->dev, bs->irq, bcm2835_spi_interrupt, 0,
			       dev_name(&pdev->dev), ctlr);
	if (err) {
		dev_err(&pdev->dev, "could not request IRQ: %d\n", err);
		goto out_dma_release;
	}

	err = spi_register_controller(ctlr);
	if (err) {
		dev_err(&pdev->dev, "could not register SPI controller: %d\n",
			err);
		goto out_dma_release;
	}

	bcm2835_debugfs_create(bs, dev_name(&pdev->dev));

	return 0;

out_dma_release:
	bcm2835_dma_release(ctlr, bs);
out_clk_disable:
	clk_disable_unprepare(bs->clk);
out_controller_put:
	spi_controller_put(ctlr);
	return err;
}

static int bcm2835_spi_remove(struct platform_device *pdev)
{
	struct spi_controller *ctlr = platform_get_drvdata(pdev);
	struct bcm2835_spi *bs = spi_controller_get_devdata(ctlr);

	bcm2835_debugfs_remove(bs);

	spi_unregister_controller(ctlr);

<<<<<<< HEAD
=======
	bcm2835_dma_release(ctlr, bs);

>>>>>>> 40ad9846
	/* Clear FIFOs, and disable the HW block */
	bcm2835_wr(bs, BCM2835_SPI_CS,
		   BCM2835_SPI_CS_CLEAR_RX | BCM2835_SPI_CS_CLEAR_TX);

	clk_disable_unprepare(bs->clk);

	return 0;
}

static void bcm2835_spi_shutdown(struct platform_device *pdev)
{
	int ret;

	ret = bcm2835_spi_remove(pdev);
	if (ret)
		dev_err(&pdev->dev, "failed to shutdown\n");
}

static const struct of_device_id bcm2835_spi_match[] = {
	{ .compatible = "brcm,bcm2835-spi", },
	{}
};
MODULE_DEVICE_TABLE(of, bcm2835_spi_match);

static struct platform_driver bcm2835_spi_driver = {
	.driver		= {
		.name		= DRV_NAME,
		.of_match_table	= bcm2835_spi_match,
	},
	.probe		= bcm2835_spi_probe,
	.remove		= bcm2835_spi_remove,
	.shutdown	= bcm2835_spi_shutdown,
};
module_platform_driver(bcm2835_spi_driver);

MODULE_DESCRIPTION("SPI controller driver for Broadcom BCM2835");
MODULE_AUTHOR("Chris Boot <bootc@bootc.net>");
MODULE_LICENSE("GPL");<|MERGE_RESOLUTION|>--- conflicted
+++ resolved
@@ -1380,11 +1380,8 @@
 
 	spi_unregister_controller(ctlr);
 
-<<<<<<< HEAD
-=======
 	bcm2835_dma_release(ctlr, bs);
 
->>>>>>> 40ad9846
 	/* Clear FIFOs, and disable the HW block */
 	bcm2835_wr(bs, BCM2835_SPI_CS,
 		   BCM2835_SPI_CS_CLEAR_RX | BCM2835_SPI_CS_CLEAR_TX);
