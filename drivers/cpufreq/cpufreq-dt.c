/*
 * Copyright (C) 2012 Freescale Semiconductor, Inc.
 *
 * Copyright (C) 2014 Linaro.
 * Viresh Kumar <viresh.kumar@linaro.org>
 *
 * This program is free software; you can redistribute it and/or modify
 * it under the terms of the GNU General Public License version 2 as
 * published by the Free Software Foundation.
 */

#define pr_fmt(fmt)	KBUILD_MODNAME ": " fmt

#include <linux/clk.h>
#include <linux/cpu.h>
#include <linux/cpu_cooling.h>
#include <linux/cpufreq.h>
#include <linux/cpumask.h>
#include <linux/err.h>
#include <linux/module.h>
#include <linux/of.h>
#include <linux/pm_opp.h>
#include <linux/platform_device.h>
#include <linux/regulator/consumer.h>
#include <linux/slab.h>
#include <linux/thermal.h>

#include "cpufreq-dt.h"

struct private_data {
	struct opp_table *opp_table;
	struct device *cpu_dev;
	struct thermal_cooling_device *cdev;
	const char *reg_name;
};

static struct freq_attr *cpufreq_dt_attr[] = {
	&cpufreq_freq_attr_scaling_available_freqs,
	NULL,   /* Extra space for boost-attr if required */
	NULL,
};

static int set_target(struct cpufreq_policy *policy, unsigned int index)
{
	struct private_data *priv = policy->driver_data;

	return dev_pm_opp_set_rate(priv->cpu_dev,
				   policy->freq_table[index].frequency * 1000);
}

/*
 * An earlier version of opp-v1 bindings used to name the regulator
 * "cpu0-supply", we still need to handle that for backwards compatibility.
 */
static const char *find_supply_name(struct device *dev)
{
	struct device_node *np;
	struct property *pp;
	int cpu = dev->id;
	const char *name = NULL;

	np = of_node_get(dev->of_node);

	/* This must be valid for sure */
	if (WARN_ON(!np))
		return NULL;

	/* Try "cpu0" for older DTs */
	if (!cpu) {
		pp = of_find_property(np, "cpu0-supply", NULL);
		if (pp) {
			name = "cpu0";
			goto node_put;
		}
	}

	pp = of_find_property(np, "cpu-supply", NULL);
	if (pp) {
		name = "cpu";
		goto node_put;
	}

	dev_dbg(dev, "no regulator for cpu%d\n", cpu);
node_put:
	of_node_put(np);
	return name;
}

static int resources_available(void)
{
	struct device *cpu_dev;
	struct regulator *cpu_reg;
	struct clk *cpu_clk;
	int ret = 0;
	const char *name;

	cpu_dev = get_cpu_device(0);
	if (!cpu_dev) {
		pr_err("failed to get cpu0 device\n");
		return -ENODEV;
	}

	cpu_clk = clk_get(cpu_dev, NULL);
	ret = PTR_ERR_OR_ZERO(cpu_clk);
	if (ret) {
		/*
		 * If cpu's clk node is present, but clock is not yet
		 * registered, we should try defering probe.
		 */
		if (ret == -EPROBE_DEFER)
			dev_dbg(cpu_dev, "clock not ready, retry\n");
		else
			dev_err(cpu_dev, "failed to get clock: %d\n", ret);

		return ret;
	}

	clk_put(cpu_clk);

	name = find_supply_name(cpu_dev);
	/* Platform doesn't require regulator */
	if (!name)
		return 0;

	cpu_reg = regulator_get_optional(cpu_dev, name);
	ret = PTR_ERR_OR_ZERO(cpu_reg);
	if (ret) {
		/*
		 * If cpu's regulator supply node is present, but regulator is
		 * not yet registered, we should try defering probe.
		 */
		if (ret == -EPROBE_DEFER)
			dev_dbg(cpu_dev, "cpu0 regulator not ready, retry\n");
		else
			dev_dbg(cpu_dev, "no regulator for cpu0: %d\n", ret);

		return ret;
	}

	regulator_put(cpu_reg);
	return 0;
}

static int cpufreq_init(struct cpufreq_policy *policy)
{
	struct cpufreq_frequency_table *freq_table;
	struct opp_table *opp_table = NULL;
	struct private_data *priv;
	struct device *cpu_dev;
	struct clk *cpu_clk;
	struct dev_pm_opp *suspend_opp;
	unsigned int transition_latency;
	bool fallback = false;
	const char *name;
	int ret;

	cpu_dev = get_cpu_device(policy->cpu);
	if (!cpu_dev) {
		pr_err("failed to get cpu%d device\n", policy->cpu);
		return -ENODEV;
	}

	cpu_clk = clk_get(cpu_dev, NULL);
	if (IS_ERR(cpu_clk)) {
		ret = PTR_ERR(cpu_clk);
		dev_err(cpu_dev, "%s: failed to get clk: %d\n", __func__, ret);
		return ret;
	}

	/* Get OPP-sharing information from "operating-points-v2" bindings */
	ret = dev_pm_opp_of_get_sharing_cpus(cpu_dev, policy->cpus);
	if (ret) {
		if (ret != -ENOENT)
			goto out_put_clk;

		/*
		 * operating-points-v2 not supported, fallback to old method of
		 * finding shared-OPPs for backward compatibility if the
		 * platform hasn't set sharing CPUs.
		 */
		if (dev_pm_opp_get_sharing_cpus(cpu_dev, policy->cpus))
			fallback = true;
	}

	/*
	 * OPP layer will be taking care of regulators now, but it needs to know
	 * the name of the regulator first.
	 */
	name = find_supply_name(cpu_dev);
	if (name) {
<<<<<<< HEAD
		opp_table = dev_pm_opp_set_regulator(cpu_dev, name);
=======
		opp_table = dev_pm_opp_set_regulators(cpu_dev, &name, 1);
>>>>>>> a062067a
		if (IS_ERR(opp_table)) {
			ret = PTR_ERR(opp_table);
			dev_err(cpu_dev, "Failed to set regulator for cpu%d: %d\n",
				policy->cpu, ret);
			goto out_put_clk;
		}
	}

	/*
	 * Initialize OPP tables for all policy->cpus. They will be shared by
	 * all CPUs which have marked their CPUs shared with OPP bindings.
	 *
	 * For platforms not using operating-points-v2 bindings, we do this
	 * before updating policy->cpus. Otherwise, we will end up creating
	 * duplicate OPPs for policy->cpus.
	 *
	 * OPPs might be populated at runtime, don't check for error here
	 */
	dev_pm_opp_of_cpumask_add_table(policy->cpus);

	/*
	 * But we need OPP table to function so if it is not there let's
	 * give platform code chance to provide it for us.
	 */
	ret = dev_pm_opp_get_opp_count(cpu_dev);
	if (ret <= 0) {
		dev_dbg(cpu_dev, "OPP table is not ready, deferring probe\n");
		ret = -EPROBE_DEFER;
		goto out_free_opp;
	}

	if (fallback) {
		cpumask_setall(policy->cpus);

		/*
		 * OPP tables are initialized only for policy->cpu, do it for
		 * others as well.
		 */
		ret = dev_pm_opp_set_sharing_cpus(cpu_dev, policy->cpus);
		if (ret)
			dev_err(cpu_dev, "%s: failed to mark OPPs as shared: %d\n",
				__func__, ret);
	}

	priv = kzalloc(sizeof(*priv), GFP_KERNEL);
	if (!priv) {
		ret = -ENOMEM;
		goto out_free_opp;
	}

	priv->reg_name = name;
	priv->opp_table = opp_table;

	ret = dev_pm_opp_init_cpufreq_table(cpu_dev, &freq_table);
	if (ret) {
		dev_err(cpu_dev, "failed to init cpufreq table: %d\n", ret);
		goto out_free_priv;
	}

	priv->cpu_dev = cpu_dev;
	policy->driver_data = priv;
	policy->clk = cpu_clk;

	rcu_read_lock();
	suspend_opp = dev_pm_opp_get_suspend_opp(cpu_dev);
	if (suspend_opp)
		policy->suspend_freq = dev_pm_opp_get_freq(suspend_opp) / 1000;
	rcu_read_unlock();

	ret = cpufreq_table_validate_and_show(policy, freq_table);
	if (ret) {
		dev_err(cpu_dev, "%s: invalid frequency table: %d\n", __func__,
			ret);
		goto out_free_cpufreq_table;
	}

	/* Support turbo/boost mode */
	if (policy_has_boost_freq(policy)) {
		/* This gets disabled by core on driver unregister */
		ret = cpufreq_enable_boost_support();
		if (ret)
			goto out_free_cpufreq_table;
		cpufreq_dt_attr[1] = &cpufreq_freq_attr_scaling_boost_freqs;
	}

	transition_latency = dev_pm_opp_get_max_transition_latency(cpu_dev);
	if (!transition_latency)
		transition_latency = CPUFREQ_ETERNAL;

	policy->cpuinfo.transition_latency = transition_latency;

	return 0;

out_free_cpufreq_table:
	dev_pm_opp_free_cpufreq_table(cpu_dev, &freq_table);
out_free_priv:
	kfree(priv);
out_free_opp:
	dev_pm_opp_of_cpumask_remove_table(policy->cpus);
	if (name)
<<<<<<< HEAD
		dev_pm_opp_put_regulator(opp_table);
=======
		dev_pm_opp_put_regulators(opp_table);
>>>>>>> a062067a
out_put_clk:
	clk_put(cpu_clk);

	return ret;
}

static int cpufreq_exit(struct cpufreq_policy *policy)
{
	struct private_data *priv = policy->driver_data;

	cpufreq_cooling_unregister(priv->cdev);
	dev_pm_opp_free_cpufreq_table(priv->cpu_dev, &policy->freq_table);
	dev_pm_opp_of_cpumask_remove_table(policy->related_cpus);
	if (priv->reg_name)
<<<<<<< HEAD
		dev_pm_opp_put_regulator(priv->opp_table);
=======
		dev_pm_opp_put_regulators(priv->opp_table);
>>>>>>> a062067a

	clk_put(policy->clk);
	kfree(priv);

	return 0;
}

static void cpufreq_ready(struct cpufreq_policy *policy)
{
	struct private_data *priv = policy->driver_data;
	struct device_node *np = of_node_get(priv->cpu_dev->of_node);

	if (WARN_ON(!np))
		return;

	/*
	 * For now, just loading the cooling device;
	 * thermal DT code takes care of matching them.
	 */
	if (of_find_property(np, "#cooling-cells", NULL)) {
		u32 power_coefficient = 0;

		of_property_read_u32(np, "dynamic-power-coefficient",
				     &power_coefficient);

		priv->cdev = of_cpufreq_power_cooling_register(np,
				policy->related_cpus, power_coefficient, NULL);
		if (IS_ERR(priv->cdev)) {
			dev_err(priv->cpu_dev,
				"running cpufreq without cooling device: %ld\n",
				PTR_ERR(priv->cdev));

			priv->cdev = NULL;
		}
	}

	of_node_put(np);
}

static struct cpufreq_driver dt_cpufreq_driver = {
	.flags = CPUFREQ_STICKY | CPUFREQ_NEED_INITIAL_FREQ_CHECK,
	.verify = cpufreq_generic_frequency_table_verify,
	.target_index = set_target,
	.get = cpufreq_generic_get,
	.init = cpufreq_init,
	.exit = cpufreq_exit,
	.ready = cpufreq_ready,
	.name = "cpufreq-dt",
	.attr = cpufreq_dt_attr,
	.suspend = cpufreq_generic_suspend,
};

static int dt_cpufreq_probe(struct platform_device *pdev)
{
	struct cpufreq_dt_platform_data *data = dev_get_platdata(&pdev->dev);
	int ret;

	/*
	 * All per-cluster (CPUs sharing clock/voltages) initialization is done
	 * from ->init(). In probe(), we just need to make sure that clk and
	 * regulators are available. Else defer probe and retry.
	 *
	 * FIXME: Is checking this only for CPU0 sufficient ?
	 */
	ret = resources_available();
	if (ret)
		return ret;

	if (data && data->have_governor_per_policy)
		dt_cpufreq_driver.flags |= CPUFREQ_HAVE_GOVERNOR_PER_POLICY;

	ret = cpufreq_register_driver(&dt_cpufreq_driver);
	if (ret)
		dev_err(&pdev->dev, "failed register driver: %d\n", ret);

	return ret;
}

static int dt_cpufreq_remove(struct platform_device *pdev)
{
	cpufreq_unregister_driver(&dt_cpufreq_driver);
	return 0;
}

static struct platform_driver dt_cpufreq_platdrv = {
	.driver = {
		.name	= "cpufreq-dt",
	},
	.probe		= dt_cpufreq_probe,
	.remove		= dt_cpufreq_remove,
};
module_platform_driver(dt_cpufreq_platdrv);

MODULE_ALIAS("platform:cpufreq-dt");
MODULE_AUTHOR("Viresh Kumar <viresh.kumar@linaro.org>");
MODULE_AUTHOR("Shawn Guo <shawn.guo@linaro.org>");
MODULE_DESCRIPTION("Generic cpufreq driver");
MODULE_LICENSE("GPL");<|MERGE_RESOLUTION|>--- conflicted
+++ resolved
@@ -188,11 +188,7 @@
 	 */
 	name = find_supply_name(cpu_dev);
 	if (name) {
-<<<<<<< HEAD
-		opp_table = dev_pm_opp_set_regulator(cpu_dev, name);
-=======
 		opp_table = dev_pm_opp_set_regulators(cpu_dev, &name, 1);
->>>>>>> a062067a
 		if (IS_ERR(opp_table)) {
 			ret = PTR_ERR(opp_table);
 			dev_err(cpu_dev, "Failed to set regulator for cpu%d: %d\n",
@@ -293,11 +289,7 @@
 out_free_opp:
 	dev_pm_opp_of_cpumask_remove_table(policy->cpus);
 	if (name)
-<<<<<<< HEAD
-		dev_pm_opp_put_regulator(opp_table);
-=======
 		dev_pm_opp_put_regulators(opp_table);
->>>>>>> a062067a
 out_put_clk:
 	clk_put(cpu_clk);
 
@@ -312,11 +304,7 @@
 	dev_pm_opp_free_cpufreq_table(priv->cpu_dev, &policy->freq_table);
 	dev_pm_opp_of_cpumask_remove_table(policy->related_cpus);
 	if (priv->reg_name)
-<<<<<<< HEAD
-		dev_pm_opp_put_regulator(priv->opp_table);
-=======
 		dev_pm_opp_put_regulators(priv->opp_table);
->>>>>>> a062067a
 
 	clk_put(policy->clk);
 	kfree(priv);
