--- conflicted
+++ resolved
@@ -2089,34 +2089,6 @@
 	.update_util = intel_pstate_update_util,
 };
 
-<<<<<<< HEAD
-#define ICPU(model, policy) \
-	{ X86_VENDOR_INTEL, 6, model, X86_STEPPING_ANY, X86_FEATURE_APERFMPERF,\
-			(unsigned long)&policy }
-
-static const struct x86_cpu_id intel_pstate_cpu_ids[] = {
-	ICPU(INTEL_FAM6_SANDYBRIDGE, 		core_funcs),
-	ICPU(INTEL_FAM6_SANDYBRIDGE_X,		core_funcs),
-	ICPU(INTEL_FAM6_ATOM_SILVERMONT,	silvermont_funcs),
-	ICPU(INTEL_FAM6_IVYBRIDGE,		core_funcs),
-	ICPU(INTEL_FAM6_HASWELL_CORE,		core_funcs),
-	ICPU(INTEL_FAM6_BROADWELL_CORE,		core_funcs),
-	ICPU(INTEL_FAM6_IVYBRIDGE_X,		core_funcs),
-	ICPU(INTEL_FAM6_HASWELL_X,		core_funcs),
-	ICPU(INTEL_FAM6_HASWELL_ULT,		core_funcs),
-	ICPU(INTEL_FAM6_HASWELL_GT3E,		core_funcs),
-	ICPU(INTEL_FAM6_BROADWELL_GT3E,		core_funcs),
-	ICPU(INTEL_FAM6_ATOM_AIRMONT,		airmont_funcs),
-	ICPU(INTEL_FAM6_SKYLAKE_MOBILE,		core_funcs),
-	ICPU(INTEL_FAM6_BROADWELL_X,		core_funcs),
-	ICPU(INTEL_FAM6_SKYLAKE_DESKTOP,	core_funcs),
-	ICPU(INTEL_FAM6_BROADWELL_XEON_D,	core_funcs),
-	ICPU(INTEL_FAM6_XEON_PHI_KNL,		knl_funcs),
-	ICPU(INTEL_FAM6_XEON_PHI_KNM,		knl_funcs),
-	ICPU(INTEL_FAM6_ATOM_GOLDMONT,		core_funcs),
-	ICPU(INTEL_FAM6_ATOM_GOLDMONT_PLUS,       core_funcs),
-	ICPU(INTEL_FAM6_SKYLAKE_X,		core_funcs),
-=======
 #define X86_MATCH(model, policy)					 \
 	X86_MATCH_VENDOR_FAM_MODEL_FEATURE(INTEL, 6, INTEL_FAM6_##model, \
 					   X86_FEATURE_APERFMPERF, &policy)
@@ -2143,7 +2115,6 @@
 	X86_MATCH(ATOM_GOLDMONT,	core_funcs),
 	X86_MATCH(ATOM_GOLDMONT_PLUS,	core_funcs),
 	X86_MATCH(SKYLAKE_X,		core_funcs),
->>>>>>> 0eee48be
 	{}
 };
 MODULE_DEVICE_TABLE(x86cpu, intel_pstate_cpu_ids);
@@ -2193,13 +2164,13 @@
 	if (hwp_active) {
 		const struct x86_cpu_id *id;
 
-		id = x86_match_cpu_stp(intel_pstate_cpu_ee_disable_ids);
+		id = x86_match_cpu(intel_pstate_cpu_ee_disable_ids);
 		if (id)
 			intel_pstate_disable_ee(cpunum);
 
 		intel_pstate_hwp_enable(cpu);
 
-		id = x86_match_cpu_stp(intel_pstate_hwp_boost_ids);
+		id = x86_match_cpu(intel_pstate_hwp_boost_ids);
 		if (id && intel_pstate_acpi_pm_profile_server())
 			hwp_boost = true;
 	} else if (pid_in_use()) {
@@ -2788,7 +2759,7 @@
 	u64 misc_pwr;
 	int idx;
 
-	id = x86_match_cpu_stp(intel_pstate_cpu_oob_ids);
+	id = x86_match_cpu(intel_pstate_cpu_oob_ids);
 	if (id) {
 		rdmsrl(MSR_MISC_PWR_MGMT, misc_pwr);
 		if ( misc_pwr & (1 << 8))
@@ -2851,7 +2822,7 @@
 	if (no_load)
 		return -ENODEV;
 
-	id = x86_match_cpu_stp(hwp_support_ids);
+	id = x86_match_cpu(hwp_support_ids);
 	if (id) {
 		copy_cpu_funcs(&core_funcs);
 		if (no_hwp) {
@@ -2863,7 +2834,7 @@
 			goto hwp_cpu_matched;
 		}
 	} else {
-		id = x86_match_cpu_stp(intel_pstate_cpu_ids);
+		id = x86_match_cpu(intel_pstate_cpu_ids);
 		if (!id)
 			return -ENODEV;
 
