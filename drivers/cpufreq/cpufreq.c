/*
 *  linux/drivers/cpufreq/cpufreq.c
 *
 *  Copyright (C) 2001 Russell King
 *            (C) 2002 - 2003 Dominik Brodowski <linux@brodo.de>
 *
 *  Oct 2005 - Ashok Raj <ashok.raj@intel.com>
 *	Added handling for CPU hotplug
 *  Feb 2006 - Jacob Shin <jacob.shin@amd.com>
 *	Fix handling for CPU hotplug -- affected CPUs
 *
 * This program is free software; you can redistribute it and/or modify
 * it under the terms of the GNU General Public License version 2 as
 * published by the Free Software Foundation.
 *
 */

#include <linux/kernel.h>
#include <linux/module.h>
#include <linux/init.h>
#include <linux/notifier.h>
#include <linux/cpufreq.h>
#include <linux/delay.h>
#include <linux/interrupt.h>
#include <linux/spinlock.h>
#include <linux/device.h>
#include <linux/slab.h>
#include <linux/cpu.h>
#include <linux/completion.h>
#include <linux/mutex.h>

#include <trace/events/power.h>

#define dprintk(msg...) cpufreq_debug_printk(CPUFREQ_DEBUG_CORE, \
						"cpufreq-core", msg)

/**
 * The "cpufreq driver" - the arch- or hardware-dependent low
 * level driver of CPUFreq support, and its spinlock. This lock
 * also protects the cpufreq_cpu_data array.
 */
static struct cpufreq_driver *cpufreq_driver;
static DEFINE_PER_CPU(struct cpufreq_policy *, cpufreq_cpu_data);
#ifdef CONFIG_HOTPLUG_CPU
/* This one keeps track of the previously set governor of a removed CPU */
static DEFINE_PER_CPU(char[CPUFREQ_NAME_LEN], cpufreq_cpu_governor);
#endif
static DEFINE_SPINLOCK(cpufreq_driver_lock);

/*
 * cpu_policy_rwsem is a per CPU reader-writer semaphore designed to cure
 * all cpufreq/hotplug/workqueue/etc related lock issues.
 *
 * The rules for this semaphore:
 * - Any routine that wants to read from the policy structure will
 *   do a down_read on this semaphore.
 * - Any routine that will write to the policy structure and/or may take away
 *   the policy altogether (eg. CPU hotplug), will hold this lock in write
 *   mode before doing so.
 *
 * Additional rules:
 * - All holders of the lock should check to make sure that the CPU they
 *   are concerned with are online after they get the lock.
 * - Governor routines that can be called in cpufreq hotplug path should not
 *   take this sem as top level hotplug notifier handler takes this.
 * - Lock should not be held across
 *     __cpufreq_governor(data, CPUFREQ_GOV_STOP);
 */
static DEFINE_PER_CPU(int, cpufreq_policy_cpu);
static DEFINE_PER_CPU(struct rw_semaphore, cpu_policy_rwsem);

#define lock_policy_rwsem(mode, cpu)					\
static int lock_policy_rwsem_##mode					\
(int cpu)								\
{									\
	int policy_cpu = per_cpu(cpufreq_policy_cpu, cpu);		\
	BUG_ON(policy_cpu == -1);					\
	down_##mode(&per_cpu(cpu_policy_rwsem, policy_cpu));		\
	if (unlikely(!cpu_online(cpu))) {				\
		up_##mode(&per_cpu(cpu_policy_rwsem, policy_cpu));	\
		return -1;						\
	}								\
									\
	return 0;							\
}

lock_policy_rwsem(read, cpu);

lock_policy_rwsem(write, cpu);

static void unlock_policy_rwsem_read(int cpu)
{
	int policy_cpu = per_cpu(cpufreq_policy_cpu, cpu);
	BUG_ON(policy_cpu == -1);
	up_read(&per_cpu(cpu_policy_rwsem, policy_cpu));
}

static void unlock_policy_rwsem_write(int cpu)
{
	int policy_cpu = per_cpu(cpufreq_policy_cpu, cpu);
	BUG_ON(policy_cpu == -1);
	up_write(&per_cpu(cpu_policy_rwsem, policy_cpu));
}


/* internal prototypes */
static int __cpufreq_governor(struct cpufreq_policy *policy,
		unsigned int event);
static unsigned int __cpufreq_get(unsigned int cpu);
static void handle_update(struct work_struct *work);

/**
 * Two notifier lists: the "policy" list is involved in the
 * validation process for a new CPU frequency policy; the
 * "transition" list for kernel code that needs to handle
 * changes to devices when the CPU clock speed changes.
 * The mutex locks both lists.
 */
static BLOCKING_NOTIFIER_HEAD(cpufreq_policy_notifier_list);
static struct srcu_notifier_head cpufreq_transition_notifier_list;

static bool init_cpufreq_transition_notifier_list_called;
static int __init init_cpufreq_transition_notifier_list(void)
{
	srcu_init_notifier_head(&cpufreq_transition_notifier_list);
	init_cpufreq_transition_notifier_list_called = true;
	return 0;
}
pure_initcall(init_cpufreq_transition_notifier_list);

static LIST_HEAD(cpufreq_governor_list);
static DEFINE_MUTEX(cpufreq_governor_mutex);

struct cpufreq_policy *cpufreq_cpu_get(unsigned int cpu)
{
	struct cpufreq_policy *data;
	unsigned long flags;

	if (cpu >= nr_cpu_ids)
		goto err_out;

	/* get the cpufreq driver */
	spin_lock_irqsave(&cpufreq_driver_lock, flags);

	if (!cpufreq_driver)
		goto err_out_unlock;

	if (!try_module_get(cpufreq_driver->owner))
		goto err_out_unlock;


	/* get the CPU */
	data = per_cpu(cpufreq_cpu_data, cpu);

	if (!data)
		goto err_out_put_module;

	if (!kobject_get(&data->kobj))
		goto err_out_put_module;

	spin_unlock_irqrestore(&cpufreq_driver_lock, flags);
	return data;

err_out_put_module:
	module_put(cpufreq_driver->owner);
err_out_unlock:
	spin_unlock_irqrestore(&cpufreq_driver_lock, flags);
err_out:
	return NULL;
}
EXPORT_SYMBOL_GPL(cpufreq_cpu_get);


void cpufreq_cpu_put(struct cpufreq_policy *data)
{
	kobject_put(&data->kobj);
	module_put(cpufreq_driver->owner);
}
EXPORT_SYMBOL_GPL(cpufreq_cpu_put);


/*********************************************************************
 *                     UNIFIED DEBUG HELPERS                         *
 *********************************************************************/
#ifdef CONFIG_CPU_FREQ_DEBUG

/* what part(s) of the CPUfreq subsystem are debugged? */
static unsigned int debug;

/* is the debug output ratelimit'ed using printk_ratelimit? User can
 * set or modify this value.
 */
static unsigned int debug_ratelimit = 1;

/* is the printk_ratelimit'ing enabled? It's enabled after a successful
 * loading of a cpufreq driver, temporarily disabled when a new policy
 * is set, and disabled upon cpufreq driver removal
 */
static unsigned int disable_ratelimit = 1;
static DEFINE_SPINLOCK(disable_ratelimit_lock);

static void cpufreq_debug_enable_ratelimit(void)
{
	unsigned long flags;

	spin_lock_irqsave(&disable_ratelimit_lock, flags);
	if (disable_ratelimit)
		disable_ratelimit--;
	spin_unlock_irqrestore(&disable_ratelimit_lock, flags);
}

static void cpufreq_debug_disable_ratelimit(void)
{
	unsigned long flags;

	spin_lock_irqsave(&disable_ratelimit_lock, flags);
	disable_ratelimit++;
	spin_unlock_irqrestore(&disable_ratelimit_lock, flags);
}

void cpufreq_debug_printk(unsigned int type, const char *prefix,
			const char *fmt, ...)
{
	char s[256];
	va_list args;
	unsigned int len;
	unsigned long flags;

	WARN_ON(!prefix);
	if (type & debug) {
		spin_lock_irqsave(&disable_ratelimit_lock, flags);
		if (!disable_ratelimit && debug_ratelimit
					&& !printk_ratelimit()) {
			spin_unlock_irqrestore(&disable_ratelimit_lock, flags);
			return;
		}
		spin_unlock_irqrestore(&disable_ratelimit_lock, flags);

		len = snprintf(s, 256, KERN_DEBUG "%s: ", prefix);

		va_start(args, fmt);
		len += vsnprintf(&s[len], (256 - len), fmt, args);
		va_end(args);

		printk(s);

		WARN_ON(len < 5);
	}
}
EXPORT_SYMBOL(cpufreq_debug_printk);


module_param(debug, uint, 0644);
MODULE_PARM_DESC(debug, "CPUfreq debugging: add 1 to debug core,"
			" 2 to debug drivers, and 4 to debug governors.");

module_param(debug_ratelimit, uint, 0644);
MODULE_PARM_DESC(debug_ratelimit, "CPUfreq debugging:"
					" set to 0 to disable ratelimiting.");

#else /* !CONFIG_CPU_FREQ_DEBUG */

static inline void cpufreq_debug_enable_ratelimit(void) { return; }
static inline void cpufreq_debug_disable_ratelimit(void) { return; }

#endif /* CONFIG_CPU_FREQ_DEBUG */


/*********************************************************************
 *            EXTERNALLY AFFECTING FREQUENCY CHANGES                 *
 *********************************************************************/

/**
 * adjust_jiffies - adjust the system "loops_per_jiffy"
 *
 * This function alters the system "loops_per_jiffy" for the clock
 * speed change. Note that loops_per_jiffy cannot be updated on SMP
 * systems as each CPU might be scaled differently. So, use the arch
 * per-CPU loops_per_jiffy value wherever possible.
 */
#ifndef CONFIG_SMP
static unsigned long l_p_j_ref;
static unsigned int  l_p_j_ref_freq;

static void adjust_jiffies(unsigned long val, struct cpufreq_freqs *ci)
{
	if (ci->flags & CPUFREQ_CONST_LOOPS)
		return;

	if (!l_p_j_ref_freq) {
		l_p_j_ref = loops_per_jiffy;
		l_p_j_ref_freq = ci->old;
		dprintk("saving %lu as reference value for loops_per_jiffy; "
			"freq is %u kHz\n", l_p_j_ref, l_p_j_ref_freq);
	}
	if ((val == CPUFREQ_PRECHANGE  && ci->old < ci->new) ||
	    (val == CPUFREQ_POSTCHANGE && ci->old > ci->new) ||
	    (val == CPUFREQ_RESUMECHANGE || val == CPUFREQ_SUSPENDCHANGE)) {
		loops_per_jiffy = cpufreq_scale(l_p_j_ref, l_p_j_ref_freq,
								ci->new);
		dprintk("scaling loops_per_jiffy to %lu "
			"for frequency %u kHz\n", loops_per_jiffy, ci->new);
	}
}
#else
static inline void adjust_jiffies(unsigned long val, struct cpufreq_freqs *ci)
{
	return;
}
#endif


/**
 * cpufreq_notify_transition - call notifier chain and adjust_jiffies
 * on frequency transition.
 *
 * This function calls the transition notifiers and the "adjust_jiffies"
 * function. It is called twice on all CPU frequency changes that have
 * external effects.
 */
void cpufreq_notify_transition(struct cpufreq_freqs *freqs, unsigned int state)
{
	struct cpufreq_policy *policy;

	BUG_ON(irqs_disabled());

	freqs->flags = cpufreq_driver->flags;
	dprintk("notification %u of frequency transition to %u kHz\n",
		state, freqs->new);

	policy = per_cpu(cpufreq_cpu_data, freqs->cpu);
	switch (state) {

	case CPUFREQ_PRECHANGE:
		/* detect if the driver reported a value as "old frequency"
		 * which is not equal to what the cpufreq core thinks is
		 * "old frequency".
		 */
		if (!(cpufreq_driver->flags & CPUFREQ_CONST_LOOPS)) {
			if ((policy) && (policy->cpu == freqs->cpu) &&
			    (policy->cur) && (policy->cur != freqs->old)) {
				dprintk("Warning: CPU frequency is"
					" %u, cpufreq assumed %u kHz.\n",
					freqs->old, policy->cur);
				freqs->old = policy->cur;
			}
		}
		srcu_notifier_call_chain(&cpufreq_transition_notifier_list,
				CPUFREQ_PRECHANGE, freqs);
		adjust_jiffies(CPUFREQ_PRECHANGE, freqs);
		break;

	case CPUFREQ_POSTCHANGE:
		adjust_jiffies(CPUFREQ_POSTCHANGE, freqs);
<<<<<<< HEAD
                dprintk("FREQ: %lu - CPU: %lu", (unsigned long)freqs->new,
			(unsigned long)freqs->cpu);
                trace_power_frequency(POWER_PSTATE, freqs->new, freqs->cpu);
=======
		dprintk("FREQ: %lu - CPU: %lu", (unsigned long)freqs->new,
			(unsigned long)freqs->cpu);
		trace_power_frequency(POWER_PSTATE, freqs->new, freqs->cpu);
>>>>>>> da5cabf8
		srcu_notifier_call_chain(&cpufreq_transition_notifier_list,
				CPUFREQ_POSTCHANGE, freqs);
		if (likely(policy) && likely(policy->cpu == freqs->cpu))
			policy->cur = freqs->new;
		break;
	}
}
EXPORT_SYMBOL_GPL(cpufreq_notify_transition);



/*********************************************************************
 *                          SYSFS INTERFACE                          *
 *********************************************************************/

static struct cpufreq_governor *__find_governor(const char *str_governor)
{
	struct cpufreq_governor *t;

	list_for_each_entry(t, &cpufreq_governor_list, governor_list)
		if (!strnicmp(str_governor, t->name, CPUFREQ_NAME_LEN))
			return t;

	return NULL;
}

/**
 * cpufreq_parse_governor - parse a governor string
 */
static int cpufreq_parse_governor(char *str_governor, unsigned int *policy,
				struct cpufreq_governor **governor)
{
	int err = -EINVAL;

	if (!cpufreq_driver)
		goto out;

	if (cpufreq_driver->setpolicy) {
		if (!strnicmp(str_governor, "performance", CPUFREQ_NAME_LEN)) {
			*policy = CPUFREQ_POLICY_PERFORMANCE;
			err = 0;
		} else if (!strnicmp(str_governor, "powersave",
						CPUFREQ_NAME_LEN)) {
			*policy = CPUFREQ_POLICY_POWERSAVE;
			err = 0;
		}
	} else if (cpufreq_driver->target) {
		struct cpufreq_governor *t;

		mutex_lock(&cpufreq_governor_mutex);

		t = __find_governor(str_governor);

		if (t == NULL) {
			char *name = kasprintf(GFP_KERNEL, "cpufreq_%s",
								str_governor);

			if (name) {
				int ret;

				mutex_unlock(&cpufreq_governor_mutex);
				ret = request_module("%s", name);
				mutex_lock(&cpufreq_governor_mutex);

				if (ret == 0)
					t = __find_governor(str_governor);
			}

			kfree(name);
		}

		if (t != NULL) {
			*governor = t;
			err = 0;
		}

		mutex_unlock(&cpufreq_governor_mutex);
	}
out:
	return err;
}


/**
 * cpufreq_per_cpu_attr_read() / show_##file_name() -
 * print out cpufreq information
 *
 * Write out information from cpufreq_driver->policy[cpu]; object must be
 * "unsigned int".
 */

#define show_one(file_name, object)			\
static ssize_t show_##file_name				\
(struct cpufreq_policy *policy, char *buf)		\
{							\
	return sprintf(buf, "%u\n", policy->object);	\
}

show_one(cpuinfo_min_freq, cpuinfo.min_freq);
show_one(cpuinfo_max_freq, cpuinfo.max_freq);
show_one(cpuinfo_transition_latency, cpuinfo.transition_latency);
show_one(scaling_min_freq, min);
show_one(scaling_max_freq, max);
show_one(scaling_cur_freq, cur);

static int __cpufreq_set_policy(struct cpufreq_policy *data,
				struct cpufreq_policy *policy);

/**
 * cpufreq_per_cpu_attr_write() / store_##file_name() - sysfs write access
 */
#define store_one(file_name, object)			\
static ssize_t store_##file_name					\
(struct cpufreq_policy *policy, const char *buf, size_t count)		\
{									\
	unsigned int ret = -EINVAL;					\
	struct cpufreq_policy new_policy;				\
									\
	ret = cpufreq_get_policy(&new_policy, policy->cpu);		\
	if (ret)							\
		return -EINVAL;						\
									\
	ret = sscanf(buf, "%u", &new_policy.object);			\
	if (ret != 1)							\
		return -EINVAL;						\
									\
	ret = __cpufreq_set_policy(policy, &new_policy);		\
	policy->user_policy.object = policy->object;			\
									\
	return ret ? ret : count;					\
}

store_one(scaling_min_freq, min);
store_one(scaling_max_freq, max);

/**
 * show_cpuinfo_cur_freq - current CPU frequency as detected by hardware
 */
static ssize_t show_cpuinfo_cur_freq(struct cpufreq_policy *policy,
					char *buf)
{
	unsigned int cur_freq = __cpufreq_get(policy->cpu);
	if (!cur_freq)
		return sprintf(buf, "<unknown>");
	return sprintf(buf, "%u\n", cur_freq);
}


/**
 * show_scaling_governor - show the current policy for the specified CPU
 */
static ssize_t show_scaling_governor(struct cpufreq_policy *policy, char *buf)
{
	if (policy->policy == CPUFREQ_POLICY_POWERSAVE)
		return sprintf(buf, "powersave\n");
	else if (policy->policy == CPUFREQ_POLICY_PERFORMANCE)
		return sprintf(buf, "performance\n");
	else if (policy->governor)
		return scnprintf(buf, CPUFREQ_NAME_LEN, "%s\n",
				policy->governor->name);
	return -EINVAL;
}


/**
 * store_scaling_governor - store policy for the specified CPU
 */
static ssize_t store_scaling_governor(struct cpufreq_policy *policy,
					const char *buf, size_t count)
{
	unsigned int ret = -EINVAL;
	char	str_governor[16];
	struct cpufreq_policy new_policy;

	ret = cpufreq_get_policy(&new_policy, policy->cpu);
	if (ret)
		return ret;

	ret = sscanf(buf, "%15s", str_governor);
	if (ret != 1)
		return -EINVAL;

	if (cpufreq_parse_governor(str_governor, &new_policy.policy,
						&new_policy.governor))
		return -EINVAL;

	/* Do not use cpufreq_set_policy here or the user_policy.max
	   will be wrongly overridden */
	ret = __cpufreq_set_policy(policy, &new_policy);

	policy->user_policy.policy = policy->policy;
	policy->user_policy.governor = policy->governor;

	if (ret)
		return ret;
	else
		return count;
}

/**
 * show_scaling_driver - show the cpufreq driver currently loaded
 */
static ssize_t show_scaling_driver(struct cpufreq_policy *policy, char *buf)
{
	return scnprintf(buf, CPUFREQ_NAME_LEN, "%s\n", cpufreq_driver->name);
}

/**
 * show_scaling_available_governors - show the available CPUfreq governors
 */
static ssize_t show_scaling_available_governors(struct cpufreq_policy *policy,
						char *buf)
{
	ssize_t i = 0;
	struct cpufreq_governor *t;

	if (!cpufreq_driver->target) {
		i += sprintf(buf, "performance powersave");
		goto out;
	}

	list_for_each_entry(t, &cpufreq_governor_list, governor_list) {
		if (i >= (ssize_t) ((PAGE_SIZE / sizeof(char))
		    - (CPUFREQ_NAME_LEN + 2)))
			goto out;
		i += scnprintf(&buf[i], CPUFREQ_NAME_LEN, "%s ", t->name);
	}
out:
	i += sprintf(&buf[i], "\n");
	return i;
}

static ssize_t show_cpus(const struct cpumask *mask, char *buf)
{
	ssize_t i = 0;
	unsigned int cpu;

	for_each_cpu(cpu, mask) {
		if (i)
			i += scnprintf(&buf[i], (PAGE_SIZE - i - 2), " ");
		i += scnprintf(&buf[i], (PAGE_SIZE - i - 2), "%u", cpu);
		if (i >= (PAGE_SIZE - 5))
			break;
	}
	i += sprintf(&buf[i], "\n");
	return i;
}

/**
 * show_related_cpus - show the CPUs affected by each transition even if
 * hw coordination is in use
 */
static ssize_t show_related_cpus(struct cpufreq_policy *policy, char *buf)
{
	if (cpumask_empty(policy->related_cpus))
		return show_cpus(policy->cpus, buf);
	return show_cpus(policy->related_cpus, buf);
}

/**
 * show_affected_cpus - show the CPUs affected by each transition
 */
static ssize_t show_affected_cpus(struct cpufreq_policy *policy, char *buf)
{
	return show_cpus(policy->cpus, buf);
}

static ssize_t store_scaling_setspeed(struct cpufreq_policy *policy,
					const char *buf, size_t count)
{
	unsigned int freq = 0;
	unsigned int ret;

	if (!policy->governor || !policy->governor->store_setspeed)
		return -EINVAL;

	ret = sscanf(buf, "%u", &freq);
	if (ret != 1)
		return -EINVAL;

	policy->governor->store_setspeed(policy, freq);

	return count;
}

static ssize_t show_scaling_setspeed(struct cpufreq_policy *policy, char *buf)
{
	if (!policy->governor || !policy->governor->show_setspeed)
		return sprintf(buf, "<unsupported>\n");

	return policy->governor->show_setspeed(policy, buf);
}

/**
 * show_scaling_driver - show the current cpufreq HW/BIOS limitation
 */
static ssize_t show_bios_limit(struct cpufreq_policy *policy, char *buf)
{
	unsigned int limit;
	int ret;
	if (cpufreq_driver->bios_limit) {
		ret = cpufreq_driver->bios_limit(policy->cpu, &limit);
		if (!ret)
			return sprintf(buf, "%u\n", limit);
	}
	return sprintf(buf, "%u\n", policy->cpuinfo.max_freq);
}

cpufreq_freq_attr_ro_perm(cpuinfo_cur_freq, 0400);
cpufreq_freq_attr_ro(cpuinfo_min_freq);
cpufreq_freq_attr_ro(cpuinfo_max_freq);
cpufreq_freq_attr_ro(cpuinfo_transition_latency);
cpufreq_freq_attr_ro(scaling_available_governors);
cpufreq_freq_attr_ro(scaling_driver);
cpufreq_freq_attr_ro(scaling_cur_freq);
cpufreq_freq_attr_ro(bios_limit);
cpufreq_freq_attr_ro(related_cpus);
cpufreq_freq_attr_ro(affected_cpus);
cpufreq_freq_attr_rw(scaling_min_freq);
cpufreq_freq_attr_rw(scaling_max_freq);
cpufreq_freq_attr_rw(scaling_governor);
cpufreq_freq_attr_rw(scaling_setspeed);

static struct attribute *default_attrs[] = {
	&cpuinfo_min_freq.attr,
	&cpuinfo_max_freq.attr,
	&cpuinfo_transition_latency.attr,
	&scaling_min_freq.attr,
	&scaling_max_freq.attr,
	&affected_cpus.attr,
	&related_cpus.attr,
	&scaling_governor.attr,
	&scaling_driver.attr,
	&scaling_available_governors.attr,
	&scaling_setspeed.attr,
	NULL
};

struct kobject *cpufreq_global_kobject;
EXPORT_SYMBOL(cpufreq_global_kobject);

#define to_policy(k) container_of(k, struct cpufreq_policy, kobj)
#define to_attr(a) container_of(a, struct freq_attr, attr)

static ssize_t show(struct kobject *kobj, struct attribute *attr, char *buf)
{
	struct cpufreq_policy *policy = to_policy(kobj);
	struct freq_attr *fattr = to_attr(attr);
	ssize_t ret = -EINVAL;
	policy = cpufreq_cpu_get(policy->cpu);
	if (!policy)
		goto no_policy;

	if (lock_policy_rwsem_read(policy->cpu) < 0)
		goto fail;

	if (fattr->show)
		ret = fattr->show(policy, buf);
	else
		ret = -EIO;

	unlock_policy_rwsem_read(policy->cpu);
fail:
	cpufreq_cpu_put(policy);
no_policy:
	return ret;
}

static ssize_t store(struct kobject *kobj, struct attribute *attr,
		     const char *buf, size_t count)
{
	struct cpufreq_policy *policy = to_policy(kobj);
	struct freq_attr *fattr = to_attr(attr);
	ssize_t ret = -EINVAL;
	policy = cpufreq_cpu_get(policy->cpu);
	if (!policy)
		goto no_policy;

	if (lock_policy_rwsem_write(policy->cpu) < 0)
		goto fail;

	if (fattr->store)
		ret = fattr->store(policy, buf, count);
	else
		ret = -EIO;

	unlock_policy_rwsem_write(policy->cpu);
fail:
	cpufreq_cpu_put(policy);
no_policy:
	return ret;
}

static void cpufreq_sysfs_release(struct kobject *kobj)
{
	struct cpufreq_policy *policy = to_policy(kobj);
	dprintk("last reference is dropped\n");
	complete(&policy->kobj_unregister);
}

static const struct sysfs_ops sysfs_ops = {
	.show	= show,
	.store	= store,
};

static struct kobj_type ktype_cpufreq = {
	.sysfs_ops	= &sysfs_ops,
	.default_attrs	= default_attrs,
	.release	= cpufreq_sysfs_release,
};

/*
 * Returns:
 *   Negative: Failure
 *   0:        Success
 *   Positive: When we have a managed CPU and the sysfs got symlinked
 */
static int cpufreq_add_dev_policy(unsigned int cpu,
				  struct cpufreq_policy *policy,
				  struct sys_device *sys_dev)
{
	int ret = 0;
#ifdef CONFIG_SMP
	unsigned long flags;
	unsigned int j;
#ifdef CONFIG_HOTPLUG_CPU
	struct cpufreq_governor *gov;

	gov = __find_governor(per_cpu(cpufreq_cpu_governor, cpu));
	if (gov) {
		policy->governor = gov;
		dprintk("Restoring governor %s for cpu %d\n",
		       policy->governor->name, cpu);
	}
#endif

	for_each_cpu(j, policy->cpus) {
		struct cpufreq_policy *managed_policy;

		if (cpu == j)
			continue;

		/* Check for existing affected CPUs.
		 * They may not be aware of it due to CPU Hotplug.
		 * cpufreq_cpu_put is called when the device is removed
		 * in __cpufreq_remove_dev()
		 */
		managed_policy = cpufreq_cpu_get(j);
		if (unlikely(managed_policy)) {

			/* Set proper policy_cpu */
			unlock_policy_rwsem_write(cpu);
			per_cpu(cpufreq_policy_cpu, cpu) = managed_policy->cpu;

			if (lock_policy_rwsem_write(cpu) < 0) {
				/* Should not go through policy unlock path */
				if (cpufreq_driver->exit)
					cpufreq_driver->exit(policy);
				cpufreq_cpu_put(managed_policy);
				return -EBUSY;
			}

			spin_lock_irqsave(&cpufreq_driver_lock, flags);
			cpumask_copy(managed_policy->cpus, policy->cpus);
			per_cpu(cpufreq_cpu_data, cpu) = managed_policy;
			spin_unlock_irqrestore(&cpufreq_driver_lock, flags);

			dprintk("CPU already managed, adding link\n");
			ret = sysfs_create_link(&sys_dev->kobj,
						&managed_policy->kobj,
						"cpufreq");
			if (ret)
				cpufreq_cpu_put(managed_policy);
			/*
			 * Success. We only needed to be added to the mask.
			 * Call driver->exit() because only the cpu parent of
			 * the kobj needed to call init().
			 */
			if (cpufreq_driver->exit)
				cpufreq_driver->exit(policy);

			if (!ret)
				return 1;
			else
				return ret;
		}
	}
#endif
	return ret;
}


/* symlink affected CPUs */
static int cpufreq_add_dev_symlink(unsigned int cpu,
				   struct cpufreq_policy *policy)
{
	unsigned int j;
	int ret = 0;

	for_each_cpu(j, policy->cpus) {
		struct cpufreq_policy *managed_policy;
		struct sys_device *cpu_sys_dev;

		if (j == cpu)
			continue;
		if (!cpu_online(j))
			continue;

		dprintk("CPU %u already managed, adding link\n", j);
		managed_policy = cpufreq_cpu_get(cpu);
		cpu_sys_dev = get_cpu_sysdev(j);
		ret = sysfs_create_link(&cpu_sys_dev->kobj, &policy->kobj,
					"cpufreq");
		if (ret) {
			cpufreq_cpu_put(managed_policy);
			return ret;
		}
	}
	return ret;
}

static int cpufreq_add_dev_interface(unsigned int cpu,
				     struct cpufreq_policy *policy,
				     struct sys_device *sys_dev)
{
	struct cpufreq_policy new_policy;
	struct freq_attr **drv_attr;
	unsigned long flags;
	int ret = 0;
	unsigned int j;

	/* prepare interface data */
	ret = kobject_init_and_add(&policy->kobj, &ktype_cpufreq,
				   &sys_dev->kobj, "cpufreq");
	if (ret)
		return ret;

	/* set up files for this cpu device */
	drv_attr = cpufreq_driver->attr;
	while ((drv_attr) && (*drv_attr)) {
		ret = sysfs_create_file(&policy->kobj, &((*drv_attr)->attr));
		if (ret)
			goto err_out_kobj_put;
		drv_attr++;
	}
	if (cpufreq_driver->get) {
		ret = sysfs_create_file(&policy->kobj, &cpuinfo_cur_freq.attr);
		if (ret)
			goto err_out_kobj_put;
	}
	if (cpufreq_driver->target) {
		ret = sysfs_create_file(&policy->kobj, &scaling_cur_freq.attr);
		if (ret)
			goto err_out_kobj_put;
	}
	if (cpufreq_driver->bios_limit) {
		ret = sysfs_create_file(&policy->kobj, &bios_limit.attr);
		if (ret)
			goto err_out_kobj_put;
	}

	spin_lock_irqsave(&cpufreq_driver_lock, flags);
	for_each_cpu(j, policy->cpus) {
	if (!cpu_online(j))
		continue;
		per_cpu(cpufreq_cpu_data, j) = policy;
		per_cpu(cpufreq_policy_cpu, j) = policy->cpu;
	}
	spin_unlock_irqrestore(&cpufreq_driver_lock, flags);

	ret = cpufreq_add_dev_symlink(cpu, policy);
	if (ret)
		goto err_out_kobj_put;

	memcpy(&new_policy, policy, sizeof(struct cpufreq_policy));
	/* assure that the starting sequence is run in __cpufreq_set_policy */
	policy->governor = NULL;

	/* set default policy */
	ret = __cpufreq_set_policy(policy, &new_policy);
	policy->user_policy.policy = policy->policy;
	policy->user_policy.governor = policy->governor;

	if (ret) {
		dprintk("setting policy failed\n");
		if (cpufreq_driver->exit)
			cpufreq_driver->exit(policy);
	}
	return ret;

err_out_kobj_put:
	kobject_put(&policy->kobj);
	wait_for_completion(&policy->kobj_unregister);
	return ret;
}


/**
 * cpufreq_add_dev - add a CPU device
 *
 * Adds the cpufreq interface for a CPU device.
 *
 * The Oracle says: try running cpufreq registration/unregistration concurrently
 * with with cpu hotplugging and all hell will break loose. Tried to clean this
 * mess up, but more thorough testing is needed. - Mathieu
 */
static int cpufreq_add_dev(struct sys_device *sys_dev)
{
	unsigned int cpu = sys_dev->id;
	int ret = 0, found = 0;
	struct cpufreq_policy *policy;
	unsigned long flags;
	unsigned int j;
#ifdef CONFIG_HOTPLUG_CPU
	int sibling;
#endif

	if (cpu_is_offline(cpu))
		return 0;

	cpufreq_debug_disable_ratelimit();
	dprintk("adding CPU %u\n", cpu);

#ifdef CONFIG_SMP
	/* check whether a different CPU already registered this
	 * CPU because it is in the same boat. */
	policy = cpufreq_cpu_get(cpu);
	if (unlikely(policy)) {
		cpufreq_cpu_put(policy);
		cpufreq_debug_enable_ratelimit();
		return 0;
	}
#endif

	if (!try_module_get(cpufreq_driver->owner)) {
		ret = -EINVAL;
		goto module_out;
	}

	ret = -ENOMEM;
	policy = kzalloc(sizeof(struct cpufreq_policy), GFP_KERNEL);
	if (!policy)
		goto nomem_out;

	if (!alloc_cpumask_var(&policy->cpus, GFP_KERNEL))
		goto err_free_policy;

	if (!zalloc_cpumask_var(&policy->related_cpus, GFP_KERNEL))
		goto err_free_cpumask;

	policy->cpu = cpu;
	cpumask_copy(policy->cpus, cpumask_of(cpu));

	/* Initially set CPU itself as the policy_cpu */
	per_cpu(cpufreq_policy_cpu, cpu) = cpu;
	ret = (lock_policy_rwsem_write(cpu) < 0);
	WARN_ON(ret);

	init_completion(&policy->kobj_unregister);
	INIT_WORK(&policy->update, handle_update);

	/* Set governor before ->init, so that driver could check it */
#ifdef CONFIG_HOTPLUG_CPU
	for_each_online_cpu(sibling) {
		struct cpufreq_policy *cp = per_cpu(cpufreq_cpu_data, sibling);
		if (cp && cp->governor &&
		    (cpumask_test_cpu(cpu, cp->related_cpus))) {
			policy->governor = cp->governor;
			found = 1;
			break;
		}
	}
#endif
	if (!found)
		policy->governor = CPUFREQ_DEFAULT_GOVERNOR;
	/* call driver. From then on the cpufreq must be able
	 * to accept all calls to ->verify and ->setpolicy for this CPU
	 */
	ret = cpufreq_driver->init(policy);
	if (ret) {
		dprintk("initialization failed\n");
		goto err_unlock_policy;
	}
	policy->user_policy.min = policy->min;
	policy->user_policy.max = policy->max;

	blocking_notifier_call_chain(&cpufreq_policy_notifier_list,
				     CPUFREQ_START, policy);

	ret = cpufreq_add_dev_policy(cpu, policy, sys_dev);
	if (ret) {
		if (ret > 0)
			/* This is a managed cpu, symlink created,
			   exit with 0 */
			ret = 0;
		goto err_unlock_policy;
	}

	ret = cpufreq_add_dev_interface(cpu, policy, sys_dev);
	if (ret)
		goto err_out_unregister;

	unlock_policy_rwsem_write(cpu);

	kobject_uevent(&policy->kobj, KOBJ_ADD);
	module_put(cpufreq_driver->owner);
	dprintk("initialization complete\n");
	cpufreq_debug_enable_ratelimit();

	return 0;


err_out_unregister:
	spin_lock_irqsave(&cpufreq_driver_lock, flags);
	for_each_cpu(j, policy->cpus)
		per_cpu(cpufreq_cpu_data, j) = NULL;
	spin_unlock_irqrestore(&cpufreq_driver_lock, flags);

	kobject_put(&policy->kobj);
	wait_for_completion(&policy->kobj_unregister);

err_unlock_policy:
	unlock_policy_rwsem_write(cpu);
	free_cpumask_var(policy->related_cpus);
err_free_cpumask:
	free_cpumask_var(policy->cpus);
err_free_policy:
	kfree(policy);
nomem_out:
	module_put(cpufreq_driver->owner);
module_out:
	cpufreq_debug_enable_ratelimit();
	return ret;
}


/**
 * __cpufreq_remove_dev - remove a CPU device
 *
 * Removes the cpufreq interface for a CPU device.
 * Caller should already have policy_rwsem in write mode for this CPU.
 * This routine frees the rwsem before returning.
 */
static int __cpufreq_remove_dev(struct sys_device *sys_dev)
{
	unsigned int cpu = sys_dev->id;
	unsigned long flags;
	struct cpufreq_policy *data;
	struct kobject *kobj;
	struct completion *cmp;
#ifdef CONFIG_SMP
	struct sys_device *cpu_sys_dev;
	unsigned int j;
#endif

	cpufreq_debug_disable_ratelimit();
	dprintk("unregistering CPU %u\n", cpu);

	spin_lock_irqsave(&cpufreq_driver_lock, flags);
	data = per_cpu(cpufreq_cpu_data, cpu);

	if (!data) {
		spin_unlock_irqrestore(&cpufreq_driver_lock, flags);
		cpufreq_debug_enable_ratelimit();
		unlock_policy_rwsem_write(cpu);
		return -EINVAL;
	}
	per_cpu(cpufreq_cpu_data, cpu) = NULL;


#ifdef CONFIG_SMP
	/* if this isn't the CPU which is the parent of the kobj, we
	 * only need to unlink, put and exit
	 */
	if (unlikely(cpu != data->cpu)) {
		dprintk("removing link\n");
		cpumask_clear_cpu(cpu, data->cpus);
		spin_unlock_irqrestore(&cpufreq_driver_lock, flags);
		kobj = &sys_dev->kobj;
		cpufreq_cpu_put(data);
		cpufreq_debug_enable_ratelimit();
		unlock_policy_rwsem_write(cpu);
		sysfs_remove_link(kobj, "cpufreq");
		return 0;
	}
#endif

#ifdef CONFIG_SMP

#ifdef CONFIG_HOTPLUG_CPU
	strncpy(per_cpu(cpufreq_cpu_governor, cpu), data->governor->name,
			CPUFREQ_NAME_LEN);
#endif

	/* if we have other CPUs still registered, we need to unlink them,
	 * or else wait_for_completion below will lock up. Clean the
	 * per_cpu(cpufreq_cpu_data) while holding the lock, and remove
	 * the sysfs links afterwards.
	 */
	if (unlikely(cpumask_weight(data->cpus) > 1)) {
		for_each_cpu(j, data->cpus) {
			if (j == cpu)
				continue;
			per_cpu(cpufreq_cpu_data, j) = NULL;
		}
	}

	spin_unlock_irqrestore(&cpufreq_driver_lock, flags);

	if (unlikely(cpumask_weight(data->cpus) > 1)) {
		for_each_cpu(j, data->cpus) {
			if (j == cpu)
				continue;
			dprintk("removing link for cpu %u\n", j);
#ifdef CONFIG_HOTPLUG_CPU
			strncpy(per_cpu(cpufreq_cpu_governor, j),
				data->governor->name, CPUFREQ_NAME_LEN);
#endif
			cpu_sys_dev = get_cpu_sysdev(j);
			kobj = &cpu_sys_dev->kobj;
			unlock_policy_rwsem_write(cpu);
			sysfs_remove_link(kobj, "cpufreq");
			lock_policy_rwsem_write(cpu);
			cpufreq_cpu_put(data);
		}
	}
#else
	spin_unlock_irqrestore(&cpufreq_driver_lock, flags);
#endif

	if (cpufreq_driver->target)
		__cpufreq_governor(data, CPUFREQ_GOV_STOP);

	kobj = &data->kobj;
	cmp = &data->kobj_unregister;
	unlock_policy_rwsem_write(cpu);
	kobject_put(kobj);

	/* we need to make sure that the underlying kobj is actually
	 * not referenced anymore by anybody before we proceed with
	 * unloading.
	 */
	dprintk("waiting for dropping of refcount\n");
	wait_for_completion(cmp);
	dprintk("wait complete\n");

	lock_policy_rwsem_write(cpu);
	if (cpufreq_driver->exit)
		cpufreq_driver->exit(data);
	unlock_policy_rwsem_write(cpu);

	free_cpumask_var(data->related_cpus);
	free_cpumask_var(data->cpus);
	kfree(data);
	per_cpu(cpufreq_cpu_data, cpu) = NULL;

	cpufreq_debug_enable_ratelimit();
	return 0;
}


static int cpufreq_remove_dev(struct sys_device *sys_dev)
{
	unsigned int cpu = sys_dev->id;
	int retval;

	if (cpu_is_offline(cpu))
		return 0;

	if (unlikely(lock_policy_rwsem_write(cpu)))
		BUG();

	retval = __cpufreq_remove_dev(sys_dev);
	return retval;
}


static void handle_update(struct work_struct *work)
{
	struct cpufreq_policy *policy =
		container_of(work, struct cpufreq_policy, update);
	unsigned int cpu = policy->cpu;
	dprintk("handle_update for cpu %u called\n", cpu);
	cpufreq_update_policy(cpu);
}

/**
 *	cpufreq_out_of_sync - If actual and saved CPU frequency differs, we're in deep trouble.
 *	@cpu: cpu number
 *	@old_freq: CPU frequency the kernel thinks the CPU runs at
 *	@new_freq: CPU frequency the CPU actually runs at
 *
 *	We adjust to current frequency first, and need to clean up later.
 *	So either call to cpufreq_update_policy() or schedule handle_update()).
 */
static void cpufreq_out_of_sync(unsigned int cpu, unsigned int old_freq,
				unsigned int new_freq)
{
	struct cpufreq_freqs freqs;

	dprintk("Warning: CPU frequency out of sync: cpufreq and timing "
	       "core thinks of %u, is %u kHz.\n", old_freq, new_freq);

	freqs.cpu = cpu;
	freqs.old = old_freq;
	freqs.new = new_freq;
	cpufreq_notify_transition(&freqs, CPUFREQ_PRECHANGE);
	cpufreq_notify_transition(&freqs, CPUFREQ_POSTCHANGE);
}


/**
 * cpufreq_quick_get - get the CPU frequency (in kHz) from policy->cur
 * @cpu: CPU number
 *
 * This is the last known freq, without actually getting it from the driver.
 * Return value will be same as what is shown in scaling_cur_freq in sysfs.
 */
unsigned int cpufreq_quick_get(unsigned int cpu)
{
	struct cpufreq_policy *policy = cpufreq_cpu_get(cpu);
	unsigned int ret_freq = 0;

	if (policy) {
		ret_freq = policy->cur;
		cpufreq_cpu_put(policy);
	}

	return ret_freq;
}
EXPORT_SYMBOL(cpufreq_quick_get);


static unsigned int __cpufreq_get(unsigned int cpu)
{
	struct cpufreq_policy *policy = per_cpu(cpufreq_cpu_data, cpu);
	unsigned int ret_freq = 0;

	if (!cpufreq_driver->get)
		return ret_freq;

	ret_freq = cpufreq_driver->get(cpu);

	if (ret_freq && policy->cur &&
		!(cpufreq_driver->flags & CPUFREQ_CONST_LOOPS)) {
		/* verify no discrepancy between actual and
					saved value exists */
		if (unlikely(ret_freq != policy->cur)) {
			cpufreq_out_of_sync(cpu, policy->cur, ret_freq);
			schedule_work(&policy->update);
		}
	}

	return ret_freq;
}

/**
 * cpufreq_get - get the current CPU frequency (in kHz)
 * @cpu: CPU number
 *
 * Get the CPU current (static) CPU frequency
 */
unsigned int cpufreq_get(unsigned int cpu)
{
	unsigned int ret_freq = 0;
	struct cpufreq_policy *policy = cpufreq_cpu_get(cpu);

	if (!policy)
		goto out;

	if (unlikely(lock_policy_rwsem_read(cpu)))
		goto out_policy;

	ret_freq = __cpufreq_get(cpu);

	unlock_policy_rwsem_read(cpu);

out_policy:
	cpufreq_cpu_put(policy);
out:
	return ret_freq;
}
EXPORT_SYMBOL(cpufreq_get);


/**
 *	cpufreq_suspend - let the low level driver prepare for suspend
 */

static int cpufreq_suspend(struct sys_device *sysdev, pm_message_t pmsg)
{
	int ret = 0;

	int cpu = sysdev->id;
	struct cpufreq_policy *cpu_policy;

	dprintk("suspending cpu %u\n", cpu);

	if (!cpu_online(cpu))
		return 0;

	/* we may be lax here as interrupts are off. Nonetheless
	 * we need to grab the correct cpu policy, as to check
	 * whether we really run on this CPU.
	 */

	cpu_policy = cpufreq_cpu_get(cpu);
	if (!cpu_policy)
		return -EINVAL;

	/* only handle each CPU group once */
	if (unlikely(cpu_policy->cpu != cpu))
		goto out;

	if (cpufreq_driver->suspend) {
		ret = cpufreq_driver->suspend(cpu_policy, pmsg);
		if (ret)
			printk(KERN_ERR "cpufreq: suspend failed in ->suspend "
					"step on CPU %u\n", cpu_policy->cpu);
	}

out:
	cpufreq_cpu_put(cpu_policy);
	return ret;
}

/**
 *	cpufreq_resume -  restore proper CPU frequency handling after resume
 *
 *	1.) resume CPUfreq hardware support (cpufreq_driver->resume())
 *	2.) schedule call cpufreq_update_policy() ASAP as interrupts are
 *	    restored. It will verify that the current freq is in sync with
 *	    what we believe it to be. This is a bit later than when it
 *	    should be, but nonethteless it's better than calling
 *	    cpufreq_driver->get() here which might re-enable interrupts...
 */
static int cpufreq_resume(struct sys_device *sysdev)
{
	int ret = 0;

	int cpu = sysdev->id;
	struct cpufreq_policy *cpu_policy;

	dprintk("resuming cpu %u\n", cpu);

	if (!cpu_online(cpu))
		return 0;

	/* we may be lax here as interrupts are off. Nonetheless
	 * we need to grab the correct cpu policy, as to check
	 * whether we really run on this CPU.
	 */

	cpu_policy = cpufreq_cpu_get(cpu);
	if (!cpu_policy)
		return -EINVAL;

	/* only handle each CPU group once */
	if (unlikely(cpu_policy->cpu != cpu))
		goto fail;

	if (cpufreq_driver->resume) {
		ret = cpufreq_driver->resume(cpu_policy);
		if (ret) {
			printk(KERN_ERR "cpufreq: resume failed in ->resume "
					"step on CPU %u\n", cpu_policy->cpu);
			goto fail;
		}
	}

	schedule_work(&cpu_policy->update);

fail:
	cpufreq_cpu_put(cpu_policy);
	return ret;
}

static struct sysdev_driver cpufreq_sysdev_driver = {
	.add		= cpufreq_add_dev,
	.remove		= cpufreq_remove_dev,
	.suspend	= cpufreq_suspend,
	.resume		= cpufreq_resume,
};


/*********************************************************************
 *                     NOTIFIER LISTS INTERFACE                      *
 *********************************************************************/

/**
 *	cpufreq_register_notifier - register a driver with cpufreq
 *	@nb: notifier function to register
 *      @list: CPUFREQ_TRANSITION_NOTIFIER or CPUFREQ_POLICY_NOTIFIER
 *
 *	Add a driver to one of two lists: either a list of drivers that
 *      are notified about clock rate changes (once before and once after
 *      the transition), or a list of drivers that are notified about
 *      changes in cpufreq policy.
 *
 *	This function may sleep, and has the same return conditions as
 *	blocking_notifier_chain_register.
 */
int cpufreq_register_notifier(struct notifier_block *nb, unsigned int list)
{
	int ret;

	WARN_ON(!init_cpufreq_transition_notifier_list_called);

	switch (list) {
	case CPUFREQ_TRANSITION_NOTIFIER:
		ret = srcu_notifier_chain_register(
				&cpufreq_transition_notifier_list, nb);
		break;
	case CPUFREQ_POLICY_NOTIFIER:
		ret = blocking_notifier_chain_register(
				&cpufreq_policy_notifier_list, nb);
		break;
	default:
		ret = -EINVAL;
	}

	return ret;
}
EXPORT_SYMBOL(cpufreq_register_notifier);


/**
 *	cpufreq_unregister_notifier - unregister a driver with cpufreq
 *	@nb: notifier block to be unregistered
 *      @list: CPUFREQ_TRANSITION_NOTIFIER or CPUFREQ_POLICY_NOTIFIER
 *
 *	Remove a driver from the CPU frequency notifier list.
 *
 *	This function may sleep, and has the same return conditions as
 *	blocking_notifier_chain_unregister.
 */
int cpufreq_unregister_notifier(struct notifier_block *nb, unsigned int list)
{
	int ret;

	switch (list) {
	case CPUFREQ_TRANSITION_NOTIFIER:
		ret = srcu_notifier_chain_unregister(
				&cpufreq_transition_notifier_list, nb);
		break;
	case CPUFREQ_POLICY_NOTIFIER:
		ret = blocking_notifier_chain_unregister(
				&cpufreq_policy_notifier_list, nb);
		break;
	default:
		ret = -EINVAL;
	}

	return ret;
}
EXPORT_SYMBOL(cpufreq_unregister_notifier);


/*********************************************************************
 *                              GOVERNORS                            *
 *********************************************************************/


int __cpufreq_driver_target(struct cpufreq_policy *policy,
			    unsigned int target_freq,
			    unsigned int relation)
{
	int retval = -EINVAL;

	dprintk("target for CPU %u: %u kHz, relation %u\n", policy->cpu,
		target_freq, relation);
	if (cpu_online(policy->cpu) && cpufreq_driver->target)
		retval = cpufreq_driver->target(policy, target_freq, relation);

	return retval;
}
EXPORT_SYMBOL_GPL(__cpufreq_driver_target);

int cpufreq_driver_target(struct cpufreq_policy *policy,
			  unsigned int target_freq,
			  unsigned int relation)
{
	int ret = -EINVAL;

	policy = cpufreq_cpu_get(policy->cpu);
	if (!policy)
		goto no_policy;

	if (unlikely(lock_policy_rwsem_write(policy->cpu)))
		goto fail;

	ret = __cpufreq_driver_target(policy, target_freq, relation);

	unlock_policy_rwsem_write(policy->cpu);

fail:
	cpufreq_cpu_put(policy);
no_policy:
	return ret;
}
EXPORT_SYMBOL_GPL(cpufreq_driver_target);

int __cpufreq_driver_getavg(struct cpufreq_policy *policy, unsigned int cpu)
{
	int ret = 0;

	policy = cpufreq_cpu_get(policy->cpu);
	if (!policy)
		return -EINVAL;

	if (cpu_online(cpu) && cpufreq_driver->getavg)
		ret = cpufreq_driver->getavg(policy, cpu);

	cpufreq_cpu_put(policy);
	return ret;
}
EXPORT_SYMBOL_GPL(__cpufreq_driver_getavg);

/*
 * when "event" is CPUFREQ_GOV_LIMITS
 */

static int __cpufreq_governor(struct cpufreq_policy *policy,
					unsigned int event)
{
	int ret;

	/* Only must be defined when default governor is known to have latency
	   restrictions, like e.g. conservative or ondemand.
	   That this is the case is already ensured in Kconfig
	*/
#ifdef CONFIG_CPU_FREQ_GOV_PERFORMANCE
	struct cpufreq_governor *gov = &cpufreq_gov_performance;
#else
	struct cpufreq_governor *gov = NULL;
#endif

	if (policy->governor->max_transition_latency &&
	    policy->cpuinfo.transition_latency >
	    policy->governor->max_transition_latency) {
		if (!gov)
			return -EINVAL;
		else {
			printk(KERN_WARNING "%s governor failed, too long"
			       " transition latency of HW, fallback"
			       " to %s governor\n",
			       policy->governor->name,
			       gov->name);
			policy->governor = gov;
		}
	}

	if (!try_module_get(policy->governor->owner))
		return -EINVAL;

	dprintk("__cpufreq_governor for CPU %u, event %u\n",
						policy->cpu, event);
	ret = policy->governor->governor(policy, event);

	/* we keep one module reference alive for
			each CPU governed by this CPU */
	if ((event != CPUFREQ_GOV_START) || ret)
		module_put(policy->governor->owner);
	if ((event == CPUFREQ_GOV_STOP) && !ret)
		module_put(policy->governor->owner);

	return ret;
}


int cpufreq_register_governor(struct cpufreq_governor *governor)
{
	int err;

	if (!governor)
		return -EINVAL;

	mutex_lock(&cpufreq_governor_mutex);

	err = -EBUSY;
	if (__find_governor(governor->name) == NULL) {
		err = 0;
		list_add(&governor->governor_list, &cpufreq_governor_list);
	}

	mutex_unlock(&cpufreq_governor_mutex);
	return err;
}
EXPORT_SYMBOL_GPL(cpufreq_register_governor);


void cpufreq_unregister_governor(struct cpufreq_governor *governor)
{
#ifdef CONFIG_HOTPLUG_CPU
	int cpu;
#endif

	if (!governor)
		return;

#ifdef CONFIG_HOTPLUG_CPU
	for_each_present_cpu(cpu) {
		if (cpu_online(cpu))
			continue;
		if (!strcmp(per_cpu(cpufreq_cpu_governor, cpu), governor->name))
			strcpy(per_cpu(cpufreq_cpu_governor, cpu), "\0");
	}
#endif

	mutex_lock(&cpufreq_governor_mutex);
	list_del(&governor->governor_list);
	mutex_unlock(&cpufreq_governor_mutex);
	return;
}
EXPORT_SYMBOL_GPL(cpufreq_unregister_governor);



/*********************************************************************
 *                          POLICY INTERFACE                         *
 *********************************************************************/

/**
 * cpufreq_get_policy - get the current cpufreq_policy
 * @policy: struct cpufreq_policy into which the current cpufreq_policy
 *	is written
 *
 * Reads the current cpufreq policy.
 */
int cpufreq_get_policy(struct cpufreq_policy *policy, unsigned int cpu)
{
	struct cpufreq_policy *cpu_policy;
	if (!policy)
		return -EINVAL;

	cpu_policy = cpufreq_cpu_get(cpu);
	if (!cpu_policy)
		return -EINVAL;

	memcpy(policy, cpu_policy, sizeof(struct cpufreq_policy));

	cpufreq_cpu_put(cpu_policy);
	return 0;
}
EXPORT_SYMBOL(cpufreq_get_policy);


/*
 * data   : current policy.
 * policy : policy to be set.
 */
static int __cpufreq_set_policy(struct cpufreq_policy *data,
				struct cpufreq_policy *policy)
{
	int ret = 0;

	cpufreq_debug_disable_ratelimit();
	dprintk("setting new policy for CPU %u: %u - %u kHz\n", policy->cpu,
		policy->min, policy->max);

	memcpy(&policy->cpuinfo, &data->cpuinfo,
				sizeof(struct cpufreq_cpuinfo));

	if (policy->min > data->max || policy->max < data->min) {
		ret = -EINVAL;
		goto error_out;
	}

	/* verify the cpu speed can be set within this limit */
	ret = cpufreq_driver->verify(policy);
	if (ret)
		goto error_out;

	/* adjust if necessary - all reasons */
	blocking_notifier_call_chain(&cpufreq_policy_notifier_list,
			CPUFREQ_ADJUST, policy);

	/* adjust if necessary - hardware incompatibility*/
	blocking_notifier_call_chain(&cpufreq_policy_notifier_list,
			CPUFREQ_INCOMPATIBLE, policy);

	/* verify the cpu speed can be set within this limit,
	   which might be different to the first one */
	ret = cpufreq_driver->verify(policy);
	if (ret)
		goto error_out;

	/* notification of the new policy */
	blocking_notifier_call_chain(&cpufreq_policy_notifier_list,
			CPUFREQ_NOTIFY, policy);

	data->min = policy->min;
	data->max = policy->max;

	dprintk("new min and max freqs are %u - %u kHz\n",
					data->min, data->max);

	if (cpufreq_driver->setpolicy) {
		data->policy = policy->policy;
		dprintk("setting range\n");
		ret = cpufreq_driver->setpolicy(policy);
	} else {
		if (policy->governor != data->governor) {
			/* save old, working values */
			struct cpufreq_governor *old_gov = data->governor;

			dprintk("governor switch\n");

			/* end old governor */
			if (data->governor)
				__cpufreq_governor(data, CPUFREQ_GOV_STOP);

			/* start new governor */
			data->governor = policy->governor;
			if (__cpufreq_governor(data, CPUFREQ_GOV_START)) {
				/* new governor failed, so re-start old one */
				dprintk("starting governor %s failed\n",
							data->governor->name);
				if (old_gov) {
					data->governor = old_gov;
					__cpufreq_governor(data,
							   CPUFREQ_GOV_START);
				}
				ret = -EINVAL;
				goto error_out;
			}
			/* might be a policy change, too, so fall through */
		}
		dprintk("governor: change or update limits\n");
		__cpufreq_governor(data, CPUFREQ_GOV_LIMITS);
	}

error_out:
	cpufreq_debug_enable_ratelimit();
	return ret;
}

/**
 *	cpufreq_update_policy - re-evaluate an existing cpufreq policy
 *	@cpu: CPU which shall be re-evaluated
 *
 *	Usefull for policy notifiers which have different necessities
 *	at different times.
 */
int cpufreq_update_policy(unsigned int cpu)
{
	struct cpufreq_policy *data = cpufreq_cpu_get(cpu);
	struct cpufreq_policy policy;
	int ret;

	if (!data) {
		ret = -ENODEV;
		goto no_policy;
	}

	if (unlikely(lock_policy_rwsem_write(cpu))) {
		ret = -EINVAL;
		goto fail;
	}

	dprintk("updating policy for CPU %u\n", cpu);
	memcpy(&policy, data, sizeof(struct cpufreq_policy));
	policy.min = data->user_policy.min;
	policy.max = data->user_policy.max;
	policy.policy = data->user_policy.policy;
	policy.governor = data->user_policy.governor;

	/* BIOS might change freq behind our back
	  -> ask driver for current freq and notify governors about a change */
	if (cpufreq_driver->get) {
		policy.cur = cpufreq_driver->get(cpu);
		if (!data->cur) {
			dprintk("Driver did not initialize current freq");
			data->cur = policy.cur;
		} else {
			if (data->cur != policy.cur)
				cpufreq_out_of_sync(cpu, data->cur,
								policy.cur);
		}
	}

	ret = __cpufreq_set_policy(data, &policy);

	unlock_policy_rwsem_write(cpu);

fail:
	cpufreq_cpu_put(data);
no_policy:
	return ret;
}
EXPORT_SYMBOL(cpufreq_update_policy);

static int __cpuinit cpufreq_cpu_callback(struct notifier_block *nfb,
					unsigned long action, void *hcpu)
{
	unsigned int cpu = (unsigned long)hcpu;
	struct sys_device *sys_dev;

	sys_dev = get_cpu_sysdev(cpu);
	if (sys_dev) {
		switch (action) {
		case CPU_ONLINE:
		case CPU_ONLINE_FROZEN:
			cpufreq_add_dev(sys_dev);
			break;
		case CPU_DOWN_PREPARE:
		case CPU_DOWN_PREPARE_FROZEN:
			if (unlikely(lock_policy_rwsem_write(cpu)))
				BUG();

			__cpufreq_remove_dev(sys_dev);
			break;
		case CPU_DOWN_FAILED:
		case CPU_DOWN_FAILED_FROZEN:
			cpufreq_add_dev(sys_dev);
			break;
		}
	}
	return NOTIFY_OK;
}

static struct notifier_block __refdata cpufreq_cpu_notifier = {
    .notifier_call = cpufreq_cpu_callback,
};

/*********************************************************************
 *               REGISTER / UNREGISTER CPUFREQ DRIVER                *
 *********************************************************************/

/**
 * cpufreq_register_driver - register a CPU Frequency driver
 * @driver_data: A struct cpufreq_driver containing the values#
 * submitted by the CPU Frequency driver.
 *
 *   Registers a CPU Frequency driver to this core code. This code
 * returns zero on success, -EBUSY when another driver got here first
 * (and isn't unregistered in the meantime).
 *
 */
int cpufreq_register_driver(struct cpufreq_driver *driver_data)
{
	unsigned long flags;
	int ret;

	if (!driver_data || !driver_data->verify || !driver_data->init ||
	    ((!driver_data->setpolicy) && (!driver_data->target)))
		return -EINVAL;

	dprintk("trying to register driver %s\n", driver_data->name);

	if (driver_data->setpolicy)
		driver_data->flags |= CPUFREQ_CONST_LOOPS;

	spin_lock_irqsave(&cpufreq_driver_lock, flags);
	if (cpufreq_driver) {
		spin_unlock_irqrestore(&cpufreq_driver_lock, flags);
		return -EBUSY;
	}
	cpufreq_driver = driver_data;
	spin_unlock_irqrestore(&cpufreq_driver_lock, flags);

	ret = sysdev_driver_register(&cpu_sysdev_class,
					&cpufreq_sysdev_driver);

	if ((!ret) && !(cpufreq_driver->flags & CPUFREQ_STICKY)) {
		int i;
		ret = -ENODEV;

		/* check for at least one working CPU */
		for (i = 0; i < nr_cpu_ids; i++)
			if (cpu_possible(i) && per_cpu(cpufreq_cpu_data, i)) {
				ret = 0;
				break;
			}

		/* if all ->init() calls failed, unregister */
		if (ret) {
			dprintk("no CPU initialized for driver %s\n",
							driver_data->name);
			sysdev_driver_unregister(&cpu_sysdev_class,
						&cpufreq_sysdev_driver);

			spin_lock_irqsave(&cpufreq_driver_lock, flags);
			cpufreq_driver = NULL;
			spin_unlock_irqrestore(&cpufreq_driver_lock, flags);
		}
	}

	if (!ret) {
		register_hotcpu_notifier(&cpufreq_cpu_notifier);
		dprintk("driver %s up and running\n", driver_data->name);
		cpufreq_debug_enable_ratelimit();
	}

	return ret;
}
EXPORT_SYMBOL_GPL(cpufreq_register_driver);


/**
 * cpufreq_unregister_driver - unregister the current CPUFreq driver
 *
 *    Unregister the current CPUFreq driver. Only call this if you have
 * the right to do so, i.e. if you have succeeded in initialising before!
 * Returns zero if successful, and -EINVAL if the cpufreq_driver is
 * currently not initialised.
 */
int cpufreq_unregister_driver(struct cpufreq_driver *driver)
{
	unsigned long flags;

	cpufreq_debug_disable_ratelimit();

	if (!cpufreq_driver || (driver != cpufreq_driver)) {
		cpufreq_debug_enable_ratelimit();
		return -EINVAL;
	}

	dprintk("unregistering driver %s\n", driver->name);

	sysdev_driver_unregister(&cpu_sysdev_class, &cpufreq_sysdev_driver);
	unregister_hotcpu_notifier(&cpufreq_cpu_notifier);

	spin_lock_irqsave(&cpufreq_driver_lock, flags);
	cpufreq_driver = NULL;
	spin_unlock_irqrestore(&cpufreq_driver_lock, flags);

	return 0;
}
EXPORT_SYMBOL_GPL(cpufreq_unregister_driver);

static int __init cpufreq_core_init(void)
{
	int cpu;

	for_each_possible_cpu(cpu) {
		per_cpu(cpufreq_policy_cpu, cpu) = -1;
		init_rwsem(&per_cpu(cpu_policy_rwsem, cpu));
	}

	cpufreq_global_kobject = kobject_create_and_add("cpufreq",
						&cpu_sysdev_class.kset.kobj);
	BUG_ON(!cpufreq_global_kobject);

	return 0;
}
core_initcall(cpufreq_core_init);<|MERGE_RESOLUTION|>--- conflicted
+++ resolved
@@ -352,15 +352,9 @@
 
 	case CPUFREQ_POSTCHANGE:
 		adjust_jiffies(CPUFREQ_POSTCHANGE, freqs);
-<<<<<<< HEAD
-                dprintk("FREQ: %lu - CPU: %lu", (unsigned long)freqs->new,
-			(unsigned long)freqs->cpu);
-                trace_power_frequency(POWER_PSTATE, freqs->new, freqs->cpu);
-=======
 		dprintk("FREQ: %lu - CPU: %lu", (unsigned long)freqs->new,
 			(unsigned long)freqs->cpu);
 		trace_power_frequency(POWER_PSTATE, freqs->new, freqs->cpu);
->>>>>>> da5cabf8
 		srcu_notifier_call_chain(&cpufreq_transition_notifier_list,
 				CPUFREQ_POSTCHANGE, freqs);
 		if (likely(policy) && likely(policy->cpu == freqs->cpu))
