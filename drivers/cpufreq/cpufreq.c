// SPDX-License-Identifier: GPL-2.0-only
/*
 *  linux/drivers/cpufreq/cpufreq.c
 *
 *  Copyright (C) 2001 Russell King
 *            (C) 2002 - 2003 Dominik Brodowski <linux@brodo.de>
 *            (C) 2013 Viresh Kumar <viresh.kumar@linaro.org>
 *
 *  Oct 2005 - Ashok Raj <ashok.raj@intel.com>
 *	Added handling for CPU hotplug
 *  Feb 2006 - Jacob Shin <jacob.shin@amd.com>
 *	Fix handling for CPU hotplug -- affected CPUs
 */

#define pr_fmt(fmt) KBUILD_MODNAME ": " fmt

#include <linux/cpu.h>
#include <linux/cpufreq.h>
#include <linux/cpu_cooling.h>
#include <linux/delay.h>
#include <linux/device.h>
#include <linux/init.h>
#include <linux/kernel_stat.h>
#include <linux/module.h>
#include <linux/mutex.h>
#include <linux/pm_qos.h>
#include <linux/slab.h>
#include <linux/suspend.h>
#include <linux/syscore_ops.h>
#include <linux/tick.h>
#include <trace/events/power.h>

static LIST_HEAD(cpufreq_policy_list);

/* Macros to iterate over CPU policies */
#define for_each_suitable_policy(__policy, __active)			 \
	list_for_each_entry(__policy, &cpufreq_policy_list, policy_list) \
		if ((__active) == !policy_is_inactive(__policy))

#define for_each_active_policy(__policy)		\
	for_each_suitable_policy(__policy, true)
#define for_each_inactive_policy(__policy)		\
	for_each_suitable_policy(__policy, false)

#define for_each_policy(__policy)			\
	list_for_each_entry(__policy, &cpufreq_policy_list, policy_list)

/* Iterate over governors */
static LIST_HEAD(cpufreq_governor_list);
#define for_each_governor(__governor)				\
	list_for_each_entry(__governor, &cpufreq_governor_list, governor_list)

/**
 * The "cpufreq driver" - the arch- or hardware-dependent low
 * level driver of CPUFreq support, and its spinlock. This lock
 * also protects the cpufreq_cpu_data array.
 */
static struct cpufreq_driver *cpufreq_driver;
static DEFINE_PER_CPU(struct cpufreq_policy *, cpufreq_cpu_data);
static DEFINE_RWLOCK(cpufreq_driver_lock);

/* Flag to suspend/resume CPUFreq governors */
static bool cpufreq_suspended;

static inline bool has_target(void)
{
	return cpufreq_driver->target_index || cpufreq_driver->target;
}

/* internal prototypes */
static unsigned int __cpufreq_get(struct cpufreq_policy *policy);
static int cpufreq_init_governor(struct cpufreq_policy *policy);
static void cpufreq_exit_governor(struct cpufreq_policy *policy);
static int cpufreq_start_governor(struct cpufreq_policy *policy);
static void cpufreq_stop_governor(struct cpufreq_policy *policy);
static void cpufreq_governor_limits(struct cpufreq_policy *policy);
static int cpufreq_set_policy(struct cpufreq_policy *policy,
			      struct cpufreq_governor *new_gov,
			      unsigned int new_pol);

/**
 * Two notifier lists: the "policy" list is involved in the
 * validation process for a new CPU frequency policy; the
 * "transition" list for kernel code that needs to handle
 * changes to devices when the CPU clock speed changes.
 * The mutex locks both lists.
 */
static BLOCKING_NOTIFIER_HEAD(cpufreq_policy_notifier_list);
SRCU_NOTIFIER_HEAD_STATIC(cpufreq_transition_notifier_list);

static int off __read_mostly;
static int cpufreq_disabled(void)
{
	return off;
}
void disable_cpufreq(void)
{
	off = 1;
}
static DEFINE_MUTEX(cpufreq_governor_mutex);

bool have_governor_per_policy(void)
{
	return !!(cpufreq_driver->flags & CPUFREQ_HAVE_GOVERNOR_PER_POLICY);
}
EXPORT_SYMBOL_GPL(have_governor_per_policy);

static struct kobject *cpufreq_global_kobject;

struct kobject *get_governor_parent_kobj(struct cpufreq_policy *policy)
{
	if (have_governor_per_policy())
		return &policy->kobj;
	else
		return cpufreq_global_kobject;
}
EXPORT_SYMBOL_GPL(get_governor_parent_kobj);

static inline u64 get_cpu_idle_time_jiffy(unsigned int cpu, u64 *wall)
{
	struct kernel_cpustat kcpustat;
	u64 cur_wall_time;
	u64 idle_time;
	u64 busy_time;

	cur_wall_time = jiffies64_to_nsecs(get_jiffies_64());

	kcpustat_cpu_fetch(&kcpustat, cpu);

	busy_time = kcpustat.cpustat[CPUTIME_USER];
	busy_time += kcpustat.cpustat[CPUTIME_SYSTEM];
	busy_time += kcpustat.cpustat[CPUTIME_IRQ];
	busy_time += kcpustat.cpustat[CPUTIME_SOFTIRQ];
	busy_time += kcpustat.cpustat[CPUTIME_STEAL];
	busy_time += kcpustat.cpustat[CPUTIME_NICE];

	idle_time = cur_wall_time - busy_time;
	if (wall)
		*wall = div_u64(cur_wall_time, NSEC_PER_USEC);

	return div_u64(idle_time, NSEC_PER_USEC);
}

u64 get_cpu_idle_time(unsigned int cpu, u64 *wall, int io_busy)
{
	u64 idle_time = get_cpu_idle_time_us(cpu, io_busy ? wall : NULL);

	if (idle_time == -1ULL)
		return get_cpu_idle_time_jiffy(cpu, wall);
	else if (!io_busy)
		idle_time += get_cpu_iowait_time_us(cpu, wall);

	return idle_time;
}
EXPORT_SYMBOL_GPL(get_cpu_idle_time);

__weak void arch_set_freq_scale(struct cpumask *cpus, unsigned long cur_freq,
		unsigned long max_freq)
{
}
EXPORT_SYMBOL_GPL(arch_set_freq_scale);

/*
 * This is a generic cpufreq init() routine which can be used by cpufreq
 * drivers of SMP systems. It will do following:
 * - validate & show freq table passed
 * - set policies transition latency
 * - policy->cpus with all possible CPUs
 */
void cpufreq_generic_init(struct cpufreq_policy *policy,
		struct cpufreq_frequency_table *table,
		unsigned int transition_latency)
{
	policy->freq_table = table;
	policy->cpuinfo.transition_latency = transition_latency;

	/*
	 * The driver only supports the SMP configuration where all processors
	 * share the clock and voltage and clock.
	 */
	cpumask_setall(policy->cpus);
}
EXPORT_SYMBOL_GPL(cpufreq_generic_init);

struct cpufreq_policy *cpufreq_cpu_get_raw(unsigned int cpu)
{
	struct cpufreq_policy *policy = per_cpu(cpufreq_cpu_data, cpu);

	return policy && cpumask_test_cpu(cpu, policy->cpus) ? policy : NULL;
}
EXPORT_SYMBOL_GPL(cpufreq_cpu_get_raw);

unsigned int cpufreq_generic_get(unsigned int cpu)
{
	struct cpufreq_policy *policy = cpufreq_cpu_get_raw(cpu);

	if (!policy || IS_ERR(policy->clk)) {
		pr_err("%s: No %s associated to cpu: %d\n",
		       __func__, policy ? "clk" : "policy", cpu);
		return 0;
	}

	return clk_get_rate(policy->clk) / 1000;
}
EXPORT_SYMBOL_GPL(cpufreq_generic_get);

/**
 * cpufreq_cpu_get - Return policy for a CPU and mark it as busy.
 * @cpu: CPU to find the policy for.
 *
 * Call cpufreq_cpu_get_raw() to obtain a cpufreq policy for @cpu and increment
 * the kobject reference counter of that policy.  Return a valid policy on
 * success or NULL on failure.
 *
 * The policy returned by this function has to be released with the help of
 * cpufreq_cpu_put() to balance its kobject reference counter properly.
 */
struct cpufreq_policy *cpufreq_cpu_get(unsigned int cpu)
{
	struct cpufreq_policy *policy = NULL;
	unsigned long flags;

	if (WARN_ON(cpu >= nr_cpu_ids))
		return NULL;

	/* get the cpufreq driver */
	read_lock_irqsave(&cpufreq_driver_lock, flags);

	if (cpufreq_driver) {
		/* get the CPU */
		policy = cpufreq_cpu_get_raw(cpu);
		if (policy)
			kobject_get(&policy->kobj);
	}

	read_unlock_irqrestore(&cpufreq_driver_lock, flags);

	return policy;
}
EXPORT_SYMBOL_GPL(cpufreq_cpu_get);

/**
 * cpufreq_cpu_put - Decrement kobject usage counter for cpufreq policy.
 * @policy: cpufreq policy returned by cpufreq_cpu_get().
 */
void cpufreq_cpu_put(struct cpufreq_policy *policy)
{
	kobject_put(&policy->kobj);
}
EXPORT_SYMBOL_GPL(cpufreq_cpu_put);

/**
 * cpufreq_cpu_release - Unlock a policy and decrement its usage counter.
 * @policy: cpufreq policy returned by cpufreq_cpu_acquire().
 */
void cpufreq_cpu_release(struct cpufreq_policy *policy)
{
	if (WARN_ON(!policy))
		return;

	lockdep_assert_held(&policy->rwsem);

	up_write(&policy->rwsem);

	cpufreq_cpu_put(policy);
}

/**
 * cpufreq_cpu_acquire - Find policy for a CPU, mark it as busy and lock it.
 * @cpu: CPU to find the policy for.
 *
 * Call cpufreq_cpu_get() to get a reference on the cpufreq policy for @cpu and
 * if the policy returned by it is not NULL, acquire its rwsem for writing.
 * Return the policy if it is active or release it and return NULL otherwise.
 *
 * The policy returned by this function has to be released with the help of
 * cpufreq_cpu_release() in order to release its rwsem and balance its usage
 * counter properly.
 */
struct cpufreq_policy *cpufreq_cpu_acquire(unsigned int cpu)
{
	struct cpufreq_policy *policy = cpufreq_cpu_get(cpu);

	if (!policy)
		return NULL;

	down_write(&policy->rwsem);

	if (policy_is_inactive(policy)) {
		cpufreq_cpu_release(policy);
		return NULL;
	}

	return policy;
}

/*********************************************************************
 *            EXTERNALLY AFFECTING FREQUENCY CHANGES                 *
 *********************************************************************/

/**
 * adjust_jiffies - adjust the system "loops_per_jiffy"
 *
 * This function alters the system "loops_per_jiffy" for the clock
 * speed change. Note that loops_per_jiffy cannot be updated on SMP
 * systems as each CPU might be scaled differently. So, use the arch
 * per-CPU loops_per_jiffy value wherever possible.
 */
static void adjust_jiffies(unsigned long val, struct cpufreq_freqs *ci)
{
#ifndef CONFIG_SMP
	static unsigned long l_p_j_ref;
	static unsigned int l_p_j_ref_freq;

	if (ci->flags & CPUFREQ_CONST_LOOPS)
		return;

	if (!l_p_j_ref_freq) {
		l_p_j_ref = loops_per_jiffy;
		l_p_j_ref_freq = ci->old;
		pr_debug("saving %lu as reference value for loops_per_jiffy; freq is %u kHz\n",
			 l_p_j_ref, l_p_j_ref_freq);
	}
	if (val == CPUFREQ_POSTCHANGE && ci->old != ci->new) {
		loops_per_jiffy = cpufreq_scale(l_p_j_ref, l_p_j_ref_freq,
								ci->new);
		pr_debug("scaling loops_per_jiffy to %lu for frequency %u kHz\n",
			 loops_per_jiffy, ci->new);
	}
#endif
}

/**
 * cpufreq_notify_transition - Notify frequency transition and adjust_jiffies.
 * @policy: cpufreq policy to enable fast frequency switching for.
 * @freqs: contain details of the frequency update.
 * @state: set to CPUFREQ_PRECHANGE or CPUFREQ_POSTCHANGE.
 *
 * This function calls the transition notifiers and the "adjust_jiffies"
 * function. It is called twice on all CPU frequency changes that have
 * external effects.
 */
static void cpufreq_notify_transition(struct cpufreq_policy *policy,
				      struct cpufreq_freqs *freqs,
				      unsigned int state)
{
	int cpu;

	BUG_ON(irqs_disabled());

	if (cpufreq_disabled())
		return;

	freqs->policy = policy;
	freqs->flags = cpufreq_driver->flags;
	pr_debug("notification %u of frequency transition to %u kHz\n",
		 state, freqs->new);

	switch (state) {
	case CPUFREQ_PRECHANGE:
		/*
		 * Detect if the driver reported a value as "old frequency"
		 * which is not equal to what the cpufreq core thinks is
		 * "old frequency".
		 */
		if (policy->cur && policy->cur != freqs->old) {
			pr_debug("Warning: CPU frequency is %u, cpufreq assumed %u kHz\n",
				 freqs->old, policy->cur);
			freqs->old = policy->cur;
		}

		srcu_notifier_call_chain(&cpufreq_transition_notifier_list,
					 CPUFREQ_PRECHANGE, freqs);

		adjust_jiffies(CPUFREQ_PRECHANGE, freqs);
		break;

	case CPUFREQ_POSTCHANGE:
		adjust_jiffies(CPUFREQ_POSTCHANGE, freqs);
		pr_debug("FREQ: %u - CPUs: %*pbl\n", freqs->new,
			 cpumask_pr_args(policy->cpus));

		for_each_cpu(cpu, policy->cpus)
			trace_cpu_frequency(freqs->new, cpu);

		srcu_notifier_call_chain(&cpufreq_transition_notifier_list,
					 CPUFREQ_POSTCHANGE, freqs);

		cpufreq_stats_record_transition(policy, freqs->new);
		policy->cur = freqs->new;
	}
}

/* Do post notifications when there are chances that transition has failed */
static void cpufreq_notify_post_transition(struct cpufreq_policy *policy,
		struct cpufreq_freqs *freqs, int transition_failed)
{
	cpufreq_notify_transition(policy, freqs, CPUFREQ_POSTCHANGE);
	if (!transition_failed)
		return;

	swap(freqs->old, freqs->new);
	cpufreq_notify_transition(policy, freqs, CPUFREQ_PRECHANGE);
	cpufreq_notify_transition(policy, freqs, CPUFREQ_POSTCHANGE);
}

void cpufreq_freq_transition_begin(struct cpufreq_policy *policy,
		struct cpufreq_freqs *freqs)
{

	/*
	 * Catch double invocations of _begin() which lead to self-deadlock.
	 * ASYNC_NOTIFICATION drivers are left out because the cpufreq core
	 * doesn't invoke _begin() on their behalf, and hence the chances of
	 * double invocations are very low. Moreover, there are scenarios
	 * where these checks can emit false-positive warnings in these
	 * drivers; so we avoid that by skipping them altogether.
	 */
	WARN_ON(!(cpufreq_driver->flags & CPUFREQ_ASYNC_NOTIFICATION)
				&& current == policy->transition_task);

wait:
	wait_event(policy->transition_wait, !policy->transition_ongoing);

	spin_lock(&policy->transition_lock);

	if (unlikely(policy->transition_ongoing)) {
		spin_unlock(&policy->transition_lock);
		goto wait;
	}

	policy->transition_ongoing = true;
	policy->transition_task = current;

	spin_unlock(&policy->transition_lock);

	cpufreq_notify_transition(policy, freqs, CPUFREQ_PRECHANGE);
}
EXPORT_SYMBOL_GPL(cpufreq_freq_transition_begin);

void cpufreq_freq_transition_end(struct cpufreq_policy *policy,
		struct cpufreq_freqs *freqs, int transition_failed)
{
	if (WARN_ON(!policy->transition_ongoing))
		return;

	cpufreq_notify_post_transition(policy, freqs, transition_failed);

	policy->transition_ongoing = false;
	policy->transition_task = NULL;

	wake_up(&policy->transition_wait);
}
EXPORT_SYMBOL_GPL(cpufreq_freq_transition_end);

/*
 * Fast frequency switching status count.  Positive means "enabled", negative
 * means "disabled" and 0 means "not decided yet".
 */
static int cpufreq_fast_switch_count;
static DEFINE_MUTEX(cpufreq_fast_switch_lock);

static void cpufreq_list_transition_notifiers(void)
{
	struct notifier_block *nb;

	pr_info("Registered transition notifiers:\n");

	mutex_lock(&cpufreq_transition_notifier_list.mutex);

	for (nb = cpufreq_transition_notifier_list.head; nb; nb = nb->next)
		pr_info("%pS\n", nb->notifier_call);

	mutex_unlock(&cpufreq_transition_notifier_list.mutex);
}

/**
 * cpufreq_enable_fast_switch - Enable fast frequency switching for policy.
 * @policy: cpufreq policy to enable fast frequency switching for.
 *
 * Try to enable fast frequency switching for @policy.
 *
 * The attempt will fail if there is at least one transition notifier registered
 * at this point, as fast frequency switching is quite fundamentally at odds
 * with transition notifiers.  Thus if successful, it will make registration of
 * transition notifiers fail going forward.
 */
void cpufreq_enable_fast_switch(struct cpufreq_policy *policy)
{
	lockdep_assert_held(&policy->rwsem);

	if (!policy->fast_switch_possible)
		return;

	mutex_lock(&cpufreq_fast_switch_lock);
	if (cpufreq_fast_switch_count >= 0) {
		cpufreq_fast_switch_count++;
		policy->fast_switch_enabled = true;
	} else {
		pr_warn("CPU%u: Fast frequency switching not enabled\n",
			policy->cpu);
		cpufreq_list_transition_notifiers();
	}
	mutex_unlock(&cpufreq_fast_switch_lock);
}
EXPORT_SYMBOL_GPL(cpufreq_enable_fast_switch);

/**
 * cpufreq_disable_fast_switch - Disable fast frequency switching for policy.
 * @policy: cpufreq policy to disable fast frequency switching for.
 */
void cpufreq_disable_fast_switch(struct cpufreq_policy *policy)
{
	mutex_lock(&cpufreq_fast_switch_lock);
	if (policy->fast_switch_enabled) {
		policy->fast_switch_enabled = false;
		if (!WARN_ON(cpufreq_fast_switch_count <= 0))
			cpufreq_fast_switch_count--;
	}
	mutex_unlock(&cpufreq_fast_switch_lock);
}
EXPORT_SYMBOL_GPL(cpufreq_disable_fast_switch);

/**
 * cpufreq_driver_resolve_freq - Map a target frequency to a driver-supported
 * one.
 * @target_freq: target frequency to resolve.
 *
 * The target to driver frequency mapping is cached in the policy.
 *
 * Return: Lowest driver-supported frequency greater than or equal to the
 * given target_freq, subject to policy (min/max) and driver limitations.
 */
unsigned int cpufreq_driver_resolve_freq(struct cpufreq_policy *policy,
					 unsigned int target_freq)
{
	target_freq = clamp_val(target_freq, policy->min, policy->max);
	policy->cached_target_freq = target_freq;

	if (cpufreq_driver->target_index) {
		int idx;

		idx = cpufreq_frequency_table_target(policy, target_freq,
						     CPUFREQ_RELATION_L);
		policy->cached_resolved_idx = idx;
		return policy->freq_table[idx].frequency;
	}

	if (cpufreq_driver->resolve_freq)
		return cpufreq_driver->resolve_freq(policy, target_freq);

	return target_freq;
}
EXPORT_SYMBOL_GPL(cpufreq_driver_resolve_freq);

unsigned int cpufreq_policy_transition_delay_us(struct cpufreq_policy *policy)
{
	unsigned int latency;

	if (policy->transition_delay_us)
		return policy->transition_delay_us;

	latency = policy->cpuinfo.transition_latency / NSEC_PER_USEC;
	if (latency) {
		/*
		 * For platforms that can change the frequency very fast (< 10
		 * us), the above formula gives a decent transition delay. But
		 * for platforms where transition_latency is in milliseconds, it
		 * ends up giving unrealistic values.
		 *
		 * Cap the default transition delay to 10 ms, which seems to be
		 * a reasonable amount of time after which we should reevaluate
		 * the frequency.
		 */
		return min(latency * LATENCY_MULTIPLIER, (unsigned int)10000);
	}

	return LATENCY_MULTIPLIER;
}
EXPORT_SYMBOL_GPL(cpufreq_policy_transition_delay_us);

/*********************************************************************
 *                          SYSFS INTERFACE                          *
 *********************************************************************/
static ssize_t show_boost(struct kobject *kobj,
			  struct kobj_attribute *attr, char *buf)
{
	return sprintf(buf, "%d\n", cpufreq_driver->boost_enabled);
}

static ssize_t store_boost(struct kobject *kobj, struct kobj_attribute *attr,
			   const char *buf, size_t count)
{
	int ret, enable;

	ret = sscanf(buf, "%d", &enable);
	if (ret != 1 || enable < 0 || enable > 1)
		return -EINVAL;

	if (cpufreq_boost_trigger_state(enable)) {
		pr_err("%s: Cannot %s BOOST!\n",
		       __func__, enable ? "enable" : "disable");
		return -EINVAL;
	}

	pr_debug("%s: cpufreq BOOST %s\n",
		 __func__, enable ? "enabled" : "disabled");

	return count;
}
define_one_global_rw(boost);

static struct cpufreq_governor *find_governor(const char *str_governor)
{
	struct cpufreq_governor *t;

	for_each_governor(t)
		if (!strncasecmp(str_governor, t->name, CPUFREQ_NAME_LEN))
			return t;

	return NULL;
}

static unsigned int cpufreq_parse_policy(char *str_governor)
{
	if (!strncasecmp(str_governor, "performance", CPUFREQ_NAME_LEN))
		return CPUFREQ_POLICY_PERFORMANCE;

	if (!strncasecmp(str_governor, "powersave", CPUFREQ_NAME_LEN))
		return CPUFREQ_POLICY_POWERSAVE;

	return CPUFREQ_POLICY_UNKNOWN;
}

/**
 * cpufreq_parse_governor - parse a governor string only for has_target()
 * @str_governor: Governor name.
 */
static struct cpufreq_governor *cpufreq_parse_governor(char *str_governor)
{
	struct cpufreq_governor *t;

	mutex_lock(&cpufreq_governor_mutex);

	t = find_governor(str_governor);
	if (!t) {
		int ret;

		mutex_unlock(&cpufreq_governor_mutex);

		ret = request_module("cpufreq_%s", str_governor);
		if (ret)
			return NULL;

		mutex_lock(&cpufreq_governor_mutex);

		t = find_governor(str_governor);
	}
	if (t && !try_module_get(t->owner))
		t = NULL;

	mutex_unlock(&cpufreq_governor_mutex);

	return t;
}

/**
 * cpufreq_per_cpu_attr_read() / show_##file_name() -
 * print out cpufreq information
 *
 * Write out information from cpufreq_driver->policy[cpu]; object must be
 * "unsigned int".
 */

#define show_one(file_name, object)			\
static ssize_t show_##file_name				\
(struct cpufreq_policy *policy, char *buf)		\
{							\
	return sprintf(buf, "%u\n", policy->object);	\
}

show_one(cpuinfo_min_freq, cpuinfo.min_freq);
show_one(cpuinfo_max_freq, cpuinfo.max_freq);
show_one(cpuinfo_transition_latency, cpuinfo.transition_latency);
show_one(scaling_min_freq, min);
show_one(scaling_max_freq, max);

__weak unsigned int arch_freq_get_on_cpu(int cpu)
{
	return 0;
}

static ssize_t show_scaling_cur_freq(struct cpufreq_policy *policy, char *buf)
{
	ssize_t ret;
	unsigned int freq;

	freq = arch_freq_get_on_cpu(policy->cpu);
	if (freq)
		ret = sprintf(buf, "%u\n", freq);
	else if (cpufreq_driver && cpufreq_driver->setpolicy &&
			cpufreq_driver->get)
		ret = sprintf(buf, "%u\n", cpufreq_driver->get(policy->cpu));
	else
		ret = sprintf(buf, "%u\n", policy->cur);
	return ret;
}

/**
 * cpufreq_per_cpu_attr_write() / store_##file_name() - sysfs write access
 */
#define store_one(file_name, object)			\
static ssize_t store_##file_name					\
(struct cpufreq_policy *policy, const char *buf, size_t count)		\
{									\
	unsigned long val;						\
	int ret;							\
									\
	ret = sscanf(buf, "%lu", &val);					\
	if (ret != 1)							\
		return -EINVAL;						\
									\
	ret = freq_qos_update_request(policy->object##_freq_req, val);\
	return ret >= 0 ? count : ret;					\
}

store_one(scaling_min_freq, min);
store_one(scaling_max_freq, max);

/**
 * show_cpuinfo_cur_freq - current CPU frequency as detected by hardware
 */
static ssize_t show_cpuinfo_cur_freq(struct cpufreq_policy *policy,
					char *buf)
{
	unsigned int cur_freq = __cpufreq_get(policy);

	if (cur_freq)
		return sprintf(buf, "%u\n", cur_freq);

	return sprintf(buf, "<unknown>\n");
}

/**
 * show_scaling_governor - show the current policy for the specified CPU
 */
static ssize_t show_scaling_governor(struct cpufreq_policy *policy, char *buf)
{
	if (policy->policy == CPUFREQ_POLICY_POWERSAVE)
		return sprintf(buf, "powersave\n");
	else if (policy->policy == CPUFREQ_POLICY_PERFORMANCE)
		return sprintf(buf, "performance\n");
	else if (policy->governor)
		return scnprintf(buf, CPUFREQ_NAME_PLEN, "%s\n",
				policy->governor->name);
	return -EINVAL;
}

/**
 * store_scaling_governor - store policy for the specified CPU
 */
static ssize_t store_scaling_governor(struct cpufreq_policy *policy,
					const char *buf, size_t count)
{
	char str_governor[16];
	int ret;

	ret = sscanf(buf, "%15s", str_governor);
	if (ret != 1)
		return -EINVAL;

	if (cpufreq_driver->setpolicy) {
		unsigned int new_pol;

		new_pol = cpufreq_parse_policy(str_governor);
		if (!new_pol)
			return -EINVAL;

		ret = cpufreq_set_policy(policy, NULL, new_pol);
	} else {
		struct cpufreq_governor *new_gov;

		new_gov = cpufreq_parse_governor(str_governor);
		if (!new_gov)
			return -EINVAL;

		ret = cpufreq_set_policy(policy, new_gov,
					 CPUFREQ_POLICY_UNKNOWN);

		module_put(new_gov->owner);
	}

	return ret ? ret : count;
}

/**
 * show_scaling_driver - show the cpufreq driver currently loaded
 */
static ssize_t show_scaling_driver(struct cpufreq_policy *policy, char *buf)
{
	return scnprintf(buf, CPUFREQ_NAME_PLEN, "%s\n", cpufreq_driver->name);
}

/**
 * show_scaling_available_governors - show the available CPUfreq governors
 */
static ssize_t show_scaling_available_governors(struct cpufreq_policy *policy,
						char *buf)
{
	ssize_t i = 0;
	struct cpufreq_governor *t;

	if (!has_target()) {
		i += sprintf(buf, "performance powersave");
		goto out;
	}

	for_each_governor(t) {
		if (i >= (ssize_t) ((PAGE_SIZE / sizeof(char))
		    - (CPUFREQ_NAME_LEN + 2)))
			goto out;
		i += scnprintf(&buf[i], CPUFREQ_NAME_PLEN, "%s ", t->name);
	}
out:
	i += sprintf(&buf[i], "\n");
	return i;
}

ssize_t cpufreq_show_cpus(const struct cpumask *mask, char *buf)
{
	ssize_t i = 0;
	unsigned int cpu;

	for_each_cpu(cpu, mask) {
		if (i)
			i += scnprintf(&buf[i], (PAGE_SIZE - i - 2), " ");
		i += scnprintf(&buf[i], (PAGE_SIZE - i - 2), "%u", cpu);
		if (i >= (PAGE_SIZE - 5))
			break;
	}
	i += sprintf(&buf[i], "\n");
	return i;
}
EXPORT_SYMBOL_GPL(cpufreq_show_cpus);

/**
 * show_related_cpus - show the CPUs affected by each transition even if
 * hw coordination is in use
 */
static ssize_t show_related_cpus(struct cpufreq_policy *policy, char *buf)
{
	return cpufreq_show_cpus(policy->related_cpus, buf);
}

/**
 * show_affected_cpus - show the CPUs affected by each transition
 */
static ssize_t show_affected_cpus(struct cpufreq_policy *policy, char *buf)
{
	return cpufreq_show_cpus(policy->cpus, buf);
}

static ssize_t store_scaling_setspeed(struct cpufreq_policy *policy,
					const char *buf, size_t count)
{
	unsigned int freq = 0;
	unsigned int ret;

	if (!policy->governor || !policy->governor->store_setspeed)
		return -EINVAL;

	ret = sscanf(buf, "%u", &freq);
	if (ret != 1)
		return -EINVAL;

	policy->governor->store_setspeed(policy, freq);

	return count;
}

static ssize_t show_scaling_setspeed(struct cpufreq_policy *policy, char *buf)
{
	if (!policy->governor || !policy->governor->show_setspeed)
		return sprintf(buf, "<unsupported>\n");

	return policy->governor->show_setspeed(policy, buf);
}

/**
 * show_bios_limit - show the current cpufreq HW/BIOS limitation
 */
static ssize_t show_bios_limit(struct cpufreq_policy *policy, char *buf)
{
	unsigned int limit;
	int ret;
	ret = cpufreq_driver->bios_limit(policy->cpu, &limit);
	if (!ret)
		return sprintf(buf, "%u\n", limit);
	return sprintf(buf, "%u\n", policy->cpuinfo.max_freq);
}

cpufreq_freq_attr_ro_perm(cpuinfo_cur_freq, 0400);
cpufreq_freq_attr_ro(cpuinfo_min_freq);
cpufreq_freq_attr_ro(cpuinfo_max_freq);
cpufreq_freq_attr_ro(cpuinfo_transition_latency);
cpufreq_freq_attr_ro(scaling_available_governors);
cpufreq_freq_attr_ro(scaling_driver);
cpufreq_freq_attr_ro(scaling_cur_freq);
cpufreq_freq_attr_ro(bios_limit);
cpufreq_freq_attr_ro(related_cpus);
cpufreq_freq_attr_ro(affected_cpus);
cpufreq_freq_attr_rw(scaling_min_freq);
cpufreq_freq_attr_rw(scaling_max_freq);
cpufreq_freq_attr_rw(scaling_governor);
cpufreq_freq_attr_rw(scaling_setspeed);

static struct attribute *default_attrs[] = {
	&cpuinfo_min_freq.attr,
	&cpuinfo_max_freq.attr,
	&cpuinfo_transition_latency.attr,
	&scaling_min_freq.attr,
	&scaling_max_freq.attr,
	&affected_cpus.attr,
	&related_cpus.attr,
	&scaling_governor.attr,
	&scaling_driver.attr,
	&scaling_available_governors.attr,
	&scaling_setspeed.attr,
	NULL
};

#define to_policy(k) container_of(k, struct cpufreq_policy, kobj)
#define to_attr(a) container_of(a, struct freq_attr, attr)

static ssize_t show(struct kobject *kobj, struct attribute *attr, char *buf)
{
	struct cpufreq_policy *policy = to_policy(kobj);
	struct freq_attr *fattr = to_attr(attr);
	ssize_t ret;

	if (!fattr->show)
		return -EIO;

	down_read(&policy->rwsem);
	ret = fattr->show(policy, buf);
	up_read(&policy->rwsem);

	return ret;
}

static ssize_t store(struct kobject *kobj, struct attribute *attr,
		     const char *buf, size_t count)
{
	struct cpufreq_policy *policy = to_policy(kobj);
	struct freq_attr *fattr = to_attr(attr);
	ssize_t ret = -EINVAL;

	if (!fattr->store)
		return -EIO;

	/*
	 * cpus_read_trylock() is used here to work around a circular lock
	 * dependency problem with respect to the cpufreq_register_driver().
	 */
	if (!cpus_read_trylock())
		return -EBUSY;

	if (cpu_online(policy->cpu)) {
		down_write(&policy->rwsem);
		ret = fattr->store(policy, buf, count);
		up_write(&policy->rwsem);
	}

	cpus_read_unlock();

	return ret;
}

static void cpufreq_sysfs_release(struct kobject *kobj)
{
	struct cpufreq_policy *policy = to_policy(kobj);
	pr_debug("last reference is dropped\n");
	complete(&policy->kobj_unregister);
}

static const struct sysfs_ops sysfs_ops = {
	.show	= show,
	.store	= store,
};

static struct kobj_type ktype_cpufreq = {
	.sysfs_ops	= &sysfs_ops,
	.default_attrs	= default_attrs,
	.release	= cpufreq_sysfs_release,
};

static void add_cpu_dev_symlink(struct cpufreq_policy *policy, unsigned int cpu)
{
	struct device *dev = get_cpu_device(cpu);

	if (unlikely(!dev))
		return;

	if (cpumask_test_and_set_cpu(cpu, policy->real_cpus))
		return;

	dev_dbg(dev, "%s: Adding symlink\n", __func__);
	if (sysfs_create_link(&dev->kobj, &policy->kobj, "cpufreq"))
		dev_err(dev, "cpufreq symlink creation failed\n");
}

static void remove_cpu_dev_symlink(struct cpufreq_policy *policy,
				   struct device *dev)
{
	dev_dbg(dev, "%s: Removing symlink\n", __func__);
	sysfs_remove_link(&dev->kobj, "cpufreq");
}

static int cpufreq_add_dev_interface(struct cpufreq_policy *policy)
{
	struct freq_attr **drv_attr;
	int ret = 0;

	/* set up files for this cpu device */
	drv_attr = cpufreq_driver->attr;
	while (drv_attr && *drv_attr) {
		ret = sysfs_create_file(&policy->kobj, &((*drv_attr)->attr));
		if (ret)
			return ret;
		drv_attr++;
	}
	if (cpufreq_driver->get) {
		ret = sysfs_create_file(&policy->kobj, &cpuinfo_cur_freq.attr);
		if (ret)
			return ret;
	}

	ret = sysfs_create_file(&policy->kobj, &scaling_cur_freq.attr);
	if (ret)
		return ret;

	if (cpufreq_driver->bios_limit) {
		ret = sysfs_create_file(&policy->kobj, &bios_limit.attr);
		if (ret)
			return ret;
	}

	return 0;
}

__weak struct cpufreq_governor *cpufreq_default_governor(void)
{
	return NULL;
}

static int cpufreq_init_policy(struct cpufreq_policy *policy)
{
	struct cpufreq_governor *def_gov = cpufreq_default_governor();
	struct cpufreq_governor *gov = NULL;
	unsigned int pol = CPUFREQ_POLICY_UNKNOWN;

	if (has_target()) {
		/* Update policy governor to the one used before hotplug. */
		gov = find_governor(policy->last_governor);
		if (gov) {
			pr_debug("Restoring governor %s for cpu %d\n",
				 policy->governor->name, policy->cpu);
		} else if (def_gov) {
			gov = def_gov;
		} else {
			return -ENODATA;
		}
	} else {
		/* Use the default policy if there is no last_policy. */
		if (policy->last_policy) {
			pol = policy->last_policy;
		} else if (def_gov) {
			pol = cpufreq_parse_policy(def_gov->name);
			/*
			 * In case the default governor is neiter "performance"
			 * nor "powersave", fall back to the initial policy
			 * value set by the driver.
			 */
			if (pol == CPUFREQ_POLICY_UNKNOWN)
				pol = policy->policy;
		}
		if (pol != CPUFREQ_POLICY_PERFORMANCE &&
		    pol != CPUFREQ_POLICY_POWERSAVE)
			return -ENODATA;
	}

	return cpufreq_set_policy(policy, gov, pol);
}

static int cpufreq_add_policy_cpu(struct cpufreq_policy *policy, unsigned int cpu)
{
	int ret = 0;

	/* Has this CPU been taken care of already? */
	if (cpumask_test_cpu(cpu, policy->cpus))
		return 0;

	down_write(&policy->rwsem);
	if (has_target())
		cpufreq_stop_governor(policy);

	cpumask_set_cpu(cpu, policy->cpus);

	if (has_target()) {
		ret = cpufreq_start_governor(policy);
		if (ret)
			pr_err("%s: Failed to start governor\n", __func__);
	}
	up_write(&policy->rwsem);
	return ret;
}

void refresh_frequency_limits(struct cpufreq_policy *policy)
{
	if (!policy_is_inactive(policy)) {
		pr_debug("updating policy for CPU %u\n", policy->cpu);

		cpufreq_set_policy(policy, policy->governor, policy->policy);
	}
}
EXPORT_SYMBOL(refresh_frequency_limits);

static void handle_update(struct work_struct *work)
{
	struct cpufreq_policy *policy =
		container_of(work, struct cpufreq_policy, update);

	pr_debug("handle_update for cpu %u called\n", policy->cpu);
	down_write(&policy->rwsem);
	refresh_frequency_limits(policy);
	up_write(&policy->rwsem);
}

static int cpufreq_notifier_min(struct notifier_block *nb, unsigned long freq,
				void *data)
{
	struct cpufreq_policy *policy = container_of(nb, struct cpufreq_policy, nb_min);

	schedule_work(&policy->update);
	return 0;
}

static int cpufreq_notifier_max(struct notifier_block *nb, unsigned long freq,
				void *data)
{
	struct cpufreq_policy *policy = container_of(nb, struct cpufreq_policy, nb_max);

	schedule_work(&policy->update);
	return 0;
}

static void cpufreq_policy_put_kobj(struct cpufreq_policy *policy)
{
	struct kobject *kobj;
	struct completion *cmp;

	down_write(&policy->rwsem);
	cpufreq_stats_free_table(policy);
	kobj = &policy->kobj;
	cmp = &policy->kobj_unregister;
	up_write(&policy->rwsem);
	kobject_put(kobj);

	/*
	 * We need to make sure that the underlying kobj is
	 * actually not referenced anymore by anybody before we
	 * proceed with unloading.
	 */
	pr_debug("waiting for dropping of refcount\n");
	wait_for_completion(cmp);
	pr_debug("wait complete\n");
}

static struct cpufreq_policy *cpufreq_policy_alloc(unsigned int cpu)
{
	struct cpufreq_policy *policy;
	struct device *dev = get_cpu_device(cpu);
	int ret;

	if (!dev)
		return NULL;

	policy = kzalloc(sizeof(*policy), GFP_KERNEL);
	if (!policy)
		return NULL;

	if (!alloc_cpumask_var(&policy->cpus, GFP_KERNEL))
		goto err_free_policy;

	if (!zalloc_cpumask_var(&policy->related_cpus, GFP_KERNEL))
		goto err_free_cpumask;

	if (!zalloc_cpumask_var(&policy->real_cpus, GFP_KERNEL))
		goto err_free_rcpumask;

	ret = kobject_init_and_add(&policy->kobj, &ktype_cpufreq,
				   cpufreq_global_kobject, "policy%u", cpu);
	if (ret) {
		dev_err(dev, "%s: failed to init policy->kobj: %d\n", __func__, ret);
		/*
		 * The entire policy object will be freed below, but the extra
		 * memory allocated for the kobject name needs to be freed by
		 * releasing the kobject.
		 */
		kobject_put(&policy->kobj);
		goto err_free_real_cpus;
	}

	freq_constraints_init(&policy->constraints);

	policy->nb_min.notifier_call = cpufreq_notifier_min;
	policy->nb_max.notifier_call = cpufreq_notifier_max;

	ret = freq_qos_add_notifier(&policy->constraints, FREQ_QOS_MIN,
				    &policy->nb_min);
	if (ret) {
		dev_err(dev, "Failed to register MIN QoS notifier: %d (%*pbl)\n",
			ret, cpumask_pr_args(policy->cpus));
		goto err_kobj_remove;
	}

	ret = freq_qos_add_notifier(&policy->constraints, FREQ_QOS_MAX,
				    &policy->nb_max);
	if (ret) {
		dev_err(dev, "Failed to register MAX QoS notifier: %d (%*pbl)\n",
			ret, cpumask_pr_args(policy->cpus));
		goto err_min_qos_notifier;
	}

	INIT_LIST_HEAD(&policy->policy_list);
	init_rwsem(&policy->rwsem);
	spin_lock_init(&policy->transition_lock);
	init_waitqueue_head(&policy->transition_wait);
	init_completion(&policy->kobj_unregister);
	INIT_WORK(&policy->update, handle_update);

	policy->cpu = cpu;
	return policy;

err_min_qos_notifier:
	freq_qos_remove_notifier(&policy->constraints, FREQ_QOS_MIN,
				 &policy->nb_min);
err_kobj_remove:
	cpufreq_policy_put_kobj(policy);
err_free_real_cpus:
	free_cpumask_var(policy->real_cpus);
err_free_rcpumask:
	free_cpumask_var(policy->related_cpus);
err_free_cpumask:
	free_cpumask_var(policy->cpus);
err_free_policy:
	kfree(policy);

	return NULL;
}

static void cpufreq_policy_free(struct cpufreq_policy *policy)
{
	unsigned long flags;
	int cpu;

	/* Remove policy from list */
	write_lock_irqsave(&cpufreq_driver_lock, flags);
	list_del(&policy->policy_list);

	for_each_cpu(cpu, policy->related_cpus)
		per_cpu(cpufreq_cpu_data, cpu) = NULL;
	write_unlock_irqrestore(&cpufreq_driver_lock, flags);

	freq_qos_remove_notifier(&policy->constraints, FREQ_QOS_MAX,
				 &policy->nb_max);
	freq_qos_remove_notifier(&policy->constraints, FREQ_QOS_MIN,
				 &policy->nb_min);

	/* Cancel any pending policy->update work before freeing the policy. */
	cancel_work_sync(&policy->update);

	if (policy->max_freq_req) {
		/*
		 * CPUFREQ_CREATE_POLICY notification is sent only after
		 * successfully adding max_freq_req request.
		 */
		blocking_notifier_call_chain(&cpufreq_policy_notifier_list,
					     CPUFREQ_REMOVE_POLICY, policy);
		freq_qos_remove_request(policy->max_freq_req);
	}

	freq_qos_remove_request(policy->min_freq_req);
	kfree(policy->min_freq_req);

	cpufreq_policy_put_kobj(policy);
	free_cpumask_var(policy->real_cpus);
	free_cpumask_var(policy->related_cpus);
	free_cpumask_var(policy->cpus);
	kfree(policy);
}

static int cpufreq_online(unsigned int cpu)
{
	struct cpufreq_policy *policy;
	bool new_policy;
	unsigned long flags;
	unsigned int j;
	int ret;

	pr_debug("%s: bringing CPU%u online\n", __func__, cpu);

	/* Check if this CPU already has a policy to manage it */
	policy = per_cpu(cpufreq_cpu_data, cpu);
	if (policy) {
		WARN_ON(!cpumask_test_cpu(cpu, policy->related_cpus));
		if (!policy_is_inactive(policy))
			return cpufreq_add_policy_cpu(policy, cpu);

		/* This is the only online CPU for the policy.  Start over. */
		new_policy = false;
		down_write(&policy->rwsem);
		policy->cpu = cpu;
		policy->governor = NULL;
		up_write(&policy->rwsem);
	} else {
		new_policy = true;
		policy = cpufreq_policy_alloc(cpu);
		if (!policy)
			return -ENOMEM;
	}

	if (!new_policy && cpufreq_driver->online) {
		ret = cpufreq_driver->online(policy);
		if (ret) {
			pr_debug("%s: %d: initialization failed\n", __func__,
				 __LINE__);
			goto out_exit_policy;
		}

		/* Recover policy->cpus using related_cpus */
		cpumask_copy(policy->cpus, policy->related_cpus);
	} else {
		cpumask_copy(policy->cpus, cpumask_of(cpu));

		/*
		 * Call driver. From then on the cpufreq must be able
		 * to accept all calls to ->verify and ->setpolicy for this CPU.
		 */
		ret = cpufreq_driver->init(policy);
		if (ret) {
			pr_debug("%s: %d: initialization failed\n", __func__,
				 __LINE__);
			goto out_free_policy;
		}

		ret = cpufreq_table_validate_and_sort(policy);
		if (ret)
			goto out_exit_policy;

		/* related_cpus should at least include policy->cpus. */
		cpumask_copy(policy->related_cpus, policy->cpus);
	}

	down_write(&policy->rwsem);
	/*
	 * affected cpus must always be the one, which are online. We aren't
	 * managing offline cpus here.
	 */
	cpumask_and(policy->cpus, policy->cpus, cpu_online_mask);

	if (new_policy) {
		for_each_cpu(j, policy->related_cpus) {
			per_cpu(cpufreq_cpu_data, j) = policy;
			add_cpu_dev_symlink(policy, j);
		}

		policy->min_freq_req = kzalloc(2 * sizeof(*policy->min_freq_req),
					       GFP_KERNEL);
		if (!policy->min_freq_req)
			goto out_destroy_policy;

		ret = freq_qos_add_request(&policy->constraints,
					   policy->min_freq_req, FREQ_QOS_MIN,
					   policy->min);
		if (ret < 0) {
			/*
			 * So we don't call freq_qos_remove_request() for an
			 * uninitialized request.
			 */
			kfree(policy->min_freq_req);
			policy->min_freq_req = NULL;
			goto out_destroy_policy;
		}

		/*
		 * This must be initialized right here to avoid calling
		 * freq_qos_remove_request() on uninitialized request in case
		 * of errors.
		 */
		policy->max_freq_req = policy->min_freq_req + 1;

		ret = freq_qos_add_request(&policy->constraints,
					   policy->max_freq_req, FREQ_QOS_MAX,
					   policy->max);
		if (ret < 0) {
			policy->max_freq_req = NULL;
			goto out_destroy_policy;
		}

		blocking_notifier_call_chain(&cpufreq_policy_notifier_list,
				CPUFREQ_CREATE_POLICY, policy);
	}

	if (cpufreq_driver->get && has_target()) {
		policy->cur = cpufreq_driver->get(policy->cpu);
		if (!policy->cur) {
			pr_err("%s: ->get() failed\n", __func__);
			goto out_destroy_policy;
		}
	}

	/*
	 * Sometimes boot loaders set CPU frequency to a value outside of
	 * frequency table present with cpufreq core. In such cases CPU might be
	 * unstable if it has to run on that frequency for long duration of time
	 * and so its better to set it to a frequency which is specified in
	 * freq-table. This also makes cpufreq stats inconsistent as
	 * cpufreq-stats would fail to register because current frequency of CPU
	 * isn't found in freq-table.
	 *
	 * Because we don't want this change to effect boot process badly, we go
	 * for the next freq which is >= policy->cur ('cur' must be set by now,
	 * otherwise we will end up setting freq to lowest of the table as 'cur'
	 * is initialized to zero).
	 *
	 * We are passing target-freq as "policy->cur - 1" otherwise
	 * __cpufreq_driver_target() would simply fail, as policy->cur will be
	 * equal to target-freq.
	 */
	if ((cpufreq_driver->flags & CPUFREQ_NEED_INITIAL_FREQ_CHECK)
	    && has_target()) {
		/* Are we running at unknown frequency ? */
		ret = cpufreq_frequency_table_get_index(policy, policy->cur);
		if (ret == -EINVAL) {
			/* Warn user and fix it */
			pr_warn("%s: CPU%d: Running at unlisted freq: %u KHz\n",
				__func__, policy->cpu, policy->cur);
			ret = __cpufreq_driver_target(policy, policy->cur - 1,
				CPUFREQ_RELATION_L);

			/*
			 * Reaching here after boot in a few seconds may not
			 * mean that system will remain stable at "unknown"
			 * frequency for longer duration. Hence, a BUG_ON().
			 */
			BUG_ON(ret);
			pr_warn("%s: CPU%d: Unlisted initial frequency changed to: %u KHz\n",
				__func__, policy->cpu, policy->cur);
		}
	}

	if (new_policy) {
		ret = cpufreq_add_dev_interface(policy);
		if (ret)
			goto out_destroy_policy;

		cpufreq_stats_create_table(policy);

		write_lock_irqsave(&cpufreq_driver_lock, flags);
		list_add(&policy->policy_list, &cpufreq_policy_list);
		write_unlock_irqrestore(&cpufreq_driver_lock, flags);
	}

	ret = cpufreq_init_policy(policy);
	if (ret) {
		pr_err("%s: Failed to initialize policy for cpu: %d (%d)\n",
		       __func__, cpu, ret);
		goto out_destroy_policy;
	}

	up_write(&policy->rwsem);

	kobject_uevent(&policy->kobj, KOBJ_ADD);

	/* Callback for handling stuff after policy is ready */
	if (cpufreq_driver->ready)
		cpufreq_driver->ready(policy);

	if (cpufreq_thermal_control_enabled(cpufreq_driver))
		policy->cdev = of_cpufreq_cooling_register(policy);

	pr_debug("initialization complete\n");

	return 0;

out_destroy_policy:
	for_each_cpu(j, policy->real_cpus)
		remove_cpu_dev_symlink(policy, get_cpu_device(j));

	up_write(&policy->rwsem);

out_exit_policy:
	if (cpufreq_driver->exit)
		cpufreq_driver->exit(policy);

out_free_policy:
	cpufreq_policy_free(policy);
	return ret;
}

/**
 * cpufreq_add_dev - the cpufreq interface for a CPU device.
 * @dev: CPU device.
 * @sif: Subsystem interface structure pointer (not used)
 */
static int cpufreq_add_dev(struct device *dev, struct subsys_interface *sif)
{
	struct cpufreq_policy *policy;
	unsigned cpu = dev->id;
	int ret;

	dev_dbg(dev, "%s: adding CPU%u\n", __func__, cpu);

	if (cpu_online(cpu)) {
		ret = cpufreq_online(cpu);
		if (ret)
			return ret;
	}

	/* Create sysfs link on CPU registration */
	policy = per_cpu(cpufreq_cpu_data, cpu);
	if (policy)
		add_cpu_dev_symlink(policy, cpu);

	return 0;
}

static int cpufreq_offline(unsigned int cpu)
{
	struct cpufreq_policy *policy;
	int ret;

	pr_debug("%s: unregistering CPU %u\n", __func__, cpu);

	policy = cpufreq_cpu_get_raw(cpu);
	if (!policy) {
		pr_debug("%s: No cpu_data found\n", __func__);
		return 0;
	}

	down_write(&policy->rwsem);
	if (has_target())
		cpufreq_stop_governor(policy);

	cpumask_clear_cpu(cpu, policy->cpus);

	if (policy_is_inactive(policy)) {
		if (has_target())
			strncpy(policy->last_governor, policy->governor->name,
				CPUFREQ_NAME_LEN);
		else
			policy->last_policy = policy->policy;
	} else if (cpu == policy->cpu) {
		/* Nominate new CPU */
		policy->cpu = cpumask_any(policy->cpus);
	}

	/* Start governor again for active policy */
	if (!policy_is_inactive(policy)) {
		if (has_target()) {
			ret = cpufreq_start_governor(policy);
			if (ret)
				pr_err("%s: Failed to start governor\n", __func__);
		}

		goto unlock;
	}

	if (cpufreq_thermal_control_enabled(cpufreq_driver)) {
		cpufreq_cooling_unregister(policy->cdev);
		policy->cdev = NULL;
	}

	if (cpufreq_driver->stop_cpu)
		cpufreq_driver->stop_cpu(policy);

	if (has_target())
		cpufreq_exit_governor(policy);

	/*
	 * Perform the ->offline() during light-weight tear-down, as
	 * that allows fast recovery when the CPU comes back.
	 */
	if (cpufreq_driver->offline) {
		cpufreq_driver->offline(policy);
	} else if (cpufreq_driver->exit) {
		cpufreq_driver->exit(policy);
		policy->freq_table = NULL;
	}

unlock:
	up_write(&policy->rwsem);
	return 0;
}

/**
 * cpufreq_remove_dev - remove a CPU device
 *
 * Removes the cpufreq interface for a CPU device.
 */
static void cpufreq_remove_dev(struct device *dev, struct subsys_interface *sif)
{
	unsigned int cpu = dev->id;
	struct cpufreq_policy *policy = per_cpu(cpufreq_cpu_data, cpu);

	if (!policy)
		return;

	if (cpu_online(cpu))
		cpufreq_offline(cpu);

	cpumask_clear_cpu(cpu, policy->real_cpus);
	remove_cpu_dev_symlink(policy, dev);

	if (cpumask_empty(policy->real_cpus)) {
		/* We did light-weight exit earlier, do full tear down now */
		if (cpufreq_driver->offline)
			cpufreq_driver->exit(policy);

		cpufreq_policy_free(policy);
	}
}

/**
 *	cpufreq_out_of_sync - If actual and saved CPU frequency differs, we're
 *	in deep trouble.
 *	@policy: policy managing CPUs
 *	@new_freq: CPU frequency the CPU actually runs at
 *
 *	We adjust to current frequency first, and need to clean up later.
 *	So either call to cpufreq_update_policy() or schedule handle_update()).
 */
static void cpufreq_out_of_sync(struct cpufreq_policy *policy,
				unsigned int new_freq)
{
	struct cpufreq_freqs freqs;

	pr_debug("Warning: CPU frequency out of sync: cpufreq and timing core thinks of %u, is %u kHz\n",
		 policy->cur, new_freq);

	freqs.old = policy->cur;
	freqs.new = new_freq;

	cpufreq_freq_transition_begin(policy, &freqs);
	cpufreq_freq_transition_end(policy, &freqs, 0);
}

static unsigned int cpufreq_verify_current_freq(struct cpufreq_policy *policy, bool update)
{
	unsigned int new_freq;

	new_freq = cpufreq_driver->get(policy->cpu);
	if (!new_freq)
		return 0;

	/*
	 * If fast frequency switching is used with the given policy, the check
	 * against policy->cur is pointless, so skip it in that case.
	 */
	if (policy->fast_switch_enabled || !has_target())
		return new_freq;

	if (policy->cur != new_freq) {
		cpufreq_out_of_sync(policy, new_freq);
		if (update)
			schedule_work(&policy->update);
	}

	return new_freq;
}

/**
 * cpufreq_quick_get - get the CPU frequency (in kHz) from policy->cur
 * @cpu: CPU number
 *
 * This is the last known freq, without actually getting it from the driver.
 * Return value will be same as what is shown in scaling_cur_freq in sysfs.
 */
unsigned int cpufreq_quick_get(unsigned int cpu)
{
	struct cpufreq_policy *policy;
	unsigned int ret_freq = 0;
	unsigned long flags;

	read_lock_irqsave(&cpufreq_driver_lock, flags);

	if (cpufreq_driver && cpufreq_driver->setpolicy && cpufreq_driver->get) {
		ret_freq = cpufreq_driver->get(cpu);
		read_unlock_irqrestore(&cpufreq_driver_lock, flags);
		return ret_freq;
	}

	read_unlock_irqrestore(&cpufreq_driver_lock, flags);

	policy = cpufreq_cpu_get(cpu);
	if (policy) {
		ret_freq = policy->cur;
		cpufreq_cpu_put(policy);
	}

	return ret_freq;
}
EXPORT_SYMBOL(cpufreq_quick_get);

/**
 * cpufreq_quick_get_max - get the max reported CPU frequency for this CPU
 * @cpu: CPU number
 *
 * Just return the max possible frequency for a given CPU.
 */
unsigned int cpufreq_quick_get_max(unsigned int cpu)
{
	struct cpufreq_policy *policy = cpufreq_cpu_get(cpu);
	unsigned int ret_freq = 0;

	if (policy) {
		ret_freq = policy->max;
		cpufreq_cpu_put(policy);
	}

	return ret_freq;
}
EXPORT_SYMBOL(cpufreq_quick_get_max);

/**
 * cpufreq_get_hw_max_freq - get the max hardware frequency of the CPU
 * @cpu: CPU number
 *
 * The default return value is the max_freq field of cpuinfo.
 */
__weak unsigned int cpufreq_get_hw_max_freq(unsigned int cpu)
{
	struct cpufreq_policy *policy = cpufreq_cpu_get(cpu);
	unsigned int ret_freq = 0;

	if (policy) {
		ret_freq = policy->cpuinfo.max_freq;
		cpufreq_cpu_put(policy);
	}

	return ret_freq;
}
EXPORT_SYMBOL(cpufreq_get_hw_max_freq);

static unsigned int __cpufreq_get(struct cpufreq_policy *policy)
{
	if (unlikely(policy_is_inactive(policy)))
		return 0;

	return cpufreq_verify_current_freq(policy, true);
}

/**
 * cpufreq_get - get the current CPU frequency (in kHz)
 * @cpu: CPU number
 *
 * Get the CPU current (static) CPU frequency
 */
unsigned int cpufreq_get(unsigned int cpu)
{
	struct cpufreq_policy *policy = cpufreq_cpu_get(cpu);
	unsigned int ret_freq = 0;

	if (policy) {
		down_read(&policy->rwsem);
		if (cpufreq_driver->get)
			ret_freq = __cpufreq_get(policy);
		up_read(&policy->rwsem);

		cpufreq_cpu_put(policy);
	}

	return ret_freq;
}
EXPORT_SYMBOL(cpufreq_get);

static struct subsys_interface cpufreq_interface = {
	.name		= "cpufreq",
	.subsys		= &cpu_subsys,
	.add_dev	= cpufreq_add_dev,
	.remove_dev	= cpufreq_remove_dev,
};

/*
 * In case platform wants some specific frequency to be configured
 * during suspend..
 */
int cpufreq_generic_suspend(struct cpufreq_policy *policy)
{
	int ret;

	if (!policy->suspend_freq) {
		pr_debug("%s: suspend_freq not defined\n", __func__);
		return 0;
	}

	pr_debug("%s: Setting suspend-freq: %u\n", __func__,
			policy->suspend_freq);

	ret = __cpufreq_driver_target(policy, policy->suspend_freq,
			CPUFREQ_RELATION_H);
	if (ret)
		pr_err("%s: unable to set suspend-freq: %u. err: %d\n",
				__func__, policy->suspend_freq, ret);

	return ret;
}
EXPORT_SYMBOL(cpufreq_generic_suspend);

/**
 * cpufreq_suspend() - Suspend CPUFreq governors
 *
 * Called during system wide Suspend/Hibernate cycles for suspending governors
 * as some platforms can't change frequency after this point in suspend cycle.
 * Because some of the devices (like: i2c, regulators, etc) they use for
 * changing frequency are suspended quickly after this point.
 */
void cpufreq_suspend(void)
{
	struct cpufreq_policy *policy;

	if (!cpufreq_driver)
		return;

	if (!has_target() && !cpufreq_driver->suspend)
		goto suspend;

	pr_debug("%s: Suspending Governors\n", __func__);

	for_each_active_policy(policy) {
		if (has_target()) {
			down_write(&policy->rwsem);
			cpufreq_stop_governor(policy);
			up_write(&policy->rwsem);
		}

		if (cpufreq_driver->suspend && cpufreq_driver->suspend(policy))
			pr_err("%s: Failed to suspend driver: %s\n", __func__,
				cpufreq_driver->name);
	}

suspend:
	cpufreq_suspended = true;
}

/**
 * cpufreq_resume() - Resume CPUFreq governors
 *
 * Called during system wide Suspend/Hibernate cycle for resuming governors that
 * are suspended with cpufreq_suspend().
 */
void cpufreq_resume(void)
{
	struct cpufreq_policy *policy;
	int ret;

	if (!cpufreq_driver)
		return;

	if (unlikely(!cpufreq_suspended))
		return;

	cpufreq_suspended = false;

	if (!has_target() && !cpufreq_driver->resume)
		return;

	pr_debug("%s: Resuming Governors\n", __func__);

	for_each_active_policy(policy) {
		if (cpufreq_driver->resume && cpufreq_driver->resume(policy)) {
			pr_err("%s: Failed to resume driver: %p\n", __func__,
				policy);
		} else if (has_target()) {
			down_write(&policy->rwsem);
			ret = cpufreq_start_governor(policy);
			up_write(&policy->rwsem);

			if (ret)
				pr_err("%s: Failed to start governor for policy: %p\n",
				       __func__, policy);
		}
	}
}

/**
 *	cpufreq_get_current_driver - return current driver's name
 *
 *	Return the name string of the currently loaded cpufreq driver
 *	or NULL, if none.
 */
const char *cpufreq_get_current_driver(void)
{
	if (cpufreq_driver)
		return cpufreq_driver->name;

	return NULL;
}
EXPORT_SYMBOL_GPL(cpufreq_get_current_driver);

/**
 *	cpufreq_get_driver_data - return current driver data
 *
 *	Return the private data of the currently loaded cpufreq
 *	driver, or NULL if no cpufreq driver is loaded.
 */
void *cpufreq_get_driver_data(void)
{
	if (cpufreq_driver)
		return cpufreq_driver->driver_data;

	return NULL;
}
EXPORT_SYMBOL_GPL(cpufreq_get_driver_data);

/*********************************************************************
 *                     NOTIFIER LISTS INTERFACE                      *
 *********************************************************************/

/**
 *	cpufreq_register_notifier - register a driver with cpufreq
 *	@nb: notifier function to register
 *      @list: CPUFREQ_TRANSITION_NOTIFIER or CPUFREQ_POLICY_NOTIFIER
 *
 *	Add a driver to one of two lists: either a list of drivers that
 *      are notified about clock rate changes (once before and once after
 *      the transition), or a list of drivers that are notified about
 *      changes in cpufreq policy.
 *
 *	This function may sleep, and has the same return conditions as
 *	blocking_notifier_chain_register.
 */
int cpufreq_register_notifier(struct notifier_block *nb, unsigned int list)
{
	int ret;

	if (cpufreq_disabled())
		return -EINVAL;

	switch (list) {
	case CPUFREQ_TRANSITION_NOTIFIER:
		mutex_lock(&cpufreq_fast_switch_lock);

		if (cpufreq_fast_switch_count > 0) {
			mutex_unlock(&cpufreq_fast_switch_lock);
			return -EBUSY;
		}
		ret = srcu_notifier_chain_register(
				&cpufreq_transition_notifier_list, nb);
		if (!ret)
			cpufreq_fast_switch_count--;

		mutex_unlock(&cpufreq_fast_switch_lock);
		break;
	case CPUFREQ_POLICY_NOTIFIER:
		ret = blocking_notifier_chain_register(
				&cpufreq_policy_notifier_list, nb);
		break;
	default:
		ret = -EINVAL;
	}

	return ret;
}
EXPORT_SYMBOL(cpufreq_register_notifier);

/**
 *	cpufreq_unregister_notifier - unregister a driver with cpufreq
 *	@nb: notifier block to be unregistered
 *	@list: CPUFREQ_TRANSITION_NOTIFIER or CPUFREQ_POLICY_NOTIFIER
 *
 *	Remove a driver from the CPU frequency notifier list.
 *
 *	This function may sleep, and has the same return conditions as
 *	blocking_notifier_chain_unregister.
 */
int cpufreq_unregister_notifier(struct notifier_block *nb, unsigned int list)
{
	int ret;

	if (cpufreq_disabled())
		return -EINVAL;

	switch (list) {
	case CPUFREQ_TRANSITION_NOTIFIER:
		mutex_lock(&cpufreq_fast_switch_lock);

		ret = srcu_notifier_chain_unregister(
				&cpufreq_transition_notifier_list, nb);
		if (!ret && !WARN_ON(cpufreq_fast_switch_count >= 0))
			cpufreq_fast_switch_count++;

		mutex_unlock(&cpufreq_fast_switch_lock);
		break;
	case CPUFREQ_POLICY_NOTIFIER:
		ret = blocking_notifier_chain_unregister(
				&cpufreq_policy_notifier_list, nb);
		break;
	default:
		ret = -EINVAL;
	}

	return ret;
}
EXPORT_SYMBOL(cpufreq_unregister_notifier);


/*********************************************************************
 *                              GOVERNORS                            *
 *********************************************************************/

/**
 * cpufreq_driver_fast_switch - Carry out a fast CPU frequency switch.
 * @policy: cpufreq policy to switch the frequency for.
 * @target_freq: New frequency to set (may be approximate).
 *
 * Carry out a fast frequency switch without sleeping.
 *
 * The driver's ->fast_switch() callback invoked by this function must be
 * suitable for being called from within RCU-sched read-side critical sections
 * and it is expected to select the minimum available frequency greater than or
 * equal to @target_freq (CPUFREQ_RELATION_L).
 *
 * This function must not be called if policy->fast_switch_enabled is unset.
 *
 * Governors calling this function must guarantee that it will never be invoked
 * twice in parallel for the same policy and that it will never be called in
 * parallel with either ->target() or ->target_index() for the same policy.
 *
 * Returns the actual frequency set for the CPU.
 *
 * If 0 is returned by the driver's ->fast_switch() callback to indicate an
 * error condition, the hardware configuration must be preserved.
 */
unsigned int cpufreq_driver_fast_switch(struct cpufreq_policy *policy,
					unsigned int target_freq)
{
	target_freq = clamp_val(target_freq, policy->min, policy->max);

	return cpufreq_driver->fast_switch(policy, target_freq);
}
EXPORT_SYMBOL_GPL(cpufreq_driver_fast_switch);

/* Must set freqs->new to intermediate frequency */
static int __target_intermediate(struct cpufreq_policy *policy,
				 struct cpufreq_freqs *freqs, int index)
{
	int ret;

	freqs->new = cpufreq_driver->get_intermediate(policy, index);

	/* We don't need to switch to intermediate freq */
	if (!freqs->new)
		return 0;

	pr_debug("%s: cpu: %d, switching to intermediate freq: oldfreq: %u, intermediate freq: %u\n",
		 __func__, policy->cpu, freqs->old, freqs->new);

	cpufreq_freq_transition_begin(policy, freqs);
	ret = cpufreq_driver->target_intermediate(policy, index);
	cpufreq_freq_transition_end(policy, freqs, ret);

	if (ret)
		pr_err("%s: Failed to change to intermediate frequency: %d\n",
		       __func__, ret);

	return ret;
}

static int __target_index(struct cpufreq_policy *policy, int index)
{
	struct cpufreq_freqs freqs = {.old = policy->cur, .flags = 0};
	unsigned int intermediate_freq = 0;
	unsigned int newfreq = policy->freq_table[index].frequency;
	int retval = -EINVAL;
	bool notify;

	if (newfreq == policy->cur)
		return 0;

	notify = !(cpufreq_driver->flags & CPUFREQ_ASYNC_NOTIFICATION);
	if (notify) {
		/* Handle switching to intermediate frequency */
		if (cpufreq_driver->get_intermediate) {
			retval = __target_intermediate(policy, &freqs, index);
			if (retval)
				return retval;

			intermediate_freq = freqs.new;
			/* Set old freq to intermediate */
			if (intermediate_freq)
				freqs.old = freqs.new;
		}

		freqs.new = newfreq;
		pr_debug("%s: cpu: %d, oldfreq: %u, new freq: %u\n",
			 __func__, policy->cpu, freqs.old, freqs.new);

		cpufreq_freq_transition_begin(policy, &freqs);
	}

	retval = cpufreq_driver->target_index(policy, index);
	if (retval)
		pr_err("%s: Failed to change cpu frequency: %d\n", __func__,
		       retval);

	if (notify) {
		cpufreq_freq_transition_end(policy, &freqs, retval);

		/*
		 * Failed after setting to intermediate freq? Driver should have
		 * reverted back to initial frequency and so should we. Check
		 * here for intermediate_freq instead of get_intermediate, in
		 * case we haven't switched to intermediate freq at all.
		 */
		if (unlikely(retval && intermediate_freq)) {
			freqs.old = intermediate_freq;
			freqs.new = policy->restore_freq;
			cpufreq_freq_transition_begin(policy, &freqs);
			cpufreq_freq_transition_end(policy, &freqs, 0);
		}
	}

	return retval;
}

int __cpufreq_driver_target(struct cpufreq_policy *policy,
			    unsigned int target_freq,
			    unsigned int relation)
{
	unsigned int old_target_freq = target_freq;
	int index;

	if (cpufreq_disabled())
		return -ENODEV;

	/* Make sure that target_freq is within supported range */
	target_freq = clamp_val(target_freq, policy->min, policy->max);

	pr_debug("target for CPU %u: %u kHz, relation %u, requested %u kHz\n",
		 policy->cpu, target_freq, relation, old_target_freq);

	/*
	 * This might look like a redundant call as we are checking it again
	 * after finding index. But it is left intentionally for cases where
	 * exactly same freq is called again and so we can save on few function
	 * calls.
	 */
	if (target_freq == policy->cur)
		return 0;

	/* Save last value to restore later on errors */
	policy->restore_freq = policy->cur;

	if (cpufreq_driver->target)
		return cpufreq_driver->target(policy, target_freq, relation);

	if (!cpufreq_driver->target_index)
		return -EINVAL;

	index = cpufreq_frequency_table_target(policy, target_freq, relation);

	return __target_index(policy, index);
}
EXPORT_SYMBOL_GPL(__cpufreq_driver_target);

int cpufreq_driver_target(struct cpufreq_policy *policy,
			  unsigned int target_freq,
			  unsigned int relation)
{
	int ret;

	down_write(&policy->rwsem);

	ret = __cpufreq_driver_target(policy, target_freq, relation);

	up_write(&policy->rwsem);

	return ret;
}
EXPORT_SYMBOL_GPL(cpufreq_driver_target);

__weak struct cpufreq_governor *cpufreq_fallback_governor(void)
{
	return NULL;
}

static int cpufreq_init_governor(struct cpufreq_policy *policy)
{
	int ret;

	/* Don't start any governor operations if we are entering suspend */
	if (cpufreq_suspended)
		return 0;
	/*
	 * Governor might not be initiated here if ACPI _PPC changed
	 * notification happened, so check it.
	 */
	if (!policy->governor)
		return -EINVAL;

	/* Platform doesn't want dynamic frequency switching ? */
	if (policy->governor->dynamic_switching &&
	    cpufreq_driver->flags & CPUFREQ_NO_AUTO_DYNAMIC_SWITCHING) {
		struct cpufreq_governor *gov = cpufreq_fallback_governor();

		if (gov) {
			pr_warn("Can't use %s governor as dynamic switching is disallowed. Fallback to %s governor\n",
				policy->governor->name, gov->name);
			policy->governor = gov;
		} else {
			return -EINVAL;
		}
	}

	if (!try_module_get(policy->governor->owner))
		return -EINVAL;

	pr_debug("%s: for CPU %u\n", __func__, policy->cpu);

	if (policy->governor->init) {
		ret = policy->governor->init(policy);
		if (ret) {
			module_put(policy->governor->owner);
			return ret;
		}
	}

	return 0;
}

static void cpufreq_exit_governor(struct cpufreq_policy *policy)
{
	if (cpufreq_suspended || !policy->governor)
		return;

	pr_debug("%s: for CPU %u\n", __func__, policy->cpu);

	if (policy->governor->exit)
		policy->governor->exit(policy);

	module_put(policy->governor->owner);
}

static int cpufreq_start_governor(struct cpufreq_policy *policy)
{
	int ret;

	if (cpufreq_suspended)
		return 0;

	if (!policy->governor)
		return -EINVAL;

	pr_debug("%s: for CPU %u\n", __func__, policy->cpu);

	if (cpufreq_driver->get)
		cpufreq_verify_current_freq(policy, false);

	if (policy->governor->start) {
		ret = policy->governor->start(policy);
		if (ret)
			return ret;
	}

	if (policy->governor->limits)
		policy->governor->limits(policy);

	return 0;
}

static void cpufreq_stop_governor(struct cpufreq_policy *policy)
{
	if (cpufreq_suspended || !policy->governor)
		return;

	pr_debug("%s: for CPU %u\n", __func__, policy->cpu);

	if (policy->governor->stop)
		policy->governor->stop(policy);
}

static void cpufreq_governor_limits(struct cpufreq_policy *policy)
{
	if (cpufreq_suspended || !policy->governor)
		return;

	pr_debug("%s: for CPU %u\n", __func__, policy->cpu);

	if (policy->governor->limits)
		policy->governor->limits(policy);
}

int cpufreq_register_governor(struct cpufreq_governor *governor)
{
	int err;

	if (!governor)
		return -EINVAL;

	if (cpufreq_disabled())
		return -ENODEV;

	mutex_lock(&cpufreq_governor_mutex);

	err = -EBUSY;
	if (!find_governor(governor->name)) {
		err = 0;
		list_add(&governor->governor_list, &cpufreq_governor_list);
	}

	mutex_unlock(&cpufreq_governor_mutex);
	return err;
}
EXPORT_SYMBOL_GPL(cpufreq_register_governor);

void cpufreq_unregister_governor(struct cpufreq_governor *governor)
{
	struct cpufreq_policy *policy;
	unsigned long flags;

	if (!governor)
		return;

	if (cpufreq_disabled())
		return;

	/* clear last_governor for all inactive policies */
	read_lock_irqsave(&cpufreq_driver_lock, flags);
	for_each_inactive_policy(policy) {
		if (!strcmp(policy->last_governor, governor->name)) {
			policy->governor = NULL;
			strcpy(policy->last_governor, "\0");
		}
	}
	read_unlock_irqrestore(&cpufreq_driver_lock, flags);

	mutex_lock(&cpufreq_governor_mutex);
	list_del(&governor->governor_list);
	mutex_unlock(&cpufreq_governor_mutex);
}
EXPORT_SYMBOL_GPL(cpufreq_unregister_governor);


/*********************************************************************
 *                          POLICY INTERFACE                         *
 *********************************************************************/

/**
 * cpufreq_get_policy - get the current cpufreq_policy
 * @policy: struct cpufreq_policy into which the current cpufreq_policy
 *	is written
 *
 * Reads the current cpufreq policy.
 */
int cpufreq_get_policy(struct cpufreq_policy *policy, unsigned int cpu)
{
	struct cpufreq_policy *cpu_policy;
	if (!policy)
		return -EINVAL;

	cpu_policy = cpufreq_cpu_get(cpu);
	if (!cpu_policy)
		return -EINVAL;

	memcpy(policy, cpu_policy, sizeof(*policy));

	cpufreq_cpu_put(cpu_policy);
	return 0;
}
EXPORT_SYMBOL(cpufreq_get_policy);

/**
 * cpufreq_set_policy - Modify cpufreq policy parameters.
 * @policy: Policy object to modify.
 * @new_gov: Policy governor pointer.
 * @new_pol: Policy value (for drivers with built-in governors).
 *
 * Invoke the cpufreq driver's ->verify() callback to sanity-check the frequency
 * limits to be set for the policy, update @policy with the verified limits
 * values and either invoke the driver's ->setpolicy() callback (if present) or
 * carry out a governor update for @policy.  That is, run the current governor's
 * ->limits() callback (if @new_gov points to the same object as the one in
 * @policy) or replace the governor for @policy with @new_gov.
 *
 * The cpuinfo part of @policy is not updated by this function.
 */
static int cpufreq_set_policy(struct cpufreq_policy *policy,
			      struct cpufreq_governor *new_gov,
			      unsigned int new_pol)
{
	struct cpufreq_policy_data new_data;
	struct cpufreq_governor *old_gov;
	int ret;

	memcpy(&new_data.cpuinfo, &policy->cpuinfo, sizeof(policy->cpuinfo));
	new_data.freq_table = policy->freq_table;
	new_data.cpu = policy->cpu;
	/*
	 * PM QoS framework collects all the requests from users and provide us
	 * the final aggregated value here.
	 */
	new_data.min = freq_qos_read_value(&policy->constraints, FREQ_QOS_MIN);
	new_data.max = freq_qos_read_value(&policy->constraints, FREQ_QOS_MAX);

	pr_debug("setting new policy for CPU %u: %u - %u kHz\n",
		 new_data.cpu, new_data.min, new_data.max);

	/*
	 * Verify that the CPU speed can be set within these limits and make sure
	 * that min <= max.
	 */
	ret = cpufreq_driver->verify(&new_data);
	if (ret)
		return ret;

	policy->min = new_data.min;
	policy->max = new_data.max;
	trace_cpu_frequency_limits(policy);

	policy->cached_target_freq = UINT_MAX;

	pr_debug("new min and max freqs are %u - %u kHz\n",
		 policy->min, policy->max);

	if (cpufreq_driver->setpolicy) {
		policy->policy = new_pol;
		pr_debug("setting range\n");
		return cpufreq_driver->setpolicy(policy);
	}

	if (new_gov == policy->governor) {
		pr_debug("governor limits update\n");
		cpufreq_governor_limits(policy);
		return 0;
	}

	pr_debug("governor switch\n");

	/* save old, working values */
	old_gov = policy->governor;
	/* end old governor */
	if (old_gov) {
		cpufreq_stop_governor(policy);
		cpufreq_exit_governor(policy);
	}

	/* start new governor */
	policy->governor = new_gov;
	ret = cpufreq_init_governor(policy);
	if (!ret) {
		ret = cpufreq_start_governor(policy);
		if (!ret) {
			pr_debug("governor change\n");
			sched_cpufreq_governor_change(policy, old_gov);
			return 0;
		}
		cpufreq_exit_governor(policy);
	}

	/* new governor failed, so re-start old one */
	pr_debug("starting governor %s failed\n", policy->governor->name);
	if (old_gov) {
		policy->governor = old_gov;
		if (cpufreq_init_governor(policy))
			policy->governor = NULL;
		else
			cpufreq_start_governor(policy);
	}

	return ret;
}

/**
 * cpufreq_update_policy - Re-evaluate an existing cpufreq policy.
 * @cpu: CPU to re-evaluate the policy for.
 *
 * Update the current frequency for the cpufreq policy of @cpu and use
 * cpufreq_set_policy() to re-apply the min and max limits, which triggers the
 * evaluation of policy notifiers and the cpufreq driver's ->verify() callback
 * for the policy in question, among other things.
 */
void cpufreq_update_policy(unsigned int cpu)
{
	struct cpufreq_policy *policy = cpufreq_cpu_acquire(cpu);

	if (!policy)
		return;

	/*
	 * BIOS might change freq behind our back
	 * -> ask driver for current freq and notify governors about a change
	 */
	if (cpufreq_driver->get && has_target() &&
	    (cpufreq_suspended || WARN_ON(!cpufreq_verify_current_freq(policy, false))))
		goto unlock;

	refresh_frequency_limits(policy);

unlock:
	cpufreq_cpu_release(policy);
}
EXPORT_SYMBOL(cpufreq_update_policy);

/**
 * cpufreq_update_limits - Update policy limits for a given CPU.
 * @cpu: CPU to update the policy limits for.
 *
 * Invoke the driver's ->update_limits callback if present or call
 * cpufreq_update_policy() for @cpu.
 */
void cpufreq_update_limits(unsigned int cpu)
{
	if (cpufreq_driver->update_limits)
		cpufreq_driver->update_limits(cpu);
	else
		cpufreq_update_policy(cpu);
}
EXPORT_SYMBOL_GPL(cpufreq_update_limits);

/*********************************************************************
 *               BOOST						     *
 *********************************************************************/
static int cpufreq_boost_set_sw(struct cpufreq_policy *policy, int state)
{
<<<<<<< HEAD
	struct cpufreq_policy *policy;

	for_each_active_policy(policy) {
		int ret;

		if (!policy->freq_table)
			return -ENXIO;

		ret = cpufreq_frequency_table_cpuinfo(policy,
						      policy->freq_table);
		if (ret) {
			pr_err("%s: Policy frequency update failed\n",
			       __func__);
			return ret;
		}

		ret = freq_qos_update_request(policy->max_freq_req, policy->max);
		if (ret < 0)
			return ret;
	}

=======
	int ret;

	if (!policy->freq_table)
		return -ENXIO;

	ret = cpufreq_frequency_table_cpuinfo(policy, policy->freq_table);
	if (ret) {
		pr_err("%s: Policy frequency update failed\n", __func__);
		return ret;
	}

	ret = freq_qos_update_request(policy->max_freq_req, policy->max);
	if (ret < 0)
		return ret;

>>>>>>> 40ad9846
	return 0;
}

int cpufreq_boost_trigger_state(int state)
{
	struct cpufreq_policy *policy;
	unsigned long flags;
	int ret = 0;

	if (cpufreq_driver->boost_enabled == state)
		return 0;

	write_lock_irqsave(&cpufreq_driver_lock, flags);
	cpufreq_driver->boost_enabled = state;
	write_unlock_irqrestore(&cpufreq_driver_lock, flags);

	get_online_cpus();
	for_each_active_policy(policy) {
		ret = cpufreq_driver->set_boost(policy, state);
		if (ret)
			goto err_reset_state;
	}
	put_online_cpus();

	return 0;

err_reset_state:
	put_online_cpus();

	write_lock_irqsave(&cpufreq_driver_lock, flags);
	cpufreq_driver->boost_enabled = !state;
	write_unlock_irqrestore(&cpufreq_driver_lock, flags);

	pr_err("%s: Cannot %s BOOST\n",
	       __func__, state ? "enable" : "disable");

	return ret;
}

static bool cpufreq_boost_supported(void)
{
	return cpufreq_driver->set_boost;
}

static int create_boost_sysfs_file(void)
{
	int ret;

	ret = sysfs_create_file(cpufreq_global_kobject, &boost.attr);
	if (ret)
		pr_err("%s: cannot register global BOOST sysfs file\n",
		       __func__);

	return ret;
}

static void remove_boost_sysfs_file(void)
{
	if (cpufreq_boost_supported())
		sysfs_remove_file(cpufreq_global_kobject, &boost.attr);
}

int cpufreq_enable_boost_support(void)
{
	if (!cpufreq_driver)
		return -EINVAL;

	if (cpufreq_boost_supported())
		return 0;

	cpufreq_driver->set_boost = cpufreq_boost_set_sw;

	/* This will get removed on driver unregister */
	return create_boost_sysfs_file();
}
EXPORT_SYMBOL_GPL(cpufreq_enable_boost_support);

int cpufreq_boost_enabled(void)
{
	return cpufreq_driver->boost_enabled;
}
EXPORT_SYMBOL_GPL(cpufreq_boost_enabled);

/*********************************************************************
 *               REGISTER / UNREGISTER CPUFREQ DRIVER                *
 *********************************************************************/
static enum cpuhp_state hp_online;

static int cpuhp_cpufreq_online(unsigned int cpu)
{
	cpufreq_online(cpu);

	return 0;
}

static int cpuhp_cpufreq_offline(unsigned int cpu)
{
	cpufreq_offline(cpu);

	return 0;
}

/**
 * cpufreq_register_driver - register a CPU Frequency driver
 * @driver_data: A struct cpufreq_driver containing the values#
 * submitted by the CPU Frequency driver.
 *
 * Registers a CPU Frequency driver to this core code. This code
 * returns zero on success, -EEXIST when another driver got here first
 * (and isn't unregistered in the meantime).
 *
 */
int cpufreq_register_driver(struct cpufreq_driver *driver_data)
{
	unsigned long flags;
	int ret;

	if (cpufreq_disabled())
		return -ENODEV;

	/*
	 * The cpufreq core depends heavily on the availability of device
	 * structure, make sure they are available before proceeding further.
	 */
	if (!get_cpu_device(0))
		return -EPROBE_DEFER;

	if (!driver_data || !driver_data->verify || !driver_data->init ||
	    !(driver_data->setpolicy || driver_data->target_index ||
		    driver_data->target) ||
	     (driver_data->setpolicy && (driver_data->target_index ||
		    driver_data->target)) ||
	     (!driver_data->get_intermediate != !driver_data->target_intermediate) ||
	     (!driver_data->online != !driver_data->offline))
		return -EINVAL;

	pr_debug("trying to register driver %s\n", driver_data->name);

	/* Protect against concurrent CPU online/offline. */
	cpus_read_lock();

	write_lock_irqsave(&cpufreq_driver_lock, flags);
	if (cpufreq_driver) {
		write_unlock_irqrestore(&cpufreq_driver_lock, flags);
		ret = -EEXIST;
		goto out;
	}
	cpufreq_driver = driver_data;
	write_unlock_irqrestore(&cpufreq_driver_lock, flags);

	if (driver_data->setpolicy)
		driver_data->flags |= CPUFREQ_CONST_LOOPS;

	if (cpufreq_boost_supported()) {
		ret = create_boost_sysfs_file();
		if (ret)
			goto err_null_driver;
	}

	ret = subsys_interface_register(&cpufreq_interface);
	if (ret)
		goto err_boost_unreg;

	if (!(cpufreq_driver->flags & CPUFREQ_STICKY) &&
	    list_empty(&cpufreq_policy_list)) {
		/* if all ->init() calls failed, unregister */
		ret = -ENODEV;
		pr_debug("%s: No CPU initialized for driver %s\n", __func__,
			 driver_data->name);
		goto err_if_unreg;
	}

	ret = cpuhp_setup_state_nocalls_cpuslocked(CPUHP_AP_ONLINE_DYN,
						   "cpufreq:online",
						   cpuhp_cpufreq_online,
						   cpuhp_cpufreq_offline);
	if (ret < 0)
		goto err_if_unreg;
	hp_online = ret;
	ret = 0;

	pr_debug("driver %s up and running\n", driver_data->name);
	goto out;

err_if_unreg:
	subsys_interface_unregister(&cpufreq_interface);
err_boost_unreg:
	remove_boost_sysfs_file();
err_null_driver:
	write_lock_irqsave(&cpufreq_driver_lock, flags);
	cpufreq_driver = NULL;
	write_unlock_irqrestore(&cpufreq_driver_lock, flags);
out:
	cpus_read_unlock();
	return ret;
}
EXPORT_SYMBOL_GPL(cpufreq_register_driver);

/**
 * cpufreq_unregister_driver - unregister the current CPUFreq driver
 *
 * Unregister the current CPUFreq driver. Only call this if you have
 * the right to do so, i.e. if you have succeeded in initialising before!
 * Returns zero if successful, and -EINVAL if the cpufreq_driver is
 * currently not initialised.
 */
int cpufreq_unregister_driver(struct cpufreq_driver *driver)
{
	unsigned long flags;

	if (!cpufreq_driver || (driver != cpufreq_driver))
		return -EINVAL;

	pr_debug("unregistering driver %s\n", driver->name);

	/* Protect against concurrent cpu hotplug */
	cpus_read_lock();
	subsys_interface_unregister(&cpufreq_interface);
	remove_boost_sysfs_file();
	cpuhp_remove_state_nocalls_cpuslocked(hp_online);

	write_lock_irqsave(&cpufreq_driver_lock, flags);

	cpufreq_driver = NULL;

	write_unlock_irqrestore(&cpufreq_driver_lock, flags);
	cpus_read_unlock();

	return 0;
}
EXPORT_SYMBOL_GPL(cpufreq_unregister_driver);

static int __init cpufreq_core_init(void)
{
	if (cpufreq_disabled())
		return -ENODEV;

	cpufreq_global_kobject = kobject_create_and_add("cpufreq", &cpu_subsys.dev_root->kobj);
	BUG_ON(!cpufreq_global_kobject);

	return 0;
}
module_param(off, int, 0444);
core_initcall(cpufreq_core_init);<|MERGE_RESOLUTION|>--- conflicted
+++ resolved
@@ -2534,29 +2534,6 @@
  *********************************************************************/
 static int cpufreq_boost_set_sw(struct cpufreq_policy *policy, int state)
 {
-<<<<<<< HEAD
-	struct cpufreq_policy *policy;
-
-	for_each_active_policy(policy) {
-		int ret;
-
-		if (!policy->freq_table)
-			return -ENXIO;
-
-		ret = cpufreq_frequency_table_cpuinfo(policy,
-						      policy->freq_table);
-		if (ret) {
-			pr_err("%s: Policy frequency update failed\n",
-			       __func__);
-			return ret;
-		}
-
-		ret = freq_qos_update_request(policy->max_freq_req, policy->max);
-		if (ret < 0)
-			return ret;
-	}
-
-=======
 	int ret;
 
 	if (!policy->freq_table)
@@ -2572,7 +2549,6 @@
 	if (ret < 0)
 		return ret;
 
->>>>>>> 40ad9846
 	return 0;
 }
 
