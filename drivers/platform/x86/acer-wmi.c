--- conflicted
+++ resolved
@@ -1864,8 +1864,6 @@
 	return status;
 }
 
-<<<<<<< HEAD
-=======
 static int __init acer_wmi_enable_rf_button(void)
 {
 	struct func_return_value return_value;
@@ -1888,7 +1886,6 @@
 	return status;
 }
 
->>>>>>> f2e5fa84
 #define ACER_WMID_ACCEL_HID	"BST0001"
 
 static acpi_status __init acer_wmi_get_handle_cb(acpi_handle ah, u32 level,
