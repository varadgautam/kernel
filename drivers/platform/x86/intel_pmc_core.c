/*
 * Intel Core SoC Power Management Controller Driver
 *
 * Copyright (c) 2016, Intel Corporation.
 * All Rights Reserved.
 *
 * Authors: Rajneesh Bhardwaj <rajneesh.bhardwaj@intel.com>
 *          Vishwanath Somayaji <vishwanath.somayaji@intel.com>
 *
 * This program is free software; you can redistribute it and/or modify it
 * under the terms and conditions of the GNU General Public License,
 * version 2, as published by the Free Software Foundation.
 *
 * This program is distributed in the hope it will be useful, but WITHOUT
 * ANY WARRANTY; without even the implied warranty of MERCHANTABILITY or
 * FITNESS FOR A PARTICULAR PURPOSE.  See the GNU General Public License for
 * more details.
 *
 */

#define pr_fmt(fmt) KBUILD_MODNAME ": " fmt

#include <linux/acpi.h>
#include <linux/bitfield.h>
#include <linux/debugfs.h>
#include <linux/delay.h>
#include <linux/dmi.h>
#include <linux/io.h>
#include <linux/module.h>
#include <linux/pci.h>
#include <linux/uaccess.h>

#include <asm/cpu_device_id.h>
#include <asm/intel-family.h>
#include <asm/msr.h>

#include "intel_pmc_core.h"

#define ICPU(model, data) \
	{ X86_VENDOR_INTEL, 6, model, X86_STEPPING_ANY, X86_FEATURE_MWAIT, (kernel_ulong_t)data }

static struct pmc_dev pmc;

/* PKGC MSRs are common across Intel Core SoCs */
static const struct pmc_bit_map msr_map[] = {
	{"Package C2",                  MSR_PKG_C2_RESIDENCY},
	{"Package C3",                  MSR_PKG_C3_RESIDENCY},
	{"Package C6",                  MSR_PKG_C6_RESIDENCY},
	{"Package C7",                  MSR_PKG_C7_RESIDENCY},
	{"Package C8",                  MSR_PKG_C8_RESIDENCY},
	{"Package C9",                  MSR_PKG_C9_RESIDENCY},
	{"Package C10",                 MSR_PKG_C10_RESIDENCY},
	{}
};

static const struct pmc_bit_map spt_pll_map[] = {
	{"MIPI PLL",			SPT_PMC_BIT_MPHY_CMN_LANE0},
	{"GEN2 USB2PCIE2 PLL",		SPT_PMC_BIT_MPHY_CMN_LANE1},
	{"DMIPCIE3 PLL",		SPT_PMC_BIT_MPHY_CMN_LANE2},
	{"SATA PLL",			SPT_PMC_BIT_MPHY_CMN_LANE3},
	{},
};

static const struct pmc_bit_map spt_mphy_map[] = {
	{"MPHY CORE LANE 0",           SPT_PMC_BIT_MPHY_LANE0},
	{"MPHY CORE LANE 1",           SPT_PMC_BIT_MPHY_LANE1},
	{"MPHY CORE LANE 2",           SPT_PMC_BIT_MPHY_LANE2},
	{"MPHY CORE LANE 3",           SPT_PMC_BIT_MPHY_LANE3},
	{"MPHY CORE LANE 4",           SPT_PMC_BIT_MPHY_LANE4},
	{"MPHY CORE LANE 5",           SPT_PMC_BIT_MPHY_LANE5},
	{"MPHY CORE LANE 6",           SPT_PMC_BIT_MPHY_LANE6},
	{"MPHY CORE LANE 7",           SPT_PMC_BIT_MPHY_LANE7},
	{"MPHY CORE LANE 8",           SPT_PMC_BIT_MPHY_LANE8},
	{"MPHY CORE LANE 9",           SPT_PMC_BIT_MPHY_LANE9},
	{"MPHY CORE LANE 10",          SPT_PMC_BIT_MPHY_LANE10},
	{"MPHY CORE LANE 11",          SPT_PMC_BIT_MPHY_LANE11},
	{"MPHY CORE LANE 12",          SPT_PMC_BIT_MPHY_LANE12},
	{"MPHY CORE LANE 13",          SPT_PMC_BIT_MPHY_LANE13},
	{"MPHY CORE LANE 14",          SPT_PMC_BIT_MPHY_LANE14},
	{"MPHY CORE LANE 15",          SPT_PMC_BIT_MPHY_LANE15},
	{},
};

static const struct pmc_bit_map spt_pfear_map[] = {
	{"PMC",				SPT_PMC_BIT_PMC},
	{"OPI-DMI",			SPT_PMC_BIT_OPI},
	{"SPI / eSPI",			SPT_PMC_BIT_SPI},
	{"XHCI",			SPT_PMC_BIT_XHCI},
	{"SPA",				SPT_PMC_BIT_SPA},
	{"SPB",				SPT_PMC_BIT_SPB},
	{"SPC",				SPT_PMC_BIT_SPC},
	{"GBE",				SPT_PMC_BIT_GBE},
	{"SATA",			SPT_PMC_BIT_SATA},
	{"HDA-PGD0",			SPT_PMC_BIT_HDA_PGD0},
	{"HDA-PGD1",			SPT_PMC_BIT_HDA_PGD1},
	{"HDA-PGD2",			SPT_PMC_BIT_HDA_PGD2},
	{"HDA-PGD3",			SPT_PMC_BIT_HDA_PGD3},
	{"RSVD",			SPT_PMC_BIT_RSVD_0B},
	{"LPSS",			SPT_PMC_BIT_LPSS},
	{"LPC",				SPT_PMC_BIT_LPC},
	{"SMB",				SPT_PMC_BIT_SMB},
	{"ISH",				SPT_PMC_BIT_ISH},
	{"P2SB",			SPT_PMC_BIT_P2SB},
	{"DFX",				SPT_PMC_BIT_DFX},
	{"SCC",				SPT_PMC_BIT_SCC},
	{"RSVD",			SPT_PMC_BIT_RSVD_0C},
	{"FUSE",			SPT_PMC_BIT_FUSE},
	{"CAMERA",			SPT_PMC_BIT_CAMREA},
	{"RSVD",			SPT_PMC_BIT_RSVD_0D},
	{"USB3-OTG",			SPT_PMC_BIT_USB3_OTG},
	{"EXI",				SPT_PMC_BIT_EXI},
	{"CSE",				SPT_PMC_BIT_CSE},
	{"CSME_KVM",			SPT_PMC_BIT_CSME_KVM},
	{"CSME_PMT",			SPT_PMC_BIT_CSME_PMT},
	{"CSME_CLINK",			SPT_PMC_BIT_CSME_CLINK},
	{"CSME_PTIO",			SPT_PMC_BIT_CSME_PTIO},
	{"CSME_USBR",			SPT_PMC_BIT_CSME_USBR},
	{"CSME_SUSRAM",			SPT_PMC_BIT_CSME_SUSRAM},
	{"CSME_SMT",			SPT_PMC_BIT_CSME_SMT},
	{"RSVD",			SPT_PMC_BIT_RSVD_1A},
	{"CSME_SMS2",			SPT_PMC_BIT_CSME_SMS2},
	{"CSME_SMS1",			SPT_PMC_BIT_CSME_SMS1},
	{"CSME_RTC",			SPT_PMC_BIT_CSME_RTC},
	{"CSME_PSF",			SPT_PMC_BIT_CSME_PSF},
	{},
};

static const struct pmc_bit_map spt_ltr_show_map[] = {
	{"SOUTHPORT_A",		SPT_PMC_LTR_SPA},
	{"SOUTHPORT_B",		SPT_PMC_LTR_SPB},
	{"SATA",		SPT_PMC_LTR_SATA},
	{"GIGABIT_ETHERNET",	SPT_PMC_LTR_GBE},
	{"XHCI",		SPT_PMC_LTR_XHCI},
	{"Reserved",		SPT_PMC_LTR_RESERVED},
	{"ME",			SPT_PMC_LTR_ME},
	/* EVA is Enterprise Value Add, doesn't really exist on PCH */
	{"EVA",			SPT_PMC_LTR_EVA},
	{"SOUTHPORT_C",		SPT_PMC_LTR_SPC},
	{"HD_AUDIO",		SPT_PMC_LTR_AZ},
	{"LPSS",		SPT_PMC_LTR_LPSS},
	{"SOUTHPORT_D",		SPT_PMC_LTR_SPD},
	{"SOUTHPORT_E",		SPT_PMC_LTR_SPE},
	{"CAMERA",		SPT_PMC_LTR_CAM},
	{"ESPI",		SPT_PMC_LTR_ESPI},
	{"SCC",			SPT_PMC_LTR_SCC},
	{"ISH",			SPT_PMC_LTR_ISH},
	/* Below two cannot be used for LTR_IGNORE */
	{"CURRENT_PLATFORM",	SPT_PMC_LTR_CUR_PLT},
	{"AGGREGATED_SYSTEM",	SPT_PMC_LTR_CUR_ASLT},
	{}
};

static const struct pmc_reg_map spt_reg_map = {
	.pfear_sts = spt_pfear_map,
	.mphy_sts = spt_mphy_map,
	.pll_sts = spt_pll_map,
	.ltr_show_sts = spt_ltr_show_map,
	.msr_sts = msr_map,
	.slp_s0_offset = SPT_PMC_SLP_S0_RES_COUNTER_OFFSET,
	.ltr_ignore_offset = SPT_PMC_LTR_IGNORE_OFFSET,
	.regmap_length = SPT_PMC_MMIO_REG_LEN,
	.ppfear0_offset = SPT_PMC_XRAM_PPFEAR0A,
	.ppfear_buckets = SPT_PPFEAR_NUM_ENTRIES,
	.pm_cfg_offset = SPT_PMC_PM_CFG_OFFSET,
	.pm_read_disable_bit = SPT_PMC_READ_DISABLE_BIT,
	.ltr_ignore_max = SPT_NUM_IP_IGN_ALLOWED,
	.pm_vric1_offset = SPT_PMC_VRIC1_OFFSET,
};

/* Cannonlake: PGD PFET Enable Ack Status Register(s) bitmap */
static const struct pmc_bit_map cnp_pfear_map[] = {
	{"PMC",                 BIT(0)},
	{"OPI-DMI",             BIT(1)},
	{"SPI/eSPI",            BIT(2)},
	{"XHCI",                BIT(3)},
	{"SPA",                 BIT(4)},
	{"SPB",                 BIT(5)},
	{"SPC",                 BIT(6)},
	{"GBE",                 BIT(7)},

	{"SATA",                BIT(0)},
	{"HDA_PGD0",            BIT(1)},
	{"HDA_PGD1",            BIT(2)},
	{"HDA_PGD2",            BIT(3)},
	{"HDA_PGD3",            BIT(4)},
	{"SPD",                 BIT(5)},
	{"LPSS",                BIT(6)},
	{"LPC",                 BIT(7)},

	{"SMB",                 BIT(0)},
	{"ISH",                 BIT(1)},
	{"P2SB",                BIT(2)},
	{"NPK_VNN",             BIT(3)},
	{"SDX",                 BIT(4)},
	{"SPE",                 BIT(5)},
	{"Fuse",                BIT(6)},
	/* Reserved for Cannonlake but valid for Icelake */
	{"SBR8",		BIT(7)},

	{"CSME_FSC",            BIT(0)},
	{"USB3_OTG",            BIT(1)},
	{"EXI",                 BIT(2)},
	{"CSE",                 BIT(3)},
	{"CSME_KVM",            BIT(4)},
	{"CSME_PMT",            BIT(5)},
	{"CSME_CLINK",          BIT(6)},
	{"CSME_PTIO",           BIT(7)},

	{"CSME_USBR",           BIT(0)},
	{"CSME_SUSRAM",         BIT(1)},
	{"CSME_SMT1",           BIT(2)},
	{"CSME_SMT4",           BIT(3)},
	{"CSME_SMS2",           BIT(4)},
	{"CSME_SMS1",           BIT(5)},
	{"CSME_RTC",            BIT(6)},
	{"CSME_PSF",            BIT(7)},

	{"SBR0",                BIT(0)},
	{"SBR1",                BIT(1)},
	{"SBR2",                BIT(2)},
	{"SBR3",                BIT(3)},
	{"SBR4",                BIT(4)},
	{"SBR5",                BIT(5)},
	{"CSME_PECI",           BIT(6)},
	{"PSF1",                BIT(7)},

	{"PSF2",                BIT(0)},
	{"PSF3",                BIT(1)},
	{"PSF4",                BIT(2)},
	{"CNVI",                BIT(3)},
	{"UFS0",                BIT(4)},
	{"EMMC",                BIT(5)},
	{"SPF",			BIT(6)},
	{"SBR6",                BIT(7)},

	{"SBR7",                BIT(0)},
	{"NPK_AON",             BIT(1)},
	{"HDA_PGD4",            BIT(2)},
	{"HDA_PGD5",            BIT(3)},
	{"HDA_PGD6",            BIT(4)},
	/* Reserved for Cannonlake but valid for Icelake */
	{"PSF6",		BIT(5)},
	{"PSF7",		BIT(6)},
	{"PSF8",		BIT(7)},

	/* Icelake generation onwards only */
	{"RES_65",		BIT(0)},
	{"RES_66",		BIT(1)},
	{"RES_67",		BIT(2)},
	{"TAM",			BIT(3)},
	{"GBETSN",		BIT(4)},
	{"TBTLSX",		BIT(5)},
	{"RES_71",		BIT(6)},
	{"RES_72",		BIT(7)},
	{}
};

static const struct pmc_bit_map cnp_slps0_dbg0_map[] = {
	{"AUDIO_D3",		BIT(0)},
	{"OTG_D3",		BIT(1)},
	{"XHCI_D3",		BIT(2)},
	{"LPIO_D3",		BIT(3)},
	{"SDX_D3",		BIT(4)},
	{"SATA_D3",		BIT(5)},
	{"UFS0_D3",		BIT(6)},
	{"UFS1_D3",		BIT(7)},
	{"EMMC_D3",		BIT(8)},
	{}
};

static const struct pmc_bit_map cnp_slps0_dbg1_map[] = {
	{"SDIO_PLL_OFF",	BIT(0)},
	{"USB2_PLL_OFF",	BIT(1)},
	{"AUDIO_PLL_OFF",	BIT(2)},
	{"OC_PLL_OFF",		BIT(3)},
	{"MAIN_PLL_OFF",	BIT(4)},
	{"XOSC_OFF",		BIT(5)},
	{"LPC_CLKS_GATED",	BIT(6)},
	{"PCIE_CLKREQS_IDLE",	BIT(7)},
	{"AUDIO_ROSC_OFF",	BIT(8)},
	{"HPET_XOSC_CLK_REQ",	BIT(9)},
	{"PMC_ROSC_SLOW_CLK",	BIT(10)},
	{"AON2_ROSC_GATED",	BIT(11)},
	{"CLKACKS_DEASSERTED",	BIT(12)},
	{}
};

static const struct pmc_bit_map cnp_slps0_dbg2_map[] = {
	{"MPHY_CORE_GATED",	BIT(0)},
	{"CSME_GATED",		BIT(1)},
	{"USB2_SUS_GATED",	BIT(2)},
	{"DYN_FLEX_IO_IDLE",	BIT(3)},
	{"GBE_NO_LINK",		BIT(4)},
	{"THERM_SEN_DISABLED",	BIT(5)},
	{"PCIE_LOW_POWER",	BIT(6)},
	{"ISH_VNNAON_REQ_ACT",	BIT(7)},
	{"ISH_VNN_REQ_ACT",	BIT(8)},
	{"CNV_VNNAON_REQ_ACT",	BIT(9)},
	{"CNV_VNN_REQ_ACT",	BIT(10)},
	{"NPK_VNNON_REQ_ACT",	BIT(11)},
	{"PMSYNC_STATE_IDLE",	BIT(12)},
	{"ALST_GT_THRES",	BIT(13)},
	{"PMC_ARC_PG_READY",	BIT(14)},
	{}
};

static const struct pmc_bit_map *cnp_slps0_dbg_maps[] = {
	cnp_slps0_dbg0_map,
	cnp_slps0_dbg1_map,
	cnp_slps0_dbg2_map,
	NULL,
};

static const struct pmc_bit_map cnp_ltr_show_map[] = {
	{"SOUTHPORT_A",		CNP_PMC_LTR_SPA},
	{"SOUTHPORT_B",		CNP_PMC_LTR_SPB},
	{"SATA",		CNP_PMC_LTR_SATA},
	{"GIGABIT_ETHERNET",	CNP_PMC_LTR_GBE},
	{"XHCI",		CNP_PMC_LTR_XHCI},
	{"Reserved",		CNP_PMC_LTR_RESERVED},
	{"ME",			CNP_PMC_LTR_ME},
	/* EVA is Enterprise Value Add, doesn't really exist on PCH */
	{"EVA",			CNP_PMC_LTR_EVA},
	{"SOUTHPORT_C",		CNP_PMC_LTR_SPC},
	{"HD_AUDIO",		CNP_PMC_LTR_AZ},
	{"CNV",			CNP_PMC_LTR_CNV},
	{"LPSS",		CNP_PMC_LTR_LPSS},
	{"SOUTHPORT_D",		CNP_PMC_LTR_SPD},
	{"SOUTHPORT_E",		CNP_PMC_LTR_SPE},
	{"CAMERA",		CNP_PMC_LTR_CAM},
	{"ESPI",		CNP_PMC_LTR_ESPI},
	{"SCC",			CNP_PMC_LTR_SCC},
	{"ISH",			CNP_PMC_LTR_ISH},
	{"UFSX2",		CNP_PMC_LTR_UFSX2},
	{"EMMC",		CNP_PMC_LTR_EMMC},
	/* Reserved for Cannonlake but valid for Icelake */
	{"WIGIG",		ICL_PMC_LTR_WIGIG},
	/* Below two cannot be used for LTR_IGNORE */
	{"CURRENT_PLATFORM",	CNP_PMC_LTR_CUR_PLT},
	{"AGGREGATED_SYSTEM",	CNP_PMC_LTR_CUR_ASLT},
	{}
};

static const struct pmc_reg_map cnp_reg_map = {
	.pfear_sts = cnp_pfear_map,
	.slp_s0_offset = CNP_PMC_SLP_S0_RES_COUNTER_OFFSET,
	.slps0_dbg_maps = cnp_slps0_dbg_maps,
	.ltr_show_sts = cnp_ltr_show_map,
	.msr_sts = msr_map,
	.slps0_dbg_offset = CNP_PMC_SLPS0_DBG_OFFSET,
	.ltr_ignore_offset = CNP_PMC_LTR_IGNORE_OFFSET,
	.regmap_length = CNP_PMC_MMIO_REG_LEN,
	.ppfear0_offset = CNP_PMC_HOST_PPFEAR0A,
	.ppfear_buckets = CNP_PPFEAR_NUM_ENTRIES,
	.pm_cfg_offset = CNP_PMC_PM_CFG_OFFSET,
	.pm_read_disable_bit = CNP_PMC_READ_DISABLE_BIT,
	.ltr_ignore_max = CNP_NUM_IP_IGN_ALLOWED,
};

static const struct pmc_reg_map icl_reg_map = {
	.pfear_sts = cnp_pfear_map,
	.slp_s0_offset = CNP_PMC_SLP_S0_RES_COUNTER_OFFSET,
	.slps0_dbg_maps = cnp_slps0_dbg_maps,
	.ltr_show_sts = cnp_ltr_show_map,
	.msr_sts = msr_map,
	.slps0_dbg_offset = CNP_PMC_SLPS0_DBG_OFFSET,
	.ltr_ignore_offset = CNP_PMC_LTR_IGNORE_OFFSET,
	.regmap_length = CNP_PMC_MMIO_REG_LEN,
	.ppfear0_offset = CNP_PMC_HOST_PPFEAR0A,
	.ppfear_buckets = ICL_PPFEAR_NUM_ENTRIES,
	.pm_cfg_offset = CNP_PMC_PM_CFG_OFFSET,
	.pm_read_disable_bit = CNP_PMC_READ_DISABLE_BIT,
	.ltr_ignore_max = ICL_NUM_IP_IGN_ALLOWED,
};

static inline u8 pmc_core_reg_read_byte(struct pmc_dev *pmcdev, int offset)
{
	return readb(pmcdev->regbase + offset);
}

static inline u32 pmc_core_reg_read(struct pmc_dev *pmcdev, int reg_offset)
{
	return readl(pmcdev->regbase + reg_offset);
}

static inline void pmc_core_reg_write(struct pmc_dev *pmcdev, int
							reg_offset, u32 val)
{
	writel(val, pmcdev->regbase + reg_offset);
}

static inline u64 pmc_core_adjust_slp_s0_step(u32 value)
{
	return (u64)value * SPT_PMC_SLP_S0_RES_COUNTER_STEP;
}

static int pmc_core_dev_state_get(void *data, u64 *val)
{
	struct pmc_dev *pmcdev = data;
	const struct pmc_reg_map *map = pmcdev->map;
	u32 value;

	value = pmc_core_reg_read(pmcdev, map->slp_s0_offset);
	*val = pmc_core_adjust_slp_s0_step(value);

	return 0;
}

DEFINE_DEBUGFS_ATTRIBUTE(pmc_core_dev_state, pmc_core_dev_state_get, NULL, "%llu\n");

static int pmc_core_check_read_lock_bit(void)
{
	struct pmc_dev *pmcdev = &pmc;
	u32 value;

	value = pmc_core_reg_read(pmcdev, pmcdev->map->pm_cfg_offset);
	return value & BIT(pmcdev->map->pm_read_disable_bit);
}

#if IS_ENABLED(CONFIG_DEBUG_FS)
static bool slps0_dbg_latch;

static void pmc_core_display_map(struct seq_file *s, int index,
				 u8 pf_reg, const struct pmc_bit_map *pf_map)
{
	seq_printf(s, "PCH IP: %-2d - %-32s\tState: %s\n",
		   index, pf_map[index].name,
		   pf_map[index].bit_mask & pf_reg ? "Off" : "On");
}

static int pmc_core_ppfear_sts_show(struct seq_file *s, void *unused)
{
	struct pmc_dev *pmcdev = s->private;
	const struct pmc_bit_map *map = pmcdev->map->pfear_sts;
	u8 pf_regs[PPFEAR_MAX_NUM_ENTRIES];
	int index, iter;

	iter = pmcdev->map->ppfear0_offset;

	for (index = 0; index < pmcdev->map->ppfear_buckets &&
	     index < PPFEAR_MAX_NUM_ENTRIES; index++, iter++)
		pf_regs[index] = pmc_core_reg_read_byte(pmcdev, iter);

	for (index = 0; map[index].name &&
	     index < pmcdev->map->ppfear_buckets * 8; index++)
		pmc_core_display_map(s, index, pf_regs[index / 8], map);

	return 0;
}

static int pmc_core_ppfear_sts_open(struct inode *inode, struct file *file)
{
	return single_open(file, pmc_core_ppfear_sts_show, inode->i_private);
}

static const struct file_operations pmc_core_ppfear_ops = {
	.open           = pmc_core_ppfear_sts_open,
	.read           = seq_read,
	.llseek         = seq_lseek,
	.release        = single_release,
};

/* This function should return link status, 0 means ready */
static int pmc_core_mtpmc_link_status(void)
{
	struct pmc_dev *pmcdev = &pmc;
	u32 value;

	value = pmc_core_reg_read(pmcdev, SPT_PMC_PM_STS_OFFSET);
	return value & BIT(SPT_PMC_MSG_FULL_STS_BIT);
}

static int pmc_core_send_msg(u32 *addr_xram)
{
	struct pmc_dev *pmcdev = &pmc;
	u32 dest;
	int timeout;

	for (timeout = NUM_RETRIES; timeout > 0; timeout--) {
		if (pmc_core_mtpmc_link_status() == 0)
			break;
		msleep(5);
	}

	if (timeout <= 0 && pmc_core_mtpmc_link_status())
		return -EBUSY;

	dest = (*addr_xram & MTPMC_MASK) | (1U << 1);
	pmc_core_reg_write(pmcdev, SPT_PMC_MTPMC_OFFSET, dest);
	return 0;
}

static int pmc_core_mphy_pg_sts_show(struct seq_file *s, void *unused)
{
	struct pmc_dev *pmcdev = s->private;
	const struct pmc_bit_map *map = pmcdev->map->mphy_sts;
	u32 mphy_core_reg_low, mphy_core_reg_high;
	u32 val_low, val_high;
	int index, err = 0;

	if (pmcdev->pmc_xram_read_bit) {
		seq_puts(s, "Access denied: please disable PMC_READ_DISABLE setting in BIOS.");
		return 0;
	}

	mphy_core_reg_low  = (SPT_PMC_MPHY_CORE_STS_0 << 16);
	mphy_core_reg_high = (SPT_PMC_MPHY_CORE_STS_1 << 16);

	mutex_lock(&pmcdev->lock);

	if (pmc_core_send_msg(&mphy_core_reg_low) != 0) {
		err = -EBUSY;
		goto out_unlock;
	}

	msleep(10);
	val_low = pmc_core_reg_read(pmcdev, SPT_PMC_MFPMC_OFFSET);

	if (pmc_core_send_msg(&mphy_core_reg_high) != 0) {
		err = -EBUSY;
		goto out_unlock;
	}

	msleep(10);
	val_high = pmc_core_reg_read(pmcdev, SPT_PMC_MFPMC_OFFSET);

	for (index = 0; map[index].name && index < 8; index++) {
		seq_printf(s, "%-32s\tState: %s\n",
			   map[index].name,
			   map[index].bit_mask & val_low ? "Not power gated" :
			   "Power gated");
	}

	for (index = 8; map[index].name; index++) {
		seq_printf(s, "%-32s\tState: %s\n",
			   map[index].name,
			   map[index].bit_mask & val_high ? "Not power gated" :
			   "Power gated");
	}

out_unlock:
	mutex_unlock(&pmcdev->lock);
	return err;
}

static int pmc_core_mphy_pg_sts_open(struct inode *inode, struct file *file)
{
	return single_open(file, pmc_core_mphy_pg_sts_show, inode->i_private);
}

static const struct file_operations pmc_core_mphy_pg_ops = {
	.open           = pmc_core_mphy_pg_sts_open,
	.read           = seq_read,
	.llseek         = seq_lseek,
	.release        = single_release,
};

static int pmc_core_pll_show(struct seq_file *s, void *unused)
{
	struct pmc_dev *pmcdev = s->private;
	const struct pmc_bit_map *map = pmcdev->map->pll_sts;
	u32 mphy_common_reg, val;
	int index, err = 0;

	if (pmcdev->pmc_xram_read_bit) {
		seq_puts(s, "Access denied: please disable PMC_READ_DISABLE setting in BIOS.");
		return 0;
	}

	mphy_common_reg  = (SPT_PMC_MPHY_COM_STS_0 << 16);
	mutex_lock(&pmcdev->lock);

	if (pmc_core_send_msg(&mphy_common_reg) != 0) {
		err = -EBUSY;
		goto out_unlock;
	}

	/* Observed PMC HW response latency for MTPMC-MFPMC is ~10 ms */
	msleep(10);
	val = pmc_core_reg_read(pmcdev, SPT_PMC_MFPMC_OFFSET);

	for (index = 0; map[index].name ; index++) {
		seq_printf(s, "%-32s\tState: %s\n",
			   map[index].name,
			   map[index].bit_mask & val ? "Active" : "Idle");
	}

out_unlock:
	mutex_unlock(&pmcdev->lock);
	return err;
}

static int pmc_core_pll_open(struct inode *inode, struct file *file)
{
	return single_open(file, pmc_core_pll_show, inode->i_private);
}

static const struct file_operations pmc_core_pll_ops = {
	.open           = pmc_core_pll_open,
	.read           = seq_read,
	.llseek         = seq_lseek,
	.release        = single_release,
};

static ssize_t pmc_core_ltr_ignore_write(struct file *file, const char __user
*userbuf, size_t count, loff_t *ppos)
{
	struct pmc_dev *pmcdev = &pmc;
	const struct pmc_reg_map *map = pmcdev->map;
	u32 val, buf_size, fd;
	int err = 0;

	buf_size = count < 64 ? count : 64;
	mutex_lock(&pmcdev->lock);

	if (kstrtou32_from_user(userbuf, buf_size, 10, &val)) {
		err = -EFAULT;
		goto out_unlock;
	}

	if (val > map->ltr_ignore_max) {
		err = -EINVAL;
		goto out_unlock;
	}

	fd = pmc_core_reg_read(pmcdev, map->ltr_ignore_offset);
	fd |= (1U << val);
	pmc_core_reg_write(pmcdev, map->ltr_ignore_offset, fd);

out_unlock:
	mutex_unlock(&pmcdev->lock);
	return err == 0 ? count : err;
}

static int pmc_core_ltr_ignore_show(struct seq_file *s, void *unused)
{
	return 0;
}

static int pmc_core_ltr_ignore_open(struct inode *inode, struct file *file)
{
	return single_open(file, pmc_core_ltr_ignore_show, inode->i_private);
}

static const struct file_operations pmc_core_ltr_ignore_ops = {
	.open           = pmc_core_ltr_ignore_open,
	.read           = seq_read,
	.write          = pmc_core_ltr_ignore_write,
	.llseek         = seq_lseek,
	.release        = single_release,
};

static void pmc_core_slps0_dbg_latch(struct pmc_dev *pmcdev, bool reset)
{
	const struct pmc_reg_map *map = pmcdev->map;
	u32 fd;

	mutex_lock(&pmcdev->lock);

	if (!reset && !slps0_dbg_latch)
		goto out_unlock;

	fd = pmc_core_reg_read(pmcdev, map->slps0_dbg_offset);
	if (reset)
		fd &= ~CNP_PMC_LATCH_SLPS0_EVENTS;
	else
		fd |= CNP_PMC_LATCH_SLPS0_EVENTS;
	pmc_core_reg_write(pmcdev, map->slps0_dbg_offset, fd);

	slps0_dbg_latch = 0;

out_unlock:
	mutex_unlock(&pmcdev->lock);
}

static int pmc_core_slps0_dbg_show(struct seq_file *s, void *unused)
{
	struct pmc_dev *pmcdev = s->private;
	const struct pmc_bit_map **maps = pmcdev->map->slps0_dbg_maps;
	const struct pmc_bit_map *map;
	int offset;
	u32 data;

	pmc_core_slps0_dbg_latch(pmcdev, false);
	offset = pmcdev->map->slps0_dbg_offset;
	while (*maps) {
		map = *maps;
		data = pmc_core_reg_read(pmcdev, offset);
		offset += 4;
		while (map->name) {
			seq_printf(s, "SLP_S0_DBG: %-32s\tState: %s\n",
				   map->name,
				   data & map->bit_mask ?
				   "Yes" : "No");
			++map;
		}
		++maps;
	}
	pmc_core_slps0_dbg_latch(pmcdev, true);
	return 0;
}
DEFINE_SHOW_ATTRIBUTE(pmc_core_slps0_dbg);

static u32 convert_ltr_scale(u32 val)
{
	/*
	 * As per PCIE specification supporting document
	 * ECN_LatencyTolnReporting_14Aug08.pdf the Latency
	 * Tolerance Reporting data payload is encoded in a
	 * 3 bit scale and 10 bit value fields. Values are
	 * multiplied by the indicated scale to yield an absolute time
	 * value, expressible in a range from 1 nanosecond to
	 * 2^25*(2^10-1) = 34,326,183,936 nanoseconds.
	 *
	 * scale encoding is as follows:
	 *
	 * ----------------------------------------------
	 * |scale factor	|	Multiplier (ns)	|
	 * ----------------------------------------------
	 * |	0		|	1		|
	 * |	1		|	32		|
	 * |	2		|	1024		|
	 * |	3		|	32768		|
	 * |	4		|	1048576		|
	 * |	5		|	33554432	|
	 * |	6		|	Invalid		|
	 * |	7		|	Invalid		|
	 * ----------------------------------------------
	 */
	if (val > 5) {
		pr_warn("Invalid LTR scale factor.\n");
		return 0;
	}

	return 1U << (5 * val);
}

static int pmc_core_ltr_show(struct seq_file *s, void *unused)
{
	struct pmc_dev *pmcdev = s->private;
	const struct pmc_bit_map *map = pmcdev->map->ltr_show_sts;
	u64 decoded_snoop_ltr, decoded_non_snoop_ltr;
	u32 ltr_raw_data, scale, val;
	u16 snoop_ltr, nonsnoop_ltr;
	int index;

	for (index = 0; map[index].name ; index++) {
		decoded_snoop_ltr = decoded_non_snoop_ltr = 0;
		ltr_raw_data = pmc_core_reg_read(pmcdev,
						 map[index].bit_mask);
		snoop_ltr = ltr_raw_data & ~MTPMC_MASK;
		nonsnoop_ltr = (ltr_raw_data >> 0x10) & ~MTPMC_MASK;

		if (FIELD_GET(LTR_REQ_NONSNOOP, ltr_raw_data)) {
			scale = FIELD_GET(LTR_DECODED_SCALE, nonsnoop_ltr);
			val = FIELD_GET(LTR_DECODED_VAL, nonsnoop_ltr);
			decoded_non_snoop_ltr = val * convert_ltr_scale(scale);
		}

		if (FIELD_GET(LTR_REQ_SNOOP, ltr_raw_data)) {
			scale = FIELD_GET(LTR_DECODED_SCALE, snoop_ltr);
			val = FIELD_GET(LTR_DECODED_VAL, snoop_ltr);
			decoded_snoop_ltr = val * convert_ltr_scale(scale);
		}

		seq_printf(s, "%-32s\tLTR: RAW: 0x%-16x\tNon-Snoop(ns): %-16llu\tSnoop(ns): %-16llu\n",
			   map[index].name, ltr_raw_data,
			   decoded_non_snoop_ltr,
			   decoded_snoop_ltr);
	}
	return 0;
}
DEFINE_SHOW_ATTRIBUTE(pmc_core_ltr);

static int pmc_core_pkgc_show(struct seq_file *s, void *unused)
{
	struct pmc_dev *pmcdev = s->private;
	const struct pmc_bit_map *map = pmcdev->map->msr_sts;
	u64 pcstate_count;
	int index;

	for (index = 0; map[index].name ; index++) {
		if (rdmsrl_safe(map[index].bit_mask, &pcstate_count))
			continue;

		seq_printf(s, "%-8s : 0x%llx\n", map[index].name,
			   pcstate_count);
	}

	return 0;
}
DEFINE_SHOW_ATTRIBUTE(pmc_core_pkgc);

static void pmc_core_dbgfs_unregister(struct pmc_dev *pmcdev)
{
	debugfs_remove_recursive(pmcdev->dbgfs_dir);
}

static int pmc_core_dbgfs_register(struct pmc_dev *pmcdev)
{
	struct dentry *dir;

	dir = debugfs_create_dir("pmc_core", NULL);
	if (!dir)
		return -ENOMEM;

	pmcdev->dbgfs_dir = dir;

	debugfs_create_file("slp_s0_residency_usec", 0444, dir, pmcdev,
			    &pmc_core_dev_state);

	debugfs_create_file("pch_ip_power_gating_status", 0444, dir, pmcdev,
			    &pmc_core_ppfear_ops);

	debugfs_create_file("ltr_ignore", 0644, dir, pmcdev,
			    &pmc_core_ltr_ignore_ops);

	debugfs_create_file("ltr_show", 0444, dir, pmcdev, &pmc_core_ltr_fops);

	debugfs_create_file("package_cstate_show", 0444, dir, pmcdev,
			    &pmc_core_pkgc_fops);

	if (pmcdev->map->pll_sts)
		debugfs_create_file("pll_status", 0444, dir, pmcdev,
				    &pmc_core_pll_ops);

	if (pmcdev->map->mphy_sts)
		debugfs_create_file("mphy_core_lanes_power_gating_status",
				    0444, dir, pmcdev,
				    &pmc_core_mphy_pg_ops);

	if (pmcdev->map->slps0_dbg_maps) {
		debugfs_create_file("slp_s0_debug_status", 0444,
				    dir, pmcdev,
				    &pmc_core_slps0_dbg_fops);

		debugfs_create_bool("slp_s0_dbg_latch", 0644,
				    dir, &slps0_dbg_latch);
	}

	return 0;
}
#else
static inline int pmc_core_dbgfs_register(struct pmc_dev *pmcdev)
{
	return 0;
}

static inline void pmc_core_dbgfs_unregister(struct pmc_dev *pmcdev)
{
}
#endif /* CONFIG_DEBUG_FS */

static const struct x86_cpu_id intel_pmc_core_ids[] = {
<<<<<<< HEAD
	ICPU(INTEL_FAM6_SKYLAKE_MOBILE, &spt_reg_map),
	ICPU(INTEL_FAM6_SKYLAKE_DESKTOP, &spt_reg_map),
	ICPU(INTEL_FAM6_KABYLAKE_MOBILE, &spt_reg_map),
	ICPU(INTEL_FAM6_KABYLAKE_DESKTOP, &spt_reg_map),
	ICPU(INTEL_FAM6_CANNONLAKE_MOBILE, &cnp_reg_map),
	ICPU(INTEL_FAM6_ICELAKE_MOBILE, &icl_reg_map),
	{}
};

MODULE_DEVICE_TABLE(x86cpu, intel_pmc_core_ids);

static const struct pci_device_id pmc_pci_ids[] = {
	{ PCI_VDEVICE(INTEL, SPT_PMC_PCI_DEVICE_ID), 0},
	{ 0, },
};

/*
 * This quirk can be used on those platforms where
 * the platform BIOS enforces 24Mhx Crystal to shutdown
 * before PMC can assert SLP_S0#.
 */
static int quirk_xtal_ignore(const struct dmi_system_id *id)
{
	struct pmc_dev *pmcdev = &pmc;
	u32 value;

	value = pmc_core_reg_read(pmcdev, pmcdev->map->pm_vric1_offset);
	/* 24MHz Crystal Shutdown Qualification Disable */
	value |= SPT_PMC_VRIC1_XTALSDQDIS;
	/* Low Voltage Mode Enable */
	value &= ~SPT_PMC_VRIC1_SLPS0LVEN;
	pmc_core_reg_write(pmcdev, pmcdev->map->pm_vric1_offset, value);
	return 0;
}

static const struct dmi_system_id pmc_core_dmi_table[]  = {
	{
	.callback = quirk_xtal_ignore,
	.ident = "HP Elite x2 1013 G3",
	.matches = {
		DMI_MATCH(DMI_SYS_VENDOR, "HP"),
		DMI_MATCH(DMI_PRODUCT_NAME, "HP Elite x2 1013 G3"),
		},
	},
=======
	X86_MATCH_VENDOR_FAM_MODEL_FEATURE(INTEL, 6, INTEL_FAM6_SKYLAKE_L, X86_FEATURE_MWAIT, NULL),
	X86_MATCH_VENDOR_FAM_MODEL_FEATURE(INTEL, 6, INTEL_FAM6_SKYLAKE, X86_FEATURE_MWAIT, NULL),
	X86_MATCH_VENDOR_FAM_MODEL_FEATURE(INTEL, 6, INTEL_FAM6_KABYLAKE_L, X86_FEATURE_MWAIT, NULL),
	X86_MATCH_VENDOR_FAM_MODEL_FEATURE(INTEL, 6, INTEL_FAM6_KABYLAKE, X86_FEATURE_MWAIT, NULL),
>>>>>>> 0eee48be
	{}
};

static int __init pmc_core_probe(void)
{
	struct pmc_dev *pmcdev = &pmc;
	const struct x86_cpu_id *cpu_id;
	u64 slp_s0_addr;
	int err;

<<<<<<< HEAD
	cpu_id = x86_match_cpu(intel_pmc_core_ids);
	if (!cpu_id)
		return -ENODEV;

	pmcdev->map = (struct pmc_reg_map *)cpu_id->driver_data;

	/*
	 * Coffeelake has CPU ID of Kabylake and Cannonlake PCH. So here
	 * Sunrisepoint PCH regmap can't be used. Use Cannonlake PCH regmap
	 * in this case.
	 */
	if (pmcdev->map == &spt_reg_map && !pci_dev_present(pmc_pci_ids))
		pmcdev->map = &cnp_reg_map;

	if (lpit_read_residency_count_address(&slp_s0_addr))
		pmcdev->base_addr = PMC_BASE_ADDR_DEFAULT;
	else
		pmcdev->base_addr = slp_s0_addr - pmcdev->map->slp_s0_offset;

	pmcdev->regbase = ioremap(pmcdev->base_addr,
				  pmcdev->map->regmap_length);
	if (!pmcdev->regbase)
=======
	cpu_id = x86_match_cpu_stp(intel_pmc_core_ids);
	if (!cpu_id) {
		dev_dbg(&dev->dev, "PMC Core: cpuid mismatch.\n");
		return -EINVAL;
	}

	err = pcim_enable_device(dev);
	if (err < 0) {
		dev_dbg(&dev->dev, "PMC Core: failed to enable Power Management Controller.\n");
		return err;
	}

	err = pci_read_config_dword(dev,
				    SPT_PMC_BASE_ADDR_OFFSET,
				    &pmcdev->base_addr);
	if (err < 0) {
		dev_dbg(&dev->dev, "PMC Core: failed to read PCI config space.\n");
		return err;
	}
	pmcdev->base_addr &= PMC_BASE_ADDR_MASK;
	dev_dbg(&dev->dev, "PMC Core: PWRMBASE is %#x\n", pmcdev->base_addr);

	pmcdev->regbase = devm_ioremap_nocache(ptr_dev,
					      pmcdev->base_addr,
					      SPT_PMC_MMIO_REG_LEN);
	if (!pmcdev->regbase) {
		dev_dbg(&dev->dev, "PMC Core: ioremap failed.\n");
>>>>>>> 0eee48be
		return -ENOMEM;

	mutex_init(&pmcdev->lock);
	pmcdev->pmc_xram_read_bit = pmc_core_check_read_lock_bit();

	err = pmc_core_dbgfs_register(pmcdev);
	if (err < 0) {
		pr_warn(" debugfs register failed.\n");
		iounmap(pmcdev->regbase);
		return err;
	}

	dmi_check_system(pmc_core_dmi_table);
	pr_info(" initialized\n");
	return 0;
}
module_init(pmc_core_probe)

static void __exit pmc_core_remove(void)
{
	struct pmc_dev *pmcdev = &pmc;

	pmc_core_dbgfs_unregister(pmcdev);
	mutex_destroy(&pmcdev->lock);
	iounmap(pmcdev->regbase);
}
module_exit(pmc_core_remove)

MODULE_LICENSE("GPL v2");
MODULE_DESCRIPTION("Intel PMC Core Driver");<|MERGE_RESOLUTION|>--- conflicted
+++ resolved
@@ -37,7 +37,7 @@
 #include "intel_pmc_core.h"
 
 #define ICPU(model, data) \
-	{ X86_VENDOR_INTEL, 6, model, X86_STEPPING_ANY, X86_FEATURE_MWAIT, (kernel_ulong_t)data }
+	{ X86_VENDOR_INTEL, 6, model, X86_FEATURE_MWAIT, (kernel_ulong_t)data }
 
 static struct pmc_dev pmc;
 
@@ -852,13 +852,12 @@
 #endif /* CONFIG_DEBUG_FS */
 
 static const struct x86_cpu_id intel_pmc_core_ids[] = {
-<<<<<<< HEAD
-	ICPU(INTEL_FAM6_SKYLAKE_MOBILE, &spt_reg_map),
-	ICPU(INTEL_FAM6_SKYLAKE_DESKTOP, &spt_reg_map),
-	ICPU(INTEL_FAM6_KABYLAKE_MOBILE, &spt_reg_map),
-	ICPU(INTEL_FAM6_KABYLAKE_DESKTOP, &spt_reg_map),
-	ICPU(INTEL_FAM6_CANNONLAKE_MOBILE, &cnp_reg_map),
-	ICPU(INTEL_FAM6_ICELAKE_MOBILE, &icl_reg_map),
+	X86_MATCH_VENDOR_FAM_MODEL_FEATURE(INTEL, 6, INTEL_FAM6_SKYLAKE_L, X86_FEATURE_MWAIT, &spt_reg_map),
+	X86_MATCH_VENDOR_FAM_MODEL_FEATURE(INTEL, 6, INTEL_FAM6_SKYLAKE, X86_FEATURE_MWAIT, &spt_reg_map),
+	X86_MATCH_VENDOR_FAM_MODEL_FEATURE(INTEL, 6, INTEL_FAM6_KABYLAKE_L, X86_FEATURE_MWAIT, &spt_reg_map),
+	X86_MATCH_VENDOR_FAM_MODEL_FEATURE(INTEL, 6, INTEL_FAM6_KABYLAKE, X86_FEATURE_MWAIT, &spt_reg_map),
+	X86_MATCH_VENDOR_FAM_MODEL_FEATURE(INTEL, 6, INTEL_FAM6_CANNONLAKE_L, X86_FEATURE_MWAIT, &cnp_reg_map),
+	X86_MATCH_VENDOR_FAM_MODEL_FEATURE(INTEL, 6, INTEL_FAM6_ICELAKE_L, X86_FEATURE_MWAIT, &icl_reg_map),
 	{}
 };
 
@@ -897,12 +896,6 @@
 		DMI_MATCH(DMI_PRODUCT_NAME, "HP Elite x2 1013 G3"),
 		},
 	},
-=======
-	X86_MATCH_VENDOR_FAM_MODEL_FEATURE(INTEL, 6, INTEL_FAM6_SKYLAKE_L, X86_FEATURE_MWAIT, NULL),
-	X86_MATCH_VENDOR_FAM_MODEL_FEATURE(INTEL, 6, INTEL_FAM6_SKYLAKE, X86_FEATURE_MWAIT, NULL),
-	X86_MATCH_VENDOR_FAM_MODEL_FEATURE(INTEL, 6, INTEL_FAM6_KABYLAKE_L, X86_FEATURE_MWAIT, NULL),
-	X86_MATCH_VENDOR_FAM_MODEL_FEATURE(INTEL, 6, INTEL_FAM6_KABYLAKE, X86_FEATURE_MWAIT, NULL),
->>>>>>> 0eee48be
 	{}
 };
 
@@ -913,7 +906,6 @@
 	u64 slp_s0_addr;
 	int err;
 
-<<<<<<< HEAD
 	cpu_id = x86_match_cpu(intel_pmc_core_ids);
 	if (!cpu_id)
 		return -ENODEV;
@@ -936,35 +928,6 @@
 	pmcdev->regbase = ioremap(pmcdev->base_addr,
 				  pmcdev->map->regmap_length);
 	if (!pmcdev->regbase)
-=======
-	cpu_id = x86_match_cpu_stp(intel_pmc_core_ids);
-	if (!cpu_id) {
-		dev_dbg(&dev->dev, "PMC Core: cpuid mismatch.\n");
-		return -EINVAL;
-	}
-
-	err = pcim_enable_device(dev);
-	if (err < 0) {
-		dev_dbg(&dev->dev, "PMC Core: failed to enable Power Management Controller.\n");
-		return err;
-	}
-
-	err = pci_read_config_dword(dev,
-				    SPT_PMC_BASE_ADDR_OFFSET,
-				    &pmcdev->base_addr);
-	if (err < 0) {
-		dev_dbg(&dev->dev, "PMC Core: failed to read PCI config space.\n");
-		return err;
-	}
-	pmcdev->base_addr &= PMC_BASE_ADDR_MASK;
-	dev_dbg(&dev->dev, "PMC Core: PWRMBASE is %#x\n", pmcdev->base_addr);
-
-	pmcdev->regbase = devm_ioremap_nocache(ptr_dev,
-					      pmcdev->base_addr,
-					      SPT_PMC_MMIO_REG_LEN);
-	if (!pmcdev->regbase) {
-		dev_dbg(&dev->dev, "PMC Core: ioremap failed.\n");
->>>>>>> 0eee48be
 		return -ENOMEM;
 
 	mutex_init(&pmcdev->lock);
