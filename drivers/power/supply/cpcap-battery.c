/*
 * Battery driver for CPCAP PMIC
 *
 * Copyright (C) 2017 Tony Lindgren <tony@atomide.com>
 *
 * Some parts of the code based on earlie Motorola mapphone Linux kernel
 * drivers:
 *
 * Copyright (C) 2009-2010 Motorola, Inc.
 *
 * This program is free software; you can redistribute it and/or modify
 * it under the terms of the GNU General Public License version 2 as
 * published by the Free Software Foundation.

 * This program is distributed "as is" WITHOUT ANY WARRANTY of any
 * kind, whether express or implied; without even the implied warranty
 * of MERCHANTABILITY or FITNESS FOR A PARTICULAR PURPOSE.  See the
 * GNU General Public License for more details.
 */

#include <linux/delay.h>
#include <linux/err.h>
#include <linux/interrupt.h>
#include <linux/kernel.h>
#include <linux/module.h>
#include <linux/of_device.h>
#include <linux/platform_device.h>
#include <linux/power_supply.h>
#include <linux/reboot.h>
#include <linux/regmap.h>

#include <linux/iio/consumer.h>
#include <linux/iio/types.h>
#include <linux/mfd/motorola-cpcap.h>

#include <asm/div64.h>

/*
 * Register bit defines for CPCAP_REG_BPEOL. Some of these seem to
 * map to MC13783UG.pdf "Table 5-19. Register 13, Power Control 0"
 * to enable BATTDETEN, LOBAT and EOL features. We currently use
 * LOBAT interrupts instead of EOL.
 */
#define CPCAP_REG_BPEOL_BIT_EOL9	BIT(9)	/* Set for EOL irq */
#define CPCAP_REG_BPEOL_BIT_EOL8	BIT(8)	/* Set for EOL irq */
#define CPCAP_REG_BPEOL_BIT_UNKNOWN7	BIT(7)
#define CPCAP_REG_BPEOL_BIT_UNKNOWN6	BIT(6)
#define CPCAP_REG_BPEOL_BIT_UNKNOWN5	BIT(5)
#define CPCAP_REG_BPEOL_BIT_EOL_MULTI	BIT(4)	/* Set for multiple EOL irqs */
#define CPCAP_REG_BPEOL_BIT_UNKNOWN3	BIT(3)
#define CPCAP_REG_BPEOL_BIT_UNKNOWN2	BIT(2)
#define CPCAP_REG_BPEOL_BIT_BATTDETEN	BIT(1)	/* Enable battery detect */
#define CPCAP_REG_BPEOL_BIT_EOLSEL	BIT(0)	/* BPDET = 0, EOL = 1 */

#define CPCAP_BATTERY_CC_SAMPLE_PERIOD_MS	250

enum {
	CPCAP_BATTERY_IIO_BATTDET,
	CPCAP_BATTERY_IIO_VOLTAGE,
	CPCAP_BATTERY_IIO_CHRG_CURRENT,
	CPCAP_BATTERY_IIO_BATT_CURRENT,
	CPCAP_BATTERY_IIO_NR,
};

enum cpcap_battery_irq_action {
	CPCAP_BATTERY_IRQ_ACTION_NONE,
	CPCAP_BATTERY_IRQ_ACTION_BATTERY_LOW,
	CPCAP_BATTERY_IRQ_ACTION_POWEROFF,
};

struct cpcap_interrupt_desc {
	const char *name;
	struct list_head node;
	int irq;
	enum cpcap_battery_irq_action action;
};

struct cpcap_battery_config {
	int ccm;
	int cd_factor;
	struct power_supply_info info;
};

struct cpcap_coulomb_counter_data {
	s32 sample;		/* 24 or 32 bits */
	s32 accumulator;
	s16 offset;		/* 9 bits */
};

enum cpcap_battery_state {
	CPCAP_BATTERY_STATE_PREVIOUS,
	CPCAP_BATTERY_STATE_LATEST,
	CPCAP_BATTERY_STATE_NR,
};

struct cpcap_battery_state_data {
	int voltage;
	int current_ua;
	int counter_uah;
	int temperature;
	ktime_t time;
	struct cpcap_coulomb_counter_data cc;
};

struct cpcap_battery_ddata {
	struct device *dev;
	struct regmap *reg;
	struct list_head irq_list;
	struct iio_channel *channels[CPCAP_BATTERY_IIO_NR];
	struct power_supply *psy;
	struct cpcap_battery_config config;
	struct cpcap_battery_state_data state[CPCAP_BATTERY_STATE_NR];
	atomic_t active;
	int status;
	u16 vendor;
};

#define CPCAP_NO_BATTERY	-400

static struct cpcap_battery_state_data *
cpcap_battery_get_state(struct cpcap_battery_ddata *ddata,
			enum cpcap_battery_state state)
{
	if (state >= CPCAP_BATTERY_STATE_NR)
		return NULL;

	return &ddata->state[state];
}

static struct cpcap_battery_state_data *
cpcap_battery_latest(struct cpcap_battery_ddata *ddata)
{
	return cpcap_battery_get_state(ddata, CPCAP_BATTERY_STATE_LATEST);
}

static struct cpcap_battery_state_data *
cpcap_battery_previous(struct cpcap_battery_ddata *ddata)
{
	return cpcap_battery_get_state(ddata, CPCAP_BATTERY_STATE_PREVIOUS);
}

static int cpcap_charger_battery_temperature(struct cpcap_battery_ddata *ddata,
					     int *value)
{
	struct iio_channel *channel;
	int error;

	channel = ddata->channels[CPCAP_BATTERY_IIO_BATTDET];
	error = iio_read_channel_processed(channel, value);
	if (error < 0) {
		dev_warn(ddata->dev, "%s failed: %i\n", __func__, error);
		*value = CPCAP_NO_BATTERY;

		return error;
	}

	*value /= 100;

	return 0;
}

static int cpcap_battery_get_voltage(struct cpcap_battery_ddata *ddata)
{
	struct iio_channel *channel;
	int error, value = 0;

	channel = ddata->channels[CPCAP_BATTERY_IIO_VOLTAGE];
	error = iio_read_channel_processed(channel, &value);
	if (error < 0) {
		dev_warn(ddata->dev, "%s failed: %i\n", __func__, error);

		return 0;
	}

	return value * 1000;
}

static int cpcap_battery_get_current(struct cpcap_battery_ddata *ddata)
{
	struct iio_channel *channel;
	int error, value = 0;

	channel = ddata->channels[CPCAP_BATTERY_IIO_BATT_CURRENT];
	error = iio_read_channel_processed(channel, &value);
	if (error < 0) {
		dev_warn(ddata->dev, "%s failed: %i\n", __func__, error);

		return 0;
	}

	return value * 1000;
}

/**
 * cpcap_battery_cc_raw_div - calculate and divide coulomb counter μAms values
 * @ddata: device driver data
 * @sample: coulomb counter sample value
 * @accumulator: coulomb counter integrator value
 * @offset: coulomb counter offset value
 * @divider: conversion divider
 *
 * Note that cc_lsb and cc_dur values are from Motorola Linux kernel
 * function data_get_avg_curr_ua() and seem to be based on measured test
 * results. It also has the following comment:
 *
 * Adjustment factors are applied here as a temp solution per the test
 * results. Need to work out a formal solution for this adjustment.
 *
 * A coulomb counter for similar hardware seems to be documented in
 * "TWL6030 Gas Gauging Basics (Rev. A)" swca095a.pdf in chapter
 * "10 Calculating Accumulated Current". We however follow what the
 * Motorola mapphone Linux kernel is doing as there may be either a
 * TI or ST coulomb counter in the PMIC.
 */
static int cpcap_battery_cc_raw_div(struct cpcap_battery_ddata *ddata,
				    s32 sample, s32 accumulator,
				    s16 offset, u32 divider)
{
	s64 acc;
	u64 tmp;
	int avg_current;
	u32 cc_lsb;

	if (!divider)
		return 0;

<<<<<<< HEAD
	offset &= 0x7ff;		/* 10-bits, signed */

=======
>>>>>>> c59c1e66
	switch (ddata->vendor) {
	case CPCAP_VENDOR_ST:
		cc_lsb = 95374;		/* μAms per LSB */
		break;
	case CPCAP_VENDOR_TI:
		cc_lsb = 91501;		/* μAms per LSB */
		break;
	default:
		return -EINVAL;
	}

	acc = accumulator;
	acc = acc - ((s64)sample * offset);
	cc_lsb = (cc_lsb * ddata->config.cd_factor) / 1000;

	if (acc >=  0)
		tmp = acc;
	else
		tmp = acc * -1;

	tmp = tmp * cc_lsb;
	do_div(tmp, divider);
	avg_current = tmp;

	if (acc >= 0)
		return -avg_current;
	else
		return avg_current;
}

/* 3600000μAms = 1μAh */
static int cpcap_battery_cc_to_uah(struct cpcap_battery_ddata *ddata,
				   s32 sample, s32 accumulator,
				   s16 offset)
{
	return cpcap_battery_cc_raw_div(ddata, sample,
					accumulator, offset,
					3600000);
}

static int cpcap_battery_cc_to_ua(struct cpcap_battery_ddata *ddata,
				  s32 sample, s32 accumulator,
				  s16 offset)
{
	return cpcap_battery_cc_raw_div(ddata, sample,
					accumulator, offset,
					sample *
					CPCAP_BATTERY_CC_SAMPLE_PERIOD_MS);
}

/**
 * cpcap_battery_read_accumulated - reads cpcap coulomb counter
 * @ddata: device driver data
 * @regs: coulomb counter values
 *
 * Based on Motorola mapphone kernel function data_read_regs().
 * Looking at the registers, the coulomb counter seems similar to
 * the coulomb counter in TWL6030. See "TWL6030 Gas Gauging Basics
 * (Rev. A) swca095a.pdf for "10 Calculating Accumulated Current".
 *
 * Note that swca095a.pdf instructs to stop the coulomb counter
 * before reading to avoid values changing. Motorola mapphone
 * Linux kernel does not do it, so let's assume they've verified
 * the data produced is correct.
 */
static int
cpcap_battery_read_accumulated(struct cpcap_battery_ddata *ddata,
			       struct cpcap_coulomb_counter_data *ccd)
{
	u16 buf[7];	/* CPCAP_REG_CC1 to CCI */
	int error;

	ccd->sample = 0;
	ccd->accumulator = 0;
	ccd->offset = 0;

	/* Read coulomb counter register range */
	error = regmap_bulk_read(ddata->reg, CPCAP_REG_CCS1,
				 buf, ARRAY_SIZE(buf));
	if (error)
		return 0;

	/* Sample value CPCAP_REG_CCS1 & 2 */
	ccd->sample = (buf[1] & 0x0fff) << 16;
	ccd->sample |= buf[0];
	if (ddata->vendor == CPCAP_VENDOR_TI)
		ccd->sample = sign_extend32(24, ccd->sample);

	/* Accumulator value CPCAP_REG_CCA1 & 2 */
	ccd->accumulator = ((s16)buf[3]) << 16;
	ccd->accumulator |= buf[2];

	/*
	 * Coulomb counter calibration offset is CPCAP_REG_CCM,
	 * REG_CCO seems unused
	 */
	ccd->offset = buf[4];
	ccd->offset = sign_extend32(ccd->offset, 9);

	return cpcap_battery_cc_to_uah(ddata,
				       ccd->sample,
				       ccd->accumulator,
				       ccd->offset);
}

/**
 * cpcap_battery_cc_get_avg_current - read cpcap coulumb counter
 * @ddata: cpcap battery driver device data
 */
static int cpcap_battery_cc_get_avg_current(struct cpcap_battery_ddata *ddata)
{
	int value, acc, error;
	s32 sample = 1;
	s16 offset;

	if (ddata->vendor == CPCAP_VENDOR_ST)
		sample = 4;

	/* Coulomb counter integrator */
	error = regmap_read(ddata->reg, CPCAP_REG_CCI, &value);
	if (error)
		return error;

	if ((ddata->vendor == CPCAP_VENDOR_TI) && (value > 0x2000))
		value = value | 0xc000;

	acc = (s16)value;

	/* Coulomb counter sample time */
	error = regmap_read(ddata->reg, CPCAP_REG_CCM, &value);
	if (error)
		return error;

	if (value < 0x200)
		offset = value;
	else
		offset = value | 0xfc00;

	return cpcap_battery_cc_to_ua(ddata, sample, acc, offset);
}

static bool cpcap_battery_full(struct cpcap_battery_ddata *ddata)
{
	struct cpcap_battery_state_data *state = cpcap_battery_latest(ddata);

	/* Basically anything that measures above 4347000 is full */
	if (state->voltage >= (ddata->config.info.voltage_max_design - 4000))
		return true;

	return false;
}

static int cpcap_battery_update_status(struct cpcap_battery_ddata *ddata)
{
	struct cpcap_battery_state_data state, *latest, *previous;
	ktime_t now;
	int error;

	memset(&state, 0, sizeof(state));
	now = ktime_get();

	latest = cpcap_battery_latest(ddata);
	if (latest) {
		s64 delta_ms = ktime_to_ms(ktime_sub(now, latest->time));

		if (delta_ms < CPCAP_BATTERY_CC_SAMPLE_PERIOD_MS)
			return delta_ms;
	}

	state.time = now;
	state.voltage = cpcap_battery_get_voltage(ddata);
	state.current_ua = cpcap_battery_get_current(ddata);
	state.counter_uah = cpcap_battery_read_accumulated(ddata, &state.cc);

	error = cpcap_charger_battery_temperature(ddata,
						  &state.temperature);
	if (error)
		return error;

	previous = cpcap_battery_previous(ddata);
	memcpy(previous, latest, sizeof(*previous));
	memcpy(latest, &state, sizeof(*latest));

	return 0;
}

static enum power_supply_property cpcap_battery_props[] = {
	POWER_SUPPLY_PROP_STATUS,
	POWER_SUPPLY_PROP_PRESENT,
	POWER_SUPPLY_PROP_TECHNOLOGY,
	POWER_SUPPLY_PROP_VOLTAGE_NOW,
	POWER_SUPPLY_PROP_VOLTAGE_MAX_DESIGN,
	POWER_SUPPLY_PROP_VOLTAGE_MIN_DESIGN,
	POWER_SUPPLY_PROP_CURRENT_AVG,
	POWER_SUPPLY_PROP_CURRENT_NOW,
	POWER_SUPPLY_PROP_CHARGE_FULL_DESIGN,
	POWER_SUPPLY_PROP_CHARGE_COUNTER,
	POWER_SUPPLY_PROP_POWER_NOW,
	POWER_SUPPLY_PROP_POWER_AVG,
	POWER_SUPPLY_PROP_CAPACITY_LEVEL,
	POWER_SUPPLY_PROP_SCOPE,
	POWER_SUPPLY_PROP_TEMP,
};

static int cpcap_battery_get_property(struct power_supply *psy,
				      enum power_supply_property psp,
				      union power_supply_propval *val)
{
	struct cpcap_battery_ddata *ddata = power_supply_get_drvdata(psy);
	struct cpcap_battery_state_data *latest, *previous;
	u32 sample;
	s32 accumulator;
	int cached;
	s64 tmp;

	cached = cpcap_battery_update_status(ddata);
	if (cached < 0)
		return cached;

	latest = cpcap_battery_latest(ddata);
	previous = cpcap_battery_previous(ddata);

	switch (psp) {
	case POWER_SUPPLY_PROP_PRESENT:
		if (latest->temperature > CPCAP_NO_BATTERY)
			val->intval = 1;
		else
			val->intval = 0;
		break;
	case POWER_SUPPLY_PROP_STATUS:
		if (cpcap_battery_full(ddata)) {
			val->intval = POWER_SUPPLY_STATUS_FULL;
			break;
		}
		if (cpcap_battery_cc_get_avg_current(ddata) < 0)
			val->intval = POWER_SUPPLY_STATUS_CHARGING;
		else
			val->intval = POWER_SUPPLY_STATUS_DISCHARGING;
		break;
	case POWER_SUPPLY_PROP_TECHNOLOGY:
		val->intval = ddata->config.info.technology;
		break;
	case POWER_SUPPLY_PROP_VOLTAGE_NOW:
		val->intval = cpcap_battery_get_voltage(ddata);
		break;
	case POWER_SUPPLY_PROP_VOLTAGE_MAX_DESIGN:
		val->intval = ddata->config.info.voltage_max_design;
		break;
	case POWER_SUPPLY_PROP_VOLTAGE_MIN_DESIGN:
		val->intval = ddata->config.info.voltage_min_design;
		break;
	case POWER_SUPPLY_PROP_CURRENT_AVG:
		sample = latest->cc.sample - previous->cc.sample;
		if (!sample) {
			val->intval = cpcap_battery_cc_get_avg_current(ddata);
			break;
		}
		accumulator = latest->cc.accumulator - previous->cc.accumulator;
		val->intval = cpcap_battery_cc_to_ua(ddata, sample,
						     accumulator,
						     latest->cc.offset);
		break;
	case POWER_SUPPLY_PROP_CURRENT_NOW:
		val->intval = latest->current_ua;
		break;
	case POWER_SUPPLY_PROP_CHARGE_COUNTER:
		val->intval = latest->counter_uah;
		break;
	case POWER_SUPPLY_PROP_POWER_NOW:
		tmp = (latest->voltage / 10000) * latest->current_ua;
		val->intval = div64_s64(tmp, 100);
		break;
	case POWER_SUPPLY_PROP_POWER_AVG:
		sample = latest->cc.sample - previous->cc.sample;
		if (!sample) {
			tmp = cpcap_battery_cc_get_avg_current(ddata);
			tmp *= (latest->voltage / 10000);
			val->intval = div64_s64(tmp, 100);
			break;
		}
		accumulator = latest->cc.accumulator - previous->cc.accumulator;
		tmp = cpcap_battery_cc_to_ua(ddata, sample, accumulator,
					     latest->cc.offset);
		tmp *= ((latest->voltage + previous->voltage) / 20000);
		val->intval = div64_s64(tmp, 100);
		break;
	case POWER_SUPPLY_PROP_CAPACITY_LEVEL:
		if (cpcap_battery_full(ddata))
			val->intval = POWER_SUPPLY_CAPACITY_LEVEL_FULL;
		else if (latest->voltage >= 3750000)
			val->intval = POWER_SUPPLY_CAPACITY_LEVEL_HIGH;
		else if (latest->voltage >= 3300000)
			val->intval = POWER_SUPPLY_CAPACITY_LEVEL_NORMAL;
		else if (latest->voltage > 3100000)
			val->intval = POWER_SUPPLY_CAPACITY_LEVEL_LOW;
		else if (latest->voltage <= 3100000)
			val->intval = POWER_SUPPLY_CAPACITY_LEVEL_CRITICAL;
		else
			val->intval = POWER_SUPPLY_CAPACITY_LEVEL_UNKNOWN;
		break;
	case POWER_SUPPLY_PROP_CHARGE_FULL_DESIGN:
		val->intval = ddata->config.info.charge_full_design;
		break;
	case POWER_SUPPLY_PROP_SCOPE:
		val->intval = POWER_SUPPLY_SCOPE_SYSTEM;
		break;
	case POWER_SUPPLY_PROP_TEMP:
		val->intval = latest->temperature;
		break;
	default:
		return -EINVAL;
	}

	return 0;
}

static irqreturn_t cpcap_battery_irq_thread(int irq, void *data)
{
	struct cpcap_battery_ddata *ddata = data;
	struct cpcap_battery_state_data *latest;
	struct cpcap_interrupt_desc *d;

	if (!atomic_read(&ddata->active))
		return IRQ_NONE;

	list_for_each_entry(d, &ddata->irq_list, node) {
		if (irq == d->irq)
			break;
	}

	if (!d)
		return IRQ_NONE;

	latest = cpcap_battery_latest(ddata);

	switch (d->action) {
	case CPCAP_BATTERY_IRQ_ACTION_BATTERY_LOW:
		if (latest->current_ua >= 0)
			dev_warn(ddata->dev, "Battery low at 3.3V!\n");
		break;
	case CPCAP_BATTERY_IRQ_ACTION_POWEROFF:
		if (latest->current_ua >= 0) {
			dev_emerg(ddata->dev,
				  "Battery empty at 3.1V, powering off\n");
			orderly_poweroff(true);
		}
		break;
	default:
		break;
	}

	power_supply_changed(ddata->psy);

	return IRQ_HANDLED;
}

static int cpcap_battery_init_irq(struct platform_device *pdev,
				  struct cpcap_battery_ddata *ddata,
				  const char *name)
{
	struct cpcap_interrupt_desc *d;
	int irq, error;

	irq = platform_get_irq_byname(pdev, name);
	if (irq < 0)
		return irq;

	error = devm_request_threaded_irq(ddata->dev, irq, NULL,
					  cpcap_battery_irq_thread,
					  IRQF_SHARED,
					  name, ddata);
	if (error) {
		dev_err(ddata->dev, "could not get irq %s: %i\n",
			name, error);

		return error;
	}

	d = devm_kzalloc(ddata->dev, sizeof(*d), GFP_KERNEL);
	if (!d)
		return -ENOMEM;

	d->name = name;
	d->irq = irq;

	if (!strncmp(name, "lowbph", 6))
		d->action = CPCAP_BATTERY_IRQ_ACTION_BATTERY_LOW;
	else if (!strncmp(name, "lowbpl", 6))
		d->action = CPCAP_BATTERY_IRQ_ACTION_POWEROFF;

	list_add(&d->node, &ddata->irq_list);

	return 0;
}

static int cpcap_battery_init_interrupts(struct platform_device *pdev,
					 struct cpcap_battery_ddata *ddata)
{
	static const char * const cpcap_battery_irqs[] = {
		"eol", "lowbph", "lowbpl",
		"chrgcurr1", "battdetb"
	};
	int i, error;

	for (i = 0; i < ARRAY_SIZE(cpcap_battery_irqs); i++) {
		error = cpcap_battery_init_irq(pdev, ddata,
					       cpcap_battery_irqs[i]);
		if (error)
			return error;
	}

	/* Enable low battery interrupts for 3.3V high and 3.1V low */
	error = regmap_update_bits(ddata->reg, CPCAP_REG_BPEOL,
				   0xffff,
				   CPCAP_REG_BPEOL_BIT_BATTDETEN);
	if (error)
		return error;

	return 0;
}

static int cpcap_battery_init_iio(struct cpcap_battery_ddata *ddata)
{
	const char * const names[CPCAP_BATTERY_IIO_NR] = {
		"battdetb", "battp", "chg_isense", "batti",
	};
	int error, i;

	for (i = 0; i < CPCAP_BATTERY_IIO_NR; i++) {
		ddata->channels[i] = devm_iio_channel_get(ddata->dev,
							  names[i]);
		if (IS_ERR(ddata->channels[i])) {
			error = PTR_ERR(ddata->channels[i]);
			goto out_err;
		}

		if (!ddata->channels[i]->indio_dev) {
			error = -ENXIO;
			goto out_err;
		}
	}

	return 0;

out_err:
	if (error != -EPROBE_DEFER)
		dev_err(ddata->dev, "could not initialize VBUS or ID IIO: %i\n",
			error);

	return error;
}

/*
 * Based on the values from Motorola mapphone Linux kernel. In the
 * the Motorola mapphone Linux kernel tree the value for pm_cd_factor
 * is passed to the kernel via device tree. If it turns out to be
 * something device specific we can consider that too later.
 *
 * And looking at the battery full and shutdown values for the stock
 * kernel on droid 4, full is 4351000 and software initiates shutdown
 * at 3078000. The device will die around 2743000.
 */
static const struct cpcap_battery_config cpcap_battery_default_data = {
	.ccm = 0x3ff,
	.cd_factor = 0x3cc,
	.info.technology = POWER_SUPPLY_TECHNOLOGY_LION,
	.info.voltage_max_design = 4351000,
	.info.voltage_min_design = 3100000,
	.info.charge_full_design = 1740000,
};

#ifdef CONFIG_OF
static const struct of_device_id cpcap_battery_id_table[] = {
	{
		.compatible = "motorola,cpcap-battery",
		.data = &cpcap_battery_default_data,
	},
	{},
};
MODULE_DEVICE_TABLE(of, cpcap_battery_id_table);
#endif

static int cpcap_battery_probe(struct platform_device *pdev)
{
	struct power_supply_desc *psy_desc;
	struct cpcap_battery_ddata *ddata;
	const struct of_device_id *match;
	struct power_supply_config psy_cfg = {};
	int error;

	match = of_match_device(of_match_ptr(cpcap_battery_id_table),
				&pdev->dev);
	if (!match)
		return -EINVAL;

	if (!match->data) {
		dev_err(&pdev->dev, "no configuration data found\n");

		return -ENODEV;
	}

	ddata = devm_kzalloc(&pdev->dev, sizeof(*ddata), GFP_KERNEL);
	if (!ddata)
		return -ENOMEM;

	INIT_LIST_HEAD(&ddata->irq_list);
	ddata->dev = &pdev->dev;
	memcpy(&ddata->config, match->data, sizeof(ddata->config));

	ddata->reg = dev_get_regmap(ddata->dev->parent, NULL);
	if (!ddata->reg)
		return -ENODEV;

	error = cpcap_get_vendor(ddata->dev, ddata->reg, &ddata->vendor);
	if (error)
		return error;

	platform_set_drvdata(pdev, ddata);

	error = regmap_update_bits(ddata->reg, CPCAP_REG_CCM,
				   0xffff, ddata->config.ccm);
	if (error)
		return error;

	error = cpcap_battery_init_interrupts(pdev, ddata);
	if (error)
		return error;

	error = cpcap_battery_init_iio(ddata);
	if (error)
		return error;

	psy_desc = devm_kzalloc(ddata->dev, sizeof(*psy_desc), GFP_KERNEL);
	if (!psy_desc)
		return -ENOMEM;

	psy_desc->name = "battery",
	psy_desc->type = POWER_SUPPLY_TYPE_BATTERY,
	psy_desc->properties = cpcap_battery_props,
	psy_desc->num_properties = ARRAY_SIZE(cpcap_battery_props),
	psy_desc->get_property = cpcap_battery_get_property,

	psy_cfg.of_node = pdev->dev.of_node;
	psy_cfg.drv_data = ddata;

	ddata->psy = devm_power_supply_register(ddata->dev, psy_desc,
						&psy_cfg);
	error = PTR_ERR_OR_ZERO(ddata->psy);
	if (error) {
		dev_err(ddata->dev, "failed to register power supply\n");
		return error;
	}

	atomic_set(&ddata->active, 1);

	return 0;
}

static int cpcap_battery_remove(struct platform_device *pdev)
{
	struct cpcap_battery_ddata *ddata = platform_get_drvdata(pdev);
	int error;

	atomic_set(&ddata->active, 0);
	error = regmap_update_bits(ddata->reg, CPCAP_REG_BPEOL,
				   0xffff, 0);
	if (error)
		dev_err(&pdev->dev, "could not disable: %i\n", error);

	return 0;
}

static struct platform_driver cpcap_battery_driver = {
	.driver	= {
		.name		= "cpcap_battery",
		.of_match_table = of_match_ptr(cpcap_battery_id_table),
	},
	.probe	= cpcap_battery_probe,
	.remove = cpcap_battery_remove,
};
module_platform_driver(cpcap_battery_driver);

MODULE_LICENSE("GPL v2");
MODULE_AUTHOR("Tony Lindgren <tony@atomide.com>");
MODULE_DESCRIPTION("CPCAP PMIC Battery Driver");<|MERGE_RESOLUTION|>--- conflicted
+++ resolved
@@ -224,11 +224,6 @@
 	if (!divider)
 		return 0;
 
-<<<<<<< HEAD
-	offset &= 0x7ff;		/* 10-bits, signed */
-
-=======
->>>>>>> c59c1e66
 	switch (ddata->vendor) {
 	case CPCAP_VENDOR_ST:
 		cc_lsb = 95374;		/* μAms per LSB */
