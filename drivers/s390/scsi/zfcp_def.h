--- conflicted
+++ resolved
@@ -111,10 +111,6 @@
 #define ZFCP_STATUS_FSFREQ_ABORTSUCCEEDED	0x00000040
 #define ZFCP_STATUS_FSFREQ_ABORTNOTNEEDED       0x00000080
 #define ZFCP_STATUS_FSFREQ_TMFUNCFAILED         0x00000200
-<<<<<<< HEAD
-#define ZFCP_STATUS_FSFREQ_TMFUNCNOTSUPP        0x00000400
-=======
->>>>>>> 92dcffb9
 #define ZFCP_STATUS_FSFREQ_DISMISSED            0x00001000
 
 /************************* STRUCTURE DEFINITIONS *****************************/
@@ -133,132 +129,6 @@
 	mempool_t *qtcb_pool;
 };
 
-<<<<<<< HEAD
-/*
- * header for CT_IU
- */
-struct ct_hdr {
-	u8 revision;		// 0x01
-	u8 in_id[3];		// 0x00
-	u8 gs_type;		// 0xFC	Directory Service
-	u8 gs_subtype;		// 0x02	Name Server
-	u8 options;		// 0x00 single bidirectional exchange
-	u8 reserved0;
-	u16 cmd_rsp_code;	// 0x0121 GID_PN, or 0x0100 GA_NXT
-	u16 max_res_size;	// <= (4096 - 16) / 4
-	u8 reserved1;
-	u8 reason_code;
-	u8 reason_code_expl;
-	u8 vendor_unique;
-} __attribute__ ((packed));
-
-/* nameserver request CT_IU -- for requests where
- * a port name is required */
-struct ct_iu_gid_pn_req {
-	struct ct_hdr header;
-	u64 wwpn;
-} __attribute__ ((packed));
-
-/* FS_ACC IU and data unit for GID_PN nameserver request */
-struct ct_iu_gid_pn_resp {
-	struct ct_hdr header;
-	u32 d_id;
-} __attribute__ ((packed));
-
-struct ct_iu_gpn_ft_req {
-	struct ct_hdr header;
-	u8 flags;
-	u8 domain_id_scope;
-	u8 area_id_scope;
-	u8 fc4_type;
-} __attribute__ ((packed));
-
-
-/**
- * struct zfcp_send_ct - used to pass parameters to function zfcp_fsf_send_ct
- * @wka_port: port where the request is sent to
- * @req: scatter-gather list for request
- * @resp: scatter-gather list for response
- * @handler: handler function (called for response to the request)
- * @handler_data: data passed to handler function
- * @completion: completion for synchronization purposes
- * @status: used to pass error status to calling function
- */
-struct zfcp_send_ct {
-	struct zfcp_wka_port *wka_port;
-	struct scatterlist *req;
-	struct scatterlist *resp;
-	void (*handler)(unsigned long);
-	unsigned long handler_data;
-	struct completion *completion;
-	int status;
-};
-
-/* used for name server requests in error recovery */
-struct zfcp_gid_pn_data {
-	struct zfcp_send_ct ct;
-	struct scatterlist req;
-	struct scatterlist resp;
-	struct ct_iu_gid_pn_req ct_iu_req;
-	struct ct_iu_gid_pn_resp ct_iu_resp;
-        struct zfcp_port *port;
-};
-
-/**
- * struct zfcp_send_els - used to pass parameters to function zfcp_fsf_send_els
- * @adapter: adapter where request is sent from
- * @port: port where ELS is destinated (port reference count has to be increased)
- * @d_id: destiniation id of port where request is sent to
- * @req: scatter-gather list for request
- * @resp: scatter-gather list for response
- * @handler: handler function (called for response to the request)
- * @handler_data: data passed to handler function
- * @completion: completion for synchronization purposes
- * @ls_code: hex code of ELS command
- * @status: used to pass error status to calling function
- */
-struct zfcp_send_els {
-	struct zfcp_adapter *adapter;
-	struct zfcp_port *port;
-	u32 d_id;
-	struct scatterlist *req;
-	struct scatterlist *resp;
-	void (*handler)(unsigned long);
-	unsigned long handler_data;
-	struct completion *completion;
-	int ls_code;
-	int status;
-};
-
-struct zfcp_els_adisc {
-	struct zfcp_send_els els;
-	struct scatterlist req;
-	struct scatterlist resp;
-	struct zfcp_ls_adisc ls_adisc;
-	struct zfcp_ls_adisc ls_adisc_acc;
-};
-
-struct zfcp_wka_port {
-	struct zfcp_adapter	*adapter;
-	wait_queue_head_t	completion_wq;
-	enum zfcp_wka_status	status;
-	atomic_t		refcount;
-	u32			d_id;
-	u32			handle;
-	struct mutex		mutex;
-	struct delayed_work	work;
-};
-
-struct zfcp_wka_ports {
-	struct zfcp_wka_port ms; 	/* management service */
-	struct zfcp_wka_port ts; 	/* time service */
-	struct zfcp_wka_port ds; 	/* directory service */
-	struct zfcp_wka_port as; 	/* alias service */
-	struct zfcp_wka_port ks; 	/* key distribution service */
-};
-
-=======
->>>>>>> 92dcffb9
 struct zfcp_qdio_queue {
 	struct qdio_buffer *sbal[QDIO_MAX_BUFFERS_PER_Q];
 	u8		   first;	/* index of next free bfr in queue */
