/*
 * zfcp device driver
 *
 * Implementation of FSF commands.
 *
 * Copyright IBM Corporation 2002, 2010
 */

#define KMSG_COMPONENT "zfcp"
#define pr_fmt(fmt) KMSG_COMPONENT ": " fmt

#include <linux/blktrace_api.h>
#include <linux/slab.h>
#include <scsi/fc/fc_els.h>
#include "zfcp_ext.h"
#include "zfcp_fc.h"
#include "zfcp_dbf.h"
#include "zfcp_qdio.h"
#include "zfcp_reqlist.h"

static void zfcp_fsf_request_timeout_handler(unsigned long data)
{
	struct zfcp_adapter *adapter = (struct zfcp_adapter *) data;
	zfcp_qdio_siosl(adapter);
	zfcp_erp_adapter_reopen(adapter, ZFCP_STATUS_COMMON_ERP_FAILED,
				"fsrth_1", NULL);
}

static void zfcp_fsf_start_timer(struct zfcp_fsf_req *fsf_req,
				 unsigned long timeout)
{
	fsf_req->timer.function = zfcp_fsf_request_timeout_handler;
	fsf_req->timer.data = (unsigned long) fsf_req->adapter;
	fsf_req->timer.expires = jiffies + timeout;
	add_timer(&fsf_req->timer);
}

static void zfcp_fsf_start_erp_timer(struct zfcp_fsf_req *fsf_req)
{
	BUG_ON(!fsf_req->erp_action);
	fsf_req->timer.function = zfcp_erp_timeout_handler;
	fsf_req->timer.data = (unsigned long) fsf_req->erp_action;
	fsf_req->timer.expires = jiffies + 30 * HZ;
	add_timer(&fsf_req->timer);
}

/* association between FSF command and FSF QTCB type */
static u32 fsf_qtcb_type[] = {
	[FSF_QTCB_FCP_CMND] =             FSF_IO_COMMAND,
	[FSF_QTCB_ABORT_FCP_CMND] =       FSF_SUPPORT_COMMAND,
	[FSF_QTCB_OPEN_PORT_WITH_DID] =   FSF_SUPPORT_COMMAND,
	[FSF_QTCB_OPEN_LUN] =             FSF_SUPPORT_COMMAND,
	[FSF_QTCB_CLOSE_LUN] =            FSF_SUPPORT_COMMAND,
	[FSF_QTCB_CLOSE_PORT] =           FSF_SUPPORT_COMMAND,
	[FSF_QTCB_CLOSE_PHYSICAL_PORT] =  FSF_SUPPORT_COMMAND,
	[FSF_QTCB_SEND_ELS] =             FSF_SUPPORT_COMMAND,
	[FSF_QTCB_SEND_GENERIC] =         FSF_SUPPORT_COMMAND,
	[FSF_QTCB_EXCHANGE_CONFIG_DATA] = FSF_CONFIG_COMMAND,
	[FSF_QTCB_EXCHANGE_PORT_DATA] =   FSF_PORT_COMMAND,
	[FSF_QTCB_DOWNLOAD_CONTROL_FILE] = FSF_SUPPORT_COMMAND,
	[FSF_QTCB_UPLOAD_CONTROL_FILE] =  FSF_SUPPORT_COMMAND
};

static void zfcp_fsf_class_not_supp(struct zfcp_fsf_req *req)
{
	dev_err(&req->adapter->ccw_device->dev, "FCP device not "
		"operational because of an unsupported FC class\n");
	zfcp_erp_adapter_shutdown(req->adapter, 0, "fscns_1", req);
	req->status |= ZFCP_STATUS_FSFREQ_ERROR;
}

/**
 * zfcp_fsf_req_free - free memory used by fsf request
 * @fsf_req: pointer to struct zfcp_fsf_req
 */
void zfcp_fsf_req_free(struct zfcp_fsf_req *req)
{
	if (likely(req->pool)) {
		if (likely(req->qtcb))
			mempool_free(req->qtcb, req->adapter->pool.qtcb_pool);
		mempool_free(req, req->pool);
		return;
	}

	if (likely(req->qtcb))
		kmem_cache_free(zfcp_data.qtcb_cache, req->qtcb);
	kfree(req);
}

static void zfcp_fsf_status_read_port_closed(struct zfcp_fsf_req *req)
{
	unsigned long flags;
	struct fsf_status_read_buffer *sr_buf = req->data;
	struct zfcp_adapter *adapter = req->adapter;
	struct zfcp_port *port;
	int d_id = ntoh24(sr_buf->d_id);

	read_lock_irqsave(&adapter->port_list_lock, flags);
	list_for_each_entry(port, &adapter->port_list, list)
		if (port->d_id == d_id) {
			zfcp_erp_port_reopen(port, 0, "fssrpc1", req);
			break;
		}
	read_unlock_irqrestore(&adapter->port_list_lock, flags);
}

static void zfcp_fsf_link_down_info_eval(struct zfcp_fsf_req *req,
					 struct fsf_link_down_info *link_down)
{
	struct zfcp_adapter *adapter = req->adapter;

	if (atomic_read(&adapter->status) & ZFCP_STATUS_ADAPTER_LINK_UNPLUGGED)
		return;

	atomic_set_mask(ZFCP_STATUS_ADAPTER_LINK_UNPLUGGED, &adapter->status);

	zfcp_scsi_schedule_rports_block(adapter);

	if (!link_down)
		goto out;

	switch (link_down->error_code) {
	case FSF_PSQ_LINK_NO_LIGHT:
		dev_warn(&req->adapter->ccw_device->dev,
			 "There is no light signal from the local "
			 "fibre channel cable\n");
		break;
	case FSF_PSQ_LINK_WRAP_PLUG:
		dev_warn(&req->adapter->ccw_device->dev,
			 "There is a wrap plug instead of a fibre "
			 "channel cable\n");
		break;
	case FSF_PSQ_LINK_NO_FCP:
		dev_warn(&req->adapter->ccw_device->dev,
			 "The adjacent fibre channel node does not "
			 "support FCP\n");
		break;
	case FSF_PSQ_LINK_FIRMWARE_UPDATE:
		dev_warn(&req->adapter->ccw_device->dev,
			 "The FCP device is suspended because of a "
			 "firmware update\n");
		break;
	case FSF_PSQ_LINK_INVALID_WWPN:
		dev_warn(&req->adapter->ccw_device->dev,
			 "The FCP device detected a WWPN that is "
			 "duplicate or not valid\n");
		break;
	case FSF_PSQ_LINK_NO_NPIV_SUPPORT:
		dev_warn(&req->adapter->ccw_device->dev,
			 "The fibre channel fabric does not support NPIV\n");
		break;
	case FSF_PSQ_LINK_NO_FCP_RESOURCES:
		dev_warn(&req->adapter->ccw_device->dev,
			 "The FCP adapter cannot support more NPIV ports\n");
		break;
	case FSF_PSQ_LINK_NO_FABRIC_RESOURCES:
		dev_warn(&req->adapter->ccw_device->dev,
			 "The adjacent switch cannot support "
			 "more NPIV ports\n");
		break;
	case FSF_PSQ_LINK_FABRIC_LOGIN_UNABLE:
		dev_warn(&req->adapter->ccw_device->dev,
			 "The FCP adapter could not log in to the "
			 "fibre channel fabric\n");
		break;
	case FSF_PSQ_LINK_WWPN_ASSIGNMENT_CORRUPTED:
		dev_warn(&req->adapter->ccw_device->dev,
			 "The WWPN assignment file on the FCP adapter "
			 "has been damaged\n");
		break;
	case FSF_PSQ_LINK_MODE_TABLE_CURRUPTED:
		dev_warn(&req->adapter->ccw_device->dev,
			 "The mode table on the FCP adapter "
			 "has been damaged\n");
		break;
	case FSF_PSQ_LINK_NO_WWPN_ASSIGNMENT:
		dev_warn(&req->adapter->ccw_device->dev,
			 "All NPIV ports on the FCP adapter have "
			 "been assigned\n");
		break;
	default:
		dev_warn(&req->adapter->ccw_device->dev,
			 "The link between the FCP adapter and "
			 "the FC fabric is down\n");
	}
out:
	zfcp_erp_set_adapter_status(adapter, ZFCP_STATUS_COMMON_ERP_FAILED);
}

static void zfcp_fsf_status_read_link_down(struct zfcp_fsf_req *req)
{
	struct fsf_status_read_buffer *sr_buf = req->data;
	struct fsf_link_down_info *ldi =
		(struct fsf_link_down_info *) &sr_buf->payload;

	switch (sr_buf->status_subtype) {
	case FSF_STATUS_READ_SUB_NO_PHYSICAL_LINK:
		zfcp_fsf_link_down_info_eval(req, ldi);
		break;
	case FSF_STATUS_READ_SUB_FDISC_FAILED:
		zfcp_fsf_link_down_info_eval(req, ldi);
		break;
	case FSF_STATUS_READ_SUB_FIRMWARE_UPDATE:
		zfcp_fsf_link_down_info_eval(req, NULL);
	};
}

static void zfcp_fsf_status_read_handler(struct zfcp_fsf_req *req)
{
	struct zfcp_adapter *adapter = req->adapter;
	struct fsf_status_read_buffer *sr_buf = req->data;

	if (req->status & ZFCP_STATUS_FSFREQ_DISMISSED) {
		zfcp_dbf_hba_fsf_unsol("dism", adapter->dbf, sr_buf);
		mempool_free(sr_buf, adapter->pool.status_read_data);
		zfcp_fsf_req_free(req);
		return;
	}

	zfcp_dbf_hba_fsf_unsol("read", adapter->dbf, sr_buf);

	switch (sr_buf->status_type) {
	case FSF_STATUS_READ_PORT_CLOSED:
		zfcp_fsf_status_read_port_closed(req);
		break;
	case FSF_STATUS_READ_INCOMING_ELS:
		zfcp_fc_incoming_els(req);
		break;
	case FSF_STATUS_READ_SENSE_DATA_AVAIL:
		break;
	case FSF_STATUS_READ_BIT_ERROR_THRESHOLD:
		dev_warn(&adapter->ccw_device->dev,
			 "The error threshold for checksum statistics "
			 "has been exceeded\n");
		zfcp_dbf_hba_berr(adapter->dbf, req);
		break;
	case FSF_STATUS_READ_LINK_DOWN:
		zfcp_fsf_status_read_link_down(req);
		zfcp_fc_enqueue_event(adapter, FCH_EVT_LINKDOWN, 0);
		break;
	case FSF_STATUS_READ_LINK_UP:
		dev_info(&adapter->ccw_device->dev,
			 "The local link has been restored\n");
		/* All ports should be marked as ready to run again */
		zfcp_erp_set_adapter_status(adapter,
					    ZFCP_STATUS_COMMON_RUNNING);
		zfcp_erp_adapter_reopen(adapter,
					ZFCP_STATUS_ADAPTER_LINK_UNPLUGGED |
					ZFCP_STATUS_COMMON_ERP_FAILED,
					"fssrh_2", req);
		zfcp_fc_enqueue_event(adapter, FCH_EVT_LINKUP, 0);

		break;
	case FSF_STATUS_READ_NOTIFICATION_LOST:
		if (sr_buf->status_subtype & FSF_STATUS_READ_SUB_ACT_UPDATED)
			zfcp_cfdc_adapter_access_changed(adapter);
		if (sr_buf->status_subtype & FSF_STATUS_READ_SUB_INCOMING_ELS)
			queue_work(adapter->work_queue, &adapter->scan_work);
		break;
	case FSF_STATUS_READ_CFDC_UPDATED:
		zfcp_cfdc_adapter_access_changed(adapter);
		break;
	case FSF_STATUS_READ_FEATURE_UPDATE_ALERT:
		adapter->adapter_features = sr_buf->payload.word[0];
		break;
	}

	mempool_free(sr_buf, adapter->pool.status_read_data);
	zfcp_fsf_req_free(req);

	atomic_inc(&adapter->stat_miss);
	queue_work(adapter->work_queue, &adapter->stat_work);
}

static void zfcp_fsf_fsfstatus_qual_eval(struct zfcp_fsf_req *req)
{
	switch (req->qtcb->header.fsf_status_qual.word[0]) {
	case FSF_SQ_FCP_RSP_AVAILABLE:
	case FSF_SQ_INVOKE_LINK_TEST_PROCEDURE:
	case FSF_SQ_NO_RETRY_POSSIBLE:
	case FSF_SQ_ULP_DEPENDENT_ERP_REQUIRED:
		return;
	case FSF_SQ_COMMAND_ABORTED:
		break;
	case FSF_SQ_NO_RECOM:
		dev_err(&req->adapter->ccw_device->dev,
			"The FCP adapter reported a problem "
			"that cannot be recovered\n");
		zfcp_qdio_siosl(req->adapter);
		zfcp_erp_adapter_shutdown(req->adapter, 0, "fsfsqe1", req);
		break;
	}
	/* all non-return stats set FSFREQ_ERROR*/
	req->status |= ZFCP_STATUS_FSFREQ_ERROR;
}

static void zfcp_fsf_fsfstatus_eval(struct zfcp_fsf_req *req)
{
	if (unlikely(req->status & ZFCP_STATUS_FSFREQ_ERROR))
		return;

	switch (req->qtcb->header.fsf_status) {
	case FSF_UNKNOWN_COMMAND:
		dev_err(&req->adapter->ccw_device->dev,
			"The FCP adapter does not recognize the command 0x%x\n",
			req->qtcb->header.fsf_command);
		zfcp_erp_adapter_shutdown(req->adapter, 0, "fsfse_1", req);
		req->status |= ZFCP_STATUS_FSFREQ_ERROR;
		break;
	case FSF_ADAPTER_STATUS_AVAILABLE:
		zfcp_fsf_fsfstatus_qual_eval(req);
		break;
	}
}

static void zfcp_fsf_protstatus_eval(struct zfcp_fsf_req *req)
{
	struct zfcp_adapter *adapter = req->adapter;
	struct fsf_qtcb *qtcb = req->qtcb;
	union fsf_prot_status_qual *psq = &qtcb->prefix.prot_status_qual;

	zfcp_dbf_hba_fsf_response(req);

	if (req->status & ZFCP_STATUS_FSFREQ_DISMISSED) {
		req->status |= ZFCP_STATUS_FSFREQ_ERROR;
		return;
	}

	switch (qtcb->prefix.prot_status) {
	case FSF_PROT_GOOD:
	case FSF_PROT_FSF_STATUS_PRESENTED:
		return;
	case FSF_PROT_QTCB_VERSION_ERROR:
		dev_err(&adapter->ccw_device->dev,
			"QTCB version 0x%x not supported by FCP adapter "
			"(0x%x to 0x%x)\n", FSF_QTCB_CURRENT_VERSION,
			psq->word[0], psq->word[1]);
		zfcp_erp_adapter_shutdown(adapter, 0, "fspse_1", req);
		break;
	case FSF_PROT_ERROR_STATE:
	case FSF_PROT_SEQ_NUMB_ERROR:
		zfcp_erp_adapter_reopen(adapter, 0, "fspse_2", req);
		req->status |= ZFCP_STATUS_FSFREQ_ERROR;
		break;
	case FSF_PROT_UNSUPP_QTCB_TYPE:
		dev_err(&adapter->ccw_device->dev,
			"The QTCB type is not supported by the FCP adapter\n");
		zfcp_erp_adapter_shutdown(adapter, 0, "fspse_3", req);
		break;
	case FSF_PROT_HOST_CONNECTION_INITIALIZING:
		atomic_set_mask(ZFCP_STATUS_ADAPTER_HOST_CON_INIT,
				&adapter->status);
		break;
	case FSF_PROT_DUPLICATE_REQUEST_ID:
		dev_err(&adapter->ccw_device->dev,
			"0x%Lx is an ambiguous request identifier\n",
			(unsigned long long)qtcb->bottom.support.req_handle);
		zfcp_erp_adapter_shutdown(adapter, 0, "fspse_4", req);
		break;
	case FSF_PROT_LINK_DOWN:
		zfcp_fsf_link_down_info_eval(req, &psq->link_down_info);
		/* go through reopen to flush pending requests */
		zfcp_erp_adapter_reopen(adapter, 0, "fspse_6", req);
		break;
	case FSF_PROT_REEST_QUEUE:
		/* All ports should be marked as ready to run again */
		zfcp_erp_set_adapter_status(adapter,
					    ZFCP_STATUS_COMMON_RUNNING);
		zfcp_erp_adapter_reopen(adapter,
					ZFCP_STATUS_ADAPTER_LINK_UNPLUGGED |
					ZFCP_STATUS_COMMON_ERP_FAILED,
					"fspse_8", req);
		break;
	default:
		dev_err(&adapter->ccw_device->dev,
			"0x%x is not a valid transfer protocol status\n",
			qtcb->prefix.prot_status);
		zfcp_qdio_siosl(adapter);
		zfcp_erp_adapter_shutdown(adapter, 0, "fspse_9", req);
	}
	req->status |= ZFCP_STATUS_FSFREQ_ERROR;
}

/**
 * zfcp_fsf_req_complete - process completion of a FSF request
 * @fsf_req: The FSF request that has been completed.
 *
 * When a request has been completed either from the FCP adapter,
 * or it has been dismissed due to a queue shutdown, this function
 * is called to process the completion status and trigger further
 * events related to the FSF request.
 */
static void zfcp_fsf_req_complete(struct zfcp_fsf_req *req)
{
	if (unlikely(req->fsf_command == FSF_QTCB_UNSOLICITED_STATUS)) {
		zfcp_fsf_status_read_handler(req);
		return;
	}

	del_timer(&req->timer);
	zfcp_fsf_protstatus_eval(req);
	zfcp_fsf_fsfstatus_eval(req);
	req->handler(req);

	if (req->erp_action)
		zfcp_erp_notify(req->erp_action, 0);

	if (likely(req->status & ZFCP_STATUS_FSFREQ_CLEANUP))
		zfcp_fsf_req_free(req);
	else
		complete(&req->completion);
}

/**
 * zfcp_fsf_req_dismiss_all - dismiss all fsf requests
 * @adapter: pointer to struct zfcp_adapter
 *
 * Never ever call this without shutting down the adapter first.
 * Otherwise the adapter would continue using and corrupting s390 storage.
 * Included BUG_ON() call to ensure this is done.
 * ERP is supposed to be the only user of this function.
 */
void zfcp_fsf_req_dismiss_all(struct zfcp_adapter *adapter)
{
	struct zfcp_fsf_req *req, *tmp;
	LIST_HEAD(remove_queue);

	BUG_ON(atomic_read(&adapter->status) & ZFCP_STATUS_ADAPTER_QDIOUP);
	zfcp_reqlist_move(adapter->req_list, &remove_queue);

	list_for_each_entry_safe(req, tmp, &remove_queue, list) {
		list_del(&req->list);
		req->status |= ZFCP_STATUS_FSFREQ_DISMISSED;
		zfcp_fsf_req_complete(req);
	}
}

static int zfcp_fsf_exchange_config_evaluate(struct zfcp_fsf_req *req)
{
	struct fsf_qtcb_bottom_config *bottom = &req->qtcb->bottom.config;
	struct zfcp_adapter *adapter = req->adapter;
	struct Scsi_Host *shost = adapter->scsi_host;
	struct fc_els_flogi *nsp, *plogi;

	/* adjust pointers for missing command code */
	nsp = (struct fc_els_flogi *) ((u8 *)&bottom->nport_serv_param
					- sizeof(u32));
	plogi = (struct fc_els_flogi *) ((u8 *)&bottom->plogi_payload
					- sizeof(u32));

	if (req->data)
		memcpy(req->data, bottom, sizeof(*bottom));

	fc_host_port_name(shost) = nsp->fl_wwpn;
	fc_host_node_name(shost) = nsp->fl_wwnn;
	fc_host_port_id(shost) = ntoh24(bottom->s_id);
	fc_host_speed(shost) = bottom->fc_link_speed;
	fc_host_supported_classes(shost) = FC_COS_CLASS2 | FC_COS_CLASS3;

	adapter->hydra_version = bottom->adapter_type;
	adapter->timer_ticks = bottom->timer_interval & ZFCP_FSF_TIMER_INT_MASK;
	adapter->stat_read_buf_num = max(bottom->status_read_buf_num,
					 (u16)FSF_STATUS_READS_RECOM);

	if (fc_host_permanent_port_name(shost) == -1)
		fc_host_permanent_port_name(shost) = fc_host_port_name(shost);

	switch (bottom->fc_topology) {
	case FSF_TOPO_P2P:
		adapter->peer_d_id = ntoh24(bottom->peer_d_id);
		adapter->peer_wwpn = plogi->fl_wwpn;
		adapter->peer_wwnn = plogi->fl_wwnn;
		fc_host_port_type(shost) = FC_PORTTYPE_PTP;
		break;
	case FSF_TOPO_FABRIC:
		fc_host_port_type(shost) = FC_PORTTYPE_NPORT;
		break;
	case FSF_TOPO_AL:
		fc_host_port_type(shost) = FC_PORTTYPE_NLPORT;
		/* fall through */
	default:
		dev_err(&adapter->ccw_device->dev,
			"Unknown or unsupported arbitrated loop "
			"fibre channel topology detected\n");
		zfcp_erp_adapter_shutdown(adapter, 0, "fsece_1", req);
		return -EIO;
	}

	zfcp_scsi_set_prot(adapter);

	return 0;
}

static void zfcp_fsf_exchange_config_data_handler(struct zfcp_fsf_req *req)
{
	struct zfcp_adapter *adapter = req->adapter;
	struct fsf_qtcb *qtcb = req->qtcb;
	struct fsf_qtcb_bottom_config *bottom = &qtcb->bottom.config;
	struct Scsi_Host *shost = adapter->scsi_host;

	if (req->status & ZFCP_STATUS_FSFREQ_ERROR)
		return;

	adapter->fsf_lic_version = bottom->lic_version;
	adapter->adapter_features = bottom->adapter_features;
	adapter->connection_features = bottom->connection_features;
	adapter->peer_wwpn = 0;
	adapter->peer_wwnn = 0;
	adapter->peer_d_id = 0;

	switch (qtcb->header.fsf_status) {
	case FSF_GOOD:
		if (zfcp_fsf_exchange_config_evaluate(req))
			return;

		if (bottom->max_qtcb_size < sizeof(struct fsf_qtcb)) {
			dev_err(&adapter->ccw_device->dev,
				"FCP adapter maximum QTCB size (%d bytes) "
				"is too small\n",
				bottom->max_qtcb_size);
			zfcp_erp_adapter_shutdown(adapter, 0, "fsecdh1", req);
			return;
		}
		atomic_set_mask(ZFCP_STATUS_ADAPTER_XCONFIG_OK,
				&adapter->status);
		break;
	case FSF_EXCHANGE_CONFIG_DATA_INCOMPLETE:
		fc_host_node_name(shost) = 0;
		fc_host_port_name(shost) = 0;
		fc_host_port_id(shost) = 0;
		fc_host_speed(shost) = FC_PORTSPEED_UNKNOWN;
		fc_host_port_type(shost) = FC_PORTTYPE_UNKNOWN;
		adapter->hydra_version = 0;

<<<<<<< HEAD
		atomic_set_mask(ZFCP_STATUS_ADAPTER_XCONFIG_OK,
				&adapter->status);

=======
>>>>>>> c8ddb271
		zfcp_fsf_link_down_info_eval(req,
			&qtcb->header.fsf_status_qual.link_down_info);
		break;
	default:
		zfcp_erp_adapter_shutdown(adapter, 0, "fsecdh3", req);
		return;
	}

	if (adapter->adapter_features & FSF_FEATURE_HBAAPI_MANAGEMENT) {
		adapter->hardware_version = bottom->hardware_version;
		memcpy(fc_host_serial_number(shost), bottom->serial_number,
		       min(FC_SERIAL_NUMBER_SIZE, 17));
		EBCASC(fc_host_serial_number(shost),
		       min(FC_SERIAL_NUMBER_SIZE, 17));
	}

	if (FSF_QTCB_CURRENT_VERSION < bottom->low_qtcb_version) {
		dev_err(&adapter->ccw_device->dev,
			"The FCP adapter only supports newer "
			"control block versions\n");
		zfcp_erp_adapter_shutdown(adapter, 0, "fsecdh4", req);
		return;
	}
	if (FSF_QTCB_CURRENT_VERSION > bottom->high_qtcb_version) {
		dev_err(&adapter->ccw_device->dev,
			"The FCP adapter only supports older "
			"control block versions\n");
		zfcp_erp_adapter_shutdown(adapter, 0, "fsecdh5", req);
	}
}

static void zfcp_fsf_exchange_port_evaluate(struct zfcp_fsf_req *req)
{
	struct zfcp_adapter *adapter = req->adapter;
	struct fsf_qtcb_bottom_port *bottom = &req->qtcb->bottom.port;
	struct Scsi_Host *shost = adapter->scsi_host;

	if (req->data)
		memcpy(req->data, bottom, sizeof(*bottom));

	if (adapter->connection_features & FSF_FEATURE_NPIV_MODE) {
		fc_host_permanent_port_name(shost) = bottom->wwpn;
		fc_host_port_type(shost) = FC_PORTTYPE_NPIV;
	} else
		fc_host_permanent_port_name(shost) = fc_host_port_name(shost);
	fc_host_maxframe_size(shost) = bottom->maximum_frame_size;
	fc_host_supported_speeds(shost) = bottom->supported_speed;
	memcpy(fc_host_supported_fc4s(shost), bottom->supported_fc4_types,
	       FC_FC4_LIST_SIZE);
	memcpy(fc_host_active_fc4s(shost), bottom->active_fc4_types,
	       FC_FC4_LIST_SIZE);
}

static void zfcp_fsf_exchange_port_data_handler(struct zfcp_fsf_req *req)
{
	struct fsf_qtcb *qtcb = req->qtcb;

	if (req->status & ZFCP_STATUS_FSFREQ_ERROR)
		return;

	switch (qtcb->header.fsf_status) {
	case FSF_GOOD:
		zfcp_fsf_exchange_port_evaluate(req);
		break;
	case FSF_EXCHANGE_CONFIG_DATA_INCOMPLETE:
		zfcp_fsf_exchange_port_evaluate(req);
		zfcp_fsf_link_down_info_eval(req,
			&qtcb->header.fsf_status_qual.link_down_info);
		break;
	}
}

static struct zfcp_fsf_req *zfcp_fsf_alloc(mempool_t *pool)
{
	struct zfcp_fsf_req *req;

	if (likely(pool))
		req = mempool_alloc(pool, GFP_ATOMIC);
	else
		req = kmalloc(sizeof(*req), GFP_ATOMIC);

	if (unlikely(!req))
		return NULL;

	memset(req, 0, sizeof(*req));
	req->pool = pool;
	return req;
}

static struct fsf_qtcb *zfcp_qtcb_alloc(mempool_t *pool)
{
	struct fsf_qtcb *qtcb;

	if (likely(pool))
		qtcb = mempool_alloc(pool, GFP_ATOMIC);
	else
		qtcb = kmem_cache_alloc(zfcp_data.qtcb_cache, GFP_ATOMIC);

	if (unlikely(!qtcb))
		return NULL;

	memset(qtcb, 0, sizeof(*qtcb));
	return qtcb;
}

static struct zfcp_fsf_req *zfcp_fsf_req_create(struct zfcp_qdio *qdio,
						u32 fsf_cmd, u32 sbtype,
						mempool_t *pool)
{
	struct zfcp_adapter *adapter = qdio->adapter;
	struct zfcp_fsf_req *req = zfcp_fsf_alloc(pool);

	if (unlikely(!req))
		return ERR_PTR(-ENOMEM);

	if (adapter->req_no == 0)
		adapter->req_no++;

	INIT_LIST_HEAD(&req->list);
	init_timer(&req->timer);
	init_completion(&req->completion);

	req->adapter = adapter;
	req->fsf_command = fsf_cmd;
	req->req_id = adapter->req_no;

	if (likely(fsf_cmd != FSF_QTCB_UNSOLICITED_STATUS)) {
		if (likely(pool))
			req->qtcb = zfcp_qtcb_alloc(adapter->pool.qtcb_pool);
		else
			req->qtcb = zfcp_qtcb_alloc(NULL);

		if (unlikely(!req->qtcb)) {
			zfcp_fsf_req_free(req);
			return ERR_PTR(-ENOMEM);
		}

		req->seq_no = adapter->fsf_req_seq_no;
		req->qtcb->prefix.req_seq_no = adapter->fsf_req_seq_no;
		req->qtcb->prefix.req_id = req->req_id;
		req->qtcb->prefix.ulp_info = 26;
		req->qtcb->prefix.qtcb_type = fsf_qtcb_type[req->fsf_command];
		req->qtcb->prefix.qtcb_version = FSF_QTCB_CURRENT_VERSION;
		req->qtcb->header.req_handle = req->req_id;
		req->qtcb->header.fsf_command = req->fsf_command;
	}

	zfcp_qdio_req_init(adapter->qdio, &req->qdio_req, req->req_id, sbtype,
			   req->qtcb, sizeof(struct fsf_qtcb));

	return req;
}

static int zfcp_fsf_req_send(struct zfcp_fsf_req *req)
{
	struct zfcp_adapter *adapter = req->adapter;
	struct zfcp_qdio *qdio = adapter->qdio;
	int with_qtcb = (req->qtcb != NULL);
	int req_id = req->req_id;

	zfcp_reqlist_add(adapter->req_list, req);

	req->qdio_req.qdio_outb_usage = atomic_read(&qdio->req_q_free);
	req->issued = get_clock();
	if (zfcp_qdio_send(qdio, &req->qdio_req)) {
		del_timer(&req->timer);
		/* lookup request again, list might have changed */
		zfcp_reqlist_find_rm(adapter->req_list, req_id);
		zfcp_erp_adapter_reopen(adapter, 0, "fsrs__1", req);
		return -EIO;
	}

	/* Don't increase for unsolicited status */
	if (with_qtcb)
		adapter->fsf_req_seq_no++;
	adapter->req_no++;

	return 0;
}

/**
 * zfcp_fsf_status_read - send status read request
 * @adapter: pointer to struct zfcp_adapter
 * @req_flags: request flags
 * Returns: 0 on success, ERROR otherwise
 */
int zfcp_fsf_status_read(struct zfcp_qdio *qdio)
{
	struct zfcp_adapter *adapter = qdio->adapter;
	struct zfcp_fsf_req *req;
	struct fsf_status_read_buffer *sr_buf;
	int retval = -EIO;

	spin_lock_irq(&qdio->req_q_lock);
	if (zfcp_qdio_sbal_get(qdio))
		goto out;

	req = zfcp_fsf_req_create(qdio, FSF_QTCB_UNSOLICITED_STATUS, 0,
				  adapter->pool.status_read_req);
	if (IS_ERR(req)) {
		retval = PTR_ERR(req);
		goto out;
	}

	sr_buf = mempool_alloc(adapter->pool.status_read_data, GFP_ATOMIC);
	if (!sr_buf) {
		retval = -ENOMEM;
		goto failed_buf;
	}
	memset(sr_buf, 0, sizeof(*sr_buf));
	req->data = sr_buf;

	zfcp_qdio_fill_next(qdio, &req->qdio_req, sr_buf, sizeof(*sr_buf));
	zfcp_qdio_set_sbale_last(qdio, &req->qdio_req);

	retval = zfcp_fsf_req_send(req);
	if (retval)
		goto failed_req_send;

	goto out;

failed_req_send:
	mempool_free(sr_buf, adapter->pool.status_read_data);
failed_buf:
	zfcp_fsf_req_free(req);
	zfcp_dbf_hba_fsf_unsol("fail", adapter->dbf, NULL);
out:
	spin_unlock_irq(&qdio->req_q_lock);
	return retval;
}

static void zfcp_fsf_abort_fcp_command_handler(struct zfcp_fsf_req *req)
{
	struct scsi_device *sdev = req->data;
	struct zfcp_scsi_dev *zfcp_sdev = sdev_to_zfcp(sdev);
	union fsf_status_qual *fsq = &req->qtcb->header.fsf_status_qual;

	if (req->status & ZFCP_STATUS_FSFREQ_ERROR)
		return;

	switch (req->qtcb->header.fsf_status) {
	case FSF_PORT_HANDLE_NOT_VALID:
		if (fsq->word[0] == fsq->word[1]) {
			zfcp_erp_adapter_reopen(zfcp_sdev->port->adapter, 0,
						"fsafch1", req);
			req->status |= ZFCP_STATUS_FSFREQ_ERROR;
		}
		break;
	case FSF_LUN_HANDLE_NOT_VALID:
		if (fsq->word[0] == fsq->word[1]) {
			zfcp_erp_port_reopen(zfcp_sdev->port, 0, "fsafch2",
					     req);
			req->status |= ZFCP_STATUS_FSFREQ_ERROR;
		}
		break;
	case FSF_FCP_COMMAND_DOES_NOT_EXIST:
		req->status |= ZFCP_STATUS_FSFREQ_ABORTNOTNEEDED;
		break;
	case FSF_PORT_BOXED:
		zfcp_erp_set_port_status(zfcp_sdev->port,
					 ZFCP_STATUS_COMMON_ACCESS_BOXED);
		zfcp_erp_port_reopen(zfcp_sdev->port,
				     ZFCP_STATUS_COMMON_ERP_FAILED, "fsafch3",
				     req);
		req->status |= ZFCP_STATUS_FSFREQ_ERROR;
		break;
	case FSF_LUN_BOXED:
		zfcp_erp_set_lun_status(sdev, ZFCP_STATUS_COMMON_ACCESS_BOXED);
		zfcp_erp_lun_reopen(sdev, ZFCP_STATUS_COMMON_ERP_FAILED,
				    "fsafch4", req);
		req->status |= ZFCP_STATUS_FSFREQ_ERROR;
                break;
	case FSF_ADAPTER_STATUS_AVAILABLE:
		switch (fsq->word[0]) {
		case FSF_SQ_INVOKE_LINK_TEST_PROCEDURE:
			zfcp_fc_test_link(zfcp_sdev->port);
			/* fall through */
		case FSF_SQ_ULP_DEPENDENT_ERP_REQUIRED:
			req->status |= ZFCP_STATUS_FSFREQ_ERROR;
			break;
		}
		break;
	case FSF_GOOD:
		req->status |= ZFCP_STATUS_FSFREQ_ABORTSUCCEEDED;
		break;
	}
}

/**
 * zfcp_fsf_abort_fcp_cmnd - abort running SCSI command
 * @scmnd: The SCSI command to abort
 * Returns: pointer to struct zfcp_fsf_req
 */

struct zfcp_fsf_req *zfcp_fsf_abort_fcp_cmnd(struct scsi_cmnd *scmnd)
{
	struct zfcp_fsf_req *req = NULL;
	struct scsi_device *sdev = scmnd->device;
	struct zfcp_scsi_dev *zfcp_sdev = sdev_to_zfcp(sdev);
	struct zfcp_qdio *qdio = zfcp_sdev->port->adapter->qdio;
	unsigned long old_req_id = (unsigned long) scmnd->host_scribble;

	spin_lock_irq(&qdio->req_q_lock);
	if (zfcp_qdio_sbal_get(qdio))
		goto out;
	req = zfcp_fsf_req_create(qdio, FSF_QTCB_ABORT_FCP_CMND,
				  SBAL_FLAGS0_TYPE_READ,
				  qdio->adapter->pool.scsi_abort);
	if (IS_ERR(req)) {
		req = NULL;
		goto out;
	}

	if (unlikely(!(atomic_read(&zfcp_sdev->status) &
		       ZFCP_STATUS_COMMON_UNBLOCKED)))
		goto out_error_free;

	zfcp_qdio_set_sbale_last(qdio, &req->qdio_req);

	req->data = zfcp_sdev;
	req->handler = zfcp_fsf_abort_fcp_command_handler;
	req->qtcb->header.lun_handle = zfcp_sdev->lun_handle;
	req->qtcb->header.port_handle = zfcp_sdev->port->handle;
	req->qtcb->bottom.support.req_handle = (u64) old_req_id;

	zfcp_fsf_start_timer(req, ZFCP_SCSI_ER_TIMEOUT);
	if (!zfcp_fsf_req_send(req))
		goto out;

out_error_free:
	zfcp_fsf_req_free(req);
	req = NULL;
out:
	spin_unlock_irq(&qdio->req_q_lock);
	return req;
}

static void zfcp_fsf_send_ct_handler(struct zfcp_fsf_req *req)
{
	struct zfcp_adapter *adapter = req->adapter;
	struct zfcp_fsf_ct_els *ct = req->data;
	struct fsf_qtcb_header *header = &req->qtcb->header;

	ct->status = -EINVAL;

	if (req->status & ZFCP_STATUS_FSFREQ_ERROR)
		goto skip_fsfstatus;

	switch (header->fsf_status) {
        case FSF_GOOD:
		zfcp_dbf_san_ct_response(req);
		ct->status = 0;
		break;
        case FSF_SERVICE_CLASS_NOT_SUPPORTED:
		zfcp_fsf_class_not_supp(req);
		break;
        case FSF_ADAPTER_STATUS_AVAILABLE:
                switch (header->fsf_status_qual.word[0]){
                case FSF_SQ_INVOKE_LINK_TEST_PROCEDURE:
                case FSF_SQ_ULP_DEPENDENT_ERP_REQUIRED:
			req->status |= ZFCP_STATUS_FSFREQ_ERROR;
			break;
                }
                break;
	case FSF_ACCESS_DENIED:
		break;
        case FSF_PORT_BOXED:
		req->status |= ZFCP_STATUS_FSFREQ_ERROR;
		break;
	case FSF_PORT_HANDLE_NOT_VALID:
		zfcp_erp_adapter_reopen(adapter, 0, "fsscth1", req);
		/* fall through */
	case FSF_GENERIC_COMMAND_REJECTED:
	case FSF_PAYLOAD_SIZE_MISMATCH:
	case FSF_REQUEST_SIZE_TOO_LARGE:
	case FSF_RESPONSE_SIZE_TOO_LARGE:
	case FSF_SBAL_MISMATCH:
		req->status |= ZFCP_STATUS_FSFREQ_ERROR;
		break;
	}

skip_fsfstatus:
	if (ct->handler)
		ct->handler(ct->handler_data);
}

static void zfcp_fsf_setup_ct_els_unchained(struct zfcp_qdio *qdio,
					    struct zfcp_qdio_req *q_req,
					    struct scatterlist *sg_req,
					    struct scatterlist *sg_resp)
{
	zfcp_qdio_fill_next(qdio, q_req, sg_virt(sg_req), sg_req->length);
	zfcp_qdio_fill_next(qdio, q_req, sg_virt(sg_resp), sg_resp->length);
	zfcp_qdio_set_sbale_last(qdio, q_req);
}

static int zfcp_fsf_setup_ct_els_sbals(struct zfcp_fsf_req *req,
				       struct scatterlist *sg_req,
				       struct scatterlist *sg_resp)
{
	struct zfcp_adapter *adapter = req->adapter;
	u32 feat = adapter->adapter_features;
	int bytes;

	if (!(feat & FSF_FEATURE_ELS_CT_CHAINED_SBALS)) {
		if (!zfcp_qdio_sg_one_sbale(sg_req) ||
		    !zfcp_qdio_sg_one_sbale(sg_resp))
			return -EOPNOTSUPP;

		zfcp_fsf_setup_ct_els_unchained(adapter->qdio, &req->qdio_req,
						sg_req, sg_resp);
		return 0;
	}

	/* use single, unchained SBAL if it can hold the request */
	if (zfcp_qdio_sg_one_sbale(sg_req) && zfcp_qdio_sg_one_sbale(sg_resp)) {
		zfcp_fsf_setup_ct_els_unchained(adapter->qdio, &req->qdio_req,
						sg_req, sg_resp);
		return 0;
	}

	bytes = zfcp_qdio_sbals_from_sg(adapter->qdio, &req->qdio_req, sg_req);
	if (bytes <= 0)
		return -EIO;
	zfcp_qdio_set_sbale_last(adapter->qdio, &req->qdio_req);
	req->qtcb->bottom.support.req_buf_length = bytes;
	zfcp_qdio_skip_to_last_sbale(&req->qdio_req);

	bytes = zfcp_qdio_sbals_from_sg(adapter->qdio, &req->qdio_req,
					sg_resp);
	req->qtcb->bottom.support.resp_buf_length = bytes;
	if (bytes <= 0)
		return -EIO;
	zfcp_qdio_set_sbale_last(adapter->qdio, &req->qdio_req);

	return 0;
}

static int zfcp_fsf_setup_ct_els(struct zfcp_fsf_req *req,
				 struct scatterlist *sg_req,
				 struct scatterlist *sg_resp,
				 unsigned int timeout)
{
	int ret;

	ret = zfcp_fsf_setup_ct_els_sbals(req, sg_req, sg_resp);
	if (ret)
		return ret;

	/* common settings for ct/gs and els requests */
	if (timeout > 255)
		timeout = 255; /* max value accepted by hardware */
	req->qtcb->bottom.support.service_class = FSF_CLASS_3;
	req->qtcb->bottom.support.timeout = timeout;
	zfcp_fsf_start_timer(req, (timeout + 10) * HZ);

	return 0;
}

/**
 * zfcp_fsf_send_ct - initiate a Generic Service request (FC-GS)
 * @ct: pointer to struct zfcp_send_ct with data for request
 * @pool: if non-null this mempool is used to allocate struct zfcp_fsf_req
 */
int zfcp_fsf_send_ct(struct zfcp_fc_wka_port *wka_port,
		     struct zfcp_fsf_ct_els *ct, mempool_t *pool,
		     unsigned int timeout)
{
	struct zfcp_qdio *qdio = wka_port->adapter->qdio;
	struct zfcp_fsf_req *req;
	int ret = -EIO;

	spin_lock_irq(&qdio->req_q_lock);
	if (zfcp_qdio_sbal_get(qdio))
		goto out;

	req = zfcp_fsf_req_create(qdio, FSF_QTCB_SEND_GENERIC,
				  SBAL_FLAGS0_TYPE_WRITE_READ, pool);

	if (IS_ERR(req)) {
		ret = PTR_ERR(req);
		goto out;
	}

	req->status |= ZFCP_STATUS_FSFREQ_CLEANUP;
	ret = zfcp_fsf_setup_ct_els(req, ct->req, ct->resp, timeout);
	if (ret)
		goto failed_send;

	req->handler = zfcp_fsf_send_ct_handler;
	req->qtcb->header.port_handle = wka_port->handle;
	req->data = ct;

	zfcp_dbf_san_ct_request(req, wka_port->d_id);

	ret = zfcp_fsf_req_send(req);
	if (ret)
		goto failed_send;

	goto out;

failed_send:
	zfcp_fsf_req_free(req);
out:
	spin_unlock_irq(&qdio->req_q_lock);
	return ret;
}

static void zfcp_fsf_send_els_handler(struct zfcp_fsf_req *req)
{
	struct zfcp_fsf_ct_els *send_els = req->data;
	struct zfcp_port *port = send_els->port;
	struct fsf_qtcb_header *header = &req->qtcb->header;

	send_els->status = -EINVAL;

	if (req->status & ZFCP_STATUS_FSFREQ_ERROR)
		goto skip_fsfstatus;

	switch (header->fsf_status) {
	case FSF_GOOD:
		zfcp_dbf_san_els_response(req);
		send_els->status = 0;
		break;
	case FSF_SERVICE_CLASS_NOT_SUPPORTED:
		zfcp_fsf_class_not_supp(req);
		break;
	case FSF_ADAPTER_STATUS_AVAILABLE:
		switch (header->fsf_status_qual.word[0]){
		case FSF_SQ_INVOKE_LINK_TEST_PROCEDURE:
		case FSF_SQ_ULP_DEPENDENT_ERP_REQUIRED:
		case FSF_SQ_RETRY_IF_POSSIBLE:
			req->status |= ZFCP_STATUS_FSFREQ_ERROR;
			break;
		}
		break;
	case FSF_ELS_COMMAND_REJECTED:
	case FSF_PAYLOAD_SIZE_MISMATCH:
	case FSF_REQUEST_SIZE_TOO_LARGE:
	case FSF_RESPONSE_SIZE_TOO_LARGE:
		break;
	case FSF_ACCESS_DENIED:
		if (port) {
			zfcp_cfdc_port_denied(port, &header->fsf_status_qual);
			req->status |= ZFCP_STATUS_FSFREQ_ERROR;
		}
		break;
	case FSF_SBAL_MISMATCH:
		/* should never occure, avoided in zfcp_fsf_send_els */
		/* fall through */
	default:
		req->status |= ZFCP_STATUS_FSFREQ_ERROR;
		break;
	}
skip_fsfstatus:
	if (send_els->handler)
		send_els->handler(send_els->handler_data);
}

/**
 * zfcp_fsf_send_els - initiate an ELS command (FC-FS)
 * @els: pointer to struct zfcp_send_els with data for the command
 */
int zfcp_fsf_send_els(struct zfcp_adapter *adapter, u32 d_id,
		      struct zfcp_fsf_ct_els *els, unsigned int timeout)
{
	struct zfcp_fsf_req *req;
	struct zfcp_qdio *qdio = adapter->qdio;
	int ret = -EIO;

	spin_lock_irq(&qdio->req_q_lock);
	if (zfcp_qdio_sbal_get(qdio))
		goto out;

	req = zfcp_fsf_req_create(qdio, FSF_QTCB_SEND_ELS,
				  SBAL_FLAGS0_TYPE_WRITE_READ, NULL);

	if (IS_ERR(req)) {
		ret = PTR_ERR(req);
		goto out;
	}

	req->status |= ZFCP_STATUS_FSFREQ_CLEANUP;

	zfcp_qdio_sbal_limit(qdio, &req->qdio_req, 2);

	ret = zfcp_fsf_setup_ct_els(req, els->req, els->resp, timeout);

	if (ret)
		goto failed_send;

	hton24(req->qtcb->bottom.support.d_id, d_id);
	req->handler = zfcp_fsf_send_els_handler;
	req->data = els;

	zfcp_dbf_san_els_request(req);

	ret = zfcp_fsf_req_send(req);
	if (ret)
		goto failed_send;

	goto out;

failed_send:
	zfcp_fsf_req_free(req);
out:
	spin_unlock_irq(&qdio->req_q_lock);
	return ret;
}

int zfcp_fsf_exchange_config_data(struct zfcp_erp_action *erp_action)
{
	struct zfcp_fsf_req *req;
	struct zfcp_qdio *qdio = erp_action->adapter->qdio;
	int retval = -EIO;

	spin_lock_irq(&qdio->req_q_lock);
	if (zfcp_qdio_sbal_get(qdio))
		goto out;

	req = zfcp_fsf_req_create(qdio, FSF_QTCB_EXCHANGE_CONFIG_DATA,
				  SBAL_FLAGS0_TYPE_READ,
				  qdio->adapter->pool.erp_req);

	if (IS_ERR(req)) {
		retval = PTR_ERR(req);
		goto out;
	}

	req->status |= ZFCP_STATUS_FSFREQ_CLEANUP;
	zfcp_qdio_set_sbale_last(qdio, &req->qdio_req);

	req->qtcb->bottom.config.feature_selection =
			FSF_FEATURE_CFDC |
			FSF_FEATURE_LUN_SHARING |
			FSF_FEATURE_NOTIFICATION_LOST |
			FSF_FEATURE_UPDATE_ALERT;
	req->erp_action = erp_action;
	req->handler = zfcp_fsf_exchange_config_data_handler;
	erp_action->fsf_req_id = req->req_id;

	zfcp_fsf_start_erp_timer(req);
	retval = zfcp_fsf_req_send(req);
	if (retval) {
		zfcp_fsf_req_free(req);
		erp_action->fsf_req_id = 0;
	}
out:
	spin_unlock_irq(&qdio->req_q_lock);
	return retval;
}

int zfcp_fsf_exchange_config_data_sync(struct zfcp_qdio *qdio,
				       struct fsf_qtcb_bottom_config *data)
{
	struct zfcp_fsf_req *req = NULL;
	int retval = -EIO;

	spin_lock_irq(&qdio->req_q_lock);
	if (zfcp_qdio_sbal_get(qdio))
		goto out_unlock;

	req = zfcp_fsf_req_create(qdio, FSF_QTCB_EXCHANGE_CONFIG_DATA,
				  SBAL_FLAGS0_TYPE_READ, NULL);

	if (IS_ERR(req)) {
		retval = PTR_ERR(req);
		goto out_unlock;
	}

	zfcp_qdio_set_sbale_last(qdio, &req->qdio_req);
	req->handler = zfcp_fsf_exchange_config_data_handler;

	req->qtcb->bottom.config.feature_selection =
			FSF_FEATURE_CFDC |
			FSF_FEATURE_LUN_SHARING |
			FSF_FEATURE_NOTIFICATION_LOST |
			FSF_FEATURE_UPDATE_ALERT;

	if (data)
		req->data = data;

	zfcp_fsf_start_timer(req, ZFCP_FSF_REQUEST_TIMEOUT);
	retval = zfcp_fsf_req_send(req);
	spin_unlock_irq(&qdio->req_q_lock);
	if (!retval)
		wait_for_completion(&req->completion);

	zfcp_fsf_req_free(req);
	return retval;

out_unlock:
	spin_unlock_irq(&qdio->req_q_lock);
	return retval;
}

/**
 * zfcp_fsf_exchange_port_data - request information about local port
 * @erp_action: ERP action for the adapter for which port data is requested
 * Returns: 0 on success, error otherwise
 */
int zfcp_fsf_exchange_port_data(struct zfcp_erp_action *erp_action)
{
	struct zfcp_qdio *qdio = erp_action->adapter->qdio;
	struct zfcp_fsf_req *req;
	int retval = -EIO;

	if (!(qdio->adapter->adapter_features & FSF_FEATURE_HBAAPI_MANAGEMENT))
		return -EOPNOTSUPP;

	spin_lock_irq(&qdio->req_q_lock);
	if (zfcp_qdio_sbal_get(qdio))
		goto out;

	req = zfcp_fsf_req_create(qdio, FSF_QTCB_EXCHANGE_PORT_DATA,
				  SBAL_FLAGS0_TYPE_READ,
				  qdio->adapter->pool.erp_req);

	if (IS_ERR(req)) {
		retval = PTR_ERR(req);
		goto out;
	}

	req->status |= ZFCP_STATUS_FSFREQ_CLEANUP;
	zfcp_qdio_set_sbale_last(qdio, &req->qdio_req);

	req->handler = zfcp_fsf_exchange_port_data_handler;
	req->erp_action = erp_action;
	erp_action->fsf_req_id = req->req_id;

	zfcp_fsf_start_erp_timer(req);
	retval = zfcp_fsf_req_send(req);
	if (retval) {
		zfcp_fsf_req_free(req);
		erp_action->fsf_req_id = 0;
	}
out:
	spin_unlock_irq(&qdio->req_q_lock);
	return retval;
}

/**
 * zfcp_fsf_exchange_port_data_sync - request information about local port
 * @qdio: pointer to struct zfcp_qdio
 * @data: pointer to struct fsf_qtcb_bottom_port
 * Returns: 0 on success, error otherwise
 */
int zfcp_fsf_exchange_port_data_sync(struct zfcp_qdio *qdio,
				     struct fsf_qtcb_bottom_port *data)
{
	struct zfcp_fsf_req *req = NULL;
	int retval = -EIO;

	if (!(qdio->adapter->adapter_features & FSF_FEATURE_HBAAPI_MANAGEMENT))
		return -EOPNOTSUPP;

	spin_lock_irq(&qdio->req_q_lock);
	if (zfcp_qdio_sbal_get(qdio))
		goto out_unlock;

	req = zfcp_fsf_req_create(qdio, FSF_QTCB_EXCHANGE_PORT_DATA,
				  SBAL_FLAGS0_TYPE_READ, NULL);

	if (IS_ERR(req)) {
		retval = PTR_ERR(req);
		goto out_unlock;
	}

	if (data)
		req->data = data;

	zfcp_qdio_set_sbale_last(qdio, &req->qdio_req);

	req->handler = zfcp_fsf_exchange_port_data_handler;
	zfcp_fsf_start_timer(req, ZFCP_FSF_REQUEST_TIMEOUT);
	retval = zfcp_fsf_req_send(req);
	spin_unlock_irq(&qdio->req_q_lock);

	if (!retval)
		wait_for_completion(&req->completion);

	zfcp_fsf_req_free(req);

	return retval;

out_unlock:
	spin_unlock_irq(&qdio->req_q_lock);
	return retval;
}

static void zfcp_fsf_open_port_handler(struct zfcp_fsf_req *req)
{
	struct zfcp_port *port = req->data;
	struct fsf_qtcb_header *header = &req->qtcb->header;
	struct fc_els_flogi *plogi;

	if (req->status & ZFCP_STATUS_FSFREQ_ERROR)
		goto out;

	switch (header->fsf_status) {
	case FSF_PORT_ALREADY_OPEN:
		break;
	case FSF_ACCESS_DENIED:
		zfcp_cfdc_port_denied(port, &header->fsf_status_qual);
		req->status |= ZFCP_STATUS_FSFREQ_ERROR;
		break;
	case FSF_MAXIMUM_NUMBER_OF_PORTS_EXCEEDED:
		dev_warn(&req->adapter->ccw_device->dev,
			 "Not enough FCP adapter resources to open "
			 "remote port 0x%016Lx\n",
			 (unsigned long long)port->wwpn);
		zfcp_erp_set_port_status(port,
					 ZFCP_STATUS_COMMON_ERP_FAILED);
		req->status |= ZFCP_STATUS_FSFREQ_ERROR;
		break;
	case FSF_ADAPTER_STATUS_AVAILABLE:
		switch (header->fsf_status_qual.word[0]) {
		case FSF_SQ_INVOKE_LINK_TEST_PROCEDURE:
		case FSF_SQ_ULP_DEPENDENT_ERP_REQUIRED:
		case FSF_SQ_NO_RETRY_POSSIBLE:
			req->status |= ZFCP_STATUS_FSFREQ_ERROR;
			break;
		}
		break;
	case FSF_GOOD:
		port->handle = header->port_handle;
		atomic_set_mask(ZFCP_STATUS_COMMON_OPEN |
				ZFCP_STATUS_PORT_PHYS_OPEN, &port->status);
		atomic_clear_mask(ZFCP_STATUS_COMMON_ACCESS_DENIED |
		                  ZFCP_STATUS_COMMON_ACCESS_BOXED,
		                  &port->status);
		/* check whether D_ID has changed during open */
		/*
		 * FIXME: This check is not airtight, as the FCP channel does
		 * not monitor closures of target port connections caused on
		 * the remote side. Thus, they might miss out on invalidating
		 * locally cached WWPNs (and other N_Port parameters) of gone
		 * target ports. So, our heroic attempt to make things safe
		 * could be undermined by 'open port' response data tagged with
		 * obsolete WWPNs. Another reason to monitor potential
		 * connection closures ourself at least (by interpreting
		 * incoming ELS' and unsolicited status). It just crosses my
		 * mind that one should be able to cross-check by means of
		 * another GID_PN straight after a port has been opened.
		 * Alternately, an ADISC/PDISC ELS should suffice, as well.
		 */
		plogi = (struct fc_els_flogi *) req->qtcb->bottom.support.els;
		if (req->qtcb->bottom.support.els1_length >=
		    FSF_PLOGI_MIN_LEN)
				zfcp_fc_plogi_evaluate(port, plogi);
		break;
	case FSF_UNKNOWN_OP_SUBTYPE:
		req->status |= ZFCP_STATUS_FSFREQ_ERROR;
		break;
	}

out:
	put_device(&port->dev);
}

/**
 * zfcp_fsf_open_port - create and send open port request
 * @erp_action: pointer to struct zfcp_erp_action
 * Returns: 0 on success, error otherwise
 */
int zfcp_fsf_open_port(struct zfcp_erp_action *erp_action)
{
	struct zfcp_qdio *qdio = erp_action->adapter->qdio;
	struct zfcp_port *port = erp_action->port;
	struct zfcp_fsf_req *req;
	int retval = -EIO;

	spin_lock_irq(&qdio->req_q_lock);
	if (zfcp_qdio_sbal_get(qdio))
		goto out;

	req = zfcp_fsf_req_create(qdio, FSF_QTCB_OPEN_PORT_WITH_DID,
				  SBAL_FLAGS0_TYPE_READ,
				  qdio->adapter->pool.erp_req);

	if (IS_ERR(req)) {
		retval = PTR_ERR(req);
		goto out;
	}

	req->status |= ZFCP_STATUS_FSFREQ_CLEANUP;
	zfcp_qdio_set_sbale_last(qdio, &req->qdio_req);

	req->handler = zfcp_fsf_open_port_handler;
	hton24(req->qtcb->bottom.support.d_id, port->d_id);
	req->data = port;
	req->erp_action = erp_action;
	erp_action->fsf_req_id = req->req_id;
	get_device(&port->dev);

	zfcp_fsf_start_erp_timer(req);
	retval = zfcp_fsf_req_send(req);
	if (retval) {
		zfcp_fsf_req_free(req);
		erp_action->fsf_req_id = 0;
		put_device(&port->dev);
	}
out:
	spin_unlock_irq(&qdio->req_q_lock);
	return retval;
}

static void zfcp_fsf_close_port_handler(struct zfcp_fsf_req *req)
{
	struct zfcp_port *port = req->data;

	if (req->status & ZFCP_STATUS_FSFREQ_ERROR)
		return;

	switch (req->qtcb->header.fsf_status) {
	case FSF_PORT_HANDLE_NOT_VALID:
		zfcp_erp_adapter_reopen(port->adapter, 0, "fscph_1", req);
		req->status |= ZFCP_STATUS_FSFREQ_ERROR;
		break;
	case FSF_ADAPTER_STATUS_AVAILABLE:
		break;
	case FSF_GOOD:
		zfcp_erp_clear_port_status(port, ZFCP_STATUS_COMMON_OPEN);
		break;
	}
}

/**
 * zfcp_fsf_close_port - create and send close port request
 * @erp_action: pointer to struct zfcp_erp_action
 * Returns: 0 on success, error otherwise
 */
int zfcp_fsf_close_port(struct zfcp_erp_action *erp_action)
{
	struct zfcp_qdio *qdio = erp_action->adapter->qdio;
	struct zfcp_fsf_req *req;
	int retval = -EIO;

	spin_lock_irq(&qdio->req_q_lock);
	if (zfcp_qdio_sbal_get(qdio))
		goto out;

	req = zfcp_fsf_req_create(qdio, FSF_QTCB_CLOSE_PORT,
				  SBAL_FLAGS0_TYPE_READ,
				  qdio->adapter->pool.erp_req);

	if (IS_ERR(req)) {
		retval = PTR_ERR(req);
		goto out;
	}

	req->status |= ZFCP_STATUS_FSFREQ_CLEANUP;
	zfcp_qdio_set_sbale_last(qdio, &req->qdio_req);

	req->handler = zfcp_fsf_close_port_handler;
	req->data = erp_action->port;
	req->erp_action = erp_action;
	req->qtcb->header.port_handle = erp_action->port->handle;
	erp_action->fsf_req_id = req->req_id;

	zfcp_fsf_start_erp_timer(req);
	retval = zfcp_fsf_req_send(req);
	if (retval) {
		zfcp_fsf_req_free(req);
		erp_action->fsf_req_id = 0;
	}
out:
	spin_unlock_irq(&qdio->req_q_lock);
	return retval;
}

static void zfcp_fsf_open_wka_port_handler(struct zfcp_fsf_req *req)
{
	struct zfcp_fc_wka_port *wka_port = req->data;
	struct fsf_qtcb_header *header = &req->qtcb->header;

	if (req->status & ZFCP_STATUS_FSFREQ_ERROR) {
		wka_port->status = ZFCP_FC_WKA_PORT_OFFLINE;
		goto out;
	}

	switch (header->fsf_status) {
	case FSF_MAXIMUM_NUMBER_OF_PORTS_EXCEEDED:
		dev_warn(&req->adapter->ccw_device->dev,
			 "Opening WKA port 0x%x failed\n", wka_port->d_id);
		/* fall through */
	case FSF_ADAPTER_STATUS_AVAILABLE:
		req->status |= ZFCP_STATUS_FSFREQ_ERROR;
		/* fall through */
	case FSF_ACCESS_DENIED:
		wka_port->status = ZFCP_FC_WKA_PORT_OFFLINE;
		break;
	case FSF_GOOD:
		wka_port->handle = header->port_handle;
		/* fall through */
	case FSF_PORT_ALREADY_OPEN:
		wka_port->status = ZFCP_FC_WKA_PORT_ONLINE;
	}
out:
	wake_up(&wka_port->completion_wq);
}

/**
 * zfcp_fsf_open_wka_port - create and send open wka-port request
 * @wka_port: pointer to struct zfcp_fc_wka_port
 * Returns: 0 on success, error otherwise
 */
int zfcp_fsf_open_wka_port(struct zfcp_fc_wka_port *wka_port)
{
	struct zfcp_qdio *qdio = wka_port->adapter->qdio;
	struct zfcp_fsf_req *req;
	int retval = -EIO;

	spin_lock_irq(&qdio->req_q_lock);
	if (zfcp_qdio_sbal_get(qdio))
		goto out;

	req = zfcp_fsf_req_create(qdio, FSF_QTCB_OPEN_PORT_WITH_DID,
				  SBAL_FLAGS0_TYPE_READ,
				  qdio->adapter->pool.erp_req);

	if (unlikely(IS_ERR(req))) {
		retval = PTR_ERR(req);
		goto out;
	}

	req->status |= ZFCP_STATUS_FSFREQ_CLEANUP;
	zfcp_qdio_set_sbale_last(qdio, &req->qdio_req);

	req->handler = zfcp_fsf_open_wka_port_handler;
	hton24(req->qtcb->bottom.support.d_id, wka_port->d_id);
	req->data = wka_port;

	zfcp_fsf_start_timer(req, ZFCP_FSF_REQUEST_TIMEOUT);
	retval = zfcp_fsf_req_send(req);
	if (retval)
		zfcp_fsf_req_free(req);
out:
	spin_unlock_irq(&qdio->req_q_lock);
	return retval;
}

static void zfcp_fsf_close_wka_port_handler(struct zfcp_fsf_req *req)
{
	struct zfcp_fc_wka_port *wka_port = req->data;

	if (req->qtcb->header.fsf_status == FSF_PORT_HANDLE_NOT_VALID) {
		req->status |= ZFCP_STATUS_FSFREQ_ERROR;
		zfcp_erp_adapter_reopen(wka_port->adapter, 0, "fscwph1", req);
	}

	wka_port->status = ZFCP_FC_WKA_PORT_OFFLINE;
	wake_up(&wka_port->completion_wq);
}

/**
 * zfcp_fsf_close_wka_port - create and send close wka port request
 * @wka_port: WKA port to open
 * Returns: 0 on success, error otherwise
 */
int zfcp_fsf_close_wka_port(struct zfcp_fc_wka_port *wka_port)
{
	struct zfcp_qdio *qdio = wka_port->adapter->qdio;
	struct zfcp_fsf_req *req;
	int retval = -EIO;

	spin_lock_irq(&qdio->req_q_lock);
	if (zfcp_qdio_sbal_get(qdio))
		goto out;

	req = zfcp_fsf_req_create(qdio, FSF_QTCB_CLOSE_PORT,
				  SBAL_FLAGS0_TYPE_READ,
				  qdio->adapter->pool.erp_req);

	if (unlikely(IS_ERR(req))) {
		retval = PTR_ERR(req);
		goto out;
	}

	req->status |= ZFCP_STATUS_FSFREQ_CLEANUP;
	zfcp_qdio_set_sbale_last(qdio, &req->qdio_req);

	req->handler = zfcp_fsf_close_wka_port_handler;
	req->data = wka_port;
	req->qtcb->header.port_handle = wka_port->handle;

	zfcp_fsf_start_timer(req, ZFCP_FSF_REQUEST_TIMEOUT);
	retval = zfcp_fsf_req_send(req);
	if (retval)
		zfcp_fsf_req_free(req);
out:
	spin_unlock_irq(&qdio->req_q_lock);
	return retval;
}

static void zfcp_fsf_close_physical_port_handler(struct zfcp_fsf_req *req)
{
	struct zfcp_port *port = req->data;
	struct fsf_qtcb_header *header = &req->qtcb->header;
	struct scsi_device *sdev;

	if (req->status & ZFCP_STATUS_FSFREQ_ERROR)
		return;

	switch (header->fsf_status) {
	case FSF_PORT_HANDLE_NOT_VALID:
		zfcp_erp_adapter_reopen(port->adapter, 0, "fscpph1", req);
		req->status |= ZFCP_STATUS_FSFREQ_ERROR;
		break;
	case FSF_ACCESS_DENIED:
		zfcp_cfdc_port_denied(port, &header->fsf_status_qual);
		break;
	case FSF_PORT_BOXED:
		/* can't use generic zfcp_erp_modify_port_status because
		 * ZFCP_STATUS_COMMON_OPEN must not be reset for the port */
		atomic_clear_mask(ZFCP_STATUS_PORT_PHYS_OPEN, &port->status);
		shost_for_each_device(sdev, port->adapter->scsi_host)
			if (sdev_to_zfcp(sdev)->port == port)
				atomic_clear_mask(ZFCP_STATUS_COMMON_OPEN,
						  &sdev_to_zfcp(sdev)->status);
		zfcp_erp_set_port_status(port, ZFCP_STATUS_COMMON_ACCESS_BOXED);
		zfcp_erp_port_reopen(port, ZFCP_STATUS_COMMON_ERP_FAILED,
				     "fscpph2", req);
		req->status |= ZFCP_STATUS_FSFREQ_ERROR;
		break;
	case FSF_ADAPTER_STATUS_AVAILABLE:
		switch (header->fsf_status_qual.word[0]) {
		case FSF_SQ_INVOKE_LINK_TEST_PROCEDURE:
			/* fall through */
		case FSF_SQ_ULP_DEPENDENT_ERP_REQUIRED:
			req->status |= ZFCP_STATUS_FSFREQ_ERROR;
			break;
		}
		break;
	case FSF_GOOD:
		/* can't use generic zfcp_erp_modify_port_status because
		 * ZFCP_STATUS_COMMON_OPEN must not be reset for the port
		 */
		atomic_clear_mask(ZFCP_STATUS_PORT_PHYS_OPEN, &port->status);
		shost_for_each_device(sdev, port->adapter->scsi_host)
			if (sdev_to_zfcp(sdev)->port == port)
				atomic_clear_mask(ZFCP_STATUS_COMMON_OPEN,
						  &sdev_to_zfcp(sdev)->status);
		break;
	}
}

/**
 * zfcp_fsf_close_physical_port - close physical port
 * @erp_action: pointer to struct zfcp_erp_action
 * Returns: 0 on success
 */
int zfcp_fsf_close_physical_port(struct zfcp_erp_action *erp_action)
{
	struct zfcp_qdio *qdio = erp_action->adapter->qdio;
	struct zfcp_fsf_req *req;
	int retval = -EIO;

	spin_lock_irq(&qdio->req_q_lock);
	if (zfcp_qdio_sbal_get(qdio))
		goto out;

	req = zfcp_fsf_req_create(qdio, FSF_QTCB_CLOSE_PHYSICAL_PORT,
				  SBAL_FLAGS0_TYPE_READ,
				  qdio->adapter->pool.erp_req);

	if (IS_ERR(req)) {
		retval = PTR_ERR(req);
		goto out;
	}

	req->status |= ZFCP_STATUS_FSFREQ_CLEANUP;
	zfcp_qdio_set_sbale_last(qdio, &req->qdio_req);

	req->data = erp_action->port;
	req->qtcb->header.port_handle = erp_action->port->handle;
	req->erp_action = erp_action;
	req->handler = zfcp_fsf_close_physical_port_handler;
	erp_action->fsf_req_id = req->req_id;

	zfcp_fsf_start_erp_timer(req);
	retval = zfcp_fsf_req_send(req);
	if (retval) {
		zfcp_fsf_req_free(req);
		erp_action->fsf_req_id = 0;
	}
out:
	spin_unlock_irq(&qdio->req_q_lock);
	return retval;
}

static void zfcp_fsf_open_lun_handler(struct zfcp_fsf_req *req)
{
	struct zfcp_adapter *adapter = req->adapter;
	struct scsi_device *sdev = req->data;
	struct zfcp_scsi_dev *zfcp_sdev = sdev_to_zfcp(sdev);
	struct fsf_qtcb_header *header = &req->qtcb->header;
	struct fsf_qtcb_bottom_support *bottom = &req->qtcb->bottom.support;

	if (req->status & ZFCP_STATUS_FSFREQ_ERROR)
		return;

	atomic_clear_mask(ZFCP_STATUS_COMMON_ACCESS_DENIED |
			  ZFCP_STATUS_COMMON_ACCESS_BOXED |
			  ZFCP_STATUS_LUN_SHARED |
			  ZFCP_STATUS_LUN_READONLY,
			  &zfcp_sdev->status);

	switch (header->fsf_status) {

	case FSF_PORT_HANDLE_NOT_VALID:
		zfcp_erp_adapter_reopen(adapter, 0, "fsouh_1", req);
		/* fall through */
	case FSF_LUN_ALREADY_OPEN:
		break;
	case FSF_ACCESS_DENIED:
		zfcp_cfdc_lun_denied(sdev, &header->fsf_status_qual);
		req->status |= ZFCP_STATUS_FSFREQ_ERROR;
		break;
	case FSF_PORT_BOXED:
		zfcp_erp_set_port_status(zfcp_sdev->port,
					 ZFCP_STATUS_COMMON_ACCESS_BOXED);
		zfcp_erp_port_reopen(zfcp_sdev->port,
				     ZFCP_STATUS_COMMON_ERP_FAILED, "fsouh_2",
				     req);
		req->status |= ZFCP_STATUS_FSFREQ_ERROR;
		break;
	case FSF_LUN_SHARING_VIOLATION:
		zfcp_cfdc_lun_shrng_vltn(sdev, &header->fsf_status_qual);
		req->status |= ZFCP_STATUS_FSFREQ_ERROR;
		break;
	case FSF_MAXIMUM_NUMBER_OF_LUNS_EXCEEDED:
		dev_warn(&adapter->ccw_device->dev,
			 "No handle is available for LUN "
			 "0x%016Lx on port 0x%016Lx\n",
			 (unsigned long long)zfcp_scsi_dev_lun(sdev),
			 (unsigned long long)zfcp_sdev->port->wwpn);
		zfcp_erp_set_lun_status(sdev, ZFCP_STATUS_COMMON_ERP_FAILED);
		/* fall through */
	case FSF_INVALID_COMMAND_OPTION:
		req->status |= ZFCP_STATUS_FSFREQ_ERROR;
		break;
	case FSF_ADAPTER_STATUS_AVAILABLE:
		switch (header->fsf_status_qual.word[0]) {
		case FSF_SQ_INVOKE_LINK_TEST_PROCEDURE:
			zfcp_fc_test_link(zfcp_sdev->port);
			/* fall through */
		case FSF_SQ_ULP_DEPENDENT_ERP_REQUIRED:
			req->status |= ZFCP_STATUS_FSFREQ_ERROR;
			break;
		}
		break;

	case FSF_GOOD:
		zfcp_sdev->lun_handle = header->lun_handle;
		atomic_set_mask(ZFCP_STATUS_COMMON_OPEN, &zfcp_sdev->status);
		zfcp_cfdc_open_lun_eval(sdev, bottom);
		break;
	}
}

/**
 * zfcp_fsf_open_lun - open LUN
 * @erp_action: pointer to struct zfcp_erp_action
 * Returns: 0 on success, error otherwise
 */
int zfcp_fsf_open_lun(struct zfcp_erp_action *erp_action)
{
	struct zfcp_adapter *adapter = erp_action->adapter;
	struct zfcp_qdio *qdio = adapter->qdio;
	struct zfcp_fsf_req *req;
	int retval = -EIO;

	spin_lock_irq(&qdio->req_q_lock);
	if (zfcp_qdio_sbal_get(qdio))
		goto out;

	req = zfcp_fsf_req_create(qdio, FSF_QTCB_OPEN_LUN,
				  SBAL_FLAGS0_TYPE_READ,
				  adapter->pool.erp_req);

	if (IS_ERR(req)) {
		retval = PTR_ERR(req);
		goto out;
	}

	req->status |= ZFCP_STATUS_FSFREQ_CLEANUP;
	zfcp_qdio_set_sbale_last(qdio, &req->qdio_req);

	req->qtcb->header.port_handle = erp_action->port->handle;
	req->qtcb->bottom.support.fcp_lun = zfcp_scsi_dev_lun(erp_action->sdev);
	req->handler = zfcp_fsf_open_lun_handler;
	req->data = erp_action->sdev;
	req->erp_action = erp_action;
	erp_action->fsf_req_id = req->req_id;

	if (!(adapter->connection_features & FSF_FEATURE_NPIV_MODE))
		req->qtcb->bottom.support.option = FSF_OPEN_LUN_SUPPRESS_BOXING;

	zfcp_fsf_start_erp_timer(req);
	retval = zfcp_fsf_req_send(req);
	if (retval) {
		zfcp_fsf_req_free(req);
		erp_action->fsf_req_id = 0;
	}
out:
	spin_unlock_irq(&qdio->req_q_lock);
	return retval;
}

static void zfcp_fsf_close_lun_handler(struct zfcp_fsf_req *req)
{
	struct scsi_device *sdev = req->data;
	struct zfcp_scsi_dev *zfcp_sdev = sdev_to_zfcp(sdev);

	if (req->status & ZFCP_STATUS_FSFREQ_ERROR)
		return;

	switch (req->qtcb->header.fsf_status) {
	case FSF_PORT_HANDLE_NOT_VALID:
		zfcp_erp_adapter_reopen(zfcp_sdev->port->adapter, 0, "fscuh_1",
					req);
		req->status |= ZFCP_STATUS_FSFREQ_ERROR;
		break;
	case FSF_LUN_HANDLE_NOT_VALID:
		zfcp_erp_port_reopen(zfcp_sdev->port, 0, "fscuh_2", req);
		req->status |= ZFCP_STATUS_FSFREQ_ERROR;
		break;
	case FSF_PORT_BOXED:
		zfcp_erp_set_port_status(zfcp_sdev->port,
					 ZFCP_STATUS_COMMON_ACCESS_BOXED);
		zfcp_erp_port_reopen(zfcp_sdev->port,
				     ZFCP_STATUS_COMMON_ERP_FAILED, "fscuh_3",
				     req);
		req->status |= ZFCP_STATUS_FSFREQ_ERROR;
		break;
	case FSF_ADAPTER_STATUS_AVAILABLE:
		switch (req->qtcb->header.fsf_status_qual.word[0]) {
		case FSF_SQ_INVOKE_LINK_TEST_PROCEDURE:
			zfcp_fc_test_link(zfcp_sdev->port);
			/* fall through */
		case FSF_SQ_ULP_DEPENDENT_ERP_REQUIRED:
			req->status |= ZFCP_STATUS_FSFREQ_ERROR;
			break;
		}
		break;
	case FSF_GOOD:
		atomic_clear_mask(ZFCP_STATUS_COMMON_OPEN, &zfcp_sdev->status);
		break;
	}
}

/**
 * zfcp_fsf_close_LUN - close LUN
 * @erp_action: pointer to erp_action triggering the "close LUN"
 * Returns: 0 on success, error otherwise
 */
int zfcp_fsf_close_lun(struct zfcp_erp_action *erp_action)
{
	struct zfcp_qdio *qdio = erp_action->adapter->qdio;
	struct zfcp_scsi_dev *zfcp_sdev = sdev_to_zfcp(erp_action->sdev);
	struct zfcp_fsf_req *req;
	int retval = -EIO;

	spin_lock_irq(&qdio->req_q_lock);
	if (zfcp_qdio_sbal_get(qdio))
		goto out;

	req = zfcp_fsf_req_create(qdio, FSF_QTCB_CLOSE_LUN,
				  SBAL_FLAGS0_TYPE_READ,
				  qdio->adapter->pool.erp_req);

	if (IS_ERR(req)) {
		retval = PTR_ERR(req);
		goto out;
	}

	req->status |= ZFCP_STATUS_FSFREQ_CLEANUP;
	zfcp_qdio_set_sbale_last(qdio, &req->qdio_req);

	req->qtcb->header.port_handle = erp_action->port->handle;
	req->qtcb->header.lun_handle = zfcp_sdev->lun_handle;
	req->handler = zfcp_fsf_close_lun_handler;
	req->data = erp_action->sdev;
	req->erp_action = erp_action;
	erp_action->fsf_req_id = req->req_id;

	zfcp_fsf_start_erp_timer(req);
	retval = zfcp_fsf_req_send(req);
	if (retval) {
		zfcp_fsf_req_free(req);
		erp_action->fsf_req_id = 0;
	}
out:
	spin_unlock_irq(&qdio->req_q_lock);
	return retval;
}

static void zfcp_fsf_update_lat(struct fsf_latency_record *lat_rec, u32 lat)
{
	lat_rec->sum += lat;
	lat_rec->min = min(lat_rec->min, lat);
	lat_rec->max = max(lat_rec->max, lat);
}

static void zfcp_fsf_req_trace(struct zfcp_fsf_req *req, struct scsi_cmnd *scsi)
{
	struct fsf_qual_latency_info *lat_in;
	struct latency_cont *lat = NULL;
	struct zfcp_scsi_dev *zfcp_sdev = sdev_to_zfcp(scsi->device);
	struct zfcp_blk_drv_data blktrc;
	int ticks = req->adapter->timer_ticks;

	lat_in = &req->qtcb->prefix.prot_status_qual.latency_info;

	blktrc.flags = 0;
	blktrc.magic = ZFCP_BLK_DRV_DATA_MAGIC;
	if (req->status & ZFCP_STATUS_FSFREQ_ERROR)
		blktrc.flags |= ZFCP_BLK_REQ_ERROR;
	blktrc.inb_usage = 0;
	blktrc.outb_usage = req->qdio_req.qdio_outb_usage;

	if (req->adapter->adapter_features & FSF_FEATURE_MEASUREMENT_DATA &&
	    !(req->status & ZFCP_STATUS_FSFREQ_ERROR)) {
		blktrc.flags |= ZFCP_BLK_LAT_VALID;
		blktrc.channel_lat = lat_in->channel_lat * ticks;
		blktrc.fabric_lat = lat_in->fabric_lat * ticks;

		switch (req->qtcb->bottom.io.data_direction) {
		case FSF_DATADIR_DIF_READ_STRIP:
		case FSF_DATADIR_DIF_READ_CONVERT:
		case FSF_DATADIR_READ:
			lat = &zfcp_sdev->latencies.read;
			break;
		case FSF_DATADIR_DIF_WRITE_INSERT:
		case FSF_DATADIR_DIF_WRITE_CONVERT:
		case FSF_DATADIR_WRITE:
			lat = &zfcp_sdev->latencies.write;
			break;
		case FSF_DATADIR_CMND:
			lat = &zfcp_sdev->latencies.cmd;
			break;
		}

		if (lat) {
			spin_lock(&zfcp_sdev->latencies.lock);
			zfcp_fsf_update_lat(&lat->channel, lat_in->channel_lat);
			zfcp_fsf_update_lat(&lat->fabric, lat_in->fabric_lat);
			lat->counter++;
			spin_unlock(&zfcp_sdev->latencies.lock);
		}
	}

	blk_add_driver_data(scsi->request->q, scsi->request, &blktrc,
			    sizeof(blktrc));
}

static void zfcp_fsf_fcp_handler_common(struct zfcp_fsf_req *req)
{
	struct scsi_cmnd *scmnd = req->data;
	struct scsi_device *sdev = scmnd->device;
	struct zfcp_scsi_dev *zfcp_sdev = sdev_to_zfcp(sdev);
	struct fsf_qtcb_header *header = &req->qtcb->header;

	if (unlikely(req->status & ZFCP_STATUS_FSFREQ_ERROR))
		return;

	switch (header->fsf_status) {
	case FSF_HANDLE_MISMATCH:
	case FSF_PORT_HANDLE_NOT_VALID:
		zfcp_erp_adapter_reopen(zfcp_sdev->port->adapter, 0, "fssfch1",
					req);
		req->status |= ZFCP_STATUS_FSFREQ_ERROR;
		break;
	case FSF_FCPLUN_NOT_VALID:
	case FSF_LUN_HANDLE_NOT_VALID:
		zfcp_erp_port_reopen(zfcp_sdev->port, 0, "fssfch2", req);
		req->status |= ZFCP_STATUS_FSFREQ_ERROR;
		break;
	case FSF_SERVICE_CLASS_NOT_SUPPORTED:
		zfcp_fsf_class_not_supp(req);
		break;
	case FSF_ACCESS_DENIED:
		zfcp_cfdc_lun_denied(sdev, &header->fsf_status_qual);
		req->status |= ZFCP_STATUS_FSFREQ_ERROR;
		break;
	case FSF_DIRECTION_INDICATOR_NOT_VALID:
		dev_err(&req->adapter->ccw_device->dev,
			"Incorrect direction %d, LUN 0x%016Lx on port "
			"0x%016Lx closed\n",
			req->qtcb->bottom.io.data_direction,
			(unsigned long long)zfcp_scsi_dev_lun(sdev),
			(unsigned long long)zfcp_sdev->port->wwpn);
		zfcp_erp_adapter_shutdown(zfcp_sdev->port->adapter, 0,
					  "fssfch3", req);
		req->status |= ZFCP_STATUS_FSFREQ_ERROR;
		break;
	case FSF_CMND_LENGTH_NOT_VALID:
		dev_err(&req->adapter->ccw_device->dev,
			"Incorrect CDB length %d, LUN 0x%016Lx on "
			"port 0x%016Lx closed\n",
			req->qtcb->bottom.io.fcp_cmnd_length,
			(unsigned long long)zfcp_scsi_dev_lun(sdev),
			(unsigned long long)zfcp_sdev->port->wwpn);
		zfcp_erp_adapter_shutdown(zfcp_sdev->port->adapter, 0,
					  "fssfch4", req);
		req->status |= ZFCP_STATUS_FSFREQ_ERROR;
		break;
	case FSF_PORT_BOXED:
		zfcp_erp_set_port_status(zfcp_sdev->port,
					 ZFCP_STATUS_COMMON_ACCESS_BOXED);
		zfcp_erp_port_reopen(zfcp_sdev->port,
				     ZFCP_STATUS_COMMON_ERP_FAILED, "fssfch5",
				     req);
		req->status |= ZFCP_STATUS_FSFREQ_ERROR;
		break;
	case FSF_LUN_BOXED:
		zfcp_erp_set_lun_status(sdev, ZFCP_STATUS_COMMON_ACCESS_BOXED);
		zfcp_erp_lun_reopen(sdev, ZFCP_STATUS_COMMON_ERP_FAILED,
				    "fssfch6", req);
		req->status |= ZFCP_STATUS_FSFREQ_ERROR;
		break;
	case FSF_ADAPTER_STATUS_AVAILABLE:
		if (header->fsf_status_qual.word[0] ==
		    FSF_SQ_INVOKE_LINK_TEST_PROCEDURE)
			zfcp_fc_test_link(zfcp_sdev->port);
		req->status |= ZFCP_STATUS_FSFREQ_ERROR;
		break;
	}
}

static void zfcp_fsf_fcp_cmnd_handler(struct zfcp_fsf_req *req)
{
	struct scsi_cmnd *scpnt;
	struct fcp_resp_with_ext *fcp_rsp;
	unsigned long flags;

	zfcp_fsf_fcp_handler_common(req);

	read_lock_irqsave(&req->adapter->abort_lock, flags);

	scpnt = req->data;
	if (unlikely(!scpnt)) {
		read_unlock_irqrestore(&req->adapter->abort_lock, flags);
		return;
	}

	if (unlikely(req->status & ZFCP_STATUS_FSFREQ_ERROR)) {
		set_host_byte(scpnt, DID_TRANSPORT_DISRUPTED);
		goto skip_fsfstatus;
	}

	switch (req->qtcb->header.fsf_status) {
	case FSF_INCONSISTENT_PROT_DATA:
	case FSF_INVALID_PROT_PARM:
		set_host_byte(scpnt, DID_ERROR);
		goto skip_fsfstatus;
	case FSF_BLOCK_GUARD_CHECK_FAILURE:
		zfcp_scsi_dif_sense_error(scpnt, 0x1);
		goto skip_fsfstatus;
	case FSF_APP_TAG_CHECK_FAILURE:
		zfcp_scsi_dif_sense_error(scpnt, 0x2);
		goto skip_fsfstatus;
	case FSF_REF_TAG_CHECK_FAILURE:
		zfcp_scsi_dif_sense_error(scpnt, 0x3);
		goto skip_fsfstatus;
	}
	fcp_rsp = (struct fcp_resp_with_ext *) &req->qtcb->bottom.io.fcp_rsp;
	zfcp_fc_eval_fcp_rsp(fcp_rsp, scpnt);

skip_fsfstatus:
	zfcp_fsf_req_trace(req, scpnt);
	zfcp_dbf_scsi_result(req->adapter->dbf, scpnt, req);

	scpnt->host_scribble = NULL;
	(scpnt->scsi_done) (scpnt);
	/*
	 * We must hold this lock until scsi_done has been called.
	 * Otherwise we may call scsi_done after abort regarding this
	 * command has completed.
	 * Note: scsi_done must not block!
	 */
	read_unlock_irqrestore(&req->adapter->abort_lock, flags);
}

static int zfcp_fsf_set_data_dir(struct scsi_cmnd *scsi_cmnd, u32 *data_dir)
{
	switch (scsi_get_prot_op(scsi_cmnd)) {
	case SCSI_PROT_NORMAL:
		switch (scsi_cmnd->sc_data_direction) {
		case DMA_NONE:
			*data_dir = FSF_DATADIR_CMND;
			break;
		case DMA_FROM_DEVICE:
			*data_dir = FSF_DATADIR_READ;
			break;
		case DMA_TO_DEVICE:
			*data_dir = FSF_DATADIR_WRITE;
			break;
		case DMA_BIDIRECTIONAL:
			return -EINVAL;
		}
		break;

	case SCSI_PROT_READ_STRIP:
		*data_dir = FSF_DATADIR_DIF_READ_STRIP;
		break;
	case SCSI_PROT_WRITE_INSERT:
		*data_dir = FSF_DATADIR_DIF_WRITE_INSERT;
		break;
	case SCSI_PROT_READ_PASS:
		*data_dir = FSF_DATADIR_DIF_READ_CONVERT;
		break;
	case SCSI_PROT_WRITE_PASS:
		*data_dir = FSF_DATADIR_DIF_WRITE_CONVERT;
		break;
	default:
		return -EINVAL;
	}

	return 0;
}

/**
 * zfcp_fsf_fcp_cmnd - initiate an FCP command (for a SCSI command)
 * @scsi_cmnd: scsi command to be sent
 */
int zfcp_fsf_fcp_cmnd(struct scsi_cmnd *scsi_cmnd)
{
	struct zfcp_fsf_req *req;
	struct fcp_cmnd *fcp_cmnd;
	unsigned int sbtype = SBAL_FLAGS0_TYPE_READ;
	int real_bytes, retval = -EIO, dix_bytes = 0;
	struct scsi_device *sdev = scsi_cmnd->device;
	struct zfcp_scsi_dev *zfcp_sdev = sdev_to_zfcp(sdev);
	struct zfcp_adapter *adapter = zfcp_sdev->port->adapter;
	struct zfcp_qdio *qdio = adapter->qdio;
	struct fsf_qtcb_bottom_io *io;

	if (unlikely(!(atomic_read(&zfcp_sdev->status) &
		       ZFCP_STATUS_COMMON_UNBLOCKED)))
		return -EBUSY;

	spin_lock(&qdio->req_q_lock);
	if (atomic_read(&qdio->req_q_free) <= 0) {
		atomic_inc(&qdio->req_q_full);
		goto out;
	}

	if (scsi_cmnd->sc_data_direction == DMA_TO_DEVICE)
		sbtype = SBAL_FLAGS0_TYPE_WRITE;

	req = zfcp_fsf_req_create(qdio, FSF_QTCB_FCP_CMND,
				  sbtype, adapter->pool.scsi_req);

	if (IS_ERR(req)) {
		retval = PTR_ERR(req);
		goto out;
	}

	scsi_cmnd->host_scribble = (unsigned char *) req->req_id;

	io = &req->qtcb->bottom.io;
	req->status |= ZFCP_STATUS_FSFREQ_CLEANUP;
	req->data = scsi_cmnd;
	req->handler = zfcp_fsf_fcp_cmnd_handler;
	req->qtcb->header.lun_handle = zfcp_sdev->lun_handle;
	req->qtcb->header.port_handle = zfcp_sdev->port->handle;
	io->service_class = FSF_CLASS_3;
	io->fcp_cmnd_length = FCP_CMND_LEN;

	if (scsi_get_prot_op(scsi_cmnd) != SCSI_PROT_NORMAL) {
		io->data_block_length = scsi_cmnd->device->sector_size;
		io->ref_tag_value = scsi_get_lba(scsi_cmnd) & 0xFFFFFFFF;
	}

	zfcp_fsf_set_data_dir(scsi_cmnd, &io->data_direction);

	fcp_cmnd = (struct fcp_cmnd *) &req->qtcb->bottom.io.fcp_cmnd;
	zfcp_fc_scsi_to_fcp(fcp_cmnd, scsi_cmnd);

	if (scsi_prot_sg_count(scsi_cmnd)) {
		zfcp_qdio_set_data_div(qdio, &req->qdio_req,
				       scsi_prot_sg_count(scsi_cmnd));
		dix_bytes = zfcp_qdio_sbals_from_sg(qdio, &req->qdio_req,
						scsi_prot_sglist(scsi_cmnd));
		io->prot_data_length = dix_bytes;
	}

	real_bytes = zfcp_qdio_sbals_from_sg(qdio, &req->qdio_req,
					     scsi_sglist(scsi_cmnd));

	if (unlikely(real_bytes < 0) || unlikely(dix_bytes < 0))
		goto failed_scsi_cmnd;

	zfcp_qdio_set_sbale_last(adapter->qdio, &req->qdio_req);

	retval = zfcp_fsf_req_send(req);
	if (unlikely(retval))
		goto failed_scsi_cmnd;

	goto out;

failed_scsi_cmnd:
	zfcp_fsf_req_free(req);
	scsi_cmnd->host_scribble = NULL;
out:
	spin_unlock(&qdio->req_q_lock);
	return retval;
}

static void zfcp_fsf_fcp_task_mgmt_handler(struct zfcp_fsf_req *req)
{
	struct fcp_resp_with_ext *fcp_rsp;
	struct fcp_resp_rsp_info *rsp_info;

	zfcp_fsf_fcp_handler_common(req);

	fcp_rsp = (struct fcp_resp_with_ext *) &req->qtcb->bottom.io.fcp_rsp;
	rsp_info = (struct fcp_resp_rsp_info *) &fcp_rsp[1];

	if ((rsp_info->rsp_code != FCP_TMF_CMPL) ||
	     (req->status & ZFCP_STATUS_FSFREQ_ERROR))
		req->status |= ZFCP_STATUS_FSFREQ_TMFUNCFAILED;
}

/**
 * zfcp_fsf_fcp_task_mgmt - send SCSI task management command
 * @scmnd: SCSI command to send the task management command for
 * @tm_flags: unsigned byte for task management flags
 * Returns: on success pointer to struct fsf_req, NULL otherwise
 */
struct zfcp_fsf_req *zfcp_fsf_fcp_task_mgmt(struct scsi_cmnd *scmnd,
					    u8 tm_flags)
{
	struct zfcp_fsf_req *req = NULL;
	struct fcp_cmnd *fcp_cmnd;
	struct zfcp_scsi_dev *zfcp_sdev = sdev_to_zfcp(scmnd->device);
	struct zfcp_qdio *qdio = zfcp_sdev->port->adapter->qdio;

	if (unlikely(!(atomic_read(&zfcp_sdev->status) &
		       ZFCP_STATUS_COMMON_UNBLOCKED)))
		return NULL;

	spin_lock_irq(&qdio->req_q_lock);
	if (zfcp_qdio_sbal_get(qdio))
		goto out;

	req = zfcp_fsf_req_create(qdio, FSF_QTCB_FCP_CMND,
				  SBAL_FLAGS0_TYPE_WRITE,
				  qdio->adapter->pool.scsi_req);

	if (IS_ERR(req)) {
		req = NULL;
		goto out;
	}

	req->status |= ZFCP_STATUS_FSFREQ_TASK_MANAGEMENT;
	req->data = scmnd;
	req->handler = zfcp_fsf_fcp_task_mgmt_handler;
	req->qtcb->header.lun_handle = zfcp_sdev->lun_handle;
	req->qtcb->header.port_handle = zfcp_sdev->port->handle;
	req->qtcb->bottom.io.data_direction = FSF_DATADIR_CMND;
	req->qtcb->bottom.io.service_class = FSF_CLASS_3;
	req->qtcb->bottom.io.fcp_cmnd_length = FCP_CMND_LEN;

	zfcp_qdio_set_sbale_last(qdio, &req->qdio_req);

	fcp_cmnd = (struct fcp_cmnd *) &req->qtcb->bottom.io.fcp_cmnd;
	zfcp_fc_fcp_tm(fcp_cmnd, scmnd->device, tm_flags);

	zfcp_fsf_start_timer(req, ZFCP_SCSI_ER_TIMEOUT);
	if (!zfcp_fsf_req_send(req))
		goto out;

	zfcp_fsf_req_free(req);
	req = NULL;
out:
	spin_unlock_irq(&qdio->req_q_lock);
	return req;
}

static void zfcp_fsf_control_file_handler(struct zfcp_fsf_req *req)
{
}

/**
 * zfcp_fsf_control_file - control file upload/download
 * @adapter: pointer to struct zfcp_adapter
 * @fsf_cfdc: pointer to struct zfcp_fsf_cfdc
 * Returns: on success pointer to struct zfcp_fsf_req, NULL otherwise
 */
struct zfcp_fsf_req *zfcp_fsf_control_file(struct zfcp_adapter *adapter,
					   struct zfcp_fsf_cfdc *fsf_cfdc)
{
	struct zfcp_qdio *qdio = adapter->qdio;
	struct zfcp_fsf_req *req = NULL;
	struct fsf_qtcb_bottom_support *bottom;
	int direction, retval = -EIO, bytes;

	if (!(adapter->adapter_features & FSF_FEATURE_CFDC))
		return ERR_PTR(-EOPNOTSUPP);

	switch (fsf_cfdc->command) {
	case FSF_QTCB_DOWNLOAD_CONTROL_FILE:
		direction = SBAL_FLAGS0_TYPE_WRITE;
		break;
	case FSF_QTCB_UPLOAD_CONTROL_FILE:
		direction = SBAL_FLAGS0_TYPE_READ;
		break;
	default:
		return ERR_PTR(-EINVAL);
	}

	spin_lock_irq(&qdio->req_q_lock);
	if (zfcp_qdio_sbal_get(qdio))
		goto out;

	req = zfcp_fsf_req_create(qdio, fsf_cfdc->command, direction, NULL);
	if (IS_ERR(req)) {
		retval = -EPERM;
		goto out;
	}

	req->handler = zfcp_fsf_control_file_handler;

	bottom = &req->qtcb->bottom.support;
	bottom->operation_subtype = FSF_CFDC_OPERATION_SUBTYPE;
	bottom->option = fsf_cfdc->option;

	bytes = zfcp_qdio_sbals_from_sg(qdio, &req->qdio_req, fsf_cfdc->sg);

	if (bytes != ZFCP_CFDC_MAX_SIZE) {
		zfcp_fsf_req_free(req);
		goto out;
	}
	zfcp_qdio_set_sbale_last(adapter->qdio, &req->qdio_req);

	zfcp_fsf_start_timer(req, ZFCP_FSF_REQUEST_TIMEOUT);
	retval = zfcp_fsf_req_send(req);
out:
	spin_unlock_irq(&qdio->req_q_lock);

	if (!retval) {
		wait_for_completion(&req->completion);
		return req;
	}
	return ERR_PTR(retval);
}

/**
 * zfcp_fsf_reqid_check - validate req_id contained in SBAL returned by QDIO
 * @adapter: pointer to struct zfcp_adapter
 * @sbal_idx: response queue index of SBAL to be processed
 */
void zfcp_fsf_reqid_check(struct zfcp_qdio *qdio, int sbal_idx)
{
	struct zfcp_adapter *adapter = qdio->adapter;
	struct qdio_buffer *sbal = qdio->res_q[sbal_idx];
	struct qdio_buffer_element *sbale;
	struct zfcp_fsf_req *fsf_req;
	unsigned long req_id;
	int idx;

	for (idx = 0; idx < QDIO_MAX_ELEMENTS_PER_BUFFER; idx++) {

		sbale = &sbal->element[idx];
		req_id = (unsigned long) sbale->addr;
		fsf_req = zfcp_reqlist_find_rm(adapter->req_list, req_id);

		if (!fsf_req) {
			/*
			 * Unknown request means that we have potentially memory
			 * corruption and must stop the machine immediately.
			 */
			zfcp_qdio_siosl(adapter);
			panic("error: unknown req_id (%lx) on adapter %s.\n",
			      req_id, dev_name(&adapter->ccw_device->dev));
		}

		fsf_req->qdio_req.sbal_response = sbal_idx;
		zfcp_fsf_req_complete(fsf_req);

		if (likely(sbale->flags & SBAL_FLAGS_LAST_ENTRY))
			break;
	}
}<|MERGE_RESOLUTION|>--- conflicted
+++ resolved
@@ -532,12 +532,6 @@
 		fc_host_port_type(shost) = FC_PORTTYPE_UNKNOWN;
 		adapter->hydra_version = 0;
 
-<<<<<<< HEAD
-		atomic_set_mask(ZFCP_STATUS_ADAPTER_XCONFIG_OK,
-				&adapter->status);
-
-=======
->>>>>>> c8ddb271
 		zfcp_fsf_link_down_info_eval(req,
 			&qtcb->header.fsf_status_qual.link_down_info);
 		break;
