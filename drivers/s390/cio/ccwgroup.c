--- conflicted
+++ resolved
@@ -75,14 +75,6 @@
 	}
 }
 
-<<<<<<< HEAD
-static ssize_t ccwgroup_online_store(struct device *dev,
-				     struct device_attribute *attr,
-				     const char *buf, size_t count);
-static ssize_t ccwgroup_online_show(struct device *dev,
-				    struct device_attribute *attr,
-				    char *buf);
-=======
 static int ccwgroup_set_online(struct ccwgroup_device *gdev)
 {
 	struct ccwgroup_driver *gdrv = to_ccwgroupdrv(gdev->dev.driver);
@@ -164,7 +156,6 @@
 	return scnprintf(buf, PAGE_SIZE, "%d\n", online);
 }
 
->>>>>>> 250a8155
 /*
  * Provide an 'ungroup' attribute so the user can remove group devices no
  * longer needed or accidentially created. Saves memory :)
@@ -385,16 +376,6 @@
 	rc = device_add(&gdev->dev);
 	if (rc)
 		goto error;
-<<<<<<< HEAD
-	get_device(&gdev->dev);
-	rc = __ccwgroup_create_symlinks(gdev);
-	if (!rc) {
-		mutex_unlock(&gdev->reg_mutex);
-		put_device(&gdev->dev);
-		return 0;
-	}
-	device_unregister(&gdev->dev);
-=======
 	rc = __ccwgroup_create_symlinks(gdev);
 	if (rc) {
 		device_del(&gdev->dev);
@@ -402,7 +383,6 @@
 	}
 	mutex_unlock(&gdev->reg_mutex);
 	return 0;
->>>>>>> 250a8155
 error:
 	for (i = 0; i < num_devices; i++)
 		if (gdev->cdev[i]) {
@@ -462,127 +442,16 @@
 
 static int ccwgroup_probe(struct device *dev)
 {
-<<<<<<< HEAD
-	struct ccwgroup_driver *gdrv;
-	int ret;
-
-	if (atomic_cmpxchg(&gdev->onoff, 0, 1) != 0)
-		return -EAGAIN;
-	if (gdev->state == CCWGROUP_ONLINE) {
-		ret = 0;
-		goto out;
-	}
-	if (!gdev->dev.driver) {
-		ret = -EINVAL;
-		goto out;
-	}
-	gdrv = to_ccwgroupdrv (gdev->dev.driver);
-	if ((ret = gdrv->set_online ? gdrv->set_online(gdev) : 0))
-		goto out;
-
-	gdev->state = CCWGROUP_ONLINE;
- out:
-	atomic_set(&gdev->onoff, 0);
-	return ret;
-}
-
-static int
-ccwgroup_set_offline(struct ccwgroup_device *gdev)
-{
-	struct ccwgroup_driver *gdrv;
-	int ret;
-
-	if (atomic_cmpxchg(&gdev->onoff, 0, 1) != 0)
-		return -EAGAIN;
-	if (gdev->state == CCWGROUP_OFFLINE) {
-		ret = 0;
-		goto out;
-	}
-	if (!gdev->dev.driver) {
-		ret = -EINVAL;
-		goto out;
-	}
-	gdrv = to_ccwgroupdrv (gdev->dev.driver);
-	if ((ret = gdrv->set_offline ? gdrv->set_offline(gdev) : 0))
-		goto out;
-
-	gdev->state = CCWGROUP_OFFLINE;
- out:
-	atomic_set(&gdev->onoff, 0);
-	return ret;
-}
-
-static ssize_t
-ccwgroup_online_store (struct device *dev, struct device_attribute *attr, const char *buf, size_t count)
-{
-	struct ccwgroup_device *gdev;
-	struct ccwgroup_driver *gdrv;
-	unsigned long value;
-	int ret;
-
-	if (!dev->driver)
-		return -EINVAL;
-
-	gdev = to_ccwgroupdev(dev);
-	gdrv = to_ccwgroupdrv(dev->driver);
-
-	if (!try_module_get(gdrv->driver.owner))
-		return -EINVAL;
-
-	ret = strict_strtoul(buf, 0, &value);
-	if (ret)
-		goto out;
-
-	if (value == 1)
-		ret = ccwgroup_set_online(gdev);
-	else if (value == 0)
-		ret = ccwgroup_set_offline(gdev);
-	else
-		ret = -EINVAL;
-out:
-	module_put(gdrv->driver.owner);
-	return (ret == 0) ? count : ret;
-}
-
-static ssize_t
-ccwgroup_online_show (struct device *dev, struct device_attribute *attr, char *buf)
-{
-	int online;
-
-	online = (to_ccwgroupdev(dev)->state == CCWGROUP_ONLINE);
-
-	return sprintf(buf, online ? "1\n" : "0\n");
-}
-
-static int
-ccwgroup_probe (struct device *dev)
-{
-	struct ccwgroup_device *gdev;
-	struct ccwgroup_driver *gdrv;
-
-	int ret;
-
-	gdev = to_ccwgroupdev(dev);
-	gdrv = to_ccwgroupdrv(dev->driver);
-
-	ret = gdrv->probe ? gdrv->probe(gdev) : -ENODEV;
-=======
 	struct ccwgroup_device *gdev = to_ccwgroupdev(dev);
 	struct ccwgroup_driver *gdrv = to_ccwgroupdrv(dev->driver);
->>>>>>> 250a8155
 
 	return gdrv->probe ? gdrv->probe(gdev) : -ENODEV;
 }
 
 static int ccwgroup_remove(struct device *dev)
 {
-<<<<<<< HEAD
-	struct ccwgroup_device *gdev;
-	struct ccwgroup_driver *gdrv;
-=======
 	struct ccwgroup_device *gdev = to_ccwgroupdev(dev);
 	struct ccwgroup_driver *gdrv = to_ccwgroupdrv(dev->driver);
->>>>>>> 250a8155
 
 	if (!dev->driver)
 		return 0;
