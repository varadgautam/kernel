--- conflicted
+++ resolved
@@ -1519,10 +1519,7 @@
 	sch->driver = &io_subchannel_driver;
 	/* Initialize the ccw_device structure. */
 	cdev->dev.parent= &sch->dev;
-<<<<<<< HEAD
-=======
 	sch_set_cdev(sch, cdev);
->>>>>>> 92dcffb9
 	io_subchannel_recog(cdev, sch);
 	/* Now wait for the async. recognition to come to an end. */
 	spin_lock_irq(cdev->ccwlock);
