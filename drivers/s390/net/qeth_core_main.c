--- conflicted
+++ resolved
@@ -5300,12 +5300,12 @@
 	return rc;
 }
 
-static int qeth_set_online(struct qeth_card *card)
+static int qeth_set_online(struct qeth_card *card,
+			   const struct qeth_discipline *disc)
 {
 	bool carrier_ok;
 	int rc;
 
-	mutex_lock(&card->discipline_mutex);
 	mutex_lock(&card->conf_mutex);
 	QETH_CARD_TEXT(card, 2, "setonlin");
 
@@ -5322,7 +5322,8 @@
 		/* no need for locking / error handling at this early stage: */
 		qeth_set_real_num_tx_queues(card, qeth_tx_actual_queues(card));
 
-	rc = card->discipline->set_online(card, carrier_ok);
+	rc = disc->set_online(card, carrier_ok);
+
 	if (rc)
 		goto err_online;
 
@@ -5330,7 +5331,6 @@
 	kobject_uevent(&card->gdev->dev.kobj, KOBJ_CHANGE);
 
 	mutex_unlock(&card->conf_mutex);
-	mutex_unlock(&card->discipline_mutex);
 	return 0;
 
 err_online:
@@ -5349,11 +5349,11 @@
 	return rc;
 }
 
-int qeth_set_offline(struct qeth_card *card, bool resetting)
+int qeth_set_offline(struct qeth_card *card, const struct qeth_discipline *disc,
+		     bool resetting)
 {
 	int rc, rc2, rc3;
 
-	mutex_lock(&card->discipline_mutex);
 	mutex_lock(&card->conf_mutex);
 	QETH_CARD_TEXT(card, 3, "setoffl");
 
@@ -5374,7 +5374,7 @@
 
 	cancel_work_sync(&card->rx_mode_work);
 
-	card->discipline->set_offline(card);
+	disc->set_offline(card);
 
 	qeth_qdio_clear_card(card, 0);
 	qeth_drain_output_queues(card);
@@ -5395,15 +5395,18 @@
 	kobject_uevent(&card->gdev->dev.kobj, KOBJ_CHANGE);
 
 	mutex_unlock(&card->conf_mutex);
-	mutex_unlock(&card->discipline_mutex);
 	return 0;
 }
 EXPORT_SYMBOL_GPL(qeth_set_offline);
 
 static int qeth_do_reset(void *data)
 {
+	const struct qeth_discipline *disc;
 	struct qeth_card *card = data;
 	int rc;
+
+	/* Lock-free, other users will block until we are done. */
+	disc = card->discipline;
 
 	QETH_CARD_TEXT(card, 2, "recover1");
 	if (!qeth_do_run_thread(card, QETH_RECOVER_THREAD))
@@ -5412,8 +5415,8 @@
 	dev_warn(&card->gdev->dev,
 		 "A recovery process has been started for the device\n");
 
-	qeth_set_offline(card, true);
-	rc = qeth_set_online(card);
+	qeth_set_offline(card, disc, true);
+	rc = qeth_set_online(card, disc);
 	if (!rc) {
 		dev_info(&card->gdev->dev,
 			 "Device successfully recovered!\n");
@@ -5540,91 +5543,6 @@
 		skb->protocol = eth_type_trans(skb, skb->dev);
 		napi_gro_receive(napi, skb);
 	}
-}
-
-static int qeth_set_online(struct qeth_card *card,
-			   const struct qeth_discipline *disc)
-{
-	int rc;
-
-	mutex_lock(&card->conf_mutex);
-	QETH_CARD_TEXT(card, 2, "setonlin");
-
-	rc = disc->set_online(card);
-
-	mutex_unlock(&card->conf_mutex);
-
-	return rc;
-}
-
-int qeth_set_offline(struct qeth_card *card, const struct qeth_discipline *disc,
-		     bool resetting)
-{
-	int rc, rc2, rc3;
-
-	mutex_lock(&card->conf_mutex);
-	QETH_CARD_TEXT(card, 3, "setoffl");
-
-	if ((!resetting && card->info.hwtrap) || card->info.hwtrap == 2) {
-		qeth_hw_trap(card, QETH_DIAGS_TRAP_DISARM);
-		card->info.hwtrap = 1;
-	}
-
-	rtnl_lock();
-	card->info.open_when_online = card->dev->flags & IFF_UP;
-	dev_close(card->dev);
-	netif_device_detach(card->dev);
-	netif_carrier_off(card->dev);
-	rtnl_unlock();
-
-	disc->set_offline(card);
-
-	rc  = qeth_stop_channel(&card->data);
-	rc2 = qeth_stop_channel(&card->write);
-	rc3 = qeth_stop_channel(&card->read);
-	if (!rc)
-		rc = (rc2) ? rc2 : rc3;
-	if (rc)
-		QETH_CARD_TEXT_(card, 2, "1err%d", rc);
-	qdio_free(CARD_DDEV(card));
-
-	/* let user_space know that device is offline */
-	kobject_uevent(&card->gdev->dev.kobj, KOBJ_CHANGE);
-
-	mutex_unlock(&card->conf_mutex);
-	return 0;
-}
-EXPORT_SYMBOL_GPL(qeth_set_offline);
-
-static int qeth_do_reset(void *data)
-{
-	const struct qeth_discipline *disc;
-	struct qeth_card *card = data;
-	int rc;
-
-	/* Lock-free, other users will block until we are done. */
-	disc = card->discipline;
-
-	QETH_CARD_TEXT(card, 2, "recover1");
-	if (!qeth_do_run_thread(card, QETH_RECOVER_THREAD))
-		return 0;
-	QETH_CARD_TEXT(card, 2, "recover2");
-	dev_warn(&card->gdev->dev,
-		 "A recovery process has been started for the device\n");
-
-	qeth_set_offline(card, disc, true);
-	rc = qeth_set_online(card, disc);
-	if (!rc) {
-		dev_info(&card->gdev->dev,
-			 "Device successfully recovered!\n");
-	} else {
-		ccwgroup_set_offline(card->gdev);
-		dev_warn(&card->gdev->dev,
-			 "The qeth device driver failed to recover an error on the device\n");
-	}
-	qeth_clear_thread_start_bit(card, QETH_RECOVER_THREAD);
-	qeth_clear_thread_running_bit(card, QETH_RECOVER_THREAD);
-	return 0;
 }
 
 static void qeth_create_skb_frag(struct sk_buff *skb, char *data, int data_len)
@@ -6512,12 +6430,8 @@
 		}
 	}
 
-<<<<<<< HEAD
-	rc = qeth_set_online(card);
-=======
 	rc = qeth_set_online(card, card->discipline);
 
->>>>>>> 42fd99bb
 err:
 	mutex_unlock(&card->discipline_mutex);
 	return rc;
@@ -6526,10 +6440,6 @@
 static int qeth_core_set_offline(struct ccwgroup_device *gdev)
 {
 	struct qeth_card *card = dev_get_drvdata(&gdev->dev);
-<<<<<<< HEAD
-
-	return qeth_set_offline(card, false);
-=======
 	int rc;
 
 	mutex_lock(&card->discipline_mutex);
@@ -6537,7 +6447,6 @@
 	mutex_unlock(&card->discipline_mutex);
 
 	return rc;
->>>>>>> 42fd99bb
 }
 
 static void qeth_core_shutdown(struct ccwgroup_device *gdev)
@@ -6561,14 +6470,10 @@
 	if (gdev->state == CCWGROUP_OFFLINE)
 		return 0;
 
-<<<<<<< HEAD
-	qeth_set_offline(card, false);
-=======
 	mutex_lock(&card->discipline_mutex);
 	qeth_set_offline(card, card->discipline, false);
 	mutex_unlock(&card->discipline_mutex);
 
->>>>>>> 42fd99bb
 	return 0;
 }
 
@@ -6577,13 +6482,9 @@
 	struct qeth_card *card = dev_get_drvdata(&gdev->dev);
 	int rc;
 
-<<<<<<< HEAD
-	rc = qeth_set_online(card);
-=======
 	mutex_lock(&card->discipline_mutex);
 	rc = qeth_set_online(card, card->discipline);
 	mutex_unlock(&card->discipline_mutex);
->>>>>>> 42fd99bb
 
 	qeth_set_allowed_threads(card, 0xffffffff, 0);
 	if (rc)
