/*
 *    Copyright IBM Corp. 2007, 2009
 *    Author(s): Utz Bacher <utz.bacher@de.ibm.com>,
 *		 Frank Pavlic <fpavlic@de.ibm.com>,
 *		 Thomas Spatzier <tspat@de.ibm.com>,
 *		 Frank Blaschka <frank.blaschka@de.ibm.com>
 */

#define KMSG_COMPONENT "qeth"
#define pr_fmt(fmt) KMSG_COMPONENT ": " fmt

#include <linux/module.h>
#include <linux/moduleparam.h>
#include <linux/string.h>
#include <linux/errno.h>
#include <linux/kernel.h>
#include <linux/ip.h>
#include <linux/tcp.h>
#include <linux/mii.h>
#include <linux/kthread.h>
#include <linux/slab.h>
#include <linux/if_vlan.h>
#include <linux/netdevice.h>
#include <linux/netdev_features.h>
#include <linux/skbuff.h>

#include <net/iucv/af_iucv.h>
#include <net/dsfield.h>

#include <asm/ebcdic.h>
#include <asm/chpid.h>
#include <asm/io.h>
#include <asm/sysinfo.h>
#include <asm/compat.h>
#include <asm/diag.h>
#include <asm/cio.h>
#include <asm/ccwdev.h>

#include "qeth_core.h"

struct qeth_dbf_info qeth_dbf[QETH_DBF_INFOS] = {
	/* define dbf - Name, Pages, Areas, Maxlen, Level, View, Handle */
	/*                   N  P  A    M  L  V                      H  */
	[QETH_DBF_SETUP] = {"qeth_setup",
				8, 1,   8, 5, &debug_hex_ascii_view, NULL},
	[QETH_DBF_MSG]	 = {"qeth_msg", 8, 1, 11 * sizeof(long), 3,
			    &debug_sprintf_view, NULL},
	[QETH_DBF_CTRL]  = {"qeth_control",
		8, 1, QETH_DBF_CTRL_LEN, 5, &debug_hex_ascii_view, NULL},
};
EXPORT_SYMBOL_GPL(qeth_dbf);

struct qeth_card_list_struct qeth_core_card_list;
EXPORT_SYMBOL_GPL(qeth_core_card_list);
struct kmem_cache *qeth_core_header_cache;
EXPORT_SYMBOL_GPL(qeth_core_header_cache);
static struct kmem_cache *qeth_qdio_outbuf_cache;

static struct device *qeth_core_root_dev;
static unsigned int known_devices[][6] = QETH_MODELLIST_ARRAY;
static struct lock_class_key qdio_out_skb_queue_key;
static struct mutex qeth_mod_mutex;

static void qeth_send_control_data_cb(struct qeth_channel *,
			struct qeth_cmd_buffer *);
static struct qeth_cmd_buffer *qeth_get_buffer(struct qeth_channel *);
static void qeth_setup_ccw(struct qeth_channel *, unsigned char *, __u32);
static void qeth_free_buffer_pool(struct qeth_card *);
static int qeth_qdio_establish(struct qeth_card *);
static void qeth_free_qdio_buffers(struct qeth_card *);
static void qeth_notify_skbs(struct qeth_qdio_out_q *queue,
		struct qeth_qdio_out_buffer *buf,
		enum iucv_tx_notify notification);
static void qeth_release_skbs(struct qeth_qdio_out_buffer *buf);
static void qeth_clear_output_buffer(struct qeth_qdio_out_q *queue,
		struct qeth_qdio_out_buffer *buf,
		enum qeth_qdio_buffer_states newbufstate);
static int qeth_init_qdio_out_buf(struct qeth_qdio_out_q *, int);

struct workqueue_struct *qeth_wq;
EXPORT_SYMBOL_GPL(qeth_wq);

int qeth_card_hw_is_reachable(struct qeth_card *card)
{
	return (card->state == CARD_STATE_SOFTSETUP) ||
		(card->state == CARD_STATE_UP);
}
EXPORT_SYMBOL_GPL(qeth_card_hw_is_reachable);

static void qeth_close_dev_handler(struct work_struct *work)
{
	struct qeth_card *card;

	card = container_of(work, struct qeth_card, close_dev_work);
	QETH_CARD_TEXT(card, 2, "cldevhdl");
	rtnl_lock();
	dev_close(card->dev);
	rtnl_unlock();
	ccwgroup_set_offline(card->gdev);
}

void qeth_close_dev(struct qeth_card *card)
{
	QETH_CARD_TEXT(card, 2, "cldevsubm");
	queue_work(qeth_wq, &card->close_dev_work);
}
EXPORT_SYMBOL_GPL(qeth_close_dev);

static const char *qeth_get_cardname(struct qeth_card *card)
{
	if (card->info.guestlan) {
		switch (card->info.type) {
		case QETH_CARD_TYPE_OSD:
			return " Virtual NIC QDIO";
		case QETH_CARD_TYPE_IQD:
			return " Virtual NIC Hiper";
		case QETH_CARD_TYPE_OSM:
			return " Virtual NIC QDIO - OSM";
		case QETH_CARD_TYPE_OSX:
			return " Virtual NIC QDIO - OSX";
		default:
			return " unknown";
		}
	} else {
		switch (card->info.type) {
		case QETH_CARD_TYPE_OSD:
			return " OSD Express";
		case QETH_CARD_TYPE_IQD:
			return " HiperSockets";
		case QETH_CARD_TYPE_OSN:
			return " OSN QDIO";
		case QETH_CARD_TYPE_OSM:
			return " OSM QDIO";
		case QETH_CARD_TYPE_OSX:
			return " OSX QDIO";
		default:
			return " unknown";
		}
	}
	return " n/a";
}

/* max length to be returned: 14 */
const char *qeth_get_cardname_short(struct qeth_card *card)
{
	if (card->info.guestlan) {
		switch (card->info.type) {
		case QETH_CARD_TYPE_OSD:
			return "Virt.NIC QDIO";
		case QETH_CARD_TYPE_IQD:
			return "Virt.NIC Hiper";
		case QETH_CARD_TYPE_OSM:
			return "Virt.NIC OSM";
		case QETH_CARD_TYPE_OSX:
			return "Virt.NIC OSX";
		default:
			return "unknown";
		}
	} else {
		switch (card->info.type) {
		case QETH_CARD_TYPE_OSD:
			switch (card->info.link_type) {
			case QETH_LINK_TYPE_FAST_ETH:
				return "OSD_100";
			case QETH_LINK_TYPE_HSTR:
				return "HSTR";
			case QETH_LINK_TYPE_GBIT_ETH:
				return "OSD_1000";
			case QETH_LINK_TYPE_10GBIT_ETH:
				return "OSD_10GIG";
			case QETH_LINK_TYPE_LANE_ETH100:
				return "OSD_FE_LANE";
			case QETH_LINK_TYPE_LANE_TR:
				return "OSD_TR_LANE";
			case QETH_LINK_TYPE_LANE_ETH1000:
				return "OSD_GbE_LANE";
			case QETH_LINK_TYPE_LANE:
				return "OSD_ATM_LANE";
			default:
				return "OSD_Express";
			}
		case QETH_CARD_TYPE_IQD:
			return "HiperSockets";
		case QETH_CARD_TYPE_OSN:
			return "OSN";
		case QETH_CARD_TYPE_OSM:
			return "OSM_1000";
		case QETH_CARD_TYPE_OSX:
			return "OSX_10GIG";
		default:
			return "unknown";
		}
	}
	return "n/a";
}

void qeth_set_recovery_task(struct qeth_card *card)
{
	card->recovery_task = current;
}
EXPORT_SYMBOL_GPL(qeth_set_recovery_task);

void qeth_clear_recovery_task(struct qeth_card *card)
{
	card->recovery_task = NULL;
}
EXPORT_SYMBOL_GPL(qeth_clear_recovery_task);

static bool qeth_is_recovery_task(const struct qeth_card *card)
{
	return card->recovery_task == current;
}

void qeth_set_allowed_threads(struct qeth_card *card, unsigned long threads,
			 int clear_start_mask)
{
	unsigned long flags;

	spin_lock_irqsave(&card->thread_mask_lock, flags);
	card->thread_allowed_mask = threads;
	if (clear_start_mask)
		card->thread_start_mask &= threads;
	spin_unlock_irqrestore(&card->thread_mask_lock, flags);
	wake_up(&card->wait_q);
}
EXPORT_SYMBOL_GPL(qeth_set_allowed_threads);

int qeth_threads_running(struct qeth_card *card, unsigned long threads)
{
	unsigned long flags;
	int rc = 0;

	spin_lock_irqsave(&card->thread_mask_lock, flags);
	rc = (card->thread_running_mask & threads);
	spin_unlock_irqrestore(&card->thread_mask_lock, flags);
	return rc;
}
EXPORT_SYMBOL_GPL(qeth_threads_running);

int qeth_wait_for_threads(struct qeth_card *card, unsigned long threads)
{
	if (qeth_is_recovery_task(card))
		return 0;
	return wait_event_interruptible(card->wait_q,
			qeth_threads_running(card, threads) == 0);
}
EXPORT_SYMBOL_GPL(qeth_wait_for_threads);

void qeth_clear_working_pool_list(struct qeth_card *card)
{
	struct qeth_buffer_pool_entry *pool_entry, *tmp;

	QETH_CARD_TEXT(card, 5, "clwrklst");
	list_for_each_entry_safe(pool_entry, tmp,
			    &card->qdio.in_buf_pool.entry_list, list){
			list_del(&pool_entry->list);
	}
}
EXPORT_SYMBOL_GPL(qeth_clear_working_pool_list);

static int qeth_alloc_buffer_pool(struct qeth_card *card)
{
	struct qeth_buffer_pool_entry *pool_entry;
	void *ptr;
	int i, j;

	QETH_CARD_TEXT(card, 5, "alocpool");
	for (i = 0; i < card->qdio.init_pool.buf_count; ++i) {
		pool_entry = kzalloc(sizeof(*pool_entry), GFP_KERNEL);
		if (!pool_entry) {
			qeth_free_buffer_pool(card);
			return -ENOMEM;
		}
		for (j = 0; j < QETH_MAX_BUFFER_ELEMENTS(card); ++j) {
			ptr = (void *) __get_free_page(GFP_KERNEL);
			if (!ptr) {
				while (j > 0)
					free_page((unsigned long)
						  pool_entry->elements[--j]);
				kfree(pool_entry);
				qeth_free_buffer_pool(card);
				return -ENOMEM;
			}
			pool_entry->elements[j] = ptr;
		}
		list_add(&pool_entry->init_list,
			 &card->qdio.init_pool.entry_list);
	}
	return 0;
}

int qeth_realloc_buffer_pool(struct qeth_card *card, int bufcnt)
{
	QETH_CARD_TEXT(card, 2, "realcbp");

	if ((card->state != CARD_STATE_DOWN) &&
	    (card->state != CARD_STATE_RECOVER))
		return -EPERM;

	/* TODO: steel/add buffers from/to a running card's buffer pool (?) */
	qeth_clear_working_pool_list(card);
	qeth_free_buffer_pool(card);
	card->qdio.in_buf_pool.buf_count = bufcnt;
	card->qdio.init_pool.buf_count = bufcnt;
	return qeth_alloc_buffer_pool(card);
}
EXPORT_SYMBOL_GPL(qeth_realloc_buffer_pool);

static void qeth_free_qdio_queue(struct qeth_qdio_q *q)
{
	if (!q)
		return;

	qdio_free_buffers(q->qdio_bufs, QDIO_MAX_BUFFERS_PER_Q);
	kfree(q);
}

static struct qeth_qdio_q *qeth_alloc_qdio_queue(void)
{
	struct qeth_qdio_q *q = kzalloc(sizeof(*q), GFP_KERNEL);
	int i;

	if (!q)
		return NULL;

	if (qdio_alloc_buffers(q->qdio_bufs, QDIO_MAX_BUFFERS_PER_Q)) {
		kfree(q);
		return NULL;
	}

	for (i = 0; i < QDIO_MAX_BUFFERS_PER_Q; ++i)
		q->bufs[i].buffer = q->qdio_bufs[i];

	QETH_DBF_HEX(SETUP, 2, &q, sizeof(void *));
	return q;
}

static int qeth_cq_init(struct qeth_card *card)
{
	int rc;

	if (card->options.cq == QETH_CQ_ENABLED) {
		QETH_DBF_TEXT(SETUP, 2, "cqinit");
		qdio_reset_buffers(card->qdio.c_q->qdio_bufs,
				   QDIO_MAX_BUFFERS_PER_Q);
		card->qdio.c_q->next_buf_to_init = 127;
		rc = do_QDIO(CARD_DDEV(card), QDIO_FLAG_SYNC_INPUT,
			     card->qdio.no_in_queues - 1, 0,
			     127);
		if (rc) {
			QETH_DBF_TEXT_(SETUP, 2, "1err%d", rc);
			goto out;
		}
	}
	rc = 0;
out:
	return rc;
}

static int qeth_alloc_cq(struct qeth_card *card)
{
	int rc;

	if (card->options.cq == QETH_CQ_ENABLED) {
		int i;
		struct qdio_outbuf_state *outbuf_states;

		QETH_DBF_TEXT(SETUP, 2, "cqon");
		card->qdio.c_q = qeth_alloc_qdio_queue();
		if (!card->qdio.c_q) {
			rc = -1;
			goto kmsg_out;
		}
		card->qdio.no_in_queues = 2;
		card->qdio.out_bufstates =
			kzalloc(card->qdio.no_out_queues *
				QDIO_MAX_BUFFERS_PER_Q *
				sizeof(struct qdio_outbuf_state), GFP_KERNEL);
		outbuf_states = card->qdio.out_bufstates;
		if (outbuf_states == NULL) {
			rc = -1;
			goto free_cq_out;
		}
		for (i = 0; i < card->qdio.no_out_queues; ++i) {
			card->qdio.out_qs[i]->bufstates = outbuf_states;
			outbuf_states += QDIO_MAX_BUFFERS_PER_Q;
		}
	} else {
		QETH_DBF_TEXT(SETUP, 2, "nocq");
		card->qdio.c_q = NULL;
		card->qdio.no_in_queues = 1;
	}
	QETH_DBF_TEXT_(SETUP, 2, "iqc%d", card->qdio.no_in_queues);
	rc = 0;
out:
	return rc;
free_cq_out:
	qeth_free_qdio_queue(card->qdio.c_q);
	card->qdio.c_q = NULL;
kmsg_out:
	dev_err(&card->gdev->dev, "Failed to create completion queue\n");
	goto out;
}

static void qeth_free_cq(struct qeth_card *card)
{
	if (card->qdio.c_q) {
		--card->qdio.no_in_queues;
		qeth_free_qdio_queue(card->qdio.c_q);
		card->qdio.c_q = NULL;
	}
	kfree(card->qdio.out_bufstates);
	card->qdio.out_bufstates = NULL;
}

static enum iucv_tx_notify qeth_compute_cq_notification(int sbalf15,
							int delayed)
{
	enum iucv_tx_notify n;

	switch (sbalf15) {
	case 0:
		n = delayed ? TX_NOTIFY_DELAYED_OK : TX_NOTIFY_OK;
		break;
	case 4:
	case 16:
	case 17:
	case 18:
		n = delayed ? TX_NOTIFY_DELAYED_UNREACHABLE :
			TX_NOTIFY_UNREACHABLE;
		break;
	default:
		n = delayed ? TX_NOTIFY_DELAYED_GENERALERROR :
			TX_NOTIFY_GENERALERROR;
		break;
	}

	return n;
}

static void qeth_cleanup_handled_pending(struct qeth_qdio_out_q *q, int bidx,
					 int forced_cleanup)
{
	if (q->card->options.cq != QETH_CQ_ENABLED)
		return;

	if (q->bufs[bidx]->next_pending != NULL) {
		struct qeth_qdio_out_buffer *head = q->bufs[bidx];
		struct qeth_qdio_out_buffer *c = q->bufs[bidx]->next_pending;

		while (c) {
			if (forced_cleanup ||
			    atomic_read(&c->state) ==
			      QETH_QDIO_BUF_HANDLED_DELAYED) {
				struct qeth_qdio_out_buffer *f = c;
				QETH_CARD_TEXT(f->q->card, 5, "fp");
				QETH_CARD_TEXT_(f->q->card, 5, "%lx", (long) f);
				/* release here to avoid interleaving between
				   outbound tasklet and inbound tasklet
				   regarding notifications and lifecycle */
				qeth_release_skbs(c);

				c = f->next_pending;
				WARN_ON_ONCE(head->next_pending != f);
				head->next_pending = c;
				kmem_cache_free(qeth_qdio_outbuf_cache, f);
			} else {
				head = c;
				c = c->next_pending;
			}

		}
	}
	if (forced_cleanup && (atomic_read(&(q->bufs[bidx]->state)) ==
					QETH_QDIO_BUF_HANDLED_DELAYED)) {
		/* for recovery situations */
		q->bufs[bidx]->aob = q->bufstates[bidx].aob;
		qeth_init_qdio_out_buf(q, bidx);
		QETH_CARD_TEXT(q->card, 2, "clprecov");
	}
}


static void qeth_qdio_handle_aob(struct qeth_card *card,
				 unsigned long phys_aob_addr)
{
	struct qaob *aob;
	struct qeth_qdio_out_buffer *buffer;
	enum iucv_tx_notify notification;

	aob = (struct qaob *) phys_to_virt(phys_aob_addr);
	QETH_CARD_TEXT(card, 5, "haob");
	QETH_CARD_TEXT_(card, 5, "%lx", phys_aob_addr);
	buffer = (struct qeth_qdio_out_buffer *) aob->user1;
	QETH_CARD_TEXT_(card, 5, "%lx", aob->user1);

	if (atomic_cmpxchg(&buffer->state, QETH_QDIO_BUF_PRIMED,
			   QETH_QDIO_BUF_IN_CQ) == QETH_QDIO_BUF_PRIMED) {
		notification = TX_NOTIFY_OK;
	} else {
		WARN_ON_ONCE(atomic_read(&buffer->state) !=
							QETH_QDIO_BUF_PENDING);
		atomic_set(&buffer->state, QETH_QDIO_BUF_IN_CQ);
		notification = TX_NOTIFY_DELAYED_OK;
	}

	if (aob->aorc != 0)  {
		QETH_CARD_TEXT_(card, 2, "aorc%02X", aob->aorc);
		notification = qeth_compute_cq_notification(aob->aorc, 1);
	}
	qeth_notify_skbs(buffer->q, buffer, notification);

	buffer->aob = NULL;
	qeth_clear_output_buffer(buffer->q, buffer,
				 QETH_QDIO_BUF_HANDLED_DELAYED);

	/* from here on: do not touch buffer anymore */
	qdio_release_aob(aob);
}

static inline int qeth_is_cq(struct qeth_card *card, unsigned int queue)
{
	return card->options.cq == QETH_CQ_ENABLED &&
	    card->qdio.c_q != NULL &&
	    queue != 0 &&
	    queue == card->qdio.no_in_queues - 1;
}

static int __qeth_issue_next_read(struct qeth_card *card)
{
	int rc;
	struct qeth_cmd_buffer *iob;

	QETH_CARD_TEXT(card, 5, "issnxrd");
	if (card->read.state != CH_STATE_UP)
		return -EIO;
	iob = qeth_get_buffer(&card->read);
	if (!iob) {
		dev_warn(&card->gdev->dev, "The qeth device driver "
			"failed to recover an error on the device\n");
		QETH_DBF_MESSAGE(2, "%s issue_next_read failed: no iob "
			"available\n", dev_name(&card->gdev->dev));
		return -ENOMEM;
	}
	qeth_setup_ccw(&card->read, iob->data, QETH_BUFSIZE);
	QETH_CARD_TEXT(card, 6, "noirqpnd");
	rc = ccw_device_start(card->read.ccwdev, &card->read.ccw,
			      (addr_t) iob, 0, 0);
	if (rc) {
		QETH_DBF_MESSAGE(2, "%s error in starting next read ccw! "
			"rc=%i\n", dev_name(&card->gdev->dev), rc);
		atomic_set(&card->read.irq_pending, 0);
		card->read_or_write_problem = 1;
		qeth_schedule_recovery(card);
		wake_up(&card->wait_q);
	}
	return rc;
}

static int qeth_issue_next_read(struct qeth_card *card)
{
	int ret;

	spin_lock_irq(get_ccwdev_lock(CARD_RDEV(card)));
	ret = __qeth_issue_next_read(card);
	spin_unlock_irq(get_ccwdev_lock(CARD_RDEV(card)));

	return ret;
}

static struct qeth_reply *qeth_alloc_reply(struct qeth_card *card)
{
	struct qeth_reply *reply;

	reply = kzalloc(sizeof(struct qeth_reply), GFP_ATOMIC);
	if (reply) {
		atomic_set(&reply->refcnt, 1);
		atomic_set(&reply->received, 0);
		reply->card = card;
	}
	return reply;
}

static void qeth_get_reply(struct qeth_reply *reply)
{
	WARN_ON(atomic_read(&reply->refcnt) <= 0);
	atomic_inc(&reply->refcnt);
}

static void qeth_put_reply(struct qeth_reply *reply)
{
	WARN_ON(atomic_read(&reply->refcnt) <= 0);
	if (atomic_dec_and_test(&reply->refcnt))
		kfree(reply);
}

static void qeth_issue_ipa_msg(struct qeth_ipa_cmd *cmd, int rc,
		struct qeth_card *card)
{
	char *ipa_name;
	int com = cmd->hdr.command;
	ipa_name = qeth_get_ipa_cmd_name(com);
	if (rc)
		QETH_DBF_MESSAGE(2, "IPA: %s(x%X) for %s/%s returned "
				"x%X \"%s\"\n",
				ipa_name, com, dev_name(&card->gdev->dev),
				QETH_CARD_IFNAME(card), rc,
				qeth_get_ipa_msg(rc));
	else
		QETH_DBF_MESSAGE(5, "IPA: %s(x%X) for %s/%s succeeded\n",
				ipa_name, com, dev_name(&card->gdev->dev),
				QETH_CARD_IFNAME(card));
}

static struct qeth_ipa_cmd *qeth_check_ipa_data(struct qeth_card *card,
		struct qeth_cmd_buffer *iob)
{
	struct qeth_ipa_cmd *cmd = NULL;

	QETH_CARD_TEXT(card, 5, "chkipad");
	if (IS_IPA(iob->data)) {
		cmd = (struct qeth_ipa_cmd *) PDU_ENCAPSULATION(iob->data);
		if (IS_IPA_REPLY(cmd)) {
			if (cmd->hdr.command != IPA_CMD_SETCCID &&
			    cmd->hdr.command != IPA_CMD_DELCCID &&
			    cmd->hdr.command != IPA_CMD_MODCCID &&
			    cmd->hdr.command != IPA_CMD_SET_DIAG_ASS)
				qeth_issue_ipa_msg(cmd,
						cmd->hdr.return_code, card);
			return cmd;
		} else {
			switch (cmd->hdr.command) {
			case IPA_CMD_STOPLAN:
				if (cmd->hdr.return_code ==
						IPA_RC_VEPA_TO_VEB_TRANSITION) {
					dev_err(&card->gdev->dev,
					   "Interface %s is down because the "
					   "adjacent port is no longer in "
					   "reflective relay mode\n",
					   QETH_CARD_IFNAME(card));
					qeth_close_dev(card);
				} else {
					dev_warn(&card->gdev->dev,
					   "The link for interface %s on CHPID"
					   " 0x%X failed\n",
					   QETH_CARD_IFNAME(card),
					   card->info.chpid);
					qeth_issue_ipa_msg(cmd,
						cmd->hdr.return_code, card);
				}
				card->lan_online = 0;
				if (card->dev && netif_carrier_ok(card->dev))
					netif_carrier_off(card->dev);
				return NULL;
			case IPA_CMD_STARTLAN:
				dev_info(&card->gdev->dev,
					   "The link for %s on CHPID 0x%X has"
					   " been restored\n",
					   QETH_CARD_IFNAME(card),
					   card->info.chpid);
				netif_carrier_on(card->dev);
				card->lan_online = 1;
				if (card->info.hwtrap)
					card->info.hwtrap = 2;
				qeth_schedule_recovery(card);
				return NULL;
			case IPA_CMD_SETBRIDGEPORT_IQD:
			case IPA_CMD_SETBRIDGEPORT_OSA:
			case IPA_CMD_ADDRESS_CHANGE_NOTIF:
				if (card->discipline->control_event_handler
								(card, cmd))
					return cmd;
				else
					return NULL;
			case IPA_CMD_MODCCID:
				return cmd;
			case IPA_CMD_REGISTER_LOCAL_ADDR:
				QETH_CARD_TEXT(card, 3, "irla");
				break;
			case IPA_CMD_UNREGISTER_LOCAL_ADDR:
				QETH_CARD_TEXT(card, 3, "urla");
				break;
			default:
				QETH_DBF_MESSAGE(2, "Received data is IPA "
					   "but not a reply!\n");
				break;
			}
		}
	}
	return cmd;
}

void qeth_clear_ipacmd_list(struct qeth_card *card)
{
	struct qeth_reply *reply, *r;
	unsigned long flags;

	QETH_CARD_TEXT(card, 4, "clipalst");

	spin_lock_irqsave(&card->lock, flags);
	list_for_each_entry_safe(reply, r, &card->cmd_waiter_list, list) {
		qeth_get_reply(reply);
		reply->rc = -EIO;
		atomic_inc(&reply->received);
		list_del_init(&reply->list);
		wake_up(&reply->wait_q);
		qeth_put_reply(reply);
	}
	spin_unlock_irqrestore(&card->lock, flags);
	atomic_set(&card->write.irq_pending, 0);
}
EXPORT_SYMBOL_GPL(qeth_clear_ipacmd_list);

static int qeth_check_idx_response(struct qeth_card *card,
	unsigned char *buffer)
{
	if (!buffer)
		return 0;

	QETH_DBF_HEX(CTRL, 2, buffer, QETH_DBF_CTRL_LEN);
	if ((buffer[2] & 0xc0) == 0xc0) {
		QETH_DBF_MESSAGE(2, "received an IDX TERMINATE "
			   "with cause code 0x%02x%s\n",
			   buffer[4],
			   ((buffer[4] == 0x22) ?
			    " -- try another portname" : ""));
		QETH_CARD_TEXT(card, 2, "ckidxres");
		QETH_CARD_TEXT(card, 2, " idxterm");
		QETH_CARD_TEXT_(card, 2, "  rc%d", -EIO);
		if (buffer[4] == 0xf6) {
			dev_err(&card->gdev->dev,
			"The qeth device is not configured "
			"for the OSI layer required by z/VM\n");
			return -EPERM;
		}
		return -EIO;
	}
	return 0;
}

static struct qeth_card *CARD_FROM_CDEV(struct ccw_device *cdev)
{
	struct qeth_card *card = dev_get_drvdata(&((struct ccwgroup_device *)
		dev_get_drvdata(&cdev->dev))->dev);
	return card;
}

static void qeth_setup_ccw(struct qeth_channel *channel, unsigned char *iob,
		__u32 len)
{
	struct qeth_card *card;

	card = CARD_FROM_CDEV(channel->ccwdev);
	QETH_CARD_TEXT(card, 4, "setupccw");
	if (channel == &card->read)
		memcpy(&channel->ccw, READ_CCW, sizeof(struct ccw1));
	else
		memcpy(&channel->ccw, WRITE_CCW, sizeof(struct ccw1));
	channel->ccw.count = len;
	channel->ccw.cda = (__u32) __pa(iob);
}

static struct qeth_cmd_buffer *__qeth_get_buffer(struct qeth_channel *channel)
{
	__u8 index;

	QETH_CARD_TEXT(CARD_FROM_CDEV(channel->ccwdev), 6, "getbuff");
	index = channel->io_buf_no;
	do {
		if (channel->iob[index].state == BUF_STATE_FREE) {
			channel->iob[index].state = BUF_STATE_LOCKED;
			channel->io_buf_no = (channel->io_buf_no + 1) %
				QETH_CMD_BUFFER_NO;
			memset(channel->iob[index].data, 0, QETH_BUFSIZE);
			return channel->iob + index;
		}
		index = (index + 1) % QETH_CMD_BUFFER_NO;
	} while (index != channel->io_buf_no);

	return NULL;
}

void qeth_release_buffer(struct qeth_channel *channel,
		struct qeth_cmd_buffer *iob)
{
	unsigned long flags;

	QETH_CARD_TEXT(CARD_FROM_CDEV(channel->ccwdev), 6, "relbuff");
	spin_lock_irqsave(&channel->iob_lock, flags);
	memset(iob->data, 0, QETH_BUFSIZE);
	iob->state = BUF_STATE_FREE;
	iob->callback = qeth_send_control_data_cb;
	iob->rc = 0;
	spin_unlock_irqrestore(&channel->iob_lock, flags);
	wake_up(&channel->wait_q);
}
EXPORT_SYMBOL_GPL(qeth_release_buffer);

static struct qeth_cmd_buffer *qeth_get_buffer(struct qeth_channel *channel)
{
	struct qeth_cmd_buffer *buffer = NULL;
	unsigned long flags;

	spin_lock_irqsave(&channel->iob_lock, flags);
	buffer = __qeth_get_buffer(channel);
	spin_unlock_irqrestore(&channel->iob_lock, flags);
	return buffer;
}

struct qeth_cmd_buffer *qeth_wait_for_buffer(struct qeth_channel *channel)
{
	struct qeth_cmd_buffer *buffer;
	wait_event(channel->wait_q,
		   ((buffer = qeth_get_buffer(channel)) != NULL));
	return buffer;
}
EXPORT_SYMBOL_GPL(qeth_wait_for_buffer);

void qeth_clear_cmd_buffers(struct qeth_channel *channel)
{
	int cnt;

	for (cnt = 0; cnt < QETH_CMD_BUFFER_NO; cnt++)
		qeth_release_buffer(channel, &channel->iob[cnt]);
	channel->buf_no = 0;
	channel->io_buf_no = 0;
}
EXPORT_SYMBOL_GPL(qeth_clear_cmd_buffers);

static void qeth_send_control_data_cb(struct qeth_channel *channel,
		  struct qeth_cmd_buffer *iob)
{
	struct qeth_card *card;
	struct qeth_reply *reply, *r;
	struct qeth_ipa_cmd *cmd;
	unsigned long flags;
	int keep_reply;
	int rc = 0;

	card = CARD_FROM_CDEV(channel->ccwdev);
	QETH_CARD_TEXT(card, 4, "sndctlcb");
	rc = qeth_check_idx_response(card, iob->data);
	switch (rc) {
	case 0:
		break;
	case -EIO:
		qeth_clear_ipacmd_list(card);
		qeth_schedule_recovery(card);
		/* fall through */
	default:
		goto out;
	}

	cmd = qeth_check_ipa_data(card, iob);
	if ((cmd == NULL) && (card->state != CARD_STATE_DOWN))
		goto out;
	/*in case of OSN : check if cmd is set */
	if (card->info.type == QETH_CARD_TYPE_OSN &&
	    cmd &&
	    cmd->hdr.command != IPA_CMD_STARTLAN &&
	    card->osn_info.assist_cb != NULL) {
		card->osn_info.assist_cb(card->dev, cmd);
		goto out;
	}

	spin_lock_irqsave(&card->lock, flags);
	list_for_each_entry_safe(reply, r, &card->cmd_waiter_list, list) {
		if ((reply->seqno == QETH_IDX_COMMAND_SEQNO) ||
		    ((cmd) && (reply->seqno == cmd->hdr.seqno))) {
			qeth_get_reply(reply);
			list_del_init(&reply->list);
			spin_unlock_irqrestore(&card->lock, flags);
			keep_reply = 0;
			if (reply->callback != NULL) {
				if (cmd) {
					reply->offset = (__u16)((char *)cmd -
							(char *)iob->data);
					keep_reply = reply->callback(card,
							reply,
							(unsigned long)cmd);
				} else
					keep_reply = reply->callback(card,
							reply,
							(unsigned long)iob);
			}
			if (cmd)
				reply->rc = (u16) cmd->hdr.return_code;
			else if (iob->rc)
				reply->rc = iob->rc;
			if (keep_reply) {
				spin_lock_irqsave(&card->lock, flags);
				list_add_tail(&reply->list,
					      &card->cmd_waiter_list);
				spin_unlock_irqrestore(&card->lock, flags);
			} else {
				atomic_inc(&reply->received);
				wake_up(&reply->wait_q);
			}
			qeth_put_reply(reply);
			goto out;
		}
	}
	spin_unlock_irqrestore(&card->lock, flags);
out:
	memcpy(&card->seqno.pdu_hdr_ack,
		QETH_PDU_HEADER_SEQ_NO(iob->data),
		QETH_SEQ_NO_LENGTH);
	qeth_release_buffer(channel, iob);
}

static int qeth_setup_channel(struct qeth_channel *channel)
{
	int cnt;

	QETH_DBF_TEXT(SETUP, 2, "setupch");
	for (cnt = 0; cnt < QETH_CMD_BUFFER_NO; cnt++) {
		channel->iob[cnt].data =
			kzalloc(QETH_BUFSIZE, GFP_DMA|GFP_KERNEL);
		if (channel->iob[cnt].data == NULL)
			break;
		channel->iob[cnt].state = BUF_STATE_FREE;
		channel->iob[cnt].channel = channel;
		channel->iob[cnt].callback = qeth_send_control_data_cb;
		channel->iob[cnt].rc = 0;
	}
	if (cnt < QETH_CMD_BUFFER_NO) {
		while (cnt-- > 0)
			kfree(channel->iob[cnt].data);
		return -ENOMEM;
	}
	channel->buf_no = 0;
	channel->io_buf_no = 0;
	atomic_set(&channel->irq_pending, 0);
	spin_lock_init(&channel->iob_lock);

	init_waitqueue_head(&channel->wait_q);
	return 0;
}

static int qeth_set_thread_start_bit(struct qeth_card *card,
		unsigned long thread)
{
	unsigned long flags;

	spin_lock_irqsave(&card->thread_mask_lock, flags);
	if (!(card->thread_allowed_mask & thread) ||
	      (card->thread_start_mask & thread)) {
		spin_unlock_irqrestore(&card->thread_mask_lock, flags);
		return -EPERM;
	}
	card->thread_start_mask |= thread;
	spin_unlock_irqrestore(&card->thread_mask_lock, flags);
	return 0;
}

void qeth_clear_thread_start_bit(struct qeth_card *card, unsigned long thread)
{
	unsigned long flags;

	spin_lock_irqsave(&card->thread_mask_lock, flags);
	card->thread_start_mask &= ~thread;
	spin_unlock_irqrestore(&card->thread_mask_lock, flags);
	wake_up(&card->wait_q);
}
EXPORT_SYMBOL_GPL(qeth_clear_thread_start_bit);

void qeth_clear_thread_running_bit(struct qeth_card *card, unsigned long thread)
{
	unsigned long flags;

	spin_lock_irqsave(&card->thread_mask_lock, flags);
	card->thread_running_mask &= ~thread;
	spin_unlock_irqrestore(&card->thread_mask_lock, flags);
	wake_up_all(&card->wait_q);
}
EXPORT_SYMBOL_GPL(qeth_clear_thread_running_bit);

static int __qeth_do_run_thread(struct qeth_card *card, unsigned long thread)
{
	unsigned long flags;
	int rc = 0;

	spin_lock_irqsave(&card->thread_mask_lock, flags);
	if (card->thread_start_mask & thread) {
		if ((card->thread_allowed_mask & thread) &&
		    !(card->thread_running_mask & thread)) {
			rc = 1;
			card->thread_start_mask &= ~thread;
			card->thread_running_mask |= thread;
		} else
			rc = -EPERM;
	}
	spin_unlock_irqrestore(&card->thread_mask_lock, flags);
	return rc;
}

int qeth_do_run_thread(struct qeth_card *card, unsigned long thread)
{
	int rc = 0;

	wait_event(card->wait_q,
		   (rc = __qeth_do_run_thread(card, thread)) >= 0);
	return rc;
}
EXPORT_SYMBOL_GPL(qeth_do_run_thread);

void qeth_schedule_recovery(struct qeth_card *card)
{
	QETH_CARD_TEXT(card, 2, "startrec");
	if (qeth_set_thread_start_bit(card, QETH_RECOVER_THREAD) == 0)
		schedule_work(&card->kernel_thread_starter);
}
EXPORT_SYMBOL_GPL(qeth_schedule_recovery);

static int qeth_get_problem(struct ccw_device *cdev, struct irb *irb)
{
	int dstat, cstat;
	char *sense;
	struct qeth_card *card;

	sense = (char *) irb->ecw;
	cstat = irb->scsw.cmd.cstat;
	dstat = irb->scsw.cmd.dstat;
	card = CARD_FROM_CDEV(cdev);

	if (cstat & (SCHN_STAT_CHN_CTRL_CHK | SCHN_STAT_INTF_CTRL_CHK |
		     SCHN_STAT_CHN_DATA_CHK | SCHN_STAT_CHAIN_CHECK |
		     SCHN_STAT_PROT_CHECK | SCHN_STAT_PROG_CHECK)) {
		QETH_CARD_TEXT(card, 2, "CGENCHK");
		dev_warn(&cdev->dev, "The qeth device driver "
			"failed to recover an error on the device\n");
		QETH_DBF_MESSAGE(2, "%s check on device dstat=x%x, cstat=x%x\n",
			dev_name(&cdev->dev), dstat, cstat);
		print_hex_dump(KERN_WARNING, "qeth: irb ", DUMP_PREFIX_OFFSET,
				16, 1, irb, 64, 1);
		return 1;
	}

	if (dstat & DEV_STAT_UNIT_CHECK) {
		if (sense[SENSE_RESETTING_EVENT_BYTE] &
		    SENSE_RESETTING_EVENT_FLAG) {
			QETH_CARD_TEXT(card, 2, "REVIND");
			return 1;
		}
		if (sense[SENSE_COMMAND_REJECT_BYTE] &
		    SENSE_COMMAND_REJECT_FLAG) {
			QETH_CARD_TEXT(card, 2, "CMDREJi");
			return 1;
		}
		if ((sense[2] == 0xaf) && (sense[3] == 0xfe)) {
			QETH_CARD_TEXT(card, 2, "AFFE");
			return 1;
		}
		if ((!sense[0]) && (!sense[1]) && (!sense[2]) && (!sense[3])) {
			QETH_CARD_TEXT(card, 2, "ZEROSEN");
			return 0;
		}
		QETH_CARD_TEXT(card, 2, "DGENCHK");
			return 1;
	}
	return 0;
}

static long __qeth_check_irb_error(struct ccw_device *cdev,
		unsigned long intparm, struct irb *irb)
{
	struct qeth_card *card;

	card = CARD_FROM_CDEV(cdev);

	if (!card || !IS_ERR(irb))
		return 0;

	switch (PTR_ERR(irb)) {
	case -EIO:
		QETH_DBF_MESSAGE(2, "%s i/o-error on device\n",
			dev_name(&cdev->dev));
		QETH_CARD_TEXT(card, 2, "ckirberr");
		QETH_CARD_TEXT_(card, 2, "  rc%d", -EIO);
		break;
	case -ETIMEDOUT:
		dev_warn(&cdev->dev, "A hardware operation timed out"
			" on the device\n");
		QETH_CARD_TEXT(card, 2, "ckirberr");
		QETH_CARD_TEXT_(card, 2, "  rc%d", -ETIMEDOUT);
		if (intparm == QETH_RCD_PARM) {
			if (card->data.ccwdev == cdev) {
				card->data.state = CH_STATE_DOWN;
				wake_up(&card->wait_q);
			}
		}
		break;
	default:
		QETH_DBF_MESSAGE(2, "%s unknown error %ld on device\n",
			dev_name(&cdev->dev), PTR_ERR(irb));
		QETH_CARD_TEXT(card, 2, "ckirberr");
		QETH_CARD_TEXT(card, 2, "  rc???");
	}
	return PTR_ERR(irb);
}

static void qeth_irq(struct ccw_device *cdev, unsigned long intparm,
		struct irb *irb)
{
	int rc;
	int cstat, dstat;
	struct qeth_cmd_buffer *buffer;
	struct qeth_channel *channel;
	struct qeth_card *card;
	struct qeth_cmd_buffer *iob;
	__u8 index;

	if (__qeth_check_irb_error(cdev, intparm, irb))
		return;
	cstat = irb->scsw.cmd.cstat;
	dstat = irb->scsw.cmd.dstat;

	card = CARD_FROM_CDEV(cdev);
	if (!card)
		return;

	QETH_CARD_TEXT(card, 5, "irq");

	if (card->read.ccwdev == cdev) {
		channel = &card->read;
		QETH_CARD_TEXT(card, 5, "read");
	} else if (card->write.ccwdev == cdev) {
		channel = &card->write;
		QETH_CARD_TEXT(card, 5, "write");
	} else {
		channel = &card->data;
		QETH_CARD_TEXT(card, 5, "data");
	}
	atomic_set(&channel->irq_pending, 0);

	if (irb->scsw.cmd.fctl & (SCSW_FCTL_CLEAR_FUNC))
		channel->state = CH_STATE_STOPPED;

	if (irb->scsw.cmd.fctl & (SCSW_FCTL_HALT_FUNC))
		channel->state = CH_STATE_HALTED;

	/*let's wake up immediately on data channel*/
	if ((channel == &card->data) && (intparm != 0) &&
	    (intparm != QETH_RCD_PARM))
		goto out;

	if (intparm == QETH_CLEAR_CHANNEL_PARM) {
		QETH_CARD_TEXT(card, 6, "clrchpar");
		/* we don't have to handle this further */
		intparm = 0;
	}
	if (intparm == QETH_HALT_CHANNEL_PARM) {
		QETH_CARD_TEXT(card, 6, "hltchpar");
		/* we don't have to handle this further */
		intparm = 0;
	}
	if ((dstat & DEV_STAT_UNIT_EXCEP) ||
	    (dstat & DEV_STAT_UNIT_CHECK) ||
	    (cstat)) {
		if (irb->esw.esw0.erw.cons) {
			dev_warn(&channel->ccwdev->dev,
				"The qeth device driver failed to recover "
				"an error on the device\n");
			QETH_DBF_MESSAGE(2, "%s sense data available. cstat "
				"0x%X dstat 0x%X\n",
				dev_name(&channel->ccwdev->dev), cstat, dstat);
			print_hex_dump(KERN_WARNING, "qeth: irb ",
				DUMP_PREFIX_OFFSET, 16, 1, irb, 32, 1);
			print_hex_dump(KERN_WARNING, "qeth: sense data ",
				DUMP_PREFIX_OFFSET, 16, 1, irb->ecw, 32, 1);
		}
		if (intparm == QETH_RCD_PARM) {
			channel->state = CH_STATE_DOWN;
			goto out;
		}
		rc = qeth_get_problem(cdev, irb);
		if (rc) {
			card->read_or_write_problem = 1;
			qeth_clear_ipacmd_list(card);
			qeth_schedule_recovery(card);
			goto out;
		}
	}

	if (intparm == QETH_RCD_PARM) {
		channel->state = CH_STATE_RCD_DONE;
		goto out;
	}
	if (intparm) {
		buffer = (struct qeth_cmd_buffer *) __va((addr_t)intparm);
		buffer->state = BUF_STATE_PROCESSED;
	}
	if (channel == &card->data)
		return;
	if (channel == &card->read &&
	    channel->state == CH_STATE_UP)
		__qeth_issue_next_read(card);

	iob = channel->iob;
	index = channel->buf_no;
	while (iob[index].state == BUF_STATE_PROCESSED) {
		if (iob[index].callback != NULL)
			iob[index].callback(channel, iob + index);

		index = (index + 1) % QETH_CMD_BUFFER_NO;
	}
	channel->buf_no = index;
out:
	wake_up(&card->wait_q);
	return;
}

static void qeth_notify_skbs(struct qeth_qdio_out_q *q,
		struct qeth_qdio_out_buffer *buf,
		enum iucv_tx_notify notification)
{
	struct sk_buff *skb;

	if (skb_queue_empty(&buf->skb_list))
		goto out;
	skb = skb_peek(&buf->skb_list);
	while (skb) {
		QETH_CARD_TEXT_(q->card, 5, "skbn%d", notification);
		QETH_CARD_TEXT_(q->card, 5, "%lx", (long) skb);
		if (be16_to_cpu(skb->protocol) == ETH_P_AF_IUCV) {
			if (skb->sk) {
				struct iucv_sock *iucv = iucv_sk(skb->sk);
				iucv->sk_txnotify(skb, notification);
			}
		}
		if (skb_queue_is_last(&buf->skb_list, skb))
			skb = NULL;
		else
			skb = skb_queue_next(&buf->skb_list, skb);
	}
out:
	return;
}

static void qeth_release_skbs(struct qeth_qdio_out_buffer *buf)
{
	struct sk_buff *skb;
	struct iucv_sock *iucv;
	int notify_general_error = 0;

	if (atomic_read(&buf->state) == QETH_QDIO_BUF_PENDING)
		notify_general_error = 1;

	/* release may never happen from within CQ tasklet scope */
	WARN_ON_ONCE(atomic_read(&buf->state) == QETH_QDIO_BUF_IN_CQ);

	skb = skb_dequeue(&buf->skb_list);
	while (skb) {
		QETH_CARD_TEXT(buf->q->card, 5, "skbr");
		QETH_CARD_TEXT_(buf->q->card, 5, "%lx", (long) skb);
		if (notify_general_error &&
		    be16_to_cpu(skb->protocol) == ETH_P_AF_IUCV) {
			if (skb->sk) {
				iucv = iucv_sk(skb->sk);
				iucv->sk_txnotify(skb, TX_NOTIFY_GENERALERROR);
			}
		}
		refcount_dec(&skb->users);
		dev_kfree_skb_any(skb);
		skb = skb_dequeue(&buf->skb_list);
	}
}

static void qeth_clear_output_buffer(struct qeth_qdio_out_q *queue,
		struct qeth_qdio_out_buffer *buf,
		enum qeth_qdio_buffer_states newbufstate)
{
	int i;

	/* is PCI flag set on buffer? */
	if (buf->buffer->element[0].sflags & SBAL_SFLAGS0_PCI_REQ)
		atomic_dec(&queue->set_pci_flags_count);

	if (newbufstate == QETH_QDIO_BUF_EMPTY) {
		qeth_release_skbs(buf);
	}
	for (i = 0; i < QETH_MAX_BUFFER_ELEMENTS(queue->card); ++i) {
		if (buf->buffer->element[i].addr && buf->is_header[i])
			kmem_cache_free(qeth_core_header_cache,
				buf->buffer->element[i].addr);
		buf->is_header[i] = 0;
		buf->buffer->element[i].length = 0;
		buf->buffer->element[i].addr = NULL;
		buf->buffer->element[i].eflags = 0;
		buf->buffer->element[i].sflags = 0;
	}
	buf->buffer->element[15].eflags = 0;
	buf->buffer->element[15].sflags = 0;
	buf->next_element_to_fill = 0;
	atomic_set(&buf->state, newbufstate);
}

static void qeth_clear_outq_buffers(struct qeth_qdio_out_q *q, int free)
{
	int j;

	for (j = 0; j < QDIO_MAX_BUFFERS_PER_Q; ++j) {
		if (!q->bufs[j])
			continue;
		qeth_cleanup_handled_pending(q, j, 1);
		qeth_clear_output_buffer(q, q->bufs[j], QETH_QDIO_BUF_EMPTY);
		if (free) {
			kmem_cache_free(qeth_qdio_outbuf_cache, q->bufs[j]);
			q->bufs[j] = NULL;
		}
	}
}

void qeth_clear_qdio_buffers(struct qeth_card *card)
{
	int i;

	QETH_CARD_TEXT(card, 2, "clearqdbf");
	/* clear outbound buffers to free skbs */
	for (i = 0; i < card->qdio.no_out_queues; ++i) {
		if (card->qdio.out_qs[i]) {
			qeth_clear_outq_buffers(card->qdio.out_qs[i], 0);
		}
	}
}
EXPORT_SYMBOL_GPL(qeth_clear_qdio_buffers);

static void qeth_free_buffer_pool(struct qeth_card *card)
{
	struct qeth_buffer_pool_entry *pool_entry, *tmp;
	int i = 0;
	list_for_each_entry_safe(pool_entry, tmp,
				 &card->qdio.init_pool.entry_list, init_list){
		for (i = 0; i < QETH_MAX_BUFFER_ELEMENTS(card); ++i)
			free_page((unsigned long)pool_entry->elements[i]);
		list_del(&pool_entry->init_list);
		kfree(pool_entry);
	}
}

static void qeth_clean_channel(struct qeth_channel *channel)
{
	int cnt;

	QETH_DBF_TEXT(SETUP, 2, "freech");
	for (cnt = 0; cnt < QETH_CMD_BUFFER_NO; cnt++)
		kfree(channel->iob[cnt].data);
}

static void qeth_set_single_write_queues(struct qeth_card *card)
{
	if ((atomic_read(&card->qdio.state) != QETH_QDIO_UNINITIALIZED) &&
	    (card->qdio.no_out_queues == 4))
		qeth_free_qdio_buffers(card);

	card->qdio.no_out_queues = 1;
	if (card->qdio.default_out_queue != 0)
		dev_info(&card->gdev->dev, "Priority Queueing not supported\n");

	card->qdio.default_out_queue = 0;
}

static void qeth_set_multiple_write_queues(struct qeth_card *card)
{
	if ((atomic_read(&card->qdio.state) != QETH_QDIO_UNINITIALIZED) &&
	    (card->qdio.no_out_queues == 1)) {
		qeth_free_qdio_buffers(card);
		card->qdio.default_out_queue = 2;
	}
	card->qdio.no_out_queues = 4;
}

static void qeth_update_from_chp_desc(struct qeth_card *card)
{
	struct ccw_device *ccwdev;
	struct channel_path_desc *chp_dsc;

	QETH_DBF_TEXT(SETUP, 2, "chp_desc");

	ccwdev = card->data.ccwdev;
	chp_dsc = ccw_device_get_chp_desc(ccwdev, 0);
	if (!chp_dsc)
		goto out;

	card->info.func_level = 0x4100 + chp_dsc->desc;
	if (card->info.type == QETH_CARD_TYPE_IQD)
		goto out;

	/* CHPP field bit 6 == 1 -> single queue */
	if ((chp_dsc->chpp & 0x02) == 0x02)
		qeth_set_single_write_queues(card);
	else
		qeth_set_multiple_write_queues(card);
out:
	kfree(chp_dsc);
	QETH_DBF_TEXT_(SETUP, 2, "nr:%x", card->qdio.no_out_queues);
	QETH_DBF_TEXT_(SETUP, 2, "lvl:%02x", card->info.func_level);
}

static void qeth_init_qdio_info(struct qeth_card *card)
{
	QETH_DBF_TEXT(SETUP, 4, "intqdinf");
	atomic_set(&card->qdio.state, QETH_QDIO_UNINITIALIZED);
	/* inbound */
	card->qdio.in_buf_size = QETH_IN_BUF_SIZE_DEFAULT;
	if (card->info.type == QETH_CARD_TYPE_IQD)
		card->qdio.init_pool.buf_count = QETH_IN_BUF_COUNT_HSDEFAULT;
	else
		card->qdio.init_pool.buf_count = QETH_IN_BUF_COUNT_DEFAULT;
	card->qdio.in_buf_pool.buf_count = card->qdio.init_pool.buf_count;
	INIT_LIST_HEAD(&card->qdio.in_buf_pool.entry_list);
	INIT_LIST_HEAD(&card->qdio.init_pool.entry_list);
}

static void qeth_set_intial_options(struct qeth_card *card)
{
	card->options.route4.type = NO_ROUTER;
	card->options.route6.type = NO_ROUTER;
	card->options.fake_broadcast = 0;
	card->options.performance_stats = 0;
	card->options.rx_sg_cb = QETH_RX_SG_CB;
	card->options.isolation = ISOLATION_MODE_NONE;
	card->options.cq = QETH_CQ_DISABLED;
}

static int qeth_do_start_thread(struct qeth_card *card, unsigned long thread)
{
	unsigned long flags;
	int rc = 0;

	spin_lock_irqsave(&card->thread_mask_lock, flags);
	QETH_CARD_TEXT_(card, 4, "  %02x%02x%02x",
			(u8) card->thread_start_mask,
			(u8) card->thread_allowed_mask,
			(u8) card->thread_running_mask);
	rc = (card->thread_start_mask & thread);
	spin_unlock_irqrestore(&card->thread_mask_lock, flags);
	return rc;
}

static void qeth_start_kernel_thread(struct work_struct *work)
{
	struct task_struct *ts;
	struct qeth_card *card = container_of(work, struct qeth_card,
					kernel_thread_starter);
	QETH_CARD_TEXT(card , 2, "strthrd");

	if (card->read.state != CH_STATE_UP &&
	    card->write.state != CH_STATE_UP)
		return;
	if (qeth_do_start_thread(card, QETH_RECOVER_THREAD)) {
		ts = kthread_run(card->discipline->recover, (void *)card,
				"qeth_recover");
		if (IS_ERR(ts)) {
			qeth_clear_thread_start_bit(card, QETH_RECOVER_THREAD);
			qeth_clear_thread_running_bit(card,
				QETH_RECOVER_THREAD);
		}
	}
}

static void qeth_buffer_reclaim_work(struct work_struct *);
static int qeth_setup_card(struct qeth_card *card)
{

	QETH_DBF_TEXT(SETUP, 2, "setupcrd");
	QETH_DBF_HEX(SETUP, 2, &card, sizeof(void *));

	card->read.state  = CH_STATE_DOWN;
	card->write.state = CH_STATE_DOWN;
	card->data.state  = CH_STATE_DOWN;
	card->state = CARD_STATE_DOWN;
	card->lan_online = 0;
	card->read_or_write_problem = 0;
	card->dev = NULL;
	spin_lock_init(&card->vlanlock);
	spin_lock_init(&card->mclock);
	spin_lock_init(&card->lock);
	spin_lock_init(&card->ip_lock);
	spin_lock_init(&card->thread_mask_lock);
	mutex_init(&card->conf_mutex);
	mutex_init(&card->discipline_mutex);
	card->thread_start_mask = 0;
	card->thread_allowed_mask = 0;
	card->thread_running_mask = 0;
	INIT_WORK(&card->kernel_thread_starter, qeth_start_kernel_thread);
	INIT_LIST_HEAD(&card->cmd_waiter_list);
	init_waitqueue_head(&card->wait_q);
	/* initial options */
	qeth_set_intial_options(card);
	/* IP address takeover */
	INIT_LIST_HEAD(&card->ipato.entries);
	card->ipato.enabled = false;
	card->ipato.invert4 = false;
	card->ipato.invert6 = false;
	/* init QDIO stuff */
	qeth_init_qdio_info(card);
	INIT_DELAYED_WORK(&card->buffer_reclaim_work, qeth_buffer_reclaim_work);
	INIT_WORK(&card->close_dev_work, qeth_close_dev_handler);
	return 0;
}

static void qeth_core_sl_print(struct seq_file *m, struct service_level *slr)
{
	struct qeth_card *card = container_of(slr, struct qeth_card,
					qeth_service_level);
	if (card->info.mcl_level[0])
		seq_printf(m, "qeth: %s firmware level %s\n",
			CARD_BUS_ID(card), card->info.mcl_level);
}

static struct qeth_card *qeth_alloc_card(void)
{
	struct qeth_card *card;

	QETH_DBF_TEXT(SETUP, 2, "alloccrd");
	card = kzalloc(sizeof(struct qeth_card), GFP_DMA|GFP_KERNEL);
	if (!card)
		goto out;
	QETH_DBF_HEX(SETUP, 2, &card, sizeof(void *));
	if (qeth_setup_channel(&card->read))
		goto out_ip;
	if (qeth_setup_channel(&card->write))
		goto out_channel;
	card->options.layer2 = -1;
	card->qeth_service_level.seq_print = qeth_core_sl_print;
	register_service_level(&card->qeth_service_level);
	return card;

out_channel:
	qeth_clean_channel(&card->read);
out_ip:
	kfree(card);
out:
	return NULL;
}

static int qeth_determine_card_type(struct qeth_card *card)
{
	int i = 0;

	QETH_DBF_TEXT(SETUP, 2, "detcdtyp");

	card->qdio.do_prio_queueing = QETH_PRIOQ_DEFAULT;
	card->qdio.default_out_queue = QETH_DEFAULT_QUEUE;
	while (known_devices[i][QETH_DEV_MODEL_IND]) {
		if ((CARD_RDEV(card)->id.dev_type ==
				known_devices[i][QETH_DEV_TYPE_IND]) &&
		    (CARD_RDEV(card)->id.dev_model ==
				known_devices[i][QETH_DEV_MODEL_IND])) {
			card->info.type = known_devices[i][QETH_DEV_MODEL_IND];
			card->qdio.no_out_queues =
				known_devices[i][QETH_QUEUE_NO_IND];
			card->qdio.no_in_queues = 1;
			card->info.is_multicast_different =
				known_devices[i][QETH_MULTICAST_IND];
			qeth_update_from_chp_desc(card);
			return 0;
		}
		i++;
	}
	card->info.type = QETH_CARD_TYPE_UNKNOWN;
	dev_err(&card->gdev->dev, "The adapter hardware is of an "
		"unknown type\n");
	return -ENOENT;
}

static int qeth_clear_channel(struct qeth_channel *channel)
{
	unsigned long flags;
	struct qeth_card *card;
	int rc;

	card = CARD_FROM_CDEV(channel->ccwdev);
	QETH_CARD_TEXT(card, 3, "clearch");
	spin_lock_irqsave(get_ccwdev_lock(channel->ccwdev), flags);
	rc = ccw_device_clear(channel->ccwdev, QETH_CLEAR_CHANNEL_PARM);
	spin_unlock_irqrestore(get_ccwdev_lock(channel->ccwdev), flags);

	if (rc)
		return rc;
	rc = wait_event_interruptible_timeout(card->wait_q,
			channel->state == CH_STATE_STOPPED, QETH_TIMEOUT);
	if (rc == -ERESTARTSYS)
		return rc;
	if (channel->state != CH_STATE_STOPPED)
		return -ETIME;
	channel->state = CH_STATE_DOWN;
	return 0;
}

static int qeth_halt_channel(struct qeth_channel *channel)
{
	unsigned long flags;
	struct qeth_card *card;
	int rc;

	card = CARD_FROM_CDEV(channel->ccwdev);
	QETH_CARD_TEXT(card, 3, "haltch");
	spin_lock_irqsave(get_ccwdev_lock(channel->ccwdev), flags);
	rc = ccw_device_halt(channel->ccwdev, QETH_HALT_CHANNEL_PARM);
	spin_unlock_irqrestore(get_ccwdev_lock(channel->ccwdev), flags);

	if (rc)
		return rc;
	rc = wait_event_interruptible_timeout(card->wait_q,
			channel->state == CH_STATE_HALTED, QETH_TIMEOUT);
	if (rc == -ERESTARTSYS)
		return rc;
	if (channel->state != CH_STATE_HALTED)
		return -ETIME;
	return 0;
}

static int qeth_halt_channels(struct qeth_card *card)
{
	int rc1 = 0, rc2 = 0, rc3 = 0;

	QETH_CARD_TEXT(card, 3, "haltchs");
	rc1 = qeth_halt_channel(&card->read);
	rc2 = qeth_halt_channel(&card->write);
	rc3 = qeth_halt_channel(&card->data);
	if (rc1)
		return rc1;
	if (rc2)
		return rc2;
	return rc3;
}

static int qeth_clear_channels(struct qeth_card *card)
{
	int rc1 = 0, rc2 = 0, rc3 = 0;

	QETH_CARD_TEXT(card, 3, "clearchs");
	rc1 = qeth_clear_channel(&card->read);
	rc2 = qeth_clear_channel(&card->write);
	rc3 = qeth_clear_channel(&card->data);
	if (rc1)
		return rc1;
	if (rc2)
		return rc2;
	return rc3;
}

static int qeth_clear_halt_card(struct qeth_card *card, int halt)
{
	int rc = 0;

	QETH_CARD_TEXT(card, 3, "clhacrd");

	if (halt)
		rc = qeth_halt_channels(card);
	if (rc)
		return rc;
	return qeth_clear_channels(card);
}

int qeth_qdio_clear_card(struct qeth_card *card, int use_halt)
{
	int rc = 0;

	QETH_CARD_TEXT(card, 3, "qdioclr");
	switch (atomic_cmpxchg(&card->qdio.state, QETH_QDIO_ESTABLISHED,
		QETH_QDIO_CLEANING)) {
	case QETH_QDIO_ESTABLISHED:
		if (card->info.type == QETH_CARD_TYPE_IQD)
			rc = qdio_shutdown(CARD_DDEV(card),
				QDIO_FLAG_CLEANUP_USING_HALT);
		else
			rc = qdio_shutdown(CARD_DDEV(card),
				QDIO_FLAG_CLEANUP_USING_CLEAR);
		if (rc)
			QETH_CARD_TEXT_(card, 3, "1err%d", rc);
		atomic_set(&card->qdio.state, QETH_QDIO_ALLOCATED);
		break;
	case QETH_QDIO_CLEANING:
		return rc;
	default:
		break;
	}
	rc = qeth_clear_halt_card(card, use_halt);
	if (rc)
		QETH_CARD_TEXT_(card, 3, "2err%d", rc);
	card->state = CARD_STATE_DOWN;
	return rc;
}
EXPORT_SYMBOL_GPL(qeth_qdio_clear_card);

static int qeth_read_conf_data(struct qeth_card *card, void **buffer,
			       int *length)
{
	struct ciw *ciw;
	char *rcd_buf;
	int ret;
	struct qeth_channel *channel = &card->data;
	unsigned long flags;

	/*
	 * scan for RCD command in extended SenseID data
	 */
	ciw = ccw_device_get_ciw(channel->ccwdev, CIW_TYPE_RCD);
	if (!ciw || ciw->cmd == 0)
		return -EOPNOTSUPP;
	rcd_buf = kzalloc(ciw->count, GFP_KERNEL | GFP_DMA);
	if (!rcd_buf)
		return -ENOMEM;

	channel->ccw.cmd_code = ciw->cmd;
	channel->ccw.cda = (__u32) __pa(rcd_buf);
	channel->ccw.count = ciw->count;
	channel->ccw.flags = CCW_FLAG_SLI;
	channel->state = CH_STATE_RCD;
	spin_lock_irqsave(get_ccwdev_lock(channel->ccwdev), flags);
	ret = ccw_device_start_timeout(channel->ccwdev, &channel->ccw,
				       QETH_RCD_PARM, LPM_ANYPATH, 0,
				       QETH_RCD_TIMEOUT);
	spin_unlock_irqrestore(get_ccwdev_lock(channel->ccwdev), flags);
	if (!ret)
		wait_event(card->wait_q,
			   (channel->state == CH_STATE_RCD_DONE ||
			    channel->state == CH_STATE_DOWN));
	if (channel->state == CH_STATE_DOWN)
		ret = -EIO;
	else
		channel->state = CH_STATE_DOWN;
	if (ret) {
		kfree(rcd_buf);
		*buffer = NULL;
		*length = 0;
	} else {
		*length = ciw->count;
		*buffer = rcd_buf;
	}
	return ret;
}

static void qeth_configure_unitaddr(struct qeth_card *card, char *prcd)
{
	QETH_DBF_TEXT(SETUP, 2, "cfgunit");
	card->info.chpid = prcd[30];
	card->info.unit_addr2 = prcd[31];
	card->info.cula = prcd[63];
	card->info.guestlan = ((prcd[0x10] == _ascebc['V']) &&
			       (prcd[0x11] == _ascebc['M']));
}

/* Determine whether the device requires a specific layer discipline */
static enum qeth_discipline_id qeth_enforce_discipline(struct qeth_card *card)
{
	if (card->info.type == QETH_CARD_TYPE_OSM ||
	    card->info.type == QETH_CARD_TYPE_OSN) {
		QETH_DBF_TEXT(SETUP, 3, "force l2");
		return QETH_DISCIPLINE_LAYER2;
	}

	/* virtual HiperSocket is L3 only: */
	if (card->info.guestlan && card->info.type == QETH_CARD_TYPE_IQD) {
		QETH_DBF_TEXT(SETUP, 3, "force l3");
		return QETH_DISCIPLINE_LAYER3;
	}

	QETH_DBF_TEXT(SETUP, 3, "force no");
	return QETH_DISCIPLINE_UNDETERMINED;
}

static void qeth_configure_blkt_default(struct qeth_card *card, char *prcd)
{
	QETH_DBF_TEXT(SETUP, 2, "cfgblkt");

	if (prcd[74] == 0xF0 && prcd[75] == 0xF0 &&
	    prcd[76] >= 0xF1 && prcd[76] <= 0xF4) {
		card->info.blkt.time_total = 0;
		card->info.blkt.inter_packet = 0;
		card->info.blkt.inter_packet_jumbo = 0;
	} else {
		card->info.blkt.time_total = 250;
		card->info.blkt.inter_packet = 5;
		card->info.blkt.inter_packet_jumbo = 15;
	}
}

static void qeth_init_tokens(struct qeth_card *card)
{
	card->token.issuer_rm_w = 0x00010103UL;
	card->token.cm_filter_w = 0x00010108UL;
	card->token.cm_connection_w = 0x0001010aUL;
	card->token.ulp_filter_w = 0x0001010bUL;
	card->token.ulp_connection_w = 0x0001010dUL;
}

static void qeth_init_func_level(struct qeth_card *card)
{
	switch (card->info.type) {
	case QETH_CARD_TYPE_IQD:
		card->info.func_level =	QETH_IDX_FUNC_LEVEL_IQD;
		break;
	case QETH_CARD_TYPE_OSD:
	case QETH_CARD_TYPE_OSN:
		card->info.func_level = QETH_IDX_FUNC_LEVEL_OSD;
		break;
	default:
		break;
	}
}

static int qeth_idx_activate_get_answer(struct qeth_channel *channel,
		void (*idx_reply_cb)(struct qeth_channel *,
			struct qeth_cmd_buffer *))
{
	struct qeth_cmd_buffer *iob;
	unsigned long flags;
	int rc;
	struct qeth_card *card;

	QETH_DBF_TEXT(SETUP, 2, "idxanswr");
	card = CARD_FROM_CDEV(channel->ccwdev);
	iob = qeth_get_buffer(channel);
	if (!iob)
		return -ENOMEM;
	iob->callback = idx_reply_cb;
	memcpy(&channel->ccw, READ_CCW, sizeof(struct ccw1));
	channel->ccw.count = QETH_BUFSIZE;
	channel->ccw.cda = (__u32) __pa(iob->data);

	wait_event(card->wait_q,
		   atomic_cmpxchg(&channel->irq_pending, 0, 1) == 0);
	QETH_DBF_TEXT(SETUP, 6, "noirqpnd");
	spin_lock_irqsave(get_ccwdev_lock(channel->ccwdev), flags);
	rc = ccw_device_start(channel->ccwdev,
			      &channel->ccw, (addr_t) iob, 0, 0);
	spin_unlock_irqrestore(get_ccwdev_lock(channel->ccwdev), flags);

	if (rc) {
		QETH_DBF_MESSAGE(2, "Error2 in activating channel rc=%d\n", rc);
		QETH_DBF_TEXT_(SETUP, 2, "2err%d", rc);
		atomic_set(&channel->irq_pending, 0);
		wake_up(&card->wait_q);
		return rc;
	}
	rc = wait_event_interruptible_timeout(card->wait_q,
			 channel->state == CH_STATE_UP, QETH_TIMEOUT);
	if (rc == -ERESTARTSYS)
		return rc;
	if (channel->state != CH_STATE_UP) {
		rc = -ETIME;
		QETH_DBF_TEXT_(SETUP, 2, "3err%d", rc);
		qeth_clear_cmd_buffers(channel);
	} else
		rc = 0;
	return rc;
}

static int qeth_idx_activate_channel(struct qeth_channel *channel,
		void (*idx_reply_cb)(struct qeth_channel *,
			struct qeth_cmd_buffer *))
{
	struct qeth_card *card;
	struct qeth_cmd_buffer *iob;
	unsigned long flags;
	__u16 temp;
	__u8 tmp;
	int rc;
	struct ccw_dev_id temp_devid;

	card = CARD_FROM_CDEV(channel->ccwdev);

	QETH_DBF_TEXT(SETUP, 2, "idxactch");

	iob = qeth_get_buffer(channel);
	if (!iob)
		return -ENOMEM;
	iob->callback = idx_reply_cb;
	memcpy(&channel->ccw, WRITE_CCW, sizeof(struct ccw1));
	channel->ccw.count = IDX_ACTIVATE_SIZE;
	channel->ccw.cda = (__u32) __pa(iob->data);
	if (channel == &card->write) {
		memcpy(iob->data, IDX_ACTIVATE_WRITE, IDX_ACTIVATE_SIZE);
		memcpy(QETH_TRANSPORT_HEADER_SEQ_NO(iob->data),
		       &card->seqno.trans_hdr, QETH_SEQ_NO_LENGTH);
		card->seqno.trans_hdr++;
	} else {
		memcpy(iob->data, IDX_ACTIVATE_READ, IDX_ACTIVATE_SIZE);
		memcpy(QETH_TRANSPORT_HEADER_SEQ_NO(iob->data),
		       &card->seqno.trans_hdr, QETH_SEQ_NO_LENGTH);
	}
	tmp = ((__u8)card->info.portno) | 0x80;
	memcpy(QETH_IDX_ACT_PNO(iob->data), &tmp, 1);
	memcpy(QETH_IDX_ACT_ISSUER_RM_TOKEN(iob->data),
	       &card->token.issuer_rm_w, QETH_MPC_TOKEN_LENGTH);
	memcpy(QETH_IDX_ACT_FUNC_LEVEL(iob->data),
	       &card->info.func_level, sizeof(__u16));
	ccw_device_get_id(CARD_DDEV(card), &temp_devid);
	memcpy(QETH_IDX_ACT_QDIO_DEV_CUA(iob->data), &temp_devid.devno, 2);
	temp = (card->info.cula << 8) + card->info.unit_addr2;
	memcpy(QETH_IDX_ACT_QDIO_DEV_REALADDR(iob->data), &temp, 2);

	wait_event(card->wait_q,
		   atomic_cmpxchg(&channel->irq_pending, 0, 1) == 0);
	QETH_DBF_TEXT(SETUP, 6, "noirqpnd");
	spin_lock_irqsave(get_ccwdev_lock(channel->ccwdev), flags);
	rc = ccw_device_start(channel->ccwdev,
			      &channel->ccw, (addr_t) iob, 0, 0);
	spin_unlock_irqrestore(get_ccwdev_lock(channel->ccwdev), flags);

	if (rc) {
		QETH_DBF_MESSAGE(2, "Error1 in activating channel. rc=%d\n",
			rc);
		QETH_DBF_TEXT_(SETUP, 2, "1err%d", rc);
		atomic_set(&channel->irq_pending, 0);
		wake_up(&card->wait_q);
		return rc;
	}
	rc = wait_event_interruptible_timeout(card->wait_q,
			channel->state == CH_STATE_ACTIVATING, QETH_TIMEOUT);
	if (rc == -ERESTARTSYS)
		return rc;
	if (channel->state != CH_STATE_ACTIVATING) {
		dev_warn(&channel->ccwdev->dev, "The qeth device driver"
			" failed to recover an error on the device\n");
		QETH_DBF_MESSAGE(2, "%s IDX activate timed out\n",
			dev_name(&channel->ccwdev->dev));
		QETH_DBF_TEXT_(SETUP, 2, "2err%d", -ETIME);
		qeth_clear_cmd_buffers(channel);
		return -ETIME;
	}
	return qeth_idx_activate_get_answer(channel, idx_reply_cb);
}

static int qeth_peer_func_level(int level)
{
	if ((level & 0xff) == 8)
		return (level & 0xff) + 0x400;
	if (((level >> 8) & 3) == 1)
		return (level & 0xff) + 0x200;
	return level;
}

static void qeth_idx_write_cb(struct qeth_channel *channel,
		struct qeth_cmd_buffer *iob)
{
	struct qeth_card *card;
	__u16 temp;

	QETH_DBF_TEXT(SETUP , 2, "idxwrcb");

	if (channel->state == CH_STATE_DOWN) {
		channel->state = CH_STATE_ACTIVATING;
		goto out;
	}
	card = CARD_FROM_CDEV(channel->ccwdev);

	if (!(QETH_IS_IDX_ACT_POS_REPLY(iob->data))) {
		if (QETH_IDX_ACT_CAUSE_CODE(iob->data) == QETH_IDX_ACT_ERR_EXCL)
			dev_err(&card->write.ccwdev->dev,
				"The adapter is used exclusively by another "
				"host\n");
		else
			QETH_DBF_MESSAGE(2, "%s IDX_ACTIVATE on write channel:"
				" negative reply\n",
				dev_name(&card->write.ccwdev->dev));
		goto out;
	}
	memcpy(&temp, QETH_IDX_ACT_FUNC_LEVEL(iob->data), 2);
	if ((temp & ~0x0100) != qeth_peer_func_level(card->info.func_level)) {
		QETH_DBF_MESSAGE(2, "%s IDX_ACTIVATE on write channel: "
			"function level mismatch (sent: 0x%x, received: "
			"0x%x)\n", dev_name(&card->write.ccwdev->dev),
			card->info.func_level, temp);
		goto out;
	}
	channel->state = CH_STATE_UP;
out:
	qeth_release_buffer(channel, iob);
}

static void qeth_idx_read_cb(struct qeth_channel *channel,
		struct qeth_cmd_buffer *iob)
{
	struct qeth_card *card;
	__u16 temp;

	QETH_DBF_TEXT(SETUP , 2, "idxrdcb");
	if (channel->state == CH_STATE_DOWN) {
		channel->state = CH_STATE_ACTIVATING;
		goto out;
	}

	card = CARD_FROM_CDEV(channel->ccwdev);
	if (qeth_check_idx_response(card, iob->data))
			goto out;

	if (!(QETH_IS_IDX_ACT_POS_REPLY(iob->data))) {
		switch (QETH_IDX_ACT_CAUSE_CODE(iob->data)) {
		case QETH_IDX_ACT_ERR_EXCL:
			dev_err(&card->write.ccwdev->dev,
				"The adapter is used exclusively by another "
				"host\n");
			break;
		case QETH_IDX_ACT_ERR_AUTH:
		case QETH_IDX_ACT_ERR_AUTH_USER:
			dev_err(&card->read.ccwdev->dev,
				"Setting the device online failed because of "
				"insufficient authorization\n");
			break;
		default:
			QETH_DBF_MESSAGE(2, "%s IDX_ACTIVATE on read channel:"
				" negative reply\n",
				dev_name(&card->read.ccwdev->dev));
		}
		QETH_CARD_TEXT_(card, 2, "idxread%c",
			QETH_IDX_ACT_CAUSE_CODE(iob->data));
		goto out;
	}

	memcpy(&temp, QETH_IDX_ACT_FUNC_LEVEL(iob->data), 2);
	if (temp != qeth_peer_func_level(card->info.func_level)) {
		QETH_DBF_MESSAGE(2, "%s IDX_ACTIVATE on read channel: function "
			"level mismatch (sent: 0x%x, received: 0x%x)\n",
			dev_name(&card->read.ccwdev->dev),
			card->info.func_level, temp);
		goto out;
	}
	memcpy(&card->token.issuer_rm_r,
	       QETH_IDX_ACT_ISSUER_RM_TOKEN(iob->data),
	       QETH_MPC_TOKEN_LENGTH);
	memcpy(&card->info.mcl_level[0],
	       QETH_IDX_REPLY_LEVEL(iob->data), QETH_MCL_LENGTH);
	channel->state = CH_STATE_UP;
out:
	qeth_release_buffer(channel, iob);
}

void qeth_prepare_control_data(struct qeth_card *card, int len,
		struct qeth_cmd_buffer *iob)
{
	qeth_setup_ccw(&card->write, iob->data, len);
	iob->callback = qeth_release_buffer;

	memcpy(QETH_TRANSPORT_HEADER_SEQ_NO(iob->data),
	       &card->seqno.trans_hdr, QETH_SEQ_NO_LENGTH);
	card->seqno.trans_hdr++;
	memcpy(QETH_PDU_HEADER_SEQ_NO(iob->data),
	       &card->seqno.pdu_hdr, QETH_SEQ_NO_LENGTH);
	card->seqno.pdu_hdr++;
	memcpy(QETH_PDU_HEADER_ACK_SEQ_NO(iob->data),
	       &card->seqno.pdu_hdr_ack, QETH_SEQ_NO_LENGTH);
	QETH_DBF_HEX(CTRL, 2, iob->data, QETH_DBF_CTRL_LEN);
}
EXPORT_SYMBOL_GPL(qeth_prepare_control_data);

/**
 * qeth_send_control_data() -	send control command to the card
 * @card:			qeth_card structure pointer
 * @len:			size of the command buffer
 * @iob:			qeth_cmd_buffer pointer
 * @reply_cb:			callback function pointer
 * @cb_card:			pointer to the qeth_card structure
 * @cb_reply:			pointer to the qeth_reply structure
 * @cb_cmd:			pointer to the original iob for non-IPA
 *				commands, or to the qeth_ipa_cmd structure
 *				for the IPA commands.
 * @reply_param:		private pointer passed to the callback
 *
 * Returns the value of the `return_code' field of the response
 * block returned from the hardware, or other error indication.
 * Value of zero indicates successful execution of the command.
 *
 * Callback function gets called one or more times, with cb_cmd
 * pointing to the response returned by the hardware. Callback
 * function must return non-zero if more reply blocks are expected,
 * and zero if the last or only reply block is received. Callback
 * function can get the value of the reply_param pointer from the
 * field 'param' of the structure qeth_reply.
 */

int qeth_send_control_data(struct qeth_card *card, int len,
		struct qeth_cmd_buffer *iob,
		int (*reply_cb)(struct qeth_card *cb_card,
				struct qeth_reply *cb_reply,
				unsigned long cb_cmd),
		void *reply_param)
{
	int rc;
	unsigned long flags;
	struct qeth_reply *reply = NULL;
	unsigned long timeout, event_timeout;
	struct qeth_ipa_cmd *cmd = NULL;

	QETH_CARD_TEXT(card, 2, "sendctl");

	if (card->read_or_write_problem) {
		qeth_release_buffer(iob->channel, iob);
		return -EIO;
	}
	reply = qeth_alloc_reply(card);
	if (!reply) {
		return -ENOMEM;
	}
	reply->callback = reply_cb;
	reply->param = reply_param;

	init_waitqueue_head(&reply->wait_q);
<<<<<<< HEAD
=======
	QETH_DBF_HEX(CTRL, 2, iob->data, QETH_DBF_CTRL_LEN);
>>>>>>> 2f37da15

	while (atomic_cmpxchg(&card->write.irq_pending, 0, 1)) ;

	if (IS_IPA(iob->data)) {
		cmd = __ipa_cmd(iob);
		cmd->hdr.seqno = card->seqno.ipa++;
		reply->seqno = cmd->hdr.seqno;
		event_timeout = QETH_IPA_TIMEOUT;
	} else {
		reply->seqno = QETH_IDX_COMMAND_SEQNO;
		event_timeout = QETH_TIMEOUT;
	}
	qeth_prepare_control_data(card, len, iob);

	spin_lock_irqsave(&card->lock, flags);
	list_add_tail(&reply->list, &card->cmd_waiter_list);
	spin_unlock_irqrestore(&card->lock, flags);

	timeout = jiffies + event_timeout;

	QETH_CARD_TEXT(card, 6, "noirqpnd");
	spin_lock_irqsave(get_ccwdev_lock(card->write.ccwdev), flags);
	rc = ccw_device_start(card->write.ccwdev, &card->write.ccw,
			      (addr_t) iob, 0, 0);
	spin_unlock_irqrestore(get_ccwdev_lock(card->write.ccwdev), flags);
	if (rc) {
		QETH_DBF_MESSAGE(2, "%s qeth_send_control_data: "
			"ccw_device_start rc = %i\n",
			dev_name(&card->write.ccwdev->dev), rc);
		QETH_CARD_TEXT_(card, 2, " err%d", rc);
		spin_lock_irqsave(&card->lock, flags);
		list_del_init(&reply->list);
		qeth_put_reply(reply);
		spin_unlock_irqrestore(&card->lock, flags);
		qeth_release_buffer(iob->channel, iob);
		atomic_set(&card->write.irq_pending, 0);
		wake_up(&card->wait_q);
		return rc;
	}

	/* we have only one long running ipassist, since we can ensure
	   process context of this command we can sleep */
	if (cmd && cmd->hdr.command == IPA_CMD_SETIP &&
	    cmd->hdr.prot_version == QETH_PROT_IPV4) {
		if (!wait_event_timeout(reply->wait_q,
		    atomic_read(&reply->received), event_timeout))
			goto time_err;
	} else {
		while (!atomic_read(&reply->received)) {
			if (time_after(jiffies, timeout))
				goto time_err;
			cpu_relax();
		}
	}

	if (reply->rc == -EIO)
		goto error;
	rc = reply->rc;
	qeth_put_reply(reply);
	return rc;

time_err:
	reply->rc = -ETIME;
	spin_lock_irqsave(&reply->card->lock, flags);
	list_del_init(&reply->list);
	spin_unlock_irqrestore(&reply->card->lock, flags);
	atomic_inc(&reply->received);
error:
	atomic_set(&card->write.irq_pending, 0);
	qeth_release_buffer(iob->channel, iob);
	card->write.buf_no = (card->write.buf_no + 1) % QETH_CMD_BUFFER_NO;
	rc = reply->rc;
	qeth_put_reply(reply);
	return rc;
}
EXPORT_SYMBOL_GPL(qeth_send_control_data);

static int qeth_cm_enable_cb(struct qeth_card *card, struct qeth_reply *reply,
		unsigned long data)
{
	struct qeth_cmd_buffer *iob;

	QETH_DBF_TEXT(SETUP, 2, "cmenblcb");

	iob = (struct qeth_cmd_buffer *) data;
	memcpy(&card->token.cm_filter_r,
	       QETH_CM_ENABLE_RESP_FILTER_TOKEN(iob->data),
	       QETH_MPC_TOKEN_LENGTH);
	QETH_DBF_TEXT_(SETUP, 2, "  rc%d", iob->rc);
	return 0;
}

static int qeth_cm_enable(struct qeth_card *card)
{
	int rc;
	struct qeth_cmd_buffer *iob;

	QETH_DBF_TEXT(SETUP, 2, "cmenable");

	iob = qeth_wait_for_buffer(&card->write);
	memcpy(iob->data, CM_ENABLE, CM_ENABLE_SIZE);
	memcpy(QETH_CM_ENABLE_ISSUER_RM_TOKEN(iob->data),
	       &card->token.issuer_rm_r, QETH_MPC_TOKEN_LENGTH);
	memcpy(QETH_CM_ENABLE_FILTER_TOKEN(iob->data),
	       &card->token.cm_filter_w, QETH_MPC_TOKEN_LENGTH);

	rc = qeth_send_control_data(card, CM_ENABLE_SIZE, iob,
				    qeth_cm_enable_cb, NULL);
	return rc;
}

static int qeth_cm_setup_cb(struct qeth_card *card, struct qeth_reply *reply,
		unsigned long data)
{

	struct qeth_cmd_buffer *iob;

	QETH_DBF_TEXT(SETUP, 2, "cmsetpcb");

	iob = (struct qeth_cmd_buffer *) data;
	memcpy(&card->token.cm_connection_r,
	       QETH_CM_SETUP_RESP_DEST_ADDR(iob->data),
	       QETH_MPC_TOKEN_LENGTH);
	QETH_DBF_TEXT_(SETUP, 2, "  rc%d", iob->rc);
	return 0;
}

static int qeth_cm_setup(struct qeth_card *card)
{
	int rc;
	struct qeth_cmd_buffer *iob;

	QETH_DBF_TEXT(SETUP, 2, "cmsetup");

	iob = qeth_wait_for_buffer(&card->write);
	memcpy(iob->data, CM_SETUP, CM_SETUP_SIZE);
	memcpy(QETH_CM_SETUP_DEST_ADDR(iob->data),
	       &card->token.issuer_rm_r, QETH_MPC_TOKEN_LENGTH);
	memcpy(QETH_CM_SETUP_CONNECTION_TOKEN(iob->data),
	       &card->token.cm_connection_w, QETH_MPC_TOKEN_LENGTH);
	memcpy(QETH_CM_SETUP_FILTER_TOKEN(iob->data),
	       &card->token.cm_filter_r, QETH_MPC_TOKEN_LENGTH);
	rc = qeth_send_control_data(card, CM_SETUP_SIZE, iob,
				    qeth_cm_setup_cb, NULL);
	return rc;

}

static int qeth_get_initial_mtu_for_card(struct qeth_card *card)
{
	switch (card->info.type) {
	case QETH_CARD_TYPE_UNKNOWN:
		return 1500;
	case QETH_CARD_TYPE_IQD:
		return card->info.max_mtu;
	case QETH_CARD_TYPE_OSD:
		switch (card->info.link_type) {
		case QETH_LINK_TYPE_HSTR:
		case QETH_LINK_TYPE_LANE_TR:
			return 2000;
		default:
			return card->options.layer2 ? 1500 : 1492;
		}
	case QETH_CARD_TYPE_OSM:
	case QETH_CARD_TYPE_OSX:
		return card->options.layer2 ? 1500 : 1492;
	default:
		return 1500;
	}
}

static int qeth_get_mtu_outof_framesize(int framesize)
{
	switch (framesize) {
	case 0x4000:
		return 8192;
	case 0x6000:
		return 16384;
	case 0xa000:
		return 32768;
	case 0xffff:
		return 57344;
	default:
		return 0;
	}
}

static int qeth_mtu_is_valid(struct qeth_card *card, int mtu)
{
	switch (card->info.type) {
	case QETH_CARD_TYPE_OSD:
	case QETH_CARD_TYPE_OSM:
	case QETH_CARD_TYPE_OSX:
	case QETH_CARD_TYPE_IQD:
		return ((mtu >= 576) &&
			(mtu <= card->info.max_mtu));
	case QETH_CARD_TYPE_OSN:
	case QETH_CARD_TYPE_UNKNOWN:
	default:
		return 1;
	}
}

static int qeth_ulp_enable_cb(struct qeth_card *card, struct qeth_reply *reply,
		unsigned long data)
{

	__u16 mtu, framesize;
	__u16 len;
	__u8 link_type;
	struct qeth_cmd_buffer *iob;

	QETH_DBF_TEXT(SETUP, 2, "ulpenacb");

	iob = (struct qeth_cmd_buffer *) data;
	memcpy(&card->token.ulp_filter_r,
	       QETH_ULP_ENABLE_RESP_FILTER_TOKEN(iob->data),
	       QETH_MPC_TOKEN_LENGTH);
	if (card->info.type == QETH_CARD_TYPE_IQD) {
		memcpy(&framesize, QETH_ULP_ENABLE_RESP_MAX_MTU(iob->data), 2);
		mtu = qeth_get_mtu_outof_framesize(framesize);
		if (!mtu) {
			iob->rc = -EINVAL;
			QETH_DBF_TEXT_(SETUP, 2, "  rc%d", iob->rc);
			return 0;
		}
		if (card->info.initial_mtu && (card->info.initial_mtu != mtu)) {
			/* frame size has changed */
			if (card->dev &&
			    ((card->dev->mtu == card->info.initial_mtu) ||
			     (card->dev->mtu > mtu)))
				card->dev->mtu = mtu;
			qeth_free_qdio_buffers(card);
		}
		card->info.initial_mtu = mtu;
		card->info.max_mtu = mtu;
		card->qdio.in_buf_size = mtu + 2 * PAGE_SIZE;
	} else {
		card->info.max_mtu = *(__u16 *)QETH_ULP_ENABLE_RESP_MAX_MTU(
			iob->data);
		card->info.initial_mtu = min(card->info.max_mtu,
					qeth_get_initial_mtu_for_card(card));
		card->qdio.in_buf_size = QETH_IN_BUF_SIZE_DEFAULT;
	}

	memcpy(&len, QETH_ULP_ENABLE_RESP_DIFINFO_LEN(iob->data), 2);
	if (len >= QETH_MPC_DIFINFO_LEN_INDICATES_LINK_TYPE) {
		memcpy(&link_type,
		       QETH_ULP_ENABLE_RESP_LINK_TYPE(iob->data), 1);
		card->info.link_type = link_type;
	} else
		card->info.link_type = 0;
	QETH_DBF_TEXT_(SETUP, 2, "link%d", card->info.link_type);
	QETH_DBF_TEXT_(SETUP, 2, "  rc%d", iob->rc);
	return 0;
}

static int qeth_ulp_enable(struct qeth_card *card)
{
	int rc;
	char prot_type;
	struct qeth_cmd_buffer *iob;

	/*FIXME: trace view callbacks*/
	QETH_DBF_TEXT(SETUP, 2, "ulpenabl");

	iob = qeth_wait_for_buffer(&card->write);
	memcpy(iob->data, ULP_ENABLE, ULP_ENABLE_SIZE);

	*(QETH_ULP_ENABLE_LINKNUM(iob->data)) =
		(__u8) card->info.portno;
	if (card->options.layer2)
		if (card->info.type == QETH_CARD_TYPE_OSN)
			prot_type = QETH_PROT_OSN2;
		else
			prot_type = QETH_PROT_LAYER2;
	else
		prot_type = QETH_PROT_TCPIP;

	memcpy(QETH_ULP_ENABLE_PROT_TYPE(iob->data), &prot_type, 1);
	memcpy(QETH_ULP_ENABLE_DEST_ADDR(iob->data),
	       &card->token.cm_connection_r, QETH_MPC_TOKEN_LENGTH);
	memcpy(QETH_ULP_ENABLE_FILTER_TOKEN(iob->data),
	       &card->token.ulp_filter_w, QETH_MPC_TOKEN_LENGTH);
	rc = qeth_send_control_data(card, ULP_ENABLE_SIZE, iob,
				    qeth_ulp_enable_cb, NULL);
	return rc;

}

static int qeth_ulp_setup_cb(struct qeth_card *card, struct qeth_reply *reply,
		unsigned long data)
{
	struct qeth_cmd_buffer *iob;

	QETH_DBF_TEXT(SETUP, 2, "ulpstpcb");

	iob = (struct qeth_cmd_buffer *) data;
	memcpy(&card->token.ulp_connection_r,
	       QETH_ULP_SETUP_RESP_CONNECTION_TOKEN(iob->data),
	       QETH_MPC_TOKEN_LENGTH);
	if (!strncmp("00S", QETH_ULP_SETUP_RESP_CONNECTION_TOKEN(iob->data),
		     3)) {
		QETH_DBF_TEXT(SETUP, 2, "olmlimit");
		dev_err(&card->gdev->dev, "A connection could not be "
			"established because of an OLM limit\n");
		iob->rc = -EMLINK;
	}
	QETH_DBF_TEXT_(SETUP, 2, "  rc%d", iob->rc);
	return 0;
}

static int qeth_ulp_setup(struct qeth_card *card)
{
	int rc;
	__u16 temp;
	struct qeth_cmd_buffer *iob;
	struct ccw_dev_id dev_id;

	QETH_DBF_TEXT(SETUP, 2, "ulpsetup");

	iob = qeth_wait_for_buffer(&card->write);
	memcpy(iob->data, ULP_SETUP, ULP_SETUP_SIZE);

	memcpy(QETH_ULP_SETUP_DEST_ADDR(iob->data),
	       &card->token.cm_connection_r, QETH_MPC_TOKEN_LENGTH);
	memcpy(QETH_ULP_SETUP_CONNECTION_TOKEN(iob->data),
	       &card->token.ulp_connection_w, QETH_MPC_TOKEN_LENGTH);
	memcpy(QETH_ULP_SETUP_FILTER_TOKEN(iob->data),
	       &card->token.ulp_filter_r, QETH_MPC_TOKEN_LENGTH);

	ccw_device_get_id(CARD_DDEV(card), &dev_id);
	memcpy(QETH_ULP_SETUP_CUA(iob->data), &dev_id.devno, 2);
	temp = (card->info.cula << 8) + card->info.unit_addr2;
	memcpy(QETH_ULP_SETUP_REAL_DEVADDR(iob->data), &temp, 2);
	rc = qeth_send_control_data(card, ULP_SETUP_SIZE, iob,
				    qeth_ulp_setup_cb, NULL);
	return rc;
}

static int qeth_init_qdio_out_buf(struct qeth_qdio_out_q *q, int bidx)
{
	int rc;
	struct qeth_qdio_out_buffer *newbuf;

	rc = 0;
	newbuf = kmem_cache_zalloc(qeth_qdio_outbuf_cache, GFP_ATOMIC);
	if (!newbuf) {
		rc = -ENOMEM;
		goto out;
	}
	newbuf->buffer = q->qdio_bufs[bidx];
	skb_queue_head_init(&newbuf->skb_list);
	lockdep_set_class(&newbuf->skb_list.lock, &qdio_out_skb_queue_key);
	newbuf->q = q;
	newbuf->aob = NULL;
	newbuf->next_pending = q->bufs[bidx];
	atomic_set(&newbuf->state, QETH_QDIO_BUF_EMPTY);
	q->bufs[bidx] = newbuf;
	if (q->bufstates) {
		q->bufstates[bidx].user = newbuf;
		QETH_CARD_TEXT_(q->card, 2, "nbs%d", bidx);
		QETH_CARD_TEXT_(q->card, 2, "%lx", (long) newbuf);
		QETH_CARD_TEXT_(q->card, 2, "%lx",
				(long) newbuf->next_pending);
	}
out:
	return rc;
}

static void qeth_free_qdio_out_buf(struct qeth_qdio_out_q *q)
{
	if (!q)
		return;

	qdio_free_buffers(q->qdio_bufs, QDIO_MAX_BUFFERS_PER_Q);
	kfree(q);
}

static struct qeth_qdio_out_q *qeth_alloc_qdio_out_buf(void)
{
	struct qeth_qdio_out_q *q = kzalloc(sizeof(*q), GFP_KERNEL);

	if (!q)
		return NULL;

	if (qdio_alloc_buffers(q->qdio_bufs, QDIO_MAX_BUFFERS_PER_Q)) {
		kfree(q);
		return NULL;
	}
	return q;
}

static int qeth_alloc_qdio_buffers(struct qeth_card *card)
{
	int i, j;

	QETH_DBF_TEXT(SETUP, 2, "allcqdbf");

	if (atomic_cmpxchg(&card->qdio.state, QETH_QDIO_UNINITIALIZED,
		QETH_QDIO_ALLOCATED) != QETH_QDIO_UNINITIALIZED)
		return 0;

	QETH_DBF_TEXT(SETUP, 2, "inq");
	card->qdio.in_q = qeth_alloc_qdio_queue();
	if (!card->qdio.in_q)
		goto out_nomem;

	/* inbound buffer pool */
	if (qeth_alloc_buffer_pool(card))
		goto out_freeinq;

	/* outbound */
	card->qdio.out_qs =
		kzalloc(card->qdio.no_out_queues *
			sizeof(struct qeth_qdio_out_q *), GFP_KERNEL);
	if (!card->qdio.out_qs)
		goto out_freepool;
	for (i = 0; i < card->qdio.no_out_queues; ++i) {
		card->qdio.out_qs[i] = qeth_alloc_qdio_out_buf();
		if (!card->qdio.out_qs[i])
			goto out_freeoutq;
		QETH_DBF_TEXT_(SETUP, 2, "outq %i", i);
		QETH_DBF_HEX(SETUP, 2, &card->qdio.out_qs[i], sizeof(void *));
		card->qdio.out_qs[i]->queue_no = i;
		/* give outbound qeth_qdio_buffers their qdio_buffers */
		for (j = 0; j < QDIO_MAX_BUFFERS_PER_Q; ++j) {
			WARN_ON(card->qdio.out_qs[i]->bufs[j] != NULL);
			if (qeth_init_qdio_out_buf(card->qdio.out_qs[i], j))
				goto out_freeoutqbufs;
		}
	}

	/* completion */
	if (qeth_alloc_cq(card))
		goto out_freeoutq;

	return 0;

out_freeoutqbufs:
	while (j > 0) {
		--j;
		kmem_cache_free(qeth_qdio_outbuf_cache,
				card->qdio.out_qs[i]->bufs[j]);
		card->qdio.out_qs[i]->bufs[j] = NULL;
	}
out_freeoutq:
	while (i > 0) {
		qeth_free_qdio_out_buf(card->qdio.out_qs[--i]);
		qeth_clear_outq_buffers(card->qdio.out_qs[i], 1);
	}
	kfree(card->qdio.out_qs);
	card->qdio.out_qs = NULL;
out_freepool:
	qeth_free_buffer_pool(card);
out_freeinq:
	qeth_free_qdio_queue(card->qdio.in_q);
	card->qdio.in_q = NULL;
out_nomem:
	atomic_set(&card->qdio.state, QETH_QDIO_UNINITIALIZED);
	return -ENOMEM;
}

static void qeth_free_qdio_buffers(struct qeth_card *card)
{
	int i, j;

	if (atomic_xchg(&card->qdio.state, QETH_QDIO_UNINITIALIZED) ==
		QETH_QDIO_UNINITIALIZED)
		return;

	qeth_free_cq(card);
	cancel_delayed_work_sync(&card->buffer_reclaim_work);
	for (j = 0; j < QDIO_MAX_BUFFERS_PER_Q; ++j) {
		if (card->qdio.in_q->bufs[j].rx_skb)
			dev_kfree_skb_any(card->qdio.in_q->bufs[j].rx_skb);
	}
	qeth_free_qdio_queue(card->qdio.in_q);
	card->qdio.in_q = NULL;
	/* inbound buffer pool */
	qeth_free_buffer_pool(card);
	/* free outbound qdio_qs */
	if (card->qdio.out_qs) {
		for (i = 0; i < card->qdio.no_out_queues; ++i) {
			qeth_clear_outq_buffers(card->qdio.out_qs[i], 1);
			qeth_free_qdio_out_buf(card->qdio.out_qs[i]);
		}
		kfree(card->qdio.out_qs);
		card->qdio.out_qs = NULL;
	}
}

static void qeth_create_qib_param_field(struct qeth_card *card,
		char *param_field)
{

	param_field[0] = _ascebc['P'];
	param_field[1] = _ascebc['C'];
	param_field[2] = _ascebc['I'];
	param_field[3] = _ascebc['T'];
	*((unsigned int *) (&param_field[4])) = QETH_PCI_THRESHOLD_A(card);
	*((unsigned int *) (&param_field[8])) = QETH_PCI_THRESHOLD_B(card);
	*((unsigned int *) (&param_field[12])) = QETH_PCI_TIMER_VALUE(card);
}

static void qeth_create_qib_param_field_blkt(struct qeth_card *card,
		char *param_field)
{
	param_field[16] = _ascebc['B'];
	param_field[17] = _ascebc['L'];
	param_field[18] = _ascebc['K'];
	param_field[19] = _ascebc['T'];
	*((unsigned int *) (&param_field[20])) = card->info.blkt.time_total;
	*((unsigned int *) (&param_field[24])) = card->info.blkt.inter_packet;
	*((unsigned int *) (&param_field[28])) =
		card->info.blkt.inter_packet_jumbo;
}

static int qeth_qdio_activate(struct qeth_card *card)
{
	QETH_DBF_TEXT(SETUP, 3, "qdioact");
	return qdio_activate(CARD_DDEV(card));
}

static int qeth_dm_act(struct qeth_card *card)
{
	int rc;
	struct qeth_cmd_buffer *iob;

	QETH_DBF_TEXT(SETUP, 2, "dmact");

	iob = qeth_wait_for_buffer(&card->write);
	memcpy(iob->data, DM_ACT, DM_ACT_SIZE);

	memcpy(QETH_DM_ACT_DEST_ADDR(iob->data),
	       &card->token.cm_connection_r, QETH_MPC_TOKEN_LENGTH);
	memcpy(QETH_DM_ACT_CONNECTION_TOKEN(iob->data),
	       &card->token.ulp_connection_r, QETH_MPC_TOKEN_LENGTH);
	rc = qeth_send_control_data(card, DM_ACT_SIZE, iob, NULL, NULL);
	return rc;
}

static int qeth_mpc_initialize(struct qeth_card *card)
{
	int rc;

	QETH_DBF_TEXT(SETUP, 2, "mpcinit");

	rc = qeth_issue_next_read(card);
	if (rc) {
		QETH_DBF_TEXT_(SETUP, 2, "1err%d", rc);
		return rc;
	}
	rc = qeth_cm_enable(card);
	if (rc) {
		QETH_DBF_TEXT_(SETUP, 2, "2err%d", rc);
		goto out_qdio;
	}
	rc = qeth_cm_setup(card);
	if (rc) {
		QETH_DBF_TEXT_(SETUP, 2, "3err%d", rc);
		goto out_qdio;
	}
	rc = qeth_ulp_enable(card);
	if (rc) {
		QETH_DBF_TEXT_(SETUP, 2, "4err%d", rc);
		goto out_qdio;
	}
	rc = qeth_ulp_setup(card);
	if (rc) {
		QETH_DBF_TEXT_(SETUP, 2, "5err%d", rc);
		goto out_qdio;
	}
	rc = qeth_alloc_qdio_buffers(card);
	if (rc) {
		QETH_DBF_TEXT_(SETUP, 2, "5err%d", rc);
		goto out_qdio;
	}
	rc = qeth_qdio_establish(card);
	if (rc) {
		QETH_DBF_TEXT_(SETUP, 2, "6err%d", rc);
		qeth_free_qdio_buffers(card);
		goto out_qdio;
	}
	rc = qeth_qdio_activate(card);
	if (rc) {
		QETH_DBF_TEXT_(SETUP, 2, "7err%d", rc);
		goto out_qdio;
	}
	rc = qeth_dm_act(card);
	if (rc) {
		QETH_DBF_TEXT_(SETUP, 2, "8err%d", rc);
		goto out_qdio;
	}

	return 0;
out_qdio:
	qeth_qdio_clear_card(card, card->info.type != QETH_CARD_TYPE_IQD);
	qdio_free(CARD_DDEV(card));
	return rc;
}

void qeth_print_status_message(struct qeth_card *card)
{
	switch (card->info.type) {
	case QETH_CARD_TYPE_OSD:
	case QETH_CARD_TYPE_OSM:
	case QETH_CARD_TYPE_OSX:
		/* VM will use a non-zero first character
		 * to indicate a HiperSockets like reporting
		 * of the level OSA sets the first character to zero
		 * */
		if (!card->info.mcl_level[0]) {
			sprintf(card->info.mcl_level, "%02x%02x",
				card->info.mcl_level[2],
				card->info.mcl_level[3]);
			break;
		}
		/* fallthrough */
	case QETH_CARD_TYPE_IQD:
		if ((card->info.guestlan) ||
		    (card->info.mcl_level[0] & 0x80)) {
			card->info.mcl_level[0] = (char) _ebcasc[(__u8)
				card->info.mcl_level[0]];
			card->info.mcl_level[1] = (char) _ebcasc[(__u8)
				card->info.mcl_level[1]];
			card->info.mcl_level[2] = (char) _ebcasc[(__u8)
				card->info.mcl_level[2]];
			card->info.mcl_level[3] = (char) _ebcasc[(__u8)
				card->info.mcl_level[3]];
			card->info.mcl_level[QETH_MCL_LENGTH] = 0;
		}
		break;
	default:
		memset(&card->info.mcl_level[0], 0, QETH_MCL_LENGTH + 1);
	}
	dev_info(&card->gdev->dev,
		 "Device is a%s card%s%s%s\nwith link type %s.\n",
		 qeth_get_cardname(card),
		 (card->info.mcl_level[0]) ? " (level: " : "",
		 (card->info.mcl_level[0]) ? card->info.mcl_level : "",
		 (card->info.mcl_level[0]) ? ")" : "",
		 qeth_get_cardname_short(card));
}
EXPORT_SYMBOL_GPL(qeth_print_status_message);

static void qeth_initialize_working_pool_list(struct qeth_card *card)
{
	struct qeth_buffer_pool_entry *entry;

	QETH_CARD_TEXT(card, 5, "inwrklst");

	list_for_each_entry(entry,
			    &card->qdio.init_pool.entry_list, init_list) {
		qeth_put_buffer_pool_entry(card, entry);
	}
}

static struct qeth_buffer_pool_entry *qeth_find_free_buffer_pool_entry(
					struct qeth_card *card)
{
	struct list_head *plh;
	struct qeth_buffer_pool_entry *entry;
	int i, free;
	struct page *page;

	if (list_empty(&card->qdio.in_buf_pool.entry_list))
		return NULL;

	list_for_each(plh, &card->qdio.in_buf_pool.entry_list) {
		entry = list_entry(plh, struct qeth_buffer_pool_entry, list);
		free = 1;
		for (i = 0; i < QETH_MAX_BUFFER_ELEMENTS(card); ++i) {
			if (page_count(virt_to_page(entry->elements[i])) > 1) {
				free = 0;
				break;
			}
		}
		if (free) {
			list_del_init(&entry->list);
			return entry;
		}
	}

	/* no free buffer in pool so take first one and swap pages */
	entry = list_entry(card->qdio.in_buf_pool.entry_list.next,
			struct qeth_buffer_pool_entry, list);
	for (i = 0; i < QETH_MAX_BUFFER_ELEMENTS(card); ++i) {
		if (page_count(virt_to_page(entry->elements[i])) > 1) {
			page = alloc_page(GFP_ATOMIC);
			if (!page) {
				return NULL;
			} else {
				free_page((unsigned long)entry->elements[i]);
				entry->elements[i] = page_address(page);
				if (card->options.performance_stats)
					card->perf_stats.sg_alloc_page_rx++;
			}
		}
	}
	list_del_init(&entry->list);
	return entry;
}

static int qeth_init_input_buffer(struct qeth_card *card,
		struct qeth_qdio_buffer *buf)
{
	struct qeth_buffer_pool_entry *pool_entry;
	int i;

	if ((card->options.cq == QETH_CQ_ENABLED) && (!buf->rx_skb)) {
		buf->rx_skb = dev_alloc_skb(QETH_RX_PULL_LEN + ETH_HLEN);
		if (!buf->rx_skb)
			return 1;
	}

	pool_entry = qeth_find_free_buffer_pool_entry(card);
	if (!pool_entry)
		return 1;

	/*
	 * since the buffer is accessed only from the input_tasklet
	 * there shouldn't be a need to synchronize; also, since we use
	 * the QETH_IN_BUF_REQUEUE_THRESHOLD we should never run  out off
	 * buffers
	 */

	buf->pool_entry = pool_entry;
	for (i = 0; i < QETH_MAX_BUFFER_ELEMENTS(card); ++i) {
		buf->buffer->element[i].length = PAGE_SIZE;
		buf->buffer->element[i].addr =  pool_entry->elements[i];
		if (i == QETH_MAX_BUFFER_ELEMENTS(card) - 1)
			buf->buffer->element[i].eflags = SBAL_EFLAGS_LAST_ENTRY;
		else
			buf->buffer->element[i].eflags = 0;
		buf->buffer->element[i].sflags = 0;
	}
	return 0;
}

int qeth_init_qdio_queues(struct qeth_card *card)
{
	int i, j;
	int rc;

	QETH_DBF_TEXT(SETUP, 2, "initqdqs");

	/* inbound queue */
	qdio_reset_buffers(card->qdio.in_q->qdio_bufs,
			   QDIO_MAX_BUFFERS_PER_Q);
	qeth_initialize_working_pool_list(card);
	/*give only as many buffers to hardware as we have buffer pool entries*/
	for (i = 0; i < card->qdio.in_buf_pool.buf_count - 1; ++i)
		qeth_init_input_buffer(card, &card->qdio.in_q->bufs[i]);
	card->qdio.in_q->next_buf_to_init =
		card->qdio.in_buf_pool.buf_count - 1;
	rc = do_QDIO(CARD_DDEV(card), QDIO_FLAG_SYNC_INPUT, 0, 0,
		     card->qdio.in_buf_pool.buf_count - 1);
	if (rc) {
		QETH_DBF_TEXT_(SETUP, 2, "1err%d", rc);
		return rc;
	}

	/* completion */
	rc = qeth_cq_init(card);
	if (rc) {
		return rc;
	}

	/* outbound queue */
	for (i = 0; i < card->qdio.no_out_queues; ++i) {
		qdio_reset_buffers(card->qdio.out_qs[i]->qdio_bufs,
				   QDIO_MAX_BUFFERS_PER_Q);
		for (j = 0; j < QDIO_MAX_BUFFERS_PER_Q; ++j) {
			qeth_clear_output_buffer(card->qdio.out_qs[i],
					card->qdio.out_qs[i]->bufs[j],
					QETH_QDIO_BUF_EMPTY);
		}
		card->qdio.out_qs[i]->card = card;
		card->qdio.out_qs[i]->next_buf_to_fill = 0;
		card->qdio.out_qs[i]->do_pack = 0;
		atomic_set(&card->qdio.out_qs[i]->used_buffers, 0);
		atomic_set(&card->qdio.out_qs[i]->set_pci_flags_count, 0);
		atomic_set(&card->qdio.out_qs[i]->state,
			   QETH_OUT_Q_UNLOCKED);
	}
	return 0;
}
EXPORT_SYMBOL_GPL(qeth_init_qdio_queues);

static __u8 qeth_get_ipa_adp_type(enum qeth_link_types link_type)
{
	switch (link_type) {
	case QETH_LINK_TYPE_HSTR:
		return 2;
	default:
		return 1;
	}
}

static void qeth_fill_ipacmd_header(struct qeth_card *card,
		struct qeth_ipa_cmd *cmd, __u8 command,
		enum qeth_prot_versions prot)
{
	memset(cmd, 0, sizeof(struct qeth_ipa_cmd));
	cmd->hdr.command = command;
	cmd->hdr.initiator = IPA_CMD_INITIATOR_HOST;
	/* cmd->hdr.seqno is set by qeth_send_control_data() */
	cmd->hdr.adapter_type = qeth_get_ipa_adp_type(card->info.link_type);
	cmd->hdr.rel_adapter_no = (__u8) card->info.portno;
	if (card->options.layer2)
		cmd->hdr.prim_version_no = 2;
	else
		cmd->hdr.prim_version_no = 1;
	cmd->hdr.param_count = 1;
	cmd->hdr.prot_version = prot;
	cmd->hdr.ipa_supported = 0;
	cmd->hdr.ipa_enabled = 0;
}

struct qeth_cmd_buffer *qeth_get_ipacmd_buffer(struct qeth_card *card,
		enum qeth_ipa_cmds ipacmd, enum qeth_prot_versions prot)
{
	struct qeth_cmd_buffer *iob;
	struct qeth_ipa_cmd *cmd;

	iob = qeth_get_buffer(&card->write);
	if (iob) {
		cmd = (struct qeth_ipa_cmd *)(iob->data+IPA_PDU_HEADER_SIZE);
		qeth_fill_ipacmd_header(card, cmd, ipacmd, prot);
	} else {
		dev_warn(&card->gdev->dev,
			 "The qeth driver ran out of channel command buffers\n");
		QETH_DBF_MESSAGE(1, "%s The qeth driver ran out of channel command buffers",
				 dev_name(&card->gdev->dev));
	}

	return iob;
}
EXPORT_SYMBOL_GPL(qeth_get_ipacmd_buffer);

void qeth_prepare_ipa_cmd(struct qeth_card *card, struct qeth_cmd_buffer *iob,
		char prot_type)
{
	memcpy(iob->data, IPA_PDU_HEADER, IPA_PDU_HEADER_SIZE);
	memcpy(QETH_IPA_CMD_PROT_TYPE(iob->data), &prot_type, 1);
	memcpy(QETH_IPA_CMD_DEST_ADDR(iob->data),
	       &card->token.ulp_connection_r, QETH_MPC_TOKEN_LENGTH);
}
EXPORT_SYMBOL_GPL(qeth_prepare_ipa_cmd);

/**
 * qeth_send_ipa_cmd() - send an IPA command
 *
 * See qeth_send_control_data() for explanation of the arguments.
 */

int qeth_send_ipa_cmd(struct qeth_card *card, struct qeth_cmd_buffer *iob,
		int (*reply_cb)(struct qeth_card *, struct qeth_reply*,
			unsigned long),
		void *reply_param)
{
	int rc;
	char prot_type;

	QETH_CARD_TEXT(card, 4, "sendipa");

	if (card->options.layer2)
		if (card->info.type == QETH_CARD_TYPE_OSN)
			prot_type = QETH_PROT_OSN2;
		else
			prot_type = QETH_PROT_LAYER2;
	else
		prot_type = QETH_PROT_TCPIP;
	qeth_prepare_ipa_cmd(card, iob, prot_type);
	rc = qeth_send_control_data(card, IPA_CMD_LENGTH,
						iob, reply_cb, reply_param);
	if (rc == -ETIME) {
		qeth_clear_ipacmd_list(card);
		qeth_schedule_recovery(card);
	}
	return rc;
}
EXPORT_SYMBOL_GPL(qeth_send_ipa_cmd);

static int qeth_send_startlan(struct qeth_card *card)
{
	int rc;
	struct qeth_cmd_buffer *iob;

	QETH_DBF_TEXT(SETUP, 2, "strtlan");

	iob = qeth_get_ipacmd_buffer(card, IPA_CMD_STARTLAN, 0);
	if (!iob)
		return -ENOMEM;
	rc = qeth_send_ipa_cmd(card, iob, NULL, NULL);
	return rc;
}

static int qeth_default_setadapterparms_cb(struct qeth_card *card,
		struct qeth_reply *reply, unsigned long data)
{
	struct qeth_ipa_cmd *cmd;

	QETH_CARD_TEXT(card, 4, "defadpcb");

	cmd = (struct qeth_ipa_cmd *) data;
	if (cmd->hdr.return_code == 0)
		cmd->hdr.return_code =
			cmd->data.setadapterparms.hdr.return_code;
	return 0;
}

static int qeth_query_setadapterparms_cb(struct qeth_card *card,
		struct qeth_reply *reply, unsigned long data)
{
	struct qeth_ipa_cmd *cmd;

	QETH_CARD_TEXT(card, 3, "quyadpcb");

	cmd = (struct qeth_ipa_cmd *) data;
	if (cmd->data.setadapterparms.data.query_cmds_supp.lan_type & 0x7f) {
		card->info.link_type =
		      cmd->data.setadapterparms.data.query_cmds_supp.lan_type;
		QETH_DBF_TEXT_(SETUP, 2, "lnk %d", card->info.link_type);
	}
	card->options.adp.supported_funcs =
		cmd->data.setadapterparms.data.query_cmds_supp.supported_cmds;
	return qeth_default_setadapterparms_cb(card, reply, (unsigned long)cmd);
}

static struct qeth_cmd_buffer *qeth_get_adapter_cmd(struct qeth_card *card,
		__u32 command, __u32 cmdlen)
{
	struct qeth_cmd_buffer *iob;
	struct qeth_ipa_cmd *cmd;

	iob = qeth_get_ipacmd_buffer(card, IPA_CMD_SETADAPTERPARMS,
				     QETH_PROT_IPV4);
	if (iob) {
		cmd = (struct qeth_ipa_cmd *)(iob->data+IPA_PDU_HEADER_SIZE);
		cmd->data.setadapterparms.hdr.cmdlength = cmdlen;
		cmd->data.setadapterparms.hdr.command_code = command;
		cmd->data.setadapterparms.hdr.used_total = 1;
		cmd->data.setadapterparms.hdr.seq_no = 1;
	}

	return iob;
}

int qeth_query_setadapterparms(struct qeth_card *card)
{
	int rc;
	struct qeth_cmd_buffer *iob;

	QETH_CARD_TEXT(card, 3, "queryadp");
	iob = qeth_get_adapter_cmd(card, IPA_SETADP_QUERY_COMMANDS_SUPPORTED,
				   sizeof(struct qeth_ipacmd_setadpparms));
	if (!iob)
		return -ENOMEM;
	rc = qeth_send_ipa_cmd(card, iob, qeth_query_setadapterparms_cb, NULL);
	return rc;
}
EXPORT_SYMBOL_GPL(qeth_query_setadapterparms);

static int qeth_query_ipassists_cb(struct qeth_card *card,
		struct qeth_reply *reply, unsigned long data)
{
	struct qeth_ipa_cmd *cmd;

	QETH_DBF_TEXT(SETUP, 2, "qipasscb");

	cmd = (struct qeth_ipa_cmd *) data;

	switch (cmd->hdr.return_code) {
	case IPA_RC_NOTSUPP:
	case IPA_RC_L2_UNSUPPORTED_CMD:
		QETH_DBF_TEXT(SETUP, 2, "ipaunsup");
		card->options.ipa4.supported_funcs |= IPA_SETADAPTERPARMS;
		card->options.ipa6.supported_funcs |= IPA_SETADAPTERPARMS;
		return -0;
	default:
		if (cmd->hdr.return_code) {
			QETH_DBF_MESSAGE(1, "%s IPA_CMD_QIPASSIST: Unhandled "
						"rc=%d\n",
						dev_name(&card->gdev->dev),
						cmd->hdr.return_code);
			return 0;
		}
	}

	if (cmd->hdr.prot_version == QETH_PROT_IPV4) {
		card->options.ipa4.supported_funcs = cmd->hdr.ipa_supported;
		card->options.ipa4.enabled_funcs = cmd->hdr.ipa_enabled;
	} else if (cmd->hdr.prot_version == QETH_PROT_IPV6) {
		card->options.ipa6.supported_funcs = cmd->hdr.ipa_supported;
		card->options.ipa6.enabled_funcs = cmd->hdr.ipa_enabled;
	} else
		QETH_DBF_MESSAGE(1, "%s IPA_CMD_QIPASSIST: Flawed LIC detected"
					"\n", dev_name(&card->gdev->dev));
	return 0;
}

int qeth_query_ipassists(struct qeth_card *card, enum qeth_prot_versions prot)
{
	int rc;
	struct qeth_cmd_buffer *iob;

	QETH_DBF_TEXT_(SETUP, 2, "qipassi%i", prot);
	iob = qeth_get_ipacmd_buffer(card, IPA_CMD_QIPASSIST, prot);
	if (!iob)
		return -ENOMEM;
	rc = qeth_send_ipa_cmd(card, iob, qeth_query_ipassists_cb, NULL);
	return rc;
}
EXPORT_SYMBOL_GPL(qeth_query_ipassists);

static int qeth_query_switch_attributes_cb(struct qeth_card *card,
				struct qeth_reply *reply, unsigned long data)
{
	struct qeth_ipa_cmd *cmd;
	struct qeth_switch_info *sw_info;
	struct qeth_query_switch_attributes *attrs;

	QETH_CARD_TEXT(card, 2, "qswiatcb");
	cmd = (struct qeth_ipa_cmd *) data;
	sw_info = (struct qeth_switch_info *)reply->param;
	if (cmd->data.setadapterparms.hdr.return_code == 0) {
		attrs = &cmd->data.setadapterparms.data.query_switch_attributes;
		sw_info->capabilities = attrs->capabilities;
		sw_info->settings = attrs->settings;
		QETH_CARD_TEXT_(card, 2, "%04x%04x", sw_info->capabilities,
							sw_info->settings);
	}
	qeth_default_setadapterparms_cb(card, reply, (unsigned long) cmd);

	return 0;
}

int qeth_query_switch_attributes(struct qeth_card *card,
				 struct qeth_switch_info *sw_info)
{
	struct qeth_cmd_buffer *iob;

	QETH_CARD_TEXT(card, 2, "qswiattr");
	if (!qeth_adp_supported(card, IPA_SETADP_QUERY_SWITCH_ATTRIBUTES))
		return -EOPNOTSUPP;
	if (!netif_carrier_ok(card->dev))
		return -ENOMEDIUM;
	iob = qeth_get_adapter_cmd(card, IPA_SETADP_QUERY_SWITCH_ATTRIBUTES,
				sizeof(struct qeth_ipacmd_setadpparms_hdr));
	if (!iob)
		return -ENOMEM;
	return qeth_send_ipa_cmd(card, iob,
				qeth_query_switch_attributes_cb, sw_info);
}
EXPORT_SYMBOL_GPL(qeth_query_switch_attributes);

static int qeth_query_setdiagass_cb(struct qeth_card *card,
		struct qeth_reply *reply, unsigned long data)
{
	struct qeth_ipa_cmd *cmd;
	__u16 rc;

	cmd = (struct qeth_ipa_cmd *)data;
	rc = cmd->hdr.return_code;
	if (rc)
		QETH_CARD_TEXT_(card, 2, "diagq:%x", rc);
	else
		card->info.diagass_support = cmd->data.diagass.ext;
	return 0;
}

static int qeth_query_setdiagass(struct qeth_card *card)
{
	struct qeth_cmd_buffer *iob;
	struct qeth_ipa_cmd    *cmd;

	QETH_DBF_TEXT(SETUP, 2, "qdiagass");
	iob = qeth_get_ipacmd_buffer(card, IPA_CMD_SET_DIAG_ASS, 0);
	if (!iob)
		return -ENOMEM;
	cmd = (struct qeth_ipa_cmd *)(iob->data+IPA_PDU_HEADER_SIZE);
	cmd->data.diagass.subcmd_len = 16;
	cmd->data.diagass.subcmd = QETH_DIAGS_CMD_QUERY;
	return qeth_send_ipa_cmd(card, iob, qeth_query_setdiagass_cb, NULL);
}

static void qeth_get_trap_id(struct qeth_card *card, struct qeth_trap_id *tid)
{
	unsigned long info = get_zeroed_page(GFP_KERNEL);
	struct sysinfo_2_2_2 *info222 = (struct sysinfo_2_2_2 *)info;
	struct sysinfo_3_2_2 *info322 = (struct sysinfo_3_2_2 *)info;
	struct ccw_dev_id ccwid;
	int level;

	tid->chpid = card->info.chpid;
	ccw_device_get_id(CARD_RDEV(card), &ccwid);
	tid->ssid = ccwid.ssid;
	tid->devno = ccwid.devno;
	if (!info)
		return;
	level = stsi(NULL, 0, 0, 0);
	if ((level >= 2) && (stsi(info222, 2, 2, 2) == 0))
		tid->lparnr = info222->lpar_number;
	if ((level >= 3) && (stsi(info322, 3, 2, 2) == 0)) {
		EBCASC(info322->vm[0].name, sizeof(info322->vm[0].name));
		memcpy(tid->vmname, info322->vm[0].name, sizeof(tid->vmname));
	}
	free_page(info);
	return;
}

static int qeth_hw_trap_cb(struct qeth_card *card,
		struct qeth_reply *reply, unsigned long data)
{
	struct qeth_ipa_cmd *cmd;
	__u16 rc;

	cmd = (struct qeth_ipa_cmd *)data;
	rc = cmd->hdr.return_code;
	if (rc)
		QETH_CARD_TEXT_(card, 2, "trapc:%x", rc);
	return 0;
}

int qeth_hw_trap(struct qeth_card *card, enum qeth_diags_trap_action action)
{
	struct qeth_cmd_buffer *iob;
	struct qeth_ipa_cmd *cmd;

	QETH_DBF_TEXT(SETUP, 2, "diagtrap");
	iob = qeth_get_ipacmd_buffer(card, IPA_CMD_SET_DIAG_ASS, 0);
	if (!iob)
		return -ENOMEM;
	cmd = (struct qeth_ipa_cmd *)(iob->data+IPA_PDU_HEADER_SIZE);
	cmd->data.diagass.subcmd_len = 80;
	cmd->data.diagass.subcmd = QETH_DIAGS_CMD_TRAP;
	cmd->data.diagass.type = 1;
	cmd->data.diagass.action = action;
	switch (action) {
	case QETH_DIAGS_TRAP_ARM:
		cmd->data.diagass.options = 0x0003;
		cmd->data.diagass.ext = 0x00010000 +
			sizeof(struct qeth_trap_id);
		qeth_get_trap_id(card,
			(struct qeth_trap_id *)cmd->data.diagass.cdata);
		break;
	case QETH_DIAGS_TRAP_DISARM:
		cmd->data.diagass.options = 0x0001;
		break;
	case QETH_DIAGS_TRAP_CAPTURE:
		break;
	}
	return qeth_send_ipa_cmd(card, iob, qeth_hw_trap_cb, NULL);
}
EXPORT_SYMBOL_GPL(qeth_hw_trap);

static int qeth_check_qdio_errors(struct qeth_card *card,
				  struct qdio_buffer *buf,
				  unsigned int qdio_error,
				  const char *dbftext)
{
	if (qdio_error) {
		QETH_CARD_TEXT(card, 2, dbftext);
		QETH_CARD_TEXT_(card, 2, " F15=%02X",
			       buf->element[15].sflags);
		QETH_CARD_TEXT_(card, 2, " F14=%02X",
			       buf->element[14].sflags);
		QETH_CARD_TEXT_(card, 2, " qerr=%X", qdio_error);
		if ((buf->element[15].sflags) == 0x12) {
			card->stats.rx_dropped++;
			return 0;
		} else
			return 1;
	}
	return 0;
}

static void qeth_queue_input_buffer(struct qeth_card *card, int index)
{
	struct qeth_qdio_q *queue = card->qdio.in_q;
	struct list_head *lh;
	int count;
	int i;
	int rc;
	int newcount = 0;

	count = (index < queue->next_buf_to_init)?
		card->qdio.in_buf_pool.buf_count -
		(queue->next_buf_to_init - index) :
		card->qdio.in_buf_pool.buf_count -
		(queue->next_buf_to_init + QDIO_MAX_BUFFERS_PER_Q - index);
	/* only requeue at a certain threshold to avoid SIGAs */
	if (count >= QETH_IN_BUF_REQUEUE_THRESHOLD(card)) {
		for (i = queue->next_buf_to_init;
		     i < queue->next_buf_to_init + count; ++i) {
			if (qeth_init_input_buffer(card,
				&queue->bufs[i % QDIO_MAX_BUFFERS_PER_Q])) {
				break;
			} else {
				newcount++;
			}
		}

		if (newcount < count) {
			/* we are in memory shortage so we switch back to
			   traditional skb allocation and drop packages */
			atomic_set(&card->force_alloc_skb, 3);
			count = newcount;
		} else {
			atomic_add_unless(&card->force_alloc_skb, -1, 0);
		}

		if (!count) {
			i = 0;
			list_for_each(lh, &card->qdio.in_buf_pool.entry_list)
				i++;
			if (i == card->qdio.in_buf_pool.buf_count) {
				QETH_CARD_TEXT(card, 2, "qsarbw");
				card->reclaim_index = index;
				schedule_delayed_work(
					&card->buffer_reclaim_work,
					QETH_RECLAIM_WORK_TIME);
			}
			return;
		}

		/*
		 * according to old code it should be avoided to requeue all
		 * 128 buffers in order to benefit from PCI avoidance.
		 * this function keeps at least one buffer (the buffer at
		 * 'index') un-requeued -> this buffer is the first buffer that
		 * will be requeued the next time
		 */
		if (card->options.performance_stats) {
			card->perf_stats.inbound_do_qdio_cnt++;
			card->perf_stats.inbound_do_qdio_start_time =
				qeth_get_micros();
		}
		rc = do_QDIO(CARD_DDEV(card), QDIO_FLAG_SYNC_INPUT, 0,
			     queue->next_buf_to_init, count);
		if (card->options.performance_stats)
			card->perf_stats.inbound_do_qdio_time +=
				qeth_get_micros() -
				card->perf_stats.inbound_do_qdio_start_time;
		if (rc) {
			QETH_CARD_TEXT(card, 2, "qinberr");
		}
		queue->next_buf_to_init = (queue->next_buf_to_init + count) %
					  QDIO_MAX_BUFFERS_PER_Q;
	}
}

static void qeth_buffer_reclaim_work(struct work_struct *work)
{
	struct qeth_card *card = container_of(work, struct qeth_card,
		buffer_reclaim_work.work);

	QETH_CARD_TEXT_(card, 2, "brw:%x", card->reclaim_index);
	qeth_queue_input_buffer(card, card->reclaim_index);
}

static void qeth_handle_send_error(struct qeth_card *card,
		struct qeth_qdio_out_buffer *buffer, unsigned int qdio_err)
{
	int sbalf15 = buffer->buffer->element[15].sflags;

	QETH_CARD_TEXT(card, 6, "hdsnderr");
	if (card->info.type == QETH_CARD_TYPE_IQD) {
		if (sbalf15 == 0) {
			qdio_err = 0;
		} else {
			qdio_err = 1;
		}
	}
	qeth_check_qdio_errors(card, buffer->buffer, qdio_err, "qouterr");

	if (!qdio_err)
		return;

	if ((sbalf15 >= 15) && (sbalf15 <= 31))
		return;

	QETH_CARD_TEXT(card, 1, "lnkfail");
	QETH_CARD_TEXT_(card, 1, "%04x %02x",
		       (u16)qdio_err, (u8)sbalf15);
}

/**
 * qeth_prep_flush_pack_buffer - Prepares flushing of a packing buffer.
 * @queue: queue to check for packing buffer
 *
 * Returns number of buffers that were prepared for flush.
 */
static int qeth_prep_flush_pack_buffer(struct qeth_qdio_out_q *queue)
{
	struct qeth_qdio_out_buffer *buffer;

	buffer = queue->bufs[queue->next_buf_to_fill];
	if ((atomic_read(&buffer->state) == QETH_QDIO_BUF_EMPTY) &&
	    (buffer->next_element_to_fill > 0)) {
		/* it's a packing buffer */
		atomic_set(&buffer->state, QETH_QDIO_BUF_PRIMED);
		queue->next_buf_to_fill =
			(queue->next_buf_to_fill + 1) % QDIO_MAX_BUFFERS_PER_Q;
		return 1;
	}
	return 0;
}

/*
 * Switched to packing state if the number of used buffers on a queue
 * reaches a certain limit.
 */
static void qeth_switch_to_packing_if_needed(struct qeth_qdio_out_q *queue)
{
	if (!queue->do_pack) {
		if (atomic_read(&queue->used_buffers)
		    >= QETH_HIGH_WATERMARK_PACK){
			/* switch non-PACKING -> PACKING */
			QETH_CARD_TEXT(queue->card, 6, "np->pack");
			if (queue->card->options.performance_stats)
				queue->card->perf_stats.sc_dp_p++;
			queue->do_pack = 1;
		}
	}
}

/*
 * Switches from packing to non-packing mode. If there is a packing
 * buffer on the queue this buffer will be prepared to be flushed.
 * In that case 1 is returned to inform the caller. If no buffer
 * has to be flushed, zero is returned.
 */
static int qeth_switch_to_nonpacking_if_needed(struct qeth_qdio_out_q *queue)
{
	if (queue->do_pack) {
		if (atomic_read(&queue->used_buffers)
		    <= QETH_LOW_WATERMARK_PACK) {
			/* switch PACKING -> non-PACKING */
			QETH_CARD_TEXT(queue->card, 6, "pack->np");
			if (queue->card->options.performance_stats)
				queue->card->perf_stats.sc_p_dp++;
			queue->do_pack = 0;
			return qeth_prep_flush_pack_buffer(queue);
		}
	}
	return 0;
}

static void qeth_flush_buffers(struct qeth_qdio_out_q *queue, int index,
			       int count)
{
	struct qeth_qdio_out_buffer *buf;
	int rc;
	int i;
	unsigned int qdio_flags;

	for (i = index; i < index + count; ++i) {
		int bidx = i % QDIO_MAX_BUFFERS_PER_Q;
		buf = queue->bufs[bidx];
		buf->buffer->element[buf->next_element_to_fill - 1].eflags |=
				SBAL_EFLAGS_LAST_ENTRY;

		if (queue->bufstates)
			queue->bufstates[bidx].user = buf;

		if (queue->card->info.type == QETH_CARD_TYPE_IQD)
			continue;

		if (!queue->do_pack) {
			if ((atomic_read(&queue->used_buffers) >=
				(QETH_HIGH_WATERMARK_PACK -
				 QETH_WATERMARK_PACK_FUZZ)) &&
			    !atomic_read(&queue->set_pci_flags_count)) {
				/* it's likely that we'll go to packing
				 * mode soon */
				atomic_inc(&queue->set_pci_flags_count);
				buf->buffer->element[0].sflags |= SBAL_SFLAGS0_PCI_REQ;
			}
		} else {
			if (!atomic_read(&queue->set_pci_flags_count)) {
				/*
				 * there's no outstanding PCI any more, so we
				 * have to request a PCI to be sure the the PCI
				 * will wake at some time in the future then we
				 * can flush packed buffers that might still be
				 * hanging around, which can happen if no
				 * further send was requested by the stack
				 */
				atomic_inc(&queue->set_pci_flags_count);
				buf->buffer->element[0].sflags |= SBAL_SFLAGS0_PCI_REQ;
			}
		}
	}

	netif_trans_update(queue->card->dev);
	if (queue->card->options.performance_stats) {
		queue->card->perf_stats.outbound_do_qdio_cnt++;
		queue->card->perf_stats.outbound_do_qdio_start_time =
			qeth_get_micros();
	}
	qdio_flags = QDIO_FLAG_SYNC_OUTPUT;
	if (atomic_read(&queue->set_pci_flags_count))
		qdio_flags |= QDIO_FLAG_PCI_OUT;
	rc = do_QDIO(CARD_DDEV(queue->card), qdio_flags,
		     queue->queue_no, index, count);
	if (queue->card->options.performance_stats)
		queue->card->perf_stats.outbound_do_qdio_time +=
			qeth_get_micros() -
			queue->card->perf_stats.outbound_do_qdio_start_time;
	atomic_add(count, &queue->used_buffers);
	if (rc) {
		queue->card->stats.tx_errors += count;
		/* ignore temporary SIGA errors without busy condition */
		if (rc == -ENOBUFS)
			return;
		QETH_CARD_TEXT(queue->card, 2, "flushbuf");
		QETH_CARD_TEXT_(queue->card, 2, " q%d", queue->queue_no);
		QETH_CARD_TEXT_(queue->card, 2, " idx%d", index);
		QETH_CARD_TEXT_(queue->card, 2, " c%d", count);
		QETH_CARD_TEXT_(queue->card, 2, " err%d", rc);

		/* this must not happen under normal circumstances. if it
		 * happens something is really wrong -> recover */
		qeth_schedule_recovery(queue->card);
		return;
	}
	if (queue->card->options.performance_stats)
		queue->card->perf_stats.bufs_sent += count;
}

static void qeth_check_outbound_queue(struct qeth_qdio_out_q *queue)
{
	int index;
	int flush_cnt = 0;
	int q_was_packing = 0;

	/*
	 * check if weed have to switch to non-packing mode or if
	 * we have to get a pci flag out on the queue
	 */
	if ((atomic_read(&queue->used_buffers) <= QETH_LOW_WATERMARK_PACK) ||
	    !atomic_read(&queue->set_pci_flags_count)) {
		if (atomic_xchg(&queue->state, QETH_OUT_Q_LOCKED_FLUSH) ==
				QETH_OUT_Q_UNLOCKED) {
			/*
			 * If we get in here, there was no action in
			 * do_send_packet. So, we check if there is a
			 * packing buffer to be flushed here.
			 */
			netif_stop_queue(queue->card->dev);
			index = queue->next_buf_to_fill;
			q_was_packing = queue->do_pack;
			/* queue->do_pack may change */
			barrier();
			flush_cnt += qeth_switch_to_nonpacking_if_needed(queue);
			if (!flush_cnt &&
			    !atomic_read(&queue->set_pci_flags_count))
				flush_cnt += qeth_prep_flush_pack_buffer(queue);
			if (queue->card->options.performance_stats &&
			    q_was_packing)
				queue->card->perf_stats.bufs_sent_pack +=
					flush_cnt;
			if (flush_cnt)
				qeth_flush_buffers(queue, index, flush_cnt);
			atomic_set(&queue->state, QETH_OUT_Q_UNLOCKED);
		}
	}
}

void qeth_qdio_start_poll(struct ccw_device *ccwdev, int queue,
		unsigned long card_ptr)
{
	struct qeth_card *card = (struct qeth_card *)card_ptr;

	if (card->dev && (card->dev->flags & IFF_UP))
		napi_schedule(&card->napi);
}
EXPORT_SYMBOL_GPL(qeth_qdio_start_poll);

int qeth_configure_cq(struct qeth_card *card, enum qeth_cq cq)
{
	int rc;

	if (card->options.cq ==  QETH_CQ_NOTAVAILABLE) {
		rc = -1;
		goto out;
	} else {
		if (card->options.cq == cq) {
			rc = 0;
			goto out;
		}

		if (card->state != CARD_STATE_DOWN &&
		    card->state != CARD_STATE_RECOVER) {
			rc = -1;
			goto out;
		}

		qeth_free_qdio_buffers(card);
		card->options.cq = cq;
		rc = 0;
	}
out:
	return rc;

}
EXPORT_SYMBOL_GPL(qeth_configure_cq);


static void qeth_qdio_cq_handler(struct qeth_card *card,
		unsigned int qdio_err,
		unsigned int queue, int first_element, int count) {
	struct qeth_qdio_q *cq = card->qdio.c_q;
	int i;
	int rc;

	if (!qeth_is_cq(card, queue))
		goto out;

	QETH_CARD_TEXT_(card, 5, "qcqhe%d", first_element);
	QETH_CARD_TEXT_(card, 5, "qcqhc%d", count);
	QETH_CARD_TEXT_(card, 5, "qcqherr%d", qdio_err);

	if (qdio_err) {
		netif_stop_queue(card->dev);
		qeth_schedule_recovery(card);
		goto out;
	}

	if (card->options.performance_stats) {
		card->perf_stats.cq_cnt++;
		card->perf_stats.cq_start_time = qeth_get_micros();
	}

	for (i = first_element; i < first_element + count; ++i) {
		int bidx = i % QDIO_MAX_BUFFERS_PER_Q;
		struct qdio_buffer *buffer = cq->qdio_bufs[bidx];
		int e;

		e = 0;
		while ((e < QDIO_MAX_ELEMENTS_PER_BUFFER) &&
		       buffer->element[e].addr) {
			unsigned long phys_aob_addr;

			phys_aob_addr = (unsigned long) buffer->element[e].addr;
			qeth_qdio_handle_aob(card, phys_aob_addr);
			buffer->element[e].addr = NULL;
			buffer->element[e].eflags = 0;
			buffer->element[e].sflags = 0;
			buffer->element[e].length = 0;

			++e;
		}

		buffer->element[15].eflags = 0;
		buffer->element[15].sflags = 0;
	}
	rc = do_QDIO(CARD_DDEV(card), QDIO_FLAG_SYNC_INPUT, queue,
		    card->qdio.c_q->next_buf_to_init,
		    count);
	if (rc) {
		dev_warn(&card->gdev->dev,
			"QDIO reported an error, rc=%i\n", rc);
		QETH_CARD_TEXT(card, 2, "qcqherr");
	}
	card->qdio.c_q->next_buf_to_init = (card->qdio.c_q->next_buf_to_init
				   + count) % QDIO_MAX_BUFFERS_PER_Q;

	netif_wake_queue(card->dev);

	if (card->options.performance_stats) {
		int delta_t = qeth_get_micros();
		delta_t -= card->perf_stats.cq_start_time;
		card->perf_stats.cq_time += delta_t;
	}
out:
	return;
}

void qeth_qdio_input_handler(struct ccw_device *ccwdev, unsigned int qdio_err,
		unsigned int queue, int first_elem, int count,
		unsigned long card_ptr)
{
	struct qeth_card *card = (struct qeth_card *)card_ptr;

	QETH_CARD_TEXT_(card, 2, "qihq%d", queue);
	QETH_CARD_TEXT_(card, 2, "qiec%d", qdio_err);

	if (qeth_is_cq(card, queue))
		qeth_qdio_cq_handler(card, qdio_err, queue, first_elem, count);
	else if (qdio_err)
		qeth_schedule_recovery(card);


}
EXPORT_SYMBOL_GPL(qeth_qdio_input_handler);

void qeth_qdio_output_handler(struct ccw_device *ccwdev,
		unsigned int qdio_error, int __queue, int first_element,
		int count, unsigned long card_ptr)
{
	struct qeth_card *card        = (struct qeth_card *) card_ptr;
	struct qeth_qdio_out_q *queue = card->qdio.out_qs[__queue];
	struct qeth_qdio_out_buffer *buffer;
	int i;

	QETH_CARD_TEXT(card, 6, "qdouhdl");
	if (qdio_error & QDIO_ERROR_FATAL) {
		QETH_CARD_TEXT(card, 2, "achkcond");
		netif_stop_queue(card->dev);
		qeth_schedule_recovery(card);
		return;
	}
	if (card->options.performance_stats) {
		card->perf_stats.outbound_handler_cnt++;
		card->perf_stats.outbound_handler_start_time =
			qeth_get_micros();
	}
	for (i = first_element; i < (first_element + count); ++i) {
		int bidx = i % QDIO_MAX_BUFFERS_PER_Q;
		buffer = queue->bufs[bidx];
		qeth_handle_send_error(card, buffer, qdio_error);

		if (queue->bufstates &&
		    (queue->bufstates[bidx].flags &
		     QDIO_OUTBUF_STATE_FLAG_PENDING) != 0) {
			WARN_ON_ONCE(card->options.cq != QETH_CQ_ENABLED);

			if (atomic_cmpxchg(&buffer->state,
					   QETH_QDIO_BUF_PRIMED,
					   QETH_QDIO_BUF_PENDING) ==
				QETH_QDIO_BUF_PRIMED) {
				qeth_notify_skbs(queue, buffer,
						 TX_NOTIFY_PENDING);
			}
			buffer->aob = queue->bufstates[bidx].aob;
			QETH_CARD_TEXT_(queue->card, 5, "pel%d", bidx);
			QETH_CARD_TEXT(queue->card, 5, "aob");
			QETH_CARD_TEXT_(queue->card, 5, "%lx",
					virt_to_phys(buffer->aob));
			if (qeth_init_qdio_out_buf(queue, bidx)) {
				QETH_CARD_TEXT(card, 2, "outofbuf");
				qeth_schedule_recovery(card);
			}
		} else {
			if (card->options.cq == QETH_CQ_ENABLED) {
				enum iucv_tx_notify n;

				n = qeth_compute_cq_notification(
					buffer->buffer->element[15].sflags, 0);
				qeth_notify_skbs(queue, buffer, n);
			}

			qeth_clear_output_buffer(queue, buffer,
						QETH_QDIO_BUF_EMPTY);
		}
		qeth_cleanup_handled_pending(queue, bidx, 0);
	}
	atomic_sub(count, &queue->used_buffers);
	/* check if we need to do something on this outbound queue */
	if (card->info.type != QETH_CARD_TYPE_IQD)
		qeth_check_outbound_queue(queue);

	netif_wake_queue(queue->card->dev);
	if (card->options.performance_stats)
		card->perf_stats.outbound_handler_time += qeth_get_micros() -
			card->perf_stats.outbound_handler_start_time;
}
EXPORT_SYMBOL_GPL(qeth_qdio_output_handler);

/* We cannot use outbound queue 3 for unicast packets on HiperSockets */
static inline int qeth_cut_iqd_prio(struct qeth_card *card, int queue_num)
{
	if ((card->info.type == QETH_CARD_TYPE_IQD) && (queue_num == 3))
		return 2;
	return queue_num;
}

/**
 * Note: Function assumes that we have 4 outbound queues.
 */
int qeth_get_priority_queue(struct qeth_card *card, struct sk_buff *skb,
			int ipv, int cast_type)
{
	__be16 *tci;
	u8 tos;

	if (cast_type && card->info.is_multicast_different)
		return card->info.is_multicast_different &
			(card->qdio.no_out_queues - 1);

	switch (card->qdio.do_prio_queueing) {
	case QETH_PRIO_Q_ING_TOS:
	case QETH_PRIO_Q_ING_PREC:
		switch (ipv) {
		case 4:
			tos = ipv4_get_dsfield(ip_hdr(skb));
			break;
		case 6:
			tos = ipv6_get_dsfield(ipv6_hdr(skb));
			break;
		default:
			return card->qdio.default_out_queue;
		}
		if (card->qdio.do_prio_queueing == QETH_PRIO_Q_ING_PREC)
			return qeth_cut_iqd_prio(card, ~tos >> 6 & 3);
		if (tos & IPTOS_MINCOST)
			return qeth_cut_iqd_prio(card, 3);
		if (tos & IPTOS_RELIABILITY)
			return 2;
		if (tos & IPTOS_THROUGHPUT)
			return 1;
		if (tos & IPTOS_LOWDELAY)
			return 0;
		break;
	case QETH_PRIO_Q_ING_SKB:
		if (skb->priority > 5)
			return 0;
		return qeth_cut_iqd_prio(card, ~skb->priority >> 1 & 3);
	case QETH_PRIO_Q_ING_VLAN:
		tci = &((struct ethhdr *)skb->data)->h_proto;
		if (be16_to_cpu(*tci) == ETH_P_8021Q)
			return qeth_cut_iqd_prio(card,
			~be16_to_cpu(*(tci + 1)) >> (VLAN_PRIO_SHIFT + 1) & 3);
		break;
	default:
		break;
	}
	return card->qdio.default_out_queue;
}
EXPORT_SYMBOL_GPL(qeth_get_priority_queue);

/**
 * qeth_get_elements_for_frags() -	find number of SBALEs for skb frags.
 * @skb:				SKB address
 *
 * Returns the number of pages, and thus QDIO buffer elements, needed to cover
 * fragmented part of the SKB. Returns zero for linear SKB.
 */
int qeth_get_elements_for_frags(struct sk_buff *skb)
{
	int cnt, elements = 0;

	for (cnt = 0; cnt < skb_shinfo(skb)->nr_frags; cnt++) {
		struct skb_frag_struct *frag = &skb_shinfo(skb)->frags[cnt];

		elements += qeth_get_elements_for_range(
			(addr_t)skb_frag_address(frag),
			(addr_t)skb_frag_address(frag) + skb_frag_size(frag));
	}
	return elements;
}
EXPORT_SYMBOL_GPL(qeth_get_elements_for_frags);

/**
 * qeth_get_elements_no() -	find number of SBALEs for skb data, inc. frags.
 * @card:			qeth card structure, to check max. elems.
 * @skb:			SKB address
 * @extra_elems:		extra elems needed, to check against max.
 * @data_offset:		range starts at skb->data + data_offset
 *
 * Returns the number of pages, and thus QDIO buffer elements, needed to cover
 * skb data, including linear part and fragments. Checks if the result plus
 * extra_elems fits under the limit for the card. Returns 0 if it does not.
 * Note: extra_elems is not included in the returned result.
 */
int qeth_get_elements_no(struct qeth_card *card,
		     struct sk_buff *skb, int extra_elems, int data_offset)
{
	addr_t end = (addr_t)skb->data + skb_headlen(skb);
	int elements = qeth_get_elements_for_frags(skb);
	addr_t start = (addr_t)skb->data + data_offset;

	if (start != end)
		elements += qeth_get_elements_for_range(start, end);

	if ((elements + extra_elems) > QETH_MAX_BUFFER_ELEMENTS(card)) {
		QETH_DBF_MESSAGE(2, "Invalid size of IP packet "
			"(Number=%d / Length=%d). Discarded.\n",
			elements + extra_elems, skb->len);
		return 0;
	}
	return elements;
}
EXPORT_SYMBOL_GPL(qeth_get_elements_no);

int qeth_hdr_chk_and_bounce(struct sk_buff *skb, struct qeth_hdr **hdr, int len)
{
	int hroom, inpage, rest;

	if (((unsigned long)skb->data & PAGE_MASK) !=
	    (((unsigned long)skb->data + len - 1) & PAGE_MASK)) {
		hroom = skb_headroom(skb);
		inpage = PAGE_SIZE - ((unsigned long) skb->data % PAGE_SIZE);
		rest = len - inpage;
		if (rest > hroom)
			return 1;
		memmove(skb->data - rest, skb->data, skb_headlen(skb));
		skb->data -= rest;
		skb->tail -= rest;
		*hdr = (struct qeth_hdr *)skb->data;
		QETH_DBF_MESSAGE(2, "skb bounce len: %d rest: %d\n", len, rest);
	}
	return 0;
}
EXPORT_SYMBOL_GPL(qeth_hdr_chk_and_bounce);

/**
 * qeth_push_hdr() - push a qeth_hdr onto an skb.
 * @skb: skb that the qeth_hdr should be pushed onto.
 * @hdr: double pointer to a qeth_hdr. When returning with >= 0,
 *	 it contains a valid pointer to a qeth_hdr.
 * @len: length of the hdr that needs to be pushed on.
 *
 * Returns the pushed length. If the header can't be pushed on
 * (eg. because it would cross a page boundary), it is allocated from
 * the cache instead and 0 is returned.
 * Error to create the hdr is indicated by returning with < 0.
 */
int qeth_push_hdr(struct sk_buff *skb, struct qeth_hdr **hdr, unsigned int len)
{
	if (skb_headroom(skb) >= len &&
	    qeth_get_elements_for_range((addr_t)skb->data - len,
					(addr_t)skb->data) == 1) {
		*hdr = skb_push(skb, len);
		return len;
	}
	/* fall back */
	*hdr = kmem_cache_alloc(qeth_core_header_cache, GFP_ATOMIC);
	if (!*hdr)
		return -ENOMEM;
	return 0;
}
EXPORT_SYMBOL_GPL(qeth_push_hdr);

static void __qeth_fill_buffer(struct sk_buff *skb,
			       struct qeth_qdio_out_buffer *buf,
			       bool is_first_elem, unsigned int offset)
{
	struct qdio_buffer *buffer = buf->buffer;
	int element = buf->next_element_to_fill;
	int length = skb_headlen(skb) - offset;
	char *data = skb->data + offset;
	int length_here, cnt;

	/* map linear part into buffer element(s) */
	while (length > 0) {
		/* length_here is the remaining amount of data in this page */
		length_here = PAGE_SIZE - ((unsigned long) data % PAGE_SIZE);
		if (length < length_here)
			length_here = length;

		buffer->element[element].addr = data;
		buffer->element[element].length = length_here;
		length -= length_here;
		if (is_first_elem) {
			is_first_elem = false;
			if (length || skb_is_nonlinear(skb))
				/* skb needs additional elements */
				buffer->element[element].eflags =
					SBAL_EFLAGS_FIRST_FRAG;
			else
				buffer->element[element].eflags = 0;
		} else {
			buffer->element[element].eflags =
				SBAL_EFLAGS_MIDDLE_FRAG;
		}
		data += length_here;
		element++;
	}

	/* map page frags into buffer element(s) */
	for (cnt = 0; cnt < skb_shinfo(skb)->nr_frags; cnt++) {
		skb_frag_t *frag = &skb_shinfo(skb)->frags[cnt];

		data = skb_frag_address(frag);
		length = skb_frag_size(frag);
		while (length > 0) {
			length_here = PAGE_SIZE -
				((unsigned long) data % PAGE_SIZE);
			if (length < length_here)
				length_here = length;

			buffer->element[element].addr = data;
			buffer->element[element].length = length_here;
			buffer->element[element].eflags =
				SBAL_EFLAGS_MIDDLE_FRAG;
			length -= length_here;
			data += length_here;
			element++;
		}
	}

	if (buffer->element[element - 1].eflags)
		buffer->element[element - 1].eflags = SBAL_EFLAGS_LAST_FRAG;
	buf->next_element_to_fill = element;
}

/**
 * qeth_fill_buffer() - map skb into an output buffer
 * @queue:	QDIO queue to submit the buffer on
 * @buf:	buffer to transport the skb
 * @skb:	skb to map into the buffer
 * @hdr:	qeth_hdr for this skb. Either at skb->data, or allocated
 *		from qeth_core_header_cache.
 * @offset:	when mapping the skb, start at skb->data + offset
 * @hd_len:	if > 0, build a dedicated header element of this size
 */
static int qeth_fill_buffer(struct qeth_qdio_out_q *queue,
			    struct qeth_qdio_out_buffer *buf,
			    struct sk_buff *skb, struct qeth_hdr *hdr,
			    unsigned int offset, unsigned int hd_len)
{
	struct qdio_buffer *buffer = buf->buffer;
	bool is_first_elem = true;
	int flush_cnt = 0;

	refcount_inc(&skb->users);
	skb_queue_tail(&buf->skb_list, skb);

	/* build dedicated header element */
	if (hd_len) {
		int element = buf->next_element_to_fill;
		is_first_elem = false;

		buffer->element[element].addr = hdr;
		buffer->element[element].length = hd_len;
		buffer->element[element].eflags = SBAL_EFLAGS_FIRST_FRAG;
		/* remember to free cache-allocated qeth_hdr: */
		buf->is_header[element] = ((void *)hdr != skb->data);
		buf->next_element_to_fill++;
	}

	__qeth_fill_buffer(skb, buf, is_first_elem, offset);

	if (!queue->do_pack) {
		QETH_CARD_TEXT(queue->card, 6, "fillbfnp");
		/* set state to PRIMED -> will be flushed */
		atomic_set(&buf->state, QETH_QDIO_BUF_PRIMED);
		flush_cnt = 1;
	} else {
		QETH_CARD_TEXT(queue->card, 6, "fillbfpa");
		if (queue->card->options.performance_stats)
			queue->card->perf_stats.skbs_sent_pack++;
		if (buf->next_element_to_fill >=
				QETH_MAX_BUFFER_ELEMENTS(queue->card)) {
			/*
			 * packed buffer if full -> set state PRIMED
			 * -> will be flushed
			 */
			atomic_set(&buf->state, QETH_QDIO_BUF_PRIMED);
			flush_cnt = 1;
		}
	}
	return flush_cnt;
}

int qeth_do_send_packet_fast(struct qeth_card *card,
			     struct qeth_qdio_out_q *queue, struct sk_buff *skb,
			     struct qeth_hdr *hdr, unsigned int offset,
			     unsigned int hd_len)
{
	struct qeth_qdio_out_buffer *buffer;
	int index;

	/* spin until we get the queue ... */
	while (atomic_cmpxchg(&queue->state, QETH_OUT_Q_UNLOCKED,
			      QETH_OUT_Q_LOCKED) != QETH_OUT_Q_UNLOCKED);
	/* ... now we've got the queue */
	index = queue->next_buf_to_fill;
	buffer = queue->bufs[queue->next_buf_to_fill];
	/*
	 * check if buffer is empty to make sure that we do not 'overtake'
	 * ourselves and try to fill a buffer that is already primed
	 */
	if (atomic_read(&buffer->state) != QETH_QDIO_BUF_EMPTY)
		goto out;
	queue->next_buf_to_fill = (queue->next_buf_to_fill + 1) %
					  QDIO_MAX_BUFFERS_PER_Q;
	atomic_set(&queue->state, QETH_OUT_Q_UNLOCKED);
	qeth_fill_buffer(queue, buffer, skb, hdr, offset, hd_len);
	qeth_flush_buffers(queue, index, 1);
	return 0;
out:
	atomic_set(&queue->state, QETH_OUT_Q_UNLOCKED);
	return -EBUSY;
}
EXPORT_SYMBOL_GPL(qeth_do_send_packet_fast);

int qeth_do_send_packet(struct qeth_card *card, struct qeth_qdio_out_q *queue,
			struct sk_buff *skb, struct qeth_hdr *hdr,
			unsigned int offset, unsigned int hd_len,
			int elements_needed)
{
	struct qeth_qdio_out_buffer *buffer;
	int start_index;
	int flush_count = 0;
	int do_pack = 0;
	int tmp;
	int rc = 0;

	/* spin until we get the queue ... */
	while (atomic_cmpxchg(&queue->state, QETH_OUT_Q_UNLOCKED,
			      QETH_OUT_Q_LOCKED) != QETH_OUT_Q_UNLOCKED);
	start_index = queue->next_buf_to_fill;
	buffer = queue->bufs[queue->next_buf_to_fill];
	/*
	 * check if buffer is empty to make sure that we do not 'overtake'
	 * ourselves and try to fill a buffer that is already primed
	 */
	if (atomic_read(&buffer->state) != QETH_QDIO_BUF_EMPTY) {
		atomic_set(&queue->state, QETH_OUT_Q_UNLOCKED);
		return -EBUSY;
	}
	/* check if we need to switch packing state of this queue */
	qeth_switch_to_packing_if_needed(queue);
	if (queue->do_pack) {
		do_pack = 1;
		/* does packet fit in current buffer? */
		if ((QETH_MAX_BUFFER_ELEMENTS(card) -
		    buffer->next_element_to_fill) < elements_needed) {
			/* ... no -> set state PRIMED */
			atomic_set(&buffer->state, QETH_QDIO_BUF_PRIMED);
			flush_count++;
			queue->next_buf_to_fill =
				(queue->next_buf_to_fill + 1) %
				QDIO_MAX_BUFFERS_PER_Q;
			buffer = queue->bufs[queue->next_buf_to_fill];
			/* we did a step forward, so check buffer state
			 * again */
			if (atomic_read(&buffer->state) !=
			    QETH_QDIO_BUF_EMPTY) {
				qeth_flush_buffers(queue, start_index,
							   flush_count);
				atomic_set(&queue->state,
						QETH_OUT_Q_UNLOCKED);
				rc = -EBUSY;
				goto out;
			}
		}
	}
	tmp = qeth_fill_buffer(queue, buffer, skb, hdr, offset, hd_len);
	queue->next_buf_to_fill = (queue->next_buf_to_fill + tmp) %
				  QDIO_MAX_BUFFERS_PER_Q;
	flush_count += tmp;
	if (flush_count)
		qeth_flush_buffers(queue, start_index, flush_count);
	else if (!atomic_read(&queue->set_pci_flags_count))
		atomic_xchg(&queue->state, QETH_OUT_Q_LOCKED_FLUSH);
	/*
	 * queue->state will go from LOCKED -> UNLOCKED or from
	 * LOCKED_FLUSH -> LOCKED if output_handler wanted to 'notify' us
	 * (switch packing state or flush buffer to get another pci flag out).
	 * In that case we will enter this loop
	 */
	while (atomic_dec_return(&queue->state)) {
		start_index = queue->next_buf_to_fill;
		/* check if we can go back to non-packing state */
		tmp = qeth_switch_to_nonpacking_if_needed(queue);
		/*
		 * check if we need to flush a packing buffer to get a pci
		 * flag out on the queue
		 */
		if (!tmp && !atomic_read(&queue->set_pci_flags_count))
			tmp = qeth_prep_flush_pack_buffer(queue);
		if (tmp) {
			qeth_flush_buffers(queue, start_index, tmp);
			flush_count += tmp;
		}
	}
out:
	/* at this point the queue is UNLOCKED again */
	if (queue->card->options.performance_stats && do_pack)
		queue->card->perf_stats.bufs_sent_pack += flush_count;

	return rc;
}
EXPORT_SYMBOL_GPL(qeth_do_send_packet);

static int qeth_setadp_promisc_mode_cb(struct qeth_card *card,
		struct qeth_reply *reply, unsigned long data)
{
	struct qeth_ipa_cmd *cmd;
	struct qeth_ipacmd_setadpparms *setparms;

	QETH_CARD_TEXT(card, 4, "prmadpcb");

	cmd = (struct qeth_ipa_cmd *) data;
	setparms = &(cmd->data.setadapterparms);

	qeth_default_setadapterparms_cb(card, reply, (unsigned long)cmd);
	if (cmd->hdr.return_code) {
		QETH_CARD_TEXT_(card, 4, "prmrc%x", cmd->hdr.return_code);
		setparms->data.mode = SET_PROMISC_MODE_OFF;
	}
	card->info.promisc_mode = setparms->data.mode;
	return 0;
}

void qeth_setadp_promisc_mode(struct qeth_card *card)
{
	enum qeth_ipa_promisc_modes mode;
	struct net_device *dev = card->dev;
	struct qeth_cmd_buffer *iob;
	struct qeth_ipa_cmd *cmd;

	QETH_CARD_TEXT(card, 4, "setprom");

	if (((dev->flags & IFF_PROMISC) &&
	     (card->info.promisc_mode == SET_PROMISC_MODE_ON)) ||
	    (!(dev->flags & IFF_PROMISC) &&
	     (card->info.promisc_mode == SET_PROMISC_MODE_OFF)))
		return;
	mode = SET_PROMISC_MODE_OFF;
	if (dev->flags & IFF_PROMISC)
		mode = SET_PROMISC_MODE_ON;
	QETH_CARD_TEXT_(card, 4, "mode:%x", mode);

	iob = qeth_get_adapter_cmd(card, IPA_SETADP_SET_PROMISC_MODE,
			sizeof(struct qeth_ipacmd_setadpparms_hdr) + 8);
	if (!iob)
		return;
	cmd = (struct qeth_ipa_cmd *)(iob->data + IPA_PDU_HEADER_SIZE);
	cmd->data.setadapterparms.data.mode = mode;
	qeth_send_ipa_cmd(card, iob, qeth_setadp_promisc_mode_cb, NULL);
}
EXPORT_SYMBOL_GPL(qeth_setadp_promisc_mode);

int qeth_change_mtu(struct net_device *dev, int new_mtu)
{
	struct qeth_card *card;
	char dbf_text[15];

	card = dev->ml_priv;

	QETH_CARD_TEXT(card, 4, "chgmtu");
	sprintf(dbf_text, "%8x", new_mtu);
	QETH_CARD_TEXT(card, 4, dbf_text);

	if (!qeth_mtu_is_valid(card, new_mtu))
		return -EINVAL;
	dev->mtu = new_mtu;
	return 0;
}
EXPORT_SYMBOL_GPL(qeth_change_mtu);

struct net_device_stats *qeth_get_stats(struct net_device *dev)
{
	struct qeth_card *card;

	card = dev->ml_priv;

	QETH_CARD_TEXT(card, 5, "getstat");

	return &card->stats;
}
EXPORT_SYMBOL_GPL(qeth_get_stats);

static int qeth_setadpparms_change_macaddr_cb(struct qeth_card *card,
		struct qeth_reply *reply, unsigned long data)
{
	struct qeth_ipa_cmd *cmd;

	QETH_CARD_TEXT(card, 4, "chgmaccb");

	cmd = (struct qeth_ipa_cmd *) data;
	if (!card->options.layer2 ||
	    !(card->info.mac_bits & QETH_LAYER2_MAC_READ)) {
		memcpy(card->dev->dev_addr,
		       &cmd->data.setadapterparms.data.change_addr.addr,
		       OSA_ADDR_LEN);
		card->info.mac_bits |= QETH_LAYER2_MAC_READ;
	}
	qeth_default_setadapterparms_cb(card, reply, (unsigned long) cmd);
	return 0;
}

int qeth_setadpparms_change_macaddr(struct qeth_card *card)
{
	int rc;
	struct qeth_cmd_buffer *iob;
	struct qeth_ipa_cmd *cmd;

	QETH_CARD_TEXT(card, 4, "chgmac");

	iob = qeth_get_adapter_cmd(card, IPA_SETADP_ALTER_MAC_ADDRESS,
				   sizeof(struct qeth_ipacmd_setadpparms_hdr) +
				   sizeof(struct qeth_change_addr));
	if (!iob)
		return -ENOMEM;
	cmd = (struct qeth_ipa_cmd *)(iob->data+IPA_PDU_HEADER_SIZE);
	cmd->data.setadapterparms.data.change_addr.cmd = CHANGE_ADDR_READ_MAC;
	cmd->data.setadapterparms.data.change_addr.addr_size = OSA_ADDR_LEN;
	memcpy(&cmd->data.setadapterparms.data.change_addr.addr,
	       card->dev->dev_addr, OSA_ADDR_LEN);
	rc = qeth_send_ipa_cmd(card, iob, qeth_setadpparms_change_macaddr_cb,
			       NULL);
	return rc;
}
EXPORT_SYMBOL_GPL(qeth_setadpparms_change_macaddr);

static int qeth_setadpparms_set_access_ctrl_cb(struct qeth_card *card,
		struct qeth_reply *reply, unsigned long data)
{
	struct qeth_ipa_cmd *cmd;
	struct qeth_set_access_ctrl *access_ctrl_req;
	int fallback = *(int *)reply->param;

	QETH_CARD_TEXT(card, 4, "setaccb");

	cmd = (struct qeth_ipa_cmd *) data;
	access_ctrl_req = &cmd->data.setadapterparms.data.set_access_ctrl;
	QETH_DBF_TEXT_(SETUP, 2, "setaccb");
	QETH_DBF_TEXT_(SETUP, 2, "%s", card->gdev->dev.kobj.name);
	QETH_DBF_TEXT_(SETUP, 2, "rc=%d",
		cmd->data.setadapterparms.hdr.return_code);
	if (cmd->data.setadapterparms.hdr.return_code !=
						SET_ACCESS_CTRL_RC_SUCCESS)
		QETH_DBF_MESSAGE(3, "ERR:SET_ACCESS_CTRL(%s,%d)==%d\n",
				card->gdev->dev.kobj.name,
				access_ctrl_req->subcmd_code,
				cmd->data.setadapterparms.hdr.return_code);
	switch (cmd->data.setadapterparms.hdr.return_code) {
	case SET_ACCESS_CTRL_RC_SUCCESS:
		if (card->options.isolation == ISOLATION_MODE_NONE) {
			dev_info(&card->gdev->dev,
			    "QDIO data connection isolation is deactivated\n");
		} else {
			dev_info(&card->gdev->dev,
			    "QDIO data connection isolation is activated\n");
		}
		break;
	case SET_ACCESS_CTRL_RC_ALREADY_NOT_ISOLATED:
		QETH_DBF_MESSAGE(2, "%s QDIO data connection isolation already "
				"deactivated\n", dev_name(&card->gdev->dev));
		if (fallback)
			card->options.isolation = card->options.prev_isolation;
		break;
	case SET_ACCESS_CTRL_RC_ALREADY_ISOLATED:
		QETH_DBF_MESSAGE(2, "%s QDIO data connection isolation already"
				" activated\n", dev_name(&card->gdev->dev));
		if (fallback)
			card->options.isolation = card->options.prev_isolation;
		break;
	case SET_ACCESS_CTRL_RC_NOT_SUPPORTED:
		dev_err(&card->gdev->dev, "Adapter does not "
			"support QDIO data connection isolation\n");
		break;
	case SET_ACCESS_CTRL_RC_NONE_SHARED_ADAPTER:
		dev_err(&card->gdev->dev,
			"Adapter is dedicated. "
			"QDIO data connection isolation not supported\n");
		if (fallback)
			card->options.isolation = card->options.prev_isolation;
		break;
	case SET_ACCESS_CTRL_RC_ACTIVE_CHECKSUM_OFF:
		dev_err(&card->gdev->dev,
			"TSO does not permit QDIO data connection isolation\n");
		if (fallback)
			card->options.isolation = card->options.prev_isolation;
		break;
	case SET_ACCESS_CTRL_RC_REFLREL_UNSUPPORTED:
		dev_err(&card->gdev->dev, "The adjacent switch port does not "
			"support reflective relay mode\n");
		if (fallback)
			card->options.isolation = card->options.prev_isolation;
		break;
	case SET_ACCESS_CTRL_RC_REFLREL_FAILED:
		dev_err(&card->gdev->dev, "The reflective relay mode cannot be "
					"enabled at the adjacent switch port");
		if (fallback)
			card->options.isolation = card->options.prev_isolation;
		break;
	case SET_ACCESS_CTRL_RC_REFLREL_DEACT_FAILED:
		dev_warn(&card->gdev->dev, "Turning off reflective relay mode "
					"at the adjacent switch failed\n");
		break;
	default:
		/* this should never happen */
		if (fallback)
			card->options.isolation = card->options.prev_isolation;
		break;
	}
	qeth_default_setadapterparms_cb(card, reply, (unsigned long) cmd);
	return 0;
}

static int qeth_setadpparms_set_access_ctrl(struct qeth_card *card,
		enum qeth_ipa_isolation_modes isolation, int fallback)
{
	int rc;
	struct qeth_cmd_buffer *iob;
	struct qeth_ipa_cmd *cmd;
	struct qeth_set_access_ctrl *access_ctrl_req;

	QETH_CARD_TEXT(card, 4, "setacctl");

	QETH_DBF_TEXT_(SETUP, 2, "setacctl");
	QETH_DBF_TEXT_(SETUP, 2, "%s", card->gdev->dev.kobj.name);

	iob = qeth_get_adapter_cmd(card, IPA_SETADP_SET_ACCESS_CONTROL,
				   sizeof(struct qeth_ipacmd_setadpparms_hdr) +
				   sizeof(struct qeth_set_access_ctrl));
	if (!iob)
		return -ENOMEM;
	cmd = (struct qeth_ipa_cmd *)(iob->data+IPA_PDU_HEADER_SIZE);
	access_ctrl_req = &cmd->data.setadapterparms.data.set_access_ctrl;
	access_ctrl_req->subcmd_code = isolation;

	rc = qeth_send_ipa_cmd(card, iob, qeth_setadpparms_set_access_ctrl_cb,
			       &fallback);
	QETH_DBF_TEXT_(SETUP, 2, "rc=%d", rc);
	return rc;
}

int qeth_set_access_ctrl_online(struct qeth_card *card, int fallback)
{
	int rc = 0;

	QETH_CARD_TEXT(card, 4, "setactlo");

	if ((card->info.type == QETH_CARD_TYPE_OSD ||
	     card->info.type == QETH_CARD_TYPE_OSX) &&
	     qeth_adp_supported(card, IPA_SETADP_SET_ACCESS_CONTROL)) {
		rc = qeth_setadpparms_set_access_ctrl(card,
			card->options.isolation, fallback);
		if (rc) {
			QETH_DBF_MESSAGE(3,
				"IPA(SET_ACCESS_CTRL,%s,%d) sent failed\n",
				card->gdev->dev.kobj.name,
				rc);
			rc = -EOPNOTSUPP;
		}
	} else if (card->options.isolation != ISOLATION_MODE_NONE) {
		card->options.isolation = ISOLATION_MODE_NONE;

		dev_err(&card->gdev->dev, "Adapter does not "
			"support QDIO data connection isolation\n");
		rc = -EOPNOTSUPP;
	}
	return rc;
}
EXPORT_SYMBOL_GPL(qeth_set_access_ctrl_online);

void qeth_tx_timeout(struct net_device *dev)
{
	struct qeth_card *card;

	card = dev->ml_priv;
	QETH_CARD_TEXT(card, 4, "txtimeo");
	card->stats.tx_errors++;
	qeth_schedule_recovery(card);
}
EXPORT_SYMBOL_GPL(qeth_tx_timeout);

static int qeth_mdio_read(struct net_device *dev, int phy_id, int regnum)
{
	struct qeth_card *card = dev->ml_priv;
	int rc = 0;

	switch (regnum) {
	case MII_BMCR: /* Basic mode control register */
		rc = BMCR_FULLDPLX;
		if ((card->info.link_type != QETH_LINK_TYPE_GBIT_ETH) &&
		    (card->info.link_type != QETH_LINK_TYPE_OSN) &&
		    (card->info.link_type != QETH_LINK_TYPE_10GBIT_ETH))
			rc |= BMCR_SPEED100;
		break;
	case MII_BMSR: /* Basic mode status register */
		rc = BMSR_ERCAP | BMSR_ANEGCOMPLETE | BMSR_LSTATUS |
		     BMSR_10HALF | BMSR_10FULL | BMSR_100HALF | BMSR_100FULL |
		     BMSR_100BASE4;
		break;
	case MII_PHYSID1: /* PHYS ID 1 */
		rc = (dev->dev_addr[0] << 16) | (dev->dev_addr[1] << 8) |
		     dev->dev_addr[2];
		rc = (rc >> 5) & 0xFFFF;
		break;
	case MII_PHYSID2: /* PHYS ID 2 */
		rc = (dev->dev_addr[2] << 10) & 0xFFFF;
		break;
	case MII_ADVERTISE: /* Advertisement control reg */
		rc = ADVERTISE_ALL;
		break;
	case MII_LPA: /* Link partner ability reg */
		rc = LPA_10HALF | LPA_10FULL | LPA_100HALF | LPA_100FULL |
		     LPA_100BASE4 | LPA_LPACK;
		break;
	case MII_EXPANSION: /* Expansion register */
		break;
	case MII_DCOUNTER: /* disconnect counter */
		break;
	case MII_FCSCOUNTER: /* false carrier counter */
		break;
	case MII_NWAYTEST: /* N-way auto-neg test register */
		break;
	case MII_RERRCOUNTER: /* rx error counter */
		rc = card->stats.rx_errors;
		break;
	case MII_SREVISION: /* silicon revision */
		break;
	case MII_RESV1: /* reserved 1 */
		break;
	case MII_LBRERROR: /* loopback, rx, bypass error */
		break;
	case MII_PHYADDR: /* physical address */
		break;
	case MII_RESV2: /* reserved 2 */
		break;
	case MII_TPISTATUS: /* TPI status for 10mbps */
		break;
	case MII_NCONFIG: /* network interface config */
		break;
	default:
		break;
	}
	return rc;
}

static int qeth_send_ipa_snmp_cmd(struct qeth_card *card,
		struct qeth_cmd_buffer *iob, int len,
		int (*reply_cb)(struct qeth_card *, struct qeth_reply *,
			unsigned long),
		void *reply_param)
{
	u16 s1, s2;

	QETH_CARD_TEXT(card, 4, "sendsnmp");

	memcpy(iob->data, IPA_PDU_HEADER, IPA_PDU_HEADER_SIZE);
	memcpy(QETH_IPA_CMD_DEST_ADDR(iob->data),
	       &card->token.ulp_connection_r, QETH_MPC_TOKEN_LENGTH);
	/* adjust PDU length fields in IPA_PDU_HEADER */
	s1 = (u32) IPA_PDU_HEADER_SIZE + len;
	s2 = (u32) len;
	memcpy(QETH_IPA_PDU_LEN_TOTAL(iob->data), &s1, 2);
	memcpy(QETH_IPA_PDU_LEN_PDU1(iob->data), &s2, 2);
	memcpy(QETH_IPA_PDU_LEN_PDU2(iob->data), &s2, 2);
	memcpy(QETH_IPA_PDU_LEN_PDU3(iob->data), &s2, 2);
	return qeth_send_control_data(card, IPA_PDU_HEADER_SIZE + len, iob,
				      reply_cb, reply_param);
}

static int qeth_snmp_command_cb(struct qeth_card *card,
		struct qeth_reply *reply, unsigned long sdata)
{
	struct qeth_ipa_cmd *cmd;
	struct qeth_arp_query_info *qinfo;
	struct qeth_snmp_cmd *snmp;
	unsigned char *data;
	__u16 data_len;

	QETH_CARD_TEXT(card, 3, "snpcmdcb");

	cmd = (struct qeth_ipa_cmd *) sdata;
	data = (unsigned char *)((char *)cmd - reply->offset);
	qinfo = (struct qeth_arp_query_info *) reply->param;
	snmp = &cmd->data.setadapterparms.data.snmp;

	if (cmd->hdr.return_code) {
		QETH_CARD_TEXT_(card, 4, "scer1%x", cmd->hdr.return_code);
		return 0;
	}
	if (cmd->data.setadapterparms.hdr.return_code) {
		cmd->hdr.return_code =
			cmd->data.setadapterparms.hdr.return_code;
		QETH_CARD_TEXT_(card, 4, "scer2%x", cmd->hdr.return_code);
		return 0;
	}
	data_len = *((__u16 *)QETH_IPA_PDU_LEN_PDU1(data));
	if (cmd->data.setadapterparms.hdr.seq_no == 1)
		data_len -= (__u16)((char *)&snmp->data - (char *)cmd);
	else
		data_len -= (__u16)((char *)&snmp->request - (char *)cmd);

	/* check if there is enough room in userspace */
	if ((qinfo->udata_len - qinfo->udata_offset) < data_len) {
		QETH_CARD_TEXT_(card, 4, "scer3%i", -ENOMEM);
		cmd->hdr.return_code = IPA_RC_ENOMEM;
		return 0;
	}
	QETH_CARD_TEXT_(card, 4, "snore%i",
		       cmd->data.setadapterparms.hdr.used_total);
	QETH_CARD_TEXT_(card, 4, "sseqn%i",
		cmd->data.setadapterparms.hdr.seq_no);
	/*copy entries to user buffer*/
	if (cmd->data.setadapterparms.hdr.seq_no == 1) {
		memcpy(qinfo->udata + qinfo->udata_offset,
		       (char *)snmp,
		       data_len + offsetof(struct qeth_snmp_cmd, data));
		qinfo->udata_offset += offsetof(struct qeth_snmp_cmd, data);
	} else {
		memcpy(qinfo->udata + qinfo->udata_offset,
		       (char *)&snmp->request, data_len);
	}
	qinfo->udata_offset += data_len;
	/* check if all replies received ... */
		QETH_CARD_TEXT_(card, 4, "srtot%i",
			       cmd->data.setadapterparms.hdr.used_total);
		QETH_CARD_TEXT_(card, 4, "srseq%i",
			       cmd->data.setadapterparms.hdr.seq_no);
	if (cmd->data.setadapterparms.hdr.seq_no <
	    cmd->data.setadapterparms.hdr.used_total)
		return 1;
	return 0;
}

static int qeth_snmp_command(struct qeth_card *card, char __user *udata)
{
	struct qeth_cmd_buffer *iob;
	struct qeth_ipa_cmd *cmd;
	struct qeth_snmp_ureq *ureq;
	unsigned int req_len;
	struct qeth_arp_query_info qinfo = {0, };
	int rc = 0;

	QETH_CARD_TEXT(card, 3, "snmpcmd");

	if (card->info.guestlan)
		return -EOPNOTSUPP;

	if ((!qeth_adp_supported(card, IPA_SETADP_SET_SNMP_CONTROL)) &&
	    (!card->options.layer2)) {
		return -EOPNOTSUPP;
	}
	/* skip 4 bytes (data_len struct member) to get req_len */
	if (copy_from_user(&req_len, udata + sizeof(int), sizeof(int)))
		return -EFAULT;
	if (req_len > (QETH_BUFSIZE - IPA_PDU_HEADER_SIZE -
		       sizeof(struct qeth_ipacmd_hdr) -
		       sizeof(struct qeth_ipacmd_setadpparms_hdr)))
		return -EINVAL;
	ureq = memdup_user(udata, req_len + sizeof(struct qeth_snmp_ureq_hdr));
	if (IS_ERR(ureq)) {
		QETH_CARD_TEXT(card, 2, "snmpnome");
		return PTR_ERR(ureq);
	}
	qinfo.udata_len = ureq->hdr.data_len;
	qinfo.udata = kzalloc(qinfo.udata_len, GFP_KERNEL);
	if (!qinfo.udata) {
		kfree(ureq);
		return -ENOMEM;
	}
	qinfo.udata_offset = sizeof(struct qeth_snmp_ureq_hdr);

	iob = qeth_get_adapter_cmd(card, IPA_SETADP_SET_SNMP_CONTROL,
				   QETH_SNMP_SETADP_CMDLENGTH + req_len);
	if (!iob) {
		rc = -ENOMEM;
		goto out;
	}
	cmd = (struct qeth_ipa_cmd *)(iob->data+IPA_PDU_HEADER_SIZE);
	memcpy(&cmd->data.setadapterparms.data.snmp, &ureq->cmd, req_len);
	rc = qeth_send_ipa_snmp_cmd(card, iob, QETH_SETADP_BASE_LEN + req_len,
				    qeth_snmp_command_cb, (void *)&qinfo);
	if (rc)
		QETH_DBF_MESSAGE(2, "SNMP command failed on %s: (0x%x)\n",
			   QETH_CARD_IFNAME(card), rc);
	else {
		if (copy_to_user(udata, qinfo.udata, qinfo.udata_len))
			rc = -EFAULT;
	}
out:
	kfree(ureq);
	kfree(qinfo.udata);
	return rc;
}

static int qeth_setadpparms_query_oat_cb(struct qeth_card *card,
		struct qeth_reply *reply, unsigned long data)
{
	struct qeth_ipa_cmd *cmd;
	struct qeth_qoat_priv *priv;
	char *resdata;
	int resdatalen;

	QETH_CARD_TEXT(card, 3, "qoatcb");

	cmd = (struct qeth_ipa_cmd *)data;
	priv = (struct qeth_qoat_priv *)reply->param;
	resdatalen = cmd->data.setadapterparms.hdr.cmdlength;
	resdata = (char *)data + 28;

	if (resdatalen > (priv->buffer_len - priv->response_len)) {
		cmd->hdr.return_code = IPA_RC_FFFF;
		return 0;
	}

	memcpy((priv->buffer + priv->response_len), resdata,
		resdatalen);
	priv->response_len += resdatalen;

	if (cmd->data.setadapterparms.hdr.seq_no <
	    cmd->data.setadapterparms.hdr.used_total)
		return 1;
	return 0;
}

static int qeth_query_oat_command(struct qeth_card *card, char __user *udata)
{
	int rc = 0;
	struct qeth_cmd_buffer *iob;
	struct qeth_ipa_cmd *cmd;
	struct qeth_query_oat *oat_req;
	struct qeth_query_oat_data oat_data;
	struct qeth_qoat_priv priv;
	void __user *tmp;

	QETH_CARD_TEXT(card, 3, "qoatcmd");

	if (!qeth_adp_supported(card, IPA_SETADP_QUERY_OAT)) {
		rc = -EOPNOTSUPP;
		goto out;
	}

	if (copy_from_user(&oat_data, udata,
	    sizeof(struct qeth_query_oat_data))) {
			rc = -EFAULT;
			goto out;
	}

	priv.buffer_len = oat_data.buffer_len;
	priv.response_len = 0;
	priv.buffer =  kzalloc(oat_data.buffer_len, GFP_KERNEL);
	if (!priv.buffer) {
		rc = -ENOMEM;
		goto out;
	}

	iob = qeth_get_adapter_cmd(card, IPA_SETADP_QUERY_OAT,
				   sizeof(struct qeth_ipacmd_setadpparms_hdr) +
				   sizeof(struct qeth_query_oat));
	if (!iob) {
		rc = -ENOMEM;
		goto out_free;
	}
	cmd = (struct qeth_ipa_cmd *)(iob->data+IPA_PDU_HEADER_SIZE);
	oat_req = &cmd->data.setadapterparms.data.query_oat;
	oat_req->subcmd_code = oat_data.command;

	rc = qeth_send_ipa_cmd(card, iob, qeth_setadpparms_query_oat_cb,
			       &priv);
	if (!rc) {
		if (is_compat_task())
			tmp = compat_ptr(oat_data.ptr);
		else
			tmp = (void __user *)(unsigned long)oat_data.ptr;

		if (copy_to_user(tmp, priv.buffer,
		    priv.response_len)) {
			rc = -EFAULT;
			goto out_free;
		}

		oat_data.response_len = priv.response_len;

		if (copy_to_user(udata, &oat_data,
		    sizeof(struct qeth_query_oat_data)))
			rc = -EFAULT;
	} else
		if (rc == IPA_RC_FFFF)
			rc = -EFAULT;

out_free:
	kfree(priv.buffer);
out:
	return rc;
}

static int qeth_query_card_info_cb(struct qeth_card *card,
				   struct qeth_reply *reply, unsigned long data)
{
	struct qeth_ipa_cmd *cmd;
	struct qeth_query_card_info *card_info;
	struct carrier_info *carrier_info;

	QETH_CARD_TEXT(card, 2, "qcrdincb");
	carrier_info = (struct carrier_info *)reply->param;
	cmd = (struct qeth_ipa_cmd *)data;
	card_info = &cmd->data.setadapterparms.data.card_info;
	if (cmd->data.setadapterparms.hdr.return_code == 0) {
		carrier_info->card_type = card_info->card_type;
		carrier_info->port_mode = card_info->port_mode;
		carrier_info->port_speed = card_info->port_speed;
	}

	qeth_default_setadapterparms_cb(card, reply, (unsigned long) cmd);
	return 0;
}

static int qeth_query_card_info(struct qeth_card *card,
				struct carrier_info *carrier_info)
{
	struct qeth_cmd_buffer *iob;

	QETH_CARD_TEXT(card, 2, "qcrdinfo");
	if (!qeth_adp_supported(card, IPA_SETADP_QUERY_CARD_INFO))
		return -EOPNOTSUPP;
	iob = qeth_get_adapter_cmd(card, IPA_SETADP_QUERY_CARD_INFO,
		sizeof(struct qeth_ipacmd_setadpparms_hdr));
	if (!iob)
		return -ENOMEM;
	return qeth_send_ipa_cmd(card, iob, qeth_query_card_info_cb,
					(void *)carrier_info);
}

/**
 * qeth_vm_request_mac() - Request a hypervisor-managed MAC address
 * @card: pointer to a qeth_card
 *
 * Returns
 *	0, if a MAC address has been set for the card's netdevice
 *	a return code, for various error conditions
 */
int qeth_vm_request_mac(struct qeth_card *card)
{
	struct diag26c_mac_resp *response;
	struct diag26c_mac_req *request;
	struct ccw_dev_id id;
	int rc;

	QETH_DBF_TEXT(SETUP, 2, "vmreqmac");

	if (!card->dev)
		return -ENODEV;

	request = kzalloc(sizeof(*request), GFP_KERNEL | GFP_DMA);
	response = kzalloc(sizeof(*response), GFP_KERNEL | GFP_DMA);
	if (!request || !response) {
		rc = -ENOMEM;
		goto out;
	}

	ccw_device_get_id(CARD_DDEV(card), &id);
	request->resp_buf_len = sizeof(*response);
	request->resp_version = DIAG26C_VERSION2;
	request->op_code = DIAG26C_GET_MAC;
	request->devno = id.devno;

	rc = diag26c(request, response, DIAG26C_MAC_SERVICES);
	if (rc)
		goto out;

	if (request->resp_buf_len < sizeof(*response) ||
	    response->version != request->resp_version) {
		rc = -EIO;
		QETH_DBF_TEXT(SETUP, 2, "badresp");
		QETH_DBF_HEX(SETUP, 2, &request->resp_buf_len,
			     sizeof(request->resp_buf_len));
	} else if (!is_valid_ether_addr(response->mac)) {
		rc = -EINVAL;
		QETH_DBF_TEXT(SETUP, 2, "badmac");
		QETH_DBF_HEX(SETUP, 2, response->mac, ETH_ALEN);
	} else {
		ether_addr_copy(card->dev->dev_addr, response->mac);
	}

out:
	kfree(response);
	kfree(request);
	return rc;
}
EXPORT_SYMBOL_GPL(qeth_vm_request_mac);

static int qeth_get_qdio_q_format(struct qeth_card *card)
{
	if (card->info.type == QETH_CARD_TYPE_IQD)
		return QDIO_IQDIO_QFMT;
	else
		return QDIO_QETH_QFMT;
}

static void qeth_determine_capabilities(struct qeth_card *card)
{
	int rc;
	int length;
	char *prcd;
	struct ccw_device *ddev;
	int ddev_offline = 0;

	QETH_DBF_TEXT(SETUP, 2, "detcapab");
	ddev = CARD_DDEV(card);
	if (!ddev->online) {
		ddev_offline = 1;
		rc = ccw_device_set_online(ddev);
		if (rc) {
			QETH_DBF_TEXT_(SETUP, 2, "3err%d", rc);
			goto out;
		}
	}

	rc = qeth_read_conf_data(card, (void **) &prcd, &length);
	if (rc) {
		QETH_DBF_MESSAGE(2, "%s qeth_read_conf_data returned %i\n",
			dev_name(&card->gdev->dev), rc);
		QETH_DBF_TEXT_(SETUP, 2, "5err%d", rc);
		goto out_offline;
	}
	qeth_configure_unitaddr(card, prcd);
	if (ddev_offline)
		qeth_configure_blkt_default(card, prcd);
	kfree(prcd);

	rc = qdio_get_ssqd_desc(ddev, &card->ssqd);
	if (rc)
		QETH_DBF_TEXT_(SETUP, 2, "6err%d", rc);

	QETH_DBF_TEXT_(SETUP, 2, "qfmt%d", card->ssqd.qfmt);
	QETH_DBF_TEXT_(SETUP, 2, "ac1:%02x", card->ssqd.qdioac1);
	QETH_DBF_TEXT_(SETUP, 2, "ac2:%04x", card->ssqd.qdioac2);
	QETH_DBF_TEXT_(SETUP, 2, "ac3:%04x", card->ssqd.qdioac3);
	QETH_DBF_TEXT_(SETUP, 2, "icnt%d", card->ssqd.icnt);
	if (!((card->ssqd.qfmt != QDIO_IQDIO_QFMT) ||
	    ((card->ssqd.qdioac1 & CHSC_AC1_INITIATE_INPUTQ) == 0) ||
	    ((card->ssqd.qdioac3 & CHSC_AC3_FORMAT2_CQ_AVAILABLE) == 0))) {
		dev_info(&card->gdev->dev,
			"Completion Queueing supported\n");
	} else {
		card->options.cq = QETH_CQ_NOTAVAILABLE;
	}


out_offline:
	if (ddev_offline == 1)
		ccw_device_set_offline(ddev);
out:
	return;
}

static void qeth_qdio_establish_cq(struct qeth_card *card,
				   struct qdio_buffer **in_sbal_ptrs,
				   void (**queue_start_poll)
					(struct ccw_device *, int,
					 unsigned long))
{
	int i;

	if (card->options.cq == QETH_CQ_ENABLED) {
		int offset = QDIO_MAX_BUFFERS_PER_Q *
			     (card->qdio.no_in_queues - 1);
		i = QDIO_MAX_BUFFERS_PER_Q * (card->qdio.no_in_queues - 1);
		for (i = 0; i < QDIO_MAX_BUFFERS_PER_Q; ++i) {
			in_sbal_ptrs[offset + i] = (struct qdio_buffer *)
				virt_to_phys(card->qdio.c_q->bufs[i].buffer);
		}

		queue_start_poll[card->qdio.no_in_queues - 1] = NULL;
	}
}

static int qeth_qdio_establish(struct qeth_card *card)
{
	struct qdio_initialize init_data;
	char *qib_param_field;
	struct qdio_buffer **in_sbal_ptrs;
	void (**queue_start_poll) (struct ccw_device *, int, unsigned long);
	struct qdio_buffer **out_sbal_ptrs;
	int i, j, k;
	int rc = 0;

	QETH_DBF_TEXT(SETUP, 2, "qdioest");

	qib_param_field = kzalloc(QDIO_MAX_BUFFERS_PER_Q * sizeof(char),
			      GFP_KERNEL);
	if (!qib_param_field) {
		rc =  -ENOMEM;
		goto out_free_nothing;
	}

	qeth_create_qib_param_field(card, qib_param_field);
	qeth_create_qib_param_field_blkt(card, qib_param_field);

	in_sbal_ptrs = kzalloc(card->qdio.no_in_queues *
			       QDIO_MAX_BUFFERS_PER_Q * sizeof(void *),
			       GFP_KERNEL);
	if (!in_sbal_ptrs) {
		rc = -ENOMEM;
		goto out_free_qib_param;
	}
	for (i = 0; i < QDIO_MAX_BUFFERS_PER_Q; ++i) {
		in_sbal_ptrs[i] = (struct qdio_buffer *)
			virt_to_phys(card->qdio.in_q->bufs[i].buffer);
	}

	queue_start_poll = kzalloc(sizeof(void *) * card->qdio.no_in_queues,
				   GFP_KERNEL);
	if (!queue_start_poll) {
		rc = -ENOMEM;
		goto out_free_in_sbals;
	}
	for (i = 0; i < card->qdio.no_in_queues; ++i)
		queue_start_poll[i] = card->discipline->start_poll;

	qeth_qdio_establish_cq(card, in_sbal_ptrs, queue_start_poll);

	out_sbal_ptrs =
		kzalloc(card->qdio.no_out_queues * QDIO_MAX_BUFFERS_PER_Q *
			sizeof(void *), GFP_KERNEL);
	if (!out_sbal_ptrs) {
		rc = -ENOMEM;
		goto out_free_queue_start_poll;
	}
	for (i = 0, k = 0; i < card->qdio.no_out_queues; ++i)
		for (j = 0; j < QDIO_MAX_BUFFERS_PER_Q; ++j, ++k) {
			out_sbal_ptrs[k] = (struct qdio_buffer *)virt_to_phys(
				card->qdio.out_qs[i]->bufs[j]->buffer);
		}

	memset(&init_data, 0, sizeof(struct qdio_initialize));
	init_data.cdev                   = CARD_DDEV(card);
	init_data.q_format               = qeth_get_qdio_q_format(card);
	init_data.qib_param_field_format = 0;
	init_data.qib_param_field        = qib_param_field;
	init_data.no_input_qs            = card->qdio.no_in_queues;
	init_data.no_output_qs           = card->qdio.no_out_queues;
	init_data.input_handler 	 = card->discipline->input_handler;
	init_data.output_handler	 = card->discipline->output_handler;
	init_data.queue_start_poll_array = queue_start_poll;
	init_data.int_parm               = (unsigned long) card;
	init_data.input_sbal_addr_array  = (void **) in_sbal_ptrs;
	init_data.output_sbal_addr_array = (void **) out_sbal_ptrs;
	init_data.output_sbal_state_array = card->qdio.out_bufstates;
	init_data.scan_threshold =
		(card->info.type == QETH_CARD_TYPE_IQD) ? 1 : 32;

	if (atomic_cmpxchg(&card->qdio.state, QETH_QDIO_ALLOCATED,
		QETH_QDIO_ESTABLISHED) == QETH_QDIO_ALLOCATED) {
		rc = qdio_allocate(&init_data);
		if (rc) {
			atomic_set(&card->qdio.state, QETH_QDIO_ALLOCATED);
			goto out;
		}
		rc = qdio_establish(&init_data);
		if (rc) {
			atomic_set(&card->qdio.state, QETH_QDIO_ALLOCATED);
			qdio_free(CARD_DDEV(card));
		}
	}

	switch (card->options.cq) {
	case QETH_CQ_ENABLED:
		dev_info(&card->gdev->dev, "Completion Queue support enabled");
		break;
	case QETH_CQ_DISABLED:
		dev_info(&card->gdev->dev, "Completion Queue support disabled");
		break;
	default:
		break;
	}
out:
	kfree(out_sbal_ptrs);
out_free_queue_start_poll:
	kfree(queue_start_poll);
out_free_in_sbals:
	kfree(in_sbal_ptrs);
out_free_qib_param:
	kfree(qib_param_field);
out_free_nothing:
	return rc;
}

static void qeth_core_free_card(struct qeth_card *card)
{

	QETH_DBF_TEXT(SETUP, 2, "freecrd");
	QETH_DBF_HEX(SETUP, 2, &card, sizeof(void *));
	qeth_clean_channel(&card->read);
	qeth_clean_channel(&card->write);
	qeth_free_qdio_buffers(card);
	unregister_service_level(&card->qeth_service_level);
	kfree(card);
}

void qeth_trace_features(struct qeth_card *card)
{
	QETH_CARD_TEXT(card, 2, "features");
	QETH_CARD_HEX(card, 2, &card->options.ipa4, sizeof(card->options.ipa4));
	QETH_CARD_HEX(card, 2, &card->options.ipa6, sizeof(card->options.ipa6));
	QETH_CARD_HEX(card, 2, &card->options.adp, sizeof(card->options.adp));
	QETH_CARD_HEX(card, 2, &card->info.diagass_support,
		      sizeof(card->info.diagass_support));
}
EXPORT_SYMBOL_GPL(qeth_trace_features);

static struct ccw_device_id qeth_ids[] = {
	{CCW_DEVICE_DEVTYPE(0x1731, 0x01, 0x1732, 0x01),
					.driver_info = QETH_CARD_TYPE_OSD},
	{CCW_DEVICE_DEVTYPE(0x1731, 0x05, 0x1732, 0x05),
					.driver_info = QETH_CARD_TYPE_IQD},
	{CCW_DEVICE_DEVTYPE(0x1731, 0x06, 0x1732, 0x06),
					.driver_info = QETH_CARD_TYPE_OSN},
	{CCW_DEVICE_DEVTYPE(0x1731, 0x02, 0x1732, 0x03),
					.driver_info = QETH_CARD_TYPE_OSM},
	{CCW_DEVICE_DEVTYPE(0x1731, 0x02, 0x1732, 0x02),
					.driver_info = QETH_CARD_TYPE_OSX},
	{},
};
MODULE_DEVICE_TABLE(ccw, qeth_ids);

static struct ccw_driver qeth_ccw_driver = {
	.driver = {
		.owner = THIS_MODULE,
		.name = "qeth",
	},
	.ids = qeth_ids,
	.probe = ccwgroup_probe_ccwdev,
	.remove = ccwgroup_remove_ccwdev,
};

int qeth_core_hardsetup_card(struct qeth_card *card)
{
	int retries = 3;
	int rc;

	QETH_DBF_TEXT(SETUP, 2, "hrdsetup");
	atomic_set(&card->force_alloc_skb, 0);
	qeth_update_from_chp_desc(card);
retry:
	if (retries < 3)
		QETH_DBF_MESSAGE(2, "%s Retrying to do IDX activates.\n",
			dev_name(&card->gdev->dev));
	rc = qeth_qdio_clear_card(card, card->info.type != QETH_CARD_TYPE_IQD);
	ccw_device_set_offline(CARD_DDEV(card));
	ccw_device_set_offline(CARD_WDEV(card));
	ccw_device_set_offline(CARD_RDEV(card));
	qdio_free(CARD_DDEV(card));
	rc = ccw_device_set_online(CARD_RDEV(card));
	if (rc)
		goto retriable;
	rc = ccw_device_set_online(CARD_WDEV(card));
	if (rc)
		goto retriable;
	rc = ccw_device_set_online(CARD_DDEV(card));
	if (rc)
		goto retriable;
retriable:
	if (rc == -ERESTARTSYS) {
		QETH_DBF_TEXT(SETUP, 2, "break1");
		return rc;
	} else if (rc) {
		QETH_DBF_TEXT_(SETUP, 2, "1err%d", rc);
		if (--retries < 0)
			goto out;
		else
			goto retry;
	}
	qeth_determine_capabilities(card);
	qeth_init_tokens(card);
	qeth_init_func_level(card);
	rc = qeth_idx_activate_channel(&card->read, qeth_idx_read_cb);
	if (rc == -ERESTARTSYS) {
		QETH_DBF_TEXT(SETUP, 2, "break2");
		return rc;
	} else if (rc) {
		QETH_DBF_TEXT_(SETUP, 2, "3err%d", rc);
		if (--retries < 0)
			goto out;
		else
			goto retry;
	}
	rc = qeth_idx_activate_channel(&card->write, qeth_idx_write_cb);
	if (rc == -ERESTARTSYS) {
		QETH_DBF_TEXT(SETUP, 2, "break3");
		return rc;
	} else if (rc) {
		QETH_DBF_TEXT_(SETUP, 2, "4err%d", rc);
		if (--retries < 0)
			goto out;
		else
			goto retry;
	}
	card->read_or_write_problem = 0;
	rc = qeth_mpc_initialize(card);
	if (rc) {
		QETH_DBF_TEXT_(SETUP, 2, "5err%d", rc);
		goto out;
	}

	rc = qeth_send_startlan(card);
	if (rc) {
		QETH_DBF_TEXT_(SETUP, 2, "6err%d", rc);
		if (rc == IPA_RC_LAN_OFFLINE) {
			dev_warn(&card->gdev->dev,
				"The LAN is offline\n");
			card->lan_online = 0;
		} else {
			rc = -ENODEV;
			goto out;
		}
	} else
		card->lan_online = 1;

	card->options.ipa4.supported_funcs = 0;
	card->options.ipa6.supported_funcs = 0;
	card->options.adp.supported_funcs = 0;
	card->options.sbp.supported_funcs = 0;
	card->info.diagass_support = 0;
	rc = qeth_query_ipassists(card, QETH_PROT_IPV4);
	if (rc == -ENOMEM)
		goto out;
	if (qeth_is_supported(card, IPA_SETADAPTERPARMS)) {
		rc = qeth_query_setadapterparms(card);
		if (rc < 0) {
			QETH_DBF_TEXT_(SETUP, 2, "7err%d", rc);
			goto out;
		}
	}
	if (qeth_adp_supported(card, IPA_SETADP_SET_DIAG_ASSIST)) {
		rc = qeth_query_setdiagass(card);
		if (rc < 0) {
			QETH_DBF_TEXT_(SETUP, 2, "8err%d", rc);
			goto out;
		}
	}
	return 0;
out:
	dev_warn(&card->gdev->dev, "The qeth device driver failed to recover "
		"an error on the device\n");
	QETH_DBF_MESSAGE(2, "%s Initialization in hardsetup failed! rc=%d\n",
		dev_name(&card->gdev->dev), rc);
	return rc;
}
EXPORT_SYMBOL_GPL(qeth_core_hardsetup_card);

static int qeth_create_skb_frag(struct qeth_qdio_buffer *qethbuffer,
				struct qdio_buffer_element *element,
				struct sk_buff **pskb, int offset, int *pfrag,
				int data_len)
{
	struct page *page = virt_to_page(element->addr);
	if (*pskb == NULL) {
		if (qethbuffer->rx_skb) {
			/* only if qeth_card.options.cq == QETH_CQ_ENABLED */
			*pskb = qethbuffer->rx_skb;
			qethbuffer->rx_skb = NULL;
		} else {
			*pskb = dev_alloc_skb(QETH_RX_PULL_LEN + ETH_HLEN);
			if (!(*pskb))
				return -ENOMEM;
		}

		skb_reserve(*pskb, ETH_HLEN);
		if (data_len <= QETH_RX_PULL_LEN) {
			skb_put_data(*pskb, element->addr + offset, data_len);
		} else {
			get_page(page);
			skb_put_data(*pskb, element->addr + offset,
				     QETH_RX_PULL_LEN);
			skb_fill_page_desc(*pskb, *pfrag, page,
				offset + QETH_RX_PULL_LEN,
				data_len - QETH_RX_PULL_LEN);
			(*pskb)->data_len += data_len - QETH_RX_PULL_LEN;
			(*pskb)->len      += data_len - QETH_RX_PULL_LEN;
			(*pskb)->truesize += data_len - QETH_RX_PULL_LEN;
			(*pfrag)++;
		}
	} else {
		get_page(page);
		skb_fill_page_desc(*pskb, *pfrag, page, offset, data_len);
		(*pskb)->data_len += data_len;
		(*pskb)->len      += data_len;
		(*pskb)->truesize += data_len;
		(*pfrag)++;
	}


	return 0;
}

static inline int qeth_is_last_sbale(struct qdio_buffer_element *sbale)
{
	return (sbale->eflags & SBAL_EFLAGS_LAST_ENTRY);
}

struct sk_buff *qeth_core_get_next_skb(struct qeth_card *card,
		struct qeth_qdio_buffer *qethbuffer,
		struct qdio_buffer_element **__element, int *__offset,
		struct qeth_hdr **hdr)
{
	struct qdio_buffer_element *element = *__element;
	struct qdio_buffer *buffer = qethbuffer->buffer;
	int offset = *__offset;
	struct sk_buff *skb = NULL;
	int skb_len = 0;
	void *data_ptr;
	int data_len;
	int headroom = 0;
	int use_rx_sg = 0;
	int frag = 0;

	/* qeth_hdr must not cross element boundaries */
	if (element->length < offset + sizeof(struct qeth_hdr)) {
		if (qeth_is_last_sbale(element))
			return NULL;
		element++;
		offset = 0;
		if (element->length < sizeof(struct qeth_hdr))
			return NULL;
	}
	*hdr = element->addr + offset;

	offset += sizeof(struct qeth_hdr);
	switch ((*hdr)->hdr.l2.id) {
	case QETH_HEADER_TYPE_LAYER2:
		skb_len = (*hdr)->hdr.l2.pkt_length;
		break;
	case QETH_HEADER_TYPE_LAYER3:
		skb_len = (*hdr)->hdr.l3.length;
		headroom = ETH_HLEN;
		break;
	case QETH_HEADER_TYPE_OSN:
		skb_len = (*hdr)->hdr.osn.pdu_length;
		headroom = sizeof(struct qeth_hdr);
		break;
	default:
		break;
	}

	if (!skb_len)
		return NULL;

	if (((skb_len >= card->options.rx_sg_cb) &&
	     (!(card->info.type == QETH_CARD_TYPE_OSN)) &&
	     (!atomic_read(&card->force_alloc_skb))) ||
	    (card->options.cq == QETH_CQ_ENABLED)) {
		use_rx_sg = 1;
	} else {
		skb = dev_alloc_skb(skb_len + headroom);
		if (!skb)
			goto no_mem;
		if (headroom)
			skb_reserve(skb, headroom);
	}

	data_ptr = element->addr + offset;
	while (skb_len) {
		data_len = min(skb_len, (int)(element->length - offset));
		if (data_len) {
			if (use_rx_sg) {
				if (qeth_create_skb_frag(qethbuffer, element,
				    &skb, offset, &frag, data_len))
					goto no_mem;
			} else {
				skb_put_data(skb, data_ptr, data_len);
			}
		}
		skb_len -= data_len;
		if (skb_len) {
			if (qeth_is_last_sbale(element)) {
				QETH_CARD_TEXT(card, 4, "unexeob");
				QETH_CARD_HEX(card, 2, buffer, sizeof(void *));
				dev_kfree_skb_any(skb);
				card->stats.rx_errors++;
				return NULL;
			}
			element++;
			offset = 0;
			data_ptr = element->addr;
		} else {
			offset += data_len;
		}
	}
	*__element = element;
	*__offset = offset;
	if (use_rx_sg && card->options.performance_stats) {
		card->perf_stats.sg_skbs_rx++;
		card->perf_stats.sg_frags_rx += skb_shinfo(skb)->nr_frags;
	}
	return skb;
no_mem:
	if (net_ratelimit()) {
		QETH_CARD_TEXT(card, 2, "noskbmem");
	}
	card->stats.rx_dropped++;
	return NULL;
}
EXPORT_SYMBOL_GPL(qeth_core_get_next_skb);

int qeth_poll(struct napi_struct *napi, int budget)
{
	struct qeth_card *card = container_of(napi, struct qeth_card, napi);
	int work_done = 0;
	struct qeth_qdio_buffer *buffer;
	int done;
	int new_budget = budget;

	if (card->options.performance_stats) {
		card->perf_stats.inbound_cnt++;
		card->perf_stats.inbound_start_time = qeth_get_micros();
	}

	while (1) {
		if (!card->rx.b_count) {
			card->rx.qdio_err = 0;
			card->rx.b_count = qdio_get_next_buffers(
				card->data.ccwdev, 0, &card->rx.b_index,
				&card->rx.qdio_err);
			if (card->rx.b_count <= 0) {
				card->rx.b_count = 0;
				break;
			}
			card->rx.b_element =
				&card->qdio.in_q->bufs[card->rx.b_index]
				.buffer->element[0];
			card->rx.e_offset = 0;
		}

		while (card->rx.b_count) {
			buffer = &card->qdio.in_q->bufs[card->rx.b_index];
			if (!(card->rx.qdio_err &&
			    qeth_check_qdio_errors(card, buffer->buffer,
			    card->rx.qdio_err, "qinerr")))
				work_done +=
					card->discipline->process_rx_buffer(
						card, new_budget, &done);
			else
				done = 1;

			if (done) {
				if (card->options.performance_stats)
					card->perf_stats.bufs_rec++;
				qeth_put_buffer_pool_entry(card,
					buffer->pool_entry);
				qeth_queue_input_buffer(card, card->rx.b_index);
				card->rx.b_count--;
				if (card->rx.b_count) {
					card->rx.b_index =
						(card->rx.b_index + 1) %
						QDIO_MAX_BUFFERS_PER_Q;
					card->rx.b_element =
						&card->qdio.in_q
						->bufs[card->rx.b_index]
						.buffer->element[0];
					card->rx.e_offset = 0;
				}
			}

			if (work_done >= budget)
				goto out;
			else
				new_budget = budget - work_done;
		}
	}

	napi_complete(napi);
	if (qdio_start_irq(card->data.ccwdev, 0))
		napi_schedule(&card->napi);
out:
	if (card->options.performance_stats)
		card->perf_stats.inbound_time += qeth_get_micros() -
			card->perf_stats.inbound_start_time;
	return work_done;
}
EXPORT_SYMBOL_GPL(qeth_poll);

static int qeth_setassparms_inspect_rc(struct qeth_ipa_cmd *cmd)
{
	if (!cmd->hdr.return_code)
		cmd->hdr.return_code = cmd->data.setassparms.hdr.return_code;
	return cmd->hdr.return_code;
}

int qeth_setassparms_cb(struct qeth_card *card,
			struct qeth_reply *reply, unsigned long data)
{
	struct qeth_ipa_cmd *cmd;

	QETH_CARD_TEXT(card, 4, "defadpcb");

	cmd = (struct qeth_ipa_cmd *) data;
	if (cmd->hdr.return_code == 0) {
		cmd->hdr.return_code = cmd->data.setassparms.hdr.return_code;
		if (cmd->hdr.prot_version == QETH_PROT_IPV4)
			card->options.ipa4.enabled_funcs = cmd->hdr.ipa_enabled;
		if (cmd->hdr.prot_version == QETH_PROT_IPV6)
			card->options.ipa6.enabled_funcs = cmd->hdr.ipa_enabled;
	}
	return 0;
}
EXPORT_SYMBOL_GPL(qeth_setassparms_cb);

struct qeth_cmd_buffer *qeth_get_setassparms_cmd(struct qeth_card *card,
						 enum qeth_ipa_funcs ipa_func,
						 __u16 cmd_code, __u16 len,
						 enum qeth_prot_versions prot)
{
	struct qeth_cmd_buffer *iob;
	struct qeth_ipa_cmd *cmd;

	QETH_CARD_TEXT(card, 4, "getasscm");
	iob = qeth_get_ipacmd_buffer(card, IPA_CMD_SETASSPARMS, prot);

	if (iob) {
		cmd = (struct qeth_ipa_cmd *)(iob->data+IPA_PDU_HEADER_SIZE);
		cmd->data.setassparms.hdr.assist_no = ipa_func;
		cmd->data.setassparms.hdr.length = 8 + len;
		cmd->data.setassparms.hdr.command_code = cmd_code;
		cmd->data.setassparms.hdr.return_code = 0;
		cmd->data.setassparms.hdr.seq_no = 0;
	}

	return iob;
}
EXPORT_SYMBOL_GPL(qeth_get_setassparms_cmd);

int qeth_send_setassparms(struct qeth_card *card,
			  struct qeth_cmd_buffer *iob, __u16 len, long data,
			  int (*reply_cb)(struct qeth_card *,
					  struct qeth_reply *, unsigned long),
			  void *reply_param)
{
	int rc;
	struct qeth_ipa_cmd *cmd;

	QETH_CARD_TEXT(card, 4, "sendassp");

	cmd = (struct qeth_ipa_cmd *)(iob->data+IPA_PDU_HEADER_SIZE);
	if (len <= sizeof(__u32))
		cmd->data.setassparms.data.flags_32bit = (__u32) data;
	else   /* (len > sizeof(__u32)) */
		memcpy(&cmd->data.setassparms.data, (void *) data, len);

	rc = qeth_send_ipa_cmd(card, iob, reply_cb, reply_param);
	return rc;
}
EXPORT_SYMBOL_GPL(qeth_send_setassparms);

int qeth_send_simple_setassparms(struct qeth_card *card,
				 enum qeth_ipa_funcs ipa_func,
				 __u16 cmd_code, long data)
{
	int rc;
	int length = 0;
	struct qeth_cmd_buffer *iob;

	QETH_CARD_TEXT(card, 4, "simassp4");
	if (data)
		length = sizeof(__u32);
	iob = qeth_get_setassparms_cmd(card, ipa_func, cmd_code,
				       length, QETH_PROT_IPV4);
	if (!iob)
		return -ENOMEM;
	rc = qeth_send_setassparms(card, iob, length, data,
				   qeth_setassparms_cb, NULL);
	return rc;
}
EXPORT_SYMBOL_GPL(qeth_send_simple_setassparms);

static void qeth_unregister_dbf_views(void)
{
	int x;
	for (x = 0; x < QETH_DBF_INFOS; x++) {
		debug_unregister(qeth_dbf[x].id);
		qeth_dbf[x].id = NULL;
	}
}

void qeth_dbf_longtext(debug_info_t *id, int level, char *fmt, ...)
{
	char dbf_txt_buf[32];
	va_list args;

	if (!debug_level_enabled(id, level))
		return;
	va_start(args, fmt);
	vsnprintf(dbf_txt_buf, sizeof(dbf_txt_buf), fmt, args);
	va_end(args);
	debug_text_event(id, level, dbf_txt_buf);
}
EXPORT_SYMBOL_GPL(qeth_dbf_longtext);

static int qeth_register_dbf_views(void)
{
	int ret;
	int x;

	for (x = 0; x < QETH_DBF_INFOS; x++) {
		/* register the areas */
		qeth_dbf[x].id = debug_register(qeth_dbf[x].name,
						qeth_dbf[x].pages,
						qeth_dbf[x].areas,
						qeth_dbf[x].len);
		if (qeth_dbf[x].id == NULL) {
			qeth_unregister_dbf_views();
			return -ENOMEM;
		}

		/* register a view */
		ret = debug_register_view(qeth_dbf[x].id, qeth_dbf[x].view);
		if (ret) {
			qeth_unregister_dbf_views();
			return ret;
		}

		/* set a passing level */
		debug_set_level(qeth_dbf[x].id, qeth_dbf[x].level);
	}

	return 0;
}

int qeth_core_load_discipline(struct qeth_card *card,
		enum qeth_discipline_id discipline)
{
	int rc = 0;

	mutex_lock(&qeth_mod_mutex);
	switch (discipline) {
	case QETH_DISCIPLINE_LAYER3:
		card->discipline = try_then_request_module(
			symbol_get(qeth_l3_discipline), "qeth_l3");
		break;
	case QETH_DISCIPLINE_LAYER2:
		card->discipline = try_then_request_module(
			symbol_get(qeth_l2_discipline), "qeth_l2");
		break;
	default:
		break;
	}

	if (!card->discipline) {
		dev_err(&card->gdev->dev, "There is no kernel module to "
			"support discipline %d\n", discipline);
		rc = -EINVAL;
	}
	mutex_unlock(&qeth_mod_mutex);
	return rc;
}

void qeth_core_free_discipline(struct qeth_card *card)
{
	if (card->options.layer2)
		symbol_put(qeth_l2_discipline);
	else
		symbol_put(qeth_l3_discipline);
	card->discipline = NULL;
}

const struct device_type qeth_generic_devtype = {
	.name = "qeth_generic",
	.groups = qeth_generic_attr_groups,
};
EXPORT_SYMBOL_GPL(qeth_generic_devtype);

static const struct device_type qeth_osn_devtype = {
	.name = "qeth_osn",
	.groups = qeth_osn_attr_groups,
};

#define DBF_NAME_LEN	20

struct qeth_dbf_entry {
	char dbf_name[DBF_NAME_LEN];
	debug_info_t *dbf_info;
	struct list_head dbf_list;
};

static LIST_HEAD(qeth_dbf_list);
static DEFINE_MUTEX(qeth_dbf_list_mutex);

static debug_info_t *qeth_get_dbf_entry(char *name)
{
	struct qeth_dbf_entry *entry;
	debug_info_t *rc = NULL;

	mutex_lock(&qeth_dbf_list_mutex);
	list_for_each_entry(entry, &qeth_dbf_list, dbf_list) {
		if (strcmp(entry->dbf_name, name) == 0) {
			rc = entry->dbf_info;
			break;
		}
	}
	mutex_unlock(&qeth_dbf_list_mutex);
	return rc;
}

static int qeth_add_dbf_entry(struct qeth_card *card, char *name)
{
	struct qeth_dbf_entry *new_entry;

	card->debug = debug_register(name, 2, 1, 8);
	if (!card->debug) {
		QETH_DBF_TEXT_(SETUP, 2, "%s", "qcdbf");
		goto err;
	}
	if (debug_register_view(card->debug, &debug_hex_ascii_view))
		goto err_dbg;
	new_entry = kzalloc(sizeof(struct qeth_dbf_entry), GFP_KERNEL);
	if (!new_entry)
		goto err_dbg;
	strncpy(new_entry->dbf_name, name, DBF_NAME_LEN);
	new_entry->dbf_info = card->debug;
	mutex_lock(&qeth_dbf_list_mutex);
	list_add(&new_entry->dbf_list, &qeth_dbf_list);
	mutex_unlock(&qeth_dbf_list_mutex);

	return 0;

err_dbg:
	debug_unregister(card->debug);
err:
	return -ENOMEM;
}

static void qeth_clear_dbf_list(void)
{
	struct qeth_dbf_entry *entry, *tmp;

	mutex_lock(&qeth_dbf_list_mutex);
	list_for_each_entry_safe(entry, tmp, &qeth_dbf_list, dbf_list) {
		list_del(&entry->dbf_list);
		debug_unregister(entry->dbf_info);
		kfree(entry);
	}
	mutex_unlock(&qeth_dbf_list_mutex);
}

static int qeth_core_probe_device(struct ccwgroup_device *gdev)
{
	struct qeth_card *card;
	struct device *dev;
	int rc;
	enum qeth_discipline_id enforced_disc;
	unsigned long flags;
	char dbf_name[DBF_NAME_LEN];

	QETH_DBF_TEXT(SETUP, 2, "probedev");

	dev = &gdev->dev;
	if (!get_device(dev))
		return -ENODEV;

	QETH_DBF_TEXT_(SETUP, 2, "%s", dev_name(&gdev->dev));

	card = qeth_alloc_card();
	if (!card) {
		QETH_DBF_TEXT_(SETUP, 2, "1err%d", -ENOMEM);
		rc = -ENOMEM;
		goto err_dev;
	}

	snprintf(dbf_name, sizeof(dbf_name), "qeth_card_%s",
		dev_name(&gdev->dev));
	card->debug = qeth_get_dbf_entry(dbf_name);
	if (!card->debug) {
		rc = qeth_add_dbf_entry(card, dbf_name);
		if (rc)
			goto err_card;
	}

	card->read.ccwdev  = gdev->cdev[0];
	card->write.ccwdev = gdev->cdev[1];
	card->data.ccwdev  = gdev->cdev[2];
	dev_set_drvdata(&gdev->dev, card);
	card->gdev = gdev;
	gdev->cdev[0]->handler = qeth_irq;
	gdev->cdev[1]->handler = qeth_irq;
	gdev->cdev[2]->handler = qeth_irq;

	rc = qeth_determine_card_type(card);
	if (rc) {
		QETH_DBF_TEXT_(SETUP, 2, "3err%d", rc);
		goto err_card;
	}
	rc = qeth_setup_card(card);
	if (rc) {
		QETH_DBF_TEXT_(SETUP, 2, "2err%d", rc);
		goto err_card;
	}

	qeth_determine_capabilities(card);
	enforced_disc = qeth_enforce_discipline(card);
	switch (enforced_disc) {
	case QETH_DISCIPLINE_UNDETERMINED:
		gdev->dev.type = &qeth_generic_devtype;
		break;
	default:
		card->info.layer_enforced = true;
		rc = qeth_core_load_discipline(card, enforced_disc);
		if (rc)
			goto err_card;

		gdev->dev.type = (card->info.type != QETH_CARD_TYPE_OSN)
					? card->discipline->devtype
					: &qeth_osn_devtype;
		rc = card->discipline->setup(card->gdev);
		if (rc)
			goto err_disc;
		break;
	}

	write_lock_irqsave(&qeth_core_card_list.rwlock, flags);
	list_add_tail(&card->list, &qeth_core_card_list.list);
	write_unlock_irqrestore(&qeth_core_card_list.rwlock, flags);
	return 0;

err_disc:
	qeth_core_free_discipline(card);
err_card:
	qeth_core_free_card(card);
err_dev:
	put_device(dev);
	return rc;
}

static void qeth_core_remove_device(struct ccwgroup_device *gdev)
{
	unsigned long flags;
	struct qeth_card *card = dev_get_drvdata(&gdev->dev);

	QETH_DBF_TEXT(SETUP, 2, "removedv");

	if (card->discipline) {
		card->discipline->remove(gdev);
		qeth_core_free_discipline(card);
	}

	write_lock_irqsave(&qeth_core_card_list.rwlock, flags);
	list_del(&card->list);
	write_unlock_irqrestore(&qeth_core_card_list.rwlock, flags);
	qeth_core_free_card(card);
	dev_set_drvdata(&gdev->dev, NULL);
	put_device(&gdev->dev);
	return;
}

static int qeth_core_set_online(struct ccwgroup_device *gdev)
{
	struct qeth_card *card = dev_get_drvdata(&gdev->dev);
	int rc = 0;
	enum qeth_discipline_id def_discipline;

	if (!card->discipline) {
		if (card->info.type == QETH_CARD_TYPE_IQD)
			def_discipline = QETH_DISCIPLINE_LAYER3;
		else
			def_discipline = QETH_DISCIPLINE_LAYER2;
		rc = qeth_core_load_discipline(card, def_discipline);
		if (rc)
			goto err;
		rc = card->discipline->setup(card->gdev);
		if (rc) {
			qeth_core_free_discipline(card);
			goto err;
		}
	}
	rc = card->discipline->set_online(gdev);
err:
	return rc;
}

static int qeth_core_set_offline(struct ccwgroup_device *gdev)
{
	struct qeth_card *card = dev_get_drvdata(&gdev->dev);
	return card->discipline->set_offline(gdev);
}

static void qeth_core_shutdown(struct ccwgroup_device *gdev)
{
	struct qeth_card *card = dev_get_drvdata(&gdev->dev);
	qeth_set_allowed_threads(card, 0, 1);
	if ((gdev->state == CCWGROUP_ONLINE) && card->info.hwtrap)
		qeth_hw_trap(card, QETH_DIAGS_TRAP_DISARM);
	qeth_qdio_clear_card(card, 0);
	qeth_clear_qdio_buffers(card);
	qdio_free(CARD_DDEV(card));
}

static int qeth_core_freeze(struct ccwgroup_device *gdev)
{
	struct qeth_card *card = dev_get_drvdata(&gdev->dev);
	if (card->discipline && card->discipline->freeze)
		return card->discipline->freeze(gdev);
	return 0;
}

static int qeth_core_thaw(struct ccwgroup_device *gdev)
{
	struct qeth_card *card = dev_get_drvdata(&gdev->dev);
	if (card->discipline && card->discipline->thaw)
		return card->discipline->thaw(gdev);
	return 0;
}

static int qeth_core_restore(struct ccwgroup_device *gdev)
{
	struct qeth_card *card = dev_get_drvdata(&gdev->dev);
	if (card->discipline && card->discipline->restore)
		return card->discipline->restore(gdev);
	return 0;
}

static struct ccwgroup_driver qeth_core_ccwgroup_driver = {
	.driver = {
		.owner = THIS_MODULE,
		.name = "qeth",
	},
	.setup = qeth_core_probe_device,
	.remove = qeth_core_remove_device,
	.set_online = qeth_core_set_online,
	.set_offline = qeth_core_set_offline,
	.shutdown = qeth_core_shutdown,
	.prepare = NULL,
	.complete = NULL,
	.freeze = qeth_core_freeze,
	.thaw = qeth_core_thaw,
	.restore = qeth_core_restore,
};

static ssize_t group_store(struct device_driver *ddrv, const char *buf,
			   size_t count)
{
	int err;

	err = ccwgroup_create_dev(qeth_core_root_dev,
				  &qeth_core_ccwgroup_driver, 3, buf);

	return err ? err : count;
}
static DRIVER_ATTR_WO(group);

static struct attribute *qeth_drv_attrs[] = {
	&driver_attr_group.attr,
	NULL,
};
static struct attribute_group qeth_drv_attr_group = {
	.attrs = qeth_drv_attrs,
};
static const struct attribute_group *qeth_drv_attr_groups[] = {
	&qeth_drv_attr_group,
	NULL,
};

int qeth_do_ioctl(struct net_device *dev, struct ifreq *rq, int cmd)
{
	struct qeth_card *card = dev->ml_priv;
	struct mii_ioctl_data *mii_data;
	int rc = 0;

	if (!card)
		return -ENODEV;

	if (!qeth_card_hw_is_reachable(card))
		return -ENODEV;

	if (card->info.type == QETH_CARD_TYPE_OSN)
		return -EPERM;

	switch (cmd) {
	case SIOC_QETH_ADP_SET_SNMP_CONTROL:
		rc = qeth_snmp_command(card, rq->ifr_ifru.ifru_data);
		break;
	case SIOC_QETH_GET_CARD_TYPE:
		if ((card->info.type == QETH_CARD_TYPE_OSD ||
		     card->info.type == QETH_CARD_TYPE_OSM ||
		     card->info.type == QETH_CARD_TYPE_OSX) &&
		    !card->info.guestlan)
			return 1;
		else
			return 0;
	case SIOCGMIIPHY:
		mii_data = if_mii(rq);
		mii_data->phy_id = 0;
		break;
	case SIOCGMIIREG:
		mii_data = if_mii(rq);
		if (mii_data->phy_id != 0)
			rc = -EINVAL;
		else
			mii_data->val_out = qeth_mdio_read(dev,
				mii_data->phy_id, mii_data->reg_num);
		break;
	case SIOC_QETH_QUERY_OAT:
		rc = qeth_query_oat_command(card, rq->ifr_ifru.ifru_data);
		break;
	default:
		if (card->discipline->do_ioctl)
			rc = card->discipline->do_ioctl(dev, rq, cmd);
		else
			rc = -EOPNOTSUPP;
	}
	if (rc)
		QETH_CARD_TEXT_(card, 2, "ioce%x", rc);
	return rc;
}
EXPORT_SYMBOL_GPL(qeth_do_ioctl);

static struct {
	const char str[ETH_GSTRING_LEN];
} qeth_ethtool_stats_keys[] = {
/*  0 */{"rx skbs"},
	{"rx buffers"},
	{"tx skbs"},
	{"tx buffers"},
	{"tx skbs no packing"},
	{"tx buffers no packing"},
	{"tx skbs packing"},
	{"tx buffers packing"},
	{"tx sg skbs"},
	{"tx sg frags"},
/* 10 */{"rx sg skbs"},
	{"rx sg frags"},
	{"rx sg page allocs"},
	{"tx large kbytes"},
	{"tx large count"},
	{"tx pk state ch n->p"},
	{"tx pk state ch p->n"},
	{"tx pk watermark low"},
	{"tx pk watermark high"},
	{"queue 0 buffer usage"},
/* 20 */{"queue 1 buffer usage"},
	{"queue 2 buffer usage"},
	{"queue 3 buffer usage"},
	{"rx poll time"},
	{"rx poll count"},
	{"rx do_QDIO time"},
	{"rx do_QDIO count"},
	{"tx handler time"},
	{"tx handler count"},
	{"tx time"},
/* 30 */{"tx count"},
	{"tx do_QDIO time"},
	{"tx do_QDIO count"},
	{"tx csum"},
	{"tx lin"},
	{"tx linfail"},
	{"cq handler count"},
	{"cq handler time"}
};

int qeth_core_get_sset_count(struct net_device *dev, int stringset)
{
	switch (stringset) {
	case ETH_SS_STATS:
		return (sizeof(qeth_ethtool_stats_keys) / ETH_GSTRING_LEN);
	default:
		return -EINVAL;
	}
}
EXPORT_SYMBOL_GPL(qeth_core_get_sset_count);

void qeth_core_get_ethtool_stats(struct net_device *dev,
		struct ethtool_stats *stats, u64 *data)
{
	struct qeth_card *card = dev->ml_priv;
	data[0] = card->stats.rx_packets -
				card->perf_stats.initial_rx_packets;
	data[1] = card->perf_stats.bufs_rec;
	data[2] = card->stats.tx_packets -
				card->perf_stats.initial_tx_packets;
	data[3] = card->perf_stats.bufs_sent;
	data[4] = card->stats.tx_packets - card->perf_stats.initial_tx_packets
			- card->perf_stats.skbs_sent_pack;
	data[5] = card->perf_stats.bufs_sent - card->perf_stats.bufs_sent_pack;
	data[6] = card->perf_stats.skbs_sent_pack;
	data[7] = card->perf_stats.bufs_sent_pack;
	data[8] = card->perf_stats.sg_skbs_sent;
	data[9] = card->perf_stats.sg_frags_sent;
	data[10] = card->perf_stats.sg_skbs_rx;
	data[11] = card->perf_stats.sg_frags_rx;
	data[12] = card->perf_stats.sg_alloc_page_rx;
	data[13] = (card->perf_stats.large_send_bytes >> 10);
	data[14] = card->perf_stats.large_send_cnt;
	data[15] = card->perf_stats.sc_dp_p;
	data[16] = card->perf_stats.sc_p_dp;
	data[17] = QETH_LOW_WATERMARK_PACK;
	data[18] = QETH_HIGH_WATERMARK_PACK;
	data[19] = atomic_read(&card->qdio.out_qs[0]->used_buffers);
	data[20] = (card->qdio.no_out_queues > 1) ?
			atomic_read(&card->qdio.out_qs[1]->used_buffers) : 0;
	data[21] = (card->qdio.no_out_queues > 2) ?
			atomic_read(&card->qdio.out_qs[2]->used_buffers) : 0;
	data[22] = (card->qdio.no_out_queues > 3) ?
			atomic_read(&card->qdio.out_qs[3]->used_buffers) : 0;
	data[23] = card->perf_stats.inbound_time;
	data[24] = card->perf_stats.inbound_cnt;
	data[25] = card->perf_stats.inbound_do_qdio_time;
	data[26] = card->perf_stats.inbound_do_qdio_cnt;
	data[27] = card->perf_stats.outbound_handler_time;
	data[28] = card->perf_stats.outbound_handler_cnt;
	data[29] = card->perf_stats.outbound_time;
	data[30] = card->perf_stats.outbound_cnt;
	data[31] = card->perf_stats.outbound_do_qdio_time;
	data[32] = card->perf_stats.outbound_do_qdio_cnt;
	data[33] = card->perf_stats.tx_csum;
	data[34] = card->perf_stats.tx_lin;
	data[35] = card->perf_stats.tx_linfail;
	data[36] = card->perf_stats.cq_cnt;
	data[37] = card->perf_stats.cq_time;
}
EXPORT_SYMBOL_GPL(qeth_core_get_ethtool_stats);

void qeth_core_get_strings(struct net_device *dev, u32 stringset, u8 *data)
{
	switch (stringset) {
	case ETH_SS_STATS:
		memcpy(data, &qeth_ethtool_stats_keys,
			sizeof(qeth_ethtool_stats_keys));
		break;
	default:
		WARN_ON(1);
		break;
	}
}
EXPORT_SYMBOL_GPL(qeth_core_get_strings);

void qeth_core_get_drvinfo(struct net_device *dev,
		struct ethtool_drvinfo *info)
{
	struct qeth_card *card = dev->ml_priv;

	strlcpy(info->driver, card->options.layer2 ? "qeth_l2" : "qeth_l3",
		sizeof(info->driver));
	strlcpy(info->version, "1.0", sizeof(info->version));
	strlcpy(info->fw_version, card->info.mcl_level,
		sizeof(info->fw_version));
	snprintf(info->bus_info, sizeof(info->bus_info), "%s/%s/%s",
		 CARD_RDEV_ID(card), CARD_WDEV_ID(card), CARD_DDEV_ID(card));
}
EXPORT_SYMBOL_GPL(qeth_core_get_drvinfo);

/* Helper function to fill 'advertising' and 'supported' which are the same. */
/* Autoneg and full-duplex are supported and advertised unconditionally.     */
/* Always advertise and support all speeds up to specified, and only one     */
/* specified port type.							     */
static void qeth_set_cmd_adv_sup(struct ethtool_link_ksettings *cmd,
				int maxspeed, int porttype)
{
	ethtool_link_ksettings_zero_link_mode(cmd, supported);
	ethtool_link_ksettings_zero_link_mode(cmd, advertising);
	ethtool_link_ksettings_zero_link_mode(cmd, lp_advertising);

	ethtool_link_ksettings_add_link_mode(cmd, supported, Autoneg);
	ethtool_link_ksettings_add_link_mode(cmd, advertising, Autoneg);

	switch (porttype) {
	case PORT_TP:
		ethtool_link_ksettings_add_link_mode(cmd, supported, TP);
		ethtool_link_ksettings_add_link_mode(cmd, advertising, TP);
		break;
	case PORT_FIBRE:
		ethtool_link_ksettings_add_link_mode(cmd, supported, FIBRE);
		ethtool_link_ksettings_add_link_mode(cmd, advertising, FIBRE);
		break;
	default:
		ethtool_link_ksettings_add_link_mode(cmd, supported, TP);
		ethtool_link_ksettings_add_link_mode(cmd, advertising, TP);
		WARN_ON_ONCE(1);
	}

	/* fallthrough from high to low, to select all legal speeds: */
	switch (maxspeed) {
	case SPEED_10000:
		ethtool_link_ksettings_add_link_mode(cmd, supported,
						     10000baseT_Full);
		ethtool_link_ksettings_add_link_mode(cmd, advertising,
						     10000baseT_Full);
	case SPEED_1000:
		ethtool_link_ksettings_add_link_mode(cmd, supported,
						     1000baseT_Full);
		ethtool_link_ksettings_add_link_mode(cmd, advertising,
						     1000baseT_Full);
		ethtool_link_ksettings_add_link_mode(cmd, supported,
						     1000baseT_Half);
		ethtool_link_ksettings_add_link_mode(cmd, advertising,
						     1000baseT_Half);
	case SPEED_100:
		ethtool_link_ksettings_add_link_mode(cmd, supported,
						     100baseT_Full);
		ethtool_link_ksettings_add_link_mode(cmd, advertising,
						     100baseT_Full);
		ethtool_link_ksettings_add_link_mode(cmd, supported,
						     100baseT_Half);
		ethtool_link_ksettings_add_link_mode(cmd, advertising,
						     100baseT_Half);
	case SPEED_10:
		ethtool_link_ksettings_add_link_mode(cmd, supported,
						     10baseT_Full);
		ethtool_link_ksettings_add_link_mode(cmd, advertising,
						     10baseT_Full);
		ethtool_link_ksettings_add_link_mode(cmd, supported,
						     10baseT_Half);
		ethtool_link_ksettings_add_link_mode(cmd, advertising,
						     10baseT_Half);
		/* end fallthrough */
		break;
	default:
		ethtool_link_ksettings_add_link_mode(cmd, supported,
						     10baseT_Full);
		ethtool_link_ksettings_add_link_mode(cmd, advertising,
						     10baseT_Full);
		ethtool_link_ksettings_add_link_mode(cmd, supported,
						     10baseT_Half);
		ethtool_link_ksettings_add_link_mode(cmd, advertising,
						     10baseT_Half);
		WARN_ON_ONCE(1);
	}
}

int qeth_core_ethtool_get_link_ksettings(struct net_device *netdev,
		struct ethtool_link_ksettings *cmd)
{
	struct qeth_card *card = netdev->ml_priv;
	enum qeth_link_types link_type;
	struct carrier_info carrier_info;
	int rc;

	if ((card->info.type == QETH_CARD_TYPE_IQD) || (card->info.guestlan))
		link_type = QETH_LINK_TYPE_10GBIT_ETH;
	else
		link_type = card->info.link_type;

	cmd->base.duplex = DUPLEX_FULL;
	cmd->base.autoneg = AUTONEG_ENABLE;
	cmd->base.phy_address = 0;
	cmd->base.mdio_support = 0;
	cmd->base.eth_tp_mdix = ETH_TP_MDI_INVALID;
	cmd->base.eth_tp_mdix_ctrl = ETH_TP_MDI_INVALID;

	switch (link_type) {
	case QETH_LINK_TYPE_FAST_ETH:
	case QETH_LINK_TYPE_LANE_ETH100:
		cmd->base.speed = SPEED_100;
		cmd->base.port = PORT_TP;
		break;
	case QETH_LINK_TYPE_GBIT_ETH:
	case QETH_LINK_TYPE_LANE_ETH1000:
		cmd->base.speed = SPEED_1000;
		cmd->base.port = PORT_FIBRE;
		break;
	case QETH_LINK_TYPE_10GBIT_ETH:
		cmd->base.speed = SPEED_10000;
		cmd->base.port = PORT_FIBRE;
		break;
	default:
		cmd->base.speed = SPEED_10;
		cmd->base.port = PORT_TP;
	}
	qeth_set_cmd_adv_sup(cmd, cmd->base.speed, cmd->base.port);

	/* Check if we can obtain more accurate information.	 */
	/* If QUERY_CARD_INFO command is not supported or fails, */
	/* just return the heuristics that was filled above.	 */
	if (!qeth_card_hw_is_reachable(card))
		return -ENODEV;
	rc = qeth_query_card_info(card, &carrier_info);
	if (rc == -EOPNOTSUPP) /* for old hardware, return heuristic */
		return 0;
	if (rc) /* report error from the hardware operation */
		return rc;
	/* on success, fill in the information got from the hardware */

	netdev_dbg(netdev,
	"card info: card_type=0x%02x, port_mode=0x%04x, port_speed=0x%08x\n",
			carrier_info.card_type,
			carrier_info.port_mode,
			carrier_info.port_speed);

	/* Update attributes for which we've obtained more authoritative */
	/* information, leave the rest the way they where filled above.  */
	switch (carrier_info.card_type) {
	case CARD_INFO_TYPE_1G_COPPER_A:
	case CARD_INFO_TYPE_1G_COPPER_B:
		cmd->base.port = PORT_TP;
		qeth_set_cmd_adv_sup(cmd, SPEED_1000, cmd->base.port);
		break;
	case CARD_INFO_TYPE_1G_FIBRE_A:
	case CARD_INFO_TYPE_1G_FIBRE_B:
		cmd->base.port = PORT_FIBRE;
		qeth_set_cmd_adv_sup(cmd, SPEED_1000, cmd->base.port);
		break;
	case CARD_INFO_TYPE_10G_FIBRE_A:
	case CARD_INFO_TYPE_10G_FIBRE_B:
		cmd->base.port = PORT_FIBRE;
		qeth_set_cmd_adv_sup(cmd, SPEED_10000, cmd->base.port);
		break;
	}

	switch (carrier_info.port_mode) {
	case CARD_INFO_PORTM_FULLDUPLEX:
		cmd->base.duplex = DUPLEX_FULL;
		break;
	case CARD_INFO_PORTM_HALFDUPLEX:
		cmd->base.duplex = DUPLEX_HALF;
		break;
	}

	switch (carrier_info.port_speed) {
	case CARD_INFO_PORTS_10M:
		cmd->base.speed = SPEED_10;
		break;
	case CARD_INFO_PORTS_100M:
		cmd->base.speed = SPEED_100;
		break;
	case CARD_INFO_PORTS_1G:
		cmd->base.speed = SPEED_1000;
		break;
	case CARD_INFO_PORTS_10G:
		cmd->base.speed = SPEED_10000;
		break;
	}

	return 0;
}
EXPORT_SYMBOL_GPL(qeth_core_ethtool_get_link_ksettings);

/* Callback to handle checksum offload command reply from OSA card.
 * Verify that required features have been enabled on the card.
 * Return error in hdr->return_code as this value is checked by caller.
 *
 * Always returns zero to indicate no further messages from the OSA card.
 */
static int qeth_ipa_checksum_run_cmd_cb(struct qeth_card *card,
					struct qeth_reply *reply,
					unsigned long data)
{
	struct qeth_ipa_cmd *cmd = (struct qeth_ipa_cmd *) data;
	struct qeth_checksum_cmd *chksum_cb =
				(struct qeth_checksum_cmd *)reply->param;

	QETH_CARD_TEXT(card, 4, "chkdoccb");
	if (qeth_setassparms_inspect_rc(cmd))
		return 0;

	memset(chksum_cb, 0, sizeof(*chksum_cb));
	if (cmd->data.setassparms.hdr.command_code == IPA_CMD_ASS_START) {
		chksum_cb->supported =
				cmd->data.setassparms.data.chksum.supported;
		QETH_CARD_TEXT_(card, 3, "strt:%x", chksum_cb->supported);
	}
	if (cmd->data.setassparms.hdr.command_code == IPA_CMD_ASS_ENABLE) {
		chksum_cb->supported =
				cmd->data.setassparms.data.chksum.supported;
		chksum_cb->enabled =
				cmd->data.setassparms.data.chksum.enabled;
		QETH_CARD_TEXT_(card, 3, "supp:%x", chksum_cb->supported);
		QETH_CARD_TEXT_(card, 3, "enab:%x", chksum_cb->enabled);
	}
	return 0;
}

/* Send command to OSA card and check results. */
static int qeth_ipa_checksum_run_cmd(struct qeth_card *card,
				     enum qeth_ipa_funcs ipa_func,
				     __u16 cmd_code, long data,
				     struct qeth_checksum_cmd *chksum_cb)
{
	struct qeth_cmd_buffer *iob;
	int rc = -ENOMEM;

	QETH_CARD_TEXT(card, 4, "chkdocmd");
	iob = qeth_get_setassparms_cmd(card, ipa_func, cmd_code,
				       sizeof(__u32), QETH_PROT_IPV4);
	if (iob)
		rc = qeth_send_setassparms(card, iob, sizeof(__u32), data,
					   qeth_ipa_checksum_run_cmd_cb,
					   chksum_cb);
	return rc;
}

static int qeth_send_checksum_on(struct qeth_card *card, int cstype)
{
	const __u32 required_features = QETH_IPA_CHECKSUM_IP_HDR |
					QETH_IPA_CHECKSUM_UDP |
					QETH_IPA_CHECKSUM_TCP;
	struct qeth_checksum_cmd chksum_cb;
	int rc;

	rc = qeth_ipa_checksum_run_cmd(card, cstype, IPA_CMD_ASS_START, 0,
				       &chksum_cb);
	if (!rc) {
		if ((required_features & chksum_cb.supported) !=
		    required_features)
			rc = -EIO;
		else if (!(QETH_IPA_CHECKSUM_LP2LP & chksum_cb.supported) &&
			 cstype == IPA_INBOUND_CHECKSUM)
			dev_warn(&card->gdev->dev,
				 "Hardware checksumming is performed only if %s and its peer use different OSA Express 3 ports\n",
				 QETH_CARD_IFNAME(card));
	}
	if (rc) {
		qeth_send_simple_setassparms(card, cstype, IPA_CMD_ASS_STOP, 0);
		dev_warn(&card->gdev->dev,
			 "Starting HW checksumming for %s failed, using SW checksumming\n",
			 QETH_CARD_IFNAME(card));
		return rc;
	}
	rc = qeth_ipa_checksum_run_cmd(card, cstype, IPA_CMD_ASS_ENABLE,
				       chksum_cb.supported, &chksum_cb);
	if (!rc) {
		if ((required_features & chksum_cb.enabled) !=
		    required_features)
			rc = -EIO;
	}
	if (rc) {
		qeth_send_simple_setassparms(card, cstype, IPA_CMD_ASS_STOP, 0);
		dev_warn(&card->gdev->dev,
			 "Enabling HW checksumming for %s failed, using SW checksumming\n",
			 QETH_CARD_IFNAME(card));
		return rc;
	}

	dev_info(&card->gdev->dev, "HW Checksumming (%sbound) enabled\n",
		 cstype == IPA_INBOUND_CHECKSUM ? "in" : "out");
	return 0;
}

static int qeth_set_ipa_csum(struct qeth_card *card, int on, int cstype)
{
	int rc = (on) ? qeth_send_checksum_on(card, cstype)
		      : qeth_send_simple_setassparms(card, cstype,
						     IPA_CMD_ASS_STOP, 0);
	return rc ? -EIO : 0;
}

static int qeth_set_ipa_tso(struct qeth_card *card, int on)
{
	int rc;

	QETH_CARD_TEXT(card, 3, "sttso");

	if (on) {
		rc = qeth_send_simple_setassparms(card, IPA_OUTBOUND_TSO,
						  IPA_CMD_ASS_START, 0);
		if (rc) {
			dev_warn(&card->gdev->dev,
				 "Starting outbound TCP segmentation offload for %s failed\n",
				 QETH_CARD_IFNAME(card));
			return -EIO;
		}
		dev_info(&card->gdev->dev, "Outbound TSO enabled\n");
	} else {
		rc = qeth_send_simple_setassparms(card, IPA_OUTBOUND_TSO,
						  IPA_CMD_ASS_STOP, 0);
	}
	return rc;
}

/* try to restore device features on a device after recovery */
int qeth_recover_features(struct net_device *dev)
{
	struct qeth_card *card = dev->ml_priv;
	netdev_features_t recover = dev->features;

	if (recover & NETIF_F_IP_CSUM) {
		if (qeth_set_ipa_csum(card, 1, IPA_OUTBOUND_CHECKSUM))
			recover ^= NETIF_F_IP_CSUM;
	}
	if (recover & NETIF_F_RXCSUM) {
		if (qeth_set_ipa_csum(card, 1, IPA_INBOUND_CHECKSUM))
			recover ^= NETIF_F_RXCSUM;
	}
	if (recover & NETIF_F_TSO) {
		if (qeth_set_ipa_tso(card, 1))
			recover ^= NETIF_F_TSO;
	}

	if (recover == dev->features)
		return 0;

	dev_warn(&card->gdev->dev,
		 "Device recovery failed to restore all offload features\n");
	dev->features = recover;
	return -EIO;
}
EXPORT_SYMBOL_GPL(qeth_recover_features);

int qeth_set_features(struct net_device *dev, netdev_features_t features)
{
	struct qeth_card *card = dev->ml_priv;
	netdev_features_t changed = dev->features ^ features;
	int rc = 0;

	QETH_DBF_TEXT(SETUP, 2, "setfeat");
	QETH_DBF_HEX(SETUP, 2, &features, sizeof(features));

	if ((changed & NETIF_F_IP_CSUM)) {
		rc = qeth_set_ipa_csum(card,
				       features & NETIF_F_IP_CSUM ? 1 : 0,
				       IPA_OUTBOUND_CHECKSUM);
		if (rc)
			changed ^= NETIF_F_IP_CSUM;
	}
	if ((changed & NETIF_F_RXCSUM)) {
		rc = qeth_set_ipa_csum(card,
					features & NETIF_F_RXCSUM ? 1 : 0,
					IPA_INBOUND_CHECKSUM);
		if (rc)
			changed ^= NETIF_F_RXCSUM;
	}
	if ((changed & NETIF_F_TSO)) {
		rc = qeth_set_ipa_tso(card, features & NETIF_F_TSO ? 1 : 0);
		if (rc)
			changed ^= NETIF_F_TSO;
	}

	/* everything changed successfully? */
	if ((dev->features ^ features) == changed)
		return 0;
	/* something went wrong. save changed features and return error */
	dev->features ^= changed;
	return -EIO;
}
EXPORT_SYMBOL_GPL(qeth_set_features);

netdev_features_t qeth_fix_features(struct net_device *dev,
				    netdev_features_t features)
{
	struct qeth_card *card = dev->ml_priv;

	QETH_DBF_TEXT(SETUP, 2, "fixfeat");
	if (!qeth_is_supported(card, IPA_OUTBOUND_CHECKSUM))
		features &= ~NETIF_F_IP_CSUM;
	if (!qeth_is_supported(card, IPA_INBOUND_CHECKSUM))
		features &= ~NETIF_F_RXCSUM;
	if (!qeth_is_supported(card, IPA_OUTBOUND_TSO))
		features &= ~NETIF_F_TSO;
	/* if the card isn't up, remove features that require hw changes */
	if (card->state == CARD_STATE_DOWN ||
	    card->state == CARD_STATE_RECOVER)
		features = features & ~(NETIF_F_IP_CSUM | NETIF_F_RXCSUM |
					NETIF_F_TSO);
	QETH_DBF_HEX(SETUP, 2, &features, sizeof(features));
	return features;
}
EXPORT_SYMBOL_GPL(qeth_fix_features);

netdev_features_t qeth_features_check(struct sk_buff *skb,
				      struct net_device *dev,
				      netdev_features_t features)
{
	/* GSO segmentation builds skbs with
	 *	a (small) linear part for the headers, and
	 *	page frags for the data.
	 * Compared to a linear skb, the header-only part consumes an
	 * additional buffer element. This reduces buffer utilization, and
	 * hurts throughput. So compress small segments into one element.
	 */
	if (netif_needs_gso(skb, features)) {
		/* match skb_segment(): */
		unsigned int doffset = skb->data - skb_mac_header(skb);
		unsigned int hsize = skb_shinfo(skb)->gso_size;
		unsigned int hroom = skb_headroom(skb);

		/* linearize only if resulting skb allocations are order-0: */
		if (SKB_DATA_ALIGN(hroom + doffset + hsize) <= SKB_MAX_HEAD(0))
			features &= ~NETIF_F_SG;
	}

	return vlan_features_check(skb, features);
}
EXPORT_SYMBOL_GPL(qeth_features_check);

static int __init qeth_core_init(void)
{
	int rc;

	pr_info("loading core functions\n");
	INIT_LIST_HEAD(&qeth_core_card_list.list);
	INIT_LIST_HEAD(&qeth_dbf_list);
	rwlock_init(&qeth_core_card_list.rwlock);
	mutex_init(&qeth_mod_mutex);

	qeth_wq = create_singlethread_workqueue("qeth_wq");

	rc = qeth_register_dbf_views();
	if (rc)
		goto out_err;
	qeth_core_root_dev = root_device_register("qeth");
	rc = PTR_ERR_OR_ZERO(qeth_core_root_dev);
	if (rc)
		goto register_err;
	qeth_core_header_cache = kmem_cache_create("qeth_hdr",
			sizeof(struct qeth_hdr) + ETH_HLEN, 64, 0, NULL);
	if (!qeth_core_header_cache) {
		rc = -ENOMEM;
		goto slab_err;
	}
	qeth_qdio_outbuf_cache = kmem_cache_create("qeth_buf",
			sizeof(struct qeth_qdio_out_buffer), 0, 0, NULL);
	if (!qeth_qdio_outbuf_cache) {
		rc = -ENOMEM;
		goto cqslab_err;
	}
	rc = ccw_driver_register(&qeth_ccw_driver);
	if (rc)
		goto ccw_err;
	qeth_core_ccwgroup_driver.driver.groups = qeth_drv_attr_groups;
	rc = ccwgroup_driver_register(&qeth_core_ccwgroup_driver);
	if (rc)
		goto ccwgroup_err;

	return 0;

ccwgroup_err:
	ccw_driver_unregister(&qeth_ccw_driver);
ccw_err:
	kmem_cache_destroy(qeth_qdio_outbuf_cache);
cqslab_err:
	kmem_cache_destroy(qeth_core_header_cache);
slab_err:
	root_device_unregister(qeth_core_root_dev);
register_err:
	qeth_unregister_dbf_views();
out_err:
	pr_err("Initializing the qeth device driver failed\n");
	return rc;
}

static void __exit qeth_core_exit(void)
{
	qeth_clear_dbf_list();
	destroy_workqueue(qeth_wq);
	ccwgroup_driver_unregister(&qeth_core_ccwgroup_driver);
	ccw_driver_unregister(&qeth_ccw_driver);
	kmem_cache_destroy(qeth_qdio_outbuf_cache);
	kmem_cache_destroy(qeth_core_header_cache);
	root_device_unregister(qeth_core_root_dev);
	qeth_unregister_dbf_views();
	pr_info("core functions removed\n");
}

module_init(qeth_core_init);
module_exit(qeth_core_exit);
MODULE_AUTHOR("Frank Blaschka <frank.blaschka@de.ibm.com>");
MODULE_DESCRIPTION("qeth core functions");
MODULE_LICENSE("GPL");<|MERGE_RESOLUTION|>--- conflicted
+++ resolved
@@ -2100,10 +2100,6 @@
 	reply->param = reply_param;
 
 	init_waitqueue_head(&reply->wait_q);
-<<<<<<< HEAD
-=======
-	QETH_DBF_HEX(CTRL, 2, iob->data, QETH_DBF_CTRL_LEN);
->>>>>>> 2f37da15
 
 	while (atomic_cmpxchg(&card->write.irq_pending, 0, 1)) ;
 
@@ -2121,7 +2117,6 @@
 	spin_lock_irqsave(&card->lock, flags);
 	list_add_tail(&reply->list, &card->cmd_waiter_list);
 	spin_unlock_irqrestore(&card->lock, flags);
-
 	timeout = jiffies + event_timeout;
 
 	QETH_CARD_TEXT(card, 6, "noirqpnd");
