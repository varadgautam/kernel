/*
 *  drivers/s390/net/qeth_core_main.c
 *
 *    Copyright IBM Corp. 2007, 2009
 *    Author(s): Utz Bacher <utz.bacher@de.ibm.com>,
 *		 Frank Pavlic <fpavlic@de.ibm.com>,
 *		 Thomas Spatzier <tspat@de.ibm.com>,
 *		 Frank Blaschka <frank.blaschka@de.ibm.com>
 */

#define KMSG_COMPONENT "qeth"
#define pr_fmt(fmt) KMSG_COMPONENT ": " fmt

#include <linux/module.h>
#include <linux/moduleparam.h>
#include <linux/string.h>
#include <linux/errno.h>
#include <linux/kernel.h>
#include <linux/ip.h>
#include <linux/tcp.h>
#include <linux/mii.h>
#include <linux/kthread.h>

#include <asm/ebcdic.h>
#include <asm/io.h>

#include "qeth_core.h"

struct qeth_dbf_info qeth_dbf[QETH_DBF_INFOS] = {
	/* define dbf - Name, Pages, Areas, Maxlen, Level, View, Handle */
	/*                   N  P  A    M  L  V                      H  */
	[QETH_DBF_SETUP] = {"qeth_setup",
				8, 1,   8, 5, &debug_hex_ascii_view, NULL},
	[QETH_DBF_QERR]  = {"qeth_qerr",
				2, 1,   8, 2, &debug_hex_ascii_view, NULL},
	[QETH_DBF_TRACE] = {"qeth_trace",
				4, 1,   8, 3, &debug_hex_ascii_view, NULL},
	[QETH_DBF_MSG]   = {"qeth_msg",
				8, 1, 128, 3, &debug_sprintf_view,   NULL},
	[QETH_DBF_SENSE] = {"qeth_sense",
				2, 1,  64, 2, &debug_hex_ascii_view, NULL},
	[QETH_DBF_MISC]	 = {"qeth_misc",
				2, 1, 256, 2, &debug_hex_ascii_view, NULL},
	[QETH_DBF_CTRL]  = {"qeth_control",
		8, 1, QETH_DBF_CTRL_LEN, 5, &debug_hex_ascii_view, NULL},
};
EXPORT_SYMBOL_GPL(qeth_dbf);

struct qeth_card_list_struct qeth_core_card_list;
EXPORT_SYMBOL_GPL(qeth_core_card_list);
struct kmem_cache *qeth_core_header_cache;
EXPORT_SYMBOL_GPL(qeth_core_header_cache);

static struct device *qeth_core_root_dev;
static unsigned int known_devices[][10] = QETH_MODELLIST_ARRAY;
static struct lock_class_key qdio_out_skb_queue_key;

static void qeth_send_control_data_cb(struct qeth_channel *,
			struct qeth_cmd_buffer *);
static int qeth_issue_next_read(struct qeth_card *);
static struct qeth_cmd_buffer *qeth_get_buffer(struct qeth_channel *);
static void qeth_setup_ccw(struct qeth_channel *, unsigned char *, __u32);
static void qeth_free_buffer_pool(struct qeth_card *);
static int qeth_qdio_establish(struct qeth_card *);


static inline void __qeth_fill_buffer_frag(struct sk_buff *skb,
		struct qdio_buffer *buffer, int is_tso,
		int *next_element_to_fill)
{
	struct skb_frag_struct *frag;
	int fragno;
	unsigned long addr;
	int element, cnt, dlen;

	fragno = skb_shinfo(skb)->nr_frags;
	element = *next_element_to_fill;
	dlen = 0;

	if (is_tso)
		buffer->element[element].flags =
			SBAL_FLAGS_MIDDLE_FRAG;
	else
		buffer->element[element].flags =
			SBAL_FLAGS_FIRST_FRAG;
	dlen = skb->len - skb->data_len;
	if (dlen) {
		buffer->element[element].addr = skb->data;
		buffer->element[element].length = dlen;
		element++;
	}
	for (cnt = 0; cnt < fragno; cnt++) {
		frag = &skb_shinfo(skb)->frags[cnt];
		addr = (page_to_pfn(frag->page) << PAGE_SHIFT) +
			frag->page_offset;
		buffer->element[element].addr = (char *)addr;
		buffer->element[element].length = frag->size;
		if (cnt < (fragno - 1))
			buffer->element[element].flags =
				SBAL_FLAGS_MIDDLE_FRAG;
		else
			buffer->element[element].flags =
				SBAL_FLAGS_LAST_FRAG;
		element++;
	}
	*next_element_to_fill = element;
}

static inline const char *qeth_get_cardname(struct qeth_card *card)
{
	if (card->info.guestlan) {
		switch (card->info.type) {
		case QETH_CARD_TYPE_OSAE:
			return " Guest LAN QDIO";
		case QETH_CARD_TYPE_IQD:
			return " Guest LAN Hiper";
		default:
			return " unknown";
		}
	} else {
		switch (card->info.type) {
		case QETH_CARD_TYPE_OSAE:
			return " OSD Express";
		case QETH_CARD_TYPE_IQD:
			return " HiperSockets";
		case QETH_CARD_TYPE_OSN:
			return " OSN QDIO";
		default:
			return " unknown";
		}
	}
	return " n/a";
}

/* max length to be returned: 14 */
const char *qeth_get_cardname_short(struct qeth_card *card)
{
	if (card->info.guestlan) {
		switch (card->info.type) {
		case QETH_CARD_TYPE_OSAE:
			return "GuestLAN QDIO";
		case QETH_CARD_TYPE_IQD:
			return "GuestLAN Hiper";
		default:
			return "unknown";
		}
	} else {
		switch (card->info.type) {
		case QETH_CARD_TYPE_OSAE:
			switch (card->info.link_type) {
			case QETH_LINK_TYPE_FAST_ETH:
				return "OSD_100";
			case QETH_LINK_TYPE_HSTR:
				return "HSTR";
			case QETH_LINK_TYPE_GBIT_ETH:
				return "OSD_1000";
			case QETH_LINK_TYPE_10GBIT_ETH:
				return "OSD_10GIG";
			case QETH_LINK_TYPE_LANE_ETH100:
				return "OSD_FE_LANE";
			case QETH_LINK_TYPE_LANE_TR:
				return "OSD_TR_LANE";
			case QETH_LINK_TYPE_LANE_ETH1000:
				return "OSD_GbE_LANE";
			case QETH_LINK_TYPE_LANE:
				return "OSD_ATM_LANE";
			default:
				return "OSD_Express";
			}
		case QETH_CARD_TYPE_IQD:
			return "HiperSockets";
		case QETH_CARD_TYPE_OSN:
			return "OSN";
		default:
			return "unknown";
		}
	}
	return "n/a";
}

void qeth_set_allowed_threads(struct qeth_card *card, unsigned long threads,
			 int clear_start_mask)
{
	unsigned long flags;

	spin_lock_irqsave(&card->thread_mask_lock, flags);
	card->thread_allowed_mask = threads;
	if (clear_start_mask)
		card->thread_start_mask &= threads;
	spin_unlock_irqrestore(&card->thread_mask_lock, flags);
	wake_up(&card->wait_q);
}
EXPORT_SYMBOL_GPL(qeth_set_allowed_threads);

int qeth_threads_running(struct qeth_card *card, unsigned long threads)
{
	unsigned long flags;
	int rc = 0;

	spin_lock_irqsave(&card->thread_mask_lock, flags);
	rc = (card->thread_running_mask & threads);
	spin_unlock_irqrestore(&card->thread_mask_lock, flags);
	return rc;
}
EXPORT_SYMBOL_GPL(qeth_threads_running);

int qeth_wait_for_threads(struct qeth_card *card, unsigned long threads)
{
	return wait_event_interruptible(card->wait_q,
			qeth_threads_running(card, threads) == 0);
}
EXPORT_SYMBOL_GPL(qeth_wait_for_threads);

void qeth_clear_working_pool_list(struct qeth_card *card)
{
	struct qeth_buffer_pool_entry *pool_entry, *tmp;

	QETH_DBF_TEXT(TRACE, 5, "clwrklst");
	list_for_each_entry_safe(pool_entry, tmp,
			    &card->qdio.in_buf_pool.entry_list, list){
			list_del(&pool_entry->list);
	}
}
EXPORT_SYMBOL_GPL(qeth_clear_working_pool_list);

static int qeth_alloc_buffer_pool(struct qeth_card *card)
{
	struct qeth_buffer_pool_entry *pool_entry;
	void *ptr;
	int i, j;

	QETH_DBF_TEXT(TRACE, 5, "alocpool");
	for (i = 0; i < card->qdio.init_pool.buf_count; ++i) {
		pool_entry = kmalloc(sizeof(*pool_entry), GFP_KERNEL);
		if (!pool_entry) {
			qeth_free_buffer_pool(card);
			return -ENOMEM;
		}
		for (j = 0; j < QETH_MAX_BUFFER_ELEMENTS(card); ++j) {
			ptr = (void *) __get_free_page(GFP_KERNEL);
			if (!ptr) {
				while (j > 0)
					free_page((unsigned long)
						  pool_entry->elements[--j]);
				kfree(pool_entry);
				qeth_free_buffer_pool(card);
				return -ENOMEM;
			}
			pool_entry->elements[j] = ptr;
		}
		list_add(&pool_entry->init_list,
			 &card->qdio.init_pool.entry_list);
	}
	return 0;
}

int qeth_realloc_buffer_pool(struct qeth_card *card, int bufcnt)
{
	QETH_DBF_TEXT(TRACE, 2, "realcbp");

	if ((card->state != CARD_STATE_DOWN) &&
	    (card->state != CARD_STATE_RECOVER))
		return -EPERM;

	/* TODO: steel/add buffers from/to a running card's buffer pool (?) */
	qeth_clear_working_pool_list(card);
	qeth_free_buffer_pool(card);
	card->qdio.in_buf_pool.buf_count = bufcnt;
	card->qdio.init_pool.buf_count = bufcnt;
	return qeth_alloc_buffer_pool(card);
}
<<<<<<< HEAD
EXPORT_SYMBOL_GPL(qeth_realloc_buffer_pool);
=======
>>>>>>> 92dcffb9

static int qeth_issue_next_read(struct qeth_card *card)
{
	int rc;
	struct qeth_cmd_buffer *iob;

	QETH_DBF_TEXT(TRACE, 5, "issnxrd");
	if (card->read.state != CH_STATE_UP)
		return -EIO;
	iob = qeth_get_buffer(&card->read);
	if (!iob) {
		dev_warn(&card->gdev->dev, "The qeth device driver "
			"failed to recover an error on the device\n");
		QETH_DBF_MESSAGE(2, "%s issue_next_read failed: no iob "
			"available\n", dev_name(&card->gdev->dev));
		return -ENOMEM;
	}
	qeth_setup_ccw(&card->read, iob->data, QETH_BUFSIZE);
	QETH_DBF_TEXT(TRACE, 6, "noirqpnd");
	rc = ccw_device_start(card->read.ccwdev, &card->read.ccw,
			      (addr_t) iob, 0, 0);
	if (rc) {
		QETH_DBF_MESSAGE(2, "%s error in starting next read ccw! "
			"rc=%i\n", dev_name(&card->gdev->dev), rc);
		atomic_set(&card->read.irq_pending, 0);
		qeth_schedule_recovery(card);
		wake_up(&card->wait_q);
	}
	return rc;
}

static struct qeth_reply *qeth_alloc_reply(struct qeth_card *card)
{
	struct qeth_reply *reply;

	reply = kzalloc(sizeof(struct qeth_reply), GFP_ATOMIC);
	if (reply) {
		atomic_set(&reply->refcnt, 1);
		atomic_set(&reply->received, 0);
		reply->card = card;
	};
	return reply;
}

static void qeth_get_reply(struct qeth_reply *reply)
{
	WARN_ON(atomic_read(&reply->refcnt) <= 0);
	atomic_inc(&reply->refcnt);
}

static void qeth_put_reply(struct qeth_reply *reply)
{
	WARN_ON(atomic_read(&reply->refcnt) <= 0);
	if (atomic_dec_and_test(&reply->refcnt))
		kfree(reply);
}

static void qeth_issue_ipa_msg(struct qeth_ipa_cmd *cmd, int rc,
		struct qeth_card *card)
{
	char *ipa_name;
	int com = cmd->hdr.command;
	ipa_name = qeth_get_ipa_cmd_name(com);
	if (rc)
		QETH_DBF_MESSAGE(2, "IPA: %s(x%X) for %s returned x%X \"%s\"\n",
				ipa_name, com, QETH_CARD_IFNAME(card),
					rc, qeth_get_ipa_msg(rc));
	else
		QETH_DBF_MESSAGE(5, "IPA: %s(x%X) for %s succeeded\n",
				ipa_name, com, QETH_CARD_IFNAME(card));
}

static struct qeth_ipa_cmd *qeth_check_ipa_data(struct qeth_card *card,
		struct qeth_cmd_buffer *iob)
{
	struct qeth_ipa_cmd *cmd = NULL;

	QETH_DBF_TEXT(TRACE, 5, "chkipad");
	if (IS_IPA(iob->data)) {
		cmd = (struct qeth_ipa_cmd *) PDU_ENCAPSULATION(iob->data);
		if (IS_IPA_REPLY(cmd)) {
			if (cmd->hdr.command != IPA_CMD_SETCCID &&
			    cmd->hdr.command != IPA_CMD_DELCCID &&
			    cmd->hdr.command != IPA_CMD_MODCCID &&
			    cmd->hdr.command != IPA_CMD_SET_DIAG_ASS)
				qeth_issue_ipa_msg(cmd,
						cmd->hdr.return_code, card);
			return cmd;
		} else {
			switch (cmd->hdr.command) {
			case IPA_CMD_STOPLAN:
				dev_warn(&card->gdev->dev,
					   "The link for interface %s on CHPID"
					   " 0x%X failed\n",
					   QETH_CARD_IFNAME(card),
					   card->info.chpid);
				card->lan_online = 0;
				if (card->dev && netif_carrier_ok(card->dev))
					netif_carrier_off(card->dev);
				return NULL;
			case IPA_CMD_STARTLAN:
				dev_info(&card->gdev->dev,
					   "The link for %s on CHPID 0x%X has"
					   " been restored\n",
					   QETH_CARD_IFNAME(card),
					   card->info.chpid);
				netif_carrier_on(card->dev);
				card->lan_online = 1;
				qeth_schedule_recovery(card);
				return NULL;
			case IPA_CMD_MODCCID:
				return cmd;
			case IPA_CMD_REGISTER_LOCAL_ADDR:
				QETH_DBF_TEXT(TRACE, 3, "irla");
				break;
			case IPA_CMD_UNREGISTER_LOCAL_ADDR:
				QETH_DBF_TEXT(TRACE, 3, "urla");
				break;
			default:
				QETH_DBF_MESSAGE(2, "Received data is IPA "
					   "but not a reply!\n");
				break;
			}
		}
	}
	return cmd;
}

void qeth_clear_ipacmd_list(struct qeth_card *card)
{
	struct qeth_reply *reply, *r;
	unsigned long flags;

	QETH_DBF_TEXT(TRACE, 4, "clipalst");

	spin_lock_irqsave(&card->lock, flags);
	list_for_each_entry_safe(reply, r, &card->cmd_waiter_list, list) {
		qeth_get_reply(reply);
		reply->rc = -EIO;
		atomic_inc(&reply->received);
		list_del_init(&reply->list);
		wake_up(&reply->wait_q);
		qeth_put_reply(reply);
	}
	spin_unlock_irqrestore(&card->lock, flags);
}
EXPORT_SYMBOL_GPL(qeth_clear_ipacmd_list);

static int qeth_check_idx_response(unsigned char *buffer)
{
	if (!buffer)
		return 0;

	QETH_DBF_HEX(CTRL, 2, buffer, QETH_DBF_CTRL_LEN);
	if ((buffer[2] & 0xc0) == 0xc0) {
		QETH_DBF_MESSAGE(2, "received an IDX TERMINATE "
			   "with cause code 0x%02x%s\n",
			   buffer[4],
			   ((buffer[4] == 0x22) ?
			    " -- try another portname" : ""));
		QETH_DBF_TEXT(TRACE, 2, "ckidxres");
		QETH_DBF_TEXT(TRACE, 2, " idxterm");
		QETH_DBF_TEXT_(TRACE, 2, "  rc%d", -EIO);
		return -EIO;
	}
	return 0;
}

static void qeth_setup_ccw(struct qeth_channel *channel, unsigned char *iob,
		__u32 len)
{
	struct qeth_card *card;

	QETH_DBF_TEXT(TRACE, 4, "setupccw");
	card = CARD_FROM_CDEV(channel->ccwdev);
	if (channel == &card->read)
		memcpy(&channel->ccw, READ_CCW, sizeof(struct ccw1));
	else
		memcpy(&channel->ccw, WRITE_CCW, sizeof(struct ccw1));
	channel->ccw.count = len;
	channel->ccw.cda = (__u32) __pa(iob);
}

static struct qeth_cmd_buffer *__qeth_get_buffer(struct qeth_channel *channel)
{
	__u8 index;

	QETH_DBF_TEXT(TRACE, 6, "getbuff");
	index = channel->io_buf_no;
	do {
		if (channel->iob[index].state == BUF_STATE_FREE) {
			channel->iob[index].state = BUF_STATE_LOCKED;
			channel->io_buf_no = (channel->io_buf_no + 1) %
				QETH_CMD_BUFFER_NO;
			memset(channel->iob[index].data, 0, QETH_BUFSIZE);
			return channel->iob + index;
		}
		index = (index + 1) % QETH_CMD_BUFFER_NO;
	} while (index != channel->io_buf_no);

	return NULL;
}

void qeth_release_buffer(struct qeth_channel *channel,
		struct qeth_cmd_buffer *iob)
{
	unsigned long flags;

	QETH_DBF_TEXT(TRACE, 6, "relbuff");
	spin_lock_irqsave(&channel->iob_lock, flags);
	memset(iob->data, 0, QETH_BUFSIZE);
	iob->state = BUF_STATE_FREE;
	iob->callback = qeth_send_control_data_cb;
	iob->rc = 0;
	spin_unlock_irqrestore(&channel->iob_lock, flags);
}
EXPORT_SYMBOL_GPL(qeth_release_buffer);

static struct qeth_cmd_buffer *qeth_get_buffer(struct qeth_channel *channel)
{
	struct qeth_cmd_buffer *buffer = NULL;
	unsigned long flags;

	spin_lock_irqsave(&channel->iob_lock, flags);
	buffer = __qeth_get_buffer(channel);
	spin_unlock_irqrestore(&channel->iob_lock, flags);
	return buffer;
}

struct qeth_cmd_buffer *qeth_wait_for_buffer(struct qeth_channel *channel)
{
	struct qeth_cmd_buffer *buffer;
	wait_event(channel->wait_q,
		   ((buffer = qeth_get_buffer(channel)) != NULL));
	return buffer;
}
EXPORT_SYMBOL_GPL(qeth_wait_for_buffer);

void qeth_clear_cmd_buffers(struct qeth_channel *channel)
{
	int cnt;

	for (cnt = 0; cnt < QETH_CMD_BUFFER_NO; cnt++)
		qeth_release_buffer(channel, &channel->iob[cnt]);
	channel->buf_no = 0;
	channel->io_buf_no = 0;
}
EXPORT_SYMBOL_GPL(qeth_clear_cmd_buffers);

static void qeth_send_control_data_cb(struct qeth_channel *channel,
		  struct qeth_cmd_buffer *iob)
{
	struct qeth_card *card;
	struct qeth_reply *reply, *r;
	struct qeth_ipa_cmd *cmd;
	unsigned long flags;
	int keep_reply;

	QETH_DBF_TEXT(TRACE, 4, "sndctlcb");

	card = CARD_FROM_CDEV(channel->ccwdev);
	if (qeth_check_idx_response(iob->data)) {
		qeth_clear_ipacmd_list(card);
		if (((iob->data[2] & 0xc0) == 0xc0) && iob->data[4] == 0xf6)
			dev_err(&card->gdev->dev,
				"The qeth device is not configured "
				"for the OSI layer required by z/VM\n");
		qeth_schedule_recovery(card);
		goto out;
	}

	cmd = qeth_check_ipa_data(card, iob);
	if ((cmd == NULL) && (card->state != CARD_STATE_DOWN))
		goto out;
	/*in case of OSN : check if cmd is set */
	if (card->info.type == QETH_CARD_TYPE_OSN &&
	    cmd &&
	    cmd->hdr.command != IPA_CMD_STARTLAN &&
	    card->osn_info.assist_cb != NULL) {
		card->osn_info.assist_cb(card->dev, cmd);
		goto out;
	}

	spin_lock_irqsave(&card->lock, flags);
	list_for_each_entry_safe(reply, r, &card->cmd_waiter_list, list) {
		if ((reply->seqno == QETH_IDX_COMMAND_SEQNO) ||
		    ((cmd) && (reply->seqno == cmd->hdr.seqno))) {
			qeth_get_reply(reply);
			list_del_init(&reply->list);
			spin_unlock_irqrestore(&card->lock, flags);
			keep_reply = 0;
			if (reply->callback != NULL) {
				if (cmd) {
					reply->offset = (__u16)((char *)cmd -
							(char *)iob->data);
					keep_reply = reply->callback(card,
							reply,
							(unsigned long)cmd);
				} else
					keep_reply = reply->callback(card,
							reply,
							(unsigned long)iob);
			}
			if (cmd)
				reply->rc = (u16) cmd->hdr.return_code;
			else if (iob->rc)
				reply->rc = iob->rc;
			if (keep_reply) {
				spin_lock_irqsave(&card->lock, flags);
				list_add_tail(&reply->list,
					      &card->cmd_waiter_list);
				spin_unlock_irqrestore(&card->lock, flags);
			} else {
				atomic_inc(&reply->received);
				wake_up(&reply->wait_q);
			}
			qeth_put_reply(reply);
			goto out;
		}
	}
	spin_unlock_irqrestore(&card->lock, flags);
out:
	memcpy(&card->seqno.pdu_hdr_ack,
		QETH_PDU_HEADER_SEQ_NO(iob->data),
		QETH_SEQ_NO_LENGTH);
	qeth_release_buffer(channel, iob);
}

static int qeth_setup_channel(struct qeth_channel *channel)
{
	int cnt;

	QETH_DBF_TEXT(SETUP, 2, "setupch");
	for (cnt = 0; cnt < QETH_CMD_BUFFER_NO; cnt++) {
		channel->iob[cnt].data = (char *)
			kmalloc(QETH_BUFSIZE, GFP_DMA|GFP_KERNEL);
		if (channel->iob[cnt].data == NULL)
			break;
		channel->iob[cnt].state = BUF_STATE_FREE;
		channel->iob[cnt].channel = channel;
		channel->iob[cnt].callback = qeth_send_control_data_cb;
		channel->iob[cnt].rc = 0;
	}
	if (cnt < QETH_CMD_BUFFER_NO) {
		while (cnt-- > 0)
			kfree(channel->iob[cnt].data);
		return -ENOMEM;
	}
	channel->buf_no = 0;
	channel->io_buf_no = 0;
	atomic_set(&channel->irq_pending, 0);
	spin_lock_init(&channel->iob_lock);

	init_waitqueue_head(&channel->wait_q);
	return 0;
}

static int qeth_set_thread_start_bit(struct qeth_card *card,
		unsigned long thread)
{
	unsigned long flags;

	spin_lock_irqsave(&card->thread_mask_lock, flags);
	if (!(card->thread_allowed_mask & thread) ||
	      (card->thread_start_mask & thread)) {
		spin_unlock_irqrestore(&card->thread_mask_lock, flags);
		return -EPERM;
	}
	card->thread_start_mask |= thread;
	spin_unlock_irqrestore(&card->thread_mask_lock, flags);
	return 0;
}

void qeth_clear_thread_start_bit(struct qeth_card *card, unsigned long thread)
{
	unsigned long flags;

	spin_lock_irqsave(&card->thread_mask_lock, flags);
	card->thread_start_mask &= ~thread;
	spin_unlock_irqrestore(&card->thread_mask_lock, flags);
	wake_up(&card->wait_q);
}
EXPORT_SYMBOL_GPL(qeth_clear_thread_start_bit);

void qeth_clear_thread_running_bit(struct qeth_card *card, unsigned long thread)
{
	unsigned long flags;

	spin_lock_irqsave(&card->thread_mask_lock, flags);
	card->thread_running_mask &= ~thread;
	spin_unlock_irqrestore(&card->thread_mask_lock, flags);
	wake_up(&card->wait_q);
}
EXPORT_SYMBOL_GPL(qeth_clear_thread_running_bit);

static int __qeth_do_run_thread(struct qeth_card *card, unsigned long thread)
{
	unsigned long flags;
	int rc = 0;

	spin_lock_irqsave(&card->thread_mask_lock, flags);
	if (card->thread_start_mask & thread) {
		if ((card->thread_allowed_mask & thread) &&
		    !(card->thread_running_mask & thread)) {
			rc = 1;
			card->thread_start_mask &= ~thread;
			card->thread_running_mask |= thread;
		} else
			rc = -EPERM;
	}
	spin_unlock_irqrestore(&card->thread_mask_lock, flags);
	return rc;
}

int qeth_do_run_thread(struct qeth_card *card, unsigned long thread)
{
	int rc = 0;

	wait_event(card->wait_q,
		   (rc = __qeth_do_run_thread(card, thread)) >= 0);
	return rc;
}
EXPORT_SYMBOL_GPL(qeth_do_run_thread);

void qeth_schedule_recovery(struct qeth_card *card)
{
	QETH_DBF_TEXT(TRACE, 2, "startrec");
	if (qeth_set_thread_start_bit(card, QETH_RECOVER_THREAD) == 0)
		schedule_work(&card->kernel_thread_starter);
}
EXPORT_SYMBOL_GPL(qeth_schedule_recovery);

static int qeth_get_problem(struct ccw_device *cdev, struct irb *irb)
{
	int dstat, cstat;
	char *sense;

	sense = (char *) irb->ecw;
	cstat = irb->scsw.cmd.cstat;
	dstat = irb->scsw.cmd.dstat;

	if (cstat & (SCHN_STAT_CHN_CTRL_CHK | SCHN_STAT_INTF_CTRL_CHK |
		     SCHN_STAT_CHN_DATA_CHK | SCHN_STAT_CHAIN_CHECK |
		     SCHN_STAT_PROT_CHECK | SCHN_STAT_PROG_CHECK)) {
		QETH_DBF_TEXT(TRACE, 2, "CGENCHK");
		dev_warn(&cdev->dev, "The qeth device driver "
			"failed to recover an error on the device\n");
		QETH_DBF_MESSAGE(2, "%s check on device dstat=x%x, cstat=x%x ",
			dev_name(&cdev->dev), dstat, cstat);
		print_hex_dump(KERN_WARNING, "qeth: irb ", DUMP_PREFIX_OFFSET,
				16, 1, irb, 64, 1);
		return 1;
	}

	if (dstat & DEV_STAT_UNIT_CHECK) {
		if (sense[SENSE_RESETTING_EVENT_BYTE] &
		    SENSE_RESETTING_EVENT_FLAG) {
			QETH_DBF_TEXT(TRACE, 2, "REVIND");
			return 1;
		}
		if (sense[SENSE_COMMAND_REJECT_BYTE] &
		    SENSE_COMMAND_REJECT_FLAG) {
			QETH_DBF_TEXT(TRACE, 2, "CMDREJi");
			return 1;
		}
		if ((sense[2] == 0xaf) && (sense[3] == 0xfe)) {
			QETH_DBF_TEXT(TRACE, 2, "AFFE");
			return 1;
		}
		if ((!sense[0]) && (!sense[1]) && (!sense[2]) && (!sense[3])) {
			QETH_DBF_TEXT(TRACE, 2, "ZEROSEN");
			return 0;
		}
		QETH_DBF_TEXT(TRACE, 2, "DGENCHK");
			return 1;
	}
	return 0;
}

static long __qeth_check_irb_error(struct ccw_device *cdev,
		unsigned long intparm, struct irb *irb)
{
	if (!IS_ERR(irb))
		return 0;

	switch (PTR_ERR(irb)) {
	case -EIO:
		QETH_DBF_MESSAGE(2, "%s i/o-error on device\n",
			dev_name(&cdev->dev));
		QETH_DBF_TEXT(TRACE, 2, "ckirberr");
		QETH_DBF_TEXT_(TRACE, 2, "  rc%d", -EIO);
		break;
	case -ETIMEDOUT:
		dev_warn(&cdev->dev, "A hardware operation timed out"
			" on the device\n");
		QETH_DBF_TEXT(TRACE, 2, "ckirberr");
		QETH_DBF_TEXT_(TRACE, 2, "  rc%d", -ETIMEDOUT);
		if (intparm == QETH_RCD_PARM) {
			struct qeth_card *card = CARD_FROM_CDEV(cdev);

			if (card && (card->data.ccwdev == cdev)) {
				card->data.state = CH_STATE_DOWN;
				wake_up(&card->wait_q);
			}
		}
		break;
	default:
		QETH_DBF_MESSAGE(2, "%s unknown error %ld on device\n",
			dev_name(&cdev->dev), PTR_ERR(irb));
		QETH_DBF_TEXT(TRACE, 2, "ckirberr");
		QETH_DBF_TEXT(TRACE, 2, "  rc???");
	}
	return PTR_ERR(irb);
}

static void qeth_irq(struct ccw_device *cdev, unsigned long intparm,
		struct irb *irb)
{
	int rc;
	int cstat, dstat;
	struct qeth_cmd_buffer *buffer;
	struct qeth_channel *channel;
	struct qeth_card *card;
	struct qeth_cmd_buffer *iob;
	__u8 index;

	QETH_DBF_TEXT(TRACE, 5, "irq");

	if (__qeth_check_irb_error(cdev, intparm, irb))
		return;
	cstat = irb->scsw.cmd.cstat;
	dstat = irb->scsw.cmd.dstat;

	card = CARD_FROM_CDEV(cdev);
	if (!card)
		return;

	if (card->read.ccwdev == cdev) {
		channel = &card->read;
		QETH_DBF_TEXT(TRACE, 5, "read");
	} else if (card->write.ccwdev == cdev) {
		channel = &card->write;
		QETH_DBF_TEXT(TRACE, 5, "write");
	} else {
		channel = &card->data;
		QETH_DBF_TEXT(TRACE, 5, "data");
	}
	atomic_set(&channel->irq_pending, 0);

	if (irb->scsw.cmd.fctl & (SCSW_FCTL_CLEAR_FUNC))
		channel->state = CH_STATE_STOPPED;

	if (irb->scsw.cmd.fctl & (SCSW_FCTL_HALT_FUNC))
		channel->state = CH_STATE_HALTED;

	/*let's wake up immediately on data channel*/
	if ((channel == &card->data) && (intparm != 0) &&
	    (intparm != QETH_RCD_PARM))
		goto out;

	if (intparm == QETH_CLEAR_CHANNEL_PARM) {
		QETH_DBF_TEXT(TRACE, 6, "clrchpar");
		/* we don't have to handle this further */
		intparm = 0;
	}
	if (intparm == QETH_HALT_CHANNEL_PARM) {
		QETH_DBF_TEXT(TRACE, 6, "hltchpar");
		/* we don't have to handle this further */
		intparm = 0;
	}
	if ((dstat & DEV_STAT_UNIT_EXCEP) ||
	    (dstat & DEV_STAT_UNIT_CHECK) ||
	    (cstat)) {
		if (irb->esw.esw0.erw.cons) {
			dev_warn(&channel->ccwdev->dev,
				"The qeth device driver failed to recover "
				"an error on the device\n");
			QETH_DBF_MESSAGE(2, "%s sense data available. cstat "
				"0x%X dstat 0x%X\n",
				dev_name(&channel->ccwdev->dev), cstat, dstat);
			print_hex_dump(KERN_WARNING, "qeth: irb ",
				DUMP_PREFIX_OFFSET, 16, 1, irb, 32, 1);
			print_hex_dump(KERN_WARNING, "qeth: sense data ",
				DUMP_PREFIX_OFFSET, 16, 1, irb->ecw, 32, 1);
		}
		if (intparm == QETH_RCD_PARM) {
			channel->state = CH_STATE_DOWN;
			goto out;
		}
		rc = qeth_get_problem(cdev, irb);
		if (rc) {
			qeth_clear_ipacmd_list(card);
			qeth_schedule_recovery(card);
			goto out;
		}
	}

	if (intparm == QETH_RCD_PARM) {
		channel->state = CH_STATE_RCD_DONE;
		goto out;
	}
	if (intparm) {
		buffer = (struct qeth_cmd_buffer *) __va((addr_t)intparm);
		buffer->state = BUF_STATE_PROCESSED;
	}
	if (channel == &card->data)
		return;
	if (channel == &card->read &&
	    channel->state == CH_STATE_UP)
		qeth_issue_next_read(card);

	iob = channel->iob;
	index = channel->buf_no;
	while (iob[index].state == BUF_STATE_PROCESSED) {
		if (iob[index].callback != NULL)
			iob[index].callback(channel, iob + index);

		index = (index + 1) % QETH_CMD_BUFFER_NO;
	}
	channel->buf_no = index;
out:
	wake_up(&card->wait_q);
	return;
}

static void __qeth_clear_output_buffer(struct qeth_qdio_out_q *queue,
		 struct qeth_qdio_out_buffer *buf, unsigned int qeth_skip_skb)
{
	int i;
	struct sk_buff *skb;

	/* is PCI flag set on buffer? */
	if (buf->buffer->element[0].flags & 0x40)
		atomic_dec(&queue->set_pci_flags_count);

	if (!qeth_skip_skb) {
		skb = skb_dequeue(&buf->skb_list);
		while (skb) {
			atomic_dec(&skb->users);
			dev_kfree_skb_any(skb);
			skb = skb_dequeue(&buf->skb_list);
		}
	}
	for (i = 0; i < QETH_MAX_BUFFER_ELEMENTS(queue->card); ++i) {
		if (buf->buffer->element[i].addr && buf->is_header[i])
			kmem_cache_free(qeth_core_header_cache,
				buf->buffer->element[i].addr);
		buf->is_header[i] = 0;
		buf->buffer->element[i].length = 0;
		buf->buffer->element[i].addr = NULL;
		buf->buffer->element[i].flags = 0;
	}
	buf->buffer->element[15].flags = 0;
	buf->next_element_to_fill = 0;
	atomic_set(&buf->state, QETH_QDIO_BUF_EMPTY);
}

static void qeth_clear_output_buffer(struct qeth_qdio_out_q *queue,
		struct qeth_qdio_out_buffer *buf)
{
	__qeth_clear_output_buffer(queue, buf, 0);
}

void qeth_clear_qdio_buffers(struct qeth_card *card)
{
	int i, j;

	QETH_DBF_TEXT(TRACE, 2, "clearqdbf");
	/* clear outbound buffers to free skbs */
	for (i = 0; i < card->qdio.no_out_queues; ++i)
		if (card->qdio.out_qs[i]) {
			for (j = 0; j < QDIO_MAX_BUFFERS_PER_Q; ++j)
				qeth_clear_output_buffer(card->qdio.out_qs[i],
						&card->qdio.out_qs[i]->bufs[j]);
		}
}
EXPORT_SYMBOL_GPL(qeth_clear_qdio_buffers);

static void qeth_free_buffer_pool(struct qeth_card *card)
{
	struct qeth_buffer_pool_entry *pool_entry, *tmp;
	int i = 0;
	QETH_DBF_TEXT(TRACE, 5, "freepool");
	list_for_each_entry_safe(pool_entry, tmp,
				 &card->qdio.init_pool.entry_list, init_list){
		for (i = 0; i < QETH_MAX_BUFFER_ELEMENTS(card); ++i)
			free_page((unsigned long)pool_entry->elements[i]);
		list_del(&pool_entry->init_list);
		kfree(pool_entry);
	}
}

static void qeth_free_qdio_buffers(struct qeth_card *card)
{
	int i, j;

	QETH_DBF_TEXT(TRACE, 2, "freeqdbf");
	if (atomic_xchg(&card->qdio.state, QETH_QDIO_UNINITIALIZED) ==
		QETH_QDIO_UNINITIALIZED)
		return;
	kfree(card->qdio.in_q);
	card->qdio.in_q = NULL;
	/* inbound buffer pool */
	qeth_free_buffer_pool(card);
	/* free outbound qdio_qs */
	if (card->qdio.out_qs) {
		for (i = 0; i < card->qdio.no_out_queues; ++i) {
			for (j = 0; j < QDIO_MAX_BUFFERS_PER_Q; ++j)
				qeth_clear_output_buffer(card->qdio.out_qs[i],
						&card->qdio.out_qs[i]->bufs[j]);
			kfree(card->qdio.out_qs[i]);
		}
		kfree(card->qdio.out_qs);
		card->qdio.out_qs = NULL;
	}
}

static void qeth_clean_channel(struct qeth_channel *channel)
{
	int cnt;

	QETH_DBF_TEXT(SETUP, 2, "freech");
	for (cnt = 0; cnt < QETH_CMD_BUFFER_NO; cnt++)
		kfree(channel->iob[cnt].data);
}

static int qeth_is_1920_device(struct qeth_card *card)
{
	int single_queue = 0;
	struct ccw_device *ccwdev;
	struct channelPath_dsc {
		u8 flags;
		u8 lsn;
		u8 desc;
		u8 chpid;
		u8 swla;
		u8 zeroes;
		u8 chla;
		u8 chpp;
	} *chp_dsc;

	QETH_DBF_TEXT(SETUP, 2, "chk_1920");

	ccwdev = card->data.ccwdev;
	chp_dsc = (struct channelPath_dsc *)ccw_device_get_chp_desc(ccwdev, 0);
	if (chp_dsc != NULL) {
		/* CHPP field bit 6 == 1 -> single queue */
		single_queue = ((chp_dsc->chpp & 0x02) == 0x02);
		kfree(chp_dsc);
	}
	QETH_DBF_TEXT_(SETUP, 2, "rc:%x", single_queue);
	return single_queue;
}

static void qeth_init_qdio_info(struct qeth_card *card)
{
	QETH_DBF_TEXT(SETUP, 4, "intqdinf");
	atomic_set(&card->qdio.state, QETH_QDIO_UNINITIALIZED);
	/* inbound */
	card->qdio.in_buf_size = QETH_IN_BUF_SIZE_DEFAULT;
	card->qdio.init_pool.buf_count = QETH_IN_BUF_COUNT_DEFAULT;
	card->qdio.in_buf_pool.buf_count = card->qdio.init_pool.buf_count;
	INIT_LIST_HEAD(&card->qdio.in_buf_pool.entry_list);
	INIT_LIST_HEAD(&card->qdio.init_pool.entry_list);
}

static void qeth_set_intial_options(struct qeth_card *card)
{
	card->options.route4.type = NO_ROUTER;
	card->options.route6.type = NO_ROUTER;
	card->options.checksum_type = QETH_CHECKSUM_DEFAULT;
	card->options.broadcast_mode = QETH_TR_BROADCAST_ALLRINGS;
	card->options.macaddr_mode = QETH_TR_MACADDR_NONCANONICAL;
	card->options.fake_broadcast = 0;
	card->options.add_hhlen = DEFAULT_ADD_HHLEN;
	card->options.performance_stats = 0;
	card->options.rx_sg_cb = QETH_RX_SG_CB;
	card->options.isolation = ISOLATION_MODE_NONE;
}

static int qeth_do_start_thread(struct qeth_card *card, unsigned long thread)
{
	unsigned long flags;
	int rc = 0;

	spin_lock_irqsave(&card->thread_mask_lock, flags);
	QETH_DBF_TEXT_(TRACE, 4, "  %02x%02x%02x",
			(u8) card->thread_start_mask,
			(u8) card->thread_allowed_mask,
			(u8) card->thread_running_mask);
	rc = (card->thread_start_mask & thread);
	spin_unlock_irqrestore(&card->thread_mask_lock, flags);
	return rc;
}

static void qeth_start_kernel_thread(struct work_struct *work)
{
	struct qeth_card *card = container_of(work, struct qeth_card,
					kernel_thread_starter);
	QETH_DBF_TEXT(TRACE , 2, "strthrd");

	if (card->read.state != CH_STATE_UP &&
	    card->write.state != CH_STATE_UP)
		return;
	if (qeth_do_start_thread(card, QETH_RECOVER_THREAD))
		kthread_run(card->discipline.recover, (void *) card,
				"qeth_recover");
}

static int qeth_setup_card(struct qeth_card *card)
{

	QETH_DBF_TEXT(SETUP, 2, "setupcrd");
	QETH_DBF_HEX(SETUP, 2, &card, sizeof(void *));

	card->read.state  = CH_STATE_DOWN;
	card->write.state = CH_STATE_DOWN;
	card->data.state  = CH_STATE_DOWN;
	card->state = CARD_STATE_DOWN;
	card->lan_online = 0;
	card->use_hard_stop = 0;
	card->dev = NULL;
	spin_lock_init(&card->vlanlock);
	spin_lock_init(&card->mclock);
	card->vlangrp = NULL;
	spin_lock_init(&card->lock);
	spin_lock_init(&card->ip_lock);
	spin_lock_init(&card->thread_mask_lock);
	card->thread_start_mask = 0;
	card->thread_allowed_mask = 0;
	card->thread_running_mask = 0;
	INIT_WORK(&card->kernel_thread_starter, qeth_start_kernel_thread);
	INIT_LIST_HEAD(&card->ip_list);
	INIT_LIST_HEAD(card->ip_tbd_list);
	INIT_LIST_HEAD(&card->cmd_waiter_list);
	init_waitqueue_head(&card->wait_q);
	/* intial options */
	qeth_set_intial_options(card);
	/* IP address takeover */
	INIT_LIST_HEAD(&card->ipato.entries);
	card->ipato.enabled = 0;
	card->ipato.invert4 = 0;
	card->ipato.invert6 = 0;
	if (card->info.type == QETH_CARD_TYPE_IQD)
		card->options.checksum_type = NO_CHECKSUMMING;
	/* init QDIO stuff */
	qeth_init_qdio_info(card);
	return 0;
}

static void qeth_core_sl_print(struct seq_file *m, struct service_level *slr)
{
	struct qeth_card *card = container_of(slr, struct qeth_card,
					qeth_service_level);
	if (card->info.mcl_level[0])
		seq_printf(m, "qeth: %s firmware level %s\n",
			CARD_BUS_ID(card), card->info.mcl_level);
}

static struct qeth_card *qeth_alloc_card(void)
{
	struct qeth_card *card;

	QETH_DBF_TEXT(SETUP, 2, "alloccrd");
	card = kzalloc(sizeof(struct qeth_card), GFP_DMA|GFP_KERNEL);
	if (!card)
		goto out;
	QETH_DBF_HEX(SETUP, 2, &card, sizeof(void *));
	card->ip_tbd_list = kmalloc(sizeof(struct list_head), GFP_KERNEL);
	if (!card->ip_tbd_list) {
		QETH_DBF_TEXT(SETUP, 0, "iptbdnom");
		goto out_card;
	}
	if (qeth_setup_channel(&card->read))
		goto out_ip;
	if (qeth_setup_channel(&card->write))
		goto out_channel;
	card->options.layer2 = -1;
	card->qeth_service_level.seq_print = qeth_core_sl_print;
	register_service_level(&card->qeth_service_level);
	return card;

out_channel:
	qeth_clean_channel(&card->read);
out_ip:
	kfree(card->ip_tbd_list);
out_card:
	kfree(card);
out:
	return NULL;
}

static int qeth_determine_card_type(struct qeth_card *card)
{
	int i = 0;

	QETH_DBF_TEXT(SETUP, 2, "detcdtyp");

	card->qdio.do_prio_queueing = QETH_PRIOQ_DEFAULT;
	card->qdio.default_out_queue = QETH_DEFAULT_QUEUE;
	while (known_devices[i][4]) {
		if ((CARD_RDEV(card)->id.dev_type == known_devices[i][2]) &&
		    (CARD_RDEV(card)->id.dev_model == known_devices[i][3])) {
			card->info.type = known_devices[i][4];
			card->qdio.no_out_queues = known_devices[i][8];
			card->info.is_multicast_different = known_devices[i][9];
			if (qeth_is_1920_device(card)) {
				dev_info(&card->gdev->dev,
					"Priority Queueing not supported\n");
				card->qdio.no_out_queues = 1;
				card->qdio.default_out_queue = 0;
			}
			return 0;
		}
		i++;
	}
	card->info.type = QETH_CARD_TYPE_UNKNOWN;
	dev_err(&card->gdev->dev, "The adapter hardware is of an "
		"unknown type\n");
	return -ENOENT;
}

static int qeth_clear_channel(struct qeth_channel *channel)
{
	unsigned long flags;
	struct qeth_card *card;
	int rc;

	QETH_DBF_TEXT(TRACE, 3, "clearch");
	card = CARD_FROM_CDEV(channel->ccwdev);
	spin_lock_irqsave(get_ccwdev_lock(channel->ccwdev), flags);
	rc = ccw_device_clear(channel->ccwdev, QETH_CLEAR_CHANNEL_PARM);
	spin_unlock_irqrestore(get_ccwdev_lock(channel->ccwdev), flags);

	if (rc)
		return rc;
	rc = wait_event_interruptible_timeout(card->wait_q,
			channel->state == CH_STATE_STOPPED, QETH_TIMEOUT);
	if (rc == -ERESTARTSYS)
		return rc;
	if (channel->state != CH_STATE_STOPPED)
		return -ETIME;
	channel->state = CH_STATE_DOWN;
	return 0;
}

static int qeth_halt_channel(struct qeth_channel *channel)
{
	unsigned long flags;
	struct qeth_card *card;
	int rc;

	QETH_DBF_TEXT(TRACE, 3, "haltch");
	card = CARD_FROM_CDEV(channel->ccwdev);
	spin_lock_irqsave(get_ccwdev_lock(channel->ccwdev), flags);
	rc = ccw_device_halt(channel->ccwdev, QETH_HALT_CHANNEL_PARM);
	spin_unlock_irqrestore(get_ccwdev_lock(channel->ccwdev), flags);

	if (rc)
		return rc;
	rc = wait_event_interruptible_timeout(card->wait_q,
			channel->state == CH_STATE_HALTED, QETH_TIMEOUT);
	if (rc == -ERESTARTSYS)
		return rc;
	if (channel->state != CH_STATE_HALTED)
		return -ETIME;
	return 0;
}

static int qeth_halt_channels(struct qeth_card *card)
{
	int rc1 = 0, rc2 = 0, rc3 = 0;

	QETH_DBF_TEXT(TRACE, 3, "haltchs");
	rc1 = qeth_halt_channel(&card->read);
	rc2 = qeth_halt_channel(&card->write);
	rc3 = qeth_halt_channel(&card->data);
	if (rc1)
		return rc1;
	if (rc2)
		return rc2;
	return rc3;
}

static int qeth_clear_channels(struct qeth_card *card)
{
	int rc1 = 0, rc2 = 0, rc3 = 0;

	QETH_DBF_TEXT(TRACE, 3, "clearchs");
	rc1 = qeth_clear_channel(&card->read);
	rc2 = qeth_clear_channel(&card->write);
	rc3 = qeth_clear_channel(&card->data);
	if (rc1)
		return rc1;
	if (rc2)
		return rc2;
	return rc3;
}

static int qeth_clear_halt_card(struct qeth_card *card, int halt)
{
	int rc = 0;

	QETH_DBF_TEXT(TRACE, 3, "clhacrd");
	QETH_DBF_HEX(TRACE, 3, &card, sizeof(void *));

	if (halt)
		rc = qeth_halt_channels(card);
	if (rc)
		return rc;
	return qeth_clear_channels(card);
}

int qeth_qdio_clear_card(struct qeth_card *card, int use_halt)
{
	int rc = 0;

	QETH_DBF_TEXT(TRACE, 3, "qdioclr");
	switch (atomic_cmpxchg(&card->qdio.state, QETH_QDIO_ESTABLISHED,
		QETH_QDIO_CLEANING)) {
	case QETH_QDIO_ESTABLISHED:
		if (card->info.type == QETH_CARD_TYPE_IQD)
			rc = qdio_cleanup(CARD_DDEV(card),
				QDIO_FLAG_CLEANUP_USING_HALT);
		else
			rc = qdio_cleanup(CARD_DDEV(card),
				QDIO_FLAG_CLEANUP_USING_CLEAR);
		if (rc)
			QETH_DBF_TEXT_(TRACE, 3, "1err%d", rc);
		atomic_set(&card->qdio.state, QETH_QDIO_ALLOCATED);
		break;
	case QETH_QDIO_CLEANING:
		return rc;
	default:
		break;
	}
	rc = qeth_clear_halt_card(card, use_halt);
	if (rc)
		QETH_DBF_TEXT_(TRACE, 3, "2err%d", rc);
	card->state = CARD_STATE_DOWN;
	return rc;
}
EXPORT_SYMBOL_GPL(qeth_qdio_clear_card);

static int qeth_read_conf_data(struct qeth_card *card, void **buffer,
			       int *length)
{
	struct ciw *ciw;
	char *rcd_buf;
	int ret;
	struct qeth_channel *channel = &card->data;
	unsigned long flags;

	/*
	 * scan for RCD command in extended SenseID data
	 */
	ciw = ccw_device_get_ciw(channel->ccwdev, CIW_TYPE_RCD);
	if (!ciw || ciw->cmd == 0)
		return -EOPNOTSUPP;
	rcd_buf = kzalloc(ciw->count, GFP_KERNEL | GFP_DMA);
	if (!rcd_buf)
		return -ENOMEM;

	channel->ccw.cmd_code = ciw->cmd;
	channel->ccw.cda = (__u32) __pa(rcd_buf);
	channel->ccw.count = ciw->count;
	channel->ccw.flags = CCW_FLAG_SLI;
	channel->state = CH_STATE_RCD;
	spin_lock_irqsave(get_ccwdev_lock(channel->ccwdev), flags);
	ret = ccw_device_start_timeout(channel->ccwdev, &channel->ccw,
				       QETH_RCD_PARM, LPM_ANYPATH, 0,
				       QETH_RCD_TIMEOUT);
	spin_unlock_irqrestore(get_ccwdev_lock(channel->ccwdev), flags);
	if (!ret)
		wait_event(card->wait_q,
			   (channel->state == CH_STATE_RCD_DONE ||
			    channel->state == CH_STATE_DOWN));
	if (channel->state == CH_STATE_DOWN)
		ret = -EIO;
	else
		channel->state = CH_STATE_DOWN;
	if (ret) {
		kfree(rcd_buf);
		*buffer = NULL;
		*length = 0;
	} else {
		*length = ciw->count;
		*buffer = rcd_buf;
	}
	return ret;
}

static void qeth_configure_unitaddr(struct qeth_card *card, char *prcd)
{
	QETH_DBF_TEXT(SETUP, 2, "cfgunit");
	card->info.chpid = prcd[30];
	card->info.unit_addr2 = prcd[31];
	card->info.cula = prcd[63];
	card->info.guestlan = ((prcd[0x10] == _ascebc['V']) &&
			       (prcd[0x11] == _ascebc['M']));
}

static void qeth_configure_blkt_default(struct qeth_card *card, char *prcd) {
	QETH_DBF_TEXT(SETUP, 2, "cfgblkt");

	if (prcd[74] == 0xF0 && prcd[75] == 0xF0 && prcd[76] == 0xF5) {
		card->info.blkt.time_total = 250;
		card->info.blkt.inter_packet = 5;
		card->info.blkt.inter_packet_jumbo = 15;
	} else {
		card->info.blkt.time_total = 0;
		card->info.blkt.inter_packet = 0;
		card->info.blkt.inter_packet_jumbo = 0;
	}
}

static void qeth_init_tokens(struct qeth_card *card)
{
	card->token.issuer_rm_w = 0x00010103UL;
	card->token.cm_filter_w = 0x00010108UL;
	card->token.cm_connection_w = 0x0001010aUL;
	card->token.ulp_filter_w = 0x0001010bUL;
	card->token.ulp_connection_w = 0x0001010dUL;
}

static void qeth_init_func_level(struct qeth_card *card)
{
	if (card->ipato.enabled) {
		if (card->info.type == QETH_CARD_TYPE_IQD)
				card->info.func_level =
					QETH_IDX_FUNC_LEVEL_IQD_ENA_IPAT;
		else
				card->info.func_level =
					QETH_IDX_FUNC_LEVEL_OSAE_ENA_IPAT;
	} else {
		if (card->info.type == QETH_CARD_TYPE_IQD)
		/*FIXME:why do we have same values for  dis and ena for
		  osae??? */
			card->info.func_level =
				QETH_IDX_FUNC_LEVEL_IQD_DIS_IPAT;
		else
			card->info.func_level =
				QETH_IDX_FUNC_LEVEL_OSAE_DIS_IPAT;
	}
}

static int qeth_idx_activate_get_answer(struct qeth_channel *channel,
		void (*idx_reply_cb)(struct qeth_channel *,
			struct qeth_cmd_buffer *))
{
	struct qeth_cmd_buffer *iob;
	unsigned long flags;
	int rc;
	struct qeth_card *card;

	QETH_DBF_TEXT(SETUP, 2, "idxanswr");
	card = CARD_FROM_CDEV(channel->ccwdev);
	iob = qeth_get_buffer(channel);
	iob->callback = idx_reply_cb;
	memcpy(&channel->ccw, READ_CCW, sizeof(struct ccw1));
	channel->ccw.count = QETH_BUFSIZE;
	channel->ccw.cda = (__u32) __pa(iob->data);

	wait_event(card->wait_q,
		   atomic_cmpxchg(&channel->irq_pending, 0, 1) == 0);
	QETH_DBF_TEXT(SETUP, 6, "noirqpnd");
	spin_lock_irqsave(get_ccwdev_lock(channel->ccwdev), flags);
	rc = ccw_device_start(channel->ccwdev,
			      &channel->ccw, (addr_t) iob, 0, 0);
	spin_unlock_irqrestore(get_ccwdev_lock(channel->ccwdev), flags);

	if (rc) {
		QETH_DBF_MESSAGE(2, "Error2 in activating channel rc=%d\n", rc);
		QETH_DBF_TEXT_(SETUP, 2, "2err%d", rc);
		atomic_set(&channel->irq_pending, 0);
		wake_up(&card->wait_q);
		return rc;
	}
	rc = wait_event_interruptible_timeout(card->wait_q,
			 channel->state == CH_STATE_UP, QETH_TIMEOUT);
	if (rc == -ERESTARTSYS)
		return rc;
	if (channel->state != CH_STATE_UP) {
		rc = -ETIME;
		QETH_DBF_TEXT_(SETUP, 2, "3err%d", rc);
		qeth_clear_cmd_buffers(channel);
	} else
		rc = 0;
	return rc;
}

static int qeth_idx_activate_channel(struct qeth_channel *channel,
		void (*idx_reply_cb)(struct qeth_channel *,
			struct qeth_cmd_buffer *))
{
	struct qeth_card *card;
	struct qeth_cmd_buffer *iob;
	unsigned long flags;
	__u16 temp;
	__u8 tmp;
	int rc;
	struct ccw_dev_id temp_devid;

	card = CARD_FROM_CDEV(channel->ccwdev);

	QETH_DBF_TEXT(SETUP, 2, "idxactch");

	iob = qeth_get_buffer(channel);
	iob->callback = idx_reply_cb;
	memcpy(&channel->ccw, WRITE_CCW, sizeof(struct ccw1));
	channel->ccw.count = IDX_ACTIVATE_SIZE;
	channel->ccw.cda = (__u32) __pa(iob->data);
	if (channel == &card->write) {
		memcpy(iob->data, IDX_ACTIVATE_WRITE, IDX_ACTIVATE_SIZE);
		memcpy(QETH_TRANSPORT_HEADER_SEQ_NO(iob->data),
		       &card->seqno.trans_hdr, QETH_SEQ_NO_LENGTH);
		card->seqno.trans_hdr++;
	} else {
		memcpy(iob->data, IDX_ACTIVATE_READ, IDX_ACTIVATE_SIZE);
		memcpy(QETH_TRANSPORT_HEADER_SEQ_NO(iob->data),
		       &card->seqno.trans_hdr, QETH_SEQ_NO_LENGTH);
	}
	tmp = ((__u8)card->info.portno) | 0x80;
	memcpy(QETH_IDX_ACT_PNO(iob->data), &tmp, 1);
	memcpy(QETH_IDX_ACT_ISSUER_RM_TOKEN(iob->data),
	       &card->token.issuer_rm_w, QETH_MPC_TOKEN_LENGTH);
	memcpy(QETH_IDX_ACT_FUNC_LEVEL(iob->data),
	       &card->info.func_level, sizeof(__u16));
	ccw_device_get_id(CARD_DDEV(card), &temp_devid);
	memcpy(QETH_IDX_ACT_QDIO_DEV_CUA(iob->data), &temp_devid.devno, 2);
	temp = (card->info.cula << 8) + card->info.unit_addr2;
	memcpy(QETH_IDX_ACT_QDIO_DEV_REALADDR(iob->data), &temp, 2);

	wait_event(card->wait_q,
		   atomic_cmpxchg(&channel->irq_pending, 0, 1) == 0);
	QETH_DBF_TEXT(SETUP, 6, "noirqpnd");
	spin_lock_irqsave(get_ccwdev_lock(channel->ccwdev), flags);
	rc = ccw_device_start(channel->ccwdev,
			      &channel->ccw, (addr_t) iob, 0, 0);
	spin_unlock_irqrestore(get_ccwdev_lock(channel->ccwdev), flags);

	if (rc) {
		QETH_DBF_MESSAGE(2, "Error1 in activating channel. rc=%d\n",
			rc);
		QETH_DBF_TEXT_(SETUP, 2, "1err%d", rc);
		atomic_set(&channel->irq_pending, 0);
		wake_up(&card->wait_q);
		return rc;
	}
	rc = wait_event_interruptible_timeout(card->wait_q,
			channel->state == CH_STATE_ACTIVATING, QETH_TIMEOUT);
	if (rc == -ERESTARTSYS)
		return rc;
	if (channel->state != CH_STATE_ACTIVATING) {
		dev_warn(&channel->ccwdev->dev, "The qeth device driver"
			" failed to recover an error on the device\n");
		QETH_DBF_MESSAGE(2, "%s IDX activate timed out\n",
			dev_name(&channel->ccwdev->dev));
		QETH_DBF_TEXT_(SETUP, 2, "2err%d", -ETIME);
		qeth_clear_cmd_buffers(channel);
		return -ETIME;
	}
	return qeth_idx_activate_get_answer(channel, idx_reply_cb);
}

static int qeth_peer_func_level(int level)
{
	if ((level & 0xff) == 8)
		return (level & 0xff) + 0x400;
	if (((level >> 8) & 3) == 1)
		return (level & 0xff) + 0x200;
	return level;
}

static void qeth_idx_write_cb(struct qeth_channel *channel,
		struct qeth_cmd_buffer *iob)
{
	struct qeth_card *card;
	__u16 temp;

	QETH_DBF_TEXT(SETUP , 2, "idxwrcb");

	if (channel->state == CH_STATE_DOWN) {
		channel->state = CH_STATE_ACTIVATING;
		goto out;
	}
	card = CARD_FROM_CDEV(channel->ccwdev);

	if (!(QETH_IS_IDX_ACT_POS_REPLY(iob->data))) {
		if (QETH_IDX_ACT_CAUSE_CODE(iob->data) == 0x19)
			dev_err(&card->write.ccwdev->dev,
				"The adapter is used exclusively by another "
				"host\n");
		else
			QETH_DBF_MESSAGE(2, "%s IDX_ACTIVATE on write channel:"
				" negative reply\n",
				dev_name(&card->write.ccwdev->dev));
		goto out;
	}
	memcpy(&temp, QETH_IDX_ACT_FUNC_LEVEL(iob->data), 2);
	if ((temp & ~0x0100) != qeth_peer_func_level(card->info.func_level)) {
		QETH_DBF_MESSAGE(2, "%s IDX_ACTIVATE on write channel: "
			"function level mismatch (sent: 0x%x, received: "
			"0x%x)\n", dev_name(&card->write.ccwdev->dev),
			card->info.func_level, temp);
		goto out;
	}
	channel->state = CH_STATE_UP;
out:
	qeth_release_buffer(channel, iob);
}

static void qeth_idx_read_cb(struct qeth_channel *channel,
		struct qeth_cmd_buffer *iob)
{
	struct qeth_card *card;
	__u16 temp;

	QETH_DBF_TEXT(SETUP , 2, "idxrdcb");
	if (channel->state == CH_STATE_DOWN) {
		channel->state = CH_STATE_ACTIVATING;
		goto out;
	}

	card = CARD_FROM_CDEV(channel->ccwdev);
	if (qeth_check_idx_response(iob->data))
			goto out;

	if (!(QETH_IS_IDX_ACT_POS_REPLY(iob->data))) {
		if (QETH_IDX_ACT_CAUSE_CODE(iob->data) == 0x19)
			dev_err(&card->write.ccwdev->dev,
				"The adapter is used exclusively by another "
				"host\n");
		else
			QETH_DBF_MESSAGE(2, "%s IDX_ACTIVATE on read channel:"
				" negative reply\n",
				dev_name(&card->read.ccwdev->dev));
		goto out;
	}

/**
 * temporary fix for microcode bug
 * to revert it,replace OR by AND
 */
	if ((!QETH_IDX_NO_PORTNAME_REQUIRED(iob->data)) ||
	     (card->info.type == QETH_CARD_TYPE_OSAE))
		card->info.portname_required = 1;

	memcpy(&temp, QETH_IDX_ACT_FUNC_LEVEL(iob->data), 2);
	if (temp != qeth_peer_func_level(card->info.func_level)) {
		QETH_DBF_MESSAGE(2, "%s IDX_ACTIVATE on read channel: function "
			"level mismatch (sent: 0x%x, received: 0x%x)\n",
			dev_name(&card->read.ccwdev->dev),
			card->info.func_level, temp);
		goto out;
	}
	memcpy(&card->token.issuer_rm_r,
	       QETH_IDX_ACT_ISSUER_RM_TOKEN(iob->data),
	       QETH_MPC_TOKEN_LENGTH);
	memcpy(&card->info.mcl_level[0],
	       QETH_IDX_REPLY_LEVEL(iob->data), QETH_MCL_LENGTH);
	channel->state = CH_STATE_UP;
out:
	qeth_release_buffer(channel, iob);
}

void qeth_prepare_control_data(struct qeth_card *card, int len,
		struct qeth_cmd_buffer *iob)
{
	qeth_setup_ccw(&card->write, iob->data, len);
	iob->callback = qeth_release_buffer;

	memcpy(QETH_TRANSPORT_HEADER_SEQ_NO(iob->data),
	       &card->seqno.trans_hdr, QETH_SEQ_NO_LENGTH);
	card->seqno.trans_hdr++;
	memcpy(QETH_PDU_HEADER_SEQ_NO(iob->data),
	       &card->seqno.pdu_hdr, QETH_SEQ_NO_LENGTH);
	card->seqno.pdu_hdr++;
	memcpy(QETH_PDU_HEADER_ACK_SEQ_NO(iob->data),
	       &card->seqno.pdu_hdr_ack, QETH_SEQ_NO_LENGTH);
	QETH_DBF_HEX(CTRL, 2, iob->data, QETH_DBF_CTRL_LEN);
}
EXPORT_SYMBOL_GPL(qeth_prepare_control_data);

int qeth_send_control_data(struct qeth_card *card, int len,
		struct qeth_cmd_buffer *iob,
		int (*reply_cb)(struct qeth_card *, struct qeth_reply *,
			unsigned long),
		void *reply_param)
{
	int rc;
	unsigned long flags;
	struct qeth_reply *reply = NULL;
	unsigned long timeout, event_timeout;
	struct qeth_ipa_cmd *cmd;

	QETH_DBF_TEXT(TRACE, 2, "sendctl");

	reply = qeth_alloc_reply(card);
	if (!reply) {
		return -ENOMEM;
	}
	reply->callback = reply_cb;
	reply->param = reply_param;
	if (card->state == CARD_STATE_DOWN)
		reply->seqno = QETH_IDX_COMMAND_SEQNO;
	else
		reply->seqno = card->seqno.ipa++;
	init_waitqueue_head(&reply->wait_q);
	spin_lock_irqsave(&card->lock, flags);
	list_add_tail(&reply->list, &card->cmd_waiter_list);
	spin_unlock_irqrestore(&card->lock, flags);
	QETH_DBF_HEX(CTRL, 2, iob->data, QETH_DBF_CTRL_LEN);

	while (atomic_cmpxchg(&card->write.irq_pending, 0, 1)) ;
	qeth_prepare_control_data(card, len, iob);

	if (IS_IPA(iob->data))
		event_timeout = QETH_IPA_TIMEOUT;
	else
		event_timeout = QETH_TIMEOUT;
	timeout = jiffies + event_timeout;

	QETH_DBF_TEXT(TRACE, 6, "noirqpnd");
	spin_lock_irqsave(get_ccwdev_lock(card->write.ccwdev), flags);
	rc = ccw_device_start(card->write.ccwdev, &card->write.ccw,
			      (addr_t) iob, 0, 0);
	spin_unlock_irqrestore(get_ccwdev_lock(card->write.ccwdev), flags);
	if (rc) {
		QETH_DBF_MESSAGE(2, "%s qeth_send_control_data: "
			"ccw_device_start rc = %i\n",
			dev_name(&card->write.ccwdev->dev), rc);
		QETH_DBF_TEXT_(TRACE, 2, " err%d", rc);
		spin_lock_irqsave(&card->lock, flags);
		list_del_init(&reply->list);
		qeth_put_reply(reply);
		spin_unlock_irqrestore(&card->lock, flags);
		qeth_release_buffer(iob->channel, iob);
		atomic_set(&card->write.irq_pending, 0);
		wake_up(&card->wait_q);
		return rc;
	}

	/* we have only one long running ipassist, since we can ensure
	   process context of this command we can sleep */
	cmd = (struct qeth_ipa_cmd *)(iob->data+IPA_PDU_HEADER_SIZE);
	if ((cmd->hdr.command == IPA_CMD_SETIP) &&
	    (cmd->hdr.prot_version == QETH_PROT_IPV4)) {
		if (!wait_event_timeout(reply->wait_q,
		    atomic_read(&reply->received), event_timeout))
			goto time_err;
	} else {
		while (!atomic_read(&reply->received)) {
			if (time_after(jiffies, timeout))
				goto time_err;
			cpu_relax();
		};
	}

	rc = reply->rc;
	qeth_put_reply(reply);
	return rc;

time_err:
	spin_lock_irqsave(&reply->card->lock, flags);
	list_del_init(&reply->list);
	spin_unlock_irqrestore(&reply->card->lock, flags);
	reply->rc = -ETIME;
	atomic_inc(&reply->received);
	wake_up(&reply->wait_q);
	rc = reply->rc;
	qeth_put_reply(reply);
	return rc;
}
EXPORT_SYMBOL_GPL(qeth_send_control_data);

static int qeth_cm_enable_cb(struct qeth_card *card, struct qeth_reply *reply,
		unsigned long data)
{
	struct qeth_cmd_buffer *iob;

	QETH_DBF_TEXT(SETUP, 2, "cmenblcb");

	iob = (struct qeth_cmd_buffer *) data;
	memcpy(&card->token.cm_filter_r,
	       QETH_CM_ENABLE_RESP_FILTER_TOKEN(iob->data),
	       QETH_MPC_TOKEN_LENGTH);
	QETH_DBF_TEXT_(SETUP, 2, "  rc%d", iob->rc);
	return 0;
}

static int qeth_cm_enable(struct qeth_card *card)
{
	int rc;
	struct qeth_cmd_buffer *iob;

	QETH_DBF_TEXT(SETUP, 2, "cmenable");

	iob = qeth_wait_for_buffer(&card->write);
	memcpy(iob->data, CM_ENABLE, CM_ENABLE_SIZE);
	memcpy(QETH_CM_ENABLE_ISSUER_RM_TOKEN(iob->data),
	       &card->token.issuer_rm_r, QETH_MPC_TOKEN_LENGTH);
	memcpy(QETH_CM_ENABLE_FILTER_TOKEN(iob->data),
	       &card->token.cm_filter_w, QETH_MPC_TOKEN_LENGTH);

	rc = qeth_send_control_data(card, CM_ENABLE_SIZE, iob,
				    qeth_cm_enable_cb, NULL);
	return rc;
}

static int qeth_cm_setup_cb(struct qeth_card *card, struct qeth_reply *reply,
		unsigned long data)
{

	struct qeth_cmd_buffer *iob;

	QETH_DBF_TEXT(SETUP, 2, "cmsetpcb");

	iob = (struct qeth_cmd_buffer *) data;
	memcpy(&card->token.cm_connection_r,
	       QETH_CM_SETUP_RESP_DEST_ADDR(iob->data),
	       QETH_MPC_TOKEN_LENGTH);
	QETH_DBF_TEXT_(SETUP, 2, "  rc%d", iob->rc);
	return 0;
}

static int qeth_cm_setup(struct qeth_card *card)
{
	int rc;
	struct qeth_cmd_buffer *iob;

	QETH_DBF_TEXT(SETUP, 2, "cmsetup");

	iob = qeth_wait_for_buffer(&card->write);
	memcpy(iob->data, CM_SETUP, CM_SETUP_SIZE);
	memcpy(QETH_CM_SETUP_DEST_ADDR(iob->data),
	       &card->token.issuer_rm_r, QETH_MPC_TOKEN_LENGTH);
	memcpy(QETH_CM_SETUP_CONNECTION_TOKEN(iob->data),
	       &card->token.cm_connection_w, QETH_MPC_TOKEN_LENGTH);
	memcpy(QETH_CM_SETUP_FILTER_TOKEN(iob->data),
	       &card->token.cm_filter_r, QETH_MPC_TOKEN_LENGTH);
	rc = qeth_send_control_data(card, CM_SETUP_SIZE, iob,
				    qeth_cm_setup_cb, NULL);
	return rc;

}

static inline int qeth_get_initial_mtu_for_card(struct qeth_card *card)
{
	switch (card->info.type) {
	case QETH_CARD_TYPE_UNKNOWN:
		return 1500;
	case QETH_CARD_TYPE_IQD:
		return card->info.max_mtu;
	case QETH_CARD_TYPE_OSAE:
		switch (card->info.link_type) {
		case QETH_LINK_TYPE_HSTR:
		case QETH_LINK_TYPE_LANE_TR:
			return 2000;
		default:
			return 1492;
		}
	default:
		return 1500;
	}
}

static inline int qeth_get_max_mtu_for_card(int cardtype)
{
	switch (cardtype) {

	case QETH_CARD_TYPE_UNKNOWN:
	case QETH_CARD_TYPE_OSAE:
	case QETH_CARD_TYPE_OSN:
		return 61440;
	case QETH_CARD_TYPE_IQD:
		return 57344;
	default:
		return 1500;
	}
}

static inline int qeth_get_mtu_out_of_mpc(int cardtype)
{
	switch (cardtype) {
	case QETH_CARD_TYPE_IQD:
		return 1;
	default:
		return 0;
	}
}

static inline int qeth_get_mtu_outof_framesize(int framesize)
{
	switch (framesize) {
	case 0x4000:
		return 8192;
	case 0x6000:
		return 16384;
	case 0xa000:
		return 32768;
	case 0xffff:
		return 57344;
	default:
		return 0;
	}
}

static inline int qeth_mtu_is_valid(struct qeth_card *card, int mtu)
{
	switch (card->info.type) {
	case QETH_CARD_TYPE_OSAE:
		return ((mtu >= 576) && (mtu <= 61440));
	case QETH_CARD_TYPE_IQD:
		return ((mtu >= 576) &&
			(mtu <= card->info.max_mtu + 4096 - 32));
	case QETH_CARD_TYPE_OSN:
	case QETH_CARD_TYPE_UNKNOWN:
	default:
		return 1;
	}
}

static int qeth_ulp_enable_cb(struct qeth_card *card, struct qeth_reply *reply,
		unsigned long data)
{

	__u16 mtu, framesize;
	__u16 len;
	__u8 link_type;
	struct qeth_cmd_buffer *iob;

	QETH_DBF_TEXT(SETUP, 2, "ulpenacb");

	iob = (struct qeth_cmd_buffer *) data;
	memcpy(&card->token.ulp_filter_r,
	       QETH_ULP_ENABLE_RESP_FILTER_TOKEN(iob->data),
	       QETH_MPC_TOKEN_LENGTH);
	if (qeth_get_mtu_out_of_mpc(card->info.type)) {
		memcpy(&framesize, QETH_ULP_ENABLE_RESP_MAX_MTU(iob->data), 2);
		mtu = qeth_get_mtu_outof_framesize(framesize);
		if (!mtu) {
			iob->rc = -EINVAL;
			QETH_DBF_TEXT_(SETUP, 2, "  rc%d", iob->rc);
			return 0;
		}
		card->info.max_mtu = mtu;
		card->info.initial_mtu = mtu;
		card->qdio.in_buf_size = mtu + 2 * PAGE_SIZE;
	} else {
		card->info.initial_mtu = qeth_get_initial_mtu_for_card(card);
		card->info.max_mtu = qeth_get_max_mtu_for_card(card->info.type);
		card->qdio.in_buf_size = QETH_IN_BUF_SIZE_DEFAULT;
	}

	memcpy(&len, QETH_ULP_ENABLE_RESP_DIFINFO_LEN(iob->data), 2);
	if (len >= QETH_MPC_DIFINFO_LEN_INDICATES_LINK_TYPE) {
		memcpy(&link_type,
		       QETH_ULP_ENABLE_RESP_LINK_TYPE(iob->data), 1);
		card->info.link_type = link_type;
	} else
		card->info.link_type = 0;
	QETH_DBF_TEXT_(SETUP, 2, "  rc%d", iob->rc);
	return 0;
}

static int qeth_ulp_enable(struct qeth_card *card)
{
	int rc;
	char prot_type;
	struct qeth_cmd_buffer *iob;

	/*FIXME: trace view callbacks*/
	QETH_DBF_TEXT(SETUP, 2, "ulpenabl");

	iob = qeth_wait_for_buffer(&card->write);
	memcpy(iob->data, ULP_ENABLE, ULP_ENABLE_SIZE);

	*(QETH_ULP_ENABLE_LINKNUM(iob->data)) =
		(__u8) card->info.portno;
	if (card->options.layer2)
		if (card->info.type == QETH_CARD_TYPE_OSN)
			prot_type = QETH_PROT_OSN2;
		else
			prot_type = QETH_PROT_LAYER2;
	else
		prot_type = QETH_PROT_TCPIP;

	memcpy(QETH_ULP_ENABLE_PROT_TYPE(iob->data), &prot_type, 1);
	memcpy(QETH_ULP_ENABLE_DEST_ADDR(iob->data),
	       &card->token.cm_connection_r, QETH_MPC_TOKEN_LENGTH);
	memcpy(QETH_ULP_ENABLE_FILTER_TOKEN(iob->data),
	       &card->token.ulp_filter_w, QETH_MPC_TOKEN_LENGTH);
	memcpy(QETH_ULP_ENABLE_PORTNAME_AND_LL(iob->data),
	       card->info.portname, 9);
	rc = qeth_send_control_data(card, ULP_ENABLE_SIZE, iob,
				    qeth_ulp_enable_cb, NULL);
	return rc;

}

static int qeth_ulp_setup_cb(struct qeth_card *card, struct qeth_reply *reply,
		unsigned long data)
{
	struct qeth_cmd_buffer *iob;

	QETH_DBF_TEXT(SETUP, 2, "ulpstpcb");

	iob = (struct qeth_cmd_buffer *) data;
	memcpy(&card->token.ulp_connection_r,
	       QETH_ULP_SETUP_RESP_CONNECTION_TOKEN(iob->data),
	       QETH_MPC_TOKEN_LENGTH);
	QETH_DBF_TEXT_(SETUP, 2, "  rc%d", iob->rc);
	return 0;
}

static int qeth_ulp_setup(struct qeth_card *card)
{
	int rc;
	__u16 temp;
	struct qeth_cmd_buffer *iob;
	struct ccw_dev_id dev_id;

	QETH_DBF_TEXT(SETUP, 2, "ulpsetup");

	iob = qeth_wait_for_buffer(&card->write);
	memcpy(iob->data, ULP_SETUP, ULP_SETUP_SIZE);

	memcpy(QETH_ULP_SETUP_DEST_ADDR(iob->data),
	       &card->token.cm_connection_r, QETH_MPC_TOKEN_LENGTH);
	memcpy(QETH_ULP_SETUP_CONNECTION_TOKEN(iob->data),
	       &card->token.ulp_connection_w, QETH_MPC_TOKEN_LENGTH);
	memcpy(QETH_ULP_SETUP_FILTER_TOKEN(iob->data),
	       &card->token.ulp_filter_r, QETH_MPC_TOKEN_LENGTH);

	ccw_device_get_id(CARD_DDEV(card), &dev_id);
	memcpy(QETH_ULP_SETUP_CUA(iob->data), &dev_id.devno, 2);
	temp = (card->info.cula << 8) + card->info.unit_addr2;
	memcpy(QETH_ULP_SETUP_REAL_DEVADDR(iob->data), &temp, 2);
	rc = qeth_send_control_data(card, ULP_SETUP_SIZE, iob,
				    qeth_ulp_setup_cb, NULL);
	return rc;
}

static int qeth_alloc_qdio_buffers(struct qeth_card *card)
{
	int i, j;

	QETH_DBF_TEXT(SETUP, 2, "allcqdbf");

	if (atomic_cmpxchg(&card->qdio.state, QETH_QDIO_UNINITIALIZED,
		QETH_QDIO_ALLOCATED) != QETH_QDIO_UNINITIALIZED)
		return 0;

	card->qdio.in_q = kmalloc(sizeof(struct qeth_qdio_q),
				  GFP_KERNEL);
	if (!card->qdio.in_q)
		goto out_nomem;
	QETH_DBF_TEXT(SETUP, 2, "inq");
	QETH_DBF_HEX(SETUP, 2, &card->qdio.in_q, sizeof(void *));
	memset(card->qdio.in_q, 0, sizeof(struct qeth_qdio_q));
	/* give inbound qeth_qdio_buffers their qdio_buffers */
	for (i = 0; i < QDIO_MAX_BUFFERS_PER_Q; ++i)
		card->qdio.in_q->bufs[i].buffer =
			&card->qdio.in_q->qdio_bufs[i];
	/* inbound buffer pool */
	if (qeth_alloc_buffer_pool(card))
		goto out_freeinq;
	/* outbound */
	card->qdio.out_qs =
		kmalloc(card->qdio.no_out_queues *
			sizeof(struct qeth_qdio_out_q *), GFP_KERNEL);
	if (!card->qdio.out_qs)
		goto out_freepool;
	for (i = 0; i < card->qdio.no_out_queues; ++i) {
		card->qdio.out_qs[i] = kmalloc(sizeof(struct qeth_qdio_out_q),
					       GFP_KERNEL);
		if (!card->qdio.out_qs[i])
			goto out_freeoutq;
		QETH_DBF_TEXT_(SETUP, 2, "outq %i", i);
		QETH_DBF_HEX(SETUP, 2, &card->qdio.out_qs[i], sizeof(void *));
		memset(card->qdio.out_qs[i], 0, sizeof(struct qeth_qdio_out_q));
		card->qdio.out_qs[i]->queue_no = i;
		/* give outbound qeth_qdio_buffers their qdio_buffers */
		for (j = 0; j < QDIO_MAX_BUFFERS_PER_Q; ++j) {
			card->qdio.out_qs[i]->bufs[j].buffer =
				&card->qdio.out_qs[i]->qdio_bufs[j];
			skb_queue_head_init(&card->qdio.out_qs[i]->bufs[j].
					    skb_list);
			lockdep_set_class(
				&card->qdio.out_qs[i]->bufs[j].skb_list.lock,
				&qdio_out_skb_queue_key);
			INIT_LIST_HEAD(&card->qdio.out_qs[i]->bufs[j].ctx_list);
		}
	}
	return 0;

out_freeoutq:
	while (i > 0)
		kfree(card->qdio.out_qs[--i]);
	kfree(card->qdio.out_qs);
	card->qdio.out_qs = NULL;
out_freepool:
	qeth_free_buffer_pool(card);
out_freeinq:
	kfree(card->qdio.in_q);
	card->qdio.in_q = NULL;
out_nomem:
	atomic_set(&card->qdio.state, QETH_QDIO_UNINITIALIZED);
	return -ENOMEM;
}

static void qeth_create_qib_param_field(struct qeth_card *card,
		char *param_field)
{

	param_field[0] = _ascebc['P'];
	param_field[1] = _ascebc['C'];
	param_field[2] = _ascebc['I'];
	param_field[3] = _ascebc['T'];
	*((unsigned int *) (&param_field[4])) = QETH_PCI_THRESHOLD_A(card);
	*((unsigned int *) (&param_field[8])) = QETH_PCI_THRESHOLD_B(card);
	*((unsigned int *) (&param_field[12])) = QETH_PCI_TIMER_VALUE(card);
}

static void qeth_create_qib_param_field_blkt(struct qeth_card *card,
		char *param_field)
{
	param_field[16] = _ascebc['B'];
	param_field[17] = _ascebc['L'];
	param_field[18] = _ascebc['K'];
	param_field[19] = _ascebc['T'];
	*((unsigned int *) (&param_field[20])) = card->info.blkt.time_total;
	*((unsigned int *) (&param_field[24])) = card->info.blkt.inter_packet;
	*((unsigned int *) (&param_field[28])) =
		card->info.blkt.inter_packet_jumbo;
}

static int qeth_qdio_activate(struct qeth_card *card)
{
	QETH_DBF_TEXT(SETUP, 3, "qdioact");
	return qdio_activate(CARD_DDEV(card));
}

static int qeth_dm_act(struct qeth_card *card)
{
	int rc;
	struct qeth_cmd_buffer *iob;

	QETH_DBF_TEXT(SETUP, 2, "dmact");

	iob = qeth_wait_for_buffer(&card->write);
	memcpy(iob->data, DM_ACT, DM_ACT_SIZE);

	memcpy(QETH_DM_ACT_DEST_ADDR(iob->data),
	       &card->token.cm_connection_r, QETH_MPC_TOKEN_LENGTH);
	memcpy(QETH_DM_ACT_CONNECTION_TOKEN(iob->data),
	       &card->token.ulp_connection_r, QETH_MPC_TOKEN_LENGTH);
	rc = qeth_send_control_data(card, DM_ACT_SIZE, iob, NULL, NULL);
	return rc;
}

static int qeth_mpc_initialize(struct qeth_card *card)
{
	int rc;

	QETH_DBF_TEXT(SETUP, 2, "mpcinit");

	rc = qeth_issue_next_read(card);
	if (rc) {
		QETH_DBF_TEXT_(SETUP, 2, "1err%d", rc);
		return rc;
	}
	rc = qeth_cm_enable(card);
	if (rc) {
		QETH_DBF_TEXT_(SETUP, 2, "2err%d", rc);
		goto out_qdio;
	}
	rc = qeth_cm_setup(card);
	if (rc) {
		QETH_DBF_TEXT_(SETUP, 2, "3err%d", rc);
		goto out_qdio;
	}
	rc = qeth_ulp_enable(card);
	if (rc) {
		QETH_DBF_TEXT_(SETUP, 2, "4err%d", rc);
		goto out_qdio;
	}
	rc = qeth_ulp_setup(card);
	if (rc) {
		QETH_DBF_TEXT_(SETUP, 2, "5err%d", rc);
		goto out_qdio;
	}
	rc = qeth_alloc_qdio_buffers(card);
	if (rc) {
		QETH_DBF_TEXT_(SETUP, 2, "5err%d", rc);
		goto out_qdio;
	}
	rc = qeth_qdio_establish(card);
	if (rc) {
		QETH_DBF_TEXT_(SETUP, 2, "6err%d", rc);
		qeth_free_qdio_buffers(card);
		goto out_qdio;
	}
	rc = qeth_qdio_activate(card);
	if (rc) {
		QETH_DBF_TEXT_(SETUP, 2, "7err%d", rc);
		goto out_qdio;
	}
	rc = qeth_dm_act(card);
	if (rc) {
		QETH_DBF_TEXT_(SETUP, 2, "8err%d", rc);
		goto out_qdio;
	}

	return 0;
out_qdio:
	qeth_qdio_clear_card(card, card->info.type != QETH_CARD_TYPE_IQD);
	return rc;
}

static void qeth_print_status_with_portname(struct qeth_card *card)
{
	char dbf_text[15];
	int i;

	sprintf(dbf_text, "%s", card->info.portname + 1);
	for (i = 0; i < 8; i++)
		dbf_text[i] =
			(char) _ebcasc[(__u8) dbf_text[i]];
	dbf_text[8] = 0;
	dev_info(&card->gdev->dev, "Device is a%s card%s%s%s\n"
	       "with link type %s (portname: %s)\n",
	       qeth_get_cardname(card),
	       (card->info.mcl_level[0]) ? " (level: " : "",
	       (card->info.mcl_level[0]) ? card->info.mcl_level : "",
	       (card->info.mcl_level[0]) ? ")" : "",
	       qeth_get_cardname_short(card),
	       dbf_text);

}

static void qeth_print_status_no_portname(struct qeth_card *card)
{
	if (card->info.portname[0])
		dev_info(&card->gdev->dev, "Device is a%s "
		       "card%s%s%s\nwith link type %s "
		       "(no portname needed by interface).\n",
		       qeth_get_cardname(card),
		       (card->info.mcl_level[0]) ? " (level: " : "",
		       (card->info.mcl_level[0]) ? card->info.mcl_level : "",
		       (card->info.mcl_level[0]) ? ")" : "",
		       qeth_get_cardname_short(card));
	else
		dev_info(&card->gdev->dev, "Device is a%s "
		       "card%s%s%s\nwith link type %s.\n",
		       qeth_get_cardname(card),
		       (card->info.mcl_level[0]) ? " (level: " : "",
		       (card->info.mcl_level[0]) ? card->info.mcl_level : "",
		       (card->info.mcl_level[0]) ? ")" : "",
		       qeth_get_cardname_short(card));
}

void qeth_print_status_message(struct qeth_card *card)
{
	switch (card->info.type) {
	case QETH_CARD_TYPE_OSAE:
		/* VM will use a non-zero first character
		 * to indicate a HiperSockets like reporting
		 * of the level OSA sets the first character to zero
		 * */
		if (!card->info.mcl_level[0]) {
			sprintf(card->info.mcl_level, "%02x%02x",
				card->info.mcl_level[2],
				card->info.mcl_level[3]);

			card->info.mcl_level[QETH_MCL_LENGTH] = 0;
			break;
		}
		/* fallthrough */
	case QETH_CARD_TYPE_IQD:
		if ((card->info.guestlan) ||
		    (card->info.mcl_level[0] & 0x80)) {
			card->info.mcl_level[0] = (char) _ebcasc[(__u8)
				card->info.mcl_level[0]];
			card->info.mcl_level[1] = (char) _ebcasc[(__u8)
				card->info.mcl_level[1]];
			card->info.mcl_level[2] = (char) _ebcasc[(__u8)
				card->info.mcl_level[2]];
			card->info.mcl_level[3] = (char) _ebcasc[(__u8)
				card->info.mcl_level[3]];
			card->info.mcl_level[QETH_MCL_LENGTH] = 0;
		}
		break;
	default:
		memset(&card->info.mcl_level[0], 0, QETH_MCL_LENGTH + 1);
	}
	if (card->info.portname_required)
		qeth_print_status_with_portname(card);
	else
		qeth_print_status_no_portname(card);
}
EXPORT_SYMBOL_GPL(qeth_print_status_message);

static void qeth_initialize_working_pool_list(struct qeth_card *card)
{
	struct qeth_buffer_pool_entry *entry;

	QETH_DBF_TEXT(TRACE, 5, "inwrklst");

	list_for_each_entry(entry,
			    &card->qdio.init_pool.entry_list, init_list) {
		qeth_put_buffer_pool_entry(card, entry);
	}
}

static inline struct qeth_buffer_pool_entry *qeth_find_free_buffer_pool_entry(
		struct qeth_card *card)
{
	struct list_head *plh;
	struct qeth_buffer_pool_entry *entry;
	int i, free;
	struct page *page;

	if (list_empty(&card->qdio.in_buf_pool.entry_list))
		return NULL;

	list_for_each(plh, &card->qdio.in_buf_pool.entry_list) {
		entry = list_entry(plh, struct qeth_buffer_pool_entry, list);
		free = 1;
		for (i = 0; i < QETH_MAX_BUFFER_ELEMENTS(card); ++i) {
			if (page_count(virt_to_page(entry->elements[i])) > 1) {
				free = 0;
				break;
			}
		}
		if (free) {
			list_del_init(&entry->list);
			return entry;
		}
	}

	/* no free buffer in pool so take first one and swap pages */
	entry = list_entry(card->qdio.in_buf_pool.entry_list.next,
			struct qeth_buffer_pool_entry, list);
	for (i = 0; i < QETH_MAX_BUFFER_ELEMENTS(card); ++i) {
		if (page_count(virt_to_page(entry->elements[i])) > 1) {
			page = alloc_page(GFP_ATOMIC);
			if (!page) {
				return NULL;
			} else {
				free_page((unsigned long)entry->elements[i]);
				entry->elements[i] = page_address(page);
				if (card->options.performance_stats)
					card->perf_stats.sg_alloc_page_rx++;
			}
		}
	}
	list_del_init(&entry->list);
	return entry;
}

static int qeth_init_input_buffer(struct qeth_card *card,
		struct qeth_qdio_buffer *buf)
{
	struct qeth_buffer_pool_entry *pool_entry;
	int i;

	pool_entry = qeth_find_free_buffer_pool_entry(card);
	if (!pool_entry)
		return 1;

	/*
	 * since the buffer is accessed only from the input_tasklet
	 * there shouldn't be a need to synchronize; also, since we use
	 * the QETH_IN_BUF_REQUEUE_THRESHOLD we should never run  out off
	 * buffers
	 */

	buf->pool_entry = pool_entry;
	for (i = 0; i < QETH_MAX_BUFFER_ELEMENTS(card); ++i) {
		buf->buffer->element[i].length = PAGE_SIZE;
		buf->buffer->element[i].addr =  pool_entry->elements[i];
		if (i == QETH_MAX_BUFFER_ELEMENTS(card) - 1)
			buf->buffer->element[i].flags = SBAL_FLAGS_LAST_ENTRY;
		else
			buf->buffer->element[i].flags = 0;
	}
	return 0;
}

int qeth_init_qdio_queues(struct qeth_card *card)
{
	int i, j;
	int rc;

	QETH_DBF_TEXT(SETUP, 2, "initqdqs");

	/* inbound queue */
	memset(card->qdio.in_q->qdio_bufs, 0,
	       QDIO_MAX_BUFFERS_PER_Q * sizeof(struct qdio_buffer));
	qeth_initialize_working_pool_list(card);
	/*give only as many buffers to hardware as we have buffer pool entries*/
	for (i = 0; i < card->qdio.in_buf_pool.buf_count - 1; ++i)
		qeth_init_input_buffer(card, &card->qdio.in_q->bufs[i]);
	card->qdio.in_q->next_buf_to_init =
		card->qdio.in_buf_pool.buf_count - 1;
	rc = do_QDIO(CARD_DDEV(card), QDIO_FLAG_SYNC_INPUT, 0, 0,
		     card->qdio.in_buf_pool.buf_count - 1);
	if (rc) {
		QETH_DBF_TEXT_(SETUP, 2, "1err%d", rc);
		return rc;
	}
	/* outbound queue */
	for (i = 0; i < card->qdio.no_out_queues; ++i) {
		memset(card->qdio.out_qs[i]->qdio_bufs, 0,
		       QDIO_MAX_BUFFERS_PER_Q * sizeof(struct qdio_buffer));
		for (j = 0; j < QDIO_MAX_BUFFERS_PER_Q; ++j) {
			qeth_clear_output_buffer(card->qdio.out_qs[i],
					&card->qdio.out_qs[i]->bufs[j]);
		}
		card->qdio.out_qs[i]->card = card;
		card->qdio.out_qs[i]->next_buf_to_fill = 0;
		card->qdio.out_qs[i]->do_pack = 0;
		atomic_set(&card->qdio.out_qs[i]->used_buffers, 0);
		atomic_set(&card->qdio.out_qs[i]->set_pci_flags_count, 0);
		atomic_set(&card->qdio.out_qs[i]->state,
			   QETH_OUT_Q_UNLOCKED);
	}
	return 0;
}
EXPORT_SYMBOL_GPL(qeth_init_qdio_queues);

static inline __u8 qeth_get_ipa_adp_type(enum qeth_link_types link_type)
{
	switch (link_type) {
	case QETH_LINK_TYPE_HSTR:
		return 2;
	default:
		return 1;
	}
}

static void qeth_fill_ipacmd_header(struct qeth_card *card,
		struct qeth_ipa_cmd *cmd, __u8 command,
		enum qeth_prot_versions prot)
{
	memset(cmd, 0, sizeof(struct qeth_ipa_cmd));
	cmd->hdr.command = command;
	cmd->hdr.initiator = IPA_CMD_INITIATOR_HOST;
	cmd->hdr.seqno = card->seqno.ipa;
	cmd->hdr.adapter_type = qeth_get_ipa_adp_type(card->info.link_type);
	cmd->hdr.rel_adapter_no = (__u8) card->info.portno;
	if (card->options.layer2)
		cmd->hdr.prim_version_no = 2;
	else
		cmd->hdr.prim_version_no = 1;
	cmd->hdr.param_count = 1;
	cmd->hdr.prot_version = prot;
	cmd->hdr.ipa_supported = 0;
	cmd->hdr.ipa_enabled = 0;
}

struct qeth_cmd_buffer *qeth_get_ipacmd_buffer(struct qeth_card *card,
		enum qeth_ipa_cmds ipacmd, enum qeth_prot_versions prot)
{
	struct qeth_cmd_buffer *iob;
	struct qeth_ipa_cmd *cmd;

	iob = qeth_wait_for_buffer(&card->write);
	cmd = (struct qeth_ipa_cmd *)(iob->data+IPA_PDU_HEADER_SIZE);
	qeth_fill_ipacmd_header(card, cmd, ipacmd, prot);

	return iob;
}
EXPORT_SYMBOL_GPL(qeth_get_ipacmd_buffer);

void qeth_prepare_ipa_cmd(struct qeth_card *card, struct qeth_cmd_buffer *iob,
		char prot_type)
{
	memcpy(iob->data, IPA_PDU_HEADER, IPA_PDU_HEADER_SIZE);
	memcpy(QETH_IPA_CMD_PROT_TYPE(iob->data), &prot_type, 1);
	memcpy(QETH_IPA_CMD_DEST_ADDR(iob->data),
	       &card->token.ulp_connection_r, QETH_MPC_TOKEN_LENGTH);
}
EXPORT_SYMBOL_GPL(qeth_prepare_ipa_cmd);

int qeth_send_ipa_cmd(struct qeth_card *card, struct qeth_cmd_buffer *iob,
		int (*reply_cb)(struct qeth_card *, struct qeth_reply*,
			unsigned long),
		void *reply_param)
{
	int rc;
	char prot_type;

	QETH_DBF_TEXT(TRACE, 4, "sendipa");

	if (card->options.layer2)
		if (card->info.type == QETH_CARD_TYPE_OSN)
			prot_type = QETH_PROT_OSN2;
		else
			prot_type = QETH_PROT_LAYER2;
	else
		prot_type = QETH_PROT_TCPIP;
	qeth_prepare_ipa_cmd(card, iob, prot_type);
	rc = qeth_send_control_data(card, IPA_CMD_LENGTH,
						iob, reply_cb, reply_param);
	return rc;
}
EXPORT_SYMBOL_GPL(qeth_send_ipa_cmd);

static int qeth_send_startstoplan(struct qeth_card *card,
		enum qeth_ipa_cmds ipacmd, enum qeth_prot_versions prot)
{
	int rc;
	struct qeth_cmd_buffer *iob;

	iob = qeth_get_ipacmd_buffer(card, ipacmd, prot);
	rc = qeth_send_ipa_cmd(card, iob, NULL, NULL);

	return rc;
}

int qeth_send_startlan(struct qeth_card *card)
{
	int rc;

	QETH_DBF_TEXT(SETUP, 2, "strtlan");

	rc = qeth_send_startstoplan(card, IPA_CMD_STARTLAN, 0);
	return rc;
}
EXPORT_SYMBOL_GPL(qeth_send_startlan);

int qeth_send_stoplan(struct qeth_card *card)
{
	int rc = 0;

	/*
	 * TODO: according to the IPA format document page 14,
	 * TCP/IP (we!) never issue a STOPLAN
	 * is this right ?!?
	 */
	QETH_DBF_TEXT(SETUP, 2, "stoplan");

	rc = qeth_send_startstoplan(card, IPA_CMD_STOPLAN, 0);
	return rc;
}
EXPORT_SYMBOL_GPL(qeth_send_stoplan);

int qeth_default_setadapterparms_cb(struct qeth_card *card,
		struct qeth_reply *reply, unsigned long data)
{
	struct qeth_ipa_cmd *cmd;

	QETH_DBF_TEXT(TRACE, 4, "defadpcb");

	cmd = (struct qeth_ipa_cmd *) data;
	if (cmd->hdr.return_code == 0)
		cmd->hdr.return_code =
			cmd->data.setadapterparms.hdr.return_code;
	return 0;
}
EXPORT_SYMBOL_GPL(qeth_default_setadapterparms_cb);

static int qeth_query_setadapterparms_cb(struct qeth_card *card,
		struct qeth_reply *reply, unsigned long data)
{
	struct qeth_ipa_cmd *cmd;

	QETH_DBF_TEXT(TRACE, 3, "quyadpcb");

	cmd = (struct qeth_ipa_cmd *) data;
	if (cmd->data.setadapterparms.data.query_cmds_supp.lan_type & 0x7f)
		card->info.link_type =
		      cmd->data.setadapterparms.data.query_cmds_supp.lan_type;
	card->options.adp.supported_funcs =
		cmd->data.setadapterparms.data.query_cmds_supp.supported_cmds;
	return qeth_default_setadapterparms_cb(card, reply, (unsigned long)cmd);
}

struct qeth_cmd_buffer *qeth_get_adapter_cmd(struct qeth_card *card,
		__u32 command, __u32 cmdlen)
{
	struct qeth_cmd_buffer *iob;
	struct qeth_ipa_cmd *cmd;

	iob = qeth_get_ipacmd_buffer(card, IPA_CMD_SETADAPTERPARMS,
				     QETH_PROT_IPV4);
	cmd = (struct qeth_ipa_cmd *)(iob->data+IPA_PDU_HEADER_SIZE);
	cmd->data.setadapterparms.hdr.cmdlength = cmdlen;
	cmd->data.setadapterparms.hdr.command_code = command;
	cmd->data.setadapterparms.hdr.used_total = 1;
	cmd->data.setadapterparms.hdr.seq_no = 1;

	return iob;
}
EXPORT_SYMBOL_GPL(qeth_get_adapter_cmd);

int qeth_query_setadapterparms(struct qeth_card *card)
{
	int rc;
	struct qeth_cmd_buffer *iob;

	QETH_DBF_TEXT(TRACE, 3, "queryadp");
	iob = qeth_get_adapter_cmd(card, IPA_SETADP_QUERY_COMMANDS_SUPPORTED,
				   sizeof(struct qeth_ipacmd_setadpparms));
	rc = qeth_send_ipa_cmd(card, iob, qeth_query_setadapterparms_cb, NULL);
	return rc;
}
EXPORT_SYMBOL_GPL(qeth_query_setadapterparms);

int qeth_check_qdio_errors(struct qeth_card *card, struct qdio_buffer *buf,
		unsigned int qdio_error, const char *dbftext)
{
	if (qdio_error) {
		QETH_DBF_TEXT(TRACE, 2, dbftext);
		QETH_DBF_TEXT(QERR, 2, dbftext);
		QETH_DBF_TEXT_(QERR, 2, " F15=%02X",
			       buf->element[15].flags & 0xff);
		QETH_DBF_TEXT_(QERR, 2, " F14=%02X",
			       buf->element[14].flags & 0xff);
		QETH_DBF_TEXT_(QERR, 2, " qerr=%X", qdio_error);
		if ((buf->element[15].flags & 0xff) == 0x12) {
			card->stats.rx_dropped++;
			return 0;
		} else
			return 1;
	}
	return 0;
}
EXPORT_SYMBOL_GPL(qeth_check_qdio_errors);

void qeth_queue_input_buffer(struct qeth_card *card, int index)
{
	struct qeth_qdio_q *queue = card->qdio.in_q;
	int count;
	int i;
	int rc;
	int newcount = 0;

	count = (index < queue->next_buf_to_init)?
		card->qdio.in_buf_pool.buf_count -
		(queue->next_buf_to_init - index) :
		card->qdio.in_buf_pool.buf_count -
		(queue->next_buf_to_init + QDIO_MAX_BUFFERS_PER_Q - index);
	/* only requeue at a certain threshold to avoid SIGAs */
	if (count >= QETH_IN_BUF_REQUEUE_THRESHOLD(card)) {
		for (i = queue->next_buf_to_init;
		     i < queue->next_buf_to_init + count; ++i) {
			if (qeth_init_input_buffer(card,
				&queue->bufs[i % QDIO_MAX_BUFFERS_PER_Q])) {
				break;
			} else {
				newcount++;
			}
		}

		if (newcount < count) {
			/* we are in memory shortage so we switch back to
			   traditional skb allocation and drop packages */
			atomic_set(&card->force_alloc_skb, 3);
			count = newcount;
		} else {
			atomic_add_unless(&card->force_alloc_skb, -1, 0);
		}

		/*
		 * according to old code it should be avoided to requeue all
		 * 128 buffers in order to benefit from PCI avoidance.
		 * this function keeps at least one buffer (the buffer at
		 * 'index') un-requeued -> this buffer is the first buffer that
		 * will be requeued the next time
		 */
		if (card->options.performance_stats) {
			card->perf_stats.inbound_do_qdio_cnt++;
			card->perf_stats.inbound_do_qdio_start_time =
				qeth_get_micros();
		}
		rc = do_QDIO(CARD_DDEV(card), QDIO_FLAG_SYNC_INPUT, 0,
			     queue->next_buf_to_init, count);
		if (card->options.performance_stats)
			card->perf_stats.inbound_do_qdio_time +=
				qeth_get_micros() -
				card->perf_stats.inbound_do_qdio_start_time;
		if (rc) {
			dev_warn(&card->gdev->dev,
				"QDIO reported an error, rc=%i\n", rc);
			QETH_DBF_TEXT(TRACE, 2, "qinberr");
			QETH_DBF_TEXT_(TRACE, 2, "%s", CARD_BUS_ID(card));
		}
		queue->next_buf_to_init = (queue->next_buf_to_init + count) %
					  QDIO_MAX_BUFFERS_PER_Q;
	}
}
EXPORT_SYMBOL_GPL(qeth_queue_input_buffer);

static int qeth_handle_send_error(struct qeth_card *card,
		struct qeth_qdio_out_buffer *buffer, unsigned int qdio_err)
{
	int sbalf15 = buffer->buffer->element[15].flags & 0xff;

	QETH_DBF_TEXT(TRACE, 6, "hdsnderr");
	if (card->info.type == QETH_CARD_TYPE_IQD) {
		if (sbalf15 == 0) {
			qdio_err = 0;
		} else {
			qdio_err = 1;
		}
	}
	qeth_check_qdio_errors(card, buffer->buffer, qdio_err, "qouterr");

	if (!qdio_err)
		return QETH_SEND_ERROR_NONE;

	if ((sbalf15 >= 15) && (sbalf15 <= 31))
		return QETH_SEND_ERROR_RETRY;

	QETH_DBF_TEXT(TRACE, 1, "lnkfail");
	QETH_DBF_TEXT_(TRACE, 1, "%s", CARD_BUS_ID(card));
	QETH_DBF_TEXT_(TRACE, 1, "%04x %02x",
		       (u16)qdio_err, (u8)sbalf15);
	return QETH_SEND_ERROR_LINK_FAILURE;
}

/*
 * Switched to packing state if the number of used buffers on a queue
 * reaches a certain limit.
 */
static void qeth_switch_to_packing_if_needed(struct qeth_qdio_out_q *queue)
{
	if (!queue->do_pack) {
		if (atomic_read(&queue->used_buffers)
		    >= QETH_HIGH_WATERMARK_PACK){
			/* switch non-PACKING -> PACKING */
			QETH_DBF_TEXT(TRACE, 6, "np->pack");
			if (queue->card->options.performance_stats)
				queue->card->perf_stats.sc_dp_p++;
			queue->do_pack = 1;
		}
	}
}

/*
 * Switches from packing to non-packing mode. If there is a packing
 * buffer on the queue this buffer will be prepared to be flushed.
 * In that case 1 is returned to inform the caller. If no buffer
 * has to be flushed, zero is returned.
 */
static int qeth_switch_to_nonpacking_if_needed(struct qeth_qdio_out_q *queue)
{
	struct qeth_qdio_out_buffer *buffer;
	int flush_count = 0;

	if (queue->do_pack) {
		if (atomic_read(&queue->used_buffers)
		    <= QETH_LOW_WATERMARK_PACK) {
			/* switch PACKING -> non-PACKING */
			QETH_DBF_TEXT(TRACE, 6, "pack->np");
			if (queue->card->options.performance_stats)
				queue->card->perf_stats.sc_p_dp++;
			queue->do_pack = 0;
			/* flush packing buffers */
			buffer = &queue->bufs[queue->next_buf_to_fill];
			if ((atomic_read(&buffer->state) ==
						QETH_QDIO_BUF_EMPTY) &&
			    (buffer->next_element_to_fill > 0)) {
				atomic_set(&buffer->state,
						QETH_QDIO_BUF_PRIMED);
				flush_count++;
				queue->next_buf_to_fill =
					(queue->next_buf_to_fill + 1) %
					QDIO_MAX_BUFFERS_PER_Q;
			}
		}
	}
	return flush_count;
}

/*
 * Called to flush a packing buffer if no more pci flags are on the queue.
 * Checks if there is a packing buffer and prepares it to be flushed.
 * In that case returns 1, otherwise zero.
 */
static int qeth_flush_buffers_on_no_pci(struct qeth_qdio_out_q *queue)
{
	struct qeth_qdio_out_buffer *buffer;

	buffer = &queue->bufs[queue->next_buf_to_fill];
	if ((atomic_read(&buffer->state) == QETH_QDIO_BUF_EMPTY) &&
	   (buffer->next_element_to_fill > 0)) {
		/* it's a packing buffer */
		atomic_set(&buffer->state, QETH_QDIO_BUF_PRIMED);
		queue->next_buf_to_fill =
			(queue->next_buf_to_fill + 1) % QDIO_MAX_BUFFERS_PER_Q;
		return 1;
	}
	return 0;
}

static void qeth_flush_buffers(struct qeth_qdio_out_q *queue, int index,
			       int count)
{
	struct qeth_qdio_out_buffer *buf;
	int rc;
	int i;
	unsigned int qdio_flags;

	for (i = index; i < index + count; ++i) {
		buf = &queue->bufs[i % QDIO_MAX_BUFFERS_PER_Q];
		buf->buffer->element[buf->next_element_to_fill - 1].flags |=
				SBAL_FLAGS_LAST_ENTRY;

		if (queue->card->info.type == QETH_CARD_TYPE_IQD)
			continue;

		if (!queue->do_pack) {
			if ((atomic_read(&queue->used_buffers) >=
				(QETH_HIGH_WATERMARK_PACK -
				 QETH_WATERMARK_PACK_FUZZ)) &&
			    !atomic_read(&queue->set_pci_flags_count)) {
				/* it's likely that we'll go to packing
				 * mode soon */
				atomic_inc(&queue->set_pci_flags_count);
				buf->buffer->element[0].flags |= 0x40;
			}
		} else {
			if (!atomic_read(&queue->set_pci_flags_count)) {
				/*
				 * there's no outstanding PCI any more, so we
				 * have to request a PCI to be sure the the PCI
				 * will wake at some time in the future then we
				 * can flush packed buffers that might still be
				 * hanging around, which can happen if no
				 * further send was requested by the stack
				 */
				atomic_inc(&queue->set_pci_flags_count);
				buf->buffer->element[0].flags |= 0x40;
			}
		}
	}

	queue->sync_iqdio_error = 0;
	queue->card->dev->trans_start = jiffies;
	if (queue->card->options.performance_stats) {
		queue->card->perf_stats.outbound_do_qdio_cnt++;
		queue->card->perf_stats.outbound_do_qdio_start_time =
			qeth_get_micros();
	}
	qdio_flags = QDIO_FLAG_SYNC_OUTPUT;
	if (atomic_read(&queue->set_pci_flags_count))
		qdio_flags |= QDIO_FLAG_PCI_OUT;
	rc = do_QDIO(CARD_DDEV(queue->card), qdio_flags,
		     queue->queue_no, index, count);
	if (queue->card->options.performance_stats)
		queue->card->perf_stats.outbound_do_qdio_time +=
			qeth_get_micros() -
			queue->card->perf_stats.outbound_do_qdio_start_time;
	if (rc > 0) {
		if (!(rc & QDIO_ERROR_SIGA_BUSY))
			queue->sync_iqdio_error = rc & 3;
	}
	if (rc) {
		queue->card->stats.tx_errors += count;
		/* ignore temporary SIGA errors without busy condition */
		if (rc == QDIO_ERROR_SIGA_TARGET)
			return;
		QETH_DBF_TEXT(TRACE, 2, "flushbuf");
		QETH_DBF_TEXT_(TRACE, 2, " err%d", rc);
		QETH_DBF_TEXT_(TRACE, 2, "%s", CARD_DDEV_ID(queue->card));

		/* this must not happen under normal circumstances. if it
		 * happens something is really wrong -> recover */
		qeth_schedule_recovery(queue->card);
		return;
	}
	atomic_add(count, &queue->used_buffers);
	if (queue->card->options.performance_stats)
		queue->card->perf_stats.bufs_sent += count;
}

static void qeth_check_outbound_queue(struct qeth_qdio_out_q *queue)
{
	int index;
	int flush_cnt = 0;
	int q_was_packing = 0;

	/*
	 * check if weed have to switch to non-packing mode or if
	 * we have to get a pci flag out on the queue
	 */
	if ((atomic_read(&queue->used_buffers) <= QETH_LOW_WATERMARK_PACK) ||
	    !atomic_read(&queue->set_pci_flags_count)) {
		if (atomic_xchg(&queue->state, QETH_OUT_Q_LOCKED_FLUSH) ==
				QETH_OUT_Q_UNLOCKED) {
			/*
			 * If we get in here, there was no action in
			 * do_send_packet. So, we check if there is a
			 * packing buffer to be flushed here.
			 */
			netif_stop_queue(queue->card->dev);
			index = queue->next_buf_to_fill;
			q_was_packing = queue->do_pack;
			/* queue->do_pack may change */
			barrier();
			flush_cnt += qeth_switch_to_nonpacking_if_needed(queue);
			if (!flush_cnt &&
			    !atomic_read(&queue->set_pci_flags_count))
				flush_cnt +=
					qeth_flush_buffers_on_no_pci(queue);
			if (queue->card->options.performance_stats &&
			    q_was_packing)
				queue->card->perf_stats.bufs_sent_pack +=
					flush_cnt;
			if (flush_cnt)
				qeth_flush_buffers(queue, index, flush_cnt);
			atomic_set(&queue->state, QETH_OUT_Q_UNLOCKED);
		}
	}
}

void qeth_qdio_output_handler(struct ccw_device *ccwdev,
		unsigned int qdio_error, int __queue, int first_element,
		int count, unsigned long card_ptr)
{
	struct qeth_card *card        = (struct qeth_card *) card_ptr;
	struct qeth_qdio_out_q *queue = card->qdio.out_qs[__queue];
	struct qeth_qdio_out_buffer *buffer;
	int i;
	unsigned qeth_send_err;

	QETH_DBF_TEXT(TRACE, 6, "qdouhdl");
	if (qdio_error & QDIO_ERROR_ACTIVATE_CHECK_CONDITION) {
		QETH_DBF_TEXT(TRACE, 2, "achkcond");
		QETH_DBF_TEXT_(TRACE, 2, "%s", CARD_BUS_ID(card));
		netif_stop_queue(card->dev);
		qeth_schedule_recovery(card);
		return;
	}
	if (card->options.performance_stats) {
		card->perf_stats.outbound_handler_cnt++;
		card->perf_stats.outbound_handler_start_time =
			qeth_get_micros();
	}
	for (i = first_element; i < (first_element + count); ++i) {
		buffer = &queue->bufs[i % QDIO_MAX_BUFFERS_PER_Q];
		qeth_send_err = qeth_handle_send_error(card, buffer, qdio_error);
		__qeth_clear_output_buffer(queue, buffer,
			(qeth_send_err == QETH_SEND_ERROR_RETRY) ? 1 : 0);
	}
	atomic_sub(count, &queue->used_buffers);
	/* check if we need to do something on this outbound queue */
	if (card->info.type != QETH_CARD_TYPE_IQD)
		qeth_check_outbound_queue(queue);

	netif_wake_queue(queue->card->dev);
	if (card->options.performance_stats)
		card->perf_stats.outbound_handler_time += qeth_get_micros() -
			card->perf_stats.outbound_handler_start_time;
}
EXPORT_SYMBOL_GPL(qeth_qdio_output_handler);

int qeth_get_priority_queue(struct qeth_card *card, struct sk_buff *skb,
			int ipv, int cast_type)
{
	if (!ipv && (card->info.type == QETH_CARD_TYPE_OSAE))
		return card->qdio.default_out_queue;
	switch (card->qdio.no_out_queues) {
	case 4:
		if (cast_type && card->info.is_multicast_different)
			return card->info.is_multicast_different &
				(card->qdio.no_out_queues - 1);
		if (card->qdio.do_prio_queueing && (ipv == 4)) {
			const u8 tos = ip_hdr(skb)->tos;

			if (card->qdio.do_prio_queueing ==
				QETH_PRIO_Q_ING_TOS) {
				if (tos & IP_TOS_NOTIMPORTANT)
					return 3;
				if (tos & IP_TOS_HIGHRELIABILITY)
					return 2;
				if (tos & IP_TOS_HIGHTHROUGHPUT)
					return 1;
				if (tos & IP_TOS_LOWDELAY)
					return 0;
			}
			if (card->qdio.do_prio_queueing ==
				QETH_PRIO_Q_ING_PREC)
				return 3 - (tos >> 6);
		} else if (card->qdio.do_prio_queueing && (ipv == 6)) {
			/* TODO: IPv6!!! */
		}
		return card->qdio.default_out_queue;
	case 1: /* fallthrough for single-out-queue 1920-device */
	default:
		return card->qdio.default_out_queue;
	}
}
EXPORT_SYMBOL_GPL(qeth_get_priority_queue);

int qeth_get_elements_no(struct qeth_card *card, void *hdr,
		     struct sk_buff *skb, int elems)
{
	int elements_needed = 0;

	if (skb_shinfo(skb)->nr_frags > 0)
		elements_needed = (skb_shinfo(skb)->nr_frags + 1);
	if (elements_needed == 0)
		elements_needed = 1 + (((((unsigned long) skb->data) %
				PAGE_SIZE) + skb->len) >> PAGE_SHIFT);
	if ((elements_needed + elems) > QETH_MAX_BUFFER_ELEMENTS(card)) {
		QETH_DBF_MESSAGE(2, "Invalid size of IP packet "
			"(Number=%d / Length=%d). Discarded.\n",
			(elements_needed+elems), skb->len);
		return 0;
	}
	return elements_needed;
}
EXPORT_SYMBOL_GPL(qeth_get_elements_no);

static inline void __qeth_fill_buffer(struct sk_buff *skb,
	struct qdio_buffer *buffer, int is_tso, int *next_element_to_fill,
	int offset)
{
	int length = skb->len;
	int length_here;
	int element;
	char *data;
	int first_lap ;

	element = *next_element_to_fill;
	data = skb->data;
	first_lap = (is_tso == 0 ? 1 : 0);

	if (offset >= 0) {
		data = skb->data + offset;
		length -= offset;
		first_lap = 0;
	}

	while (length > 0) {
		/* length_here is the remaining amount of data in this page */
		length_here = PAGE_SIZE - ((unsigned long) data % PAGE_SIZE);
		if (length < length_here)
			length_here = length;

		buffer->element[element].addr = data;
		buffer->element[element].length = length_here;
		length -= length_here;
		if (!length) {
			if (first_lap)
				buffer->element[element].flags = 0;
			else
				buffer->element[element].flags =
				    SBAL_FLAGS_LAST_FRAG;
		} else {
			if (first_lap)
				buffer->element[element].flags =
				    SBAL_FLAGS_FIRST_FRAG;
			else
				buffer->element[element].flags =
				    SBAL_FLAGS_MIDDLE_FRAG;
		}
		data += length_here;
		element++;
		first_lap = 0;
	}
	*next_element_to_fill = element;
}

static inline int qeth_fill_buffer(struct qeth_qdio_out_q *queue,
		struct qeth_qdio_out_buffer *buf, struct sk_buff *skb,
		struct qeth_hdr *hdr, int offset, int hd_len)
{
	struct qdio_buffer *buffer;
	int flush_cnt = 0, hdr_len, large_send = 0;

	buffer = buf->buffer;
	atomic_inc(&skb->users);
	skb_queue_tail(&buf->skb_list, skb);

	/*check first on TSO ....*/
	if (hdr->hdr.l3.id == QETH_HEADER_TYPE_TSO) {
		int element = buf->next_element_to_fill;

		hdr_len = sizeof(struct qeth_hdr_tso) +
			((struct qeth_hdr_tso *)hdr)->ext.dg_hdr_len;
		/*fill first buffer entry only with header information */
		buffer->element[element].addr = skb->data;
		buffer->element[element].length = hdr_len;
		buffer->element[element].flags = SBAL_FLAGS_FIRST_FRAG;
		buf->next_element_to_fill++;
		skb->data += hdr_len;
		skb->len  -= hdr_len;
		large_send = 1;
	}

	if (offset >= 0) {
		int element = buf->next_element_to_fill;
		buffer->element[element].addr = hdr;
		buffer->element[element].length = sizeof(struct qeth_hdr) +
							hd_len;
		buffer->element[element].flags = SBAL_FLAGS_FIRST_FRAG;
		buf->is_header[element] = 1;
		buf->next_element_to_fill++;
	}

	if (skb_shinfo(skb)->nr_frags == 0)
		__qeth_fill_buffer(skb, buffer, large_send,
				(int *)&buf->next_element_to_fill, offset);
	else
		__qeth_fill_buffer_frag(skb, buffer, large_send,
					(int *)&buf->next_element_to_fill);

	if (!queue->do_pack) {
		QETH_DBF_TEXT(TRACE, 6, "fillbfnp");
		/* set state to PRIMED -> will be flushed */
		atomic_set(&buf->state, QETH_QDIO_BUF_PRIMED);
		flush_cnt = 1;
	} else {
		QETH_DBF_TEXT(TRACE, 6, "fillbfpa");
		if (queue->card->options.performance_stats)
			queue->card->perf_stats.skbs_sent_pack++;
		if (buf->next_element_to_fill >=
				QETH_MAX_BUFFER_ELEMENTS(queue->card)) {
			/*
			 * packed buffer if full -> set state PRIMED
			 * -> will be flushed
			 */
			atomic_set(&buf->state, QETH_QDIO_BUF_PRIMED);
			flush_cnt = 1;
		}
	}
	return flush_cnt;
}

int qeth_do_send_packet_fast(struct qeth_card *card,
		struct qeth_qdio_out_q *queue, struct sk_buff *skb,
		struct qeth_hdr *hdr, int elements_needed,
		int offset, int hd_len)
{
	struct qeth_qdio_out_buffer *buffer;
	struct sk_buff *skb1;
	struct qeth_skb_data *retry_ctrl;
	int index;
	int rc;

	/* spin until we get the queue ... */
	while (atomic_cmpxchg(&queue->state, QETH_OUT_Q_UNLOCKED,
			      QETH_OUT_Q_LOCKED) != QETH_OUT_Q_UNLOCKED);
	/* ... now we've got the queue */
	index = queue->next_buf_to_fill;
	buffer = &queue->bufs[queue->next_buf_to_fill];
	/*
	 * check if buffer is empty to make sure that we do not 'overtake'
	 * ourselves and try to fill a buffer that is already primed
	 */
	if (atomic_read(&buffer->state) != QETH_QDIO_BUF_EMPTY)
		goto out;
	queue->next_buf_to_fill = (queue->next_buf_to_fill + 1) %
					  QDIO_MAX_BUFFERS_PER_Q;
	atomic_set(&queue->state, QETH_OUT_Q_UNLOCKED);
	qeth_fill_buffer(queue, buffer, skb, hdr, offset, hd_len);
	qeth_flush_buffers(queue, index, 1);
	if (queue->sync_iqdio_error == 2) {
		skb1 = skb_dequeue(&buffer->skb_list);
		while (skb1) {
			atomic_dec(&skb1->users);
			skb1 = skb_dequeue(&buffer->skb_list);
		}
		retry_ctrl = (struct qeth_skb_data *) &skb->cb[16];
		if (retry_ctrl->magic != QETH_SKB_MAGIC) {
			retry_ctrl->magic = QETH_SKB_MAGIC;
			retry_ctrl->count = 0;
		}
		if (retry_ctrl->count < QETH_SIGA_CC2_RETRIES) {
			retry_ctrl->count++;
			rc = dev_queue_xmit(skb);
		} else {
			dev_kfree_skb_any(skb);
			QETH_DBF_TEXT(QERR, 2, "qrdrop");
		}
	}
	return 0;
out:
	atomic_set(&queue->state, QETH_OUT_Q_UNLOCKED);
	return -EBUSY;
}
EXPORT_SYMBOL_GPL(qeth_do_send_packet_fast);

int qeth_do_send_packet(struct qeth_card *card, struct qeth_qdio_out_q *queue,
		struct sk_buff *skb, struct qeth_hdr *hdr,
		int elements_needed)
{
	struct qeth_qdio_out_buffer *buffer;
	int start_index;
	int flush_count = 0;
	int do_pack = 0;
	int tmp;
	int rc = 0;

	/* spin until we get the queue ... */
	while (atomic_cmpxchg(&queue->state, QETH_OUT_Q_UNLOCKED,
			      QETH_OUT_Q_LOCKED) != QETH_OUT_Q_UNLOCKED);
	start_index = queue->next_buf_to_fill;
	buffer = &queue->bufs[queue->next_buf_to_fill];
	/*
	 * check if buffer is empty to make sure that we do not 'overtake'
	 * ourselves and try to fill a buffer that is already primed
	 */
	if (atomic_read(&buffer->state) != QETH_QDIO_BUF_EMPTY) {
		atomic_set(&queue->state, QETH_OUT_Q_UNLOCKED);
		return -EBUSY;
	}
	/* check if we need to switch packing state of this queue */
	qeth_switch_to_packing_if_needed(queue);
	if (queue->do_pack) {
		do_pack = 1;
		/* does packet fit in current buffer? */
		if ((QETH_MAX_BUFFER_ELEMENTS(card) -
		    buffer->next_element_to_fill) < elements_needed) {
			/* ... no -> set state PRIMED */
			atomic_set(&buffer->state, QETH_QDIO_BUF_PRIMED);
			flush_count++;
			queue->next_buf_to_fill =
				(queue->next_buf_to_fill + 1) %
				QDIO_MAX_BUFFERS_PER_Q;
			buffer = &queue->bufs[queue->next_buf_to_fill];
			/* we did a step forward, so check buffer state
			 * again */
			if (atomic_read(&buffer->state) !=
			    QETH_QDIO_BUF_EMPTY) {
				qeth_flush_buffers(queue, start_index,
							   flush_count);
				atomic_set(&queue->state,
						QETH_OUT_Q_UNLOCKED);
				return -EBUSY;
			}
		}
	}
	tmp = qeth_fill_buffer(queue, buffer, skb, hdr, -1, 0);
	queue->next_buf_to_fill = (queue->next_buf_to_fill + tmp) %
				  QDIO_MAX_BUFFERS_PER_Q;
	flush_count += tmp;
	if (flush_count)
		qeth_flush_buffers(queue, start_index, flush_count);
	else if (!atomic_read(&queue->set_pci_flags_count))
		atomic_xchg(&queue->state, QETH_OUT_Q_LOCKED_FLUSH);
	/*
	 * queue->state will go from LOCKED -> UNLOCKED or from
	 * LOCKED_FLUSH -> LOCKED if output_handler wanted to 'notify' us
	 * (switch packing state or flush buffer to get another pci flag out).
	 * In that case we will enter this loop
	 */
	while (atomic_dec_return(&queue->state)) {
		flush_count = 0;
		start_index = queue->next_buf_to_fill;
		/* check if we can go back to non-packing state */
		flush_count += qeth_switch_to_nonpacking_if_needed(queue);
		/*
		 * check if we need to flush a packing buffer to get a pci
		 * flag out on the queue
		 */
		if (!flush_count && !atomic_read(&queue->set_pci_flags_count))
			flush_count += qeth_flush_buffers_on_no_pci(queue);
		if (flush_count)
			qeth_flush_buffers(queue, start_index, flush_count);
	}
	/* at this point the queue is UNLOCKED again */
	if (queue->card->options.performance_stats && do_pack)
		queue->card->perf_stats.bufs_sent_pack += flush_count;

	return rc;
}
EXPORT_SYMBOL_GPL(qeth_do_send_packet);

static int qeth_setadp_promisc_mode_cb(struct qeth_card *card,
		struct qeth_reply *reply, unsigned long data)
{
	struct qeth_ipa_cmd *cmd;
	struct qeth_ipacmd_setadpparms *setparms;

	QETH_DBF_TEXT(TRACE, 4, "prmadpcb");

	cmd = (struct qeth_ipa_cmd *) data;
	setparms = &(cmd->data.setadapterparms);

	qeth_default_setadapterparms_cb(card, reply, (unsigned long)cmd);
	if (cmd->hdr.return_code) {
		QETH_DBF_TEXT_(TRACE, 4, "prmrc%2.2x", cmd->hdr.return_code);
		setparms->data.mode = SET_PROMISC_MODE_OFF;
	}
	card->info.promisc_mode = setparms->data.mode;
	return 0;
}

void qeth_setadp_promisc_mode(struct qeth_card *card)
{
	enum qeth_ipa_promisc_modes mode;
	struct net_device *dev = card->dev;
	struct qeth_cmd_buffer *iob;
	struct qeth_ipa_cmd *cmd;

	QETH_DBF_TEXT(TRACE, 4, "setprom");

	if (((dev->flags & IFF_PROMISC) &&
	     (card->info.promisc_mode == SET_PROMISC_MODE_ON)) ||
	    (!(dev->flags & IFF_PROMISC) &&
	     (card->info.promisc_mode == SET_PROMISC_MODE_OFF)))
		return;
	mode = SET_PROMISC_MODE_OFF;
	if (dev->flags & IFF_PROMISC)
		mode = SET_PROMISC_MODE_ON;
	QETH_DBF_TEXT_(TRACE, 4, "mode:%x", mode);

	iob = qeth_get_adapter_cmd(card, IPA_SETADP_SET_PROMISC_MODE,
			sizeof(struct qeth_ipacmd_setadpparms));
	cmd = (struct qeth_ipa_cmd *)(iob->data + IPA_PDU_HEADER_SIZE);
	cmd->data.setadapterparms.data.mode = mode;
	qeth_send_ipa_cmd(card, iob, qeth_setadp_promisc_mode_cb, NULL);
}
EXPORT_SYMBOL_GPL(qeth_setadp_promisc_mode);

int qeth_change_mtu(struct net_device *dev, int new_mtu)
{
	struct qeth_card *card;
	char dbf_text[15];

	card = dev->ml_priv;

	QETH_DBF_TEXT(TRACE, 4, "chgmtu");
	sprintf(dbf_text, "%8x", new_mtu);
	QETH_DBF_TEXT(TRACE, 4, dbf_text);

	if (new_mtu < 64)
		return -EINVAL;
	if (new_mtu > 65535)
		return -EINVAL;
	if ((!qeth_is_supported(card, IPA_IP_FRAGMENTATION)) &&
	    (!qeth_mtu_is_valid(card, new_mtu)))
		return -EINVAL;
	dev->mtu = new_mtu;
	return 0;
}
EXPORT_SYMBOL_GPL(qeth_change_mtu);

struct net_device_stats *qeth_get_stats(struct net_device *dev)
{
	struct qeth_card *card;

	card = dev->ml_priv;

	QETH_DBF_TEXT(TRACE, 5, "getstat");

	return &card->stats;
}
EXPORT_SYMBOL_GPL(qeth_get_stats);

static int qeth_setadpparms_change_macaddr_cb(struct qeth_card *card,
		struct qeth_reply *reply, unsigned long data)
{
	struct qeth_ipa_cmd *cmd;

	QETH_DBF_TEXT(TRACE, 4, "chgmaccb");

	cmd = (struct qeth_ipa_cmd *) data;
	if (!card->options.layer2 ||
	    !(card->info.mac_bits & QETH_LAYER2_MAC_READ)) {
		memcpy(card->dev->dev_addr,
		       &cmd->data.setadapterparms.data.change_addr.addr,
		       OSA_ADDR_LEN);
		card->info.mac_bits |= QETH_LAYER2_MAC_READ;
	}
	qeth_default_setadapterparms_cb(card, reply, (unsigned long) cmd);
	return 0;
}

int qeth_setadpparms_change_macaddr(struct qeth_card *card)
{
	int rc;
	struct qeth_cmd_buffer *iob;
	struct qeth_ipa_cmd *cmd;

	QETH_DBF_TEXT(TRACE, 4, "chgmac");

	iob = qeth_get_adapter_cmd(card, IPA_SETADP_ALTER_MAC_ADDRESS,
				   sizeof(struct qeth_ipacmd_setadpparms));
	cmd = (struct qeth_ipa_cmd *)(iob->data+IPA_PDU_HEADER_SIZE);
	cmd->data.setadapterparms.data.change_addr.cmd = CHANGE_ADDR_READ_MAC;
	cmd->data.setadapterparms.data.change_addr.addr_size = OSA_ADDR_LEN;
	memcpy(&cmd->data.setadapterparms.data.change_addr.addr,
	       card->dev->dev_addr, OSA_ADDR_LEN);
	rc = qeth_send_ipa_cmd(card, iob, qeth_setadpparms_change_macaddr_cb,
			       NULL);
	return rc;
}
EXPORT_SYMBOL_GPL(qeth_setadpparms_change_macaddr);

static int qeth_setadpparms_set_access_ctrl_cb(struct qeth_card *card,
		struct qeth_reply *reply, unsigned long data)
{
	struct qeth_ipa_cmd *cmd;
	struct qeth_set_access_ctrl *access_ctrl_req;
	int rc;

	QETH_DBF_TEXT(TRACE, 4, "setaccb");

	cmd = (struct qeth_ipa_cmd *) data;
	access_ctrl_req = &cmd->data.setadapterparms.data.set_access_ctrl;
	QETH_DBF_TEXT_(SETUP, 2, "setaccb");
	QETH_DBF_TEXT_(SETUP, 2, "%s", card->gdev->dev.kobj.name);
	QETH_DBF_TEXT_(SETUP, 2, "rc=%d",
		cmd->data.setadapterparms.hdr.return_code);
	switch (cmd->data.setadapterparms.hdr.return_code) {
	case SET_ACCESS_CTRL_RC_SUCCESS:
	case SET_ACCESS_CTRL_RC_ALREADY_NOT_ISOLATED:
	case SET_ACCESS_CTRL_RC_ALREADY_ISOLATED:
	{
		card->options.isolation = access_ctrl_req->subcmd_code;
		if (card->options.isolation == ISOLATION_MODE_NONE) {
			dev_info(&card->gdev->dev,
			    "QDIO data connection isolation is deactivated\n");
		} else {
			dev_info(&card->gdev->dev,
			    "QDIO data connection isolation is activated\n");
		}
		QETH_DBF_MESSAGE(3, "OK:SET_ACCESS_CTRL(%s, %d)==%d\n",
			card->gdev->dev.kobj.name,
			access_ctrl_req->subcmd_code,
			cmd->data.setadapterparms.hdr.return_code);
		rc = 0;
		break;
	}
	case SET_ACCESS_CTRL_RC_NOT_SUPPORTED:
	{
		QETH_DBF_MESSAGE(3, "ERR:SET_ACCESS_CTRL(%s,%d)==%d\n",
			card->gdev->dev.kobj.name,
			access_ctrl_req->subcmd_code,
			cmd->data.setadapterparms.hdr.return_code);
		dev_err(&card->gdev->dev, "Adapter does not "
			"support QDIO data connection isolation\n");

		/* ensure isolation mode is "none" */
		card->options.isolation = ISOLATION_MODE_NONE;
		rc = -EOPNOTSUPP;
		break;
	}
	case SET_ACCESS_CTRL_RC_NONE_SHARED_ADAPTER:
	{
		QETH_DBF_MESSAGE(3, "ERR:SET_ACCESS_MODE(%s,%d)==%d\n",
			card->gdev->dev.kobj.name,
			access_ctrl_req->subcmd_code,
			cmd->data.setadapterparms.hdr.return_code);
		dev_err(&card->gdev->dev,
			"Adapter is dedicated. "
			"QDIO data connection isolation not supported\n");

		/* ensure isolation mode is "none" */
		card->options.isolation = ISOLATION_MODE_NONE;
		rc = -EOPNOTSUPP;
		break;
	}
	case SET_ACCESS_CTRL_RC_ACTIVE_CHECKSUM_OFF:
	{
		QETH_DBF_MESSAGE(3, "ERR:SET_ACCESS_MODE(%s,%d)==%d\n",
			card->gdev->dev.kobj.name,
			access_ctrl_req->subcmd_code,
			cmd->data.setadapterparms.hdr.return_code);
		dev_err(&card->gdev->dev,
			"TSO does not permit QDIO data connection isolation\n");

		/* ensure isolation mode is "none" */
		card->options.isolation = ISOLATION_MODE_NONE;
		rc = -EPERM;
		break;
	}
	default:
	{
		/* this should never happen */
		QETH_DBF_MESSAGE(3, "ERR:SET_ACCESS_MODE(%s,%d)==%d"
			"==UNKNOWN\n",
			card->gdev->dev.kobj.name,
			access_ctrl_req->subcmd_code,
			cmd->data.setadapterparms.hdr.return_code);

		/* ensure isolation mode is "none" */
		card->options.isolation = ISOLATION_MODE_NONE;
		rc = 0;
		break;
	}
	}
	qeth_default_setadapterparms_cb(card, reply, (unsigned long) cmd);
	return rc;
}

static int qeth_setadpparms_set_access_ctrl(struct qeth_card *card,
		enum qeth_ipa_isolation_modes isolation)
{
	int rc;
	struct qeth_cmd_buffer *iob;
	struct qeth_ipa_cmd *cmd;
	struct qeth_set_access_ctrl *access_ctrl_req;

	QETH_DBF_TEXT(TRACE, 4, "setacctl");

	QETH_DBF_TEXT_(SETUP, 2, "setacctl");
	QETH_DBF_TEXT_(SETUP, 2, "%s", card->gdev->dev.kobj.name);

	iob = qeth_get_adapter_cmd(card, IPA_SETADP_SET_ACCESS_CONTROL,
				   sizeof(struct qeth_ipacmd_setadpparms_hdr) +
				   sizeof(struct qeth_set_access_ctrl));
	cmd = (struct qeth_ipa_cmd *)(iob->data+IPA_PDU_HEADER_SIZE);
	access_ctrl_req = &cmd->data.setadapterparms.data.set_access_ctrl;
	access_ctrl_req->subcmd_code = isolation;

	rc = qeth_send_ipa_cmd(card, iob, qeth_setadpparms_set_access_ctrl_cb,
			       NULL);
	QETH_DBF_TEXT_(SETUP, 2, "rc=%d", rc);
	return rc;
}

int qeth_set_access_ctrl_online(struct qeth_card *card)
{
	int rc = 0;

	QETH_DBF_TEXT(TRACE, 4, "setactlo");

	if (card->info.type == QETH_CARD_TYPE_OSAE &&
	    qeth_adp_supported(card, IPA_SETADP_SET_ACCESS_CONTROL)) {
		rc = qeth_setadpparms_set_access_ctrl(card,
			card->options.isolation);
		if (rc) {
			QETH_DBF_MESSAGE(3,
				"IPA(SET_ACCESS_CTRL,%s,%d) sent failed",
				card->gdev->dev.kobj.name,
				rc);
		}
	} else if (card->options.isolation != ISOLATION_MODE_NONE) {
		card->options.isolation = ISOLATION_MODE_NONE;

		dev_err(&card->gdev->dev, "Adapter does not "
			"support QDIO data connection isolation\n");
		rc = -EOPNOTSUPP;
	}
	return rc;
}
EXPORT_SYMBOL_GPL(qeth_set_access_ctrl_online);

void qeth_tx_timeout(struct net_device *dev)
{
	struct qeth_card *card;

	QETH_DBF_TEXT(TRACE, 4, "txtimeo");
	card = dev->ml_priv;
	card->stats.tx_errors++;
	qeth_schedule_recovery(card);
}
EXPORT_SYMBOL_GPL(qeth_tx_timeout);

int qeth_mdio_read(struct net_device *dev, int phy_id, int regnum)
{
	struct qeth_card *card = dev->ml_priv;
	int rc = 0;

	switch (regnum) {
	case MII_BMCR: /* Basic mode control register */
		rc = BMCR_FULLDPLX;
		if ((card->info.link_type != QETH_LINK_TYPE_GBIT_ETH) &&
		    (card->info.link_type != QETH_LINK_TYPE_OSN) &&
		    (card->info.link_type != QETH_LINK_TYPE_10GBIT_ETH))
			rc |= BMCR_SPEED100;
		break;
	case MII_BMSR: /* Basic mode status register */
		rc = BMSR_ERCAP | BMSR_ANEGCOMPLETE | BMSR_LSTATUS |
		     BMSR_10HALF | BMSR_10FULL | BMSR_100HALF | BMSR_100FULL |
		     BMSR_100BASE4;
		break;
	case MII_PHYSID1: /* PHYS ID 1 */
		rc = (dev->dev_addr[0] << 16) | (dev->dev_addr[1] << 8) |
		     dev->dev_addr[2];
		rc = (rc >> 5) & 0xFFFF;
		break;
	case MII_PHYSID2: /* PHYS ID 2 */
		rc = (dev->dev_addr[2] << 10) & 0xFFFF;
		break;
	case MII_ADVERTISE: /* Advertisement control reg */
		rc = ADVERTISE_ALL;
		break;
	case MII_LPA: /* Link partner ability reg */
		rc = LPA_10HALF | LPA_10FULL | LPA_100HALF | LPA_100FULL |
		     LPA_100BASE4 | LPA_LPACK;
		break;
	case MII_EXPANSION: /* Expansion register */
		break;
	case MII_DCOUNTER: /* disconnect counter */
		break;
	case MII_FCSCOUNTER: /* false carrier counter */
		break;
	case MII_NWAYTEST: /* N-way auto-neg test register */
		break;
	case MII_RERRCOUNTER: /* rx error counter */
		rc = card->stats.rx_errors;
		break;
	case MII_SREVISION: /* silicon revision */
		break;
	case MII_RESV1: /* reserved 1 */
		break;
	case MII_LBRERROR: /* loopback, rx, bypass error */
		break;
	case MII_PHYADDR: /* physical address */
		break;
	case MII_RESV2: /* reserved 2 */
		break;
	case MII_TPISTATUS: /* TPI status for 10mbps */
		break;
	case MII_NCONFIG: /* network interface config */
		break;
	default:
		break;
	}
	return rc;
}
EXPORT_SYMBOL_GPL(qeth_mdio_read);

static int qeth_send_ipa_snmp_cmd(struct qeth_card *card,
		struct qeth_cmd_buffer *iob, int len,
		int (*reply_cb)(struct qeth_card *, struct qeth_reply *,
			unsigned long),
		void *reply_param)
{
	u16 s1, s2;

	QETH_DBF_TEXT(TRACE, 4, "sendsnmp");

	memcpy(iob->data, IPA_PDU_HEADER, IPA_PDU_HEADER_SIZE);
	memcpy(QETH_IPA_CMD_DEST_ADDR(iob->data),
	       &card->token.ulp_connection_r, QETH_MPC_TOKEN_LENGTH);
	/* adjust PDU length fields in IPA_PDU_HEADER */
	s1 = (u32) IPA_PDU_HEADER_SIZE + len;
	s2 = (u32) len;
	memcpy(QETH_IPA_PDU_LEN_TOTAL(iob->data), &s1, 2);
	memcpy(QETH_IPA_PDU_LEN_PDU1(iob->data), &s2, 2);
	memcpy(QETH_IPA_PDU_LEN_PDU2(iob->data), &s2, 2);
	memcpy(QETH_IPA_PDU_LEN_PDU3(iob->data), &s2, 2);
	return qeth_send_control_data(card, IPA_PDU_HEADER_SIZE + len, iob,
				      reply_cb, reply_param);
}

static int qeth_snmp_command_cb(struct qeth_card *card,
		struct qeth_reply *reply, unsigned long sdata)
{
	struct qeth_ipa_cmd *cmd;
	struct qeth_arp_query_info *qinfo;
	struct qeth_snmp_cmd *snmp;
	unsigned char *data;
	__u16 data_len;

	QETH_DBF_TEXT(TRACE, 3, "snpcmdcb");

	cmd = (struct qeth_ipa_cmd *) sdata;
	data = (unsigned char *)((char *)cmd - reply->offset);
	qinfo = (struct qeth_arp_query_info *) reply->param;
	snmp = &cmd->data.setadapterparms.data.snmp;

	if (cmd->hdr.return_code) {
		QETH_DBF_TEXT_(TRACE, 4, "scer1%i", cmd->hdr.return_code);
		return 0;
	}
	if (cmd->data.setadapterparms.hdr.return_code) {
		cmd->hdr.return_code =
			cmd->data.setadapterparms.hdr.return_code;
		QETH_DBF_TEXT_(TRACE, 4, "scer2%i", cmd->hdr.return_code);
		return 0;
	}
	data_len = *((__u16 *)QETH_IPA_PDU_LEN_PDU1(data));
	if (cmd->data.setadapterparms.hdr.seq_no == 1)
		data_len -= (__u16)((char *)&snmp->data - (char *)cmd);
	else
		data_len -= (__u16)((char *)&snmp->request - (char *)cmd);

	/* check if there is enough room in userspace */
	if ((qinfo->udata_len - qinfo->udata_offset) < data_len) {
		QETH_DBF_TEXT_(TRACE, 4, "scer3%i", -ENOMEM);
		cmd->hdr.return_code = -ENOMEM;
		return 0;
	}
	QETH_DBF_TEXT_(TRACE, 4, "snore%i",
		       cmd->data.setadapterparms.hdr.used_total);
	QETH_DBF_TEXT_(TRACE, 4, "sseqn%i",
		cmd->data.setadapterparms.hdr.seq_no);
	/*copy entries to user buffer*/
	if (cmd->data.setadapterparms.hdr.seq_no == 1) {
		memcpy(qinfo->udata + qinfo->udata_offset,
		       (char *)snmp,
		       data_len + offsetof(struct qeth_snmp_cmd, data));
		qinfo->udata_offset += offsetof(struct qeth_snmp_cmd, data);
	} else {
		memcpy(qinfo->udata + qinfo->udata_offset,
		       (char *)&snmp->request, data_len);
	}
	qinfo->udata_offset += data_len;
	/* check if all replies received ... */
		QETH_DBF_TEXT_(TRACE, 4, "srtot%i",
			       cmd->data.setadapterparms.hdr.used_total);
		QETH_DBF_TEXT_(TRACE, 4, "srseq%i",
			       cmd->data.setadapterparms.hdr.seq_no);
	if (cmd->data.setadapterparms.hdr.seq_no <
	    cmd->data.setadapterparms.hdr.used_total)
		return 1;
	return 0;
}

int qeth_snmp_command(struct qeth_card *card, char __user *udata)
{
	struct qeth_cmd_buffer *iob;
	struct qeth_ipa_cmd *cmd;
	struct qeth_snmp_ureq *ureq;
	int req_len;
	struct qeth_arp_query_info qinfo = {0, };
	int rc = 0;

	QETH_DBF_TEXT(TRACE, 3, "snmpcmd");

	if (card->info.guestlan)
		return -EOPNOTSUPP;

	if ((!qeth_adp_supported(card, IPA_SETADP_SET_SNMP_CONTROL)) &&
	    (!card->options.layer2)) {
		return -EOPNOTSUPP;
	}
	/* skip 4 bytes (data_len struct member) to get req_len */
	if (copy_from_user(&req_len, udata + sizeof(int), sizeof(int)))
		return -EFAULT;
	ureq = kmalloc(req_len+sizeof(struct qeth_snmp_ureq_hdr), GFP_KERNEL);
	if (!ureq) {
		QETH_DBF_TEXT(TRACE, 2, "snmpnome");
		return -ENOMEM;
	}
	if (copy_from_user(ureq, udata,
			req_len + sizeof(struct qeth_snmp_ureq_hdr))) {
		kfree(ureq);
		return -EFAULT;
	}
	qinfo.udata_len = ureq->hdr.data_len;
	qinfo.udata = kzalloc(qinfo.udata_len, GFP_KERNEL);
	if (!qinfo.udata) {
		kfree(ureq);
		return -ENOMEM;
	}
	qinfo.udata_offset = sizeof(struct qeth_snmp_ureq_hdr);

	iob = qeth_get_adapter_cmd(card, IPA_SETADP_SET_SNMP_CONTROL,
				   QETH_SNMP_SETADP_CMDLENGTH + req_len);
	cmd = (struct qeth_ipa_cmd *)(iob->data+IPA_PDU_HEADER_SIZE);
	memcpy(&cmd->data.setadapterparms.data.snmp, &ureq->cmd, req_len);
	rc = qeth_send_ipa_snmp_cmd(card, iob, QETH_SETADP_BASE_LEN + req_len,
				    qeth_snmp_command_cb, (void *)&qinfo);
	if (rc)
		QETH_DBF_MESSAGE(2, "SNMP command failed on %s: (0x%x)\n",
			   QETH_CARD_IFNAME(card), rc);
	else {
		if (copy_to_user(udata, qinfo.udata, qinfo.udata_len))
			rc = -EFAULT;
	}

	kfree(ureq);
	kfree(qinfo.udata);
	return rc;
}
EXPORT_SYMBOL_GPL(qeth_snmp_command);

static inline int qeth_get_qdio_q_format(struct qeth_card *card)
{
	switch (card->info.type) {
	case QETH_CARD_TYPE_IQD:
		return 2;
	default:
		return 0;
	}
}

static int qeth_qdio_establish(struct qeth_card *card)
{
	struct qdio_initialize init_data;
	char *qib_param_field;
	struct qdio_buffer **in_sbal_ptrs;
	struct qdio_buffer **out_sbal_ptrs;
	int i, j, k;
	int rc = 0;

	QETH_DBF_TEXT(SETUP, 2, "qdioest");

	qib_param_field = kzalloc(QDIO_MAX_BUFFERS_PER_Q * sizeof(char),
			      GFP_KERNEL);
	if (!qib_param_field)
		return -ENOMEM;

	qeth_create_qib_param_field(card, qib_param_field);
	qeth_create_qib_param_field_blkt(card, qib_param_field);

	in_sbal_ptrs = kmalloc(QDIO_MAX_BUFFERS_PER_Q * sizeof(void *),
			       GFP_KERNEL);
	if (!in_sbal_ptrs) {
		kfree(qib_param_field);
		return -ENOMEM;
	}
	for (i = 0; i < QDIO_MAX_BUFFERS_PER_Q; ++i)
		in_sbal_ptrs[i] = (struct qdio_buffer *)
			virt_to_phys(card->qdio.in_q->bufs[i].buffer);

	out_sbal_ptrs =
		kmalloc(card->qdio.no_out_queues * QDIO_MAX_BUFFERS_PER_Q *
			sizeof(void *), GFP_KERNEL);
	if (!out_sbal_ptrs) {
		kfree(in_sbal_ptrs);
		kfree(qib_param_field);
		return -ENOMEM;
	}
	for (i = 0, k = 0; i < card->qdio.no_out_queues; ++i)
		for (j = 0; j < QDIO_MAX_BUFFERS_PER_Q; ++j, ++k) {
			out_sbal_ptrs[k] = (struct qdio_buffer *)virt_to_phys(
				card->qdio.out_qs[i]->bufs[j].buffer);
		}

	memset(&init_data, 0, sizeof(struct qdio_initialize));
	init_data.cdev                   = CARD_DDEV(card);
	init_data.q_format               = qeth_get_qdio_q_format(card);
	init_data.qib_param_field_format = 0;
	init_data.qib_param_field        = qib_param_field;
	init_data.no_input_qs            = 1;
	init_data.no_output_qs           = card->qdio.no_out_queues;
	init_data.input_handler          = card->discipline.input_handler;
	init_data.output_handler         = card->discipline.output_handler;
	init_data.int_parm               = (unsigned long) card;
	init_data.flags                  = QDIO_INBOUND_0COPY_SBALS |
					   QDIO_OUTBOUND_0COPY_SBALS |
					   QDIO_USE_OUTBOUND_PCIS;
	init_data.input_sbal_addr_array  = (void **) in_sbal_ptrs;
	init_data.output_sbal_addr_array = (void **) out_sbal_ptrs;

	if (atomic_cmpxchg(&card->qdio.state, QETH_QDIO_ALLOCATED,
		QETH_QDIO_ESTABLISHED) == QETH_QDIO_ALLOCATED) {
		rc = qdio_initialize(&init_data);
		if (rc)
			atomic_set(&card->qdio.state, QETH_QDIO_ALLOCATED);
	}
	kfree(out_sbal_ptrs);
	kfree(in_sbal_ptrs);
	kfree(qib_param_field);
	return rc;
}

static void qeth_core_free_card(struct qeth_card *card)
{

	QETH_DBF_TEXT(SETUP, 2, "freecrd");
	QETH_DBF_HEX(SETUP, 2, &card, sizeof(void *));
	qeth_clean_channel(&card->read);
	qeth_clean_channel(&card->write);
	if (card->dev)
		free_netdev(card->dev);
	kfree(card->ip_tbd_list);
	qeth_free_qdio_buffers(card);
	unregister_service_level(&card->qeth_service_level);
	kfree(card);
}

static struct ccw_device_id qeth_ids[] = {
	{CCW_DEVICE(0x1731, 0x01), .driver_info = QETH_CARD_TYPE_OSAE},
	{CCW_DEVICE(0x1731, 0x05), .driver_info = QETH_CARD_TYPE_IQD},
	{CCW_DEVICE(0x1731, 0x06), .driver_info = QETH_CARD_TYPE_OSN},
	{},
};
MODULE_DEVICE_TABLE(ccw, qeth_ids);

static struct ccw_driver qeth_ccw_driver = {
	.name = "qeth",
	.ids = qeth_ids,
	.probe = ccwgroup_probe_ccwdev,
	.remove = ccwgroup_remove_ccwdev,
};

static int qeth_core_driver_group(const char *buf, struct device *root_dev,
				unsigned long driver_id)
{
	return ccwgroup_create_from_string(root_dev, driver_id,
					   &qeth_ccw_driver, 3, buf);
}

int qeth_core_hardsetup_card(struct qeth_card *card)
{
<<<<<<< HEAD
	int retries = 3;
=======
	struct qdio_ssqd_desc *ssqd;
	int retries = 0;
	int mpno = 0;
>>>>>>> 92dcffb9
	int rc;

	QETH_DBF_TEXT(SETUP, 2, "hrdsetup");
	atomic_set(&card->force_alloc_skb, 0);
retry:
	if (retries)
		QETH_DBF_MESSAGE(2, "%s Retrying to do IDX activates.\n",
			dev_name(&card->gdev->dev));
	ccw_device_set_offline(CARD_DDEV(card));
	ccw_device_set_offline(CARD_WDEV(card));
	ccw_device_set_offline(CARD_RDEV(card));
	rc = ccw_device_set_online(CARD_RDEV(card));
	if (rc)
		goto retriable;
	rc = ccw_device_set_online(CARD_WDEV(card));
	if (rc)
		goto retriable;
	rc = ccw_device_set_online(CARD_DDEV(card));
	if (rc)
		goto retriable;
	rc = qeth_qdio_clear_card(card, card->info.type != QETH_CARD_TYPE_IQD);
retriable:
	if (rc == -ERESTARTSYS) {
		QETH_DBF_TEXT(SETUP, 2, "break1");
		return rc;
	} else if (rc) {
		QETH_DBF_TEXT_(SETUP, 2, "1err%d", rc);
		if (++retries > 3)
			goto out;
		else
			goto retry;
	}
	qeth_init_tokens(card);
	qeth_init_func_level(card);
	rc = qeth_idx_activate_channel(&card->read, qeth_idx_read_cb);
	if (rc == -ERESTARTSYS) {
		QETH_DBF_TEXT(SETUP, 2, "break2");
		return rc;
	} else if (rc) {
		QETH_DBF_TEXT_(SETUP, 2, "3err%d", rc);
		if (--retries < 0)
			goto out;
		else
			goto retry;
	}
	rc = qeth_idx_activate_channel(&card->write, qeth_idx_write_cb);
	if (rc == -ERESTARTSYS) {
		QETH_DBF_TEXT(SETUP, 2, "break3");
		return rc;
	} else if (rc) {
		QETH_DBF_TEXT_(SETUP, 2, "4err%d", rc);
		if (--retries < 0)
			goto out;
		else
			goto retry;
	}
	rc = qeth_mpc_initialize(card);
	if (rc) {
		QETH_DBF_TEXT_(SETUP, 2, "5err%d", rc);
		goto out;
	}
	return 0;
out:
	dev_warn(&card->gdev->dev, "The qeth device driver failed to recover "
		"an error on the device\n");
	QETH_DBF_MESSAGE(2, "%s Initialization in hardsetup failed! rc=%d\n",
		dev_name(&card->gdev->dev), rc);
	return rc;
}
EXPORT_SYMBOL_GPL(qeth_core_hardsetup_card);

static inline int qeth_create_skb_frag(struct qdio_buffer_element *element,
		struct sk_buff **pskb, int offset, int *pfrag, int data_len)
{
	struct page *page = virt_to_page(element->addr);
	if (*pskb == NULL) {
		/* the upper protocol layers assume that there is data in the
		 * skb itself. Copy a small amount (64 bytes) to make them
		 * happy. */
		*pskb = dev_alloc_skb(64 + ETH_HLEN);
		if (!(*pskb))
			return -ENOMEM;
		skb_reserve(*pskb, ETH_HLEN);
		if (data_len <= 64) {
			memcpy(skb_put(*pskb, data_len), element->addr + offset,
				data_len);
		} else {
			get_page(page);
			memcpy(skb_put(*pskb, 64), element->addr + offset, 64);
			skb_fill_page_desc(*pskb, *pfrag, page, offset + 64,
				data_len - 64);
			(*pskb)->data_len += data_len - 64;
			(*pskb)->len      += data_len - 64;
			(*pskb)->truesize += data_len - 64;
			(*pfrag)++;
		}
	} else {
		get_page(page);
		skb_fill_page_desc(*pskb, *pfrag, page, offset, data_len);
		(*pskb)->data_len += data_len;
		(*pskb)->len      += data_len;
		(*pskb)->truesize += data_len;
		(*pfrag)++;
	}
	return 0;
}

struct sk_buff *qeth_core_get_next_skb(struct qeth_card *card,
		struct qdio_buffer *buffer,
		struct qdio_buffer_element **__element, int *__offset,
		struct qeth_hdr **hdr)
{
	struct qdio_buffer_element *element = *__element;
	int offset = *__offset;
	struct sk_buff *skb = NULL;
	int skb_len = 0;
	void *data_ptr;
	int data_len;
	int headroom = 0;
	int use_rx_sg = 0;
	int frag = 0;

	/* qeth_hdr must not cross element boundaries */
	if (element->length < offset + sizeof(struct qeth_hdr)) {
		if (qeth_is_last_sbale(element))
			return NULL;
		element++;
		offset = 0;
		if (element->length < sizeof(struct qeth_hdr))
			return NULL;
	}
	*hdr = element->addr + offset;

	offset += sizeof(struct qeth_hdr);
	switch ((*hdr)->hdr.l2.id) {
	case QETH_HEADER_TYPE_LAYER2:
		skb_len = (*hdr)->hdr.l2.pkt_length;
		break;
	case QETH_HEADER_TYPE_LAYER3:
		skb_len = (*hdr)->hdr.l3.length;
		if ((card->info.link_type == QETH_LINK_TYPE_LANE_TR) ||
		    (card->info.link_type == QETH_LINK_TYPE_HSTR))
			headroom = TR_HLEN;
		else
			headroom = ETH_HLEN;
		break;
	case QETH_HEADER_TYPE_OSN:
		skb_len = (*hdr)->hdr.osn.pdu_length;
		headroom = sizeof(struct qeth_hdr);
		break;
	default:
		break;
	}

	if (!skb_len)
		return NULL;

	if ((skb_len >= card->options.rx_sg_cb) &&
	    (!(card->info.type == QETH_CARD_TYPE_OSN)) &&
	    (!atomic_read(&card->force_alloc_skb))) {
		use_rx_sg = 1;
	} else {
		skb = dev_alloc_skb(skb_len + headroom);
		if (!skb)
			goto no_mem;
		if (headroom)
			skb_reserve(skb, headroom);
	}

	data_ptr = element->addr + offset;
	while (skb_len) {
		data_len = min(skb_len, (int)(element->length - offset));
		if (data_len) {
			if (use_rx_sg) {
				if (qeth_create_skb_frag(element, &skb, offset,
				    &frag, data_len))
					goto no_mem;
			} else {
				memcpy(skb_put(skb, data_len), data_ptr,
					data_len);
			}
		}
		skb_len -= data_len;
		if (skb_len) {
			if (qeth_is_last_sbale(element)) {
				QETH_DBF_TEXT(TRACE, 4, "unexeob");
				QETH_DBF_TEXT_(TRACE, 4, "%s",
					CARD_BUS_ID(card));
				QETH_DBF_TEXT(QERR, 2, "unexeob");
				QETH_DBF_TEXT_(QERR, 2, "%s",
					CARD_BUS_ID(card));
				QETH_DBF_HEX(MISC, 4, buffer, sizeof(*buffer));
				dev_kfree_skb_any(skb);
				card->stats.rx_errors++;
				return NULL;
			}
			element++;
			offset = 0;
			data_ptr = element->addr;
		} else {
			offset += data_len;
		}
	}
	*__element = element;
	*__offset = offset;
	if (use_rx_sg && card->options.performance_stats) {
		card->perf_stats.sg_skbs_rx++;
		card->perf_stats.sg_frags_rx += skb_shinfo(skb)->nr_frags;
	}
	return skb;
no_mem:
	if (net_ratelimit()) {
		QETH_DBF_TEXT(TRACE, 2, "noskbmem");
		QETH_DBF_TEXT_(TRACE, 2, "%s", CARD_BUS_ID(card));
	}
	card->stats.rx_dropped++;
	return NULL;
}
EXPORT_SYMBOL_GPL(qeth_core_get_next_skb);

static void qeth_unregister_dbf_views(void)
{
	int x;
	for (x = 0; x < QETH_DBF_INFOS; x++) {
		debug_unregister(qeth_dbf[x].id);
		qeth_dbf[x].id = NULL;
	}
}

void qeth_dbf_longtext(enum qeth_dbf_names dbf_nix, int level, char *fmt, ...)
{
	char dbf_txt_buf[32];
	va_list args;

	if (level > (qeth_dbf[dbf_nix].id)->level)
		return;
	va_start(args, fmt);
	vsnprintf(dbf_txt_buf, sizeof(dbf_txt_buf), fmt, args);
	va_end(args);
	debug_text_event(qeth_dbf[dbf_nix].id, level, dbf_txt_buf);
}
EXPORT_SYMBOL_GPL(qeth_dbf_longtext);

static int qeth_register_dbf_views(void)
{
	int ret;
	int x;

	for (x = 0; x < QETH_DBF_INFOS; x++) {
		/* register the areas */
		qeth_dbf[x].id = debug_register(qeth_dbf[x].name,
						qeth_dbf[x].pages,
						qeth_dbf[x].areas,
						qeth_dbf[x].len);
		if (qeth_dbf[x].id == NULL) {
			qeth_unregister_dbf_views();
			return -ENOMEM;
		}

		/* register a view */
		ret = debug_register_view(qeth_dbf[x].id, qeth_dbf[x].view);
		if (ret) {
			qeth_unregister_dbf_views();
			return ret;
		}

		/* set a passing level */
		debug_set_level(qeth_dbf[x].id, qeth_dbf[x].level);
	}

	return 0;
}

int qeth_core_load_discipline(struct qeth_card *card,
		enum qeth_discipline_id discipline)
{
	int rc = 0;
	switch (discipline) {
	case QETH_DISCIPLINE_LAYER3:
		card->discipline.ccwgdriver = try_then_request_module(
			symbol_get(qeth_l3_ccwgroup_driver),
			"qeth_l3");
		break;
	case QETH_DISCIPLINE_LAYER2:
		card->discipline.ccwgdriver = try_then_request_module(
			symbol_get(qeth_l2_ccwgroup_driver),
			"qeth_l2");
		break;
	}
	if (!card->discipline.ccwgdriver) {
		dev_err(&card->gdev->dev, "There is no kernel module to "
			"support discipline %d\n", discipline);
		rc = -EINVAL;
	}
	return rc;
}

void qeth_core_free_discipline(struct qeth_card *card)
{
	if (card->options.layer2)
		symbol_put(qeth_l2_ccwgroup_driver);
	else
		symbol_put(qeth_l3_ccwgroup_driver);
	card->discipline.ccwgdriver = NULL;
}

static void qeth_determine_capabilities(struct qeth_card *card)
{
	int rc;
	int length;
	char *prcd;

	QETH_DBF_TEXT(SETUP, 2, "detcapab");
	rc = ccw_device_set_online(CARD_DDEV(card));
	if (rc) {
		QETH_DBF_TEXT_(SETUP, 2, "3err%d", rc);
		goto out;
	}


	rc = qeth_read_conf_data(card, (void **) &prcd, &length);
	if (rc) {
		QETH_DBF_MESSAGE(2, "%s qeth_read_conf_data returned %i\n",
			dev_name(&card->gdev->dev), rc);
		QETH_DBF_TEXT_(SETUP, 2, "5err%d", rc);
		goto out_offline;
	}
	qeth_configure_unitaddr(card, prcd);
	qeth_configure_blkt_default(card, prcd);
	kfree(prcd);

	rc = qdio_get_ssqd_desc(CARD_DDEV(card), &card->ssqd);
	if (rc)
		QETH_DBF_TEXT_(SETUP, 2, "6err%d", rc);

out_offline:
	ccw_device_set_offline(CARD_DDEV(card));
out:
	return;
}

static int qeth_core_probe_device(struct ccwgroup_device *gdev)
{
	struct qeth_card *card;
	struct device *dev;
	int rc;
	unsigned long flags;

	QETH_DBF_TEXT(SETUP, 2, "probedev");

	dev = &gdev->dev;
	if (!get_device(dev))
		return -ENODEV;

	QETH_DBF_TEXT_(SETUP, 2, "%s", dev_name(&gdev->dev));

	card = qeth_alloc_card();
	if (!card) {
		QETH_DBF_TEXT_(SETUP, 2, "1err%d", -ENOMEM);
		rc = -ENOMEM;
		goto err_dev;
	}
	card->read.ccwdev  = gdev->cdev[0];
	card->write.ccwdev = gdev->cdev[1];
	card->data.ccwdev  = gdev->cdev[2];
	dev_set_drvdata(&gdev->dev, card);
	card->gdev = gdev;
	gdev->cdev[0]->handler = qeth_irq;
	gdev->cdev[1]->handler = qeth_irq;
	gdev->cdev[2]->handler = qeth_irq;

	rc = qeth_determine_card_type(card);
	if (rc) {
		QETH_DBF_TEXT_(SETUP, 2, "3err%d", rc);
		goto err_card;
	}
	rc = qeth_setup_card(card);
	if (rc) {
		QETH_DBF_TEXT_(SETUP, 2, "2err%d", rc);
		goto err_card;
	}

	if (card->info.type == QETH_CARD_TYPE_OSN) {
		rc = qeth_core_create_osn_attributes(dev);
		if (rc)
			goto err_card;
		rc = qeth_core_load_discipline(card, QETH_DISCIPLINE_LAYER2);
		if (rc) {
			qeth_core_remove_osn_attributes(dev);
			goto err_card;
		}
		rc = card->discipline.ccwgdriver->probe(card->gdev);
		if (rc) {
			qeth_core_free_discipline(card);
			qeth_core_remove_osn_attributes(dev);
			goto err_card;
		}
	} else {
		rc = qeth_core_create_device_attributes(dev);
		if (rc)
			goto err_card;
	}

	write_lock_irqsave(&qeth_core_card_list.rwlock, flags);
	list_add_tail(&card->list, &qeth_core_card_list.list);
	write_unlock_irqrestore(&qeth_core_card_list.rwlock, flags);

	qeth_determine_capabilities(card);
	return 0;

err_card:
	qeth_core_free_card(card);
err_dev:
	put_device(dev);
	return rc;
}

static void qeth_core_remove_device(struct ccwgroup_device *gdev)
{
	unsigned long flags;
	struct qeth_card *card = dev_get_drvdata(&gdev->dev);

	QETH_DBF_TEXT(SETUP, 2, "removedv");
	if (card->discipline.ccwgdriver) {
		card->discipline.ccwgdriver->remove(gdev);
		qeth_core_free_discipline(card);
	}

	if (card->info.type == QETH_CARD_TYPE_OSN) {
		qeth_core_remove_osn_attributes(&gdev->dev);
	} else {
		qeth_core_remove_device_attributes(&gdev->dev);
	}
	write_lock_irqsave(&qeth_core_card_list.rwlock, flags);
	list_del(&card->list);
	write_unlock_irqrestore(&qeth_core_card_list.rwlock, flags);
	qeth_core_free_card(card);
	dev_set_drvdata(&gdev->dev, NULL);
	put_device(&gdev->dev);
	return;
}

static int qeth_core_set_online(struct ccwgroup_device *gdev)
{
	struct qeth_card *card = dev_get_drvdata(&gdev->dev);
	int rc = 0;
	int def_discipline;

	if (!card->discipline.ccwgdriver) {
		if (card->info.type == QETH_CARD_TYPE_IQD)
			def_discipline = QETH_DISCIPLINE_LAYER3;
		else
			def_discipline = QETH_DISCIPLINE_LAYER2;
		rc = qeth_core_load_discipline(card, def_discipline);
		if (rc)
			goto err;
		rc = card->discipline.ccwgdriver->probe(card->gdev);
		if (rc)
			goto err;
	}
	rc = card->discipline.ccwgdriver->set_online(gdev);
err:
	return rc;
}

static int qeth_core_set_offline(struct ccwgroup_device *gdev)
{
	struct qeth_card *card = dev_get_drvdata(&gdev->dev);
	return card->discipline.ccwgdriver->set_offline(gdev);
}

static void qeth_core_shutdown(struct ccwgroup_device *gdev)
{
	struct qeth_card *card = dev_get_drvdata(&gdev->dev);
	if (card->discipline.ccwgdriver &&
	    card->discipline.ccwgdriver->shutdown)
		card->discipline.ccwgdriver->shutdown(gdev);
}

static int qeth_core_prepare(struct ccwgroup_device *gdev)
{
	struct qeth_card *card = dev_get_drvdata(&gdev->dev);
	if (card->discipline.ccwgdriver &&
	    card->discipline.ccwgdriver->prepare)
		return card->discipline.ccwgdriver->prepare(gdev);
	return 0;
}

static void qeth_core_complete(struct ccwgroup_device *gdev)
{
	struct qeth_card *card = dev_get_drvdata(&gdev->dev);
	if (card->discipline.ccwgdriver &&
	    card->discipline.ccwgdriver->complete)
		card->discipline.ccwgdriver->complete(gdev);
}

static int qeth_core_freeze(struct ccwgroup_device *gdev)
{
	struct qeth_card *card = dev_get_drvdata(&gdev->dev);
	if (card->discipline.ccwgdriver &&
	    card->discipline.ccwgdriver->freeze)
		return card->discipline.ccwgdriver->freeze(gdev);
	return 0;
}

static int qeth_core_thaw(struct ccwgroup_device *gdev)
{
	struct qeth_card *card = dev_get_drvdata(&gdev->dev);
	if (card->discipline.ccwgdriver &&
	    card->discipline.ccwgdriver->thaw)
		return card->discipline.ccwgdriver->thaw(gdev);
	return 0;
}

static int qeth_core_restore(struct ccwgroup_device *gdev)
{
	struct qeth_card *card = dev_get_drvdata(&gdev->dev);
	if (card->discipline.ccwgdriver &&
	    card->discipline.ccwgdriver->restore)
		return card->discipline.ccwgdriver->restore(gdev);
	return 0;
}

static struct ccwgroup_driver qeth_core_ccwgroup_driver = {
	.owner = THIS_MODULE,
	.name = "qeth",
	.driver_id = 0xD8C5E3C8,
	.probe = qeth_core_probe_device,
	.remove = qeth_core_remove_device,
	.set_online = qeth_core_set_online,
	.set_offline = qeth_core_set_offline,
	.shutdown = qeth_core_shutdown,
	.prepare = qeth_core_prepare,
	.complete = qeth_core_complete,
	.freeze = qeth_core_freeze,
	.thaw = qeth_core_thaw,
	.restore = qeth_core_restore,
};

static ssize_t
qeth_core_driver_group_store(struct device_driver *ddrv, const char *buf,
			   size_t count)
{
	int err;
	err = qeth_core_driver_group(buf, qeth_core_root_dev,
					qeth_core_ccwgroup_driver.driver_id);
	if (err)
		return err;
	else
		return count;
}

static DRIVER_ATTR(group, 0200, NULL, qeth_core_driver_group_store);

static struct {
	const char str[ETH_GSTRING_LEN];
} qeth_ethtool_stats_keys[] = {
/*  0 */{"rx skbs"},
	{"rx buffers"},
	{"tx skbs"},
	{"tx buffers"},
	{"tx skbs no packing"},
	{"tx buffers no packing"},
	{"tx skbs packing"},
	{"tx buffers packing"},
	{"tx sg skbs"},
	{"tx sg frags"},
/* 10 */{"rx sg skbs"},
	{"rx sg frags"},
	{"rx sg page allocs"},
	{"tx large kbytes"},
	{"tx large count"},
	{"tx pk state ch n->p"},
	{"tx pk state ch p->n"},
	{"tx pk watermark low"},
	{"tx pk watermark high"},
	{"queue 0 buffer usage"},
/* 20 */{"queue 1 buffer usage"},
	{"queue 2 buffer usage"},
	{"queue 3 buffer usage"},
	{"rx handler time"},
	{"rx handler count"},
	{"rx do_QDIO time"},
	{"rx do_QDIO count"},
	{"tx handler time"},
	{"tx handler count"},
	{"tx time"},
/* 30 */{"tx count"},
	{"tx do_QDIO time"},
	{"tx do_QDIO count"},
	{"tx csum"},
	{"tx lin"},
};

int qeth_core_get_sset_count(struct net_device *dev, int stringset)
{
	switch (stringset) {
	case ETH_SS_STATS:
		return (sizeof(qeth_ethtool_stats_keys) / ETH_GSTRING_LEN);
	default:
		return -EINVAL;
	}
}
EXPORT_SYMBOL_GPL(qeth_core_get_sset_count);

void qeth_core_get_ethtool_stats(struct net_device *dev,
		struct ethtool_stats *stats, u64 *data)
{
	struct qeth_card *card = dev->ml_priv;
	data[0] = card->stats.rx_packets -
				card->perf_stats.initial_rx_packets;
	data[1] = card->perf_stats.bufs_rec;
	data[2] = card->stats.tx_packets -
				card->perf_stats.initial_tx_packets;
	data[3] = card->perf_stats.bufs_sent;
	data[4] = card->stats.tx_packets - card->perf_stats.initial_tx_packets
			- card->perf_stats.skbs_sent_pack;
	data[5] = card->perf_stats.bufs_sent - card->perf_stats.bufs_sent_pack;
	data[6] = card->perf_stats.skbs_sent_pack;
	data[7] = card->perf_stats.bufs_sent_pack;
	data[8] = card->perf_stats.sg_skbs_sent;
	data[9] = card->perf_stats.sg_frags_sent;
	data[10] = card->perf_stats.sg_skbs_rx;
	data[11] = card->perf_stats.sg_frags_rx;
	data[12] = card->perf_stats.sg_alloc_page_rx;
	data[13] = (card->perf_stats.large_send_bytes >> 10);
	data[14] = card->perf_stats.large_send_cnt;
	data[15] = card->perf_stats.sc_dp_p;
	data[16] = card->perf_stats.sc_p_dp;
	data[17] = QETH_LOW_WATERMARK_PACK;
	data[18] = QETH_HIGH_WATERMARK_PACK;
	data[19] = atomic_read(&card->qdio.out_qs[0]->used_buffers);
	data[20] = (card->qdio.no_out_queues > 1) ?
			atomic_read(&card->qdio.out_qs[1]->used_buffers) : 0;
	data[21] = (card->qdio.no_out_queues > 2) ?
			atomic_read(&card->qdio.out_qs[2]->used_buffers) : 0;
	data[22] = (card->qdio.no_out_queues > 3) ?
			atomic_read(&card->qdio.out_qs[3]->used_buffers) : 0;
	data[23] = card->perf_stats.inbound_time;
	data[24] = card->perf_stats.inbound_cnt;
	data[25] = card->perf_stats.inbound_do_qdio_time;
	data[26] = card->perf_stats.inbound_do_qdio_cnt;
	data[27] = card->perf_stats.outbound_handler_time;
	data[28] = card->perf_stats.outbound_handler_cnt;
	data[29] = card->perf_stats.outbound_time;
	data[30] = card->perf_stats.outbound_cnt;
	data[31] = card->perf_stats.outbound_do_qdio_time;
	data[32] = card->perf_stats.outbound_do_qdio_cnt;
	data[33] = card->perf_stats.tx_csum;
	data[34] = card->perf_stats.tx_lin;
}
EXPORT_SYMBOL_GPL(qeth_core_get_ethtool_stats);

void qeth_core_get_strings(struct net_device *dev, u32 stringset, u8 *data)
{
	switch (stringset) {
	case ETH_SS_STATS:
		memcpy(data, &qeth_ethtool_stats_keys,
			sizeof(qeth_ethtool_stats_keys));
		break;
	default:
		WARN_ON(1);
		break;
	}
}
EXPORT_SYMBOL_GPL(qeth_core_get_strings);

void qeth_core_get_drvinfo(struct net_device *dev,
		struct ethtool_drvinfo *info)
{
	struct qeth_card *card = dev->ml_priv;
	if (card->options.layer2)
		strcpy(info->driver, "qeth_l2");
	else
		strcpy(info->driver, "qeth_l3");

	strcpy(info->version, "1.0");
	strcpy(info->fw_version, card->info.mcl_level);
	sprintf(info->bus_info, "%s/%s/%s",
			CARD_RDEV_ID(card),
			CARD_WDEV_ID(card),
			CARD_DDEV_ID(card));
}
EXPORT_SYMBOL_GPL(qeth_core_get_drvinfo);

int qeth_core_ethtool_get_settings(struct net_device *netdev,
					struct ethtool_cmd *ecmd)
{
	struct qeth_card *card = netdev->ml_priv;
	enum qeth_link_types link_type;

	if ((card->info.type == QETH_CARD_TYPE_IQD) || (card->info.guestlan))
		link_type = QETH_LINK_TYPE_10GBIT_ETH;
	else
		link_type = card->info.link_type;

	ecmd->transceiver = XCVR_INTERNAL;
	ecmd->supported = SUPPORTED_Autoneg;
	ecmd->advertising = ADVERTISED_Autoneg;
	ecmd->duplex = DUPLEX_FULL;
	ecmd->autoneg = AUTONEG_ENABLE;

	switch (link_type) {
	case QETH_LINK_TYPE_FAST_ETH:
	case QETH_LINK_TYPE_LANE_ETH100:
		ecmd->supported |= SUPPORTED_10baseT_Half |
					SUPPORTED_10baseT_Full |
					SUPPORTED_100baseT_Half |
					SUPPORTED_100baseT_Full |
					SUPPORTED_TP;
		ecmd->advertising |= ADVERTISED_10baseT_Half |
					ADVERTISED_10baseT_Full |
					ADVERTISED_100baseT_Half |
					ADVERTISED_100baseT_Full |
					ADVERTISED_TP;
		ecmd->speed = SPEED_100;
		ecmd->port = PORT_TP;
		break;

	case QETH_LINK_TYPE_GBIT_ETH:
	case QETH_LINK_TYPE_LANE_ETH1000:
		ecmd->supported |= SUPPORTED_10baseT_Half |
					SUPPORTED_10baseT_Full |
					SUPPORTED_100baseT_Half |
					SUPPORTED_100baseT_Full |
					SUPPORTED_1000baseT_Half |
					SUPPORTED_1000baseT_Full |
					SUPPORTED_FIBRE;
		ecmd->advertising |= ADVERTISED_10baseT_Half |
					ADVERTISED_10baseT_Full |
					ADVERTISED_100baseT_Half |
					ADVERTISED_100baseT_Full |
					ADVERTISED_1000baseT_Half |
					ADVERTISED_1000baseT_Full |
					ADVERTISED_FIBRE;
		ecmd->speed = SPEED_1000;
		ecmd->port = PORT_FIBRE;
		break;

	case QETH_LINK_TYPE_10GBIT_ETH:
		ecmd->supported |= SUPPORTED_10baseT_Half |
					SUPPORTED_10baseT_Full |
					SUPPORTED_100baseT_Half |
					SUPPORTED_100baseT_Full |
					SUPPORTED_1000baseT_Half |
					SUPPORTED_1000baseT_Full |
					SUPPORTED_10000baseT_Full |
					SUPPORTED_FIBRE;
		ecmd->advertising |= ADVERTISED_10baseT_Half |
					ADVERTISED_10baseT_Full |
					ADVERTISED_100baseT_Half |
					ADVERTISED_100baseT_Full |
					ADVERTISED_1000baseT_Half |
					ADVERTISED_1000baseT_Full |
					ADVERTISED_10000baseT_Full |
					ADVERTISED_FIBRE;
		ecmd->speed = SPEED_10000;
		ecmd->port = PORT_FIBRE;
		break;

	default:
		ecmd->supported |= SUPPORTED_10baseT_Half |
					SUPPORTED_10baseT_Full |
					SUPPORTED_TP;
		ecmd->advertising |= ADVERTISED_10baseT_Half |
					ADVERTISED_10baseT_Full |
					ADVERTISED_TP;
		ecmd->speed = SPEED_10;
		ecmd->port = PORT_TP;
	}

	return 0;
}
EXPORT_SYMBOL_GPL(qeth_core_ethtool_get_settings);

static int __init qeth_core_init(void)
{
	int rc;

	pr_info("loading core functions\n");
	INIT_LIST_HEAD(&qeth_core_card_list.list);
	rwlock_init(&qeth_core_card_list.rwlock);

	rc = qeth_register_dbf_views();
	if (rc)
		goto out_err;
	rc = ccw_driver_register(&qeth_ccw_driver);
	if (rc)
		goto ccw_err;
	rc = ccwgroup_driver_register(&qeth_core_ccwgroup_driver);
	if (rc)
		goto ccwgroup_err;
	rc = driver_create_file(&qeth_core_ccwgroup_driver.driver,
				&driver_attr_group);
	if (rc)
		goto driver_err;
	qeth_core_root_dev = root_device_register("qeth");
	rc = IS_ERR(qeth_core_root_dev) ? PTR_ERR(qeth_core_root_dev) : 0;
	if (rc)
		goto register_err;

	qeth_core_header_cache = kmem_cache_create("qeth_hdr",
			sizeof(struct qeth_hdr) + ETH_HLEN, 64, 0, NULL);
	if (!qeth_core_header_cache) {
		rc = -ENOMEM;
		goto slab_err;
	}

	return 0;
slab_err:
	root_device_unregister(qeth_core_root_dev);
register_err:
	driver_remove_file(&qeth_core_ccwgroup_driver.driver,
			   &driver_attr_group);
driver_err:
	ccwgroup_driver_unregister(&qeth_core_ccwgroup_driver);
ccwgroup_err:
	ccw_driver_unregister(&qeth_ccw_driver);
ccw_err:
	QETH_DBF_MESSAGE(2, "Initialization failed with code %d\n", rc);
	qeth_unregister_dbf_views();
out_err:
	pr_err("Initializing the qeth device driver failed\n");
	return rc;
}

static void __exit qeth_core_exit(void)
{
	root_device_unregister(qeth_core_root_dev);
	driver_remove_file(&qeth_core_ccwgroup_driver.driver,
			   &driver_attr_group);
	ccwgroup_driver_unregister(&qeth_core_ccwgroup_driver);
	ccw_driver_unregister(&qeth_ccw_driver);
	kmem_cache_destroy(qeth_core_header_cache);
	qeth_unregister_dbf_views();
	pr_info("core functions removed\n");
}

module_init(qeth_core_init);
module_exit(qeth_core_exit);
MODULE_AUTHOR("Frank Blaschka <frank.blaschka@de.ibm.com>");
MODULE_DESCRIPTION("qeth core functions");
MODULE_LICENSE("GPL");<|MERGE_RESOLUTION|>--- conflicted
+++ resolved
@@ -269,10 +269,7 @@
 	card->qdio.init_pool.buf_count = bufcnt;
 	return qeth_alloc_buffer_pool(card);
 }
-<<<<<<< HEAD
 EXPORT_SYMBOL_GPL(qeth_realloc_buffer_pool);
-=======
->>>>>>> 92dcffb9
 
 static int qeth_issue_next_read(struct qeth_card *card)
 {
@@ -3864,13 +3861,7 @@
 
 int qeth_core_hardsetup_card(struct qeth_card *card)
 {
-<<<<<<< HEAD
-	int retries = 3;
-=======
-	struct qdio_ssqd_desc *ssqd;
 	int retries = 0;
-	int mpno = 0;
->>>>>>> 92dcffb9
 	int rc;
 
 	QETH_DBF_TEXT(SETUP, 2, "hrdsetup");
