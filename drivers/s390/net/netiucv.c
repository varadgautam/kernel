/*
 * IUCV network driver
 *
 * Copyright 2001 IBM Deutschland Entwicklung GmbH, IBM Corporation
 * Author(s): Fritz Elfert (elfert@de.ibm.com, felfert@millenux.com)
 *
 * Sysfs integration and all bugs therein by Cornelia Huck
 * (cornelia.huck@de.ibm.com)
 *
 * Documentation used:
 *  the source of the original IUCV driver by:
 *    Stefan Hegewald <hegewald@de.ibm.com>
 *    Hartmut Penner <hpenner@de.ibm.com>
 *    Denis Joseph Barrow (djbarrow@de.ibm.com,barrow_dj@yahoo.com)
 *    Martin Schwidefsky (schwidefsky@de.ibm.com)
 *    Alan Altmark (Alan_Altmark@us.ibm.com)  Sept. 2000
 *
 * This program is free software; you can redistribute it and/or modify
 * it under the terms of the GNU General Public License as published by
 * the Free Software Foundation; either version 2, or (at your option)
 * any later version.
 *
 * This program is distributed in the hope that it will be useful,
 * but WITHOUT ANY WARRANTY; without even the implied warranty of
 * MERCHANTABILITY or FITNESS FOR A PARTICULAR PURPOSE.  See the
 * GNU General Public License for more details.
 *
 * You should have received a copy of the GNU General Public License
 * along with this program; if not, write to the Free Software
 * Foundation, Inc., 675 Mass Ave, Cambridge, MA 02139, USA.
 *
 */

#define KMSG_COMPONENT "netiucv"
<<<<<<< HEAD
=======
#define pr_fmt(fmt) KMSG_COMPONENT ": " fmt
>>>>>>> 18e352e4

#undef DEBUG

#include <linux/module.h>
#include <linux/init.h>
#include <linux/kernel.h>
#include <linux/slab.h>
#include <linux/errno.h>
#include <linux/types.h>
#include <linux/interrupt.h>
#include <linux/timer.h>
#include <linux/bitops.h>

#include <linux/signal.h>
#include <linux/string.h>
#include <linux/device.h>

#include <linux/ip.h>
#include <linux/if_arp.h>
#include <linux/tcp.h>
#include <linux/skbuff.h>
#include <linux/ctype.h>
#include <net/dst.h>

#include <asm/io.h>
#include <asm/uaccess.h>

#include <net/iucv/iucv.h>
#include "fsm.h"

MODULE_AUTHOR
    ("(C) 2001 IBM Corporation by Fritz Elfert (felfert@millenux.com)");
MODULE_DESCRIPTION ("Linux for S/390 IUCV network driver");

/**
 * Debug Facility stuff
 */
#define IUCV_DBF_SETUP_NAME "iucv_setup"
#define IUCV_DBF_SETUP_LEN 32
#define IUCV_DBF_SETUP_PAGES 2
#define IUCV_DBF_SETUP_NR_AREAS 1
#define IUCV_DBF_SETUP_LEVEL 3

#define IUCV_DBF_DATA_NAME "iucv_data"
#define IUCV_DBF_DATA_LEN 128
#define IUCV_DBF_DATA_PAGES 2
#define IUCV_DBF_DATA_NR_AREAS 1
#define IUCV_DBF_DATA_LEVEL 2

#define IUCV_DBF_TRACE_NAME "iucv_trace"
#define IUCV_DBF_TRACE_LEN 16
#define IUCV_DBF_TRACE_PAGES 4
#define IUCV_DBF_TRACE_NR_AREAS 1
#define IUCV_DBF_TRACE_LEVEL 3

#define IUCV_DBF_TEXT(name,level,text) \
	do { \
		debug_text_event(iucv_dbf_##name,level,text); \
	} while (0)

#define IUCV_DBF_HEX(name,level,addr,len) \
	do { \
		debug_event(iucv_dbf_##name,level,(void*)(addr),len); \
	} while (0)

DECLARE_PER_CPU(char[256], iucv_dbf_txt_buf);

/* Allow to sort out low debug levels early to avoid wasted sprints */
static inline int iucv_dbf_passes(debug_info_t *dbf_grp, int level)
{
	return (level <= dbf_grp->level);
}

#define IUCV_DBF_TEXT_(name, level, text...) \
	do { \
		if (iucv_dbf_passes(iucv_dbf_##name, level)) { \
			char* iucv_dbf_txt_buf = \
					get_cpu_var(iucv_dbf_txt_buf); \
			sprintf(iucv_dbf_txt_buf, text); \
			debug_text_event(iucv_dbf_##name, level, \
						iucv_dbf_txt_buf); \
			put_cpu_var(iucv_dbf_txt_buf); \
		} \
	} while (0)

#define IUCV_DBF_SPRINTF(name,level,text...) \
	do { \
		debug_sprintf_event(iucv_dbf_trace, level, ##text ); \
		debug_sprintf_event(iucv_dbf_trace, level, text ); \
	} while (0)

/**
 * some more debug stuff
 */
#define IUCV_HEXDUMP16(importance,header,ptr) \
PRINT_##importance(header "%02x %02x %02x %02x  %02x %02x %02x %02x  " \
		   "%02x %02x %02x %02x  %02x %02x %02x %02x\n", \
		   *(((char*)ptr)),*(((char*)ptr)+1),*(((char*)ptr)+2), \
		   *(((char*)ptr)+3),*(((char*)ptr)+4),*(((char*)ptr)+5), \
		   *(((char*)ptr)+6),*(((char*)ptr)+7),*(((char*)ptr)+8), \
		   *(((char*)ptr)+9),*(((char*)ptr)+10),*(((char*)ptr)+11), \
		   *(((char*)ptr)+12),*(((char*)ptr)+13), \
		   *(((char*)ptr)+14),*(((char*)ptr)+15)); \
PRINT_##importance(header "%02x %02x %02x %02x  %02x %02x %02x %02x  " \
		   "%02x %02x %02x %02x  %02x %02x %02x %02x\n", \
		   *(((char*)ptr)+16),*(((char*)ptr)+17), \
		   *(((char*)ptr)+18),*(((char*)ptr)+19), \
		   *(((char*)ptr)+20),*(((char*)ptr)+21), \
		   *(((char*)ptr)+22),*(((char*)ptr)+23), \
		   *(((char*)ptr)+24),*(((char*)ptr)+25), \
		   *(((char*)ptr)+26),*(((char*)ptr)+27), \
		   *(((char*)ptr)+28),*(((char*)ptr)+29), \
		   *(((char*)ptr)+30),*(((char*)ptr)+31));

#define PRINTK_HEADER " iucv: "       /* for debugging */

static struct device_driver netiucv_driver = {
	.owner = THIS_MODULE,
	.name = "netiucv",
	.bus  = &iucv_bus,
};

static int netiucv_callback_connreq(struct iucv_path *,
				    u8 ipvmid[8], u8 ipuser[16]);
static void netiucv_callback_connack(struct iucv_path *, u8 ipuser[16]);
static void netiucv_callback_connrej(struct iucv_path *, u8 ipuser[16]);
static void netiucv_callback_connsusp(struct iucv_path *, u8 ipuser[16]);
static void netiucv_callback_connres(struct iucv_path *, u8 ipuser[16]);
static void netiucv_callback_rx(struct iucv_path *, struct iucv_message *);
static void netiucv_callback_txdone(struct iucv_path *, struct iucv_message *);

static struct iucv_handler netiucv_handler = {
	.path_pending	  = netiucv_callback_connreq,
	.path_complete	  = netiucv_callback_connack,
	.path_severed	  = netiucv_callback_connrej,
	.path_quiesced	  = netiucv_callback_connsusp,
	.path_resumed	  = netiucv_callback_connres,
	.message_pending  = netiucv_callback_rx,
	.message_complete = netiucv_callback_txdone
};

/**
 * Per connection profiling data
 */
struct connection_profile {
	unsigned long maxmulti;
	unsigned long maxcqueue;
	unsigned long doios_single;
	unsigned long doios_multi;
	unsigned long txlen;
	unsigned long tx_time;
	struct timespec send_stamp;
	unsigned long tx_pending;
	unsigned long tx_max_pending;
};

/**
 * Representation of one iucv connection
 */
struct iucv_connection {
	struct list_head	  list;
	struct iucv_path	  *path;
	struct sk_buff            *rx_buff;
	struct sk_buff            *tx_buff;
	struct sk_buff_head       collect_queue;
	struct sk_buff_head	  commit_queue;
	spinlock_t                collect_lock;
	int                       collect_len;
	int                       max_buffsize;
	fsm_timer                 timer;
	fsm_instance              *fsm;
	struct net_device         *netdev;
	struct connection_profile prof;
	char                      userid[9];
};

/**
 * Linked list of all connection structs.
 */
static LIST_HEAD(iucv_connection_list);
static DEFINE_RWLOCK(iucv_connection_rwlock);

/**
 * Representation of event-data for the
 * connection state machine.
 */
struct iucv_event {
	struct iucv_connection *conn;
	void                   *data;
};

/**
 * Private part of the network device structure
 */
struct netiucv_priv {
	struct net_device_stats stats;
	unsigned long           tbusy;
	fsm_instance            *fsm;
        struct iucv_connection  *conn;
	struct device           *dev;
};

/**
 * Link level header for a packet.
 */
struct ll_header {
	u16 next;
};

#define NETIUCV_HDRLEN		 (sizeof(struct ll_header))
#define NETIUCV_BUFSIZE_MAX      32768
#define NETIUCV_BUFSIZE_DEFAULT  NETIUCV_BUFSIZE_MAX
#define NETIUCV_MTU_MAX          (NETIUCV_BUFSIZE_MAX - NETIUCV_HDRLEN)
#define NETIUCV_MTU_DEFAULT      9216
#define NETIUCV_QUEUELEN_DEFAULT 50
#define NETIUCV_TIMEOUT_5SEC     5000

/**
 * Compatibility macros for busy handling
 * of network devices.
 */
static inline void netiucv_clear_busy(struct net_device *dev)
{
	struct netiucv_priv *priv = netdev_priv(dev);
	clear_bit(0, &priv->tbusy);
	netif_wake_queue(dev);
}

static inline int netiucv_test_and_set_busy(struct net_device *dev)
{
	struct netiucv_priv *priv = netdev_priv(dev);
	netif_stop_queue(dev);
	return test_and_set_bit(0, &priv->tbusy);
}

static u8 iucvMagic[16] = {
	0xF0, 0x40, 0x40, 0x40, 0x40, 0x40, 0x40, 0x40,
	0xF0, 0x40, 0x40, 0x40, 0x40, 0x40, 0x40, 0x40
};

/**
 * Convert an iucv userId to its printable
 * form (strip whitespace at end).
 *
 * @param An iucv userId
 *
 * @returns The printable string (static data!!)
 */
static char *netiucv_printname(char *name)
{
	static char tmp[9];
	char *p = tmp;
	memcpy(tmp, name, 8);
	tmp[8] = '\0';
	while (*p && (!isspace(*p)))
		p++;
	*p = '\0';
	return tmp;
}

/**
 * States of the interface statemachine.
 */
enum dev_states {
	DEV_STATE_STOPPED,
	DEV_STATE_STARTWAIT,
	DEV_STATE_STOPWAIT,
	DEV_STATE_RUNNING,
	/**
	 * MUST be always the last element!!
	 */
	NR_DEV_STATES
};

static const char *dev_state_names[] = {
	"Stopped",
	"StartWait",
	"StopWait",
	"Running",
};

/**
 * Events of the interface statemachine.
 */
enum dev_events {
	DEV_EVENT_START,
	DEV_EVENT_STOP,
	DEV_EVENT_CONUP,
	DEV_EVENT_CONDOWN,
	/**
	 * MUST be always the last element!!
	 */
	NR_DEV_EVENTS
};

static const char *dev_event_names[] = {
	"Start",
	"Stop",
	"Connection up",
	"Connection down",
};

/**
 * Events of the connection statemachine
 */
enum conn_events {
	/**
	 * Events, representing callbacks from
	 * lowlevel iucv layer)
	 */
	CONN_EVENT_CONN_REQ,
	CONN_EVENT_CONN_ACK,
	CONN_EVENT_CONN_REJ,
	CONN_EVENT_CONN_SUS,
	CONN_EVENT_CONN_RES,
	CONN_EVENT_RX,
	CONN_EVENT_TXDONE,

	/**
	 * Events, representing errors return codes from
	 * calls to lowlevel iucv layer
	 */

	/**
	 * Event, representing timer expiry.
	 */
	CONN_EVENT_TIMER,

	/**
	 * Events, representing commands from upper levels.
	 */
	CONN_EVENT_START,
	CONN_EVENT_STOP,

	/**
	 * MUST be always the last element!!
	 */
	NR_CONN_EVENTS,
};

static const char *conn_event_names[] = {
	"Remote connection request",
	"Remote connection acknowledge",
	"Remote connection reject",
	"Connection suspended",
	"Connection resumed",
	"Data received",
	"Data sent",

	"Timer",

	"Start",
	"Stop",
};

/**
 * States of the connection statemachine.
 */
enum conn_states {
	/**
	 * Connection not assigned to any device,
	 * initial state, invalid
	 */
	CONN_STATE_INVALID,

	/**
	 * Userid assigned but not operating
	 */
	CONN_STATE_STOPPED,

	/**
	 * Connection registered,
	 * no connection request sent yet,
	 * no connection request received
	 */
	CONN_STATE_STARTWAIT,

	/**
	 * Connection registered and connection request sent,
	 * no acknowledge and no connection request received yet.
	 */
	CONN_STATE_SETUPWAIT,

	/**
	 * Connection up and running idle
	 */
	CONN_STATE_IDLE,

	/**
	 * Data sent, awaiting CONN_EVENT_TXDONE
	 */
	CONN_STATE_TX,

	/**
	 * Error during registration.
	 */
	CONN_STATE_REGERR,

	/**
	 * Error during registration.
	 */
	CONN_STATE_CONNERR,

	/**
	 * MUST be always the last element!!
	 */
	NR_CONN_STATES,
};

static const char *conn_state_names[] = {
	"Invalid",
	"Stopped",
	"StartWait",
	"SetupWait",
	"Idle",
	"TX",
	"Terminating",
	"Registration error",
	"Connect error",
};


/**
 * Debug Facility Stuff
 */
static debug_info_t *iucv_dbf_setup = NULL;
static debug_info_t *iucv_dbf_data = NULL;
static debug_info_t *iucv_dbf_trace = NULL;

DEFINE_PER_CPU(char[256], iucv_dbf_txt_buf);

static void iucv_unregister_dbf_views(void)
{
	if (iucv_dbf_setup)
		debug_unregister(iucv_dbf_setup);
	if (iucv_dbf_data)
		debug_unregister(iucv_dbf_data);
	if (iucv_dbf_trace)
		debug_unregister(iucv_dbf_trace);
}
static int iucv_register_dbf_views(void)
{
	iucv_dbf_setup = debug_register(IUCV_DBF_SETUP_NAME,
					IUCV_DBF_SETUP_PAGES,
					IUCV_DBF_SETUP_NR_AREAS,
					IUCV_DBF_SETUP_LEN);
	iucv_dbf_data = debug_register(IUCV_DBF_DATA_NAME,
				       IUCV_DBF_DATA_PAGES,
				       IUCV_DBF_DATA_NR_AREAS,
				       IUCV_DBF_DATA_LEN);
	iucv_dbf_trace = debug_register(IUCV_DBF_TRACE_NAME,
					IUCV_DBF_TRACE_PAGES,
					IUCV_DBF_TRACE_NR_AREAS,
					IUCV_DBF_TRACE_LEN);

	if ((iucv_dbf_setup == NULL) || (iucv_dbf_data == NULL) ||
	    (iucv_dbf_trace == NULL)) {
		iucv_unregister_dbf_views();
		return -ENOMEM;
	}
	debug_register_view(iucv_dbf_setup, &debug_hex_ascii_view);
	debug_set_level(iucv_dbf_setup, IUCV_DBF_SETUP_LEVEL);

	debug_register_view(iucv_dbf_data, &debug_hex_ascii_view);
	debug_set_level(iucv_dbf_data, IUCV_DBF_DATA_LEVEL);

	debug_register_view(iucv_dbf_trace, &debug_hex_ascii_view);
	debug_set_level(iucv_dbf_trace, IUCV_DBF_TRACE_LEVEL);

	return 0;
}

/*
 * Callback-wrappers, called from lowlevel iucv layer.
 */

static void netiucv_callback_rx(struct iucv_path *path,
				struct iucv_message *msg)
{
	struct iucv_connection *conn = path->private;
	struct iucv_event ev;

	ev.conn = conn;
	ev.data = msg;
	fsm_event(conn->fsm, CONN_EVENT_RX, &ev);
}

static void netiucv_callback_txdone(struct iucv_path *path,
				    struct iucv_message *msg)
{
	struct iucv_connection *conn = path->private;
	struct iucv_event ev;

	ev.conn = conn;
	ev.data = msg;
	fsm_event(conn->fsm, CONN_EVENT_TXDONE, &ev);
}

static void netiucv_callback_connack(struct iucv_path *path, u8 ipuser[16])
{
	struct iucv_connection *conn = path->private;

	fsm_event(conn->fsm, CONN_EVENT_CONN_ACK, conn);
}

static int netiucv_callback_connreq(struct iucv_path *path,
				    u8 ipvmid[8], u8 ipuser[16])
{
	struct iucv_connection *conn = path->private;
	struct iucv_event ev;
	int rc;

	if (memcmp(iucvMagic, ipuser, sizeof(ipuser)))
		/* ipuser must match iucvMagic. */
		return -EINVAL;
	rc = -EINVAL;
	read_lock_bh(&iucv_connection_rwlock);
	list_for_each_entry(conn, &iucv_connection_list, list) {
		if (strncmp(ipvmid, conn->userid, 8))
			continue;
		/* Found a matching connection for this path. */
		conn->path = path;
		ev.conn = conn;
		ev.data = path;
		fsm_event(conn->fsm, CONN_EVENT_CONN_REQ, &ev);
		rc = 0;
	}
	read_unlock_bh(&iucv_connection_rwlock);
	return rc;
}

static void netiucv_callback_connrej(struct iucv_path *path, u8 ipuser[16])
{
	struct iucv_connection *conn = path->private;

	fsm_event(conn->fsm, CONN_EVENT_CONN_REJ, conn);
}

static void netiucv_callback_connsusp(struct iucv_path *path, u8 ipuser[16])
{
	struct iucv_connection *conn = path->private;

	fsm_event(conn->fsm, CONN_EVENT_CONN_SUS, conn);
}

static void netiucv_callback_connres(struct iucv_path *path, u8 ipuser[16])
{
	struct iucv_connection *conn = path->private;

	fsm_event(conn->fsm, CONN_EVENT_CONN_RES, conn);
}

/**
 * NOP action for statemachines
 */
static void netiucv_action_nop(fsm_instance *fi, int event, void *arg)
{
}

/*
 * Actions of the connection statemachine
 */

/**
 * netiucv_unpack_skb
 * @conn: The connection where this skb has been received.
 * @pskb: The received skb.
 *
 * Unpack a just received skb and hand it over to upper layers.
 * Helper function for conn_action_rx.
 */
static void netiucv_unpack_skb(struct iucv_connection *conn,
			       struct sk_buff *pskb)
{
	struct net_device     *dev = conn->netdev;
	struct netiucv_priv   *privptr = netdev_priv(dev);
	u16 offset = 0;

	skb_put(pskb, NETIUCV_HDRLEN);
	pskb->dev = dev;
	pskb->ip_summed = CHECKSUM_NONE;
	pskb->protocol = ntohs(ETH_P_IP);

	while (1) {
		struct sk_buff *skb;
		struct ll_header *header = (struct ll_header *) pskb->data;

		if (!header->next)
			break;

		skb_pull(pskb, NETIUCV_HDRLEN);
		header->next -= offset;
		offset += header->next;
		header->next -= NETIUCV_HDRLEN;
		if (skb_tailroom(pskb) < header->next) {
			IUCV_DBF_TEXT_(data, 2, "Illegal next field: %d > %d\n",
				header->next, skb_tailroom(pskb));
			return;
		}
		skb_put(pskb, header->next);
		skb_reset_mac_header(pskb);
		skb = dev_alloc_skb(pskb->len);
		if (!skb) {
			IUCV_DBF_TEXT(data, 2,
				"Out of memory in netiucv_unpack_skb\n");
			privptr->stats.rx_dropped++;
			return;
		}
		skb_copy_from_linear_data(pskb, skb_put(skb, pskb->len),
					  pskb->len);
		skb_reset_mac_header(skb);
		skb->dev = pskb->dev;
		skb->protocol = pskb->protocol;
		pskb->ip_summed = CHECKSUM_UNNECESSARY;
		privptr->stats.rx_packets++;
		privptr->stats.rx_bytes += skb->len;
		/*
		 * Since receiving is always initiated from a tasklet (in iucv.c),
		 * we must use netif_rx_ni() instead of netif_rx()
		 */
		netif_rx_ni(skb);
		dev->last_rx = jiffies;
		skb_pull(pskb, header->next);
		skb_put(pskb, NETIUCV_HDRLEN);
	}
}

static void conn_action_rx(fsm_instance *fi, int event, void *arg)
{
	struct iucv_event *ev = arg;
	struct iucv_connection *conn = ev->conn;
	struct iucv_message *msg = ev->data;
	struct netiucv_priv *privptr = netdev_priv(conn->netdev);
	int rc;

	IUCV_DBF_TEXT(trace, 4, __func__);

	if (!conn->netdev) {
		iucv_message_reject(conn->path, msg);
		IUCV_DBF_TEXT(data, 2,
			      "Received data for unlinked connection\n");
		return;
	}
	if (msg->length > conn->max_buffsize) {
		iucv_message_reject(conn->path, msg);
		privptr->stats.rx_dropped++;
		IUCV_DBF_TEXT_(data, 2, "msglen %d > max_buffsize %d\n",
			       msg->length, conn->max_buffsize);
		return;
	}
	conn->rx_buff->data = conn->rx_buff->head;
	skb_reset_tail_pointer(conn->rx_buff);
	conn->rx_buff->len = 0;
	rc = iucv_message_receive(conn->path, msg, 0, conn->rx_buff->data,
				  msg->length, NULL);
	if (rc || msg->length < 5) {
		privptr->stats.rx_errors++;
		IUCV_DBF_TEXT_(data, 2, "rc %d from iucv_receive\n", rc);
		return;
	}
	netiucv_unpack_skb(conn, conn->rx_buff);
}

static void conn_action_txdone(fsm_instance *fi, int event, void *arg)
{
	struct iucv_event *ev = arg;
	struct iucv_connection *conn = ev->conn;
	struct iucv_message *msg = ev->data;
	struct iucv_message txmsg;
	struct netiucv_priv *privptr = NULL;
	u32 single_flag = msg->tag;
	u32 txbytes = 0;
	u32 txpackets = 0;
	u32 stat_maxcq = 0;
	struct sk_buff *skb;
	unsigned long saveflags;
	struct ll_header header;
	int rc;

	IUCV_DBF_TEXT(trace, 4, __func__);

	if (conn && conn->netdev)
		privptr = netdev_priv(conn->netdev);
	conn->prof.tx_pending--;
	if (single_flag) {
		if ((skb = skb_dequeue(&conn->commit_queue))) {
			atomic_dec(&skb->users);
			dev_kfree_skb_any(skb);
			if (privptr) {
				privptr->stats.tx_packets++;
				privptr->stats.tx_bytes +=
					(skb->len - NETIUCV_HDRLEN
					 	  - NETIUCV_HDRLEN);
			}
		}
	}
	conn->tx_buff->data = conn->tx_buff->head;
	skb_reset_tail_pointer(conn->tx_buff);
	conn->tx_buff->len = 0;
	spin_lock_irqsave(&conn->collect_lock, saveflags);
	while ((skb = skb_dequeue(&conn->collect_queue))) {
		header.next = conn->tx_buff->len + skb->len + NETIUCV_HDRLEN;
		memcpy(skb_put(conn->tx_buff, NETIUCV_HDRLEN), &header,
		       NETIUCV_HDRLEN);
		skb_copy_from_linear_data(skb,
					  skb_put(conn->tx_buff, skb->len),
					  skb->len);
		txbytes += skb->len;
		txpackets++;
		stat_maxcq++;
		atomic_dec(&skb->users);
		dev_kfree_skb_any(skb);
	}
	if (conn->collect_len > conn->prof.maxmulti)
		conn->prof.maxmulti = conn->collect_len;
	conn->collect_len = 0;
	spin_unlock_irqrestore(&conn->collect_lock, saveflags);
	if (conn->tx_buff->len == 0) {
		fsm_newstate(fi, CONN_STATE_IDLE);
		return;
	}

	header.next = 0;
	memcpy(skb_put(conn->tx_buff, NETIUCV_HDRLEN), &header, NETIUCV_HDRLEN);
	conn->prof.send_stamp = current_kernel_time();
	txmsg.class = 0;
	txmsg.tag = 0;
	rc = iucv_message_send(conn->path, &txmsg, 0, 0,
			       conn->tx_buff->data, conn->tx_buff->len);
	conn->prof.doios_multi++;
	conn->prof.txlen += conn->tx_buff->len;
	conn->prof.tx_pending++;
	if (conn->prof.tx_pending > conn->prof.tx_max_pending)
		conn->prof.tx_max_pending = conn->prof.tx_pending;
	if (rc) {
		conn->prof.tx_pending--;
		fsm_newstate(fi, CONN_STATE_IDLE);
		if (privptr)
			privptr->stats.tx_errors += txpackets;
		IUCV_DBF_TEXT_(data, 2, "rc %d from iucv_send\n", rc);
	} else {
		if (privptr) {
			privptr->stats.tx_packets += txpackets;
			privptr->stats.tx_bytes += txbytes;
		}
		if (stat_maxcq > conn->prof.maxcqueue)
			conn->prof.maxcqueue = stat_maxcq;
	}
}

static void conn_action_connaccept(fsm_instance *fi, int event, void *arg)
{
	struct iucv_event *ev = arg;
	struct iucv_connection *conn = ev->conn;
	struct iucv_path *path = ev->data;
	struct net_device *netdev = conn->netdev;
	struct netiucv_priv *privptr = netdev_priv(netdev);
	int rc;

	IUCV_DBF_TEXT(trace, 3, __func__);

	conn->path = path;
	path->msglim = NETIUCV_QUEUELEN_DEFAULT;
	path->flags = 0;
	rc = iucv_path_accept(path, &netiucv_handler, NULL, conn);
	if (rc) {
		IUCV_DBF_TEXT_(setup, 2, "rc %d from iucv_accept", rc);
		return;
	}
	fsm_newstate(fi, CONN_STATE_IDLE);
	netdev->tx_queue_len = conn->path->msglim;
	fsm_event(privptr->fsm, DEV_EVENT_CONUP, netdev);
}

static void conn_action_connreject(fsm_instance *fi, int event, void *arg)
{
	struct iucv_event *ev = arg;
	struct iucv_path *path = ev->data;

	IUCV_DBF_TEXT(trace, 3, __func__);
	iucv_path_sever(path, NULL);
}

static void conn_action_connack(fsm_instance *fi, int event, void *arg)
{
	struct iucv_connection *conn = arg;
	struct net_device *netdev = conn->netdev;
	struct netiucv_priv *privptr = netdev_priv(netdev);

	IUCV_DBF_TEXT(trace, 3, __func__);
	fsm_deltimer(&conn->timer);
	fsm_newstate(fi, CONN_STATE_IDLE);
	netdev->tx_queue_len = conn->path->msglim;
	fsm_event(privptr->fsm, DEV_EVENT_CONUP, netdev);
}

static void conn_action_conntimsev(fsm_instance *fi, int event, void *arg)
{
	struct iucv_connection *conn = arg;

	IUCV_DBF_TEXT(trace, 3, __func__);
	fsm_deltimer(&conn->timer);
	iucv_path_sever(conn->path, NULL);
	fsm_newstate(fi, CONN_STATE_STARTWAIT);
}

static void conn_action_connsever(fsm_instance *fi, int event, void *arg)
{
	struct iucv_connection *conn = arg;
	struct net_device *netdev = conn->netdev;
	struct netiucv_priv *privptr = netdev_priv(netdev);

	IUCV_DBF_TEXT(trace, 3, __func__);

	fsm_deltimer(&conn->timer);
	iucv_path_sever(conn->path, NULL);
	dev_info(privptr->dev, "The peer interface of the IUCV device"
		" has closed the connection\n");
	IUCV_DBF_TEXT(data, 2,
		      "conn_action_connsever: Remote dropped connection\n");
	fsm_newstate(fi, CONN_STATE_STARTWAIT);
	fsm_event(privptr->fsm, DEV_EVENT_CONDOWN, netdev);
}

static void conn_action_start(fsm_instance *fi, int event, void *arg)
{
	struct iucv_connection *conn = arg;
	struct net_device *netdev = conn->netdev;
	struct netiucv_priv *privptr = netdev_priv(netdev);
	int rc;

	IUCV_DBF_TEXT(trace, 3, __func__);

	fsm_newstate(fi, CONN_STATE_STARTWAIT);
	IUCV_DBF_TEXT_(setup, 2, "%s('%s'): connecting ...\n",
		netdev->name, conn->userid);

	/*
	 * We must set the state before calling iucv_connect because the
	 * callback handler could be called at any point after the connection
	 * request is sent
	 */

	fsm_newstate(fi, CONN_STATE_SETUPWAIT);
	conn->path = iucv_path_alloc(NETIUCV_QUEUELEN_DEFAULT, 0, GFP_KERNEL);
	rc = iucv_path_connect(conn->path, &netiucv_handler, conn->userid,
			       NULL, iucvMagic, conn);
	switch (rc) {
	case 0:
		netdev->tx_queue_len = conn->path->msglim;
		fsm_addtimer(&conn->timer, NETIUCV_TIMEOUT_5SEC,
			     CONN_EVENT_TIMER, conn);
		return;
	case 11:
		dev_warn(privptr->dev,
			"The IUCV device failed to connect to z/VM guest %s\n",
			netiucv_printname(conn->userid));
		fsm_newstate(fi, CONN_STATE_STARTWAIT);
		break;
	case 12:
		dev_warn(privptr->dev,
			"The IUCV device failed to connect to the peer on z/VM"
			" guest %s\n", netiucv_printname(conn->userid));
		fsm_newstate(fi, CONN_STATE_STARTWAIT);
		break;
	case 13:
		dev_err(privptr->dev,
			"Connecting the IUCV device would exceed the maximum"
			" number of IUCV connections\n");
		fsm_newstate(fi, CONN_STATE_CONNERR);
		break;
	case 14:
		dev_err(privptr->dev,
			"z/VM guest %s has too many IUCV connections"
			" to connect with the IUCV device\n",
			netiucv_printname(conn->userid));
		fsm_newstate(fi, CONN_STATE_CONNERR);
		break;
	case 15:
		dev_err(privptr->dev,
			"The IUCV device cannot connect to a z/VM guest with no"
			" IUCV authorization\n");
		fsm_newstate(fi, CONN_STATE_CONNERR);
		break;
	default:
		dev_err(privptr->dev,
			"Connecting the IUCV device failed with error %d\n",
			rc);
		fsm_newstate(fi, CONN_STATE_CONNERR);
		break;
	}
	IUCV_DBF_TEXT_(setup, 5, "iucv_connect rc is %d\n", rc);
	kfree(conn->path);
	conn->path = NULL;
}

static void netiucv_purge_skb_queue(struct sk_buff_head *q)
{
	struct sk_buff *skb;

	while ((skb = skb_dequeue(q))) {
		atomic_dec(&skb->users);
		dev_kfree_skb_any(skb);
	}
}

static void conn_action_stop(fsm_instance *fi, int event, void *arg)
{
	struct iucv_event *ev = arg;
	struct iucv_connection *conn = ev->conn;
	struct net_device *netdev = conn->netdev;
	struct netiucv_priv *privptr = netdev_priv(netdev);

	IUCV_DBF_TEXT(trace, 3, __func__);

	fsm_deltimer(&conn->timer);
	fsm_newstate(fi, CONN_STATE_STOPPED);
	netiucv_purge_skb_queue(&conn->collect_queue);
	if (conn->path) {
		IUCV_DBF_TEXT(trace, 5, "calling iucv_path_sever\n");
		iucv_path_sever(conn->path, iucvMagic);
		kfree(conn->path);
		conn->path = NULL;
	}
	netiucv_purge_skb_queue(&conn->commit_queue);
	fsm_event(privptr->fsm, DEV_EVENT_CONDOWN, netdev);
}

static void conn_action_inval(fsm_instance *fi, int event, void *arg)
{
	struct iucv_connection *conn = arg;
	struct net_device *netdev = conn->netdev;

	IUCV_DBF_TEXT_(data, 2, "%s('%s'): conn_action_inval called\n",
		netdev->name, conn->userid);
}

static const fsm_node conn_fsm[] = {
	{ CONN_STATE_INVALID,   CONN_EVENT_START,    conn_action_inval      },
	{ CONN_STATE_STOPPED,   CONN_EVENT_START,    conn_action_start      },

	{ CONN_STATE_STOPPED,   CONN_EVENT_STOP,     conn_action_stop       },
	{ CONN_STATE_STARTWAIT, CONN_EVENT_STOP,     conn_action_stop       },
	{ CONN_STATE_SETUPWAIT, CONN_EVENT_STOP,     conn_action_stop       },
	{ CONN_STATE_IDLE,      CONN_EVENT_STOP,     conn_action_stop       },
	{ CONN_STATE_TX,        CONN_EVENT_STOP,     conn_action_stop       },
	{ CONN_STATE_REGERR,    CONN_EVENT_STOP,     conn_action_stop       },
	{ CONN_STATE_CONNERR,   CONN_EVENT_STOP,     conn_action_stop       },

	{ CONN_STATE_STOPPED,   CONN_EVENT_CONN_REQ, conn_action_connreject },
        { CONN_STATE_STARTWAIT, CONN_EVENT_CONN_REQ, conn_action_connaccept },
	{ CONN_STATE_SETUPWAIT, CONN_EVENT_CONN_REQ, conn_action_connaccept },
	{ CONN_STATE_IDLE,      CONN_EVENT_CONN_REQ, conn_action_connreject },
	{ CONN_STATE_TX,        CONN_EVENT_CONN_REQ, conn_action_connreject },

	{ CONN_STATE_SETUPWAIT, CONN_EVENT_CONN_ACK, conn_action_connack    },
	{ CONN_STATE_SETUPWAIT, CONN_EVENT_TIMER,    conn_action_conntimsev },

	{ CONN_STATE_SETUPWAIT, CONN_EVENT_CONN_REJ, conn_action_connsever  },
	{ CONN_STATE_IDLE,      CONN_EVENT_CONN_REJ, conn_action_connsever  },
	{ CONN_STATE_TX,        CONN_EVENT_CONN_REJ, conn_action_connsever  },

	{ CONN_STATE_IDLE,      CONN_EVENT_RX,       conn_action_rx         },
	{ CONN_STATE_TX,        CONN_EVENT_RX,       conn_action_rx         },

	{ CONN_STATE_TX,        CONN_EVENT_TXDONE,   conn_action_txdone     },
	{ CONN_STATE_IDLE,      CONN_EVENT_TXDONE,   conn_action_txdone     },
};

static const int CONN_FSM_LEN = sizeof(conn_fsm) / sizeof(fsm_node);


/*
 * Actions for interface - statemachine.
 */

/**
 * dev_action_start
 * @fi: An instance of an interface statemachine.
 * @event: The event, just happened.
 * @arg: Generic pointer, casted from struct net_device * upon call.
 *
 * Startup connection by sending CONN_EVENT_START to it.
 */
static void dev_action_start(fsm_instance *fi, int event, void *arg)
{
	struct net_device   *dev = arg;
	struct netiucv_priv *privptr = netdev_priv(dev);

	IUCV_DBF_TEXT(trace, 3, __func__);

	fsm_newstate(fi, DEV_STATE_STARTWAIT);
	fsm_event(privptr->conn->fsm, CONN_EVENT_START, privptr->conn);
}

/**
 * Shutdown connection by sending CONN_EVENT_STOP to it.
 *
 * @param fi    An instance of an interface statemachine.
 * @param event The event, just happened.
 * @param arg   Generic pointer, casted from struct net_device * upon call.
 */
static void
dev_action_stop(fsm_instance *fi, int event, void *arg)
{
	struct net_device   *dev = arg;
	struct netiucv_priv *privptr = netdev_priv(dev);
	struct iucv_event   ev;

	IUCV_DBF_TEXT(trace, 3, __func__);

	ev.conn = privptr->conn;

	fsm_newstate(fi, DEV_STATE_STOPWAIT);
	fsm_event(privptr->conn->fsm, CONN_EVENT_STOP, &ev);
}

/**
 * Called from connection statemachine
 * when a connection is up and running.
 *
 * @param fi    An instance of an interface statemachine.
 * @param event The event, just happened.
 * @param arg   Generic pointer, casted from struct net_device * upon call.
 */
static void
dev_action_connup(fsm_instance *fi, int event, void *arg)
{
	struct net_device   *dev = arg;
	struct netiucv_priv *privptr = netdev_priv(dev);

	IUCV_DBF_TEXT(trace, 3, __func__);

	switch (fsm_getstate(fi)) {
		case DEV_STATE_STARTWAIT:
			fsm_newstate(fi, DEV_STATE_RUNNING);
			dev_info(privptr->dev,
				"The IUCV device has been connected"
				" successfully to %s\n", privptr->conn->userid);
			IUCV_DBF_TEXT(setup, 3,
				"connection is up and running\n");
			break;
		case DEV_STATE_STOPWAIT:
			IUCV_DBF_TEXT(data, 2,
				"dev_action_connup: in DEV_STATE_STOPWAIT\n");
			break;
	}
}

/**
 * Called from connection statemachine
 * when a connection has been shutdown.
 *
 * @param fi    An instance of an interface statemachine.
 * @param event The event, just happened.
 * @param arg   Generic pointer, casted from struct net_device * upon call.
 */
static void
dev_action_conndown(fsm_instance *fi, int event, void *arg)
{
	IUCV_DBF_TEXT(trace, 3, __func__);

	switch (fsm_getstate(fi)) {
		case DEV_STATE_RUNNING:
			fsm_newstate(fi, DEV_STATE_STARTWAIT);
			break;
		case DEV_STATE_STOPWAIT:
			fsm_newstate(fi, DEV_STATE_STOPPED);
			IUCV_DBF_TEXT(setup, 3, "connection is down\n");
			break;
	}
}

static const fsm_node dev_fsm[] = {
	{ DEV_STATE_STOPPED,    DEV_EVENT_START,   dev_action_start    },

	{ DEV_STATE_STOPWAIT,   DEV_EVENT_START,   dev_action_start    },
	{ DEV_STATE_STOPWAIT,   DEV_EVENT_CONDOWN, dev_action_conndown },

	{ DEV_STATE_STARTWAIT,  DEV_EVENT_STOP,    dev_action_stop     },
	{ DEV_STATE_STARTWAIT,  DEV_EVENT_CONUP,   dev_action_connup   },

	{ DEV_STATE_RUNNING,    DEV_EVENT_STOP,    dev_action_stop     },
	{ DEV_STATE_RUNNING,    DEV_EVENT_CONDOWN, dev_action_conndown },
	{ DEV_STATE_RUNNING,    DEV_EVENT_CONUP,   netiucv_action_nop  },
};

static const int DEV_FSM_LEN = sizeof(dev_fsm) / sizeof(fsm_node);

/**
 * Transmit a packet.
 * This is a helper function for netiucv_tx().
 *
 * @param conn Connection to be used for sending.
 * @param skb Pointer to struct sk_buff of packet to send.
 *            The linklevel header has already been set up
 *            by netiucv_tx().
 *
 * @return 0 on success, -ERRNO on failure. (Never fails.)
 */
static int netiucv_transmit_skb(struct iucv_connection *conn,
				struct sk_buff *skb)
{
	struct iucv_message msg;
	unsigned long saveflags;
	struct ll_header header;
	int rc;

	if (fsm_getstate(conn->fsm) != CONN_STATE_IDLE) {
		int l = skb->len + NETIUCV_HDRLEN;

		spin_lock_irqsave(&conn->collect_lock, saveflags);
		if (conn->collect_len + l >
		    (conn->max_buffsize - NETIUCV_HDRLEN)) {
			rc = -EBUSY;
			IUCV_DBF_TEXT(data, 2,
				      "EBUSY from netiucv_transmit_skb\n");
		} else {
			atomic_inc(&skb->users);
			skb_queue_tail(&conn->collect_queue, skb);
			conn->collect_len += l;
			rc = 0;
		}
		spin_unlock_irqrestore(&conn->collect_lock, saveflags);
	} else {
		struct sk_buff *nskb = skb;
		/**
		 * Copy the skb to a new allocated skb in lowmem only if the
		 * data is located above 2G in memory or tailroom is < 2.
		 */
		unsigned long hi = ((unsigned long)(skb_tail_pointer(skb) +
				    NETIUCV_HDRLEN)) >> 31;
		int copied = 0;
		if (hi || (skb_tailroom(skb) < 2)) {
			nskb = alloc_skb(skb->len + NETIUCV_HDRLEN +
					 NETIUCV_HDRLEN, GFP_ATOMIC | GFP_DMA);
			if (!nskb) {
				IUCV_DBF_TEXT(data, 2, "alloc_skb failed\n");
				rc = -ENOMEM;
				return rc;
			} else {
				skb_reserve(nskb, NETIUCV_HDRLEN);
				memcpy(skb_put(nskb, skb->len),
				       skb->data, skb->len);
			}
			copied = 1;
		}
		/**
		 * skb now is below 2G and has enough room. Add headers.
		 */
		header.next = nskb->len + NETIUCV_HDRLEN;
		memcpy(skb_push(nskb, NETIUCV_HDRLEN), &header, NETIUCV_HDRLEN);
		header.next = 0;
		memcpy(skb_put(nskb, NETIUCV_HDRLEN), &header,  NETIUCV_HDRLEN);

		fsm_newstate(conn->fsm, CONN_STATE_TX);
		conn->prof.send_stamp = current_kernel_time();

		msg.tag = 1;
		msg.class = 0;
		rc = iucv_message_send(conn->path, &msg, 0, 0,
				       nskb->data, nskb->len);
		conn->prof.doios_single++;
		conn->prof.txlen += skb->len;
		conn->prof.tx_pending++;
		if (conn->prof.tx_pending > conn->prof.tx_max_pending)
			conn->prof.tx_max_pending = conn->prof.tx_pending;
		if (rc) {
			struct netiucv_priv *privptr;
			fsm_newstate(conn->fsm, CONN_STATE_IDLE);
			conn->prof.tx_pending--;
			privptr = netdev_priv(conn->netdev);
			if (privptr)
				privptr->stats.tx_errors++;
			if (copied)
				dev_kfree_skb(nskb);
			else {
				/**
				 * Remove our headers. They get added
				 * again on retransmit.
				 */
				skb_pull(skb, NETIUCV_HDRLEN);
				skb_trim(skb, skb->len - NETIUCV_HDRLEN);
			}
			IUCV_DBF_TEXT_(data, 2, "rc %d from iucv_send\n", rc);
		} else {
			if (copied)
				dev_kfree_skb(skb);
			atomic_inc(&nskb->users);
			skb_queue_tail(&conn->commit_queue, nskb);
		}
	}

	return rc;
}

/*
 * Interface API for upper network layers
 */

/**
 * Open an interface.
 * Called from generic network layer when ifconfig up is run.
 *
 * @param dev Pointer to interface struct.
 *
 * @return 0 on success, -ERRNO on failure. (Never fails.)
 */
static int netiucv_open(struct net_device *dev)
{
	struct netiucv_priv *priv = netdev_priv(dev);

	fsm_event(priv->fsm, DEV_EVENT_START, dev);
	return 0;
}

/**
 * Close an interface.
 * Called from generic network layer when ifconfig down is run.
 *
 * @param dev Pointer to interface struct.
 *
 * @return 0 on success, -ERRNO on failure. (Never fails.)
 */
static int netiucv_close(struct net_device *dev)
{
	struct netiucv_priv *priv = netdev_priv(dev);

	fsm_event(priv->fsm, DEV_EVENT_STOP, dev);
	return 0;
}

/**
 * Start transmission of a packet.
 * Called from generic network device layer.
 *
 * @param skb Pointer to buffer containing the packet.
 * @param dev Pointer to interface struct.
 *
 * @return 0 if packet consumed, !0 if packet rejected.
 *         Note: If we return !0, then the packet is free'd by
 *               the generic network layer.
 */
static int netiucv_tx(struct sk_buff *skb, struct net_device *dev)
{
	struct netiucv_priv *privptr = netdev_priv(dev);
	int rc;

	IUCV_DBF_TEXT(trace, 4, __func__);
	/**
	 * Some sanity checks ...
	 */
	if (skb == NULL) {
		IUCV_DBF_TEXT(data, 2, "netiucv_tx: skb is NULL\n");
		privptr->stats.tx_dropped++;
		return 0;
	}
	if (skb_headroom(skb) < NETIUCV_HDRLEN) {
		IUCV_DBF_TEXT(data, 2,
			"netiucv_tx: skb_headroom < NETIUCV_HDRLEN\n");
		dev_kfree_skb(skb);
		privptr->stats.tx_dropped++;
		return 0;
	}

	/**
	 * If connection is not running, try to restart it
	 * and throw away packet.
	 */
	if (fsm_getstate(privptr->fsm) != DEV_STATE_RUNNING) {
		dev_kfree_skb(skb);
		privptr->stats.tx_dropped++;
		privptr->stats.tx_errors++;
		privptr->stats.tx_carrier_errors++;
		return 0;
	}

	if (netiucv_test_and_set_busy(dev)) {
		IUCV_DBF_TEXT(data, 2, "EBUSY from netiucv_tx\n");
		return -EBUSY;
	}
	dev->trans_start = jiffies;
	rc = netiucv_transmit_skb(privptr->conn, skb) != 0;
	netiucv_clear_busy(dev);
	return rc;
}

/**
 * netiucv_stats
 * @dev: Pointer to interface struct.
 *
 * Returns interface statistics of a device.
 *
 * Returns pointer to stats struct of this interface.
 */
static struct net_device_stats *netiucv_stats (struct net_device * dev)
{
	struct netiucv_priv *priv = netdev_priv(dev);

	IUCV_DBF_TEXT(trace, 5, __func__);
	return &priv->stats;
}

/**
 * netiucv_change_mtu
 * @dev: Pointer to interface struct.
 * @new_mtu: The new MTU to use for this interface.
 *
 * Sets MTU of an interface.
 *
 * Returns 0 on success, -EINVAL if MTU is out of valid range.
 *         (valid range is 576 .. NETIUCV_MTU_MAX).
 */
static int netiucv_change_mtu(struct net_device * dev, int new_mtu)
{
	IUCV_DBF_TEXT(trace, 3, __func__);
	if (new_mtu < 576 || new_mtu > NETIUCV_MTU_MAX) {
		IUCV_DBF_TEXT(setup, 2, "given MTU out of valid range\n");
		return -EINVAL;
	}
	dev->mtu = new_mtu;
	return 0;
}

/*
 * attributes in sysfs
 */

static ssize_t user_show(struct device *dev, struct device_attribute *attr,
			 char *buf)
{
	struct netiucv_priv *priv = dev->driver_data;

	IUCV_DBF_TEXT(trace, 5, __func__);
	return sprintf(buf, "%s\n", netiucv_printname(priv->conn->userid));
}

static ssize_t user_write(struct device *dev, struct device_attribute *attr,
			  const char *buf, size_t count)
{
	struct netiucv_priv *priv = dev->driver_data;
	struct net_device *ndev = priv->conn->netdev;
	char    *p;
	char    *tmp;
	char 	username[9];
	int 	i;
	struct iucv_connection *cp;

	IUCV_DBF_TEXT(trace, 3, __func__);
	if (count > 9) {
		IUCV_DBF_TEXT_(setup, 2,
			       "%d is length of username\n", (int) count);
		return -EINVAL;
	}

	tmp = strsep((char **) &buf, "\n");
	for (i = 0, p = tmp; i < 8 && *p; i++, p++) {
		if (isalnum(*p) || (*p == '$')) {
			username[i]= toupper(*p);
			continue;
		}
		if (*p == '\n') {
			/* trailing lf, grr */
			break;
		}
		IUCV_DBF_TEXT_(setup, 2,
			       "username: invalid character %c\n", *p);
		return -EINVAL;
	}
	while (i < 8)
		username[i++] = ' ';
	username[8] = '\0';

	if (memcmp(username, priv->conn->userid, 9) &&
	    (ndev->flags & (IFF_UP | IFF_RUNNING))) {
		/* username changed while the interface is active. */
		IUCV_DBF_TEXT(setup, 2, "user_write: device active\n");
		return -EPERM;
	}
	read_lock_bh(&iucv_connection_rwlock);
	list_for_each_entry(cp, &iucv_connection_list, list) {
		if (!strncmp(username, cp->userid, 9) && cp->netdev != ndev) {
			read_unlock_bh(&iucv_connection_rwlock);
			IUCV_DBF_TEXT_(setup, 2, "user_write: Connection "
				"to %s already exists\n", username);
			return -EEXIST;
		}
	}
	read_unlock_bh(&iucv_connection_rwlock);
	memcpy(priv->conn->userid, username, 9);
	return count;
}

static DEVICE_ATTR(user, 0644, user_show, user_write);

static ssize_t buffer_show (struct device *dev, struct device_attribute *attr,
			    char *buf)
{	struct netiucv_priv *priv = dev->driver_data;

	IUCV_DBF_TEXT(trace, 5, __func__);
	return sprintf(buf, "%d\n", priv->conn->max_buffsize);
}

static ssize_t buffer_write (struct device *dev, struct device_attribute *attr,
			     const char *buf, size_t count)
{
	struct netiucv_priv *priv = dev->driver_data;
	struct net_device *ndev = priv->conn->netdev;
	char         *e;
	int          bs1;

	IUCV_DBF_TEXT(trace, 3, __func__);
	if (count >= 39)
		return -EINVAL;

	bs1 = simple_strtoul(buf, &e, 0);

	if (e && (!isspace(*e))) {
		IUCV_DBF_TEXT_(setup, 2, "buffer_write: invalid char %c\n", *e);
		return -EINVAL;
	}
	if (bs1 > NETIUCV_BUFSIZE_MAX) {
		IUCV_DBF_TEXT_(setup, 2,
			"buffer_write: buffer size %d too large\n",
			bs1);
		return -EINVAL;
	}
	if ((ndev->flags & IFF_RUNNING) &&
	    (bs1 < (ndev->mtu + NETIUCV_HDRLEN + 2))) {
		IUCV_DBF_TEXT_(setup, 2,
			"buffer_write: buffer size %d too small\n",
			bs1);
		return -EINVAL;
	}
	if (bs1 < (576 + NETIUCV_HDRLEN + NETIUCV_HDRLEN)) {
		IUCV_DBF_TEXT_(setup, 2,
			"buffer_write: buffer size %d too small\n",
			bs1);
		return -EINVAL;
	}

	priv->conn->max_buffsize = bs1;
	if (!(ndev->flags & IFF_RUNNING))
		ndev->mtu = bs1 - NETIUCV_HDRLEN - NETIUCV_HDRLEN;

	return count;

}

static DEVICE_ATTR(buffer, 0644, buffer_show, buffer_write);

static ssize_t dev_fsm_show (struct device *dev, struct device_attribute *attr,
			     char *buf)
{
	struct netiucv_priv *priv = dev->driver_data;

	IUCV_DBF_TEXT(trace, 5, __func__);
	return sprintf(buf, "%s\n", fsm_getstate_str(priv->fsm));
}

static DEVICE_ATTR(device_fsm_state, 0444, dev_fsm_show, NULL);

static ssize_t conn_fsm_show (struct device *dev,
			      struct device_attribute *attr, char *buf)
{
	struct netiucv_priv *priv = dev->driver_data;

	IUCV_DBF_TEXT(trace, 5, __func__);
	return sprintf(buf, "%s\n", fsm_getstate_str(priv->conn->fsm));
}

static DEVICE_ATTR(connection_fsm_state, 0444, conn_fsm_show, NULL);

static ssize_t maxmulti_show (struct device *dev,
			      struct device_attribute *attr, char *buf)
{
	struct netiucv_priv *priv = dev->driver_data;

	IUCV_DBF_TEXT(trace, 5, __func__);
	return sprintf(buf, "%ld\n", priv->conn->prof.maxmulti);
}

static ssize_t maxmulti_write (struct device *dev,
			       struct device_attribute *attr,
			       const char *buf, size_t count)
{
	struct netiucv_priv *priv = dev->driver_data;

	IUCV_DBF_TEXT(trace, 4, __func__);
	priv->conn->prof.maxmulti = 0;
	return count;
}

static DEVICE_ATTR(max_tx_buffer_used, 0644, maxmulti_show, maxmulti_write);

static ssize_t maxcq_show (struct device *dev, struct device_attribute *attr,
			   char *buf)
{
	struct netiucv_priv *priv = dev->driver_data;

	IUCV_DBF_TEXT(trace, 5, __func__);
	return sprintf(buf, "%ld\n", priv->conn->prof.maxcqueue);
}

static ssize_t maxcq_write (struct device *dev, struct device_attribute *attr,
			    const char *buf, size_t count)
{
	struct netiucv_priv *priv = dev->driver_data;

	IUCV_DBF_TEXT(trace, 4, __func__);
	priv->conn->prof.maxcqueue = 0;
	return count;
}

static DEVICE_ATTR(max_chained_skbs, 0644, maxcq_show, maxcq_write);

static ssize_t sdoio_show (struct device *dev, struct device_attribute *attr,
			   char *buf)
{
	struct netiucv_priv *priv = dev->driver_data;

	IUCV_DBF_TEXT(trace, 5, __func__);
	return sprintf(buf, "%ld\n", priv->conn->prof.doios_single);
}

static ssize_t sdoio_write (struct device *dev, struct device_attribute *attr,
			    const char *buf, size_t count)
{
	struct netiucv_priv *priv = dev->driver_data;

	IUCV_DBF_TEXT(trace, 4, __func__);
	priv->conn->prof.doios_single = 0;
	return count;
}

static DEVICE_ATTR(tx_single_write_ops, 0644, sdoio_show, sdoio_write);

static ssize_t mdoio_show (struct device *dev, struct device_attribute *attr,
			   char *buf)
{
	struct netiucv_priv *priv = dev->driver_data;

	IUCV_DBF_TEXT(trace, 5, __func__);
	return sprintf(buf, "%ld\n", priv->conn->prof.doios_multi);
}

static ssize_t mdoio_write (struct device *dev, struct device_attribute *attr,
			    const char *buf, size_t count)
{
	struct netiucv_priv *priv = dev->driver_data;

	IUCV_DBF_TEXT(trace, 5, __func__);
	priv->conn->prof.doios_multi = 0;
	return count;
}

static DEVICE_ATTR(tx_multi_write_ops, 0644, mdoio_show, mdoio_write);

static ssize_t txlen_show (struct device *dev, struct device_attribute *attr,
			   char *buf)
{
	struct netiucv_priv *priv = dev->driver_data;

	IUCV_DBF_TEXT(trace, 5, __func__);
	return sprintf(buf, "%ld\n", priv->conn->prof.txlen);
}

static ssize_t txlen_write (struct device *dev, struct device_attribute *attr,
			    const char *buf, size_t count)
{
	struct netiucv_priv *priv = dev->driver_data;

	IUCV_DBF_TEXT(trace, 4, __func__);
	priv->conn->prof.txlen = 0;
	return count;
}

static DEVICE_ATTR(netto_bytes, 0644, txlen_show, txlen_write);

static ssize_t txtime_show (struct device *dev, struct device_attribute *attr,
			    char *buf)
{
	struct netiucv_priv *priv = dev->driver_data;

	IUCV_DBF_TEXT(trace, 5, __func__);
	return sprintf(buf, "%ld\n", priv->conn->prof.tx_time);
}

static ssize_t txtime_write (struct device *dev, struct device_attribute *attr,
			     const char *buf, size_t count)
{
	struct netiucv_priv *priv = dev->driver_data;

	IUCV_DBF_TEXT(trace, 4, __func__);
	priv->conn->prof.tx_time = 0;
	return count;
}

static DEVICE_ATTR(max_tx_io_time, 0644, txtime_show, txtime_write);

static ssize_t txpend_show (struct device *dev, struct device_attribute *attr,
			    char *buf)
{
	struct netiucv_priv *priv = dev->driver_data;

	IUCV_DBF_TEXT(trace, 5, __func__);
	return sprintf(buf, "%ld\n", priv->conn->prof.tx_pending);
}

static ssize_t txpend_write (struct device *dev, struct device_attribute *attr,
			     const char *buf, size_t count)
{
	struct netiucv_priv *priv = dev->driver_data;

	IUCV_DBF_TEXT(trace, 4, __func__);
	priv->conn->prof.tx_pending = 0;
	return count;
}

static DEVICE_ATTR(tx_pending, 0644, txpend_show, txpend_write);

static ssize_t txmpnd_show (struct device *dev, struct device_attribute *attr,
			    char *buf)
{
	struct netiucv_priv *priv = dev->driver_data;

	IUCV_DBF_TEXT(trace, 5, __func__);
	return sprintf(buf, "%ld\n", priv->conn->prof.tx_max_pending);
}

static ssize_t txmpnd_write (struct device *dev, struct device_attribute *attr,
			     const char *buf, size_t count)
{
	struct netiucv_priv *priv = dev->driver_data;

	IUCV_DBF_TEXT(trace, 4, __func__);
	priv->conn->prof.tx_max_pending = 0;
	return count;
}

static DEVICE_ATTR(tx_max_pending, 0644, txmpnd_show, txmpnd_write);

static struct attribute *netiucv_attrs[] = {
	&dev_attr_buffer.attr,
	&dev_attr_user.attr,
	NULL,
};

static struct attribute_group netiucv_attr_group = {
	.attrs = netiucv_attrs,
};

static struct attribute *netiucv_stat_attrs[] = {
	&dev_attr_device_fsm_state.attr,
	&dev_attr_connection_fsm_state.attr,
	&dev_attr_max_tx_buffer_used.attr,
	&dev_attr_max_chained_skbs.attr,
	&dev_attr_tx_single_write_ops.attr,
	&dev_attr_tx_multi_write_ops.attr,
	&dev_attr_netto_bytes.attr,
	&dev_attr_max_tx_io_time.attr,
	&dev_attr_tx_pending.attr,
	&dev_attr_tx_max_pending.attr,
	NULL,
};

static struct attribute_group netiucv_stat_attr_group = {
	.name  = "stats",
	.attrs = netiucv_stat_attrs,
};

static int netiucv_add_files(struct device *dev)
{
	int ret;

	IUCV_DBF_TEXT(trace, 3, __func__);
	ret = sysfs_create_group(&dev->kobj, &netiucv_attr_group);
	if (ret)
		return ret;
	ret = sysfs_create_group(&dev->kobj, &netiucv_stat_attr_group);
	if (ret)
		sysfs_remove_group(&dev->kobj, &netiucv_attr_group);
	return ret;
}

static void netiucv_remove_files(struct device *dev)
{
	IUCV_DBF_TEXT(trace, 3, __func__);
	sysfs_remove_group(&dev->kobj, &netiucv_stat_attr_group);
	sysfs_remove_group(&dev->kobj, &netiucv_attr_group);
}

static int netiucv_register_device(struct net_device *ndev)
{
	struct netiucv_priv *priv = netdev_priv(ndev);
	struct device *dev = kzalloc(sizeof(struct device), GFP_KERNEL);
	int ret;


	IUCV_DBF_TEXT(trace, 3, __func__);

	if (dev) {
		dev_set_name(dev, "net%s", ndev->name);
		dev->bus = &iucv_bus;
		dev->parent = iucv_root;
		/*
		 * The release function could be called after the
		 * module has been unloaded. It's _only_ task is to
		 * free the struct. Therefore, we specify kfree()
		 * directly here. (Probably a little bit obfuscating
		 * but legitime ...).
		 */
		dev->release = (void (*)(struct device *))kfree;
		dev->driver = &netiucv_driver;
	} else
		return -ENOMEM;

	ret = device_register(dev);

	if (ret)
		return ret;
	ret = netiucv_add_files(dev);
	if (ret)
		goto out_unreg;
	priv->dev = dev;
	dev->driver_data = priv;
	return 0;

out_unreg:
	device_unregister(dev);
	return ret;
}

static void netiucv_unregister_device(struct device *dev)
{
	IUCV_DBF_TEXT(trace, 3, __func__);
	netiucv_remove_files(dev);
	device_unregister(dev);
}

/**
 * Allocate and initialize a new connection structure.
 * Add it to the list of netiucv connections;
 */
static struct iucv_connection *netiucv_new_connection(struct net_device *dev,
						      char *username)
{
	struct iucv_connection *conn;

	conn = kzalloc(sizeof(*conn), GFP_KERNEL);
	if (!conn)
		goto out;
	skb_queue_head_init(&conn->collect_queue);
	skb_queue_head_init(&conn->commit_queue);
	spin_lock_init(&conn->collect_lock);
	conn->max_buffsize = NETIUCV_BUFSIZE_DEFAULT;
	conn->netdev = dev;

	conn->rx_buff = alloc_skb(conn->max_buffsize, GFP_KERNEL | GFP_DMA);
	if (!conn->rx_buff)
		goto out_conn;
	conn->tx_buff = alloc_skb(conn->max_buffsize, GFP_KERNEL | GFP_DMA);
	if (!conn->tx_buff)
		goto out_rx;
	conn->fsm = init_fsm("netiucvconn", conn_state_names,
			     conn_event_names, NR_CONN_STATES,
			     NR_CONN_EVENTS, conn_fsm, CONN_FSM_LEN,
			     GFP_KERNEL);
	if (!conn->fsm)
		goto out_tx;

	fsm_settimer(conn->fsm, &conn->timer);
	fsm_newstate(conn->fsm, CONN_STATE_INVALID);

	if (username) {
		memcpy(conn->userid, username, 9);
		fsm_newstate(conn->fsm, CONN_STATE_STOPPED);
	}

	write_lock_bh(&iucv_connection_rwlock);
	list_add_tail(&conn->list, &iucv_connection_list);
	write_unlock_bh(&iucv_connection_rwlock);
	return conn;

out_tx:
	kfree_skb(conn->tx_buff);
out_rx:
	kfree_skb(conn->rx_buff);
out_conn:
	kfree(conn);
out:
	return NULL;
}

/**
 * Release a connection structure and remove it from the
 * list of netiucv connections.
 */
static void netiucv_remove_connection(struct iucv_connection *conn)
{
	IUCV_DBF_TEXT(trace, 3, __func__);
	write_lock_bh(&iucv_connection_rwlock);
	list_del_init(&conn->list);
	write_unlock_bh(&iucv_connection_rwlock);
	fsm_deltimer(&conn->timer);
	netiucv_purge_skb_queue(&conn->collect_queue);
	if (conn->path) {
		iucv_path_sever(conn->path, iucvMagic);
		kfree(conn->path);
		conn->path = NULL;
	}
	netiucv_purge_skb_queue(&conn->commit_queue);
	kfree_fsm(conn->fsm);
	kfree_skb(conn->rx_buff);
	kfree_skb(conn->tx_buff);
}

/**
 * Release everything of a net device.
 */
static void netiucv_free_netdevice(struct net_device *dev)
{
	struct netiucv_priv *privptr = netdev_priv(dev);

	IUCV_DBF_TEXT(trace, 3, __func__);

	if (!dev)
		return;

	if (privptr) {
		if (privptr->conn)
			netiucv_remove_connection(privptr->conn);
		if (privptr->fsm)
			kfree_fsm(privptr->fsm);
		privptr->conn = NULL; privptr->fsm = NULL;
		/* privptr gets freed by free_netdev() */
	}
	free_netdev(dev);
}

/**
 * Initialize a net device. (Called from kernel in alloc_netdev())
 */
static void netiucv_setup_netdevice(struct net_device *dev)
{
	dev->mtu	         = NETIUCV_MTU_DEFAULT;
	dev->hard_start_xmit     = netiucv_tx;
	dev->open	         = netiucv_open;
	dev->stop	         = netiucv_close;
	dev->get_stats	         = netiucv_stats;
	dev->change_mtu          = netiucv_change_mtu;
	dev->destructor          = netiucv_free_netdevice;
	dev->hard_header_len     = NETIUCV_HDRLEN;
	dev->addr_len            = 0;
	dev->type                = ARPHRD_SLIP;
	dev->tx_queue_len        = NETIUCV_QUEUELEN_DEFAULT;
	dev->flags	         = IFF_POINTOPOINT | IFF_NOARP;
}

/**
 * Allocate and initialize everything of a net device.
 */
static struct net_device *netiucv_init_netdevice(char *username)
{
	struct netiucv_priv *privptr;
	struct net_device *dev;

	dev = alloc_netdev(sizeof(struct netiucv_priv), "iucv%d",
			   netiucv_setup_netdevice);
	if (!dev)
		return NULL;
	if (dev_alloc_name(dev, dev->name) < 0)
		goto out_netdev;

	privptr = netdev_priv(dev);
	privptr->fsm = init_fsm("netiucvdev", dev_state_names,
				dev_event_names, NR_DEV_STATES, NR_DEV_EVENTS,
				dev_fsm, DEV_FSM_LEN, GFP_KERNEL);
	if (!privptr->fsm)
		goto out_netdev;

	privptr->conn = netiucv_new_connection(dev, username);
	if (!privptr->conn) {
		IUCV_DBF_TEXT(setup, 2, "NULL from netiucv_new_connection\n");
		goto out_fsm;
	}
	fsm_newstate(privptr->fsm, DEV_STATE_STOPPED);
	return dev;

out_fsm:
	kfree_fsm(privptr->fsm);
out_netdev:
	free_netdev(dev);
	return NULL;
}

static ssize_t conn_write(struct device_driver *drv,
			  const char *buf, size_t count)
{
	const char *p;
	char username[9];
	int i, rc;
	struct net_device *dev;
	struct netiucv_priv *priv;
	struct iucv_connection *cp;

	IUCV_DBF_TEXT(trace, 3, __func__);
	if (count>9) {
		IUCV_DBF_TEXT(setup, 2, "conn_write: too long\n");
		return -EINVAL;
	}

	for (i = 0, p = buf; i < 8 && *p; i++, p++) {
		if (isalnum(*p) || *p == '$') {
			username[i] = toupper(*p);
			continue;
		}
		if (*p == '\n')
			/* trailing lf, grr */
			break;
		IUCV_DBF_TEXT_(setup, 2,
			       "conn_write: invalid character %c\n", *p);
		return -EINVAL;
	}
	while (i < 8)
		username[i++] = ' ';
	username[8] = '\0';

	read_lock_bh(&iucv_connection_rwlock);
	list_for_each_entry(cp, &iucv_connection_list, list) {
		if (!strncmp(username, cp->userid, 9)) {
			read_unlock_bh(&iucv_connection_rwlock);
			IUCV_DBF_TEXT_(setup, 2, "conn_write: Connection "
				"to %s already exists\n", username);
			return -EEXIST;
		}
	}
	read_unlock_bh(&iucv_connection_rwlock);

	dev = netiucv_init_netdevice(username);
	if (!dev) {
		IUCV_DBF_TEXT(setup, 2, "NULL from netiucv_init_netdevice\n");
		return -ENODEV;
	}

	rc = netiucv_register_device(dev);
	if (rc) {
		IUCV_DBF_TEXT_(setup, 2,
			"ret %d from netiucv_register_device\n", rc);
		goto out_free_ndev;
	}

	/* sysfs magic */
	priv = netdev_priv(dev);
	SET_NETDEV_DEV(dev, priv->dev);

	rc = register_netdev(dev);
	if (rc)
		goto out_unreg;

	dev_info(priv->dev, "The IUCV interface to %s has been"
		" established successfully\n", netiucv_printname(username));

	return count;

out_unreg:
	netiucv_unregister_device(priv->dev);
out_free_ndev:
	netiucv_free_netdevice(dev);
	return rc;
}

static DRIVER_ATTR(connection, 0200, NULL, conn_write);

static ssize_t remove_write (struct device_driver *drv,
			     const char *buf, size_t count)
{
	struct iucv_connection *cp;
        struct net_device *ndev;
        struct netiucv_priv *priv;
        struct device *dev;
        char name[IFNAMSIZ];
	const char *p;
        int i;

	IUCV_DBF_TEXT(trace, 3, __func__);

        if (count >= IFNAMSIZ)
                count = IFNAMSIZ - 1;;

	for (i = 0, p = buf; i < count && *p; i++, p++) {
		if (*p == '\n' || *p == ' ')
                        /* trailing lf, grr */
                        break;
		name[i] = *p;
        }
        name[i] = '\0';

	read_lock_bh(&iucv_connection_rwlock);
	list_for_each_entry(cp, &iucv_connection_list, list) {
		ndev = cp->netdev;
		priv = netdev_priv(ndev);
                dev = priv->dev;
		if (strncmp(name, ndev->name, count))
			continue;
		read_unlock_bh(&iucv_connection_rwlock);
                if (ndev->flags & (IFF_UP | IFF_RUNNING)) {
			dev_warn(dev, "The IUCV device is connected"
				" to %s and cannot be removed\n",
				priv->conn->userid);
			IUCV_DBF_TEXT(data, 2, "remove_write: still active\n");
			return -EPERM;
                }
                unregister_netdev(ndev);
                netiucv_unregister_device(dev);
                return count;
        }
	read_unlock_bh(&iucv_connection_rwlock);
	IUCV_DBF_TEXT(data, 2, "remove_write: unknown device\n");
        return -EINVAL;
}

static DRIVER_ATTR(remove, 0200, NULL, remove_write);

static struct attribute * netiucv_drv_attrs[] = {
	&driver_attr_connection.attr,
	&driver_attr_remove.attr,
	NULL,
};

static struct attribute_group netiucv_drv_attr_group = {
	.attrs = netiucv_drv_attrs,
};

static struct attribute_group *netiucv_drv_attr_groups[] = {
	&netiucv_drv_attr_group,
	NULL,
};

static void netiucv_banner(void)
{
	pr_info("driver initialized\n");
}

static void __exit netiucv_exit(void)
{
	struct iucv_connection *cp;
	struct net_device *ndev;
	struct netiucv_priv *priv;
	struct device *dev;

	IUCV_DBF_TEXT(trace, 3, __func__);
	while (!list_empty(&iucv_connection_list)) {
		cp = list_entry(iucv_connection_list.next,
				struct iucv_connection, list);
		ndev = cp->netdev;
		priv = netdev_priv(ndev);
		dev = priv->dev;

		unregister_netdev(ndev);
		netiucv_unregister_device(dev);
	}

	driver_unregister(&netiucv_driver);
	iucv_unregister(&netiucv_handler, 1);
	iucv_unregister_dbf_views();

	pr_info("driver unloaded\n");
	return;
}

static int __init netiucv_init(void)
{
	int rc;

	rc = iucv_register_dbf_views();
	if (rc)
		goto out;
	rc = iucv_register(&netiucv_handler, 1);
	if (rc)
		goto out_dbf;
	IUCV_DBF_TEXT(trace, 3, __func__);
	netiucv_driver.groups = netiucv_drv_attr_groups;
	rc = driver_register(&netiucv_driver);
	if (rc) {
		IUCV_DBF_TEXT_(setup, 2, "ret %d from driver_register\n", rc);
		goto out_iucv;
	}

	netiucv_banner();
	return rc;

out_iucv:
	iucv_unregister(&netiucv_handler, 1);
out_dbf:
	iucv_unregister_dbf_views();
out:
	return rc;
}

module_init(netiucv_init);
module_exit(netiucv_exit);
MODULE_LICENSE("GPL");<|MERGE_RESOLUTION|>--- conflicted
+++ resolved
@@ -32,10 +32,7 @@
  */
 
 #define KMSG_COMPONENT "netiucv"
-<<<<<<< HEAD
-=======
 #define pr_fmt(fmt) KMSG_COMPONENT ": " fmt
->>>>>>> 18e352e4
 
 #undef DEBUG
 
