--- conflicted
+++ resolved
@@ -775,16 +775,9 @@
 
 struct qeth_discipline {
 	const struct device_type *devtype;
-<<<<<<< HEAD
 	int (*setup) (struct ccwgroup_device *);
 	void (*remove) (struct ccwgroup_device *);
 	int (*set_online)(struct qeth_card *card, bool carrier_ok);
-=======
-	int (*process_rx_buffer)(struct qeth_card *card, int budget, int *done);
-	int (*setup) (struct ccwgroup_device *);
-	void (*remove) (struct ccwgroup_device *);
-	int (*set_online)(struct qeth_card *card);
->>>>>>> 42fd99bb
 	void (*set_offline)(struct qeth_card *card);
 	int (*do_ioctl)(struct net_device *dev, struct ifreq *rq, int cmd);
 	int (*control_event_handler)(struct qeth_card *card,
@@ -1082,14 +1075,8 @@
 void qeth_set_allowed_threads(struct qeth_card *card, unsigned long threads,
 			      int clear_start_mask);
 int qeth_threads_running(struct qeth_card *, unsigned long);
-<<<<<<< HEAD
-int qeth_set_offline(struct qeth_card *card, bool resetting);
-=======
-int qeth_core_hardsetup_card(struct qeth_card *card, bool *carrier_ok);
-int qeth_stop_channel(struct qeth_channel *channel);
 int qeth_set_offline(struct qeth_card *card, const struct qeth_discipline *disc,
 		     bool resetting);
->>>>>>> 42fd99bb
 
 int qeth_send_ipa_cmd(struct qeth_card *, struct qeth_cmd_buffer *,
 		  int (*reply_cb)
