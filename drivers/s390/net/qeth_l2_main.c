--- conflicted
+++ resolved
@@ -146,19 +146,11 @@
 	QETH_CARD_TEXT(card, 2, "L2Wmac");
 	rc = qeth_l2_send_setdelmac(card, mac, cmd);
 	if (rc == -EEXIST)
-<<<<<<< HEAD
-		QETH_DBF_MESSAGE(2, "MAC %pM already registered on %s\n",
-				 mac, QETH_CARD_IFNAME(card));
-	else if (rc)
-		QETH_DBF_MESSAGE(2, "Failed to register MAC %pM on %s: %d\n",
-				 mac, QETH_CARD_IFNAME(card), rc);
-=======
 		QETH_DBF_MESSAGE(2, "MAC already registered on device %x\n",
 				 CARD_DEVID(card));
 	else if (rc)
 		QETH_DBF_MESSAGE(2, "Failed to register MAC on device %x: %d\n",
 				 CARD_DEVID(card), rc);
->>>>>>> ae07da70
 	return rc;
 }
 
@@ -171,13 +163,8 @@
 	QETH_CARD_TEXT(card, 2, "L2Rmac");
 	rc = qeth_l2_send_setdelmac(card, mac, cmd);
 	if (rc)
-<<<<<<< HEAD
-		QETH_DBF_MESSAGE(2, "Failed to delete MAC %pM on %s: %d\n",
-				 mac, QETH_CARD_IFNAME(card), rc);
-=======
 		QETH_DBF_MESSAGE(2, "Failed to delete MAC on device %u: %d\n",
 				 CARD_DEVID(card), rc);
->>>>>>> ae07da70
 	return rc;
 }
 
@@ -479,24 +466,12 @@
 	    card->info.type == QETH_CARD_TYPE_OSX ||
 	    card->info.guestlan) {
 		rc = qeth_setadpparms_change_macaddr(card);
-<<<<<<< HEAD
 		if (!rc)
 			goto out;
-		QETH_DBF_MESSAGE(2, "READ_MAC Assist failed on device %s: x%x\n",
-				 CARD_BUS_ID(card), rc);
+		QETH_DBF_MESSAGE(2, "READ_MAC Assist failed on device %x: %#x\n",
+				 CARD_DEVID(card), rc);
 		QETH_DBF_TEXT_(SETUP, 2, "1err%04x", rc);
 		/* fall back once more: */
-=======
-		if (rc) {
-			QETH_DBF_MESSAGE(2, "READ_MAC Assist failed on device %x: %#x\n",
-					 CARD_DEVID(card), rc);
-			QETH_DBF_TEXT_(SETUP, 2, "1err%04x", rc);
-			return rc;
-		}
-	} else {
-		eth_random_addr(card->dev->dev_addr);
-		memcpy(card->dev->dev_addr, vendor_pre, 3);
->>>>>>> ae07da70
 	}
 
 	/* some devices don't support a custom MAC address: */
