--- conflicted
+++ resolved
@@ -2845,20 +2845,11 @@
 	if (test_bit(STATUS_EXIT_PENDING, &priv->status) ||
 	    test_bit(STATUS_SCANNING, &priv->status) ||
 	    test_bit(STATUS_CHANNEL_SWITCH_PENDING, &priv->status))
-<<<<<<< HEAD
-		goto out_exit;
-
-	if (!iwl_is_associated_ctx(ctx))
-		goto out_exit;
-
-	mutex_lock(&priv->mutex);
-=======
 		goto out;
 
 	if (!iwl_is_associated_ctx(ctx))
 		goto out;
 
->>>>>>> 77570429
 	if (priv->cfg->ops->lib->set_channel_switch) {
 
 		ch = channel->hw_value;
@@ -2920,10 +2911,6 @@
 	}
 out:
 	mutex_unlock(&priv->mutex);
-<<<<<<< HEAD
-out_exit:
-=======
->>>>>>> 77570429
 	IWL_DEBUG_MAC80211(priv, "leave\n");
 }
 
