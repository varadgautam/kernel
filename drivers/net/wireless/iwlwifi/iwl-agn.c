/******************************************************************************
 *
 * Copyright(c) 2003 - 2010 Intel Corporation. All rights reserved.
 *
 * Portions of this file are derived from the ipw3945 project, as well
 * as portions of the ieee80211 subsystem header files.
 *
 * This program is free software; you can redistribute it and/or modify it
 * under the terms of version 2 of the GNU General Public License as
 * published by the Free Software Foundation.
 *
 * This program is distributed in the hope that it will be useful, but WITHOUT
 * ANY WARRANTY; without even the implied warranty of MERCHANTABILITY or
 * FITNESS FOR A PARTICULAR PURPOSE.  See the GNU General Public License for
 * more details.
 *
 * You should have received a copy of the GNU General Public License along with
 * this program; if not, write to the Free Software Foundation, Inc.,
 * 51 Franklin Street, Fifth Floor, Boston, MA 02110, USA
 *
 * The full GNU General Public License is included in this distribution in the
 * file called LICENSE.
 *
 * Contact Information:
 *  Intel Linux Wireless <ilw@linux.intel.com>
 * Intel Corporation, 5200 N.E. Elam Young Parkway, Hillsboro, OR 97124-6497
 *
 *****************************************************************************/

#define pr_fmt(fmt) KBUILD_MODNAME ": " fmt

#include <linux/kernel.h>
#include <linux/module.h>
#include <linux/init.h>
#include <linux/pci.h>
#include <linux/pci-aspm.h>
#include <linux/slab.h>
#include <linux/dma-mapping.h>
#include <linux/delay.h>
#include <linux/sched.h>
#include <linux/skbuff.h>
#include <linux/netdevice.h>
#include <linux/wireless.h>
#include <linux/firmware.h>
#include <linux/etherdevice.h>
#include <linux/if_arp.h>

#include <net/mac80211.h>

#include <asm/div64.h>

#define DRV_NAME        "iwlagn"

#include "iwl-eeprom.h"
#include "iwl-dev.h"
#include "iwl-core.h"
#include "iwl-io.h"
#include "iwl-helpers.h"
#include "iwl-sta.h"
#include "iwl-agn-calib.h"
#include "iwl-agn.h"
#include "iwl-agn-led.h"


/******************************************************************************
 *
 * module boiler plate
 *
 ******************************************************************************/

/*
 * module name, copyright, version, etc.
 */
#define DRV_DESCRIPTION	"Intel(R) Wireless WiFi Link AGN driver for Linux"

#ifdef CONFIG_IWLWIFI_DEBUG
#define VD "d"
#else
#define VD
#endif

#define DRV_VERSION     IWLWIFI_VERSION VD


MODULE_DESCRIPTION(DRV_DESCRIPTION);
MODULE_VERSION(DRV_VERSION);
MODULE_AUTHOR(DRV_COPYRIGHT " " DRV_AUTHOR);
MODULE_LICENSE("GPL");

static int iwlagn_ant_coupling;
static bool iwlagn_bt_ch_announce = 1;

void iwl_update_chain_flags(struct iwl_priv *priv)
{
	struct iwl_rxon_context *ctx;

	if (priv->cfg->ops->hcmd->set_rxon_chain) {
		for_each_context(priv, ctx) {
			priv->cfg->ops->hcmd->set_rxon_chain(priv, ctx);
			if (ctx->active.rx_chain != ctx->staging.rx_chain)
				iwlcore_commit_rxon(priv, ctx);
		}
	}
}

static void iwl_clear_free_frames(struct iwl_priv *priv)
{
	struct list_head *element;

	IWL_DEBUG_INFO(priv, "%d frames on pre-allocated heap on clear.\n",
		       priv->frames_count);

	while (!list_empty(&priv->free_frames)) {
		element = priv->free_frames.next;
		list_del(element);
		kfree(list_entry(element, struct iwl_frame, list));
		priv->frames_count--;
	}

	if (priv->frames_count) {
		IWL_WARN(priv, "%d frames still in use.  Did we lose one?\n",
			    priv->frames_count);
		priv->frames_count = 0;
	}
}

static struct iwl_frame *iwl_get_free_frame(struct iwl_priv *priv)
{
	struct iwl_frame *frame;
	struct list_head *element;
	if (list_empty(&priv->free_frames)) {
		frame = kzalloc(sizeof(*frame), GFP_KERNEL);
		if (!frame) {
			IWL_ERR(priv, "Could not allocate frame!\n");
			return NULL;
		}

		priv->frames_count++;
		return frame;
	}

	element = priv->free_frames.next;
	list_del(element);
	return list_entry(element, struct iwl_frame, list);
}

static void iwl_free_frame(struct iwl_priv *priv, struct iwl_frame *frame)
{
	memset(frame, 0, sizeof(*frame));
	list_add(&frame->list, &priv->free_frames);
}

static u32 iwl_fill_beacon_frame(struct iwl_priv *priv,
				 struct ieee80211_hdr *hdr,
				 int left)
{
	lockdep_assert_held(&priv->mutex);

	if (!priv->beacon_skb)
		return 0;

	if (priv->beacon_skb->len > left)
		return 0;

	memcpy(hdr, priv->beacon_skb->data, priv->beacon_skb->len);

	return priv->beacon_skb->len;
}

/* Parse the beacon frame to find the TIM element and set tim_idx & tim_size */
static void iwl_set_beacon_tim(struct iwl_priv *priv,
			       struct iwl_tx_beacon_cmd *tx_beacon_cmd,
			       u8 *beacon, u32 frame_size)
{
	u16 tim_idx;
	struct ieee80211_mgmt *mgmt = (struct ieee80211_mgmt *)beacon;

	/*
	 * The index is relative to frame start but we start looking at the
	 * variable-length part of the beacon.
	 */
	tim_idx = mgmt->u.beacon.variable - beacon;

	/* Parse variable-length elements of beacon to find WLAN_EID_TIM */
	while ((tim_idx < (frame_size - 2)) &&
			(beacon[tim_idx] != WLAN_EID_TIM))
		tim_idx += beacon[tim_idx+1] + 2;

	/* If TIM field was found, set variables */
	if ((tim_idx < (frame_size - 1)) && (beacon[tim_idx] == WLAN_EID_TIM)) {
		tx_beacon_cmd->tim_idx = cpu_to_le16(tim_idx);
		tx_beacon_cmd->tim_size = beacon[tim_idx+1];
	} else
		IWL_WARN(priv, "Unable to find TIM Element in beacon\n");
}

static unsigned int iwl_hw_get_beacon_cmd(struct iwl_priv *priv,
				       struct iwl_frame *frame)
{
	struct iwl_tx_beacon_cmd *tx_beacon_cmd;
	u32 frame_size;
	u32 rate_flags;
	u32 rate;
	/*
	 * We have to set up the TX command, the TX Beacon command, and the
	 * beacon contents.
	 */

	lockdep_assert_held(&priv->mutex);

	if (!priv->beacon_ctx) {
		IWL_ERR(priv, "trying to build beacon w/o beacon context!\n");
		return 0;
	}

	/* Initialize memory */
	tx_beacon_cmd = &frame->u.beacon;
	memset(tx_beacon_cmd, 0, sizeof(*tx_beacon_cmd));

	/* Set up TX beacon contents */
	frame_size = iwl_fill_beacon_frame(priv, tx_beacon_cmd->frame,
				sizeof(frame->u) - sizeof(*tx_beacon_cmd));
	if (WARN_ON_ONCE(frame_size > MAX_MPDU_SIZE))
		return 0;
	if (!frame_size)
		return 0;

	/* Set up TX command fields */
	tx_beacon_cmd->tx.len = cpu_to_le16((u16)frame_size);
	tx_beacon_cmd->tx.sta_id = priv->beacon_ctx->bcast_sta_id;
	tx_beacon_cmd->tx.stop_time.life_time = TX_CMD_LIFE_TIME_INFINITE;
	tx_beacon_cmd->tx.tx_flags = TX_CMD_FLG_SEQ_CTL_MSK |
		TX_CMD_FLG_TSF_MSK | TX_CMD_FLG_STA_RATE_MSK;

	/* Set up TX beacon command fields */
	iwl_set_beacon_tim(priv, tx_beacon_cmd, (u8 *)tx_beacon_cmd->frame,
			   frame_size);

	/* Set up packet rate and flags */
	rate = iwl_rate_get_lowest_plcp(priv, priv->beacon_ctx);
	priv->mgmt_tx_ant = iwl_toggle_tx_ant(priv, priv->mgmt_tx_ant,
					      priv->hw_params.valid_tx_ant);
	rate_flags = iwl_ant_idx_to_flags(priv->mgmt_tx_ant);
	if ((rate >= IWL_FIRST_CCK_RATE) && (rate <= IWL_LAST_CCK_RATE))
		rate_flags |= RATE_MCS_CCK_MSK;
	tx_beacon_cmd->tx.rate_n_flags = iwl_hw_set_rate_n_flags(rate,
			rate_flags);

	return sizeof(*tx_beacon_cmd) + frame_size;
}

int iwlagn_send_beacon_cmd(struct iwl_priv *priv)
{
	struct iwl_frame *frame;
	unsigned int frame_size;
	int rc;

	frame = iwl_get_free_frame(priv);
	if (!frame) {
		IWL_ERR(priv, "Could not obtain free frame buffer for beacon "
			  "command.\n");
		return -ENOMEM;
	}

	frame_size = iwl_hw_get_beacon_cmd(priv, frame);
	if (!frame_size) {
		IWL_ERR(priv, "Error configuring the beacon command\n");
		iwl_free_frame(priv, frame);
		return -EINVAL;
	}

	rc = iwl_send_cmd_pdu(priv, REPLY_TX_BEACON, frame_size,
			      &frame->u.cmd[0]);

	iwl_free_frame(priv, frame);

	return rc;
}

static inline dma_addr_t iwl_tfd_tb_get_addr(struct iwl_tfd *tfd, u8 idx)
{
	struct iwl_tfd_tb *tb = &tfd->tbs[idx];

	dma_addr_t addr = get_unaligned_le32(&tb->lo);
	if (sizeof(dma_addr_t) > sizeof(u32))
		addr |=
		((dma_addr_t)(le16_to_cpu(tb->hi_n_len) & 0xF) << 16) << 16;

	return addr;
}

static inline u16 iwl_tfd_tb_get_len(struct iwl_tfd *tfd, u8 idx)
{
	struct iwl_tfd_tb *tb = &tfd->tbs[idx];

	return le16_to_cpu(tb->hi_n_len) >> 4;
}

static inline void iwl_tfd_set_tb(struct iwl_tfd *tfd, u8 idx,
				  dma_addr_t addr, u16 len)
{
	struct iwl_tfd_tb *tb = &tfd->tbs[idx];
	u16 hi_n_len = len << 4;

	put_unaligned_le32(addr, &tb->lo);
	if (sizeof(dma_addr_t) > sizeof(u32))
		hi_n_len |= ((addr >> 16) >> 16) & 0xF;

	tb->hi_n_len = cpu_to_le16(hi_n_len);

	tfd->num_tbs = idx + 1;
}

static inline u8 iwl_tfd_get_num_tbs(struct iwl_tfd *tfd)
{
	return tfd->num_tbs & 0x1f;
}

/**
 * iwl_hw_txq_free_tfd - Free all chunks referenced by TFD [txq->q.read_ptr]
 * @priv - driver private data
 * @txq - tx queue
 *
 * Does NOT advance any TFD circular buffer read/write indexes
 * Does NOT free the TFD itself (which is within circular buffer)
 */
void iwl_hw_txq_free_tfd(struct iwl_priv *priv, struct iwl_tx_queue *txq)
{
	struct iwl_tfd *tfd_tmp = (struct iwl_tfd *)txq->tfds;
	struct iwl_tfd *tfd;
	struct pci_dev *dev = priv->pci_dev;
	int index = txq->q.read_ptr;
	int i;
	int num_tbs;

	tfd = &tfd_tmp[index];

	/* Sanity check on number of chunks */
	num_tbs = iwl_tfd_get_num_tbs(tfd);

	if (num_tbs >= IWL_NUM_OF_TBS) {
		IWL_ERR(priv, "Too many chunks: %i\n", num_tbs);
		/* @todo issue fatal error, it is quite serious situation */
		return;
	}

	/* Unmap tx_cmd */
	if (num_tbs)
		pci_unmap_single(dev,
				dma_unmap_addr(&txq->meta[index], mapping),
				dma_unmap_len(&txq->meta[index], len),
				PCI_DMA_BIDIRECTIONAL);

	/* Unmap chunks, if any. */
	for (i = 1; i < num_tbs; i++)
		pci_unmap_single(dev, iwl_tfd_tb_get_addr(tfd, i),
				iwl_tfd_tb_get_len(tfd, i), PCI_DMA_TODEVICE);

	/* free SKB */
	if (txq->txb) {
		struct sk_buff *skb;

		skb = txq->txb[txq->q.read_ptr].skb;

		/* can be called from irqs-disabled context */
		if (skb) {
			dev_kfree_skb_any(skb);
			txq->txb[txq->q.read_ptr].skb = NULL;
		}
	}
}

int iwl_hw_txq_attach_buf_to_tfd(struct iwl_priv *priv,
				 struct iwl_tx_queue *txq,
				 dma_addr_t addr, u16 len,
				 u8 reset, u8 pad)
{
	struct iwl_queue *q;
	struct iwl_tfd *tfd, *tfd_tmp;
	u32 num_tbs;

	q = &txq->q;
	tfd_tmp = (struct iwl_tfd *)txq->tfds;
	tfd = &tfd_tmp[q->write_ptr];

	if (reset)
		memset(tfd, 0, sizeof(*tfd));

	num_tbs = iwl_tfd_get_num_tbs(tfd);

	/* Each TFD can point to a maximum 20 Tx buffers */
	if (num_tbs >= IWL_NUM_OF_TBS) {
		IWL_ERR(priv, "Error can not send more than %d chunks\n",
			  IWL_NUM_OF_TBS);
		return -EINVAL;
	}

	BUG_ON(addr & ~DMA_BIT_MASK(36));
	if (unlikely(addr & ~IWL_TX_DMA_MASK))
		IWL_ERR(priv, "Unaligned address = %llx\n",
			  (unsigned long long)addr);

	iwl_tfd_set_tb(tfd, num_tbs, addr, len);

	return 0;
}

/*
 * Tell nic where to find circular buffer of Tx Frame Descriptors for
 * given Tx queue, and enable the DMA channel used for that queue.
 *
 * 4965 supports up to 16 Tx queues in DRAM, mapped to up to 8 Tx DMA
 * channels supported in hardware.
 */
int iwl_hw_tx_queue_init(struct iwl_priv *priv,
			 struct iwl_tx_queue *txq)
{
	int txq_id = txq->q.id;

	/* Circular buffer (TFD queue in DRAM) physical base address */
	iwl_write_direct32(priv, FH_MEM_CBBC_QUEUE(txq_id),
			     txq->q.dma_addr >> 8);

	return 0;
}

static void iwl_bg_beacon_update(struct work_struct *work)
{
	struct iwl_priv *priv =
		container_of(work, struct iwl_priv, beacon_update);
	struct sk_buff *beacon;

	mutex_lock(&priv->mutex);
	if (!priv->beacon_ctx) {
		IWL_ERR(priv, "updating beacon w/o beacon context!\n");
		goto out;
	}

	if (priv->beacon_ctx->vif->type != NL80211_IFTYPE_AP) {
		/*
		 * The ucode will send beacon notifications even in
		 * IBSS mode, but we don't want to process them. But
		 * we need to defer the type check to here due to
		 * requiring locking around the beacon_ctx access.
		 */
		goto out;
	}

	/* Pull updated AP beacon from mac80211. will fail if not in AP mode */
	beacon = ieee80211_beacon_get(priv->hw, priv->beacon_ctx->vif);
	if (!beacon) {
		IWL_ERR(priv, "update beacon failed -- keeping old\n");
		goto out;
	}

	/* new beacon skb is allocated every time; dispose previous.*/
	dev_kfree_skb(priv->beacon_skb);

	priv->beacon_skb = beacon;

	iwlagn_send_beacon_cmd(priv);
 out:
	mutex_unlock(&priv->mutex);
}

static void iwl_bg_bt_runtime_config(struct work_struct *work)
{
	struct iwl_priv *priv =
		container_of(work, struct iwl_priv, bt_runtime_config);

	if (test_bit(STATUS_EXIT_PENDING, &priv->status))
		return;

	/* dont send host command if rf-kill is on */
	if (!iwl_is_ready_rf(priv))
		return;
	priv->cfg->ops->hcmd->send_bt_config(priv);
}

static void iwl_bg_bt_full_concurrency(struct work_struct *work)
{
	struct iwl_priv *priv =
		container_of(work, struct iwl_priv, bt_full_concurrency);
	struct iwl_rxon_context *ctx;

	if (test_bit(STATUS_EXIT_PENDING, &priv->status))
		return;

	/* dont send host command if rf-kill is on */
	if (!iwl_is_ready_rf(priv))
		return;

	IWL_DEBUG_INFO(priv, "BT coex in %s mode\n",
		       priv->bt_full_concurrent ?
		       "full concurrency" : "3-wire");

	/*
	 * LQ & RXON updated cmds must be sent before BT Config cmd
	 * to avoid 3-wire collisions
	 */
	mutex_lock(&priv->mutex);
	for_each_context(priv, ctx) {
		if (priv->cfg->ops->hcmd->set_rxon_chain)
			priv->cfg->ops->hcmd->set_rxon_chain(priv, ctx);
		iwlcore_commit_rxon(priv, ctx);
	}
	mutex_unlock(&priv->mutex);

	priv->cfg->ops->hcmd->send_bt_config(priv);
}

/**
 * iwl_bg_statistics_periodic - Timer callback to queue statistics
 *
 * This callback is provided in order to send a statistics request.
 *
 * This timer function is continually reset to execute within
 * REG_RECALIB_PERIOD seconds since the last STATISTICS_NOTIFICATION
 * was received.  We need to ensure we receive the statistics in order
 * to update the temperature used for calibrating the TXPOWER.
 */
static void iwl_bg_statistics_periodic(unsigned long data)
{
	struct iwl_priv *priv = (struct iwl_priv *)data;

	if (test_bit(STATUS_EXIT_PENDING, &priv->status))
		return;

	/* dont send host command if rf-kill is on */
	if (!iwl_is_ready_rf(priv))
		return;

	iwl_send_statistics_request(priv, CMD_ASYNC, false);
}


static void iwl_print_cont_event_trace(struct iwl_priv *priv, u32 base,
					u32 start_idx, u32 num_events,
					u32 mode)
{
	u32 i;
	u32 ptr;        /* SRAM byte address of log data */
	u32 ev, time, data; /* event log data */
	unsigned long reg_flags;

	if (mode == 0)
		ptr = base + (4 * sizeof(u32)) + (start_idx * 2 * sizeof(u32));
	else
		ptr = base + (4 * sizeof(u32)) + (start_idx * 3 * sizeof(u32));

	/* Make sure device is powered up for SRAM reads */
	spin_lock_irqsave(&priv->reg_lock, reg_flags);
	if (iwl_grab_nic_access(priv)) {
		spin_unlock_irqrestore(&priv->reg_lock, reg_flags);
		return;
	}

	/* Set starting address; reads will auto-increment */
	_iwl_write_direct32(priv, HBUS_TARG_MEM_RADDR, ptr);
	rmb();

	/*
	 * "time" is actually "data" for mode 0 (no timestamp).
	 * place event id # at far right for easier visual parsing.
	 */
	for (i = 0; i < num_events; i++) {
		ev = _iwl_read_direct32(priv, HBUS_TARG_MEM_RDAT);
		time = _iwl_read_direct32(priv, HBUS_TARG_MEM_RDAT);
		if (mode == 0) {
			trace_iwlwifi_dev_ucode_cont_event(priv,
							0, time, ev);
		} else {
			data = _iwl_read_direct32(priv, HBUS_TARG_MEM_RDAT);
			trace_iwlwifi_dev_ucode_cont_event(priv,
						time, data, ev);
		}
	}
	/* Allow device to power down */
	iwl_release_nic_access(priv);
	spin_unlock_irqrestore(&priv->reg_lock, reg_flags);
}

static void iwl_continuous_event_trace(struct iwl_priv *priv)
{
	u32 capacity;   /* event log capacity in # entries */
	u32 base;       /* SRAM byte address of event log header */
	u32 mode;       /* 0 - no timestamp, 1 - timestamp recorded */
	u32 num_wraps;  /* # times uCode wrapped to top of log */
	u32 next_entry; /* index of next entry to be written by uCode */

	if (priv->ucode_type == UCODE_INIT)
		base = le32_to_cpu(priv->card_alive_init.error_event_table_ptr);
	else
		base = le32_to_cpu(priv->card_alive.log_event_table_ptr);
	if (priv->cfg->ops->lib->is_valid_rtc_data_addr(base)) {
		capacity = iwl_read_targ_mem(priv, base);
		num_wraps = iwl_read_targ_mem(priv, base + (2 * sizeof(u32)));
		mode = iwl_read_targ_mem(priv, base + (1 * sizeof(u32)));
		next_entry = iwl_read_targ_mem(priv, base + (3 * sizeof(u32)));
	} else
		return;

	if (num_wraps == priv->event_log.num_wraps) {
		iwl_print_cont_event_trace(priv,
				       base, priv->event_log.next_entry,
				       next_entry - priv->event_log.next_entry,
				       mode);
		priv->event_log.non_wraps_count++;
	} else {
		if ((num_wraps - priv->event_log.num_wraps) > 1)
			priv->event_log.wraps_more_count++;
		else
			priv->event_log.wraps_once_count++;
		trace_iwlwifi_dev_ucode_wrap_event(priv,
				num_wraps - priv->event_log.num_wraps,
				next_entry, priv->event_log.next_entry);
		if (next_entry < priv->event_log.next_entry) {
			iwl_print_cont_event_trace(priv, base,
			       priv->event_log.next_entry,
			       capacity - priv->event_log.next_entry,
			       mode);

			iwl_print_cont_event_trace(priv, base, 0,
				next_entry, mode);
		} else {
			iwl_print_cont_event_trace(priv, base,
			       next_entry, capacity - next_entry,
			       mode);

			iwl_print_cont_event_trace(priv, base, 0,
				next_entry, mode);
		}
	}
	priv->event_log.num_wraps = num_wraps;
	priv->event_log.next_entry = next_entry;
}

/**
 * iwl_bg_ucode_trace - Timer callback to log ucode event
 *
 * The timer is continually set to execute every
 * UCODE_TRACE_PERIOD milliseconds after the last timer expired
 * this function is to perform continuous uCode event logging operation
 * if enabled
 */
static void iwl_bg_ucode_trace(unsigned long data)
{
	struct iwl_priv *priv = (struct iwl_priv *)data;

	if (test_bit(STATUS_EXIT_PENDING, &priv->status))
		return;

	if (priv->event_log.ucode_trace) {
		iwl_continuous_event_trace(priv);
		/* Reschedule the timer to occur in UCODE_TRACE_PERIOD */
		mod_timer(&priv->ucode_trace,
			 jiffies + msecs_to_jiffies(UCODE_TRACE_PERIOD));
	}
}

static void iwl_bg_tx_flush(struct work_struct *work)
{
	struct iwl_priv *priv =
		container_of(work, struct iwl_priv, tx_flush);

	if (test_bit(STATUS_EXIT_PENDING, &priv->status))
		return;

	/* do nothing if rf-kill is on */
	if (!iwl_is_ready_rf(priv))
		return;

	if (priv->cfg->ops->lib->txfifo_flush) {
		IWL_DEBUG_INFO(priv, "device request: flush all tx frames\n");
		iwlagn_dev_txfifo_flush(priv, IWL_DROP_ALL);
	}
}

/**
 * iwl_rx_handle - Main entry function for receiving responses from uCode
 *
 * Uses the priv->rx_handlers callback function array to invoke
 * the appropriate handlers, including command responses,
 * frame-received notifications, and other notifications.
 */
static void iwl_rx_handle(struct iwl_priv *priv)
{
	struct iwl_rx_mem_buffer *rxb;
	struct iwl_rx_packet *pkt;
	struct iwl_rx_queue *rxq = &priv->rxq;
	u32 r, i;
	int reclaim;
	unsigned long flags;
	u8 fill_rx = 0;
	u32 count = 8;
	int total_empty;

	/* uCode's read index (stored in shared DRAM) indicates the last Rx
	 * buffer that the driver may process (last buffer filled by ucode). */
	r = le16_to_cpu(rxq->rb_stts->closed_rb_num) &  0x0FFF;
	i = rxq->read;

	/* Rx interrupt, but nothing sent from uCode */
	if (i == r)
		IWL_DEBUG_RX(priv, "r = %d, i = %d\n", r, i);

	/* calculate total frames need to be restock after handling RX */
	total_empty = r - rxq->write_actual;
	if (total_empty < 0)
		total_empty += RX_QUEUE_SIZE;

	if (total_empty > (RX_QUEUE_SIZE / 2))
		fill_rx = 1;

	while (i != r) {
		int len;

		rxb = rxq->queue[i];

		/* If an RXB doesn't have a Rx queue slot associated with it,
		 * then a bug has been introduced in the queue refilling
		 * routines -- catch it here */
		BUG_ON(rxb == NULL);

		rxq->queue[i] = NULL;

		pci_unmap_page(priv->pci_dev, rxb->page_dma,
			       PAGE_SIZE << priv->hw_params.rx_page_order,
			       PCI_DMA_FROMDEVICE);
		pkt = rxb_addr(rxb);

		len = le32_to_cpu(pkt->len_n_flags) & FH_RSCSR_FRAME_SIZE_MSK;
		len += sizeof(u32); /* account for status word */
		trace_iwlwifi_dev_rx(priv, pkt, len);

		/* Reclaim a command buffer only if this packet is a response
		 *   to a (driver-originated) command.
		 * If the packet (e.g. Rx frame) originated from uCode,
		 *   there is no command buffer to reclaim.
		 * Ucode should set SEQ_RX_FRAME bit if ucode-originated,
		 *   but apparently a few don't get set; catch them here. */
		reclaim = !(pkt->hdr.sequence & SEQ_RX_FRAME) &&
			(pkt->hdr.cmd != REPLY_RX_PHY_CMD) &&
			(pkt->hdr.cmd != REPLY_RX) &&
			(pkt->hdr.cmd != REPLY_RX_MPDU_CMD) &&
			(pkt->hdr.cmd != REPLY_COMPRESSED_BA) &&
			(pkt->hdr.cmd != STATISTICS_NOTIFICATION) &&
			(pkt->hdr.cmd != REPLY_TX);

		/*
		 * Do the notification wait before RX handlers so
		 * even if the RX handler consumes the RXB we have
		 * access to it in the notification wait entry.
		 */
		if (!list_empty(&priv->_agn.notif_waits)) {
			struct iwl_notification_wait *w;

			spin_lock(&priv->_agn.notif_wait_lock);
			list_for_each_entry(w, &priv->_agn.notif_waits, list) {
				if (w->cmd == pkt->hdr.cmd) {
					w->triggered = true;
					if (w->fn)
						w->fn(priv, pkt);
				}
			}
			spin_unlock(&priv->_agn.notif_wait_lock);

			wake_up_all(&priv->_agn.notif_waitq);
		}

		/* Based on type of command response or notification,
		 *   handle those that need handling via function in
		 *   rx_handlers table.  See iwl_setup_rx_handlers() */
		if (priv->rx_handlers[pkt->hdr.cmd]) {
			IWL_DEBUG_RX(priv, "r = %d, i = %d, %s, 0x%02x\n", r,
				i, get_cmd_string(pkt->hdr.cmd), pkt->hdr.cmd);
			priv->isr_stats.rx_handlers[pkt->hdr.cmd]++;
			priv->rx_handlers[pkt->hdr.cmd] (priv, rxb);
		} else {
			/* No handling needed */
			IWL_DEBUG_RX(priv,
				"r %d i %d No handler needed for %s, 0x%02x\n",
				r, i, get_cmd_string(pkt->hdr.cmd),
				pkt->hdr.cmd);
		}

		/*
		 * XXX: After here, we should always check rxb->page
		 * against NULL before touching it or its virtual
		 * memory (pkt). Because some rx_handler might have
		 * already taken or freed the pages.
		 */

		if (reclaim) {
			/* Invoke any callbacks, transfer the buffer to caller,
			 * and fire off the (possibly) blocking iwl_send_cmd()
			 * as we reclaim the driver command queue */
			if (rxb->page)
				iwl_tx_cmd_complete(priv, rxb);
			else
				IWL_WARN(priv, "Claim null rxb?\n");
		}

		/* Reuse the page if possible. For notification packets and
		 * SKBs that fail to Rx correctly, add them back into the
		 * rx_free list for reuse later. */
		spin_lock_irqsave(&rxq->lock, flags);
		if (rxb->page != NULL) {
			rxb->page_dma = pci_map_page(priv->pci_dev, rxb->page,
				0, PAGE_SIZE << priv->hw_params.rx_page_order,
				PCI_DMA_FROMDEVICE);
			list_add_tail(&rxb->list, &rxq->rx_free);
			rxq->free_count++;
		} else
			list_add_tail(&rxb->list, &rxq->rx_used);

		spin_unlock_irqrestore(&rxq->lock, flags);

		i = (i + 1) & RX_QUEUE_MASK;
		/* If there are a lot of unused frames,
		 * restock the Rx queue so ucode wont assert. */
		if (fill_rx) {
			count++;
			if (count >= 8) {
				rxq->read = i;
				iwlagn_rx_replenish_now(priv);
				count = 0;
			}
		}
	}

	/* Backtrack one entry */
	rxq->read = i;
	if (fill_rx)
		iwlagn_rx_replenish_now(priv);
	else
		iwlagn_rx_queue_restock(priv);
}

/* call this function to flush any scheduled tasklet */
static inline void iwl_synchronize_irq(struct iwl_priv *priv)
{
	/* wait to make sure we flush pending tasklet*/
	synchronize_irq(priv->pci_dev->irq);
	tasklet_kill(&priv->irq_tasklet);
}

static void iwl_irq_tasklet_legacy(struct iwl_priv *priv)
{
	u32 inta, handled = 0;
	u32 inta_fh;
	unsigned long flags;
	u32 i;
#ifdef CONFIG_IWLWIFI_DEBUG
	u32 inta_mask;
#endif

	spin_lock_irqsave(&priv->lock, flags);

	/* Ack/clear/reset pending uCode interrupts.
	 * Note:  Some bits in CSR_INT are "OR" of bits in CSR_FH_INT_STATUS,
	 *  and will clear only when CSR_FH_INT_STATUS gets cleared. */
	inta = iwl_read32(priv, CSR_INT);
	iwl_write32(priv, CSR_INT, inta);

	/* Ack/clear/reset pending flow-handler (DMA) interrupts.
	 * Any new interrupts that happen after this, either while we're
	 * in this tasklet, or later, will show up in next ISR/tasklet. */
	inta_fh = iwl_read32(priv, CSR_FH_INT_STATUS);
	iwl_write32(priv, CSR_FH_INT_STATUS, inta_fh);

#ifdef CONFIG_IWLWIFI_DEBUG
	if (iwl_get_debug_level(priv) & IWL_DL_ISR) {
		/* just for debug */
		inta_mask = iwl_read32(priv, CSR_INT_MASK);
		IWL_DEBUG_ISR(priv, "inta 0x%08x, enabled 0x%08x, fh 0x%08x\n",
			      inta, inta_mask, inta_fh);
	}
#endif

	spin_unlock_irqrestore(&priv->lock, flags);

	/* Since CSR_INT and CSR_FH_INT_STATUS reads and clears are not
	 * atomic, make sure that inta covers all the interrupts that
	 * we've discovered, even if FH interrupt came in just after
	 * reading CSR_INT. */
	if (inta_fh & CSR49_FH_INT_RX_MASK)
		inta |= CSR_INT_BIT_FH_RX;
	if (inta_fh & CSR49_FH_INT_TX_MASK)
		inta |= CSR_INT_BIT_FH_TX;

	/* Now service all interrupt bits discovered above. */
	if (inta & CSR_INT_BIT_HW_ERR) {
		IWL_ERR(priv, "Hardware error detected.  Restarting.\n");

		/* Tell the device to stop sending interrupts */
		iwl_disable_interrupts(priv);

		priv->isr_stats.hw++;
		iwl_irq_handle_error(priv);

		handled |= CSR_INT_BIT_HW_ERR;

		return;
	}

#ifdef CONFIG_IWLWIFI_DEBUG
	if (iwl_get_debug_level(priv) & (IWL_DL_ISR)) {
		/* NIC fires this, but we don't use it, redundant with WAKEUP */
		if (inta & CSR_INT_BIT_SCD) {
			IWL_DEBUG_ISR(priv, "Scheduler finished to transmit "
				      "the frame/frames.\n");
			priv->isr_stats.sch++;
		}

		/* Alive notification via Rx interrupt will do the real work */
		if (inta & CSR_INT_BIT_ALIVE) {
			IWL_DEBUG_ISR(priv, "Alive interrupt\n");
			priv->isr_stats.alive++;
		}
	}
#endif
	/* Safely ignore these bits for debug checks below */
	inta &= ~(CSR_INT_BIT_SCD | CSR_INT_BIT_ALIVE);

	/* HW RF KILL switch toggled */
	if (inta & CSR_INT_BIT_RF_KILL) {
		int hw_rf_kill = 0;
		if (!(iwl_read32(priv, CSR_GP_CNTRL) &
				CSR_GP_CNTRL_REG_FLAG_HW_RF_KILL_SW))
			hw_rf_kill = 1;

		IWL_WARN(priv, "RF_KILL bit toggled to %s.\n",
				hw_rf_kill ? "disable radio" : "enable radio");

		priv->isr_stats.rfkill++;

		/* driver only loads ucode once setting the interface up.
		 * the driver allows loading the ucode even if the radio
		 * is killed. Hence update the killswitch state here. The
		 * rfkill handler will care about restarting if needed.
		 */
		if (!test_bit(STATUS_ALIVE, &priv->status)) {
			if (hw_rf_kill)
				set_bit(STATUS_RF_KILL_HW, &priv->status);
			else
				clear_bit(STATUS_RF_KILL_HW, &priv->status);
			wiphy_rfkill_set_hw_state(priv->hw->wiphy, hw_rf_kill);
		}

		handled |= CSR_INT_BIT_RF_KILL;
	}

	/* Chip got too hot and stopped itself */
	if (inta & CSR_INT_BIT_CT_KILL) {
		IWL_ERR(priv, "Microcode CT kill error detected.\n");
		priv->isr_stats.ctkill++;
		handled |= CSR_INT_BIT_CT_KILL;
	}

	/* Error detected by uCode */
	if (inta & CSR_INT_BIT_SW_ERR) {
		IWL_ERR(priv, "Microcode SW error detected. "
			" Restarting 0x%X.\n", inta);
		priv->isr_stats.sw++;
		iwl_irq_handle_error(priv);
		handled |= CSR_INT_BIT_SW_ERR;
	}

	/*
	 * uCode wakes up after power-down sleep.
	 * Tell device about any new tx or host commands enqueued,
	 * and about any Rx buffers made available while asleep.
	 */
	if (inta & CSR_INT_BIT_WAKEUP) {
		IWL_DEBUG_ISR(priv, "Wakeup interrupt\n");
		iwl_rx_queue_update_write_ptr(priv, &priv->rxq);
		for (i = 0; i < priv->hw_params.max_txq_num; i++)
			iwl_txq_update_write_ptr(priv, &priv->txq[i]);
		priv->isr_stats.wakeup++;
		handled |= CSR_INT_BIT_WAKEUP;
	}

	/* All uCode command responses, including Tx command responses,
	 * Rx "responses" (frame-received notification), and other
	 * notifications from uCode come through here*/
	if (inta & (CSR_INT_BIT_FH_RX | CSR_INT_BIT_SW_RX)) {
		iwl_rx_handle(priv);
		priv->isr_stats.rx++;
		handled |= (CSR_INT_BIT_FH_RX | CSR_INT_BIT_SW_RX);
	}

	/* This "Tx" DMA channel is used only for loading uCode */
	if (inta & CSR_INT_BIT_FH_TX) {
		IWL_DEBUG_ISR(priv, "uCode load interrupt\n");
		priv->isr_stats.tx++;
		handled |= CSR_INT_BIT_FH_TX;
		/* Wake up uCode load routine, now that load is complete */
		priv->ucode_write_complete = 1;
		wake_up_interruptible(&priv->wait_command_queue);
	}

	if (inta & ~handled) {
		IWL_ERR(priv, "Unhandled INTA bits 0x%08x\n", inta & ~handled);
		priv->isr_stats.unhandled++;
	}

	if (inta & ~(priv->inta_mask)) {
		IWL_WARN(priv, "Disabled INTA bits 0x%08x were pending\n",
			 inta & ~priv->inta_mask);
		IWL_WARN(priv, "   with FH_INT = 0x%08x\n", inta_fh);
	}

	/* Re-enable all interrupts */
	/* only Re-enable if disabled by irq */
	if (test_bit(STATUS_INT_ENABLED, &priv->status))
		iwl_enable_interrupts(priv);
	/* Re-enable RF_KILL if it occurred */
	else if (handled & CSR_INT_BIT_RF_KILL)
		iwl_enable_rfkill_int(priv);

#ifdef CONFIG_IWLWIFI_DEBUG
	if (iwl_get_debug_level(priv) & (IWL_DL_ISR)) {
		inta = iwl_read32(priv, CSR_INT);
		inta_mask = iwl_read32(priv, CSR_INT_MASK);
		inta_fh = iwl_read32(priv, CSR_FH_INT_STATUS);
		IWL_DEBUG_ISR(priv, "End inta 0x%08x, enabled 0x%08x, fh 0x%08x, "
			"flags 0x%08lx\n", inta, inta_mask, inta_fh, flags);
	}
#endif
}

/* tasklet for iwlagn interrupt */
static void iwl_irq_tasklet(struct iwl_priv *priv)
{
	u32 inta = 0;
	u32 handled = 0;
	unsigned long flags;
	u32 i;
#ifdef CONFIG_IWLWIFI_DEBUG
	u32 inta_mask;
#endif

	spin_lock_irqsave(&priv->lock, flags);

	/* Ack/clear/reset pending uCode interrupts.
	 * Note:  Some bits in CSR_INT are "OR" of bits in CSR_FH_INT_STATUS,
	 */
	/* There is a hardware bug in the interrupt mask function that some
	 * interrupts (i.e. CSR_INT_BIT_SCD) can still be generated even if
	 * they are disabled in the CSR_INT_MASK register. Furthermore the
	 * ICT interrupt handling mechanism has another bug that might cause
	 * these unmasked interrupts fail to be detected. We workaround the
	 * hardware bugs here by ACKing all the possible interrupts so that
	 * interrupt coalescing can still be achieved.
	 */
	iwl_write32(priv, CSR_INT, priv->_agn.inta | ~priv->inta_mask);

	inta = priv->_agn.inta;

#ifdef CONFIG_IWLWIFI_DEBUG
	if (iwl_get_debug_level(priv) & IWL_DL_ISR) {
		/* just for debug */
		inta_mask = iwl_read32(priv, CSR_INT_MASK);
		IWL_DEBUG_ISR(priv, "inta 0x%08x, enabled 0x%08x\n ",
				inta, inta_mask);
	}
#endif

	spin_unlock_irqrestore(&priv->lock, flags);

	/* saved interrupt in inta variable now we can reset priv->_agn.inta */
	priv->_agn.inta = 0;

	/* Now service all interrupt bits discovered above. */
	if (inta & CSR_INT_BIT_HW_ERR) {
		IWL_ERR(priv, "Hardware error detected.  Restarting.\n");

		/* Tell the device to stop sending interrupts */
		iwl_disable_interrupts(priv);

		priv->isr_stats.hw++;
		iwl_irq_handle_error(priv);

		handled |= CSR_INT_BIT_HW_ERR;

		return;
	}

#ifdef CONFIG_IWLWIFI_DEBUG
	if (iwl_get_debug_level(priv) & (IWL_DL_ISR)) {
		/* NIC fires this, but we don't use it, redundant with WAKEUP */
		if (inta & CSR_INT_BIT_SCD) {
			IWL_DEBUG_ISR(priv, "Scheduler finished to transmit "
				      "the frame/frames.\n");
			priv->isr_stats.sch++;
		}

		/* Alive notification via Rx interrupt will do the real work */
		if (inta & CSR_INT_BIT_ALIVE) {
			IWL_DEBUG_ISR(priv, "Alive interrupt\n");
			priv->isr_stats.alive++;
		}
	}
#endif
	/* Safely ignore these bits for debug checks below */
	inta &= ~(CSR_INT_BIT_SCD | CSR_INT_BIT_ALIVE);

	/* HW RF KILL switch toggled */
	if (inta & CSR_INT_BIT_RF_KILL) {
		int hw_rf_kill = 0;
		if (!(iwl_read32(priv, CSR_GP_CNTRL) &
				CSR_GP_CNTRL_REG_FLAG_HW_RF_KILL_SW))
			hw_rf_kill = 1;

		IWL_WARN(priv, "RF_KILL bit toggled to %s.\n",
				hw_rf_kill ? "disable radio" : "enable radio");

		priv->isr_stats.rfkill++;

		/* driver only loads ucode once setting the interface up.
		 * the driver allows loading the ucode even if the radio
		 * is killed. Hence update the killswitch state here. The
		 * rfkill handler will care about restarting if needed.
		 */
		if (!test_bit(STATUS_ALIVE, &priv->status)) {
			if (hw_rf_kill)
				set_bit(STATUS_RF_KILL_HW, &priv->status);
			else
				clear_bit(STATUS_RF_KILL_HW, &priv->status);
			wiphy_rfkill_set_hw_state(priv->hw->wiphy, hw_rf_kill);
		}

		handled |= CSR_INT_BIT_RF_KILL;
	}

	/* Chip got too hot and stopped itself */
	if (inta & CSR_INT_BIT_CT_KILL) {
		IWL_ERR(priv, "Microcode CT kill error detected.\n");
		priv->isr_stats.ctkill++;
		handled |= CSR_INT_BIT_CT_KILL;
	}

	/* Error detected by uCode */
	if (inta & CSR_INT_BIT_SW_ERR) {
		IWL_ERR(priv, "Microcode SW error detected. "
			" Restarting 0x%X.\n", inta);
		priv->isr_stats.sw++;
		iwl_irq_handle_error(priv);
		handled |= CSR_INT_BIT_SW_ERR;
	}

	/* uCode wakes up after power-down sleep */
	if (inta & CSR_INT_BIT_WAKEUP) {
		IWL_DEBUG_ISR(priv, "Wakeup interrupt\n");
		iwl_rx_queue_update_write_ptr(priv, &priv->rxq);
		for (i = 0; i < priv->hw_params.max_txq_num; i++)
			iwl_txq_update_write_ptr(priv, &priv->txq[i]);

		priv->isr_stats.wakeup++;

		handled |= CSR_INT_BIT_WAKEUP;
	}

	/* All uCode command responses, including Tx command responses,
	 * Rx "responses" (frame-received notification), and other
	 * notifications from uCode come through here*/
	if (inta & (CSR_INT_BIT_FH_RX | CSR_INT_BIT_SW_RX |
			CSR_INT_BIT_RX_PERIODIC)) {
		IWL_DEBUG_ISR(priv, "Rx interrupt\n");
		if (inta & (CSR_INT_BIT_FH_RX | CSR_INT_BIT_SW_RX)) {
			handled |= (CSR_INT_BIT_FH_RX | CSR_INT_BIT_SW_RX);
			iwl_write32(priv, CSR_FH_INT_STATUS,
					CSR49_FH_INT_RX_MASK);
		}
		if (inta & CSR_INT_BIT_RX_PERIODIC) {
			handled |= CSR_INT_BIT_RX_PERIODIC;
			iwl_write32(priv, CSR_INT, CSR_INT_BIT_RX_PERIODIC);
		}
		/* Sending RX interrupt require many steps to be done in the
		 * the device:
		 * 1- write interrupt to current index in ICT table.
		 * 2- dma RX frame.
		 * 3- update RX shared data to indicate last write index.
		 * 4- send interrupt.
		 * This could lead to RX race, driver could receive RX interrupt
		 * but the shared data changes does not reflect this;
		 * periodic interrupt will detect any dangling Rx activity.
		 */

		/* Disable periodic interrupt; we use it as just a one-shot. */
		iwl_write8(priv, CSR_INT_PERIODIC_REG,
			    CSR_INT_PERIODIC_DIS);
		iwl_rx_handle(priv);

		/*
		 * Enable periodic interrupt in 8 msec only if we received
		 * real RX interrupt (instead of just periodic int), to catch
		 * any dangling Rx interrupt.  If it was just the periodic
		 * interrupt, there was no dangling Rx activity, and no need
		 * to extend the periodic interrupt; one-shot is enough.
		 */
		if (inta & (CSR_INT_BIT_FH_RX | CSR_INT_BIT_SW_RX))
			iwl_write8(priv, CSR_INT_PERIODIC_REG,
				    CSR_INT_PERIODIC_ENA);

		priv->isr_stats.rx++;
	}

	/* This "Tx" DMA channel is used only for loading uCode */
	if (inta & CSR_INT_BIT_FH_TX) {
		iwl_write32(priv, CSR_FH_INT_STATUS, CSR49_FH_INT_TX_MASK);
		IWL_DEBUG_ISR(priv, "uCode load interrupt\n");
		priv->isr_stats.tx++;
		handled |= CSR_INT_BIT_FH_TX;
		/* Wake up uCode load routine, now that load is complete */
		priv->ucode_write_complete = 1;
		wake_up_interruptible(&priv->wait_command_queue);
	}

	if (inta & ~handled) {
		IWL_ERR(priv, "Unhandled INTA bits 0x%08x\n", inta & ~handled);
		priv->isr_stats.unhandled++;
	}

	if (inta & ~(priv->inta_mask)) {
		IWL_WARN(priv, "Disabled INTA bits 0x%08x were pending\n",
			 inta & ~priv->inta_mask);
	}

	/* Re-enable all interrupts */
	/* only Re-enable if disabled by irq */
	if (test_bit(STATUS_INT_ENABLED, &priv->status))
		iwl_enable_interrupts(priv);
	/* Re-enable RF_KILL if it occurred */
	else if (handled & CSR_INT_BIT_RF_KILL)
		iwl_enable_rfkill_int(priv);
}

<<<<<<< HEAD
/* the threshold ratio of actual_ack_cnt to expected_ack_cnt in percent */
#define ACK_CNT_RATIO (50)
#define BA_TIMEOUT_CNT (5)
#define BA_TIMEOUT_MAX (16)

/**
 * iwl_good_ack_health - checks for ACK count ratios, BA timeout retries.
 *
 * When the ACK count ratio is low and aggregated BA timeout retries exceeding
 * the BA_TIMEOUT_MAX, reload firmware and bring system back to normal
 * operation state.
 */
bool iwl_good_ack_health(struct iwl_priv *priv, struct iwl_rx_packet *pkt)
{
	int actual_delta, expected_delta, ba_timeout_delta;
	struct statistics_tx *cur, *old;

	if (priv->_agn.agg_tids_count)
		return true;

	if (priv->cfg->bt_params && priv->cfg->bt_params->bt_statistics) {
		cur = &pkt->u.stats_bt.tx;
		old = &priv->_agn.statistics_bt.tx;
	} else {
		cur = &pkt->u.stats.tx;
		old = &priv->_agn.statistics.tx;
	}

	actual_delta = le32_to_cpu(cur->actual_ack_cnt) -
		       le32_to_cpu(old->actual_ack_cnt);
	expected_delta = le32_to_cpu(cur->expected_ack_cnt) -
			 le32_to_cpu(old->expected_ack_cnt);

	/* Values should not be negative, but we do not trust the firmware */
	if (actual_delta <= 0 || expected_delta <= 0)
		return true;

	ba_timeout_delta = le32_to_cpu(cur->agg.ba_timeout) -
			   le32_to_cpu(old->agg.ba_timeout);

	if ((actual_delta * 100 / expected_delta) < ACK_CNT_RATIO &&
	    ba_timeout_delta > BA_TIMEOUT_CNT) {
		IWL_DEBUG_RADIO(priv, "deltas: actual %d expected %d ba_timeout %d\n",
				actual_delta, expected_delta, ba_timeout_delta);

#ifdef CONFIG_IWLWIFI_DEBUGFS
		/*
		 * This is ifdef'ed on DEBUGFS because otherwise the
		 * statistics aren't available. If DEBUGFS is set but
		 * DEBUG is not, these will just compile out.
		 */
		IWL_DEBUG_RADIO(priv, "rx_detected_cnt delta %d\n",
				priv->_agn.delta_statistics.tx.rx_detected_cnt);
		IWL_DEBUG_RADIO(priv,
				"ack_or_ba_timeout_collision delta %d\n",
				priv->_agn.delta_statistics.tx.ack_or_ba_timeout_collision);
#endif

		if (ba_timeout_delta >= BA_TIMEOUT_MAX)
			return false;
	}

	return true;
}


=======
>>>>>>> ab799a3f
/*****************************************************************************
 *
 * sysfs attributes
 *
 *****************************************************************************/

#ifdef CONFIG_IWLWIFI_DEBUG

/*
 * The following adds a new attribute to the sysfs representation
 * of this device driver (i.e. a new file in /sys/class/net/wlan0/device/)
 * used for controlling the debug level.
 *
 * See the level definitions in iwl for details.
 *
 * The debug_level being managed using sysfs below is a per device debug
 * level that is used instead of the global debug level if it (the per
 * device debug level) is set.
 */
static ssize_t show_debug_level(struct device *d,
				struct device_attribute *attr, char *buf)
{
	struct iwl_priv *priv = dev_get_drvdata(d);
	return sprintf(buf, "0x%08X\n", iwl_get_debug_level(priv));
}
static ssize_t store_debug_level(struct device *d,
				struct device_attribute *attr,
				 const char *buf, size_t count)
{
	struct iwl_priv *priv = dev_get_drvdata(d);
	unsigned long val;
	int ret;

	ret = strict_strtoul(buf, 0, &val);
	if (ret)
		IWL_ERR(priv, "%s is not in hex or decimal form.\n", buf);
	else {
		priv->debug_level = val;
		if (iwl_alloc_traffic_mem(priv))
			IWL_ERR(priv,
				"Not enough memory to generate traffic log\n");
	}
	return strnlen(buf, count);
}

static DEVICE_ATTR(debug_level, S_IWUSR | S_IRUGO,
			show_debug_level, store_debug_level);


#endif /* CONFIG_IWLWIFI_DEBUG */


static ssize_t show_temperature(struct device *d,
				struct device_attribute *attr, char *buf)
{
	struct iwl_priv *priv = dev_get_drvdata(d);

	if (!iwl_is_alive(priv))
		return -EAGAIN;

	return sprintf(buf, "%d\n", priv->temperature);
}

static DEVICE_ATTR(temperature, S_IRUGO, show_temperature, NULL);

static ssize_t show_tx_power(struct device *d,
			     struct device_attribute *attr, char *buf)
{
	struct iwl_priv *priv = dev_get_drvdata(d);

	if (!iwl_is_ready_rf(priv))
		return sprintf(buf, "off\n");
	else
		return sprintf(buf, "%d\n", priv->tx_power_user_lmt);
}

static ssize_t store_tx_power(struct device *d,
			      struct device_attribute *attr,
			      const char *buf, size_t count)
{
	struct iwl_priv *priv = dev_get_drvdata(d);
	unsigned long val;
	int ret;

	ret = strict_strtoul(buf, 10, &val);
	if (ret)
		IWL_INFO(priv, "%s is not in decimal form.\n", buf);
	else {
		ret = iwl_set_tx_power(priv, val, false);
		if (ret)
			IWL_ERR(priv, "failed setting tx power (0x%d).\n",
				ret);
		else
			ret = count;
	}
	return ret;
}

static DEVICE_ATTR(tx_power, S_IWUSR | S_IRUGO, show_tx_power, store_tx_power);

static struct attribute *iwl_sysfs_entries[] = {
	&dev_attr_temperature.attr,
	&dev_attr_tx_power.attr,
#ifdef CONFIG_IWLWIFI_DEBUG
	&dev_attr_debug_level.attr,
#endif
	NULL
};

static struct attribute_group iwl_attribute_group = {
	.name = NULL,		/* put in device directory */
	.attrs = iwl_sysfs_entries,
};

/******************************************************************************
 *
 * uCode download functions
 *
 ******************************************************************************/

static void iwl_dealloc_ucode_pci(struct iwl_priv *priv)
{
	iwl_free_fw_desc(priv->pci_dev, &priv->ucode_code);
	iwl_free_fw_desc(priv->pci_dev, &priv->ucode_data);
	iwl_free_fw_desc(priv->pci_dev, &priv->ucode_data_backup);
	iwl_free_fw_desc(priv->pci_dev, &priv->ucode_init);
	iwl_free_fw_desc(priv->pci_dev, &priv->ucode_init_data);
	iwl_free_fw_desc(priv->pci_dev, &priv->ucode_boot);
}

static void iwl_nic_start(struct iwl_priv *priv)
{
	/* Remove all resets to allow NIC to operate */
	iwl_write32(priv, CSR_RESET, 0);
}

struct iwlagn_ucode_capabilities {
	u32 max_probe_length;
	u32 standard_phy_calibration_size;
	bool pan;
};

static void iwl_ucode_callback(const struct firmware *ucode_raw, void *context);
static int iwl_mac_setup_register(struct iwl_priv *priv,
				  struct iwlagn_ucode_capabilities *capa);

#define UCODE_EXPERIMENTAL_INDEX	100
#define UCODE_EXPERIMENTAL_TAG		"exp"

static int __must_check iwl_request_firmware(struct iwl_priv *priv, bool first)
{
	const char *name_pre = priv->cfg->fw_name_pre;
	char tag[8];

	if (first) {
#ifdef CONFIG_IWLWIFI_DEBUG_EXPERIMENTAL_UCODE
		priv->fw_index = UCODE_EXPERIMENTAL_INDEX;
		strcpy(tag, UCODE_EXPERIMENTAL_TAG);
	} else if (priv->fw_index == UCODE_EXPERIMENTAL_INDEX) {
#endif
		priv->fw_index = priv->cfg->ucode_api_max;
		sprintf(tag, "%d", priv->fw_index);
	} else {
		priv->fw_index--;
		sprintf(tag, "%d", priv->fw_index);
	}

	if (priv->fw_index < priv->cfg->ucode_api_min) {
		IWL_ERR(priv, "no suitable firmware found!\n");
		return -ENOENT;
	}

	sprintf(priv->firmware_name, "%s%s%s", name_pre, tag, ".ucode");

	IWL_DEBUG_INFO(priv, "attempting to load firmware %s'%s'\n",
		       (priv->fw_index == UCODE_EXPERIMENTAL_INDEX)
				? "EXPERIMENTAL " : "",
		       priv->firmware_name);

	return request_firmware_nowait(THIS_MODULE, 1, priv->firmware_name,
				       &priv->pci_dev->dev, GFP_KERNEL, priv,
				       iwl_ucode_callback);
}

struct iwlagn_firmware_pieces {
	const void *inst, *data, *init, *init_data, *boot;
	size_t inst_size, data_size, init_size, init_data_size, boot_size;

	u32 build;

	u32 init_evtlog_ptr, init_evtlog_size, init_errlog_ptr;
	u32 inst_evtlog_ptr, inst_evtlog_size, inst_errlog_ptr;
};

static int iwlagn_load_legacy_firmware(struct iwl_priv *priv,
				       const struct firmware *ucode_raw,
				       struct iwlagn_firmware_pieces *pieces)
{
	struct iwl_ucode_header *ucode = (void *)ucode_raw->data;
	u32 api_ver, hdr_size;
	const u8 *src;

	priv->ucode_ver = le32_to_cpu(ucode->ver);
	api_ver = IWL_UCODE_API(priv->ucode_ver);

	switch (api_ver) {
	default:
		/*
		 * 4965 doesn't revision the firmware file format
		 * along with the API version, it always uses v1
		 * file format.
		 */
		if ((priv->hw_rev & CSR_HW_REV_TYPE_MSK) !=
				CSR_HW_REV_TYPE_4965) {
			hdr_size = 28;
			if (ucode_raw->size < hdr_size) {
				IWL_ERR(priv, "File size too small!\n");
				return -EINVAL;
			}
			pieces->build = le32_to_cpu(ucode->u.v2.build);
			pieces->inst_size = le32_to_cpu(ucode->u.v2.inst_size);
			pieces->data_size = le32_to_cpu(ucode->u.v2.data_size);
			pieces->init_size = le32_to_cpu(ucode->u.v2.init_size);
			pieces->init_data_size = le32_to_cpu(ucode->u.v2.init_data_size);
			pieces->boot_size = le32_to_cpu(ucode->u.v2.boot_size);
			src = ucode->u.v2.data;
			break;
		}
		/* fall through for 4965 */
	case 0:
	case 1:
	case 2:
		hdr_size = 24;
		if (ucode_raw->size < hdr_size) {
			IWL_ERR(priv, "File size too small!\n");
			return -EINVAL;
		}
		pieces->build = 0;
		pieces->inst_size = le32_to_cpu(ucode->u.v1.inst_size);
		pieces->data_size = le32_to_cpu(ucode->u.v1.data_size);
		pieces->init_size = le32_to_cpu(ucode->u.v1.init_size);
		pieces->init_data_size = le32_to_cpu(ucode->u.v1.init_data_size);
		pieces->boot_size = le32_to_cpu(ucode->u.v1.boot_size);
		src = ucode->u.v1.data;
		break;
	}

	/* Verify size of file vs. image size info in file's header */
	if (ucode_raw->size != hdr_size + pieces->inst_size +
				pieces->data_size + pieces->init_size +
				pieces->init_data_size + pieces->boot_size) {

		IWL_ERR(priv,
			"uCode file size %d does not match expected size\n",
			(int)ucode_raw->size);
		return -EINVAL;
	}

	pieces->inst = src;
	src += pieces->inst_size;
	pieces->data = src;
	src += pieces->data_size;
	pieces->init = src;
	src += pieces->init_size;
	pieces->init_data = src;
	src += pieces->init_data_size;
	pieces->boot = src;
	src += pieces->boot_size;

	return 0;
}

static int iwlagn_wanted_ucode_alternative = 1;

static int iwlagn_load_firmware(struct iwl_priv *priv,
				const struct firmware *ucode_raw,
				struct iwlagn_firmware_pieces *pieces,
				struct iwlagn_ucode_capabilities *capa)
{
	struct iwl_tlv_ucode_header *ucode = (void *)ucode_raw->data;
	struct iwl_ucode_tlv *tlv;
	size_t len = ucode_raw->size;
	const u8 *data;
	int wanted_alternative = iwlagn_wanted_ucode_alternative, tmp;
	u64 alternatives;
	u32 tlv_len;
	enum iwl_ucode_tlv_type tlv_type;
	const u8 *tlv_data;

	if (len < sizeof(*ucode)) {
		IWL_ERR(priv, "uCode has invalid length: %zd\n", len);
		return -EINVAL;
	}

	if (ucode->magic != cpu_to_le32(IWL_TLV_UCODE_MAGIC)) {
		IWL_ERR(priv, "invalid uCode magic: 0X%x\n",
			le32_to_cpu(ucode->magic));
		return -EINVAL;
	}

	/*
	 * Check which alternatives are present, and "downgrade"
	 * when the chosen alternative is not present, warning
	 * the user when that happens. Some files may not have
	 * any alternatives, so don't warn in that case.
	 */
	alternatives = le64_to_cpu(ucode->alternatives);
	tmp = wanted_alternative;
	if (wanted_alternative > 63)
		wanted_alternative = 63;
	while (wanted_alternative && !(alternatives & BIT(wanted_alternative)))
		wanted_alternative--;
	if (wanted_alternative && wanted_alternative != tmp)
		IWL_WARN(priv,
			 "uCode alternative %d not available, choosing %d\n",
			 tmp, wanted_alternative);

	priv->ucode_ver = le32_to_cpu(ucode->ver);
	pieces->build = le32_to_cpu(ucode->build);
	data = ucode->data;

	len -= sizeof(*ucode);

	while (len >= sizeof(*tlv)) {
		u16 tlv_alt;

		len -= sizeof(*tlv);
		tlv = (void *)data;

		tlv_len = le32_to_cpu(tlv->length);
		tlv_type = le16_to_cpu(tlv->type);
		tlv_alt = le16_to_cpu(tlv->alternative);
		tlv_data = tlv->data;

		if (len < tlv_len) {
			IWL_ERR(priv, "invalid TLV len: %zd/%u\n",
				len, tlv_len);
			return -EINVAL;
		}
		len -= ALIGN(tlv_len, 4);
		data += sizeof(*tlv) + ALIGN(tlv_len, 4);

		/*
		 * Alternative 0 is always valid.
		 *
		 * Skip alternative TLVs that are not selected.
		 */
		if (tlv_alt != 0 && tlv_alt != wanted_alternative)
			continue;

		switch (tlv_type) {
		case IWL_UCODE_TLV_INST:
			pieces->inst = tlv_data;
			pieces->inst_size = tlv_len;
			break;
		case IWL_UCODE_TLV_DATA:
			pieces->data = tlv_data;
			pieces->data_size = tlv_len;
			break;
		case IWL_UCODE_TLV_INIT:
			pieces->init = tlv_data;
			pieces->init_size = tlv_len;
			break;
		case IWL_UCODE_TLV_INIT_DATA:
			pieces->init_data = tlv_data;
			pieces->init_data_size = tlv_len;
			break;
		case IWL_UCODE_TLV_BOOT:
			pieces->boot = tlv_data;
			pieces->boot_size = tlv_len;
			break;
		case IWL_UCODE_TLV_PROBE_MAX_LEN:
			if (tlv_len != sizeof(u32))
				goto invalid_tlv_len;
			capa->max_probe_length =
					le32_to_cpup((__le32 *)tlv_data);
			break;
		case IWL_UCODE_TLV_PAN:
			if (tlv_len)
				goto invalid_tlv_len;
			capa->pan = true;
			break;
		case IWL_UCODE_TLV_INIT_EVTLOG_PTR:
			if (tlv_len != sizeof(u32))
				goto invalid_tlv_len;
			pieces->init_evtlog_ptr =
					le32_to_cpup((__le32 *)tlv_data);
			break;
		case IWL_UCODE_TLV_INIT_EVTLOG_SIZE:
			if (tlv_len != sizeof(u32))
				goto invalid_tlv_len;
			pieces->init_evtlog_size =
					le32_to_cpup((__le32 *)tlv_data);
			break;
		case IWL_UCODE_TLV_INIT_ERRLOG_PTR:
			if (tlv_len != sizeof(u32))
				goto invalid_tlv_len;
			pieces->init_errlog_ptr =
					le32_to_cpup((__le32 *)tlv_data);
			break;
		case IWL_UCODE_TLV_RUNT_EVTLOG_PTR:
			if (tlv_len != sizeof(u32))
				goto invalid_tlv_len;
			pieces->inst_evtlog_ptr =
					le32_to_cpup((__le32 *)tlv_data);
			break;
		case IWL_UCODE_TLV_RUNT_EVTLOG_SIZE:
			if (tlv_len != sizeof(u32))
				goto invalid_tlv_len;
			pieces->inst_evtlog_size =
					le32_to_cpup((__le32 *)tlv_data);
			break;
		case IWL_UCODE_TLV_RUNT_ERRLOG_PTR:
			if (tlv_len != sizeof(u32))
				goto invalid_tlv_len;
			pieces->inst_errlog_ptr =
					le32_to_cpup((__le32 *)tlv_data);
			break;
		case IWL_UCODE_TLV_ENHANCE_SENS_TBL:
			if (tlv_len)
				goto invalid_tlv_len;
			priv->enhance_sensitivity_table = true;
			break;
		case IWL_UCODE_TLV_PHY_CALIBRATION_SIZE:
			if (tlv_len != sizeof(u32))
				goto invalid_tlv_len;
			capa->standard_phy_calibration_size =
					le32_to_cpup((__le32 *)tlv_data);
			break;
		default:
			IWL_WARN(priv, "unknown TLV: %d\n", tlv_type);
			break;
		}
	}

	if (len) {
		IWL_ERR(priv, "invalid TLV after parsing: %zd\n", len);
		iwl_print_hex_dump(priv, IWL_DL_FW, (u8 *)data, len);
		return -EINVAL;
	}

	return 0;

 invalid_tlv_len:
	IWL_ERR(priv, "TLV %d has invalid size: %u\n", tlv_type, tlv_len);
	iwl_print_hex_dump(priv, IWL_DL_FW, tlv_data, tlv_len);

	return -EINVAL;
}

/**
 * iwl_ucode_callback - callback when firmware was loaded
 *
 * If loaded successfully, copies the firmware into buffers
 * for the card to fetch (via DMA).
 */
static void iwl_ucode_callback(const struct firmware *ucode_raw, void *context)
{
	struct iwl_priv *priv = context;
	struct iwl_ucode_header *ucode;
	int err;
	struct iwlagn_firmware_pieces pieces;
	const unsigned int api_max = priv->cfg->ucode_api_max;
	const unsigned int api_min = priv->cfg->ucode_api_min;
	u32 api_ver;
	char buildstr[25];
	u32 build;
	struct iwlagn_ucode_capabilities ucode_capa = {
		.max_probe_length = 200,
		.standard_phy_calibration_size =
			IWL_DEFAULT_STANDARD_PHY_CALIBRATE_TBL_SIZE,
	};

	memset(&pieces, 0, sizeof(pieces));

	if (!ucode_raw) {
		if (priv->fw_index <= priv->cfg->ucode_api_max)
			IWL_ERR(priv,
				"request for firmware file '%s' failed.\n",
				priv->firmware_name);
		goto try_again;
	}

	IWL_DEBUG_INFO(priv, "Loaded firmware file '%s' (%zd bytes).\n",
		       priv->firmware_name, ucode_raw->size);

	/* Make sure that we got at least the API version number */
	if (ucode_raw->size < 4) {
		IWL_ERR(priv, "File size way too small!\n");
		goto try_again;
	}

	/* Data from ucode file:  header followed by uCode images */
	ucode = (struct iwl_ucode_header *)ucode_raw->data;

	if (ucode->ver)
		err = iwlagn_load_legacy_firmware(priv, ucode_raw, &pieces);
	else
		err = iwlagn_load_firmware(priv, ucode_raw, &pieces,
					   &ucode_capa);

	if (err)
		goto try_again;

	api_ver = IWL_UCODE_API(priv->ucode_ver);
	build = pieces.build;

	/*
	 * api_ver should match the api version forming part of the
	 * firmware filename ... but we don't check for that and only rely
	 * on the API version read from firmware header from here on forward
	 */
	/* no api version check required for experimental uCode */
	if (priv->fw_index != UCODE_EXPERIMENTAL_INDEX) {
		if (api_ver < api_min || api_ver > api_max) {
			IWL_ERR(priv,
				"Driver unable to support your firmware API. "
				"Driver supports v%u, firmware is v%u.\n",
				api_max, api_ver);
			goto try_again;
		}

		if (api_ver != api_max)
			IWL_ERR(priv,
				"Firmware has old API version. Expected v%u, "
				"got v%u. New firmware can be obtained "
				"from http://www.intellinuxwireless.org.\n",
				api_max, api_ver);
	}

	if (build)
		sprintf(buildstr, " build %u%s", build,
		       (priv->fw_index == UCODE_EXPERIMENTAL_INDEX)
				? " (EXP)" : "");
	else
		buildstr[0] = '\0';

	IWL_INFO(priv, "loaded firmware version %u.%u.%u.%u%s\n",
		 IWL_UCODE_MAJOR(priv->ucode_ver),
		 IWL_UCODE_MINOR(priv->ucode_ver),
		 IWL_UCODE_API(priv->ucode_ver),
		 IWL_UCODE_SERIAL(priv->ucode_ver),
		 buildstr);

	snprintf(priv->hw->wiphy->fw_version,
		 sizeof(priv->hw->wiphy->fw_version),
		 "%u.%u.%u.%u%s",
		 IWL_UCODE_MAJOR(priv->ucode_ver),
		 IWL_UCODE_MINOR(priv->ucode_ver),
		 IWL_UCODE_API(priv->ucode_ver),
		 IWL_UCODE_SERIAL(priv->ucode_ver),
		 buildstr);

	/*
	 * For any of the failures below (before allocating pci memory)
	 * we will try to load a version with a smaller API -- maybe the
	 * user just got a corrupted version of the latest API.
	 */

	IWL_DEBUG_INFO(priv, "f/w package hdr ucode version raw = 0x%x\n",
		       priv->ucode_ver);
	IWL_DEBUG_INFO(priv, "f/w package hdr runtime inst size = %Zd\n",
		       pieces.inst_size);
	IWL_DEBUG_INFO(priv, "f/w package hdr runtime data size = %Zd\n",
		       pieces.data_size);
	IWL_DEBUG_INFO(priv, "f/w package hdr init inst size = %Zd\n",
		       pieces.init_size);
	IWL_DEBUG_INFO(priv, "f/w package hdr init data size = %Zd\n",
		       pieces.init_data_size);
	IWL_DEBUG_INFO(priv, "f/w package hdr boot inst size = %Zd\n",
		       pieces.boot_size);

	/* Verify that uCode images will fit in card's SRAM */
	if (pieces.inst_size > priv->hw_params.max_inst_size) {
		IWL_ERR(priv, "uCode instr len %Zd too large to fit in\n",
			pieces.inst_size);
		goto try_again;
	}

	if (pieces.data_size > priv->hw_params.max_data_size) {
		IWL_ERR(priv, "uCode data len %Zd too large to fit in\n",
			pieces.data_size);
		goto try_again;
	}

	if (pieces.init_size > priv->hw_params.max_inst_size) {
		IWL_ERR(priv, "uCode init instr len %Zd too large to fit in\n",
			pieces.init_size);
		goto try_again;
	}

	if (pieces.init_data_size > priv->hw_params.max_data_size) {
		IWL_ERR(priv, "uCode init data len %Zd too large to fit in\n",
			pieces.init_data_size);
		goto try_again;
	}

	if (pieces.boot_size > priv->hw_params.max_bsm_size) {
		IWL_ERR(priv, "uCode boot instr len %Zd too large to fit in\n",
			pieces.boot_size);
		goto try_again;
	}

	/* Allocate ucode buffers for card's bus-master loading ... */

	/* Runtime instructions and 2 copies of data:
	 * 1) unmodified from disk
	 * 2) backup cache for save/restore during power-downs */
	priv->ucode_code.len = pieces.inst_size;
	iwl_alloc_fw_desc(priv->pci_dev, &priv->ucode_code);

	priv->ucode_data.len = pieces.data_size;
	iwl_alloc_fw_desc(priv->pci_dev, &priv->ucode_data);

	priv->ucode_data_backup.len = pieces.data_size;
	iwl_alloc_fw_desc(priv->pci_dev, &priv->ucode_data_backup);

	if (!priv->ucode_code.v_addr || !priv->ucode_data.v_addr ||
	    !priv->ucode_data_backup.v_addr)
		goto err_pci_alloc;

	/* Initialization instructions and data */
	if (pieces.init_size && pieces.init_data_size) {
		priv->ucode_init.len = pieces.init_size;
		iwl_alloc_fw_desc(priv->pci_dev, &priv->ucode_init);

		priv->ucode_init_data.len = pieces.init_data_size;
		iwl_alloc_fw_desc(priv->pci_dev, &priv->ucode_init_data);

		if (!priv->ucode_init.v_addr || !priv->ucode_init_data.v_addr)
			goto err_pci_alloc;
	}

	/* Bootstrap (instructions only, no data) */
	if (pieces.boot_size) {
		priv->ucode_boot.len = pieces.boot_size;
		iwl_alloc_fw_desc(priv->pci_dev, &priv->ucode_boot);

		if (!priv->ucode_boot.v_addr)
			goto err_pci_alloc;
	}

	/* Now that we can no longer fail, copy information */

	/*
	 * The (size - 16) / 12 formula is based on the information recorded
	 * for each event, which is of mode 1 (including timestamp) for all
	 * new microcodes that include this information.
	 */
	priv->_agn.init_evtlog_ptr = pieces.init_evtlog_ptr;
	if (pieces.init_evtlog_size)
		priv->_agn.init_evtlog_size = (pieces.init_evtlog_size - 16)/12;
	else
		priv->_agn.init_evtlog_size =
			priv->cfg->base_params->max_event_log_size;
	priv->_agn.init_errlog_ptr = pieces.init_errlog_ptr;
	priv->_agn.inst_evtlog_ptr = pieces.inst_evtlog_ptr;
	if (pieces.inst_evtlog_size)
		priv->_agn.inst_evtlog_size = (pieces.inst_evtlog_size - 16)/12;
	else
		priv->_agn.inst_evtlog_size =
			priv->cfg->base_params->max_event_log_size;
	priv->_agn.inst_errlog_ptr = pieces.inst_errlog_ptr;

	if (ucode_capa.pan) {
		priv->valid_contexts |= BIT(IWL_RXON_CTX_PAN);
		priv->sta_key_max_num = STA_KEY_MAX_NUM_PAN;
	} else
		priv->sta_key_max_num = STA_KEY_MAX_NUM;

	/* Copy images into buffers for card's bus-master reads ... */

	/* Runtime instructions (first block of data in file) */
	IWL_DEBUG_INFO(priv, "Copying (but not loading) uCode instr len %Zd\n",
			pieces.inst_size);
	memcpy(priv->ucode_code.v_addr, pieces.inst, pieces.inst_size);

	IWL_DEBUG_INFO(priv, "uCode instr buf vaddr = 0x%p, paddr = 0x%08x\n",
		priv->ucode_code.v_addr, (u32)priv->ucode_code.p_addr);

	/*
	 * Runtime data
	 * NOTE:  Copy into backup buffer will be done in iwl_up()
	 */
	IWL_DEBUG_INFO(priv, "Copying (but not loading) uCode data len %Zd\n",
			pieces.data_size);
	memcpy(priv->ucode_data.v_addr, pieces.data, pieces.data_size);
	memcpy(priv->ucode_data_backup.v_addr, pieces.data, pieces.data_size);

	/* Initialization instructions */
	if (pieces.init_size) {
		IWL_DEBUG_INFO(priv, "Copying (but not loading) init instr len %Zd\n",
				pieces.init_size);
		memcpy(priv->ucode_init.v_addr, pieces.init, pieces.init_size);
	}

	/* Initialization data */
	if (pieces.init_data_size) {
		IWL_DEBUG_INFO(priv, "Copying (but not loading) init data len %Zd\n",
			       pieces.init_data_size);
		memcpy(priv->ucode_init_data.v_addr, pieces.init_data,
		       pieces.init_data_size);
	}

	/* Bootstrap instructions */
	IWL_DEBUG_INFO(priv, "Copying (but not loading) boot instr len %Zd\n",
			pieces.boot_size);
	memcpy(priv->ucode_boot.v_addr, pieces.boot, pieces.boot_size);

	/*
	 * figure out the offset of chain noise reset and gain commands
	 * base on the size of standard phy calibration commands table size
	 */
	if (ucode_capa.standard_phy_calibration_size >
	    IWL_MAX_PHY_CALIBRATE_TBL_SIZE)
		ucode_capa.standard_phy_calibration_size =
			IWL_MAX_STANDARD_PHY_CALIBRATE_TBL_SIZE;

	priv->_agn.phy_calib_chain_noise_reset_cmd =
		ucode_capa.standard_phy_calibration_size;
	priv->_agn.phy_calib_chain_noise_gain_cmd =
		ucode_capa.standard_phy_calibration_size + 1;

	/**************************************************
	 * This is still part of probe() in a sense...
	 *
	 * 9. Setup and register with mac80211 and debugfs
	 **************************************************/
	err = iwl_mac_setup_register(priv, &ucode_capa);
	if (err)
		goto out_unbind;

	err = iwl_dbgfs_register(priv, DRV_NAME);
	if (err)
		IWL_ERR(priv, "failed to create debugfs files. Ignoring error: %d\n", err);

	err = sysfs_create_group(&priv->pci_dev->dev.kobj,
					&iwl_attribute_group);
	if (err) {
		IWL_ERR(priv, "failed to create sysfs device attributes\n");
		goto out_unbind;
	}

	/* We have our copies now, allow OS release its copies */
	release_firmware(ucode_raw);
	complete(&priv->_agn.firmware_loading_complete);
	return;

 try_again:
	/* try next, if any */
	if (iwl_request_firmware(priv, false))
		goto out_unbind;
	release_firmware(ucode_raw);
	return;

 err_pci_alloc:
	IWL_ERR(priv, "failed to allocate pci memory\n");
	iwl_dealloc_ucode_pci(priv);
 out_unbind:
	complete(&priv->_agn.firmware_loading_complete);
	device_release_driver(&priv->pci_dev->dev);
	release_firmware(ucode_raw);
}

static const char *desc_lookup_text[] = {
	"OK",
	"FAIL",
	"BAD_PARAM",
	"BAD_CHECKSUM",
	"NMI_INTERRUPT_WDG",
	"SYSASSERT",
	"FATAL_ERROR",
	"BAD_COMMAND",
	"HW_ERROR_TUNE_LOCK",
	"HW_ERROR_TEMPERATURE",
	"ILLEGAL_CHAN_FREQ",
	"VCC_NOT_STABLE",
	"FH_ERROR",
	"NMI_INTERRUPT_HOST",
	"NMI_INTERRUPT_ACTION_PT",
	"NMI_INTERRUPT_UNKNOWN",
	"UCODE_VERSION_MISMATCH",
	"HW_ERROR_ABS_LOCK",
	"HW_ERROR_CAL_LOCK_FAIL",
	"NMI_INTERRUPT_INST_ACTION_PT",
	"NMI_INTERRUPT_DATA_ACTION_PT",
	"NMI_TRM_HW_ER",
	"NMI_INTERRUPT_TRM",
	"NMI_INTERRUPT_BREAK_POINT"
	"DEBUG_0",
	"DEBUG_1",
	"DEBUG_2",
	"DEBUG_3",
};

static struct { char *name; u8 num; } advanced_lookup[] = {
	{ "NMI_INTERRUPT_WDG", 0x34 },
	{ "SYSASSERT", 0x35 },
	{ "UCODE_VERSION_MISMATCH", 0x37 },
	{ "BAD_COMMAND", 0x38 },
	{ "NMI_INTERRUPT_DATA_ACTION_PT", 0x3C },
	{ "FATAL_ERROR", 0x3D },
	{ "NMI_TRM_HW_ERR", 0x46 },
	{ "NMI_INTERRUPT_TRM", 0x4C },
	{ "NMI_INTERRUPT_BREAK_POINT", 0x54 },
	{ "NMI_INTERRUPT_WDG_RXF_FULL", 0x5C },
	{ "NMI_INTERRUPT_WDG_NO_RBD_RXF_FULL", 0x64 },
	{ "NMI_INTERRUPT_HOST", 0x66 },
	{ "NMI_INTERRUPT_ACTION_PT", 0x7C },
	{ "NMI_INTERRUPT_UNKNOWN", 0x84 },
	{ "NMI_INTERRUPT_INST_ACTION_PT", 0x86 },
	{ "ADVANCED_SYSASSERT", 0 },
};

static const char *desc_lookup(u32 num)
{
	int i;
	int max = ARRAY_SIZE(desc_lookup_text);

	if (num < max)
		return desc_lookup_text[num];

	max = ARRAY_SIZE(advanced_lookup) - 1;
	for (i = 0; i < max; i++) {
		if (advanced_lookup[i].num == num)
			break;;
	}
	return advanced_lookup[i].name;
}

#define ERROR_START_OFFSET  (1 * sizeof(u32))
#define ERROR_ELEM_SIZE     (7 * sizeof(u32))

void iwl_dump_nic_error_log(struct iwl_priv *priv)
{
	u32 data2, line;
	u32 desc, time, count, base, data1;
	u32 blink1, blink2, ilink1, ilink2;
	u32 pc, hcmd;

	if (priv->ucode_type == UCODE_INIT) {
		base = le32_to_cpu(priv->card_alive_init.error_event_table_ptr);
		if (!base)
			base = priv->_agn.init_errlog_ptr;
	} else {
		base = le32_to_cpu(priv->card_alive.error_event_table_ptr);
		if (!base)
			base = priv->_agn.inst_errlog_ptr;
	}

	if (!priv->cfg->ops->lib->is_valid_rtc_data_addr(base)) {
		IWL_ERR(priv,
			"Not valid error log pointer 0x%08X for %s uCode\n",
			base, (priv->ucode_type == UCODE_INIT) ? "Init" : "RT");
		return;
	}

	count = iwl_read_targ_mem(priv, base);

	if (ERROR_START_OFFSET <= count * ERROR_ELEM_SIZE) {
		IWL_ERR(priv, "Start IWL Error Log Dump:\n");
		IWL_ERR(priv, "Status: 0x%08lX, count: %d\n",
			priv->status, count);
	}

	desc = iwl_read_targ_mem(priv, base + 1 * sizeof(u32));
	priv->isr_stats.err_code = desc;
	pc = iwl_read_targ_mem(priv, base + 2 * sizeof(u32));
	blink1 = iwl_read_targ_mem(priv, base + 3 * sizeof(u32));
	blink2 = iwl_read_targ_mem(priv, base + 4 * sizeof(u32));
	ilink1 = iwl_read_targ_mem(priv, base + 5 * sizeof(u32));
	ilink2 = iwl_read_targ_mem(priv, base + 6 * sizeof(u32));
	data1 = iwl_read_targ_mem(priv, base + 7 * sizeof(u32));
	data2 = iwl_read_targ_mem(priv, base + 8 * sizeof(u32));
	line = iwl_read_targ_mem(priv, base + 9 * sizeof(u32));
	time = iwl_read_targ_mem(priv, base + 11 * sizeof(u32));
	hcmd = iwl_read_targ_mem(priv, base + 22 * sizeof(u32));

	trace_iwlwifi_dev_ucode_error(priv, desc, time, data1, data2, line,
				      blink1, blink2, ilink1, ilink2);

	IWL_ERR(priv, "Desc                                  Time       "
		"data1      data2      line\n");
	IWL_ERR(priv, "%-28s (0x%04X) %010u 0x%08X 0x%08X %u\n",
		desc_lookup(desc), desc, time, data1, data2, line);
	IWL_ERR(priv, "pc      blink1  blink2  ilink1  ilink2  hcmd\n");
	IWL_ERR(priv, "0x%05X 0x%05X 0x%05X 0x%05X 0x%05X 0x%05X\n",
		pc, blink1, blink2, ilink1, ilink2, hcmd);
}

#define EVENT_START_OFFSET  (4 * sizeof(u32))

/**
 * iwl_print_event_log - Dump error event log to syslog
 *
 */
static int iwl_print_event_log(struct iwl_priv *priv, u32 start_idx,
			       u32 num_events, u32 mode,
			       int pos, char **buf, size_t bufsz)
{
	u32 i;
	u32 base;       /* SRAM byte address of event log header */
	u32 event_size; /* 2 u32s, or 3 u32s if timestamp recorded */
	u32 ptr;        /* SRAM byte address of log data */
	u32 ev, time, data; /* event log data */
	unsigned long reg_flags;

	if (num_events == 0)
		return pos;

	if (priv->ucode_type == UCODE_INIT) {
		base = le32_to_cpu(priv->card_alive_init.log_event_table_ptr);
		if (!base)
			base = priv->_agn.init_evtlog_ptr;
	} else {
		base = le32_to_cpu(priv->card_alive.log_event_table_ptr);
		if (!base)
			base = priv->_agn.inst_evtlog_ptr;
	}

	if (mode == 0)
		event_size = 2 * sizeof(u32);
	else
		event_size = 3 * sizeof(u32);

	ptr = base + EVENT_START_OFFSET + (start_idx * event_size);

	/* Make sure device is powered up for SRAM reads */
	spin_lock_irqsave(&priv->reg_lock, reg_flags);
	iwl_grab_nic_access(priv);

	/* Set starting address; reads will auto-increment */
	_iwl_write_direct32(priv, HBUS_TARG_MEM_RADDR, ptr);
	rmb();

	/* "time" is actually "data" for mode 0 (no timestamp).
	* place event id # at far right for easier visual parsing. */
	for (i = 0; i < num_events; i++) {
		ev = _iwl_read_direct32(priv, HBUS_TARG_MEM_RDAT);
		time = _iwl_read_direct32(priv, HBUS_TARG_MEM_RDAT);
		if (mode == 0) {
			/* data, ev */
			if (bufsz) {
				pos += scnprintf(*buf + pos, bufsz - pos,
						"EVT_LOG:0x%08x:%04u\n",
						time, ev);
			} else {
				trace_iwlwifi_dev_ucode_event(priv, 0,
					time, ev);
				IWL_ERR(priv, "EVT_LOG:0x%08x:%04u\n",
					time, ev);
			}
		} else {
			data = _iwl_read_direct32(priv, HBUS_TARG_MEM_RDAT);
			if (bufsz) {
				pos += scnprintf(*buf + pos, bufsz - pos,
						"EVT_LOGT:%010u:0x%08x:%04u\n",
						 time, data, ev);
			} else {
				IWL_ERR(priv, "EVT_LOGT:%010u:0x%08x:%04u\n",
					time, data, ev);
				trace_iwlwifi_dev_ucode_event(priv, time,
					data, ev);
			}
		}
	}

	/* Allow device to power down */
	iwl_release_nic_access(priv);
	spin_unlock_irqrestore(&priv->reg_lock, reg_flags);
	return pos;
}

/**
 * iwl_print_last_event_logs - Dump the newest # of event log to syslog
 */
static int iwl_print_last_event_logs(struct iwl_priv *priv, u32 capacity,
				    u32 num_wraps, u32 next_entry,
				    u32 size, u32 mode,
				    int pos, char **buf, size_t bufsz)
{
	/*
	 * display the newest DEFAULT_LOG_ENTRIES entries
	 * i.e the entries just before the next ont that uCode would fill.
	 */
	if (num_wraps) {
		if (next_entry < size) {
			pos = iwl_print_event_log(priv,
						capacity - (size - next_entry),
						size - next_entry, mode,
						pos, buf, bufsz);
			pos = iwl_print_event_log(priv, 0,
						  next_entry, mode,
						  pos, buf, bufsz);
		} else
			pos = iwl_print_event_log(priv, next_entry - size,
						  size, mode, pos, buf, bufsz);
	} else {
		if (next_entry < size) {
			pos = iwl_print_event_log(priv, 0, next_entry,
						  mode, pos, buf, bufsz);
		} else {
			pos = iwl_print_event_log(priv, next_entry - size,
						  size, mode, pos, buf, bufsz);
		}
	}
	return pos;
}

#define DEFAULT_DUMP_EVENT_LOG_ENTRIES (20)

int iwl_dump_nic_event_log(struct iwl_priv *priv, bool full_log,
			    char **buf, bool display)
{
	u32 base;       /* SRAM byte address of event log header */
	u32 capacity;   /* event log capacity in # entries */
	u32 mode;       /* 0 - no timestamp, 1 - timestamp recorded */
	u32 num_wraps;  /* # times uCode wrapped to top of log */
	u32 next_entry; /* index of next entry to be written by uCode */
	u32 size;       /* # entries that we'll print */
	u32 logsize;
	int pos = 0;
	size_t bufsz = 0;

	if (priv->ucode_type == UCODE_INIT) {
		base = le32_to_cpu(priv->card_alive_init.log_event_table_ptr);
		logsize = priv->_agn.init_evtlog_size;
		if (!base)
			base = priv->_agn.init_evtlog_ptr;
	} else {
		base = le32_to_cpu(priv->card_alive.log_event_table_ptr);
		logsize = priv->_agn.inst_evtlog_size;
		if (!base)
			base = priv->_agn.inst_evtlog_ptr;
	}

	if (!priv->cfg->ops->lib->is_valid_rtc_data_addr(base)) {
		IWL_ERR(priv,
			"Invalid event log pointer 0x%08X for %s uCode\n",
			base, (priv->ucode_type == UCODE_INIT) ? "Init" : "RT");
		return -EINVAL;
	}

	/* event log header */
	capacity = iwl_read_targ_mem(priv, base);
	mode = iwl_read_targ_mem(priv, base + (1 * sizeof(u32)));
	num_wraps = iwl_read_targ_mem(priv, base + (2 * sizeof(u32)));
	next_entry = iwl_read_targ_mem(priv, base + (3 * sizeof(u32)));

	if (capacity > logsize) {
		IWL_ERR(priv, "Log capacity %d is bogus, limit to %d entries\n",
			capacity, logsize);
		capacity = logsize;
	}

	if (next_entry > logsize) {
		IWL_ERR(priv, "Log write index %d is bogus, limit to %d\n",
			next_entry, logsize);
		next_entry = logsize;
	}

	size = num_wraps ? capacity : next_entry;

	/* bail out if nothing in log */
	if (size == 0) {
		IWL_ERR(priv, "Start IWL Event Log Dump: nothing in log\n");
		return pos;
	}

	/* enable/disable bt channel inhibition */
	priv->bt_ch_announce = iwlagn_bt_ch_announce;

#ifdef CONFIG_IWLWIFI_DEBUG
	if (!(iwl_get_debug_level(priv) & IWL_DL_FW_ERRORS) && !full_log)
		size = (size > DEFAULT_DUMP_EVENT_LOG_ENTRIES)
			? DEFAULT_DUMP_EVENT_LOG_ENTRIES : size;
#else
	size = (size > DEFAULT_DUMP_EVENT_LOG_ENTRIES)
		? DEFAULT_DUMP_EVENT_LOG_ENTRIES : size;
#endif
	IWL_ERR(priv, "Start IWL Event Log Dump: display last %u entries\n",
		size);

#ifdef CONFIG_IWLWIFI_DEBUG
	if (display) {
		if (full_log)
			bufsz = capacity * 48;
		else
			bufsz = size * 48;
		*buf = kmalloc(bufsz, GFP_KERNEL);
		if (!*buf)
			return -ENOMEM;
	}
	if ((iwl_get_debug_level(priv) & IWL_DL_FW_ERRORS) || full_log) {
		/*
		 * if uCode has wrapped back to top of log,
		 * start at the oldest entry,
		 * i.e the next one that uCode would fill.
		 */
		if (num_wraps)
			pos = iwl_print_event_log(priv, next_entry,
						capacity - next_entry, mode,
						pos, buf, bufsz);
		/* (then/else) start at top of log */
		pos = iwl_print_event_log(priv, 0,
					  next_entry, mode, pos, buf, bufsz);
	} else
		pos = iwl_print_last_event_logs(priv, capacity, num_wraps,
						next_entry, size, mode,
						pos, buf, bufsz);
#else
	pos = iwl_print_last_event_logs(priv, capacity, num_wraps,
					next_entry, size, mode,
					pos, buf, bufsz);
#endif
	return pos;
}

static void iwl_rf_kill_ct_config(struct iwl_priv *priv)
{
	struct iwl_ct_kill_config cmd;
	struct iwl_ct_kill_throttling_config adv_cmd;
	unsigned long flags;
	int ret = 0;

	spin_lock_irqsave(&priv->lock, flags);
	iwl_write32(priv, CSR_UCODE_DRV_GP1_CLR,
		    CSR_UCODE_DRV_GP1_REG_BIT_CT_KILL_EXIT);
	spin_unlock_irqrestore(&priv->lock, flags);
	priv->thermal_throttle.ct_kill_toggle = false;

	if (priv->cfg->base_params->support_ct_kill_exit) {
		adv_cmd.critical_temperature_enter =
			cpu_to_le32(priv->hw_params.ct_kill_threshold);
		adv_cmd.critical_temperature_exit =
			cpu_to_le32(priv->hw_params.ct_kill_exit_threshold);

		ret = iwl_send_cmd_pdu(priv, REPLY_CT_KILL_CONFIG_CMD,
				       sizeof(adv_cmd), &adv_cmd);
		if (ret)
			IWL_ERR(priv, "REPLY_CT_KILL_CONFIG_CMD failed\n");
		else
			IWL_DEBUG_INFO(priv, "REPLY_CT_KILL_CONFIG_CMD "
					"succeeded, "
					"critical temperature enter is %d,"
					"exit is %d\n",
				       priv->hw_params.ct_kill_threshold,
				       priv->hw_params.ct_kill_exit_threshold);
	} else {
		cmd.critical_temperature_R =
			cpu_to_le32(priv->hw_params.ct_kill_threshold);

		ret = iwl_send_cmd_pdu(priv, REPLY_CT_KILL_CONFIG_CMD,
				       sizeof(cmd), &cmd);
		if (ret)
			IWL_ERR(priv, "REPLY_CT_KILL_CONFIG_CMD failed\n");
		else
			IWL_DEBUG_INFO(priv, "REPLY_CT_KILL_CONFIG_CMD "
					"succeeded, "
					"critical temperature is %d\n",
					priv->hw_params.ct_kill_threshold);
	}
}

static int iwlagn_send_calib_cfg_rt(struct iwl_priv *priv, u32 cfg)
{
	struct iwl_calib_cfg_cmd calib_cfg_cmd;
	struct iwl_host_cmd cmd = {
		.id = CALIBRATION_CFG_CMD,
		.len = sizeof(struct iwl_calib_cfg_cmd),
		.data = &calib_cfg_cmd,
	};

	memset(&calib_cfg_cmd, 0, sizeof(calib_cfg_cmd));
	calib_cfg_cmd.ucd_calib_cfg.once.is_enable = IWL_CALIB_INIT_CFG_ALL;
	calib_cfg_cmd.ucd_calib_cfg.once.start = cpu_to_le32(cfg);

	return iwl_send_cmd(priv, &cmd);
}


/**
 * iwl_alive_start - called after REPLY_ALIVE notification received
 *                   from protocol/runtime uCode (initialization uCode's
 *                   Alive gets handled by iwl_init_alive_start()).
 */
static void iwl_alive_start(struct iwl_priv *priv)
{
	int ret = 0;
	struct iwl_rxon_context *ctx = &priv->contexts[IWL_RXON_CTX_BSS];

	IWL_DEBUG_INFO(priv, "Runtime Alive received.\n");

	/* Initialize uCode has loaded Runtime uCode ... verify inst image.
	 * This is a paranoid check, because we would not have gotten the
	 * "runtime" alive if code weren't properly loaded.  */
	if (iwl_verify_ucode(priv)) {
		/* Runtime instruction load was bad;
		 * take it all the way back down so we can try again */
		IWL_DEBUG_INFO(priv, "Bad runtime uCode load.\n");
		goto restart;
	}

	ret = priv->cfg->ops->lib->alive_notify(priv);
	if (ret) {
		IWL_WARN(priv,
			"Could not complete ALIVE transition [ntf]: %d\n", ret);
		goto restart;
	}


	/* After the ALIVE response, we can send host commands to the uCode */
	set_bit(STATUS_ALIVE, &priv->status);

	/* Enable watchdog to monitor the driver tx queues */
	iwl_setup_watchdog(priv);

	if (iwl_is_rfkill(priv))
		return;

	/* download priority table before any calibration request */
	if (priv->cfg->bt_params &&
	    priv->cfg->bt_params->advanced_bt_coexist) {
		/* Configure Bluetooth device coexistence support */
		priv->bt_valid = IWLAGN_BT_ALL_VALID_MSK;
		priv->kill_ack_mask = IWLAGN_BT_KILL_ACK_MASK_DEFAULT;
		priv->kill_cts_mask = IWLAGN_BT_KILL_CTS_MASK_DEFAULT;
		priv->cfg->ops->hcmd->send_bt_config(priv);
		priv->bt_valid = IWLAGN_BT_VALID_ENABLE_FLAGS;
		iwlagn_send_prio_tbl(priv);

		/* FIXME: w/a to force change uCode BT state machine */
		iwlagn_send_bt_env(priv, IWL_BT_COEX_ENV_OPEN,
			BT_COEX_PRIO_TBL_EVT_INIT_CALIB2);
		iwlagn_send_bt_env(priv, IWL_BT_COEX_ENV_CLOSE,
			BT_COEX_PRIO_TBL_EVT_INIT_CALIB2);
	}
	if (priv->hw_params.calib_rt_cfg)
		iwlagn_send_calib_cfg_rt(priv, priv->hw_params.calib_rt_cfg);

	ieee80211_wake_queues(priv->hw);

	priv->active_rate = IWL_RATES_MASK;

	/* Configure Tx antenna selection based on H/W config */
	if (priv->cfg->ops->hcmd->set_tx_ant)
		priv->cfg->ops->hcmd->set_tx_ant(priv, priv->cfg->valid_tx_ant);

	if (iwl_is_associated_ctx(ctx)) {
		struct iwl_rxon_cmd *active_rxon =
				(struct iwl_rxon_cmd *)&ctx->active;
		/* apply any changes in staging */
		ctx->staging.filter_flags |= RXON_FILTER_ASSOC_MSK;
		active_rxon->filter_flags &= ~RXON_FILTER_ASSOC_MSK;
	} else {
		struct iwl_rxon_context *tmp;
		/* Initialize our rx_config data */
		for_each_context(priv, tmp)
			iwl_connection_init_rx_config(priv, tmp);

		if (priv->cfg->ops->hcmd->set_rxon_chain)
			priv->cfg->ops->hcmd->set_rxon_chain(priv, ctx);
	}

	if (!priv->cfg->bt_params || (priv->cfg->bt_params &&
	    !priv->cfg->bt_params->advanced_bt_coexist)) {
		/*
		 * default is 2-wire BT coexexistence support
		 */
		priv->cfg->ops->hcmd->send_bt_config(priv);
	}

	iwl_reset_run_time_calib(priv);

	set_bit(STATUS_READY, &priv->status);

	/* Configure the adapter for unassociated operation */
	iwlcore_commit_rxon(priv, ctx);

	/* At this point, the NIC is initialized and operational */
	iwl_rf_kill_ct_config(priv);

	IWL_DEBUG_INFO(priv, "ALIVE processing complete.\n");
	wake_up_interruptible(&priv->wait_command_queue);

	iwl_power_update_mode(priv, true);
	IWL_DEBUG_INFO(priv, "Updated power mode\n");


	return;

 restart:
	queue_work(priv->workqueue, &priv->restart);
}

static void iwl_cancel_deferred_work(struct iwl_priv *priv);

static void __iwl_down(struct iwl_priv *priv)
{
	unsigned long flags;
	int exit_pending = test_bit(STATUS_EXIT_PENDING, &priv->status);

	IWL_DEBUG_INFO(priv, DRV_NAME " is going down\n");

	iwl_scan_cancel_timeout(priv, 200);

	exit_pending = test_and_set_bit(STATUS_EXIT_PENDING, &priv->status);

	/* Stop TX queues watchdog. We need to have STATUS_EXIT_PENDING bit set
	 * to prevent rearm timer */
	del_timer_sync(&priv->watchdog);

	iwl_clear_ucode_stations(priv, NULL);
	iwl_dealloc_bcast_stations(priv);
	iwl_clear_driver_stations(priv);

	/* reset BT coex data */
	priv->bt_status = 0;
	if (priv->cfg->bt_params)
		priv->bt_traffic_load =
			 priv->cfg->bt_params->bt_init_traffic_load;
	else
		priv->bt_traffic_load = 0;
	priv->bt_full_concurrent = false;
	priv->bt_ci_compliance = 0;

	/* Unblock any waiting calls */
	wake_up_interruptible_all(&priv->wait_command_queue);

	/* Wipe out the EXIT_PENDING status bit if we are not actually
	 * exiting the module */
	if (!exit_pending)
		clear_bit(STATUS_EXIT_PENDING, &priv->status);

	/* stop and reset the on-board processor */
	iwl_write32(priv, CSR_RESET, CSR_RESET_REG_FLAG_NEVO_RESET);

	/* tell the device to stop sending interrupts */
	spin_lock_irqsave(&priv->lock, flags);
	iwl_disable_interrupts(priv);
	spin_unlock_irqrestore(&priv->lock, flags);
	iwl_synchronize_irq(priv);

	if (priv->mac80211_registered)
		ieee80211_stop_queues(priv->hw);

	/* If we have not previously called iwl_init() then
	 * clear all bits but the RF Kill bit and return */
	if (!iwl_is_init(priv)) {
		priv->status = test_bit(STATUS_RF_KILL_HW, &priv->status) <<
					STATUS_RF_KILL_HW |
			       test_bit(STATUS_GEO_CONFIGURED, &priv->status) <<
					STATUS_GEO_CONFIGURED |
			       test_bit(STATUS_EXIT_PENDING, &priv->status) <<
					STATUS_EXIT_PENDING;
		goto exit;
	}

	/* ...otherwise clear out all the status bits but the RF Kill
	 * bit and continue taking the NIC down. */
	priv->status &= test_bit(STATUS_RF_KILL_HW, &priv->status) <<
				STATUS_RF_KILL_HW |
			test_bit(STATUS_GEO_CONFIGURED, &priv->status) <<
				STATUS_GEO_CONFIGURED |
			test_bit(STATUS_FW_ERROR, &priv->status) <<
				STATUS_FW_ERROR |
		       test_bit(STATUS_EXIT_PENDING, &priv->status) <<
				STATUS_EXIT_PENDING;

	/* device going down, Stop using ICT table */
	if (priv->cfg->ops->lib->isr_ops.disable)
		priv->cfg->ops->lib->isr_ops.disable(priv);

	iwlagn_txq_ctx_stop(priv);
	iwlagn_rxq_stop(priv);

	/* Power-down device's busmaster DMA clocks */
	iwl_write_prph(priv, APMG_CLK_DIS_REG, APMG_CLK_VAL_DMA_CLK_RQT);
	udelay(5);

	/* Make sure (redundant) we've released our request to stay awake */
	iwl_clear_bit(priv, CSR_GP_CNTRL, CSR_GP_CNTRL_REG_FLAG_MAC_ACCESS_REQ);

	/* Stop the device, and put it in low power state */
	iwl_apm_stop(priv);

 exit:
	memset(&priv->card_alive, 0, sizeof(struct iwl_alive_resp));

	dev_kfree_skb(priv->beacon_skb);
	priv->beacon_skb = NULL;

	/* clear out any free frames */
	iwl_clear_free_frames(priv);
}

static void iwl_down(struct iwl_priv *priv)
{
	mutex_lock(&priv->mutex);
	__iwl_down(priv);
	mutex_unlock(&priv->mutex);

	iwl_cancel_deferred_work(priv);
}

#define HW_READY_TIMEOUT (50)

static int iwl_set_hw_ready(struct iwl_priv *priv)
{
	int ret = 0;

	iwl_set_bit(priv, CSR_HW_IF_CONFIG_REG,
		CSR_HW_IF_CONFIG_REG_BIT_NIC_READY);

	/* See if we got it */
	ret = iwl_poll_bit(priv, CSR_HW_IF_CONFIG_REG,
				CSR_HW_IF_CONFIG_REG_BIT_NIC_READY,
				CSR_HW_IF_CONFIG_REG_BIT_NIC_READY,
				HW_READY_TIMEOUT);
	if (ret != -ETIMEDOUT)
		priv->hw_ready = true;
	else
		priv->hw_ready = false;

	IWL_DEBUG_INFO(priv, "hardware %s\n",
		      (priv->hw_ready == 1) ? "ready" : "not ready");
	return ret;
}

static int iwl_prepare_card_hw(struct iwl_priv *priv)
{
	int ret = 0;

	IWL_DEBUG_INFO(priv, "iwl_prepare_card_hw enter\n");

	ret = iwl_set_hw_ready(priv);
	if (priv->hw_ready)
		return ret;

	/* If HW is not ready, prepare the conditions to check again */
	iwl_set_bit(priv, CSR_HW_IF_CONFIG_REG,
			CSR_HW_IF_CONFIG_REG_PREPARE);

	ret = iwl_poll_bit(priv, CSR_HW_IF_CONFIG_REG,
			~CSR_HW_IF_CONFIG_REG_BIT_NIC_PREPARE_DONE,
			CSR_HW_IF_CONFIG_REG_BIT_NIC_PREPARE_DONE, 150000);

	/* HW should be ready by now, check again. */
	if (ret != -ETIMEDOUT)
		iwl_set_hw_ready(priv);

	return ret;
}

#define MAX_HW_RESTARTS 5

static int __iwl_up(struct iwl_priv *priv)
{
	struct iwl_rxon_context *ctx;
	int i;
	int ret;

	if (test_bit(STATUS_EXIT_PENDING, &priv->status)) {
		IWL_WARN(priv, "Exit pending; will not bring the NIC up\n");
		return -EIO;
	}

	if (!priv->ucode_data_backup.v_addr || !priv->ucode_data.v_addr) {
		IWL_ERR(priv, "ucode not available for device bringup\n");
		return -EIO;
	}

	for_each_context(priv, ctx) {
		ret = iwlagn_alloc_bcast_station(priv, ctx);
		if (ret) {
			iwl_dealloc_bcast_stations(priv);
			return ret;
		}
	}

	iwl_prepare_card_hw(priv);

	if (!priv->hw_ready) {
		IWL_WARN(priv, "Exit HW not ready\n");
		return -EIO;
	}

	/* If platform's RF_KILL switch is NOT set to KILL */
	if (iwl_read32(priv, CSR_GP_CNTRL) & CSR_GP_CNTRL_REG_FLAG_HW_RF_KILL_SW)
		clear_bit(STATUS_RF_KILL_HW, &priv->status);
	else
		set_bit(STATUS_RF_KILL_HW, &priv->status);

	if (iwl_is_rfkill(priv)) {
		wiphy_rfkill_set_hw_state(priv->hw->wiphy, true);

		iwl_enable_interrupts(priv);
		IWL_WARN(priv, "Radio disabled by HW RF Kill switch\n");
		return 0;
	}

	iwl_write32(priv, CSR_INT, 0xFFFFFFFF);

	/* must be initialised before iwl_hw_nic_init */
	if (priv->valid_contexts != BIT(IWL_RXON_CTX_BSS))
		priv->cmd_queue = IWL_IPAN_CMD_QUEUE_NUM;
	else
		priv->cmd_queue = IWL_DEFAULT_CMD_QUEUE_NUM;

	ret = iwlagn_hw_nic_init(priv);
	if (ret) {
		IWL_ERR(priv, "Unable to init nic\n");
		return ret;
	}

	/* make sure rfkill handshake bits are cleared */
	iwl_write32(priv, CSR_UCODE_DRV_GP1_CLR, CSR_UCODE_SW_BIT_RFKILL);
	iwl_write32(priv, CSR_UCODE_DRV_GP1_CLR,
		    CSR_UCODE_DRV_GP1_BIT_CMD_BLOCKED);

	/* clear (again), then enable host interrupts */
	iwl_write32(priv, CSR_INT, 0xFFFFFFFF);
	iwl_enable_interrupts(priv);

	/* really make sure rfkill handshake bits are cleared */
	iwl_write32(priv, CSR_UCODE_DRV_GP1_CLR, CSR_UCODE_SW_BIT_RFKILL);
	iwl_write32(priv, CSR_UCODE_DRV_GP1_CLR, CSR_UCODE_SW_BIT_RFKILL);

	/* Copy original ucode data image from disk into backup cache.
	 * This will be used to initialize the on-board processor's
	 * data SRAM for a clean start when the runtime program first loads. */
	memcpy(priv->ucode_data_backup.v_addr, priv->ucode_data.v_addr,
	       priv->ucode_data.len);

	for (i = 0; i < MAX_HW_RESTARTS; i++) {

		/* load bootstrap state machine,
		 * load bootstrap program into processor's memory,
		 * prepare to load the "initialize" uCode */
		ret = priv->cfg->ops->lib->load_ucode(priv);

		if (ret) {
			IWL_ERR(priv, "Unable to set up bootstrap uCode: %d\n",
				ret);
			continue;
		}

		/* start card; "initialize" will load runtime ucode */
		iwl_nic_start(priv);

		IWL_DEBUG_INFO(priv, DRV_NAME " is coming up\n");

		return 0;
	}

	set_bit(STATUS_EXIT_PENDING, &priv->status);
	__iwl_down(priv);
	clear_bit(STATUS_EXIT_PENDING, &priv->status);

	/* tried to restart and config the device for as long as our
	 * patience could withstand */
	IWL_ERR(priv, "Unable to initialize device after %d attempts.\n", i);
	return -EIO;
}


/*****************************************************************************
 *
 * Workqueue callbacks
 *
 *****************************************************************************/

static void iwl_bg_init_alive_start(struct work_struct *data)
{
	struct iwl_priv *priv =
	    container_of(data, struct iwl_priv, init_alive_start.work);

	if (test_bit(STATUS_EXIT_PENDING, &priv->status))
		return;

	mutex_lock(&priv->mutex);
	priv->cfg->ops->lib->init_alive_start(priv);
	mutex_unlock(&priv->mutex);
}

static void iwl_bg_alive_start(struct work_struct *data)
{
	struct iwl_priv *priv =
	    container_of(data, struct iwl_priv, alive_start.work);

	if (test_bit(STATUS_EXIT_PENDING, &priv->status))
		return;

	/* enable dram interrupt */
	if (priv->cfg->ops->lib->isr_ops.reset)
		priv->cfg->ops->lib->isr_ops.reset(priv);

	mutex_lock(&priv->mutex);
	iwl_alive_start(priv);
	mutex_unlock(&priv->mutex);
}

static void iwl_bg_run_time_calib_work(struct work_struct *work)
{
	struct iwl_priv *priv = container_of(work, struct iwl_priv,
			run_time_calib_work);

	mutex_lock(&priv->mutex);

	if (test_bit(STATUS_EXIT_PENDING, &priv->status) ||
	    test_bit(STATUS_SCANNING, &priv->status)) {
		mutex_unlock(&priv->mutex);
		return;
	}

	if (priv->start_calib) {
		if (iwl_bt_statistics(priv)) {
			iwl_chain_noise_calibration(priv,
					(void *)&priv->_agn.statistics_bt);
			iwl_sensitivity_calibration(priv,
					(void *)&priv->_agn.statistics_bt);
		} else {
			iwl_chain_noise_calibration(priv,
					(void *)&priv->_agn.statistics);
			iwl_sensitivity_calibration(priv,
					(void *)&priv->_agn.statistics);
		}
	}

	mutex_unlock(&priv->mutex);
}

static void iwl_bg_restart(struct work_struct *data)
{
	struct iwl_priv *priv = container_of(data, struct iwl_priv, restart);

	if (test_bit(STATUS_EXIT_PENDING, &priv->status))
		return;

	if (test_and_clear_bit(STATUS_FW_ERROR, &priv->status)) {
		struct iwl_rxon_context *ctx;
		bool bt_full_concurrent;
		u8 bt_ci_compliance;
		u8 bt_load;
		u8 bt_status;

		mutex_lock(&priv->mutex);
		for_each_context(priv, ctx)
			ctx->vif = NULL;
		priv->is_open = 0;

		/*
		 * __iwl_down() will clear the BT status variables,
		 * which is correct, but when we restart we really
		 * want to keep them so restore them afterwards.
		 *
		 * The restart process will later pick them up and
		 * re-configure the hw when we reconfigure the BT
		 * command.
		 */
		bt_full_concurrent = priv->bt_full_concurrent;
		bt_ci_compliance = priv->bt_ci_compliance;
		bt_load = priv->bt_traffic_load;
		bt_status = priv->bt_status;

		__iwl_down(priv);

		priv->bt_full_concurrent = bt_full_concurrent;
		priv->bt_ci_compliance = bt_ci_compliance;
		priv->bt_traffic_load = bt_load;
		priv->bt_status = bt_status;

		mutex_unlock(&priv->mutex);
		iwl_cancel_deferred_work(priv);
		ieee80211_restart_hw(priv->hw);
	} else {
		iwl_down(priv);

		if (test_bit(STATUS_EXIT_PENDING, &priv->status))
			return;

		mutex_lock(&priv->mutex);
		__iwl_up(priv);
		mutex_unlock(&priv->mutex);
	}
}

static void iwl_bg_rx_replenish(struct work_struct *data)
{
	struct iwl_priv *priv =
	    container_of(data, struct iwl_priv, rx_replenish);

	if (test_bit(STATUS_EXIT_PENDING, &priv->status))
		return;

	mutex_lock(&priv->mutex);
	iwlagn_rx_replenish(priv);
	mutex_unlock(&priv->mutex);
}

static int iwl_mac_offchannel_tx(struct ieee80211_hw *hw, struct sk_buff *skb,
				 struct ieee80211_channel *chan,
				 enum nl80211_channel_type channel_type,
				 unsigned int wait)
{
	struct iwl_priv *priv = hw->priv;
	int ret;

	/* Not supported if we don't have PAN */
	if (!(priv->valid_contexts & BIT(IWL_RXON_CTX_PAN))) {
		ret = -EOPNOTSUPP;
		goto free;
	}

	/* Not supported on pre-P2P firmware */
	if (!(priv->contexts[IWL_RXON_CTX_PAN].interface_modes &
					BIT(NL80211_IFTYPE_P2P_CLIENT))) {
		ret = -EOPNOTSUPP;
		goto free;
	}

	mutex_lock(&priv->mutex);

	if (!priv->contexts[IWL_RXON_CTX_PAN].is_active) {
		/*
		 * If the PAN context is free, use the normal
		 * way of doing remain-on-channel offload + TX.
		 */
		ret = 1;
		goto out;
	}

	/* TODO: queue up if scanning? */
	if (test_bit(STATUS_SCANNING, &priv->status) ||
	    priv->_agn.offchan_tx_skb) {
		ret = -EBUSY;
		goto out;
	}

	/*
	 * max_scan_ie_len doesn't include the blank SSID or the header,
	 * so need to add that again here.
	 */
	if (skb->len > hw->wiphy->max_scan_ie_len + 24 + 2) {
		ret = -ENOBUFS;
		goto out;
	}

	priv->_agn.offchan_tx_skb = skb;
	priv->_agn.offchan_tx_timeout = wait;
	priv->_agn.offchan_tx_chan = chan;

	ret = iwl_scan_initiate(priv, priv->contexts[IWL_RXON_CTX_PAN].vif,
				IWL_SCAN_OFFCH_TX, chan->band);
	if (ret)
		priv->_agn.offchan_tx_skb = NULL;
 out:
	mutex_unlock(&priv->mutex);
 free:
	if (ret < 0)
		kfree_skb(skb);

	return ret;
}

static int iwl_mac_offchannel_tx_cancel_wait(struct ieee80211_hw *hw)
{
	struct iwl_priv *priv = hw->priv;
	int ret;

	mutex_lock(&priv->mutex);

	if (!priv->_agn.offchan_tx_skb) {
		ret = -EINVAL;
		goto unlock;
	}

	priv->_agn.offchan_tx_skb = NULL;

	ret = iwl_scan_cancel_timeout(priv, 200);
	if (ret)
		ret = -EIO;
unlock:
	mutex_unlock(&priv->mutex);

	return ret;
}

/*****************************************************************************
 *
 * mac80211 entry point functions
 *
 *****************************************************************************/

#define UCODE_READY_TIMEOUT	(4 * HZ)

/*
 * Not a mac80211 entry point function, but it fits in with all the
 * other mac80211 functions grouped here.
 */
static int iwl_mac_setup_register(struct iwl_priv *priv,
				  struct iwlagn_ucode_capabilities *capa)
{
	int ret;
	struct ieee80211_hw *hw = priv->hw;
	struct iwl_rxon_context *ctx;

	hw->rate_control_algorithm = "iwl-agn-rs";

	/* Tell mac80211 our characteristics */
	hw->flags = IEEE80211_HW_SIGNAL_DBM |
		    IEEE80211_HW_AMPDU_AGGREGATION |
		    IEEE80211_HW_NEED_DTIM_PERIOD |
		    IEEE80211_HW_SPECTRUM_MGMT |
		    IEEE80211_HW_REPORTS_TX_ACK_STATUS;

	hw->max_tx_aggregation_subframes = LINK_QUAL_AGG_FRAME_LIMIT_DEF;

	if (!priv->cfg->base_params->broken_powersave)
		hw->flags |= IEEE80211_HW_SUPPORTS_PS |
			     IEEE80211_HW_SUPPORTS_DYNAMIC_PS;

	if (priv->cfg->sku & IWL_SKU_N)
		hw->flags |= IEEE80211_HW_SUPPORTS_DYNAMIC_SMPS |
			     IEEE80211_HW_SUPPORTS_STATIC_SMPS;

	hw->sta_data_size = sizeof(struct iwl_station_priv);
	hw->vif_data_size = sizeof(struct iwl_vif_priv);

	for_each_context(priv, ctx) {
		hw->wiphy->interface_modes |= ctx->interface_modes;
		hw->wiphy->interface_modes |= ctx->exclusive_interface_modes;
	}

	hw->wiphy->max_remain_on_channel_duration = 1000;

	hw->wiphy->flags |= WIPHY_FLAG_CUSTOM_REGULATORY |
			    WIPHY_FLAG_DISABLE_BEACON_HINTS |
			    WIPHY_FLAG_IBSS_RSN;

	/*
	 * For now, disable PS by default because it affects
	 * RX performance significantly.
	 */
	hw->wiphy->flags &= ~WIPHY_FLAG_PS_ON_BY_DEFAULT;

	hw->wiphy->max_scan_ssids = PROBE_OPTION_MAX;
	/* we create the 802.11 header and a zero-length SSID element */
	hw->wiphy->max_scan_ie_len = capa->max_probe_length - 24 - 2;

	/* Default value; 4 EDCA QOS priorities */
	hw->queues = 4;

	hw->max_listen_interval = IWL_CONN_MAX_LISTEN_INTERVAL;

	if (priv->bands[IEEE80211_BAND_2GHZ].n_channels)
		priv->hw->wiphy->bands[IEEE80211_BAND_2GHZ] =
			&priv->bands[IEEE80211_BAND_2GHZ];
	if (priv->bands[IEEE80211_BAND_5GHZ].n_channels)
		priv->hw->wiphy->bands[IEEE80211_BAND_5GHZ] =
			&priv->bands[IEEE80211_BAND_5GHZ];

	iwl_leds_init(priv);

	ret = ieee80211_register_hw(priv->hw);
	if (ret) {
		IWL_ERR(priv, "Failed to register hw (error %d)\n", ret);
		return ret;
	}
	priv->mac80211_registered = 1;

	return 0;
}


int iwlagn_mac_start(struct ieee80211_hw *hw)
{
	struct iwl_priv *priv = hw->priv;
	int ret;

	IWL_DEBUG_MAC80211(priv, "enter\n");

	/* we should be verifying the device is ready to be opened */
	mutex_lock(&priv->mutex);
	ret = __iwl_up(priv);
	mutex_unlock(&priv->mutex);

	if (ret)
		return ret;

	if (iwl_is_rfkill(priv))
		goto out;

	IWL_DEBUG_INFO(priv, "Start UP work done.\n");

	/* Wait for START_ALIVE from Run Time ucode. Otherwise callbacks from
	 * mac80211 will not be run successfully. */
	ret = wait_event_interruptible_timeout(priv->wait_command_queue,
			test_bit(STATUS_READY, &priv->status),
			UCODE_READY_TIMEOUT);
	if (!ret) {
		if (!test_bit(STATUS_READY, &priv->status)) {
			IWL_ERR(priv, "START_ALIVE timeout after %dms.\n",
				jiffies_to_msecs(UCODE_READY_TIMEOUT));
			return -ETIMEDOUT;
		}
	}

	iwlagn_led_enable(priv);

out:
	priv->is_open = 1;
	IWL_DEBUG_MAC80211(priv, "leave\n");
	return 0;
}

void iwlagn_mac_stop(struct ieee80211_hw *hw)
{
	struct iwl_priv *priv = hw->priv;

	IWL_DEBUG_MAC80211(priv, "enter\n");

	if (!priv->is_open)
		return;

	priv->is_open = 0;

	iwl_down(priv);

	flush_workqueue(priv->workqueue);

	/* User space software may expect getting rfkill changes
	 * even if interface is down */
	iwl_write32(priv, CSR_INT, 0xFFFFFFFF);
	iwl_enable_rfkill_int(priv);

	IWL_DEBUG_MAC80211(priv, "leave\n");
}

void iwlagn_mac_tx(struct ieee80211_hw *hw, struct sk_buff *skb)
{
	struct iwl_priv *priv = hw->priv;

	IWL_DEBUG_MACDUMP(priv, "enter\n");

	IWL_DEBUG_TX(priv, "dev->xmit(%d bytes) at rate 0x%02x\n", skb->len,
		     ieee80211_get_tx_rate(hw, IEEE80211_SKB_CB(skb))->bitrate);

	if (iwlagn_tx_skb(priv, skb))
		dev_kfree_skb_any(skb);

	IWL_DEBUG_MACDUMP(priv, "leave\n");
}

void iwlagn_mac_update_tkip_key(struct ieee80211_hw *hw,
				struct ieee80211_vif *vif,
				struct ieee80211_key_conf *keyconf,
				struct ieee80211_sta *sta,
				u32 iv32, u16 *phase1key)
{
	struct iwl_priv *priv = hw->priv;
	struct iwl_vif_priv *vif_priv = (void *)vif->drv_priv;

	IWL_DEBUG_MAC80211(priv, "enter\n");

	iwl_update_tkip_key(priv, vif_priv->ctx, keyconf, sta,
			    iv32, phase1key);

	IWL_DEBUG_MAC80211(priv, "leave\n");
}

int iwlagn_mac_set_key(struct ieee80211_hw *hw, enum set_key_cmd cmd,
		       struct ieee80211_vif *vif, struct ieee80211_sta *sta,
		       struct ieee80211_key_conf *key)
{
	struct iwl_priv *priv = hw->priv;
	struct iwl_vif_priv *vif_priv = (void *)vif->drv_priv;
	struct iwl_rxon_context *ctx = vif_priv->ctx;
	int ret;
	u8 sta_id;
	bool is_default_wep_key = false;

	IWL_DEBUG_MAC80211(priv, "enter\n");

	if (priv->cfg->mod_params->sw_crypto) {
		IWL_DEBUG_MAC80211(priv, "leave - hwcrypto disabled\n");
		return -EOPNOTSUPP;
	}

	/*
	 * To support IBSS RSN, don't program group keys in IBSS, the
	 * hardware will then not attempt to decrypt the frames.
	 */
	if (vif->type == NL80211_IFTYPE_ADHOC &&
	    !(key->flags & IEEE80211_KEY_FLAG_PAIRWISE))
		return -EOPNOTSUPP;

	sta_id = iwl_sta_id_or_broadcast(priv, vif_priv->ctx, sta);
	if (sta_id == IWL_INVALID_STATION)
		return -EINVAL;

	mutex_lock(&priv->mutex);
	iwl_scan_cancel_timeout(priv, 100);

	/*
	 * If we are getting WEP group key and we didn't receive any key mapping
	 * so far, we are in legacy wep mode (group key only), otherwise we are
	 * in 1X mode.
	 * In legacy wep mode, we use another host command to the uCode.
	 */
	if ((key->cipher == WLAN_CIPHER_SUITE_WEP40 ||
	     key->cipher == WLAN_CIPHER_SUITE_WEP104) &&
	    !sta) {
		if (cmd == SET_KEY)
			is_default_wep_key = !ctx->key_mapping_keys;
		else
			is_default_wep_key =
					(key->hw_key_idx == HW_KEY_DEFAULT);
	}

	switch (cmd) {
	case SET_KEY:
		if (is_default_wep_key)
			ret = iwl_set_default_wep_key(priv, vif_priv->ctx, key);
		else
			ret = iwl_set_dynamic_key(priv, vif_priv->ctx,
						  key, sta_id);

		IWL_DEBUG_MAC80211(priv, "enable hwcrypto key\n");
		break;
	case DISABLE_KEY:
		if (is_default_wep_key)
			ret = iwl_remove_default_wep_key(priv, ctx, key);
		else
			ret = iwl_remove_dynamic_key(priv, ctx, key, sta_id);

		IWL_DEBUG_MAC80211(priv, "disable hwcrypto key\n");
		break;
	default:
		ret = -EINVAL;
	}

	mutex_unlock(&priv->mutex);
	IWL_DEBUG_MAC80211(priv, "leave\n");

	return ret;
}

int iwlagn_mac_ampdu_action(struct ieee80211_hw *hw,
			    struct ieee80211_vif *vif,
			    enum ieee80211_ampdu_mlme_action action,
			    struct ieee80211_sta *sta, u16 tid, u16 *ssn,
			    u8 buf_size)
{
	struct iwl_priv *priv = hw->priv;
	int ret = -EINVAL;
	struct iwl_station_priv *sta_priv = (void *) sta->drv_priv;

	IWL_DEBUG_HT(priv, "A-MPDU action on addr %pM tid %d\n",
		     sta->addr, tid);

	if (!(priv->cfg->sku & IWL_SKU_N))
		return -EACCES;

	mutex_lock(&priv->mutex);

	switch (action) {
	case IEEE80211_AMPDU_RX_START:
		IWL_DEBUG_HT(priv, "start Rx\n");
		ret = iwl_sta_rx_agg_start(priv, sta, tid, *ssn);
		break;
	case IEEE80211_AMPDU_RX_STOP:
		IWL_DEBUG_HT(priv, "stop Rx\n");
		ret = iwl_sta_rx_agg_stop(priv, sta, tid);
		if (test_bit(STATUS_EXIT_PENDING, &priv->status))
			ret = 0;
		break;
	case IEEE80211_AMPDU_TX_START:
		IWL_DEBUG_HT(priv, "start Tx\n");
		ret = iwlagn_tx_agg_start(priv, vif, sta, tid, ssn);
		if (ret == 0) {
			priv->_agn.agg_tids_count++;
			IWL_DEBUG_HT(priv, "priv->_agn.agg_tids_count = %u\n",
				     priv->_agn.agg_tids_count);
		}
		break;
	case IEEE80211_AMPDU_TX_STOP:
		IWL_DEBUG_HT(priv, "stop Tx\n");
		ret = iwlagn_tx_agg_stop(priv, vif, sta, tid);
		if ((ret == 0) && (priv->_agn.agg_tids_count > 0)) {
			priv->_agn.agg_tids_count--;
			IWL_DEBUG_HT(priv, "priv->_agn.agg_tids_count = %u\n",
				     priv->_agn.agg_tids_count);
		}
		if (test_bit(STATUS_EXIT_PENDING, &priv->status))
			ret = 0;
		if (priv->cfg->ht_params &&
		    priv->cfg->ht_params->use_rts_for_aggregation) {
			struct iwl_station_priv *sta_priv =
				(void *) sta->drv_priv;
			/*
			 * switch off RTS/CTS if it was previously enabled
			 */

			sta_priv->lq_sta.lq.general_params.flags &=
				~LINK_QUAL_FLAGS_SET_STA_TLC_RTS_MSK;
			iwl_send_lq_cmd(priv, iwl_rxon_ctx_from_vif(vif),
					&sta_priv->lq_sta.lq, CMD_ASYNC, false);
		}
		break;
	case IEEE80211_AMPDU_TX_OPERATIONAL:
		/*
		 * If the limit is 0, then it wasn't initialised yet,
		 * use the default. We can do that since we take the
		 * minimum below, and we don't want to go above our
		 * default due to hardware restrictions.
		 */
		if (sta_priv->max_agg_bufsize == 0)
			sta_priv->max_agg_bufsize =
				LINK_QUAL_AGG_FRAME_LIMIT_DEF;

		/*
		 * Even though in theory the peer could have different
		 * aggregation reorder buffer sizes for different sessions,
		 * our ucode doesn't allow for that and has a global limit
		 * for each station. Therefore, use the minimum of all the
		 * aggregation sessions and our default value.
		 */
		sta_priv->max_agg_bufsize =
			min(sta_priv->max_agg_bufsize, buf_size);

		if (priv->cfg->ht_params &&
		    priv->cfg->ht_params->use_rts_for_aggregation) {
			/*
			 * switch to RTS/CTS if it is the prefer protection
			 * method for HT traffic
			 */

			sta_priv->lq_sta.lq.general_params.flags |=
				LINK_QUAL_FLAGS_SET_STA_TLC_RTS_MSK;
		}

		sta_priv->lq_sta.lq.agg_params.agg_frame_cnt_limit =
			sta_priv->max_agg_bufsize;

		iwl_send_lq_cmd(priv, iwl_rxon_ctx_from_vif(vif),
				&sta_priv->lq_sta.lq, CMD_ASYNC, false);
		ret = 0;
		break;
	}
	mutex_unlock(&priv->mutex);

	return ret;
}

int iwlagn_mac_sta_add(struct ieee80211_hw *hw,
		       struct ieee80211_vif *vif,
		       struct ieee80211_sta *sta)
{
	struct iwl_priv *priv = hw->priv;
	struct iwl_station_priv *sta_priv = (void *)sta->drv_priv;
	struct iwl_vif_priv *vif_priv = (void *)vif->drv_priv;
	bool is_ap = vif->type == NL80211_IFTYPE_STATION;
	int ret;
	u8 sta_id;

	IWL_DEBUG_INFO(priv, "received request to add station %pM\n",
			sta->addr);
	mutex_lock(&priv->mutex);
	IWL_DEBUG_INFO(priv, "proceeding to add station %pM\n",
			sta->addr);
	sta_priv->common.sta_id = IWL_INVALID_STATION;

	atomic_set(&sta_priv->pending_frames, 0);
	if (vif->type == NL80211_IFTYPE_AP)
		sta_priv->client = true;

	ret = iwl_add_station_common(priv, vif_priv->ctx, sta->addr,
				     is_ap, sta, &sta_id);
	if (ret) {
		IWL_ERR(priv, "Unable to add station %pM (%d)\n",
			sta->addr, ret);
		/* Should we return success if return code is EEXIST ? */
		mutex_unlock(&priv->mutex);
		return ret;
	}

	sta_priv->common.sta_id = sta_id;

	/* Initialize rate scaling */
	IWL_DEBUG_INFO(priv, "Initializing rate scaling for station %pM\n",
		       sta->addr);
	iwl_rs_rate_init(priv, sta, sta_id);
	mutex_unlock(&priv->mutex);

	return 0;
}

void iwlagn_mac_channel_switch(struct ieee80211_hw *hw,
			       struct ieee80211_channel_switch *ch_switch)
{
	struct iwl_priv *priv = hw->priv;
	const struct iwl_channel_info *ch_info;
	struct ieee80211_conf *conf = &hw->conf;
	struct ieee80211_channel *channel = ch_switch->channel;
	struct iwl_ht_config *ht_conf = &priv->current_ht_config;
	/*
	 * MULTI-FIXME
	 * When we add support for multiple interfaces, we need to
	 * revisit this. The channel switch command in the device
	 * only affects the BSS context, but what does that really
	 * mean? And what if we get a CSA on the second interface?
	 * This needs a lot of work.
	 */
	struct iwl_rxon_context *ctx = &priv->contexts[IWL_RXON_CTX_BSS];
	u16 ch;
	unsigned long flags = 0;

	IWL_DEBUG_MAC80211(priv, "enter\n");

	if (iwl_is_rfkill(priv))
		goto out_exit;

	if (test_bit(STATUS_EXIT_PENDING, &priv->status) ||
	    test_bit(STATUS_SCANNING, &priv->status))
		goto out_exit;

	if (!iwl_is_associated_ctx(ctx))
		goto out_exit;

	/* channel switch in progress */
	if (priv->switch_rxon.switch_in_progress == true)
		goto out_exit;

	mutex_lock(&priv->mutex);
	if (priv->cfg->ops->lib->set_channel_switch) {

		ch = channel->hw_value;
		if (le16_to_cpu(ctx->active.channel) != ch) {
			ch_info = iwl_get_channel_info(priv,
						       channel->band,
						       ch);
			if (!is_channel_valid(ch_info)) {
				IWL_DEBUG_MAC80211(priv, "invalid channel\n");
				goto out;
			}
			spin_lock_irqsave(&priv->lock, flags);

			priv->current_ht_config.smps = conf->smps_mode;

			/* Configure HT40 channels */
			ctx->ht.enabled = conf_is_ht(conf);
			if (ctx->ht.enabled) {
				if (conf_is_ht40_minus(conf)) {
					ctx->ht.extension_chan_offset =
						IEEE80211_HT_PARAM_CHA_SEC_BELOW;
					ctx->ht.is_40mhz = true;
				} else if (conf_is_ht40_plus(conf)) {
					ctx->ht.extension_chan_offset =
						IEEE80211_HT_PARAM_CHA_SEC_ABOVE;
					ctx->ht.is_40mhz = true;
				} else {
					ctx->ht.extension_chan_offset =
						IEEE80211_HT_PARAM_CHA_SEC_NONE;
					ctx->ht.is_40mhz = false;
				}
			} else
				ctx->ht.is_40mhz = false;

			if ((le16_to_cpu(ctx->staging.channel) != ch))
				ctx->staging.flags = 0;

			iwl_set_rxon_channel(priv, channel, ctx);
			iwl_set_rxon_ht(priv, ht_conf);
			iwl_set_flags_for_band(priv, ctx, channel->band,
					       ctx->vif);
			spin_unlock_irqrestore(&priv->lock, flags);

			iwl_set_rate(priv);
			/*
			 * at this point, staging_rxon has the
			 * configuration for channel switch
			 */
			if (priv->cfg->ops->lib->set_channel_switch(priv,
								    ch_switch))
				priv->switch_rxon.switch_in_progress = false;
		}
	}
out:
	mutex_unlock(&priv->mutex);
out_exit:
	if (!priv->switch_rxon.switch_in_progress)
		ieee80211_chswitch_done(ctx->vif, false);
	IWL_DEBUG_MAC80211(priv, "leave\n");
}

void iwlagn_configure_filter(struct ieee80211_hw *hw,
			     unsigned int changed_flags,
			     unsigned int *total_flags,
			     u64 multicast)
{
	struct iwl_priv *priv = hw->priv;
	__le32 filter_or = 0, filter_nand = 0;
	struct iwl_rxon_context *ctx;

#define CHK(test, flag)	do { \
	if (*total_flags & (test))		\
		filter_or |= (flag);		\
	else					\
		filter_nand |= (flag);		\
	} while (0)

	IWL_DEBUG_MAC80211(priv, "Enter: changed: 0x%x, total: 0x%x\n",
			changed_flags, *total_flags);

	CHK(FIF_OTHER_BSS | FIF_PROMISC_IN_BSS, RXON_FILTER_PROMISC_MSK);
	/* Setting _just_ RXON_FILTER_CTL2HOST_MSK causes FH errors */
	CHK(FIF_CONTROL, RXON_FILTER_CTL2HOST_MSK | RXON_FILTER_PROMISC_MSK);
	CHK(FIF_BCN_PRBRESP_PROMISC, RXON_FILTER_BCON_AWARE_MSK);

#undef CHK

	mutex_lock(&priv->mutex);

	for_each_context(priv, ctx) {
		ctx->staging.filter_flags &= ~filter_nand;
		ctx->staging.filter_flags |= filter_or;

		/*
		 * Not committing directly because hardware can perform a scan,
		 * but we'll eventually commit the filter flags change anyway.
		 */
	}

	mutex_unlock(&priv->mutex);

	/*
	 * Receiving all multicast frames is always enabled by the
	 * default flags setup in iwl_connection_init_rx_config()
	 * since we currently do not support programming multicast
	 * filters into the device.
	 */
	*total_flags &= FIF_OTHER_BSS | FIF_ALLMULTI | FIF_PROMISC_IN_BSS |
			FIF_BCN_PRBRESP_PROMISC | FIF_CONTROL;
}

void iwlagn_mac_flush(struct ieee80211_hw *hw, bool drop)
{
	struct iwl_priv *priv = hw->priv;

	mutex_lock(&priv->mutex);
	IWL_DEBUG_MAC80211(priv, "enter\n");

	/* do not support "flush" */
	if (!priv->cfg->ops->lib->txfifo_flush)
		goto done;

	if (test_bit(STATUS_EXIT_PENDING, &priv->status)) {
		IWL_DEBUG_TX(priv, "Aborting flush due to device shutdown\n");
		goto done;
	}
	if (iwl_is_rfkill(priv)) {
		IWL_DEBUG_TX(priv, "Aborting flush due to RF Kill\n");
		goto done;
	}

	/*
	 * mac80211 will not push any more frames for transmit
	 * until the flush is completed
	 */
	if (drop) {
		IWL_DEBUG_MAC80211(priv, "send flush command\n");
		if (priv->cfg->ops->lib->txfifo_flush(priv, IWL_DROP_ALL)) {
			IWL_ERR(priv, "flush request fail\n");
			goto done;
		}
	}
	IWL_DEBUG_MAC80211(priv, "wait transmit/flush all frames\n");
	iwlagn_wait_tx_queue_empty(priv);
done:
	mutex_unlock(&priv->mutex);
	IWL_DEBUG_MAC80211(priv, "leave\n");
}

static void iwlagn_disable_roc(struct iwl_priv *priv)
{
	struct iwl_rxon_context *ctx = &priv->contexts[IWL_RXON_CTX_PAN];
	struct ieee80211_channel *chan = ACCESS_ONCE(priv->hw->conf.channel);

	lockdep_assert_held(&priv->mutex);

	if (!ctx->is_active)
		return;

	ctx->staging.dev_type = RXON_DEV_TYPE_2STA;
	ctx->staging.filter_flags &= ~RXON_FILTER_ASSOC_MSK;
	iwl_set_rxon_channel(priv, chan, ctx);
	iwl_set_flags_for_band(priv, ctx, chan->band, NULL);

	priv->_agn.hw_roc_channel = NULL;

	iwlcore_commit_rxon(priv, ctx);

	ctx->is_active = false;
}

static void iwlagn_bg_roc_done(struct work_struct *work)
{
	struct iwl_priv *priv = container_of(work, struct iwl_priv,
					     _agn.hw_roc_work.work);

	mutex_lock(&priv->mutex);
	ieee80211_remain_on_channel_expired(priv->hw);
	iwlagn_disable_roc(priv);
	mutex_unlock(&priv->mutex);
}

static int iwl_mac_remain_on_channel(struct ieee80211_hw *hw,
				     struct ieee80211_channel *channel,
				     enum nl80211_channel_type channel_type,
				     int duration)
{
	struct iwl_priv *priv = hw->priv;
	int err = 0;

	if (!(priv->valid_contexts & BIT(IWL_RXON_CTX_PAN)))
		return -EOPNOTSUPP;

	if (!(priv->contexts[IWL_RXON_CTX_PAN].interface_modes &
					BIT(NL80211_IFTYPE_P2P_CLIENT)))
		return -EOPNOTSUPP;

	mutex_lock(&priv->mutex);

	if (priv->contexts[IWL_RXON_CTX_PAN].is_active ||
	    test_bit(STATUS_SCAN_HW, &priv->status)) {
		err = -EBUSY;
		goto out;
	}

	priv->contexts[IWL_RXON_CTX_PAN].is_active = true;
	priv->_agn.hw_roc_channel = channel;
	priv->_agn.hw_roc_chantype = channel_type;
	priv->_agn.hw_roc_duration = DIV_ROUND_UP(duration * 1000, 1024);
	iwlcore_commit_rxon(priv, &priv->contexts[IWL_RXON_CTX_PAN]);
	queue_delayed_work(priv->workqueue, &priv->_agn.hw_roc_work,
			   msecs_to_jiffies(duration + 20));

	msleep(IWL_MIN_SLOT_TIME); /* TU is almost ms */
	ieee80211_ready_on_channel(priv->hw);

 out:
	mutex_unlock(&priv->mutex);

	return err;
}

static int iwl_mac_cancel_remain_on_channel(struct ieee80211_hw *hw)
{
	struct iwl_priv *priv = hw->priv;

	if (!(priv->valid_contexts & BIT(IWL_RXON_CTX_PAN)))
		return -EOPNOTSUPP;

	cancel_delayed_work_sync(&priv->_agn.hw_roc_work);

	mutex_lock(&priv->mutex);
	iwlagn_disable_roc(priv);
	mutex_unlock(&priv->mutex);

	return 0;
}

/*****************************************************************************
 *
 * driver setup and teardown
 *
 *****************************************************************************/

static void iwl_setup_deferred_work(struct iwl_priv *priv)
{
	priv->workqueue = create_singlethread_workqueue(DRV_NAME);

	init_waitqueue_head(&priv->wait_command_queue);

	INIT_WORK(&priv->restart, iwl_bg_restart);
	INIT_WORK(&priv->rx_replenish, iwl_bg_rx_replenish);
	INIT_WORK(&priv->beacon_update, iwl_bg_beacon_update);
	INIT_WORK(&priv->run_time_calib_work, iwl_bg_run_time_calib_work);
	INIT_WORK(&priv->tx_flush, iwl_bg_tx_flush);
	INIT_WORK(&priv->bt_full_concurrency, iwl_bg_bt_full_concurrency);
	INIT_WORK(&priv->bt_runtime_config, iwl_bg_bt_runtime_config);
	INIT_DELAYED_WORK(&priv->init_alive_start, iwl_bg_init_alive_start);
	INIT_DELAYED_WORK(&priv->alive_start, iwl_bg_alive_start);
	INIT_DELAYED_WORK(&priv->_agn.hw_roc_work, iwlagn_bg_roc_done);

	iwl_setup_scan_deferred_work(priv);

	if (priv->cfg->ops->lib->setup_deferred_work)
		priv->cfg->ops->lib->setup_deferred_work(priv);

	init_timer(&priv->statistics_periodic);
	priv->statistics_periodic.data = (unsigned long)priv;
	priv->statistics_periodic.function = iwl_bg_statistics_periodic;

	init_timer(&priv->ucode_trace);
	priv->ucode_trace.data = (unsigned long)priv;
	priv->ucode_trace.function = iwl_bg_ucode_trace;

	init_timer(&priv->watchdog);
	priv->watchdog.data = (unsigned long)priv;
	priv->watchdog.function = iwl_bg_watchdog;

	if (!priv->cfg->base_params->use_isr_legacy)
		tasklet_init(&priv->irq_tasklet, (void (*)(unsigned long))
			iwl_irq_tasklet, (unsigned long)priv);
	else
		tasklet_init(&priv->irq_tasklet, (void (*)(unsigned long))
			iwl_irq_tasklet_legacy, (unsigned long)priv);
}

static void iwl_cancel_deferred_work(struct iwl_priv *priv)
{
	if (priv->cfg->ops->lib->cancel_deferred_work)
		priv->cfg->ops->lib->cancel_deferred_work(priv);

	cancel_delayed_work_sync(&priv->init_alive_start);
	cancel_delayed_work(&priv->alive_start);
	cancel_work_sync(&priv->run_time_calib_work);
	cancel_work_sync(&priv->beacon_update);

	iwl_cancel_scan_deferred_work(priv);

	cancel_work_sync(&priv->bt_full_concurrency);
	cancel_work_sync(&priv->bt_runtime_config);

	del_timer_sync(&priv->statistics_periodic);
	del_timer_sync(&priv->ucode_trace);
}

static void iwl_init_hw_rates(struct iwl_priv *priv,
			      struct ieee80211_rate *rates)
{
	int i;

	for (i = 0; i < IWL_RATE_COUNT_LEGACY; i++) {
		rates[i].bitrate = iwl_rates[i].ieee * 5;
		rates[i].hw_value = i; /* Rate scaling will work on indexes */
		rates[i].hw_value_short = i;
		rates[i].flags = 0;
		if ((i >= IWL_FIRST_CCK_RATE) && (i <= IWL_LAST_CCK_RATE)) {
			/*
			 * If CCK != 1M then set short preamble rate flag.
			 */
			rates[i].flags |=
				(iwl_rates[i].plcp == IWL_RATE_1M_PLCP) ?
					0 : IEEE80211_RATE_SHORT_PREAMBLE;
		}
	}
}

static int iwl_init_drv(struct iwl_priv *priv)
{
	int ret;

	spin_lock_init(&priv->sta_lock);
	spin_lock_init(&priv->hcmd_lock);

	INIT_LIST_HEAD(&priv->free_frames);

	mutex_init(&priv->mutex);
	mutex_init(&priv->sync_cmd_mutex);

	priv->ieee_channels = NULL;
	priv->ieee_rates = NULL;
	priv->band = IEEE80211_BAND_2GHZ;

	priv->iw_mode = NL80211_IFTYPE_STATION;
	priv->current_ht_config.smps = IEEE80211_SMPS_STATIC;
	priv->missed_beacon_threshold = IWL_MISSED_BEACON_THRESHOLD_DEF;
	priv->_agn.agg_tids_count = 0;

	/* initialize force reset */
	priv->force_reset[IWL_RF_RESET].reset_duration =
		IWL_DELAY_NEXT_FORCE_RF_RESET;
	priv->force_reset[IWL_FW_RESET].reset_duration =
		IWL_DELAY_NEXT_FORCE_FW_RELOAD;

	priv->rx_statistics_jiffies = jiffies;

	/* Choose which receivers/antennas to use */
	if (priv->cfg->ops->hcmd->set_rxon_chain)
		priv->cfg->ops->hcmd->set_rxon_chain(priv,
					&priv->contexts[IWL_RXON_CTX_BSS]);

	iwl_init_scan_params(priv);

	/* init bt coex */
	if (priv->cfg->bt_params &&
	    priv->cfg->bt_params->advanced_bt_coexist) {
		priv->kill_ack_mask = IWLAGN_BT_KILL_ACK_MASK_DEFAULT;
		priv->kill_cts_mask = IWLAGN_BT_KILL_CTS_MASK_DEFAULT;
		priv->bt_valid = IWLAGN_BT_ALL_VALID_MSK;
		priv->bt_on_thresh = BT_ON_THRESHOLD_DEF;
		priv->bt_duration = BT_DURATION_LIMIT_DEF;
		priv->dynamic_frag_thresh = BT_FRAG_THRESHOLD_DEF;
	}

	ret = iwl_init_channel_map(priv);
	if (ret) {
		IWL_ERR(priv, "initializing regulatory failed: %d\n", ret);
		goto err;
	}

	ret = iwlcore_init_geos(priv);
	if (ret) {
		IWL_ERR(priv, "initializing geos failed: %d\n", ret);
		goto err_free_channel_map;
	}
	iwl_init_hw_rates(priv, priv->ieee_rates);

	return 0;

err_free_channel_map:
	iwl_free_channel_map(priv);
err:
	return ret;
}

static void iwl_uninit_drv(struct iwl_priv *priv)
{
	iwl_calib_free_results(priv);
	iwlcore_free_geos(priv);
	iwl_free_channel_map(priv);
	kfree(priv->scan_cmd);
}

struct ieee80211_ops iwlagn_hw_ops = {
	.tx = iwlagn_mac_tx,
	.start = iwlagn_mac_start,
	.stop = iwlagn_mac_stop,
	.add_interface = iwl_mac_add_interface,
	.remove_interface = iwl_mac_remove_interface,
	.change_interface = iwl_mac_change_interface,
	.config = iwlagn_mac_config,
	.configure_filter = iwlagn_configure_filter,
	.set_key = iwlagn_mac_set_key,
	.update_tkip_key = iwlagn_mac_update_tkip_key,
	.conf_tx = iwl_mac_conf_tx,
	.bss_info_changed = iwlagn_bss_info_changed,
	.ampdu_action = iwlagn_mac_ampdu_action,
	.hw_scan = iwl_mac_hw_scan,
	.sta_notify = iwlagn_mac_sta_notify,
	.sta_add = iwlagn_mac_sta_add,
	.sta_remove = iwl_mac_sta_remove,
	.channel_switch = iwlagn_mac_channel_switch,
	.flush = iwlagn_mac_flush,
	.tx_last_beacon = iwl_mac_tx_last_beacon,
	.remain_on_channel = iwl_mac_remain_on_channel,
	.cancel_remain_on_channel = iwl_mac_cancel_remain_on_channel,
	.offchannel_tx = iwl_mac_offchannel_tx,
	.offchannel_tx_cancel_wait = iwl_mac_offchannel_tx_cancel_wait,
};

static void iwl_hw_detect(struct iwl_priv *priv)
{
	priv->hw_rev = _iwl_read32(priv, CSR_HW_REV);
	priv->hw_wa_rev = _iwl_read32(priv, CSR_HW_REV_WA_REG);
	priv->rev_id = priv->pci_dev->revision;
	IWL_DEBUG_INFO(priv, "HW Revision ID = 0x%X\n", priv->rev_id);
}

static int iwl_set_hw_params(struct iwl_priv *priv)
{
	priv->hw_params.max_rxq_size = RX_QUEUE_SIZE;
	priv->hw_params.max_rxq_log = RX_QUEUE_SIZE_LOG;
	if (priv->cfg->mod_params->amsdu_size_8K)
		priv->hw_params.rx_page_order = get_order(IWL_RX_BUF_SIZE_8K);
	else
		priv->hw_params.rx_page_order = get_order(IWL_RX_BUF_SIZE_4K);

	priv->hw_params.max_beacon_itrvl = IWL_MAX_UCODE_BEACON_INTERVAL;

	if (priv->cfg->mod_params->disable_11n)
		priv->cfg->sku &= ~IWL_SKU_N;

	/* Device-specific setup */
	return priv->cfg->ops->lib->set_hw_params(priv);
}

static const u8 iwlagn_bss_ac_to_fifo[] = {
	IWL_TX_FIFO_VO,
	IWL_TX_FIFO_VI,
	IWL_TX_FIFO_BE,
	IWL_TX_FIFO_BK,
};

static const u8 iwlagn_bss_ac_to_queue[] = {
	0, 1, 2, 3,
};

static const u8 iwlagn_pan_ac_to_fifo[] = {
	IWL_TX_FIFO_VO_IPAN,
	IWL_TX_FIFO_VI_IPAN,
	IWL_TX_FIFO_BE_IPAN,
	IWL_TX_FIFO_BK_IPAN,
};

static const u8 iwlagn_pan_ac_to_queue[] = {
	7, 6, 5, 4,
};

static int iwl_pci_probe(struct pci_dev *pdev, const struct pci_device_id *ent)
{
	int err = 0, i;
	struct iwl_priv *priv;
	struct ieee80211_hw *hw;
	struct iwl_cfg *cfg = (struct iwl_cfg *)(ent->driver_data);
	unsigned long flags;
	u16 pci_cmd, num_mac;

	/************************
	 * 1. Allocating HW data
	 ************************/

	/* Disabling hardware scan means that mac80211 will perform scans
	 * "the hard way", rather than using device's scan. */
	if (cfg->mod_params->disable_hw_scan) {
		dev_printk(KERN_DEBUG, &(pdev->dev),
			"sw scan support is deprecated\n");
		iwlagn_hw_ops.hw_scan = NULL;
	}

	hw = iwl_alloc_all(cfg);
	if (!hw) {
		err = -ENOMEM;
		goto out;
	}
	priv = hw->priv;
	/* At this point both hw and priv are allocated. */

	/*
	 * The default context is always valid,
	 * more may be discovered when firmware
	 * is loaded.
	 */
	priv->valid_contexts = BIT(IWL_RXON_CTX_BSS);

	for (i = 0; i < NUM_IWL_RXON_CTX; i++)
		priv->contexts[i].ctxid = i;

	priv->contexts[IWL_RXON_CTX_BSS].always_active = true;
	priv->contexts[IWL_RXON_CTX_BSS].is_active = true;
	priv->contexts[IWL_RXON_CTX_BSS].rxon_cmd = REPLY_RXON;
	priv->contexts[IWL_RXON_CTX_BSS].rxon_timing_cmd = REPLY_RXON_TIMING;
	priv->contexts[IWL_RXON_CTX_BSS].rxon_assoc_cmd = REPLY_RXON_ASSOC;
	priv->contexts[IWL_RXON_CTX_BSS].qos_cmd = REPLY_QOS_PARAM;
	priv->contexts[IWL_RXON_CTX_BSS].ap_sta_id = IWL_AP_ID;
	priv->contexts[IWL_RXON_CTX_BSS].wep_key_cmd = REPLY_WEPKEY;
	priv->contexts[IWL_RXON_CTX_BSS].ac_to_fifo = iwlagn_bss_ac_to_fifo;
	priv->contexts[IWL_RXON_CTX_BSS].ac_to_queue = iwlagn_bss_ac_to_queue;
	priv->contexts[IWL_RXON_CTX_BSS].exclusive_interface_modes =
		BIT(NL80211_IFTYPE_ADHOC);
	priv->contexts[IWL_RXON_CTX_BSS].interface_modes =
		BIT(NL80211_IFTYPE_STATION);
	priv->contexts[IWL_RXON_CTX_BSS].ap_devtype = RXON_DEV_TYPE_AP;
	priv->contexts[IWL_RXON_CTX_BSS].ibss_devtype = RXON_DEV_TYPE_IBSS;
	priv->contexts[IWL_RXON_CTX_BSS].station_devtype = RXON_DEV_TYPE_ESS;
	priv->contexts[IWL_RXON_CTX_BSS].unused_devtype = RXON_DEV_TYPE_ESS;

	priv->contexts[IWL_RXON_CTX_PAN].rxon_cmd = REPLY_WIPAN_RXON;
	priv->contexts[IWL_RXON_CTX_PAN].rxon_timing_cmd = REPLY_WIPAN_RXON_TIMING;
	priv->contexts[IWL_RXON_CTX_PAN].rxon_assoc_cmd = REPLY_WIPAN_RXON_ASSOC;
	priv->contexts[IWL_RXON_CTX_PAN].qos_cmd = REPLY_WIPAN_QOS_PARAM;
	priv->contexts[IWL_RXON_CTX_PAN].ap_sta_id = IWL_AP_ID_PAN;
	priv->contexts[IWL_RXON_CTX_PAN].wep_key_cmd = REPLY_WIPAN_WEPKEY;
	priv->contexts[IWL_RXON_CTX_PAN].bcast_sta_id = IWLAGN_PAN_BCAST_ID;
	priv->contexts[IWL_RXON_CTX_PAN].station_flags = STA_FLG_PAN_STATION;
	priv->contexts[IWL_RXON_CTX_PAN].ac_to_fifo = iwlagn_pan_ac_to_fifo;
	priv->contexts[IWL_RXON_CTX_PAN].ac_to_queue = iwlagn_pan_ac_to_queue;
	priv->contexts[IWL_RXON_CTX_PAN].mcast_queue = IWL_IPAN_MCAST_QUEUE;
	priv->contexts[IWL_RXON_CTX_PAN].interface_modes =
		BIT(NL80211_IFTYPE_STATION) | BIT(NL80211_IFTYPE_AP);
#ifdef CONFIG_IWL_P2P
	priv->contexts[IWL_RXON_CTX_PAN].interface_modes |=
		BIT(NL80211_IFTYPE_P2P_CLIENT) | BIT(NL80211_IFTYPE_P2P_GO);
#endif
	priv->contexts[IWL_RXON_CTX_PAN].ap_devtype = RXON_DEV_TYPE_CP;
	priv->contexts[IWL_RXON_CTX_PAN].station_devtype = RXON_DEV_TYPE_2STA;
	priv->contexts[IWL_RXON_CTX_PAN].unused_devtype = RXON_DEV_TYPE_P2P;

	BUILD_BUG_ON(NUM_IWL_RXON_CTX != 2);

	SET_IEEE80211_DEV(hw, &pdev->dev);

	IWL_DEBUG_INFO(priv, "*** LOAD DRIVER ***\n");
	priv->cfg = cfg;
	priv->pci_dev = pdev;
	priv->inta_mask = CSR_INI_SET_MASK;

	/* is antenna coupling more than 35dB ? */
	priv->bt_ant_couple_ok =
		(iwlagn_ant_coupling > IWL_BT_ANTENNA_COUPLING_THRESHOLD) ?
		true : false;

	/* enable/disable bt channel inhibition */
	priv->bt_ch_announce = iwlagn_bt_ch_announce;
	IWL_DEBUG_INFO(priv, "BT channel inhibition is %s\n",
		       (priv->bt_ch_announce) ? "On" : "Off");

	if (iwl_alloc_traffic_mem(priv))
		IWL_ERR(priv, "Not enough memory to generate traffic log\n");

	/**************************
	 * 2. Initializing PCI bus
	 **************************/
	pci_disable_link_state(pdev, PCIE_LINK_STATE_L0S | PCIE_LINK_STATE_L1 |
				PCIE_LINK_STATE_CLKPM);

	if (pci_enable_device(pdev)) {
		err = -ENODEV;
		goto out_ieee80211_free_hw;
	}

	pci_set_master(pdev);

	err = pci_set_dma_mask(pdev, DMA_BIT_MASK(36));
	if (!err)
		err = pci_set_consistent_dma_mask(pdev, DMA_BIT_MASK(36));
	if (err) {
		err = pci_set_dma_mask(pdev, DMA_BIT_MASK(32));
		if (!err)
			err = pci_set_consistent_dma_mask(pdev, DMA_BIT_MASK(32));
		/* both attempts failed: */
		if (err) {
			IWL_WARN(priv, "No suitable DMA available.\n");
			goto out_pci_disable_device;
		}
	}

	err = pci_request_regions(pdev, DRV_NAME);
	if (err)
		goto out_pci_disable_device;

	pci_set_drvdata(pdev, priv);


	/***********************
	 * 3. Read REV register
	 ***********************/
	priv->hw_base = pci_iomap(pdev, 0, 0);
	if (!priv->hw_base) {
		err = -ENODEV;
		goto out_pci_release_regions;
	}

	IWL_DEBUG_INFO(priv, "pci_resource_len = 0x%08llx\n",
		(unsigned long long) pci_resource_len(pdev, 0));
	IWL_DEBUG_INFO(priv, "pci_resource_base = %p\n", priv->hw_base);

	/* these spin locks will be used in apm_ops.init and EEPROM access
	 * we should init now
	 */
	spin_lock_init(&priv->reg_lock);
	spin_lock_init(&priv->lock);

	/*
	 * stop and reset the on-board processor just in case it is in a
	 * strange state ... like being left stranded by a primary kernel
	 * and this is now the kdump kernel trying to start up
	 */
	iwl_write32(priv, CSR_RESET, CSR_RESET_REG_FLAG_NEVO_RESET);

	iwl_hw_detect(priv);
	IWL_INFO(priv, "Detected %s, REV=0x%X\n",
		priv->cfg->name, priv->hw_rev);

	/* We disable the RETRY_TIMEOUT register (0x41) to keep
	 * PCI Tx retries from interfering with C3 CPU state */
	pci_write_config_byte(pdev, PCI_CFG_RETRY_TIMEOUT, 0x00);

	iwl_prepare_card_hw(priv);
	if (!priv->hw_ready) {
		IWL_WARN(priv, "Failed, HW not ready\n");
		goto out_iounmap;
	}

	/*****************
	 * 4. Read EEPROM
	 *****************/
	/* Read the EEPROM */
	err = iwl_eeprom_init(priv);
	if (err) {
		IWL_ERR(priv, "Unable to init EEPROM\n");
		goto out_iounmap;
	}
	err = iwl_eeprom_check_version(priv);
	if (err)
		goto out_free_eeprom;

	err = iwl_eeprom_check_sku(priv);
	if (err)
		goto out_free_eeprom;

	/* extract MAC Address */
	iwl_eeprom_get_mac(priv, priv->addresses[0].addr);
	IWL_DEBUG_INFO(priv, "MAC address: %pM\n", priv->addresses[0].addr);
	priv->hw->wiphy->addresses = priv->addresses;
	priv->hw->wiphy->n_addresses = 1;
	num_mac = iwl_eeprom_query16(priv, EEPROM_NUM_MAC_ADDRESS);
	if (num_mac > 1) {
		memcpy(priv->addresses[1].addr, priv->addresses[0].addr,
		       ETH_ALEN);
		priv->addresses[1].addr[5]++;
		priv->hw->wiphy->n_addresses++;
	}

	/************************
	 * 5. Setup HW constants
	 ************************/
	if (iwl_set_hw_params(priv)) {
		IWL_ERR(priv, "failed to set hw parameters\n");
		goto out_free_eeprom;
	}

	/*******************
	 * 6. Setup priv
	 *******************/

	err = iwl_init_drv(priv);
	if (err)
		goto out_free_eeprom;
	/* At this point both hw and priv are initialized. */

	/********************
	 * 7. Setup services
	 ********************/
	spin_lock_irqsave(&priv->lock, flags);
	iwl_disable_interrupts(priv);
	spin_unlock_irqrestore(&priv->lock, flags);

	pci_enable_msi(priv->pci_dev);

	if (priv->cfg->ops->lib->isr_ops.alloc)
		priv->cfg->ops->lib->isr_ops.alloc(priv);

	err = request_irq(priv->pci_dev->irq, priv->cfg->ops->lib->isr_ops.isr,
			  IRQF_SHARED, DRV_NAME, priv);
	if (err) {
		IWL_ERR(priv, "Error allocating IRQ %d\n", priv->pci_dev->irq);
		goto out_disable_msi;
	}

	iwl_setup_deferred_work(priv);
	iwl_setup_rx_handlers(priv);

	/*********************************************
	 * 8. Enable interrupts and read RFKILL state
	 *********************************************/

	/* enable rfkill interrupt: hw bug w/a */
	pci_read_config_word(priv->pci_dev, PCI_COMMAND, &pci_cmd);
	if (pci_cmd & PCI_COMMAND_INTX_DISABLE) {
		pci_cmd &= ~PCI_COMMAND_INTX_DISABLE;
		pci_write_config_word(priv->pci_dev, PCI_COMMAND, pci_cmd);
	}

	iwl_enable_rfkill_int(priv);

	/* If platform's RF_KILL switch is NOT set to KILL */
	if (iwl_read32(priv, CSR_GP_CNTRL) & CSR_GP_CNTRL_REG_FLAG_HW_RF_KILL_SW)
		clear_bit(STATUS_RF_KILL_HW, &priv->status);
	else
		set_bit(STATUS_RF_KILL_HW, &priv->status);

	wiphy_rfkill_set_hw_state(priv->hw->wiphy,
		test_bit(STATUS_RF_KILL_HW, &priv->status));

	iwl_power_initialize(priv);
	iwl_tt_initialize(priv);

	init_completion(&priv->_agn.firmware_loading_complete);

	err = iwl_request_firmware(priv, true);
	if (err)
		goto out_destroy_workqueue;

	return 0;

 out_destroy_workqueue:
	destroy_workqueue(priv->workqueue);
	priv->workqueue = NULL;
	free_irq(priv->pci_dev->irq, priv);
	if (priv->cfg->ops->lib->isr_ops.free)
		priv->cfg->ops->lib->isr_ops.free(priv);
 out_disable_msi:
	pci_disable_msi(priv->pci_dev);
	iwl_uninit_drv(priv);
 out_free_eeprom:
	iwl_eeprom_free(priv);
 out_iounmap:
	pci_iounmap(pdev, priv->hw_base);
 out_pci_release_regions:
	pci_set_drvdata(pdev, NULL);
	pci_release_regions(pdev);
 out_pci_disable_device:
	pci_disable_device(pdev);
 out_ieee80211_free_hw:
	iwl_free_traffic_mem(priv);
	ieee80211_free_hw(priv->hw);
 out:
	return err;
}

static void __devexit iwl_pci_remove(struct pci_dev *pdev)
{
	struct iwl_priv *priv = pci_get_drvdata(pdev);
	unsigned long flags;

	if (!priv)
		return;

	wait_for_completion(&priv->_agn.firmware_loading_complete);

	IWL_DEBUG_INFO(priv, "*** UNLOAD DRIVER ***\n");

	iwl_dbgfs_unregister(priv);
	sysfs_remove_group(&pdev->dev.kobj, &iwl_attribute_group);

	/* ieee80211_unregister_hw call wil cause iwl_mac_stop to
	 * to be called and iwl_down since we are removing the device
	 * we need to set STATUS_EXIT_PENDING bit.
	 */
	set_bit(STATUS_EXIT_PENDING, &priv->status);

	iwl_leds_exit(priv);

	if (priv->mac80211_registered) {
		ieee80211_unregister_hw(priv->hw);
		priv->mac80211_registered = 0;
	} else {
		iwl_down(priv);
	}

	/*
	 * Make sure device is reset to low power before unloading driver.
	 * This may be redundant with iwl_down(), but there are paths to
	 * run iwl_down() without calling apm_ops.stop(), and there are
	 * paths to avoid running iwl_down() at all before leaving driver.
	 * This (inexpensive) call *makes sure* device is reset.
	 */
	iwl_apm_stop(priv);

	iwl_tt_exit(priv);

	/* make sure we flush any pending irq or
	 * tasklet for the driver
	 */
	spin_lock_irqsave(&priv->lock, flags);
	iwl_disable_interrupts(priv);
	spin_unlock_irqrestore(&priv->lock, flags);

	iwl_synchronize_irq(priv);

	iwl_dealloc_ucode_pci(priv);

	if (priv->rxq.bd)
		iwlagn_rx_queue_free(priv, &priv->rxq);
	iwlagn_hw_txq_ctx_free(priv);

	iwl_eeprom_free(priv);


	/*netif_stop_queue(dev); */
	flush_workqueue(priv->workqueue);

	/* ieee80211_unregister_hw calls iwl_mac_stop, which flushes
	 * priv->workqueue... so we can't take down the workqueue
	 * until now... */
	destroy_workqueue(priv->workqueue);
	priv->workqueue = NULL;
	iwl_free_traffic_mem(priv);

	free_irq(priv->pci_dev->irq, priv);
	pci_disable_msi(priv->pci_dev);
	pci_iounmap(pdev, priv->hw_base);
	pci_release_regions(pdev);
	pci_disable_device(pdev);
	pci_set_drvdata(pdev, NULL);

	iwl_uninit_drv(priv);

	if (priv->cfg->ops->lib->isr_ops.free)
		priv->cfg->ops->lib->isr_ops.free(priv);

	dev_kfree_skb(priv->beacon_skb);

	ieee80211_free_hw(priv->hw);
}


/*****************************************************************************
 *
 * driver and module entry point
 *
 *****************************************************************************/

/* Hardware specific file defines the PCI IDs table for that hardware module */
static DEFINE_PCI_DEVICE_TABLE(iwl_hw_card_ids) = {
	{IWL_PCI_DEVICE(0x4232, 0x1201, iwl5100_agn_cfg)}, /* Mini Card */
	{IWL_PCI_DEVICE(0x4232, 0x1301, iwl5100_agn_cfg)}, /* Half Mini Card */
	{IWL_PCI_DEVICE(0x4232, 0x1204, iwl5100_agn_cfg)}, /* Mini Card */
	{IWL_PCI_DEVICE(0x4232, 0x1304, iwl5100_agn_cfg)}, /* Half Mini Card */
	{IWL_PCI_DEVICE(0x4232, 0x1205, iwl5100_bgn_cfg)}, /* Mini Card */
	{IWL_PCI_DEVICE(0x4232, 0x1305, iwl5100_bgn_cfg)}, /* Half Mini Card */
	{IWL_PCI_DEVICE(0x4232, 0x1206, iwl5100_abg_cfg)}, /* Mini Card */
	{IWL_PCI_DEVICE(0x4232, 0x1306, iwl5100_abg_cfg)}, /* Half Mini Card */
	{IWL_PCI_DEVICE(0x4232, 0x1221, iwl5100_agn_cfg)}, /* Mini Card */
	{IWL_PCI_DEVICE(0x4232, 0x1321, iwl5100_agn_cfg)}, /* Half Mini Card */
	{IWL_PCI_DEVICE(0x4232, 0x1224, iwl5100_agn_cfg)}, /* Mini Card */
	{IWL_PCI_DEVICE(0x4232, 0x1324, iwl5100_agn_cfg)}, /* Half Mini Card */
	{IWL_PCI_DEVICE(0x4232, 0x1225, iwl5100_bgn_cfg)}, /* Mini Card */
	{IWL_PCI_DEVICE(0x4232, 0x1325, iwl5100_bgn_cfg)}, /* Half Mini Card */
	{IWL_PCI_DEVICE(0x4232, 0x1226, iwl5100_abg_cfg)}, /* Mini Card */
	{IWL_PCI_DEVICE(0x4232, 0x1326, iwl5100_abg_cfg)}, /* Half Mini Card */
	{IWL_PCI_DEVICE(0x4237, 0x1211, iwl5100_agn_cfg)}, /* Mini Card */
	{IWL_PCI_DEVICE(0x4237, 0x1311, iwl5100_agn_cfg)}, /* Half Mini Card */
	{IWL_PCI_DEVICE(0x4237, 0x1214, iwl5100_agn_cfg)}, /* Mini Card */
	{IWL_PCI_DEVICE(0x4237, 0x1314, iwl5100_agn_cfg)}, /* Half Mini Card */
	{IWL_PCI_DEVICE(0x4237, 0x1215, iwl5100_bgn_cfg)}, /* Mini Card */
	{IWL_PCI_DEVICE(0x4237, 0x1315, iwl5100_bgn_cfg)}, /* Half Mini Card */
	{IWL_PCI_DEVICE(0x4237, 0x1216, iwl5100_abg_cfg)}, /* Mini Card */
	{IWL_PCI_DEVICE(0x4237, 0x1316, iwl5100_abg_cfg)}, /* Half Mini Card */

/* 5300 Series WiFi */
	{IWL_PCI_DEVICE(0x4235, 0x1021, iwl5300_agn_cfg)}, /* Mini Card */
	{IWL_PCI_DEVICE(0x4235, 0x1121, iwl5300_agn_cfg)}, /* Half Mini Card */
	{IWL_PCI_DEVICE(0x4235, 0x1024, iwl5300_agn_cfg)}, /* Mini Card */
	{IWL_PCI_DEVICE(0x4235, 0x1124, iwl5300_agn_cfg)}, /* Half Mini Card */
	{IWL_PCI_DEVICE(0x4235, 0x1001, iwl5300_agn_cfg)}, /* Mini Card */
	{IWL_PCI_DEVICE(0x4235, 0x1101, iwl5300_agn_cfg)}, /* Half Mini Card */
	{IWL_PCI_DEVICE(0x4235, 0x1004, iwl5300_agn_cfg)}, /* Mini Card */
	{IWL_PCI_DEVICE(0x4235, 0x1104, iwl5300_agn_cfg)}, /* Half Mini Card */
	{IWL_PCI_DEVICE(0x4236, 0x1011, iwl5300_agn_cfg)}, /* Mini Card */
	{IWL_PCI_DEVICE(0x4236, 0x1111, iwl5300_agn_cfg)}, /* Half Mini Card */
	{IWL_PCI_DEVICE(0x4236, 0x1014, iwl5300_agn_cfg)}, /* Mini Card */
	{IWL_PCI_DEVICE(0x4236, 0x1114, iwl5300_agn_cfg)}, /* Half Mini Card */

/* 5350 Series WiFi/WiMax */
	{IWL_PCI_DEVICE(0x423A, 0x1001, iwl5350_agn_cfg)}, /* Mini Card */
	{IWL_PCI_DEVICE(0x423A, 0x1021, iwl5350_agn_cfg)}, /* Mini Card */
	{IWL_PCI_DEVICE(0x423B, 0x1011, iwl5350_agn_cfg)}, /* Mini Card */

/* 5150 Series Wifi/WiMax */
	{IWL_PCI_DEVICE(0x423C, 0x1201, iwl5150_agn_cfg)}, /* Mini Card */
	{IWL_PCI_DEVICE(0x423C, 0x1301, iwl5150_agn_cfg)}, /* Half Mini Card */
	{IWL_PCI_DEVICE(0x423C, 0x1206, iwl5150_abg_cfg)}, /* Mini Card */
	{IWL_PCI_DEVICE(0x423C, 0x1306, iwl5150_abg_cfg)}, /* Half Mini Card */
	{IWL_PCI_DEVICE(0x423C, 0x1221, iwl5150_agn_cfg)}, /* Mini Card */
	{IWL_PCI_DEVICE(0x423C, 0x1321, iwl5150_agn_cfg)}, /* Half Mini Card */

	{IWL_PCI_DEVICE(0x423D, 0x1211, iwl5150_agn_cfg)}, /* Mini Card */
	{IWL_PCI_DEVICE(0x423D, 0x1311, iwl5150_agn_cfg)}, /* Half Mini Card */
	{IWL_PCI_DEVICE(0x423D, 0x1216, iwl5150_abg_cfg)}, /* Mini Card */
	{IWL_PCI_DEVICE(0x423D, 0x1316, iwl5150_abg_cfg)}, /* Half Mini Card */

/* 6x00 Series */
	{IWL_PCI_DEVICE(0x422B, 0x1101, iwl6000_3agn_cfg)},
	{IWL_PCI_DEVICE(0x422B, 0x1121, iwl6000_3agn_cfg)},
	{IWL_PCI_DEVICE(0x422C, 0x1301, iwl6000i_2agn_cfg)},
	{IWL_PCI_DEVICE(0x422C, 0x1306, iwl6000i_2abg_cfg)},
	{IWL_PCI_DEVICE(0x422C, 0x1307, iwl6000i_2bg_cfg)},
	{IWL_PCI_DEVICE(0x422C, 0x1321, iwl6000i_2agn_cfg)},
	{IWL_PCI_DEVICE(0x422C, 0x1326, iwl6000i_2abg_cfg)},
	{IWL_PCI_DEVICE(0x4238, 0x1111, iwl6000_3agn_cfg)},
	{IWL_PCI_DEVICE(0x4239, 0x1311, iwl6000i_2agn_cfg)},
	{IWL_PCI_DEVICE(0x4239, 0x1316, iwl6000i_2abg_cfg)},

/* 6x05 Series */
	{IWL_PCI_DEVICE(0x0082, 0x1301, iwl6005_2agn_cfg)},
	{IWL_PCI_DEVICE(0x0082, 0x1306, iwl6005_2abg_cfg)},
	{IWL_PCI_DEVICE(0x0082, 0x1307, iwl6005_2bg_cfg)},
	{IWL_PCI_DEVICE(0x0082, 0x1321, iwl6005_2agn_cfg)},
	{IWL_PCI_DEVICE(0x0082, 0x1326, iwl6005_2abg_cfg)},
	{IWL_PCI_DEVICE(0x0085, 0x1311, iwl6005_2agn_cfg)},
	{IWL_PCI_DEVICE(0x0085, 0x1316, iwl6005_2abg_cfg)},

/* 6x30 Series */
	{IWL_PCI_DEVICE(0x008A, 0x5305, iwl1030_bgn_cfg)},
	{IWL_PCI_DEVICE(0x008A, 0x5307, iwl1030_bg_cfg)},
	{IWL_PCI_DEVICE(0x008A, 0x5325, iwl1030_bgn_cfg)},
	{IWL_PCI_DEVICE(0x008A, 0x5327, iwl1030_bg_cfg)},
	{IWL_PCI_DEVICE(0x008B, 0x5315, iwl1030_bgn_cfg)},
	{IWL_PCI_DEVICE(0x008B, 0x5317, iwl1030_bg_cfg)},
	{IWL_PCI_DEVICE(0x0090, 0x5211, iwl6030_2agn_cfg)},
	{IWL_PCI_DEVICE(0x0090, 0x5215, iwl6030_2bgn_cfg)},
	{IWL_PCI_DEVICE(0x0090, 0x5216, iwl6030_2abg_cfg)},
	{IWL_PCI_DEVICE(0x0091, 0x5201, iwl6030_2agn_cfg)},
	{IWL_PCI_DEVICE(0x0091, 0x5205, iwl6030_2bgn_cfg)},
	{IWL_PCI_DEVICE(0x0091, 0x5206, iwl6030_2abg_cfg)},
	{IWL_PCI_DEVICE(0x0091, 0x5207, iwl6030_2bg_cfg)},
	{IWL_PCI_DEVICE(0x0091, 0x5221, iwl6030_2agn_cfg)},
	{IWL_PCI_DEVICE(0x0091, 0x5225, iwl6030_2bgn_cfg)},
	{IWL_PCI_DEVICE(0x0091, 0x5226, iwl6030_2abg_cfg)},

/* 6x50 WiFi/WiMax Series */
	{IWL_PCI_DEVICE(0x0087, 0x1301, iwl6050_2agn_cfg)},
	{IWL_PCI_DEVICE(0x0087, 0x1306, iwl6050_2abg_cfg)},
	{IWL_PCI_DEVICE(0x0087, 0x1321, iwl6050_2agn_cfg)},
	{IWL_PCI_DEVICE(0x0087, 0x1326, iwl6050_2abg_cfg)},
	{IWL_PCI_DEVICE(0x0089, 0x1311, iwl6050_2agn_cfg)},
	{IWL_PCI_DEVICE(0x0089, 0x1316, iwl6050_2abg_cfg)},

/* 6150 WiFi/WiMax Series */
	{IWL_PCI_DEVICE(0x0885, 0x1305, iwl6150_bgn_cfg)},
	{IWL_PCI_DEVICE(0x0885, 0x1306, iwl6150_bgn_cfg)},
	{IWL_PCI_DEVICE(0x0885, 0x1325, iwl6150_bgn_cfg)},
	{IWL_PCI_DEVICE(0x0885, 0x1326, iwl6150_bgn_cfg)},
	{IWL_PCI_DEVICE(0x0886, 0x1315, iwl6150_bgn_cfg)},
	{IWL_PCI_DEVICE(0x0886, 0x1316, iwl6150_bgn_cfg)},

/* 1000 Series WiFi */
	{IWL_PCI_DEVICE(0x0083, 0x1205, iwl1000_bgn_cfg)},
	{IWL_PCI_DEVICE(0x0083, 0x1305, iwl1000_bgn_cfg)},
	{IWL_PCI_DEVICE(0x0083, 0x1225, iwl1000_bgn_cfg)},
	{IWL_PCI_DEVICE(0x0083, 0x1325, iwl1000_bgn_cfg)},
	{IWL_PCI_DEVICE(0x0084, 0x1215, iwl1000_bgn_cfg)},
	{IWL_PCI_DEVICE(0x0084, 0x1315, iwl1000_bgn_cfg)},
	{IWL_PCI_DEVICE(0x0083, 0x1206, iwl1000_bg_cfg)},
	{IWL_PCI_DEVICE(0x0083, 0x1306, iwl1000_bg_cfg)},
	{IWL_PCI_DEVICE(0x0083, 0x1226, iwl1000_bg_cfg)},
	{IWL_PCI_DEVICE(0x0083, 0x1326, iwl1000_bg_cfg)},
	{IWL_PCI_DEVICE(0x0084, 0x1216, iwl1000_bg_cfg)},
	{IWL_PCI_DEVICE(0x0084, 0x1316, iwl1000_bg_cfg)},

/* 100 Series WiFi */
	{IWL_PCI_DEVICE(0x08AE, 0x1005, iwl100_bgn_cfg)},
	{IWL_PCI_DEVICE(0x08AE, 0x1007, iwl100_bg_cfg)},
	{IWL_PCI_DEVICE(0x08AF, 0x1015, iwl100_bgn_cfg)},
	{IWL_PCI_DEVICE(0x08AF, 0x1017, iwl100_bg_cfg)},
	{IWL_PCI_DEVICE(0x08AE, 0x1025, iwl100_bgn_cfg)},
	{IWL_PCI_DEVICE(0x08AE, 0x1027, iwl100_bg_cfg)},

/* 130 Series WiFi */
	{IWL_PCI_DEVICE(0x0896, 0x5005, iwl130_bgn_cfg)},
	{IWL_PCI_DEVICE(0x0896, 0x5007, iwl130_bg_cfg)},
	{IWL_PCI_DEVICE(0x0897, 0x5015, iwl130_bgn_cfg)},
	{IWL_PCI_DEVICE(0x0897, 0x5017, iwl130_bg_cfg)},
	{IWL_PCI_DEVICE(0x0896, 0x5025, iwl130_bgn_cfg)},
	{IWL_PCI_DEVICE(0x0896, 0x5027, iwl130_bg_cfg)},

/* 2x00 Series */
	{IWL_PCI_DEVICE(0x0890, 0x4022, iwl2000_2bgn_cfg)},
	{IWL_PCI_DEVICE(0x0891, 0x4222, iwl2000_2bgn_cfg)},
	{IWL_PCI_DEVICE(0x0890, 0x4422, iwl2000_2bgn_cfg)},
	{IWL_PCI_DEVICE(0x0890, 0x4026, iwl2000_2bg_cfg)},
	{IWL_PCI_DEVICE(0x0891, 0x4226, iwl2000_2bg_cfg)},
	{IWL_PCI_DEVICE(0x0890, 0x4426, iwl2000_2bg_cfg)},

/* 2x30 Series */
	{IWL_PCI_DEVICE(0x0887, 0x4062, iwl2030_2bgn_cfg)},
	{IWL_PCI_DEVICE(0x0888, 0x4262, iwl2030_2bgn_cfg)},
	{IWL_PCI_DEVICE(0x0887, 0x4462, iwl2030_2bgn_cfg)},
	{IWL_PCI_DEVICE(0x0887, 0x4066, iwl2030_2bg_cfg)},
	{IWL_PCI_DEVICE(0x0888, 0x4266, iwl2030_2bg_cfg)},
	{IWL_PCI_DEVICE(0x0887, 0x4466, iwl2030_2bg_cfg)},

/* 6x35 Series */
	{IWL_PCI_DEVICE(0x088E, 0x4060, iwl6035_2agn_cfg)},
	{IWL_PCI_DEVICE(0x088F, 0x4260, iwl6035_2agn_cfg)},
	{IWL_PCI_DEVICE(0x088E, 0x4460, iwl6035_2agn_cfg)},
	{IWL_PCI_DEVICE(0x088E, 0x4064, iwl6035_2abg_cfg)},
	{IWL_PCI_DEVICE(0x088F, 0x4264, iwl6035_2abg_cfg)},
	{IWL_PCI_DEVICE(0x088E, 0x4464, iwl6035_2abg_cfg)},
	{IWL_PCI_DEVICE(0x088E, 0x4066, iwl6035_2bg_cfg)},
	{IWL_PCI_DEVICE(0x088F, 0x4266, iwl6035_2bg_cfg)},
	{IWL_PCI_DEVICE(0x088E, 0x4466, iwl6035_2bg_cfg)},

/* 200 Series */
	{IWL_PCI_DEVICE(0x0894, 0x0022, iwl200_bgn_cfg)},
	{IWL_PCI_DEVICE(0x0895, 0x0222, iwl200_bgn_cfg)},
	{IWL_PCI_DEVICE(0x0894, 0x0422, iwl200_bgn_cfg)},
	{IWL_PCI_DEVICE(0x0894, 0x0026, iwl200_bg_cfg)},
	{IWL_PCI_DEVICE(0x0895, 0x0226, iwl200_bg_cfg)},
	{IWL_PCI_DEVICE(0x0894, 0x0426, iwl200_bg_cfg)},

/* 230 Series */
	{IWL_PCI_DEVICE(0x0892, 0x0062, iwl230_bgn_cfg)},
	{IWL_PCI_DEVICE(0x0893, 0x0262, iwl230_bgn_cfg)},
	{IWL_PCI_DEVICE(0x0892, 0x0462, iwl230_bgn_cfg)},
	{IWL_PCI_DEVICE(0x0892, 0x0066, iwl230_bg_cfg)},
	{IWL_PCI_DEVICE(0x0893, 0x0266, iwl230_bg_cfg)},
	{IWL_PCI_DEVICE(0x0892, 0x0466, iwl230_bg_cfg)},

	{0}
};
MODULE_DEVICE_TABLE(pci, iwl_hw_card_ids);

static struct pci_driver iwl_driver = {
	.name = DRV_NAME,
	.id_table = iwl_hw_card_ids,
	.probe = iwl_pci_probe,
	.remove = __devexit_p(iwl_pci_remove),
	.driver.pm = IWL_PM_OPS,
};

static int __init iwl_init(void)
{

	int ret;
	pr_info(DRV_DESCRIPTION ", " DRV_VERSION "\n");
	pr_info(DRV_COPYRIGHT "\n");

	ret = iwlagn_rate_control_register();
	if (ret) {
		pr_err("Unable to register rate control algorithm: %d\n", ret);
		return ret;
	}

	ret = pci_register_driver(&iwl_driver);
	if (ret) {
		pr_err("Unable to initialize PCI module\n");
		goto error_register;
	}

	return ret;

error_register:
	iwlagn_rate_control_unregister();
	return ret;
}

static void __exit iwl_exit(void)
{
	pci_unregister_driver(&iwl_driver);
	iwlagn_rate_control_unregister();
}

module_exit(iwl_exit);
module_init(iwl_init);

#ifdef CONFIG_IWLWIFI_DEBUG
module_param_named(debug50, iwl_debug_level, uint, S_IRUGO);
MODULE_PARM_DESC(debug50, "50XX debug output mask (deprecated)");
module_param_named(debug, iwl_debug_level, uint, S_IRUGO | S_IWUSR);
MODULE_PARM_DESC(debug, "debug output mask");
#endif

module_param_named(swcrypto50, iwlagn_mod_params.sw_crypto, bool, S_IRUGO);
MODULE_PARM_DESC(swcrypto50,
		 "using crypto in software (default 0 [hardware]) (deprecated)");
module_param_named(swcrypto, iwlagn_mod_params.sw_crypto, int, S_IRUGO);
MODULE_PARM_DESC(swcrypto, "using crypto in software (default 0 [hardware])");
module_param_named(queues_num50,
		   iwlagn_mod_params.num_of_queues, int, S_IRUGO);
MODULE_PARM_DESC(queues_num50,
		 "number of hw queues in 50xx series (deprecated)");
module_param_named(queues_num, iwlagn_mod_params.num_of_queues, int, S_IRUGO);
MODULE_PARM_DESC(queues_num, "number of hw queues.");
module_param_named(11n_disable50, iwlagn_mod_params.disable_11n, int, S_IRUGO);
MODULE_PARM_DESC(11n_disable50, "disable 50XX 11n functionality (deprecated)");
module_param_named(11n_disable, iwlagn_mod_params.disable_11n, int, S_IRUGO);
MODULE_PARM_DESC(11n_disable, "disable 11n functionality");
module_param_named(amsdu_size_8K50, iwlagn_mod_params.amsdu_size_8K,
		   int, S_IRUGO);
MODULE_PARM_DESC(amsdu_size_8K50,
		 "enable 8K amsdu size in 50XX series (deprecated)");
module_param_named(amsdu_size_8K, iwlagn_mod_params.amsdu_size_8K,
		   int, S_IRUGO);
MODULE_PARM_DESC(amsdu_size_8K, "enable 8K amsdu size");
module_param_named(fw_restart50, iwlagn_mod_params.restart_fw, int, S_IRUGO);
MODULE_PARM_DESC(fw_restart50,
		 "restart firmware in case of error (deprecated)");
module_param_named(fw_restart, iwlagn_mod_params.restart_fw, int, S_IRUGO);
MODULE_PARM_DESC(fw_restart, "restart firmware in case of error");
module_param_named(
	disable_hw_scan, iwlagn_mod_params.disable_hw_scan, int, S_IRUGO);
MODULE_PARM_DESC(disable_hw_scan,
		 "disable hardware scanning (default 0) (deprecated)");

module_param_named(ucode_alternative, iwlagn_wanted_ucode_alternative, int,
		   S_IRUGO);
MODULE_PARM_DESC(ucode_alternative,
		 "specify ucode alternative to use from ucode file");

module_param_named(antenna_coupling, iwlagn_ant_coupling, int, S_IRUGO);
MODULE_PARM_DESC(antenna_coupling,
		 "specify antenna coupling in dB (defualt: 0 dB)");

module_param_named(bt_ch_inhibition, iwlagn_bt_ch_announce, bool, S_IRUGO);
MODULE_PARM_DESC(bt_ch_inhibition,
		 "Disable BT channel inhibition (default: enable)");

module_param_named(plcp_check, iwlagn_mod_params.plcp_check, bool, S_IRUGO);
MODULE_PARM_DESC(plcp_check, "Check plcp health (default: 1 [enabled])");

module_param_named(ack_check, iwlagn_mod_params.ack_check, bool, S_IRUGO);
MODULE_PARM_DESC(ack_check, "Check ack health (default: 0 [disabled])");<|MERGE_RESOLUTION|>--- conflicted
+++ resolved
@@ -1237,75 +1237,6 @@
 		iwl_enable_rfkill_int(priv);
 }
 
-<<<<<<< HEAD
-/* the threshold ratio of actual_ack_cnt to expected_ack_cnt in percent */
-#define ACK_CNT_RATIO (50)
-#define BA_TIMEOUT_CNT (5)
-#define BA_TIMEOUT_MAX (16)
-
-/**
- * iwl_good_ack_health - checks for ACK count ratios, BA timeout retries.
- *
- * When the ACK count ratio is low and aggregated BA timeout retries exceeding
- * the BA_TIMEOUT_MAX, reload firmware and bring system back to normal
- * operation state.
- */
-bool iwl_good_ack_health(struct iwl_priv *priv, struct iwl_rx_packet *pkt)
-{
-	int actual_delta, expected_delta, ba_timeout_delta;
-	struct statistics_tx *cur, *old;
-
-	if (priv->_agn.agg_tids_count)
-		return true;
-
-	if (priv->cfg->bt_params && priv->cfg->bt_params->bt_statistics) {
-		cur = &pkt->u.stats_bt.tx;
-		old = &priv->_agn.statistics_bt.tx;
-	} else {
-		cur = &pkt->u.stats.tx;
-		old = &priv->_agn.statistics.tx;
-	}
-
-	actual_delta = le32_to_cpu(cur->actual_ack_cnt) -
-		       le32_to_cpu(old->actual_ack_cnt);
-	expected_delta = le32_to_cpu(cur->expected_ack_cnt) -
-			 le32_to_cpu(old->expected_ack_cnt);
-
-	/* Values should not be negative, but we do not trust the firmware */
-	if (actual_delta <= 0 || expected_delta <= 0)
-		return true;
-
-	ba_timeout_delta = le32_to_cpu(cur->agg.ba_timeout) -
-			   le32_to_cpu(old->agg.ba_timeout);
-
-	if ((actual_delta * 100 / expected_delta) < ACK_CNT_RATIO &&
-	    ba_timeout_delta > BA_TIMEOUT_CNT) {
-		IWL_DEBUG_RADIO(priv, "deltas: actual %d expected %d ba_timeout %d\n",
-				actual_delta, expected_delta, ba_timeout_delta);
-
-#ifdef CONFIG_IWLWIFI_DEBUGFS
-		/*
-		 * This is ifdef'ed on DEBUGFS because otherwise the
-		 * statistics aren't available. If DEBUGFS is set but
-		 * DEBUG is not, these will just compile out.
-		 */
-		IWL_DEBUG_RADIO(priv, "rx_detected_cnt delta %d\n",
-				priv->_agn.delta_statistics.tx.rx_detected_cnt);
-		IWL_DEBUG_RADIO(priv,
-				"ack_or_ba_timeout_collision delta %d\n",
-				priv->_agn.delta_statistics.tx.ack_or_ba_timeout_collision);
-#endif
-
-		if (ba_timeout_delta >= BA_TIMEOUT_MAX)
-			return false;
-	}
-
-	return true;
-}
-
-
-=======
->>>>>>> ab799a3f
 /*****************************************************************************
  *
  * sysfs attributes
@@ -3914,6 +3845,12 @@
 		priv->dynamic_frag_thresh = BT_FRAG_THRESHOLD_DEF;
 	}
 
+	/* Set the tx_power_user_lmt to the lowest power level
+	 * this value will get overwritten by channel max power avg
+	 * from eeprom */
+	priv->tx_power_user_lmt = IWLAGN_TX_POWER_TARGET_POWER_MIN;
+	priv->tx_power_next = IWLAGN_TX_POWER_TARGET_POWER_MIN;
+
 	ret = iwl_init_channel_map(priv);
 	if (ret) {
 		IWL_ERR(priv, "initializing regulatory failed: %d\n", ret);
