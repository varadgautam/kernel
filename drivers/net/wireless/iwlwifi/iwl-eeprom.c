--- conflicted
+++ resolved
@@ -519,11 +519,8 @@
 		goto alloc_err;
 	}
 	e = (__le16 *)priv->eeprom;
-<<<<<<< HEAD
-=======
 
 	priv->cfg->ops->lib->apm_ops.init(priv);
->>>>>>> 92dcffb9
 
 	ret = priv->cfg->ops->lib->eeprom_ops.verify_signature(priv);
 	if (ret < 0) {
