--- conflicted
+++ resolved
@@ -84,6 +84,15 @@
 		.types = BIT(NL80211_IFTYPE_STATION) |
 			BIT(NL80211_IFTYPE_AP),
 	},
+	{
+		.max = 1,
+		.types = BIT(NL80211_IFTYPE_P2P_CLIENT) |
+			BIT(NL80211_IFTYPE_P2P_GO),
+	},
+	{
+		.max = 1,
+		.types = BIT(NL80211_IFTYPE_P2P_DEVICE),
+	},
 };
 
 static const struct ieee80211_iface_combination iwl_mvm_iface_combinations[] = {
@@ -152,7 +161,10 @@
 	hw->chanctx_data_size = sizeof(struct iwl_mvm_phy_ctxt);
 
 	hw->wiphy->interface_modes = BIT(NL80211_IFTYPE_STATION) |
-		BIT(NL80211_IFTYPE_AP);
+		BIT(NL80211_IFTYPE_P2P_CLIENT) |
+		BIT(NL80211_IFTYPE_AP) |
+		BIT(NL80211_IFTYPE_P2P_GO) |
+		BIT(NL80211_IFTYPE_P2P_DEVICE);
 
 	hw->wiphy->flags |= WIPHY_FLAG_CUSTOM_REGULATORY |
 			    WIPHY_FLAG_DISABLE_BEACON_HINTS |
@@ -723,10 +735,7 @@
 				IWL_ERR(mvm, "failed to update quotas\n");
 				return;
 			}
-<<<<<<< HEAD
-=======
 			iwl_mvm_bt_coex_vif_assoc(mvm, vif);
->>>>>>> 30b4eb63
 			iwl_mvm_configure_mcast_filter(mvm, vif);
 		} else if (mvmvif->ap_sta_id != IWL_MVM_STATION_COUNT) {
 			/* remove AP station now that the MAC is unassoc */
