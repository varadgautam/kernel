/******************************************************************************
 *
 * This file is provided under a dual BSD/GPLv2 license.  When using or
 * redistributing this file, you may do so under either license.
 *
 * GPL LICENSE SUMMARY
 *
 * Copyright(c) 2012 - 2013 Intel Corporation. All rights reserved.
 *
 * This program is free software; you can redistribute it and/or modify
 * it under the terms of version 2 of the GNU General Public License as
 * published by the Free Software Foundation.
 *
 * This program is distributed in the hope that it will be useful, but
 * WITHOUT ANY WARRANTY; without even the implied warranty of
 * MERCHANTABILITY or FITNESS FOR A PARTICULAR PURPOSE.  See the GNU
 * General Public License for more details.
 *
 * You should have received a copy of the GNU General Public License
 * along with this program; if not, write to the Free Software
 * Foundation, Inc., 51 Franklin Street, Fifth Floor, Boston, MA 02110,
 * USA
 *
 * The full GNU General Public License is included in this distribution
 * in the file called COPYING.
 *
 * Contact Information:
 *  Intel Linux Wireless <ilw@linux.intel.com>
 * Intel Corporation, 5200 N.E. Elam Young Parkway, Hillsboro, OR 97124-6497
 *
 * BSD LICENSE
 *
 * Copyright(c) 2012 - 2013 Intel Corporation. All rights reserved.
 * All rights reserved.
 *
 * Redistribution and use in source and binary forms, with or without
 * modification, are permitted provided that the following conditions
 * are met:
 *
 *  * Redistributions of source code must retain the above copyright
 *    notice, this list of conditions and the following disclaimer.
 *  * Redistributions in binary form must reproduce the above copyright
 *    notice, this list of conditions and the following disclaimer in
 *    the documentation and/or other materials provided with the
 *    distribution.
 *  * Neither the name Intel Corporation nor the names of its
 *    contributors may be used to endorse or promote products derived
 *    from this software without specific prior written permission.
 *
 * THIS SOFTWARE IS PROVIDED BY THE COPYRIGHT HOLDERS AND CONTRIBUTORS
 * "AS IS" AND ANY EXPRESS OR IMPLIED WARRANTIES, INCLUDING, BUT NOT
 * LIMITED TO, THE IMPLIED WARRANTIES OF MERCHANTABILITY AND FITNESS FOR
 * A PARTICULAR PURPOSE ARE DISCLAIMED. IN NO EVENT SHALL THE COPYRIGHT
 * OWNER OR CONTRIBUTORS BE LIABLE FOR ANY DIRECT, INDIRECT, INCIDENTAL,
 * SPECIAL, EXEMPLARY, OR CONSEQUENTIAL DAMAGES (INCLUDING, BUT NOT
 * LIMITED TO, PROCUREMENT OF SUBSTITUTE GOODS OR SERVICES; LOSS OF USE,
 * DATA, OR PROFITS; OR BUSINESS INTERRUPTION) HOWEVER CAUSED AND ON ANY
 * THEORY OF LIABILITY, WHETHER IN CONTRACT, STRICT LIABILITY, OR TORT
 * (INCLUDING NEGLIGENCE OR OTHERWISE) ARISING IN ANY WAY OUT OF THE USE
 * OF THIS SOFTWARE, EVEN IF ADVISED OF THE POSSIBILITY OF SUCH DAMAGE.
 *
 *****************************************************************************/
#include <linux/ieee80211.h>
#include <linux/etherdevice.h>

#include "iwl-trans.h"
#include "iwl-eeprom-parse.h"
#include "mvm.h"
#include "sta.h"

/*
 * Sets most of the Tx cmd's fields
 */
static void iwl_mvm_set_tx_cmd(struct iwl_mvm *mvm, struct sk_buff *skb,
			       struct iwl_tx_cmd *tx_cmd,
			       struct ieee80211_tx_info *info, u8 sta_id)
{
	struct ieee80211_hdr *hdr = (void *)skb->data;
	__le16 fc = hdr->frame_control;
	u32 tx_flags = le32_to_cpu(tx_cmd->tx_flags);
	u32 len = skb->len + FCS_LEN;

	if (!(info->flags & IEEE80211_TX_CTL_NO_ACK))
		tx_flags |= TX_CMD_FLG_ACK;
	else
		tx_flags &= ~TX_CMD_FLG_ACK;

	if (ieee80211_is_probe_resp(fc))
		tx_flags |= TX_CMD_FLG_TSF;
	else if (ieee80211_is_back_req(fc))
		tx_flags |= TX_CMD_FLG_ACK | TX_CMD_FLG_BAR;

	/* High prio packet (wrt. BT coex) if it is EAPOL, MCAST or MGMT */
	if (info->band == IEEE80211_BAND_2GHZ        &&
	    (skb->protocol == cpu_to_be16(ETH_P_PAE)  ||
	     is_multicast_ether_addr(hdr->addr1)      ||
	     ieee80211_is_back_req(fc)                ||
	     ieee80211_is_mgmt(fc)))
		tx_flags |= TX_CMD_FLG_BT_DIS;

	if (ieee80211_has_morefrags(fc))
		tx_flags |= TX_CMD_FLG_MORE_FRAG;

	if (ieee80211_is_data_qos(fc)) {
		u8 *qc = ieee80211_get_qos_ctl(hdr);
		tx_cmd->tid_tspec = qc[0] & 0xf;
		tx_flags &= ~TX_CMD_FLG_SEQ_CTL;
	} else {
		tx_cmd->tid_tspec = IWL_TID_NON_QOS;
		if (info->flags & IEEE80211_TX_CTL_ASSIGN_SEQ)
			tx_flags |= TX_CMD_FLG_SEQ_CTL;
		else
			tx_flags &= ~TX_CMD_FLG_SEQ_CTL;
	}

	if (ieee80211_is_mgmt(fc)) {
		if (ieee80211_is_assoc_req(fc) || ieee80211_is_reassoc_req(fc))
			tx_cmd->pm_frame_timeout = cpu_to_le16(3);
		else
			tx_cmd->pm_frame_timeout = cpu_to_le16(2);

		/* The spec allows Action frames in A-MPDU, we don't support
		 * it
		 */
		WARN_ON_ONCE(info->flags & IEEE80211_TX_CTL_AMPDU);
	} else {
		tx_cmd->pm_frame_timeout = 0;
	}

	if (info->flags & IEEE80211_TX_CTL_AMPDU)
		tx_flags |= TX_CMD_FLG_PROT_REQUIRE;

	if (ieee80211_is_data(fc) && len > mvm->rts_threshold &&
	    !is_multicast_ether_addr(ieee80211_get_DA(hdr)))
		tx_flags |= TX_CMD_FLG_PROT_REQUIRE;

	tx_cmd->driver_txop = 0;
	tx_cmd->tx_flags = cpu_to_le32(tx_flags);
	/* Total # bytes to be transmitted */
	tx_cmd->len = cpu_to_le16((u16)skb->len);
	tx_cmd->next_frame_len = 0;
	tx_cmd->life_time = cpu_to_le32(TX_CMD_LIFE_TIME_INFINITE);
	tx_cmd->sta_id = sta_id;
}

/*
 * Sets the fields in the Tx cmd that are rate related
 */
static void iwl_mvm_set_tx_cmd_rate(struct iwl_mvm *mvm,
				    struct iwl_tx_cmd *tx_cmd,
				    struct ieee80211_tx_info *info,
				    struct ieee80211_sta *sta,
				    __le16 fc)
{
	u32 rate_flags;
	int rate_idx;
	u8 rate_plcp;

	/* Set retry limit on RTS packets */
	tx_cmd->rts_retry_limit = IWL_RTS_DFAULT_RETRY_LIMIT;

	/* Set retry limit on DATA packets and Probe Responses*/
	if (ieee80211_is_probe_resp(fc)) {
		tx_cmd->data_retry_limit = IWL_MGMT_DFAULT_RETRY_LIMIT;
		tx_cmd->rts_retry_limit =
			min(tx_cmd->data_retry_limit, tx_cmd->rts_retry_limit);
	} else if (ieee80211_is_back_req(fc)) {
		tx_cmd->data_retry_limit = IWL_BAR_DFAULT_RETRY_LIMIT;
	} else {
		tx_cmd->data_retry_limit = IWL_DEFAULT_TX_RETRY;
	}

	/*
	 * for data packets, rate info comes from the table inside he fw. This
	 * table is controlled by LINK_QUALITY commands
	 */

	if (ieee80211_is_data(fc)) {
		tx_cmd->initial_rate_index = 0;
		tx_cmd->tx_flags |= cpu_to_le32(TX_CMD_FLG_STA_RATE);
		return;
	} else if (ieee80211_is_back_req(fc)) {
		tx_cmd->tx_flags |=
			cpu_to_le32(TX_CMD_FLG_ACK | TX_CMD_FLG_BAR);
	}

	/* HT rate doesn't make sense for a non data frame */
	WARN_ONCE(info->control.rates[0].flags & IEEE80211_TX_RC_MCS,
		  "Got an HT rate for a non data frame 0x%x\n",
		  info->control.rates[0].flags);

	rate_idx = info->control.rates[0].idx;
	/* if the rate isn't a well known legacy rate, take the lowest one */
	if (rate_idx < 0 || rate_idx > IWL_RATE_COUNT_LEGACY)
		rate_idx = rate_lowest_index(
				&mvm->nvm_data->bands[info->band], sta);

	/* For 5 GHZ band, remap mac80211 rate indices into driver indices */
	if (info->band == IEEE80211_BAND_5GHZ)
		rate_idx += IWL_FIRST_OFDM_RATE;

	/* For 2.4 GHZ band, check that there is no need to remap */
	BUILD_BUG_ON(IWL_FIRST_CCK_RATE != 0);

	/* Get PLCP rate for tx_cmd->rate_n_flags */
	rate_plcp = iwl_mvm_mac80211_idx_to_hwrate(rate_idx);

	mvm->mgmt_last_antenna_idx =
		iwl_mvm_next_antenna(mvm, iwl_fw_valid_tx_ant(mvm->fw),
				     mvm->mgmt_last_antenna_idx);
	rate_flags = BIT(mvm->mgmt_last_antenna_idx) << RATE_MCS_ANT_POS;

	/* Set CCK flag as needed */
	if ((rate_idx >= IWL_FIRST_CCK_RATE) && (rate_idx <= IWL_LAST_CCK_RATE))
		rate_flags |= RATE_MCS_CCK_MSK;

	/* Set the rate in the TX cmd */
	tx_cmd->rate_n_flags = cpu_to_le32((u32)rate_plcp | rate_flags);
}

/*
 * Sets the fields in the Tx cmd that are crypto related
 */
static void iwl_mvm_set_tx_cmd_crypto(struct iwl_mvm *mvm,
				      struct ieee80211_tx_info *info,
				      struct iwl_tx_cmd *tx_cmd,
				      struct sk_buff *skb_frag)
{
	struct ieee80211_key_conf *keyconf = info->control.hw_key;

	switch (keyconf->cipher) {
	case WLAN_CIPHER_SUITE_CCMP:
		tx_cmd->sec_ctl = TX_CMD_SEC_CCM;
		memcpy(tx_cmd->key, keyconf->key, keyconf->keylen);
		if (info->flags & IEEE80211_TX_CTL_AMPDU)
			tx_cmd->tx_flags |= cpu_to_le32(TX_CMD_FLG_CCMP_AGG);
		break;

	case WLAN_CIPHER_SUITE_TKIP:
		tx_cmd->sec_ctl = TX_CMD_SEC_TKIP;
		ieee80211_get_tkip_p2k(keyconf, skb_frag, tx_cmd->key);
		break;

	case WLAN_CIPHER_SUITE_WEP104:
		tx_cmd->sec_ctl |= TX_CMD_SEC_KEY128;
		/* fall through */
	case WLAN_CIPHER_SUITE_WEP40:
		tx_cmd->sec_ctl |= TX_CMD_SEC_WEP |
			((keyconf->keyidx << TX_CMD_SEC_WEP_KEY_IDX_POS) &
			  TX_CMD_SEC_WEP_KEY_IDX_MSK);

		memcpy(&tx_cmd->key[3], keyconf->key, keyconf->keylen);
		break;
	default:
		IWL_ERR(mvm, "Unknown encode cipher %x\n", keyconf->cipher);
		break;
	}
}

/*
 * Allocates and sets the Tx cmd the driver data pointers in the skb
 */
static struct iwl_device_cmd *
iwl_mvm_set_tx_params(struct iwl_mvm *mvm, struct sk_buff *skb,
		      struct ieee80211_sta *sta, u8 sta_id)
{
	struct ieee80211_hdr *hdr = (struct ieee80211_hdr *)skb->data;
	struct ieee80211_tx_info *info = IEEE80211_SKB_CB(skb);
	struct iwl_device_cmd *dev_cmd;
	struct iwl_tx_cmd *tx_cmd;

	dev_cmd = iwl_trans_alloc_tx_cmd(mvm->trans);

	if (unlikely(!dev_cmd))
		return NULL;

	memset(dev_cmd, 0, sizeof(*dev_cmd));
	tx_cmd = (struct iwl_tx_cmd *)dev_cmd->payload;

	if (info->control.hw_key)
		iwl_mvm_set_tx_cmd_crypto(mvm, info, tx_cmd, skb);

	iwl_mvm_set_tx_cmd(mvm, skb, tx_cmd, info, sta_id);

	iwl_mvm_set_tx_cmd_rate(mvm, tx_cmd, info, sta, hdr->frame_control);

	memset(&info->status, 0, sizeof(info->status));

	info->driver_data[0] = NULL;
	info->driver_data[1] = dev_cmd;

	return dev_cmd;
}

int iwl_mvm_tx_skb_non_sta(struct iwl_mvm *mvm, struct sk_buff *skb)
{
	struct ieee80211_hdr *hdr = (struct ieee80211_hdr *)skb->data;
	struct ieee80211_tx_info *info = IEEE80211_SKB_CB(skb);
	struct iwl_device_cmd *dev_cmd;
	struct iwl_tx_cmd *tx_cmd;
	u8 sta_id;

	if (WARN_ON_ONCE(info->flags & IEEE80211_TX_CTL_AMPDU))
		return -1;

	if (WARN_ON_ONCE(info->flags & IEEE80211_TX_CTL_SEND_AFTER_DTIM &&
			 (!info->control.vif ||
			  info->hw_queue != info->control.vif->cab_queue)))
		return -1;

	/*
	 * If the interface on which frame is sent is the P2P_DEVICE
	 * or an AP/GO interface use the broadcast station associated
	 * with it; otherwise use the AUX station.
	 */
	if (info->control.vif &&
	    (info->control.vif->type == NL80211_IFTYPE_P2P_DEVICE ||
	     info->control.vif->type == NL80211_IFTYPE_AP)) {
		struct iwl_mvm_vif *mvmvif =
			iwl_mvm_vif_from_mac80211(info->control.vif);
		sta_id = mvmvif->bcast_sta.sta_id;
	} else {
		sta_id = mvm->aux_sta.sta_id;
	}

	IWL_DEBUG_TX(mvm, "station Id %d, queue=%d\n", sta_id, info->hw_queue);

	dev_cmd = iwl_mvm_set_tx_params(mvm, skb, NULL, sta_id);
	if (!dev_cmd)
		return -1;

	/* From now on, we cannot access info->control */
	tx_cmd = (struct iwl_tx_cmd *)dev_cmd->payload;

	/* Copy MAC header from skb into command buffer */
	memcpy(tx_cmd->hdr, hdr, ieee80211_hdrlen(hdr->frame_control));

	if (iwl_trans_tx(mvm->trans, skb, dev_cmd, info->hw_queue)) {
		iwl_trans_free_tx_cmd(mvm->trans, dev_cmd);
		return -1;
	}

	return 0;
}

/*
 * Sets the fields in the Tx cmd that are crypto related
 */
int iwl_mvm_tx_skb(struct iwl_mvm *mvm, struct sk_buff *skb,
		   struct ieee80211_sta *sta)
{
	struct ieee80211_hdr *hdr = (struct ieee80211_hdr *)skb->data;
	struct ieee80211_tx_info *info = IEEE80211_SKB_CB(skb);
	struct iwl_mvm_sta *mvmsta;
	struct iwl_device_cmd *dev_cmd;
	struct iwl_tx_cmd *tx_cmd;
	__le16 fc;
	u16 seq_number = 0;
	u8 tid = IWL_MAX_TID_COUNT;
	u8 txq_id = info->hw_queue;
	bool is_data_qos = false, is_ampdu = false;

	mvmsta = (void *)sta->drv_priv;
	fc = hdr->frame_control;

	if (WARN_ON_ONCE(!mvmsta))
		return -1;

	if (WARN_ON_ONCE(mvmsta->sta_id == IWL_MVM_STATION_COUNT))
		return -1;

	dev_cmd = iwl_mvm_set_tx_params(mvm, skb, sta, mvmsta->sta_id);
	if (!dev_cmd)
		goto drop;

	tx_cmd = (struct iwl_tx_cmd *)dev_cmd->payload;
	/* From now on, we cannot access info->control */

	spin_lock(&mvmsta->lock);

	if (ieee80211_is_data_qos(fc) && !ieee80211_is_qos_nullfunc(fc)) {
		u8 *qc = NULL;
		qc = ieee80211_get_qos_ctl(hdr);
		tid = qc[0] & IEEE80211_QOS_CTL_TID_MASK;
		if (WARN_ON_ONCE(tid >= IWL_MAX_TID_COUNT))
			goto drop_unlock_sta;

		seq_number = mvmsta->tid_data[tid].seq_number;
		seq_number &= IEEE80211_SCTL_SEQ;
		hdr->seq_ctrl &= cpu_to_le16(IEEE80211_SCTL_FRAG);
		hdr->seq_ctrl |= cpu_to_le16(seq_number);
		seq_number += 0x10;
		is_data_qos = true;
		is_ampdu = info->flags & IEEE80211_TX_CTL_AMPDU;
	}

	/* Copy MAC header from skb into command buffer */
	memcpy(tx_cmd->hdr, hdr, ieee80211_hdrlen(fc));

	WARN_ON_ONCE(info->flags & IEEE80211_TX_CTL_SEND_AFTER_DTIM);

	if (is_ampdu) {
		if (WARN_ON_ONCE(mvmsta->tid_data[tid].state != IWL_AGG_ON))
			goto drop_unlock_sta;
		txq_id = mvmsta->tid_data[tid].txq_id;
	}

	IWL_DEBUG_TX(mvm, "TX to [%d|%d] Q:%d - seq: 0x%x\n", mvmsta->sta_id,
		     tid, txq_id, seq_number);

	/* NOTE: aggregation will need changes here (for txq id) */
	if (iwl_trans_tx(mvm->trans, skb, dev_cmd, txq_id))
		goto drop_unlock_sta;

	if (is_data_qos && !ieee80211_has_morefrags(fc))
		mvmsta->tid_data[tid].seq_number = seq_number;

	spin_unlock(&mvmsta->lock);

<<<<<<< HEAD
	if (txq_id < IWL_FIRST_AMPDU_QUEUE)
=======
	if (txq_id < IWL_MVM_FIRST_AGG_QUEUE)
>>>>>>> 30b4eb63
		atomic_inc(&mvm->pending_frames[mvmsta->sta_id]);

	return 0;

drop_unlock_sta:
	iwl_trans_free_tx_cmd(mvm->trans, dev_cmd);
	spin_unlock(&mvmsta->lock);
drop:
	return -1;
}

static void iwl_mvm_check_ratid_empty(struct iwl_mvm *mvm,
				      struct ieee80211_sta *sta, u8 tid)
{
	struct iwl_mvm_sta *mvmsta = (void *)sta->drv_priv;
	struct iwl_mvm_tid_data *tid_data = &mvmsta->tid_data[tid];
	struct ieee80211_vif *vif = mvmsta->vif;

	lockdep_assert_held(&mvmsta->lock);

	if (tid_data->ssn != tid_data->next_reclaimed)
		return;

	switch (tid_data->state) {
	case IWL_EMPTYING_HW_QUEUE_ADDBA:
		IWL_DEBUG_TX_QUEUES(mvm,
				    "Can continue addBA flow ssn = next_recl = %d\n",
				    tid_data->next_reclaimed);
		tid_data->state = IWL_AGG_STARTING;
		ieee80211_start_tx_ba_cb_irqsafe(vif, sta->addr, tid);
		break;

	case IWL_EMPTYING_HW_QUEUE_DELBA:
		IWL_DEBUG_TX_QUEUES(mvm,
				    "Can continue DELBA flow ssn = next_recl = %d\n",
				    tid_data->next_reclaimed);
		iwl_trans_txq_disable(mvm->trans, tid_data->txq_id);
		tid_data->state = IWL_AGG_OFF;
		/*
		 * we can't hold the mutex - but since we are after a sequence
		 * point (call to iwl_trans_txq_disable), so we don't even need
		 * a memory barrier.
		 */
		mvm->queue_to_mac80211[tid_data->txq_id] =
					IWL_INVALID_MAC80211_QUEUE;
		ieee80211_stop_tx_ba_cb_irqsafe(vif, sta->addr, tid);
		break;

	default:
		break;
	}
}

#ifdef CONFIG_IWLWIFI_DEBUG
const char *iwl_mvm_get_tx_fail_reason(u32 status)
{
#define TX_STATUS_FAIL(x) case TX_STATUS_FAIL_ ## x: return #x
#define TX_STATUS_POSTPONE(x) case TX_STATUS_POSTPONE_ ## x: return #x

	switch (status & TX_STATUS_MSK) {
	case TX_STATUS_SUCCESS:
		return "SUCCESS";
	TX_STATUS_POSTPONE(DELAY);
	TX_STATUS_POSTPONE(FEW_BYTES);
	TX_STATUS_POSTPONE(BT_PRIO);
	TX_STATUS_POSTPONE(QUIET_PERIOD);
	TX_STATUS_POSTPONE(CALC_TTAK);
	TX_STATUS_FAIL(INTERNAL_CROSSED_RETRY);
	TX_STATUS_FAIL(SHORT_LIMIT);
	TX_STATUS_FAIL(LONG_LIMIT);
	TX_STATUS_FAIL(UNDERRUN);
	TX_STATUS_FAIL(DRAIN_FLOW);
	TX_STATUS_FAIL(RFKILL_FLUSH);
	TX_STATUS_FAIL(LIFE_EXPIRE);
	TX_STATUS_FAIL(DEST_PS);
	TX_STATUS_FAIL(HOST_ABORTED);
	TX_STATUS_FAIL(BT_RETRY);
	TX_STATUS_FAIL(STA_INVALID);
	TX_STATUS_FAIL(FRAG_DROPPED);
	TX_STATUS_FAIL(TID_DISABLE);
	TX_STATUS_FAIL(FIFO_FLUSHED);
	TX_STATUS_FAIL(SMALL_CF_POLL);
	TX_STATUS_FAIL(FW_DROP);
	TX_STATUS_FAIL(STA_COLOR_MISMATCH);
	}

	return "UNKNOWN";

#undef TX_STATUS_FAIL
#undef TX_STATUS_POSTPONE
}
#endif /* CONFIG_IWLWIFI_DEBUG */

/**
 * translate ucode response to mac80211 tx status control values
 */
static void iwl_mvm_hwrate_to_tx_control(u32 rate_n_flags,
					 struct ieee80211_tx_info *info)
{
	struct ieee80211_tx_rate *r = &info->status.rates[0];

	info->status.antenna =
		((rate_n_flags & RATE_MCS_ANT_ABC_MSK) >> RATE_MCS_ANT_POS);
	if (rate_n_flags & RATE_HT_MCS_GF_MSK)
		r->flags |= IEEE80211_TX_RC_GREEN_FIELD;
	switch (rate_n_flags & RATE_MCS_CHAN_WIDTH_MSK) {
	case RATE_MCS_CHAN_WIDTH_20:
		break;
	case RATE_MCS_CHAN_WIDTH_40:
		r->flags |= IEEE80211_TX_RC_40_MHZ_WIDTH;
		break;
	case RATE_MCS_CHAN_WIDTH_80:
		r->flags |= IEEE80211_TX_RC_80_MHZ_WIDTH;
		break;
	case RATE_MCS_CHAN_WIDTH_160:
		r->flags |= IEEE80211_TX_RC_160_MHZ_WIDTH;
		break;
	}
	if (rate_n_flags & RATE_MCS_SGI_MSK)
		r->flags |= IEEE80211_TX_RC_SHORT_GI;
	if (rate_n_flags & RATE_MCS_HT_MSK) {
		r->flags |= IEEE80211_TX_RC_MCS;
		r->idx = rate_n_flags & RATE_HT_MCS_INDEX_MSK;
	} else if (rate_n_flags & RATE_MCS_VHT_MSK) {
		ieee80211_rate_set_vht(
			r, rate_n_flags & RATE_VHT_MCS_RATE_CODE_MSK,
			((rate_n_flags & RATE_VHT_MCS_NSS_MSK) >>
						RATE_VHT_MCS_NSS_POS) + 1);
		r->flags |= IEEE80211_TX_RC_VHT_MCS;
	} else {
		r->idx = iwl_mvm_legacy_rate_to_mac80211_idx(rate_n_flags,
							     info->band);
	}
}

static void iwl_mvm_rx_tx_cmd_single(struct iwl_mvm *mvm,
				     struct iwl_rx_packet *pkt)
{
	struct ieee80211_sta *sta;
	u16 sequence = le16_to_cpu(pkt->hdr.sequence);
	int txq_id = SEQ_TO_QUEUE(sequence);
	struct iwl_mvm_tx_resp *tx_resp = (void *)pkt->data;
	int sta_id = IWL_MVM_TX_RES_GET_RA(tx_resp->ra_tid);
	int tid = IWL_MVM_TX_RES_GET_TID(tx_resp->ra_tid);
	u32 status = le16_to_cpu(tx_resp->status.status);
	u16 ssn = iwl_mvm_get_scd_ssn(tx_resp);
	struct iwl_mvm_sta *mvmsta;
	struct sk_buff_head skbs;
	u8 skb_freed = 0;
	u16 next_reclaimed, seq_ctl;

	__skb_queue_head_init(&skbs);

	seq_ctl = le16_to_cpu(tx_resp->seq_ctl);

	/* we can free until ssn % q.n_bd not inclusive */
	iwl_trans_reclaim(mvm->trans, txq_id, ssn, &skbs);

	while (!skb_queue_empty(&skbs)) {
		struct sk_buff *skb = __skb_dequeue(&skbs);
		struct ieee80211_tx_info *info = IEEE80211_SKB_CB(skb);

		skb_freed++;

		iwl_trans_free_tx_cmd(mvm->trans, info->driver_data[1]);

		memset(&info->status, 0, sizeof(info->status));

		info->flags &= ~IEEE80211_TX_CTL_AMPDU;

		/* inform mac80211 about what happened with the frame */
		switch (status & TX_STATUS_MSK) {
		case TX_STATUS_SUCCESS:
		case TX_STATUS_DIRECT_DONE:
			info->flags |= IEEE80211_TX_STAT_ACK;
			break;
		case TX_STATUS_FAIL_DEST_PS:
			info->flags |= IEEE80211_TX_STAT_TX_FILTERED;
			break;
		default:
			break;
		}

		info->status.rates[0].count = tx_resp->failure_frame + 1;
		iwl_mvm_hwrate_to_tx_control(le32_to_cpu(tx_resp->initial_rate),
					     info);

		/* Single frame failure in an AMPDU queue => send BAR */
		if (txq_id >= IWL_MVM_FIRST_AGG_QUEUE &&
		    !(info->flags & IEEE80211_TX_STAT_ACK))
			info->flags |= IEEE80211_TX_STAT_AMPDU_NO_BACK;

		/* W/A FW bug: seq_ctl is wrong when the queue is flushed */
		if (status == TX_STATUS_FAIL_FIFO_FLUSHED) {
			struct ieee80211_hdr *hdr = (void *)skb->data;
			seq_ctl = le16_to_cpu(hdr->seq_ctrl);
		}

		ieee80211_tx_status_ni(mvm->hw, skb);
	}

	if (txq_id >= IWL_MVM_FIRST_AGG_QUEUE) {
		/* If this is an aggregation queue, we use the ssn since:
		 * ssn = wifi seq_num % 256.
		 * The seq_ctl is the sequence control of the packet to which
		 * this Tx response relates. But if there is a hole in the
		 * bitmap of the BA we received, this Tx response may allow to
		 * reclaim the hole and all the subsequent packets that were
		 * already acked. In that case, seq_ctl != ssn, and the next
		 * packet to be reclaimed will be ssn and not seq_ctl. In that
		 * case, several packets will be reclaimed even if
		 * frame_count = 1.
		 *
		 * The ssn is the index (% 256) of the latest packet that has
		 * treated (acked / dropped) + 1.
		 */
		next_reclaimed = ssn;
	} else {
		/* The next packet to be reclaimed is the one after this one */
		next_reclaimed = IEEE80211_SEQ_TO_SN(seq_ctl + 0x10);
	}

	IWL_DEBUG_TX_REPLY(mvm,
			   "TXQ %d status %s (0x%08x)\n",
			   txq_id, iwl_mvm_get_tx_fail_reason(status), status);

	IWL_DEBUG_TX_REPLY(mvm,
			   "\t\t\t\tinitial_rate 0x%x retries %d, idx=%d ssn=%d next_reclaimed=0x%x seq_ctl=0x%x\n",
			   le32_to_cpu(tx_resp->initial_rate),
			   tx_resp->failure_frame, SEQ_TO_INDEX(sequence),
			   ssn, next_reclaimed, seq_ctl);

	rcu_read_lock();

	sta = rcu_dereference(mvm->fw_id_to_mac_id[sta_id]);

	if (!IS_ERR_OR_NULL(sta)) {
		mvmsta = (void *)sta->drv_priv;

		if (tid != IWL_TID_NON_QOS) {
			struct iwl_mvm_tid_data *tid_data =
				&mvmsta->tid_data[tid];

			spin_lock_bh(&mvmsta->lock);
			tid_data->next_reclaimed = next_reclaimed;
			IWL_DEBUG_TX_REPLY(mvm, "Next reclaimed packet:%d\n",
					   next_reclaimed);
			iwl_mvm_check_ratid_empty(mvm, sta, tid);
			spin_unlock_bh(&mvmsta->lock);
		}

#ifdef CONFIG_PM_SLEEP
		mvmsta->last_seq_ctl = seq_ctl;
#endif
	} else {
		sta = NULL;
		mvmsta = NULL;
	}

	/*
	 * If the txq is not an AMPDU queue, there is no chance we freed
	 * several skbs. Check that out...
	 */
<<<<<<< HEAD
	if (txq_id < IWL_FIRST_AMPDU_QUEUE && !WARN_ON(skb_freed > 1) &&
=======
	if (txq_id < IWL_MVM_FIRST_AGG_QUEUE && !WARN_ON(skb_freed > 1) &&
>>>>>>> 30b4eb63
	    atomic_sub_and_test(skb_freed, &mvm->pending_frames[sta_id])) {
		if (mvmsta) {
			/*
			 * If there are no pending frames for this STA, notify
			 * mac80211 that this station can go to sleep in its
			 * STA table.
			 */
			if (mvmsta->vif->type == NL80211_IFTYPE_AP)
				ieee80211_sta_block_awake(mvm->hw, sta, false);
			/*
			 * We might very well have taken mvmsta pointer while
			 * the station was being removed. The remove flow might
			 * have seen a pending_frame (because we didn't take
			 * the lock) even if now the queues are drained. So make
			 * really sure now that this the station is not being
			 * removed. If it is, run the drain worker to remove it.
			 */
			spin_lock_bh(&mvmsta->lock);
			sta = rcu_dereference(mvm->fw_id_to_mac_id[sta_id]);
			if (IS_ERR_OR_NULL(sta)) {
				/*
				 * Station disappeared in the meantime:
				 * so we are draining.
				 */
				set_bit(sta_id, mvm->sta_drained);
				schedule_work(&mvm->sta_drained_wk);
			}
			spin_unlock_bh(&mvmsta->lock);
		} else if (!mvmsta) {
			/* Tx response without STA, so we are draining */
			set_bit(sta_id, mvm->sta_drained);
			schedule_work(&mvm->sta_drained_wk);
		}
	}

	rcu_read_unlock();
}

#ifdef CONFIG_IWLWIFI_DEBUG
#define AGG_TX_STATE_(x) case AGG_TX_STATE_ ## x: return #x
static const char *iwl_get_agg_tx_status(u16 status)
{
	switch (status & AGG_TX_STATE_STATUS_MSK) {
	AGG_TX_STATE_(TRANSMITTED);
	AGG_TX_STATE_(UNDERRUN);
	AGG_TX_STATE_(BT_PRIO);
	AGG_TX_STATE_(FEW_BYTES);
	AGG_TX_STATE_(ABORT);
	AGG_TX_STATE_(LAST_SENT_TTL);
	AGG_TX_STATE_(LAST_SENT_TRY_CNT);
	AGG_TX_STATE_(LAST_SENT_BT_KILL);
	AGG_TX_STATE_(SCD_QUERY);
	AGG_TX_STATE_(TEST_BAD_CRC32);
	AGG_TX_STATE_(RESPONSE);
	AGG_TX_STATE_(DUMP_TX);
	AGG_TX_STATE_(DELAY_TX);
	}

	return "UNKNOWN";
}

static void iwl_mvm_rx_tx_cmd_agg_dbg(struct iwl_mvm *mvm,
				      struct iwl_rx_packet *pkt)
{
	struct iwl_mvm_tx_resp *tx_resp = (void *)pkt->data;
	struct agg_tx_status *frame_status = &tx_resp->status;
	int i;

	for (i = 0; i < tx_resp->frame_count; i++) {
		u16 fstatus = le16_to_cpu(frame_status[i].status);

		IWL_DEBUG_TX_REPLY(mvm,
				   "status %s (0x%04x), try-count (%d) seq (0x%x)\n",
				   iwl_get_agg_tx_status(fstatus),
				   fstatus & AGG_TX_STATE_STATUS_MSK,
				   (fstatus & AGG_TX_STATE_TRY_CNT_MSK) >>
					AGG_TX_STATE_TRY_CNT_POS,
				   le16_to_cpu(frame_status[i].sequence));
	}
}
#else
static void iwl_mvm_rx_tx_cmd_agg_dbg(struct iwl_mvm *mvm,
				      struct iwl_rx_packet *pkt)
{}
#endif /* CONFIG_IWLWIFI_DEBUG */

static void iwl_mvm_rx_tx_cmd_agg(struct iwl_mvm *mvm,
				  struct iwl_rx_packet *pkt)
{
	struct iwl_mvm_tx_resp *tx_resp = (void *)pkt->data;
	int sta_id = IWL_MVM_TX_RES_GET_RA(tx_resp->ra_tid);
	int tid = IWL_MVM_TX_RES_GET_TID(tx_resp->ra_tid);
	u16 sequence = le16_to_cpu(pkt->hdr.sequence);
	struct ieee80211_sta *sta;

	if (WARN_ON_ONCE(SEQ_TO_QUEUE(sequence) < IWL_MVM_FIRST_AGG_QUEUE))
		return;

	if (WARN_ON_ONCE(tid == IWL_TID_NON_QOS))
		return;

	iwl_mvm_rx_tx_cmd_agg_dbg(mvm, pkt);

	rcu_read_lock();

	sta = rcu_dereference(mvm->fw_id_to_mac_id[sta_id]);

	if (!WARN_ON_ONCE(IS_ERR_OR_NULL(sta))) {
		struct iwl_mvm_sta *mvmsta = (void *)sta->drv_priv;
		mvmsta->tid_data[tid].rate_n_flags =
			le32_to_cpu(tx_resp->initial_rate);
	}

	rcu_read_unlock();
}

int iwl_mvm_rx_tx_cmd(struct iwl_mvm *mvm, struct iwl_rx_cmd_buffer *rxb,
		      struct iwl_device_cmd *cmd)
{
	struct iwl_rx_packet *pkt = rxb_addr(rxb);
	struct iwl_mvm_tx_resp *tx_resp = (void *)pkt->data;

	if (tx_resp->frame_count == 1)
		iwl_mvm_rx_tx_cmd_single(mvm, pkt);
	else
		iwl_mvm_rx_tx_cmd_agg(mvm, pkt);

	return 0;
}

int iwl_mvm_rx_ba_notif(struct iwl_mvm *mvm, struct iwl_rx_cmd_buffer *rxb,
			struct iwl_device_cmd *cmd)
{
	struct iwl_rx_packet *pkt = rxb_addr(rxb);
	struct iwl_mvm_ba_notif *ba_notif = (void *)pkt->data;
	struct sk_buff_head reclaimed_skbs;
	struct iwl_mvm_tid_data *tid_data;
	struct ieee80211_tx_info *info;
	struct ieee80211_sta *sta;
	struct iwl_mvm_sta *mvmsta;
	struct ieee80211_hdr *hdr;
	struct sk_buff *skb;
	int sta_id, tid, freed;

	/* "flow" corresponds to Tx queue */
	u16 scd_flow = le16_to_cpu(ba_notif->scd_flow);

	/* "ssn" is start of block-ack Tx window, corresponds to index
	 * (in Tx queue's circular buffer) of first TFD/frame in window */
	u16 ba_resp_scd_ssn = le16_to_cpu(ba_notif->scd_ssn);

	sta_id = ba_notif->sta_id;
	tid = ba_notif->tid;

	rcu_read_lock();

	sta = rcu_dereference(mvm->fw_id_to_mac_id[sta_id]);

	/* Reclaiming frames for a station that has been deleted ? */
	if (WARN_ON_ONCE(IS_ERR_OR_NULL(sta))) {
		rcu_read_unlock();
		return 0;
	}

	mvmsta = (void *)sta->drv_priv;
	tid_data = &mvmsta->tid_data[tid];

	if (WARN_ONCE(tid_data->txq_id != scd_flow, "Q %d, tid %d, flow %d",
		      tid_data->txq_id, tid, scd_flow)) {
		rcu_read_unlock();
		return 0;
	}

	spin_lock_bh(&mvmsta->lock);

	__skb_queue_head_init(&reclaimed_skbs);

	/*
	 * Release all TFDs before the SSN, i.e. all TFDs in front of
	 * block-ack window (we assume that they've been successfully
	 * transmitted ... if not, it's too late anyway).
	 */
	iwl_trans_reclaim(mvm->trans, scd_flow, ba_resp_scd_ssn,
			  &reclaimed_skbs);

	IWL_DEBUG_TX_REPLY(mvm,
			   "BA_NOTIFICATION Received from %pM, sta_id = %d\n",
			   (u8 *)&ba_notif->sta_addr_lo32,
			   ba_notif->sta_id);
	IWL_DEBUG_TX_REPLY(mvm,
			   "TID = %d, SeqCtl = %d, bitmap = 0x%llx, scd_flow = %d, scd_ssn = %d sent:%d, acked:%d\n",
			   ba_notif->tid, le16_to_cpu(ba_notif->seq_ctl),
			   (unsigned long long)le64_to_cpu(ba_notif->bitmap),
			   scd_flow, ba_resp_scd_ssn, ba_notif->txed,
			   ba_notif->txed_2_done);

	tid_data->next_reclaimed = ba_resp_scd_ssn;

	iwl_mvm_check_ratid_empty(mvm, sta, tid);

	freed = 0;

	skb_queue_walk(&reclaimed_skbs, skb) {
		hdr = (struct ieee80211_hdr *)skb->data;

		if (ieee80211_is_data_qos(hdr->frame_control))
			freed++;
		else
			WARN_ON_ONCE(1);

		info = IEEE80211_SKB_CB(skb);
		iwl_trans_free_tx_cmd(mvm->trans, info->driver_data[1]);

		if (freed == 1) {
			/* this is the first skb we deliver in this batch */
			/* put the rate scaling data there */
			info = IEEE80211_SKB_CB(skb);
			memset(&info->status, 0, sizeof(info->status));
			info->flags |= IEEE80211_TX_STAT_ACK;
			info->flags |= IEEE80211_TX_STAT_AMPDU;
			info->status.ampdu_ack_len = ba_notif->txed_2_done;
			info->status.ampdu_len = ba_notif->txed;
			iwl_mvm_hwrate_to_tx_control(tid_data->rate_n_flags,
						     info);
		}
	}

	spin_unlock_bh(&mvmsta->lock);

	rcu_read_unlock();

	while (!skb_queue_empty(&reclaimed_skbs)) {
		skb = __skb_dequeue(&reclaimed_skbs);
		ieee80211_tx_status_ni(mvm->hw, skb);
	}

	return 0;
}

int iwl_mvm_flush_tx_path(struct iwl_mvm *mvm, u32 tfd_msk, bool sync)
{
	int ret;
	struct iwl_tx_path_flush_cmd flush_cmd = {
		.queues_ctl = cpu_to_le32(tfd_msk),
		.flush_ctl = cpu_to_le16(DUMP_TX_FIFO_FLUSH),
	};

	u32 flags = sync ? CMD_SYNC : CMD_ASYNC;

	ret = iwl_mvm_send_cmd_pdu(mvm, TXPATH_FLUSH, flags,
				   sizeof(flush_cmd), &flush_cmd);
	if (ret)
		IWL_ERR(mvm, "Failed to send flush command (%d)\n", ret);
	return ret;
}<|MERGE_RESOLUTION|>--- conflicted
+++ resolved
@@ -417,11 +417,7 @@
 
 	spin_unlock(&mvmsta->lock);
 
-<<<<<<< HEAD
-	if (txq_id < IWL_FIRST_AMPDU_QUEUE)
-=======
 	if (txq_id < IWL_MVM_FIRST_AGG_QUEUE)
->>>>>>> 30b4eb63
 		atomic_inc(&mvm->pending_frames[mvmsta->sta_id]);
 
 	return 0;
@@ -685,11 +681,7 @@
 	 * If the txq is not an AMPDU queue, there is no chance we freed
 	 * several skbs. Check that out...
 	 */
-<<<<<<< HEAD
-	if (txq_id < IWL_FIRST_AMPDU_QUEUE && !WARN_ON(skb_freed > 1) &&
-=======
 	if (txq_id < IWL_MVM_FIRST_AGG_QUEUE && !WARN_ON(skb_freed > 1) &&
->>>>>>> 30b4eb63
 	    atomic_sub_and_test(skb_freed, &mvm->pending_frames[sta_id])) {
 		if (mvmsta) {
 			/*
