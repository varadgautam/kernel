--- conflicted
+++ resolved
@@ -49,8 +49,6 @@
 #define IWL6050_UCODE_API_MIN 4
 #define IWL6000G2_UCODE_API_MIN 5
 #define IWL6035_UCODE_API_MIN 6
-<<<<<<< HEAD
-=======
 
 /* EEPROM versions */
 #define EEPROM_6000_TX_POWER_VERSION	(4)
@@ -65,7 +63,6 @@
 #define EEPROM_6030_EEPROM_VERSION	(0x709)
 #define EEPROM_6035_TX_POWER_VERSION	(6)
 #define EEPROM_6035_EEPROM_VERSION	(0x753)
->>>>>>> 53c30a1a
 
 #define IWL6000_FW_PRE "iwlwifi-6000-"
 #define IWL6000_MODULE_FIRMWARE(api) IWL6000_FW_PRE __stringify(api) ".ucode"
@@ -238,18 +235,11 @@
 	.ucode_api_max = IWL6035_UCODE_API_MAX,			\
 	.ucode_api_ok = IWL6035_UCODE_API_OK,			\
 	.ucode_api_min = IWL6035_UCODE_API_MIN,			\
-<<<<<<< HEAD
-=======
 	.device_family = IWL_DEVICE_FAMILY_6030,		\
->>>>>>> 53c30a1a
 	.max_inst_size = IWL60_RTC_INST_SIZE,			\
 	.max_data_size = IWL60_RTC_DATA_SIZE,			\
 	.eeprom_ver = EEPROM_6030_EEPROM_VERSION,		\
 	.eeprom_calib_ver = EEPROM_6030_TX_POWER_VERSION,	\
-<<<<<<< HEAD
-	.lib = &iwl6030_lib,					\
-=======
->>>>>>> 53c30a1a
 	.base_params = &iwl6000_g2_base_params,			\
 	.bt_params = &iwl6000_bt_params,			\
 	.need_temp_offset_calib = true,				\
