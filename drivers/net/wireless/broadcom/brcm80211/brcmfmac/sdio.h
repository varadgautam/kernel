/*
 * Copyright (c) 2010 Broadcom Corporation
 *
 * Permission to use, copy, modify, and/or distribute this software for any
 * purpose with or without fee is hereby granted, provided that the above
 * copyright notice and this permission notice appear in all copies.
 *
 * THE SOFTWARE IS PROVIDED "AS IS" AND THE AUTHOR DISCLAIMS ALL WARRANTIES
 * WITH REGARD TO THIS SOFTWARE INCLUDING ALL IMPLIED WARRANTIES OF
 * MERCHANTABILITY AND FITNESS. IN NO EVENT SHALL THE AUTHOR BE LIABLE FOR ANY
 * SPECIAL, DIRECT, INDIRECT, OR CONSEQUENTIAL DAMAGES OR ANY DAMAGES
 * WHATSOEVER RESULTING FROM LOSS OF USE, DATA OR PROFITS, WHETHER IN AN ACTION
 * OF CONTRACT, NEGLIGENCE OR OTHER TORTIOUS ACTION, ARISING OUT OF OR IN
 * CONNECTION WITH THE USE OR PERFORMANCE OF THIS SOFTWARE.
 */

#ifndef	BRCMFMAC_SDIO_H
#define	BRCMFMAC_SDIO_H

#include <linux/skbuff.h>
#include <linux/firmware.h>
#include "firmware.h"

#define SDIOD_FBR_SIZE		0x100

/* io_en */
#define SDIO_FUNC_ENABLE_1	0x02
#define SDIO_FUNC_ENABLE_2	0x04

/* io_rdys */
#define SDIO_FUNC_READY_1	0x02
#define SDIO_FUNC_READY_2	0x04

/* intr_status */
#define INTR_STATUS_FUNC1	0x2
#define INTR_STATUS_FUNC2	0x4

/* mask of register map */
#define REG_F0_REG_MASK		0x7FF
#define REG_F1_MISC_MASK	0x1FFFF

/* function 0 vendor specific CCCR registers */

#define SDIO_CCCR_BRCM_CARDCAP			0xf0
#define SDIO_CCCR_BRCM_CARDCAP_CMD14_SUPPORT	BIT(1)
#define SDIO_CCCR_BRCM_CARDCAP_CMD14_EXT	BIT(2)
#define SDIO_CCCR_BRCM_CARDCAP_CMD_NODEC	BIT(3)

/* Interrupt enable bits for each function */
#define SDIO_CCCR_IEN_FUNC0			BIT(0)
#define SDIO_CCCR_IEN_FUNC1			BIT(1)
#define SDIO_CCCR_IEN_FUNC2			BIT(2)
<<<<<<< HEAD

#define SDIO_CCCR_BRCM_CARDCTRL			0xf1
#define SDIO_CCCR_BRCM_CARDCTRL_WLANRESET	BIT(1)

=======

#define SDIO_CCCR_BRCM_CARDCTRL			0xf1
#define SDIO_CCCR_BRCM_CARDCTRL_WLANRESET	BIT(1)

>>>>>>> 0273d0a9
#define SDIO_CCCR_BRCM_SEPINT			0xf2
#define SDIO_CCCR_BRCM_SEPINT_MASK		BIT(0)
#define SDIO_CCCR_BRCM_SEPINT_OE		BIT(1)
#define SDIO_CCCR_BRCM_SEPINT_ACT_HI		BIT(2)

/* function 1 miscellaneous registers */

/* sprom command and status */
#define SBSDIO_SPROM_CS			0x10000
/* sprom info register */
#define SBSDIO_SPROM_INFO		0x10001
/* sprom indirect access data byte 0 */
#define SBSDIO_SPROM_DATA_LOW		0x10002
/* sprom indirect access data byte 1 */
#define SBSDIO_SPROM_DATA_HIGH		0x10003
/* sprom indirect access addr byte 0 */
#define SBSDIO_SPROM_ADDR_LOW		0x10004
/* gpio select */
#define SBSDIO_GPIO_SELECT		0x10005
/* gpio output */
#define SBSDIO_GPIO_OUT			0x10006
/* gpio enable */
#define SBSDIO_GPIO_EN			0x10007
/* rev < 7, watermark for sdio device TX path */
#define SBSDIO_WATERMARK		0x10008
/* control busy signal generation */
#define SBSDIO_DEVICE_CTL		0x10009

/* SB Address Window Low (b15) */
#define SBSDIO_FUNC1_SBADDRLOW		0x1000A
/* SB Address Window Mid (b23:b16) */
#define SBSDIO_FUNC1_SBADDRMID		0x1000B
/* SB Address Window High (b31:b24)    */
#define SBSDIO_FUNC1_SBADDRHIGH		0x1000C
/* Frame Control (frame term/abort) */
#define SBSDIO_FUNC1_FRAMECTRL		0x1000D
/* ChipClockCSR (ALP/HT ctl/status) */
#define SBSDIO_FUNC1_CHIPCLKCSR		0x1000E
/* SdioPullUp (on cmd, d0-d2) */
#define SBSDIO_FUNC1_SDIOPULLUP		0x1000F
/* Write Frame Byte Count Low */
#define SBSDIO_FUNC1_WFRAMEBCLO		0x10019
/* Write Frame Byte Count High */
#define SBSDIO_FUNC1_WFRAMEBCHI		0x1001A
/* Read Frame Byte Count Low */
#define SBSDIO_FUNC1_RFRAMEBCLO		0x1001B
/* Read Frame Byte Count High */
#define SBSDIO_FUNC1_RFRAMEBCHI		0x1001C
/* MesBusyCtl (rev 11) */
#define SBSDIO_FUNC1_MESBUSYCTRL	0x1001D
/* Watermark for sdio device RX path */
#define SBSDIO_MESBUSY_RXFIFO_WM_MASK	0x7F
#define SBSDIO_MESBUSY_RXFIFO_WM_SHIFT	0
/* Enable busy capability for MES access */
#define SBSDIO_MESBUSYCTRL_ENAB		0x80
#define SBSDIO_MESBUSYCTRL_ENAB_SHIFT	7

/* Sdio Core Rev 12 */
#define SBSDIO_FUNC1_WAKEUPCTRL		0x1001E
#define SBSDIO_FUNC1_WCTRL_ALPWAIT_MASK		0x1
#define SBSDIO_FUNC1_WCTRL_ALPWAIT_SHIFT	0
#define SBSDIO_FUNC1_WCTRL_HTWAIT_MASK		0x2
#define SBSDIO_FUNC1_WCTRL_HTWAIT_SHIFT		1
#define SBSDIO_FUNC1_SLEEPCSR		0x1001F
#define SBSDIO_FUNC1_SLEEPCSR_KSO_MASK		0x1
#define SBSDIO_FUNC1_SLEEPCSR_KSO_SHIFT		0
#define SBSDIO_FUNC1_SLEEPCSR_KSO_EN		1
#define SBSDIO_FUNC1_SLEEPCSR_DEVON_MASK	0x2
#define SBSDIO_FUNC1_SLEEPCSR_DEVON_SHIFT	1

#define SBSDIO_FUNC1_MISC_REG_START	0x10000	/* f1 misc register start */
#define SBSDIO_FUNC1_MISC_REG_LIMIT	0x1001F	/* f1 misc register end */

/* function 1 OCP space */

/* sb offset addr is <= 15 bits, 32k */
#define SBSDIO_SB_OFT_ADDR_MASK		0x07FFF
#define SBSDIO_SB_OFT_ADDR_LIMIT	0x08000
/* with b15, maps to 32-bit SB access */
#define SBSDIO_SB_ACCESS_2_4B_FLAG	0x08000

/* Address bits from SBADDR regs */
#define SBSDIO_SBWINDOW_MASK		0xffff8000

#define SDIOH_READ              0	/* Read request */
#define SDIOH_WRITE             1	/* Write request */

#define SDIOH_DATA_FIX          0	/* Fixed addressing */
#define SDIOH_DATA_INC          1	/* Incremental addressing */

/* internal return code */
#define SUCCESS	0
#define ERROR	1

/* Packet alignment for most efficient SDIO (can change based on platform) */
#define BRCMF_SDALIGN	(1 << 6)

/* watchdog polling interval */
#define BRCMF_WD_POLL	msecs_to_jiffies(10)

/**
 * enum brcmf_sdiod_state - the state of the bus.
 *
 * @BRCMF_SDIOD_DOWN: Device can be accessed, no DPC.
 * @BRCMF_SDIOD_DATA: Ready for data transfers, DPC enabled.
 * @BRCMF_SDIOD_NOMEDIUM: No medium access to dongle possible.
 */
enum brcmf_sdiod_state {
	BRCMF_SDIOD_DOWN,
	BRCMF_SDIOD_DATA,
	BRCMF_SDIOD_NOMEDIUM
};

struct brcmf_sdreg {
	int func;
	int offset;
	int value;
};

struct brcmf_sdio;
struct brcmf_sdiod_freezer;

struct brcmf_sdio_dev {
	struct sdio_func *func1;
	struct sdio_func *func2;
	u32 sbwad;			/* Save backplane window address */
	struct brcmf_core *cc_core;	/* chipcommon core info struct */
	struct brcmf_sdio *bus;
	struct device *dev;
	struct brcmf_bus *bus_if;
	struct brcmf_mp_device *settings;
	bool oob_irq_requested;
	bool sd_irq_requested;
	bool irq_en;			/* irq enable flags */
	spinlock_t irq_en_lock;
	bool irq_wake;			/* irq wake enable flags */
	bool sg_support;
	uint max_request_size;
	ushort max_segment_count;
	uint max_segment_size;
	uint txglomsz;
	struct sg_table sgtable;
	char fw_name[BRCMF_FW_NAME_LEN];
	char nvram_name[BRCMF_FW_NAME_LEN];
	bool wowl_enabled;
	enum brcmf_sdiod_state state;
	struct brcmf_sdiod_freezer *freezer;
};

/* sdio core registers */
struct sdpcmd_regs {
	u32 corecontrol;		/* 0x00, rev8 */
	u32 corestatus;			/* rev8 */
	u32 PAD[1];
	u32 biststatus;			/* rev8 */

	/* PCMCIA access */
	u16 pcmciamesportaladdr;	/* 0x010, rev8 */
	u16 PAD[1];
	u16 pcmciamesportalmask;	/* rev8 */
	u16 PAD[1];
	u16 pcmciawrframebc;		/* rev8 */
	u16 PAD[1];
	u16 pcmciaunderflowtimer;	/* rev8 */
	u16 PAD[1];

	/* interrupt */
	u32 intstatus;			/* 0x020, rev8 */
	u32 hostintmask;		/* rev8 */
	u32 intmask;			/* rev8 */
	u32 sbintstatus;		/* rev8 */
	u32 sbintmask;			/* rev8 */
	u32 funcintmask;		/* rev4 */
	u32 PAD[2];
	u32 tosbmailbox;		/* 0x040, rev8 */
	u32 tohostmailbox;		/* rev8 */
	u32 tosbmailboxdata;		/* rev8 */
	u32 tohostmailboxdata;		/* rev8 */

	/* synchronized access to registers in SDIO clock domain */
	u32 sdioaccess;			/* 0x050, rev8 */
	u32 PAD[3];

	/* PCMCIA frame control */
	u8 pcmciaframectrl;		/* 0x060, rev8 */
	u8 PAD[3];
	u8 pcmciawatermark;		/* rev8 */
	u8 PAD[155];

	/* interrupt batching control */
	u32 intrcvlazy;			/* 0x100, rev8 */
	u32 PAD[3];

	/* counters */
	u32 cmd52rd;			/* 0x110, rev8 */
	u32 cmd52wr;			/* rev8 */
	u32 cmd53rd;			/* rev8 */
	u32 cmd53wr;			/* rev8 */
	u32 abort;			/* rev8 */
	u32 datacrcerror;		/* rev8 */
	u32 rdoutofsync;		/* rev8 */
	u32 wroutofsync;		/* rev8 */
	u32 writebusy;			/* rev8 */
	u32 readwait;			/* rev8 */
	u32 readterm;			/* rev8 */
	u32 writeterm;			/* rev8 */
	u32 PAD[40];
	u32 clockctlstatus;		/* rev8 */
	u32 PAD[7];

	u32 PAD[128];			/* DMA engines */

	/* SDIO/PCMCIA CIS region */
	char cis[512];			/* 0x400-0x5ff, rev6 */

	/* PCMCIA function control registers */
	char pcmciafcr[256];		/* 0x600-6ff, rev6 */
	u16 PAD[55];

	/* PCMCIA backplane access */
	u16 backplanecsr;		/* 0x76E, rev6 */
	u16 backplaneaddr0;		/* rev6 */
	u16 backplaneaddr1;		/* rev6 */
	u16 backplaneaddr2;		/* rev6 */
	u16 backplaneaddr3;		/* rev6 */
	u16 backplanedata0;		/* rev6 */
	u16 backplanedata1;		/* rev6 */
	u16 backplanedata2;		/* rev6 */
	u16 backplanedata3;		/* rev6 */
	u16 PAD[31];

	/* sprom "size" & "blank" info */
	u16 spromstatus;		/* 0x7BE, rev2 */
	u32 PAD[464];

	u16 PAD[0x80];
};

/* Register/deregister interrupt handler. */
int brcmf_sdiod_intr_register(struct brcmf_sdio_dev *sdiodev);
void brcmf_sdiod_intr_unregister(struct brcmf_sdio_dev *sdiodev);

/* SDIO device register access interface */
/* Accessors for SDIO Function 0 */
#define brcmf_sdiod_func0_rb(sdiodev, addr, r) \
	sdio_f0_readb((sdiodev)->func1, (addr), (r))

#define brcmf_sdiod_func0_wb(sdiodev, addr, v, ret) \
	sdio_f0_writeb((sdiodev)->func1, (v), (addr), (ret))

/* Accessors for SDIO Function 1 */
#define brcmf_sdiod_readb(sdiodev, addr, r) \
	sdio_readb((sdiodev)->func1, (addr), (r))

#define brcmf_sdiod_writeb(sdiodev, addr, v, ret) \
	sdio_writeb((sdiodev)->func1, (v), (addr), (ret))

u32 brcmf_sdiod_readl(struct brcmf_sdio_dev *sdiodev, u32 addr, int *ret);
void brcmf_sdiod_writel(struct brcmf_sdio_dev *sdiodev, u32 addr, u32 data,
			int *ret);

/* Buffer transfer to/from device (client) core via cmd53.
 *   fn:       function number
 *   flags:    backplane width, address increment, sync/async
 *   buf:      pointer to memory data buffer
 *   nbytes:   number of bytes to transfer to/from buf
 *   pkt:      pointer to packet associated with buf (if any)
 *   complete: callback function for command completion (async only)
 *   handle:   handle for completion callback (first arg in callback)
 * Returns 0 or error code.
 * NOTE: Async operation is not currently supported.
 */
int brcmf_sdiod_send_pkt(struct brcmf_sdio_dev *sdiodev,
			 struct sk_buff_head *pktq);
int brcmf_sdiod_send_buf(struct brcmf_sdio_dev *sdiodev, u8 *buf, uint nbytes);

int brcmf_sdiod_recv_pkt(struct brcmf_sdio_dev *sdiodev, struct sk_buff *pkt);
int brcmf_sdiod_recv_buf(struct brcmf_sdio_dev *sdiodev, u8 *buf, uint nbytes);
int brcmf_sdiod_recv_chain(struct brcmf_sdio_dev *sdiodev,
			   struct sk_buff_head *pktq, uint totlen);

/* Flags bits */

/* Four-byte target (backplane) width (vs. two-byte) */
#define SDIO_REQ_4BYTE	0x1
/* Fixed address (FIFO) (vs. incrementing address) */
#define SDIO_REQ_FIXED	0x2

/* Read/write to memory block (F1, no FIFO) via CMD53 (sync only).
 *   rw:       read or write (0/1)
 *   addr:     direct SDIO address
 *   buf:      pointer to memory data buffer
 *   nbytes:   number of bytes to transfer to/from buf
 * Returns 0 or error code.
 */
int brcmf_sdiod_ramrw(struct brcmf_sdio_dev *sdiodev, bool write, u32 address,
		      u8 *data, uint size);

/* Issue an abort to the specified function */
int brcmf_sdiod_abort(struct brcmf_sdio_dev *sdiodev, struct sdio_func *func);

void brcmf_sdiod_sgtable_alloc(struct brcmf_sdio_dev *sdiodev);
void brcmf_sdiod_change_state(struct brcmf_sdio_dev *sdiodev,
			      enum brcmf_sdiod_state state);
#ifdef CONFIG_PM_SLEEP
bool brcmf_sdiod_freezing(struct brcmf_sdio_dev *sdiodev);
void brcmf_sdiod_try_freeze(struct brcmf_sdio_dev *sdiodev);
void brcmf_sdiod_freezer_count(struct brcmf_sdio_dev *sdiodev);
void brcmf_sdiod_freezer_uncount(struct brcmf_sdio_dev *sdiodev);
#else
static inline bool brcmf_sdiod_freezing(struct brcmf_sdio_dev *sdiodev)
{
	return false;
}
static inline void brcmf_sdiod_try_freeze(struct brcmf_sdio_dev *sdiodev)
{
}
static inline void brcmf_sdiod_freezer_count(struct brcmf_sdio_dev *sdiodev)
{
}
static inline void brcmf_sdiod_freezer_uncount(struct brcmf_sdio_dev *sdiodev)
{
}
#endif /* CONFIG_PM_SLEEP */

struct brcmf_sdio *brcmf_sdio_probe(struct brcmf_sdio_dev *sdiodev);
void brcmf_sdio_remove(struct brcmf_sdio *bus);
void brcmf_sdio_isr(struct brcmf_sdio *bus);

void brcmf_sdio_wd_timer(struct brcmf_sdio *bus, bool active);
void brcmf_sdio_wowl_config(struct device *dev, bool enabled);
int brcmf_sdio_sleep(struct brcmf_sdio *bus, bool sleep);
void brcmf_sdio_trigger_dpc(struct brcmf_sdio *bus);

#endif /* BRCMFMAC_SDIO_H */<|MERGE_RESOLUTION|>--- conflicted
+++ resolved
@@ -50,17 +50,10 @@
 #define SDIO_CCCR_IEN_FUNC0			BIT(0)
 #define SDIO_CCCR_IEN_FUNC1			BIT(1)
 #define SDIO_CCCR_IEN_FUNC2			BIT(2)
-<<<<<<< HEAD
 
 #define SDIO_CCCR_BRCM_CARDCTRL			0xf1
 #define SDIO_CCCR_BRCM_CARDCTRL_WLANRESET	BIT(1)
 
-=======
-
-#define SDIO_CCCR_BRCM_CARDCTRL			0xf1
-#define SDIO_CCCR_BRCM_CARDCTRL_WLANRESET	BIT(1)
-
->>>>>>> 0273d0a9
 #define SDIO_CCCR_BRCM_SEPINT			0xf2
 #define SDIO_CCCR_BRCM_SEPINT_MASK		BIT(0)
 #define SDIO_CCCR_BRCM_SEPINT_OE		BIT(1)
