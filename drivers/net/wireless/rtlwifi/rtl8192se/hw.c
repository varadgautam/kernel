--- conflicted
+++ resolved
@@ -949,15 +949,8 @@
 	rtstatus = rtl92s_download_fw(hw);
 	if (!rtstatus) {
 		RT_TRACE(rtlpriv, COMP_ERR, DBG_WARNING,
-<<<<<<< HEAD
-			 ("Failed to download FW. "
-			 "Init HW without FW now.., "
-			 "Please copy FW into"
-			 "/lib/firmware/rtlwifi\n"));
-=======
 			 "Failed to download FW. Init HW without FW now... "
 			 "Please copy FW into /lib/firmware/rtlwifi\n");
->>>>>>> b0b9e5c5
 		return 1;
 	}
 
