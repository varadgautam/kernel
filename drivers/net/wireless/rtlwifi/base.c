--- conflicted
+++ resolved
@@ -1091,7 +1091,6 @@
 		udp = (struct udphdr *)((u8 *)ip + (ip->ihl << 2));
 		src = be16_to_cpu(udp->source);
 		dst = be16_to_cpu(udp->dest);
-<<<<<<< HEAD
 
 		/* If this case involves port 68 (UDP BOOTP client) connecting
 		 * with port 67 (UDP BOOTP server), then return true so that
@@ -1100,16 +1099,6 @@
 		if (!((src == 68 && dst == 67) || (src == 67 && dst == 68)))
 			return false;
 
-=======
-
-		/* If this case involves port 68 (UDP BOOTP client) connecting
-		 * with port 67 (UDP BOOTP server), then return true so that
-		 * the lowest speed is used.
-		 */
-		if (!((src == 68 && dst == 67) || (src == 67 && dst == 68)))
-			return false;
-
->>>>>>> 5da42cf7
 		RT_TRACE(rtlpriv, (COMP_SEND | COMP_RECV), DBG_DMESG,
 			 "dhcp %s !!\n", is_tx ? "Tx" : "Rx");
 		break;
