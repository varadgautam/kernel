--- conflicted
+++ resolved
@@ -43,11 +43,7 @@
 	int err;
 
 	RT_TRACE(rtlpriv, COMP_ERR, DBG_LOUD,
-<<<<<<< HEAD
-			 ("Firmware callback routine entered!\n"));
-=======
 			 "Firmware callback routine entered!\n");
->>>>>>> b0b9e5c5
 	complete(&rtlpriv->firmware_loading_complete);
 	if (!firmware) {
 		pr_err("Firmware %s not available\n", rtlpriv->cfg->fw_name);
@@ -56,11 +52,7 @@
 	}
 	if (firmware->size > rtlpriv->max_fw_size) {
 		RT_TRACE(rtlpriv, COMP_ERR, DBG_EMERG,
-<<<<<<< HEAD
-			 ("Firmware is too big!\n"));
-=======
 			 "Firmware is too big!\n");
->>>>>>> b0b9e5c5
 		release_firmware(firmware);
 		return;
 	}
@@ -71,11 +63,7 @@
 	err = ieee80211_register_hw(hw);
 	if (err) {
 		RT_TRACE(rtlpriv, COMP_ERR, DBG_EMERG,
-<<<<<<< HEAD
-			 ("Can't register mac80211 hw\n"));
-=======
 			 "Can't register mac80211 hw\n");
->>>>>>> b0b9e5c5
 		return;
 	} else {
 		rtlpriv->mac80211.mac80211_registered = 1;
