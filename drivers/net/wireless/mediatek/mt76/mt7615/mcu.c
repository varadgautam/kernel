--- conflicted
+++ resolved
@@ -447,14 +447,8 @@
 static int mt7615_load_ram(struct mt7615_dev *dev)
 {
 	const struct mt7615_fw_trailer *hdr;
-<<<<<<< HEAD
-	u32 n9_ilm_addr, offset;
-	int i, ret;
-	const struct firmware *fw;
-=======
 	const struct firmware *fw;
 	int ret;
->>>>>>> fec38890
 
 	ret = request_firmware(&fw, MT7615_FIRMWARE_N9, dev->mt76.dev);
 	if (ret)
