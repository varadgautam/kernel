--- conflicted
+++ resolved
@@ -33,15 +33,12 @@
 				 const void *data, int len)
 {
 	__iowrite32_copy(dev->mmio.regs + offset, data, DIV_ROUND_UP(len, 4));
-<<<<<<< HEAD
-=======
 }
 
 static void mt76_mmio_read_copy(struct mt76_dev *dev, u32 offset,
 				void *data, int len)
 {
 	__ioread32_copy(data, dev->mmio.regs + offset, DIV_ROUND_UP(len, 4));
->>>>>>> fec38890
 }
 
 static int mt76_mmio_wr_rp(struct mt76_dev *dev, u32 base,
