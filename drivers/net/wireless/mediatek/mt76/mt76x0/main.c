--- conflicted
+++ resolved
@@ -77,97 +77,4 @@
 
 	return ret;
 }
-<<<<<<< HEAD
-EXPORT_SYMBOL_GPL(mt76x0_config);
-
-static void
-mt76x0_addr_wr(struct mt76x02_dev *dev, const u32 offset, const u8 *addr)
-{
-	mt76_wr(dev, offset, get_unaligned_le32(addr));
-	mt76_wr(dev, offset + 4, addr[4] | addr[5] << 8);
-}
-
-void mt76x0_bss_info_changed(struct ieee80211_hw *hw,
-			     struct ieee80211_vif *vif,
-			     struct ieee80211_bss_conf *info, u32 changed)
-{
-	struct mt76x02_dev *dev = hw->priv;
-
-	mutex_lock(&dev->mt76.mutex);
-
-	if (changed & BSS_CHANGED_BSSID) {
-		mt76x0_addr_wr(dev, MT_MAC_BSSID_DW0, info->bssid);
-
-		/* Note: this is a hack because beacon_int is not changed
-		 *	 on leave nor is any more appropriate event generated.
-		 *	 rt2x00 doesn't seem to be bothered though.
-		 */
-		if (is_zero_ether_addr(info->bssid))
-			mt76x0_mac_config_tsf(dev, false, 0);
-	}
-
-	if (changed & BSS_CHANGED_BASIC_RATES) {
-		mt76_wr(dev, MT_LEGACY_BASIC_RATE, info->basic_rates);
-		mt76_wr(dev, MT_VHT_HT_FBK_CFG0, 0x65432100);
-		mt76_wr(dev, MT_VHT_HT_FBK_CFG1, 0xedcba980);
-		mt76_wr(dev, MT_LG_FBK_CFG0, 0xedcba988);
-		mt76_wr(dev, MT_LG_FBK_CFG1, 0x00002100);
-	}
-
-	if (changed & BSS_CHANGED_BEACON_INT)
-		mt76x0_mac_config_tsf(dev, true, info->beacon_int);
-
-	if (changed & BSS_CHANGED_HT || changed & BSS_CHANGED_ERP_CTS_PROT)
-		mt76x0_mac_set_protection(dev, info->use_cts_prot,
-					   info->ht_operation_mode);
-
-	if (changed & BSS_CHANGED_ERP_PREAMBLE)
-		mt76x0_mac_set_short_preamble(dev, info->use_short_preamble);
-
-	if (changed & BSS_CHANGED_ERP_SLOT) {
-		int slottime = info->use_short_slot ? 9 : 20;
-
-		mt76_rmw_field(dev, MT_BKOFF_SLOT_CFG,
-			       MT_BKOFF_SLOT_CFG_SLOTTIME, slottime);
-	}
-
-	mutex_unlock(&dev->mt76.mutex);
-}
-EXPORT_SYMBOL_GPL(mt76x0_bss_info_changed);
-
-void mt76x0_sw_scan(struct ieee80211_hw *hw, struct ieee80211_vif *vif,
-		    const u8 *mac_addr)
-{
-	struct mt76x02_dev *dev = hw->priv;
-
-	set_bit(MT76_SCANNING, &dev->mt76.state);
-}
-EXPORT_SYMBOL_GPL(mt76x0_sw_scan);
-
-void mt76x0_sw_scan_complete(struct ieee80211_hw *hw,
-			     struct ieee80211_vif *vif)
-{
-	struct mt76x02_dev *dev = hw->priv;
-
-	clear_bit(MT76_SCANNING, &dev->mt76.state);
-
-	if (dev->cal.gain_init_done) {
-		/* Restore AGC gain and resume calibration after scanning. */
-		dev->cal.low_gain = -1;
-		ieee80211_queue_delayed_work(hw, &dev->cal_work, 0);
-	}
-}
-EXPORT_SYMBOL_GPL(mt76x0_sw_scan_complete);
-
-int mt76x0_set_rts_threshold(struct ieee80211_hw *hw, u32 value)
-{
-	struct mt76x02_dev *dev = hw->priv;
-
-	mt76_rmw_field(dev, MT_TX_RTS_CFG, MT_TX_RTS_CFG_THRESH, value);
-
-	return 0;
-}
-EXPORT_SYMBOL_GPL(mt76x0_set_rts_threshold);
-=======
-EXPORT_SYMBOL_GPL(mt76x0_config);
->>>>>>> 8ccc0d69
+EXPORT_SYMBOL_GPL(mt76x0_config);