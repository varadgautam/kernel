// SPDX-License-Identifier: ISC
/*
 * Copyright (C) 2018 Lorenzo Bianconi <lorenzo.bianconi83@gmail.com>
 */

#include <linux/module.h>
#include "mt76.h"
#include "usb_trace.h"
#include "dma.h"

#define MT_VEND_REQ_MAX_RETRY	10
#define MT_VEND_REQ_TOUT_MS	300

static bool disable_usb_sg;
module_param_named(disable_usb_sg, disable_usb_sg, bool, 0644);
MODULE_PARM_DESC(disable_usb_sg, "Disable usb scatter-gather support");

/* should be called with usb_ctrl_mtx locked */
static int __mt76u_vendor_request(struct mt76_dev *dev, u8 req,
				  u8 req_type, u16 val, u16 offset,
				  void *buf, size_t len)
{
	struct usb_device *udev = to_usb_device(dev->dev);
	unsigned int pipe;
	int i, ret;

	pipe = (req_type & USB_DIR_IN) ? usb_rcvctrlpipe(udev, 0)
				       : usb_sndctrlpipe(udev, 0);
	for (i = 0; i < MT_VEND_REQ_MAX_RETRY; i++) {
		if (test_bit(MT76_REMOVED, &dev->state))
			return -EIO;

		ret = usb_control_msg(udev, pipe, req, req_type, val,
				      offset, buf, len, MT_VEND_REQ_TOUT_MS);
		if (ret == -ENODEV)
			set_bit(MT76_REMOVED, &dev->state);
		if (ret >= 0 || ret == -ENODEV)
			return ret;
		usleep_range(5000, 10000);
	}

	dev_err(dev->dev, "vendor request req:%02x off:%04x failed:%d\n",
		req, offset, ret);
	return ret;
}

int mt76u_vendor_request(struct mt76_dev *dev, u8 req,
			 u8 req_type, u16 val, u16 offset,
			 void *buf, size_t len)
{
	int ret;

	mutex_lock(&dev->usb.usb_ctrl_mtx);
	ret = __mt76u_vendor_request(dev, req, req_type,
				     val, offset, buf, len);
	trace_usb_reg_wr(dev, offset, val);
	mutex_unlock(&dev->usb.usb_ctrl_mtx);

	return ret;
}
EXPORT_SYMBOL_GPL(mt76u_vendor_request);

/* should be called with usb_ctrl_mtx locked */
static u32 __mt76u_rr(struct mt76_dev *dev, u32 addr)
{
	struct mt76_usb *usb = &dev->usb;
	u32 data = ~0;
	u16 offset;
	int ret;
	u8 req;

	switch (addr & MT_VEND_TYPE_MASK) {
	case MT_VEND_TYPE_EEPROM:
		req = MT_VEND_READ_EEPROM;
		break;
	case MT_VEND_TYPE_CFG:
		req = MT_VEND_READ_CFG;
		break;
	default:
		req = MT_VEND_MULTI_READ;
		break;
	}
	offset = addr & ~MT_VEND_TYPE_MASK;

	ret = __mt76u_vendor_request(dev, req,
				     USB_DIR_IN | USB_TYPE_VENDOR,
				     0, offset, &usb->reg_val, sizeof(__le32));
	if (ret == sizeof(__le32))
		data = le32_to_cpu(usb->reg_val);
	trace_usb_reg_rr(dev, addr, data);

	return data;
}

static u32 mt76u_rr(struct mt76_dev *dev, u32 addr)
{
	u32 ret;

	mutex_lock(&dev->usb.usb_ctrl_mtx);
	ret = __mt76u_rr(dev, addr);
	mutex_unlock(&dev->usb.usb_ctrl_mtx);

	return ret;
}

/* should be called with usb_ctrl_mtx locked */
static void __mt76u_wr(struct mt76_dev *dev, u32 addr, u32 val)
{
	struct mt76_usb *usb = &dev->usb;
	u16 offset;
	u8 req;

	switch (addr & MT_VEND_TYPE_MASK) {
	case MT_VEND_TYPE_CFG:
		req = MT_VEND_WRITE_CFG;
		break;
	default:
		req = MT_VEND_MULTI_WRITE;
		break;
	}
	offset = addr & ~MT_VEND_TYPE_MASK;

	usb->reg_val = cpu_to_le32(val);
	__mt76u_vendor_request(dev, req,
			       USB_DIR_OUT | USB_TYPE_VENDOR, 0,
			       offset, &usb->reg_val, sizeof(__le32));
	trace_usb_reg_wr(dev, addr, val);
}

static void mt76u_wr(struct mt76_dev *dev, u32 addr, u32 val)
{
	mutex_lock(&dev->usb.usb_ctrl_mtx);
	__mt76u_wr(dev, addr, val);
	mutex_unlock(&dev->usb.usb_ctrl_mtx);
}

static u32 mt76u_rmw(struct mt76_dev *dev, u32 addr,
		     u32 mask, u32 val)
{
	mutex_lock(&dev->usb.usb_ctrl_mtx);
	val |= __mt76u_rr(dev, addr) & ~mask;
	__mt76u_wr(dev, addr, val);
	mutex_unlock(&dev->usb.usb_ctrl_mtx);

	return val;
}

static void mt76u_copy(struct mt76_dev *dev, u32 offset,
		       const void *data, int len)
{
	struct mt76_usb *usb = &dev->usb;
	const u32 *val = data;
	int i, ret;

	mutex_lock(&usb->usb_ctrl_mtx);
	for (i = 0; i < DIV_ROUND_UP(len, 4); i++) {
<<<<<<< HEAD
		put_unaligned_le32(val[i], usb->data);
=======
		put_unaligned(val[i], (u32 *)usb->data);
>>>>>>> fec38890
		ret = __mt76u_vendor_request(dev, MT_VEND_MULTI_WRITE,
					     USB_DIR_OUT | USB_TYPE_VENDOR,
					     0, offset + i * 4, usb->data,
					     sizeof(u32));
		if (ret < 0)
			break;
	}
	mutex_unlock(&usb->usb_ctrl_mtx);
}

void mt76u_single_wr(struct mt76_dev *dev, const u8 req,
		     const u16 offset, const u32 val)
{
	mutex_lock(&dev->usb.usb_ctrl_mtx);
	__mt76u_vendor_request(dev, req,
			       USB_DIR_OUT | USB_TYPE_VENDOR,
			       val & 0xffff, offset, NULL, 0);
	__mt76u_vendor_request(dev, req,
			       USB_DIR_OUT | USB_TYPE_VENDOR,
			       val >> 16, offset + 2, NULL, 0);
	mutex_unlock(&dev->usb.usb_ctrl_mtx);
}
EXPORT_SYMBOL_GPL(mt76u_single_wr);

static int
mt76u_req_wr_rp(struct mt76_dev *dev, u32 base,
		const struct mt76_reg_pair *data, int len)
{
	struct mt76_usb *usb = &dev->usb;

	mutex_lock(&usb->usb_ctrl_mtx);
	while (len > 0) {
		__mt76u_wr(dev, base + data->reg, data->value);
		len--;
		data++;
	}
	mutex_unlock(&usb->usb_ctrl_mtx);

	return 0;
}

static int
mt76u_wr_rp(struct mt76_dev *dev, u32 base,
	    const struct mt76_reg_pair *data, int n)
{
	if (test_bit(MT76_STATE_MCU_RUNNING, &dev->state))
		return dev->mcu_ops->mcu_wr_rp(dev, base, data, n);
	else
		return mt76u_req_wr_rp(dev, base, data, n);
}

static int
mt76u_req_rd_rp(struct mt76_dev *dev, u32 base, struct mt76_reg_pair *data,
		int len)
{
	struct mt76_usb *usb = &dev->usb;

	mutex_lock(&usb->usb_ctrl_mtx);
	while (len > 0) {
		data->value = __mt76u_rr(dev, base + data->reg);
		len--;
		data++;
	}
	mutex_unlock(&usb->usb_ctrl_mtx);

	return 0;
}

static int
mt76u_rd_rp(struct mt76_dev *dev, u32 base,
	    struct mt76_reg_pair *data, int n)
{
	if (test_bit(MT76_STATE_MCU_RUNNING, &dev->state))
		return dev->mcu_ops->mcu_rd_rp(dev, base, data, n);
	else
		return mt76u_req_rd_rp(dev, base, data, n);
}

static bool mt76u_check_sg(struct mt76_dev *dev)
{
	struct usb_device *udev = to_usb_device(dev->dev);

	return (!disable_usb_sg && udev->bus->sg_tablesize > 0 &&
		(udev->bus->no_sg_constraint ||
		 udev->speed == USB_SPEED_WIRELESS));
}

static int
mt76u_set_endpoints(struct usb_interface *intf,
		    struct mt76_usb *usb)
{
	struct usb_host_interface *intf_desc = intf->cur_altsetting;
	struct usb_endpoint_descriptor *ep_desc;
	int i, in_ep = 0, out_ep = 0;

	for (i = 0; i < intf_desc->desc.bNumEndpoints; i++) {
		ep_desc = &intf_desc->endpoint[i].desc;

		if (usb_endpoint_is_bulk_in(ep_desc) &&
		    in_ep < __MT_EP_IN_MAX) {
			usb->in_ep[in_ep] = usb_endpoint_num(ep_desc);
			in_ep++;
		} else if (usb_endpoint_is_bulk_out(ep_desc) &&
			   out_ep < __MT_EP_OUT_MAX) {
			usb->out_ep[out_ep] = usb_endpoint_num(ep_desc);
			out_ep++;
		}
	}

	if (in_ep != __MT_EP_IN_MAX || out_ep != __MT_EP_OUT_MAX)
		return -EINVAL;
	return 0;
}

static int
mt76u_fill_rx_sg(struct mt76_dev *dev, struct mt76_queue *q, struct urb *urb,
		 int nsgs, gfp_t gfp)
{
	int i;

	for (i = 0; i < nsgs; i++) {
		struct page *page;
		void *data;
		int offset;

		data = page_frag_alloc(&q->rx_page, q->buf_size, gfp);
		if (!data)
			break;

		page = virt_to_head_page(data);
		offset = data - page_address(page);
		sg_set_page(&urb->sg[i], page, q->buf_size, offset);
	}

	if (i < nsgs) {
		int j;

		for (j = nsgs; j < urb->num_sgs; j++)
			skb_free_frag(sg_virt(&urb->sg[j]));
		urb->num_sgs = i;
	}

	urb->num_sgs = max_t(int, i, urb->num_sgs);
	urb->transfer_buffer_length = urb->num_sgs * q->buf_size;
	sg_init_marker(urb->sg, urb->num_sgs);

	return i ? : -ENOMEM;
}

static int
mt76u_refill_rx(struct mt76_dev *dev, struct urb *urb, int nsgs, gfp_t gfp)
{
	struct mt76_queue *q = &dev->q_rx[MT_RXQ_MAIN];

	if (dev->usb.sg_en)
		return mt76u_fill_rx_sg(dev, q, urb, nsgs, gfp);

	urb->transfer_buffer_length = q->buf_size;
	urb->transfer_buffer = page_frag_alloc(&q->rx_page, q->buf_size, gfp);

	return urb->transfer_buffer ? 0 : -ENOMEM;
}

static int
mt76u_urb_alloc(struct mt76_dev *dev, struct mt76_queue_entry *e,
		int sg_max_size)
{
	unsigned int size = sizeof(struct urb);

	if (dev->usb.sg_en)
		size += sg_max_size * sizeof(struct scatterlist);

	e->urb = kzalloc(size, GFP_KERNEL);
	if (!e->urb)
		return -ENOMEM;

	usb_init_urb(e->urb);

	if (dev->usb.sg_en)
		e->urb->sg = (struct scatterlist *)(e->urb + 1);

	return 0;
}

static int
mt76u_rx_urb_alloc(struct mt76_dev *dev, struct mt76_queue_entry *e)
{
	int err;

	err = mt76u_urb_alloc(dev, e, MT_RX_SG_MAX_SIZE);
	if (err)
		return err;

	return mt76u_refill_rx(dev, e->urb, MT_RX_SG_MAX_SIZE,
			       GFP_KERNEL);
}

static void mt76u_urb_free(struct urb *urb)
{
	int i;

	for (i = 0; i < urb->num_sgs; i++)
		skb_free_frag(sg_virt(&urb->sg[i]));

	if (urb->transfer_buffer)
		skb_free_frag(urb->transfer_buffer);

	usb_free_urb(urb);
}

static void
mt76u_fill_bulk_urb(struct mt76_dev *dev, int dir, int index,
		    struct urb *urb, usb_complete_t complete_fn,
		    void *context)
{
	struct usb_device *udev = to_usb_device(dev->dev);
	unsigned int pipe;

	if (dir == USB_DIR_IN)
		pipe = usb_rcvbulkpipe(udev, dev->usb.in_ep[index]);
	else
		pipe = usb_sndbulkpipe(udev, dev->usb.out_ep[index]);

	urb->dev = udev;
	urb->pipe = pipe;
	urb->complete = complete_fn;
	urb->context = context;
}

static inline struct urb *
mt76u_get_next_rx_entry(struct mt76_dev *dev)
{
	struct mt76_queue *q = &dev->q_rx[MT_RXQ_MAIN];
	struct urb *urb = NULL;
	unsigned long flags;

	spin_lock_irqsave(&q->lock, flags);
	if (q->queued > 0) {
		urb = q->entry[q->head].urb;
		q->head = (q->head + 1) % q->ndesc;
		q->queued--;
	}
	spin_unlock_irqrestore(&q->lock, flags);

	return urb;
}

static int mt76u_get_rx_entry_len(u8 *data, u32 data_len)
{
	u16 dma_len, min_len;

	dma_len = get_unaligned_le16(data);
	min_len = MT_DMA_HDR_LEN + MT_RX_RXWI_LEN +
		  MT_FCE_INFO_LEN;

	if (data_len < min_len || !dma_len ||
	    dma_len + MT_DMA_HDR_LEN > data_len ||
	    (dma_len & 0x3))
		return -EINVAL;
	return dma_len;
}

static struct sk_buff *
mt76u_build_rx_skb(void *data, int len, int buf_size)
{
	struct sk_buff *skb;

	if (SKB_WITH_OVERHEAD(buf_size) < MT_DMA_HDR_LEN + len) {
		struct page *page;

		/* slow path, not enough space for data and
		 * skb_shared_info
		 */
		skb = alloc_skb(MT_SKB_HEAD_LEN, GFP_ATOMIC);
		if (!skb)
			return NULL;

		skb_put_data(skb, data + MT_DMA_HDR_LEN, MT_SKB_HEAD_LEN);
		data += (MT_DMA_HDR_LEN + MT_SKB_HEAD_LEN);
		page = virt_to_head_page(data);
		skb_add_rx_frag(skb, skb_shinfo(skb)->nr_frags,
				page, data - page_address(page),
				len - MT_SKB_HEAD_LEN, buf_size);

		return skb;
	}

	/* fast path */
	skb = build_skb(data, buf_size);
	if (!skb)
		return NULL;

	skb_reserve(skb, MT_DMA_HDR_LEN);
	__skb_put(skb, len);

	return skb;
}

static int
mt76u_process_rx_entry(struct mt76_dev *dev, struct urb *urb)
{
	struct mt76_queue *q = &dev->q_rx[MT_RXQ_MAIN];
	u8 *data = urb->num_sgs ? sg_virt(&urb->sg[0]) : urb->transfer_buffer;
	int data_len = urb->num_sgs ? urb->sg[0].length : urb->actual_length;
	int len, nsgs = 1;
	struct sk_buff *skb;

	if (!test_bit(MT76_STATE_INITIALIZED, &dev->state))
		return 0;

	len = mt76u_get_rx_entry_len(data, urb->actual_length);
	if (len < 0)
		return 0;

	data_len = min_t(int, len, data_len - MT_DMA_HDR_LEN);
	skb = mt76u_build_rx_skb(data, data_len, q->buf_size);
	if (!skb)
		return 0;

	len -= data_len;
	while (len > 0 && nsgs < urb->num_sgs) {
		data_len = min_t(int, len, urb->sg[nsgs].length);
		skb_add_rx_frag(skb, skb_shinfo(skb)->nr_frags,
				sg_page(&urb->sg[nsgs]),
				urb->sg[nsgs].offset,
				data_len, q->buf_size);
		len -= data_len;
		nsgs++;
	}
	dev->drv->rx_skb(dev, MT_RXQ_MAIN, skb);

	return nsgs;
}

static void mt76u_complete_rx(struct urb *urb)
{
	struct mt76_dev *dev = urb->context;
	struct mt76_queue *q = &dev->q_rx[MT_RXQ_MAIN];
	unsigned long flags;

	trace_rx_urb(dev, urb);

	switch (urb->status) {
	case -ECONNRESET:
	case -ESHUTDOWN:
	case -ENOENT:
		return;
	default:
		dev_err_ratelimited(dev->dev, "rx urb failed: %d\n",
				    urb->status);
		/* fall through */
	case 0:
		break;
	}

	spin_lock_irqsave(&q->lock, flags);
	if (WARN_ONCE(q->entry[q->tail].urb != urb, "rx urb mismatch"))
		goto out;

	q->tail = (q->tail + 1) % q->ndesc;
	q->queued++;
	tasklet_schedule(&dev->usb.rx_tasklet);
out:
	spin_unlock_irqrestore(&q->lock, flags);
}

static int
mt76u_submit_rx_buf(struct mt76_dev *dev, struct urb *urb)
{
	mt76u_fill_bulk_urb(dev, USB_DIR_IN, MT_EP_IN_PKT_RX, urb,
			    mt76u_complete_rx, dev);
	trace_submit_urb(dev, urb);

	return usb_submit_urb(urb, GFP_ATOMIC);
}

static void mt76u_rx_tasklet(unsigned long data)
{
	struct mt76_dev *dev = (struct mt76_dev *)data;
	struct urb *urb;
	int err, count;

	rcu_read_lock();

	while (true) {
		urb = mt76u_get_next_rx_entry(dev);
		if (!urb)
			break;

		count = mt76u_process_rx_entry(dev, urb);
		if (count > 0) {
			err = mt76u_refill_rx(dev, urb, count, GFP_ATOMIC);
			if (err < 0)
				break;
		}
		mt76u_submit_rx_buf(dev, urb);
	}
	mt76_rx_poll_complete(dev, MT_RXQ_MAIN, NULL);

	rcu_read_unlock();
}

static int mt76u_submit_rx_buffers(struct mt76_dev *dev)
{
	struct mt76_queue *q = &dev->q_rx[MT_RXQ_MAIN];
	unsigned long flags;
	int i, err = 0;

	spin_lock_irqsave(&q->lock, flags);
	for (i = 0; i < q->ndesc; i++) {
		err = mt76u_submit_rx_buf(dev, q->entry[i].urb);
		if (err < 0)
			break;
	}
	q->head = q->tail = 0;
	q->queued = 0;
	spin_unlock_irqrestore(&q->lock, flags);

	return err;
}

static int mt76u_alloc_rx(struct mt76_dev *dev)
{
	struct mt76_usb *usb = &dev->usb;
	struct mt76_queue *q = &dev->q_rx[MT_RXQ_MAIN];
	int i, err;

	usb->mcu.data = devm_kmalloc(dev->dev, MCU_RESP_URB_SIZE, GFP_KERNEL);
	if (!usb->mcu.data)
		return -ENOMEM;

	spin_lock_init(&q->lock);
	q->entry = devm_kcalloc(dev->dev,
				MT_NUM_RX_ENTRIES, sizeof(*q->entry),
				GFP_KERNEL);
	if (!q->entry)
		return -ENOMEM;

	q->ndesc = MT_NUM_RX_ENTRIES;
	q->buf_size = PAGE_SIZE;

	for (i = 0; i < q->ndesc; i++) {
		err = mt76u_rx_urb_alloc(dev, &q->entry[i]);
		if (err < 0)
			return err;
	}

	return mt76u_submit_rx_buffers(dev);
}

static void mt76u_free_rx(struct mt76_dev *dev)
{
	struct mt76_queue *q = &dev->q_rx[MT_RXQ_MAIN];
	struct page *page;
	int i;

	for (i = 0; i < q->ndesc; i++)
		mt76u_urb_free(q->entry[i].urb);

	if (!q->rx_page.va)
		return;

	page = virt_to_page(q->rx_page.va);
	__page_frag_cache_drain(page, q->rx_page.pagecnt_bias);
	memset(&q->rx_page, 0, sizeof(q->rx_page));
}

void mt76u_stop_rx(struct mt76_dev *dev)
{
	struct mt76_queue *q = &dev->q_rx[MT_RXQ_MAIN];
	int i;

	for (i = 0; i < q->ndesc; i++)
		usb_poison_urb(q->entry[i].urb);

	tasklet_kill(&dev->usb.rx_tasklet);
}
EXPORT_SYMBOL_GPL(mt76u_stop_rx);

int mt76u_resume_rx(struct mt76_dev *dev)
{
	struct mt76_queue *q = &dev->q_rx[MT_RXQ_MAIN];
	int i;

	for (i = 0; i < q->ndesc; i++)
		usb_unpoison_urb(q->entry[i].urb);

	return mt76u_submit_rx_buffers(dev);
}
EXPORT_SYMBOL_GPL(mt76u_resume_rx);

static void mt76u_tx_tasklet(unsigned long data)
{
	struct mt76_dev *dev = (struct mt76_dev *)data;
	struct mt76_queue_entry entry;
	struct mt76_sw_queue *sq;
	struct mt76_queue *q;
	bool wake;
	int i;

	for (i = 0; i < IEEE80211_NUM_ACS; i++) {
		u32 n_dequeued = 0, n_sw_dequeued = 0;

		sq = &dev->q_tx[i];
		q = sq->q;

		while (q->queued > n_dequeued) {
			if (!q->entry[q->head].done)
				break;

			if (q->entry[q->head].schedule) {
				q->entry[q->head].schedule = false;
				n_sw_dequeued++;
			}

			entry = q->entry[q->head];
			q->entry[q->head].done = false;
			q->head = (q->head + 1) % q->ndesc;
			n_dequeued++;

			dev->drv->tx_complete_skb(dev, i, &entry);
		}

		spin_lock_bh(&q->lock);

		sq->swq_queued -= n_sw_dequeued;
		q->queued -= n_dequeued;

		wake = q->stopped && q->queued < q->ndesc - 8;
		if (wake)
			q->stopped = false;

		if (!q->queued)
			wake_up(&dev->tx_wait);

		spin_unlock_bh(&q->lock);

		mt76_txq_schedule(dev, i);

		if (!test_and_set_bit(MT76_READING_STATS, &dev->state))
			ieee80211_queue_delayed_work(dev->hw,
						     &dev->usb.stat_work,
						     msecs_to_jiffies(10));

		if (wake)
			ieee80211_wake_queue(dev->hw, i);
	}
}

static void mt76u_tx_status_data(struct work_struct *work)
{
	struct mt76_usb *usb;
	struct mt76_dev *dev;
	u8 update = 1;
	u16 count = 0;

	usb = container_of(work, struct mt76_usb, stat_work.work);
	dev = container_of(usb, struct mt76_dev, usb);

	while (true) {
		if (test_bit(MT76_REMOVED, &dev->state))
			break;

		if (!dev->drv->tx_status_data(dev, &update))
			break;
		count++;
	}

	if (count && test_bit(MT76_STATE_RUNNING, &dev->state))
		ieee80211_queue_delayed_work(dev->hw, &usb->stat_work,
					     msecs_to_jiffies(10));
	else
		clear_bit(MT76_READING_STATS, &dev->state);
}

static void mt76u_complete_tx(struct urb *urb)
{
	struct mt76_dev *dev = dev_get_drvdata(&urb->dev->dev);
	struct mt76_queue_entry *e = urb->context;

	if (mt76u_urb_error(urb))
		dev_err(dev->dev, "tx urb failed: %d\n", urb->status);
	e->done = true;

	tasklet_schedule(&dev->tx_tasklet);
}

static int
mt76u_tx_setup_buffers(struct mt76_dev *dev, struct sk_buff *skb,
		       struct urb *urb)
{
	urb->transfer_buffer_length = skb->len;

	if (!dev->usb.sg_en) {
		urb->transfer_buffer = skb->data;
		return 0;
	}

	sg_init_table(urb->sg, MT_TX_SG_MAX_SIZE);
	urb->num_sgs = skb_to_sgvec(skb, urb->sg, 0, skb->len);
	if (!urb->num_sgs)
		return -ENOMEM;

	return urb->num_sgs;
}

static int
mt76u_tx_queue_skb(struct mt76_dev *dev, enum mt76_txq_id qid,
		   struct sk_buff *skb, struct mt76_wcid *wcid,
		   struct ieee80211_sta *sta)
{
	struct mt76_queue *q = dev->q_tx[qid].q;
	struct mt76_tx_info tx_info = {
		.skb = skb,
	};
	u16 idx = q->tail;
	int err;

	if (q->queued == q->ndesc)
		return -ENOSPC;

	skb->prev = skb->next = NULL;
	err = dev->drv->tx_prepare_skb(dev, NULL, qid, wcid, sta, &tx_info);
	if (err < 0)
		return err;

	err = mt76u_tx_setup_buffers(dev, tx_info.skb, q->entry[idx].urb);
	if (err < 0)
		return err;

	mt76u_fill_bulk_urb(dev, USB_DIR_OUT, q2ep(q->hw_idx),
			    q->entry[idx].urb, mt76u_complete_tx,
			    &q->entry[idx]);

	q->tail = (q->tail + 1) % q->ndesc;
	q->entry[idx].skb = tx_info.skb;
	q->queued++;

	return idx;
}

static void mt76u_tx_kick(struct mt76_dev *dev, struct mt76_queue *q)
{
	struct urb *urb;
	int err;

	while (q->first != q->tail) {
		urb = q->entry[q->first].urb;

		trace_submit_urb(dev, urb);
		err = usb_submit_urb(urb, GFP_ATOMIC);
		if (err < 0) {
			if (err == -ENODEV)
				set_bit(MT76_REMOVED, &dev->state);
			else
				dev_err(dev->dev, "tx urb submit failed:%d\n",
					err);
			break;
		}
		q->first = (q->first + 1) % q->ndesc;
	}
}

static int mt76u_alloc_tx(struct mt76_dev *dev)
{
	struct mt76_queue *q;
	int i, j, err;

	for (i = 0; i <= MT_TXQ_PSD; i++) {
		INIT_LIST_HEAD(&dev->q_tx[i].swq);

		if (i >= IEEE80211_NUM_ACS) {
			dev->q_tx[i].q = dev->q_tx[0].q;
			continue;
		}

		q = devm_kzalloc(dev->dev, sizeof(*q), GFP_KERNEL);
		if (!q)
			return -ENOMEM;

		spin_lock_init(&q->lock);
		q->hw_idx = mt76_ac_to_hwq(i);
		dev->q_tx[i].q = q;

		q->entry = devm_kcalloc(dev->dev,
					MT_NUM_TX_ENTRIES, sizeof(*q->entry),
					GFP_KERNEL);
		if (!q->entry)
			return -ENOMEM;

		q->ndesc = MT_NUM_TX_ENTRIES;
		for (j = 0; j < q->ndesc; j++) {
			err = mt76u_urb_alloc(dev, &q->entry[j],
					      MT_TX_SG_MAX_SIZE);
			if (err < 0)
				return err;
		}
	}
	return 0;
}

static void mt76u_free_tx(struct mt76_dev *dev)
{
	struct mt76_queue *q;
	int i, j;

	for (i = 0; i < IEEE80211_NUM_ACS; i++) {
		q = dev->q_tx[i].q;
		for (j = 0; j < q->ndesc; j++)
			usb_free_urb(q->entry[j].urb);
	}
}

void mt76u_stop_tx(struct mt76_dev *dev)
{
	struct mt76_queue_entry entry;
	struct mt76_queue *q;
	int i, j, ret;

	ret = wait_event_timeout(dev->tx_wait, !mt76_has_tx_pending(dev),
				 HZ / 5);
	if (!ret) {
		dev_err(dev->dev, "timed out waiting for pending tx\n");

		for (i = 0; i < IEEE80211_NUM_ACS; i++) {
			q = dev->q_tx[i].q;
			for (j = 0; j < q->ndesc; j++)
				usb_kill_urb(q->entry[j].urb);
		}

		tasklet_kill(&dev->tx_tasklet);

		/* On device removal we maight queue skb's, but mt76u_tx_kick()
		 * will fail to submit urb, cleanup those skb's manually.
		 */
		for (i = 0; i < IEEE80211_NUM_ACS; i++) {
			q = dev->q_tx[i].q;

			/* Assure we are in sync with killed tasklet. */
			spin_lock_bh(&q->lock);
			while (q->queued) {
				entry = q->entry[q->head];
				q->head = (q->head + 1) % q->ndesc;
				q->queued--;

				dev->drv->tx_complete_skb(dev, i, &entry);
			}
			spin_unlock_bh(&q->lock);
		}
	}

	cancel_delayed_work_sync(&dev->usb.stat_work);
	clear_bit(MT76_READING_STATS, &dev->state);

	mt76_tx_status_check(dev, NULL, true);
}
EXPORT_SYMBOL_GPL(mt76u_stop_tx);

void mt76u_queues_deinit(struct mt76_dev *dev)
{
	mt76u_stop_rx(dev);
	mt76u_stop_tx(dev);

	mt76u_free_rx(dev);
	mt76u_free_tx(dev);
}
EXPORT_SYMBOL_GPL(mt76u_queues_deinit);

int mt76u_alloc_queues(struct mt76_dev *dev)
{
	int err;

	err = mt76u_alloc_rx(dev);
	if (err < 0)
		return err;

	return mt76u_alloc_tx(dev);
}
EXPORT_SYMBOL_GPL(mt76u_alloc_queues);

static const struct mt76_queue_ops usb_queue_ops = {
	.tx_queue_skb = mt76u_tx_queue_skb,
	.kick = mt76u_tx_kick,
};

int mt76u_init(struct mt76_dev *dev,
	       struct usb_interface *intf)
{
	static const struct mt76_bus_ops mt76u_ops = {
		.rr = mt76u_rr,
		.wr = mt76u_wr,
		.rmw = mt76u_rmw,
		.write_copy = mt76u_copy,
		.wr_rp = mt76u_wr_rp,
		.rd_rp = mt76u_rd_rp,
		.type = MT76_BUS_USB,
	};
	struct mt76_usb *usb = &dev->usb;

	tasklet_init(&usb->rx_tasklet, mt76u_rx_tasklet, (unsigned long)dev);
	tasklet_init(&dev->tx_tasklet, mt76u_tx_tasklet, (unsigned long)dev);
	INIT_DELAYED_WORK(&usb->stat_work, mt76u_tx_status_data);
	skb_queue_head_init(&dev->rx_skb[MT_RXQ_MAIN]);

	mutex_init(&usb->mcu.mutex);

	mutex_init(&usb->usb_ctrl_mtx);
	dev->bus = &mt76u_ops;
	dev->queue_ops = &usb_queue_ops;

	usb->sg_en = mt76u_check_sg(dev);

	return mt76u_set_endpoints(intf, usb);
}
EXPORT_SYMBOL_GPL(mt76u_init);

MODULE_AUTHOR("Lorenzo Bianconi <lorenzo.bianconi83@gmail.com>");
MODULE_LICENSE("Dual BSD/GPL");<|MERGE_RESOLUTION|>--- conflicted
+++ resolved
@@ -154,11 +154,7 @@
 
 	mutex_lock(&usb->usb_ctrl_mtx);
 	for (i = 0; i < DIV_ROUND_UP(len, 4); i++) {
-<<<<<<< HEAD
-		put_unaligned_le32(val[i], usb->data);
-=======
 		put_unaligned(val[i], (u32 *)usb->data);
->>>>>>> fec38890
 		ret = __mt76u_vendor_request(dev, MT_VEND_MULTI_WRITE,
 					     USB_DIR_OUT | USB_TYPE_VENDOR,
 					     0, offset + i * 4, usb->data,
