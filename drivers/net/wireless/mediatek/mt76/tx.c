/*
 * Copyright (C) 2016 Felix Fietkau <nbd@nbd.name>
 *
 * Permission to use, copy, modify, and/or distribute this software for any
 * purpose with or without fee is hereby granted, provided that the above
 * copyright notice and this permission notice appear in all copies.
 *
 * THE SOFTWARE IS PROVIDED "AS IS" AND THE AUTHOR DISCLAIMS ALL WARRANTIES
 * WITH REGARD TO THIS SOFTWARE INCLUDING ALL IMPLIED WARRANTIES OF
 * MERCHANTABILITY AND FITNESS. IN NO EVENT SHALL THE AUTHOR BE LIABLE FOR
 * ANY SPECIAL, DIRECT, INDIRECT, OR CONSEQUENTIAL DAMAGES OR ANY DAMAGES
 * WHATSOEVER RESULTING FROM LOSS OF USE, DATA OR PROFITS, WHETHER IN AN
 * ACTION OF CONTRACT, NEGLIGENCE OR OTHER TORTIOUS ACTION, ARISING OUT OF
 * OR IN CONNECTION WITH THE USE OR PERFORMANCE OF THIS SOFTWARE.
 */

#include "mt76.h"

static struct mt76_txwi_cache *
mt76_alloc_txwi(struct mt76_dev *dev)
{
	struct mt76_txwi_cache *t;
	dma_addr_t addr;
	u8 *txwi;
	int size;

	size = L1_CACHE_ALIGN(dev->drv->txwi_size + sizeof(*t));
	txwi = devm_kzalloc(dev->dev, size, GFP_ATOMIC);
	if (!txwi)
		return NULL;

	addr = dma_map_single(dev->dev, txwi, dev->drv->txwi_size,
			      DMA_TO_DEVICE);
	t = (struct mt76_txwi_cache *)(txwi + dev->drv->txwi_size);
	t->dma_addr = addr;

	return t;
}

static struct mt76_txwi_cache *
__mt76_get_txwi(struct mt76_dev *dev)
{
	struct mt76_txwi_cache *t = NULL;

	spin_lock_bh(&dev->lock);
	if (!list_empty(&dev->txwi_cache)) {
		t = list_first_entry(&dev->txwi_cache, struct mt76_txwi_cache,
				     list);
		list_del(&t->list);
	}
	spin_unlock_bh(&dev->lock);

	return t;
}

struct mt76_txwi_cache *
mt76_get_txwi(struct mt76_dev *dev)
{
	struct mt76_txwi_cache *t = __mt76_get_txwi(dev);

	if (t)
		return t;

	return mt76_alloc_txwi(dev);
}

void
mt76_put_txwi(struct mt76_dev *dev, struct mt76_txwi_cache *t)
{
	if (!t)
		return;

	spin_lock_bh(&dev->lock);
	list_add(&t->list, &dev->txwi_cache);
	spin_unlock_bh(&dev->lock);
}
EXPORT_SYMBOL_GPL(mt76_put_txwi);

void mt76_tx_free(struct mt76_dev *dev)
{
	struct mt76_txwi_cache *t;

	while ((t = __mt76_get_txwi(dev)) != NULL)
		dma_unmap_single(dev->dev, t->dma_addr, dev->drv->txwi_size,
				 DMA_TO_DEVICE);
}

static int
mt76_txq_get_qid(struct ieee80211_txq *txq)
{
	if (!txq->sta)
		return MT_TXQ_BE;

	return txq->ac;
}

static void
mt76_check_agg_ssn(struct mt76_txq *mtxq, struct sk_buff *skb)
{
	struct ieee80211_hdr *hdr = (struct ieee80211_hdr *) skb->data;

	if (!ieee80211_is_data_qos(hdr->frame_control) ||
	    !ieee80211_is_data_present(hdr->frame_control))
		return;

	mtxq->agg_ssn = le16_to_cpu(hdr->seq_ctrl) + 0x10;
}

void
mt76_tx_status_lock(struct mt76_dev *dev, struct sk_buff_head *list)
		   __acquires(&dev->status_list.lock)
{
	__skb_queue_head_init(list);
	spin_lock_bh(&dev->status_list.lock);
	__acquire(&dev->status_list.lock);
}
EXPORT_SYMBOL_GPL(mt76_tx_status_lock);

void
mt76_tx_status_unlock(struct mt76_dev *dev, struct sk_buff_head *list)
		      __releases(&dev->status_list.unlock)
{
	struct sk_buff *skb;

	spin_unlock_bh(&dev->status_list.lock);
	__release(&dev->status_list.unlock);

	while ((skb = __skb_dequeue(list)) != NULL)
		ieee80211_tx_status(dev->hw, skb);
}
EXPORT_SYMBOL_GPL(mt76_tx_status_unlock);

static void
__mt76_tx_status_skb_done(struct mt76_dev *dev, struct sk_buff *skb, u8 flags,
			  struct sk_buff_head *list)
{
	struct ieee80211_tx_info *info = IEEE80211_SKB_CB(skb);
	struct mt76_tx_cb *cb = mt76_tx_skb_cb(skb);
	u8 done = MT_TX_CB_DMA_DONE | MT_TX_CB_TXS_DONE;

	flags |= cb->flags;
	cb->flags = flags;

	if ((flags & done) != done)
		return;

	__skb_unlink(skb, &dev->status_list);

	/* Tx status can be unreliable. if it fails, mark the frame as ACKed */
	if (flags & MT_TX_CB_TXS_FAILED) {
		ieee80211_tx_info_clear_status(info);
		info->status.rates[0].idx = -1;
		info->flags |= IEEE80211_TX_STAT_ACK;
	}

	__skb_queue_tail(list, skb);
}

void
mt76_tx_status_skb_done(struct mt76_dev *dev, struct sk_buff *skb,
			struct sk_buff_head *list)
{
	__mt76_tx_status_skb_done(dev, skb, MT_TX_CB_TXS_DONE, list);
}
EXPORT_SYMBOL_GPL(mt76_tx_status_skb_done);

int
mt76_tx_status_skb_add(struct mt76_dev *dev, struct mt76_wcid *wcid,
		       struct sk_buff *skb)
{
	struct ieee80211_tx_info *info = IEEE80211_SKB_CB(skb);
	struct mt76_tx_cb *cb = mt76_tx_skb_cb(skb);
	int pid;

	if (!wcid)
		return MT_PACKET_ID_NO_ACK;

	if (info->flags & IEEE80211_TX_CTL_NO_ACK)
		return MT_PACKET_ID_NO_ACK;

	if (!(info->flags & (IEEE80211_TX_CTL_REQ_TX_STATUS |
			     IEEE80211_TX_CTL_RATE_CTRL_PROBE)))
		return MT_PACKET_ID_NO_SKB;

	spin_lock_bh(&dev->status_list.lock);

	memset(cb, 0, sizeof(*cb));
	wcid->packet_id = (wcid->packet_id + 1) & MT_PACKET_ID_MASK;
	if (wcid->packet_id == MT_PACKET_ID_NO_ACK ||
	    wcid->packet_id == MT_PACKET_ID_NO_SKB)
		wcid->packet_id = MT_PACKET_ID_FIRST;

	pid = wcid->packet_id;
	cb->wcid = wcid->idx;
	cb->pktid = pid;
	cb->jiffies = jiffies;

	__skb_queue_tail(&dev->status_list, skb);
	spin_unlock_bh(&dev->status_list.lock);

	return pid;
}
EXPORT_SYMBOL_GPL(mt76_tx_status_skb_add);

struct sk_buff *
mt76_tx_status_skb_get(struct mt76_dev *dev, struct mt76_wcid *wcid, int pktid,
		       struct sk_buff_head *list)
{
	struct sk_buff *skb, *tmp;

	skb_queue_walk_safe(&dev->status_list, skb, tmp) {
		struct mt76_tx_cb *cb = mt76_tx_skb_cb(skb);

		if (wcid && cb->wcid != wcid->idx)
			continue;

		if (cb->pktid == pktid)
			return skb;

		if (pktid >= 0 &&
		    !time_after(jiffies, cb->jiffies + MT_TX_STATUS_SKB_TIMEOUT))
			continue;

		__mt76_tx_status_skb_done(dev, skb, MT_TX_CB_TXS_FAILED |
						    MT_TX_CB_TXS_DONE, list);
	}

	return NULL;
}
EXPORT_SYMBOL_GPL(mt76_tx_status_skb_get);

void
mt76_tx_status_check(struct mt76_dev *dev, struct mt76_wcid *wcid, bool flush)
{
	struct sk_buff_head list;

	mt76_tx_status_lock(dev, &list);
	mt76_tx_status_skb_get(dev, wcid, flush ? -1 : 0, &list);
	mt76_tx_status_unlock(dev, &list);
}
EXPORT_SYMBOL_GPL(mt76_tx_status_check);

void mt76_tx_complete_skb(struct mt76_dev *dev, struct sk_buff *skb)
{
	struct sk_buff_head list;

	if (!skb->prev) {
		ieee80211_free_txskb(dev->hw, skb);
		return;
	}

	mt76_tx_status_lock(dev, &list);
	__mt76_tx_status_skb_done(dev, skb, MT_TX_CB_DMA_DONE, &list);
	mt76_tx_status_unlock(dev, &list);
}
EXPORT_SYMBOL_GPL(mt76_tx_complete_skb);

void
mt76_tx(struct mt76_dev *dev, struct ieee80211_sta *sta,
	struct mt76_wcid *wcid, struct sk_buff *skb)
{
	struct ieee80211_tx_info *info = IEEE80211_SKB_CB(skb);
	struct ieee80211_hdr *hdr = (struct ieee80211_hdr *) skb->data;
	struct mt76_queue *q;
	int qid = skb_get_queue_mapping(skb);

	if (WARN_ON(qid >= MT_TXQ_PSD)) {
		qid = MT_TXQ_BE;
		skb_set_queue_mapping(skb, qid);
	}

	if (!(wcid->tx_info & MT_WCID_TX_INFO_SET))
		ieee80211_get_tx_rates(info->control.vif, sta, skb,
				       info->control.rates, 1);

	if (sta && ieee80211_is_data_qos(hdr->frame_control)) {
		struct ieee80211_txq *txq;
		struct mt76_txq *mtxq;
		u8 tid;

		tid = skb->priority & IEEE80211_QOS_CTL_TID_MASK;
		txq = sta->txq[tid];
		mtxq = (struct mt76_txq *) txq->drv_priv;

		if (mtxq->aggr)
			mt76_check_agg_ssn(mtxq, skb);
	}

	q = dev->q_tx[qid].q;

	spin_lock_bh(&q->lock);
	dev->queue_ops->tx_queue_skb(dev, qid, skb, wcid, sta);
	dev->queue_ops->kick(dev, q);

	if (q->queued > q->ndesc - 8 && !q->stopped) {
		ieee80211_stop_queue(dev->hw, skb_get_queue_mapping(skb));
		q->stopped = true;
	}

	spin_unlock_bh(&q->lock);
}
EXPORT_SYMBOL_GPL(mt76_tx);

static struct sk_buff *
mt76_txq_dequeue(struct mt76_dev *dev, struct mt76_txq *mtxq, bool ps)
{
	struct ieee80211_txq *txq = mtxq_to_txq(mtxq);
	struct sk_buff *skb;

	skb = skb_dequeue(&mtxq->retry_q);
	if (skb) {
		u8 tid = skb->priority & IEEE80211_QOS_CTL_TID_MASK;

		if (ps && skb_queue_empty(&mtxq->retry_q))
			ieee80211_sta_set_buffered(txq->sta, tid, false);

		return skb;
	}

	skb = ieee80211_tx_dequeue(dev->hw, txq);
	if (!skb)
		return NULL;

	return skb;
}

static void
mt76_queue_ps_skb(struct mt76_dev *dev, struct ieee80211_sta *sta,
		  struct sk_buff *skb, bool last)
{
	struct mt76_wcid *wcid = (struct mt76_wcid *) sta->drv_priv;
	struct ieee80211_tx_info *info = IEEE80211_SKB_CB(skb);

	info->control.flags |= IEEE80211_TX_CTRL_PS_RESPONSE;
	if (last)
		info->flags |= IEEE80211_TX_STATUS_EOSP |
			       IEEE80211_TX_CTL_REQ_TX_STATUS;

	mt76_skb_set_moredata(skb, !last);
	dev->queue_ops->tx_queue_skb(dev, MT_TXQ_PSD, skb, wcid, sta);
}

void
mt76_release_buffered_frames(struct ieee80211_hw *hw, struct ieee80211_sta *sta,
			     u16 tids, int nframes,
			     enum ieee80211_frame_release_type reason,
			     bool more_data)
{
	struct mt76_dev *dev = hw->priv;
	struct sk_buff *last_skb = NULL;
	struct mt76_queue *hwq = dev->q_tx[MT_TXQ_PSD].q;
	int i;

	spin_lock_bh(&hwq->lock);
	for (i = 0; tids && nframes; i++, tids >>= 1) {
		struct ieee80211_txq *txq = sta->txq[i];
		struct mt76_txq *mtxq = (struct mt76_txq *) txq->drv_priv;
		struct sk_buff *skb;

		if (!(tids & 1))
			continue;

		do {
			skb = mt76_txq_dequeue(dev, mtxq, true);
			if (!skb)
				break;

			if (mtxq->aggr)
				mt76_check_agg_ssn(mtxq, skb);

			nframes--;
			if (last_skb)
				mt76_queue_ps_skb(dev, sta, last_skb, false);

			last_skb = skb;
		} while (nframes);
	}

	if (last_skb) {
		mt76_queue_ps_skb(dev, sta, last_skb, true);
		dev->queue_ops->kick(dev, hwq);
	} else {
		ieee80211_sta_eosp(sta);
	}

	spin_unlock_bh(&hwq->lock);
}
EXPORT_SYMBOL_GPL(mt76_release_buffered_frames);

static int
mt76_txq_send_burst(struct mt76_dev *dev, struct mt76_sw_queue *sq,
		    struct mt76_txq *mtxq, bool *empty)
{
	struct ieee80211_txq *txq = mtxq_to_txq(mtxq);
	enum mt76_txq_id qid = mt76_txq_get_qid(txq);
<<<<<<< HEAD
	struct ieee80211_tx_info *info;
=======
>>>>>>> c59c1e66
	struct mt76_wcid *wcid = mtxq->wcid;
	struct mt76_queue *hwq = sq->q;
	struct ieee80211_tx_info *info;
	struct sk_buff *skb;
	int n_frames = 1, limit;
	struct ieee80211_tx_rate tx_rate;
	bool ampdu;
	bool probe;
	int idx;

	if (test_bit(MT_WCID_FLAG_PS, &wcid->flags)) {
		*empty = true;
		return 0;
	}

	skb = mt76_txq_dequeue(dev, mtxq, false);
	if (!skb) {
		*empty = true;
		return 0;
	}

	info = IEEE80211_SKB_CB(skb);
	if (!(wcid->tx_info & MT_WCID_TX_INFO_SET))
		ieee80211_get_tx_rates(txq->vif, txq->sta, skb,
				       info->control.rates, 1);
	tx_rate = info->control.rates[0];

	probe = (info->flags & IEEE80211_TX_CTL_RATE_CTRL_PROBE);
	ampdu = IEEE80211_SKB_CB(skb)->flags & IEEE80211_TX_CTL_AMPDU;
	limit = ampdu ? 16 : 3;

	if (ampdu)
		mt76_check_agg_ssn(mtxq, skb);

	idx = dev->queue_ops->tx_queue_skb(dev, qid, skb, wcid, txq->sta);

	if (idx < 0)
		return idx;

	do {
		bool cur_ampdu;

		if (probe)
			break;

		if (test_bit(MT76_OFFCHANNEL, &dev->state) ||
		    test_bit(MT76_RESET, &dev->state))
			return -EBUSY;

		skb = mt76_txq_dequeue(dev, mtxq, false);
		if (!skb) {
			*empty = true;
			break;
		}

		info = IEEE80211_SKB_CB(skb);
		cur_ampdu = info->flags & IEEE80211_TX_CTL_AMPDU;

		if (ampdu != cur_ampdu ||
		    (info->flags & IEEE80211_TX_CTL_RATE_CTRL_PROBE)) {
			skb_queue_tail(&mtxq->retry_q, skb);
			break;
		}

		info->control.rates[0] = tx_rate;

		if (cur_ampdu)
			mt76_check_agg_ssn(mtxq, skb);

		idx = dev->queue_ops->tx_queue_skb(dev, qid, skb, wcid,
						   txq->sta);
		if (idx < 0)
			return idx;

		n_frames++;
	} while (n_frames < limit);

	if (!probe) {
		hwq->entry[idx].qid = sq - dev->q_tx;
		hwq->entry[idx].schedule = true;
		sq->swq_queued++;
	}

	dev->queue_ops->kick(dev, hwq);

	return n_frames;
}

static int
mt76_txq_schedule_list(struct mt76_dev *dev, enum mt76_txq_id qid)
{
	struct mt76_sw_queue *sq = &dev->q_tx[qid];
	struct mt76_queue *hwq = sq->q;
	struct ieee80211_txq *txq;
	struct mt76_txq *mtxq;
	struct mt76_wcid *wcid;
	int ret = 0;

	spin_lock_bh(&hwq->lock);
	while (1) {
		bool empty = false;

		if (sq->swq_queued >= 4)
			break;

		if (test_bit(MT76_OFFCHANNEL, &dev->state) ||
		    test_bit(MT76_RESET, &dev->state)) {
			ret = -EBUSY;
			break;
		}

		txq = ieee80211_next_txq(dev->hw, qid);
		if (!txq)
			break;

		mtxq = (struct mt76_txq *)txq->drv_priv;
		wcid = mtxq->wcid;
		if (wcid && test_bit(MT_WCID_FLAG_PS, &wcid->flags))
			continue;

		if (mtxq->send_bar && mtxq->aggr) {
			struct ieee80211_txq *txq = mtxq_to_txq(mtxq);
			struct ieee80211_sta *sta = txq->sta;
			struct ieee80211_vif *vif = txq->vif;
			u16 agg_ssn = mtxq->agg_ssn;
			u8 tid = txq->tid;

			mtxq->send_bar = false;
			spin_unlock_bh(&hwq->lock);
			ieee80211_send_bar(vif, sta->addr, tid, agg_ssn);
			spin_lock_bh(&hwq->lock);
		}

		ret += mt76_txq_send_burst(dev, sq, mtxq, &empty);
		if (skb_queue_empty(&mtxq->retry_q))
			empty = true;
		ieee80211_return_txq(dev->hw, txq, !empty);
	}
	spin_unlock_bh(&hwq->lock);

	return ret;
}

void mt76_txq_schedule(struct mt76_dev *dev, enum mt76_txq_id qid)
{
	struct mt76_sw_queue *sq = &dev->q_tx[qid];
	int len;

	if (qid >= 4)
		return;

	if (sq->swq_queued >= 4)
		return;

	rcu_read_lock();

	do {
		ieee80211_txq_schedule_start(dev->hw, qid);
		len = mt76_txq_schedule_list(dev, qid);
		ieee80211_txq_schedule_end(dev->hw, qid);
	} while (len > 0);

	rcu_read_unlock();
}
EXPORT_SYMBOL_GPL(mt76_txq_schedule);

void mt76_txq_schedule_all(struct mt76_dev *dev)
{
	int i;

	for (i = 0; i <= MT_TXQ_BK; i++)
		mt76_txq_schedule(dev, i);
}
EXPORT_SYMBOL_GPL(mt76_txq_schedule_all);

void mt76_stop_tx_queues(struct mt76_dev *dev, struct ieee80211_sta *sta,
			 bool send_bar)
{
	int i;

	for (i = 0; i < ARRAY_SIZE(sta->txq); i++) {
		struct ieee80211_txq *txq = sta->txq[i];
		struct mt76_queue *hwq;
		struct mt76_txq *mtxq;

		if (!txq)
			continue;

		mtxq = (struct mt76_txq *)txq->drv_priv;
		hwq = mtxq->swq->q;

		spin_lock_bh(&hwq->lock);
		mtxq->send_bar = mtxq->aggr && send_bar;
		spin_unlock_bh(&hwq->lock);
	}
}
EXPORT_SYMBOL_GPL(mt76_stop_tx_queues);

void mt76_wake_tx_queue(struct ieee80211_hw *hw, struct ieee80211_txq *txq)
{
	struct mt76_dev *dev = hw->priv;

	if (!test_bit(MT76_STATE_RUNNING, &dev->state))
		return;

	tasklet_schedule(&dev->tx_tasklet);
}
EXPORT_SYMBOL_GPL(mt76_wake_tx_queue);

void mt76_txq_remove(struct mt76_dev *dev, struct ieee80211_txq *txq)
{
	struct mt76_txq *mtxq;
	struct sk_buff *skb;

	if (!txq)
		return;

	mtxq = (struct mt76_txq *) txq->drv_priv;

	while ((skb = skb_dequeue(&mtxq->retry_q)) != NULL)
		ieee80211_free_txskb(dev->hw, skb);
}
EXPORT_SYMBOL_GPL(mt76_txq_remove);

void mt76_txq_init(struct mt76_dev *dev, struct ieee80211_txq *txq)
{
	struct mt76_txq *mtxq = (struct mt76_txq *) txq->drv_priv;

	skb_queue_head_init(&mtxq->retry_q);

	mtxq->swq = &dev->q_tx[mt76_txq_get_qid(txq)];
}
EXPORT_SYMBOL_GPL(mt76_txq_init);

u8 mt76_ac_to_hwq(u8 ac)
{
	static const u8 wmm_queue_map[] = {
		[IEEE80211_AC_BE] = 0,
		[IEEE80211_AC_BK] = 1,
		[IEEE80211_AC_VI] = 2,
		[IEEE80211_AC_VO] = 3,
	};

	if (WARN_ON(ac >= IEEE80211_NUM_ACS))
		return 0;

	return wmm_queue_map[ac];
}
EXPORT_SYMBOL_GPL(mt76_ac_to_hwq);<|MERGE_RESOLUTION|>--- conflicted
+++ resolved
@@ -393,10 +393,6 @@
 {
 	struct ieee80211_txq *txq = mtxq_to_txq(mtxq);
 	enum mt76_txq_id qid = mt76_txq_get_qid(txq);
-<<<<<<< HEAD
-	struct ieee80211_tx_info *info;
-=======
->>>>>>> c59c1e66
 	struct mt76_wcid *wcid = mtxq->wcid;
 	struct mt76_queue *hwq = sq->q;
 	struct ieee80211_tx_info *info;
