// SPDX-License-Identifier: GPL-2.0 OR BSD-3-Clause
/* Copyright(c) 2018-2019  Realtek Corporation
 */

#include <linux/module.h>
#include <linux/pci.h>
#include "main.h"
#include "pci.h"
#include "tx.h"
#include "rx.h"
#include "fw.h"
#include "debug.h"

static bool rtw_disable_msi;
module_param_named(disable_msi, rtw_disable_msi, bool, 0644);
MODULE_PARM_DESC(disable_msi, "Set Y to disable MSI interrupt support");

static u32 rtw_pci_tx_queue_idx_addr[] = {
	[RTW_TX_QUEUE_BK]	= RTK_PCI_TXBD_IDX_BKQ,
	[RTW_TX_QUEUE_BE]	= RTK_PCI_TXBD_IDX_BEQ,
	[RTW_TX_QUEUE_VI]	= RTK_PCI_TXBD_IDX_VIQ,
	[RTW_TX_QUEUE_VO]	= RTK_PCI_TXBD_IDX_VOQ,
	[RTW_TX_QUEUE_MGMT]	= RTK_PCI_TXBD_IDX_MGMTQ,
	[RTW_TX_QUEUE_HI0]	= RTK_PCI_TXBD_IDX_HI0Q,
	[RTW_TX_QUEUE_H2C]	= RTK_PCI_TXBD_IDX_H2CQ,
};

static u8 rtw_pci_get_tx_qsel(struct sk_buff *skb, u8 queue)
{
	switch (queue) {
	case RTW_TX_QUEUE_BCN:
		return TX_DESC_QSEL_BEACON;
	case RTW_TX_QUEUE_H2C:
		return TX_DESC_QSEL_H2C;
	case RTW_TX_QUEUE_MGMT:
		return TX_DESC_QSEL_MGMT;
	case RTW_TX_QUEUE_HI0:
		return TX_DESC_QSEL_HIGH;
	default:
		return skb->priority;
	}
};

static u8 rtw_pci_read8(struct rtw_dev *rtwdev, u32 addr)
{
	struct rtw_pci *rtwpci = (struct rtw_pci *)rtwdev->priv;

	return readb(rtwpci->mmap + addr);
}

static u16 rtw_pci_read16(struct rtw_dev *rtwdev, u32 addr)
{
	struct rtw_pci *rtwpci = (struct rtw_pci *)rtwdev->priv;

	return readw(rtwpci->mmap + addr);
}

static u32 rtw_pci_read32(struct rtw_dev *rtwdev, u32 addr)
{
	struct rtw_pci *rtwpci = (struct rtw_pci *)rtwdev->priv;

	return readl(rtwpci->mmap + addr);
}

static void rtw_pci_write8(struct rtw_dev *rtwdev, u32 addr, u8 val)
{
	struct rtw_pci *rtwpci = (struct rtw_pci *)rtwdev->priv;

	writeb(val, rtwpci->mmap + addr);
}

static void rtw_pci_write16(struct rtw_dev *rtwdev, u32 addr, u16 val)
{
	struct rtw_pci *rtwpci = (struct rtw_pci *)rtwdev->priv;

	writew(val, rtwpci->mmap + addr);
}

static void rtw_pci_write32(struct rtw_dev *rtwdev, u32 addr, u32 val)
{
	struct rtw_pci *rtwpci = (struct rtw_pci *)rtwdev->priv;

	writel(val, rtwpci->mmap + addr);
}

static inline void *rtw_pci_get_tx_desc(struct rtw_pci_tx_ring *tx_ring, u8 idx)
{
	int offset = tx_ring->r.desc_size * idx;

	return tx_ring->r.head + offset;
}

static void rtw_pci_free_tx_ring_skbs(struct rtw_dev *rtwdev,
				      struct rtw_pci_tx_ring *tx_ring)
{
	struct pci_dev *pdev = to_pci_dev(rtwdev->dev);
	struct rtw_pci_tx_data *tx_data;
	struct sk_buff *skb, *tmp;
	dma_addr_t dma;

	/* free every skb remained in tx list */
	skb_queue_walk_safe(&tx_ring->queue, skb, tmp) {
		__skb_unlink(skb, &tx_ring->queue);
		tx_data = rtw_pci_get_tx_data(skb);
		dma = tx_data->dma;

		pci_unmap_single(pdev, dma, skb->len, PCI_DMA_TODEVICE);
		dev_kfree_skb_any(skb);
	}
}

static void rtw_pci_free_tx_ring(struct rtw_dev *rtwdev,
				 struct rtw_pci_tx_ring *tx_ring)
{
	struct pci_dev *pdev = to_pci_dev(rtwdev->dev);
	u8 *head = tx_ring->r.head;
	u32 len = tx_ring->r.len;
	int ring_sz = len * tx_ring->r.desc_size;

	rtw_pci_free_tx_ring_skbs(rtwdev, tx_ring);

	/* free the ring itself */
	pci_free_consistent(pdev, ring_sz, head, tx_ring->r.dma);
	tx_ring->r.head = NULL;
}

static void rtw_pci_free_rx_ring_skbs(struct rtw_dev *rtwdev,
				      struct rtw_pci_rx_ring *rx_ring)
{
	struct pci_dev *pdev = to_pci_dev(rtwdev->dev);
	struct sk_buff *skb;
	int buf_sz = RTK_PCI_RX_BUF_SIZE;
	dma_addr_t dma;
	int i;

	for (i = 0; i < rx_ring->r.len; i++) {
		skb = rx_ring->buf[i];
		if (!skb)
			continue;

		dma = *((dma_addr_t *)skb->cb);
		pci_unmap_single(pdev, dma, buf_sz, PCI_DMA_FROMDEVICE);
		dev_kfree_skb(skb);
		rx_ring->buf[i] = NULL;
	}
}

static void rtw_pci_free_rx_ring(struct rtw_dev *rtwdev,
				 struct rtw_pci_rx_ring *rx_ring)
{
	struct pci_dev *pdev = to_pci_dev(rtwdev->dev);
	u8 *head = rx_ring->r.head;
	int ring_sz = rx_ring->r.desc_size * rx_ring->r.len;

	rtw_pci_free_rx_ring_skbs(rtwdev, rx_ring);

	pci_free_consistent(pdev, ring_sz, head, rx_ring->r.dma);
}

static void rtw_pci_free_trx_ring(struct rtw_dev *rtwdev)
{
	struct rtw_pci *rtwpci = (struct rtw_pci *)rtwdev->priv;
	struct rtw_pci_tx_ring *tx_ring;
	struct rtw_pci_rx_ring *rx_ring;
	int i;

	for (i = 0; i < RTK_MAX_TX_QUEUE_NUM; i++) {
		tx_ring = &rtwpci->tx_rings[i];
		rtw_pci_free_tx_ring(rtwdev, tx_ring);
	}

	for (i = 0; i < RTK_MAX_RX_QUEUE_NUM; i++) {
		rx_ring = &rtwpci->rx_rings[i];
		rtw_pci_free_rx_ring(rtwdev, rx_ring);
	}
}

static int rtw_pci_init_tx_ring(struct rtw_dev *rtwdev,
				struct rtw_pci_tx_ring *tx_ring,
				u8 desc_size, u32 len)
{
	struct pci_dev *pdev = to_pci_dev(rtwdev->dev);
	int ring_sz = desc_size * len;
	dma_addr_t dma;
	u8 *head;

	head = pci_zalloc_consistent(pdev, ring_sz, &dma);
	if (!head) {
		rtw_err(rtwdev, "failed to allocate tx ring\n");
		return -ENOMEM;
	}

	skb_queue_head_init(&tx_ring->queue);
	tx_ring->r.head = head;
	tx_ring->r.dma = dma;
	tx_ring->r.len = len;
	tx_ring->r.desc_size = desc_size;
	tx_ring->r.wp = 0;
	tx_ring->r.rp = 0;

	return 0;
}

static int rtw_pci_reset_rx_desc(struct rtw_dev *rtwdev, struct sk_buff *skb,
				 struct rtw_pci_rx_ring *rx_ring,
				 u32 idx, u32 desc_sz)
{
	struct pci_dev *pdev = to_pci_dev(rtwdev->dev);
	struct rtw_pci_rx_buffer_desc *buf_desc;
	int buf_sz = RTK_PCI_RX_BUF_SIZE;
	dma_addr_t dma;

	if (!skb)
		return -EINVAL;

	dma = pci_map_single(pdev, skb->data, buf_sz, PCI_DMA_FROMDEVICE);
	if (pci_dma_mapping_error(pdev, dma))
		return -EBUSY;

	*((dma_addr_t *)skb->cb) = dma;
	buf_desc = (struct rtw_pci_rx_buffer_desc *)(rx_ring->r.head +
						     idx * desc_sz);
	memset(buf_desc, 0, sizeof(*buf_desc));
	buf_desc->buf_size = cpu_to_le16(RTK_PCI_RX_BUF_SIZE);
	buf_desc->dma = cpu_to_le32(dma);

	return 0;
}

static void rtw_pci_sync_rx_desc_device(struct rtw_dev *rtwdev, dma_addr_t dma,
					struct rtw_pci_rx_ring *rx_ring,
					u32 idx, u32 desc_sz)
{
	struct device *dev = rtwdev->dev;
	struct rtw_pci_rx_buffer_desc *buf_desc;
	int buf_sz = RTK_PCI_RX_BUF_SIZE;

	dma_sync_single_for_device(dev, dma, buf_sz, DMA_FROM_DEVICE);

	buf_desc = (struct rtw_pci_rx_buffer_desc *)(rx_ring->r.head +
						     idx * desc_sz);
	memset(buf_desc, 0, sizeof(*buf_desc));
	buf_desc->buf_size = cpu_to_le16(RTK_PCI_RX_BUF_SIZE);
	buf_desc->dma = cpu_to_le32(dma);
}

static int rtw_pci_init_rx_ring(struct rtw_dev *rtwdev,
				struct rtw_pci_rx_ring *rx_ring,
				u8 desc_size, u32 len)
{
	struct pci_dev *pdev = to_pci_dev(rtwdev->dev);
	struct sk_buff *skb = NULL;
	dma_addr_t dma;
	u8 *head;
	int ring_sz = desc_size * len;
	int buf_sz = RTK_PCI_RX_BUF_SIZE;
	int i, allocated;
	int ret = 0;

	head = pci_zalloc_consistent(pdev, ring_sz, &dma);
	if (!head) {
		rtw_err(rtwdev, "failed to allocate rx ring\n");
		return -ENOMEM;
	}
	rx_ring->r.head = head;

	for (i = 0; i < len; i++) {
		skb = dev_alloc_skb(buf_sz);
		if (!skb) {
			allocated = i;
			ret = -ENOMEM;
			goto err_out;
		}

		memset(skb->data, 0, buf_sz);
		rx_ring->buf[i] = skb;
		ret = rtw_pci_reset_rx_desc(rtwdev, skb, rx_ring, i, desc_size);
		if (ret) {
			allocated = i;
			dev_kfree_skb_any(skb);
			goto err_out;
		}
	}

	rx_ring->r.dma = dma;
	rx_ring->r.len = len;
	rx_ring->r.desc_size = desc_size;
	rx_ring->r.wp = 0;
	rx_ring->r.rp = 0;

	return 0;

err_out:
	for (i = 0; i < allocated; i++) {
		skb = rx_ring->buf[i];
		if (!skb)
			continue;
		dma = *((dma_addr_t *)skb->cb);
		pci_unmap_single(pdev, dma, buf_sz, PCI_DMA_FROMDEVICE);
		dev_kfree_skb_any(skb);
		rx_ring->buf[i] = NULL;
	}
	pci_free_consistent(pdev, ring_sz, head, dma);

	rtw_err(rtwdev, "failed to init rx buffer\n");

	return ret;
}

static int rtw_pci_init_trx_ring(struct rtw_dev *rtwdev)
{
	struct rtw_pci *rtwpci = (struct rtw_pci *)rtwdev->priv;
	struct rtw_pci_tx_ring *tx_ring;
	struct rtw_pci_rx_ring *rx_ring;
	struct rtw_chip_info *chip = rtwdev->chip;
	int i = 0, j = 0, tx_alloced = 0, rx_alloced = 0;
	int tx_desc_size, rx_desc_size;
	u32 len;
	int ret;

	tx_desc_size = chip->tx_buf_desc_sz;

	for (i = 0; i < RTK_MAX_TX_QUEUE_NUM; i++) {
		tx_ring = &rtwpci->tx_rings[i];
		len = max_num_of_tx_queue(i);
		ret = rtw_pci_init_tx_ring(rtwdev, tx_ring, tx_desc_size, len);
		if (ret)
			goto out;
	}

	rx_desc_size = chip->rx_buf_desc_sz;

	for (j = 0; j < RTK_MAX_RX_QUEUE_NUM; j++) {
		rx_ring = &rtwpci->rx_rings[j];
		ret = rtw_pci_init_rx_ring(rtwdev, rx_ring, rx_desc_size,
					   RTK_MAX_RX_DESC_NUM);
		if (ret)
			goto out;
	}

	return 0;

out:
	tx_alloced = i;
	for (i = 0; i < tx_alloced; i++) {
		tx_ring = &rtwpci->tx_rings[i];
		rtw_pci_free_tx_ring(rtwdev, tx_ring);
	}

	rx_alloced = j;
	for (j = 0; j < rx_alloced; j++) {
		rx_ring = &rtwpci->rx_rings[j];
		rtw_pci_free_rx_ring(rtwdev, rx_ring);
	}

	return ret;
}

static void rtw_pci_deinit(struct rtw_dev *rtwdev)
{
	rtw_pci_free_trx_ring(rtwdev);
}

static int rtw_pci_init(struct rtw_dev *rtwdev)
{
	struct rtw_pci *rtwpci = (struct rtw_pci *)rtwdev->priv;
	int ret = 0;

	rtwpci->irq_mask[0] = IMR_HIGHDOK |
			      IMR_MGNTDOK |
			      IMR_BKDOK |
			      IMR_BEDOK |
			      IMR_VIDOK |
			      IMR_VODOK |
			      IMR_ROK |
			      IMR_BCNDMAINT_E |
			      0;
	rtwpci->irq_mask[1] = IMR_TXFOVW |
			      0;
	rtwpci->irq_mask[3] = IMR_H2CDOK |
			      0;
	spin_lock_init(&rtwpci->irq_lock);
	ret = rtw_pci_init_trx_ring(rtwdev);

	return ret;
}

static void rtw_pci_reset_buf_desc(struct rtw_dev *rtwdev)
{
	struct rtw_pci *rtwpci = (struct rtw_pci *)rtwdev->priv;
	u32 len;
	u8 tmp;
	dma_addr_t dma;

	tmp = rtw_read8(rtwdev, RTK_PCI_CTRL + 3);
	rtw_write8(rtwdev, RTK_PCI_CTRL + 3, tmp | 0xf7);

	dma = rtwpci->tx_rings[RTW_TX_QUEUE_BCN].r.dma;
	rtw_write32(rtwdev, RTK_PCI_TXBD_DESA_BCNQ, dma);

	len = rtwpci->tx_rings[RTW_TX_QUEUE_H2C].r.len;
	dma = rtwpci->tx_rings[RTW_TX_QUEUE_H2C].r.dma;
	rtwpci->tx_rings[RTW_TX_QUEUE_H2C].r.rp = 0;
	rtwpci->tx_rings[RTW_TX_QUEUE_H2C].r.wp = 0;
	rtw_write16(rtwdev, RTK_PCI_TXBD_NUM_H2CQ, len);
	rtw_write32(rtwdev, RTK_PCI_TXBD_DESA_H2CQ, dma);

	len = rtwpci->tx_rings[RTW_TX_QUEUE_BK].r.len;
	dma = rtwpci->tx_rings[RTW_TX_QUEUE_BK].r.dma;
	rtwpci->tx_rings[RTW_TX_QUEUE_BK].r.rp = 0;
	rtwpci->tx_rings[RTW_TX_QUEUE_BK].r.wp = 0;
	rtw_write16(rtwdev, RTK_PCI_TXBD_NUM_BKQ, len);
	rtw_write32(rtwdev, RTK_PCI_TXBD_DESA_BKQ, dma);

	len = rtwpci->tx_rings[RTW_TX_QUEUE_BE].r.len;
	dma = rtwpci->tx_rings[RTW_TX_QUEUE_BE].r.dma;
	rtwpci->tx_rings[RTW_TX_QUEUE_BE].r.rp = 0;
	rtwpci->tx_rings[RTW_TX_QUEUE_BE].r.wp = 0;
	rtw_write16(rtwdev, RTK_PCI_TXBD_NUM_BEQ, len);
	rtw_write32(rtwdev, RTK_PCI_TXBD_DESA_BEQ, dma);

	len = rtwpci->tx_rings[RTW_TX_QUEUE_VO].r.len;
	dma = rtwpci->tx_rings[RTW_TX_QUEUE_VO].r.dma;
	rtwpci->tx_rings[RTW_TX_QUEUE_VO].r.rp = 0;
	rtwpci->tx_rings[RTW_TX_QUEUE_VO].r.wp = 0;
	rtw_write16(rtwdev, RTK_PCI_TXBD_NUM_VOQ, len);
	rtw_write32(rtwdev, RTK_PCI_TXBD_DESA_VOQ, dma);

	len = rtwpci->tx_rings[RTW_TX_QUEUE_VI].r.len;
	dma = rtwpci->tx_rings[RTW_TX_QUEUE_VI].r.dma;
	rtwpci->tx_rings[RTW_TX_QUEUE_VI].r.rp = 0;
	rtwpci->tx_rings[RTW_TX_QUEUE_VI].r.wp = 0;
	rtw_write16(rtwdev, RTK_PCI_TXBD_NUM_VIQ, len);
	rtw_write32(rtwdev, RTK_PCI_TXBD_DESA_VIQ, dma);

	len = rtwpci->tx_rings[RTW_TX_QUEUE_MGMT].r.len;
	dma = rtwpci->tx_rings[RTW_TX_QUEUE_MGMT].r.dma;
	rtwpci->tx_rings[RTW_TX_QUEUE_MGMT].r.rp = 0;
	rtwpci->tx_rings[RTW_TX_QUEUE_MGMT].r.wp = 0;
	rtw_write16(rtwdev, RTK_PCI_TXBD_NUM_MGMTQ, len);
	rtw_write32(rtwdev, RTK_PCI_TXBD_DESA_MGMTQ, dma);

	len = rtwpci->tx_rings[RTW_TX_QUEUE_HI0].r.len;
	dma = rtwpci->tx_rings[RTW_TX_QUEUE_HI0].r.dma;
	rtwpci->tx_rings[RTW_TX_QUEUE_HI0].r.rp = 0;
	rtwpci->tx_rings[RTW_TX_QUEUE_HI0].r.wp = 0;
	rtw_write16(rtwdev, RTK_PCI_TXBD_NUM_HI0Q, len);
	rtw_write32(rtwdev, RTK_PCI_TXBD_DESA_HI0Q, dma);

	len = rtwpci->rx_rings[RTW_RX_QUEUE_MPDU].r.len;
	dma = rtwpci->rx_rings[RTW_RX_QUEUE_MPDU].r.dma;
	rtwpci->rx_rings[RTW_RX_QUEUE_MPDU].r.rp = 0;
	rtwpci->rx_rings[RTW_RX_QUEUE_MPDU].r.wp = 0;
	rtw_write16(rtwdev, RTK_PCI_RXBD_NUM_MPDUQ, len & 0xfff);
	rtw_write32(rtwdev, RTK_PCI_RXBD_DESA_MPDUQ, dma);

	/* reset read/write point */
	rtw_write32(rtwdev, RTK_PCI_TXBD_RWPTR_CLR, 0xffffffff);

	/* rest H2C Queue index */
	rtw_write32_set(rtwdev, RTK_PCI_TXBD_H2CQ_CSR, BIT_CLR_H2CQ_HOST_IDX);
	rtw_write32_set(rtwdev, RTK_PCI_TXBD_H2CQ_CSR, BIT_CLR_H2CQ_HW_IDX);
}

static void rtw_pci_reset_trx_ring(struct rtw_dev *rtwdev)
{
	rtw_pci_reset_buf_desc(rtwdev);
}

static void rtw_pci_enable_interrupt(struct rtw_dev *rtwdev,
				     struct rtw_pci *rtwpci)
{
	rtw_write32(rtwdev, RTK_PCI_HIMR0, rtwpci->irq_mask[0]);
	rtw_write32(rtwdev, RTK_PCI_HIMR1, rtwpci->irq_mask[1]);
	rtw_write32(rtwdev, RTK_PCI_HIMR3, rtwpci->irq_mask[3]);
	rtwpci->irq_enabled = true;
}

static void rtw_pci_disable_interrupt(struct rtw_dev *rtwdev,
				      struct rtw_pci *rtwpci)
{
	rtw_write32(rtwdev, RTK_PCI_HIMR0, 0);
	rtw_write32(rtwdev, RTK_PCI_HIMR1, 0);
	rtw_write32(rtwdev, RTK_PCI_HIMR3, 0);
	rtwpci->irq_enabled = false;
}

static int rtw_pci_setup(struct rtw_dev *rtwdev)
{
	rtw_pci_reset_trx_ring(rtwdev);

	return 0;
}

static void rtw_pci_dma_reset(struct rtw_dev *rtwdev, struct rtw_pci *rtwpci)
{
	/* reset dma and rx tag */
	rtw_write32_set(rtwdev, RTK_PCI_CTRL,
			BIT_RST_TRXDMA_INTF | BIT_RX_TAG_EN);
	rtwpci->rx_tag = 0;
}

static void rtw_pci_dma_release(struct rtw_dev *rtwdev, struct rtw_pci *rtwpci)
{
	struct rtw_pci_tx_ring *tx_ring;
	u8 queue;

	for (queue = 0; queue < RTK_MAX_TX_QUEUE_NUM; queue++) {
		tx_ring = &rtwpci->tx_rings[queue];
		rtw_pci_free_tx_ring_skbs(rtwdev, tx_ring);
	}
}

static int rtw_pci_start(struct rtw_dev *rtwdev)
{
	struct rtw_pci *rtwpci = (struct rtw_pci *)rtwdev->priv;
	unsigned long flags;

	rtw_pci_dma_reset(rtwdev, rtwpci);

	spin_lock_irqsave(&rtwpci->irq_lock, flags);
	rtw_pci_enable_interrupt(rtwdev, rtwpci);
	spin_unlock_irqrestore(&rtwpci->irq_lock, flags);

	return 0;
}

static void rtw_pci_stop(struct rtw_dev *rtwdev)
{
	struct rtw_pci *rtwpci = (struct rtw_pci *)rtwdev->priv;
	unsigned long flags;

	spin_lock_irqsave(&rtwpci->irq_lock, flags);
	rtw_pci_disable_interrupt(rtwdev, rtwpci);
	rtw_pci_dma_release(rtwdev, rtwpci);
	spin_unlock_irqrestore(&rtwpci->irq_lock, flags);
}

static u8 ac_to_hwq[] = {
	[IEEE80211_AC_VO] = RTW_TX_QUEUE_VO,
	[IEEE80211_AC_VI] = RTW_TX_QUEUE_VI,
	[IEEE80211_AC_BE] = RTW_TX_QUEUE_BE,
	[IEEE80211_AC_BK] = RTW_TX_QUEUE_BK,
};

static u8 rtw_hw_queue_mapping(struct sk_buff *skb)
{
	struct ieee80211_hdr *hdr = (struct ieee80211_hdr *)skb->data;
	__le16 fc = hdr->frame_control;
	u8 q_mapping = skb_get_queue_mapping(skb);
	u8 queue;

	if (unlikely(ieee80211_is_beacon(fc)))
		queue = RTW_TX_QUEUE_BCN;
	else if (unlikely(ieee80211_is_mgmt(fc) || ieee80211_is_ctl(fc)))
		queue = RTW_TX_QUEUE_MGMT;
	else if (WARN_ON_ONCE(q_mapping >= ARRAY_SIZE(ac_to_hwq)))
		queue = ac_to_hwq[IEEE80211_AC_BE];
	else
		queue = ac_to_hwq[q_mapping];

	return queue;
}

static void rtw_pci_release_rsvd_page(struct rtw_pci *rtwpci,
				      struct rtw_pci_tx_ring *ring)
{
	struct sk_buff *prev = skb_dequeue(&ring->queue);
	struct rtw_pci_tx_data *tx_data;
	dma_addr_t dma;

	if (!prev)
		return;

	tx_data = rtw_pci_get_tx_data(prev);
	dma = tx_data->dma;
	pci_unmap_single(rtwpci->pdev, dma, prev->len,
			 PCI_DMA_TODEVICE);
	dev_kfree_skb_any(prev);
}

static void rtw_pci_dma_check(struct rtw_dev *rtwdev,
			      struct rtw_pci_rx_ring *rx_ring,
			      u32 idx)
{
	struct rtw_pci *rtwpci = (struct rtw_pci *)rtwdev->priv;
	struct rtw_chip_info *chip = rtwdev->chip;
	struct rtw_pci_rx_buffer_desc *buf_desc;
	u32 desc_sz = chip->rx_buf_desc_sz;
	u16 total_pkt_size;

	buf_desc = (struct rtw_pci_rx_buffer_desc *)(rx_ring->r.head +
						     idx * desc_sz);
	total_pkt_size = le16_to_cpu(buf_desc->total_pkt_size);

	/* rx tag mismatch, throw a warning */
	if (total_pkt_size != rtwpci->rx_tag)
		rtw_warn(rtwdev, "pci bus timeout, check dma status\n");

	rtwpci->rx_tag = (rtwpci->rx_tag + 1) % RX_TAG_MAX;
}

static int rtw_pci_xmit(struct rtw_dev *rtwdev,
			struct rtw_tx_pkt_info *pkt_info,
			struct sk_buff *skb, u8 queue)
{
	struct rtw_pci *rtwpci = (struct rtw_pci *)rtwdev->priv;
	struct rtw_chip_info *chip = rtwdev->chip;
	struct rtw_pci_tx_ring *ring;
	struct rtw_pci_tx_data *tx_data;
	dma_addr_t dma;
	u32 tx_pkt_desc_sz = chip->tx_pkt_desc_sz;
	u32 tx_buf_desc_sz = chip->tx_buf_desc_sz;
	u32 size;
	u32 psb_len;
	u8 *pkt_desc;
	struct rtw_pci_tx_buffer_desc *buf_desc;
	u32 bd_idx;

	ring = &rtwpci->tx_rings[queue];

	size = skb->len;

	if (queue == RTW_TX_QUEUE_BCN)
		rtw_pci_release_rsvd_page(rtwpci, ring);
	else if (!avail_desc(ring->r.wp, ring->r.rp, ring->r.len))
		return -ENOSPC;

	pkt_desc = skb_push(skb, chip->tx_pkt_desc_sz);
	memset(pkt_desc, 0, tx_pkt_desc_sz);
	pkt_info->qsel = rtw_pci_get_tx_qsel(skb, queue);
	rtw_tx_fill_tx_desc(pkt_info, skb);
	dma = pci_map_single(rtwpci->pdev, skb->data, skb->len,
			     PCI_DMA_TODEVICE);
	if (pci_dma_mapping_error(rtwpci->pdev, dma))
		return -EBUSY;

	/* after this we got dma mapped, there is no way back */
	buf_desc = get_tx_buffer_desc(ring, tx_buf_desc_sz);
	memset(buf_desc, 0, tx_buf_desc_sz);
	psb_len = (skb->len - 1) / 128 + 1;
	if (queue == RTW_TX_QUEUE_BCN)
		psb_len |= 1 << RTK_PCI_TXBD_OWN_OFFSET;

	buf_desc[0].psb_len = cpu_to_le16(psb_len);
	buf_desc[0].buf_size = cpu_to_le16(tx_pkt_desc_sz);
	buf_desc[0].dma = cpu_to_le32(dma);
	buf_desc[1].buf_size = cpu_to_le16(size);
	buf_desc[1].dma = cpu_to_le32(dma + tx_pkt_desc_sz);

	tx_data = rtw_pci_get_tx_data(skb);
	tx_data->dma = dma;
	tx_data->sn = pkt_info->sn;
	skb_queue_tail(&ring->queue, skb);

	/* kick off tx queue */
	if (queue != RTW_TX_QUEUE_BCN) {
		if (++ring->r.wp >= ring->r.len)
			ring->r.wp = 0;
		bd_idx = rtw_pci_tx_queue_idx_addr[queue];
		rtw_write16(rtwdev, bd_idx, ring->r.wp & 0xfff);
	} else {
		u32 reg_bcn_work;

		reg_bcn_work = rtw_read8(rtwdev, RTK_PCI_TXBD_BCN_WORK);
		reg_bcn_work |= BIT_PCI_BCNQ_FLAG;
		rtw_write8(rtwdev, RTK_PCI_TXBD_BCN_WORK, reg_bcn_work);
	}

	return 0;
}

static int rtw_pci_write_data_rsvd_page(struct rtw_dev *rtwdev, u8 *buf,
					u32 size)
{
	struct sk_buff *skb;
	struct rtw_tx_pkt_info pkt_info;
	u32 tx_pkt_desc_sz;
	u32 length;

	tx_pkt_desc_sz = rtwdev->chip->tx_pkt_desc_sz;
	length = size + tx_pkt_desc_sz;
	skb = dev_alloc_skb(length);
	if (!skb)
		return -ENOMEM;

	skb_reserve(skb, tx_pkt_desc_sz);
	memcpy((u8 *)skb_put(skb, size), buf, size);
	memset(&pkt_info, 0, sizeof(pkt_info));
	pkt_info.tx_pkt_size = size;
	pkt_info.offset = tx_pkt_desc_sz;

	return rtw_pci_xmit(rtwdev, &pkt_info, skb, RTW_TX_QUEUE_BCN);
}

static int rtw_pci_write_data_h2c(struct rtw_dev *rtwdev, u8 *buf, u32 size)
{
	struct sk_buff *skb;
	struct rtw_tx_pkt_info pkt_info;
	u32 tx_pkt_desc_sz;
	u32 length;

	tx_pkt_desc_sz = rtwdev->chip->tx_pkt_desc_sz;
	length = size + tx_pkt_desc_sz;
	skb = dev_alloc_skb(length);
	if (!skb)
		return -ENOMEM;

	skb_reserve(skb, tx_pkt_desc_sz);
	memcpy((u8 *)skb_put(skb, size), buf, size);
	memset(&pkt_info, 0, sizeof(pkt_info));
	pkt_info.tx_pkt_size = size;

	return rtw_pci_xmit(rtwdev, &pkt_info, skb, RTW_TX_QUEUE_H2C);
}

static int rtw_pci_tx(struct rtw_dev *rtwdev,
		      struct rtw_tx_pkt_info *pkt_info,
		      struct sk_buff *skb)
{
	struct rtw_pci *rtwpci = (struct rtw_pci *)rtwdev->priv;
	struct rtw_pci_tx_ring *ring;
	u8 queue = rtw_hw_queue_mapping(skb);
	int ret;

	ret = rtw_pci_xmit(rtwdev, pkt_info, skb, queue);
	if (ret)
		return ret;

	ring = &rtwpci->tx_rings[queue];
	if (avail_desc(ring->r.wp, ring->r.rp, ring->r.len) < 2) {
		ieee80211_stop_queue(rtwdev->hw, skb_get_queue_mapping(skb));
		ring->queue_stopped = true;
	}

	return 0;
}

static void rtw_pci_tx_isr(struct rtw_dev *rtwdev, struct rtw_pci *rtwpci,
			   u8 hw_queue)
{
	struct ieee80211_hw *hw = rtwdev->hw;
	struct ieee80211_tx_info *info;
	struct rtw_pci_tx_ring *ring;
	struct rtw_pci_tx_data *tx_data;
	struct sk_buff *skb;
	u32 count;
	u32 bd_idx_addr;
	u32 bd_idx, cur_rp;
	u16 q_map;

	ring = &rtwpci->tx_rings[hw_queue];

	bd_idx_addr = rtw_pci_tx_queue_idx_addr[hw_queue];
	bd_idx = rtw_read32(rtwdev, bd_idx_addr);
	cur_rp = bd_idx >> 16;
	cur_rp &= 0xfff;
	if (cur_rp >= ring->r.rp)
		count = cur_rp - ring->r.rp;
	else
		count = ring->r.len - (ring->r.rp - cur_rp);

	while (count--) {
		skb = skb_dequeue(&ring->queue);
		tx_data = rtw_pci_get_tx_data(skb);
		pci_unmap_single(rtwpci->pdev, tx_data->dma, skb->len,
				 PCI_DMA_TODEVICE);

		/* just free command packets from host to card */
		if (hw_queue == RTW_TX_QUEUE_H2C) {
			dev_kfree_skb_irq(skb);
			continue;
		}

		if (ring->queue_stopped &&
		    avail_desc(ring->r.wp, ring->r.rp, ring->r.len) > 4) {
			q_map = skb_get_queue_mapping(skb);
			ieee80211_wake_queue(hw, q_map);
			ring->queue_stopped = false;
		}

		skb_pull(skb, rtwdev->chip->tx_pkt_desc_sz);

		info = IEEE80211_SKB_CB(skb);

		/* enqueue to wait for tx report */
		if (info->flags & IEEE80211_TX_CTL_REQ_TX_STATUS) {
			rtw_tx_report_enqueue(rtwdev, skb, tx_data->sn);
			continue;
		}

		/* always ACK for others, then they won't be marked as drop */
		if (info->flags & IEEE80211_TX_CTL_NO_ACK)
			info->flags |= IEEE80211_TX_STAT_NOACK_TRANSMITTED;
		else
			info->flags |= IEEE80211_TX_STAT_ACK;

		ieee80211_tx_info_clear_status(info);
		ieee80211_tx_status_irqsafe(hw, skb);
	}

	ring->r.rp = cur_rp;
}

static void rtw_pci_rx_isr(struct rtw_dev *rtwdev, struct rtw_pci *rtwpci,
			   u8 hw_queue)
{
	struct rtw_chip_info *chip = rtwdev->chip;
	struct rtw_pci_rx_ring *ring;
	struct rtw_rx_pkt_stat pkt_stat;
	struct ieee80211_rx_status rx_status;
	struct sk_buff *skb, *new;
	u32 cur_wp, cur_rp, tmp;
	u32 count;
	u32 pkt_offset;
	u32 pkt_desc_sz = chip->rx_pkt_desc_sz;
	u32 buf_desc_sz = chip->rx_buf_desc_sz;
	u32 new_len;
	u8 *rx_desc;
	dma_addr_t dma;

	ring = &rtwpci->rx_rings[RTW_RX_QUEUE_MPDU];

	tmp = rtw_read32(rtwdev, RTK_PCI_RXBD_IDX_MPDUQ);
	cur_wp = tmp >> 16;
	cur_wp &= 0xfff;
	if (cur_wp >= ring->r.wp)
		count = cur_wp - ring->r.wp;
	else
		count = ring->r.len - (ring->r.wp - cur_wp);

	cur_rp = ring->r.rp;
	while (count--) {
		rtw_pci_dma_check(rtwdev, ring, cur_rp);
		skb = ring->buf[cur_rp];
		dma = *((dma_addr_t *)skb->cb);
		dma_sync_single_for_cpu(rtwdev->dev, dma, RTK_PCI_RX_BUF_SIZE,
					DMA_FROM_DEVICE);
		rx_desc = skb->data;
		chip->ops->query_rx_desc(rtwdev, rx_desc, &pkt_stat, &rx_status);

		/* offset from rx_desc to payload */
		pkt_offset = pkt_desc_sz + pkt_stat.drv_info_sz +
			     pkt_stat.shift;

		/* allocate a new skb for this frame,
		 * discard the frame if none available
		 */
		new_len = pkt_stat.pkt_len + pkt_offset;
		new = dev_alloc_skb(new_len);
		if (WARN_ONCE(!new, "rx routine starvation\n"))
			goto next_rp;

		/* put the DMA data including rx_desc from phy to new skb */
		skb_put_data(new, skb->data, new_len);

		if (pkt_stat.is_c2h) {
<<<<<<< HEAD
			 /* pass rx_desc & offset for further operation */
			*((u32 *)new->cb) = pkt_offset;
			skb_queue_tail(&rtwdev->c2h_queue, new);
			ieee80211_queue_work(rtwdev->hw, &rtwdev->c2h_work);
=======
			rtw_fw_c2h_cmd_rx_irqsafe(rtwdev, pkt_offset, new);
>>>>>>> fec38890
		} else {
			/* remove rx_desc */
			skb_pull(new, pkt_offset);

			rtw_rx_stats(rtwdev, pkt_stat.vif, new);
			memcpy(new->cb, &rx_status, sizeof(rx_status));
			ieee80211_rx_irqsafe(rtwdev->hw, new);
		}

next_rp:
		/* new skb delivered to mac80211, re-enable original skb DMA */
		rtw_pci_sync_rx_desc_device(rtwdev, dma, ring, cur_rp,
					    buf_desc_sz);

		/* host read next element in ring */
		if (++cur_rp >= ring->r.len)
			cur_rp = 0;
	}

	ring->r.rp = cur_rp;
	ring->r.wp = cur_wp;
	rtw_write16(rtwdev, RTK_PCI_RXBD_IDX_MPDUQ, ring->r.rp);
}

static void rtw_pci_irq_recognized(struct rtw_dev *rtwdev,
				   struct rtw_pci *rtwpci, u32 *irq_status)
{
	irq_status[0] = rtw_read32(rtwdev, RTK_PCI_HISR0);
	irq_status[1] = rtw_read32(rtwdev, RTK_PCI_HISR1);
	irq_status[3] = rtw_read32(rtwdev, RTK_PCI_HISR3);
	irq_status[0] &= rtwpci->irq_mask[0];
	irq_status[1] &= rtwpci->irq_mask[1];
	irq_status[3] &= rtwpci->irq_mask[3];
	rtw_write32(rtwdev, RTK_PCI_HISR0, irq_status[0]);
	rtw_write32(rtwdev, RTK_PCI_HISR1, irq_status[1]);
	rtw_write32(rtwdev, RTK_PCI_HISR3, irq_status[3]);
}

static irqreturn_t rtw_pci_interrupt_handler(int irq, void *dev)
{
	struct rtw_dev *rtwdev = dev;
	struct rtw_pci *rtwpci = (struct rtw_pci *)rtwdev->priv;

	spin_lock(&rtwpci->irq_lock);
	if (!rtwpci->irq_enabled)
		goto out;

	/* disable RTW PCI interrupt to avoid more interrupts before the end of
	 * thread function
	 *
	 * disable HIMR here to also avoid new HISR flag being raised before
	 * the HISRs have been Write-1-cleared for MSI. If not all of the HISRs
	 * are cleared, the edge-triggered interrupt will not be generated when
	 * a new HISR flag is set.
	 */
	rtw_pci_disable_interrupt(rtwdev, rtwpci);
out:
	spin_unlock(&rtwpci->irq_lock);

	return IRQ_WAKE_THREAD;
}

static irqreturn_t rtw_pci_interrupt_threadfn(int irq, void *dev)
{
	struct rtw_dev *rtwdev = dev;
	struct rtw_pci *rtwpci = (struct rtw_pci *)rtwdev->priv;
	unsigned long flags;
	u32 irq_status[4];

	spin_lock_irqsave(&rtwpci->irq_lock, flags);
	rtw_pci_irq_recognized(rtwdev, rtwpci, irq_status);

	if (irq_status[0] & IMR_MGNTDOK)
		rtw_pci_tx_isr(rtwdev, rtwpci, RTW_TX_QUEUE_MGMT);
	if (irq_status[0] & IMR_HIGHDOK)
		rtw_pci_tx_isr(rtwdev, rtwpci, RTW_TX_QUEUE_HI0);
	if (irq_status[0] & IMR_BEDOK)
		rtw_pci_tx_isr(rtwdev, rtwpci, RTW_TX_QUEUE_BE);
	if (irq_status[0] & IMR_BKDOK)
		rtw_pci_tx_isr(rtwdev, rtwpci, RTW_TX_QUEUE_BK);
	if (irq_status[0] & IMR_VODOK)
		rtw_pci_tx_isr(rtwdev, rtwpci, RTW_TX_QUEUE_VO);
	if (irq_status[0] & IMR_VIDOK)
		rtw_pci_tx_isr(rtwdev, rtwpci, RTW_TX_QUEUE_VI);
	if (irq_status[3] & IMR_H2CDOK)
		rtw_pci_tx_isr(rtwdev, rtwpci, RTW_TX_QUEUE_H2C);
	if (irq_status[0] & IMR_ROK)
		rtw_pci_rx_isr(rtwdev, rtwpci, RTW_RX_QUEUE_MPDU);

	/* all of the jobs for this interrupt have been done */
	rtw_pci_enable_interrupt(rtwdev, rtwpci);
	spin_unlock_irqrestore(&rtwpci->irq_lock, flags);

	return IRQ_HANDLED;
}

static int rtw_pci_io_mapping(struct rtw_dev *rtwdev,
			      struct pci_dev *pdev)
{
	struct rtw_pci *rtwpci = (struct rtw_pci *)rtwdev->priv;
	unsigned long len;
	u8 bar_id = 2;
	int ret;

	ret = pci_request_regions(pdev, KBUILD_MODNAME);
	if (ret) {
		rtw_err(rtwdev, "failed to request pci regions\n");
		return ret;
	}

	len = pci_resource_len(pdev, bar_id);
	rtwpci->mmap = pci_iomap(pdev, bar_id, len);
	if (!rtwpci->mmap) {
		rtw_err(rtwdev, "failed to map pci memory\n");
		return -ENOMEM;
	}

	return 0;
}

static void rtw_pci_io_unmapping(struct rtw_dev *rtwdev,
				 struct pci_dev *pdev)
{
	struct rtw_pci *rtwpci = (struct rtw_pci *)rtwdev->priv;

	if (rtwpci->mmap) {
		pci_iounmap(pdev, rtwpci->mmap);
		pci_release_regions(pdev);
	}
}

static void rtw_dbi_write8(struct rtw_dev *rtwdev, u16 addr, u8 data)
{
	u16 write_addr;
	u16 remainder = addr & 0x3;
	u8 flag;
	u8 cnt = 20;

	write_addr = ((addr & 0x0ffc) | (BIT(0) << (remainder + 12)));
	rtw_write8(rtwdev, REG_DBI_WDATA_V1 + remainder, data);
	rtw_write16(rtwdev, REG_DBI_FLAG_V1, write_addr);
	rtw_write8(rtwdev, REG_DBI_FLAG_V1 + 2, 0x01);

	flag = rtw_read8(rtwdev, REG_DBI_FLAG_V1 + 2);
	while (flag && (cnt != 0)) {
		udelay(10);
		flag = rtw_read8(rtwdev, REG_DBI_FLAG_V1 + 2);
		cnt--;
	}

	WARN(flag, "DBI write fail\n");
}

static void rtw_mdio_write(struct rtw_dev *rtwdev, u8 addr, u16 data, bool g1)
{
	u8 page;
	u8 wflag;
	u8 cnt;

	rtw_write16(rtwdev, REG_MDIO_V1, data);

	page = addr < 0x20 ? 0 : 1;
	page += g1 ? 0 : 2;
	rtw_write8(rtwdev, REG_PCIE_MIX_CFG, addr & 0x1f);
	rtw_write8(rtwdev, REG_PCIE_MIX_CFG + 3, page);

	rtw_write32_mask(rtwdev, REG_PCIE_MIX_CFG, BIT_MDIO_WFLAG_V1, 1);
	wflag = rtw_read32_mask(rtwdev, REG_PCIE_MIX_CFG, BIT_MDIO_WFLAG_V1);

	cnt = 20;
	while (wflag && (cnt != 0)) {
		udelay(10);
		wflag = rtw_read32_mask(rtwdev, REG_PCIE_MIX_CFG,
					BIT_MDIO_WFLAG_V1);
		cnt--;
	}

	WARN(wflag, "MDIO write fail\n");
}

static void rtw_pci_phy_cfg(struct rtw_dev *rtwdev)
{
	struct rtw_chip_info *chip = rtwdev->chip;
	struct rtw_intf_phy_para *para;
	u16 cut;
	u16 value;
	u16 offset;
	int i;

	cut = BIT(0) << rtwdev->hal.cut_version;

	for (i = 0; i < chip->intf_table->n_gen1_para; i++) {
		para = &chip->intf_table->gen1_para[i];
		if (!(para->cut_mask & cut))
			continue;
		if (para->offset == 0xffff)
			break;
		offset = para->offset;
		value = para->value;
		if (para->ip_sel == RTW_IP_SEL_PHY)
			rtw_mdio_write(rtwdev, offset, value, true);
		else
			rtw_dbi_write8(rtwdev, offset, value);
	}

	for (i = 0; i < chip->intf_table->n_gen2_para; i++) {
		para = &chip->intf_table->gen2_para[i];
		if (!(para->cut_mask & cut))
			continue;
		if (para->offset == 0xffff)
			break;
		offset = para->offset;
		value = para->value;
		if (para->ip_sel == RTW_IP_SEL_PHY)
			rtw_mdio_write(rtwdev, offset, value, false);
		else
			rtw_dbi_write8(rtwdev, offset, value);
	}
}

static int rtw_pci_claim(struct rtw_dev *rtwdev, struct pci_dev *pdev)
{
	int ret;

	ret = pci_enable_device(pdev);
	if (ret) {
		rtw_err(rtwdev, "failed to enable pci device\n");
		return ret;
	}

	pci_set_master(pdev);
	pci_set_drvdata(pdev, rtwdev->hw);
	SET_IEEE80211_DEV(rtwdev->hw, &pdev->dev);

	return 0;
}

static void rtw_pci_declaim(struct rtw_dev *rtwdev, struct pci_dev *pdev)
{
	pci_clear_master(pdev);
	pci_disable_device(pdev);
}

static int rtw_pci_setup_resource(struct rtw_dev *rtwdev, struct pci_dev *pdev)
{
	struct rtw_pci *rtwpci;
	int ret;

	rtwpci = (struct rtw_pci *)rtwdev->priv;
	rtwpci->pdev = pdev;

	/* after this driver can access to hw registers */
	ret = rtw_pci_io_mapping(rtwdev, pdev);
	if (ret) {
		rtw_err(rtwdev, "failed to request pci io region\n");
		goto err_out;
	}

	ret = rtw_pci_init(rtwdev);
	if (ret) {
		rtw_err(rtwdev, "failed to allocate pci resources\n");
		goto err_io_unmap;
	}

	rtw_pci_phy_cfg(rtwdev);

	return 0;

err_io_unmap:
	rtw_pci_io_unmapping(rtwdev, pdev);

err_out:
	return ret;
}

static void rtw_pci_destroy(struct rtw_dev *rtwdev, struct pci_dev *pdev)
{
	rtw_pci_deinit(rtwdev);
	rtw_pci_io_unmapping(rtwdev, pdev);
}

static struct rtw_hci_ops rtw_pci_ops = {
	.tx = rtw_pci_tx,
	.setup = rtw_pci_setup,
	.start = rtw_pci_start,
	.stop = rtw_pci_stop,

	.read8 = rtw_pci_read8,
	.read16 = rtw_pci_read16,
	.read32 = rtw_pci_read32,
	.write8 = rtw_pci_write8,
	.write16 = rtw_pci_write16,
	.write32 = rtw_pci_write32,
	.write_data_rsvd_page = rtw_pci_write_data_rsvd_page,
	.write_data_h2c = rtw_pci_write_data_h2c,
};

static int rtw_pci_request_irq(struct rtw_dev *rtwdev, struct pci_dev *pdev)
{
	unsigned int flags = PCI_IRQ_LEGACY;
	int ret;

	if (!rtw_disable_msi)
		flags |= PCI_IRQ_MSI;

	ret = pci_alloc_irq_vectors(pdev, 1, 1, flags);
	if (ret < 0) {
		rtw_err(rtwdev, "failed to alloc PCI irq vectors\n");
		return ret;
	}

	ret = devm_request_threaded_irq(rtwdev->dev, pdev->irq,
					rtw_pci_interrupt_handler,
					rtw_pci_interrupt_threadfn,
					IRQF_SHARED, KBUILD_MODNAME, rtwdev);
	if (ret) {
		rtw_err(rtwdev, "failed to request irq %d\n", ret);
		pci_free_irq_vectors(pdev);
	}

	return ret;
}

static void rtw_pci_free_irq(struct rtw_dev *rtwdev, struct pci_dev *pdev)
{
	devm_free_irq(rtwdev->dev, pdev->irq, rtwdev);
	pci_free_irq_vectors(pdev);
}

static int rtw_pci_probe(struct pci_dev *pdev,
			 const struct pci_device_id *id)
{
	struct ieee80211_hw *hw;
	struct rtw_dev *rtwdev;
	int drv_data_size;
	int ret;

	drv_data_size = sizeof(struct rtw_dev) + sizeof(struct rtw_pci);
	hw = ieee80211_alloc_hw(drv_data_size, &rtw_ops);
	if (!hw) {
		dev_err(&pdev->dev, "failed to allocate hw\n");
		return -ENOMEM;
	}

	rtwdev = hw->priv;
	rtwdev->hw = hw;
	rtwdev->dev = &pdev->dev;
	rtwdev->chip = (struct rtw_chip_info *)id->driver_data;
	rtwdev->hci.ops = &rtw_pci_ops;
	rtwdev->hci.type = RTW_HCI_TYPE_PCIE;

	ret = rtw_core_init(rtwdev);
	if (ret)
		goto err_release_hw;

	rtw_dbg(rtwdev, RTW_DBG_PCI,
		"rtw88 pci probe: vendor=0x%4.04X device=0x%4.04X rev=%d\n",
		pdev->vendor, pdev->device, pdev->revision);

	ret = rtw_pci_claim(rtwdev, pdev);
	if (ret) {
		rtw_err(rtwdev, "failed to claim pci device\n");
		goto err_deinit_core;
	}

	ret = rtw_pci_setup_resource(rtwdev, pdev);
	if (ret) {
		rtw_err(rtwdev, "failed to setup pci resources\n");
		goto err_pci_declaim;
	}

	ret = rtw_chip_info_setup(rtwdev);
	if (ret) {
		rtw_err(rtwdev, "failed to setup chip information\n");
		goto err_destroy_pci;
	}

	ret = rtw_register_hw(rtwdev, hw);
	if (ret) {
		rtw_err(rtwdev, "failed to register hw\n");
		goto err_destroy_pci;
	}

	ret = rtw_pci_request_irq(rtwdev, pdev);
	if (ret) {
		ieee80211_unregister_hw(hw);
		goto err_destroy_pci;
	}

	return 0;

err_destroy_pci:
	rtw_pci_destroy(rtwdev, pdev);

err_pci_declaim:
	rtw_pci_declaim(rtwdev, pdev);

err_deinit_core:
	rtw_core_deinit(rtwdev);

err_release_hw:
	ieee80211_free_hw(hw);

	return ret;
}

static void rtw_pci_remove(struct pci_dev *pdev)
{
	struct ieee80211_hw *hw = pci_get_drvdata(pdev);
	struct rtw_dev *rtwdev;
	struct rtw_pci *rtwpci;

	if (!hw)
		return;

	rtwdev = hw->priv;
	rtwpci = (struct rtw_pci *)rtwdev->priv;

	rtw_unregister_hw(rtwdev, hw);
	rtw_pci_disable_interrupt(rtwdev, rtwpci);
	rtw_pci_destroy(rtwdev, pdev);
	rtw_pci_declaim(rtwdev, pdev);
	rtw_pci_free_irq(rtwdev, pdev);
	rtw_core_deinit(rtwdev);
	ieee80211_free_hw(hw);
}

static const struct pci_device_id rtw_pci_id_table[] = {
#ifdef CONFIG_RTW88_8822BE
	{ RTK_PCI_DEVICE(PCI_VENDOR_ID_REALTEK, 0xB822, rtw8822b_hw_spec) },
#endif
#ifdef CONFIG_RTW88_8822CE
	{ RTK_PCI_DEVICE(PCI_VENDOR_ID_REALTEK, 0xC822, rtw8822c_hw_spec) },
#endif
	{},
};
MODULE_DEVICE_TABLE(pci, rtw_pci_id_table);

static struct pci_driver rtw_pci_driver = {
	.name = "rtw_pci",
	.id_table = rtw_pci_id_table,
	.probe = rtw_pci_probe,
	.remove = rtw_pci_remove,
};
module_pci_driver(rtw_pci_driver);

MODULE_AUTHOR("Realtek Corporation");
MODULE_DESCRIPTION("Realtek 802.11ac wireless PCI driver");
MODULE_LICENSE("Dual BSD/GPL");<|MERGE_RESOLUTION|>--- conflicted
+++ resolved
@@ -855,14 +855,7 @@
 		skb_put_data(new, skb->data, new_len);
 
 		if (pkt_stat.is_c2h) {
-<<<<<<< HEAD
-			 /* pass rx_desc & offset for further operation */
-			*((u32 *)new->cb) = pkt_offset;
-			skb_queue_tail(&rtwdev->c2h_queue, new);
-			ieee80211_queue_work(rtwdev->hw, &rtwdev->c2h_work);
-=======
 			rtw_fw_c2h_cmd_rx_irqsafe(rtwdev, pkt_offset, new);
->>>>>>> fec38890
 		} else {
 			/* remove rx_desc */
 			skb_pull(new, pkt_offset);
