--- conflicted
+++ resolved
@@ -756,10 +756,7 @@
 				noa_num = (noa_len - 2) / 13;
 				if (noa_num > P2P_MAX_NOA_NUM)
 					noa_num = P2P_MAX_NOA_NUM;
-<<<<<<< HEAD
-=======
-
->>>>>>> fd272dcd
+
 			}
 			noa_index = ie[3];
 			if (rtlpriv->psc.p2p_ps_info.p2p_ps_mode ==
@@ -856,10 +853,7 @@
 				noa_num = (noa_len - 2) / 13;
 				if (noa_num > P2P_MAX_NOA_NUM)
 					noa_num = P2P_MAX_NOA_NUM;
-<<<<<<< HEAD
-=======
-
->>>>>>> fd272dcd
+
 			}
 			noa_index = ie[3];
 			if (rtlpriv->psc.p2p_ps_info.p2p_ps_mode ==
