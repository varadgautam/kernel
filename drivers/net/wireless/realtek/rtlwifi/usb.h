/******************************************************************************
 *
 * Copyright(c) 2009-2012  Realtek Corporation. All rights reserved.
 *
 * This program is free software; you can redistribute it and/or modify it
 * under the terms of version 2 of the GNU General Public License as
 * published by the Free Software Foundation.
 *
 * This program is distributed in the hope that it will be useful, but WITHOUT
 * ANY WARRANTY; without even the implied warranty of MERCHANTABILITY or
 * FITNESS FOR A PARTICULAR PURPOSE.  See the GNU General Public License for
 * more details.
 *
 * The full GNU General Public License is included in this distribution in the
 * file called LICENSE.
 *
 * Contact Information:
 * wlanfae <wlanfae@realtek.com>
 * Realtek Corporation, No. 2, Innovation Road II, Hsinchu Science Park,
 * Hsinchu 300, Taiwan.
 *
 *****************************************************************************/

#ifndef __RTL_USB_H__
#define __RTL_USB_H__

#include <linux/skbuff.h>

#define RTL_RX_DESC_SIZE		24

#define RTL_USB_DEVICE(vend, prod, cfg) \
	.match_flags = USB_DEVICE_ID_MATCH_DEVICE, \
	.idVendor = (vend), \
	.idProduct = (prod), \
	.driver_info = (kernel_ulong_t)&(cfg)

#define USB_HIGH_SPEED_BULK_SIZE	512
#define USB_FULL_SPEED_BULK_SIZE	64


#define RTL_USB_MAX_TXQ_NUM		4		/* max tx queue */
#define RTL_USB_MAX_EP_NUM		6		/* max ep number */
#define RTL_USB_MAX_TX_URBS_NUM		8

enum rtl_txq {
	/* These definitions shall be consistent with value
	 * returned by skb_get_queue_mapping
	 *------------------------------------*/
	RTL_TXQ_BK,
	RTL_TXQ_BE,
	RTL_TXQ_VI,
	RTL_TXQ_VO,
	/*------------------------------------*/
	RTL_TXQ_BCN,
	RTL_TXQ_MGT,
	RTL_TXQ_HI,

	/* Must be last */
	__RTL_TXQ_NUM,
};

struct rtl_ep_map {
	u32 ep_mapping[__RTL_TXQ_NUM];
};

struct _trx_info {
	struct rtl_usb *rtlusb;
	u32 ep_num;
};

static inline void _rtl_install_trx_info(struct rtl_usb *rtlusb,
					 struct sk_buff *skb,
					 u32 ep_num)
{
	struct ieee80211_tx_info *info = IEEE80211_SKB_CB(skb);
	info->rate_driver_data[0] = rtlusb;
	info->rate_driver_data[1] = (void *)(__kernel_size_t)ep_num;
}


/*  Add suspend/resume later */
enum rtl_usb_state {
	USB_STATE_STOP	= 0,
	USB_STATE_START	= 1,
};

#define IS_USB_STOP(rtlusb_ptr) (USB_STATE_STOP == (rtlusb_ptr)->state)
#define IS_USB_START(rtlusb_ptr) (USB_STATE_START == (rtlusb_ptr)->state)
#define SET_USB_STOP(rtlusb_ptr) \
	do {							\
		(rtlusb_ptr)->state = USB_STATE_STOP;		\
	} while (0)

#define SET_USB_START(rtlusb_ptr)				\
	do { \
		(rtlusb_ptr)->state = USB_STATE_START;		\
	} while (0)

struct rtl_usb {
	struct usb_device *udev;
	struct usb_interface *intf;
	enum rtl_usb_state state;

	/* Bcn control register setting */
	u32 reg_bcn_ctrl_val;
	/* for 88/92cu card disable */
	u8	disableHWSM;
	/*QOS & EDCA */
	enum acm_method acm_method;
	/* irq  . HIMR,HIMR_EX */
	u32 irq_mask[2];
	bool irq_enabled;

	u16 (*usb_mq_to_hwq)(__le16 fc, u16 mac80211_queue_index);

	/* Tx */
	u8 out_ep_nums ;
	u8 out_queue_sel;
	struct rtl_ep_map ep_map;

	u32 max_bulk_out_size;
	u32 tx_submitted_urbs;
	struct sk_buff_head tx_skb_queue[RTL_USB_MAX_EP_NUM];

	struct usb_anchor tx_pending[RTL_USB_MAX_EP_NUM];
	struct usb_anchor tx_submitted;

	struct sk_buff *(*usb_tx_aggregate_hdl)(struct ieee80211_hw *,
						struct sk_buff_head *);
	int (*usb_tx_post_hdl)(struct ieee80211_hw *,
			       struct urb *, struct sk_buff *);
	void (*usb_tx_cleanup)(struct ieee80211_hw *, struct sk_buff *);

	/* Rx */
	u8 in_ep_nums;
	u32 in_ep;		/* Bulk IN endpoint number */
	u32 rx_max_size;	/* Bulk IN max buffer size */
	u32 rx_urb_num;		/* How many Bulk INs are submitted to host. */
	struct usb_anchor	rx_submitted;
	struct usb_anchor	rx_cleanup_urbs;
	struct tasklet_struct   rx_work_tasklet;
	struct sk_buff_head	rx_queue;
	void (*usb_rx_segregate_hdl)(struct ieee80211_hw *, struct sk_buff *,
				     struct sk_buff_head *);
	void (*usb_rx_hdl)(struct ieee80211_hw *, struct sk_buff *);
};

struct rtl_usb_priv {
	struct bt_coexist_info bt_coexist;
<<<<<<< HEAD
	struct rtl_led_ctl ledctl;
=======
>>>>>>> f2e5fa84
	struct rtl_usb dev;
};

#define rtl_usbpriv(hw)	 (((struct rtl_usb_priv *)(rtl_priv(hw))->priv))
#define rtl_usbdev(usbpriv)	(&((usbpriv)->dev))



int rtl_usb_probe(struct usb_interface *intf,
		  const struct usb_device_id *id,
		  struct rtl_hal_cfg *rtl92cu_hal_cfg);
void rtl_usb_disconnect(struct usb_interface *intf);
int rtl_usb_suspend(struct usb_interface *pusb_intf, pm_message_t message);
int rtl_usb_resume(struct usb_interface *pusb_intf);

#endif<|MERGE_RESOLUTION|>--- conflicted
+++ resolved
@@ -147,10 +147,6 @@
 
 struct rtl_usb_priv {
 	struct bt_coexist_info bt_coexist;
-<<<<<<< HEAD
-	struct rtl_led_ctl ledctl;
-=======
->>>>>>> f2e5fa84
 	struct rtl_usb dev;
 };
 
