--- conflicted
+++ resolved
@@ -1104,11 +1104,7 @@
 
 	if (!iwl_queue_used(txq, last_to_free)) {
 		IWL_ERR(trans,
-<<<<<<< HEAD
-			"%s: Read index for DMA queue txq id (%d), last_to_free %d is out of range [0-%d] %d %d.\n",
-=======
 			"%s: Read index for txq id (%d), last_to_free %d is out of range [0-%d] %d %d.\n",
->>>>>>> 17d93760
 			__func__, txq_id, last_to_free,
 			trans->cfg->base_params->max_tfd_queue_size,
 			txq->write_ptr, txq->read_ptr);
