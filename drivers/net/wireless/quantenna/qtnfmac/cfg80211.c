--- conflicted
+++ resolved
@@ -654,19 +654,15 @@
 	vif = qtnf_mac_get_base_vif(mac);
 	if (!vif) {
 		pr_err("MAC%u: primary VIF is not configured\n", mac->macid);
-		ret = -EFAULT;
-		goto out;
+		return -EFAULT;
 	}
 
 	if (vif->wdev.iftype != NL80211_IFTYPE_STATION) {
 		ret = -EOPNOTSUPP;
 		goto out;
 	}
-<<<<<<< HEAD
-=======
 
 	qtnf_scan_done(mac, true);
->>>>>>> 22cb595e
 
 	if (vif->sta_state == QTNF_STA_DISCONNECTED)
 		goto out;
