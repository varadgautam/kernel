/*
 * Copyright (c) 2012-2017 Qualcomm Atheros, Inc.
 * Copyright (c) 2018, The Linux Foundation. All rights reserved.
 *
 * Permission to use, copy, modify, and/or distribute this software for any
 * purpose with or without fee is hereby granted, provided that the above
 * copyright notice and this permission notice appear in all copies.
 *
 * THE SOFTWARE IS PROVIDED "AS IS" AND THE AUTHOR DISCLAIMS ALL WARRANTIES
 * WITH REGARD TO THIS SOFTWARE INCLUDING ALL IMPLIED WARRANTIES OF
 * MERCHANTABILITY AND FITNESS. IN NO EVENT SHALL THE AUTHOR BE LIABLE FOR
 * ANY SPECIAL, DIRECT, INDIRECT, OR CONSEQUENTIAL DAMAGES OR ANY DAMAGES
 * WHATSOEVER RESULTING FROM LOSS OF USE, DATA OR PROFITS, WHETHER IN AN
 * ACTION OF CONTRACT, NEGLIGENCE OR OTHER TORTIOUS ACTION, ARISING OUT OF
 * OR IN CONNECTION WITH THE USE OR PERFORMANCE OF THIS SOFTWARE.
 */

#include <linux/moduleparam.h>
#include <linux/if_arp.h>
#include <linux/etherdevice.h>

#include "wil6210.h"
#include "txrx.h"
#include "txrx_edma.h"
#include "wmi.h"
#include "boot_loader.h"

#define WAIT_FOR_HALP_VOTE_MS 100
#define WAIT_FOR_SCAN_ABORT_MS 1000
#define WIL_DEFAULT_NUM_RX_STATUS_RINGS 1
#define WIL_BOARD_FILE_MAX_NAMELEN 128

bool debug_fw; /* = false; */
module_param(debug_fw, bool, 0444);
MODULE_PARM_DESC(debug_fw, " do not perform card reset. For FW debug");

static u8 oob_mode;
module_param(oob_mode, byte, 0444);
MODULE_PARM_DESC(oob_mode,
		 " enable out of the box (OOB) mode in FW, for diagnostics and certification");

bool no_fw_recovery;
module_param(no_fw_recovery, bool, 0644);
MODULE_PARM_DESC(no_fw_recovery, " disable automatic FW error recovery");

/* if not set via modparam, will be set to default value of 1/8 of
 * rx ring size during init flow
 */
unsigned short rx_ring_overflow_thrsh = WIL6210_RX_HIGH_TRSH_INIT;
module_param(rx_ring_overflow_thrsh, ushort, 0444);
MODULE_PARM_DESC(rx_ring_overflow_thrsh,
		 " RX ring overflow threshold in descriptors.");

/* We allow allocation of more than 1 page buffers to support large packets.
 * It is suboptimal behavior performance wise in case MTU above page size.
 */
unsigned int mtu_max = TXRX_BUF_LEN_DEFAULT - WIL_MAX_MPDU_OVERHEAD;
static int mtu_max_set(const char *val, const struct kernel_param *kp)
{
	int ret;

	/* sets mtu_max directly. no need to restore it in case of
	 * illegal value since we assume this will fail insmod
	 */
	ret = param_set_uint(val, kp);
	if (ret)
		return ret;

	if (mtu_max < 68 || mtu_max > WIL_MAX_ETH_MTU)
		ret = -EINVAL;

	return ret;
}

static const struct kernel_param_ops mtu_max_ops = {
	.set = mtu_max_set,
	.get = param_get_uint,
};

module_param_cb(mtu_max, &mtu_max_ops, &mtu_max, 0444);
MODULE_PARM_DESC(mtu_max, " Max MTU value.");

static uint rx_ring_order = WIL_RX_RING_SIZE_ORDER_DEFAULT;
static uint tx_ring_order = WIL_TX_RING_SIZE_ORDER_DEFAULT;
static uint bcast_ring_order = WIL_BCAST_RING_SIZE_ORDER_DEFAULT;

static int ring_order_set(const char *val, const struct kernel_param *kp)
{
	int ret;
	uint x;

	ret = kstrtouint(val, 0, &x);
	if (ret)
		return ret;

	if ((x < WIL_RING_SIZE_ORDER_MIN) || (x > WIL_RING_SIZE_ORDER_MAX))
		return -EINVAL;

	*((uint *)kp->arg) = x;

	return 0;
}

static const struct kernel_param_ops ring_order_ops = {
	.set = ring_order_set,
	.get = param_get_uint,
};

module_param_cb(rx_ring_order, &ring_order_ops, &rx_ring_order, 0444);
MODULE_PARM_DESC(rx_ring_order, " Rx ring order; size = 1 << order");
module_param_cb(tx_ring_order, &ring_order_ops, &tx_ring_order, 0444);
MODULE_PARM_DESC(tx_ring_order, " Tx ring order; size = 1 << order");
module_param_cb(bcast_ring_order, &ring_order_ops, &bcast_ring_order, 0444);
MODULE_PARM_DESC(bcast_ring_order, " Bcast ring order; size = 1 << order");

enum {
	WIL_BOOT_ERR,
	WIL_BOOT_VANILLA,
	WIL_BOOT_PRODUCTION,
	WIL_BOOT_DEVELOPMENT,
};

enum {
	WIL_SIG_STATUS_VANILLA = 0x0,
	WIL_SIG_STATUS_DEVELOPMENT = 0x1,
	WIL_SIG_STATUS_PRODUCTION = 0x2,
	WIL_SIG_STATUS_CORRUPTED_PRODUCTION = 0x3,
};

#define RST_DELAY (20) /* msec, for loop in @wil_wait_device_ready */
#define RST_COUNT (1 + 1000/RST_DELAY) /* round up to be above 1 sec total */

#define PMU_READY_DELAY_MS (4) /* ms, for sleep in @wil_wait_device_ready */

#define OTP_HW_DELAY (200) /* usec, loop in @wil_wait_device_ready_talyn_mb */
/* round up to be above 2 ms total */
#define OTP_HW_COUNT (1 + 2000 / OTP_HW_DELAY)

/*
 * Due to a hardware issue,
 * one has to read/write to/from NIC in 32-bit chunks;
 * regular memcpy_fromio and siblings will
 * not work on 64-bit platform - it uses 64-bit transactions
 *
 * Force 32-bit transactions to enable NIC on 64-bit platforms
 *
 * To avoid byte swap on big endian host, __raw_{read|write}l
 * should be used - {read|write}l would swap bytes to provide
 * little endian on PCI value in host endianness.
 */
void wil_memcpy_fromio_32(void *dst, const volatile void __iomem *src,
			  size_t count)
{
	u32 *d = dst;
	const volatile u32 __iomem *s = src;

	for (; count >= 4; count -= 4)
		*d++ = __raw_readl(s++);

	if (unlikely(count)) {
		/* count can be 1..3 */
		u32 tmp = __raw_readl(s);

		memcpy(d, &tmp, count);
	}
}

void wil_memcpy_toio_32(volatile void __iomem *dst, const void *src,
			size_t count)
{
	volatile u32 __iomem *d = dst;
	const u32 *s = src;

	for (; count >= 4; count -= 4)
		__raw_writel(*s++, d++);

	if (unlikely(count)) {
		/* count can be 1..3 */
		u32 tmp = 0;

		memcpy(&tmp, s, count);
		__raw_writel(tmp, d);
	}
}

static void wil_ring_fini_tx(struct wil6210_priv *wil, int id)
{
	struct wil_ring *ring = &wil->ring_tx[id];
	struct wil_ring_tx_data *txdata = &wil->ring_tx_data[id];

	lockdep_assert_held(&wil->mutex);

	if (!ring->va)
		return;

	wil_dbg_misc(wil, "vring_fini_tx: id=%d\n", id);

	spin_lock_bh(&txdata->lock);
	txdata->dot1x_open = false;
	txdata->mid = U8_MAX;
	txdata->enabled = 0; /* no Tx can be in progress or start anew */
	spin_unlock_bh(&txdata->lock);
	/* napi_synchronize waits for completion of the current NAPI but will
	 * not prevent the next NAPI run.
	 * Add a memory barrier to guarantee that txdata->enabled is zeroed
	 * before napi_synchronize so that the next scheduled NAPI will not
	 * handle this vring
	 */
	wmb();
	/* make sure NAPI won't touch this vring */
	if (test_bit(wil_status_napi_en, wil->status))
		napi_synchronize(&wil->napi_tx);

	wil->txrx_ops.ring_fini_tx(wil, ring);
}

static void wil_disconnect_cid(struct wil6210_vif *vif, int cid,
			       u16 reason_code, bool from_event)
__acquires(&sta->tid_rx_lock) __releases(&sta->tid_rx_lock)
{
	uint i;
	struct wil6210_priv *wil = vif_to_wil(vif);
	struct net_device *ndev = vif_to_ndev(vif);
	struct wireless_dev *wdev = vif_to_wdev(vif);
	struct wil_sta_info *sta = &wil->sta[cid];
	int min_ring_id = wil_get_min_tx_ring_id(wil);

	might_sleep();
	wil_dbg_misc(wil, "disconnect_cid: CID %d, MID %d, status %d\n",
		     cid, sta->mid, sta->status);
	/* inform upper/lower layers */
	if (sta->status != wil_sta_unused) {
		if (vif->mid != sta->mid) {
			wil_err(wil, "STA MID mismatch with VIF MID(%d)\n",
				vif->mid);
			/* let FW override sta->mid but be more strict with
			 * user space requests
			 */
			if (!from_event)
				return;
		}
		if (!from_event) {
			bool del_sta = (wdev->iftype == NL80211_IFTYPE_AP) ?
						disable_ap_sme : false;
			wmi_disconnect_sta(vif, sta->addr, reason_code,
					   true, del_sta);
		}

		switch (wdev->iftype) {
		case NL80211_IFTYPE_AP:
		case NL80211_IFTYPE_P2P_GO:
			/* AP-like interface */
			cfg80211_del_sta(ndev, sta->addr, GFP_KERNEL);
			break;
		default:
			break;
		}
		sta->status = wil_sta_unused;
		sta->mid = U8_MAX;
	}
	/* reorder buffers */
	for (i = 0; i < WIL_STA_TID_NUM; i++) {
		struct wil_tid_ampdu_rx *r;

		spin_lock_bh(&sta->tid_rx_lock);

		r = sta->tid_rx[i];
		sta->tid_rx[i] = NULL;
		wil_tid_ampdu_rx_free(wil, r);

		spin_unlock_bh(&sta->tid_rx_lock);
	}
	/* crypto context */
	memset(sta->tid_crypto_rx, 0, sizeof(sta->tid_crypto_rx));
	memset(&sta->group_crypto_rx, 0, sizeof(sta->group_crypto_rx));
	/* release vrings */
<<<<<<< HEAD
	for (i = 0; i < ARRAY_SIZE(wil->ring_tx); i++) {
=======
	for (i = min_ring_id; i < ARRAY_SIZE(wil->ring_tx); i++) {
>>>>>>> 17d93760
		if (wil->ring2cid_tid[i][0] == cid)
			wil_ring_fini_tx(wil, i);
	}
	/* statistics */
	memset(&sta->stats, 0, sizeof(sta->stats));
	sta->stats.tx_latency_min_us = U32_MAX;
}

static bool wil_vif_is_connected(struct wil6210_priv *wil, u8 mid)
{
	int i;

	for (i = 0; i < ARRAY_SIZE(wil->sta); i++) {
		if (wil->sta[i].mid == mid &&
		    wil->sta[i].status == wil_sta_connected)
			return true;
	}

	return false;
}

static void _wil6210_disconnect(struct wil6210_vif *vif, const u8 *bssid,
				u16 reason_code, bool from_event)
{
	struct wil6210_priv *wil = vif_to_wil(vif);
	int cid = -ENOENT;
	struct net_device *ndev;
	struct wireless_dev *wdev;

	if (unlikely(!vif))
		return;

	ndev = vif_to_ndev(vif);
	wdev = vif_to_wdev(vif);

	might_sleep();
	wil_info(wil, "bssid=%pM, reason=%d, ev%s\n", bssid,
		 reason_code, from_event ? "+" : "-");

	/* Cases are:
	 * - disconnect single STA, still connected
	 * - disconnect single STA, already disconnected
	 * - disconnect all
	 *
	 * For "disconnect all", there are 3 options:
	 * - bssid == NULL
	 * - bssid is broadcast address (ff:ff:ff:ff:ff:ff)
	 * - bssid is our MAC address
	 */
	if (bssid && !is_broadcast_ether_addr(bssid) &&
	    !ether_addr_equal_unaligned(ndev->dev_addr, bssid)) {
		cid = wil_find_cid(wil, vif->mid, bssid);
		wil_dbg_misc(wil, "Disconnect %pM, CID=%d, reason=%d\n",
			     bssid, cid, reason_code);
		if (cid >= 0) /* disconnect 1 peer */
			wil_disconnect_cid(vif, cid, reason_code, from_event);
	} else { /* all */
		wil_dbg_misc(wil, "Disconnect all\n");
		for (cid = 0; cid < WIL6210_MAX_CID; cid++)
			wil_disconnect_cid(vif, cid, reason_code, from_event);
	}

	/* link state */
	switch (wdev->iftype) {
	case NL80211_IFTYPE_STATION:
	case NL80211_IFTYPE_P2P_CLIENT:
		wil_bcast_fini(vif);
		wil_update_net_queues_bh(wil, vif, NULL, true);
		netif_carrier_off(ndev);
		if (!wil_has_other_active_ifaces(wil, ndev, false, true))
			wil6210_bus_request(wil, WIL_DEFAULT_BUS_REQUEST_KBPS);

		if (test_and_clear_bit(wil_vif_fwconnected, vif->status)) {
			atomic_dec(&wil->connected_vifs);
			cfg80211_disconnected(ndev, reason_code,
					      NULL, 0,
					      vif->locally_generated_disc,
					      GFP_KERNEL);
			vif->locally_generated_disc = false;
		} else if (test_bit(wil_vif_fwconnecting, vif->status)) {
			cfg80211_connect_result(ndev, bssid, NULL, 0, NULL, 0,
						WLAN_STATUS_UNSPECIFIED_FAILURE,
						GFP_KERNEL);
			vif->bss = NULL;
		}
		clear_bit(wil_vif_fwconnecting, vif->status);
		break;
	case NL80211_IFTYPE_AP:
	case NL80211_IFTYPE_P2P_GO:
		if (!wil_vif_is_connected(wil, vif->mid)) {
			wil_update_net_queues_bh(wil, vif, NULL, true);
			if (test_and_clear_bit(wil_vif_fwconnected,
					       vif->status))
				atomic_dec(&wil->connected_vifs);
		} else {
			wil_update_net_queues_bh(wil, vif, NULL, false);
		}
		break;
	default:
		break;
	}
}

void wil_disconnect_worker(struct work_struct *work)
{
	struct wil6210_vif *vif = container_of(work,
			struct wil6210_vif, disconnect_worker);
	struct wil6210_priv *wil = vif_to_wil(vif);
	struct net_device *ndev = vif_to_ndev(vif);
	int rc;
	struct {
		struct wmi_cmd_hdr wmi;
		struct wmi_disconnect_event evt;
	} __packed reply;

	if (test_bit(wil_vif_fwconnected, vif->status))
		/* connect succeeded after all */
		return;

	if (!test_bit(wil_vif_fwconnecting, vif->status))
		/* already disconnected */
		return;

	memset(&reply, 0, sizeof(reply));

	rc = wmi_call(wil, WMI_DISCONNECT_CMDID, vif->mid, NULL, 0,
		      WMI_DISCONNECT_EVENTID, &reply, sizeof(reply),
		      WIL6210_DISCONNECT_TO_MS);
	if (rc) {
		wil_err(wil, "disconnect error %d\n", rc);
		return;
	}

	wil_update_net_queues_bh(wil, vif, NULL, true);
	netif_carrier_off(ndev);
	cfg80211_connect_result(ndev, NULL, NULL, 0, NULL, 0,
				WLAN_STATUS_UNSPECIFIED_FAILURE, GFP_KERNEL);
	clear_bit(wil_vif_fwconnecting, vif->status);
}

static int wil_wait_for_recovery(struct wil6210_priv *wil)
{
	if (wait_event_interruptible(wil->wq, wil->recovery_state !=
				     fw_recovery_pending)) {
		wil_err(wil, "Interrupt, canceling recovery\n");
		return -ERESTARTSYS;
	}
	if (wil->recovery_state != fw_recovery_running) {
		wil_info(wil, "Recovery cancelled\n");
		return -EINTR;
	}
	wil_info(wil, "Proceed with recovery\n");
	return 0;
}

void wil_set_recovery_state(struct wil6210_priv *wil, int state)
{
	wil_dbg_misc(wil, "set_recovery_state: %d -> %d\n",
		     wil->recovery_state, state);

	wil->recovery_state = state;
	wake_up_interruptible(&wil->wq);
}

bool wil_is_recovery_blocked(struct wil6210_priv *wil)
{
	return no_fw_recovery && (wil->recovery_state == fw_recovery_pending);
}

static void wil_fw_error_worker(struct work_struct *work)
{
	struct wil6210_priv *wil = container_of(work, struct wil6210_priv,
						fw_error_worker);
	struct net_device *ndev = wil->main_ndev;
	struct wireless_dev *wdev;

	wil_dbg_misc(wil, "fw error worker\n");

	if (!ndev || !(ndev->flags & IFF_UP)) {
		wil_info(wil, "No recovery - interface is down\n");
		return;
	}
	wdev = ndev->ieee80211_ptr;

	/* increment @recovery_count if less then WIL6210_FW_RECOVERY_TO
	 * passed since last recovery attempt
	 */
	if (time_is_after_jiffies(wil->last_fw_recovery +
				  WIL6210_FW_RECOVERY_TO))
		wil->recovery_count++;
	else
		wil->recovery_count = 1; /* fw was alive for a long time */

	if (wil->recovery_count > WIL6210_FW_RECOVERY_RETRIES) {
		wil_err(wil, "too many recovery attempts (%d), giving up\n",
			wil->recovery_count);
		return;
	}

	wil->last_fw_recovery = jiffies;

	wil_info(wil, "fw error recovery requested (try %d)...\n",
		 wil->recovery_count);
	if (!no_fw_recovery)
		wil->recovery_state = fw_recovery_running;
	if (wil_wait_for_recovery(wil) != 0)
		return;

	mutex_lock(&wil->mutex);
	/* Needs adaptation for multiple VIFs
	 * need to go over all VIFs and consider the appropriate
	 * recovery.
	 */
	switch (wdev->iftype) {
	case NL80211_IFTYPE_STATION:
	case NL80211_IFTYPE_P2P_CLIENT:
	case NL80211_IFTYPE_MONITOR:
		/* silent recovery, upper layers will see disconnect */
		__wil_down(wil);
		__wil_up(wil);
		break;
	case NL80211_IFTYPE_AP:
	case NL80211_IFTYPE_P2P_GO:
		wil_info(wil, "No recovery for AP-like interface\n");
		/* recovery in these modes is done by upper layers */
		break;
	default:
		wil_err(wil, "No recovery - unknown interface type %d\n",
			wdev->iftype);
		break;
	}
	mutex_unlock(&wil->mutex);
}

static int wil_find_free_ring(struct wil6210_priv *wil)
{
	int i;
	int min_ring_id = wil_get_min_tx_ring_id(wil);

	for (i = min_ring_id; i < WIL6210_MAX_TX_RINGS; i++) {
		if (!wil->ring_tx[i].va)
			return i;
	}
	return -EINVAL;
}

int wil_ring_init_tx(struct wil6210_vif *vif, int cid)
{
	struct wil6210_priv *wil = vif_to_wil(vif);
	int rc = -EINVAL, ringid;

	if (cid < 0) {
		wil_err(wil, "No connection pending\n");
		goto out;
	}
	ringid = wil_find_free_ring(wil);
	if (ringid < 0) {
		wil_err(wil, "No free vring found\n");
		goto out;
	}

	wil_dbg_wmi(wil, "Configure for connection CID %d MID %d ring %d\n",
		    cid, vif->mid, ringid);

	rc = wil->txrx_ops.ring_init_tx(vif, ringid, 1 << tx_ring_order,
					cid, 0);
	if (rc)
		wil_err(wil, "init TX for CID %d MID %d vring %d failed\n",
			cid, vif->mid, ringid);

out:
	return rc;
}

int wil_bcast_init(struct wil6210_vif *vif)
{
	struct wil6210_priv *wil = vif_to_wil(vif);
	int ri = vif->bcast_ring, rc;

	if (ri >= 0 && wil->ring_tx[ri].va)
		return 0;

	ri = wil_find_free_ring(wil);
	if (ri < 0)
		return ri;

	vif->bcast_ring = ri;
	rc = wil->txrx_ops.ring_init_bcast(vif, ri, 1 << bcast_ring_order);
	if (rc)
		vif->bcast_ring = -1;

	return rc;
}

void wil_bcast_fini(struct wil6210_vif *vif)
{
	struct wil6210_priv *wil = vif_to_wil(vif);
	int ri = vif->bcast_ring;

	if (ri < 0)
		return;

	vif->bcast_ring = -1;
	wil_ring_fini_tx(wil, ri);
}

void wil_bcast_fini_all(struct wil6210_priv *wil)
{
	int i;
	struct wil6210_vif *vif;

	for (i = 0; i < wil->max_vifs; i++) {
		vif = wil->vifs[i];
		if (vif)
			wil_bcast_fini(vif);
	}
}

int wil_priv_init(struct wil6210_priv *wil)
{
	uint i;

	wil_dbg_misc(wil, "priv_init\n");

	memset(wil->sta, 0, sizeof(wil->sta));
	for (i = 0; i < WIL6210_MAX_CID; i++) {
		spin_lock_init(&wil->sta[i].tid_rx_lock);
		wil->sta[i].mid = U8_MAX;
	}

<<<<<<< HEAD
	for (i = 0; i < WIL6210_MAX_TX_RINGS; i++)
		spin_lock_init(&wil->ring_tx_data[i].lock);
=======
	for (i = 0; i < WIL6210_MAX_TX_RINGS; i++) {
		spin_lock_init(&wil->ring_tx_data[i].lock);
		wil->ring2cid_tid[i][0] = WIL6210_MAX_CID;
	}
>>>>>>> 17d93760

	mutex_init(&wil->mutex);
	mutex_init(&wil->vif_mutex);
	mutex_init(&wil->wmi_mutex);
	mutex_init(&wil->halp.lock);

	init_completion(&wil->wmi_ready);
	init_completion(&wil->wmi_call);
	init_completion(&wil->halp.comp);

	INIT_WORK(&wil->wmi_event_worker, wmi_event_worker);
	INIT_WORK(&wil->fw_error_worker, wil_fw_error_worker);

	INIT_LIST_HEAD(&wil->pending_wmi_ev);
	spin_lock_init(&wil->wmi_ev_lock);
	spin_lock_init(&wil->net_queue_lock);
	init_waitqueue_head(&wil->wq);

	wil->wmi_wq = create_singlethread_workqueue(WIL_NAME "_wmi");
	if (!wil->wmi_wq)
		return -EAGAIN;

	wil->wq_service = create_singlethread_workqueue(WIL_NAME "_service");
	if (!wil->wq_service)
		goto out_wmi_wq;

	wil->last_fw_recovery = jiffies;
	wil->tx_interframe_timeout = WIL6210_ITR_TX_INTERFRAME_TIMEOUT_DEFAULT;
	wil->rx_interframe_timeout = WIL6210_ITR_RX_INTERFRAME_TIMEOUT_DEFAULT;
	wil->tx_max_burst_duration = WIL6210_ITR_TX_MAX_BURST_DURATION_DEFAULT;
	wil->rx_max_burst_duration = WIL6210_ITR_RX_MAX_BURST_DURATION_DEFAULT;

	if (rx_ring_overflow_thrsh == WIL6210_RX_HIGH_TRSH_INIT)
		rx_ring_overflow_thrsh = WIL6210_RX_HIGH_TRSH_DEFAULT;

	wil->ps_profile =  WMI_PS_PROFILE_TYPE_DEFAULT;

	wil->wakeup_trigger = WMI_WAKEUP_TRIGGER_UCAST |
			      WMI_WAKEUP_TRIGGER_BCAST;
	memset(&wil->suspend_stats, 0, sizeof(wil->suspend_stats));
	wil->ring_idle_trsh = 16;

	wil->reply_mid = U8_MAX;
	wil->max_vifs = 1;

	/* edma configuration can be updated via debugfs before allocation */
	wil->num_rx_status_rings = WIL_DEFAULT_NUM_RX_STATUS_RINGS;
<<<<<<< HEAD
	wil->use_compressed_rx_status = true;
	wil->use_rx_hw_reordering = true;
=======
>>>>>>> 17d93760
	wil->tx_status_ring_order = WIL_TX_SRING_SIZE_ORDER_DEFAULT;

	/* Rx status ring size should be bigger than the number of RX buffers
	 * in order to prevent backpressure on the status ring, which may
	 * cause HW freeze.
	 */
	wil->rx_status_ring_order = WIL_RX_SRING_SIZE_ORDER_DEFAULT;
	/* Number of RX buffer IDs should be bigger than the RX descriptor
	 * ring size as in HW reorder flow, the HW can consume additional
	 * buffers before releasing the previous ones.
	 */
	wil->rx_buff_id_count = WIL_RX_BUFF_ARR_SIZE_DEFAULT;

	wil->amsdu_en = 1;

	return 0;

out_wmi_wq:
	destroy_workqueue(wil->wmi_wq);

	return -EAGAIN;
}

void wil6210_bus_request(struct wil6210_priv *wil, u32 kbps)
{
	if (wil->platform_ops.bus_request) {
		wil->bus_request_kbps = kbps;
		wil->platform_ops.bus_request(wil->platform_handle, kbps);
	}
}

/**
 * wil6210_disconnect - disconnect one connection
 * @vif: virtual interface context
 * @bssid: peer to disconnect, NULL to disconnect all
 * @reason_code: Reason code for the Disassociation frame
 * @from_event: whether is invoked from FW event handler
 *
 * Disconnect and release associated resources. If invoked not from the
 * FW event handler, issue WMI command(s) to trigger MAC disconnect.
 */
void wil6210_disconnect(struct wil6210_vif *vif, const u8 *bssid,
			u16 reason_code, bool from_event)
{
	struct wil6210_priv *wil = vif_to_wil(vif);

	wil_dbg_misc(wil, "disconnect\n");

	del_timer_sync(&vif->connect_timer);
	_wil6210_disconnect(vif, bssid, reason_code, from_event);
}

void wil_priv_deinit(struct wil6210_priv *wil)
{
	wil_dbg_misc(wil, "priv_deinit\n");

	wil_set_recovery_state(wil, fw_recovery_idle);
	cancel_work_sync(&wil->fw_error_worker);
	wmi_event_flush(wil);
	destroy_workqueue(wil->wq_service);
	destroy_workqueue(wil->wmi_wq);
}

static void wil_shutdown_bl(struct wil6210_priv *wil)
{
	u32 val;

	wil_s(wil, RGF_USER_BL +
	      offsetof(struct bl_dedicated_registers_v1,
		       bl_shutdown_handshake), BL_SHUTDOWN_HS_GRTD);

	usleep_range(100, 150);

	val = wil_r(wil, RGF_USER_BL +
		    offsetof(struct bl_dedicated_registers_v1,
			     bl_shutdown_handshake));
	if (val & BL_SHUTDOWN_HS_RTD) {
		wil_dbg_misc(wil, "BL is ready for halt\n");
		return;
	}

	wil_err(wil, "BL did not report ready for halt\n");
}

/* this format is used by ARC embedded CPU for instruction memory */
static inline u32 ARC_me_imm32(u32 d)
{
	return ((d & 0xffff0000) >> 16) | ((d & 0x0000ffff) << 16);
}

/* defines access to interrupt vectors for wil_freeze_bl */
#define ARC_IRQ_VECTOR_OFFSET(N)	((N) * 8)
/* ARC long jump instruction */
#define ARC_JAL_INST			(0x20200f80)

static void wil_freeze_bl(struct wil6210_priv *wil)
{
	u32 jal, upc, saved;
	u32 ivt3 = ARC_IRQ_VECTOR_OFFSET(3);

	jal = wil_r(wil, wil->iccm_base + ivt3);
	if (jal != ARC_me_imm32(ARC_JAL_INST)) {
		wil_dbg_misc(wil, "invalid IVT entry found, skipping\n");
		return;
	}

	/* prevent the target from entering deep sleep
	 * and disabling memory access
	 */
	saved = wil_r(wil, RGF_USER_USAGE_8);
	wil_w(wil, RGF_USER_USAGE_8, saved | BIT_USER_PREVENT_DEEP_SLEEP);
	usleep_range(20, 25); /* let the BL process the bit */

	/* redirect to endless loop in the INT_L1 context and let it trap */
	wil_w(wil, wil->iccm_base + ivt3 + 4, ARC_me_imm32(ivt3));
	usleep_range(20, 25); /* let the BL get into the trap */

	/* verify the BL is frozen */
	upc = wil_r(wil, RGF_USER_CPU_PC);
	if (upc < ivt3 || (upc > (ivt3 + 8)))
		wil_dbg_misc(wil, "BL freeze failed, PC=0x%08X\n", upc);

	wil_w(wil, RGF_USER_USAGE_8, saved);
}

static void wil_bl_prepare_halt(struct wil6210_priv *wil)
{
	u32 tmp, ver;

	/* before halting device CPU driver must make sure BL is not accessing
	 * host memory. This is done differently depending on BL version:
	 * 1. For very old BL versions the procedure is skipped
	 * (not supported).
	 * 2. For old BL version we use a special trick to freeze the BL
	 * 3. For new BL versions we shutdown the BL using handshake procedure.
	 */
	tmp = wil_r(wil, RGF_USER_BL +
		    offsetof(struct bl_dedicated_registers_v0,
			     boot_loader_struct_version));
	if (!tmp) {
		wil_dbg_misc(wil, "old BL, skipping halt preparation\n");
		return;
	}

	tmp = wil_r(wil, RGF_USER_BL +
		    offsetof(struct bl_dedicated_registers_v1,
			     bl_shutdown_handshake));
	ver = BL_SHUTDOWN_HS_PROT_VER(tmp);

	if (ver > 0)
		wil_shutdown_bl(wil);
	else
		wil_freeze_bl(wil);
}

static inline void wil_halt_cpu(struct wil6210_priv *wil)
{
	if (wil->hw_version >= HW_VER_TALYN_MB) {
		wil_w(wil, RGF_USER_USER_CPU_0_TALYN_MB,
		      BIT_USER_USER_CPU_MAN_RST);
		wil_w(wil, RGF_USER_MAC_CPU_0_TALYN_MB,
		      BIT_USER_MAC_CPU_MAN_RST);
	} else {
		wil_w(wil, RGF_USER_USER_CPU_0, BIT_USER_USER_CPU_MAN_RST);
		wil_w(wil, RGF_USER_MAC_CPU_0,  BIT_USER_MAC_CPU_MAN_RST);
	}
}

static inline void wil_release_cpu(struct wil6210_priv *wil)
{
	/* Start CPU */
	if (wil->hw_version >= HW_VER_TALYN_MB)
		wil_w(wil, RGF_USER_USER_CPU_0_TALYN_MB, 1);
	else
		wil_w(wil, RGF_USER_USER_CPU_0, 1);
}

static void wil_set_oob_mode(struct wil6210_priv *wil, u8 mode)
{
	wil_info(wil, "oob_mode to %d\n", mode);
	switch (mode) {
	case 0:
		wil_c(wil, RGF_USER_USAGE_6, BIT_USER_OOB_MODE |
		      BIT_USER_OOB_R2_MODE);
		break;
	case 1:
		wil_c(wil, RGF_USER_USAGE_6, BIT_USER_OOB_R2_MODE);
		wil_s(wil, RGF_USER_USAGE_6, BIT_USER_OOB_MODE);
		break;
	case 2:
		wil_c(wil, RGF_USER_USAGE_6, BIT_USER_OOB_MODE);
		wil_s(wil, RGF_USER_USAGE_6, BIT_USER_OOB_R2_MODE);
		break;
	default:
		wil_err(wil, "invalid oob_mode: %d\n", mode);
	}
}

static int wil_wait_device_ready(struct wil6210_priv *wil, int no_flash)
{
	int delay = 0;
	u32 x, x1 = 0;

	/* wait until device ready. */
	if (no_flash) {
		msleep(PMU_READY_DELAY_MS);

		wil_dbg_misc(wil, "Reset completed\n");
	} else {
		do {
			msleep(RST_DELAY);
			x = wil_r(wil, RGF_USER_BL +
				  offsetof(struct bl_dedicated_registers_v0,
					   boot_loader_ready));
			if (x1 != x) {
				wil_dbg_misc(wil, "BL.ready 0x%08x => 0x%08x\n",
					     x1, x);
				x1 = x;
			}
			if (delay++ > RST_COUNT) {
				wil_err(wil, "Reset not completed, bl.ready 0x%08x\n",
					x);
				return -ETIME;
			}
		} while (x != BL_READY);

		wil_dbg_misc(wil, "Reset completed in %d ms\n",
			     delay * RST_DELAY);
	}

	return 0;
}

static int wil_wait_device_ready_talyn_mb(struct wil6210_priv *wil)
{
	u32 otp_hw;
	u8 signature_status;
	bool otp_signature_err;
	bool hw_section_done;
	u32 otp_qc_secured;
	int delay = 0;

	/* Wait for OTP signature test to complete */
	usleep_range(2000, 2200);

	wil->boot_config = WIL_BOOT_ERR;

	/* Poll until OTP signature status is valid.
	 * In vanilla and development modes, when signature test is complete
	 * HW sets BIT_OTP_SIGNATURE_ERR_TALYN_MB.
	 * In production mode BIT_OTP_SIGNATURE_ERR_TALYN_MB remains 0, poll
	 * for signature status change to 2 or 3.
	 */
	do {
		otp_hw = wil_r(wil, RGF_USER_OTP_HW_RD_MACHINE_1);
		signature_status = WIL_GET_BITS(otp_hw, 8, 9);
		otp_signature_err = otp_hw & BIT_OTP_SIGNATURE_ERR_TALYN_MB;

		if (otp_signature_err &&
		    signature_status == WIL_SIG_STATUS_VANILLA) {
			wil->boot_config = WIL_BOOT_VANILLA;
			break;
		}
		if (otp_signature_err &&
		    signature_status == WIL_SIG_STATUS_DEVELOPMENT) {
			wil->boot_config = WIL_BOOT_DEVELOPMENT;
			break;
		}
		if (!otp_signature_err &&
		    signature_status == WIL_SIG_STATUS_PRODUCTION) {
			wil->boot_config = WIL_BOOT_PRODUCTION;
			break;
		}
		if  (!otp_signature_err &&
		     signature_status ==
		     WIL_SIG_STATUS_CORRUPTED_PRODUCTION) {
			/* Unrecognized OTP signature found. Possibly a
			 * corrupted production signature, access control
			 * is applied as in production mode, therefore
			 * do not fail
			 */
			wil->boot_config = WIL_BOOT_PRODUCTION;
			break;
		}
		if (delay++ > OTP_HW_COUNT)
			break;

		usleep_range(OTP_HW_DELAY, OTP_HW_DELAY + 10);
	} while (!otp_signature_err && signature_status == 0);

	if (wil->boot_config == WIL_BOOT_ERR) {
		wil_err(wil,
			"invalid boot config, signature_status %d otp_signature_err %d\n",
			signature_status, otp_signature_err);
		return -ETIME;
	}

	wil_dbg_misc(wil,
		     "signature test done in %d usec, otp_hw 0x%x, boot_config %d\n",
		     delay * OTP_HW_DELAY, otp_hw, wil->boot_config);

	if (wil->boot_config == WIL_BOOT_VANILLA)
		/* Assuming not SPI boot (currently not supported) */
		goto out;

	hw_section_done = otp_hw & BIT_OTP_HW_SECTION_DONE_TALYN_MB;
	delay = 0;

	while (!hw_section_done) {
		msleep(RST_DELAY);

		otp_hw = wil_r(wil, RGF_USER_OTP_HW_RD_MACHINE_1);
		hw_section_done = otp_hw & BIT_OTP_HW_SECTION_DONE_TALYN_MB;

		if (delay++ > RST_COUNT) {
			wil_err(wil, "TO waiting for hw_section_done\n");
			return -ETIME;
		}
	}

	wil_dbg_misc(wil, "HW section done in %d ms\n", delay * RST_DELAY);

	otp_qc_secured = wil_r(wil, RGF_OTP_QC_SECURED);
	wil->secured_boot = otp_qc_secured & BIT_BOOT_FROM_ROM ? 1 : 0;
	wil_dbg_misc(wil, "secured boot is %sabled\n",
		     wil->secured_boot ? "en" : "dis");

out:
	wil_dbg_misc(wil, "Reset completed\n");

	return 0;
}

static int wil_target_reset(struct wil6210_priv *wil, int no_flash)
{
	u32 x;
	int rc;

	wil_dbg_misc(wil, "Resetting \"%s\"...\n", wil->hw_name);

	if (wil->hw_version < HW_VER_TALYN) {
		/* Clear MAC link up */
		wil_s(wil, RGF_HP_CTRL, BIT(15));
		wil_s(wil, RGF_USER_CLKS_CTL_SW_RST_MASK_0,
		      BIT_HPAL_PERST_FROM_PAD);
		wil_s(wil, RGF_USER_CLKS_CTL_SW_RST_MASK_0, BIT_CAR_PERST_RST);
	}

	wil_halt_cpu(wil);

	if (!no_flash) {
		/* clear all boot loader "ready" bits */
		wil_w(wil, RGF_USER_BL +
		      offsetof(struct bl_dedicated_registers_v0,
			       boot_loader_ready), 0);
		/* this should be safe to write even with old BLs */
		wil_w(wil, RGF_USER_BL +
		      offsetof(struct bl_dedicated_registers_v1,
			       bl_shutdown_handshake), 0);
	}
	/* Clear Fw Download notification */
	wil_c(wil, RGF_USER_USAGE_6, BIT(0));

	wil_s(wil, RGF_CAF_OSC_CONTROL, BIT_CAF_OSC_XTAL_EN);
	/* XTAL stabilization should take about 3ms */
	usleep_range(5000, 7000);
	x = wil_r(wil, RGF_CAF_PLL_LOCK_STATUS);
	if (!(x & BIT_CAF_OSC_DIG_XTAL_STABLE)) {
		wil_err(wil, "Xtal stabilization timeout\n"
			"RGF_CAF_PLL_LOCK_STATUS = 0x%08x\n", x);
		return -ETIME;
	}
	/* switch 10k to XTAL*/
	wil_c(wil, RGF_USER_SPARROW_M_4, BIT_SPARROW_M_4_SEL_SLEEP_OR_REF);
	/* 40 MHz */
	wil_c(wil, RGF_USER_CLKS_CTL_0, BIT_USER_CLKS_CAR_AHB_SW_SEL);

	wil_w(wil, RGF_USER_CLKS_CTL_EXT_SW_RST_VEC_0, 0x3ff81f);
	wil_w(wil, RGF_USER_CLKS_CTL_EXT_SW_RST_VEC_1, 0xf);

	if (wil->hw_version >= HW_VER_TALYN_MB) {
		wil_w(wil, RGF_USER_CLKS_CTL_SW_RST_VEC_2, 0x7e000000);
		wil_w(wil, RGF_USER_CLKS_CTL_SW_RST_VEC_1, 0x0000003f);
		wil_w(wil, RGF_USER_CLKS_CTL_SW_RST_VEC_3, 0xc00000f0);
		wil_w(wil, RGF_USER_CLKS_CTL_SW_RST_VEC_0, 0xffe7fe00);
	} else {
		wil_w(wil, RGF_USER_CLKS_CTL_SW_RST_VEC_2, 0xfe000000);
		wil_w(wil, RGF_USER_CLKS_CTL_SW_RST_VEC_1, 0x0000003f);
		wil_w(wil, RGF_USER_CLKS_CTL_SW_RST_VEC_3, 0x000000f0);
		wil_w(wil, RGF_USER_CLKS_CTL_SW_RST_VEC_0, 0xffe7fe00);
	}

	wil_w(wil, RGF_USER_CLKS_CTL_EXT_SW_RST_VEC_0, 0x0);
	wil_w(wil, RGF_USER_CLKS_CTL_EXT_SW_RST_VEC_1, 0x0);

	wil_w(wil, RGF_USER_CLKS_CTL_SW_RST_VEC_3, 0);
	wil_w(wil, RGF_USER_CLKS_CTL_SW_RST_VEC_2, 0);
	wil_w(wil, RGF_USER_CLKS_CTL_SW_RST_VEC_1, 0);
	wil_w(wil, RGF_USER_CLKS_CTL_SW_RST_VEC_0, 0);

	wil_w(wil, RGF_USER_CLKS_CTL_SW_RST_VEC_3, 0x00000003);
	/* reset A2 PCIE AHB */
	wil_w(wil, RGF_USER_CLKS_CTL_SW_RST_VEC_2, 0x00008000);

	wil_w(wil, RGF_USER_CLKS_CTL_SW_RST_VEC_0, 0);

	if (wil->hw_version == HW_VER_TALYN_MB)
		rc = wil_wait_device_ready_talyn_mb(wil);
	else
		rc = wil_wait_device_ready(wil, no_flash);
	if (rc)
		return rc;

	wil_c(wil, RGF_USER_CLKS_CTL_0, BIT_USER_CLKS_RST_PWGD);

	/* enable fix for HW bug related to the SA/DA swap in AP Rx */
	wil_s(wil, RGF_DMA_OFUL_NID_0, BIT_DMA_OFUL_NID_0_RX_EXT_TR_EN |
	      BIT_DMA_OFUL_NID_0_RX_EXT_A3_SRC);

	if (wil->hw_version < HW_VER_TALYN_MB && no_flash) {
		/* Reset OTP HW vectors to fit 40MHz */
		wil_w(wil, RGF_USER_XPM_IFC_RD_TIME1, 0x60001);
		wil_w(wil, RGF_USER_XPM_IFC_RD_TIME2, 0x20027);
		wil_w(wil, RGF_USER_XPM_IFC_RD_TIME3, 0x1);
		wil_w(wil, RGF_USER_XPM_IFC_RD_TIME4, 0x20027);
		wil_w(wil, RGF_USER_XPM_IFC_RD_TIME5, 0x30003);
		wil_w(wil, RGF_USER_XPM_IFC_RD_TIME6, 0x20002);
		wil_w(wil, RGF_USER_XPM_IFC_RD_TIME7, 0x60001);
		wil_w(wil, RGF_USER_XPM_IFC_RD_TIME8, 0x60001);
		wil_w(wil, RGF_USER_XPM_IFC_RD_TIME9, 0x60001);
		wil_w(wil, RGF_USER_XPM_IFC_RD_TIME10, 0x60001);
		wil_w(wil, RGF_USER_XPM_RD_DOUT_SAMPLE_TIME, 0x57);
	}

	return 0;
}

static void wil_collect_fw_info(struct wil6210_priv *wil)
{
	struct wiphy *wiphy = wil_to_wiphy(wil);
	u8 retry_short;
	int rc;

	wil_refresh_fw_capabilities(wil);

	rc = wmi_get_mgmt_retry(wil, &retry_short);
	if (!rc) {
		wiphy->retry_short = retry_short;
		wil_dbg_misc(wil, "FW retry_short: %d\n", retry_short);
	}
}

void wil_refresh_fw_capabilities(struct wil6210_priv *wil)
{
	struct wiphy *wiphy = wil_to_wiphy(wil);
	int features;

	wil->keep_radio_on_during_sleep =
		test_bit(WIL_PLATFORM_CAPA_RADIO_ON_IN_SUSPEND,
			 wil->platform_capa) &&
		test_bit(WMI_FW_CAPABILITY_D3_SUSPEND, wil->fw_capabilities);

	wil_info(wil, "keep_radio_on_during_sleep (%d)\n",
		 wil->keep_radio_on_during_sleep);

	if (test_bit(WMI_FW_CAPABILITY_RSSI_REPORTING, wil->fw_capabilities))
		wiphy->signal_type = CFG80211_SIGNAL_TYPE_MBM;
	else
		wiphy->signal_type = CFG80211_SIGNAL_TYPE_UNSPEC;

	if (test_bit(WMI_FW_CAPABILITY_PNO, wil->fw_capabilities)) {
		wiphy->max_sched_scan_reqs = 1;
		wiphy->max_sched_scan_ssids = WMI_MAX_PNO_SSID_NUM;
		wiphy->max_match_sets = WMI_MAX_PNO_SSID_NUM;
		wiphy->max_sched_scan_ie_len = WMI_MAX_IE_LEN;
		wiphy->max_sched_scan_plans = WMI_MAX_PLANS_NUM;
	}

	if (test_bit(WMI_FW_CAPABILITY_TX_REQ_EXT, wil->fw_capabilities))
		wiphy->flags |= WIPHY_FLAG_OFFCHAN_TX;

	if (wil->platform_ops.set_features) {
		features = (test_bit(WMI_FW_CAPABILITY_REF_CLOCK_CONTROL,
				     wil->fw_capabilities) &&
			    test_bit(WIL_PLATFORM_CAPA_EXT_CLK,
				     wil->platform_capa)) ?
			BIT(WIL_PLATFORM_FEATURE_FW_EXT_CLK_CONTROL) : 0;

		if (wil->n_msi == 3)
			features |= BIT(WIL_PLATFORM_FEATURE_TRIPLE_MSI);

		wil->platform_ops.set_features(wil->platform_handle, features);
	}

	if (test_bit(WMI_FW_CAPABILITY_BACK_WIN_SIZE_64,
		     wil->fw_capabilities)) {
		wil->max_agg_wsize = WIL_MAX_AGG_WSIZE_64;
		wil->max_ampdu_size = WIL_MAX_AMPDU_SIZE_128;
	} else {
		wil->max_agg_wsize = WIL_MAX_AGG_WSIZE;
		wil->max_ampdu_size = WIL_MAX_AMPDU_SIZE;
	}
}

void wil_mbox_ring_le2cpus(struct wil6210_mbox_ring *r)
{
	le32_to_cpus(&r->base);
	le16_to_cpus(&r->entry_size);
	le16_to_cpus(&r->size);
	le32_to_cpus(&r->tail);
	le32_to_cpus(&r->head);
}

/* construct actual board file name to use */
void wil_get_board_file(struct wil6210_priv *wil, char *buf, size_t len)
{
	const char *board_file;
	const char *wil_talyn_fw_name = ftm_mode ? WIL_FW_NAME_FTM_TALYN :
			      WIL_FW_NAME_TALYN;

	if (wil->board_file) {
		board_file = wil->board_file;
	} else {
		/* If specific FW file is used for Talyn,
		 * use specific board file
		 */
		if (strcmp(wil->wil_fw_name, wil_talyn_fw_name) == 0)
			board_file = WIL_BRD_NAME_TALYN;
		else
			board_file = WIL_BOARD_FILE_NAME;
	}

	strlcpy(buf, board_file, len);
}

static int wil_get_bl_info(struct wil6210_priv *wil)
{
	struct net_device *ndev = wil->main_ndev;
	struct wiphy *wiphy = wil_to_wiphy(wil);
	union {
		struct bl_dedicated_registers_v0 bl0;
		struct bl_dedicated_registers_v1 bl1;
	} bl;
	u32 bl_ver;
	u8 *mac;
	u16 rf_status;

	wil_memcpy_fromio_32(&bl, wil->csr + HOSTADDR(RGF_USER_BL),
			     sizeof(bl));
	bl_ver = le32_to_cpu(bl.bl0.boot_loader_struct_version);
	mac = bl.bl0.mac_address;

	if (bl_ver == 0) {
		le32_to_cpus(&bl.bl0.rf_type);
		le32_to_cpus(&bl.bl0.baseband_type);
		rf_status = 0; /* actually, unknown */
		wil_info(wil,
			 "Boot Loader struct v%d: MAC = %pM RF = 0x%08x bband = 0x%08x\n",
			 bl_ver, mac,
			 bl.bl0.rf_type, bl.bl0.baseband_type);
		wil_info(wil, "Boot Loader build unknown for struct v0\n");
	} else {
		le16_to_cpus(&bl.bl1.rf_type);
		rf_status = le16_to_cpu(bl.bl1.rf_status);
		le32_to_cpus(&bl.bl1.baseband_type);
		le16_to_cpus(&bl.bl1.bl_version_subminor);
		le16_to_cpus(&bl.bl1.bl_version_build);
		wil_info(wil,
			 "Boot Loader struct v%d: MAC = %pM RF = 0x%04x (status 0x%04x) bband = 0x%08x\n",
			 bl_ver, mac,
			 bl.bl1.rf_type, rf_status,
			 bl.bl1.baseband_type);
		wil_info(wil, "Boot Loader build %d.%d.%d.%d\n",
			 bl.bl1.bl_version_major, bl.bl1.bl_version_minor,
			 bl.bl1.bl_version_subminor, bl.bl1.bl_version_build);
	}

	if (!is_valid_ether_addr(mac)) {
		wil_err(wil, "BL: Invalid MAC %pM\n", mac);
		return -EINVAL;
	}

	ether_addr_copy(ndev->perm_addr, mac);
	ether_addr_copy(wiphy->perm_addr, mac);
	if (!is_valid_ether_addr(ndev->dev_addr))
		ether_addr_copy(ndev->dev_addr, mac);

	if (rf_status) {/* bad RF cable? */
		wil_err(wil, "RF communication error 0x%04x",
			rf_status);
		return -EAGAIN;
	}

	return 0;
}

static void wil_bl_crash_info(struct wil6210_priv *wil, bool is_err)
{
	u32 bl_assert_code, bl_assert_blink, bl_magic_number;
	u32 bl_ver = wil_r(wil, RGF_USER_BL +
			   offsetof(struct bl_dedicated_registers_v0,
				    boot_loader_struct_version));

	if (bl_ver < 2)
		return;

	bl_assert_code = wil_r(wil, RGF_USER_BL +
			       offsetof(struct bl_dedicated_registers_v1,
					bl_assert_code));
	bl_assert_blink = wil_r(wil, RGF_USER_BL +
				offsetof(struct bl_dedicated_registers_v1,
					 bl_assert_blink));
	bl_magic_number = wil_r(wil, RGF_USER_BL +
				offsetof(struct bl_dedicated_registers_v1,
					 bl_magic_number));

	if (is_err) {
		wil_err(wil,
			"BL assert code 0x%08x blink 0x%08x magic 0x%08x\n",
			bl_assert_code, bl_assert_blink, bl_magic_number);
	} else {
		wil_dbg_misc(wil,
			     "BL assert code 0x%08x blink 0x%08x magic 0x%08x\n",
			     bl_assert_code, bl_assert_blink, bl_magic_number);
	}
}

static int wil_get_otp_info(struct wil6210_priv *wil)
{
	struct net_device *ndev = wil->main_ndev;
	struct wiphy *wiphy = wil_to_wiphy(wil);
	u8 mac[8];
	int mac_addr;

	if (wil->hw_version >= HW_VER_TALYN_MB)
		mac_addr = RGF_OTP_MAC_TALYN_MB;
	else
		mac_addr = RGF_OTP_MAC;

	wil_memcpy_fromio_32(mac, wil->csr + HOSTADDR(mac_addr),
			     sizeof(mac));
	if (!is_valid_ether_addr(mac)) {
		wil_err(wil, "Invalid MAC %pM\n", mac);
		return -EINVAL;
	}

	ether_addr_copy(ndev->perm_addr, mac);
	ether_addr_copy(wiphy->perm_addr, mac);
	if (!is_valid_ether_addr(ndev->dev_addr))
		ether_addr_copy(ndev->dev_addr, mac);

	return 0;
}

static int wil_wait_for_fw_ready(struct wil6210_priv *wil)
{
	ulong to = msecs_to_jiffies(2000);
	ulong left = wait_for_completion_timeout(&wil->wmi_ready, to);

	if (0 == left) {
		wil_err(wil, "Firmware not ready\n");
		return -ETIME;
	} else {
		wil_info(wil, "FW ready after %d ms. HW version 0x%08x\n",
			 jiffies_to_msecs(to-left), wil->hw_version);
	}
	return 0;
}

void wil_abort_scan(struct wil6210_vif *vif, bool sync)
{
	struct wil6210_priv *wil = vif_to_wil(vif);
	int rc;
	struct cfg80211_scan_info info = {
		.aborted = true,
	};

	lockdep_assert_held(&wil->vif_mutex);

	if (!vif->scan_request)
		return;

	wil_dbg_misc(wil, "Abort scan_request 0x%p\n", vif->scan_request);
	del_timer_sync(&vif->scan_timer);
	mutex_unlock(&wil->vif_mutex);
	rc = wmi_abort_scan(vif);
	if (!rc && sync)
		wait_event_interruptible_timeout(wil->wq, !vif->scan_request,
						 msecs_to_jiffies(
						 WAIT_FOR_SCAN_ABORT_MS));

	mutex_lock(&wil->vif_mutex);
	if (vif->scan_request) {
		cfg80211_scan_done(vif->scan_request, &info);
		vif->scan_request = NULL;
	}
}

void wil_abort_scan_all_vifs(struct wil6210_priv *wil, bool sync)
{
	int i;

	lockdep_assert_held(&wil->vif_mutex);

	for (i = 0; i < wil->max_vifs; i++) {
		struct wil6210_vif *vif = wil->vifs[i];

		if (vif)
			wil_abort_scan(vif, sync);
	}
}

int wil_ps_update(struct wil6210_priv *wil, enum wmi_ps_profile_type ps_profile)
{
	int rc;

	if (!test_bit(WMI_FW_CAPABILITY_PS_CONFIG, wil->fw_capabilities)) {
		wil_err(wil, "set_power_mgmt not supported\n");
		return -EOPNOTSUPP;
	}

	rc  = wmi_ps_dev_profile_cfg(wil, ps_profile);
	if (rc)
		wil_err(wil, "wmi_ps_dev_profile_cfg failed (%d)\n", rc);
	else
		wil->ps_profile = ps_profile;

	return rc;
}

static void wil_pre_fw_config(struct wil6210_priv *wil)
{
	/* Mark FW as loaded from host */
	wil_s(wil, RGF_USER_USAGE_6, 1);

	/* clear any interrupts which on-card-firmware
	 * may have set
	 */
	wil6210_clear_irq(wil);
	/* CAF_ICR - clear and mask */
	/* it is W1C, clear by writing back same value */
	wil_s(wil, RGF_CAF_ICR + offsetof(struct RGF_ICR, ICR), 0);
	wil_w(wil, RGF_CAF_ICR + offsetof(struct RGF_ICR, IMV), ~0);
	/* clear PAL_UNIT_ICR (potential D0->D3 leftover)
	 * In Talyn-MB host cannot access this register due to
	 * access control, hence PAL_UNIT_ICR is cleared by the FW
	 */
	if (wil->hw_version < HW_VER_TALYN_MB)
		wil_s(wil, RGF_PAL_UNIT_ICR + offsetof(struct RGF_ICR, ICR),
		      0);

	if (wil->fw_calib_result > 0) {
		__le32 val = cpu_to_le32(wil->fw_calib_result |
						(CALIB_RESULT_SIGNATURE << 8));
		wil_w(wil, RGF_USER_FW_CALIB_RESULT, (u32 __force)val);
	}
}

static int wil_restore_vifs(struct wil6210_priv *wil)
{
	struct wil6210_vif *vif;
	struct net_device *ndev;
	struct wireless_dev *wdev;
	int i, rc;

	for (i = 0; i < wil->max_vifs; i++) {
		vif = wil->vifs[i];
		if (!vif)
			continue;
		vif->ap_isolate = 0;
		if (vif->mid) {
			ndev = vif_to_ndev(vif);
			wdev = vif_to_wdev(vif);
			rc = wmi_port_allocate(wil, vif->mid, ndev->dev_addr,
					       wdev->iftype);
			if (rc) {
				wil_err(wil, "fail to restore VIF %d type %d, rc %d\n",
					i, wdev->iftype, rc);
				return rc;
			}
		}
	}

	return 0;
}

/*
 * We reset all the structures, and we reset the UMAC.
 * After calling this routine, you're expected to reload
 * the firmware.
 */
int wil_reset(struct wil6210_priv *wil, bool load_fw)
{
	int rc, i;
	unsigned long status_flags = BIT(wil_status_resetting);
	int no_flash;
	struct wil6210_vif *vif;

	wil_dbg_misc(wil, "reset\n");

	WARN_ON(!mutex_is_locked(&wil->mutex));
	WARN_ON(test_bit(wil_status_napi_en, wil->status));

	if (debug_fw) {
		static const u8 mac[ETH_ALEN] = {
			0x00, 0xde, 0xad, 0x12, 0x34, 0x56,
		};
		struct net_device *ndev = wil->main_ndev;

		ether_addr_copy(ndev->perm_addr, mac);
		ether_addr_copy(ndev->dev_addr, ndev->perm_addr);
		return 0;
	}

	if (wil->hw_version == HW_VER_UNKNOWN)
		return -ENODEV;

	if (test_bit(WIL_PLATFORM_CAPA_T_PWR_ON_0, wil->platform_capa)) {
		wil_dbg_misc(wil, "Notify FW to set T_POWER_ON=0\n");
		wil_s(wil, RGF_USER_USAGE_8, BIT_USER_SUPPORT_T_POWER_ON_0);
	}

	if (test_bit(WIL_PLATFORM_CAPA_EXT_CLK, wil->platform_capa)) {
		wil_dbg_misc(wil, "Notify FW on ext clock configuration\n");
		wil_s(wil, RGF_USER_USAGE_8, BIT_USER_EXT_CLK);
	}

	if (wil->platform_ops.notify) {
		rc = wil->platform_ops.notify(wil->platform_handle,
					      WIL_PLATFORM_EVT_PRE_RESET);
		if (rc)
			wil_err(wil, "PRE_RESET platform notify failed, rc %d\n",
				rc);
	}

	set_bit(wil_status_resetting, wil->status);
	if (test_bit(wil_status_collecting_dumps, wil->status)) {
		/* Device collects crash dump, cancel the reset.
		 * following crash dump collection, reset would take place.
		 */
		wil_dbg_misc(wil, "reject reset while collecting crash dump\n");
		rc = -EBUSY;
		goto out;
	}

	mutex_lock(&wil->vif_mutex);
	wil_abort_scan_all_vifs(wil, false);
	mutex_unlock(&wil->vif_mutex);

	for (i = 0; i < wil->max_vifs; i++) {
		vif = wil->vifs[i];
		if (vif) {
			cancel_work_sync(&vif->disconnect_worker);
			wil6210_disconnect(vif, NULL,
					   WLAN_REASON_DEAUTH_LEAVING, false);
		}
	}
	wil_bcast_fini_all(wil);

	/* Disable device led before reset*/
	wmi_led_cfg(wil, false);

	/* prevent NAPI from being scheduled and prevent wmi commands */
	mutex_lock(&wil->wmi_mutex);
	if (test_bit(wil_status_suspending, wil->status))
		status_flags |= BIT(wil_status_suspending);
	bitmap_and(wil->status, wil->status, &status_flags,
		   wil_status_last);
	wil_dbg_misc(wil, "wil->status (0x%lx)\n", *wil->status);
	mutex_unlock(&wil->wmi_mutex);

	wil_mask_irq(wil);

	wmi_event_flush(wil);

	flush_workqueue(wil->wq_service);
	flush_workqueue(wil->wmi_wq);

	no_flash = test_bit(hw_capa_no_flash, wil->hw_capa);
	if (!no_flash)
		wil_bl_crash_info(wil, false);
	wil_disable_irq(wil);
	rc = wil_target_reset(wil, no_flash);
	wil6210_clear_irq(wil);
	wil_enable_irq(wil);
	wil->txrx_ops.rx_fini(wil);
	wil->txrx_ops.tx_fini(wil);
	if (rc) {
		if (!no_flash)
			wil_bl_crash_info(wil, true);
		goto out;
	}

	if (no_flash) {
		rc = wil_get_otp_info(wil);
	} else {
		rc = wil_get_bl_info(wil);
		if (rc == -EAGAIN && !load_fw)
			/* ignore RF error if not going up */
			rc = 0;
	}
	if (rc)
		goto out;

	wil_set_oob_mode(wil, oob_mode);
	if (load_fw) {
		char board_file[WIL_BOARD_FILE_MAX_NAMELEN];

		if  (wil->secured_boot) {
			wil_err(wil, "secured boot is not supported\n");
			return -ENOTSUPP;
		}

		board_file[0] = '\0';
		wil_get_board_file(wil, board_file, sizeof(board_file));
		wil_info(wil, "Use firmware <%s> + board <%s>\n",
			 wil->wil_fw_name, board_file);

		if (!no_flash)
			wil_bl_prepare_halt(wil);

		wil_halt_cpu(wil);
		memset(wil->fw_version, 0, sizeof(wil->fw_version));
		/* Loading f/w from the file */
		rc = wil_request_firmware(wil, wil->wil_fw_name, true);
		if (rc)
			goto out;
		if (wil->brd_file_addr)
			rc = wil_request_board(wil, board_file);
		else
			rc = wil_request_firmware(wil, board_file, true);
		if (rc)
			goto out;

		wil_pre_fw_config(wil);
		wil_release_cpu(wil);
	}

	/* init after reset */
	reinit_completion(&wil->wmi_ready);
	reinit_completion(&wil->wmi_call);
	reinit_completion(&wil->halp.comp);

	clear_bit(wil_status_resetting, wil->status);

	if (load_fw) {
		wil_unmask_irq(wil);

		/* we just started MAC, wait for FW ready */
		rc = wil_wait_for_fw_ready(wil);
		if (rc)
			return rc;

		/* check FW is responsive */
		rc = wmi_echo(wil);
		if (rc) {
			wil_err(wil, "wmi_echo failed, rc %d\n", rc);
			return rc;
		}

		wil->txrx_ops.configure_interrupt_moderation(wil);

		/* Enable OFU rdy valid bug fix, to prevent hang in oful34_rx
		 * while there is back-pressure from Host during RX
		 */
		if (wil->hw_version >= HW_VER_TALYN_MB)
			wil_s(wil, RGF_DMA_MISC_CTL,
			      BIT_OFUL34_RDY_VALID_BUG_FIX_EN);

		rc = wil_restore_vifs(wil);
		if (rc) {
			wil_err(wil, "failed to restore vifs, rc %d\n", rc);
			return rc;
		}

		wil_collect_fw_info(wil);

		if (wil->ps_profile != WMI_PS_PROFILE_TYPE_DEFAULT)
			wil_ps_update(wil, wil->ps_profile);

		if (wil->platform_ops.notify) {
			rc = wil->platform_ops.notify(wil->platform_handle,
						      WIL_PLATFORM_EVT_FW_RDY);
			if (rc) {
				wil_err(wil, "FW_RDY notify failed, rc %d\n",
					rc);
				rc = 0;
			}
		}
	}

	return rc;

out:
	clear_bit(wil_status_resetting, wil->status);
	return rc;
}

void wil_fw_error_recovery(struct wil6210_priv *wil)
{
	wil_dbg_misc(wil, "starting fw error recovery\n");

	if (test_bit(wil_status_resetting, wil->status)) {
		wil_info(wil, "Reset already in progress\n");
		return;
	}

	wil->recovery_state = fw_recovery_pending;
	schedule_work(&wil->fw_error_worker);
}

int __wil_up(struct wil6210_priv *wil)
{
	struct net_device *ndev = wil->main_ndev;
	struct wireless_dev *wdev = ndev->ieee80211_ptr;
	int rc;

	WARN_ON(!mutex_is_locked(&wil->mutex));

	rc = wil_reset(wil, true);
	if (rc)
		return rc;

	/* Rx RING. After MAC and beacon */
	rc = wil->txrx_ops.rx_init(wil, 1 << rx_ring_order);
	if (rc)
		return rc;

	rc = wil->txrx_ops.tx_init(wil);
	if (rc)
		return rc;

	switch (wdev->iftype) {
	case NL80211_IFTYPE_STATION:
		wil_dbg_misc(wil, "type: STATION\n");
		ndev->type = ARPHRD_ETHER;
		break;
	case NL80211_IFTYPE_AP:
		wil_dbg_misc(wil, "type: AP\n");
		ndev->type = ARPHRD_ETHER;
		break;
	case NL80211_IFTYPE_P2P_CLIENT:
		wil_dbg_misc(wil, "type: P2P_CLIENT\n");
		ndev->type = ARPHRD_ETHER;
		break;
	case NL80211_IFTYPE_P2P_GO:
		wil_dbg_misc(wil, "type: P2P_GO\n");
		ndev->type = ARPHRD_ETHER;
		break;
	case NL80211_IFTYPE_MONITOR:
		wil_dbg_misc(wil, "type: Monitor\n");
		ndev->type = ARPHRD_IEEE80211_RADIOTAP;
		/* ARPHRD_IEEE80211 or ARPHRD_IEEE80211_RADIOTAP ? */
		break;
	default:
		return -EOPNOTSUPP;
	}

	/* MAC address - pre-requisite for other commands */
	wmi_set_mac_address(wil, ndev->dev_addr);

	wil_dbg_misc(wil, "NAPI enable\n");
	napi_enable(&wil->napi_rx);
	napi_enable(&wil->napi_tx);
	set_bit(wil_status_napi_en, wil->status);

	wil6210_bus_request(wil, WIL_DEFAULT_BUS_REQUEST_KBPS);

	return 0;
}

int wil_up(struct wil6210_priv *wil)
{
	int rc;

	wil_dbg_misc(wil, "up\n");

	mutex_lock(&wil->mutex);
	rc = __wil_up(wil);
	mutex_unlock(&wil->mutex);

	return rc;
}

int __wil_down(struct wil6210_priv *wil)
{
	WARN_ON(!mutex_is_locked(&wil->mutex));

	set_bit(wil_status_resetting, wil->status);

	wil6210_bus_request(wil, 0);

	wil_disable_irq(wil);
	if (test_and_clear_bit(wil_status_napi_en, wil->status)) {
		napi_disable(&wil->napi_rx);
		napi_disable(&wil->napi_tx);
		wil_dbg_misc(wil, "NAPI disable\n");
	}
	wil_enable_irq(wil);

	mutex_lock(&wil->vif_mutex);
	wil_p2p_stop_radio_operations(wil);
	wil_abort_scan_all_vifs(wil, false);
	mutex_unlock(&wil->vif_mutex);

	return wil_reset(wil, false);
}

int wil_down(struct wil6210_priv *wil)
{
	int rc;

	wil_dbg_misc(wil, "down\n");

	wil_set_recovery_state(wil, fw_recovery_idle);
	mutex_lock(&wil->mutex);
	rc = __wil_down(wil);
	mutex_unlock(&wil->mutex);

	return rc;
}

int wil_find_cid(struct wil6210_priv *wil, u8 mid, const u8 *mac)
{
	int i;
	int rc = -ENOENT;

	for (i = 0; i < ARRAY_SIZE(wil->sta); i++) {
		if (wil->sta[i].mid == mid &&
		    wil->sta[i].status != wil_sta_unused &&
		    ether_addr_equal(wil->sta[i].addr, mac)) {
			rc = i;
			break;
		}
	}

	return rc;
}

void wil_halp_vote(struct wil6210_priv *wil)
{
	unsigned long rc;
	unsigned long to_jiffies = msecs_to_jiffies(WAIT_FOR_HALP_VOTE_MS);

	mutex_lock(&wil->halp.lock);

	wil_dbg_irq(wil, "halp_vote: start, HALP ref_cnt (%d)\n",
		    wil->halp.ref_cnt);

	if (++wil->halp.ref_cnt == 1) {
		reinit_completion(&wil->halp.comp);
		wil6210_set_halp(wil);
		rc = wait_for_completion_timeout(&wil->halp.comp, to_jiffies);
		if (!rc) {
			wil_err(wil, "HALP vote timed out\n");
			/* Mask HALP as done in case the interrupt is raised */
			wil6210_mask_halp(wil);
		} else {
			wil_dbg_irq(wil,
				    "halp_vote: HALP vote completed after %d ms\n",
				    jiffies_to_msecs(to_jiffies - rc));
		}
	}

	wil_dbg_irq(wil, "halp_vote: end, HALP ref_cnt (%d)\n",
		    wil->halp.ref_cnt);

	mutex_unlock(&wil->halp.lock);
}

void wil_halp_unvote(struct wil6210_priv *wil)
{
	WARN_ON(wil->halp.ref_cnt == 0);

	mutex_lock(&wil->halp.lock);

	wil_dbg_irq(wil, "halp_unvote: start, HALP ref_cnt (%d)\n",
		    wil->halp.ref_cnt);

	if (--wil->halp.ref_cnt == 0) {
		wil6210_clear_halp(wil);
		wil_dbg_irq(wil, "HALP unvote\n");
	}

	wil_dbg_irq(wil, "halp_unvote:end, HALP ref_cnt (%d)\n",
		    wil->halp.ref_cnt);

	mutex_unlock(&wil->halp.lock);
}

void wil_init_txrx_ops(struct wil6210_priv *wil)
{
	if (wil->use_enhanced_dma_hw)
		wil_init_txrx_ops_edma(wil);
	else
		wil_init_txrx_ops_legacy_dma(wil);
}<|MERGE_RESOLUTION|>--- conflicted
+++ resolved
@@ -274,11 +274,7 @@
 	memset(sta->tid_crypto_rx, 0, sizeof(sta->tid_crypto_rx));
 	memset(&sta->group_crypto_rx, 0, sizeof(sta->group_crypto_rx));
 	/* release vrings */
-<<<<<<< HEAD
-	for (i = 0; i < ARRAY_SIZE(wil->ring_tx); i++) {
-=======
 	for (i = min_ring_id; i < ARRAY_SIZE(wil->ring_tx); i++) {
->>>>>>> 17d93760
 		if (wil->ring2cid_tid[i][0] == cid)
 			wil_ring_fini_tx(wil, i);
 	}
@@ -609,15 +605,10 @@
 		wil->sta[i].mid = U8_MAX;
 	}
 
-<<<<<<< HEAD
-	for (i = 0; i < WIL6210_MAX_TX_RINGS; i++)
-		spin_lock_init(&wil->ring_tx_data[i].lock);
-=======
 	for (i = 0; i < WIL6210_MAX_TX_RINGS; i++) {
 		spin_lock_init(&wil->ring_tx_data[i].lock);
 		wil->ring2cid_tid[i][0] = WIL6210_MAX_CID;
 	}
->>>>>>> 17d93760
 
 	mutex_init(&wil->mutex);
 	mutex_init(&wil->vif_mutex);
@@ -665,11 +656,6 @@
 
 	/* edma configuration can be updated via debugfs before allocation */
 	wil->num_rx_status_rings = WIL_DEFAULT_NUM_RX_STATUS_RINGS;
-<<<<<<< HEAD
-	wil->use_compressed_rx_status = true;
-	wil->use_rx_hw_reordering = true;
-=======
->>>>>>> 17d93760
 	wil->tx_status_ring_order = WIL_TX_SRING_SIZE_ORDER_DEFAULT;
 
 	/* Rx status ring size should be bigger than the number of RX buffers
