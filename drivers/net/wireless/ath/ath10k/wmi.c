--- conflicted
+++ resolved
@@ -3199,21 +3199,12 @@
 			list_add_tail(&dst->list, &stats->peers_extd);
 		}
 	}
-<<<<<<< HEAD
 
 	if (stats_id & WMI_10_4_STAT_VDEV_EXTD) {
 		for (i = 0; i < num_vdev_stats; i++) {
 			const struct wmi_vdev_stats_extd *src;
 			struct ath10k_fw_stats_vdev_extd *dst;
 
-=======
-
-	if (stats_id & WMI_10_4_STAT_VDEV_EXTD) {
-		for (i = 0; i < num_vdev_stats; i++) {
-			const struct wmi_vdev_stats_extd *src;
-			struct ath10k_fw_stats_vdev_extd *dst;
-
->>>>>>> 17d93760
 			src = (void *)skb->data;
 			if (!skb_pull(skb, sizeof(*src)))
 				return -EPROTO;
@@ -4795,8 +4786,6 @@
 		}
 	}
 
-<<<<<<< HEAD
-=======
 	if (pream == -1) {
 		ath10k_warn(ar, "unknown wmi tpc final index and frequency: %u, %u\n",
 			    pream_idx, __le32_to_cpu(ev->chan_freq));
@@ -4804,7 +4793,6 @@
 		goto out;
 	}
 
->>>>>>> 17d93760
 	if (pream == 4)
 		tpc = min_t(u8, ev->rates_array[rate_idx],
 			    ev->max_reg_allow_pow[ch]);
