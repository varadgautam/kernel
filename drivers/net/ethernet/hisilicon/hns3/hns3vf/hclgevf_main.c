// SPDX-License-Identifier: GPL-2.0+
// Copyright (c) 2016-2017 Hisilicon Limited.

#include <linux/etherdevice.h>
#include <linux/iopoll.h>
#include <net/rtnetlink.h>
#include "hclgevf_cmd.h"
#include "hclgevf_main.h"
#include "hclge_mbx.h"
#include "hnae3.h"

#define HCLGEVF_NAME	"hclgevf"

<<<<<<< HEAD
=======
#define HCLGEVF_RESET_MAX_FAIL_CNT	5

>>>>>>> ecd3ad1c
static int hclgevf_reset_hdev(struct hclgevf_dev *hdev);
static struct hnae3_ae_algo ae_algovf;

static const struct pci_device_id ae_algovf_pci_tbl[] = {
	{PCI_VDEVICE(HUAWEI, HNAE3_DEV_ID_100G_VF), 0},
	{PCI_VDEVICE(HUAWEI, HNAE3_DEV_ID_100G_RDMA_DCB_PFC_VF), 0},
	/* required last entry */
	{0, }
};

static const u8 hclgevf_hash_key[] = {
	0x6D, 0x5A, 0x56, 0xDA, 0x25, 0x5B, 0x0E, 0xC2,
	0x41, 0x67, 0x25, 0x3D, 0x43, 0xA3, 0x8F, 0xB0,
	0xD0, 0xCA, 0x2B, 0xCB, 0xAE, 0x7B, 0x30, 0xB4,
	0x77, 0xCB, 0x2D, 0xA3, 0x80, 0x30, 0xF2, 0x0C,
	0x6A, 0x42, 0xB7, 0x3B, 0xBE, 0xAC, 0x01, 0xFA
};

MODULE_DEVICE_TABLE(pci, ae_algovf_pci_tbl);

static const u32 cmdq_reg_addr_list[] = {HCLGEVF_CMDQ_TX_ADDR_L_REG,
					 HCLGEVF_CMDQ_TX_ADDR_H_REG,
					 HCLGEVF_CMDQ_TX_DEPTH_REG,
					 HCLGEVF_CMDQ_TX_TAIL_REG,
					 HCLGEVF_CMDQ_TX_HEAD_REG,
					 HCLGEVF_CMDQ_RX_ADDR_L_REG,
					 HCLGEVF_CMDQ_RX_ADDR_H_REG,
					 HCLGEVF_CMDQ_RX_DEPTH_REG,
					 HCLGEVF_CMDQ_RX_TAIL_REG,
					 HCLGEVF_CMDQ_RX_HEAD_REG,
					 HCLGEVF_VECTOR0_CMDQ_SRC_REG,
					 HCLGEVF_CMDQ_INTR_STS_REG,
					 HCLGEVF_CMDQ_INTR_EN_REG,
					 HCLGEVF_CMDQ_INTR_GEN_REG};

static const u32 common_reg_addr_list[] = {HCLGEVF_MISC_VECTOR_REG_BASE,
					   HCLGEVF_RST_ING,
					   HCLGEVF_GRO_EN_REG};

static const u32 ring_reg_addr_list[] = {HCLGEVF_RING_RX_ADDR_L_REG,
					 HCLGEVF_RING_RX_ADDR_H_REG,
					 HCLGEVF_RING_RX_BD_NUM_REG,
					 HCLGEVF_RING_RX_BD_LENGTH_REG,
					 HCLGEVF_RING_RX_MERGE_EN_REG,
					 HCLGEVF_RING_RX_TAIL_REG,
					 HCLGEVF_RING_RX_HEAD_REG,
					 HCLGEVF_RING_RX_FBD_NUM_REG,
					 HCLGEVF_RING_RX_OFFSET_REG,
					 HCLGEVF_RING_RX_FBD_OFFSET_REG,
					 HCLGEVF_RING_RX_STASH_REG,
					 HCLGEVF_RING_RX_BD_ERR_REG,
					 HCLGEVF_RING_TX_ADDR_L_REG,
					 HCLGEVF_RING_TX_ADDR_H_REG,
					 HCLGEVF_RING_TX_BD_NUM_REG,
					 HCLGEVF_RING_TX_PRIORITY_REG,
					 HCLGEVF_RING_TX_TC_REG,
					 HCLGEVF_RING_TX_MERGE_EN_REG,
					 HCLGEVF_RING_TX_TAIL_REG,
					 HCLGEVF_RING_TX_HEAD_REG,
					 HCLGEVF_RING_TX_FBD_NUM_REG,
					 HCLGEVF_RING_TX_OFFSET_REG,
					 HCLGEVF_RING_TX_EBD_NUM_REG,
					 HCLGEVF_RING_TX_EBD_OFFSET_REG,
					 HCLGEVF_RING_TX_BD_ERR_REG,
					 HCLGEVF_RING_EN_REG};

static const u32 tqp_intr_reg_addr_list[] = {HCLGEVF_TQP_INTR_CTRL_REG,
					     HCLGEVF_TQP_INTR_GL0_REG,
					     HCLGEVF_TQP_INTR_GL1_REG,
					     HCLGEVF_TQP_INTR_GL2_REG,
					     HCLGEVF_TQP_INTR_RL_REG};

<<<<<<< HEAD
static inline struct hclgevf_dev *hclgevf_ae_get_hdev(
	struct hnae3_handle *handle)
=======
static struct hclgevf_dev *hclgevf_ae_get_hdev(struct hnae3_handle *handle)
>>>>>>> ecd3ad1c
{
	if (!handle->client)
		return container_of(handle, struct hclgevf_dev, nic);
	else if (handle->client->type == HNAE3_CLIENT_ROCE)
		return container_of(handle, struct hclgevf_dev, roce);
	else
		return container_of(handle, struct hclgevf_dev, nic);
}

static int hclgevf_tqps_update_stats(struct hnae3_handle *handle)
{
	struct hnae3_knic_private_info *kinfo = &handle->kinfo;
	struct hclgevf_dev *hdev = hclgevf_ae_get_hdev(handle);
	struct hclgevf_desc desc;
	struct hclgevf_tqp *tqp;
	int status;
	int i;

	for (i = 0; i < kinfo->num_tqps; i++) {
		tqp = container_of(kinfo->tqp[i], struct hclgevf_tqp, q);
		hclgevf_cmd_setup_basic_desc(&desc,
					     HCLGEVF_OPC_QUERY_RX_STATUS,
					     true);

		desc.data[0] = cpu_to_le32(tqp->index & 0x1ff);
		status = hclgevf_cmd_send(&hdev->hw, &desc, 1);
		if (status) {
			dev_err(&hdev->pdev->dev,
				"Query tqp stat fail, status = %d,queue = %d\n",
				status,	i);
			return status;
		}
		tqp->tqp_stats.rcb_rx_ring_pktnum_rcd +=
			le32_to_cpu(desc.data[1]);

		hclgevf_cmd_setup_basic_desc(&desc, HCLGEVF_OPC_QUERY_TX_STATUS,
					     true);

		desc.data[0] = cpu_to_le32(tqp->index & 0x1ff);
		status = hclgevf_cmd_send(&hdev->hw, &desc, 1);
		if (status) {
			dev_err(&hdev->pdev->dev,
				"Query tqp stat fail, status = %d,queue = %d\n",
				status, i);
			return status;
		}
		tqp->tqp_stats.rcb_tx_ring_pktnum_rcd +=
			le32_to_cpu(desc.data[1]);
	}

	return 0;
}

static u64 *hclgevf_tqps_get_stats(struct hnae3_handle *handle, u64 *data)
{
	struct hnae3_knic_private_info *kinfo = &handle->kinfo;
	struct hclgevf_tqp *tqp;
	u64 *buff = data;
	int i;

	for (i = 0; i < kinfo->num_tqps; i++) {
		tqp = container_of(kinfo->tqp[i], struct hclgevf_tqp, q);
		*buff++ = tqp->tqp_stats.rcb_tx_ring_pktnum_rcd;
	}
	for (i = 0; i < kinfo->num_tqps; i++) {
		tqp = container_of(kinfo->tqp[i], struct hclgevf_tqp, q);
		*buff++ = tqp->tqp_stats.rcb_rx_ring_pktnum_rcd;
	}

	return buff;
}

static int hclgevf_tqps_get_sset_count(struct hnae3_handle *handle, int strset)
{
	struct hnae3_knic_private_info *kinfo = &handle->kinfo;

	return kinfo->num_tqps * 2;
}

static u8 *hclgevf_tqps_get_strings(struct hnae3_handle *handle, u8 *data)
{
	struct hnae3_knic_private_info *kinfo = &handle->kinfo;
	u8 *buff = data;
	int i = 0;

	for (i = 0; i < kinfo->num_tqps; i++) {
		struct hclgevf_tqp *tqp = container_of(kinfo->tqp[i],
						       struct hclgevf_tqp, q);
		snprintf(buff, ETH_GSTRING_LEN, "txq%d_pktnum_rcd",
			 tqp->index);
		buff += ETH_GSTRING_LEN;
	}

	for (i = 0; i < kinfo->num_tqps; i++) {
		struct hclgevf_tqp *tqp = container_of(kinfo->tqp[i],
						       struct hclgevf_tqp, q);
		snprintf(buff, ETH_GSTRING_LEN, "rxq%d_pktnum_rcd",
			 tqp->index);
		buff += ETH_GSTRING_LEN;
	}

	return buff;
}

static void hclgevf_update_stats(struct hnae3_handle *handle,
				 struct net_device_stats *net_stats)
{
	struct hclgevf_dev *hdev = hclgevf_ae_get_hdev(handle);
	int status;

	status = hclgevf_tqps_update_stats(handle);
	if (status)
		dev_err(&hdev->pdev->dev,
			"VF update of TQPS stats fail, status = %d.\n",
			status);
}

static int hclgevf_get_sset_count(struct hnae3_handle *handle, int strset)
{
	if (strset == ETH_SS_TEST)
		return -EOPNOTSUPP;
	else if (strset == ETH_SS_STATS)
		return hclgevf_tqps_get_sset_count(handle, strset);

	return 0;
}

static void hclgevf_get_strings(struct hnae3_handle *handle, u32 strset,
				u8 *data)
{
	u8 *p = (char *)data;

	if (strset == ETH_SS_STATS)
		p = hclgevf_tqps_get_strings(handle, p);
}

static void hclgevf_get_stats(struct hnae3_handle *handle, u64 *data)
{
	hclgevf_tqps_get_stats(handle, data);
}

static int hclgevf_get_tc_info(struct hclgevf_dev *hdev)
{
	u8 resp_msg;
	int status;

	status = hclgevf_send_mbx_msg(hdev, HCLGE_MBX_GET_TCINFO, 0, NULL, 0,
				      true, &resp_msg, sizeof(resp_msg));
	if (status) {
		dev_err(&hdev->pdev->dev,
			"VF request to get TC info from PF failed %d",
			status);
		return status;
	}

	hdev->hw_tc_map = resp_msg;

	return 0;
}

static int hclgevf_get_port_base_vlan_filter_state(struct hclgevf_dev *hdev)
<<<<<<< HEAD
{
	struct hnae3_handle *nic = &hdev->nic;
	u8 resp_msg;
	int ret;

	ret = hclgevf_send_mbx_msg(hdev, HCLGE_MBX_SET_VLAN,
				   HCLGE_MBX_GET_PORT_BASE_VLAN_STATE,
				   NULL, 0, true, &resp_msg, sizeof(u8));
	if (ret) {
		dev_err(&hdev->pdev->dev,
			"VF request to get port based vlan state failed %d",
			ret);
		return ret;
	}

	nic->port_base_vlan_state = resp_msg;

	return 0;
}

static int hclgevf_get_queue_info(struct hclgevf_dev *hdev)
{
=======
{
	struct hnae3_handle *nic = &hdev->nic;
	u8 resp_msg;
	int ret;

	ret = hclgevf_send_mbx_msg(hdev, HCLGE_MBX_SET_VLAN,
				   HCLGE_MBX_GET_PORT_BASE_VLAN_STATE,
				   NULL, 0, true, &resp_msg, sizeof(u8));
	if (ret) {
		dev_err(&hdev->pdev->dev,
			"VF request to get port based vlan state failed %d",
			ret);
		return ret;
	}

	nic->port_base_vlan_state = resp_msg;

	return 0;
}

static int hclgevf_get_queue_info(struct hclgevf_dev *hdev)
{
>>>>>>> ecd3ad1c
#define HCLGEVF_TQPS_RSS_INFO_LEN	6
	u8 resp_msg[HCLGEVF_TQPS_RSS_INFO_LEN];
	int status;

	status = hclgevf_send_mbx_msg(hdev, HCLGE_MBX_GET_QINFO, 0, NULL, 0,
				      true, resp_msg,
				      HCLGEVF_TQPS_RSS_INFO_LEN);
	if (status) {
		dev_err(&hdev->pdev->dev,
			"VF request to get tqp info from PF failed %d",
			status);
		return status;
	}

	memcpy(&hdev->num_tqps, &resp_msg[0], sizeof(u16));
	memcpy(&hdev->rss_size_max, &resp_msg[2], sizeof(u16));
	memcpy(&hdev->rx_buf_len, &resp_msg[4], sizeof(u16));

	return 0;
}

static int hclgevf_get_queue_depth(struct hclgevf_dev *hdev)
{
#define HCLGEVF_TQPS_DEPTH_INFO_LEN	4
	u8 resp_msg[HCLGEVF_TQPS_DEPTH_INFO_LEN];
	int ret;

	ret = hclgevf_send_mbx_msg(hdev, HCLGE_MBX_GET_QDEPTH, 0, NULL, 0,
				   true, resp_msg,
				   HCLGEVF_TQPS_DEPTH_INFO_LEN);
	if (ret) {
		dev_err(&hdev->pdev->dev,
			"VF request to get tqp depth info from PF failed %d",
			ret);
		return ret;
	}

	memcpy(&hdev->num_tx_desc, &resp_msg[0], sizeof(u16));
	memcpy(&hdev->num_rx_desc, &resp_msg[2], sizeof(u16));

	return 0;
}

static u16 hclgevf_get_qid_global(struct hnae3_handle *handle, u16 queue_id)
{
	struct hclgevf_dev *hdev = hclgevf_ae_get_hdev(handle);
	u8 msg_data[2], resp_data[2];
	u16 qid_in_pf = 0;
	int ret;

	memcpy(&msg_data[0], &queue_id, sizeof(queue_id));

	ret = hclgevf_send_mbx_msg(hdev, HCLGE_MBX_GET_QID_IN_PF, 0, msg_data,
<<<<<<< HEAD
				   2, true, resp_data, 2);
=======
				   sizeof(msg_data), true, resp_data,
				   sizeof(resp_data));
>>>>>>> ecd3ad1c
	if (!ret)
		qid_in_pf = *(u16 *)resp_data;

	return qid_in_pf;
}

static int hclgevf_get_pf_media_type(struct hclgevf_dev *hdev)
{
	u8 resp_msg;
	int ret;

	ret = hclgevf_send_mbx_msg(hdev, HCLGE_MBX_GET_MEDIA_TYPE, 0, NULL, 0,
				   true, &resp_msg, sizeof(resp_msg));
	if (ret) {
		dev_err(&hdev->pdev->dev,
			"VF request to get the pf port media type failed %d",
			ret);
		return ret;
	}

	hdev->hw.mac.media_type = resp_msg;

	return 0;
}

static int hclgevf_alloc_tqps(struct hclgevf_dev *hdev)
{
	struct hclgevf_tqp *tqp;
	int i;

	hdev->htqp = devm_kcalloc(&hdev->pdev->dev, hdev->num_tqps,
				  sizeof(struct hclgevf_tqp), GFP_KERNEL);
	if (!hdev->htqp)
		return -ENOMEM;

	tqp = hdev->htqp;

	for (i = 0; i < hdev->num_tqps; i++) {
		tqp->dev = &hdev->pdev->dev;
		tqp->index = i;

		tqp->q.ae_algo = &ae_algovf;
		tqp->q.buf_size = hdev->rx_buf_len;
		tqp->q.tx_desc_num = hdev->num_tx_desc;
		tqp->q.rx_desc_num = hdev->num_rx_desc;
		tqp->q.io_base = hdev->hw.io_base + HCLGEVF_TQP_REG_OFFSET +
			i * HCLGEVF_TQP_REG_SIZE;

		tqp++;
	}

	return 0;
}

static int hclgevf_knic_setup(struct hclgevf_dev *hdev)
{
	struct hnae3_handle *nic = &hdev->nic;
	struct hnae3_knic_private_info *kinfo;
	u16 new_tqps = hdev->num_tqps;
	unsigned int i;

	kinfo = &nic->kinfo;
	kinfo->num_tc = 0;
	kinfo->num_tx_desc = hdev->num_tx_desc;
	kinfo->num_rx_desc = hdev->num_rx_desc;
	kinfo->rx_buf_len = hdev->rx_buf_len;
	for (i = 0; i < HCLGEVF_MAX_TC_NUM; i++)
		if (hdev->hw_tc_map & BIT(i))
			kinfo->num_tc++;

	kinfo->rss_size
		= min_t(u16, hdev->rss_size_max, new_tqps / kinfo->num_tc);
	new_tqps = kinfo->rss_size * kinfo->num_tc;
	kinfo->num_tqps = min(new_tqps, hdev->num_tqps);

	kinfo->tqp = devm_kcalloc(&hdev->pdev->dev, kinfo->num_tqps,
				  sizeof(struct hnae3_queue *), GFP_KERNEL);
	if (!kinfo->tqp)
		return -ENOMEM;

	for (i = 0; i < kinfo->num_tqps; i++) {
		hdev->htqp[i].q.handle = &hdev->nic;
		hdev->htqp[i].q.tqp_index = i;
		kinfo->tqp[i] = &hdev->htqp[i].q;
	}

	return 0;
}

static void hclgevf_request_link_info(struct hclgevf_dev *hdev)
{
	int status;
	u8 resp_msg;

	status = hclgevf_send_mbx_msg(hdev, HCLGE_MBX_GET_LINK_STATUS, 0, NULL,
				      0, false, &resp_msg, sizeof(resp_msg));
	if (status)
		dev_err(&hdev->pdev->dev,
			"VF failed to fetch link status(%d) from PF", status);
}

void hclgevf_update_link_status(struct hclgevf_dev *hdev, int link_state)
{
	struct hnae3_handle *rhandle = &hdev->roce;
	struct hnae3_handle *handle = &hdev->nic;
	struct hnae3_client *rclient;
	struct hnae3_client *client;

	client = handle->client;
	rclient = hdev->roce_client;

	link_state =
		test_bit(HCLGEVF_STATE_DOWN, &hdev->state) ? 0 : link_state;

	if (link_state != hdev->hw.mac.link) {
		client->ops->link_status_change(handle, !!link_state);
		if (rclient && rclient->ops->link_status_change)
			rclient->ops->link_status_change(rhandle, !!link_state);
		hdev->hw.mac.link = link_state;
	}
}

static void hclgevf_update_link_mode(struct hclgevf_dev *hdev)
{
#define HCLGEVF_ADVERTISING 0
#define HCLGEVF_SUPPORTED   1
	u8 send_msg;
	u8 resp_msg;

	send_msg = HCLGEVF_ADVERTISING;
<<<<<<< HEAD
	hclgevf_send_mbx_msg(hdev, HCLGE_MBX_GET_LINK_MODE, 0, &send_msg,
			     sizeof(u8), false, &resp_msg, sizeof(u8));
	send_msg = HCLGEVF_SUPPORTED;
	hclgevf_send_mbx_msg(hdev, HCLGE_MBX_GET_LINK_MODE, 0, &send_msg,
			     sizeof(u8), false, &resp_msg, sizeof(u8));
=======
	hclgevf_send_mbx_msg(hdev, HCLGE_MBX_GET_LINK_MODE, 0,
			     &send_msg, sizeof(send_msg), false,
			     &resp_msg, sizeof(resp_msg));
	send_msg = HCLGEVF_SUPPORTED;
	hclgevf_send_mbx_msg(hdev, HCLGE_MBX_GET_LINK_MODE, 0,
			     &send_msg, sizeof(send_msg), false,
			     &resp_msg, sizeof(resp_msg));
>>>>>>> ecd3ad1c
}

static int hclgevf_set_handle_info(struct hclgevf_dev *hdev)
{
	struct hnae3_handle *nic = &hdev->nic;
	int ret;

	nic->ae_algo = &ae_algovf;
	nic->pdev = hdev->pdev;
	nic->numa_node_mask = hdev->numa_node_mask;
	nic->flags |= HNAE3_SUPPORT_VF;

	ret = hclgevf_knic_setup(hdev);
	if (ret)
		dev_err(&hdev->pdev->dev, "VF knic setup failed %d\n",
			ret);
	return ret;
}

static void hclgevf_free_vector(struct hclgevf_dev *hdev, int vector_id)
{
	if (hdev->vector_status[vector_id] == HCLGEVF_INVALID_VPORT) {
		dev_warn(&hdev->pdev->dev,
			 "vector(vector_id %d) has been freed.\n", vector_id);
		return;
	}

	hdev->vector_status[vector_id] = HCLGEVF_INVALID_VPORT;
	hdev->num_msi_left += 1;
	hdev->num_msi_used -= 1;
}

static int hclgevf_get_vector(struct hnae3_handle *handle, u16 vector_num,
			      struct hnae3_vector_info *vector_info)
{
	struct hclgevf_dev *hdev = hclgevf_ae_get_hdev(handle);
	struct hnae3_vector_info *vector = vector_info;
	int alloc = 0;
	int i, j;

	vector_num = min(hdev->num_msi_left, vector_num);

	for (j = 0; j < vector_num; j++) {
		for (i = HCLGEVF_MISC_VECTOR_NUM + 1; i < hdev->num_msi; i++) {
			if (hdev->vector_status[i] == HCLGEVF_INVALID_VPORT) {
				vector->vector = pci_irq_vector(hdev->pdev, i);
				vector->io_addr = hdev->hw.io_base +
					HCLGEVF_VECTOR_REG_BASE +
					(i - 1) * HCLGEVF_VECTOR_REG_OFFSET;
				hdev->vector_status[i] = 0;
				hdev->vector_irq[i] = vector->vector;

				vector++;
				alloc++;

				break;
			}
		}
	}
	hdev->num_msi_left -= alloc;
	hdev->num_msi_used += alloc;

	return alloc;
}

static int hclgevf_get_vector_index(struct hclgevf_dev *hdev, int vector)
{
	int i;

	for (i = 0; i < hdev->num_msi; i++)
		if (vector == hdev->vector_irq[i])
			return i;

	return -EINVAL;
}

static int hclgevf_set_rss_algo_key(struct hclgevf_dev *hdev,
				    const u8 hfunc, const u8 *key)
{
	struct hclgevf_rss_config_cmd *req;
<<<<<<< HEAD
	struct hclgevf_desc desc;
	int key_offset;
	int key_size;
	int ret;

	req = (struct hclgevf_rss_config_cmd *)desc.data;

	for (key_offset = 0; key_offset < 3; key_offset++) {
=======
	unsigned int key_offset = 0;
	struct hclgevf_desc desc;
	int key_counts;
	int key_size;
	int ret;

	key_counts = HCLGEVF_RSS_KEY_SIZE;
	req = (struct hclgevf_rss_config_cmd *)desc.data;

	while (key_counts) {
>>>>>>> ecd3ad1c
		hclgevf_cmd_setup_basic_desc(&desc,
					     HCLGEVF_OPC_RSS_GENERIC_CONFIG,
					     false);

		req->hash_config |= (hfunc & HCLGEVF_RSS_HASH_ALGO_MASK);
		req->hash_config |=
			(key_offset << HCLGEVF_RSS_HASH_KEY_OFFSET_B);

<<<<<<< HEAD
		if (key_offset == 2)
			key_size =
			HCLGEVF_RSS_KEY_SIZE - HCLGEVF_RSS_HASH_KEY_NUM * 2;
		else
			key_size = HCLGEVF_RSS_HASH_KEY_NUM;

		memcpy(req->hash_key,
		       key + key_offset * HCLGEVF_RSS_HASH_KEY_NUM, key_size);

=======
		key_size = min(HCLGEVF_RSS_HASH_KEY_NUM, key_counts);
		memcpy(req->hash_key,
		       key + key_offset * HCLGEVF_RSS_HASH_KEY_NUM, key_size);

		key_counts -= key_size;
		key_offset++;
>>>>>>> ecd3ad1c
		ret = hclgevf_cmd_send(&hdev->hw, &desc, 1);
		if (ret) {
			dev_err(&hdev->pdev->dev,
				"Configure RSS config fail, status = %d\n",
				ret);
			return ret;
		}
	}

	return 0;
}

static u32 hclgevf_get_rss_key_size(struct hnae3_handle *handle)
{
	return HCLGEVF_RSS_KEY_SIZE;
}

static u32 hclgevf_get_rss_indir_size(struct hnae3_handle *handle)
{
	return HCLGEVF_RSS_IND_TBL_SIZE;
}

static int hclgevf_set_rss_indir_table(struct hclgevf_dev *hdev)
{
	const u8 *indir = hdev->rss_cfg.rss_indirection_tbl;
	struct hclgevf_rss_indirection_table_cmd *req;
	struct hclgevf_desc desc;
	int status;
	int i, j;

	req = (struct hclgevf_rss_indirection_table_cmd *)desc.data;

	for (i = 0; i < HCLGEVF_RSS_CFG_TBL_NUM; i++) {
		hclgevf_cmd_setup_basic_desc(&desc, HCLGEVF_OPC_RSS_INDIR_TABLE,
					     false);
		req->start_table_index = i * HCLGEVF_RSS_CFG_TBL_SIZE;
		req->rss_set_bitmap = HCLGEVF_RSS_SET_BITMAP_MSK;
		for (j = 0; j < HCLGEVF_RSS_CFG_TBL_SIZE; j++)
			req->rss_result[j] =
				indir[i * HCLGEVF_RSS_CFG_TBL_SIZE + j];

		status = hclgevf_cmd_send(&hdev->hw, &desc, 1);
		if (status) {
			dev_err(&hdev->pdev->dev,
				"VF failed(=%d) to set RSS indirection table\n",
				status);
			return status;
		}
	}

	return 0;
}

static int hclgevf_set_rss_tc_mode(struct hclgevf_dev *hdev,  u16 rss_size)
{
	struct hclgevf_rss_tc_mode_cmd *req;
	u16 tc_offset[HCLGEVF_MAX_TC_NUM];
	u16 tc_valid[HCLGEVF_MAX_TC_NUM];
	u16 tc_size[HCLGEVF_MAX_TC_NUM];
	struct hclgevf_desc desc;
	u16 roundup_size;
	int status;
	unsigned int i;

	req = (struct hclgevf_rss_tc_mode_cmd *)desc.data;

	roundup_size = roundup_pow_of_two(rss_size);
	roundup_size = ilog2(roundup_size);

	for (i = 0; i < HCLGEVF_MAX_TC_NUM; i++) {
		tc_valid[i] = !!(hdev->hw_tc_map & BIT(i));
		tc_size[i] = roundup_size;
		tc_offset[i] = rss_size * i;
	}

	hclgevf_cmd_setup_basic_desc(&desc, HCLGEVF_OPC_RSS_TC_MODE, false);
	for (i = 0; i < HCLGEVF_MAX_TC_NUM; i++) {
		hnae3_set_bit(req->rss_tc_mode[i], HCLGEVF_RSS_TC_VALID_B,
			      (tc_valid[i] & 0x1));
		hnae3_set_field(req->rss_tc_mode[i], HCLGEVF_RSS_TC_SIZE_M,
				HCLGEVF_RSS_TC_SIZE_S, tc_size[i]);
		hnae3_set_field(req->rss_tc_mode[i], HCLGEVF_RSS_TC_OFFSET_M,
				HCLGEVF_RSS_TC_OFFSET_S, tc_offset[i]);
	}
	status = hclgevf_cmd_send(&hdev->hw, &desc, 1);
	if (status)
		dev_err(&hdev->pdev->dev,
			"VF failed(=%d) to set rss tc mode\n", status);

	return status;
}

/* for revision 0x20, vf shared the same rss config with pf */
static int hclgevf_get_rss_hash_key(struct hclgevf_dev *hdev)
{
#define HCLGEVF_RSS_MBX_RESP_LEN	8

	struct hclgevf_rss_cfg *rss_cfg = &hdev->rss_cfg;
	u8 resp_msg[HCLGEVF_RSS_MBX_RESP_LEN];
	u16 msg_num, hash_key_index;
	u8 index;
	int ret;

	msg_num = (HCLGEVF_RSS_KEY_SIZE + HCLGEVF_RSS_MBX_RESP_LEN - 1) /
			HCLGEVF_RSS_MBX_RESP_LEN;
	for (index = 0; index < msg_num; index++) {
		ret = hclgevf_send_mbx_msg(hdev, HCLGE_MBX_GET_RSS_KEY, 0,
					   &index, sizeof(index),
					   true, resp_msg,
					   HCLGEVF_RSS_MBX_RESP_LEN);
		if (ret) {
			dev_err(&hdev->pdev->dev,
				"VF get rss hash key from PF failed, ret=%d",
				ret);
			return ret;
		}

		hash_key_index = HCLGEVF_RSS_MBX_RESP_LEN * index;
		if (index == msg_num - 1)
			memcpy(&rss_cfg->rss_hash_key[hash_key_index],
			       &resp_msg[0],
			       HCLGEVF_RSS_KEY_SIZE - hash_key_index);
		else
			memcpy(&rss_cfg->rss_hash_key[hash_key_index],
			       &resp_msg[0], HCLGEVF_RSS_MBX_RESP_LEN);
	}

	return 0;
}

static int hclgevf_get_rss(struct hnae3_handle *handle, u32 *indir, u8 *key,
			   u8 *hfunc)
{
	struct hclgevf_dev *hdev = hclgevf_ae_get_hdev(handle);
	struct hclgevf_rss_cfg *rss_cfg = &hdev->rss_cfg;
	int i, ret;

	if (handle->pdev->revision >= 0x21) {
		/* Get hash algorithm */
		if (hfunc) {
			switch (rss_cfg->hash_algo) {
			case HCLGEVF_RSS_HASH_ALGO_TOEPLITZ:
				*hfunc = ETH_RSS_HASH_TOP;
				break;
			case HCLGEVF_RSS_HASH_ALGO_SIMPLE:
				*hfunc = ETH_RSS_HASH_XOR;
				break;
			default:
				*hfunc = ETH_RSS_HASH_UNKNOWN;
				break;
			}
		}

		/* Get the RSS Key required by the user */
		if (key)
			memcpy(key, rss_cfg->rss_hash_key,
			       HCLGEVF_RSS_KEY_SIZE);
	} else {
		if (hfunc)
			*hfunc = ETH_RSS_HASH_TOP;
		if (key) {
			ret = hclgevf_get_rss_hash_key(hdev);
			if (ret)
				return ret;
			memcpy(key, rss_cfg->rss_hash_key,
			       HCLGEVF_RSS_KEY_SIZE);
		}
	}

	if (indir)
		for (i = 0; i < HCLGEVF_RSS_IND_TBL_SIZE; i++)
			indir[i] = rss_cfg->rss_indirection_tbl[i];

	return 0;
}

static int hclgevf_set_rss(struct hnae3_handle *handle, const u32 *indir,
			   const  u8 *key, const  u8 hfunc)
{
	struct hclgevf_dev *hdev = hclgevf_ae_get_hdev(handle);
	struct hclgevf_rss_cfg *rss_cfg = &hdev->rss_cfg;
	int ret, i;

	if (handle->pdev->revision >= 0x21) {
		/* Set the RSS Hash Key if specififed by the user */
		if (key) {
			switch (hfunc) {
			case ETH_RSS_HASH_TOP:
				rss_cfg->hash_algo =
					HCLGEVF_RSS_HASH_ALGO_TOEPLITZ;
				break;
			case ETH_RSS_HASH_XOR:
				rss_cfg->hash_algo =
					HCLGEVF_RSS_HASH_ALGO_SIMPLE;
				break;
			case ETH_RSS_HASH_NO_CHANGE:
				break;
			default:
				return -EINVAL;
			}

			ret = hclgevf_set_rss_algo_key(hdev, rss_cfg->hash_algo,
						       key);
			if (ret)
				return ret;

			/* Update the shadow RSS key with user specified qids */
			memcpy(rss_cfg->rss_hash_key, key,
			       HCLGEVF_RSS_KEY_SIZE);
		}
	}

	/* update the shadow RSS table with user specified qids */
	for (i = 0; i < HCLGEVF_RSS_IND_TBL_SIZE; i++)
		rss_cfg->rss_indirection_tbl[i] = indir[i];

	/* update the hardware */
	return hclgevf_set_rss_indir_table(hdev);
}

static u8 hclgevf_get_rss_hash_bits(struct ethtool_rxnfc *nfc)
{
	u8 hash_sets = nfc->data & RXH_L4_B_0_1 ? HCLGEVF_S_PORT_BIT : 0;

	if (nfc->data & RXH_L4_B_2_3)
		hash_sets |= HCLGEVF_D_PORT_BIT;
	else
		hash_sets &= ~HCLGEVF_D_PORT_BIT;

	if (nfc->data & RXH_IP_SRC)
		hash_sets |= HCLGEVF_S_IP_BIT;
	else
		hash_sets &= ~HCLGEVF_S_IP_BIT;

	if (nfc->data & RXH_IP_DST)
		hash_sets |= HCLGEVF_D_IP_BIT;
	else
		hash_sets &= ~HCLGEVF_D_IP_BIT;

	if (nfc->flow_type == SCTP_V4_FLOW || nfc->flow_type == SCTP_V6_FLOW)
		hash_sets |= HCLGEVF_V_TAG_BIT;

	return hash_sets;
}

static int hclgevf_set_rss_tuple(struct hnae3_handle *handle,
				 struct ethtool_rxnfc *nfc)
{
	struct hclgevf_dev *hdev = hclgevf_ae_get_hdev(handle);
	struct hclgevf_rss_cfg *rss_cfg = &hdev->rss_cfg;
	struct hclgevf_rss_input_tuple_cmd *req;
	struct hclgevf_desc desc;
	u8 tuple_sets;
	int ret;

	if (handle->pdev->revision == 0x20)
		return -EOPNOTSUPP;

	if (nfc->data &
	    ~(RXH_IP_SRC | RXH_IP_DST | RXH_L4_B_0_1 | RXH_L4_B_2_3))
		return -EINVAL;

	req = (struct hclgevf_rss_input_tuple_cmd *)desc.data;
	hclgevf_cmd_setup_basic_desc(&desc, HCLGEVF_OPC_RSS_INPUT_TUPLE, false);

	req->ipv4_tcp_en = rss_cfg->rss_tuple_sets.ipv4_tcp_en;
	req->ipv4_udp_en = rss_cfg->rss_tuple_sets.ipv4_udp_en;
	req->ipv4_sctp_en = rss_cfg->rss_tuple_sets.ipv4_sctp_en;
	req->ipv4_fragment_en = rss_cfg->rss_tuple_sets.ipv4_fragment_en;
	req->ipv6_tcp_en = rss_cfg->rss_tuple_sets.ipv6_tcp_en;
	req->ipv6_udp_en = rss_cfg->rss_tuple_sets.ipv6_udp_en;
	req->ipv6_sctp_en = rss_cfg->rss_tuple_sets.ipv6_sctp_en;
	req->ipv6_fragment_en = rss_cfg->rss_tuple_sets.ipv6_fragment_en;

	tuple_sets = hclgevf_get_rss_hash_bits(nfc);
	switch (nfc->flow_type) {
	case TCP_V4_FLOW:
		req->ipv4_tcp_en = tuple_sets;
		break;
	case TCP_V6_FLOW:
		req->ipv6_tcp_en = tuple_sets;
		break;
	case UDP_V4_FLOW:
		req->ipv4_udp_en = tuple_sets;
		break;
	case UDP_V6_FLOW:
		req->ipv6_udp_en = tuple_sets;
		break;
	case SCTP_V4_FLOW:
		req->ipv4_sctp_en = tuple_sets;
		break;
	case SCTP_V6_FLOW:
		if ((nfc->data & RXH_L4_B_0_1) ||
		    (nfc->data & RXH_L4_B_2_3))
			return -EINVAL;

		req->ipv6_sctp_en = tuple_sets;
		break;
	case IPV4_FLOW:
		req->ipv4_fragment_en = HCLGEVF_RSS_INPUT_TUPLE_OTHER;
		break;
	case IPV6_FLOW:
		req->ipv6_fragment_en = HCLGEVF_RSS_INPUT_TUPLE_OTHER;
		break;
	default:
		return -EINVAL;
	}

	ret = hclgevf_cmd_send(&hdev->hw, &desc, 1);
	if (ret) {
		dev_err(&hdev->pdev->dev,
			"Set rss tuple fail, status = %d\n", ret);
		return ret;
	}

	rss_cfg->rss_tuple_sets.ipv4_tcp_en = req->ipv4_tcp_en;
	rss_cfg->rss_tuple_sets.ipv4_udp_en = req->ipv4_udp_en;
	rss_cfg->rss_tuple_sets.ipv4_sctp_en = req->ipv4_sctp_en;
	rss_cfg->rss_tuple_sets.ipv4_fragment_en = req->ipv4_fragment_en;
	rss_cfg->rss_tuple_sets.ipv6_tcp_en = req->ipv6_tcp_en;
	rss_cfg->rss_tuple_sets.ipv6_udp_en = req->ipv6_udp_en;
	rss_cfg->rss_tuple_sets.ipv6_sctp_en = req->ipv6_sctp_en;
	rss_cfg->rss_tuple_sets.ipv6_fragment_en = req->ipv6_fragment_en;
	return 0;
}

static int hclgevf_get_rss_tuple(struct hnae3_handle *handle,
				 struct ethtool_rxnfc *nfc)
{
	struct hclgevf_dev *hdev = hclgevf_ae_get_hdev(handle);
	struct hclgevf_rss_cfg *rss_cfg = &hdev->rss_cfg;
	u8 tuple_sets;

	if (handle->pdev->revision == 0x20)
		return -EOPNOTSUPP;

	nfc->data = 0;

	switch (nfc->flow_type) {
	case TCP_V4_FLOW:
		tuple_sets = rss_cfg->rss_tuple_sets.ipv4_tcp_en;
		break;
	case UDP_V4_FLOW:
		tuple_sets = rss_cfg->rss_tuple_sets.ipv4_udp_en;
		break;
	case TCP_V6_FLOW:
		tuple_sets = rss_cfg->rss_tuple_sets.ipv6_tcp_en;
		break;
	case UDP_V6_FLOW:
		tuple_sets = rss_cfg->rss_tuple_sets.ipv6_udp_en;
		break;
	case SCTP_V4_FLOW:
		tuple_sets = rss_cfg->rss_tuple_sets.ipv4_sctp_en;
		break;
	case SCTP_V6_FLOW:
		tuple_sets = rss_cfg->rss_tuple_sets.ipv6_sctp_en;
		break;
	case IPV4_FLOW:
	case IPV6_FLOW:
		tuple_sets = HCLGEVF_S_IP_BIT | HCLGEVF_D_IP_BIT;
		break;
	default:
		return -EINVAL;
	}

	if (!tuple_sets)
		return 0;

	if (tuple_sets & HCLGEVF_D_PORT_BIT)
		nfc->data |= RXH_L4_B_2_3;
	if (tuple_sets & HCLGEVF_S_PORT_BIT)
		nfc->data |= RXH_L4_B_0_1;
	if (tuple_sets & HCLGEVF_D_IP_BIT)
		nfc->data |= RXH_IP_DST;
	if (tuple_sets & HCLGEVF_S_IP_BIT)
		nfc->data |= RXH_IP_SRC;

	return 0;
}

static int hclgevf_set_rss_input_tuple(struct hclgevf_dev *hdev,
				       struct hclgevf_rss_cfg *rss_cfg)
{
	struct hclgevf_rss_input_tuple_cmd *req;
	struct hclgevf_desc desc;
	int ret;

	hclgevf_cmd_setup_basic_desc(&desc, HCLGEVF_OPC_RSS_INPUT_TUPLE, false);

	req = (struct hclgevf_rss_input_tuple_cmd *)desc.data;

	req->ipv4_tcp_en = rss_cfg->rss_tuple_sets.ipv4_tcp_en;
	req->ipv4_udp_en = rss_cfg->rss_tuple_sets.ipv4_udp_en;
	req->ipv4_sctp_en = rss_cfg->rss_tuple_sets.ipv4_sctp_en;
	req->ipv4_fragment_en = rss_cfg->rss_tuple_sets.ipv4_fragment_en;
	req->ipv6_tcp_en = rss_cfg->rss_tuple_sets.ipv6_tcp_en;
	req->ipv6_udp_en = rss_cfg->rss_tuple_sets.ipv6_udp_en;
	req->ipv6_sctp_en = rss_cfg->rss_tuple_sets.ipv6_sctp_en;
	req->ipv6_fragment_en = rss_cfg->rss_tuple_sets.ipv6_fragment_en;

	ret = hclgevf_cmd_send(&hdev->hw, &desc, 1);
	if (ret)
		dev_err(&hdev->pdev->dev,
			"Configure rss input fail, status = %d\n", ret);
	return ret;
}

static int hclgevf_get_tc_size(struct hnae3_handle *handle)
{
	struct hclgevf_dev *hdev = hclgevf_ae_get_hdev(handle);
	struct hclgevf_rss_cfg *rss_cfg = &hdev->rss_cfg;

	return rss_cfg->rss_size;
}

static int hclgevf_bind_ring_to_vector(struct hnae3_handle *handle, bool en,
				       int vector_id,
				       struct hnae3_ring_chain_node *ring_chain)
{
	struct hclgevf_dev *hdev = hclgevf_ae_get_hdev(handle);
	struct hnae3_ring_chain_node *node;
	struct hclge_mbx_vf_to_pf_cmd *req;
	struct hclgevf_desc desc;
	int i = 0;
	int status;
	u8 type;

	req = (struct hclge_mbx_vf_to_pf_cmd *)desc.data;
<<<<<<< HEAD
=======
	type = en ? HCLGE_MBX_MAP_RING_TO_VECTOR :
		HCLGE_MBX_UNMAP_RING_TO_VECTOR;
>>>>>>> ecd3ad1c

	for (node = ring_chain; node; node = node->next) {
		int idx_offset = HCLGE_MBX_RING_MAP_BASIC_MSG_NUM +
					HCLGE_MBX_RING_NODE_VARIABLE_NUM * i;

		if (i == 0) {
			hclgevf_cmd_setup_basic_desc(&desc,
						     HCLGEVF_OPC_MBX_VF_TO_PF,
						     false);
			req->msg[0] = type;
			req->msg[1] = vector_id;
		}

		req->msg[idx_offset] =
				hnae3_get_bit(node->flag, HNAE3_RING_TYPE_B);
		req->msg[idx_offset + 1] = node->tqp_index;
		req->msg[idx_offset + 2] = hnae3_get_field(node->int_gl_idx,
							   HNAE3_RING_GL_IDX_M,
							   HNAE3_RING_GL_IDX_S);

		i++;
		if ((i == (HCLGE_MBX_VF_MSG_DATA_NUM -
		     HCLGE_MBX_RING_MAP_BASIC_MSG_NUM) /
		     HCLGE_MBX_RING_NODE_VARIABLE_NUM) ||
		    !node->next) {
			req->msg[2] = i;

			status = hclgevf_cmd_send(&hdev->hw, &desc, 1);
			if (status) {
				dev_err(&hdev->pdev->dev,
					"Map TQP fail, status is %d.\n",
					status);
				return status;
			}
			i = 0;
			hclgevf_cmd_setup_basic_desc(&desc,
						     HCLGEVF_OPC_MBX_VF_TO_PF,
						     false);
			req->msg[0] = type;
			req->msg[1] = vector_id;
		}
	}

	return 0;
}

static int hclgevf_map_ring_to_vector(struct hnae3_handle *handle, int vector,
				      struct hnae3_ring_chain_node *ring_chain)
{
	struct hclgevf_dev *hdev = hclgevf_ae_get_hdev(handle);
	int vector_id;

	vector_id = hclgevf_get_vector_index(hdev, vector);
	if (vector_id < 0) {
		dev_err(&handle->pdev->dev,
			"Get vector index fail. ret =%d\n", vector_id);
		return vector_id;
	}

	return hclgevf_bind_ring_to_vector(handle, true, vector_id, ring_chain);
}

static int hclgevf_unmap_ring_from_vector(
				struct hnae3_handle *handle,
				int vector,
				struct hnae3_ring_chain_node *ring_chain)
{
	struct hclgevf_dev *hdev = hclgevf_ae_get_hdev(handle);
	int ret, vector_id;

	if (test_bit(HCLGEVF_STATE_RST_HANDLING, &hdev->state))
		return 0;

	vector_id = hclgevf_get_vector_index(hdev, vector);
	if (vector_id < 0) {
		dev_err(&handle->pdev->dev,
			"Get vector index fail. ret =%d\n", vector_id);
		return vector_id;
	}

	ret = hclgevf_bind_ring_to_vector(handle, false, vector_id, ring_chain);
	if (ret)
		dev_err(&handle->pdev->dev,
			"Unmap ring from vector fail. vector=%d, ret =%d\n",
			vector_id,
			ret);

	return ret;
}

static int hclgevf_put_vector(struct hnae3_handle *handle, int vector)
{
	struct hclgevf_dev *hdev = hclgevf_ae_get_hdev(handle);
	int vector_id;

	vector_id = hclgevf_get_vector_index(hdev, vector);
	if (vector_id < 0) {
		dev_err(&handle->pdev->dev,
			"hclgevf_put_vector get vector index fail. ret =%d\n",
			vector_id);
		return vector_id;
	}

	hclgevf_free_vector(hdev, vector_id);

	return 0;
}

static int hclgevf_cmd_set_promisc_mode(struct hclgevf_dev *hdev,
					bool en_bc_pmc)
{
	struct hclge_mbx_vf_to_pf_cmd *req;
	struct hclgevf_desc desc;
	int ret;

	req = (struct hclge_mbx_vf_to_pf_cmd *)desc.data;

	hclgevf_cmd_setup_basic_desc(&desc, HCLGEVF_OPC_MBX_VF_TO_PF, false);
	req->msg[0] = HCLGE_MBX_SET_PROMISC_MODE;
	req->msg[1] = en_bc_pmc ? 1 : 0;

	ret = hclgevf_cmd_send(&hdev->hw, &desc, 1);
	if (ret)
		dev_err(&hdev->pdev->dev,
			"Set promisc mode fail, status is %d.\n", ret);

	return ret;
}

static int hclgevf_set_promisc_mode(struct hclgevf_dev *hdev, bool en_bc_pmc)
{
	return hclgevf_cmd_set_promisc_mode(hdev, en_bc_pmc);
}

static int hclgevf_tqp_enable(struct hclgevf_dev *hdev, unsigned int tqp_id,
			      int stream_id, bool enable)
{
	struct hclgevf_cfg_com_tqp_queue_cmd *req;
	struct hclgevf_desc desc;
	int status;

	req = (struct hclgevf_cfg_com_tqp_queue_cmd *)desc.data;

	hclgevf_cmd_setup_basic_desc(&desc, HCLGEVF_OPC_CFG_COM_TQP_QUEUE,
				     false);
	req->tqp_id = cpu_to_le16(tqp_id & HCLGEVF_RING_ID_MASK);
	req->stream_id = cpu_to_le16(stream_id);
	if (enable)
		req->enable |= 1U << HCLGEVF_TQP_ENABLE_B;

	status = hclgevf_cmd_send(&hdev->hw, &desc, 1);
	if (status)
		dev_err(&hdev->pdev->dev,
			"TQP enable fail, status =%d.\n", status);

	return status;
}

static void hclgevf_reset_tqp_stats(struct hnae3_handle *handle)
{
	struct hnae3_knic_private_info *kinfo = &handle->kinfo;
	struct hclgevf_tqp *tqp;
	int i;

	for (i = 0; i < kinfo->num_tqps; i++) {
		tqp = container_of(kinfo->tqp[i], struct hclgevf_tqp, q);
		memset(&tqp->tqp_stats, 0, sizeof(tqp->tqp_stats));
	}
}

static void hclgevf_get_mac_addr(struct hnae3_handle *handle, u8 *p)
{
	struct hclgevf_dev *hdev = hclgevf_ae_get_hdev(handle);

	ether_addr_copy(p, hdev->hw.mac.mac_addr);
}

static int hclgevf_set_mac_addr(struct hnae3_handle *handle, void *p,
				bool is_first)
{
	struct hclgevf_dev *hdev = hclgevf_ae_get_hdev(handle);
	u8 *old_mac_addr = (u8 *)hdev->hw.mac.mac_addr;
	u8 *new_mac_addr = (u8 *)p;
	u8 msg_data[ETH_ALEN * 2];
	u16 subcode;
	int status;

	ether_addr_copy(msg_data, new_mac_addr);
	ether_addr_copy(&msg_data[ETH_ALEN], old_mac_addr);

	subcode = is_first ? HCLGE_MBX_MAC_VLAN_UC_ADD :
			HCLGE_MBX_MAC_VLAN_UC_MODIFY;

	status = hclgevf_send_mbx_msg(hdev, HCLGE_MBX_SET_UNICAST,
				      subcode, msg_data, sizeof(msg_data),
				      true, NULL, 0);
	if (!status)
		ether_addr_copy(hdev->hw.mac.mac_addr, new_mac_addr);

	return status;
}

static int hclgevf_add_uc_addr(struct hnae3_handle *handle,
			       const unsigned char *addr)
{
	struct hclgevf_dev *hdev = hclgevf_ae_get_hdev(handle);

	return hclgevf_send_mbx_msg(hdev, HCLGE_MBX_SET_UNICAST,
				    HCLGE_MBX_MAC_VLAN_UC_ADD,
				    addr, ETH_ALEN, false, NULL, 0);
}

static int hclgevf_rm_uc_addr(struct hnae3_handle *handle,
			      const unsigned char *addr)
{
	struct hclgevf_dev *hdev = hclgevf_ae_get_hdev(handle);

	return hclgevf_send_mbx_msg(hdev, HCLGE_MBX_SET_UNICAST,
				    HCLGE_MBX_MAC_VLAN_UC_REMOVE,
				    addr, ETH_ALEN, false, NULL, 0);
}

static int hclgevf_add_mc_addr(struct hnae3_handle *handle,
			       const unsigned char *addr)
{
	struct hclgevf_dev *hdev = hclgevf_ae_get_hdev(handle);

	return hclgevf_send_mbx_msg(hdev, HCLGE_MBX_SET_MULTICAST,
				    HCLGE_MBX_MAC_VLAN_MC_ADD,
				    addr, ETH_ALEN, false, NULL, 0);
}

static int hclgevf_rm_mc_addr(struct hnae3_handle *handle,
			      const unsigned char *addr)
{
	struct hclgevf_dev *hdev = hclgevf_ae_get_hdev(handle);

	return hclgevf_send_mbx_msg(hdev, HCLGE_MBX_SET_MULTICAST,
				    HCLGE_MBX_MAC_VLAN_MC_REMOVE,
				    addr, ETH_ALEN, false, NULL, 0);
}

static int hclgevf_set_vlan_filter(struct hnae3_handle *handle,
				   __be16 proto, u16 vlan_id,
				   bool is_kill)
{
#define HCLGEVF_VLAN_MBX_MSG_LEN 5
	struct hclgevf_dev *hdev = hclgevf_ae_get_hdev(handle);
	u8 msg_data[HCLGEVF_VLAN_MBX_MSG_LEN];
	int ret;

	if (vlan_id > HCLGEVF_MAX_VLAN_ID)
		return -EINVAL;

	if (proto != htons(ETH_P_8021Q))
		return -EPROTONOSUPPORT;

	/* When device is resetting, firmware is unable to handle
	 * mailbox. Just record the vlan id, and remove it after
	 * reset finished.
	 */
	if (test_bit(HCLGEVF_STATE_RST_HANDLING, &hdev->state) && is_kill) {
		set_bit(vlan_id, hdev->vlan_del_fail_bmap);
		return -EBUSY;
	}

	msg_data[0] = is_kill;
	memcpy(&msg_data[1], &vlan_id, sizeof(vlan_id));
	memcpy(&msg_data[3], &proto, sizeof(proto));
	ret = hclgevf_send_mbx_msg(hdev, HCLGE_MBX_SET_VLAN,
				   HCLGE_MBX_VLAN_FILTER, msg_data,
				   HCLGEVF_VLAN_MBX_MSG_LEN, false, NULL, 0);

	/* When remove hw vlan filter failed, record the vlan id,
	 * and try to remove it from hw later, to be consistence
	 * with stack.
	 */
	if (is_kill && ret)
		set_bit(vlan_id, hdev->vlan_del_fail_bmap);

	return ret;
}

static void hclgevf_sync_vlan_filter(struct hclgevf_dev *hdev)
{
#define HCLGEVF_MAX_SYNC_COUNT	60
	struct hnae3_handle *handle = &hdev->nic;
	int ret, sync_cnt = 0;
	u16 vlan_id;

	vlan_id = find_first_bit(hdev->vlan_del_fail_bmap, VLAN_N_VID);
	while (vlan_id != VLAN_N_VID) {
		ret = hclgevf_set_vlan_filter(handle, htons(ETH_P_8021Q),
					      vlan_id, true);
		if (ret)
			return;

		clear_bit(vlan_id, hdev->vlan_del_fail_bmap);
		sync_cnt++;
		if (sync_cnt >= HCLGEVF_MAX_SYNC_COUNT)
			return;

		vlan_id = find_first_bit(hdev->vlan_del_fail_bmap, VLAN_N_VID);
	}
}

static int hclgevf_en_hw_strip_rxvtag(struct hnae3_handle *handle, bool enable)
{
	struct hclgevf_dev *hdev = hclgevf_ae_get_hdev(handle);
	u8 msg_data;

	msg_data = enable ? 1 : 0;
	return hclgevf_send_mbx_msg(hdev, HCLGE_MBX_SET_VLAN,
				    HCLGE_MBX_VLAN_RX_OFF_CFG, &msg_data,
				    1, false, NULL, 0);
}

static int hclgevf_reset_tqp(struct hnae3_handle *handle, u16 queue_id)
{
	struct hclgevf_dev *hdev = hclgevf_ae_get_hdev(handle);
	u8 msg_data[2];
	int ret;

	memcpy(msg_data, &queue_id, sizeof(queue_id));

	/* disable vf queue before send queue reset msg to PF */
	ret = hclgevf_tqp_enable(hdev, queue_id, 0, false);
	if (ret)
		return ret;
<<<<<<< HEAD

	return hclgevf_send_mbx_msg(hdev, HCLGE_MBX_QUEUE_RESET, 0, msg_data,
				    2, true, NULL, 0);
}

static int hclgevf_set_mtu(struct hnae3_handle *handle, int new_mtu)
{
	struct hclgevf_dev *hdev = hclgevf_ae_get_hdev(handle);

=======

	return hclgevf_send_mbx_msg(hdev, HCLGE_MBX_QUEUE_RESET, 0, msg_data,
				    sizeof(msg_data), true, NULL, 0);
}

static int hclgevf_set_mtu(struct hnae3_handle *handle, int new_mtu)
{
	struct hclgevf_dev *hdev = hclgevf_ae_get_hdev(handle);

>>>>>>> ecd3ad1c
	return hclgevf_send_mbx_msg(hdev, HCLGE_MBX_SET_MTU, 0, (u8 *)&new_mtu,
				    sizeof(new_mtu), true, NULL, 0);
}

static int hclgevf_notify_client(struct hclgevf_dev *hdev,
				 enum hnae3_reset_notify_type type)
{
	struct hnae3_client *client = hdev->nic_client;
	struct hnae3_handle *handle = &hdev->nic;
	int ret;
<<<<<<< HEAD
=======

	if (!test_bit(HCLGEVF_STATE_NIC_REGISTERED, &hdev->state) ||
	    !client)
		return 0;
>>>>>>> ecd3ad1c

	if (!client->ops->reset_notify)
		return -EOPNOTSUPP;

	ret = client->ops->reset_notify(handle, type);
	if (ret)
		dev_err(&hdev->pdev->dev, "notify nic client failed %d(%d)\n",
			type, ret);

	return ret;
}

static void hclgevf_flr_done(struct hnae3_ae_dev *ae_dev)
{
	struct hclgevf_dev *hdev = ae_dev->priv;

	set_bit(HNAE3_FLR_DONE, &hdev->flr_state);
}

static int hclgevf_flr_poll_timeout(struct hclgevf_dev *hdev,
				    unsigned long delay_us,
				    unsigned long wait_cnt)
{
	unsigned long cnt = 0;

	while (!test_bit(HNAE3_FLR_DONE, &hdev->flr_state) &&
	       cnt++ < wait_cnt)
		usleep_range(delay_us, delay_us * 2);

	if (!test_bit(HNAE3_FLR_DONE, &hdev->flr_state)) {
		dev_err(&hdev->pdev->dev,
			"flr wait timeout\n");
		return -ETIMEDOUT;
	}

	return 0;
}

static int hclgevf_reset_wait(struct hclgevf_dev *hdev)
{
#define HCLGEVF_RESET_WAIT_US	20000
#define HCLGEVF_RESET_WAIT_CNT	2000
#define HCLGEVF_RESET_WAIT_TIMEOUT_US	\
	(HCLGEVF_RESET_WAIT_US * HCLGEVF_RESET_WAIT_CNT)

	u32 val;
	int ret;

	/* wait to check the hardware reset completion status */
	val = hclgevf_read_dev(&hdev->hw, HCLGEVF_RST_ING);
	dev_info(&hdev->pdev->dev, "checking vf resetting status: %x\n", val);

	if (hdev->reset_type == HNAE3_FLR_RESET)
		return hclgevf_flr_poll_timeout(hdev,
						HCLGEVF_RESET_WAIT_US,
						HCLGEVF_RESET_WAIT_CNT);

	ret = readl_poll_timeout(hdev->hw.io_base + HCLGEVF_RST_ING, val,
				 !(val & HCLGEVF_RST_ING_BITS),
				 HCLGEVF_RESET_WAIT_US,
				 HCLGEVF_RESET_WAIT_TIMEOUT_US);

	/* hardware completion status should be available by this time */
	if (ret) {
		dev_err(&hdev->pdev->dev,
			"could'nt get reset done status from h/w, timeout!\n");
		return ret;
	}

	/* we will wait a bit more to let reset of the stack to complete. This
	 * might happen in case reset assertion was made by PF. Yes, this also
	 * means we might end up waiting bit more even for VF reset.
	 */
	msleep(5000);

	return 0;
}

static int hclgevf_reset_stack(struct hclgevf_dev *hdev)
{
	int ret;

	/* uninitialize the nic client */
	ret = hclgevf_notify_client(hdev, HNAE3_UNINIT_CLIENT);
	if (ret)
		return ret;

	/* re-initialize the hclge device */
	ret = hclgevf_reset_hdev(hdev);
	if (ret) {
		dev_err(&hdev->pdev->dev,
			"hclge device re-init failed, VF is disabled!\n");
		return ret;
	}

	/* bring up the nic client again */
	ret = hclgevf_notify_client(hdev, HNAE3_INIT_CLIENT);
	if (ret)
		return ret;

	return hclgevf_notify_client(hdev, HNAE3_RESTORE_CLIENT);
}

static int hclgevf_reset_prepare_wait(struct hclgevf_dev *hdev)
{
<<<<<<< HEAD
=======
#define HCLGEVF_RESET_SYNC_TIME 100

>>>>>>> ecd3ad1c
	int ret = 0;

	switch (hdev->reset_type) {
	case HNAE3_VF_FUNC_RESET:
		ret = hclgevf_send_mbx_msg(hdev, HCLGE_MBX_RESET, 0, NULL,
					   0, true, NULL, sizeof(u8));
		hdev->rst_stats.vf_func_rst_cnt++;
		break;
	case HNAE3_FLR_RESET:
		set_bit(HNAE3_FLR_DOWN, &hdev->flr_state);
		hdev->rst_stats.flr_rst_cnt++;
		break;
	default:
		break;
	}

	set_bit(HCLGEVF_STATE_CMD_DISABLE, &hdev->state);
<<<<<<< HEAD

=======
	/* inform hardware that preparatory work is done */
	msleep(HCLGEVF_RESET_SYNC_TIME);
	hclgevf_write_dev(&hdev->hw, HCLGEVF_NIC_CSQ_DEPTH_REG,
			  HCLGEVF_NIC_CMQ_ENABLE);
>>>>>>> ecd3ad1c
	dev_info(&hdev->pdev->dev, "prepare reset(%d) wait done, ret:%d\n",
		 hdev->reset_type, ret);

	return ret;
<<<<<<< HEAD
=======
}

static void hclgevf_reset_err_handle(struct hclgevf_dev *hdev)
{
	hdev->rst_stats.rst_fail_cnt++;
	dev_err(&hdev->pdev->dev, "failed to reset VF(%d)\n",
		hdev->rst_stats.rst_fail_cnt);

	if (hdev->rst_stats.rst_fail_cnt < HCLGEVF_RESET_MAX_FAIL_CNT)
		set_bit(hdev->reset_type, &hdev->reset_pending);

	if (hclgevf_is_reset_pending(hdev)) {
		set_bit(HCLGEVF_RESET_PENDING, &hdev->reset_state);
		hclgevf_reset_task_schedule(hdev);
	} else {
		hclgevf_write_dev(&hdev->hw, HCLGEVF_NIC_CSQ_DEPTH_REG,
				  HCLGEVF_NIC_CMQ_ENABLE);
	}
>>>>>>> ecd3ad1c
}

static int hclgevf_reset(struct hclgevf_dev *hdev)
{
	struct hnae3_ae_dev *ae_dev = pci_get_drvdata(hdev->pdev);
	int ret;

	/* Initialize ae_dev reset status as well, in case enet layer wants to
	 * know if device is undergoing reset
	 */
	ae_dev->reset_type = hdev->reset_type;
	hdev->rst_stats.rst_cnt++;
	rtnl_lock();

	/* bring down the nic to stop any ongoing TX/RX */
	ret = hclgevf_notify_client(hdev, HNAE3_DOWN_CLIENT);
	if (ret)
		goto err_reset_lock;

	rtnl_unlock();

	ret = hclgevf_reset_prepare_wait(hdev);
	if (ret)
		goto err_reset;

	/* check if VF could successfully fetch the hardware reset completion
	 * status from the hardware
	 */
	ret = hclgevf_reset_wait(hdev);
	if (ret) {
		/* can't do much in this situation, will disable VF */
		dev_err(&hdev->pdev->dev,
			"VF failed(=%d) to fetch H/W reset completion status\n",
			ret);
		goto err_reset;
	}

	hdev->rst_stats.hw_rst_done_cnt++;

	rtnl_lock();

	/* now, re-initialize the nic client and ae device*/
	ret = hclgevf_reset_stack(hdev);
	if (ret) {
		dev_err(&hdev->pdev->dev, "failed to reset VF stack\n");
		goto err_reset_lock;
	}

	/* bring up the nic to enable TX/RX again */
	ret = hclgevf_notify_client(hdev, HNAE3_UP_CLIENT);
	if (ret)
		goto err_reset_lock;

	rtnl_unlock();

	hdev->last_reset_time = jiffies;
	ae_dev->reset_type = HNAE3_NONE_RESET;
	hdev->rst_stats.rst_done_cnt++;
<<<<<<< HEAD
=======
	hdev->rst_stats.rst_fail_cnt = 0;
>>>>>>> ecd3ad1c

	return ret;
err_reset_lock:
	rtnl_unlock();
err_reset:
<<<<<<< HEAD
	/* When VF reset failed, only the higher level reset asserted by PF
	 * can restore it, so re-initialize the command queue to receive
	 * this higher reset event.
	 */
	hclgevf_cmd_init(hdev);
	dev_err(&hdev->pdev->dev, "failed to reset VF\n");
	if (hclgevf_is_reset_pending(hdev))
		hclgevf_reset_task_schedule(hdev);
=======
	hclgevf_reset_err_handle(hdev);
>>>>>>> ecd3ad1c

	return ret;
}

static enum hnae3_reset_type hclgevf_get_reset_level(struct hclgevf_dev *hdev,
						     unsigned long *addr)
{
	enum hnae3_reset_type rst_level = HNAE3_NONE_RESET;

	/* return the highest priority reset level amongst all */
	if (test_bit(HNAE3_VF_RESET, addr)) {
		rst_level = HNAE3_VF_RESET;
		clear_bit(HNAE3_VF_RESET, addr);
		clear_bit(HNAE3_VF_PF_FUNC_RESET, addr);
		clear_bit(HNAE3_VF_FUNC_RESET, addr);
	} else if (test_bit(HNAE3_VF_FULL_RESET, addr)) {
		rst_level = HNAE3_VF_FULL_RESET;
		clear_bit(HNAE3_VF_FULL_RESET, addr);
		clear_bit(HNAE3_VF_FUNC_RESET, addr);
	} else if (test_bit(HNAE3_VF_PF_FUNC_RESET, addr)) {
		rst_level = HNAE3_VF_PF_FUNC_RESET;
		clear_bit(HNAE3_VF_PF_FUNC_RESET, addr);
		clear_bit(HNAE3_VF_FUNC_RESET, addr);
	} else if (test_bit(HNAE3_VF_FUNC_RESET, addr)) {
		rst_level = HNAE3_VF_FUNC_RESET;
		clear_bit(HNAE3_VF_FUNC_RESET, addr);
	} else if (test_bit(HNAE3_FLR_RESET, addr)) {
		rst_level = HNAE3_FLR_RESET;
		clear_bit(HNAE3_FLR_RESET, addr);
	}

	return rst_level;
}

static void hclgevf_reset_event(struct pci_dev *pdev,
				struct hnae3_handle *handle)
{
	struct hnae3_ae_dev *ae_dev = pci_get_drvdata(pdev);
	struct hclgevf_dev *hdev = ae_dev->priv;

	dev_info(&hdev->pdev->dev, "received reset request from VF enet\n");

	if (hdev->default_reset_request)
		hdev->reset_level =
			hclgevf_get_reset_level(hdev,
						&hdev->default_reset_request);
	else
		hdev->reset_level = HNAE3_VF_FUNC_RESET;

	/* reset of this VF requested */
	set_bit(HCLGEVF_RESET_REQUESTED, &hdev->reset_state);
	hclgevf_reset_task_schedule(hdev);

	hdev->last_reset_time = jiffies;
}

static void hclgevf_set_def_reset_request(struct hnae3_ae_dev *ae_dev,
					  enum hnae3_reset_type rst_type)
{
	struct hclgevf_dev *hdev = ae_dev->priv;

	set_bit(rst_type, &hdev->default_reset_request);
}

static void hclgevf_flr_prepare(struct hnae3_ae_dev *ae_dev)
{
#define HCLGEVF_FLR_WAIT_MS	100
#define HCLGEVF_FLR_WAIT_CNT	50
	struct hclgevf_dev *hdev = ae_dev->priv;
	int cnt = 0;

	clear_bit(HNAE3_FLR_DOWN, &hdev->flr_state);
	clear_bit(HNAE3_FLR_DONE, &hdev->flr_state);
	set_bit(HNAE3_FLR_RESET, &hdev->default_reset_request);
	hclgevf_reset_event(hdev->pdev, NULL);

	while (!test_bit(HNAE3_FLR_DOWN, &hdev->flr_state) &&
	       cnt++ < HCLGEVF_FLR_WAIT_CNT)
		msleep(HCLGEVF_FLR_WAIT_MS);

	if (!test_bit(HNAE3_FLR_DOWN, &hdev->flr_state))
		dev_err(&hdev->pdev->dev,
			"flr wait down timeout: %d\n", cnt);
}

static u32 hclgevf_get_fw_version(struct hnae3_handle *handle)
{
	struct hclgevf_dev *hdev = hclgevf_ae_get_hdev(handle);

	return hdev->fw_version;
}

static void hclgevf_get_misc_vector(struct hclgevf_dev *hdev)
{
	struct hclgevf_misc_vector *vector = &hdev->misc_vector;

	vector->vector_irq = pci_irq_vector(hdev->pdev,
					    HCLGEVF_MISC_VECTOR_NUM);
	vector->addr = hdev->hw.io_base + HCLGEVF_MISC_VECTOR_REG_BASE;
	/* vector status always valid for Vector 0 */
	hdev->vector_status[HCLGEVF_MISC_VECTOR_NUM] = 0;
	hdev->vector_irq[HCLGEVF_MISC_VECTOR_NUM] = vector->vector_irq;

	hdev->num_msi_left -= 1;
	hdev->num_msi_used += 1;
}

void hclgevf_reset_task_schedule(struct hclgevf_dev *hdev)
{
	if (!test_bit(HCLGEVF_STATE_RST_SERVICE_SCHED, &hdev->state) &&
	    !test_bit(HCLGEVF_STATE_REMOVING, &hdev->state)) {
		set_bit(HCLGEVF_STATE_RST_SERVICE_SCHED, &hdev->state);
		schedule_work(&hdev->rst_service_task);
	}
}

void hclgevf_mbx_task_schedule(struct hclgevf_dev *hdev)
{
	if (!test_bit(HCLGEVF_STATE_MBX_SERVICE_SCHED, &hdev->state) &&
	    !test_bit(HCLGEVF_STATE_MBX_HANDLING, &hdev->state)) {
		set_bit(HCLGEVF_STATE_MBX_SERVICE_SCHED, &hdev->state);
		schedule_work(&hdev->mbx_service_task);
	}
}

static void hclgevf_task_schedule(struct hclgevf_dev *hdev)
{
	if (!test_bit(HCLGEVF_STATE_DOWN, &hdev->state)  &&
	    !test_and_set_bit(HCLGEVF_STATE_SERVICE_SCHED, &hdev->state))
		schedule_work(&hdev->service_task);
}

static void hclgevf_deferred_task_schedule(struct hclgevf_dev *hdev)
{
	/* if we have any pending mailbox event then schedule the mbx task */
	if (hdev->mbx_event_pending)
		hclgevf_mbx_task_schedule(hdev);

	if (test_bit(HCLGEVF_RESET_PENDING, &hdev->reset_state))
		hclgevf_reset_task_schedule(hdev);
}

static void hclgevf_service_timer(unsigned long data)
{
	struct hclgevf_dev *hdev = (struct hclgevf_dev *)data;

	mod_timer(&hdev->service_timer, jiffies +
		  HCLGEVF_GENERAL_TASK_INTERVAL * HZ);

	hdev->stats_timer++;
	hclgevf_task_schedule(hdev);
}

static void hclgevf_reset_service_task(struct work_struct *work)
{
	struct hclgevf_dev *hdev =
		container_of(work, struct hclgevf_dev, rst_service_task);
	int ret;

	if (test_and_set_bit(HCLGEVF_STATE_RST_HANDLING, &hdev->state))
		return;

	clear_bit(HCLGEVF_STATE_RST_SERVICE_SCHED, &hdev->state);

	if (test_and_clear_bit(HCLGEVF_RESET_PENDING,
			       &hdev->reset_state)) {
		/* PF has initmated that it is about to reset the hardware.
		 * We now have to poll & check if hardware has actually
		 * completed the reset sequence. On hardware reset completion,
		 * VF needs to reset the client and ae device.
		 */
		hdev->reset_attempts = 0;

		hdev->last_reset_time = jiffies;
		while ((hdev->reset_type =
			hclgevf_get_reset_level(hdev, &hdev->reset_pending))
		       != HNAE3_NONE_RESET) {
			ret = hclgevf_reset(hdev);
			if (ret)
				dev_err(&hdev->pdev->dev,
					"VF stack reset failed %d.\n", ret);
		}
	} else if (test_and_clear_bit(HCLGEVF_RESET_REQUESTED,
				      &hdev->reset_state)) {
		/* we could be here when either of below happens:
		 * 1. reset was initiated due to watchdog timeout caused by
		 *    a. IMP was earlier reset and our TX got choked down and
		 *       which resulted in watchdog reacting and inducing VF
		 *       reset. This also means our cmdq would be unreliable.
		 *    b. problem in TX due to other lower layer(example link
		 *       layer not functioning properly etc.)
		 * 2. VF reset might have been initiated due to some config
		 *    change.
		 *
		 * NOTE: Theres no clear way to detect above cases than to react
		 * to the response of PF for this reset request. PF will ack the
		 * 1b and 2. cases but we will not get any intimation about 1a
		 * from PF as cmdq would be in unreliable state i.e. mailbox
		 * communication between PF and VF would be broken.
		 */

		/* if we are never geting into pending state it means either:
		 * 1. PF is not receiving our request which could be due to IMP
		 *    reset
		 * 2. PF is screwed
		 * We cannot do much for 2. but to check first we can try reset
		 * our PCIe + stack and see if it alleviates the problem.
		 */
		if (hdev->reset_attempts > 3) {
			/* prepare for full reset of stack + pcie interface */
			set_bit(HNAE3_VF_FULL_RESET, &hdev->reset_pending);

			/* "defer" schedule the reset task again */
			set_bit(HCLGEVF_RESET_PENDING, &hdev->reset_state);
		} else {
			hdev->reset_attempts++;

			set_bit(hdev->reset_level, &hdev->reset_pending);
			set_bit(HCLGEVF_RESET_PENDING, &hdev->reset_state);
		}
		hclgevf_reset_task_schedule(hdev);
	}

	clear_bit(HCLGEVF_STATE_RST_HANDLING, &hdev->state);
}

static void hclgevf_mailbox_service_task(struct work_struct *work)
{
	struct hclgevf_dev *hdev;

	hdev = container_of(work, struct hclgevf_dev, mbx_service_task);

	if (test_and_set_bit(HCLGEVF_STATE_MBX_HANDLING, &hdev->state))
		return;

	clear_bit(HCLGEVF_STATE_MBX_SERVICE_SCHED, &hdev->state);

	hclgevf_mbx_async_handler(hdev);

	clear_bit(HCLGEVF_STATE_MBX_HANDLING, &hdev->state);
}

static void hclgevf_keep_alive_timer(struct timer_list *t)
{
	struct hclgevf_dev *hdev = from_timer(hdev, t, keep_alive_timer);

	schedule_work(&hdev->keep_alive_task);
	mod_timer(&hdev->keep_alive_timer, jiffies + 2 * HZ);
}

static void hclgevf_keep_alive_task(struct work_struct *work)
{
	struct hclgevf_dev *hdev;
	u8 respmsg;
	int ret;

	hdev = container_of(work, struct hclgevf_dev, keep_alive_task);

	if (test_bit(HCLGEVF_STATE_CMD_DISABLE, &hdev->state))
		return;

	ret = hclgevf_send_mbx_msg(hdev, HCLGE_MBX_KEEP_ALIVE, 0, NULL,
				   0, false, &respmsg, sizeof(u8));
	if (ret)
		dev_err(&hdev->pdev->dev,
			"VF sends keep alive cmd failed(=%d)\n", ret);
}

static void hclgevf_keep_alive_timer(struct timer_list *t)
{
	struct hclgevf_dev *hdev = from_timer(hdev, t, keep_alive_timer);

	schedule_work(&hdev->keep_alive_task);
	mod_timer(&hdev->keep_alive_timer, jiffies +
		  HCLGEVF_KEEP_ALIVE_TASK_INTERVAL * HZ);
}

static void hclgevf_keep_alive_task(struct work_struct *work)
{
	struct hclgevf_dev *hdev;
	u8 respmsg;
	int ret;

	hdev = container_of(work, struct hclgevf_dev, keep_alive_task);

	if (test_bit(HCLGEVF_STATE_CMD_DISABLE, &hdev->state))
		return;

	ret = hclgevf_send_mbx_msg(hdev, HCLGE_MBX_KEEP_ALIVE, 0, NULL,
				   0, false, &respmsg, sizeof(respmsg));
	if (ret)
		dev_err(&hdev->pdev->dev,
			"VF sends keep alive cmd failed(=%d)\n", ret);
}

static void hclgevf_service_task(struct work_struct *work)
{
	struct hnae3_handle *handle;
	struct hclgevf_dev *hdev;

	hdev = container_of(work, struct hclgevf_dev, service_task);
	handle = &hdev->nic;

	if (hdev->stats_timer >= HCLGEVF_STATS_TIMER_INTERVAL) {
		hclgevf_tqps_update_stats(handle);
		hdev->stats_timer = 0;
	}

	/* request the link status from the PF. PF would be able to tell VF
	 * about such updates in future so we might remove this later
	 */
	hclgevf_request_link_info(hdev);

	hclgevf_update_link_mode(hdev);

<<<<<<< HEAD
=======
	hclgevf_sync_vlan_filter(hdev);

>>>>>>> ecd3ad1c
	hclgevf_deferred_task_schedule(hdev);

	clear_bit(HCLGEVF_STATE_SERVICE_SCHED, &hdev->state);
}

static void hclgevf_clear_event_cause(struct hclgevf_dev *hdev, u32 regclr)
{
	hclgevf_write_dev(&hdev->hw, HCLGEVF_VECTOR0_CMDQ_SRC_REG, regclr);
}

static enum hclgevf_evt_cause hclgevf_check_evt_cause(struct hclgevf_dev *hdev,
						      u32 *clearval)
{
	u32 cmdq_src_reg, rst_ing_reg;

	/* fetch the events from their corresponding regs */
	cmdq_src_reg = hclgevf_read_dev(&hdev->hw,
					HCLGEVF_VECTOR0_CMDQ_SRC_REG);

	if (BIT(HCLGEVF_VECTOR0_RST_INT_B) & cmdq_src_reg) {
		rst_ing_reg = hclgevf_read_dev(&hdev->hw, HCLGEVF_RST_ING);
		dev_info(&hdev->pdev->dev,
			 "receive reset interrupt 0x%x!\n", rst_ing_reg);
		set_bit(HNAE3_VF_RESET, &hdev->reset_pending);
		set_bit(HCLGEVF_RESET_PENDING, &hdev->reset_state);
		set_bit(HCLGEVF_STATE_CMD_DISABLE, &hdev->state);
		cmdq_src_reg &= ~BIT(HCLGEVF_VECTOR0_RST_INT_B);
		*clearval = cmdq_src_reg;
		hdev->rst_stats.vf_rst_cnt++;
		return HCLGEVF_VECTOR0_EVENT_RST;
	}

	/* check for vector0 mailbox(=CMDQ RX) event source */
	if (BIT(HCLGEVF_VECTOR0_RX_CMDQ_INT_B) & cmdq_src_reg) {
		cmdq_src_reg &= ~BIT(HCLGEVF_VECTOR0_RX_CMDQ_INT_B);
		*clearval = cmdq_src_reg;
		return HCLGEVF_VECTOR0_EVENT_MBX;
	}

	dev_dbg(&hdev->pdev->dev, "vector 0 interrupt from unknown source\n");

	return HCLGEVF_VECTOR0_EVENT_OTHER;
}

static void hclgevf_enable_vector(struct hclgevf_misc_vector *vector, bool en)
{
	writel(en ? 1 : 0, vector->addr);
}

static irqreturn_t hclgevf_misc_irq_handle(int irq, void *data)
{
	enum hclgevf_evt_cause event_cause;
	struct hclgevf_dev *hdev = data;
	u32 clearval;

	hclgevf_enable_vector(&hdev->misc_vector, false);
	event_cause = hclgevf_check_evt_cause(hdev, &clearval);

	switch (event_cause) {
	case HCLGEVF_VECTOR0_EVENT_RST:
		hclgevf_reset_task_schedule(hdev);
		break;
	case HCLGEVF_VECTOR0_EVENT_MBX:
		hclgevf_mbx_handler(hdev);
		break;
	default:
		break;
	}

	if (event_cause != HCLGEVF_VECTOR0_EVENT_OTHER) {
		hclgevf_clear_event_cause(hdev, clearval);
		hclgevf_enable_vector(&hdev->misc_vector, true);
	}

	return IRQ_HANDLED;
}

static int hclgevf_configure(struct hclgevf_dev *hdev)
{
	int ret;

	/* get current port based vlan state from PF */
	ret = hclgevf_get_port_base_vlan_filter_state(hdev);
	if (ret)
		return ret;

	/* get queue configuration from PF */
	ret = hclgevf_get_queue_info(hdev);
	if (ret)
		return ret;

	/* get queue depth info from PF */
	ret = hclgevf_get_queue_depth(hdev);
<<<<<<< HEAD
	if (ret)
		return ret;

	ret = hclgevf_get_pf_media_type(hdev);
	if (ret)
		return ret;

=======
	if (ret)
		return ret;

	ret = hclgevf_get_pf_media_type(hdev);
	if (ret)
		return ret;

>>>>>>> ecd3ad1c
	/* get tc configuration from PF */
	return hclgevf_get_tc_info(hdev);
}

static int hclgevf_alloc_hdev(struct hnae3_ae_dev *ae_dev)
{
	struct pci_dev *pdev = ae_dev->pdev;
	struct hclgevf_dev *hdev;

	hdev = devm_kzalloc(&pdev->dev, sizeof(*hdev), GFP_KERNEL);
	if (!hdev)
		return -ENOMEM;

	hdev->pdev = pdev;
	hdev->ae_dev = ae_dev;
	ae_dev->priv = hdev;

	return 0;
}

static int hclgevf_init_roce_base_info(struct hclgevf_dev *hdev)
{
	struct hnae3_handle *roce = &hdev->roce;
	struct hnae3_handle *nic = &hdev->nic;

	roce->rinfo.num_vectors = hdev->num_roce_msix;

	if (hdev->num_msi_left < roce->rinfo.num_vectors ||
	    hdev->num_msi_left == 0)
		return -EINVAL;

	roce->rinfo.base_vector = hdev->roce_base_vector;

	roce->rinfo.netdev = nic->kinfo.netdev;
	roce->rinfo.roce_io_base = hdev->hw.io_base;

	roce->pdev = nic->pdev;
	roce->ae_algo = nic->ae_algo;
	roce->numa_node_mask = nic->numa_node_mask;

	return 0;
}

static int hclgevf_config_gro(struct hclgevf_dev *hdev, bool en)
{
	struct hclgevf_cfg_gro_status_cmd *req;
	struct hclgevf_desc desc;
	int ret;

	if (!hnae3_dev_gro_supported(hdev))
		return 0;

	hclgevf_cmd_setup_basic_desc(&desc, HCLGEVF_OPC_GRO_GENERIC_CONFIG,
				     false);
	req = (struct hclgevf_cfg_gro_status_cmd *)desc.data;

	req->gro_en = cpu_to_le16(en ? 1 : 0);

	ret = hclgevf_cmd_send(&hdev->hw, &desc, 1);
	if (ret)
		dev_err(&hdev->pdev->dev,
			"VF GRO hardware config cmd failed, ret = %d.\n", ret);

	return ret;
}

static int hclgevf_rss_init_hw(struct hclgevf_dev *hdev)
{
	struct hclgevf_rss_cfg *rss_cfg = &hdev->rss_cfg;
	int i, ret;

	rss_cfg->rss_size = hdev->rss_size_max;

	if (hdev->pdev->revision >= 0x21) {
		rss_cfg->hash_algo = HCLGEVF_RSS_HASH_ALGO_SIMPLE;
		memcpy(rss_cfg->rss_hash_key, hclgevf_hash_key,
		       HCLGEVF_RSS_KEY_SIZE);

		ret = hclgevf_set_rss_algo_key(hdev, rss_cfg->hash_algo,
					       rss_cfg->rss_hash_key);
		if (ret)
			return ret;

		rss_cfg->rss_tuple_sets.ipv4_tcp_en =
					HCLGEVF_RSS_INPUT_TUPLE_OTHER;
		rss_cfg->rss_tuple_sets.ipv4_udp_en =
					HCLGEVF_RSS_INPUT_TUPLE_OTHER;
		rss_cfg->rss_tuple_sets.ipv4_sctp_en =
					HCLGEVF_RSS_INPUT_TUPLE_SCTP;
		rss_cfg->rss_tuple_sets.ipv4_fragment_en =
					HCLGEVF_RSS_INPUT_TUPLE_OTHER;
		rss_cfg->rss_tuple_sets.ipv6_tcp_en =
					HCLGEVF_RSS_INPUT_TUPLE_OTHER;
		rss_cfg->rss_tuple_sets.ipv6_udp_en =
					HCLGEVF_RSS_INPUT_TUPLE_OTHER;
		rss_cfg->rss_tuple_sets.ipv6_sctp_en =
					HCLGEVF_RSS_INPUT_TUPLE_SCTP;
		rss_cfg->rss_tuple_sets.ipv6_fragment_en =
					HCLGEVF_RSS_INPUT_TUPLE_OTHER;

		ret = hclgevf_set_rss_input_tuple(hdev, rss_cfg);
		if (ret)
			return ret;

	}

<<<<<<< HEAD
	/* Initialize RSS indirect table for each vport */
=======
	/* Initialize RSS indirect table */
>>>>>>> ecd3ad1c
	for (i = 0; i < HCLGEVF_RSS_IND_TBL_SIZE; i++)
		rss_cfg->rss_indirection_tbl[i] = i % hdev->rss_size_max;

	ret = hclgevf_set_rss_indir_table(hdev);
	if (ret)
		return ret;

	return hclgevf_set_rss_tc_mode(hdev, hdev->rss_size_max);
}

static int hclgevf_init_vlan_config(struct hclgevf_dev *hdev)
{
	return hclgevf_set_vlan_filter(&hdev->nic, htons(ETH_P_8021Q), 0,
				       false);
}

static void hclgevf_set_timer_task(struct hnae3_handle *handle, bool enable)
{
	struct hclgevf_dev *hdev = hclgevf_ae_get_hdev(handle);

	if (enable) {
		mod_timer(&hdev->service_timer, jiffies + HZ);
	} else {
		del_timer_sync(&hdev->service_timer);
		cancel_work_sync(&hdev->service_task);
		clear_bit(HCLGEVF_STATE_SERVICE_SCHED, &hdev->state);
	}
}

static int hclgevf_ae_start(struct hnae3_handle *handle)
{
	struct hclgevf_dev *hdev = hclgevf_ae_get_hdev(handle);

	hclgevf_reset_tqp_stats(handle);

	hclgevf_request_link_info(hdev);

	hclgevf_update_link_mode(hdev);

	clear_bit(HCLGEVF_STATE_DOWN, &hdev->state);

	return 0;
}

static void hclgevf_ae_stop(struct hnae3_handle *handle)
{
	struct hclgevf_dev *hdev = hclgevf_ae_get_hdev(handle);
	int i;

	set_bit(HCLGEVF_STATE_DOWN, &hdev->state);

	if (hdev->reset_type != HNAE3_VF_RESET)
		for (i = 0; i < handle->kinfo.num_tqps; i++)
			if (hclgevf_reset_tqp(handle, i))
				break;

	hclgevf_reset_tqp_stats(handle);
	hclgevf_update_link_status(hdev, 0);
}

static int hclgevf_set_alive(struct hnae3_handle *handle, bool alive)
{
	struct hclgevf_dev *hdev = hclgevf_ae_get_hdev(handle);
	u8 msg_data;

	msg_data = alive ? 1 : 0;
	return hclgevf_send_mbx_msg(hdev, HCLGE_MBX_SET_ALIVE,
				    0, &msg_data, 1, false, NULL, 0);
}

static int hclgevf_client_start(struct hnae3_handle *handle)
{
	struct hclgevf_dev *hdev = hclgevf_ae_get_hdev(handle);
	int ret;
<<<<<<< HEAD

	ret = hclgevf_set_alive(handle, true);
	if (ret)
		return ret;

	mod_timer(&hdev->keep_alive_timer, jiffies + 2 * HZ);

	return 0;
}

static void hclgevf_client_stop(struct hnae3_handle *handle)
{
	struct hclgevf_dev *hdev = hclgevf_ae_get_hdev(handle);
	int ret;

	ret = hclgevf_set_alive(handle, false);
	if (ret)
		dev_warn(&hdev->pdev->dev,
			 "%s failed %d\n", __func__, ret);

	del_timer_sync(&hdev->keep_alive_timer);
	cancel_work_sync(&hdev->keep_alive_task);
}

=======

	ret = hclgevf_set_alive(handle, true);
	if (ret)
		return ret;

	mod_timer(&hdev->keep_alive_timer, jiffies +
		  HCLGEVF_KEEP_ALIVE_TASK_INTERVAL * HZ);

	return 0;
}

static void hclgevf_client_stop(struct hnae3_handle *handle)
{
	struct hclgevf_dev *hdev = hclgevf_ae_get_hdev(handle);
	int ret;

	ret = hclgevf_set_alive(handle, false);
	if (ret)
		dev_warn(&hdev->pdev->dev,
			 "%s failed %d\n", __func__, ret);

	del_timer_sync(&hdev->keep_alive_timer);
	cancel_work_sync(&hdev->keep_alive_task);
}

>>>>>>> ecd3ad1c
static void hclgevf_state_init(struct hclgevf_dev *hdev)
{
	/* setup tasks for the MBX */
	INIT_WORK(&hdev->mbx_service_task, hclgevf_mailbox_service_task);
	clear_bit(HCLGEVF_STATE_MBX_SERVICE_SCHED, &hdev->state);
	clear_bit(HCLGEVF_STATE_MBX_HANDLING, &hdev->state);

	/* setup tasks for service timer */
	setup_timer(&hdev->service_timer, hclgevf_service_timer,
		    (unsigned long) hdev);

	INIT_WORK(&hdev->service_task, hclgevf_service_task);
	clear_bit(HCLGEVF_STATE_SERVICE_SCHED, &hdev->state);

	INIT_WORK(&hdev->rst_service_task, hclgevf_reset_service_task);

	mutex_init(&hdev->mbx_resp.mbx_mutex);

	/* bring the device down */
	set_bit(HCLGEVF_STATE_DOWN, &hdev->state);
}

static void hclgevf_state_uninit(struct hclgevf_dev *hdev)
{
	set_bit(HCLGEVF_STATE_DOWN, &hdev->state);
	set_bit(HCLGEVF_STATE_REMOVING, &hdev->state);

	if (hdev->keep_alive_timer.function)
		del_timer_sync(&hdev->keep_alive_timer);
	if (hdev->keep_alive_task.func)
		cancel_work_sync(&hdev->keep_alive_task);
	if (hdev->service_timer.data)
		del_timer_sync(&hdev->service_timer);
	if (hdev->service_task.func)
		cancel_work_sync(&hdev->service_task);
	if (hdev->mbx_service_task.func)
		cancel_work_sync(&hdev->mbx_service_task);
	if (hdev->rst_service_task.func)
		cancel_work_sync(&hdev->rst_service_task);

	mutex_destroy(&hdev->mbx_resp.mbx_mutex);
}

static int hclgevf_init_msi(struct hclgevf_dev *hdev)
{
	struct pci_dev *pdev = hdev->pdev;
	int vectors;
	int i;

	if (hnae3_get_bit(hdev->ae_dev->flag, HNAE3_DEV_SUPPORT_ROCE_B))
		vectors = pci_alloc_irq_vectors(pdev,
						hdev->roce_base_msix_offset + 1,
						hdev->num_msi,
						PCI_IRQ_MSIX);
	else
		vectors = pci_alloc_irq_vectors(pdev, 1, hdev->num_msi,
						PCI_IRQ_MSI | PCI_IRQ_MSIX);

	if (vectors < 0) {
		dev_err(&pdev->dev,
			"failed(%d) to allocate MSI/MSI-X vectors\n",
			vectors);
		return vectors;
	}
	if (vectors < hdev->num_msi)
		dev_warn(&hdev->pdev->dev,
			 "requested %d MSI/MSI-X, but allocated %d MSI/MSI-X\n",
			 hdev->num_msi, vectors);

	hdev->num_msi = vectors;
	hdev->num_msi_left = vectors;
	hdev->base_msi_vector = pdev->irq;
	hdev->roce_base_vector = pdev->irq + hdev->roce_base_msix_offset;

	hdev->vector_status = devm_kcalloc(&pdev->dev, hdev->num_msi,
					   sizeof(u16), GFP_KERNEL);
	if (!hdev->vector_status) {
		pci_free_irq_vectors(pdev);
		return -ENOMEM;
	}

	for (i = 0; i < hdev->num_msi; i++)
		hdev->vector_status[i] = HCLGEVF_INVALID_VPORT;

	hdev->vector_irq = devm_kcalloc(&pdev->dev, hdev->num_msi,
					sizeof(int), GFP_KERNEL);
	if (!hdev->vector_irq) {
		devm_kfree(&pdev->dev, hdev->vector_status);
		pci_free_irq_vectors(pdev);
		return -ENOMEM;
	}

	return 0;
}

static void hclgevf_uninit_msi(struct hclgevf_dev *hdev)
{
	struct pci_dev *pdev = hdev->pdev;

	devm_kfree(&pdev->dev, hdev->vector_status);
	devm_kfree(&pdev->dev, hdev->vector_irq);
	pci_free_irq_vectors(pdev);
}

static int hclgevf_misc_irq_init(struct hclgevf_dev *hdev)
{
	int ret = 0;

	hclgevf_get_misc_vector(hdev);

	ret = request_irq(hdev->misc_vector.vector_irq, hclgevf_misc_irq_handle,
			  0, "hclgevf_cmd", hdev);
	if (ret) {
		dev_err(&hdev->pdev->dev, "VF failed to request misc irq(%d)\n",
			hdev->misc_vector.vector_irq);
		return ret;
	}

	hclgevf_clear_event_cause(hdev, 0);

	/* enable misc. vector(vector 0) */
	hclgevf_enable_vector(&hdev->misc_vector, true);

	return ret;
}

static void hclgevf_misc_irq_uninit(struct hclgevf_dev *hdev)
{
	/* disable misc vector(vector 0) */
	hclgevf_enable_vector(&hdev->misc_vector, false);
	synchronize_irq(hdev->misc_vector.vector_irq);
	free_irq(hdev->misc_vector.vector_irq, hdev);
	hclgevf_free_vector(hdev, 0);
}

static void hclgevf_info_show(struct hclgevf_dev *hdev)
{
	struct device *dev = &hdev->pdev->dev;

	dev_info(dev, "VF info begin:\n");

	dev_info(dev, "Task queue pairs numbers: %d\n", hdev->num_tqps);
	dev_info(dev, "Desc num per TX queue: %d\n", hdev->num_tx_desc);
	dev_info(dev, "Desc num per RX queue: %d\n", hdev->num_rx_desc);
	dev_info(dev, "Numbers of vports: %d\n", hdev->num_alloc_vport);
	dev_info(dev, "HW tc map: %d\n", hdev->hw_tc_map);
	dev_info(dev, "PF media type of this VF: %d\n",
		 hdev->hw.mac.media_type);

	dev_info(dev, "VF info end.\n");
}

<<<<<<< HEAD
=======
static int hclgevf_init_nic_client_instance(struct hnae3_ae_dev *ae_dev,
					    struct hnae3_client *client)
{
	struct hclgevf_dev *hdev = ae_dev->priv;
	int ret;

	ret = client->ops->init_instance(&hdev->nic);
	if (ret)
		return ret;

	set_bit(HCLGEVF_STATE_NIC_REGISTERED, &hdev->state);
	hnae3_set_client_init_flag(client, ae_dev, 1);

	if (netif_msg_drv(&hdev->nic))
		hclgevf_info_show(hdev);

	return 0;
}

static int hclgevf_init_roce_client_instance(struct hnae3_ae_dev *ae_dev,
					     struct hnae3_client *client)
{
	struct hclgevf_dev *hdev = ae_dev->priv;
	int ret;

	if (!hnae3_dev_roce_supported(hdev) || !hdev->roce_client ||
	    !hdev->nic_client)
		return 0;

	ret = hclgevf_init_roce_base_info(hdev);
	if (ret)
		return ret;

	ret = client->ops->init_instance(&hdev->roce);
	if (ret)
		return ret;

	hnae3_set_client_init_flag(client, ae_dev, 1);

	return 0;
}

>>>>>>> ecd3ad1c
static int hclgevf_init_client_instance(struct hnae3_client *client,
					struct hnae3_ae_dev *ae_dev)
{
	struct hclgevf_dev *hdev = ae_dev->priv;
	int ret;

	switch (client->type) {
	case HNAE3_CLIENT_KNIC:
		hdev->nic_client = client;
		hdev->nic.client = client;

		ret = hclgevf_init_nic_client_instance(ae_dev, client);
		if (ret)
			goto clear_nic;

<<<<<<< HEAD
		hnae3_set_client_init_flag(client, ae_dev, 1);

		if (netif_msg_drv(&hdev->nic))
			hclgevf_info_show(hdev);

		if (hdev->roce_client && hnae3_dev_roce_supported(hdev)) {
			struct hnae3_client *rc = hdev->roce_client;

			ret = hclgevf_init_roce_base_info(hdev);
			if (ret)
				goto clear_roce;
			ret = rc->ops->init_instance(&hdev->roce);
			if (ret)
				goto clear_roce;

			hnae3_set_client_init_flag(hdev->roce_client, ae_dev,
						   1);
		}
		break;
	case HNAE3_CLIENT_UNIC:
		hdev->nic_client = client;
		hdev->nic.client = client;

		ret = client->ops->init_instance(&hdev->nic);
=======
		ret = hclgevf_init_roce_client_instance(ae_dev,
							hdev->roce_client);
>>>>>>> ecd3ad1c
		if (ret)
			goto clear_roce;

		break;
	case HNAE3_CLIENT_ROCE:
		if (hnae3_dev_roce_supported(hdev)) {
			hdev->roce_client = client;
			hdev->roce.client = client;
		}

		ret = hclgevf_init_roce_client_instance(ae_dev, client);
		if (ret)
			goto clear_roce;

<<<<<<< HEAD
		hnae3_set_client_init_flag(client, ae_dev, 1);
=======
>>>>>>> ecd3ad1c
		break;
	default:
		return -EINVAL;
	}

	return 0;

clear_nic:
	hdev->nic_client = NULL;
	hdev->nic.client = NULL;
	return ret;
clear_roce:
	hdev->roce_client = NULL;
	hdev->roce.client = NULL;
	return ret;
}

static void hclgevf_uninit_client_instance(struct hnae3_client *client,
					   struct hnae3_ae_dev *ae_dev)
{
	struct hclgevf_dev *hdev = ae_dev->priv;

	/* un-init roce, if it exists */
	if (hdev->roce_client) {
		hdev->roce_client->ops->uninit_instance(&hdev->roce, 0);
		hdev->roce_client = NULL;
		hdev->roce.client = NULL;
	}

	/* un-init nic/unic, if this was not called by roce client */
	if (client->ops->uninit_instance && hdev->nic_client &&
	    client->type != HNAE3_CLIENT_ROCE) {
		clear_bit(HCLGEVF_STATE_NIC_REGISTERED, &hdev->state);

		client->ops->uninit_instance(&hdev->nic, 0);
		hdev->nic_client = NULL;
		hdev->nic.client = NULL;
	}
}

static int hclgevf_pci_init(struct hclgevf_dev *hdev)
{
	struct pci_dev *pdev = hdev->pdev;
	struct hclgevf_hw *hw;
	int ret;

	ret = pci_enable_device(pdev);
	if (ret) {
		dev_err(&pdev->dev, "failed to enable PCI device\n");
		return ret;
	}

	ret = dma_set_mask_and_coherent(&pdev->dev, DMA_BIT_MASK(64));
	if (ret) {
		dev_err(&pdev->dev, "can't set consistent PCI DMA, exiting");
		goto err_disable_device;
	}

	ret = pci_request_regions(pdev, HCLGEVF_DRIVER_NAME);
	if (ret) {
		dev_err(&pdev->dev, "PCI request regions failed %d\n", ret);
		goto err_disable_device;
	}

	pci_set_master(pdev);
	hw = &hdev->hw;
	hw->hdev = hdev;
	hw->io_base = pci_iomap(pdev, 2, 0);
	if (!hw->io_base) {
		dev_err(&pdev->dev, "can't map configuration register space\n");
		ret = -ENOMEM;
		goto err_clr_master;
	}

	return 0;

err_clr_master:
	pci_clear_master(pdev);
	pci_release_regions(pdev);
err_disable_device:
	pci_disable_device(pdev);

	return ret;
}

static void hclgevf_pci_uninit(struct hclgevf_dev *hdev)
{
	struct pci_dev *pdev = hdev->pdev;

	pci_iounmap(pdev, hdev->hw.io_base);
	pci_clear_master(pdev);
	pci_release_regions(pdev);
	pci_disable_device(pdev);
}

static int hclgevf_query_vf_resource(struct hclgevf_dev *hdev)
{
	struct hclgevf_query_res_cmd *req;
	struct hclgevf_desc desc;
	int ret;

	hclgevf_cmd_setup_basic_desc(&desc, HCLGEVF_OPC_QUERY_VF_RSRC, true);
	ret = hclgevf_cmd_send(&hdev->hw, &desc, 1);
	if (ret) {
		dev_err(&hdev->pdev->dev,
			"query vf resource failed, ret = %d.\n", ret);
		return ret;
	}

	req = (struct hclgevf_query_res_cmd *)desc.data;

	if (hnae3_get_bit(hdev->ae_dev->flag, HNAE3_DEV_SUPPORT_ROCE_B)) {
		hdev->roce_base_msix_offset =
		hnae3_get_field(__le16_to_cpu(req->msixcap_localid_ba_rocee),
				HCLGEVF_MSIX_OFT_ROCEE_M,
				HCLGEVF_MSIX_OFT_ROCEE_S);
		hdev->num_roce_msix =
		hnae3_get_field(__le16_to_cpu(req->vf_intr_vector_number),
				HCLGEVF_VEC_NUM_M, HCLGEVF_VEC_NUM_S);

		/* VF should have NIC vectors and Roce vectors, NIC vectors
		 * are queued before Roce vectors. The offset is fixed to 64.
		 */
		hdev->num_msi = hdev->num_roce_msix +
				hdev->roce_base_msix_offset;
	} else {
		hdev->num_msi =
		hnae3_get_field(__le16_to_cpu(req->vf_intr_vector_number),
				HCLGEVF_VEC_NUM_M, HCLGEVF_VEC_NUM_S);
	}

	return 0;
}

static int hclgevf_pci_reset(struct hclgevf_dev *hdev)
{
	struct pci_dev *pdev = hdev->pdev;
	int ret = 0;

	if (hdev->reset_type == HNAE3_VF_FULL_RESET &&
	    test_bit(HCLGEVF_STATE_IRQ_INITED, &hdev->state)) {
		hclgevf_misc_irq_uninit(hdev);
		hclgevf_uninit_msi(hdev);
		clear_bit(HCLGEVF_STATE_IRQ_INITED, &hdev->state);
	}

	if (!test_bit(HCLGEVF_STATE_IRQ_INITED, &hdev->state)) {
		pci_set_master(pdev);
		ret = hclgevf_init_msi(hdev);
		if (ret) {
			dev_err(&pdev->dev,
				"failed(%d) to init MSI/MSI-X\n", ret);
			return ret;
		}

		ret = hclgevf_misc_irq_init(hdev);
		if (ret) {
			hclgevf_uninit_msi(hdev);
			dev_err(&pdev->dev, "failed(%d) to init Misc IRQ(vector0)\n",
				ret);
			return ret;
		}

		set_bit(HCLGEVF_STATE_IRQ_INITED, &hdev->state);
	}

	return ret;
}

static int hclgevf_reset_hdev(struct hclgevf_dev *hdev)
{
	struct pci_dev *pdev = hdev->pdev;
	int ret;

	ret = hclgevf_pci_reset(hdev);
	if (ret) {
		dev_err(&pdev->dev, "pci reset failed %d\n", ret);
		return ret;
	}

	ret = hclgevf_cmd_init(hdev);
	if (ret) {
		dev_err(&pdev->dev, "cmd failed %d\n", ret);
		return ret;
	}

	ret = hclgevf_rss_init_hw(hdev);
	if (ret) {
		dev_err(&hdev->pdev->dev,
			"failed(%d) to initialize RSS\n", ret);
		return ret;
<<<<<<< HEAD
	}

	ret = hclgevf_config_gro(hdev, true);
	if (ret)
		return ret;

	ret = hclgevf_init_vlan_config(hdev);
	if (ret) {
		dev_err(&hdev->pdev->dev,
			"failed(%d) to initialize VLAN config\n", ret);
		return ret;
	}

=======
	}

	ret = hclgevf_config_gro(hdev, true);
	if (ret)
		return ret;

	ret = hclgevf_init_vlan_config(hdev);
	if (ret) {
		dev_err(&hdev->pdev->dev,
			"failed(%d) to initialize VLAN config\n", ret);
		return ret;
	}

	if (pdev->revision >= 0x21) {
		ret = hclgevf_set_promisc_mode(hdev, true);
		if (ret)
			return ret;
	}

>>>>>>> ecd3ad1c
	dev_info(&hdev->pdev->dev, "Reset done\n");

	return 0;
}

static int hclgevf_init_hdev(struct hclgevf_dev *hdev)
{
	struct pci_dev *pdev = hdev->pdev;
	int ret;

	ret = hclgevf_pci_init(hdev);
	if (ret) {
		dev_err(&pdev->dev, "PCI initialization failed\n");
		return ret;
	}

	ret = hclgevf_cmd_queue_init(hdev);
	if (ret) {
		dev_err(&pdev->dev, "Cmd queue init failed: %d\n", ret);
		goto err_cmd_queue_init;
	}

	ret = hclgevf_cmd_init(hdev);
	if (ret)
		goto err_cmd_init;

	/* Get vf resource */
	ret = hclgevf_query_vf_resource(hdev);
	if (ret) {
		dev_err(&hdev->pdev->dev,
			"Query vf status error, ret = %d.\n", ret);
		goto err_cmd_init;
	}

	ret = hclgevf_init_msi(hdev);
	if (ret) {
		dev_err(&pdev->dev, "failed(%d) to init MSI/MSI-X\n", ret);
		goto err_cmd_init;
	}

	hclgevf_state_init(hdev);
	hdev->reset_level = HNAE3_VF_FUNC_RESET;

	ret = hclgevf_misc_irq_init(hdev);
	if (ret) {
		dev_err(&pdev->dev, "failed(%d) to init Misc IRQ(vector0)\n",
			ret);
		goto err_misc_irq_init;
	}

	set_bit(HCLGEVF_STATE_IRQ_INITED, &hdev->state);

	ret = hclgevf_configure(hdev);
	if (ret) {
		dev_err(&pdev->dev, "failed(%d) to fetch configuration\n", ret);
		goto err_config;
	}

	ret = hclgevf_alloc_tqps(hdev);
	if (ret) {
		dev_err(&pdev->dev, "failed(%d) to allocate TQPs\n", ret);
		goto err_config;
	}

	ret = hclgevf_set_handle_info(hdev);
	if (ret) {
		dev_err(&pdev->dev, "failed(%d) to set handle info\n", ret);
		goto err_config;
	}

	ret = hclgevf_config_gro(hdev, true);
	if (ret)
<<<<<<< HEAD
		goto err_config;

	/* vf is not allowed to enable unicast/multicast promisc mode.
	 * For revision 0x20, default to disable broadcast promisc mode,
	 * firmware makes sure broadcast packets can be accepted.
	 * For revision 0x21, default to enable broadcast promisc mode.
	 */
	ret = hclgevf_set_promisc_mode(hdev, true);
	if (ret)
		goto err_config;
=======
		goto err_config;

	/* vf is not allowed to enable unicast/multicast promisc mode.
	 * For revision 0x20, default to disable broadcast promisc mode,
	 * firmware makes sure broadcast packets can be accepted.
	 * For revision 0x21, default to enable broadcast promisc mode.
	 */
	if (pdev->revision >= 0x21) {
		ret = hclgevf_set_promisc_mode(hdev, true);
		if (ret)
			goto err_config;
	}
>>>>>>> ecd3ad1c

	/* Initialize RSS for this VF */
	ret = hclgevf_rss_init_hw(hdev);
	if (ret) {
		dev_err(&hdev->pdev->dev,
			"failed(%d) to initialize RSS\n", ret);
		goto err_config;
	}

	ret = hclgevf_init_vlan_config(hdev);
	if (ret) {
		dev_err(&hdev->pdev->dev,
			"failed(%d) to initialize VLAN config\n", ret);
		goto err_config;
	}

	hdev->last_reset_time = jiffies;
	pr_info("finished initializing %s driver\n", HCLGEVF_DRIVER_NAME);

	return 0;

err_config:
	hclgevf_misc_irq_uninit(hdev);
err_misc_irq_init:
	hclgevf_state_uninit(hdev);
	hclgevf_uninit_msi(hdev);
err_cmd_init:
	hclgevf_cmd_uninit(hdev);
err_cmd_queue_init:
	hclgevf_pci_uninit(hdev);
	clear_bit(HCLGEVF_STATE_IRQ_INITED, &hdev->state);
	return ret;
}

static void hclgevf_uninit_hdev(struct hclgevf_dev *hdev)
{
	hclgevf_state_uninit(hdev);

	if (test_bit(HCLGEVF_STATE_IRQ_INITED, &hdev->state)) {
		hclgevf_misc_irq_uninit(hdev);
		hclgevf_uninit_msi(hdev);
	}

	hclgevf_pci_uninit(hdev);
	hclgevf_cmd_uninit(hdev);
}

static int hclgevf_init_ae_dev(struct hnae3_ae_dev *ae_dev)
{
	struct pci_dev *pdev = ae_dev->pdev;
	struct hclgevf_dev *hdev;
	int ret;

	ret = hclgevf_alloc_hdev(ae_dev);
	if (ret) {
		dev_err(&pdev->dev, "hclge device allocation failed\n");
		return ret;
	}

	ret = hclgevf_init_hdev(ae_dev->priv);
	if (ret) {
		dev_err(&pdev->dev, "hclge device initialization failed\n");
		return ret;
	}

	hdev = ae_dev->priv;
	timer_setup(&hdev->keep_alive_timer, hclgevf_keep_alive_timer, 0);
	INIT_WORK(&hdev->keep_alive_task, hclgevf_keep_alive_task);

	return 0;
}

static void hclgevf_uninit_ae_dev(struct hnae3_ae_dev *ae_dev)
{
	struct hclgevf_dev *hdev = ae_dev->priv;

	hclgevf_uninit_hdev(hdev);
	ae_dev->priv = NULL;
}

static u32 hclgevf_get_max_channels(struct hclgevf_dev *hdev)
{
	struct hnae3_handle *nic = &hdev->nic;
	struct hnae3_knic_private_info *kinfo = &nic->kinfo;

	return min_t(u32, hdev->rss_size_max,
		     hdev->num_tqps / kinfo->num_tc);
}

/**
 * hclgevf_get_channels - Get the current channels enabled and max supported.
 * @handle: hardware information for network interface
 * @ch: ethtool channels structure
 *
 * We don't support separate tx and rx queues as channels. The other count
 * represents how many queues are being used for control. max_combined counts
 * how many queue pairs we can support. They may not be mapped 1 to 1 with
 * q_vectors since we support a lot more queue pairs than q_vectors.
 **/
static void hclgevf_get_channels(struct hnae3_handle *handle,
				 struct ethtool_channels *ch)
{
	struct hclgevf_dev *hdev = hclgevf_ae_get_hdev(handle);

	ch->max_combined = hclgevf_get_max_channels(hdev);
	ch->other_count = 0;
	ch->max_other = 0;
	ch->combined_count = handle->kinfo.rss_size;
}

static void hclgevf_get_tqps_and_rss_info(struct hnae3_handle *handle,
					  u16 *alloc_tqps, u16 *max_rss_size)
{
	struct hclgevf_dev *hdev = hclgevf_ae_get_hdev(handle);

	*alloc_tqps = hdev->num_tqps;
	*max_rss_size = hdev->rss_size_max;
}

static int hclgevf_get_status(struct hnae3_handle *handle)
{
	struct hclgevf_dev *hdev = hclgevf_ae_get_hdev(handle);

	return hdev->hw.mac.link;
}

static void hclgevf_get_ksettings_an_result(struct hnae3_handle *handle,
					    u8 *auto_neg, u32 *speed,
					    u8 *duplex)
{
	struct hclgevf_dev *hdev = hclgevf_ae_get_hdev(handle);

	if (speed)
		*speed = hdev->hw.mac.speed;
	if (duplex)
		*duplex = hdev->hw.mac.duplex;
	if (auto_neg)
		*auto_neg = AUTONEG_DISABLE;
}

void hclgevf_update_speed_duplex(struct hclgevf_dev *hdev, u32 speed,
				 u8 duplex)
{
	hdev->hw.mac.speed = speed;
	hdev->hw.mac.duplex = duplex;
}

static int hclgevf_gro_en(struct hnae3_handle *handle, bool enable)
{
	struct hclgevf_dev *hdev = hclgevf_ae_get_hdev(handle);

	return hclgevf_config_gro(hdev, enable);
}

static void hclgevf_get_media_type(struct hnae3_handle *handle,
				  u8 *media_type)
{
	struct hclgevf_dev *hdev = hclgevf_ae_get_hdev(handle);
	if (media_type)
		*media_type = hdev->hw.mac.media_type;
}

static bool hclgevf_get_hw_reset_stat(struct hnae3_handle *handle)
{
	struct hclgevf_dev *hdev = hclgevf_ae_get_hdev(handle);

	return !!hclgevf_read_dev(&hdev->hw, HCLGEVF_RST_ING);
}

static bool hclgevf_ae_dev_resetting(struct hnae3_handle *handle)
{
	struct hclgevf_dev *hdev = hclgevf_ae_get_hdev(handle);

	return test_bit(HCLGEVF_STATE_RST_HANDLING, &hdev->state);
}

static unsigned long hclgevf_ae_dev_reset_cnt(struct hnae3_handle *handle)
{
	struct hclgevf_dev *hdev = hclgevf_ae_get_hdev(handle);

	return hdev->rst_stats.hw_rst_done_cnt;
}

static void hclgevf_get_link_mode(struct hnae3_handle *handle,
				  unsigned long *supported,
				  unsigned long *advertising)
{
	struct hclgevf_dev *hdev = hclgevf_ae_get_hdev(handle);

	*supported = hdev->hw.mac.supported;
	*advertising = hdev->hw.mac.advertising;
}

#define MAX_SEPARATE_NUM	4
#define SEPARATOR_VALUE		0xFFFFFFFF
#define REG_NUM_PER_LINE	4
#define REG_LEN_PER_LINE	(REG_NUM_PER_LINE * sizeof(u32))

static int hclgevf_get_regs_len(struct hnae3_handle *handle)
{
	int cmdq_lines, common_lines, ring_lines, tqp_intr_lines;
	struct hclgevf_dev *hdev = hclgevf_ae_get_hdev(handle);

	cmdq_lines = sizeof(cmdq_reg_addr_list) / REG_LEN_PER_LINE + 1;
	common_lines = sizeof(common_reg_addr_list) / REG_LEN_PER_LINE + 1;
	ring_lines = sizeof(ring_reg_addr_list) / REG_LEN_PER_LINE + 1;
	tqp_intr_lines = sizeof(tqp_intr_reg_addr_list) / REG_LEN_PER_LINE + 1;

	return (cmdq_lines + common_lines + ring_lines * hdev->num_tqps +
		tqp_intr_lines * (hdev->num_msi_used - 1)) * REG_LEN_PER_LINE;
}

static void hclgevf_get_regs(struct hnae3_handle *handle, u32 *version,
			     void *data)
{
	struct hclgevf_dev *hdev = hclgevf_ae_get_hdev(handle);
	int i, j, reg_um, separator_num;
	u32 *reg = data;

	*version = hdev->fw_version;

	/* fetching per-VF registers values from VF PCIe register space */
	reg_um = sizeof(cmdq_reg_addr_list) / sizeof(u32);
	separator_num = MAX_SEPARATE_NUM - reg_um % REG_NUM_PER_LINE;
	for (i = 0; i < reg_um; i++)
		*reg++ = hclgevf_read_dev(&hdev->hw, cmdq_reg_addr_list[i]);
	for (i = 0; i < separator_num; i++)
		*reg++ = SEPARATOR_VALUE;

	reg_um = sizeof(common_reg_addr_list) / sizeof(u32);
	separator_num = MAX_SEPARATE_NUM - reg_um % REG_NUM_PER_LINE;
	for (i = 0; i < reg_um; i++)
		*reg++ = hclgevf_read_dev(&hdev->hw, common_reg_addr_list[i]);
	for (i = 0; i < separator_num; i++)
		*reg++ = SEPARATOR_VALUE;

	reg_um = sizeof(ring_reg_addr_list) / sizeof(u32);
	separator_num = MAX_SEPARATE_NUM - reg_um % REG_NUM_PER_LINE;
	for (j = 0; j < hdev->num_tqps; j++) {
		for (i = 0; i < reg_um; i++)
			*reg++ = hclgevf_read_dev(&hdev->hw,
						  ring_reg_addr_list[i] +
						  0x200 * j);
		for (i = 0; i < separator_num; i++)
			*reg++ = SEPARATOR_VALUE;
	}

	reg_um = sizeof(tqp_intr_reg_addr_list) / sizeof(u32);
	separator_num = MAX_SEPARATE_NUM - reg_um % REG_NUM_PER_LINE;
	for (j = 0; j < hdev->num_msi_used - 1; j++) {
		for (i = 0; i < reg_um; i++)
			*reg++ = hclgevf_read_dev(&hdev->hw,
						  tqp_intr_reg_addr_list[i] +
						  4 * j);
		for (i = 0; i < separator_num; i++)
			*reg++ = SEPARATOR_VALUE;
	}
}

void hclgevf_update_port_base_vlan_info(struct hclgevf_dev *hdev, u16 state,
					u8 *port_base_vlan_info, u8 data_size)
{
	struct hnae3_handle *nic = &hdev->nic;

	rtnl_lock();
	hclgevf_notify_client(hdev, HNAE3_DOWN_CLIENT);
	rtnl_unlock();

	/* send msg to PF and wait update port based vlan info */
	hclgevf_send_mbx_msg(hdev, HCLGE_MBX_SET_VLAN,
			     HCLGE_MBX_PORT_BASE_VLAN_CFG,
			     port_base_vlan_info, data_size,
			     false, NULL, 0);

	if (state == HNAE3_PORT_BASE_VLAN_DISABLE)
		nic->port_base_vlan_state = HNAE3_PORT_BASE_VLAN_DISABLE;
	else
		nic->port_base_vlan_state = HNAE3_PORT_BASE_VLAN_ENABLE;

	rtnl_lock();
	hclgevf_notify_client(hdev, HNAE3_UP_CLIENT);
	rtnl_unlock();
}

static const struct hnae3_ae_ops hclgevf_ops = {
	.init_ae_dev = hclgevf_init_ae_dev,
	.uninit_ae_dev = hclgevf_uninit_ae_dev,
	.flr_prepare = hclgevf_flr_prepare,
	.flr_done = hclgevf_flr_done,
	.init_client_instance = hclgevf_init_client_instance,
	.uninit_client_instance = hclgevf_uninit_client_instance,
	.start = hclgevf_ae_start,
	.stop = hclgevf_ae_stop,
	.client_start = hclgevf_client_start,
	.client_stop = hclgevf_client_stop,
	.map_ring_to_vector = hclgevf_map_ring_to_vector,
	.unmap_ring_from_vector = hclgevf_unmap_ring_from_vector,
	.get_vector = hclgevf_get_vector,
	.put_vector = hclgevf_put_vector,
	.reset_queue = hclgevf_reset_tqp,
	.get_mac_addr = hclgevf_get_mac_addr,
	.set_mac_addr = hclgevf_set_mac_addr,
	.add_uc_addr = hclgevf_add_uc_addr,
	.rm_uc_addr = hclgevf_rm_uc_addr,
	.add_mc_addr = hclgevf_add_mc_addr,
	.rm_mc_addr = hclgevf_rm_mc_addr,
	.get_stats = hclgevf_get_stats,
	.update_stats = hclgevf_update_stats,
	.get_strings = hclgevf_get_strings,
	.get_sset_count = hclgevf_get_sset_count,
	.get_rss_key_size = hclgevf_get_rss_key_size,
	.get_rss_indir_size = hclgevf_get_rss_indir_size,
	.get_rss = hclgevf_get_rss,
	.set_rss = hclgevf_set_rss,
	.get_rss_tuple = hclgevf_get_rss_tuple,
	.set_rss_tuple = hclgevf_set_rss_tuple,
	.get_tc_size = hclgevf_get_tc_size,
	.get_fw_version = hclgevf_get_fw_version,
	.set_vlan_filter = hclgevf_set_vlan_filter,
	.enable_hw_strip_rxvtag = hclgevf_en_hw_strip_rxvtag,
	.reset_event = hclgevf_reset_event,
	.set_default_reset_request = hclgevf_set_def_reset_request,
	.get_channels = hclgevf_get_channels,
	.get_tqps_and_rss_info = hclgevf_get_tqps_and_rss_info,
	.get_regs_len = hclgevf_get_regs_len,
	.get_regs = hclgevf_get_regs,
	.get_status = hclgevf_get_status,
	.get_ksettings_an_result = hclgevf_get_ksettings_an_result,
	.get_media_type = hclgevf_get_media_type,
	.get_hw_reset_stat = hclgevf_get_hw_reset_stat,
	.ae_dev_resetting = hclgevf_ae_dev_resetting,
	.ae_dev_reset_cnt = hclgevf_ae_dev_reset_cnt,
	.set_gro_en = hclgevf_gro_en,
	.set_mtu = hclgevf_set_mtu,
	.get_global_queue_id = hclgevf_get_qid_global,
	.set_timer_task = hclgevf_set_timer_task,
	.get_link_mode = hclgevf_get_link_mode,
};

static struct hnae3_ae_algo ae_algovf = {
	.ops = &hclgevf_ops,
	.pdev_id_table = ae_algovf_pci_tbl,
};

static int hclgevf_init(void)
{
	pr_info("%s is initializing\n", HCLGEVF_NAME);

	hnae3_register_ae_algo(&ae_algovf);

	return 0;
}

static void hclgevf_exit(void)
{
	hnae3_unregister_ae_algo(&ae_algovf);
}
module_init(hclgevf_init);
module_exit(hclgevf_exit);

MODULE_LICENSE("GPL");
MODULE_AUTHOR("Huawei Tech. Co., Ltd.");
MODULE_DESCRIPTION("HCLGEVF Driver");
MODULE_VERSION(HCLGEVF_MOD_VERSION);<|MERGE_RESOLUTION|>--- conflicted
+++ resolved
@@ -11,11 +11,8 @@
 
 #define HCLGEVF_NAME	"hclgevf"
 
-<<<<<<< HEAD
-=======
 #define HCLGEVF_RESET_MAX_FAIL_CNT	5
 
->>>>>>> ecd3ad1c
 static int hclgevf_reset_hdev(struct hclgevf_dev *hdev);
 static struct hnae3_ae_algo ae_algovf;
 
@@ -88,12 +85,7 @@
 					     HCLGEVF_TQP_INTR_GL2_REG,
 					     HCLGEVF_TQP_INTR_RL_REG};
 
-<<<<<<< HEAD
-static inline struct hclgevf_dev *hclgevf_ae_get_hdev(
-	struct hnae3_handle *handle)
-=======
 static struct hclgevf_dev *hclgevf_ae_get_hdev(struct hnae3_handle *handle)
->>>>>>> ecd3ad1c
 {
 	if (!handle->client)
 		return container_of(handle, struct hclgevf_dev, nic);
@@ -255,7 +247,6 @@
 }
 
 static int hclgevf_get_port_base_vlan_filter_state(struct hclgevf_dev *hdev)
-<<<<<<< HEAD
 {
 	struct hnae3_handle *nic = &hdev->nic;
 	u8 resp_msg;
@@ -278,30 +269,6 @@
 
 static int hclgevf_get_queue_info(struct hclgevf_dev *hdev)
 {
-=======
-{
-	struct hnae3_handle *nic = &hdev->nic;
-	u8 resp_msg;
-	int ret;
-
-	ret = hclgevf_send_mbx_msg(hdev, HCLGE_MBX_SET_VLAN,
-				   HCLGE_MBX_GET_PORT_BASE_VLAN_STATE,
-				   NULL, 0, true, &resp_msg, sizeof(u8));
-	if (ret) {
-		dev_err(&hdev->pdev->dev,
-			"VF request to get port based vlan state failed %d",
-			ret);
-		return ret;
-	}
-
-	nic->port_base_vlan_state = resp_msg;
-
-	return 0;
-}
-
-static int hclgevf_get_queue_info(struct hclgevf_dev *hdev)
-{
->>>>>>> ecd3ad1c
 #define HCLGEVF_TQPS_RSS_INFO_LEN	6
 	u8 resp_msg[HCLGEVF_TQPS_RSS_INFO_LEN];
 	int status;
@@ -355,12 +322,8 @@
 	memcpy(&msg_data[0], &queue_id, sizeof(queue_id));
 
 	ret = hclgevf_send_mbx_msg(hdev, HCLGE_MBX_GET_QID_IN_PF, 0, msg_data,
-<<<<<<< HEAD
-				   2, true, resp_data, 2);
-=======
 				   sizeof(msg_data), true, resp_data,
 				   sizeof(resp_data));
->>>>>>> ecd3ad1c
 	if (!ret)
 		qid_in_pf = *(u16 *)resp_data;
 
@@ -491,13 +454,6 @@
 	u8 resp_msg;
 
 	send_msg = HCLGEVF_ADVERTISING;
-<<<<<<< HEAD
-	hclgevf_send_mbx_msg(hdev, HCLGE_MBX_GET_LINK_MODE, 0, &send_msg,
-			     sizeof(u8), false, &resp_msg, sizeof(u8));
-	send_msg = HCLGEVF_SUPPORTED;
-	hclgevf_send_mbx_msg(hdev, HCLGE_MBX_GET_LINK_MODE, 0, &send_msg,
-			     sizeof(u8), false, &resp_msg, sizeof(u8));
-=======
 	hclgevf_send_mbx_msg(hdev, HCLGE_MBX_GET_LINK_MODE, 0,
 			     &send_msg, sizeof(send_msg), false,
 			     &resp_msg, sizeof(resp_msg));
@@ -505,7 +461,6 @@
 	hclgevf_send_mbx_msg(hdev, HCLGE_MBX_GET_LINK_MODE, 0,
 			     &send_msg, sizeof(send_msg), false,
 			     &resp_msg, sizeof(resp_msg));
->>>>>>> ecd3ad1c
 }
 
 static int hclgevf_set_handle_info(struct hclgevf_dev *hdev)
@@ -586,16 +541,6 @@
 				    const u8 hfunc, const u8 *key)
 {
 	struct hclgevf_rss_config_cmd *req;
-<<<<<<< HEAD
-	struct hclgevf_desc desc;
-	int key_offset;
-	int key_size;
-	int ret;
-
-	req = (struct hclgevf_rss_config_cmd *)desc.data;
-
-	for (key_offset = 0; key_offset < 3; key_offset++) {
-=======
 	unsigned int key_offset = 0;
 	struct hclgevf_desc desc;
 	int key_counts;
@@ -606,7 +551,6 @@
 	req = (struct hclgevf_rss_config_cmd *)desc.data;
 
 	while (key_counts) {
->>>>>>> ecd3ad1c
 		hclgevf_cmd_setup_basic_desc(&desc,
 					     HCLGEVF_OPC_RSS_GENERIC_CONFIG,
 					     false);
@@ -615,24 +559,12 @@
 		req->hash_config |=
 			(key_offset << HCLGEVF_RSS_HASH_KEY_OFFSET_B);
 
-<<<<<<< HEAD
-		if (key_offset == 2)
-			key_size =
-			HCLGEVF_RSS_KEY_SIZE - HCLGEVF_RSS_HASH_KEY_NUM * 2;
-		else
-			key_size = HCLGEVF_RSS_HASH_KEY_NUM;
-
-		memcpy(req->hash_key,
-		       key + key_offset * HCLGEVF_RSS_HASH_KEY_NUM, key_size);
-
-=======
 		key_size = min(HCLGEVF_RSS_HASH_KEY_NUM, key_counts);
 		memcpy(req->hash_key,
 		       key + key_offset * HCLGEVF_RSS_HASH_KEY_NUM, key_size);
 
 		key_counts -= key_size;
 		key_offset++;
->>>>>>> ecd3ad1c
 		ret = hclgevf_cmd_send(&hdev->hw, &desc, 1);
 		if (ret) {
 			dev_err(&hdev->pdev->dev,
@@ -1061,11 +993,8 @@
 	u8 type;
 
 	req = (struct hclge_mbx_vf_to_pf_cmd *)desc.data;
-<<<<<<< HEAD
-=======
 	type = en ? HCLGE_MBX_MAP_RING_TO_VECTOR :
 		HCLGE_MBX_UNMAP_RING_TO_VECTOR;
->>>>>>> ecd3ad1c
 
 	for (node = ring_chain; node; node = node->next) {
 		int idx_offset = HCLGE_MBX_RING_MAP_BASIC_MSG_NUM +
@@ -1395,17 +1324,6 @@
 	ret = hclgevf_tqp_enable(hdev, queue_id, 0, false);
 	if (ret)
 		return ret;
-<<<<<<< HEAD
-
-	return hclgevf_send_mbx_msg(hdev, HCLGE_MBX_QUEUE_RESET, 0, msg_data,
-				    2, true, NULL, 0);
-}
-
-static int hclgevf_set_mtu(struct hnae3_handle *handle, int new_mtu)
-{
-	struct hclgevf_dev *hdev = hclgevf_ae_get_hdev(handle);
-
-=======
 
 	return hclgevf_send_mbx_msg(hdev, HCLGE_MBX_QUEUE_RESET, 0, msg_data,
 				    sizeof(msg_data), true, NULL, 0);
@@ -1415,7 +1333,6 @@
 {
 	struct hclgevf_dev *hdev = hclgevf_ae_get_hdev(handle);
 
->>>>>>> ecd3ad1c
 	return hclgevf_send_mbx_msg(hdev, HCLGE_MBX_SET_MTU, 0, (u8 *)&new_mtu,
 				    sizeof(new_mtu), true, NULL, 0);
 }
@@ -1426,13 +1343,10 @@
 	struct hnae3_client *client = hdev->nic_client;
 	struct hnae3_handle *handle = &hdev->nic;
 	int ret;
-<<<<<<< HEAD
-=======
 
 	if (!test_bit(HCLGEVF_STATE_NIC_REGISTERED, &hdev->state) ||
 	    !client)
 		return 0;
->>>>>>> ecd3ad1c
 
 	if (!client->ops->reset_notify)
 		return -EOPNOTSUPP;
@@ -1538,11 +1452,8 @@
 
 static int hclgevf_reset_prepare_wait(struct hclgevf_dev *hdev)
 {
-<<<<<<< HEAD
-=======
 #define HCLGEVF_RESET_SYNC_TIME 100
 
->>>>>>> ecd3ad1c
 	int ret = 0;
 
 	switch (hdev->reset_type) {
@@ -1560,20 +1471,14 @@
 	}
 
 	set_bit(HCLGEVF_STATE_CMD_DISABLE, &hdev->state);
-<<<<<<< HEAD
-
-=======
 	/* inform hardware that preparatory work is done */
 	msleep(HCLGEVF_RESET_SYNC_TIME);
 	hclgevf_write_dev(&hdev->hw, HCLGEVF_NIC_CSQ_DEPTH_REG,
 			  HCLGEVF_NIC_CMQ_ENABLE);
->>>>>>> ecd3ad1c
 	dev_info(&hdev->pdev->dev, "prepare reset(%d) wait done, ret:%d\n",
 		 hdev->reset_type, ret);
 
 	return ret;
-<<<<<<< HEAD
-=======
 }
 
 static void hclgevf_reset_err_handle(struct hclgevf_dev *hdev)
@@ -1592,7 +1497,6 @@
 		hclgevf_write_dev(&hdev->hw, HCLGEVF_NIC_CSQ_DEPTH_REG,
 				  HCLGEVF_NIC_CMQ_ENABLE);
 	}
->>>>>>> ecd3ad1c
 }
 
 static int hclgevf_reset(struct hclgevf_dev *hdev)
@@ -1651,27 +1555,13 @@
 	hdev->last_reset_time = jiffies;
 	ae_dev->reset_type = HNAE3_NONE_RESET;
 	hdev->rst_stats.rst_done_cnt++;
-<<<<<<< HEAD
-=======
 	hdev->rst_stats.rst_fail_cnt = 0;
->>>>>>> ecd3ad1c
 
 	return ret;
 err_reset_lock:
 	rtnl_unlock();
 err_reset:
-<<<<<<< HEAD
-	/* When VF reset failed, only the higher level reset asserted by PF
-	 * can restore it, so re-initialize the command queue to receive
-	 * this higher reset event.
-	 */
-	hclgevf_cmd_init(hdev);
-	dev_err(&hdev->pdev->dev, "failed to reset VF\n");
-	if (hclgevf_is_reset_pending(hdev))
-		hclgevf_reset_task_schedule(hdev);
-=======
 	hclgevf_reset_err_handle(hdev);
->>>>>>> ecd3ad1c
 
 	return ret;
 }
@@ -1919,32 +1809,6 @@
 	struct hclgevf_dev *hdev = from_timer(hdev, t, keep_alive_timer);
 
 	schedule_work(&hdev->keep_alive_task);
-	mod_timer(&hdev->keep_alive_timer, jiffies + 2 * HZ);
-}
-
-static void hclgevf_keep_alive_task(struct work_struct *work)
-{
-	struct hclgevf_dev *hdev;
-	u8 respmsg;
-	int ret;
-
-	hdev = container_of(work, struct hclgevf_dev, keep_alive_task);
-
-	if (test_bit(HCLGEVF_STATE_CMD_DISABLE, &hdev->state))
-		return;
-
-	ret = hclgevf_send_mbx_msg(hdev, HCLGE_MBX_KEEP_ALIVE, 0, NULL,
-				   0, false, &respmsg, sizeof(u8));
-	if (ret)
-		dev_err(&hdev->pdev->dev,
-			"VF sends keep alive cmd failed(=%d)\n", ret);
-}
-
-static void hclgevf_keep_alive_timer(struct timer_list *t)
-{
-	struct hclgevf_dev *hdev = from_timer(hdev, t, keep_alive_timer);
-
-	schedule_work(&hdev->keep_alive_task);
 	mod_timer(&hdev->keep_alive_timer, jiffies +
 		  HCLGEVF_KEEP_ALIVE_TASK_INTERVAL * HZ);
 }
@@ -1987,11 +1851,8 @@
 
 	hclgevf_update_link_mode(hdev);
 
-<<<<<<< HEAD
-=======
 	hclgevf_sync_vlan_filter(hdev);
 
->>>>>>> ecd3ad1c
 	hclgevf_deferred_task_schedule(hdev);
 
 	clear_bit(HCLGEVF_STATE_SERVICE_SCHED, &hdev->state);
@@ -2085,7 +1946,6 @@
 
 	/* get queue depth info from PF */
 	ret = hclgevf_get_queue_depth(hdev);
-<<<<<<< HEAD
 	if (ret)
 		return ret;
 
@@ -2093,15 +1953,6 @@
 	if (ret)
 		return ret;
 
-=======
-	if (ret)
-		return ret;
-
-	ret = hclgevf_get_pf_media_type(hdev);
-	if (ret)
-		return ret;
-
->>>>>>> ecd3ad1c
 	/* get tc configuration from PF */
 	return hclgevf_get_tc_info(hdev);
 }
@@ -2208,11 +2059,7 @@
 
 	}
 
-<<<<<<< HEAD
-	/* Initialize RSS indirect table for each vport */
-=======
 	/* Initialize RSS indirect table */
->>>>>>> ecd3ad1c
 	for (i = 0; i < HCLGEVF_RSS_IND_TBL_SIZE; i++)
 		rss_cfg->rss_indirection_tbl[i] = i % hdev->rss_size_max;
 
@@ -2287,13 +2134,13 @@
 {
 	struct hclgevf_dev *hdev = hclgevf_ae_get_hdev(handle);
 	int ret;
-<<<<<<< HEAD
 
 	ret = hclgevf_set_alive(handle, true);
 	if (ret)
 		return ret;
 
-	mod_timer(&hdev->keep_alive_timer, jiffies + 2 * HZ);
+	mod_timer(&hdev->keep_alive_timer, jiffies +
+		  HCLGEVF_KEEP_ALIVE_TASK_INTERVAL * HZ);
 
 	return 0;
 }
@@ -2312,33 +2159,6 @@
 	cancel_work_sync(&hdev->keep_alive_task);
 }
 
-=======
-
-	ret = hclgevf_set_alive(handle, true);
-	if (ret)
-		return ret;
-
-	mod_timer(&hdev->keep_alive_timer, jiffies +
-		  HCLGEVF_KEEP_ALIVE_TASK_INTERVAL * HZ);
-
-	return 0;
-}
-
-static void hclgevf_client_stop(struct hnae3_handle *handle)
-{
-	struct hclgevf_dev *hdev = hclgevf_ae_get_hdev(handle);
-	int ret;
-
-	ret = hclgevf_set_alive(handle, false);
-	if (ret)
-		dev_warn(&hdev->pdev->dev,
-			 "%s failed %d\n", __func__, ret);
-
-	del_timer_sync(&hdev->keep_alive_timer);
-	cancel_work_sync(&hdev->keep_alive_task);
-}
-
->>>>>>> ecd3ad1c
 static void hclgevf_state_init(struct hclgevf_dev *hdev)
 {
 	/* setup tasks for the MBX */
@@ -2491,8 +2311,6 @@
 	dev_info(dev, "VF info end.\n");
 }
 
-<<<<<<< HEAD
-=======
 static int hclgevf_init_nic_client_instance(struct hnae3_ae_dev *ae_dev,
 					    struct hnae3_client *client)
 {
@@ -2535,7 +2353,6 @@
 	return 0;
 }
 
->>>>>>> ecd3ad1c
 static int hclgevf_init_client_instance(struct hnae3_client *client,
 					struct hnae3_ae_dev *ae_dev)
 {
@@ -2551,35 +2368,8 @@
 		if (ret)
 			goto clear_nic;
 
-<<<<<<< HEAD
-		hnae3_set_client_init_flag(client, ae_dev, 1);
-
-		if (netif_msg_drv(&hdev->nic))
-			hclgevf_info_show(hdev);
-
-		if (hdev->roce_client && hnae3_dev_roce_supported(hdev)) {
-			struct hnae3_client *rc = hdev->roce_client;
-
-			ret = hclgevf_init_roce_base_info(hdev);
-			if (ret)
-				goto clear_roce;
-			ret = rc->ops->init_instance(&hdev->roce);
-			if (ret)
-				goto clear_roce;
-
-			hnae3_set_client_init_flag(hdev->roce_client, ae_dev,
-						   1);
-		}
-		break;
-	case HNAE3_CLIENT_UNIC:
-		hdev->nic_client = client;
-		hdev->nic.client = client;
-
-		ret = client->ops->init_instance(&hdev->nic);
-=======
 		ret = hclgevf_init_roce_client_instance(ae_dev,
 							hdev->roce_client);
->>>>>>> ecd3ad1c
 		if (ret)
 			goto clear_roce;
 
@@ -2594,10 +2384,6 @@
 		if (ret)
 			goto clear_roce;
 
-<<<<<<< HEAD
-		hnae3_set_client_init_flag(client, ae_dev, 1);
-=======
->>>>>>> ecd3ad1c
 		break;
 	default:
 		return -EINVAL;
@@ -2789,7 +2575,6 @@
 		dev_err(&hdev->pdev->dev,
 			"failed(%d) to initialize RSS\n", ret);
 		return ret;
-<<<<<<< HEAD
 	}
 
 	ret = hclgevf_config_gro(hdev, true);
@@ -2803,27 +2588,12 @@
 		return ret;
 	}
 
-=======
-	}
-
-	ret = hclgevf_config_gro(hdev, true);
-	if (ret)
-		return ret;
-
-	ret = hclgevf_init_vlan_config(hdev);
-	if (ret) {
-		dev_err(&hdev->pdev->dev,
-			"failed(%d) to initialize VLAN config\n", ret);
-		return ret;
-	}
-
 	if (pdev->revision >= 0x21) {
 		ret = hclgevf_set_promisc_mode(hdev, true);
 		if (ret)
 			return ret;
 	}
 
->>>>>>> ecd3ad1c
 	dev_info(&hdev->pdev->dev, "Reset done\n");
 
 	return 0;
@@ -2896,18 +2666,6 @@
 
 	ret = hclgevf_config_gro(hdev, true);
 	if (ret)
-<<<<<<< HEAD
-		goto err_config;
-
-	/* vf is not allowed to enable unicast/multicast promisc mode.
-	 * For revision 0x20, default to disable broadcast promisc mode,
-	 * firmware makes sure broadcast packets can be accepted.
-	 * For revision 0x21, default to enable broadcast promisc mode.
-	 */
-	ret = hclgevf_set_promisc_mode(hdev, true);
-	if (ret)
-		goto err_config;
-=======
 		goto err_config;
 
 	/* vf is not allowed to enable unicast/multicast promisc mode.
@@ -2920,7 +2678,6 @@
 		if (ret)
 			goto err_config;
 	}
->>>>>>> ecd3ad1c
 
 	/* Initialize RSS for this VF */
 	ret = hclgevf_rss_init_hw(hdev);
