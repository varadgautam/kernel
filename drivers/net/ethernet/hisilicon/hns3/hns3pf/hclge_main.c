--- conflicted
+++ resolved
@@ -2793,14 +2793,10 @@
 
 static void hclge_reset(struct hclge_dev *hdev)
 {
-<<<<<<< HEAD
-	/* perform reset of the stack & ae device for a client */
-=======
 	struct hnae3_handle *handle;
 
 	/* perform reset of the stack & ae device for a client */
 	handle = &hdev->vport[0].nic;
->>>>>>> 8e6fbfc0
 	rtnl_lock();
 	hclge_notify_client(hdev, HNAE3_DOWN_CLIENT);
 
@@ -2817,10 +2813,7 @@
 	}
 
 	hclge_notify_client(hdev, HNAE3_UP_CLIENT);
-<<<<<<< HEAD
-=======
 	handle->last_reset_time = jiffies;
->>>>>>> 8e6fbfc0
 	rtnl_unlock();
 }
 
