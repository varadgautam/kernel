--- conflicted
+++ resolved
@@ -17,10 +17,7 @@
 #include <linux/sctp.h>
 #include <linux/vermagic.h>
 #include <net/gre.h>
-<<<<<<< HEAD
-=======
 #include <net/ip6_checksum.h>
->>>>>>> ecd3ad1c
 #include <net/pkt_cls.h>
 #include <net/tcp.h>
 #include <net/vxlan.h>
@@ -31,12 +28,7 @@
 #define hns3_set_field(origin, shift, val)	((origin) |= ((val) << (shift)))
 #define hns3_tx_bd_count(S)	DIV_ROUND_UP(S, HNS3_MAX_BD_SIZE)
 
-<<<<<<< HEAD
-static void hns3_clear_all_ring(struct hnae3_handle *h);
-static void hns3_force_clear_all_rx_ring(struct hnae3_handle *h);
-=======
 static void hns3_clear_all_ring(struct hnae3_handle *h, bool force);
->>>>>>> ecd3ad1c
 static void hns3_remove_hw_addr(struct net_device *netdev);
 
 static const char hns3_driver_name[] = "hns3";
@@ -90,23 +82,6 @@
 	return IRQ_HANDLED;
 }
 
-/* This callback function is used to set affinity changes to the irq affinity
- * masks when the irq_set_affinity_notifier function is used.
- */
-static void hns3_nic_irq_affinity_notify(struct irq_affinity_notify *notify,
-					 const cpumask_t *mask)
-{
-	struct hns3_enet_tqp_vector *tqp_vectors =
-		container_of(notify, struct hns3_enet_tqp_vector,
-			     affinity_notify);
-
-	tqp_vectors->affinity_mask = *mask;
-}
-
-static void hns3_nic_irq_affinity_release(struct kref *ref)
-{
-}
-
 static void hns3_nic_uninit_irq(struct hns3_nic_priv *priv)
 {
 	struct hns3_enet_tqp_vector *tqp_vectors;
@@ -118,12 +93,7 @@
 		if (tqp_vectors->irq_init_flag != HNS3_VECTOR_INITED)
 			continue;
 
-<<<<<<< HEAD
-		/* clear the affinity notifier and affinity mask */
-		irq_set_affinity_notifier(tqp_vectors->vector_irq, NULL);
-=======
 		/* clear the affinity mask */
->>>>>>> ecd3ad1c
 		irq_set_affinity_hint(tqp_vectors->vector_irq, NULL);
 
 		/* release the irq resource */
@@ -176,15 +146,6 @@
 			return ret;
 		}
 
-<<<<<<< HEAD
-		tqp_vectors->affinity_notify.notify =
-					hns3_nic_irq_affinity_notify;
-		tqp_vectors->affinity_notify.release =
-					hns3_nic_irq_affinity_release;
-		irq_set_affinity_notifier(tqp_vectors->vector_irq,
-					  &tqp_vectors->affinity_notify);
-=======
->>>>>>> ecd3ad1c
 		irq_set_affinity_hint(tqp_vectors->vector_irq,
 				      &tqp_vectors->affinity_mask);
 
@@ -342,21 +303,6 @@
 static void hns3_tqp_enable(struct hnae3_queue *tqp)
 {
 	u32 rcb_reg;
-<<<<<<< HEAD
-
-	rcb_reg = hns3_read_dev(tqp, HNS3_RING_EN_REG);
-	rcb_reg |= BIT(HNS3_RING_EN_B);
-	hns3_write_dev(tqp, HNS3_RING_EN_REG, rcb_reg);
-}
-
-static void hns3_tqp_disable(struct hnae3_queue *tqp)
-{
-	u32 rcb_reg;
-
-	rcb_reg = hns3_read_dev(tqp, HNS3_RING_EN_REG);
-	rcb_reg &= ~BIT(HNS3_RING_EN_B);
-	hns3_write_dev(tqp, HNS3_RING_EN_REG, rcb_reg);
-=======
 
 	rcb_reg = hns3_read_dev(tqp, HNS3_RING_EN_REG);
 	rcb_reg |= BIT(HNS3_RING_EN_B);
@@ -404,7 +350,6 @@
 	}
 #endif
 	return 0;
->>>>>>> ecd3ad1c
 }
 
 static int hns3_nic_net_up(struct net_device *netdev)
@@ -513,12 +458,6 @@
 	if (h->ae_algo->ops->set_timer_task)
 		h->ae_algo->ops->set_timer_task(priv->ae_handle, true);
 
-<<<<<<< HEAD
-	if (h->ae_algo->ops->set_timer_task)
-		h->ae_algo->ops->set_timer_task(priv->ae_handle, true);
-
-=======
->>>>>>> ecd3ad1c
 	hns3_config_xps(priv);
 	return 0;
 }
@@ -674,7 +613,6 @@
 				new_flags |= HNAE3_OVERFLOW_MPE;
 		}
 	}
-<<<<<<< HEAD
 
 	/* User mode Promisc mode enable and vlan filtering is disabled to
 	 * let all packets in. MAC-VLAN Table overflow Promisc enabled and
@@ -696,29 +634,6 @@
 						promisc_flags & HNAE3_MPE);
 	}
 
-=======
-
-	/* User mode Promisc mode enable and vlan filtering is disabled to
-	 * let all packets in. MAC-VLAN Table overflow Promisc enabled and
-	 * vlan fitering is enabled
-	 */
-	hns3_enable_vlan_filter(netdev, new_flags & HNAE3_VLAN_FLTR);
-	h->netdev_flags = new_flags;
-	hns3_update_promisc_mode(netdev, new_flags);
-}
-
-int hns3_update_promisc_mode(struct net_device *netdev, u8 promisc_flags)
-{
-	struct hns3_nic_priv *priv = netdev_priv(netdev);
-	struct hnae3_handle *h = priv->ae_handle;
-
-	if (h->ae_algo->ops->set_promisc_mode) {
-		return h->ae_algo->ops->set_promisc_mode(h,
-						promisc_flags & HNAE3_UPE,
-						promisc_flags & HNAE3_MPE);
-	}
-
->>>>>>> ecd3ad1c
 	return 0;
 }
 
@@ -901,11 +816,7 @@
 	hns3_set_field(*ol_type_vlan_len_msec, HNS3_TXD_L3LEN_S, l3_len >> 2);
 
 	il2_hdr = skb_inner_mac_header(skb);
-<<<<<<< HEAD
-	/* compute OL4 header size, defined in 4 Bytes. */
-=======
 	/* compute OL4 header size, defined in 4 Bytes */
->>>>>>> ecd3ad1c
 	l4_len = il2_hdr - l4.hdr;
 	hns3_set_field(*ol_type_vlan_len_msec, HNS3_TXD_L4LEN_S, l4_len >> 2);
 
@@ -1040,14 +951,9 @@
 static void hns3_set_txbd_baseinfo(u16 *bdtp_fe_sc_vld_ra_ri, int frag_end)
 {
 	/* Config bd buffer end */
-<<<<<<< HEAD
-	hns3_set_field(*bdtp_fe_sc_vld_ra_ri, HNS3_TXD_FE_B, !!frag_end);
-	hns3_set_field(*bdtp_fe_sc_vld_ra_ri, HNS3_TXD_VLD_B, 1);
-=======
 	if (!!frag_end)
 		hns3_set_field(*bdtp_fe_sc_vld_ra_ri, HNS3_TXD_FE_B, 1U);
 	hns3_set_field(*bdtp_fe_sc_vld_ra_ri, HNS3_TXD_VLD_B, 1U);
->>>>>>> ecd3ad1c
 }
 
 static int hns3_fill_desc_vtags(struct sk_buff *skb,
@@ -1274,7 +1180,6 @@
 		return skb_transport_offset(skb) + tcp_hdrlen(skb);
 
 	return skb_inner_transport_offset(skb) + inner_tcp_hdrlen(skb);
-<<<<<<< HEAD
 }
 
 /* HW need every continuous 8 buffer data to be larger than MSS,
@@ -1346,79 +1251,6 @@
 		return -EBUSY;
 
 	return bd_num;
-=======
-}
-
-/* HW need every continuous 8 buffer data to be larger than MSS,
- * we simplify it by ensuring skb_headlen + the first continuous
- * 7 frags to to be larger than gso header len + mss, and the remaining
- * continuous 7 frags to be larger than MSS except the last 7 frags.
- */
-static bool hns3_skb_need_linearized(struct sk_buff *skb)
-{
-	int bd_limit = HNS3_MAX_BD_PER_FRAG - 1;
-	unsigned int tot_len = 0;
-	int i;
-
-	for (i = 0; i < bd_limit; i++)
-		tot_len += skb_frag_size(&skb_shinfo(skb)->frags[i]);
-
-	/* ensure headlen + the first 7 frags is greater than mss + header
-	 * and the first 7 frags is greater than mss.
-	 */
-	if (((tot_len + skb_headlen(skb)) < (skb_shinfo(skb)->gso_size +
-	    hns3_gso_hdr_len(skb))) || (tot_len < skb_shinfo(skb)->gso_size))
-		return true;
-
-	/* ensure the remaining continuous 7 buffer is greater than mss */
-	for (i = 0; i < (skb_shinfo(skb)->nr_frags - bd_limit - 1); i++) {
-		tot_len -= skb_frag_size(&skb_shinfo(skb)->frags[i]);
-		tot_len += skb_frag_size(&skb_shinfo(skb)->frags[i + bd_limit]);
-
-		if (tot_len < skb_shinfo(skb)->gso_size)
-			return true;
-	}
-
-	return false;
->>>>>>> ecd3ad1c
-}
-
-static int hns3_nic_maybe_stop_tx(struct hns3_enet_ring *ring,
-				  struct sk_buff **out_skb)
-{
-	struct sk_buff *skb = *out_skb;
-	int bd_num;
-
-	bd_num = hns3_nic_bd_num(skb);
-	if (bd_num < 0)
-		return bd_num;
-
-	if (unlikely(bd_num > HNS3_MAX_BD_PER_FRAG)) {
-		struct sk_buff *new_skb;
-
-		if (skb_is_gso(skb) && !hns3_skb_need_linearized(skb))
-			goto out;
-
-		bd_num = hns3_tx_bd_count(skb->len);
-		if (unlikely(ring_space(ring) < bd_num))
-			return -EBUSY;
-		/* manual split the send packet */
-		new_skb = skb_copy(skb, GFP_ATOMIC);
-		if (!new_skb)
-			return -ENOMEM;
-		dev_kfree_skb_any(skb);
-		*out_skb = new_skb;
-
-		u64_stats_update_begin(&ring->syncp);
-		ring->stats.tx_copy++;
-		u64_stats_update_end(&ring->syncp);
-	}
-
-out:
-	if (unlikely(ring_space(ring) < bd_num))
-		return -EBUSY;
-
-	return bd_num;
 }
 
 static void hns3_clear_desc(struct hns3_enet_ring *ring, int next_to_use_orig)
@@ -1430,9 +1262,6 @@
 		/* check if this is where we started */
 		if (ring->next_to_use == next_to_use_orig)
 			break;
-
-		/* rollback one */
-		ring_ptr_move_bw(ring, next_to_use);
 
 		/* rollback one */
 		ring_ptr_move_bw(ring, next_to_use);
@@ -1662,19 +1491,10 @@
 			start = u64_stats_fetch_begin_irq(&ring->syncp);
 			rx_bytes += ring->stats.rx_bytes;
 			rx_pkts += ring->stats.rx_pkts;
-<<<<<<< HEAD
-			rx_drop += ring->stats.non_vld_descs;
-			rx_drop += ring->stats.l2_err;
-			rx_errors += ring->stats.non_vld_descs;
-			rx_errors += ring->stats.l2_err;
-			rx_crc_errors += ring->stats.l2_err;
-			rx_crc_errors += ring->stats.l3l4_csum_err;
-=======
 			rx_drop += ring->stats.l2_err;
 			rx_errors += ring->stats.l2_err;
 			rx_errors += ring->stats.l3l4_csum_err;
 			rx_crc_errors += ring->stats.l2_err;
->>>>>>> ecd3ad1c
 			rx_multicast += ring->stats.rx_multicast;
 			rx_length_errors += ring->stats.err_pkt_len;
 		} while (u64_stats_fetch_retry_irq(&ring->syncp, start));
@@ -1710,21 +1530,12 @@
 static int hns3_setup_tc(struct net_device *netdev, void *type_data)
 {
 	struct tc_mqprio_qopt_offload *mqprio_qopt = type_data;
-<<<<<<< HEAD
-	struct hnae3_handle *h = hns3_get_handle(netdev);
-	struct hnae3_knic_private_info *kinfo = &h->kinfo;
-	u8 *prio_tc = mqprio_qopt->qopt.prio_tc_map;
-	u8 tc = mqprio_qopt->qopt.num_tc;
-	u16 mode = mqprio_qopt->mode;
-	u8 hw = mqprio_qopt->qopt.hw;
-=======
 	u8 *prio_tc = mqprio_qopt->qopt.prio_tc_map;
 	struct hnae3_knic_private_info *kinfo;
 	u8 tc = mqprio_qopt->qopt.num_tc;
 	u16 mode = mqprio_qopt->mode;
 	u8 hw = mqprio_qopt->qopt.hw;
 	struct hnae3_handle *h;
->>>>>>> ecd3ad1c
 
 	if (!((hw == TC_MQPRIO_HW_OFFLOAD_TCS &&
 	       mode == TC_MQPRIO_MODE_CHANNEL) || (!hw && tc == 0)))
@@ -1736,12 +1547,9 @@
 	if (!netdev)
 		return -EINVAL;
 
-<<<<<<< HEAD
-=======
 	h = hns3_get_handle(netdev);
 	kinfo = &h->kinfo;
 
->>>>>>> ecd3ad1c
 	return (kinfo->dcb_ops && kinfo->dcb_ops->setup_tc) ?
 		kinfo->dcb_ops->setup_tc(h, tc, prio_tc) : -EOPNOTSUPP;
 }
@@ -1779,27 +1587,6 @@
 	return ret;
 }
 
-<<<<<<< HEAD
-static int hns3_restore_vlan(struct net_device *netdev)
-{
-	struct hns3_nic_priv *priv = netdev_priv(netdev);
-	int ret = 0;
-	u16 vid;
-
-	for_each_set_bit(vid, priv->active_vlans, VLAN_N_VID) {
-		ret = hns3_vlan_rx_add_vid(netdev, htons(ETH_P_8021Q), vid);
-		if (ret) {
-			netdev_err(netdev, "Restore vlan: %d filter, ret:%d\n",
-				   vid, ret);
-			return ret;
-		}
-	}
-
-	return ret;
-}
-
-=======
->>>>>>> ecd3ad1c
 static int hns3_ndo_set_vf_vlan(struct net_device *netdev, int vf, u16 vlan,
 				u8 qos, __be16 vlan_proto)
 {
@@ -1947,8 +1734,6 @@
 	 */
 	if (h->ae_algo->ops->reset_event)
 		h->ae_algo->ops->reset_event(h->pdev, h);
-<<<<<<< HEAD
-=======
 }
 
 #ifdef CONFIG_RFS_ACCEL
@@ -1974,7 +1759,6 @@
 		return -EPROTONOSUPPORT;
 
 	return h->ae_algo->ops->add_arfs_entry(h, rxq_index, flow_id, &fkeys);
->>>>>>> ecd3ad1c
 }
 #endif
 
@@ -2070,10 +1854,6 @@
 
 	ae_dev->pdev = pdev;
 	ae_dev->flag = ent->driver_data;
-<<<<<<< HEAD
-	ae_dev->dev_type = HNAE3_DEV_KNIC;
-=======
->>>>>>> ecd3ad1c
 	ae_dev->reset_type = HNAE3_NONE_RESET;
 	hns3_get_dev_capability(pdev, ae_dev);
 	pci_set_drvdata(pdev, ae_dev);
@@ -2157,15 +1937,9 @@
 	if (state == pci_channel_io_perm_failure)
 		return PCI_ERS_RESULT_DISCONNECT;
 
-<<<<<<< HEAD
-	if (!ae_dev) {
-		dev_err(&pdev->dev,
-			"Can't recover - error happened during device init\n");
-=======
 	if (!ae_dev || !ae_dev->ops) {
 		dev_err(&pdev->dev,
 			"Can't recover - error happened before device initialized\n");
->>>>>>> ecd3ad1c
 		return PCI_ERS_RESULT_NONE;
 	}
 
@@ -2180,16 +1954,6 @@
 static pci_ers_result_t hns3_slot_reset(struct pci_dev *pdev)
 {
 	struct hnae3_ae_dev *ae_dev = pci_get_drvdata(pdev);
-<<<<<<< HEAD
-	struct device *dev = &pdev->dev;
-
-	dev_info(dev, "requesting reset due to PCI error\n");
-
-	/* request the reset */
-	if (ae_dev->ops->reset_event) {
-		if (!ae_dev->override_pci_need_reset)
-			ae_dev->ops->reset_event(pdev, NULL);
-=======
 	const struct hnae3_ae_ops *ops;
 	enum hnae3_reset_type reset_type;
 	struct device *dev = &pdev->dev;
@@ -2207,7 +1971,6 @@
 			dev_info(dev, "requesting reset due to PCI error\n");
 			ops->reset_event(pdev, NULL);
 		}
->>>>>>> ecd3ad1c
 
 		return PCI_ERS_RESULT_RECOVERED;
 	}
@@ -2627,11 +2390,7 @@
 	/* Avoid re-using remote pages, or the stack is still using the page
 	 * when page_offset rollback to zero, flag default unreuse
 	 */
-<<<<<<< HEAD
-	if (unlikely(page_to_nid(desc_cb->priv) != numa_node_id()) ||
-=======
 	if (unlikely(page_to_nid(desc_cb->priv) != numa_mem_id()) ||
->>>>>>> ecd3ad1c
 	    (!desc_cb->page_offset && page_count(desc_cb->priv) > 1))
 		return;
 
@@ -2649,21 +2408,13 @@
 	}
 }
 
-<<<<<<< HEAD
-static int hns3_gro_complete(struct sk_buff *skb)
-=======
 static int hns3_gro_complete(struct sk_buff *skb, u32 l234info)
->>>>>>> ecd3ad1c
 {
 	__be16 type = skb->protocol;
 	struct tcphdr *th;
 	int depth = 0;
 
-<<<<<<< HEAD
-	while (type == htons(ETH_P_8021Q)) {
-=======
 	while (eth_type_vlan(type)) {
->>>>>>> ecd3ad1c
 		struct vlan_hdr *vh;
 
 		if ((depth + VLAN_HLEN) > skb_headlen(skb))
@@ -2674,12 +2425,6 @@
 		depth += VLAN_HLEN;
 	}
 
-<<<<<<< HEAD
-	if (type == htons(ETH_P_IP)) {
-		depth += sizeof(struct iphdr);
-	} else if (type == htons(ETH_P_IPV6)) {
-		depth += sizeof(struct ipv6hdr);
-=======
 	skb_set_network_header(skb, depth);
 
 	if (type == htons(ETH_P_IP)) {
@@ -2698,7 +2443,6 @@
 		th = tcp_hdr(skb);
 		th->check = ~tcp_v6_check(skb->len - depth, &iph->saddr,
 					  &iph->daddr, 0);
->>>>>>> ecd3ad1c
 	} else {
 		netdev_err(skb->dev,
 			   "Error: FW GRO supports only IPv4/IPv6, not 0x%04x, depth: %d\n",
@@ -2706,25 +2450,16 @@
 		return -EFAULT;
 	}
 
-<<<<<<< HEAD
-	th = (struct tcphdr *)(skb->data + depth);
-=======
->>>>>>> ecd3ad1c
 	skb_shinfo(skb)->gso_segs = NAPI_GRO_CB(skb)->count;
 	if (th->cwr)
 		skb_shinfo(skb)->gso_type |= SKB_GSO_TCP_ECN;
 
-<<<<<<< HEAD
-	skb->ip_summed = CHECKSUM_UNNECESSARY;
-
-=======
 	if (l234info & BIT(HNS3_RXD_GRO_FIXID_B))
 		skb_shinfo(skb)->gso_type |= SKB_GSO_TCP_FIXEDID;
 
 	skb->csum_start = (unsigned char *)th - skb->head;
 	skb->csum_offset = offsetof(struct tcphdr, check);
 	skb->ip_summed = CHECKSUM_PARTIAL;
->>>>>>> ecd3ad1c
 	return 0;
 }
 
@@ -2842,11 +2577,7 @@
 	}
 }
 
-<<<<<<< HEAD
-static int hns3_alloc_skb(struct hns3_enet_ring *ring, int length,
-=======
 static int hns3_alloc_skb(struct hns3_enet_ring *ring, unsigned int length,
->>>>>>> ecd3ad1c
 			  unsigned char *va)
 {
 #define HNS3_NEED_ADD_FRAG	1
@@ -2912,11 +2643,7 @@
 	 */
 	if (pending) {
 		pre_bd = (ring->next_to_clean - 1 + ring->desc_num) %
-<<<<<<< HEAD
-			ring->desc_num;
-=======
 			 ring->desc_num;
->>>>>>> ecd3ad1c
 		pre_desc = &ring->desc[pre_bd];
 		bd_base_info = le32_to_cpu(pre_desc->rx.bd_base_info);
 	} else {
@@ -2970,15 +2697,6 @@
 				     struct sk_buff *skb, u32 l234info,
 				     u32 bd_base_info, u32 ol_info)
 {
-<<<<<<< HEAD
-	u16 gro_count;
-	u32 l3_type;
-
-	gro_count = hnae3_get_field(l234info, HNS3_RXD_GRO_COUNT_M,
-				    HNS3_RXD_GRO_COUNT_S);
-	/* if there is no HW GRO, do not set gro params */
-	if (!gro_count) {
-=======
 	u32 l3_type;
 
 	skb_shinfo(skb)->gso_size = hnae3_get_field(bd_base_info,
@@ -2986,23 +2704,15 @@
 						    HNS3_RXD_GRO_SIZE_S);
 	/* if there is no HW GRO, do not set gro params */
 	if (!skb_shinfo(skb)->gso_size) {
->>>>>>> ecd3ad1c
 		hns3_rx_checksum(ring, skb, l234info, bd_base_info, ol_info);
 		return 0;
 	}
 
-<<<<<<< HEAD
-	NAPI_GRO_CB(skb)->count = gro_count;
-
-	l3_type = hnae3_get_field(l234info, HNS3_RXD_L3ID_M,
-				  HNS3_RXD_L3ID_S);
-=======
 	NAPI_GRO_CB(skb)->count = hnae3_get_field(l234info,
 						  HNS3_RXD_GRO_COUNT_M,
 						  HNS3_RXD_GRO_COUNT_S);
 
 	l3_type = hnae3_get_field(l234info, HNS3_RXD_L3ID_M, HNS3_RXD_L3ID_S);
->>>>>>> ecd3ad1c
 	if (l3_type == HNS3_L3_TYPE_IPV4)
 		skb_shinfo(skb)->gso_type = SKB_GSO_TCPV4;
 	else if (l3_type == HNS3_L3_TYPE_IPV6)
@@ -3010,15 +2720,7 @@
 	else
 		return -EFAULT;
 
-<<<<<<< HEAD
-	skb_shinfo(skb)->gso_size = hnae3_get_field(bd_base_info,
-						    HNS3_RXD_GRO_SIZE_M,
-						    HNS3_RXD_GRO_SIZE_S);
-
-	return  hns3_gro_complete(skb);
-=======
 	return  hns3_gro_complete(skb, l234info);
->>>>>>> ecd3ad1c
 }
 
 static void hns3_set_rx_skb_rss_type(struct hns3_enet_ring *ring,
@@ -3067,23 +2769,6 @@
 					       vlan_tag);
 	}
 
-<<<<<<< HEAD
-	if (unlikely(!(bd_base_info & BIT(HNS3_RXD_VLD_B)))) {
-=======
-	if (unlikely(!desc->rx.pkt_len || (l234info & (BIT(HNS3_RXD_TRUNCAT_B) |
-				  BIT(HNS3_RXD_L2E_B))))) {
->>>>>>> ecd3ad1c
-		u64_stats_update_begin(&ring->syncp);
-		if (l234info & BIT(HNS3_RXD_L2E_B))
-			ring->stats.l2_err++;
-		else
-			ring->stats.err_pkt_len++;
-		u64_stats_update_end(&ring->syncp);
-
-<<<<<<< HEAD
-		return -EINVAL;
-	}
-
 	if (unlikely(!desc->rx.pkt_len || (l234info & (BIT(HNS3_RXD_TRUNCAT_B) |
 				  BIT(HNS3_RXD_L2E_B))))) {
 		u64_stats_update_begin(&ring->syncp);
@@ -3101,16 +2786,6 @@
 	/* Do update ip stack process */
 	skb->protocol = eth_type_trans(skb, netdev);
 
-=======
-		return -EFAULT;
-	}
-
-	len = skb->len;
-
-	/* Do update ip stack process */
-	skb->protocol = eth_type_trans(skb, netdev);
-
->>>>>>> ecd3ad1c
 	/* This is needed in order to enable forwarding support */
 	ret = hns3_set_gro_and_checksum(ring, skb, l234info,
 					bd_base_info, ol_info);
@@ -3134,7 +2809,6 @@
 	u64_stats_update_end(&ring->syncp);
 
 	ring->tqp_vector->rx_group.total_bytes += len;
-<<<<<<< HEAD
 
 	hns3_set_rx_skb_rss_type(ring, skb, le32_to_cpu(desc->rx.rss_hash));
 	return 0;
@@ -3146,8 +2820,8 @@
 	struct sk_buff *skb = ring->skb;
 	struct hns3_desc_cb *desc_cb;
 	struct hns3_desc *desc;
+	unsigned int length;
 	u32 bd_base_info;
-	int length;
 	int ret;
 
 	desc = &ring->desc[ring->next_to_clean];
@@ -3212,87 +2886,6 @@
 		return ret;
 	}
 
-	*out_skb = skb;
-
-=======
-
-	hns3_set_rx_skb_rss_type(ring, skb, le32_to_cpu(desc->rx.rss_hash));
->>>>>>> ecd3ad1c
-	return 0;
-}
-
-static int hns3_handle_rx_bd(struct hns3_enet_ring *ring,
-			     struct sk_buff **out_skb)
-{
-	struct sk_buff *skb = ring->skb;
-	struct hns3_desc_cb *desc_cb;
-	struct hns3_desc *desc;
-	unsigned int length;
-	u32 bd_base_info;
-	int ret;
-
-	desc = &ring->desc[ring->next_to_clean];
-	desc_cb = &ring->desc_cb[ring->next_to_clean];
-
-	prefetch(desc);
-
-	length = le16_to_cpu(desc->rx.size);
-	bd_base_info = le32_to_cpu(desc->rx.bd_base_info);
-
-	/* Check valid BD */
-	if (unlikely(!(bd_base_info & BIT(HNS3_RXD_VLD_B))))
-		return -ENXIO;
-
-	if (!skb)
-		ring->va = (unsigned char *)desc_cb->buf + desc_cb->page_offset;
-
-	/* Prefetch first cache line of first page
-	 * Idea is to cache few bytes of the header of the packet. Our L1 Cache
-	 * line size is 64B so need to prefetch twice to make it 128B. But in
-	 * actual we can have greater size of caches with 128B Level 1 cache
-	 * lines. In such a case, single fetch would suffice to cache in the
-	 * relevant part of the header.
-	 */
-	prefetch(ring->va);
-#if L1_CACHE_BYTES < 128
-	prefetch(ring->va + L1_CACHE_BYTES);
-#endif
-
-	if (!skb) {
-		ret = hns3_alloc_skb(ring, length, ring->va);
-		*out_skb = skb = ring->skb;
-
-		if (ret < 0) /* alloc buffer fail */
-			return ret;
-		if (ret > 0) { /* need add frag */
-			ret = hns3_add_frag(ring, desc, &skb, false);
-			if (ret)
-				return ret;
-
-			/* As the head data may be changed when GRO enable, copy
-			 * the head data in after other data rx completed
-			 */
-			memcpy(skb->data, ring->va,
-			       ALIGN(ring->pull_len, sizeof(long)));
-		}
-	} else {
-		ret = hns3_add_frag(ring, desc, &skb, true);
-		if (ret)
-			return ret;
-
-		/* As the head data may be changed when GRO enable, copy
-		 * the head data in after other data rx completed
-		 */
-		memcpy(skb->data, ring->va,
-		       ALIGN(ring->pull_len, sizeof(long)));
-	}
-
-	ret = hns3_handle_bdinfo(ring, skb);
-	if (unlikely(ret)) {
-		dev_kfree_skb_any(skb);
-		return ret;
-	}
-
 	skb_record_rx_queue(skb, ring->tqp->tqp_index);
 	*out_skb = skb;
 
@@ -3367,13 +2960,6 @@
 	struct hns3_enet_tqp_vector *tqp_vector;
 	int packets_per_msecs, bytes_per_msecs;
 	u32 time_passed_ms;
-<<<<<<< HEAD
-	u16 new_int_gl;
-
-	if (!tqp_vector->last_jiffies)
-		return false;
-=======
->>>>>>> ecd3ad1c
 
 	tqp_vector = ring_group->ring->tqp_vector;
 	time_passed_ms =
@@ -3816,11 +3402,6 @@
 		hns3_free_vector_ring_chain(tqp_vector, &vector_ring_chain);
 
 		if (tqp_vector->irq_init_flag == HNS3_VECTOR_INITED) {
-<<<<<<< HEAD
-			irq_set_affinity_notifier(tqp_vector->vector_irq,
-						  NULL);
-=======
->>>>>>> ecd3ad1c
 			irq_set_affinity_hint(tqp_vector->vector_irq, NULL);
 			free_irq(tqp_vector->vector_irq, tqp_vector);
 			tqp_vector->irq_init_flag = HNS3_VECTOR_NOT_INITED;
@@ -4335,7 +3916,8 @@
 		unregister_netdev(netdev);
 
 	hns3_client_stop(handle);
-<<<<<<< HEAD
+
+	hns3_uninit_phy(netdev);
 
 	if (!test_and_clear_bit(HNS3_NIC_STATE_INITED, &priv->state)) {
 		netdev_warn(netdev, "already uninitialized\n");
@@ -4344,24 +3926,8 @@
 
 	hns3_del_all_fd_rules(netdev, true);
 
-	hns3_force_clear_all_rx_ring(handle);
-
-	hns3_uninit_phy(netdev);
-
-=======
-
-	hns3_uninit_phy(netdev);
-
-	if (!test_and_clear_bit(HNS3_NIC_STATE_INITED, &priv->state)) {
-		netdev_warn(netdev, "already uninitialized\n");
-		goto out_netdev_free;
-	}
-
-	hns3_del_all_fd_rules(netdev, true);
-
 	hns3_clear_all_ring(handle, true);
 
->>>>>>> ecd3ad1c
 	hns3_nic_uninit_vector_data(priv);
 
 	ret = hns3_nic_dealloc_vector_data(priv);
@@ -4716,7 +4282,6 @@
 }
 
 static int hns3_reset_notify_restore_enet(struct hnae3_handle *handle)
-<<<<<<< HEAD
 {
 	struct net_device *netdev = handle->kinfo.netdev;
 	bool vlan_filter_enable;
@@ -4737,66 +4302,22 @@
 	vlan_filter_enable = netdev->flags & IFF_PROMISC ? false : true;
 	hns3_enable_vlan_filter(netdev, vlan_filter_enable);
 
-	/* Hardware table is only clear when pf resets */
-	if (!(handle->flags & HNAE3_SUPPORT_VF)) {
-		ret = hns3_restore_vlan(netdev);
-		if (ret)
-			return ret;
-	}
+	if (handle->ae_algo->ops->restore_vlan_table)
+		handle->ae_algo->ops->restore_vlan_table(handle);
 
 	return hns3_restore_fd_rules(netdev);
 }
 
 static int hns3_reset_notify_uninit_enet(struct hnae3_handle *handle)
-=======
->>>>>>> ecd3ad1c
 {
 	struct net_device *netdev = handle->kinfo.netdev;
-	bool vlan_filter_enable;
+	struct hns3_nic_priv *priv = netdev_priv(netdev);
 	int ret;
 
-<<<<<<< HEAD
 	if (!test_and_clear_bit(HNS3_NIC_STATE_INITED, &priv->state)) {
 		netdev_warn(netdev, "already uninitialized\n");
 		return 0;
 	}
-
-	hns3_force_clear_all_rx_ring(handle);
-
-	hns3_nic_uninit_vector_data(priv);
-=======
-	ret = hns3_init_mac_addr(netdev, false);
-	if (ret)
-		return ret;
-
-	ret = hns3_recover_hw_addr(netdev);
-	if (ret)
-		return ret;
-
-	ret = hns3_update_promisc_mode(netdev, handle->netdev_flags);
-	if (ret)
-		return ret;
-
-	vlan_filter_enable = netdev->flags & IFF_PROMISC ? false : true;
-	hns3_enable_vlan_filter(netdev, vlan_filter_enable);
-
-	if (handle->ae_algo->ops->restore_vlan_table)
-		handle->ae_algo->ops->restore_vlan_table(handle);
-
-	return hns3_restore_fd_rules(netdev);
-}
-
-static int hns3_reset_notify_uninit_enet(struct hnae3_handle *handle)
-{
-	struct net_device *netdev = handle->kinfo.netdev;
-	struct hns3_nic_priv *priv = netdev_priv(netdev);
-	int ret;
-
-	if (!test_and_clear_bit(HNS3_NIC_STATE_INITED, &priv->state)) {
-		netdev_warn(netdev, "already uninitialized\n");
-		return 0;
-	}
->>>>>>> ecd3ad1c
 
 	hns3_clear_all_ring(handle, true);
 	hns3_reset_tx_queue(priv->ae_handle);
@@ -4935,23 +4456,14 @@
 	ret = pci_register_driver(&hns3_driver);
 	if (ret)
 		goto err_reg_driver;
-<<<<<<< HEAD
 
 	return ret;
-=======
->>>>>>> ecd3ad1c
 
 err_reg_driver:
 	hnae3_unregister_client(&client);
 err_reg_client:
 	hns3_dbg_unregister_debugfs();
 	return ret;
-
-err_reg_driver:
-	hnae3_unregister_client(&client);
-err_reg_client:
-	hns3_dbg_unregister_debugfs();
-	return ret;
 }
 module_init(hns3_init_module);
 
