/*
 * Driver for Marvell NETA network card for Armada XP and Armada 370 SoCs.
 *
 * Copyright (C) 2012 Marvell
 *
 * Rami Rosen <rosenr@marvell.com>
 * Thomas Petazzoni <thomas.petazzoni@free-electrons.com>
 *
 * This file is licensed under the terms of the GNU General Public
 * License version 2. This program is licensed "as is" without any
 * warranty of any kind, whether express or implied.
 */

#include <linux/kernel.h>
#include <linux/netdevice.h>
#include <linux/etherdevice.h>
#include <linux/platform_device.h>
#include <linux/skbuff.h>
#include <linux/inetdevice.h>
#include <linux/mbus.h>
#include <linux/module.h>
#include <linux/interrupt.h>
#include <net/ip.h>
#include <net/ipv6.h>
#include <linux/io.h>
#include <linux/of.h>
#include <linux/of_irq.h>
#include <linux/of_mdio.h>
#include <linux/of_net.h>
#include <linux/of_address.h>
#include <linux/phy.h>
#include <linux/clk.h>

/* Registers */
#define MVNETA_RXQ_CONFIG_REG(q)                (0x1400 + ((q) << 2))
#define      MVNETA_RXQ_HW_BUF_ALLOC            BIT(1)
#define      MVNETA_RXQ_PKT_OFFSET_ALL_MASK     (0xf    << 8)
#define      MVNETA_RXQ_PKT_OFFSET_MASK(offs)   ((offs) << 8)
#define MVNETA_RXQ_THRESHOLD_REG(q)             (0x14c0 + ((q) << 2))
#define      MVNETA_RXQ_NON_OCCUPIED(v)         ((v) << 16)
#define MVNETA_RXQ_BASE_ADDR_REG(q)             (0x1480 + ((q) << 2))
#define MVNETA_RXQ_SIZE_REG(q)                  (0x14a0 + ((q) << 2))
#define      MVNETA_RXQ_BUF_SIZE_SHIFT          19
#define      MVNETA_RXQ_BUF_SIZE_MASK           (0x1fff << 19)
#define MVNETA_RXQ_STATUS_REG(q)                (0x14e0 + ((q) << 2))
#define      MVNETA_RXQ_OCCUPIED_ALL_MASK       0x3fff
#define MVNETA_RXQ_STATUS_UPDATE_REG(q)         (0x1500 + ((q) << 2))
#define      MVNETA_RXQ_ADD_NON_OCCUPIED_SHIFT  16
#define      MVNETA_RXQ_ADD_NON_OCCUPIED_MAX    255
#define MVNETA_PORT_RX_RESET                    0x1cc0
#define      MVNETA_PORT_RX_DMA_RESET           BIT(0)
#define MVNETA_PHY_ADDR                         0x2000
#define      MVNETA_PHY_ADDR_MASK               0x1f
#define MVNETA_MBUS_RETRY                       0x2010
#define MVNETA_UNIT_INTR_CAUSE                  0x2080
#define MVNETA_UNIT_CONTROL                     0x20B0
#define      MVNETA_PHY_POLLING_ENABLE          BIT(1)
#define MVNETA_WIN_BASE(w)                      (0x2200 + ((w) << 3))
#define MVNETA_WIN_SIZE(w)                      (0x2204 + ((w) << 3))
#define MVNETA_WIN_REMAP(w)                     (0x2280 + ((w) << 2))
#define MVNETA_BASE_ADDR_ENABLE                 0x2290
#define MVNETA_PORT_CONFIG                      0x2400
#define      MVNETA_UNI_PROMISC_MODE            BIT(0)
#define      MVNETA_DEF_RXQ(q)                  ((q) << 1)
#define      MVNETA_DEF_RXQ_ARP(q)              ((q) << 4)
#define      MVNETA_TX_UNSET_ERR_SUM            BIT(12)
#define      MVNETA_DEF_RXQ_TCP(q)              ((q) << 16)
#define      MVNETA_DEF_RXQ_UDP(q)              ((q) << 19)
#define      MVNETA_DEF_RXQ_BPDU(q)             ((q) << 22)
#define      MVNETA_RX_CSUM_WITH_PSEUDO_HDR     BIT(25)
#define      MVNETA_PORT_CONFIG_DEFL_VALUE(q)   (MVNETA_DEF_RXQ(q)       | \
						 MVNETA_DEF_RXQ_ARP(q)	 | \
						 MVNETA_DEF_RXQ_TCP(q)	 | \
						 MVNETA_DEF_RXQ_UDP(q)	 | \
						 MVNETA_DEF_RXQ_BPDU(q)	 | \
						 MVNETA_TX_UNSET_ERR_SUM | \
						 MVNETA_RX_CSUM_WITH_PSEUDO_HDR)
#define MVNETA_PORT_CONFIG_EXTEND                0x2404
#define MVNETA_MAC_ADDR_LOW                      0x2414
#define MVNETA_MAC_ADDR_HIGH                     0x2418
#define MVNETA_SDMA_CONFIG                       0x241c
#define      MVNETA_SDMA_BRST_SIZE_16            4
#define      MVNETA_RX_BRST_SZ_MASK(burst)       ((burst) << 1)
#define      MVNETA_RX_NO_DATA_SWAP              BIT(4)
#define      MVNETA_TX_NO_DATA_SWAP              BIT(5)
#define      MVNETA_DESC_SWAP                    BIT(6)
#define      MVNETA_TX_BRST_SZ_MASK(burst)       ((burst) << 22)
#define MVNETA_PORT_STATUS                       0x2444
#define      MVNETA_TX_IN_PRGRS                  BIT(1)
#define      MVNETA_TX_FIFO_EMPTY                BIT(8)
#define MVNETA_RX_MIN_FRAME_SIZE                 0x247c
#define MVNETA_SERDES_CFG			 0x24A0
#define      MVNETA_SGMII_SERDES_PROTO		 0x0cc7
#define      MVNETA_RGMII_SERDES_PROTO		 0x0667
#define MVNETA_TYPE_PRIO                         0x24bc
#define      MVNETA_FORCE_UNI                    BIT(21)
#define MVNETA_TXQ_CMD_1                         0x24e4
#define MVNETA_TXQ_CMD                           0x2448
#define      MVNETA_TXQ_DISABLE_SHIFT            8
#define      MVNETA_TXQ_ENABLE_MASK              0x000000ff
#define MVNETA_ACC_MODE                          0x2500
#define MVNETA_CPU_MAP(cpu)                      (0x2540 + ((cpu) << 2))
#define      MVNETA_CPU_RXQ_ACCESS_ALL_MASK      0x000000ff
#define      MVNETA_CPU_TXQ_ACCESS_ALL_MASK      0x0000ff00
#define MVNETA_RXQ_TIME_COAL_REG(q)              (0x2580 + ((q) << 2))

/* Exception Interrupt Port/Queue Cause register */

#define MVNETA_INTR_NEW_CAUSE                    0x25a0
#define MVNETA_INTR_NEW_MASK                     0x25a4

/* bits  0..7  = TXQ SENT, one bit per queue.
 * bits  8..15 = RXQ OCCUP, one bit per queue.
 * bits 16..23 = RXQ FREE, one bit per queue.
 * bit  29 = OLD_REG_SUM, see old reg ?
 * bit  30 = TX_ERR_SUM, one bit for 4 ports
 * bit  31 = MISC_SUM,   one bit for 4 ports
 */
#define      MVNETA_TX_INTR_MASK(nr_txqs)        (((1 << nr_txqs) - 1) << 0)
#define      MVNETA_TX_INTR_MASK_ALL             (0xff << 0)
#define      MVNETA_RX_INTR_MASK(nr_rxqs)        (((1 << nr_rxqs) - 1) << 8)
#define      MVNETA_RX_INTR_MASK_ALL             (0xff << 8)

#define MVNETA_INTR_OLD_CAUSE                    0x25a8
#define MVNETA_INTR_OLD_MASK                     0x25ac

/* Data Path Port/Queue Cause Register */
#define MVNETA_INTR_MISC_CAUSE                   0x25b0
#define MVNETA_INTR_MISC_MASK                    0x25b4

#define      MVNETA_CAUSE_PHY_STATUS_CHANGE      BIT(0)
#define      MVNETA_CAUSE_LINK_CHANGE            BIT(1)
#define      MVNETA_CAUSE_PTP                    BIT(4)

#define      MVNETA_CAUSE_INTERNAL_ADDR_ERR      BIT(7)
#define      MVNETA_CAUSE_RX_OVERRUN             BIT(8)
#define      MVNETA_CAUSE_RX_CRC_ERROR           BIT(9)
#define      MVNETA_CAUSE_RX_LARGE_PKT           BIT(10)
#define      MVNETA_CAUSE_TX_UNDERUN             BIT(11)
#define      MVNETA_CAUSE_PRBS_ERR               BIT(12)
#define      MVNETA_CAUSE_PSC_SYNC_CHANGE        BIT(13)
#define      MVNETA_CAUSE_SERDES_SYNC_ERR        BIT(14)

#define      MVNETA_CAUSE_BMU_ALLOC_ERR_SHIFT    16
#define      MVNETA_CAUSE_BMU_ALLOC_ERR_ALL_MASK   (0xF << MVNETA_CAUSE_BMU_ALLOC_ERR_SHIFT)
#define      MVNETA_CAUSE_BMU_ALLOC_ERR_MASK(pool) (1 << (MVNETA_CAUSE_BMU_ALLOC_ERR_SHIFT + (pool)))

#define      MVNETA_CAUSE_TXQ_ERROR_SHIFT        24
#define      MVNETA_CAUSE_TXQ_ERROR_ALL_MASK     (0xFF << MVNETA_CAUSE_TXQ_ERROR_SHIFT)
#define      MVNETA_CAUSE_TXQ_ERROR_MASK(q)      (1 << (MVNETA_CAUSE_TXQ_ERROR_SHIFT + (q)))

#define MVNETA_INTR_ENABLE                       0x25b8
#define      MVNETA_TXQ_INTR_ENABLE_ALL_MASK     0x0000ff00
#define      MVNETA_RXQ_INTR_ENABLE_ALL_MASK     0xff000000  // note: neta says it's 0x000000FF

#define MVNETA_RXQ_CMD                           0x2680
#define      MVNETA_RXQ_DISABLE_SHIFT            8
#define      MVNETA_RXQ_ENABLE_MASK              0x000000ff
#define MVETH_TXQ_TOKEN_COUNT_REG(q)             (0x2700 + ((q) << 4))
#define MVETH_TXQ_TOKEN_CFG_REG(q)               (0x2704 + ((q) << 4))
#define MVNETA_GMAC_CTRL_0                       0x2c00
#define      MVNETA_GMAC_MAX_RX_SIZE_SHIFT       2
#define      MVNETA_GMAC_MAX_RX_SIZE_MASK        0x7ffc
#define      MVNETA_GMAC0_PORT_ENABLE            BIT(0)
#define MVNETA_GMAC_CTRL_2                       0x2c08
#define      MVNETA_GMAC2_PCS_ENABLE             BIT(3)
#define      MVNETA_GMAC2_PORT_RGMII             BIT(4)
#define      MVNETA_GMAC2_PORT_RESET             BIT(6)
#define MVNETA_GMAC_STATUS                       0x2c10
#define      MVNETA_GMAC_LINK_UP                 BIT(0)
#define      MVNETA_GMAC_SPEED_1000              BIT(1)
#define      MVNETA_GMAC_SPEED_100               BIT(2)
#define      MVNETA_GMAC_FULL_DUPLEX             BIT(3)
#define      MVNETA_GMAC_RX_FLOW_CTRL_ENABLE     BIT(4)
#define      MVNETA_GMAC_TX_FLOW_CTRL_ENABLE     BIT(5)
#define      MVNETA_GMAC_RX_FLOW_CTRL_ACTIVE     BIT(6)
#define      MVNETA_GMAC_TX_FLOW_CTRL_ACTIVE     BIT(7)
#define MVNETA_GMAC_AUTONEG_CONFIG               0x2c0c
#define      MVNETA_GMAC_FORCE_LINK_DOWN         BIT(0)
#define      MVNETA_GMAC_FORCE_LINK_PASS         BIT(1)
#define      MVNETA_GMAC_CONFIG_MII_SPEED        BIT(5)
#define      MVNETA_GMAC_CONFIG_GMII_SPEED       BIT(6)
#define      MVNETA_GMAC_AN_SPEED_EN             BIT(7)
#define      MVNETA_GMAC_CONFIG_FULL_DUPLEX      BIT(12)
#define      MVNETA_GMAC_AN_DUPLEX_EN            BIT(13)
#define MVNETA_MIB_COUNTERS_BASE                 0x3080
#define      MVNETA_MIB_LATE_COLLISION           0x7c
#define MVNETA_DA_FILT_SPEC_MCAST                0x3400
#define MVNETA_DA_FILT_OTH_MCAST                 0x3500
#define MVNETA_DA_FILT_UCAST_BASE                0x3600
#define MVNETA_TXQ_BASE_ADDR_REG(q)              (0x3c00 + ((q) << 2))
#define MVNETA_TXQ_SIZE_REG(q)                   (0x3c20 + ((q) << 2))
#define      MVNETA_TXQ_SENT_THRESH_ALL_MASK     0x3fff0000
#define      MVNETA_TXQ_SENT_THRESH_MASK(coal)   ((coal) << 16)
#define MVNETA_TXQ_UPDATE_REG(q)                 (0x3c60 + ((q) << 2))
#define      MVNETA_TXQ_DEC_SENT_SHIFT           16
#define MVNETA_TXQ_STATUS_REG(q)                 (0x3c40 + ((q) << 2))
#define      MVNETA_TXQ_SENT_DESC_SHIFT          16
#define      MVNETA_TXQ_SENT_DESC_MASK           0x3fff0000
#define MVNETA_PORT_TX_RESET                     0x3cf0
#define      MVNETA_PORT_TX_DMA_RESET            BIT(0)
#define MVNETA_TX_MTU                            0x3e0c
#define MVNETA_TX_TOKEN_SIZE                     0x3e14
#define      MVNETA_TX_TOKEN_SIZE_MAX            0xffffffff
#define MVNETA_TXQ_TOKEN_SIZE_REG(q)             (0x3e40 + ((q) << 2))
#define      MVNETA_TXQ_TOKEN_SIZE_MAX           0x7fffffff

#define MVNETA_CAUSE_TXQ_SENT_DESC_ALL_MASK	 0xff

/* Descriptor ring Macros */
#define MVNETA_QUEUE_NEXT_DESC(q, index)	\
	(((index) < (q)->last_desc) ? ((index) + 1) : 0)

/* Various constants */

/* Coalescing */
#define MVNETA_TXDONE_COAL_PKTS		16
#define MVNETA_RX_COAL_PKTS		32
#define MVNETA_RX_COAL_USEC		100

/* Napi polling weight */
#define MVNETA_RX_POLL_WEIGHT		64

/* The two bytes Marvell header. Either contains a special value used
 * by Marvell switches when a specific hardware mode is enabled (not
 * supported by this driver) or is filled automatically by zeroes on
 * the RX side. Those two bytes being at the front of the Ethernet
 * header, they allow to have the IP header aligned on a 4 bytes
 * boundary automatically: the hardware skips those two bytes on its
 * own.
 */
#define MVNETA_MH_SIZE			2

#define MVNETA_VLAN_TAG_LEN             4

#define MVNETA_CPU_D_CACHE_LINE_SIZE    32
#define MVNETA_TX_CSUM_MAX_SIZE		9800
#define MVNETA_ACC_MODE_EXT		1

/* Timeout constants */
#define MVNETA_TX_DISABLE_TIMEOUT_MSEC	1000
#define MVNETA_RX_DISABLE_TIMEOUT_MSEC	1000
#define MVNETA_TX_FIFO_EMPTY_TIMEOUT	10000

#define MVNETA_TX_MTU_MAX		0x3ffff

/* Max number of Rx descriptors */
#define MVNETA_MAX_RXD 128

/* Max number of Tx descriptors */
#define MVNETA_MAX_TXD 532

/* descriptor aligned size */
#define MVNETA_DESC_ALIGNED_SIZE	32

#define MVNETA_RX_PKT_SIZE(mtu) \
	ALIGN((mtu) + MVNETA_MH_SIZE + MVNETA_VLAN_TAG_LEN + \
	      ETH_HLEN + ETH_FCS_LEN,			     \
	      MVNETA_CPU_D_CACHE_LINE_SIZE)

#define MVNETA_RX_BUF_SIZE(pkt_size)   ((pkt_size) + NET_SKB_PAD)

struct mvneta_pcpu_stats {
	struct	u64_stats_sync syncp;
	u64	rx_packets;
	u64	rx_bytes;
	u64	tx_packets;
	u64	tx_bytes;
};

struct mvneta_port {
	int pkt_size;
	unsigned int frag_size;
	void __iomem *base;
	struct mvneta_rx_queue *rxqs;
	struct mvneta_tx_queue *txqs;
	struct net_device *dev;

	u32 cause_rx_tx;
	struct napi_struct napi;

	/* Napi weight */
	int weight;

	/* Core clock */
	struct clk *clk;
	u8 mcast_count[256];
	u16 tx_ring_size;
	u16 rx_ring_size;
	struct mvneta_pcpu_stats *stats;

	struct mii_bus *mii_bus;
	struct phy_device *phy_dev;
	phy_interface_t phy_interface;
	struct device_node *phy_node;
	unsigned int link;
	unsigned int duplex;
	unsigned int speed;
};

/* The mvneta_tx_desc and mvneta_rx_desc structures describe the
 * layout of the transmit and reception DMA descriptors, and their
 * layout is therefore defined by the hardware design
 */

#define MVNETA_TX_L3_OFF_SHIFT	0
#define MVNETA_TX_IP_HLEN_SHIFT	8
#define MVNETA_TX_L4_UDP	BIT(16)
#define MVNETA_TX_L3_IP6	BIT(17)
#define MVNETA_TXD_IP_CSUM	BIT(18)
#define MVNETA_TXD_Z_PAD	BIT(19)
#define MVNETA_TXD_L_DESC	BIT(20)
#define MVNETA_TXD_F_DESC	BIT(21)
#define MVNETA_TXD_FLZ_DESC	(MVNETA_TXD_Z_PAD  | \
				 MVNETA_TXD_L_DESC | \
				 MVNETA_TXD_F_DESC)
#define MVNETA_TX_L4_CSUM_FULL	BIT(30)
#define MVNETA_TX_L4_CSUM_NOT	BIT(31)

#define MVNETA_RXD_ERR_CRC		0x0
#define MVNETA_RXD_ERR_SUMMARY		BIT(16)
#define MVNETA_RXD_ERR_OVERRUN		BIT(17)
#define MVNETA_RXD_ERR_LEN		BIT(18)
#define MVNETA_RXD_ERR_RESOURCE		(BIT(17) | BIT(18))
#define MVNETA_RXD_ERR_CODE_MASK	(BIT(17) | BIT(18))
#define MVNETA_RXD_L3_IP4		BIT(25)
#define MVNETA_RXD_FIRST_LAST_DESC	(BIT(26) | BIT(27))
#define MVNETA_RXD_L4_CSUM_OK		BIT(30)

#if defined(__LITTLE_ENDIAN)
struct mvneta_tx_desc {
	u32  command;		/* Options used by HW for packet transmitting.*/
	u16  reserverd1;	/* csum_l4 (for future use)		*/
	u16  data_size;		/* Data size of transmitted packet in bytes */
	u32  buf_phys_addr;	/* Physical addr of transmitted buffer	*/
	u32  reserved2;		/* hw_cmd - (for future use, PMT)	*/
	u32  reserved3[4];	/* Reserved - (for future use)		*/
};

struct mvneta_rx_desc {
	u32  status;		/* Info about received packet		*/
	u16  reserved1;		/* pnc_info - (for future use, PnC)	*/
	u16  data_size;		/* Size of received packet in bytes	*/

	u32  buf_phys_addr;	/* Physical address of the buffer	*/
	u32  reserved2;		/* pnc_flow_id  (for future use, PnC)	*/

	u32  buf_cookie;	/* cookie for access to RX buffer in rx path */
	u16  reserved3;		/* prefetch_cmd, for future use		*/
	u16  reserved4;		/* csum_l4 - (for future use, PnC)	*/

	u32  reserved5;		/* pnc_extra PnC (for future use, PnC)	*/
	u32  reserved6;		/* hw_cmd (for future use, PnC and HWF)	*/
};
#else
struct mvneta_tx_desc {
	u16  data_size;		/* Data size of transmitted packet in bytes */
	u16  reserverd1;	/* csum_l4 (for future use)		*/
	u32  command;		/* Options used by HW for packet transmitting.*/
	u32  reserved2;		/* hw_cmd - (for future use, PMT)	*/
	u32  buf_phys_addr;	/* Physical addr of transmitted buffer	*/
	u32  reserved3[4];	/* Reserved - (for future use)		*/
};

struct mvneta_rx_desc {
	u16  data_size;		/* Size of received packet in bytes	*/
	u16  reserved1;		/* pnc_info - (for future use, PnC)	*/
	u32  status;		/* Info about received packet		*/

	u32  reserved2;		/* pnc_flow_id  (for future use, PnC)	*/
	u32  buf_phys_addr;	/* Physical address of the buffer	*/

	u16  reserved4;		/* csum_l4 - (for future use, PnC)	*/
	u16  reserved3;		/* prefetch_cmd, for future use		*/
	u32  buf_cookie;	/* cookie for access to RX buffer in rx path */

	u32  reserved5;		/* pnc_extra PnC (for future use, PnC)	*/
	u32  reserved6;		/* hw_cmd (for future use, PnC and HWF)	*/
};
#endif

struct mvneta_tx_queue {
	/* Number of this TX queue, in the range 0-7 */
	u8 id;

	/* Number of TX DMA descriptors in the descriptor ring */
	int size;

	/* Number of currently used TX DMA descriptor in the
	 * descriptor ring
	 */
	int count;

	/* Array of transmitted skb */
	struct sk_buff **tx_skb;

	/* Index of last TX DMA descriptor that was inserted */
	int txq_put_index;

	/* Index of the TX DMA descriptor to be cleaned up */
	int txq_get_index;

	u32 done_pkts_coal;

	/* Virtual address of the TX DMA descriptors array */
	struct mvneta_tx_desc *descs;

	/* DMA address of the TX DMA descriptors array */
	dma_addr_t descs_phys;

	/* Index of the last TX DMA descriptor */
	int last_desc;

	/* Index of the next TX DMA descriptor to process */
	int next_desc_to_proc;
};

struct mvneta_rx_queue {
	/* rx queue number, in the range 0-7 */
	u8 id;

	/* num of rx descriptors in the rx descriptor ring */
	int size;

	/* counter of times when mvneta_refill() failed */
	int missed;

	u32 pkts_coal;
	u32 time_coal;

	/* Virtual address of the RX DMA descriptors array */
	struct mvneta_rx_desc *descs;

	/* DMA address of the RX DMA descriptors array */
	dma_addr_t descs_phys;

	/* Index of the last RX DMA descriptor */
	int last_desc;

	/* Index of the next RX DMA descriptor to process */
	int next_desc_to_proc;
};

static int rxq_number = 8;
static int txq_number = 8;

static int rxq_def;

static int rx_copybreak __read_mostly = 256;

#define MVNETA_DRIVER_NAME "mvneta"
#define MVNETA_DRIVER_VERSION "1.0"

/* Utility/helper methods */

/* Write helper method */
static void mvreg_write(struct mvneta_port *pp, u32 offset, u32 data)
{
	writel(data, pp->base + offset);
}

/* Read helper method */
static u32 mvreg_read(struct mvneta_port *pp, u32 offset)
{
	return readl(pp->base + offset);
}

/* Increment txq get counter */
static void mvneta_txq_inc_get(struct mvneta_tx_queue *txq)
{
	txq->txq_get_index++;
	if (txq->txq_get_index == txq->size)
		txq->txq_get_index = 0;
}

/* Increment txq put counter */
static void mvneta_txq_inc_put(struct mvneta_tx_queue *txq)
{
	txq->txq_put_index++;
	if (txq->txq_put_index == txq->size)
		txq->txq_put_index = 0;
}


/* Clear all MIB counters */
static void mvneta_mib_counters_clear(struct mvneta_port *pp)
{
	int i;
	u32 dummy;

	/* Perform dummy reads from MIB counters */
	for (i = 0; i < MVNETA_MIB_LATE_COLLISION; i += 4)
		dummy = mvreg_read(pp, (MVNETA_MIB_COUNTERS_BASE + i));
}

/* Get System Network Statistics */
struct rtnl_link_stats64 *mvneta_get_stats64(struct net_device *dev,
					     struct rtnl_link_stats64 *stats)
{
	struct mvneta_port *pp = netdev_priv(dev);
	unsigned int start;
	int cpu;

	for_each_possible_cpu(cpu) {
		struct mvneta_pcpu_stats *cpu_stats;
		u64 rx_packets;
		u64 rx_bytes;
		u64 tx_packets;
		u64 tx_bytes;

		cpu_stats = per_cpu_ptr(pp->stats, cpu);
		do {
			start = u64_stats_fetch_begin_bh(&cpu_stats->syncp);
			rx_packets = cpu_stats->rx_packets;
			rx_bytes   = cpu_stats->rx_bytes;
			tx_packets = cpu_stats->tx_packets;
			tx_bytes   = cpu_stats->tx_bytes;
		} while (u64_stats_fetch_retry_bh(&cpu_stats->syncp, start));

		stats->rx_packets += rx_packets;
		stats->rx_bytes   += rx_bytes;
		stats->tx_packets += tx_packets;
		stats->tx_bytes   += tx_bytes;
	}

	stats->rx_errors	= dev->stats.rx_errors;
	stats->rx_dropped	= dev->stats.rx_dropped;

	stats->tx_dropped	= dev->stats.tx_dropped;

	return stats;
}

/* Rx descriptors helper methods */

/* Checks whether the RX descriptor having this status is both the first
 * and the last descriptor for the RX packet. Each RX packet is currently
 * received through a single RX descriptor, so not having each RX
 * descriptor with its first and last bits set is an error
 */
static int mvneta_rxq_desc_is_first_last(u32 status)
{
	return (status & MVNETA_RXD_FIRST_LAST_DESC) ==
		MVNETA_RXD_FIRST_LAST_DESC;
}

/* Add number of descriptors ready to receive new packets */
static void mvneta_rxq_non_occup_desc_add(struct mvneta_port *pp,
					  struct mvneta_rx_queue *rxq,
					  int ndescs)
{
	/* Only MVNETA_RXQ_ADD_NON_OCCUPIED_MAX (255) descriptors can
	 * be added at once
	 */
	while (ndescs > MVNETA_RXQ_ADD_NON_OCCUPIED_MAX) {
		mvreg_write(pp, MVNETA_RXQ_STATUS_UPDATE_REG(rxq->id),
			    (MVNETA_RXQ_ADD_NON_OCCUPIED_MAX <<
			     MVNETA_RXQ_ADD_NON_OCCUPIED_SHIFT));
		ndescs -= MVNETA_RXQ_ADD_NON_OCCUPIED_MAX;
	}

	mvreg_write(pp, MVNETA_RXQ_STATUS_UPDATE_REG(rxq->id),
		    (ndescs << MVNETA_RXQ_ADD_NON_OCCUPIED_SHIFT));
}

/* Get number of RX descriptors occupied by received packets */
static int mvneta_rxq_busy_desc_num_get(struct mvneta_port *pp,
					struct mvneta_rx_queue *rxq)
{
	u32 val;

	val = mvreg_read(pp, MVNETA_RXQ_STATUS_REG(rxq->id));
	return val & MVNETA_RXQ_OCCUPIED_ALL_MASK;
}

/* Update num of rx desc called upon return from rx path or
 * from mvneta_rxq_drop_pkts().
 */
static void mvneta_rxq_desc_num_update(struct mvneta_port *pp,
				       struct mvneta_rx_queue *rxq,
				       int rx_done, int rx_filled)
{
	u32 val;

	if ((rx_done <= 0xff) && (rx_filled <= 0xff)) {
		val = rx_done |
		  (rx_filled << MVNETA_RXQ_ADD_NON_OCCUPIED_SHIFT);
		mvreg_write(pp, MVNETA_RXQ_STATUS_UPDATE_REG(rxq->id), val);
		return;
	}

	/* Only 255 descriptors can be added at once */
	while ((rx_done > 0) || (rx_filled > 0)) {
		if (rx_done <= 0xff) {
			val = rx_done;
			rx_done = 0;
		} else {
			val = 0xff;
			rx_done -= 0xff;
		}
		if (rx_filled <= 0xff) {
			val |= rx_filled << MVNETA_RXQ_ADD_NON_OCCUPIED_SHIFT;
			rx_filled = 0;
		} else {
			val |= 0xff << MVNETA_RXQ_ADD_NON_OCCUPIED_SHIFT;
			rx_filled -= 0xff;
		}
		mvreg_write(pp, MVNETA_RXQ_STATUS_UPDATE_REG(rxq->id), val);
	}
}

/* Get pointer to next RX descriptor to be processed by SW */
static struct mvneta_rx_desc *
mvneta_rxq_next_desc_get(struct mvneta_rx_queue *rxq)
{
	int rx_desc = rxq->next_desc_to_proc;

	rxq->next_desc_to_proc = MVNETA_QUEUE_NEXT_DESC(rxq, rx_desc);
	prefetch(rxq->descs + rxq->next_desc_to_proc);
	return rxq->descs + rx_desc;
}

/* Change maximum receive size of the port. */
static void mvneta_max_rx_size_set(struct mvneta_port *pp, int max_rx_size)
{
	u32 val;

	val =  mvreg_read(pp, MVNETA_GMAC_CTRL_0);
	val &= ~MVNETA_GMAC_MAX_RX_SIZE_MASK;
	val |= ((max_rx_size - MVNETA_MH_SIZE) / 2) <<
		MVNETA_GMAC_MAX_RX_SIZE_SHIFT;
	mvreg_write(pp, MVNETA_GMAC_CTRL_0, val);
}


/* Set rx queue offset */
static void mvneta_rxq_offset_set(struct mvneta_port *pp,
				  struct mvneta_rx_queue *rxq,
				  int offset)
{
	u32 val;

	val = mvreg_read(pp, MVNETA_RXQ_CONFIG_REG(rxq->id));
	val &= ~MVNETA_RXQ_PKT_OFFSET_ALL_MASK;

	/* Offset is in */
	val |= MVNETA_RXQ_PKT_OFFSET_MASK(offset >> 3);
	mvreg_write(pp, MVNETA_RXQ_CONFIG_REG(rxq->id), val);
}


/* Tx descriptors helper methods */

/* Update HW with number of TX descriptors to be sent */
static void mvneta_txq_pend_desc_add(struct mvneta_port *pp,
				     struct mvneta_tx_queue *txq,
				     int pend_desc)
{
	u32 val;

	/* Only 255 descriptors can be added at once ; Assume caller
	 * process TX desriptors in quanta less than 256
	 */
	val = pend_desc;
	mvreg_write(pp, MVNETA_TXQ_UPDATE_REG(txq->id), val);
}

/* Get pointer to next TX descriptor to be processed (send) by HW */
static struct mvneta_tx_desc *
mvneta_txq_next_desc_get(struct mvneta_tx_queue *txq)
{
	int tx_desc = txq->next_desc_to_proc;

	txq->next_desc_to_proc = MVNETA_QUEUE_NEXT_DESC(txq, tx_desc);
	return txq->descs + tx_desc;
}

/* Release the last allocated TX descriptor. Useful to handle DMA
 * mapping failures in the TX path.
 */
static void mvneta_txq_desc_put(struct mvneta_tx_queue *txq)
{
	if (txq->next_desc_to_proc == 0)
		txq->next_desc_to_proc = txq->last_desc - 1;
	else
		txq->next_desc_to_proc--;
}

/* Set rxq buf size */
static void mvneta_rxq_buf_size_set(struct mvneta_port *pp,
				    struct mvneta_rx_queue *rxq,
				    int buf_size)
{
	u32 val;

	val = mvreg_read(pp, MVNETA_RXQ_SIZE_REG(rxq->id));

	val &= ~MVNETA_RXQ_BUF_SIZE_MASK;
	val |= ((buf_size >> 3) << MVNETA_RXQ_BUF_SIZE_SHIFT);

	mvreg_write(pp, MVNETA_RXQ_SIZE_REG(rxq->id), val);
}

/* Disable buffer management (BM) */
static void mvneta_rxq_bm_disable(struct mvneta_port *pp,
				  struct mvneta_rx_queue *rxq)
{
	u32 val;

	val = mvreg_read(pp, MVNETA_RXQ_CONFIG_REG(rxq->id));
	val &= ~MVNETA_RXQ_HW_BUF_ALLOC;
	mvreg_write(pp, MVNETA_RXQ_CONFIG_REG(rxq->id), val);
}

/* Start the Ethernet port RX and TX activity */
static void mvneta_port_up(struct mvneta_port *pp)
{
	int queue;
	u32 q_map;

	/* Enable all initialized TXs. */
	mvneta_mib_counters_clear(pp);
	q_map = 0;
	for (queue = 0; queue < txq_number; queue++) {
		struct mvneta_tx_queue *txq = &pp->txqs[queue];
		if (txq->descs != NULL)
			q_map |= (1 << queue);
	}
	mvreg_write(pp, MVNETA_TXQ_CMD, q_map);

	/* Enable all initialized RXQs. */
	q_map = 0;
	for (queue = 0; queue < rxq_number; queue++) {
		struct mvneta_rx_queue *rxq = &pp->rxqs[queue];
		if (rxq->descs != NULL)
			q_map |= (1 << queue);
	}

	mvreg_write(pp, MVNETA_RXQ_CMD, q_map);
}

/* Stop the Ethernet port activity */
static void mvneta_port_down(struct mvneta_port *pp)
{
	u32 val;
	int count;

	/* Stop Rx port activity. Check port Rx activity. */
	val = mvreg_read(pp, MVNETA_RXQ_CMD) & MVNETA_RXQ_ENABLE_MASK;

	/* Issue stop command for active channels only */
	if (val != 0)
		mvreg_write(pp, MVNETA_RXQ_CMD,
			    val << MVNETA_RXQ_DISABLE_SHIFT);

	/* Wait for all Rx activity to terminate. */
	count = 0;
	do {
		if (count++ >= MVNETA_RX_DISABLE_TIMEOUT_MSEC) {
			netdev_warn(pp->dev,
				    "TIMEOUT for RX stopped ! rx_queue_cmd: 0x08%x\n",
				    val);
			break;
		}
		mdelay(1);

		val = mvreg_read(pp, MVNETA_RXQ_CMD);
	} while (val & 0xff);

	/* Stop Tx port activity. Check port Tx activity. Issue stop
	 * command for active channels only
	 */
	val = (mvreg_read(pp, MVNETA_TXQ_CMD)) & MVNETA_TXQ_ENABLE_MASK;

	if (val != 0)
		mvreg_write(pp, MVNETA_TXQ_CMD,
			    (val << MVNETA_TXQ_DISABLE_SHIFT));

	/* Wait for all Tx activity to terminate. */
	count = 0;
	do {
		if (count++ >= MVNETA_TX_DISABLE_TIMEOUT_MSEC) {
			netdev_warn(pp->dev,
				    "TIMEOUT for TX stopped status=0x%08x\n",
				    val);
			break;
		}
		mdelay(1);

		/* Check TX Command reg that all Txqs are stopped */
		val = mvreg_read(pp, MVNETA_TXQ_CMD);

	} while (val & 0xff);

	/* Double check to verify that TX FIFO is empty */
	count = 0;
	do {
		if (count++ >= MVNETA_TX_FIFO_EMPTY_TIMEOUT) {
			netdev_warn(pp->dev,
				    "TX FIFO empty timeout status=0x08%x\n",
				    val);
			break;
		}
		mdelay(1);

		val = mvreg_read(pp, MVNETA_PORT_STATUS);
	} while (!(val & MVNETA_TX_FIFO_EMPTY) &&
		 (val & MVNETA_TX_IN_PRGRS));

	udelay(200);
}

/* Enable the port by setting the port enable bit of the MAC control register */
static void mvneta_port_enable(struct mvneta_port *pp)
{
	u32 val;

	/* Enable port */
	val = mvreg_read(pp, MVNETA_GMAC_CTRL_0);
	val |= MVNETA_GMAC0_PORT_ENABLE;
	mvreg_write(pp, MVNETA_GMAC_CTRL_0, val);
}

/* Disable the port and wait for about 200 usec before retuning */
static void mvneta_port_disable(struct mvneta_port *pp)
{
	u32 val;

	/* Reset the Enable bit in the Serial Control Register */
	val = mvreg_read(pp, MVNETA_GMAC_CTRL_0);
	val &= ~MVNETA_GMAC0_PORT_ENABLE;
	mvreg_write(pp, MVNETA_GMAC_CTRL_0, val);

	udelay(200);
}

/* Multicast tables methods */

/* Set all entries in Unicast MAC Table; queue==-1 means reject all */
static void mvneta_set_ucast_table(struct mvneta_port *pp, int queue)
{
	int offset;
	u32 val;

	if (queue == -1) {
		val = 0;
	} else {
		val = 0x1 | (queue << 1);
		val |= (val << 24) | (val << 16) | (val << 8);
	}

	for (offset = 0; offset <= 0xc; offset += 4)
		mvreg_write(pp, MVNETA_DA_FILT_UCAST_BASE + offset, val);
}

/* Set all entries in Special Multicast MAC Table; queue==-1 means reject all */
static void mvneta_set_special_mcast_table(struct mvneta_port *pp, int queue)
{
	int offset;
	u32 val;

	if (queue == -1) {
		val = 0;
	} else {
		val = 0x1 | (queue << 1);
		val |= (val << 24) | (val << 16) | (val << 8);
	}

	for (offset = 0; offset <= 0xfc; offset += 4)
		mvreg_write(pp, MVNETA_DA_FILT_SPEC_MCAST + offset, val);

}

/* Set all entries in Other Multicast MAC Table. queue==-1 means reject all */
static void mvneta_set_other_mcast_table(struct mvneta_port *pp, int queue)
{
	int offset;
	u32 val;

	if (queue == -1) {
		memset(pp->mcast_count, 0, sizeof(pp->mcast_count));
		val = 0;
	} else {
		memset(pp->mcast_count, 1, sizeof(pp->mcast_count));
		val = 0x1 | (queue << 1);
		val |= (val << 24) | (val << 16) | (val << 8);
	}

	for (offset = 0; offset <= 0xfc; offset += 4)
		mvreg_write(pp, MVNETA_DA_FILT_OTH_MCAST + offset, val);
}

/* This method sets defaults to the NETA port:
 *	Clears interrupt Cause and Mask registers.
 *	Clears all MAC tables.
 *	Sets defaults to all registers.
 *	Resets RX and TX descriptor rings.
 *	Resets PHY.
 * This method can be called after mvneta_port_down() to return the port
 *	settings to defaults.
 */
static void mvneta_defaults_set(struct mvneta_port *pp)
{
	int cpu;
	int queue;
	u32 val;

	/* Clear all Cause registers */
	mvreg_write(pp, MVNETA_INTR_NEW_CAUSE, 0);
	mvreg_write(pp, MVNETA_INTR_OLD_CAUSE, 0);
	mvreg_write(pp, MVNETA_INTR_MISC_CAUSE, 0);

	/* Mask all interrupts */
	mvreg_write(pp, MVNETA_INTR_NEW_MASK, 0);
	mvreg_write(pp, MVNETA_INTR_OLD_MASK, 0);
	mvreg_write(pp, MVNETA_INTR_MISC_MASK, 0);
	mvreg_write(pp, MVNETA_INTR_ENABLE, 0);

	/* Enable MBUS Retry bit16 */
	mvreg_write(pp, MVNETA_MBUS_RETRY, 0x20);

	/* Set CPU queue access map - all CPUs have access to all RX
	 * queues and to all TX queues
	 */
	for (cpu = 0; cpu < CONFIG_NR_CPUS; cpu++)
		mvreg_write(pp, MVNETA_CPU_MAP(cpu),
			    (MVNETA_CPU_RXQ_ACCESS_ALL_MASK |
			     MVNETA_CPU_TXQ_ACCESS_ALL_MASK));

	/* Reset RX and TX DMAs */
	mvreg_write(pp, MVNETA_PORT_RX_RESET, MVNETA_PORT_RX_DMA_RESET);
	mvreg_write(pp, MVNETA_PORT_TX_RESET, MVNETA_PORT_TX_DMA_RESET);

	/* Disable Legacy WRR, Disable EJP, Release from reset */
	mvreg_write(pp, MVNETA_TXQ_CMD_1, 0);
	for (queue = 0; queue < txq_number; queue++) {
		mvreg_write(pp, MVETH_TXQ_TOKEN_COUNT_REG(queue), 0);
		mvreg_write(pp, MVETH_TXQ_TOKEN_CFG_REG(queue), 0);
	}

	mvreg_write(pp, MVNETA_PORT_TX_RESET, 0);
	mvreg_write(pp, MVNETA_PORT_RX_RESET, 0);

	/* Set Port Acceleration Mode */
	val = MVNETA_ACC_MODE_EXT;
	mvreg_write(pp, MVNETA_ACC_MODE, val);

	/* Update val of portCfg register accordingly with all RxQueue types */
	val = MVNETA_PORT_CONFIG_DEFL_VALUE(rxq_def);
	mvreg_write(pp, MVNETA_PORT_CONFIG, val);

	val = 0;
	mvreg_write(pp, MVNETA_PORT_CONFIG_EXTEND, val);
	mvreg_write(pp, MVNETA_RX_MIN_FRAME_SIZE, 64);

	/* Build PORT_SDMA_CONFIG_REG */
	val = 0;

	/* Default burst size */
	val |= MVNETA_TX_BRST_SZ_MASK(MVNETA_SDMA_BRST_SIZE_16);
	val |= MVNETA_RX_BRST_SZ_MASK(MVNETA_SDMA_BRST_SIZE_16);
	val |= MVNETA_RX_NO_DATA_SWAP | MVNETA_TX_NO_DATA_SWAP;

#if defined(__BIG_ENDIAN)
	val |= MVNETA_DESC_SWAP;
#endif

	/* Assign port SDMA configuration */
	mvreg_write(pp, MVNETA_SDMA_CONFIG, val);

	/* Disable PHY polling in hardware, since we're using the
	 * kernel phylib to do this.
	 */
	val = mvreg_read(pp, MVNETA_UNIT_CONTROL);
	val &= ~MVNETA_PHY_POLLING_ENABLE;
	mvreg_write(pp, MVNETA_UNIT_CONTROL, val);

	mvneta_set_ucast_table(pp, -1);
	mvneta_set_special_mcast_table(pp, -1);
	mvneta_set_other_mcast_table(pp, -1);

	/* Set port interrupt enable register - default enable all */
	mvreg_write(pp, MVNETA_INTR_ENABLE,
		    (MVNETA_RXQ_INTR_ENABLE_ALL_MASK
		     | MVNETA_TXQ_INTR_ENABLE_ALL_MASK));
}

/* Set max sizes for tx queues */
static void mvneta_txq_max_tx_size_set(struct mvneta_port *pp, int max_tx_size)

{
	u32 val, size, mtu;
	int queue;

	mtu = max_tx_size * 8;
	if (mtu > MVNETA_TX_MTU_MAX)
		mtu = MVNETA_TX_MTU_MAX;

	/* Set MTU */
	val = mvreg_read(pp, MVNETA_TX_MTU);
	val &= ~MVNETA_TX_MTU_MAX;
	val |= mtu;
	mvreg_write(pp, MVNETA_TX_MTU, val);

	/* TX token size and all TXQs token size must be larger that MTU */
	val = mvreg_read(pp, MVNETA_TX_TOKEN_SIZE);

	size = val & MVNETA_TX_TOKEN_SIZE_MAX;
	if (size < mtu) {
		size = mtu;
		val &= ~MVNETA_TX_TOKEN_SIZE_MAX;
		val |= size;
		mvreg_write(pp, MVNETA_TX_TOKEN_SIZE, val);
	}
	for (queue = 0; queue < txq_number; queue++) {
		val = mvreg_read(pp, MVNETA_TXQ_TOKEN_SIZE_REG(queue));

		size = val & MVNETA_TXQ_TOKEN_SIZE_MAX;
		if (size < mtu) {
			size = mtu;
			val &= ~MVNETA_TXQ_TOKEN_SIZE_MAX;
			val |= size;
			mvreg_write(pp, MVNETA_TXQ_TOKEN_SIZE_REG(queue), val);
		}
	}
}

/* Set unicast address */
static void mvneta_set_ucast_addr(struct mvneta_port *pp, u8 last_nibble,
				  int queue)
{
	unsigned int unicast_reg;
	unsigned int tbl_offset;
	unsigned int reg_offset;

	/* Locate the Unicast table entry */
	last_nibble = (0xf & last_nibble);

	/* offset from unicast tbl base */
	tbl_offset = (last_nibble / 4) * 4;

	/* offset within the above reg  */
	reg_offset = last_nibble % 4;

	unicast_reg = mvreg_read(pp, (MVNETA_DA_FILT_UCAST_BASE + tbl_offset));

	if (queue == -1) {
		/* Clear accepts frame bit at specified unicast DA tbl entry */
		unicast_reg &= ~(0xff << (8 * reg_offset));
	} else {
		unicast_reg &= ~(0xff << (8 * reg_offset));
		unicast_reg |= ((0x01 | (queue << 1)) << (8 * reg_offset));
	}

	mvreg_write(pp, (MVNETA_DA_FILT_UCAST_BASE + tbl_offset), unicast_reg);
}

/* Set mac address */
static void mvneta_mac_addr_set(struct mvneta_port *pp, unsigned char *addr,
				int queue)
{
	unsigned int mac_h;
	unsigned int mac_l;

	if (queue != -1) {
		mac_l = (addr[4] << 8) | (addr[5]);
		mac_h = (addr[0] << 24) | (addr[1] << 16) |
			(addr[2] << 8) | (addr[3] << 0);

		mvreg_write(pp, MVNETA_MAC_ADDR_LOW, mac_l);
		mvreg_write(pp, MVNETA_MAC_ADDR_HIGH, mac_h);
	}

	/* Accept frames of this address */
	mvneta_set_ucast_addr(pp, addr[5], queue);
}

/* Set the number of packets that will be received before RX interrupt
 * will be generated by HW.
 */
static void mvneta_rx_pkts_coal_set(struct mvneta_port *pp,
				    struct mvneta_rx_queue *rxq, u32 value)
{
	mvreg_write(pp, MVNETA_RXQ_THRESHOLD_REG(rxq->id),
		    value | MVNETA_RXQ_NON_OCCUPIED(0));
	rxq->pkts_coal = value;
}

/* Set the time delay in usec before RX interrupt will be generated by
 * HW.
 */
static void mvneta_rx_time_coal_set(struct mvneta_port *pp,
				    struct mvneta_rx_queue *rxq, u32 value)
{
	u32 val;
	unsigned long clk_rate;

	clk_rate = clk_get_rate(pp->clk);
	val = (clk_rate / 1000000) * value;

	mvreg_write(pp, MVNETA_RXQ_TIME_COAL_REG(rxq->id), val);
	rxq->time_coal = value;
}

/* Set threshold for TX_DONE pkts coalescing */
static void mvneta_tx_done_pkts_coal_set(struct mvneta_port *pp,
					 struct mvneta_tx_queue *txq, u32 value)
{
	u32 val;

	val = mvreg_read(pp, MVNETA_TXQ_SIZE_REG(txq->id));

	val &= ~MVNETA_TXQ_SENT_THRESH_ALL_MASK;
	val |= MVNETA_TXQ_SENT_THRESH_MASK(value);

	mvreg_write(pp, MVNETA_TXQ_SIZE_REG(txq->id), val);

	txq->done_pkts_coal = value;
}

/* Handle rx descriptor fill by setting buf_cookie and buf_phys_addr */
static void mvneta_rx_desc_fill(struct mvneta_rx_desc *rx_desc,
				u32 phys_addr, u32 cookie)
{
	rx_desc->buf_cookie = cookie;
	rx_desc->buf_phys_addr = phys_addr;
}

/* Decrement sent descriptors counter */
static void mvneta_txq_sent_desc_dec(struct mvneta_port *pp,
				     struct mvneta_tx_queue *txq,
				     int sent_desc)
{
	u32 val;

	/* Only 255 TX descriptors can be updated at once */
	while (sent_desc > 0xff) {
		val = 0xff << MVNETA_TXQ_DEC_SENT_SHIFT;
		mvreg_write(pp, MVNETA_TXQ_UPDATE_REG(txq->id), val);
		sent_desc = sent_desc - 0xff;
	}

	val = sent_desc << MVNETA_TXQ_DEC_SENT_SHIFT;
	mvreg_write(pp, MVNETA_TXQ_UPDATE_REG(txq->id), val);
}

/* Get number of TX descriptors already sent by HW */
static int mvneta_txq_sent_desc_num_get(struct mvneta_port *pp,
					struct mvneta_tx_queue *txq)
{
	u32 val;
	int sent_desc;

	val = mvreg_read(pp, MVNETA_TXQ_STATUS_REG(txq->id));
	sent_desc = (val & MVNETA_TXQ_SENT_DESC_MASK) >>
		MVNETA_TXQ_SENT_DESC_SHIFT;

	return sent_desc;
}

/* Get number of sent descriptors and decrement counter.
 *  The number of sent descriptors is returned.
 */
static int mvneta_txq_sent_desc_proc(struct mvneta_port *pp,
				     struct mvneta_tx_queue *txq)
{
	int sent_desc;

	/* Get number of sent descriptors */
	sent_desc = mvneta_txq_sent_desc_num_get(pp, txq);

	/* Decrement sent descriptors counter */
	if (sent_desc)
		mvneta_txq_sent_desc_dec(pp, txq, sent_desc);

	return sent_desc;
}

/* Set TXQ descriptors fields relevant for CSUM calculation */
static u32 mvneta_txq_desc_csum(int l3_offs, int l3_proto,
				int ip_hdr_len, int l4_proto)
{
	u32 command;

	/* Fields: L3_offset, IP_hdrlen, L3_type, G_IPv4_chk,
	 * G_L4_chk, L4_type; required only for checksum
	 * calculation
	 */
	command =  l3_offs    << MVNETA_TX_L3_OFF_SHIFT;
	command |= ip_hdr_len << MVNETA_TX_IP_HLEN_SHIFT;

	if (l3_proto == swab16(ETH_P_IP))
		command |= MVNETA_TXD_IP_CSUM;
	else
		command |= MVNETA_TX_L3_IP6;

	if (l4_proto == IPPROTO_TCP)
		command |=  MVNETA_TX_L4_CSUM_FULL;
	else if (l4_proto == IPPROTO_UDP)
		command |= MVNETA_TX_L4_UDP | MVNETA_TX_L4_CSUM_FULL;
	else
		command |= MVNETA_TX_L4_CSUM_NOT;

	return command;
}


/* Display more error info */
static void mvneta_rx_error(struct mvneta_port *pp,
			    struct mvneta_rx_desc *rx_desc)
{
	u32 status = rx_desc->status;

	if (!mvneta_rxq_desc_is_first_last(status)) {
		netdev_err(pp->dev,
			   "bad rx status %08x (buffer oversize), size=%d\n",
			   status, rx_desc->data_size);
		return;
	}

	switch (status & MVNETA_RXD_ERR_CODE_MASK) {
	case MVNETA_RXD_ERR_CRC:
		netdev_err(pp->dev, "bad rx status %08x (crc error), size=%d\n",
			   status, rx_desc->data_size);
		break;
	case MVNETA_RXD_ERR_OVERRUN:
		netdev_err(pp->dev, "bad rx status %08x (overrun error), size=%d\n",
			   status, rx_desc->data_size);
		break;
	case MVNETA_RXD_ERR_LEN:
		netdev_err(pp->dev, "bad rx status %08x (max frame length error), size=%d\n",
			   status, rx_desc->data_size);
		break;
	case MVNETA_RXD_ERR_RESOURCE:
		netdev_err(pp->dev, "bad rx status %08x (resource error), size=%d\n",
			   status, rx_desc->data_size);
		break;
	}
}

/* Handle RX checksum offload based on the descriptor's status */
static void mvneta_rx_csum(struct mvneta_port *pp, u32 status,
			   struct sk_buff *skb)
{
	if ((status & MVNETA_RXD_L3_IP4) &&
	    (status & MVNETA_RXD_L4_CSUM_OK)) {
		skb->csum = 0;
		skb->ip_summed = CHECKSUM_UNNECESSARY;
		return;
	}

	skb->ip_summed = CHECKSUM_NONE;
}

/* Return tx queue pointer (find last set bit) according to <cause> returned
 * form tx_done reg. <cause> must not be null. The return value is always a
 * valid queue for matching the first one found in <cause>.
 */
static struct mvneta_tx_queue *mvneta_tx_done_policy(struct mvneta_port *pp,
						     u32 cause)
{
	int queue = fls(cause) - 1;

	return &pp->txqs[queue];
}

/* Free tx queue skbuffs */
static void mvneta_txq_bufs_free(struct mvneta_port *pp,
				 struct mvneta_tx_queue *txq, int num)
{
	int i;

	for (i = 0; i < num; i++) {
		struct mvneta_tx_desc *tx_desc = txq->descs +
			txq->txq_get_index;
		struct sk_buff *skb = txq->tx_skb[txq->txq_get_index];

		mvneta_txq_inc_get(txq);

		if (!skb)
			continue;

		dma_unmap_single(pp->dev->dev.parent, tx_desc->buf_phys_addr,
				 tx_desc->data_size, DMA_TO_DEVICE);
		dev_kfree_skb_any(skb);
	}
}

/* Handle end of transmission */
static void mvneta_txq_done(struct mvneta_port *pp,
			   struct mvneta_tx_queue *txq)
{
	struct netdev_queue *nq = netdev_get_tx_queue(pp->dev, txq->id);
	int tx_done;

	tx_done = mvneta_txq_sent_desc_proc(pp, txq);
	if (!tx_done)
		return;

	mvneta_txq_bufs_free(pp, txq, tx_done);

	txq->count -= tx_done;

	if (netif_tx_queue_stopped(nq)) {
		if (txq->size - txq->count >= MAX_SKB_FRAGS + 1)
			netif_tx_wake_queue(nq);
	}
}

static void *mvneta_frag_alloc(const struct mvneta_port *pp)
{
	if (likely(pp->frag_size <= PAGE_SIZE))
		return netdev_alloc_frag(pp->frag_size);
	else
		return kmalloc(pp->frag_size, GFP_ATOMIC);
}

static void mvneta_frag_free(const struct mvneta_port *pp, void *data)
{
	if (likely(pp->frag_size <= PAGE_SIZE))
		put_page(virt_to_head_page(data));
	else
		kfree(data);
}

/* Refill processing */
static int mvneta_rx_refill(struct mvneta_port *pp,
			    struct mvneta_rx_desc *rx_desc)

{
	dma_addr_t phys_addr;
	void *data;

	data = mvneta_frag_alloc(pp);
	if (!data)
		return -ENOMEM;

	phys_addr = dma_map_single(pp->dev->dev.parent, data,
				   MVNETA_RX_BUF_SIZE(pp->pkt_size),
				   DMA_FROM_DEVICE);
	if (unlikely(dma_mapping_error(pp->dev->dev.parent, phys_addr))) {
		mvneta_frag_free(pp, data);
		return -ENOMEM;
	}

	mvneta_rx_desc_fill(rx_desc, phys_addr, (u32)data);
	return 0;
}

/* Handle tx checksum */
static u32 mvneta_skb_tx_csum(struct mvneta_port *pp, struct sk_buff *skb)
{
	if (skb->ip_summed == CHECKSUM_PARTIAL) {
		int ip_hdr_len = 0;
		u8 l4_proto;

		if (skb->protocol == htons(ETH_P_IP)) {
			struct iphdr *ip4h = ip_hdr(skb);

			/* Calculate IPv4 checksum and L4 checksum */
			ip_hdr_len = ip4h->ihl;
			l4_proto = ip4h->protocol;
		} else if (skb->protocol == htons(ETH_P_IPV6)) {
			struct ipv6hdr *ip6h = ipv6_hdr(skb);

			/* Read l4_protocol from one of IPv6 extra headers */
			if (skb_network_header_len(skb) > 0)
				ip_hdr_len = (skb_network_header_len(skb) >> 2);
			l4_proto = ip6h->nexthdr;
		} else
			return MVNETA_TX_L4_CSUM_NOT;

		return mvneta_txq_desc_csum(skb_network_offset(skb),
				skb->protocol, ip_hdr_len, l4_proto);
	}

	return MVNETA_TX_L4_CSUM_NOT;
}

/* Returns rx queue pointer (find last set bit) according to causeRxTx
 * value
 */
static struct mvneta_rx_queue *mvneta_rx_policy(struct mvneta_port *pp,
						u32 cause)
{
	int queue = fls(cause >> 8) - 1;

	return (queue < 0 || queue >= rxq_number) ? NULL : &pp->rxqs[queue];
}

/* Drop packets received by the RXQ and free buffers */
static void mvneta_rxq_drop_pkts(struct mvneta_port *pp,
				 struct mvneta_rx_queue *rxq)
{
	int rx_done, i;

	rx_done = mvneta_rxq_busy_desc_num_get(pp, rxq);
	for (i = 0; i < rxq->size; i++) {
		struct mvneta_rx_desc *rx_desc = rxq->descs + i;
		void *data = (void *)rx_desc->buf_cookie;

		mvneta_frag_free(pp, data);
		dma_unmap_single(pp->dev->dev.parent, rx_desc->buf_phys_addr,
				 MVNETA_RX_BUF_SIZE(pp->pkt_size), DMA_FROM_DEVICE);
	}

	if (rx_done)
		mvneta_rxq_desc_num_update(pp, rxq, rx_done, rx_done);
}

/* Main rx processing */
static int mvneta_rx(struct mvneta_port *pp, int rx_todo,
		     struct mvneta_rx_queue *rxq)
{
	struct net_device *dev = pp->dev;
	int rx_done, rx_filled;
	u32 rcvd_pkts = 0;
	u32 rcvd_bytes = 0;

	/* Get number of received packets */
	rx_done = mvneta_rxq_busy_desc_num_get(pp, rxq);

	if (rx_todo > rx_done)
		rx_todo = rx_done;

	rx_done = 0;
	rx_filled = 0;

	/* Fairness NAPI loop */
	while (rx_done < rx_todo) {
		struct mvneta_rx_desc *rx_desc = mvneta_rxq_next_desc_get(rxq);
		struct sk_buff *skb;
		unsigned char *data;
		u32 rx_status;
		int rx_bytes, err;

		rx_done++;
		rx_filled++;
		rx_status = rx_desc->status;
		rx_bytes = rx_desc->data_size - (ETH_FCS_LEN + MVNETA_MH_SIZE);
		data = (unsigned char *)rx_desc->buf_cookie;

		if (!mvneta_rxq_desc_is_first_last(rx_status) ||
		    (rx_status & MVNETA_RXD_ERR_SUMMARY)) {
		err_drop_frame:
			dev->stats.rx_errors++;
			mvneta_rx_error(pp, rx_desc);
			/* leave the descriptor untouched */
			continue;
		}

		if (rx_bytes <= rx_copybreak) {
			/* better copy a small frame and not unmap the DMA region */
			skb = netdev_alloc_skb_ip_align(dev, rx_bytes);
			if (unlikely(!skb))
				goto err_drop_frame;

			dma_sync_single_range_for_cpu(dev->dev.parent,
			                              rx_desc->buf_phys_addr,
			                              MVNETA_MH_SIZE + NET_SKB_PAD,
			                              rx_bytes,
			                              DMA_FROM_DEVICE);
			memcpy(skb_put(skb, rx_bytes),
			       data + MVNETA_MH_SIZE + NET_SKB_PAD,
			       rx_bytes);

			skb->protocol = eth_type_trans(skb, dev);
			mvneta_rx_csum(pp, rx_status, skb);
			napi_gro_receive(&pp->napi, skb);

			rcvd_pkts++;
			rcvd_bytes += rx_bytes;

			/* leave the descriptor and buffer untouched */
			continue;
		}

		skb = build_skb(data, pp->frag_size > PAGE_SIZE ? 0 : pp->frag_size);
		if (!skb)
			goto err_drop_frame;

		dma_unmap_single(dev->dev.parent, rx_desc->buf_phys_addr,
				 MVNETA_RX_BUF_SIZE(pp->pkt_size), DMA_FROM_DEVICE);

<<<<<<< HEAD
		rx_bytes = rx_desc->data_size -
			(ETH_FCS_LEN + MVNETA_MH_SIZE);
=======
>>>>>>> f9287c7a
		rcvd_pkts++;
		rcvd_bytes += rx_bytes;

		/* Linux processing */
		skb_reserve(skb, MVNETA_MH_SIZE + NET_SKB_PAD);
		skb_put(skb, rx_bytes);

		skb->protocol = eth_type_trans(skb, dev);

		mvneta_rx_csum(pp, rx_status, skb);

		napi_gro_receive(&pp->napi, skb);

		/* Refill processing */
		err = mvneta_rx_refill(pp, rx_desc);
		if (err) {
			netdev_err(dev, "Linux processing - Can't refill\n");
			rxq->missed++;
			rx_filled--;
		}
	}

	if (rcvd_pkts) {
		struct mvneta_pcpu_stats *stats = this_cpu_ptr(pp->stats);

		u64_stats_update_begin(&stats->syncp);
		stats->rx_packets += rcvd_pkts;
		stats->rx_bytes   += rcvd_bytes;
		u64_stats_update_end(&stats->syncp);
	}

	/* Update rxq management counters */
	mvneta_rxq_desc_num_update(pp, rxq, rx_done, rx_filled);

	return rx_done;
}

/* Handle tx fragmentation processing */
static int mvneta_tx_frag_process(struct mvneta_port *pp, struct sk_buff *skb,
				  struct mvneta_tx_queue *txq)
{
	struct mvneta_tx_desc *tx_desc;
	int i;

	for (i = 0; i < skb_shinfo(skb)->nr_frags; i++) {
		skb_frag_t *frag = &skb_shinfo(skb)->frags[i];
		void *addr = page_address(frag->page.p) + frag->page_offset;

		tx_desc = mvneta_txq_next_desc_get(txq);
		tx_desc->data_size = frag->size;

		tx_desc->buf_phys_addr =
			dma_map_single(pp->dev->dev.parent, addr,
				       tx_desc->data_size, DMA_TO_DEVICE);

		if (dma_mapping_error(pp->dev->dev.parent,
				      tx_desc->buf_phys_addr)) {
			mvneta_txq_desc_put(txq);
			goto error;
		}

		if (i == (skb_shinfo(skb)->nr_frags - 1)) {
			/* Last descriptor */
			tx_desc->command = MVNETA_TXD_L_DESC | MVNETA_TXD_Z_PAD;

			txq->tx_skb[txq->txq_put_index] = skb;

			mvneta_txq_inc_put(txq);
		} else {
			/* Descriptor in the middle: Not First, Not Last */
			tx_desc->command = 0;

			txq->tx_skb[txq->txq_put_index] = NULL;
			mvneta_txq_inc_put(txq);
		}
	}

	return 0;

error:
	/* Release all descriptors that were used to map fragments of
	 * this packet, as well as the corresponding DMA mappings
	 */
	for (i = i - 1; i >= 0; i--) {
		tx_desc = txq->descs + i;
		dma_unmap_single(pp->dev->dev.parent,
				 tx_desc->buf_phys_addr,
				 tx_desc->data_size,
				 DMA_TO_DEVICE);
		mvneta_txq_desc_put(txq);
	}

	return -ENOMEM;
}

/* Main tx processing */
static int mvneta_tx(struct sk_buff *skb, struct net_device *dev)
{
	struct mvneta_port *pp = netdev_priv(dev);
	u16 txq_id = skb_get_queue_mapping(skb);
	struct mvneta_tx_queue *txq = &pp->txqs[txq_id];
	struct mvneta_tx_desc *tx_desc;
	struct netdev_queue *nq;
	int frags = 0;
	u32 tx_cmd;

	if (!netif_running(dev))
		goto out;

	frags = skb_shinfo(skb)->nr_frags + 1;
	nq    = netdev_get_tx_queue(dev, txq_id);

	/* Get a descriptor for the first part of the packet */
	tx_desc = mvneta_txq_next_desc_get(txq);

	tx_cmd = mvneta_skb_tx_csum(pp, skb);

	tx_desc->data_size = skb_headlen(skb);

	tx_desc->buf_phys_addr = dma_map_single(dev->dev.parent, skb->data,
						tx_desc->data_size,
						DMA_TO_DEVICE);
	if (unlikely(dma_mapping_error(dev->dev.parent,
				       tx_desc->buf_phys_addr))) {
		mvneta_txq_desc_put(txq);
		frags = 0;
		goto out;
	}

	if (frags == 1) {
		/* First and Last descriptor */
		tx_cmd |= MVNETA_TXD_FLZ_DESC;
		tx_desc->command = tx_cmd;
		txq->tx_skb[txq->txq_put_index] = skb;
		mvneta_txq_inc_put(txq);
	} else {
		/* First but not Last */
		tx_cmd |= MVNETA_TXD_F_DESC;
		txq->tx_skb[txq->txq_put_index] = NULL;
		mvneta_txq_inc_put(txq);
		tx_desc->command = tx_cmd;
		/* Continue with other skb fragments */
		if (mvneta_tx_frag_process(pp, skb, txq)) {
			dma_unmap_single(dev->dev.parent,
					 tx_desc->buf_phys_addr,
					 tx_desc->data_size,
					 DMA_TO_DEVICE);
			mvneta_txq_desc_put(txq);
			frags = 0;
			goto out;
		}
	}

	txq->count += frags;
	mvneta_txq_pend_desc_add(pp, txq, frags);

	if (txq->size - txq->count < MAX_SKB_FRAGS + 1)
		netif_tx_stop_queue(nq);

out:
	if (frags > 0) {
		struct mvneta_pcpu_stats *stats = this_cpu_ptr(pp->stats);

		u64_stats_update_begin(&stats->syncp);
		stats->tx_packets++;
		stats->tx_bytes  += skb->len;
		u64_stats_update_end(&stats->syncp);
	} else {
		dev->stats.tx_dropped++;
		dev_kfree_skb_any(skb);
	}

	return NETDEV_TX_OK;
}


/* Free tx resources, when resetting a port */
static void mvneta_txq_done_force(struct mvneta_port *pp,
				  struct mvneta_tx_queue *txq)

{
	int tx_done = txq->count;

	mvneta_txq_bufs_free(pp, txq, tx_done);

	/* reset txq */
	txq->count = 0;
	txq->txq_put_index = 0;
	txq->txq_get_index = 0;
}

/* Handle tx done - called in softirq context. The <cause_tx_done> argument
 * must be a valid cause according to MVNETA_TXQ_INTR_MASK_ALL.
 */
static void mvneta_tx_done_gbe(struct mvneta_port *pp, u32 cause_tx_done)
{
	struct mvneta_tx_queue *txq;
	struct netdev_queue *nq;

	while (cause_tx_done) {
		txq = mvneta_tx_done_policy(pp, cause_tx_done);

		nq = netdev_get_tx_queue(pp->dev, txq->id);
		__netif_tx_lock(nq, smp_processor_id());

		if (txq->count)
			mvneta_txq_done(pp, txq);

		__netif_tx_unlock(nq);
		cause_tx_done &= ~((1 << txq->id));
	}
}

/* Compute crc8 of the specified address, using a unique algorithm ,
 * according to hw spec, different than generic crc8 algorithm
 */
static int mvneta_addr_crc(unsigned char *addr)
{
	int crc = 0;
	int i;

	for (i = 0; i < ETH_ALEN; i++) {
		int j;

		crc = (crc ^ addr[i]) << 8;
		for (j = 7; j >= 0; j--) {
			if (crc & (0x100 << j))
				crc ^= 0x107 << j;
		}
	}

	return crc;
}

/* This method controls the net device special MAC multicast support.
 * The Special Multicast Table for MAC addresses supports MAC of the form
 * 0x01-00-5E-00-00-XX (where XX is between 0x00 and 0xFF).
 * The MAC DA[7:0] bits are used as a pointer to the Special Multicast
 * Table entries in the DA-Filter table. This method set the Special
 * Multicast Table appropriate entry.
 */
static void mvneta_set_special_mcast_addr(struct mvneta_port *pp,
					  unsigned char last_byte,
					  int queue)
{
	unsigned int smc_table_reg;
	unsigned int tbl_offset;
	unsigned int reg_offset;

	/* Register offset from SMC table base    */
	tbl_offset = (last_byte / 4);
	/* Entry offset within the above reg */
	reg_offset = last_byte % 4;

	smc_table_reg = mvreg_read(pp, (MVNETA_DA_FILT_SPEC_MCAST
					+ tbl_offset * 4));

	if (queue == -1)
		smc_table_reg &= ~(0xff << (8 * reg_offset));
	else {
		smc_table_reg &= ~(0xff << (8 * reg_offset));
		smc_table_reg |= ((0x01 | (queue << 1)) << (8 * reg_offset));
	}

	mvreg_write(pp, MVNETA_DA_FILT_SPEC_MCAST + tbl_offset * 4,
		    smc_table_reg);
}

/* This method controls the network device Other MAC multicast support.
 * The Other Multicast Table is used for multicast of another type.
 * A CRC-8 is used as an index to the Other Multicast Table entries
 * in the DA-Filter table.
 * The method gets the CRC-8 value from the calling routine and
 * sets the Other Multicast Table appropriate entry according to the
 * specified CRC-8 .
 */
static void mvneta_set_other_mcast_addr(struct mvneta_port *pp,
					unsigned char crc8,
					int queue)
{
	unsigned int omc_table_reg;
	unsigned int tbl_offset;
	unsigned int reg_offset;

	tbl_offset = (crc8 / 4) * 4; /* Register offset from OMC table base */
	reg_offset = crc8 % 4;	     /* Entry offset within the above reg   */

	omc_table_reg = mvreg_read(pp, MVNETA_DA_FILT_OTH_MCAST + tbl_offset);

	if (queue == -1) {
		/* Clear accepts frame bit at specified Other DA table entry */
		omc_table_reg &= ~(0xff << (8 * reg_offset));
	} else {
		omc_table_reg &= ~(0xff << (8 * reg_offset));
		omc_table_reg |= ((0x01 | (queue << 1)) << (8 * reg_offset));
	}

	mvreg_write(pp, MVNETA_DA_FILT_OTH_MCAST + tbl_offset, omc_table_reg);
}

/* The network device supports multicast using two tables:
 *    1) Special Multicast Table for MAC addresses of the form
 *       0x01-00-5E-00-00-XX (where XX is between 0x00 and 0xFF).
 *       The MAC DA[7:0] bits are used as a pointer to the Special Multicast
 *       Table entries in the DA-Filter table.
 *    2) Other Multicast Table for multicast of another type. A CRC-8 value
 *       is used as an index to the Other Multicast Table entries in the
 *       DA-Filter table.
 */
static int mvneta_mcast_addr_set(struct mvneta_port *pp, unsigned char *p_addr,
				 int queue)
{
	unsigned char crc_result = 0;

	if (memcmp(p_addr, "\x01\x00\x5e\x00\x00", 5) == 0) {
		mvneta_set_special_mcast_addr(pp, p_addr[5], queue);
		return 0;
	}

	crc_result = mvneta_addr_crc(p_addr);
	if (queue == -1) {
		if (pp->mcast_count[crc_result] == 0) {
			netdev_info(pp->dev, "No valid Mcast for crc8=0x%02x\n",
				    crc_result);
			return -EINVAL;
		}

		pp->mcast_count[crc_result]--;
		if (pp->mcast_count[crc_result] != 0) {
			netdev_info(pp->dev,
				    "After delete there are %d valid Mcast for crc8=0x%02x\n",
				    pp->mcast_count[crc_result], crc_result);
			return -EINVAL;
		}
	} else
		pp->mcast_count[crc_result]++;

	mvneta_set_other_mcast_addr(pp, crc_result, queue);

	return 0;
}

/* Configure Fitering mode of Ethernet port */
static void mvneta_rx_unicast_promisc_set(struct mvneta_port *pp,
					  int is_promisc)
{
	u32 port_cfg_reg, val;

	port_cfg_reg = mvreg_read(pp, MVNETA_PORT_CONFIG);

	val = mvreg_read(pp, MVNETA_TYPE_PRIO);

	/* Set / Clear UPM bit in port configuration register */
	if (is_promisc) {
		/* Accept all Unicast addresses */
		port_cfg_reg |= MVNETA_UNI_PROMISC_MODE;
		val |= MVNETA_FORCE_UNI;
		mvreg_write(pp, MVNETA_MAC_ADDR_LOW, 0xffff);
		mvreg_write(pp, MVNETA_MAC_ADDR_HIGH, 0xffffffff);
	} else {
		/* Reject all Unicast addresses */
		port_cfg_reg &= ~MVNETA_UNI_PROMISC_MODE;
		val &= ~MVNETA_FORCE_UNI;
	}

	mvreg_write(pp, MVNETA_PORT_CONFIG, port_cfg_reg);
	mvreg_write(pp, MVNETA_TYPE_PRIO, val);
}

/* register unicast and multicast addresses */
static void mvneta_set_rx_mode(struct net_device *dev)
{
	struct mvneta_port *pp = netdev_priv(dev);
	struct netdev_hw_addr *ha;

	if (dev->flags & IFF_PROMISC) {
		/* Accept all: Multicast + Unicast */
		mvneta_rx_unicast_promisc_set(pp, 1);
		mvneta_set_ucast_table(pp, rxq_def);
		mvneta_set_special_mcast_table(pp, rxq_def);
		mvneta_set_other_mcast_table(pp, rxq_def);
	} else {
		/* Accept single Unicast */
		mvneta_rx_unicast_promisc_set(pp, 0);
		mvneta_set_ucast_table(pp, -1);
		mvneta_mac_addr_set(pp, dev->dev_addr, rxq_def);

		if (dev->flags & IFF_ALLMULTI) {
			/* Accept all multicast */
			mvneta_set_special_mcast_table(pp, rxq_def);
			mvneta_set_other_mcast_table(pp, rxq_def);
		} else {
			/* Accept only initialized multicast */
			mvneta_set_special_mcast_table(pp, -1);
			mvneta_set_other_mcast_table(pp, -1);

			if (!netdev_mc_empty(dev)) {
				netdev_for_each_mc_addr(ha, dev) {
					mvneta_mcast_addr_set(pp, ha->addr,
							      rxq_def);
				}
			}
		}
	}
}

/* Interrupt handling - the callback for request_irq() */
static irqreturn_t mvneta_isr(int irq, void *dev_id)
{
	struct mvneta_port *pp = (struct mvneta_port *)dev_id;

	/* Mask all interrupts */
	mvreg_write(pp, MVNETA_INTR_NEW_MASK, 0);

	napi_schedule(&pp->napi);

	return IRQ_HANDLED;
}

/* NAPI handler
 * Bits 0 - 7 of the causeRxTx register indicate that are transmitted
 * packets on the corresponding TXQ (Bit 0 is for TX queue 1).
 * Bits 8 -15 of the cause Rx Tx register indicate that are received
 * packets on the corresponding RXQ (Bit 8 is for RX queue 0).
 * Each CPU has its own causeRxTx register
 */
static int mvneta_poll(struct napi_struct *napi, int budget)
{
	int rx_done = 0;
	u32 cause_rx_tx;
	unsigned long flags;
	struct mvneta_port *pp = netdev_priv(napi->dev);

	if (!netif_running(pp->dev)) {
		napi_complete(napi);
		return rx_done;
	}

	/* Read cause register */
	cause_rx_tx = mvreg_read(pp, MVNETA_INTR_NEW_CAUSE) &
		(MVNETA_RX_INTR_MASK(rxq_number) | MVNETA_TX_INTR_MASK(txq_number));

	/* Release Tx descriptors */
	if (cause_rx_tx & MVNETA_TX_INTR_MASK_ALL) {
<<<<<<< HEAD
		int tx_todo = 0;

		mvneta_tx_done_gbe(pp, (cause_rx_tx & MVNETA_TX_INTR_MASK_ALL), &tx_todo);
=======
		mvneta_tx_done_gbe(pp, (cause_rx_tx & MVNETA_TX_INTR_MASK_ALL));
>>>>>>> f9287c7a
		cause_rx_tx &= ~MVNETA_TX_INTR_MASK_ALL;
	}

	/* For the case where the last mvneta_poll did not process all
	 * RX packets
	 */
	cause_rx_tx |= pp->cause_rx_tx;
	if (rxq_number > 1) {
		while ((cause_rx_tx & MVNETA_RX_INTR_MASK_ALL) && (budget > 0)) {
			int count;
			struct mvneta_rx_queue *rxq;
			/* get rx queue number from cause_rx_tx */
			rxq = mvneta_rx_policy(pp, cause_rx_tx);
			if (!rxq)
				break;

			/* process the packet in that rx queue */
			count = mvneta_rx(pp, budget, rxq);
			rx_done += count;
			budget -= count;
			if (budget > 0) {
				/* set off the rx bit of the
				 * corresponding bit in the cause rx
				 * tx register, so that next iteration
				 * will find the next rx queue where
				 * packets are received on
				 */
				cause_rx_tx &= ~((1 << rxq->id) << 8);
			}
		}
	} else {
		rx_done = mvneta_rx(pp, budget, &pp->rxqs[rxq_def]);
		budget -= rx_done;
	}

	if (budget > 0) {
		cause_rx_tx = 0;
		napi_complete(napi);
		local_irq_save(flags);
		mvreg_write(pp, MVNETA_INTR_NEW_MASK,
			    MVNETA_RX_INTR_MASK(rxq_number) | MVNETA_TX_INTR_MASK(txq_number));
		local_irq_restore(flags);
	}

	pp->cause_rx_tx = cause_rx_tx;
	return rx_done;
}

/* Handle rxq fill: allocates rxq skbs; called when initializing a port */
static int mvneta_rxq_fill(struct mvneta_port *pp, struct mvneta_rx_queue *rxq,
			   int num)
{
	int i;

	for (i = 0; i < num; i++) {
		memset(rxq->descs + i, 0, sizeof(struct mvneta_rx_desc));
		if (mvneta_rx_refill(pp, rxq->descs + i) != 0) {
			netdev_err(pp->dev, "%s:rxq %d, %d of %d buffs  filled\n",
				__func__, rxq->id, i, num);
			break;
		}
	}

	/* Add this number of RX descriptors as non occupied (ready to
	 * get packets)
	 */
	mvneta_rxq_non_occup_desc_add(pp, rxq, i);

	return i;
}

/* Free all packets pending transmit from all TXQs and reset TX port */
static void mvneta_tx_reset(struct mvneta_port *pp)
{
	int queue;

	/* free the skb's in the hal tx ring */
	for (queue = 0; queue < txq_number; queue++)
		mvneta_txq_done_force(pp, &pp->txqs[queue]);

	mvreg_write(pp, MVNETA_PORT_TX_RESET, MVNETA_PORT_TX_DMA_RESET);
	mvreg_write(pp, MVNETA_PORT_TX_RESET, 0);
}

static void mvneta_rx_reset(struct mvneta_port *pp)
{
	mvreg_write(pp, MVNETA_PORT_RX_RESET, MVNETA_PORT_RX_DMA_RESET);
	mvreg_write(pp, MVNETA_PORT_RX_RESET, 0);
}

/* Rx/Tx queue initialization/cleanup methods */

/* Create a specified RX queue */
static int mvneta_rxq_init(struct mvneta_port *pp,
			   struct mvneta_rx_queue *rxq)

{
	rxq->size = pp->rx_ring_size;

	/* Allocate memory for RX descriptors */
	rxq->descs = dma_alloc_coherent(pp->dev->dev.parent,
					rxq->size * MVNETA_DESC_ALIGNED_SIZE,
					&rxq->descs_phys, GFP_KERNEL);
	if (rxq->descs == NULL)
		return -ENOMEM;

	BUG_ON(rxq->descs !=
	       PTR_ALIGN(rxq->descs, MVNETA_CPU_D_CACHE_LINE_SIZE));

	rxq->last_desc = rxq->size - 1;

	/* Set Rx descriptors queue starting address */
	mvreg_write(pp, MVNETA_RXQ_BASE_ADDR_REG(rxq->id), rxq->descs_phys);
	mvreg_write(pp, MVNETA_RXQ_SIZE_REG(rxq->id), rxq->size);

	/* Set Offset */
	mvneta_rxq_offset_set(pp, rxq, NET_SKB_PAD);

	/* Set coalescing pkts and time */
	mvneta_rx_pkts_coal_set(pp, rxq, rxq->pkts_coal);
	mvneta_rx_time_coal_set(pp, rxq, rxq->time_coal);

	/* Fill RXQ with buffers from RX pool */
	mvneta_rxq_buf_size_set(pp, rxq, MVNETA_RX_BUF_SIZE(pp->pkt_size));
	mvneta_rxq_bm_disable(pp, rxq);
	mvneta_rxq_fill(pp, rxq, rxq->size);

	return 0;
}

/* Cleanup Rx queue */
static void mvneta_rxq_deinit(struct mvneta_port *pp,
			      struct mvneta_rx_queue *rxq)
{
	mvneta_rxq_drop_pkts(pp, rxq);

	if (rxq->descs)
		dma_free_coherent(pp->dev->dev.parent,
				  rxq->size * MVNETA_DESC_ALIGNED_SIZE,
				  rxq->descs,
				  rxq->descs_phys);

	rxq->descs             = NULL;
	rxq->last_desc         = 0;
	rxq->next_desc_to_proc = 0;
	rxq->descs_phys        = 0;
}

/* Create and initialize a tx queue */
static int mvneta_txq_init(struct mvneta_port *pp,
			   struct mvneta_tx_queue *txq)
{
	txq->size = pp->tx_ring_size;

	/* Allocate memory for TX descriptors */
	txq->descs = dma_alloc_coherent(pp->dev->dev.parent,
					txq->size * MVNETA_DESC_ALIGNED_SIZE,
					&txq->descs_phys, GFP_KERNEL);
	if (txq->descs == NULL)
		return -ENOMEM;

	/* Make sure descriptor address is cache line size aligned  */
	BUG_ON(txq->descs !=
	       PTR_ALIGN(txq->descs, MVNETA_CPU_D_CACHE_LINE_SIZE));

	txq->last_desc = txq->size - 1;

	/* Set maximum bandwidth for enabled TXQs */
	mvreg_write(pp, MVETH_TXQ_TOKEN_CFG_REG(txq->id), 0x03ffffff);
	mvreg_write(pp, MVETH_TXQ_TOKEN_COUNT_REG(txq->id), 0x3fffffff);

	/* Set Tx descriptors queue starting address */
	mvreg_write(pp, MVNETA_TXQ_BASE_ADDR_REG(txq->id), txq->descs_phys);
	mvreg_write(pp, MVNETA_TXQ_SIZE_REG(txq->id), txq->size);

	txq->tx_skb = kmalloc(txq->size * sizeof(*txq->tx_skb), GFP_KERNEL);
	if (txq->tx_skb == NULL) {
		dma_free_coherent(pp->dev->dev.parent,
				  txq->size * MVNETA_DESC_ALIGNED_SIZE,
				  txq->descs, txq->descs_phys);
		return -ENOMEM;
	}
	mvneta_tx_done_pkts_coal_set(pp, txq, txq->done_pkts_coal);

	return 0;
}

/* Free allocated resources when mvneta_txq_init() fails to allocate memory*/
static void mvneta_txq_deinit(struct mvneta_port *pp,
			      struct mvneta_tx_queue *txq)
{
	kfree(txq->tx_skb);

	if (txq->descs)
		dma_free_coherent(pp->dev->dev.parent,
				  txq->size * MVNETA_DESC_ALIGNED_SIZE,
				  txq->descs, txq->descs_phys);

	txq->descs             = NULL;
	txq->last_desc         = 0;
	txq->next_desc_to_proc = 0;
	txq->descs_phys        = 0;

	/* Set minimum bandwidth for disabled TXQs */
	mvreg_write(pp, MVETH_TXQ_TOKEN_CFG_REG(txq->id), 0);
	mvreg_write(pp, MVETH_TXQ_TOKEN_COUNT_REG(txq->id), 0);

	/* Set Tx descriptors queue starting address and size */
	mvreg_write(pp, MVNETA_TXQ_BASE_ADDR_REG(txq->id), 0);
	mvreg_write(pp, MVNETA_TXQ_SIZE_REG(txq->id), 0);
}

/* Cleanup all Tx queues */
static void mvneta_cleanup_txqs(struct mvneta_port *pp)
{
	int queue;

	for (queue = 0; queue < txq_number; queue++)
		mvneta_txq_deinit(pp, &pp->txqs[queue]);
}

/* Cleanup all Rx queues */
static void mvneta_cleanup_rxqs(struct mvneta_port *pp)
{
	int queue;

	for (queue = 0; queue < rxq_number; queue++)
		mvneta_rxq_deinit(pp, &pp->rxqs[queue]);
}


/* Init all Rx queues */
static int mvneta_setup_rxqs(struct mvneta_port *pp)
{
	int queue;

	for (queue = 0; queue < rxq_number; queue++) {
		int err = mvneta_rxq_init(pp, &pp->rxqs[queue]);
		if (err) {
			netdev_err(pp->dev, "%s: can't create rxq=%d\n",
				   __func__, queue);
			mvneta_cleanup_rxqs(pp);
			return err;
		}
	}

	return 0;
}

/* Init all tx queues */
static int mvneta_setup_txqs(struct mvneta_port *pp)
{
	int queue;

	for (queue = 0; queue < txq_number; queue++) {
		int err = mvneta_txq_init(pp, &pp->txqs[queue]);
		if (err) {
			netdev_err(pp->dev, "%s: can't create txq=%d\n",
				   __func__, queue);
			mvneta_cleanup_txqs(pp);
			return err;
		}
	}

	return 0;
}

static void mvneta_start_dev(struct mvneta_port *pp)
{
	mvneta_max_rx_size_set(pp, pp->pkt_size);
	mvneta_txq_max_tx_size_set(pp, pp->pkt_size);

	/* start the Rx/Tx activity */
	mvneta_port_enable(pp);

	/* Enable polling on the port */
	napi_enable(&pp->napi);

	/* Unmask interrupts */
	mvreg_write(pp, MVNETA_INTR_NEW_MASK,
		    MVNETA_RX_INTR_MASK(rxq_number) | MVNETA_TX_INTR_MASK(txq_number));

	phy_start(pp->phy_dev);
	netif_tx_start_all_queues(pp->dev);
}

static void mvneta_stop_dev(struct mvneta_port *pp)
{
	phy_stop(pp->phy_dev);

	napi_disable(&pp->napi);

	netif_carrier_off(pp->dev);

	mvneta_port_down(pp);
	netif_tx_stop_all_queues(pp->dev);

	/* Stop the port activity */
	mvneta_port_disable(pp);

	/* Clear all ethernet port interrupts */
	mvreg_write(pp, MVNETA_INTR_MISC_CAUSE, 0);
	mvreg_write(pp, MVNETA_INTR_OLD_CAUSE, 0);

	/* Mask all ethernet port interrupts */
	mvreg_write(pp, MVNETA_INTR_NEW_MASK, 0);
	mvreg_write(pp, MVNETA_INTR_OLD_MASK, 0);
	mvreg_write(pp, MVNETA_INTR_MISC_MASK, 0);

	mvneta_tx_reset(pp);
	mvneta_rx_reset(pp);
}

/* Return positive if MTU is valid */
static int mvneta_check_mtu_valid(struct net_device *dev, int mtu)
{
	if (mtu < 68) {
		netdev_err(dev, "cannot change mtu to less than 68\n");
		return -EINVAL;
	}

	/* 9676 == 9700 - 20 and rounding to 8 */
	if (mtu > 9676) {
		netdev_info(dev, "Illegal MTU value %d, round to 9676\n", mtu);
		mtu = 9676;
	}

	if (!IS_ALIGNED(MVNETA_RX_PKT_SIZE(mtu), 8)) {
		netdev_info(dev, "Illegal MTU value %d, rounding to %d\n",
			mtu, ALIGN(MVNETA_RX_PKT_SIZE(mtu), 8));
		mtu = ALIGN(MVNETA_RX_PKT_SIZE(mtu), 8);
	}

	return mtu;
}

/* Change the device mtu */
static int mvneta_change_mtu(struct net_device *dev, int mtu)
{
	struct mvneta_port *pp = netdev_priv(dev);
	int ret;

	mtu = mvneta_check_mtu_valid(dev, mtu);
	if (mtu < 0)
		return -EINVAL;

	dev->mtu = mtu;

	if (!netif_running(dev))
		return 0;

	/* The interface is running, so we have to force a
	 * reallocation of the RXQs
	 */
	mvneta_stop_dev(pp);

	mvneta_cleanup_txqs(pp);
	mvneta_cleanup_rxqs(pp);

	pp->pkt_size = MVNETA_RX_PKT_SIZE(pp->dev->mtu);
	pp->frag_size = SKB_DATA_ALIGN(MVNETA_RX_BUF_SIZE(pp->pkt_size)) +
	                SKB_DATA_ALIGN(sizeof(struct skb_shared_info));

	ret = mvneta_setup_rxqs(pp);
	if (ret) {
		netdev_err(pp->dev, "unable to setup rxqs after MTU change\n");
		return ret;
	}

	mvneta_setup_txqs(pp);

	mvneta_start_dev(pp);
	mvneta_port_up(pp);

	return 0;
}

/* Get mac address */
static void mvneta_get_mac_addr(struct mvneta_port *pp, unsigned char *addr)
{
	u32 mac_addr_l, mac_addr_h;

	mac_addr_l = mvreg_read(pp, MVNETA_MAC_ADDR_LOW);
	mac_addr_h = mvreg_read(pp, MVNETA_MAC_ADDR_HIGH);
	addr[0] = (mac_addr_h >> 24) & 0xFF;
	addr[1] = (mac_addr_h >> 16) & 0xFF;
	addr[2] = (mac_addr_h >> 8) & 0xFF;
	addr[3] = mac_addr_h & 0xFF;
	addr[4] = (mac_addr_l >> 8) & 0xFF;
	addr[5] = mac_addr_l & 0xFF;
}

/* Handle setting mac address */
static int mvneta_set_mac_addr(struct net_device *dev, void *addr)
{
	struct mvneta_port *pp = netdev_priv(dev);
	u8 *mac = addr + 2;
	int i;

	if (netif_running(dev))
		return -EBUSY;

	/* Remove previous address table entry */
	mvneta_mac_addr_set(pp, dev->dev_addr, -1);

	/* Set new addr in hw */
	mvneta_mac_addr_set(pp, mac, rxq_def);

	/* Set addr in the device */
	for (i = 0; i < ETH_ALEN; i++)
		dev->dev_addr[i] = mac[i];

	return 0;
}

static void mvneta_adjust_link(struct net_device *ndev)
{
	struct mvneta_port *pp = netdev_priv(ndev);
	struct phy_device *phydev = pp->phy_dev;
	int status_change = 0;

	if (phydev->link) {
		if ((pp->speed != phydev->speed) ||
		    (pp->duplex != phydev->duplex)) {
			u32 val;

			val = mvreg_read(pp, MVNETA_GMAC_AUTONEG_CONFIG);
			val &= ~(MVNETA_GMAC_CONFIG_MII_SPEED |
				 MVNETA_GMAC_CONFIG_GMII_SPEED |
				 MVNETA_GMAC_CONFIG_FULL_DUPLEX |
				 MVNETA_GMAC_AN_SPEED_EN |
				 MVNETA_GMAC_AN_DUPLEX_EN);

			if (phydev->duplex)
				val |= MVNETA_GMAC_CONFIG_FULL_DUPLEX;

			if (phydev->speed == SPEED_1000)
				val |= MVNETA_GMAC_CONFIG_GMII_SPEED;
			else
				val |= MVNETA_GMAC_CONFIG_MII_SPEED;

			mvreg_write(pp, MVNETA_GMAC_AUTONEG_CONFIG, val);

			pp->duplex = phydev->duplex;
			pp->speed  = phydev->speed;
		}
	}

	if (phydev->link != pp->link) {
		if (!phydev->link) {
			pp->duplex = -1;
			pp->speed = 0;
		}

		pp->link = phydev->link;
		status_change = 1;
	}

	if (status_change) {
		if (phydev->link) {
			u32 val = mvreg_read(pp, MVNETA_GMAC_AUTONEG_CONFIG);
			val |= (MVNETA_GMAC_FORCE_LINK_PASS |
				MVNETA_GMAC_FORCE_LINK_DOWN);
			mvreg_write(pp, MVNETA_GMAC_AUTONEG_CONFIG, val);
			mvneta_port_up(pp);
			netdev_info(pp->dev, "link up\n");
		} else {
			mvneta_port_down(pp);
			netdev_info(pp->dev, "link down\n");
		}
	}
}

static int mvneta_mdio_probe(struct mvneta_port *pp)
{
	struct phy_device *phy_dev;

	phy_dev = of_phy_connect(pp->dev, pp->phy_node, mvneta_adjust_link, 0,
				 pp->phy_interface);
	if (!phy_dev) {
		netdev_err(pp->dev, "could not find the PHY\n");
		return -ENODEV;
	}

	phy_dev->supported &= PHY_GBIT_FEATURES;
	phy_dev->advertising = phy_dev->supported;

	pp->phy_dev = phy_dev;
	pp->link    = 0;
	pp->duplex  = 0;
	pp->speed   = 0;

	return 0;
}

static void mvneta_mdio_remove(struct mvneta_port *pp)
{
	phy_disconnect(pp->phy_dev);
	pp->phy_dev = NULL;
}

static int mvneta_open(struct net_device *dev)
{
	struct mvneta_port *pp = netdev_priv(dev);
	int ret;

	mvneta_mac_addr_set(pp, dev->dev_addr, rxq_def);

	pp->pkt_size = MVNETA_RX_PKT_SIZE(pp->dev->mtu);
	pp->frag_size = SKB_DATA_ALIGN(MVNETA_RX_BUF_SIZE(pp->pkt_size)) +
	                SKB_DATA_ALIGN(sizeof(struct skb_shared_info));

	ret = mvneta_setup_rxqs(pp);
	if (ret)
		return ret;

	ret = mvneta_setup_txqs(pp);
	if (ret)
		goto err_cleanup_rxqs;

	/* Connect to port interrupt line */
	ret = request_irq(pp->dev->irq, mvneta_isr, 0,
			  MVNETA_DRIVER_NAME, pp);
	if (ret) {
		netdev_err(pp->dev, "cannot request irq %d\n", pp->dev->irq);
		goto err_cleanup_txqs;
	}

	/* In default link is down */
	netif_carrier_off(pp->dev);

	ret = mvneta_mdio_probe(pp);
	if (ret < 0) {
		netdev_err(dev, "cannot probe MDIO bus\n");
		goto err_free_irq;
	}

	mvneta_start_dev(pp);

	return 0;

err_free_irq:
	free_irq(pp->dev->irq, pp);
err_cleanup_txqs:
	mvneta_cleanup_txqs(pp);
err_cleanup_rxqs:
	mvneta_cleanup_rxqs(pp);
	return ret;
}

/* Stop the port, free port interrupt line */
static int mvneta_stop(struct net_device *dev)
{
	struct mvneta_port *pp = netdev_priv(dev);

	mvneta_stop_dev(pp);
	mvneta_mdio_remove(pp);
	free_irq(dev->irq, pp);
	mvneta_cleanup_rxqs(pp);
	mvneta_cleanup_txqs(pp);

	return 0;
}

static int mvneta_ioctl(struct net_device *dev, struct ifreq *ifr, int cmd)
{
	struct mvneta_port *pp = netdev_priv(dev);
	int ret;

	if (!pp->phy_dev)
		return -ENOTSUPP;

	ret = phy_mii_ioctl(pp->phy_dev, ifr, cmd);
	if (!ret)
		mvneta_adjust_link(dev);

	return ret;
}

/* Ethtool methods */

/* Get settings (phy address, speed) for ethtools */
int mvneta_ethtool_get_settings(struct net_device *dev, struct ethtool_cmd *cmd)
{
	struct mvneta_port *pp = netdev_priv(dev);

	if (!pp->phy_dev)
		return -ENODEV;

	return phy_ethtool_gset(pp->phy_dev, cmd);
}

/* Set settings (phy address, speed) for ethtools */
int mvneta_ethtool_set_settings(struct net_device *dev, struct ethtool_cmd *cmd)
{
	struct mvneta_port *pp = netdev_priv(dev);

	if (!pp->phy_dev)
		return -ENODEV;

	return phy_ethtool_sset(pp->phy_dev, cmd);
}

/* Set interrupt coalescing for ethtools */
static int mvneta_ethtool_set_coalesce(struct net_device *dev,
				       struct ethtool_coalesce *c)
{
	struct mvneta_port *pp = netdev_priv(dev);
	int queue;

	for (queue = 0; queue < rxq_number; queue++) {
		struct mvneta_rx_queue *rxq = &pp->rxqs[queue];
		rxq->time_coal = c->rx_coalesce_usecs;
		rxq->pkts_coal = c->rx_max_coalesced_frames;
		mvneta_rx_pkts_coal_set(pp, rxq, rxq->pkts_coal);
		mvneta_rx_time_coal_set(pp, rxq, rxq->time_coal);
	}

	for (queue = 0; queue < txq_number; queue++) {
		struct mvneta_tx_queue *txq = &pp->txqs[queue];
		txq->done_pkts_coal = c->tx_max_coalesced_frames;
		mvneta_tx_done_pkts_coal_set(pp, txq, txq->done_pkts_coal);
	}

	return 0;
}

/* get coalescing for ethtools */
static int mvneta_ethtool_get_coalesce(struct net_device *dev,
				       struct ethtool_coalesce *c)
{
	struct mvneta_port *pp = netdev_priv(dev);

	c->rx_coalesce_usecs        = pp->rxqs[0].time_coal;
	c->rx_max_coalesced_frames  = pp->rxqs[0].pkts_coal;

	c->tx_max_coalesced_frames =  pp->txqs[0].done_pkts_coal;
	return 0;
}


static void mvneta_ethtool_get_drvinfo(struct net_device *dev,
				    struct ethtool_drvinfo *drvinfo)
{
	strlcpy(drvinfo->driver, MVNETA_DRIVER_NAME,
		sizeof(drvinfo->driver));
	strlcpy(drvinfo->version, MVNETA_DRIVER_VERSION,
		sizeof(drvinfo->version));
	strlcpy(drvinfo->bus_info, dev_name(&dev->dev),
		sizeof(drvinfo->bus_info));
}


static void mvneta_ethtool_get_ringparam(struct net_device *netdev,
					 struct ethtool_ringparam *ring)
{
	struct mvneta_port *pp = netdev_priv(netdev);

	ring->rx_max_pending = MVNETA_MAX_RXD;
	ring->tx_max_pending = MVNETA_MAX_TXD;
	ring->rx_pending = pp->rx_ring_size;
	ring->tx_pending = pp->tx_ring_size;
}

static int mvneta_ethtool_set_ringparam(struct net_device *dev,
					struct ethtool_ringparam *ring)
{
	struct mvneta_port *pp = netdev_priv(dev);

	if ((ring->rx_pending == 0) || (ring->tx_pending == 0))
		return -EINVAL;
	pp->rx_ring_size = ring->rx_pending < MVNETA_MAX_RXD ?
		ring->rx_pending : MVNETA_MAX_RXD;
	pp->tx_ring_size = ring->tx_pending < MVNETA_MAX_TXD ?
		ring->tx_pending : MVNETA_MAX_TXD;

	if (netif_running(dev)) {
		mvneta_stop(dev);
		if (mvneta_open(dev)) {
			netdev_err(dev,
				   "error on opening device after ring param change\n");
			return -ENOMEM;
		}
	}

	return 0;
}

static const struct net_device_ops mvneta_netdev_ops = {
	.ndo_open            = mvneta_open,
	.ndo_stop            = mvneta_stop,
	.ndo_start_xmit      = mvneta_tx,
	.ndo_set_rx_mode     = mvneta_set_rx_mode,
	.ndo_set_mac_address = mvneta_set_mac_addr,
	.ndo_change_mtu      = mvneta_change_mtu,
	.ndo_get_stats64     = mvneta_get_stats64,
	.ndo_do_ioctl        = mvneta_ioctl,
};

const struct ethtool_ops mvneta_eth_tool_ops = {
	.get_link       = ethtool_op_get_link,
	.get_settings   = mvneta_ethtool_get_settings,
	.set_settings   = mvneta_ethtool_set_settings,
	.set_coalesce   = mvneta_ethtool_set_coalesce,
	.get_coalesce   = mvneta_ethtool_get_coalesce,
	.get_drvinfo    = mvneta_ethtool_get_drvinfo,
	.get_ringparam  = mvneta_ethtool_get_ringparam,
	.set_ringparam	= mvneta_ethtool_set_ringparam,
};

/* Initialize hw */
static int mvneta_init(struct mvneta_port *pp, int phy_addr)
{
	int queue;

	/* Disable port */
	mvneta_port_disable(pp);

	/* Set port default values */
	mvneta_defaults_set(pp);

	pp->txqs = kzalloc(txq_number * sizeof(struct mvneta_tx_queue),
			   GFP_KERNEL);
	if (!pp->txqs)
		return -ENOMEM;

	/* Initialize TX descriptor rings */
	for (queue = 0; queue < txq_number; queue++) {
		struct mvneta_tx_queue *txq = &pp->txqs[queue];
		txq->id = queue;
		txq->size = pp->tx_ring_size;
		txq->done_pkts_coal = MVNETA_TXDONE_COAL_PKTS;
	}

	pp->rxqs = kzalloc(rxq_number * sizeof(struct mvneta_rx_queue),
			   GFP_KERNEL);
	if (!pp->rxqs) {
		kfree(pp->txqs);
		return -ENOMEM;
	}

	/* Create Rx descriptor rings */
	for (queue = 0; queue < rxq_number; queue++) {
		struct mvneta_rx_queue *rxq = &pp->rxqs[queue];
		rxq->id = queue;
		rxq->size = pp->rx_ring_size;
		rxq->pkts_coal = MVNETA_RX_COAL_PKTS;
		rxq->time_coal = MVNETA_RX_COAL_USEC;
	}

	return 0;
}

static void mvneta_deinit(struct mvneta_port *pp)
{
	kfree(pp->txqs);
	kfree(pp->rxqs);
}

/* platform glue : initialize decoding windows */
static void mvneta_conf_mbus_windows(struct mvneta_port *pp,
				     const struct mbus_dram_target_info *dram)
{
	u32 win_enable;
	u32 win_protect;
	int i;

	for (i = 0; i < 6; i++) {
		mvreg_write(pp, MVNETA_WIN_BASE(i), 0);
		mvreg_write(pp, MVNETA_WIN_SIZE(i), 0);

		if (i < 4)
			mvreg_write(pp, MVNETA_WIN_REMAP(i), 0);
	}

	win_enable = 0x3f;
	win_protect = 0;

	for (i = 0; i < dram->num_cs; i++) {
		const struct mbus_dram_window *cs = dram->cs + i;
		mvreg_write(pp, MVNETA_WIN_BASE(i), (cs->base & 0xffff0000) |
			    (cs->mbus_attr << 8) | dram->mbus_dram_target_id);

		mvreg_write(pp, MVNETA_WIN_SIZE(i),
			    (cs->size - 1) & 0xffff0000);

		win_enable &= ~(1 << i);
		win_protect |= 3 << (2 * i);
	}

	mvreg_write(pp, MVNETA_BASE_ADDR_ENABLE, win_enable);
}

/* Power up the port */
static void mvneta_port_power_up(struct mvneta_port *pp, int phy_mode)
{
	u32 val;

	/* MAC Cause register should be cleared */
	mvreg_write(pp, MVNETA_UNIT_INTR_CAUSE, 0);

	if (phy_mode == PHY_INTERFACE_MODE_SGMII)
		mvreg_write(pp, MVNETA_SERDES_CFG, MVNETA_SGMII_SERDES_PROTO);
	else
		mvreg_write(pp, MVNETA_SERDES_CFG, MVNETA_RGMII_SERDES_PROTO);

	val = mvreg_read(pp, MVNETA_GMAC_CTRL_2);

	val |= MVNETA_GMAC2_PCS_ENABLE | MVNETA_GMAC2_PORT_RGMII;

	/* Cancel Port Reset */
	val &= ~MVNETA_GMAC2_PORT_RESET;
	mvreg_write(pp, MVNETA_GMAC_CTRL_2, val);

	while ((mvreg_read(pp, MVNETA_GMAC_CTRL_2) &
		MVNETA_GMAC2_PORT_RESET) != 0)
		continue;
}

/* Device initialization routine */
static int mvneta_probe(struct platform_device *pdev)
{
	const struct mbus_dram_target_info *dram_target_info;
	struct resource *res;
	struct device_node *dn = pdev->dev.of_node;
	struct device_node *phy_node;
	u32 phy_addr;
	struct mvneta_port *pp;
	struct net_device *dev;
	const char *dt_mac_addr;
	char hw_mac_addr[ETH_ALEN];
	const char *mac_from;
	int phy_mode;
	int err;
	int cpu;

	/* Our multiqueue support is not complete, so for now, only
	 * allow the usage of the first RX queue
	 */
	if (rxq_def != 0) {
		dev_err(&pdev->dev, "Invalid rxq_def argument: %d\n", rxq_def);
		return -EINVAL;
	}

	dev = alloc_etherdev_mqs(sizeof(struct mvneta_port), txq_number, rxq_number);
	if (!dev)
		return -ENOMEM;

	dev->irq = irq_of_parse_and_map(dn, 0);
	if (dev->irq == 0) {
		err = -EINVAL;
		goto err_free_netdev;
	}

	phy_node = of_parse_phandle(dn, "phy", 0);
	if (!phy_node) {
		dev_err(&pdev->dev, "no associated PHY\n");
		err = -ENODEV;
		goto err_free_irq;
	}

	phy_mode = of_get_phy_mode(dn);
	if (phy_mode < 0) {
		dev_err(&pdev->dev, "incorrect phy-mode\n");
		err = -EINVAL;
		goto err_free_irq;
	}

	dev->tx_queue_len = MVNETA_MAX_TXD;
	dev->watchdog_timeo = 5 * HZ;
	dev->netdev_ops = &mvneta_netdev_ops;

	SET_ETHTOOL_OPS(dev, &mvneta_eth_tool_ops);

	pp = netdev_priv(dev);

	pp->weight = MVNETA_RX_POLL_WEIGHT;
	pp->phy_node = phy_node;
	pp->phy_interface = phy_mode;

	pp->clk = devm_clk_get(&pdev->dev, NULL);
	if (IS_ERR(pp->clk)) {
		err = PTR_ERR(pp->clk);
		goto err_free_irq;
	}

	clk_prepare_enable(pp->clk);

	res = platform_get_resource(pdev, IORESOURCE_MEM, 0);
	if (!res) {
		err = -ENODEV;
		goto err_clk;
	}

	pp->base = devm_ioremap_resource(&pdev->dev, res);
	if (pp->base == NULL) {
		err = PTR_ERR(pp->base);
		goto err_clk;
	}

	/* Alloc per-cpu stats */
	pp->stats = alloc_percpu(struct mvneta_pcpu_stats);
	if (!pp->stats) {
		err = -ENOMEM;
		goto err_clk;
	}

<<<<<<< HEAD
	/* Alloc per-cpu stats */
	pp->stats = alloc_percpu(struct mvneta_pcpu_stats);
	if (!pp->stats) {
		err = -ENOMEM;
		goto err_unmap;
	}

=======
>>>>>>> f9287c7a
	for_each_possible_cpu(cpu) {
		struct mvneta_pcpu_stats *stats;
		stats = per_cpu_ptr(pp->stats, cpu);
		u64_stats_init(&stats->syncp);
	}

	dt_mac_addr = of_get_mac_address(dn);
	if (dt_mac_addr) {
		mac_from = "device tree";
		memcpy(dev->dev_addr, dt_mac_addr, ETH_ALEN);
	} else {
		mvneta_get_mac_addr(pp, hw_mac_addr);
		if (is_valid_ether_addr(hw_mac_addr)) {
			mac_from = "hardware";
			memcpy(dev->dev_addr, hw_mac_addr, ETH_ALEN);
		} else {
			mac_from = "random";
			eth_hw_addr_random(dev);
		}
	}

	pp->tx_ring_size = MVNETA_MAX_TXD;
	pp->rx_ring_size = MVNETA_MAX_RXD;

	pp->dev = dev;
	SET_NETDEV_DEV(dev, &pdev->dev);

	err = mvneta_init(pp, phy_addr);
	if (err < 0) {
		dev_err(&pdev->dev, "can't init eth hal\n");
		goto err_free_stats;
	}
	mvneta_port_power_up(pp, phy_mode);

	dram_target_info = mv_mbus_dram_info();
	if (dram_target_info)
		mvneta_conf_mbus_windows(pp, dram_target_info);

	netif_napi_add(dev, &pp->napi, mvneta_poll, pp->weight);

	dev->features = NETIF_F_SG | NETIF_F_IP_CSUM;
	dev->hw_features |= NETIF_F_SG | NETIF_F_IP_CSUM;
	dev->vlan_features |= NETIF_F_SG | NETIF_F_IP_CSUM;
	dev->priv_flags |= IFF_UNICAST_FLT;

	err = register_netdev(dev);
	if (err < 0) {
		dev_err(&pdev->dev, "failed to register\n");
		goto err_deinit;
	}

	netdev_info(dev, "Using %s mac address %pM\n", mac_from,
		    dev->dev_addr);

	platform_set_drvdata(pdev, pp->dev);

	return 0;

err_deinit:
	mvneta_deinit(pp);
err_free_stats:
	free_percpu(pp->stats);
<<<<<<< HEAD
err_unmap:
	iounmap(pp->base);
=======
>>>>>>> f9287c7a
err_clk:
	clk_disable_unprepare(pp->clk);
err_free_irq:
	irq_dispose_mapping(dev->irq);
err_free_netdev:
	free_netdev(dev);
	return err;
}

/* Device removal routine */
static int mvneta_remove(struct platform_device *pdev)
{
	struct net_device  *dev = platform_get_drvdata(pdev);
	struct mvneta_port *pp = netdev_priv(dev);

	unregister_netdev(dev);
	mvneta_deinit(pp);
	clk_disable_unprepare(pp->clk);
	free_percpu(pp->stats);
<<<<<<< HEAD
	iounmap(pp->base);
=======
>>>>>>> f9287c7a
	irq_dispose_mapping(dev->irq);
	free_netdev(dev);

	return 0;
}

static const struct of_device_id mvneta_match[] = {
	{ .compatible = "marvell,armada-370-neta" },
	{ }
};
MODULE_DEVICE_TABLE(of, mvneta_match);

static struct platform_driver mvneta_driver = {
	.probe = mvneta_probe,
	.remove = mvneta_remove,
	.driver = {
		.name = MVNETA_DRIVER_NAME,
		.of_match_table = mvneta_match,
	},
};

module_platform_driver(mvneta_driver);

MODULE_DESCRIPTION("Marvell NETA Ethernet Driver - www.marvell.com");
MODULE_AUTHOR("Rami Rosen <rosenr@marvell.com>, Thomas Petazzoni <thomas.petazzoni@free-electrons.com>");
MODULE_LICENSE("GPL");

module_param(rxq_number, int, S_IRUGO);
module_param(txq_number, int, S_IRUGO);

module_param(rxq_def, int, S_IRUGO);
module_param(rx_copybreak, int, S_IRUGO | S_IWUSR);<|MERGE_RESOLUTION|>--- conflicted
+++ resolved
@@ -1482,11 +1482,6 @@
 		dma_unmap_single(dev->dev.parent, rx_desc->buf_phys_addr,
 				 MVNETA_RX_BUF_SIZE(pp->pkt_size), DMA_FROM_DEVICE);
 
-<<<<<<< HEAD
-		rx_bytes = rx_desc->data_size -
-			(ETH_FCS_LEN + MVNETA_MH_SIZE);
-=======
->>>>>>> f9287c7a
 		rcvd_pkts++;
 		rcvd_bytes += rx_bytes;
 
@@ -1931,13 +1926,7 @@
 
 	/* Release Tx descriptors */
 	if (cause_rx_tx & MVNETA_TX_INTR_MASK_ALL) {
-<<<<<<< HEAD
-		int tx_todo = 0;
-
-		mvneta_tx_done_gbe(pp, (cause_rx_tx & MVNETA_TX_INTR_MASK_ALL), &tx_todo);
-=======
 		mvneta_tx_done_gbe(pp, (cause_rx_tx & MVNETA_TX_INTR_MASK_ALL));
->>>>>>> f9287c7a
 		cause_rx_tx &= ~MVNETA_TX_INTR_MASK_ALL;
 	}
 
@@ -2845,16 +2834,6 @@
 		goto err_clk;
 	}
 
-<<<<<<< HEAD
-	/* Alloc per-cpu stats */
-	pp->stats = alloc_percpu(struct mvneta_pcpu_stats);
-	if (!pp->stats) {
-		err = -ENOMEM;
-		goto err_unmap;
-	}
-
-=======
->>>>>>> f9287c7a
 	for_each_possible_cpu(cpu) {
 		struct mvneta_pcpu_stats *stats;
 		stats = per_cpu_ptr(pp->stats, cpu);
@@ -2917,11 +2896,6 @@
 	mvneta_deinit(pp);
 err_free_stats:
 	free_percpu(pp->stats);
-<<<<<<< HEAD
-err_unmap:
-	iounmap(pp->base);
-=======
->>>>>>> f9287c7a
 err_clk:
 	clk_disable_unprepare(pp->clk);
 err_free_irq:
@@ -2941,10 +2915,6 @@
 	mvneta_deinit(pp);
 	clk_disable_unprepare(pp->clk);
 	free_percpu(pp->stats);
-<<<<<<< HEAD
-	iounmap(pp->base);
-=======
->>>>>>> f9287c7a
 	irq_dispose_mapping(dev->irq);
 	free_netdev(dev);
 
