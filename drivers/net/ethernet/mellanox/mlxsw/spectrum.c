/*
 * drivers/net/ethernet/mellanox/mlxsw/spectrum.c
 * Copyright (c) 2015-2017 Mellanox Technologies. All rights reserved.
 * Copyright (c) 2015-2017 Jiri Pirko <jiri@mellanox.com>
 * Copyright (c) 2015 Ido Schimmel <idosch@mellanox.com>
 * Copyright (c) 2015 Elad Raz <eladr@mellanox.com>
 *
 * Redistribution and use in source and binary forms, with or without
 * modification, are permitted provided that the following conditions are met:
 *
 * 1. Redistributions of source code must retain the above copyright
 *    notice, this list of conditions and the following disclaimer.
 * 2. Redistributions in binary form must reproduce the above copyright
 *    notice, this list of conditions and the following disclaimer in the
 *    documentation and/or other materials provided with the distribution.
 * 3. Neither the names of the copyright holders nor the names of its
 *    contributors may be used to endorse or promote products derived from
 *    this software without specific prior written permission.
 *
 * Alternatively, this software may be distributed under the terms of the
 * GNU General Public License ("GPL") version 2 as published by the Free
 * Software Foundation.
 *
 * THIS SOFTWARE IS PROVIDED BY THE COPYRIGHT HOLDERS AND CONTRIBUTORS "AS IS"
 * AND ANY EXPRESS OR IMPLIED WARRANTIES, INCLUDING, BUT NOT LIMITED TO, THE
 * IMPLIED WARRANTIES OF MERCHANTABILITY AND FITNESS FOR A PARTICULAR PURPOSE
 * ARE DISCLAIMED. IN NO EVENT SHALL THE COPYRIGHT OWNER OR CONTRIBUTORS BE
 * LIABLE FOR ANY DIRECT, INDIRECT, INCIDENTAL, SPECIAL, EXEMPLARY, OR
 * CONSEQUENTIAL DAMAGES (INCLUDING, BUT NOT LIMITED TO, PROCUREMENT OF
 * SUBSTITUTE GOODS OR SERVICES; LOSS OF USE, DATA, OR PROFITS; OR BUSINESS
 * INTERRUPTION) HOWEVER CAUSED AND ON ANY THEORY OF LIABILITY, WHETHER IN
 * CONTRACT, STRICT LIABILITY, OR TORT (INCLUDING NEGLIGENCE OR OTHERWISE)
 * ARISING IN ANY WAY OUT OF THE USE OF THIS SOFTWARE, EVEN IF ADVISED OF THE
 * POSSIBILITY OF SUCH DAMAGE.
 */

#include <linux/kernel.h>
#include <linux/module.h>
#include <linux/types.h>
#include <linux/pci.h>
#include <linux/netdevice.h>
#include <linux/etherdevice.h>
#include <linux/ethtool.h>
#include <linux/slab.h>
#include <linux/device.h>
#include <linux/skbuff.h>
#include <linux/if_vlan.h>
#include <linux/if_bridge.h>
#include <linux/workqueue.h>
#include <linux/jiffies.h>
#include <linux/bitops.h>
#include <linux/list.h>
#include <linux/notifier.h>
#include <linux/dcbnl.h>
#include <linux/inetdevice.h>
#include <net/switchdev.h>
#include <net/pkt_cls.h>
#include <net/tc_act/tc_mirred.h>
#include <net/netevent.h>
#include <net/tc_act/tc_sample.h>
#include <net/addrconf.h>

#include "spectrum.h"
#include "pci.h"
#include "core.h"
#include "reg.h"
#include "port.h"
#include "trap.h"
#include "txheader.h"
#include "spectrum_cnt.h"
#include "spectrum_dpipe.h"
#include "../mlxfw/mlxfw.h"

#define MLXSW_FWREV_MAJOR 13
#define MLXSW_FWREV_MINOR 1420
#define MLXSW_FWREV_SUBMINOR 122

static const struct mlxsw_fw_rev mlxsw_sp_supported_fw_rev = {
	.major = MLXSW_FWREV_MAJOR,
	.minor = MLXSW_FWREV_MINOR,
	.subminor = MLXSW_FWREV_SUBMINOR
};

#define MLXSW_SP_FW_FILENAME \
	"mellanox/mlxsw_spectrum-" __stringify(MLXSW_FWREV_MAJOR) \
	"." __stringify(MLXSW_FWREV_MINOR) \
	"." __stringify(MLXSW_FWREV_SUBMINOR) ".mfa2"

static const char mlxsw_sp_driver_name[] = "mlxsw_spectrum";
static const char mlxsw_sp_driver_version[] = "1.0";

/* tx_hdr_version
 * Tx header version.
 * Must be set to 1.
 */
MLXSW_ITEM32(tx, hdr, version, 0x00, 28, 4);

/* tx_hdr_ctl
 * Packet control type.
 * 0 - Ethernet control (e.g. EMADs, LACP)
 * 1 - Ethernet data
 */
MLXSW_ITEM32(tx, hdr, ctl, 0x00, 26, 2);

/* tx_hdr_proto
 * Packet protocol type. Must be set to 1 (Ethernet).
 */
MLXSW_ITEM32(tx, hdr, proto, 0x00, 21, 3);

/* tx_hdr_rx_is_router
 * Packet is sent from the router. Valid for data packets only.
 */
MLXSW_ITEM32(tx, hdr, rx_is_router, 0x00, 19, 1);

/* tx_hdr_fid_valid
 * Indicates if the 'fid' field is valid and should be used for
 * forwarding lookup. Valid for data packets only.
 */
MLXSW_ITEM32(tx, hdr, fid_valid, 0x00, 16, 1);

/* tx_hdr_swid
 * Switch partition ID. Must be set to 0.
 */
MLXSW_ITEM32(tx, hdr, swid, 0x00, 12, 3);

/* tx_hdr_control_tclass
 * Indicates if the packet should use the control TClass and not one
 * of the data TClasses.
 */
MLXSW_ITEM32(tx, hdr, control_tclass, 0x00, 6, 1);

/* tx_hdr_etclass
 * Egress TClass to be used on the egress device on the egress port.
 */
MLXSW_ITEM32(tx, hdr, etclass, 0x00, 0, 4);

/* tx_hdr_port_mid
 * Destination local port for unicast packets.
 * Destination multicast ID for multicast packets.
 *
 * Control packets are directed to a specific egress port, while data
 * packets are transmitted through the CPU port (0) into the switch partition,
 * where forwarding rules are applied.
 */
MLXSW_ITEM32(tx, hdr, port_mid, 0x04, 16, 16);

/* tx_hdr_fid
 * Forwarding ID used for L2 forwarding lookup. Valid only if 'fid_valid' is
 * set, otherwise calculated based on the packet's VID using VID to FID mapping.
 * Valid for data packets only.
 */
MLXSW_ITEM32(tx, hdr, fid, 0x08, 0, 16);

/* tx_hdr_type
 * 0 - Data packets
 * 6 - Control packets
 */
MLXSW_ITEM32(tx, hdr, type, 0x0C, 0, 4);

struct mlxsw_sp_mlxfw_dev {
	struct mlxfw_dev mlxfw_dev;
	struct mlxsw_sp *mlxsw_sp;
};

static int mlxsw_sp_component_query(struct mlxfw_dev *mlxfw_dev,
				    u16 component_index, u32 *p_max_size,
				    u8 *p_align_bits, u16 *p_max_write_size)
{
	struct mlxsw_sp_mlxfw_dev *mlxsw_sp_mlxfw_dev =
		container_of(mlxfw_dev, struct mlxsw_sp_mlxfw_dev, mlxfw_dev);
	struct mlxsw_sp *mlxsw_sp = mlxsw_sp_mlxfw_dev->mlxsw_sp;
	char mcqi_pl[MLXSW_REG_MCQI_LEN];
	int err;

	mlxsw_reg_mcqi_pack(mcqi_pl, component_index);
	err = mlxsw_reg_query(mlxsw_sp->core, MLXSW_REG(mcqi), mcqi_pl);
	if (err)
		return err;
	mlxsw_reg_mcqi_unpack(mcqi_pl, p_max_size, p_align_bits,
			      p_max_write_size);

	*p_align_bits = max_t(u8, *p_align_bits, 2);
	*p_max_write_size = min_t(u16, *p_max_write_size,
				  MLXSW_REG_MCDA_MAX_DATA_LEN);
	return 0;
}

static int mlxsw_sp_fsm_lock(struct mlxfw_dev *mlxfw_dev, u32 *fwhandle)
{
	struct mlxsw_sp_mlxfw_dev *mlxsw_sp_mlxfw_dev =
		container_of(mlxfw_dev, struct mlxsw_sp_mlxfw_dev, mlxfw_dev);
	struct mlxsw_sp *mlxsw_sp = mlxsw_sp_mlxfw_dev->mlxsw_sp;
	char mcc_pl[MLXSW_REG_MCC_LEN];
	u8 control_state;
	int err;

	mlxsw_reg_mcc_pack(mcc_pl, 0, 0, 0, 0);
	err = mlxsw_reg_query(mlxsw_sp->core, MLXSW_REG(mcc), mcc_pl);
	if (err)
		return err;

	mlxsw_reg_mcc_unpack(mcc_pl, fwhandle, NULL, &control_state);
	if (control_state != MLXFW_FSM_STATE_IDLE)
		return -EBUSY;

	mlxsw_reg_mcc_pack(mcc_pl,
			   MLXSW_REG_MCC_INSTRUCTION_LOCK_UPDATE_HANDLE,
			   0, *fwhandle, 0);
	return mlxsw_reg_write(mlxsw_sp->core, MLXSW_REG(mcc), mcc_pl);
}

static int mlxsw_sp_fsm_component_update(struct mlxfw_dev *mlxfw_dev,
					 u32 fwhandle, u16 component_index,
					 u32 component_size)
{
	struct mlxsw_sp_mlxfw_dev *mlxsw_sp_mlxfw_dev =
		container_of(mlxfw_dev, struct mlxsw_sp_mlxfw_dev, mlxfw_dev);
	struct mlxsw_sp *mlxsw_sp = mlxsw_sp_mlxfw_dev->mlxsw_sp;
	char mcc_pl[MLXSW_REG_MCC_LEN];

	mlxsw_reg_mcc_pack(mcc_pl, MLXSW_REG_MCC_INSTRUCTION_UPDATE_COMPONENT,
			   component_index, fwhandle, component_size);
	return mlxsw_reg_write(mlxsw_sp->core, MLXSW_REG(mcc), mcc_pl);
}

static int mlxsw_sp_fsm_block_download(struct mlxfw_dev *mlxfw_dev,
				       u32 fwhandle, u8 *data, u16 size,
				       u32 offset)
{
	struct mlxsw_sp_mlxfw_dev *mlxsw_sp_mlxfw_dev =
		container_of(mlxfw_dev, struct mlxsw_sp_mlxfw_dev, mlxfw_dev);
	struct mlxsw_sp *mlxsw_sp = mlxsw_sp_mlxfw_dev->mlxsw_sp;
	char mcda_pl[MLXSW_REG_MCDA_LEN];

	mlxsw_reg_mcda_pack(mcda_pl, fwhandle, offset, size, data);
	return mlxsw_reg_write(mlxsw_sp->core, MLXSW_REG(mcda), mcda_pl);
}

static int mlxsw_sp_fsm_component_verify(struct mlxfw_dev *mlxfw_dev,
					 u32 fwhandle, u16 component_index)
{
	struct mlxsw_sp_mlxfw_dev *mlxsw_sp_mlxfw_dev =
		container_of(mlxfw_dev, struct mlxsw_sp_mlxfw_dev, mlxfw_dev);
	struct mlxsw_sp *mlxsw_sp = mlxsw_sp_mlxfw_dev->mlxsw_sp;
	char mcc_pl[MLXSW_REG_MCC_LEN];

	mlxsw_reg_mcc_pack(mcc_pl, MLXSW_REG_MCC_INSTRUCTION_VERIFY_COMPONENT,
			   component_index, fwhandle, 0);
	return mlxsw_reg_write(mlxsw_sp->core, MLXSW_REG(mcc), mcc_pl);
}

static int mlxsw_sp_fsm_activate(struct mlxfw_dev *mlxfw_dev, u32 fwhandle)
{
	struct mlxsw_sp_mlxfw_dev *mlxsw_sp_mlxfw_dev =
		container_of(mlxfw_dev, struct mlxsw_sp_mlxfw_dev, mlxfw_dev);
	struct mlxsw_sp *mlxsw_sp = mlxsw_sp_mlxfw_dev->mlxsw_sp;
	char mcc_pl[MLXSW_REG_MCC_LEN];

	mlxsw_reg_mcc_pack(mcc_pl, MLXSW_REG_MCC_INSTRUCTION_ACTIVATE, 0,
			   fwhandle, 0);
	return mlxsw_reg_write(mlxsw_sp->core, MLXSW_REG(mcc), mcc_pl);
}

static int mlxsw_sp_fsm_query_state(struct mlxfw_dev *mlxfw_dev, u32 fwhandle,
				    enum mlxfw_fsm_state *fsm_state,
				    enum mlxfw_fsm_state_err *fsm_state_err)
{
	struct mlxsw_sp_mlxfw_dev *mlxsw_sp_mlxfw_dev =
		container_of(mlxfw_dev, struct mlxsw_sp_mlxfw_dev, mlxfw_dev);
	struct mlxsw_sp *mlxsw_sp = mlxsw_sp_mlxfw_dev->mlxsw_sp;
	char mcc_pl[MLXSW_REG_MCC_LEN];
	u8 control_state;
	u8 error_code;
	int err;

	mlxsw_reg_mcc_pack(mcc_pl, 0, 0, fwhandle, 0);
	err = mlxsw_reg_query(mlxsw_sp->core, MLXSW_REG(mcc), mcc_pl);
	if (err)
		return err;

	mlxsw_reg_mcc_unpack(mcc_pl, NULL, &error_code, &control_state);
	*fsm_state = control_state;
	*fsm_state_err = min_t(enum mlxfw_fsm_state_err, error_code,
			       MLXFW_FSM_STATE_ERR_MAX);
	return 0;
}

static void mlxsw_sp_fsm_cancel(struct mlxfw_dev *mlxfw_dev, u32 fwhandle)
{
	struct mlxsw_sp_mlxfw_dev *mlxsw_sp_mlxfw_dev =
		container_of(mlxfw_dev, struct mlxsw_sp_mlxfw_dev, mlxfw_dev);
	struct mlxsw_sp *mlxsw_sp = mlxsw_sp_mlxfw_dev->mlxsw_sp;
	char mcc_pl[MLXSW_REG_MCC_LEN];

	mlxsw_reg_mcc_pack(mcc_pl, MLXSW_REG_MCC_INSTRUCTION_CANCEL, 0,
			   fwhandle, 0);
	mlxsw_reg_write(mlxsw_sp->core, MLXSW_REG(mcc), mcc_pl);
}

static void mlxsw_sp_fsm_release(struct mlxfw_dev *mlxfw_dev, u32 fwhandle)
{
	struct mlxsw_sp_mlxfw_dev *mlxsw_sp_mlxfw_dev =
		container_of(mlxfw_dev, struct mlxsw_sp_mlxfw_dev, mlxfw_dev);
	struct mlxsw_sp *mlxsw_sp = mlxsw_sp_mlxfw_dev->mlxsw_sp;
	char mcc_pl[MLXSW_REG_MCC_LEN];

	mlxsw_reg_mcc_pack(mcc_pl,
			   MLXSW_REG_MCC_INSTRUCTION_RELEASE_UPDATE_HANDLE, 0,
			   fwhandle, 0);
	mlxsw_reg_write(mlxsw_sp->core, MLXSW_REG(mcc), mcc_pl);
}

static const struct mlxfw_dev_ops mlxsw_sp_mlxfw_dev_ops = {
	.component_query	= mlxsw_sp_component_query,
	.fsm_lock		= mlxsw_sp_fsm_lock,
	.fsm_component_update	= mlxsw_sp_fsm_component_update,
	.fsm_block_download	= mlxsw_sp_fsm_block_download,
	.fsm_component_verify	= mlxsw_sp_fsm_component_verify,
	.fsm_activate		= mlxsw_sp_fsm_activate,
	.fsm_query_state	= mlxsw_sp_fsm_query_state,
	.fsm_cancel		= mlxsw_sp_fsm_cancel,
	.fsm_release		= mlxsw_sp_fsm_release
};

static int mlxsw_sp_firmware_flash(struct mlxsw_sp *mlxsw_sp,
				   const struct firmware *firmware)
{
	struct mlxsw_sp_mlxfw_dev mlxsw_sp_mlxfw_dev = {
		.mlxfw_dev = {
			.ops = &mlxsw_sp_mlxfw_dev_ops,
			.psid = mlxsw_sp->bus_info->psid,
			.psid_size = strlen(mlxsw_sp->bus_info->psid),
		},
		.mlxsw_sp = mlxsw_sp
	};

	return mlxfw_firmware_flash(&mlxsw_sp_mlxfw_dev.mlxfw_dev, firmware);
}

static bool mlxsw_sp_fw_rev_ge(const struct mlxsw_fw_rev *a,
			       const struct mlxsw_fw_rev *b)
{
	if (a->major != b->major)
		return a->major > b->major;
	if (a->minor != b->minor)
		return a->minor > b->minor;
	return a->subminor >= b->subminor;
}

static int mlxsw_sp_fw_rev_validate(struct mlxsw_sp *mlxsw_sp)
{
	const struct mlxsw_fw_rev *rev = &mlxsw_sp->bus_info->fw_rev;
	const struct firmware *firmware;
	int err;

	if (mlxsw_sp_fw_rev_ge(rev, &mlxsw_sp_supported_fw_rev))
		return 0;

	dev_info(mlxsw_sp->bus_info->dev, "The firmware version %d.%d.%d out of data\n",
		 rev->major, rev->minor, rev->subminor);
	dev_info(mlxsw_sp->bus_info->dev, "Upgrading firmware using file %s\n",
		 MLXSW_SP_FW_FILENAME);

	err = request_firmware_direct(&firmware, MLXSW_SP_FW_FILENAME,
				      mlxsw_sp->bus_info->dev);
	if (err) {
		dev_err(mlxsw_sp->bus_info->dev, "Could not request firmware file %s\n",
			MLXSW_SP_FW_FILENAME);
		return err;
	}

	err = mlxsw_sp_firmware_flash(mlxsw_sp, firmware);
	release_firmware(firmware);
	return err;
}

int mlxsw_sp_flow_counter_get(struct mlxsw_sp *mlxsw_sp,
			      unsigned int counter_index, u64 *packets,
			      u64 *bytes)
{
	char mgpc_pl[MLXSW_REG_MGPC_LEN];
	int err;

	mlxsw_reg_mgpc_pack(mgpc_pl, counter_index, MLXSW_REG_MGPC_OPCODE_NOP,
			    MLXSW_REG_FLOW_COUNTER_SET_TYPE_PACKETS_BYTES);
	err = mlxsw_reg_query(mlxsw_sp->core, MLXSW_REG(mgpc), mgpc_pl);
	if (err)
		return err;
	if (packets)
		*packets = mlxsw_reg_mgpc_packet_counter_get(mgpc_pl);
	if (bytes)
		*bytes = mlxsw_reg_mgpc_byte_counter_get(mgpc_pl);
	return 0;
}

static int mlxsw_sp_flow_counter_clear(struct mlxsw_sp *mlxsw_sp,
				       unsigned int counter_index)
{
	char mgpc_pl[MLXSW_REG_MGPC_LEN];

	mlxsw_reg_mgpc_pack(mgpc_pl, counter_index, MLXSW_REG_MGPC_OPCODE_CLEAR,
			    MLXSW_REG_FLOW_COUNTER_SET_TYPE_PACKETS_BYTES);
	return mlxsw_reg_write(mlxsw_sp->core, MLXSW_REG(mgpc), mgpc_pl);
}

int mlxsw_sp_flow_counter_alloc(struct mlxsw_sp *mlxsw_sp,
				unsigned int *p_counter_index)
{
	int err;

	err = mlxsw_sp_counter_alloc(mlxsw_sp, MLXSW_SP_COUNTER_SUB_POOL_FLOW,
				     p_counter_index);
	if (err)
		return err;
	err = mlxsw_sp_flow_counter_clear(mlxsw_sp, *p_counter_index);
	if (err)
		goto err_counter_clear;
	return 0;

err_counter_clear:
	mlxsw_sp_counter_free(mlxsw_sp, MLXSW_SP_COUNTER_SUB_POOL_FLOW,
			      *p_counter_index);
	return err;
}

void mlxsw_sp_flow_counter_free(struct mlxsw_sp *mlxsw_sp,
				unsigned int counter_index)
{
	 mlxsw_sp_counter_free(mlxsw_sp, MLXSW_SP_COUNTER_SUB_POOL_FLOW,
			       counter_index);
}

static void mlxsw_sp_txhdr_construct(struct sk_buff *skb,
				     const struct mlxsw_tx_info *tx_info)
{
	char *txhdr = skb_push(skb, MLXSW_TXHDR_LEN);

	memset(txhdr, 0, MLXSW_TXHDR_LEN);

	mlxsw_tx_hdr_version_set(txhdr, MLXSW_TXHDR_VERSION_1);
	mlxsw_tx_hdr_ctl_set(txhdr, MLXSW_TXHDR_ETH_CTL);
	mlxsw_tx_hdr_proto_set(txhdr, MLXSW_TXHDR_PROTO_ETH);
	mlxsw_tx_hdr_swid_set(txhdr, 0);
	mlxsw_tx_hdr_control_tclass_set(txhdr, 1);
	mlxsw_tx_hdr_port_mid_set(txhdr, tx_info->local_port);
	mlxsw_tx_hdr_type_set(txhdr, MLXSW_TXHDR_TYPE_CONTROL);
}

int mlxsw_sp_port_vid_stp_set(struct mlxsw_sp_port *mlxsw_sp_port, u16 vid,
			      u8 state)
{
	struct mlxsw_sp *mlxsw_sp = mlxsw_sp_port->mlxsw_sp;
	enum mlxsw_reg_spms_state spms_state;
	char *spms_pl;
	int err;

	switch (state) {
	case BR_STATE_FORWARDING:
		spms_state = MLXSW_REG_SPMS_STATE_FORWARDING;
		break;
	case BR_STATE_LEARNING:
		spms_state = MLXSW_REG_SPMS_STATE_LEARNING;
		break;
	case BR_STATE_LISTENING: /* fall-through */
	case BR_STATE_DISABLED: /* fall-through */
	case BR_STATE_BLOCKING:
		spms_state = MLXSW_REG_SPMS_STATE_DISCARDING;
		break;
	default:
		BUG();
	}

	spms_pl = kmalloc(MLXSW_REG_SPMS_LEN, GFP_KERNEL);
	if (!spms_pl)
		return -ENOMEM;
	mlxsw_reg_spms_pack(spms_pl, mlxsw_sp_port->local_port);
	mlxsw_reg_spms_vid_pack(spms_pl, vid, spms_state);

	err = mlxsw_reg_write(mlxsw_sp->core, MLXSW_REG(spms), spms_pl);
	kfree(spms_pl);
	return err;
}

static int mlxsw_sp_base_mac_get(struct mlxsw_sp *mlxsw_sp)
{
	char spad_pl[MLXSW_REG_SPAD_LEN] = {0};
	int err;

	err = mlxsw_reg_query(mlxsw_sp->core, MLXSW_REG(spad), spad_pl);
	if (err)
		return err;
	mlxsw_reg_spad_base_mac_memcpy_from(spad_pl, mlxsw_sp->base_mac);
	return 0;
}

static int mlxsw_sp_span_init(struct mlxsw_sp *mlxsw_sp)
{
	int i;

	if (!MLXSW_CORE_RES_VALID(mlxsw_sp->core, MAX_SPAN))
		return -EIO;

	mlxsw_sp->span.entries_count = MLXSW_CORE_RES_GET(mlxsw_sp->core,
							  MAX_SPAN);
	mlxsw_sp->span.entries = kcalloc(mlxsw_sp->span.entries_count,
					 sizeof(struct mlxsw_sp_span_entry),
					 GFP_KERNEL);
	if (!mlxsw_sp->span.entries)
		return -ENOMEM;

	for (i = 0; i < mlxsw_sp->span.entries_count; i++)
		INIT_LIST_HEAD(&mlxsw_sp->span.entries[i].bound_ports_list);

	return 0;
}

static void mlxsw_sp_span_fini(struct mlxsw_sp *mlxsw_sp)
{
	int i;

	for (i = 0; i < mlxsw_sp->span.entries_count; i++) {
		struct mlxsw_sp_span_entry *curr = &mlxsw_sp->span.entries[i];

		WARN_ON_ONCE(!list_empty(&curr->bound_ports_list));
	}
	kfree(mlxsw_sp->span.entries);
}

static struct mlxsw_sp_span_entry *
mlxsw_sp_span_entry_create(struct mlxsw_sp_port *port)
{
	struct mlxsw_sp *mlxsw_sp = port->mlxsw_sp;
	struct mlxsw_sp_span_entry *span_entry;
	char mpat_pl[MLXSW_REG_MPAT_LEN];
	u8 local_port = port->local_port;
	int index;
	int i;
	int err;

	/* find a free entry to use */
	index = -1;
	for (i = 0; i < mlxsw_sp->span.entries_count; i++) {
		if (!mlxsw_sp->span.entries[i].used) {
			index = i;
			span_entry = &mlxsw_sp->span.entries[i];
			break;
		}
	}
	if (index < 0)
		return NULL;

	/* create a new port analayzer entry for local_port */
	mlxsw_reg_mpat_pack(mpat_pl, index, local_port, true);
	err = mlxsw_reg_write(mlxsw_sp->core, MLXSW_REG(mpat), mpat_pl);
	if (err)
		return NULL;

	span_entry->used = true;
	span_entry->id = index;
	span_entry->ref_count = 1;
	span_entry->local_port = local_port;
	return span_entry;
}

static void mlxsw_sp_span_entry_destroy(struct mlxsw_sp *mlxsw_sp,
					struct mlxsw_sp_span_entry *span_entry)
{
	u8 local_port = span_entry->local_port;
	char mpat_pl[MLXSW_REG_MPAT_LEN];
	int pa_id = span_entry->id;

	mlxsw_reg_mpat_pack(mpat_pl, pa_id, local_port, false);
	mlxsw_reg_write(mlxsw_sp->core, MLXSW_REG(mpat), mpat_pl);
	span_entry->used = false;
}

static struct mlxsw_sp_span_entry *
mlxsw_sp_span_entry_find(struct mlxsw_sp *mlxsw_sp, u8 local_port)
{
	int i;

	for (i = 0; i < mlxsw_sp->span.entries_count; i++) {
		struct mlxsw_sp_span_entry *curr = &mlxsw_sp->span.entries[i];

		if (curr->used && curr->local_port == local_port)
			return curr;
	}
	return NULL;
}

static struct mlxsw_sp_span_entry
*mlxsw_sp_span_entry_get(struct mlxsw_sp_port *port)
{
	struct mlxsw_sp_span_entry *span_entry;

	span_entry = mlxsw_sp_span_entry_find(port->mlxsw_sp,
					      port->local_port);
	if (span_entry) {
		/* Already exists, just take a reference */
		span_entry->ref_count++;
		return span_entry;
	}

	return mlxsw_sp_span_entry_create(port);
}

static int mlxsw_sp_span_entry_put(struct mlxsw_sp *mlxsw_sp,
				   struct mlxsw_sp_span_entry *span_entry)
{
	WARN_ON(!span_entry->ref_count);
	if (--span_entry->ref_count == 0)
		mlxsw_sp_span_entry_destroy(mlxsw_sp, span_entry);
	return 0;
}

static bool mlxsw_sp_span_is_egress_mirror(struct mlxsw_sp_port *port)
{
	struct mlxsw_sp *mlxsw_sp = port->mlxsw_sp;
	struct mlxsw_sp_span_inspected_port *p;
	int i;

	for (i = 0; i < mlxsw_sp->span.entries_count; i++) {
		struct mlxsw_sp_span_entry *curr = &mlxsw_sp->span.entries[i];

		list_for_each_entry(p, &curr->bound_ports_list, list)
			if (p->local_port == port->local_port &&
			    p->type == MLXSW_SP_SPAN_EGRESS)
				return true;
	}

	return false;
}

static int mlxsw_sp_span_mtu_to_buffsize(const struct mlxsw_sp *mlxsw_sp,
					 int mtu)
{
	return mlxsw_sp_bytes_cells(mlxsw_sp, mtu * 5 / 2) + 1;
}

static int mlxsw_sp_span_port_mtu_update(struct mlxsw_sp_port *port, u16 mtu)
{
	struct mlxsw_sp *mlxsw_sp = port->mlxsw_sp;
	char sbib_pl[MLXSW_REG_SBIB_LEN];
	int err;

	/* If port is egress mirrored, the shared buffer size should be
	 * updated according to the mtu value
	 */
	if (mlxsw_sp_span_is_egress_mirror(port)) {
		u32 buffsize = mlxsw_sp_span_mtu_to_buffsize(mlxsw_sp, mtu);

		mlxsw_reg_sbib_pack(sbib_pl, port->local_port, buffsize);
		err = mlxsw_reg_write(mlxsw_sp->core, MLXSW_REG(sbib), sbib_pl);
		if (err) {
			netdev_err(port->dev, "Could not update shared buffer for mirroring\n");
			return err;
		}
	}

	return 0;
}

static struct mlxsw_sp_span_inspected_port *
mlxsw_sp_span_entry_bound_port_find(struct mlxsw_sp_port *port,
				    struct mlxsw_sp_span_entry *span_entry)
{
	struct mlxsw_sp_span_inspected_port *p;

	list_for_each_entry(p, &span_entry->bound_ports_list, list)
		if (port->local_port == p->local_port)
			return p;
	return NULL;
}

static int
mlxsw_sp_span_inspected_port_bind(struct mlxsw_sp_port *port,
				  struct mlxsw_sp_span_entry *span_entry,
				  enum mlxsw_sp_span_type type)
{
	struct mlxsw_sp_span_inspected_port *inspected_port;
	struct mlxsw_sp *mlxsw_sp = port->mlxsw_sp;
	char mpar_pl[MLXSW_REG_MPAR_LEN];
	char sbib_pl[MLXSW_REG_SBIB_LEN];
	int pa_id = span_entry->id;
	int err;

	/* if it is an egress SPAN, bind a shared buffer to it */
	if (type == MLXSW_SP_SPAN_EGRESS) {
		u32 buffsize = mlxsw_sp_span_mtu_to_buffsize(mlxsw_sp,
							     port->dev->mtu);

		mlxsw_reg_sbib_pack(sbib_pl, port->local_port, buffsize);
		err = mlxsw_reg_write(mlxsw_sp->core, MLXSW_REG(sbib), sbib_pl);
		if (err) {
			netdev_err(port->dev, "Could not create shared buffer for mirroring\n");
			return err;
		}
	}

	/* bind the port to the SPAN entry */
	mlxsw_reg_mpar_pack(mpar_pl, port->local_port,
			    (enum mlxsw_reg_mpar_i_e) type, true, pa_id);
	err = mlxsw_reg_write(mlxsw_sp->core, MLXSW_REG(mpar), mpar_pl);
	if (err)
		goto err_mpar_reg_write;

	inspected_port = kzalloc(sizeof(*inspected_port), GFP_KERNEL);
	if (!inspected_port) {
		err = -ENOMEM;
		goto err_inspected_port_alloc;
	}
	inspected_port->local_port = port->local_port;
	inspected_port->type = type;
	list_add_tail(&inspected_port->list, &span_entry->bound_ports_list);

	return 0;

err_mpar_reg_write:
err_inspected_port_alloc:
	if (type == MLXSW_SP_SPAN_EGRESS) {
		mlxsw_reg_sbib_pack(sbib_pl, port->local_port, 0);
		mlxsw_reg_write(mlxsw_sp->core, MLXSW_REG(sbib), sbib_pl);
	}
	return err;
}

static void
mlxsw_sp_span_inspected_port_unbind(struct mlxsw_sp_port *port,
				    struct mlxsw_sp_span_entry *span_entry,
				    enum mlxsw_sp_span_type type)
{
	struct mlxsw_sp_span_inspected_port *inspected_port;
	struct mlxsw_sp *mlxsw_sp = port->mlxsw_sp;
	char mpar_pl[MLXSW_REG_MPAR_LEN];
	char sbib_pl[MLXSW_REG_SBIB_LEN];
	int pa_id = span_entry->id;

	inspected_port = mlxsw_sp_span_entry_bound_port_find(port, span_entry);
	if (!inspected_port)
		return;

	/* remove the inspected port */
	mlxsw_reg_mpar_pack(mpar_pl, port->local_port,
			    (enum mlxsw_reg_mpar_i_e) type, false, pa_id);
	mlxsw_reg_write(mlxsw_sp->core, MLXSW_REG(mpar), mpar_pl);

	/* remove the SBIB buffer if it was egress SPAN */
	if (type == MLXSW_SP_SPAN_EGRESS) {
		mlxsw_reg_sbib_pack(sbib_pl, port->local_port, 0);
		mlxsw_reg_write(mlxsw_sp->core, MLXSW_REG(sbib), sbib_pl);
	}

	mlxsw_sp_span_entry_put(mlxsw_sp, span_entry);

	list_del(&inspected_port->list);
	kfree(inspected_port);
}

static int mlxsw_sp_span_mirror_add(struct mlxsw_sp_port *from,
				    struct mlxsw_sp_port *to,
				    enum mlxsw_sp_span_type type)
{
	struct mlxsw_sp *mlxsw_sp = from->mlxsw_sp;
	struct mlxsw_sp_span_entry *span_entry;
	int err;

	span_entry = mlxsw_sp_span_entry_get(to);
	if (!span_entry)
		return -ENOENT;

	netdev_dbg(from->dev, "Adding inspected port to SPAN entry %d\n",
		   span_entry->id);

	err = mlxsw_sp_span_inspected_port_bind(from, span_entry, type);
	if (err)
		goto err_port_bind;

	return 0;

err_port_bind:
	mlxsw_sp_span_entry_put(mlxsw_sp, span_entry);
	return err;
}

static void mlxsw_sp_span_mirror_remove(struct mlxsw_sp_port *from,
					u8 destination_port,
					enum mlxsw_sp_span_type type)
{
	struct mlxsw_sp_span_entry *span_entry;

	span_entry = mlxsw_sp_span_entry_find(from->mlxsw_sp,
					      destination_port);
	if (!span_entry) {
		netdev_err(from->dev, "no span entry found\n");
		return;
	}

	netdev_dbg(from->dev, "removing inspected port from SPAN entry %d\n",
		   span_entry->id);
	mlxsw_sp_span_inspected_port_unbind(from, span_entry, type);
}

static int mlxsw_sp_port_sample_set(struct mlxsw_sp_port *mlxsw_sp_port,
				    bool enable, u32 rate)
{
	struct mlxsw_sp *mlxsw_sp = mlxsw_sp_port->mlxsw_sp;
	char mpsc_pl[MLXSW_REG_MPSC_LEN];

	mlxsw_reg_mpsc_pack(mpsc_pl, mlxsw_sp_port->local_port, enable, rate);
	return mlxsw_reg_write(mlxsw_sp->core, MLXSW_REG(mpsc), mpsc_pl);
}

static int mlxsw_sp_port_admin_status_set(struct mlxsw_sp_port *mlxsw_sp_port,
					  bool is_up)
{
	struct mlxsw_sp *mlxsw_sp = mlxsw_sp_port->mlxsw_sp;
	char paos_pl[MLXSW_REG_PAOS_LEN];

	mlxsw_reg_paos_pack(paos_pl, mlxsw_sp_port->local_port,
			    is_up ? MLXSW_PORT_ADMIN_STATUS_UP :
			    MLXSW_PORT_ADMIN_STATUS_DOWN);
	return mlxsw_reg_write(mlxsw_sp->core, MLXSW_REG(paos), paos_pl);
}

static int mlxsw_sp_port_dev_addr_set(struct mlxsw_sp_port *mlxsw_sp_port,
				      unsigned char *addr)
{
	struct mlxsw_sp *mlxsw_sp = mlxsw_sp_port->mlxsw_sp;
	char ppad_pl[MLXSW_REG_PPAD_LEN];

	mlxsw_reg_ppad_pack(ppad_pl, true, mlxsw_sp_port->local_port);
	mlxsw_reg_ppad_mac_memcpy_to(ppad_pl, addr);
	return mlxsw_reg_write(mlxsw_sp->core, MLXSW_REG(ppad), ppad_pl);
}

static int mlxsw_sp_port_dev_addr_init(struct mlxsw_sp_port *mlxsw_sp_port)
{
	struct mlxsw_sp *mlxsw_sp = mlxsw_sp_port->mlxsw_sp;
	unsigned char *addr = mlxsw_sp_port->dev->dev_addr;

	ether_addr_copy(addr, mlxsw_sp->base_mac);
	addr[ETH_ALEN - 1] += mlxsw_sp_port->local_port;
	return mlxsw_sp_port_dev_addr_set(mlxsw_sp_port, addr);
}

static int mlxsw_sp_port_mtu_set(struct mlxsw_sp_port *mlxsw_sp_port, u16 mtu)
{
	struct mlxsw_sp *mlxsw_sp = mlxsw_sp_port->mlxsw_sp;
	char pmtu_pl[MLXSW_REG_PMTU_LEN];
	int max_mtu;
	int err;

	mtu += MLXSW_TXHDR_LEN + ETH_HLEN;
	mlxsw_reg_pmtu_pack(pmtu_pl, mlxsw_sp_port->local_port, 0);
	err = mlxsw_reg_query(mlxsw_sp->core, MLXSW_REG(pmtu), pmtu_pl);
	if (err)
		return err;
	max_mtu = mlxsw_reg_pmtu_max_mtu_get(pmtu_pl);

	if (mtu > max_mtu)
		return -EINVAL;

	mlxsw_reg_pmtu_pack(pmtu_pl, mlxsw_sp_port->local_port, mtu);
	return mlxsw_reg_write(mlxsw_sp->core, MLXSW_REG(pmtu), pmtu_pl);
}

static int mlxsw_sp_port_swid_set(struct mlxsw_sp_port *mlxsw_sp_port, u8 swid)
{
	struct mlxsw_sp *mlxsw_sp = mlxsw_sp_port->mlxsw_sp;
	char pspa_pl[MLXSW_REG_PSPA_LEN];

	mlxsw_reg_pspa_pack(pspa_pl, swid, mlxsw_sp_port->local_port);
	return mlxsw_reg_write(mlxsw_sp->core, MLXSW_REG(pspa), pspa_pl);
}

int mlxsw_sp_port_vp_mode_set(struct mlxsw_sp_port *mlxsw_sp_port, bool enable)
{
	struct mlxsw_sp *mlxsw_sp = mlxsw_sp_port->mlxsw_sp;
	char svpe_pl[MLXSW_REG_SVPE_LEN];

	mlxsw_reg_svpe_pack(svpe_pl, mlxsw_sp_port->local_port, enable);
	return mlxsw_reg_write(mlxsw_sp->core, MLXSW_REG(svpe), svpe_pl);
}

int mlxsw_sp_port_vid_learning_set(struct mlxsw_sp_port *mlxsw_sp_port, u16 vid,
				   bool learn_enable)
{
	struct mlxsw_sp *mlxsw_sp = mlxsw_sp_port->mlxsw_sp;
	char *spvmlr_pl;
	int err;

	spvmlr_pl = kmalloc(MLXSW_REG_SPVMLR_LEN, GFP_KERNEL);
	if (!spvmlr_pl)
		return -ENOMEM;
	mlxsw_reg_spvmlr_pack(spvmlr_pl, mlxsw_sp_port->local_port, vid, vid,
			      learn_enable);
	err = mlxsw_reg_write(mlxsw_sp->core, MLXSW_REG(spvmlr), spvmlr_pl);
	kfree(spvmlr_pl);
	return err;
}

static int __mlxsw_sp_port_pvid_set(struct mlxsw_sp_port *mlxsw_sp_port,
				    u16 vid)
{
	struct mlxsw_sp *mlxsw_sp = mlxsw_sp_port->mlxsw_sp;
	char spvid_pl[MLXSW_REG_SPVID_LEN];

	mlxsw_reg_spvid_pack(spvid_pl, mlxsw_sp_port->local_port, vid);
	return mlxsw_reg_write(mlxsw_sp->core, MLXSW_REG(spvid), spvid_pl);
}

static int mlxsw_sp_port_allow_untagged_set(struct mlxsw_sp_port *mlxsw_sp_port,
					    bool allow)
{
	struct mlxsw_sp *mlxsw_sp = mlxsw_sp_port->mlxsw_sp;
	char spaft_pl[MLXSW_REG_SPAFT_LEN];

	mlxsw_reg_spaft_pack(spaft_pl, mlxsw_sp_port->local_port, allow);
	return mlxsw_reg_write(mlxsw_sp->core, MLXSW_REG(spaft), spaft_pl);
}

int mlxsw_sp_port_pvid_set(struct mlxsw_sp_port *mlxsw_sp_port, u16 vid)
{
	int err;

	if (!vid) {
		err = mlxsw_sp_port_allow_untagged_set(mlxsw_sp_port, false);
		if (err)
			return err;
	} else {
		err = __mlxsw_sp_port_pvid_set(mlxsw_sp_port, vid);
		if (err)
			return err;
		err = mlxsw_sp_port_allow_untagged_set(mlxsw_sp_port, true);
		if (err)
			goto err_port_allow_untagged_set;
	}

	mlxsw_sp_port->pvid = vid;
	return 0;

err_port_allow_untagged_set:
	__mlxsw_sp_port_pvid_set(mlxsw_sp_port, mlxsw_sp_port->pvid);
	return err;
}

static int
mlxsw_sp_port_system_port_mapping_set(struct mlxsw_sp_port *mlxsw_sp_port)
{
	struct mlxsw_sp *mlxsw_sp = mlxsw_sp_port->mlxsw_sp;
	char sspr_pl[MLXSW_REG_SSPR_LEN];

	mlxsw_reg_sspr_pack(sspr_pl, mlxsw_sp_port->local_port);
	return mlxsw_reg_write(mlxsw_sp->core, MLXSW_REG(sspr), sspr_pl);
}

static int mlxsw_sp_port_module_info_get(struct mlxsw_sp *mlxsw_sp,
					 u8 local_port, u8 *p_module,
					 u8 *p_width, u8 *p_lane)
{
	char pmlp_pl[MLXSW_REG_PMLP_LEN];
	int err;

	mlxsw_reg_pmlp_pack(pmlp_pl, local_port);
	err = mlxsw_reg_query(mlxsw_sp->core, MLXSW_REG(pmlp), pmlp_pl);
	if (err)
		return err;
	*p_module = mlxsw_reg_pmlp_module_get(pmlp_pl, 0);
	*p_width = mlxsw_reg_pmlp_width_get(pmlp_pl);
	*p_lane = mlxsw_reg_pmlp_tx_lane_get(pmlp_pl, 0);
	return 0;
}

static int mlxsw_sp_port_module_map(struct mlxsw_sp_port *mlxsw_sp_port,
				    u8 module, u8 width, u8 lane)
{
	struct mlxsw_sp *mlxsw_sp = mlxsw_sp_port->mlxsw_sp;
	char pmlp_pl[MLXSW_REG_PMLP_LEN];
	int i;

	mlxsw_reg_pmlp_pack(pmlp_pl, mlxsw_sp_port->local_port);
	mlxsw_reg_pmlp_width_set(pmlp_pl, width);
	for (i = 0; i < width; i++) {
		mlxsw_reg_pmlp_module_set(pmlp_pl, i, module);
		mlxsw_reg_pmlp_tx_lane_set(pmlp_pl, i, lane + i);  /* Rx & Tx */
	}

	return mlxsw_reg_write(mlxsw_sp->core, MLXSW_REG(pmlp), pmlp_pl);
}

static int mlxsw_sp_port_module_unmap(struct mlxsw_sp_port *mlxsw_sp_port)
{
	struct mlxsw_sp *mlxsw_sp = mlxsw_sp_port->mlxsw_sp;
	char pmlp_pl[MLXSW_REG_PMLP_LEN];

	mlxsw_reg_pmlp_pack(pmlp_pl, mlxsw_sp_port->local_port);
	mlxsw_reg_pmlp_width_set(pmlp_pl, 0);
	return mlxsw_reg_write(mlxsw_sp->core, MLXSW_REG(pmlp), pmlp_pl);
}

static int mlxsw_sp_port_open(struct net_device *dev)
{
	struct mlxsw_sp_port *mlxsw_sp_port = netdev_priv(dev);
	int err;

	err = mlxsw_sp_port_admin_status_set(mlxsw_sp_port, true);
	if (err)
		return err;
	netif_start_queue(dev);
	return 0;
}

static int mlxsw_sp_port_stop(struct net_device *dev)
{
	struct mlxsw_sp_port *mlxsw_sp_port = netdev_priv(dev);

	netif_stop_queue(dev);
	return mlxsw_sp_port_admin_status_set(mlxsw_sp_port, false);
}

static netdev_tx_t mlxsw_sp_port_xmit(struct sk_buff *skb,
				      struct net_device *dev)
{
	struct mlxsw_sp_port *mlxsw_sp_port = netdev_priv(dev);
	struct mlxsw_sp *mlxsw_sp = mlxsw_sp_port->mlxsw_sp;
	struct mlxsw_sp_port_pcpu_stats *pcpu_stats;
	const struct mlxsw_tx_info tx_info = {
		.local_port = mlxsw_sp_port->local_port,
		.is_emad = false,
	};
	u64 len;
	int err;

	if (mlxsw_core_skb_transmit_busy(mlxsw_sp->core, &tx_info))
		return NETDEV_TX_BUSY;

	if (unlikely(skb_headroom(skb) < MLXSW_TXHDR_LEN)) {
		struct sk_buff *skb_orig = skb;

		skb = skb_realloc_headroom(skb, MLXSW_TXHDR_LEN);
		if (!skb) {
			this_cpu_inc(mlxsw_sp_port->pcpu_stats->tx_dropped);
			dev_kfree_skb_any(skb_orig);
			return NETDEV_TX_OK;
		}
		dev_consume_skb_any(skb_orig);
	}

	if (eth_skb_pad(skb)) {
		this_cpu_inc(mlxsw_sp_port->pcpu_stats->tx_dropped);
		return NETDEV_TX_OK;
	}

	mlxsw_sp_txhdr_construct(skb, &tx_info);
	/* TX header is consumed by HW on the way so we shouldn't count its
	 * bytes as being sent.
	 */
	len = skb->len - MLXSW_TXHDR_LEN;

	/* Due to a race we might fail here because of a full queue. In that
	 * unlikely case we simply drop the packet.
	 */
	err = mlxsw_core_skb_transmit(mlxsw_sp->core, skb, &tx_info);

	if (!err) {
		pcpu_stats = this_cpu_ptr(mlxsw_sp_port->pcpu_stats);
		u64_stats_update_begin(&pcpu_stats->syncp);
		pcpu_stats->tx_packets++;
		pcpu_stats->tx_bytes += len;
		u64_stats_update_end(&pcpu_stats->syncp);
	} else {
		this_cpu_inc(mlxsw_sp_port->pcpu_stats->tx_dropped);
		dev_kfree_skb_any(skb);
	}
	return NETDEV_TX_OK;
}

static void mlxsw_sp_set_rx_mode(struct net_device *dev)
{
}

static int mlxsw_sp_port_set_mac_address(struct net_device *dev, void *p)
{
	struct mlxsw_sp_port *mlxsw_sp_port = netdev_priv(dev);
	struct sockaddr *addr = p;
	int err;

	if (!is_valid_ether_addr(addr->sa_data))
		return -EADDRNOTAVAIL;

	err = mlxsw_sp_port_dev_addr_set(mlxsw_sp_port, addr->sa_data);
	if (err)
		return err;
	memcpy(dev->dev_addr, addr->sa_data, dev->addr_len);
	return 0;
}

static u16 mlxsw_sp_pg_buf_threshold_get(const struct mlxsw_sp *mlxsw_sp,
					 int mtu)
{
	return 2 * mlxsw_sp_bytes_cells(mlxsw_sp, mtu);
}

#define MLXSW_SP_CELL_FACTOR 2	/* 2 * cell_size / (IPG + cell_size + 1) */

static u16 mlxsw_sp_pfc_delay_get(const struct mlxsw_sp *mlxsw_sp, int mtu,
				  u16 delay)
{
	delay = mlxsw_sp_bytes_cells(mlxsw_sp, DIV_ROUND_UP(delay,
							    BITS_PER_BYTE));
	return MLXSW_SP_CELL_FACTOR * delay + mlxsw_sp_bytes_cells(mlxsw_sp,
								   mtu);
}

/* Maximum delay buffer needed in case of PAUSE frames, in bytes.
 * Assumes 100m cable and maximum MTU.
 */
#define MLXSW_SP_PAUSE_DELAY 58752

static u16 mlxsw_sp_pg_buf_delay_get(const struct mlxsw_sp *mlxsw_sp, int mtu,
				     u16 delay, bool pfc, bool pause)
{
	if (pfc)
		return mlxsw_sp_pfc_delay_get(mlxsw_sp, mtu, delay);
	else if (pause)
		return mlxsw_sp_bytes_cells(mlxsw_sp, MLXSW_SP_PAUSE_DELAY);
	else
		return 0;
}

static void mlxsw_sp_pg_buf_pack(char *pbmc_pl, int index, u16 size, u16 thres,
				 bool lossy)
{
	if (lossy)
		mlxsw_reg_pbmc_lossy_buffer_pack(pbmc_pl, index, size);
	else
		mlxsw_reg_pbmc_lossless_buffer_pack(pbmc_pl, index, size,
						    thres);
}

int __mlxsw_sp_port_headroom_set(struct mlxsw_sp_port *mlxsw_sp_port, int mtu,
				 u8 *prio_tc, bool pause_en,
				 struct ieee_pfc *my_pfc)
{
	struct mlxsw_sp *mlxsw_sp = mlxsw_sp_port->mlxsw_sp;
	u8 pfc_en = !!my_pfc ? my_pfc->pfc_en : 0;
	u16 delay = !!my_pfc ? my_pfc->delay : 0;
	char pbmc_pl[MLXSW_REG_PBMC_LEN];
	int i, j, err;

	mlxsw_reg_pbmc_pack(pbmc_pl, mlxsw_sp_port->local_port, 0, 0);
	err = mlxsw_reg_query(mlxsw_sp->core, MLXSW_REG(pbmc), pbmc_pl);
	if (err)
		return err;

	for (i = 0; i < IEEE_8021QAZ_MAX_TCS; i++) {
		bool configure = false;
		bool pfc = false;
		bool lossy;
		u16 thres;

		for (j = 0; j < IEEE_8021QAZ_MAX_TCS; j++) {
			if (prio_tc[j] == i) {
				pfc = pfc_en & BIT(j);
				configure = true;
				break;
			}
		}

		if (!configure)
			continue;

		lossy = !(pfc || pause_en);
		thres = mlxsw_sp_pg_buf_threshold_get(mlxsw_sp, mtu);
		delay = mlxsw_sp_pg_buf_delay_get(mlxsw_sp, mtu, delay, pfc,
						  pause_en);
		mlxsw_sp_pg_buf_pack(pbmc_pl, i, thres + delay, thres, lossy);
	}

	return mlxsw_reg_write(mlxsw_sp->core, MLXSW_REG(pbmc), pbmc_pl);
}

static int mlxsw_sp_port_headroom_set(struct mlxsw_sp_port *mlxsw_sp_port,
				      int mtu, bool pause_en)
{
	u8 def_prio_tc[IEEE_8021QAZ_MAX_TCS] = {0};
	bool dcb_en = !!mlxsw_sp_port->dcb.ets;
	struct ieee_pfc *my_pfc;
	u8 *prio_tc;

	prio_tc = dcb_en ? mlxsw_sp_port->dcb.ets->prio_tc : def_prio_tc;
	my_pfc = dcb_en ? mlxsw_sp_port->dcb.pfc : NULL;

	return __mlxsw_sp_port_headroom_set(mlxsw_sp_port, mtu, prio_tc,
					    pause_en, my_pfc);
}

static int mlxsw_sp_port_change_mtu(struct net_device *dev, int mtu)
{
	struct mlxsw_sp_port *mlxsw_sp_port = netdev_priv(dev);
	bool pause_en = mlxsw_sp_port_is_pause_en(mlxsw_sp_port);
	int err;

	err = mlxsw_sp_port_headroom_set(mlxsw_sp_port, mtu, pause_en);
	if (err)
		return err;
	err = mlxsw_sp_span_port_mtu_update(mlxsw_sp_port, mtu);
	if (err)
		goto err_span_port_mtu_update;
	err = mlxsw_sp_port_mtu_set(mlxsw_sp_port, mtu);
	if (err)
		goto err_port_mtu_set;
	dev->mtu = mtu;
	return 0;

err_port_mtu_set:
	mlxsw_sp_span_port_mtu_update(mlxsw_sp_port, dev->mtu);
err_span_port_mtu_update:
	mlxsw_sp_port_headroom_set(mlxsw_sp_port, dev->mtu, pause_en);
	return err;
}

static int
mlxsw_sp_port_get_sw_stats64(const struct net_device *dev,
			     struct rtnl_link_stats64 *stats)
{
	struct mlxsw_sp_port *mlxsw_sp_port = netdev_priv(dev);
	struct mlxsw_sp_port_pcpu_stats *p;
	u64 rx_packets, rx_bytes, tx_packets, tx_bytes;
	u32 tx_dropped = 0;
	unsigned int start;
	int i;

	for_each_possible_cpu(i) {
		p = per_cpu_ptr(mlxsw_sp_port->pcpu_stats, i);
		do {
			start = u64_stats_fetch_begin_irq(&p->syncp);
			rx_packets	= p->rx_packets;
			rx_bytes	= p->rx_bytes;
			tx_packets	= p->tx_packets;
			tx_bytes	= p->tx_bytes;
		} while (u64_stats_fetch_retry_irq(&p->syncp, start));

		stats->rx_packets	+= rx_packets;
		stats->rx_bytes		+= rx_bytes;
		stats->tx_packets	+= tx_packets;
		stats->tx_bytes		+= tx_bytes;
		/* tx_dropped is u32, updated without syncp protection. */
		tx_dropped	+= p->tx_dropped;
	}
	stats->tx_dropped	= tx_dropped;
	return 0;
}

static bool mlxsw_sp_port_has_offload_stats(const struct net_device *dev, int attr_id)
{
	switch (attr_id) {
	case IFLA_OFFLOAD_XSTATS_CPU_HIT:
		return true;
	}

	return false;
}

static int mlxsw_sp_port_get_offload_stats(int attr_id, const struct net_device *dev,
					   void *sp)
{
	switch (attr_id) {
	case IFLA_OFFLOAD_XSTATS_CPU_HIT:
		return mlxsw_sp_port_get_sw_stats64(dev, sp);
	}

	return -EINVAL;
}

static int mlxsw_sp_port_get_stats_raw(struct net_device *dev, int grp,
				       int prio, char *ppcnt_pl)
{
	struct mlxsw_sp_port *mlxsw_sp_port = netdev_priv(dev);
	struct mlxsw_sp *mlxsw_sp = mlxsw_sp_port->mlxsw_sp;

	mlxsw_reg_ppcnt_pack(ppcnt_pl, mlxsw_sp_port->local_port, grp, prio);
	return mlxsw_reg_query(mlxsw_sp->core, MLXSW_REG(ppcnt), ppcnt_pl);
}

static int mlxsw_sp_port_get_hw_stats(struct net_device *dev,
				      struct rtnl_link_stats64 *stats)
{
	char ppcnt_pl[MLXSW_REG_PPCNT_LEN];
	int err;

	err = mlxsw_sp_port_get_stats_raw(dev, MLXSW_REG_PPCNT_IEEE_8023_CNT,
					  0, ppcnt_pl);
	if (err)
		goto out;

	stats->tx_packets =
		mlxsw_reg_ppcnt_a_frames_transmitted_ok_get(ppcnt_pl);
	stats->rx_packets =
		mlxsw_reg_ppcnt_a_frames_received_ok_get(ppcnt_pl);
	stats->tx_bytes =
		mlxsw_reg_ppcnt_a_octets_transmitted_ok_get(ppcnt_pl);
	stats->rx_bytes =
		mlxsw_reg_ppcnt_a_octets_received_ok_get(ppcnt_pl);
	stats->multicast =
		mlxsw_reg_ppcnt_a_multicast_frames_received_ok_get(ppcnt_pl);

	stats->rx_crc_errors =
		mlxsw_reg_ppcnt_a_frame_check_sequence_errors_get(ppcnt_pl);
	stats->rx_frame_errors =
		mlxsw_reg_ppcnt_a_alignment_errors_get(ppcnt_pl);

	stats->rx_length_errors = (
		mlxsw_reg_ppcnt_a_in_range_length_errors_get(ppcnt_pl) +
		mlxsw_reg_ppcnt_a_out_of_range_length_field_get(ppcnt_pl) +
		mlxsw_reg_ppcnt_a_frame_too_long_errors_get(ppcnt_pl));

	stats->rx_errors = (stats->rx_crc_errors +
		stats->rx_frame_errors + stats->rx_length_errors);

out:
	return err;
}

static void update_stats_cache(struct work_struct *work)
{
	struct mlxsw_sp_port *mlxsw_sp_port =
		container_of(work, struct mlxsw_sp_port,
			     hw_stats.update_dw.work);

	if (!netif_carrier_ok(mlxsw_sp_port->dev))
		goto out;

	mlxsw_sp_port_get_hw_stats(mlxsw_sp_port->dev,
				   mlxsw_sp_port->hw_stats.cache);

out:
	mlxsw_core_schedule_dw(&mlxsw_sp_port->hw_stats.update_dw,
			       MLXSW_HW_STATS_UPDATE_TIME);
}

/* Return the stats from a cache that is updated periodically,
 * as this function might get called in an atomic context.
 */
static void
mlxsw_sp_port_get_stats64(struct net_device *dev,
			  struct rtnl_link_stats64 *stats)
{
	struct mlxsw_sp_port *mlxsw_sp_port = netdev_priv(dev);

	memcpy(stats, mlxsw_sp_port->hw_stats.cache, sizeof(*stats));
}

static int __mlxsw_sp_port_vlan_set(struct mlxsw_sp_port *mlxsw_sp_port,
				    u16 vid_begin, u16 vid_end,
				    bool is_member, bool untagged)
{
	struct mlxsw_sp *mlxsw_sp = mlxsw_sp_port->mlxsw_sp;
	char *spvm_pl;
	int err;

	spvm_pl = kmalloc(MLXSW_REG_SPVM_LEN, GFP_KERNEL);
	if (!spvm_pl)
		return -ENOMEM;

	mlxsw_reg_spvm_pack(spvm_pl, mlxsw_sp_port->local_port,	vid_begin,
			    vid_end, is_member, untagged);
	err = mlxsw_reg_write(mlxsw_sp->core, MLXSW_REG(spvm), spvm_pl);
	kfree(spvm_pl);
	return err;
}

int mlxsw_sp_port_vlan_set(struct mlxsw_sp_port *mlxsw_sp_port, u16 vid_begin,
			   u16 vid_end, bool is_member, bool untagged)
{
	u16 vid, vid_e;
	int err;

	for (vid = vid_begin; vid <= vid_end;
	     vid += MLXSW_REG_SPVM_REC_MAX_COUNT) {
		vid_e = min((u16) (vid + MLXSW_REG_SPVM_REC_MAX_COUNT - 1),
			    vid_end);

		err = __mlxsw_sp_port_vlan_set(mlxsw_sp_port, vid, vid_e,
					       is_member, untagged);
		if (err)
			return err;
	}

	return 0;
}

static void mlxsw_sp_port_vlan_flush(struct mlxsw_sp_port *mlxsw_sp_port)
{
	struct mlxsw_sp_port_vlan *mlxsw_sp_port_vlan, *tmp;

	list_for_each_entry_safe(mlxsw_sp_port_vlan, tmp,
				 &mlxsw_sp_port->vlans_list, list)
		mlxsw_sp_port_vlan_put(mlxsw_sp_port_vlan);
}

static struct mlxsw_sp_port_vlan *
mlxsw_sp_port_vlan_create(struct mlxsw_sp_port *mlxsw_sp_port, u16 vid)
{
	struct mlxsw_sp_port_vlan *mlxsw_sp_port_vlan;
	bool untagged = vid == 1;
	int err;

	err = mlxsw_sp_port_vlan_set(mlxsw_sp_port, vid, vid, true, untagged);
	if (err)
		return ERR_PTR(err);

	mlxsw_sp_port_vlan = kzalloc(sizeof(*mlxsw_sp_port_vlan), GFP_KERNEL);
	if (!mlxsw_sp_port_vlan) {
		err = -ENOMEM;
		goto err_port_vlan_alloc;
	}

	mlxsw_sp_port_vlan->mlxsw_sp_port = mlxsw_sp_port;
	mlxsw_sp_port_vlan->vid = vid;
	list_add(&mlxsw_sp_port_vlan->list, &mlxsw_sp_port->vlans_list);

	return mlxsw_sp_port_vlan;

err_port_vlan_alloc:
	mlxsw_sp_port_vlan_set(mlxsw_sp_port, vid, vid, false, false);
	return ERR_PTR(err);
}

static void
mlxsw_sp_port_vlan_destroy(struct mlxsw_sp_port_vlan *mlxsw_sp_port_vlan)
{
	struct mlxsw_sp_port *mlxsw_sp_port = mlxsw_sp_port_vlan->mlxsw_sp_port;
	u16 vid = mlxsw_sp_port_vlan->vid;

	list_del(&mlxsw_sp_port_vlan->list);
	kfree(mlxsw_sp_port_vlan);
	mlxsw_sp_port_vlan_set(mlxsw_sp_port, vid, vid, false, false);
}

struct mlxsw_sp_port_vlan *
mlxsw_sp_port_vlan_get(struct mlxsw_sp_port *mlxsw_sp_port, u16 vid)
{
	struct mlxsw_sp_port_vlan *mlxsw_sp_port_vlan;

	mlxsw_sp_port_vlan = mlxsw_sp_port_vlan_find_by_vid(mlxsw_sp_port, vid);
	if (mlxsw_sp_port_vlan)
		return mlxsw_sp_port_vlan;

	return mlxsw_sp_port_vlan_create(mlxsw_sp_port, vid);
}

void mlxsw_sp_port_vlan_put(struct mlxsw_sp_port_vlan *mlxsw_sp_port_vlan)
{
	struct mlxsw_sp_fid *fid = mlxsw_sp_port_vlan->fid;

	if (mlxsw_sp_port_vlan->bridge_port)
		mlxsw_sp_port_vlan_bridge_leave(mlxsw_sp_port_vlan);
	else if (fid)
		mlxsw_sp_port_vlan_router_leave(mlxsw_sp_port_vlan);

	mlxsw_sp_port_vlan_destroy(mlxsw_sp_port_vlan);
}

static int mlxsw_sp_port_add_vid(struct net_device *dev,
				 __be16 __always_unused proto, u16 vid)
{
	struct mlxsw_sp_port *mlxsw_sp_port = netdev_priv(dev);

	/* VLAN 0 is added to HW filter when device goes up, but it is
	 * reserved in our case, so simply return.
	 */
	if (!vid)
		return 0;

	return PTR_ERR_OR_ZERO(mlxsw_sp_port_vlan_get(mlxsw_sp_port, vid));
}

static int mlxsw_sp_port_kill_vid(struct net_device *dev,
				  __be16 __always_unused proto, u16 vid)
{
	struct mlxsw_sp_port *mlxsw_sp_port = netdev_priv(dev);
	struct mlxsw_sp_port_vlan *mlxsw_sp_port_vlan;

	/* VLAN 0 is removed from HW filter when device goes down, but
	 * it is reserved in our case, so simply return.
	 */
	if (!vid)
		return 0;

	mlxsw_sp_port_vlan = mlxsw_sp_port_vlan_find_by_vid(mlxsw_sp_port, vid);
	if (!mlxsw_sp_port_vlan)
		return 0;
	mlxsw_sp_port_vlan_put(mlxsw_sp_port_vlan);

	return 0;
}

static int mlxsw_sp_port_get_phys_port_name(struct net_device *dev, char *name,
					    size_t len)
{
	struct mlxsw_sp_port *mlxsw_sp_port = netdev_priv(dev);
	u8 module = mlxsw_sp_port->mapping.module;
	u8 width = mlxsw_sp_port->mapping.width;
	u8 lane = mlxsw_sp_port->mapping.lane;
	int err;

	if (!mlxsw_sp_port->split)
		err = snprintf(name, len, "p%d", module + 1);
	else
		err = snprintf(name, len, "p%ds%d", module + 1,
			       lane / width);

	if (err >= len)
		return -EINVAL;

	return 0;
}

static struct mlxsw_sp_port_mall_tc_entry *
mlxsw_sp_port_mall_tc_entry_find(struct mlxsw_sp_port *port,
				 unsigned long cookie) {
	struct mlxsw_sp_port_mall_tc_entry *mall_tc_entry;

	list_for_each_entry(mall_tc_entry, &port->mall_tc_list, list)
		if (mall_tc_entry->cookie == cookie)
			return mall_tc_entry;

	return NULL;
}

static int
mlxsw_sp_port_add_cls_matchall_mirror(struct mlxsw_sp_port *mlxsw_sp_port,
				      struct mlxsw_sp_port_mall_mirror_tc_entry *mirror,
				      const struct tc_action *a,
				      bool ingress)
{
	struct net *net = dev_net(mlxsw_sp_port->dev);
	enum mlxsw_sp_span_type span_type;
	struct mlxsw_sp_port *to_port;
	struct net_device *to_dev;
	int ifindex;

	ifindex = tcf_mirred_ifindex(a);
	to_dev = __dev_get_by_index(net, ifindex);
	if (!to_dev) {
		netdev_err(mlxsw_sp_port->dev, "Could not find requested device\n");
		return -EINVAL;
	}

	if (!mlxsw_sp_port_dev_check(to_dev)) {
		netdev_err(mlxsw_sp_port->dev, "Cannot mirror to a non-spectrum port");
		return -EOPNOTSUPP;
	}
	to_port = netdev_priv(to_dev);

	mirror->to_local_port = to_port->local_port;
	mirror->ingress = ingress;
	span_type = ingress ? MLXSW_SP_SPAN_INGRESS : MLXSW_SP_SPAN_EGRESS;
	return mlxsw_sp_span_mirror_add(mlxsw_sp_port, to_port, span_type);
}

static void
mlxsw_sp_port_del_cls_matchall_mirror(struct mlxsw_sp_port *mlxsw_sp_port,
				      struct mlxsw_sp_port_mall_mirror_tc_entry *mirror)
{
	enum mlxsw_sp_span_type span_type;

	span_type = mirror->ingress ?
			MLXSW_SP_SPAN_INGRESS : MLXSW_SP_SPAN_EGRESS;
	mlxsw_sp_span_mirror_remove(mlxsw_sp_port, mirror->to_local_port,
				    span_type);
}

static int
mlxsw_sp_port_add_cls_matchall_sample(struct mlxsw_sp_port *mlxsw_sp_port,
				      struct tc_cls_matchall_offload *cls,
				      const struct tc_action *a,
				      bool ingress)
{
	int err;

	if (!mlxsw_sp_port->sample)
		return -EOPNOTSUPP;
	if (rtnl_dereference(mlxsw_sp_port->sample->psample_group)) {
		netdev_err(mlxsw_sp_port->dev, "sample already active\n");
		return -EEXIST;
	}
	if (tcf_sample_rate(a) > MLXSW_REG_MPSC_RATE_MAX) {
		netdev_err(mlxsw_sp_port->dev, "sample rate not supported\n");
		return -EOPNOTSUPP;
	}

	rcu_assign_pointer(mlxsw_sp_port->sample->psample_group,
			   tcf_sample_psample_group(a));
	mlxsw_sp_port->sample->truncate = tcf_sample_truncate(a);
	mlxsw_sp_port->sample->trunc_size = tcf_sample_trunc_size(a);
	mlxsw_sp_port->sample->rate = tcf_sample_rate(a);

	err = mlxsw_sp_port_sample_set(mlxsw_sp_port, true, tcf_sample_rate(a));
	if (err)
		goto err_port_sample_set;
	return 0;

err_port_sample_set:
	RCU_INIT_POINTER(mlxsw_sp_port->sample->psample_group, NULL);
	return err;
}

static void
mlxsw_sp_port_del_cls_matchall_sample(struct mlxsw_sp_port *mlxsw_sp_port)
{
	if (!mlxsw_sp_port->sample)
		return;

	mlxsw_sp_port_sample_set(mlxsw_sp_port, false, 1);
	RCU_INIT_POINTER(mlxsw_sp_port->sample->psample_group, NULL);
}

static int mlxsw_sp_port_add_cls_matchall(struct mlxsw_sp_port *mlxsw_sp_port,
					  struct tc_cls_matchall_offload *f,
					  bool ingress)
{
	struct mlxsw_sp_port_mall_tc_entry *mall_tc_entry;
	__be16 protocol = f->common.protocol;
	const struct tc_action *a;
	LIST_HEAD(actions);
	int err;

	if (!tcf_exts_has_one_action(f->exts)) {
		netdev_err(mlxsw_sp_port->dev, "only singular actions are supported\n");
		return -EOPNOTSUPP;
	}

	mall_tc_entry = kzalloc(sizeof(*mall_tc_entry), GFP_KERNEL);
	if (!mall_tc_entry)
		return -ENOMEM;
	mall_tc_entry->cookie = f->cookie;

	tcf_exts_to_list(f->exts, &actions);
	a = list_first_entry(&actions, struct tc_action, list);

	if (is_tcf_mirred_egress_mirror(a) && protocol == htons(ETH_P_ALL)) {
		struct mlxsw_sp_port_mall_mirror_tc_entry *mirror;

		mall_tc_entry->type = MLXSW_SP_PORT_MALL_MIRROR;
		mirror = &mall_tc_entry->mirror;
		err = mlxsw_sp_port_add_cls_matchall_mirror(mlxsw_sp_port,
							    mirror, a, ingress);
	} else if (is_tcf_sample(a) && protocol == htons(ETH_P_ALL)) {
		mall_tc_entry->type = MLXSW_SP_PORT_MALL_SAMPLE;
		err = mlxsw_sp_port_add_cls_matchall_sample(mlxsw_sp_port, f,
							    a, ingress);
	} else {
		err = -EOPNOTSUPP;
	}

	if (err)
		goto err_add_action;

	list_add_tail(&mall_tc_entry->list, &mlxsw_sp_port->mall_tc_list);
	return 0;

err_add_action:
	kfree(mall_tc_entry);
	return err;
}

static void mlxsw_sp_port_del_cls_matchall(struct mlxsw_sp_port *mlxsw_sp_port,
					   struct tc_cls_matchall_offload *f)
{
	struct mlxsw_sp_port_mall_tc_entry *mall_tc_entry;

	mall_tc_entry = mlxsw_sp_port_mall_tc_entry_find(mlxsw_sp_port,
							 f->cookie);
	if (!mall_tc_entry) {
		netdev_dbg(mlxsw_sp_port->dev, "tc entry not found on port\n");
		return;
	}
	list_del(&mall_tc_entry->list);

	switch (mall_tc_entry->type) {
	case MLXSW_SP_PORT_MALL_MIRROR:
		mlxsw_sp_port_del_cls_matchall_mirror(mlxsw_sp_port,
						      &mall_tc_entry->mirror);
		break;
	case MLXSW_SP_PORT_MALL_SAMPLE:
		mlxsw_sp_port_del_cls_matchall_sample(mlxsw_sp_port);
		break;
	default:
		WARN_ON(1);
	}

	kfree(mall_tc_entry);
}

static int mlxsw_sp_setup_tc_cls_matchall(struct mlxsw_sp_port *mlxsw_sp_port,
					  struct tc_cls_matchall_offload *f)
{
	bool ingress;

	if (is_classid_clsact_ingress(f->common.classid))
		ingress = true;
	else if (is_classid_clsact_egress(f->common.classid))
		ingress = false;
	else
		return -EOPNOTSUPP;

	if (f->common.chain_index)
		return -EOPNOTSUPP;

	switch (f->command) {
	case TC_CLSMATCHALL_REPLACE:
		return mlxsw_sp_port_add_cls_matchall(mlxsw_sp_port, f,
						      ingress);
	case TC_CLSMATCHALL_DESTROY:
		mlxsw_sp_port_del_cls_matchall(mlxsw_sp_port, f);
		return 0;
	default:
		return -EOPNOTSUPP;
<<<<<<< HEAD
	}
}

static int
mlxsw_sp_setup_tc_cls_flower(struct mlxsw_sp_port *mlxsw_sp_port,
			     struct tc_cls_flower_offload *f)
{
	bool ingress;

	if (is_classid_clsact_ingress(f->common.classid))
		ingress = true;
	else if (is_classid_clsact_egress(f->common.classid))
		ingress = false;
	else
		return -EOPNOTSUPP;

	switch (f->command) {
	case TC_CLSFLOWER_REPLACE:
		return mlxsw_sp_flower_replace(mlxsw_sp_port, ingress, f);
	case TC_CLSFLOWER_DESTROY:
		mlxsw_sp_flower_destroy(mlxsw_sp_port, ingress, f);
		return 0;
	case TC_CLSFLOWER_STATS:
		return mlxsw_sp_flower_stats(mlxsw_sp_port, ingress, f);
	default:
		return -EOPNOTSUPP;
	}
}

=======
	}
}

static int
mlxsw_sp_setup_tc_cls_flower(struct mlxsw_sp_port *mlxsw_sp_port,
			     struct tc_cls_flower_offload *f)
{
	bool ingress;

	if (is_classid_clsact_ingress(f->common.classid))
		ingress = true;
	else if (is_classid_clsact_egress(f->common.classid))
		ingress = false;
	else
		return -EOPNOTSUPP;

	switch (f->command) {
	case TC_CLSFLOWER_REPLACE:
		return mlxsw_sp_flower_replace(mlxsw_sp_port, ingress, f);
	case TC_CLSFLOWER_DESTROY:
		mlxsw_sp_flower_destroy(mlxsw_sp_port, ingress, f);
		return 0;
	case TC_CLSFLOWER_STATS:
		return mlxsw_sp_flower_stats(mlxsw_sp_port, ingress, f);
	default:
		return -EOPNOTSUPP;
	}
}

>>>>>>> 2bd6bf03
static int mlxsw_sp_setup_tc(struct net_device *dev, enum tc_setup_type type,
			     void *type_data)
{
	struct mlxsw_sp_port *mlxsw_sp_port = netdev_priv(dev);

	switch (type) {
	case TC_SETUP_CLSMATCHALL:
		return mlxsw_sp_setup_tc_cls_matchall(mlxsw_sp_port, type_data);
	case TC_SETUP_CLSFLOWER:
		return mlxsw_sp_setup_tc_cls_flower(mlxsw_sp_port, type_data);
	default:
		return -EOPNOTSUPP;
	}
}

static const struct net_device_ops mlxsw_sp_port_netdev_ops = {
	.ndo_open		= mlxsw_sp_port_open,
	.ndo_stop		= mlxsw_sp_port_stop,
	.ndo_start_xmit		= mlxsw_sp_port_xmit,
	.ndo_setup_tc           = mlxsw_sp_setup_tc,
	.ndo_set_rx_mode	= mlxsw_sp_set_rx_mode,
	.ndo_set_mac_address	= mlxsw_sp_port_set_mac_address,
	.ndo_change_mtu		= mlxsw_sp_port_change_mtu,
	.ndo_get_stats64	= mlxsw_sp_port_get_stats64,
	.ndo_has_offload_stats	= mlxsw_sp_port_has_offload_stats,
	.ndo_get_offload_stats	= mlxsw_sp_port_get_offload_stats,
	.ndo_vlan_rx_add_vid	= mlxsw_sp_port_add_vid,
	.ndo_vlan_rx_kill_vid	= mlxsw_sp_port_kill_vid,
	.ndo_get_phys_port_name	= mlxsw_sp_port_get_phys_port_name,
};

static void mlxsw_sp_port_get_drvinfo(struct net_device *dev,
				      struct ethtool_drvinfo *drvinfo)
{
	struct mlxsw_sp_port *mlxsw_sp_port = netdev_priv(dev);
	struct mlxsw_sp *mlxsw_sp = mlxsw_sp_port->mlxsw_sp;

	strlcpy(drvinfo->driver, mlxsw_sp_driver_name, sizeof(drvinfo->driver));
	strlcpy(drvinfo->version, mlxsw_sp_driver_version,
		sizeof(drvinfo->version));
	snprintf(drvinfo->fw_version, sizeof(drvinfo->fw_version),
		 "%d.%d.%d",
		 mlxsw_sp->bus_info->fw_rev.major,
		 mlxsw_sp->bus_info->fw_rev.minor,
		 mlxsw_sp->bus_info->fw_rev.subminor);
	strlcpy(drvinfo->bus_info, mlxsw_sp->bus_info->device_name,
		sizeof(drvinfo->bus_info));
}

static void mlxsw_sp_port_get_pauseparam(struct net_device *dev,
					 struct ethtool_pauseparam *pause)
{
	struct mlxsw_sp_port *mlxsw_sp_port = netdev_priv(dev);

	pause->rx_pause = mlxsw_sp_port->link.rx_pause;
	pause->tx_pause = mlxsw_sp_port->link.tx_pause;
}

static int mlxsw_sp_port_pause_set(struct mlxsw_sp_port *mlxsw_sp_port,
				   struct ethtool_pauseparam *pause)
{
	char pfcc_pl[MLXSW_REG_PFCC_LEN];

	mlxsw_reg_pfcc_pack(pfcc_pl, mlxsw_sp_port->local_port);
	mlxsw_reg_pfcc_pprx_set(pfcc_pl, pause->rx_pause);
	mlxsw_reg_pfcc_pptx_set(pfcc_pl, pause->tx_pause);

	return mlxsw_reg_write(mlxsw_sp_port->mlxsw_sp->core, MLXSW_REG(pfcc),
			       pfcc_pl);
}

static int mlxsw_sp_port_set_pauseparam(struct net_device *dev,
					struct ethtool_pauseparam *pause)
{
	struct mlxsw_sp_port *mlxsw_sp_port = netdev_priv(dev);
	bool pause_en = pause->tx_pause || pause->rx_pause;
	int err;

	if (mlxsw_sp_port->dcb.pfc && mlxsw_sp_port->dcb.pfc->pfc_en) {
		netdev_err(dev, "PFC already enabled on port\n");
		return -EINVAL;
	}

	if (pause->autoneg) {
		netdev_err(dev, "PAUSE frames autonegotiation isn't supported\n");
		return -EINVAL;
	}

	err = mlxsw_sp_port_headroom_set(mlxsw_sp_port, dev->mtu, pause_en);
	if (err) {
		netdev_err(dev, "Failed to configure port's headroom\n");
		return err;
	}

	err = mlxsw_sp_port_pause_set(mlxsw_sp_port, pause);
	if (err) {
		netdev_err(dev, "Failed to set PAUSE parameters\n");
		goto err_port_pause_configure;
	}

	mlxsw_sp_port->link.rx_pause = pause->rx_pause;
	mlxsw_sp_port->link.tx_pause = pause->tx_pause;

	return 0;

err_port_pause_configure:
	pause_en = mlxsw_sp_port_is_pause_en(mlxsw_sp_port);
	mlxsw_sp_port_headroom_set(mlxsw_sp_port, dev->mtu, pause_en);
	return err;
}

struct mlxsw_sp_port_hw_stats {
	char str[ETH_GSTRING_LEN];
	u64 (*getter)(const char *payload);
	bool cells_bytes;
};

static struct mlxsw_sp_port_hw_stats mlxsw_sp_port_hw_stats[] = {
	{
		.str = "a_frames_transmitted_ok",
		.getter = mlxsw_reg_ppcnt_a_frames_transmitted_ok_get,
	},
	{
		.str = "a_frames_received_ok",
		.getter = mlxsw_reg_ppcnt_a_frames_received_ok_get,
	},
	{
		.str = "a_frame_check_sequence_errors",
		.getter = mlxsw_reg_ppcnt_a_frame_check_sequence_errors_get,
	},
	{
		.str = "a_alignment_errors",
		.getter = mlxsw_reg_ppcnt_a_alignment_errors_get,
	},
	{
		.str = "a_octets_transmitted_ok",
		.getter = mlxsw_reg_ppcnt_a_octets_transmitted_ok_get,
	},
	{
		.str = "a_octets_received_ok",
		.getter = mlxsw_reg_ppcnt_a_octets_received_ok_get,
	},
	{
		.str = "a_multicast_frames_xmitted_ok",
		.getter = mlxsw_reg_ppcnt_a_multicast_frames_xmitted_ok_get,
	},
	{
		.str = "a_broadcast_frames_xmitted_ok",
		.getter = mlxsw_reg_ppcnt_a_broadcast_frames_xmitted_ok_get,
	},
	{
		.str = "a_multicast_frames_received_ok",
		.getter = mlxsw_reg_ppcnt_a_multicast_frames_received_ok_get,
	},
	{
		.str = "a_broadcast_frames_received_ok",
		.getter = mlxsw_reg_ppcnt_a_broadcast_frames_received_ok_get,
	},
	{
		.str = "a_in_range_length_errors",
		.getter = mlxsw_reg_ppcnt_a_in_range_length_errors_get,
	},
	{
		.str = "a_out_of_range_length_field",
		.getter = mlxsw_reg_ppcnt_a_out_of_range_length_field_get,
	},
	{
		.str = "a_frame_too_long_errors",
		.getter = mlxsw_reg_ppcnt_a_frame_too_long_errors_get,
	},
	{
		.str = "a_symbol_error_during_carrier",
		.getter = mlxsw_reg_ppcnt_a_symbol_error_during_carrier_get,
	},
	{
		.str = "a_mac_control_frames_transmitted",
		.getter = mlxsw_reg_ppcnt_a_mac_control_frames_transmitted_get,
	},
	{
		.str = "a_mac_control_frames_received",
		.getter = mlxsw_reg_ppcnt_a_mac_control_frames_received_get,
	},
	{
		.str = "a_unsupported_opcodes_received",
		.getter = mlxsw_reg_ppcnt_a_unsupported_opcodes_received_get,
	},
	{
		.str = "a_pause_mac_ctrl_frames_received",
		.getter = mlxsw_reg_ppcnt_a_pause_mac_ctrl_frames_received_get,
	},
	{
		.str = "a_pause_mac_ctrl_frames_xmitted",
		.getter = mlxsw_reg_ppcnt_a_pause_mac_ctrl_frames_transmitted_get,
	},
};

#define MLXSW_SP_PORT_HW_STATS_LEN ARRAY_SIZE(mlxsw_sp_port_hw_stats)

static struct mlxsw_sp_port_hw_stats mlxsw_sp_port_hw_prio_stats[] = {
	{
		.str = "rx_octets_prio",
		.getter = mlxsw_reg_ppcnt_rx_octets_get,
	},
	{
		.str = "rx_frames_prio",
		.getter = mlxsw_reg_ppcnt_rx_frames_get,
	},
	{
		.str = "tx_octets_prio",
		.getter = mlxsw_reg_ppcnt_tx_octets_get,
	},
	{
		.str = "tx_frames_prio",
		.getter = mlxsw_reg_ppcnt_tx_frames_get,
	},
	{
		.str = "rx_pause_prio",
		.getter = mlxsw_reg_ppcnt_rx_pause_get,
	},
	{
		.str = "rx_pause_duration_prio",
		.getter = mlxsw_reg_ppcnt_rx_pause_duration_get,
	},
	{
		.str = "tx_pause_prio",
		.getter = mlxsw_reg_ppcnt_tx_pause_get,
	},
	{
		.str = "tx_pause_duration_prio",
		.getter = mlxsw_reg_ppcnt_tx_pause_duration_get,
	},
};

#define MLXSW_SP_PORT_HW_PRIO_STATS_LEN ARRAY_SIZE(mlxsw_sp_port_hw_prio_stats)

static struct mlxsw_sp_port_hw_stats mlxsw_sp_port_hw_tc_stats[] = {
	{
		.str = "tc_transmit_queue_tc",
		.getter = mlxsw_reg_ppcnt_tc_transmit_queue_get,
		.cells_bytes = true,
	},
	{
		.str = "tc_no_buffer_discard_uc_tc",
		.getter = mlxsw_reg_ppcnt_tc_no_buffer_discard_uc_get,
	},
};

#define MLXSW_SP_PORT_HW_TC_STATS_LEN ARRAY_SIZE(mlxsw_sp_port_hw_tc_stats)

#define MLXSW_SP_PORT_ETHTOOL_STATS_LEN (MLXSW_SP_PORT_HW_STATS_LEN + \
					 (MLXSW_SP_PORT_HW_PRIO_STATS_LEN + \
					  MLXSW_SP_PORT_HW_TC_STATS_LEN) * \
					 IEEE_8021QAZ_MAX_TCS)

static void mlxsw_sp_port_get_prio_strings(u8 **p, int prio)
{
	int i;

	for (i = 0; i < MLXSW_SP_PORT_HW_PRIO_STATS_LEN; i++) {
		snprintf(*p, ETH_GSTRING_LEN, "%s_%d",
			 mlxsw_sp_port_hw_prio_stats[i].str, prio);
		*p += ETH_GSTRING_LEN;
	}
}

static void mlxsw_sp_port_get_tc_strings(u8 **p, int tc)
{
	int i;

	for (i = 0; i < MLXSW_SP_PORT_HW_TC_STATS_LEN; i++) {
		snprintf(*p, ETH_GSTRING_LEN, "%s_%d",
			 mlxsw_sp_port_hw_tc_stats[i].str, tc);
		*p += ETH_GSTRING_LEN;
	}
}

static void mlxsw_sp_port_get_strings(struct net_device *dev,
				      u32 stringset, u8 *data)
{
	u8 *p = data;
	int i;

	switch (stringset) {
	case ETH_SS_STATS:
		for (i = 0; i < MLXSW_SP_PORT_HW_STATS_LEN; i++) {
			memcpy(p, mlxsw_sp_port_hw_stats[i].str,
			       ETH_GSTRING_LEN);
			p += ETH_GSTRING_LEN;
		}

		for (i = 0; i < IEEE_8021QAZ_MAX_TCS; i++)
			mlxsw_sp_port_get_prio_strings(&p, i);

		for (i = 0; i < IEEE_8021QAZ_MAX_TCS; i++)
			mlxsw_sp_port_get_tc_strings(&p, i);

		break;
	}
}

static int mlxsw_sp_port_set_phys_id(struct net_device *dev,
				     enum ethtool_phys_id_state state)
{
	struct mlxsw_sp_port *mlxsw_sp_port = netdev_priv(dev);
	struct mlxsw_sp *mlxsw_sp = mlxsw_sp_port->mlxsw_sp;
	char mlcr_pl[MLXSW_REG_MLCR_LEN];
	bool active;

	switch (state) {
	case ETHTOOL_ID_ACTIVE:
		active = true;
		break;
	case ETHTOOL_ID_INACTIVE:
		active = false;
		break;
	default:
		return -EOPNOTSUPP;
	}

	mlxsw_reg_mlcr_pack(mlcr_pl, mlxsw_sp_port->local_port, active);
	return mlxsw_reg_write(mlxsw_sp->core, MLXSW_REG(mlcr), mlcr_pl);
}

static int
mlxsw_sp_get_hw_stats_by_group(struct mlxsw_sp_port_hw_stats **p_hw_stats,
			       int *p_len, enum mlxsw_reg_ppcnt_grp grp)
{
	switch (grp) {
	case  MLXSW_REG_PPCNT_IEEE_8023_CNT:
		*p_hw_stats = mlxsw_sp_port_hw_stats;
		*p_len = MLXSW_SP_PORT_HW_STATS_LEN;
		break;
	case MLXSW_REG_PPCNT_PRIO_CNT:
		*p_hw_stats = mlxsw_sp_port_hw_prio_stats;
		*p_len = MLXSW_SP_PORT_HW_PRIO_STATS_LEN;
		break;
	case MLXSW_REG_PPCNT_TC_CNT:
		*p_hw_stats = mlxsw_sp_port_hw_tc_stats;
		*p_len = MLXSW_SP_PORT_HW_TC_STATS_LEN;
		break;
	default:
		WARN_ON(1);
		return -EOPNOTSUPP;
	}
	return 0;
}

static void __mlxsw_sp_port_get_stats(struct net_device *dev,
				      enum mlxsw_reg_ppcnt_grp grp, int prio,
				      u64 *data, int data_index)
{
	struct mlxsw_sp_port *mlxsw_sp_port = netdev_priv(dev);
	struct mlxsw_sp *mlxsw_sp = mlxsw_sp_port->mlxsw_sp;
	struct mlxsw_sp_port_hw_stats *hw_stats;
	char ppcnt_pl[MLXSW_REG_PPCNT_LEN];
	int i, len;
	int err;

	err = mlxsw_sp_get_hw_stats_by_group(&hw_stats, &len, grp);
	if (err)
		return;
	mlxsw_sp_port_get_stats_raw(dev, grp, prio, ppcnt_pl);
	for (i = 0; i < len; i++) {
		data[data_index + i] = hw_stats[i].getter(ppcnt_pl);
		if (!hw_stats[i].cells_bytes)
			continue;
		data[data_index + i] = mlxsw_sp_cells_bytes(mlxsw_sp,
							    data[data_index + i]);
	}
}

static void mlxsw_sp_port_get_stats(struct net_device *dev,
				    struct ethtool_stats *stats, u64 *data)
{
	int i, data_index = 0;

	/* IEEE 802.3 Counters */
	__mlxsw_sp_port_get_stats(dev, MLXSW_REG_PPCNT_IEEE_8023_CNT, 0,
				  data, data_index);
	data_index = MLXSW_SP_PORT_HW_STATS_LEN;

	/* Per-Priority Counters */
	for (i = 0; i < IEEE_8021QAZ_MAX_TCS; i++) {
		__mlxsw_sp_port_get_stats(dev, MLXSW_REG_PPCNT_PRIO_CNT, i,
					  data, data_index);
		data_index += MLXSW_SP_PORT_HW_PRIO_STATS_LEN;
	}

	/* Per-TC Counters */
	for (i = 0; i < IEEE_8021QAZ_MAX_TCS; i++) {
		__mlxsw_sp_port_get_stats(dev, MLXSW_REG_PPCNT_TC_CNT, i,
					  data, data_index);
		data_index += MLXSW_SP_PORT_HW_TC_STATS_LEN;
	}
}

static int mlxsw_sp_port_get_sset_count(struct net_device *dev, int sset)
{
	switch (sset) {
	case ETH_SS_STATS:
		return MLXSW_SP_PORT_ETHTOOL_STATS_LEN;
	default:
		return -EOPNOTSUPP;
	}
}

struct mlxsw_sp_port_link_mode {
	enum ethtool_link_mode_bit_indices mask_ethtool;
	u32 mask;
	u32 speed;
};

static const struct mlxsw_sp_port_link_mode mlxsw_sp_port_link_mode[] = {
	{
		.mask		= MLXSW_REG_PTYS_ETH_SPEED_100BASE_T,
		.mask_ethtool	= ETHTOOL_LINK_MODE_100baseT_Full_BIT,
		.speed		= SPEED_100,
	},
	{
		.mask		= MLXSW_REG_PTYS_ETH_SPEED_SGMII |
				  MLXSW_REG_PTYS_ETH_SPEED_1000BASE_KX,
		.mask_ethtool	= ETHTOOL_LINK_MODE_1000baseKX_Full_BIT,
		.speed		= SPEED_1000,
	},
	{
		.mask		= MLXSW_REG_PTYS_ETH_SPEED_10GBASE_T,
		.mask_ethtool	= ETHTOOL_LINK_MODE_10000baseT_Full_BIT,
		.speed		= SPEED_10000,
	},
	{
		.mask		= MLXSW_REG_PTYS_ETH_SPEED_10GBASE_CX4 |
				  MLXSW_REG_PTYS_ETH_SPEED_10GBASE_KX4,
		.mask_ethtool	= ETHTOOL_LINK_MODE_10000baseKX4_Full_BIT,
		.speed		= SPEED_10000,
	},
	{
		.mask		= MLXSW_REG_PTYS_ETH_SPEED_10GBASE_KR |
				  MLXSW_REG_PTYS_ETH_SPEED_10GBASE_CR |
				  MLXSW_REG_PTYS_ETH_SPEED_10GBASE_SR |
				  MLXSW_REG_PTYS_ETH_SPEED_10GBASE_ER_LR,
		.mask_ethtool	= ETHTOOL_LINK_MODE_10000baseKR_Full_BIT,
		.speed		= SPEED_10000,
	},
	{
		.mask		= MLXSW_REG_PTYS_ETH_SPEED_20GBASE_KR2,
		.mask_ethtool	= ETHTOOL_LINK_MODE_20000baseKR2_Full_BIT,
		.speed		= SPEED_20000,
	},
	{
		.mask		= MLXSW_REG_PTYS_ETH_SPEED_40GBASE_CR4,
		.mask_ethtool	= ETHTOOL_LINK_MODE_40000baseCR4_Full_BIT,
		.speed		= SPEED_40000,
	},
	{
		.mask		= MLXSW_REG_PTYS_ETH_SPEED_40GBASE_KR4,
		.mask_ethtool	= ETHTOOL_LINK_MODE_40000baseKR4_Full_BIT,
		.speed		= SPEED_40000,
	},
	{
		.mask		= MLXSW_REG_PTYS_ETH_SPEED_40GBASE_SR4,
		.mask_ethtool	= ETHTOOL_LINK_MODE_40000baseSR4_Full_BIT,
		.speed		= SPEED_40000,
	},
	{
		.mask		= MLXSW_REG_PTYS_ETH_SPEED_40GBASE_LR4_ER4,
		.mask_ethtool	= ETHTOOL_LINK_MODE_40000baseLR4_Full_BIT,
		.speed		= SPEED_40000,
	},
	{
		.mask		= MLXSW_REG_PTYS_ETH_SPEED_25GBASE_CR,
		.mask_ethtool	= ETHTOOL_LINK_MODE_25000baseCR_Full_BIT,
		.speed		= SPEED_25000,
	},
	{
		.mask		= MLXSW_REG_PTYS_ETH_SPEED_25GBASE_KR,
		.mask_ethtool	= ETHTOOL_LINK_MODE_25000baseKR_Full_BIT,
		.speed		= SPEED_25000,
	},
	{
		.mask		= MLXSW_REG_PTYS_ETH_SPEED_25GBASE_SR,
		.mask_ethtool	= ETHTOOL_LINK_MODE_25000baseSR_Full_BIT,
		.speed		= SPEED_25000,
	},
	{
		.mask		= MLXSW_REG_PTYS_ETH_SPEED_25GBASE_SR,
		.mask_ethtool	= ETHTOOL_LINK_MODE_25000baseSR_Full_BIT,
		.speed		= SPEED_25000,
	},
	{
		.mask		= MLXSW_REG_PTYS_ETH_SPEED_50GBASE_CR2,
		.mask_ethtool	= ETHTOOL_LINK_MODE_50000baseCR2_Full_BIT,
		.speed		= SPEED_50000,
	},
	{
		.mask		= MLXSW_REG_PTYS_ETH_SPEED_50GBASE_KR2,
		.mask_ethtool	= ETHTOOL_LINK_MODE_50000baseKR2_Full_BIT,
		.speed		= SPEED_50000,
	},
	{
		.mask		= MLXSW_REG_PTYS_ETH_SPEED_50GBASE_SR2,
		.mask_ethtool	= ETHTOOL_LINK_MODE_50000baseSR2_Full_BIT,
		.speed		= SPEED_50000,
	},
	{
		.mask		= MLXSW_REG_PTYS_ETH_SPEED_56GBASE_R4,
		.mask_ethtool	= ETHTOOL_LINK_MODE_56000baseKR4_Full_BIT,
		.speed		= SPEED_56000,
	},
	{
		.mask		= MLXSW_REG_PTYS_ETH_SPEED_56GBASE_R4,
		.mask_ethtool	= ETHTOOL_LINK_MODE_56000baseCR4_Full_BIT,
		.speed		= SPEED_56000,
	},
	{
		.mask		= MLXSW_REG_PTYS_ETH_SPEED_56GBASE_R4,
		.mask_ethtool	= ETHTOOL_LINK_MODE_56000baseSR4_Full_BIT,
		.speed		= SPEED_56000,
	},
	{
		.mask		= MLXSW_REG_PTYS_ETH_SPEED_56GBASE_R4,
		.mask_ethtool	= ETHTOOL_LINK_MODE_56000baseLR4_Full_BIT,
		.speed		= SPEED_56000,
	},
	{
		.mask		= MLXSW_REG_PTYS_ETH_SPEED_100GBASE_CR4,
		.mask_ethtool	= ETHTOOL_LINK_MODE_100000baseCR4_Full_BIT,
		.speed		= SPEED_100000,
	},
	{
		.mask		= MLXSW_REG_PTYS_ETH_SPEED_100GBASE_SR4,
		.mask_ethtool	= ETHTOOL_LINK_MODE_100000baseSR4_Full_BIT,
		.speed		= SPEED_100000,
	},
	{
		.mask		= MLXSW_REG_PTYS_ETH_SPEED_100GBASE_KR4,
		.mask_ethtool	= ETHTOOL_LINK_MODE_100000baseKR4_Full_BIT,
		.speed		= SPEED_100000,
	},
	{
		.mask		= MLXSW_REG_PTYS_ETH_SPEED_100GBASE_LR4_ER4,
		.mask_ethtool	= ETHTOOL_LINK_MODE_100000baseLR4_ER4_Full_BIT,
		.speed		= SPEED_100000,
	},
};

#define MLXSW_SP_PORT_LINK_MODE_LEN ARRAY_SIZE(mlxsw_sp_port_link_mode)

static void
mlxsw_sp_from_ptys_supported_port(u32 ptys_eth_proto,
				  struct ethtool_link_ksettings *cmd)
{
	if (ptys_eth_proto & (MLXSW_REG_PTYS_ETH_SPEED_10GBASE_CR |
			      MLXSW_REG_PTYS_ETH_SPEED_10GBASE_SR |
			      MLXSW_REG_PTYS_ETH_SPEED_40GBASE_CR4 |
			      MLXSW_REG_PTYS_ETH_SPEED_40GBASE_SR4 |
			      MLXSW_REG_PTYS_ETH_SPEED_100GBASE_SR4 |
			      MLXSW_REG_PTYS_ETH_SPEED_SGMII))
		ethtool_link_ksettings_add_link_mode(cmd, supported, FIBRE);

	if (ptys_eth_proto & (MLXSW_REG_PTYS_ETH_SPEED_10GBASE_KR |
			      MLXSW_REG_PTYS_ETH_SPEED_10GBASE_KX4 |
			      MLXSW_REG_PTYS_ETH_SPEED_40GBASE_KR4 |
			      MLXSW_REG_PTYS_ETH_SPEED_100GBASE_KR4 |
			      MLXSW_REG_PTYS_ETH_SPEED_1000BASE_KX))
		ethtool_link_ksettings_add_link_mode(cmd, supported, Backplane);
}

static void mlxsw_sp_from_ptys_link(u32 ptys_eth_proto, unsigned long *mode)
{
	int i;

	for (i = 0; i < MLXSW_SP_PORT_LINK_MODE_LEN; i++) {
		if (ptys_eth_proto & mlxsw_sp_port_link_mode[i].mask)
			__set_bit(mlxsw_sp_port_link_mode[i].mask_ethtool,
				  mode);
	}
}

static void mlxsw_sp_from_ptys_speed_duplex(bool carrier_ok, u32 ptys_eth_proto,
					    struct ethtool_link_ksettings *cmd)
{
	u32 speed = SPEED_UNKNOWN;
	u8 duplex = DUPLEX_UNKNOWN;
	int i;

	if (!carrier_ok)
		goto out;

	for (i = 0; i < MLXSW_SP_PORT_LINK_MODE_LEN; i++) {
		if (ptys_eth_proto & mlxsw_sp_port_link_mode[i].mask) {
			speed = mlxsw_sp_port_link_mode[i].speed;
			duplex = DUPLEX_FULL;
			break;
		}
	}
out:
	cmd->base.speed = speed;
	cmd->base.duplex = duplex;
}

static u8 mlxsw_sp_port_connector_port(u32 ptys_eth_proto)
{
	if (ptys_eth_proto & (MLXSW_REG_PTYS_ETH_SPEED_10GBASE_SR |
			      MLXSW_REG_PTYS_ETH_SPEED_40GBASE_SR4 |
			      MLXSW_REG_PTYS_ETH_SPEED_100GBASE_SR4 |
			      MLXSW_REG_PTYS_ETH_SPEED_SGMII))
		return PORT_FIBRE;

	if (ptys_eth_proto & (MLXSW_REG_PTYS_ETH_SPEED_10GBASE_CR |
			      MLXSW_REG_PTYS_ETH_SPEED_40GBASE_CR4 |
			      MLXSW_REG_PTYS_ETH_SPEED_100GBASE_CR4))
		return PORT_DA;

	if (ptys_eth_proto & (MLXSW_REG_PTYS_ETH_SPEED_10GBASE_KR |
			      MLXSW_REG_PTYS_ETH_SPEED_10GBASE_KX4 |
			      MLXSW_REG_PTYS_ETH_SPEED_40GBASE_KR4 |
			      MLXSW_REG_PTYS_ETH_SPEED_100GBASE_KR4))
		return PORT_NONE;

	return PORT_OTHER;
}

static u32
mlxsw_sp_to_ptys_advert_link(const struct ethtool_link_ksettings *cmd)
{
	u32 ptys_proto = 0;
	int i;

	for (i = 0; i < MLXSW_SP_PORT_LINK_MODE_LEN; i++) {
		if (test_bit(mlxsw_sp_port_link_mode[i].mask_ethtool,
			     cmd->link_modes.advertising))
			ptys_proto |= mlxsw_sp_port_link_mode[i].mask;
	}
	return ptys_proto;
}

static u32 mlxsw_sp_to_ptys_speed(u32 speed)
{
	u32 ptys_proto = 0;
	int i;

	for (i = 0; i < MLXSW_SP_PORT_LINK_MODE_LEN; i++) {
		if (speed == mlxsw_sp_port_link_mode[i].speed)
			ptys_proto |= mlxsw_sp_port_link_mode[i].mask;
	}
	return ptys_proto;
}

static u32 mlxsw_sp_to_ptys_upper_speed(u32 upper_speed)
{
	u32 ptys_proto = 0;
	int i;

	for (i = 0; i < MLXSW_SP_PORT_LINK_MODE_LEN; i++) {
		if (mlxsw_sp_port_link_mode[i].speed <= upper_speed)
			ptys_proto |= mlxsw_sp_port_link_mode[i].mask;
	}
	return ptys_proto;
}

static void mlxsw_sp_port_get_link_supported(u32 eth_proto_cap,
					     struct ethtool_link_ksettings *cmd)
{
	ethtool_link_ksettings_add_link_mode(cmd, supported, Asym_Pause);
	ethtool_link_ksettings_add_link_mode(cmd, supported, Autoneg);
	ethtool_link_ksettings_add_link_mode(cmd, supported, Pause);

	mlxsw_sp_from_ptys_supported_port(eth_proto_cap, cmd);
	mlxsw_sp_from_ptys_link(eth_proto_cap, cmd->link_modes.supported);
}

static void mlxsw_sp_port_get_link_advertise(u32 eth_proto_admin, bool autoneg,
					     struct ethtool_link_ksettings *cmd)
{
	if (!autoneg)
		return;

	ethtool_link_ksettings_add_link_mode(cmd, advertising, Autoneg);
	mlxsw_sp_from_ptys_link(eth_proto_admin, cmd->link_modes.advertising);
}

static void
mlxsw_sp_port_get_link_lp_advertise(u32 eth_proto_lp, u8 autoneg_status,
				    struct ethtool_link_ksettings *cmd)
{
	if (autoneg_status != MLXSW_REG_PTYS_AN_STATUS_OK || !eth_proto_lp)
		return;

	ethtool_link_ksettings_add_link_mode(cmd, lp_advertising, Autoneg);
	mlxsw_sp_from_ptys_link(eth_proto_lp, cmd->link_modes.lp_advertising);
}

static int mlxsw_sp_port_get_link_ksettings(struct net_device *dev,
					    struct ethtool_link_ksettings *cmd)
{
	u32 eth_proto_cap, eth_proto_admin, eth_proto_oper, eth_proto_lp;
	struct mlxsw_sp_port *mlxsw_sp_port = netdev_priv(dev);
	struct mlxsw_sp *mlxsw_sp = mlxsw_sp_port->mlxsw_sp;
	char ptys_pl[MLXSW_REG_PTYS_LEN];
	u8 autoneg_status;
	bool autoneg;
	int err;

	autoneg = mlxsw_sp_port->link.autoneg;
	mlxsw_reg_ptys_eth_pack(ptys_pl, mlxsw_sp_port->local_port, 0);
	err = mlxsw_reg_query(mlxsw_sp->core, MLXSW_REG(ptys), ptys_pl);
	if (err)
		return err;
	mlxsw_reg_ptys_eth_unpack(ptys_pl, &eth_proto_cap, &eth_proto_admin,
				  &eth_proto_oper);

	mlxsw_sp_port_get_link_supported(eth_proto_cap, cmd);

	mlxsw_sp_port_get_link_advertise(eth_proto_admin, autoneg, cmd);

	eth_proto_lp = mlxsw_reg_ptys_eth_proto_lp_advertise_get(ptys_pl);
	autoneg_status = mlxsw_reg_ptys_an_status_get(ptys_pl);
	mlxsw_sp_port_get_link_lp_advertise(eth_proto_lp, autoneg_status, cmd);

	cmd->base.autoneg = autoneg ? AUTONEG_ENABLE : AUTONEG_DISABLE;
	cmd->base.port = mlxsw_sp_port_connector_port(eth_proto_oper);
	mlxsw_sp_from_ptys_speed_duplex(netif_carrier_ok(dev), eth_proto_oper,
					cmd);

	return 0;
}

static int
mlxsw_sp_port_set_link_ksettings(struct net_device *dev,
				 const struct ethtool_link_ksettings *cmd)
{
	struct mlxsw_sp_port *mlxsw_sp_port = netdev_priv(dev);
	struct mlxsw_sp *mlxsw_sp = mlxsw_sp_port->mlxsw_sp;
	char ptys_pl[MLXSW_REG_PTYS_LEN];
	u32 eth_proto_cap, eth_proto_new;
	bool autoneg;
	int err;

	mlxsw_reg_ptys_eth_pack(ptys_pl, mlxsw_sp_port->local_port, 0);
	err = mlxsw_reg_query(mlxsw_sp->core, MLXSW_REG(ptys), ptys_pl);
	if (err)
		return err;
	mlxsw_reg_ptys_eth_unpack(ptys_pl, &eth_proto_cap, NULL, NULL);

	autoneg = cmd->base.autoneg == AUTONEG_ENABLE;
	eth_proto_new = autoneg ?
		mlxsw_sp_to_ptys_advert_link(cmd) :
		mlxsw_sp_to_ptys_speed(cmd->base.speed);

	eth_proto_new = eth_proto_new & eth_proto_cap;
	if (!eth_proto_new) {
		netdev_err(dev, "No supported speed requested\n");
		return -EINVAL;
	}

	mlxsw_reg_ptys_eth_pack(ptys_pl, mlxsw_sp_port->local_port,
				eth_proto_new);
	err = mlxsw_reg_write(mlxsw_sp->core, MLXSW_REG(ptys), ptys_pl);
	if (err)
		return err;

	if (!netif_running(dev))
		return 0;

	mlxsw_sp_port->link.autoneg = autoneg;

	mlxsw_sp_port_admin_status_set(mlxsw_sp_port, false);
	mlxsw_sp_port_admin_status_set(mlxsw_sp_port, true);

	return 0;
}

static int mlxsw_sp_flash_device(struct net_device *dev,
				 struct ethtool_flash *flash)
{
	struct mlxsw_sp_port *mlxsw_sp_port = netdev_priv(dev);
	struct mlxsw_sp *mlxsw_sp = mlxsw_sp_port->mlxsw_sp;
	const struct firmware *firmware;
	int err;

	if (flash->region != ETHTOOL_FLASH_ALL_REGIONS)
		return -EOPNOTSUPP;

	dev_hold(dev);
	rtnl_unlock();

	err = request_firmware_direct(&firmware, flash->data, &dev->dev);
	if (err)
		goto out;
	err = mlxsw_sp_firmware_flash(mlxsw_sp, firmware);
	release_firmware(firmware);
out:
	rtnl_lock();
	dev_put(dev);
	return err;
}

#define MLXSW_SP_I2C_ADDR_LOW 0x50
#define MLXSW_SP_I2C_ADDR_HIGH 0x51
#define MLXSW_SP_EEPROM_PAGE_LENGTH 256

static int mlxsw_sp_query_module_eeprom(struct mlxsw_sp_port *mlxsw_sp_port,
					u16 offset, u16 size, void *data,
					unsigned int *p_read_size)
{
	struct mlxsw_sp *mlxsw_sp = mlxsw_sp_port->mlxsw_sp;
	char eeprom_tmp[MLXSW_SP_REG_MCIA_EEPROM_SIZE];
	char mcia_pl[MLXSW_REG_MCIA_LEN];
	u16 i2c_addr;
	int status;
	int err;

	size = min_t(u16, size, MLXSW_SP_REG_MCIA_EEPROM_SIZE);

	if (offset < MLXSW_SP_EEPROM_PAGE_LENGTH &&
	    offset + size > MLXSW_SP_EEPROM_PAGE_LENGTH)
		/* Cross pages read, read until offset 256 in low page */
		size = MLXSW_SP_EEPROM_PAGE_LENGTH - offset;

	i2c_addr = MLXSW_SP_I2C_ADDR_LOW;
	if (offset >= MLXSW_SP_EEPROM_PAGE_LENGTH) {
		i2c_addr = MLXSW_SP_I2C_ADDR_HIGH;
		offset -= MLXSW_SP_EEPROM_PAGE_LENGTH;
	}

	mlxsw_reg_mcia_pack(mcia_pl, mlxsw_sp_port->mapping.module,
			    0, 0, offset, size, i2c_addr);

	err = mlxsw_reg_query(mlxsw_sp->core, MLXSW_REG(mcia), mcia_pl);
	if (err)
		return err;

	status = mlxsw_reg_mcia_status_get(mcia_pl);
	if (status)
		return -EIO;

	mlxsw_reg_mcia_eeprom_memcpy_from(mcia_pl, eeprom_tmp);
	memcpy(data, eeprom_tmp, size);
	*p_read_size = size;

	return 0;
}

enum mlxsw_sp_eeprom_module_info_rev_id {
	MLXSW_SP_EEPROM_MODULE_INFO_REV_ID_UNSPC      = 0x00,
	MLXSW_SP_EEPROM_MODULE_INFO_REV_ID_8436       = 0x01,
	MLXSW_SP_EEPROM_MODULE_INFO_REV_ID_8636       = 0x03,
};

enum mlxsw_sp_eeprom_module_info_id {
	MLXSW_SP_EEPROM_MODULE_INFO_ID_SFP              = 0x03,
	MLXSW_SP_EEPROM_MODULE_INFO_ID_QSFP             = 0x0C,
	MLXSW_SP_EEPROM_MODULE_INFO_ID_QSFP_PLUS        = 0x0D,
	MLXSW_SP_EEPROM_MODULE_INFO_ID_QSFP28           = 0x11,
};

enum mlxsw_sp_eeprom_module_info {
	MLXSW_SP_EEPROM_MODULE_INFO_ID,
	MLXSW_SP_EEPROM_MODULE_INFO_REV_ID,
	MLXSW_SP_EEPROM_MODULE_INFO_SIZE,
};

static int mlxsw_sp_get_module_info(struct net_device *netdev,
				    struct ethtool_modinfo *modinfo)
{
	struct mlxsw_sp_port *mlxsw_sp_port = netdev_priv(netdev);
	u8 module_info[MLXSW_SP_EEPROM_MODULE_INFO_SIZE];
	u8 module_rev_id, module_id;
	unsigned int read_size;
	int err;

	err = mlxsw_sp_query_module_eeprom(mlxsw_sp_port, 0,
					   MLXSW_SP_EEPROM_MODULE_INFO_SIZE,
					   module_info, &read_size);
	if (err)
		return err;

	if (read_size < MLXSW_SP_EEPROM_MODULE_INFO_SIZE)
		return -EIO;

	module_rev_id = module_info[MLXSW_SP_EEPROM_MODULE_INFO_REV_ID];
	module_id = module_info[MLXSW_SP_EEPROM_MODULE_INFO_ID];

	switch (module_id) {
	case MLXSW_SP_EEPROM_MODULE_INFO_ID_QSFP:
		modinfo->type       = ETH_MODULE_SFF_8436;
		modinfo->eeprom_len = ETH_MODULE_SFF_8436_LEN;
		break;
	case MLXSW_SP_EEPROM_MODULE_INFO_ID_QSFP_PLUS:
	case MLXSW_SP_EEPROM_MODULE_INFO_ID_QSFP28:
		if (module_id  == MLXSW_SP_EEPROM_MODULE_INFO_ID_QSFP28 ||
		    module_rev_id >= MLXSW_SP_EEPROM_MODULE_INFO_REV_ID_8636) {
			modinfo->type       = ETH_MODULE_SFF_8636;
			modinfo->eeprom_len = ETH_MODULE_SFF_8636_LEN;
		} else {
			modinfo->type       = ETH_MODULE_SFF_8436;
			modinfo->eeprom_len = ETH_MODULE_SFF_8436_LEN;
		}
		break;
	case MLXSW_SP_EEPROM_MODULE_INFO_ID_SFP:
		modinfo->type       = ETH_MODULE_SFF_8472;
		modinfo->eeprom_len = ETH_MODULE_SFF_8472_LEN;
		break;
	default:
		return -EINVAL;
	}

	return 0;
}

static int mlxsw_sp_get_module_eeprom(struct net_device *netdev,
				      struct ethtool_eeprom *ee,
				      u8 *data)
{
	struct mlxsw_sp_port *mlxsw_sp_port = netdev_priv(netdev);
	int offset = ee->offset;
	unsigned int read_size;
	int i = 0;
	int err;

	if (!ee->len)
		return -EINVAL;

	memset(data, 0, ee->len);

	while (i < ee->len) {
		err = mlxsw_sp_query_module_eeprom(mlxsw_sp_port, offset,
						   ee->len - i, data + i,
						   &read_size);
		if (err) {
			netdev_err(mlxsw_sp_port->dev, "Eeprom query failed\n");
			return err;
		}

		i += read_size;
		offset += read_size;
	}

	return 0;
}

static const struct ethtool_ops mlxsw_sp_port_ethtool_ops = {
	.get_drvinfo		= mlxsw_sp_port_get_drvinfo,
	.get_link		= ethtool_op_get_link,
	.get_pauseparam		= mlxsw_sp_port_get_pauseparam,
	.set_pauseparam		= mlxsw_sp_port_set_pauseparam,
	.get_strings		= mlxsw_sp_port_get_strings,
	.set_phys_id		= mlxsw_sp_port_set_phys_id,
	.get_ethtool_stats	= mlxsw_sp_port_get_stats,
	.get_sset_count		= mlxsw_sp_port_get_sset_count,
	.get_link_ksettings	= mlxsw_sp_port_get_link_ksettings,
	.set_link_ksettings	= mlxsw_sp_port_set_link_ksettings,
	.flash_device		= mlxsw_sp_flash_device,
	.get_module_info	= mlxsw_sp_get_module_info,
	.get_module_eeprom	= mlxsw_sp_get_module_eeprom,
};

static int
mlxsw_sp_port_speed_by_width_set(struct mlxsw_sp_port *mlxsw_sp_port, u8 width)
{
	struct mlxsw_sp *mlxsw_sp = mlxsw_sp_port->mlxsw_sp;
	u32 upper_speed = MLXSW_SP_PORT_BASE_SPEED * width;
	char ptys_pl[MLXSW_REG_PTYS_LEN];
	u32 eth_proto_admin;

	eth_proto_admin = mlxsw_sp_to_ptys_upper_speed(upper_speed);
	mlxsw_reg_ptys_eth_pack(ptys_pl, mlxsw_sp_port->local_port,
				eth_proto_admin);
	return mlxsw_reg_write(mlxsw_sp->core, MLXSW_REG(ptys), ptys_pl);
}

int mlxsw_sp_port_ets_set(struct mlxsw_sp_port *mlxsw_sp_port,
			  enum mlxsw_reg_qeec_hr hr, u8 index, u8 next_index,
			  bool dwrr, u8 dwrr_weight)
{
	struct mlxsw_sp *mlxsw_sp = mlxsw_sp_port->mlxsw_sp;
	char qeec_pl[MLXSW_REG_QEEC_LEN];

	mlxsw_reg_qeec_pack(qeec_pl, mlxsw_sp_port->local_port, hr, index,
			    next_index);
	mlxsw_reg_qeec_de_set(qeec_pl, true);
	mlxsw_reg_qeec_dwrr_set(qeec_pl, dwrr);
	mlxsw_reg_qeec_dwrr_weight_set(qeec_pl, dwrr_weight);
	return mlxsw_reg_write(mlxsw_sp->core, MLXSW_REG(qeec), qeec_pl);
}

int mlxsw_sp_port_ets_maxrate_set(struct mlxsw_sp_port *mlxsw_sp_port,
				  enum mlxsw_reg_qeec_hr hr, u8 index,
				  u8 next_index, u32 maxrate)
{
	struct mlxsw_sp *mlxsw_sp = mlxsw_sp_port->mlxsw_sp;
	char qeec_pl[MLXSW_REG_QEEC_LEN];

	mlxsw_reg_qeec_pack(qeec_pl, mlxsw_sp_port->local_port, hr, index,
			    next_index);
	mlxsw_reg_qeec_mase_set(qeec_pl, true);
	mlxsw_reg_qeec_max_shaper_rate_set(qeec_pl, maxrate);
	return mlxsw_reg_write(mlxsw_sp->core, MLXSW_REG(qeec), qeec_pl);
}

int mlxsw_sp_port_prio_tc_set(struct mlxsw_sp_port *mlxsw_sp_port,
			      u8 switch_prio, u8 tclass)
{
	struct mlxsw_sp *mlxsw_sp = mlxsw_sp_port->mlxsw_sp;
	char qtct_pl[MLXSW_REG_QTCT_LEN];

	mlxsw_reg_qtct_pack(qtct_pl, mlxsw_sp_port->local_port, switch_prio,
			    tclass);
	return mlxsw_reg_write(mlxsw_sp->core, MLXSW_REG(qtct), qtct_pl);
}

static int mlxsw_sp_port_ets_init(struct mlxsw_sp_port *mlxsw_sp_port)
{
	int err, i;

	/* Setup the elements hierarcy, so that each TC is linked to
	 * one subgroup, which are all member in the same group.
	 */
	err = mlxsw_sp_port_ets_set(mlxsw_sp_port,
				    MLXSW_REG_QEEC_HIERARCY_GROUP, 0, 0, false,
				    0);
	if (err)
		return err;
	for (i = 0; i < IEEE_8021QAZ_MAX_TCS; i++) {
		err = mlxsw_sp_port_ets_set(mlxsw_sp_port,
					    MLXSW_REG_QEEC_HIERARCY_SUBGROUP, i,
					    0, false, 0);
		if (err)
			return err;
	}
	for (i = 0; i < IEEE_8021QAZ_MAX_TCS; i++) {
		err = mlxsw_sp_port_ets_set(mlxsw_sp_port,
					    MLXSW_REG_QEEC_HIERARCY_TC, i, i,
					    false, 0);
		if (err)
			return err;
	}

	/* Make sure the max shaper is disabled in all hierarcies that
	 * support it.
	 */
	err = mlxsw_sp_port_ets_maxrate_set(mlxsw_sp_port,
					    MLXSW_REG_QEEC_HIERARCY_PORT, 0, 0,
					    MLXSW_REG_QEEC_MAS_DIS);
	if (err)
		return err;
	for (i = 0; i < IEEE_8021QAZ_MAX_TCS; i++) {
		err = mlxsw_sp_port_ets_maxrate_set(mlxsw_sp_port,
						    MLXSW_REG_QEEC_HIERARCY_SUBGROUP,
						    i, 0,
						    MLXSW_REG_QEEC_MAS_DIS);
		if (err)
			return err;
	}
	for (i = 0; i < IEEE_8021QAZ_MAX_TCS; i++) {
		err = mlxsw_sp_port_ets_maxrate_set(mlxsw_sp_port,
						    MLXSW_REG_QEEC_HIERARCY_TC,
						    i, i,
						    MLXSW_REG_QEEC_MAS_DIS);
		if (err)
			return err;
	}

	/* Map all priorities to traffic class 0. */
	for (i = 0; i < IEEE_8021QAZ_MAX_TCS; i++) {
		err = mlxsw_sp_port_prio_tc_set(mlxsw_sp_port, i, 0);
		if (err)
			return err;
	}

	return 0;
}

static int mlxsw_sp_port_create(struct mlxsw_sp *mlxsw_sp, u8 local_port,
				bool split, u8 module, u8 width, u8 lane)
{
	struct mlxsw_sp_port_vlan *mlxsw_sp_port_vlan;
	struct mlxsw_sp_port *mlxsw_sp_port;
	struct net_device *dev;
	int err;

	err = mlxsw_core_port_init(mlxsw_sp->core, local_port);
	if (err) {
		dev_err(mlxsw_sp->bus_info->dev, "Port %d: Failed to init core port\n",
			local_port);
		return err;
	}

	dev = alloc_etherdev(sizeof(struct mlxsw_sp_port));
	if (!dev) {
		err = -ENOMEM;
		goto err_alloc_etherdev;
	}
	SET_NETDEV_DEV(dev, mlxsw_sp->bus_info->dev);
	mlxsw_sp_port = netdev_priv(dev);
	mlxsw_sp_port->dev = dev;
	mlxsw_sp_port->mlxsw_sp = mlxsw_sp;
	mlxsw_sp_port->local_port = local_port;
	mlxsw_sp_port->pvid = 1;
	mlxsw_sp_port->split = split;
	mlxsw_sp_port->mapping.module = module;
	mlxsw_sp_port->mapping.width = width;
	mlxsw_sp_port->mapping.lane = lane;
	mlxsw_sp_port->link.autoneg = 1;
	INIT_LIST_HEAD(&mlxsw_sp_port->vlans_list);
	INIT_LIST_HEAD(&mlxsw_sp_port->mall_tc_list);

	mlxsw_sp_port->pcpu_stats =
		netdev_alloc_pcpu_stats(struct mlxsw_sp_port_pcpu_stats);
	if (!mlxsw_sp_port->pcpu_stats) {
		err = -ENOMEM;
		goto err_alloc_stats;
	}

	mlxsw_sp_port->sample = kzalloc(sizeof(*mlxsw_sp_port->sample),
					GFP_KERNEL);
	if (!mlxsw_sp_port->sample) {
		err = -ENOMEM;
		goto err_alloc_sample;
	}

	mlxsw_sp_port->hw_stats.cache =
		kzalloc(sizeof(*mlxsw_sp_port->hw_stats.cache), GFP_KERNEL);

	if (!mlxsw_sp_port->hw_stats.cache) {
		err = -ENOMEM;
		goto err_alloc_hw_stats;
	}
	INIT_DELAYED_WORK(&mlxsw_sp_port->hw_stats.update_dw,
			  &update_stats_cache);

	dev->netdev_ops = &mlxsw_sp_port_netdev_ops;
	dev->ethtool_ops = &mlxsw_sp_port_ethtool_ops;

	err = mlxsw_sp_port_module_map(mlxsw_sp_port, module, width, lane);
	if (err) {
		dev_err(mlxsw_sp->bus_info->dev, "Port %d: Failed to map module\n",
			mlxsw_sp_port->local_port);
		goto err_port_module_map;
	}

	err = mlxsw_sp_port_swid_set(mlxsw_sp_port, 0);
	if (err) {
		dev_err(mlxsw_sp->bus_info->dev, "Port %d: Failed to set SWID\n",
			mlxsw_sp_port->local_port);
		goto err_port_swid_set;
	}

	err = mlxsw_sp_port_dev_addr_init(mlxsw_sp_port);
	if (err) {
		dev_err(mlxsw_sp->bus_info->dev, "Port %d: Unable to init port mac address\n",
			mlxsw_sp_port->local_port);
		goto err_dev_addr_init;
	}

	netif_carrier_off(dev);

	dev->features |= NETIF_F_NETNS_LOCAL | NETIF_F_LLTX | NETIF_F_SG |
			 NETIF_F_HW_VLAN_CTAG_FILTER | NETIF_F_HW_TC;
	dev->hw_features |= NETIF_F_HW_TC;

	dev->min_mtu = 0;
	dev->max_mtu = ETH_MAX_MTU;

	/* Each packet needs to have a Tx header (metadata) on top all other
	 * headers.
	 */
	dev->needed_headroom = MLXSW_TXHDR_LEN;

	err = mlxsw_sp_port_system_port_mapping_set(mlxsw_sp_port);
	if (err) {
		dev_err(mlxsw_sp->bus_info->dev, "Port %d: Failed to set system port mapping\n",
			mlxsw_sp_port->local_port);
		goto err_port_system_port_mapping_set;
	}

	err = mlxsw_sp_port_speed_by_width_set(mlxsw_sp_port, width);
	if (err) {
		dev_err(mlxsw_sp->bus_info->dev, "Port %d: Failed to enable speeds\n",
			mlxsw_sp_port->local_port);
		goto err_port_speed_by_width_set;
	}

	err = mlxsw_sp_port_mtu_set(mlxsw_sp_port, ETH_DATA_LEN);
	if (err) {
		dev_err(mlxsw_sp->bus_info->dev, "Port %d: Failed to set MTU\n",
			mlxsw_sp_port->local_port);
		goto err_port_mtu_set;
	}

	err = mlxsw_sp_port_admin_status_set(mlxsw_sp_port, false);
	if (err)
		goto err_port_admin_status_set;

	err = mlxsw_sp_port_buffers_init(mlxsw_sp_port);
	if (err) {
		dev_err(mlxsw_sp->bus_info->dev, "Port %d: Failed to initialize buffers\n",
			mlxsw_sp_port->local_port);
		goto err_port_buffers_init;
	}

	err = mlxsw_sp_port_ets_init(mlxsw_sp_port);
	if (err) {
		dev_err(mlxsw_sp->bus_info->dev, "Port %d: Failed to initialize ETS\n",
			mlxsw_sp_port->local_port);
		goto err_port_ets_init;
	}

	/* ETS and buffers must be initialized before DCB. */
	err = mlxsw_sp_port_dcb_init(mlxsw_sp_port);
	if (err) {
		dev_err(mlxsw_sp->bus_info->dev, "Port %d: Failed to initialize DCB\n",
			mlxsw_sp_port->local_port);
		goto err_port_dcb_init;
	}

	err = mlxsw_sp_port_fids_init(mlxsw_sp_port);
	if (err) {
		dev_err(mlxsw_sp->bus_info->dev, "Port %d: Failed to initialize FIDs\n",
			mlxsw_sp_port->local_port);
		goto err_port_fids_init;
	}

	mlxsw_sp_port_vlan = mlxsw_sp_port_vlan_get(mlxsw_sp_port, 1);
	if (IS_ERR(mlxsw_sp_port_vlan)) {
		dev_err(mlxsw_sp->bus_info->dev, "Port %d: Failed to create VID 1\n",
			mlxsw_sp_port->local_port);
		goto err_port_vlan_get;
	}

	mlxsw_sp_port_switchdev_init(mlxsw_sp_port);
	mlxsw_sp->ports[local_port] = mlxsw_sp_port;
	err = register_netdev(dev);
	if (err) {
		dev_err(mlxsw_sp->bus_info->dev, "Port %d: Failed to register netdev\n",
			mlxsw_sp_port->local_port);
		goto err_register_netdev;
	}

	mlxsw_core_port_eth_set(mlxsw_sp->core, mlxsw_sp_port->local_port,
				mlxsw_sp_port, dev, mlxsw_sp_port->split,
				module);
	mlxsw_core_schedule_dw(&mlxsw_sp_port->hw_stats.update_dw, 0);
	return 0;

err_register_netdev:
	mlxsw_sp->ports[local_port] = NULL;
	mlxsw_sp_port_switchdev_fini(mlxsw_sp_port);
	mlxsw_sp_port_vlan_put(mlxsw_sp_port_vlan);
err_port_vlan_get:
	mlxsw_sp_port_fids_fini(mlxsw_sp_port);
err_port_fids_init:
	mlxsw_sp_port_dcb_fini(mlxsw_sp_port);
err_port_dcb_init:
err_port_ets_init:
err_port_buffers_init:
err_port_admin_status_set:
err_port_mtu_set:
err_port_speed_by_width_set:
err_port_system_port_mapping_set:
err_dev_addr_init:
	mlxsw_sp_port_swid_set(mlxsw_sp_port, MLXSW_PORT_SWID_DISABLED_PORT);
err_port_swid_set:
	mlxsw_sp_port_module_unmap(mlxsw_sp_port);
err_port_module_map:
	kfree(mlxsw_sp_port->hw_stats.cache);
err_alloc_hw_stats:
	kfree(mlxsw_sp_port->sample);
err_alloc_sample:
	free_percpu(mlxsw_sp_port->pcpu_stats);
err_alloc_stats:
	free_netdev(dev);
err_alloc_etherdev:
	mlxsw_core_port_fini(mlxsw_sp->core, local_port);
	return err;
}

static void mlxsw_sp_port_remove(struct mlxsw_sp *mlxsw_sp, u8 local_port)
{
	struct mlxsw_sp_port *mlxsw_sp_port = mlxsw_sp->ports[local_port];

	cancel_delayed_work_sync(&mlxsw_sp_port->hw_stats.update_dw);
	mlxsw_core_port_clear(mlxsw_sp->core, local_port, mlxsw_sp);
	unregister_netdev(mlxsw_sp_port->dev); /* This calls ndo_stop */
	mlxsw_sp->ports[local_port] = NULL;
	mlxsw_sp_port_switchdev_fini(mlxsw_sp_port);
	mlxsw_sp_port_vlan_flush(mlxsw_sp_port);
	mlxsw_sp_port_fids_fini(mlxsw_sp_port);
	mlxsw_sp_port_dcb_fini(mlxsw_sp_port);
	mlxsw_sp_port_swid_set(mlxsw_sp_port, MLXSW_PORT_SWID_DISABLED_PORT);
	mlxsw_sp_port_module_unmap(mlxsw_sp_port);
	kfree(mlxsw_sp_port->hw_stats.cache);
	kfree(mlxsw_sp_port->sample);
	free_percpu(mlxsw_sp_port->pcpu_stats);
	WARN_ON_ONCE(!list_empty(&mlxsw_sp_port->vlans_list));
	free_netdev(mlxsw_sp_port->dev);
	mlxsw_core_port_fini(mlxsw_sp->core, local_port);
}

static bool mlxsw_sp_port_created(struct mlxsw_sp *mlxsw_sp, u8 local_port)
{
	return mlxsw_sp->ports[local_port] != NULL;
}

static void mlxsw_sp_ports_remove(struct mlxsw_sp *mlxsw_sp)
{
	int i;

	for (i = 1; i < mlxsw_core_max_ports(mlxsw_sp->core); i++)
		if (mlxsw_sp_port_created(mlxsw_sp, i))
			mlxsw_sp_port_remove(mlxsw_sp, i);
	kfree(mlxsw_sp->port_to_module);
	kfree(mlxsw_sp->ports);
}

static int mlxsw_sp_ports_create(struct mlxsw_sp *mlxsw_sp)
{
	unsigned int max_ports = mlxsw_core_max_ports(mlxsw_sp->core);
	u8 module, width, lane;
	size_t alloc_size;
	int i;
	int err;

	alloc_size = sizeof(struct mlxsw_sp_port *) * max_ports;
	mlxsw_sp->ports = kzalloc(alloc_size, GFP_KERNEL);
	if (!mlxsw_sp->ports)
		return -ENOMEM;

	mlxsw_sp->port_to_module = kcalloc(max_ports, sizeof(u8), GFP_KERNEL);
	if (!mlxsw_sp->port_to_module) {
		err = -ENOMEM;
		goto err_port_to_module_alloc;
	}

	for (i = 1; i < max_ports; i++) {
		err = mlxsw_sp_port_module_info_get(mlxsw_sp, i, &module,
						    &width, &lane);
		if (err)
			goto err_port_module_info_get;
		if (!width)
			continue;
		mlxsw_sp->port_to_module[i] = module;
		err = mlxsw_sp_port_create(mlxsw_sp, i, false,
					   module, width, lane);
		if (err)
			goto err_port_create;
	}
	return 0;

err_port_create:
err_port_module_info_get:
	for (i--; i >= 1; i--)
		if (mlxsw_sp_port_created(mlxsw_sp, i))
			mlxsw_sp_port_remove(mlxsw_sp, i);
	kfree(mlxsw_sp->port_to_module);
err_port_to_module_alloc:
	kfree(mlxsw_sp->ports);
	return err;
}

static u8 mlxsw_sp_cluster_base_port_get(u8 local_port)
{
	u8 offset = (local_port - 1) % MLXSW_SP_PORTS_PER_CLUSTER_MAX;

	return local_port - offset;
}

static int mlxsw_sp_port_split_create(struct mlxsw_sp *mlxsw_sp, u8 base_port,
				      u8 module, unsigned int count)
{
	u8 width = MLXSW_PORT_MODULE_MAX_WIDTH / count;
	int err, i;

	for (i = 0; i < count; i++) {
		err = mlxsw_sp_port_create(mlxsw_sp, base_port + i, true,
					   module, width, i * width);
		if (err)
			goto err_port_create;
	}

	return 0;

err_port_create:
	for (i--; i >= 0; i--)
		if (mlxsw_sp_port_created(mlxsw_sp, base_port + i))
			mlxsw_sp_port_remove(mlxsw_sp, base_port + i);
	return err;
}

static void mlxsw_sp_port_unsplit_create(struct mlxsw_sp *mlxsw_sp,
					 u8 base_port, unsigned int count)
{
	u8 local_port, module, width = MLXSW_PORT_MODULE_MAX_WIDTH;
	int i;

	/* Split by four means we need to re-create two ports, otherwise
	 * only one.
	 */
	count = count / 2;

	for (i = 0; i < count; i++) {
		local_port = base_port + i * 2;
		module = mlxsw_sp->port_to_module[local_port];

		mlxsw_sp_port_create(mlxsw_sp, local_port, false, module,
				     width, 0);
	}
}

static int mlxsw_sp_port_split(struct mlxsw_core *mlxsw_core, u8 local_port,
			       unsigned int count)
{
	struct mlxsw_sp *mlxsw_sp = mlxsw_core_driver_priv(mlxsw_core);
	struct mlxsw_sp_port *mlxsw_sp_port;
	u8 module, cur_width, base_port;
	int i;
	int err;

	mlxsw_sp_port = mlxsw_sp->ports[local_port];
	if (!mlxsw_sp_port) {
		dev_err(mlxsw_sp->bus_info->dev, "Port number \"%d\" does not exist\n",
			local_port);
		return -EINVAL;
	}

	module = mlxsw_sp_port->mapping.module;
	cur_width = mlxsw_sp_port->mapping.width;

	if (count != 2 && count != 4) {
		netdev_err(mlxsw_sp_port->dev, "Port can only be split into 2 or 4 ports\n");
		return -EINVAL;
	}

	if (cur_width != MLXSW_PORT_MODULE_MAX_WIDTH) {
		netdev_err(mlxsw_sp_port->dev, "Port cannot be split further\n");
		return -EINVAL;
	}

	/* Make sure we have enough slave (even) ports for the split. */
	if (count == 2) {
		base_port = local_port;
		if (mlxsw_sp->ports[base_port + 1]) {
			netdev_err(mlxsw_sp_port->dev, "Invalid split configuration\n");
			return -EINVAL;
		}
	} else {
		base_port = mlxsw_sp_cluster_base_port_get(local_port);
		if (mlxsw_sp->ports[base_port + 1] ||
		    mlxsw_sp->ports[base_port + 3]) {
			netdev_err(mlxsw_sp_port->dev, "Invalid split configuration\n");
			return -EINVAL;
		}
	}

	for (i = 0; i < count; i++)
		if (mlxsw_sp_port_created(mlxsw_sp, base_port + i))
			mlxsw_sp_port_remove(mlxsw_sp, base_port + i);

	err = mlxsw_sp_port_split_create(mlxsw_sp, base_port, module, count);
	if (err) {
		dev_err(mlxsw_sp->bus_info->dev, "Failed to create split ports\n");
		goto err_port_split_create;
	}

	return 0;

err_port_split_create:
	mlxsw_sp_port_unsplit_create(mlxsw_sp, base_port, count);
	return err;
}

static int mlxsw_sp_port_unsplit(struct mlxsw_core *mlxsw_core, u8 local_port)
{
	struct mlxsw_sp *mlxsw_sp = mlxsw_core_driver_priv(mlxsw_core);
	struct mlxsw_sp_port *mlxsw_sp_port;
	u8 cur_width, base_port;
	unsigned int count;
	int i;

	mlxsw_sp_port = mlxsw_sp->ports[local_port];
	if (!mlxsw_sp_port) {
		dev_err(mlxsw_sp->bus_info->dev, "Port number \"%d\" does not exist\n",
			local_port);
		return -EINVAL;
	}

	if (!mlxsw_sp_port->split) {
		netdev_err(mlxsw_sp_port->dev, "Port wasn't split\n");
		return -EINVAL;
	}

	cur_width = mlxsw_sp_port->mapping.width;
	count = cur_width == 1 ? 4 : 2;

	base_port = mlxsw_sp_cluster_base_port_get(local_port);

	/* Determine which ports to remove. */
	if (count == 2 && local_port >= base_port + 2)
		base_port = base_port + 2;

	for (i = 0; i < count; i++)
		if (mlxsw_sp_port_created(mlxsw_sp, base_port + i))
			mlxsw_sp_port_remove(mlxsw_sp, base_port + i);

	mlxsw_sp_port_unsplit_create(mlxsw_sp, base_port, count);

	return 0;
}

static void mlxsw_sp_pude_event_func(const struct mlxsw_reg_info *reg,
				     char *pude_pl, void *priv)
{
	struct mlxsw_sp *mlxsw_sp = priv;
	struct mlxsw_sp_port *mlxsw_sp_port;
	enum mlxsw_reg_pude_oper_status status;
	u8 local_port;

	local_port = mlxsw_reg_pude_local_port_get(pude_pl);
	mlxsw_sp_port = mlxsw_sp->ports[local_port];
	if (!mlxsw_sp_port)
		return;

	status = mlxsw_reg_pude_oper_status_get(pude_pl);
	if (status == MLXSW_PORT_OPER_STATUS_UP) {
		netdev_info(mlxsw_sp_port->dev, "link up\n");
		netif_carrier_on(mlxsw_sp_port->dev);
	} else {
		netdev_info(mlxsw_sp_port->dev, "link down\n");
		netif_carrier_off(mlxsw_sp_port->dev);
	}
}

static void mlxsw_sp_rx_listener_no_mark_func(struct sk_buff *skb,
					      u8 local_port, void *priv)
{
	struct mlxsw_sp *mlxsw_sp = priv;
	struct mlxsw_sp_port *mlxsw_sp_port = mlxsw_sp->ports[local_port];
	struct mlxsw_sp_port_pcpu_stats *pcpu_stats;

	if (unlikely(!mlxsw_sp_port)) {
		dev_warn_ratelimited(mlxsw_sp->bus_info->dev, "Port %d: skb received for non-existent port\n",
				     local_port);
		return;
	}

	skb->dev = mlxsw_sp_port->dev;

	pcpu_stats = this_cpu_ptr(mlxsw_sp_port->pcpu_stats);
	u64_stats_update_begin(&pcpu_stats->syncp);
	pcpu_stats->rx_packets++;
	pcpu_stats->rx_bytes += skb->len;
	u64_stats_update_end(&pcpu_stats->syncp);

	skb->protocol = eth_type_trans(skb, skb->dev);
	netif_receive_skb(skb);
}

static void mlxsw_sp_rx_listener_mark_func(struct sk_buff *skb, u8 local_port,
					   void *priv)
{
	skb->offload_fwd_mark = 1;
	return mlxsw_sp_rx_listener_no_mark_func(skb, local_port, priv);
}

static void mlxsw_sp_rx_listener_sample_func(struct sk_buff *skb, u8 local_port,
					     void *priv)
{
	struct mlxsw_sp *mlxsw_sp = priv;
	struct mlxsw_sp_port *mlxsw_sp_port = mlxsw_sp->ports[local_port];
	struct psample_group *psample_group;
	u32 size;

	if (unlikely(!mlxsw_sp_port)) {
		dev_warn_ratelimited(mlxsw_sp->bus_info->dev, "Port %d: sample skb received for non-existent port\n",
				     local_port);
		goto out;
	}
	if (unlikely(!mlxsw_sp_port->sample)) {
		dev_warn_ratelimited(mlxsw_sp->bus_info->dev, "Port %d: sample skb received on unsupported port\n",
				     local_port);
		goto out;
	}

	size = mlxsw_sp_port->sample->truncate ?
		  mlxsw_sp_port->sample->trunc_size : skb->len;

	rcu_read_lock();
	psample_group = rcu_dereference(mlxsw_sp_port->sample->psample_group);
	if (!psample_group)
		goto out_unlock;
	psample_sample_packet(psample_group, skb, size,
			      mlxsw_sp_port->dev->ifindex, 0,
			      mlxsw_sp_port->sample->rate);
out_unlock:
	rcu_read_unlock();
out:
	consume_skb(skb);
}

#define MLXSW_SP_RXL_NO_MARK(_trap_id, _action, _trap_group, _is_ctrl)	\
	MLXSW_RXL(mlxsw_sp_rx_listener_no_mark_func, _trap_id, _action,	\
		  _is_ctrl, SP_##_trap_group, DISCARD)

#define MLXSW_SP_RXL_MARK(_trap_id, _action, _trap_group, _is_ctrl)	\
	MLXSW_RXL(mlxsw_sp_rx_listener_mark_func, _trap_id, _action,	\
		_is_ctrl, SP_##_trap_group, DISCARD)

#define MLXSW_SP_EVENTL(_func, _trap_id)		\
	MLXSW_EVENTL(_func, _trap_id, SP_EVENT)

static const struct mlxsw_listener mlxsw_sp_listener[] = {
	/* Events */
	MLXSW_SP_EVENTL(mlxsw_sp_pude_event_func, PUDE),
	/* L2 traps */
	MLXSW_SP_RXL_NO_MARK(STP, TRAP_TO_CPU, STP, true),
	MLXSW_SP_RXL_NO_MARK(LACP, TRAP_TO_CPU, LACP, true),
	MLXSW_SP_RXL_NO_MARK(LLDP, TRAP_TO_CPU, LLDP, true),
	MLXSW_SP_RXL_MARK(DHCP, MIRROR_TO_CPU, DHCP, false),
	MLXSW_SP_RXL_MARK(IGMP_QUERY, MIRROR_TO_CPU, IGMP, false),
	MLXSW_SP_RXL_NO_MARK(IGMP_V1_REPORT, TRAP_TO_CPU, IGMP, false),
	MLXSW_SP_RXL_NO_MARK(IGMP_V2_REPORT, TRAP_TO_CPU, IGMP, false),
	MLXSW_SP_RXL_NO_MARK(IGMP_V2_LEAVE, TRAP_TO_CPU, IGMP, false),
	MLXSW_SP_RXL_NO_MARK(IGMP_V3_REPORT, TRAP_TO_CPU, IGMP, false),
	MLXSW_SP_RXL_MARK(ARPBC, MIRROR_TO_CPU, ARP, false),
	MLXSW_SP_RXL_MARK(ARPUC, MIRROR_TO_CPU, ARP, false),
	MLXSW_SP_RXL_NO_MARK(FID_MISS, TRAP_TO_CPU, IP2ME, false),
	MLXSW_SP_RXL_MARK(IPV6_MLDV12_LISTENER_QUERY, MIRROR_TO_CPU, IPV6_MLD,
			  false),
	MLXSW_SP_RXL_NO_MARK(IPV6_MLDV1_LISTENER_REPORT, TRAP_TO_CPU, IPV6_MLD,
			     false),
	MLXSW_SP_RXL_NO_MARK(IPV6_MLDV1_LISTENER_DONE, TRAP_TO_CPU, IPV6_MLD,
			     false),
	MLXSW_SP_RXL_NO_MARK(IPV6_MLDV2_LISTENER_REPORT, TRAP_TO_CPU, IPV6_MLD,
			     false),
	/* L3 traps */
	MLXSW_SP_RXL_MARK(MTUERROR, TRAP_TO_CPU, ROUTER_EXP, false),
	MLXSW_SP_RXL_MARK(TTLERROR, TRAP_TO_CPU, ROUTER_EXP, false),
	MLXSW_SP_RXL_MARK(LBERROR, TRAP_TO_CPU, ROUTER_EXP, false),
	MLXSW_SP_RXL_MARK(IP2ME, TRAP_TO_CPU, IP2ME, false),
	MLXSW_SP_RXL_MARK(IPV6_UNSPECIFIED_ADDRESS, TRAP_TO_CPU, ROUTER_EXP,
			  false),
	MLXSW_SP_RXL_MARK(IPV6_LINK_LOCAL_DEST, TRAP_TO_CPU, ROUTER_EXP, false),
	MLXSW_SP_RXL_MARK(IPV6_LINK_LOCAL_SRC, TRAP_TO_CPU, ROUTER_EXP, false),
	MLXSW_SP_RXL_MARK(IPV6_ALL_NODES_LINK, TRAP_TO_CPU, ROUTER_EXP, false),
	MLXSW_SP_RXL_MARK(IPV6_ALL_ROUTERS_LINK, TRAP_TO_CPU, ROUTER_EXP,
			  false),
	MLXSW_SP_RXL_MARK(IPV4_OSPF, TRAP_TO_CPU, OSPF, false),
	MLXSW_SP_RXL_MARK(IPV6_OSPF, TRAP_TO_CPU, OSPF, false),
	MLXSW_SP_RXL_MARK(IPV6_DHCP, TRAP_TO_CPU, DHCP, false),
	MLXSW_SP_RXL_MARK(RTR_INGRESS0, TRAP_TO_CPU, REMOTE_ROUTE, false),
	MLXSW_SP_RXL_MARK(IPV4_BGP, TRAP_TO_CPU, BGP, false),
	MLXSW_SP_RXL_MARK(IPV6_BGP, TRAP_TO_CPU, BGP, false),
	MLXSW_SP_RXL_MARK(L3_IPV6_ROUTER_SOLICITATION, TRAP_TO_CPU, IPV6_ND,
			  false),
	MLXSW_SP_RXL_MARK(L3_IPV6_ROUTER_ADVERTISMENT, TRAP_TO_CPU, IPV6_ND,
			  false),
	MLXSW_SP_RXL_MARK(L3_IPV6_NEIGHBOR_SOLICITATION, TRAP_TO_CPU, IPV6_ND,
			  false),
	MLXSW_SP_RXL_MARK(L3_IPV6_NEIGHBOR_ADVERTISMENT, TRAP_TO_CPU, IPV6_ND,
			  false),
	MLXSW_SP_RXL_MARK(L3_IPV6_REDIRECTION, TRAP_TO_CPU, IPV6_ND, false),
	MLXSW_SP_RXL_MARK(IPV6_MC_LINK_LOCAL_DEST, TRAP_TO_CPU, ROUTER_EXP,
			  false),
	MLXSW_SP_RXL_MARK(HOST_MISS_IPV4, TRAP_TO_CPU, HOST_MISS, false),
	MLXSW_SP_RXL_MARK(HOST_MISS_IPV6, TRAP_TO_CPU, HOST_MISS, false),
	MLXSW_SP_RXL_MARK(ROUTER_ALERT_IPV4, TRAP_TO_CPU, ROUTER_EXP, false),
	MLXSW_SP_RXL_MARK(ROUTER_ALERT_IPV6, TRAP_TO_CPU, ROUTER_EXP, false),
	MLXSW_SP_RXL_MARK(IPIP_DECAP_ERROR, TRAP_TO_CPU, ROUTER_EXP, false),
	/* PKT Sample trap */
	MLXSW_RXL(mlxsw_sp_rx_listener_sample_func, PKT_SAMPLE, MIRROR_TO_CPU,
		  false, SP_IP2ME, DISCARD),
	/* ACL trap */
	MLXSW_SP_RXL_NO_MARK(ACL0, TRAP_TO_CPU, IP2ME, false),
};

static int mlxsw_sp_cpu_policers_set(struct mlxsw_core *mlxsw_core)
{
	char qpcr_pl[MLXSW_REG_QPCR_LEN];
	enum mlxsw_reg_qpcr_ir_units ir_units;
	int max_cpu_policers;
	bool is_bytes;
	u8 burst_size;
	u32 rate;
	int i, err;

	if (!MLXSW_CORE_RES_VALID(mlxsw_core, MAX_CPU_POLICERS))
		return -EIO;

	max_cpu_policers = MLXSW_CORE_RES_GET(mlxsw_core, MAX_CPU_POLICERS);

	ir_units = MLXSW_REG_QPCR_IR_UNITS_M;
	for (i = 0; i < max_cpu_policers; i++) {
		is_bytes = false;
		switch (i) {
		case MLXSW_REG_HTGT_TRAP_GROUP_SP_STP:
		case MLXSW_REG_HTGT_TRAP_GROUP_SP_LACP:
		case MLXSW_REG_HTGT_TRAP_GROUP_SP_LLDP:
		case MLXSW_REG_HTGT_TRAP_GROUP_SP_OSPF:
			rate = 128;
			burst_size = 7;
			break;
		case MLXSW_REG_HTGT_TRAP_GROUP_SP_IGMP:
		case MLXSW_REG_HTGT_TRAP_GROUP_SP_IPV6_MLD:
			rate = 16 * 1024;
			burst_size = 10;
			break;
		case MLXSW_REG_HTGT_TRAP_GROUP_SP_BGP:
		case MLXSW_REG_HTGT_TRAP_GROUP_SP_ARP:
		case MLXSW_REG_HTGT_TRAP_GROUP_SP_DHCP:
		case MLXSW_REG_HTGT_TRAP_GROUP_SP_HOST_MISS:
		case MLXSW_REG_HTGT_TRAP_GROUP_SP_ROUTER_EXP:
		case MLXSW_REG_HTGT_TRAP_GROUP_SP_REMOTE_ROUTE:
		case MLXSW_REG_HTGT_TRAP_GROUP_SP_IPV6_ND:
			rate = 1024;
			burst_size = 7;
			break;
		case MLXSW_REG_HTGT_TRAP_GROUP_SP_IP2ME:
			is_bytes = true;
			rate = 4 * 1024;
			burst_size = 4;
			break;
		default:
			continue;
		}

		mlxsw_reg_qpcr_pack(qpcr_pl, i, ir_units, is_bytes, rate,
				    burst_size);
		err = mlxsw_reg_write(mlxsw_core, MLXSW_REG(qpcr), qpcr_pl);
		if (err)
			return err;
	}

	return 0;
}

static int mlxsw_sp_trap_groups_set(struct mlxsw_core *mlxsw_core)
{
	char htgt_pl[MLXSW_REG_HTGT_LEN];
	enum mlxsw_reg_htgt_trap_group i;
	int max_cpu_policers;
	int max_trap_groups;
	u8 priority, tc;
	u16 policer_id;
	int err;

	if (!MLXSW_CORE_RES_VALID(mlxsw_core, MAX_TRAP_GROUPS))
		return -EIO;

	max_trap_groups = MLXSW_CORE_RES_GET(mlxsw_core, MAX_TRAP_GROUPS);
	max_cpu_policers = MLXSW_CORE_RES_GET(mlxsw_core, MAX_CPU_POLICERS);

	for (i = 0; i < max_trap_groups; i++) {
		policer_id = i;
		switch (i) {
		case MLXSW_REG_HTGT_TRAP_GROUP_SP_STP:
		case MLXSW_REG_HTGT_TRAP_GROUP_SP_LACP:
		case MLXSW_REG_HTGT_TRAP_GROUP_SP_LLDP:
		case MLXSW_REG_HTGT_TRAP_GROUP_SP_OSPF:
			priority = 5;
			tc = 5;
			break;
		case MLXSW_REG_HTGT_TRAP_GROUP_SP_BGP:
		case MLXSW_REG_HTGT_TRAP_GROUP_SP_DHCP:
			priority = 4;
			tc = 4;
			break;
		case MLXSW_REG_HTGT_TRAP_GROUP_SP_IGMP:
		case MLXSW_REG_HTGT_TRAP_GROUP_SP_IP2ME:
		case MLXSW_REG_HTGT_TRAP_GROUP_SP_IPV6_MLD:
			priority = 3;
			tc = 3;
			break;
		case MLXSW_REG_HTGT_TRAP_GROUP_SP_ARP:
		case MLXSW_REG_HTGT_TRAP_GROUP_SP_IPV6_ND:
			priority = 2;
			tc = 2;
			break;
		case MLXSW_REG_HTGT_TRAP_GROUP_SP_HOST_MISS:
		case MLXSW_REG_HTGT_TRAP_GROUP_SP_ROUTER_EXP:
		case MLXSW_REG_HTGT_TRAP_GROUP_SP_REMOTE_ROUTE:
			priority = 1;
			tc = 1;
			break;
		case MLXSW_REG_HTGT_TRAP_GROUP_SP_EVENT:
			priority = MLXSW_REG_HTGT_DEFAULT_PRIORITY;
			tc = MLXSW_REG_HTGT_DEFAULT_TC;
			policer_id = MLXSW_REG_HTGT_INVALID_POLICER;
			break;
		default:
			continue;
		}

		if (max_cpu_policers <= policer_id &&
		    policer_id != MLXSW_REG_HTGT_INVALID_POLICER)
			return -EIO;

		mlxsw_reg_htgt_pack(htgt_pl, i, policer_id, priority, tc);
		err = mlxsw_reg_write(mlxsw_core, MLXSW_REG(htgt), htgt_pl);
		if (err)
			return err;
	}

	return 0;
}

static int mlxsw_sp_traps_init(struct mlxsw_sp *mlxsw_sp)
{
	int i;
	int err;

	err = mlxsw_sp_cpu_policers_set(mlxsw_sp->core);
	if (err)
		return err;

	err = mlxsw_sp_trap_groups_set(mlxsw_sp->core);
	if (err)
		return err;

	for (i = 0; i < ARRAY_SIZE(mlxsw_sp_listener); i++) {
		err = mlxsw_core_trap_register(mlxsw_sp->core,
					       &mlxsw_sp_listener[i],
					       mlxsw_sp);
		if (err)
			goto err_listener_register;

	}
	return 0;

err_listener_register:
	for (i--; i >= 0; i--) {
		mlxsw_core_trap_unregister(mlxsw_sp->core,
					   &mlxsw_sp_listener[i],
					   mlxsw_sp);
	}
	return err;
}

static void mlxsw_sp_traps_fini(struct mlxsw_sp *mlxsw_sp)
{
	int i;

	for (i = 0; i < ARRAY_SIZE(mlxsw_sp_listener); i++) {
		mlxsw_core_trap_unregister(mlxsw_sp->core,
					   &mlxsw_sp_listener[i],
					   mlxsw_sp);
	}
}

static int mlxsw_sp_lag_init(struct mlxsw_sp *mlxsw_sp)
{
	char slcr_pl[MLXSW_REG_SLCR_LEN];
	int err;

	mlxsw_reg_slcr_pack(slcr_pl, MLXSW_REG_SLCR_LAG_HASH_SMAC |
				     MLXSW_REG_SLCR_LAG_HASH_DMAC |
				     MLXSW_REG_SLCR_LAG_HASH_ETHERTYPE |
				     MLXSW_REG_SLCR_LAG_HASH_VLANID |
				     MLXSW_REG_SLCR_LAG_HASH_SIP |
				     MLXSW_REG_SLCR_LAG_HASH_DIP |
				     MLXSW_REG_SLCR_LAG_HASH_SPORT |
				     MLXSW_REG_SLCR_LAG_HASH_DPORT |
				     MLXSW_REG_SLCR_LAG_HASH_IPPROTO);
	err = mlxsw_reg_write(mlxsw_sp->core, MLXSW_REG(slcr), slcr_pl);
	if (err)
		return err;

	if (!MLXSW_CORE_RES_VALID(mlxsw_sp->core, MAX_LAG) ||
	    !MLXSW_CORE_RES_VALID(mlxsw_sp->core, MAX_LAG_MEMBERS))
		return -EIO;

	mlxsw_sp->lags = kcalloc(MLXSW_CORE_RES_GET(mlxsw_sp->core, MAX_LAG),
				 sizeof(struct mlxsw_sp_upper),
				 GFP_KERNEL);
	if (!mlxsw_sp->lags)
		return -ENOMEM;

	return 0;
}

static void mlxsw_sp_lag_fini(struct mlxsw_sp *mlxsw_sp)
{
	kfree(mlxsw_sp->lags);
}

static int mlxsw_sp_basic_trap_groups_set(struct mlxsw_core *mlxsw_core)
{
	char htgt_pl[MLXSW_REG_HTGT_LEN];

	mlxsw_reg_htgt_pack(htgt_pl, MLXSW_REG_HTGT_TRAP_GROUP_EMAD,
			    MLXSW_REG_HTGT_INVALID_POLICER,
			    MLXSW_REG_HTGT_DEFAULT_PRIORITY,
			    MLXSW_REG_HTGT_DEFAULT_TC);
	return mlxsw_reg_write(mlxsw_core, MLXSW_REG(htgt), htgt_pl);
}

static int mlxsw_sp_init(struct mlxsw_core *mlxsw_core,
			 const struct mlxsw_bus_info *mlxsw_bus_info)
{
	struct mlxsw_sp *mlxsw_sp = mlxsw_core_driver_priv(mlxsw_core);
	int err;

	mlxsw_sp->core = mlxsw_core;
	mlxsw_sp->bus_info = mlxsw_bus_info;

	err = mlxsw_sp_fw_rev_validate(mlxsw_sp);
	if (err) {
		dev_err(mlxsw_sp->bus_info->dev, "Could not upgrade firmware\n");
		return err;
	}

	err = mlxsw_sp_base_mac_get(mlxsw_sp);
	if (err) {
		dev_err(mlxsw_sp->bus_info->dev, "Failed to get base mac\n");
		return err;
	}

	err = mlxsw_sp_fids_init(mlxsw_sp);
	if (err) {
		dev_err(mlxsw_sp->bus_info->dev, "Failed to initialize FIDs\n");
		return err;
	}

	err = mlxsw_sp_traps_init(mlxsw_sp);
	if (err) {
		dev_err(mlxsw_sp->bus_info->dev, "Failed to set traps\n");
		goto err_traps_init;
	}

	err = mlxsw_sp_buffers_init(mlxsw_sp);
	if (err) {
		dev_err(mlxsw_sp->bus_info->dev, "Failed to initialize buffers\n");
		goto err_buffers_init;
	}

	err = mlxsw_sp_lag_init(mlxsw_sp);
	if (err) {
		dev_err(mlxsw_sp->bus_info->dev, "Failed to initialize LAG\n");
		goto err_lag_init;
	}

	err = mlxsw_sp_switchdev_init(mlxsw_sp);
	if (err) {
		dev_err(mlxsw_sp->bus_info->dev, "Failed to initialize switchdev\n");
		goto err_switchdev_init;
	}

	err = mlxsw_sp_router_init(mlxsw_sp);
	if (err) {
		dev_err(mlxsw_sp->bus_info->dev, "Failed to initialize router\n");
		goto err_router_init;
	}

	err = mlxsw_sp_span_init(mlxsw_sp);
	if (err) {
		dev_err(mlxsw_sp->bus_info->dev, "Failed to init span system\n");
		goto err_span_init;
	}

	err = mlxsw_sp_acl_init(mlxsw_sp);
	if (err) {
		dev_err(mlxsw_sp->bus_info->dev, "Failed to initialize ACL\n");
		goto err_acl_init;
	}

	err = mlxsw_sp_counter_pool_init(mlxsw_sp);
	if (err) {
		dev_err(mlxsw_sp->bus_info->dev, "Failed to init counter pool\n");
		goto err_counter_pool_init;
	}

	err = mlxsw_sp_dpipe_init(mlxsw_sp);
	if (err) {
		dev_err(mlxsw_sp->bus_info->dev, "Failed to init pipeline debug\n");
		goto err_dpipe_init;
	}

	err = mlxsw_sp_ports_create(mlxsw_sp);
	if (err) {
		dev_err(mlxsw_sp->bus_info->dev, "Failed to create ports\n");
		goto err_ports_create;
	}

	return 0;

err_ports_create:
	mlxsw_sp_dpipe_fini(mlxsw_sp);
err_dpipe_init:
	mlxsw_sp_counter_pool_fini(mlxsw_sp);
err_counter_pool_init:
	mlxsw_sp_acl_fini(mlxsw_sp);
err_acl_init:
	mlxsw_sp_span_fini(mlxsw_sp);
err_span_init:
	mlxsw_sp_router_fini(mlxsw_sp);
err_router_init:
	mlxsw_sp_switchdev_fini(mlxsw_sp);
err_switchdev_init:
	mlxsw_sp_lag_fini(mlxsw_sp);
err_lag_init:
	mlxsw_sp_buffers_fini(mlxsw_sp);
err_buffers_init:
	mlxsw_sp_traps_fini(mlxsw_sp);
err_traps_init:
	mlxsw_sp_fids_fini(mlxsw_sp);
	return err;
}

static void mlxsw_sp_fini(struct mlxsw_core *mlxsw_core)
{
	struct mlxsw_sp *mlxsw_sp = mlxsw_core_driver_priv(mlxsw_core);

	mlxsw_sp_ports_remove(mlxsw_sp);
	mlxsw_sp_dpipe_fini(mlxsw_sp);
	mlxsw_sp_counter_pool_fini(mlxsw_sp);
	mlxsw_sp_acl_fini(mlxsw_sp);
	mlxsw_sp_span_fini(mlxsw_sp);
	mlxsw_sp_router_fini(mlxsw_sp);
	mlxsw_sp_switchdev_fini(mlxsw_sp);
	mlxsw_sp_lag_fini(mlxsw_sp);
	mlxsw_sp_buffers_fini(mlxsw_sp);
	mlxsw_sp_traps_fini(mlxsw_sp);
	mlxsw_sp_fids_fini(mlxsw_sp);
}

static const struct mlxsw_config_profile mlxsw_sp_config_profile = {
	.used_max_vepa_channels		= 1,
	.max_vepa_channels		= 0,
	.used_max_mid			= 1,
	.max_mid			= MLXSW_SP_MID_MAX,
	.used_max_pgt			= 1,
	.max_pgt			= 0,
	.used_flood_tables		= 1,
	.used_flood_mode		= 1,
	.flood_mode			= 3,
	.max_fid_offset_flood_tables	= 3,
	.fid_offset_flood_table_size	= VLAN_N_VID - 1,
	.max_fid_flood_tables		= 3,
	.fid_flood_table_size		= MLXSW_SP_FID_8021D_MAX,
	.used_max_ib_mc			= 1,
	.max_ib_mc			= 0,
	.used_max_pkey			= 1,
	.max_pkey			= 0,
	.used_kvd_split_data		= 1,
	.kvd_hash_granularity		= MLXSW_SP_KVD_GRANULARITY,
	.kvd_hash_single_parts		= 2,
	.kvd_hash_double_parts		= 1,
	.kvd_linear_size		= MLXSW_SP_KVD_LINEAR_SIZE,
	.swid_config			= {
		{
			.used_type	= 1,
			.type		= MLXSW_PORT_SWID_TYPE_ETH,
		}
	},
	.resource_query_enable		= 1,
};

static struct mlxsw_driver mlxsw_sp_driver = {
	.kind				= mlxsw_sp_driver_name,
	.priv_size			= sizeof(struct mlxsw_sp),
	.init				= mlxsw_sp_init,
	.fini				= mlxsw_sp_fini,
	.basic_trap_groups_set		= mlxsw_sp_basic_trap_groups_set,
	.port_split			= mlxsw_sp_port_split,
	.port_unsplit			= mlxsw_sp_port_unsplit,
	.sb_pool_get			= mlxsw_sp_sb_pool_get,
	.sb_pool_set			= mlxsw_sp_sb_pool_set,
	.sb_port_pool_get		= mlxsw_sp_sb_port_pool_get,
	.sb_port_pool_set		= mlxsw_sp_sb_port_pool_set,
	.sb_tc_pool_bind_get		= mlxsw_sp_sb_tc_pool_bind_get,
	.sb_tc_pool_bind_set		= mlxsw_sp_sb_tc_pool_bind_set,
	.sb_occ_snapshot		= mlxsw_sp_sb_occ_snapshot,
	.sb_occ_max_clear		= mlxsw_sp_sb_occ_max_clear,
	.sb_occ_port_pool_get		= mlxsw_sp_sb_occ_port_pool_get,
	.sb_occ_tc_port_bind_get	= mlxsw_sp_sb_occ_tc_port_bind_get,
	.txhdr_construct		= mlxsw_sp_txhdr_construct,
	.txhdr_len			= MLXSW_TXHDR_LEN,
	.profile			= &mlxsw_sp_config_profile,
};

bool mlxsw_sp_port_dev_check(const struct net_device *dev)
{
	return dev->netdev_ops == &mlxsw_sp_port_netdev_ops;
}

static int mlxsw_sp_lower_dev_walk(struct net_device *lower_dev, void *data)
{
	struct mlxsw_sp_port **p_mlxsw_sp_port = data;
	int ret = 0;

	if (mlxsw_sp_port_dev_check(lower_dev)) {
		*p_mlxsw_sp_port = netdev_priv(lower_dev);
		ret = 1;
	}

	return ret;
}

struct mlxsw_sp_port *mlxsw_sp_port_dev_lower_find(struct net_device *dev)
{
	struct mlxsw_sp_port *mlxsw_sp_port;

	if (mlxsw_sp_port_dev_check(dev))
		return netdev_priv(dev);

	mlxsw_sp_port = NULL;
	netdev_walk_all_lower_dev(dev, mlxsw_sp_lower_dev_walk, &mlxsw_sp_port);

	return mlxsw_sp_port;
}

struct mlxsw_sp *mlxsw_sp_lower_get(struct net_device *dev)
{
	struct mlxsw_sp_port *mlxsw_sp_port;

	mlxsw_sp_port = mlxsw_sp_port_dev_lower_find(dev);
	return mlxsw_sp_port ? mlxsw_sp_port->mlxsw_sp : NULL;
}

struct mlxsw_sp_port *mlxsw_sp_port_dev_lower_find_rcu(struct net_device *dev)
{
	struct mlxsw_sp_port *mlxsw_sp_port;

	if (mlxsw_sp_port_dev_check(dev))
		return netdev_priv(dev);

	mlxsw_sp_port = NULL;
	netdev_walk_all_lower_dev_rcu(dev, mlxsw_sp_lower_dev_walk,
				      &mlxsw_sp_port);

	return mlxsw_sp_port;
}

struct mlxsw_sp_port *mlxsw_sp_port_lower_dev_hold(struct net_device *dev)
{
	struct mlxsw_sp_port *mlxsw_sp_port;

	rcu_read_lock();
	mlxsw_sp_port = mlxsw_sp_port_dev_lower_find_rcu(dev);
	if (mlxsw_sp_port)
		dev_hold(mlxsw_sp_port->dev);
	rcu_read_unlock();
	return mlxsw_sp_port;
}

void mlxsw_sp_port_dev_put(struct mlxsw_sp_port *mlxsw_sp_port)
{
	dev_put(mlxsw_sp_port->dev);
}

static int mlxsw_sp_lag_create(struct mlxsw_sp *mlxsw_sp, u16 lag_id)
{
	char sldr_pl[MLXSW_REG_SLDR_LEN];

	mlxsw_reg_sldr_lag_create_pack(sldr_pl, lag_id);
	return mlxsw_reg_write(mlxsw_sp->core, MLXSW_REG(sldr), sldr_pl);
}

static int mlxsw_sp_lag_destroy(struct mlxsw_sp *mlxsw_sp, u16 lag_id)
{
	char sldr_pl[MLXSW_REG_SLDR_LEN];

	mlxsw_reg_sldr_lag_destroy_pack(sldr_pl, lag_id);
	return mlxsw_reg_write(mlxsw_sp->core, MLXSW_REG(sldr), sldr_pl);
}

static int mlxsw_sp_lag_col_port_add(struct mlxsw_sp_port *mlxsw_sp_port,
				     u16 lag_id, u8 port_index)
{
	struct mlxsw_sp *mlxsw_sp = mlxsw_sp_port->mlxsw_sp;
	char slcor_pl[MLXSW_REG_SLCOR_LEN];

	mlxsw_reg_slcor_port_add_pack(slcor_pl, mlxsw_sp_port->local_port,
				      lag_id, port_index);
	return mlxsw_reg_write(mlxsw_sp->core, MLXSW_REG(slcor), slcor_pl);
}

static int mlxsw_sp_lag_col_port_remove(struct mlxsw_sp_port *mlxsw_sp_port,
					u16 lag_id)
{
	struct mlxsw_sp *mlxsw_sp = mlxsw_sp_port->mlxsw_sp;
	char slcor_pl[MLXSW_REG_SLCOR_LEN];

	mlxsw_reg_slcor_port_remove_pack(slcor_pl, mlxsw_sp_port->local_port,
					 lag_id);
	return mlxsw_reg_write(mlxsw_sp->core, MLXSW_REG(slcor), slcor_pl);
}

static int mlxsw_sp_lag_col_port_enable(struct mlxsw_sp_port *mlxsw_sp_port,
					u16 lag_id)
{
	struct mlxsw_sp *mlxsw_sp = mlxsw_sp_port->mlxsw_sp;
	char slcor_pl[MLXSW_REG_SLCOR_LEN];

	mlxsw_reg_slcor_col_enable_pack(slcor_pl, mlxsw_sp_port->local_port,
					lag_id);
	return mlxsw_reg_write(mlxsw_sp->core, MLXSW_REG(slcor), slcor_pl);
}

static int mlxsw_sp_lag_col_port_disable(struct mlxsw_sp_port *mlxsw_sp_port,
					 u16 lag_id)
{
	struct mlxsw_sp *mlxsw_sp = mlxsw_sp_port->mlxsw_sp;
	char slcor_pl[MLXSW_REG_SLCOR_LEN];

	mlxsw_reg_slcor_col_disable_pack(slcor_pl, mlxsw_sp_port->local_port,
					 lag_id);
	return mlxsw_reg_write(mlxsw_sp->core, MLXSW_REG(slcor), slcor_pl);
}

static int mlxsw_sp_lag_index_get(struct mlxsw_sp *mlxsw_sp,
				  struct net_device *lag_dev,
				  u16 *p_lag_id)
{
	struct mlxsw_sp_upper *lag;
	int free_lag_id = -1;
	u64 max_lag;
	int i;

	max_lag = MLXSW_CORE_RES_GET(mlxsw_sp->core, MAX_LAG);
	for (i = 0; i < max_lag; i++) {
		lag = mlxsw_sp_lag_get(mlxsw_sp, i);
		if (lag->ref_count) {
			if (lag->dev == lag_dev) {
				*p_lag_id = i;
				return 0;
			}
		} else if (free_lag_id < 0) {
			free_lag_id = i;
		}
	}
	if (free_lag_id < 0)
		return -EBUSY;
	*p_lag_id = free_lag_id;
	return 0;
}

static bool
mlxsw_sp_master_lag_check(struct mlxsw_sp *mlxsw_sp,
			  struct net_device *lag_dev,
			  struct netdev_lag_upper_info *lag_upper_info)
{
	u16 lag_id;

	if (mlxsw_sp_lag_index_get(mlxsw_sp, lag_dev, &lag_id) != 0)
		return false;
	if (lag_upper_info->tx_type != NETDEV_LAG_TX_TYPE_HASH)
		return false;
	return true;
}

static int mlxsw_sp_port_lag_index_get(struct mlxsw_sp *mlxsw_sp,
				       u16 lag_id, u8 *p_port_index)
{
	u64 max_lag_members;
	int i;

	max_lag_members = MLXSW_CORE_RES_GET(mlxsw_sp->core,
					     MAX_LAG_MEMBERS);
	for (i = 0; i < max_lag_members; i++) {
		if (!mlxsw_sp_port_lagged_get(mlxsw_sp, lag_id, i)) {
			*p_port_index = i;
			return 0;
		}
	}
	return -EBUSY;
}

static int mlxsw_sp_port_lag_join(struct mlxsw_sp_port *mlxsw_sp_port,
				  struct net_device *lag_dev)
{
	struct mlxsw_sp *mlxsw_sp = mlxsw_sp_port->mlxsw_sp;
	struct mlxsw_sp_port_vlan *mlxsw_sp_port_vlan;
	struct mlxsw_sp_upper *lag;
	u16 lag_id;
	u8 port_index;
	int err;

	err = mlxsw_sp_lag_index_get(mlxsw_sp, lag_dev, &lag_id);
	if (err)
		return err;
	lag = mlxsw_sp_lag_get(mlxsw_sp, lag_id);
	if (!lag->ref_count) {
		err = mlxsw_sp_lag_create(mlxsw_sp, lag_id);
		if (err)
			return err;
		lag->dev = lag_dev;
	}

	err = mlxsw_sp_port_lag_index_get(mlxsw_sp, lag_id, &port_index);
	if (err)
		return err;
	err = mlxsw_sp_lag_col_port_add(mlxsw_sp_port, lag_id, port_index);
	if (err)
		goto err_col_port_add;
	err = mlxsw_sp_lag_col_port_enable(mlxsw_sp_port, lag_id);
	if (err)
		goto err_col_port_enable;

	mlxsw_core_lag_mapping_set(mlxsw_sp->core, lag_id, port_index,
				   mlxsw_sp_port->local_port);
	mlxsw_sp_port->lag_id = lag_id;
	mlxsw_sp_port->lagged = 1;
	lag->ref_count++;

	/* Port is no longer usable as a router interface */
	mlxsw_sp_port_vlan = mlxsw_sp_port_vlan_find_by_vid(mlxsw_sp_port, 1);
	if (mlxsw_sp_port_vlan->fid)
		mlxsw_sp_port_vlan_router_leave(mlxsw_sp_port_vlan);

	return 0;

err_col_port_enable:
	mlxsw_sp_lag_col_port_remove(mlxsw_sp_port, lag_id);
err_col_port_add:
	if (!lag->ref_count)
		mlxsw_sp_lag_destroy(mlxsw_sp, lag_id);
	return err;
}

static void mlxsw_sp_port_lag_leave(struct mlxsw_sp_port *mlxsw_sp_port,
				    struct net_device *lag_dev)
{
	struct mlxsw_sp *mlxsw_sp = mlxsw_sp_port->mlxsw_sp;
	u16 lag_id = mlxsw_sp_port->lag_id;
	struct mlxsw_sp_upper *lag;

	if (!mlxsw_sp_port->lagged)
		return;
	lag = mlxsw_sp_lag_get(mlxsw_sp, lag_id);
	WARN_ON(lag->ref_count == 0);

	mlxsw_sp_lag_col_port_disable(mlxsw_sp_port, lag_id);
	mlxsw_sp_lag_col_port_remove(mlxsw_sp_port, lag_id);

	/* Any VLANs configured on the port are no longer valid */
	mlxsw_sp_port_vlan_flush(mlxsw_sp_port);

	if (lag->ref_count == 1)
		mlxsw_sp_lag_destroy(mlxsw_sp, lag_id);

	mlxsw_core_lag_mapping_clear(mlxsw_sp->core, lag_id,
				     mlxsw_sp_port->local_port);
	mlxsw_sp_port->lagged = 0;
	lag->ref_count--;

	mlxsw_sp_port_vlan_get(mlxsw_sp_port, 1);
	/* Make sure untagged frames are allowed to ingress */
	mlxsw_sp_port_pvid_set(mlxsw_sp_port, 1);
}

static int mlxsw_sp_lag_dist_port_add(struct mlxsw_sp_port *mlxsw_sp_port,
				      u16 lag_id)
{
	struct mlxsw_sp *mlxsw_sp = mlxsw_sp_port->mlxsw_sp;
	char sldr_pl[MLXSW_REG_SLDR_LEN];

	mlxsw_reg_sldr_lag_add_port_pack(sldr_pl, lag_id,
					 mlxsw_sp_port->local_port);
	return mlxsw_reg_write(mlxsw_sp->core, MLXSW_REG(sldr), sldr_pl);
}

static int mlxsw_sp_lag_dist_port_remove(struct mlxsw_sp_port *mlxsw_sp_port,
					 u16 lag_id)
{
	struct mlxsw_sp *mlxsw_sp = mlxsw_sp_port->mlxsw_sp;
	char sldr_pl[MLXSW_REG_SLDR_LEN];

	mlxsw_reg_sldr_lag_remove_port_pack(sldr_pl, lag_id,
					    mlxsw_sp_port->local_port);
	return mlxsw_reg_write(mlxsw_sp->core, MLXSW_REG(sldr), sldr_pl);
}

static int mlxsw_sp_port_lag_tx_en_set(struct mlxsw_sp_port *mlxsw_sp_port,
				       bool lag_tx_enabled)
{
	if (lag_tx_enabled)
		return mlxsw_sp_lag_dist_port_add(mlxsw_sp_port,
						  mlxsw_sp_port->lag_id);
	else
		return mlxsw_sp_lag_dist_port_remove(mlxsw_sp_port,
						     mlxsw_sp_port->lag_id);
}

static int mlxsw_sp_port_lag_changed(struct mlxsw_sp_port *mlxsw_sp_port,
				     struct netdev_lag_lower_state_info *info)
{
	return mlxsw_sp_port_lag_tx_en_set(mlxsw_sp_port, info->tx_enabled);
}

static int mlxsw_sp_port_stp_set(struct mlxsw_sp_port *mlxsw_sp_port,
				 bool enable)
{
	struct mlxsw_sp *mlxsw_sp = mlxsw_sp_port->mlxsw_sp;
	enum mlxsw_reg_spms_state spms_state;
	char *spms_pl;
	u16 vid;
	int err;

	spms_state = enable ? MLXSW_REG_SPMS_STATE_FORWARDING :
			      MLXSW_REG_SPMS_STATE_DISCARDING;

	spms_pl = kmalloc(MLXSW_REG_SPMS_LEN, GFP_KERNEL);
	if (!spms_pl)
		return -ENOMEM;
	mlxsw_reg_spms_pack(spms_pl, mlxsw_sp_port->local_port);

	for (vid = 0; vid < VLAN_N_VID; vid++)
		mlxsw_reg_spms_vid_pack(spms_pl, vid, spms_state);

	err = mlxsw_reg_write(mlxsw_sp->core, MLXSW_REG(spms), spms_pl);
	kfree(spms_pl);
	return err;
}

static int mlxsw_sp_port_ovs_join(struct mlxsw_sp_port *mlxsw_sp_port)
{
	int err;

	err = mlxsw_sp_port_vp_mode_set(mlxsw_sp_port, true);
	if (err)
		return err;
	err = mlxsw_sp_port_stp_set(mlxsw_sp_port, true);
	if (err)
		goto err_port_stp_set;
	err = mlxsw_sp_port_vlan_set(mlxsw_sp_port, 2, VLAN_N_VID - 1,
				     true, false);
	if (err)
		goto err_port_vlan_set;
	return 0;

err_port_vlan_set:
	mlxsw_sp_port_stp_set(mlxsw_sp_port, false);
err_port_stp_set:
	mlxsw_sp_port_vp_mode_set(mlxsw_sp_port, false);
	return err;
}

static void mlxsw_sp_port_ovs_leave(struct mlxsw_sp_port *mlxsw_sp_port)
{
	mlxsw_sp_port_vlan_set(mlxsw_sp_port, 2, VLAN_N_VID - 1,
			       false, false);
	mlxsw_sp_port_stp_set(mlxsw_sp_port, false);
	mlxsw_sp_port_vp_mode_set(mlxsw_sp_port, false);
}

static int mlxsw_sp_netdevice_port_upper_event(struct net_device *lower_dev,
					       struct net_device *dev,
					       unsigned long event, void *ptr)
{
	struct netdev_notifier_changeupper_info *info;
	struct mlxsw_sp_port *mlxsw_sp_port;
	struct net_device *upper_dev;
	struct mlxsw_sp *mlxsw_sp;
	int err = 0;

	mlxsw_sp_port = netdev_priv(dev);
	mlxsw_sp = mlxsw_sp_port->mlxsw_sp;
	info = ptr;

	switch (event) {
	case NETDEV_PRECHANGEUPPER:
		upper_dev = info->upper_dev;
		if (!is_vlan_dev(upper_dev) &&
		    !netif_is_lag_master(upper_dev) &&
		    !netif_is_bridge_master(upper_dev) &&
		    !netif_is_ovs_master(upper_dev))
			return -EINVAL;
		if (!info->linking)
			break;
		if (netdev_has_any_upper_dev(upper_dev))
			return -EINVAL;
		if (netif_is_lag_master(upper_dev) &&
		    !mlxsw_sp_master_lag_check(mlxsw_sp, upper_dev,
					       info->upper_info))
			return -EINVAL;
		if (netif_is_lag_master(upper_dev) && vlan_uses_dev(dev))
			return -EINVAL;
		if (netif_is_lag_port(dev) && is_vlan_dev(upper_dev) &&
		    !netif_is_lag_master(vlan_dev_real_dev(upper_dev)))
			return -EINVAL;
		if (netif_is_ovs_master(upper_dev) && vlan_uses_dev(dev))
			return -EINVAL;
		if (netif_is_ovs_port(dev) && is_vlan_dev(upper_dev))
			return -EINVAL;
		break;
	case NETDEV_CHANGEUPPER:
		upper_dev = info->upper_dev;
		if (netif_is_bridge_master(upper_dev)) {
			if (info->linking)
				err = mlxsw_sp_port_bridge_join(mlxsw_sp_port,
								lower_dev,
								upper_dev);
			else
				mlxsw_sp_port_bridge_leave(mlxsw_sp_port,
							   lower_dev,
							   upper_dev);
		} else if (netif_is_lag_master(upper_dev)) {
			if (info->linking)
				err = mlxsw_sp_port_lag_join(mlxsw_sp_port,
							     upper_dev);
			else
				mlxsw_sp_port_lag_leave(mlxsw_sp_port,
							upper_dev);
		} else if (netif_is_ovs_master(upper_dev)) {
			if (info->linking)
				err = mlxsw_sp_port_ovs_join(mlxsw_sp_port);
			else
				mlxsw_sp_port_ovs_leave(mlxsw_sp_port);
		}
		break;
	}

	return err;
}

static int mlxsw_sp_netdevice_port_lower_event(struct net_device *dev,
					       unsigned long event, void *ptr)
{
	struct netdev_notifier_changelowerstate_info *info;
	struct mlxsw_sp_port *mlxsw_sp_port;
	int err;

	mlxsw_sp_port = netdev_priv(dev);
	info = ptr;

	switch (event) {
	case NETDEV_CHANGELOWERSTATE:
		if (netif_is_lag_port(dev) && mlxsw_sp_port->lagged) {
			err = mlxsw_sp_port_lag_changed(mlxsw_sp_port,
							info->lower_state_info);
			if (err)
				netdev_err(dev, "Failed to reflect link aggregation lower state change\n");
		}
		break;
	}

	return 0;
}

static int mlxsw_sp_netdevice_port_event(struct net_device *lower_dev,
					 struct net_device *port_dev,
					 unsigned long event, void *ptr)
{
	switch (event) {
	case NETDEV_PRECHANGEUPPER:
	case NETDEV_CHANGEUPPER:
		return mlxsw_sp_netdevice_port_upper_event(lower_dev, port_dev,
							   event, ptr);
	case NETDEV_CHANGELOWERSTATE:
		return mlxsw_sp_netdevice_port_lower_event(port_dev, event,
							   ptr);
	}

	return 0;
}

static int mlxsw_sp_netdevice_lag_event(struct net_device *lag_dev,
					unsigned long event, void *ptr)
{
	struct net_device *dev;
	struct list_head *iter;
	int ret;

	netdev_for_each_lower_dev(lag_dev, dev, iter) {
		if (mlxsw_sp_port_dev_check(dev)) {
			ret = mlxsw_sp_netdevice_port_event(lag_dev, dev, event,
							    ptr);
			if (ret)
				return ret;
		}
	}

	return 0;
}

static int mlxsw_sp_netdevice_port_vlan_event(struct net_device *vlan_dev,
					      struct net_device *dev,
					      unsigned long event, void *ptr,
					      u16 vid)
{
	struct mlxsw_sp_port *mlxsw_sp_port = netdev_priv(dev);
	struct netdev_notifier_changeupper_info *info = ptr;
	struct net_device *upper_dev;
	int err = 0;

	switch (event) {
	case NETDEV_PRECHANGEUPPER:
		upper_dev = info->upper_dev;
		if (!netif_is_bridge_master(upper_dev))
			return -EINVAL;
		if (!info->linking)
			break;
		if (netdev_has_any_upper_dev(upper_dev))
			return -EINVAL;
		break;
	case NETDEV_CHANGEUPPER:
		upper_dev = info->upper_dev;
		if (netif_is_bridge_master(upper_dev)) {
			if (info->linking)
				err = mlxsw_sp_port_bridge_join(mlxsw_sp_port,
								vlan_dev,
								upper_dev);
			else
				mlxsw_sp_port_bridge_leave(mlxsw_sp_port,
							   vlan_dev,
							   upper_dev);
		} else {
			err = -EINVAL;
			WARN_ON(1);
		}
		break;
	}

	return err;
}

static int mlxsw_sp_netdevice_lag_port_vlan_event(struct net_device *vlan_dev,
						  struct net_device *lag_dev,
						  unsigned long event,
						  void *ptr, u16 vid)
{
	struct net_device *dev;
	struct list_head *iter;
	int ret;

	netdev_for_each_lower_dev(lag_dev, dev, iter) {
		if (mlxsw_sp_port_dev_check(dev)) {
			ret = mlxsw_sp_netdevice_port_vlan_event(vlan_dev, dev,
								 event, ptr,
								 vid);
			if (ret)
				return ret;
		}
	}

	return 0;
}

static int mlxsw_sp_netdevice_vlan_event(struct net_device *vlan_dev,
					 unsigned long event, void *ptr)
{
	struct net_device *real_dev = vlan_dev_real_dev(vlan_dev);
	u16 vid = vlan_dev_vlan_id(vlan_dev);

	if (mlxsw_sp_port_dev_check(real_dev))
		return mlxsw_sp_netdevice_port_vlan_event(vlan_dev, real_dev,
							  event, ptr, vid);
	else if (netif_is_lag_master(real_dev))
		return mlxsw_sp_netdevice_lag_port_vlan_event(vlan_dev,
							      real_dev, event,
							      ptr, vid);

	return 0;
}

static bool mlxsw_sp_is_vrf_event(unsigned long event, void *ptr)
{
	struct netdev_notifier_changeupper_info *info = ptr;

	if (event != NETDEV_PRECHANGEUPPER && event != NETDEV_CHANGEUPPER)
		return false;
	return netif_is_l3_master(info->upper_dev);
}

static int mlxsw_sp_netdevice_event(struct notifier_block *unused,
				    unsigned long event, void *ptr)
{
	struct net_device *dev = netdev_notifier_info_to_dev(ptr);
	int err = 0;

	if (event == NETDEV_CHANGEADDR || event == NETDEV_CHANGEMTU)
		err = mlxsw_sp_netdevice_router_port_event(dev);
	else if (mlxsw_sp_is_vrf_event(event, ptr))
		err = mlxsw_sp_netdevice_vrf_event(dev, event, ptr);
	else if (mlxsw_sp_port_dev_check(dev))
		err = mlxsw_sp_netdevice_port_event(dev, dev, event, ptr);
	else if (netif_is_lag_master(dev))
		err = mlxsw_sp_netdevice_lag_event(dev, event, ptr);
	else if (is_vlan_dev(dev))
		err = mlxsw_sp_netdevice_vlan_event(dev, event, ptr);

	return notifier_from_errno(err);
}

static struct notifier_block mlxsw_sp_netdevice_nb __read_mostly = {
	.notifier_call = mlxsw_sp_netdevice_event,
};

static struct notifier_block mlxsw_sp_inetaddr_nb __read_mostly = {
	.notifier_call = mlxsw_sp_inetaddr_event,
	.priority = 10,	/* Must be called before FIB notifier block */
};

static struct notifier_block mlxsw_sp_inet6addr_nb __read_mostly = {
	.notifier_call = mlxsw_sp_inet6addr_event,
};

static struct notifier_block mlxsw_sp_router_netevent_nb __read_mostly = {
	.notifier_call = mlxsw_sp_router_netevent_event,
};

static const struct pci_device_id mlxsw_sp_pci_id_table[] = {
	{PCI_VDEVICE(MELLANOX, PCI_DEVICE_ID_MELLANOX_SPECTRUM), 0},
	{0, },
};

static struct pci_driver mlxsw_sp_pci_driver = {
	.name = mlxsw_sp_driver_name,
	.id_table = mlxsw_sp_pci_id_table,
};

static int __init mlxsw_sp_module_init(void)
{
	int err;

	register_netdevice_notifier(&mlxsw_sp_netdevice_nb);
	register_inetaddr_notifier(&mlxsw_sp_inetaddr_nb);
	register_inet6addr_notifier(&mlxsw_sp_inet6addr_nb);
	register_netevent_notifier(&mlxsw_sp_router_netevent_nb);

	err = mlxsw_core_driver_register(&mlxsw_sp_driver);
	if (err)
		goto err_core_driver_register;

	err = mlxsw_pci_driver_register(&mlxsw_sp_pci_driver);
	if (err)
		goto err_pci_driver_register;

	return 0;

err_pci_driver_register:
	mlxsw_core_driver_unregister(&mlxsw_sp_driver);
err_core_driver_register:
	unregister_netevent_notifier(&mlxsw_sp_router_netevent_nb);
	unregister_inet6addr_notifier(&mlxsw_sp_inet6addr_nb);
	unregister_inetaddr_notifier(&mlxsw_sp_inetaddr_nb);
	unregister_netdevice_notifier(&mlxsw_sp_netdevice_nb);
	return err;
}

static void __exit mlxsw_sp_module_exit(void)
{
	mlxsw_pci_driver_unregister(&mlxsw_sp_pci_driver);
	mlxsw_core_driver_unregister(&mlxsw_sp_driver);
	unregister_netevent_notifier(&mlxsw_sp_router_netevent_nb);
	unregister_inet6addr_notifier(&mlxsw_sp_inet6addr_nb);
	unregister_inetaddr_notifier(&mlxsw_sp_inetaddr_nb);
	unregister_netdevice_notifier(&mlxsw_sp_netdevice_nb);
}

module_init(mlxsw_sp_module_init);
module_exit(mlxsw_sp_module_exit);

MODULE_LICENSE("Dual BSD/GPL");
MODULE_AUTHOR("Jiri Pirko <jiri@mellanox.com>");
MODULE_DESCRIPTION("Mellanox Spectrum driver");
MODULE_DEVICE_TABLE(pci, mlxsw_sp_pci_id_table);
MODULE_FIRMWARE(MLXSW_SP_FW_FILENAME);<|MERGE_RESOLUTION|>--- conflicted
+++ resolved
@@ -1718,7 +1718,6 @@
 		return 0;
 	default:
 		return -EOPNOTSUPP;
-<<<<<<< HEAD
 	}
 }
 
@@ -1748,37 +1747,6 @@
 	}
 }
 
-=======
-	}
-}
-
-static int
-mlxsw_sp_setup_tc_cls_flower(struct mlxsw_sp_port *mlxsw_sp_port,
-			     struct tc_cls_flower_offload *f)
-{
-	bool ingress;
-
-	if (is_classid_clsact_ingress(f->common.classid))
-		ingress = true;
-	else if (is_classid_clsact_egress(f->common.classid))
-		ingress = false;
-	else
-		return -EOPNOTSUPP;
-
-	switch (f->command) {
-	case TC_CLSFLOWER_REPLACE:
-		return mlxsw_sp_flower_replace(mlxsw_sp_port, ingress, f);
-	case TC_CLSFLOWER_DESTROY:
-		mlxsw_sp_flower_destroy(mlxsw_sp_port, ingress, f);
-		return 0;
-	case TC_CLSFLOWER_STATS:
-		return mlxsw_sp_flower_stats(mlxsw_sp_port, ingress, f);
-	default:
-		return -EOPNOTSUPP;
-	}
-}
-
->>>>>>> 2bd6bf03
 static int mlxsw_sp_setup_tc(struct net_device *dev, enum tc_setup_type type,
 			     void *type_data)
 {
