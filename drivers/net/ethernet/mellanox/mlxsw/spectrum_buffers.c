--- conflicted
+++ resolved
@@ -312,11 +312,7 @@
 
 		if (i == MLXSW_SP_PB_UNUSED)
 			continue;
-<<<<<<< HEAD
-		mlxsw_sp_port_headroom_8x_adjust(mlxsw_sp_port, &size);
-=======
 		size = mlxsw_sp_port_headroom_8x_adjust(mlxsw_sp_port, size);
->>>>>>> 9ebcfadb
 		mlxsw_reg_pbmc_lossy_buffer_pack(pbmc_pl, i, size);
 	}
 	mlxsw_reg_pbmc_lossy_buffer_pack(pbmc_pl,
