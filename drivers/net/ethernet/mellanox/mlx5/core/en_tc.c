--- conflicted
+++ resolved
@@ -2727,18 +2727,7 @@
 		if (skip)
 			continue;
 
-<<<<<<< HEAD
 		mask = mask_to_le(mask, f->field_bsize);
-=======
-		if (f->field_bsize == 32) {
-			mask_be32 = (__be32)mask;
-			mask = (__force unsigned long)cpu_to_le32(be32_to_cpu(mask_be32));
-		} else if (f->field_bsize == 16) {
-			mask_be32 = (__be32)mask;
-			mask_be16 = *(__be16 *)&mask_be32;
-			mask = (__force unsigned long)cpu_to_le16(be16_to_cpu(mask_be16));
-		}
->>>>>>> 76b7cd5d
 
 		first = find_first_bit(&mask, f->field_bsize);
 		next_z = find_next_zero_bit(&mask, f->field_bsize, first);
