/*
 * Copyright (c) 2016, Mellanox Technologies. All rights reserved.
 *
 * This software is available to you under a choice of one of two
 * licenses.  You may choose to be licensed under the terms of the GNU
 * General Public License (GPL) Version 2, available from the file
 * COPYING in the main directory of this source tree, or the
 * OpenIB.org BSD license below:
 *
 *     Redistribution and use in source and binary forms, with or
 *     without modification, are permitted provided that the following
 *     conditions are met:
 *
 *      - Redistributions of source code must retain the above
 *        copyright notice, this list of conditions and the following
 *        disclaimer.
 *
 *      - Redistributions in binary form must reproduce the above
 *        copyright notice, this list of conditions and the following
 *        disclaimer in the documentation and/or other materials
 *        provided with the distribution.
 *
 * THE SOFTWARE IS PROVIDED "AS IS", WITHOUT WARRANTY OF ANY KIND,
 * EXPRESS OR IMPLIED, INCLUDING BUT NOT LIMITED TO THE WARRANTIES OF
 * MERCHANTABILITY, FITNESS FOR A PARTICULAR PURPOSE AND
 * NONINFRINGEMENT. IN NO EVENT SHALL THE AUTHORS OR COPYRIGHT HOLDERS
 * BE LIABLE FOR ANY CLAIM, DAMAGES OR OTHER LIABILITY, WHETHER IN AN
 * ACTION OF CONTRACT, TORT OR OTHERWISE, ARISING FROM, OUT OF OR IN
 * CONNECTION WITH THE SOFTWARE OR THE USE OR OTHER DEALINGS IN THE
 * SOFTWARE.
 */

#include <net/flow_dissector.h>
#include <net/sch_generic.h>
#include <net/pkt_cls.h>
#include <net/tc_act/tc_gact.h>
#include <net/tc_act/tc_skbedit.h>
#include <linux/mlx5/fs.h>
#include <linux/mlx5/device.h>
#include <linux/rhashtable.h>
#include <net/switchdev.h>
#include <net/tc_act/tc_mirred.h>
#include <net/tc_act/tc_vlan.h>
#include <net/tc_act/tc_tunnel_key.h>
#include <net/tc_act/tc_pedit.h>
#include <net/tc_act/tc_csum.h>
#include <net/arp.h>
#include "en.h"
#include "en_rep.h"
#include "en_tc.h"
#include "eswitch.h"
#include "fs_core.h"
#include "en/port.h"
#include "en/tc_tun.h"
#include "lib/devcom.h"

struct mlx5_nic_flow_attr {
	u32 action;
	u32 flow_tag;
	u32 mod_hdr_id;
	u32 hairpin_tirn;
	u8 match_level;
	struct mlx5_flow_table	*hairpin_ft;
	struct mlx5_fc		*counter;
};

#define MLX5E_TC_FLOW_BASE (MLX5E_TC_LAST_EXPORTED_BIT + 1)

enum {
	MLX5E_TC_FLOW_INGRESS	= MLX5E_TC_INGRESS,
	MLX5E_TC_FLOW_EGRESS	= MLX5E_TC_EGRESS,
	MLX5E_TC_FLOW_ESWITCH	= MLX5E_TC_ESW_OFFLOAD,
	MLX5E_TC_FLOW_NIC	= MLX5E_TC_NIC_OFFLOAD,
	MLX5E_TC_FLOW_OFFLOADED	= BIT(MLX5E_TC_FLOW_BASE),
	MLX5E_TC_FLOW_HAIRPIN	= BIT(MLX5E_TC_FLOW_BASE + 1),
	MLX5E_TC_FLOW_HAIRPIN_RSS = BIT(MLX5E_TC_FLOW_BASE + 2),
	MLX5E_TC_FLOW_SLOW	  = BIT(MLX5E_TC_FLOW_BASE + 3),
	MLX5E_TC_FLOW_DUP         = BIT(MLX5E_TC_FLOW_BASE + 4),
};

#define MLX5E_TC_MAX_SPLITS 1

/* Helper struct for accessing a struct containing list_head array.
 * Containing struct
 *   |- Helper array
 *      [0] Helper item 0
 *          |- list_head item 0
 *          |- index (0)
 *      [1] Helper item 1
 *          |- list_head item 1
 *          |- index (1)
 * To access the containing struct from one of the list_head items:
 * 1. Get the helper item from the list_head item using
 *    helper item =
 *        container_of(list_head item, helper struct type, list_head field)
 * 2. Get the contining struct from the helper item and its index in the array:
 *    containing struct =
 *        container_of(helper item, containing struct type, helper field[index])
 */
struct encap_flow_item {
	struct list_head list;
	int index;
};

struct mlx5e_tc_flow {
	struct rhash_head	node;
	struct mlx5e_priv	*priv;
	u64			cookie;
	u16			flags;
	struct mlx5_flow_handle *rule[MLX5E_TC_MAX_SPLITS + 1];
	/* Flow can be associated with multiple encap IDs.
	 * The number of encaps is bounded by the number of supported
	 * destinations.
	 */
	struct encap_flow_item encaps[MLX5_MAX_FLOW_FWD_VPORTS];
	struct mlx5e_tc_flow    *peer_flow;
	struct list_head	mod_hdr; /* flows sharing the same mod hdr ID */
	struct list_head	hairpin; /* flows sharing the same hairpin */
	struct list_head	peer;    /* flows with peer flow */
	union {
		struct mlx5_esw_flow_attr esw_attr[0];
		struct mlx5_nic_flow_attr nic_attr[0];
	};
};

struct mlx5e_tc_flow_parse_attr {
	struct ip_tunnel_info tun_info[MLX5_MAX_FLOW_FWD_VPORTS];
	struct net_device *filter_dev;
	struct mlx5_flow_spec spec;
	int num_mod_hdr_actions;
	int max_mod_hdr_actions;
	void *mod_hdr_actions;
	int mirred_ifindex[MLX5_MAX_FLOW_FWD_VPORTS];
};

#define MLX5E_TC_TABLE_NUM_GROUPS 4
#define MLX5E_TC_TABLE_MAX_GROUP_SIZE BIT(16)

struct mlx5e_hairpin {
	struct mlx5_hairpin *pair;

	struct mlx5_core_dev *func_mdev;
	struct mlx5e_priv *func_priv;
	u32 tdn;
	u32 tirn;

	int num_channels;
	struct mlx5e_rqt indir_rqt;
	u32 indir_tirn[MLX5E_NUM_INDIR_TIRS];
	struct mlx5e_ttc_table ttc;
};

struct mlx5e_hairpin_entry {
	/* a node of a hash table which keeps all the  hairpin entries */
	struct hlist_node hairpin_hlist;

	/* flows sharing the same hairpin */
	struct list_head flows;

	u16 peer_vhca_id;
	u8 prio;
	struct mlx5e_hairpin *hp;
};

struct mod_hdr_key {
	int num_actions;
	void *actions;
};

struct mlx5e_mod_hdr_entry {
	/* a node of a hash table which keeps all the mod_hdr entries */
	struct hlist_node mod_hdr_hlist;

	/* flows sharing the same mod_hdr entry */
	struct list_head flows;

	struct mod_hdr_key key;

	u32 mod_hdr_id;
};

#define MLX5_MH_ACT_SZ MLX5_UN_SZ_BYTES(set_action_in_add_action_in_auto)

static inline u32 hash_mod_hdr_info(struct mod_hdr_key *key)
{
	return jhash(key->actions,
		     key->num_actions * MLX5_MH_ACT_SZ, 0);
}

static inline int cmp_mod_hdr_info(struct mod_hdr_key *a,
				   struct mod_hdr_key *b)
{
	if (a->num_actions != b->num_actions)
		return 1;

	return memcmp(a->actions, b->actions, a->num_actions * MLX5_MH_ACT_SZ);
}

static int mlx5e_attach_mod_hdr(struct mlx5e_priv *priv,
				struct mlx5e_tc_flow *flow,
				struct mlx5e_tc_flow_parse_attr *parse_attr)
{
	struct mlx5_eswitch *esw = priv->mdev->priv.eswitch;
	int num_actions, actions_size, namespace, err;
	struct mlx5e_mod_hdr_entry *mh;
	struct mod_hdr_key key;
	bool found = false;
	u32 hash_key;

	num_actions  = parse_attr->num_mod_hdr_actions;
	actions_size = MLX5_MH_ACT_SZ * num_actions;

	key.actions = parse_attr->mod_hdr_actions;
	key.num_actions = num_actions;

	hash_key = hash_mod_hdr_info(&key);

	if (flow->flags & MLX5E_TC_FLOW_ESWITCH) {
		namespace = MLX5_FLOW_NAMESPACE_FDB;
		hash_for_each_possible(esw->offloads.mod_hdr_tbl, mh,
				       mod_hdr_hlist, hash_key) {
			if (!cmp_mod_hdr_info(&mh->key, &key)) {
				found = true;
				break;
			}
		}
	} else {
		namespace = MLX5_FLOW_NAMESPACE_KERNEL;
		hash_for_each_possible(priv->fs.tc.mod_hdr_tbl, mh,
				       mod_hdr_hlist, hash_key) {
			if (!cmp_mod_hdr_info(&mh->key, &key)) {
				found = true;
				break;
			}
		}
	}

	if (found)
		goto attach_flow;

	mh = kzalloc(sizeof(*mh) + actions_size, GFP_KERNEL);
	if (!mh)
		return -ENOMEM;

	mh->key.actions = (void *)mh + sizeof(*mh);
	memcpy(mh->key.actions, key.actions, actions_size);
	mh->key.num_actions = num_actions;
	INIT_LIST_HEAD(&mh->flows);

	err = mlx5_modify_header_alloc(priv->mdev, namespace,
				       mh->key.num_actions,
				       mh->key.actions,
				       &mh->mod_hdr_id);
	if (err)
		goto out_err;

	if (flow->flags & MLX5E_TC_FLOW_ESWITCH)
		hash_add(esw->offloads.mod_hdr_tbl, &mh->mod_hdr_hlist, hash_key);
	else
		hash_add(priv->fs.tc.mod_hdr_tbl, &mh->mod_hdr_hlist, hash_key);

attach_flow:
	list_add(&flow->mod_hdr, &mh->flows);
	if (flow->flags & MLX5E_TC_FLOW_ESWITCH)
		flow->esw_attr->mod_hdr_id = mh->mod_hdr_id;
	else
		flow->nic_attr->mod_hdr_id = mh->mod_hdr_id;

	return 0;

out_err:
	kfree(mh);
	return err;
}

static void mlx5e_detach_mod_hdr(struct mlx5e_priv *priv,
				 struct mlx5e_tc_flow *flow)
{
	struct list_head *next = flow->mod_hdr.next;

	list_del(&flow->mod_hdr);

	if (list_empty(next)) {
		struct mlx5e_mod_hdr_entry *mh;

		mh = list_entry(next, struct mlx5e_mod_hdr_entry, flows);

		mlx5_modify_header_dealloc(priv->mdev, mh->mod_hdr_id);
		hash_del(&mh->mod_hdr_hlist);
		kfree(mh);
	}
}

static
struct mlx5_core_dev *mlx5e_hairpin_get_mdev(struct net *net, int ifindex)
{
	struct net_device *netdev;
	struct mlx5e_priv *priv;

	netdev = __dev_get_by_index(net, ifindex);
	priv = netdev_priv(netdev);
	return priv->mdev;
}

static int mlx5e_hairpin_create_transport(struct mlx5e_hairpin *hp)
{
	u32 in[MLX5_ST_SZ_DW(create_tir_in)] = {0};
	void *tirc;
	int err;

	err = mlx5_core_alloc_transport_domain(hp->func_mdev, &hp->tdn);
	if (err)
		goto alloc_tdn_err;

	tirc = MLX5_ADDR_OF(create_tir_in, in, ctx);

	MLX5_SET(tirc, tirc, disp_type, MLX5_TIRC_DISP_TYPE_DIRECT);
	MLX5_SET(tirc, tirc, inline_rqn, hp->pair->rqn[0]);
	MLX5_SET(tirc, tirc, transport_domain, hp->tdn);

	err = mlx5_core_create_tir(hp->func_mdev, in, MLX5_ST_SZ_BYTES(create_tir_in), &hp->tirn);
	if (err)
		goto create_tir_err;

	return 0;

create_tir_err:
	mlx5_core_dealloc_transport_domain(hp->func_mdev, hp->tdn);
alloc_tdn_err:
	return err;
}

static void mlx5e_hairpin_destroy_transport(struct mlx5e_hairpin *hp)
{
	mlx5_core_destroy_tir(hp->func_mdev, hp->tirn);
	mlx5_core_dealloc_transport_domain(hp->func_mdev, hp->tdn);
}

static void mlx5e_hairpin_fill_rqt_rqns(struct mlx5e_hairpin *hp, void *rqtc)
{
	u32 indirection_rqt[MLX5E_INDIR_RQT_SIZE], rqn;
	struct mlx5e_priv *priv = hp->func_priv;
	int i, ix, sz = MLX5E_INDIR_RQT_SIZE;

	mlx5e_build_default_indir_rqt(indirection_rqt, sz,
				      hp->num_channels);

	for (i = 0; i < sz; i++) {
		ix = i;
		if (priv->rss_params.hfunc == ETH_RSS_HASH_XOR)
			ix = mlx5e_bits_invert(i, ilog2(sz));
		ix = indirection_rqt[ix];
		rqn = hp->pair->rqn[ix];
		MLX5_SET(rqtc, rqtc, rq_num[i], rqn);
	}
}

static int mlx5e_hairpin_create_indirect_rqt(struct mlx5e_hairpin *hp)
{
	int inlen, err, sz = MLX5E_INDIR_RQT_SIZE;
	struct mlx5e_priv *priv = hp->func_priv;
	struct mlx5_core_dev *mdev = priv->mdev;
	void *rqtc;
	u32 *in;

	inlen = MLX5_ST_SZ_BYTES(create_rqt_in) + sizeof(u32) * sz;
	in = kvzalloc(inlen, GFP_KERNEL);
	if (!in)
		return -ENOMEM;

	rqtc = MLX5_ADDR_OF(create_rqt_in, in, rqt_context);

	MLX5_SET(rqtc, rqtc, rqt_actual_size, sz);
	MLX5_SET(rqtc, rqtc, rqt_max_size, sz);

	mlx5e_hairpin_fill_rqt_rqns(hp, rqtc);

	err = mlx5_core_create_rqt(mdev, in, inlen, &hp->indir_rqt.rqtn);
	if (!err)
		hp->indir_rqt.enabled = true;

	kvfree(in);
	return err;
}

static int mlx5e_hairpin_create_indirect_tirs(struct mlx5e_hairpin *hp)
{
	struct mlx5e_priv *priv = hp->func_priv;
	u32 in[MLX5_ST_SZ_DW(create_tir_in)];
	int tt, i, err;
	void *tirc;

	for (tt = 0; tt < MLX5E_NUM_INDIR_TIRS; tt++) {
		struct mlx5e_tirc_config ttconfig = mlx5e_tirc_get_default_config(tt);

		memset(in, 0, MLX5_ST_SZ_BYTES(create_tir_in));
		tirc = MLX5_ADDR_OF(create_tir_in, in, ctx);

		MLX5_SET(tirc, tirc, transport_domain, hp->tdn);
		MLX5_SET(tirc, tirc, disp_type, MLX5_TIRC_DISP_TYPE_INDIRECT);
		MLX5_SET(tirc, tirc, indirect_table, hp->indir_rqt.rqtn);
		mlx5e_build_indir_tir_ctx_hash(&priv->rss_params, &ttconfig, tirc, false);

		err = mlx5_core_create_tir(hp->func_mdev, in,
					   MLX5_ST_SZ_BYTES(create_tir_in), &hp->indir_tirn[tt]);
		if (err) {
			mlx5_core_warn(hp->func_mdev, "create indirect tirs failed, %d\n", err);
			goto err_destroy_tirs;
		}
	}
	return 0;

err_destroy_tirs:
	for (i = 0; i < tt; i++)
		mlx5_core_destroy_tir(hp->func_mdev, hp->indir_tirn[i]);
	return err;
}

static void mlx5e_hairpin_destroy_indirect_tirs(struct mlx5e_hairpin *hp)
{
	int tt;

	for (tt = 0; tt < MLX5E_NUM_INDIR_TIRS; tt++)
		mlx5_core_destroy_tir(hp->func_mdev, hp->indir_tirn[tt]);
}

static void mlx5e_hairpin_set_ttc_params(struct mlx5e_hairpin *hp,
					 struct ttc_params *ttc_params)
{
	struct mlx5_flow_table_attr *ft_attr = &ttc_params->ft_attr;
	int tt;

	memset(ttc_params, 0, sizeof(*ttc_params));

	ttc_params->any_tt_tirn = hp->tirn;

	for (tt = 0; tt < MLX5E_NUM_INDIR_TIRS; tt++)
		ttc_params->indir_tirn[tt] = hp->indir_tirn[tt];

	ft_attr->max_fte = MLX5E_NUM_TT;
	ft_attr->level = MLX5E_TC_TTC_FT_LEVEL;
	ft_attr->prio = MLX5E_TC_PRIO;
}

static int mlx5e_hairpin_rss_init(struct mlx5e_hairpin *hp)
{
	struct mlx5e_priv *priv = hp->func_priv;
	struct ttc_params ttc_params;
	int err;

	err = mlx5e_hairpin_create_indirect_rqt(hp);
	if (err)
		return err;

	err = mlx5e_hairpin_create_indirect_tirs(hp);
	if (err)
		goto err_create_indirect_tirs;

	mlx5e_hairpin_set_ttc_params(hp, &ttc_params);
	err = mlx5e_create_ttc_table(priv, &ttc_params, &hp->ttc);
	if (err)
		goto err_create_ttc_table;

	netdev_dbg(priv->netdev, "add hairpin: using %d channels rss ttc table id %x\n",
		   hp->num_channels, hp->ttc.ft.t->id);

	return 0;

err_create_ttc_table:
	mlx5e_hairpin_destroy_indirect_tirs(hp);
err_create_indirect_tirs:
	mlx5e_destroy_rqt(priv, &hp->indir_rqt);

	return err;
}

static void mlx5e_hairpin_rss_cleanup(struct mlx5e_hairpin *hp)
{
	struct mlx5e_priv *priv = hp->func_priv;

	mlx5e_destroy_ttc_table(priv, &hp->ttc);
	mlx5e_hairpin_destroy_indirect_tirs(hp);
	mlx5e_destroy_rqt(priv, &hp->indir_rqt);
}

static struct mlx5e_hairpin *
mlx5e_hairpin_create(struct mlx5e_priv *priv, struct mlx5_hairpin_params *params,
		     int peer_ifindex)
{
	struct mlx5_core_dev *func_mdev, *peer_mdev;
	struct mlx5e_hairpin *hp;
	struct mlx5_hairpin *pair;
	int err;

	hp = kzalloc(sizeof(*hp), GFP_KERNEL);
	if (!hp)
		return ERR_PTR(-ENOMEM);

	func_mdev = priv->mdev;
	peer_mdev = mlx5e_hairpin_get_mdev(dev_net(priv->netdev), peer_ifindex);

	pair = mlx5_core_hairpin_create(func_mdev, peer_mdev, params);
	if (IS_ERR(pair)) {
		err = PTR_ERR(pair);
		goto create_pair_err;
	}
	hp->pair = pair;
	hp->func_mdev = func_mdev;
	hp->func_priv = priv;
	hp->num_channels = params->num_channels;

	err = mlx5e_hairpin_create_transport(hp);
	if (err)
		goto create_transport_err;

	if (hp->num_channels > 1) {
		err = mlx5e_hairpin_rss_init(hp);
		if (err)
			goto rss_init_err;
	}

	return hp;

rss_init_err:
	mlx5e_hairpin_destroy_transport(hp);
create_transport_err:
	mlx5_core_hairpin_destroy(hp->pair);
create_pair_err:
	kfree(hp);
	return ERR_PTR(err);
}

static void mlx5e_hairpin_destroy(struct mlx5e_hairpin *hp)
{
	if (hp->num_channels > 1)
		mlx5e_hairpin_rss_cleanup(hp);
	mlx5e_hairpin_destroy_transport(hp);
	mlx5_core_hairpin_destroy(hp->pair);
	kvfree(hp);
}

static inline u32 hash_hairpin_info(u16 peer_vhca_id, u8 prio)
{
	return (peer_vhca_id << 16 | prio);
}

static struct mlx5e_hairpin_entry *mlx5e_hairpin_get(struct mlx5e_priv *priv,
						     u16 peer_vhca_id, u8 prio)
{
	struct mlx5e_hairpin_entry *hpe;
	u32 hash_key = hash_hairpin_info(peer_vhca_id, prio);

	hash_for_each_possible(priv->fs.tc.hairpin_tbl, hpe,
			       hairpin_hlist, hash_key) {
		if (hpe->peer_vhca_id == peer_vhca_id && hpe->prio == prio)
			return hpe;
	}

	return NULL;
}

#define UNKNOWN_MATCH_PRIO 8

static int mlx5e_hairpin_get_prio(struct mlx5e_priv *priv,
				  struct mlx5_flow_spec *spec, u8 *match_prio,
				  struct netlink_ext_ack *extack)
{
	void *headers_c, *headers_v;
	u8 prio_val, prio_mask = 0;
	bool vlan_present;

#ifdef CONFIG_MLX5_CORE_EN_DCB
	if (priv->dcbx_dp.trust_state != MLX5_QPTS_TRUST_PCP) {
		NL_SET_ERR_MSG_MOD(extack,
				   "only PCP trust state supported for hairpin");
		return -EOPNOTSUPP;
	}
#endif
	headers_c = MLX5_ADDR_OF(fte_match_param, spec->match_criteria, outer_headers);
	headers_v = MLX5_ADDR_OF(fte_match_param, spec->match_value, outer_headers);

	vlan_present = MLX5_GET(fte_match_set_lyr_2_4, headers_v, cvlan_tag);
	if (vlan_present) {
		prio_mask = MLX5_GET(fte_match_set_lyr_2_4, headers_c, first_prio);
		prio_val = MLX5_GET(fte_match_set_lyr_2_4, headers_v, first_prio);
	}

	if (!vlan_present || !prio_mask) {
		prio_val = UNKNOWN_MATCH_PRIO;
	} else if (prio_mask != 0x7) {
		NL_SET_ERR_MSG_MOD(extack,
				   "masked priority match not supported for hairpin");
		return -EOPNOTSUPP;
	}

	*match_prio = prio_val;
	return 0;
}

static int mlx5e_hairpin_flow_add(struct mlx5e_priv *priv,
				  struct mlx5e_tc_flow *flow,
				  struct mlx5e_tc_flow_parse_attr *parse_attr,
				  struct netlink_ext_ack *extack)
{
	int peer_ifindex = parse_attr->mirred_ifindex[0];
	struct mlx5_hairpin_params params;
	struct mlx5_core_dev *peer_mdev;
	struct mlx5e_hairpin_entry *hpe;
	struct mlx5e_hairpin *hp;
	u64 link_speed64;
	u32 link_speed;
	u8 match_prio;
	u16 peer_id;
	int err;

	peer_mdev = mlx5e_hairpin_get_mdev(dev_net(priv->netdev), peer_ifindex);
	if (!MLX5_CAP_GEN(priv->mdev, hairpin) || !MLX5_CAP_GEN(peer_mdev, hairpin)) {
		NL_SET_ERR_MSG_MOD(extack, "hairpin is not supported");
		return -EOPNOTSUPP;
	}

	peer_id = MLX5_CAP_GEN(peer_mdev, vhca_id);
	err = mlx5e_hairpin_get_prio(priv, &parse_attr->spec, &match_prio,
				     extack);
	if (err)
		return err;
	hpe = mlx5e_hairpin_get(priv, peer_id, match_prio);
	if (hpe)
		goto attach_flow;

	hpe = kzalloc(sizeof(*hpe), GFP_KERNEL);
	if (!hpe)
		return -ENOMEM;

	INIT_LIST_HEAD(&hpe->flows);
	hpe->peer_vhca_id = peer_id;
	hpe->prio = match_prio;

	params.log_data_size = 15;
	params.log_data_size = min_t(u8, params.log_data_size,
				     MLX5_CAP_GEN(priv->mdev, log_max_hairpin_wq_data_sz));
	params.log_data_size = max_t(u8, params.log_data_size,
				     MLX5_CAP_GEN(priv->mdev, log_min_hairpin_wq_data_sz));

	params.log_num_packets = params.log_data_size -
				 MLX5_MPWRQ_MIN_LOG_STRIDE_SZ(priv->mdev);
	params.log_num_packets = min_t(u8, params.log_num_packets,
				       MLX5_CAP_GEN(priv->mdev, log_max_hairpin_num_packets));

	params.q_counter = priv->q_counter;
	/* set hairpin pair per each 50Gbs share of the link */
	mlx5e_port_max_linkspeed(priv->mdev, &link_speed);
	link_speed = max_t(u32, link_speed, 50000);
	link_speed64 = link_speed;
	do_div(link_speed64, 50000);
	params.num_channels = link_speed64;

	hp = mlx5e_hairpin_create(priv, &params, peer_ifindex);
	if (IS_ERR(hp)) {
		err = PTR_ERR(hp);
		goto create_hairpin_err;
	}

	netdev_dbg(priv->netdev, "add hairpin: tirn %x rqn %x peer %s sqn %x prio %d (log) data %d packets %d\n",
		   hp->tirn, hp->pair->rqn[0], hp->pair->peer_mdev->priv.name,
		   hp->pair->sqn[0], match_prio, params.log_data_size, params.log_num_packets);

	hpe->hp = hp;
	hash_add(priv->fs.tc.hairpin_tbl, &hpe->hairpin_hlist,
		 hash_hairpin_info(peer_id, match_prio));

attach_flow:
	if (hpe->hp->num_channels > 1) {
		flow->flags |= MLX5E_TC_FLOW_HAIRPIN_RSS;
		flow->nic_attr->hairpin_ft = hpe->hp->ttc.ft.t;
	} else {
		flow->nic_attr->hairpin_tirn = hpe->hp->tirn;
	}
	list_add(&flow->hairpin, &hpe->flows);

	return 0;

create_hairpin_err:
	kfree(hpe);
	return err;
}

static void mlx5e_hairpin_flow_del(struct mlx5e_priv *priv,
				   struct mlx5e_tc_flow *flow)
{
	struct list_head *next = flow->hairpin.next;

	list_del(&flow->hairpin);

	/* no more hairpin flows for us, release the hairpin pair */
	if (list_empty(next)) {
		struct mlx5e_hairpin_entry *hpe;

		hpe = list_entry(next, struct mlx5e_hairpin_entry, flows);

		netdev_dbg(priv->netdev, "del hairpin: peer %s\n",
			   hpe->hp->pair->peer_mdev->priv.name);

		mlx5e_hairpin_destroy(hpe->hp);
		hash_del(&hpe->hairpin_hlist);
		kfree(hpe);
	}
}

static int
mlx5e_tc_add_nic_flow(struct mlx5e_priv *priv,
		      struct mlx5e_tc_flow_parse_attr *parse_attr,
		      struct mlx5e_tc_flow *flow,
		      struct netlink_ext_ack *extack)
{
	struct mlx5_nic_flow_attr *attr = flow->nic_attr;
	struct mlx5_core_dev *dev = priv->mdev;
	struct mlx5_flow_destination dest[2] = {};
	struct mlx5_flow_act flow_act = {
		.action = attr->action,
		.flow_tag = attr->flow_tag,
		.reformat_id = 0,
		.flags    = FLOW_ACT_HAS_TAG | FLOW_ACT_NO_APPEND,
	};
	struct mlx5_fc *counter = NULL;
	bool table_created = false;
	int err, dest_ix = 0;

	if (flow->flags & MLX5E_TC_FLOW_HAIRPIN) {
		err = mlx5e_hairpin_flow_add(priv, flow, parse_attr, extack);
		if (err) {
			goto err_add_hairpin_flow;
		}
		if (flow->flags & MLX5E_TC_FLOW_HAIRPIN_RSS) {
			dest[dest_ix].type = MLX5_FLOW_DESTINATION_TYPE_FLOW_TABLE;
			dest[dest_ix].ft = attr->hairpin_ft;
		} else {
			dest[dest_ix].type = MLX5_FLOW_DESTINATION_TYPE_TIR;
			dest[dest_ix].tir_num = attr->hairpin_tirn;
		}
		dest_ix++;
	} else if (attr->action & MLX5_FLOW_CONTEXT_ACTION_FWD_DEST) {
		dest[dest_ix].type = MLX5_FLOW_DESTINATION_TYPE_FLOW_TABLE;
		dest[dest_ix].ft = priv->fs.vlan.ft.t;
		dest_ix++;
	}

	if (attr->action & MLX5_FLOW_CONTEXT_ACTION_COUNT) {
		counter = mlx5_fc_create(dev, true);
		if (IS_ERR(counter)) {
			err = PTR_ERR(counter);
			goto err_fc_create;
		}
		dest[dest_ix].type = MLX5_FLOW_DESTINATION_TYPE_COUNTER;
		dest[dest_ix].counter_id = mlx5_fc_id(counter);
		dest_ix++;
		attr->counter = counter;
	}

	if (attr->action & MLX5_FLOW_CONTEXT_ACTION_MOD_HDR) {
		err = mlx5e_attach_mod_hdr(priv, flow, parse_attr);
		flow_act.modify_id = attr->mod_hdr_id;
		kfree(parse_attr->mod_hdr_actions);
		if (err)
			goto err_create_mod_hdr_id;
	}

	if (IS_ERR_OR_NULL(priv->fs.tc.t)) {
		int tc_grp_size, tc_tbl_size;
		u32 max_flow_counter;

		max_flow_counter = (MLX5_CAP_GEN(dev, max_flow_counter_31_16) << 16) |
				    MLX5_CAP_GEN(dev, max_flow_counter_15_0);

		tc_grp_size = min_t(int, max_flow_counter, MLX5E_TC_TABLE_MAX_GROUP_SIZE);

		tc_tbl_size = min_t(int, tc_grp_size * MLX5E_TC_TABLE_NUM_GROUPS,
				    BIT(MLX5_CAP_FLOWTABLE_NIC_RX(dev, log_max_ft_size)));

		priv->fs.tc.t =
			mlx5_create_auto_grouped_flow_table(priv->fs.ns,
							    MLX5E_TC_PRIO,
							    tc_tbl_size,
							    MLX5E_TC_TABLE_NUM_GROUPS,
							    MLX5E_TC_FT_LEVEL, 0);
		if (IS_ERR(priv->fs.tc.t)) {
			NL_SET_ERR_MSG_MOD(extack,
					   "Failed to create tc offload table\n");
			netdev_err(priv->netdev,
				   "Failed to create tc offload table\n");
			err = PTR_ERR(priv->fs.tc.t);
			goto err_create_ft;
		}

		table_created = true;
	}

	if (attr->match_level != MLX5_MATCH_NONE)
		parse_attr->spec.match_criteria_enable = MLX5_MATCH_OUTER_HEADERS;

	flow->rule[0] = mlx5_add_flow_rules(priv->fs.tc.t, &parse_attr->spec,
					    &flow_act, dest, dest_ix);

	if (IS_ERR(flow->rule[0])) {
		err = PTR_ERR(flow->rule[0]);
		goto err_add_rule;
	}

	return 0;

err_add_rule:
	if (table_created) {
		mlx5_destroy_flow_table(priv->fs.tc.t);
		priv->fs.tc.t = NULL;
	}
err_create_ft:
	if (attr->action & MLX5_FLOW_CONTEXT_ACTION_MOD_HDR)
		mlx5e_detach_mod_hdr(priv, flow);
err_create_mod_hdr_id:
	mlx5_fc_destroy(dev, counter);
err_fc_create:
	if (flow->flags & MLX5E_TC_FLOW_HAIRPIN)
		mlx5e_hairpin_flow_del(priv, flow);
err_add_hairpin_flow:
	return err;
}

static void mlx5e_tc_del_nic_flow(struct mlx5e_priv *priv,
				  struct mlx5e_tc_flow *flow)
{
	struct mlx5_nic_flow_attr *attr = flow->nic_attr;
	struct mlx5_fc *counter = NULL;

	counter = attr->counter;
	mlx5_del_flow_rules(flow->rule[0]);
	mlx5_fc_destroy(priv->mdev, counter);

	if (!mlx5e_tc_num_filters(priv, MLX5E_TC_NIC_OFFLOAD)  && priv->fs.tc.t) {
		mlx5_destroy_flow_table(priv->fs.tc.t);
		priv->fs.tc.t = NULL;
	}

	if (attr->action & MLX5_FLOW_CONTEXT_ACTION_MOD_HDR)
		mlx5e_detach_mod_hdr(priv, flow);

	if (flow->flags & MLX5E_TC_FLOW_HAIRPIN)
		mlx5e_hairpin_flow_del(priv, flow);
}

static void mlx5e_detach_encap(struct mlx5e_priv *priv,
			       struct mlx5e_tc_flow *flow, int out_index);

static int mlx5e_attach_encap(struct mlx5e_priv *priv,
			      struct ip_tunnel_info *tun_info,
			      struct net_device *mirred_dev,
			      struct net_device **encap_dev,
			      struct mlx5e_tc_flow *flow,
			      struct netlink_ext_ack *extack,
			      int out_index);

static struct mlx5_flow_handle *
mlx5e_tc_offload_fdb_rules(struct mlx5_eswitch *esw,
			   struct mlx5e_tc_flow *flow,
			   struct mlx5_flow_spec *spec,
			   struct mlx5_esw_flow_attr *attr)
{
	struct mlx5_flow_handle *rule;

	rule = mlx5_eswitch_add_offloaded_rule(esw, spec, attr);
	if (IS_ERR(rule))
		return rule;

	if (attr->split_count) {
		flow->rule[1] = mlx5_eswitch_add_fwd_rule(esw, spec, attr);
		if (IS_ERR(flow->rule[1])) {
			mlx5_eswitch_del_offloaded_rule(esw, rule, attr);
			return flow->rule[1];
		}
	}

	flow->flags |= MLX5E_TC_FLOW_OFFLOADED;
	return rule;
}

static void
mlx5e_tc_unoffload_fdb_rules(struct mlx5_eswitch *esw,
			     struct mlx5e_tc_flow *flow,
			   struct mlx5_esw_flow_attr *attr)
{
	flow->flags &= ~MLX5E_TC_FLOW_OFFLOADED;

	if (attr->split_count)
		mlx5_eswitch_del_fwd_rule(esw, flow->rule[1], attr);

	mlx5_eswitch_del_offloaded_rule(esw, flow->rule[0], attr);
}

static struct mlx5_flow_handle *
mlx5e_tc_offload_to_slow_path(struct mlx5_eswitch *esw,
			      struct mlx5e_tc_flow *flow,
			      struct mlx5_flow_spec *spec,
			      struct mlx5_esw_flow_attr *slow_attr)
{
	struct mlx5_flow_handle *rule;

	memcpy(slow_attr, flow->esw_attr, sizeof(*slow_attr));
	slow_attr->action = MLX5_FLOW_CONTEXT_ACTION_FWD_DEST;
	slow_attr->split_count = 0;
	slow_attr->dest_chain = FDB_SLOW_PATH_CHAIN;

	rule = mlx5e_tc_offload_fdb_rules(esw, flow, spec, slow_attr);
	if (!IS_ERR(rule))
		flow->flags |= MLX5E_TC_FLOW_SLOW;

	return rule;
}

static void
mlx5e_tc_unoffload_from_slow_path(struct mlx5_eswitch *esw,
				  struct mlx5e_tc_flow *flow,
				  struct mlx5_esw_flow_attr *slow_attr)
{
	memcpy(slow_attr, flow->esw_attr, sizeof(*slow_attr));
	slow_attr->action = MLX5_FLOW_CONTEXT_ACTION_FWD_DEST;
	slow_attr->split_count = 0;
	slow_attr->dest_chain = FDB_SLOW_PATH_CHAIN;
	mlx5e_tc_unoffload_fdb_rules(esw, flow, slow_attr);
	flow->flags &= ~MLX5E_TC_FLOW_SLOW;
}

static int
mlx5e_tc_add_fdb_flow(struct mlx5e_priv *priv,
		      struct mlx5e_tc_flow_parse_attr *parse_attr,
		      struct mlx5e_tc_flow *flow,
		      struct netlink_ext_ack *extack)
{
	struct mlx5_eswitch *esw = priv->mdev->priv.eswitch;
	u32 max_chain = mlx5_eswitch_get_chain_range(esw);
	struct mlx5_esw_flow_attr *attr = flow->esw_attr;
	u16 max_prio = mlx5_eswitch_get_prio_range(esw);
	struct net_device *out_dev, *encap_dev = NULL;
	struct mlx5_fc *counter = NULL;
	struct mlx5e_rep_priv *rpriv;
	struct mlx5e_priv *out_priv;
	int err = 0, encap_err = 0;
	int out_index;

	if (!mlx5_eswitch_prios_supported(esw) && attr->prio != 1) {
		NL_SET_ERR_MSG(extack, "E-switch priorities unsupported, upgrade FW");
		return -EOPNOTSUPP;
	}

	if (attr->chain > max_chain) {
		NL_SET_ERR_MSG(extack, "Requested chain is out of supported range");
		err = -EOPNOTSUPP;
		goto err_max_prio_chain;
	}

	if (attr->prio > max_prio) {
		NL_SET_ERR_MSG(extack, "Requested priority is out of supported range");
		err = -EOPNOTSUPP;
		goto err_max_prio_chain;
	}

	for (out_index = 0; out_index < MLX5_MAX_FLOW_FWD_VPORTS; out_index++) {
		int mirred_ifindex;

		if (!(attr->dests[out_index].flags & MLX5_ESW_DEST_ENCAP))
			continue;

		mirred_ifindex = attr->parse_attr->mirred_ifindex[out_index];
		out_dev = __dev_get_by_index(dev_net(priv->netdev),
					     mirred_ifindex);
		err = mlx5e_attach_encap(priv,
					 &parse_attr->tun_info[out_index],
					 out_dev, &encap_dev, flow,
					 extack, out_index);
		if (err && err != -EAGAIN)
			goto err_attach_encap;
		if (err == -EAGAIN)
			encap_err = err;
		out_priv = netdev_priv(encap_dev);
		rpriv = out_priv->ppriv;
		attr->dests[out_index].rep = rpriv->rep;
		attr->dests[out_index].mdev = out_priv->mdev;
	}

	err = mlx5_eswitch_add_vlan_action(esw, attr);
	if (err)
		goto err_add_vlan;

	if (attr->action & MLX5_FLOW_CONTEXT_ACTION_MOD_HDR) {
		err = mlx5e_attach_mod_hdr(priv, flow, parse_attr);
		kfree(parse_attr->mod_hdr_actions);
		if (err)
			goto err_mod_hdr;
	}

	if (attr->action & MLX5_FLOW_CONTEXT_ACTION_COUNT) {
		counter = mlx5_fc_create(attr->counter_dev, true);
		if (IS_ERR(counter)) {
			err = PTR_ERR(counter);
			goto err_create_counter;
		}

		attr->counter = counter;
	}

	/* we get here if (1) there's no error or when
	 * (2) there's an encap action and we're on -EAGAIN (no valid neigh)
	 */
	if (encap_err == -EAGAIN) {
		/* continue with goto slow path rule instead */
		struct mlx5_esw_flow_attr slow_attr;

		flow->rule[0] = mlx5e_tc_offload_to_slow_path(esw, flow, &parse_attr->spec, &slow_attr);
	} else {
		flow->rule[0] = mlx5e_tc_offload_fdb_rules(esw, flow, &parse_attr->spec, attr);
	}

	if (IS_ERR(flow->rule[0])) {
		err = PTR_ERR(flow->rule[0]);
		goto err_add_rule;
	}

	return 0;

err_add_rule:
	mlx5_fc_destroy(attr->counter_dev, counter);
err_create_counter:
	if (attr->action & MLX5_FLOW_CONTEXT_ACTION_MOD_HDR)
		mlx5e_detach_mod_hdr(priv, flow);
err_mod_hdr:
	mlx5_eswitch_del_vlan_action(esw, attr);
err_add_vlan:
	for (out_index = 0; out_index < MLX5_MAX_FLOW_FWD_VPORTS; out_index++)
		if (attr->dests[out_index].flags & MLX5_ESW_DEST_ENCAP)
			mlx5e_detach_encap(priv, flow, out_index);
err_attach_encap:
err_max_prio_chain:
	return err;
}

static void mlx5e_tc_del_fdb_flow(struct mlx5e_priv *priv,
				  struct mlx5e_tc_flow *flow)
{
	struct mlx5_eswitch *esw = priv->mdev->priv.eswitch;
	struct mlx5_esw_flow_attr *attr = flow->esw_attr;
	struct mlx5_esw_flow_attr slow_attr;
	int out_index;

	if (flow->flags & MLX5E_TC_FLOW_OFFLOADED) {
		if (flow->flags & MLX5E_TC_FLOW_SLOW)
			mlx5e_tc_unoffload_from_slow_path(esw, flow, &slow_attr);
		else
			mlx5e_tc_unoffload_fdb_rules(esw, flow, attr);
	}

	mlx5_eswitch_del_vlan_action(esw, attr);

	for (out_index = 0; out_index < MLX5_MAX_FLOW_FWD_VPORTS; out_index++)
		if (attr->dests[out_index].flags & MLX5_ESW_DEST_ENCAP)
			mlx5e_detach_encap(priv, flow, out_index);
	kvfree(attr->parse_attr);

	if (attr->action & MLX5_FLOW_CONTEXT_ACTION_MOD_HDR)
		mlx5e_detach_mod_hdr(priv, flow);

	if (attr->action & MLX5_FLOW_CONTEXT_ACTION_COUNT)
		mlx5_fc_destroy(attr->counter_dev, attr->counter);
}

void mlx5e_tc_encap_flows_add(struct mlx5e_priv *priv,
			      struct mlx5e_encap_entry *e)
{
	struct mlx5_eswitch *esw = priv->mdev->priv.eswitch;
	struct mlx5_esw_flow_attr slow_attr, *esw_attr;
	struct mlx5_flow_handle *rule;
	struct mlx5_flow_spec *spec;
	struct encap_flow_item *efi;
	struct mlx5e_tc_flow *flow;
	int err;

	err = mlx5_packet_reformat_alloc(priv->mdev,
					 e->reformat_type,
					 e->encap_size, e->encap_header,
					 MLX5_FLOW_NAMESPACE_FDB,
					 &e->encap_id);
	if (err) {
		mlx5_core_warn(priv->mdev, "Failed to offload cached encapsulation header, %d\n",
			       err);
		return;
	}
	e->flags |= MLX5_ENCAP_ENTRY_VALID;
	mlx5e_rep_queue_neigh_stats_work(priv);

	list_for_each_entry(efi, &e->flows, list) {
		bool all_flow_encaps_valid = true;
		int i;

		flow = container_of(efi, struct mlx5e_tc_flow, encaps[efi->index]);
		esw_attr = flow->esw_attr;
		spec = &esw_attr->parse_attr->spec;

		esw_attr->dests[efi->index].encap_id = e->encap_id;
		esw_attr->dests[efi->index].flags |= MLX5_ESW_DEST_ENCAP_VALID;
		/* Flow can be associated with multiple encap entries.
		 * Before offloading the flow verify that all of them have
		 * a valid neighbour.
		 */
		for (i = 0; i < MLX5_MAX_FLOW_FWD_VPORTS; i++) {
			if (!(esw_attr->dests[i].flags & MLX5_ESW_DEST_ENCAP))
				continue;
			if (!(esw_attr->dests[i].flags & MLX5_ESW_DEST_ENCAP_VALID)) {
				all_flow_encaps_valid = false;
				break;
			}
		}
		/* Do not offload flows with unresolved neighbors */
		if (!all_flow_encaps_valid)
			continue;
		/* update from slow path rule to encap rule */
		rule = mlx5e_tc_offload_fdb_rules(esw, flow, spec, esw_attr);
		if (IS_ERR(rule)) {
			err = PTR_ERR(rule);
			mlx5_core_warn(priv->mdev, "Failed to update cached encapsulation flow, %d\n",
				       err);
			continue;
		}

		mlx5e_tc_unoffload_from_slow_path(esw, flow, &slow_attr);
		flow->flags |= MLX5E_TC_FLOW_OFFLOADED; /* was unset when slow path rule removed */
		flow->rule[0] = rule;
	}
}

void mlx5e_tc_encap_flows_del(struct mlx5e_priv *priv,
			      struct mlx5e_encap_entry *e)
{
	struct mlx5_eswitch *esw = priv->mdev->priv.eswitch;
	struct mlx5_esw_flow_attr slow_attr;
	struct mlx5_flow_handle *rule;
	struct mlx5_flow_spec *spec;
	struct encap_flow_item *efi;
	struct mlx5e_tc_flow *flow;
	int err;

	list_for_each_entry(efi, &e->flows, list) {
		flow = container_of(efi, struct mlx5e_tc_flow, encaps[efi->index]);
		spec = &flow->esw_attr->parse_attr->spec;

		/* update from encap rule to slow path rule */
		rule = mlx5e_tc_offload_to_slow_path(esw, flow, spec, &slow_attr);
		/* mark the flow's encap dest as non-valid */
		flow->esw_attr->dests[efi->index].flags &= ~MLX5_ESW_DEST_ENCAP_VALID;

		if (IS_ERR(rule)) {
			err = PTR_ERR(rule);
			mlx5_core_warn(priv->mdev, "Failed to update slow path (encap) flow, %d\n",
				       err);
			continue;
		}

		mlx5e_tc_unoffload_fdb_rules(esw, flow, flow->esw_attr);
		flow->flags |= MLX5E_TC_FLOW_OFFLOADED; /* was unset when fast path rule removed */
		flow->rule[0] = rule;
	}

	/* we know that the encap is valid */
	e->flags &= ~MLX5_ENCAP_ENTRY_VALID;
	mlx5_packet_reformat_dealloc(priv->mdev, e->encap_id);
}

static struct mlx5_fc *mlx5e_tc_get_counter(struct mlx5e_tc_flow *flow)
{
	if (flow->flags & MLX5E_TC_FLOW_ESWITCH)
		return flow->esw_attr->counter;
	else
		return flow->nic_attr->counter;
}

void mlx5e_tc_update_neigh_used_value(struct mlx5e_neigh_hash_entry *nhe)
{
	struct mlx5e_neigh *m_neigh = &nhe->m_neigh;
	u64 bytes, packets, lastuse = 0;
	struct mlx5e_tc_flow *flow;
	struct mlx5e_encap_entry *e;
	struct mlx5_fc *counter;
	struct neigh_table *tbl;
	bool neigh_used = false;
	struct neighbour *n;

	if (m_neigh->family == AF_INET)
		tbl = &arp_tbl;
#if IS_ENABLED(CONFIG_IPV6)
	else if (m_neigh->family == AF_INET6)
		tbl = &nd_tbl;
#endif
	else
		return;

	list_for_each_entry(e, &nhe->encap_list, encap_list) {
		struct encap_flow_item *efi;
		if (!(e->flags & MLX5_ENCAP_ENTRY_VALID))
			continue;
		list_for_each_entry(efi, &e->flows, list) {
			flow = container_of(efi, struct mlx5e_tc_flow,
					    encaps[efi->index]);
			if (flow->flags & MLX5E_TC_FLOW_OFFLOADED) {
				counter = mlx5e_tc_get_counter(flow);
				mlx5_fc_query_cached(counter, &bytes, &packets, &lastuse);
				if (time_after((unsigned long)lastuse, nhe->reported_lastuse)) {
					neigh_used = true;
					break;
				}
			}
		}
		if (neigh_used)
			break;
	}

	if (neigh_used) {
		nhe->reported_lastuse = jiffies;

		/* find the relevant neigh according to the cached device and
		 * dst ip pair
		 */
		n = neigh_lookup(tbl, &m_neigh->dst_ip, m_neigh->dev);
		if (!n)
			return;

		neigh_event_send(n, NULL);
		neigh_release(n);
	}
}

static void mlx5e_detach_encap(struct mlx5e_priv *priv,
			       struct mlx5e_tc_flow *flow, int out_index)
{
	struct list_head *next = flow->encaps[out_index].list.next;

	list_del(&flow->encaps[out_index].list);
	if (list_empty(next)) {
		struct mlx5e_encap_entry *e;

		e = list_entry(next, struct mlx5e_encap_entry, flows);
		mlx5e_rep_encap_entry_detach(netdev_priv(e->out_dev), e);

		if (e->flags & MLX5_ENCAP_ENTRY_VALID)
			mlx5_packet_reformat_dealloc(priv->mdev, e->encap_id);

		hash_del_rcu(&e->encap_hlist);
		kfree(e->encap_header);
		kfree(e);
	}
}

static void __mlx5e_tc_del_fdb_peer_flow(struct mlx5e_tc_flow *flow)
{
	struct mlx5_eswitch *esw = flow->priv->mdev->priv.eswitch;

	if (!(flow->flags & MLX5E_TC_FLOW_ESWITCH) ||
	    !(flow->flags & MLX5E_TC_FLOW_DUP))
		return;

	mutex_lock(&esw->offloads.peer_mutex);
	list_del(&flow->peer);
	mutex_unlock(&esw->offloads.peer_mutex);

	flow->flags &= ~MLX5E_TC_FLOW_DUP;

	mlx5e_tc_del_fdb_flow(flow->peer_flow->priv, flow->peer_flow);
	kvfree(flow->peer_flow);
	flow->peer_flow = NULL;
}

static void mlx5e_tc_del_fdb_peer_flow(struct mlx5e_tc_flow *flow)
{
	struct mlx5_core_dev *dev = flow->priv->mdev;
	struct mlx5_devcom *devcom = dev->priv.devcom;
	struct mlx5_eswitch *peer_esw;

	peer_esw = mlx5_devcom_get_peer_data(devcom, MLX5_DEVCOM_ESW_OFFLOADS);
	if (!peer_esw)
		return;

	__mlx5e_tc_del_fdb_peer_flow(flow);
	mlx5_devcom_release_peer_data(devcom, MLX5_DEVCOM_ESW_OFFLOADS);
}

static void mlx5e_tc_del_flow(struct mlx5e_priv *priv,
			      struct mlx5e_tc_flow *flow)
{
	if (flow->flags & MLX5E_TC_FLOW_ESWITCH) {
		mlx5e_tc_del_fdb_peer_flow(flow);
		mlx5e_tc_del_fdb_flow(priv, flow);
	} else {
		mlx5e_tc_del_nic_flow(priv, flow);
	}
}


static int parse_tunnel_attr(struct mlx5e_priv *priv,
			     struct mlx5_flow_spec *spec,
			     struct tc_cls_flower_offload *f,
			     struct net_device *filter_dev, u8 *match_level)
{
	struct netlink_ext_ack *extack = f->common.extack;
	void *headers_c = MLX5_ADDR_OF(fte_match_param, spec->match_criteria,
				       outer_headers);
	void *headers_v = MLX5_ADDR_OF(fte_match_param, spec->match_value,
				       outer_headers);

	struct flow_dissector_key_control *enc_control =
		skb_flow_dissector_target(f->dissector,
					  FLOW_DISSECTOR_KEY_ENC_CONTROL,
					  f->key);
	int err = 0;

	err = mlx5e_tc_tun_parse(filter_dev, priv, spec, f,
				 headers_c, headers_v, match_level);
	if (err) {
		NL_SET_ERR_MSG_MOD(extack,
				   "failed to parse tunnel attributes");
		return err;
	}

	if (enc_control->addr_type == FLOW_DISSECTOR_KEY_IPV4_ADDRS) {
		struct flow_dissector_key_ipv4_addrs *key =
			skb_flow_dissector_target(f->dissector,
						  FLOW_DISSECTOR_KEY_ENC_IPV4_ADDRS,
						  f->key);
		struct flow_dissector_key_ipv4_addrs *mask =
			skb_flow_dissector_target(f->dissector,
						  FLOW_DISSECTOR_KEY_ENC_IPV4_ADDRS,
						  f->mask);
		MLX5_SET(fte_match_set_lyr_2_4, headers_c,
			 src_ipv4_src_ipv6.ipv4_layout.ipv4,
			 ntohl(mask->src));
		MLX5_SET(fte_match_set_lyr_2_4, headers_v,
			 src_ipv4_src_ipv6.ipv4_layout.ipv4,
			 ntohl(key->src));

		MLX5_SET(fte_match_set_lyr_2_4, headers_c,
			 dst_ipv4_dst_ipv6.ipv4_layout.ipv4,
			 ntohl(mask->dst));
		MLX5_SET(fte_match_set_lyr_2_4, headers_v,
			 dst_ipv4_dst_ipv6.ipv4_layout.ipv4,
			 ntohl(key->dst));

		MLX5_SET_TO_ONES(fte_match_set_lyr_2_4, headers_c, ethertype);
		MLX5_SET(fte_match_set_lyr_2_4, headers_v, ethertype, ETH_P_IP);
	} else if (enc_control->addr_type == FLOW_DISSECTOR_KEY_IPV6_ADDRS) {
		struct flow_dissector_key_ipv6_addrs *key =
			skb_flow_dissector_target(f->dissector,
						  FLOW_DISSECTOR_KEY_ENC_IPV6_ADDRS,
						  f->key);
		struct flow_dissector_key_ipv6_addrs *mask =
			skb_flow_dissector_target(f->dissector,
						  FLOW_DISSECTOR_KEY_ENC_IPV6_ADDRS,
						  f->mask);

		memcpy(MLX5_ADDR_OF(fte_match_set_lyr_2_4, headers_c,
				    src_ipv4_src_ipv6.ipv6_layout.ipv6),
		       &mask->src, MLX5_FLD_SZ_BYTES(ipv6_layout, ipv6));
		memcpy(MLX5_ADDR_OF(fte_match_set_lyr_2_4, headers_v,
				    src_ipv4_src_ipv6.ipv6_layout.ipv6),
		       &key->src, MLX5_FLD_SZ_BYTES(ipv6_layout, ipv6));

		memcpy(MLX5_ADDR_OF(fte_match_set_lyr_2_4, headers_c,
				    dst_ipv4_dst_ipv6.ipv6_layout.ipv6),
		       &mask->dst, MLX5_FLD_SZ_BYTES(ipv6_layout, ipv6));
		memcpy(MLX5_ADDR_OF(fte_match_set_lyr_2_4, headers_v,
				    dst_ipv4_dst_ipv6.ipv6_layout.ipv6),
		       &key->dst, MLX5_FLD_SZ_BYTES(ipv6_layout, ipv6));

		MLX5_SET_TO_ONES(fte_match_set_lyr_2_4, headers_c, ethertype);
		MLX5_SET(fte_match_set_lyr_2_4, headers_v, ethertype, ETH_P_IPV6);
	}

	if (dissector_uses_key(f->dissector, FLOW_DISSECTOR_KEY_ENC_IP)) {
		struct flow_dissector_key_ip *key =
			skb_flow_dissector_target(f->dissector,
						  FLOW_DISSECTOR_KEY_ENC_IP,
						  f->key);
		struct flow_dissector_key_ip *mask =
			skb_flow_dissector_target(f->dissector,
						  FLOW_DISSECTOR_KEY_ENC_IP,
						  f->mask);

		MLX5_SET(fte_match_set_lyr_2_4, headers_c, ip_ecn, mask->tos & 0x3);
		MLX5_SET(fte_match_set_lyr_2_4, headers_v, ip_ecn, key->tos & 0x3);

		MLX5_SET(fte_match_set_lyr_2_4, headers_c, ip_dscp, mask->tos >> 2);
		MLX5_SET(fte_match_set_lyr_2_4, headers_v, ip_dscp, key->tos  >> 2);

		MLX5_SET(fte_match_set_lyr_2_4, headers_c, ttl_hoplimit, mask->ttl);
		MLX5_SET(fte_match_set_lyr_2_4, headers_v, ttl_hoplimit, key->ttl);

		if (mask->ttl &&
		    !MLX5_CAP_ESW_FLOWTABLE_FDB
			(priv->mdev,
			 ft_field_support.outer_ipv4_ttl)) {
			NL_SET_ERR_MSG_MOD(extack,
					   "Matching on TTL is not supported");
			return -EOPNOTSUPP;
		}

	}

	/* Enforce DMAC when offloading incoming tunneled flows.
	 * Flow counters require a match on the DMAC.
	 */
	MLX5_SET_TO_ONES(fte_match_set_lyr_2_4, headers_c, dmac_47_16);
	MLX5_SET_TO_ONES(fte_match_set_lyr_2_4, headers_c, dmac_15_0);
	ether_addr_copy(MLX5_ADDR_OF(fte_match_set_lyr_2_4, headers_v,
				     dmac_47_16), priv->netdev->dev_addr);

	/* let software handle IP fragments */
	MLX5_SET(fte_match_set_lyr_2_4, headers_c, frag, 1);
	MLX5_SET(fte_match_set_lyr_2_4, headers_v, frag, 0);

	return 0;
}

static int __parse_cls_flower(struct mlx5e_priv *priv,
			      struct mlx5_flow_spec *spec,
			      struct tc_cls_flower_offload *f,
			      struct net_device *filter_dev,
			      u8 *match_level, u8 *tunnel_match_level)
{
	struct netlink_ext_ack *extack = f->common.extack;
	void *headers_c = MLX5_ADDR_OF(fte_match_param, spec->match_criteria,
				       outer_headers);
	void *headers_v = MLX5_ADDR_OF(fte_match_param, spec->match_value,
				       outer_headers);
	void *misc_c = MLX5_ADDR_OF(fte_match_param, spec->match_criteria,
				    misc_parameters);
	void *misc_v = MLX5_ADDR_OF(fte_match_param, spec->match_value,
				    misc_parameters);
	u16 addr_type = 0;
	u8 ip_proto = 0;

	*match_level = MLX5_MATCH_NONE;

	if (f->dissector->used_keys &
	    ~(BIT(FLOW_DISSECTOR_KEY_CONTROL) |
	      BIT(FLOW_DISSECTOR_KEY_BASIC) |
	      BIT(FLOW_DISSECTOR_KEY_ETH_ADDRS) |
	      BIT(FLOW_DISSECTOR_KEY_VLAN) |
	      BIT(FLOW_DISSECTOR_KEY_CVLAN) |
	      BIT(FLOW_DISSECTOR_KEY_IPV4_ADDRS) |
	      BIT(FLOW_DISSECTOR_KEY_IPV6_ADDRS) |
	      BIT(FLOW_DISSECTOR_KEY_PORTS) |
	      BIT(FLOW_DISSECTOR_KEY_ENC_KEYID) |
	      BIT(FLOW_DISSECTOR_KEY_ENC_IPV4_ADDRS) |
	      BIT(FLOW_DISSECTOR_KEY_ENC_IPV6_ADDRS) |
	      BIT(FLOW_DISSECTOR_KEY_ENC_PORTS)	|
	      BIT(FLOW_DISSECTOR_KEY_ENC_CONTROL) |
	      BIT(FLOW_DISSECTOR_KEY_TCP) |
	      BIT(FLOW_DISSECTOR_KEY_IP)  |
	      BIT(FLOW_DISSECTOR_KEY_ENC_IP))) {
		NL_SET_ERR_MSG_MOD(extack, "Unsupported key");
		netdev_warn(priv->netdev, "Unsupported key used: 0x%x\n",
			    f->dissector->used_keys);
		return -EOPNOTSUPP;
	}

	if ((dissector_uses_key(f->dissector,
				FLOW_DISSECTOR_KEY_ENC_IPV4_ADDRS) ||
	     dissector_uses_key(f->dissector, FLOW_DISSECTOR_KEY_ENC_KEYID) ||
	     dissector_uses_key(f->dissector, FLOW_DISSECTOR_KEY_ENC_PORTS)) &&
	    dissector_uses_key(f->dissector, FLOW_DISSECTOR_KEY_ENC_CONTROL)) {
		struct flow_dissector_key_control *key =
			skb_flow_dissector_target(f->dissector,
						  FLOW_DISSECTOR_KEY_ENC_CONTROL,
						  f->key);
		switch (key->addr_type) {
		case FLOW_DISSECTOR_KEY_IPV4_ADDRS:
		case FLOW_DISSECTOR_KEY_IPV6_ADDRS:
			if (parse_tunnel_attr(priv, spec, f, filter_dev, tunnel_match_level))
				return -EOPNOTSUPP;
			break;
		default:
			return -EOPNOTSUPP;
		}

		/* In decap flow, header pointers should point to the inner
		 * headers, outer header were already set by parse_tunnel_attr
		 */
		headers_c = MLX5_ADDR_OF(fte_match_param, spec->match_criteria,
					 inner_headers);
		headers_v = MLX5_ADDR_OF(fte_match_param, spec->match_value,
					 inner_headers);
	}

	if (dissector_uses_key(f->dissector, FLOW_DISSECTOR_KEY_BASIC)) {
		struct flow_dissector_key_basic *key =
			skb_flow_dissector_target(f->dissector,
						  FLOW_DISSECTOR_KEY_BASIC,
						  f->key);
		struct flow_dissector_key_basic *mask =
			skb_flow_dissector_target(f->dissector,
						  FLOW_DISSECTOR_KEY_BASIC,
						  f->mask);
		MLX5_SET(fte_match_set_lyr_2_4, headers_c, ethertype,
			 ntohs(mask->n_proto));
		MLX5_SET(fte_match_set_lyr_2_4, headers_v, ethertype,
			 ntohs(key->n_proto));

		if (mask->n_proto)
			*match_level = MLX5_MATCH_L2;
	}

	if (dissector_uses_key(f->dissector, FLOW_DISSECTOR_KEY_VLAN)) {
		struct flow_dissector_key_vlan *key =
			skb_flow_dissector_target(f->dissector,
						  FLOW_DISSECTOR_KEY_VLAN,
						  f->key);
		struct flow_dissector_key_vlan *mask =
			skb_flow_dissector_target(f->dissector,
						  FLOW_DISSECTOR_KEY_VLAN,
						  f->mask);
		if (mask->vlan_id || mask->vlan_priority || mask->vlan_tpid) {
			if (key->vlan_tpid == htons(ETH_P_8021AD)) {
				MLX5_SET(fte_match_set_lyr_2_4, headers_c,
					 svlan_tag, 1);
				MLX5_SET(fte_match_set_lyr_2_4, headers_v,
					 svlan_tag, 1);
			} else {
				MLX5_SET(fte_match_set_lyr_2_4, headers_c,
					 cvlan_tag, 1);
				MLX5_SET(fte_match_set_lyr_2_4, headers_v,
					 cvlan_tag, 1);
			}

			MLX5_SET(fte_match_set_lyr_2_4, headers_c, first_vid, mask->vlan_id);
			MLX5_SET(fte_match_set_lyr_2_4, headers_v, first_vid, key->vlan_id);

			MLX5_SET(fte_match_set_lyr_2_4, headers_c, first_prio, mask->vlan_priority);
			MLX5_SET(fte_match_set_lyr_2_4, headers_v, first_prio, key->vlan_priority);

			*match_level = MLX5_MATCH_L2;
		}
	} else if (*match_level != MLX5_MATCH_NONE) {
		MLX5_SET(fte_match_set_lyr_2_4, headers_c, svlan_tag, 1);
		MLX5_SET(fte_match_set_lyr_2_4, headers_c, cvlan_tag, 1);
		*match_level = MLX5_MATCH_L2;
	}

	if (dissector_uses_key(f->dissector, FLOW_DISSECTOR_KEY_CVLAN)) {
		struct flow_dissector_key_vlan *key =
			skb_flow_dissector_target(f->dissector,
						  FLOW_DISSECTOR_KEY_CVLAN,
						  f->key);
		struct flow_dissector_key_vlan *mask =
			skb_flow_dissector_target(f->dissector,
						  FLOW_DISSECTOR_KEY_CVLAN,
						  f->mask);
		if (mask->vlan_id || mask->vlan_priority || mask->vlan_tpid) {
			if (key->vlan_tpid == htons(ETH_P_8021AD)) {
				MLX5_SET(fte_match_set_misc, misc_c,
					 outer_second_svlan_tag, 1);
				MLX5_SET(fte_match_set_misc, misc_v,
					 outer_second_svlan_tag, 1);
			} else {
				MLX5_SET(fte_match_set_misc, misc_c,
					 outer_second_cvlan_tag, 1);
				MLX5_SET(fte_match_set_misc, misc_v,
					 outer_second_cvlan_tag, 1);
			}

			MLX5_SET(fte_match_set_misc, misc_c, outer_second_vid,
				 mask->vlan_id);
			MLX5_SET(fte_match_set_misc, misc_v, outer_second_vid,
				 key->vlan_id);
			MLX5_SET(fte_match_set_misc, misc_c, outer_second_prio,
				 mask->vlan_priority);
			MLX5_SET(fte_match_set_misc, misc_v, outer_second_prio,
				 key->vlan_priority);

			*match_level = MLX5_MATCH_L2;
		}
	}

	if (dissector_uses_key(f->dissector, FLOW_DISSECTOR_KEY_ETH_ADDRS)) {
		struct flow_dissector_key_eth_addrs *key =
			skb_flow_dissector_target(f->dissector,
						  FLOW_DISSECTOR_KEY_ETH_ADDRS,
						  f->key);
		struct flow_dissector_key_eth_addrs *mask =
			skb_flow_dissector_target(f->dissector,
						  FLOW_DISSECTOR_KEY_ETH_ADDRS,
						  f->mask);

		ether_addr_copy(MLX5_ADDR_OF(fte_match_set_lyr_2_4, headers_c,
					     dmac_47_16),
				mask->dst);
		ether_addr_copy(MLX5_ADDR_OF(fte_match_set_lyr_2_4, headers_v,
					     dmac_47_16),
				key->dst);

		ether_addr_copy(MLX5_ADDR_OF(fte_match_set_lyr_2_4, headers_c,
					     smac_47_16),
				mask->src);
		ether_addr_copy(MLX5_ADDR_OF(fte_match_set_lyr_2_4, headers_v,
					     smac_47_16),
				key->src);

		if (!is_zero_ether_addr(mask->src) || !is_zero_ether_addr(mask->dst))
			*match_level = MLX5_MATCH_L2;
	}

	if (dissector_uses_key(f->dissector, FLOW_DISSECTOR_KEY_CONTROL)) {
		struct flow_dissector_key_control *key =
			skb_flow_dissector_target(f->dissector,
						  FLOW_DISSECTOR_KEY_CONTROL,
						  f->key);

		struct flow_dissector_key_control *mask =
			skb_flow_dissector_target(f->dissector,
						  FLOW_DISSECTOR_KEY_CONTROL,
						  f->mask);
		addr_type = key->addr_type;

		/* the HW doesn't support frag first/later */
		if (mask->flags & FLOW_DIS_FIRST_FRAG)
			return -EOPNOTSUPP;

		if (mask->flags & FLOW_DIS_IS_FRAGMENT) {
			MLX5_SET(fte_match_set_lyr_2_4, headers_c, frag, 1);
			MLX5_SET(fte_match_set_lyr_2_4, headers_v, frag,
				 key->flags & FLOW_DIS_IS_FRAGMENT);

			/* the HW doesn't need L3 inline to match on frag=no */
			if (!(key->flags & FLOW_DIS_IS_FRAGMENT))
				*match_level = MLX5_MATCH_L2;
	/* ***  L2 attributes parsing up to here *** */
			else
				*match_level = MLX5_MATCH_L3;
		}
	}

	if (dissector_uses_key(f->dissector, FLOW_DISSECTOR_KEY_BASIC)) {
		struct flow_dissector_key_basic *key =
			skb_flow_dissector_target(f->dissector,
						  FLOW_DISSECTOR_KEY_BASIC,
						  f->key);
		struct flow_dissector_key_basic *mask =
			skb_flow_dissector_target(f->dissector,
						  FLOW_DISSECTOR_KEY_BASIC,
						  f->mask);
		ip_proto = key->ip_proto;

		MLX5_SET(fte_match_set_lyr_2_4, headers_c, ip_protocol,
			 mask->ip_proto);
		MLX5_SET(fte_match_set_lyr_2_4, headers_v, ip_protocol,
			 key->ip_proto);

		if (mask->ip_proto)
			*match_level = MLX5_MATCH_L3;
	}

	if (addr_type == FLOW_DISSECTOR_KEY_IPV4_ADDRS) {
		struct flow_dissector_key_ipv4_addrs *key =
			skb_flow_dissector_target(f->dissector,
						  FLOW_DISSECTOR_KEY_IPV4_ADDRS,
						  f->key);
		struct flow_dissector_key_ipv4_addrs *mask =
			skb_flow_dissector_target(f->dissector,
						  FLOW_DISSECTOR_KEY_IPV4_ADDRS,
						  f->mask);

		memcpy(MLX5_ADDR_OF(fte_match_set_lyr_2_4, headers_c,
				    src_ipv4_src_ipv6.ipv4_layout.ipv4),
		       &mask->src, sizeof(mask->src));
		memcpy(MLX5_ADDR_OF(fte_match_set_lyr_2_4, headers_v,
				    src_ipv4_src_ipv6.ipv4_layout.ipv4),
		       &key->src, sizeof(key->src));
		memcpy(MLX5_ADDR_OF(fte_match_set_lyr_2_4, headers_c,
				    dst_ipv4_dst_ipv6.ipv4_layout.ipv4),
		       &mask->dst, sizeof(mask->dst));
		memcpy(MLX5_ADDR_OF(fte_match_set_lyr_2_4, headers_v,
				    dst_ipv4_dst_ipv6.ipv4_layout.ipv4),
		       &key->dst, sizeof(key->dst));

		if (mask->src || mask->dst)
			*match_level = MLX5_MATCH_L3;
	}

	if (addr_type == FLOW_DISSECTOR_KEY_IPV6_ADDRS) {
		struct flow_dissector_key_ipv6_addrs *key =
			skb_flow_dissector_target(f->dissector,
						  FLOW_DISSECTOR_KEY_IPV6_ADDRS,
						  f->key);
		struct flow_dissector_key_ipv6_addrs *mask =
			skb_flow_dissector_target(f->dissector,
						  FLOW_DISSECTOR_KEY_IPV6_ADDRS,
						  f->mask);

		memcpy(MLX5_ADDR_OF(fte_match_set_lyr_2_4, headers_c,
				    src_ipv4_src_ipv6.ipv6_layout.ipv6),
		       &mask->src, sizeof(mask->src));
		memcpy(MLX5_ADDR_OF(fte_match_set_lyr_2_4, headers_v,
				    src_ipv4_src_ipv6.ipv6_layout.ipv6),
		       &key->src, sizeof(key->src));

		memcpy(MLX5_ADDR_OF(fte_match_set_lyr_2_4, headers_c,
				    dst_ipv4_dst_ipv6.ipv6_layout.ipv6),
		       &mask->dst, sizeof(mask->dst));
		memcpy(MLX5_ADDR_OF(fte_match_set_lyr_2_4, headers_v,
				    dst_ipv4_dst_ipv6.ipv6_layout.ipv6),
		       &key->dst, sizeof(key->dst));

		if (ipv6_addr_type(&mask->src) != IPV6_ADDR_ANY ||
		    ipv6_addr_type(&mask->dst) != IPV6_ADDR_ANY)
			*match_level = MLX5_MATCH_L3;
	}

	if (dissector_uses_key(f->dissector, FLOW_DISSECTOR_KEY_IP)) {
		struct flow_dissector_key_ip *key =
			skb_flow_dissector_target(f->dissector,
						  FLOW_DISSECTOR_KEY_IP,
						  f->key);
		struct flow_dissector_key_ip *mask =
			skb_flow_dissector_target(f->dissector,
						  FLOW_DISSECTOR_KEY_IP,
						  f->mask);

		MLX5_SET(fte_match_set_lyr_2_4, headers_c, ip_ecn, mask->tos & 0x3);
		MLX5_SET(fte_match_set_lyr_2_4, headers_v, ip_ecn, key->tos & 0x3);

		MLX5_SET(fte_match_set_lyr_2_4, headers_c, ip_dscp, mask->tos >> 2);
		MLX5_SET(fte_match_set_lyr_2_4, headers_v, ip_dscp, key->tos  >> 2);

		MLX5_SET(fte_match_set_lyr_2_4, headers_c, ttl_hoplimit, mask->ttl);
		MLX5_SET(fte_match_set_lyr_2_4, headers_v, ttl_hoplimit, key->ttl);

		if (mask->ttl &&
		    !MLX5_CAP_ESW_FLOWTABLE_FDB(priv->mdev,
						ft_field_support.outer_ipv4_ttl)) {
			NL_SET_ERR_MSG_MOD(extack,
					   "Matching on TTL is not supported");
			return -EOPNOTSUPP;
		}

		if (mask->tos || mask->ttl)
			*match_level = MLX5_MATCH_L3;
	}

	/* ***  L3 attributes parsing up to here *** */

	if (dissector_uses_key(f->dissector, FLOW_DISSECTOR_KEY_PORTS)) {
		struct flow_dissector_key_ports *key =
			skb_flow_dissector_target(f->dissector,
						  FLOW_DISSECTOR_KEY_PORTS,
						  f->key);
		struct flow_dissector_key_ports *mask =
			skb_flow_dissector_target(f->dissector,
						  FLOW_DISSECTOR_KEY_PORTS,
						  f->mask);
		switch (ip_proto) {
		case IPPROTO_TCP:
			MLX5_SET(fte_match_set_lyr_2_4, headers_c,
				 tcp_sport, ntohs(mask->src));
			MLX5_SET(fte_match_set_lyr_2_4, headers_v,
				 tcp_sport, ntohs(key->src));

			MLX5_SET(fte_match_set_lyr_2_4, headers_c,
				 tcp_dport, ntohs(mask->dst));
			MLX5_SET(fte_match_set_lyr_2_4, headers_v,
				 tcp_dport, ntohs(key->dst));
			break;

		case IPPROTO_UDP:
			MLX5_SET(fte_match_set_lyr_2_4, headers_c,
				 udp_sport, ntohs(mask->src));
			MLX5_SET(fte_match_set_lyr_2_4, headers_v,
				 udp_sport, ntohs(key->src));

			MLX5_SET(fte_match_set_lyr_2_4, headers_c,
				 udp_dport, ntohs(mask->dst));
			MLX5_SET(fte_match_set_lyr_2_4, headers_v,
				 udp_dport, ntohs(key->dst));
			break;
		default:
			NL_SET_ERR_MSG_MOD(extack,
					   "Only UDP and TCP transports are supported for L4 matching");
			netdev_err(priv->netdev,
				   "Only UDP and TCP transport are supported\n");
			return -EINVAL;
		}

		if (mask->src || mask->dst)
			*match_level = MLX5_MATCH_L4;
	}

	if (dissector_uses_key(f->dissector, FLOW_DISSECTOR_KEY_TCP)) {
		struct flow_dissector_key_tcp *key =
			skb_flow_dissector_target(f->dissector,
						  FLOW_DISSECTOR_KEY_TCP,
						  f->key);
		struct flow_dissector_key_tcp *mask =
			skb_flow_dissector_target(f->dissector,
						  FLOW_DISSECTOR_KEY_TCP,
						  f->mask);

		MLX5_SET(fte_match_set_lyr_2_4, headers_c, tcp_flags,
			 ntohs(mask->flags));
		MLX5_SET(fte_match_set_lyr_2_4, headers_v, tcp_flags,
			 ntohs(key->flags));

		if (mask->flags)
			*match_level = MLX5_MATCH_L4;
	}

	return 0;
}

static int parse_cls_flower(struct mlx5e_priv *priv,
			    struct mlx5e_tc_flow *flow,
			    struct mlx5_flow_spec *spec,
			    struct tc_cls_flower_offload *f,
			    struct net_device *filter_dev)
{
	struct netlink_ext_ack *extack = f->common.extack;
	struct mlx5_core_dev *dev = priv->mdev;
	struct mlx5_eswitch *esw = dev->priv.eswitch;
	struct mlx5e_rep_priv *rpriv = priv->ppriv;
	u8 match_level, tunnel_match_level = MLX5_MATCH_NONE;
	struct mlx5_eswitch_rep *rep;
	int err;

	err = __parse_cls_flower(priv, spec, f, filter_dev, &match_level, &tunnel_match_level);

	if (!err && (flow->flags & MLX5E_TC_FLOW_ESWITCH)) {
		rep = rpriv->rep;
		if (rep->vport != FDB_UPLINK_VPORT &&
		    (esw->offloads.inline_mode != MLX5_INLINE_MODE_NONE &&
		    esw->offloads.inline_mode < match_level)) {
			NL_SET_ERR_MSG_MOD(extack,
					   "Flow is not offloaded due to min inline setting");
			netdev_warn(priv->netdev,
				    "Flow is not offloaded due to min inline setting, required %d actual %d\n",
				    match_level, esw->offloads.inline_mode);
			return -EOPNOTSUPP;
		}
	}

	if (flow->flags & MLX5E_TC_FLOW_ESWITCH) {
		flow->esw_attr->match_level = match_level;
		flow->esw_attr->tunnel_match_level = tunnel_match_level;
	} else {
		flow->nic_attr->match_level = match_level;
	}

	return err;
}

struct pedit_headers {
	struct ethhdr  eth;
	struct iphdr   ip4;
	struct ipv6hdr ip6;
	struct tcphdr  tcp;
	struct udphdr  udp;
};

static int pedit_header_offsets[] = {
	[TCA_PEDIT_KEY_EX_HDR_TYPE_ETH] = offsetof(struct pedit_headers, eth),
	[TCA_PEDIT_KEY_EX_HDR_TYPE_IP4] = offsetof(struct pedit_headers, ip4),
	[TCA_PEDIT_KEY_EX_HDR_TYPE_IP6] = offsetof(struct pedit_headers, ip6),
	[TCA_PEDIT_KEY_EX_HDR_TYPE_TCP] = offsetof(struct pedit_headers, tcp),
	[TCA_PEDIT_KEY_EX_HDR_TYPE_UDP] = offsetof(struct pedit_headers, udp),
};

#define pedit_header(_ph, _htype) ((void *)(_ph) + pedit_header_offsets[_htype])

static int set_pedit_val(u8 hdr_type, u32 mask, u32 val, u32 offset,
			 struct pedit_headers *masks,
			 struct pedit_headers *vals)
{
	u32 *curr_pmask, *curr_pval;

	if (hdr_type >= __PEDIT_HDR_TYPE_MAX)
		goto out_err;

	curr_pmask = (u32 *)(pedit_header(masks, hdr_type) + offset);
	curr_pval  = (u32 *)(pedit_header(vals, hdr_type) + offset);

	if (*curr_pmask & mask)  /* disallow acting twice on the same location */
		goto out_err;

	*curr_pmask |= mask;
	*curr_pval  |= (val & mask);

	return 0;

out_err:
	return -EOPNOTSUPP;
}

struct mlx5_fields {
	u8  field;
	u8  size;
	u32 offset;
};

#define OFFLOAD(fw_field, size, field, off) \
		{MLX5_ACTION_IN_FIELD_OUT_ ## fw_field, size, offsetof(struct pedit_headers, field) + (off)}

static struct mlx5_fields fields[] = {
	OFFLOAD(DMAC_47_16, 4, eth.h_dest[0], 0),
	OFFLOAD(DMAC_15_0,  2, eth.h_dest[4], 0),
	OFFLOAD(SMAC_47_16, 4, eth.h_source[0], 0),
	OFFLOAD(SMAC_15_0,  2, eth.h_source[4], 0),
	OFFLOAD(ETHERTYPE,  2, eth.h_proto, 0),

	OFFLOAD(IP_TTL, 1, ip4.ttl,   0),
	OFFLOAD(SIPV4,  4, ip4.saddr, 0),
	OFFLOAD(DIPV4,  4, ip4.daddr, 0),

	OFFLOAD(SIPV6_127_96, 4, ip6.saddr.s6_addr32[0], 0),
	OFFLOAD(SIPV6_95_64,  4, ip6.saddr.s6_addr32[1], 0),
	OFFLOAD(SIPV6_63_32,  4, ip6.saddr.s6_addr32[2], 0),
	OFFLOAD(SIPV6_31_0,   4, ip6.saddr.s6_addr32[3], 0),
	OFFLOAD(DIPV6_127_96, 4, ip6.daddr.s6_addr32[0], 0),
	OFFLOAD(DIPV6_95_64,  4, ip6.daddr.s6_addr32[1], 0),
	OFFLOAD(DIPV6_63_32,  4, ip6.daddr.s6_addr32[2], 0),
	OFFLOAD(DIPV6_31_0,   4, ip6.daddr.s6_addr32[3], 0),
	OFFLOAD(IPV6_HOPLIMIT, 1, ip6.hop_limit, 0),

	OFFLOAD(TCP_SPORT, 2, tcp.source,  0),
	OFFLOAD(TCP_DPORT, 2, tcp.dest,    0),
	OFFLOAD(TCP_FLAGS, 1, tcp.ack_seq, 5),

	OFFLOAD(UDP_SPORT, 2, udp.source, 0),
	OFFLOAD(UDP_DPORT, 2, udp.dest,   0),
};

/* On input attr->max_mod_hdr_actions tells how many HW actions can be parsed at
 * max from the SW pedit action. On success, attr->num_mod_hdr_actions
 * says how many HW actions were actually parsed.
 */
static int offload_pedit_fields(struct pedit_headers *masks,
				struct pedit_headers *vals,
				struct mlx5e_tc_flow_parse_attr *parse_attr,
				struct netlink_ext_ack *extack)
{
	struct pedit_headers *set_masks, *add_masks, *set_vals, *add_vals;
	int i, action_size, nactions, max_actions, first, last, next_z;
	void *s_masks_p, *a_masks_p, *vals_p;
	struct mlx5_fields *f;
	u8 cmd, field_bsize;
	u32 s_mask, a_mask;
	unsigned long mask;
	__be32 mask_be32;
	__be16 mask_be16;
	void *action;

	set_masks = &masks[TCA_PEDIT_KEY_EX_CMD_SET];
	add_masks = &masks[TCA_PEDIT_KEY_EX_CMD_ADD];
	set_vals = &vals[TCA_PEDIT_KEY_EX_CMD_SET];
	add_vals = &vals[TCA_PEDIT_KEY_EX_CMD_ADD];

	action_size = MLX5_UN_SZ_BYTES(set_action_in_add_action_in_auto);
	action = parse_attr->mod_hdr_actions +
		 parse_attr->num_mod_hdr_actions * action_size;

	max_actions = parse_attr->max_mod_hdr_actions;
	nactions = parse_attr->num_mod_hdr_actions;

	for (i = 0; i < ARRAY_SIZE(fields); i++) {
		f = &fields[i];
		/* avoid seeing bits set from previous iterations */
		s_mask = 0;
		a_mask = 0;

		s_masks_p = (void *)set_masks + f->offset;
		a_masks_p = (void *)add_masks + f->offset;

		memcpy(&s_mask, s_masks_p, f->size);
		memcpy(&a_mask, a_masks_p, f->size);

		if (!s_mask && !a_mask) /* nothing to offload here */
			continue;

		if (s_mask && a_mask) {
			NL_SET_ERR_MSG_MOD(extack,
					   "can't set and add to the same HW field");
			printk(KERN_WARNING "mlx5: can't set and add to the same HW field (%x)\n", f->field);
			return -EOPNOTSUPP;
		}

		if (nactions == max_actions) {
			NL_SET_ERR_MSG_MOD(extack,
					   "too many pedit actions, can't offload");
			printk(KERN_WARNING "mlx5: parsed %d pedit actions, can't do more\n", nactions);
			return -EOPNOTSUPP;
		}

		if (s_mask) {
			cmd  = MLX5_ACTION_TYPE_SET;
			mask = s_mask;
			vals_p = (void *)set_vals + f->offset;
			/* clear to denote we consumed this field */
			memset(s_masks_p, 0, f->size);
		} else {
			cmd  = MLX5_ACTION_TYPE_ADD;
			mask = a_mask;
			vals_p = (void *)add_vals + f->offset;
			/* clear to denote we consumed this field */
			memset(a_masks_p, 0, f->size);
		}

		field_bsize = f->size * BITS_PER_BYTE;

		if (field_bsize == 32) {
			mask_be32 = *(__be32 *)&mask;
			mask = (__force unsigned long)cpu_to_le32(be32_to_cpu(mask_be32));
		} else if (field_bsize == 16) {
			mask_be16 = *(__be16 *)&mask;
			mask = (__force unsigned long)cpu_to_le16(be16_to_cpu(mask_be16));
		}

		first = find_first_bit(&mask, field_bsize);
		next_z = find_next_zero_bit(&mask, field_bsize, first);
		last  = find_last_bit(&mask, field_bsize);
		if (first < next_z && next_z < last) {
			NL_SET_ERR_MSG_MOD(extack,
					   "rewrite of few sub-fields isn't supported");
			printk(KERN_WARNING "mlx5: rewrite of few sub-fields (mask %lx) isn't offloaded\n",
			       mask);
			return -EOPNOTSUPP;
		}

		MLX5_SET(set_action_in, action, action_type, cmd);
		MLX5_SET(set_action_in, action, field, f->field);

		if (cmd == MLX5_ACTION_TYPE_SET) {
			MLX5_SET(set_action_in, action, offset, first);
			/* length is num of bits to be written, zero means length of 32 */
			MLX5_SET(set_action_in, action, length, (last - first + 1));
		}

		if (field_bsize == 32)
			MLX5_SET(set_action_in, action, data, ntohl(*(__be32 *)vals_p) >> first);
		else if (field_bsize == 16)
			MLX5_SET(set_action_in, action, data, ntohs(*(__be16 *)vals_p) >> first);
		else if (field_bsize == 8)
			MLX5_SET(set_action_in, action, data, *(u8 *)vals_p >> first);

		action += action_size;
		nactions++;
	}

	parse_attr->num_mod_hdr_actions = nactions;
	return 0;
}

static int alloc_mod_hdr_actions(struct mlx5e_priv *priv,
				 const struct tc_action *a, int namespace,
				 struct mlx5e_tc_flow_parse_attr *parse_attr)
{
	int nkeys, action_size, max_actions;

	nkeys = tcf_pedit_nkeys(a);
	action_size = MLX5_UN_SZ_BYTES(set_action_in_add_action_in_auto);

	if (namespace == MLX5_FLOW_NAMESPACE_FDB) /* FDB offloading */
		max_actions = MLX5_CAP_ESW_FLOWTABLE_FDB(priv->mdev, max_modify_header_actions);
	else /* namespace is MLX5_FLOW_NAMESPACE_KERNEL - NIC offloading */
		max_actions = MLX5_CAP_FLOWTABLE_NIC_RX(priv->mdev, max_modify_header_actions);

	/* can get up to crazingly 16 HW actions in 32 bits pedit SW key */
	max_actions = min(max_actions, nkeys * 16);

	parse_attr->mod_hdr_actions = kcalloc(max_actions, action_size, GFP_KERNEL);
	if (!parse_attr->mod_hdr_actions)
		return -ENOMEM;

	parse_attr->max_mod_hdr_actions = max_actions;
	return 0;
}

static const struct pedit_headers zero_masks = {};

static int parse_tc_pedit_action(struct mlx5e_priv *priv,
				 const struct tc_action *a, int namespace,
				 struct mlx5e_tc_flow_parse_attr *parse_attr,
				 struct netlink_ext_ack *extack)
{
	struct pedit_headers masks[__PEDIT_CMD_MAX], vals[__PEDIT_CMD_MAX], *cmd_masks;
	int nkeys, i, err = -EOPNOTSUPP;
	u32 mask, val, offset;
	u8 cmd, htype;

	nkeys = tcf_pedit_nkeys(a);

	memset(masks, 0, sizeof(struct pedit_headers) * __PEDIT_CMD_MAX);
	memset(vals,  0, sizeof(struct pedit_headers) * __PEDIT_CMD_MAX);

	for (i = 0; i < nkeys; i++) {
		htype = tcf_pedit_htype(a, i);
		cmd = tcf_pedit_cmd(a, i);
		err = -EOPNOTSUPP; /* can't be all optimistic */

		if (htype == TCA_PEDIT_KEY_EX_HDR_TYPE_NETWORK) {
			NL_SET_ERR_MSG_MOD(extack,
					   "legacy pedit isn't offloaded");
			goto out_err;
		}

		if (cmd != TCA_PEDIT_KEY_EX_CMD_SET && cmd != TCA_PEDIT_KEY_EX_CMD_ADD) {
			NL_SET_ERR_MSG_MOD(extack, "pedit cmd isn't offloaded");
			goto out_err;
		}

		mask = tcf_pedit_mask(a, i);
		val = tcf_pedit_val(a, i);
		offset = tcf_pedit_offset(a, i);

		err = set_pedit_val(htype, ~mask, val, offset, &masks[cmd], &vals[cmd]);
		if (err)
			goto out_err;
	}

	if (!parse_attr->mod_hdr_actions) {
		err = alloc_mod_hdr_actions(priv, a, namespace, parse_attr);
		if (err)
			goto out_err;
	}

	err = offload_pedit_fields(masks, vals, parse_attr, extack);
	if (err < 0)
		goto out_dealloc_parsed_actions;

	for (cmd = 0; cmd < __PEDIT_CMD_MAX; cmd++) {
		cmd_masks = &masks[cmd];
		if (memcmp(cmd_masks, &zero_masks, sizeof(zero_masks))) {
			NL_SET_ERR_MSG_MOD(extack,
					   "attempt to offload an unsupported field");
			netdev_warn(priv->netdev, "attempt to offload an unsupported field (cmd %d)\n", cmd);
			print_hex_dump(KERN_WARNING, "mask: ", DUMP_PREFIX_ADDRESS,
				       16, 1, cmd_masks, sizeof(zero_masks), true);
			err = -EOPNOTSUPP;
			goto out_dealloc_parsed_actions;
		}
	}

	return 0;

out_dealloc_parsed_actions:
	kfree(parse_attr->mod_hdr_actions);
out_err:
	return err;
}

static bool csum_offload_supported(struct mlx5e_priv *priv,
				   u32 action,
				   u32 update_flags,
				   struct netlink_ext_ack *extack)
{
	u32 prot_flags = TCA_CSUM_UPDATE_FLAG_IPV4HDR | TCA_CSUM_UPDATE_FLAG_TCP |
			 TCA_CSUM_UPDATE_FLAG_UDP;

	/*  The HW recalcs checksums only if re-writing headers */
	if (!(action & MLX5_FLOW_CONTEXT_ACTION_MOD_HDR)) {
		NL_SET_ERR_MSG_MOD(extack,
				   "TC csum action is only offloaded with pedit");
		netdev_warn(priv->netdev,
			    "TC csum action is only offloaded with pedit\n");
		return false;
	}

	if (update_flags & ~prot_flags) {
		NL_SET_ERR_MSG_MOD(extack,
				   "can't offload TC csum action for some header/s");
		netdev_warn(priv->netdev,
			    "can't offload TC csum action for some header/s - flags %#x\n",
			    update_flags);
		return false;
	}

	return true;
}

static bool modify_header_match_supported(struct mlx5_flow_spec *spec,
					  struct tcf_exts *exts,
<<<<<<< HEAD
					  u32 match_actions,
=======
					  u32 actions,
>>>>>>> 8ccc0d69
					  struct netlink_ext_ack *extack)
{
	const struct tc_action *a;
	bool modify_ip_header;
	u8 htype, ip_proto;
	void *headers_v;
	u16 ethertype;
	int nkeys, i;

<<<<<<< HEAD
	if (match_actions & MLX5_FLOW_CONTEXT_ACTION_DECAP)
=======
	if (actions & MLX5_FLOW_CONTEXT_ACTION_DECAP)
>>>>>>> 8ccc0d69
		headers_v = MLX5_ADDR_OF(fte_match_param, spec->match_value, inner_headers);
	else
		headers_v = MLX5_ADDR_OF(fte_match_param, spec->match_value, outer_headers);

	ethertype = MLX5_GET(fte_match_set_lyr_2_4, headers_v, ethertype);

	/* for non-IP we only re-write MACs, so we're okay */
	if (ethertype != ETH_P_IP && ethertype != ETH_P_IPV6)
		goto out_ok;

	modify_ip_header = false;
	tcf_exts_for_each_action(i, a, exts) {
		int k;

		if (!is_tcf_pedit(a))
			continue;

		nkeys = tcf_pedit_nkeys(a);
		for (k = 0; k < nkeys; k++) {
			htype = tcf_pedit_htype(a, k);
			if (htype == TCA_PEDIT_KEY_EX_HDR_TYPE_IP4 ||
			    htype == TCA_PEDIT_KEY_EX_HDR_TYPE_IP6) {
				modify_ip_header = true;
				break;
			}
		}
	}

	ip_proto = MLX5_GET(fte_match_set_lyr_2_4, headers_v, ip_protocol);
	if (modify_ip_header && ip_proto != IPPROTO_TCP &&
	    ip_proto != IPPROTO_UDP && ip_proto != IPPROTO_ICMP) {
		NL_SET_ERR_MSG_MOD(extack,
				   "can't offload re-write of non TCP/UDP");
		pr_info("can't offload re-write of ip proto %d\n", ip_proto);
		return false;
	}

out_ok:
	return true;
}

static bool actions_match_supported(struct mlx5e_priv *priv,
				    struct tcf_exts *exts,
				    struct mlx5e_tc_flow_parse_attr *parse_attr,
				    struct mlx5e_tc_flow *flow,
				    struct netlink_ext_ack *extack)
{
	u32 actions;

	if (flow->flags & MLX5E_TC_FLOW_ESWITCH)
		actions = flow->esw_attr->action;
	else
		actions = flow->nic_attr->action;

	if (flow->flags & MLX5E_TC_FLOW_EGRESS &&
	    !(actions & MLX5_FLOW_CONTEXT_ACTION_DECAP))
		return false;

	if (actions & MLX5_FLOW_CONTEXT_ACTION_MOD_HDR)
		return modify_header_match_supported(&parse_attr->spec, exts,
						     actions, extack);

	return true;
}

static bool same_hw_devs(struct mlx5e_priv *priv, struct mlx5e_priv *peer_priv)
{
	struct mlx5_core_dev *fmdev, *pmdev;
	u64 fsystem_guid, psystem_guid;

	fmdev = priv->mdev;
	pmdev = peer_priv->mdev;

	fsystem_guid = mlx5_query_nic_system_image_guid(fmdev);
	psystem_guid = mlx5_query_nic_system_image_guid(pmdev);

	return (fsystem_guid == psystem_guid);
}

static int parse_tc_nic_actions(struct mlx5e_priv *priv, struct tcf_exts *exts,
				struct mlx5e_tc_flow_parse_attr *parse_attr,
				struct mlx5e_tc_flow *flow,
				struct netlink_ext_ack *extack)
{
	struct mlx5_nic_flow_attr *attr = flow->nic_attr;
	const struct tc_action *a;
	u32 action = 0;
	int err, i;

	if (!tcf_exts_has_actions(exts))
		return -EINVAL;

	attr->flow_tag = MLX5_FS_DEFAULT_FLOW_TAG;

	tcf_exts_for_each_action(i, a, exts) {
		if (is_tcf_gact_shot(a)) {
			action |= MLX5_FLOW_CONTEXT_ACTION_DROP;
			if (MLX5_CAP_FLOWTABLE(priv->mdev,
					       flow_table_properties_nic_receive.flow_counter))
				action |= MLX5_FLOW_CONTEXT_ACTION_COUNT;
			continue;
		}

		if (is_tcf_pedit(a)) {
			err = parse_tc_pedit_action(priv, a, MLX5_FLOW_NAMESPACE_KERNEL,
						    parse_attr, extack);
			if (err)
				return err;

			action |= MLX5_FLOW_CONTEXT_ACTION_MOD_HDR |
				  MLX5_FLOW_CONTEXT_ACTION_FWD_DEST;
			continue;
		}

		if (is_tcf_csum(a)) {
			if (csum_offload_supported(priv, action,
						   tcf_csum_update_flags(a),
						   extack))
				continue;

			return -EOPNOTSUPP;
		}

		if (is_tcf_mirred_egress_redirect(a)) {
			struct net_device *peer_dev = tcf_mirred_dev(a);

			if (priv->netdev->netdev_ops == peer_dev->netdev_ops &&
			    same_hw_devs(priv, netdev_priv(peer_dev))) {
				parse_attr->mirred_ifindex[0] = peer_dev->ifindex;
				flow->flags |= MLX5E_TC_FLOW_HAIRPIN;
				action |= MLX5_FLOW_CONTEXT_ACTION_FWD_DEST |
					  MLX5_FLOW_CONTEXT_ACTION_COUNT;
			} else {
				NL_SET_ERR_MSG_MOD(extack,
						   "device is not on same HW, can't offload");
				netdev_warn(priv->netdev, "device %s not on same HW, can't offload\n",
					    peer_dev->name);
				return -EINVAL;
			}
			continue;
		}

		if (is_tcf_skbedit_mark(a)) {
			u32 mark = tcf_skbedit_mark(a);

			if (mark & ~MLX5E_TC_FLOW_ID_MASK) {
				NL_SET_ERR_MSG_MOD(extack,
						   "Bad flow mark - only 16 bit is supported");
				return -EINVAL;
			}

			attr->flow_tag = mark;
			action |= MLX5_FLOW_CONTEXT_ACTION_FWD_DEST;
			continue;
		}

		return -EINVAL;
	}

	attr->action = action;
	if (!actions_match_supported(priv, exts, parse_attr, flow, extack))
		return -EOPNOTSUPP;

	return 0;
}

static inline int cmp_encap_info(struct ip_tunnel_key *a,
				 struct ip_tunnel_key *b)
{
	return memcmp(a, b, sizeof(*a));
}

static inline int hash_encap_info(struct ip_tunnel_key *key)
{
	return jhash(key, sizeof(*key), 0);
}


static bool is_merged_eswitch_dev(struct mlx5e_priv *priv,
				  struct net_device *peer_netdev)
{
	struct mlx5e_priv *peer_priv;

	peer_priv = netdev_priv(peer_netdev);

	return (MLX5_CAP_ESW(priv->mdev, merged_eswitch) &&
		(priv->netdev->netdev_ops == peer_netdev->netdev_ops) &&
		same_hw_devs(priv, peer_priv) &&
		MLX5_VPORT_MANAGER(peer_priv->mdev) &&
		(peer_priv->mdev->priv.eswitch->mode == SRIOV_OFFLOADS));
}



static int mlx5e_attach_encap(struct mlx5e_priv *priv,
			      struct ip_tunnel_info *tun_info,
			      struct net_device *mirred_dev,
			      struct net_device **encap_dev,
			      struct mlx5e_tc_flow *flow,
			      struct netlink_ext_ack *extack,
			      int out_index)
{
	struct mlx5_eswitch *esw = priv->mdev->priv.eswitch;
	unsigned short family = ip_tunnel_info_af(tun_info);
	struct mlx5_esw_flow_attr *attr = flow->esw_attr;
	struct ip_tunnel_key *key = &tun_info->key;
	struct mlx5e_encap_entry *e;
	uintptr_t hash_key;
	bool found = false;
	int err = 0;

	hash_key = hash_encap_info(key);

	hash_for_each_possible_rcu(esw->offloads.encap_tbl, e,
				   encap_hlist, hash_key) {
		if (!cmp_encap_info(&e->tun_info.key, key)) {
			found = true;
			break;
		}
	}

	/* must verify if encap is valid or not */
	if (found)
		goto attach_flow;

	e = kzalloc(sizeof(*e), GFP_KERNEL);
	if (!e)
		return -ENOMEM;

	e->tun_info = *tun_info;
	err = mlx5e_tc_tun_init_encap_attr(mirred_dev, priv, e, extack);
	if (err)
		goto out_err;

	INIT_LIST_HEAD(&e->flows);

	if (family == AF_INET)
		err = mlx5e_tc_tun_create_header_ipv4(priv, mirred_dev, e);
	else if (family == AF_INET6)
		err = mlx5e_tc_tun_create_header_ipv6(priv, mirred_dev, e);

	if (err && err != -EAGAIN)
		goto out_err;

	hash_add_rcu(esw->offloads.encap_tbl, &e->encap_hlist, hash_key);

attach_flow:
	list_add(&flow->encaps[out_index].list, &e->flows);
	flow->encaps[out_index].index = out_index;
	*encap_dev = e->out_dev;
	if (e->flags & MLX5_ENCAP_ENTRY_VALID) {
		attr->dests[out_index].encap_id = e->encap_id;
		attr->dests[out_index].flags |= MLX5_ESW_DEST_ENCAP_VALID;
	} else {
		err = -EAGAIN;
	}

	return err;

out_err:
	kfree(e);
	return err;
}

static int parse_tc_vlan_action(struct mlx5e_priv *priv,
				const struct tc_action *a,
				struct mlx5_esw_flow_attr *attr,
				u32 *action)
{
	u8 vlan_idx = attr->total_vlan;

	if (vlan_idx >= MLX5_FS_VLAN_DEPTH)
		return -EOPNOTSUPP;

	if (tcf_vlan_action(a) == TCA_VLAN_ACT_POP) {
		if (vlan_idx) {
			if (!mlx5_eswitch_vlan_actions_supported(priv->mdev,
								 MLX5_FS_VLAN_DEPTH))
				return -EOPNOTSUPP;

			*action |= MLX5_FLOW_CONTEXT_ACTION_VLAN_POP_2;
		} else {
			*action |= MLX5_FLOW_CONTEXT_ACTION_VLAN_POP;
		}
	} else if (tcf_vlan_action(a) == TCA_VLAN_ACT_PUSH) {
		attr->vlan_vid[vlan_idx] = tcf_vlan_push_vid(a);
		attr->vlan_prio[vlan_idx] = tcf_vlan_push_prio(a);
		attr->vlan_proto[vlan_idx] = tcf_vlan_push_proto(a);
		if (!attr->vlan_proto[vlan_idx])
			attr->vlan_proto[vlan_idx] = htons(ETH_P_8021Q);

		if (vlan_idx) {
			if (!mlx5_eswitch_vlan_actions_supported(priv->mdev,
								 MLX5_FS_VLAN_DEPTH))
				return -EOPNOTSUPP;

			*action |= MLX5_FLOW_CONTEXT_ACTION_VLAN_PUSH_2;
		} else {
			if (!mlx5_eswitch_vlan_actions_supported(priv->mdev, 1) &&
			    (tcf_vlan_push_proto(a) != htons(ETH_P_8021Q) ||
			     tcf_vlan_push_prio(a)))
				return -EOPNOTSUPP;

			*action |= MLX5_FLOW_CONTEXT_ACTION_VLAN_PUSH;
		}
	} else { /* action is TCA_VLAN_ACT_MODIFY */
		return -EOPNOTSUPP;
	}

	attr->total_vlan = vlan_idx + 1;

	return 0;
}

static int parse_tc_fdb_actions(struct mlx5e_priv *priv, struct tcf_exts *exts,
				struct mlx5e_tc_flow_parse_attr *parse_attr,
				struct mlx5e_tc_flow *flow,
				struct netlink_ext_ack *extack)
{
	struct mlx5_eswitch *esw = priv->mdev->priv.eswitch;
	struct mlx5_esw_flow_attr *attr = flow->esw_attr;
	struct mlx5e_rep_priv *rpriv = priv->ppriv;
	struct ip_tunnel_info *info = NULL;
	const struct tc_action *a;
	bool encap = false;
	u32 action = 0;
	int err, i;

	if (!tcf_exts_has_actions(exts))
		return -EINVAL;

	attr->in_rep = rpriv->rep;
	attr->in_mdev = priv->mdev;

	tcf_exts_for_each_action(i, a, exts) {
		if (is_tcf_gact_shot(a)) {
			action |= MLX5_FLOW_CONTEXT_ACTION_DROP |
				  MLX5_FLOW_CONTEXT_ACTION_COUNT;
			continue;
		}

		if (is_tcf_pedit(a)) {
			err = parse_tc_pedit_action(priv, a, MLX5_FLOW_NAMESPACE_FDB,
						    parse_attr, extack);
			if (err)
				return err;

			action |= MLX5_FLOW_CONTEXT_ACTION_MOD_HDR;
			attr->split_count = attr->out_count;
			continue;
		}

		if (is_tcf_csum(a)) {
			if (csum_offload_supported(priv, action,
						   tcf_csum_update_flags(a),
						   extack))
				continue;

			return -EOPNOTSUPP;
		}

		if (is_tcf_mirred_egress_redirect(a) || is_tcf_mirred_egress_mirror(a)) {
			struct mlx5e_priv *out_priv;
			struct net_device *out_dev;

			out_dev = tcf_mirred_dev(a);
			if (!out_dev) {
				/* out_dev is NULL when filters with
				 * non-existing mirred device are replayed to
				 * the driver.
				 */
				return -EINVAL;
			}

			if (attr->out_count >= MLX5_MAX_FLOW_FWD_VPORTS) {
				NL_SET_ERR_MSG_MOD(extack,
						   "can't support more output ports, can't offload forwarding");
				pr_err("can't support more than %d output ports, can't offload forwarding\n",
				       attr->out_count);
				return -EOPNOTSUPP;
			}

			action |= MLX5_FLOW_CONTEXT_ACTION_FWD_DEST |
				  MLX5_FLOW_CONTEXT_ACTION_COUNT;
			if (switchdev_port_same_parent_id(priv->netdev,
							  out_dev) ||
			    is_merged_eswitch_dev(priv, out_dev)) {
				struct mlx5_eswitch *esw = priv->mdev->priv.eswitch;
				struct net_device *uplink_dev = mlx5_eswitch_uplink_get_proto_dev(esw, REP_ETH);
				struct net_device *uplink_upper = netdev_master_upper_dev_get(uplink_dev);

				if (uplink_upper &&
				    netif_is_lag_master(uplink_upper) &&
				    uplink_upper == out_dev)
					out_dev = uplink_dev;

				if (!mlx5e_eswitch_rep(out_dev))
					return -EOPNOTSUPP;

				out_priv = netdev_priv(out_dev);
				rpriv = out_priv->ppriv;
				attr->dests[attr->out_count].rep = rpriv->rep;
				attr->dests[attr->out_count].mdev = out_priv->mdev;
				attr->out_count++;
			} else if (encap) {
				parse_attr->mirred_ifindex[attr->out_count] =
					out_dev->ifindex;
				parse_attr->tun_info[attr->out_count] = *info;
				encap = false;
				attr->parse_attr = parse_attr;
				attr->dests[attr->out_count].flags |=
					MLX5_ESW_DEST_ENCAP;
				attr->out_count++;
				/* attr->dests[].rep is resolved when we
				 * handle encap
				 */
			} else if (parse_attr->filter_dev != priv->netdev) {
				/* All mlx5 devices are called to configure
				 * high level device filters. Therefore, the
				 * *attempt* to  install a filter on invalid
				 * eswitch should not trigger an explicit error
				 */
				return -EINVAL;
			} else {
				NL_SET_ERR_MSG_MOD(extack,
						   "devices are not on same switch HW, can't offload forwarding");
				pr_err("devices %s %s not on same switch HW, can't offload forwarding\n",
				       priv->netdev->name, out_dev->name);
				return -EINVAL;
			}
			continue;
		}

		if (is_tcf_tunnel_set(a)) {
			info = tcf_tunnel_info(a);
			if (info)
				encap = true;
			else
				return -EOPNOTSUPP;
			continue;
		}

		if (is_tcf_vlan(a)) {
			err = parse_tc_vlan_action(priv, a, attr, &action);

			if (err)
				return err;

			attr->split_count = attr->out_count;
			continue;
		}

		if (is_tcf_tunnel_release(a)) {
			action |= MLX5_FLOW_CONTEXT_ACTION_DECAP;
			continue;
		}

		if (is_tcf_gact_goto_chain(a)) {
			u32 dest_chain = tcf_gact_goto_chain_index(a);
			u32 max_chain = mlx5_eswitch_get_chain_range(esw);

			if (dest_chain <= attr->chain) {
				NL_SET_ERR_MSG(extack, "Goto earlier chain isn't supported");
				return -EOPNOTSUPP;
			}
			if (dest_chain > max_chain) {
				NL_SET_ERR_MSG(extack, "Requested destination chain is out of supported range");
				return -EOPNOTSUPP;
			}
			action |= MLX5_FLOW_CONTEXT_ACTION_COUNT;
			attr->dest_chain = dest_chain;

			continue;
		}

		return -EINVAL;
	}

	attr->action = action;
	if (!actions_match_supported(priv, exts, parse_attr, flow, extack))
		return -EOPNOTSUPP;

	if (attr->dest_chain) {
		if (attr->action & MLX5_FLOW_CONTEXT_ACTION_FWD_DEST) {
			NL_SET_ERR_MSG(extack, "Mirroring goto chain rules isn't supported");
			return -EOPNOTSUPP;
		}
		attr->action |= MLX5_FLOW_CONTEXT_ACTION_FWD_DEST;
	}

	if (attr->split_count > 0 && !mlx5_esw_has_fwd_fdb(priv->mdev)) {
		NL_SET_ERR_MSG_MOD(extack,
				   "current firmware doesn't support split rule for port mirroring");
		netdev_warn_once(priv->netdev, "current firmware doesn't support split rule for port mirroring\n");
		return -EOPNOTSUPP;
	}

	return 0;
}

static void get_flags(int flags, u16 *flow_flags)
{
	u16 __flow_flags = 0;

	if (flags & MLX5E_TC_INGRESS)
		__flow_flags |= MLX5E_TC_FLOW_INGRESS;
	if (flags & MLX5E_TC_EGRESS)
		__flow_flags |= MLX5E_TC_FLOW_EGRESS;

	if (flags & MLX5E_TC_ESW_OFFLOAD)
		__flow_flags |= MLX5E_TC_FLOW_ESWITCH;
	if (flags & MLX5E_TC_NIC_OFFLOAD)
		__flow_flags |= MLX5E_TC_FLOW_NIC;

	*flow_flags = __flow_flags;
}

static const struct rhashtable_params tc_ht_params = {
	.head_offset = offsetof(struct mlx5e_tc_flow, node),
	.key_offset = offsetof(struct mlx5e_tc_flow, cookie),
	.key_len = sizeof(((struct mlx5e_tc_flow *)0)->cookie),
	.automatic_shrinking = true,
};

static struct rhashtable *get_tc_ht(struct mlx5e_priv *priv, int flags)
{
	struct mlx5_eswitch *esw = priv->mdev->priv.eswitch;
	struct mlx5e_rep_priv *uplink_rpriv;

	if (flags & MLX5E_TC_ESW_OFFLOAD) {
		uplink_rpriv = mlx5_eswitch_get_uplink_priv(esw, REP_ETH);
		return &uplink_rpriv->uplink_priv.tc_ht;
	} else /* NIC offload */
		return &priv->fs.tc.ht;
}

static bool is_peer_flow_needed(struct mlx5e_tc_flow *flow)
{
	struct mlx5_esw_flow_attr *attr = flow->esw_attr;
	bool is_rep_ingress = attr->in_rep->vport != FDB_UPLINK_VPORT &&
			      flow->flags & MLX5E_TC_FLOW_INGRESS;
	bool act_is_encap = !!(attr->action &
			       MLX5_FLOW_CONTEXT_ACTION_PACKET_REFORMAT);
	bool esw_paired = mlx5_devcom_is_paired(attr->in_mdev->priv.devcom,
						MLX5_DEVCOM_ESW_OFFLOADS);

	return esw_paired && mlx5_lag_is_sriov(attr->in_mdev) &&
	       (is_rep_ingress || act_is_encap);
}

static int
mlx5e_alloc_flow(struct mlx5e_priv *priv, int attr_size,
		 struct tc_cls_flower_offload *f, u16 flow_flags,
		 struct mlx5e_tc_flow_parse_attr **__parse_attr,
		 struct mlx5e_tc_flow **__flow)
{
	struct mlx5e_tc_flow_parse_attr *parse_attr;
	struct mlx5e_tc_flow *flow;
	int err;

	flow = kzalloc(sizeof(*flow) + attr_size, GFP_KERNEL);
	parse_attr = kvzalloc(sizeof(*parse_attr), GFP_KERNEL);
	if (!parse_attr || !flow) {
		err = -ENOMEM;
		goto err_free;
	}

	flow->cookie = f->cookie;
	flow->flags = flow_flags;
	flow->priv = priv;

	*__flow = flow;
	*__parse_attr = parse_attr;

	return 0;

err_free:
	kfree(flow);
	kvfree(parse_attr);
	return err;
}

static int
__mlx5e_add_fdb_flow(struct mlx5e_priv *priv,
		     struct tc_cls_flower_offload *f,
		     u16 flow_flags,
		     struct net_device *filter_dev,
		     struct mlx5_eswitch_rep *in_rep,
		     struct mlx5_core_dev *in_mdev,
		     struct mlx5e_tc_flow **__flow)
{
	struct netlink_ext_ack *extack = f->common.extack;
	struct mlx5_eswitch *esw = priv->mdev->priv.eswitch;
	struct mlx5e_tc_flow_parse_attr *parse_attr;
	struct mlx5e_tc_flow *flow;
	int attr_size, err;

	flow_flags |= MLX5E_TC_FLOW_ESWITCH;
	attr_size  = sizeof(struct mlx5_esw_flow_attr);
	err = mlx5e_alloc_flow(priv, attr_size, f, flow_flags,
			       &parse_attr, &flow);
	if (err)
		goto out;
	parse_attr->filter_dev = filter_dev;
	flow->esw_attr->parse_attr = parse_attr;
	err = parse_cls_flower(flow->priv, flow, &parse_attr->spec,
			       f, filter_dev);
	if (err)
		goto err_free;

	flow->esw_attr->chain = f->common.chain_index;
	flow->esw_attr->prio = TC_H_MAJ(f->common.prio) >> 16;
	err = parse_tc_fdb_actions(priv, f->exts, parse_attr, flow, extack);
	if (err)
		goto err_free;

	flow->esw_attr->in_rep = in_rep;
	flow->esw_attr->in_mdev = in_mdev;

	if (MLX5_CAP_ESW(esw->dev, counter_eswitch_affinity) ==
	    MLX5_COUNTER_SOURCE_ESWITCH)
		flow->esw_attr->counter_dev = in_mdev;
	else
		flow->esw_attr->counter_dev = priv->mdev;

	err = mlx5e_tc_add_fdb_flow(priv, parse_attr, flow, extack);
	if (err)
		goto err_free;

	*__flow = flow;

	return 0;

err_free:
	kfree(flow);
	kvfree(parse_attr);
out:
	return err;
}

static int mlx5e_tc_add_fdb_peer_flow(struct tc_cls_flower_offload *f,
				      struct mlx5e_tc_flow *flow)
{
	struct mlx5e_priv *priv = flow->priv, *peer_priv;
	struct mlx5_eswitch *esw = priv->mdev->priv.eswitch, *peer_esw;
	struct mlx5_devcom *devcom = priv->mdev->priv.devcom;
	struct mlx5e_tc_flow_parse_attr *parse_attr;
	struct mlx5e_rep_priv *peer_urpriv;
	struct mlx5e_tc_flow *peer_flow;
	struct mlx5_core_dev *in_mdev;
	int err = 0;

	peer_esw = mlx5_devcom_get_peer_data(devcom, MLX5_DEVCOM_ESW_OFFLOADS);
	if (!peer_esw)
		return -ENODEV;

	peer_urpriv = mlx5_eswitch_get_uplink_priv(peer_esw, REP_ETH);
	peer_priv = netdev_priv(peer_urpriv->netdev);

	/* in_mdev is assigned of which the packet originated from.
	 * So packets redirected to uplink use the same mdev of the
	 * original flow and packets redirected from uplink use the
	 * peer mdev.
	 */
	if (flow->esw_attr->in_rep->vport == FDB_UPLINK_VPORT)
		in_mdev = peer_priv->mdev;
	else
		in_mdev = priv->mdev;

	parse_attr = flow->esw_attr->parse_attr;
	err = __mlx5e_add_fdb_flow(peer_priv, f, flow->flags,
				   parse_attr->filter_dev,
				   flow->esw_attr->in_rep, in_mdev, &peer_flow);
	if (err)
		goto out;

	flow->peer_flow = peer_flow;
	flow->flags |= MLX5E_TC_FLOW_DUP;
	mutex_lock(&esw->offloads.peer_mutex);
	list_add_tail(&flow->peer, &esw->offloads.peer_flows);
	mutex_unlock(&esw->offloads.peer_mutex);

out:
	mlx5_devcom_release_peer_data(devcom, MLX5_DEVCOM_ESW_OFFLOADS);
	return err;
}

static int
mlx5e_add_fdb_flow(struct mlx5e_priv *priv,
		   struct tc_cls_flower_offload *f,
		   u16 flow_flags,
		   struct net_device *filter_dev,
		   struct mlx5e_tc_flow **__flow)
{
	struct mlx5e_rep_priv *rpriv = priv->ppriv;
	struct mlx5_eswitch_rep *in_rep = rpriv->rep;
	struct mlx5_core_dev *in_mdev = priv->mdev;
	struct mlx5e_tc_flow *flow;
	int err;

	err = __mlx5e_add_fdb_flow(priv, f, flow_flags, filter_dev, in_rep,
				   in_mdev, &flow);
	if (err)
		goto out;

	if (is_peer_flow_needed(flow)) {
		err = mlx5e_tc_add_fdb_peer_flow(f, flow);
		if (err) {
			mlx5e_tc_del_fdb_flow(priv, flow);
			goto out;
		}
	}

	*__flow = flow;

	return 0;

out:
	return err;
}

static int
mlx5e_add_nic_flow(struct mlx5e_priv *priv,
		   struct tc_cls_flower_offload *f,
		   u16 flow_flags,
		   struct net_device *filter_dev,
		   struct mlx5e_tc_flow **__flow)
{
	struct netlink_ext_ack *extack = f->common.extack;
	struct mlx5e_tc_flow_parse_attr *parse_attr;
	struct mlx5e_tc_flow *flow;
	int attr_size, err;

	/* multi-chain not supported for NIC rules */
	if (!tc_cls_can_offload_and_chain0(priv->netdev, &f->common))
		return -EOPNOTSUPP;

	flow_flags |= MLX5E_TC_FLOW_NIC;
	attr_size  = sizeof(struct mlx5_nic_flow_attr);
	err = mlx5e_alloc_flow(priv, attr_size, f, flow_flags,
			       &parse_attr, &flow);
	if (err)
		goto out;

	parse_attr->filter_dev = filter_dev;
	err = parse_cls_flower(flow->priv, flow, &parse_attr->spec,
			       f, filter_dev);
	if (err)
		goto err_free;

	err = parse_tc_nic_actions(priv, f->exts, parse_attr, flow, extack);
	if (err)
		goto err_free;

	err = mlx5e_tc_add_nic_flow(priv, parse_attr, flow, extack);
	if (err)
		goto err_free;

	flow->flags |= MLX5E_TC_FLOW_OFFLOADED;
	kvfree(parse_attr);
	*__flow = flow;

	return 0;

err_free:
	kfree(flow);
	kvfree(parse_attr);
out:
	return err;
}

static int
mlx5e_tc_add_flow(struct mlx5e_priv *priv,
		  struct tc_cls_flower_offload *f,
		  int flags,
		  struct net_device *filter_dev,
		  struct mlx5e_tc_flow **flow)
{
	struct mlx5_eswitch *esw = priv->mdev->priv.eswitch;
	u16 flow_flags;
	int err;

	get_flags(flags, &flow_flags);

	if (!tc_can_offload_extack(priv->netdev, f->common.extack))
		return -EOPNOTSUPP;

	if (esw && esw->mode == SRIOV_OFFLOADS)
		err = mlx5e_add_fdb_flow(priv, f, flow_flags,
					 filter_dev, flow);
	else
		err = mlx5e_add_nic_flow(priv, f, flow_flags,
					 filter_dev, flow);

	return err;
}

int mlx5e_configure_flower(struct net_device *dev, struct mlx5e_priv *priv,
			   struct tc_cls_flower_offload *f, int flags)
{
	struct netlink_ext_ack *extack = f->common.extack;
	struct rhashtable *tc_ht = get_tc_ht(priv, flags);
	struct mlx5e_tc_flow *flow;
	int err = 0;

	flow = rhashtable_lookup_fast(tc_ht, &f->cookie, tc_ht_params);
	if (flow) {
		NL_SET_ERR_MSG_MOD(extack,
				   "flow cookie already exists, ignoring");
		netdev_warn_once(priv->netdev,
				 "flow cookie %lx already exists, ignoring\n",
				 f->cookie);
		goto out;
	}

	err = mlx5e_tc_add_flow(priv, f, flags, dev, &flow);
	if (err)
		goto out;

	err = rhashtable_insert_fast(tc_ht, &flow->node, tc_ht_params);
	if (err)
		goto err_free;

	return 0;

err_free:
	mlx5e_tc_del_flow(priv, flow);
	kfree(flow);
out:
	return err;
}

#define DIRECTION_MASK (MLX5E_TC_INGRESS | MLX5E_TC_EGRESS)
#define FLOW_DIRECTION_MASK (MLX5E_TC_FLOW_INGRESS | MLX5E_TC_FLOW_EGRESS)

static bool same_flow_direction(struct mlx5e_tc_flow *flow, int flags)
{
	if ((flow->flags & FLOW_DIRECTION_MASK) == (flags & DIRECTION_MASK))
		return true;

	return false;
}

int mlx5e_delete_flower(struct net_device *dev, struct mlx5e_priv *priv,
			struct tc_cls_flower_offload *f, int flags)
{
	struct rhashtable *tc_ht = get_tc_ht(priv, flags);
	struct mlx5e_tc_flow *flow;

	flow = rhashtable_lookup_fast(tc_ht, &f->cookie, tc_ht_params);
	if (!flow || !same_flow_direction(flow, flags))
		return -EINVAL;

	rhashtable_remove_fast(tc_ht, &flow->node, tc_ht_params);

	mlx5e_tc_del_flow(priv, flow);

	kfree(flow);

	return 0;
}

int mlx5e_stats_flower(struct net_device *dev, struct mlx5e_priv *priv,
		       struct tc_cls_flower_offload *f, int flags)
{
	struct mlx5_devcom *devcom = priv->mdev->priv.devcom;
	struct rhashtable *tc_ht = get_tc_ht(priv, flags);
	struct mlx5_eswitch *peer_esw;
	struct mlx5e_tc_flow *flow;
	struct mlx5_fc *counter;
	u64 bytes;
	u64 packets;
	u64 lastuse;

	flow = rhashtable_lookup_fast(tc_ht, &f->cookie, tc_ht_params);
	if (!flow || !same_flow_direction(flow, flags))
		return -EINVAL;

	if (!(flow->flags & MLX5E_TC_FLOW_OFFLOADED))
		return 0;

	counter = mlx5e_tc_get_counter(flow);
	if (!counter)
		return 0;

	mlx5_fc_query_cached(counter, &bytes, &packets, &lastuse);

	peer_esw = mlx5_devcom_get_peer_data(devcom, MLX5_DEVCOM_ESW_OFFLOADS);
	if (!peer_esw)
		goto out;

	if ((flow->flags & MLX5E_TC_FLOW_DUP) &&
	    (flow->peer_flow->flags & MLX5E_TC_FLOW_OFFLOADED)) {
		u64 bytes2;
		u64 packets2;
		u64 lastuse2;

		counter = mlx5e_tc_get_counter(flow->peer_flow);
		mlx5_fc_query_cached(counter, &bytes2, &packets2, &lastuse2);

		bytes += bytes2;
		packets += packets2;
		lastuse = max_t(u64, lastuse, lastuse2);
	}

	mlx5_devcom_release_peer_data(devcom, MLX5_DEVCOM_ESW_OFFLOADS);

out:
	tcf_exts_stats_update(f->exts, bytes, packets, lastuse);

	return 0;
}

static void mlx5e_tc_hairpin_update_dead_peer(struct mlx5e_priv *priv,
					      struct mlx5e_priv *peer_priv)
{
	struct mlx5_core_dev *peer_mdev = peer_priv->mdev;
	struct mlx5e_hairpin_entry *hpe;
	u16 peer_vhca_id;
	int bkt;

	if (!same_hw_devs(priv, peer_priv))
		return;

	peer_vhca_id = MLX5_CAP_GEN(peer_mdev, vhca_id);

	hash_for_each(priv->fs.tc.hairpin_tbl, bkt, hpe, hairpin_hlist) {
		if (hpe->peer_vhca_id == peer_vhca_id)
			hpe->hp->pair->peer_gone = true;
	}
}

static int mlx5e_tc_netdev_event(struct notifier_block *this,
				 unsigned long event, void *ptr)
{
	struct net_device *ndev = netdev_notifier_info_to_dev(ptr);
	struct mlx5e_flow_steering *fs;
	struct mlx5e_priv *peer_priv;
	struct mlx5e_tc_table *tc;
	struct mlx5e_priv *priv;

	if (ndev->netdev_ops != &mlx5e_netdev_ops ||
	    event != NETDEV_UNREGISTER ||
	    ndev->reg_state == NETREG_REGISTERED)
		return NOTIFY_DONE;

	tc = container_of(this, struct mlx5e_tc_table, netdevice_nb);
	fs = container_of(tc, struct mlx5e_flow_steering, tc);
	priv = container_of(fs, struct mlx5e_priv, fs);
	peer_priv = netdev_priv(ndev);
	if (priv == peer_priv ||
	    !(priv->netdev->features & NETIF_F_HW_TC))
		return NOTIFY_DONE;

	mlx5e_tc_hairpin_update_dead_peer(priv, peer_priv);

	return NOTIFY_DONE;
}

int mlx5e_tc_nic_init(struct mlx5e_priv *priv)
{
	struct mlx5e_tc_table *tc = &priv->fs.tc;
	int err;

	hash_init(tc->mod_hdr_tbl);
	hash_init(tc->hairpin_tbl);

	err = rhashtable_init(&tc->ht, &tc_ht_params);
	if (err)
		return err;

	tc->netdevice_nb.notifier_call = mlx5e_tc_netdev_event;
	if (register_netdevice_notifier(&tc->netdevice_nb)) {
		tc->netdevice_nb.notifier_call = NULL;
		mlx5_core_warn(priv->mdev, "Failed to register netdev notifier\n");
	}

	return err;
}

static void _mlx5e_tc_del_flow(void *ptr, void *arg)
{
	struct mlx5e_tc_flow *flow = ptr;
	struct mlx5e_priv *priv = flow->priv;

	mlx5e_tc_del_flow(priv, flow);
	kfree(flow);
}

void mlx5e_tc_nic_cleanup(struct mlx5e_priv *priv)
{
	struct mlx5e_tc_table *tc = &priv->fs.tc;

	if (tc->netdevice_nb.notifier_call)
		unregister_netdevice_notifier(&tc->netdevice_nb);

	rhashtable_destroy(&tc->ht);

	if (!IS_ERR_OR_NULL(tc->t)) {
		mlx5_destroy_flow_table(tc->t);
		tc->t = NULL;
	}
}

int mlx5e_tc_esw_init(struct rhashtable *tc_ht)
{
	return rhashtable_init(tc_ht, &tc_ht_params);
}

void mlx5e_tc_esw_cleanup(struct rhashtable *tc_ht)
{
	rhashtable_free_and_destroy(tc_ht, _mlx5e_tc_del_flow, NULL);
}

int mlx5e_tc_num_filters(struct mlx5e_priv *priv, int flags)
{
	struct rhashtable *tc_ht = get_tc_ht(priv, flags);

	return atomic_read(&tc_ht->nelems);
}

void mlx5e_tc_clean_fdb_peer_flows(struct mlx5_eswitch *esw)
{
	struct mlx5e_tc_flow *flow, *tmp;

	list_for_each_entry_safe(flow, tmp, &esw->offloads.peer_flows, peer)
		__mlx5e_tc_del_fdb_peer_flow(flow);
}<|MERGE_RESOLUTION|>--- conflicted
+++ resolved
@@ -2186,11 +2186,7 @@
 
 static bool modify_header_match_supported(struct mlx5_flow_spec *spec,
 					  struct tcf_exts *exts,
-<<<<<<< HEAD
-					  u32 match_actions,
-=======
 					  u32 actions,
->>>>>>> 8ccc0d69
 					  struct netlink_ext_ack *extack)
 {
 	const struct tc_action *a;
@@ -2200,11 +2196,7 @@
 	u16 ethertype;
 	int nkeys, i;
 
-<<<<<<< HEAD
-	if (match_actions & MLX5_FLOW_CONTEXT_ACTION_DECAP)
-=======
 	if (actions & MLX5_FLOW_CONTEXT_ACTION_DECAP)
->>>>>>> 8ccc0d69
 		headers_v = MLX5_ADDR_OF(fte_match_param, spec->match_value, inner_headers);
 	else
 		headers_v = MLX5_ADDR_OF(fte_match_param, spec->match_value, outer_headers);
