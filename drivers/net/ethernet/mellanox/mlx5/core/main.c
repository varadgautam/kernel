/*
 * Copyright (c) 2013-2015, Mellanox Technologies. All rights reserved.
 *
 * This software is available to you under a choice of one of two
 * licenses.  You may choose to be licensed under the terms of the GNU
 * General Public License (GPL) Version 2, available from the file
 * COPYING in the main directory of this source tree, or the
 * OpenIB.org BSD license below:
 *
 *     Redistribution and use in source and binary forms, with or
 *     without modification, are permitted provided that the following
 *     conditions are met:
 *
 *      - Redistributions of source code must retain the above
 *        copyright notice, this list of conditions and the following
 *        disclaimer.
 *
 *      - Redistributions in binary form must reproduce the above
 *        copyright notice, this list of conditions and the following
 *        disclaimer in the documentation and/or other materials
 *        provided with the distribution.
 *
 * THE SOFTWARE IS PROVIDED "AS IS", WITHOUT WARRANTY OF ANY KIND,
 * EXPRESS OR IMPLIED, INCLUDING BUT NOT LIMITED TO THE WARRANTIES OF
 * MERCHANTABILITY, FITNESS FOR A PARTICULAR PURPOSE AND
 * NONINFRINGEMENT. IN NO EVENT SHALL THE AUTHORS OR COPYRIGHT HOLDERS
 * BE LIABLE FOR ANY CLAIM, DAMAGES OR OTHER LIABILITY, WHETHER IN AN
 * ACTION OF CONTRACT, TORT OR OTHERWISE, ARISING FROM, OUT OF OR IN
 * CONNECTION WITH THE SOFTWARE OR THE USE OR OTHER DEALINGS IN THE
 * SOFTWARE.
 */

#include <linux/highmem.h>
#include <linux/module.h>
#include <linux/init.h>
#include <linux/errno.h>
#include <linux/pci.h>
#include <linux/dma-mapping.h>
#include <linux/slab.h>
#include <linux/io-mapping.h>
#include <linux/interrupt.h>
#include <linux/delay.h>
#include <linux/mlx5/driver.h>
#include <linux/mlx5/cq.h>
#include <linux/mlx5/qp.h>
#include <linux/mlx5/srq.h>
#include <linux/debugfs.h>
#include <linux/kmod.h>
#include <linux/mlx5/mlx5_ifc.h>
#ifdef CONFIG_RFS_ACCEL
#include <linux/cpu_rmap.h>
#endif
#include <net/devlink.h>
#include "mlx5_core.h"
#include "fs_core.h"
#ifdef CONFIG_MLX5_CORE_EN
#include "eswitch.h"
#endif

MODULE_AUTHOR("Eli Cohen <eli@mellanox.com>");
MODULE_DESCRIPTION("Mellanox Connect-IB, ConnectX-4 core driver");
MODULE_LICENSE("Dual BSD/GPL");
MODULE_VERSION(DRIVER_VERSION);

unsigned int mlx5_core_debug_mask;
module_param_named(debug_mask, mlx5_core_debug_mask, uint, 0644);
MODULE_PARM_DESC(debug_mask, "debug mask: 1 = dump cmd data, 2 = dump cmd exec time, 3 = both. Default=0");

#define MLX5_DEFAULT_PROF	2
static unsigned int prof_sel = MLX5_DEFAULT_PROF;
module_param_named(prof_sel, prof_sel, uint, 0444);
MODULE_PARM_DESC(prof_sel, "profile selector. Valid range 0 - 2");

enum {
	MLX5_ATOMIC_REQ_MODE_BE = 0x0,
	MLX5_ATOMIC_REQ_MODE_HOST_ENDIANNESS = 0x1,
};

static struct mlx5_profile profile[] = {
	[0] = {
		.mask           = 0,
	},
	[1] = {
		.mask		= MLX5_PROF_MASK_QP_SIZE,
		.log_max_qp	= 12,
	},
	[2] = {
		.mask		= MLX5_PROF_MASK_QP_SIZE |
				  MLX5_PROF_MASK_MR_CACHE,
		.log_max_qp	= 18,
		.mr_cache[0]	= {
			.size	= 500,
			.limit	= 250
		},
		.mr_cache[1]	= {
			.size	= 500,
			.limit	= 250
		},
		.mr_cache[2]	= {
			.size	= 500,
			.limit	= 250
		},
		.mr_cache[3]	= {
			.size	= 500,
			.limit	= 250
		},
		.mr_cache[4]	= {
			.size	= 500,
			.limit	= 250
		},
		.mr_cache[5]	= {
			.size	= 500,
			.limit	= 250
		},
		.mr_cache[6]	= {
			.size	= 500,
			.limit	= 250
		},
		.mr_cache[7]	= {
			.size	= 500,
			.limit	= 250
		},
		.mr_cache[8]	= {
			.size	= 500,
			.limit	= 250
		},
		.mr_cache[9]	= {
			.size	= 500,
			.limit	= 250
		},
		.mr_cache[10]	= {
			.size	= 500,
			.limit	= 250
		},
		.mr_cache[11]	= {
			.size	= 500,
			.limit	= 250
		},
		.mr_cache[12]	= {
			.size	= 64,
			.limit	= 32
		},
		.mr_cache[13]	= {
			.size	= 32,
			.limit	= 16
		},
		.mr_cache[14]	= {
			.size	= 16,
			.limit	= 8
		},
		.mr_cache[15]	= {
			.size	= 8,
			.limit	= 4
		},
		.mr_cache[16]	= {
			.size	= 8,
			.limit	= 4
		},
		.mr_cache[17]	= {
			.size	= 8,
			.limit	= 4
		},
		.mr_cache[18]	= {
			.size	= 8,
			.limit	= 4
		},
		.mr_cache[19]	= {
			.size	= 4,
			.limit	= 2
		},
		.mr_cache[20]	= {
			.size	= 4,
			.limit	= 2
		},
	},
};

#define FW_INIT_TIMEOUT_MILI	2000
#define FW_INIT_WAIT_MS		2

static int wait_fw_init(struct mlx5_core_dev *dev, u32 max_wait_mili)
{
	unsigned long end = jiffies + msecs_to_jiffies(max_wait_mili);
	int err = 0;

	while (fw_initializing(dev)) {
		if (time_after(jiffies, end)) {
			err = -EBUSY;
			break;
		}
		msleep(FW_INIT_WAIT_MS);
	}

	return err;
}

static void mlx5_set_driver_version(struct mlx5_core_dev *dev)
{
	int driver_ver_sz = MLX5_FLD_SZ_BYTES(set_driver_version_in,
					      driver_version);
	u8 in[MLX5_ST_SZ_BYTES(set_driver_version_in)] = {0};
	u8 out[MLX5_ST_SZ_BYTES(set_driver_version_out)] = {0};
	int remaining_size = driver_ver_sz;
	char *string;

	if (!MLX5_CAP_GEN(dev, driver_version))
		return;

	string = MLX5_ADDR_OF(set_driver_version_in, in, driver_version);

	strncpy(string, "Linux", remaining_size);

	remaining_size = max_t(int, 0, driver_ver_sz - strlen(string));
	strncat(string, ",", remaining_size);

	remaining_size = max_t(int, 0, driver_ver_sz - strlen(string));
	strncat(string, DRIVER_NAME, remaining_size);

	remaining_size = max_t(int, 0, driver_ver_sz - strlen(string));
	strncat(string, ",", remaining_size);

	remaining_size = max_t(int, 0, driver_ver_sz - strlen(string));
	strncat(string, DRIVER_VERSION, remaining_size);

	/*Send the command*/
	MLX5_SET(set_driver_version_in, in, opcode,
		 MLX5_CMD_OP_SET_DRIVER_VERSION);

	mlx5_cmd_exec(dev, in, sizeof(in), out, sizeof(out));
}

static int set_dma_caps(struct pci_dev *pdev)
{
	int err;

	err = pci_set_dma_mask(pdev, DMA_BIT_MASK(64));
	if (err) {
		dev_warn(&pdev->dev, "Warning: couldn't set 64-bit PCI DMA mask\n");
		err = pci_set_dma_mask(pdev, DMA_BIT_MASK(32));
		if (err) {
			dev_err(&pdev->dev, "Can't set PCI DMA mask, aborting\n");
			return err;
		}
	}

	err = pci_set_consistent_dma_mask(pdev, DMA_BIT_MASK(64));
	if (err) {
		dev_warn(&pdev->dev,
			 "Warning: couldn't set 64-bit consistent PCI DMA mask\n");
		err = pci_set_consistent_dma_mask(pdev, DMA_BIT_MASK(32));
		if (err) {
			dev_err(&pdev->dev,
				"Can't set consistent PCI DMA mask, aborting\n");
			return err;
		}
	}

	dma_set_max_seg_size(&pdev->dev, 2u * 1024 * 1024 * 1024);
	return err;
}

static int mlx5_pci_enable_device(struct mlx5_core_dev *dev)
{
	struct pci_dev *pdev = dev->pdev;
	int err = 0;

	mutex_lock(&dev->pci_status_mutex);
	if (dev->pci_status == MLX5_PCI_STATUS_DISABLED) {
		err = pci_enable_device(pdev);
		if (!err)
			dev->pci_status = MLX5_PCI_STATUS_ENABLED;
	}
	mutex_unlock(&dev->pci_status_mutex);

	return err;
}

static void mlx5_pci_disable_device(struct mlx5_core_dev *dev)
{
	struct pci_dev *pdev = dev->pdev;

	mutex_lock(&dev->pci_status_mutex);
	if (dev->pci_status == MLX5_PCI_STATUS_ENABLED) {
		pci_disable_device(pdev);
		dev->pci_status = MLX5_PCI_STATUS_DISABLED;
	}
	mutex_unlock(&dev->pci_status_mutex);
}

static int request_bar(struct pci_dev *pdev)
{
	int err = 0;

	if (!(pci_resource_flags(pdev, 0) & IORESOURCE_MEM)) {
		dev_err(&pdev->dev, "Missing registers BAR, aborting\n");
		return -ENODEV;
	}

	err = pci_request_regions(pdev, DRIVER_NAME);
	if (err)
		dev_err(&pdev->dev, "Couldn't get PCI resources, aborting\n");

	return err;
}

static void release_bar(struct pci_dev *pdev)
{
	pci_release_regions(pdev);
}

static int mlx5_enable_msix(struct mlx5_core_dev *dev)
{
	struct mlx5_priv *priv = &dev->priv;
	struct mlx5_eq_table *table = &priv->eq_table;
	int num_eqs = 1 << MLX5_CAP_GEN(dev, log_max_eq);
	int nvec;
	int i;

	nvec = MLX5_CAP_GEN(dev, num_ports) * num_online_cpus() +
	       MLX5_EQ_VEC_COMP_BASE;
	nvec = min_t(int, nvec, num_eqs);
	if (nvec <= MLX5_EQ_VEC_COMP_BASE)
		return -ENOMEM;

	priv->msix_arr = kcalloc(nvec, sizeof(*priv->msix_arr), GFP_KERNEL);

	priv->irq_info = kcalloc(nvec, sizeof(*priv->irq_info), GFP_KERNEL);
	if (!priv->msix_arr || !priv->irq_info)
		goto err_free_msix;

	for (i = 0; i < nvec; i++)
		priv->msix_arr[i].entry = i;

	nvec = pci_enable_msix_range(dev->pdev, priv->msix_arr,
				     MLX5_EQ_VEC_COMP_BASE + 1, nvec);
	if (nvec < 0)
		return nvec;

	table->num_comp_vectors = nvec - MLX5_EQ_VEC_COMP_BASE;

	return 0;

err_free_msix:
	kfree(priv->irq_info);
	kfree(priv->msix_arr);
	return -ENOMEM;
}

static void mlx5_disable_msix(struct mlx5_core_dev *dev)
{
	struct mlx5_priv *priv = &dev->priv;

	pci_disable_msix(dev->pdev);
	kfree(priv->irq_info);
	kfree(priv->msix_arr);
}

struct mlx5_reg_host_endianess {
	u8	he;
	u8      rsvd[15];
};


#define CAP_MASK(pos, size) ((u64)((1 << (size)) - 1) << (pos))

enum {
	MLX5_CAP_BITS_RW_MASK = CAP_MASK(MLX5_CAP_OFF_CMDIF_CSUM, 2) |
				MLX5_DEV_CAP_FLAG_DCT,
};

static u16 to_fw_pkey_sz(struct mlx5_core_dev *dev, u32 size)
{
	switch (size) {
	case 128:
		return 0;
	case 256:
		return 1;
	case 512:
		return 2;
	case 1024:
		return 3;
	case 2048:
		return 4;
	case 4096:
		return 5;
	default:
		mlx5_core_warn(dev, "invalid pkey table size %d\n", size);
		return 0;
	}
}

static int mlx5_core_get_caps_mode(struct mlx5_core_dev *dev,
				   enum mlx5_cap_type cap_type,
				   enum mlx5_cap_mode cap_mode)
{
	u8 in[MLX5_ST_SZ_BYTES(query_hca_cap_in)];
	int out_sz = MLX5_ST_SZ_BYTES(query_hca_cap_out);
	void *out, *hca_caps;
	u16 opmod = (cap_type << 1) | (cap_mode & 0x01);
	int err;

	memset(in, 0, sizeof(in));
	out = kzalloc(out_sz, GFP_KERNEL);
	if (!out)
		return -ENOMEM;

	MLX5_SET(query_hca_cap_in, in, opcode, MLX5_CMD_OP_QUERY_HCA_CAP);
	MLX5_SET(query_hca_cap_in, in, op_mod, opmod);
	err = mlx5_cmd_exec(dev, in, sizeof(in), out, out_sz);
	if (err) {
		mlx5_core_warn(dev,
			       "QUERY_HCA_CAP : type(%x) opmode(%x) Failed(%d)\n",
			       cap_type, cap_mode, err);
		goto query_ex;
	}

	hca_caps =  MLX5_ADDR_OF(query_hca_cap_out, out, capability);

	switch (cap_mode) {
	case HCA_CAP_OPMOD_GET_MAX:
		memcpy(dev->caps.hca_max[cap_type], hca_caps,
		       MLX5_UN_SZ_BYTES(hca_cap_union));
		break;
	case HCA_CAP_OPMOD_GET_CUR:
		memcpy(dev->caps.hca_cur[cap_type], hca_caps,
		       MLX5_UN_SZ_BYTES(hca_cap_union));
		break;
	default:
		mlx5_core_warn(dev,
			       "Tried to query dev cap type(%x) with wrong opmode(%x)\n",
			       cap_type, cap_mode);
		err = -EINVAL;
		break;
	}
query_ex:
	kfree(out);
	return err;
}

int mlx5_core_get_caps(struct mlx5_core_dev *dev, enum mlx5_cap_type cap_type)
{
	int ret;

	ret = mlx5_core_get_caps_mode(dev, cap_type, HCA_CAP_OPMOD_GET_CUR);
	if (ret)
		return ret;
	return mlx5_core_get_caps_mode(dev, cap_type, HCA_CAP_OPMOD_GET_MAX);
}

static int set_caps(struct mlx5_core_dev *dev, void *in, int in_sz, int opmod)
{
	u32 out[MLX5_ST_SZ_DW(set_hca_cap_out)] = {0};

	MLX5_SET(set_hca_cap_in, in, opcode, MLX5_CMD_OP_SET_HCA_CAP);
	MLX5_SET(set_hca_cap_in, in, op_mod, opmod << 1);
	return mlx5_cmd_exec(dev, in, in_sz, out, sizeof(out));
}

static int handle_hca_cap_atomic(struct mlx5_core_dev *dev)
{
	void *set_ctx;
	void *set_hca_cap;
	int set_sz = MLX5_ST_SZ_BYTES(set_hca_cap_in);
	int req_endianness;
	int err;

	if (MLX5_CAP_GEN(dev, atomic)) {
		err = mlx5_core_get_caps(dev, MLX5_CAP_ATOMIC);
		if (err)
			return err;
	} else {
		return 0;
	}

	req_endianness =
		MLX5_CAP_ATOMIC(dev,
				supported_atomic_req_8B_endianess_mode_1);

	if (req_endianness != MLX5_ATOMIC_REQ_MODE_HOST_ENDIANNESS)
		return 0;

	set_ctx = kzalloc(set_sz, GFP_KERNEL);
	if (!set_ctx)
		return -ENOMEM;

	set_hca_cap = MLX5_ADDR_OF(set_hca_cap_in, set_ctx, capability);

	/* Set requestor to host endianness */
	MLX5_SET(atomic_caps, set_hca_cap, atomic_req_8B_endianess_mode,
		 MLX5_ATOMIC_REQ_MODE_HOST_ENDIANNESS);

	err = set_caps(dev, set_ctx, set_sz, MLX5_SET_HCA_CAP_OP_MOD_ATOMIC);

	kfree(set_ctx);
	return err;
}

static int handle_hca_cap(struct mlx5_core_dev *dev)
{
	void *set_ctx = NULL;
	struct mlx5_profile *prof = dev->profile;
	int err = -ENOMEM;
	int set_sz = MLX5_ST_SZ_BYTES(set_hca_cap_in);
	void *set_hca_cap;

	set_ctx = kzalloc(set_sz, GFP_KERNEL);
	if (!set_ctx)
		goto query_ex;

	err = mlx5_core_get_caps(dev, MLX5_CAP_GENERAL);
	if (err)
		goto query_ex;

	set_hca_cap = MLX5_ADDR_OF(set_hca_cap_in, set_ctx,
				   capability);
	memcpy(set_hca_cap, dev->caps.hca_cur[MLX5_CAP_GENERAL],
	       MLX5_ST_SZ_BYTES(cmd_hca_cap));

	mlx5_core_dbg(dev, "Current Pkey table size %d Setting new size %d\n",
		      mlx5_to_sw_pkey_sz(MLX5_CAP_GEN(dev, pkey_table_size)),
		      128);
	/* we limit the size of the pkey table to 128 entries for now */
	MLX5_SET(cmd_hca_cap, set_hca_cap, pkey_table_size,
		 to_fw_pkey_sz(dev, 128));

	/* Check log_max_qp from HCA caps to set in current profile */
	if (MLX5_CAP_GEN_MAX(dev, log_max_qp) < profile[prof_sel].log_max_qp) {
		mlx5_core_warn(dev, "log_max_qp value in current profile is %d, changing it to HCA capability limit (%d)\n",
			       profile[prof_sel].log_max_qp,
			       MLX5_CAP_GEN_MAX(dev, log_max_qp));
		profile[prof_sel].log_max_qp = MLX5_CAP_GEN_MAX(dev, log_max_qp);
	}
	if (prof->mask & MLX5_PROF_MASK_QP_SIZE)
		MLX5_SET(cmd_hca_cap, set_hca_cap, log_max_qp,
			 prof->log_max_qp);

	/* disable cmdif checksum */
	MLX5_SET(cmd_hca_cap, set_hca_cap, cmdif_checksum, 0);

	/* If the HCA supports 4K UARs use it */
	if (MLX5_CAP_GEN_MAX(dev, uar_4k))
		MLX5_SET(cmd_hca_cap, set_hca_cap, uar_4k, 1);

	MLX5_SET(cmd_hca_cap, set_hca_cap, log_uar_page_sz, PAGE_SHIFT - 12);

	if (MLX5_CAP_GEN_MAX(dev, cache_line_128byte))
		MLX5_SET(cmd_hca_cap,
			 set_hca_cap,
			 cache_line_128byte,
			 cache_line_size() == 128 ? 1 : 0);

	err = set_caps(dev, set_ctx, set_sz,
		       MLX5_SET_HCA_CAP_OP_MOD_GENERAL_DEVICE);

query_ex:
	kfree(set_ctx);
	return err;
}

static int set_hca_ctrl(struct mlx5_core_dev *dev)
{
	struct mlx5_reg_host_endianess he_in;
	struct mlx5_reg_host_endianess he_out;
	int err;

	if (!mlx5_core_is_pf(dev))
		return 0;

	memset(&he_in, 0, sizeof(he_in));
	he_in.he = MLX5_SET_HOST_ENDIANNESS;
	err = mlx5_core_access_reg(dev, &he_in,  sizeof(he_in),
					&he_out, sizeof(he_out),
					MLX5_REG_HOST_ENDIANNESS, 0, 1);
	return err;
}

int mlx5_core_enable_hca(struct mlx5_core_dev *dev, u16 func_id)
{
	u32 out[MLX5_ST_SZ_DW(enable_hca_out)] = {0};
	u32 in[MLX5_ST_SZ_DW(enable_hca_in)]   = {0};

	MLX5_SET(enable_hca_in, in, opcode, MLX5_CMD_OP_ENABLE_HCA);
	MLX5_SET(enable_hca_in, in, function_id, func_id);
	return mlx5_cmd_exec(dev, &in, sizeof(in), &out, sizeof(out));
}

int mlx5_core_disable_hca(struct mlx5_core_dev *dev, u16 func_id)
{
	u32 out[MLX5_ST_SZ_DW(disable_hca_out)] = {0};
	u32 in[MLX5_ST_SZ_DW(disable_hca_in)]   = {0};

	MLX5_SET(disable_hca_in, in, opcode, MLX5_CMD_OP_DISABLE_HCA);
	MLX5_SET(disable_hca_in, in, function_id, func_id);
	return mlx5_cmd_exec(dev, in, sizeof(in), out, sizeof(out));
}

u64 mlx5_read_internal_timer(struct mlx5_core_dev *dev)
{
	u32 timer_h, timer_h1, timer_l;

	timer_h = ioread32be(&dev->iseg->internal_timer_h);
	timer_l = ioread32be(&dev->iseg->internal_timer_l);
	timer_h1 = ioread32be(&dev->iseg->internal_timer_h);
	if (timer_h != timer_h1) /* wrap around */
		timer_l = ioread32be(&dev->iseg->internal_timer_l);

	return (u64)timer_l | (u64)timer_h1 << 32;
}

static int mlx5_irq_set_affinity_hint(struct mlx5_core_dev *mdev, int i)
{
	struct mlx5_priv *priv  = &mdev->priv;
	struct msix_entry *msix = priv->msix_arr;
	int irq                 = msix[i + MLX5_EQ_VEC_COMP_BASE].vector;

	if (!zalloc_cpumask_var(&priv->irq_info[i].mask, GFP_KERNEL)) {
		mlx5_core_warn(mdev, "zalloc_cpumask_var failed");
		return -ENOMEM;
	}

	cpumask_set_cpu(cpumask_local_spread(i, priv->numa_node),
			priv->irq_info[i].mask);

<<<<<<< HEAD
#ifdef CONFIG_SMP
	if (irq_set_affinity_hint(irq, priv->irq_info[i].mask))
		mlx5_core_warn(mdev, "irq_set_affinity_hint failed, irq 0x%.4x", irq);
#endif
=======
	if (IS_ENABLED(CONFIG_SMP) &&
	    irq_set_affinity_hint(irq, priv->irq_info[i].mask))
		mlx5_core_warn(mdev, "irq_set_affinity_hint failed, irq 0x%.4x", irq);
>>>>>>> 32c1431e

	return 0;
}

static void mlx5_irq_clear_affinity_hint(struct mlx5_core_dev *mdev, int i)
{
	struct mlx5_priv *priv  = &mdev->priv;
	struct msix_entry *msix = priv->msix_arr;
	int irq                 = msix[i + MLX5_EQ_VEC_COMP_BASE].vector;

	irq_set_affinity_hint(irq, NULL);
	free_cpumask_var(priv->irq_info[i].mask);
}

static int mlx5_irq_set_affinity_hints(struct mlx5_core_dev *mdev)
{
	int err;
	int i;

	for (i = 0; i < mdev->priv.eq_table.num_comp_vectors; i++) {
		err = mlx5_irq_set_affinity_hint(mdev, i);
		if (err)
			goto err_out;
	}

	return 0;

err_out:
	for (i--; i >= 0; i--)
		mlx5_irq_clear_affinity_hint(mdev, i);

	return err;
}

static void mlx5_irq_clear_affinity_hints(struct mlx5_core_dev *mdev)
{
	int i;

	for (i = 0; i < mdev->priv.eq_table.num_comp_vectors; i++)
		mlx5_irq_clear_affinity_hint(mdev, i);
}

int mlx5_vector2eqn(struct mlx5_core_dev *dev, int vector, int *eqn,
		    unsigned int *irqn)
{
	struct mlx5_eq_table *table = &dev->priv.eq_table;
	struct mlx5_eq *eq, *n;
	int err = -ENOENT;

	spin_lock(&table->lock);
	list_for_each_entry_safe(eq, n, &table->comp_eqs_list, list) {
		if (eq->index == vector) {
			*eqn = eq->eqn;
			*irqn = eq->irqn;
			err = 0;
			break;
		}
	}
	spin_unlock(&table->lock);

	return err;
}
EXPORT_SYMBOL(mlx5_vector2eqn);

struct mlx5_eq *mlx5_eqn2eq(struct mlx5_core_dev *dev, int eqn)
{
	struct mlx5_eq_table *table = &dev->priv.eq_table;
	struct mlx5_eq *eq;

	spin_lock(&table->lock);
	list_for_each_entry(eq, &table->comp_eqs_list, list)
		if (eq->eqn == eqn) {
			spin_unlock(&table->lock);
			return eq;
		}

	spin_unlock(&table->lock);

	return ERR_PTR(-ENOENT);
}

static void free_comp_eqs(struct mlx5_core_dev *dev)
{
	struct mlx5_eq_table *table = &dev->priv.eq_table;
	struct mlx5_eq *eq, *n;

#ifdef CONFIG_RFS_ACCEL
	if (dev->rmap) {
		free_irq_cpu_rmap(dev->rmap);
		dev->rmap = NULL;
	}
#endif
	spin_lock(&table->lock);
	list_for_each_entry_safe(eq, n, &table->comp_eqs_list, list) {
		list_del(&eq->list);
		spin_unlock(&table->lock);
		if (mlx5_destroy_unmap_eq(dev, eq))
			mlx5_core_warn(dev, "failed to destroy EQ 0x%x\n",
				       eq->eqn);
		kfree(eq);
		spin_lock(&table->lock);
	}
	spin_unlock(&table->lock);
}

static int alloc_comp_eqs(struct mlx5_core_dev *dev)
{
	struct mlx5_eq_table *table = &dev->priv.eq_table;
	char name[MLX5_MAX_IRQ_NAME];
	struct mlx5_eq *eq;
	int ncomp_vec;
	int nent;
	int err;
	int i;

	INIT_LIST_HEAD(&table->comp_eqs_list);
	ncomp_vec = table->num_comp_vectors;
	nent = MLX5_COMP_EQ_SIZE;
#ifdef CONFIG_RFS_ACCEL
	dev->rmap = alloc_irq_cpu_rmap(ncomp_vec);
	if (!dev->rmap)
		return -ENOMEM;
#endif
	for (i = 0; i < ncomp_vec; i++) {
		eq = kzalloc(sizeof(*eq), GFP_KERNEL);
		if (!eq) {
			err = -ENOMEM;
			goto clean;
		}

#ifdef CONFIG_RFS_ACCEL
		irq_cpu_rmap_add(dev->rmap,
				 dev->priv.msix_arr[i + MLX5_EQ_VEC_COMP_BASE].vector);
#endif
		snprintf(name, MLX5_MAX_IRQ_NAME, "mlx5_comp%d", i);
		err = mlx5_create_map_eq(dev, eq,
					 i + MLX5_EQ_VEC_COMP_BASE, nent, 0,
					 name, MLX5_EQ_TYPE_COMP);
		if (err) {
			kfree(eq);
			goto clean;
		}
		mlx5_core_dbg(dev, "allocated completion EQN %d\n", eq->eqn);
		eq->index = i;
		spin_lock(&table->lock);
		list_add_tail(&eq->list, &table->comp_eqs_list);
		spin_unlock(&table->lock);
	}

	return 0;

clean:
	free_comp_eqs(dev);
	return err;
}

static int mlx5_core_set_issi(struct mlx5_core_dev *dev)
{
	u32 query_in[MLX5_ST_SZ_DW(query_issi_in)]   = {0};
	u32 query_out[MLX5_ST_SZ_DW(query_issi_out)] = {0};
	u32 sup_issi;
	int err;

	MLX5_SET(query_issi_in, query_in, opcode, MLX5_CMD_OP_QUERY_ISSI);
	err = mlx5_cmd_exec(dev, query_in, sizeof(query_in),
			    query_out, sizeof(query_out));
	if (err) {
		u32 syndrome;
		u8 status;

		mlx5_cmd_mbox_status(query_out, &status, &syndrome);
		if (!status || syndrome == MLX5_DRIVER_SYND) {
			mlx5_core_err(dev, "Failed to query ISSI err(%d) status(%d) synd(%d)\n",
				      err, status, syndrome);
			return err;
		}

		mlx5_core_warn(dev, "Query ISSI is not supported by FW, ISSI is 0\n");
		dev->issi = 0;
		return 0;
	}

	sup_issi = MLX5_GET(query_issi_out, query_out, supported_issi_dw0);

	if (sup_issi & (1 << 1)) {
		u32 set_in[MLX5_ST_SZ_DW(set_issi_in)]   = {0};
		u32 set_out[MLX5_ST_SZ_DW(set_issi_out)] = {0};

		MLX5_SET(set_issi_in, set_in, opcode, MLX5_CMD_OP_SET_ISSI);
		MLX5_SET(set_issi_in, set_in, current_issi, 1);
		err = mlx5_cmd_exec(dev, set_in, sizeof(set_in),
				    set_out, sizeof(set_out));
		if (err) {
			mlx5_core_err(dev, "Failed to set ISSI to 1 err(%d)\n",
				      err);
			return err;
		}

		dev->issi = 1;

		return 0;
	} else if (sup_issi & (1 << 0) || !sup_issi) {
		return 0;
	}

	return -EOPNOTSUPP;
}


static int mlx5_pci_init(struct mlx5_core_dev *dev, struct mlx5_priv *priv)
{
	struct pci_dev *pdev = dev->pdev;
	int err = 0;

	pci_set_drvdata(dev->pdev, dev);
	strncpy(priv->name, dev_name(&pdev->dev), MLX5_MAX_NAME_LEN);
	priv->name[MLX5_MAX_NAME_LEN - 1] = 0;

	mutex_init(&priv->pgdir_mutex);
	INIT_LIST_HEAD(&priv->pgdir_list);
	spin_lock_init(&priv->mkey_lock);

	mutex_init(&priv->alloc_mutex);

	priv->numa_node = dev_to_node(&dev->pdev->dev);

	priv->dbg_root = debugfs_create_dir(dev_name(&pdev->dev), mlx5_debugfs_root);
	if (!priv->dbg_root)
		return -ENOMEM;

	err = mlx5_pci_enable_device(dev);
	if (err) {
		dev_err(&pdev->dev, "Cannot enable PCI device, aborting\n");
		goto err_dbg;
	}

	err = request_bar(pdev);
	if (err) {
		dev_err(&pdev->dev, "error requesting BARs, aborting\n");
		goto err_disable;
	}

	pci_set_master(pdev);

	err = set_dma_caps(pdev);
	if (err) {
		dev_err(&pdev->dev, "Failed setting DMA capabilities mask, aborting\n");
		goto err_clr_master;
	}

	dev->iseg_base = pci_resource_start(dev->pdev, 0);
	dev->iseg = ioremap(dev->iseg_base, sizeof(*dev->iseg));
	if (!dev->iseg) {
		err = -ENOMEM;
		dev_err(&pdev->dev, "Failed mapping initialization segment, aborting\n");
		goto err_clr_master;
	}

	return 0;

err_clr_master:
	pci_clear_master(dev->pdev);
	release_bar(dev->pdev);
err_disable:
	mlx5_pci_disable_device(dev);

err_dbg:
	debugfs_remove(priv->dbg_root);
	return err;
}

static void mlx5_pci_close(struct mlx5_core_dev *dev, struct mlx5_priv *priv)
{
	iounmap(dev->iseg);
	pci_clear_master(dev->pdev);
	release_bar(dev->pdev);
	mlx5_pci_disable_device(dev);
	debugfs_remove(priv->dbg_root);
}

static int mlx5_init_once(struct mlx5_core_dev *dev, struct mlx5_priv *priv)
{
	struct pci_dev *pdev = dev->pdev;
	int err;

	err = mlx5_query_board_id(dev);
	if (err) {
		dev_err(&pdev->dev, "query board id failed\n");
		goto out;
	}

	err = mlx5_eq_init(dev);
	if (err) {
		dev_err(&pdev->dev, "failed to initialize eq\n");
		goto out;
	}

	err = mlx5_init_cq_table(dev);
	if (err) {
		dev_err(&pdev->dev, "failed to initialize cq table\n");
		goto err_eq_cleanup;
	}

	mlx5_init_qp_table(dev);

	mlx5_init_srq_table(dev);

	mlx5_init_mkey_table(dev);

	err = mlx5_init_rl_table(dev);
	if (err) {
		dev_err(&pdev->dev, "Failed to init rate limiting\n");
		goto err_tables_cleanup;
	}

#ifdef CONFIG_MLX5_CORE_EN
	err = mlx5_eswitch_init(dev);
	if (err) {
		dev_err(&pdev->dev, "Failed to init eswitch %d\n", err);
		goto err_rl_cleanup;
	}
#endif

	err = mlx5_sriov_init(dev);
	if (err) {
		dev_err(&pdev->dev, "Failed to init sriov %d\n", err);
		goto err_eswitch_cleanup;
	}

	return 0;

err_eswitch_cleanup:
#ifdef CONFIG_MLX5_CORE_EN
	mlx5_eswitch_cleanup(dev->priv.eswitch);

err_rl_cleanup:
#endif
	mlx5_cleanup_rl_table(dev);

err_tables_cleanup:
	mlx5_cleanup_mkey_table(dev);
	mlx5_cleanup_srq_table(dev);
	mlx5_cleanup_qp_table(dev);
	mlx5_cleanup_cq_table(dev);

err_eq_cleanup:
	mlx5_eq_cleanup(dev);

out:
	return err;
}

static void mlx5_cleanup_once(struct mlx5_core_dev *dev)
{
	mlx5_sriov_cleanup(dev);
#ifdef CONFIG_MLX5_CORE_EN
	mlx5_eswitch_cleanup(dev->priv.eswitch);
#endif
	mlx5_cleanup_rl_table(dev);
	mlx5_cleanup_mkey_table(dev);
	mlx5_cleanup_srq_table(dev);
	mlx5_cleanup_qp_table(dev);
	mlx5_cleanup_cq_table(dev);
	mlx5_eq_cleanup(dev);
}

static int mlx5_load_one(struct mlx5_core_dev *dev, struct mlx5_priv *priv,
			 bool boot)
{
	struct pci_dev *pdev = dev->pdev;
	int err;

	mutex_lock(&dev->intf_state_mutex);
	if (test_bit(MLX5_INTERFACE_STATE_UP, &dev->intf_state)) {
		dev_warn(&dev->pdev->dev, "%s: interface is up, NOP\n",
			 __func__);
		goto out;
	}

	dev_info(&pdev->dev, "firmware version: %d.%d.%d\n", fw_rev_maj(dev),
		 fw_rev_min(dev), fw_rev_sub(dev));

	/* on load removing any previous indication of internal error, device is
	 * up
	 */
	dev->state = MLX5_DEVICE_STATE_UP;

	err = mlx5_cmd_init(dev);
	if (err) {
		dev_err(&pdev->dev, "Failed initializing command interface, aborting\n");
		goto out_err;
	}

	err = wait_fw_init(dev, FW_INIT_TIMEOUT_MILI);
	if (err) {
		dev_err(&dev->pdev->dev, "Firmware over %d MS in initializing state, aborting\n",
			FW_INIT_TIMEOUT_MILI);
		goto err_cmd_cleanup;
	}

	err = mlx5_core_enable_hca(dev, 0);
	if (err) {
		dev_err(&pdev->dev, "enable hca failed\n");
		goto err_cmd_cleanup;
	}

	err = mlx5_core_set_issi(dev);
	if (err) {
		dev_err(&pdev->dev, "failed to set issi\n");
		goto err_disable_hca;
	}

	err = mlx5_satisfy_startup_pages(dev, 1);
	if (err) {
		dev_err(&pdev->dev, "failed to allocate boot pages\n");
		goto err_disable_hca;
	}

	err = set_hca_ctrl(dev);
	if (err) {
		dev_err(&pdev->dev, "set_hca_ctrl failed\n");
		goto reclaim_boot_pages;
	}

	err = handle_hca_cap(dev);
	if (err) {
		dev_err(&pdev->dev, "handle_hca_cap failed\n");
		goto reclaim_boot_pages;
	}

	err = handle_hca_cap_atomic(dev);
	if (err) {
		dev_err(&pdev->dev, "handle_hca_cap_atomic failed\n");
		goto reclaim_boot_pages;
	}

	err = mlx5_satisfy_startup_pages(dev, 0);
	if (err) {
		dev_err(&pdev->dev, "failed to allocate init pages\n");
		goto reclaim_boot_pages;
	}

	err = mlx5_pagealloc_start(dev);
	if (err) {
		dev_err(&pdev->dev, "mlx5_pagealloc_start failed\n");
		goto reclaim_boot_pages;
	}

	err = mlx5_cmd_init_hca(dev);
	if (err) {
		dev_err(&pdev->dev, "init hca failed\n");
		goto err_pagealloc_stop;
	}

	mlx5_set_driver_version(dev);

	mlx5_start_health_poll(dev);

	err = mlx5_query_hca_caps(dev);
	if (err) {
		dev_err(&pdev->dev, "query hca failed\n");
		goto err_stop_poll;
	}

	if (boot && mlx5_init_once(dev, priv)) {
		dev_err(&pdev->dev, "sw objs init failed\n");
		goto err_stop_poll;
	}

	err = mlx5_enable_msix(dev);
	if (err) {
		dev_err(&pdev->dev, "enable msix failed\n");
		goto err_cleanup_once;
	}

	dev->priv.uar = mlx5_get_uars_page(dev);
	if (!dev->priv.uar) {
		dev_err(&pdev->dev, "Failed allocating uar, aborting\n");
		goto err_disable_msix;
	}

	err = mlx5_start_eqs(dev);
	if (err) {
		dev_err(&pdev->dev, "Failed to start pages and async EQs\n");
		goto err_put_uars;
	}

	err = alloc_comp_eqs(dev);
	if (err) {
		dev_err(&pdev->dev, "Failed to alloc completion EQs\n");
		goto err_stop_eqs;
	}

	err = mlx5_irq_set_affinity_hints(dev);
	if (err) {
		dev_err(&pdev->dev, "Failed to alloc affinity hint cpumask\n");
		goto err_affinity_hints;
	}

	err = mlx5_init_fs(dev);
	if (err) {
		dev_err(&pdev->dev, "Failed to init flow steering\n");
		goto err_fs;
	}

#ifdef CONFIG_MLX5_CORE_EN
	mlx5_eswitch_attach(dev->priv.eswitch);
#endif

	err = mlx5_sriov_attach(dev);
	if (err) {
		dev_err(&pdev->dev, "sriov init failed %d\n", err);
		goto err_sriov;
	}

	if (mlx5_device_registered(dev)) {
		mlx5_attach_device(dev);
	} else {
		err = mlx5_register_device(dev);
		if (err) {
			dev_err(&pdev->dev, "mlx5_register_device failed %d\n", err);
			goto err_reg_dev;
		}
	}

	clear_bit(MLX5_INTERFACE_STATE_DOWN, &dev->intf_state);
	set_bit(MLX5_INTERFACE_STATE_UP, &dev->intf_state);
out:
	mutex_unlock(&dev->intf_state_mutex);

	return 0;

err_reg_dev:
	mlx5_sriov_detach(dev);

err_sriov:
#ifdef CONFIG_MLX5_CORE_EN
	mlx5_eswitch_detach(dev->priv.eswitch);
#endif
	mlx5_cleanup_fs(dev);

err_fs:
	mlx5_irq_clear_affinity_hints(dev);

err_affinity_hints:
	free_comp_eqs(dev);

err_stop_eqs:
	mlx5_stop_eqs(dev);

err_put_uars:
	mlx5_put_uars_page(dev, priv->uar);

err_disable_msix:
	mlx5_disable_msix(dev);

err_cleanup_once:
	if (boot)
		mlx5_cleanup_once(dev);

err_stop_poll:
	mlx5_stop_health_poll(dev);
	if (mlx5_cmd_teardown_hca(dev)) {
		dev_err(&dev->pdev->dev, "tear_down_hca failed, skip cleanup\n");
		goto out_err;
	}

err_pagealloc_stop:
	mlx5_pagealloc_stop(dev);

reclaim_boot_pages:
	mlx5_reclaim_startup_pages(dev);

err_disable_hca:
	mlx5_core_disable_hca(dev, 0);

err_cmd_cleanup:
	mlx5_cmd_cleanup(dev);

out_err:
	dev->state = MLX5_DEVICE_STATE_INTERNAL_ERROR;
	mutex_unlock(&dev->intf_state_mutex);

	return err;
}

static int mlx5_unload_one(struct mlx5_core_dev *dev, struct mlx5_priv *priv,
			   bool cleanup)
{
	int err = 0;

	if (cleanup)
		mlx5_drain_health_wq(dev);

	mutex_lock(&dev->intf_state_mutex);
	if (test_bit(MLX5_INTERFACE_STATE_DOWN, &dev->intf_state)) {
		dev_warn(&dev->pdev->dev, "%s: interface is down, NOP\n",
			 __func__);
		if (cleanup)
			mlx5_cleanup_once(dev);
		goto out;
	}

	if (mlx5_device_registered(dev))
		mlx5_detach_device(dev);

	mlx5_sriov_detach(dev);
#ifdef CONFIG_MLX5_CORE_EN
	mlx5_eswitch_detach(dev->priv.eswitch);
#endif
	mlx5_cleanup_fs(dev);
	mlx5_irq_clear_affinity_hints(dev);
	free_comp_eqs(dev);
	mlx5_stop_eqs(dev);
	mlx5_put_uars_page(dev, priv->uar);
	mlx5_disable_msix(dev);
	if (cleanup)
		mlx5_cleanup_once(dev);
	mlx5_stop_health_poll(dev);
	err = mlx5_cmd_teardown_hca(dev);
	if (err) {
		dev_err(&dev->pdev->dev, "tear_down_hca failed, skip cleanup\n");
		goto out;
	}
	mlx5_pagealloc_stop(dev);
	mlx5_reclaim_startup_pages(dev);
	mlx5_core_disable_hca(dev, 0);
	mlx5_cmd_cleanup(dev);

out:
	clear_bit(MLX5_INTERFACE_STATE_UP, &dev->intf_state);
	set_bit(MLX5_INTERFACE_STATE_DOWN, &dev->intf_state);
	mutex_unlock(&dev->intf_state_mutex);
	return err;
}

struct mlx5_core_event_handler {
	void (*event)(struct mlx5_core_dev *dev,
		      enum mlx5_dev_event event,
		      void *data);
};

static const struct devlink_ops mlx5_devlink_ops = {
#ifdef CONFIG_MLX5_CORE_EN
	.eswitch_mode_set = mlx5_devlink_eswitch_mode_set,
	.eswitch_mode_get = mlx5_devlink_eswitch_mode_get,
	.eswitch_inline_mode_set = mlx5_devlink_eswitch_inline_mode_set,
	.eswitch_inline_mode_get = mlx5_devlink_eswitch_inline_mode_get,
	.eswitch_encap_mode_set = mlx5_devlink_eswitch_encap_mode_set,
	.eswitch_encap_mode_get = mlx5_devlink_eswitch_encap_mode_get,
#endif
};

#define MLX5_IB_MOD "mlx5_ib"
static int init_one(struct pci_dev *pdev,
		    const struct pci_device_id *id)
{
	struct mlx5_core_dev *dev;
	struct devlink *devlink;
	struct mlx5_priv *priv;
	int err;

	devlink = devlink_alloc(&mlx5_devlink_ops, sizeof(*dev));
	if (!devlink) {
		dev_err(&pdev->dev, "kzalloc failed\n");
		return -ENOMEM;
	}

	dev = devlink_priv(devlink);
	priv = &dev->priv;
	priv->pci_dev_data = id->driver_data;

	pci_set_drvdata(pdev, dev);

	dev->pdev = pdev;
	dev->event = mlx5_core_event;
	dev->profile = &profile[prof_sel];

	INIT_LIST_HEAD(&priv->ctx_list);
	spin_lock_init(&priv->ctx_lock);
	mutex_init(&dev->pci_status_mutex);
	mutex_init(&dev->intf_state_mutex);

#ifdef CONFIG_INFINIBAND_ON_DEMAND_PAGING
	err = init_srcu_struct(&priv->pfault_srcu);
	if (err) {
		dev_err(&pdev->dev, "init_srcu_struct failed with error code %d\n",
			err);
		goto clean_dev;
	}
#endif
	mutex_init(&priv->bfregs.reg_head.lock);
	mutex_init(&priv->bfregs.wc_head.lock);
	INIT_LIST_HEAD(&priv->bfregs.reg_head.list);
	INIT_LIST_HEAD(&priv->bfregs.wc_head.list);

	err = mlx5_pci_init(dev, priv);
	if (err) {
		dev_err(&pdev->dev, "mlx5_pci_init failed with error code %d\n", err);
		goto clean_srcu;
	}

	err = mlx5_health_init(dev);
	if (err) {
		dev_err(&pdev->dev, "mlx5_health_init failed with error code %d\n", err);
		goto close_pci;
	}

	mlx5_pagealloc_init(dev);

	err = mlx5_load_one(dev, priv, true);
	if (err) {
		dev_err(&pdev->dev, "mlx5_load_one failed with error code %d\n", err);
		goto clean_health;
	}

	request_module_nowait(MLX5_IB_MOD);

	err = devlink_register(devlink, &pdev->dev);
	if (err)
		goto clean_load;

	pci_save_state(pdev);
	return 0;

clean_load:
	mlx5_unload_one(dev, priv, true);
clean_health:
	mlx5_pagealloc_cleanup(dev);
	mlx5_health_cleanup(dev);
close_pci:
	mlx5_pci_close(dev, priv);
clean_srcu:
#ifdef CONFIG_INFINIBAND_ON_DEMAND_PAGING
	cleanup_srcu_struct(&priv->pfault_srcu);
clean_dev:
#endif
	pci_set_drvdata(pdev, NULL);
	devlink_free(devlink);

	return err;
}

static void remove_one(struct pci_dev *pdev)
{
	struct mlx5_core_dev *dev  = pci_get_drvdata(pdev);
	struct devlink *devlink = priv_to_devlink(dev);
	struct mlx5_priv *priv = &dev->priv;

	devlink_unregister(devlink);
	mlx5_unregister_device(dev);

	if (mlx5_unload_one(dev, priv, true)) {
		dev_err(&dev->pdev->dev, "mlx5_unload_one failed\n");
		mlx5_health_cleanup(dev);
		return;
	}

	mlx5_pagealloc_cleanup(dev);
	mlx5_health_cleanup(dev);
	mlx5_pci_close(dev, priv);
#ifdef CONFIG_INFINIBAND_ON_DEMAND_PAGING
	cleanup_srcu_struct(&priv->pfault_srcu);
#endif
	pci_set_drvdata(pdev, NULL);
	devlink_free(devlink);
}

static pci_ers_result_t mlx5_pci_err_detected(struct pci_dev *pdev,
					      pci_channel_state_t state)
{
	struct mlx5_core_dev *dev = pci_get_drvdata(pdev);
	struct mlx5_priv *priv = &dev->priv;

	dev_info(&pdev->dev, "%s was called\n", __func__);

	mlx5_enter_error_state(dev);
	mlx5_unload_one(dev, priv, false);
	/* In case of kernel call drain the health wq */
	if (state) {
		mlx5_drain_health_wq(dev);
		mlx5_pci_disable_device(dev);
	}

	return state == pci_channel_io_perm_failure ?
		PCI_ERS_RESULT_DISCONNECT : PCI_ERS_RESULT_NEED_RESET;
}

/* wait for the device to show vital signs by waiting
 * for the health counter to start counting.
 */
static int wait_vital(struct pci_dev *pdev)
{
	struct mlx5_core_dev *dev = pci_get_drvdata(pdev);
	struct mlx5_core_health *health = &dev->priv.health;
	const int niter = 100;
	u32 last_count = 0;
	u32 count;
	int i;

	for (i = 0; i < niter; i++) {
		count = ioread32be(health->health_counter);
		if (count && count != 0xffffffff) {
			if (last_count && last_count != count) {
				dev_info(&pdev->dev, "Counter value 0x%x after %d iterations\n", count, i);
				return 0;
			}
			last_count = count;
		}
		msleep(50);
	}

	return -ETIMEDOUT;
}

static pci_ers_result_t mlx5_pci_slot_reset(struct pci_dev *pdev)
{
	struct mlx5_core_dev *dev = pci_get_drvdata(pdev);
	int err;

	dev_info(&pdev->dev, "%s was called\n", __func__);

	err = mlx5_pci_enable_device(dev);
	if (err) {
		dev_err(&pdev->dev, "%s: mlx5_pci_enable_device failed with error code: %d\n"
			, __func__, err);
		return PCI_ERS_RESULT_DISCONNECT;
	}

	pci_set_master(pdev);
	pci_restore_state(pdev);
	pci_save_state(pdev);

	if (wait_vital(pdev)) {
		dev_err(&pdev->dev, "%s: wait_vital timed out\n", __func__);
		return PCI_ERS_RESULT_DISCONNECT;
	}

	return PCI_ERS_RESULT_RECOVERED;
}

static void mlx5_pci_resume(struct pci_dev *pdev)
{
	struct mlx5_core_dev *dev = pci_get_drvdata(pdev);
	struct mlx5_priv *priv = &dev->priv;
	int err;

	dev_info(&pdev->dev, "%s was called\n", __func__);

	err = mlx5_load_one(dev, priv, false);
	if (err)
		dev_err(&pdev->dev, "%s: mlx5_load_one failed with error code: %d\n"
			, __func__, err);
	else
		dev_info(&pdev->dev, "%s: device recovered\n", __func__);
}

static const struct pci_error_handlers mlx5_err_handler = {
	.error_detected = mlx5_pci_err_detected,
	.slot_reset	= mlx5_pci_slot_reset,
	.resume		= mlx5_pci_resume
};

static void shutdown(struct pci_dev *pdev)
{
	struct mlx5_core_dev *dev  = pci_get_drvdata(pdev);
	struct mlx5_priv *priv = &dev->priv;

	dev_info(&pdev->dev, "Shutdown was called\n");
	/* Notify mlx5 clients that the kernel is being shut down */
	set_bit(MLX5_INTERFACE_STATE_SHUTDOWN, &dev->intf_state);
	mlx5_unload_one(dev, priv, false);
	mlx5_pci_disable_device(dev);
}

static const struct pci_device_id mlx5_core_pci_table[] = {
	{ PCI_VDEVICE(MELLANOX, 0x1011) },			/* Connect-IB */
	{ PCI_VDEVICE(MELLANOX, 0x1012), MLX5_PCI_DEV_IS_VF},	/* Connect-IB VF */
	{ PCI_VDEVICE(MELLANOX, 0x1013) },			/* ConnectX-4 */
	{ PCI_VDEVICE(MELLANOX, 0x1014), MLX5_PCI_DEV_IS_VF},	/* ConnectX-4 VF */
	{ PCI_VDEVICE(MELLANOX, 0x1015) },			/* ConnectX-4LX */
	{ PCI_VDEVICE(MELLANOX, 0x1016), MLX5_PCI_DEV_IS_VF},	/* ConnectX-4LX VF */
	{ PCI_VDEVICE(MELLANOX, 0x1017) },			/* ConnectX-5, PCIe 3.0 */
	{ PCI_VDEVICE(MELLANOX, 0x1018), MLX5_PCI_DEV_IS_VF},	/* ConnectX-5 VF */
	{ PCI_VDEVICE(MELLANOX, 0x1019) },			/* ConnectX-5 Ex */
	{ PCI_VDEVICE(MELLANOX, 0x101a), MLX5_PCI_DEV_IS_VF},	/* ConnectX-5 Ex VF */
	{ PCI_VDEVICE(MELLANOX, 0x101b) },			/* ConnectX-6 */
	{ PCI_VDEVICE(MELLANOX, 0x101c), MLX5_PCI_DEV_IS_VF},	/* ConnectX-6 VF */
	{ 0, }
};

MODULE_DEVICE_TABLE(pci, mlx5_core_pci_table);

void mlx5_disable_device(struct mlx5_core_dev *dev)
{
	mlx5_pci_err_detected(dev->pdev, 0);
}

void mlx5_recover_device(struct mlx5_core_dev *dev)
{
	mlx5_pci_disable_device(dev);
	if (mlx5_pci_slot_reset(dev->pdev) == PCI_ERS_RESULT_RECOVERED)
		mlx5_pci_resume(dev->pdev);
}

static struct pci_driver mlx5_core_driver = {
	.name           = DRIVER_NAME,
	.id_table       = mlx5_core_pci_table,
	.probe          = init_one,
	.remove         = remove_one,
	.shutdown	= shutdown,
	.err_handler	= &mlx5_err_handler,
	.sriov_configure   = mlx5_core_sriov_configure,
};

static void mlx5_core_verify_params(void)
{
	if (prof_sel >= ARRAY_SIZE(profile)) {
		pr_warn("mlx5_core: WARNING: Invalid module parameter prof_sel %d, valid range 0-%zu, changing back to default(%d)\n",
			prof_sel,
			ARRAY_SIZE(profile) - 1,
			MLX5_DEFAULT_PROF);
		prof_sel = MLX5_DEFAULT_PROF;
	}
}

static int __init init(void)
{
	int err;

	mlx5_core_verify_params();
	mlx5_register_debugfs();

	err = pci_register_driver(&mlx5_core_driver);
	if (err)
		goto err_debug;

#ifdef CONFIG_MLX5_CORE_EN
	mlx5e_init();
#endif

	return 0;

err_debug:
	mlx5_unregister_debugfs();
	return err;
}

static void __exit cleanup(void)
{
#ifdef CONFIG_MLX5_CORE_EN
	mlx5e_cleanup();
#endif
	pci_unregister_driver(&mlx5_core_driver);
	mlx5_unregister_debugfs();
}

module_init(init);
module_exit(cleanup);<|MERGE_RESOLUTION|>--- conflicted
+++ resolved
@@ -621,16 +621,9 @@
 	cpumask_set_cpu(cpumask_local_spread(i, priv->numa_node),
 			priv->irq_info[i].mask);
 
-<<<<<<< HEAD
-#ifdef CONFIG_SMP
-	if (irq_set_affinity_hint(irq, priv->irq_info[i].mask))
-		mlx5_core_warn(mdev, "irq_set_affinity_hint failed, irq 0x%.4x", irq);
-#endif
-=======
 	if (IS_ENABLED(CONFIG_SMP) &&
 	    irq_set_affinity_hint(irq, priv->irq_info[i].mask))
 		mlx5_core_warn(mdev, "irq_set_affinity_hint failed, irq 0x%.4x", irq);
->>>>>>> 32c1431e
 
 	return 0;
 }
