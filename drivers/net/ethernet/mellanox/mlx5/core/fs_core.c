--- conflicted
+++ resolved
@@ -401,13 +401,6 @@
 	int err;
 	bool update_fte = false;
 
-<<<<<<< HEAD
-	match_value = kvzalloc(match_len, GFP_KERNEL);
-	if (!match_value)
-		return;
-
-=======
->>>>>>> bb176f67
 	fs_get_obj(rule, node);
 	fs_get_obj(fte, rule->node.parent);
 	fs_get_obj(fg, fte->node.parent);
