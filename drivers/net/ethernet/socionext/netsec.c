--- conflicted
+++ resolved
@@ -1262,10 +1262,7 @@
 static void netsec_setup_tx_dring(struct netsec_priv *priv)
 {
 	struct netsec_desc_ring *dring = &priv->desc_ring[NETSEC_RING_TX];
-<<<<<<< HEAD
-=======
 	struct bpf_prog *xdp_prog = READ_ONCE(priv->xdp_prog);
->>>>>>> f95f0722
 	int i;
 
 	for (i = 0; i < DESC_NUM; i++) {
@@ -1278,15 +1275,12 @@
 		 */
 		de->attr = 1U << NETSEC_TX_SHIFT_OWN_FIELD;
 	}
-<<<<<<< HEAD
-=======
 
 	if (xdp_prog)
 		dring->is_xdp = true;
 	else
 		dring->is_xdp = false;
 
->>>>>>> f95f0722
 }
 
 static int netsec_setup_rx_dring(struct netsec_priv *priv)
