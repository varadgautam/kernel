/* QLogic qed NIC Driver
 * Copyright (c) 2015-2017  QLogic Corporation
 *
 * This software is available to you under a choice of one of two
 * licenses.  You may choose to be licensed under the terms of the GNU
 * General Public License (GPL) Version 2, available from the file
 * COPYING in the main directory of this source tree, or the
 * OpenIB.org BSD license below:
 *
 *     Redistribution and use in source and binary forms, with or
 *     without modification, are permitted provided that the following
 *     conditions are met:
 *
 *      - Redistributions of source code must retain the above
 *        copyright notice, this list of conditions and the following
 *        disclaimer.
 *
 *      - Redistributions in binary form must reproduce the above
 *        copyright notice, this list of conditions and the following
 *        disclaimer in the documentation and /or other materials
 *        provided with the distribution.
 *
 * THE SOFTWARE IS PROVIDED "AS IS", WITHOUT WARRANTY OF ANY KIND,
 * EXPRESS OR IMPLIED, INCLUDING BUT NOT LIMITED TO THE WARRANTIES OF
 * MERCHANTABILITY, FITNESS FOR A PARTICULAR PURPOSE AND
 * NONINFRINGEMENT. IN NO EVENT SHALL THE AUTHORS OR COPYRIGHT HOLDERS
 * BE LIABLE FOR ANY CLAIM, DAMAGES OR OTHER LIABILITY, WHETHER IN AN
 * ACTION OF CONTRACT, TORT OR OTHERWISE, ARISING FROM, OUT OF OR IN
 * CONNECTION WITH THE SOFTWARE OR THE USE OR OTHER DEALINGS IN THE
 * SOFTWARE.
 */

#ifndef _QED_H
#define _QED_H

#include <linux/types.h>
#include <linux/io.h>
#include <linux/delay.h>
#include <linux/firmware.h>
#include <linux/interrupt.h>
#include <linux/list.h>
#include <linux/mutex.h>
#include <linux/pci.h>
#include <linux/slab.h>
#include <linux/string.h>
#include <linux/workqueue.h>
#include <linux/zlib.h>
#include <linux/hashtable.h>
#include <linux/qed/qed_if.h>
#include "qed_debug.h"
#include "qed_hsi.h"

extern const struct qed_common_ops qed_common_ops_pass;

<<<<<<< HEAD
#define QED_MAJOR_VERSION               8
#define QED_MINOR_VERSION               10
#define QED_REVISION_VERSION            11
#define QED_ENGINEERING_VERSION 64
=======
#define QED_MAJOR_VERSION		8
#define QED_MINOR_VERSION		33
#define QED_REVISION_VERSION		0
#define QED_ENGINEERING_VERSION		55
>>>>>>> b2fbf5ac

#define QED_VERSION						 \
	((QED_MAJOR_VERSION << 24) | (QED_MINOR_VERSION << 16) | \
	 (QED_REVISION_VERSION << 8) | QED_ENGINEERING_VERSION)

#define STORM_FW_VERSION				       \
	((FW_MAJOR_VERSION << 24) | (FW_MINOR_VERSION << 16) | \
	 (FW_REVISION_VERSION << 8) | FW_ENGINEERING_VERSION)

#define MAX_HWFNS_PER_DEVICE    (4)
#define NAME_SIZE 16
#define VER_SIZE 16

#define QED_WFQ_UNIT	100

#define QED_WID_SIZE            (1024)
#define QED_MIN_WIDS		(4)
#define QED_PF_DEMS_SIZE        (4)

/* cau states */
enum qed_coalescing_mode {
	QED_COAL_MODE_DISABLE,
	QED_COAL_MODE_ENABLE
};

enum qed_nvm_cmd {
	QED_PUT_FILE_BEGIN = DRV_MSG_CODE_NVM_PUT_FILE_BEGIN,
	QED_PUT_FILE_DATA = DRV_MSG_CODE_NVM_PUT_FILE_DATA,
	QED_NVM_WRITE_NVRAM = DRV_MSG_CODE_NVM_WRITE_NVRAM,
	QED_GET_MCP_NVM_RESP = 0xFFFFFF00
};

struct qed_eth_cb_ops;
struct qed_dev_info;
union qed_mcp_protocol_stats;
enum qed_mcp_protocol_type;
enum qed_mfw_tlv_type;
union qed_mfw_tlv_data;

/* helpers */
#define QED_MFW_GET_FIELD(name, field) \
	(((name) & (field ## _MASK)) >> (field ## _SHIFT))

#define QED_MFW_SET_FIELD(name, field, value)				       \
	do {								       \
		(name)	&= ~(field ## _MASK);	       \
		(name)	|= (((value) << (field ## _SHIFT)) & (field ## _MASK));\
	} while (0)

static inline u32 qed_db_addr(u32 cid, u32 DEMS)
{
	u32 db_addr = FIELD_VALUE(DB_LEGACY_ADDR_DEMS, DEMS) |
		      (cid * QED_PF_DEMS_SIZE);

	return db_addr;
}

static inline u32 qed_db_addr_vf(u32 cid, u32 DEMS)
{
	u32 db_addr = FIELD_VALUE(DB_LEGACY_ADDR_DEMS, DEMS) |
		      FIELD_VALUE(DB_LEGACY_ADDR_ICID, cid);

	return db_addr;
}

#define ALIGNED_TYPE_SIZE(type_name, p_hwfn)				     \
	((sizeof(type_name) + (u32)(1 << (p_hwfn->cdev->cache_shift)) - 1) & \
	 ~((1 << (p_hwfn->cdev->cache_shift)) - 1))

#define for_each_hwfn(cdev, i)  for (i = 0; i < cdev->num_hwfns; i++)

#define D_TRINE(val, cond1, cond2, true1, true2, def) \
	(val == (cond1) ? true1 :		      \
	 (val == (cond2) ? true2 : def))

/* forward */
struct qed_ptt_pool;
struct qed_spq;
struct qed_sb_info;
struct qed_sb_attn_info;
struct qed_cxt_mngr;
struct qed_sb_sp_info;
struct qed_ll2_info;
struct qed_mcp_info;

struct qed_rt_data {
	u32	*init_val;
	bool	*b_valid;
};

enum qed_tunn_mode {
	QED_MODE_L2GENEVE_TUNN,
	QED_MODE_IPGENEVE_TUNN,
	QED_MODE_L2GRE_TUNN,
	QED_MODE_IPGRE_TUNN,
	QED_MODE_VXLAN_TUNN,
};

enum qed_tunn_clss {
	QED_TUNN_CLSS_MAC_VLAN,
	QED_TUNN_CLSS_MAC_VNI,
	QED_TUNN_CLSS_INNER_MAC_VLAN,
	QED_TUNN_CLSS_INNER_MAC_VNI,
	QED_TUNN_CLSS_MAC_VLAN_DUAL_STAGE,
	MAX_QED_TUNN_CLSS,
};

struct qed_tunn_update_type {
	bool b_update_mode;
	bool b_mode_enabled;
	enum qed_tunn_clss tun_cls;
};

struct qed_tunn_update_udp_port {
	bool b_update_port;
	u16 port;
};

struct qed_tunnel_info {
	struct qed_tunn_update_type vxlan;
	struct qed_tunn_update_type l2_geneve;
	struct qed_tunn_update_type ip_geneve;
	struct qed_tunn_update_type l2_gre;
	struct qed_tunn_update_type ip_gre;

	struct qed_tunn_update_udp_port vxlan_port;
	struct qed_tunn_update_udp_port geneve_port;

	bool b_update_rx_cls;
	bool b_update_tx_cls;
};

struct qed_tunn_start_params {
	unsigned long	tunn_mode;
	u16		vxlan_udp_port;
	u16		geneve_udp_port;
	u8		update_vxlan_udp_port;
	u8		update_geneve_udp_port;
	u8		tunn_clss_vxlan;
	u8		tunn_clss_l2geneve;
	u8		tunn_clss_ipgeneve;
	u8		tunn_clss_l2gre;
	u8		tunn_clss_ipgre;
};

struct qed_tunn_update_params {
	unsigned long	tunn_mode_update_mask;
	unsigned long	tunn_mode;
	u16		vxlan_udp_port;
	u16		geneve_udp_port;
	u8		update_rx_pf_clss;
	u8		update_tx_pf_clss;
	u8		update_vxlan_udp_port;
	u8		update_geneve_udp_port;
	u8		tunn_clss_vxlan;
	u8		tunn_clss_l2geneve;
	u8		tunn_clss_ipgeneve;
	u8		tunn_clss_l2gre;
	u8		tunn_clss_ipgre;
};

/* The PCI personality is not quite synonymous to protocol ID:
 * 1. All personalities need CORE connections
 * 2. The Ethernet personality may support also the RoCE/iWARP protocol
 */
enum qed_pci_personality {
	QED_PCI_ETH,
	QED_PCI_FCOE,
	QED_PCI_ISCSI,
	QED_PCI_ETH_ROCE,
	QED_PCI_ETH_IWARP,
	QED_PCI_ETH_RDMA,
	QED_PCI_DEFAULT, /* default in shmem */
};

/* All VFs are symmetric, all counters are PF + all VFs */
struct qed_qm_iids {
	u32 cids;
	u32 vf_cids;
	u32 tids;
};

/* HW / FW resources, output of features supported below, most information
 * is received from MFW.
 */
enum qed_resources {
	QED_SB,
	QED_L2_QUEUE,
	QED_VPORT,
	QED_RSS_ENG,
	QED_PQ,
	QED_RL,
	QED_MAC,
	QED_VLAN,
	QED_RDMA_CNQ_RAM,
	QED_ILT,
	QED_LL2_QUEUE,
	QED_CMDQS_CQS,
	QED_RDMA_STATS_QUEUE,
	QED_BDQ,
	QED_MAX_RESC,
};

enum QED_FEATURE {
	QED_PF_L2_QUE,
	QED_VF,
	QED_RDMA_CNQ,
	QED_ISCSI_CQ,
	QED_FCOE_CQ,
	QED_VF_L2_QUE,
	QED_MAX_FEATURES,
};

enum QED_PORT_MODE {
	QED_PORT_MODE_DE_2X40G,
	QED_PORT_MODE_DE_2X50G,
	QED_PORT_MODE_DE_1X100G,
	QED_PORT_MODE_DE_4X10G_F,
	QED_PORT_MODE_DE_4X10G_E,
	QED_PORT_MODE_DE_4X20G,
	QED_PORT_MODE_DE_1X40G,
	QED_PORT_MODE_DE_2X25G,
	QED_PORT_MODE_DE_1X25G,
	QED_PORT_MODE_DE_4X25G,
	QED_PORT_MODE_DE_2X10G,
};

enum qed_dev_cap {
	QED_DEV_CAP_ETH,
	QED_DEV_CAP_FCOE,
	QED_DEV_CAP_ISCSI,
	QED_DEV_CAP_ROCE,
	QED_DEV_CAP_IWARP,
};

enum qed_wol_support {
	QED_WOL_SUPPORT_NONE,
	QED_WOL_SUPPORT_PME,
};

struct qed_hw_info {
	/* PCI personality */
	enum qed_pci_personality personality;
#define QED_IS_RDMA_PERSONALITY(dev)			    \
	((dev)->hw_info.personality == QED_PCI_ETH_ROCE ||  \
	 (dev)->hw_info.personality == QED_PCI_ETH_IWARP || \
	 (dev)->hw_info.personality == QED_PCI_ETH_RDMA)
#define QED_IS_ROCE_PERSONALITY(dev)			   \
	((dev)->hw_info.personality == QED_PCI_ETH_ROCE || \
	 (dev)->hw_info.personality == QED_PCI_ETH_RDMA)
#define QED_IS_IWARP_PERSONALITY(dev)			    \
	((dev)->hw_info.personality == QED_PCI_ETH_IWARP || \
	 (dev)->hw_info.personality == QED_PCI_ETH_RDMA)
#define QED_IS_L2_PERSONALITY(dev)		      \
	((dev)->hw_info.personality == QED_PCI_ETH || \
	 QED_IS_RDMA_PERSONALITY(dev))
#define QED_IS_FCOE_PERSONALITY(dev) \
	((dev)->hw_info.personality == QED_PCI_FCOE)
#define QED_IS_ISCSI_PERSONALITY(dev) \
	((dev)->hw_info.personality == QED_PCI_ISCSI)

	/* Resource Allocation scheme results */
	u32				resc_start[QED_MAX_RESC];
	u32				resc_num[QED_MAX_RESC];
	u32				feat_num[QED_MAX_FEATURES];

#define RESC_START(_p_hwfn, resc) ((_p_hwfn)->hw_info.resc_start[resc])
#define RESC_NUM(_p_hwfn, resc) ((_p_hwfn)->hw_info.resc_num[resc])
#define RESC_END(_p_hwfn, resc) (RESC_START(_p_hwfn, resc) + \
				 RESC_NUM(_p_hwfn, resc))
#define FEAT_NUM(_p_hwfn, resc) ((_p_hwfn)->hw_info.feat_num[resc])

	/* Amount of traffic classes HW supports */
	u8 num_hw_tc;

	/* Amount of TCs which should be active according to DCBx or upper
	 * layer driver configuration.
	 */
	u8 num_active_tc;
	u8				offload_tc;

	u32				concrete_fid;
	u16				opaque_fid;
	u16				ovlan;
	u32				part_num[4];

	unsigned char			hw_mac_addr[ETH_ALEN];
	u64				node_wwn;
	u64				port_wwn;

	u16				num_fcoe_conns;

	struct qed_igu_info		*p_igu_info;

	u32				port_mode;
	u32				hw_mode;
	unsigned long		device_capabilities;
	u16				mtu;

	enum qed_wol_support b_wol_support;
};

/* maximun size of read/write commands (HW limit) */
#define DMAE_MAX_RW_SIZE        0x2000

struct qed_dmae_info {
	/* Mutex for synchronizing access to functions */
	struct mutex	mutex;

	u8		channel;

	dma_addr_t	completion_word_phys_addr;

	/* The memory location where the DMAE writes the completion
	 * value when an operation is finished on this context.
	 */
	u32		*p_completion_word;

	dma_addr_t	intermediate_buffer_phys_addr;

	/* An intermediate buffer for DMAE operations that use virtual
	 * addresses - data is DMA'd to/from this buffer and then
	 * memcpy'd to/from the virtual address
	 */
	u32		*p_intermediate_buffer;

	dma_addr_t	dmae_cmd_phys_addr;
	struct dmae_cmd *p_dmae_cmd;
};

struct qed_wfq_data {
	/* when feature is configured for at least 1 vport */
	u32	min_speed;
	bool	configured;
};

struct qed_qm_info {
	struct init_qm_pq_params	*qm_pq_params;
	struct init_qm_vport_params	*qm_vport_params;
	struct init_qm_port_params	*qm_port_params;
	u16				start_pq;
	u8				start_vport;
	u16				 pure_lb_pq;
	u16				offload_pq;
	u16				low_latency_pq;
	u16				pure_ack_pq;
	u16				ooo_pq;
	u16				first_vf_pq;
	u16				first_mcos_pq;
	u16				first_rl_pq;
	u16				num_pqs;
	u16				num_vf_pqs;
	u8				num_vports;
	u8				max_phys_tcs_per_port;
	u8				ooo_tc;
	bool				pf_rl_en;
	bool				pf_wfq_en;
	bool				vport_rl_en;
	bool				vport_wfq_en;
	u8				pf_wfq;
	u32				pf_rl;
	struct qed_wfq_data		*wfq_data;
	u8 num_pf_rls;
};

struct storm_stats {
	u32     address;
	u32     len;
};

struct qed_storm_stats {
	struct storm_stats mstats;
	struct storm_stats pstats;
	struct storm_stats tstats;
	struct storm_stats ustats;
};

struct qed_fw_data {
	struct fw_ver_info	*fw_ver_info;
	const u8		*modes_tree_buf;
	union init_op		*init_ops;
	const u32		*arr_data;
	u32			init_ops_size;
};

enum qed_mf_mode_bit {
	/* Supports PF-classification based on tag */
	QED_MF_OVLAN_CLSS,

	/* Supports PF-classification based on MAC */
	QED_MF_LLH_MAC_CLSS,

	/* Supports PF-classification based on protocol type */
	QED_MF_LLH_PROTO_CLSS,

	/* Requires a default PF to be set */
	QED_MF_NEED_DEF_PF,

	/* Allow LL2 to multicast/broadcast */
	QED_MF_LL2_NON_UNICAST,

	/* Allow Cross-PF [& child VFs] Tx-switching */
	QED_MF_INTER_PF_SWITCH,

	/* Unified Fabtic Port support enabled */
	QED_MF_UFP_SPECIFIC,

	/* Disable Accelerated Receive Flow Steering (aRFS) */
	QED_MF_DISABLE_ARFS,

	/* Use vlan for steering */
	QED_MF_8021Q_TAGGING,

	/* Use stag for steering */
	QED_MF_8021AD_TAGGING,

	/* Allow DSCP to TC mapping */
	QED_MF_DSCP_TO_TC_MAP,
};

enum qed_ufp_mode {
	QED_UFP_MODE_ETS,
	QED_UFP_MODE_VNIC_BW,
	QED_UFP_MODE_UNKNOWN
};

enum qed_ufp_pri_type {
	QED_UFP_PRI_OS,
	QED_UFP_PRI_VNIC,
	QED_UFP_PRI_UNKNOWN
};

struct qed_ufp_info {
	enum qed_ufp_pri_type pri_type;
	enum qed_ufp_mode mode;
	u8 tc;
};

enum BAR_ID {
	BAR_ID_0,		/* used for GRC */
	BAR_ID_1		/* Used for doorbells */
};

struct qed_nvm_image_info {
	u32 num_images;
	struct bist_nvm_image_att *image_att;
	bool valid;
};

#define DRV_MODULE_VERSION		      \
	__stringify(QED_MAJOR_VERSION) "."    \
	__stringify(QED_MINOR_VERSION) "."    \
	__stringify(QED_REVISION_VERSION) "." \
	__stringify(QED_ENGINEERING_VERSION)

struct qed_simd_fp_handler {
	void	*token;
	void	(*func)(void *);
};

enum qed_slowpath_wq_flag {
	QED_SLOWPATH_MFW_TLV_REQ,
};

struct qed_hwfn {
	struct qed_dev			*cdev;
	u8				my_id;          /* ID inside the PF */
#define IS_LEAD_HWFN(edev)              (!((edev)->my_id))
	u8				rel_pf_id;      /* Relative to engine*/
	u8				abs_pf_id;
#define QED_PATH_ID(_p_hwfn) \
	(QED_IS_K2((_p_hwfn)->cdev) ? 0 : ((_p_hwfn)->abs_pf_id & 1))
	u8				port_id;
	bool				b_active;

	u32				dp_module;
	u8				dp_level;
	char				name[NAME_SIZE];

	bool				first_on_engine;
	bool				hw_init_done;

	u8				num_funcs_on_engine;
	u8 enabled_func_idx;

	/* BAR access */
	void __iomem			*regview;
	void __iomem			*doorbells;
	u64				db_phys_addr;
	unsigned long			db_size;

	/* PTT pool */
	struct qed_ptt_pool		*p_ptt_pool;

	/* HW info */
	struct qed_hw_info		hw_info;

	/* rt_array (for init-tool) */
	struct qed_rt_data		rt_data;

	/* SPQ */
	struct qed_spq			*p_spq;

	/* EQ */
	struct qed_eq			*p_eq;

	/* Consolidate Q*/
	struct qed_consq		*p_consq;

	/* Slow-Path definitions */
	struct tasklet_struct		*sp_dpc;
	bool				b_sp_dpc_enabled;

	struct qed_ptt			*p_main_ptt;
	struct qed_ptt			*p_dpc_ptt;

	/* PTP will be used only by the leading function.
	 * Usage of all PTP-apis should be synchronized as result.
	 */
	struct qed_ptt *p_ptp_ptt;

	struct qed_sb_sp_info		*p_sp_sb;
	struct qed_sb_attn_info		*p_sb_attn;

	/* Protocol related */
	bool				using_ll2;
	struct qed_ll2_info		*p_ll2_info;
	struct qed_ooo_info		*p_ooo_info;
	struct qed_rdma_info		*p_rdma_info;
	struct qed_iscsi_info		*p_iscsi_info;
	struct qed_fcoe_info		*p_fcoe_info;
	struct qed_pf_params		pf_params;

	bool b_rdma_enabled_in_prs;
	u32 rdma_prs_search_reg;

	struct qed_cxt_mngr		*p_cxt_mngr;

	/* Flag indicating whether interrupts are enabled or not*/
	bool				b_int_enabled;
	bool				b_int_requested;

	/* True if the driver requests for the link */
	bool				b_drv_link_init;

	struct qed_vf_iov		*vf_iov_info;
	struct qed_pf_iov		*pf_iov_info;
	struct qed_mcp_info		*mcp_info;

	struct qed_dcbx_info		*p_dcbx_info;

	struct qed_ufp_info		ufp_info;

	struct qed_dmae_info		dmae_info;

	/* QM init */
	struct qed_qm_info		qm_info;
	struct qed_storm_stats		storm_stats;

	/* Buffer for unzipping firmware data */
	void				*unzip_buf;

	struct dbg_tools_data		dbg_info;

	/* PWM region specific data */
	u16				wid_count;
	u32				dpi_size;
	u32				dpi_count;

	/* This is used to calculate the doorbell address */
	u32 dpi_start_offset;

	/* If one of the following is set then EDPM shouldn't be used */
	u8 dcbx_no_edpm;
	u8 db_bar_no_edpm;

	/* L2-related */
	struct qed_l2_info *p_l2_info;

	/* Nvm images number and attributes */
	struct qed_nvm_image_info nvm_info;

	struct qed_ptt *p_arfs_ptt;

	struct qed_simd_fp_handler	simd_proto_handler[64];

#ifdef CONFIG_QED_SRIOV
	struct workqueue_struct *iov_wq;
	struct delayed_work iov_task;
	unsigned long iov_task_flags;
#endif

	struct z_stream_s		*stream;
	struct workqueue_struct *slowpath_wq;
	struct delayed_work slowpath_task;
	unsigned long slowpath_task_flags;
};

struct pci_params {
	int		pm_cap;

	unsigned long	mem_start;
	unsigned long	mem_end;
	unsigned int	irq;
	u8		pf_num;
};

struct qed_int_param {
	u32	int_mode;
	u8	num_vectors;
	u8	min_msix_cnt; /* for minimal functionality */
};

struct qed_int_params {
	struct qed_int_param	in;
	struct qed_int_param	out;
	struct msix_entry	*msix_table;
	bool			fp_initialized;
	u8			fp_msix_base;
	u8			fp_msix_cnt;
	u8			rdma_msix_base;
	u8			rdma_msix_cnt;
};

struct qed_dbg_feature {
	struct dentry *dentry;
	u8 *dump_buf;
	u32 buf_size;
	u32 dumped_dwords;
};

struct qed_dbg_params {
	struct qed_dbg_feature features[DBG_FEATURE_NUM];
	u8 engine_for_debug;
	bool print_data;
};

struct qed_dev {
	u32	dp_module;
	u8	dp_level;
	char	name[NAME_SIZE];

	enum	qed_dev_type type;
/* Translate type/revision combo into the proper conditions */
#define QED_IS_BB(dev)  ((dev)->type == QED_DEV_TYPE_BB)
#define QED_IS_BB_B0(dev)       (QED_IS_BB(dev) && \
				 CHIP_REV_IS_B0(dev))
#define QED_IS_AH(dev)  ((dev)->type == QED_DEV_TYPE_AH)
#define QED_IS_K2(dev)  QED_IS_AH(dev)

	u16	vendor_id;
	u16	device_id;
#define QED_DEV_ID_MASK		0xff00
#define QED_DEV_ID_MASK_BB	0x1600
#define QED_DEV_ID_MASK_AH	0x8000

	u16	chip_num;
#define CHIP_NUM_MASK                   0xffff
#define CHIP_NUM_SHIFT                  16

	u16	chip_rev;
#define CHIP_REV_MASK                   0xf
#define CHIP_REV_SHIFT                  12
#define CHIP_REV_IS_B0(_cdev)   ((_cdev)->chip_rev == 1)

	u16				chip_metal;
#define CHIP_METAL_MASK                 0xff
#define CHIP_METAL_SHIFT                4

	u16				chip_bond_id;
#define CHIP_BOND_ID_MASK               0xf
#define CHIP_BOND_ID_SHIFT              0

	u8				num_engines;
	u8				num_ports_in_engine;
	u8				num_funcs_in_port;

	u8				path_id;

	unsigned long			mf_bits;

	int				pcie_width;
	int				pcie_speed;

	/* Add MF related configuration */
	u8				mcp_rev;
	u8				boot_mode;

	/* WoL related configurations */
	u8 wol_config;
	u8 wol_mac[ETH_ALEN];

	u32				int_mode;
	enum qed_coalescing_mode	int_coalescing_mode;
	u16				rx_coalesce_usecs;
	u16				tx_coalesce_usecs;

	/* Start Bar offset of first hwfn */
	void __iomem			*regview;
	void __iomem			*doorbells;
	u64				db_phys_addr;
	unsigned long			db_size;

	/* PCI */
	u8				cache_shift;

	/* Init */
	const struct iro		*iro_arr;
#define IRO (p_hwfn->cdev->iro_arr)

	/* HW functions */
	u8				num_hwfns;
	struct qed_hwfn			hwfns[MAX_HWFNS_PER_DEVICE];

	/* SRIOV */
	struct qed_hw_sriov_info *p_iov_info;
#define IS_QED_SRIOV(cdev)              (!!(cdev)->p_iov_info)
	struct qed_tunnel_info		tunnel;
	bool				b_is_vf;
	u32				drv_type;
	struct qed_eth_stats		*reset_stats;
	struct qed_fw_data		*fw_data;

	u32				mcp_nvm_resp;

	/* Linux specific here */
	struct  qede_dev		*edev;
	struct  pci_dev			*pdev;
	u32 flags;
#define QED_FLAG_STORAGE_STARTED	(BIT(0))
	int				msg_enable;

	struct pci_params		pci_params;

	struct qed_int_params		int_params;

	u8				protocol;
#define IS_QED_ETH_IF(cdev)     ((cdev)->protocol == QED_PROTOCOL_ETH)
#define IS_QED_FCOE_IF(cdev)    ((cdev)->protocol == QED_PROTOCOL_FCOE)

	/* Callbacks to protocol driver */
	union {
		struct qed_common_cb_ops	*common;
		struct qed_eth_cb_ops		*eth;
		struct qed_fcoe_cb_ops		*fcoe;
		struct qed_iscsi_cb_ops		*iscsi;
	} protocol_ops;
	void				*ops_cookie;

	struct qed_dbg_params		dbg_params;

#ifdef CONFIG_QED_LL2
	struct qed_cb_ll2_info		*ll2;
	u8				ll2_mac_address[ETH_ALEN];
#endif
	DECLARE_HASHTABLE(connections, 10);
	const struct firmware		*firmware;

	u32 rdma_max_sge;
	u32 rdma_max_inline;
	u32 rdma_max_srq_sge;
	u16 tunn_feature_mask;
};

#define NUM_OF_VFS(dev)         (QED_IS_BB(dev) ? MAX_NUM_VFS_BB \
						: MAX_NUM_VFS_K2)
#define NUM_OF_L2_QUEUES(dev)   (QED_IS_BB(dev) ? MAX_NUM_L2_QUEUES_BB \
						: MAX_NUM_L2_QUEUES_K2)
#define NUM_OF_PORTS(dev)       (QED_IS_BB(dev) ? MAX_NUM_PORTS_BB \
						: MAX_NUM_PORTS_K2)
#define NUM_OF_SBS(dev)         (QED_IS_BB(dev) ? MAX_SB_PER_PATH_BB \
						: MAX_SB_PER_PATH_K2)
#define NUM_OF_ENG_PFS(dev)     (QED_IS_BB(dev) ? MAX_NUM_PFS_BB \
						: MAX_NUM_PFS_K2)

/**
 * @brief qed_concrete_to_sw_fid - get the sw function id from
 *        the concrete value.
 *
 * @param concrete_fid
 *
 * @return inline u8
 */
static inline u8 qed_concrete_to_sw_fid(struct qed_dev *cdev,
					u32 concrete_fid)
{
	u8 vfid = GET_FIELD(concrete_fid, PXP_CONCRETE_FID_VFID);
	u8 pfid = GET_FIELD(concrete_fid, PXP_CONCRETE_FID_PFID);
	u8 vf_valid = GET_FIELD(concrete_fid,
				PXP_CONCRETE_FID_VFVALID);
	u8 sw_fid;

	if (vf_valid)
		sw_fid = vfid + MAX_NUM_PFS;
	else
		sw_fid = pfid;

	return sw_fid;
}

#define PKT_LB_TC	9
#define MAX_NUM_VOQS_E4	20

int qed_configure_vport_wfq(struct qed_dev *cdev, u16 vp_id, u32 rate);
void qed_configure_vp_wfq_on_link_change(struct qed_dev *cdev,
					 struct qed_ptt *p_ptt,
					 u32 min_pf_rate);

void qed_clean_wfq_db(struct qed_hwfn *p_hwfn, struct qed_ptt *p_ptt);
int qed_device_num_engines(struct qed_dev *cdev);
int qed_device_get_port_id(struct qed_dev *cdev);
void qed_set_fw_mac_addr(__le16 *fw_msb,
			 __le16 *fw_mid, __le16 *fw_lsb, u8 *mac);

#define QED_LEADING_HWFN(dev)   (&dev->hwfns[0])

/* Flags for indication of required queues */
#define PQ_FLAGS_RLS    (BIT(0))
#define PQ_FLAGS_MCOS   (BIT(1))
#define PQ_FLAGS_LB     (BIT(2))
#define PQ_FLAGS_OOO    (BIT(3))
#define PQ_FLAGS_ACK    (BIT(4))
#define PQ_FLAGS_OFLD   (BIT(5))
#define PQ_FLAGS_VFS    (BIT(6))
#define PQ_FLAGS_LLT    (BIT(7))

/* physical queue index for cm context intialization */
u16 qed_get_cm_pq_idx(struct qed_hwfn *p_hwfn, u32 pq_flags);
u16 qed_get_cm_pq_idx_mcos(struct qed_hwfn *p_hwfn, u8 tc);
u16 qed_get_cm_pq_idx_vf(struct qed_hwfn *p_hwfn, u16 vf);

#define QED_LEADING_HWFN(dev)   (&dev->hwfns[0])

/* Other Linux specific common definitions */
#define DP_NAME(cdev) ((cdev)->name)

#define REG_ADDR(cdev, offset)          (void __iomem *)((u8 __iomem *)\
						(cdev->regview) + \
							 (offset))

#define REG_RD(cdev, offset)            readl(REG_ADDR(cdev, offset))
#define REG_WR(cdev, offset, val)       writel((u32)val, REG_ADDR(cdev, offset))
#define REG_WR16(cdev, offset, val)     writew((u16)val, REG_ADDR(cdev, offset))

#define DOORBELL(cdev, db_addr, val)			 \
	writel((u32)val, (void __iomem *)((u8 __iomem *)\
					  (cdev->doorbells) + (db_addr)))

/* Prototypes */
int qed_fill_dev_info(struct qed_dev *cdev,
		      struct qed_dev_info *dev_info);
void qed_link_update(struct qed_hwfn *hwfn);
u32 qed_unzip_data(struct qed_hwfn *p_hwfn,
		   u32 input_len, u8 *input_buf,
		   u32 max_size, u8 *unzip_buf);
void qed_get_protocol_stats(struct qed_dev *cdev,
			    enum qed_mcp_protocol_type type,
			    union qed_mcp_protocol_stats *stats);
int qed_slowpath_irq_req(struct qed_hwfn *hwfn);
void qed_slowpath_irq_sync(struct qed_hwfn *p_hwfn);
int qed_mfw_tlv_req(struct qed_hwfn *hwfn);

int qed_mfw_fill_tlv_data(struct qed_hwfn *hwfn,
			  enum qed_mfw_tlv_type type,
			  union qed_mfw_tlv_data *tlv_data);
#endif /* _QED_H */<|MERGE_RESOLUTION|>--- conflicted
+++ resolved
@@ -52,17 +52,10 @@
 
 extern const struct qed_common_ops qed_common_ops_pass;
 
-<<<<<<< HEAD
 #define QED_MAJOR_VERSION               8
 #define QED_MINOR_VERSION               10
 #define QED_REVISION_VERSION            11
-#define QED_ENGINEERING_VERSION 64
-=======
-#define QED_MAJOR_VERSION		8
-#define QED_MINOR_VERSION		33
-#define QED_REVISION_VERSION		0
-#define QED_ENGINEERING_VERSION		55
->>>>>>> b2fbf5ac
+#define QED_ENGINEERING_VERSION 21
 
 #define QED_VERSION						 \
 	((QED_MAJOR_VERSION << 24) | (QED_MINOR_VERSION << 16) | \
