/*
 * This file is part of the Chelsio T4 Ethernet driver for Linux.
 *
 * Copyright (c) 2009-2016 Chelsio Communications, Inc. All rights reserved.
 *
 * This software is available to you under a choice of one of two
 * licenses.  You may choose to be licensed under the terms of the GNU
 * General Public License (GPL) Version 2, available from the file
 * COPYING in the main directory of this source tree, or the
 * OpenIB.org BSD license below:
 *
 *     Redistribution and use in source and binary forms, with or
 *     without modification, are permitted provided that the following
 *     conditions are met:
 *
 *      - Redistributions of source code must retain the above
 *        copyright notice, this list of conditions and the following
 *        disclaimer.
 *
 *      - Redistributions in binary form must reproduce the above
 *        copyright notice, this list of conditions and the following
 *        disclaimer in the documentation and/or other materials
 *        provided with the distribution.
 *
 * THE SOFTWARE IS PROVIDED "AS IS", WITHOUT WARRANTY OF ANY KIND,
 * EXPRESS OR IMPLIED, INCLUDING BUT NOT LIMITED TO THE WARRANTIES OF
 * MERCHANTABILITY, FITNESS FOR A PARTICULAR PURPOSE AND
 * NONINFRINGEMENT. IN NO EVENT SHALL THE AUTHORS OR COPYRIGHT HOLDERS
 * BE LIABLE FOR ANY CLAIM, DAMAGES OR OTHER LIABILITY, WHETHER IN AN
 * ACTION OF CONTRACT, TORT OR OTHERWISE, ARISING FROM, OUT OF OR IN
 * CONNECTION WITH THE SOFTWARE OR THE USE OR OTHER DEALINGS IN THE
 * SOFTWARE.
 */

#ifndef _T4FW_INTERFACE_H_
#define _T4FW_INTERFACE_H_

enum fw_retval {
	FW_SUCCESS		= 0,	/* completed successfully */
	FW_EPERM		= 1,	/* operation not permitted */
	FW_ENOENT		= 2,	/* no such file or directory */
	FW_EIO			= 5,	/* input/output error; hw bad */
	FW_ENOEXEC		= 8,	/* exec format error; inv microcode */
	FW_EAGAIN		= 11,	/* try again */
	FW_ENOMEM		= 12,	/* out of memory */
	FW_EFAULT		= 14,	/* bad address; fw bad */
	FW_EBUSY		= 16,	/* resource busy */
	FW_EEXIST		= 17,	/* file exists */
	FW_ENODEV		= 19,	/* no such device */
	FW_EINVAL		= 22,	/* invalid argument */
	FW_ENOSPC		= 28,	/* no space left on device */
	FW_ENOSYS		= 38,	/* functionality not implemented */
	FW_ENODATA		= 61,	/* no data available */
	FW_EPROTO		= 71,	/* protocol error */
	FW_EADDRINUSE		= 98,	/* address already in use */
	FW_EADDRNOTAVAIL	= 99,	/* cannot assigned requested address */
	FW_ENETDOWN		= 100,	/* network is down */
	FW_ENETUNREACH		= 101,	/* network is unreachable */
	FW_ENOBUFS		= 105,	/* no buffer space available */
	FW_ETIMEDOUT		= 110,	/* timeout */
	FW_EINPROGRESS		= 115,	/* fw internal */
	FW_SCSI_ABORT_REQUESTED	= 128,	/* */
	FW_SCSI_ABORT_TIMEDOUT	= 129,	/* */
	FW_SCSI_ABORTED		= 130,	/* */
	FW_SCSI_CLOSE_REQUESTED	= 131,	/* */
	FW_ERR_LINK_DOWN	= 132,	/* */
	FW_RDEV_NOT_READY	= 133,	/* */
	FW_ERR_RDEV_LOST	= 134,	/* */
	FW_ERR_RDEV_LOGO	= 135,	/* */
	FW_FCOE_NO_XCHG		= 136,	/* */
	FW_SCSI_RSP_ERR		= 137,	/* */
	FW_ERR_RDEV_IMPL_LOGO	= 138,	/* */
	FW_SCSI_UNDER_FLOW_ERR  = 139,	/* */
	FW_SCSI_OVER_FLOW_ERR   = 140,	/* */
	FW_SCSI_DDP_ERR		= 141,	/* DDP error*/
	FW_SCSI_TASK_ERR	= 142,	/* No SCSI tasks available */
};

#define FW_T4VF_SGE_BASE_ADDR      0x0000
#define FW_T4VF_MPS_BASE_ADDR      0x0100
#define FW_T4VF_PL_BASE_ADDR       0x0200
#define FW_T4VF_MBDATA_BASE_ADDR   0x0240
#define FW_T4VF_CIM_BASE_ADDR      0x0300

enum fw_wr_opcodes {
	FW_FILTER_WR                   = 0x02,
	FW_ULPTX_WR                    = 0x04,
	FW_TP_WR                       = 0x05,
	FW_ETH_TX_PKT_WR               = 0x08,
	FW_OFLD_CONNECTION_WR          = 0x2f,
	FW_FLOWC_WR                    = 0x0a,
	FW_OFLD_TX_DATA_WR             = 0x0b,
	FW_CMD_WR                      = 0x10,
	FW_ETH_TX_PKT_VM_WR            = 0x11,
	FW_RI_RES_WR                   = 0x0c,
	FW_RI_INIT_WR                  = 0x0d,
	FW_RI_RDMA_WRITE_WR            = 0x14,
	FW_RI_SEND_WR                  = 0x15,
	FW_RI_RDMA_READ_WR             = 0x16,
	FW_RI_RECV_WR                  = 0x17,
	FW_RI_BIND_MW_WR               = 0x18,
	FW_RI_FR_NSMR_WR               = 0x19,
	FW_RI_FR_NSMR_TPTE_WR	       = 0x20,
	FW_RI_RDMA_WRITE_CMPL_WR       = 0x21,
	FW_RI_INV_LSTAG_WR             = 0x1a,
	FW_ISCSI_TX_DATA_WR	       = 0x45,
	FW_PTP_TX_PKT_WR               = 0x46,
	FW_TLSTX_DATA_WR	       = 0x68,
	FW_CRYPTO_LOOKASIDE_WR         = 0X6d,
	FW_LASTC2E_WR                  = 0x70,
	FW_FILTER2_WR		       = 0x77
};

struct fw_wr_hdr {
	__be32 hi;
	__be32 lo;
};

/* work request opcode (hi) */
#define FW_WR_OP_S	24
#define FW_WR_OP_M      0xff
#define FW_WR_OP_V(x)   ((x) << FW_WR_OP_S)
#define FW_WR_OP_G(x)   (((x) >> FW_WR_OP_S) & FW_WR_OP_M)

/* atomic flag (hi) - firmware encapsulates CPLs in CPL_BARRIER */
#define FW_WR_ATOMIC_S		23
#define FW_WR_ATOMIC_V(x)	((x) << FW_WR_ATOMIC_S)

/* flush flag (hi) - firmware flushes flushable work request buffered
 * in the flow context.
 */
#define FW_WR_FLUSH_S     22
#define FW_WR_FLUSH_V(x)  ((x) << FW_WR_FLUSH_S)

/* completion flag (hi) - firmware generates a cpl_fw6_ack */
#define FW_WR_COMPL_S     21
#define FW_WR_COMPL_V(x)  ((x) << FW_WR_COMPL_S)
#define FW_WR_COMPL_F     FW_WR_COMPL_V(1U)

/* work request immediate data length (hi) */
#define FW_WR_IMMDLEN_S 0
#define FW_WR_IMMDLEN_M 0xff
#define FW_WR_IMMDLEN_V(x)      ((x) << FW_WR_IMMDLEN_S)

/* egress queue status update to associated ingress queue entry (lo) */
#define FW_WR_EQUIQ_S           31
#define FW_WR_EQUIQ_V(x)        ((x) << FW_WR_EQUIQ_S)
#define FW_WR_EQUIQ_F           FW_WR_EQUIQ_V(1U)

/* egress queue status update to egress queue status entry (lo) */
#define FW_WR_EQUEQ_S           30
#define FW_WR_EQUEQ_V(x)        ((x) << FW_WR_EQUEQ_S)
#define FW_WR_EQUEQ_F           FW_WR_EQUEQ_V(1U)

/* flow context identifier (lo) */
#define FW_WR_FLOWID_S          8
#define FW_WR_FLOWID_V(x)       ((x) << FW_WR_FLOWID_S)

/* length in units of 16-bytes (lo) */
#define FW_WR_LEN16_S           0
#define FW_WR_LEN16_V(x)        ((x) << FW_WR_LEN16_S)

#define HW_TPL_FR_MT_PR_IV_P_FC         0X32B
#define HW_TPL_FR_MT_PR_OV_P_FC         0X327

/* filter wr reply code in cookie in CPL_SET_TCB_RPL */
enum fw_filter_wr_cookie {
	FW_FILTER_WR_SUCCESS,
	FW_FILTER_WR_FLT_ADDED,
	FW_FILTER_WR_FLT_DELETED,
	FW_FILTER_WR_SMT_TBL_FULL,
	FW_FILTER_WR_EINVAL,
};

struct fw_filter_wr {
	__be32 op_pkd;
	__be32 len16_pkd;
	__be64 r3;
	__be32 tid_to_iq;
	__be32 del_filter_to_l2tix;
	__be16 ethtype;
	__be16 ethtypem;
	__u8   frag_to_ovlan_vldm;
	__u8   smac_sel;
	__be16 rx_chan_rx_rpl_iq;
	__be32 maci_to_matchtypem;
	__u8   ptcl;
	__u8   ptclm;
	__u8   ttyp;
	__u8   ttypm;
	__be16 ivlan;
	__be16 ivlanm;
	__be16 ovlan;
	__be16 ovlanm;
	__u8   lip[16];
	__u8   lipm[16];
	__u8   fip[16];
	__u8   fipm[16];
	__be16 lp;
	__be16 lpm;
	__be16 fp;
	__be16 fpm;
	__be16 r7;
	__u8   sma[6];
};

struct fw_filter2_wr {
	__be32 op_pkd;
	__be32 len16_pkd;
	__be64 r3;
	__be32 tid_to_iq;
	__be32 del_filter_to_l2tix;
	__be16 ethtype;
	__be16 ethtypem;
	__u8   frag_to_ovlan_vldm;
	__u8   smac_sel;
	__be16 rx_chan_rx_rpl_iq;
	__be32 maci_to_matchtypem;
	__u8   ptcl;
	__u8   ptclm;
	__u8   ttyp;
	__u8   ttypm;
	__be16 ivlan;
	__be16 ivlanm;
	__be16 ovlan;
	__be16 ovlanm;
	__u8   lip[16];
	__u8   lipm[16];
	__u8   fip[16];
	__u8   fipm[16];
	__be16 lp;
	__be16 lpm;
	__be16 fp;
	__be16 fpm;
	__be16 r7;
	__u8   sma[6];
	__be16 r8;
	__u8   filter_type_swapmac;
	__u8   natmode_to_ulp_type;
	__be16 newlport;
	__be16 newfport;
	__u8   newlip[16];
	__u8   newfip[16];
	__be32 natseqcheck;
	__be32 r9;
	__be64 r10;
	__be64 r11;
	__be64 r12;
	__be64 r13;
};

#define FW_FILTER_WR_TID_S      12
#define FW_FILTER_WR_TID_M      0xfffff
#define FW_FILTER_WR_TID_V(x)   ((x) << FW_FILTER_WR_TID_S)
#define FW_FILTER_WR_TID_G(x)   \
	(((x) >> FW_FILTER_WR_TID_S) & FW_FILTER_WR_TID_M)

#define FW_FILTER_WR_RQTYPE_S           11
#define FW_FILTER_WR_RQTYPE_M           0x1
#define FW_FILTER_WR_RQTYPE_V(x)        ((x) << FW_FILTER_WR_RQTYPE_S)
#define FW_FILTER_WR_RQTYPE_G(x)        \
	(((x) >> FW_FILTER_WR_RQTYPE_S) & FW_FILTER_WR_RQTYPE_M)
#define FW_FILTER_WR_RQTYPE_F   FW_FILTER_WR_RQTYPE_V(1U)

#define FW_FILTER_WR_NOREPLY_S          10
#define FW_FILTER_WR_NOREPLY_M          0x1
#define FW_FILTER_WR_NOREPLY_V(x)       ((x) << FW_FILTER_WR_NOREPLY_S)
#define FW_FILTER_WR_NOREPLY_G(x)       \
	(((x) >> FW_FILTER_WR_NOREPLY_S) & FW_FILTER_WR_NOREPLY_M)
#define FW_FILTER_WR_NOREPLY_F  FW_FILTER_WR_NOREPLY_V(1U)

#define FW_FILTER_WR_IQ_S       0
#define FW_FILTER_WR_IQ_M       0x3ff
#define FW_FILTER_WR_IQ_V(x)    ((x) << FW_FILTER_WR_IQ_S)
#define FW_FILTER_WR_IQ_G(x)    \
	(((x) >> FW_FILTER_WR_IQ_S) & FW_FILTER_WR_IQ_M)

#define FW_FILTER_WR_DEL_FILTER_S       31
#define FW_FILTER_WR_DEL_FILTER_M       0x1
#define FW_FILTER_WR_DEL_FILTER_V(x)    ((x) << FW_FILTER_WR_DEL_FILTER_S)
#define FW_FILTER_WR_DEL_FILTER_G(x)    \
	(((x) >> FW_FILTER_WR_DEL_FILTER_S) & FW_FILTER_WR_DEL_FILTER_M)
#define FW_FILTER_WR_DEL_FILTER_F       FW_FILTER_WR_DEL_FILTER_V(1U)

#define FW_FILTER_WR_RPTTID_S           25
#define FW_FILTER_WR_RPTTID_M           0x1
#define FW_FILTER_WR_RPTTID_V(x)        ((x) << FW_FILTER_WR_RPTTID_S)
#define FW_FILTER_WR_RPTTID_G(x)        \
	(((x) >> FW_FILTER_WR_RPTTID_S) & FW_FILTER_WR_RPTTID_M)
#define FW_FILTER_WR_RPTTID_F   FW_FILTER_WR_RPTTID_V(1U)

#define FW_FILTER_WR_DROP_S     24
#define FW_FILTER_WR_DROP_M     0x1
#define FW_FILTER_WR_DROP_V(x)  ((x) << FW_FILTER_WR_DROP_S)
#define FW_FILTER_WR_DROP_G(x)  \
	(((x) >> FW_FILTER_WR_DROP_S) & FW_FILTER_WR_DROP_M)
#define FW_FILTER_WR_DROP_F     FW_FILTER_WR_DROP_V(1U)

#define FW_FILTER_WR_DIRSTEER_S         23
#define FW_FILTER_WR_DIRSTEER_M         0x1
#define FW_FILTER_WR_DIRSTEER_V(x)      ((x) << FW_FILTER_WR_DIRSTEER_S)
#define FW_FILTER_WR_DIRSTEER_G(x)      \
	(((x) >> FW_FILTER_WR_DIRSTEER_S) & FW_FILTER_WR_DIRSTEER_M)
#define FW_FILTER_WR_DIRSTEER_F FW_FILTER_WR_DIRSTEER_V(1U)

#define FW_FILTER_WR_MASKHASH_S         22
#define FW_FILTER_WR_MASKHASH_M         0x1
#define FW_FILTER_WR_MASKHASH_V(x)      ((x) << FW_FILTER_WR_MASKHASH_S)
#define FW_FILTER_WR_MASKHASH_G(x)      \
	(((x) >> FW_FILTER_WR_MASKHASH_S) & FW_FILTER_WR_MASKHASH_M)
#define FW_FILTER_WR_MASKHASH_F FW_FILTER_WR_MASKHASH_V(1U)

#define FW_FILTER_WR_DIRSTEERHASH_S     21
#define FW_FILTER_WR_DIRSTEERHASH_M     0x1
#define FW_FILTER_WR_DIRSTEERHASH_V(x)  ((x) << FW_FILTER_WR_DIRSTEERHASH_S)
#define FW_FILTER_WR_DIRSTEERHASH_G(x)  \
	(((x) >> FW_FILTER_WR_DIRSTEERHASH_S) & FW_FILTER_WR_DIRSTEERHASH_M)
#define FW_FILTER_WR_DIRSTEERHASH_F     FW_FILTER_WR_DIRSTEERHASH_V(1U)

#define FW_FILTER_WR_LPBK_S     20
#define FW_FILTER_WR_LPBK_M     0x1
#define FW_FILTER_WR_LPBK_V(x)  ((x) << FW_FILTER_WR_LPBK_S)
#define FW_FILTER_WR_LPBK_G(x)  \
	(((x) >> FW_FILTER_WR_LPBK_S) & FW_FILTER_WR_LPBK_M)
#define FW_FILTER_WR_LPBK_F     FW_FILTER_WR_LPBK_V(1U)

#define FW_FILTER_WR_DMAC_S     19
#define FW_FILTER_WR_DMAC_M     0x1
#define FW_FILTER_WR_DMAC_V(x)  ((x) << FW_FILTER_WR_DMAC_S)
#define FW_FILTER_WR_DMAC_G(x)  \
	(((x) >> FW_FILTER_WR_DMAC_S) & FW_FILTER_WR_DMAC_M)
#define FW_FILTER_WR_DMAC_F     FW_FILTER_WR_DMAC_V(1U)

#define FW_FILTER_WR_SMAC_S     18
#define FW_FILTER_WR_SMAC_M     0x1
#define FW_FILTER_WR_SMAC_V(x)  ((x) << FW_FILTER_WR_SMAC_S)
#define FW_FILTER_WR_SMAC_G(x)  \
	(((x) >> FW_FILTER_WR_SMAC_S) & FW_FILTER_WR_SMAC_M)
#define FW_FILTER_WR_SMAC_F     FW_FILTER_WR_SMAC_V(1U)

#define FW_FILTER_WR_INSVLAN_S          17
#define FW_FILTER_WR_INSVLAN_M          0x1
#define FW_FILTER_WR_INSVLAN_V(x)       ((x) << FW_FILTER_WR_INSVLAN_S)
#define FW_FILTER_WR_INSVLAN_G(x)       \
	(((x) >> FW_FILTER_WR_INSVLAN_S) & FW_FILTER_WR_INSVLAN_M)
#define FW_FILTER_WR_INSVLAN_F  FW_FILTER_WR_INSVLAN_V(1U)

#define FW_FILTER_WR_RMVLAN_S           16
#define FW_FILTER_WR_RMVLAN_M           0x1
#define FW_FILTER_WR_RMVLAN_V(x)        ((x) << FW_FILTER_WR_RMVLAN_S)
#define FW_FILTER_WR_RMVLAN_G(x)        \
	(((x) >> FW_FILTER_WR_RMVLAN_S) & FW_FILTER_WR_RMVLAN_M)
#define FW_FILTER_WR_RMVLAN_F   FW_FILTER_WR_RMVLAN_V(1U)

#define FW_FILTER_WR_HITCNTS_S          15
#define FW_FILTER_WR_HITCNTS_M          0x1
#define FW_FILTER_WR_HITCNTS_V(x)       ((x) << FW_FILTER_WR_HITCNTS_S)
#define FW_FILTER_WR_HITCNTS_G(x)       \
	(((x) >> FW_FILTER_WR_HITCNTS_S) & FW_FILTER_WR_HITCNTS_M)
#define FW_FILTER_WR_HITCNTS_F  FW_FILTER_WR_HITCNTS_V(1U)

#define FW_FILTER_WR_TXCHAN_S           13
#define FW_FILTER_WR_TXCHAN_M           0x3
#define FW_FILTER_WR_TXCHAN_V(x)        ((x) << FW_FILTER_WR_TXCHAN_S)
#define FW_FILTER_WR_TXCHAN_G(x)        \
	(((x) >> FW_FILTER_WR_TXCHAN_S) & FW_FILTER_WR_TXCHAN_M)

#define FW_FILTER_WR_PRIO_S     12
#define FW_FILTER_WR_PRIO_M     0x1
#define FW_FILTER_WR_PRIO_V(x)  ((x) << FW_FILTER_WR_PRIO_S)
#define FW_FILTER_WR_PRIO_G(x)  \
	(((x) >> FW_FILTER_WR_PRIO_S) & FW_FILTER_WR_PRIO_M)
#define FW_FILTER_WR_PRIO_F     FW_FILTER_WR_PRIO_V(1U)

#define FW_FILTER_WR_L2TIX_S    0
#define FW_FILTER_WR_L2TIX_M    0xfff
#define FW_FILTER_WR_L2TIX_V(x) ((x) << FW_FILTER_WR_L2TIX_S)
#define FW_FILTER_WR_L2TIX_G(x) \
	(((x) >> FW_FILTER_WR_L2TIX_S) & FW_FILTER_WR_L2TIX_M)

#define FW_FILTER_WR_FRAG_S     7
#define FW_FILTER_WR_FRAG_M     0x1
#define FW_FILTER_WR_FRAG_V(x)  ((x) << FW_FILTER_WR_FRAG_S)
#define FW_FILTER_WR_FRAG_G(x)  \
	(((x) >> FW_FILTER_WR_FRAG_S) & FW_FILTER_WR_FRAG_M)
#define FW_FILTER_WR_FRAG_F     FW_FILTER_WR_FRAG_V(1U)

#define FW_FILTER_WR_FRAGM_S    6
#define FW_FILTER_WR_FRAGM_M    0x1
#define FW_FILTER_WR_FRAGM_V(x) ((x) << FW_FILTER_WR_FRAGM_S)
#define FW_FILTER_WR_FRAGM_G(x) \
	(((x) >> FW_FILTER_WR_FRAGM_S) & FW_FILTER_WR_FRAGM_M)
#define FW_FILTER_WR_FRAGM_F    FW_FILTER_WR_FRAGM_V(1U)

#define FW_FILTER_WR_IVLAN_VLD_S        5
#define FW_FILTER_WR_IVLAN_VLD_M        0x1
#define FW_FILTER_WR_IVLAN_VLD_V(x)     ((x) << FW_FILTER_WR_IVLAN_VLD_S)
#define FW_FILTER_WR_IVLAN_VLD_G(x)     \
	(((x) >> FW_FILTER_WR_IVLAN_VLD_S) & FW_FILTER_WR_IVLAN_VLD_M)
#define FW_FILTER_WR_IVLAN_VLD_F        FW_FILTER_WR_IVLAN_VLD_V(1U)

#define FW_FILTER_WR_OVLAN_VLD_S        4
#define FW_FILTER_WR_OVLAN_VLD_M        0x1
#define FW_FILTER_WR_OVLAN_VLD_V(x)     ((x) << FW_FILTER_WR_OVLAN_VLD_S)
#define FW_FILTER_WR_OVLAN_VLD_G(x)     \
	(((x) >> FW_FILTER_WR_OVLAN_VLD_S) & FW_FILTER_WR_OVLAN_VLD_M)
#define FW_FILTER_WR_OVLAN_VLD_F        FW_FILTER_WR_OVLAN_VLD_V(1U)

#define FW_FILTER_WR_IVLAN_VLDM_S       3
#define FW_FILTER_WR_IVLAN_VLDM_M       0x1
#define FW_FILTER_WR_IVLAN_VLDM_V(x)    ((x) << FW_FILTER_WR_IVLAN_VLDM_S)
#define FW_FILTER_WR_IVLAN_VLDM_G(x)    \
	(((x) >> FW_FILTER_WR_IVLAN_VLDM_S) & FW_FILTER_WR_IVLAN_VLDM_M)
#define FW_FILTER_WR_IVLAN_VLDM_F       FW_FILTER_WR_IVLAN_VLDM_V(1U)

#define FW_FILTER_WR_OVLAN_VLDM_S       2
#define FW_FILTER_WR_OVLAN_VLDM_M       0x1
#define FW_FILTER_WR_OVLAN_VLDM_V(x)    ((x) << FW_FILTER_WR_OVLAN_VLDM_S)
#define FW_FILTER_WR_OVLAN_VLDM_G(x)    \
	(((x) >> FW_FILTER_WR_OVLAN_VLDM_S) & FW_FILTER_WR_OVLAN_VLDM_M)
#define FW_FILTER_WR_OVLAN_VLDM_F       FW_FILTER_WR_OVLAN_VLDM_V(1U)

#define FW_FILTER_WR_RX_CHAN_S          15
#define FW_FILTER_WR_RX_CHAN_M          0x1
#define FW_FILTER_WR_RX_CHAN_V(x)       ((x) << FW_FILTER_WR_RX_CHAN_S)
#define FW_FILTER_WR_RX_CHAN_G(x)       \
	(((x) >> FW_FILTER_WR_RX_CHAN_S) & FW_FILTER_WR_RX_CHAN_M)
#define FW_FILTER_WR_RX_CHAN_F  FW_FILTER_WR_RX_CHAN_V(1U)

#define FW_FILTER_WR_RX_RPL_IQ_S        0
#define FW_FILTER_WR_RX_RPL_IQ_M        0x3ff
#define FW_FILTER_WR_RX_RPL_IQ_V(x)     ((x) << FW_FILTER_WR_RX_RPL_IQ_S)
#define FW_FILTER_WR_RX_RPL_IQ_G(x)     \
	(((x) >> FW_FILTER_WR_RX_RPL_IQ_S) & FW_FILTER_WR_RX_RPL_IQ_M)

#define FW_FILTER2_WR_FILTER_TYPE_S	1
#define FW_FILTER2_WR_FILTER_TYPE_M	0x1
#define FW_FILTER2_WR_FILTER_TYPE_V(x)	((x) << FW_FILTER2_WR_FILTER_TYPE_S)
#define FW_FILTER2_WR_FILTER_TYPE_G(x)  \
	(((x) >> FW_FILTER2_WR_FILTER_TYPE_S) & FW_FILTER2_WR_FILTER_TYPE_M)
#define FW_FILTER2_WR_FILTER_TYPE_F	FW_FILTER2_WR_FILTER_TYPE_V(1U)

#define FW_FILTER2_WR_NATMODE_S		5
#define FW_FILTER2_WR_NATMODE_M		0x7
#define FW_FILTER2_WR_NATMODE_V(x)	((x) << FW_FILTER2_WR_NATMODE_S)
#define FW_FILTER2_WR_NATMODE_G(x)      \
	(((x) >> FW_FILTER2_WR_NATMODE_S) & FW_FILTER2_WR_NATMODE_M)

#define FW_FILTER2_WR_NATFLAGCHECK_S	4
#define FW_FILTER2_WR_NATFLAGCHECK_M	0x1
#define FW_FILTER2_WR_NATFLAGCHECK_V(x)	((x) << FW_FILTER2_WR_NATFLAGCHECK_S)
#define FW_FILTER2_WR_NATFLAGCHECK_G(x) \
	(((x) >> FW_FILTER2_WR_NATFLAGCHECK_S) & FW_FILTER2_WR_NATFLAGCHECK_M)
#define FW_FILTER2_WR_NATFLAGCHECK_F	FW_FILTER2_WR_NATFLAGCHECK_V(1U)

#define FW_FILTER2_WR_ULP_TYPE_S	0
#define FW_FILTER2_WR_ULP_TYPE_M	0xf
#define FW_FILTER2_WR_ULP_TYPE_V(x)	((x) << FW_FILTER2_WR_ULP_TYPE_S)
#define FW_FILTER2_WR_ULP_TYPE_G(x)     \
	(((x) >> FW_FILTER2_WR_ULP_TYPE_S) & FW_FILTER2_WR_ULP_TYPE_M)

#define FW_FILTER_WR_MACI_S     23
#define FW_FILTER_WR_MACI_M     0x1ff
#define FW_FILTER_WR_MACI_V(x)  ((x) << FW_FILTER_WR_MACI_S)
#define FW_FILTER_WR_MACI_G(x)  \
	(((x) >> FW_FILTER_WR_MACI_S) & FW_FILTER_WR_MACI_M)

#define FW_FILTER_WR_MACIM_S    14
#define FW_FILTER_WR_MACIM_M    0x1ff
#define FW_FILTER_WR_MACIM_V(x) ((x) << FW_FILTER_WR_MACIM_S)
#define FW_FILTER_WR_MACIM_G(x) \
	(((x) >> FW_FILTER_WR_MACIM_S) & FW_FILTER_WR_MACIM_M)

#define FW_FILTER_WR_FCOE_S     13
#define FW_FILTER_WR_FCOE_M     0x1
#define FW_FILTER_WR_FCOE_V(x)  ((x) << FW_FILTER_WR_FCOE_S)
#define FW_FILTER_WR_FCOE_G(x)  \
	(((x) >> FW_FILTER_WR_FCOE_S) & FW_FILTER_WR_FCOE_M)
#define FW_FILTER_WR_FCOE_F     FW_FILTER_WR_FCOE_V(1U)

#define FW_FILTER_WR_FCOEM_S    12
#define FW_FILTER_WR_FCOEM_M    0x1
#define FW_FILTER_WR_FCOEM_V(x) ((x) << FW_FILTER_WR_FCOEM_S)
#define FW_FILTER_WR_FCOEM_G(x) \
	(((x) >> FW_FILTER_WR_FCOEM_S) & FW_FILTER_WR_FCOEM_M)
#define FW_FILTER_WR_FCOEM_F    FW_FILTER_WR_FCOEM_V(1U)

#define FW_FILTER_WR_PORT_S     9
#define FW_FILTER_WR_PORT_M     0x7
#define FW_FILTER_WR_PORT_V(x)  ((x) << FW_FILTER_WR_PORT_S)
#define FW_FILTER_WR_PORT_G(x)  \
	(((x) >> FW_FILTER_WR_PORT_S) & FW_FILTER_WR_PORT_M)

#define FW_FILTER_WR_PORTM_S    6
#define FW_FILTER_WR_PORTM_M    0x7
#define FW_FILTER_WR_PORTM_V(x) ((x) << FW_FILTER_WR_PORTM_S)
#define FW_FILTER_WR_PORTM_G(x) \
	(((x) >> FW_FILTER_WR_PORTM_S) & FW_FILTER_WR_PORTM_M)

#define FW_FILTER_WR_MATCHTYPE_S        3
#define FW_FILTER_WR_MATCHTYPE_M        0x7
#define FW_FILTER_WR_MATCHTYPE_V(x)     ((x) << FW_FILTER_WR_MATCHTYPE_S)
#define FW_FILTER_WR_MATCHTYPE_G(x)     \
	(((x) >> FW_FILTER_WR_MATCHTYPE_S) & FW_FILTER_WR_MATCHTYPE_M)

#define FW_FILTER_WR_MATCHTYPEM_S       0
#define FW_FILTER_WR_MATCHTYPEM_M       0x7
#define FW_FILTER_WR_MATCHTYPEM_V(x)    ((x) << FW_FILTER_WR_MATCHTYPEM_S)
#define FW_FILTER_WR_MATCHTYPEM_G(x)    \
	(((x) >> FW_FILTER_WR_MATCHTYPEM_S) & FW_FILTER_WR_MATCHTYPEM_M)

struct fw_ulptx_wr {
	__be32 op_to_compl;
	__be32 flowid_len16;
	u64 cookie;
};

#define FW_ULPTX_WR_DATA_S      28
#define FW_ULPTX_WR_DATA_M      0x1
#define FW_ULPTX_WR_DATA_V(x)   ((x) << FW_ULPTX_WR_DATA_S)
#define FW_ULPTX_WR_DATA_G(x)   \
	(((x) >> FW_ULPTX_WR_DATA_S) & FW_ULPTX_WR_DATA_M)
#define FW_ULPTX_WR_DATA_F      FW_ULPTX_WR_DATA_V(1U)

struct fw_tp_wr {
	__be32 op_to_immdlen;
	__be32 flowid_len16;
	u64 cookie;
};

struct fw_eth_tx_pkt_wr {
	__be32 op_immdlen;
	__be32 equiq_to_len16;
	__be64 r3;
};

struct fw_ofld_connection_wr {
	__be32 op_compl;
	__be32 len16_pkd;
	__u64  cookie;
	__be64 r2;
	__be64 r3;
	struct fw_ofld_connection_le {
		__be32 version_cpl;
		__be32 filter;
		__be32 r1;
		__be16 lport;
		__be16 pport;
		union fw_ofld_connection_leip {
			struct fw_ofld_connection_le_ipv4 {
				__be32 pip;
				__be32 lip;
				__be64 r0;
				__be64 r1;
				__be64 r2;
			} ipv4;
			struct fw_ofld_connection_le_ipv6 {
				__be64 pip_hi;
				__be64 pip_lo;
				__be64 lip_hi;
				__be64 lip_lo;
			} ipv6;
		} u;
	} le;
	struct fw_ofld_connection_tcb {
		__be32 t_state_to_astid;
		__be16 cplrxdataack_cplpassacceptrpl;
		__be16 rcv_adv;
		__be32 rcv_nxt;
		__be32 tx_max;
		__be64 opt0;
		__be32 opt2;
		__be32 r1;
		__be64 r2;
		__be64 r3;
	} tcb;
};

#define FW_OFLD_CONNECTION_WR_VERSION_S                31
#define FW_OFLD_CONNECTION_WR_VERSION_M                0x1
#define FW_OFLD_CONNECTION_WR_VERSION_V(x)     \
	((x) << FW_OFLD_CONNECTION_WR_VERSION_S)
#define FW_OFLD_CONNECTION_WR_VERSION_G(x)     \
	(((x) >> FW_OFLD_CONNECTION_WR_VERSION_S) & \
	FW_OFLD_CONNECTION_WR_VERSION_M)
#define FW_OFLD_CONNECTION_WR_VERSION_F        \
	FW_OFLD_CONNECTION_WR_VERSION_V(1U)

#define FW_OFLD_CONNECTION_WR_CPL_S    30
#define FW_OFLD_CONNECTION_WR_CPL_M    0x1
#define FW_OFLD_CONNECTION_WR_CPL_V(x) ((x) << FW_OFLD_CONNECTION_WR_CPL_S)
#define FW_OFLD_CONNECTION_WR_CPL_G(x) \
	(((x) >> FW_OFLD_CONNECTION_WR_CPL_S) & FW_OFLD_CONNECTION_WR_CPL_M)
#define FW_OFLD_CONNECTION_WR_CPL_F    FW_OFLD_CONNECTION_WR_CPL_V(1U)

#define FW_OFLD_CONNECTION_WR_T_STATE_S                28
#define FW_OFLD_CONNECTION_WR_T_STATE_M                0xf
#define FW_OFLD_CONNECTION_WR_T_STATE_V(x)     \
	((x) << FW_OFLD_CONNECTION_WR_T_STATE_S)
#define FW_OFLD_CONNECTION_WR_T_STATE_G(x)     \
	(((x) >> FW_OFLD_CONNECTION_WR_T_STATE_S) & \
	FW_OFLD_CONNECTION_WR_T_STATE_M)

#define FW_OFLD_CONNECTION_WR_RCV_SCALE_S      24
#define FW_OFLD_CONNECTION_WR_RCV_SCALE_M      0xf
#define FW_OFLD_CONNECTION_WR_RCV_SCALE_V(x)   \
	((x) << FW_OFLD_CONNECTION_WR_RCV_SCALE_S)
#define FW_OFLD_CONNECTION_WR_RCV_SCALE_G(x)   \
	(((x) >> FW_OFLD_CONNECTION_WR_RCV_SCALE_S) & \
	FW_OFLD_CONNECTION_WR_RCV_SCALE_M)

#define FW_OFLD_CONNECTION_WR_ASTID_S          0
#define FW_OFLD_CONNECTION_WR_ASTID_M          0xffffff
#define FW_OFLD_CONNECTION_WR_ASTID_V(x)       \
	((x) << FW_OFLD_CONNECTION_WR_ASTID_S)
#define FW_OFLD_CONNECTION_WR_ASTID_G(x)       \
	(((x) >> FW_OFLD_CONNECTION_WR_ASTID_S) & FW_OFLD_CONNECTION_WR_ASTID_M)

#define FW_OFLD_CONNECTION_WR_CPLRXDATAACK_S   15
#define FW_OFLD_CONNECTION_WR_CPLRXDATAACK_M   0x1
#define FW_OFLD_CONNECTION_WR_CPLRXDATAACK_V(x)        \
	((x) << FW_OFLD_CONNECTION_WR_CPLRXDATAACK_S)
#define FW_OFLD_CONNECTION_WR_CPLRXDATAACK_G(x)        \
	(((x) >> FW_OFLD_CONNECTION_WR_CPLRXDATAACK_S) & \
	FW_OFLD_CONNECTION_WR_CPLRXDATAACK_M)
#define FW_OFLD_CONNECTION_WR_CPLRXDATAACK_F   \
	FW_OFLD_CONNECTION_WR_CPLRXDATAACK_V(1U)

#define FW_OFLD_CONNECTION_WR_CPLPASSACCEPTRPL_S       14
#define FW_OFLD_CONNECTION_WR_CPLPASSACCEPTRPL_M       0x1
#define FW_OFLD_CONNECTION_WR_CPLPASSACCEPTRPL_V(x)    \
	((x) << FW_OFLD_CONNECTION_WR_CPLPASSACCEPTRPL_S)
#define FW_OFLD_CONNECTION_WR_CPLPASSACCEPTRPL_G(x)    \
	(((x) >> FW_OFLD_CONNECTION_WR_CPLPASSACCEPTRPL_S) & \
	FW_OFLD_CONNECTION_WR_CPLPASSACCEPTRPL_M)
#define FW_OFLD_CONNECTION_WR_CPLPASSACCEPTRPL_F       \
	FW_OFLD_CONNECTION_WR_CPLPASSACCEPTRPL_V(1U)

enum fw_flowc_mnem_tcpstate {
	FW_FLOWC_MNEM_TCPSTATE_CLOSED   = 0, /* illegal */
	FW_FLOWC_MNEM_TCPSTATE_LISTEN   = 1, /* illegal */
	FW_FLOWC_MNEM_TCPSTATE_SYNSENT  = 2, /* illegal */
	FW_FLOWC_MNEM_TCPSTATE_SYNRECEIVED = 3, /* illegal */
	FW_FLOWC_MNEM_TCPSTATE_ESTABLISHED = 4, /* default */
	FW_FLOWC_MNEM_TCPSTATE_CLOSEWAIT = 5, /* got peer close already */
	FW_FLOWC_MNEM_TCPSTATE_FINWAIT1 = 6, /* haven't gotten ACK for FIN and
					      * will resend FIN - equiv ESTAB
					      */
	FW_FLOWC_MNEM_TCPSTATE_CLOSING  = 7, /* haven't gotten ACK for FIN and
					      * will resend FIN but have
					      * received FIN
					      */
	FW_FLOWC_MNEM_TCPSTATE_LASTACK  = 8, /* haven't gotten ACK for FIN and
					      * will resend FIN but have
					      * received FIN
					      */
	FW_FLOWC_MNEM_TCPSTATE_FINWAIT2 = 9, /* sent FIN and got FIN + ACK,
					      * waiting for FIN
					      */
	FW_FLOWC_MNEM_TCPSTATE_TIMEWAIT = 10, /* not expected */
};

enum fw_flowc_mnem {
	FW_FLOWC_MNEM_PFNVFN,		/* PFN [15:8] VFN [7:0] */
	FW_FLOWC_MNEM_CH,
	FW_FLOWC_MNEM_PORT,
	FW_FLOWC_MNEM_IQID,
	FW_FLOWC_MNEM_SNDNXT,
	FW_FLOWC_MNEM_RCVNXT,
	FW_FLOWC_MNEM_SNDBUF,
	FW_FLOWC_MNEM_MSS,
	FW_FLOWC_MNEM_TXDATAPLEN_MAX,
	FW_FLOWC_MNEM_TCPSTATE,
	FW_FLOWC_MNEM_EOSTATE,
	FW_FLOWC_MNEM_SCHEDCLASS,
	FW_FLOWC_MNEM_DCBPRIO,
	FW_FLOWC_MNEM_SND_SCALE,
	FW_FLOWC_MNEM_RCV_SCALE,
	FW_FLOWC_MNEM_ULD_MODE,
	FW_FLOWC_MNEM_MAX,
};

struct fw_flowc_mnemval {
	u8 mnemonic;
	u8 r4[3];
	__be32 val;
};

struct fw_flowc_wr {
	__be32 op_to_nparams;
	__be32 flowid_len16;
	struct fw_flowc_mnemval mnemval[0];
};

#define FW_FLOWC_WR_NPARAMS_S           0
#define FW_FLOWC_WR_NPARAMS_V(x)        ((x) << FW_FLOWC_WR_NPARAMS_S)

struct fw_ofld_tx_data_wr {
	__be32 op_to_immdlen;
	__be32 flowid_len16;
	__be32 plen;
	__be32 tunnel_to_proxy;
};

#define FW_OFLD_TX_DATA_WR_ALIGNPLD_S   30
#define FW_OFLD_TX_DATA_WR_ALIGNPLD_V(x) ((x) << FW_OFLD_TX_DATA_WR_ALIGNPLD_S)
#define FW_OFLD_TX_DATA_WR_ALIGNPLD_F   FW_OFLD_TX_DATA_WR_ALIGNPLD_V(1U)

#define FW_OFLD_TX_DATA_WR_SHOVE_S      29
#define FW_OFLD_TX_DATA_WR_SHOVE_V(x)   ((x) << FW_OFLD_TX_DATA_WR_SHOVE_S)
#define FW_OFLD_TX_DATA_WR_SHOVE_F      FW_OFLD_TX_DATA_WR_SHOVE_V(1U)

#define FW_OFLD_TX_DATA_WR_TUNNEL_S     19
#define FW_OFLD_TX_DATA_WR_TUNNEL_V(x)  ((x) << FW_OFLD_TX_DATA_WR_TUNNEL_S)

#define FW_OFLD_TX_DATA_WR_SAVE_S       18
#define FW_OFLD_TX_DATA_WR_SAVE_V(x)    ((x) << FW_OFLD_TX_DATA_WR_SAVE_S)

#define FW_OFLD_TX_DATA_WR_FLUSH_S      17
#define FW_OFLD_TX_DATA_WR_FLUSH_V(x)   ((x) << FW_OFLD_TX_DATA_WR_FLUSH_S)
#define FW_OFLD_TX_DATA_WR_FLUSH_F      FW_OFLD_TX_DATA_WR_FLUSH_V(1U)

#define FW_OFLD_TX_DATA_WR_URGENT_S     16
#define FW_OFLD_TX_DATA_WR_URGENT_V(x)  ((x) << FW_OFLD_TX_DATA_WR_URGENT_S)

#define FW_OFLD_TX_DATA_WR_MORE_S       15
#define FW_OFLD_TX_DATA_WR_MORE_V(x)    ((x) << FW_OFLD_TX_DATA_WR_MORE_S)

#define FW_OFLD_TX_DATA_WR_ULPMODE_S    10
#define FW_OFLD_TX_DATA_WR_ULPMODE_V(x) ((x) << FW_OFLD_TX_DATA_WR_ULPMODE_S)

#define FW_OFLD_TX_DATA_WR_ULPSUBMODE_S         6
#define FW_OFLD_TX_DATA_WR_ULPSUBMODE_V(x)      \
	((x) << FW_OFLD_TX_DATA_WR_ULPSUBMODE_S)

struct fw_cmd_wr {
	__be32 op_dma;
	__be32 len16_pkd;
	__be64 cookie_daddr;
};

#define FW_CMD_WR_DMA_S         17
#define FW_CMD_WR_DMA_V(x)      ((x) << FW_CMD_WR_DMA_S)

struct fw_eth_tx_pkt_vm_wr {
	__be32 op_immdlen;
	__be32 equiq_to_len16;
	__be32 r3[2];
	u8 ethmacdst[6];
	u8 ethmacsrc[6];
	__be16 ethtype;
	__be16 vlantci;
};

#define FW_CMD_MAX_TIMEOUT 10000

/*
 * If a host driver does a HELLO and discovers that there's already a MASTER
 * selected, we may have to wait for that MASTER to finish issuing RESET,
 * configuration and INITIALIZE commands.  Also, there's a possibility that
 * our own HELLO may get lost if it happens right as the MASTER is issuign a
 * RESET command, so we need to be willing to make a few retries of our HELLO.
 */
#define FW_CMD_HELLO_TIMEOUT	(3 * FW_CMD_MAX_TIMEOUT)
#define FW_CMD_HELLO_RETRIES	3


enum fw_cmd_opcodes {
	FW_LDST_CMD                    = 0x01,
	FW_RESET_CMD                   = 0x03,
	FW_HELLO_CMD                   = 0x04,
	FW_BYE_CMD                     = 0x05,
	FW_INITIALIZE_CMD              = 0x06,
	FW_CAPS_CONFIG_CMD             = 0x07,
	FW_PARAMS_CMD                  = 0x08,
	FW_PFVF_CMD                    = 0x09,
	FW_IQ_CMD                      = 0x10,
	FW_EQ_MNGT_CMD                 = 0x11,
	FW_EQ_ETH_CMD                  = 0x12,
	FW_EQ_CTRL_CMD                 = 0x13,
	FW_EQ_OFLD_CMD                 = 0x21,
	FW_VI_CMD                      = 0x14,
	FW_VI_MAC_CMD                  = 0x15,
	FW_VI_RXMODE_CMD               = 0x16,
	FW_VI_ENABLE_CMD               = 0x17,
	FW_ACL_MAC_CMD                 = 0x18,
	FW_ACL_VLAN_CMD                = 0x19,
	FW_VI_STATS_CMD                = 0x1a,
	FW_PORT_CMD                    = 0x1b,
	FW_PORT_STATS_CMD              = 0x1c,
	FW_PORT_LB_STATS_CMD           = 0x1d,
	FW_PORT_TRACE_CMD              = 0x1e,
	FW_PORT_TRACE_MMAP_CMD         = 0x1f,
	FW_RSS_IND_TBL_CMD             = 0x20,
	FW_RSS_GLB_CONFIG_CMD          = 0x22,
	FW_RSS_VI_CONFIG_CMD           = 0x23,
	FW_SCHED_CMD                   = 0x24,
	FW_DEVLOG_CMD                  = 0x25,
	FW_CLIP_CMD                    = 0x28,
	FW_PTP_CMD                     = 0x3e,
	FW_HMA_CMD                     = 0x3f,
	FW_LASTC2E_CMD                 = 0x40,
	FW_ERROR_CMD                   = 0x80,
	FW_DEBUG_CMD                   = 0x81,
};

enum fw_cmd_cap {
	FW_CMD_CAP_PF                  = 0x01,
	FW_CMD_CAP_DMAQ                = 0x02,
	FW_CMD_CAP_PORT                = 0x04,
	FW_CMD_CAP_PORTPROMISC         = 0x08,
	FW_CMD_CAP_PORTSTATS           = 0x10,
	FW_CMD_CAP_VF                  = 0x80,
};

/*
 * Generic command header flit0
 */
struct fw_cmd_hdr {
	__be32 hi;
	__be32 lo;
};

#define FW_CMD_OP_S             24
#define FW_CMD_OP_M             0xff
#define FW_CMD_OP_V(x)          ((x) << FW_CMD_OP_S)
#define FW_CMD_OP_G(x)          (((x) >> FW_CMD_OP_S) & FW_CMD_OP_M)

#define FW_CMD_REQUEST_S        23
#define FW_CMD_REQUEST_V(x)     ((x) << FW_CMD_REQUEST_S)
#define FW_CMD_REQUEST_F        FW_CMD_REQUEST_V(1U)

#define FW_CMD_READ_S           22
#define FW_CMD_READ_V(x)        ((x) << FW_CMD_READ_S)
#define FW_CMD_READ_F           FW_CMD_READ_V(1U)

#define FW_CMD_WRITE_S          21
#define FW_CMD_WRITE_V(x)       ((x) << FW_CMD_WRITE_S)
#define FW_CMD_WRITE_F          FW_CMD_WRITE_V(1U)

#define FW_CMD_EXEC_S           20
#define FW_CMD_EXEC_V(x)        ((x) << FW_CMD_EXEC_S)
#define FW_CMD_EXEC_F           FW_CMD_EXEC_V(1U)

#define FW_CMD_RAMASK_S         20
#define FW_CMD_RAMASK_V(x)      ((x) << FW_CMD_RAMASK_S)

#define FW_CMD_RETVAL_S         8
#define FW_CMD_RETVAL_M         0xff
#define FW_CMD_RETVAL_V(x)      ((x) << FW_CMD_RETVAL_S)
#define FW_CMD_RETVAL_G(x)      (((x) >> FW_CMD_RETVAL_S) & FW_CMD_RETVAL_M)

#define FW_CMD_LEN16_S          0
#define FW_CMD_LEN16_V(x)       ((x) << FW_CMD_LEN16_S)

#define FW_LEN16(fw_struct)	FW_CMD_LEN16_V(sizeof(fw_struct) / 16)

enum fw_ldst_addrspc {
	FW_LDST_ADDRSPC_FIRMWARE  = 0x0001,
	FW_LDST_ADDRSPC_SGE_EGRC  = 0x0008,
	FW_LDST_ADDRSPC_SGE_INGC  = 0x0009,
	FW_LDST_ADDRSPC_SGE_FLMC  = 0x000a,
	FW_LDST_ADDRSPC_SGE_CONMC = 0x000b,
	FW_LDST_ADDRSPC_TP_PIO    = 0x0010,
	FW_LDST_ADDRSPC_TP_TM_PIO = 0x0011,
	FW_LDST_ADDRSPC_TP_MIB    = 0x0012,
	FW_LDST_ADDRSPC_MDIO      = 0x0018,
	FW_LDST_ADDRSPC_MPS       = 0x0020,
	FW_LDST_ADDRSPC_FUNC      = 0x0028,
	FW_LDST_ADDRSPC_FUNC_PCIE = 0x0029,
	FW_LDST_ADDRSPC_I2C       = 0x0038,
};

enum fw_ldst_mps_fid {
	FW_LDST_MPS_ATRB,
	FW_LDST_MPS_RPLC
};

enum fw_ldst_func_access_ctl {
	FW_LDST_FUNC_ACC_CTL_VIID,
	FW_LDST_FUNC_ACC_CTL_FID
};

enum fw_ldst_func_mod_index {
	FW_LDST_FUNC_MPS
};

struct fw_ldst_cmd {
	__be32 op_to_addrspace;
	__be32 cycles_to_len16;
	union fw_ldst {
		struct fw_ldst_addrval {
			__be32 addr;
			__be32 val;
		} addrval;
		struct fw_ldst_idctxt {
			__be32 physid;
			__be32 msg_ctxtflush;
			__be32 ctxt_data7;
			__be32 ctxt_data6;
			__be32 ctxt_data5;
			__be32 ctxt_data4;
			__be32 ctxt_data3;
			__be32 ctxt_data2;
			__be32 ctxt_data1;
			__be32 ctxt_data0;
		} idctxt;
		struct fw_ldst_mdio {
			__be16 paddr_mmd;
			__be16 raddr;
			__be16 vctl;
			__be16 rval;
		} mdio;
		struct fw_ldst_cim_rq {
			u8 req_first64[8];
			u8 req_second64[8];
			u8 resp_first64[8];
			u8 resp_second64[8];
			__be32 r3[2];
		} cim_rq;
		union fw_ldst_mps {
			struct fw_ldst_mps_rplc {
				__be16 fid_idx;
				__be16 rplcpf_pkd;
				__be32 rplc255_224;
				__be32 rplc223_192;
				__be32 rplc191_160;
				__be32 rplc159_128;
				__be32 rplc127_96;
				__be32 rplc95_64;
				__be32 rplc63_32;
				__be32 rplc31_0;
			} rplc;
			struct fw_ldst_mps_atrb {
				__be16 fid_mpsid;
				__be16 r2[3];
				__be32 r3[2];
				__be32 r4;
				__be32 atrb;
				__be16 vlan[16];
			} atrb;
		} mps;
		struct fw_ldst_func {
			u8 access_ctl;
			u8 mod_index;
			__be16 ctl_id;
			__be32 offset;
			__be64 data0;
			__be64 data1;
		} func;
		struct fw_ldst_pcie {
			u8 ctrl_to_fn;
			u8 bnum;
			u8 r;
			u8 ext_r;
			u8 select_naccess;
			u8 pcie_fn;
			__be16 nset_pkd;
			__be32 data[12];
		} pcie;
		struct fw_ldst_i2c_deprecated {
			u8 pid_pkd;
			u8 base;
			u8 boffset;
			u8 data;
			__be32 r9;
		} i2c_deprecated;
		struct fw_ldst_i2c {
			u8 pid;
			u8 did;
			u8 boffset;
			u8 blen;
			__be32 r9;
			__u8   data[48];
		} i2c;
		struct fw_ldst_le {
			__be32 index;
			__be32 r9;
			u8 val[33];
			u8 r11[7];
		} le;
	} u;
};

#define FW_LDST_CMD_ADDRSPACE_S		0
#define FW_LDST_CMD_ADDRSPACE_V(x)	((x) << FW_LDST_CMD_ADDRSPACE_S)

#define FW_LDST_CMD_MSG_S       31
#define FW_LDST_CMD_MSG_V(x)	((x) << FW_LDST_CMD_MSG_S)

#define FW_LDST_CMD_CTXTFLUSH_S		30
#define FW_LDST_CMD_CTXTFLUSH_V(x)	((x) << FW_LDST_CMD_CTXTFLUSH_S)
#define FW_LDST_CMD_CTXTFLUSH_F		FW_LDST_CMD_CTXTFLUSH_V(1U)

#define FW_LDST_CMD_PADDR_S     8
#define FW_LDST_CMD_PADDR_V(x)	((x) << FW_LDST_CMD_PADDR_S)

#define FW_LDST_CMD_MMD_S       0
#define FW_LDST_CMD_MMD_V(x)	((x) << FW_LDST_CMD_MMD_S)

#define FW_LDST_CMD_FID_S       15
#define FW_LDST_CMD_FID_V(x)	((x) << FW_LDST_CMD_FID_S)

#define FW_LDST_CMD_IDX_S	0
#define FW_LDST_CMD_IDX_V(x)	((x) << FW_LDST_CMD_IDX_S)

#define FW_LDST_CMD_RPLCPF_S    0
#define FW_LDST_CMD_RPLCPF_V(x)	((x) << FW_LDST_CMD_RPLCPF_S)

#define FW_LDST_CMD_LC_S        4
#define FW_LDST_CMD_LC_V(x)     ((x) << FW_LDST_CMD_LC_S)
#define FW_LDST_CMD_LC_F	FW_LDST_CMD_LC_V(1U)

#define FW_LDST_CMD_FN_S        0
#define FW_LDST_CMD_FN_V(x)	((x) << FW_LDST_CMD_FN_S)

#define FW_LDST_CMD_NACCESS_S           0
#define FW_LDST_CMD_NACCESS_V(x)	((x) << FW_LDST_CMD_NACCESS_S)

struct fw_reset_cmd {
	__be32 op_to_write;
	__be32 retval_len16;
	__be32 val;
	__be32 halt_pkd;
};

#define FW_RESET_CMD_HALT_S	31
#define FW_RESET_CMD_HALT_M     0x1
#define FW_RESET_CMD_HALT_V(x)	((x) << FW_RESET_CMD_HALT_S)
#define FW_RESET_CMD_HALT_G(x)  \
	(((x) >> FW_RESET_CMD_HALT_S) & FW_RESET_CMD_HALT_M)
#define FW_RESET_CMD_HALT_F	FW_RESET_CMD_HALT_V(1U)

enum fw_hellow_cmd {
	fw_hello_cmd_stage_os		= 0x0
};

struct fw_hello_cmd {
	__be32 op_to_write;
	__be32 retval_len16;
	__be32 err_to_clearinit;
	__be32 fwrev;
};

#define FW_HELLO_CMD_ERR_S      31
#define FW_HELLO_CMD_ERR_V(x)   ((x) << FW_HELLO_CMD_ERR_S)
#define FW_HELLO_CMD_ERR_F	FW_HELLO_CMD_ERR_V(1U)

#define FW_HELLO_CMD_INIT_S     30
#define FW_HELLO_CMD_INIT_V(x)  ((x) << FW_HELLO_CMD_INIT_S)
#define FW_HELLO_CMD_INIT_F	FW_HELLO_CMD_INIT_V(1U)

#define FW_HELLO_CMD_MASTERDIS_S	29
#define FW_HELLO_CMD_MASTERDIS_V(x)	((x) << FW_HELLO_CMD_MASTERDIS_S)

#define FW_HELLO_CMD_MASTERFORCE_S      28
#define FW_HELLO_CMD_MASTERFORCE_V(x)	((x) << FW_HELLO_CMD_MASTERFORCE_S)

#define FW_HELLO_CMD_MBMASTER_S		24
#define FW_HELLO_CMD_MBMASTER_M		0xfU
#define FW_HELLO_CMD_MBMASTER_V(x)	((x) << FW_HELLO_CMD_MBMASTER_S)
#define FW_HELLO_CMD_MBMASTER_G(x)	\
	(((x) >> FW_HELLO_CMD_MBMASTER_S) & FW_HELLO_CMD_MBMASTER_M)

#define FW_HELLO_CMD_MBASYNCNOTINT_S    23
#define FW_HELLO_CMD_MBASYNCNOTINT_V(x)	((x) << FW_HELLO_CMD_MBASYNCNOTINT_S)

#define FW_HELLO_CMD_MBASYNCNOT_S       20
#define FW_HELLO_CMD_MBASYNCNOT_V(x)	((x) << FW_HELLO_CMD_MBASYNCNOT_S)

#define FW_HELLO_CMD_STAGE_S		17
#define FW_HELLO_CMD_STAGE_V(x)		((x) << FW_HELLO_CMD_STAGE_S)

#define FW_HELLO_CMD_CLEARINIT_S        16
#define FW_HELLO_CMD_CLEARINIT_V(x)     ((x) << FW_HELLO_CMD_CLEARINIT_S)
#define FW_HELLO_CMD_CLEARINIT_F	FW_HELLO_CMD_CLEARINIT_V(1U)

struct fw_bye_cmd {
	__be32 op_to_write;
	__be32 retval_len16;
	__be64 r3;
};

struct fw_initialize_cmd {
	__be32 op_to_write;
	__be32 retval_len16;
	__be64 r3;
};

enum fw_caps_config_hm {
	FW_CAPS_CONFIG_HM_PCIE		= 0x00000001,
	FW_CAPS_CONFIG_HM_PL		= 0x00000002,
	FW_CAPS_CONFIG_HM_SGE		= 0x00000004,
	FW_CAPS_CONFIG_HM_CIM		= 0x00000008,
	FW_CAPS_CONFIG_HM_ULPTX		= 0x00000010,
	FW_CAPS_CONFIG_HM_TP		= 0x00000020,
	FW_CAPS_CONFIG_HM_ULPRX		= 0x00000040,
	FW_CAPS_CONFIG_HM_PMRX		= 0x00000080,
	FW_CAPS_CONFIG_HM_PMTX		= 0x00000100,
	FW_CAPS_CONFIG_HM_MC		= 0x00000200,
	FW_CAPS_CONFIG_HM_LE		= 0x00000400,
	FW_CAPS_CONFIG_HM_MPS		= 0x00000800,
	FW_CAPS_CONFIG_HM_XGMAC		= 0x00001000,
	FW_CAPS_CONFIG_HM_CPLSWITCH	= 0x00002000,
	FW_CAPS_CONFIG_HM_T4DBG		= 0x00004000,
	FW_CAPS_CONFIG_HM_MI		= 0x00008000,
	FW_CAPS_CONFIG_HM_I2CM		= 0x00010000,
	FW_CAPS_CONFIG_HM_NCSI		= 0x00020000,
	FW_CAPS_CONFIG_HM_SMB		= 0x00040000,
	FW_CAPS_CONFIG_HM_MA		= 0x00080000,
	FW_CAPS_CONFIG_HM_EDRAM		= 0x00100000,
	FW_CAPS_CONFIG_HM_PMU		= 0x00200000,
	FW_CAPS_CONFIG_HM_UART		= 0x00400000,
	FW_CAPS_CONFIG_HM_SF		= 0x00800000,
};

enum fw_caps_config_nbm {
	FW_CAPS_CONFIG_NBM_IPMI		= 0x00000001,
	FW_CAPS_CONFIG_NBM_NCSI		= 0x00000002,
};

enum fw_caps_config_link {
	FW_CAPS_CONFIG_LINK_PPP		= 0x00000001,
	FW_CAPS_CONFIG_LINK_QFC		= 0x00000002,
	FW_CAPS_CONFIG_LINK_DCBX	= 0x00000004,
};

enum fw_caps_config_switch {
	FW_CAPS_CONFIG_SWITCH_INGRESS	= 0x00000001,
	FW_CAPS_CONFIG_SWITCH_EGRESS	= 0x00000002,
};

enum fw_caps_config_nic {
	FW_CAPS_CONFIG_NIC		= 0x00000001,
	FW_CAPS_CONFIG_NIC_VM		= 0x00000002,
	FW_CAPS_CONFIG_NIC_HASHFILTER	= 0x00000020,
};

enum fw_caps_config_ofld {
	FW_CAPS_CONFIG_OFLD		= 0x00000001,
};

enum fw_caps_config_rdma {
	FW_CAPS_CONFIG_RDMA_RDDP	= 0x00000001,
	FW_CAPS_CONFIG_RDMA_RDMAC	= 0x00000002,
};

enum fw_caps_config_iscsi {
	FW_CAPS_CONFIG_ISCSI_INITIATOR_PDU = 0x00000001,
	FW_CAPS_CONFIG_ISCSI_TARGET_PDU = 0x00000002,
	FW_CAPS_CONFIG_ISCSI_INITIATOR_CNXOFLD = 0x00000004,
	FW_CAPS_CONFIG_ISCSI_TARGET_CNXOFLD = 0x00000008,
};

enum fw_caps_config_crypto {
	FW_CAPS_CONFIG_CRYPTO_LOOKASIDE = 0x00000001,
	FW_CAPS_CONFIG_TLS_INLINE = 0x00000002,
	FW_CAPS_CONFIG_IPSEC_INLINE = 0x00000004,
};

enum fw_caps_config_fcoe {
	FW_CAPS_CONFIG_FCOE_INITIATOR	= 0x00000001,
	FW_CAPS_CONFIG_FCOE_TARGET	= 0x00000002,
	FW_CAPS_CONFIG_FCOE_CTRL_OFLD	= 0x00000004,
};

enum fw_memtype_cf {
	FW_MEMTYPE_CF_EDC0		= 0x0,
	FW_MEMTYPE_CF_EDC1		= 0x1,
	FW_MEMTYPE_CF_EXTMEM		= 0x2,
	FW_MEMTYPE_CF_FLASH		= 0x4,
	FW_MEMTYPE_CF_INTERNAL		= 0x5,
	FW_MEMTYPE_CF_EXTMEM1           = 0x6,
	FW_MEMTYPE_CF_HMA		= 0x7,
};

struct fw_caps_config_cmd {
	__be32 op_to_write;
	__be32 cfvalid_to_len16;
	__be32 r2;
	__be32 hwmbitmap;
	__be16 nbmcaps;
	__be16 linkcaps;
	__be16 switchcaps;
	__be16 r3;
	__be16 niccaps;
	__be16 ofldcaps;
	__be16 rdmacaps;
	__be16 cryptocaps;
	__be16 iscsicaps;
	__be16 fcoecaps;
	__be32 cfcsum;
	__be32 finiver;
	__be32 finicsum;
};

#define FW_CAPS_CONFIG_CMD_CFVALID_S    27
#define FW_CAPS_CONFIG_CMD_CFVALID_V(x) ((x) << FW_CAPS_CONFIG_CMD_CFVALID_S)
#define FW_CAPS_CONFIG_CMD_CFVALID_F    FW_CAPS_CONFIG_CMD_CFVALID_V(1U)

#define FW_CAPS_CONFIG_CMD_MEMTYPE_CF_S		24
#define FW_CAPS_CONFIG_CMD_MEMTYPE_CF_V(x)	\
	((x) << FW_CAPS_CONFIG_CMD_MEMTYPE_CF_S)

#define FW_CAPS_CONFIG_CMD_MEMADDR64K_CF_S      16
#define FW_CAPS_CONFIG_CMD_MEMADDR64K_CF_V(x)	\
	((x) << FW_CAPS_CONFIG_CMD_MEMADDR64K_CF_S)

/*
 * params command mnemonics
 */
enum fw_params_mnem {
	FW_PARAMS_MNEM_DEV		= 1,	/* device params */
	FW_PARAMS_MNEM_PFVF		= 2,	/* function params */
	FW_PARAMS_MNEM_REG		= 3,	/* limited register access */
	FW_PARAMS_MNEM_DMAQ		= 4,	/* dma queue params */
	FW_PARAMS_MNEM_CHNET            = 5,    /* chnet params */
	FW_PARAMS_MNEM_LAST
};

/*
 * device parameters
 */

#define FW_PARAMS_PARAM_FILTER_MODE_S 16
#define FW_PARAMS_PARAM_FILTER_MODE_M 0xffff
#define FW_PARAMS_PARAM_FILTER_MODE_V(x)          \
	((x) << FW_PARAMS_PARAM_FILTER_MODE_S)
#define FW_PARAMS_PARAM_FILTER_MODE_G(x)          \
	(((x) >> FW_PARAMS_PARAM_FILTER_MODE_S) & \
	FW_PARAMS_PARAM_FILTER_MODE_M)

#define FW_PARAMS_PARAM_FILTER_MASK_S 0
#define FW_PARAMS_PARAM_FILTER_MASK_M 0xffff
#define FW_PARAMS_PARAM_FILTER_MASK_V(x)          \
	((x) << FW_PARAMS_PARAM_FILTER_MASK_S)
#define FW_PARAMS_PARAM_FILTER_MASK_G(x)          \
	(((x) >> FW_PARAMS_PARAM_FILTER_MASK_S) & \
	FW_PARAMS_PARAM_FILTER_MASK_M)

enum fw_params_param_dev {
	FW_PARAMS_PARAM_DEV_CCLK	= 0x00, /* chip core clock in khz */
	FW_PARAMS_PARAM_DEV_PORTVEC	= 0x01, /* the port vector */
	FW_PARAMS_PARAM_DEV_NTID	= 0x02, /* reads the number of TIDs
						 * allocated by the device's
						 * Lookup Engine
						 */
	FW_PARAMS_PARAM_DEV_FLOWC_BUFFIFO_SZ = 0x03,
	FW_PARAMS_PARAM_DEV_INTVER_NIC	= 0x04,
	FW_PARAMS_PARAM_DEV_INTVER_VNIC = 0x05,
	FW_PARAMS_PARAM_DEV_INTVER_OFLD = 0x06,
	FW_PARAMS_PARAM_DEV_INTVER_RI	= 0x07,
	FW_PARAMS_PARAM_DEV_INTVER_ISCSIPDU = 0x08,
	FW_PARAMS_PARAM_DEV_INTVER_ISCSI = 0x09,
	FW_PARAMS_PARAM_DEV_INTVER_FCOE = 0x0A,
	FW_PARAMS_PARAM_DEV_FWREV = 0x0B,
	FW_PARAMS_PARAM_DEV_TPREV = 0x0C,
	FW_PARAMS_PARAM_DEV_CF = 0x0D,
	FW_PARAMS_PARAM_DEV_PHYFW = 0x0F,
	FW_PARAMS_PARAM_DEV_DIAG = 0x11,
	FW_PARAMS_PARAM_DEV_MAXORDIRD_QP = 0x13, /* max supported QP IRD/ORD */
	FW_PARAMS_PARAM_DEV_MAXIRD_ADAPTER = 0x14, /* max supported adap IRD */
	FW_PARAMS_PARAM_DEV_ULPTX_MEMWRITE_DSGL = 0x17,
	FW_PARAMS_PARAM_DEV_FWCACHE = 0x18,
	FW_PARAMS_PARAM_DEV_SCFGREV = 0x1A,
	FW_PARAMS_PARAM_DEV_VPDREV = 0x1B,
	FW_PARAMS_PARAM_DEV_RI_FR_NSMR_TPTE_WR	= 0x1C,
	FW_PARAMS_PARAM_DEV_FILTER2_WR  = 0x1D,
	FW_PARAMS_PARAM_DEV_MPSBGMAP	= 0x1E,
	FW_PARAMS_PARAM_DEV_TPCHMAP     = 0x1F,
	FW_PARAMS_PARAM_DEV_HMA_SIZE	= 0x20,
	FW_PARAMS_PARAM_DEV_RDMA_WRITE_WITH_IMM = 0x21,
	FW_PARAMS_PARAM_DEV_RI_WRITE_CMPL_WR    = 0x24,
	FW_PARAMS_PARAM_DEV_OPAQUE_VIID_SMT_EXTN = 0x27,
<<<<<<< HEAD
=======
	FW_PARAMS_PARAM_DEV_HASHFILTER_WITH_OFLD = 0x28,
>>>>>>> 7ce58816
	FW_PARAMS_PARAM_DEV_DBQ_TIMER	= 0x29,
	FW_PARAMS_PARAM_DEV_DBQ_TIMERTICK = 0x2A,
	FW_PARAMS_PARAM_DEV_FILTER = 0x2E,
};

/*
 * physical and virtual function parameters
 */
enum fw_params_param_pfvf {
	FW_PARAMS_PARAM_PFVF_RWXCAPS	= 0x00,
	FW_PARAMS_PARAM_PFVF_ROUTE_START = 0x01,
	FW_PARAMS_PARAM_PFVF_ROUTE_END = 0x02,
	FW_PARAMS_PARAM_PFVF_CLIP_START = 0x03,
	FW_PARAMS_PARAM_PFVF_CLIP_END = 0x04,
	FW_PARAMS_PARAM_PFVF_FILTER_START = 0x05,
	FW_PARAMS_PARAM_PFVF_FILTER_END = 0x06,
	FW_PARAMS_PARAM_PFVF_SERVER_START = 0x07,
	FW_PARAMS_PARAM_PFVF_SERVER_END = 0x08,
	FW_PARAMS_PARAM_PFVF_TDDP_START = 0x09,
	FW_PARAMS_PARAM_PFVF_TDDP_END = 0x0A,
	FW_PARAMS_PARAM_PFVF_ISCSI_START = 0x0B,
	FW_PARAMS_PARAM_PFVF_ISCSI_END = 0x0C,
	FW_PARAMS_PARAM_PFVF_STAG_START = 0x0D,
	FW_PARAMS_PARAM_PFVF_STAG_END = 0x0E,
	FW_PARAMS_PARAM_PFVF_RQ_START = 0x1F,
	FW_PARAMS_PARAM_PFVF_RQ_END	= 0x10,
	FW_PARAMS_PARAM_PFVF_PBL_START = 0x11,
	FW_PARAMS_PARAM_PFVF_PBL_END	= 0x12,
	FW_PARAMS_PARAM_PFVF_L2T_START = 0x13,
	FW_PARAMS_PARAM_PFVF_L2T_END = 0x14,
	FW_PARAMS_PARAM_PFVF_SQRQ_START = 0x15,
	FW_PARAMS_PARAM_PFVF_SQRQ_END	= 0x16,
	FW_PARAMS_PARAM_PFVF_CQ_START	= 0x17,
	FW_PARAMS_PARAM_PFVF_CQ_END	= 0x18,
	FW_PARAMS_PARAM_PFVF_SRQ_START  = 0x19,
	FW_PARAMS_PARAM_PFVF_SRQ_END    = 0x1A,
	FW_PARAMS_PARAM_PFVF_SCHEDCLASS_ETH = 0x20,
	FW_PARAMS_PARAM_PFVF_VIID       = 0x24,
	FW_PARAMS_PARAM_PFVF_CPMASK     = 0x25,
	FW_PARAMS_PARAM_PFVF_OCQ_START  = 0x26,
	FW_PARAMS_PARAM_PFVF_OCQ_END    = 0x27,
	FW_PARAMS_PARAM_PFVF_CONM_MAP   = 0x28,
	FW_PARAMS_PARAM_PFVF_IQFLINT_START = 0x29,
	FW_PARAMS_PARAM_PFVF_IQFLINT_END = 0x2A,
	FW_PARAMS_PARAM_PFVF_EQ_START	= 0x2B,
	FW_PARAMS_PARAM_PFVF_EQ_END	= 0x2C,
	FW_PARAMS_PARAM_PFVF_ACTIVE_FILTER_START = 0x2D,
	FW_PARAMS_PARAM_PFVF_ACTIVE_FILTER_END = 0x2E,
	FW_PARAMS_PARAM_PFVF_ETHOFLD_START = 0x2F,
	FW_PARAMS_PARAM_PFVF_ETHOFLD_END = 0x30,
	FW_PARAMS_PARAM_PFVF_CPLFW4MSG_ENCAP = 0x31,
	FW_PARAMS_PARAM_PFVF_HPFILTER_START = 0x32,
	FW_PARAMS_PARAM_PFVF_HPFILTER_END = 0x33,
	FW_PARAMS_PARAM_PFVF_TLS_START = 0x34,
	FW_PARAMS_PARAM_PFVF_TLS_END = 0x35,
	FW_PARAMS_PARAM_PFVF_RAWF_START = 0x36,
	FW_PARAMS_PARAM_PFVF_RAWF_END = 0x37,
	FW_PARAMS_PARAM_PFVF_NCRYPTO_LOOKASIDE = 0x39,
	FW_PARAMS_PARAM_PFVF_PORT_CAPS32 = 0x3A,
	FW_PARAMS_PARAM_PFVF_LINK_STATE = 0x40,
};

/* Virtual link state as seen by the specified VF */
enum vf_link_states {
	FW_VF_LINK_STATE_AUTO		= 0x00,
	FW_VF_LINK_STATE_ENABLE		= 0x01,
	FW_VF_LINK_STATE_DISABLE	= 0x02,
};

/*
 * dma queue parameters
 */
enum fw_params_param_dmaq {
	FW_PARAMS_PARAM_DMAQ_IQ_DCAEN_DCACPU = 0x00,
	FW_PARAMS_PARAM_DMAQ_IQ_INTCNTTHRESH = 0x01,
	FW_PARAMS_PARAM_DMAQ_EQ_CMPLIQID_MNGT = 0x10,
	FW_PARAMS_PARAM_DMAQ_EQ_CMPLIQID_CTRL = 0x11,
	FW_PARAMS_PARAM_DMAQ_EQ_SCHEDCLASS_ETH = 0x12,
	FW_PARAMS_PARAM_DMAQ_EQ_DCBPRIO_ETH = 0x13,
	FW_PARAMS_PARAM_DMAQ_EQ_TIMERIX	= 0x15,
	FW_PARAMS_PARAM_DMAQ_CONM_CTXT = 0x20,
};

enum fw_params_param_dev_phyfw {
	FW_PARAMS_PARAM_DEV_PHYFW_DOWNLOAD = 0x00,
	FW_PARAMS_PARAM_DEV_PHYFW_VERSION = 0x01,
};

enum fw_params_param_dev_diag {
	FW_PARAM_DEV_DIAG_TMP		= 0x00,
	FW_PARAM_DEV_DIAG_VDD		= 0x01,
	FW_PARAM_DEV_DIAG_MAXTMPTHRESH	= 0x02,
<<<<<<< HEAD
=======
};

enum fw_params_param_dev_filter {
	FW_PARAM_DEV_FILTER_VNIC_MODE   = 0x00,
	FW_PARAM_DEV_FILTER_MODE_MASK   = 0x01,
>>>>>>> 7ce58816
};

enum fw_params_param_dev_fwcache {
	FW_PARAM_DEV_FWCACHE_FLUSH      = 0x00,
	FW_PARAM_DEV_FWCACHE_FLUSHINV   = 0x01,
};

#define FW_PARAMS_MNEM_S	24
#define FW_PARAMS_MNEM_V(x)	((x) << FW_PARAMS_MNEM_S)

#define FW_PARAMS_PARAM_X_S     16
#define FW_PARAMS_PARAM_X_V(x)	((x) << FW_PARAMS_PARAM_X_S)

#define FW_PARAMS_PARAM_Y_S	8
#define FW_PARAMS_PARAM_Y_M	0xffU
#define FW_PARAMS_PARAM_Y_V(x)	((x) << FW_PARAMS_PARAM_Y_S)
#define FW_PARAMS_PARAM_Y_G(x)	(((x) >> FW_PARAMS_PARAM_Y_S) &\
		FW_PARAMS_PARAM_Y_M)

#define FW_PARAMS_PARAM_Z_S	0
#define FW_PARAMS_PARAM_Z_M	0xffu
#define FW_PARAMS_PARAM_Z_V(x)	((x) << FW_PARAMS_PARAM_Z_S)
#define FW_PARAMS_PARAM_Z_G(x)	(((x) >> FW_PARAMS_PARAM_Z_S) &\
		FW_PARAMS_PARAM_Z_M)

#define FW_PARAMS_PARAM_XYZ_S		0
#define FW_PARAMS_PARAM_XYZ_V(x)	((x) << FW_PARAMS_PARAM_XYZ_S)

#define FW_PARAMS_PARAM_YZ_S		0
#define FW_PARAMS_PARAM_YZ_V(x)		((x) << FW_PARAMS_PARAM_YZ_S)

struct fw_params_cmd {
	__be32 op_to_vfn;
	__be32 retval_len16;
	struct fw_params_param {
		__be32 mnem;
		__be32 val;
	} param[7];
};

#define FW_PARAMS_CMD_PFN_S     8
#define FW_PARAMS_CMD_PFN_V(x)	((x) << FW_PARAMS_CMD_PFN_S)

#define FW_PARAMS_CMD_VFN_S     0
#define FW_PARAMS_CMD_VFN_V(x)	((x) << FW_PARAMS_CMD_VFN_S)

struct fw_pfvf_cmd {
	__be32 op_to_vfn;
	__be32 retval_len16;
	__be32 niqflint_niq;
	__be32 type_to_neq;
	__be32 tc_to_nexactf;
	__be32 r_caps_to_nethctrl;
	__be16 nricq;
	__be16 nriqp;
	__be32 r4;
};

#define FW_PFVF_CMD_PFN_S	8
#define FW_PFVF_CMD_PFN_V(x)	((x) << FW_PFVF_CMD_PFN_S)

#define FW_PFVF_CMD_VFN_S       0
#define FW_PFVF_CMD_VFN_V(x)	((x) << FW_PFVF_CMD_VFN_S)

#define FW_PFVF_CMD_NIQFLINT_S          20
#define FW_PFVF_CMD_NIQFLINT_M          0xfff
#define FW_PFVF_CMD_NIQFLINT_V(x)	((x) << FW_PFVF_CMD_NIQFLINT_S)
#define FW_PFVF_CMD_NIQFLINT_G(x)	\
	(((x) >> FW_PFVF_CMD_NIQFLINT_S) & FW_PFVF_CMD_NIQFLINT_M)

#define FW_PFVF_CMD_NIQ_S       0
#define FW_PFVF_CMD_NIQ_M       0xfffff
#define FW_PFVF_CMD_NIQ_V(x)	((x) << FW_PFVF_CMD_NIQ_S)
#define FW_PFVF_CMD_NIQ_G(x)	\
	(((x) >> FW_PFVF_CMD_NIQ_S) & FW_PFVF_CMD_NIQ_M)

#define FW_PFVF_CMD_TYPE_S      31
#define FW_PFVF_CMD_TYPE_M      0x1
#define FW_PFVF_CMD_TYPE_V(x)   ((x) << FW_PFVF_CMD_TYPE_S)
#define FW_PFVF_CMD_TYPE_G(x)	\
	(((x) >> FW_PFVF_CMD_TYPE_S) & FW_PFVF_CMD_TYPE_M)
#define FW_PFVF_CMD_TYPE_F      FW_PFVF_CMD_TYPE_V(1U)

#define FW_PFVF_CMD_CMASK_S     24
#define FW_PFVF_CMD_CMASK_M	0xf
#define FW_PFVF_CMD_CMASK_V(x)	((x) << FW_PFVF_CMD_CMASK_S)
#define FW_PFVF_CMD_CMASK_G(x)	\
	(((x) >> FW_PFVF_CMD_CMASK_S) & FW_PFVF_CMD_CMASK_M)

#define FW_PFVF_CMD_PMASK_S     20
#define FW_PFVF_CMD_PMASK_M	0xf
#define FW_PFVF_CMD_PMASK_V(x)	((x) << FW_PFVF_CMD_PMASK_S)
#define FW_PFVF_CMD_PMASK_G(x) \
	(((x) >> FW_PFVF_CMD_PMASK_S) & FW_PFVF_CMD_PMASK_M)

#define FW_PFVF_CMD_NEQ_S       0
#define FW_PFVF_CMD_NEQ_M       0xfffff
#define FW_PFVF_CMD_NEQ_V(x)	((x) << FW_PFVF_CMD_NEQ_S)
#define FW_PFVF_CMD_NEQ_G(x)	\
	(((x) >> FW_PFVF_CMD_NEQ_S) & FW_PFVF_CMD_NEQ_M)

#define FW_PFVF_CMD_TC_S        24
#define FW_PFVF_CMD_TC_M        0xff
#define FW_PFVF_CMD_TC_V(x)	((x) << FW_PFVF_CMD_TC_S)
#define FW_PFVF_CMD_TC_G(x)	(((x) >> FW_PFVF_CMD_TC_S) & FW_PFVF_CMD_TC_M)

#define FW_PFVF_CMD_NVI_S       16
#define FW_PFVF_CMD_NVI_M       0xff
#define FW_PFVF_CMD_NVI_V(x)	((x) << FW_PFVF_CMD_NVI_S)
#define FW_PFVF_CMD_NVI_G(x)	(((x) >> FW_PFVF_CMD_NVI_S) & FW_PFVF_CMD_NVI_M)

#define FW_PFVF_CMD_NEXACTF_S           0
#define FW_PFVF_CMD_NEXACTF_M           0xffff
#define FW_PFVF_CMD_NEXACTF_V(x)	((x) << FW_PFVF_CMD_NEXACTF_S)
#define FW_PFVF_CMD_NEXACTF_G(x)	\
	(((x) >> FW_PFVF_CMD_NEXACTF_S) & FW_PFVF_CMD_NEXACTF_M)

#define FW_PFVF_CMD_R_CAPS_S    24
#define FW_PFVF_CMD_R_CAPS_M    0xff
#define FW_PFVF_CMD_R_CAPS_V(x) ((x) << FW_PFVF_CMD_R_CAPS_S)
#define FW_PFVF_CMD_R_CAPS_G(x) \
	(((x) >> FW_PFVF_CMD_R_CAPS_S) & FW_PFVF_CMD_R_CAPS_M)

#define FW_PFVF_CMD_WX_CAPS_S           16
#define FW_PFVF_CMD_WX_CAPS_M           0xff
#define FW_PFVF_CMD_WX_CAPS_V(x)	((x) << FW_PFVF_CMD_WX_CAPS_S)
#define FW_PFVF_CMD_WX_CAPS_G(x)	\
	(((x) >> FW_PFVF_CMD_WX_CAPS_S) & FW_PFVF_CMD_WX_CAPS_M)

#define FW_PFVF_CMD_NETHCTRL_S          0
#define FW_PFVF_CMD_NETHCTRL_M          0xffff
#define FW_PFVF_CMD_NETHCTRL_V(x)	((x) << FW_PFVF_CMD_NETHCTRL_S)
#define FW_PFVF_CMD_NETHCTRL_G(x)	\
	(((x) >> FW_PFVF_CMD_NETHCTRL_S) & FW_PFVF_CMD_NETHCTRL_M)

enum fw_iq_type {
	FW_IQ_TYPE_FL_INT_CAP,
	FW_IQ_TYPE_NO_FL_INT_CAP
};

enum fw_iq_iqtype {
	FW_IQ_IQTYPE_OTHER,
	FW_IQ_IQTYPE_NIC,
	FW_IQ_IQTYPE_OFLD,
};

struct fw_iq_cmd {
	__be32 op_to_vfn;
	__be32 alloc_to_len16;
	__be16 physiqid;
	__be16 iqid;
	__be16 fl0id;
	__be16 fl1id;
	__be32 type_to_iqandstindex;
	__be16 iqdroprss_to_iqesize;
	__be16 iqsize;
	__be64 iqaddr;
	__be32 iqns_to_fl0congen;
	__be16 fl0dcaen_to_fl0cidxfthresh;
	__be16 fl0size;
	__be64 fl0addr;
	__be32 fl1cngchmap_to_fl1congen;
	__be16 fl1dcaen_to_fl1cidxfthresh;
	__be16 fl1size;
	__be64 fl1addr;
};

#define FW_IQ_CMD_PFN_S		8
#define FW_IQ_CMD_PFN_V(x)	((x) << FW_IQ_CMD_PFN_S)

#define FW_IQ_CMD_VFN_S		0
#define FW_IQ_CMD_VFN_V(x)	((x) << FW_IQ_CMD_VFN_S)

#define FW_IQ_CMD_ALLOC_S	31
#define FW_IQ_CMD_ALLOC_V(x)	((x) << FW_IQ_CMD_ALLOC_S)
#define FW_IQ_CMD_ALLOC_F	FW_IQ_CMD_ALLOC_V(1U)

#define FW_IQ_CMD_FREE_S	30
#define FW_IQ_CMD_FREE_V(x)	((x) << FW_IQ_CMD_FREE_S)
#define FW_IQ_CMD_FREE_F	FW_IQ_CMD_FREE_V(1U)

#define FW_IQ_CMD_MODIFY_S	29
#define FW_IQ_CMD_MODIFY_V(x)	((x) << FW_IQ_CMD_MODIFY_S)
#define FW_IQ_CMD_MODIFY_F	FW_IQ_CMD_MODIFY_V(1U)

#define FW_IQ_CMD_IQSTART_S	28
#define FW_IQ_CMD_IQSTART_V(x)	((x) << FW_IQ_CMD_IQSTART_S)
#define FW_IQ_CMD_IQSTART_F	FW_IQ_CMD_IQSTART_V(1U)

#define FW_IQ_CMD_IQSTOP_S	27
#define FW_IQ_CMD_IQSTOP_V(x)	((x) << FW_IQ_CMD_IQSTOP_S)
#define FW_IQ_CMD_IQSTOP_F	FW_IQ_CMD_IQSTOP_V(1U)

#define FW_IQ_CMD_TYPE_S	29
#define FW_IQ_CMD_TYPE_V(x)	((x) << FW_IQ_CMD_TYPE_S)

#define FW_IQ_CMD_IQASYNCH_S	28
#define FW_IQ_CMD_IQASYNCH_V(x)	((x) << FW_IQ_CMD_IQASYNCH_S)

#define FW_IQ_CMD_VIID_S	16
#define FW_IQ_CMD_VIID_V(x)	((x) << FW_IQ_CMD_VIID_S)

#define FW_IQ_CMD_IQANDST_S	15
#define FW_IQ_CMD_IQANDST_V(x)	((x) << FW_IQ_CMD_IQANDST_S)

#define FW_IQ_CMD_IQANUS_S	14
#define FW_IQ_CMD_IQANUS_V(x)	((x) << FW_IQ_CMD_IQANUS_S)

#define FW_IQ_CMD_IQANUD_S	12
#define FW_IQ_CMD_IQANUD_V(x)	((x) << FW_IQ_CMD_IQANUD_S)

#define FW_IQ_CMD_IQANDSTINDEX_S	0
#define FW_IQ_CMD_IQANDSTINDEX_V(x)	((x) << FW_IQ_CMD_IQANDSTINDEX_S)

#define FW_IQ_CMD_IQDROPRSS_S		15
#define FW_IQ_CMD_IQDROPRSS_V(x)	((x) << FW_IQ_CMD_IQDROPRSS_S)
#define FW_IQ_CMD_IQDROPRSS_F	FW_IQ_CMD_IQDROPRSS_V(1U)

#define FW_IQ_CMD_IQGTSMODE_S		14
#define FW_IQ_CMD_IQGTSMODE_V(x)	((x) << FW_IQ_CMD_IQGTSMODE_S)
#define FW_IQ_CMD_IQGTSMODE_F		FW_IQ_CMD_IQGTSMODE_V(1U)

#define FW_IQ_CMD_IQPCIECH_S	12
#define FW_IQ_CMD_IQPCIECH_V(x)	((x) << FW_IQ_CMD_IQPCIECH_S)

#define FW_IQ_CMD_IQDCAEN_S	11
#define FW_IQ_CMD_IQDCAEN_V(x)	((x) << FW_IQ_CMD_IQDCAEN_S)

#define FW_IQ_CMD_IQDCACPU_S	6
#define FW_IQ_CMD_IQDCACPU_V(x)	((x) << FW_IQ_CMD_IQDCACPU_S)

#define FW_IQ_CMD_IQINTCNTTHRESH_S	4
#define FW_IQ_CMD_IQINTCNTTHRESH_V(x)	((x) << FW_IQ_CMD_IQINTCNTTHRESH_S)

#define FW_IQ_CMD_IQO_S		3
#define FW_IQ_CMD_IQO_V(x)	((x) << FW_IQ_CMD_IQO_S)
#define FW_IQ_CMD_IQO_F		FW_IQ_CMD_IQO_V(1U)

#define FW_IQ_CMD_IQCPRIO_S	2
#define FW_IQ_CMD_IQCPRIO_V(x)	((x) << FW_IQ_CMD_IQCPRIO_S)

#define FW_IQ_CMD_IQESIZE_S	0
#define FW_IQ_CMD_IQESIZE_V(x)	((x) << FW_IQ_CMD_IQESIZE_S)

#define FW_IQ_CMD_IQNS_S	31
#define FW_IQ_CMD_IQNS_V(x)	((x) << FW_IQ_CMD_IQNS_S)

#define FW_IQ_CMD_IQRO_S	30
#define FW_IQ_CMD_IQRO_V(x)	((x) << FW_IQ_CMD_IQRO_S)

#define FW_IQ_CMD_IQFLINTIQHSEN_S	28
#define FW_IQ_CMD_IQFLINTIQHSEN_V(x)	((x) << FW_IQ_CMD_IQFLINTIQHSEN_S)

#define FW_IQ_CMD_IQFLINTCONGEN_S	27
#define FW_IQ_CMD_IQFLINTCONGEN_V(x)	((x) << FW_IQ_CMD_IQFLINTCONGEN_S)
#define FW_IQ_CMD_IQFLINTCONGEN_F	FW_IQ_CMD_IQFLINTCONGEN_V(1U)

#define FW_IQ_CMD_IQFLINTISCSIC_S	26
#define FW_IQ_CMD_IQFLINTISCSIC_V(x)	((x) << FW_IQ_CMD_IQFLINTISCSIC_S)

#define FW_IQ_CMD_IQTYPE_S		24
#define FW_IQ_CMD_IQTYPE_M		0x3
#define FW_IQ_CMD_IQTYPE_V(x)		((x) << FW_IQ_CMD_IQTYPE_S)
#define FW_IQ_CMD_IQTYPE_G(x)		\
	(((x) >> FW_IQ_CMD_IQTYPE_S) & FW_IQ_CMD_IQTYPE_M)

#define FW_IQ_CMD_FL0CNGCHMAP_S		20
#define FW_IQ_CMD_FL0CNGCHMAP_V(x)	((x) << FW_IQ_CMD_FL0CNGCHMAP_S)

#define FW_IQ_CMD_FL0CACHELOCK_S	15
#define FW_IQ_CMD_FL0CACHELOCK_V(x)	((x) << FW_IQ_CMD_FL0CACHELOCK_S)

#define FW_IQ_CMD_FL0DBP_S	14
#define FW_IQ_CMD_FL0DBP_V(x)	((x) << FW_IQ_CMD_FL0DBP_S)

#define FW_IQ_CMD_FL0DATANS_S		13
#define FW_IQ_CMD_FL0DATANS_V(x)	((x) << FW_IQ_CMD_FL0DATANS_S)

#define FW_IQ_CMD_FL0DATARO_S		12
#define FW_IQ_CMD_FL0DATARO_V(x)	((x) << FW_IQ_CMD_FL0DATARO_S)
#define FW_IQ_CMD_FL0DATARO_F		FW_IQ_CMD_FL0DATARO_V(1U)

#define FW_IQ_CMD_FL0CONGCIF_S		11
#define FW_IQ_CMD_FL0CONGCIF_V(x)	((x) << FW_IQ_CMD_FL0CONGCIF_S)
#define FW_IQ_CMD_FL0CONGCIF_F		FW_IQ_CMD_FL0CONGCIF_V(1U)

#define FW_IQ_CMD_FL0ONCHIP_S		10
#define FW_IQ_CMD_FL0ONCHIP_V(x)	((x) << FW_IQ_CMD_FL0ONCHIP_S)

#define FW_IQ_CMD_FL0STATUSPGNS_S	9
#define FW_IQ_CMD_FL0STATUSPGNS_V(x)	((x) << FW_IQ_CMD_FL0STATUSPGNS_S)

#define FW_IQ_CMD_FL0STATUSPGRO_S	8
#define FW_IQ_CMD_FL0STATUSPGRO_V(x)	((x) << FW_IQ_CMD_FL0STATUSPGRO_S)

#define FW_IQ_CMD_FL0FETCHNS_S		7
#define FW_IQ_CMD_FL0FETCHNS_V(x)	((x) << FW_IQ_CMD_FL0FETCHNS_S)

#define FW_IQ_CMD_FL0FETCHRO_S		6
#define FW_IQ_CMD_FL0FETCHRO_V(x)	((x) << FW_IQ_CMD_FL0FETCHRO_S)
#define FW_IQ_CMD_FL0FETCHRO_F		FW_IQ_CMD_FL0FETCHRO_V(1U)

#define FW_IQ_CMD_FL0HOSTFCMODE_S	4
#define FW_IQ_CMD_FL0HOSTFCMODE_V(x)	((x) << FW_IQ_CMD_FL0HOSTFCMODE_S)

#define FW_IQ_CMD_FL0CPRIO_S	3
#define FW_IQ_CMD_FL0CPRIO_V(x)	((x) << FW_IQ_CMD_FL0CPRIO_S)

#define FW_IQ_CMD_FL0PADEN_S	2
#define FW_IQ_CMD_FL0PADEN_V(x)	((x) << FW_IQ_CMD_FL0PADEN_S)
#define FW_IQ_CMD_FL0PADEN_F	FW_IQ_CMD_FL0PADEN_V(1U)

#define FW_IQ_CMD_FL0PACKEN_S		1
#define FW_IQ_CMD_FL0PACKEN_V(x)	((x) << FW_IQ_CMD_FL0PACKEN_S)
#define FW_IQ_CMD_FL0PACKEN_F		FW_IQ_CMD_FL0PACKEN_V(1U)

#define FW_IQ_CMD_FL0CONGEN_S		0
#define FW_IQ_CMD_FL0CONGEN_V(x)	((x) << FW_IQ_CMD_FL0CONGEN_S)
#define FW_IQ_CMD_FL0CONGEN_F		FW_IQ_CMD_FL0CONGEN_V(1U)

#define FW_IQ_CMD_FL0DCAEN_S	15
#define FW_IQ_CMD_FL0DCAEN_V(x)	((x) << FW_IQ_CMD_FL0DCAEN_S)

#define FW_IQ_CMD_FL0DCACPU_S		10
#define FW_IQ_CMD_FL0DCACPU_V(x)	((x) << FW_IQ_CMD_FL0DCACPU_S)

#define FW_IQ_CMD_FL0FBMIN_S	7
#define FW_IQ_CMD_FL0FBMIN_V(x)	((x) << FW_IQ_CMD_FL0FBMIN_S)

#define FW_IQ_CMD_FL0FBMAX_S	4
#define FW_IQ_CMD_FL0FBMAX_V(x)	((x) << FW_IQ_CMD_FL0FBMAX_S)

#define FW_IQ_CMD_FL0CIDXFTHRESHO_S	3
#define FW_IQ_CMD_FL0CIDXFTHRESHO_V(x)	((x) << FW_IQ_CMD_FL0CIDXFTHRESHO_S)
#define FW_IQ_CMD_FL0CIDXFTHRESHO_F	FW_IQ_CMD_FL0CIDXFTHRESHO_V(1U)

#define FW_IQ_CMD_FL0CIDXFTHRESH_S	0
#define FW_IQ_CMD_FL0CIDXFTHRESH_V(x)	((x) << FW_IQ_CMD_FL0CIDXFTHRESH_S)

#define FW_IQ_CMD_FL1CNGCHMAP_S		20
#define FW_IQ_CMD_FL1CNGCHMAP_V(x)	((x) << FW_IQ_CMD_FL1CNGCHMAP_S)

#define FW_IQ_CMD_FL1CACHELOCK_S	15
#define FW_IQ_CMD_FL1CACHELOCK_V(x)	((x) << FW_IQ_CMD_FL1CACHELOCK_S)

#define FW_IQ_CMD_FL1DBP_S	14
#define FW_IQ_CMD_FL1DBP_V(x)	((x) << FW_IQ_CMD_FL1DBP_S)

#define FW_IQ_CMD_FL1DATANS_S		13
#define FW_IQ_CMD_FL1DATANS_V(x)	((x) << FW_IQ_CMD_FL1DATANS_S)

#define FW_IQ_CMD_FL1DATARO_S		12
#define FW_IQ_CMD_FL1DATARO_V(x)	((x) << FW_IQ_CMD_FL1DATARO_S)

#define FW_IQ_CMD_FL1CONGCIF_S		11
#define FW_IQ_CMD_FL1CONGCIF_V(x)	((x) << FW_IQ_CMD_FL1CONGCIF_S)

#define FW_IQ_CMD_FL1ONCHIP_S		10
#define FW_IQ_CMD_FL1ONCHIP_V(x)	((x) << FW_IQ_CMD_FL1ONCHIP_S)

#define FW_IQ_CMD_FL1STATUSPGNS_S	9
#define FW_IQ_CMD_FL1STATUSPGNS_V(x)	((x) << FW_IQ_CMD_FL1STATUSPGNS_S)

#define FW_IQ_CMD_FL1STATUSPGRO_S	8
#define FW_IQ_CMD_FL1STATUSPGRO_V(x)	((x) << FW_IQ_CMD_FL1STATUSPGRO_S)

#define FW_IQ_CMD_FL1FETCHNS_S		7
#define FW_IQ_CMD_FL1FETCHNS_V(x)	((x) << FW_IQ_CMD_FL1FETCHNS_S)

#define FW_IQ_CMD_FL1FETCHRO_S		6
#define FW_IQ_CMD_FL1FETCHRO_V(x)	((x) << FW_IQ_CMD_FL1FETCHRO_S)

#define FW_IQ_CMD_FL1HOSTFCMODE_S	4
#define FW_IQ_CMD_FL1HOSTFCMODE_V(x)	((x) << FW_IQ_CMD_FL1HOSTFCMODE_S)

#define FW_IQ_CMD_FL1CPRIO_S	3
#define FW_IQ_CMD_FL1CPRIO_V(x)	((x) << FW_IQ_CMD_FL1CPRIO_S)

#define FW_IQ_CMD_FL1PADEN_S	2
#define FW_IQ_CMD_FL1PADEN_V(x)	((x) << FW_IQ_CMD_FL1PADEN_S)
#define FW_IQ_CMD_FL1PADEN_F	FW_IQ_CMD_FL1PADEN_V(1U)

#define FW_IQ_CMD_FL1PACKEN_S		1
#define FW_IQ_CMD_FL1PACKEN_V(x)	((x) << FW_IQ_CMD_FL1PACKEN_S)
#define FW_IQ_CMD_FL1PACKEN_F	FW_IQ_CMD_FL1PACKEN_V(1U)

#define FW_IQ_CMD_FL1CONGEN_S		0
#define FW_IQ_CMD_FL1CONGEN_V(x)	((x) << FW_IQ_CMD_FL1CONGEN_S)
#define FW_IQ_CMD_FL1CONGEN_F	FW_IQ_CMD_FL1CONGEN_V(1U)

#define FW_IQ_CMD_FL1DCAEN_S	15
#define FW_IQ_CMD_FL1DCAEN_V(x)	((x) << FW_IQ_CMD_FL1DCAEN_S)

#define FW_IQ_CMD_FL1DCACPU_S		10
#define FW_IQ_CMD_FL1DCACPU_V(x)	((x) << FW_IQ_CMD_FL1DCACPU_S)

#define FW_IQ_CMD_FL1FBMIN_S	7
#define FW_IQ_CMD_FL1FBMIN_V(x)	((x) << FW_IQ_CMD_FL1FBMIN_S)

#define FW_IQ_CMD_FL1FBMAX_S	4
#define FW_IQ_CMD_FL1FBMAX_V(x)	((x) << FW_IQ_CMD_FL1FBMAX_S)

#define FW_IQ_CMD_FL1CIDXFTHRESHO_S	3
#define FW_IQ_CMD_FL1CIDXFTHRESHO_V(x)	((x) << FW_IQ_CMD_FL1CIDXFTHRESHO_S)
#define FW_IQ_CMD_FL1CIDXFTHRESHO_F	FW_IQ_CMD_FL1CIDXFTHRESHO_V(1U)

#define FW_IQ_CMD_FL1CIDXFTHRESH_S	0
#define FW_IQ_CMD_FL1CIDXFTHRESH_V(x)	((x) << FW_IQ_CMD_FL1CIDXFTHRESH_S)

struct fw_eq_eth_cmd {
	__be32 op_to_vfn;
	__be32 alloc_to_len16;
	__be32 eqid_pkd;
	__be32 physeqid_pkd;
	__be32 fetchszm_to_iqid;
	__be32 dcaen_to_eqsize;
	__be64 eqaddr;
	__be32 autoequiqe_to_viid;
	__be32 timeren_timerix;
	__be64 r9;
};

#define FW_EQ_ETH_CMD_PFN_S	8
#define FW_EQ_ETH_CMD_PFN_V(x)	((x) << FW_EQ_ETH_CMD_PFN_S)

#define FW_EQ_ETH_CMD_VFN_S	0
#define FW_EQ_ETH_CMD_VFN_V(x)	((x) << FW_EQ_ETH_CMD_VFN_S)

#define FW_EQ_ETH_CMD_ALLOC_S		31
#define FW_EQ_ETH_CMD_ALLOC_V(x)	((x) << FW_EQ_ETH_CMD_ALLOC_S)
#define FW_EQ_ETH_CMD_ALLOC_F	FW_EQ_ETH_CMD_ALLOC_V(1U)

#define FW_EQ_ETH_CMD_FREE_S	30
#define FW_EQ_ETH_CMD_FREE_V(x)	((x) << FW_EQ_ETH_CMD_FREE_S)
#define FW_EQ_ETH_CMD_FREE_F	FW_EQ_ETH_CMD_FREE_V(1U)

#define FW_EQ_ETH_CMD_MODIFY_S		29
#define FW_EQ_ETH_CMD_MODIFY_V(x)	((x) << FW_EQ_ETH_CMD_MODIFY_S)
#define FW_EQ_ETH_CMD_MODIFY_F	FW_EQ_ETH_CMD_MODIFY_V(1U)

#define FW_EQ_ETH_CMD_EQSTART_S		28
#define FW_EQ_ETH_CMD_EQSTART_V(x)	((x) << FW_EQ_ETH_CMD_EQSTART_S)
#define FW_EQ_ETH_CMD_EQSTART_F	FW_EQ_ETH_CMD_EQSTART_V(1U)

#define FW_EQ_ETH_CMD_EQSTOP_S		27
#define FW_EQ_ETH_CMD_EQSTOP_V(x)	((x) << FW_EQ_ETH_CMD_EQSTOP_S)
#define FW_EQ_ETH_CMD_EQSTOP_F	FW_EQ_ETH_CMD_EQSTOP_V(1U)

#define FW_EQ_ETH_CMD_EQID_S	0
#define FW_EQ_ETH_CMD_EQID_M	0xfffff
#define FW_EQ_ETH_CMD_EQID_V(x)	((x) << FW_EQ_ETH_CMD_EQID_S)
#define FW_EQ_ETH_CMD_EQID_G(x)	\
	(((x) >> FW_EQ_ETH_CMD_EQID_S) & FW_EQ_ETH_CMD_EQID_M)

#define FW_EQ_ETH_CMD_PHYSEQID_S	0
#define FW_EQ_ETH_CMD_PHYSEQID_M	0xfffff
#define FW_EQ_ETH_CMD_PHYSEQID_V(x)	((x) << FW_EQ_ETH_CMD_PHYSEQID_S)
#define FW_EQ_ETH_CMD_PHYSEQID_G(x)	\
	(((x) >> FW_EQ_ETH_CMD_PHYSEQID_S) & FW_EQ_ETH_CMD_PHYSEQID_M)

#define FW_EQ_ETH_CMD_FETCHSZM_S	26
#define FW_EQ_ETH_CMD_FETCHSZM_V(x)	((x) << FW_EQ_ETH_CMD_FETCHSZM_S)
#define FW_EQ_ETH_CMD_FETCHSZM_F	FW_EQ_ETH_CMD_FETCHSZM_V(1U)

#define FW_EQ_ETH_CMD_STATUSPGNS_S	25
#define FW_EQ_ETH_CMD_STATUSPGNS_V(x)	((x) << FW_EQ_ETH_CMD_STATUSPGNS_S)

#define FW_EQ_ETH_CMD_STATUSPGRO_S	24
#define FW_EQ_ETH_CMD_STATUSPGRO_V(x)	((x) << FW_EQ_ETH_CMD_STATUSPGRO_S)

#define FW_EQ_ETH_CMD_FETCHNS_S		23
#define FW_EQ_ETH_CMD_FETCHNS_V(x)	((x) << FW_EQ_ETH_CMD_FETCHNS_S)

#define FW_EQ_ETH_CMD_FETCHRO_S		22
#define FW_EQ_ETH_CMD_FETCHRO_V(x)	((x) << FW_EQ_ETH_CMD_FETCHRO_S)
#define FW_EQ_ETH_CMD_FETCHRO_F		FW_EQ_ETH_CMD_FETCHRO_V(1U)

#define FW_EQ_ETH_CMD_HOSTFCMODE_S	20
#define FW_EQ_ETH_CMD_HOSTFCMODE_V(x)	((x) << FW_EQ_ETH_CMD_HOSTFCMODE_S)

#define FW_EQ_ETH_CMD_CPRIO_S		19
#define FW_EQ_ETH_CMD_CPRIO_V(x)	((x) << FW_EQ_ETH_CMD_CPRIO_S)

#define FW_EQ_ETH_CMD_ONCHIP_S		18
#define FW_EQ_ETH_CMD_ONCHIP_V(x)	((x) << FW_EQ_ETH_CMD_ONCHIP_S)

#define FW_EQ_ETH_CMD_PCIECHN_S		16
#define FW_EQ_ETH_CMD_PCIECHN_V(x)	((x) << FW_EQ_ETH_CMD_PCIECHN_S)

#define FW_EQ_ETH_CMD_IQID_S	0
#define FW_EQ_ETH_CMD_IQID_V(x)	((x) << FW_EQ_ETH_CMD_IQID_S)

#define FW_EQ_ETH_CMD_DCAEN_S		31
#define FW_EQ_ETH_CMD_DCAEN_V(x)	((x) << FW_EQ_ETH_CMD_DCAEN_S)

#define FW_EQ_ETH_CMD_DCACPU_S		26
#define FW_EQ_ETH_CMD_DCACPU_V(x)	((x) << FW_EQ_ETH_CMD_DCACPU_S)

#define FW_EQ_ETH_CMD_FBMIN_S		23
#define FW_EQ_ETH_CMD_FBMIN_V(x)	((x) << FW_EQ_ETH_CMD_FBMIN_S)

#define FW_EQ_ETH_CMD_FBMAX_S		20
#define FW_EQ_ETH_CMD_FBMAX_V(x)	((x) << FW_EQ_ETH_CMD_FBMAX_S)

#define FW_EQ_ETH_CMD_CIDXFTHRESHO_S	19
#define FW_EQ_ETH_CMD_CIDXFTHRESHO_V(x)	((x) << FW_EQ_ETH_CMD_CIDXFTHRESHO_S)

#define FW_EQ_ETH_CMD_CIDXFTHRESH_S	16
#define FW_EQ_ETH_CMD_CIDXFTHRESH_V(x)	((x) << FW_EQ_ETH_CMD_CIDXFTHRESH_S)

#define FW_EQ_ETH_CMD_EQSIZE_S		0
#define FW_EQ_ETH_CMD_EQSIZE_V(x)	((x) << FW_EQ_ETH_CMD_EQSIZE_S)

#define FW_EQ_ETH_CMD_AUTOEQUIQE_S	31
#define FW_EQ_ETH_CMD_AUTOEQUIQE_V(x)	((x) << FW_EQ_ETH_CMD_AUTOEQUIQE_S)
#define FW_EQ_ETH_CMD_AUTOEQUIQE_F	FW_EQ_ETH_CMD_AUTOEQUIQE_V(1U)

#define FW_EQ_ETH_CMD_AUTOEQUEQE_S	30
#define FW_EQ_ETH_CMD_AUTOEQUEQE_V(x)	((x) << FW_EQ_ETH_CMD_AUTOEQUEQE_S)
#define FW_EQ_ETH_CMD_AUTOEQUEQE_F	FW_EQ_ETH_CMD_AUTOEQUEQE_V(1U)

#define FW_EQ_ETH_CMD_VIID_S	16
#define FW_EQ_ETH_CMD_VIID_V(x)	((x) << FW_EQ_ETH_CMD_VIID_S)

#define FW_EQ_ETH_CMD_TIMEREN_S		3
#define FW_EQ_ETH_CMD_TIMEREN_M		0x1
#define FW_EQ_ETH_CMD_TIMEREN_V(x)	((x) << FW_EQ_ETH_CMD_TIMEREN_S)
#define FW_EQ_ETH_CMD_TIMEREN_G(x)	\
    (((x) >> FW_EQ_ETH_CMD_TIMEREN_S) & FW_EQ_ETH_CMD_TIMEREN_M)
#define FW_EQ_ETH_CMD_TIMEREN_F	FW_EQ_ETH_CMD_TIMEREN_V(1U)

#define FW_EQ_ETH_CMD_TIMERIX_S		0
#define FW_EQ_ETH_CMD_TIMERIX_M		0x7
#define FW_EQ_ETH_CMD_TIMERIX_V(x)	((x) << FW_EQ_ETH_CMD_TIMERIX_S)
#define FW_EQ_ETH_CMD_TIMERIX_G(x)	\
    (((x) >> FW_EQ_ETH_CMD_TIMERIX_S) & FW_EQ_ETH_CMD_TIMERIX_M)

struct fw_eq_ctrl_cmd {
	__be32 op_to_vfn;
	__be32 alloc_to_len16;
	__be32 cmpliqid_eqid;
	__be32 physeqid_pkd;
	__be32 fetchszm_to_iqid;
	__be32 dcaen_to_eqsize;
	__be64 eqaddr;
};

#define FW_EQ_CTRL_CMD_PFN_S	8
#define FW_EQ_CTRL_CMD_PFN_V(x)	((x) << FW_EQ_CTRL_CMD_PFN_S)

#define FW_EQ_CTRL_CMD_VFN_S	0
#define FW_EQ_CTRL_CMD_VFN_V(x)	((x) << FW_EQ_CTRL_CMD_VFN_S)

#define FW_EQ_CTRL_CMD_ALLOC_S		31
#define FW_EQ_CTRL_CMD_ALLOC_V(x)	((x) << FW_EQ_CTRL_CMD_ALLOC_S)
#define FW_EQ_CTRL_CMD_ALLOC_F		FW_EQ_CTRL_CMD_ALLOC_V(1U)

#define FW_EQ_CTRL_CMD_FREE_S		30
#define FW_EQ_CTRL_CMD_FREE_V(x)	((x) << FW_EQ_CTRL_CMD_FREE_S)
#define FW_EQ_CTRL_CMD_FREE_F		FW_EQ_CTRL_CMD_FREE_V(1U)

#define FW_EQ_CTRL_CMD_MODIFY_S		29
#define FW_EQ_CTRL_CMD_MODIFY_V(x)	((x) << FW_EQ_CTRL_CMD_MODIFY_S)
#define FW_EQ_CTRL_CMD_MODIFY_F		FW_EQ_CTRL_CMD_MODIFY_V(1U)

#define FW_EQ_CTRL_CMD_EQSTART_S	28
#define FW_EQ_CTRL_CMD_EQSTART_V(x)	((x) << FW_EQ_CTRL_CMD_EQSTART_S)
#define FW_EQ_CTRL_CMD_EQSTART_F	FW_EQ_CTRL_CMD_EQSTART_V(1U)

#define FW_EQ_CTRL_CMD_EQSTOP_S		27
#define FW_EQ_CTRL_CMD_EQSTOP_V(x)	((x) << FW_EQ_CTRL_CMD_EQSTOP_S)
#define FW_EQ_CTRL_CMD_EQSTOP_F		FW_EQ_CTRL_CMD_EQSTOP_V(1U)

#define FW_EQ_CTRL_CMD_CMPLIQID_S	20
#define FW_EQ_CTRL_CMD_CMPLIQID_V(x)	((x) << FW_EQ_CTRL_CMD_CMPLIQID_S)

#define FW_EQ_CTRL_CMD_EQID_S		0
#define FW_EQ_CTRL_CMD_EQID_M		0xfffff
#define FW_EQ_CTRL_CMD_EQID_V(x)	((x) << FW_EQ_CTRL_CMD_EQID_S)
#define FW_EQ_CTRL_CMD_EQID_G(x)	\
	(((x) >> FW_EQ_CTRL_CMD_EQID_S) & FW_EQ_CTRL_CMD_EQID_M)

#define FW_EQ_CTRL_CMD_PHYSEQID_S	0
#define FW_EQ_CTRL_CMD_PHYSEQID_M	0xfffff
#define FW_EQ_CTRL_CMD_PHYSEQID_G(x)	\
	(((x) >> FW_EQ_CTRL_CMD_PHYSEQID_S) & FW_EQ_CTRL_CMD_PHYSEQID_M)

#define FW_EQ_CTRL_CMD_FETCHSZM_S	26
#define FW_EQ_CTRL_CMD_FETCHSZM_V(x)	((x) << FW_EQ_CTRL_CMD_FETCHSZM_S)
#define FW_EQ_CTRL_CMD_FETCHSZM_F	FW_EQ_CTRL_CMD_FETCHSZM_V(1U)

#define FW_EQ_CTRL_CMD_STATUSPGNS_S	25
#define FW_EQ_CTRL_CMD_STATUSPGNS_V(x)	((x) << FW_EQ_CTRL_CMD_STATUSPGNS_S)
#define FW_EQ_CTRL_CMD_STATUSPGNS_F	FW_EQ_CTRL_CMD_STATUSPGNS_V(1U)

#define FW_EQ_CTRL_CMD_STATUSPGRO_S	24
#define FW_EQ_CTRL_CMD_STATUSPGRO_V(x)	((x) << FW_EQ_CTRL_CMD_STATUSPGRO_S)
#define FW_EQ_CTRL_CMD_STATUSPGRO_F	FW_EQ_CTRL_CMD_STATUSPGRO_V(1U)

#define FW_EQ_CTRL_CMD_FETCHNS_S	23
#define FW_EQ_CTRL_CMD_FETCHNS_V(x)	((x) << FW_EQ_CTRL_CMD_FETCHNS_S)
#define FW_EQ_CTRL_CMD_FETCHNS_F	FW_EQ_CTRL_CMD_FETCHNS_V(1U)

#define FW_EQ_CTRL_CMD_FETCHRO_S	22
#define FW_EQ_CTRL_CMD_FETCHRO_V(x)	((x) << FW_EQ_CTRL_CMD_FETCHRO_S)
#define FW_EQ_CTRL_CMD_FETCHRO_F	FW_EQ_CTRL_CMD_FETCHRO_V(1U)

#define FW_EQ_CTRL_CMD_HOSTFCMODE_S	20
#define FW_EQ_CTRL_CMD_HOSTFCMODE_V(x)	((x) << FW_EQ_CTRL_CMD_HOSTFCMODE_S)

#define FW_EQ_CTRL_CMD_CPRIO_S		19
#define FW_EQ_CTRL_CMD_CPRIO_V(x)	((x) << FW_EQ_CTRL_CMD_CPRIO_S)

#define FW_EQ_CTRL_CMD_ONCHIP_S		18
#define FW_EQ_CTRL_CMD_ONCHIP_V(x)	((x) << FW_EQ_CTRL_CMD_ONCHIP_S)

#define FW_EQ_CTRL_CMD_PCIECHN_S	16
#define FW_EQ_CTRL_CMD_PCIECHN_V(x)	((x) << FW_EQ_CTRL_CMD_PCIECHN_S)

#define FW_EQ_CTRL_CMD_IQID_S		0
#define FW_EQ_CTRL_CMD_IQID_V(x)	((x) << FW_EQ_CTRL_CMD_IQID_S)

#define FW_EQ_CTRL_CMD_DCAEN_S		31
#define FW_EQ_CTRL_CMD_DCAEN_V(x)	((x) << FW_EQ_CTRL_CMD_DCAEN_S)

#define FW_EQ_CTRL_CMD_DCACPU_S		26
#define FW_EQ_CTRL_CMD_DCACPU_V(x)	((x) << FW_EQ_CTRL_CMD_DCACPU_S)

#define FW_EQ_CTRL_CMD_FBMIN_S		23
#define FW_EQ_CTRL_CMD_FBMIN_V(x)	((x) << FW_EQ_CTRL_CMD_FBMIN_S)

#define FW_EQ_CTRL_CMD_FBMAX_S		20
#define FW_EQ_CTRL_CMD_FBMAX_V(x)	((x) << FW_EQ_CTRL_CMD_FBMAX_S)

#define FW_EQ_CTRL_CMD_CIDXFTHRESHO_S		19
#define FW_EQ_CTRL_CMD_CIDXFTHRESHO_V(x)	\
	((x) << FW_EQ_CTRL_CMD_CIDXFTHRESHO_S)

#define FW_EQ_CTRL_CMD_CIDXFTHRESH_S	16
#define FW_EQ_CTRL_CMD_CIDXFTHRESH_V(x)	((x) << FW_EQ_CTRL_CMD_CIDXFTHRESH_S)

#define FW_EQ_CTRL_CMD_EQSIZE_S		0
#define FW_EQ_CTRL_CMD_EQSIZE_V(x)	((x) << FW_EQ_CTRL_CMD_EQSIZE_S)

struct fw_eq_ofld_cmd {
	__be32 op_to_vfn;
	__be32 alloc_to_len16;
	__be32 eqid_pkd;
	__be32 physeqid_pkd;
	__be32 fetchszm_to_iqid;
	__be32 dcaen_to_eqsize;
	__be64 eqaddr;
};

#define FW_EQ_OFLD_CMD_PFN_S	8
#define FW_EQ_OFLD_CMD_PFN_V(x)	((x) << FW_EQ_OFLD_CMD_PFN_S)

#define FW_EQ_OFLD_CMD_VFN_S	0
#define FW_EQ_OFLD_CMD_VFN_V(x)	((x) << FW_EQ_OFLD_CMD_VFN_S)

#define FW_EQ_OFLD_CMD_ALLOC_S		31
#define FW_EQ_OFLD_CMD_ALLOC_V(x)	((x) << FW_EQ_OFLD_CMD_ALLOC_S)
#define FW_EQ_OFLD_CMD_ALLOC_F		FW_EQ_OFLD_CMD_ALLOC_V(1U)

#define FW_EQ_OFLD_CMD_FREE_S		30
#define FW_EQ_OFLD_CMD_FREE_V(x)	((x) << FW_EQ_OFLD_CMD_FREE_S)
#define FW_EQ_OFLD_CMD_FREE_F		FW_EQ_OFLD_CMD_FREE_V(1U)

#define FW_EQ_OFLD_CMD_MODIFY_S		29
#define FW_EQ_OFLD_CMD_MODIFY_V(x)	((x) << FW_EQ_OFLD_CMD_MODIFY_S)
#define FW_EQ_OFLD_CMD_MODIFY_F		FW_EQ_OFLD_CMD_MODIFY_V(1U)

#define FW_EQ_OFLD_CMD_EQSTART_S	28
#define FW_EQ_OFLD_CMD_EQSTART_V(x)	((x) << FW_EQ_OFLD_CMD_EQSTART_S)
#define FW_EQ_OFLD_CMD_EQSTART_F	FW_EQ_OFLD_CMD_EQSTART_V(1U)

#define FW_EQ_OFLD_CMD_EQSTOP_S		27
#define FW_EQ_OFLD_CMD_EQSTOP_V(x)	((x) << FW_EQ_OFLD_CMD_EQSTOP_S)
#define FW_EQ_OFLD_CMD_EQSTOP_F		FW_EQ_OFLD_CMD_EQSTOP_V(1U)

#define FW_EQ_OFLD_CMD_EQID_S		0
#define FW_EQ_OFLD_CMD_EQID_M		0xfffff
#define FW_EQ_OFLD_CMD_EQID_V(x)	((x) << FW_EQ_OFLD_CMD_EQID_S)
#define FW_EQ_OFLD_CMD_EQID_G(x)	\
	(((x) >> FW_EQ_OFLD_CMD_EQID_S) & FW_EQ_OFLD_CMD_EQID_M)

#define FW_EQ_OFLD_CMD_PHYSEQID_S	0
#define FW_EQ_OFLD_CMD_PHYSEQID_M	0xfffff
#define FW_EQ_OFLD_CMD_PHYSEQID_G(x)	\
	(((x) >> FW_EQ_OFLD_CMD_PHYSEQID_S) & FW_EQ_OFLD_CMD_PHYSEQID_M)

#define FW_EQ_OFLD_CMD_FETCHSZM_S	26
#define FW_EQ_OFLD_CMD_FETCHSZM_V(x)	((x) << FW_EQ_OFLD_CMD_FETCHSZM_S)

#define FW_EQ_OFLD_CMD_STATUSPGNS_S	25
#define FW_EQ_OFLD_CMD_STATUSPGNS_V(x)	((x) << FW_EQ_OFLD_CMD_STATUSPGNS_S)

#define FW_EQ_OFLD_CMD_STATUSPGRO_S	24
#define FW_EQ_OFLD_CMD_STATUSPGRO_V(x)	((x) << FW_EQ_OFLD_CMD_STATUSPGRO_S)

#define FW_EQ_OFLD_CMD_FETCHNS_S	23
#define FW_EQ_OFLD_CMD_FETCHNS_V(x)	((x) << FW_EQ_OFLD_CMD_FETCHNS_S)

#define FW_EQ_OFLD_CMD_FETCHRO_S	22
#define FW_EQ_OFLD_CMD_FETCHRO_V(x)	((x) << FW_EQ_OFLD_CMD_FETCHRO_S)
#define FW_EQ_OFLD_CMD_FETCHRO_F	FW_EQ_OFLD_CMD_FETCHRO_V(1U)

#define FW_EQ_OFLD_CMD_HOSTFCMODE_S	20
#define FW_EQ_OFLD_CMD_HOSTFCMODE_V(x)	((x) << FW_EQ_OFLD_CMD_HOSTFCMODE_S)

#define FW_EQ_OFLD_CMD_CPRIO_S		19
#define FW_EQ_OFLD_CMD_CPRIO_V(x)	((x) << FW_EQ_OFLD_CMD_CPRIO_S)

#define FW_EQ_OFLD_CMD_ONCHIP_S		18
#define FW_EQ_OFLD_CMD_ONCHIP_V(x)	((x) << FW_EQ_OFLD_CMD_ONCHIP_S)

#define FW_EQ_OFLD_CMD_PCIECHN_S	16
#define FW_EQ_OFLD_CMD_PCIECHN_V(x)	((x) << FW_EQ_OFLD_CMD_PCIECHN_S)

#define FW_EQ_OFLD_CMD_IQID_S		0
#define FW_EQ_OFLD_CMD_IQID_V(x)	((x) << FW_EQ_OFLD_CMD_IQID_S)

#define FW_EQ_OFLD_CMD_DCAEN_S		31
#define FW_EQ_OFLD_CMD_DCAEN_V(x)	((x) << FW_EQ_OFLD_CMD_DCAEN_S)

#define FW_EQ_OFLD_CMD_DCACPU_S		26
#define FW_EQ_OFLD_CMD_DCACPU_V(x)	((x) << FW_EQ_OFLD_CMD_DCACPU_S)

#define FW_EQ_OFLD_CMD_FBMIN_S		23
#define FW_EQ_OFLD_CMD_FBMIN_V(x)	((x) << FW_EQ_OFLD_CMD_FBMIN_S)

#define FW_EQ_OFLD_CMD_FBMAX_S		20
#define FW_EQ_OFLD_CMD_FBMAX_V(x)	((x) << FW_EQ_OFLD_CMD_FBMAX_S)

#define FW_EQ_OFLD_CMD_CIDXFTHRESHO_S		19
#define FW_EQ_OFLD_CMD_CIDXFTHRESHO_V(x)	\
	((x) << FW_EQ_OFLD_CMD_CIDXFTHRESHO_S)

#define FW_EQ_OFLD_CMD_CIDXFTHRESH_S	16
#define FW_EQ_OFLD_CMD_CIDXFTHRESH_V(x)	((x) << FW_EQ_OFLD_CMD_CIDXFTHRESH_S)

#define FW_EQ_OFLD_CMD_EQSIZE_S		0
#define FW_EQ_OFLD_CMD_EQSIZE_V(x)	((x) << FW_EQ_OFLD_CMD_EQSIZE_S)

/*
 * Macros for VIID parsing:
 * VIID - [10:8] PFN, [7] VI Valid, [6:0] VI number
 */

#define FW_VIID_PFN_S           8
#define FW_VIID_PFN_M           0x7
#define FW_VIID_PFN_G(x)        (((x) >> FW_VIID_PFN_S) & FW_VIID_PFN_M)

#define FW_VIID_VIVLD_S		7
#define FW_VIID_VIVLD_M		0x1
#define FW_VIID_VIVLD_G(x)	(((x) >> FW_VIID_VIVLD_S) & FW_VIID_VIVLD_M)

#define FW_VIID_VIN_S		0
#define FW_VIID_VIN_M		0x7F
#define FW_VIID_VIN_G(x)	(((x) >> FW_VIID_VIN_S) & FW_VIID_VIN_M)

struct fw_vi_cmd {
	__be32 op_to_vfn;
	__be32 alloc_to_len16;
	__be16 type_viid;
	u8 mac[6];
	u8 portid_pkd;
	u8 nmac;
	u8 nmac0[6];
	__be16 rsssize_pkd;
	u8 nmac1[6];
	__be16 idsiiq_pkd;
	u8 nmac2[6];
	__be16 idseiq_pkd;
	u8 nmac3[6];
	__be64 r9;
	__be64 r10;
};

#define FW_VI_CMD_PFN_S		8
#define FW_VI_CMD_PFN_V(x)	((x) << FW_VI_CMD_PFN_S)

#define FW_VI_CMD_VFN_S		0
#define FW_VI_CMD_VFN_V(x)	((x) << FW_VI_CMD_VFN_S)

#define FW_VI_CMD_ALLOC_S	31
#define FW_VI_CMD_ALLOC_V(x)	((x) << FW_VI_CMD_ALLOC_S)
#define FW_VI_CMD_ALLOC_F	FW_VI_CMD_ALLOC_V(1U)

#define FW_VI_CMD_FREE_S	30
#define FW_VI_CMD_FREE_V(x)	((x) << FW_VI_CMD_FREE_S)
#define FW_VI_CMD_FREE_F	FW_VI_CMD_FREE_V(1U)

#define FW_VI_CMD_VFVLD_S	24
#define FW_VI_CMD_VFVLD_M	0x1
#define FW_VI_CMD_VFVLD_V(x)	((x) << FW_VI_CMD_VFVLD_S)
#define FW_VI_CMD_VFVLD_G(x)	\
	(((x) >> FW_VI_CMD_VFVLD_S) & FW_VI_CMD_VFVLD_M)
#define FW_VI_CMD_VFVLD_F	FW_VI_CMD_VFVLD_V(1U)

#define FW_VI_CMD_VIN_S		16
#define FW_VI_CMD_VIN_M		0xff
#define FW_VI_CMD_VIN_V(x)	((x) << FW_VI_CMD_VIN_S)
#define FW_VI_CMD_VIN_G(x)	\
	(((x) >> FW_VI_CMD_VIN_S) & FW_VI_CMD_VIN_M)

#define FW_VI_CMD_VIID_S	0
#define FW_VI_CMD_VIID_M	0xfff
#define FW_VI_CMD_VIID_V(x)	((x) << FW_VI_CMD_VIID_S)
#define FW_VI_CMD_VIID_G(x)	(((x) >> FW_VI_CMD_VIID_S) & FW_VI_CMD_VIID_M)

#define FW_VI_CMD_PORTID_S	4
#define FW_VI_CMD_PORTID_M	0xf
#define FW_VI_CMD_PORTID_V(x)	((x) << FW_VI_CMD_PORTID_S)
#define FW_VI_CMD_PORTID_G(x)	\
	(((x) >> FW_VI_CMD_PORTID_S) & FW_VI_CMD_PORTID_M)

#define FW_VI_CMD_RSSSIZE_S	0
#define FW_VI_CMD_RSSSIZE_M	0x7ff
#define FW_VI_CMD_RSSSIZE_G(x)	\
	(((x) >> FW_VI_CMD_RSSSIZE_S) & FW_VI_CMD_RSSSIZE_M)

/* Special VI_MAC command index ids */
#define FW_VI_MAC_ADD_MAC		0x3FF
#define FW_VI_MAC_ADD_PERSIST_MAC	0x3FE
#define FW_VI_MAC_MAC_BASED_FREE	0x3FD
#define FW_VI_MAC_ID_BASED_FREE		0x3FC
#define FW_CLS_TCAM_NUM_ENTRIES		336

enum fw_vi_mac_smac {
	FW_VI_MAC_MPS_TCAM_ENTRY,
	FW_VI_MAC_MPS_TCAM_ONLY,
	FW_VI_MAC_SMT_ONLY,
	FW_VI_MAC_SMT_AND_MPSTCAM
};

enum fw_vi_mac_result {
	FW_VI_MAC_R_SUCCESS,
	FW_VI_MAC_R_F_NONEXISTENT_NOMEM,
	FW_VI_MAC_R_SMAC_FAIL,
	FW_VI_MAC_R_F_ACL_CHECK
};

enum fw_vi_mac_entry_types {
	FW_VI_MAC_TYPE_EXACTMAC,
	FW_VI_MAC_TYPE_HASHVEC,
	FW_VI_MAC_TYPE_RAW,
	FW_VI_MAC_TYPE_EXACTMAC_VNI,
};

struct fw_vi_mac_cmd {
	__be32 op_to_viid;
	__be32 freemacs_to_len16;
	union fw_vi_mac {
		struct fw_vi_mac_exact {
			__be16 valid_to_idx;
			u8 macaddr[6];
		} exact[7];
		struct fw_vi_mac_hash {
			__be64 hashvec;
		} hash;
		struct fw_vi_mac_raw {
			__be32 raw_idx_pkd;
			__be32 data0_pkd;
			__be32 data1[2];
			__be64 data0m_pkd;
			__be32 data1m[2];
		} raw;
		struct fw_vi_mac_vni {
			__be16 valid_to_idx;
			__u8 macaddr[6];
			__be16 r7;
			__u8 macaddr_mask[6];
			__be32 lookup_type_to_vni;
			__be32 vni_mask_pkd;
		} exact_vni[2];
	} u;
};

#define FW_VI_MAC_CMD_SMTID_S		12
#define FW_VI_MAC_CMD_SMTID_M		0xff
#define FW_VI_MAC_CMD_SMTID_V(x)	((x) << FW_VI_MAC_CMD_SMTID_S)
#define FW_VI_MAC_CMD_SMTID_G(x)	\
	(((x) >> FW_VI_MAC_CMD_SMTID_S) & FW_VI_MAC_CMD_SMTID_M)

#define FW_VI_MAC_CMD_VIID_S	0
#define FW_VI_MAC_CMD_VIID_V(x)	((x) << FW_VI_MAC_CMD_VIID_S)

#define FW_VI_MAC_CMD_FREEMACS_S	31
#define FW_VI_MAC_CMD_FREEMACS_V(x)	((x) << FW_VI_MAC_CMD_FREEMACS_S)

#define FW_VI_MAC_CMD_ENTRY_TYPE_S      23
#define FW_VI_MAC_CMD_ENTRY_TYPE_M      0x7
#define FW_VI_MAC_CMD_ENTRY_TYPE_V(x)   ((x) << FW_VI_MAC_CMD_ENTRY_TYPE_S)
#define FW_VI_MAC_CMD_ENTRY_TYPE_G(x)	\
	(((x) >> FW_VI_MAC_CMD_ENTRY_TYPE_S) & FW_VI_MAC_CMD_ENTRY_TYPE_M)

#define FW_VI_MAC_CMD_HASHVECEN_S	23
#define FW_VI_MAC_CMD_HASHVECEN_V(x)	((x) << FW_VI_MAC_CMD_HASHVECEN_S)
#define FW_VI_MAC_CMD_HASHVECEN_F	FW_VI_MAC_CMD_HASHVECEN_V(1U)

#define FW_VI_MAC_CMD_HASHUNIEN_S	22
#define FW_VI_MAC_CMD_HASHUNIEN_V(x)	((x) << FW_VI_MAC_CMD_HASHUNIEN_S)

#define FW_VI_MAC_CMD_VALID_S		15
#define FW_VI_MAC_CMD_VALID_V(x)	((x) << FW_VI_MAC_CMD_VALID_S)
#define FW_VI_MAC_CMD_VALID_F	FW_VI_MAC_CMD_VALID_V(1U)

#define FW_VI_MAC_CMD_PRIO_S	12
#define FW_VI_MAC_CMD_PRIO_V(x)	((x) << FW_VI_MAC_CMD_PRIO_S)

#define FW_VI_MAC_CMD_SMAC_RESULT_S	10
#define FW_VI_MAC_CMD_SMAC_RESULT_M	0x3
#define FW_VI_MAC_CMD_SMAC_RESULT_V(x)	((x) << FW_VI_MAC_CMD_SMAC_RESULT_S)
#define FW_VI_MAC_CMD_SMAC_RESULT_G(x)	\
	(((x) >> FW_VI_MAC_CMD_SMAC_RESULT_S) & FW_VI_MAC_CMD_SMAC_RESULT_M)

#define FW_VI_MAC_CMD_IDX_S	0
#define FW_VI_MAC_CMD_IDX_M	0x3ff
#define FW_VI_MAC_CMD_IDX_V(x)	((x) << FW_VI_MAC_CMD_IDX_S)
#define FW_VI_MAC_CMD_IDX_G(x)	\
	(((x) >> FW_VI_MAC_CMD_IDX_S) & FW_VI_MAC_CMD_IDX_M)

#define FW_VI_MAC_CMD_RAW_IDX_S         16
#define FW_VI_MAC_CMD_RAW_IDX_M         0xffff
#define FW_VI_MAC_CMD_RAW_IDX_V(x)      ((x) << FW_VI_MAC_CMD_RAW_IDX_S)
#define FW_VI_MAC_CMD_RAW_IDX_G(x)      \
	(((x) >> FW_VI_MAC_CMD_RAW_IDX_S) & FW_VI_MAC_CMD_RAW_IDX_M)

#define FW_VI_MAC_CMD_LOOKUP_TYPE_S	31
#define FW_VI_MAC_CMD_LOOKUP_TYPE_M	0x1
#define FW_VI_MAC_CMD_LOOKUP_TYPE_V(x)	((x) << FW_VI_MAC_CMD_LOOKUP_TYPE_S)
#define FW_VI_MAC_CMD_LOOKUP_TYPE_G(x)	\
	(((x) >> FW_VI_MAC_CMD_LOOKUP_TYPE_S) & FW_VI_MAC_CMD_LOOKUP_TYPE_M)
#define FW_VI_MAC_CMD_LOOKUP_TYPE_F	FW_VI_MAC_CMD_LOOKUP_TYPE_V(1U)

#define FW_VI_MAC_CMD_DIP_HIT_S		30
#define FW_VI_MAC_CMD_DIP_HIT_M		0x1
#define FW_VI_MAC_CMD_DIP_HIT_V(x)	((x) << FW_VI_MAC_CMD_DIP_HIT_S)
#define FW_VI_MAC_CMD_DIP_HIT_G(x)	\
	(((x) >> FW_VI_MAC_CMD_DIP_HIT_S) & FW_VI_MAC_CMD_DIP_HIT_M)
#define FW_VI_MAC_CMD_DIP_HIT_F		FW_VI_MAC_CMD_DIP_HIT_V(1U)

#define FW_VI_MAC_CMD_VNI_S		0
#define FW_VI_MAC_CMD_VNI_M		0xffffff
#define FW_VI_MAC_CMD_VNI_V(x)		((x) << FW_VI_MAC_CMD_VNI_S)
#define FW_VI_MAC_CMD_VNI_G(x)		\
	(((x) >> FW_VI_MAC_CMD_VNI_S) & FW_VI_MAC_CMD_VNI_M)

#define FW_VI_MAC_CMD_VNI_MASK_S	0
#define FW_VI_MAC_CMD_VNI_MASK_M	0xffffff
#define FW_VI_MAC_CMD_VNI_MASK_V(x)	((x) << FW_VI_MAC_CMD_VNI_MASK_S)
#define FW_VI_MAC_CMD_VNI_MASK_G(x)	\
	(((x) >> FW_VI_MAC_CMD_VNI_MASK_S) & FW_VI_MAC_CMD_VNI_MASK_M)

#define FW_RXMODE_MTU_NO_CHG	65535

struct fw_vi_rxmode_cmd {
	__be32 op_to_viid;
	__be32 retval_len16;
	__be32 mtu_to_vlanexen;
	__be32 r4_lo;
};

#define FW_VI_RXMODE_CMD_VIID_S		0
#define FW_VI_RXMODE_CMD_VIID_V(x)	((x) << FW_VI_RXMODE_CMD_VIID_S)

#define FW_VI_RXMODE_CMD_MTU_S		16
#define FW_VI_RXMODE_CMD_MTU_M		0xffff
#define FW_VI_RXMODE_CMD_MTU_V(x)	((x) << FW_VI_RXMODE_CMD_MTU_S)

#define FW_VI_RXMODE_CMD_PROMISCEN_S	14
#define FW_VI_RXMODE_CMD_PROMISCEN_M	0x3
#define FW_VI_RXMODE_CMD_PROMISCEN_V(x)	((x) << FW_VI_RXMODE_CMD_PROMISCEN_S)

#define FW_VI_RXMODE_CMD_ALLMULTIEN_S		12
#define FW_VI_RXMODE_CMD_ALLMULTIEN_M		0x3
#define FW_VI_RXMODE_CMD_ALLMULTIEN_V(x)	\
	((x) << FW_VI_RXMODE_CMD_ALLMULTIEN_S)

#define FW_VI_RXMODE_CMD_BROADCASTEN_S		10
#define FW_VI_RXMODE_CMD_BROADCASTEN_M		0x3
#define FW_VI_RXMODE_CMD_BROADCASTEN_V(x)	\
	((x) << FW_VI_RXMODE_CMD_BROADCASTEN_S)

#define FW_VI_RXMODE_CMD_VLANEXEN_S	8
#define FW_VI_RXMODE_CMD_VLANEXEN_M	0x3
#define FW_VI_RXMODE_CMD_VLANEXEN_V(x)	((x) << FW_VI_RXMODE_CMD_VLANEXEN_S)

struct fw_vi_enable_cmd {
	__be32 op_to_viid;
	__be32 ien_to_len16;
	__be16 blinkdur;
	__be16 r3;
	__be32 r4;
};

#define FW_VI_ENABLE_CMD_VIID_S         0
#define FW_VI_ENABLE_CMD_VIID_V(x)      ((x) << FW_VI_ENABLE_CMD_VIID_S)

#define FW_VI_ENABLE_CMD_IEN_S		31
#define FW_VI_ENABLE_CMD_IEN_V(x)	((x) << FW_VI_ENABLE_CMD_IEN_S)

#define FW_VI_ENABLE_CMD_EEN_S		30
#define FW_VI_ENABLE_CMD_EEN_V(x)	((x) << FW_VI_ENABLE_CMD_EEN_S)

#define FW_VI_ENABLE_CMD_LED_S		29
#define FW_VI_ENABLE_CMD_LED_V(x)	((x) << FW_VI_ENABLE_CMD_LED_S)
#define FW_VI_ENABLE_CMD_LED_F	FW_VI_ENABLE_CMD_LED_V(1U)

#define FW_VI_ENABLE_CMD_DCB_INFO_S	28
#define FW_VI_ENABLE_CMD_DCB_INFO_V(x)	((x) << FW_VI_ENABLE_CMD_DCB_INFO_S)

/* VI VF stats offset definitions */
#define VI_VF_NUM_STATS	16
enum fw_vi_stats_vf_index {
	FW_VI_VF_STAT_TX_BCAST_BYTES_IX,
	FW_VI_VF_STAT_TX_BCAST_FRAMES_IX,
	FW_VI_VF_STAT_TX_MCAST_BYTES_IX,
	FW_VI_VF_STAT_TX_MCAST_FRAMES_IX,
	FW_VI_VF_STAT_TX_UCAST_BYTES_IX,
	FW_VI_VF_STAT_TX_UCAST_FRAMES_IX,
	FW_VI_VF_STAT_TX_DROP_FRAMES_IX,
	FW_VI_VF_STAT_TX_OFLD_BYTES_IX,
	FW_VI_VF_STAT_TX_OFLD_FRAMES_IX,
	FW_VI_VF_STAT_RX_BCAST_BYTES_IX,
	FW_VI_VF_STAT_RX_BCAST_FRAMES_IX,
	FW_VI_VF_STAT_RX_MCAST_BYTES_IX,
	FW_VI_VF_STAT_RX_MCAST_FRAMES_IX,
	FW_VI_VF_STAT_RX_UCAST_BYTES_IX,
	FW_VI_VF_STAT_RX_UCAST_FRAMES_IX,
	FW_VI_VF_STAT_RX_ERR_FRAMES_IX
};

/* VI PF stats offset definitions */
#define VI_PF_NUM_STATS	17
enum fw_vi_stats_pf_index {
	FW_VI_PF_STAT_TX_BCAST_BYTES_IX,
	FW_VI_PF_STAT_TX_BCAST_FRAMES_IX,
	FW_VI_PF_STAT_TX_MCAST_BYTES_IX,
	FW_VI_PF_STAT_TX_MCAST_FRAMES_IX,
	FW_VI_PF_STAT_TX_UCAST_BYTES_IX,
	FW_VI_PF_STAT_TX_UCAST_FRAMES_IX,
	FW_VI_PF_STAT_TX_OFLD_BYTES_IX,
	FW_VI_PF_STAT_TX_OFLD_FRAMES_IX,
	FW_VI_PF_STAT_RX_BYTES_IX,
	FW_VI_PF_STAT_RX_FRAMES_IX,
	FW_VI_PF_STAT_RX_BCAST_BYTES_IX,
	FW_VI_PF_STAT_RX_BCAST_FRAMES_IX,
	FW_VI_PF_STAT_RX_MCAST_BYTES_IX,
	FW_VI_PF_STAT_RX_MCAST_FRAMES_IX,
	FW_VI_PF_STAT_RX_UCAST_BYTES_IX,
	FW_VI_PF_STAT_RX_UCAST_FRAMES_IX,
	FW_VI_PF_STAT_RX_ERR_FRAMES_IX
};

struct fw_vi_stats_cmd {
	__be32 op_to_viid;
	__be32 retval_len16;
	union fw_vi_stats {
		struct fw_vi_stats_ctl {
			__be16 nstats_ix;
			__be16 r6;
			__be32 r7;
			__be64 stat0;
			__be64 stat1;
			__be64 stat2;
			__be64 stat3;
			__be64 stat4;
			__be64 stat5;
		} ctl;
		struct fw_vi_stats_pf {
			__be64 tx_bcast_bytes;
			__be64 tx_bcast_frames;
			__be64 tx_mcast_bytes;
			__be64 tx_mcast_frames;
			__be64 tx_ucast_bytes;
			__be64 tx_ucast_frames;
			__be64 tx_offload_bytes;
			__be64 tx_offload_frames;
			__be64 rx_pf_bytes;
			__be64 rx_pf_frames;
			__be64 rx_bcast_bytes;
			__be64 rx_bcast_frames;
			__be64 rx_mcast_bytes;
			__be64 rx_mcast_frames;
			__be64 rx_ucast_bytes;
			__be64 rx_ucast_frames;
			__be64 rx_err_frames;
		} pf;
		struct fw_vi_stats_vf {
			__be64 tx_bcast_bytes;
			__be64 tx_bcast_frames;
			__be64 tx_mcast_bytes;
			__be64 tx_mcast_frames;
			__be64 tx_ucast_bytes;
			__be64 tx_ucast_frames;
			__be64 tx_drop_frames;
			__be64 tx_offload_bytes;
			__be64 tx_offload_frames;
			__be64 rx_bcast_bytes;
			__be64 rx_bcast_frames;
			__be64 rx_mcast_bytes;
			__be64 rx_mcast_frames;
			__be64 rx_ucast_bytes;
			__be64 rx_ucast_frames;
			__be64 rx_err_frames;
		} vf;
	} u;
};

#define FW_VI_STATS_CMD_VIID_S		0
#define FW_VI_STATS_CMD_VIID_V(x)	((x) << FW_VI_STATS_CMD_VIID_S)

#define FW_VI_STATS_CMD_NSTATS_S	12
#define FW_VI_STATS_CMD_NSTATS_V(x)	((x) << FW_VI_STATS_CMD_NSTATS_S)

#define FW_VI_STATS_CMD_IX_S	0
#define FW_VI_STATS_CMD_IX_V(x)	((x) << FW_VI_STATS_CMD_IX_S)

struct fw_acl_mac_cmd {
	__be32 op_to_vfn;
	__be32 en_to_len16;
	u8 nmac;
	u8 r3[7];
	__be16 r4;
	u8 macaddr0[6];
	__be16 r5;
	u8 macaddr1[6];
	__be16 r6;
	u8 macaddr2[6];
	__be16 r7;
	u8 macaddr3[6];
};

#define FW_ACL_MAC_CMD_PFN_S	8
#define FW_ACL_MAC_CMD_PFN_V(x)	((x) << FW_ACL_MAC_CMD_PFN_S)

#define FW_ACL_MAC_CMD_VFN_S	0
#define FW_ACL_MAC_CMD_VFN_V(x)	((x) << FW_ACL_MAC_CMD_VFN_S)

#define FW_ACL_MAC_CMD_EN_S	31
#define FW_ACL_MAC_CMD_EN_V(x)	((x) << FW_ACL_MAC_CMD_EN_S)

struct fw_acl_vlan_cmd {
	__be32 op_to_vfn;
	__be32 en_to_len16;
	u8 nvlan;
	u8 dropnovlan_fm;
	u8 r3_lo[6];
	__be16 vlanid[16];
};

#define FW_ACL_VLAN_CMD_PFN_S		8
#define FW_ACL_VLAN_CMD_PFN_V(x)	((x) << FW_ACL_VLAN_CMD_PFN_S)

#define FW_ACL_VLAN_CMD_VFN_S		0
#define FW_ACL_VLAN_CMD_VFN_V(x)	((x) << FW_ACL_VLAN_CMD_VFN_S)

#define FW_ACL_VLAN_CMD_EN_S		31
#define FW_ACL_VLAN_CMD_EN_M		0x1
#define FW_ACL_VLAN_CMD_EN_V(x)		((x) << FW_ACL_VLAN_CMD_EN_S)
#define FW_ACL_VLAN_CMD_EN_G(x)         \
	(((x) >> S_FW_ACL_VLAN_CMD_EN_S) & FW_ACL_VLAN_CMD_EN_M)
#define FW_ACL_VLAN_CMD_EN_F            FW_ACL_VLAN_CMD_EN_V(1U)

#define FW_ACL_VLAN_CMD_DROPNOVLAN_S	7
#define FW_ACL_VLAN_CMD_DROPNOVLAN_V(x)	((x) << FW_ACL_VLAN_CMD_DROPNOVLAN_S)
#define FW_ACL_VLAN_CMD_DROPNOVLAN_F    FW_ACL_VLAN_CMD_DROPNOVLAN_V(1U)

#define FW_ACL_VLAN_CMD_FM_S		6
#define FW_ACL_VLAN_CMD_FM_M		0x1
#define FW_ACL_VLAN_CMD_FM_V(x)         ((x) << FW_ACL_VLAN_CMD_FM_S)
#define FW_ACL_VLAN_CMD_FM_G(x)         \
	(((x) >> FW_ACL_VLAN_CMD_FM_S) & FW_ACL_VLAN_CMD_FM_M)
#define FW_ACL_VLAN_CMD_FM_F            FW_ACL_VLAN_CMD_FM_V(1U)

/* old 16-bit port capabilities bitmap (fw_port_cap16_t) */
enum fw_port_cap {
	FW_PORT_CAP_SPEED_100M		= 0x0001,
	FW_PORT_CAP_SPEED_1G		= 0x0002,
	FW_PORT_CAP_SPEED_25G		= 0x0004,
	FW_PORT_CAP_SPEED_10G		= 0x0008,
	FW_PORT_CAP_SPEED_40G		= 0x0010,
	FW_PORT_CAP_SPEED_100G		= 0x0020,
	FW_PORT_CAP_FC_RX		= 0x0040,
	FW_PORT_CAP_FC_TX		= 0x0080,
	FW_PORT_CAP_ANEG		= 0x0100,
	FW_PORT_CAP_MDIAUTO		= 0x0200,
	FW_PORT_CAP_MDISTRAIGHT		= 0x0400,
	FW_PORT_CAP_FEC_RS		= 0x0800,
	FW_PORT_CAP_FEC_BASER_RS	= 0x1000,
	FW_PORT_CAP_FORCE_PAUSE		= 0x2000,
	FW_PORT_CAP_802_3_PAUSE		= 0x4000,
	FW_PORT_CAP_802_3_ASM_DIR	= 0x8000,
};

#define FW_PORT_CAP_SPEED_S     0
#define FW_PORT_CAP_SPEED_M     0x3f
#define FW_PORT_CAP_SPEED_V(x)  ((x) << FW_PORT_CAP_SPEED_S)
#define FW_PORT_CAP_SPEED_G(x) \
	(((x) >> FW_PORT_CAP_SPEED_S) & FW_PORT_CAP_SPEED_M)

enum fw_port_mdi {
	FW_PORT_CAP_MDI_UNCHANGED,
	FW_PORT_CAP_MDI_AUTO,
	FW_PORT_CAP_MDI_F_STRAIGHT,
	FW_PORT_CAP_MDI_F_CROSSOVER
};

#define FW_PORT_CAP_MDI_S 9
#define FW_PORT_CAP_MDI_V(x) ((x) << FW_PORT_CAP_MDI_S)

/* new 32-bit port capabilities bitmap (fw_port_cap32_t) */
#define	FW_PORT_CAP32_SPEED_100M	0x00000001UL
#define	FW_PORT_CAP32_SPEED_1G		0x00000002UL
#define	FW_PORT_CAP32_SPEED_10G		0x00000004UL
#define	FW_PORT_CAP32_SPEED_25G		0x00000008UL
#define	FW_PORT_CAP32_SPEED_40G		0x00000010UL
#define	FW_PORT_CAP32_SPEED_50G		0x00000020UL
#define	FW_PORT_CAP32_SPEED_100G	0x00000040UL
#define	FW_PORT_CAP32_SPEED_200G	0x00000080UL
#define	FW_PORT_CAP32_SPEED_400G	0x00000100UL
#define	FW_PORT_CAP32_SPEED_RESERVED1	0x00000200UL
#define	FW_PORT_CAP32_SPEED_RESERVED2	0x00000400UL
#define	FW_PORT_CAP32_SPEED_RESERVED3	0x00000800UL
#define	FW_PORT_CAP32_RESERVED1		0x0000f000UL
#define	FW_PORT_CAP32_FC_RX		0x00010000UL
#define	FW_PORT_CAP32_FC_TX		0x00020000UL
#define	FW_PORT_CAP32_802_3_PAUSE	0x00040000UL
#define	FW_PORT_CAP32_802_3_ASM_DIR	0x00080000UL
#define	FW_PORT_CAP32_ANEG		0x00100000UL
#define	FW_PORT_CAP32_MDIAUTO		0x00200000UL
#define	FW_PORT_CAP32_MDISTRAIGHT	0x00400000UL
#define	FW_PORT_CAP32_FEC_RS		0x00800000UL
#define	FW_PORT_CAP32_FEC_BASER_RS	0x01000000UL
#define	FW_PORT_CAP32_FEC_RESERVED1	0x02000000UL
#define	FW_PORT_CAP32_FEC_RESERVED2	0x04000000UL
#define	FW_PORT_CAP32_FEC_RESERVED3	0x08000000UL
#define FW_PORT_CAP32_FORCE_PAUSE	0x10000000UL
#define FW_PORT_CAP32_RESERVED2		0xe0000000UL

#define FW_PORT_CAP32_SPEED_S	0
#define FW_PORT_CAP32_SPEED_M	0xfff
#define FW_PORT_CAP32_SPEED_V(x)	((x) << FW_PORT_CAP32_SPEED_S)
#define FW_PORT_CAP32_SPEED_G(x) \
	(((x) >> FW_PORT_CAP32_SPEED_S) & FW_PORT_CAP32_SPEED_M)

#define FW_PORT_CAP32_FC_S	16
#define FW_PORT_CAP32_FC_M	0x3
#define FW_PORT_CAP32_FC_V(x)	((x) << FW_PORT_CAP32_FC_S)
#define FW_PORT_CAP32_FC_G(x) \
	(((x) >> FW_PORT_CAP32_FC_S) & FW_PORT_CAP32_FC_M)

#define FW_PORT_CAP32_802_3_S	18
#define FW_PORT_CAP32_802_3_M	0x3
#define FW_PORT_CAP32_802_3_V(x)	((x) << FW_PORT_CAP32_802_3_S)
#define FW_PORT_CAP32_802_3_G(x) \
	(((x) >> FW_PORT_CAP32_802_3_S) & FW_PORT_CAP32_802_3_M)

#define FW_PORT_CAP32_ANEG_S	20
#define FW_PORT_CAP32_ANEG_M	0x1
#define FW_PORT_CAP32_ANEG_V(x)	((x) << FW_PORT_CAP32_ANEG_S)
#define FW_PORT_CAP32_ANEG_G(x) \
	(((x) >> FW_PORT_CAP32_ANEG_S) & FW_PORT_CAP32_ANEG_M)

enum fw_port_mdi32 {
	FW_PORT_CAP32_MDI_UNCHANGED,
	FW_PORT_CAP32_MDI_AUTO,
	FW_PORT_CAP32_MDI_F_STRAIGHT,
	FW_PORT_CAP32_MDI_F_CROSSOVER
};

#define FW_PORT_CAP32_MDI_S 21
#define FW_PORT_CAP32_MDI_M 3
#define FW_PORT_CAP32_MDI_V(x) ((x) << FW_PORT_CAP32_MDI_S)
#define FW_PORT_CAP32_MDI_G(x) \
	(((x) >> FW_PORT_CAP32_MDI_S) & FW_PORT_CAP32_MDI_M)

#define FW_PORT_CAP32_FEC_S	23
#define FW_PORT_CAP32_FEC_M	0x1f
#define FW_PORT_CAP32_FEC_V(x)	((x) << FW_PORT_CAP32_FEC_S)
#define FW_PORT_CAP32_FEC_G(x) \
	(((x) >> FW_PORT_CAP32_FEC_S) & FW_PORT_CAP32_FEC_M)

/* macros to isolate various 32-bit Port Capabilities sub-fields */
#define CAP32_SPEED(__cap32) \
	(FW_PORT_CAP32_SPEED_V(FW_PORT_CAP32_SPEED_M) & __cap32)

#define CAP32_FEC(__cap32) \
	(FW_PORT_CAP32_FEC_V(FW_PORT_CAP32_FEC_M) & __cap32)

enum fw_port_action {
	FW_PORT_ACTION_L1_CFG		= 0x0001,
	FW_PORT_ACTION_L2_CFG		= 0x0002,
	FW_PORT_ACTION_GET_PORT_INFO	= 0x0003,
	FW_PORT_ACTION_L2_PPP_CFG	= 0x0004,
	FW_PORT_ACTION_L2_DCB_CFG	= 0x0005,
	FW_PORT_ACTION_DCB_READ_TRANS	= 0x0006,
	FW_PORT_ACTION_DCB_READ_RECV	= 0x0007,
	FW_PORT_ACTION_DCB_READ_DET	= 0x0008,
	FW_PORT_ACTION_L1_CFG32		= 0x0009,
	FW_PORT_ACTION_GET_PORT_INFO32	= 0x000a,
	FW_PORT_ACTION_LOW_PWR_TO_NORMAL = 0x0010,
	FW_PORT_ACTION_L1_LOW_PWR_EN	= 0x0011,
	FW_PORT_ACTION_L2_WOL_MODE_EN	= 0x0012,
	FW_PORT_ACTION_LPBK_TO_NORMAL	= 0x0020,
	FW_PORT_ACTION_L1_LPBK		= 0x0021,
	FW_PORT_ACTION_L1_PMA_LPBK	= 0x0022,
	FW_PORT_ACTION_L1_PCS_LPBK	= 0x0023,
	FW_PORT_ACTION_L1_PHYXS_CSIDE_LPBK = 0x0024,
	FW_PORT_ACTION_L1_PHYXS_ESIDE_LPBK = 0x0025,
	FW_PORT_ACTION_PHY_RESET	= 0x0040,
	FW_PORT_ACTION_PMA_RESET	= 0x0041,
	FW_PORT_ACTION_PCS_RESET	= 0x0042,
	FW_PORT_ACTION_PHYXS_RESET	= 0x0043,
	FW_PORT_ACTION_DTEXS_REEST	= 0x0044,
	FW_PORT_ACTION_AN_RESET		= 0x0045
};

enum fw_port_l2cfg_ctlbf {
	FW_PORT_L2_CTLBF_OVLAN0	= 0x01,
	FW_PORT_L2_CTLBF_OVLAN1	= 0x02,
	FW_PORT_L2_CTLBF_OVLAN2	= 0x04,
	FW_PORT_L2_CTLBF_OVLAN3	= 0x08,
	FW_PORT_L2_CTLBF_IVLAN	= 0x10,
	FW_PORT_L2_CTLBF_TXIPG	= 0x20
};

enum fw_port_dcb_versions {
	FW_PORT_DCB_VER_UNKNOWN,
	FW_PORT_DCB_VER_CEE1D0,
	FW_PORT_DCB_VER_CEE1D01,
	FW_PORT_DCB_VER_IEEE,
	FW_PORT_DCB_VER_AUTO = 7
};

enum fw_port_dcb_cfg {
	FW_PORT_DCB_CFG_PG	= 0x01,
	FW_PORT_DCB_CFG_PFC	= 0x02,
	FW_PORT_DCB_CFG_APPL	= 0x04
};

enum fw_port_dcb_cfg_rc {
	FW_PORT_DCB_CFG_SUCCESS	= 0x0,
	FW_PORT_DCB_CFG_ERROR	= 0x1
};

enum fw_port_dcb_type {
	FW_PORT_DCB_TYPE_PGID		= 0x00,
	FW_PORT_DCB_TYPE_PGRATE		= 0x01,
	FW_PORT_DCB_TYPE_PRIORATE	= 0x02,
	FW_PORT_DCB_TYPE_PFC		= 0x03,
	FW_PORT_DCB_TYPE_APP_ID		= 0x04,
	FW_PORT_DCB_TYPE_CONTROL	= 0x05,
};

enum fw_port_dcb_feature_state {
	FW_PORT_DCB_FEATURE_STATE_PENDING = 0x0,
	FW_PORT_DCB_FEATURE_STATE_SUCCESS = 0x1,
	FW_PORT_DCB_FEATURE_STATE_ERROR	= 0x2,
	FW_PORT_DCB_FEATURE_STATE_TIMEOUT = 0x3,
};

struct fw_port_cmd {
	__be32 op_to_portid;
	__be32 action_to_len16;
	union fw_port {
		struct fw_port_l1cfg {
			__be32 rcap;
			__be32 r;
		} l1cfg;
		struct fw_port_l2cfg {
			__u8   ctlbf;
			__u8   ovlan3_to_ivlan0;
			__be16 ivlantype;
			__be16 txipg_force_pinfo;
			__be16 mtu;
			__be16 ovlan0mask;
			__be16 ovlan0type;
			__be16 ovlan1mask;
			__be16 ovlan1type;
			__be16 ovlan2mask;
			__be16 ovlan2type;
			__be16 ovlan3mask;
			__be16 ovlan3type;
		} l2cfg;
		struct fw_port_info {
			__be32 lstatus_to_modtype;
			__be16 pcap;
			__be16 acap;
			__be16 mtu;
			__u8   cbllen;
			__u8   auxlinfo;
			__u8   dcbxdis_pkd;
			__u8   r8_lo;
			__be16 lpacap;
			__be64 r9;
		} info;
		struct fw_port_diags {
			__u8   diagop;
			__u8   r[3];
			__be32 diagval;
		} diags;
		union fw_port_dcb {
			struct fw_port_dcb_pgid {
				__u8   type;
				__u8   apply_pkd;
				__u8   r10_lo[2];
				__be32 pgid;
				__be64 r11;
			} pgid;
			struct fw_port_dcb_pgrate {
				__u8   type;
				__u8   apply_pkd;
				__u8   r10_lo[5];
				__u8   num_tcs_supported;
				__u8   pgrate[8];
				__u8   tsa[8];
			} pgrate;
			struct fw_port_dcb_priorate {
				__u8   type;
				__u8   apply_pkd;
				__u8   r10_lo[6];
				__u8   strict_priorate[8];
			} priorate;
			struct fw_port_dcb_pfc {
				__u8   type;
				__u8   pfcen;
				__u8   r10[5];
				__u8   max_pfc_tcs;
				__be64 r11;
			} pfc;
			struct fw_port_app_priority {
				__u8   type;
				__u8   r10[2];
				__u8   idx;
				__u8   user_prio_map;
				__u8   sel_field;
				__be16 protocolid;
				__be64 r12;
			} app_priority;
			struct fw_port_dcb_control {
				__u8   type;
				__u8   all_syncd_pkd;
				__be16 dcb_version_to_app_state;
				__be32 r11;
				__be64 r12;
			} control;
		} dcb;
		struct fw_port_l1cfg32 {
			__be32 rcap32;
			__be32 r;
		} l1cfg32;
		struct fw_port_info32 {
			__be32 lstatus32_to_cbllen32;
			__be32 auxlinfo32_mtu32;
			__be32 linkattr32;
			__be32 pcaps32;
			__be32 acaps32;
			__be32 lpacaps32;
		} info32;
	} u;
};

#define FW_PORT_CMD_READ_S	22
#define FW_PORT_CMD_READ_V(x)	((x) << FW_PORT_CMD_READ_S)
#define FW_PORT_CMD_READ_F	FW_PORT_CMD_READ_V(1U)

#define FW_PORT_CMD_PORTID_S	0
#define FW_PORT_CMD_PORTID_M	0xf
#define FW_PORT_CMD_PORTID_V(x)	((x) << FW_PORT_CMD_PORTID_S)
#define FW_PORT_CMD_PORTID_G(x)	\
	(((x) >> FW_PORT_CMD_PORTID_S) & FW_PORT_CMD_PORTID_M)

#define FW_PORT_CMD_ACTION_S	16
#define FW_PORT_CMD_ACTION_M	0xffff
#define FW_PORT_CMD_ACTION_V(x)	((x) << FW_PORT_CMD_ACTION_S)
#define FW_PORT_CMD_ACTION_G(x)	\
	(((x) >> FW_PORT_CMD_ACTION_S) & FW_PORT_CMD_ACTION_M)

#define FW_PORT_CMD_OVLAN3_S	7
#define FW_PORT_CMD_OVLAN3_V(x)	((x) << FW_PORT_CMD_OVLAN3_S)

#define FW_PORT_CMD_OVLAN2_S	6
#define FW_PORT_CMD_OVLAN2_V(x)	((x) << FW_PORT_CMD_OVLAN2_S)

#define FW_PORT_CMD_OVLAN1_S	5
#define FW_PORT_CMD_OVLAN1_V(x)	((x) << FW_PORT_CMD_OVLAN1_S)

#define FW_PORT_CMD_OVLAN0_S	4
#define FW_PORT_CMD_OVLAN0_V(x)	((x) << FW_PORT_CMD_OVLAN0_S)

#define FW_PORT_CMD_IVLAN0_S	3
#define FW_PORT_CMD_IVLAN0_V(x)	((x) << FW_PORT_CMD_IVLAN0_S)

#define FW_PORT_CMD_TXIPG_S	3
#define FW_PORT_CMD_TXIPG_V(x)	((x) << FW_PORT_CMD_TXIPG_S)

#define FW_PORT_CMD_LSTATUS_S           31
#define FW_PORT_CMD_LSTATUS_M           0x1
#define FW_PORT_CMD_LSTATUS_V(x)        ((x) << FW_PORT_CMD_LSTATUS_S)
#define FW_PORT_CMD_LSTATUS_G(x)        \
	(((x) >> FW_PORT_CMD_LSTATUS_S) & FW_PORT_CMD_LSTATUS_M)
#define FW_PORT_CMD_LSTATUS_F   FW_PORT_CMD_LSTATUS_V(1U)

#define FW_PORT_CMD_LSPEED_S	24
#define FW_PORT_CMD_LSPEED_M	0x3f
#define FW_PORT_CMD_LSPEED_V(x)	((x) << FW_PORT_CMD_LSPEED_S)
#define FW_PORT_CMD_LSPEED_G(x)	\
	(((x) >> FW_PORT_CMD_LSPEED_S) & FW_PORT_CMD_LSPEED_M)

#define FW_PORT_CMD_TXPAUSE_S		23
#define FW_PORT_CMD_TXPAUSE_V(x)	((x) << FW_PORT_CMD_TXPAUSE_S)
#define FW_PORT_CMD_TXPAUSE_F	FW_PORT_CMD_TXPAUSE_V(1U)

#define FW_PORT_CMD_RXPAUSE_S		22
#define FW_PORT_CMD_RXPAUSE_V(x)	((x) << FW_PORT_CMD_RXPAUSE_S)
#define FW_PORT_CMD_RXPAUSE_F	FW_PORT_CMD_RXPAUSE_V(1U)

#define FW_PORT_CMD_MDIOCAP_S		21
#define FW_PORT_CMD_MDIOCAP_V(x)	((x) << FW_PORT_CMD_MDIOCAP_S)
#define FW_PORT_CMD_MDIOCAP_F	FW_PORT_CMD_MDIOCAP_V(1U)

#define FW_PORT_CMD_MDIOADDR_S		16
#define FW_PORT_CMD_MDIOADDR_M		0x1f
#define FW_PORT_CMD_MDIOADDR_G(x)	\
	(((x) >> FW_PORT_CMD_MDIOADDR_S) & FW_PORT_CMD_MDIOADDR_M)

#define FW_PORT_CMD_LPTXPAUSE_S		15
#define FW_PORT_CMD_LPTXPAUSE_V(x)	((x) << FW_PORT_CMD_LPTXPAUSE_S)
#define FW_PORT_CMD_LPTXPAUSE_F	FW_PORT_CMD_LPTXPAUSE_V(1U)

#define FW_PORT_CMD_LPRXPAUSE_S		14
#define FW_PORT_CMD_LPRXPAUSE_V(x)	((x) << FW_PORT_CMD_LPRXPAUSE_S)
#define FW_PORT_CMD_LPRXPAUSE_F	FW_PORT_CMD_LPRXPAUSE_V(1U)

#define FW_PORT_CMD_PTYPE_S	8
#define FW_PORT_CMD_PTYPE_M	0x1f
#define FW_PORT_CMD_PTYPE_G(x)	\
	(((x) >> FW_PORT_CMD_PTYPE_S) & FW_PORT_CMD_PTYPE_M)

#define FW_PORT_CMD_LINKDNRC_S		5
#define FW_PORT_CMD_LINKDNRC_M		0x7
#define FW_PORT_CMD_LINKDNRC_G(x)	\
	(((x) >> FW_PORT_CMD_LINKDNRC_S) & FW_PORT_CMD_LINKDNRC_M)

#define FW_PORT_CMD_MODTYPE_S		0
#define FW_PORT_CMD_MODTYPE_M		0x1f
#define FW_PORT_CMD_MODTYPE_V(x)	((x) << FW_PORT_CMD_MODTYPE_S)
#define FW_PORT_CMD_MODTYPE_G(x)	\
	(((x) >> FW_PORT_CMD_MODTYPE_S) & FW_PORT_CMD_MODTYPE_M)

#define FW_PORT_CMD_DCBXDIS_S		7
#define FW_PORT_CMD_DCBXDIS_V(x)	((x) << FW_PORT_CMD_DCBXDIS_S)
#define FW_PORT_CMD_DCBXDIS_F	FW_PORT_CMD_DCBXDIS_V(1U)

#define FW_PORT_CMD_APPLY_S	7
#define FW_PORT_CMD_APPLY_V(x)	((x) << FW_PORT_CMD_APPLY_S)
#define FW_PORT_CMD_APPLY_F	FW_PORT_CMD_APPLY_V(1U)

#define FW_PORT_CMD_ALL_SYNCD_S		7
#define FW_PORT_CMD_ALL_SYNCD_V(x)	((x) << FW_PORT_CMD_ALL_SYNCD_S)
#define FW_PORT_CMD_ALL_SYNCD_F	FW_PORT_CMD_ALL_SYNCD_V(1U)

#define FW_PORT_CMD_DCB_VERSION_S	12
#define FW_PORT_CMD_DCB_VERSION_M	0x7
#define FW_PORT_CMD_DCB_VERSION_G(x)	\
	(((x) >> FW_PORT_CMD_DCB_VERSION_S) & FW_PORT_CMD_DCB_VERSION_M)

#define FW_PORT_CMD_LSTATUS32_S		31
#define FW_PORT_CMD_LSTATUS32_M		0x1
#define FW_PORT_CMD_LSTATUS32_V(x)	((x) << FW_PORT_CMD_LSTATUS32_S)
#define FW_PORT_CMD_LSTATUS32_G(x)	\
	(((x) >> FW_PORT_CMD_LSTATUS32_S) & FW_PORT_CMD_LSTATUS32_M)
#define FW_PORT_CMD_LSTATUS32_F	FW_PORT_CMD_LSTATUS32_V(1U)

#define FW_PORT_CMD_LINKDNRC32_S	28
#define FW_PORT_CMD_LINKDNRC32_M	0x7
#define FW_PORT_CMD_LINKDNRC32_V(x)	((x) << FW_PORT_CMD_LINKDNRC32_S)
#define FW_PORT_CMD_LINKDNRC32_G(x)	\
	(((x) >> FW_PORT_CMD_LINKDNRC32_S) & FW_PORT_CMD_LINKDNRC32_M)

#define FW_PORT_CMD_DCBXDIS32_S		27
#define FW_PORT_CMD_DCBXDIS32_M		0x1
#define FW_PORT_CMD_DCBXDIS32_V(x)	((x) << FW_PORT_CMD_DCBXDIS32_S)
#define FW_PORT_CMD_DCBXDIS32_G(x)	\
	(((x) >> FW_PORT_CMD_DCBXDIS32_S) & FW_PORT_CMD_DCBXDIS32_M)
#define FW_PORT_CMD_DCBXDIS32_F	FW_PORT_CMD_DCBXDIS32_V(1U)

#define FW_PORT_CMD_MDIOCAP32_S		26
#define FW_PORT_CMD_MDIOCAP32_M		0x1
#define FW_PORT_CMD_MDIOCAP32_V(x)	((x) << FW_PORT_CMD_MDIOCAP32_S)
#define FW_PORT_CMD_MDIOCAP32_G(x)	\
	(((x) >> FW_PORT_CMD_MDIOCAP32_S) & FW_PORT_CMD_MDIOCAP32_M)
#define FW_PORT_CMD_MDIOCAP32_F	FW_PORT_CMD_MDIOCAP32_V(1U)

#define FW_PORT_CMD_MDIOADDR32_S	21
#define FW_PORT_CMD_MDIOADDR32_M	0x1f
#define FW_PORT_CMD_MDIOADDR32_V(x)	((x) << FW_PORT_CMD_MDIOADDR32_S)
#define FW_PORT_CMD_MDIOADDR32_G(x)	\
	(((x) >> FW_PORT_CMD_MDIOADDR32_S) & FW_PORT_CMD_MDIOADDR32_M)

#define FW_PORT_CMD_PORTTYPE32_S	13
#define FW_PORT_CMD_PORTTYPE32_M	0xff
#define FW_PORT_CMD_PORTTYPE32_V(x)	((x) << FW_PORT_CMD_PORTTYPE32_S)
#define FW_PORT_CMD_PORTTYPE32_G(x)	\
	(((x) >> FW_PORT_CMD_PORTTYPE32_S) & FW_PORT_CMD_PORTTYPE32_M)

#define FW_PORT_CMD_MODTYPE32_S		8
#define FW_PORT_CMD_MODTYPE32_M		0x1f
#define FW_PORT_CMD_MODTYPE32_V(x)	((x) << FW_PORT_CMD_MODTYPE32_S)
#define FW_PORT_CMD_MODTYPE32_G(x)	\
	(((x) >> FW_PORT_CMD_MODTYPE32_S) & FW_PORT_CMD_MODTYPE32_M)

#define FW_PORT_CMD_CBLLEN32_S		0
#define FW_PORT_CMD_CBLLEN32_M		0xff
#define FW_PORT_CMD_CBLLEN32_V(x)	((x) << FW_PORT_CMD_CBLLEN32_S)
#define FW_PORT_CMD_CBLLEN32_G(x)	\
	(((x) >> FW_PORT_CMD_CBLLEN32_S) & FW_PORT_CMD_CBLLEN32_M)

#define FW_PORT_CMD_AUXLINFO32_S	24
#define FW_PORT_CMD_AUXLINFO32_M	0xff
#define FW_PORT_CMD_AUXLINFO32_V(x)	((x) << FW_PORT_CMD_AUXLINFO32_S)
#define FW_PORT_CMD_AUXLINFO32_G(x)	\
	(((x) >> FW_PORT_CMD_AUXLINFO32_S) & FW_PORT_CMD_AUXLINFO32_M)

#define FW_PORT_AUXLINFO32_KX4_S	2
#define FW_PORT_AUXLINFO32_KX4_M	0x1
#define FW_PORT_AUXLINFO32_KX4_V(x) \
	((x) << FW_PORT_AUXLINFO32_KX4_S)
#define FW_PORT_AUXLINFO32_KX4_G(x) \
	(((x) >> FW_PORT_AUXLINFO32_KX4_S) & FW_PORT_AUXLINFO32_KX4_M)
#define FW_PORT_AUXLINFO32_KX4_F	FW_PORT_AUXLINFO32_KX4_V(1U)

#define FW_PORT_AUXLINFO32_KR_S	1
#define FW_PORT_AUXLINFO32_KR_M	0x1
#define FW_PORT_AUXLINFO32_KR_V(x) \
	((x) << FW_PORT_AUXLINFO32_KR_S)
#define FW_PORT_AUXLINFO32_KR_G(x) \
	(((x) >> FW_PORT_AUXLINFO32_KR_S) & FW_PORT_AUXLINFO32_KR_M)
#define FW_PORT_AUXLINFO32_KR_F	FW_PORT_AUXLINFO32_KR_V(1U)

#define FW_PORT_CMD_MTU32_S	0
#define FW_PORT_CMD_MTU32_M	0xffff
#define FW_PORT_CMD_MTU32_V(x)	((x) << FW_PORT_CMD_MTU32_S)
#define FW_PORT_CMD_MTU32_G(x)	\
	(((x) >> FW_PORT_CMD_MTU32_S) & FW_PORT_CMD_MTU32_M)

enum fw_port_type {
	FW_PORT_TYPE_FIBER_XFI,
	FW_PORT_TYPE_FIBER_XAUI,
	FW_PORT_TYPE_BT_SGMII,
	FW_PORT_TYPE_BT_XFI,
	FW_PORT_TYPE_BT_XAUI,
	FW_PORT_TYPE_KX4,
	FW_PORT_TYPE_CX4,
	FW_PORT_TYPE_KX,
	FW_PORT_TYPE_KR,
	FW_PORT_TYPE_SFP,
	FW_PORT_TYPE_BP_AP,
	FW_PORT_TYPE_BP4_AP,
	FW_PORT_TYPE_QSFP_10G,
	FW_PORT_TYPE_QSA,
	FW_PORT_TYPE_QSFP,
	FW_PORT_TYPE_BP40_BA,
	FW_PORT_TYPE_KR4_100G,
	FW_PORT_TYPE_CR4_QSFP,
	FW_PORT_TYPE_CR_QSFP,
	FW_PORT_TYPE_CR2_QSFP,
	FW_PORT_TYPE_SFP28,
	FW_PORT_TYPE_KR_SFP28,
	FW_PORT_TYPE_KR_XLAUI,

	FW_PORT_TYPE_NONE = FW_PORT_CMD_PTYPE_M
};

enum fw_port_module_type {
	FW_PORT_MOD_TYPE_NA,
	FW_PORT_MOD_TYPE_LR,
	FW_PORT_MOD_TYPE_SR,
	FW_PORT_MOD_TYPE_ER,
	FW_PORT_MOD_TYPE_TWINAX_PASSIVE,
	FW_PORT_MOD_TYPE_TWINAX_ACTIVE,
	FW_PORT_MOD_TYPE_LRM,
	FW_PORT_MOD_TYPE_ERROR		= FW_PORT_CMD_MODTYPE_M - 3,
	FW_PORT_MOD_TYPE_UNKNOWN	= FW_PORT_CMD_MODTYPE_M - 2,
	FW_PORT_MOD_TYPE_NOTSUPPORTED	= FW_PORT_CMD_MODTYPE_M - 1,

	FW_PORT_MOD_TYPE_NONE = FW_PORT_CMD_MODTYPE_M
};

enum fw_port_mod_sub_type {
	FW_PORT_MOD_SUB_TYPE_NA,
	FW_PORT_MOD_SUB_TYPE_MV88E114X = 0x1,
	FW_PORT_MOD_SUB_TYPE_TN8022 = 0x2,
	FW_PORT_MOD_SUB_TYPE_AQ1202 = 0x3,
	FW_PORT_MOD_SUB_TYPE_88x3120 = 0x4,
	FW_PORT_MOD_SUB_TYPE_BCM84834 = 0x5,
	FW_PORT_MOD_SUB_TYPE_BT_VSC8634 = 0x8,

	/* The following will never been in the VPD.  They are TWINAX cable
	 * lengths decoded from SFP+ module i2c PROMs.  These should
	 * almost certainly go somewhere else ...
	 */
	FW_PORT_MOD_SUB_TYPE_TWINAX_1 = 0x9,
	FW_PORT_MOD_SUB_TYPE_TWINAX_3 = 0xA,
	FW_PORT_MOD_SUB_TYPE_TWINAX_5 = 0xB,
	FW_PORT_MOD_SUB_TYPE_TWINAX_7 = 0xC,
};

enum fw_port_stats_tx_index {
	FW_STAT_TX_PORT_BYTES_IX = 0,
	FW_STAT_TX_PORT_FRAMES_IX,
	FW_STAT_TX_PORT_BCAST_IX,
	FW_STAT_TX_PORT_MCAST_IX,
	FW_STAT_TX_PORT_UCAST_IX,
	FW_STAT_TX_PORT_ERROR_IX,
	FW_STAT_TX_PORT_64B_IX,
	FW_STAT_TX_PORT_65B_127B_IX,
	FW_STAT_TX_PORT_128B_255B_IX,
	FW_STAT_TX_PORT_256B_511B_IX,
	FW_STAT_TX_PORT_512B_1023B_IX,
	FW_STAT_TX_PORT_1024B_1518B_IX,
	FW_STAT_TX_PORT_1519B_MAX_IX,
	FW_STAT_TX_PORT_DROP_IX,
	FW_STAT_TX_PORT_PAUSE_IX,
	FW_STAT_TX_PORT_PPP0_IX,
	FW_STAT_TX_PORT_PPP1_IX,
	FW_STAT_TX_PORT_PPP2_IX,
	FW_STAT_TX_PORT_PPP3_IX,
	FW_STAT_TX_PORT_PPP4_IX,
	FW_STAT_TX_PORT_PPP5_IX,
	FW_STAT_TX_PORT_PPP6_IX,
	FW_STAT_TX_PORT_PPP7_IX,
	FW_NUM_PORT_TX_STATS
};

enum fw_port_stat_rx_index {
	FW_STAT_RX_PORT_BYTES_IX = 0,
	FW_STAT_RX_PORT_FRAMES_IX,
	FW_STAT_RX_PORT_BCAST_IX,
	FW_STAT_RX_PORT_MCAST_IX,
	FW_STAT_RX_PORT_UCAST_IX,
	FW_STAT_RX_PORT_MTU_ERROR_IX,
	FW_STAT_RX_PORT_MTU_CRC_ERROR_IX,
	FW_STAT_RX_PORT_CRC_ERROR_IX,
	FW_STAT_RX_PORT_LEN_ERROR_IX,
	FW_STAT_RX_PORT_SYM_ERROR_IX,
	FW_STAT_RX_PORT_64B_IX,
	FW_STAT_RX_PORT_65B_127B_IX,
	FW_STAT_RX_PORT_128B_255B_IX,
	FW_STAT_RX_PORT_256B_511B_IX,
	FW_STAT_RX_PORT_512B_1023B_IX,
	FW_STAT_RX_PORT_1024B_1518B_IX,
	FW_STAT_RX_PORT_1519B_MAX_IX,
	FW_STAT_RX_PORT_PAUSE_IX,
	FW_STAT_RX_PORT_PPP0_IX,
	FW_STAT_RX_PORT_PPP1_IX,
	FW_STAT_RX_PORT_PPP2_IX,
	FW_STAT_RX_PORT_PPP3_IX,
	FW_STAT_RX_PORT_PPP4_IX,
	FW_STAT_RX_PORT_PPP5_IX,
	FW_STAT_RX_PORT_PPP6_IX,
	FW_STAT_RX_PORT_PPP7_IX,
	FW_STAT_RX_PORT_LESS_64B_IX,
	FW_STAT_RX_PORT_MAC_ERROR_IX,
	FW_NUM_PORT_RX_STATS
};

/* port stats */
#define FW_NUM_PORT_STATS (FW_NUM_PORT_TX_STATS + FW_NUM_PORT_RX_STATS)

struct fw_port_stats_cmd {
	__be32 op_to_portid;
	__be32 retval_len16;
	union fw_port_stats {
		struct fw_port_stats_ctl {
			u8 nstats_bg_bm;
			u8 tx_ix;
			__be16 r6;
			__be32 r7;
			__be64 stat0;
			__be64 stat1;
			__be64 stat2;
			__be64 stat3;
			__be64 stat4;
			__be64 stat5;
		} ctl;
		struct fw_port_stats_all {
			__be64 tx_bytes;
			__be64 tx_frames;
			__be64 tx_bcast;
			__be64 tx_mcast;
			__be64 tx_ucast;
			__be64 tx_error;
			__be64 tx_64b;
			__be64 tx_65b_127b;
			__be64 tx_128b_255b;
			__be64 tx_256b_511b;
			__be64 tx_512b_1023b;
			__be64 tx_1024b_1518b;
			__be64 tx_1519b_max;
			__be64 tx_drop;
			__be64 tx_pause;
			__be64 tx_ppp0;
			__be64 tx_ppp1;
			__be64 tx_ppp2;
			__be64 tx_ppp3;
			__be64 tx_ppp4;
			__be64 tx_ppp5;
			__be64 tx_ppp6;
			__be64 tx_ppp7;
			__be64 rx_bytes;
			__be64 rx_frames;
			__be64 rx_bcast;
			__be64 rx_mcast;
			__be64 rx_ucast;
			__be64 rx_mtu_error;
			__be64 rx_mtu_crc_error;
			__be64 rx_crc_error;
			__be64 rx_len_error;
			__be64 rx_sym_error;
			__be64 rx_64b;
			__be64 rx_65b_127b;
			__be64 rx_128b_255b;
			__be64 rx_256b_511b;
			__be64 rx_512b_1023b;
			__be64 rx_1024b_1518b;
			__be64 rx_1519b_max;
			__be64 rx_pause;
			__be64 rx_ppp0;
			__be64 rx_ppp1;
			__be64 rx_ppp2;
			__be64 rx_ppp3;
			__be64 rx_ppp4;
			__be64 rx_ppp5;
			__be64 rx_ppp6;
			__be64 rx_ppp7;
			__be64 rx_less_64b;
			__be64 rx_bg_drop;
			__be64 rx_bg_trunc;
		} all;
	} u;
};

/* port loopback stats */
#define FW_NUM_LB_STATS 16
enum fw_port_lb_stats_index {
	FW_STAT_LB_PORT_BYTES_IX,
	FW_STAT_LB_PORT_FRAMES_IX,
	FW_STAT_LB_PORT_BCAST_IX,
	FW_STAT_LB_PORT_MCAST_IX,
	FW_STAT_LB_PORT_UCAST_IX,
	FW_STAT_LB_PORT_ERROR_IX,
	FW_STAT_LB_PORT_64B_IX,
	FW_STAT_LB_PORT_65B_127B_IX,
	FW_STAT_LB_PORT_128B_255B_IX,
	FW_STAT_LB_PORT_256B_511B_IX,
	FW_STAT_LB_PORT_512B_1023B_IX,
	FW_STAT_LB_PORT_1024B_1518B_IX,
	FW_STAT_LB_PORT_1519B_MAX_IX,
	FW_STAT_LB_PORT_DROP_FRAMES_IX
};

struct fw_port_lb_stats_cmd {
	__be32 op_to_lbport;
	__be32 retval_len16;
	union fw_port_lb_stats {
		struct fw_port_lb_stats_ctl {
			u8 nstats_bg_bm;
			u8 ix_pkd;
			__be16 r6;
			__be32 r7;
			__be64 stat0;
			__be64 stat1;
			__be64 stat2;
			__be64 stat3;
			__be64 stat4;
			__be64 stat5;
		} ctl;
		struct fw_port_lb_stats_all {
			__be64 tx_bytes;
			__be64 tx_frames;
			__be64 tx_bcast;
			__be64 tx_mcast;
			__be64 tx_ucast;
			__be64 tx_error;
			__be64 tx_64b;
			__be64 tx_65b_127b;
			__be64 tx_128b_255b;
			__be64 tx_256b_511b;
			__be64 tx_512b_1023b;
			__be64 tx_1024b_1518b;
			__be64 tx_1519b_max;
			__be64 rx_lb_drop;
			__be64 rx_lb_trunc;
		} all;
	} u;
};

enum fw_ptp_subop {
	/* none */
	FW_PTP_SC_INIT_TIMER            = 0x00,
	FW_PTP_SC_TX_TYPE               = 0x01,
	/* init */
	FW_PTP_SC_RXTIME_STAMP          = 0x08,
	FW_PTP_SC_RDRX_TYPE             = 0x09,
	/* ts */
	FW_PTP_SC_ADJ_FREQ              = 0x10,
	FW_PTP_SC_ADJ_TIME              = 0x11,
	FW_PTP_SC_ADJ_FTIME             = 0x12,
	FW_PTP_SC_WALL_CLOCK            = 0x13,
	FW_PTP_SC_GET_TIME              = 0x14,
	FW_PTP_SC_SET_TIME              = 0x15,
};

struct fw_ptp_cmd {
	__be32 op_to_portid;
	__be32 retval_len16;
	union fw_ptp {
		struct fw_ptp_sc {
			__u8   sc;
			__u8   r3[7];
		} scmd;
		struct fw_ptp_init {
			__u8   sc;
			__u8   txchan;
			__be16 absid;
			__be16 mode;
			__be16 r3;
		} init;
		struct fw_ptp_ts {
			__u8   sc;
			__u8   sign;
			__be16 r3;
			__be32 ppb;
			__be64 tm;
		} ts;
	} u;
	__be64 r3;
};

#define FW_PTP_CMD_PORTID_S             0
#define FW_PTP_CMD_PORTID_M             0xf
#define FW_PTP_CMD_PORTID_V(x)          ((x) << FW_PTP_CMD_PORTID_S)
#define FW_PTP_CMD_PORTID_G(x)          \
	(((x) >> FW_PTP_CMD_PORTID_S) & FW_PTP_CMD_PORTID_M)

struct fw_rss_ind_tbl_cmd {
	__be32 op_to_viid;
	__be32 retval_len16;
	__be16 niqid;
	__be16 startidx;
	__be32 r3;
	__be32 iq0_to_iq2;
	__be32 iq3_to_iq5;
	__be32 iq6_to_iq8;
	__be32 iq9_to_iq11;
	__be32 iq12_to_iq14;
	__be32 iq15_to_iq17;
	__be32 iq18_to_iq20;
	__be32 iq21_to_iq23;
	__be32 iq24_to_iq26;
	__be32 iq27_to_iq29;
	__be32 iq30_iq31;
	__be32 r15_lo;
};

#define FW_RSS_IND_TBL_CMD_VIID_S	0
#define FW_RSS_IND_TBL_CMD_VIID_V(x)	((x) << FW_RSS_IND_TBL_CMD_VIID_S)

#define FW_RSS_IND_TBL_CMD_IQ0_S	20
#define FW_RSS_IND_TBL_CMD_IQ0_V(x)	((x) << FW_RSS_IND_TBL_CMD_IQ0_S)

#define FW_RSS_IND_TBL_CMD_IQ1_S	10
#define FW_RSS_IND_TBL_CMD_IQ1_V(x)	((x) << FW_RSS_IND_TBL_CMD_IQ1_S)

#define FW_RSS_IND_TBL_CMD_IQ2_S	0
#define FW_RSS_IND_TBL_CMD_IQ2_V(x)	((x) << FW_RSS_IND_TBL_CMD_IQ2_S)

struct fw_rss_glb_config_cmd {
	__be32 op_to_write;
	__be32 retval_len16;
	union fw_rss_glb_config {
		struct fw_rss_glb_config_manual {
			__be32 mode_pkd;
			__be32 r3;
			__be64 r4;
			__be64 r5;
		} manual;
		struct fw_rss_glb_config_basicvirtual {
			__be32 mode_pkd;
			__be32 synmapen_to_hashtoeplitz;
			__be64 r8;
			__be64 r9;
		} basicvirtual;
	} u;
};

#define FW_RSS_GLB_CONFIG_CMD_MODE_S	28
#define FW_RSS_GLB_CONFIG_CMD_MODE_M	0xf
#define FW_RSS_GLB_CONFIG_CMD_MODE_V(x)	((x) << FW_RSS_GLB_CONFIG_CMD_MODE_S)
#define FW_RSS_GLB_CONFIG_CMD_MODE_G(x)	\
	(((x) >> FW_RSS_GLB_CONFIG_CMD_MODE_S) & FW_RSS_GLB_CONFIG_CMD_MODE_M)

#define FW_RSS_GLB_CONFIG_CMD_MODE_MANUAL	0
#define FW_RSS_GLB_CONFIG_CMD_MODE_BASICVIRTUAL	1

#define FW_RSS_GLB_CONFIG_CMD_SYNMAPEN_S	8
#define FW_RSS_GLB_CONFIG_CMD_SYNMAPEN_V(x)	\
	((x) << FW_RSS_GLB_CONFIG_CMD_SYNMAPEN_S)
#define FW_RSS_GLB_CONFIG_CMD_SYNMAPEN_F	\
	FW_RSS_GLB_CONFIG_CMD_SYNMAPEN_V(1U)

#define FW_RSS_GLB_CONFIG_CMD_SYN4TUPENIPV6_S		7
#define FW_RSS_GLB_CONFIG_CMD_SYN4TUPENIPV6_V(x)	\
	((x) << FW_RSS_GLB_CONFIG_CMD_SYN4TUPENIPV6_S)
#define FW_RSS_GLB_CONFIG_CMD_SYN4TUPENIPV6_F	\
	FW_RSS_GLB_CONFIG_CMD_SYN4TUPENIPV6_V(1U)

#define FW_RSS_GLB_CONFIG_CMD_SYN2TUPENIPV6_S		6
#define FW_RSS_GLB_CONFIG_CMD_SYN2TUPENIPV6_V(x)	\
	((x) << FW_RSS_GLB_CONFIG_CMD_SYN2TUPENIPV6_S)
#define FW_RSS_GLB_CONFIG_CMD_SYN2TUPENIPV6_F	\
	FW_RSS_GLB_CONFIG_CMD_SYN2TUPENIPV6_V(1U)

#define FW_RSS_GLB_CONFIG_CMD_SYN4TUPENIPV4_S		5
#define FW_RSS_GLB_CONFIG_CMD_SYN4TUPENIPV4_V(x)	\
	((x) << FW_RSS_GLB_CONFIG_CMD_SYN4TUPENIPV4_S)
#define FW_RSS_GLB_CONFIG_CMD_SYN4TUPENIPV4_F	\
	FW_RSS_GLB_CONFIG_CMD_SYN4TUPENIPV4_V(1U)

#define FW_RSS_GLB_CONFIG_CMD_SYN2TUPENIPV4_S		4
#define FW_RSS_GLB_CONFIG_CMD_SYN2TUPENIPV4_V(x)	\
	((x) << FW_RSS_GLB_CONFIG_CMD_SYN2TUPENIPV4_S)
#define FW_RSS_GLB_CONFIG_CMD_SYN2TUPENIPV4_F	\
	FW_RSS_GLB_CONFIG_CMD_SYN2TUPENIPV4_V(1U)

#define FW_RSS_GLB_CONFIG_CMD_OFDMAPEN_S	3
#define FW_RSS_GLB_CONFIG_CMD_OFDMAPEN_V(x)	\
	((x) << FW_RSS_GLB_CONFIG_CMD_OFDMAPEN_S)
#define FW_RSS_GLB_CONFIG_CMD_OFDMAPEN_F	\
	FW_RSS_GLB_CONFIG_CMD_OFDMAPEN_V(1U)

#define FW_RSS_GLB_CONFIG_CMD_TNLMAPEN_S	2
#define FW_RSS_GLB_CONFIG_CMD_TNLMAPEN_V(x)	\
	((x) << FW_RSS_GLB_CONFIG_CMD_TNLMAPEN_S)
#define FW_RSS_GLB_CONFIG_CMD_TNLMAPEN_F	\
	FW_RSS_GLB_CONFIG_CMD_TNLMAPEN_V(1U)

#define FW_RSS_GLB_CONFIG_CMD_TNLALLLKP_S	1
#define FW_RSS_GLB_CONFIG_CMD_TNLALLLKP_V(x)	\
	((x) << FW_RSS_GLB_CONFIG_CMD_TNLALLLKP_S)
#define FW_RSS_GLB_CONFIG_CMD_TNLALLLKP_F	\
	FW_RSS_GLB_CONFIG_CMD_TNLALLLKP_V(1U)

#define FW_RSS_GLB_CONFIG_CMD_HASHTOEPLITZ_S	0
#define FW_RSS_GLB_CONFIG_CMD_HASHTOEPLITZ_V(x)	\
	((x) << FW_RSS_GLB_CONFIG_CMD_HASHTOEPLITZ_S)
#define FW_RSS_GLB_CONFIG_CMD_HASHTOEPLITZ_F	\
	FW_RSS_GLB_CONFIG_CMD_HASHTOEPLITZ_V(1U)

struct fw_rss_vi_config_cmd {
	__be32 op_to_viid;
#define FW_RSS_VI_CONFIG_CMD_VIID(x) ((x) << 0)
	__be32 retval_len16;
	union fw_rss_vi_config {
		struct fw_rss_vi_config_manual {
			__be64 r3;
			__be64 r4;
			__be64 r5;
		} manual;
		struct fw_rss_vi_config_basicvirtual {
			__be32 r6;
			__be32 defaultq_to_udpen;
			__be64 r9;
			__be64 r10;
		} basicvirtual;
	} u;
};

#define FW_RSS_VI_CONFIG_CMD_VIID_S	0
#define FW_RSS_VI_CONFIG_CMD_VIID_V(x)	((x) << FW_RSS_VI_CONFIG_CMD_VIID_S)

#define FW_RSS_VI_CONFIG_CMD_DEFAULTQ_S		16
#define FW_RSS_VI_CONFIG_CMD_DEFAULTQ_M		0x3ff
#define FW_RSS_VI_CONFIG_CMD_DEFAULTQ_V(x)	\
	((x) << FW_RSS_VI_CONFIG_CMD_DEFAULTQ_S)
#define FW_RSS_VI_CONFIG_CMD_DEFAULTQ_G(x)	\
	(((x) >> FW_RSS_VI_CONFIG_CMD_DEFAULTQ_S) & \
	 FW_RSS_VI_CONFIG_CMD_DEFAULTQ_M)

#define FW_RSS_VI_CONFIG_CMD_IP6FOURTUPEN_S	4
#define FW_RSS_VI_CONFIG_CMD_IP6FOURTUPEN_V(x)	\
	((x) << FW_RSS_VI_CONFIG_CMD_IP6FOURTUPEN_S)
#define FW_RSS_VI_CONFIG_CMD_IP6FOURTUPEN_F	\
	FW_RSS_VI_CONFIG_CMD_IP6FOURTUPEN_V(1U)

#define FW_RSS_VI_CONFIG_CMD_IP6TWOTUPEN_S	3
#define FW_RSS_VI_CONFIG_CMD_IP6TWOTUPEN_V(x)	\
	((x) << FW_RSS_VI_CONFIG_CMD_IP6TWOTUPEN_S)
#define FW_RSS_VI_CONFIG_CMD_IP6TWOTUPEN_F	\
	FW_RSS_VI_CONFIG_CMD_IP6TWOTUPEN_V(1U)

#define FW_RSS_VI_CONFIG_CMD_IP4FOURTUPEN_S	2
#define FW_RSS_VI_CONFIG_CMD_IP4FOURTUPEN_V(x)	\
	((x) << FW_RSS_VI_CONFIG_CMD_IP4FOURTUPEN_S)
#define FW_RSS_VI_CONFIG_CMD_IP4FOURTUPEN_F	\
	FW_RSS_VI_CONFIG_CMD_IP4FOURTUPEN_V(1U)

#define FW_RSS_VI_CONFIG_CMD_IP4TWOTUPEN_S	1
#define FW_RSS_VI_CONFIG_CMD_IP4TWOTUPEN_V(x)	\
	((x) << FW_RSS_VI_CONFIG_CMD_IP4TWOTUPEN_S)
#define FW_RSS_VI_CONFIG_CMD_IP4TWOTUPEN_F	\
	FW_RSS_VI_CONFIG_CMD_IP4TWOTUPEN_V(1U)

#define FW_RSS_VI_CONFIG_CMD_UDPEN_S	0
#define FW_RSS_VI_CONFIG_CMD_UDPEN_V(x)	((x) << FW_RSS_VI_CONFIG_CMD_UDPEN_S)
#define FW_RSS_VI_CONFIG_CMD_UDPEN_F	FW_RSS_VI_CONFIG_CMD_UDPEN_V(1U)

enum fw_sched_sc {
	FW_SCHED_SC_PARAMS		= 1,
};

struct fw_sched_cmd {
	__be32 op_to_write;
	__be32 retval_len16;
	union fw_sched {
		struct fw_sched_config {
			__u8   sc;
			__u8   type;
			__u8   minmaxen;
			__u8   r3[5];
			__u8   nclasses[4];
			__be32 r4;
		} config;
		struct fw_sched_params {
			__u8   sc;
			__u8   type;
			__u8   level;
			__u8   mode;
			__u8   unit;
			__u8   rate;
			__u8   ch;
			__u8   cl;
			__be32 min;
			__be32 max;
			__be16 weight;
			__be16 pktsize;
			__be16 burstsize;
			__be16 r4;
		} params;
	} u;
};

struct fw_clip_cmd {
	__be32 op_to_write;
	__be32 alloc_to_len16;
	__be64 ip_hi;
	__be64 ip_lo;
	__be32 r4[2];
};

#define FW_CLIP_CMD_ALLOC_S     31
#define FW_CLIP_CMD_ALLOC_V(x)  ((x) << FW_CLIP_CMD_ALLOC_S)
#define FW_CLIP_CMD_ALLOC_F     FW_CLIP_CMD_ALLOC_V(1U)

#define FW_CLIP_CMD_FREE_S      30
#define FW_CLIP_CMD_FREE_V(x)   ((x) << FW_CLIP_CMD_FREE_S)
#define FW_CLIP_CMD_FREE_F      FW_CLIP_CMD_FREE_V(1U)

enum fw_error_type {
	FW_ERROR_TYPE_EXCEPTION		= 0x0,
	FW_ERROR_TYPE_HWMODULE		= 0x1,
	FW_ERROR_TYPE_WR		= 0x2,
	FW_ERROR_TYPE_ACL		= 0x3,
};

struct fw_error_cmd {
	__be32 op_to_type;
	__be32 len16_pkd;
	union fw_error {
		struct fw_error_exception {
			__be32 info[6];
		} exception;
		struct fw_error_hwmodule {
			__be32 regaddr;
			__be32 regval;
		} hwmodule;
		struct fw_error_wr {
			__be16 cidx;
			__be16 pfn_vfn;
			__be32 eqid;
			u8 wrhdr[16];
		} wr;
		struct fw_error_acl {
			__be16 cidx;
			__be16 pfn_vfn;
			__be32 eqid;
			__be16 mv_pkd;
			u8 val[6];
			__be64 r4;
		} acl;
	} u;
};

struct fw_debug_cmd {
	__be32 op_type;
	__be32 len16_pkd;
	union fw_debug {
		struct fw_debug_assert {
			__be32 fcid;
			__be32 line;
			__be32 x;
			__be32 y;
			u8 filename_0_7[8];
			u8 filename_8_15[8];
			__be64 r3;
		} assert;
		struct fw_debug_prt {
			__be16 dprtstridx;
			__be16 r3[3];
			__be32 dprtstrparam0;
			__be32 dprtstrparam1;
			__be32 dprtstrparam2;
			__be32 dprtstrparam3;
		} prt;
	} u;
};

#define FW_DEBUG_CMD_TYPE_S	0
#define FW_DEBUG_CMD_TYPE_M	0xff
#define FW_DEBUG_CMD_TYPE_G(x)	\
	(((x) >> FW_DEBUG_CMD_TYPE_S) & FW_DEBUG_CMD_TYPE_M)

struct fw_hma_cmd {
	__be32 op_pkd;
	__be32 retval_len16;
	__be32 mode_to_pcie_params;
	__be32 naddr_size;
	__be32 addr_size_pkd;
	__be32 r6;
	__be64 phy_address[5];
};

#define FW_HMA_CMD_MODE_S	31
#define FW_HMA_CMD_MODE_M	0x1
#define FW_HMA_CMD_MODE_V(x)	((x) << FW_HMA_CMD_MODE_S)
#define FW_HMA_CMD_MODE_G(x)	\
	(((x) >> FW_HMA_CMD_MODE_S) & FW_HMA_CMD_MODE_M)
#define FW_HMA_CMD_MODE_F	FW_HMA_CMD_MODE_V(1U)

#define FW_HMA_CMD_SOC_S	30
#define FW_HMA_CMD_SOC_M	0x1
#define FW_HMA_CMD_SOC_V(x)	((x) << FW_HMA_CMD_SOC_S)
#define FW_HMA_CMD_SOC_G(x)	(((x) >> FW_HMA_CMD_SOC_S) & FW_HMA_CMD_SOC_M)
#define FW_HMA_CMD_SOC_F	FW_HMA_CMD_SOC_V(1U)

#define FW_HMA_CMD_EOC_S	29
#define FW_HMA_CMD_EOC_M	0x1
#define FW_HMA_CMD_EOC_V(x)	((x) << FW_HMA_CMD_EOC_S)
#define FW_HMA_CMD_EOC_G(x)	(((x) >> FW_HMA_CMD_EOC_S) & FW_HMA_CMD_EOC_M)
#define FW_HMA_CMD_EOC_F	FW_HMA_CMD_EOC_V(1U)

#define FW_HMA_CMD_PCIE_PARAMS_S	0
#define FW_HMA_CMD_PCIE_PARAMS_M	0x7ffffff
#define FW_HMA_CMD_PCIE_PARAMS_V(x)	((x) << FW_HMA_CMD_PCIE_PARAMS_S)
#define FW_HMA_CMD_PCIE_PARAMS_G(x)	\
	(((x) >> FW_HMA_CMD_PCIE_PARAMS_S) & FW_HMA_CMD_PCIE_PARAMS_M)

#define FW_HMA_CMD_NADDR_S	12
#define FW_HMA_CMD_NADDR_M	0x3f
#define FW_HMA_CMD_NADDR_V(x)	((x) << FW_HMA_CMD_NADDR_S)
#define FW_HMA_CMD_NADDR_G(x)	\
	(((x) >> FW_HMA_CMD_NADDR_S) & FW_HMA_CMD_NADDR_M)

#define FW_HMA_CMD_SIZE_S	0
#define FW_HMA_CMD_SIZE_M	0xfff
#define FW_HMA_CMD_SIZE_V(x)	((x) << FW_HMA_CMD_SIZE_S)
#define FW_HMA_CMD_SIZE_G(x)	\
	(((x) >> FW_HMA_CMD_SIZE_S) & FW_HMA_CMD_SIZE_M)

#define FW_HMA_CMD_ADDR_SIZE_S		11
#define FW_HMA_CMD_ADDR_SIZE_M		0x1fffff
#define FW_HMA_CMD_ADDR_SIZE_V(x)	((x) << FW_HMA_CMD_ADDR_SIZE_S)
#define FW_HMA_CMD_ADDR_SIZE_G(x)	\
	(((x) >> FW_HMA_CMD_ADDR_SIZE_S) & FW_HMA_CMD_ADDR_SIZE_M)

enum pcie_fw_eval {
	PCIE_FW_EVAL_CRASH = 0,
};

#define PCIE_FW_ERR_S		31
#define PCIE_FW_ERR_V(x)	((x) << PCIE_FW_ERR_S)
#define PCIE_FW_ERR_F		PCIE_FW_ERR_V(1U)

#define PCIE_FW_INIT_S		30
#define PCIE_FW_INIT_V(x)	((x) << PCIE_FW_INIT_S)
#define PCIE_FW_INIT_F		PCIE_FW_INIT_V(1U)

#define PCIE_FW_HALT_S          29
#define PCIE_FW_HALT_V(x)       ((x) << PCIE_FW_HALT_S)
#define PCIE_FW_HALT_F          PCIE_FW_HALT_V(1U)

#define PCIE_FW_EVAL_S		24
#define PCIE_FW_EVAL_M		0x7
#define PCIE_FW_EVAL_G(x)	(((x) >> PCIE_FW_EVAL_S) & PCIE_FW_EVAL_M)

#define PCIE_FW_MASTER_VLD_S	15
#define PCIE_FW_MASTER_VLD_V(x)	((x) << PCIE_FW_MASTER_VLD_S)
#define PCIE_FW_MASTER_VLD_F	PCIE_FW_MASTER_VLD_V(1U)

#define PCIE_FW_MASTER_S	12
#define PCIE_FW_MASTER_M	0x7
#define PCIE_FW_MASTER_V(x)	((x) << PCIE_FW_MASTER_S)
#define PCIE_FW_MASTER_G(x)	(((x) >> PCIE_FW_MASTER_S) & PCIE_FW_MASTER_M)

struct fw_hdr {
	u8 ver;
	u8 chip;			/* terminator chip type */
	__be16	len512;			/* bin length in units of 512-bytes */
	__be32	fw_ver;			/* firmware version */
	__be32	tp_microcode_ver;
	u8 intfver_nic;
	u8 intfver_vnic;
	u8 intfver_ofld;
	u8 intfver_ri;
	u8 intfver_iscsipdu;
	u8 intfver_iscsi;
	u8 intfver_fcoepdu;
	u8 intfver_fcoe;
	__u32   reserved2;
	__u32   reserved3;
	__u32   reserved4;
	__be32  flags;
	__be32  reserved6[23];
};

enum fw_hdr_chip {
	FW_HDR_CHIP_T4,
	FW_HDR_CHIP_T5,
	FW_HDR_CHIP_T6
};

#define FW_HDR_FW_VER_MAJOR_S	24
#define FW_HDR_FW_VER_MAJOR_M	0xff
#define FW_HDR_FW_VER_MAJOR_V(x) \
	((x) << FW_HDR_FW_VER_MAJOR_S)
#define FW_HDR_FW_VER_MAJOR_G(x) \
	(((x) >> FW_HDR_FW_VER_MAJOR_S) & FW_HDR_FW_VER_MAJOR_M)

#define FW_HDR_FW_VER_MINOR_S	16
#define FW_HDR_FW_VER_MINOR_M	0xff
#define FW_HDR_FW_VER_MINOR_V(x) \
	((x) << FW_HDR_FW_VER_MINOR_S)
#define FW_HDR_FW_VER_MINOR_G(x) \
	(((x) >> FW_HDR_FW_VER_MINOR_S) & FW_HDR_FW_VER_MINOR_M)

#define FW_HDR_FW_VER_MICRO_S	8
#define FW_HDR_FW_VER_MICRO_M	0xff
#define FW_HDR_FW_VER_MICRO_V(x) \
	((x) << FW_HDR_FW_VER_MICRO_S)
#define FW_HDR_FW_VER_MICRO_G(x) \
	(((x) >> FW_HDR_FW_VER_MICRO_S) & FW_HDR_FW_VER_MICRO_M)

#define FW_HDR_FW_VER_BUILD_S	0
#define FW_HDR_FW_VER_BUILD_M	0xff
#define FW_HDR_FW_VER_BUILD_V(x) \
	((x) << FW_HDR_FW_VER_BUILD_S)
#define FW_HDR_FW_VER_BUILD_G(x) \
	(((x) >> FW_HDR_FW_VER_BUILD_S) & FW_HDR_FW_VER_BUILD_M)

enum fw_hdr_intfver {
	FW_HDR_INTFVER_NIC      = 0x00,
	FW_HDR_INTFVER_VNIC     = 0x00,
	FW_HDR_INTFVER_OFLD     = 0x00,
	FW_HDR_INTFVER_RI       = 0x00,
	FW_HDR_INTFVER_ISCSIPDU = 0x00,
	FW_HDR_INTFVER_ISCSI    = 0x00,
	FW_HDR_INTFVER_FCOEPDU  = 0x00,
	FW_HDR_INTFVER_FCOE     = 0x00,
};

enum fw_hdr_flags {
	FW_HDR_FLAGS_RESET_HALT = 0x00000001,
};

/* length of the formatting string  */
#define FW_DEVLOG_FMT_LEN	192

/* maximum number of the formatting string parameters */
#define FW_DEVLOG_FMT_PARAMS_NUM 8

/* priority levels */
enum fw_devlog_level {
	FW_DEVLOG_LEVEL_EMERG	= 0x0,
	FW_DEVLOG_LEVEL_CRIT	= 0x1,
	FW_DEVLOG_LEVEL_ERR	= 0x2,
	FW_DEVLOG_LEVEL_NOTICE	= 0x3,
	FW_DEVLOG_LEVEL_INFO	= 0x4,
	FW_DEVLOG_LEVEL_DEBUG	= 0x5,
	FW_DEVLOG_LEVEL_MAX	= 0x5,
};

/* facilities that may send a log message */
enum fw_devlog_facility {
	FW_DEVLOG_FACILITY_CORE		= 0x00,
	FW_DEVLOG_FACILITY_CF		= 0x01,
	FW_DEVLOG_FACILITY_SCHED	= 0x02,
	FW_DEVLOG_FACILITY_TIMER	= 0x04,
	FW_DEVLOG_FACILITY_RES		= 0x06,
	FW_DEVLOG_FACILITY_HW		= 0x08,
	FW_DEVLOG_FACILITY_FLR		= 0x10,
	FW_DEVLOG_FACILITY_DMAQ		= 0x12,
	FW_DEVLOG_FACILITY_PHY		= 0x14,
	FW_DEVLOG_FACILITY_MAC		= 0x16,
	FW_DEVLOG_FACILITY_PORT		= 0x18,
	FW_DEVLOG_FACILITY_VI		= 0x1A,
	FW_DEVLOG_FACILITY_FILTER	= 0x1C,
	FW_DEVLOG_FACILITY_ACL		= 0x1E,
	FW_DEVLOG_FACILITY_TM		= 0x20,
	FW_DEVLOG_FACILITY_QFC		= 0x22,
	FW_DEVLOG_FACILITY_DCB		= 0x24,
	FW_DEVLOG_FACILITY_ETH		= 0x26,
	FW_DEVLOG_FACILITY_OFLD		= 0x28,
	FW_DEVLOG_FACILITY_RI		= 0x2A,
	FW_DEVLOG_FACILITY_ISCSI	= 0x2C,
	FW_DEVLOG_FACILITY_FCOE		= 0x2E,
	FW_DEVLOG_FACILITY_FOISCSI	= 0x30,
	FW_DEVLOG_FACILITY_FOFCOE	= 0x32,
	FW_DEVLOG_FACILITY_CHNET        = 0x34,
	FW_DEVLOG_FACILITY_MAX          = 0x34,
};

/* log message format */
struct fw_devlog_e {
	__be64	timestamp;
	__be32	seqno;
	__be16	reserved1;
	__u8	level;
	__u8	facility;
	__u8	fmt[FW_DEVLOG_FMT_LEN];
	__be32	params[FW_DEVLOG_FMT_PARAMS_NUM];
	__be32	reserved3[4];
};

struct fw_devlog_cmd {
	__be32 op_to_write;
	__be32 retval_len16;
	__u8   level;
	__u8   r2[7];
	__be32 memtype_devlog_memaddr16_devlog;
	__be32 memsize_devlog;
	__be32 r3[2];
};

#define FW_DEVLOG_CMD_MEMTYPE_DEVLOG_S		28
#define FW_DEVLOG_CMD_MEMTYPE_DEVLOG_M		0xf
#define FW_DEVLOG_CMD_MEMTYPE_DEVLOG_G(x)	\
	(((x) >> FW_DEVLOG_CMD_MEMTYPE_DEVLOG_S) & \
	 FW_DEVLOG_CMD_MEMTYPE_DEVLOG_M)

#define FW_DEVLOG_CMD_MEMADDR16_DEVLOG_S	0
#define FW_DEVLOG_CMD_MEMADDR16_DEVLOG_M	0xfffffff
#define FW_DEVLOG_CMD_MEMADDR16_DEVLOG_G(x)	\
	(((x) >> FW_DEVLOG_CMD_MEMADDR16_DEVLOG_S) & \
	 FW_DEVLOG_CMD_MEMADDR16_DEVLOG_M)

/* P C I E   F W   P F 7   R E G I S T E R */

/* PF7 stores the Firmware Device Log parameters which allows Host Drivers to
 * access the "devlog" which needing to contact firmware.  The encoding is
 * mostly the same as that returned by the DEVLOG command except for the size
 * which is encoded as the number of entries in multiples-1 of 128 here rather
 * than the memory size as is done in the DEVLOG command.  Thus, 0 means 128
 * and 15 means 2048.  This of course in turn constrains the allowed values
 * for the devlog size ...
 */
#define PCIE_FW_PF_DEVLOG		7

#define PCIE_FW_PF_DEVLOG_NENTRIES128_S	28
#define PCIE_FW_PF_DEVLOG_NENTRIES128_M	0xf
#define PCIE_FW_PF_DEVLOG_NENTRIES128_V(x) \
	((x) << PCIE_FW_PF_DEVLOG_NENTRIES128_S)
#define PCIE_FW_PF_DEVLOG_NENTRIES128_G(x) \
	(((x) >> PCIE_FW_PF_DEVLOG_NENTRIES128_S) & \
	 PCIE_FW_PF_DEVLOG_NENTRIES128_M)

#define PCIE_FW_PF_DEVLOG_ADDR16_S	4
#define PCIE_FW_PF_DEVLOG_ADDR16_M	0xffffff
#define PCIE_FW_PF_DEVLOG_ADDR16_V(x)	((x) << PCIE_FW_PF_DEVLOG_ADDR16_S)
#define PCIE_FW_PF_DEVLOG_ADDR16_G(x) \
	(((x) >> PCIE_FW_PF_DEVLOG_ADDR16_S) & PCIE_FW_PF_DEVLOG_ADDR16_M)

#define PCIE_FW_PF_DEVLOG_MEMTYPE_S	0
#define PCIE_FW_PF_DEVLOG_MEMTYPE_M	0xf
#define PCIE_FW_PF_DEVLOG_MEMTYPE_V(x)	((x) << PCIE_FW_PF_DEVLOG_MEMTYPE_S)
#define PCIE_FW_PF_DEVLOG_MEMTYPE_G(x) \
	(((x) >> PCIE_FW_PF_DEVLOG_MEMTYPE_S) & PCIE_FW_PF_DEVLOG_MEMTYPE_M)

#define MAX_IMM_OFLD_TX_DATA_WR_LEN (0xff + sizeof(struct fw_ofld_tx_data_wr))

struct fw_crypto_lookaside_wr {
	__be32 op_to_cctx_size;
	__be32 len16_pkd;
	__be32 session_id;
	__be32 rx_chid_to_rx_q_id;
	__be32 key_addr;
	__be32 pld_size_hash_size;
	__be64 cookie;
};

#define FW_CRYPTO_LOOKASIDE_WR_OPCODE_S 24
#define FW_CRYPTO_LOOKASIDE_WR_OPCODE_M 0xff
#define FW_CRYPTO_LOOKASIDE_WR_OPCODE_V(x) \
	((x) << FW_CRYPTO_LOOKASIDE_WR_OPCODE_S)
#define FW_CRYPTO_LOOKASIDE_WR_OPCODE_G(x) \
	(((x) >> FW_CRYPTO_LOOKASIDE_WR_OPCODE_S) & \
	 FW_CRYPTO_LOOKASIDE_WR_OPCODE_M)

#define FW_CRYPTO_LOOKASIDE_WR_COMPL_S 23
#define FW_CRYPTO_LOOKASIDE_WR_COMPL_M 0x1
#define FW_CRYPTO_LOOKASIDE_WR_COMPL_V(x) \
	((x) << FW_CRYPTO_LOOKASIDE_WR_COMPL_S)
#define FW_CRYPTO_LOOKASIDE_WR_COMPL_G(x) \
	(((x) >> FW_CRYPTO_LOOKASIDE_WR_COMPL_S) & \
	 FW_CRYPTO_LOOKASIDE_WR_COMPL_M)
#define FW_CRYPTO_LOOKASIDE_WR_COMPL_F FW_CRYPTO_LOOKASIDE_WR_COMPL_V(1U)

#define FW_CRYPTO_LOOKASIDE_WR_IMM_LEN_S 15
#define FW_CRYPTO_LOOKASIDE_WR_IMM_LEN_M 0xff
#define FW_CRYPTO_LOOKASIDE_WR_IMM_LEN_V(x) \
	((x) << FW_CRYPTO_LOOKASIDE_WR_IMM_LEN_S)
#define FW_CRYPTO_LOOKASIDE_WR_IMM_LEN_G(x) \
	(((x) >> FW_CRYPTO_LOOKASIDE_WR_IMM_LEN_S) & \
	 FW_CRYPTO_LOOKASIDE_WR_IMM_LEN_M)

#define FW_CRYPTO_LOOKASIDE_WR_CCTX_LOC_S 5
#define FW_CRYPTO_LOOKASIDE_WR_CCTX_LOC_M 0x3
#define FW_CRYPTO_LOOKASIDE_WR_CCTX_LOC_V(x) \
	((x) << FW_CRYPTO_LOOKASIDE_WR_CCTX_LOC_S)
#define FW_CRYPTO_LOOKASIDE_WR_CCTX_LOC_G(x) \
	(((x) >> FW_CRYPTO_LOOKASIDE_WR_CCTX_LOC_S) & \
	 FW_CRYPTO_LOOKASIDE_WR_CCTX_LOC_M)

#define FW_CRYPTO_LOOKASIDE_WR_CCTX_SIZE_S 0
#define FW_CRYPTO_LOOKASIDE_WR_CCTX_SIZE_M 0x1f
#define FW_CRYPTO_LOOKASIDE_WR_CCTX_SIZE_V(x) \
	((x) << FW_CRYPTO_LOOKASIDE_WR_CCTX_SIZE_S)
#define FW_CRYPTO_LOOKASIDE_WR_CCTX_SIZE_G(x) \
	(((x) >> FW_CRYPTO_LOOKASIDE_WR_CCTX_SIZE_S) & \
	 FW_CRYPTO_LOOKASIDE_WR_CCTX_SIZE_M)

#define FW_CRYPTO_LOOKASIDE_WR_LEN16_S 0
#define FW_CRYPTO_LOOKASIDE_WR_LEN16_M 0xff
#define FW_CRYPTO_LOOKASIDE_WR_LEN16_V(x) \
	((x) << FW_CRYPTO_LOOKASIDE_WR_LEN16_S)
#define FW_CRYPTO_LOOKASIDE_WR_LEN16_G(x) \
	(((x) >> FW_CRYPTO_LOOKASIDE_WR_LEN16_S) & \
	 FW_CRYPTO_LOOKASIDE_WR_LEN16_M)

#define FW_CRYPTO_LOOKASIDE_WR_RX_CHID_S 29
#define FW_CRYPTO_LOOKASIDE_WR_RX_CHID_M 0x3
#define FW_CRYPTO_LOOKASIDE_WR_RX_CHID_V(x) \
	((x) << FW_CRYPTO_LOOKASIDE_WR_RX_CHID_S)
#define FW_CRYPTO_LOOKASIDE_WR_RX_CHID_G(x) \
	(((x) >> FW_CRYPTO_LOOKASIDE_WR_RX_CHID_S) & \
	 FW_CRYPTO_LOOKASIDE_WR_RX_CHID_M)

#define FW_CRYPTO_LOOKASIDE_WR_LCB_S  27
#define FW_CRYPTO_LOOKASIDE_WR_LCB_M  0x3
#define FW_CRYPTO_LOOKASIDE_WR_LCB_V(x) \
	((x) << FW_CRYPTO_LOOKASIDE_WR_LCB_S)
#define FW_CRYPTO_LOOKASIDE_WR_LCB_G(x) \
	(((x) >> FW_CRYPTO_LOOKASIDE_WR_LCB_S) & FW_CRYPTO_LOOKASIDE_WR_LCB_M)

#define FW_CRYPTO_LOOKASIDE_WR_PHASH_S 25
#define FW_CRYPTO_LOOKASIDE_WR_PHASH_M 0x3
#define FW_CRYPTO_LOOKASIDE_WR_PHASH_V(x) \
	((x) << FW_CRYPTO_LOOKASIDE_WR_PHASH_S)
#define FW_CRYPTO_LOOKASIDE_WR_PHASH_G(x) \
	(((x) >> FW_CRYPTO_LOOKASIDE_WR_PHASH_S) & \
	 FW_CRYPTO_LOOKASIDE_WR_PHASH_M)

#define FW_CRYPTO_LOOKASIDE_WR_IV_S   23
#define FW_CRYPTO_LOOKASIDE_WR_IV_M   0x3
#define FW_CRYPTO_LOOKASIDE_WR_IV_V(x) \
	((x) << FW_CRYPTO_LOOKASIDE_WR_IV_S)
#define FW_CRYPTO_LOOKASIDE_WR_IV_G(x) \
	(((x) >> FW_CRYPTO_LOOKASIDE_WR_IV_S) & FW_CRYPTO_LOOKASIDE_WR_IV_M)

#define FW_CRYPTO_LOOKASIDE_WR_FQIDX_S   15
#define FW_CRYPTO_LOOKASIDE_WR_FQIDX_M   0xff
#define FW_CRYPTO_LOOKASIDE_WR_FQIDX_V(x) \
	((x) << FW_CRYPTO_LOOKASIDE_WR_FQIDX_S)
#define FW_CRYPTO_LOOKASIDE_WR_FQIDX_G(x) \
	(((x) >> FW_CRYPTO_LOOKASIDE_WR_FQIDX_S) & \
	 FW_CRYPTO_LOOKASIDE_WR_FQIDX_M)

#define FW_CRYPTO_LOOKASIDE_WR_TX_CH_S 10
#define FW_CRYPTO_LOOKASIDE_WR_TX_CH_M 0x3
#define FW_CRYPTO_LOOKASIDE_WR_TX_CH_V(x) \
	((x) << FW_CRYPTO_LOOKASIDE_WR_TX_CH_S)
#define FW_CRYPTO_LOOKASIDE_WR_TX_CH_G(x) \
	(((x) >> FW_CRYPTO_LOOKASIDE_WR_TX_CH_S) & \
	 FW_CRYPTO_LOOKASIDE_WR_TX_CH_M)

#define FW_CRYPTO_LOOKASIDE_WR_RX_Q_ID_S 0
#define FW_CRYPTO_LOOKASIDE_WR_RX_Q_ID_M 0x3ff
#define FW_CRYPTO_LOOKASIDE_WR_RX_Q_ID_V(x) \
	((x) << FW_CRYPTO_LOOKASIDE_WR_RX_Q_ID_S)
#define FW_CRYPTO_LOOKASIDE_WR_RX_Q_ID_G(x) \
	(((x) >> FW_CRYPTO_LOOKASIDE_WR_RX_Q_ID_S) & \
	 FW_CRYPTO_LOOKASIDE_WR_RX_Q_ID_M)

#define FW_CRYPTO_LOOKASIDE_WR_PLD_SIZE_S 24
#define FW_CRYPTO_LOOKASIDE_WR_PLD_SIZE_M 0xff
#define FW_CRYPTO_LOOKASIDE_WR_PLD_SIZE_V(x) \
	((x) << FW_CRYPTO_LOOKASIDE_WR_PLD_SIZE_S)
#define FW_CRYPTO_LOOKASIDE_WR_PLD_SIZE_G(x) \
	(((x) >> FW_CRYPTO_LOOKASIDE_WR_PLD_SIZE_S) & \
	 FW_CRYPTO_LOOKASIDE_WR_PLD_SIZE_M)

#define FW_CRYPTO_LOOKASIDE_WR_HASH_SIZE_S 17
#define FW_CRYPTO_LOOKASIDE_WR_HASH_SIZE_M 0x7f
#define FW_CRYPTO_LOOKASIDE_WR_HASH_SIZE_V(x) \
	((x) << FW_CRYPTO_LOOKASIDE_WR_HASH_SIZE_S)
#define FW_CRYPTO_LOOKASIDE_WR_HASH_SIZE_G(x) \
	(((x) >> FW_CRYPTO_LOOKASIDE_WR_HASH_SIZE_S) & \
	 FW_CRYPTO_LOOKASIDE_WR_HASH_SIZE_M)

struct fw_tlstx_data_wr {
	__be32 op_to_immdlen;
	__be32 flowid_len16;
	__be32 plen;
	__be32 lsodisable_to_flags;
	__be32 r5;
	__be32 ctxloc_to_exp;
	__be16 mfs;
	__be16 adjustedplen_pkd;
	__be16 expinplenmax_pkd;
	u8   pdusinplenmax_pkd;
	u8   r10;
};

#define FW_TLSTX_DATA_WR_OPCODE_S       24
#define FW_TLSTX_DATA_WR_OPCODE_M       0xff
#define FW_TLSTX_DATA_WR_OPCODE_V(x)    ((x) << FW_TLSTX_DATA_WR_OPCODE_S)
#define FW_TLSTX_DATA_WR_OPCODE_G(x)    \
	(((x) >> FW_TLSTX_DATA_WR_OPCODE_S) & FW_TLSTX_DATA_WR_OPCODE_M)

#define FW_TLSTX_DATA_WR_COMPL_S        21
#define FW_TLSTX_DATA_WR_COMPL_M        0x1
#define FW_TLSTX_DATA_WR_COMPL_V(x)     ((x) << FW_TLSTX_DATA_WR_COMPL_S)
#define FW_TLSTX_DATA_WR_COMPL_G(x)     \
	(((x) >> FW_TLSTX_DATA_WR_COMPL_S) & FW_TLSTX_DATA_WR_COMPL_M)
#define FW_TLSTX_DATA_WR_COMPL_F        FW_TLSTX_DATA_WR_COMPL_V(1U)

#define FW_TLSTX_DATA_WR_IMMDLEN_S      0
#define FW_TLSTX_DATA_WR_IMMDLEN_M      0xff
#define FW_TLSTX_DATA_WR_IMMDLEN_V(x)   ((x) << FW_TLSTX_DATA_WR_IMMDLEN_S)
#define FW_TLSTX_DATA_WR_IMMDLEN_G(x)   \
	(((x) >> FW_TLSTX_DATA_WR_IMMDLEN_S) & FW_TLSTX_DATA_WR_IMMDLEN_M)

#define FW_TLSTX_DATA_WR_FLOWID_S       8
#define FW_TLSTX_DATA_WR_FLOWID_M       0xfffff
#define FW_TLSTX_DATA_WR_FLOWID_V(x)    ((x) << FW_TLSTX_DATA_WR_FLOWID_S)
#define FW_TLSTX_DATA_WR_FLOWID_G(x)    \
	(((x) >> FW_TLSTX_DATA_WR_FLOWID_S) & FW_TLSTX_DATA_WR_FLOWID_M)

#define FW_TLSTX_DATA_WR_LEN16_S        0
#define FW_TLSTX_DATA_WR_LEN16_M        0xff
#define FW_TLSTX_DATA_WR_LEN16_V(x)     ((x) << FW_TLSTX_DATA_WR_LEN16_S)
#define FW_TLSTX_DATA_WR_LEN16_G(x)     \
	(((x) >> FW_TLSTX_DATA_WR_LEN16_S) & FW_TLSTX_DATA_WR_LEN16_M)

#define FW_TLSTX_DATA_WR_LSODISABLE_S   31
#define FW_TLSTX_DATA_WR_LSODISABLE_M   0x1
#define FW_TLSTX_DATA_WR_LSODISABLE_V(x) \
	((x) << FW_TLSTX_DATA_WR_LSODISABLE_S)
#define FW_TLSTX_DATA_WR_LSODISABLE_G(x) \
	(((x) >> FW_TLSTX_DATA_WR_LSODISABLE_S) & FW_TLSTX_DATA_WR_LSODISABLE_M)
#define FW_TLSTX_DATA_WR_LSODISABLE_F   FW_TLSTX_DATA_WR_LSODISABLE_V(1U)

#define FW_TLSTX_DATA_WR_ALIGNPLD_S     30
#define FW_TLSTX_DATA_WR_ALIGNPLD_M     0x1
#define FW_TLSTX_DATA_WR_ALIGNPLD_V(x)  ((x) << FW_TLSTX_DATA_WR_ALIGNPLD_S)
#define FW_TLSTX_DATA_WR_ALIGNPLD_G(x)  \
	(((x) >> FW_TLSTX_DATA_WR_ALIGNPLD_S) & FW_TLSTX_DATA_WR_ALIGNPLD_M)
#define FW_TLSTX_DATA_WR_ALIGNPLD_F     FW_TLSTX_DATA_WR_ALIGNPLD_V(1U)

#define FW_TLSTX_DATA_WR_ALIGNPLDSHOVE_S 29
#define FW_TLSTX_DATA_WR_ALIGNPLDSHOVE_M 0x1
#define FW_TLSTX_DATA_WR_ALIGNPLDSHOVE_V(x) \
	((x) << FW_TLSTX_DATA_WR_ALIGNPLDSHOVE_S)
#define FW_TLSTX_DATA_WR_ALIGNPLDSHOVE_G(x) \
	(((x) >> FW_TLSTX_DATA_WR_ALIGNPLDSHOVE_S) & \
	FW_TLSTX_DATA_WR_ALIGNPLDSHOVE_M)
#define FW_TLSTX_DATA_WR_ALIGNPLDSHOVE_F FW_TLSTX_DATA_WR_ALIGNPLDSHOVE_V(1U)

#define FW_TLSTX_DATA_WR_FLAGS_S        0
#define FW_TLSTX_DATA_WR_FLAGS_M        0xfffffff
#define FW_TLSTX_DATA_WR_FLAGS_V(x)     ((x) << FW_TLSTX_DATA_WR_FLAGS_S)
#define FW_TLSTX_DATA_WR_FLAGS_G(x)     \
	(((x) >> FW_TLSTX_DATA_WR_FLAGS_S) & FW_TLSTX_DATA_WR_FLAGS_M)

#define FW_TLSTX_DATA_WR_CTXLOC_S       30
#define FW_TLSTX_DATA_WR_CTXLOC_M       0x3
#define FW_TLSTX_DATA_WR_CTXLOC_V(x)    ((x) << FW_TLSTX_DATA_WR_CTXLOC_S)
#define FW_TLSTX_DATA_WR_CTXLOC_G(x)    \
	(((x) >> FW_TLSTX_DATA_WR_CTXLOC_S) & FW_TLSTX_DATA_WR_CTXLOC_M)

#define FW_TLSTX_DATA_WR_IVDSGL_S       29
#define FW_TLSTX_DATA_WR_IVDSGL_M       0x1
#define FW_TLSTX_DATA_WR_IVDSGL_V(x)    ((x) << FW_TLSTX_DATA_WR_IVDSGL_S)
#define FW_TLSTX_DATA_WR_IVDSGL_G(x)    \
	(((x) >> FW_TLSTX_DATA_WR_IVDSGL_S) & FW_TLSTX_DATA_WR_IVDSGL_M)
#define FW_TLSTX_DATA_WR_IVDSGL_F       FW_TLSTX_DATA_WR_IVDSGL_V(1U)

#define FW_TLSTX_DATA_WR_KEYSIZE_S      24
#define FW_TLSTX_DATA_WR_KEYSIZE_M      0x1f
#define FW_TLSTX_DATA_WR_KEYSIZE_V(x)   ((x) << FW_TLSTX_DATA_WR_KEYSIZE_S)
#define FW_TLSTX_DATA_WR_KEYSIZE_G(x)   \
	(((x) >> FW_TLSTX_DATA_WR_KEYSIZE_S) & FW_TLSTX_DATA_WR_KEYSIZE_M)

#define FW_TLSTX_DATA_WR_NUMIVS_S       14
#define FW_TLSTX_DATA_WR_NUMIVS_M       0xff
#define FW_TLSTX_DATA_WR_NUMIVS_V(x)    ((x) << FW_TLSTX_DATA_WR_NUMIVS_S)
#define FW_TLSTX_DATA_WR_NUMIVS_G(x)    \
	(((x) >> FW_TLSTX_DATA_WR_NUMIVS_S) & FW_TLSTX_DATA_WR_NUMIVS_M)

#define FW_TLSTX_DATA_WR_EXP_S          0
#define FW_TLSTX_DATA_WR_EXP_M          0x3fff
#define FW_TLSTX_DATA_WR_EXP_V(x)       ((x) << FW_TLSTX_DATA_WR_EXP_S)
#define FW_TLSTX_DATA_WR_EXP_G(x)       \
	(((x) >> FW_TLSTX_DATA_WR_EXP_S) & FW_TLSTX_DATA_WR_EXP_M)

#define FW_TLSTX_DATA_WR_ADJUSTEDPLEN_S 1
#define FW_TLSTX_DATA_WR_ADJUSTEDPLEN_V(x) \
	((x) << FW_TLSTX_DATA_WR_ADJUSTEDPLEN_S)

#define FW_TLSTX_DATA_WR_EXPINPLENMAX_S 4
#define FW_TLSTX_DATA_WR_EXPINPLENMAX_V(x) \
	((x) << FW_TLSTX_DATA_WR_EXPINPLENMAX_S)

#define FW_TLSTX_DATA_WR_PDUSINPLENMAX_S 2
#define FW_TLSTX_DATA_WR_PDUSINPLENMAX_V(x) \
	((x) << FW_TLSTX_DATA_WR_PDUSINPLENMAX_S)

#endif /* _T4FW_INTERFACE_H_ */<|MERGE_RESOLUTION|>--- conflicted
+++ resolved
@@ -1272,10 +1272,7 @@
 	FW_PARAMS_PARAM_DEV_RDMA_WRITE_WITH_IMM = 0x21,
 	FW_PARAMS_PARAM_DEV_RI_WRITE_CMPL_WR    = 0x24,
 	FW_PARAMS_PARAM_DEV_OPAQUE_VIID_SMT_EXTN = 0x27,
-<<<<<<< HEAD
-=======
 	FW_PARAMS_PARAM_DEV_HASHFILTER_WITH_OFLD = 0x28,
->>>>>>> 7ce58816
 	FW_PARAMS_PARAM_DEV_DBQ_TIMER	= 0x29,
 	FW_PARAMS_PARAM_DEV_DBQ_TIMERTICK = 0x2A,
 	FW_PARAMS_PARAM_DEV_FILTER = 0x2E,
@@ -1368,14 +1365,11 @@
 	FW_PARAM_DEV_DIAG_TMP		= 0x00,
 	FW_PARAM_DEV_DIAG_VDD		= 0x01,
 	FW_PARAM_DEV_DIAG_MAXTMPTHRESH	= 0x02,
-<<<<<<< HEAD
-=======
 };
 
 enum fw_params_param_dev_filter {
 	FW_PARAM_DEV_FILTER_VNIC_MODE   = 0x00,
 	FW_PARAM_DEV_FILTER_MODE_MASK   = 0x01,
->>>>>>> 7ce58816
 };
 
 enum fw_params_param_dev_fwcache {
