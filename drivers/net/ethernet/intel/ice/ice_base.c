--- conflicted
+++ resolved
@@ -405,12 +405,7 @@
 	/* Absolute queue number out of 2K needs to be passed */
 	err = ice_write_rxq_ctx(hw, &rlan_ctx, pf_q);
 	if (err) {
-<<<<<<< HEAD
-		dev_err(ice_pf_to_dev(vsi->back),
-			"Failed to set LAN Rx queue context for absolute Rx queue %d error: %d\n",
-=======
 		dev_err(ice_pf_to_dev(vsi->back), "Failed to set LAN Rx queue context for absolute Rx queue %d error: %d\n",
->>>>>>> 7117be3f
 			pf_q, err);
 		return -EIO;
 	}
@@ -432,12 +427,7 @@
 	      ice_alloc_rx_bufs_slow_zc(ring, ICE_DESC_UNUSED(ring)) :
 	      ice_alloc_rx_bufs(ring, ICE_DESC_UNUSED(ring));
 	if (err)
-<<<<<<< HEAD
-		dev_info(ice_pf_to_dev(vsi->back),
-			 "Failed allocate some buffers on %sRx ring %d (pf_q %d)\n",
-=======
 		dev_info(ice_pf_to_dev(vsi->back), "Failed allocate some buffers on %sRx ring %d (pf_q %d)\n",
->>>>>>> 7117be3f
 			 ring->xsk_umem ? "UMEM enabled " : "",
 			 ring->q_index, pf_q);
 
@@ -816,23 +806,12 @@
 	 * queues at the hardware level anyway.
 	 */
 	if (status == ICE_ERR_RESET_ONGOING) {
-<<<<<<< HEAD
-		dev_dbg(ice_pf_to_dev(vsi->back),
-			"Reset in progress. LAN Tx queues already disabled\n");
-	} else if (status == ICE_ERR_DOES_NOT_EXIST) {
-		dev_dbg(ice_pf_to_dev(vsi->back),
-			"LAN Tx queues do not exist, nothing to disable\n");
-	} else if (status) {
-		dev_err(ice_pf_to_dev(vsi->back),
-			"Failed to disable LAN Tx queues, error: %d\n", status);
-=======
 		dev_dbg(ice_pf_to_dev(vsi->back), "Reset in progress. LAN Tx queues already disabled\n");
 	} else if (status == ICE_ERR_DOES_NOT_EXIST) {
 		dev_dbg(ice_pf_to_dev(vsi->back), "LAN Tx queues do not exist, nothing to disable\n");
 	} else if (status) {
 		dev_err(ice_pf_to_dev(vsi->back), "Failed to disable LAN Tx queues, error: %d\n",
 			status);
->>>>>>> 7117be3f
 		return -ENODEV;
 	}
 
