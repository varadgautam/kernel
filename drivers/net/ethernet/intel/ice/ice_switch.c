// SPDX-License-Identifier: GPL-2.0
/* Copyright (c) 2018, Intel Corporation. */

#include "ice_switch.h"

#define ICE_ETH_DA_OFFSET		0
#define ICE_ETH_ETHTYPE_OFFSET		12
#define ICE_ETH_VLAN_TCI_OFFSET		14
#define ICE_MAX_VLAN_ID			0xFFF

/* Dummy ethernet header needed in the ice_aqc_sw_rules_elem
 * struct to configure any switch filter rules.
 * {DA (6 bytes), SA(6 bytes),
 * Ether type (2 bytes for header without VLAN tag) OR
 * VLAN tag (4 bytes for header with VLAN tag) }
 *
 * Word on Hardcoded values
 * byte 0 = 0x2: to identify it as locally administered DA MAC
 * byte 6 = 0x2: to identify it as locally administered SA MAC
 * byte 12 = 0x81 & byte 13 = 0x00:
 *	In case of VLAN filter first two bytes defines ether type (0x8100)
 *	and remaining two bytes are placeholder for programming a given VLAN ID
 *	In case of Ether type filter it is treated as header without VLAN tag
 *	and byte 12 and 13 is used to program a given Ether type instead
 */
#define DUMMY_ETH_HDR_LEN		16
static const u8 dummy_eth_header[DUMMY_ETH_HDR_LEN] = { 0x2, 0, 0, 0, 0, 0,
							0x2, 0, 0, 0, 0, 0,
							0x81, 0, 0, 0};

#define ICE_SW_RULE_RX_TX_ETH_HDR_SIZE \
	(sizeof(struct ice_aqc_sw_rules_elem) - \
	 sizeof(((struct ice_aqc_sw_rules_elem *)0)->pdata) + \
	 sizeof(struct ice_sw_rule_lkup_rx_tx) + DUMMY_ETH_HDR_LEN - 1)
#define ICE_SW_RULE_RX_TX_NO_HDR_SIZE \
	(sizeof(struct ice_aqc_sw_rules_elem) - \
	 sizeof(((struct ice_aqc_sw_rules_elem *)0)->pdata) + \
	 sizeof(struct ice_sw_rule_lkup_rx_tx) - 1)
#define ICE_SW_RULE_LG_ACT_SIZE(n) \
	(sizeof(struct ice_aqc_sw_rules_elem) - \
	 sizeof(((struct ice_aqc_sw_rules_elem *)0)->pdata) + \
	 sizeof(struct ice_sw_rule_lg_act) - \
	 sizeof(((struct ice_sw_rule_lg_act *)0)->act) + \
	 ((n) * sizeof(((struct ice_sw_rule_lg_act *)0)->act)))
#define ICE_SW_RULE_VSI_LIST_SIZE(n) \
	(sizeof(struct ice_aqc_sw_rules_elem) - \
	 sizeof(((struct ice_aqc_sw_rules_elem *)0)->pdata) + \
	 sizeof(struct ice_sw_rule_vsi_list) - \
	 sizeof(((struct ice_sw_rule_vsi_list *)0)->vsi) + \
	 ((n) * sizeof(((struct ice_sw_rule_vsi_list *)0)->vsi)))

/**
 * ice_aq_alloc_free_res - command to allocate/free resources
 * @hw: pointer to the HW struct
 * @num_entries: number of resource entries in buffer
 * @buf: Indirect buffer to hold data parameters and response
 * @buf_size: size of buffer for indirect commands
 * @opc: pass in the command opcode
 * @cd: pointer to command details structure or NULL
 *
 * Helper function to allocate/free resources using the admin queue commands
 */
static enum ice_status
ice_aq_alloc_free_res(struct ice_hw *hw, u16 num_entries,
		      struct ice_aqc_alloc_free_res_elem *buf, u16 buf_size,
		      enum ice_adminq_opc opc, struct ice_sq_cd *cd)
{
	struct ice_aqc_alloc_free_res_cmd *cmd;
	struct ice_aq_desc desc;

	cmd = &desc.params.sw_res_ctrl;

	if (!buf)
		return ICE_ERR_PARAM;

	if (buf_size < (num_entries * sizeof(buf->elem[0])))
		return ICE_ERR_PARAM;

	ice_fill_dflt_direct_cmd_desc(&desc, opc);

	desc.flags |= cpu_to_le16(ICE_AQ_FLAG_RD);

	cmd->num_entries = cpu_to_le16(num_entries);

	return ice_aq_send_cmd(hw, &desc, buf, buf_size, cd);
}

/**
 * ice_init_def_sw_recp - initialize the recipe book keeping tables
 * @hw: pointer to the HW struct
 *
 * Allocate memory for the entire recipe table and initialize the structures/
 * entries corresponding to basic recipes.
 */
enum ice_status ice_init_def_sw_recp(struct ice_hw *hw)
{
	struct ice_sw_recipe *recps;
	u8 i;

	recps = devm_kcalloc(ice_hw_to_dev(hw), ICE_MAX_NUM_RECIPES,
			     sizeof(*recps), GFP_KERNEL);
	if (!recps)
		return ICE_ERR_NO_MEMORY;

	for (i = 0; i < ICE_SW_LKUP_LAST; i++) {
		recps[i].root_rid = i;
		INIT_LIST_HEAD(&recps[i].filt_rules);
		INIT_LIST_HEAD(&recps[i].filt_replay_rules);
		mutex_init(&recps[i].filt_rule_lock);
	}

	hw->switch_info->recp_list = recps;

	return 0;
}

/**
 * ice_aq_get_sw_cfg - get switch configuration
 * @hw: pointer to the hardware structure
 * @buf: pointer to the result buffer
 * @buf_size: length of the buffer available for response
 * @req_desc: pointer to requested descriptor
 * @num_elems: pointer to number of elements
 * @cd: pointer to command details structure or NULL
 *
 * Get switch configuration (0x0200) to be placed in 'buff'.
 * This admin command returns information such as initial VSI/port number
 * and switch ID it belongs to.
 *
 * NOTE: *req_desc is both an input/output parameter.
 * The caller of this function first calls this function with *request_desc set
 * to 0. If the response from f/w has *req_desc set to 0, all the switch
 * configuration information has been returned; if non-zero (meaning not all
 * the information was returned), the caller should call this function again
 * with *req_desc set to the previous value returned by f/w to get the
 * next block of switch configuration information.
 *
 * *num_elems is output only parameter. This reflects the number of elements
 * in response buffer. The caller of this function to use *num_elems while
 * parsing the response buffer.
 */
static enum ice_status
ice_aq_get_sw_cfg(struct ice_hw *hw, struct ice_aqc_get_sw_cfg_resp *buf,
		  u16 buf_size, u16 *req_desc, u16 *num_elems,
		  struct ice_sq_cd *cd)
{
	struct ice_aqc_get_sw_cfg *cmd;
	enum ice_status status;
	struct ice_aq_desc desc;

	ice_fill_dflt_direct_cmd_desc(&desc, ice_aqc_opc_get_sw_cfg);
	cmd = &desc.params.get_sw_conf;
	cmd->element = cpu_to_le16(*req_desc);

	status = ice_aq_send_cmd(hw, &desc, buf, buf_size, cd);
	if (!status) {
		*req_desc = le16_to_cpu(cmd->element);
		*num_elems = le16_to_cpu(cmd->num_elems);
	}

	return status;
}

/**
 * ice_aq_add_vsi
 * @hw: pointer to the HW struct
 * @vsi_ctx: pointer to a VSI context struct
 * @cd: pointer to command details structure or NULL
 *
 * Add a VSI context to the hardware (0x0210)
 */
static enum ice_status
ice_aq_add_vsi(struct ice_hw *hw, struct ice_vsi_ctx *vsi_ctx,
	       struct ice_sq_cd *cd)
{
	struct ice_aqc_add_update_free_vsi_resp *res;
	struct ice_aqc_add_get_update_free_vsi *cmd;
	struct ice_aq_desc desc;
	enum ice_status status;

	cmd = &desc.params.vsi_cmd;
	res = &desc.params.add_update_free_vsi_res;

	ice_fill_dflt_direct_cmd_desc(&desc, ice_aqc_opc_add_vsi);

	if (!vsi_ctx->alloc_from_pool)
		cmd->vsi_num = cpu_to_le16(vsi_ctx->vsi_num |
					   ICE_AQ_VSI_IS_VALID);
	cmd->vf_id = vsi_ctx->vf_num;

	cmd->vsi_flags = cpu_to_le16(vsi_ctx->flags);

	desc.flags |= cpu_to_le16(ICE_AQ_FLAG_RD);

	status = ice_aq_send_cmd(hw, &desc, &vsi_ctx->info,
				 sizeof(vsi_ctx->info), cd);

	if (!status) {
		vsi_ctx->vsi_num = le16_to_cpu(res->vsi_num) & ICE_AQ_VSI_NUM_M;
		vsi_ctx->vsis_allocd = le16_to_cpu(res->vsi_used);
		vsi_ctx->vsis_unallocated = le16_to_cpu(res->vsi_free);
	}

	return status;
}

/**
 * ice_aq_free_vsi
 * @hw: pointer to the HW struct
 * @vsi_ctx: pointer to a VSI context struct
 * @keep_vsi_alloc: keep VSI allocation as part of this PF's resources
 * @cd: pointer to command details structure or NULL
 *
 * Free VSI context info from hardware (0x0213)
 */
static enum ice_status
ice_aq_free_vsi(struct ice_hw *hw, struct ice_vsi_ctx *vsi_ctx,
		bool keep_vsi_alloc, struct ice_sq_cd *cd)
{
	struct ice_aqc_add_update_free_vsi_resp *resp;
	struct ice_aqc_add_get_update_free_vsi *cmd;
	struct ice_aq_desc desc;
	enum ice_status status;

	cmd = &desc.params.vsi_cmd;
	resp = &desc.params.add_update_free_vsi_res;

	ice_fill_dflt_direct_cmd_desc(&desc, ice_aqc_opc_free_vsi);

	cmd->vsi_num = cpu_to_le16(vsi_ctx->vsi_num | ICE_AQ_VSI_IS_VALID);
	if (keep_vsi_alloc)
		cmd->cmd_flags = cpu_to_le16(ICE_AQ_VSI_KEEP_ALLOC);

	status = ice_aq_send_cmd(hw, &desc, NULL, 0, cd);
	if (!status) {
		vsi_ctx->vsis_allocd = le16_to_cpu(resp->vsi_used);
		vsi_ctx->vsis_unallocated = le16_to_cpu(resp->vsi_free);
	}

	return status;
}

/**
 * ice_aq_update_vsi
 * @hw: pointer to the HW struct
 * @vsi_ctx: pointer to a VSI context struct
 * @cd: pointer to command details structure or NULL
 *
 * Update VSI context in the hardware (0x0211)
 */
static enum ice_status
ice_aq_update_vsi(struct ice_hw *hw, struct ice_vsi_ctx *vsi_ctx,
		  struct ice_sq_cd *cd)
{
	struct ice_aqc_add_update_free_vsi_resp *resp;
	struct ice_aqc_add_get_update_free_vsi *cmd;
	struct ice_aq_desc desc;
	enum ice_status status;

	cmd = &desc.params.vsi_cmd;
	resp = &desc.params.add_update_free_vsi_res;

	ice_fill_dflt_direct_cmd_desc(&desc, ice_aqc_opc_update_vsi);

	cmd->vsi_num = cpu_to_le16(vsi_ctx->vsi_num | ICE_AQ_VSI_IS_VALID);

	desc.flags |= cpu_to_le16(ICE_AQ_FLAG_RD);

	status = ice_aq_send_cmd(hw, &desc, &vsi_ctx->info,
				 sizeof(vsi_ctx->info), cd);

	if (!status) {
		vsi_ctx->vsis_allocd = le16_to_cpu(resp->vsi_used);
		vsi_ctx->vsis_unallocated = le16_to_cpu(resp->vsi_free);
	}

	return status;
}

/**
 * ice_is_vsi_valid - check whether the VSI is valid or not
 * @hw: pointer to the HW struct
 * @vsi_handle: VSI handle
 *
 * check whether the VSI is valid or not
 */
bool ice_is_vsi_valid(struct ice_hw *hw, u16 vsi_handle)
{
	return vsi_handle < ICE_MAX_VSI && hw->vsi_ctx[vsi_handle];
}

/**
 * ice_get_hw_vsi_num - return the HW VSI number
 * @hw: pointer to the HW struct
 * @vsi_handle: VSI handle
 *
 * return the HW VSI number
 * Caution: call this function only if VSI is valid (ice_is_vsi_valid)
 */
u16 ice_get_hw_vsi_num(struct ice_hw *hw, u16 vsi_handle)
{
	return hw->vsi_ctx[vsi_handle]->vsi_num;
}

/**
 * ice_get_vsi_ctx - return the VSI context entry for a given VSI handle
 * @hw: pointer to the HW struct
 * @vsi_handle: VSI handle
 *
 * return the VSI context entry for a given VSI handle
 */
struct ice_vsi_ctx *ice_get_vsi_ctx(struct ice_hw *hw, u16 vsi_handle)
{
	return (vsi_handle >= ICE_MAX_VSI) ? NULL : hw->vsi_ctx[vsi_handle];
}

/**
 * ice_save_vsi_ctx - save the VSI context for a given VSI handle
 * @hw: pointer to the HW struct
 * @vsi_handle: VSI handle
 * @vsi: VSI context pointer
 *
 * save the VSI context entry for a given VSI handle
 */
static void
ice_save_vsi_ctx(struct ice_hw *hw, u16 vsi_handle, struct ice_vsi_ctx *vsi)
{
	hw->vsi_ctx[vsi_handle] = vsi;
}

/**
 * ice_clear_vsi_q_ctx - clear VSI queue contexts for all TCs
 * @hw: pointer to the HW struct
 * @vsi_handle: VSI handle
 */
static void ice_clear_vsi_q_ctx(struct ice_hw *hw, u16 vsi_handle)
{
	struct ice_vsi_ctx *vsi;
	u8 i;

	vsi = ice_get_vsi_ctx(hw, vsi_handle);
	if (!vsi)
		return;
	ice_for_each_traffic_class(i) {
		if (vsi->lan_q_ctx[i]) {
			devm_kfree(ice_hw_to_dev(hw), vsi->lan_q_ctx[i]);
			vsi->lan_q_ctx[i] = NULL;
		}
	}
}

/**
 * ice_clear_vsi_ctx - clear the VSI context entry
 * @hw: pointer to the HW struct
 * @vsi_handle: VSI handle
 *
 * clear the VSI context entry
 */
static void ice_clear_vsi_ctx(struct ice_hw *hw, u16 vsi_handle)
{
	struct ice_vsi_ctx *vsi;

	vsi = ice_get_vsi_ctx(hw, vsi_handle);
	if (vsi) {
		ice_clear_vsi_q_ctx(hw, vsi_handle);
		devm_kfree(ice_hw_to_dev(hw), vsi);
		hw->vsi_ctx[vsi_handle] = NULL;
	}
}

/**
 * ice_clear_all_vsi_ctx - clear all the VSI context entries
 * @hw: pointer to the HW struct
 */
void ice_clear_all_vsi_ctx(struct ice_hw *hw)
{
	u16 i;

	for (i = 0; i < ICE_MAX_VSI; i++)
		ice_clear_vsi_ctx(hw, i);
}

/**
 * ice_add_vsi - add VSI context to the hardware and VSI handle list
 * @hw: pointer to the HW struct
 * @vsi_handle: unique VSI handle provided by drivers
 * @vsi_ctx: pointer to a VSI context struct
 * @cd: pointer to command details structure or NULL
 *
 * Add a VSI context to the hardware also add it into the VSI handle list.
 * If this function gets called after reset for existing VSIs then update
 * with the new HW VSI number in the corresponding VSI handle list entry.
 */
enum ice_status
ice_add_vsi(struct ice_hw *hw, u16 vsi_handle, struct ice_vsi_ctx *vsi_ctx,
	    struct ice_sq_cd *cd)
{
	struct ice_vsi_ctx *tmp_vsi_ctx;
	enum ice_status status;

	if (vsi_handle >= ICE_MAX_VSI)
		return ICE_ERR_PARAM;
	status = ice_aq_add_vsi(hw, vsi_ctx, cd);
	if (status)
		return status;
	tmp_vsi_ctx = ice_get_vsi_ctx(hw, vsi_handle);
	if (!tmp_vsi_ctx) {
		/* Create a new VSI context */
		tmp_vsi_ctx = devm_kzalloc(ice_hw_to_dev(hw),
					   sizeof(*tmp_vsi_ctx), GFP_KERNEL);
		if (!tmp_vsi_ctx) {
			ice_aq_free_vsi(hw, vsi_ctx, false, cd);
			return ICE_ERR_NO_MEMORY;
		}
		*tmp_vsi_ctx = *vsi_ctx;
		ice_save_vsi_ctx(hw, vsi_handle, tmp_vsi_ctx);
	} else {
		/* update with new HW VSI num */
		if (tmp_vsi_ctx->vsi_num != vsi_ctx->vsi_num)
			tmp_vsi_ctx->vsi_num = vsi_ctx->vsi_num;
	}

	return 0;
}

/**
 * ice_free_vsi- free VSI context from hardware and VSI handle list
 * @hw: pointer to the HW struct
 * @vsi_handle: unique VSI handle
 * @vsi_ctx: pointer to a VSI context struct
 * @keep_vsi_alloc: keep VSI allocation as part of this PF's resources
 * @cd: pointer to command details structure or NULL
 *
 * Free VSI context info from hardware as well as from VSI handle list
 */
enum ice_status
ice_free_vsi(struct ice_hw *hw, u16 vsi_handle, struct ice_vsi_ctx *vsi_ctx,
	     bool keep_vsi_alloc, struct ice_sq_cd *cd)
{
	enum ice_status status;

	if (!ice_is_vsi_valid(hw, vsi_handle))
		return ICE_ERR_PARAM;
	vsi_ctx->vsi_num = ice_get_hw_vsi_num(hw, vsi_handle);
	status = ice_aq_free_vsi(hw, vsi_ctx, keep_vsi_alloc, cd);
	if (!status)
		ice_clear_vsi_ctx(hw, vsi_handle);
	return status;
}

/**
 * ice_update_vsi
 * @hw: pointer to the HW struct
 * @vsi_handle: unique VSI handle
 * @vsi_ctx: pointer to a VSI context struct
 * @cd: pointer to command details structure or NULL
 *
 * Update VSI context in the hardware
 */
enum ice_status
ice_update_vsi(struct ice_hw *hw, u16 vsi_handle, struct ice_vsi_ctx *vsi_ctx,
	       struct ice_sq_cd *cd)
{
	if (!ice_is_vsi_valid(hw, vsi_handle))
		return ICE_ERR_PARAM;
	vsi_ctx->vsi_num = ice_get_hw_vsi_num(hw, vsi_handle);
	return ice_aq_update_vsi(hw, vsi_ctx, cd);
}

/**
 * ice_aq_alloc_free_vsi_list
 * @hw: pointer to the HW struct
 * @vsi_list_id: VSI list ID returned or used for lookup
 * @lkup_type: switch rule filter lookup type
 * @opc: switch rules population command type - pass in the command opcode
 *
 * allocates or free a VSI list resource
 */
static enum ice_status
ice_aq_alloc_free_vsi_list(struct ice_hw *hw, u16 *vsi_list_id,
			   enum ice_sw_lkup_type lkup_type,
			   enum ice_adminq_opc opc)
{
	struct ice_aqc_alloc_free_res_elem *sw_buf;
	struct ice_aqc_res_elem *vsi_ele;
	enum ice_status status;
	u16 buf_len;

	buf_len = sizeof(*sw_buf);
	sw_buf = devm_kzalloc(ice_hw_to_dev(hw), buf_len, GFP_KERNEL);
	if (!sw_buf)
		return ICE_ERR_NO_MEMORY;
	sw_buf->num_elems = cpu_to_le16(1);

	if (lkup_type == ICE_SW_LKUP_MAC ||
	    lkup_type == ICE_SW_LKUP_MAC_VLAN ||
	    lkup_type == ICE_SW_LKUP_ETHERTYPE ||
	    lkup_type == ICE_SW_LKUP_ETHERTYPE_MAC ||
	    lkup_type == ICE_SW_LKUP_PROMISC ||
	    lkup_type == ICE_SW_LKUP_PROMISC_VLAN) {
		sw_buf->res_type = cpu_to_le16(ICE_AQC_RES_TYPE_VSI_LIST_REP);
	} else if (lkup_type == ICE_SW_LKUP_VLAN) {
		sw_buf->res_type =
			cpu_to_le16(ICE_AQC_RES_TYPE_VSI_LIST_PRUNE);
	} else {
		status = ICE_ERR_PARAM;
		goto ice_aq_alloc_free_vsi_list_exit;
	}

	if (opc == ice_aqc_opc_free_res)
		sw_buf->elem[0].e.sw_resp = cpu_to_le16(*vsi_list_id);

	status = ice_aq_alloc_free_res(hw, 1, sw_buf, buf_len, opc, NULL);
	if (status)
		goto ice_aq_alloc_free_vsi_list_exit;

	if (opc == ice_aqc_opc_alloc_res) {
		vsi_ele = &sw_buf->elem[0];
		*vsi_list_id = le16_to_cpu(vsi_ele->e.sw_resp);
	}

ice_aq_alloc_free_vsi_list_exit:
	devm_kfree(ice_hw_to_dev(hw), sw_buf);
	return status;
}

/**
 * ice_aq_sw_rules - add/update/remove switch rules
 * @hw: pointer to the HW struct
 * @rule_list: pointer to switch rule population list
 * @rule_list_sz: total size of the rule list in bytes
 * @num_rules: number of switch rules in the rule_list
 * @opc: switch rules population command type - pass in the command opcode
 * @cd: pointer to command details structure or NULL
 *
 * Add(0x02a0)/Update(0x02a1)/Remove(0x02a2) switch rules commands to firmware
 */
static enum ice_status
ice_aq_sw_rules(struct ice_hw *hw, void *rule_list, u16 rule_list_sz,
		u8 num_rules, enum ice_adminq_opc opc, struct ice_sq_cd *cd)
{
	struct ice_aq_desc desc;

	if (opc != ice_aqc_opc_add_sw_rules &&
	    opc != ice_aqc_opc_update_sw_rules &&
	    opc != ice_aqc_opc_remove_sw_rules)
		return ICE_ERR_PARAM;

	ice_fill_dflt_direct_cmd_desc(&desc, opc);

	desc.flags |= cpu_to_le16(ICE_AQ_FLAG_RD);
	desc.params.sw_rules.num_rules_fltr_entry_index =
		cpu_to_le16(num_rules);
	return ice_aq_send_cmd(hw, &desc, rule_list, rule_list_sz, cd);
}

/* ice_init_port_info - Initialize port_info with switch configuration data
 * @pi: pointer to port_info
 * @vsi_port_num: VSI number or port number
 * @type: Type of switch element (port or VSI)
 * @swid: switch ID of the switch the element is attached to
 * @pf_vf_num: PF or VF number
 * @is_vf: true if the element is a VF, false otherwise
 */
static void
ice_init_port_info(struct ice_port_info *pi, u16 vsi_port_num, u8 type,
		   u16 swid, u16 pf_vf_num, bool is_vf)
{
	switch (type) {
	case ICE_AQC_GET_SW_CONF_RESP_PHYS_PORT:
		pi->lport = (u8)(vsi_port_num & ICE_LPORT_MASK);
		pi->sw_id = swid;
		pi->pf_vf_num = pf_vf_num;
		pi->is_vf = is_vf;
		pi->dflt_tx_vsi_num = ICE_DFLT_VSI_INVAL;
		pi->dflt_rx_vsi_num = ICE_DFLT_VSI_INVAL;
		break;
	default:
		ice_debug(pi->hw, ICE_DBG_SW,
			  "incorrect VSI/port type received\n");
		break;
	}
}

/* ice_get_initial_sw_cfg - Get initial port and default VSI data
 * @hw: pointer to the hardware structure
 */
enum ice_status ice_get_initial_sw_cfg(struct ice_hw *hw)
{
	struct ice_aqc_get_sw_cfg_resp *rbuf;
	enum ice_status status;
	u16 req_desc = 0;
	u16 num_elems;
	u16 i;

	rbuf = devm_kzalloc(ice_hw_to_dev(hw), ICE_SW_CFG_MAX_BUF_LEN,
			    GFP_KERNEL);

	if (!rbuf)
		return ICE_ERR_NO_MEMORY;

	/* Multiple calls to ice_aq_get_sw_cfg may be required
	 * to get all the switch configuration information. The need
	 * for additional calls is indicated by ice_aq_get_sw_cfg
	 * writing a non-zero value in req_desc
	 */
	do {
		status = ice_aq_get_sw_cfg(hw, rbuf, ICE_SW_CFG_MAX_BUF_LEN,
					   &req_desc, &num_elems, NULL);

		if (status)
			break;

		for (i = 0; i < num_elems; i++) {
			struct ice_aqc_get_sw_cfg_resp_elem *ele;
			u16 pf_vf_num, swid, vsi_port_num;
			bool is_vf = false;
			u8 type;

			ele = rbuf[i].elements;
			vsi_port_num = le16_to_cpu(ele->vsi_port_num) &
				ICE_AQC_GET_SW_CONF_RESP_VSI_PORT_NUM_M;

			pf_vf_num = le16_to_cpu(ele->pf_vf_num) &
				ICE_AQC_GET_SW_CONF_RESP_FUNC_NUM_M;

			swid = le16_to_cpu(ele->swid);

			if (le16_to_cpu(ele->pf_vf_num) &
			    ICE_AQC_GET_SW_CONF_RESP_IS_VF)
				is_vf = true;

			type = le16_to_cpu(ele->vsi_port_num) >>
				ICE_AQC_GET_SW_CONF_RESP_TYPE_S;

			if (type == ICE_AQC_GET_SW_CONF_RESP_VSI) {
				/* FW VSI is not needed. Just continue. */
				continue;
			}

			ice_init_port_info(hw->port_info, vsi_port_num,
					   type, swid, pf_vf_num, is_vf);
		}
	} while (req_desc && !status);

	devm_kfree(ice_hw_to_dev(hw), (void *)rbuf);
	return status;
}

/**
 * ice_fill_sw_info - Helper function to populate lb_en and lan_en
 * @hw: pointer to the hardware structure
 * @fi: filter info structure to fill/update
 *
 * This helper function populates the lb_en and lan_en elements of the provided
 * ice_fltr_info struct using the switch's type and characteristics of the
 * switch rule being configured.
 */
static void ice_fill_sw_info(struct ice_hw *hw, struct ice_fltr_info *fi)
{
	fi->lb_en = false;
	fi->lan_en = false;
	if ((fi->flag & ICE_FLTR_TX) &&
	    (fi->fltr_act == ICE_FWD_TO_VSI ||
	     fi->fltr_act == ICE_FWD_TO_VSI_LIST ||
	     fi->fltr_act == ICE_FWD_TO_Q ||
	     fi->fltr_act == ICE_FWD_TO_QGRP)) {
		/* Setting LB for prune actions will result in replicated
		 * packets to the internal switch that will be dropped.
		 */
		if (fi->lkup_type != ICE_SW_LKUP_VLAN)
			fi->lb_en = true;

		/* Set lan_en to TRUE if
		 * 1. The switch is a VEB AND
		 * 2
<<<<<<< HEAD
		 * 2.1 The lookup is VLAN, OR
		 * 2.2 The lookup is default port mode, OR
=======
		 * 2.1 The lookup is a directional lookup like ethertype,
		 * promiscuous, ethertype-MAC, promiscuous-VLAN
		 * and default-port OR
		 * 2.2 The lookup is VLAN, OR
>>>>>>> c59c1e66
		 * 2.3 The lookup is MAC with mcast or bcast addr for MAC, OR
		 * 2.4 The lookup is MAC_VLAN with mcast or bcast addr for MAC.
		 *
		 * OR
<<<<<<< HEAD
		 *
		 * The switch is a VEPA.
		 *
		 * In all other cases, the LAN enable has to be set to false.
		 */
		if (hw->evb_veb) {
			if (fi->lkup_type == ICE_SW_LKUP_VLAN ||
			    fi->lkup_type == ICE_SW_LKUP_DFLT ||
=======
		 *
		 * The switch is a VEPA.
		 *
		 * In all other cases, the LAN enable has to be set to false.
		 */
		if (hw->evb_veb) {
			if (fi->lkup_type == ICE_SW_LKUP_ETHERTYPE ||
			    fi->lkup_type == ICE_SW_LKUP_PROMISC ||
			    fi->lkup_type == ICE_SW_LKUP_ETHERTYPE_MAC ||
			    fi->lkup_type == ICE_SW_LKUP_PROMISC_VLAN ||
			    fi->lkup_type == ICE_SW_LKUP_DFLT ||
			    fi->lkup_type == ICE_SW_LKUP_VLAN ||
>>>>>>> c59c1e66
			    (fi->lkup_type == ICE_SW_LKUP_MAC &&
			     !is_unicast_ether_addr(fi->l_data.mac.mac_addr)) ||
			    (fi->lkup_type == ICE_SW_LKUP_MAC_VLAN &&
			     !is_unicast_ether_addr(fi->l_data.mac.mac_addr)))
				fi->lan_en = true;
		} else {
			fi->lan_en = true;
		}
	}
}

/**
 * ice_fill_sw_rule - Helper function to fill switch rule structure
 * @hw: pointer to the hardware structure
 * @f_info: entry containing packet forwarding information
 * @s_rule: switch rule structure to be filled in based on mac_entry
 * @opc: switch rules population command type - pass in the command opcode
 */
static void
ice_fill_sw_rule(struct ice_hw *hw, struct ice_fltr_info *f_info,
		 struct ice_aqc_sw_rules_elem *s_rule, enum ice_adminq_opc opc)
{
	u16 vlan_id = ICE_MAX_VLAN_ID + 1;
	void *daddr = NULL;
	u16 eth_hdr_sz;
	u8 *eth_hdr;
	u32 act = 0;
	__be16 *off;
	u8 q_rgn;

	if (opc == ice_aqc_opc_remove_sw_rules) {
		s_rule->pdata.lkup_tx_rx.act = 0;
		s_rule->pdata.lkup_tx_rx.index =
			cpu_to_le16(f_info->fltr_rule_id);
		s_rule->pdata.lkup_tx_rx.hdr_len = 0;
		return;
	}

	eth_hdr_sz = sizeof(dummy_eth_header);
	eth_hdr = s_rule->pdata.lkup_tx_rx.hdr;

	/* initialize the ether header with a dummy header */
	memcpy(eth_hdr, dummy_eth_header, eth_hdr_sz);
	ice_fill_sw_info(hw, f_info);

	switch (f_info->fltr_act) {
	case ICE_FWD_TO_VSI:
		act |= (f_info->fwd_id.hw_vsi_id << ICE_SINGLE_ACT_VSI_ID_S) &
			ICE_SINGLE_ACT_VSI_ID_M;
		if (f_info->lkup_type != ICE_SW_LKUP_VLAN)
			act |= ICE_SINGLE_ACT_VSI_FORWARDING |
				ICE_SINGLE_ACT_VALID_BIT;
		break;
	case ICE_FWD_TO_VSI_LIST:
		act |= ICE_SINGLE_ACT_VSI_LIST;
		act |= (f_info->fwd_id.vsi_list_id <<
			ICE_SINGLE_ACT_VSI_LIST_ID_S) &
			ICE_SINGLE_ACT_VSI_LIST_ID_M;
		if (f_info->lkup_type != ICE_SW_LKUP_VLAN)
			act |= ICE_SINGLE_ACT_VSI_FORWARDING |
				ICE_SINGLE_ACT_VALID_BIT;
		break;
	case ICE_FWD_TO_Q:
		act |= ICE_SINGLE_ACT_TO_Q;
		act |= (f_info->fwd_id.q_id << ICE_SINGLE_ACT_Q_INDEX_S) &
			ICE_SINGLE_ACT_Q_INDEX_M;
		break;
	case ICE_DROP_PACKET:
		act |= ICE_SINGLE_ACT_VSI_FORWARDING | ICE_SINGLE_ACT_DROP |
			ICE_SINGLE_ACT_VALID_BIT;
		break;
	case ICE_FWD_TO_QGRP:
		q_rgn = f_info->qgrp_size > 0 ?
			(u8)ilog2(f_info->qgrp_size) : 0;
		act |= ICE_SINGLE_ACT_TO_Q;
		act |= (f_info->fwd_id.q_id << ICE_SINGLE_ACT_Q_INDEX_S) &
			ICE_SINGLE_ACT_Q_INDEX_M;
		act |= (q_rgn << ICE_SINGLE_ACT_Q_REGION_S) &
			ICE_SINGLE_ACT_Q_REGION_M;
		break;
	default:
		return;
	}

	if (f_info->lb_en)
		act |= ICE_SINGLE_ACT_LB_ENABLE;
	if (f_info->lan_en)
		act |= ICE_SINGLE_ACT_LAN_ENABLE;

	switch (f_info->lkup_type) {
	case ICE_SW_LKUP_MAC:
		daddr = f_info->l_data.mac.mac_addr;
		break;
	case ICE_SW_LKUP_VLAN:
		vlan_id = f_info->l_data.vlan.vlan_id;
		if (f_info->fltr_act == ICE_FWD_TO_VSI ||
		    f_info->fltr_act == ICE_FWD_TO_VSI_LIST) {
			act |= ICE_SINGLE_ACT_PRUNE;
			act |= ICE_SINGLE_ACT_EGRESS | ICE_SINGLE_ACT_INGRESS;
		}
		break;
	case ICE_SW_LKUP_ETHERTYPE_MAC:
		daddr = f_info->l_data.ethertype_mac.mac_addr;
		/* fall-through */
	case ICE_SW_LKUP_ETHERTYPE:
		off = (__be16 *)(eth_hdr + ICE_ETH_ETHTYPE_OFFSET);
		*off = cpu_to_be16(f_info->l_data.ethertype_mac.ethertype);
		break;
	case ICE_SW_LKUP_MAC_VLAN:
		daddr = f_info->l_data.mac_vlan.mac_addr;
		vlan_id = f_info->l_data.mac_vlan.vlan_id;
		break;
	case ICE_SW_LKUP_PROMISC_VLAN:
		vlan_id = f_info->l_data.mac_vlan.vlan_id;
		/* fall-through */
	case ICE_SW_LKUP_PROMISC:
		daddr = f_info->l_data.mac_vlan.mac_addr;
		break;
	default:
		break;
	}

	s_rule->type = (f_info->flag & ICE_FLTR_RX) ?
		cpu_to_le16(ICE_AQC_SW_RULES_T_LKUP_RX) :
		cpu_to_le16(ICE_AQC_SW_RULES_T_LKUP_TX);

	/* Recipe set depending on lookup type */
	s_rule->pdata.lkup_tx_rx.recipe_id = cpu_to_le16(f_info->lkup_type);
	s_rule->pdata.lkup_tx_rx.src = cpu_to_le16(f_info->src);
	s_rule->pdata.lkup_tx_rx.act = cpu_to_le32(act);

	if (daddr)
		ether_addr_copy(eth_hdr + ICE_ETH_DA_OFFSET, daddr);

	if (!(vlan_id > ICE_MAX_VLAN_ID)) {
		off = (__be16 *)(eth_hdr + ICE_ETH_VLAN_TCI_OFFSET);
		*off = cpu_to_be16(vlan_id);
	}

	/* Create the switch rule with the final dummy Ethernet header */
	if (opc != ice_aqc_opc_update_sw_rules)
		s_rule->pdata.lkup_tx_rx.hdr_len = cpu_to_le16(eth_hdr_sz);
}

/**
 * ice_add_marker_act
 * @hw: pointer to the hardware structure
 * @m_ent: the management entry for which sw marker needs to be added
 * @sw_marker: sw marker to tag the Rx descriptor with
 * @l_id: large action resource ID
 *
 * Create a large action to hold software marker and update the switch rule
 * entry pointed by m_ent with newly created large action
 */
static enum ice_status
ice_add_marker_act(struct ice_hw *hw, struct ice_fltr_mgmt_list_entry *m_ent,
		   u16 sw_marker, u16 l_id)
{
	struct ice_aqc_sw_rules_elem *lg_act, *rx_tx;
	/* For software marker we need 3 large actions
	 * 1. FWD action: FWD TO VSI or VSI LIST
	 * 2. GENERIC VALUE action to hold the profile ID
	 * 3. GENERIC VALUE action to hold the software marker ID
	 */
	const u16 num_lg_acts = 3;
	enum ice_status status;
	u16 lg_act_size;
	u16 rules_size;
	u32 act;
	u16 id;

	if (m_ent->fltr_info.lkup_type != ICE_SW_LKUP_MAC)
		return ICE_ERR_PARAM;

	/* Create two back-to-back switch rules and submit them to the HW using
	 * one memory buffer:
	 *    1. Large Action
	 *    2. Look up Tx Rx
	 */
	lg_act_size = (u16)ICE_SW_RULE_LG_ACT_SIZE(num_lg_acts);
	rules_size = lg_act_size + ICE_SW_RULE_RX_TX_ETH_HDR_SIZE;
	lg_act = devm_kzalloc(ice_hw_to_dev(hw), rules_size, GFP_KERNEL);
	if (!lg_act)
		return ICE_ERR_NO_MEMORY;

	rx_tx = (struct ice_aqc_sw_rules_elem *)((u8 *)lg_act + lg_act_size);

	/* Fill in the first switch rule i.e. large action */
	lg_act->type = cpu_to_le16(ICE_AQC_SW_RULES_T_LG_ACT);
	lg_act->pdata.lg_act.index = cpu_to_le16(l_id);
	lg_act->pdata.lg_act.size = cpu_to_le16(num_lg_acts);

	/* First action VSI forwarding or VSI list forwarding depending on how
	 * many VSIs
	 */
	id = (m_ent->vsi_count > 1) ? m_ent->fltr_info.fwd_id.vsi_list_id :
		m_ent->fltr_info.fwd_id.hw_vsi_id;

	act = ICE_LG_ACT_VSI_FORWARDING | ICE_LG_ACT_VALID_BIT;
	act |= (id << ICE_LG_ACT_VSI_LIST_ID_S) &
		ICE_LG_ACT_VSI_LIST_ID_M;
	if (m_ent->vsi_count > 1)
		act |= ICE_LG_ACT_VSI_LIST;
	lg_act->pdata.lg_act.act[0] = cpu_to_le32(act);

	/* Second action descriptor type */
	act = ICE_LG_ACT_GENERIC;

	act |= (1 << ICE_LG_ACT_GENERIC_VALUE_S) & ICE_LG_ACT_GENERIC_VALUE_M;
	lg_act->pdata.lg_act.act[1] = cpu_to_le32(act);

	act = (ICE_LG_ACT_GENERIC_OFF_RX_DESC_PROF_IDX <<
	       ICE_LG_ACT_GENERIC_OFFSET_S) & ICE_LG_ACT_GENERIC_OFFSET_M;

	/* Third action Marker value */
	act |= ICE_LG_ACT_GENERIC;
	act |= (sw_marker << ICE_LG_ACT_GENERIC_VALUE_S) &
		ICE_LG_ACT_GENERIC_VALUE_M;

	lg_act->pdata.lg_act.act[2] = cpu_to_le32(act);

	/* call the fill switch rule to fill the lookup Tx Rx structure */
	ice_fill_sw_rule(hw, &m_ent->fltr_info, rx_tx,
			 ice_aqc_opc_update_sw_rules);

	/* Update the action to point to the large action ID */
	rx_tx->pdata.lkup_tx_rx.act =
		cpu_to_le32(ICE_SINGLE_ACT_PTR |
			    ((l_id << ICE_SINGLE_ACT_PTR_VAL_S) &
			     ICE_SINGLE_ACT_PTR_VAL_M));

	/* Use the filter rule ID of the previously created rule with single
	 * act. Once the update happens, hardware will treat this as large
	 * action
	 */
	rx_tx->pdata.lkup_tx_rx.index =
		cpu_to_le16(m_ent->fltr_info.fltr_rule_id);

	status = ice_aq_sw_rules(hw, lg_act, rules_size, 2,
				 ice_aqc_opc_update_sw_rules, NULL);
	if (!status) {
		m_ent->lg_act_idx = l_id;
		m_ent->sw_marker_id = sw_marker;
	}

	devm_kfree(ice_hw_to_dev(hw), lg_act);
	return status;
}

/**
 * ice_create_vsi_list_map
 * @hw: pointer to the hardware structure
 * @vsi_handle_arr: array of VSI handles to set in the VSI mapping
 * @num_vsi: number of VSI handles in the array
 * @vsi_list_id: VSI list ID generated as part of allocate resource
 *
 * Helper function to create a new entry of VSI list ID to VSI mapping
 * using the given VSI list ID
 */
static struct ice_vsi_list_map_info *
ice_create_vsi_list_map(struct ice_hw *hw, u16 *vsi_handle_arr, u16 num_vsi,
			u16 vsi_list_id)
{
	struct ice_switch_info *sw = hw->switch_info;
	struct ice_vsi_list_map_info *v_map;
	int i;

	v_map = devm_kcalloc(ice_hw_to_dev(hw), 1, sizeof(*v_map), GFP_KERNEL);
	if (!v_map)
		return NULL;

	v_map->vsi_list_id = vsi_list_id;
	v_map->ref_cnt = 1;
	for (i = 0; i < num_vsi; i++)
		set_bit(vsi_handle_arr[i], v_map->vsi_map);

	list_add(&v_map->list_entry, &sw->vsi_list_map_head);
	return v_map;
}

/**
 * ice_update_vsi_list_rule
 * @hw: pointer to the hardware structure
 * @vsi_handle_arr: array of VSI handles to form a VSI list
 * @num_vsi: number of VSI handles in the array
 * @vsi_list_id: VSI list ID generated as part of allocate resource
 * @remove: Boolean value to indicate if this is a remove action
 * @opc: switch rules population command type - pass in the command opcode
 * @lkup_type: lookup type of the filter
 *
 * Call AQ command to add a new switch rule or update existing switch rule
 * using the given VSI list ID
 */
static enum ice_status
ice_update_vsi_list_rule(struct ice_hw *hw, u16 *vsi_handle_arr, u16 num_vsi,
			 u16 vsi_list_id, bool remove, enum ice_adminq_opc opc,
			 enum ice_sw_lkup_type lkup_type)
{
	struct ice_aqc_sw_rules_elem *s_rule;
	enum ice_status status;
	u16 s_rule_size;
	u16 type;
	int i;

	if (!num_vsi)
		return ICE_ERR_PARAM;

	if (lkup_type == ICE_SW_LKUP_MAC ||
	    lkup_type == ICE_SW_LKUP_MAC_VLAN ||
	    lkup_type == ICE_SW_LKUP_ETHERTYPE ||
	    lkup_type == ICE_SW_LKUP_ETHERTYPE_MAC ||
	    lkup_type == ICE_SW_LKUP_PROMISC ||
	    lkup_type == ICE_SW_LKUP_PROMISC_VLAN)
		type = remove ? ICE_AQC_SW_RULES_T_VSI_LIST_CLEAR :
				ICE_AQC_SW_RULES_T_VSI_LIST_SET;
	else if (lkup_type == ICE_SW_LKUP_VLAN)
		type = remove ? ICE_AQC_SW_RULES_T_PRUNE_LIST_CLEAR :
				ICE_AQC_SW_RULES_T_PRUNE_LIST_SET;
	else
		return ICE_ERR_PARAM;

	s_rule_size = (u16)ICE_SW_RULE_VSI_LIST_SIZE(num_vsi);
	s_rule = devm_kzalloc(ice_hw_to_dev(hw), s_rule_size, GFP_KERNEL);
	if (!s_rule)
		return ICE_ERR_NO_MEMORY;
	for (i = 0; i < num_vsi; i++) {
		if (!ice_is_vsi_valid(hw, vsi_handle_arr[i])) {
			status = ICE_ERR_PARAM;
			goto exit;
		}
		/* AQ call requires hw_vsi_id(s) */
		s_rule->pdata.vsi_list.vsi[i] =
			cpu_to_le16(ice_get_hw_vsi_num(hw, vsi_handle_arr[i]));
	}

	s_rule->type = cpu_to_le16(type);
	s_rule->pdata.vsi_list.number_vsi = cpu_to_le16(num_vsi);
	s_rule->pdata.vsi_list.index = cpu_to_le16(vsi_list_id);

	status = ice_aq_sw_rules(hw, s_rule, s_rule_size, 1, opc, NULL);

exit:
	devm_kfree(ice_hw_to_dev(hw), s_rule);
	return status;
}

/**
 * ice_create_vsi_list_rule - Creates and populates a VSI list rule
 * @hw: pointer to the HW struct
 * @vsi_handle_arr: array of VSI handles to form a VSI list
 * @num_vsi: number of VSI handles in the array
 * @vsi_list_id: stores the ID of the VSI list to be created
 * @lkup_type: switch rule filter's lookup type
 */
static enum ice_status
ice_create_vsi_list_rule(struct ice_hw *hw, u16 *vsi_handle_arr, u16 num_vsi,
			 u16 *vsi_list_id, enum ice_sw_lkup_type lkup_type)
{
	enum ice_status status;

	status = ice_aq_alloc_free_vsi_list(hw, vsi_list_id, lkup_type,
					    ice_aqc_opc_alloc_res);
	if (status)
		return status;

	/* Update the newly created VSI list to include the specified VSIs */
	return ice_update_vsi_list_rule(hw, vsi_handle_arr, num_vsi,
					*vsi_list_id, false,
					ice_aqc_opc_add_sw_rules, lkup_type);
}

/**
 * ice_create_pkt_fwd_rule
 * @hw: pointer to the hardware structure
 * @f_entry: entry containing packet forwarding information
 *
 * Create switch rule with given filter information and add an entry
 * to the corresponding filter management list to track this switch rule
 * and VSI mapping
 */
static enum ice_status
ice_create_pkt_fwd_rule(struct ice_hw *hw,
			struct ice_fltr_list_entry *f_entry)
{
	struct ice_fltr_mgmt_list_entry *fm_entry;
	struct ice_aqc_sw_rules_elem *s_rule;
	enum ice_sw_lkup_type l_type;
	struct ice_sw_recipe *recp;
	enum ice_status status;

	s_rule = devm_kzalloc(ice_hw_to_dev(hw),
			      ICE_SW_RULE_RX_TX_ETH_HDR_SIZE, GFP_KERNEL);
	if (!s_rule)
		return ICE_ERR_NO_MEMORY;
	fm_entry = devm_kzalloc(ice_hw_to_dev(hw), sizeof(*fm_entry),
				GFP_KERNEL);
	if (!fm_entry) {
		status = ICE_ERR_NO_MEMORY;
		goto ice_create_pkt_fwd_rule_exit;
	}

	fm_entry->fltr_info = f_entry->fltr_info;

	/* Initialize all the fields for the management entry */
	fm_entry->vsi_count = 1;
	fm_entry->lg_act_idx = ICE_INVAL_LG_ACT_INDEX;
	fm_entry->sw_marker_id = ICE_INVAL_SW_MARKER_ID;
	fm_entry->counter_index = ICE_INVAL_COUNTER_ID;

	ice_fill_sw_rule(hw, &fm_entry->fltr_info, s_rule,
			 ice_aqc_opc_add_sw_rules);

	status = ice_aq_sw_rules(hw, s_rule, ICE_SW_RULE_RX_TX_ETH_HDR_SIZE, 1,
				 ice_aqc_opc_add_sw_rules, NULL);
	if (status) {
		devm_kfree(ice_hw_to_dev(hw), fm_entry);
		goto ice_create_pkt_fwd_rule_exit;
	}

	f_entry->fltr_info.fltr_rule_id =
		le16_to_cpu(s_rule->pdata.lkup_tx_rx.index);
	fm_entry->fltr_info.fltr_rule_id =
		le16_to_cpu(s_rule->pdata.lkup_tx_rx.index);

	/* The book keeping entries will get removed when base driver
	 * calls remove filter AQ command
	 */
	l_type = fm_entry->fltr_info.lkup_type;
	recp = &hw->switch_info->recp_list[l_type];
	list_add(&fm_entry->list_entry, &recp->filt_rules);

ice_create_pkt_fwd_rule_exit:
	devm_kfree(ice_hw_to_dev(hw), s_rule);
	return status;
}

/**
 * ice_update_pkt_fwd_rule
 * @hw: pointer to the hardware structure
 * @f_info: filter information for switch rule
 *
 * Call AQ command to update a previously created switch rule with a
 * VSI list ID
 */
static enum ice_status
ice_update_pkt_fwd_rule(struct ice_hw *hw, struct ice_fltr_info *f_info)
{
	struct ice_aqc_sw_rules_elem *s_rule;
	enum ice_status status;

	s_rule = devm_kzalloc(ice_hw_to_dev(hw),
			      ICE_SW_RULE_RX_TX_ETH_HDR_SIZE, GFP_KERNEL);
	if (!s_rule)
		return ICE_ERR_NO_MEMORY;

	ice_fill_sw_rule(hw, f_info, s_rule, ice_aqc_opc_update_sw_rules);

	s_rule->pdata.lkup_tx_rx.index = cpu_to_le16(f_info->fltr_rule_id);

	/* Update switch rule with new rule set to forward VSI list */
	status = ice_aq_sw_rules(hw, s_rule, ICE_SW_RULE_RX_TX_ETH_HDR_SIZE, 1,
				 ice_aqc_opc_update_sw_rules, NULL);

	devm_kfree(ice_hw_to_dev(hw), s_rule);
	return status;
}

/**
 * ice_update_sw_rule_bridge_mode
 * @hw: pointer to the HW struct
 *
 * Updates unicast switch filter rules based on VEB/VEPA mode
 */
enum ice_status ice_update_sw_rule_bridge_mode(struct ice_hw *hw)
{
	struct ice_switch_info *sw = hw->switch_info;
	struct ice_fltr_mgmt_list_entry *fm_entry;
	enum ice_status status = 0;
	struct list_head *rule_head;
	struct mutex *rule_lock; /* Lock to protect filter rule list */

	rule_lock = &sw->recp_list[ICE_SW_LKUP_MAC].filt_rule_lock;
	rule_head = &sw->recp_list[ICE_SW_LKUP_MAC].filt_rules;

	mutex_lock(rule_lock);
	list_for_each_entry(fm_entry, rule_head, list_entry) {
		struct ice_fltr_info *fi = &fm_entry->fltr_info;
		u8 *addr = fi->l_data.mac.mac_addr;

		/* Update unicast Tx rules to reflect the selected
		 * VEB/VEPA mode
		 */
		if ((fi->flag & ICE_FLTR_TX) && is_unicast_ether_addr(addr) &&
		    (fi->fltr_act == ICE_FWD_TO_VSI ||
		     fi->fltr_act == ICE_FWD_TO_VSI_LIST ||
		     fi->fltr_act == ICE_FWD_TO_Q ||
		     fi->fltr_act == ICE_FWD_TO_QGRP)) {
			status = ice_update_pkt_fwd_rule(hw, fi);
			if (status)
				break;
		}
	}

	mutex_unlock(rule_lock);

	return status;
}

/**
 * ice_add_update_vsi_list
 * @hw: pointer to the hardware structure
 * @m_entry: pointer to current filter management list entry
 * @cur_fltr: filter information from the book keeping entry
 * @new_fltr: filter information with the new VSI to be added
 *
 * Call AQ command to add or update previously created VSI list with new VSI.
 *
 * Helper function to do book keeping associated with adding filter information
 * The algorithm to do the book keeping is described below :
 * When a VSI needs to subscribe to a given filter (MAC/VLAN/Ethtype etc.)
 *	if only one VSI has been added till now
 *		Allocate a new VSI list and add two VSIs
 *		to this list using switch rule command
 *		Update the previously created switch rule with the
 *		newly created VSI list ID
 *	if a VSI list was previously created
 *		Add the new VSI to the previously created VSI list set
 *		using the update switch rule command
 */
static enum ice_status
ice_add_update_vsi_list(struct ice_hw *hw,
			struct ice_fltr_mgmt_list_entry *m_entry,
			struct ice_fltr_info *cur_fltr,
			struct ice_fltr_info *new_fltr)
{
	enum ice_status status = 0;
	u16 vsi_list_id = 0;

	if ((cur_fltr->fltr_act == ICE_FWD_TO_Q ||
	     cur_fltr->fltr_act == ICE_FWD_TO_QGRP))
		return ICE_ERR_NOT_IMPL;

	if ((new_fltr->fltr_act == ICE_FWD_TO_Q ||
	     new_fltr->fltr_act == ICE_FWD_TO_QGRP) &&
	    (cur_fltr->fltr_act == ICE_FWD_TO_VSI ||
	     cur_fltr->fltr_act == ICE_FWD_TO_VSI_LIST))
		return ICE_ERR_NOT_IMPL;

	if (m_entry->vsi_count < 2 && !m_entry->vsi_list_info) {
		/* Only one entry existed in the mapping and it was not already
		 * a part of a VSI list. So, create a VSI list with the old and
		 * new VSIs.
		 */
		struct ice_fltr_info tmp_fltr;
		u16 vsi_handle_arr[2];

		/* A rule already exists with the new VSI being added */
		if (cur_fltr->fwd_id.hw_vsi_id == new_fltr->fwd_id.hw_vsi_id)
			return ICE_ERR_ALREADY_EXISTS;

		vsi_handle_arr[0] = cur_fltr->vsi_handle;
		vsi_handle_arr[1] = new_fltr->vsi_handle;
		status = ice_create_vsi_list_rule(hw, &vsi_handle_arr[0], 2,
						  &vsi_list_id,
						  new_fltr->lkup_type);
		if (status)
			return status;

		tmp_fltr = *new_fltr;
		tmp_fltr.fltr_rule_id = cur_fltr->fltr_rule_id;
		tmp_fltr.fltr_act = ICE_FWD_TO_VSI_LIST;
		tmp_fltr.fwd_id.vsi_list_id = vsi_list_id;
		/* Update the previous switch rule of "MAC forward to VSI" to
		 * "MAC fwd to VSI list"
		 */
		status = ice_update_pkt_fwd_rule(hw, &tmp_fltr);
		if (status)
			return status;

		cur_fltr->fwd_id.vsi_list_id = vsi_list_id;
		cur_fltr->fltr_act = ICE_FWD_TO_VSI_LIST;
		m_entry->vsi_list_info =
			ice_create_vsi_list_map(hw, &vsi_handle_arr[0], 2,
						vsi_list_id);

		/* If this entry was large action then the large action needs
		 * to be updated to point to FWD to VSI list
		 */
		if (m_entry->sw_marker_id != ICE_INVAL_SW_MARKER_ID)
			status =
			    ice_add_marker_act(hw, m_entry,
					       m_entry->sw_marker_id,
					       m_entry->lg_act_idx);
	} else {
		u16 vsi_handle = new_fltr->vsi_handle;
		enum ice_adminq_opc opcode;

		if (!m_entry->vsi_list_info)
			return ICE_ERR_CFG;

		/* A rule already exists with the new VSI being added */
		if (test_bit(vsi_handle, m_entry->vsi_list_info->vsi_map))
			return 0;

		/* Update the previously created VSI list set with
		 * the new VSI ID passed in
		 */
		vsi_list_id = cur_fltr->fwd_id.vsi_list_id;
		opcode = ice_aqc_opc_update_sw_rules;

		status = ice_update_vsi_list_rule(hw, &vsi_handle, 1,
						  vsi_list_id, false, opcode,
						  new_fltr->lkup_type);
		/* update VSI list mapping info with new VSI ID */
		if (!status)
			set_bit(vsi_handle, m_entry->vsi_list_info->vsi_map);
	}
	if (!status)
		m_entry->vsi_count++;
	return status;
}

/**
 * ice_find_rule_entry - Search a rule entry
 * @hw: pointer to the hardware structure
 * @recp_id: lookup type for which the specified rule needs to be searched
 * @f_info: rule information
 *
 * Helper function to search for a given rule entry
 * Returns pointer to entry storing the rule if found
 */
static struct ice_fltr_mgmt_list_entry *
ice_find_rule_entry(struct ice_hw *hw, u8 recp_id, struct ice_fltr_info *f_info)
{
	struct ice_fltr_mgmt_list_entry *list_itr, *ret = NULL;
	struct ice_switch_info *sw = hw->switch_info;
	struct list_head *list_head;

	list_head = &sw->recp_list[recp_id].filt_rules;
	list_for_each_entry(list_itr, list_head, list_entry) {
		if (!memcmp(&f_info->l_data, &list_itr->fltr_info.l_data,
			    sizeof(f_info->l_data)) &&
		    f_info->flag == list_itr->fltr_info.flag) {
			ret = list_itr;
			break;
		}
	}
	return ret;
}

/**
 * ice_find_vsi_list_entry - Search VSI list map with VSI count 1
 * @hw: pointer to the hardware structure
 * @recp_id: lookup type for which VSI lists needs to be searched
 * @vsi_handle: VSI handle to be found in VSI list
 * @vsi_list_id: VSI list ID found containing vsi_handle
 *
 * Helper function to search a VSI list with single entry containing given VSI
 * handle element. This can be extended further to search VSI list with more
 * than 1 vsi_count. Returns pointer to VSI list entry if found.
 */
static struct ice_vsi_list_map_info *
ice_find_vsi_list_entry(struct ice_hw *hw, u8 recp_id, u16 vsi_handle,
			u16 *vsi_list_id)
{
	struct ice_vsi_list_map_info *map_info = NULL;
	struct ice_switch_info *sw = hw->switch_info;
	struct ice_fltr_mgmt_list_entry *list_itr;
	struct list_head *list_head;

	list_head = &sw->recp_list[recp_id].filt_rules;
	list_for_each_entry(list_itr, list_head, list_entry) {
		if (list_itr->vsi_count == 1 && list_itr->vsi_list_info) {
			map_info = list_itr->vsi_list_info;
			if (test_bit(vsi_handle, map_info->vsi_map)) {
				*vsi_list_id = map_info->vsi_list_id;
				return map_info;
			}
		}
	}
	return NULL;
}

/**
 * ice_add_rule_internal - add rule for a given lookup type
 * @hw: pointer to the hardware structure
 * @recp_id: lookup type (recipe ID) for which rule has to be added
 * @f_entry: structure containing MAC forwarding information
 *
 * Adds or updates the rule lists for a given recipe
 */
static enum ice_status
ice_add_rule_internal(struct ice_hw *hw, u8 recp_id,
		      struct ice_fltr_list_entry *f_entry)
{
	struct ice_switch_info *sw = hw->switch_info;
	struct ice_fltr_info *new_fltr, *cur_fltr;
	struct ice_fltr_mgmt_list_entry *m_entry;
	struct mutex *rule_lock; /* Lock to protect filter rule list */
	enum ice_status status = 0;

	if (!ice_is_vsi_valid(hw, f_entry->fltr_info.vsi_handle))
		return ICE_ERR_PARAM;
	f_entry->fltr_info.fwd_id.hw_vsi_id =
		ice_get_hw_vsi_num(hw, f_entry->fltr_info.vsi_handle);

	rule_lock = &sw->recp_list[recp_id].filt_rule_lock;

	mutex_lock(rule_lock);
	new_fltr = &f_entry->fltr_info;
	if (new_fltr->flag & ICE_FLTR_RX)
		new_fltr->src = hw->port_info->lport;
	else if (new_fltr->flag & ICE_FLTR_TX)
		new_fltr->src = f_entry->fltr_info.fwd_id.hw_vsi_id;

	m_entry = ice_find_rule_entry(hw, recp_id, new_fltr);
	if (!m_entry) {
		mutex_unlock(rule_lock);
		return ice_create_pkt_fwd_rule(hw, f_entry);
	}

	cur_fltr = &m_entry->fltr_info;
	status = ice_add_update_vsi_list(hw, m_entry, cur_fltr, new_fltr);
	mutex_unlock(rule_lock);

	return status;
}

/**
 * ice_remove_vsi_list_rule
 * @hw: pointer to the hardware structure
 * @vsi_list_id: VSI list ID generated as part of allocate resource
 * @lkup_type: switch rule filter lookup type
 *
 * The VSI list should be emptied before this function is called to remove the
 * VSI list.
 */
static enum ice_status
ice_remove_vsi_list_rule(struct ice_hw *hw, u16 vsi_list_id,
			 enum ice_sw_lkup_type lkup_type)
{
	struct ice_aqc_sw_rules_elem *s_rule;
	enum ice_status status;
	u16 s_rule_size;

	s_rule_size = (u16)ICE_SW_RULE_VSI_LIST_SIZE(0);
	s_rule = devm_kzalloc(ice_hw_to_dev(hw), s_rule_size, GFP_KERNEL);
	if (!s_rule)
		return ICE_ERR_NO_MEMORY;

	s_rule->type = cpu_to_le16(ICE_AQC_SW_RULES_T_VSI_LIST_CLEAR);
	s_rule->pdata.vsi_list.index = cpu_to_le16(vsi_list_id);

	/* Free the vsi_list resource that we allocated. It is assumed that the
	 * list is empty at this point.
	 */
	status = ice_aq_alloc_free_vsi_list(hw, &vsi_list_id, lkup_type,
					    ice_aqc_opc_free_res);

	devm_kfree(ice_hw_to_dev(hw), s_rule);
	return status;
}

/**
 * ice_rem_update_vsi_list
 * @hw: pointer to the hardware structure
 * @vsi_handle: VSI handle of the VSI to remove
 * @fm_list: filter management entry for which the VSI list management needs to
 *           be done
 */
static enum ice_status
ice_rem_update_vsi_list(struct ice_hw *hw, u16 vsi_handle,
			struct ice_fltr_mgmt_list_entry *fm_list)
{
	enum ice_sw_lkup_type lkup_type;
	enum ice_status status = 0;
	u16 vsi_list_id;

	if (fm_list->fltr_info.fltr_act != ICE_FWD_TO_VSI_LIST ||
	    fm_list->vsi_count == 0)
		return ICE_ERR_PARAM;

	/* A rule with the VSI being removed does not exist */
	if (!test_bit(vsi_handle, fm_list->vsi_list_info->vsi_map))
		return ICE_ERR_DOES_NOT_EXIST;

	lkup_type = fm_list->fltr_info.lkup_type;
	vsi_list_id = fm_list->fltr_info.fwd_id.vsi_list_id;
	status = ice_update_vsi_list_rule(hw, &vsi_handle, 1, vsi_list_id, true,
					  ice_aqc_opc_update_sw_rules,
					  lkup_type);
	if (status)
		return status;

	fm_list->vsi_count--;
	clear_bit(vsi_handle, fm_list->vsi_list_info->vsi_map);

	if (fm_list->vsi_count == 1 && lkup_type != ICE_SW_LKUP_VLAN) {
		struct ice_fltr_info tmp_fltr_info = fm_list->fltr_info;
		struct ice_vsi_list_map_info *vsi_list_info =
			fm_list->vsi_list_info;
		u16 rem_vsi_handle;

		rem_vsi_handle = find_first_bit(vsi_list_info->vsi_map,
						ICE_MAX_VSI);
		if (!ice_is_vsi_valid(hw, rem_vsi_handle))
			return ICE_ERR_OUT_OF_RANGE;

		/* Make sure VSI list is empty before removing it below */
		status = ice_update_vsi_list_rule(hw, &rem_vsi_handle, 1,
						  vsi_list_id, true,
						  ice_aqc_opc_update_sw_rules,
						  lkup_type);
		if (status)
			return status;

		tmp_fltr_info.fltr_act = ICE_FWD_TO_VSI;
		tmp_fltr_info.fwd_id.hw_vsi_id =
			ice_get_hw_vsi_num(hw, rem_vsi_handle);
		tmp_fltr_info.vsi_handle = rem_vsi_handle;
		status = ice_update_pkt_fwd_rule(hw, &tmp_fltr_info);
		if (status) {
			ice_debug(hw, ICE_DBG_SW,
				  "Failed to update pkt fwd rule to FWD_TO_VSI on HW VSI %d, error %d\n",
				  tmp_fltr_info.fwd_id.hw_vsi_id, status);
			return status;
		}

		fm_list->fltr_info = tmp_fltr_info;
	}

	if ((fm_list->vsi_count == 1 && lkup_type != ICE_SW_LKUP_VLAN) ||
	    (fm_list->vsi_count == 0 && lkup_type == ICE_SW_LKUP_VLAN)) {
		struct ice_vsi_list_map_info *vsi_list_info =
			fm_list->vsi_list_info;

		/* Remove the VSI list since it is no longer used */
		status = ice_remove_vsi_list_rule(hw, vsi_list_id, lkup_type);
		if (status) {
			ice_debug(hw, ICE_DBG_SW,
				  "Failed to remove VSI list %d, error %d\n",
				  vsi_list_id, status);
			return status;
		}

		list_del(&vsi_list_info->list_entry);
		devm_kfree(ice_hw_to_dev(hw), vsi_list_info);
		fm_list->vsi_list_info = NULL;
	}

	return status;
}

/**
 * ice_remove_rule_internal - Remove a filter rule of a given type
 * @hw: pointer to the hardware structure
 * @recp_id: recipe ID for which the rule needs to removed
 * @f_entry: rule entry containing filter information
 */
static enum ice_status
ice_remove_rule_internal(struct ice_hw *hw, u8 recp_id,
			 struct ice_fltr_list_entry *f_entry)
{
	struct ice_switch_info *sw = hw->switch_info;
	struct ice_fltr_mgmt_list_entry *list_elem;
	struct mutex *rule_lock; /* Lock to protect filter rule list */
	enum ice_status status = 0;
	bool remove_rule = false;
	u16 vsi_handle;

	if (!ice_is_vsi_valid(hw, f_entry->fltr_info.vsi_handle))
		return ICE_ERR_PARAM;
	f_entry->fltr_info.fwd_id.hw_vsi_id =
		ice_get_hw_vsi_num(hw, f_entry->fltr_info.vsi_handle);

	rule_lock = &sw->recp_list[recp_id].filt_rule_lock;
	mutex_lock(rule_lock);
	list_elem = ice_find_rule_entry(hw, recp_id, &f_entry->fltr_info);
	if (!list_elem) {
		status = ICE_ERR_DOES_NOT_EXIST;
		goto exit;
	}

	if (list_elem->fltr_info.fltr_act != ICE_FWD_TO_VSI_LIST) {
		remove_rule = true;
	} else if (!list_elem->vsi_list_info) {
		status = ICE_ERR_DOES_NOT_EXIST;
		goto exit;
	} else if (list_elem->vsi_list_info->ref_cnt > 1) {
		/* a ref_cnt > 1 indicates that the vsi_list is being
		 * shared by multiple rules. Decrement the ref_cnt and
		 * remove this rule, but do not modify the list, as it
		 * is in-use by other rules.
		 */
		list_elem->vsi_list_info->ref_cnt--;
		remove_rule = true;
	} else {
		/* a ref_cnt of 1 indicates the vsi_list is only used
		 * by one rule. However, the original removal request is only
		 * for a single VSI. Update the vsi_list first, and only
		 * remove the rule if there are no further VSIs in this list.
		 */
		vsi_handle = f_entry->fltr_info.vsi_handle;
		status = ice_rem_update_vsi_list(hw, vsi_handle, list_elem);
		if (status)
			goto exit;
		/* if VSI count goes to zero after updating the VSI list */
		if (list_elem->vsi_count == 0)
			remove_rule = true;
	}

	if (remove_rule) {
		/* Remove the lookup rule */
		struct ice_aqc_sw_rules_elem *s_rule;

		s_rule = devm_kzalloc(ice_hw_to_dev(hw),
				      ICE_SW_RULE_RX_TX_NO_HDR_SIZE,
				      GFP_KERNEL);
		if (!s_rule) {
			status = ICE_ERR_NO_MEMORY;
			goto exit;
		}

		ice_fill_sw_rule(hw, &list_elem->fltr_info, s_rule,
				 ice_aqc_opc_remove_sw_rules);

		status = ice_aq_sw_rules(hw, s_rule,
					 ICE_SW_RULE_RX_TX_NO_HDR_SIZE, 1,
					 ice_aqc_opc_remove_sw_rules, NULL);
		if (status)
			goto exit;

		/* Remove a book keeping from the list */
		devm_kfree(ice_hw_to_dev(hw), s_rule);

		list_del(&list_elem->list_entry);
		devm_kfree(ice_hw_to_dev(hw), list_elem);
	}
exit:
	mutex_unlock(rule_lock);
	return status;
}

/**
 * ice_add_mac - Add a MAC address based filter rule
 * @hw: pointer to the hardware structure
 * @m_list: list of MAC addresses and forwarding information
 *
 * IMPORTANT: When the ucast_shared flag is set to false and m_list has
 * multiple unicast addresses, the function assumes that all the
 * addresses are unique in a given add_mac call. It doesn't
 * check for duplicates in this case, removing duplicates from a given
 * list should be taken care of in the caller of this function.
 */
enum ice_status
ice_add_mac(struct ice_hw *hw, struct list_head *m_list)
{
	struct ice_aqc_sw_rules_elem *s_rule, *r_iter;
	struct ice_fltr_list_entry *m_list_itr;
	struct list_head *rule_head;
	u16 elem_sent, total_elem_left;
	struct ice_switch_info *sw;
	struct mutex *rule_lock; /* Lock to protect filter rule list */
	enum ice_status status = 0;
	u16 num_unicast = 0;
	u16 s_rule_size;

	if (!m_list || !hw)
		return ICE_ERR_PARAM;

	s_rule = NULL;
	sw = hw->switch_info;
	rule_lock = &sw->recp_list[ICE_SW_LKUP_MAC].filt_rule_lock;
	list_for_each_entry(m_list_itr, m_list, list_entry) {
		u8 *add = &m_list_itr->fltr_info.l_data.mac.mac_addr[0];
		u16 vsi_handle;
		u16 hw_vsi_id;

		m_list_itr->fltr_info.flag = ICE_FLTR_TX;
		vsi_handle = m_list_itr->fltr_info.vsi_handle;
		if (!ice_is_vsi_valid(hw, vsi_handle))
			return ICE_ERR_PARAM;
		hw_vsi_id = ice_get_hw_vsi_num(hw, vsi_handle);
		m_list_itr->fltr_info.fwd_id.hw_vsi_id = hw_vsi_id;
		/* update the src in case it is VSI num */
		if (m_list_itr->fltr_info.src_id != ICE_SRC_ID_VSI)
			return ICE_ERR_PARAM;
		m_list_itr->fltr_info.src = hw_vsi_id;
		if (m_list_itr->fltr_info.lkup_type != ICE_SW_LKUP_MAC ||
		    is_zero_ether_addr(add))
			return ICE_ERR_PARAM;
		if (is_unicast_ether_addr(add) && !hw->ucast_shared) {
			/* Don't overwrite the unicast address */
			mutex_lock(rule_lock);
			if (ice_find_rule_entry(hw, ICE_SW_LKUP_MAC,
						&m_list_itr->fltr_info)) {
				mutex_unlock(rule_lock);
				return ICE_ERR_ALREADY_EXISTS;
			}
			mutex_unlock(rule_lock);
			num_unicast++;
		} else if (is_multicast_ether_addr(add) ||
			   (is_unicast_ether_addr(add) && hw->ucast_shared)) {
			m_list_itr->status =
				ice_add_rule_internal(hw, ICE_SW_LKUP_MAC,
						      m_list_itr);
			if (m_list_itr->status)
				return m_list_itr->status;
		}
	}

	mutex_lock(rule_lock);
	/* Exit if no suitable entries were found for adding bulk switch rule */
	if (!num_unicast) {
		status = 0;
		goto ice_add_mac_exit;
	}

	rule_head = &sw->recp_list[ICE_SW_LKUP_MAC].filt_rules;

	/* Allocate switch rule buffer for the bulk update for unicast */
	s_rule_size = ICE_SW_RULE_RX_TX_ETH_HDR_SIZE;
	s_rule = devm_kcalloc(ice_hw_to_dev(hw), num_unicast, s_rule_size,
			      GFP_KERNEL);
	if (!s_rule) {
		status = ICE_ERR_NO_MEMORY;
		goto ice_add_mac_exit;
	}

	r_iter = s_rule;
	list_for_each_entry(m_list_itr, m_list, list_entry) {
		struct ice_fltr_info *f_info = &m_list_itr->fltr_info;
		u8 *mac_addr = &f_info->l_data.mac.mac_addr[0];

		if (is_unicast_ether_addr(mac_addr)) {
			ice_fill_sw_rule(hw, &m_list_itr->fltr_info, r_iter,
					 ice_aqc_opc_add_sw_rules);
			r_iter = (struct ice_aqc_sw_rules_elem *)
				((u8 *)r_iter + s_rule_size);
		}
	}

	/* Call AQ bulk switch rule update for all unicast addresses */
	r_iter = s_rule;
	/* Call AQ switch rule in AQ_MAX chunk */
	for (total_elem_left = num_unicast; total_elem_left > 0;
	     total_elem_left -= elem_sent) {
		struct ice_aqc_sw_rules_elem *entry = r_iter;

		elem_sent = min(total_elem_left,
				(u16)(ICE_AQ_MAX_BUF_LEN / s_rule_size));
		status = ice_aq_sw_rules(hw, entry, elem_sent * s_rule_size,
					 elem_sent, ice_aqc_opc_add_sw_rules,
					 NULL);
		if (status)
			goto ice_add_mac_exit;
		r_iter = (struct ice_aqc_sw_rules_elem *)
			((u8 *)r_iter + (elem_sent * s_rule_size));
	}

	/* Fill up rule ID based on the value returned from FW */
	r_iter = s_rule;
	list_for_each_entry(m_list_itr, m_list, list_entry) {
		struct ice_fltr_info *f_info = &m_list_itr->fltr_info;
		u8 *mac_addr = &f_info->l_data.mac.mac_addr[0];
		struct ice_fltr_mgmt_list_entry *fm_entry;

		if (is_unicast_ether_addr(mac_addr)) {
			f_info->fltr_rule_id =
				le16_to_cpu(r_iter->pdata.lkup_tx_rx.index);
			f_info->fltr_act = ICE_FWD_TO_VSI;
			/* Create an entry to track this MAC address */
			fm_entry = devm_kzalloc(ice_hw_to_dev(hw),
						sizeof(*fm_entry), GFP_KERNEL);
			if (!fm_entry) {
				status = ICE_ERR_NO_MEMORY;
				goto ice_add_mac_exit;
			}
			fm_entry->fltr_info = *f_info;
			fm_entry->vsi_count = 1;
			/* The book keeping entries will get removed when
			 * base driver calls remove filter AQ command
			 */

			list_add(&fm_entry->list_entry, rule_head);
			r_iter = (struct ice_aqc_sw_rules_elem *)
				((u8 *)r_iter + s_rule_size);
		}
	}

ice_add_mac_exit:
	mutex_unlock(rule_lock);
	if (s_rule)
		devm_kfree(ice_hw_to_dev(hw), s_rule);
	return status;
}

/**
 * ice_add_vlan_internal - Add one VLAN based filter rule
 * @hw: pointer to the hardware structure
 * @f_entry: filter entry containing one VLAN information
 */
static enum ice_status
ice_add_vlan_internal(struct ice_hw *hw, struct ice_fltr_list_entry *f_entry)
{
	struct ice_switch_info *sw = hw->switch_info;
	struct ice_fltr_mgmt_list_entry *v_list_itr;
	struct ice_fltr_info *new_fltr, *cur_fltr;
	enum ice_sw_lkup_type lkup_type;
	u16 vsi_list_id = 0, vsi_handle;
	struct mutex *rule_lock; /* Lock to protect filter rule list */
	enum ice_status status = 0;

	if (!ice_is_vsi_valid(hw, f_entry->fltr_info.vsi_handle))
		return ICE_ERR_PARAM;

	f_entry->fltr_info.fwd_id.hw_vsi_id =
		ice_get_hw_vsi_num(hw, f_entry->fltr_info.vsi_handle);
	new_fltr = &f_entry->fltr_info;

	/* VLAN ID should only be 12 bits */
	if (new_fltr->l_data.vlan.vlan_id > ICE_MAX_VLAN_ID)
		return ICE_ERR_PARAM;

	if (new_fltr->src_id != ICE_SRC_ID_VSI)
		return ICE_ERR_PARAM;

	new_fltr->src = new_fltr->fwd_id.hw_vsi_id;
	lkup_type = new_fltr->lkup_type;
	vsi_handle = new_fltr->vsi_handle;
	rule_lock = &sw->recp_list[ICE_SW_LKUP_VLAN].filt_rule_lock;
	mutex_lock(rule_lock);
	v_list_itr = ice_find_rule_entry(hw, ICE_SW_LKUP_VLAN, new_fltr);
	if (!v_list_itr) {
		struct ice_vsi_list_map_info *map_info = NULL;

		if (new_fltr->fltr_act == ICE_FWD_TO_VSI) {
			/* All VLAN pruning rules use a VSI list. Check if
			 * there is already a VSI list containing VSI that we
			 * want to add. If found, use the same vsi_list_id for
			 * this new VLAN rule or else create a new list.
			 */
			map_info = ice_find_vsi_list_entry(hw, ICE_SW_LKUP_VLAN,
							   vsi_handle,
							   &vsi_list_id);
			if (!map_info) {
				status = ice_create_vsi_list_rule(hw,
								  &vsi_handle,
								  1,
								  &vsi_list_id,
								  lkup_type);
				if (status)
					goto exit;
			}
			/* Convert the action to forwarding to a VSI list. */
			new_fltr->fltr_act = ICE_FWD_TO_VSI_LIST;
			new_fltr->fwd_id.vsi_list_id = vsi_list_id;
		}

		status = ice_create_pkt_fwd_rule(hw, f_entry);
		if (!status) {
			v_list_itr = ice_find_rule_entry(hw, ICE_SW_LKUP_VLAN,
							 new_fltr);
			if (!v_list_itr) {
				status = ICE_ERR_DOES_NOT_EXIST;
				goto exit;
			}
			/* reuse VSI list for new rule and increment ref_cnt */
			if (map_info) {
				v_list_itr->vsi_list_info = map_info;
				map_info->ref_cnt++;
			} else {
				v_list_itr->vsi_list_info =
					ice_create_vsi_list_map(hw, &vsi_handle,
								1, vsi_list_id);
			}
		}
	} else if (v_list_itr->vsi_list_info->ref_cnt == 1) {
		/* Update existing VSI list to add new VSI ID only if it used
		 * by one VLAN rule.
		 */
		cur_fltr = &v_list_itr->fltr_info;
		status = ice_add_update_vsi_list(hw, v_list_itr, cur_fltr,
						 new_fltr);
	} else {
		/* If VLAN rule exists and VSI list being used by this rule is
		 * referenced by more than 1 VLAN rule. Then create a new VSI
		 * list appending previous VSI with new VSI and update existing
		 * VLAN rule to point to new VSI list ID
		 */
		struct ice_fltr_info tmp_fltr;
		u16 vsi_handle_arr[2];
		u16 cur_handle;

		/* Current implementation only supports reusing VSI list with
		 * one VSI count. We should never hit below condition
		 */
		if (v_list_itr->vsi_count > 1 &&
		    v_list_itr->vsi_list_info->ref_cnt > 1) {
			ice_debug(hw, ICE_DBG_SW,
				  "Invalid configuration: Optimization to reuse VSI list with more than one VSI is not being done yet\n");
			status = ICE_ERR_CFG;
			goto exit;
		}

		cur_handle =
			find_first_bit(v_list_itr->vsi_list_info->vsi_map,
				       ICE_MAX_VSI);

		/* A rule already exists with the new VSI being added */
		if (cur_handle == vsi_handle) {
			status = ICE_ERR_ALREADY_EXISTS;
			goto exit;
		}

		vsi_handle_arr[0] = cur_handle;
		vsi_handle_arr[1] = vsi_handle;
		status = ice_create_vsi_list_rule(hw, &vsi_handle_arr[0], 2,
						  &vsi_list_id, lkup_type);
		if (status)
			goto exit;

		tmp_fltr = v_list_itr->fltr_info;
		tmp_fltr.fltr_rule_id = v_list_itr->fltr_info.fltr_rule_id;
		tmp_fltr.fwd_id.vsi_list_id = vsi_list_id;
		tmp_fltr.fltr_act = ICE_FWD_TO_VSI_LIST;
		/* Update the previous switch rule to a new VSI list which
		 * includes current VSI that is requested
		 */
		status = ice_update_pkt_fwd_rule(hw, &tmp_fltr);
		if (status)
			goto exit;

		/* before overriding VSI list map info. decrement ref_cnt of
		 * previous VSI list
		 */
		v_list_itr->vsi_list_info->ref_cnt--;

		/* now update to newly created list */
		v_list_itr->fltr_info.fwd_id.vsi_list_id = vsi_list_id;
		v_list_itr->vsi_list_info =
			ice_create_vsi_list_map(hw, &vsi_handle_arr[0], 2,
						vsi_list_id);
		v_list_itr->vsi_count++;
	}

exit:
	mutex_unlock(rule_lock);
	return status;
}

/**
 * ice_add_vlan - Add VLAN based filter rule
 * @hw: pointer to the hardware structure
 * @v_list: list of VLAN entries and forwarding information
 */
enum ice_status
ice_add_vlan(struct ice_hw *hw, struct list_head *v_list)
{
	struct ice_fltr_list_entry *v_list_itr;

	if (!v_list || !hw)
		return ICE_ERR_PARAM;

	list_for_each_entry(v_list_itr, v_list, list_entry) {
		if (v_list_itr->fltr_info.lkup_type != ICE_SW_LKUP_VLAN)
			return ICE_ERR_PARAM;
		v_list_itr->fltr_info.flag = ICE_FLTR_TX;
		v_list_itr->status = ice_add_vlan_internal(hw, v_list_itr);
		if (v_list_itr->status)
			return v_list_itr->status;
	}
	return 0;
}

/**
 * ice_add_eth_mac - Add ethertype and MAC based filter rule
 * @hw: pointer to the hardware structure
 * @em_list: list of ether type MAC filter, MAC is optional
 */
enum ice_status
ice_add_eth_mac(struct ice_hw *hw, struct list_head *em_list)
{
	struct ice_fltr_list_entry *em_list_itr;

	if (!em_list || !hw)
		return ICE_ERR_PARAM;

	list_for_each_entry(em_list_itr, em_list, list_entry) {
		enum ice_sw_lkup_type l_type =
			em_list_itr->fltr_info.lkup_type;

		if (l_type != ICE_SW_LKUP_ETHERTYPE_MAC &&
		    l_type != ICE_SW_LKUP_ETHERTYPE)
			return ICE_ERR_PARAM;

		em_list_itr->fltr_info.flag = ICE_FLTR_TX;
		em_list_itr->status = ice_add_rule_internal(hw, l_type,
							    em_list_itr);
		if (em_list_itr->status)
			return em_list_itr->status;
	}
	return 0;
}

/**
 * ice_remove_eth_mac - Remove an ethertype (or MAC) based filter rule
 * @hw: pointer to the hardware structure
 * @em_list: list of ethertype or ethertype MAC entries
 */
enum ice_status
ice_remove_eth_mac(struct ice_hw *hw, struct list_head *em_list)
{
	struct ice_fltr_list_entry *em_list_itr, *tmp;

	if (!em_list || !hw)
		return ICE_ERR_PARAM;

	list_for_each_entry_safe(em_list_itr, tmp, em_list, list_entry) {
		enum ice_sw_lkup_type l_type =
			em_list_itr->fltr_info.lkup_type;

		if (l_type != ICE_SW_LKUP_ETHERTYPE_MAC &&
		    l_type != ICE_SW_LKUP_ETHERTYPE)
			return ICE_ERR_PARAM;

		em_list_itr->status = ice_remove_rule_internal(hw, l_type,
							       em_list_itr);
		if (em_list_itr->status)
			return em_list_itr->status;
	}
	return 0;
}

/**
 * ice_rem_sw_rule_info
 * @hw: pointer to the hardware structure
 * @rule_head: pointer to the switch list structure that we want to delete
 */
static void
ice_rem_sw_rule_info(struct ice_hw *hw, struct list_head *rule_head)
{
	if (!list_empty(rule_head)) {
		struct ice_fltr_mgmt_list_entry *entry;
		struct ice_fltr_mgmt_list_entry *tmp;

		list_for_each_entry_safe(entry, tmp, rule_head, list_entry) {
			list_del(&entry->list_entry);
			devm_kfree(ice_hw_to_dev(hw), entry);
		}
	}
}

/**
 * ice_cfg_dflt_vsi - change state of VSI to set/clear default
 * @hw: pointer to the hardware structure
 * @vsi_handle: VSI handle to set as default
 * @set: true to add the above mentioned switch rule, false to remove it
 * @direction: ICE_FLTR_RX or ICE_FLTR_TX
 *
 * add filter rule to set/unset given VSI as default VSI for the switch
 * (represented by swid)
 */
enum ice_status
ice_cfg_dflt_vsi(struct ice_hw *hw, u16 vsi_handle, bool set, u8 direction)
{
	struct ice_aqc_sw_rules_elem *s_rule;
	struct ice_fltr_info f_info;
	enum ice_adminq_opc opcode;
	enum ice_status status;
	u16 s_rule_size;
	u16 hw_vsi_id;

	if (!ice_is_vsi_valid(hw, vsi_handle))
		return ICE_ERR_PARAM;
	hw_vsi_id = ice_get_hw_vsi_num(hw, vsi_handle);

	s_rule_size = set ? ICE_SW_RULE_RX_TX_ETH_HDR_SIZE :
			    ICE_SW_RULE_RX_TX_NO_HDR_SIZE;
	s_rule = devm_kzalloc(ice_hw_to_dev(hw), s_rule_size, GFP_KERNEL);
	if (!s_rule)
		return ICE_ERR_NO_MEMORY;

	memset(&f_info, 0, sizeof(f_info));

	f_info.lkup_type = ICE_SW_LKUP_DFLT;
	f_info.flag = direction;
	f_info.fltr_act = ICE_FWD_TO_VSI;
	f_info.fwd_id.hw_vsi_id = hw_vsi_id;

	if (f_info.flag & ICE_FLTR_RX) {
		f_info.src = hw->port_info->lport;
		f_info.src_id = ICE_SRC_ID_LPORT;
		if (!set)
			f_info.fltr_rule_id =
				hw->port_info->dflt_rx_vsi_rule_id;
	} else if (f_info.flag & ICE_FLTR_TX) {
		f_info.src_id = ICE_SRC_ID_VSI;
		f_info.src = hw_vsi_id;
		if (!set)
			f_info.fltr_rule_id =
				hw->port_info->dflt_tx_vsi_rule_id;
	}

	if (set)
		opcode = ice_aqc_opc_add_sw_rules;
	else
		opcode = ice_aqc_opc_remove_sw_rules;

	ice_fill_sw_rule(hw, &f_info, s_rule, opcode);

	status = ice_aq_sw_rules(hw, s_rule, s_rule_size, 1, opcode, NULL);
	if (status || !(f_info.flag & ICE_FLTR_TX_RX))
		goto out;
	if (set) {
		u16 index = le16_to_cpu(s_rule->pdata.lkup_tx_rx.index);

		if (f_info.flag & ICE_FLTR_TX) {
			hw->port_info->dflt_tx_vsi_num = hw_vsi_id;
			hw->port_info->dflt_tx_vsi_rule_id = index;
		} else if (f_info.flag & ICE_FLTR_RX) {
			hw->port_info->dflt_rx_vsi_num = hw_vsi_id;
			hw->port_info->dflt_rx_vsi_rule_id = index;
		}
	} else {
		if (f_info.flag & ICE_FLTR_TX) {
			hw->port_info->dflt_tx_vsi_num = ICE_DFLT_VSI_INVAL;
			hw->port_info->dflt_tx_vsi_rule_id = ICE_INVAL_ACT;
		} else if (f_info.flag & ICE_FLTR_RX) {
			hw->port_info->dflt_rx_vsi_num = ICE_DFLT_VSI_INVAL;
			hw->port_info->dflt_rx_vsi_rule_id = ICE_INVAL_ACT;
		}
	}

out:
	devm_kfree(ice_hw_to_dev(hw), s_rule);
	return status;
}

/**
 * ice_remove_mac - remove a MAC address based filter rule
 * @hw: pointer to the hardware structure
 * @m_list: list of MAC addresses and forwarding information
 *
 * This function removes either a MAC filter rule or a specific VSI from a
 * VSI list for a multicast MAC address.
 *
 * Returns ICE_ERR_DOES_NOT_EXIST if a given entry was not added by
 * ice_add_mac. Caller should be aware that this call will only work if all
 * the entries passed into m_list were added previously. It will not attempt to
 * do a partial remove of entries that were found.
 */
enum ice_status
ice_remove_mac(struct ice_hw *hw, struct list_head *m_list)
{
	struct ice_fltr_list_entry *list_itr, *tmp;

	if (!m_list)
		return ICE_ERR_PARAM;

	list_for_each_entry_safe(list_itr, tmp, m_list, list_entry) {
		enum ice_sw_lkup_type l_type = list_itr->fltr_info.lkup_type;

		if (l_type != ICE_SW_LKUP_MAC)
			return ICE_ERR_PARAM;
		list_itr->status = ice_remove_rule_internal(hw,
							    ICE_SW_LKUP_MAC,
							    list_itr);
		if (list_itr->status)
			return list_itr->status;
	}
	return 0;
}

/**
 * ice_remove_vlan - Remove VLAN based filter rule
 * @hw: pointer to the hardware structure
 * @v_list: list of VLAN entries and forwarding information
 */
enum ice_status
ice_remove_vlan(struct ice_hw *hw, struct list_head *v_list)
{
	struct ice_fltr_list_entry *v_list_itr, *tmp;

	if (!v_list || !hw)
		return ICE_ERR_PARAM;

	list_for_each_entry_safe(v_list_itr, tmp, v_list, list_entry) {
		enum ice_sw_lkup_type l_type = v_list_itr->fltr_info.lkup_type;

		if (l_type != ICE_SW_LKUP_VLAN)
			return ICE_ERR_PARAM;
		v_list_itr->status = ice_remove_rule_internal(hw,
							      ICE_SW_LKUP_VLAN,
							      v_list_itr);
		if (v_list_itr->status)
			return v_list_itr->status;
	}
	return 0;
}

/**
 * ice_vsi_uses_fltr - Determine if given VSI uses specified filter
 * @fm_entry: filter entry to inspect
 * @vsi_handle: VSI handle to compare with filter info
 */
static bool
ice_vsi_uses_fltr(struct ice_fltr_mgmt_list_entry *fm_entry, u16 vsi_handle)
{
	return ((fm_entry->fltr_info.fltr_act == ICE_FWD_TO_VSI &&
		 fm_entry->fltr_info.vsi_handle == vsi_handle) ||
		(fm_entry->fltr_info.fltr_act == ICE_FWD_TO_VSI_LIST &&
		 (test_bit(vsi_handle, fm_entry->vsi_list_info->vsi_map))));
}

/**
 * ice_add_entry_to_vsi_fltr_list - Add copy of fltr_list_entry to remove list
 * @hw: pointer to the hardware structure
 * @vsi_handle: VSI handle to remove filters from
 * @vsi_list_head: pointer to the list to add entry to
 * @fi: pointer to fltr_info of filter entry to copy & add
 *
 * Helper function, used when creating a list of filters to remove from
 * a specific VSI. The entry added to vsi_list_head is a COPY of the
 * original filter entry, with the exception of fltr_info.fltr_act and
 * fltr_info.fwd_id fields. These are set such that later logic can
 * extract which VSI to remove the fltr from, and pass on that information.
 */
static enum ice_status
ice_add_entry_to_vsi_fltr_list(struct ice_hw *hw, u16 vsi_handle,
			       struct list_head *vsi_list_head,
			       struct ice_fltr_info *fi)
{
	struct ice_fltr_list_entry *tmp;

	/* this memory is freed up in the caller function
	 * once filters for this VSI are removed
	 */
	tmp = devm_kzalloc(ice_hw_to_dev(hw), sizeof(*tmp), GFP_KERNEL);
	if (!tmp)
		return ICE_ERR_NO_MEMORY;

	tmp->fltr_info = *fi;

	/* Overwrite these fields to indicate which VSI to remove filter from,
	 * so find and remove logic can extract the information from the
	 * list entries. Note that original entries will still have proper
	 * values.
	 */
	tmp->fltr_info.fltr_act = ICE_FWD_TO_VSI;
	tmp->fltr_info.vsi_handle = vsi_handle;
	tmp->fltr_info.fwd_id.hw_vsi_id = ice_get_hw_vsi_num(hw, vsi_handle);

	list_add(&tmp->list_entry, vsi_list_head);

	return 0;
}

/**
 * ice_add_to_vsi_fltr_list - Add VSI filters to the list
 * @hw: pointer to the hardware structure
 * @vsi_handle: VSI handle to remove filters from
 * @lkup_list_head: pointer to the list that has certain lookup type filters
 * @vsi_list_head: pointer to the list pertaining to VSI with vsi_handle
 *
 * Locates all filters in lkup_list_head that are used by the given VSI,
 * and adds COPIES of those entries to vsi_list_head (intended to be used
 * to remove the listed filters).
 * Note that this means all entries in vsi_list_head must be explicitly
 * deallocated by the caller when done with list.
 */
static enum ice_status
ice_add_to_vsi_fltr_list(struct ice_hw *hw, u16 vsi_handle,
			 struct list_head *lkup_list_head,
			 struct list_head *vsi_list_head)
{
	struct ice_fltr_mgmt_list_entry *fm_entry;
	enum ice_status status = 0;

	/* check to make sure VSI ID is valid and within boundary */
	if (!ice_is_vsi_valid(hw, vsi_handle))
		return ICE_ERR_PARAM;

	list_for_each_entry(fm_entry, lkup_list_head, list_entry) {
		struct ice_fltr_info *fi;

		fi = &fm_entry->fltr_info;
		if (!fi || !ice_vsi_uses_fltr(fm_entry, vsi_handle))
			continue;

		status = ice_add_entry_to_vsi_fltr_list(hw, vsi_handle,
							vsi_list_head, fi);
		if (status)
			return status;
	}
	return status;
}

/**
 * ice_determine_promisc_mask
 * @fi: filter info to parse
 *
 * Helper function to determine which ICE_PROMISC_ mask corresponds
 * to given filter into.
 */
static u8 ice_determine_promisc_mask(struct ice_fltr_info *fi)
{
	u16 vid = fi->l_data.mac_vlan.vlan_id;
	u8 *macaddr = fi->l_data.mac.mac_addr;
	bool is_tx_fltr = false;
	u8 promisc_mask = 0;

	if (fi->flag == ICE_FLTR_TX)
		is_tx_fltr = true;

	if (is_broadcast_ether_addr(macaddr))
		promisc_mask |= is_tx_fltr ?
			ICE_PROMISC_BCAST_TX : ICE_PROMISC_BCAST_RX;
	else if (is_multicast_ether_addr(macaddr))
		promisc_mask |= is_tx_fltr ?
			ICE_PROMISC_MCAST_TX : ICE_PROMISC_MCAST_RX;
	else if (is_unicast_ether_addr(macaddr))
		promisc_mask |= is_tx_fltr ?
			ICE_PROMISC_UCAST_TX : ICE_PROMISC_UCAST_RX;
	if (vid)
		promisc_mask |= is_tx_fltr ?
			ICE_PROMISC_VLAN_TX : ICE_PROMISC_VLAN_RX;

	return promisc_mask;
}

/**
 * ice_remove_promisc - Remove promisc based filter rules
 * @hw: pointer to the hardware structure
 * @recp_id: recipe ID for which the rule needs to removed
 * @v_list: list of promisc entries
 */
static enum ice_status
ice_remove_promisc(struct ice_hw *hw, u8 recp_id,
		   struct list_head *v_list)
{
	struct ice_fltr_list_entry *v_list_itr, *tmp;

	list_for_each_entry_safe(v_list_itr, tmp, v_list, list_entry) {
		v_list_itr->status =
			ice_remove_rule_internal(hw, recp_id, v_list_itr);
		if (v_list_itr->status)
			return v_list_itr->status;
	}
	return 0;
}

/**
 * ice_clear_vsi_promisc - clear specified promiscuous mode(s) for given VSI
 * @hw: pointer to the hardware structure
 * @vsi_handle: VSI handle to clear mode
 * @promisc_mask: mask of promiscuous config bits to clear
 * @vid: VLAN ID to clear VLAN promiscuous
 */
enum ice_status
ice_clear_vsi_promisc(struct ice_hw *hw, u16 vsi_handle, u8 promisc_mask,
		      u16 vid)
{
	struct ice_switch_info *sw = hw->switch_info;
	struct ice_fltr_list_entry *fm_entry, *tmp;
	struct list_head remove_list_head;
	struct ice_fltr_mgmt_list_entry *itr;
	struct list_head *rule_head;
	struct mutex *rule_lock;	/* Lock to protect filter rule list */
	enum ice_status status = 0;
	u8 recipe_id;

	if (!ice_is_vsi_valid(hw, vsi_handle))
		return ICE_ERR_PARAM;

	if (vid)
		recipe_id = ICE_SW_LKUP_PROMISC_VLAN;
	else
		recipe_id = ICE_SW_LKUP_PROMISC;

	rule_head = &sw->recp_list[recipe_id].filt_rules;
	rule_lock = &sw->recp_list[recipe_id].filt_rule_lock;

	INIT_LIST_HEAD(&remove_list_head);

	mutex_lock(rule_lock);
	list_for_each_entry(itr, rule_head, list_entry) {
		u8 fltr_promisc_mask = 0;

		if (!ice_vsi_uses_fltr(itr, vsi_handle))
			continue;

		fltr_promisc_mask |=
			ice_determine_promisc_mask(&itr->fltr_info);

		/* Skip if filter is not completely specified by given mask */
		if (fltr_promisc_mask & ~promisc_mask)
			continue;

		status = ice_add_entry_to_vsi_fltr_list(hw, vsi_handle,
							&remove_list_head,
							&itr->fltr_info);
		if (status) {
			mutex_unlock(rule_lock);
			goto free_fltr_list;
		}
	}
	mutex_unlock(rule_lock);

	status = ice_remove_promisc(hw, recipe_id, &remove_list_head);

free_fltr_list:
	list_for_each_entry_safe(fm_entry, tmp, &remove_list_head, list_entry) {
		list_del(&fm_entry->list_entry);
		devm_kfree(ice_hw_to_dev(hw), fm_entry);
	}

	return status;
}

/**
 * ice_set_vsi_promisc - set given VSI to given promiscuous mode(s)
 * @hw: pointer to the hardware structure
 * @vsi_handle: VSI handle to configure
 * @promisc_mask: mask of promiscuous config bits
 * @vid: VLAN ID to set VLAN promiscuous
 */
enum ice_status
ice_set_vsi_promisc(struct ice_hw *hw, u16 vsi_handle, u8 promisc_mask, u16 vid)
{
	enum { UCAST_FLTR = 1, MCAST_FLTR, BCAST_FLTR };
	struct ice_fltr_list_entry f_list_entry;
	struct ice_fltr_info new_fltr;
	enum ice_status status = 0;
	bool is_tx_fltr;
	u16 hw_vsi_id;
	int pkt_type;
	u8 recipe_id;

	if (!ice_is_vsi_valid(hw, vsi_handle))
		return ICE_ERR_PARAM;
	hw_vsi_id = ice_get_hw_vsi_num(hw, vsi_handle);

	memset(&new_fltr, 0, sizeof(new_fltr));

	if (promisc_mask & (ICE_PROMISC_VLAN_RX | ICE_PROMISC_VLAN_TX)) {
		new_fltr.lkup_type = ICE_SW_LKUP_PROMISC_VLAN;
		new_fltr.l_data.mac_vlan.vlan_id = vid;
		recipe_id = ICE_SW_LKUP_PROMISC_VLAN;
	} else {
		new_fltr.lkup_type = ICE_SW_LKUP_PROMISC;
		recipe_id = ICE_SW_LKUP_PROMISC;
	}

	/* Separate filters must be set for each direction/packet type
	 * combination, so we will loop over the mask value, store the
	 * individual type, and clear it out in the input mask as it
	 * is found.
	 */
	while (promisc_mask) {
		u8 *mac_addr;

		pkt_type = 0;
		is_tx_fltr = false;

		if (promisc_mask & ICE_PROMISC_UCAST_RX) {
			promisc_mask &= ~ICE_PROMISC_UCAST_RX;
			pkt_type = UCAST_FLTR;
		} else if (promisc_mask & ICE_PROMISC_UCAST_TX) {
			promisc_mask &= ~ICE_PROMISC_UCAST_TX;
			pkt_type = UCAST_FLTR;
			is_tx_fltr = true;
		} else if (promisc_mask & ICE_PROMISC_MCAST_RX) {
			promisc_mask &= ~ICE_PROMISC_MCAST_RX;
			pkt_type = MCAST_FLTR;
		} else if (promisc_mask & ICE_PROMISC_MCAST_TX) {
			promisc_mask &= ~ICE_PROMISC_MCAST_TX;
			pkt_type = MCAST_FLTR;
			is_tx_fltr = true;
		} else if (promisc_mask & ICE_PROMISC_BCAST_RX) {
			promisc_mask &= ~ICE_PROMISC_BCAST_RX;
			pkt_type = BCAST_FLTR;
		} else if (promisc_mask & ICE_PROMISC_BCAST_TX) {
			promisc_mask &= ~ICE_PROMISC_BCAST_TX;
			pkt_type = BCAST_FLTR;
			is_tx_fltr = true;
		}

		/* Check for VLAN promiscuous flag */
		if (promisc_mask & ICE_PROMISC_VLAN_RX) {
			promisc_mask &= ~ICE_PROMISC_VLAN_RX;
		} else if (promisc_mask & ICE_PROMISC_VLAN_TX) {
			promisc_mask &= ~ICE_PROMISC_VLAN_TX;
			is_tx_fltr = true;
		}

		/* Set filter DA based on packet type */
		mac_addr = new_fltr.l_data.mac.mac_addr;
		if (pkt_type == BCAST_FLTR) {
			eth_broadcast_addr(mac_addr);
		} else if (pkt_type == MCAST_FLTR ||
			   pkt_type == UCAST_FLTR) {
			/* Use the dummy ether header DA */
			ether_addr_copy(mac_addr, dummy_eth_header);
			if (pkt_type == MCAST_FLTR)
				mac_addr[0] |= 0x1;	/* Set multicast bit */
		}

		/* Need to reset this to zero for all iterations */
		new_fltr.flag = 0;
		if (is_tx_fltr) {
			new_fltr.flag |= ICE_FLTR_TX;
			new_fltr.src = hw_vsi_id;
		} else {
			new_fltr.flag |= ICE_FLTR_RX;
			new_fltr.src = hw->port_info->lport;
		}

		new_fltr.fltr_act = ICE_FWD_TO_VSI;
		new_fltr.vsi_handle = vsi_handle;
		new_fltr.fwd_id.hw_vsi_id = hw_vsi_id;
		f_list_entry.fltr_info = new_fltr;

		status = ice_add_rule_internal(hw, recipe_id, &f_list_entry);
		if (status)
			goto set_promisc_exit;
	}

set_promisc_exit:
	return status;
}

/**
 * ice_set_vlan_vsi_promisc
 * @hw: pointer to the hardware structure
 * @vsi_handle: VSI handle to configure
 * @promisc_mask: mask of promiscuous config bits
 * @rm_vlan_promisc: Clear VLANs VSI promisc mode
 *
 * Configure VSI with all associated VLANs to given promiscuous mode(s)
 */
enum ice_status
ice_set_vlan_vsi_promisc(struct ice_hw *hw, u16 vsi_handle, u8 promisc_mask,
			 bool rm_vlan_promisc)
{
	struct ice_switch_info *sw = hw->switch_info;
	struct ice_fltr_list_entry *list_itr, *tmp;
	struct list_head vsi_list_head;
	struct list_head *vlan_head;
	struct mutex *vlan_lock; /* Lock to protect filter rule list */
	enum ice_status status;
	u16 vlan_id;

	INIT_LIST_HEAD(&vsi_list_head);
	vlan_lock = &sw->recp_list[ICE_SW_LKUP_VLAN].filt_rule_lock;
	vlan_head = &sw->recp_list[ICE_SW_LKUP_VLAN].filt_rules;
	mutex_lock(vlan_lock);
	status = ice_add_to_vsi_fltr_list(hw, vsi_handle, vlan_head,
					  &vsi_list_head);
	mutex_unlock(vlan_lock);
	if (status)
		goto free_fltr_list;

	list_for_each_entry(list_itr, &vsi_list_head, list_entry) {
		vlan_id = list_itr->fltr_info.l_data.vlan.vlan_id;
		if (rm_vlan_promisc)
			status = ice_clear_vsi_promisc(hw, vsi_handle,
						       promisc_mask, vlan_id);
		else
			status = ice_set_vsi_promisc(hw, vsi_handle,
						     promisc_mask, vlan_id);
		if (status)
			break;
	}

free_fltr_list:
	list_for_each_entry_safe(list_itr, tmp, &vsi_list_head, list_entry) {
		list_del(&list_itr->list_entry);
		devm_kfree(ice_hw_to_dev(hw), list_itr);
	}
	return status;
}

/**
 * ice_remove_vsi_lkup_fltr - Remove lookup type filters for a VSI
 * @hw: pointer to the hardware structure
 * @vsi_handle: VSI handle to remove filters from
 * @lkup: switch rule filter lookup type
 */
static void
ice_remove_vsi_lkup_fltr(struct ice_hw *hw, u16 vsi_handle,
			 enum ice_sw_lkup_type lkup)
{
	struct ice_switch_info *sw = hw->switch_info;
	struct ice_fltr_list_entry *fm_entry;
	struct list_head remove_list_head;
	struct list_head *rule_head;
	struct ice_fltr_list_entry *tmp;
	struct mutex *rule_lock;	/* Lock to protect filter rule list */
	enum ice_status status;

	INIT_LIST_HEAD(&remove_list_head);
	rule_lock = &sw->recp_list[lkup].filt_rule_lock;
	rule_head = &sw->recp_list[lkup].filt_rules;
	mutex_lock(rule_lock);
	status = ice_add_to_vsi_fltr_list(hw, vsi_handle, rule_head,
					  &remove_list_head);
	mutex_unlock(rule_lock);
	if (status)
		return;

	switch (lkup) {
	case ICE_SW_LKUP_MAC:
		ice_remove_mac(hw, &remove_list_head);
		break;
	case ICE_SW_LKUP_VLAN:
		ice_remove_vlan(hw, &remove_list_head);
		break;
	case ICE_SW_LKUP_PROMISC:
	case ICE_SW_LKUP_PROMISC_VLAN:
		ice_remove_promisc(hw, lkup, &remove_list_head);
		break;
	case ICE_SW_LKUP_MAC_VLAN:
	case ICE_SW_LKUP_ETHERTYPE:
	case ICE_SW_LKUP_ETHERTYPE_MAC:
	case ICE_SW_LKUP_DFLT:
	case ICE_SW_LKUP_LAST:
	default:
		ice_debug(hw, ICE_DBG_SW, "Unsupported lookup type %d\n", lkup);
		break;
	}

	list_for_each_entry_safe(fm_entry, tmp, &remove_list_head, list_entry) {
		list_del(&fm_entry->list_entry);
		devm_kfree(ice_hw_to_dev(hw), fm_entry);
	}
}

/**
 * ice_remove_vsi_fltr - Remove all filters for a VSI
 * @hw: pointer to the hardware structure
 * @vsi_handle: VSI handle to remove filters from
 */
void ice_remove_vsi_fltr(struct ice_hw *hw, u16 vsi_handle)
{
	ice_remove_vsi_lkup_fltr(hw, vsi_handle, ICE_SW_LKUP_MAC);
	ice_remove_vsi_lkup_fltr(hw, vsi_handle, ICE_SW_LKUP_MAC_VLAN);
	ice_remove_vsi_lkup_fltr(hw, vsi_handle, ICE_SW_LKUP_PROMISC);
	ice_remove_vsi_lkup_fltr(hw, vsi_handle, ICE_SW_LKUP_VLAN);
	ice_remove_vsi_lkup_fltr(hw, vsi_handle, ICE_SW_LKUP_DFLT);
	ice_remove_vsi_lkup_fltr(hw, vsi_handle, ICE_SW_LKUP_ETHERTYPE);
	ice_remove_vsi_lkup_fltr(hw, vsi_handle, ICE_SW_LKUP_ETHERTYPE_MAC);
	ice_remove_vsi_lkup_fltr(hw, vsi_handle, ICE_SW_LKUP_PROMISC_VLAN);
}

/**
 * ice_replay_vsi_fltr - Replay filters for requested VSI
 * @hw: pointer to the hardware structure
 * @vsi_handle: driver VSI handle
 * @recp_id: Recipe ID for which rules need to be replayed
 * @list_head: list for which filters need to be replayed
 *
 * Replays the filter of recipe recp_id for a VSI represented via vsi_handle.
 * It is required to pass valid VSI handle.
 */
static enum ice_status
ice_replay_vsi_fltr(struct ice_hw *hw, u16 vsi_handle, u8 recp_id,
		    struct list_head *list_head)
{
	struct ice_fltr_mgmt_list_entry *itr;
	enum ice_status status = 0;
	u16 hw_vsi_id;

	if (list_empty(list_head))
		return status;
	hw_vsi_id = ice_get_hw_vsi_num(hw, vsi_handle);

	list_for_each_entry(itr, list_head, list_entry) {
		struct ice_fltr_list_entry f_entry;

		f_entry.fltr_info = itr->fltr_info;
		if (itr->vsi_count < 2 && recp_id != ICE_SW_LKUP_VLAN &&
		    itr->fltr_info.vsi_handle == vsi_handle) {
			/* update the src in case it is VSI num */
			if (f_entry.fltr_info.src_id == ICE_SRC_ID_VSI)
				f_entry.fltr_info.src = hw_vsi_id;
			status = ice_add_rule_internal(hw, recp_id, &f_entry);
			if (status)
				goto end;
			continue;
		}
		if (!itr->vsi_list_info ||
		    !test_bit(vsi_handle, itr->vsi_list_info->vsi_map))
			continue;
		/* Clearing it so that the logic can add it back */
		clear_bit(vsi_handle, itr->vsi_list_info->vsi_map);
		f_entry.fltr_info.vsi_handle = vsi_handle;
		f_entry.fltr_info.fltr_act = ICE_FWD_TO_VSI;
		/* update the src in case it is VSI num */
		if (f_entry.fltr_info.src_id == ICE_SRC_ID_VSI)
			f_entry.fltr_info.src = hw_vsi_id;
		if (recp_id == ICE_SW_LKUP_VLAN)
			status = ice_add_vlan_internal(hw, &f_entry);
		else
			status = ice_add_rule_internal(hw, recp_id, &f_entry);
		if (status)
			goto end;
	}
end:
	return status;
}

/**
 * ice_replay_vsi_all_fltr - replay all filters stored in bookkeeping lists
 * @hw: pointer to the hardware structure
 * @vsi_handle: driver VSI handle
 *
 * Replays filters for requested VSI via vsi_handle.
 */
enum ice_status ice_replay_vsi_all_fltr(struct ice_hw *hw, u16 vsi_handle)
{
	struct ice_switch_info *sw = hw->switch_info;
	enum ice_status status = 0;
	u8 i;

	for (i = 0; i < ICE_SW_LKUP_LAST; i++) {
		struct list_head *head;

		head = &sw->recp_list[i].filt_replay_rules;
		status = ice_replay_vsi_fltr(hw, vsi_handle, i, head);
		if (status)
			return status;
	}
	return status;
}

/**
 * ice_rm_all_sw_replay_rule_info - deletes filter replay rules
 * @hw: pointer to the HW struct
 *
 * Deletes the filter replay rules.
 */
void ice_rm_all_sw_replay_rule_info(struct ice_hw *hw)
{
	struct ice_switch_info *sw = hw->switch_info;
	u8 i;

	if (!sw)
		return;

	for (i = 0; i < ICE_SW_LKUP_LAST; i++) {
		if (!list_empty(&sw->recp_list[i].filt_replay_rules)) {
			struct list_head *l_head;

			l_head = &sw->recp_list[i].filt_replay_rules;
			ice_rem_sw_rule_info(hw, l_head);
		}
	}
}<|MERGE_RESOLUTION|>--- conflicted
+++ resolved
@@ -674,29 +674,14 @@
 		/* Set lan_en to TRUE if
 		 * 1. The switch is a VEB AND
 		 * 2
-<<<<<<< HEAD
-		 * 2.1 The lookup is VLAN, OR
-		 * 2.2 The lookup is default port mode, OR
-=======
 		 * 2.1 The lookup is a directional lookup like ethertype,
 		 * promiscuous, ethertype-MAC, promiscuous-VLAN
 		 * and default-port OR
 		 * 2.2 The lookup is VLAN, OR
->>>>>>> c59c1e66
 		 * 2.3 The lookup is MAC with mcast or bcast addr for MAC, OR
 		 * 2.4 The lookup is MAC_VLAN with mcast or bcast addr for MAC.
 		 *
 		 * OR
-<<<<<<< HEAD
-		 *
-		 * The switch is a VEPA.
-		 *
-		 * In all other cases, the LAN enable has to be set to false.
-		 */
-		if (hw->evb_veb) {
-			if (fi->lkup_type == ICE_SW_LKUP_VLAN ||
-			    fi->lkup_type == ICE_SW_LKUP_DFLT ||
-=======
 		 *
 		 * The switch is a VEPA.
 		 *
@@ -709,7 +694,6 @@
 			    fi->lkup_type == ICE_SW_LKUP_PROMISC_VLAN ||
 			    fi->lkup_type == ICE_SW_LKUP_DFLT ||
 			    fi->lkup_type == ICE_SW_LKUP_VLAN ||
->>>>>>> c59c1e66
 			    (fi->lkup_type == ICE_SW_LKUP_MAC &&
 			     !is_unicast_ether_addr(fi->l_data.mac.mac_addr)) ||
 			    (fi->lkup_type == ICE_SW_LKUP_MAC_VLAN &&
