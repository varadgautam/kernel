--- conflicted
+++ resolved
@@ -1095,227 +1095,6 @@
 
 	/* guarantee a trip back through this routine if there was a failure */
 	return failure ? budget : (int)total_rx_pkts;
-}
-
-static unsigned int ice_itr_divisor(struct ice_port_info *pi)
-{
-	switch (pi->phy.link_info.link_speed) {
-	case ICE_AQ_LINK_SPEED_40GB:
-		return ICE_ITR_ADAPTIVE_MIN_INC * 1024;
-	case ICE_AQ_LINK_SPEED_25GB:
-	case ICE_AQ_LINK_SPEED_20GB:
-		return ICE_ITR_ADAPTIVE_MIN_INC * 512;
-	case ICE_AQ_LINK_SPEED_100MB:
-		return ICE_ITR_ADAPTIVE_MIN_INC * 32;
-	default:
-		return ICE_ITR_ADAPTIVE_MIN_INC * 256;
-	}
-}
-
-/**
- * ice_update_itr - update the adaptive ITR value based on statistics
- * @q_vector: structure containing interrupt and ring information
- * @rc: structure containing ring performance data
- *
- * Stores a new ITR value based on packets and byte
- * counts during the last interrupt.  The advantage of per interrupt
- * computation is faster updates and more accurate ITR for the current
- * traffic pattern.  Constants in this function were computed
- * based on theoretical maximum wire speed and thresholds were set based
- * on testing data as well as attempting to minimize response time
- * while increasing bulk throughput.
- */
-static void
-ice_update_itr(struct ice_q_vector *q_vector, struct ice_ring_container *rc)
-{
-	unsigned int avg_wire_size, packets, bytes, itr;
-	unsigned long next_update = jiffies;
-	bool container_is_rx;
-
-	if (!rc->ring || !ITR_IS_DYNAMIC(rc->itr_setting))
-		return;
-
-	/* If itr_countdown is set it means we programmed an ITR within
-	 * the last 4 interrupt cycles. This has a side effect of us
-	 * potentially firing an early interrupt. In order to work around
-	 * this we need to throw out any data received for a few
-	 * interrupts following the update.
-	 */
-	if (q_vector->itr_countdown) {
-		itr = rc->target_itr;
-		goto clear_counts;
-	}
-
-	container_is_rx = (&q_vector->rx == rc);
-	/* For Rx we want to push the delay up and default to low latency.
-	 * for Tx we want to pull the delay down and default to high latency.
-	 */
-	itr = container_is_rx ?
-		ICE_ITR_ADAPTIVE_MIN_USECS | ICE_ITR_ADAPTIVE_LATENCY :
-		ICE_ITR_ADAPTIVE_MAX_USECS | ICE_ITR_ADAPTIVE_LATENCY;
-
-	/* If we didn't update within up to 1 - 2 jiffies we can assume
-	 * that either packets are coming in so slow there hasn't been
-	 * any work, or that there is so much work that NAPI is dealing
-	 * with interrupt moderation and we don't need to do anything.
-	 */
-	if (time_after(next_update, rc->next_update))
-		goto clear_counts;
-
-	packets = rc->total_pkts;
-	bytes = rc->total_bytes;
-
-	if (container_is_rx) {
-		/* If Rx there are 1 to 4 packets and bytes are less than
-		 * 9000 assume insufficient data to use bulk rate limiting
-		 * approach unless Tx is already in bulk rate limiting. We
-		 * are likely latency driven.
-		 */
-		if (packets && packets < 4 && bytes < 9000 &&
-		    (q_vector->tx.target_itr & ICE_ITR_ADAPTIVE_LATENCY)) {
-			itr = ICE_ITR_ADAPTIVE_LATENCY;
-			goto adjust_by_size;
-		}
-	} else if (packets < 4) {
-		/* If we have Tx and Rx ITR maxed and Tx ITR is running in
-		 * bulk mode and we are receiving 4 or fewer packets just
-		 * reset the ITR_ADAPTIVE_LATENCY bit for latency mode so
-		 * that the Rx can relax.
-		 */
-		if (rc->target_itr == ICE_ITR_ADAPTIVE_MAX_USECS &&
-		    (q_vector->rx.target_itr & ICE_ITR_MASK) ==
-		    ICE_ITR_ADAPTIVE_MAX_USECS)
-			goto clear_counts;
-	} else if (packets > 32) {
-		/* If we have processed over 32 packets in a single interrupt
-		 * for Tx assume we need to switch over to "bulk" mode.
-		 */
-		rc->target_itr &= ~ICE_ITR_ADAPTIVE_LATENCY;
-	}
-
-	/* We have no packets to actually measure against. This means
-	 * either one of the other queues on this vector is active or
-	 * we are a Tx queue doing TSO with too high of an interrupt rate.
-	 *
-	 * Between 4 and 56 we can assume that our current interrupt delay
-	 * is only slightly too low. As such we should increase it by a small
-	 * fixed amount.
-	 */
-	if (packets < 56) {
-		itr = rc->target_itr + ICE_ITR_ADAPTIVE_MIN_INC;
-		if ((itr & ICE_ITR_MASK) > ICE_ITR_ADAPTIVE_MAX_USECS) {
-			itr &= ICE_ITR_ADAPTIVE_LATENCY;
-			itr += ICE_ITR_ADAPTIVE_MAX_USECS;
-		}
-		goto clear_counts;
-	}
-
-	if (packets <= 256) {
-		itr = min(q_vector->tx.current_itr, q_vector->rx.current_itr);
-		itr &= ICE_ITR_MASK;
-
-		/* Between 56 and 112 is our "goldilocks" zone where we are
-		 * working out "just right". Just report that our current
-		 * ITR is good for us.
-		 */
-		if (packets <= 112)
-			goto clear_counts;
-
-		/* If packet count is 128 or greater we are likely looking
-		 * at a slight overrun of the delay we want. Try halving
-		 * our delay to see if that will cut the number of packets
-		 * in half per interrupt.
-		 */
-		itr >>= 1;
-		itr &= ICE_ITR_MASK;
-		if (itr < ICE_ITR_ADAPTIVE_MIN_USECS)
-			itr = ICE_ITR_ADAPTIVE_MIN_USECS;
-
-		goto clear_counts;
-	}
-
-	/* The paths below assume we are dealing with a bulk ITR since
-	 * number of packets is greater than 256. We are just going to have
-	 * to compute a value and try to bring the count under control,
-	 * though for smaller packet sizes there isn't much we can do as
-	 * NAPI polling will likely be kicking in sooner rather than later.
-	 */
-	itr = ICE_ITR_ADAPTIVE_BULK;
-
-adjust_by_size:
-	/* If packet counts are 256 or greater we can assume we have a gross
-	 * overestimation of what the rate should be. Instead of trying to fine
-	 * tune it just use the formula below to try and dial in an exact value
-	 * gives the current packet size of the frame.
-	 */
-	avg_wire_size = bytes / packets;
-
-	/* The following is a crude approximation of:
-	 *  wmem_default / (size + overhead) = desired_pkts_per_int
-	 *  rate / bits_per_byte / (size + ethernet overhead) = pkt_rate
-	 *  (desired_pkt_rate / pkt_rate) * usecs_per_sec = ITR value
-	 *
-	 * Assuming wmem_default is 212992 and overhead is 640 bytes per
-	 * packet, (256 skb, 64 headroom, 320 shared info), we can reduce the
-	 * formula down to
-	 *
-	 *  (170 * (size + 24)) / (size + 640) = ITR
-	 *
-	 * We first do some math on the packet size and then finally bitshift
-	 * by 8 after rounding up. We also have to account for PCIe link speed
-	 * difference as ITR scales based on this.
-	 */
-	if (avg_wire_size <= 60) {
-		/* Start at 250k ints/sec */
-		avg_wire_size = 4096;
-	} else if (avg_wire_size <= 380) {
-		/* 250K ints/sec to 60K ints/sec */
-		avg_wire_size *= 40;
-		avg_wire_size += 1696;
-	} else if (avg_wire_size <= 1084) {
-		/* 60K ints/sec to 36K ints/sec */
-		avg_wire_size *= 15;
-		avg_wire_size += 11452;
-	} else if (avg_wire_size <= 1980) {
-		/* 36K ints/sec to 30K ints/sec */
-		avg_wire_size *= 5;
-		avg_wire_size += 22420;
-	} else {
-		/* plateau at a limit of 30K ints/sec */
-		avg_wire_size = 32256;
-	}
-
-	/* If we are in low latency mode halve our delay which doubles the
-	 * rate to somewhere between 100K to 16K ints/sec
-	 */
-	if (itr & ICE_ITR_ADAPTIVE_LATENCY)
-		avg_wire_size >>= 1;
-
-	/* Resultant value is 256 times larger than it needs to be. This
-	 * gives us room to adjust the value as needed to either increase
-	 * or decrease the value based on link speeds of 10G, 2.5G, 1G, etc.
-	 *
-	 * Use addition as we have already recorded the new latency flag
-	 * for the ITR value.
-	 */
-	itr += DIV_ROUND_UP(avg_wire_size,
-			    ice_itr_divisor(q_vector->vsi->port_info)) *
-	       ICE_ITR_ADAPTIVE_MIN_INC;
-
-	if ((itr & ICE_ITR_MASK) > ICE_ITR_ADAPTIVE_MAX_USECS) {
-		itr &= ICE_ITR_ADAPTIVE_LATENCY;
-		itr += ICE_ITR_ADAPTIVE_MAX_USECS;
-	}
-
-clear_counts:
-	/* write back value */
-	rc->target_itr = itr;
-
-	/* next update should occur within next jiffy */
-	rc->next_update = next_update + 1;
-
-	rc->total_bytes = 0;
-	rc->total_pkts = 0;
 }
 
 /**
@@ -1535,11 +1314,7 @@
  * @itr_idx: interrupt throttling index
  * @itr: interrupt throttling value in usecs
  */
-<<<<<<< HEAD
-static u32 ice_buildreg_itr(int itr_idx, u16 itr)
-=======
 static u32 ice_buildreg_itr(u16 itr_idx, u16 itr)
->>>>>>> c59c1e66
 {
 	/* The itr value is reported in microseconds, and the register value is
 	 * recorded in 2 microsecond units. For this reason we only need to
@@ -1616,11 +1391,7 @@
 
 	if (!test_bit(__ICE_DOWN, vsi->state))
 		wr32(&vsi->back->hw,
-<<<<<<< HEAD
-		     GLINT_DYN_CTL(vsi->hw_base_vector + q_vector->v_idx),
-=======
 		     GLINT_DYN_CTL(q_vector->reg_idx),
->>>>>>> c59c1e66
 		     itr_val);
 }
 
