--- conflicted
+++ resolved
@@ -2232,13 +2232,6 @@
 	mod_timer(&tx_q->txtimer, STMMAC_COAL_TIMER(priv->tx_coal_timer));
 }
 
-static void stmmac_tx_timer_arm(struct stmmac_priv *priv, u32 queue)
-{
-	struct stmmac_tx_queue *tx_q = &priv->tx_queue[queue];
-
-	mod_timer(&tx_q->txtimer, STMMAC_COAL_TIMER(priv->tx_coal_timer));
-}
-
 /**
  * stmmac_tx_timer - mitigation sw timer for tx.
  * @data: data pointer
@@ -3549,7 +3542,6 @@
 
 		work_done += done;
 		work_rem -= done;
-<<<<<<< HEAD
 	}
 
 	if (ch->has_rx) {
@@ -3559,17 +3551,6 @@
 		work_rem -= done;
 	}
 
-=======
-	}
-
-	if (ch->has_rx) {
-		int done = stmmac_rx(priv, work_rem, chan);
-
-		work_done += done;
-		work_rem -= done;
-	}
-
->>>>>>> 8e6fbfc0
 	if (work_done < budget && napi_complete_done(napi, work_done))
 		stmmac_enable_dma_irq(priv, priv->ioaddr, chan);
 
@@ -4362,17 +4343,10 @@
 
 	/* Setup channels NAPI */
 	maxq = max(priv->plat->rx_queues_to_use, priv->plat->tx_queues_to_use);
-<<<<<<< HEAD
 
 	for (queue = 0; queue < maxq; queue++) {
 		struct stmmac_channel *ch = &priv->channel[queue];
 
-=======
-
-	for (queue = 0; queue < maxq; queue++) {
-		struct stmmac_channel *ch = &priv->channel[queue];
-
->>>>>>> 8e6fbfc0
 		ch->priv_data = priv;
 		ch->index = queue;
 
