/* SPDX-License-Identifier: GPL-2.0+ */
/* Copyright (C) 2018 Microchip Technology Inc. */

#include <linux/module.h>
#include <linux/pci.h>
#include <linux/netdevice.h>
#include <linux/etherdevice.h>
#include <linux/crc32.h>
#include <linux/microchipphy.h>
#include <linux/net_tstamp.h>
#include <linux/phy.h>
#include <linux/rtnetlink.h>
#include <linux/iopoll.h>
#include <linux/crc16.h>
#include "lan743x_main.h"
#include "lan743x_ethtool.h"

static void lan743x_pci_cleanup(struct lan743x_adapter *adapter)
{
	pci_release_selected_regions(adapter->pdev,
				     pci_select_bars(adapter->pdev,
						     IORESOURCE_MEM));
	pci_disable_device(adapter->pdev);
}

static int lan743x_pci_init(struct lan743x_adapter *adapter,
			    struct pci_dev *pdev)
{
	unsigned long bars = 0;
	int ret;

	adapter->pdev = pdev;
	ret = pci_enable_device_mem(pdev);
	if (ret)
		goto return_error;

	netif_info(adapter, probe, adapter->netdev,
		   "PCI: Vendor ID = 0x%04X, Device ID = 0x%04X\n",
		   pdev->vendor, pdev->device);
	bars = pci_select_bars(pdev, IORESOURCE_MEM);
	if (!test_bit(0, &bars))
		goto disable_device;

	ret = pci_request_selected_regions(pdev, bars, DRIVER_NAME);
	if (ret)
		goto disable_device;

	pci_set_master(pdev);
	return 0;

disable_device:
	pci_disable_device(adapter->pdev);

return_error:
	return ret;
}

u32 lan743x_csr_read(struct lan743x_adapter *adapter, int offset)
{
	return ioread32(&adapter->csr.csr_address[offset]);
}

void lan743x_csr_write(struct lan743x_adapter *adapter, int offset,
		       u32 data)
{
	iowrite32(data, &adapter->csr.csr_address[offset]);
}

#define LAN743X_CSR_READ_OP(offset)	lan743x_csr_read(adapter, offset)

static int lan743x_csr_light_reset(struct lan743x_adapter *adapter)
{
	u32 data;

	data = lan743x_csr_read(adapter, HW_CFG);
	data |= HW_CFG_LRST_;
	lan743x_csr_write(adapter, HW_CFG, data);

	return readx_poll_timeout(LAN743X_CSR_READ_OP, HW_CFG, data,
				  !(data & HW_CFG_LRST_), 100000, 10000000);
}

static int lan743x_csr_wait_for_bit(struct lan743x_adapter *adapter,
				    int offset, u32 bit_mask,
				    int target_value, int usleep_min,
				    int usleep_max, int count)
{
	u32 data;

	return readx_poll_timeout(LAN743X_CSR_READ_OP, offset, data,
				  target_value == ((data & bit_mask) ? 1 : 0),
				  usleep_max, usleep_min * count);
}

static int lan743x_csr_init(struct lan743x_adapter *adapter)
{
	struct lan743x_csr *csr = &adapter->csr;
	resource_size_t bar_start, bar_length;
	int result;

	bar_start = pci_resource_start(adapter->pdev, 0);
	bar_length = pci_resource_len(adapter->pdev, 0);
	csr->csr_address = devm_ioremap(&adapter->pdev->dev,
					bar_start, bar_length);
	if (!csr->csr_address) {
		result = -ENOMEM;
		goto clean_up;
	}

	csr->id_rev = lan743x_csr_read(adapter, ID_REV);
	csr->fpga_rev = lan743x_csr_read(adapter, FPGA_REV);
	netif_info(adapter, probe, adapter->netdev,
		   "ID_REV = 0x%08X, FPGA_REV = %d.%d\n",
		   csr->id_rev,	FPGA_REV_GET_MAJOR_(csr->fpga_rev),
		   FPGA_REV_GET_MINOR_(csr->fpga_rev));
	if (!ID_REV_IS_VALID_CHIP_ID_(csr->id_rev)) {
		result = -ENODEV;
		goto clean_up;
	}

	csr->flags = LAN743X_CSR_FLAG_SUPPORTS_INTR_AUTO_SET_CLR;
	switch (csr->id_rev & ID_REV_CHIP_REV_MASK_) {
	case ID_REV_CHIP_REV_A0_:
		csr->flags |= LAN743X_CSR_FLAG_IS_A0;
		csr->flags &= ~LAN743X_CSR_FLAG_SUPPORTS_INTR_AUTO_SET_CLR;
		break;
	case ID_REV_CHIP_REV_B0_:
		csr->flags |= LAN743X_CSR_FLAG_IS_B0;
		break;
	}

	result = lan743x_csr_light_reset(adapter);
	if (result)
		goto clean_up;
	return 0;
clean_up:
	return result;
}

static void lan743x_intr_software_isr(void *context)
{
	struct lan743x_adapter *adapter = context;
	struct lan743x_intr *intr = &adapter->intr;
	u32 int_sts;

	int_sts = lan743x_csr_read(adapter, INT_STS);
	if (int_sts & INT_BIT_SW_GP_) {
		lan743x_csr_write(adapter, INT_STS, INT_BIT_SW_GP_);
		intr->software_isr_flag = 1;
	}
}

static void lan743x_tx_isr(void *context, u32 int_sts, u32 flags)
{
	struct lan743x_tx *tx = context;
	struct lan743x_adapter *adapter = tx->adapter;
	bool enable_flag = true;
	u32 int_en = 0;

	int_en = lan743x_csr_read(adapter, INT_EN_SET);
	if (flags & LAN743X_VECTOR_FLAG_SOURCE_ENABLE_CLEAR) {
		lan743x_csr_write(adapter, INT_EN_CLR,
				  INT_BIT_DMA_TX_(tx->channel_number));
	}

	if (int_sts & INT_BIT_DMA_TX_(tx->channel_number)) {
		u32 ioc_bit = DMAC_INT_BIT_TX_IOC_(tx->channel_number);
		u32 dmac_int_sts;
		u32 dmac_int_en;

		if (flags & LAN743X_VECTOR_FLAG_SOURCE_STATUS_READ)
			dmac_int_sts = lan743x_csr_read(adapter, DMAC_INT_STS);
		else
			dmac_int_sts = ioc_bit;
		if (flags & LAN743X_VECTOR_FLAG_SOURCE_ENABLE_CHECK)
			dmac_int_en = lan743x_csr_read(adapter,
						       DMAC_INT_EN_SET);
		else
			dmac_int_en = ioc_bit;

		dmac_int_en &= ioc_bit;
		dmac_int_sts &= dmac_int_en;
		if (dmac_int_sts & ioc_bit) {
			napi_schedule(&tx->napi);
			enable_flag = false;/* poll func will enable later */
		}
	}

	if (enable_flag)
		/* enable isr */
		lan743x_csr_write(adapter, INT_EN_SET,
				  INT_BIT_DMA_TX_(tx->channel_number));
}

static void lan743x_rx_isr(void *context, u32 int_sts, u32 flags)
{
	struct lan743x_rx *rx = context;
	struct lan743x_adapter *adapter = rx->adapter;
	bool enable_flag = true;

	if (flags & LAN743X_VECTOR_FLAG_SOURCE_ENABLE_CLEAR) {
		lan743x_csr_write(adapter, INT_EN_CLR,
				  INT_BIT_DMA_RX_(rx->channel_number));
	}

	if (int_sts & INT_BIT_DMA_RX_(rx->channel_number)) {
		u32 rx_frame_bit = DMAC_INT_BIT_RXFRM_(rx->channel_number);
		u32 dmac_int_sts;
		u32 dmac_int_en;

		if (flags & LAN743X_VECTOR_FLAG_SOURCE_STATUS_READ)
			dmac_int_sts = lan743x_csr_read(adapter, DMAC_INT_STS);
		else
			dmac_int_sts = rx_frame_bit;
		if (flags & LAN743X_VECTOR_FLAG_SOURCE_ENABLE_CHECK)
			dmac_int_en = lan743x_csr_read(adapter,
						       DMAC_INT_EN_SET);
		else
			dmac_int_en = rx_frame_bit;

		dmac_int_en &= rx_frame_bit;
		dmac_int_sts &= dmac_int_en;
		if (dmac_int_sts & rx_frame_bit) {
			napi_schedule(&rx->napi);
			enable_flag = false;/* poll funct will enable later */
		}
	}

	if (enable_flag) {
		/* enable isr */
		lan743x_csr_write(adapter, INT_EN_SET,
				  INT_BIT_DMA_RX_(rx->channel_number));
	}
}

static void lan743x_intr_shared_isr(void *context, u32 int_sts, u32 flags)
{
	struct lan743x_adapter *adapter = context;
	unsigned int channel;

	if (int_sts & INT_BIT_ALL_RX_) {
		for (channel = 0; channel < LAN743X_USED_RX_CHANNELS;
			channel++) {
			u32 int_bit = INT_BIT_DMA_RX_(channel);

			if (int_sts & int_bit) {
				lan743x_rx_isr(&adapter->rx[channel],
					       int_bit, flags);
				int_sts &= ~int_bit;
			}
		}
	}
	if (int_sts & INT_BIT_ALL_TX_) {
		for (channel = 0; channel < LAN743X_USED_TX_CHANNELS;
			channel++) {
			u32 int_bit = INT_BIT_DMA_TX_(channel);

			if (int_sts & int_bit) {
				lan743x_tx_isr(&adapter->tx[channel],
					       int_bit, flags);
				int_sts &= ~int_bit;
			}
		}
	}
	if (int_sts & INT_BIT_ALL_OTHER_) {
		if (int_sts & INT_BIT_SW_GP_) {
			lan743x_intr_software_isr(adapter);
			int_sts &= ~INT_BIT_SW_GP_;
		}
		if (int_sts & INT_BIT_1588_) {
			lan743x_ptp_isr(adapter);
			int_sts &= ~INT_BIT_1588_;
		}
	}
	if (int_sts)
		lan743x_csr_write(adapter, INT_EN_CLR, int_sts);
}

static irqreturn_t lan743x_intr_entry_isr(int irq, void *ptr)
{
	struct lan743x_vector *vector = ptr;
	struct lan743x_adapter *adapter = vector->adapter;
	irqreturn_t result = IRQ_NONE;
	u32 int_enables;
	u32 int_sts;

	if (vector->flags & LAN743X_VECTOR_FLAG_SOURCE_STATUS_READ) {
		int_sts = lan743x_csr_read(adapter, INT_STS);
	} else if (vector->flags &
		   (LAN743X_VECTOR_FLAG_SOURCE_STATUS_R2C |
		   LAN743X_VECTOR_FLAG_SOURCE_ENABLE_R2C)) {
		int_sts = lan743x_csr_read(adapter, INT_STS_R2C);
	} else {
		/* use mask as implied status */
		int_sts = vector->int_mask | INT_BIT_MAS_;
	}

	if (!(int_sts & INT_BIT_MAS_))
		goto irq_done;

	if (vector->flags & LAN743X_VECTOR_FLAG_VECTOR_ENABLE_ISR_CLEAR)
		/* disable vector interrupt */
		lan743x_csr_write(adapter,
				  INT_VEC_EN_CLR,
				  INT_VEC_EN_(vector->vector_index));

	if (vector->flags & LAN743X_VECTOR_FLAG_MASTER_ENABLE_CLEAR)
		/* disable master interrupt */
		lan743x_csr_write(adapter, INT_EN_CLR, INT_BIT_MAS_);

	if (vector->flags & LAN743X_VECTOR_FLAG_SOURCE_ENABLE_CHECK) {
		int_enables = lan743x_csr_read(adapter, INT_EN_SET);
	} else {
		/*  use vector mask as implied enable mask */
		int_enables = vector->int_mask;
	}

	int_sts &= int_enables;
	int_sts &= vector->int_mask;
	if (int_sts) {
		if (vector->handler) {
			vector->handler(vector->context,
					int_sts, vector->flags);
		} else {
			/* disable interrupts on this vector */
			lan743x_csr_write(adapter, INT_EN_CLR,
					  vector->int_mask);
		}
		result = IRQ_HANDLED;
	}

	if (vector->flags & LAN743X_VECTOR_FLAG_MASTER_ENABLE_SET)
		/* enable master interrupt */
		lan743x_csr_write(adapter, INT_EN_SET, INT_BIT_MAS_);

	if (vector->flags & LAN743X_VECTOR_FLAG_VECTOR_ENABLE_ISR_SET)
		/* enable vector interrupt */
		lan743x_csr_write(adapter,
				  INT_VEC_EN_SET,
				  INT_VEC_EN_(vector->vector_index));
irq_done:
	return result;
}

static int lan743x_intr_test_isr(struct lan743x_adapter *adapter)
{
	struct lan743x_intr *intr = &adapter->intr;
	int result = -ENODEV;
	int timeout = 10;

	intr->software_isr_flag = 0;

	/* enable interrupt */
	lan743x_csr_write(adapter, INT_EN_SET, INT_BIT_SW_GP_);

	/* activate interrupt here */
	lan743x_csr_write(adapter, INT_SET, INT_BIT_SW_GP_);
	while ((timeout > 0) && (!(intr->software_isr_flag))) {
		usleep_range(1000, 20000);
		timeout--;
	}

	if (intr->software_isr_flag)
		result = 0;

	/* disable interrupts */
	lan743x_csr_write(adapter, INT_EN_CLR, INT_BIT_SW_GP_);
	return result;
}

static int lan743x_intr_register_isr(struct lan743x_adapter *adapter,
				     int vector_index, u32 flags,
				     u32 int_mask,
				     lan743x_vector_handler handler,
				     void *context)
{
	struct lan743x_vector *vector = &adapter->intr.vector_list
					[vector_index];
	int ret;

	vector->adapter = adapter;
	vector->flags = flags;
	vector->vector_index = vector_index;
	vector->int_mask = int_mask;
	vector->handler = handler;
	vector->context = context;

	ret = request_irq(vector->irq,
			  lan743x_intr_entry_isr,
			  (flags & LAN743X_VECTOR_FLAG_IRQ_SHARED) ?
			  IRQF_SHARED : 0, DRIVER_NAME, vector);
	if (ret) {
		vector->handler = NULL;
		vector->context = NULL;
		vector->int_mask = 0;
		vector->flags = 0;
	}
	return ret;
}

static void lan743x_intr_unregister_isr(struct lan743x_adapter *adapter,
					int vector_index)
{
	struct lan743x_vector *vector = &adapter->intr.vector_list
					[vector_index];

	free_irq(vector->irq, vector);
	vector->handler = NULL;
	vector->context = NULL;
	vector->int_mask = 0;
	vector->flags = 0;
}

static u32 lan743x_intr_get_vector_flags(struct lan743x_adapter *adapter,
					 u32 int_mask)
{
	int index;

	for (index = 0; index < LAN743X_MAX_VECTOR_COUNT; index++) {
		if (adapter->intr.vector_list[index].int_mask & int_mask)
			return adapter->intr.vector_list[index].flags;
	}
	return 0;
}

static void lan743x_intr_close(struct lan743x_adapter *adapter)
{
	struct lan743x_intr *intr = &adapter->intr;
	int index = 0;

	lan743x_csr_write(adapter, INT_EN_CLR, INT_BIT_MAS_);
	lan743x_csr_write(adapter, INT_VEC_EN_CLR, 0x000000FF);

	for (index = 0; index < LAN743X_MAX_VECTOR_COUNT; index++) {
		if (intr->flags & INTR_FLAG_IRQ_REQUESTED(index)) {
			lan743x_intr_unregister_isr(adapter, index);
			intr->flags &= ~INTR_FLAG_IRQ_REQUESTED(index);
		}
	}

	if (intr->flags & INTR_FLAG_MSI_ENABLED) {
		pci_disable_msi(adapter->pdev);
		intr->flags &= ~INTR_FLAG_MSI_ENABLED;
	}

	if (intr->flags & INTR_FLAG_MSIX_ENABLED) {
		pci_disable_msix(adapter->pdev);
		intr->flags &= ~INTR_FLAG_MSIX_ENABLED;
	}
}

static int lan743x_intr_open(struct lan743x_adapter *adapter)
{
	struct msix_entry msix_entries[LAN743X_MAX_VECTOR_COUNT];
	struct lan743x_intr *intr = &adapter->intr;
	u32 int_vec_en_auto_clr = 0;
	u32 int_vec_map0 = 0;
	u32 int_vec_map1 = 0;
	int ret = -ENODEV;
	int index = 0;
	u32 flags = 0;

	intr->number_of_vectors = 0;

	/* Try to set up MSIX interrupts */
	memset(&msix_entries[0], 0,
	       sizeof(struct msix_entry) * LAN743X_MAX_VECTOR_COUNT);
	for (index = 0; index < LAN743X_MAX_VECTOR_COUNT; index++)
		msix_entries[index].entry = index;
	ret = pci_enable_msix_range(adapter->pdev,
				    msix_entries, 1,
				    1 + LAN743X_USED_TX_CHANNELS +
				    LAN743X_USED_RX_CHANNELS);

	if (ret > 0) {
		intr->flags |= INTR_FLAG_MSIX_ENABLED;
		intr->number_of_vectors = ret;
		intr->using_vectors = true;
		for (index = 0; index < intr->number_of_vectors; index++)
			intr->vector_list[index].irq = msix_entries
						       [index].vector;
		netif_info(adapter, ifup, adapter->netdev,
			   "using MSIX interrupts, number of vectors = %d\n",
			   intr->number_of_vectors);
	}

	/* If MSIX failed try to setup using MSI interrupts */
	if (!intr->number_of_vectors) {
		if (!(adapter->csr.flags & LAN743X_CSR_FLAG_IS_A0)) {
			if (!pci_enable_msi(adapter->pdev)) {
				intr->flags |= INTR_FLAG_MSI_ENABLED;
				intr->number_of_vectors = 1;
				intr->using_vectors = true;
				intr->vector_list[0].irq =
					adapter->pdev->irq;
				netif_info(adapter, ifup, adapter->netdev,
					   "using MSI interrupts, number of vectors = %d\n",
					   intr->number_of_vectors);
			}
		}
	}

	/* If MSIX, and MSI failed, setup using legacy interrupt */
	if (!intr->number_of_vectors) {
		intr->number_of_vectors = 1;
		intr->using_vectors = false;
		intr->vector_list[0].irq = intr->irq;
		netif_info(adapter, ifup, adapter->netdev,
			   "using legacy interrupts\n");
	}

	/* At this point we must have at least one irq */
	lan743x_csr_write(adapter, INT_VEC_EN_CLR, 0xFFFFFFFF);

	/* map all interrupts to vector 0 */
	lan743x_csr_write(adapter, INT_VEC_MAP0, 0x00000000);
	lan743x_csr_write(adapter, INT_VEC_MAP1, 0x00000000);
	lan743x_csr_write(adapter, INT_VEC_MAP2, 0x00000000);
	flags = LAN743X_VECTOR_FLAG_SOURCE_STATUS_READ |
		LAN743X_VECTOR_FLAG_SOURCE_STATUS_W2C |
		LAN743X_VECTOR_FLAG_SOURCE_ENABLE_CHECK |
		LAN743X_VECTOR_FLAG_SOURCE_ENABLE_CLEAR;

	if (intr->using_vectors) {
		flags |= LAN743X_VECTOR_FLAG_VECTOR_ENABLE_ISR_CLEAR |
			 LAN743X_VECTOR_FLAG_VECTOR_ENABLE_ISR_SET;
	} else {
		flags |= LAN743X_VECTOR_FLAG_MASTER_ENABLE_CLEAR |
			 LAN743X_VECTOR_FLAG_MASTER_ENABLE_SET |
			 LAN743X_VECTOR_FLAG_IRQ_SHARED;
	}

	if (adapter->csr.flags & LAN743X_CSR_FLAG_SUPPORTS_INTR_AUTO_SET_CLR) {
		flags &= ~LAN743X_VECTOR_FLAG_SOURCE_STATUS_READ;
		flags &= ~LAN743X_VECTOR_FLAG_SOURCE_STATUS_W2C;
		flags &= ~LAN743X_VECTOR_FLAG_SOURCE_ENABLE_CLEAR;
		flags &= ~LAN743X_VECTOR_FLAG_SOURCE_ENABLE_CHECK;
		flags |= LAN743X_VECTOR_FLAG_SOURCE_STATUS_R2C;
		flags |= LAN743X_VECTOR_FLAG_SOURCE_ENABLE_R2C;
	}

	ret = lan743x_intr_register_isr(adapter, 0, flags,
					INT_BIT_ALL_RX_ | INT_BIT_ALL_TX_ |
					INT_BIT_ALL_OTHER_,
					lan743x_intr_shared_isr, adapter);
	if (ret)
		goto clean_up;
	intr->flags |= INTR_FLAG_IRQ_REQUESTED(0);

	if (intr->using_vectors)
		lan743x_csr_write(adapter, INT_VEC_EN_SET,
				  INT_VEC_EN_(0));

	if (!(adapter->csr.flags & LAN743X_CSR_FLAG_IS_A0)) {
		lan743x_csr_write(adapter, INT_MOD_CFG0, LAN743X_INT_MOD);
		lan743x_csr_write(adapter, INT_MOD_CFG1, LAN743X_INT_MOD);
		lan743x_csr_write(adapter, INT_MOD_CFG2, LAN743X_INT_MOD);
		lan743x_csr_write(adapter, INT_MOD_CFG3, LAN743X_INT_MOD);
		lan743x_csr_write(adapter, INT_MOD_CFG4, LAN743X_INT_MOD);
		lan743x_csr_write(adapter, INT_MOD_CFG5, LAN743X_INT_MOD);
		lan743x_csr_write(adapter, INT_MOD_CFG6, LAN743X_INT_MOD);
		lan743x_csr_write(adapter, INT_MOD_CFG7, LAN743X_INT_MOD);
		lan743x_csr_write(adapter, INT_MOD_MAP0, 0x00005432);
		lan743x_csr_write(adapter, INT_MOD_MAP1, 0x00000001);
		lan743x_csr_write(adapter, INT_MOD_MAP2, 0x00FFFFFF);
	}

	/* enable interrupts */
	lan743x_csr_write(adapter, INT_EN_SET, INT_BIT_MAS_);
	ret = lan743x_intr_test_isr(adapter);
	if (ret)
		goto clean_up;

	if (intr->number_of_vectors > 1) {
		int number_of_tx_vectors = intr->number_of_vectors - 1;

		if (number_of_tx_vectors > LAN743X_USED_TX_CHANNELS)
			number_of_tx_vectors = LAN743X_USED_TX_CHANNELS;
		flags = LAN743X_VECTOR_FLAG_SOURCE_STATUS_READ |
			LAN743X_VECTOR_FLAG_SOURCE_STATUS_W2C |
			LAN743X_VECTOR_FLAG_SOURCE_ENABLE_CHECK |
			LAN743X_VECTOR_FLAG_SOURCE_ENABLE_CLEAR |
			LAN743X_VECTOR_FLAG_VECTOR_ENABLE_ISR_CLEAR |
			LAN743X_VECTOR_FLAG_VECTOR_ENABLE_ISR_SET;

		if (adapter->csr.flags &
		   LAN743X_CSR_FLAG_SUPPORTS_INTR_AUTO_SET_CLR) {
			flags = LAN743X_VECTOR_FLAG_VECTOR_ENABLE_AUTO_CLEAR |
				LAN743X_VECTOR_FLAG_VECTOR_ENABLE_AUTO_SET |
				LAN743X_VECTOR_FLAG_SOURCE_ENABLE_AUTO_SET |
				LAN743X_VECTOR_FLAG_SOURCE_ENABLE_AUTO_CLEAR |
				LAN743X_VECTOR_FLAG_SOURCE_STATUS_AUTO_CLEAR;
		}

		for (index = 0; index < number_of_tx_vectors; index++) {
			u32 int_bit = INT_BIT_DMA_TX_(index);
			int vector = index + 1;

			/* map TX interrupt to vector */
			int_vec_map1 |= INT_VEC_MAP1_TX_VEC_(index, vector);
			lan743x_csr_write(adapter, INT_VEC_MAP1, int_vec_map1);
			if (flags &
			    LAN743X_VECTOR_FLAG_VECTOR_ENABLE_AUTO_CLEAR) {
				int_vec_en_auto_clr |= INT_VEC_EN_(vector);
				lan743x_csr_write(adapter, INT_VEC_EN_AUTO_CLR,
						  int_vec_en_auto_clr);
			}

			/* Remove TX interrupt from shared mask */
			intr->vector_list[0].int_mask &= ~int_bit;
			ret = lan743x_intr_register_isr(adapter, vector, flags,
							int_bit, lan743x_tx_isr,
							&adapter->tx[index]);
			if (ret)
				goto clean_up;
			intr->flags |= INTR_FLAG_IRQ_REQUESTED(vector);
			if (!(flags &
			    LAN743X_VECTOR_FLAG_VECTOR_ENABLE_AUTO_SET))
				lan743x_csr_write(adapter, INT_VEC_EN_SET,
						  INT_VEC_EN_(vector));
		}
	}
	if ((intr->number_of_vectors - LAN743X_USED_TX_CHANNELS) > 1) {
		int number_of_rx_vectors = intr->number_of_vectors -
					   LAN743X_USED_TX_CHANNELS - 1;

		if (number_of_rx_vectors > LAN743X_USED_RX_CHANNELS)
			number_of_rx_vectors = LAN743X_USED_RX_CHANNELS;

		flags = LAN743X_VECTOR_FLAG_SOURCE_STATUS_READ |
			LAN743X_VECTOR_FLAG_SOURCE_STATUS_W2C |
			LAN743X_VECTOR_FLAG_SOURCE_ENABLE_CHECK |
			LAN743X_VECTOR_FLAG_SOURCE_ENABLE_CLEAR |
			LAN743X_VECTOR_FLAG_VECTOR_ENABLE_ISR_CLEAR |
			LAN743X_VECTOR_FLAG_VECTOR_ENABLE_ISR_SET;

		if (adapter->csr.flags &
		    LAN743X_CSR_FLAG_SUPPORTS_INTR_AUTO_SET_CLR) {
			flags = LAN743X_VECTOR_FLAG_VECTOR_ENABLE_AUTO_CLEAR |
				LAN743X_VECTOR_FLAG_VECTOR_ENABLE_AUTO_SET |
				LAN743X_VECTOR_FLAG_SOURCE_ENABLE_AUTO_SET |
				LAN743X_VECTOR_FLAG_SOURCE_ENABLE_AUTO_CLEAR |
				LAN743X_VECTOR_FLAG_SOURCE_STATUS_AUTO_CLEAR;
		}
		for (index = 0; index < number_of_rx_vectors; index++) {
			int vector = index + 1 + LAN743X_USED_TX_CHANNELS;
			u32 int_bit = INT_BIT_DMA_RX_(index);

			/* map RX interrupt to vector */
			int_vec_map0 |= INT_VEC_MAP0_RX_VEC_(index, vector);
			lan743x_csr_write(adapter, INT_VEC_MAP0, int_vec_map0);
			if (flags &
			    LAN743X_VECTOR_FLAG_VECTOR_ENABLE_AUTO_CLEAR) {
				int_vec_en_auto_clr |= INT_VEC_EN_(vector);
				lan743x_csr_write(adapter, INT_VEC_EN_AUTO_CLR,
						  int_vec_en_auto_clr);
			}

			/* Remove RX interrupt from shared mask */
			intr->vector_list[0].int_mask &= ~int_bit;
			ret = lan743x_intr_register_isr(adapter, vector, flags,
							int_bit, lan743x_rx_isr,
							&adapter->rx[index]);
			if (ret)
				goto clean_up;
			intr->flags |= INTR_FLAG_IRQ_REQUESTED(vector);

			lan743x_csr_write(adapter, INT_VEC_EN_SET,
					  INT_VEC_EN_(vector));
		}
	}
	return 0;

clean_up:
	lan743x_intr_close(adapter);
	return ret;
}

static int lan743x_dp_write(struct lan743x_adapter *adapter,
			    u32 select, u32 addr, u32 length, u32 *buf)
{
	int ret = -EIO;
	u32 dp_sel;
	int i;

	mutex_lock(&adapter->dp_lock);
	if (lan743x_csr_wait_for_bit(adapter, DP_SEL, DP_SEL_DPRDY_,
				     1, 40, 100, 100))
		goto unlock;
	dp_sel = lan743x_csr_read(adapter, DP_SEL);
	dp_sel &= ~DP_SEL_MASK_;
	dp_sel |= select;
	lan743x_csr_write(adapter, DP_SEL, dp_sel);

	for (i = 0; i < length; i++) {
		lan743x_csr_write(adapter, DP_ADDR, addr + i);
		lan743x_csr_write(adapter, DP_DATA_0, buf[i]);
		lan743x_csr_write(adapter, DP_CMD, DP_CMD_WRITE_);
		if (lan743x_csr_wait_for_bit(adapter, DP_SEL, DP_SEL_DPRDY_,
					     1, 40, 100, 100))
			goto unlock;
	}
	ret = 0;

unlock:
	mutex_unlock(&adapter->dp_lock);
	return ret;
}

static u32 lan743x_mac_mii_access(u16 id, u16 index, int read)
{
	u32 ret;

	ret = (id << MAC_MII_ACC_PHY_ADDR_SHIFT_) &
		MAC_MII_ACC_PHY_ADDR_MASK_;
	ret |= (index << MAC_MII_ACC_MIIRINDA_SHIFT_) &
		MAC_MII_ACC_MIIRINDA_MASK_;

	if (read)
		ret |= MAC_MII_ACC_MII_READ_;
	else
		ret |= MAC_MII_ACC_MII_WRITE_;
	ret |= MAC_MII_ACC_MII_BUSY_;

	return ret;
}

static int lan743x_mac_mii_wait_till_not_busy(struct lan743x_adapter *adapter)
{
	u32 data;

	return readx_poll_timeout(LAN743X_CSR_READ_OP, MAC_MII_ACC, data,
				  !(data & MAC_MII_ACC_MII_BUSY_), 0, 1000000);
}

static int lan743x_mdiobus_read(struct mii_bus *bus, int phy_id, int index)
{
	struct lan743x_adapter *adapter = bus->priv;
	u32 val, mii_access;
	int ret;

	/* comfirm MII not busy */
	ret = lan743x_mac_mii_wait_till_not_busy(adapter);
	if (ret < 0)
		return ret;

	/* set the address, index & direction (read from PHY) */
	mii_access = lan743x_mac_mii_access(phy_id, index, MAC_MII_READ);
	lan743x_csr_write(adapter, MAC_MII_ACC, mii_access);
	ret = lan743x_mac_mii_wait_till_not_busy(adapter);
	if (ret < 0)
		return ret;

	val = lan743x_csr_read(adapter, MAC_MII_DATA);
	return (int)(val & 0xFFFF);
}

static int lan743x_mdiobus_write(struct mii_bus *bus,
				 int phy_id, int index, u16 regval)
{
	struct lan743x_adapter *adapter = bus->priv;
	u32 val, mii_access;
	int ret;

	/* confirm MII not busy */
	ret = lan743x_mac_mii_wait_till_not_busy(adapter);
	if (ret < 0)
		return ret;
	val = (u32)regval;
	lan743x_csr_write(adapter, MAC_MII_DATA, val);

	/* set the address, index & direction (write to PHY) */
	mii_access = lan743x_mac_mii_access(phy_id, index, MAC_MII_WRITE);
	lan743x_csr_write(adapter, MAC_MII_ACC, mii_access);
	ret = lan743x_mac_mii_wait_till_not_busy(adapter);
	return ret;
}

static void lan743x_mac_set_address(struct lan743x_adapter *adapter,
				    u8 *addr)
{
	u32 addr_lo, addr_hi;

	addr_lo = addr[0] |
		addr[1] << 8 |
		addr[2] << 16 |
		addr[3] << 24;
	addr_hi = addr[4] |
		addr[5] << 8;
	lan743x_csr_write(adapter, MAC_RX_ADDRL, addr_lo);
	lan743x_csr_write(adapter, MAC_RX_ADDRH, addr_hi);

	ether_addr_copy(adapter->mac_address, addr);
	netif_info(adapter, drv, adapter->netdev,
		   "MAC address set to %pM\n", addr);
}

static int lan743x_mac_init(struct lan743x_adapter *adapter)
{
	bool mac_address_valid = true;
	struct net_device *netdev;
	u32 mac_addr_hi = 0;
	u32 mac_addr_lo = 0;
	u32 data;

	netdev = adapter->netdev;

	/* setup auto duplex, and speed detection */
	data = lan743x_csr_read(adapter, MAC_CR);
	data |= MAC_CR_ADD_ | MAC_CR_ASD_;
	data |= MAC_CR_CNTR_RST_;
	lan743x_csr_write(adapter, MAC_CR, data);

	mac_addr_hi = lan743x_csr_read(adapter, MAC_RX_ADDRH);
	mac_addr_lo = lan743x_csr_read(adapter, MAC_RX_ADDRL);
	adapter->mac_address[0] = mac_addr_lo & 0xFF;
	adapter->mac_address[1] = (mac_addr_lo >> 8) & 0xFF;
	adapter->mac_address[2] = (mac_addr_lo >> 16) & 0xFF;
	adapter->mac_address[3] = (mac_addr_lo >> 24) & 0xFF;
	adapter->mac_address[4] = mac_addr_hi & 0xFF;
	adapter->mac_address[5] = (mac_addr_hi >> 8) & 0xFF;

	if (((mac_addr_hi & 0x0000FFFF) == 0x0000FFFF) &&
	    mac_addr_lo == 0xFFFFFFFF) {
		mac_address_valid = false;
	} else if (!is_valid_ether_addr(adapter->mac_address)) {
		mac_address_valid = false;
	}

	if (!mac_address_valid)
		eth_random_addr(adapter->mac_address);
	lan743x_mac_set_address(adapter, adapter->mac_address);
	ether_addr_copy(netdev->dev_addr, adapter->mac_address);
	return 0;
}

static int lan743x_mac_open(struct lan743x_adapter *adapter)
{
	int ret = 0;
	u32 temp;

	temp = lan743x_csr_read(adapter, MAC_RX);
	lan743x_csr_write(adapter, MAC_RX, temp | MAC_RX_RXEN_);
	temp = lan743x_csr_read(adapter, MAC_TX);
	lan743x_csr_write(adapter, MAC_TX, temp | MAC_TX_TXEN_);
	return ret;
}

static void lan743x_mac_close(struct lan743x_adapter *adapter)
{
	u32 temp;

	temp = lan743x_csr_read(adapter, MAC_TX);
	temp &= ~MAC_TX_TXEN_;
	lan743x_csr_write(adapter, MAC_TX, temp);
	lan743x_csr_wait_for_bit(adapter, MAC_TX, MAC_TX_TXD_,
				 1, 1000, 20000, 100);

	temp = lan743x_csr_read(adapter, MAC_RX);
	temp &= ~MAC_RX_RXEN_;
	lan743x_csr_write(adapter, MAC_RX, temp);
	lan743x_csr_wait_for_bit(adapter, MAC_RX, MAC_RX_RXD_,
				 1, 1000, 20000, 100);
}

static void lan743x_mac_flow_ctrl_set_enables(struct lan743x_adapter *adapter,
					      bool tx_enable, bool rx_enable)
{
	u32 flow_setting = 0;

	/* set maximum pause time because when fifo space frees
	 * up a zero value pause frame will be sent to release the pause
	 */
	flow_setting = MAC_FLOW_CR_FCPT_MASK_;
	if (tx_enable)
		flow_setting |= MAC_FLOW_CR_TX_FCEN_;
	if (rx_enable)
		flow_setting |= MAC_FLOW_CR_RX_FCEN_;
	lan743x_csr_write(adapter, MAC_FLOW, flow_setting);
}

static int lan743x_mac_set_mtu(struct lan743x_adapter *adapter, int new_mtu)
{
	int enabled = 0;
	u32 mac_rx = 0;

	mac_rx = lan743x_csr_read(adapter, MAC_RX);
	if (mac_rx & MAC_RX_RXEN_) {
		enabled = 1;
		if (mac_rx & MAC_RX_RXD_) {
			lan743x_csr_write(adapter, MAC_RX, mac_rx);
			mac_rx &= ~MAC_RX_RXD_;
		}
		mac_rx &= ~MAC_RX_RXEN_;
		lan743x_csr_write(adapter, MAC_RX, mac_rx);
		lan743x_csr_wait_for_bit(adapter, MAC_RX, MAC_RX_RXD_,
					 1, 1000, 20000, 100);
		lan743x_csr_write(adapter, MAC_RX, mac_rx | MAC_RX_RXD_);
	}

	mac_rx &= ~(MAC_RX_MAX_SIZE_MASK_);
	mac_rx |= (((new_mtu + ETH_HLEN + 4) << MAC_RX_MAX_SIZE_SHIFT_) &
		  MAC_RX_MAX_SIZE_MASK_);
	lan743x_csr_write(adapter, MAC_RX, mac_rx);

	if (enabled) {
		mac_rx |= MAC_RX_RXEN_;
		lan743x_csr_write(adapter, MAC_RX, mac_rx);
	}
	return 0;
}

/* PHY */
static int lan743x_phy_reset(struct lan743x_adapter *adapter)
{
	u32 data;

	/* Only called with in probe, and before mdiobus_register */

	data = lan743x_csr_read(adapter, PMT_CTL);
	data |= PMT_CTL_ETH_PHY_RST_;
	lan743x_csr_write(adapter, PMT_CTL, data);

	return readx_poll_timeout(LAN743X_CSR_READ_OP, PMT_CTL, data,
				  (!(data & PMT_CTL_ETH_PHY_RST_) &&
				  (data & PMT_CTL_READY_)),
				  50000, 1000000);
}

static void lan743x_phy_update_flowcontrol(struct lan743x_adapter *adapter,
					   u8 duplex, u16 local_adv,
					   u16 remote_adv)
{
	struct lan743x_phy *phy = &adapter->phy;
	u8 cap;

	if (phy->fc_autoneg)
		cap = mii_resolve_flowctrl_fdx(local_adv, remote_adv);
	else
		cap = phy->fc_request_control;

	lan743x_mac_flow_ctrl_set_enables(adapter,
					  cap & FLOW_CTRL_TX,
					  cap & FLOW_CTRL_RX);
}

static int lan743x_phy_init(struct lan743x_adapter *adapter)
{
	return lan743x_phy_reset(adapter);
}

static void lan743x_phy_link_status_change(struct net_device *netdev)
{
	struct lan743x_adapter *adapter = netdev_priv(netdev);
	struct phy_device *phydev = netdev->phydev;

	phy_print_status(phydev);
	if (phydev->state == PHY_RUNNING) {
		struct ethtool_link_ksettings ksettings;
		int remote_advertisement = 0;
		int local_advertisement = 0;

		memset(&ksettings, 0, sizeof(ksettings));
		phy_ethtool_get_link_ksettings(netdev, &ksettings);
		local_advertisement =
<<<<<<< HEAD
			ethtool_adv_to_mii_adv_t(phydev->advertising);
		remote_advertisement =
			ethtool_adv_to_mii_adv_t(phydev->lp_advertising);
=======
			linkmode_adv_to_mii_adv_t(phydev->advertising);
		remote_advertisement =
			linkmode_adv_to_mii_adv_t(phydev->lp_advertising);
>>>>>>> 8ccc0d69

		lan743x_phy_update_flowcontrol(adapter,
					       ksettings.base.duplex,
					       local_advertisement,
					       remote_advertisement);
		lan743x_ptp_update_latency(adapter, ksettings.base.speed);
	}
}

static void lan743x_phy_close(struct lan743x_adapter *adapter)
{
	struct net_device *netdev = adapter->netdev;

	phy_stop(netdev->phydev);
	phy_disconnect(netdev->phydev);
	netdev->phydev = NULL;
}

static int lan743x_phy_open(struct lan743x_adapter *adapter)
{
	struct lan743x_phy *phy = &adapter->phy;
	struct phy_device *phydev;
	struct net_device *netdev;
	int ret = -EIO;

	netdev = adapter->netdev;
	phydev = phy_find_first(adapter->mdiobus);
	if (!phydev)
		goto return_error;

	ret = phy_connect_direct(netdev, phydev,
				 lan743x_phy_link_status_change,
				 PHY_INTERFACE_MODE_GMII);
	if (ret)
		goto return_error;

	/* MAC doesn't support 1000T Half */
	phy_remove_link_mode(phydev, ETHTOOL_LINK_MODE_1000baseT_Half_BIT);

	/* support both flow controls */
	phy_support_asym_pause(phydev);
	phy->fc_request_control = (FLOW_CTRL_RX | FLOW_CTRL_TX);
	phy->fc_autoneg = phydev->autoneg;

	phy_start(phydev);
	phy_start_aneg(phydev);
	return 0;

return_error:
	return ret;
}

static void lan743x_rfe_open(struct lan743x_adapter *adapter)
{
	lan743x_csr_write(adapter, RFE_RSS_CFG,
		RFE_RSS_CFG_UDP_IPV6_EX_ |
		RFE_RSS_CFG_TCP_IPV6_EX_ |
		RFE_RSS_CFG_IPV6_EX_ |
		RFE_RSS_CFG_UDP_IPV6_ |
		RFE_RSS_CFG_TCP_IPV6_ |
		RFE_RSS_CFG_IPV6_ |
		RFE_RSS_CFG_UDP_IPV4_ |
		RFE_RSS_CFG_TCP_IPV4_ |
		RFE_RSS_CFG_IPV4_ |
		RFE_RSS_CFG_VALID_HASH_BITS_ |
		RFE_RSS_CFG_RSS_QUEUE_ENABLE_ |
		RFE_RSS_CFG_RSS_HASH_STORE_ |
		RFE_RSS_CFG_RSS_ENABLE_);
}

static void lan743x_rfe_update_mac_address(struct lan743x_adapter *adapter)
{
	u8 *mac_addr;
	u32 mac_addr_hi = 0;
	u32 mac_addr_lo = 0;

	/* Add mac address to perfect Filter */
	mac_addr = adapter->mac_address;
	mac_addr_lo = ((((u32)(mac_addr[0])) << 0) |
		      (((u32)(mac_addr[1])) << 8) |
		      (((u32)(mac_addr[2])) << 16) |
		      (((u32)(mac_addr[3])) << 24));
	mac_addr_hi = ((((u32)(mac_addr[4])) << 0) |
		      (((u32)(mac_addr[5])) << 8));

	lan743x_csr_write(adapter, RFE_ADDR_FILT_LO(0), mac_addr_lo);
	lan743x_csr_write(adapter, RFE_ADDR_FILT_HI(0),
			  mac_addr_hi | RFE_ADDR_FILT_HI_VALID_);
}

static void lan743x_rfe_set_multicast(struct lan743x_adapter *adapter)
{
	struct net_device *netdev = adapter->netdev;
	u32 hash_table[DP_SEL_VHF_HASH_LEN];
	u32 rfctl;
	u32 data;

	rfctl = lan743x_csr_read(adapter, RFE_CTL);
	rfctl &= ~(RFE_CTL_AU_ | RFE_CTL_AM_ |
		 RFE_CTL_DA_PERFECT_ | RFE_CTL_MCAST_HASH_);
	rfctl |= RFE_CTL_AB_;
	if (netdev->flags & IFF_PROMISC) {
		rfctl |= RFE_CTL_AM_ | RFE_CTL_AU_;
	} else {
		if (netdev->flags & IFF_ALLMULTI)
			rfctl |= RFE_CTL_AM_;
	}

	memset(hash_table, 0, DP_SEL_VHF_HASH_LEN * sizeof(u32));
	if (netdev_mc_count(netdev)) {
		struct netdev_hw_addr *ha;
		int i;

		rfctl |= RFE_CTL_DA_PERFECT_;
		i = 1;
		netdev_for_each_mc_addr(ha, netdev) {
			/* set first 32 into Perfect Filter */
			if (i < 33) {
				lan743x_csr_write(adapter,
						  RFE_ADDR_FILT_HI(i), 0);
				data = ha->addr[3];
				data = ha->addr[2] | (data << 8);
				data = ha->addr[1] | (data << 8);
				data = ha->addr[0] | (data << 8);
				lan743x_csr_write(adapter,
						  RFE_ADDR_FILT_LO(i), data);
				data = ha->addr[5];
				data = ha->addr[4] | (data << 8);
				data |= RFE_ADDR_FILT_HI_VALID_;
				lan743x_csr_write(adapter,
						  RFE_ADDR_FILT_HI(i), data);
			} else {
				u32 bitnum = (ether_crc(ETH_ALEN, ha->addr) >>
					     23) & 0x1FF;
				hash_table[bitnum / 32] |= (1 << (bitnum % 32));
				rfctl |= RFE_CTL_MCAST_HASH_;
			}
			i++;
		}
	}

	lan743x_dp_write(adapter, DP_SEL_RFE_RAM,
			 DP_SEL_VHF_VLAN_LEN,
			 DP_SEL_VHF_HASH_LEN, hash_table);
	lan743x_csr_write(adapter, RFE_CTL, rfctl);
}

static int lan743x_dmac_init(struct lan743x_adapter *adapter)
{
	u32 data = 0;

	lan743x_csr_write(adapter, DMAC_CMD, DMAC_CMD_SWR_);
	lan743x_csr_wait_for_bit(adapter, DMAC_CMD, DMAC_CMD_SWR_,
				 0, 1000, 20000, 100);
	switch (DEFAULT_DMA_DESCRIPTOR_SPACING) {
	case DMA_DESCRIPTOR_SPACING_16:
		data = DMAC_CFG_MAX_DSPACE_16_;
		break;
	case DMA_DESCRIPTOR_SPACING_32:
		data = DMAC_CFG_MAX_DSPACE_32_;
		break;
	case DMA_DESCRIPTOR_SPACING_64:
		data = DMAC_CFG_MAX_DSPACE_64_;
		break;
	case DMA_DESCRIPTOR_SPACING_128:
		data = DMAC_CFG_MAX_DSPACE_128_;
		break;
	default:
		return -EPERM;
	}
	if (!(adapter->csr.flags & LAN743X_CSR_FLAG_IS_A0))
		data |= DMAC_CFG_COAL_EN_;
	data |= DMAC_CFG_CH_ARB_SEL_RX_HIGH_;
	data |= DMAC_CFG_MAX_READ_REQ_SET_(6);
	lan743x_csr_write(adapter, DMAC_CFG, data);
	data = DMAC_COAL_CFG_TIMER_LIMIT_SET_(1);
	data |= DMAC_COAL_CFG_TIMER_TX_START_;
	data |= DMAC_COAL_CFG_FLUSH_INTS_;
	data |= DMAC_COAL_CFG_INT_EXIT_COAL_;
	data |= DMAC_COAL_CFG_CSR_EXIT_COAL_;
	data |= DMAC_COAL_CFG_TX_THRES_SET_(0x0A);
	data |= DMAC_COAL_CFG_RX_THRES_SET_(0x0C);
	lan743x_csr_write(adapter, DMAC_COAL_CFG, data);
	data = DMAC_OBFF_TX_THRES_SET_(0x08);
	data |= DMAC_OBFF_RX_THRES_SET_(0x0A);
	lan743x_csr_write(adapter, DMAC_OBFF_CFG, data);
	return 0;
}

static int lan743x_dmac_tx_get_state(struct lan743x_adapter *adapter,
				     int tx_channel)
{
	u32 dmac_cmd = 0;

	dmac_cmd = lan743x_csr_read(adapter, DMAC_CMD);
	return DMAC_CHANNEL_STATE_SET((dmac_cmd &
				      DMAC_CMD_START_T_(tx_channel)),
				      (dmac_cmd &
				      DMAC_CMD_STOP_T_(tx_channel)));
}

static int lan743x_dmac_tx_wait_till_stopped(struct lan743x_adapter *adapter,
					     int tx_channel)
{
	int timeout = 100;
	int result = 0;

	while (timeout &&
	       ((result = lan743x_dmac_tx_get_state(adapter, tx_channel)) ==
	       DMAC_CHANNEL_STATE_STOP_PENDING)) {
		usleep_range(1000, 20000);
		timeout--;
	}
	if (result == DMAC_CHANNEL_STATE_STOP_PENDING)
		result = -ENODEV;
	return result;
}

static int lan743x_dmac_rx_get_state(struct lan743x_adapter *adapter,
				     int rx_channel)
{
	u32 dmac_cmd = 0;

	dmac_cmd = lan743x_csr_read(adapter, DMAC_CMD);
	return DMAC_CHANNEL_STATE_SET((dmac_cmd &
				      DMAC_CMD_START_R_(rx_channel)),
				      (dmac_cmd &
				      DMAC_CMD_STOP_R_(rx_channel)));
}

static int lan743x_dmac_rx_wait_till_stopped(struct lan743x_adapter *adapter,
					     int rx_channel)
{
	int timeout = 100;
	int result = 0;

	while (timeout &&
	       ((result = lan743x_dmac_rx_get_state(adapter, rx_channel)) ==
	       DMAC_CHANNEL_STATE_STOP_PENDING)) {
		usleep_range(1000, 20000);
		timeout--;
	}
	if (result == DMAC_CHANNEL_STATE_STOP_PENDING)
		result = -ENODEV;
	return result;
}

static void lan743x_tx_release_desc(struct lan743x_tx *tx,
				    int descriptor_index, bool cleanup)
{
	struct lan743x_tx_buffer_info *buffer_info = NULL;
	struct lan743x_tx_descriptor *descriptor = NULL;
	u32 descriptor_type = 0;
	bool ignore_sync;

	descriptor = &tx->ring_cpu_ptr[descriptor_index];
	buffer_info = &tx->buffer_info[descriptor_index];
	if (!(buffer_info->flags & TX_BUFFER_INFO_FLAG_ACTIVE))
		goto done;

	descriptor_type = (descriptor->data0) &
			  TX_DESC_DATA0_DTYPE_MASK_;
	if (descriptor_type == TX_DESC_DATA0_DTYPE_DATA_)
		goto clean_up_data_descriptor;
	else
		goto clear_active;

clean_up_data_descriptor:
	if (buffer_info->dma_ptr) {
		if (buffer_info->flags &
		    TX_BUFFER_INFO_FLAG_SKB_FRAGMENT) {
			dma_unmap_page(&tx->adapter->pdev->dev,
				       buffer_info->dma_ptr,
				       buffer_info->buffer_length,
				       DMA_TO_DEVICE);
		} else {
			dma_unmap_single(&tx->adapter->pdev->dev,
					 buffer_info->dma_ptr,
					 buffer_info->buffer_length,
					 DMA_TO_DEVICE);
		}
		buffer_info->dma_ptr = 0;
		buffer_info->buffer_length = 0;
	}
	if (!buffer_info->skb)
		goto clear_active;

	if (!(buffer_info->flags & TX_BUFFER_INFO_FLAG_TIMESTAMP_REQUESTED)) {
		dev_kfree_skb(buffer_info->skb);
		goto clear_skb;
	}

	if (cleanup) {
		lan743x_ptp_unrequest_tx_timestamp(tx->adapter);
		dev_kfree_skb(buffer_info->skb);
	} else {
		ignore_sync = (buffer_info->flags &
			       TX_BUFFER_INFO_FLAG_IGNORE_SYNC) != 0;
		lan743x_ptp_tx_timestamp_skb(tx->adapter,
					     buffer_info->skb, ignore_sync);
	}

clear_skb:
	buffer_info->skb = NULL;

clear_active:
	buffer_info->flags &= ~TX_BUFFER_INFO_FLAG_ACTIVE;

done:
	memset(buffer_info, 0, sizeof(*buffer_info));
	memset(descriptor, 0, sizeof(*descriptor));
}

static int lan743x_tx_next_index(struct lan743x_tx *tx, int index)
{
	return ((++index) % tx->ring_size);
}

static void lan743x_tx_release_completed_descriptors(struct lan743x_tx *tx)
{
	while ((*tx->head_cpu_ptr) != (tx->last_head)) {
		lan743x_tx_release_desc(tx, tx->last_head, false);
		tx->last_head = lan743x_tx_next_index(tx, tx->last_head);
	}
}

static void lan743x_tx_release_all_descriptors(struct lan743x_tx *tx)
{
	u32 original_head = 0;

	original_head = tx->last_head;
	do {
		lan743x_tx_release_desc(tx, tx->last_head, true);
		tx->last_head = lan743x_tx_next_index(tx, tx->last_head);
	} while (tx->last_head != original_head);
	memset(tx->ring_cpu_ptr, 0,
	       sizeof(*tx->ring_cpu_ptr) * (tx->ring_size));
	memset(tx->buffer_info, 0,
	       sizeof(*tx->buffer_info) * (tx->ring_size));
}

static int lan743x_tx_get_desc_cnt(struct lan743x_tx *tx,
				   struct sk_buff *skb)
{
	int result = 1; /* 1 for the main skb buffer */
	int nr_frags = 0;

	if (skb_is_gso(skb))
		result++; /* requires an extension descriptor */
	nr_frags = skb_shinfo(skb)->nr_frags;
	result += nr_frags; /* 1 for each fragment buffer */
	return result;
}

static int lan743x_tx_get_avail_desc(struct lan743x_tx *tx)
{
	int last_head = tx->last_head;
	int last_tail = tx->last_tail;

	if (last_tail >= last_head)
		return tx->ring_size - last_tail + last_head - 1;
	else
		return last_head - last_tail - 1;
}

void lan743x_tx_set_timestamping_mode(struct lan743x_tx *tx,
				      bool enable_timestamping,
				      bool enable_onestep_sync)
{
	if (enable_timestamping)
		tx->ts_flags |= TX_TS_FLAG_TIMESTAMPING_ENABLED;
	else
		tx->ts_flags &= ~TX_TS_FLAG_TIMESTAMPING_ENABLED;
	if (enable_onestep_sync)
		tx->ts_flags |= TX_TS_FLAG_ONE_STEP_SYNC;
	else
		tx->ts_flags &= ~TX_TS_FLAG_ONE_STEP_SYNC;
}

static int lan743x_tx_frame_start(struct lan743x_tx *tx,
				  unsigned char *first_buffer,
				  unsigned int first_buffer_length,
				  unsigned int frame_length,
				  bool time_stamp,
				  bool check_sum)
{
	/* called only from within lan743x_tx_xmit_frame.
	 * assuming tx->ring_lock has already been acquired.
	 */
	struct lan743x_tx_descriptor *tx_descriptor = NULL;
	struct lan743x_tx_buffer_info *buffer_info = NULL;
	struct lan743x_adapter *adapter = tx->adapter;
	struct device *dev = &adapter->pdev->dev;
	dma_addr_t dma_ptr;

	tx->frame_flags |= TX_FRAME_FLAG_IN_PROGRESS;
	tx->frame_first = tx->last_tail;
	tx->frame_tail = tx->frame_first;

	tx_descriptor = &tx->ring_cpu_ptr[tx->frame_tail];
	buffer_info = &tx->buffer_info[tx->frame_tail];
	dma_ptr = dma_map_single(dev, first_buffer, first_buffer_length,
				 DMA_TO_DEVICE);
	if (dma_mapping_error(dev, dma_ptr))
		return -ENOMEM;

	tx_descriptor->data1 = DMA_ADDR_LOW32(dma_ptr);
	tx_descriptor->data2 = DMA_ADDR_HIGH32(dma_ptr);
	tx_descriptor->data3 = (frame_length << 16) &
		TX_DESC_DATA3_FRAME_LENGTH_MSS_MASK_;

	buffer_info->skb = NULL;
	buffer_info->dma_ptr = dma_ptr;
	buffer_info->buffer_length = first_buffer_length;
	buffer_info->flags |= TX_BUFFER_INFO_FLAG_ACTIVE;

	tx->frame_data0 = (first_buffer_length &
		TX_DESC_DATA0_BUF_LENGTH_MASK_) |
		TX_DESC_DATA0_DTYPE_DATA_ |
		TX_DESC_DATA0_FS_ |
		TX_DESC_DATA0_FCS_;
	if (time_stamp)
		tx->frame_data0 |= TX_DESC_DATA0_TSE_;

	if (check_sum)
		tx->frame_data0 |= TX_DESC_DATA0_ICE_ |
				   TX_DESC_DATA0_IPE_ |
				   TX_DESC_DATA0_TPE_;

	/* data0 will be programmed in one of other frame assembler functions */
	return 0;
}

static void lan743x_tx_frame_add_lso(struct lan743x_tx *tx,
				     unsigned int frame_length,
				     int nr_frags)
{
	/* called only from within lan743x_tx_xmit_frame.
	 * assuming tx->ring_lock has already been acquired.
	 */
	struct lan743x_tx_descriptor *tx_descriptor = NULL;
	struct lan743x_tx_buffer_info *buffer_info = NULL;

	/* wrap up previous descriptor */
	tx->frame_data0 |= TX_DESC_DATA0_EXT_;
	if (nr_frags <= 0) {
		tx->frame_data0 |= TX_DESC_DATA0_LS_;
		tx->frame_data0 |= TX_DESC_DATA0_IOC_;
	}
	tx_descriptor = &tx->ring_cpu_ptr[tx->frame_tail];
	tx_descriptor->data0 = tx->frame_data0;

	/* move to next descriptor */
	tx->frame_tail = lan743x_tx_next_index(tx, tx->frame_tail);
	tx_descriptor = &tx->ring_cpu_ptr[tx->frame_tail];
	buffer_info = &tx->buffer_info[tx->frame_tail];

	/* add extension descriptor */
	tx_descriptor->data1 = 0;
	tx_descriptor->data2 = 0;
	tx_descriptor->data3 = 0;

	buffer_info->skb = NULL;
	buffer_info->dma_ptr = 0;
	buffer_info->buffer_length = 0;
	buffer_info->flags |= TX_BUFFER_INFO_FLAG_ACTIVE;

	tx->frame_data0 = (frame_length & TX_DESC_DATA0_EXT_PAY_LENGTH_MASK_) |
			  TX_DESC_DATA0_DTYPE_EXT_ |
			  TX_DESC_DATA0_EXT_LSO_;

	/* data0 will be programmed in one of other frame assembler functions */
}

static int lan743x_tx_frame_add_fragment(struct lan743x_tx *tx,
					 const struct skb_frag_struct *fragment,
					 unsigned int frame_length)
{
	/* called only from within lan743x_tx_xmit_frame
	 * assuming tx->ring_lock has already been acquired
	 */
	struct lan743x_tx_descriptor *tx_descriptor = NULL;
	struct lan743x_tx_buffer_info *buffer_info = NULL;
	struct lan743x_adapter *adapter = tx->adapter;
	struct device *dev = &adapter->pdev->dev;
	unsigned int fragment_length = 0;
	dma_addr_t dma_ptr;

	fragment_length = skb_frag_size(fragment);
	if (!fragment_length)
		return 0;

	/* wrap up previous descriptor */
	tx_descriptor = &tx->ring_cpu_ptr[tx->frame_tail];
	tx_descriptor->data0 = tx->frame_data0;

	/* move to next descriptor */
	tx->frame_tail = lan743x_tx_next_index(tx, tx->frame_tail);
	tx_descriptor = &tx->ring_cpu_ptr[tx->frame_tail];
	buffer_info = &tx->buffer_info[tx->frame_tail];
	dma_ptr = skb_frag_dma_map(dev, fragment,
				   0, fragment_length,
				   DMA_TO_DEVICE);
	if (dma_mapping_error(dev, dma_ptr)) {
		int desc_index;

		/* cleanup all previously setup descriptors */
		desc_index = tx->frame_first;
		while (desc_index != tx->frame_tail) {
			lan743x_tx_release_desc(tx, desc_index, true);
			desc_index = lan743x_tx_next_index(tx, desc_index);
		}
		dma_wmb();
		tx->frame_flags &= ~TX_FRAME_FLAG_IN_PROGRESS;
		tx->frame_first = 0;
		tx->frame_data0 = 0;
		tx->frame_tail = 0;
		return -ENOMEM;
	}

	tx_descriptor->data1 = DMA_ADDR_LOW32(dma_ptr);
	tx_descriptor->data2 = DMA_ADDR_HIGH32(dma_ptr);
	tx_descriptor->data3 = (frame_length << 16) &
			       TX_DESC_DATA3_FRAME_LENGTH_MSS_MASK_;

	buffer_info->skb = NULL;
	buffer_info->dma_ptr = dma_ptr;
	buffer_info->buffer_length = fragment_length;
	buffer_info->flags |= TX_BUFFER_INFO_FLAG_ACTIVE;
	buffer_info->flags |= TX_BUFFER_INFO_FLAG_SKB_FRAGMENT;

	tx->frame_data0 = (fragment_length & TX_DESC_DATA0_BUF_LENGTH_MASK_) |
			  TX_DESC_DATA0_DTYPE_DATA_ |
			  TX_DESC_DATA0_FCS_;

	/* data0 will be programmed in one of other frame assembler functions */
	return 0;
}

static void lan743x_tx_frame_end(struct lan743x_tx *tx,
				 struct sk_buff *skb,
				 bool time_stamp,
				 bool ignore_sync)
{
	/* called only from within lan743x_tx_xmit_frame
	 * assuming tx->ring_lock has already been acquired
	 */
	struct lan743x_tx_descriptor *tx_descriptor = NULL;
	struct lan743x_tx_buffer_info *buffer_info = NULL;
	struct lan743x_adapter *adapter = tx->adapter;
	u32 tx_tail_flags = 0;

	/* wrap up previous descriptor */
	if ((tx->frame_data0 & TX_DESC_DATA0_DTYPE_MASK_) ==
	    TX_DESC_DATA0_DTYPE_DATA_) {
		tx->frame_data0 |= TX_DESC_DATA0_LS_;
		tx->frame_data0 |= TX_DESC_DATA0_IOC_;
	}

	tx_descriptor = &tx->ring_cpu_ptr[tx->frame_tail];
	buffer_info = &tx->buffer_info[tx->frame_tail];
	buffer_info->skb = skb;
	if (time_stamp)
		buffer_info->flags |= TX_BUFFER_INFO_FLAG_TIMESTAMP_REQUESTED;
	if (ignore_sync)
		buffer_info->flags |= TX_BUFFER_INFO_FLAG_IGNORE_SYNC;

	tx_descriptor->data0 = tx->frame_data0;
	tx->frame_tail = lan743x_tx_next_index(tx, tx->frame_tail);
	tx->last_tail = tx->frame_tail;

	dma_wmb();

	if (tx->vector_flags & LAN743X_VECTOR_FLAG_VECTOR_ENABLE_AUTO_SET)
		tx_tail_flags |= TX_TAIL_SET_TOP_INT_VEC_EN_;
	if (tx->vector_flags & LAN743X_VECTOR_FLAG_SOURCE_ENABLE_AUTO_SET)
		tx_tail_flags |= TX_TAIL_SET_DMAC_INT_EN_ |
		TX_TAIL_SET_TOP_INT_EN_;

	lan743x_csr_write(adapter, TX_TAIL(tx->channel_number),
			  tx_tail_flags | tx->frame_tail);
	tx->frame_flags &= ~TX_FRAME_FLAG_IN_PROGRESS;
}

static netdev_tx_t lan743x_tx_xmit_frame(struct lan743x_tx *tx,
					 struct sk_buff *skb)
{
	int required_number_of_descriptors = 0;
	unsigned int start_frame_length = 0;
	unsigned int frame_length = 0;
	unsigned int head_length = 0;
	unsigned long irq_flags = 0;
	bool do_timestamp = false;
	bool ignore_sync = false;
	int nr_frags = 0;
	bool gso = false;
	int j;

	required_number_of_descriptors = lan743x_tx_get_desc_cnt(tx, skb);

	spin_lock_irqsave(&tx->ring_lock, irq_flags);
	if (required_number_of_descriptors >
		lan743x_tx_get_avail_desc(tx)) {
		if (required_number_of_descriptors > (tx->ring_size - 1)) {
			dev_kfree_skb(skb);
		} else {
			/* save to overflow buffer */
			tx->overflow_skb = skb;
			netif_stop_queue(tx->adapter->netdev);
		}
		goto unlock;
	}

	/* space available, transmit skb  */
	if ((skb_shinfo(skb)->tx_flags & SKBTX_HW_TSTAMP) &&
	    (tx->ts_flags & TX_TS_FLAG_TIMESTAMPING_ENABLED) &&
	    (lan743x_ptp_request_tx_timestamp(tx->adapter))) {
		skb_shinfo(skb)->tx_flags |= SKBTX_IN_PROGRESS;
		do_timestamp = true;
		if (tx->ts_flags & TX_TS_FLAG_ONE_STEP_SYNC)
			ignore_sync = true;
	}
	head_length = skb_headlen(skb);
	frame_length = skb_pagelen(skb);
	nr_frags = skb_shinfo(skb)->nr_frags;
	start_frame_length = frame_length;
	gso = skb_is_gso(skb);
	if (gso) {
		start_frame_length = max(skb_shinfo(skb)->gso_size,
					 (unsigned short)8);
	}

	if (lan743x_tx_frame_start(tx,
				   skb->data, head_length,
				   start_frame_length,
				   do_timestamp,
				   skb->ip_summed == CHECKSUM_PARTIAL)) {
		dev_kfree_skb(skb);
		goto unlock;
	}

	if (gso)
		lan743x_tx_frame_add_lso(tx, frame_length, nr_frags);

	if (nr_frags <= 0)
		goto finish;

	for (j = 0; j < nr_frags; j++) {
		const struct skb_frag_struct *frag;

		frag = &(skb_shinfo(skb)->frags[j]);
		if (lan743x_tx_frame_add_fragment(tx, frag, frame_length)) {
			/* upon error no need to call
			 *	lan743x_tx_frame_end
			 * frame assembler clean up was performed inside
			 *	lan743x_tx_frame_add_fragment
			 */
			dev_kfree_skb(skb);
			goto unlock;
		}
	}

finish:
	lan743x_tx_frame_end(tx, skb, do_timestamp, ignore_sync);

unlock:
	spin_unlock_irqrestore(&tx->ring_lock, irq_flags);
	return NETDEV_TX_OK;
}

static int lan743x_tx_napi_poll(struct napi_struct *napi, int weight)
{
	struct lan743x_tx *tx = container_of(napi, struct lan743x_tx, napi);
	struct lan743x_adapter *adapter = tx->adapter;
	bool start_transmitter = false;
	unsigned long irq_flags = 0;
	u32 ioc_bit = 0;
	u32 int_sts = 0;

	ioc_bit = DMAC_INT_BIT_TX_IOC_(tx->channel_number);
	int_sts = lan743x_csr_read(adapter, DMAC_INT_STS);
	if (tx->vector_flags & LAN743X_VECTOR_FLAG_SOURCE_STATUS_W2C)
		lan743x_csr_write(adapter, DMAC_INT_STS, ioc_bit);
	spin_lock_irqsave(&tx->ring_lock, irq_flags);

	/* clean up tx ring */
	lan743x_tx_release_completed_descriptors(tx);
	if (netif_queue_stopped(adapter->netdev)) {
		if (tx->overflow_skb) {
			if (lan743x_tx_get_desc_cnt(tx, tx->overflow_skb) <=
				lan743x_tx_get_avail_desc(tx))
				start_transmitter = true;
		} else {
			netif_wake_queue(adapter->netdev);
		}
	}
	spin_unlock_irqrestore(&tx->ring_lock, irq_flags);

	if (start_transmitter) {
		/* space is now available, transmit overflow skb */
		lan743x_tx_xmit_frame(tx, tx->overflow_skb);
		tx->overflow_skb = NULL;
		netif_wake_queue(adapter->netdev);
	}

	if (!napi_complete(napi))
		goto done;

	/* enable isr */
	lan743x_csr_write(adapter, INT_EN_SET,
			  INT_BIT_DMA_TX_(tx->channel_number));
	lan743x_csr_read(adapter, INT_STS);

done:
	return 0;
}

static void lan743x_tx_ring_cleanup(struct lan743x_tx *tx)
{
	if (tx->head_cpu_ptr) {
		pci_free_consistent(tx->adapter->pdev,
				    sizeof(*tx->head_cpu_ptr),
				    (void *)(tx->head_cpu_ptr),
				    tx->head_dma_ptr);
		tx->head_cpu_ptr = NULL;
		tx->head_dma_ptr = 0;
	}
	kfree(tx->buffer_info);
	tx->buffer_info = NULL;

	if (tx->ring_cpu_ptr) {
		pci_free_consistent(tx->adapter->pdev,
				    tx->ring_allocation_size,
				    tx->ring_cpu_ptr,
				    tx->ring_dma_ptr);
		tx->ring_allocation_size = 0;
		tx->ring_cpu_ptr = NULL;
		tx->ring_dma_ptr = 0;
	}
	tx->ring_size = 0;
}

static int lan743x_tx_ring_init(struct lan743x_tx *tx)
{
	size_t ring_allocation_size = 0;
	void *cpu_ptr = NULL;
	dma_addr_t dma_ptr;
	int ret = -ENOMEM;

	tx->ring_size = LAN743X_TX_RING_SIZE;
	if (tx->ring_size & ~TX_CFG_B_TX_RING_LEN_MASK_) {
		ret = -EINVAL;
		goto cleanup;
	}
	ring_allocation_size = ALIGN(tx->ring_size *
				     sizeof(struct lan743x_tx_descriptor),
				     PAGE_SIZE);
	dma_ptr = 0;
	cpu_ptr = pci_zalloc_consistent(tx->adapter->pdev,
					ring_allocation_size, &dma_ptr);
	if (!cpu_ptr) {
		ret = -ENOMEM;
		goto cleanup;
	}

	tx->ring_allocation_size = ring_allocation_size;
	tx->ring_cpu_ptr = (struct lan743x_tx_descriptor *)cpu_ptr;
	tx->ring_dma_ptr = dma_ptr;

	cpu_ptr = kcalloc(tx->ring_size, sizeof(*tx->buffer_info), GFP_KERNEL);
	if (!cpu_ptr) {
		ret = -ENOMEM;
		goto cleanup;
	}
	tx->buffer_info = (struct lan743x_tx_buffer_info *)cpu_ptr;
	dma_ptr = 0;
	cpu_ptr = pci_zalloc_consistent(tx->adapter->pdev,
					sizeof(*tx->head_cpu_ptr), &dma_ptr);
	if (!cpu_ptr) {
		ret = -ENOMEM;
		goto cleanup;
	}

	tx->head_cpu_ptr = cpu_ptr;
	tx->head_dma_ptr = dma_ptr;
	if (tx->head_dma_ptr & 0x3) {
		ret = -ENOMEM;
		goto cleanup;
	}

	return 0;

cleanup:
	lan743x_tx_ring_cleanup(tx);
	return ret;
}

static void lan743x_tx_close(struct lan743x_tx *tx)
{
	struct lan743x_adapter *adapter = tx->adapter;

	lan743x_csr_write(adapter,
			  DMAC_CMD,
			  DMAC_CMD_STOP_T_(tx->channel_number));
	lan743x_dmac_tx_wait_till_stopped(adapter, tx->channel_number);

	lan743x_csr_write(adapter,
			  DMAC_INT_EN_CLR,
			  DMAC_INT_BIT_TX_IOC_(tx->channel_number));
	lan743x_csr_write(adapter, INT_EN_CLR,
			  INT_BIT_DMA_TX_(tx->channel_number));
	napi_disable(&tx->napi);
	netif_napi_del(&tx->napi);

	lan743x_csr_write(adapter, FCT_TX_CTL,
			  FCT_TX_CTL_DIS_(tx->channel_number));
	lan743x_csr_wait_for_bit(adapter, FCT_TX_CTL,
				 FCT_TX_CTL_EN_(tx->channel_number),
				 0, 1000, 20000, 100);

	lan743x_tx_release_all_descriptors(tx);

	if (tx->overflow_skb) {
		dev_kfree_skb(tx->overflow_skb);
		tx->overflow_skb = NULL;
	}

	lan743x_tx_ring_cleanup(tx);
}

static int lan743x_tx_open(struct lan743x_tx *tx)
{
	struct lan743x_adapter *adapter = NULL;
	u32 data = 0;
	int ret;

	adapter = tx->adapter;
	ret = lan743x_tx_ring_init(tx);
	if (ret)
		return ret;

	/* initialize fifo */
	lan743x_csr_write(adapter, FCT_TX_CTL,
			  FCT_TX_CTL_RESET_(tx->channel_number));
	lan743x_csr_wait_for_bit(adapter, FCT_TX_CTL,
				 FCT_TX_CTL_RESET_(tx->channel_number),
				 0, 1000, 20000, 100);

	/* enable fifo */
	lan743x_csr_write(adapter, FCT_TX_CTL,
			  FCT_TX_CTL_EN_(tx->channel_number));

	/* reset tx channel */
	lan743x_csr_write(adapter, DMAC_CMD,
			  DMAC_CMD_TX_SWR_(tx->channel_number));
	lan743x_csr_wait_for_bit(adapter, DMAC_CMD,
				 DMAC_CMD_TX_SWR_(tx->channel_number),
				 0, 1000, 20000, 100);

	/* Write TX_BASE_ADDR */
	lan743x_csr_write(adapter,
			  TX_BASE_ADDRH(tx->channel_number),
			  DMA_ADDR_HIGH32(tx->ring_dma_ptr));
	lan743x_csr_write(adapter,
			  TX_BASE_ADDRL(tx->channel_number),
			  DMA_ADDR_LOW32(tx->ring_dma_ptr));

	/* Write TX_CFG_B */
	data = lan743x_csr_read(adapter, TX_CFG_B(tx->channel_number));
	data &= ~TX_CFG_B_TX_RING_LEN_MASK_;
	data |= ((tx->ring_size) & TX_CFG_B_TX_RING_LEN_MASK_);
	if (!(adapter->csr.flags & LAN743X_CSR_FLAG_IS_A0))
		data |= TX_CFG_B_TDMABL_512_;
	lan743x_csr_write(adapter, TX_CFG_B(tx->channel_number), data);

	/* Write TX_CFG_A */
	data = TX_CFG_A_TX_TMR_HPWB_SEL_IOC_ | TX_CFG_A_TX_HP_WB_EN_;
	if (!(adapter->csr.flags & LAN743X_CSR_FLAG_IS_A0)) {
		data |= TX_CFG_A_TX_HP_WB_ON_INT_TMR_;
		data |= TX_CFG_A_TX_PF_THRES_SET_(0x10);
		data |= TX_CFG_A_TX_PF_PRI_THRES_SET_(0x04);
		data |= TX_CFG_A_TX_HP_WB_THRES_SET_(0x07);
	}
	lan743x_csr_write(adapter, TX_CFG_A(tx->channel_number), data);

	/* Write TX_HEAD_WRITEBACK_ADDR */
	lan743x_csr_write(adapter,
			  TX_HEAD_WRITEBACK_ADDRH(tx->channel_number),
			  DMA_ADDR_HIGH32(tx->head_dma_ptr));
	lan743x_csr_write(adapter,
			  TX_HEAD_WRITEBACK_ADDRL(tx->channel_number),
			  DMA_ADDR_LOW32(tx->head_dma_ptr));

	/* set last head */
	tx->last_head = lan743x_csr_read(adapter, TX_HEAD(tx->channel_number));

	/* write TX_TAIL */
	tx->last_tail = 0;
	lan743x_csr_write(adapter, TX_TAIL(tx->channel_number),
			  (u32)(tx->last_tail));
	tx->vector_flags = lan743x_intr_get_vector_flags(adapter,
							 INT_BIT_DMA_TX_
							 (tx->channel_number));
	netif_tx_napi_add(adapter->netdev,
			  &tx->napi, lan743x_tx_napi_poll,
			  tx->ring_size - 1);
	napi_enable(&tx->napi);

	data = 0;
	if (tx->vector_flags & LAN743X_VECTOR_FLAG_SOURCE_ENABLE_AUTO_CLEAR)
		data |= TX_CFG_C_TX_TOP_INT_EN_AUTO_CLR_;
	if (tx->vector_flags & LAN743X_VECTOR_FLAG_SOURCE_STATUS_AUTO_CLEAR)
		data |= TX_CFG_C_TX_DMA_INT_STS_AUTO_CLR_;
	if (tx->vector_flags & LAN743X_VECTOR_FLAG_SOURCE_STATUS_R2C)
		data |= TX_CFG_C_TX_INT_STS_R2C_MODE_MASK_;
	if (tx->vector_flags & LAN743X_VECTOR_FLAG_SOURCE_ENABLE_R2C)
		data |= TX_CFG_C_TX_INT_EN_R2C_;
	lan743x_csr_write(adapter, TX_CFG_C(tx->channel_number), data);

	if (!(tx->vector_flags & LAN743X_VECTOR_FLAG_SOURCE_ENABLE_AUTO_SET))
		lan743x_csr_write(adapter, INT_EN_SET,
				  INT_BIT_DMA_TX_(tx->channel_number));
	lan743x_csr_write(adapter, DMAC_INT_EN_SET,
			  DMAC_INT_BIT_TX_IOC_(tx->channel_number));

	/*  start dmac channel */
	lan743x_csr_write(adapter, DMAC_CMD,
			  DMAC_CMD_START_T_(tx->channel_number));
	return 0;
}

static int lan743x_rx_next_index(struct lan743x_rx *rx, int index)
{
	return ((++index) % rx->ring_size);
}

static int lan743x_rx_allocate_ring_element(struct lan743x_rx *rx, int index)
{
	struct lan743x_rx_buffer_info *buffer_info;
	struct lan743x_rx_descriptor *descriptor;
	int length = 0;

	length = (LAN743X_MAX_FRAME_SIZE + ETH_HLEN + 4 + RX_HEAD_PADDING);
	descriptor = &rx->ring_cpu_ptr[index];
	buffer_info = &rx->buffer_info[index];
	buffer_info->skb = __netdev_alloc_skb(rx->adapter->netdev,
					      length,
					      GFP_ATOMIC | GFP_DMA);
	if (!(buffer_info->skb))
		return -ENOMEM;
	buffer_info->dma_ptr = dma_map_single(&rx->adapter->pdev->dev,
					      buffer_info->skb->data,
					      length,
					      DMA_FROM_DEVICE);
	if (dma_mapping_error(&rx->adapter->pdev->dev,
			      buffer_info->dma_ptr)) {
		buffer_info->dma_ptr = 0;
		return -ENOMEM;
	}

	buffer_info->buffer_length = length;
	descriptor->data1 = DMA_ADDR_LOW32(buffer_info->dma_ptr);
	descriptor->data2 = DMA_ADDR_HIGH32(buffer_info->dma_ptr);
	descriptor->data3 = 0;
	descriptor->data0 = (RX_DESC_DATA0_OWN_ |
			    (length & RX_DESC_DATA0_BUF_LENGTH_MASK_));
	skb_reserve(buffer_info->skb, RX_HEAD_PADDING);

	return 0;
}

static void lan743x_rx_reuse_ring_element(struct lan743x_rx *rx, int index)
{
	struct lan743x_rx_buffer_info *buffer_info;
	struct lan743x_rx_descriptor *descriptor;

	descriptor = &rx->ring_cpu_ptr[index];
	buffer_info = &rx->buffer_info[index];

	descriptor->data1 = DMA_ADDR_LOW32(buffer_info->dma_ptr);
	descriptor->data2 = DMA_ADDR_HIGH32(buffer_info->dma_ptr);
	descriptor->data3 = 0;
	descriptor->data0 = (RX_DESC_DATA0_OWN_ |
			    ((buffer_info->buffer_length) &
			    RX_DESC_DATA0_BUF_LENGTH_MASK_));
}

static void lan743x_rx_release_ring_element(struct lan743x_rx *rx, int index)
{
	struct lan743x_rx_buffer_info *buffer_info;
	struct lan743x_rx_descriptor *descriptor;

	descriptor = &rx->ring_cpu_ptr[index];
	buffer_info = &rx->buffer_info[index];

	memset(descriptor, 0, sizeof(*descriptor));

	if (buffer_info->dma_ptr) {
		dma_unmap_single(&rx->adapter->pdev->dev,
				 buffer_info->dma_ptr,
				 buffer_info->buffer_length,
				 DMA_FROM_DEVICE);
		buffer_info->dma_ptr = 0;
	}

	if (buffer_info->skb) {
		dev_kfree_skb(buffer_info->skb);
		buffer_info->skb = NULL;
	}

	memset(buffer_info, 0, sizeof(*buffer_info));
}

static int lan743x_rx_process_packet(struct lan743x_rx *rx)
{
	struct skb_shared_hwtstamps *hwtstamps = NULL;
	int result = RX_PROCESS_RESULT_NOTHING_TO_DO;
	struct lan743x_rx_buffer_info *buffer_info;
	struct lan743x_rx_descriptor *descriptor;
	int current_head_index = -1;
	int extension_index = -1;
	int first_index = -1;
	int last_index = -1;

	current_head_index = *rx->head_cpu_ptr;
	if (current_head_index < 0 || current_head_index >= rx->ring_size)
		goto done;

	if (rx->last_head < 0 || rx->last_head >= rx->ring_size)
		goto done;

	if (rx->last_head != current_head_index) {
		descriptor = &rx->ring_cpu_ptr[rx->last_head];
		if (descriptor->data0 & RX_DESC_DATA0_OWN_)
			goto done;

		if (!(descriptor->data0 & RX_DESC_DATA0_FS_))
			goto done;

		first_index = rx->last_head;
		if (descriptor->data0 & RX_DESC_DATA0_LS_) {
			last_index = rx->last_head;
		} else {
			int index;

			index = lan743x_rx_next_index(rx, first_index);
			while (index != current_head_index) {
				descriptor = &rx->ring_cpu_ptr[index];
				if (descriptor->data0 & RX_DESC_DATA0_OWN_)
					goto done;

				if (descriptor->data0 & RX_DESC_DATA0_LS_) {
					last_index = index;
					break;
				}
				index = lan743x_rx_next_index(rx, index);
			}
		}
		if (last_index >= 0) {
			descriptor = &rx->ring_cpu_ptr[last_index];
			if (descriptor->data0 & RX_DESC_DATA0_EXT_) {
				/* extension is expected to follow */
				int index = lan743x_rx_next_index(rx,
								  last_index);
				if (index != current_head_index) {
					descriptor = &rx->ring_cpu_ptr[index];
					if (descriptor->data0 &
					    RX_DESC_DATA0_OWN_) {
						goto done;
					}
					if (descriptor->data0 &
					    RX_DESC_DATA0_EXT_) {
						extension_index = index;
					} else {
						goto done;
					}
				} else {
					/* extension is not yet available */
					/* prevent processing of this packet */
					first_index = -1;
					last_index = -1;
				}
			}
		}
	}
	if (first_index >= 0 && last_index >= 0) {
		int real_last_index = last_index;
		struct sk_buff *skb = NULL;
		u32 ts_sec = 0;
		u32 ts_nsec = 0;

		/* packet is available */
		if (first_index == last_index) {
			/* single buffer packet */
			int packet_length;

			buffer_info = &rx->buffer_info[first_index];
			skb = buffer_info->skb;
			descriptor = &rx->ring_cpu_ptr[first_index];

			/* unmap from dma */
			if (buffer_info->dma_ptr) {
				dma_unmap_single(&rx->adapter->pdev->dev,
						 buffer_info->dma_ptr,
						 buffer_info->buffer_length,
						 DMA_FROM_DEVICE);
				buffer_info->dma_ptr = 0;
				buffer_info->buffer_length = 0;
			}
			buffer_info->skb = NULL;
			packet_length =	RX_DESC_DATA0_FRAME_LENGTH_GET_
					(descriptor->data0);
			skb_put(skb, packet_length - 4);
			skb->protocol = eth_type_trans(skb,
						       rx->adapter->netdev);
			lan743x_rx_allocate_ring_element(rx, first_index);
		} else {
			int index = first_index;

			/* multi buffer packet not supported */
			/* this should not happen since
			 * buffers are allocated to be at least jumbo size
			 */

			/* clean up buffers */
			if (first_index <= last_index) {
				while ((index >= first_index) &&
				       (index <= last_index)) {
					lan743x_rx_release_ring_element(rx,
									index);
					lan743x_rx_allocate_ring_element(rx,
									 index);
					index = lan743x_rx_next_index(rx,
								      index);
				}
			} else {
				while ((index >= first_index) ||
				       (index <= last_index)) {
					lan743x_rx_release_ring_element(rx,
									index);
					lan743x_rx_allocate_ring_element(rx,
									 index);
					index = lan743x_rx_next_index(rx,
								      index);
				}
			}
		}

		if (extension_index >= 0) {
			descriptor = &rx->ring_cpu_ptr[extension_index];
			buffer_info = &rx->buffer_info[extension_index];

			ts_sec = descriptor->data1;
			ts_nsec = (descriptor->data2 &
				  RX_DESC_DATA2_TS_NS_MASK_);
			lan743x_rx_reuse_ring_element(rx, extension_index);
			real_last_index = extension_index;
		}

		if (!skb) {
			result = RX_PROCESS_RESULT_PACKET_DROPPED;
			goto move_forward;
		}

		if (extension_index < 0)
			goto pass_packet_to_os;
		hwtstamps = skb_hwtstamps(skb);
		if (hwtstamps)
			hwtstamps->hwtstamp = ktime_set(ts_sec, ts_nsec);

pass_packet_to_os:
		/* pass packet to OS */
		napi_gro_receive(&rx->napi, skb);
		result = RX_PROCESS_RESULT_PACKET_RECEIVED;

move_forward:
		/* push tail and head forward */
		rx->last_tail = real_last_index;
		rx->last_head = lan743x_rx_next_index(rx, real_last_index);
	}
done:
	return result;
}

static int lan743x_rx_napi_poll(struct napi_struct *napi, int weight)
{
	struct lan743x_rx *rx = container_of(napi, struct lan743x_rx, napi);
	struct lan743x_adapter *adapter = rx->adapter;
	u32 rx_tail_flags = 0;
	int count;

	if (rx->vector_flags & LAN743X_VECTOR_FLAG_SOURCE_STATUS_W2C) {
		/* clear int status bit before reading packet */
		lan743x_csr_write(adapter, DMAC_INT_STS,
				  DMAC_INT_BIT_RXFRM_(rx->channel_number));
	}
	count = 0;
	while (count < weight) {
		int rx_process_result = -1;

		rx_process_result = lan743x_rx_process_packet(rx);
		if (rx_process_result == RX_PROCESS_RESULT_PACKET_RECEIVED) {
			count++;
		} else if (rx_process_result ==
			RX_PROCESS_RESULT_NOTHING_TO_DO) {
			break;
		} else if (rx_process_result ==
			RX_PROCESS_RESULT_PACKET_DROPPED) {
			continue;
		}
	}
	rx->frame_count += count;
	if (count == weight)
		goto done;

	if (!napi_complete_done(napi, count))
		goto done;

	if (rx->vector_flags & LAN743X_VECTOR_FLAG_VECTOR_ENABLE_AUTO_SET)
		rx_tail_flags |= RX_TAIL_SET_TOP_INT_VEC_EN_;
	if (rx->vector_flags & LAN743X_VECTOR_FLAG_SOURCE_ENABLE_AUTO_SET) {
		rx_tail_flags |= RX_TAIL_SET_TOP_INT_EN_;
	} else {
		lan743x_csr_write(adapter, INT_EN_SET,
				  INT_BIT_DMA_RX_(rx->channel_number));
	}

	/* update RX_TAIL */
	lan743x_csr_write(adapter, RX_TAIL(rx->channel_number),
			  rx_tail_flags | rx->last_tail);
done:
	return count;
}

static void lan743x_rx_ring_cleanup(struct lan743x_rx *rx)
{
	if (rx->buffer_info && rx->ring_cpu_ptr) {
		int index;

		for (index = 0; index < rx->ring_size; index++)
			lan743x_rx_release_ring_element(rx, index);
	}

	if (rx->head_cpu_ptr) {
		pci_free_consistent(rx->adapter->pdev,
				    sizeof(*rx->head_cpu_ptr),
				    rx->head_cpu_ptr,
				    rx->head_dma_ptr);
		rx->head_cpu_ptr = NULL;
		rx->head_dma_ptr = 0;
	}

	kfree(rx->buffer_info);
	rx->buffer_info = NULL;

	if (rx->ring_cpu_ptr) {
		pci_free_consistent(rx->adapter->pdev,
				    rx->ring_allocation_size,
				    rx->ring_cpu_ptr,
				    rx->ring_dma_ptr);
		rx->ring_allocation_size = 0;
		rx->ring_cpu_ptr = NULL;
		rx->ring_dma_ptr = 0;
	}

	rx->ring_size = 0;
	rx->last_head = 0;
}

static int lan743x_rx_ring_init(struct lan743x_rx *rx)
{
	size_t ring_allocation_size = 0;
	dma_addr_t dma_ptr = 0;
	void *cpu_ptr = NULL;
	int ret = -ENOMEM;
	int index = 0;

	rx->ring_size = LAN743X_RX_RING_SIZE;
	if (rx->ring_size <= 1) {
		ret = -EINVAL;
		goto cleanup;
	}
	if (rx->ring_size & ~RX_CFG_B_RX_RING_LEN_MASK_) {
		ret = -EINVAL;
		goto cleanup;
	}
	ring_allocation_size = ALIGN(rx->ring_size *
				     sizeof(struct lan743x_rx_descriptor),
				     PAGE_SIZE);
	dma_ptr = 0;
	cpu_ptr = pci_zalloc_consistent(rx->adapter->pdev,
					ring_allocation_size, &dma_ptr);
	if (!cpu_ptr) {
		ret = -ENOMEM;
		goto cleanup;
	}
	rx->ring_allocation_size = ring_allocation_size;
	rx->ring_cpu_ptr = (struct lan743x_rx_descriptor *)cpu_ptr;
	rx->ring_dma_ptr = dma_ptr;

	cpu_ptr = kcalloc(rx->ring_size, sizeof(*rx->buffer_info),
			  GFP_KERNEL);
	if (!cpu_ptr) {
		ret = -ENOMEM;
		goto cleanup;
	}
	rx->buffer_info = (struct lan743x_rx_buffer_info *)cpu_ptr;
	dma_ptr = 0;
	cpu_ptr = pci_zalloc_consistent(rx->adapter->pdev,
					sizeof(*rx->head_cpu_ptr), &dma_ptr);
	if (!cpu_ptr) {
		ret = -ENOMEM;
		goto cleanup;
	}

	rx->head_cpu_ptr = cpu_ptr;
	rx->head_dma_ptr = dma_ptr;
	if (rx->head_dma_ptr & 0x3) {
		ret = -ENOMEM;
		goto cleanup;
	}

	rx->last_head = 0;
	for (index = 0; index < rx->ring_size; index++) {
		ret = lan743x_rx_allocate_ring_element(rx, index);
		if (ret)
			goto cleanup;
	}
	return 0;

cleanup:
	lan743x_rx_ring_cleanup(rx);
	return ret;
}

static void lan743x_rx_close(struct lan743x_rx *rx)
{
	struct lan743x_adapter *adapter = rx->adapter;

	lan743x_csr_write(adapter, FCT_RX_CTL,
			  FCT_RX_CTL_DIS_(rx->channel_number));
	lan743x_csr_wait_for_bit(adapter, FCT_RX_CTL,
				 FCT_RX_CTL_EN_(rx->channel_number),
				 0, 1000, 20000, 100);

	lan743x_csr_write(adapter, DMAC_CMD,
			  DMAC_CMD_STOP_R_(rx->channel_number));
	lan743x_dmac_rx_wait_till_stopped(adapter, rx->channel_number);

	lan743x_csr_write(adapter, DMAC_INT_EN_CLR,
			  DMAC_INT_BIT_RXFRM_(rx->channel_number));
	lan743x_csr_write(adapter, INT_EN_CLR,
			  INT_BIT_DMA_RX_(rx->channel_number));
	napi_disable(&rx->napi);

	netif_napi_del(&rx->napi);

	lan743x_rx_ring_cleanup(rx);
}

static int lan743x_rx_open(struct lan743x_rx *rx)
{
	struct lan743x_adapter *adapter = rx->adapter;
	u32 data = 0;
	int ret;

	rx->frame_count = 0;
	ret = lan743x_rx_ring_init(rx);
	if (ret)
		goto return_error;

	netif_napi_add(adapter->netdev,
		       &rx->napi, lan743x_rx_napi_poll,
		       rx->ring_size - 1);

	lan743x_csr_write(adapter, DMAC_CMD,
			  DMAC_CMD_RX_SWR_(rx->channel_number));
	lan743x_csr_wait_for_bit(adapter, DMAC_CMD,
				 DMAC_CMD_RX_SWR_(rx->channel_number),
				 0, 1000, 20000, 100);

	/* set ring base address */
	lan743x_csr_write(adapter,
			  RX_BASE_ADDRH(rx->channel_number),
			  DMA_ADDR_HIGH32(rx->ring_dma_ptr));
	lan743x_csr_write(adapter,
			  RX_BASE_ADDRL(rx->channel_number),
			  DMA_ADDR_LOW32(rx->ring_dma_ptr));

	/* set rx write back address */
	lan743x_csr_write(adapter,
			  RX_HEAD_WRITEBACK_ADDRH(rx->channel_number),
			  DMA_ADDR_HIGH32(rx->head_dma_ptr));
	lan743x_csr_write(adapter,
			  RX_HEAD_WRITEBACK_ADDRL(rx->channel_number),
			  DMA_ADDR_LOW32(rx->head_dma_ptr));
	data = RX_CFG_A_RX_HP_WB_EN_;
	if (!(adapter->csr.flags & LAN743X_CSR_FLAG_IS_A0)) {
		data |= (RX_CFG_A_RX_WB_ON_INT_TMR_ |
			RX_CFG_A_RX_WB_THRES_SET_(0x7) |
			RX_CFG_A_RX_PF_THRES_SET_(16) |
			RX_CFG_A_RX_PF_PRI_THRES_SET_(4));
	}

	/* set RX_CFG_A */
	lan743x_csr_write(adapter,
			  RX_CFG_A(rx->channel_number), data);

	/* set RX_CFG_B */
	data = lan743x_csr_read(adapter, RX_CFG_B(rx->channel_number));
	data &= ~RX_CFG_B_RX_PAD_MASK_;
	if (!RX_HEAD_PADDING)
		data |= RX_CFG_B_RX_PAD_0_;
	else
		data |= RX_CFG_B_RX_PAD_2_;
	data &= ~RX_CFG_B_RX_RING_LEN_MASK_;
	data |= ((rx->ring_size) & RX_CFG_B_RX_RING_LEN_MASK_);
	data |= RX_CFG_B_TS_ALL_RX_;
	if (!(adapter->csr.flags & LAN743X_CSR_FLAG_IS_A0))
		data |= RX_CFG_B_RDMABL_512_;

	lan743x_csr_write(adapter, RX_CFG_B(rx->channel_number), data);
	rx->vector_flags = lan743x_intr_get_vector_flags(adapter,
							 INT_BIT_DMA_RX_
							 (rx->channel_number));

	/* set RX_CFG_C */
	data = 0;
	if (rx->vector_flags & LAN743X_VECTOR_FLAG_SOURCE_ENABLE_AUTO_CLEAR)
		data |= RX_CFG_C_RX_TOP_INT_EN_AUTO_CLR_;
	if (rx->vector_flags & LAN743X_VECTOR_FLAG_SOURCE_STATUS_AUTO_CLEAR)
		data |= RX_CFG_C_RX_DMA_INT_STS_AUTO_CLR_;
	if (rx->vector_flags & LAN743X_VECTOR_FLAG_SOURCE_STATUS_R2C)
		data |= RX_CFG_C_RX_INT_STS_R2C_MODE_MASK_;
	if (rx->vector_flags & LAN743X_VECTOR_FLAG_SOURCE_ENABLE_R2C)
		data |= RX_CFG_C_RX_INT_EN_R2C_;
	lan743x_csr_write(adapter, RX_CFG_C(rx->channel_number), data);

	rx->last_tail = ((u32)(rx->ring_size - 1));
	lan743x_csr_write(adapter, RX_TAIL(rx->channel_number),
			  rx->last_tail);
	rx->last_head = lan743x_csr_read(adapter, RX_HEAD(rx->channel_number));
	if (rx->last_head) {
		ret = -EIO;
		goto napi_delete;
	}

	napi_enable(&rx->napi);

	lan743x_csr_write(adapter, INT_EN_SET,
			  INT_BIT_DMA_RX_(rx->channel_number));
	lan743x_csr_write(adapter, DMAC_INT_STS,
			  DMAC_INT_BIT_RXFRM_(rx->channel_number));
	lan743x_csr_write(adapter, DMAC_INT_EN_SET,
			  DMAC_INT_BIT_RXFRM_(rx->channel_number));
	lan743x_csr_write(adapter, DMAC_CMD,
			  DMAC_CMD_START_R_(rx->channel_number));

	/* initialize fifo */
	lan743x_csr_write(adapter, FCT_RX_CTL,
			  FCT_RX_CTL_RESET_(rx->channel_number));
	lan743x_csr_wait_for_bit(adapter, FCT_RX_CTL,
				 FCT_RX_CTL_RESET_(rx->channel_number),
				 0, 1000, 20000, 100);
	lan743x_csr_write(adapter, FCT_FLOW(rx->channel_number),
			  FCT_FLOW_CTL_REQ_EN_ |
			  FCT_FLOW_CTL_ON_THRESHOLD_SET_(0x2A) |
			  FCT_FLOW_CTL_OFF_THRESHOLD_SET_(0xA));

	/* enable fifo */
	lan743x_csr_write(adapter, FCT_RX_CTL,
			  FCT_RX_CTL_EN_(rx->channel_number));
	return 0;

napi_delete:
	netif_napi_del(&rx->napi);
	lan743x_rx_ring_cleanup(rx);

return_error:
	return ret;
}

static int lan743x_netdev_close(struct net_device *netdev)
{
	struct lan743x_adapter *adapter = netdev_priv(netdev);
	int index;

	lan743x_tx_close(&adapter->tx[0]);

	for (index = 0; index < LAN743X_USED_RX_CHANNELS; index++)
		lan743x_rx_close(&adapter->rx[index]);

	lan743x_ptp_close(adapter);

	lan743x_phy_close(adapter);

	lan743x_mac_close(adapter);

	lan743x_intr_close(adapter);

	return 0;
}

static int lan743x_netdev_open(struct net_device *netdev)
{
	struct lan743x_adapter *adapter = netdev_priv(netdev);
	int index;
	int ret;

	ret = lan743x_intr_open(adapter);
	if (ret)
		goto return_error;

	ret = lan743x_mac_open(adapter);
	if (ret)
		goto close_intr;

	ret = lan743x_phy_open(adapter);
	if (ret)
		goto close_mac;

	ret = lan743x_ptp_open(adapter);
	if (ret)
		goto close_phy;

	lan743x_rfe_open(adapter);

	for (index = 0; index < LAN743X_USED_RX_CHANNELS; index++) {
		ret = lan743x_rx_open(&adapter->rx[index]);
		if (ret)
			goto close_rx;
	}

	ret = lan743x_tx_open(&adapter->tx[0]);
	if (ret)
		goto close_rx;

	return 0;

close_rx:
	for (index = 0; index < LAN743X_USED_RX_CHANNELS; index++) {
		if (adapter->rx[index].ring_cpu_ptr)
			lan743x_rx_close(&adapter->rx[index]);
	}
	lan743x_ptp_close(adapter);

close_phy:
	lan743x_phy_close(adapter);

close_mac:
	lan743x_mac_close(adapter);

close_intr:
	lan743x_intr_close(adapter);

return_error:
	netif_warn(adapter, ifup, adapter->netdev,
		   "Error opening LAN743x\n");
	return ret;
}

static netdev_tx_t lan743x_netdev_xmit_frame(struct sk_buff *skb,
					     struct net_device *netdev)
{
	struct lan743x_adapter *adapter = netdev_priv(netdev);

	return lan743x_tx_xmit_frame(&adapter->tx[0], skb);
}

static int lan743x_netdev_ioctl(struct net_device *netdev,
				struct ifreq *ifr, int cmd)
{
	if (!netif_running(netdev))
		return -EINVAL;
	if (cmd == SIOCSHWTSTAMP)
		return lan743x_ptp_ioctl(netdev, ifr, cmd);
	return phy_mii_ioctl(netdev->phydev, ifr, cmd);
}

static void lan743x_netdev_set_multicast(struct net_device *netdev)
{
	struct lan743x_adapter *adapter = netdev_priv(netdev);

	lan743x_rfe_set_multicast(adapter);
}

static int lan743x_netdev_change_mtu(struct net_device *netdev, int new_mtu)
{
	struct lan743x_adapter *adapter = netdev_priv(netdev);
	int ret = 0;

	ret = lan743x_mac_set_mtu(adapter, new_mtu);
	if (!ret)
		netdev->mtu = new_mtu;
	return ret;
}

static void lan743x_netdev_get_stats64(struct net_device *netdev,
				       struct rtnl_link_stats64 *stats)
{
	struct lan743x_adapter *adapter = netdev_priv(netdev);

	stats->rx_packets = lan743x_csr_read(adapter, STAT_RX_TOTAL_FRAMES);
	stats->tx_packets = lan743x_csr_read(adapter, STAT_TX_TOTAL_FRAMES);
	stats->rx_bytes = lan743x_csr_read(adapter,
					   STAT_RX_UNICAST_BYTE_COUNT) +
			  lan743x_csr_read(adapter,
					   STAT_RX_BROADCAST_BYTE_COUNT) +
			  lan743x_csr_read(adapter,
					   STAT_RX_MULTICAST_BYTE_COUNT);
	stats->tx_bytes = lan743x_csr_read(adapter,
					   STAT_TX_UNICAST_BYTE_COUNT) +
			  lan743x_csr_read(adapter,
					   STAT_TX_BROADCAST_BYTE_COUNT) +
			  lan743x_csr_read(adapter,
					   STAT_TX_MULTICAST_BYTE_COUNT);
	stats->rx_errors = lan743x_csr_read(adapter, STAT_RX_FCS_ERRORS) +
			   lan743x_csr_read(adapter,
					    STAT_RX_ALIGNMENT_ERRORS) +
			   lan743x_csr_read(adapter, STAT_RX_JABBER_ERRORS) +
			   lan743x_csr_read(adapter,
					    STAT_RX_UNDERSIZE_FRAME_ERRORS) +
			   lan743x_csr_read(adapter,
					    STAT_RX_OVERSIZE_FRAME_ERRORS);
	stats->tx_errors = lan743x_csr_read(adapter, STAT_TX_FCS_ERRORS) +
			   lan743x_csr_read(adapter,
					    STAT_TX_EXCESS_DEFERRAL_ERRORS) +
			   lan743x_csr_read(adapter, STAT_TX_CARRIER_ERRORS);
	stats->rx_dropped = lan743x_csr_read(adapter,
					     STAT_RX_DROPPED_FRAMES);
	stats->tx_dropped = lan743x_csr_read(adapter,
					     STAT_TX_EXCESSIVE_COLLISION);
	stats->multicast = lan743x_csr_read(adapter,
					    STAT_RX_MULTICAST_FRAMES) +
			   lan743x_csr_read(adapter,
					    STAT_TX_MULTICAST_FRAMES);
	stats->collisions = lan743x_csr_read(adapter,
					     STAT_TX_SINGLE_COLLISIONS) +
			    lan743x_csr_read(adapter,
					     STAT_TX_MULTIPLE_COLLISIONS) +
			    lan743x_csr_read(adapter,
					     STAT_TX_LATE_COLLISIONS);
}

static int lan743x_netdev_set_mac_address(struct net_device *netdev,
					  void *addr)
{
	struct lan743x_adapter *adapter = netdev_priv(netdev);
	struct sockaddr *sock_addr = addr;
	int ret;

	ret = eth_prepare_mac_addr_change(netdev, sock_addr);
	if (ret)
		return ret;
	ether_addr_copy(netdev->dev_addr, sock_addr->sa_data);
	lan743x_mac_set_address(adapter, sock_addr->sa_data);
	lan743x_rfe_update_mac_address(adapter);
	return 0;
}

static const struct net_device_ops lan743x_netdev_ops = {
	.ndo_open		= lan743x_netdev_open,
	.ndo_stop		= lan743x_netdev_close,
	.ndo_start_xmit		= lan743x_netdev_xmit_frame,
	.ndo_do_ioctl		= lan743x_netdev_ioctl,
	.ndo_set_rx_mode	= lan743x_netdev_set_multicast,
	.ndo_change_mtu		= lan743x_netdev_change_mtu,
	.ndo_get_stats64	= lan743x_netdev_get_stats64,
	.ndo_set_mac_address	= lan743x_netdev_set_mac_address,
};

static void lan743x_hardware_cleanup(struct lan743x_adapter *adapter)
{
	lan743x_csr_write(adapter, INT_EN_CLR, 0xFFFFFFFF);
}

static void lan743x_mdiobus_cleanup(struct lan743x_adapter *adapter)
{
	mdiobus_unregister(adapter->mdiobus);
}

static void lan743x_full_cleanup(struct lan743x_adapter *adapter)
{
	unregister_netdev(adapter->netdev);

	lan743x_mdiobus_cleanup(adapter);
	lan743x_hardware_cleanup(adapter);
	lan743x_pci_cleanup(adapter);
}

static int lan743x_hardware_init(struct lan743x_adapter *adapter,
				 struct pci_dev *pdev)
{
	struct lan743x_tx *tx;
	int index;
	int ret;

	adapter->intr.irq = adapter->pdev->irq;
	lan743x_csr_write(adapter, INT_EN_CLR, 0xFFFFFFFF);
	mutex_init(&adapter->dp_lock);

	ret = lan743x_gpio_init(adapter);
	if (ret)
		return ret;

	ret = lan743x_mac_init(adapter);
	if (ret)
		return ret;

	ret = lan743x_phy_init(adapter);
	if (ret)
		return ret;

	ret = lan743x_ptp_init(adapter);
	if (ret)
		return ret;

	lan743x_rfe_update_mac_address(adapter);

	ret = lan743x_dmac_init(adapter);
	if (ret)
		return ret;

	for (index = 0; index < LAN743X_USED_RX_CHANNELS; index++) {
		adapter->rx[index].adapter = adapter;
		adapter->rx[index].channel_number = index;
	}

	tx = &adapter->tx[0];
	tx->adapter = adapter;
	tx->channel_number = 0;
	spin_lock_init(&tx->ring_lock);
	return 0;
}

static int lan743x_mdiobus_init(struct lan743x_adapter *adapter)
{
	int ret;

	adapter->mdiobus = devm_mdiobus_alloc(&adapter->pdev->dev);
	if (!(adapter->mdiobus)) {
		ret = -ENOMEM;
		goto return_error;
	}

	adapter->mdiobus->priv = (void *)adapter;
	adapter->mdiobus->read = lan743x_mdiobus_read;
	adapter->mdiobus->write = lan743x_mdiobus_write;
	adapter->mdiobus->name = "lan743x-mdiobus";
	snprintf(adapter->mdiobus->id, MII_BUS_ID_SIZE,
		 "pci-%s", pci_name(adapter->pdev));

	if ((adapter->csr.id_rev & ID_REV_ID_MASK_) == ID_REV_ID_LAN7430_)
		/* LAN7430 uses internal phy at address 1 */
		adapter->mdiobus->phy_mask = ~(u32)BIT(1);

	/* register mdiobus */
	ret = mdiobus_register(adapter->mdiobus);
	if (ret < 0)
		goto return_error;
	return 0;

return_error:
	return ret;
}

/* lan743x_pcidev_probe - Device Initialization Routine
 * @pdev: PCI device information struct
 * @id: entry in lan743x_pci_tbl
 *
 * Returns 0 on success, negative on failure
 *
 * initializes an adapter identified by a pci_dev structure.
 * The OS initialization, configuring of the adapter private structure,
 * and a hardware reset occur.
 **/
static int lan743x_pcidev_probe(struct pci_dev *pdev,
				const struct pci_device_id *id)
{
	struct lan743x_adapter *adapter = NULL;
	struct net_device *netdev = NULL;
	int ret = -ENODEV;

	netdev = devm_alloc_etherdev(&pdev->dev,
				     sizeof(struct lan743x_adapter));
	if (!netdev)
		goto return_error;

	SET_NETDEV_DEV(netdev, &pdev->dev);
	pci_set_drvdata(pdev, netdev);
	adapter = netdev_priv(netdev);
	adapter->netdev = netdev;
	adapter->msg_enable = NETIF_MSG_DRV | NETIF_MSG_PROBE |
			      NETIF_MSG_LINK | NETIF_MSG_IFUP |
			      NETIF_MSG_IFDOWN | NETIF_MSG_TX_QUEUED;
	netdev->max_mtu = LAN743X_MAX_FRAME_SIZE;

	ret = lan743x_pci_init(adapter, pdev);
	if (ret)
		goto return_error;

	ret = lan743x_csr_init(adapter);
	if (ret)
		goto cleanup_pci;

	ret = lan743x_hardware_init(adapter, pdev);
	if (ret)
		goto cleanup_pci;

	ret = lan743x_mdiobus_init(adapter);
	if (ret)
		goto cleanup_hardware;

	adapter->netdev->netdev_ops = &lan743x_netdev_ops;
	adapter->netdev->ethtool_ops = &lan743x_ethtool_ops;
	adapter->netdev->features = NETIF_F_SG | NETIF_F_TSO | NETIF_F_HW_CSUM;
	adapter->netdev->hw_features = adapter->netdev->features;

	/* carrier off reporting is important to ethtool even BEFORE open */
	netif_carrier_off(netdev);

	ret = register_netdev(adapter->netdev);
	if (ret < 0)
		goto cleanup_mdiobus;
	return 0;

cleanup_mdiobus:
	lan743x_mdiobus_cleanup(adapter);

cleanup_hardware:
	lan743x_hardware_cleanup(adapter);

cleanup_pci:
	lan743x_pci_cleanup(adapter);

return_error:
	pr_warn("Initialization failed\n");
	return ret;
}

/**
 * lan743x_pcidev_remove - Device Removal Routine
 * @pdev: PCI device information struct
 *
 * this is called by the PCI subsystem to alert the driver
 * that it should release a PCI device.  This could be caused by a
 * Hot-Plug event, or because the driver is going to be removed from
 * memory.
 **/
static void lan743x_pcidev_remove(struct pci_dev *pdev)
{
	struct net_device *netdev = pci_get_drvdata(pdev);
	struct lan743x_adapter *adapter = netdev_priv(netdev);

	lan743x_full_cleanup(adapter);
}

static void lan743x_pcidev_shutdown(struct pci_dev *pdev)
{
	struct net_device *netdev = pci_get_drvdata(pdev);
	struct lan743x_adapter *adapter = netdev_priv(netdev);

	rtnl_lock();
	netif_device_detach(netdev);

	/* close netdev when netdev is at running state.
	 * For instance, it is true when system goes to sleep by pm-suspend
	 * However, it is false when system goes to sleep by suspend GUI menu
	 */
	if (netif_running(netdev))
		lan743x_netdev_close(netdev);
	rtnl_unlock();

#ifdef CONFIG_PM
	pci_save_state(pdev);
#endif

	/* clean up lan743x portion */
	lan743x_hardware_cleanup(adapter);
}

#ifdef CONFIG_PM_SLEEP
static u16 lan743x_pm_wakeframe_crc16(const u8 *buf, int len)
{
	return bitrev16(crc16(0xFFFF, buf, len));
}

static void lan743x_pm_set_wol(struct lan743x_adapter *adapter)
{
	const u8 ipv4_multicast[3] = { 0x01, 0x00, 0x5E };
	const u8 ipv6_multicast[3] = { 0x33, 0x33 };
	const u8 arp_type[2] = { 0x08, 0x06 };
	int mask_index;
	u32 pmtctl;
	u32 wucsr;
	u32 macrx;
	u16 crc;

	for (mask_index = 0; mask_index < MAC_NUM_OF_WUF_CFG; mask_index++)
		lan743x_csr_write(adapter, MAC_WUF_CFG(mask_index), 0);

	/* clear wake settings */
	pmtctl = lan743x_csr_read(adapter, PMT_CTL);
	pmtctl |= PMT_CTL_WUPS_MASK_;
	pmtctl &= ~(PMT_CTL_GPIO_WAKEUP_EN_ | PMT_CTL_EEE_WAKEUP_EN_ |
		PMT_CTL_WOL_EN_ | PMT_CTL_MAC_D3_RX_CLK_OVR_ |
		PMT_CTL_RX_FCT_RFE_D3_CLK_OVR_ | PMT_CTL_ETH_PHY_WAKE_EN_);

	macrx = lan743x_csr_read(adapter, MAC_RX);

	wucsr = 0;
	mask_index = 0;

	pmtctl |= PMT_CTL_ETH_PHY_D3_COLD_OVR_ | PMT_CTL_ETH_PHY_D3_OVR_;

	if (adapter->wolopts & WAKE_PHY) {
		pmtctl |= PMT_CTL_ETH_PHY_EDPD_PLL_CTL_;
		pmtctl |= PMT_CTL_ETH_PHY_WAKE_EN_;
	}
	if (adapter->wolopts & WAKE_MAGIC) {
		wucsr |= MAC_WUCSR_MPEN_;
		macrx |= MAC_RX_RXEN_;
		pmtctl |= PMT_CTL_WOL_EN_ | PMT_CTL_MAC_D3_RX_CLK_OVR_;
	}
	if (adapter->wolopts & WAKE_UCAST) {
		wucsr |= MAC_WUCSR_RFE_WAKE_EN_ | MAC_WUCSR_PFDA_EN_;
		macrx |= MAC_RX_RXEN_;
		pmtctl |= PMT_CTL_WOL_EN_ | PMT_CTL_MAC_D3_RX_CLK_OVR_;
		pmtctl |= PMT_CTL_RX_FCT_RFE_D3_CLK_OVR_;
	}
	if (adapter->wolopts & WAKE_BCAST) {
		wucsr |= MAC_WUCSR_RFE_WAKE_EN_ | MAC_WUCSR_BCST_EN_;
		macrx |= MAC_RX_RXEN_;
		pmtctl |= PMT_CTL_WOL_EN_ | PMT_CTL_MAC_D3_RX_CLK_OVR_;
		pmtctl |= PMT_CTL_RX_FCT_RFE_D3_CLK_OVR_;
	}
	if (adapter->wolopts & WAKE_MCAST) {
		/* IPv4 multicast */
		crc = lan743x_pm_wakeframe_crc16(ipv4_multicast, 3);
		lan743x_csr_write(adapter, MAC_WUF_CFG(mask_index),
				  MAC_WUF_CFG_EN_ | MAC_WUF_CFG_TYPE_MCAST_ |
				  (0 << MAC_WUF_CFG_OFFSET_SHIFT_) |
				  (crc & MAC_WUF_CFG_CRC16_MASK_));
		lan743x_csr_write(adapter, MAC_WUF_MASK0(mask_index), 7);
		lan743x_csr_write(adapter, MAC_WUF_MASK1(mask_index), 0);
		lan743x_csr_write(adapter, MAC_WUF_MASK2(mask_index), 0);
		lan743x_csr_write(adapter, MAC_WUF_MASK3(mask_index), 0);
		mask_index++;

		/* IPv6 multicast */
		crc = lan743x_pm_wakeframe_crc16(ipv6_multicast, 2);
		lan743x_csr_write(adapter, MAC_WUF_CFG(mask_index),
				  MAC_WUF_CFG_EN_ | MAC_WUF_CFG_TYPE_MCAST_ |
				  (0 << MAC_WUF_CFG_OFFSET_SHIFT_) |
				  (crc & MAC_WUF_CFG_CRC16_MASK_));
		lan743x_csr_write(adapter, MAC_WUF_MASK0(mask_index), 3);
		lan743x_csr_write(adapter, MAC_WUF_MASK1(mask_index), 0);
		lan743x_csr_write(adapter, MAC_WUF_MASK2(mask_index), 0);
		lan743x_csr_write(adapter, MAC_WUF_MASK3(mask_index), 0);
		mask_index++;

		wucsr |= MAC_WUCSR_RFE_WAKE_EN_ | MAC_WUCSR_WAKE_EN_;
		macrx |= MAC_RX_RXEN_;
		pmtctl |= PMT_CTL_WOL_EN_ | PMT_CTL_MAC_D3_RX_CLK_OVR_;
		pmtctl |= PMT_CTL_RX_FCT_RFE_D3_CLK_OVR_;
	}
	if (adapter->wolopts & WAKE_ARP) {
		/* set MAC_WUF_CFG & WUF_MASK
		 * for packettype (offset 12,13) = ARP (0x0806)
		 */
		crc = lan743x_pm_wakeframe_crc16(arp_type, 2);
		lan743x_csr_write(adapter, MAC_WUF_CFG(mask_index),
				  MAC_WUF_CFG_EN_ | MAC_WUF_CFG_TYPE_ALL_ |
				  (0 << MAC_WUF_CFG_OFFSET_SHIFT_) |
				  (crc & MAC_WUF_CFG_CRC16_MASK_));
		lan743x_csr_write(adapter, MAC_WUF_MASK0(mask_index), 0x3000);
		lan743x_csr_write(adapter, MAC_WUF_MASK1(mask_index), 0);
		lan743x_csr_write(adapter, MAC_WUF_MASK2(mask_index), 0);
		lan743x_csr_write(adapter, MAC_WUF_MASK3(mask_index), 0);
		mask_index++;

		wucsr |= MAC_WUCSR_RFE_WAKE_EN_ | MAC_WUCSR_WAKE_EN_;
		macrx |= MAC_RX_RXEN_;
		pmtctl |= PMT_CTL_WOL_EN_ | PMT_CTL_MAC_D3_RX_CLK_OVR_;
		pmtctl |= PMT_CTL_RX_FCT_RFE_D3_CLK_OVR_;
	}

	lan743x_csr_write(adapter, MAC_WUCSR, wucsr);
	lan743x_csr_write(adapter, PMT_CTL, pmtctl);
	lan743x_csr_write(adapter, MAC_RX, macrx);
}

static int lan743x_pm_suspend(struct device *dev)
{
	struct pci_dev *pdev = to_pci_dev(dev);
	struct net_device *netdev = pci_get_drvdata(pdev);
	struct lan743x_adapter *adapter = netdev_priv(netdev);
	int ret;

	lan743x_pcidev_shutdown(pdev);

	/* clear all wakes */
	lan743x_csr_write(adapter, MAC_WUCSR, 0);
	lan743x_csr_write(adapter, MAC_WUCSR2, 0);
	lan743x_csr_write(adapter, MAC_WK_SRC, 0xFFFFFFFF);

	if (adapter->wolopts)
		lan743x_pm_set_wol(adapter);

	/* Host sets PME_En, put D3hot */
	ret = pci_prepare_to_sleep(pdev);

	return 0;
}

static int lan743x_pm_resume(struct device *dev)
{
	struct pci_dev *pdev = to_pci_dev(dev);
	struct net_device *netdev = pci_get_drvdata(pdev);
	struct lan743x_adapter *adapter = netdev_priv(netdev);
	int ret;

	pci_set_power_state(pdev, PCI_D0);
	pci_restore_state(pdev);
	pci_save_state(pdev);

	ret = lan743x_hardware_init(adapter, pdev);
	if (ret) {
		netif_err(adapter, probe, adapter->netdev,
			  "lan743x_hardware_init returned %d\n", ret);
	}

	/* open netdev when netdev is at running state while resume.
	 * For instance, it is true when system wakesup after pm-suspend
	 * However, it is false when system wakes up after suspend GUI menu
	 */
	if (netif_running(netdev))
		lan743x_netdev_open(netdev);

	netif_device_attach(netdev);

	return 0;
}

static const struct dev_pm_ops lan743x_pm_ops = {
	SET_SYSTEM_SLEEP_PM_OPS(lan743x_pm_suspend, lan743x_pm_resume)
};
#endif /* CONFIG_PM_SLEEP */

static const struct pci_device_id lan743x_pcidev_tbl[] = {
	{ PCI_DEVICE(PCI_VENDOR_ID_SMSC, PCI_DEVICE_ID_SMSC_LAN7430) },
	{ PCI_DEVICE(PCI_VENDOR_ID_SMSC, PCI_DEVICE_ID_SMSC_LAN7431) },
	{ 0, }
};

static struct pci_driver lan743x_pcidev_driver = {
	.name     = DRIVER_NAME,
	.id_table = lan743x_pcidev_tbl,
	.probe    = lan743x_pcidev_probe,
	.remove   = lan743x_pcidev_remove,
#ifdef CONFIG_PM_SLEEP
	.driver.pm = &lan743x_pm_ops,
#endif
	.shutdown = lan743x_pcidev_shutdown,
};

module_pci_driver(lan743x_pcidev_driver);

MODULE_AUTHOR(DRIVER_AUTHOR);
MODULE_DESCRIPTION(DRIVER_DESC);
MODULE_LICENSE("GPL");<|MERGE_RESOLUTION|>--- conflicted
+++ resolved
@@ -963,15 +963,9 @@
 		memset(&ksettings, 0, sizeof(ksettings));
 		phy_ethtool_get_link_ksettings(netdev, &ksettings);
 		local_advertisement =
-<<<<<<< HEAD
-			ethtool_adv_to_mii_adv_t(phydev->advertising);
-		remote_advertisement =
-			ethtool_adv_to_mii_adv_t(phydev->lp_advertising);
-=======
 			linkmode_adv_to_mii_adv_t(phydev->advertising);
 		remote_advertisement =
 			linkmode_adv_to_mii_adv_t(phydev->lp_advertising);
->>>>>>> 8ccc0d69
 
 		lan743x_phy_update_flowcontrol(adapter,
 					       ksettings.base.duplex,
