--- conflicted
+++ resolved
@@ -229,10 +229,7 @@
 		repr_priv = kzalloc(sizeof(*repr_priv), GFP_KERNEL);
 		if (!repr_priv) {
 			err = -ENOMEM;
-<<<<<<< HEAD
-=======
 			nfp_repr_free(repr);
->>>>>>> 17d93760
 			goto err_reprs_clean;
 		}
 
@@ -245,10 +242,7 @@
 		port = nfp_port_alloc(app, port_type, repr);
 		if (IS_ERR(port)) {
 			err = PTR_ERR(port);
-<<<<<<< HEAD
-=======
 			kfree(repr_priv);
->>>>>>> 17d93760
 			nfp_repr_free(repr);
 			goto err_reprs_clean;
 		}
@@ -352,10 +346,7 @@
 		repr_priv = kzalloc(sizeof(*repr_priv), GFP_KERNEL);
 		if (!repr_priv) {
 			err = -ENOMEM;
-<<<<<<< HEAD
-=======
 			nfp_repr_free(repr);
->>>>>>> 17d93760
 			goto err_reprs_clean;
 		}
 
@@ -365,10 +356,7 @@
 		port = nfp_port_alloc(app, NFP_PORT_PHYS_PORT, repr);
 		if (IS_ERR(port)) {
 			err = PTR_ERR(port);
-<<<<<<< HEAD
-=======
 			kfree(repr_priv);
->>>>>>> 17d93760
 			nfp_repr_free(repr);
 			goto err_reprs_clean;
 		}
