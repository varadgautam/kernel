/*
 * VXLAN: Virtual eXtensible Local Area Network
 *
 * Copyright (c) 2012-2013 Vyatta Inc.
 *
 * This program is free software; you can redistribute it and/or modify
 * it under the terms of the GNU General Public License version 2 as
 * published by the Free Software Foundation.
 */

#define pr_fmt(fmt) KBUILD_MODNAME ": " fmt

#include <linux/kernel.h>
#include <linux/module.h>
#include <linux/errno.h>
#include <linux/slab.h>
#include <linux/udp.h>
#include <linux/igmp.h>
#include <linux/if_ether.h>
#include <linux/ethtool.h>
#include <net/arp.h>
#include <net/ndisc.h>
#include <net/ip.h>
#include <net/icmp.h>
#include <net/rtnetlink.h>
#include <net/inet_ecn.h>
#include <net/net_namespace.h>
#include <net/netns/generic.h>
#include <net/vxlan.h>

#if IS_ENABLED(CONFIG_IPV6)
#include <net/ip6_tunnel.h>
#include <net/ip6_checksum.h>
#endif

#define VXLAN_VERSION	"0.1"

#define PORT_HASH_BITS	8
#define PORT_HASH_SIZE  (1<<PORT_HASH_BITS)
#define FDB_AGE_DEFAULT 300 /* 5 min */
#define FDB_AGE_INTERVAL (10 * HZ)	/* rescan interval */

/* UDP port for VXLAN traffic.
 * The IANA assigned port is 4789, but the Linux default is 8472
 * for compatibility with early adopters.
 */
static unsigned short vxlan_port __read_mostly = 8472;
module_param_named(udp_port, vxlan_port, ushort, 0444);
MODULE_PARM_DESC(udp_port, "Destination UDP port");

static bool log_ecn_error = true;
module_param(log_ecn_error, bool, 0644);
MODULE_PARM_DESC(log_ecn_error, "Log packets received with corrupted ECN");

static unsigned int vxlan_net_id;
static struct rtnl_link_ops vxlan_link_ops;

static const u8 all_zeros_mac[ETH_ALEN + 2];

static int vxlan_sock_add(struct vxlan_dev *vxlan);

static void vxlan_vs_del_dev(struct vxlan_dev *vxlan);

/* per-network namespace private data for this module */
struct vxlan_net {
	struct list_head  vxlan_list;
	struct hlist_head sock_list[PORT_HASH_SIZE];
	spinlock_t	  sock_lock;
};

/* Forwarding table entry */
struct vxlan_fdb {
	struct hlist_node hlist;	/* linked list of entries */
	struct rcu_head	  rcu;
	unsigned long	  updated;	/* jiffies */
	unsigned long	  used;
	struct list_head  remotes;
	u8		  eth_addr[ETH_ALEN];
	u16		  state;	/* see ndm_state */
	__be32		  vni;
	u8		  flags;	/* see ndm_flags */
};

/* salt for hash table */
static u32 vxlan_salt __read_mostly;

static inline bool vxlan_collect_metadata(struct vxlan_sock *vs)
{
	return vs->flags & VXLAN_F_COLLECT_METADATA ||
	       ip_tunnel_collect_metadata();
}

#if IS_ENABLED(CONFIG_IPV6)
static inline
bool vxlan_addr_equal(const union vxlan_addr *a, const union vxlan_addr *b)
{
	if (a->sa.sa_family != b->sa.sa_family)
		return false;
	if (a->sa.sa_family == AF_INET6)
		return ipv6_addr_equal(&a->sin6.sin6_addr, &b->sin6.sin6_addr);
	else
		return a->sin.sin_addr.s_addr == b->sin.sin_addr.s_addr;
}

static inline bool vxlan_addr_any(const union vxlan_addr *ipa)
{
	if (ipa->sa.sa_family == AF_INET6)
		return ipv6_addr_any(&ipa->sin6.sin6_addr);
	else
		return ipa->sin.sin_addr.s_addr == htonl(INADDR_ANY);
}

static inline bool vxlan_addr_multicast(const union vxlan_addr *ipa)
{
	if (ipa->sa.sa_family == AF_INET6)
		return ipv6_addr_is_multicast(&ipa->sin6.sin6_addr);
	else
		return IN_MULTICAST(ntohl(ipa->sin.sin_addr.s_addr));
}

static int vxlan_nla_get_addr(union vxlan_addr *ip, struct nlattr *nla)
{
	if (nla_len(nla) >= sizeof(struct in6_addr)) {
		ip->sin6.sin6_addr = nla_get_in6_addr(nla);
		ip->sa.sa_family = AF_INET6;
		return 0;
	} else if (nla_len(nla) >= sizeof(__be32)) {
		ip->sin.sin_addr.s_addr = nla_get_in_addr(nla);
		ip->sa.sa_family = AF_INET;
		return 0;
	} else {
		return -EAFNOSUPPORT;
	}
}

static int vxlan_nla_put_addr(struct sk_buff *skb, int attr,
			      const union vxlan_addr *ip)
{
	if (ip->sa.sa_family == AF_INET6)
		return nla_put_in6_addr(skb, attr, &ip->sin6.sin6_addr);
	else
		return nla_put_in_addr(skb, attr, ip->sin.sin_addr.s_addr);
}

#else /* !CONFIG_IPV6 */

static inline
bool vxlan_addr_equal(const union vxlan_addr *a, const union vxlan_addr *b)
{
	return a->sin.sin_addr.s_addr == b->sin.sin_addr.s_addr;
}

static inline bool vxlan_addr_any(const union vxlan_addr *ipa)
{
	return ipa->sin.sin_addr.s_addr == htonl(INADDR_ANY);
}

static inline bool vxlan_addr_multicast(const union vxlan_addr *ipa)
{
	return IN_MULTICAST(ntohl(ipa->sin.sin_addr.s_addr));
}

static int vxlan_nla_get_addr(union vxlan_addr *ip, struct nlattr *nla)
{
	if (nla_len(nla) >= sizeof(struct in6_addr)) {
		return -EAFNOSUPPORT;
	} else if (nla_len(nla) >= sizeof(__be32)) {
		ip->sin.sin_addr.s_addr = nla_get_in_addr(nla);
		ip->sa.sa_family = AF_INET;
		return 0;
	} else {
		return -EAFNOSUPPORT;
	}
}

static int vxlan_nla_put_addr(struct sk_buff *skb, int attr,
			      const union vxlan_addr *ip)
{
	return nla_put_in_addr(skb, attr, ip->sin.sin_addr.s_addr);
}
#endif

/* Virtual Network hash table head */
static inline struct hlist_head *vni_head(struct vxlan_sock *vs, __be32 vni)
{
	return &vs->vni_list[hash_32((__force u32)vni, VNI_HASH_BITS)];
}

/* Socket hash table head */
static inline struct hlist_head *vs_head(struct net *net, __be16 port)
{
	struct vxlan_net *vn = net_generic(net, vxlan_net_id);

	return &vn->sock_list[hash_32(ntohs(port), PORT_HASH_BITS)];
}

/* First remote destination for a forwarding entry.
 * Guaranteed to be non-NULL because remotes are never deleted.
 */
static inline struct vxlan_rdst *first_remote_rcu(struct vxlan_fdb *fdb)
{
	return list_entry_rcu(fdb->remotes.next, struct vxlan_rdst, list);
}

static inline struct vxlan_rdst *first_remote_rtnl(struct vxlan_fdb *fdb)
{
	return list_first_entry(&fdb->remotes, struct vxlan_rdst, list);
}

/* Find VXLAN socket based on network namespace, address family and UDP port
 * and enabled unshareable flags.
 */
static struct vxlan_sock *vxlan_find_sock(struct net *net, sa_family_t family,
					  __be16 port, u32 flags)
{
	struct vxlan_sock *vs;

	flags &= VXLAN_F_RCV_FLAGS;

	hlist_for_each_entry_rcu(vs, vs_head(net, port), hlist) {
		if (inet_sk(vs->sock->sk)->inet_sport == port &&
		    vxlan_get_sk_family(vs) == family &&
		    vs->flags == flags)
			return vs;
	}
	return NULL;
}

static struct vxlan_dev *vxlan_vs_find_vni(struct vxlan_sock *vs, int ifindex,
					   __be32 vni)
{
	struct vxlan_dev_node *node;

	/* For flow based devices, map all packets to VNI 0 */
	if (vs->flags & VXLAN_F_COLLECT_METADATA)
		vni = 0;

	hlist_for_each_entry_rcu(node, vni_head(vs, vni), hlist) {
<<<<<<< HEAD
		if (node->vxlan->default_dst.remote_vni == vni)
			return node->vxlan;
=======
		if (node->vxlan->default_dst.remote_vni != vni)
			continue;

		if (IS_ENABLED(CONFIG_IPV6)) {
			const struct vxlan_config *cfg = &node->vxlan->cfg;

			if ((cfg->flags & VXLAN_F_IPV6_LINKLOCAL) &&
			    cfg->remote_ifindex != ifindex)
				continue;
		}

		return node->vxlan;
>>>>>>> f4a53352
	}

	return NULL;
}

/* Look up VNI in a per net namespace table */
static struct vxlan_dev *vxlan_find_vni(struct net *net, int ifindex,
					__be32 vni, sa_family_t family,
					__be16 port, u32 flags)
{
	struct vxlan_sock *vs;

	vs = vxlan_find_sock(net, family, port, flags);
	if (!vs)
		return NULL;

	return vxlan_vs_find_vni(vs, ifindex, vni);
}

/* Fill in neighbour message in skbuff. */
static int vxlan_fdb_info(struct sk_buff *skb, struct vxlan_dev *vxlan,
			  const struct vxlan_fdb *fdb,
			  u32 portid, u32 seq, int type, unsigned int flags,
			  const struct vxlan_rdst *rdst)
{
	unsigned long now = jiffies;
	struct nda_cacheinfo ci;
	struct nlmsghdr *nlh;
	struct ndmsg *ndm;
	bool send_ip, send_eth;

	nlh = nlmsg_put(skb, portid, seq, type, sizeof(*ndm), flags);
	if (nlh == NULL)
		return -EMSGSIZE;

	ndm = nlmsg_data(nlh);
	memset(ndm, 0, sizeof(*ndm));

	send_eth = send_ip = true;

	if (type == RTM_GETNEIGH) {
		send_ip = !vxlan_addr_any(&rdst->remote_ip);
		send_eth = !is_zero_ether_addr(fdb->eth_addr);
		ndm->ndm_family = send_ip ? rdst->remote_ip.sa.sa_family : AF_INET;
	} else
		ndm->ndm_family	= AF_BRIDGE;
	ndm->ndm_state = fdb->state;
	ndm->ndm_ifindex = vxlan->dev->ifindex;
	ndm->ndm_flags = fdb->flags;
	ndm->ndm_type = RTN_UNICAST;

	if (!net_eq(dev_net(vxlan->dev), vxlan->net) &&
	    nla_put_s32(skb, NDA_LINK_NETNSID,
			peernet2id(dev_net(vxlan->dev), vxlan->net)))
		goto nla_put_failure;

	if (send_eth && nla_put(skb, NDA_LLADDR, ETH_ALEN, &fdb->eth_addr))
		goto nla_put_failure;

	if (send_ip && vxlan_nla_put_addr(skb, NDA_DST, &rdst->remote_ip))
		goto nla_put_failure;

	if (rdst->remote_port && rdst->remote_port != vxlan->cfg.dst_port &&
	    nla_put_be16(skb, NDA_PORT, rdst->remote_port))
		goto nla_put_failure;
	if (rdst->remote_vni != vxlan->default_dst.remote_vni &&
	    nla_put_u32(skb, NDA_VNI, be32_to_cpu(rdst->remote_vni)))
		goto nla_put_failure;
	if ((vxlan->cfg.flags & VXLAN_F_COLLECT_METADATA) && fdb->vni &&
	    nla_put_u32(skb, NDA_SRC_VNI,
			be32_to_cpu(fdb->vni)))
		goto nla_put_failure;
	if (rdst->remote_ifindex &&
	    nla_put_u32(skb, NDA_IFINDEX, rdst->remote_ifindex))
		goto nla_put_failure;

	ci.ndm_used	 = jiffies_to_clock_t(now - fdb->used);
	ci.ndm_confirmed = 0;
	ci.ndm_updated	 = jiffies_to_clock_t(now - fdb->updated);
	ci.ndm_refcnt	 = 0;

	if (nla_put(skb, NDA_CACHEINFO, sizeof(ci), &ci))
		goto nla_put_failure;

	nlmsg_end(skb, nlh);
	return 0;

nla_put_failure:
	nlmsg_cancel(skb, nlh);
	return -EMSGSIZE;
}

static inline size_t vxlan_nlmsg_size(void)
{
	return NLMSG_ALIGN(sizeof(struct ndmsg))
		+ nla_total_size(ETH_ALEN) /* NDA_LLADDR */
		+ nla_total_size(sizeof(struct in6_addr)) /* NDA_DST */
		+ nla_total_size(sizeof(__be16)) /* NDA_PORT */
		+ nla_total_size(sizeof(__be32)) /* NDA_VNI */
		+ nla_total_size(sizeof(__u32)) /* NDA_IFINDEX */
		+ nla_total_size(sizeof(__s32)) /* NDA_LINK_NETNSID */
		+ nla_total_size(sizeof(struct nda_cacheinfo));
}

static void vxlan_fdb_notify(struct vxlan_dev *vxlan, struct vxlan_fdb *fdb,
			     struct vxlan_rdst *rd, int type)
{
	struct net *net = dev_net(vxlan->dev);
	struct sk_buff *skb;
	int err = -ENOBUFS;

	skb = nlmsg_new(vxlan_nlmsg_size(), GFP_ATOMIC);
	if (skb == NULL)
		goto errout;

	err = vxlan_fdb_info(skb, vxlan, fdb, 0, 0, type, 0, rd);
	if (err < 0) {
		/* -EMSGSIZE implies BUG in vxlan_nlmsg_size() */
		WARN_ON(err == -EMSGSIZE);
		kfree_skb(skb);
		goto errout;
	}

	rtnl_notify(skb, net, 0, RTNLGRP_NEIGH, NULL, GFP_ATOMIC);
	return;
errout:
	if (err < 0)
		rtnl_set_sk_err(net, RTNLGRP_NEIGH, err);
}

static void vxlan_ip_miss(struct net_device *dev, union vxlan_addr *ipa)
{
	struct vxlan_dev *vxlan = netdev_priv(dev);
	struct vxlan_fdb f = {
		.state = NUD_STALE,
	};
	struct vxlan_rdst remote = {
		.remote_ip = *ipa, /* goes to NDA_DST */
		.remote_vni = cpu_to_be32(VXLAN_N_VID),
	};

	vxlan_fdb_notify(vxlan, &f, &remote, RTM_GETNEIGH);
}

static void vxlan_fdb_miss(struct vxlan_dev *vxlan, const u8 eth_addr[ETH_ALEN])
{
	struct vxlan_fdb f = {
		.state = NUD_STALE,
	};
	struct vxlan_rdst remote = { };

	memcpy(f.eth_addr, eth_addr, ETH_ALEN);

	vxlan_fdb_notify(vxlan, &f, &remote, RTM_GETNEIGH);
}

/* Hash Ethernet address */
static u32 eth_hash(const unsigned char *addr)
{
	u64 value = get_unaligned((u64 *)addr);

	/* only want 6 bytes */
#ifdef __BIG_ENDIAN
	value >>= 16;
#else
	value <<= 16;
#endif
	return hash_64(value, FDB_HASH_BITS);
}

static u32 eth_vni_hash(const unsigned char *addr, __be32 vni)
{
	/* use 1 byte of OUI and 3 bytes of NIC */
	u32 key = get_unaligned((u32 *)(addr + 2));

	return jhash_2words(key, vni, vxlan_salt) & (FDB_HASH_SIZE - 1);
}

/* Hash chain to use given mac address */
static inline struct hlist_head *vxlan_fdb_head(struct vxlan_dev *vxlan,
						const u8 *mac, __be32 vni)
{
	if (vxlan->cfg.flags & VXLAN_F_COLLECT_METADATA)
		return &vxlan->fdb_head[eth_vni_hash(mac, vni)];
	else
		return &vxlan->fdb_head[eth_hash(mac)];
}

/* Look up Ethernet address in forwarding table */
static struct vxlan_fdb *__vxlan_find_mac(struct vxlan_dev *vxlan,
					  const u8 *mac, __be32 vni)
{
	struct hlist_head *head = vxlan_fdb_head(vxlan, mac, vni);
	struct vxlan_fdb *f;

	hlist_for_each_entry_rcu(f, head, hlist) {
		if (ether_addr_equal(mac, f->eth_addr)) {
			if (vxlan->cfg.flags & VXLAN_F_COLLECT_METADATA) {
				if (vni == f->vni)
					return f;
			} else {
				return f;
			}
		}
	}

	return NULL;
}

static struct vxlan_fdb *vxlan_find_mac(struct vxlan_dev *vxlan,
					const u8 *mac, __be32 vni)
{
	struct vxlan_fdb *f;

	f = __vxlan_find_mac(vxlan, mac, vni);
	if (f)
		f->used = jiffies;

	return f;
}

/* caller should hold vxlan->hash_lock */
static struct vxlan_rdst *vxlan_fdb_find_rdst(struct vxlan_fdb *f,
					      union vxlan_addr *ip, __be16 port,
					      __be32 vni, __u32 ifindex)
{
	struct vxlan_rdst *rd;

	list_for_each_entry(rd, &f->remotes, list) {
		if (vxlan_addr_equal(&rd->remote_ip, ip) &&
		    rd->remote_port == port &&
		    rd->remote_vni == vni &&
		    rd->remote_ifindex == ifindex)
			return rd;
	}

	return NULL;
}

/* Replace destination of unicast mac */
static int vxlan_fdb_replace(struct vxlan_fdb *f,
			     union vxlan_addr *ip, __be16 port, __be32 vni,
			     __u32 ifindex)
{
	struct vxlan_rdst *rd;

	rd = vxlan_fdb_find_rdst(f, ip, port, vni, ifindex);
	if (rd)
		return 0;

	rd = list_first_entry_or_null(&f->remotes, struct vxlan_rdst, list);
	if (!rd)
		return 0;

	dst_cache_reset(&rd->dst_cache);
	rd->remote_ip = *ip;
	rd->remote_port = port;
	rd->remote_vni = vni;
	rd->remote_ifindex = ifindex;
	return 1;
}

/* Add/update destinations for multicast */
static int vxlan_fdb_append(struct vxlan_fdb *f,
			    union vxlan_addr *ip, __be16 port, __be32 vni,
			    __u32 ifindex, struct vxlan_rdst **rdp)
{
	struct vxlan_rdst *rd;

	rd = vxlan_fdb_find_rdst(f, ip, port, vni, ifindex);
	if (rd)
		return 0;

	rd = kmalloc(sizeof(*rd), GFP_ATOMIC);
	if (rd == NULL)
		return -ENOBUFS;

	if (dst_cache_init(&rd->dst_cache, GFP_ATOMIC)) {
		kfree(rd);
		return -ENOBUFS;
	}

	rd->remote_ip = *ip;
	rd->remote_port = port;
	rd->remote_vni = vni;
	rd->remote_ifindex = ifindex;

	list_add_tail_rcu(&rd->list, &f->remotes);

	*rdp = rd;
	return 1;
}

static struct vxlanhdr *vxlan_gro_remcsum(struct sk_buff *skb,
					  unsigned int off,
					  struct vxlanhdr *vh, size_t hdrlen,
					  __be32 vni_field,
					  struct gro_remcsum *grc,
					  bool nopartial)
{
	size_t start, offset;

	if (skb->remcsum_offload)
		return vh;

	if (!NAPI_GRO_CB(skb)->csum_valid)
		return NULL;

	start = vxlan_rco_start(vni_field);
	offset = start + vxlan_rco_offset(vni_field);

	vh = skb_gro_remcsum_process(skb, (void *)vh, off, hdrlen,
				     start, offset, grc, nopartial);

	skb->remcsum_offload = 1;

	return vh;
}

static struct sk_buff **vxlan_gro_receive(struct sock *sk,
					  struct sk_buff **head,
					  struct sk_buff *skb)
{
	struct sk_buff *p, **pp = NULL;
	struct vxlanhdr *vh, *vh2;
	unsigned int hlen, off_vx;
	int flush = 1;
	struct vxlan_sock *vs = rcu_dereference_sk_user_data(sk);
	__be32 flags;
	struct gro_remcsum grc;

	skb_gro_remcsum_init(&grc);

	off_vx = skb_gro_offset(skb);
	hlen = off_vx + sizeof(*vh);
	vh   = skb_gro_header_fast(skb, off_vx);
	if (skb_gro_header_hard(skb, hlen)) {
		vh = skb_gro_header_slow(skb, hlen, off_vx);
		if (unlikely(!vh))
			goto out;
	}

	skb_gro_postpull_rcsum(skb, vh, sizeof(struct vxlanhdr));

	flags = vh->vx_flags;

	if ((flags & VXLAN_HF_RCO) && (vs->flags & VXLAN_F_REMCSUM_RX)) {
		vh = vxlan_gro_remcsum(skb, off_vx, vh, sizeof(struct vxlanhdr),
				       vh->vx_vni, &grc,
				       !!(vs->flags &
					  VXLAN_F_REMCSUM_NOPARTIAL));

		if (!vh)
			goto out;
	}

	skb_gro_pull(skb, sizeof(struct vxlanhdr)); /* pull vxlan header */

	for (p = *head; p; p = p->next) {
		if (!NAPI_GRO_CB(p)->same_flow)
			continue;

		vh2 = (struct vxlanhdr *)(p->data + off_vx);
		if (vh->vx_flags != vh2->vx_flags ||
		    vh->vx_vni != vh2->vx_vni) {
			NAPI_GRO_CB(p)->same_flow = 0;
			continue;
		}
	}

	pp = call_gro_receive(eth_gro_receive, head, skb);
	flush = 0;

out:
	skb_gro_remcsum_cleanup(skb, &grc);
	skb->remcsum_offload = 0;
	NAPI_GRO_CB(skb)->flush |= flush;

	return pp;
}

static int vxlan_gro_complete(struct sock *sk, struct sk_buff *skb, int nhoff)
{
	/* Sets 'skb->inner_mac_header' since we are always called with
	 * 'skb->encapsulation' set.
	 */
	return eth_gro_complete(skb, nhoff + sizeof(struct vxlanhdr));
}

/* Add new entry to forwarding table -- assumes lock held */
static int vxlan_fdb_create(struct vxlan_dev *vxlan,
			    const u8 *mac, union vxlan_addr *ip,
			    __u16 state, __u16 flags,
			    __be16 port, __be32 src_vni, __be32 vni,
			    __u32 ifindex, __u8 ndm_flags)
{
	struct vxlan_rdst *rd = NULL;
	struct vxlan_fdb *f;
	int notify = 0;
	int rc;

	f = __vxlan_find_mac(vxlan, mac, src_vni);
	if (f) {
		if (flags & NLM_F_EXCL) {
			netdev_dbg(vxlan->dev,
				   "lost race to create %pM\n", mac);
			return -EEXIST;
		}
		if (f->state != state) {
			f->state = state;
			f->updated = jiffies;
			notify = 1;
		}
		if (f->flags != ndm_flags) {
			f->flags = ndm_flags;
			f->updated = jiffies;
			notify = 1;
		}
		if ((flags & NLM_F_REPLACE)) {
			/* Only change unicasts */
			if (!(is_multicast_ether_addr(f->eth_addr) ||
			     is_zero_ether_addr(f->eth_addr))) {
				notify |= vxlan_fdb_replace(f, ip, port, vni,
							   ifindex);
			} else
				return -EOPNOTSUPP;
		}
		if ((flags & NLM_F_APPEND) &&
		    (is_multicast_ether_addr(f->eth_addr) ||
		     is_zero_ether_addr(f->eth_addr))) {
			rc = vxlan_fdb_append(f, ip, port, vni, ifindex, &rd);

			if (rc < 0)
				return rc;
			notify |= rc;
		}
	} else {
		if (!(flags & NLM_F_CREATE))
			return -ENOENT;

		if (vxlan->cfg.addrmax &&
		    vxlan->addrcnt >= vxlan->cfg.addrmax)
			return -ENOSPC;

		/* Disallow replace to add a multicast entry */
		if ((flags & NLM_F_REPLACE) &&
		    (is_multicast_ether_addr(mac) || is_zero_ether_addr(mac)))
			return -EOPNOTSUPP;

		netdev_dbg(vxlan->dev, "add %pM -> %pIS\n", mac, ip);
		f = kmalloc(sizeof(*f), GFP_ATOMIC);
		if (!f)
			return -ENOMEM;

		notify = 1;
		f->state = state;
		f->flags = ndm_flags;
		f->updated = f->used = jiffies;
		f->vni = src_vni;
		INIT_LIST_HEAD(&f->remotes);
		memcpy(f->eth_addr, mac, ETH_ALEN);

		rc = vxlan_fdb_append(f, ip, port, vni, ifindex, &rd);
		if (rc < 0) {
			kfree(f);
			return rc;
		}

		++vxlan->addrcnt;
		hlist_add_head_rcu(&f->hlist,
				   vxlan_fdb_head(vxlan, mac, src_vni));
	}

	if (notify) {
		if (rd == NULL)
			rd = first_remote_rtnl(f);
		vxlan_fdb_notify(vxlan, f, rd, RTM_NEWNEIGH);
	}

	return 0;
}

static void vxlan_fdb_free(struct rcu_head *head)
{
	struct vxlan_fdb *f = container_of(head, struct vxlan_fdb, rcu);
	struct vxlan_rdst *rd, *nd;

	list_for_each_entry_safe(rd, nd, &f->remotes, list) {
		dst_cache_destroy(&rd->dst_cache);
		kfree(rd);
	}
	kfree(f);
}

static void vxlan_fdb_destroy(struct vxlan_dev *vxlan, struct vxlan_fdb *f)
{
	netdev_dbg(vxlan->dev,
		    "delete %pM\n", f->eth_addr);

	--vxlan->addrcnt;
	vxlan_fdb_notify(vxlan, f, first_remote_rtnl(f), RTM_DELNEIGH);

	hlist_del_rcu(&f->hlist);
	call_rcu(&f->rcu, vxlan_fdb_free);
}

static void vxlan_dst_free(struct rcu_head *head)
{
	struct vxlan_rdst *rd = container_of(head, struct vxlan_rdst, rcu);

	dst_cache_destroy(&rd->dst_cache);
	kfree(rd);
}

static void vxlan_fdb_dst_destroy(struct vxlan_dev *vxlan, struct vxlan_fdb *f,
				  struct vxlan_rdst *rd)
{
	list_del_rcu(&rd->list);
	vxlan_fdb_notify(vxlan, f, rd, RTM_DELNEIGH);
	call_rcu(&rd->rcu, vxlan_dst_free);
}

static int vxlan_fdb_parse(struct nlattr *tb[], struct vxlan_dev *vxlan,
			   union vxlan_addr *ip, __be16 *port, __be32 *src_vni,
			   __be32 *vni, u32 *ifindex)
{
	struct net *net = dev_net(vxlan->dev);
	int err;

	if (tb[NDA_DST]) {
		err = vxlan_nla_get_addr(ip, tb[NDA_DST]);
		if (err)
			return err;
	} else {
		union vxlan_addr *remote = &vxlan->default_dst.remote_ip;
		if (remote->sa.sa_family == AF_INET) {
			ip->sin.sin_addr.s_addr = htonl(INADDR_ANY);
			ip->sa.sa_family = AF_INET;
#if IS_ENABLED(CONFIG_IPV6)
		} else {
			ip->sin6.sin6_addr = in6addr_any;
			ip->sa.sa_family = AF_INET6;
#endif
		}
	}

	if (tb[NDA_PORT]) {
		if (nla_len(tb[NDA_PORT]) != sizeof(__be16))
			return -EINVAL;
		*port = nla_get_be16(tb[NDA_PORT]);
	} else {
		*port = vxlan->cfg.dst_port;
	}

	if (tb[NDA_VNI]) {
		if (nla_len(tb[NDA_VNI]) != sizeof(u32))
			return -EINVAL;
		*vni = cpu_to_be32(nla_get_u32(tb[NDA_VNI]));
	} else {
		*vni = vxlan->default_dst.remote_vni;
	}

	if (tb[NDA_SRC_VNI]) {
		if (nla_len(tb[NDA_SRC_VNI]) != sizeof(u32))
			return -EINVAL;
		*src_vni = cpu_to_be32(nla_get_u32(tb[NDA_SRC_VNI]));
	} else {
		*src_vni = vxlan->default_dst.remote_vni;
	}

	if (tb[NDA_IFINDEX]) {
		struct net_device *tdev;

		if (nla_len(tb[NDA_IFINDEX]) != sizeof(u32))
			return -EINVAL;
		*ifindex = nla_get_u32(tb[NDA_IFINDEX]);
		tdev = __dev_get_by_index(net, *ifindex);
		if (!tdev)
			return -EADDRNOTAVAIL;
	} else {
		*ifindex = 0;
	}

	return 0;
}

/* Add static entry (via netlink) */
static int vxlan_fdb_add(struct ndmsg *ndm, struct nlattr *tb[],
			 struct net_device *dev,
			 const unsigned char *addr, u16 vid, u16 flags)
{
	struct vxlan_dev *vxlan = netdev_priv(dev);
	/* struct net *net = dev_net(vxlan->dev); */
	union vxlan_addr ip;
	__be16 port;
	__be32 src_vni, vni;
	u32 ifindex;
	int err;

	if (!(ndm->ndm_state & (NUD_PERMANENT|NUD_REACHABLE))) {
		pr_info("RTM_NEWNEIGH with invalid state %#x\n",
			ndm->ndm_state);
		return -EINVAL;
	}

	if (tb[NDA_DST] == NULL)
		return -EINVAL;

	err = vxlan_fdb_parse(tb, vxlan, &ip, &port, &src_vni, &vni, &ifindex);
	if (err)
		return err;

	if (vxlan->default_dst.remote_ip.sa.sa_family != ip.sa.sa_family)
		return -EAFNOSUPPORT;

	spin_lock_bh(&vxlan->hash_lock);
	err = vxlan_fdb_create(vxlan, addr, &ip, ndm->ndm_state, flags,
			       port, src_vni, vni, ifindex, ndm->ndm_flags);
	spin_unlock_bh(&vxlan->hash_lock);

	return err;
}

static int __vxlan_fdb_delete(struct vxlan_dev *vxlan,
			      const unsigned char *addr, union vxlan_addr ip,
			      __be16 port, __be32 src_vni, u32 vni, u32 ifindex,
			      u16 vid)
{
	struct vxlan_fdb *f;
	struct vxlan_rdst *rd = NULL;
	int err = -ENOENT;

	f = vxlan_find_mac(vxlan, addr, src_vni);
	if (!f)
		return err;

	if (!vxlan_addr_any(&ip)) {
		rd = vxlan_fdb_find_rdst(f, &ip, port, vni, ifindex);
		if (!rd)
			goto out;
	}

	/* remove a destination if it's not the only one on the list,
	 * otherwise destroy the fdb entry
	 */
	if (rd && !list_is_singular(&f->remotes)) {
		vxlan_fdb_dst_destroy(vxlan, f, rd);
		goto out;
	}

	vxlan_fdb_destroy(vxlan, f);

out:
	return 0;
}

/* Delete entry (via netlink) */
static int vxlan_fdb_delete(struct ndmsg *ndm, struct nlattr *tb[],
			    struct net_device *dev,
			    const unsigned char *addr, u16 vid)
{
	struct vxlan_dev *vxlan = netdev_priv(dev);
	union vxlan_addr ip;
	__be32 src_vni, vni;
	__be16 port;
	u32 ifindex;
	int err;

	err = vxlan_fdb_parse(tb, vxlan, &ip, &port, &src_vni, &vni, &ifindex);
	if (err)
		return err;

	spin_lock_bh(&vxlan->hash_lock);
	err = __vxlan_fdb_delete(vxlan, addr, ip, port, src_vni, vni, ifindex,
				 vid);
	spin_unlock_bh(&vxlan->hash_lock);

	return err;
}

/* Dump forwarding table */
static int vxlan_fdb_dump(struct sk_buff *skb, struct netlink_callback *cb,
			  struct net_device *dev,
			  struct net_device *filter_dev, int *idx)
{
	struct vxlan_dev *vxlan = netdev_priv(dev);
	unsigned int h;
	int err = 0;

	for (h = 0; h < FDB_HASH_SIZE; ++h) {
		struct vxlan_fdb *f;

		hlist_for_each_entry_rcu(f, &vxlan->fdb_head[h], hlist) {
			struct vxlan_rdst *rd;

			list_for_each_entry_rcu(rd, &f->remotes, list) {
				if (*idx < cb->args[2])
					goto skip;

				err = vxlan_fdb_info(skb, vxlan, f,
						     NETLINK_CB(cb->skb).portid,
						     cb->nlh->nlmsg_seq,
						     RTM_NEWNEIGH,
						     NLM_F_MULTI, rd);
				if (err < 0)
					goto out;
skip:
				*idx += 1;
			}
		}
	}
out:
	return err;
}

/* Watch incoming packets to learn mapping between Ethernet address
 * and Tunnel endpoint.
 * Return true if packet is bogus and should be dropped.
 */
static bool vxlan_snoop(struct net_device *dev,
			union vxlan_addr *src_ip, const u8 *src_mac,
			u32 src_ifindex, __be32 vni)
{
	struct vxlan_dev *vxlan = netdev_priv(dev);
	struct vxlan_fdb *f;
	u32 ifindex = 0;

#if IS_ENABLED(CONFIG_IPV6)
	if (src_ip->sa.sa_family == AF_INET6 &&
	    (ipv6_addr_type(&src_ip->sin6.sin6_addr) & IPV6_ADDR_LINKLOCAL))
		ifindex = src_ifindex;
#endif

	f = vxlan_find_mac(vxlan, src_mac, vni);
	if (likely(f)) {
		struct vxlan_rdst *rdst = first_remote_rcu(f);

		if (likely(vxlan_addr_equal(&rdst->remote_ip, src_ip) &&
			   rdst->remote_ifindex == ifindex))
			return false;

		/* Don't migrate static entries, drop packets */
		if (f->state & (NUD_PERMANENT | NUD_NOARP))
			return true;

		if (net_ratelimit())
			netdev_info(dev,
				    "%pM migrated from %pIS to %pIS\n",
				    src_mac, &rdst->remote_ip.sa, &src_ip->sa);

		rdst->remote_ip = *src_ip;
		f->updated = jiffies;
		vxlan_fdb_notify(vxlan, f, rdst, RTM_NEWNEIGH);
	} else {
		/* learned new entry */
		spin_lock(&vxlan->hash_lock);

		/* close off race between vxlan_flush and incoming packets */
		if (netif_running(dev))
			vxlan_fdb_create(vxlan, src_mac, src_ip,
					 NUD_REACHABLE,
					 NLM_F_EXCL|NLM_F_CREATE,
					 vxlan->cfg.dst_port,
					 vni,
					 vxlan->default_dst.remote_vni,
					 ifindex, NTF_SELF);
		spin_unlock(&vxlan->hash_lock);
	}

	return false;
}

/* See if multicast group is already in use by other ID */
static bool vxlan_group_used(struct vxlan_net *vn, struct vxlan_dev *dev)
{
	struct vxlan_dev *vxlan;
	struct vxlan_sock *sock4;
#if IS_ENABLED(CONFIG_IPV6)
	struct vxlan_sock *sock6;
#endif
	unsigned short family = dev->default_dst.remote_ip.sa.sa_family;

	sock4 = rtnl_dereference(dev->vn4_sock);

	/* The vxlan_sock is only used by dev, leaving group has
	 * no effect on other vxlan devices.
	 */
	if (family == AF_INET && sock4 && refcount_read(&sock4->refcnt) == 1)
		return false;
#if IS_ENABLED(CONFIG_IPV6)
	sock6 = rtnl_dereference(dev->vn6_sock);
	if (family == AF_INET6 && sock6 && refcount_read(&sock6->refcnt) == 1)
		return false;
#endif

	list_for_each_entry(vxlan, &vn->vxlan_list, next) {
		if (!netif_running(vxlan->dev) || vxlan == dev)
			continue;

		if (family == AF_INET &&
		    rtnl_dereference(vxlan->vn4_sock) != sock4)
			continue;
#if IS_ENABLED(CONFIG_IPV6)
		if (family == AF_INET6 &&
		    rtnl_dereference(vxlan->vn6_sock) != sock6)
			continue;
#endif

		if (!vxlan_addr_equal(&vxlan->default_dst.remote_ip,
				      &dev->default_dst.remote_ip))
			continue;

		if (vxlan->default_dst.remote_ifindex !=
		    dev->default_dst.remote_ifindex)
			continue;

		return true;
	}

	return false;
}

static bool __vxlan_sock_release_prep(struct vxlan_sock *vs)
{
	struct vxlan_net *vn;

	if (!vs)
		return false;
	if (!refcount_dec_and_test(&vs->refcnt))
		return false;

	vn = net_generic(sock_net(vs->sock->sk), vxlan_net_id);
	spin_lock(&vn->sock_lock);
	hlist_del_rcu(&vs->hlist);
	udp_tunnel_notify_del_rx_port(vs->sock,
				      (vs->flags & VXLAN_F_GPE) ?
				      UDP_TUNNEL_TYPE_VXLAN_GPE :
				      UDP_TUNNEL_TYPE_VXLAN);
	spin_unlock(&vn->sock_lock);

	return true;
}

static void vxlan_sock_release(struct vxlan_dev *vxlan)
{
	struct vxlan_sock *sock4 = rtnl_dereference(vxlan->vn4_sock);
#if IS_ENABLED(CONFIG_IPV6)
	struct vxlan_sock *sock6 = rtnl_dereference(vxlan->vn6_sock);

	RCU_INIT_POINTER(vxlan->vn6_sock, NULL);
#endif

	RCU_INIT_POINTER(vxlan->vn4_sock, NULL);
	synchronize_net();

	vxlan_vs_del_dev(vxlan);

	if (__vxlan_sock_release_prep(sock4)) {
		udp_tunnel_sock_release(sock4->sock);
		kfree(sock4);
	}

#if IS_ENABLED(CONFIG_IPV6)
	if (__vxlan_sock_release_prep(sock6)) {
		udp_tunnel_sock_release(sock6->sock);
		kfree(sock6);
	}
#endif
}

/* Update multicast group membership when first VNI on
 * multicast address is brought up
 */
static int vxlan_igmp_join(struct vxlan_dev *vxlan)
{
	struct sock *sk;
	union vxlan_addr *ip = &vxlan->default_dst.remote_ip;
	int ifindex = vxlan->default_dst.remote_ifindex;
	int ret = -EINVAL;

	if (ip->sa.sa_family == AF_INET) {
		struct vxlan_sock *sock4 = rtnl_dereference(vxlan->vn4_sock);
		struct ip_mreqn mreq = {
			.imr_multiaddr.s_addr	= ip->sin.sin_addr.s_addr,
			.imr_ifindex		= ifindex,
		};

		sk = sock4->sock->sk;
		lock_sock(sk);
		ret = ip_mc_join_group(sk, &mreq);
		release_sock(sk);
#if IS_ENABLED(CONFIG_IPV6)
	} else {
		struct vxlan_sock *sock6 = rtnl_dereference(vxlan->vn6_sock);

		sk = sock6->sock->sk;
		lock_sock(sk);
		ret = ipv6_stub->ipv6_sock_mc_join(sk, ifindex,
						   &ip->sin6.sin6_addr);
		release_sock(sk);
#endif
	}

	return ret;
}

/* Inverse of vxlan_igmp_join when last VNI is brought down */
static int vxlan_igmp_leave(struct vxlan_dev *vxlan)
{
	struct sock *sk;
	union vxlan_addr *ip = &vxlan->default_dst.remote_ip;
	int ifindex = vxlan->default_dst.remote_ifindex;
	int ret = -EINVAL;

	if (ip->sa.sa_family == AF_INET) {
		struct vxlan_sock *sock4 = rtnl_dereference(vxlan->vn4_sock);
		struct ip_mreqn mreq = {
			.imr_multiaddr.s_addr	= ip->sin.sin_addr.s_addr,
			.imr_ifindex		= ifindex,
		};

		sk = sock4->sock->sk;
		lock_sock(sk);
		ret = ip_mc_leave_group(sk, &mreq);
		release_sock(sk);
#if IS_ENABLED(CONFIG_IPV6)
	} else {
		struct vxlan_sock *sock6 = rtnl_dereference(vxlan->vn6_sock);

		sk = sock6->sock->sk;
		lock_sock(sk);
		ret = ipv6_stub->ipv6_sock_mc_drop(sk, ifindex,
						   &ip->sin6.sin6_addr);
		release_sock(sk);
#endif
	}

	return ret;
}

static bool vxlan_remcsum(struct vxlanhdr *unparsed,
			  struct sk_buff *skb, u32 vxflags)
{
	size_t start, offset;

	if (!(unparsed->vx_flags & VXLAN_HF_RCO) || skb->remcsum_offload)
		goto out;

	start = vxlan_rco_start(unparsed->vx_vni);
	offset = start + vxlan_rco_offset(unparsed->vx_vni);

	if (!pskb_may_pull(skb, offset + sizeof(u16)))
		return false;

	skb_remcsum_process(skb, (void *)(vxlan_hdr(skb) + 1), start, offset,
			    !!(vxflags & VXLAN_F_REMCSUM_NOPARTIAL));
out:
	unparsed->vx_flags &= ~VXLAN_HF_RCO;
	unparsed->vx_vni &= VXLAN_VNI_MASK;
	return true;
}

static void vxlan_parse_gbp_hdr(struct vxlanhdr *unparsed,
				struct sk_buff *skb, u32 vxflags,
				struct vxlan_metadata *md)
{
	struct vxlanhdr_gbp *gbp = (struct vxlanhdr_gbp *)unparsed;
	struct metadata_dst *tun_dst;

	if (!(unparsed->vx_flags & VXLAN_HF_GBP))
		goto out;

	md->gbp = ntohs(gbp->policy_id);

	tun_dst = (struct metadata_dst *)skb_dst(skb);
	if (tun_dst) {
		tun_dst->u.tun_info.key.tun_flags |= TUNNEL_VXLAN_OPT;
		tun_dst->u.tun_info.options_len = sizeof(*md);
	}
	if (gbp->dont_learn)
		md->gbp |= VXLAN_GBP_DONT_LEARN;

	if (gbp->policy_applied)
		md->gbp |= VXLAN_GBP_POLICY_APPLIED;

	/* In flow-based mode, GBP is carried in dst_metadata */
	if (!(vxflags & VXLAN_F_COLLECT_METADATA))
		skb->mark = md->gbp;
out:
	unparsed->vx_flags &= ~VXLAN_GBP_USED_BITS;
}

static bool vxlan_parse_gpe_hdr(struct vxlanhdr *unparsed,
				__be16 *protocol,
				struct sk_buff *skb, u32 vxflags)
{
	struct vxlanhdr_gpe *gpe = (struct vxlanhdr_gpe *)unparsed;

	/* Need to have Next Protocol set for interfaces in GPE mode. */
	if (!gpe->np_applied)
		return false;
	/* "The initial version is 0. If a receiver does not support the
	 * version indicated it MUST drop the packet.
	 */
	if (gpe->version != 0)
		return false;
	/* "When the O bit is set to 1, the packet is an OAM packet and OAM
	 * processing MUST occur." However, we don't implement OAM
	 * processing, thus drop the packet.
	 */
	if (gpe->oam_flag)
		return false;

	switch (gpe->next_protocol) {
	case VXLAN_GPE_NP_IPV4:
		*protocol = htons(ETH_P_IP);
		break;
	case VXLAN_GPE_NP_IPV6:
		*protocol = htons(ETH_P_IPV6);
		break;
	case VXLAN_GPE_NP_ETHERNET:
		*protocol = htons(ETH_P_TEB);
		break;
	default:
		return false;
	}

	unparsed->vx_flags &= ~VXLAN_GPE_USED_BITS;
	return true;
}

static bool vxlan_set_mac(struct vxlan_dev *vxlan,
			  struct vxlan_sock *vs,
			  struct sk_buff *skb, __be32 vni)
{
	union vxlan_addr saddr;
	u32 ifindex = skb->dev->ifindex;

	skb_reset_mac_header(skb);
	skb->protocol = eth_type_trans(skb, vxlan->dev);
	skb_postpull_rcsum(skb, eth_hdr(skb), ETH_HLEN);

	/* Ignore packet loops (and multicast echo) */
	if (ether_addr_equal(eth_hdr(skb)->h_source, vxlan->dev->dev_addr))
		return false;

	/* Get address from the outer IP header */
	if (vxlan_get_sk_family(vs) == AF_INET) {
		saddr.sin.sin_addr.s_addr = ip_hdr(skb)->saddr;
		saddr.sa.sa_family = AF_INET;
#if IS_ENABLED(CONFIG_IPV6)
	} else {
		saddr.sin6.sin6_addr = ipv6_hdr(skb)->saddr;
		saddr.sa.sa_family = AF_INET6;
#endif
	}

	if ((vxlan->cfg.flags & VXLAN_F_LEARN) &&
	    vxlan_snoop(skb->dev, &saddr, eth_hdr(skb)->h_source, ifindex, vni))
		return false;

	return true;
}

static bool vxlan_ecn_decapsulate(struct vxlan_sock *vs, void *oiph,
				  struct sk_buff *skb)
{
	int err = 0;

	if (vxlan_get_sk_family(vs) == AF_INET)
		err = IP_ECN_decapsulate(oiph, skb);
#if IS_ENABLED(CONFIG_IPV6)
	else
		err = IP6_ECN_decapsulate(oiph, skb);
#endif

	if (unlikely(err) && log_ecn_error) {
		if (vxlan_get_sk_family(vs) == AF_INET)
			net_info_ratelimited("non-ECT from %pI4 with TOS=%#x\n",
					     &((struct iphdr *)oiph)->saddr,
					     ((struct iphdr *)oiph)->tos);
		else
			net_info_ratelimited("non-ECT from %pI6\n",
					     &((struct ipv6hdr *)oiph)->saddr);
	}
	return err <= 1;
}

/* Callback from net/ipv4/udp.c to receive packets */
static int vxlan_rcv(struct sock *sk, struct sk_buff *skb)
{
	struct pcpu_sw_netstats *stats;
	struct vxlan_dev *vxlan;
	struct vxlan_sock *vs;
	struct vxlanhdr unparsed;
	struct vxlan_metadata _md;
	struct vxlan_metadata *md = &_md;
	__be16 protocol = htons(ETH_P_TEB);
	bool raw_proto = false;
	void *oiph;
	__be32 vni = 0;

	/* Need UDP and VXLAN header to be present */
	if (!pskb_may_pull(skb, VXLAN_HLEN))
		goto drop;

	unparsed = *vxlan_hdr(skb);
	/* VNI flag always required to be set */
	if (!(unparsed.vx_flags & VXLAN_HF_VNI)) {
		netdev_dbg(skb->dev, "invalid vxlan flags=%#x vni=%#x\n",
			   ntohl(vxlan_hdr(skb)->vx_flags),
			   ntohl(vxlan_hdr(skb)->vx_vni));
		/* Return non vxlan pkt */
		goto drop;
	}
	unparsed.vx_flags &= ~VXLAN_HF_VNI;
	unparsed.vx_vni &= ~VXLAN_VNI_MASK;

	vs = rcu_dereference_sk_user_data(sk);
	if (!vs)
		goto drop;

	vni = vxlan_vni(vxlan_hdr(skb)->vx_vni);

	vxlan = vxlan_vs_find_vni(vs, skb->dev->ifindex, vni);
	if (!vxlan)
		goto drop;

	/* For backwards compatibility, only allow reserved fields to be
	 * used by VXLAN extensions if explicitly requested.
	 */
	if (vs->flags & VXLAN_F_GPE) {
		if (!vxlan_parse_gpe_hdr(&unparsed, &protocol, skb, vs->flags))
			goto drop;
		raw_proto = true;
	}

	if (__iptunnel_pull_header(skb, VXLAN_HLEN, protocol, raw_proto,
				   !net_eq(vxlan->net, dev_net(vxlan->dev))))
			goto drop;

	if (vxlan_collect_metadata(vs)) {
		struct metadata_dst *tun_dst;

		tun_dst = udp_tun_rx_dst(skb, vxlan_get_sk_family(vs), TUNNEL_KEY,
					 key32_to_tunnel_id(vni), sizeof(*md));

		if (!tun_dst)
			goto drop;

		md = ip_tunnel_info_opts(&tun_dst->u.tun_info);

		skb_dst_set(skb, (struct dst_entry *)tun_dst);
	} else {
		memset(md, 0, sizeof(*md));
	}

	if (vs->flags & VXLAN_F_REMCSUM_RX)
		if (!vxlan_remcsum(&unparsed, skb, vs->flags))
			goto drop;
	if (vs->flags & VXLAN_F_GBP)
		vxlan_parse_gbp_hdr(&unparsed, skb, vs->flags, md);
	/* Note that GBP and GPE can never be active together. This is
	 * ensured in vxlan_dev_configure.
	 */

	if (unparsed.vx_flags || unparsed.vx_vni) {
		/* If there are any unprocessed flags remaining treat
		 * this as a malformed packet. This behavior diverges from
		 * VXLAN RFC (RFC7348) which stipulates that bits in reserved
		 * in reserved fields are to be ignored. The approach here
		 * maintains compatibility with previous stack code, and also
		 * is more robust and provides a little more security in
		 * adding extensions to VXLAN.
		 */
		goto drop;
	}

	if (!raw_proto) {
		if (!vxlan_set_mac(vxlan, vs, skb, vni))
			goto drop;
	} else {
		skb_reset_mac_header(skb);
		skb->dev = vxlan->dev;
		skb->pkt_type = PACKET_HOST;
	}

	oiph = skb_network_header(skb);
	skb_reset_network_header(skb);

	if (!vxlan_ecn_decapsulate(vs, oiph, skb)) {
		++vxlan->dev->stats.rx_frame_errors;
		++vxlan->dev->stats.rx_errors;
		goto drop;
	}

	stats = this_cpu_ptr(vxlan->dev->tstats);
	u64_stats_update_begin(&stats->syncp);
	stats->rx_packets++;
	stats->rx_bytes += skb->len;
	u64_stats_update_end(&stats->syncp);

	gro_cells_receive(&vxlan->gro_cells, skb);
	return 0;

drop:
	/* Consume bad packet */
	kfree_skb(skb);
	return 0;
}

static int arp_reduce(struct net_device *dev, struct sk_buff *skb, __be32 vni)
{
	struct vxlan_dev *vxlan = netdev_priv(dev);
	struct arphdr *parp;
	u8 *arpptr, *sha;
	__be32 sip, tip;
	struct neighbour *n;

	if (dev->flags & IFF_NOARP)
		goto out;

	if (!pskb_may_pull(skb, arp_hdr_len(dev))) {
		dev->stats.tx_dropped++;
		goto out;
	}
	parp = arp_hdr(skb);

	if ((parp->ar_hrd != htons(ARPHRD_ETHER) &&
	     parp->ar_hrd != htons(ARPHRD_IEEE802)) ||
	    parp->ar_pro != htons(ETH_P_IP) ||
	    parp->ar_op != htons(ARPOP_REQUEST) ||
	    parp->ar_hln != dev->addr_len ||
	    parp->ar_pln != 4)
		goto out;
	arpptr = (u8 *)parp + sizeof(struct arphdr);
	sha = arpptr;
	arpptr += dev->addr_len;	/* sha */
	memcpy(&sip, arpptr, sizeof(sip));
	arpptr += sizeof(sip);
	arpptr += dev->addr_len;	/* tha */
	memcpy(&tip, arpptr, sizeof(tip));

	if (ipv4_is_loopback(tip) ||
	    ipv4_is_multicast(tip))
		goto out;

	n = neigh_lookup(&arp_tbl, &tip, dev);

	if (n) {
		struct vxlan_fdb *f;
		struct sk_buff	*reply;

		if (!(n->nud_state & NUD_CONNECTED)) {
			neigh_release(n);
			goto out;
		}

		f = vxlan_find_mac(vxlan, n->ha, vni);
		if (f && vxlan_addr_any(&(first_remote_rcu(f)->remote_ip))) {
			/* bridge-local neighbor */
			neigh_release(n);
			goto out;
		}

		reply = arp_create(ARPOP_REPLY, ETH_P_ARP, sip, dev, tip, sha,
				n->ha, sha);

		neigh_release(n);

		if (reply == NULL)
			goto out;

		skb_reset_mac_header(reply);
		__skb_pull(reply, skb_network_offset(reply));
		reply->ip_summed = CHECKSUM_UNNECESSARY;
		reply->pkt_type = PACKET_HOST;

		if (netif_rx_ni(reply) == NET_RX_DROP)
			dev->stats.rx_dropped++;
	} else if (vxlan->cfg.flags & VXLAN_F_L3MISS) {
		union vxlan_addr ipa = {
			.sin.sin_addr.s_addr = tip,
			.sin.sin_family = AF_INET,
		};

		vxlan_ip_miss(dev, &ipa);
	}
out:
	consume_skb(skb);
	return NETDEV_TX_OK;
}

#if IS_ENABLED(CONFIG_IPV6)
static struct sk_buff *vxlan_na_create(struct sk_buff *request,
	struct neighbour *n, bool isrouter)
{
	struct net_device *dev = request->dev;
	struct sk_buff *reply;
	struct nd_msg *ns, *na;
	struct ipv6hdr *pip6;
	u8 *daddr;
	int na_olen = 8; /* opt hdr + ETH_ALEN for target */
	int ns_olen;
	int i, len;

	if (dev == NULL || !pskb_may_pull(request, request->len))
		return NULL;

	len = LL_RESERVED_SPACE(dev) + sizeof(struct ipv6hdr) +
		sizeof(*na) + na_olen + dev->needed_tailroom;
	reply = alloc_skb(len, GFP_ATOMIC);
	if (reply == NULL)
		return NULL;

	reply->protocol = htons(ETH_P_IPV6);
	reply->dev = dev;
	skb_reserve(reply, LL_RESERVED_SPACE(request->dev));
	skb_push(reply, sizeof(struct ethhdr));
	skb_reset_mac_header(reply);

	ns = (struct nd_msg *)(ipv6_hdr(request) + 1);

	daddr = eth_hdr(request)->h_source;
	ns_olen = request->len - skb_network_offset(request) -
		sizeof(struct ipv6hdr) - sizeof(*ns);
	for (i = 0; i < ns_olen-1; i += (ns->opt[i+1]<<3)) {
		if (ns->opt[i] == ND_OPT_SOURCE_LL_ADDR) {
			daddr = ns->opt + i + sizeof(struct nd_opt_hdr);
			break;
		}
	}

	/* Ethernet header */
	ether_addr_copy(eth_hdr(reply)->h_dest, daddr);
	ether_addr_copy(eth_hdr(reply)->h_source, n->ha);
	eth_hdr(reply)->h_proto = htons(ETH_P_IPV6);
	reply->protocol = htons(ETH_P_IPV6);

	skb_pull(reply, sizeof(struct ethhdr));
	skb_reset_network_header(reply);
	skb_put(reply, sizeof(struct ipv6hdr));

	/* IPv6 header */

	pip6 = ipv6_hdr(reply);
	memset(pip6, 0, sizeof(struct ipv6hdr));
	pip6->version = 6;
	pip6->priority = ipv6_hdr(request)->priority;
	pip6->nexthdr = IPPROTO_ICMPV6;
	pip6->hop_limit = 255;
	pip6->daddr = ipv6_hdr(request)->saddr;
	pip6->saddr = *(struct in6_addr *)n->primary_key;

	skb_pull(reply, sizeof(struct ipv6hdr));
	skb_reset_transport_header(reply);

	/* Neighbor Advertisement */
	na = skb_put_zero(reply, sizeof(*na) + na_olen);
	na->icmph.icmp6_type = NDISC_NEIGHBOUR_ADVERTISEMENT;
	na->icmph.icmp6_router = isrouter;
	na->icmph.icmp6_override = 1;
	na->icmph.icmp6_solicited = 1;
	na->target = ns->target;
	ether_addr_copy(&na->opt[2], n->ha);
	na->opt[0] = ND_OPT_TARGET_LL_ADDR;
	na->opt[1] = na_olen >> 3;

	na->icmph.icmp6_cksum = csum_ipv6_magic(&pip6->saddr,
		&pip6->daddr, sizeof(*na)+na_olen, IPPROTO_ICMPV6,
		csum_partial(na, sizeof(*na)+na_olen, 0));

	pip6->payload_len = htons(sizeof(*na)+na_olen);

	skb_push(reply, sizeof(struct ipv6hdr));

	reply->ip_summed = CHECKSUM_UNNECESSARY;

	return reply;
}

static int neigh_reduce(struct net_device *dev, struct sk_buff *skb, __be32 vni)
{
	struct vxlan_dev *vxlan = netdev_priv(dev);
	struct nd_msg *msg;
	const struct ipv6hdr *iphdr;
	const struct in6_addr *daddr;
	struct neighbour *n;
	struct inet6_dev *in6_dev;

	in6_dev = __in6_dev_get(dev);
	if (!in6_dev)
		goto out;

	if (!pskb_may_pull(skb, sizeof(struct ipv6hdr) + sizeof(struct nd_msg)))
		goto out;

	iphdr = ipv6_hdr(skb);
	daddr = &iphdr->daddr;

	msg = (struct nd_msg *)(iphdr + 1);
	if (msg->icmph.icmp6_code != 0 ||
	    msg->icmph.icmp6_type != NDISC_NEIGHBOUR_SOLICITATION)
		goto out;

	if (ipv6_addr_loopback(daddr) ||
	    ipv6_addr_is_multicast(&msg->target))
		goto out;

	n = neigh_lookup(ipv6_stub->nd_tbl, &msg->target, dev);

	if (n) {
		struct vxlan_fdb *f;
		struct sk_buff *reply;

		if (!(n->nud_state & NUD_CONNECTED)) {
			neigh_release(n);
			goto out;
		}

		f = vxlan_find_mac(vxlan, n->ha, vni);
		if (f && vxlan_addr_any(&(first_remote_rcu(f)->remote_ip))) {
			/* bridge-local neighbor */
			neigh_release(n);
			goto out;
		}

		reply = vxlan_na_create(skb, n,
					!!(f ? f->flags & NTF_ROUTER : 0));

		neigh_release(n);

		if (reply == NULL)
			goto out;

		if (netif_rx_ni(reply) == NET_RX_DROP)
			dev->stats.rx_dropped++;

	} else if (vxlan->cfg.flags & VXLAN_F_L3MISS) {
		union vxlan_addr ipa = {
			.sin6.sin6_addr = msg->target,
			.sin6.sin6_family = AF_INET6,
		};

		vxlan_ip_miss(dev, &ipa);
	}

out:
	consume_skb(skb);
	return NETDEV_TX_OK;
}
#endif

static bool route_shortcircuit(struct net_device *dev, struct sk_buff *skb)
{
	struct vxlan_dev *vxlan = netdev_priv(dev);
	struct neighbour *n;

	if (is_multicast_ether_addr(eth_hdr(skb)->h_dest))
		return false;

	n = NULL;
	switch (ntohs(eth_hdr(skb)->h_proto)) {
	case ETH_P_IP:
	{
		struct iphdr *pip;

		if (!pskb_may_pull(skb, sizeof(struct iphdr)))
			return false;
		pip = ip_hdr(skb);
		n = neigh_lookup(&arp_tbl, &pip->daddr, dev);
		if (!n && (vxlan->cfg.flags & VXLAN_F_L3MISS)) {
			union vxlan_addr ipa = {
				.sin.sin_addr.s_addr = pip->daddr,
				.sin.sin_family = AF_INET,
			};

			vxlan_ip_miss(dev, &ipa);
			return false;
		}

		break;
	}
#if IS_ENABLED(CONFIG_IPV6)
	case ETH_P_IPV6:
	{
		struct ipv6hdr *pip6;

		if (!pskb_may_pull(skb, sizeof(struct ipv6hdr)))
			return false;
		pip6 = ipv6_hdr(skb);
		n = neigh_lookup(ipv6_stub->nd_tbl, &pip6->daddr, dev);
		if (!n && (vxlan->cfg.flags & VXLAN_F_L3MISS)) {
			union vxlan_addr ipa = {
				.sin6.sin6_addr = pip6->daddr,
				.sin6.sin6_family = AF_INET6,
			};

			vxlan_ip_miss(dev, &ipa);
			return false;
		}

		break;
	}
#endif
	default:
		return false;
	}

	if (n) {
		bool diff;

		diff = !ether_addr_equal(eth_hdr(skb)->h_dest, n->ha);
		if (diff) {
			memcpy(eth_hdr(skb)->h_source, eth_hdr(skb)->h_dest,
				dev->addr_len);
			memcpy(eth_hdr(skb)->h_dest, n->ha, dev->addr_len);
		}
		neigh_release(n);
		return diff;
	}

	return false;
}

static void vxlan_build_gbp_hdr(struct vxlanhdr *vxh, u32 vxflags,
				struct vxlan_metadata *md)
{
	struct vxlanhdr_gbp *gbp;

	if (!md->gbp)
		return;

	gbp = (struct vxlanhdr_gbp *)vxh;
	vxh->vx_flags |= VXLAN_HF_GBP;

	if (md->gbp & VXLAN_GBP_DONT_LEARN)
		gbp->dont_learn = 1;

	if (md->gbp & VXLAN_GBP_POLICY_APPLIED)
		gbp->policy_applied = 1;

	gbp->policy_id = htons(md->gbp & VXLAN_GBP_ID_MASK);
}

static int vxlan_build_gpe_hdr(struct vxlanhdr *vxh, u32 vxflags,
			       __be16 protocol)
{
	struct vxlanhdr_gpe *gpe = (struct vxlanhdr_gpe *)vxh;

	gpe->np_applied = 1;

	switch (protocol) {
	case htons(ETH_P_IP):
		gpe->next_protocol = VXLAN_GPE_NP_IPV4;
		return 0;
	case htons(ETH_P_IPV6):
		gpe->next_protocol = VXLAN_GPE_NP_IPV6;
		return 0;
	case htons(ETH_P_TEB):
		gpe->next_protocol = VXLAN_GPE_NP_ETHERNET;
		return 0;
	}
	return -EPFNOSUPPORT;
}

static int vxlan_build_skb(struct sk_buff *skb, struct dst_entry *dst,
			   int iphdr_len, __be32 vni,
			   struct vxlan_metadata *md, u32 vxflags,
			   bool udp_sum)
{
	struct vxlanhdr *vxh;
	int min_headroom;
	int err;
	int type = udp_sum ? SKB_GSO_UDP_TUNNEL_CSUM : SKB_GSO_UDP_TUNNEL;
	__be16 inner_protocol = htons(ETH_P_TEB);

	if ((vxflags & VXLAN_F_REMCSUM_TX) &&
	    skb->ip_summed == CHECKSUM_PARTIAL) {
		int csum_start = skb_checksum_start_offset(skb);

		if (csum_start <= VXLAN_MAX_REMCSUM_START &&
		    !(csum_start & VXLAN_RCO_SHIFT_MASK) &&
		    (skb->csum_offset == offsetof(struct udphdr, check) ||
		     skb->csum_offset == offsetof(struct tcphdr, check)))
			type |= SKB_GSO_TUNNEL_REMCSUM;
	}

	min_headroom = LL_RESERVED_SPACE(dst->dev) + dst->header_len
			+ VXLAN_HLEN + iphdr_len;

	/* Need space for new headers (invalidates iph ptr) */
	err = skb_cow_head(skb, min_headroom);
	if (unlikely(err))
		return err;

	err = iptunnel_handle_offloads(skb, type);
	if (err)
		return err;

	vxh = __skb_push(skb, sizeof(*vxh));
	vxh->vx_flags = VXLAN_HF_VNI;
	vxh->vx_vni = vxlan_vni_field(vni);

	if (type & SKB_GSO_TUNNEL_REMCSUM) {
		unsigned int start;

		start = skb_checksum_start_offset(skb) - sizeof(struct vxlanhdr);
		vxh->vx_vni |= vxlan_compute_rco(start, skb->csum_offset);
		vxh->vx_flags |= VXLAN_HF_RCO;

		if (!skb_is_gso(skb)) {
			skb->ip_summed = CHECKSUM_NONE;
			skb->encapsulation = 0;
		}
	}

	if (vxflags & VXLAN_F_GBP)
		vxlan_build_gbp_hdr(vxh, vxflags, md);
	if (vxflags & VXLAN_F_GPE) {
		err = vxlan_build_gpe_hdr(vxh, vxflags, skb->protocol);
		if (err < 0)
			return err;
		inner_protocol = skb->protocol;
	}

	skb_set_inner_protocol(skb, inner_protocol);
	return 0;
}

static struct rtable *vxlan_get_route(struct vxlan_dev *vxlan, struct net_device *dev,
				      struct vxlan_sock *sock4,
				      struct sk_buff *skb, int oif, u8 tos,
				      __be32 daddr, __be32 *saddr, __be16 dport, __be16 sport,
				      struct dst_cache *dst_cache,
				      const struct ip_tunnel_info *info)
{
	bool use_cache = ip_tunnel_dst_cache_usable(skb, info);
	struct rtable *rt = NULL;
	struct flowi4 fl4;

	if (!sock4)
		return ERR_PTR(-EIO);

	if (tos && !info)
		use_cache = false;
	if (use_cache) {
		rt = dst_cache_get_ip4(dst_cache, saddr);
		if (rt)
			return rt;
	}

	memset(&fl4, 0, sizeof(fl4));
	fl4.flowi4_oif = oif;
	fl4.flowi4_tos = RT_TOS(tos);
	fl4.flowi4_mark = skb->mark;
	fl4.flowi4_proto = IPPROTO_UDP;
	fl4.daddr = daddr;
	fl4.saddr = *saddr;
	fl4.fl4_dport = dport;
	fl4.fl4_sport = sport;

	rt = ip_route_output_key(vxlan->net, &fl4);
	if (likely(!IS_ERR(rt))) {
		if (rt->dst.dev == dev) {
			netdev_dbg(dev, "circular route to %pI4\n", &daddr);
			ip_rt_put(rt);
			return ERR_PTR(-ELOOP);
		}

		*saddr = fl4.saddr;
		if (use_cache)
			dst_cache_set_ip4(dst_cache, &rt->dst, fl4.saddr);
	} else {
		netdev_dbg(dev, "no route to %pI4\n", &daddr);
		return ERR_PTR(-ENETUNREACH);
	}
	return rt;
}

#if IS_ENABLED(CONFIG_IPV6)
static struct dst_entry *vxlan6_get_route(struct vxlan_dev *vxlan,
					  struct net_device *dev,
					  struct vxlan_sock *sock6,
					  struct sk_buff *skb, int oif, u8 tos,
					  __be32 label,
					  const struct in6_addr *daddr,
					  struct in6_addr *saddr,
					  __be16 dport, __be16 sport,
					  struct dst_cache *dst_cache,
					  const struct ip_tunnel_info *info)
{
	bool use_cache = ip_tunnel_dst_cache_usable(skb, info);
	struct dst_entry *ndst;
	struct flowi6 fl6;
	int err;

	if (!sock6)
		return ERR_PTR(-EIO);

	if (tos && !info)
		use_cache = false;
	if (use_cache) {
		ndst = dst_cache_get_ip6(dst_cache, saddr);
		if (ndst)
			return ndst;
	}

	memset(&fl6, 0, sizeof(fl6));
	fl6.flowi6_oif = oif;
	fl6.daddr = *daddr;
	fl6.saddr = *saddr;
	fl6.flowlabel = ip6_make_flowinfo(RT_TOS(tos), label);
	fl6.flowi6_mark = skb->mark;
	fl6.flowi6_proto = IPPROTO_UDP;
	fl6.fl6_dport = dport;
	fl6.fl6_sport = sport;

	err = ipv6_stub->ipv6_dst_lookup(vxlan->net,
					 sock6->sock->sk,
					 &ndst, &fl6);
	if (unlikely(err < 0)) {
		netdev_dbg(dev, "no route to %pI6\n", daddr);
		return ERR_PTR(-ENETUNREACH);
	}

	if (unlikely(ndst->dev == dev)) {
		netdev_dbg(dev, "circular route to %pI6\n", daddr);
		dst_release(ndst);
		return ERR_PTR(-ELOOP);
	}

	*saddr = fl6.saddr;
	if (use_cache)
		dst_cache_set_ip6(dst_cache, ndst, saddr);
	return ndst;
}
#endif

/* Bypass encapsulation if the destination is local */
static void vxlan_encap_bypass(struct sk_buff *skb, struct vxlan_dev *src_vxlan,
			       struct vxlan_dev *dst_vxlan, __be32 vni)
{
	struct pcpu_sw_netstats *tx_stats, *rx_stats;
	union vxlan_addr loopback;
	union vxlan_addr *remote_ip = &dst_vxlan->default_dst.remote_ip;
	struct net_device *dev = skb->dev;
	int len = skb->len;

	tx_stats = this_cpu_ptr(src_vxlan->dev->tstats);
	rx_stats = this_cpu_ptr(dst_vxlan->dev->tstats);
	skb->pkt_type = PACKET_HOST;
	skb->encapsulation = 0;
	skb->dev = dst_vxlan->dev;
	__skb_pull(skb, skb_network_offset(skb));

	if (remote_ip->sa.sa_family == AF_INET) {
		loopback.sin.sin_addr.s_addr = htonl(INADDR_LOOPBACK);
		loopback.sa.sa_family =  AF_INET;
#if IS_ENABLED(CONFIG_IPV6)
	} else {
		loopback.sin6.sin6_addr = in6addr_loopback;
		loopback.sa.sa_family =  AF_INET6;
#endif
	}

	if (dst_vxlan->cfg.flags & VXLAN_F_LEARN)
		vxlan_snoop(skb->dev, &loopback, eth_hdr(skb)->h_source, 0,
			    vni);

	u64_stats_update_begin(&tx_stats->syncp);
	tx_stats->tx_packets++;
	tx_stats->tx_bytes += len;
	u64_stats_update_end(&tx_stats->syncp);

	if (netif_rx(skb) == NET_RX_SUCCESS) {
		u64_stats_update_begin(&rx_stats->syncp);
		rx_stats->rx_packets++;
		rx_stats->rx_bytes += len;
		u64_stats_update_end(&rx_stats->syncp);
	} else {
		dev->stats.rx_dropped++;
	}
}

static int encap_bypass_if_local(struct sk_buff *skb, struct net_device *dev,
				 struct vxlan_dev *vxlan,
				 union vxlan_addr *daddr,
				 __be16 dst_port, int dst_ifindex, __be32 vni,
				 struct dst_entry *dst,
				 u32 rt_flags)
{
#if IS_ENABLED(CONFIG_IPV6)
	/* IPv6 rt-flags are checked against RTF_LOCAL, but the value of
	 * RTF_LOCAL is equal to RTCF_LOCAL. So to keep code simple
	 * we can use RTCF_LOCAL which works for ipv4 and ipv6 route entry.
	 */
	BUILD_BUG_ON(RTCF_LOCAL != RTF_LOCAL);
#endif
	/* Bypass encapsulation if the destination is local */
	if (rt_flags & RTCF_LOCAL &&
	    !(rt_flags & (RTCF_BROADCAST | RTCF_MULTICAST))) {
		struct vxlan_dev *dst_vxlan;

		dst_release(dst);
		dst_vxlan = vxlan_find_vni(vxlan->net, dst_ifindex, vni,
					   daddr->sa.sa_family, dst_port,
					   vxlan->cfg.flags);
		if (!dst_vxlan) {
			dev->stats.tx_errors++;
			kfree_skb(skb);

			return -ENOENT;
		}
		vxlan_encap_bypass(skb, vxlan, dst_vxlan, vni);
		return 1;
	}

	return 0;
}

static void vxlan_xmit_one(struct sk_buff *skb, struct net_device *dev,
			   __be32 default_vni, struct vxlan_rdst *rdst,
			   bool did_rsc)
{
	struct dst_cache *dst_cache;
	struct ip_tunnel_info *info;
	struct vxlan_dev *vxlan = netdev_priv(dev);
	const struct iphdr *old_iph = ip_hdr(skb);
	union vxlan_addr *dst;
	union vxlan_addr remote_ip, local_ip;
	struct vxlan_metadata _md;
	struct vxlan_metadata *md = &_md;
	__be16 src_port = 0, dst_port;
	struct dst_entry *ndst = NULL;
	__be32 vni, label;
	__u8 tos, ttl;
	int ifindex;
	int err;
	u32 flags = vxlan->cfg.flags;
	bool udp_sum = false;
	bool xnet = !net_eq(vxlan->net, dev_net(vxlan->dev));

	info = skb_tunnel_info(skb);

	if (rdst) {
		dst = &rdst->remote_ip;
		if (vxlan_addr_any(dst)) {
			if (did_rsc) {
				/* short-circuited back to local bridge */
				vxlan_encap_bypass(skb, vxlan, vxlan, default_vni);
				return;
			}
			goto drop;
		}

		dst_port = rdst->remote_port ? rdst->remote_port : vxlan->cfg.dst_port;
		vni = (rdst->remote_vni) ? : default_vni;
		ifindex = rdst->remote_ifindex;
		local_ip = vxlan->cfg.saddr;
		dst_cache = &rdst->dst_cache;
		md->gbp = skb->mark;
		ttl = vxlan->cfg.ttl;
		if (!ttl && vxlan_addr_multicast(dst))
			ttl = 1;

		tos = vxlan->cfg.tos;
		if (tos == 1)
			tos = ip_tunnel_get_dsfield(old_iph, skb);

		if (dst->sa.sa_family == AF_INET)
			udp_sum = !(flags & VXLAN_F_UDP_ZERO_CSUM_TX);
		else
			udp_sum = !(flags & VXLAN_F_UDP_ZERO_CSUM6_TX);
		label = vxlan->cfg.label;
	} else {
		if (!info) {
			WARN_ONCE(1, "%s: Missing encapsulation instructions\n",
				  dev->name);
			goto drop;
		}
		remote_ip.sa.sa_family = ip_tunnel_info_af(info);
		if (remote_ip.sa.sa_family == AF_INET) {
			remote_ip.sin.sin_addr.s_addr = info->key.u.ipv4.dst;
			local_ip.sin.sin_addr.s_addr = info->key.u.ipv4.src;
		} else {
			remote_ip.sin6.sin6_addr = info->key.u.ipv6.dst;
			local_ip.sin6.sin6_addr = info->key.u.ipv6.src;
		}
		dst = &remote_ip;
		dst_port = info->key.tp_dst ? : vxlan->cfg.dst_port;
		vni = tunnel_id_to_key32(info->key.tun_id);
		ifindex = 0;
		dst_cache = &info->dst_cache;
		if (info->options_len)
			md = ip_tunnel_info_opts(info);
		ttl = info->key.ttl;
		tos = info->key.tos;
		label = info->key.label;
		udp_sum = !!(info->key.tun_flags & TUNNEL_CSUM);
	}
	src_port = udp_flow_src_port(dev_net(dev), skb, vxlan->cfg.port_min,
				     vxlan->cfg.port_max, true);

	rcu_read_lock();
	if (dst->sa.sa_family == AF_INET) {
		struct vxlan_sock *sock4 = rcu_dereference(vxlan->vn4_sock);
		struct rtable *rt;
		__be16 df = 0;

		rt = vxlan_get_route(vxlan, dev, sock4, skb, ifindex, tos,
				     dst->sin.sin_addr.s_addr,
				     &local_ip.sin.sin_addr.s_addr,
				     dst_port, src_port,
				     dst_cache, info);
		if (IS_ERR(rt)) {
			err = PTR_ERR(rt);
			goto tx_error;
		}

		/* Bypass encapsulation if the destination is local */
		if (!info) {
			err = encap_bypass_if_local(skb, dev, vxlan, dst,
						    dst_port, ifindex, vni,
						    &rt->dst, rt->rt_flags);
			if (err)
				goto out_unlock;
		} else if (info->key.tun_flags & TUNNEL_DONT_FRAGMENT) {
			df = htons(IP_DF);
		}

		ndst = &rt->dst;
		tos = ip_tunnel_ecn_encap(tos, old_iph, skb);
		ttl = ttl ? : ip4_dst_hoplimit(&rt->dst);
		err = vxlan_build_skb(skb, ndst, sizeof(struct iphdr),
				      vni, md, flags, udp_sum);
		if (err < 0)
			goto tx_error;

		udp_tunnel_xmit_skb(rt, sock4->sock->sk, skb, local_ip.sin.sin_addr.s_addr,
				    dst->sin.sin_addr.s_addr, tos, ttl, df,
				    src_port, dst_port, xnet, !udp_sum);
#if IS_ENABLED(CONFIG_IPV6)
	} else {
		struct vxlan_sock *sock6 = rcu_dereference(vxlan->vn6_sock);

		ndst = vxlan6_get_route(vxlan, dev, sock6, skb, ifindex, tos,
					label, &dst->sin6.sin6_addr,
					&local_ip.sin6.sin6_addr,
					dst_port, src_port,
					dst_cache, info);
		if (IS_ERR(ndst)) {
			err = PTR_ERR(ndst);
			ndst = NULL;
			goto tx_error;
		}

		if (!info) {
			u32 rt6i_flags = ((struct rt6_info *)ndst)->rt6i_flags;

			err = encap_bypass_if_local(skb, dev, vxlan, dst,
						    dst_port, ifindex, vni,
						    ndst, rt6i_flags);
			if (err)
				goto out_unlock;
		}

		tos = ip_tunnel_ecn_encap(tos, old_iph, skb);
		ttl = ttl ? : ip6_dst_hoplimit(ndst);
		skb_scrub_packet(skb, xnet);
		err = vxlan_build_skb(skb, ndst, sizeof(struct ipv6hdr),
				      vni, md, flags, udp_sum);
		if (err < 0)
			goto tx_error;

		udp_tunnel6_xmit_skb(ndst, sock6->sock->sk, skb, dev,
				     &local_ip.sin6.sin6_addr,
				     &dst->sin6.sin6_addr, tos, ttl,
				     label, src_port, dst_port, !udp_sum);
#endif
	}
out_unlock:
	rcu_read_unlock();
	return;

drop:
	dev->stats.tx_dropped++;
	dev_kfree_skb(skb);
	return;

tx_error:
	rcu_read_unlock();
	if (err == -ELOOP)
		dev->stats.collisions++;
	else if (err == -ENETUNREACH)
		dev->stats.tx_carrier_errors++;
	dst_release(ndst);
	dev->stats.tx_errors++;
	kfree_skb(skb);
}

/* Transmit local packets over Vxlan
 *
 * Outer IP header inherits ECN and DF from inner header.
 * Outer UDP destination is the VXLAN assigned port.
 *           source port is based on hash of flow
 */
static netdev_tx_t vxlan_xmit(struct sk_buff *skb, struct net_device *dev)
{
	struct vxlan_dev *vxlan = netdev_priv(dev);
	const struct ip_tunnel_info *info;
	struct ethhdr *eth;
	bool did_rsc = false;
	struct vxlan_rdst *rdst, *fdst = NULL;
	struct vxlan_fdb *f;
	__be32 vni = 0;

	info = skb_tunnel_info(skb);

	skb_reset_mac_header(skb);

	if (vxlan->cfg.flags & VXLAN_F_COLLECT_METADATA) {
		if (info && info->mode & IP_TUNNEL_INFO_BRIDGE &&
		    info->mode & IP_TUNNEL_INFO_TX) {
			vni = tunnel_id_to_key32(info->key.tun_id);
		} else {
			if (info && info->mode & IP_TUNNEL_INFO_TX)
				vxlan_xmit_one(skb, dev, vni, NULL, false);
			else
				kfree_skb(skb);
			return NETDEV_TX_OK;
		}
	}

	if (vxlan->cfg.flags & VXLAN_F_PROXY) {
		eth = eth_hdr(skb);
		if (ntohs(eth->h_proto) == ETH_P_ARP)
			return arp_reduce(dev, skb, vni);
#if IS_ENABLED(CONFIG_IPV6)
		else if (ntohs(eth->h_proto) == ETH_P_IPV6) {
			struct ipv6hdr *hdr, _hdr;
			if ((hdr = skb_header_pointer(skb,
						      skb_network_offset(skb),
						      sizeof(_hdr), &_hdr)) &&
			    hdr->nexthdr == IPPROTO_ICMPV6)
				return neigh_reduce(dev, skb, vni);
		}
#endif
	}

	eth = eth_hdr(skb);
	f = vxlan_find_mac(vxlan, eth->h_dest, vni);
	did_rsc = false;

	if (f && (f->flags & NTF_ROUTER) && (vxlan->cfg.flags & VXLAN_F_RSC) &&
	    (ntohs(eth->h_proto) == ETH_P_IP ||
	     ntohs(eth->h_proto) == ETH_P_IPV6)) {
		did_rsc = route_shortcircuit(dev, skb);
		if (did_rsc)
			f = vxlan_find_mac(vxlan, eth->h_dest, vni);
	}

	if (f == NULL) {
		f = vxlan_find_mac(vxlan, all_zeros_mac, vni);
		if (f == NULL) {
			if ((vxlan->cfg.flags & VXLAN_F_L2MISS) &&
			    !is_multicast_ether_addr(eth->h_dest))
				vxlan_fdb_miss(vxlan, eth->h_dest);

			dev->stats.tx_dropped++;
			kfree_skb(skb);
			return NETDEV_TX_OK;
		}
	}

	list_for_each_entry_rcu(rdst, &f->remotes, list) {
		struct sk_buff *skb1;

		if (!fdst) {
			fdst = rdst;
			continue;
		}
		skb1 = skb_clone(skb, GFP_ATOMIC);
		if (skb1)
			vxlan_xmit_one(skb1, dev, vni, rdst, did_rsc);
	}

	if (fdst)
		vxlan_xmit_one(skb, dev, vni, fdst, did_rsc);
	else
		kfree_skb(skb);
	return NETDEV_TX_OK;
}

/* Walk the forwarding table and purge stale entries */
static void vxlan_cleanup(unsigned long arg)
{
	struct vxlan_dev *vxlan = (struct vxlan_dev *) arg;
	unsigned long next_timer = jiffies + FDB_AGE_INTERVAL;
	unsigned int h;

	if (!netif_running(vxlan->dev))
		return;

	for (h = 0; h < FDB_HASH_SIZE; ++h) {
		struct hlist_node *p, *n;

		spin_lock_bh(&vxlan->hash_lock);
		hlist_for_each_safe(p, n, &vxlan->fdb_head[h]) {
			struct vxlan_fdb *f
				= container_of(p, struct vxlan_fdb, hlist);
			unsigned long timeout;

			if (f->state & (NUD_PERMANENT | NUD_NOARP))
				continue;

			if (f->flags & NTF_EXT_LEARNED)
				continue;

			timeout = f->used + vxlan->cfg.age_interval * HZ;
			if (time_before_eq(timeout, jiffies)) {
				netdev_dbg(vxlan->dev,
					   "garbage collect %pM\n",
					   f->eth_addr);
				f->state = NUD_STALE;
				vxlan_fdb_destroy(vxlan, f);
			} else if (time_before(timeout, next_timer))
				next_timer = timeout;
		}
		spin_unlock_bh(&vxlan->hash_lock);
	}

	mod_timer(&vxlan->age_timer, next_timer);
}

static void vxlan_vs_del_dev(struct vxlan_dev *vxlan)
{
	struct vxlan_net *vn = net_generic(vxlan->net, vxlan_net_id);

	spin_lock(&vn->sock_lock);
	hlist_del_init_rcu(&vxlan->hlist4.hlist);
#if IS_ENABLED(CONFIG_IPV6)
	hlist_del_init_rcu(&vxlan->hlist6.hlist);
#endif
	spin_unlock(&vn->sock_lock);
}

static void vxlan_vs_add_dev(struct vxlan_sock *vs, struct vxlan_dev *vxlan,
			     struct vxlan_dev_node *node)
{
	struct vxlan_net *vn = net_generic(vxlan->net, vxlan_net_id);
	__be32 vni = vxlan->default_dst.remote_vni;

	node->vxlan = vxlan;
	spin_lock(&vn->sock_lock);
	hlist_add_head_rcu(&node->hlist, vni_head(vs, vni));
	spin_unlock(&vn->sock_lock);
}

/* Setup stats when device is created */
static int vxlan_init(struct net_device *dev)
{
	dev->tstats = netdev_alloc_pcpu_stats(struct pcpu_sw_netstats);
	if (!dev->tstats)
		return -ENOMEM;

	return 0;
}

static void vxlan_fdb_delete_default(struct vxlan_dev *vxlan, __be32 vni)
{
	struct vxlan_fdb *f;

	spin_lock_bh(&vxlan->hash_lock);
	f = __vxlan_find_mac(vxlan, all_zeros_mac, vni);
	if (f)
		vxlan_fdb_destroy(vxlan, f);
	spin_unlock_bh(&vxlan->hash_lock);
}

static void vxlan_uninit(struct net_device *dev)
{
	struct vxlan_dev *vxlan = netdev_priv(dev);

	vxlan_fdb_delete_default(vxlan, vxlan->cfg.vni);

	free_percpu(dev->tstats);
}

/* Start ageing timer and join group when device is brought up */
static int vxlan_open(struct net_device *dev)
{
	struct vxlan_dev *vxlan = netdev_priv(dev);
	int ret;

	ret = vxlan_sock_add(vxlan);
	if (ret < 0)
		return ret;

	if (vxlan_addr_multicast(&vxlan->default_dst.remote_ip)) {
		ret = vxlan_igmp_join(vxlan);
		if (ret == -EADDRINUSE)
			ret = 0;
		if (ret) {
			vxlan_sock_release(vxlan);
			return ret;
		}
	}

	if (vxlan->cfg.age_interval)
		mod_timer(&vxlan->age_timer, jiffies + FDB_AGE_INTERVAL);

	return ret;
}

/* Purge the forwarding table */
static void vxlan_flush(struct vxlan_dev *vxlan, bool do_all)
{
	unsigned int h;

	spin_lock_bh(&vxlan->hash_lock);
	for (h = 0; h < FDB_HASH_SIZE; ++h) {
		struct hlist_node *p, *n;
		hlist_for_each_safe(p, n, &vxlan->fdb_head[h]) {
			struct vxlan_fdb *f
				= container_of(p, struct vxlan_fdb, hlist);
			if (!do_all && (f->state & (NUD_PERMANENT | NUD_NOARP)))
				continue;
			/* the all_zeros_mac entry is deleted at vxlan_uninit */
			if (!is_zero_ether_addr(f->eth_addr))
				vxlan_fdb_destroy(vxlan, f);
		}
	}
	spin_unlock_bh(&vxlan->hash_lock);
}

/* Cleanup timer and forwarding table on shutdown */
static int vxlan_stop(struct net_device *dev)
{
	struct vxlan_dev *vxlan = netdev_priv(dev);
	struct vxlan_net *vn = net_generic(vxlan->net, vxlan_net_id);
	int ret = 0;

	if (vxlan_addr_multicast(&vxlan->default_dst.remote_ip) &&
	    !vxlan_group_used(vn, vxlan))
		ret = vxlan_igmp_leave(vxlan);

	del_timer_sync(&vxlan->age_timer);

	vxlan_flush(vxlan, false);
	vxlan_sock_release(vxlan);

	return ret;
}

/* Stub, nothing needs to be done. */
static void vxlan_set_multicast_list(struct net_device *dev)
{
}

static int vxlan_change_mtu(struct net_device *dev, int new_mtu)
{
	struct vxlan_dev *vxlan = netdev_priv(dev);
	struct vxlan_rdst *dst = &vxlan->default_dst;
	struct net_device *lowerdev = __dev_get_by_index(vxlan->net,
							 dst->remote_ifindex);
	bool use_ipv6 = !!(vxlan->cfg.flags & VXLAN_F_IPV6);

	/* This check is different than dev->max_mtu, because it looks at
	 * the lowerdev->mtu, rather than the static dev->max_mtu
	 */
	if (lowerdev) {
		int max_mtu = lowerdev->mtu -
			      (use_ipv6 ? VXLAN6_HEADROOM : VXLAN_HEADROOM);
		if (new_mtu > max_mtu)
			return -EINVAL;
	}

	dev->mtu = new_mtu;
	return 0;
}

static int vxlan_fill_metadata_dst(struct net_device *dev, struct sk_buff *skb)
{
	struct vxlan_dev *vxlan = netdev_priv(dev);
	struct ip_tunnel_info *info = skb_tunnel_info(skb);
	__be16 sport, dport;

	sport = udp_flow_src_port(dev_net(dev), skb, vxlan->cfg.port_min,
				  vxlan->cfg.port_max, true);
	dport = info->key.tp_dst ? : vxlan->cfg.dst_port;

	if (ip_tunnel_info_af(info) == AF_INET) {
		struct vxlan_sock *sock4 = rcu_dereference(vxlan->vn4_sock);
		struct rtable *rt;

		rt = vxlan_get_route(vxlan, dev, sock4, skb, 0, info->key.tos,
				     info->key.u.ipv4.dst,
				     &info->key.u.ipv4.src, dport, sport,
				     &info->dst_cache, info);
		if (IS_ERR(rt))
			return PTR_ERR(rt);
		ip_rt_put(rt);
	} else {
#if IS_ENABLED(CONFIG_IPV6)
		struct vxlan_sock *sock6 = rcu_dereference(vxlan->vn6_sock);
		struct dst_entry *ndst;

		ndst = vxlan6_get_route(vxlan, dev, sock6, skb, 0, info->key.tos,
					info->key.label, &info->key.u.ipv6.dst,
					&info->key.u.ipv6.src, dport, sport,
					&info->dst_cache, info);
		if (IS_ERR(ndst))
			return PTR_ERR(ndst);
		dst_release(ndst);
#else /* !CONFIG_IPV6 */
		return -EPFNOSUPPORT;
#endif
	}
	info->key.tp_src = sport;
	info->key.tp_dst = dport;
	return 0;
}

static const struct net_device_ops vxlan_netdev_ether_ops = {
	.ndo_init		= vxlan_init,
	.ndo_uninit		= vxlan_uninit,
	.ndo_open		= vxlan_open,
	.ndo_stop		= vxlan_stop,
	.ndo_start_xmit		= vxlan_xmit,
	.ndo_get_stats64	= ip_tunnel_get_stats64,
	.ndo_set_rx_mode	= vxlan_set_multicast_list,
	.ndo_change_mtu		= vxlan_change_mtu,
	.ndo_validate_addr	= eth_validate_addr,
	.ndo_set_mac_address	= eth_mac_addr,
	.ndo_fdb_add		= vxlan_fdb_add,
	.ndo_fdb_del		= vxlan_fdb_delete,
	.ndo_fdb_dump		= vxlan_fdb_dump,
	.ndo_fill_metadata_dst	= vxlan_fill_metadata_dst,
};

static const struct net_device_ops vxlan_netdev_raw_ops = {
	.ndo_init		= vxlan_init,
	.ndo_uninit		= vxlan_uninit,
	.ndo_open		= vxlan_open,
	.ndo_stop		= vxlan_stop,
	.ndo_start_xmit		= vxlan_xmit,
	.ndo_get_stats64	= ip_tunnel_get_stats64,
	.ndo_change_mtu		= vxlan_change_mtu,
	.ndo_fill_metadata_dst	= vxlan_fill_metadata_dst,
};

/* Info for udev, that this is a virtual tunnel endpoint */
static struct device_type vxlan_type = {
	.name = "vxlan",
};

/* Calls the ndo_udp_tunnel_add of the caller in order to
 * supply the listening VXLAN udp ports. Callers are expected
 * to implement the ndo_udp_tunnel_add.
 */
static void vxlan_push_rx_ports(struct net_device *dev)
{
	struct vxlan_sock *vs;
	struct net *net = dev_net(dev);
	struct vxlan_net *vn = net_generic(net, vxlan_net_id);
	unsigned int i;

	spin_lock(&vn->sock_lock);
	for (i = 0; i < PORT_HASH_SIZE; ++i) {
		hlist_for_each_entry_rcu(vs, &vn->sock_list[i], hlist)
			udp_tunnel_push_rx_port(dev, vs->sock,
						(vs->flags & VXLAN_F_GPE) ?
						UDP_TUNNEL_TYPE_VXLAN_GPE :
						UDP_TUNNEL_TYPE_VXLAN);
	}
	spin_unlock(&vn->sock_lock);
}

/* Initialize the device structure. */
static void vxlan_setup(struct net_device *dev)
{
	struct vxlan_dev *vxlan = netdev_priv(dev);
	unsigned int h;

	eth_hw_addr_random(dev);
	ether_setup(dev);

	dev->needs_free_netdev = true;
	SET_NETDEV_DEVTYPE(dev, &vxlan_type);

	dev->features	|= NETIF_F_LLTX;
	dev->features	|= NETIF_F_SG | NETIF_F_HW_CSUM;
	dev->features   |= NETIF_F_RXCSUM;
	dev->features   |= NETIF_F_GSO_SOFTWARE;

	dev->vlan_features = dev->features;
	dev->hw_features |= NETIF_F_SG | NETIF_F_HW_CSUM | NETIF_F_RXCSUM;
	dev->hw_features |= NETIF_F_GSO_SOFTWARE;
	netif_keep_dst(dev);
	dev->priv_flags |= IFF_NO_QUEUE;

	/* MTU range: 68 - 65535 */
	dev->min_mtu = ETH_MIN_MTU;
	dev->max_mtu = ETH_MAX_MTU;

	INIT_LIST_HEAD(&vxlan->next);
	spin_lock_init(&vxlan->hash_lock);

	init_timer_deferrable(&vxlan->age_timer);
	vxlan->age_timer.function = vxlan_cleanup;
	vxlan->age_timer.data = (unsigned long) vxlan;

	vxlan->dev = dev;

	gro_cells_init(&vxlan->gro_cells, dev);

	for (h = 0; h < FDB_HASH_SIZE; ++h)
		INIT_HLIST_HEAD(&vxlan->fdb_head[h]);
}

static void vxlan_ether_setup(struct net_device *dev)
{
	dev->priv_flags &= ~IFF_TX_SKB_SHARING;
	dev->priv_flags |= IFF_LIVE_ADDR_CHANGE;
	dev->netdev_ops = &vxlan_netdev_ether_ops;
}

static void vxlan_raw_setup(struct net_device *dev)
{
	dev->header_ops = NULL;
	dev->type = ARPHRD_NONE;
	dev->hard_header_len = 0;
	dev->addr_len = 0;
	dev->flags = IFF_POINTOPOINT | IFF_NOARP | IFF_MULTICAST;
	dev->netdev_ops = &vxlan_netdev_raw_ops;
}

static const struct nla_policy vxlan_policy[IFLA_VXLAN_MAX + 1] = {
	[IFLA_VXLAN_ID]		= { .type = NLA_U32 },
	[IFLA_VXLAN_GROUP]	= { .len = FIELD_SIZEOF(struct iphdr, daddr) },
	[IFLA_VXLAN_GROUP6]	= { .len = sizeof(struct in6_addr) },
	[IFLA_VXLAN_LINK]	= { .type = NLA_U32 },
	[IFLA_VXLAN_LOCAL]	= { .len = FIELD_SIZEOF(struct iphdr, saddr) },
	[IFLA_VXLAN_LOCAL6]	= { .len = sizeof(struct in6_addr) },
	[IFLA_VXLAN_TOS]	= { .type = NLA_U8 },
	[IFLA_VXLAN_TTL]	= { .type = NLA_U8 },
	[IFLA_VXLAN_LABEL]	= { .type = NLA_U32 },
	[IFLA_VXLAN_LEARNING]	= { .type = NLA_U8 },
	[IFLA_VXLAN_AGEING]	= { .type = NLA_U32 },
	[IFLA_VXLAN_LIMIT]	= { .type = NLA_U32 },
	[IFLA_VXLAN_PORT_RANGE] = { .len  = sizeof(struct ifla_vxlan_port_range) },
	[IFLA_VXLAN_PROXY]	= { .type = NLA_U8 },
	[IFLA_VXLAN_RSC]	= { .type = NLA_U8 },
	[IFLA_VXLAN_L2MISS]	= { .type = NLA_U8 },
	[IFLA_VXLAN_L3MISS]	= { .type = NLA_U8 },
	[IFLA_VXLAN_COLLECT_METADATA]	= { .type = NLA_U8 },
	[IFLA_VXLAN_PORT]	= { .type = NLA_U16 },
	[IFLA_VXLAN_UDP_CSUM]	= { .type = NLA_U8 },
	[IFLA_VXLAN_UDP_ZERO_CSUM6_TX]	= { .type = NLA_U8 },
	[IFLA_VXLAN_UDP_ZERO_CSUM6_RX]	= { .type = NLA_U8 },
	[IFLA_VXLAN_REMCSUM_TX]	= { .type = NLA_U8 },
	[IFLA_VXLAN_REMCSUM_RX]	= { .type = NLA_U8 },
	[IFLA_VXLAN_GBP]	= { .type = NLA_FLAG, },
	[IFLA_VXLAN_GPE]	= { .type = NLA_FLAG, },
	[IFLA_VXLAN_REMCSUM_NOPARTIAL]	= { .type = NLA_FLAG },
};

static int vxlan_validate(struct nlattr *tb[], struct nlattr *data[],
			  struct netlink_ext_ack *extack)
{
	if (tb[IFLA_ADDRESS]) {
		if (nla_len(tb[IFLA_ADDRESS]) != ETH_ALEN) {
			pr_debug("invalid link address (not ethernet)\n");
			return -EINVAL;
		}

		if (!is_valid_ether_addr(nla_data(tb[IFLA_ADDRESS]))) {
			pr_debug("invalid all zero ethernet address\n");
			return -EADDRNOTAVAIL;
		}
	}

	if (tb[IFLA_MTU]) {
		u32 mtu = nla_get_u32(tb[IFLA_MTU]);

		if (mtu < ETH_MIN_MTU || mtu > ETH_MAX_MTU)
			return -EINVAL;
	}

	if (!data)
		return -EINVAL;

	if (data[IFLA_VXLAN_ID]) {
		u32 id = nla_get_u32(data[IFLA_VXLAN_ID]);

		if (id >= VXLAN_N_VID)
			return -ERANGE;
	}

	if (data[IFLA_VXLAN_PORT_RANGE]) {
		const struct ifla_vxlan_port_range *p
			= nla_data(data[IFLA_VXLAN_PORT_RANGE]);

		if (ntohs(p->high) < ntohs(p->low)) {
			pr_debug("port range %u .. %u not valid\n",
				 ntohs(p->low), ntohs(p->high));
			return -EINVAL;
		}
	}

	return 0;
}

static void vxlan_get_drvinfo(struct net_device *netdev,
			      struct ethtool_drvinfo *drvinfo)
{
	strlcpy(drvinfo->version, VXLAN_VERSION, sizeof(drvinfo->version));
	strlcpy(drvinfo->driver, "vxlan", sizeof(drvinfo->driver));
}

static const struct ethtool_ops vxlan_ethtool_ops = {
	.get_drvinfo	= vxlan_get_drvinfo,
	.get_link	= ethtool_op_get_link,
};

static struct socket *vxlan_create_sock(struct net *net, bool ipv6,
					__be16 port, u32 flags)
{
	struct socket *sock;
	struct udp_port_cfg udp_conf;
	int err;

	memset(&udp_conf, 0, sizeof(udp_conf));

	if (ipv6) {
		udp_conf.family = AF_INET6;
		udp_conf.use_udp6_rx_checksums =
		    !(flags & VXLAN_F_UDP_ZERO_CSUM6_RX);
		udp_conf.ipv6_v6only = 1;
	} else {
		udp_conf.family = AF_INET;
	}

	udp_conf.local_udp_port = port;

	/* Open UDP socket */
	err = udp_sock_create(net, &udp_conf, &sock);
	if (err < 0)
		return ERR_PTR(err);

	return sock;
}

/* Create new listen socket if needed */
static struct vxlan_sock *vxlan_socket_create(struct net *net, bool ipv6,
					      __be16 port, u32 flags)
{
	struct vxlan_net *vn = net_generic(net, vxlan_net_id);
	struct vxlan_sock *vs;
	struct socket *sock;
	unsigned int h;
	struct udp_tunnel_sock_cfg tunnel_cfg;

	vs = kzalloc(sizeof(*vs), GFP_KERNEL);
	if (!vs)
		return ERR_PTR(-ENOMEM);

	for (h = 0; h < VNI_HASH_SIZE; ++h)
		INIT_HLIST_HEAD(&vs->vni_list[h]);

	sock = vxlan_create_sock(net, ipv6, port, flags);
	if (IS_ERR(sock)) {
		kfree(vs);
		return ERR_CAST(sock);
	}

	vs->sock = sock;
	refcount_set(&vs->refcnt, 1);
	vs->flags = (flags & VXLAN_F_RCV_FLAGS);

	spin_lock(&vn->sock_lock);
	hlist_add_head_rcu(&vs->hlist, vs_head(net, port));
	udp_tunnel_notify_add_rx_port(sock,
				      (vs->flags & VXLAN_F_GPE) ?
				      UDP_TUNNEL_TYPE_VXLAN_GPE :
				      UDP_TUNNEL_TYPE_VXLAN);
	spin_unlock(&vn->sock_lock);

	/* Mark socket as an encapsulation socket. */
	memset(&tunnel_cfg, 0, sizeof(tunnel_cfg));
	tunnel_cfg.sk_user_data = vs;
	tunnel_cfg.encap_type = 1;
	tunnel_cfg.encap_rcv = vxlan_rcv;
	tunnel_cfg.encap_destroy = NULL;
	tunnel_cfg.gro_receive = vxlan_gro_receive;
	tunnel_cfg.gro_complete = vxlan_gro_complete;

	setup_udp_tunnel_sock(net, sock, &tunnel_cfg);

	return vs;
}

static int __vxlan_sock_add(struct vxlan_dev *vxlan, bool ipv6)
{
	struct vxlan_net *vn = net_generic(vxlan->net, vxlan_net_id);
	struct vxlan_sock *vs = NULL;
	struct vxlan_dev_node *node;

	if (!vxlan->cfg.no_share) {
		spin_lock(&vn->sock_lock);
		vs = vxlan_find_sock(vxlan->net, ipv6 ? AF_INET6 : AF_INET,
				     vxlan->cfg.dst_port, vxlan->cfg.flags);
		if (vs && !refcount_inc_not_zero(&vs->refcnt)) {
			spin_unlock(&vn->sock_lock);
			return -EBUSY;
		}
		spin_unlock(&vn->sock_lock);
	}
	if (!vs)
		vs = vxlan_socket_create(vxlan->net, ipv6,
					 vxlan->cfg.dst_port, vxlan->cfg.flags);
	if (IS_ERR(vs))
		return PTR_ERR(vs);
#if IS_ENABLED(CONFIG_IPV6)
	if (ipv6) {
		rcu_assign_pointer(vxlan->vn6_sock, vs);
		node = &vxlan->hlist6;
	} else
#endif
	{
		rcu_assign_pointer(vxlan->vn4_sock, vs);
		node = &vxlan->hlist4;
	}
	vxlan_vs_add_dev(vs, vxlan, node);
	return 0;
}

static int vxlan_sock_add(struct vxlan_dev *vxlan)
{
	bool metadata = vxlan->cfg.flags & VXLAN_F_COLLECT_METADATA;
	bool ipv6 = vxlan->cfg.flags & VXLAN_F_IPV6 || metadata;
	bool ipv4 = !ipv6 || metadata;
	int ret = 0;

	RCU_INIT_POINTER(vxlan->vn4_sock, NULL);
#if IS_ENABLED(CONFIG_IPV6)
	RCU_INIT_POINTER(vxlan->vn6_sock, NULL);
	if (ipv6) {
		ret = __vxlan_sock_add(vxlan, true);
		if (ret < 0 && ret != -EAFNOSUPPORT)
			ipv4 = false;
	}
#endif
	if (ipv4)
		ret = __vxlan_sock_add(vxlan, false);
	if (ret < 0)
		vxlan_sock_release(vxlan);
	return ret;
}

static int vxlan_config_validate(struct net *src_net, struct vxlan_config *conf,
				 struct net_device **lower,
				 struct vxlan_dev *old)
{
	struct vxlan_net *vn = net_generic(src_net, vxlan_net_id);
	struct vxlan_dev *tmp;
	bool use_ipv6 = false;

	if (conf->flags & VXLAN_F_GPE) {
		/* For now, allow GPE only together with
		 * COLLECT_METADATA. This can be relaxed later; in such
		 * case, the other side of the PtP link will have to be
		 * provided.
		 */
		if ((conf->flags & ~VXLAN_F_ALLOWED_GPE) ||
		    !(conf->flags & VXLAN_F_COLLECT_METADATA)) {
			return -EINVAL;
		}
	}

	if (!conf->remote_ip.sa.sa_family && !conf->saddr.sa.sa_family) {
		/* Unless IPv6 is explicitly requested, assume IPv4 */
		conf->remote_ip.sa.sa_family = AF_INET;
		conf->saddr.sa.sa_family = AF_INET;
	} else if (!conf->remote_ip.sa.sa_family) {
		conf->remote_ip.sa.sa_family = conf->saddr.sa.sa_family;
	} else if (!conf->saddr.sa.sa_family) {
		conf->saddr.sa.sa_family = conf->remote_ip.sa.sa_family;
	}

	if (conf->saddr.sa.sa_family != conf->remote_ip.sa.sa_family)
		return -EINVAL;

	if (vxlan_addr_multicast(&conf->saddr))
		return -EINVAL;

	if (conf->saddr.sa.sa_family == AF_INET6) {
		if (!IS_ENABLED(CONFIG_IPV6))
			return -EPFNOSUPPORT;
		use_ipv6 = true;
		conf->flags |= VXLAN_F_IPV6;

		if (!(conf->flags & VXLAN_F_COLLECT_METADATA)) {
			int local_type =
				ipv6_addr_type(&conf->saddr.sin6.sin6_addr);
			int remote_type =
				ipv6_addr_type(&conf->remote_ip.sin6.sin6_addr);

			if (local_type & IPV6_ADDR_LINKLOCAL) {
				if (!(remote_type & IPV6_ADDR_LINKLOCAL) &&
				    (remote_type != IPV6_ADDR_ANY))
					return -EINVAL;

				conf->flags |= VXLAN_F_IPV6_LINKLOCAL;
			} else {
				if (remote_type ==
				    (IPV6_ADDR_UNICAST | IPV6_ADDR_LINKLOCAL))
					return -EINVAL;

				conf->flags &= ~VXLAN_F_IPV6_LINKLOCAL;
			}
		}
	}

	if (conf->label && !use_ipv6)
		return -EINVAL;

	if (conf->remote_ifindex) {
		struct net_device *lowerdev;

		lowerdev = __dev_get_by_index(src_net, conf->remote_ifindex);
		if (!lowerdev)
			return -ENODEV;

#if IS_ENABLED(CONFIG_IPV6)
		if (use_ipv6) {
			struct inet6_dev *idev = __in6_dev_get(lowerdev);
			if (idev && idev->cnf.disable_ipv6)
				return -EPERM;
		}
#endif

		*lower = lowerdev;
	} else {
		if (vxlan_addr_multicast(&conf->remote_ip))
			return -EINVAL;

#if IS_ENABLED(CONFIG_IPV6)
		if (conf->flags & VXLAN_F_IPV6_LINKLOCAL)
			return -EINVAL;
#endif

		*lower = NULL;
	}

	if (!conf->dst_port) {
		if (conf->flags & VXLAN_F_GPE)
			conf->dst_port = htons(4790); /* IANA VXLAN-GPE port */
		else
			conf->dst_port = htons(vxlan_port);
	}

	if (!conf->age_interval)
		conf->age_interval = FDB_AGE_DEFAULT;

	list_for_each_entry(tmp, &vn->vxlan_list, next) {
		if (tmp == old)
			continue;

		if (tmp->cfg.vni != conf->vni)
			continue;
		if (tmp->cfg.dst_port != conf->dst_port)
			continue;
		if ((tmp->cfg.flags & (VXLAN_F_RCV_FLAGS | VXLAN_F_IPV6)) !=
		    (conf->flags & (VXLAN_F_RCV_FLAGS | VXLAN_F_IPV6)))
			continue;

		if ((conf->flags & VXLAN_F_IPV6_LINKLOCAL) &&
		    tmp->cfg.remote_ifindex != conf->remote_ifindex)
			continue;

		return -EEXIST;
	}

	return 0;
}

static void vxlan_config_apply(struct net_device *dev,
			       struct vxlan_config *conf,
			       struct net_device *lowerdev,
			       struct net *src_net,
			       bool changelink)
{
	struct vxlan_dev *vxlan = netdev_priv(dev);
	struct vxlan_rdst *dst = &vxlan->default_dst;
	unsigned short needed_headroom = ETH_HLEN;
	bool use_ipv6 = !!(conf->flags & VXLAN_F_IPV6);
	int max_mtu = ETH_MAX_MTU;

	if (!changelink) {
		if (conf->flags & VXLAN_F_GPE)
			vxlan_raw_setup(dev);
		else
			vxlan_ether_setup(dev);

		if (conf->mtu)
			dev->mtu = conf->mtu;

		vxlan->net = src_net;
	}

	dst->remote_vni = conf->vni;

	memcpy(&dst->remote_ip, &conf->remote_ip, sizeof(conf->remote_ip));

	if (lowerdev) {
		dst->remote_ifindex = conf->remote_ifindex;

		dev->gso_max_size = lowerdev->gso_max_size;
		dev->gso_max_segs = lowerdev->gso_max_segs;

		needed_headroom = lowerdev->hard_header_len;

		max_mtu = lowerdev->mtu - (use_ipv6 ? VXLAN6_HEADROOM :
					   VXLAN_HEADROOM);
	}

	if (dev->mtu > max_mtu)
		dev->mtu = max_mtu;

	if (use_ipv6 || conf->flags & VXLAN_F_COLLECT_METADATA)
		needed_headroom += VXLAN6_HEADROOM;
	else
		needed_headroom += VXLAN_HEADROOM;
	dev->needed_headroom = needed_headroom;

	memcpy(&vxlan->cfg, conf, sizeof(*conf));
}

static int vxlan_dev_configure(struct net *src_net, struct net_device *dev,
			       struct vxlan_config *conf,
			       bool changelink)
{
	struct vxlan_dev *vxlan = netdev_priv(dev);
	struct net_device *lowerdev;
	int ret;

	ret = vxlan_config_validate(src_net, conf, &lowerdev, vxlan);
	if (ret)
		return ret;

	vxlan_config_apply(dev, conf, lowerdev, src_net, changelink);

	return 0;
}

static int __vxlan_dev_create(struct net *net, struct net_device *dev,
			      struct vxlan_config *conf)
{
	struct vxlan_net *vn = net_generic(net, vxlan_net_id);
	struct vxlan_dev *vxlan = netdev_priv(dev);
	int err;

	err = vxlan_dev_configure(net, dev, conf, false);
	if (err)
		return err;

	dev->ethtool_ops = &vxlan_ethtool_ops;

	/* create an fdb entry for a valid default destination */
	if (!vxlan_addr_any(&vxlan->default_dst.remote_ip)) {
		err = vxlan_fdb_create(vxlan, all_zeros_mac,
				       &vxlan->default_dst.remote_ip,
				       NUD_REACHABLE | NUD_PERMANENT,
				       NLM_F_EXCL | NLM_F_CREATE,
				       vxlan->cfg.dst_port,
				       vxlan->default_dst.remote_vni,
				       vxlan->default_dst.remote_vni,
				       vxlan->default_dst.remote_ifindex,
				       NTF_SELF);
		if (err)
			return err;
	}

	err = register_netdevice(dev);
	if (err) {
		vxlan_fdb_delete_default(vxlan, vxlan->default_dst.remote_vni);
		return err;
	}

	list_add(&vxlan->next, &vn->vxlan_list);
	return 0;
}

static int vxlan_nl2conf(struct nlattr *tb[], struct nlattr *data[],
			 struct net_device *dev, struct vxlan_config *conf,
			 bool changelink)
{
	struct vxlan_dev *vxlan = netdev_priv(dev);

	memset(conf, 0, sizeof(*conf));

	/* if changelink operation, start with old existing cfg */
	if (changelink)
		memcpy(conf, &vxlan->cfg, sizeof(*conf));

	if (data[IFLA_VXLAN_ID]) {
		__be32 vni = cpu_to_be32(nla_get_u32(data[IFLA_VXLAN_ID]));

		if (changelink && (vni != conf->vni))
			return -EOPNOTSUPP;
		conf->vni = cpu_to_be32(nla_get_u32(data[IFLA_VXLAN_ID]));
	}

	if (data[IFLA_VXLAN_GROUP]) {
		if (changelink && (conf->remote_ip.sa.sa_family != AF_INET))
			return -EOPNOTSUPP;

		conf->remote_ip.sin.sin_addr.s_addr = nla_get_in_addr(data[IFLA_VXLAN_GROUP]);
		conf->remote_ip.sa.sa_family = AF_INET;
	} else if (data[IFLA_VXLAN_GROUP6]) {
		if (!IS_ENABLED(CONFIG_IPV6))
			return -EPFNOSUPPORT;

		if (changelink && (conf->remote_ip.sa.sa_family != AF_INET6))
			return -EOPNOTSUPP;

		conf->remote_ip.sin6.sin6_addr = nla_get_in6_addr(data[IFLA_VXLAN_GROUP6]);
		conf->remote_ip.sa.sa_family = AF_INET6;
	}

	if (data[IFLA_VXLAN_LOCAL]) {
		if (changelink && (conf->saddr.sa.sa_family != AF_INET))
			return -EOPNOTSUPP;

		conf->saddr.sin.sin_addr.s_addr = nla_get_in_addr(data[IFLA_VXLAN_LOCAL]);
		conf->saddr.sa.sa_family = AF_INET;
	} else if (data[IFLA_VXLAN_LOCAL6]) {
		if (!IS_ENABLED(CONFIG_IPV6))
			return -EPFNOSUPPORT;

		if (changelink && (conf->saddr.sa.sa_family != AF_INET6))
			return -EOPNOTSUPP;

		/* TODO: respect scope id */
		conf->saddr.sin6.sin6_addr = nla_get_in6_addr(data[IFLA_VXLAN_LOCAL6]);
		conf->saddr.sa.sa_family = AF_INET6;
	}

	if (data[IFLA_VXLAN_LINK])
		conf->remote_ifindex = nla_get_u32(data[IFLA_VXLAN_LINK]);

	if (data[IFLA_VXLAN_TOS])
		conf->tos  = nla_get_u8(data[IFLA_VXLAN_TOS]);

	if (data[IFLA_VXLAN_TTL])
		conf->ttl = nla_get_u8(data[IFLA_VXLAN_TTL]);

	if (data[IFLA_VXLAN_LABEL])
		conf->label = nla_get_be32(data[IFLA_VXLAN_LABEL]) &
			     IPV6_FLOWLABEL_MASK;

	if (data[IFLA_VXLAN_LEARNING]) {
		if (nla_get_u8(data[IFLA_VXLAN_LEARNING]))
			conf->flags |= VXLAN_F_LEARN;
		else
			conf->flags &= ~VXLAN_F_LEARN;
	} else if (!changelink) {
		/* default to learn on a new device */
		conf->flags |= VXLAN_F_LEARN;
	}

	if (data[IFLA_VXLAN_AGEING]) {
		if (changelink)
			return -EOPNOTSUPP;
		conf->age_interval = nla_get_u32(data[IFLA_VXLAN_AGEING]);
	}

	if (data[IFLA_VXLAN_PROXY]) {
		if (changelink)
			return -EOPNOTSUPP;
		if (nla_get_u8(data[IFLA_VXLAN_PROXY]))
			conf->flags |= VXLAN_F_PROXY;
	}

	if (data[IFLA_VXLAN_RSC]) {
		if (changelink)
			return -EOPNOTSUPP;
		if (nla_get_u8(data[IFLA_VXLAN_RSC]))
			conf->flags |= VXLAN_F_RSC;
	}

	if (data[IFLA_VXLAN_L2MISS]) {
		if (changelink)
			return -EOPNOTSUPP;
		if (nla_get_u8(data[IFLA_VXLAN_L2MISS]))
			conf->flags |= VXLAN_F_L2MISS;
	}

	if (data[IFLA_VXLAN_L3MISS]) {
		if (changelink)
			return -EOPNOTSUPP;
		if (nla_get_u8(data[IFLA_VXLAN_L3MISS]))
			conf->flags |= VXLAN_F_L3MISS;
	}

	if (data[IFLA_VXLAN_LIMIT]) {
		if (changelink)
			return -EOPNOTSUPP;
		conf->addrmax = nla_get_u32(data[IFLA_VXLAN_LIMIT]);
	}

	if (data[IFLA_VXLAN_COLLECT_METADATA]) {
		if (changelink)
			return -EOPNOTSUPP;
		if (nla_get_u8(data[IFLA_VXLAN_COLLECT_METADATA]))
			conf->flags |= VXLAN_F_COLLECT_METADATA;
	}

	if (data[IFLA_VXLAN_PORT_RANGE]) {
		if (!changelink) {
			const struct ifla_vxlan_port_range *p
				= nla_data(data[IFLA_VXLAN_PORT_RANGE]);
			conf->port_min = ntohs(p->low);
			conf->port_max = ntohs(p->high);
		} else {
			return -EOPNOTSUPP;
		}
	}

	if (data[IFLA_VXLAN_PORT]) {
		if (changelink)
			return -EOPNOTSUPP;
		conf->dst_port = nla_get_be16(data[IFLA_VXLAN_PORT]);
	}

	if (data[IFLA_VXLAN_UDP_CSUM]) {
		if (changelink)
			return -EOPNOTSUPP;
		if (!nla_get_u8(data[IFLA_VXLAN_UDP_CSUM]))
			conf->flags |= VXLAN_F_UDP_ZERO_CSUM_TX;
	}

	if (data[IFLA_VXLAN_UDP_ZERO_CSUM6_TX]) {
		if (changelink)
			return -EOPNOTSUPP;
		if (nla_get_u8(data[IFLA_VXLAN_UDP_ZERO_CSUM6_TX]))
			conf->flags |= VXLAN_F_UDP_ZERO_CSUM6_TX;
	}

	if (data[IFLA_VXLAN_UDP_ZERO_CSUM6_RX]) {
		if (changelink)
			return -EOPNOTSUPP;
		if (nla_get_u8(data[IFLA_VXLAN_UDP_ZERO_CSUM6_RX]))
			conf->flags |= VXLAN_F_UDP_ZERO_CSUM6_RX;
	}

	if (data[IFLA_VXLAN_REMCSUM_TX]) {
		if (changelink)
			return -EOPNOTSUPP;
		if (nla_get_u8(data[IFLA_VXLAN_REMCSUM_TX]))
			conf->flags |= VXLAN_F_REMCSUM_TX;
	}

	if (data[IFLA_VXLAN_REMCSUM_RX]) {
		if (changelink)
			return -EOPNOTSUPP;
		if (nla_get_u8(data[IFLA_VXLAN_REMCSUM_RX]))
			conf->flags |= VXLAN_F_REMCSUM_RX;
	}

	if (data[IFLA_VXLAN_GBP]) {
		if (changelink)
			return -EOPNOTSUPP;
		conf->flags |= VXLAN_F_GBP;
	}

	if (data[IFLA_VXLAN_GPE]) {
		if (changelink)
			return -EOPNOTSUPP;
		conf->flags |= VXLAN_F_GPE;
	}

	if (data[IFLA_VXLAN_REMCSUM_NOPARTIAL]) {
		if (changelink)
			return -EOPNOTSUPP;
		conf->flags |= VXLAN_F_REMCSUM_NOPARTIAL;
	}

	if (tb[IFLA_MTU]) {
		if (changelink)
			return -EOPNOTSUPP;
		conf->mtu = nla_get_u32(tb[IFLA_MTU]);
	}

	return 0;
}

static int vxlan_newlink(struct net *src_net, struct net_device *dev,
			 struct nlattr *tb[], struct nlattr *data[],
			 struct netlink_ext_ack *extack)
{
	struct vxlan_config conf;
	int err;

	err = vxlan_nl2conf(tb, data, dev, &conf, false);
	if (err)
		return err;

	return __vxlan_dev_create(src_net, dev, &conf);
}

static int vxlan_changelink(struct net_device *dev, struct nlattr *tb[],
			    struct nlattr *data[],
			    struct netlink_ext_ack *extack)
{
	struct vxlan_dev *vxlan = netdev_priv(dev);
	struct vxlan_rdst *dst = &vxlan->default_dst;
	struct vxlan_rdst old_dst;
	struct vxlan_config conf;
	int err;

	err = vxlan_nl2conf(tb, data,
			    dev, &conf, true);
	if (err)
		return err;

	memcpy(&old_dst, dst, sizeof(struct vxlan_rdst));

	err = vxlan_dev_configure(vxlan->net, dev, &conf, true);
	if (err)
		return err;

	/* handle default dst entry */
	if (!vxlan_addr_equal(&dst->remote_ip, &old_dst.remote_ip)) {
		spin_lock_bh(&vxlan->hash_lock);
		if (!vxlan_addr_any(&old_dst.remote_ip))
			__vxlan_fdb_delete(vxlan, all_zeros_mac,
					   old_dst.remote_ip,
					   vxlan->cfg.dst_port,
					   old_dst.remote_vni,
					   old_dst.remote_vni,
					   old_dst.remote_ifindex, 0);

		if (!vxlan_addr_any(&dst->remote_ip)) {
			err = vxlan_fdb_create(vxlan, all_zeros_mac,
					       &dst->remote_ip,
					       NUD_REACHABLE | NUD_PERMANENT,
					       NLM_F_CREATE | NLM_F_APPEND,
					       vxlan->cfg.dst_port,
					       dst->remote_vni,
					       dst->remote_vni,
					       dst->remote_ifindex,
					       NTF_SELF);
			if (err) {
				spin_unlock_bh(&vxlan->hash_lock);
				return err;
			}
		}
		spin_unlock_bh(&vxlan->hash_lock);
	}

	return 0;
}

static void vxlan_dellink(struct net_device *dev, struct list_head *head)
{
	struct vxlan_dev *vxlan = netdev_priv(dev);

	vxlan_flush(vxlan, true);

	gro_cells_destroy(&vxlan->gro_cells);
	list_del(&vxlan->next);
	unregister_netdevice_queue(dev, head);
}

static size_t vxlan_get_size(const struct net_device *dev)
{

	return nla_total_size(sizeof(__u32)) +	/* IFLA_VXLAN_ID */
		nla_total_size(sizeof(struct in6_addr)) + /* IFLA_VXLAN_GROUP{6} */
		nla_total_size(sizeof(__u32)) +	/* IFLA_VXLAN_LINK */
		nla_total_size(sizeof(struct in6_addr)) + /* IFLA_VXLAN_LOCAL{6} */
		nla_total_size(sizeof(__u8)) +	/* IFLA_VXLAN_TTL */
		nla_total_size(sizeof(__u8)) +	/* IFLA_VXLAN_TOS */
		nla_total_size(sizeof(__be32)) + /* IFLA_VXLAN_LABEL */
		nla_total_size(sizeof(__u8)) +	/* IFLA_VXLAN_LEARNING */
		nla_total_size(sizeof(__u8)) +	/* IFLA_VXLAN_PROXY */
		nla_total_size(sizeof(__u8)) +	/* IFLA_VXLAN_RSC */
		nla_total_size(sizeof(__u8)) +	/* IFLA_VXLAN_L2MISS */
		nla_total_size(sizeof(__u8)) +	/* IFLA_VXLAN_L3MISS */
		nla_total_size(sizeof(__u8)) +	/* IFLA_VXLAN_COLLECT_METADATA */
		nla_total_size(sizeof(__u32)) +	/* IFLA_VXLAN_AGEING */
		nla_total_size(sizeof(__u32)) +	/* IFLA_VXLAN_LIMIT */
		nla_total_size(sizeof(struct ifla_vxlan_port_range)) +
		nla_total_size(sizeof(__be16)) + /* IFLA_VXLAN_PORT */
		nla_total_size(sizeof(__u8)) + /* IFLA_VXLAN_UDP_CSUM */
		nla_total_size(sizeof(__u8)) + /* IFLA_VXLAN_UDP_ZERO_CSUM6_TX */
		nla_total_size(sizeof(__u8)) + /* IFLA_VXLAN_UDP_ZERO_CSUM6_RX */
		nla_total_size(sizeof(__u8)) + /* IFLA_VXLAN_REMCSUM_TX */
		nla_total_size(sizeof(__u8)) + /* IFLA_VXLAN_REMCSUM_RX */
		0;
}

static int vxlan_fill_info(struct sk_buff *skb, const struct net_device *dev)
{
	const struct vxlan_dev *vxlan = netdev_priv(dev);
	const struct vxlan_rdst *dst = &vxlan->default_dst;
	struct ifla_vxlan_port_range ports = {
		.low =  htons(vxlan->cfg.port_min),
		.high = htons(vxlan->cfg.port_max),
	};

	if (nla_put_u32(skb, IFLA_VXLAN_ID, be32_to_cpu(dst->remote_vni)))
		goto nla_put_failure;

	if (!vxlan_addr_any(&dst->remote_ip)) {
		if (dst->remote_ip.sa.sa_family == AF_INET) {
			if (nla_put_in_addr(skb, IFLA_VXLAN_GROUP,
					    dst->remote_ip.sin.sin_addr.s_addr))
				goto nla_put_failure;
#if IS_ENABLED(CONFIG_IPV6)
		} else {
			if (nla_put_in6_addr(skb, IFLA_VXLAN_GROUP6,
					     &dst->remote_ip.sin6.sin6_addr))
				goto nla_put_failure;
#endif
		}
	}

	if (dst->remote_ifindex && nla_put_u32(skb, IFLA_VXLAN_LINK, dst->remote_ifindex))
		goto nla_put_failure;

	if (!vxlan_addr_any(&vxlan->cfg.saddr)) {
		if (vxlan->cfg.saddr.sa.sa_family == AF_INET) {
			if (nla_put_in_addr(skb, IFLA_VXLAN_LOCAL,
					    vxlan->cfg.saddr.sin.sin_addr.s_addr))
				goto nla_put_failure;
#if IS_ENABLED(CONFIG_IPV6)
		} else {
			if (nla_put_in6_addr(skb, IFLA_VXLAN_LOCAL6,
					     &vxlan->cfg.saddr.sin6.sin6_addr))
				goto nla_put_failure;
#endif
		}
	}

	if (nla_put_u8(skb, IFLA_VXLAN_TTL, vxlan->cfg.ttl) ||
	    nla_put_u8(skb, IFLA_VXLAN_TOS, vxlan->cfg.tos) ||
	    nla_put_be32(skb, IFLA_VXLAN_LABEL, vxlan->cfg.label) ||
	    nla_put_u8(skb, IFLA_VXLAN_LEARNING,
			!!(vxlan->cfg.flags & VXLAN_F_LEARN)) ||
	    nla_put_u8(skb, IFLA_VXLAN_PROXY,
			!!(vxlan->cfg.flags & VXLAN_F_PROXY)) ||
	    nla_put_u8(skb, IFLA_VXLAN_RSC,
		       !!(vxlan->cfg.flags & VXLAN_F_RSC)) ||
	    nla_put_u8(skb, IFLA_VXLAN_L2MISS,
			!!(vxlan->cfg.flags & VXLAN_F_L2MISS)) ||
	    nla_put_u8(skb, IFLA_VXLAN_L3MISS,
			!!(vxlan->cfg.flags & VXLAN_F_L3MISS)) ||
	    nla_put_u8(skb, IFLA_VXLAN_COLLECT_METADATA,
		       !!(vxlan->cfg.flags & VXLAN_F_COLLECT_METADATA)) ||
	    nla_put_u32(skb, IFLA_VXLAN_AGEING, vxlan->cfg.age_interval) ||
	    nla_put_u32(skb, IFLA_VXLAN_LIMIT, vxlan->cfg.addrmax) ||
	    nla_put_be16(skb, IFLA_VXLAN_PORT, vxlan->cfg.dst_port) ||
	    nla_put_u8(skb, IFLA_VXLAN_UDP_CSUM,
			!(vxlan->cfg.flags & VXLAN_F_UDP_ZERO_CSUM_TX)) ||
	    nla_put_u8(skb, IFLA_VXLAN_UDP_ZERO_CSUM6_TX,
			!!(vxlan->cfg.flags & VXLAN_F_UDP_ZERO_CSUM6_TX)) ||
	    nla_put_u8(skb, IFLA_VXLAN_UDP_ZERO_CSUM6_RX,
			!!(vxlan->cfg.flags & VXLAN_F_UDP_ZERO_CSUM6_RX)) ||
	    nla_put_u8(skb, IFLA_VXLAN_REMCSUM_TX,
			!!(vxlan->cfg.flags & VXLAN_F_REMCSUM_TX)) ||
	    nla_put_u8(skb, IFLA_VXLAN_REMCSUM_RX,
			!!(vxlan->cfg.flags & VXLAN_F_REMCSUM_RX)))
		goto nla_put_failure;

	if (nla_put(skb, IFLA_VXLAN_PORT_RANGE, sizeof(ports), &ports))
		goto nla_put_failure;

	if (vxlan->cfg.flags & VXLAN_F_GBP &&
	    nla_put_flag(skb, IFLA_VXLAN_GBP))
		goto nla_put_failure;

	if (vxlan->cfg.flags & VXLAN_F_GPE &&
	    nla_put_flag(skb, IFLA_VXLAN_GPE))
		goto nla_put_failure;

	if (vxlan->cfg.flags & VXLAN_F_REMCSUM_NOPARTIAL &&
	    nla_put_flag(skb, IFLA_VXLAN_REMCSUM_NOPARTIAL))
		goto nla_put_failure;

	return 0;

nla_put_failure:
	return -EMSGSIZE;
}

static struct net *vxlan_get_link_net(const struct net_device *dev)
{
	struct vxlan_dev *vxlan = netdev_priv(dev);

	return vxlan->net;
}

static struct rtnl_link_ops vxlan_link_ops __read_mostly = {
	.kind		= "vxlan",
	.maxtype	= IFLA_VXLAN_MAX,
	.policy		= vxlan_policy,
	.priv_size	= sizeof(struct vxlan_dev),
	.setup		= vxlan_setup,
	.validate	= vxlan_validate,
	.newlink	= vxlan_newlink,
	.changelink	= vxlan_changelink,
	.dellink	= vxlan_dellink,
	.get_size	= vxlan_get_size,
	.fill_info	= vxlan_fill_info,
	.get_link_net	= vxlan_get_link_net,
};

struct net_device *vxlan_dev_create(struct net *net, const char *name,
				    u8 name_assign_type,
				    struct vxlan_config *conf)
{
	struct nlattr *tb[IFLA_MAX + 1];
	struct net_device *dev;
	int err;

	memset(&tb, 0, sizeof(tb));

	dev = rtnl_create_link(net, name, name_assign_type,
			       &vxlan_link_ops, tb);
	if (IS_ERR(dev))
		return dev;

	err = __vxlan_dev_create(net, dev, conf);
	if (err < 0) {
		free_netdev(dev);
		return ERR_PTR(err);
	}

	err = rtnl_configure_link(dev, NULL);
	if (err < 0) {
		LIST_HEAD(list_kill);

		vxlan_dellink(dev, &list_kill);
		unregister_netdevice_many(&list_kill);
		return ERR_PTR(err);
	}

	return dev;
}
EXPORT_SYMBOL_GPL(vxlan_dev_create);

static void vxlan_handle_lowerdev_unregister(struct vxlan_net *vn,
					     struct net_device *dev)
{
	struct vxlan_dev *vxlan, *next;
	LIST_HEAD(list_kill);

	list_for_each_entry_safe(vxlan, next, &vn->vxlan_list, next) {
		struct vxlan_rdst *dst = &vxlan->default_dst;

		/* In case we created vxlan device with carrier
		 * and we loose the carrier due to module unload
		 * we also need to remove vxlan device. In other
		 * cases, it's not necessary and remote_ifindex
		 * is 0 here, so no matches.
		 */
		if (dst->remote_ifindex == dev->ifindex)
			vxlan_dellink(vxlan->dev, &list_kill);
	}

	unregister_netdevice_many(&list_kill);
}

static int vxlan_netdevice_event(struct notifier_block *unused,
				 unsigned long event, void *ptr)
{
	struct net_device *dev = netdev_notifier_info_to_dev(ptr);
	struct vxlan_net *vn = net_generic(dev_net(dev), vxlan_net_id);

	if (event == NETDEV_UNREGISTER)
		vxlan_handle_lowerdev_unregister(vn, dev);
	else if (event == NETDEV_UDP_TUNNEL_PUSH_INFO)
		vxlan_push_rx_ports(dev);

	return NOTIFY_DONE;
}

static struct notifier_block vxlan_notifier_block __read_mostly = {
	.notifier_call = vxlan_netdevice_event,
};

static __net_init int vxlan_init_net(struct net *net)
{
	struct vxlan_net *vn = net_generic(net, vxlan_net_id);
	unsigned int h;

	INIT_LIST_HEAD(&vn->vxlan_list);
	spin_lock_init(&vn->sock_lock);

	for (h = 0; h < PORT_HASH_SIZE; ++h)
		INIT_HLIST_HEAD(&vn->sock_list[h]);

	return 0;
}

static void __net_exit vxlan_exit_net(struct net *net)
{
	struct vxlan_net *vn = net_generic(net, vxlan_net_id);
	struct vxlan_dev *vxlan, *next;
	struct net_device *dev, *aux;
	LIST_HEAD(list);

	rtnl_lock();
	for_each_netdev_safe(net, dev, aux)
		if (dev->rtnl_link_ops == &vxlan_link_ops)
			unregister_netdevice_queue(dev, &list);

	list_for_each_entry_safe(vxlan, next, &vn->vxlan_list, next) {
		/* If vxlan->dev is in the same netns, it has already been added
		 * to the list by the previous loop.
		 */
		if (!net_eq(dev_net(vxlan->dev), net)) {
			gro_cells_destroy(&vxlan->gro_cells);
			unregister_netdevice_queue(vxlan->dev, &list);
		}
	}

	unregister_netdevice_many(&list);
	rtnl_unlock();
}

static struct pernet_operations vxlan_net_ops = {
	.init = vxlan_init_net,
	.exit = vxlan_exit_net,
	.id   = &vxlan_net_id,
	.size = sizeof(struct vxlan_net),
};

static int __init vxlan_init_module(void)
{
	int rc;

	get_random_bytes(&vxlan_salt, sizeof(vxlan_salt));

	rc = register_pernet_subsys(&vxlan_net_ops);
	if (rc)
		goto out1;

	rc = register_netdevice_notifier(&vxlan_notifier_block);
	if (rc)
		goto out2;

	rc = rtnl_link_register(&vxlan_link_ops);
	if (rc)
		goto out3;

	return 0;
out3:
	unregister_netdevice_notifier(&vxlan_notifier_block);
out2:
	unregister_pernet_subsys(&vxlan_net_ops);
out1:
	return rc;
}
late_initcall(vxlan_init_module);

static void __exit vxlan_cleanup_module(void)
{
	rtnl_link_unregister(&vxlan_link_ops);
	unregister_netdevice_notifier(&vxlan_notifier_block);
	unregister_pernet_subsys(&vxlan_net_ops);
	/* rcu_barrier() is called by netns */
}
module_exit(vxlan_cleanup_module);

MODULE_LICENSE("GPL");
MODULE_VERSION(VXLAN_VERSION);
MODULE_AUTHOR("Stephen Hemminger <stephen@networkplumber.org>");
MODULE_DESCRIPTION("Driver for VXLAN encapsulated traffic");
MODULE_ALIAS_RTNL_LINK("vxlan");<|MERGE_RESOLUTION|>--- conflicted
+++ resolved
@@ -236,10 +236,6 @@
 		vni = 0;
 
 	hlist_for_each_entry_rcu(node, vni_head(vs, vni), hlist) {
-<<<<<<< HEAD
-		if (node->vxlan->default_dst.remote_vni == vni)
-			return node->vxlan;
-=======
 		if (node->vxlan->default_dst.remote_vni != vni)
 			continue;
 
@@ -252,7 +248,6 @@
 		}
 
 		return node->vxlan;
->>>>>>> f4a53352
 	}
 
 	return NULL;
